/*
 * Licensed to the OpenAirInterface (OAI) Software Alliance under one or more
 * contributor license agreements.  See the NOTICE file distributed with
 * this work for additional information regarding copyright ownership.
 * The OpenAirInterface Software Alliance licenses this file to You under
 * the OAI Public License, Version 1.1  (the "License"); you may not use this file
 * except in compliance with the License.
 * You may obtain a copy of the License at
 *
 *      http://www.openairinterface.org/?page_id=698
 *
 * Unless required by applicable law or agreed to in writing, software
 * distributed under the License is distributed on an "AS IS" BASIS,
 * WITHOUT WARRANTIES OR CONDITIONS OF ANY KIND, either express or implied.
 * See the License for the specific language governing permissions and
 * limitations under the License.
 *-------------------------------------------------------------------------------
 * For more information about the OpenAirInterface (OAI) Software Alliance:
 *      contact@openairinterface.org
 */

/*! \file rrc_gNB.c
 * \brief rrc procedures for gNB
 * \author Navid Nikaein and  Raymond Knopp , WEI-TAI CHEN
 * \date 2011 - 2014 , 2018
 * \version 1.0
 * \company Eurecom, NTUST
 * \email: navid.nikaein@eurecom.fr and raymond.knopp@eurecom.fr, kroempa@gmail.com
 */
#define RRC_GNB_C
#define RRC_GNB_C

#include "nr_rrc_config.h"
#include "nr_rrc_defs.h"
#include "nr_rrc_extern.h"
#include "assertions.h"
#include "common/ran_context.h"
#include "asn1_conversions.h"

#include "RRC/L2_INTERFACE/openair_rrc_L2_interface.h"
#include "LAYER2/RLC/rlc.h"
#include "LAYER2/NR_MAC_gNB/mac_proto.h"
#include "common/utils/LOG/log.h"
#include "COMMON/mac_rrc_primitives.h"
#include "RRC/NR/MESSAGES/asn1_msg.h"

#include "NR_BCCH-BCH-Message.h"
#include "NR_UL-DCCH-Message.h"
#include "NR_DL-DCCH-Message.h"
#include "NR_CellGroupConfig.h"
#include "NR_MeasResults.h"
#include "LTE_UECapabilityInformation.h"
#include "LTE_UL-DCCH-Message.h"

#include "rlc.h"
#include "rrc_eNB_UE_context.h"
#include "platform_types.h"
#include "msc.h"
#include "common/utils/LOG/vcd_signal_dumper.h"

#include "T.h"

#include "RRC/NAS/nas_config.h"
#include "RRC/NAS/rb_config.h"
#include "OCG.h"
#include "OCG_extern.h"

#if defined(ENABLE_SECURITY)
  #include "UTIL/OSA/osa_defs.h"
#endif

#include "rrc_eNB_S1AP.h"
#include "rrc_eNB_GTPV1U.h"


#include "pdcp.h"
#include "gtpv1u_eNB_task.h"


#include "intertask_interface.h"
#include "SIMULATION/TOOLS/sim.h" // for taus

#include "executables/softmodem-common.h"
#include <openair2/RRC/NR/rrc_gNB_UE_context.h>
#include <openair2/X2AP/x2ap_eNB.h>

//#define XER_PRINT


extern RAN_CONTEXT_t RC;

mui_t                               rrc_gNB_mui = 0;

///---------------------------------------------------------------------------------------------------------------///
///---------------------------------------------------------------------------------------------------------------///

void openair_nr_rrc_on(const protocol_ctxt_t *const ctxt_pP) {
  LOG_I(NR_RRC, PROTOCOL_NR_RRC_CTXT_FMT" gNB:OPENAIR NR RRC IN....\n",PROTOCOL_NR_RRC_CTXT_ARGS(ctxt_pP));
  rrc_config_nr_buffer (&RC.nrrrc[ctxt_pP->module_id]->carrier.SI, BCCH, 1);
  RC.nrrrc[ctxt_pP->module_id]->carrier.SI.Active = 1;
  rrc_config_nr_buffer (&RC.nrrrc[ctxt_pP->module_id]->carrier.Srb0, CCCH, 1);
  RC.nrrrc[ctxt_pP->module_id]->carrier.Srb0.Active = 1;
}

///---------------------------------------------------------------------------------------------------------------///
///---------------------------------------------------------------------------------------------------------------///

void rrc_gNB_process_SgNBAdditionRequest(
  const protocol_ctxt_t  *const ctxt_pP,
  rrc_gNB_ue_context_t   *ue_context_pP
) {
  rrc_gNB_generate_SgNBAdditionRequestAcknowledge(ctxt_pP,ue_context_pP);
}

void rrc_gNB_generate_SgNBAdditionRequestAcknowledge(
  const protocol_ctxt_t  *const ctxt_pP,
  rrc_gNB_ue_context_t   *const ue_context_pP) {
  //uint8_t size;
  //uint8_t buffer[100];
  //int     CC_id = ue_context_pP->ue_context.primaryCC_id;
  //OCTET_STRING_t                                      *secondaryCellGroup;
  NR_CellGroupConfig_t                                *cellGroupconfig;
  struct NR_CellGroupConfig__rlc_BearerToAddModList   *rlc_BearerToAddModList;
  struct NR_MAC_CellGroupConfig                       *mac_CellGroupConfig;
  struct NR_PhysicalCellGroupConfig                   *physicalCellGroupConfig;
  struct NR_SpCellConfig                              *spCellConfig;
  //struct NR_CellGroupConfig__sCellToAddModList        *sCellToAddModList;
  cellGroupconfig                           = CALLOC(1,sizeof(NR_CellGroupConfig_t));
  cellGroupconfig->rlc_BearerToAddModList   = CALLOC(1,sizeof(struct NR_CellGroupConfig__rlc_BearerToAddModList));
  cellGroupconfig->mac_CellGroupConfig      = CALLOC(1,sizeof(struct NR_MAC_CellGroupConfig));
  cellGroupconfig->physicalCellGroupConfig  = CALLOC(1,sizeof(struct NR_PhysicalCellGroupConfig));
  cellGroupconfig->spCellConfig             = CALLOC(1,sizeof(struct NR_SpCellConfig));
  //cellGroupconfig->sCellToAddModList        = CALLOC(1,sizeof(struct NR_CellGroupConfig__sCellToAddModList));
  rlc_BearerToAddModList   = cellGroupconfig->rlc_BearerToAddModList;
  mac_CellGroupConfig      = cellGroupconfig->mac_CellGroupConfig;
  physicalCellGroupConfig  = cellGroupconfig->physicalCellGroupConfig;
  spCellConfig             = cellGroupconfig->spCellConfig;
  //sCellToAddModList        = cellGroupconfig->sCellToAddModList;
  rlc_bearer_config_t *rlc_config;
  rlc_config = CALLOC(1,sizeof(rlc_bearer_config_t));
  //Fill rlc_bearer config value
  rrc_config_rlc_bearer(ctxt_pP->module_id,
                        ue_context_pP->ue_context.primaryCC_id,
                        rlc_config
                       );
  //Fill rlc_bearer config to structure
  do_RLC_BEARER(ctxt_pP->module_id,
                ue_context_pP->ue_context.primaryCC_id,
                rlc_BearerToAddModList,
                rlc_config);
  mac_cellgroup_t *mac_cellgroup_config;
  mac_cellgroup_config = CALLOC(1,sizeof(mac_cellgroup_t));
  //Fill mac_cellgroup_config config value
  rrc_config_mac_cellgroup(ctxt_pP->module_id,
                           ue_context_pP->ue_context.primaryCC_id,
                           mac_cellgroup_config
                          );
  //Fill mac_cellgroup config to structure
  do_MAC_CELLGROUP(ctxt_pP->module_id,
                   ue_context_pP->ue_context.primaryCC_id,
                   mac_CellGroupConfig,
                   mac_cellgroup_config);
  physicalcellgroup_t *physicalcellgroup_config;
  physicalcellgroup_config = CALLOC(1,sizeof(physicalcellgroup_t));
  //Fill physicalcellgroup_config config value
  rrc_config_physicalcellgroup(ctxt_pP->module_id,
                               ue_context_pP->ue_context.primaryCC_id,
                               physicalcellgroup_config
                              );
  //Fill physicalcellgroup config to structure
  do_PHYSICALCELLGROUP(ctxt_pP->module_id,
                       ue_context_pP->ue_context.primaryCC_id,
                       physicalCellGroupConfig,
                       physicalcellgroup_config);
  do_SpCellConfig(RC.nrrrc[ctxt_pP->module_id],
                  spCellConfig);
}

///---------------------------------------------------------------------------------------------------------------///
///---------------------------------------------------------------------------------------------------------------///

<<<<<<< HEAD
static void init_NR_SI(gNB_RRC_INST *rrc) {
  LOG_D(RRC,"%s()\n\n\n\n",__FUNCTION__);
  rrc->carrier.MIB             = (uint8_t *) malloc16(4);
  rrc->carrier.sizeof_MIB      = do_MIB_NR(rrc,0);
=======
static void init_NR_SI(gNB_RRC_INST *rrc, gNB_RrcConfigurationReq *configuration) {
  LOG_D(RRC,"%s()\n\n\n\n",__FUNCTION__);
  rrc->carrier.MIB             = (uint8_t *) malloc16(4);
  rrc->carrier.sizeof_MIB      = do_MIB_NR(rrc,0);
  rrc->carrier.sizeof_SIB1      = do_SIB1_NR(&rrc->carrier,configuration);
>>>>>>> 40141270
  LOG_I(NR_RRC,"Done init_NR_SI\n");
  rrc_mac_config_req_gNB(rrc->module_id,
                         rrc->carrier.ssb_SubcarrierOffset,
                         rrc->carrier.pdsch_AntennaPorts,
                         rrc->carrier.pusch_TargetSNRx10,
                         rrc->carrier.pucch_TargetSNRx10,
                         (NR_ServingCellConfigCommon_t *)rrc->carrier.servingcellconfigcommon,
                         0,
                         0, // WIP hardcoded rnti
                         (NR_CellGroupConfig_t *)NULL
                        );

  if (get_softmodem_params()->phy_test > 0 || get_softmodem_params()->do_ra > 0) {
    // This is for phytest only, emulate first X2 message if uecap.raw file is present
    FILE *fd;
    fd = fopen("uecap.raw","r");

    if (fd != NULL) {
      char buffer[4096];
      int msg_len=fread(buffer,1,4096,fd);
      LOG_I(RRC,"Read in %d bytes for uecap\n",msg_len);
      LTE_UL_DCCH_Message_t *LTE_UL_DCCH_Message;
      asn_dec_rval_t dec_rval = uper_decode_complete( NULL,
                                &asn_DEF_LTE_UL_DCCH_Message,
                                (void **)&LTE_UL_DCCH_Message,
                                (uint8_t *)buffer,
                                msg_len);

      if ((dec_rval.code != RC_OK) && (dec_rval.consumed == 0)) {
        AssertFatal(1==0,"NR_UL_DCCH_MESSAGE decode error\n");
        // free the memory
        SEQUENCE_free( &asn_DEF_LTE_UL_DCCH_Message, LTE_UL_DCCH_Message, 1 );
        return;
      }

      fclose(fd);
      xer_fprint(stdout,&asn_DEF_LTE_UL_DCCH_Message, LTE_UL_DCCH_Message);
      // recreate enough of X2 EN-DC Container
      AssertFatal(LTE_UL_DCCH_Message->message.choice.c1.present == LTE_UL_DCCH_MessageType__c1_PR_ueCapabilityInformation,
                  "ueCapabilityInformation not present\n");
      NR_CG_ConfigInfo_t *CG_ConfigInfo = calloc(1,sizeof(*CG_ConfigInfo));
      CG_ConfigInfo->criticalExtensions.present = NR_CG_ConfigInfo__criticalExtensions_PR_c1;
      CG_ConfigInfo->criticalExtensions.choice.c1 = calloc(1,sizeof(*CG_ConfigInfo->criticalExtensions.choice.c1));
      CG_ConfigInfo->criticalExtensions.choice.c1->present = NR_CG_ConfigInfo__criticalExtensions__c1_PR_cg_ConfigInfo;
      CG_ConfigInfo->criticalExtensions.choice.c1->choice.cg_ConfigInfo = calloc(1,sizeof(*CG_ConfigInfo->criticalExtensions.choice.c1->choice.cg_ConfigInfo));
      NR_CG_ConfigInfo_IEs_t *cg_ConfigInfo = CG_ConfigInfo->criticalExtensions.choice.c1->choice.cg_ConfigInfo;
      cg_ConfigInfo->ue_CapabilityInfo = calloc(1,sizeof(*cg_ConfigInfo->ue_CapabilityInfo));
      asn_enc_rval_t enc_rval = uper_encode_to_buffer(&asn_DEF_LTE_UE_CapabilityRAT_ContainerList,NULL,
                                (void *)&LTE_UL_DCCH_Message->message.choice.c1.choice.ueCapabilityInformation.criticalExtensions.choice.c1.choice.ueCapabilityInformation_r8.ue_CapabilityRAT_ContainerList,buffer,4096);
      AssertFatal (enc_rval.encoded > 0, "ASN1 message encoding failed (%s, %jd)!\n",
                   enc_rval.failed_type->name, enc_rval.encoded);
      OCTET_STRING_fromBuf(cg_ConfigInfo->ue_CapabilityInfo,
                           (const char *)buffer,
                           (enc_rval.encoded+7)>>3);
      parse_CG_ConfigInfo(rrc,CG_ConfigInfo,NULL);
    } else {
      struct rrc_gNB_ue_context_s *ue_context_p = rrc_gNB_allocate_new_UE_context(rrc);
      LOG_I(NR_RRC,"Adding new user (%p)\n",ue_context_p);
      rrc_add_nsa_user(rrc,ue_context_p,NULL);
    }
  }
}


char openair_rrc_gNB_configuration(const module_id_t gnb_mod_idP, gNB_RrcConfigurationReq *configuration) {
  protocol_ctxt_t      ctxt;
  gNB_RRC_INST         *rrc=RC.nrrrc[gnb_mod_idP];
  PROTOCOL_CTXT_SET_BY_MODULE_ID(&ctxt, gnb_mod_idP, GNB_FLAG_YES, NOT_A_RNTI, 0, 0,gnb_mod_idP);
  LOG_I(NR_RRC,
        PROTOCOL_NR_RRC_CTXT_FMT" Init...\n",
        PROTOCOL_NR_RRC_CTXT_ARGS(&ctxt));

  AssertFatal(rrc != NULL, "RC.nrrrc not initialized!");
  AssertFatal(NUMBER_OF_UE_MAX < (module_id_t)0xFFFFFFFFFFFFFFFF, " variable overflow");
  AssertFatal(configuration!=NULL,"configuration input is null\n");
  rrc->module_id = gnb_mod_idP;
  rrc->Nb_ue = 0;
  rrc->carrier.Srb0.Active = 0;
  nr_uid_linear_allocator_init(&rrc->uid_allocator);
  RB_INIT(&rrc->rrc_ue_head);
  rrc->initial_id2_s1ap_ids = hashtable_create (NUMBER_OF_UE_MAX * 2, NULL, NULL);
  rrc->s1ap_id2_s1ap_ids    = hashtable_create (NUMBER_OF_UE_MAX * 2, NULL, NULL);
  rrc->carrier.servingcellconfigcommon = configuration->scc;
  rrc->carrier.ssb_SubcarrierOffset = configuration->ssb_SubcarrierOffset;
  rrc->carrier.pdsch_AntennaPorts = configuration->pdsch_AntennaPorts;
  rrc->carrier.pusch_TargetSNRx10 = configuration->pusch_TargetSNRx10;
  rrc->carrier.pucch_TargetSNRx10 = configuration->pucch_TargetSNRx10;
  /// System Information INIT
  LOG_I(NR_RRC, PROTOCOL_NR_RRC_CTXT_FMT" Checking release \n",PROTOCOL_NR_RRC_CTXT_ARGS(&ctxt));
<<<<<<< HEAD
  init_NR_SI(rrc);
=======
  init_NR_SI(rrc, configuration);
>>>>>>> 40141270
  rrc_init_nr_global_param();
  openair_nr_rrc_on(&ctxt);
  return 0;
}//END openair_rrc_gNB_configuration


void rrc_gNB_process_AdditionRequestInformation(const module_id_t gnb_mod_idP, x2ap_ENDC_sgnb_addition_req_t *m) {
  struct NR_CG_ConfigInfo *cg_configinfo = NULL;
  asn_dec_rval_t dec_rval = uper_decode_complete(NULL,
                            &asn_DEF_NR_CG_ConfigInfo,
                            (void **)&cg_configinfo,
                            (uint8_t *)m->rrc_buffer,
                            (int) m->rrc_buffer_size);//m->rrc_buffer_size);
  gNB_RRC_INST         *rrc=RC.nrrrc[gnb_mod_idP];

  if ((dec_rval.code != RC_OK) && (dec_rval.consumed == 0)) {
    AssertFatal(1==0,"NR_UL_DCCH_MESSAGE decode error\n");
    // free the memory
    SEQUENCE_free(&asn_DEF_NR_CG_ConfigInfo, cg_configinfo, 1);
    return;
  }

  xer_fprint(stdout,&asn_DEF_NR_CG_ConfigInfo, cg_configinfo);
  // recreate enough of X2 EN-DC Container
  AssertFatal(cg_configinfo->criticalExtensions.choice.c1->present == NR_CG_ConfigInfo__criticalExtensions__c1_PR_cg_ConfigInfo,
              "ueCapabilityInformation not present\n");
  parse_CG_ConfigInfo(rrc,cg_configinfo,m);
<<<<<<< HEAD
=======
}

void rrc_gNB_process_release_request(const module_id_t gnb_mod_idP, x2ap_ENDC_sgnb_release_request_t *m)
{
  gNB_RRC_INST *rrc = RC.nrrrc[gnb_mod_idP];
  rrc_remove_nsa_user(rrc, m->rnti);
}

void rrc_gNB_process_dc_overall_timeout(const module_id_t gnb_mod_idP, x2ap_ENDC_dc_overall_timeout_t *m)
{
  gNB_RRC_INST *rrc = RC.nrrrc[gnb_mod_idP];
  rrc_remove_nsa_user(rrc, m->rnti);
}

void nr_rrc_subframe_process(protocol_ctxt_t *const ctxt_pP, const int CC_id) {
  MessageDef *msg;

  /* send a tick to x2ap */
  if (is_x2ap_enabled()){
    msg = itti_alloc_new_message(TASK_RRC_ENB, X2AP_SUBFRAME_PROCESS);
    itti_send_msg_to_task(TASK_X2AP, ctxt_pP->module_id, msg);
  }
>>>>>>> 40141270
}

///---------------------------------------------------------------------------------------------------------------///
///---------------------------------------------------------------------------------------------------------------///
void *rrc_gnb_task(void *args_p) {
  MessageDef                         *msg_p;
  const char                         *msg_name_p;
  instance_t                         instance;
  int                                result;
  //SRB_INFO                           *srb_info_p;
  //int                                CC_id;
  //protocol_ctxt_t                    ctxt;
  itti_mark_task_ready(TASK_RRC_GNB);
  LOG_I(NR_RRC,"Entering main loop of NR_RRC message task\n");

  while (1) {
    // Wait for a message
    itti_receive_msg(TASK_RRC_GNB, &msg_p);
    msg_name_p = ITTI_MSG_NAME(msg_p);
    instance = ITTI_MSG_INSTANCE(msg_p);

    /* RRC_SUBFRAME_PROCESS is sent every subframe, do not log it */
    if (ITTI_MSG_ID(msg_p) != RRC_SUBFRAME_PROCESS)
      LOG_I(NR_RRC,"Received message %s\n",msg_name_p);

    switch (ITTI_MSG_ID(msg_p)) {
      case TERMINATE_MESSAGE:
        LOG_W(RRC, " *** Exiting NR_RRC thread\n");
        itti_exit_task();
        break;

      case MESSAGE_TEST:
        LOG_I(RRC, "[gNB %d] Received %s\n", instance, msg_name_p);
        break;

      /* Messages from MAC */

      case RRC_SUBFRAME_PROCESS:
        nr_rrc_subframe_process(&RRC_SUBFRAME_PROCESS(msg_p).ctxt, RRC_SUBFRAME_PROCESS(msg_p).CC_id);
        break;

      /* Messages from PDCP */

      /*
      #if defined(ENABLE_USE_MME)

            // Messages from S1AP
          case S1AP_DOWNLINK_NAS:
            rrc_eNB_process_S1AP_DOWNLINK_NAS(msg_p, msg_name_p, instance, &rrc_gNB_mui);
            break;

          case S1AP_INITIAL_CONTEXT_SETUP_REQ:
            rrc_eNB_process_S1AP_INITIAL_CONTEXT_SETUP_REQ(msg_p, msg_name_p, instance);
            break;

          case S1AP_UE_CTXT_MODIFICATION_REQ:
            rrc_eNB_process_S1AP_UE_CTXT_MODIFICATION_REQ(msg_p, msg_name_p, instance);
            break;

          case S1AP_PAGING_IND:
            LOG_D(RRC, "[eNB %d] Received Paging message from S1AP: %s\n", instance, msg_name_p);
            rrc_eNB_process_PAGING_IND(msg_p, msg_name_p, instance);
            break;

          case S1AP_E_RAB_SETUP_REQ:
            rrc_eNB_process_S1AP_E_RAB_SETUP_REQ(msg_p, msg_name_p, instance);
            LOG_D(RRC, "[eNB %d] Received the message %s\n", instance, msg_name_p);
            break;

          case S1AP_E_RAB_MODIFY_REQ:
            rrc_eNB_process_S1AP_E_RAB_MODIFY_REQ(msg_p, msg_name_p, instance);
            break;

          case S1AP_E_RAB_RELEASE_COMMAND:
            rrc_eNB_process_S1AP_E_RAB_RELEASE_COMMAND(msg_p, msg_name_p, instance);
            break;

          case S1AP_UE_CONTEXT_RELEASE_REQ:
            rrc_eNB_process_S1AP_UE_CONTEXT_RELEASE_REQ(msg_p, msg_name_p, instance);
            break;

          case S1AP_UE_CONTEXT_RELEASE_COMMAND:
            rrc_eNB_process_S1AP_UE_CONTEXT_RELEASE_COMMAND(msg_p, msg_name_p, instance);
            break;

          case GTPV1U_ENB_DELETE_TUNNEL_RESP:
            ///Nothing to do. Apparently everything is done in S1AP processing
            //LOG_I(RRC, "[eNB %d] Received message %s, not processed because procedure not synched\n",
            //instance, msg_name_p);
            if (rrc_eNB_get_ue_context(RC.nrrrc[instance], GTPV1U_ENB_DELETE_TUNNEL_RESP(msg_p).rnti)
                && rrc_eNB_get_ue_context(RC.nrrrc[instance], GTPV1U_ENB_DELETE_TUNNEL_RESP(msg_p).rnti)->ue_context.ue_release_timer_rrc > 0) {
              rrc_eNB_get_ue_context(RC.nrrrc[instance], GTPV1U_ENB_DELETE_TUNNEL_RESP(msg_p).rnti)->ue_context.ue_release_timer_rrc =
              rrc_eNB_get_ue_context(RC.nrrrc[instance], GTPV1U_ENB_DELETE_TUNNEL_RESP(msg_p).rnti)->ue_context.ue_release_timer_thres_rrc;
            }
            break;

      #endif
      */
      /* Messages from gNB app */
      case NRRRC_CONFIGURATION_REQ:
        LOG_I(NR_RRC, "[gNB %d] Received %s : %p\n", instance, msg_name_p,&NRRRC_CONFIGURATION_REQ(msg_p));
        openair_rrc_gNB_configuration(GNB_INSTANCE_TO_MODULE_ID(instance), &NRRRC_CONFIGURATION_REQ(msg_p));
        break;

      /* Messages from X2AP */
      case X2AP_ENDC_SGNB_ADDITION_REQ:
        LOG_I(NR_RRC, "Received ENDC sgNB addition request from X2AP \n");
        rrc_gNB_process_AdditionRequestInformation(GNB_INSTANCE_TO_MODULE_ID(instance), &X2AP_ENDC_SGNB_ADDITION_REQ(msg_p));
        break;

      case X2AP_ENDC_SGNB_RECONF_COMPLETE:
        LOG_I(NR_RRC, "Handling of reconfiguration complete message at RRC gNB is pending \n");
        break;
<<<<<<< HEAD
=======

      case X2AP_ENDC_SGNB_RELEASE_REQUEST:
        LOG_I(NR_RRC, "Received ENDC sgNB release request from X2AP \n");
        rrc_gNB_process_release_request(GNB_INSTANCE_TO_MODULE_ID(instance), &X2AP_ENDC_SGNB_RELEASE_REQUEST(msg_p));
        break;

      case X2AP_ENDC_DC_OVERALL_TIMEOUT:
        rrc_gNB_process_dc_overall_timeout(GNB_INSTANCE_TO_MODULE_ID(instance), &X2AP_ENDC_DC_OVERALL_TIMEOUT(msg_p));
        break;

      /* Messages from GTP */
      case GTPV1U_ENB_DELETE_TUNNEL_RESP:
        /* nothing to do? */
        break;
>>>>>>> 40141270

      default:
        LOG_E(NR_RRC, "[gNB %d] Received unexpected message %s\n", instance, msg_name_p);
        break;
    }

    result = itti_free(ITTI_MSG_ORIGIN_ID(msg_p), msg_p);
    AssertFatal(result == EXIT_SUCCESS, "Failed to free memory (%d)!\n", result);
    msg_p = NULL;
  }
}

void nr_rrc_trigger(protocol_ctxt_t *ctxt, int CC_id, int frame, int subframe)
{
  MessageDef *message_p;
  message_p = itti_alloc_new_message(TASK_RRC_GNB, RRC_SUBFRAME_PROCESS);
  RRC_SUBFRAME_PROCESS(message_p).ctxt  = *ctxt;
  RRC_SUBFRAME_PROCESS(message_p).CC_id = CC_id;
  itti_send_msg_to_task(TASK_RRC_GNB, ctxt->module_id, message_p);
}<|MERGE_RESOLUTION|>--- conflicted
+++ resolved
@@ -179,18 +179,11 @@
 ///---------------------------------------------------------------------------------------------------------------///
 ///---------------------------------------------------------------------------------------------------------------///
 
-<<<<<<< HEAD
-static void init_NR_SI(gNB_RRC_INST *rrc) {
-  LOG_D(RRC,"%s()\n\n\n\n",__FUNCTION__);
-  rrc->carrier.MIB             = (uint8_t *) malloc16(4);
-  rrc->carrier.sizeof_MIB      = do_MIB_NR(rrc,0);
-=======
 static void init_NR_SI(gNB_RRC_INST *rrc, gNB_RrcConfigurationReq *configuration) {
   LOG_D(RRC,"%s()\n\n\n\n",__FUNCTION__);
   rrc->carrier.MIB             = (uint8_t *) malloc16(4);
   rrc->carrier.sizeof_MIB      = do_MIB_NR(rrc,0);
   rrc->carrier.sizeof_SIB1      = do_SIB1_NR(&rrc->carrier,configuration);
->>>>>>> 40141270
   LOG_I(NR_RRC,"Done init_NR_SI\n");
   rrc_mac_config_req_gNB(rrc->module_id,
                          rrc->carrier.ssb_SubcarrierOffset,
@@ -280,11 +273,7 @@
   rrc->carrier.pucch_TargetSNRx10 = configuration->pucch_TargetSNRx10;
   /// System Information INIT
   LOG_I(NR_RRC, PROTOCOL_NR_RRC_CTXT_FMT" Checking release \n",PROTOCOL_NR_RRC_CTXT_ARGS(&ctxt));
-<<<<<<< HEAD
-  init_NR_SI(rrc);
-=======
   init_NR_SI(rrc, configuration);
->>>>>>> 40141270
   rrc_init_nr_global_param();
   openair_nr_rrc_on(&ctxt);
   return 0;
@@ -312,8 +301,6 @@
   AssertFatal(cg_configinfo->criticalExtensions.choice.c1->present == NR_CG_ConfigInfo__criticalExtensions__c1_PR_cg_ConfigInfo,
               "ueCapabilityInformation not present\n");
   parse_CG_ConfigInfo(rrc,cg_configinfo,m);
-<<<<<<< HEAD
-=======
 }
 
 void rrc_gNB_process_release_request(const module_id_t gnb_mod_idP, x2ap_ENDC_sgnb_release_request_t *m)
@@ -336,7 +323,6 @@
     msg = itti_alloc_new_message(TASK_RRC_ENB, X2AP_SUBFRAME_PROCESS);
     itti_send_msg_to_task(TASK_X2AP, ctxt_pP->module_id, msg);
   }
->>>>>>> 40141270
 }
 
 ///---------------------------------------------------------------------------------------------------------------///
@@ -450,8 +436,6 @@
       case X2AP_ENDC_SGNB_RECONF_COMPLETE:
         LOG_I(NR_RRC, "Handling of reconfiguration complete message at RRC gNB is pending \n");
         break;
-<<<<<<< HEAD
-=======
 
       case X2AP_ENDC_SGNB_RELEASE_REQUEST:
         LOG_I(NR_RRC, "Received ENDC sgNB release request from X2AP \n");
@@ -466,7 +450,6 @@
       case GTPV1U_ENB_DELETE_TUNNEL_RESP:
         /* nothing to do? */
         break;
->>>>>>> 40141270
 
       default:
         LOG_E(NR_RRC, "[gNB %d] Received unexpected message %s\n", instance, msg_name_p);
