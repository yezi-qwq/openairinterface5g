/*
 * Licensed to the OpenAirInterface (OAI) Software Alliance under one or more
 * contributor license agreements.  See the NOTICE file distributed with
 * this work for additional information regarding copyright ownership.
 * The OpenAirInterface Software Alliance licenses this file to You under
 * the OAI Public License, Version 1.1  (the "License"); you may not use this file
 * except in compliance with the License.
 * You may obtain a copy of the License at
 *
 *      http://www.openairinterface.org/?page_id=698
 *
 * Unless required by applicable law or agreed to in writing, software
 * distributed under the License is distributed on an "AS IS" BASIS,
 * WITHOUT WARRANTIES OR CONDITIONS OF ANY KIND, either express or implied.
 * See the License for the specific language governing permissions and
 * limitations under the License.
 *-------------------------------------------------------------------------------
 * For more information about the OpenAirInterface (OAI) Software Alliance:
 *      contact@openairinterface.org
 */

/*! \file rrc_gNB.c
 * \brief rrc procedures for gNB
 * \author Navid Nikaein and  Raymond Knopp , WEI-TAI CHEN
 * \date 2011 - 2014 , 2018
 * \version 1.0
 * \company Eurecom, NTUST
 * \email: navid.nikaein@eurecom.fr and raymond.knopp@eurecom.fr, kroempa@gmail.com
 */
#define RRC_GNB_C
#define RRC_GNB_C

#include <sys/socket.h>
#include <netinet/in.h>
#include <arpa/inet.h>

#include "nr_rrc_config.h"
#include "nr_rrc_defs.h"
#include "nr_rrc_extern.h"
#include "assertions.h"
#include "common/ran_context.h"
#include "oai_asn1.h"
#include "rrc_gNB_radio_bearers.h"

#include "RRC/L2_INTERFACE/openair_rrc_L2_interface.h"
#include "LAYER2/RLC/rlc.h"
#include "LAYER2/NR_MAC_gNB/mac_proto.h"
#include "common/utils/LOG/log.h"
#include "COMMON/mac_rrc_primitives.h"
#include "RRC/NR/MESSAGES/asn1_msg.h"

#include "NR_BCCH-BCH-Message.h"
#include "NR_UL-DCCH-Message.h"
#include "NR_DL-DCCH-Message.h"
#include "NR_DL-CCCH-Message.h"
#include "NR_UL-CCCH-Message.h"
#include "NR_RRCReject.h"
#include "NR_RejectWaitTime.h"
#include "NR_RRCSetup.h"

#include "NR_CellGroupConfig.h"
#include "NR_MeasResults.h"
#include "NR_UL-CCCH-Message.h"
#include "NR_RRCSetupRequest-IEs.h"
#include "NR_RRCSetupComplete-IEs.h"
#include "NR_RRCReestablishmentRequest-IEs.h"
#include "NR_MIB.h"

#include "rlc.h"
#include "platform_types.h"
#include "common/utils/LOG/vcd_signal_dumper.h"

#include "T.h"

#include "RRC/NAS/nas_config.h"
#include "RRC/NAS/rb_config.h"

#include "UTIL/OSA/osa_defs.h"

#include "rrc_gNB_NGAP.h"

#include "rrc_gNB_GTPV1U.h"

#include "nr_pdcp/nr_pdcp_entity.h"
#include "nr_pdcp/nr_pdcp_oai_api.h"

#include "intertask_interface.h"
#include "SIMULATION/TOOLS/sim.h" // for taus

#include "executables/softmodem-common.h"
#include <openair2/RRC/NR/rrc_gNB_UE_context.h>
#include <openair2/X2AP/x2ap_eNB.h>
#include <openair3/ocp-gtpu/gtp_itf.h>
#include <openair2/RRC/NR/nr_rrc_proto.h>
#include "openair2/LAYER2/nr_pdcp/nr_pdcp_e1_api.h"
#include "openair2/F1AP/f1ap_common.h"
#include "openair2/SDAP/nr_sdap/nr_sdap_entity.h"
#include "cucp_cuup_if.h"

#include "BIT_STRING.h"
#include "assertions.h"

//#define XER_PRINT

extern RAN_CONTEXT_t RC;

static inline uint64_t bitStr_to_uint64(BIT_STRING_t *asn);

mui_t rrc_gNB_mui = 0;

///---------------------------------------------------------------------------------------------------------------///
///---------------------------------------------------------------------------------------------------------------///

bool DURecvCb(protocol_ctxt_t  *ctxt_pP,
              const srb_flag_t     srb_flagP,
              const rb_id_t        rb_idP,
              const mui_t          muiP,
              const confirm_t      confirmP,
              const sdu_size_t     sdu_buffer_sizeP,
              unsigned char *const sdu_buffer_pP,
              const pdcp_transmission_mode_t modeP,
              const uint32_t *sourceL2Id,
              const uint32_t *destinationL2Id) {
  // The buffer comes from the stack in gtp-u thread, we have a make a separate buffer to enqueue in a inter-thread message queue
  mem_block_t *sdu=get_free_mem_block(sdu_buffer_sizeP, __func__);
  memcpy(sdu->data,  sdu_buffer_pP,  sdu_buffer_sizeP);
  du_rlc_data_req(ctxt_pP,srb_flagP, false,  rb_idP,muiP, confirmP,  sdu_buffer_sizeP, sdu);
  return true;
}

static void nr_rrc_addmod_srbs(int rnti,
                               const NR_SRB_ToAddModList_t *srb_list,
                               const struct NR_CellGroupConfig__rlc_BearerToAddModList *bearer_list)
{
  if (srb_list == NULL || bearer_list == NULL)
    return;

  for (int i = 0; i < srb_list->list.count; i++) {
    const NR_SRB_ToAddMod_t *srb = srb_list->list.array[i];
    for (int j = 0; j < bearer_list->list.count; j++) {
      const NR_RLC_BearerConfig_t *bearer = bearer_list->list.array[j];
      if (bearer->servedRadioBearer != NULL
          && bearer->servedRadioBearer->present == NR_RLC_BearerConfig__servedRadioBearer_PR_srb_Identity
          && srb->srb_Identity == bearer->servedRadioBearer->choice.srb_Identity) {
        nr_rlc_add_srb(rnti, srb->srb_Identity, bearer);
      }
    }
  }
}

static void nr_rrc_addmod_drbs(int rnti,
                               const NR_DRB_ToAddModList_t *drb_list,
                               const struct NR_CellGroupConfig__rlc_BearerToAddModList *bearer_list)
{
  if (drb_list == NULL || bearer_list == NULL)
    return;

  for (int i = 0; i < drb_list->list.count; i++) {
    const NR_DRB_ToAddMod_t *drb = drb_list->list.array[i];
    for (int j = 0; j < bearer_list->list.count; j++) {
      const NR_RLC_BearerConfig_t *bearer = bearer_list->list.array[j];
      if (bearer->servedRadioBearer != NULL
          && bearer->servedRadioBearer->present == NR_RLC_BearerConfig__servedRadioBearer_PR_drb_Identity
          && drb->drb_Identity == bearer->servedRadioBearer->choice.drb_Identity) {
        nr_rlc_add_drb(rnti, drb->drb_Identity, bearer);
      }
    }
  }
}


///---------------------------------------------------------------------------------------------------------------///
///---------------------------------------------------------------------------------------------------------------///

static void init_NR_SI(gNB_RRC_INST *rrc, gNB_RrcConfigurationReq *configuration)
{

  LOG_D(RRC,"%s()\n\n\n\n",__FUNCTION__);
  if (NODE_IS_DU(rrc->node_type) || NODE_IS_MONOLITHIC(rrc->node_type))
    rrc->carrier.mib = get_new_MIB_NR(rrc->carrier.servingcellconfigcommon);

  if((get_softmodem_params()->sa) && ( (NODE_IS_DU(rrc->node_type) || NODE_IS_MONOLITHIC(rrc->node_type)))) {
    NR_BCCH_DL_SCH_Message_t *sib1 = get_SIB1_NR(configuration);
    rrc->carrier.SIB1 = calloc(NR_MAX_SIB_LENGTH / 8, sizeof(*rrc->carrier.SIB1));
    AssertFatal(rrc->carrier.SIB1 != NULL, "out of memory\n");
    rrc->carrier.sizeof_SIB1 = encode_SIB1_NR(sib1, rrc->carrier.SIB1, NR_MAX_SIB_LENGTH / 8);
    rrc->carrier.siblock1 = sib1;
    nr_mac_config_sib1(RC.nrmac[rrc->module_id], sib1);
  }

  if (!NODE_IS_DU(rrc->node_type)) {
    rrc->carrier.SIB23 = (uint8_t *) malloc16(100);
    AssertFatal(rrc->carrier.SIB23 != NULL, "cannot allocate memory for SIB");
    rrc->carrier.sizeof_SIB23 = do_SIB23_NR(&rrc->carrier, configuration);
    LOG_I(NR_RRC,"do_SIB23_NR, size %d \n ", rrc->carrier.sizeof_SIB23);
    AssertFatal(rrc->carrier.sizeof_SIB23 != 255,"FATAL, RC.nrrrc[mod].carrier[CC_id].sizeof_SIB23 == 255");
  }

  LOG_I(NR_RRC,"Done init_NR_SI\n");

  if (NODE_IS_MONOLITHIC(rrc->node_type) || NODE_IS_DU(rrc->node_type)){
    // update SI info
    nr_mac_config_scc(RC.nrmac[rrc->module_id],
                      rrc->configuration.pdsch_AntennaPorts,
                      rrc->configuration.pusch_AntennaPorts,
                      rrc->configuration.sib1_tda,
                      rrc->configuration.minRXTXTIME,
                      rrc->carrier.servingcellconfigcommon);
    nr_mac_config_mib(RC.nrmac[rrc->module_id], rrc->carrier.mib);
  }

  /* set flag to indicate that cell information is configured. This is required
   * in DU to trigger F1AP_SETUP procedure */
  pthread_mutex_lock(&rrc->cell_info_mutex);
  rrc->cell_info_configured=1;
  pthread_mutex_unlock(&rrc->cell_info_mutex);

  if (get_softmodem_params()->phy_test > 0 || get_softmodem_params()->do_ra > 0) {
    rrc_gNB_ue_context_t *ue_context_p = rrc_gNB_allocate_new_ue_context(rrc);
    gNB_RRC_UE_t *UE = &ue_context_p->ue_context;
    UE->spCellConfig = calloc(1, sizeof(struct NR_SpCellConfig));
    UE->spCellConfig->spCellConfigDedicated = configuration->scd;
    LOG_I(NR_RRC,"Adding new user (%p)\n",ue_context_p);
    if (!NODE_IS_CU(RC.nrrrc[0]->node_type)) {
      rrc_add_nsa_user(rrc,ue_context_p,NULL);
    }
  }
}

static void rrc_gNB_CU_DU_init(gNB_RRC_INST *rrc)
{
  switch (rrc->node_type) {
    case ngran_gNB_CUCP:
      mac_rrc_dl_f1ap_init(&rrc->mac_rrc);
      cucp_cuup_message_transfer_e1ap_init(rrc);
      break;
    case ngran_gNB_CU:
      mac_rrc_dl_f1ap_init(&rrc->mac_rrc);
      cucp_cuup_message_transfer_direct_init(rrc);
      break;
    case ngran_gNB:
      mac_rrc_dl_direct_init(&rrc->mac_rrc);
      cucp_cuup_message_transfer_direct_init(rrc);
       break;
    case ngran_gNB_DU:
      /* silently drop this, as we currently still need the RRC at the DU. As
       * soon as this is not the case anymore, we can add the AssertFatal() */
      //AssertFatal(1==0,"nothing to do for DU\n");
      break;
    default:
      AssertFatal(0 == 1, "Unknown node type %d\n", rrc->node_type);
      break;
  }
}

static void openair_rrc_gNB_configuration(const module_id_t gnb_mod_idP, gNB_RrcConfigurationReq *configuration)
{
  protocol_ctxt_t      ctxt = { 0 };
  gNB_RRC_INST         *rrc=RC.nrrrc[gnb_mod_idP];
  PROTOCOL_CTXT_SET_BY_MODULE_ID(&ctxt, gnb_mod_idP, GNB_FLAG_YES, NOT_A_RNTI, 0, 0,gnb_mod_idP);
  LOG_I(NR_RRC,
        PROTOCOL_NR_RRC_CTXT_FMT" Init...\n",
        PROTOCOL_NR_RRC_CTXT_ARGS(&ctxt));
  AssertFatal(rrc != NULL, "RC.nrrrc not initialized!");
  AssertFatal(NUMBER_OF_UE_MAX < (module_id_t)0xFFFFFFFFFFFFFFFF, " variable overflow");
  AssertFatal(configuration!=NULL,"configuration input is null\n");
  rrc->module_id = gnb_mod_idP;
  rrc_gNB_CU_DU_init(rrc);
  uid_linear_allocator_init(&rrc->uid_allocator);
  RB_INIT(&rrc->rrc_ue_head);
  rrc->configuration = *configuration;
  rrc->carrier.servingcellconfigcommon = configuration->scc;
  nr_rrc_config_ul_tda(configuration->scc,configuration->minRXTXTIME);
   /// System Information INIT
  pthread_mutex_init(&rrc->cell_info_mutex,NULL);
  rrc->cell_info_configured = 0;
  LOG_I(NR_RRC, PROTOCOL_NR_RRC_CTXT_FMT" Checking release \n",PROTOCOL_NR_RRC_CTXT_ARGS(&ctxt));
  init_NR_SI(rrc, configuration);
  return;
} // END openair_rrc_gNB_configuration

static void rrc_gNB_process_AdditionRequestInformation(const module_id_t gnb_mod_idP, x2ap_ENDC_sgnb_addition_req_t *m)
{
  struct NR_CG_ConfigInfo *cg_configinfo = NULL;
  asn_dec_rval_t dec_rval = uper_decode_complete(NULL,
                            &asn_DEF_NR_CG_ConfigInfo,
                            (void **)&cg_configinfo,
                            (uint8_t *)m->rrc_buffer,
                            (int) m->rrc_buffer_size);//m->rrc_buffer_size);
  gNB_RRC_INST         *rrc=RC.nrrrc[gnb_mod_idP];

  if ((dec_rval.code != RC_OK) && (dec_rval.consumed == 0)) {
    AssertFatal(1==0,"NR_UL_DCCH_MESSAGE decode error\n");
    // free the memory
    SEQUENCE_free(&asn_DEF_NR_CG_ConfigInfo, cg_configinfo, 1);
    return;
  }

  xer_fprint(stdout,&asn_DEF_NR_CG_ConfigInfo, cg_configinfo);
  // recreate enough of X2 EN-DC Container
  AssertFatal(cg_configinfo->criticalExtensions.choice.c1->present == NR_CG_ConfigInfo__criticalExtensions__c1_PR_cg_ConfigInfo,
              "ueCapabilityInformation not present\n");
  parse_CG_ConfigInfo(rrc,cg_configinfo,m);
  LOG_A(NR_RRC, "Successfully parsed CG_ConfigInfo of size %zu bits. (%zu bytes)\n",
        dec_rval.consumed, (dec_rval.consumed +7/8));
}

//-----------------------------------------------------------------------------
unsigned int rrc_gNB_get_next_transaction_identifier(module_id_t gnb_mod_idP)
//-----------------------------------------------------------------------------
{
  static unsigned int transaction_id[NUMBER_OF_gNB_MAX] = {0};
  // used also in NGAP thread, so need thread safe operation
  unsigned int tmp = __atomic_add_fetch(&transaction_id[gnb_mod_idP], 1, __ATOMIC_SEQ_CST);
  tmp %= NR_RRC_TRANSACTION_IDENTIFIER_NUMBER;
  LOG_T(NR_RRC, "generated xid is %d\n", tmp);
  return tmp;
}

static void apply_macrlc_config(gNB_RRC_INST *rrc, rrc_gNB_ue_context_t *const ue_context_pP, const protocol_ctxt_t *const ctxt_pP)
{
  NR_CellGroupConfig_t *cgc = get_softmodem_params()->sa ? ue_context_pP->ue_context.masterCellGroup : NULL;
  nr_rrc_mac_update_cellgroup(ue_context_pP->ue_context.rnti, cgc);

  nr_rrc_addmod_srbs(ctxt_pP->rntiMaybeUEid, ue_context_pP->ue_context.SRB_configList, cgc->rlc_BearerToAddModList);
  nr_rrc_addmod_drbs(ctxt_pP->rntiMaybeUEid, ue_context_pP->ue_context.DRB_configList, cgc->rlc_BearerToAddModList);
}

void apply_macrlc_config_reest(gNB_RRC_INST *rrc, rrc_gNB_ue_context_t *const ue_context_pP, const protocol_ctxt_t *const ctxt_pP, ue_id_t ue_id)
{
  nr_rrc_mac_update_cellgroup(ue_id, ue_context_pP->ue_context.masterCellGroup);

  nr_rrc_addmod_srbs(ctxt_pP->rntiMaybeUEid,
                     ue_context_pP->ue_context.SRB_configList,
                     ue_context_pP->ue_context.masterCellGroup->rlc_BearerToAddModList);
}

//-----------------------------------------------------------------------------
static void rrc_gNB_generate_RRCSetup(instance_t instance,
                                      rnti_t rnti,
                                      rrc_gNB_ue_context_t *const ue_context_pP,
                                      const uint8_t *masterCellGroup,
                                      int masterCellGroup_len)
//-----------------------------------------------------------------------------
{
  LOG_I(NR_RRC, "rrc_gNB_generate_RRCSetup for RNTI %04x\n", rnti);

  gNB_RRC_UE_t *ue_p = &ue_context_pP->ue_context;
  gNB_RRC_INST *rrc = RC.nrrrc[instance];
  unsigned char buf[1024];
  uint8_t xid = rrc_gNB_get_next_transaction_identifier(instance);
  ue_p->xids[xid] = RRC_SETUP;
  int size = do_RRCSetup(ue_context_pP, buf, xid, masterCellGroup, masterCellGroup_len, &rrc->configuration);
  AssertFatal(size > 0, "do_RRCSetup failed\n");
  AssertFatal(size <= 1024, "memory corruption\n");

  LOG_DUMPMSG(NR_RRC, DEBUG_RRC,
              (char *)buf,
              size,
              "[MSG] RRC Setup\n");

  // activate release timer, if RRCSetupComplete not received after 100 frames, remove UE
  ue_context_pP->ue_context.ue_release_timer = 1;
  // remove UE after 10 frames after RRCConnectionRelease is triggered
  ue_context_pP->ue_context.ue_release_timer_thres = 1000;

  nr_pdcp_add_srbs(true, rnti, ue_context_pP->ue_context.SRB_configList, 0, NULL, NULL);

  f1ap_dl_rrc_message_t dl_rrc = {
    .old_gNB_DU_ue_id = 0xFFFFFF,
    .rrc_container = buf,
    .rrc_container_length = size,
    .rnti = ue_p->rnti,
    .srb_id = CCCH
  };
  rrc->mac_rrc.dl_rrc_message_transfer(instance, &dl_rrc);
}

//-----------------------------------------------------------------------------
static int rrc_gNB_generate_RRCSetup_for_RRCReestablishmentRequest(module_id_t module_id, rnti_t rnti, const int CC_id)
//-----------------------------------------------------------------------------
{
  LOG_I(NR_RRC, "generate RRCSetup for RRCReestablishmentRequest \n");
  rrc_gNB_ue_context_t         *ue_context_pP   = NULL;
  gNB_RRC_INST *rrc_instance_p = RC.nrrrc[module_id];

  ue_context_pP = rrc_gNB_create_ue_context(rnti, rrc_instance_p, 0);

  gNB_RRC_UE_t *ue_p = &ue_context_pP->ue_context;
  unsigned char buf[1024];
  uint8_t xid = rrc_gNB_get_next_transaction_identifier(module_id);
  ue_p->xids[xid] = RRC_SETUP_FOR_REESTABLISHMENT;
  int size = do_RRCSetup(ue_context_pP, buf, xid, NULL, 0, &rrc_instance_p->configuration);
  AssertFatal(size > 0, "do_RRCSetup failed\n");
  AssertFatal(size <= 1024, "memory corruption\n");

  AssertFatal(size>0,"Error generating RRCSetup for RRCReestablishmentRequest\n");

  LOG_DUMPMSG(NR_RRC, DEBUG_RRC,
              (char *)buf,
              size,
              "[MSG] RRC Setup\n");

  LOG_D(NR_RRC, "RRC_gNB --- MAC_CONFIG_REQ  (SRB1) ---> MAC_gNB for rnti %04x\n", rnti);

  // update SCC and MIB/SIB (two calls)
  nr_mac_config_scc(RC.nrmac[rrc_instance_p->module_id],
                    rrc_instance_p->configuration.pdsch_AntennaPorts,
                    rrc_instance_p->configuration.pusch_AntennaPorts,
                    rrc_instance_p->configuration.sib1_tda,
                    rrc_instance_p->configuration.minRXTXTIME,
                    rrc_instance_p->carrier.servingcellconfigcommon);
  nr_mac_config_mib(RC.nrmac[rrc_instance_p->module_id], rrc_instance_p->carrier.mib);
  nr_mac_config_sib1(RC.nrmac[rrc_instance_p->module_id], rrc_instance_p->carrier.siblock1);

  LOG_I(NR_RRC, " [RAPROC] rnti: %04x Logical Channel DL-CCCH, Generating RRCSetup (bytes %d)\n", rnti, size);
  // activate release timer, if RRCSetupComplete not received after 100 frames, remove UE
  ue_context_pP->ue_context.ue_release_timer = 1;
  // remove UE after 10 frames after RRCConnectionRelease is triggered
  ue_context_pP->ue_context.ue_release_timer_thres = 1000;
  // configure MAC
  protocol_ctxt_t ctxt = {0};
  PROTOCOL_CTXT_SET_BY_INSTANCE(&ctxt, 0, GNB_FLAG_YES, rnti, 0, 0);
  apply_macrlc_config(rrc_instance_p, ue_context_pP, &ctxt);

  //nr_pdcp_add_srbs(ctxt_pP->enb_flag, ctxt_pP->rntiMaybeUEid, ue_context_pP->ue_context.SRB_configList, 0, NULL, NULL);
  //apply_pdcp_config(ue_context_pP,ctxt_pP);
  /* init timers */
  //   ue_context_pP->ue_context.ue_rrc_inactivity_timer = 0;

  f1ap_dl_rrc_message_t dl_rrc = {
    .old_gNB_DU_ue_id = 0xFFFFFF,
    .rrc_container = buf,
    .rrc_container_length = size,
    .rnti = ue_p->rnti,
    .srb_id = CCCH
  };
  rrc_instance_p->mac_rrc.dl_rrc_message_transfer(module_id, &dl_rrc);
  return xid;
}

static void rrc_gNB_generate_RRCReject(module_id_t module_id, rrc_gNB_ue_context_t *const ue_context_pP)
//-----------------------------------------------------------------------------
{
  LOG_I(NR_RRC, "rrc_gNB_generate_RRCReject \n");
  gNB_RRC_INST *rrc = RC.nrrrc[module_id];
  gNB_RRC_UE_t *ue_p = &ue_context_pP->ue_context;

  unsigned char buf[1024];
  int size = do_RRCReject(module_id, buf);
  AssertFatal(size > 0, "do_RRCReject failed\n");
  AssertFatal(size <= 1024, "memory corruption\n");

  LOG_DUMPMSG(NR_RRC, DEBUG_RRC,
              (char *)buf,
              size,
              "[MSG] RRCReject \n");
  LOG_I(NR_RRC, " [RAPROC] ue %04x Logical Channel DL-CCCH, Generating NR_RRCReject (bytes %d)\n", ue_p->rnti, size);

  f1ap_dl_rrc_message_t dl_rrc = {
    .gNB_CU_ue_id = 0,
    .gNB_DU_ue_id = 0,
    .old_gNB_DU_ue_id = 0xFFFFFF,
    .rrc_container = buf,
    .rrc_container_length = size,
    .rnti = ue_p->rnti,
    .srb_id = CCCH,
    .execute_duplication  = 1,
    .RAT_frequency_priority_information.en_dc = 0
  };
  rrc->mac_rrc.dl_rrc_message_transfer(module_id, &dl_rrc);
}

//-----------------------------------------------------------------------------
/*
* Process the rrc setup complete message from UE (SRB1 Active)
*/
static void rrc_gNB_process_RRCSetupComplete(const protocol_ctxt_t *const ctxt_pP, rrc_gNB_ue_context_t *ue_context_pP, NR_RRCSetupComplete_IEs_t *rrcSetupComplete)
//-----------------------------------------------------------------------------
{
  LOG_A(NR_RRC, PROTOCOL_NR_RRC_CTXT_UE_FMT" [RAPROC] Logical Channel UL-DCCH, " "processing NR_RRCSetupComplete from UE (SRB1 Active)\n",
      PROTOCOL_NR_RRC_CTXT_UE_ARGS(ctxt_pP));
  ue_context_pP->ue_context.Srb[1].Active = 1;
  ue_context_pP->ue_context.Srb[2].Active = 0;
  ue_context_pP->ue_context.StatusRrc = NR_RRC_CONNECTED;

  if (get_softmodem_params()->sa) {
    rrc_gNB_send_NGAP_NAS_FIRST_REQ(ctxt_pP, ue_context_pP, rrcSetupComplete);
  } else {
    rrc_gNB_generate_SecurityModeCommand(ctxt_pP, ue_context_pP);
  }
}

//-----------------------------------------------------------------------------
static void rrc_gNB_generate_defaultRRCReconfiguration(const protocol_ctxt_t *const ctxt_pP, rrc_gNB_ue_context_t *ue_context_pP)
//-----------------------------------------------------------------------------
{
  gNB_RRC_INST *rrc = RC.nrrrc[ctxt_pP->module_id];
  gNB_RRC_UE_t *ue_p = &ue_context_pP->ue_context;
<<<<<<< HEAD
  AssertFatal(ue_p->nb_of_pdusessions == 0, "logic bug: PDU sessions present before RRC Connection established\n");
=======
  uint8_t xid = rrc_gNB_get_next_transaction_identifier(ctxt_pP->module_id);
  ue_p->xids[xid] = RRC_DEFAULT_RECONF;
>>>>>>> 15e85827

  struct NR_RRCReconfiguration_v1530_IEs__dedicatedNAS_MessageList *dedicatedNAS_MessageList = CALLOC(1, sizeof(*dedicatedNAS_MessageList));

  /* Add all NAS PDUs to the list */
  for (int i = 0; i < ue_p->nb_of_pdusessions; i++) {
    if (ue_p->pduSession[i].param.nas_pdu.buffer != NULL) {
      asn1cSequenceAdd(dedicatedNAS_MessageList->list, NR_DedicatedNAS_Message_t, msg);
      OCTET_STRING_fromBuf(msg, (char *)ue_p->pduSession[i].param.nas_pdu.buffer, ue_p->pduSession[i].param.nas_pdu.length);
    }

    ue_p->pduSession[i].status = PDU_SESSION_STATUS_DONE;
    LOG_D(NR_RRC, "setting the status for the default DRB (index %d) to (%d,%s)\n", i, ue_p->pduSession[i].status, "PDU_SESSION_STATUS_DONE");
  }

  if (ue_p->nas_pdu.length) {
    asn1cSequenceAdd(dedicatedNAS_MessageList->list, NR_DedicatedNAS_Message_t, msg);
    OCTET_STRING_fromBuf(msg, (char *)ue_p->nas_pdu.buffer, ue_p->nas_pdu.length);
  }

  /* If list is empty free the list and reset the address */
  if (dedicatedNAS_MessageList->list.count == 0) {
    free(dedicatedNAS_MessageList);
    dedicatedNAS_MessageList = NULL;
  }

  NR_MeasConfig_t *measconfig = get_defaultMeasConfig(&rrc->configuration);

  uint8_t buffer[RRC_BUF_SIZE] = {0};
  int size = do_RRCReconfiguration(ctxt_pP,
                                   buffer,
                                   RRC_BUF_SIZE,
                                   xid,
                                   NULL, //*SRB_configList2,
                                   NULL, //*DRB_configList,
                                   NULL,
                                   NULL,
                                   NULL,
                                   measconfig,
                                   dedicatedNAS_MessageList,
                                   ue_context_pP,
                                   &rrc->carrier,
                                   &rrc->configuration,
                                   NULL,
                                   ue_p->masterCellGroup);
  AssertFatal(size > 0, "cannot encode RRCReconfiguration in %s()\n", __func__);
  LOG_W(NR_RRC, "do_RRCReconfiguration(): size %d\n", size);

  if (LOG_DEBUGFLAG(DEBUG_ASN1)) {
    xer_fprint(stdout, &asn_DEF_NR_CellGroupConfig, ue_p->masterCellGroup);
  }

  // suspicious if it is always malloced before ?
  free(ue_p->nas_pdu.buffer);

  LOG_DUMPMSG(NR_RRC, DEBUG_RRC,(char *)buffer, size, "[MSG] RRC Reconfiguration\n");

  /* Free all NAS PDUs */
  for (int i = 0; i < ue_p->nb_of_pdusessions; i++) {
    if (ue_p->pduSession[i].param.nas_pdu.buffer != NULL) {
      free(ue_p->pduSession[i].param.nas_pdu.buffer);
      ue_p->pduSession[i].param.nas_pdu.buffer = NULL;
    }
  }

  LOG_I(NR_RRC, "[gNB %d] Frame %d, Logical Channel DL-DCCH, Generate NR_RRCReconfiguration (bytes %d, UE id %x)\n",
          ctxt_pP->module_id,
          ctxt_pP->frame,
          size,
          ue_context_pP->ue_context.rnti);
  AssertFatal(!NODE_IS_DU(rrc->node_type), "illegal node type DU!\n");

  nr_pdcp_data_req_srb(ctxt_pP->rntiMaybeUEid, DCCH, rrc_gNB_mui++, size, buffer, deliver_pdu_srb_f1, rrc);

  if (NODE_IS_DU(rrc->node_type) || NODE_IS_MONOLITHIC(rrc->node_type)) {
    gNB_RRC_UE_t *ue_p = &ue_context_pP->ue_context;
    nr_rrc_mac_update_cellgroup(ue_p->rnti, ue_p->masterCellGroup);

    uint32_t delay_ms = ue_p->masterCellGroup && ue_p->masterCellGroup->spCellConfig && ue_p->masterCellGroup->spCellConfig->spCellConfigDedicated
                                && ue_p->masterCellGroup->spCellConfig->spCellConfigDedicated->downlinkBWP_ToAddModList
                            ? NR_RRC_RECONFIGURATION_DELAY_MS + NR_RRC_BWP_SWITCHING_DELAY_MS
                            : NR_RRC_RECONFIGURATION_DELAY_MS;

    nr_mac_enable_ue_rrc_processing_timer(ctxt_pP->module_id, ue_p->rnti, *rrc->carrier.servingcellconfigcommon->ssbSubcarrierSpacing, delay_ms);
  }
}

void fill_DRB_configList(const protocol_ctxt_t *const ctxt_pP, rrc_gNB_ue_context_t *ue_context_pP, uint8_t xid)
{
  gNB_RRC_INST                  *rrc = RC.nrrrc[ctxt_pP->module_id];
  gNB_RRC_UE_t *ue_p = &ue_context_pP->ue_context;
  int qos_flow_index = 0;
  int i;
  uint8_t drb_id_to_setup_start = 0;
  uint8_t nb_drb_to_setup = rrc->configuration.drbs;
  long drb_priority[NGAP_MAX_DRBS_PER_UE];

  if (!ue_p->DRB_configList)
    ue_p->DRB_configList = CALLOC(1, sizeof(*ue_p->DRB_configList));
  else
    memset(ue_p->DRB_configList, 0, sizeof(*ue_p->DRB_configList));
  if (!ue_p->DRB_configList2[xid])
    ue_p->DRB_configList2[xid] = CALLOC(1, sizeof(**ue_p->DRB_configList2));
  else
    memset(ue_p->DRB_configList2[xid], 0, sizeof(**ue_p->DRB_configList2));
  for (i = 0; i < ue_p->nb_of_pdusessions; i++) {
    if (ue_p->pduSession[i].status >= PDU_SESSION_STATUS_DONE) {
      continue;
    }
    LOG_I(NR_RRC, "adding rnti %x pdusession %d, nb drb %d, xid %d\n", ue_p->rnti, ue_p->pduSession[i].param.pdusession_id, nb_drb_to_setup, xid);
    for(long drb_id_add = 1; drb_id_add <= nb_drb_to_setup; drb_id_add++){
      uint8_t drb_id;
      // Reference TS23501 Table 5.7.4-1: Standardized 5QI to QoS characteristics mapping
      for (qos_flow_index = 0; qos_flow_index < ue_p->pduSession[i].param.nb_qos; qos_flow_index++) {
        switch (ue_p->pduSession[i].param.qos[qos_flow_index].fiveQI) {
          case 1 ... 4:  /* GBR */
            drb_id = next_available_drb(ue_p, &ue_p->pduSession[i], GBR_FLOW);
            break;
          case 5 ... 9:  /* Non-GBR */
            if(rrc->configuration.drbs > 1) /* Force the creation from gNB Conf file - Should be used only in noS1 mode and rfsim for testing purposes. */
              drb_id = next_available_drb(ue_p, &ue_p->pduSession[i], GBR_FLOW);
            else
              drb_id = next_available_drb(ue_p, &ue_p->pduSession[i], NONGBR_FLOW);
            break;

          default:
            LOG_E(NR_RRC, "not supported 5qi %lu\n", ue_p->pduSession[i].param.qos[qos_flow_index].fiveQI);
            ue_p->pduSession[i].status = PDU_SESSION_STATUS_FAILED;
            continue;
        }
        drb_priority[drb_id - 1] = ue_p->pduSession[i].param.qos[qos_flow_index].allocation_retention_priority.priority_level;
        if (drb_priority[drb_id - 1] < 0 || drb_priority[drb_id - 1] > NGAP_PRIORITY_LEVEL_NO_PRIORITY) {
          LOG_E(NR_RRC, "invalid allocation_retention_priority.priority_level %ld set to _NO_PRIORITY\n", drb_priority[drb_id - 1]);
          drb_priority[drb_id - 1] = NGAP_PRIORITY_LEVEL_NO_PRIORITY;
        }

        if(drb_is_active(ue_p, drb_id)){ /* Non-GBR flow using the same DRB or a GBR flow with no available DRBs*/
          nb_drb_to_setup--;
        } else {
          generateDRB(ue_p, drb_id, &ue_p->pduSession[i], rrc->configuration.enable_sdap, rrc->security.do_drb_integrity, rrc->security.do_drb_ciphering);
          NR_DRB_ToAddMod_t *DRB_config = generateDRB_ASN1(&ue_p->established_drbs[drb_id-1]);
          if (drb_id_to_setup_start == 0)
            drb_id_to_setup_start = DRB_config->drb_Identity;
          asn1cSeqAdd(&ue_p->DRB_configList->list, DRB_config);
          asn1cSeqAdd(&ue_p->DRB_configList2[xid]->list, DRB_config);
        }
        LOG_D(RRC, "DRB Priority %ld\n", drb_priority[drb_id]); // To supress warning for now
      }
    }

    ue_p->pduSession[i].status = PDU_SESSION_STATUS_DONE;
    ue_p->pduSession[i].xid = xid;
  }
}

//-----------------------------------------------------------------------------
void
rrc_gNB_generate_dedicatedRRCReconfiguration(
    const protocol_ctxt_t     *const ctxt_pP,
    rrc_gNB_ue_context_t      *ue_context_pP,
    NR_CellGroupConfig_t      *cell_groupConfig_from_DU
)
//-----------------------------------------------------------------------------
{
  gNB_RRC_INST *rrc = RC.nrrrc[ctxt_pP->module_id];
  long drb_priority[NGAP_MAX_DRBS_PER_UE];
  NR_CellGroupConfig_t *cellGroupConfig = NULL;
  int xid = -1;

  int drb_id_to_setup_start = 1;
  gNB_RRC_UE_t *ue_p = &ue_context_pP->ue_context;
  NR_DRB_ToAddModList_t *DRB_configList = ue_p->DRB_configList;
  int nb_drb_to_setup = DRB_configList->list.count;

  struct NR_RRCReconfiguration_v1530_IEs__dedicatedNAS_MessageList *dedicatedNAS_MessageList = NULL;
  NR_DedicatedNAS_Message_t *dedicatedNAS_Message = NULL;
  dedicatedNAS_MessageList = CALLOC(1, sizeof(struct NR_RRCReconfiguration_v1530_IEs__dedicatedNAS_MessageList));

  for (int i=0; i < nb_drb_to_setup; i++) {
    NR_DRB_ToAddMod_t *DRB_config = DRB_configList->list.array[i];
    if (drb_id_to_setup_start == 1)
      drb_id_to_setup_start = DRB_config->drb_Identity;
    int j = ue_p->nb_of_pdusessions - 1;
    AssertFatal(j >= 0, "");
    if (ue_p->pduSession[j].param.nas_pdu.buffer != NULL) {
      dedicatedNAS_Message = CALLOC(1, sizeof(NR_DedicatedNAS_Message_t));
      memset(dedicatedNAS_Message, 0, sizeof(OCTET_STRING_t));
      OCTET_STRING_fromBuf(dedicatedNAS_Message, (char *)ue_p->pduSession[j].param.nas_pdu.buffer, ue_p->pduSession[j].param.nas_pdu.length);
      asn1cSeqAdd(&dedicatedNAS_MessageList->list, dedicatedNAS_Message);

      LOG_I(NR_RRC, "add NAS info with size %d (pdusession idx %d)\n", ue_p->pduSession[j].param.nas_pdu.length, j);
    } else {
      // TODO
      LOG_E(NR_RRC, "no NAS info (pdusession idx %d)\n", j);
    }

    xid = ue_p->pduSession[j].xid;
    drb_priority[DRB_config->drb_Identity - 1] = 13; // For now, we assume only one drb per pdu sessions with a default preiority (will be dynamique in future)
  }

  /* If list is empty free the list and reset the address */
  if (dedicatedNAS_MessageList->list.count == 0) {
    free(dedicatedNAS_MessageList);
    dedicatedNAS_MessageList = NULL;
  }

  if(cell_groupConfig_from_DU == NULL){
    cellGroupConfig = calloc(1, sizeof(NR_CellGroupConfig_t));
    // FIXME: fill_mastercellGroupConfig() won't fill the right priorities or
    // bearer IDs for the DRBs
    fill_mastercellGroupConfig(cellGroupConfig, ue_p->masterCellGroup, rrc->um_on_default_drb, (drb_id_to_setup_start < 2) ? 1 : 0, drb_id_to_setup_start, nb_drb_to_setup, drb_priority);
  }
  else{
    LOG_I(NR_RRC, "Master cell group originating from the DU \n");
    cellGroupConfig = cell_groupConfig_from_DU;
  }

  AssertFatal(xid > -1, "Invalid xid %d. No PDU sessions setup to configure.\n", xid);
  NR_SRB_ToAddModList_t *SRB_configList2 = NULL;
  SRB_configList2 = ue_p->SRB_configList2[xid];

  uint8_t buffer[RRC_BUF_SIZE] = {0};
  int size = do_RRCReconfiguration(ctxt_pP,
                                   buffer,
                                   RRC_BUF_SIZE,
                                   xid,
                                   SRB_configList2,
                                   DRB_configList,
                                   NULL,
                                   NULL,
                                   NULL,
                                   NULL,
                                   dedicatedNAS_MessageList,
                                   ue_context_pP,
                                   &rrc->carrier,
                                   &rrc->configuration,
                                   NULL,
                                   cellGroupConfig);
  LOG_DUMPMSG(NR_RRC,DEBUG_RRC,(char *)buffer,size,"[MSG] RRC Reconfiguration\n");

  /* Free all NAS PDUs */
  for (int i = 0; i < ue_p->nb_of_pdusessions; i++) {
    if (ue_p->pduSession[i].param.nas_pdu.buffer != NULL) {
      /* Free the NAS PDU buffer and invalidate it */
      free(ue_p->pduSession[i].param.nas_pdu.buffer);
      ue_p->pduSession[i].param.nas_pdu.buffer = NULL;
    }
  }

  LOG_I(NR_RRC, "[gNB %d] Frame %d, Logical Channel DL-DCCH, Generate RRCReconfiguration (bytes %d, UE RNTI %x)\n", ctxt_pP->module_id, ctxt_pP->frame, size, ue_p->rnti);
  LOG_D(NR_RRC,
        "[FRAME %05d][RRC_gNB][MOD %u][][--- PDCP_DATA_REQ/%d Bytes (rrcReconfiguration to UE %x MUI %d) --->][PDCP][MOD %u][RB %u]\n",
        ctxt_pP->frame,
        ctxt_pP->module_id,
        size,
        ue_p->rnti,
        rrc_gNB_mui,
        ctxt_pP->module_id,
        DCCH);

  nr_pdcp_data_req_srb(ctxt_pP->rntiMaybeUEid, DCCH, rrc_gNB_mui++, size, buffer, deliver_pdu_srb_f1, rrc);

  if (NODE_IS_DU(rrc->node_type) || NODE_IS_MONOLITHIC(rrc->node_type)) {
    nr_rrc_mac_update_cellgroup(ue_context_pP->ue_context.rnti, ue_context_pP->ue_context.masterCellGroup);

    uint32_t delay_ms = ue_p->masterCellGroup && ue_p->masterCellGroup->spCellConfig && ue_p->masterCellGroup->spCellConfig->spCellConfigDedicated
                                && ue_p->masterCellGroup->spCellConfig->spCellConfigDedicated->downlinkBWP_ToAddModList
                            ? NR_RRC_RECONFIGURATION_DELAY_MS + NR_RRC_BWP_SWITCHING_DELAY_MS
                            : NR_RRC_RECONFIGURATION_DELAY_MS;

    nr_mac_enable_ue_rrc_processing_timer(ctxt_pP->module_id, ue_p->rnti, *rrc->carrier.servingcellconfigcommon->ssbSubcarrierSpacing, delay_ms);
  }
}

//-----------------------------------------------------------------------------
void
rrc_gNB_modify_dedicatedRRCReconfiguration(
  const protocol_ctxt_t     *const ctxt_pP,
  rrc_gNB_ue_context_t      *ue_context_pP)
//-----------------------------------------------------------------------------
{
  NR_DRB_ToAddMod_t *DRB_config = NULL;
  NR_DRB_ToAddModList_t         *DRB_configList2 = NULL;
  struct NR_RRCReconfiguration_v1530_IEs__dedicatedNAS_MessageList
                                *dedicatedNAS_MessageList = NULL;
  int qos_flow_index = 0;
  uint8_t xid = rrc_gNB_get_next_transaction_identifier(ctxt_pP->module_id);
  gNB_RRC_UE_t *ue_p = &ue_context_pP->ue_context;
  ue_p->xids[xid] = RRC_DEDICATED_RECONF;

  DRB_configList2 = CALLOC(1, sizeof(NR_DRB_ToAddModList_t));
  memset(DRB_configList2, 0, sizeof(NR_DRB_ToAddModList_t));

  dedicatedNAS_MessageList = CALLOC(1, sizeof(struct NR_RRCReconfiguration_v1530_IEs__dedicatedNAS_MessageList));

  for (int i = 0; i < ue_p->nb_of_pdusessions; i++) {
    // bypass the new and already configured pdu sessions
    if (ue_p->pduSession[i].status >= PDU_SESSION_STATUS_DONE) {
      ue_p->pduSession[i].xid = xid;
      continue;
    }

    if (ue_p->pduSession[i].cause != NGAP_CAUSE_NOTHING) {
      // set xid of failure pdu session
      ue_p->pduSession[i].xid = xid;
      ue_p->pduSession[i].status = PDU_SESSION_STATUS_FAILED;
      continue;
    }

    // search exist DRB_config
    int j;
    for (j = 0; i < NGAP_MAX_DRBS_PER_UE; j++) {
      if (ue_p->established_drbs[j].status != DRB_INACTIVE
          && ue_p->established_drbs[j].cnAssociation.sdap_config.pdusession_id == ue_p->pduSession[i].param.pdusession_id)
        break;
    }

    if (j == NGAP_MAX_DRBS_PER_UE) {
      ue_p->pduSession[i].xid = xid;
      ue_p->pduSession[i].status = PDU_SESSION_STATUS_FAILED;
      ue_p->pduSession[i].cause = NGAP_CAUSE_RADIO_NETWORK;
      ue_p->pduSession[i].cause_value = NGAP_CauseRadioNetwork_unspecified;
      continue;
    }

    // Reference TS23501 Table 5.7.4-1: Standardized 5QI to QoS characteristics mapping
    for (qos_flow_index = 0; qos_flow_index < ue_p->pduSession[i].param.nb_qos; qos_flow_index++) {
      switch (ue_p->pduSession[i].param.qos[qos_flow_index].fiveQI) {
        case 1: //100ms
        case 2: //150ms
        case 3: //50ms
        case 4: //300ms
        case 5: //100ms
        case 6: //300ms
        case 7: //100ms
        case 8: //300ms
        case 9: //300ms Video (Buffered Streaming)TCP-based (e.g., www, e-mail, chat, ftp, p2p file sharing, progressive video, etc.)
          // TODO
          break;

        default:
          LOG_E(NR_RRC, "not supported 5qi %lu\n", ue_p->pduSession[i].param.qos[qos_flow_index].fiveQI);
          ue_p->pduSession[i].status = PDU_SESSION_STATUS_FAILED;
          ue_p->pduSession[i].xid = xid;
          ue_p->pduSession[i].cause = NGAP_CAUSE_RADIO_NETWORK;
          ue_p->pduSession[i].cause_value = NGAP_CauseRadioNetwork_not_supported_5QI_value;
          continue;
      }

      LOG_I(NR_RRC,
            "PDU SESSION ID %ld, DRB ID %ld (index %d), QOS flow %d, 5QI %ld \n",
            DRB_config->cnAssociation->choice.sdap_Config->pdu_Session,
            DRB_config->drb_Identity,
            i,
            qos_flow_index,
            ue_p->pduSession[i].param.qos[qos_flow_index].fiveQI);
    }

    asn1cSeqAdd(&DRB_configList2->list, DRB_config);

    ue_p->pduSession[i].status = PDU_SESSION_STATUS_DONE;
    ue_p->pduSession[i].xid = xid;

    if (ue_p->pduSession[i].param.nas_pdu.buffer != NULL) {
      asn1cSequenceAdd(dedicatedNAS_MessageList->list,NR_DedicatedNAS_Message_t, dedicatedNAS_Message);
      OCTET_STRING_fromBuf(dedicatedNAS_Message, (char *)ue_p->pduSession[i].param.nas_pdu.buffer, ue_p->pduSession[i].param.nas_pdu.length);
      LOG_I(NR_RRC, "add NAS info with size %d (pdusession id %d)\n", ue_p->pduSession[i].param.nas_pdu.length, ue_p->pduSession[i].param.pdusession_id);
    } else {
      LOG_W(NR_RRC, "no NAS info (pdusession id %d)\n", ue_p->pduSession[i].param.pdusession_id);
    }
  }

  /* If list is empty free the list and reset the address */
  if (dedicatedNAS_MessageList->list.count == 0) {
    free(dedicatedNAS_MessageList);
    dedicatedNAS_MessageList = NULL;
  }

  uint8_t buffer[RRC_BUF_SIZE];
  int size = do_RRCReconfiguration(ctxt_pP,
                                       buffer,
                                       RRC_BUF_SIZE,
                                       xid,
                                       NULL,
                                       DRB_configList2,
                                       NULL,
                                       NULL,
                                       NULL,
                                       NULL,
                                       dedicatedNAS_MessageList,
                                       NULL,
                                       NULL,
                                       NULL,
                                       NULL,
                                       NULL);
  LOG_DUMPMSG(NR_RRC, DEBUG_RRC, (char *)buffer, size, "[MSG] RRC Reconfiguration\n");

  /* Free all NAS PDUs */
  for (int i = 0; i < ue_p->nb_of_pdusessions; i++) {
    if (ue_p->pduSession[i].param.nas_pdu.buffer != NULL) {
      /* Free the NAS PDU buffer and invalidate it */
      free(ue_p->pduSession[i].param.nas_pdu.buffer);
      ue_p->pduSession[i].param.nas_pdu.buffer = NULL;
    }
  }

  LOG_I(NR_RRC, "[gNB %d] Frame %d, Logical Channel DL-DCCH, Generate RRCReconfiguration (bytes %d, UE RNTI %x)\n", ctxt_pP->module_id, ctxt_pP->frame, size, ue_p->rnti);
  LOG_D(NR_RRC,
        "[FRAME %05d][RRC_gNB][MOD %u][][--- PDCP_DATA_REQ/%d Bytes (rrcReconfiguration to UE %x MUI %d) --->][PDCP][MOD %u][RB %u]\n",
        ctxt_pP->frame,
        ctxt_pP->module_id,
        size,
        ue_p->rnti,
        rrc_gNB_mui,
        ctxt_pP->module_id,
        DCCH);

  gNB_RRC_INST *rrc = RC.nrrrc[ctxt_pP->module_id];
  nr_pdcp_data_req_srb(ctxt_pP->rntiMaybeUEid, DCCH, rrc_gNB_mui++, size, buffer, deliver_pdu_srb_f1, rrc);

  if (NODE_IS_DU(rrc->node_type) || NODE_IS_MONOLITHIC(rrc->node_type)) {
    uint32_t delay_ms = ue_p->masterCellGroup && ue_p->masterCellGroup->spCellConfig && ue_p->masterCellGroup->spCellConfig->spCellConfigDedicated
                                && ue_p->masterCellGroup->spCellConfig->spCellConfigDedicated->downlinkBWP_ToAddModList
                            ? NR_RRC_RECONFIGURATION_DELAY_MS + NR_RRC_BWP_SWITCHING_DELAY_MS
                            : NR_RRC_RECONFIGURATION_DELAY_MS;

    nr_mac_enable_ue_rrc_processing_timer(ctxt_pP->module_id, ue_p->rnti, *rrc->carrier.servingcellconfigcommon->ssbSubcarrierSpacing, delay_ms);
  }
}

//-----------------------------------------------------------------------------
void
rrc_gNB_generate_dedicatedRRCReconfiguration_release(
    const protocol_ctxt_t   *const ctxt_pP,
    rrc_gNB_ue_context_t    *const ue_context_pP,
    uint8_t                  xid,
    uint32_t                 nas_length,
    uint8_t                 *nas_buffer)
//-----------------------------------------------------------------------------
{
  int                                 i;
  NR_DRB_ToReleaseList_t             **DRB_Release_configList2 = NULL;
  NR_DRB_Identity_t                  *DRB_release;
  struct NR_RRCReconfiguration_v1530_IEs__dedicatedNAS_MessageList
                                     *dedicatedNAS_MessageList = NULL;
  NR_DedicatedNAS_Message_t          *dedicatedNAS_Message     = NULL;
  gNB_RRC_UE_t *ue_p = &ue_context_pP->ue_context;

  DRB_Release_configList2 = &ue_p->DRB_Release_configList2[xid];
  if (*DRB_Release_configList2) {
    free(*DRB_Release_configList2);
  }

  *DRB_Release_configList2 = CALLOC(1, sizeof(**DRB_Release_configList2));
  for(i = 0; i < NB_RB_MAX; i++) {
    if ((ue_p->pduSession[i].status == PDU_SESSION_STATUS_TORELEASE) && ue_p->pduSession[i].xid == xid) {
      DRB_release = CALLOC(1, sizeof(NR_DRB_Identity_t));
      *DRB_release = i+1;
      asn1cSeqAdd(&(*DRB_Release_configList2)->list, DRB_release);
    }
  }

  /* If list is empty free the list and reset the address */
  if (nas_length > 0) {
    dedicatedNAS_MessageList = CALLOC(1, sizeof(struct NR_RRCReconfiguration_v1530_IEs__dedicatedNAS_MessageList));
    dedicatedNAS_Message = CALLOC(1, sizeof(NR_DedicatedNAS_Message_t));
    memset(dedicatedNAS_Message, 0, sizeof(OCTET_STRING_t));
    OCTET_STRING_fromBuf(dedicatedNAS_Message,
                         (char *)nas_buffer,
                         nas_length);
    asn1cSeqAdd(&dedicatedNAS_MessageList->list, dedicatedNAS_Message);
    LOG_I(NR_RRC,"add NAS info with size %d\n", nas_length);
  } else {
    LOG_W(NR_RRC,"dedlicated NAS list is empty\n");
  }

  uint8_t buffer[RRC_BUF_SIZE] = {0};
  int size = do_RRCReconfiguration(ctxt_pP,
                                   buffer,
                                   RRC_BUF_SIZE,
                                   xid,
                                   NULL,
                                   NULL,
                                   *DRB_Release_configList2,
                                   NULL,
                                   NULL,
                                   NULL,
                                   dedicatedNAS_MessageList,
                                   NULL,
                                   NULL,
                                   NULL,
                                   NULL,
                                   NULL);
  LOG_DUMPMSG(NR_RRC,DEBUG_RRC,(char *)buffer,size, "[MSG] RRC Reconfiguration\n");

  /* Free all NAS PDUs */
  if (nas_length > 0) {
    /* Free the NAS PDU buffer and invalidate it */
    free(nas_buffer);
  }

  LOG_I(NR_RRC, "[gNB %d] Frame %d, Logical Channel DL-DCCH, Generate NR_RRCReconfiguration (bytes %d, UE RNTI %x)\n", ctxt_pP->module_id, ctxt_pP->frame, size, ue_p->rnti);
  LOG_D(NR_RRC,
        "[FRAME %05d][RRC_gNB][MOD %u][][--- PDCP_DATA_REQ/%d Bytes (rrcReconfiguration to UE %x MUI %d) --->][PDCP][MOD %u][RB %u]\n",
        ctxt_pP->frame,
        ctxt_pP->module_id,
        size,
        ue_p->rnti,
        rrc_gNB_mui,
        ctxt_pP->module_id,
        DCCH);

  gNB_RRC_INST *rrc = RC.nrrrc[ctxt_pP->module_id];
  nr_pdcp_data_req_srb(ctxt_pP->rntiMaybeUEid, DCCH, rrc_gNB_mui++, size, buffer, deliver_pdu_srb_f1, rrc);

  if (NODE_IS_DU(rrc->node_type) || NODE_IS_MONOLITHIC(rrc->node_type)) {
    uint32_t delay_ms = ue_p->masterCellGroup && ue_p->masterCellGroup->spCellConfig && ue_p->masterCellGroup->spCellConfig->spCellConfigDedicated
                                && ue_p->masterCellGroup->spCellConfig->spCellConfigDedicated->downlinkBWP_ToAddModList
                            ? NR_RRC_RECONFIGURATION_DELAY_MS + NR_RRC_BWP_SWITCHING_DELAY_MS
                            : NR_RRC_RECONFIGURATION_DELAY_MS;

    nr_mac_enable_ue_rrc_processing_timer(ctxt_pP->module_id, ue_p->rnti, *rrc->carrier.servingcellconfigcommon->ssbSubcarrierSpacing, delay_ms);
  }
}

//-----------------------------------------------------------------------------
/*
* Process the RRC Reconfiguration Complete from the UE
*/
static void rrc_gNB_process_RRCReconfigurationComplete(const protocol_ctxt_t *const ctxt_pP, rrc_gNB_ue_context_t *ue_context_pP, const uint8_t xid)
{
  int                                 drb_id;
  uint8_t                            *kRRCenc = NULL;
  uint8_t                            *kRRCint = NULL;
  uint8_t                            *kUPenc = NULL;
  uint8_t                            *kUPint = NULL;
  gNB_RRC_UE_t *ue_p = &ue_context_pP->ue_context;
  NR_DRB_ToAddModList_t *DRB_configList = ue_p->DRB_configList2[xid];
  NR_SRB_ToAddModList_t *SRB_configList = ue_p->SRB_configList2[xid];
  NR_DRB_ToReleaseList_t *DRB_Release_configList2 = ue_p->DRB_Release_configList2[xid];
  NR_DRB_Identity_t                  *drb_id_p      = NULL;
  //  uint8_t                             nr_DRB2LCHAN[8];

  ue_p->ue_reestablishment_timer = 0;

  /* Derive the keys from kgnb */
  if (DRB_configList != NULL) {
    nr_derive_key_up_enc(ue_p->ciphering_algorithm, ue_p->kgnb, &kUPenc);
    nr_derive_key_up_int(ue_p->integrity_algorithm, ue_p->kgnb, &kUPint);
  }

  nr_derive_key_rrc_enc(ue_p->ciphering_algorithm, ue_p->kgnb, &kRRCenc);
  nr_derive_key_rrc_int(ue_p->integrity_algorithm, ue_p->kgnb, &kRRCint);
  /* Refresh SRBs/DRBs */

  LOG_D(NR_RRC, "Configuring PDCP DRBs/SRBs for UE %04x\n", ue_p->rnti);

  ue_id_t reestablish_ue_id = 0;
  if (DRB_configList && DRB_configList->list.array[0]->reestablishPDCP && *DRB_configList->list.array[0]->reestablishPDCP == NR_DRB_ToAddMod__reestablishPDCP_true) {
    for (int i = 0; i < MAX_MOBILES_PER_GNB; i++) {
      nr_reestablish_rnti_map_t *nr_reestablish_rnti_map = &(RC.nrrrc[ctxt_pP->module_id])->nr_reestablish_rnti_map[i];
      if (nr_reestablish_rnti_map->ue_id == ctxt_pP->rntiMaybeUEid) {
        ue_context_pP->ue_context.ue_reconfiguration_after_reestablishment_counter++;
        reestablish_ue_id = nr_reestablish_rnti_map[i].c_rnti;
        LOG_D(NR_RRC, "Removing reestablish_rnti_map[%d] UEid %lx, RNTI %04x\n", i, nr_reestablish_rnti_map->ue_id, nr_reestablish_rnti_map->c_rnti);
        // clear current C-RNTI from map
        nr_reestablish_rnti_map->ue_id = 0;
        nr_reestablish_rnti_map->c_rnti = 0;
        break;
      }
    }
  }

  nr_pdcp_add_srbs(ctxt_pP->enb_flag, ctxt_pP->rntiMaybeUEid, SRB_configList, (ue_p->integrity_algorithm << 4) | ue_p->ciphering_algorithm, kRRCenc, kRRCint);

  nr_pdcp_add_drbs(ctxt_pP->enb_flag,
                   ctxt_pP->rntiMaybeUEid,
                   reestablish_ue_id,
                   DRB_configList,
                   (ue_p->integrity_algorithm << 4) | ue_p->ciphering_algorithm,
                   kUPenc,
                   kUPint,
                   get_softmodem_params()->sa ? ue_p->masterCellGroup->rlc_BearerToAddModList : NULL);

  /* Refresh SRBs/DRBs */
  if (!NODE_IS_CU(RC.nrrrc[ctxt_pP->module_id]->node_type)) {
    LOG_D(NR_RRC,"Configuring RLC DRBs/SRBs for UE %04x\n",ue_context_pP->ue_context.rnti);
    const struct NR_CellGroupConfig__rlc_BearerToAddModList *bearer_list =
        ue_context_pP->ue_context.masterCellGroup->rlc_BearerToAddModList;
    nr_rrc_addmod_srbs(ctxt_pP->rntiMaybeUEid, SRB_configList, bearer_list);
    nr_rrc_addmod_drbs(ctxt_pP->rntiMaybeUEid, DRB_configList, bearer_list);
  }

  /* Set the SRB active in UE context */
  if (SRB_configList != NULL) {
    for (int i = 0; (i < SRB_configList->list.count) && (i < 3); i++) {
      if (SRB_configList->list.array[i]->srb_Identity == 1) {
        ue_p->Srb[1].Active = 1;
      } else if (SRB_configList->list.array[i]->srb_Identity == 2) {
        ue_p->Srb[2].Active = 1;
        LOG_I(NR_RRC, "[gNB %d] Frame      %d CC %d : SRB2 is now active\n", ctxt_pP->module_id, ctxt_pP->frame, ue_p->primaryCC_id);
      } else {
        LOG_W(NR_RRC, "[gNB %d] Frame %d CC %d: invalid SRB identity %ld\n", ctxt_pP->module_id, ctxt_pP->frame, ue_p->primaryCC_id, SRB_configList->list.array[i]->srb_Identity);
      }
    }

    free(SRB_configList);
    ue_p->SRB_configList2[xid] = NULL;
  }

  /* Loop through DRBs and establish if necessary */
  if (DRB_configList != NULL) {
    for (int i = 0; i < DRB_configList->list.count; i++) {
      if (DRB_configList->list.array[i]) {
        drb_id = (int)DRB_configList->list.array[i]->drb_Identity;
        LOG_A(NR_RRC,
              "[gNB %d] Frame  %d : Logical Channel UL-DCCH, Received NR_RRCReconfigurationComplete from UE rnti %lx, reconfiguring DRB %d\n",
              ctxt_pP->module_id,
              ctxt_pP->frame,
              ctxt_pP->rntiMaybeUEid,
              (int)DRB_configList->list.array[i]->drb_Identity);
        //(int)*DRB_configList->list.array[i]->pdcp_Config->moreThanOneRLC->primaryPath.logicalChannel);

        if (ue_p->DRB_active[drb_id - 1] == 0) {
          ue_p->DRB_active[drb_id - 1] = DRB_ACTIVE;
          LOG_D(NR_RRC, "[gNB %d] Frame %d: Establish RLC UM Bidirectional, DRB %d Active\n",
                  ctxt_pP->module_id, ctxt_pP->frame, (int)DRB_configList->list.array[i]->drb_Identity);

          LOG_D(NR_RRC,
                  PROTOCOL_NR_RRC_CTXT_UE_FMT" RRC_gNB --- MAC_CONFIG_REQ  (DRB) ---> MAC_gNB\n",
                  PROTOCOL_NR_RRC_CTXT_UE_ARGS(ctxt_pP));

          //if (DRB_configList->list.array[i]->pdcp_Config->moreThanOneRLC->primaryPath.logicalChannel) {
          //  nr_DRB2LCHAN[i] = (uint8_t) * DRB_configList->list.array[i]->pdcp_Config->moreThanOneRLC->primaryPath.logicalChannel;
          //}

            // rrc_mac_config_req_eNB
        } else { // remove LCHAN from MAC/PHY
          if (ue_p->DRB_active[drb_id] == 1) {
            /* TODO : It may be needed if gNB goes into full stack working. */
            // DRB has just been removed so remove RLC + PDCP for DRB
            /*      rrc_pdcp_config_req (ctxt_pP->module_id, frameP, 1, CONFIG_ACTION_REMOVE,
            (ue_mod_idP * NB_RB_MAX) + DRB2LCHAN[i],UNDEF_SECURITY_MODE);
            */
            /*rrc_rlc_config_req(ctxt_pP,
                                SRB_FLAG_NO,
                                MBMS_FLAG_NO,
                                CONFIG_ACTION_REMOVE,
                                nr_DRB2LCHAN[i]);*/
          }

          // ue_p->DRB_active[drb_id] = 0;
          LOG_D(NR_RRC, PROTOCOL_NR_RRC_CTXT_UE_FMT" RRC_eNB --- MAC_CONFIG_REQ  (DRB) ---> MAC_eNB\n",
                  PROTOCOL_NR_RRC_CTXT_UE_ARGS(ctxt_pP));

          // rrc_mac_config_req_eNB

        } // end else of if (ue_p->DRB_active[drb_id] == 0)
      } // end if (DRB_configList->list.array[i])
    } // end for (int i = 0; i < DRB_configList->list.count; i++)

    free(DRB_configList);
    ue_p->DRB_configList2[xid] = NULL;
  } // end if DRB_configList != NULL

  if(DRB_Release_configList2 != NULL) {
    for (int i = 0; i < DRB_Release_configList2->list.count; i++) {
      if (DRB_Release_configList2->list.array[i]) {
        drb_id_p = DRB_Release_configList2->list.array[i];
        drb_id = *drb_id_p;

        if (ue_p->DRB_active[drb_id] == 1) {
          ue_p->DRB_active[drb_id] = 0;
        }
      }
    }

    free(DRB_Release_configList2);
    ue_p->DRB_Release_configList2[xid] = NULL;
  }
}

//-----------------------------------------------------------------------------
void rrc_gNB_generate_RRCReestablishment(const protocol_ctxt_t *ctxt_pP,
                                         rrc_gNB_ue_context_t *ue_context_pP,
                                         const uint8_t *masterCellGroup_from_DU,
                                         NR_ServingCellConfigCommon_t *scc,
                                         const int CC_id)
//-----------------------------------------------------------------------------
{
  // int UE_id = -1;
  // NR_LogicalChannelConfig_t  *SRB1_logicalChannelConfig = NULL;
  NR_SRB_ToAddModList_t **SRB_configList;
  // NR_SRB_ToAddMod_t          *SRB1_config = NULL;
  // rrc_gNB_carrier_data_t     *carrier = NULL;
  module_id_t module_id = ctxt_pP->module_id;
  gNB_RRC_INST *rrc = RC.nrrrc[ctxt_pP->module_id];
  int enable_ciphering = 0;
  gNB_RRC_UE_t *ue_p = &ue_context_pP->ue_context;

  // Need to drop spCellConfig when there is a RRCReestablishment
  // Save spCellConfig in spCellConfigReestablishment to recover after Reestablishment is completed
  ue_p->spCellConfigReestablishment = ue_p->masterCellGroup->spCellConfig;
  ue_p->masterCellGroup->spCellConfig = NULL;

  SRB_configList = &(ue_p->SRB_configList);

  uint8_t buffer[RRC_BUF_SIZE] = {0};
  uint8_t xid = rrc_gNB_get_next_transaction_identifier(module_id);
  ue_p->xids[xid] = RRC_REESTABLISH;
  int size = do_RRCReestablishment(ctxt_pP,
                                   ue_context_pP,
                                   CC_id,
                                   buffer,
                                   RRC_BUF_SIZE,
                                   xid,
                                   SRB_configList,
                                   masterCellGroup_from_DU,
                                   scc,
                                   &rrc->carrier);

  LOG_I(NR_RRC, "[RAPROC] UE %04x Logical Channel DL-DCCH, Generating NR_RRCReestablishment (bytes %d)\n", ue_p->rnti, size);

  uint8_t *kRRCenc = NULL;
  uint8_t *kRRCint = NULL;
  uint8_t *kUPenc = NULL;
  /* Derive the keys from kgnb */
  if (SRB_configList != NULL) {
    nr_derive_key_up_enc(ue_p->ciphering_algorithm, ue_p->kgnb, &kUPenc);
  }

  nr_derive_key_rrc_enc(ue_p->ciphering_algorithm, ue_p->kgnb, &kRRCenc);
  nr_derive_key_rrc_int(ue_p->integrity_algorithm, ue_p->kgnb, &kRRCint);

  /* Configure SRB1 for UE */
  if (*SRB_configList != NULL) {
    for (int cnt = 0; cnt < (*SRB_configList)->list.count; cnt++) {
      if ((*SRB_configList)->list.array[cnt]->srb_Identity == 1) {
        nr_pdcp_add_srbs(ctxt_pP->enb_flag,
                         ctxt_pP->rntiMaybeUEid,
                         *SRB_configList,
                         0,
                         NULL,
                         NULL);
      }
      LOG_D(NR_RRC, "UE %04x --- MAC_CONFIG_REQ  (SRB1) ---> MAC_gNB\n", ue_p->rnti);
    }
  } // if (*SRB_configList != NULL)

  LOG_I(NR_RRC, "Set PDCP security RNTI %04lx nca %ld nia %d in RRCReestablishment\n", ctxt_pP->rntiMaybeUEid, ue_p->ciphering_algorithm, ue_p->integrity_algorithm);
  uint8_t security_mode =
      enable_ciphering ? ue_p->ciphering_algorithm | (ue_p->integrity_algorithm << 4) : 0 | (ue_p->integrity_algorithm << 4);

  nr_pdcp_config_set_security(ctxt_pP->rntiMaybeUEid,
                              DCCH,
                              security_mode,
                              kRRCenc,
                              kRRCint,
                              kUPenc);

  if (!NODE_IS_CU(rrc->node_type)) {
    apply_macrlc_config_reest(rrc, ue_context_pP, ctxt_pP, ctxt_pP->rntiMaybeUEid);
  }

  nr_pdcp_data_req_srb(ctxt_pP->rntiMaybeUEid, DCCH, rrc_gNB_mui++, size, buffer, deliver_pdu_srb_f1, rrc);
}

/*
 * Handle RRC Reestablishment Complete Functions
 */

/// @brief Function used in RRCReestablishmentComplete procedure to reestablish the SRB2.
/// @param old_xid The old RRC transaction id.
/// @param new_xid The new RRC transaction id.
void RRCReestablishmentComplete_fill_SRB2_configList(const protocol_ctxt_t *const ctxt_pP,
                                                     rrc_gNB_ue_context_t *ue_context_pP,
                                                     const uint8_t old_xid,
                                                     const uint8_t new_xid)
{
  gNB_RRC_UE_t *ue_p = &ue_context_pP->ue_context;
  NR_SRB_ToAddMod_t *SRB2_config = NULL;
  NR_SRB_ToAddModList_t *SRB_configList = ue_p->SRB_configList;
  NR_SRB_ToAddModList_t **SRB_configList2 = NULL;

  SRB_configList2 = &ue_p->SRB_configList2[old_xid];

  // get old configuration of SRB2
  if (*SRB_configList2 != NULL) {
    if ((*SRB_configList2)->list.count != 0) {
      LOG_D(NR_RRC,
            "RRC Reestablishment - SRB_configList2(%p) count is %d\n           SRB_configList2->list.array[0] addr is %p\n",
            SRB_configList2,
            (*SRB_configList2)->list.count,
            (*SRB_configList2)->list.array[0]);
    }

    for (int i = 0; (i < (*SRB_configList2)->list.count) && (i < 3); i++) {
      if ((*SRB_configList2)->list.array[i]->srb_Identity == 2) {
        LOG_D(NR_RRC, "RRC Reestablishment - get SRB2_config from (ue_p->SRB_configList2[%d])\n", old_xid);
        SRB2_config = (*SRB_configList2)->list.array[i];
        SRB2_config->reestablishPDCP = CALLOC(1, sizeof(*SRB2_config->reestablishPDCP));
        *SRB2_config->reestablishPDCP = NR_SRB_ToAddMod__reestablishPDCP_true;
        break;
      }
    }
  }

  SRB_configList2 = &(ue_p->SRB_configList2[new_xid]);

  if (*SRB_configList2) {
    free(*SRB_configList2);
    LOG_D(NR_RRC, "RRC Reestablishment - free(ue_p->SRB_configList2[%d])\n", new_xid);
  }

  *SRB_configList2 = CALLOC(1, sizeof(**SRB_configList2));

  if (SRB2_config != NULL) {
    // Add SRB2 to SRB configuration list
    asn1cSeqAdd(&SRB_configList->list, SRB2_config);
    asn1cSeqAdd(&(*SRB_configList2)->list, SRB2_config);
    LOG_D(NR_RRC, "RRC Reestablishment - Add SRB2_config (srb_Identity:%ld) to ue_p->SRB_configList\n", SRB2_config->srb_Identity);
    LOG_D(NR_RRC,
          "RRC Reestablishment - Add SRB2_config (srb_Identity:%ld) to ue_p->SRB_configList2[%d]\n",
          SRB2_config->srb_Identity,
          new_xid);
  } else {
    // SRB configuration list only contains SRB1.
    LOG_W(NR_RRC, "RRC Reestablishment - SRB2 configuration does not exist in SRB configuration list\n");
  }

  ue_p->Srb[1].Active = 1;

  if (get_softmodem_params()->sa) {
    uint8_t send_security_mode_command = false;
    nr_rrc_pdcp_config_security(ctxt_pP, ue_context_pP, send_security_mode_command);
    LOG_D(NR_RRC, "RRC Reestablishment - set security successfully \n");
  }
}

/// @brief Function used in RRCReestablishmentComplete procedure to reestablish the DRBs
///        that the UE previously had, it gets the information from the established_drbs
///        struct.
/// @param new_xid The new RRC transaction id.
void RRCReestablishmentComplete_fill_DRB_configList(const protocol_ctxt_t *const ctxt_pP,
                                                    rrc_gNB_ue_context_t *ue_context_pP,
                                                    const uint8_t new_xid)
{
  gNB_RRC_UE_t *ue_p = &ue_context_pP->ue_context;
  NR_DRB_ToAddMod_t *DRB_config = NULL;
  NR_DRB_ToAddModList_t **DRB_configList2 = &(ue_p->DRB_configList2[new_xid]);

  if (*DRB_configList2) {
    free(*DRB_configList2);
    LOG_D(NR_RRC, "RRC Reestablishment - free(ue_p->DRB_configList2[%d])\n", new_xid);
  }

  *DRB_configList2 = CALLOC(1, sizeof(**DRB_configList2));

  for (int i = 0; i < NGAP_MAX_DRBS_PER_UE; i++) {
    if (ue_p->established_drbs[i].status != DRB_INACTIVE) {
      ue_p->established_drbs[i].reestablishPDCP = NR_DRB_ToAddMod__reestablishPDCP_true;
      DRB_config = generateDRB_ASN1(&ue_p->established_drbs[i]);
      asn1cCallocOne(DRB_config->reestablishPDCP, NR_DRB_ToAddMod__reestablishPDCP_true);
      asn1cSeqAdd(&(*DRB_configList2)->list, DRB_config);
    }
  }
}

/// @brief Function used in RRCReestablishmentComplete procedure to update the NGU Tunnels.
/// @param reestablish_rnti is the old C-RNTI
void RRCReestablishmentComplete_update_ngu_tunnel(const protocol_ctxt_t *const ctxt_pP,
                                                  rrc_gNB_ue_context_t *ue_context_pP,
                                                  const rnti_t reestablish_rnti)
{
  gNB_RRC_UE_t *ue_p = &ue_context_pP->ue_context;
  int i = 0;
  int j = 0;
  int ret = 0;

  if (get_softmodem_params()->sa) {
    LOG_W(NR_RRC, "RRC Reestablishment - Rework identity mapping need to be done properly!\n");
    gtpv1u_gnb_create_tunnel_req_t create_tunnel_req = {0};
    /* Save e RAB information for later */

    for (j = 0, i = 0; i < NB_RB_MAX; i++) {
      if (ue_p->pduSession[i].status == PDU_SESSION_STATUS_ESTABLISHED || ue_p->pduSession[i].status == PDU_SESSION_STATUS_DONE) {
        create_tunnel_req.pdusession_id[j] = ue_p->pduSession[i].param.pdusession_id;
        create_tunnel_req.incoming_rb_id[j] = i + 1;
        create_tunnel_req.outgoing_teid[j] = ue_p->pduSession[i].param.gtp_teid;
        // to be developped, use the first QFI only
        create_tunnel_req.outgoing_qfi[j] = ue_p->pduSession[i].param.qos[0].qfi;
        memcpy(create_tunnel_req.dst_addr[j].buffer, ue_p->pduSession[i].param.upf_addr.buffer, sizeof(uint8_t) * 20);
        create_tunnel_req.dst_addr[j].length = ue_p->pduSession[i].param.upf_addr.length;
        j++;
      }
    }

    create_tunnel_req.ue_id = ctxt_pP->rntiMaybeUEid; // warning put zero above
    create_tunnel_req.num_tunnels = j;
    ret = gtpv1u_update_ngu_tunnel(ctxt_pP->instance, &create_tunnel_req, reestablish_rnti);

    if (ret != 0) {
      LOG_E(NR_RRC, "RRC Reestablishment - gtpv1u_update_ngu_tunnel failed,start to release UE %x\n", reestablish_rnti);
      ue_p->ue_release_timer_s1 = 1;
      ue_p->ue_release_timer_thres_s1 = 100;
      ue_p->ue_release_timer = 0;
      ue_p->ue_reestablishment_timer = 0;
      ue_p->ul_failure_timer = 20000; // set ul_failure to 20000 for triggering rrc_eNB_send_S1AP_UE_CONTEXT_RELEASE_REQ
      ue_p->ul_failure_timer = 0;
      return;
    }
  }
}

/// @brief Function used in RRCReestablishmentComplete procedure to update the NAS PDUSessions and the xid.
/// @param old_xid Refers to the old transaction identifier passed to rrc_gNB_process_RRCReestablishmentComplete as xid.
/// @todo parameters yet to process inside the for loop.
/// @todo should test if pdu session are Ok before! inside the for loop.
void RRCReestablishmentComplete_nas_pdu_update(rrc_gNB_ue_context_t *ue_context_pP, const uint8_t old_xid)
{
  gNB_RRC_UE_t *ue_p = &ue_context_pP->ue_context;
  /* Add all NAS PDUs to the list */
  for (int i = 0; i < ue_p->nb_of_pdusessions; i++) {
    ue_p->pduSession[i].status = PDU_SESSION_STATUS_DONE;
    ue_p->pduSession[i].xid = old_xid;
    LOG_D(NR_RRC,
          "RRC Reestablishment - setting the status for the default DRB (index %d) to (%d,%s)\n",
          i,
          ue_p->pduSession[i].status,
          "PDU_SESSION_STATUS_DONE");
  }
}

/// @brief Function used in RRCReestablishmentComplete procedure to Free all the NAS PDU buffers.
void RRCReestablishmentComplete_nas_pdu_free(rrc_gNB_ue_context_t *ue_context_pP)
{
  gNB_RRC_UE_t *ue_p = &ue_context_pP->ue_context;
  /* Free all NAS PDUs */
  for (int i = 0; i < ue_p->nb_of_pdusessions; i++) {
    if (ue_p->pduSession[i].param.nas_pdu.buffer != NULL) {
      /* Free the NAS PDU buffer and invalidate it */
      free(ue_p->pduSession[i].param.nas_pdu.buffer);
      ue_p->pduSession[i].param.nas_pdu.buffer = NULL;
    }
  }
}

/// @brief Function tha processes RRCReestablishmentComplete message sent by the UE, after RRCReestasblishment request.
/// @param ctxt_pP Protocol context containing information regarding the UE and gNB
/// @param reestablish_rnti is the old C-RNTI
/// @param ue_context_pP  UE context container information regarding the UE
/// @param xid Transaction Identifier used in RRC messages
void rrc_gNB_process_RRCReestablishmentComplete(const protocol_ctxt_t *const ctxt_pP,
                                                const rnti_t reestablish_rnti,
                                                rrc_gNB_ue_context_t *ue_context_pP,
                                                const uint8_t xid)
{
  gNB_RRC_UE_t *ue_p = &ue_context_pP->ue_context;
  LOG_I(NR_RRC,
        "[RAPROC] UE %04x Logical Channel UL-DCCH, processing NR_RRCReestablishmentComplete from UE (SRB1 Active)\n",
        ue_p->rnti);

  int i = 0;

  uint8_t new_xid = rrc_gNB_get_next_transaction_identifier(ctxt_pP->module_id);
  ue_p->xids[new_xid] = RRC_REESTABLISH_COMPLETE;
  ue_p->StatusRrc = NR_RRC_CONNECTED;
  ue_p->ue_rrc_inactivity_timer = 1; // set rrc inactivity when UE goes into RRC_CONNECTED
  RRCReestablishmentComplete_fill_SRB2_configList(ctxt_pP, ue_context_pP, xid, new_xid);
  RRCReestablishmentComplete_fill_DRB_configList(ctxt_pP, ue_context_pP, new_xid);
  RRCReestablishmentComplete_update_ngu_tunnel(ctxt_pP, ue_context_pP, reestablish_rnti);
  RRCReestablishmentComplete_nas_pdu_update(ue_context_pP, xid);

  /* Update RNTI in ue_context */
  LOG_I(NR_RRC, "RRC Reestablishment - Updating UEid from %04x to %lx\n", ue_p->rnti, ctxt_pP->rntiMaybeUEid);
  rrc_gNB_update_ue_context_rnti(ctxt_pP->rntiMaybeUEid, RC.nrrrc[ctxt_pP->module_id], ue_p->gNB_ue_ngap_id);

  gNB_RRC_INST *rrc = RC.nrrrc[ctxt_pP->module_id];
  NR_CellGroupConfig_t *cellGroupConfig = calloc(1, sizeof(NR_CellGroupConfig_t));

  // Revert spCellConfig stored in spCellConfigReestablishment before had been dropped during RRC Reestablishment
  ue_p->masterCellGroup->spCellConfig = ue_p->spCellConfigReestablishment;
  ue_p->spCellConfigReestablishment = NULL;
  cellGroupConfig->spCellConfig = ue_p->masterCellGroup->spCellConfig;
  cellGroupConfig->mac_CellGroupConfig = ue_p->masterCellGroup->mac_CellGroupConfig;
  cellGroupConfig->physicalCellGroupConfig = ue_p->masterCellGroup->physicalCellGroupConfig;

  uint8_t drb_id_to_setup_start = ue_p->DRB_configList ? ue_p->DRB_configList->list.array[0]->drb_Identity : 1;
  uint8_t nb_drb_to_setup = ue_p->DRB_configList ? ue_p->DRB_configList->list.count : ue_p->nb_of_pdusessions;
  /* TODO: hardcoded to 13 for the time being, to be changed? */
  long drb_priority[NGAP_MAX_DRBS_PER_UE] = {13};

  fill_mastercellGroupConfig(cellGroupConfig,
                             ue_p->masterCellGroup,
                             rrc->um_on_default_drb,
                             (drb_id_to_setup_start < 2) ? 1 : 0,
                             drb_id_to_setup_start,
                             nb_drb_to_setup,
                             drb_priority);

  for (i = 0; i < cellGroupConfig->rlc_BearerToAddModList->list.count; i++) {
    cellGroupConfig->rlc_BearerToAddModList->list.array[i]->reestablishRLC =
        CALLOC(1, sizeof(*cellGroupConfig->rlc_BearerToAddModList->list.array[i]->reestablishRLC));
    *cellGroupConfig->rlc_BearerToAddModList->list.array[i]->reestablishRLC = NR_RLC_BearerConfig__reestablishRLC_true;
  }

  uint8_t buffer[RRC_BUF_SIZE] = {0};
  int size = do_RRCReconfiguration(ctxt_pP,
                                   buffer,
                                   RRC_BUF_SIZE,
                                   new_xid,
                                   ue_p->SRB_configList2[new_xid],
                                   ue_p->DRB_configList2[new_xid],
                                   NULL,
                                   NULL,
                                   NULL,
                                   NULL, // MeasObj_list,
                                   NULL,
                                   ue_context_pP,
                                   &rrc->carrier,
                                   NULL,
                                   NULL,
                                   cellGroupConfig);

  LOG_DUMPMSG(NR_RRC, DEBUG_RRC, (char *)buffer, size, "[MSG] RRC Reconfiguration\n");

  RRCReestablishmentComplete_nas_pdu_free(ue_context_pP);

  if (size < 0) {
    LOG_E(NR_RRC, "RRC decode err!!! do_RRCReconfiguration\n");
    return;
  } else {
    LOG_I(NR_RRC,
          "[gNB %d] Frame %d, Logical Channel DL-DCCH, Generate NR_RRCReconfiguration (bytes %d, UE id %04x)\n",
          ctxt_pP->module_id,
          ctxt_pP->frame,
          size,
          ue_p->rnti);
    LOG_D(NR_RRC,
          "[FRAME %05d][RRC_gNB][MOD %u][][--- PDCP_DATA_REQ/%d Bytes (RRCReconfiguration to UE %04x MUI %d) --->][PDCP][MOD "
          "%u][RB %u]\n",
          ctxt_pP->frame,
          ctxt_pP->module_id,
          size,
          ue_p->rnti,
          rrc_gNB_mui,
          ctxt_pP->module_id,
          DCCH);

    nr_rrc_mac_update_cellgroup(ue_context_pP->ue_context.rnti, cellGroupConfig);
    nr_pdcp_data_req_srb(ctxt_pP->rntiMaybeUEid, DCCH, rrc_gNB_mui++, size, buffer, deliver_pdu_srb_f1, rrc);
  }

  if (NODE_IS_DU(RC.nrrrc[ctxt_pP->module_id]->node_type) || NODE_IS_MONOLITHIC(RC.nrrrc[ctxt_pP->module_id]->node_type)) {
    uint32_t delay_ms = ue_p->masterCellGroup && ue_p->masterCellGroup->spCellConfig
                                && ue_p->masterCellGroup->spCellConfig->spCellConfigDedicated
                                && ue_p->masterCellGroup->spCellConfig->spCellConfigDedicated->downlinkBWP_ToAddModList
                            ? NR_RRC_RECONFIGURATION_DELAY_MS + NR_RRC_BWP_SWITCHING_DELAY_MS
                            : NR_RRC_RECONFIGURATION_DELAY_MS;

    nr_mac_enable_ue_rrc_processing_timer(ctxt_pP->module_id,
                                          ue_p->rnti,
                                          *RC.nrrrc[ctxt_pP->module_id]->carrier.servingcellconfigcommon->ssbSubcarrierSpacing,
                                          delay_ms);
  }
}
//-----------------------------------------------------------------------------

int nr_rrc_reconfiguration_req(rrc_gNB_ue_context_t         *const ue_context_pP,
                               protocol_ctxt_t              *const ctxt_pP,
                               const int                    dl_bwp_id,
                               const int                    ul_bwp_id) {

  uint8_t xid = rrc_gNB_get_next_transaction_identifier(ctxt_pP->module_id);
  gNB_RRC_UE_t *ue_p = &ue_context_pP->ue_context;

  NR_CellGroupConfig_t *masterCellGroup = ue_p->masterCellGroup;
  if (dl_bwp_id > 0) {
    *masterCellGroup->spCellConfig->spCellConfigDedicated->firstActiveDownlinkBWP_Id = dl_bwp_id;
    *masterCellGroup->spCellConfig->spCellConfigDedicated->defaultDownlinkBWP_Id = dl_bwp_id;
  }
  if (ul_bwp_id > 0) {
    *masterCellGroup->spCellConfig->spCellConfigDedicated->uplinkConfig->firstActiveUplinkBWP_Id = ul_bwp_id;
  }

  uint8_t buffer[RRC_BUF_SIZE];
  int size = do_RRCReconfiguration(ctxt_pP,
                                       buffer,
                                       RRC_BUF_SIZE,
                                       xid,
                                       NULL,
                                       NULL,
                                       NULL,
                                       NULL,
                                       NULL,
                                       NULL,
                                       NULL,
                                       ue_context_pP,
                                       NULL,
                                       NULL,
                                       NULL,
                                       masterCellGroup);

  nr_rrc_mac_update_cellgroup(ue_context_pP->ue_context.rnti, masterCellGroup);

  gNB_RRC_INST *rrc = RC.nrrrc[ctxt_pP->module_id];
  nr_pdcp_data_req_srb(ctxt_pP->rntiMaybeUEid, DCCH, rrc_gNB_mui++, size, buffer, deliver_pdu_srb_f1, rrc);

  if (NODE_IS_DU(rrc->node_type) || NODE_IS_MONOLITHIC(rrc->node_type)) {
    uint32_t delay_ms = ue_p->masterCellGroup && ue_p->masterCellGroup->spCellConfig && ue_p->masterCellGroup->spCellConfig->spCellConfigDedicated
                                && ue_p->masterCellGroup->spCellConfig->spCellConfigDedicated->downlinkBWP_ToAddModList
                            ? NR_RRC_RECONFIGURATION_DELAY_MS + NR_RRC_BWP_SWITCHING_DELAY_MS
                            : NR_RRC_RECONFIGURATION_DELAY_MS;

    nr_mac_enable_ue_rrc_processing_timer(ctxt_pP->module_id, ue_p->rnti, *rrc->carrier.servingcellconfigcommon->ssbSubcarrierSpacing, delay_ms);
  }

  return 0;
}

/*------------------------------------------------------------------------------*/
static int nr_rrc_gNB_decode_ccch(module_id_t module_id, rnti_t rnti, const uint8_t *buffer, int buffer_length, const uint8_t *du_to_cu_rrc_container, int du_to_cu_rrc_container_len)
{
  module_id_t                                       Idx;
  asn_dec_rval_t                                    dec_rval;
  NR_UL_CCCH_Message_t *ul_ccch_msg = NULL;
  gNB_RRC_INST *gnb_rrc_inst = RC.nrrrc[module_id];
  NR_RRCSetupRequest_IEs_t                         *rrcSetupRequest = NULL;
  NR_RRCReestablishmentRequest_IEs_t rrcReestablishmentRequest;

  LOG_I(NR_RRC, "Decoding CCCH: RNTI %04x, payload_size %d\n", rnti, buffer_length);
  dec_rval = uper_decode(NULL, &asn_DEF_NR_UL_CCCH_Message, (void **) &ul_ccch_msg, buffer, buffer_length, 0, 0);

  if (dec_rval.code != RC_OK || dec_rval.consumed == 0) {
    LOG_E(NR_RRC, " FATAL Error in receiving CCCH\n");
    return -1;
  }

  if (ul_ccch_msg->message.present == NR_UL_CCCH_MessageType_PR_c1) {
    switch (ul_ccch_msg->message.choice.c1->present) {
      case NR_UL_CCCH_MessageType__c1_PR_NOTHING:
        /* TODO */
        LOG_I(NR_RRC, "Received PR_NOTHING on UL-CCCH-Message\n");
        break;

      case NR_UL_CCCH_MessageType__c1_PR_rrcSetupRequest:
        LOG_D(NR_RRC, "Received RRCSetupRequest on UL-CCCH-Message (UE rnti %04x)\n", rnti);
        rrc_gNB_ue_context_t *ue_context_p = rrc_gNB_get_ue_context_by_rnti(gnb_rrc_inst, rnti);
        if (ue_context_p != NULL) {
          LOG_W(NR_RRC, "Got RRC setup request for a already registered RNTI %x, dropping the old one and give up this rrcSetupRequest\n", ue_context_p->ue_context.rnti);
          rrc_gNB_remove_ue_context(gnb_rrc_inst, ue_context_p);
        } else {
          rrcSetupRequest = &ul_ccch_msg->message.choice.c1->choice.rrcSetupRequest->rrcSetupRequest;
          if (NR_InitialUE_Identity_PR_randomValue == rrcSetupRequest->ue_Identity.present) {
            /* randomValue                         BIT STRING (SIZE (39)) */
            if (rrcSetupRequest->ue_Identity.choice.randomValue.size != 5) { // 39-bit random value
              LOG_E(NR_RRC, "wrong InitialUE-Identity randomValue size, expected 5, provided %lu", (long unsigned int)rrcSetupRequest->ue_Identity.choice.randomValue.size);
              return -1;
            }
            uint64_t random_value = 0;
            memcpy(((uint8_t *)&random_value) + 3, rrcSetupRequest->ue_Identity.choice.randomValue.buf, rrcSetupRequest->ue_Identity.choice.randomValue.size);

            /* if there is already a registered UE (with another RNTI) with this random_value,
             * the current one must be removed from MAC/PHY (zombie UE)
             */
            if ((ue_context_p = rrc_gNB_ue_context_random_exist(gnb_rrc_inst, random_value))) {
              gNB_RRC_UE_t *UE = &ue_context_p->ue_context;
              LOG_W(NR_RRC, "new UE rnti (coming with random value) is already there, removing UE %x from MAC/PHY\n", rnti);
              UE->ul_failure_timer = 20000;
            }

            ue_context_p = rrc_gNB_create_ue_context(rnti, gnb_rrc_inst, random_value);
          } else if (NR_InitialUE_Identity_PR_ng_5G_S_TMSI_Part1 == rrcSetupRequest->ue_Identity.present) {
            /* TODO */
            /* <5G-S-TMSI> = <AMF Set ID><AMF Pointer><5G-TMSI> 48-bit */
            /* ng-5G-S-TMSI-Part1                  BIT STRING (SIZE (39)) */
            if (rrcSetupRequest->ue_Identity.choice.ng_5G_S_TMSI_Part1.size != 5) {
              LOG_E(NR_RRC, "wrong ng_5G_S_TMSI_Part1 size, expected 5, provided %lu \n", (long unsigned int)rrcSetupRequest->ue_Identity.choice.ng_5G_S_TMSI_Part1.size);
              return -1;
            }

            uint64_t s_tmsi_part1 = bitStr_to_uint64(&rrcSetupRequest->ue_Identity.choice.ng_5G_S_TMSI_Part1);

            // memcpy(((uint8_t *) & random_value) + 3,
            //         rrcSetupRequest->ue_Identity.choice.ng_5G_S_TMSI_Part1.buf,
            //         rrcSetupRequest->ue_Identity.choice.ng_5G_S_TMSI_Part1.size);

            if ((ue_context_p = rrc_gNB_ue_context_5g_s_tmsi_exist(gnb_rrc_inst, s_tmsi_part1))) {
              gNB_RRC_UE_t *UE = &ue_context_p->ue_context;
              LOG_I(NR_RRC, " 5G-S-TMSI-Part1 exists, old rnti %04x => %04x\n", UE->rnti, rnti);

              // TODO: MAC structures should not be accessed directly from the RRC! An implementation using the F1 interface should be developed.
              if (!NODE_IS_CU(RC.nrrrc[0]->node_type)) {
                nr_rrc_mac_remove_ue(ue_context_p->ue_context.rnti);
              }

              /* replace rnti in the context */
              UE->rnti = rnti;
              /* reset timers */
              UE->ul_failure_timer = 0;
              UE->ue_release_timer = 0;
              UE->ue_reestablishment_timer = 0;
              UE->ue_release_timer_s1 = 0;
              UE->ue_release_timer_rrc = 0;
            } else {
              LOG_I(NR_RRC, "UE %04x 5G-S-TMSI-Part1 doesn't exist, setting ng_5G_S_TMSI_Part1 => %ld\n", rnti, s_tmsi_part1);

              ue_context_p = rrc_gNB_create_ue_context(rnti, gnb_rrc_inst, s_tmsi_part1);
              if (ue_context_p == NULL) {
                LOG_E(NR_RRC, "rrc_gNB_get_next_free_ue_context returned NULL\n");
                return -1;
              }
              gNB_RRC_UE_t *UE = &ue_context_p->ue_context;
              UE->Initialue_identity_5g_s_TMSI.presence = true;
              UE->ng_5G_S_TMSI_Part1 = s_tmsi_part1;
            }
          } else {
            /* TODO */
            uint64_t random_value = 0;
            memcpy(((uint8_t *)&random_value) + 3, rrcSetupRequest->ue_Identity.choice.randomValue.buf, rrcSetupRequest->ue_Identity.choice.randomValue.size);

            ue_context_p = rrc_gNB_create_ue_context(rnti, gnb_rrc_inst, random_value);
            LOG_E(NR_RRC, "RRCSetupRequest without random UE identity or S-TMSI not supported, let's reject the UE %04x\n", rnti);
            rrc_gNB_generate_RRCReject(module_id, ue_context_p);
            break;
          }
          gNB_RRC_UE_t *UE = &ue_context_p->ue_context;
          UE = &ue_context_p->ue_context;
          UE->establishment_cause = rrcSetupRequest->establishmentCause;

          rrc_gNB_generate_RRCSetup(module_id,
                                    rnti,
                                    rrc_gNB_get_ue_context_by_rnti(gnb_rrc_inst, rnti),
                                    du_to_cu_rrc_container,
                                    du_to_cu_rrc_container_len);
        }
        break;

      case NR_UL_CCCH_MessageType__c1_PR_rrcResumeRequest:
        LOG_I(NR_RRC, "receive rrcResumeRequest message \n");
        break;

      case NR_UL_CCCH_MessageType__c1_PR_rrcReestablishmentRequest: {
        LOG_DUMPMSG(NR_RRC, DEBUG_RRC, (char *)(buffer), buffer_length, "[MSG] RRC Reestablishment Request\n");
        rrcReestablishmentRequest = ul_ccch_msg->message.choice.c1->choice.rrcReestablishmentRequest->rrcReestablishmentRequest;
        const NR_ReestablishmentCause_t cause = rrcReestablishmentRequest.reestablishmentCause;
        const long physCellId = rrcReestablishmentRequest.ue_Identity.physCellId;
        LOG_I(NR_RRC,
              "UE %04x NR_RRCReestablishmentRequest cause %s\n",
              rnti,
              ((cause == NR_ReestablishmentCause_otherFailure)      ? "Other Failure"
               : (cause == NR_ReestablishmentCause_handoverFailure) ? "Handover Failure"
                                                                    : "reconfigurationFailure"));
        uint8_t xid = -1;
        if (physCellId != gnb_rrc_inst->carrier.physCellId) {
          /* UE was moving from previous cell so quickly that RRCReestablishment for previous cell was received in this cell */
          LOG_E(NR_RRC,
                " NR_RRCReestablishmentRequest ue_Identity.physCellId(%ld) is not equal to current physCellId(%d), fallback to RRC establishment\n",
                physCellId,
                gnb_rrc_inst->carrier.physCellId);
          xid = rrc_gNB_generate_RRCSetup_for_RRCReestablishmentRequest(module_id, rnti, 0);
          break;
        }

        LOG_I(NR_RRC, "physCellId: %ld\n", physCellId);

        for (int i = 0; i < rrcReestablishmentRequest.ue_Identity.shortMAC_I.size; i++) {
          LOG_D(NR_RRC, "rrcReestablishmentRequest.ue_Identity.shortMAC_I.buf[%d] = %x\n", i, rrcReestablishmentRequest.ue_Identity.shortMAC_I.buf[i]);
        }

        // 3GPP TS 38.321 version 15.13.0 Section 7.1 Table 7.1-1: RNTI values
        if (rrcReestablishmentRequest.ue_Identity.c_RNTI < 0x1 || rrcReestablishmentRequest.ue_Identity.c_RNTI > 0xffef) {
          /* c_RNTI range error should not happen */
          LOG_E(NR_RRC, "NR_RRCReestablishmentRequest c_RNTI range error, fallback to RRC establishment\n");
          xid = rrc_gNB_generate_RRCSetup_for_RRCReestablishmentRequest(module_id, rnti, 0);
          break;
        }

        rnti_t c_rnti = rrcReestablishmentRequest.ue_Identity.c_RNTI;
        LOG_I(NR_RRC, "c_RNTI: %04x\n", c_rnti);
        rrc_gNB_ue_context_t *ue_context_p = rrc_gNB_get_ue_context_by_rnti(gnb_rrc_inst, c_rnti);
        gNB_RRC_UE_t *UE = &ue_context_p->ue_context;
        if (ue_context_p == NULL) {
          LOG_E(NR_RRC, "NR_RRCReestablishmentRequest without UE context, fallback to RRC establishment\n");
          xid = rrc_gNB_generate_RRCSetup_for_RRCReestablishmentRequest(module_id, c_rnti, 0);
          break;
        }
        // c-plane not end
        if ((UE->StatusRrc != NR_RRC_RECONFIGURED) && (UE->reestablishment_cause == NR_ReestablishmentCause_spare1)) {
          LOG_E(NR_RRC, "NR_RRCReestablishmentRequest (UE %x c-plane is not end), RRC establishment failed\n", c_rnti);
          /* TODO RRC Release ? */
          break;
        }

        if (UE->ue_reestablishment_timer > 0) {
          LOG_E(NR_RRC, "RRRCReconfigurationComplete(Previous) don't receive, delete the Previous UE,\nprevious Status %d, new Status NR_RRC_RECONFIGURED\n", UE->StatusRrc);
          UE->StatusRrc = NR_RRC_RECONFIGURED;
          protocol_ctxt_t ctxt_old_p;
          PROTOCOL_CTXT_SET_BY_INSTANCE(&ctxt_old_p, module_id, GNB_FLAG_YES, c_rnti, 0, 0);
          rrc_gNB_process_RRCReconfigurationComplete(&ctxt_old_p, ue_context_p, xid);

          for (uint8_t pdusessionid = 0; pdusessionid < UE->nb_of_pdusessions; pdusessionid++) {
            if (UE->pduSession[pdusessionid].status == PDU_SESSION_STATUS_DONE) {
              UE->pduSession[pdusessionid].status = PDU_SESSION_STATUS_ESTABLISHED;
            } else {
              UE->pduSession[pdusessionid].status = PDU_SESSION_STATUS_FAILED;
            }
          }
        }

        /* reset timers */
        UE->ul_failure_timer = 0;
        UE->ue_release_timer = 0;
        UE->ue_reestablishment_timer = 0;
        // UE->ue_release_timer_s1 = 0;
        UE->ue_release_timer_rrc = 0;
        // Insert C-RNTI to map
        for (int i = 0; i < MAX_MOBILES_PER_GNB; i++) {
          nr_reestablish_rnti_map_t *nr_reestablish_rnti_map = &gnb_rrc_inst->nr_reestablish_rnti_map[i];
          LOG_I(NR_RRC, "Insert nr_reestablish_rnti_map[%d] UEid: %lx, RNTI: %04x\n", i, nr_reestablish_rnti_map->ue_id, nr_reestablish_rnti_map->c_rnti);
          if (nr_reestablish_rnti_map->ue_id == 0) {
            nr_reestablish_rnti_map->ue_id = rnti;
            nr_reestablish_rnti_map->c_rnti = c_rnti;
            LOG_W(NR_RRC, "Insert nr_reestablish_rnti_map[%d] UEid: %lx, RNTI: %04x bug in UEid to fix \n", i, nr_reestablish_rnti_map->ue_id, nr_reestablish_rnti_map->c_rnti);
            break;
          }
        }

        UE->reestablishment_cause = cause;
        LOG_D(NR_RRC, "Accept RRCReestablishmentRequest from UE physCellId %ld cause %ld\n", physCellId, cause);

        UE->primaryCC_id = 0;
        // LG COMMENT Idx = (ue_mod_idP * NB_RB_MAX) + DCCH;
        Idx = DCCH;
        // SRB1
        UE->Srb[1].Active = 1;
        // SRB2: set  it to go through SRB1 with id 1 (DCCH)
        UE->Srb[2].Active = 1;
        protocol_ctxt_t ctxt = {.rntiMaybeUEid = rnti, .module_id = module_id, .instance = module_id, .enb_flag = 1, .eNB_index = module_id};
        rrc_gNB_generate_RRCReestablishment(&ctxt, ue_context_p, du_to_cu_rrc_container, gnb_rrc_inst->carrier.servingcellconfigcommon, 0);

        LOG_I(NR_RRC, "CALLING RLC CONFIG SRB1 (rbid %d)\n", Idx);
      } break;

      case NR_UL_CCCH_MessageType__c1_PR_rrcSystemInfoRequest:
        LOG_I(NR_RRC, "UE %04x receive rrcSystemInfoRequest message \n", rnti);
        /* TODO */
        break;

      default:
        LOG_E(NR_RRC, "UE %04x Unknown message\n", rnti);
        break;
    }
  }
  return 0;
}

/*! \fn uint64_t bitStr_to_uint64(BIT_STRING_t *)
 *\brief  This function extract at most a 64 bits value from a BIT_STRING_t object, the exact bits number depend on the BIT_STRING_t contents.
 *\param[in] pointer to the BIT_STRING_t object.
 *\return the extracted value.
 */
static inline uint64_t bitStr_to_uint64(BIT_STRING_t *asn) {
  uint64_t result = 0;
  int index;
  int shift;

  DevCheck ((asn->size > 0) && (asn->size <= 8), asn->size, 0, 0);

  shift = ((asn->size - 1) * 8) - asn->bits_unused;
  for (index = 0; index < (asn->size - 1); index++) {
    result |= (uint64_t)asn->buf[index] << shift;
    shift -= 8;
  }

  result |= asn->buf[index] >> asn->bits_unused;

  return result;
}

static void rrc_gNB_process_MeasurementReport(rrc_gNB_ue_context_t *ue_context, const NR_MeasurementReport_t *measurementReport)
{
  if (LOG_DEBUGFLAG(DEBUG_ASN1))
    xer_fprint(stdout, &asn_DEF_NR_MeasurementReport, (void *)measurementReport);

  DevAssert(measurementReport->criticalExtensions.present == NR_MeasurementReport__criticalExtensions_PR_measurementReport
            && measurementReport->criticalExtensions.choice.measurementReport != NULL);

  gNB_RRC_UE_t *ue_ctxt = &ue_context->ue_context;
  if (ue_ctxt->measResults != NULL) {
    ASN_STRUCT_FREE_CONTENTS_ONLY(asn_DEF_NR_MeasResults, ue_ctxt->measResults);
    ue_ctxt->measResults = NULL;
  }

  const NR_MeasId_t id = measurementReport->criticalExtensions.choice.measurementReport->measResults.measId;
  AssertFatal(id, "unexpected MeasResult for MeasurementId %ld received\n", id);
  asn1cCallocOne(ue_ctxt->measResults, measurementReport->criticalExtensions.choice.measurementReport->measResults);
}

static int handle_rrcReestablishmentComplete(const protocol_ctxt_t *const ctxt_pP,
                                             const NR_RRCReestablishmentComplete_t *reestablishment_complete)
{
  rnti_t reestablish_rnti = 0;
  gNB_RRC_INST *gnb_rrc_inst = RC.nrrrc[ctxt_pP->module_id];
  rrc_gNB_ue_context_t *ue_context_p = NULL;
  gNB_RRC_UE_t *UE = NULL;
  //  Select C-RNTI from map
  for (int i = 0; i < MAX_MOBILES_PER_GNB; i++) {
    nr_reestablish_rnti_map_t *nr_reestablish_rnti_map = &gnb_rrc_inst->nr_reestablish_rnti_map[i];
    LOG_I(NR_RRC,
          "nr_reestablish_rnti_map[%d] UEid %lx, RNTI %04x, ctxt_pP->rntiMaybeUEid: %lx\n",
          i,
          nr_reestablish_rnti_map->ue_id,
          nr_reestablish_rnti_map->c_rnti,
          ctxt_pP->rntiMaybeUEid);
    if (nr_reestablish_rnti_map->ue_id == ctxt_pP->rntiMaybeUEid) {
      LOG_I(NR_RRC,
            "Removing nr_reestablish_rnti_map[%d] UEid %lx, RNTI %04x\n",
            i,
            nr_reestablish_rnti_map->ue_id,
            nr_reestablish_rnti_map->c_rnti);
      reestablish_rnti = nr_reestablish_rnti_map->c_rnti;
      ue_context_p = rrc_gNB_get_ue_context_by_rnti(gnb_rrc_inst, reestablish_rnti);
      UE = &ue_context_p->ue_context;
      break;
    }
  }

  if (ue_context_p == NULL || UE == NULL) {
    LOG_E(RRC, "no UE found for reestablishment. ERROR: should send reply\n");
    return -1;
  }

  DevAssert(reestablishment_complete->criticalExtensions.present
            == NR_RRCReestablishmentComplete__criticalExtensions_PR_rrcReestablishmentComplete);
  rrc_gNB_process_RRCReestablishmentComplete(ctxt_pP,
                                             reestablish_rnti,
                                             ue_context_p,
                                             reestablishment_complete->rrc_TransactionIdentifier);

  nr_rrc_mac_remove_ue(reestablish_rnti);

  UE->ue_reestablishment_counter++;

  // UE->ue_release_timer = 0;
  UE->ue_reestablishment_timer = 1;
  // remove UE after 100 frames after NR_RRCReestablishmentRelease is triggered
  UE->ue_reestablishment_timer_thres = 1000;
  return 0;
}

static int handle_ueCapabilityInformation(const protocol_ctxt_t *const ctxt_pP,
                                          rrc_gNB_ue_context_t *ue_context_p,
                                          const NR_UECapabilityInformation_t *ue_cap_info)
{
  AssertFatal(ue_context_p != NULL, "Processing %s() for UE %lx, ue_context_p is NULL\n", __func__, ctxt_pP->rntiMaybeUEid);
  gNB_RRC_UE_t *UE = &ue_context_p->ue_context;

  LOG_I(NR_RRC, "got UE capabilities for UE %lx\n", ctxt_pP->rntiMaybeUEid);
  int eutra_index = -1;

  gNB_RRC_INST *gnb_rrc_inst = RC.nrrrc[ctxt_pP->module_id];

  if (ue_cap_info->criticalExtensions.present == NR_UECapabilityInformation__criticalExtensions_PR_ueCapabilityInformation) {
    const NR_UE_CapabilityRAT_ContainerList_t *ue_CapabilityRAT_ContainerList =
        ue_cap_info->criticalExtensions.choice.ueCapabilityInformation->ue_CapabilityRAT_ContainerList;
    for (int i = 0; i < ue_CapabilityRAT_ContainerList->list.count; i++) {
      const NR_UE_CapabilityRAT_Container_t *ue_cap_container = ue_CapabilityRAT_ContainerList->list.array[i];
      if (ue_cap_container->rat_Type == NR_RAT_Type_nr) {
        if (UE->UE_Capability_nr) {
          ASN_STRUCT_FREE(asn_DEF_NR_UE_NR_Capability, UE->UE_Capability_nr);
          UE->UE_Capability_nr = 0;
        }

        asn_dec_rval_t dec_rval = uper_decode(NULL,
                                              &asn_DEF_NR_UE_NR_Capability,
                                              (void **)&UE->UE_Capability_nr,
                                              ue_cap_container->ue_CapabilityRAT_Container.buf,
                                              ue_cap_container->ue_CapabilityRAT_Container.size,
                                              0,
                                              0);
        if (LOG_DEBUGFLAG(DEBUG_ASN1)) {
          xer_fprint(stdout, &asn_DEF_NR_UE_NR_Capability, UE->UE_Capability_nr);
        }

        if ((dec_rval.code != RC_OK) && (dec_rval.consumed == 0)) {
          LOG_E(NR_RRC,
                PROTOCOL_NR_RRC_CTXT_UE_FMT " Failed to decode nr UE capabilities (%zu bytes)\n",
                PROTOCOL_NR_RRC_CTXT_UE_ARGS(ctxt_pP),
                dec_rval.consumed);
          ASN_STRUCT_FREE(asn_DEF_NR_UE_NR_Capability, UE->UE_Capability_nr);
          UE->UE_Capability_nr = 0;
        }

        UE->UE_Capability_size = ue_cap_container->ue_CapabilityRAT_Container.size;
        if (eutra_index != -1) {
          LOG_E(NR_RRC, "fatal: more than 1 eutra capability\n");
          exit(1);
        }
        eutra_index = i;
      }

      if (ue_cap_container->rat_Type == NR_RAT_Type_eutra_nr) {
        if (UE->UE_Capability_MRDC) {
          ASN_STRUCT_FREE(asn_DEF_NR_UE_MRDC_Capability, UE->UE_Capability_MRDC);
          UE->UE_Capability_MRDC = 0;
        }
        asn_dec_rval_t dec_rval = uper_decode(NULL,
                                              &asn_DEF_NR_UE_MRDC_Capability,
                                              (void **)&UE->UE_Capability_MRDC,
                                              ue_cap_container->ue_CapabilityRAT_Container.buf,
                                              ue_cap_container->ue_CapabilityRAT_Container.size,
                                              0,
                                              0);

        if (LOG_DEBUGFLAG(DEBUG_ASN1)) {
          xer_fprint(stdout, &asn_DEF_NR_UE_MRDC_Capability, UE->UE_Capability_MRDC);
        }

        if ((dec_rval.code != RC_OK) && (dec_rval.consumed == 0)) {
          LOG_E(NR_RRC,
                PROTOCOL_NR_RRC_CTXT_FMT " Failed to decode nr UE capabilities (%zu bytes)\n",
                PROTOCOL_NR_RRC_CTXT_UE_ARGS(ctxt_pP),
                dec_rval.consumed);
          ASN_STRUCT_FREE(asn_DEF_NR_UE_MRDC_Capability, UE->UE_Capability_MRDC);
          UE->UE_Capability_MRDC = 0;
        }
        UE->UE_MRDC_Capability_size = ue_cap_container->ue_CapabilityRAT_Container.size;
      }

      if (ue_cap_container->rat_Type == NR_RAT_Type_eutra) {
        // TODO
      }
    }

    if (eutra_index == -1)
      return -1;
  }

  if (get_softmodem_params()->sa) {
    rrc_gNB_send_NGAP_UE_CAPABILITIES_IND(ctxt_pP, ue_context_p, ue_cap_info);
  }

  if (!NODE_IS_CU(gnb_rrc_inst->node_type)) {
    if (UE->nb_of_pdusessions)
      rrc_gNB_generate_dedicatedRRCReconfiguration(ctxt_pP, ue_context_p, NULL);
    else
      rrc_gNB_generate_defaultRRCReconfiguration(ctxt_pP, ue_context_p);
  } else {
    /*Generate a UE context setup request message towards the DU to provide the UE
     *capability info and get the updates on master cell group config from the DU*/
    MessageDef *message_p;
    message_p = itti_alloc_new_message(TASK_RRC_GNB, 0, F1AP_UE_CONTEXT_SETUP_REQ);
    f1ap_ue_context_setup_t *req = &F1AP_UE_CONTEXT_SETUP_REQ(message_p);
    // UE_IDs will be extracted from F1AP layer
    req->gNB_CU_ue_id = 0;
    req->gNB_DU_ue_id = 0;
    req->rnti = UE->rnti;
    req->mcc = gnb_rrc_inst->configuration.mcc[0];
    req->mnc = gnb_rrc_inst->configuration.mnc[0];
    req->mnc_digit_length = gnb_rrc_inst->configuration.mnc_digit_length[0];
    req->nr_cellid = gnb_rrc_inst->nr_cellid;

    if (UE->nb_of_pdusessions) {
      /*Instruction towards the DU for SRB2 configuration*/
      req->srbs_to_be_setup = malloc(1 * sizeof(f1ap_srb_to_be_setup_t));
      req->srbs_to_be_setup_length = 1;
      f1ap_srb_to_be_setup_t *SRBs = req->srbs_to_be_setup;
      SRBs[0].srb_id = 2;
      SRBs[0].lcid = 2;

      /*Instruction towards the DU for DRB configuration and tunnel creation*/
      req->drbs_to_be_setup = malloc(1 * sizeof(f1ap_drb_to_be_setup_t));
      req->drbs_to_be_setup_length = 1;
      f1ap_drb_to_be_setup_t *DRBs = req->drbs_to_be_setup;
      LOG_I(RRC, "Length of DRB list:%d \n", req->drbs_to_be_setup_length);
      DRBs[0].drb_id = 1;
      DRBs[0].rlc_mode = RLC_MODE_AM;
      DRBs[0].up_ul_tnl[0].tl_address = inet_addr(gnb_rrc_inst->eth_params_s.my_addr);
      DRBs[0].up_ul_tnl[0].port = gnb_rrc_inst->eth_params_s.my_portd;
      DRBs[0].up_ul_tnl_length = 1;
      DRBs[0].up_dl_tnl[0].tl_address = inet_addr(gnb_rrc_inst->eth_params_s.remote_addr);
      DRBs[0].up_dl_tnl[0].port = gnb_rrc_inst->eth_params_s.remote_portd;
      DRBs[0].up_dl_tnl_length = 1;
    }
    if (ue_cap_info->criticalExtensions.present == NR_UECapabilityInformation__criticalExtensions_PR_ueCapabilityInformation) {
      const NR_UE_CapabilityRAT_ContainerList_t *ue_CapabilityRAT_ContainerList =
          ue_cap_info->criticalExtensions.choice.ueCapabilityInformation->ue_CapabilityRAT_ContainerList;
      if (ue_CapabilityRAT_ContainerList != NULL) {
        LOG_I(NR_RRC, "ue_CapabilityRAT_ContainerList is present \n");
        req->cu_to_du_rrc_information = calloc(1, sizeof(cu_to_du_rrc_information_t));
        req->cu_to_du_rrc_information->uE_CapabilityRAT_ContainerList = calloc(1, 4096);
        asn_enc_rval_t enc_rval = uper_encode_to_buffer(&asn_DEF_NR_UE_CapabilityRAT_ContainerList,
                                                        NULL,
                                                        ue_CapabilityRAT_ContainerList,
                                                        req->cu_to_du_rrc_information->uE_CapabilityRAT_ContainerList,
                                                        4096);
        AssertFatal(enc_rval.encoded > 0,
                    "ASN1 ue_CapabilityRAT_ContainerList encoding failed (%s, %jd)!\n",
                    enc_rval.failed_type->name,
                    enc_rval.encoded);
        req->cu_to_du_rrc_information->uE_CapabilityRAT_ContainerList_length = (enc_rval.encoded + 7) >> 3;
      } else {
        LOG_I(NR_RRC, "ue_CapabilityRAT_ContainerList is not present \n");
      }
    }
    itti_send_msg_to_task(TASK_CU_F1, ctxt_pP->module_id, message_p);
  }
  return 0;
}

static int handle_rrcSetupComplete(const protocol_ctxt_t *const ctxt_pP,
                                   rrc_gNB_ue_context_t *ue_context_p,
                                   const NR_RRCSetupComplete_t *setup_complete)
{
  if (!ue_context_p) {
    LOG_I(NR_RRC, "Processing NR_RRCSetupComplete UE %lx, ue_context_p is NULL\n", ctxt_pP->rntiMaybeUEid);
    return -1;
  }
  gNB_RRC_UE_t *UE = &ue_context_p->ue_context;

  NR_RRCSetupComplete_IEs_t *setup_complete_ies = setup_complete->criticalExtensions.choice.rrcSetupComplete;

  if (setup_complete_ies->ng_5G_S_TMSI_Value != NULL) {
    if (setup_complete_ies->ng_5G_S_TMSI_Value->present == NR_RRCSetupComplete_IEs__ng_5G_S_TMSI_Value_PR_ng_5G_S_TMSI_Part2) {
      if (setup_complete_ies->ng_5G_S_TMSI_Value->choice.ng_5G_S_TMSI_Part2.size != 2) {
        LOG_E(NR_RRC,
              "wrong ng_5G_S_TMSI_Part2 size, expected 2, provided %lu",
              (long unsigned int)
                  setup_complete->criticalExtensions.choice.rrcSetupComplete->ng_5G_S_TMSI_Value->choice.ng_5G_S_TMSI_Part2.size);
        return -1;
      }

      if (UE->ng_5G_S_TMSI_Part1 != 0) {
        UE->ng_5G_S_TMSI_Part2 = BIT_STRING_to_uint16(&setup_complete_ies->ng_5G_S_TMSI_Value->choice.ng_5G_S_TMSI_Part2);
      }

      /* TODO */
    } else if (setup_complete_ies->ng_5G_S_TMSI_Value->present == NR_RRCSetupComplete_IEs__ng_5G_S_TMSI_Value_PR_ng_5G_S_TMSI) {
      if (setup_complete_ies->ng_5G_S_TMSI_Value->choice.ng_5G_S_TMSI.size != 6) {
        LOG_E(NR_RRC,
              "wrong ng_5G_S_TMSI size, expected 6, provided %lu",
              (long unsigned int)setup_complete_ies->ng_5G_S_TMSI_Value->choice.ng_5G_S_TMSI.size);
        return -1;
      }

      uint64_t fiveg_s_TMSI = bitStr_to_uint64(&setup_complete_ies->ng_5G_S_TMSI_Value->choice.ng_5G_S_TMSI);
      LOG_I(NR_RRC,
            "Received rrcSetupComplete, 5g_s_TMSI: 0x%lX, amf_set_id: 0x%lX(%ld), amf_pointer: 0x%lX(%ld), 5g TMSI: 0x%X \n",
            fiveg_s_TMSI,
            fiveg_s_TMSI >> 38,
            fiveg_s_TMSI >> 38,
            (fiveg_s_TMSI >> 32) & 0x3F,
            (fiveg_s_TMSI >> 32) & 0x3F,
            (uint32_t)fiveg_s_TMSI);
      if (UE->Initialue_identity_5g_s_TMSI.presence) {
        UE->Initialue_identity_5g_s_TMSI.amf_set_id = fiveg_s_TMSI >> 38;
        UE->Initialue_identity_5g_s_TMSI.amf_pointer = (fiveg_s_TMSI >> 32) & 0x3F;
        UE->Initialue_identity_5g_s_TMSI.fiveg_tmsi = (uint32_t)fiveg_s_TMSI;
      }
    }
  }

  rrc_gNB_process_RRCSetupComplete(ctxt_pP, ue_context_p, setup_complete->criticalExtensions.choice.rrcSetupComplete);
  LOG_I(NR_RRC, PROTOCOL_NR_RRC_CTXT_UE_FMT " UE State = NR_RRC_CONNECTED \n", PROTOCOL_NR_RRC_CTXT_UE_ARGS(ctxt_pP));

  UE->ue_release_timer = 0;
  return 0;
}

static void handle_rrcReconfigurationComplete(const protocol_ctxt_t *const ctxt_pP,
                                              rrc_gNB_ue_context_t *ue_context_p,
                                              const NR_RRCReconfigurationComplete_t *reconfig_complete)
{
  LOG_I(NR_RRC, "Receive RRC Reconfiguration Complete message UE %lx\n", ctxt_pP->rntiMaybeUEid);
  AssertFatal(ue_context_p != NULL, "Processing %s() for UE %lx, ue_context_p is NULL\n", __func__, ctxt_pP->rntiMaybeUEid);
  gNB_RRC_UE_t *UE = &ue_context_p->ue_context;

  uint8_t xid = reconfig_complete->rrc_TransactionIdentifier;
  rrc_gNB_process_RRCReconfigurationComplete(ctxt_pP, ue_context_p, xid);

  if (get_softmodem_params()->sa) {
    switch (UE->xids[xid]) {
      case RRC_PDUSESSION_RELEASE: {
        gtpv1u_gnb_delete_tunnel_req_t req = {0};
        gtpv1u_delete_ngu_tunnel(ctxt_pP->instance, &req);
        // NGAP_PDUSESSION_RELEASE_RESPONSE
        rrc_gNB_send_NGAP_PDUSESSION_RELEASE_RESPONSE(ctxt_pP, ue_context_p, xid);
      } break;
      case RRC_PDUSESSION_ESTABLISH:
        if (UE->nb_of_pdusessions > 0)
          rrc_gNB_send_NGAP_PDUSESSION_SETUP_RESP(ctxt_pP, ue_context_p, xid);
        break;
      case RRC_PDUSESSION_MODIFY:
        rrc_gNB_send_NGAP_PDUSESSION_MODIFY_RESP(ctxt_pP, ue_context_p, xid);
        break;
      case RRC_FIRST_RECONF:
        rrc_gNB_send_NGAP_INITIAL_CONTEXT_SETUP_RESP(ctxt_pP, ue_context_p);
        break;
      default:
        LOG_E(RRC, "Received unexpected xid: %d\n", xid);
    }
  }
}
//-----------------------------------------------------------------------------
int rrc_gNB_decode_dcch(const protocol_ctxt_t *const ctxt_pP,
                        const rb_id_t Srb_id,
                        const uint8_t *const Rx_sdu,
                        const sdu_size_t sdu_sizeP)
//-----------------------------------------------------------------------------
{
  gNB_RRC_INST *gnb_rrc_inst = RC.nrrrc[ctxt_pP->module_id];

  if ((Srb_id != 1) && (Srb_id != 2)) {
    LOG_E(NR_RRC, "Received message on SRB%ld, should not have ...\n", Srb_id);
  } else {
    LOG_D(NR_RRC, "Received message on SRB%ld\n", Srb_id);
  }

  LOG_D(NR_RRC, "Decoding UL-DCCH Message\n");
  {
    for (int i = 0; i < sdu_sizeP; i++) {
      LOG_T(NR_RRC, "%x.", Rx_sdu[i]);
    }

    LOG_T(NR_RRC, "\n");
  }

  NR_UL_DCCH_Message_t *ul_dcch_msg = NULL;
  asn_dec_rval_t dec_rval = uper_decode(NULL, &asn_DEF_NR_UL_DCCH_Message, (void **)&ul_dcch_msg, Rx_sdu, sdu_sizeP, 0, 0);

  if ((dec_rval.code != RC_OK) && (dec_rval.consumed == 0)) {
    LOG_E(NR_RRC, "Failed to decode UL-DCCH (%zu bytes)\n", dec_rval.consumed);
    return -1;
  }

  if (LOG_DEBUGFLAG(DEBUG_ASN1)) {
    xer_fprint(stdout, &asn_DEF_NR_UL_DCCH_Message, (void *)ul_dcch_msg);
  }

  rrc_gNB_ue_context_t *ue_context_p = rrc_gNB_get_ue_context_by_rnti(gnb_rrc_inst, ctxt_pP->rntiMaybeUEid);

  if (ul_dcch_msg->message.present == NR_UL_DCCH_MessageType_PR_c1) {
    switch (ul_dcch_msg->message.choice.c1->present) {
      case NR_UL_DCCH_MessageType__c1_PR_NOTHING:
        LOG_I(NR_RRC, "Received PR_NOTHING on UL-DCCH-Message\n");
        break;

      case NR_UL_DCCH_MessageType__c1_PR_rrcReconfigurationComplete:
        handle_rrcReconfigurationComplete(ctxt_pP, ue_context_p, ul_dcch_msg->message.choice.c1->choice.rrcReconfigurationComplete);
        break;

      case NR_UL_DCCH_MessageType__c1_PR_rrcSetupComplete:
        if (handle_rrcSetupComplete(ctxt_pP, ue_context_p, ul_dcch_msg->message.choice.c1->choice.rrcSetupComplete) == -1)
          return -1;
        break;

      case NR_UL_DCCH_MessageType__c1_PR_measurementReport:
        DevAssert(ul_dcch_msg != NULL
                  && ul_dcch_msg->message.present == NR_UL_DCCH_MessageType_PR_c1
                  && ul_dcch_msg->message.choice.c1
                  && ul_dcch_msg->message.choice.c1->present == NR_UL_DCCH_MessageType__c1_PR_measurementReport);
        rrc_gNB_process_MeasurementReport(ue_context_p, ul_dcch_msg->message.choice.c1->choice.measurementReport);
        break;

      case NR_UL_DCCH_MessageType__c1_PR_ulInformationTransfer:
        LOG_I(NR_RRC, "Recived RRC GNB UL Information Transfer \n");
        if (!ue_context_p) {
          LOG_I(NR_RRC, "Processing ulInformationTransfer UE %lx, ue_context_p is NULL\n", ctxt_pP->rntiMaybeUEid);
          break;
        }

        LOG_D(NR_RRC, "[MSG] RRC UL Information Transfer \n");
        LOG_DUMPMSG(RRC, DEBUG_RRC, (char *)Rx_sdu, sdu_sizeP, "[MSG] RRC UL Information Transfer \n");

        if (get_softmodem_params()->sa) {
          rrc_gNB_send_NGAP_UPLINK_NAS(ctxt_pP, ue_context_p, ul_dcch_msg);
        }
        break;

      case NR_UL_DCCH_MessageType__c1_PR_securityModeComplete:
        // to avoid segmentation fault
        if (!ue_context_p) {
          LOG_I(NR_RRC, "Processing securityModeComplete UE %lx, ue_context_p is NULL\n", ctxt_pP->rntiMaybeUEid);
          break;
        }

        LOG_I(NR_RRC,
              PROTOCOL_NR_RRC_CTXT_UE_FMT " received securityModeComplete on UL-DCCH %d from UE\n",
              PROTOCOL_NR_RRC_CTXT_UE_ARGS(ctxt_pP),
              DCCH);
        LOG_D(NR_RRC,
              PROTOCOL_NR_RRC_CTXT_UE_FMT
              " RLC RB %02d --- RLC_DATA_IND %d bytes "
              "(securityModeComplete) ---> RRC_eNB\n",
              PROTOCOL_NR_RRC_CTXT_UE_ARGS(ctxt_pP),
              DCCH,
              sdu_sizeP);

        if (LOG_DEBUGFLAG(DEBUG_ASN1)) {
          xer_fprint(stdout, &asn_DEF_NR_UL_DCCH_Message, (void *)ul_dcch_msg);
        }

        /* configure ciphering */
        nr_rrc_pdcp_config_security(ctxt_pP, ue_context_p, 1);

        rrc_gNB_generate_UECapabilityEnquiry(ctxt_pP, ue_context_p);
        break;

<<<<<<< HEAD
              dec_rval = uper_decode(NULL,
                                     &asn_DEF_NR_UE_NR_Capability,
                                     (void **)&UE->UE_Capability_nr,
                                     ul_dcch_msg->message.choice.c1->choice.ueCapabilityInformation->criticalExtensions.choice.ueCapabilityInformation->ue_CapabilityRAT_ContainerList->list.array[i]
                                         ->ue_CapabilityRAT_Container.buf,
                                     ul_dcch_msg->message.choice.c1->choice.ueCapabilityInformation->criticalExtensions.choice.ueCapabilityInformation->ue_CapabilityRAT_ContainerList->list.array[i]
                                         ->ue_CapabilityRAT_Container.size,
                                     0,
                                     0);
              if(LOG_DEBUGFLAG(DEBUG_ASN1)){
                xer_fprint(stdout, &asn_DEF_NR_UE_NR_Capability, UE->UE_Capability_nr);
              }

              if((dec_rval.code != RC_OK) && (dec_rval.consumed == 0)){
                LOG_E(NR_RRC,PROTOCOL_NR_RRC_CTXT_UE_FMT" Failed to decode nr UE capabilities (%zu bytes)\n",
                PROTOCOL_NR_RRC_CTXT_UE_ARGS(ctxt_pP),dec_rval.consumed);
                ASN_STRUCT_FREE(asn_DEF_NR_UE_NR_Capability, UE->UE_Capability_nr);
                UE->UE_Capability_nr = 0;
              }

              UE->UE_Capability_size = ul_dcch_msg->message.choice.c1->choice.ueCapabilityInformation->criticalExtensions.choice.ueCapabilityInformation->ue_CapabilityRAT_ContainerList->list.array[i]
                                           ->ue_CapabilityRAT_Container.size;
              if(eutra_index != -1){
                LOG_E(NR_RRC,"fatal: more than 1 eutra capability\n");
                exit(1);
              }
              eutra_index = i;
            }

            if(ul_dcch_msg->message.choice.c1->choice.ueCapabilityInformation->criticalExtensions.choice.ueCapabilityInformation->ue_CapabilityRAT_ContainerList->list.array[i]->rat_Type ==
            NR_RAT_Type_eutra_nr){
              if (UE->UE_Capability_MRDC) {
                ASN_STRUCT_FREE(asn_DEF_NR_UE_MRDC_Capability, UE->UE_Capability_MRDC);
                UE->UE_Capability_MRDC = 0;
              }
              dec_rval = uper_decode(NULL,
                                     &asn_DEF_NR_UE_MRDC_Capability,
                                     (void **)&UE->UE_Capability_MRDC,
                                     ul_dcch_msg->message.choice.c1->choice.ueCapabilityInformation->criticalExtensions.choice.ueCapabilityInformation->ue_CapabilityRAT_ContainerList->list.array[i]
                                         ->ue_CapabilityRAT_Container.buf,
                                     ul_dcch_msg->message.choice.c1->choice.ueCapabilityInformation->criticalExtensions.choice.ueCapabilityInformation->ue_CapabilityRAT_ContainerList->list.array[i]
                                         ->ue_CapabilityRAT_Container.size,
                                     0,
                                     0);

              if (LOG_DEBUGFLAG(DEBUG_ASN1)) {
                xer_fprint(stdout, &asn_DEF_NR_UE_MRDC_Capability, UE->UE_Capability_MRDC);
              }

            if((dec_rval.code != RC_OK) && (dec_rval.consumed == 0)){
              LOG_E(NR_RRC,PROTOCOL_NR_RRC_CTXT_FMT" Failed to decode nr UE capabilities (%zu bytes)\n",
                  PROTOCOL_NR_RRC_CTXT_UE_ARGS(ctxt_pP),dec_rval.consumed);
              ASN_STRUCT_FREE(asn_DEF_NR_UE_MRDC_Capability, UE->UE_Capability_MRDC);
              UE->UE_Capability_MRDC = 0;
            }
            UE->UE_MRDC_Capability_size =
                ul_dcch_msg->message.choice.c1->choice.ueCapabilityInformation->criticalExtensions.choice.ueCapabilityInformation->ue_CapabilityRAT_ContainerList->list.array[i]
                    ->ue_CapabilityRAT_Container.size;
            }

            if(ul_dcch_msg->message.choice.c1->choice.ueCapabilityInformation->criticalExtensions.choice.ueCapabilityInformation->ue_CapabilityRAT_ContainerList->list.array[i]->rat_Type ==
            NR_RAT_Type_eutra){
              //TODO
            }
          }

          if(eutra_index == -1)
          break;
      }
      if (get_softmodem_params()->sa) {
          rrc_gNB_send_NGAP_UE_CAPABILITIES_IND(ctxt_pP,
                                    ue_context_p,
                                    ul_dcch_msg);
      }

      // we send the UE capabilities request before RRC connection is complete,
      // so we cannot have a PDU session yet
      AssertFatal(UE->established_pdu_sessions_flag == 0, "logic bug: received capabilities while PDU session established\n");
      // TODO: send UE context modification response with UE capabilities to
      // allow DU configure CellGroupConfig
      rrc_gNB_generate_defaultRRCReconfiguration(ctxt_pP, ue_context_p);

      break;

      case NR_UL_DCCH_MessageType__c1_PR_rrcReestablishmentComplete: {
        LOG_DUMPMSG(NR_RRC, DEBUG_RRC, (char *)Rx_sdu, sdu_sizeP, "[MSG] NR_RRC Connection Reestablishment Complete\n");
        LOG_I(NR_RRC, "RLC RB %02d --- RLC_DATA_IND %d bytes (rrcReestablishmentComplete) ---> RRC_gNB\n", DCCH, sdu_sizeP);

        rnti_t reestablish_rnti = 0;

        //  Select C-RNTI from map
        for (i = 0; i < MAX_MOBILES_PER_GNB; i++) {
          nr_reestablish_rnti_map_t *nr_reestablish_rnti_map = &gnb_rrc_inst->nr_reestablish_rnti_map[i];
          LOG_I(NR_RRC, "nr_reestablish_rnti_map[%d] UEid %lx, RNTI %04x, ctxt_pP->rntiMaybeUEid: %lx\n", i, nr_reestablish_rnti_map->ue_id, nr_reestablish_rnti_map->c_rnti, ctxt_pP->rntiMaybeUEid);
          if (nr_reestablish_rnti_map->ue_id == ctxt_pP->rntiMaybeUEid) {
          LOG_I(NR_RRC, "Removing nr_reestablish_rnti_map[%d] UEid %lx, RNTI %04x\n", i, nr_reestablish_rnti_map->ue_id, nr_reestablish_rnti_map->c_rnti);
          reestablish_rnti = nr_reestablish_rnti_map->c_rnti;
          ue_context_p = rrc_gNB_get_ue_context_by_rnti(gnb_rrc_inst, reestablish_rnti);
          UE = &ue_context_p->ue_context;
          break;
          }
        }
=======
      case NR_UL_DCCH_MessageType__c1_PR_securityModeFailure:
        LOG_DUMPMSG(NR_RRC, DEBUG_RRC, (char *)Rx_sdu, sdu_sizeP, "[MSG] NR RRC Security Mode Failure\n");
        LOG_W(NR_RRC,
              PROTOCOL_RRC_CTXT_UE_FMT
              " RLC RB %02d --- RLC_DATA_IND %d bytes "
              "(securityModeFailure) ---> RRC_gNB\n",
              PROTOCOL_RRC_CTXT_UE_ARGS(ctxt_pP),
              DCCH,
              sdu_sizeP);
>>>>>>> 15e85827

        if (LOG_DEBUGFLAG(DEBUG_ASN1)) {
          xer_fprint(stdout, &asn_DEF_NR_UL_DCCH_Message, (void *)ul_dcch_msg);
        }

        rrc_gNB_generate_UECapabilityEnquiry(ctxt_pP, ue_context_p);
        break;

      case NR_UL_DCCH_MessageType__c1_PR_ueCapabilityInformation:
        if (handle_ueCapabilityInformation(ctxt_pP, ue_context_p, ul_dcch_msg->message.choice.c1->choice.ueCapabilityInformation)
            == -1)
          return -1;
        break;

      case NR_UL_DCCH_MessageType__c1_PR_rrcReestablishmentComplete:
        if (handle_rrcReestablishmentComplete(ctxt_pP, ul_dcch_msg->message.choice.c1->choice.rrcReestablishmentComplete)
            == -1)
          return -1;
        break;

      default:
        break;
    }
  }
  return 0;
}

void rrc_gNB_process_f1_setup_req(f1ap_setup_req_t *f1_setup_req) {
  LOG_I(NR_RRC,"Received F1 Setup Request from gNB_DU %llu (%s)\n",(unsigned long long int)f1_setup_req->gNB_DU_id,f1_setup_req->gNB_DU_name);
  int cu_cell_ind = 0;
  MessageDef *msg_p =itti_alloc_new_message (TASK_RRC_GNB, 0, F1AP_SETUP_RESP);
  F1AP_SETUP_RESP (msg_p).num_cells_to_activate = 0;
  MessageDef *msg_p2=itti_alloc_new_message (TASK_RRC_GNB, 0, F1AP_GNB_CU_CONFIGURATION_UPDATE);

  for (int i = 0; i < f1_setup_req->num_cells_available; i++) {
    for (int j=0; j<RC.nb_nr_inst; j++) {
      gNB_RRC_INST *rrc = RC.nrrrc[j];

      if (rrc->configuration.mcc[0] == f1_setup_req->cell[i].mcc &&
          rrc->configuration.mnc[0] == f1_setup_req->cell[i].mnc &&
          rrc->nr_cellid == f1_setup_req->cell[i].nr_cellid) {
	//fixme: multi instance is not consistent here
	F1AP_SETUP_RESP (msg_p).gNB_CU_name  = rrc->node_name;
        // check that CU rrc instance corresponds to mcc/mnc/cgi (normally cgi should be enough, but just in case)
        LOG_W(NR_RRC, "instance %d sib1 length %d\n", i, f1_setup_req->sib1_length[i]);
        AssertFatal(rrc->carrier.mib == NULL, "CU MIB is already initialized: double F1 setup request?\n");
        asn_dec_rval_t dec_rval = uper_decode_complete(NULL,
                                  &asn_DEF_NR_BCCH_BCH_Message,
                                  (void **)&rrc->carrier.mib,
                                  f1_setup_req->mib[i],
                                  f1_setup_req->mib_length[i]);
        AssertFatal(dec_rval.code == RC_OK,
                    "[gNB_CU %"PRIu8"] Failed to decode NR_BCCH_BCH_MESSAGE (%zu bits)\n",
                    j,
                    dec_rval.consumed );

        dec_rval = uper_decode_complete(NULL,
                                        &asn_DEF_NR_SIB1, //&asn_DEF_NR_BCCH_DL_SCH_Message,
                                        (void **)&rrc->carrier.siblock1_DU,
                                        f1_setup_req->sib1[i],
                                        f1_setup_req->sib1_length[i]);
        AssertFatal(dec_rval.code == RC_OK,
                    "[gNB_DU %"PRIu8"] Failed to decode NR_BCCH_DLSCH_MESSAGE (%zu bits)\n",
                    j,
                    dec_rval.consumed );

        // Parse message and extract SystemInformationBlockType1 field
        rrc->carrier.sib1 = rrc->carrier.siblock1_DU;
        if ( LOG_DEBUGFLAG(DEBUG_ASN1)){
          LOG_I(NR_RRC, "Printing received SIB1 container inside F1 setup request message:\n");
          xer_fprint(stdout, &asn_DEF_NR_SIB1,(void *)rrc->carrier.sib1);
        }

        rrc->carrier.physCellId = f1_setup_req->cell[i].nr_pci;

	F1AP_GNB_CU_CONFIGURATION_UPDATE (msg_p2).gNB_CU_name                                = rrc->node_name;
	F1AP_GNB_CU_CONFIGURATION_UPDATE (msg_p2).cells_to_activate[cu_cell_ind].mcc                           = rrc->configuration.mcc[0];
	F1AP_GNB_CU_CONFIGURATION_UPDATE (msg_p2).cells_to_activate[cu_cell_ind].mnc                           = rrc->configuration.mnc[0];
	F1AP_GNB_CU_CONFIGURATION_UPDATE (msg_p2).cells_to_activate[cu_cell_ind].mnc_digit_length              = rrc->configuration.mnc_digit_length[0];
	F1AP_GNB_CU_CONFIGURATION_UPDATE (msg_p2).cells_to_activate[cu_cell_ind].nr_cellid                     = rrc->nr_cellid;
	F1AP_GNB_CU_CONFIGURATION_UPDATE (msg_p2).cells_to_activate[cu_cell_ind].nrpci                         = f1_setup_req->cell[i].nr_pci;
        int num_SI= 0;

        if (rrc->carrier.SIB23) {
          F1AP_GNB_CU_CONFIGURATION_UPDATE (msg_p2).cells_to_activate[cu_cell_ind].SI_container[2]        = rrc->carrier.SIB23;
          F1AP_GNB_CU_CONFIGURATION_UPDATE (msg_p2).cells_to_activate[cu_cell_ind].SI_container_length[2] = rrc->carrier.sizeof_SIB23;
          num_SI++;
        }

        F1AP_GNB_CU_CONFIGURATION_UPDATE (msg_p2).cells_to_activate[cu_cell_ind].num_SI = num_SI;
        cu_cell_ind++;
	F1AP_GNB_CU_CONFIGURATION_UPDATE (msg_p2).num_cells_to_activate = cu_cell_ind;
	// send
        break;
      } else {// setup_req mcc/mnc match rrc internal list element
        LOG_W(NR_RRC,"[Inst %d] No matching MCC/MNC: rrc->mcc/f1_setup_req->mcc %d/%d rrc->mnc/f1_setup_req->mnc %d/%d rrc->nr_cellid/f1_setup_req->nr_cellid %ld/%ld \n",
              j, rrc->configuration.mcc[0], f1_setup_req->cell[i].mcc,
                 rrc->configuration.mnc[0], f1_setup_req->cell[i].mnc,
                 rrc->nr_cellid, f1_setup_req->cell[i].nr_cellid);
      }
    }// for (int j=0;j<RC.nb_inst;j++)

    if (cu_cell_ind == 0) {
      AssertFatal(1 == 0, "No cell found\n");
    }  else {
      // send ITTI message to F1AP-CU task
      itti_send_msg_to_task (TASK_CU_F1, 0, msg_p);

      itti_send_msg_to_task (TASK_CU_F1, 0, msg_p2);

    }

    // handle other failure cases
  }//for (int i=0;i<f1_setup_req->num_cells_available;i++)
}

void rrc_gNB_process_initial_ul_rrc_message(const f1ap_initial_ul_rrc_message_t *ul_rrc)
{
  // first get RRC instance (note, no the ITTI instance)
  module_id_t i = 0;
  for (i=0; i < RC.nb_nr_inst; i++) {
    gNB_RRC_INST *rrc = RC.nrrrc[i];
    if (rrc->nr_cellid == ul_rrc->nr_cellid)
      break;
  }
  //AssertFatal(i != RC.nb_nr_inst, "Cell_id not found\n");
  // TODO REMOVE_DU_RRC in monolithic mode, the MAC does not have the
  // nr_cellid. Thus, the above check would fail. For the time being, just put
  // a warning, as we handle one DU only anyway
  if (i == RC.nb_nr_inst) {
    i = 0;
    LOG_W(RRC, "initial UL RRC message nr_cellid %ld does not match RRC's %ld\n", ul_rrc->nr_cellid, RC.nrrrc[0]->nr_cellid);
  }
  nr_rrc_gNB_decode_ccch(i, ul_rrc->crnti, ul_rrc->rrc_container, ul_rrc->rrc_container_length, ul_rrc->du2cu_rrc_container, ul_rrc->du2cu_rrc_container_length);

  if (ul_rrc->rrc_container)
    free(ul_rrc->rrc_container);
  if (ul_rrc->du2cu_rrc_container)
    free(ul_rrc->du2cu_rrc_container);
}

void rrc_gNB_process_release_request(const module_id_t gnb_mod_idP, x2ap_ENDC_sgnb_release_request_t *m)
{
  gNB_RRC_INST *rrc = RC.nrrrc[gnb_mod_idP];
  rrc_remove_nsa_user(rrc, m->rnti);
}

void rrc_gNB_process_dc_overall_timeout(const module_id_t gnb_mod_idP, x2ap_ENDC_dc_overall_timeout_t *m)
{
  gNB_RRC_INST *rrc = RC.nrrrc[gnb_mod_idP];
  rrc_remove_nsa_user(rrc, m->rnti);
}

static void rrc_DU_process_ue_context_modification_request(MessageDef *msg_p, instance_t instance)
{
  f1ap_ue_context_setup_t * req=&F1AP_UE_CONTEXT_MODIFICATION_REQ(msg_p);
  protocol_ctxt_t ctxt = {.rntiMaybeUEid = req->rnti, .module_id = instance, .instance = instance, .enb_flag = 1, .eNB_index = instance};
  gNB_RRC_INST *rrc = RC.nrrrc[ctxt.module_id];
  gNB_MAC_INST *mac = RC.nrmac[ctxt.module_id];
  rrc_gNB_ue_context_t *ue_context_p = rrc_gNB_get_ue_context_by_rnti(rrc, req->rnti);
  gNB_RRC_UE_t *UE = &ue_context_p->ue_context;
  MessageDef *message_p;
  message_p = itti_alloc_new_message (TASK_RRC_GNB, 0, F1AP_UE_CONTEXT_MODIFICATION_RESP);
  f1ap_ue_context_setup_t * resp=&F1AP_UE_CONTEXT_MODIFICATION_RESP(message_p);
  uint32_t incoming_teid = 0;
  NR_CellGroupConfig_t *cellGroupConfig = NULL;

  /* Configure SRB2 */
  NR_SRB_ToAddMod_t            *SRB2_config          = NULL;
  NR_SRB_ToAddModList_t        *SRB_configList       = NULL;
  uint8_t SRBs_before_new_addition = 0;

  if(req->srbs_to_be_setup_length>0){
    if (UE->SRB_configList == NULL) {
      LOG_W(NR_RRC, "The SRB list of the UE context is empty before the addition of new SRB at the DU \n");
      UE->SRB_configList = CALLOC(1, sizeof(*UE->SRB_configList));
    }
    SRB_configList = UE->SRB_configList;
    SRBs_before_new_addition = SRB_configList->list.count;
    for (int i=0; i<req->srbs_to_be_setup_length; i++){
      SRB2_config = CALLOC(1, sizeof(*SRB2_config));
      SRB2_config->srb_Identity = req->srbs_to_be_setup[i].srb_id;
      asn1cSeqAdd(&SRB_configList->list, SRB2_config);
    }
  }

  /* Configure DRB */
  NR_DRB_ToAddMod_t            *DRB_config          = NULL;
  NR_DRB_ToAddModList_t        *DRB_configList      = NULL;
  int drb_id_to_setup_start = 0;
  long drb_priority[NGAP_MAX_DRBS_PER_UE];
  if(req->drbs_to_be_setup_length>0){
    if (UE->DRB_configList == NULL) {
      UE->DRB_configList = CALLOC(1, sizeof(*UE->DRB_configList));
    }
    DRB_configList = UE->DRB_configList;
    for (int i=0; i<req->drbs_to_be_setup_length; i++){
      DRB_config = CALLOC(1, sizeof(*DRB_config));
      DRB_config->drb_Identity = req->drbs_to_be_setup[i].drb_id;
      if (drb_id_to_setup_start == 0) drb_id_to_setup_start = DRB_config->drb_Identity;
      asn1cSeqAdd(&DRB_configList->list, DRB_config);
      f1ap_drb_to_be_setup_t drb_p = req->drbs_to_be_setup[i];
      transport_layer_addr_t addr;
      memcpy(addr.buffer, &drb_p.up_ul_tnl[0].tl_address, sizeof(drb_p.up_ul_tnl[0].tl_address));
      addr.length=sizeof(drb_p.up_ul_tnl[0].tl_address)*8;
      extern instance_t DUuniqInstance;
      if (!drb_id_to_setup_start) drb_id_to_setup_start = drb_p.drb_id;
      incoming_teid = newGtpuCreateTunnel(DUuniqInstance,
                                          req->rnti,
                                          drb_p.drb_id,
                                          drb_p.drb_id,
                                          drb_p.up_ul_tnl[0].teid,
                                          -1, // no qfi
                                          addr,
                                          drb_p.up_ul_tnl[0].port,
                                          DURecvCb,
                                          NULL);
      /* TODO: hardcoded to 13 for the time being, to be changed? */
      drb_priority[DRB_config->drb_Identity-1] = 13;
    }
  }

  if(req->srbs_to_be_setup_length>0 || req->drbs_to_be_setup_length>0){
    cellGroupConfig = calloc(1, sizeof(NR_CellGroupConfig_t));
    fill_mastercellGroupConfig(cellGroupConfig, UE->masterCellGroup, rrc->um_on_default_drb, drb_id_to_setup_start < 2 ? 1 : 0, drb_id_to_setup_start, req->drbs_to_be_setup_length, drb_priority);
    apply_macrlc_config(rrc, ue_context_p, &ctxt);
  }
  if(req->ReconfigComplOutcome == RRCreconf_failure){
    LOG_W(NR_RRC, "CU reporting RRC Reconfiguration failure \n");
  }
  else if(req->ReconfigComplOutcome == RRCreconf_success){
    LOG_I(NR_RRC, "CU reporting RRC Reconfiguration success \n");
    if (UE->DRB_configList != NULL) {
      LOG_I(NR_RRC, "Send first DDD buffer status reporting towards the CU through an ITTI message to gtp-u \n");
      uint8_t drb_id = UE->DRB_configList->list.array[0]->drb_Identity;
      rnti_t rnti = UE->rnti;
      int rlc_tx_buffer_space = nr_rlc_get_available_tx_space(rnti, drb_id + 3);
      LOG_I(NR_RRC, "Reported in DDD drb_id:%d, rnti:%d\n", drb_id, rnti);
      MessageDef *msg = itti_alloc_new_message_sized(TASK_RRC_GNB, 0, GTPV1U_DU_BUFFER_REPORT_REQ,
                                     sizeof(gtpv1u_tunnel_data_req_t));
      gtpv1u_DU_buffer_report_req_t *req=&GTPV1U_DU_BUFFER_REPORT_REQ(msg);
      req->pdusession_id = drb_id;
      req->ue_id = rnti;
      req->buffer_availability = rlc_tx_buffer_space; //10000000; //Hardcoding to be removed and read the actual RLC buffer availability instead
      extern instance_t DUuniqInstance;
      itti_send_msg_to_task(TASK_GTPV1_U, DUuniqInstance, msg);
    }
  }

  /* Fill the UE context setup response ITTI message to send to F1AP */
  resp->gNB_CU_ue_id = req->gNB_CU_ue_id;
  resp->rnti = ctxt.rntiMaybeUEid;
  if(DRB_configList){
    if(DRB_configList->list.count > 0){
      resp->drbs_to_be_setup = calloc(1,DRB_configList->list.count*sizeof(f1ap_drb_to_be_setup_t));
      resp->drbs_to_be_setup_length = DRB_configList->list.count;
      for (int i=0; i<DRB_configList->list.count; i++){
        resp->drbs_to_be_setup[i].drb_id = DRB_configList->list.array[i]->drb_Identity;
        resp->drbs_to_be_setup[i].rlc_mode = RLC_MODE_AM;
        resp->drbs_to_be_setup[i].up_dl_tnl[0].teid = incoming_teid;
        resp->drbs_to_be_setup[i].up_dl_tnl[0].tl_address = inet_addr(mac->eth_params_n.my_addr);
        resp->drbs_to_be_setup[i].up_dl_tnl_length = 1;
      }
    }
    else{
      LOG_W(NR_RRC, "No DRB added upon reception of F1 UE context modification request with a DRB to setup list\n");
    }
  }
  if(SRB_configList){
    if(SRB_configList->list.count >0 && SRBs_before_new_addition < SRB_configList->list.count){
      resp->srbs_to_be_setup = calloc(1,req->srbs_to_be_setup_length*sizeof(f1ap_srb_to_be_setup_t));
      resp->srbs_to_be_setup_length = req->srbs_to_be_setup_length;
      for (int i=SRBs_before_new_addition; i<SRB_configList->list.count; i++){
        resp->srbs_to_be_setup[i-SRBs_before_new_addition].srb_id = SRB_configList->list.array[i]->srb_Identity;
      }
    }
    else{
      LOG_W(NR_RRC, "No SRB added upon reception of F1 UE Context modification request at the DU\n");
    }
  }
  else{
    LOG_W(NR_RRC, "No SRB added upon reception of F1 UE Context modification request at the DU\n");
  }

  //if(cellGroupConfig != NULL) {
    resp->du_to_cu_rrc_information = calloc(1,sizeof(du_to_cu_rrc_information_t));
    resp->du_to_cu_rrc_information->cellGroupConfig = calloc(1,1024);
    asn_enc_rval_t enc_rval = uper_encode_to_buffer(&asn_DEF_NR_CellGroupConfig,
                                                    NULL,
                                                    UE->masterCellGroup, //(void *)cellGroupConfig,
                                                    resp->du_to_cu_rrc_information->cellGroupConfig,
                                                    1024);
    resp->du_to_cu_rrc_information->cellGroupConfig_length = (enc_rval.encoded+7)>>3;
  //}
  itti_send_msg_to_task (TASK_DU_F1, ctxt.module_id, message_p);
}

static void rrc_CU_process_ue_context_setup_response(MessageDef *msg_p, instance_t instance)
{
  f1ap_ue_context_setup_t * resp=&F1AP_UE_CONTEXT_SETUP_RESP(msg_p);
  gNB_RRC_INST *rrc = RC.nrrrc[instance];
  rrc_gNB_ue_context_t *ue_context_p = rrc_gNB_get_ue_context_by_rnti(rrc, resp->rnti);
  gNB_RRC_UE_t *UE = &ue_context_p->ue_context;

  NR_CellGroupConfig_t *cellGroupConfig = NULL;
  asn_dec_rval_t dec_rval = uper_decode_complete(NULL,
                                                 &asn_DEF_NR_CellGroupConfig,
                                                 (void **)&cellGroupConfig,
                                                 (uint8_t *)resp->du_to_cu_rrc_information->cellGroupConfig,
                                                 resp->du_to_cu_rrc_information->cellGroupConfig_length);
  AssertFatal(dec_rval.code == RC_OK && dec_rval.consumed > 0, "Cell group config decode error\n");

  if (UE->masterCellGroup) {
    ASN_STRUCT_FREE(asn_DEF_NR_CellGroupConfig, UE->masterCellGroup);
    LOG_I(RRC, "UE %04x replacing existing CellGroupConfig with new one received from DU\n", UE->rnti);
  }
  UE->masterCellGroup = cellGroupConfig;
  if (LOG_DEBUGFLAG(DEBUG_ASN1))
    xer_fprint(stdout, &asn_DEF_NR_CellGroupConfig, UE->masterCellGroup);

<<<<<<< HEAD
  /* at this point, we don't have to do anything: the UE context setup request
   * includes the Security Command, whose response will trigger the following
   * messages (UE capability, to be specific) */
=======
  if (UE->nb_of_pdusessions) {
    uint8_t xid = rrc_gNB_get_next_transaction_identifier(instance);
    UE->xids[xid] = RRC_DEDICATED_RECONF;
    fill_DRB_configList(&ctxt, ue_context_p, xid);
    rrc_gNB_generate_dedicatedRRCReconfiguration(&ctxt, ue_context_p, cellGroupConfig);
  } else {
    rrc_gNB_generate_defaultRRCReconfiguration(&ctxt, ue_context_p);
  }

  free(cellGroupConfig->rlc_BearerToAddModList);
  free(cellGroupConfig);
>>>>>>> 15e85827
}

static void rrc_CU_process_ue_context_modification_response(MessageDef *msg_p, instance_t instance)
{
  f1ap_ue_context_setup_t *resp=&F1AP_UE_CONTEXT_SETUP_RESP(msg_p);
  protocol_ctxt_t ctxt = {.rntiMaybeUEid = resp->rnti, .module_id = instance, .instance = instance, .enb_flag = 1, .eNB_index = instance};
  gNB_RRC_INST *rrc = RC.nrrrc[ctxt.module_id];
  rrc_gNB_ue_context_t *ue_context_p = rrc_gNB_get_ue_context_by_rnti(rrc, resp->rnti);
  gNB_RRC_UE_t *UE = &ue_context_p->ue_context;

  e1ap_bearer_setup_req_t req = {0};
  req.numPDUSessionsMod = UE->nb_of_pdusessions;
  req.gNB_cu_cp_ue_id = UE->gNB_ue_ngap_id;
  req.rnti = UE->rnti;
  for (int i=0; i < req.numPDUSessionsMod; i++) {
    req.pduSessionMod[i].numDRB2Modify = resp->drbs_to_be_setup_length;
    for (int j=0; j < resp->drbs_to_be_setup_length; j++) {
      f1ap_drb_to_be_setup_t *drb_f1 = resp->drbs_to_be_setup + j;
      DRB_nGRAN_to_setup_t *drb_e1 = req.pduSessionMod[i].DRBnGRanModList + j;

      drb_e1->id = drb_f1->drb_id;
      drb_e1->numDlUpParam = drb_f1->up_dl_tnl_length;
      drb_e1->DlUpParamList[0].tlAddress = drb_f1->up_dl_tnl[0].tl_address;
      drb_e1->DlUpParamList[0].teId = drb_f1->up_dl_tnl[0].teid;
    }
  }

  // send the F1 response message up to update F1-U tunnel info
  // it seems the rrc transaction id (xid) is not needed here
  rrc->cucp_cuup.bearer_context_mod(&req, instance, 0);

  NR_CellGroupConfig_t *cellGroupConfig = NULL;

  if(resp->du_to_cu_rrc_information->cellGroupConfig!=NULL){
    asn_dec_rval_t dec_rval = uper_decode_complete( NULL,
      &asn_DEF_NR_CellGroupConfig,
      (void **)&cellGroupConfig,
      (uint8_t *)resp->du_to_cu_rrc_information->cellGroupConfig,
      (int) resp->du_to_cu_rrc_information->cellGroupConfig_length);

    if((dec_rval.code != RC_OK) && (dec_rval.consumed == 0)) {
      AssertFatal(1==0,"Cell group config decode error\n");
      // free the memory
      SEQUENCE_free( &asn_DEF_NR_CellGroupConfig, cellGroupConfig, 1 );
      return;
    }
    //xer_fprint(stdout,&asn_DEF_NR_CellGroupConfig, cellGroupConfig);

    if (UE->masterCellGroup == NULL) {
      UE->masterCellGroup = calloc(1, sizeof(NR_CellGroupConfig_t));
    }

    if(cellGroupConfig->rlc_BearerToAddModList!=NULL){
      if (UE->masterCellGroup->rlc_BearerToAddModList != NULL) {
        int ue_ctxt_rlc_Bearers = UE->masterCellGroup->rlc_BearerToAddModList->list.count;
        for(int i=ue_ctxt_rlc_Bearers; i<ue_ctxt_rlc_Bearers + cellGroupConfig->rlc_BearerToAddModList->list.count; i++){
          asn1cSeqAdd(&UE->masterCellGroup->rlc_BearerToAddModList->list, cellGroupConfig->rlc_BearerToAddModList->list.array[i - ue_ctxt_rlc_Bearers]);
        }
      } else {
        LOG_W(NR_RRC, "Empty rlc_BearerToAddModList at ue_context of the CU before filling the updates from UE context setup response \n");
        UE->masterCellGroup->rlc_BearerToAddModList = calloc(1, sizeof(*cellGroupConfig->rlc_BearerToAddModList));
        memcpy(UE->masterCellGroup->rlc_BearerToAddModList, cellGroupConfig->rlc_BearerToAddModList, sizeof(*cellGroupConfig->rlc_BearerToAddModList));
      }
    }
    LOG_I(NR_RRC, "Updated master cell group configuration stored at the UE context of the CU:\n");
    if (LOG_DEBUGFLAG(DEBUG_ASN1)) {
      xer_fprint(stdout, &asn_DEF_NR_CellGroupConfig, UE->masterCellGroup);
    }

    rrc_gNB_generate_dedicatedRRCReconfiguration(&ctxt, ue_context_p, cellGroupConfig);

    free(cellGroupConfig->rlc_BearerToAddModList);
    free(cellGroupConfig);
  }
}

unsigned int mask_flip(unsigned int x) {
  return((((x>>8) + (x<<8))&0xffff)>>6);
}

static unsigned int get_dl_bw_mask(const gNB_RRC_INST *rrc, const NR_UE_NR_Capability_t *cap)
{
  int common_band = *rrc->carrier.servingcellconfigcommon->downlinkConfigCommon->frequencyInfoDL->frequencyBandList.list.array[0];
  int common_scs  = rrc->carrier.servingcellconfigcommon->downlinkConfigCommon->frequencyInfoDL->scs_SpecificCarrierList.list.array[0]->subcarrierSpacing;
  for (int i=0;i<cap->rf_Parameters.supportedBandListNR.list.count;i++) {
     NR_BandNR_t *bandNRinfo = cap->rf_Parameters.supportedBandListNR.list.array[i];
     if (bandNRinfo->bandNR == common_band) {
       if (common_band < 257) { // FR1
          switch (common_scs) {
            case NR_SubcarrierSpacing_kHz15 :
               if (bandNRinfo->channelBWs_DL &&
                   bandNRinfo->channelBWs_DL->choice.fr1 &&
                   bandNRinfo->channelBWs_DL->choice.fr1->scs_15kHz)
                     return(mask_flip((unsigned int)*(uint16_t*)bandNRinfo->channelBWs_DL->choice.fr1->scs_15kHz->buf));
 	      break;
            case NR_SubcarrierSpacing_kHz30 :
               if (bandNRinfo->channelBWs_DL &&
                   bandNRinfo->channelBWs_DL->choice.fr1 &&
                   bandNRinfo->channelBWs_DL->choice.fr1->scs_30kHz)
                     return(mask_flip((unsigned int)*(uint16_t*)bandNRinfo->channelBWs_DL->choice.fr1->scs_30kHz->buf));
              break;
            case NR_SubcarrierSpacing_kHz60 :
               if (bandNRinfo->channelBWs_DL &&
                   bandNRinfo->channelBWs_DL->choice.fr1 &&
                   bandNRinfo->channelBWs_DL->choice.fr1->scs_60kHz)
                     return(mask_flip((unsigned int)*(uint16_t*)bandNRinfo->channelBWs_DL->choice.fr1->scs_60kHz->buf));
              break;
          }
       }
       else {
          switch (common_scs) {
            case NR_SubcarrierSpacing_kHz60 :
               if (bandNRinfo->channelBWs_DL &&
                   bandNRinfo->channelBWs_DL->choice.fr2 &&
                   bandNRinfo->channelBWs_DL->choice.fr2->scs_60kHz)
                     return(mask_flip((unsigned int)*(uint16_t*)bandNRinfo->channelBWs_DL->choice.fr2->scs_60kHz->buf));
              break;
            case NR_SubcarrierSpacing_kHz120 :
               if (bandNRinfo->channelBWs_DL &&
                   bandNRinfo->channelBWs_DL->choice.fr2 &&
                   bandNRinfo->channelBWs_DL->choice.fr2->scs_120kHz)
                     return(mask_flip((unsigned int)*(uint16_t*)bandNRinfo->channelBWs_DL->choice.fr2->scs_120kHz->buf));
              break;
       }
     }
   }
  }
  return(0);
}

static unsigned int get_ul_bw_mask(const gNB_RRC_INST *rrc, const NR_UE_NR_Capability_t *cap)
{
  int common_band = *rrc->carrier.servingcellconfigcommon->uplinkConfigCommon->frequencyInfoUL->frequencyBandList->list.array[0];
  int common_scs  = rrc->carrier.servingcellconfigcommon->uplinkConfigCommon->frequencyInfoUL->scs_SpecificCarrierList.list.array[0]->subcarrierSpacing;
  for (int i=0;i<cap->rf_Parameters.supportedBandListNR.list.count;i++) {
     NR_BandNR_t *bandNRinfo = cap->rf_Parameters.supportedBandListNR.list.array[i];
     if (bandNRinfo->bandNR == common_band) {
       if (common_band < 257) { // FR1
          switch (common_scs) {
            case NR_SubcarrierSpacing_kHz15 :
               if (bandNRinfo->channelBWs_UL &&
                   bandNRinfo->channelBWs_UL->choice.fr1 &&
                   bandNRinfo->channelBWs_UL->choice.fr1->scs_15kHz)
                     return(mask_flip((unsigned int)*(uint16_t*)bandNRinfo->channelBWs_UL->choice.fr1->scs_15kHz->buf));
 	      break;
            case NR_SubcarrierSpacing_kHz30 :
               if (bandNRinfo->channelBWs_UL &&
                   bandNRinfo->channelBWs_UL->choice.fr1 &&
                   bandNRinfo->channelBWs_UL->choice.fr1->scs_30kHz)
                     return(mask_flip((unsigned int)*(uint16_t*)bandNRinfo->channelBWs_UL->choice.fr1->scs_30kHz->buf));
              break;
            case NR_SubcarrierSpacing_kHz60 :
               if (bandNRinfo->channelBWs_UL &&
                   bandNRinfo->channelBWs_UL->choice.fr1 &&
                   bandNRinfo->channelBWs_UL->choice.fr1->scs_60kHz)
                     return(mask_flip((unsigned int)*(uint16_t*)bandNRinfo->channelBWs_UL->choice.fr1->scs_60kHz->buf));
              break;
          }
       }
       else {
          switch (common_scs) {
            case NR_SubcarrierSpacing_kHz60 :
               if (bandNRinfo->channelBWs_UL &&
                   bandNRinfo->channelBWs_UL->choice.fr2 &&
                   bandNRinfo->channelBWs_UL->choice.fr2->scs_60kHz)
                     return(mask_flip((unsigned int)*(uint16_t*)bandNRinfo->channelBWs_UL->choice.fr2->scs_60kHz->buf));
              break;
            case NR_SubcarrierSpacing_kHz120 :
               if (bandNRinfo->channelBWs_UL &&
                   bandNRinfo->channelBWs_UL->choice.fr2 &&
                   bandNRinfo->channelBWs_UL->choice.fr2->scs_120kHz)
                     return(mask_flip((unsigned int)*(uint16_t*)bandNRinfo->channelBWs_UL->choice.fr2->scs_120kHz->buf));
              break;
       }
     }
   }
  }
  return(0);
}

static int get_ul_mimo_layersCB(const gNB_RRC_INST *rrc, const NR_UE_NR_Capability_t *cap)
{
  int common_scs  = rrc->carrier.servingcellconfigcommon->uplinkConfigCommon->frequencyInfoUL->scs_SpecificCarrierList.list.array[0]->subcarrierSpacing;

  // check featureSet
  NR_FeatureSets_t *fs=cap->featureSets;
  if (fs) {
    // go through UL feature sets and look for one with current SCS
    for (int i=0;i<fs->featureSetsUplinkPerCC->list.count;i++) {
       if (fs->featureSetsUplinkPerCC->list.array[i]->supportedSubcarrierSpacingUL == common_scs &&
           fs->featureSetsUplinkPerCC->list.array[i]->mimo_CB_PUSCH &&
           fs->featureSetsUplinkPerCC->list.array[i]->mimo_CB_PUSCH->maxNumberMIMO_LayersCB_PUSCH)
           return(1<<*fs->featureSetsUplinkPerCC->list.array[i]->mimo_CB_PUSCH->maxNumberMIMO_LayersCB_PUSCH);
    }
  }
  return(1);
}

static int get_ul_mimo_layers(const gNB_RRC_INST *rrc, const NR_UE_NR_Capability_t *cap)
{
  int common_scs  = rrc->carrier.servingcellconfigcommon->uplinkConfigCommon->frequencyInfoUL->scs_SpecificCarrierList.list.array[0]->subcarrierSpacing;

  // check featureSet
  NR_FeatureSets_t *fs=cap->featureSets;
  if (fs) {
    // go through UL feature sets and look for one with current SCS
    for (int i=0;i<fs->featureSetsUplinkPerCC->list.count;i++) {
       if (fs->featureSetsUplinkPerCC->list.array[i]->supportedSubcarrierSpacingUL == common_scs &&
           fs->featureSetsUplinkPerCC->list.array[i]->maxNumberMIMO_LayersNonCB_PUSCH)
           return(1<<*fs->featureSetsUplinkPerCC->list.array[i]->maxNumberMIMO_LayersNonCB_PUSCH);
    }
  }
  return(1);
}

static int get_dl_mimo_layers(const gNB_RRC_INST *rrc, const NR_UE_NR_Capability_t *cap)
{
  int common_scs  = rrc->carrier.servingcellconfigcommon->downlinkConfigCommon->frequencyInfoDL->scs_SpecificCarrierList.list.array[0]->subcarrierSpacing;

  // check featureSet
  NR_FeatureSets_t *fs=cap->featureSets;
  if (fs) {
    // go through UL feature sets and look for one with current SCS
    for (int i=0;i<fs->featureSetsDownlinkPerCC->list.count;i++) {
       if (fs->featureSetsUplinkPerCC->list.array[i]->supportedSubcarrierSpacingUL == common_scs &&
           fs->featureSetsDownlinkPerCC->list.array[i]->maxNumberMIMO_LayersPDSCH)
           return(2<<*fs->featureSetsDownlinkPerCC->list.array[i]->maxNumberMIMO_LayersPDSCH);
    }
  }
  return(1);
}

void nr_rrc_subframe_process(protocol_ctxt_t *const ctxt_pP, const int CC_id) {

  MessageDef *msg;
  gNB_RRC_INST *rrc = RC.nrrrc[ctxt_pP->module_id];
  rrc_gNB_ue_context_t *ue_context_p = NULL;
  RB_FOREACH(ue_context_p, rrc_nr_ue_tree_s, &rrc->rrc_ue_head)
  {
    gNB_RRC_UE_t *UE = &ue_context_p->ue_context;
    ctxt_pP->rntiMaybeUEid = UE->rnti;

    if (UE->ul_failure_timer > 0) {
      UE->ul_failure_timer++;

      if (UE->ul_failure_timer >= 20000) {
        // remove UE after 20 seconds after MAC (or else) has indicated UL failure
        LOG_I(RRC, "Removing UE %x instance, because of uplink failure timer timeout\n", UE->rnti);
        if (UE->StatusRrc >= NR_RRC_CONNECTED) {
          rrc_gNB_send_NGAP_UE_CONTEXT_RELEASE_REQ(
                   ctxt_pP->module_id,
                   ue_context_p,
                   NGAP_CAUSE_RADIO_NETWORK,
                   NGAP_CAUSE_RADIO_NETWORK_RADIO_CONNECTION_WITH_UE_LOST);
        }

        // Remove here the MAC and RRC context when RRC is not connected
        if (UE->StatusRrc < NR_RRC_CONNECTED) {
          if (!NODE_IS_CU(rrc->node_type)) {
            nr_rrc_mac_remove_ue(ctxt_pP->rntiMaybeUEid);
            rrc_rlc_remove_ue(ctxt_pP);
            nr_pdcp_remove_UE(ctxt_pP->rntiMaybeUEid);

            /* remove RRC UE Context */
            ue_context_p = rrc_gNB_get_ue_context_by_rnti(rrc, UE->rnti);
            if (ue_context_p) {
              LOG_I(NR_RRC, "remove UE %04x \n", UE->rnti);
              rrc_gNB_remove_ue_context(rrc, ue_context_p);
              break; // We must not access this UE context
            }
          }
          // In case of CU trigger UE context release command towards the DU
          else {
            MessageDef *message_p;
            message_p = itti_alloc_new_message (TASK_RRC_GNB, 0, F1AP_UE_CONTEXT_RELEASE_CMD);
            f1ap_ue_context_release_cmd_t *rel_cmd=&F1AP_UE_CONTEXT_RELEASE_CMD (message_p);
            rel_cmd->rnti = UE->rnti;
            rel_cmd->cause = F1AP_CAUSE_RADIO_NETWORK;
            rel_cmd->cause_value = 10; // 10 = F1AP_CauseRadioNetwork_normal_release
            itti_send_msg_to_task(TASK_CU_F1, ctxt_pP->module_id, message_p);
          }
        }

        break; // break RB_FOREACH
      }
    }

    if (UE->ue_release_timer_rrc > 0) {
      UE->ue_release_timer_rrc++;

      if (UE->ue_release_timer_rrc >= UE->ue_release_timer_thres_rrc) {
        LOG_I(NR_RRC, "Removing UE %x instance after UE_CONTEXT_RELEASE_Complete (ue_release_timer_rrc timeout)\n", UE->rnti);
        UE->ue_release_timer_rrc = 0;
        if (!NODE_IS_CU(RC.nrrrc[0]->node_type)) {
          nr_rrc_mac_remove_ue(ctxt_pP->rntiMaybeUEid);
        }
        rrc_rlc_remove_ue(ctxt_pP);
        nr_pdcp_remove_UE(ctxt_pP->rntiMaybeUEid);
        newGtpuDeleteAllTunnels(ctxt_pP->instance, UE->rnti);

        /* remove RRC UE Context */
        LOG_I(NR_RRC, "remove UE %04x \n", UE->rnti);

        rrc_gNB_remove_ue_context(rrc, ue_context_p);
        break; // break RB_FOREACH
      }
    }
  }

  /* send a tick to x2ap */
  if (is_x2ap_enabled()){
    msg = itti_alloc_new_message(TASK_RRC_ENB, 0, X2AP_SUBFRAME_PROCESS);
    itti_send_msg_to_task(TASK_X2AP, ctxt_pP->module_id, msg);
  }
}

int rrc_gNB_process_e1_setup_req(e1ap_setup_req_t *req, instance_t instance) {

  AssertFatal(req->supported_plmns <= PLMN_LIST_MAX_SIZE, "Supported PLMNs is more than PLMN_LIST_MAX_SIZE\n");
  gNB_RRC_INST *rrc = RC.nrrrc[0]; //TODO: remove hardcoding of RC index here
  MessageDef *msg_p = itti_alloc_new_message(TASK_RRC_GNB, instance, E1AP_SETUP_RESP);

  e1ap_setup_resp_t *resp = &E1AP_SETUP_RESP(msg_p);
  resp->transac_id = req->transac_id;

  for (int i=0; i < req->supported_plmns; i++) {
    if (rrc->configuration.mcc[i] == req->plmns[i].mcc &&
        rrc->configuration.mnc[i] == req->plmns[i].mnc) {
      LOG_E(NR_RRC, "PLMNs received from CUUP (mcc:%d, mnc:%d) did not match with PLMNs in RRC (mcc:%d, mnc:%d)\n",
            req->plmns[i].mcc, req->plmns[i].mnc, rrc->configuration.mcc[i], rrc->configuration.mnc[i]);
      return -1;
    }
  }

  itti_send_msg_to_task(TASK_CUCP_E1, instance, msg_p);

  return 0;
}

void prepare_and_send_ue_context_modification_f1(rrc_gNB_ue_context_t *ue_context_p,
                                                 e1ap_bearer_setup_resp_t *e1ap_resp) {

  /*Generate a UE context modification request message towards the DU to instruct the DU
   *for SRB2 and DRB configuration and get the updates on master cell group config from the DU*/
  gNB_RRC_UE_t *UE = &ue_context_p->ue_context;

  protocol_ctxt_t ctxt = {0};
  PROTOCOL_CTXT_SET_BY_MODULE_ID(&ctxt, 0, GNB_FLAG_YES, UE->rnti, 0, 0, 0);
  // TODO: So many hard codings
  MessageDef *message_p;
  message_p = itti_alloc_new_message (TASK_RRC_GNB, 0, F1AP_UE_CONTEXT_MODIFICATION_REQ);
  f1ap_ue_context_setup_t *req=&F1AP_UE_CONTEXT_MODIFICATION_REQ(message_p);
  req->rnti = UE->rnti;
  req->mcc              = RC.nrrrc[ctxt.module_id]->configuration.mcc[0];
  req->mnc              = RC.nrrrc[ctxt.module_id]->configuration.mnc[0];
  req->mnc_digit_length = RC.nrrrc[ctxt.module_id]->configuration.mnc_digit_length[0];
  req->nr_cellid        = RC.nrrrc[ctxt.module_id]->nr_cellid;

  /*Instruction towards the DU for SRB2 configuration*/
  req->srbs_to_be_setup = malloc(1*sizeof(f1ap_srb_to_be_setup_t));
  req->srbs_to_be_setup_length = 1;
  f1ap_srb_to_be_setup_t *SRBs=req->srbs_to_be_setup;
  SRBs[0].srb_id = 2;
  SRBs[0].lcid = 2;

  /*Instruction towards the DU for DRB configuration and tunnel creation*/
  req->drbs_to_be_setup_length = e1ap_resp->pduSession[0].numDRBSetup;
  req->drbs_to_be_setup = malloc(1*sizeof(f1ap_drb_to_be_setup_t)*req->drbs_to_be_setup_length);
  for (int i=0; i < e1ap_resp->pduSession[0].numDRBSetup; i++) {
    f1ap_drb_to_be_setup_t *DRBs =  req->drbs_to_be_setup + i;
    DRBs[i].drb_id = e1ap_resp->pduSession[0].DRBnGRanList[i].id;
    DRBs[i].rlc_mode = RLC_MODE_AM;
    DRBs[i].up_ul_tnl[0].tl_address = e1ap_resp->pduSession[0].DRBnGRanList[i].UpParamList[0].tlAddress;
    DRBs[i].up_ul_tnl[0].port = RC.nrrrc[ctxt.module_id]->eth_params_s.my_portd;
    DRBs[i].up_ul_tnl[0].teid = e1ap_resp->pduSession[0].DRBnGRanList[i].UpParamList[0].teId;
    DRBs[i].up_ul_tnl_length = 1;
  }

  itti_send_msg_to_task (TASK_CU_F1, ctxt.module_id, message_p);
}

void rrc_gNB_process_e1_bearer_context_setup_resp(e1ap_bearer_setup_resp_t *resp, instance_t instance) {
  // Find the UE context from UE ID and send ITTI message to F1AP to send UE context modification message to DU

  rrc_gNB_ue_context_t *ue_context_p = rrc_gNB_get_ue_context(RC.nrrrc[instance], resp->gNB_cu_cp_ue_id);
  gNB_RRC_UE_t *UE = &ue_context_p->ue_context;
  protocol_ctxt_t ctxt = {0};
  PROTOCOL_CTXT_SET_BY_MODULE_ID(&ctxt, 0, GNB_FLAG_YES, UE->rnti, 0, 0, 0);

  gtpv1u_gnb_create_tunnel_resp_t create_tunnel_resp={0};
  create_tunnel_resp.num_tunnels = resp->numPDUSessions;
  for (int i=0; i < resp->numPDUSessions; i++) {
    create_tunnel_resp.pdusession_id[i]  = resp->pduSession[i].id;
    create_tunnel_resp.gnb_NGu_teid[i] = resp->pduSession[i].teId;
    memcpy(create_tunnel_resp.gnb_addr.buffer,
           &resp->pduSession[i].tlAddress,
           sizeof(in_addr_t));
    create_tunnel_resp.gnb_addr.length = sizeof(in_addr_t); // IPv4 byte length
  }

  nr_rrc_gNB_process_GTPV1U_CREATE_TUNNEL_RESP(&ctxt, &create_tunnel_resp, 0);

  // TODO: SV: combine e1ap_bearer_setup_req_t and e1ap_bearer_setup_resp_t and minimize assignments
  prepare_and_send_ue_context_modification_f1(ue_context_p, resp);
}

static void print_rrc_meas(FILE *f, const NR_MeasResults_t *measresults)
{
  DevAssert(measresults->measResultServingMOList.list.count >= 1);
  if (measresults->measResultServingMOList.list.count > 1)
    LOG_W(RRC, "Received %d MeasResultServMO, but handling only 1!\n", measresults->measResultServingMOList.list.count);

  NR_MeasResultServMO_t *measresultservmo = measresults->measResultServingMOList.list.array[0];
  NR_MeasResultNR_t *measresultnr = &measresultservmo->measResultServingCell;
  NR_MeasQuantityResults_t *mqr = measresultnr->measResult.cellResults.resultsSSB_Cell;

  fprintf(f, "    servingCellId %ld MeasResultNR for phyCellId %ld:\n      resultSSB:", measresultservmo->servCellId, *measresultnr->physCellId);
  if (mqr != NULL) {
    const long rrsrp = *mqr->rsrp - 156;
    const float rrsrq = (float) (*mqr->rsrq - 87) / 2.0f;
    const float rsinr = (float) (*mqr->sinr - 46) / 2.0f;
    fprintf(f, "RSRP %ld dBm RSRQ %.1f dB SINR %.1f dB\n", rrsrp, rrsrq, rsinr);
  } else {
    fprintf(f, "NOT PROVIDED\n");
  }
}

static void write_rrc_stats(const gNB_RRC_INST *rrc)
{
  const char *filename = "nrRRC_stats.log";
  FILE *f = fopen(filename, "w");
  if (f == NULL) {
    LOG_E(NR_RRC, "cannot open %s for writing\n", filename);
    return;
  }

  rrc_gNB_ue_context_t *ue_context_p = NULL;
  /* cast is necessary to eliminate warning "discards ‘const’ qualifier" */
  RB_FOREACH(ue_context_p, rrc_nr_ue_tree_s, &((gNB_RRC_INST *)rrc)->rrc_ue_head)
  {
    const gNB_RRC_UE_t *ue_ctxt = &ue_context_p->ue_context;
    const rnti_t rnti = ue_ctxt->rnti;

    fprintf(f, "NR RRC UE rnti %04x:", rnti);

    if (ue_ctxt->Initialue_identity_5g_s_TMSI.presence)
      fprintf(f, " S-TMSI %x\n", ue_ctxt->Initialue_identity_5g_s_TMSI.fiveg_tmsi);

    fprintf(f, " failure timer %d/8\n", ue_ctxt->ul_failure_timer);

    if (ue_ctxt->UE_Capability_nr) {
      fprintf(f,
              "    UE cap: BW DL %x. BW UL %x, DL MIMO Layers %d UL MIMO Layers (CB) %d UL MIMO Layers (nonCB) %d\n",
              get_dl_bw_mask(rrc, ue_ctxt->UE_Capability_nr),
              get_ul_bw_mask(rrc, ue_ctxt->UE_Capability_nr),
              get_dl_mimo_layers(rrc, ue_ctxt->UE_Capability_nr),
              get_ul_mimo_layersCB(rrc, ue_ctxt->UE_Capability_nr),
              get_ul_mimo_layers(rrc, ue_ctxt->UE_Capability_nr));
    }

    if (ue_ctxt->measResults)
      print_rrc_meas(f, ue_ctxt->measResults);
  }

  fclose(f);
}

///---------------------------------------------------------------------------------------------------------------///
///---------------------------------------------------------------------------------------------------------------///
void *rrc_gnb_task(void *args_p) {
  MessageDef *msg_p;
  instance_t                         instance;
  int                                result;
  protocol_ctxt_t ctxt = {.module_id = 0, .enb_flag = 1, .instance = 0, .rntiMaybeUEid = 0, .frame = -1, .subframe = -1, .eNB_index = 0, .brOption = false};

  /* timer to write stats to file */
  long stats_timer_id = 1;
  timer_setup(1, 0, TASK_RRC_GNB, 0, TIMER_PERIODIC, NULL, &stats_timer_id);

  itti_mark_task_ready(TASK_RRC_GNB);
  LOG_I(NR_RRC,"Entering main loop of NR_RRC message task\n");

  while (1) {
    // Wait for a message
    itti_receive_msg(TASK_RRC_GNB, &msg_p);
    const char *msg_name_p = ITTI_MSG_NAME(msg_p);
    instance = ITTI_MSG_DESTINATION_INSTANCE(msg_p);
    LOG_D(NR_RRC, "Received Msg %s\n", msg_name_p);
    switch (ITTI_MSG_ID(msg_p)) {
      case TERMINATE_MESSAGE:
        LOG_W(NR_RRC, " *** Exiting NR_RRC thread\n");
        itti_exit_task();
        break;

      case MESSAGE_TEST:
        LOG_I(NR_RRC, "[gNB %ld] Received %s\n", instance, msg_name_p);
        break;

      case TIMER_HAS_EXPIRED:
        /* only this one handled for now */
        DevAssert(TIMER_HAS_EXPIRED(msg_p).timer_id == stats_timer_id);
        write_rrc_stats(RC.nrrrc[0]);
        break;

      case RRC_SUBFRAME_PROCESS:
        nr_rrc_subframe_process(&RRC_SUBFRAME_PROCESS(msg_p).ctxt, RRC_SUBFRAME_PROCESS(msg_p).CC_id);
        break;

      case F1AP_INITIAL_UL_RRC_MESSAGE:
        AssertFatal(NODE_IS_CU(RC.nrrrc[instance]->node_type) || NODE_IS_MONOLITHIC(RC.nrrrc[instance]->node_type),
                    "should not receive F1AP_INITIAL_UL_RRC_MESSAGE, need call by CU!\n");
        rrc_gNB_process_initial_ul_rrc_message(&F1AP_INITIAL_UL_RRC_MESSAGE(msg_p));
        break;

      /* Messages from PDCP */
      case F1AP_UL_RRC_MESSAGE:
        PROTOCOL_CTXT_SET_BY_INSTANCE(&ctxt,
                                      instance,
                                      GNB_FLAG_YES,
                                      F1AP_UL_RRC_MESSAGE(msg_p).rnti,
                                      0,
                                      0);
        LOG_D(NR_RRC,
              "Decoding DCCH %d: ue %04lx, inst %ld, ctxt %p, size %d\n",
              F1AP_UL_RRC_MESSAGE(msg_p).srb_id,
              ctxt.rntiMaybeUEid,
              instance,
              &ctxt,
              F1AP_UL_RRC_MESSAGE(msg_p).rrc_container_length);
        rrc_gNB_decode_dcch(&ctxt,
                            F1AP_UL_RRC_MESSAGE(msg_p).srb_id,
                            F1AP_UL_RRC_MESSAGE(msg_p).rrc_container,
                            F1AP_UL_RRC_MESSAGE(msg_p).rrc_container_length);
        free(F1AP_UL_RRC_MESSAGE(msg_p).rrc_container);
        break;

      case NGAP_DOWNLINK_NAS:
        rrc_gNB_process_NGAP_DOWNLINK_NAS(msg_p, instance, &rrc_gNB_mui);
        break;

      case NGAP_PDUSESSION_SETUP_REQ:
        rrc_gNB_process_NGAP_PDUSESSION_SETUP_REQ(msg_p, instance);
        break;

      case NGAP_PDUSESSION_MODIFY_REQ:
        rrc_gNB_process_NGAP_PDUSESSION_MODIFY_REQ(msg_p, instance);
        break;

      case NGAP_PDUSESSION_RELEASE_COMMAND:
        rrc_gNB_process_NGAP_PDUSESSION_RELEASE_COMMAND(msg_p, instance);
        break;

      /* Messages from gNB app */
      case NRRRC_CONFIGURATION_REQ:
        openair_rrc_gNB_configuration(instance, &NRRRC_CONFIGURATION_REQ(msg_p));
        break;

      /* Messages from F1AP task */
      case F1AP_SETUP_REQ:
        AssertFatal(NODE_IS_CU(RC.nrrrc[instance]->node_type), "should not receive F1AP_SETUP_REQUEST, need call by CU!\n");
        rrc_gNB_process_f1_setup_req(&F1AP_SETUP_REQ(msg_p));
        break;

      case F1AP_UE_CONTEXT_SETUP_RESP:
        rrc_CU_process_ue_context_setup_response(msg_p, instance);
        break;

      case F1AP_UE_CONTEXT_MODIFICATION_RESP:
        rrc_CU_process_ue_context_modification_response(msg_p, instance);
        break;

      case F1AP_UE_CONTEXT_MODIFICATION_REQ:
        rrc_DU_process_ue_context_modification_request(msg_p, instance);
        break;

      case F1AP_UE_CONTEXT_RELEASE_CMD:
        LOG_W(NR_RRC, "Received F1AP_UE_CONTEXT_RELEASE_CMD for processing at the RRC layer of the DU. Processing function "
            "implementation is pending\n");
        break;

      /* Messages from X2AP */
      case X2AP_ENDC_SGNB_ADDITION_REQ:
        LOG_I(NR_RRC, "Received ENDC sgNB addition request from X2AP \n");
        rrc_gNB_process_AdditionRequestInformation(instance, &X2AP_ENDC_SGNB_ADDITION_REQ(msg_p));
        break;

      case X2AP_ENDC_SGNB_RECONF_COMPLETE:
        LOG_A(NR_RRC, "Handling of reconfiguration complete message at RRC gNB is pending \n");
        break;

      case NGAP_INITIAL_CONTEXT_SETUP_REQ:
        rrc_gNB_process_NGAP_INITIAL_CONTEXT_SETUP_REQ(msg_p, instance);
        break;

      case X2AP_ENDC_SGNB_RELEASE_REQUEST:
        LOG_I(NR_RRC, "Received ENDC sgNB release request from X2AP \n");
        rrc_gNB_process_release_request(instance, &X2AP_ENDC_SGNB_RELEASE_REQUEST(msg_p));
        break;

      case X2AP_ENDC_DC_OVERALL_TIMEOUT:
        rrc_gNB_process_dc_overall_timeout(instance, &X2AP_ENDC_DC_OVERALL_TIMEOUT(msg_p));
        break;

      case NGAP_UE_CONTEXT_RELEASE_REQ:
        rrc_gNB_process_NGAP_UE_CONTEXT_RELEASE_REQ(msg_p, instance);
        break;

      case NGAP_UE_CONTEXT_RELEASE_COMMAND:
        rrc_gNB_process_NGAP_UE_CONTEXT_RELEASE_COMMAND(msg_p, instance);
        break;

      case E1AP_SETUP_REQ:
        rrc_gNB_process_e1_setup_req(&E1AP_SETUP_REQ(msg_p), instance);
        break;

      case E1AP_BEARER_CONTEXT_SETUP_RESP:
        rrc_gNB_process_e1_bearer_context_setup_resp(&E1AP_BEARER_CONTEXT_SETUP_RESP(msg_p), instance);

      case NGAP_PAGING_IND:
        rrc_gNB_process_PAGING_IND(msg_p, instance);
        break;

      default:
        LOG_E(NR_RRC, "[gNB %ld] Received unexpected message %s\n", instance, msg_name_p);
        break;
    }

    result = itti_free(ITTI_MSG_ORIGIN_ID(msg_p), msg_p);
    AssertFatal(result == EXIT_SUCCESS, "Failed to free memory (%d)!\n", result);
    msg_p = NULL;
  }
}

static void rrc_deliver_ue_ctxt_setup_req(void *deliver_pdu_data, ue_id_t ue_id, int srb_id, char *buf, int size, int sdu_id)
{
  DevAssert(deliver_pdu_data != NULL);
  gNB_RRC_INST *rrc = deliver_pdu_data;
  f1ap_ue_context_setup_t ue_context_setup_req = {
    .gNB_CU_ue_id = 0xffffffff, /* filled by F1 for the moment */
    .gNB_DU_ue_id = 0xffffffff, /* filled by F1 for the moment */
    .rnti = ue_id,
    .mcc = rrc->configuration.mcc[0],
    .mnc = rrc->configuration.mnc[0],
    .mnc_digit_length = rrc->configuration.mnc_digit_length[0],
    .nr_cellid = rrc->nr_cellid,
    .servCellId = 0, /* TODO: correct value? */
    .srbs_to_be_setup = 0, /* no new SRBs */
    .drbs_to_be_setup = 0, /* no new DRBs */
    .rrc_container = (uint8_t*) buf, /* security mode command */
    .rrc_container_length = size,
  };
  rrc->mac_rrc.ue_context_setup_request(&ue_context_setup_req);
}

//-----------------------------------------------------------------------------
void
rrc_gNB_generate_SecurityModeCommand(
  const protocol_ctxt_t *const ctxt_pP,
  rrc_gNB_ue_context_t  *const ue_context_pP
)
//-----------------------------------------------------------------------------
{
  uint8_t                             buffer[100];
  uint8_t                             size;
  gNB_RRC_UE_t *ue_p = &ue_context_pP->ue_context;

  T(T_ENB_RRC_SECURITY_MODE_COMMAND, T_INT(ctxt_pP->module_id), T_INT(ctxt_pP->frame), T_INT(ctxt_pP->subframe), T_INT(ctxt_pP->rntiMaybeUEid));
  NR_IntegrityProtAlgorithm_t integrity_algorithm = (NR_IntegrityProtAlgorithm_t)ue_p->integrity_algorithm;
  size = do_NR_SecurityModeCommand(ctxt_pP, buffer, rrc_gNB_get_next_transaction_identifier(ctxt_pP->module_id), ue_p->ciphering_algorithm, integrity_algorithm);
  LOG_DUMPMSG(NR_RRC,DEBUG_RRC,(char *)buffer,size,"[MSG] RRC Security Mode Command\n");
  LOG_I(NR_RRC, "UE %04x Logical Channel DL-DCCH, Generate SecurityModeCommand (bytes %d)\n", ue_p->rnti, size);

  gNB_RRC_INST *rrc = RC.nrrrc[ctxt_pP->module_id];
  AssertFatal(!NODE_IS_DU(rrc->node_type), "illegal node type DU!\n");

  /* the callback will fill the UE context setup request and forward it */
  nr_pdcp_data_req_srb(ctxt_pP->rntiMaybeUEid, DCCH, rrc_gNB_mui++, size, buffer, rrc_deliver_ue_ctxt_setup_req, rrc);
}

void
rrc_gNB_generate_UECapabilityEnquiry(
  const protocol_ctxt_t *const ctxt_pP,
  rrc_gNB_ue_context_t          *const ue_context_pP
)
//-----------------------------------------------------------------------------
{
  uint8_t                             buffer[100];
  uint8_t                             size;

  T(T_ENB_RRC_UE_CAPABILITY_ENQUIRY, T_INT(ctxt_pP->module_id), T_INT(ctxt_pP->frame), T_INT(ctxt_pP->subframe), T_INT(ctxt_pP->rntiMaybeUEid));
  size = do_NR_SA_UECapabilityEnquiry(
           ctxt_pP,
           buffer,
           rrc_gNB_get_next_transaction_identifier(ctxt_pP->module_id));
  LOG_I(NR_RRC,
        PROTOCOL_NR_RRC_CTXT_UE_FMT" Logical Channel DL-DCCH, Generate NR UECapabilityEnquiry (bytes %d)\n",
        PROTOCOL_NR_RRC_CTXT_UE_ARGS(ctxt_pP),
        size);

  gNB_RRC_INST *rrc = RC.nrrrc[ctxt_pP->module_id];
  AssertFatal(!NODE_IS_DU(rrc->node_type), "illegal node type DU!\n");

  nr_pdcp_data_req_srb(ctxt_pP->rntiMaybeUEid, DCCH, rrc_gNB_mui++, size, buffer, deliver_pdu_srb_f1, rrc);
}

//-----------------------------------------------------------------------------
/*
* Generate the RRC Connection Release to UE.
* If received, UE should switch to RRC_IDLE mode.
*/
void
rrc_gNB_generate_RRCRelease(
  const protocol_ctxt_t *const ctxt_pP,
  rrc_gNB_ue_context_t  *const ue_context_pP
)
//-----------------------------------------------------------------------------
{
  uint8_t buffer[RRC_BUF_SIZE] = {0};
  int size = do_NR_RRCRelease(buffer, RRC_BUF_SIZE, rrc_gNB_get_next_transaction_identifier(ctxt_pP->module_id));
  gNB_RRC_UE_t *ue_p = &ue_context_pP->ue_context;

  ue_p->ue_reestablishment_timer = 0;
  ue_p->ue_release_timer = 0;
  ue_p->ul_failure_timer = 0;
  ue_p->ue_release_timer_rrc = 0;
  LOG_I(NR_RRC,
        PROTOCOL_NR_RRC_CTXT_UE_FMT" Logical Channel DL-DCCH, Generate RRCRelease (bytes %d)\n",
        PROTOCOL_NR_RRC_CTXT_UE_ARGS(ctxt_pP),
        size);
  LOG_D(NR_RRC,
        PROTOCOL_NR_RRC_CTXT_UE_FMT" --- PDCP_DATA_REQ/%d Bytes (rrcRelease MUI %d) --->[PDCP][RB %u]\n",
        PROTOCOL_NR_RRC_CTXT_UE_ARGS(ctxt_pP),
        size,
        rrc_gNB_mui,
        DCCH);

  gNB_RRC_INST *rrc = RC.nrrrc[ctxt_pP->module_id];
  nr_pdcp_data_req_srb(ctxt_pP->rntiMaybeUEid, DCCH, rrc_gNB_mui++, size, buffer, deliver_pdu_srb_f1, rrc);

  rrc_gNB_send_NGAP_UE_CONTEXT_RELEASE_COMPLETE(ctxt_pP->instance, ue_context_pP->ue_context.gNB_ue_ngap_id);
  ue_context_pP->ue_context.ue_release_timer_rrc = 1;
  /* TODO: 38.331 says for RRC Release that the UE should release everything
   * after 60ms or if lower layers acked receipt of release. Hence, from the
   * gNB POV, we can free the UE's RRC context as soon as we sent the msg.
   * Currently, without the F1 interface, the ue_release timer expiration also
   * triggers MAC, so we give it some time. If we send an F1 UE Context release
   * message, we can free it immediately. The MAC should release it after these
   * 60ms, or the ack of the DLSCH transmission. */
  ue_context_pP->ue_context.ue_release_timer_thres_rrc = 5;
  LOG_I(RRC, "delaying UE %ld context removal by 5ms\n", ctxt_pP->rntiMaybeUEid);

  if (NODE_IS_CU(rrc->node_type)) {
    uint8_t *message_buffer = itti_malloc (TASK_RRC_GNB, TASK_CU_F1, size);
    memcpy (message_buffer, buffer, size);
    MessageDef *m = itti_alloc_new_message(TASK_RRC_GNB, 0, F1AP_UE_CONTEXT_RELEASE_CMD);
    F1AP_UE_CONTEXT_RELEASE_CMD(m).rnti = ctxt_pP->rntiMaybeUEid;
    F1AP_UE_CONTEXT_RELEASE_CMD(m).cause = F1AP_CAUSE_RADIO_NETWORK;
    F1AP_UE_CONTEXT_RELEASE_CMD(m).cause_value = 10; // 10 = F1AP_CauseRadioNetwork_normal_release
    F1AP_UE_CONTEXT_RELEASE_CMD(m).rrc_container = message_buffer;
    F1AP_UE_CONTEXT_RELEASE_CMD(m).rrc_container_length = size;
    itti_send_msg_to_task(TASK_CU_F1, ctxt_pP->module_id, m);
  }
}

int rrc_gNB_generate_pcch_msg(uint32_t tmsi, uint8_t paging_drx, instance_t instance, uint8_t CC_id){
  const unsigned int Ttab[4] = {32,64,128,256};
  uint8_t Tc;
  uint8_t Tue;
  uint32_t pfoffset;
  uint32_t N;  /* N: min(T,nB). total count of PF in one DRX cycle */
  uint32_t Ns = 0;  /* Ns: max(1,nB/T) */
  uint8_t i_s;  /* i_s = floor(UE_ID/N) mod Ns */
  uint32_t T;  /* DRX cycle */
  uint32_t length;
  uint8_t buffer[RRC_BUF_SIZE];
  struct NR_SIB1 *sib1 = RC.nrrrc[instance]->carrier.siblock1->message.choice.c1->choice.systemInformationBlockType1;

  /* get default DRX cycle from configuration */
  Tc = sib1->servingCellConfigCommon->downlinkConfigCommon.pcch_Config.defaultPagingCycle;

  Tue = paging_drx;
  /* set T = min(Tc,Tue) */
  T = Tc < Tue ? Ttab[Tc] : Ttab[Tue];
  /* set N = PCCH-Config->nAndPagingFrameOffset */
  switch (sib1->servingCellConfigCommon->downlinkConfigCommon.pcch_Config.nAndPagingFrameOffset.present) {
    case NR_PCCH_Config__nAndPagingFrameOffset_PR_oneT:
      N = T;
      pfoffset = 0;
      break;
    case NR_PCCH_Config__nAndPagingFrameOffset_PR_halfT:
      N = T/2;
      pfoffset = 1;
      break;
    case NR_PCCH_Config__nAndPagingFrameOffset_PR_quarterT:
      N = T/4;
      pfoffset = 3;
      break;
    case NR_PCCH_Config__nAndPagingFrameOffset_PR_oneEighthT:
      N = T/8;
      pfoffset = 7;
      break;
    case NR_PCCH_Config__nAndPagingFrameOffset_PR_oneSixteenthT:
      N = T/16;
      pfoffset = 15;
      break;
    default:
      LOG_E(RRC, "[gNB %ld] In rrc_gNB_generate_pcch_msg:  pfoffset error (pfoffset %d)\n",
            instance, sib1->servingCellConfigCommon->downlinkConfigCommon.pcch_Config.nAndPagingFrameOffset.present);
      return (-1);

  }

  switch (sib1->servingCellConfigCommon->downlinkConfigCommon.pcch_Config.ns) {
    case NR_PCCH_Config__ns_four:
      if(*sib1->servingCellConfigCommon->downlinkConfigCommon.initialDownlinkBWP.pdcch_ConfigCommon->choice.setup->pagingSearchSpace == 0){
        LOG_E(RRC, "[gNB %ld] In rrc_gNB_generate_pcch_msg:  ns error only 1 or 2 is allowed when pagingSearchSpace is 0\n",
              instance);
        return (-1);
      } else {
        Ns = 4;
      }
      break;
    case NR_PCCH_Config__ns_two:
      Ns = 2;
      break;
    case NR_PCCH_Config__ns_one:
      Ns = 1;
      break;
    default:
      LOG_E(RRC, "[gNB %ld] In rrc_gNB_generate_pcch_msg: ns error (ns %ld)\n",
            instance, sib1->servingCellConfigCommon->downlinkConfigCommon.pcch_Config.ns);
      return (-1);
  }

  /* insert data to UE_PF_PO or update data in UE_PF_PO */
  pthread_mutex_lock(&ue_pf_po_mutex);
  uint8_t i = 0;

  for (i = 0; i < MAX_MOBILES_PER_ENB; i++) {
    if ((UE_PF_PO[CC_id][i].enable_flag == true && UE_PF_PO[CC_id][i].ue_index_value == (uint16_t)(tmsi%1024))
        || (UE_PF_PO[CC_id][i].enable_flag != true)) {
      /* set T = min(Tc,Tue) */
      UE_PF_PO[CC_id][i].T = T;
      /* set UE_ID */
      UE_PF_PO[CC_id][i].ue_index_value = (uint16_t)(tmsi%1024);
      /* calculate PF and PO */
      /* set PF_min and PF_offset: (SFN + PF_offset) mod T = (T div N)*(UE_ID mod N) */
      UE_PF_PO[CC_id][i].PF_min = (T / N) * (UE_PF_PO[CC_id][i].ue_index_value % N);
      UE_PF_PO[CC_id][i].PF_offset = pfoffset;
      /* set i_s */
      /* i_s = floor(UE_ID/N) mod Ns */
      i_s = (uint8_t)((UE_PF_PO[CC_id][i].ue_index_value / N) % Ns);
      UE_PF_PO[CC_id][i].i_s = i_s;

      // TODO,set PO

      if (UE_PF_PO[CC_id][i].enable_flag == true) {
        //paging exist UE log
        LOG_D(NR_RRC,"[gNB %ld] CC_id %d In rrc_gNB_generate_pcch_msg: Update exist UE %d, T %d, N %d, PF %d, i_s %d, PF_offset %d\n", instance, CC_id, UE_PF_PO[CC_id][i].ue_index_value,
              T, N, UE_PF_PO[CC_id][i].PF_min, UE_PF_PO[CC_id][i].i_s, UE_PF_PO[CC_id][i].PF_offset);
      } else {
        /* set enable_flag */
        UE_PF_PO[CC_id][i].enable_flag = true;
        //paging new UE log
        LOG_D(NR_RRC,"[gNB %ld] CC_id %d In rrc_gNB_generate_pcch_msg: Insert a new UE %d, T %d, N %d, PF %d, i_s %d, PF_offset %d\n", instance, CC_id, UE_PF_PO[CC_id][i].ue_index_value,
              T, N, UE_PF_PO[CC_id][i].PF_min, UE_PF_PO[CC_id][i].i_s, UE_PF_PO[CC_id][i].PF_offset);
      }
      break;
    }
  }

  pthread_mutex_unlock(&ue_pf_po_mutex);

  /* Create message for PDCP (DLInformationTransfer_t) */
  length = do_NR_Paging (instance,
                         buffer,
                         tmsi);

  if (length == -1) {
    LOG_I(NR_RRC, "do_Paging error\n");
    return -1;
  }
  // TODO, send message to pdcp

  return 0;
}

void nr_rrc_trigger(protocol_ctxt_t *ctxt, int CC_id, int frame, int subframe)
{
  MessageDef *message_p;
  message_p = itti_alloc_new_message(TASK_RRC_GNB, 0, RRC_SUBFRAME_PROCESS);
  RRC_SUBFRAME_PROCESS(message_p).ctxt  = *ctxt;
  RRC_SUBFRAME_PROCESS(message_p).CC_id = CC_id;
  LOG_D(NR_RRC, "Time in RRC: %u/ %u \n", frame, subframe);
  itti_send_msg_to_task(TASK_RRC_GNB, ctxt->module_id, message_p);
}
<|MERGE_RESOLUTION|>--- conflicted
+++ resolved
@@ -497,12 +497,9 @@
 {
   gNB_RRC_INST *rrc = RC.nrrrc[ctxt_pP->module_id];
   gNB_RRC_UE_t *ue_p = &ue_context_pP->ue_context;
-<<<<<<< HEAD
   AssertFatal(ue_p->nb_of_pdusessions == 0, "logic bug: PDU sessions present before RRC Connection established\n");
-=======
   uint8_t xid = rrc_gNB_get_next_transaction_identifier(ctxt_pP->module_id);
   ue_p->xids[xid] = RRC_DEFAULT_RECONF;
->>>>>>> 15e85827
 
   struct NR_RRCReconfiguration_v1530_IEs__dedicatedNAS_MessageList *dedicatedNAS_MessageList = CALLOC(1, sizeof(*dedicatedNAS_MessageList));
 
@@ -1963,8 +1960,6 @@
   LOG_I(NR_RRC, "got UE capabilities for UE %lx\n", ctxt_pP->rntiMaybeUEid);
   int eutra_index = -1;
 
-  gNB_RRC_INST *gnb_rrc_inst = RC.nrrrc[ctxt_pP->module_id];
-
   if (ue_cap_info->criticalExtensions.present == NR_UECapabilityInformation__criticalExtensions_PR_ueCapabilityInformation) {
     const NR_UE_CapabilityRAT_ContainerList_t *ue_CapabilityRAT_ContainerList =
         ue_cap_info->criticalExtensions.choice.ueCapabilityInformation->ue_CapabilityRAT_ContainerList;
@@ -2045,71 +2040,13 @@
     rrc_gNB_send_NGAP_UE_CAPABILITIES_IND(ctxt_pP, ue_context_p, ue_cap_info);
   }
 
-  if (!NODE_IS_CU(gnb_rrc_inst->node_type)) {
-    if (UE->nb_of_pdusessions)
-      rrc_gNB_generate_dedicatedRRCReconfiguration(ctxt_pP, ue_context_p, NULL);
-    else
-      rrc_gNB_generate_defaultRRCReconfiguration(ctxt_pP, ue_context_p);
-  } else {
-    /*Generate a UE context setup request message towards the DU to provide the UE
-     *capability info and get the updates on master cell group config from the DU*/
-    MessageDef *message_p;
-    message_p = itti_alloc_new_message(TASK_RRC_GNB, 0, F1AP_UE_CONTEXT_SETUP_REQ);
-    f1ap_ue_context_setup_t *req = &F1AP_UE_CONTEXT_SETUP_REQ(message_p);
-    // UE_IDs will be extracted from F1AP layer
-    req->gNB_CU_ue_id = 0;
-    req->gNB_DU_ue_id = 0;
-    req->rnti = UE->rnti;
-    req->mcc = gnb_rrc_inst->configuration.mcc[0];
-    req->mnc = gnb_rrc_inst->configuration.mnc[0];
-    req->mnc_digit_length = gnb_rrc_inst->configuration.mnc_digit_length[0];
-    req->nr_cellid = gnb_rrc_inst->nr_cellid;
-
-    if (UE->nb_of_pdusessions) {
-      /*Instruction towards the DU for SRB2 configuration*/
-      req->srbs_to_be_setup = malloc(1 * sizeof(f1ap_srb_to_be_setup_t));
-      req->srbs_to_be_setup_length = 1;
-      f1ap_srb_to_be_setup_t *SRBs = req->srbs_to_be_setup;
-      SRBs[0].srb_id = 2;
-      SRBs[0].lcid = 2;
-
-      /*Instruction towards the DU for DRB configuration and tunnel creation*/
-      req->drbs_to_be_setup = malloc(1 * sizeof(f1ap_drb_to_be_setup_t));
-      req->drbs_to_be_setup_length = 1;
-      f1ap_drb_to_be_setup_t *DRBs = req->drbs_to_be_setup;
-      LOG_I(RRC, "Length of DRB list:%d \n", req->drbs_to_be_setup_length);
-      DRBs[0].drb_id = 1;
-      DRBs[0].rlc_mode = RLC_MODE_AM;
-      DRBs[0].up_ul_tnl[0].tl_address = inet_addr(gnb_rrc_inst->eth_params_s.my_addr);
-      DRBs[0].up_ul_tnl[0].port = gnb_rrc_inst->eth_params_s.my_portd;
-      DRBs[0].up_ul_tnl_length = 1;
-      DRBs[0].up_dl_tnl[0].tl_address = inet_addr(gnb_rrc_inst->eth_params_s.remote_addr);
-      DRBs[0].up_dl_tnl[0].port = gnb_rrc_inst->eth_params_s.remote_portd;
-      DRBs[0].up_dl_tnl_length = 1;
-    }
-    if (ue_cap_info->criticalExtensions.present == NR_UECapabilityInformation__criticalExtensions_PR_ueCapabilityInformation) {
-      const NR_UE_CapabilityRAT_ContainerList_t *ue_CapabilityRAT_ContainerList =
-          ue_cap_info->criticalExtensions.choice.ueCapabilityInformation->ue_CapabilityRAT_ContainerList;
-      if (ue_CapabilityRAT_ContainerList != NULL) {
-        LOG_I(NR_RRC, "ue_CapabilityRAT_ContainerList is present \n");
-        req->cu_to_du_rrc_information = calloc(1, sizeof(cu_to_du_rrc_information_t));
-        req->cu_to_du_rrc_information->uE_CapabilityRAT_ContainerList = calloc(1, 4096);
-        asn_enc_rval_t enc_rval = uper_encode_to_buffer(&asn_DEF_NR_UE_CapabilityRAT_ContainerList,
-                                                        NULL,
-                                                        ue_CapabilityRAT_ContainerList,
-                                                        req->cu_to_du_rrc_information->uE_CapabilityRAT_ContainerList,
-                                                        4096);
-        AssertFatal(enc_rval.encoded > 0,
-                    "ASN1 ue_CapabilityRAT_ContainerList encoding failed (%s, %jd)!\n",
-                    enc_rval.failed_type->name,
-                    enc_rval.encoded);
-        req->cu_to_du_rrc_information->uE_CapabilityRAT_ContainerList_length = (enc_rval.encoded + 7) >> 3;
-      } else {
-        LOG_I(NR_RRC, "ue_CapabilityRAT_ContainerList is not present \n");
-      }
-    }
-    itti_send_msg_to_task(TASK_CU_F1, ctxt_pP->module_id, message_p);
-  }
+  // we send the UE capabilities request before RRC connection is complete,
+  // so we cannot have a PDU session yet
+  AssertFatal(UE->nb_of_pdusessions == 0, "logic bug: received capabilities while PDU session established\n");
+  // TODO: send UE context modification response with UE capabilities to
+  // allow DU configure CellGroupConfig
+  rrc_gNB_generate_defaultRRCReconfiguration(ctxt_pP, ue_context_p);
+
   return 0;
 }
 
@@ -2311,110 +2248,6 @@
         rrc_gNB_generate_UECapabilityEnquiry(ctxt_pP, ue_context_p);
         break;
 
-<<<<<<< HEAD
-              dec_rval = uper_decode(NULL,
-                                     &asn_DEF_NR_UE_NR_Capability,
-                                     (void **)&UE->UE_Capability_nr,
-                                     ul_dcch_msg->message.choice.c1->choice.ueCapabilityInformation->criticalExtensions.choice.ueCapabilityInformation->ue_CapabilityRAT_ContainerList->list.array[i]
-                                         ->ue_CapabilityRAT_Container.buf,
-                                     ul_dcch_msg->message.choice.c1->choice.ueCapabilityInformation->criticalExtensions.choice.ueCapabilityInformation->ue_CapabilityRAT_ContainerList->list.array[i]
-                                         ->ue_CapabilityRAT_Container.size,
-                                     0,
-                                     0);
-              if(LOG_DEBUGFLAG(DEBUG_ASN1)){
-                xer_fprint(stdout, &asn_DEF_NR_UE_NR_Capability, UE->UE_Capability_nr);
-              }
-
-              if((dec_rval.code != RC_OK) && (dec_rval.consumed == 0)){
-                LOG_E(NR_RRC,PROTOCOL_NR_RRC_CTXT_UE_FMT" Failed to decode nr UE capabilities (%zu bytes)\n",
-                PROTOCOL_NR_RRC_CTXT_UE_ARGS(ctxt_pP),dec_rval.consumed);
-                ASN_STRUCT_FREE(asn_DEF_NR_UE_NR_Capability, UE->UE_Capability_nr);
-                UE->UE_Capability_nr = 0;
-              }
-
-              UE->UE_Capability_size = ul_dcch_msg->message.choice.c1->choice.ueCapabilityInformation->criticalExtensions.choice.ueCapabilityInformation->ue_CapabilityRAT_ContainerList->list.array[i]
-                                           ->ue_CapabilityRAT_Container.size;
-              if(eutra_index != -1){
-                LOG_E(NR_RRC,"fatal: more than 1 eutra capability\n");
-                exit(1);
-              }
-              eutra_index = i;
-            }
-
-            if(ul_dcch_msg->message.choice.c1->choice.ueCapabilityInformation->criticalExtensions.choice.ueCapabilityInformation->ue_CapabilityRAT_ContainerList->list.array[i]->rat_Type ==
-            NR_RAT_Type_eutra_nr){
-              if (UE->UE_Capability_MRDC) {
-                ASN_STRUCT_FREE(asn_DEF_NR_UE_MRDC_Capability, UE->UE_Capability_MRDC);
-                UE->UE_Capability_MRDC = 0;
-              }
-              dec_rval = uper_decode(NULL,
-                                     &asn_DEF_NR_UE_MRDC_Capability,
-                                     (void **)&UE->UE_Capability_MRDC,
-                                     ul_dcch_msg->message.choice.c1->choice.ueCapabilityInformation->criticalExtensions.choice.ueCapabilityInformation->ue_CapabilityRAT_ContainerList->list.array[i]
-                                         ->ue_CapabilityRAT_Container.buf,
-                                     ul_dcch_msg->message.choice.c1->choice.ueCapabilityInformation->criticalExtensions.choice.ueCapabilityInformation->ue_CapabilityRAT_ContainerList->list.array[i]
-                                         ->ue_CapabilityRAT_Container.size,
-                                     0,
-                                     0);
-
-              if (LOG_DEBUGFLAG(DEBUG_ASN1)) {
-                xer_fprint(stdout, &asn_DEF_NR_UE_MRDC_Capability, UE->UE_Capability_MRDC);
-              }
-
-            if((dec_rval.code != RC_OK) && (dec_rval.consumed == 0)){
-              LOG_E(NR_RRC,PROTOCOL_NR_RRC_CTXT_FMT" Failed to decode nr UE capabilities (%zu bytes)\n",
-                  PROTOCOL_NR_RRC_CTXT_UE_ARGS(ctxt_pP),dec_rval.consumed);
-              ASN_STRUCT_FREE(asn_DEF_NR_UE_MRDC_Capability, UE->UE_Capability_MRDC);
-              UE->UE_Capability_MRDC = 0;
-            }
-            UE->UE_MRDC_Capability_size =
-                ul_dcch_msg->message.choice.c1->choice.ueCapabilityInformation->criticalExtensions.choice.ueCapabilityInformation->ue_CapabilityRAT_ContainerList->list.array[i]
-                    ->ue_CapabilityRAT_Container.size;
-            }
-
-            if(ul_dcch_msg->message.choice.c1->choice.ueCapabilityInformation->criticalExtensions.choice.ueCapabilityInformation->ue_CapabilityRAT_ContainerList->list.array[i]->rat_Type ==
-            NR_RAT_Type_eutra){
-              //TODO
-            }
-          }
-
-          if(eutra_index == -1)
-          break;
-      }
-      if (get_softmodem_params()->sa) {
-          rrc_gNB_send_NGAP_UE_CAPABILITIES_IND(ctxt_pP,
-                                    ue_context_p,
-                                    ul_dcch_msg);
-      }
-
-      // we send the UE capabilities request before RRC connection is complete,
-      // so we cannot have a PDU session yet
-      AssertFatal(UE->established_pdu_sessions_flag == 0, "logic bug: received capabilities while PDU session established\n");
-      // TODO: send UE context modification response with UE capabilities to
-      // allow DU configure CellGroupConfig
-      rrc_gNB_generate_defaultRRCReconfiguration(ctxt_pP, ue_context_p);
-
-      break;
-
-      case NR_UL_DCCH_MessageType__c1_PR_rrcReestablishmentComplete: {
-        LOG_DUMPMSG(NR_RRC, DEBUG_RRC, (char *)Rx_sdu, sdu_sizeP, "[MSG] NR_RRC Connection Reestablishment Complete\n");
-        LOG_I(NR_RRC, "RLC RB %02d --- RLC_DATA_IND %d bytes (rrcReestablishmentComplete) ---> RRC_gNB\n", DCCH, sdu_sizeP);
-
-        rnti_t reestablish_rnti = 0;
-
-        //  Select C-RNTI from map
-        for (i = 0; i < MAX_MOBILES_PER_GNB; i++) {
-          nr_reestablish_rnti_map_t *nr_reestablish_rnti_map = &gnb_rrc_inst->nr_reestablish_rnti_map[i];
-          LOG_I(NR_RRC, "nr_reestablish_rnti_map[%d] UEid %lx, RNTI %04x, ctxt_pP->rntiMaybeUEid: %lx\n", i, nr_reestablish_rnti_map->ue_id, nr_reestablish_rnti_map->c_rnti, ctxt_pP->rntiMaybeUEid);
-          if (nr_reestablish_rnti_map->ue_id == ctxt_pP->rntiMaybeUEid) {
-          LOG_I(NR_RRC, "Removing nr_reestablish_rnti_map[%d] UEid %lx, RNTI %04x\n", i, nr_reestablish_rnti_map->ue_id, nr_reestablish_rnti_map->c_rnti);
-          reestablish_rnti = nr_reestablish_rnti_map->c_rnti;
-          ue_context_p = rrc_gNB_get_ue_context_by_rnti(gnb_rrc_inst, reestablish_rnti);
-          UE = &ue_context_p->ue_context;
-          break;
-          }
-        }
-=======
       case NR_UL_DCCH_MessageType__c1_PR_securityModeFailure:
         LOG_DUMPMSG(NR_RRC, DEBUG_RRC, (char *)Rx_sdu, sdu_sizeP, "[MSG] NR RRC Security Mode Failure\n");
         LOG_W(NR_RRC,
@@ -2424,7 +2257,6 @@
               PROTOCOL_RRC_CTXT_UE_ARGS(ctxt_pP),
               DCCH,
               sdu_sizeP);
->>>>>>> 15e85827
 
         if (LOG_DEBUGFLAG(DEBUG_ASN1)) {
           xer_fprint(stdout, &asn_DEF_NR_UL_DCCH_Message, (void *)ul_dcch_msg);
@@ -2745,23 +2577,9 @@
   if (LOG_DEBUGFLAG(DEBUG_ASN1))
     xer_fprint(stdout, &asn_DEF_NR_CellGroupConfig, UE->masterCellGroup);
 
-<<<<<<< HEAD
   /* at this point, we don't have to do anything: the UE context setup request
    * includes the Security Command, whose response will trigger the following
    * messages (UE capability, to be specific) */
-=======
-  if (UE->nb_of_pdusessions) {
-    uint8_t xid = rrc_gNB_get_next_transaction_identifier(instance);
-    UE->xids[xid] = RRC_DEDICATED_RECONF;
-    fill_DRB_configList(&ctxt, ue_context_p, xid);
-    rrc_gNB_generate_dedicatedRRCReconfiguration(&ctxt, ue_context_p, cellGroupConfig);
-  } else {
-    rrc_gNB_generate_defaultRRCReconfiguration(&ctxt, ue_context_p);
-  }
-
-  free(cellGroupConfig->rlc_BearerToAddModList);
-  free(cellGroupConfig);
->>>>>>> 15e85827
 }
 
 static void rrc_CU_process_ue_context_modification_response(MessageDef *msg_p, instance_t instance)
