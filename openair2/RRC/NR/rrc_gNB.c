/*
 * Licensed to the OpenAirInterface (OAI) Software Alliance under one or more
 * contributor license agreements.  See the NOTICE file distributed with
 * this work for additional information regarding copyright ownership.
 * The OpenAirInterface Software Alliance licenses this file to You under
 * the OAI Public License, Version 1.1  (the "License"); you may not use this file
 * except in compliance with the License.
 * You may obtain a copy of the License at
 *
 *      http://www.openairinterface.org/?page_id=698
 *
 * Unless required by applicable law or agreed to in writing, software
 * distributed under the License is distributed on an "AS IS" BASIS,
 * WITHOUT WARRANTIES OR CONDITIONS OF ANY KIND, either express or implied.
 * See the License for the specific language governing permissions and
 * limitations under the License.
 *-------------------------------------------------------------------------------
 * For more information about the OpenAirInterface (OAI) Software Alliance:
 *      contact@openairinterface.org
 */

/*! \file rrc_gNB.c
 * \brief rrc procedures for gNB
 * \author Navid Nikaein and  Raymond Knopp , WEI-TAI CHEN
 * \date 2011 - 2014 , 2018
 * \version 1.0
 * \company Eurecom, NTUST
 * \email: navid.nikaein@eurecom.fr and raymond.knopp@eurecom.fr, kroempa@gmail.com
 */
#define RRC_GNB_C
#define RRC_GNB_C

#include "nr_rrc_config.h"
#include "nr_rrc_defs.h"
#include "nr_rrc_extern.h"
#include "assertions.h"
#include "common/ran_context.h"
#include "asn1_conversions.h"

#include "RRC/L2_INTERFACE/openair_rrc_L2_interface.h"
#include "LAYER2/RLC/rlc.h"
#include "LAYER2/NR_MAC_gNB/mac_proto.h"
#include "common/utils/LOG/log.h"
#include "COMMON/mac_rrc_primitives.h"
#include "RRC/NR/MESSAGES/asn1_msg.h"

#include "NR_BCCH-BCH-Message.h"
#include "NR_UL-DCCH-Message.h"
#include "NR_DL-DCCH-Message.h"
#include "NR_CellGroupConfig.h"
#include "NR_MeasResults.h"
#include "LTE_UECapabilityInformation.h"
#include "LTE_UL-DCCH-Message.h"
#include "NR_UL-CCCH-Message.h"
#include "NR_RRCSetupRequest-IEs.h"
#include "NR_RRCSetupComplete-IEs.h"
#include "NR_RRCReestablishmentRequest-IEs.h"

#include "rlc.h"
#include "rrc_eNB_UE_context.h"
#include "platform_types.h"
#include "msc.h"
#include "common/utils/LOG/vcd_signal_dumper.h"

#include "T.h"

#include "RRC/NAS/nas_config.h"
#include "RRC/NAS/rb_config.h"
#include "OCG.h"
#include "OCG_extern.h"

#include "UTIL/OSA/osa_defs.h"

#include "rrc_eNB_S1AP.h"
#include "rrc_gNB_NGAP.h"

#include "rrc_eNB_GTPV1U.h"

#include "nr_pdcp/nr_pdcp_entity.h"
#include "pdcp.h"
#include "gtpv1u_eNB_task.h"


#include "intertask_interface.h"
#include "SIMULATION/TOOLS/sim.h" // for taus

#include "executables/softmodem-common.h"
#include <openair2/RRC/NR/rrc_gNB_UE_context.h>
#include <openair2/X2AP/x2ap_eNB.h>

#include "BIT_STRING.h"
#include "assertions.h"

//#define XER_PRINT

extern RAN_CONTEXT_t RC;

extern boolean_t nr_rrc_pdcp_config_asn1_req(
    const protocol_ctxt_t *const  ctxt_pP,
    NR_SRB_ToAddModList_t  *const srb2add_list,
    NR_DRB_ToAddModList_t  *const drb2add_list,
    NR_DRB_ToReleaseList_t *const drb2release_list,
    const uint8_t                   security_modeP,
    uint8_t                  *const kRRCenc,
    uint8_t                  *const kRRCint,
    uint8_t                  *const kUPenc
  #if (LTE_RRC_VERSION >= MAKE_VERSION(9, 0, 0))
    ,LTE_PMCH_InfoList_r9_t  *pmch_InfoList_r9
  #endif
    ,rb_id_t                 *const defaultDRB,
    struct NR_CellGroupConfig__rlc_BearerToAddModList *rlc_bearer2add_list);

extern rlc_op_status_t nr_rrc_rlc_config_asn1_req (const protocol_ctxt_t   * const ctxt_pP,
    const NR_SRB_ToAddModList_t   * const srb2add_listP,
    const NR_DRB_ToAddModList_t   * const drb2add_listP,
    const NR_DRB_ToReleaseList_t  * const drb2release_listP,
    const LTE_PMCH_InfoList_r9_t * const pmch_InfoList_r9_pP,
    struct NR_CellGroupConfig__rlc_BearerToAddModList *rlc_bearer2add_list);

static inline uint64_t bitStr_to_uint64(BIT_STRING_t *asn);

mui_t                               rrc_gNB_mui = 0;
uint8_t first_rrcreconfiguration = 0;

///---------------------------------------------------------------------------------------------------------------///
///---------------------------------------------------------------------------------------------------------------///

void openair_nr_rrc_on(const protocol_ctxt_t *const ctxt_pP) {
  LOG_I(NR_RRC, PROTOCOL_NR_RRC_CTXT_FMT" gNB:OPENAIR NR RRC IN....\n",PROTOCOL_NR_RRC_CTXT_ARGS(ctxt_pP));
  rrc_config_nr_buffer (&RC.nrrrc[ctxt_pP->module_id]->carrier.SI, BCCH, 1);
  RC.nrrrc[ctxt_pP->module_id]->carrier.SI.Active = 1;
  rrc_config_nr_buffer (&RC.nrrrc[ctxt_pP->module_id]->carrier.Srb0, CCCH, 1);
  RC.nrrrc[ctxt_pP->module_id]->carrier.Srb0.Active = 1;
}

///---------------------------------------------------------------------------------------------------------------///
///---------------------------------------------------------------------------------------------------------------///

void rrc_gNB_process_SgNBAdditionRequest(
  const protocol_ctxt_t  *const ctxt_pP,
  rrc_gNB_ue_context_t   *ue_context_pP
) {
  rrc_gNB_generate_SgNBAdditionRequestAcknowledge(ctxt_pP,ue_context_pP);
}

void rrc_gNB_generate_SgNBAdditionRequestAcknowledge(
  const protocol_ctxt_t  *const ctxt_pP,
  rrc_gNB_ue_context_t   *const ue_context_pP) {
  //uint8_t size;
  //uint8_t buffer[100];
  //int     CC_id = ue_context_pP->ue_context.primaryCC_id;
  //OCTET_STRING_t                                      *secondaryCellGroup;
  NR_CellGroupConfig_t                                *cellGroupconfig;
  struct NR_CellGroupConfig__rlc_BearerToAddModList   *rlc_BearerToAddModList;
  struct NR_MAC_CellGroupConfig                       *mac_CellGroupConfig;
  struct NR_PhysicalCellGroupConfig                   *physicalCellGroupConfig;
  struct NR_SpCellConfig                              *spCellConfig;
  //struct NR_CellGroupConfig__sCellToAddModList        *sCellToAddModList;
  cellGroupconfig                           = CALLOC(1,sizeof(NR_CellGroupConfig_t));
  cellGroupconfig->rlc_BearerToAddModList   = CALLOC(1,sizeof(struct NR_CellGroupConfig__rlc_BearerToAddModList));
  cellGroupconfig->mac_CellGroupConfig      = CALLOC(1,sizeof(struct NR_MAC_CellGroupConfig));
  cellGroupconfig->physicalCellGroupConfig  = CALLOC(1,sizeof(struct NR_PhysicalCellGroupConfig));
  cellGroupconfig->spCellConfig             = CALLOC(1,sizeof(struct NR_SpCellConfig));
  //cellGroupconfig->sCellToAddModList        = CALLOC(1,sizeof(struct NR_CellGroupConfig__sCellToAddModList));
  rlc_BearerToAddModList   = cellGroupconfig->rlc_BearerToAddModList;
  mac_CellGroupConfig      = cellGroupconfig->mac_CellGroupConfig;
  physicalCellGroupConfig  = cellGroupconfig->physicalCellGroupConfig;
  spCellConfig             = cellGroupconfig->spCellConfig;
  //sCellToAddModList        = cellGroupconfig->sCellToAddModList;
  rlc_bearer_config_t *rlc_config;
  rlc_config = CALLOC(1,sizeof(rlc_bearer_config_t));
  //Fill rlc_bearer config value
  rrc_config_rlc_bearer(ctxt_pP->module_id,
                        ue_context_pP->ue_context.primaryCC_id,
                        rlc_config
                       );
  //Fill rlc_bearer config to structure
  do_RLC_BEARER(ctxt_pP->module_id,
                ue_context_pP->ue_context.primaryCC_id,
                rlc_BearerToAddModList,
                rlc_config);
  mac_cellgroup_t *mac_cellgroup_config;
  mac_cellgroup_config = CALLOC(1,sizeof(mac_cellgroup_t));
  //Fill mac_cellgroup_config config value
  rrc_config_mac_cellgroup(ctxt_pP->module_id,
                           ue_context_pP->ue_context.primaryCC_id,
                           mac_cellgroup_config
                          );
  //Fill mac_cellgroup config to structure
  do_MAC_CELLGROUP(ctxt_pP->module_id,
                   ue_context_pP->ue_context.primaryCC_id,
                   mac_CellGroupConfig,
                   mac_cellgroup_config);
  physicalcellgroup_t *physicalcellgroup_config;
  physicalcellgroup_config = CALLOC(1,sizeof(physicalcellgroup_t));
  //Fill physicalcellgroup_config config value
  rrc_config_physicalcellgroup(ctxt_pP->module_id,
                               ue_context_pP->ue_context.primaryCC_id,
                               physicalcellgroup_config
                              );
  //Fill physicalcellgroup config to structure
  do_PHYSICALCELLGROUP(ctxt_pP->module_id,
                       ue_context_pP->ue_context.primaryCC_id,
                       physicalCellGroupConfig,
                       physicalcellgroup_config);
  do_SpCellConfig(RC.nrrrc[ctxt_pP->module_id],
                  spCellConfig);
}

///---------------------------------------------------------------------------------------------------------------///
///---------------------------------------------------------------------------------------------------------------///

static void init_NR_SI(gNB_RRC_INST *rrc, gNB_RrcConfigurationReq *configuration) {
  LOG_D(RRC,"%s()\n\n\n\n",__FUNCTION__);
  rrc->carrier.MIB             = (uint8_t *) malloc16(4);
  rrc->carrier.sizeof_MIB      = do_MIB_NR(rrc,0);
  rrc->carrier.sizeof_SIB1      = do_SIB1_NR(&rrc->carrier,configuration);
  LOG_I(NR_RRC,"Done init_NR_SI\n");
  rrc_mac_config_req_gNB(rrc->module_id,
                         rrc->carrier.ssb_SubcarrierOffset,
                         rrc->carrier.pdsch_AntennaPorts,
                         rrc->carrier.pusch_TargetSNRx10,
                         rrc->carrier.pucch_TargetSNRx10,
                         (NR_ServingCellConfigCommon_t *)rrc->carrier.servingcellconfigcommon,
                         0,
                         0, // WIP hardcoded rnti
                         (NR_CellGroupConfig_t *)NULL
                        );

  if (get_softmodem_params()->phy_test > 0 || get_softmodem_params()->do_ra > 0 || get_softmodem_params()->sa > 0) {
    // This is for phytest only, emulate first X2 message if uecap.raw file is present
    FILE *fd;
    fd = fopen("uecap.raw","r");

    if (fd != NULL) {
      char buffer[4096];
      int msg_len=fread(buffer,1,4096,fd);
      LOG_I(RRC,"Read in %d bytes for uecap\n",msg_len);
      LTE_UL_DCCH_Message_t *LTE_UL_DCCH_Message;
      asn_dec_rval_t dec_rval = uper_decode_complete( NULL,
                                &asn_DEF_LTE_UL_DCCH_Message,
                                (void **)&LTE_UL_DCCH_Message,
                                (uint8_t *)buffer,
                                msg_len);

      if ((dec_rval.code != RC_OK) && (dec_rval.consumed == 0)) {
        AssertFatal(1==0,"NR_UL_DCCH_MESSAGE decode error\n");
        // free the memory
        SEQUENCE_free( &asn_DEF_LTE_UL_DCCH_Message, LTE_UL_DCCH_Message, 1 );
        return;
      }

      fclose(fd);
      xer_fprint(stdout,&asn_DEF_LTE_UL_DCCH_Message, LTE_UL_DCCH_Message);
      // recreate enough of X2 EN-DC Container
      AssertFatal(LTE_UL_DCCH_Message->message.choice.c1.present == LTE_UL_DCCH_MessageType__c1_PR_ueCapabilityInformation,
                  "ueCapabilityInformation not present\n");
      NR_CG_ConfigInfo_t *CG_ConfigInfo = calloc(1,sizeof(*CG_ConfigInfo));
      CG_ConfigInfo->criticalExtensions.present = NR_CG_ConfigInfo__criticalExtensions_PR_c1;
      CG_ConfigInfo->criticalExtensions.choice.c1 = calloc(1,sizeof(*CG_ConfigInfo->criticalExtensions.choice.c1));
      CG_ConfigInfo->criticalExtensions.choice.c1->present = NR_CG_ConfigInfo__criticalExtensions__c1_PR_cg_ConfigInfo;
      CG_ConfigInfo->criticalExtensions.choice.c1->choice.cg_ConfigInfo = calloc(1,sizeof(*CG_ConfigInfo->criticalExtensions.choice.c1->choice.cg_ConfigInfo));
      NR_CG_ConfigInfo_IEs_t *cg_ConfigInfo = CG_ConfigInfo->criticalExtensions.choice.c1->choice.cg_ConfigInfo;
      cg_ConfigInfo->ue_CapabilityInfo = calloc(1,sizeof(*cg_ConfigInfo->ue_CapabilityInfo));
      asn_enc_rval_t enc_rval = uper_encode_to_buffer(&asn_DEF_LTE_UE_CapabilityRAT_ContainerList,NULL,
                                (void *)&LTE_UL_DCCH_Message->message.choice.c1.choice.ueCapabilityInformation.criticalExtensions.choice.c1.choice.ueCapabilityInformation_r8.ue_CapabilityRAT_ContainerList,buffer,4096);
      AssertFatal (enc_rval.encoded > 0, "ASN1 message encoding failed (%s, %jd)!\n",
                   enc_rval.failed_type->name, enc_rval.encoded);
      OCTET_STRING_fromBuf(cg_ConfigInfo->ue_CapabilityInfo,
                           (const char *)buffer,
                           (enc_rval.encoded+7)>>3);
      parse_CG_ConfigInfo(rrc,CG_ConfigInfo,NULL);
    } else {
      struct rrc_gNB_ue_context_s *ue_context_p = rrc_gNB_allocate_new_UE_context(rrc);
      LOG_I(NR_RRC,"Adding new user (%p)\n",ue_context_p);
      rrc_add_nsa_user(rrc,ue_context_p,NULL);
    }
  }
}


char openair_rrc_gNB_configuration(const module_id_t gnb_mod_idP, gNB_RrcConfigurationReq *configuration) {
  protocol_ctxt_t      ctxt;
  gNB_RRC_INST         *rrc=RC.nrrrc[gnb_mod_idP];
  PROTOCOL_CTXT_SET_BY_MODULE_ID(&ctxt, gnb_mod_idP, GNB_FLAG_YES, NOT_A_RNTI, 0, 0,gnb_mod_idP);
  LOG_I(NR_RRC,
        PROTOCOL_NR_RRC_CTXT_FMT" Init...\n",
        PROTOCOL_NR_RRC_CTXT_ARGS(&ctxt));

  AssertFatal(rrc != NULL, "RC.nrrrc not initialized!");
  AssertFatal(NUMBER_OF_UE_MAX < (module_id_t)0xFFFFFFFFFFFFFFFF, " variable overflow");
  AssertFatal(configuration!=NULL,"configuration input is null\n");
  rrc->module_id = gnb_mod_idP;
  rrc->Nb_ue = 0;
  rrc->carrier.Srb0.Active = 0;
  nr_uid_linear_allocator_init(&rrc->uid_allocator);
  RB_INIT(&rrc->rrc_ue_head);
  rrc->initial_id2_s1ap_ids = hashtable_create (NUMBER_OF_UE_MAX * 2, NULL, NULL);
  rrc->s1ap_id2_s1ap_ids    = hashtable_create (NUMBER_OF_UE_MAX * 2, NULL, NULL);
  rrc->initial_id2_ngap_ids = hashtable_create (NUMBER_OF_UE_MAX * 2, NULL, NULL);
  rrc->ngap_id2_ngap_ids    = hashtable_create (NUMBER_OF_UE_MAX * 2, NULL, NULL);
  rrc->carrier.servingcellconfigcommon = configuration->scc;
  rrc->carrier.ssb_SubcarrierOffset = configuration->ssb_SubcarrierOffset;
  rrc->carrier.pdsch_AntennaPorts = configuration->pdsch_AntennaPorts;
  rrc->carrier.pusch_TargetSNRx10 = configuration->pusch_TargetSNRx10;
  rrc->carrier.pucch_TargetSNRx10 = configuration->pucch_TargetSNRx10;
  /// System Information INIT
  LOG_I(NR_RRC, PROTOCOL_NR_RRC_CTXT_FMT" Checking release \n",PROTOCOL_NR_RRC_CTXT_ARGS(&ctxt));
  init_NR_SI(rrc, configuration);
  rrc_init_nr_global_param();
  openair_nr_rrc_on(&ctxt);
  return 0;
}//END openair_rrc_gNB_configuration


void rrc_gNB_process_AdditionRequestInformation(const module_id_t gnb_mod_idP, x2ap_ENDC_sgnb_addition_req_t *m) {
  struct NR_CG_ConfigInfo *cg_configinfo = NULL;
  asn_dec_rval_t dec_rval = uper_decode_complete(NULL,
                            &asn_DEF_NR_CG_ConfigInfo,
                            (void **)&cg_configinfo,
                            (uint8_t *)m->rrc_buffer,
                            (int) m->rrc_buffer_size);//m->rrc_buffer_size);
  gNB_RRC_INST         *rrc=RC.nrrrc[gnb_mod_idP];

  if ((dec_rval.code != RC_OK) && (dec_rval.consumed == 0)) {
    AssertFatal(1==0,"NR_UL_DCCH_MESSAGE decode error\n");
    // free the memory
    SEQUENCE_free(&asn_DEF_NR_CG_ConfigInfo, cg_configinfo, 1);
    return;
  }

  xer_fprint(stdout,&asn_DEF_NR_CG_ConfigInfo, cg_configinfo);
  // recreate enough of X2 EN-DC Container
  AssertFatal(cg_configinfo->criticalExtensions.choice.c1->present == NR_CG_ConfigInfo__criticalExtensions__c1_PR_cg_ConfigInfo,
              "ueCapabilityInformation not present\n");
  parse_CG_ConfigInfo(rrc,cg_configinfo,m);
}


//-----------------------------------------------------------------------------
uint8_t
rrc_gNB_get_next_transaction_identifier(
    module_id_t gnb_mod_idP
)
//-----------------------------------------------------------------------------
{
  static uint8_t                      nr_rrc_transaction_identifier[NUMBER_OF_gNB_MAX];
  nr_rrc_transaction_identifier[gnb_mod_idP] = (nr_rrc_transaction_identifier[gnb_mod_idP] + 1) % NR_RRC_TRANSACTION_IDENTIFIER_NUMBER;
  LOG_T(NR_RRC, "generated xid is %d\n", nr_rrc_transaction_identifier[gnb_mod_idP]);
  return nr_rrc_transaction_identifier[gnb_mod_idP];
}

//-----------------------------------------------------------------------------
void
rrc_gNB_generate_RRCSetup(
    const protocol_ctxt_t    *const ctxt_pP,
    rrc_gNB_ue_context_t     *const ue_context_pP,
    const int                CC_id
)
//-----------------------------------------------------------------------------
{
  LOG_I(NR_RRC, "rrc_gNB_generate_RRCSetup \n");
  NR_SRB_ToAddModList_t        **SRB_configList = NULL;

  // T(T_GNB_RRC_SETUP,
  //   T_INT(ctxt_pP->module_id),
  //   T_INT(ctxt_pP->frame),
  //   T_INT(ctxt_pP->subframe),
  //   T_INT(ctxt_pP->rnti));
  gNB_RRC_UE_t *ue_p = &ue_context_pP->ue_context;
  SRB_configList = &ue_p->SRB_configList;
  ue_p->Srb0.Tx_buffer.payload_size = do_RRCSetup(ctxt_pP,
              ue_context_pP,
              CC_id,
              (uint8_t *) ue_p->Srb0.Tx_buffer.Payload,
              rrc_gNB_get_next_transaction_identifier(ctxt_pP->module_id),
              SRB_configList);

  LOG_DUMPMSG(NR_RRC, DEBUG_RRC,
              (char *)(ue_p->Srb0.Tx_buffer.Payload),
              ue_p->Srb0.Tx_buffer.payload_size,
              "[MSG] RRC Setup\n");

  LOG_D(NR_RRC,
      PROTOCOL_NR_RRC_CTXT_UE_FMT" RRC_gNB --- MAC_CONFIG_REQ  (SRB1) ---> MAC_gNB\n",
      PROTOCOL_NR_RRC_CTXT_UE_ARGS(ctxt_pP));

  // rrc_mac_config_req_eNB

  MSC_LOG_TX_MESSAGE(
      MSC_RRC_GNB,
      MSC_RRC_UE,
      ue_p->Srb0.Tx_buffer.Header, // LG WARNING
      ue_p->Srb0.Tx_buffer.payload_size,
      MSC_AS_TIME_FMT" RRCSetup UE %x size %u",
      MSC_AS_TIME_ARGS(ctxt_pP),
      ue_context_pP->ue_context.rnti,
      ue_p->Srb0.Tx_buffer.payload_size);
  LOG_I(NR_RRC,
      PROTOCOL_NR_RRC_CTXT_UE_FMT" [RAPROC] Logical Channel DL-CCCH, Generating RRCSetup (bytes %d)\n",
      PROTOCOL_NR_RRC_CTXT_UE_ARGS(ctxt_pP),
      ue_p->Srb0.Tx_buffer.payload_size);
  // activate release timer, if RRCSetupComplete not received after 100 frames, remove UE
  ue_context_pP->ue_context.ue_release_timer = 1;
  // remove UE after 10 frames after RRCConnectionRelease is triggered
  ue_context_pP->ue_context.ue_release_timer_thres = 1000;
  /* init timers */
  //   ue_context_pP->ue_context.ue_rrc_inactivity_timer = 0;
#ifdef ITTI_SIM
  MessageDef *message_p;
  uint8_t *message_buffer;
  message_buffer = itti_malloc (TASK_RRC_GNB, TASK_RRC_UE_SIM,
            ue_p->Srb0.Tx_buffer.payload_size);
  memcpy (message_buffer, (uint8_t*)ue_p->Srb0.Tx_buffer.Payload, ue_p->Srb0.Tx_buffer.payload_size);
<<<<<<< HEAD
  message_p = itti_alloc_new_message (TASK_RRC_GNB, GNB_RRC_CCCH_DATA_IND);
=======
  message_p = itti_alloc_new_message (TASK_RRC_GNB_SIM, 0, GNB_RRC_CCCH_DATA_IND);
>>>>>>> 3b2d5037
  GNB_RRC_CCCH_DATA_IND (message_p).sdu = message_buffer;
  GNB_RRC_CCCH_DATA_IND (message_p).size  = ue_p->Srb0.Tx_buffer.payload_size;
  itti_send_msg_to_task (TASK_RRC_UE_SIM, ctxt_pP->instance, message_p);
#endif
}

//-----------------------------------------------------------------------------
void
rrc_gNB_generate_RRCSetup_for_RRCReestablishmentRequest(
    const protocol_ctxt_t    *const ctxt_pP,
    const int                CC_id
)
//-----------------------------------------------------------------------------
{
  LOG_I(NR_RRC, "generate RRCSetup for RRCReestablishmentRequest \n");
  NR_SRB_ToAddModList_t        **SRB_configList = NULL;
  rrc_gNB_ue_context_t         *ue_context_pP   = NULL;
  gNB_RRC_INST                 *rrc_instance_p = RC.nrrrc[ctxt_pP->module_id];

  ue_context_pP = rrc_gNB_get_next_free_ue_context(ctxt_pP, rrc_instance_p, 0);

  gNB_RRC_UE_t *ue_p = &ue_context_pP->ue_context;
  SRB_configList = &ue_p->SRB_configList;
  ue_p->Srb0.Tx_buffer.payload_size = do_RRCSetup(ctxt_pP,
              ue_context_pP,
              CC_id,
              (uint8_t *) ue_p->Srb0.Tx_buffer.Payload,
              rrc_gNB_get_next_transaction_identifier(ctxt_pP->module_id),
              SRB_configList);

  LOG_DUMPMSG(NR_RRC, DEBUG_RRC,
              (char *)(ue_p->Srb0.Tx_buffer.Payload),
              ue_p->Srb0.Tx_buffer.payload_size,
              "[MSG] RRC Setup\n");

  LOG_D(NR_RRC,
          PROTOCOL_NR_RRC_CTXT_UE_FMT" RRC_gNB --- MAC_CONFIG_REQ  (SRB1) ---> MAC_gNB\n",
          PROTOCOL_NR_RRC_CTXT_UE_ARGS(ctxt_pP));

  rrc_mac_config_req_gNB(rrc_instance_p->module_id,
                         rrc_instance_p->carrier.ssb_SubcarrierOffset,
                         rrc_instance_p->carrier.pdsch_AntennaPorts,
                         rrc_instance_p->carrier.pusch_TargetSNRx10,
                         rrc_instance_p->carrier.pucch_TargetSNRx10,
                         (NR_ServingCellConfigCommon_t *)rrc_instance_p->carrier.servingcellconfigcommon,
                         0,
                         ue_context_pP->ue_context.rnti,
                         (NR_CellGroupConfig_t *)NULL
                        );

    MSC_LOG_TX_MESSAGE(
        MSC_RRC_GNB,
        MSC_RRC_UE,
        ue_p->Srb0.Tx_buffer.Header, // LG WARNING
        ue_p->Srb0.Tx_buffer.payload_size,
        MSC_AS_TIME_FMT" RRCSetup UE %x size %u",
        MSC_AS_TIME_ARGS(ctxt_pP),
        ue_context_pP->ue_context.rnti,
        ue_p->Srb0.Tx_buffer.payload_size);
    LOG_I(NR_RRC,
        PROTOCOL_NR_RRC_CTXT_UE_FMT" [RAPROC] Logical Channel DL-CCCH, Generating RRCSetup (bytes %d)\n",
        PROTOCOL_NR_RRC_CTXT_UE_ARGS(ctxt_pP),
        ue_p->Srb0.Tx_buffer.payload_size);
    // activate release timer, if RRCSetupComplete not received after 100 frames, remove UE
    ue_context_pP->ue_context.ue_release_timer = 1;
    // remove UE after 10 frames after RRCConnectionRelease is triggered
    ue_context_pP->ue_context.ue_release_timer_thres = 1000;
    /* init timers */
    //   ue_context_pP->ue_context.ue_rrc_inactivity_timer = 0;
#ifdef ITTI_SIM
    MessageDef *message_p;
    uint8_t *message_buffer;
    message_buffer = itti_malloc (TASK_RRC_GNB, TASK_RRC_UE_SIM,
              ue_p->Srb0.Tx_buffer.payload_size);
    memcpy (message_buffer, (uint8_t*)ue_p->Srb0.Tx_buffer.Payload, ue_p->Srb0.Tx_buffer.payload_size);
    message_p = itti_alloc_new_message (TASK_RRC_GNB, GNB_RRC_CCCH_DATA_IND);
    GNB_RRC_CCCH_DATA_IND (message_p).sdu = message_buffer;
    GNB_RRC_CCCH_DATA_IND (message_p).size  = ue_p->Srb0.Tx_buffer.payload_size;
    itti_send_msg_to_task (TASK_RRC_UE_SIM, ctxt_pP->instance, message_p);
#endif
}

void
rrc_gNB_generate_RRCReject(
    const protocol_ctxt_t    *const ctxt_pP,
    rrc_gNB_ue_context_t     *const ue_context_pP,
    const int                CC_id
)
//-----------------------------------------------------------------------------
{
  LOG_I(NR_RRC, "rrc_gNB_generate_RRCReject \n");
  gNB_RRC_UE_t *ue_p = &ue_context_pP->ue_context;
  ue_p->Srb0.Tx_buffer.payload_size = do_RRCReject(ctxt_pP->module_id,
                                                  (uint8_t *)ue_p->Srb0.Tx_buffer.Payload);
  LOG_DUMPMSG(NR_RRC, DEBUG_RRC,
              (char *)(ue_p->Srb0.Tx_buffer.Payload),
              ue_p->Srb0.Tx_buffer.payload_size,
              "[MSG] RRCReject \n");
  MSC_LOG_TX_MESSAGE(MSC_RRC_GNB,
                    MSC_RRC_UE,
                    ue_p->Srb0.Tx_buffer.Header,
                    ue_p->Srb0.Tx_buffer.payload_size,
                    MSC_AS_TIME_FMT" NR_RRCReject UE %x size %u",
                    MSC_AS_TIME_ARGS(ctxt_pP),
                    ue_context_pP == NULL ? -1 : ue_context_pP->ue_context.rnti,
                    ue_p->Srb0.Tx_buffer.payload_size);
  LOG_I(NR_RRC,
      PROTOCOL_NR_RRC_CTXT_UE_FMT" [RAPROC] Logical Channel DL-CCCH, Generating NR_RRCReject (bytes %d)\n",
      PROTOCOL_NR_RRC_CTXT_UE_ARGS(ctxt_pP),
      ue_p->Srb0.Tx_buffer.payload_size);

#ifdef ITTI_SIM
  MessageDef *message_p;
  uint8_t *message_buffer;
  message_buffer = itti_malloc (TASK_RRC_GNB, TASK_RRC_UE_SIM,
            ue_p->Srb0.Tx_buffer.payload_size);
  memcpy (message_buffer, (uint8_t*)ue_p->Srb0.Tx_buffer.Payload, ue_p->Srb0.Tx_buffer.payload_size);
<<<<<<< HEAD
  message_p = itti_alloc_new_message (TASK_RRC_GNB, GNB_RRC_CCCH_DATA_IND);
=======
  message_p = itti_alloc_new_message (TASK_RRC_GNB_SIM, 0, GNB_RRC_CCCH_DATA_IND);
>>>>>>> 3b2d5037
  GNB_RRC_CCCH_DATA_IND (message_p).sdu = message_buffer;
  GNB_RRC_CCCH_DATA_IND (message_p).size  = ue_p->Srb0.Tx_buffer.payload_size;
  itti_send_msg_to_task (TASK_RRC_UE_SIM, ctxt_pP->instance, message_p);
#endif
}

//-----------------------------------------------------------------------------
/*
* Process the rrc setup complete message from UE (SRB1 Active)
*/
void
rrc_gNB_process_RRCSetupComplete(
  const protocol_ctxt_t     *const ctxt_pP,
  rrc_gNB_ue_context_t      *ue_context_pP,
  NR_RRCSetupComplete_IEs_t *rrcSetupComplete
)
//-----------------------------------------------------------------------------
{
  LOG_I(NR_RRC, PROTOCOL_NR_RRC_CTXT_UE_FMT" [RAPROC] Logical Channel UL-DCCH, " "processing NR_RRCSetupComplete from UE (SRB1 Active)\n",
      PROTOCOL_NR_RRC_CTXT_UE_ARGS(ctxt_pP));
  ue_context_pP->ue_context.Srb1.Active = 1;
  ue_context_pP->ue_context.Status = NR_RRC_CONNECTED;

  if (AMF_MODE_ENABLED) {
    rrc_gNB_send_NGAP_NAS_FIRST_REQ(ctxt_pP, ue_context_pP, rrcSetupComplete);
  } else {
    rrc_gNB_generate_SecurityModeCommand(ctxt_pP, ue_context_pP);
  }
}

//-----------------------------------------------------------------------------
void 
rrc_gNB_generate_defaultRRCReconfiguration(
  const protocol_ctxt_t     *const ctxt_pP,
  rrc_gNB_ue_context_t      *ue_context_pP
)
//-----------------------------------------------------------------------------
{
  uint8_t                       buffer[RRC_BUF_SIZE];
  uint16_t                      size;
  NR_SRB_ToAddModList_t        **SRB_configList2 = NULL;
  NR_SRB_ToAddModList_t        *SRB_configList  = ue_context_pP->ue_context.SRB_configList;
  NR_DRB_ToAddModList_t        **DRB_configList  = NULL;
  NR_DRB_ToAddModList_t        **DRB_configList2 = NULL;
  NR_SRB_ToAddMod_t            *SRB2_config     = NULL;
  NR_DRB_ToAddMod_t            *DRB_config      = NULL;
  NR_SDAP_Config_t             *sdap_config     = NULL;
  struct NR_RRCReconfiguration_v1530_IEs__dedicatedNAS_MessageList
                               *dedicatedNAS_MessageList = NULL;
  NR_DedicatedNAS_Message_t    *dedicatedNAS_Message = NULL;

  uint8_t xid = rrc_gNB_get_next_transaction_identifier(ctxt_pP->module_id);

  /******************** Radio Bearer Config ********************/
  /* Configure SRB2 */
  SRB_configList2 = &ue_context_pP->ue_context.SRB_configList2[xid];
  if (*SRB_configList2) {
    free(*SRB_configList2);
  }
  *SRB_configList2 = CALLOC(1, sizeof(**SRB_configList2));
  memset(*SRB_configList2, 0, sizeof(**SRB_configList2));
  SRB2_config = CALLOC(1, sizeof(*SRB2_config));
  SRB2_config->srb_Identity = 2;
  ASN_SEQUENCE_ADD(&(*SRB_configList2)->list, SRB2_config);
  ASN_SEQUENCE_ADD(&SRB_configList->list, SRB2_config);

  /* Configure DRB */
  DRB_configList = &ue_context_pP->ue_context.DRB_configList;
  if (*DRB_configList) {
      free(*DRB_configList);
  }
  *DRB_configList = CALLOC(1, sizeof(**DRB_configList));
  memset(*DRB_configList, 0, sizeof(**DRB_configList));

  DRB_configList2 = &ue_context_pP->ue_context.DRB_configList2[xid];
  if (*DRB_configList2) {
      free(*DRB_configList2);
  }
  *DRB_configList2 = CALLOC(1, sizeof(**DRB_configList2));
  memset(*DRB_configList2, 0, sizeof(**DRB_configList2));

  DRB_config = CALLOC(1, sizeof(*DRB_config));
  DRB_config->drb_Identity = 1;
  DRB_config->cnAssociation = CALLOC(1, sizeof(*DRB_config->cnAssociation));
  DRB_config->cnAssociation->present = NR_DRB_ToAddMod__cnAssociation_PR_sdap_Config;
  // TODO sdap_Config
  sdap_config = CALLOC(1, sizeof(NR_SDAP_Config_t));
  memset(sdap_config, 0, sizeof(NR_SDAP_Config_t));
  DRB_config->cnAssociation->choice.sdap_Config = sdap_config;
  // TODO pdcp_Config
  DRB_config->reestablishPDCP = NULL;
  DRB_config->recoverPDCP = NULL;
  DRB_config->pdcp_Config = calloc(1, sizeof(*DRB_config->pdcp_Config));
  DRB_config->pdcp_Config->drb = calloc(1,sizeof(*DRB_config->pdcp_Config->drb));
  DRB_config->pdcp_Config->drb->discardTimer = calloc(1, sizeof(*DRB_config->pdcp_Config->drb->discardTimer));
  *DRB_config->pdcp_Config->drb->discardTimer = NR_PDCP_Config__drb__discardTimer_ms30;
  DRB_config->pdcp_Config->drb->pdcp_SN_SizeUL = calloc(1, sizeof(*DRB_config->pdcp_Config->drb->pdcp_SN_SizeUL));
  *DRB_config->pdcp_Config->drb->pdcp_SN_SizeUL = NR_PDCP_Config__drb__pdcp_SN_SizeUL_len18bits;
  DRB_config->pdcp_Config->drb->pdcp_SN_SizeDL = calloc(1, sizeof(*DRB_config->pdcp_Config->drb->pdcp_SN_SizeDL));
  *DRB_config->pdcp_Config->drb->pdcp_SN_SizeDL = NR_PDCP_Config__drb__pdcp_SN_SizeDL_len18bits;
  DRB_config->pdcp_Config->drb->headerCompression.present = NR_PDCP_Config__drb__headerCompression_PR_notUsed;
  DRB_config->pdcp_Config->drb->headerCompression.choice.notUsed = 0;

  DRB_config->pdcp_Config->drb->integrityProtection = NULL;
  DRB_config->pdcp_Config->drb->statusReportRequired = NULL;
  DRB_config->pdcp_Config->drb->outOfOrderDelivery = NULL;
  DRB_config->pdcp_Config->moreThanOneRLC = NULL;

  DRB_config->pdcp_Config->t_Reordering = calloc(1, sizeof(*DRB_config->pdcp_Config->t_Reordering));
  *DRB_config->pdcp_Config->t_Reordering = NR_PDCP_Config__t_Reordering_ms0;
  DRB_config->pdcp_Config->ext1 = NULL;

  ASN_SEQUENCE_ADD(&(*DRB_configList)->list, DRB_config);
  ASN_SEQUENCE_ADD(&(*DRB_configList2)->list, DRB_config);

  dedicatedNAS_MessageList = CALLOC(1, sizeof(struct NR_RRCReconfiguration_v1530_IEs__dedicatedNAS_MessageList));

  if (ue_context_pP->ue_context.nas_pdu_flag == 1) {
    dedicatedNAS_Message = CALLOC(1, sizeof(NR_DedicatedNAS_Message_t));
    memset(dedicatedNAS_Message, 0, sizeof(OCTET_STRING_t));
    OCTET_STRING_fromBuf(dedicatedNAS_Message,
                          (char *)ue_context_pP->ue_context.nas_pdu.buffer,
                          ue_context_pP->ue_context.nas_pdu.length);
    ASN_SEQUENCE_ADD(&dedicatedNAS_MessageList->list, dedicatedNAS_Message);
  }

  /* If list is empty free the list and reset the address */
  if (dedicatedNAS_MessageList->list.count == 0) {
    free(dedicatedNAS_MessageList);
    dedicatedNAS_MessageList = NULL;
  }

  memset(buffer, 0, RRC_BUF_SIZE);
  size = do_RRCReconfiguration(ctxt_pP, buffer,
                                xid,
                                *SRB_configList2,
                                *DRB_configList,
                                NULL,
                                NULL,
                                NULL,
                                NULL,
                                dedicatedNAS_MessageList,
                                NULL);

  free(ue_context_pP->ue_context.nas_pdu.buffer);

  LOG_DUMPMSG(NR_RRC, DEBUG_RRC,(char *)buffer, size, "[MSG] RRC Reconfiguration\n");
  LOG_I(NR_RRC, "[gNB %d] Frame %d, Logical Channel DL-DCCH, Generate NR_RRCReconfiguration (bytes %d, UE id %x)\n",
          ctxt_pP->module_id,
          ctxt_pP->frame,
          size,
          ue_context_pP->ue_context.rnti);
  LOG_D(NR_RRC, "[FRAME %05d][RRC_gNB][MOD %u][][--- PDCP_DATA_REQ/%d Bytes (rrcReconfiguration to UE %x MUI %d) --->][PDCP][MOD %u][RB %u]\n",
          ctxt_pP->frame,
          ctxt_pP->module_id,
          size,
          ue_context_pP->ue_context.rnti,
          rrc_gNB_mui,
          ctxt_pP->module_id,
          DCCH);
  MSC_LOG_TX_MESSAGE(MSC_RRC_GNB,
          MSC_RRC_UE,
          buffer,
          size,
          MSC_AS_TIME_FMT" NR_RRCReconfiguration UE %x MUI %d size %u",
          MSC_AS_TIME_ARGS(ctxt_pP),
          ue_context_pP->ue_context.rnti,
          rrc_gNB_mui,
          size);
#ifdef ITTI_SIM
<<<<<<< HEAD
    MessageDef *message_p;
    uint8_t *message_buffer;
    message_buffer = itti_malloc (TASK_RRC_GNB, TASK_RRC_UE_SIM, size);
    memcpy (message_buffer, buffer, size);
    message_p = itti_alloc_new_message (TASK_RRC_GNB, GNB_RRC_DCCH_DATA_IND);
    GNB_RRC_DCCH_DATA_IND (message_p).rbid = DCCH;
    GNB_RRC_DCCH_DATA_IND (message_p).sdu = message_buffer;
    GNB_RRC_DCCH_DATA_IND (message_p).size	= size;
    itti_send_msg_to_task (TASK_RRC_UE_SIM, ctxt_pP->instance, message_p);
=======
  MessageDef *message_p;
  uint8_t *message_buffer;
  message_buffer = itti_malloc (TASK_RRC_GNB_SIM, TASK_RRC_UE_SIM, size);
  memcpy (message_buffer, buffer, size);
  message_p = itti_alloc_new_message (TASK_RRC_GNB_SIM, 0, GNB_RRC_DCCH_DATA_IND);
  GNB_RRC_DCCH_DATA_IND (message_p).rbid = DCCH;
  GNB_RRC_DCCH_DATA_IND (message_p).sdu = message_buffer;
  GNB_RRC_DCCH_DATA_IND (message_p).size	= size;
  itti_send_msg_to_task (TASK_RRC_UE_SIM, ctxt_pP->instance, message_p);
>>>>>>> 3b2d5037
#else
  nr_rrc_data_req(ctxt_pP,
              DCCH,
              rrc_gNB_mui++,
              SDU_CONFIRM_NO,
              size,
              buffer,
              PDCP_TRANSMISSION_MODE_CONTROL);
#endif
  // rrc_pdcp_config_asn1_req
  // rrc_rlc_config_asn1_req
}

//-----------------------------------------------------------------------------
void
rrc_gNB_generate_dedicatedRRCReconfiguration_release(
    const protocol_ctxt_t   *const ctxt_pP,
    rrc_gNB_ue_context_t    *const ue_context_pP,
    uint8_t                  xid,
    uint32_t                 nas_length,
    uint8_t                 *nas_buffer)
//-----------------------------------------------------------------------------
{
  uint8_t                             buffer[RRC_BUF_SIZE];
  int                                 i;
  uint16_t                            size  = 0;
  NR_DRB_ToReleaseList_t             **DRB_Release_configList2 = NULL;
  NR_DRB_Identity_t                  *DRB_release;
  struct NR_RRCReconfiguration_v1530_IEs__dedicatedNAS_MessageList
                                     *dedicatedNAS_MessageList = NULL;
  NR_DedicatedNAS_Message_t          *dedicatedNAS_Message     = NULL;

  DRB_Release_configList2 = &ue_context_pP->ue_context.DRB_Release_configList2[xid];
  if (*DRB_Release_configList2) {
    free(*DRB_Release_configList2);
  }

  *DRB_Release_configList2 = CALLOC(1, sizeof(**DRB_Release_configList2));
  for(i = 0; i < NB_RB_MAX; i++) {
    if((ue_context_pP->ue_context.pdusession[i].status == PDU_SESSION_STATUS_TORELEASE) && ue_context_pP->ue_context.pdusession[i].xid == xid) {
      DRB_release = CALLOC(1, sizeof(NR_DRB_Identity_t));
      *DRB_release = i+1;
      ASN_SEQUENCE_ADD(&(*DRB_Release_configList2)->list, DRB_release);
    }
  }

  /* If list is empty free the list and reset the address */
  if (nas_length > 0) {
    dedicatedNAS_MessageList = CALLOC(1, sizeof(struct NR_RRCReconfiguration_v1530_IEs__dedicatedNAS_MessageList));
    dedicatedNAS_Message = CALLOC(1, sizeof(NR_DedicatedNAS_Message_t));
    memset(dedicatedNAS_Message, 0, sizeof(OCTET_STRING_t));
    OCTET_STRING_fromBuf(dedicatedNAS_Message,
                         (char *)nas_buffer,
                         nas_length);
    ASN_SEQUENCE_ADD(&dedicatedNAS_MessageList->list, dedicatedNAS_Message);
    LOG_I(NR_RRC,"add NAS info with size %d\n", nas_length);
  } else {
    LOG_W(NR_RRC,"dedlicated NAS list is empty\n");
  }

  memset(buffer, 0, RRC_BUF_SIZE);
  size = do_RRCReconfiguration(ctxt_pP, buffer, xid,
                               NULL,
                               NULL,
                               *DRB_Release_configList2,
                               NULL,
                               NULL,
                               NULL,
                               dedicatedNAS_MessageList,
                               NULL);

  ue_context_pP->ue_context.pdu_session_release_command_flag = 1;
  LOG_DUMPMSG(NR_RRC,DEBUG_RRC,(char *)buffer,size,
              "[MSG] RRC Reconfiguration\n");

  /* Free all NAS PDUs */
  if (nas_length > 0) {
    /* Free the NAS PDU buffer and invalidate it */
    free(nas_buffer);
  }

  LOG_I(NR_RRC,
        "[gNB %d] Frame %d, Logical Channel DL-DCCH, Generate NR_RRCReconfiguration (bytes %d, UE RNTI %x)\n",
        ctxt_pP->module_id, ctxt_pP->frame, size, ue_context_pP->ue_context.rnti);
  LOG_D(NR_RRC,
        "[FRAME %05d][RRC_gNB][MOD %u][][--- PDCP_DATA_REQ/%d Bytes (rrcReconfiguration to UE %x MUI %d) --->][PDCP][MOD %u][RB %u]\n",
        ctxt_pP->frame, ctxt_pP->module_id, size, ue_context_pP->ue_context.rnti, rrc_gNB_mui, ctxt_pP->module_id, DCCH);
  MSC_LOG_TX_MESSAGE(
    MSC_RRC_GNB,
    MSC_RRC_UE,
    buffer,
    size,
    MSC_AS_TIME_FMT" dedicated NR_RRCReconfiguration UE %x MUI %d size %u",
    MSC_AS_TIME_ARGS(ctxt_pP),
    ue_context_pP->ue_context.rnti,
    rrc_gNB_mui,
    size);
#ifdef ITTI_SIM
  MessageDef *message_p;
  uint8_t *message_buffer;
  message_buffer = itti_malloc (TASK_RRC_GNB, TASK_RRC_UE_SIM, size);
  memcpy (message_buffer, buffer, size);
  message_p = itti_alloc_new_message (TASK_RRC_GNB, GNB_RRC_DCCH_DATA_IND);
  GNB_RRC_DCCH_DATA_IND (message_p).rbid = DCCH;
  GNB_RRC_DCCH_DATA_IND (message_p).sdu = message_buffer;
  GNB_RRC_DCCH_DATA_IND (message_p).size	= size;
  itti_send_msg_to_task (TASK_RRC_UE_SIM, ctxt_pP->instance, message_p);
#else
  nr_rrc_data_req(
    ctxt_pP,
    DCCH,
    rrc_gNB_mui++,
    SDU_CONFIRM_NO,
    size,
    buffer,
    PDCP_TRANSMISSION_MODE_CONTROL);
#endif
}

//-----------------------------------------------------------------------------
/*
* Process the RRC Reconfiguration Complete from the UE
*/
void
rrc_gNB_process_RRCReconfigurationComplete(
    const protocol_ctxt_t *const ctxt_pP,
    rrc_gNB_ue_context_t  *ue_context_pP,
    const uint8_t xid
)
{
  int                                 drb_id;
  uint8_t                            *kRRCenc = NULL;
  uint8_t                            *kRRCint = NULL;
  uint8_t                            *kUPenc = NULL;
  NR_DRB_ToAddModList_t              *DRB_configList = ue_context_pP->ue_context.DRB_configList2[xid];
  NR_SRB_ToAddModList_t              *SRB_configList = ue_context_pP->ue_context.SRB_configList2[xid];
  NR_DRB_ToReleaseList_t             *DRB_Release_configList2 = ue_context_pP->ue_context.DRB_Release_configList2[xid];
  NR_DRB_Identity_t                  *drb_id_p      = NULL;
//  uint8_t                             nr_DRB2LCHAN[8];

  ue_context_pP->ue_context.ue_reestablishment_timer = 0;

#ifndef PHYSIM
  /* Derive the keys from kgnb */
  if (DRB_configList != NULL) {
      derive_key_up_enc(ue_context_pP->ue_context.ciphering_algorithm,
                      ue_context_pP->ue_context.kgnb,
                      &kUPenc);
  }

  derive_key_rrc_enc(ue_context_pP->ue_context.ciphering_algorithm,
                      ue_context_pP->ue_context.kgnb,
                      &kRRCenc);
  derive_key_rrc_int(ue_context_pP->ue_context.integrity_algorithm,
                      ue_context_pP->ue_context.kgnb,
                      &kRRCint);
#endif
  /* Refresh SRBs/DRBs */
  MSC_LOG_TX_MESSAGE(MSC_RRC_GNB, MSC_PDCP_ENB, NULL, 0, MSC_AS_TIME_FMT" CONFIG_REQ UE %x DRB (security unchanged)",
                   MSC_AS_TIME_ARGS(ctxt_pP),
                   ue_context_pP->ue_context.rnti);

#ifndef ITTI_SIM
  nr_rrc_pdcp_config_asn1_req(ctxt_pP,
                              SRB_configList, // NULL,
                              DRB_configList,
                              DRB_Release_configList2,
                              0xff, // already configured during the securitymodecommand
                              kRRCenc,
                              kRRCint,
                              kUPenc,
                              NULL,
                              NULL,
                              NULL);
  /* Refresh SRBs/DRBs */
  nr_rrc_rlc_config_asn1_req(ctxt_pP,
                          SRB_configList, // NULL,
                          DRB_configList,
                          DRB_Release_configList2,
                          NULL,
                          NULL);
#endif

  /* Set the SRB active in UE context */
  if (SRB_configList != NULL) {
    for (int i = 0; (i < SRB_configList->list.count) && (i < 3); i++) {
      if (SRB_configList->list.array[i]->srb_Identity == 1) {
        ue_context_pP->ue_context.Srb1.Active = 1;
      } else if (SRB_configList->list.array[i]->srb_Identity == 2) {
        ue_context_pP->ue_context.Srb2.Active = 1;
        ue_context_pP->ue_context.Srb2.Srb_info.Srb_id = 2;
        LOG_I(NR_RRC,"[gNB %d] Frame      %d CC %d : SRB2 is now active\n",
              ctxt_pP->module_id,
              ctxt_pP->frame,
              ue_context_pP->ue_context.primaryCC_id);
      } else {
        LOG_W(NR_RRC,"[gNB %d] Frame      %d CC %d : invalide SRB identity %ld\n",
              ctxt_pP->module_id,
              ctxt_pP->frame,
              ue_context_pP->ue_context.primaryCC_id,
              SRB_configList->list.array[i]->srb_Identity);
      }
    }

    free(SRB_configList);
    ue_context_pP->ue_context.SRB_configList2[xid] = NULL;
  }

  /* Loop through DRBs and establish if necessary */
  if (DRB_configList != NULL) {
    for (int i = 0; i < DRB_configList->list.count; i++) {
      if (DRB_configList->list.array[i]) {
        drb_id = (int)DRB_configList->list.array[i]->drb_Identity;
        LOG_I(NR_RRC, "[gNB %d] Frame  %d : Logical Channel UL-DCCH, Received NR_RRCReconfigurationComplete from UE rnti %x, reconfiguring DRB %d\n",
            ctxt_pP->module_id,
            ctxt_pP->frame,
            ctxt_pP->rnti,
            (int)DRB_configList->list.array[i]->drb_Identity);
            //(int)*DRB_configList->list.array[i]->pdcp_Config->moreThanOneRLC->primaryPath.logicalChannel);

        if (ue_context_pP->ue_context.DRB_active[drb_id] == 0) {
          ue_context_pP->ue_context.DRB_active[drb_id] = 1;
          LOG_D(NR_RRC, "[gNB %d] Frame %d: Establish RLC UM Bidirectional, DRB %d Active\n",
                  ctxt_pP->module_id, ctxt_pP->frame, (int)DRB_configList->list.array[i]->drb_Identity);

          LOG_D(NR_RRC,
                  PROTOCOL_NR_RRC_CTXT_UE_FMT" RRC_gNB --- MAC_CONFIG_REQ  (DRB) ---> MAC_gNB\n",
                  PROTOCOL_NR_RRC_CTXT_UE_ARGS(ctxt_pP));

          //if (DRB_configList->list.array[i]->pdcp_Config->moreThanOneRLC->primaryPath.logicalChannel) {
          //  nr_DRB2LCHAN[i] = (uint8_t) * DRB_configList->list.array[i]->pdcp_Config->moreThanOneRLC->primaryPath.logicalChannel;
          //}

            // rrc_mac_config_req_eNB
        } else {        // remove LCHAN from MAC/PHY
          if (ue_context_pP->ue_context.DRB_active[drb_id] == 1) {
            /* TODO : It may be needed if gNB goes into full stack working. */
            // DRB has just been removed so remove RLC + PDCP for DRB
            /*      rrc_pdcp_config_req (ctxt_pP->module_id, frameP, 1, CONFIG_ACTION_REMOVE,
            (ue_mod_idP * NB_RB_MAX) + DRB2LCHAN[i],UNDEF_SECURITY_MODE);
            */
            /*rrc_rlc_config_req(ctxt_pP,
                                SRB_FLAG_NO,
                                MBMS_FLAG_NO,
                                CONFIG_ACTION_REMOVE,
                                nr_DRB2LCHAN[i],
                                Rlc_info_um);*/
          }

          ue_context_pP->ue_context.DRB_active[drb_id] = 0;
          LOG_D(NR_RRC, PROTOCOL_NR_RRC_CTXT_UE_FMT" RRC_eNB --- MAC_CONFIG_REQ  (DRB) ---> MAC_eNB\n",
                  PROTOCOL_NR_RRC_CTXT_UE_ARGS(ctxt_pP));

          // rrc_mac_config_req_eNB

        } // end else of if (ue_context_pP->ue_context.DRB_active[drb_id] == 0)
      } // end if (DRB_configList->list.array[i])
    } // end for (int i = 0; i < DRB_configList->list.count; i++)

    free(DRB_configList);
    ue_context_pP->ue_context.DRB_configList2[xid] = NULL;
  } // end if DRB_configList != NULL

  if(DRB_Release_configList2 != NULL) {
    for (int i = 0; i < DRB_Release_configList2->list.count; i++) {
      if (DRB_Release_configList2->list.array[i]) {
        drb_id_p = DRB_Release_configList2->list.array[i];
        drb_id = *drb_id_p;

        if (ue_context_pP->ue_context.DRB_active[drb_id] == 1) {
        ue_context_pP->ue_context.DRB_active[drb_id] = 0;
        }
      }
    }

    free(DRB_Release_configList2);
    ue_context_pP->ue_context.DRB_Release_configList2[xid] = NULL;
  }
}

//-----------------------------------------------------------------------------
void
rrc_gNB_generate_RRCReestablishment(
  const protocol_ctxt_t *const ctxt_pP,
  rrc_gNB_ue_context_t  *const ue_context_pP,
  const int             CC_id)
//-----------------------------------------------------------------------------
{
    // int UE_id = -1;
    //NR_LogicalChannelConfig_t  *SRB1_logicalChannelConfig = NULL;
    NR_SRB_ToAddModList_t      **SRB_configList;
    // NR_SRB_ToAddMod_t          *SRB1_config = NULL;
    //rrc_gNB_carrier_data_t     *carrier = NULL;
    gNB_RRC_UE_t               *ue_context = NULL;
    module_id_t                 module_id = ctxt_pP->module_id;
    // uint16_t                    rnti = ctxt_pP->rnti;
    
    SRB_configList = &(ue_context_pP->ue_context.SRB_configList);
    //carrier = &(RC.nrrrc[ctxt_pP->module_id]->carrier);
    ue_context = &(ue_context_pP->ue_context);
    ue_context->Srb0.Tx_buffer.payload_size = do_RRCReestablishment(ctxt_pP,
        ue_context_pP,
        CC_id,
        (uint8_t *) ue_context->Srb0.Tx_buffer.Payload,
        //(uint8_t) carrier->p_gNB, // at this point we do not have the UE capability information, so it can only be TM1 or TM2
        rrc_gNB_get_next_transaction_identifier(module_id),
        SRB_configList
        //&(ue_context->physicalConfigDedicated)
        );

    /* Configure SRB1 for UE */
    if (*SRB_configList != NULL) {
      for (int cnt = 0; cnt < (*SRB_configList)->list.count; cnt++) {
        if ((*SRB_configList)->list.array[cnt]->srb_Identity == 1) {
          // SRB1_config = (*SRB_configList)->list.array[cnt];
        }

        LOG_D(NR_RRC, PROTOCOL_NR_RRC_CTXT_UE_FMT" RRC_gNB --- MAC_CONFIG_REQ  (SRB1) ---> MAC_gNB\n",
              PROTOCOL_NR_RRC_CTXT_UE_ARGS(ctxt_pP));

        // rrc_mac_config_req_eNB
      }
    }  // if (*SRB_configList != NULL)
    
    MSC_LOG_TX_MESSAGE(MSC_RRC_GNB,
                       MSC_RRC_UE,
                       ue_context->Srb0.Tx_buffer.Header,
                       ue_context->Srb0.Tx_buffer.payload_size,
                       MSC_AS_TIME_FMT" NR_RRCReestablishment UE %x size %u",
                       MSC_AS_TIME_ARGS(ctxt_pP),
                       ue_context->rnti,
                       ue_context->Srb0.Tx_buffer.payload_size);
    LOG_I(NR_RRC, PROTOCOL_NR_RRC_CTXT_UE_FMT" [RAPROC] Logical Channel DL-DCCH, Generating NR_RRCReestablishment (bytes %d)\n",
          PROTOCOL_NR_RRC_CTXT_UE_ARGS(ctxt_pP),
          ue_context->Srb0.Tx_buffer.payload_size);
#if(0)
    /* TODO : It may be needed if gNB goes into full stack working. */
    UE_id = find_nr_UE_id(module_id, rnti);
    if (UE_id != -1) {
      /* Activate reject timer, if RRCComplete not received after 10 frames, reject UE */
      RC.nrmac[module_id]->UE_info.UE_sched_ctrl[UE_id].ue_reestablishment_reject_timer = 1;
      /* Reject UE after 10 frames, LTE_RRCConnectionReestablishmentReject is triggered */
      RC.nrmac[module_id]->UE_info.UE_sched_ctrl[UE_id].ue_reestablishment_reject_timer_thres = 100;
    } else {
      LOG_E(NR_RRC, PROTOCOL_NR_RRC_CTXT_UE_FMT" Generating NR_RRCReestablishment without UE_id(MAC) rnti %x\n",
            PROTOCOL_NR_RRC_CTXT_UE_ARGS(ctxt_pP),
            rnti);
    }
#endif
#ifdef ITTI_SIM
        MessageDef *message_p;
        uint8_t *message_buffer;
        message_buffer = itti_malloc (TASK_RRC_GNB, TASK_RRC_UE_SIM, ue_context->Srb0.Tx_buffer.payload_size);
        memcpy (message_buffer, (uint8_t *) ue_context->Srb0.Tx_buffer.Payload, ue_context->Srb0.Tx_buffer.payload_size);
        message_p = itti_alloc_new_message (TASK_RRC_GNB, GNB_RRC_DCCH_DATA_IND);
        GNB_RRC_DCCH_DATA_IND (message_p).rbid = DCCH;
        GNB_RRC_DCCH_DATA_IND (message_p).sdu = message_buffer;
        GNB_RRC_DCCH_DATA_IND (message_p).size  = ue_context->Srb0.Tx_buffer.payload_size;
        itti_send_msg_to_task (TASK_RRC_UE_SIM, ctxt_pP->instance, message_p);
#endif

}

//-----------------------------------------------------------------------------
void
rrc_gNB_process_RRCConnectionReestablishmentComplete(
  const protocol_ctxt_t *const ctxt_pP,
  const rnti_t reestablish_rnti,
  rrc_gNB_ue_context_t         *ue_context_pP,
  const uint8_t xid
)
//-----------------------------------------------------------------------------
{
  LOG_I(NR_RRC,
        PROTOCOL_RRC_CTXT_UE_FMT" [RAPROC] Logical Channel UL-DCCH, processing NR_RRCConnectionReestablishmentComplete from UE (SRB1 Active)\n",
        PROTOCOL_RRC_CTXT_UE_ARGS(ctxt_pP));

  NR_DRB_ToAddModList_t                 *DRB_configList = ue_context_pP->ue_context.DRB_configList;
  NR_SRB_ToAddModList_t                 *SRB_configList = ue_context_pP->ue_context.SRB_configList;
  NR_SRB_ToAddModList_t                **SRB_configList2 = NULL;
  NR_DRB_ToAddModList_t                **DRB_configList2 = NULL;
  NR_SRB_ToAddMod_t                     *SRB2_config     = NULL;
  NR_DRB_ToAddMod_t                     *DRB_config      = NULL;
  //NR_SDAP_Config_t                      *sdap_config     = NULL;
  int i = 0;
  uint8_t                             buffer[RRC_BUF_SIZE];
  uint16_t                            size;

  uint8_t next_xid = rrc_gNB_get_next_transaction_identifier(ctxt_pP->module_id);
  int ret = 0;
  ue_context_pP->ue_context.Status = NR_RRC_CONNECTED;
  ue_context_pP->ue_context.ue_rrc_inactivity_timer = 1; // set rrc inactivity when UE goes into RRC_CONNECTED
  ue_context_pP->ue_context.reestablishment_xid = next_xid;
  SRB_configList2 = &ue_context_pP->ue_context.SRB_configList2[xid];

  // get old configuration of SRB2
  if (*SRB_configList2 != NULL) {
    if((*SRB_configList2)->list.count!=0) {
      LOG_D(NR_RRC, "SRB_configList2(%p) count is %d\n           SRB_configList2->list.array[0] addr is %p",
            SRB_configList2, (*SRB_configList2)->list.count,  (*SRB_configList2)->list.array[0]);
    }

    for (i = 0; (i < (*SRB_configList2)->list.count) && (i < 3); i++) {
      if ((*SRB_configList2)->list.array[i]->srb_Identity == 2 ) {
        LOG_D(NR_RRC, "get SRB2_config from (ue_context_pP->ue_context.SRB_configList2[%d])\n", xid);
        SRB2_config = (*SRB_configList2)->list.array[i];
        break;
      }
    }
  }

  // SRB2_config = CALLOC(1, sizeof(*SRB2_config));
  // SRB2_config->srb_Identity = 2;

  SRB_configList2 = &(ue_context_pP->ue_context.SRB_configList2[next_xid]);
  DRB_configList2 = &(ue_context_pP->ue_context.DRB_configList2[next_xid]);

  if (*SRB_configList2) {
    free(*SRB_configList2);
    LOG_D(NR_RRC, "free(ue_context_pP->ue_context.SRB_configList2[%d])\n", next_xid);
  }

  *SRB_configList2 = CALLOC(1, sizeof(**SRB_configList2));

  if (SRB2_config != NULL) {
    // Add SRB2 to SRB configuration list
    ASN_SEQUENCE_ADD(&SRB_configList->list, SRB2_config);
    ASN_SEQUENCE_ADD(&(*SRB_configList2)->list, SRB2_config);
    LOG_D(NR_RRC, "Add SRB2_config (srb_Identity:%ld) to ue_context_pP->ue_context.SRB_configList\n",
          SRB2_config->srb_Identity);
    LOG_D(NR_RRC, "Add SRB2_config (srb_Identity:%ld) to ue_context_pP->ue_context.SRB_configList2[%d]\n",
          SRB2_config->srb_Identity, next_xid);
  } else {
    // SRB configuration list only contains SRB1.
    LOG_W(NR_RRC,"SRB2 configuration does not exist in SRB configuration list\n");
  }

  if (*DRB_configList2) {
    free(*DRB_configList2);
    LOG_D(NR_RRC, "free(ue_context_pP->ue_context.DRB_configList2[%d])\n", next_xid);
  }

  *DRB_configList2 = CALLOC(1, sizeof(**DRB_configList2));

  if (DRB_configList != NULL) {
    LOG_D(NR_RRC, "get DRB_config from (ue_context_pP->ue_context.DRB_configList)\n");

    for (i = 0; (i < DRB_configList->list.count) && (i < 3); i++) {
      DRB_config = DRB_configList->list.array[i];
      // Add DRB to DRB configuration list, for LTE_RRCConnectionReconfigurationComplete
      ASN_SEQUENCE_ADD(&(*DRB_configList2)->list, DRB_config);
    }
  }

  ue_context_pP->ue_context.Srb1.Active = 1;
  //ue_context_pP->ue_context.Srb2.Srb_info.Srb_id = 2;

  if (AMF_MODE_ENABLED) {
    hashtable_rc_t    h_rc;
    int               j;
    rrc_ue_ngap_ids_t *rrc_ue_ngap_ids_p = NULL;
    uint16_t ue_initial_id = ue_context_pP->ue_context.ue_initial_id;
    uint32_t gNB_ue_ngap_id = ue_context_pP->ue_context.gNB_ue_ngap_id;
    gNB_RRC_INST *rrc_instance_p = RC.nrrrc[GNB_INSTANCE_TO_MODULE_ID(ctxt_pP->instance)];

    if (gNB_ue_ngap_id > 0) {
      h_rc = hashtable_get(rrc_instance_p->ngap_id2_ngap_ids, (hash_key_t)gNB_ue_ngap_id, (void **)&rrc_ue_ngap_ids_p);

      if  (h_rc == HASH_TABLE_OK) {
    	  rrc_ue_ngap_ids_p->ue_rnti = ctxt_pP->rnti;
      }
    }

    if (ue_initial_id != 0) {
      h_rc = hashtable_get(rrc_instance_p->initial_id2_ngap_ids, (hash_key_t)ue_initial_id, (void **)&rrc_ue_ngap_ids_p);

      if  (h_rc == HASH_TABLE_OK) {
    	  rrc_ue_ngap_ids_p->ue_rnti = ctxt_pP->rnti;
      }
    }

    gtpv1u_gnb_create_tunnel_req_t  create_tunnel_req;
    /* Save e RAB information for later */
    memset(&create_tunnel_req, 0, sizeof(create_tunnel_req));

    for ( j = 0, i = 0; i < NB_RB_MAX; i++) {
      if (ue_context_pP->ue_context.pdusession[i].status == PDU_SESSION_STATUS_ESTABLISHED || ue_context_pP->ue_context.pdusession[i].status == PDU_SESSION_STATUS_DONE) {
        create_tunnel_req.pdusession_id[j]   = ue_context_pP->ue_context.pdusession[i].param.pdusession_id;
        create_tunnel_req.upf_NGu_teid[j]  = ue_context_pP->ue_context.pdusession[i].param.gtp_teid;
        memcpy(create_tunnel_req.upf_addr[j].buffer,
               ue_context_pP->ue_context.pdusession[i].param.upf_addr.buffer,
                sizeof(uint8_t)*20);
        create_tunnel_req.upf_addr[j].length = ue_context_pP->ue_context.pdusession[i].param.upf_addr.length;
        j++;
      }
    }

    create_tunnel_req.rnti       = ctxt_pP->rnti; // warning put zero above
    create_tunnel_req.num_tunnels    = j;
    ret = gtpv1u_update_ngu_tunnel(
            ctxt_pP->instance,
            &create_tunnel_req,
            reestablish_rnti);

    if ( ret != 0 ) {
      LOG_E(NR_RRC,"gtpv1u_update_ngu_tunnel failed,start to release UE %x\n",reestablish_rnti);

      // update s1u tunnel failed,reset rnti?
      if (gNB_ue_ngap_id > 0) {
        h_rc = hashtable_get(rrc_instance_p->ngap_id2_ngap_ids, (hash_key_t)gNB_ue_ngap_id, (void **)&rrc_ue_ngap_ids_p);

        if (h_rc == HASH_TABLE_OK ) {
        	rrc_ue_ngap_ids_p->ue_rnti = reestablish_rnti;
        }
      }

      if (ue_initial_id != 0) {
        h_rc = hashtable_get(rrc_instance_p->initial_id2_ngap_ids, (hash_key_t)ue_initial_id, (void **)&rrc_ue_ngap_ids_p);

        if (h_rc == HASH_TABLE_OK ) {
          rrc_ue_ngap_ids_p->ue_rnti = reestablish_rnti;
        }
      }

      ue_context_pP->ue_context.ue_release_timer_s1 = 1;
      ue_context_pP->ue_context.ue_release_timer_thres_s1 = 100;
      ue_context_pP->ue_context.ue_release_timer = 0;
      ue_context_pP->ue_context.ue_reestablishment_timer = 0;
      ue_context_pP->ue_context.ul_failure_timer = 20000; // set ul_failure to 20000 for triggering rrc_eNB_send_S1AP_UE_CONTEXT_RELEASE_REQ
      ue_context_pP->ue_context.ul_failure_timer = 0;
      return;
    }
  } /* AMF_MODE_ENABLED */

  /* Update RNTI in ue_context */
  ue_context_pP->ue_id_rnti                    = ctxt_pP->rnti; // here ue_id_rnti is just a key, may be something else
  ue_context_pP->ue_context.rnti               = ctxt_pP->rnti;

  if (AMF_MODE_ENABLED) {
    uint8_t send_security_mode_command = FALSE;
    nr_rrc_pdcp_config_security(
      ctxt_pP,
      ue_context_pP,
      send_security_mode_command);
    LOG_D(NR_RRC, "set security successfully \n");
  }

  /* Add all NAS PDUs to the list */
  for (i = 0; i < ue_context_pP->ue_context.nb_of_pdusessions; i++) {

    /* TODO parameters yet to process ... */
    /* TODO should test if pdu session are Ok before! */
    ue_context_pP->ue_context.pdusession[i].status = PDU_SESSION_STATUS_DONE;
    ue_context_pP->ue_context.pdusession[i].xid    = xid;
    LOG_D(NR_RRC, "setting the status for the default DRB (index %d) to (%d,%s)\n",
          i, ue_context_pP->ue_context.pdusession[i].status, "PDU_SESSION_STATUS_DONE");
  }

  memset(buffer, 0, RRC_BUF_SIZE);

  size = do_RRCReconfiguration(ctxt_pP, buffer,
                                xid,
                               *SRB_configList2,
                                DRB_configList,
                                NULL,
                                NULL,
                                NULL,
                                NULL, // MeasObj_list,
                                NULL,
                                NULL);
  LOG_DUMPMSG(NR_RRC,DEBUG_RRC,(char *)buffer,size,
              "[MSG] RRC Reconfiguration\n");

  /* Free all NAS PDUs */
  for (i = 0; i < ue_context_pP->ue_context.nb_of_pdusessions; i++) {
    if (ue_context_pP->ue_context.pdusession[i].param.nas_pdu.buffer != NULL) {
      /* Free the NAS PDU buffer and invalidate it */
      free(ue_context_pP->ue_context.pdusession[i].param.nas_pdu.buffer);
      ue_context_pP->ue_context.pdusession[i].param.nas_pdu.buffer = NULL;
    }
  }

  if(size==65535) {
    LOG_E(NR_RRC,"RRC decode err!!! do_RRCReconfiguration\n");
    return;
  } else {
    LOG_I(NR_RRC,
          "[gNB %d] Frame %d, Logical Channel DL-DCCH, Generate NR_RRCConnectionReconfiguration (bytes %d, UE id %x)\n",
          ctxt_pP->module_id, ctxt_pP->frame, size, ue_context_pP->ue_context.rnti);
    LOG_D(NR_RRC,
          "[FRAME %05d][RRC_gNB][MOD %u][][--- PDCP_DATA_REQ/%d Bytes (rrcConnectionReconfiguration to UE %x MUI %d) --->][PDCP][MOD %u][RB %u]\n",
          ctxt_pP->frame, ctxt_pP->module_id, size, ue_context_pP->ue_context.rnti, rrc_gNB_mui, ctxt_pP->module_id, DCCH);
    MSC_LOG_TX_MESSAGE(
      MSC_RRC_GNB,
      MSC_RRC_UE,
      buffer,
      size,
      MSC_AS_TIME_FMT" LTE_RRCConnectionReconfiguration UE %x MUI %d size %u",
      MSC_AS_TIME_ARGS(ctxt_pP),
      ue_context_pP->ue_context.rnti,
      rrc_gNB_mui,
      size);
#ifdef ITTI_SIM
    MessageDef *message_p;
    uint8_t *message_buffer;
    message_buffer = itti_malloc (TASK_RRC_GNB, TASK_RRC_UE_SIM, size);
    memcpy (message_buffer, buffer, size);
    message_p = itti_alloc_new_message (TASK_RRC_GNB, GNB_RRC_DCCH_DATA_IND);
    GNB_RRC_DCCH_DATA_IND (message_p).rbid = DCCH;
    GNB_RRC_DCCH_DATA_IND (message_p).sdu = message_buffer;
    GNB_RRC_DCCH_DATA_IND (message_p).size	= size;
    itti_send_msg_to_task (TASK_RRC_UE_SIM, ctxt_pP->instance, message_p);
#else
    nr_rrc_data_req(
      ctxt_pP,
      DCCH,
      rrc_gNB_mui++,
      SDU_CONFIRM_NO,
      size,
      buffer,
      PDCP_TRANSMISSION_MODE_CONTROL);
#endif
  }
}
//-----------------------------------------------------------------------------

/*------------------------------------------------------------------------------*/
int nr_rrc_gNB_decode_ccch(protocol_ctxt_t    *const ctxt_pP,
                           const uint8_t      *buffer,
                           int                buffer_length,
                           const int          CC_id)
{
  module_id_t                                       Idx;
  asn_dec_rval_t                                    dec_rval;
  NR_UL_CCCH_Message_t                             *ul_ccch_msg = NULL;
  struct rrc_gNB_ue_context_s                      *ue_context_p = NULL;
  gNB_RRC_INST                                     *gnb_rrc_inst = RC.nrrrc[ctxt_pP->module_id];
  NR_RRCSetupRequest_IEs_t                         *rrcSetupRequest = NULL;
  NR_RRCReestablishmentRequest_IEs_t                rrcReestablishmentRequest;
  uint64_t                                          random_value = 0;
  int i;

    dec_rval = uper_decode( NULL,
                            &asn_DEF_NR_UL_CCCH_Message,
                            (void **)&ul_ccch_msg,
                            (uint8_t *) buffer,
                            100,
                            0,
                            0);

    if (dec_rval.consumed == 0) {
        /* TODO */
        LOG_E(NR_RRC, PROTOCOL_NR_RRC_CTXT_UE_FMT" FATAL Error in receiving CCCH\n",
                   PROTOCOL_NR_RRC_CTXT_UE_ARGS(ctxt_pP));
        return -1;
    }

    if (ul_ccch_msg->message.present == NR_UL_CCCH_MessageType_PR_c1) {
     switch (ul_ccch_msg->message.choice.c1->present) {
      case NR_UL_CCCH_MessageType__c1_PR_NOTHING:
        /* TODO */
        LOG_I(NR_RRC,
            PROTOCOL_NR_RRC_CTXT_FMT" Received PR_NOTHING on UL-CCCH-Message\n",
            PROTOCOL_NR_RRC_CTXT_ARGS(ctxt_pP));
        break;

      case NR_UL_CCCH_MessageType__c1_PR_rrcSetupRequest:
        LOG_I(NR_RRC, "Received RRCSetupRequest on UL-CCCH-Message (UE rnti %x)\n", ctxt_pP->rnti);
        ue_context_p = rrc_gNB_get_ue_context(gnb_rrc_inst, ctxt_pP->rnti);
        if (ue_context_p != NULL) {
          rrc_gNB_free_mem_UE_context(ctxt_pP, ue_context_p);
          MSC_LOG_RX_DISCARDED_MESSAGE(
              MSC_RRC_GNB,
              MSC_RRC_UE,
              buffer,
              dec_rval.consumed,
              MSC_AS_TIME_FMT" NR_RRCSetupRequest UE %x size %u (UE already in context)",
              MSC_AS_TIME_ARGS(ctxt_pP),
              ue_context_p->ue_context.rnti,
              dec_rval.consumed);
        } else {
          rrcSetupRequest = &ul_ccch_msg->message.choice.c1->choice.rrcSetupRequest->rrcSetupRequest;
          if (NR_InitialUE_Identity_PR_randomValue == rrcSetupRequest->ue_Identity.present) {
            /* randomValue                         BIT STRING (SIZE (39)) */
            if (rrcSetupRequest->ue_Identity.choice.randomValue.size != 5) { // 39-bit random value
              LOG_E(NR_RRC, "wrong InitialUE-Identity randomValue size, expected 5, provided %lu",
                          (long unsigned int)rrcSetupRequest->ue_Identity.choice.randomValue.size);
              return -1;
            }

            memcpy(((uint8_t *) & random_value) + 3,
                    rrcSetupRequest->ue_Identity.choice.randomValue.buf,
                    rrcSetupRequest->ue_Identity.choice.randomValue.size);

            /* if there is already a registered UE (with another RNTI) with this random_value,
            * the current one must be removed from MAC/PHY (zombie UE)
            */
            if ((ue_context_p = rrc_gNB_ue_context_random_exist(RC.nrrrc[ctxt_pP->module_id], random_value))) {
              LOG_W(NR_RRC, "new UE rnti %x (coming with random value) is already there as UE %x, removing %x from MAC/PHY\n",
                      ctxt_pP->rnti, ue_context_p->ue_context.rnti, ue_context_p->ue_context.rnti);
              ue_context_p->ue_context.ul_failure_timer = 20000;
            }

            ue_context_p = rrc_gNB_get_next_free_ue_context(ctxt_pP, RC.nrrrc[ctxt_pP->module_id], random_value);
            ue_context_p->ue_context.Srb0.Srb_id = 0;
            ue_context_p->ue_context.Srb0.Active = 1;
            memcpy(ue_context_p->ue_context.Srb0.Rx_buffer.Payload,
                    buffer,
                    buffer_length);
            ue_context_p->ue_context.Srb0.Rx_buffer.payload_size = buffer_length;
          } else if (NR_InitialUE_Identity_PR_ng_5G_S_TMSI_Part1 == rrcSetupRequest->ue_Identity.present) {
            /* TODO */
            /* <5G-S-TMSI> = <AMF Set ID><AMF Pointer><5G-TMSI> 48-bit */
            /* ng-5G-S-TMSI-Part1                  BIT STRING (SIZE (39)) */
            if (rrcSetupRequest->ue_Identity.choice.ng_5G_S_TMSI_Part1.size != 5) {
              LOG_E(NR_RRC, "wrong ng_5G_S_TMSI_Part1 size, expected 5, provided %lu \n",
                          (long unsigned int)rrcSetupRequest->ue_Identity.choice.ng_5G_S_TMSI_Part1.size);
              return -1;
            }

            uint64_t s_tmsi_part1 = bitStr_to_uint64(&rrcSetupRequest->ue_Identity.choice.ng_5G_S_TMSI_Part1);

            // memcpy(((uint8_t *) & random_value) + 3,
            //         rrcSetupRequest->ue_Identity.choice.ng_5G_S_TMSI_Part1.buf,
            //         rrcSetupRequest->ue_Identity.choice.ng_5G_S_TMSI_Part1.size);

            if ((ue_context_p = rrc_gNB_ue_context_5g_s_tmsi_exist(RC.nrrrc[ctxt_pP->module_id], s_tmsi_part1))) {
              LOG_I(NR_RRC, " 5G-S-TMSI-Part1 exists, ue_context_p %p, old rnti %x => %x\n",ue_context_p, ue_context_p->ue_context.rnti, ctxt_pP->rnti);

              nr_rrc_mac_remove_ue(ctxt_pP->module_id, ue_context_p->ue_context.rnti);

              /* replace rnti in the context */
              /* for that, remove the context from the RB tree */
              RB_REMOVE(rrc_nr_ue_tree_s, &RC.nrrrc[ctxt_pP->module_id]->rrc_ue_head, ue_context_p);
              /* and insert again, after changing rnti everywhere it has to be changed */
              ue_context_p->ue_id_rnti = ctxt_pP->rnti;
              ue_context_p->ue_context.rnti = ctxt_pP->rnti;
              RB_INSERT(rrc_nr_ue_tree_s, &RC.nrrrc[ctxt_pP->module_id]->rrc_ue_head, ue_context_p);
              /* reset timers */
              ue_context_p->ue_context.ul_failure_timer = 0;
              ue_context_p->ue_context.ue_release_timer = 0;
              ue_context_p->ue_context.ue_reestablishment_timer = 0;
              ue_context_p->ue_context.ue_release_timer_s1 = 0;
              ue_context_p->ue_context.ue_release_timer_rrc = 0;
            } else {
              LOG_I(NR_RRC, " 5G-S-TMSI-Part1 doesn't exist, setting ng_5G_S_TMSI_Part1 to %p => %ld\n",
                              ue_context_p, s_tmsi_part1);

              ue_context_p = rrc_gNB_get_next_free_ue_context(ctxt_pP, RC.nrrrc[ctxt_pP->module_id], s_tmsi_part1);

              if (ue_context_p == NULL) {
                  LOG_E(RRC, "%s:%d:%s: rrc_gNB_get_next_free_ue_context returned NULL\n", __FILE__, __LINE__, __FUNCTION__);
              }

       if (ue_context_p != NULL) {
                  ue_context_p->ue_context.Initialue_identity_5g_s_TMSI.presence = TRUE;
                  ue_context_p->ue_context.ng_5G_S_TMSI_Part1 = s_tmsi_part1;
              }
            }
          } else {
            /* TODO */
            memcpy(((uint8_t *) & random_value) + 3,
                    rrcSetupRequest->ue_Identity.choice.randomValue.buf,
                    rrcSetupRequest->ue_Identity.choice.randomValue.size);

            rrc_gNB_get_next_free_ue_context(ctxt_pP, RC.nrrrc[ctxt_pP->module_id], random_value);
            LOG_E(NR_RRC,
                    PROTOCOL_NR_RRC_CTXT_UE_FMT" RRCSetupRequest without random UE identity or S-TMSI not supported, let's reject the UE\n",
                    PROTOCOL_NR_RRC_CTXT_UE_ARGS(ctxt_pP));
            rrc_gNB_generate_RRCReject(ctxt_pP,
                                       rrc_gNB_get_ue_context(gnb_rrc_inst, ctxt_pP->rnti),
                                       CC_id);
            break;
          }
        }

        if (ue_context_p != NULL) {
          ue_context_p->ue_context.establishment_cause = rrcSetupRequest->establishmentCause;
        }

        rrc_gNB_generate_RRCSetup(ctxt_pP,
                                  rrc_gNB_get_ue_context(gnb_rrc_inst, ctxt_pP->rnti),
                                  CC_id);
        break;

      case NR_UL_CCCH_MessageType__c1_PR_rrcResumeRequest:
                LOG_I(NR_RRC, "receive rrcResumeRequest message \n");
        break;

      case NR_UL_CCCH_MessageType__c1_PR_rrcReestablishmentRequest:
        LOG_I(NR_RRC, "receive rrcReestablishmentRequest message \n");
        LOG_DUMPMSG(NR_RRC, DEBUG_RRC,(char *)(buffer), buffer_length,
              "[MSG] RRC Reestablishment Request\n");
        LOG_D(NR_RRC,
              PROTOCOL_NR_RRC_CTXT_UE_FMT"MAC_gNB--- MAC_DATA_IND (rrcReestablishmentRequest on SRB0) --> RRC_gNB\n",
              PROTOCOL_NR_RRC_CTXT_UE_ARGS(ctxt_pP));

        rrcReestablishmentRequest = ul_ccch_msg->message.choice.c1->choice.rrcReestablishmentRequest->rrcReestablishmentRequest;
        LOG_I(NR_RRC,
          PROTOCOL_NR_RRC_CTXT_UE_FMT" NR_RRCReestablishmentRequest cause %s\n",
          PROTOCOL_NR_RRC_CTXT_UE_ARGS(ctxt_pP),
          ((rrcReestablishmentRequest.reestablishmentCause == NR_ReestablishmentCause_otherFailure) ?   "Other Failure" :
          (rrcReestablishmentRequest.reestablishmentCause == NR_ReestablishmentCause_handoverFailure) ? "Handover Failure" :
          "reconfigurationFailure"));
        {
          uint16_t                          c_rnti = 0;
          if (rrcReestablishmentRequest.ue_Identity.physCellId != RC.nrrrc[ctxt_pP->module_id]->carrier.physCellId) {
            /* UE was moving from previous cell so quickly that RRCReestablishment for previous cell was recieved in this cell */
            LOG_E(NR_RRC,
                  PROTOCOL_NR_RRC_CTXT_UE_FMT" NR_RRCReestablishmentRequest ue_Identity.physCellId(%ld) is not equal to current physCellId(%d), fallback to RRC establishment\n",
                  PROTOCOL_NR_RRC_CTXT_UE_ARGS(ctxt_pP),
                  rrcReestablishmentRequest.ue_Identity.physCellId,
                  RC.nrrrc[ctxt_pP->module_id]->carrier.physCellId);
            rrc_gNB_generate_RRCSetup_for_RRCReestablishmentRequest(ctxt_pP, CC_id);
            break;
          }

          LOG_D(NR_RRC, "physCellId is %ld\n", rrcReestablishmentRequest.ue_Identity.physCellId);

          for (i = 0; i < rrcReestablishmentRequest.ue_Identity.shortMAC_I.size; i++) {
            LOG_D(NR_RRC, "rrcReestablishmentRequest.ue_Identity.shortMAC_I.buf[%d] = %x\n",
                  i, rrcReestablishmentRequest.ue_Identity.shortMAC_I.buf[i]);
          }

          if (rrcReestablishmentRequest.ue_Identity.c_RNTI < 0 ||
              rrcReestablishmentRequest.ue_Identity.c_RNTI > 65535) {
            /* c_RNTI range error should not happen */
            LOG_E(NR_RRC,
                  PROTOCOL_NR_RRC_CTXT_UE_FMT" NR_RRCReestablishmentRequest c_RNTI range error, fallback to RRC establishment\n",
                  PROTOCOL_NR_RRC_CTXT_UE_ARGS(ctxt_pP));
            rrc_gNB_generate_RRCSetup_for_RRCReestablishmentRequest(ctxt_pP, CC_id);
            break;
          }

          c_rnti = rrcReestablishmentRequest.ue_Identity.c_RNTI;
          LOG_I(NR_RRC, "c_rnti is %x\n", c_rnti);
          ue_context_p = rrc_gNB_get_ue_context(gnb_rrc_inst, c_rnti);

          if (ue_context_p == NULL) {
            LOG_E(NR_RRC,
                  PROTOCOL_NR_RRC_CTXT_UE_FMT" NR_RRCReestablishmentRequest without UE context, fallback to RRC establishment\n",
                  PROTOCOL_NR_RRC_CTXT_UE_ARGS(ctxt_pP));
            rrc_gNB_generate_RRCSetup_for_RRCReestablishmentRequest(ctxt_pP, CC_id);
            break;
          }
#if(0)
          /* TODO : It may be needed if gNB goes into full stack working. */
          int UE_id = find_nr_UE_id(ctxt_pP->module_id, c_rnti);

          if(UE_id == -1) {
            LOG_E(NR_RRC,
                  PROTOCOL_NR_RRC_CTXT_UE_FMT" NR_RRCReestablishmentRequest without UE_id(MAC) rnti %x, fallback to RRC establishment\n",
                  PROTOCOL_NR_RRC_CTXT_UE_ARGS(ctxt_pP),c_rnti);
            rrc_gNB_generate_RRCSetup_for_RRCReestablishmentRequest(ctxt_pP, CC_id);
            break;
          }

          //previous rnti
          rnti_t previous_rnti = 0;

          for (i = 0; i < MAX_MOBILES_PER_ENB; i++) {
            if (reestablish_rnti_map[i][1] == c_rnti) {
              previous_rnti = reestablish_rnti_map[i][0];
              break;
            }
          }

          if(previous_rnti != 0) {
            UE_id = find_nr_UE_id(ctxt_pP->module_id, previous_rnti);

            if(UE_id == -1) {
              LOG_E(NR_RRC,
                    PROTOCOL_NR_RRC_CTXT_UE_FMT" RRCReestablishmentRequest without UE_id(MAC) previous rnti %x, fallback to RRC establishment\n",
                    PROTOCOL_NR_RRC_CTXT_UE_ARGS(ctxt_pP),previous_rnti);
              rrc_gNB_generate_RRCSetup_for_RRCReestablishmentRequest(ctxt_pP, CC_id);
              break;
            }
          }
#endif
          //c-plane not end
          if((ue_context_p->ue_context.Status != NR_RRC_RECONFIGURED) && (ue_context_p->ue_context.reestablishment_cause == NR_ReestablishmentCause_spare1)) {
            LOG_E(NR_RRC,
                  PROTOCOL_NR_RRC_CTXT_UE_FMT" NR_RRCReestablishmentRequest (UE %x c-plane is not end), RRC establishment failed \n",
                  PROTOCOL_NR_RRC_CTXT_UE_ARGS(ctxt_pP),c_rnti);
            /* TODO RRC Release ? */
            break;
          }

          if(ue_context_p->ue_context.ue_reestablishment_timer > 0) {
            LOG_E(NR_RRC,
                  PROTOCOL_NR_RRC_CTXT_UE_FMT" RRRCReconfigurationComplete(Previous) don't receive, delete the Previous UE,\nprevious Status %d, new Status NR_RRC_RECONFIGURED\n",
                  PROTOCOL_NR_RRC_CTXT_UE_ARGS(ctxt_pP),
                  ue_context_p->ue_context.Status
                  );
            ue_context_p->ue_context.Status = NR_RRC_RECONFIGURED;
            protocol_ctxt_t  ctxt_old_p;
            PROTOCOL_CTXT_SET_BY_INSTANCE(&ctxt_old_p,
                                          ctxt_pP->instance,
                                          GNB_FLAG_YES,
                                          c_rnti,
                                          ctxt_pP->frame,
                                          ctxt_pP->subframe);
            rrc_gNB_process_RRCReconfigurationComplete(&ctxt_old_p,
                ue_context_p,
                ue_context_p->ue_context.reestablishment_xid);

            for (uint8_t pdusessionid = 0; pdusessionid < ue_context_p->ue_context.nb_of_pdusessions; pdusessionid++) {
              if (ue_context_p->ue_context.pdusession[pdusessionid].status == PDU_SESSION_STATUS_DONE) {
                ue_context_p->ue_context.pdusession[pdusessionid].status = PDU_SESSION_STATUS_ESTABLISHED;
              } else {
                ue_context_p->ue_context.pdusession[pdusessionid].status = PDU_SESSION_STATUS_FAILED;
              }
            }
          }

          LOG_D(NR_RRC,
                PROTOCOL_NR_RRC_CTXT_UE_FMT" UE context: %p\n",
                PROTOCOL_NR_RRC_CTXT_UE_ARGS(ctxt_pP),
                ue_context_p);
          /* reset timers */
          ue_context_p->ue_context.ul_failure_timer = 0;
          ue_context_p->ue_context.ue_release_timer = 0;
          ue_context_p->ue_context.ue_reestablishment_timer = 0;
          // ue_context_p->ue_context.ue_release_timer_s1 = 0;
          ue_context_p->ue_context.ue_release_timer_rrc = 0;
          ue_context_p->ue_context.reestablishment_xid = -1;

          // insert C-RNTI to map
          for (i = 0; i < MAX_MOBILES_PER_ENB; i++) {
            if (reestablish_rnti_map[i][0] == 0) {
              reestablish_rnti_map[i][0] = ctxt_pP->rnti;
              reestablish_rnti_map[i][1] = c_rnti;
              LOG_D(NR_RRC, "reestablish_rnti_map[%d] [0] %x, [1] %x\n",
                    i, reestablish_rnti_map[i][0], reestablish_rnti_map[i][1]);
              break;
            }
          }

          ue_context_p->ue_context.reestablishment_cause = rrcReestablishmentRequest.reestablishmentCause;
          LOG_D(NR_RRC, PROTOCOL_NR_RRC_CTXT_UE_FMT" Accept reestablishment request from UE physCellId %ld cause %ld\n",
                PROTOCOL_NR_RRC_CTXT_UE_ARGS(ctxt_pP),
                rrcReestablishmentRequest.ue_Identity.physCellId,
                ue_context_p->ue_context.reestablishment_cause);

          ue_context_p->ue_context.primaryCC_id = CC_id;
          //LG COMMENT Idx = (ue_mod_idP * NB_RB_MAX) + DCCH;
          Idx = DCCH;
          // SRB1
          ue_context_p->ue_context.Srb1.Active = 1;
          ue_context_p->ue_context.Srb1.Srb_info.Srb_id = Idx;
          memcpy(&ue_context_p->ue_context.Srb1.Srb_info.Lchan_desc[0],
                &DCCH_LCHAN_DESC,
                LCHAN_DESC_SIZE);
          memcpy(&ue_context_p->ue_context.Srb1.Srb_info.Lchan_desc[1],
                &DCCH_LCHAN_DESC,
                LCHAN_DESC_SIZE);
          // SRB2: set  it to go through SRB1 with id 1 (DCCH)
          ue_context_p->ue_context.Srb2.Active = 1;
          ue_context_p->ue_context.Srb2.Srb_info.Srb_id = Idx;
          memcpy(&ue_context_p->ue_context.Srb2.Srb_info.Lchan_desc[0],
                &DCCH_LCHAN_DESC,
                LCHAN_DESC_SIZE);
          memcpy(&ue_context_p->ue_context.Srb2.Srb_info.Lchan_desc[1],
                &DCCH_LCHAN_DESC,
                LCHAN_DESC_SIZE);

          rrc_gNB_generate_RRCReestablishment(ctxt_pP, ue_context_p, CC_id);

          LOG_I(NR_RRC, PROTOCOL_NR_RRC_CTXT_UE_FMT"CALLING RLC CONFIG SRB1 (rbid %d)\n",
                PROTOCOL_NR_RRC_CTXT_UE_ARGS(ctxt_pP),
                Idx);
          MSC_LOG_TX_MESSAGE(MSC_RRC_GNB,
                            MSC_PDCP_GNB,
                            NULL,
                            0,
                            MSC_AS_TIME_FMT" CONFIG_REQ UE %x SRB",
                            MSC_AS_TIME_ARGS(ctxt_pP),
                            ue_context_p->ue_context.rnti);
          // nr_rrc_pdcp_config_asn1_req(ctxt_pP,
          //                         ue_context_p->ue_context.SRB_configList,
          //                         NULL,
          //                         NULL,
          //                         0xff,
          //                         NULL,
          //                         NULL,
          //                         NULL,
          //                         NULL,
          //                         NULL,
          //                         NULL);

          // if (!NODE_IS_CU(RC.nrrrc[ctxt_pP->module_id]->node_type)) {
            // nr_rrc_rlc_config_asn1_req(ctxt_pP,
            //                         ue_context_p->ue_context.SRB_configList,
            //                         NULL,
            //                         NULL,
            //                         NULL,
            //                         NULL);
          // }
        }
        break;

      case NR_UL_CCCH_MessageType__c1_PR_rrcSystemInfoRequest:
        LOG_I(NR_RRC, "receive rrcSystemInfoRequest message \n");
        /* TODO */
        break;

      default:
        LOG_E(NR_RRC, PROTOCOL_NR_RRC_CTXT_UE_FMT" Unknown message\n",
                   PROTOCOL_NR_RRC_CTXT_UE_ARGS(ctxt_pP));
        break;
    }
  }
  return 0;
}

/*! \fn uint64_t bitStr_to_uint64(BIT_STRING_t *)
 *\brief  This function extract at most a 64 bits value from a BIT_STRING_t object, the exact bits number depend on the BIT_STRING_t contents.
 *\param[in] pointer to the BIT_STRING_t object.
 *\return the extracted value.
 */
static inline uint64_t bitStr_to_uint64(BIT_STRING_t *asn) {
  uint64_t result = 0;
  int index;
  int shift;

  DevCheck ((asn->size > 0) && (asn->size <= 8), asn->size, 0, 0);

  shift = ((asn->size - 1) * 8) - asn->bits_unused;
  for (index = 0; index < (asn->size - 1); index++) {
    result |= (uint64_t)asn->buf[index] << shift;
    shift -= 8;
  }

  result |= asn->buf[index] >> asn->bits_unused;

  return result;
}

//-----------------------------------------------------------------------------
int
rrc_gNB_decode_dcch(
  const protocol_ctxt_t *const ctxt_pP,
  const rb_id_t                Srb_id,
  const uint8_t    *const      Rx_sdu,
  const sdu_size_t             sdu_sizeP
)
//-----------------------------------------------------------------------------
{
  asn_dec_rval_t                      dec_rval;
  NR_UL_DCCH_Message_t                *ul_dcch_msg  = NULL;
  struct rrc_gNB_ue_context_s         *ue_context_p = NULL;
  MessageDef                         *msg_delete_tunnels_p = NULL;
  uint8_t                             xid;

  int i;

  if ((Srb_id != 1) && (Srb_id != 2)) {
    LOG_E(NR_RRC, PROTOCOL_NR_RRC_CTXT_UE_FMT" Received message on SRB%ld, should not have ...\n",
          PROTOCOL_NR_RRC_CTXT_UE_ARGS(ctxt_pP),
          Srb_id);
  } else {
    LOG_D(NR_RRC, PROTOCOL_NR_RRC_CTXT_UE_FMT" Received message on SRB%ld\n",
              PROTOCOL_NR_RRC_CTXT_UE_ARGS(ctxt_pP),
              Srb_id);
  }

  LOG_D(NR_RRC, PROTOCOL_NR_RRC_CTXT_UE_FMT" Decoding UL-DCCH Message\n",
                  PROTOCOL_NR_RRC_CTXT_UE_ARGS(ctxt_pP));
  dec_rval = uper_decode(
                  NULL,
                  &asn_DEF_NR_UL_DCCH_Message,
                  (void **)&ul_dcch_msg,
                  Rx_sdu,
                  sdu_sizeP,
                  0,
                  0);
  // xer_fprint(stdout, &asn_DEF_NR_UL_DCCH_Message, (void *)&ul_dcch_msg);

  {
    for (i = 0; i < sdu_sizeP; i++) {
      LOG_T(NR_RRC, "%x.", Rx_sdu[i]);
    }

    LOG_T(NR_RRC, "\n");
  }

  if ((dec_rval.code != RC_OK) && (dec_rval.consumed == 0)) {
    LOG_E(NR_RRC, PROTOCOL_NR_RRC_CTXT_UE_FMT" Failed to decode UL-DCCH (%zu bytes)\n",
        PROTOCOL_NR_RRC_CTXT_UE_ARGS(ctxt_pP),
        dec_rval.consumed);
    return -1;
  }

  ue_context_p = rrc_gNB_get_ue_context(RC.nrrrc[ctxt_pP->module_id],
                                          ctxt_pP->rnti);

  if (ul_dcch_msg->message.present == NR_UL_DCCH_MessageType_PR_c1) {
    switch (ul_dcch_msg->message.choice.c1->present) {
      case NR_UL_DCCH_MessageType__c1_PR_NOTHING:
        LOG_I(NR_RRC,
            PROTOCOL_NR_RRC_CTXT_FMT" Received PR_NOTHING on UL-DCCH-Message\n",
            PROTOCOL_NR_RRC_CTXT_ARGS(ctxt_pP));
        break;

      case NR_UL_DCCH_MessageType__c1_PR_rrcReconfigurationComplete:
        LOG_I(NR_RRC, "Receive RRC Reconfiguration Complete message UE %x\n", ctxt_pP->rnti);
        if(!ue_context_p) {
          LOG_E(NR_RRC, "Processing NR_RRCReconfigurationComplete UE %x, ue_context_p is NULL\n", ctxt_pP->rnti);
          break;
        }

        LOG_DUMPMSG(NR_RRC, DEBUG_RRC, (char *)(Rx_sdu), sdu_sizeP,
                    "[MSG] RRC Connection Reconfiguration Complete\n");
        MSC_LOG_RX_MESSAGE(
        MSC_RRC_GNB,
        MSC_RRC_UE,
        Rx_sdu,
        sdu_sizeP,
        MSC_AS_TIME_FMT" NR_RRCReconfigurationComplete UE %x size %u",
        MSC_AS_TIME_ARGS(ctxt_pP),
        ue_context_p->ue_context.rnti,
        sdu_sizeP);
        LOG_D(NR_RRC,
            PROTOCOL_NR_RRC_CTXT_UE_FMT" RLC RB %02d --- RLC_DATA_IND %d bytes "
            "(RRCReconfigurationComplete) ---> RRC_gNB]\n",
            PROTOCOL_NR_RRC_CTXT_UE_ARGS(ctxt_pP),
            DCCH,
            sdu_sizeP);

        if (ul_dcch_msg->message.choice.c1->present == NR_UL_DCCH_MessageType__c1_PR_rrcReconfigurationComplete) {
          if (ul_dcch_msg->message.choice.c1->choice.rrcReconfigurationComplete->criticalExtensions.present ==
            NR_RRCReconfigurationComplete__criticalExtensions_PR_rrcReconfigurationComplete)
            rrc_gNB_process_RRCReconfigurationComplete(
                ctxt_pP,
                ue_context_p,
                ul_dcch_msg->message.choice.c1->choice.rrcReconfigurationComplete->rrc_TransactionIdentifier);
        }

        if (AMF_MODE_ENABLED) {
          if(ue_context_p->ue_context.pdu_session_release_command_flag == 1) {
            xid = ul_dcch_msg->message.choice.c1->choice.rrcReconfigurationComplete->rrc_TransactionIdentifier;
            ue_context_p->ue_context.pdu_session_release_command_flag = 0;
            //gtp tunnel delete
            msg_delete_tunnels_p = itti_alloc_new_message(TASK_RRC_GNB, GTPV1U_GNB_DELETE_TUNNEL_REQ);
            memset(&GTPV1U_GNB_DELETE_TUNNEL_REQ(msg_delete_tunnels_p), 0, sizeof(GTPV1U_GNB_DELETE_TUNNEL_REQ(msg_delete_tunnels_p)));
            GTPV1U_GNB_DELETE_TUNNEL_REQ(msg_delete_tunnels_p).rnti = ue_context_p->ue_context.rnti;

            for(i = 0; i < NB_RB_MAX; i++) {
              if(xid == ue_context_p->ue_context.pdusession[i].xid) {
                GTPV1U_GNB_DELETE_TUNNEL_REQ(msg_delete_tunnels_p).pdusession_id[GTPV1U_GNB_DELETE_TUNNEL_REQ(msg_delete_tunnels_p).num_pdusession++] =
                  ue_context_p->ue_context.gnb_gtp_psi[i];
                ue_context_p->ue_context.gnb_gtp_teid[i] = 0;
                memset(&ue_context_p->ue_context.gnb_gtp_addrs[i], 0, sizeof(ue_context_p->ue_context.gnb_gtp_addrs[i]));
                ue_context_p->ue_context.gnb_gtp_psi[i]  = 0;
              }
            }

            itti_send_msg_to_task(TASK_GTPV1_U, ctxt_pP->instance, msg_delete_tunnels_p);
            //NGAP_PDUSESSION_RELEASE_RESPONSE
            rrc_gNB_send_NGAP_PDUSESSION_RELEASE_RESPONSE(ctxt_pP, ue_context_p, xid);
          } else {
            rrc_gNB_send_NGAP_PDUSESSION_SETUP_RESP(ctxt_pP,
                                               ue_context_p,
                                               ul_dcch_msg->message.choice.c1->choice.rrcReconfigurationComplete->rrc_TransactionIdentifier);
          }
        }

        if (first_rrcreconfiguration == 0){
          first_rrcreconfiguration = 1;
          rrc_gNB_send_NGAP_INITIAL_CONTEXT_SETUP_RESP(ctxt_pP, ue_context_p);
        }

        break;

      case NR_UL_DCCH_MessageType__c1_PR_rrcSetupComplete:
        if(!ue_context_p) {
          LOG_I(NR_RRC, "Processing NR_RRCSetupComplete UE %x, ue_context_p is NULL\n", ctxt_pP->rnti);
          break;
        }

        LOG_DUMPMSG(NR_RRC, DEBUG_RRC,(char *)Rx_sdu,sdu_sizeP,
                    "[MSG] RRC SetupComplete\n");
        MSC_LOG_RX_MESSAGE(
                MSC_RRC_GNB,
                MSC_RRC_UE,
                Rx_sdu,
                sdu_sizeP,
                MSC_AS_TIME_FMT" NR_RRCSetupComplete UE %x size %u",
                MSC_AS_TIME_ARGS(ctxt_pP),
                ue_context_p->ue_context.rnti,
                sdu_sizeP);
        LOG_D(NR_RRC,
                PROTOCOL_NR_RRC_CTXT_UE_FMT" RLC RB %02d --- RLC_DATA_IND %d bytes "
                "(RRCSetupComplete) ---> RRC_gNB\n",
                PROTOCOL_NR_RRC_CTXT_UE_ARGS(ctxt_pP),
                DCCH,
                sdu_sizeP);

        if (ul_dcch_msg->message.choice.c1->choice.rrcSetupComplete->criticalExtensions.present ==
              NR_RRCSetupComplete__criticalExtensions_PR_rrcSetupComplete) {
          if (ul_dcch_msg->message.choice.c1->choice.rrcSetupComplete->criticalExtensions.choice.
            rrcSetupComplete->ng_5G_S_TMSI_Value != NULL) {
            if (ul_dcch_msg->message.choice.c1->choice.rrcSetupComplete->criticalExtensions.choice.
            rrcSetupComplete->ng_5G_S_TMSI_Value->present == NR_RRCSetupComplete_IEs__ng_5G_S_TMSI_Value_PR_ng_5G_S_TMSI_Part2) {
            // ng-5G-S-TMSI-Part2                  BIT STRING (SIZE (9))
              if (ul_dcch_msg->message.choice.c1->choice.rrcSetupComplete->criticalExtensions.choice.
                rrcSetupComplete->ng_5G_S_TMSI_Value->choice.ng_5G_S_TMSI_Part2.size != 2) {
                LOG_E(NR_RRC, "wrong ng_5G_S_TMSI_Part2 size, expected 2, provided %lu",
                            (long unsigned int)ul_dcch_msg->message.choice.c1->choice.rrcSetupComplete->
                            criticalExtensions.choice.rrcSetupComplete->
                            ng_5G_S_TMSI_Value->choice.ng_5G_S_TMSI_Part2.size);
                return -1;
              }

              if (ue_context_p->ue_context.ng_5G_S_TMSI_Part1 != 0) {
                ue_context_p->ue_context.ng_5G_S_TMSI_Part2 =
                                BIT_STRING_to_uint16(&ul_dcch_msg->message.choice.c1->choice.rrcSetupComplete->
                                    criticalExtensions.choice.rrcSetupComplete->
                                    ng_5G_S_TMSI_Value->choice.ng_5G_S_TMSI_Part2);
              }

            /* TODO */
            } else if (ul_dcch_msg->message.choice.c1->choice.rrcSetupComplete->criticalExtensions.choice.
              rrcSetupComplete->ng_5G_S_TMSI_Value->present == NR_RRCSetupComplete_IEs__ng_5G_S_TMSI_Value_PR_ng_5G_S_TMSI) {
              // NG-5G-S-TMSI ::=                         BIT STRING (SIZE (48))
              if (ul_dcch_msg->message.choice.c1->choice.rrcSetupComplete->criticalExtensions.choice.
                rrcSetupComplete->ng_5G_S_TMSI_Value->choice.ng_5G_S_TMSI.size != 6) {
                LOG_E(NR_RRC, "wrong ng_5G_S_TMSI size, expected 6, provided %lu",
                            (long unsigned int)ul_dcch_msg->message.choice.c1->choice.rrcSetupComplete->
                            criticalExtensions.choice.rrcSetupComplete->
                            ng_5G_S_TMSI_Value->choice.ng_5G_S_TMSI.size);
                return -1;
              }

              uint64_t fiveg_s_TMSI = bitStr_to_uint64(&ul_dcch_msg->message.choice.c1->choice.rrcSetupComplete->
                  criticalExtensions.choice.rrcSetupComplete->ng_5G_S_TMSI_Value->choice.ng_5G_S_TMSI);
              LOG_I(NR_RRC, "Received rrcSetupComplete, 5g_s_TMSI: 0x%lX, amf_set_id: 0x%lX(%ld), amf_pointer: 0x%lX(%ld), 5g TMSI: 0x%X \n",
                  fiveg_s_TMSI, fiveg_s_TMSI >> 38, fiveg_s_TMSI >> 38,
                  (fiveg_s_TMSI >> 32) & 0x3F, (fiveg_s_TMSI >> 32) & 0x3F,
                  (uint32_t)fiveg_s_TMSI);
              if (ue_context_p->ue_context.Initialue_identity_5g_s_TMSI.presence == TRUE) {
                  ue_context_p->ue_context.Initialue_identity_5g_s_TMSI.amf_set_id = fiveg_s_TMSI >> 38;
                  ue_context_p->ue_context.Initialue_identity_5g_s_TMSI.amf_pointer = (fiveg_s_TMSI >> 32) & 0x3F;
                  ue_context_p->ue_context.Initialue_identity_5g_s_TMSI.fiveg_tmsi = (uint32_t)fiveg_s_TMSI;
              }
            }
          }

          rrc_gNB_process_RRCSetupComplete(
                  ctxt_pP,
                  ue_context_p,
                  ul_dcch_msg->message.choice.c1->choice.rrcSetupComplete->criticalExtensions.choice.rrcSetupComplete);
          LOG_I(NR_RRC, PROTOCOL_NR_RRC_CTXT_UE_FMT" UE State = NR_RRC_CONNECTED \n",
              PROTOCOL_NR_RRC_CTXT_UE_ARGS(ctxt_pP));
        }

        ue_context_p->ue_context.ue_release_timer = 0;
        break;

        case NR_UL_DCCH_MessageType__c1_PR_ulInformationTransfer:
            LOG_I(NR_RRC,"Recived RRC GNB UL Information Transfer \n");
            if(!ue_context_p) {
                LOG_I(NR_RRC, "Processing ulInformationTransfer UE %x, ue_context_p is NULL\n", ctxt_pP->rnti);
                break;
            }

            LOG_D(NR_RRC,"[MSG] RRC UL Information Transfer \n");
            LOG_DUMPMSG(RRC,DEBUG_RRC,(char *)Rx_sdu,sdu_sizeP,
                        "[MSG] RRC UL Information Transfer \n");
            MSC_LOG_RX_MESSAGE(
              MSC_RRC_GNB,
              MSC_RRC_UE,
              Rx_sdu,
              sdu_sizeP,
              MSC_AS_TIME_FMT" ulInformationTransfer UE %x size %u",
              MSC_AS_TIME_ARGS(ctxt_pP),
              ue_context_p->ue_context.rnti,
              sdu_sizeP);

            if (AMF_MODE_ENABLED == 1) {
                rrc_gNB_send_NGAP_UPLINK_NAS(ctxt_pP,
                                          ue_context_p,
                                          ul_dcch_msg);
            }
            break;

        case NR_UL_DCCH_MessageType__c1_PR_securityModeComplete:
        // to avoid segmentation fault
           if(!ue_context_p) {
              LOG_I(NR_RRC, "Processing securityModeComplete UE %x, ue_context_p is NULL\n", ctxt_pP->rnti);
              break;
           }

        LOG_I(NR_RRC,
              PROTOCOL_NR_RRC_CTXT_UE_FMT" received securityModeComplete on UL-DCCH %d from UE\n",
              PROTOCOL_NR_RRC_CTXT_UE_ARGS(ctxt_pP),
              DCCH);
        LOG_D(NR_RRC,
              PROTOCOL_NR_RRC_CTXT_UE_FMT" RLC RB %02d --- RLC_DATA_IND %d bytes "
              "(securityModeComplete) ---> RRC_eNB\n",
              PROTOCOL_NR_RRC_CTXT_UE_ARGS(ctxt_pP),
              DCCH,
              sdu_sizeP);

        if ( LOG_DEBUGFLAG(DEBUG_ASN1) ) {
          xer_fprint(stdout, &asn_DEF_NR_UL_DCCH_Message, (void *)ul_dcch_msg);
        }

        rrc_gNB_generate_UECapabilityEnquiry(ctxt_pP, ue_context_p);
        //rrc_gNB_generate_defaultRRCReconfiguration(ctxt_pP, ue_context_p);
        break;
        case NR_UL_DCCH_MessageType__c1_PR_securityModeFailure:
            LOG_DUMPMSG(NR_RRC,DEBUG_RRC,(char *)Rx_sdu,sdu_sizeP,
                       "[MSG] NR RRC Security Mode Failure\n");
            MSC_LOG_RX_MESSAGE(
                MSC_RRC_GNB,
                MSC_RRC_UE,
                Rx_sdu,
                sdu_sizeP,
                MSC_AS_TIME_FMT" securityModeFailure UE %x size %u",
                MSC_AS_TIME_ARGS(ctxt_pP),
                ue_context_p->ue_context.rnti,
                sdu_sizeP);
            LOG_W(NR_RRC,
                  PROTOCOL_RRC_CTXT_UE_FMT" RLC RB %02d --- RLC_DATA_IND %d bytes "
                  "(securityModeFailure) ---> RRC_gNB\n",
                  PROTOCOL_RRC_CTXT_UE_ARGS(ctxt_pP),
                  DCCH,
                  sdu_sizeP);
            
            if ( LOG_DEBUGFLAG(DEBUG_ASN1) ) {
              xer_fprint(stdout, &asn_DEF_NR_UL_DCCH_Message, (void *)ul_dcch_msg);
            }
            
            rrc_gNB_generate_UECapabilityEnquiry(ctxt_pP, ue_context_p);
            break;

      case NR_UL_DCCH_MessageType__c1_PR_ueCapabilityInformation:
        if(!ue_context_p) {
          LOG_I(NR_RRC, "Processing ueCapabilityInformation UE %x, ue_context_p is NULL\n", ctxt_pP->rnti);
          break;
        }

        LOG_DUMPMSG(NR_RRC,DEBUG_RRC,(char *)Rx_sdu,sdu_sizeP,
                "[MSG] NR_RRC UECapablility Information\n");
            MSC_LOG_RX_MESSAGE(
            MSC_RRC_GNB,
            MSC_RRC_UE,
            Rx_sdu,
            sdu_sizeP,
            MSC_AS_TIME_FMT" ueCapabilityInformation UE %x size %u",
            MSC_AS_TIME_ARGS(ctxt_pP),
            ue_context_p->ue_context.rnti,
            sdu_sizeP);
        LOG_I(NR_RRC,
            PROTOCOL_NR_RRC_CTXT_UE_FMT" received ueCapabilityInformation on UL-DCCH %d from UE\n",
            PROTOCOL_NR_RRC_CTXT_UE_ARGS(ctxt_pP),
            DCCH);
        LOG_D(RRC,
        PROTOCOL_NR_RRC_CTXT_UE_FMT" RLC RB %02d --- RLC_DATA_IND %d bytes "
        "(UECapabilityInformation) ---> RRC_eNB\n",
        PROTOCOL_NR_RRC_CTXT_UE_ARGS(ctxt_pP),
        DCCH,
        sdu_sizeP);
        if ( LOG_DEBUGFLAG(DEBUG_ASN1) ) {
            xer_fprint(stdout, &asn_DEF_NR_UL_DCCH_Message, (void *)ul_dcch_msg);
        }
        LOG_I(NR_RRC, "got UE capabilities for UE %x\n", ctxt_pP->rnti);
        int eutra_index = -1;

        if( ul_dcch_msg->message.choice.c1->choice.ueCapabilityInformation->criticalExtensions.present ==
        NR_UECapabilityInformation__criticalExtensions_PR_ueCapabilityInformation ) {
          for(i = 0;i < ul_dcch_msg->message.choice.c1->choice.ueCapabilityInformation->criticalExtensions.choice.ueCapabilityInformation->ue_CapabilityRAT_ContainerList->list.count; i++){
            if(ul_dcch_msg->message.choice.c1->choice.ueCapabilityInformation->criticalExtensions.choice.ueCapabilityInformation->ue_CapabilityRAT_ContainerList->list.array[i]->rat_Type ==
              NR_RAT_Type_nr){
              if(ue_context_p->ue_context.UE_Capability_nr){
                ASN_STRUCT_FREE(asn_DEF_NR_UE_NR_Capability,ue_context_p->ue_context.UE_Capability_nr);
                ue_context_p->ue_context.UE_Capability_nr = 0;
              }

              dec_rval = uper_decode(NULL,
                                      &asn_DEF_NR_UE_NR_Capability,
                                      (void**)&ue_context_p->ue_context.UE_Capability_nr,
                                      ul_dcch_msg->message.choice.c1->choice.ueCapabilityInformation->criticalExtensions.choice.ueCapabilityInformation->ue_CapabilityRAT_ContainerList->list.array[i]->ue_CapabilityRAT_Container.buf,
                                      ul_dcch_msg->message.choice.c1->choice.ueCapabilityInformation->criticalExtensions.choice.ueCapabilityInformation->ue_CapabilityRAT_ContainerList->list.array[i]->ue_CapabilityRAT_Container.size,
                                      0,0);
              if(LOG_DEBUGFLAG(DEBUG_ASN1)){
                xer_fprint(stdout,&asn_DEF_NR_UE_NR_Capability,ue_context_p->ue_context.UE_Capability_nr);
              }

              if((dec_rval.code != RC_OK) && (dec_rval.consumed == 0)){
                LOG_E(NR_RRC,PROTOCOL_NR_RRC_CTXT_UE_FMT" Failed to decode nr UE capabilities (%zu bytes)\n",
                PROTOCOL_NR_RRC_CTXT_UE_ARGS(ctxt_pP),dec_rval.consumed);
                ASN_STRUCT_FREE(asn_DEF_NR_UE_NR_Capability,ue_context_p->ue_context.UE_Capability_nr);
                ue_context_p->ue_context.UE_Capability_nr = 0;
              }

              ue_context_p->ue_context.UE_Capability_size =
              ul_dcch_msg->message.choice.c1->choice.ueCapabilityInformation->criticalExtensions.choice.ueCapabilityInformation->ue_CapabilityRAT_ContainerList->list.array[i]->ue_CapabilityRAT_Container.size;
              if(eutra_index != -1){
                LOG_E(NR_RRC,"fatal: more than 1 eutra capability\n");
                exit(1);
              }
              eutra_index = i;
            }

            if(ul_dcch_msg->message.choice.c1->choice.ueCapabilityInformation->criticalExtensions.choice.ueCapabilityInformation->ue_CapabilityRAT_ContainerList->list.array[i]->rat_Type ==
            NR_RAT_Type_eutra_nr){
            if(ue_context_p->ue_context.UE_Capability_MRDC){
              ASN_STRUCT_FREE(asn_DEF_NR_UE_MRDC_Capability,ue_context_p->ue_context.UE_Capability_MRDC);
              ue_context_p->ue_context.UE_Capability_MRDC = 0;
            }
            dec_rval = uper_decode(NULL,
                                    &asn_DEF_NR_UE_MRDC_Capability,
                                    (void**)&ue_context_p->ue_context.UE_Capability_MRDC,
                                    ul_dcch_msg->message.choice.c1->choice.ueCapabilityInformation->criticalExtensions.choice.ueCapabilityInformation->ue_CapabilityRAT_ContainerList->list.array[i]->ue_CapabilityRAT_Container.buf,
                                    ul_dcch_msg->message.choice.c1->choice.ueCapabilityInformation->criticalExtensions.choice.ueCapabilityInformation->ue_CapabilityRAT_ContainerList->list.array[i]->ue_CapabilityRAT_Container.size,
                                    0,0);

            if(LOG_DEBUGFLAG(DEBUG_ASN1)){
              xer_fprint(stdout,&asn_DEF_NR_UE_MRDC_Capability,ue_context_p->ue_context.UE_Capability_MRDC);
            }

            if((dec_rval.code != RC_OK) && (dec_rval.consumed == 0)){
              LOG_E(NR_RRC,PROTOCOL_NR_RRC_CTXT_FMT" Failed to decode nr UE capabilities (%zu bytes)\n",
                  PROTOCOL_NR_RRC_CTXT_UE_ARGS(ctxt_pP),dec_rval.consumed);
              ASN_STRUCT_FREE(asn_DEF_NR_UE_MRDC_Capability,ue_context_p->ue_context.UE_Capability_MRDC);
              ue_context_p->ue_context.UE_Capability_MRDC = 0;
            }
              ue_context_p->ue_context.UE_MRDC_Capability_size =
              ul_dcch_msg->message.choice.c1->choice.ueCapabilityInformation->criticalExtensions.choice.ueCapabilityInformation->ue_CapabilityRAT_ContainerList->list.array[i]->ue_CapabilityRAT_Container.size;
            }

            if(ul_dcch_msg->message.choice.c1->choice.ueCapabilityInformation->criticalExtensions.choice.ueCapabilityInformation->ue_CapabilityRAT_ContainerList->list.array[i]->rat_Type ==
            NR_RAT_Type_eutra){
              //TODO
            }
          }

          if(eutra_index == -1)
          break;
      }
      if (AMF_MODE_ENABLED == 1) {
          rrc_gNB_send_NGAP_UE_CAPABILITIES_IND(ctxt_pP,
                                    ue_context_p,
                                    ul_dcch_msg);
      }
      rrc_gNB_generate_defaultRRCReconfiguration(ctxt_pP, ue_context_p);
      break;

            case NR_UL_DCCH_MessageType__c1_PR_rrcReestablishmentComplete:
              LOG_DUMPMSG(NR_RRC,DEBUG_RRC,(char *)Rx_sdu,sdu_sizeP,
                          "[MSG] NR_RRC Connection Reestablishment Complete\n");
              MSC_LOG_RX_MESSAGE(
                MSC_RRC_GNB,
                MSC_RRC_UE,
                Rx_sdu,
                sdu_sizeP,
                MSC_AS_TIME_FMT" NR_RRCConnectionReestablishmentComplete UE %x size %u",
                MSC_AS_TIME_ARGS(ctxt_pP),
                ue_context_p->ue_context.rnti,
                sdu_sizeP);
              LOG_I(NR_RRC,
                    PROTOCOL_RRC_CTXT_UE_FMT" RLC RB %02d --- RLC_DATA_IND %d bytes "
                    "(rrcConnectionReestablishmentComplete) ---> RRC_gNB\n",
                    PROTOCOL_RRC_CTXT_UE_ARGS(ctxt_pP),
                    DCCH,
                    sdu_sizeP);
              {
                rnti_t reestablish_rnti = 0;

                // select C-RNTI from map
                for (i = 0; i < MAX_MOBILES_PER_ENB; i++) {
                  if (reestablish_rnti_map[i][0] == ctxt_pP->rnti) {
                    reestablish_rnti = reestablish_rnti_map[i][1];
                    ue_context_p = rrc_gNB_get_ue_context(
                                     RC.nrrrc[ctxt_pP->module_id],
                                     reestablish_rnti);
                    // clear currentC-RNTI from map
                    reestablish_rnti_map[i][0] = 0;
                    reestablish_rnti_map[i][1] = 0;
                    LOG_D(NR_RRC, "reestablish_rnti_map[%d] [0] %x, [1] %x\n",
                          i, reestablish_rnti_map[i][0], reestablish_rnti_map[i][1]);
                    break;
                  }
                }

                if (!ue_context_p) {
                  LOG_E(NR_RRC,
                        PROTOCOL_NR_RRC_CTXT_UE_FMT" NR_RRCConnectionReestablishmentComplete without UE context, falt\n",
                        PROTOCOL_NR_RRC_CTXT_UE_ARGS(ctxt_pP));
                  break;
                }

#if(0)
                /* TODO : It may be needed if gNB goes into full stack working. */
                //clear
                int UE_id = find_nr_UE_id(ctxt_pP->module_id, ctxt_pP->rnti);

                if(UE_id == -1) {
                  LOG_E(NR_RRC,
                        PROTOCOL_RRC_CTXT_UE_FMT" NR_RRCConnectionReestablishmentComplete without UE_id(MAC) rnti %x, fault\n",
                        PROTOCOL_RRC_CTXT_UE_ARGS(ctxt_pP),ctxt_pP->rnti);
                  break;
                }

                RC.nrmac[ctxt_pP->module_id]->UE_info.UE_sched_ctrl[UE_id].ue_reestablishment_reject_timer = 0;
#endif
                ue_context_p->ue_context.reestablishment_xid = -1;

                if (ul_dcch_msg->message.choice.c1->choice.rrcReestablishmentComplete->criticalExtensions.present ==
                    NR_RRCReestablishmentComplete__criticalExtensions_PR_rrcReestablishmentComplete) {
                  rrc_gNB_process_RRCConnectionReestablishmentComplete(ctxt_pP, reestablish_rnti, ue_context_p,
                      ul_dcch_msg->message.choice.c1->choice.rrcReestablishmentComplete->rrc_TransactionIdentifier);

                }

                //ue_context_p->ue_context.ue_release_timer = 0;
                ue_context_p->ue_context.ue_reestablishment_timer = 1;
                // remove UE after 100 frames after LTE_RRCConnectionReestablishmentRelease is triggered
                ue_context_p->ue_context.ue_reestablishment_timer_thres = 1000;
              }
              break;
      default:
        break;
    }
  }
  return 0;
}

void rrc_gNB_process_release_request(const module_id_t gnb_mod_idP, x2ap_ENDC_sgnb_release_request_t *m)
{
  gNB_RRC_INST *rrc = RC.nrrrc[gnb_mod_idP];
  rrc_remove_nsa_user(rrc, m->rnti);
}

void rrc_gNB_process_dc_overall_timeout(const module_id_t gnb_mod_idP, x2ap_ENDC_dc_overall_timeout_t *m)
{
  gNB_RRC_INST *rrc = RC.nrrrc[gnb_mod_idP];
  rrc_remove_nsa_user(rrc, m->rnti);
}

void nr_rrc_subframe_process(protocol_ctxt_t *const ctxt_pP, const int CC_id) {
  MessageDef *msg;

  /* send a tick to x2ap */
  if (is_x2ap_enabled()){
    msg = itti_alloc_new_message(TASK_RRC_ENB, 0, X2AP_SUBFRAME_PROCESS);
    itti_send_msg_to_task(TASK_X2AP, ctxt_pP->module_id, msg);
  }
}

///---------------------------------------------------------------------------------------------------------------///
///---------------------------------------------------------------------------------------------------------------///
void *rrc_gnb_task(void *args_p) {
  MessageDef                         *msg_p;
  const char                         *msg_name_p;
  instance_t                         instance;
  int                                result;
  //SRB_INFO                           *srb_info_p;
  //int                                CC_id;
  protocol_ctxt_t                    ctxt;
  itti_mark_task_ready(TASK_RRC_GNB);
  LOG_I(NR_RRC,"Entering main loop of NR_RRC message task\n");

  while (1) {
    // Wait for a message
    itti_receive_msg(TASK_RRC_GNB, &msg_p);
    msg_name_p = ITTI_MSG_NAME(msg_p);
    instance = ITTI_MSG_DESTINATION_INSTANCE(msg_p);

    /* RRC_SUBFRAME_PROCESS is sent every subframe, do not log it */
    if (ITTI_MSG_ID(msg_p) != RRC_SUBFRAME_PROCESS)
      LOG_I(NR_RRC,"Received message %s\n",msg_name_p);

    switch (ITTI_MSG_ID(msg_p)) {
      case TERMINATE_MESSAGE:
        LOG_W(NR_RRC, " *** Exiting NR_RRC thread\n");
        itti_exit_task();
        break;

      case MESSAGE_TEST:
        LOG_I(NR_RRC, "[gNB %ld] Received %s\n", instance, msg_name_p);
        break;

      case RRC_SUBFRAME_PROCESS:
        nr_rrc_subframe_process(&RRC_SUBFRAME_PROCESS(msg_p).ctxt, RRC_SUBFRAME_PROCESS(msg_p).CC_id);
        break;

      /* Messages from MAC */
      case NR_RRC_MAC_CCCH_DATA_IND:
<<<<<<< HEAD
      PROTOCOL_CTXT_SET_BY_INSTANCE(&ctxt,
                                    NR_RRC_MAC_CCCH_DATA_IND(msg_p).gnb_index,
                                    GNB_FLAG_YES,
                                    NR_RRC_MAC_CCCH_DATA_IND(msg_p).rnti,
                                    msg_p->ittiMsgHeader.lte_time.frame,
                                    msg_p->ittiMsgHeader.lte_time.slot);
        LOG_I(NR_RRC,"Decoding CCCH : inst %d, CC_id %d, ctxt %p, sib_info_p->Rx_buffer.payload_size %d\n",
=======
      // PROTOCOL_CTXT_SET_BY_INSTANCE(&ctxt,
      //                               NR_RRC_MAC_CCCH_DATA_IND(msg_p).gnb_index,
      //                               GNB_FLAG_YES,
      //                               NR_RRC_MAC_CCCH_DATA_IND(msg_p).rnti,
      //                               msg_p->ittiMsgHeader.lte_time.frame,
      //                               msg_p->ittiMsgHeader.lte_time.slot);
        LOG_I(NR_RRC,"Decoding CCCH : inst %ld, CC_id %d, ctxt %p, sib_info_p->Rx_buffer.payload_size %d\n",
>>>>>>> 3b2d5037
                instance,
                NR_RRC_MAC_CCCH_DATA_IND(msg_p).CC_id,
                &ctxt,
                NR_RRC_MAC_CCCH_DATA_IND(msg_p).sdu_size);

        if (NR_RRC_MAC_CCCH_DATA_IND(msg_p).sdu_size >= CCCH_SDU_SIZE) {
          LOG_I(NR_RRC, "CCCH message has size %d > %d\n",
              NR_RRC_MAC_CCCH_DATA_IND(msg_p).sdu_size,CCCH_SDU_SIZE);
          break;
      }

      nr_rrc_gNB_decode_ccch(&ctxt,
                          (uint8_t *)NR_RRC_MAC_CCCH_DATA_IND(msg_p).sdu,
                          NR_RRC_MAC_CCCH_DATA_IND(msg_p).sdu_size,
                          NR_RRC_MAC_CCCH_DATA_IND(msg_p).CC_id);
      break;

      /* Messages from PDCP */
      case NR_RRC_DCCH_DATA_IND:
        PROTOCOL_CTXT_SET_BY_INSTANCE(&ctxt,
                                      instance,
                                      GNB_FLAG_YES,
                                      NR_RRC_DCCH_DATA_IND(msg_p).rnti,
                                      msg_p->ittiMsgHeader.lte_time.frame,
                                      msg_p->ittiMsgHeader.lte_time.slot);
        LOG_D(NR_RRC, PROTOCOL_NR_RRC_CTXT_UE_FMT" Received on DCCH %d %s\n",
                PROTOCOL_NR_RRC_CTXT_UE_ARGS(&ctxt),
                NR_RRC_DCCH_DATA_IND(msg_p).dcch_index,
                msg_name_p);
        rrc_gNB_decode_dcch(&ctxt,
                            NR_RRC_DCCH_DATA_IND(msg_p).dcch_index,
                            NR_RRC_DCCH_DATA_IND(msg_p).sdu_p,
                            NR_RRC_DCCH_DATA_IND(msg_p).sdu_size);
        break;

      case NGAP_DOWNLINK_NAS:
        rrc_gNB_process_NGAP_DOWNLINK_NAS(msg_p, msg_name_p, instance, &rrc_gNB_mui);
        break;

      case NGAP_PDUSESSION_SETUP_REQ:
        rrc_gNB_process_NGAP_PDUSESSION_SETUP_REQ(msg_p, msg_name_p, instance);
        break;

      case NGAP_PDUSESSION_RELEASE_COMMAND:
        rrc_gNB_process_NGAP_PDUSESSION_RELEASE_COMMAND(msg_p, msg_name_p, instance);
        break;

      case GTPV1U_GNB_DELETE_TUNNEL_RESP:
        break;

      /*
      #if defined(ENABLE_USE_MME)

            // Messages from S1AP
          case S1AP_DOWNLINK_NAS:
            rrc_eNB_process_S1AP_DOWNLINK_NAS(msg_p, msg_name_p, instance, &rrc_gNB_mui);
            break;

          case S1AP_INITIAL_CONTEXT_SETUP_REQ:
            rrc_eNB_process_S1AP_INITIAL_CONTEXT_SETUP_REQ(msg_p, msg_name_p, instance);
            break;

          case S1AP_UE_CTXT_MODIFICATION_REQ:
            rrc_eNB_process_S1AP_UE_CTXT_MODIFICATION_REQ(msg_p, msg_name_p, instance);
            break;

          case S1AP_PAGING_IND:
            LOG_D(RRC, "[eNB %d] Received Paging message from S1AP: %s\n", instance, msg_name_p);
            rrc_eNB_process_PAGING_IND(msg_p, msg_name_p, instance);
            break;

          case S1AP_E_RAB_SETUP_REQ:
            rrc_eNB_process_S1AP_E_RAB_SETUP_REQ(msg_p, msg_name_p, instance);
            LOG_D(RRC, "[eNB %d] Received the message %s\n", instance, msg_name_p);
            break;

          case S1AP_E_RAB_MODIFY_REQ:
            rrc_eNB_process_S1AP_E_RAB_MODIFY_REQ(msg_p, msg_name_p, instance);
            break;

          case S1AP_E_RAB_RELEASE_COMMAND:
            rrc_eNB_process_S1AP_E_RAB_RELEASE_COMMAND(msg_p, msg_name_p, instance);
            break;

          case S1AP_UE_CONTEXT_RELEASE_REQ:
            rrc_eNB_process_S1AP_UE_CONTEXT_RELEASE_REQ(msg_p, msg_name_p, instance);
            break;

          case S1AP_UE_CONTEXT_RELEASE_COMMAND:
            rrc_eNB_process_S1AP_UE_CONTEXT_RELEASE_COMMAND(msg_p, msg_name_p, instance);
            break;

          case GTPV1U_ENB_DELETE_TUNNEL_RESP:
            ///Nothing to do. Apparently everything is done in S1AP processing
            //LOG_I(RRC, "[eNB %d] Received message %s, not processed because procedure not synched\n",
            //instance, msg_name_p);
            if (rrc_eNB_get_ue_context(RC.nrrrc[instance], GTPV1U_ENB_DELETE_TUNNEL_RESP(msg_p).rnti)
                && rrc_eNB_get_ue_context(RC.nrrrc[instance], GTPV1U_ENB_DELETE_TUNNEL_RESP(msg_p).rnti)->ue_context.ue_release_timer_rrc > 0) {
              rrc_eNB_get_ue_context(RC.nrrrc[instance], GTPV1U_ENB_DELETE_TUNNEL_RESP(msg_p).rnti)->ue_context.ue_release_timer_rrc =
              rrc_eNB_get_ue_context(RC.nrrrc[instance], GTPV1U_ENB_DELETE_TUNNEL_RESP(msg_p).rnti)->ue_context.ue_release_timer_thres_rrc;
            }
            break;

      #endif
      */
      /* Messages from gNB app */
      case NRRRC_CONFIGURATION_REQ:
        LOG_I(NR_RRC, "[gNB %ld] Received %s : %p\n", instance, msg_name_p,&NRRRC_CONFIGURATION_REQ(msg_p));
        openair_rrc_gNB_configuration(GNB_INSTANCE_TO_MODULE_ID(instance), &NRRRC_CONFIGURATION_REQ(msg_p));
        break;

      /* Messages from X2AP */
      case X2AP_ENDC_SGNB_ADDITION_REQ:
        LOG_I(NR_RRC, "Received ENDC sgNB addition request from X2AP \n");
        rrc_gNB_process_AdditionRequestInformation(GNB_INSTANCE_TO_MODULE_ID(instance), &X2AP_ENDC_SGNB_ADDITION_REQ(msg_p));
        break;

      case X2AP_ENDC_SGNB_RECONF_COMPLETE:
        LOG_I(NR_RRC, "Handling of reconfiguration complete message at RRC gNB is pending \n");
        break;

      case NGAP_INITIAL_CONTEXT_SETUP_REQ:
        rrc_gNB_process_NGAP_INITIAL_CONTEXT_SETUP_REQ(msg_p, msg_name_p, instance);
        break;

      case X2AP_ENDC_SGNB_RELEASE_REQUEST:
        LOG_I(NR_RRC, "Received ENDC sgNB release request from X2AP \n");
        rrc_gNB_process_release_request(GNB_INSTANCE_TO_MODULE_ID(instance), &X2AP_ENDC_SGNB_RELEASE_REQUEST(msg_p));
        break;

      case X2AP_ENDC_DC_OVERALL_TIMEOUT:
        rrc_gNB_process_dc_overall_timeout(GNB_INSTANCE_TO_MODULE_ID(instance), &X2AP_ENDC_DC_OVERALL_TIMEOUT(msg_p));
        break;

      /* Messages from GTP */
      case GTPV1U_ENB_DELETE_TUNNEL_RESP:
        /* nothing to do? */
        break;

      case NGAP_UE_CONTEXT_RELEASE_REQ:
        rrc_gNB_process_NGAP_UE_CONTEXT_RELEASE_REQ(msg_p, msg_name_p, instance);
        break;

      case NGAP_UE_CONTEXT_RELEASE_COMMAND:
        rrc_gNB_process_NGAP_UE_CONTEXT_RELEASE_COMMAND(msg_p, msg_name_p, instance);
        break;

      default:
        LOG_E(NR_RRC, "[gNB %ld] Received unexpected message %s\n", instance, msg_name_p);
        break;
    }

    result = itti_free(ITTI_MSG_ORIGIN_ID(msg_p), msg_p);
    AssertFatal(result == EXIT_SUCCESS, "Failed to free memory (%d)!\n", result);
    msg_p = NULL;
  }
}

//-----------------------------------------------------------------------------
void
rrc_gNB_generate_SecurityModeCommand(
  const protocol_ctxt_t *const ctxt_pP,
  rrc_gNB_ue_context_t          *const ue_context_pP
)
//-----------------------------------------------------------------------------
{
  uint8_t                             buffer[100];
  uint8_t                             size;
  T(T_ENB_RRC_SECURITY_MODE_COMMAND, T_INT(ctxt_pP->module_id), T_INT(ctxt_pP->frame),
    T_INT(ctxt_pP->subframe), T_INT(ctxt_pP->rnti));
  NR_IntegrityProtAlgorithm_t integrity_algorithm = (NR_IntegrityProtAlgorithm_t)ue_context_pP->ue_context.integrity_algorithm;
  size = do_NR_SecurityModeCommand(
           ctxt_pP,
           buffer,
           rrc_gNB_get_next_transaction_identifier(ctxt_pP->module_id),
           ue_context_pP->ue_context.ciphering_algorithm,
           &integrity_algorithm);
  LOG_DUMPMSG(NR_RRC,DEBUG_RRC,(char *)buffer,size,"[MSG] RRC Security Mode Command\n");
  LOG_I(NR_RRC,
        PROTOCOL_NR_RRC_CTXT_UE_FMT" Logical Channel DL-DCCH, Generate SecurityModeCommand (bytes %d)\n",
        PROTOCOL_NR_RRC_CTXT_UE_ARGS(ctxt_pP),
        size);
  LOG_D(NR_RRC,
        PROTOCOL_NR_RRC_CTXT_UE_FMT" --- PDCP_DATA_REQ/%d Bytes (securityModeCommand to UE MUI %d) --->[PDCP][RB %02d]\n",
        PROTOCOL_NR_RRC_CTXT_UE_ARGS(ctxt_pP),
        size,
        rrc_gNB_mui,
        DCCH);
  MSC_LOG_TX_MESSAGE(
    MSC_RRC_GNB,
    MSC_RRC_UE,
    buffer,
    size,
    MSC_AS_TIME_FMT" securityModeCommand UE %x MUI %d size %u",
    MSC_AS_TIME_ARGS(ctxt_pP),
    ue_context_pP->ue_context.rnti,
    rrc_gNB_mui,
    size);

  LOG_I(NR_RRC,"calling rrc_data_req :securityModeCommand\n");
#ifdef ITTI_SIM
  MessageDef *message_p;
  uint8_t *message_buffer;
  message_buffer = itti_malloc (TASK_RRC_GNB, TASK_RRC_UE_SIM,size);
  memcpy (message_buffer, buffer, size);
<<<<<<< HEAD
  message_p = itti_alloc_new_message (TASK_RRC_GNB, GNB_RRC_DCCH_DATA_IND);
=======
  message_p = itti_alloc_new_message (TASK_RRC_GNB_SIM, 0, GNB_RRC_DCCH_DATA_IND);
>>>>>>> 3b2d5037
  GNB_RRC_DCCH_DATA_IND (message_p).rbid = DCCH;
  GNB_RRC_DCCH_DATA_IND (message_p).sdu = message_buffer;
  GNB_RRC_DCCH_DATA_IND (message_p).size	= size;
  itti_send_msg_to_task (TASK_RRC_UE_SIM, ctxt_pP->instance, message_p);
#else
  nr_rrc_data_req(ctxt_pP,
               DCCH,
               rrc_gNB_mui++,
               SDU_CONFIRM_NO,
               size,
               buffer,
               PDCP_TRANSMISSION_MODE_CONTROL);
#endif

}

void
rrc_gNB_generate_UECapabilityEnquiry(
  const protocol_ctxt_t *const ctxt_pP,
  rrc_gNB_ue_context_t          *const ue_context_pP
)
//-----------------------------------------------------------------------------
{
  uint8_t                             buffer[100];
  uint8_t                             size;
  T(T_ENB_RRC_UE_CAPABILITY_ENQUIRY, T_INT(ctxt_pP->module_id), T_INT(ctxt_pP->frame),
    T_INT(ctxt_pP->subframe), T_INT(ctxt_pP->rnti));
  size = do_NR_SA_UECapabilityEnquiry(
           ctxt_pP,
           buffer,
           rrc_gNB_get_next_transaction_identifier(ctxt_pP->module_id));
  LOG_I(RRC,
        PROTOCOL_RRC_CTXT_UE_FMT" Logical Channel DL-DCCH, Generate NR UECapabilityEnquiry (bytes %d)\n",
        PROTOCOL_RRC_CTXT_UE_ARGS(ctxt_pP),
        size);
  LOG_D(RRC,
        PROTOCOL_RRC_CTXT_UE_FMT" --- PDCP_DATA_REQ/%d Bytes (NR UECapabilityEnquiry MUI %d) --->[PDCP][RB %02d]\n",
        PROTOCOL_RRC_CTXT_UE_ARGS(ctxt_pP),
        size,
        rrc_gNB_mui,
        DCCH);
  MSC_LOG_TX_MESSAGE(
    MSC_RRC_GNB,
    MSC_RRC_UE,
    buffer,
    size,
    MSC_AS_TIME_FMT" rrcNRUECapabilityEnquiry UE %x MUI %d size %u",
    MSC_AS_TIME_ARGS(ctxt_pP),
    ue_context_pP->ue_context.rnti,
    rrc_gNB_mui,
    size);
#ifdef ITTI_SIM
  MessageDef *message_p;
  uint8_t *message_buffer;
  message_buffer = itti_malloc (TASK_RRC_GNB, TASK_RRC_UE_SIM, size);
  memcpy (message_buffer, buffer, size);
<<<<<<< HEAD
  message_p = itti_alloc_new_message (TASK_RRC_GNB, GNB_RRC_DCCH_DATA_IND);
=======
  message_p = itti_alloc_new_message (TASK_RRC_GNB_SIM, 0, GNB_RRC_DCCH_DATA_IND);
>>>>>>> 3b2d5037
  GNB_RRC_DCCH_DATA_IND (message_p).rbid = DCCH;
  GNB_RRC_DCCH_DATA_IND (message_p).sdu = message_buffer;
  GNB_RRC_DCCH_DATA_IND (message_p).size  = size;
  itti_send_msg_to_task (TASK_RRC_UE_SIM, ctxt_pP->instance, message_p);
#else
  nr_rrc_data_req(
    ctxt_pP,
    DCCH,
    rrc_gNB_mui++,
    SDU_CONFIRM_NO,
    size,
    buffer,
    PDCP_TRANSMISSION_MODE_CONTROL);
#endif
}

//-----------------------------------------------------------------------------
/*
* Generate the RRC Connection Release to UE.
* If received, UE should switch to RRC_IDLE mode.
*/
void
rrc_gNB_generate_RRCRelease(
  const protocol_ctxt_t *const ctxt_pP,
  rrc_gNB_ue_context_t  *const ue_context_pP
)
//-----------------------------------------------------------------------------
{
  uint8_t buffer[RRC_BUF_SIZE];
  uint16_t size = 0;

  memset(buffer, 0, RRC_BUF_SIZE);

  size = do_NR_RRCRelease(buffer,rrc_gNB_get_next_transaction_identifier(ctxt_pP->module_id));
  ue_context_pP->ue_context.ue_reestablishment_timer = 0;
  ue_context_pP->ue_context.ue_release_timer = 0;
  LOG_I(NR_RRC,
        PROTOCOL_NR_RRC_CTXT_UE_FMT" Logical Channel DL-DCCH, Generate RRCRelease (bytes %d)\n",
        PROTOCOL_NR_RRC_CTXT_UE_ARGS(ctxt_pP),
        size);
  LOG_D(NR_RRC,
        PROTOCOL_NR_RRC_CTXT_UE_FMT" --- PDCP_DATA_REQ/%d Bytes (rrcRelease MUI %d) --->[PDCP][RB %u]\n",
        PROTOCOL_NR_RRC_CTXT_UE_ARGS(ctxt_pP),
        size,
        rrc_gNB_mui,
        DCCH);
  MSC_LOG_TX_MESSAGE(
    MSC_RRC_GNB,
    MSC_RRC_UE,
    buffer,
    size,
    MSC_AS_TIME_FMT" NR_RRCRelease UE %x MUI %d size %u",
    MSC_AS_TIME_ARGS(ctxt_pP),
    ue_context_pP->ue_context.rnti,
    rrc_gNB_mui,
    size);

#ifdef ITTI_SIM
    MessageDef *message_p;
    uint8_t *message_buffer;
    message_buffer = itti_malloc (TASK_RRC_GNB, TASK_RRC_UE_SIM, size);
    memcpy (message_buffer, buffer, size);
    message_p = itti_alloc_new_message (TASK_RRC_GNB, GNB_RRC_DCCH_DATA_IND);
    GNB_RRC_DCCH_DATA_IND (message_p).rbid = DCCH;
    GNB_RRC_DCCH_DATA_IND (message_p).sdu = message_buffer;
    GNB_RRC_DCCH_DATA_IND (message_p).size  = size;
    itti_send_msg_to_task (TASK_RRC_UE_SIM, ctxt_pP->instance, message_p);
#else
  if (NODE_IS_CU(RC.rrc[ctxt_pP->module_id]->node_type)) {
<<<<<<< HEAD
    MessageDef *m = itti_alloc_new_message(TASK_RRC_GNB, F1AP_UE_CONTEXT_RELEASE_CMD);
=======
    MessageDef *m = itti_alloc_new_message(TASK_RRC_ENB, 0, F1AP_UE_CONTEXT_RELEASE_CMD);
>>>>>>> 3b2d5037
    F1AP_UE_CONTEXT_RELEASE_CMD(m).rnti = ctxt_pP->rnti;
    F1AP_UE_CONTEXT_RELEASE_CMD(m).cause = F1AP_CAUSE_RADIO_NETWORK;
    F1AP_UE_CONTEXT_RELEASE_CMD(m).cause_value = 10; // 10 = F1AP_CauseRadioNetwork_normal_release
    F1AP_UE_CONTEXT_RELEASE_CMD(m).rrc_container = buffer;
    F1AP_UE_CONTEXT_RELEASE_CMD(m).rrc_container_length = size;
    itti_send_msg_to_task(TASK_CU_F1, ctxt_pP->module_id, m);
  } else {
    nr_rrc_data_req(ctxt_pP,
                 DCCH,
                 rrc_gNB_mui++,
                 SDU_CONFIRM_NO,
                 size,
                 buffer,
                 PDCP_TRANSMISSION_MODE_CONTROL);
  }
#endif
}
void nr_rrc_trigger(protocol_ctxt_t *ctxt, int CC_id, int frame, int subframe)
{
  MessageDef *message_p;
  message_p = itti_alloc_new_message(TASK_RRC_GNB, 0, RRC_SUBFRAME_PROCESS);
  RRC_SUBFRAME_PROCESS(message_p).ctxt  = *ctxt;
  RRC_SUBFRAME_PROCESS(message_p).CC_id = CC_id;
  itti_send_msg_to_task(TASK_RRC_GNB, ctxt->module_id, message_p);
}<|MERGE_RESOLUTION|>--- conflicted
+++ resolved
@@ -412,11 +412,7 @@
   message_buffer = itti_malloc (TASK_RRC_GNB, TASK_RRC_UE_SIM,
             ue_p->Srb0.Tx_buffer.payload_size);
   memcpy (message_buffer, (uint8_t*)ue_p->Srb0.Tx_buffer.Payload, ue_p->Srb0.Tx_buffer.payload_size);
-<<<<<<< HEAD
-  message_p = itti_alloc_new_message (TASK_RRC_GNB, GNB_RRC_CCCH_DATA_IND);
-=======
-  message_p = itti_alloc_new_message (TASK_RRC_GNB_SIM, 0, GNB_RRC_CCCH_DATA_IND);
->>>>>>> 3b2d5037
+  message_p = itti_alloc_new_message (TASK_RRC_GNB, 0, GNB_RRC_CCCH_DATA_IND);
   GNB_RRC_CCCH_DATA_IND (message_p).sdu = message_buffer;
   GNB_RRC_CCCH_DATA_IND (message_p).size  = ue_p->Srb0.Tx_buffer.payload_size;
   itti_send_msg_to_task (TASK_RRC_UE_SIM, ctxt_pP->instance, message_p);
@@ -492,7 +488,7 @@
     message_buffer = itti_malloc (TASK_RRC_GNB, TASK_RRC_UE_SIM,
               ue_p->Srb0.Tx_buffer.payload_size);
     memcpy (message_buffer, (uint8_t*)ue_p->Srb0.Tx_buffer.Payload, ue_p->Srb0.Tx_buffer.payload_size);
-    message_p = itti_alloc_new_message (TASK_RRC_GNB, GNB_RRC_CCCH_DATA_IND);
+    message_p = itti_alloc_new_message (TASK_RRC_GNB, 0, GNB_RRC_CCCH_DATA_IND);
     GNB_RRC_CCCH_DATA_IND (message_p).sdu = message_buffer;
     GNB_RRC_CCCH_DATA_IND (message_p).size  = ue_p->Srb0.Tx_buffer.payload_size;
     itti_send_msg_to_task (TASK_RRC_UE_SIM, ctxt_pP->instance, message_p);
@@ -534,11 +530,7 @@
   message_buffer = itti_malloc (TASK_RRC_GNB, TASK_RRC_UE_SIM,
             ue_p->Srb0.Tx_buffer.payload_size);
   memcpy (message_buffer, (uint8_t*)ue_p->Srb0.Tx_buffer.Payload, ue_p->Srb0.Tx_buffer.payload_size);
-<<<<<<< HEAD
-  message_p = itti_alloc_new_message (TASK_RRC_GNB, GNB_RRC_CCCH_DATA_IND);
-=======
-  message_p = itti_alloc_new_message (TASK_RRC_GNB_SIM, 0, GNB_RRC_CCCH_DATA_IND);
->>>>>>> 3b2d5037
+  message_p = itti_alloc_new_message (TASK_RRC_GNB, 0, GNB_RRC_CCCH_DATA_IND);
   GNB_RRC_CCCH_DATA_IND (message_p).sdu = message_buffer;
   GNB_RRC_CCCH_DATA_IND (message_p).size  = ue_p->Srb0.Tx_buffer.payload_size;
   itti_send_msg_to_task (TASK_RRC_UE_SIM, ctxt_pP->instance, message_p);
@@ -709,27 +701,15 @@
           rrc_gNB_mui,
           size);
 #ifdef ITTI_SIM
-<<<<<<< HEAD
     MessageDef *message_p;
     uint8_t *message_buffer;
     message_buffer = itti_malloc (TASK_RRC_GNB, TASK_RRC_UE_SIM, size);
     memcpy (message_buffer, buffer, size);
-    message_p = itti_alloc_new_message (TASK_RRC_GNB, GNB_RRC_DCCH_DATA_IND);
+    message_p = itti_alloc_new_message (TASK_RRC_GNB, 0, GNB_RRC_DCCH_DATA_IND);
     GNB_RRC_DCCH_DATA_IND (message_p).rbid = DCCH;
     GNB_RRC_DCCH_DATA_IND (message_p).sdu = message_buffer;
     GNB_RRC_DCCH_DATA_IND (message_p).size	= size;
     itti_send_msg_to_task (TASK_RRC_UE_SIM, ctxt_pP->instance, message_p);
-=======
-  MessageDef *message_p;
-  uint8_t *message_buffer;
-  message_buffer = itti_malloc (TASK_RRC_GNB_SIM, TASK_RRC_UE_SIM, size);
-  memcpy (message_buffer, buffer, size);
-  message_p = itti_alloc_new_message (TASK_RRC_GNB_SIM, 0, GNB_RRC_DCCH_DATA_IND);
-  GNB_RRC_DCCH_DATA_IND (message_p).rbid = DCCH;
-  GNB_RRC_DCCH_DATA_IND (message_p).sdu = message_buffer;
-  GNB_RRC_DCCH_DATA_IND (message_p).size	= size;
-  itti_send_msg_to_task (TASK_RRC_UE_SIM, ctxt_pP->instance, message_p);
->>>>>>> 3b2d5037
 #else
   nr_rrc_data_req(ctxt_pP,
               DCCH,
@@ -832,7 +812,7 @@
   uint8_t *message_buffer;
   message_buffer = itti_malloc (TASK_RRC_GNB, TASK_RRC_UE_SIM, size);
   memcpy (message_buffer, buffer, size);
-  message_p = itti_alloc_new_message (TASK_RRC_GNB, GNB_RRC_DCCH_DATA_IND);
+  message_p = itti_alloc_new_message (TASK_RRC_GNB, 0, GNB_RRC_DCCH_DATA_IND);
   GNB_RRC_DCCH_DATA_IND (message_p).rbid = DCCH;
   GNB_RRC_DCCH_DATA_IND (message_p).sdu = message_buffer;
   GNB_RRC_DCCH_DATA_IND (message_p).size	= size;
@@ -1084,7 +1064,7 @@
         uint8_t *message_buffer;
         message_buffer = itti_malloc (TASK_RRC_GNB, TASK_RRC_UE_SIM, ue_context->Srb0.Tx_buffer.payload_size);
         memcpy (message_buffer, (uint8_t *) ue_context->Srb0.Tx_buffer.Payload, ue_context->Srb0.Tx_buffer.payload_size);
-        message_p = itti_alloc_new_message (TASK_RRC_GNB, GNB_RRC_DCCH_DATA_IND);
+        message_p = itti_alloc_new_message (TASK_RRC_GNB, 0, GNB_RRC_DCCH_DATA_IND);
         GNB_RRC_DCCH_DATA_IND (message_p).rbid = DCCH;
         GNB_RRC_DCCH_DATA_IND (message_p).sdu = message_buffer;
         GNB_RRC_DCCH_DATA_IND (message_p).size  = ue_context->Srb0.Tx_buffer.payload_size;
@@ -1337,7 +1317,7 @@
     uint8_t *message_buffer;
     message_buffer = itti_malloc (TASK_RRC_GNB, TASK_RRC_UE_SIM, size);
     memcpy (message_buffer, buffer, size);
-    message_p = itti_alloc_new_message (TASK_RRC_GNB, GNB_RRC_DCCH_DATA_IND);
+    message_p = itti_alloc_new_message (TASK_RRC_GNB, 0, GNB_RRC_DCCH_DATA_IND);
     GNB_RRC_DCCH_DATA_IND (message_p).rbid = DCCH;
     GNB_RRC_DCCH_DATA_IND (message_p).sdu = message_buffer;
     GNB_RRC_DCCH_DATA_IND (message_p).size	= size;
@@ -1873,7 +1853,7 @@
             xid = ul_dcch_msg->message.choice.c1->choice.rrcReconfigurationComplete->rrc_TransactionIdentifier;
             ue_context_p->ue_context.pdu_session_release_command_flag = 0;
             //gtp tunnel delete
-            msg_delete_tunnels_p = itti_alloc_new_message(TASK_RRC_GNB, GTPV1U_GNB_DELETE_TUNNEL_REQ);
+            msg_delete_tunnels_p = itti_alloc_new_message(TASK_RRC_GNB, 0, GTPV1U_GNB_DELETE_TUNNEL_REQ);
             memset(&GTPV1U_GNB_DELETE_TUNNEL_REQ(msg_delete_tunnels_p), 0, sizeof(GTPV1U_GNB_DELETE_TUNNEL_REQ(msg_delete_tunnels_p)));
             GTPV1U_GNB_DELETE_TUNNEL_REQ(msg_delete_tunnels_p).rnti = ue_context_p->ue_context.rnti;
 
@@ -2321,23 +2301,13 @@
 
       /* Messages from MAC */
       case NR_RRC_MAC_CCCH_DATA_IND:
-<<<<<<< HEAD
       PROTOCOL_CTXT_SET_BY_INSTANCE(&ctxt,
                                     NR_RRC_MAC_CCCH_DATA_IND(msg_p).gnb_index,
                                     GNB_FLAG_YES,
                                     NR_RRC_MAC_CCCH_DATA_IND(msg_p).rnti,
                                     msg_p->ittiMsgHeader.lte_time.frame,
                                     msg_p->ittiMsgHeader.lte_time.slot);
-        LOG_I(NR_RRC,"Decoding CCCH : inst %d, CC_id %d, ctxt %p, sib_info_p->Rx_buffer.payload_size %d\n",
-=======
-      // PROTOCOL_CTXT_SET_BY_INSTANCE(&ctxt,
-      //                               NR_RRC_MAC_CCCH_DATA_IND(msg_p).gnb_index,
-      //                               GNB_FLAG_YES,
-      //                               NR_RRC_MAC_CCCH_DATA_IND(msg_p).rnti,
-      //                               msg_p->ittiMsgHeader.lte_time.frame,
-      //                               msg_p->ittiMsgHeader.lte_time.slot);
         LOG_I(NR_RRC,"Decoding CCCH : inst %ld, CC_id %d, ctxt %p, sib_info_p->Rx_buffer.payload_size %d\n",
->>>>>>> 3b2d5037
                 instance,
                 NR_RRC_MAC_CCCH_DATA_IND(msg_p).CC_id,
                 &ctxt,
@@ -2543,11 +2513,7 @@
   uint8_t *message_buffer;
   message_buffer = itti_malloc (TASK_RRC_GNB, TASK_RRC_UE_SIM,size);
   memcpy (message_buffer, buffer, size);
-<<<<<<< HEAD
-  message_p = itti_alloc_new_message (TASK_RRC_GNB, GNB_RRC_DCCH_DATA_IND);
-=======
-  message_p = itti_alloc_new_message (TASK_RRC_GNB_SIM, 0, GNB_RRC_DCCH_DATA_IND);
->>>>>>> 3b2d5037
+  message_p = itti_alloc_new_message (TASK_RRC_GNB, 0, GNB_RRC_DCCH_DATA_IND);
   GNB_RRC_DCCH_DATA_IND (message_p).rbid = DCCH;
   GNB_RRC_DCCH_DATA_IND (message_p).sdu = message_buffer;
   GNB_RRC_DCCH_DATA_IND (message_p).size	= size;
@@ -2604,11 +2570,7 @@
   uint8_t *message_buffer;
   message_buffer = itti_malloc (TASK_RRC_GNB, TASK_RRC_UE_SIM, size);
   memcpy (message_buffer, buffer, size);
-<<<<<<< HEAD
-  message_p = itti_alloc_new_message (TASK_RRC_GNB, GNB_RRC_DCCH_DATA_IND);
-=======
-  message_p = itti_alloc_new_message (TASK_RRC_GNB_SIM, 0, GNB_RRC_DCCH_DATA_IND);
->>>>>>> 3b2d5037
+  message_p = itti_alloc_new_message (TASK_RRC_GNB, 0, GNB_RRC_DCCH_DATA_IND);
   GNB_RRC_DCCH_DATA_IND (message_p).rbid = DCCH;
   GNB_RRC_DCCH_DATA_IND (message_p).sdu = message_buffer;
   GNB_RRC_DCCH_DATA_IND (message_p).size  = size;
@@ -2671,18 +2633,14 @@
     uint8_t *message_buffer;
     message_buffer = itti_malloc (TASK_RRC_GNB, TASK_RRC_UE_SIM, size);
     memcpy (message_buffer, buffer, size);
-    message_p = itti_alloc_new_message (TASK_RRC_GNB, GNB_RRC_DCCH_DATA_IND);
+    message_p = itti_alloc_new_message (TASK_RRC_GNB, 0, GNB_RRC_DCCH_DATA_IND);
     GNB_RRC_DCCH_DATA_IND (message_p).rbid = DCCH;
     GNB_RRC_DCCH_DATA_IND (message_p).sdu = message_buffer;
     GNB_RRC_DCCH_DATA_IND (message_p).size  = size;
     itti_send_msg_to_task (TASK_RRC_UE_SIM, ctxt_pP->instance, message_p);
 #else
   if (NODE_IS_CU(RC.rrc[ctxt_pP->module_id]->node_type)) {
-<<<<<<< HEAD
-    MessageDef *m = itti_alloc_new_message(TASK_RRC_GNB, F1AP_UE_CONTEXT_RELEASE_CMD);
-=======
-    MessageDef *m = itti_alloc_new_message(TASK_RRC_ENB, 0, F1AP_UE_CONTEXT_RELEASE_CMD);
->>>>>>> 3b2d5037
+    MessageDef *m = itti_alloc_new_message(TASK_RRC_GNB, 0, F1AP_UE_CONTEXT_RELEASE_CMD);
     F1AP_UE_CONTEXT_RELEASE_CMD(m).rnti = ctxt_pP->rnti;
     F1AP_UE_CONTEXT_RELEASE_CMD(m).cause = F1AP_CAUSE_RADIO_NETWORK;
     F1AP_UE_CONTEXT_RELEASE_CMD(m).cause_value = 10; // 10 = F1AP_CauseRadioNetwork_normal_release
