/*
 * Licensed to the OpenAirInterface (OAI) Software Alliance under one or more
 * contributor license agreements.  See the NOTICE file distributed with
 * this work for additional information regarding copyright ownership.
 * The OpenAirInterface Software Alliance licenses this file to You under
 * the OAI Public License, Version 1.1  (the "License"); you may not use this file
 * except in compliance with the License.
 * You may obtain a copy of the License at
 *
 *      http://www.openairinterface.org/?page_id=698
 *
 * Unless required by applicable law or agreed to in writing, software
 * distributed under the License is distributed on an "AS IS" BASIS,
 * WITHOUT WARRANTIES OR CONDITIONS OF ANY KIND, either express or implied.
 * See the License for the specific language governing permissions and
 * limitations under the License.
 *-------------------------------------------------------------------------------
 * For more information about the OpenAirInterface (OAI) Software Alliance:
 *      contact@openairinterface.org
 */

/*! \file rrc_gNB.c
 * \brief rrc procedures for gNB
 * \author Navid Nikaein and  Raymond Knopp , WEI-TAI CHEN
 * \date 2011 - 2014 , 2018
 * \version 1.0
 * \company Eurecom, NTUST
 * \email: navid.nikaein@eurecom.fr and raymond.knopp@eurecom.fr, kroempa@gmail.com
 */
#define RRC_GNB_C
#define RRC_GNB_C

#include "nr_rrc_config.h"
#include "nr_rrc_defs.h"
#include "nr_rrc_extern.h"
#include "assertions.h"
#include "common/ran_context.h"
#include "asn1_conversions.h"

#include "RRC/L2_INTERFACE/openair_rrc_L2_interface.h"
#include "LAYER2/RLC/rlc.h"
#include "LAYER2/NR_MAC_gNB/mac_proto.h"
#include "common/utils/LOG/log.h"
#include "COMMON/mac_rrc_primitives.h"
#include "RRC/NR/MESSAGES/asn1_msg.h"

#include "NR_BCCH-BCH-Message.h"
#include "NR_UL-DCCH-Message.h"
#include "NR_DL-DCCH-Message.h"
#include "NR_CellGroupConfig.h"
#include "NR_MeasResults.h"
#include "LTE_UECapabilityInformation.h"
#include "LTE_UL-DCCH-Message.h"
#include "NR_UL-CCCH-Message.h"
#include "NR_RRCSetupRequest-IEs.h"
#include "NR_RRCSetupComplete-IEs.h"
#include "NR_RRCReestablishmentRequest-IEs.h"

#include "rlc.h"
#include "rrc_eNB_UE_context.h"
#include "platform_types.h"
#include "msc.h"
#include "common/utils/LOG/vcd_signal_dumper.h"

#include "T.h"

#include "RRC/NAS/nas_config.h"
#include "RRC/NAS/rb_config.h"
#include "OCG.h"
#include "OCG_extern.h"

#include "UTIL/OSA/osa_defs.h"

#include "rrc_eNB_S1AP.h"
#include "rrc_gNB_NGAP.h"

#include "rrc_eNB_GTPV1U.h"

#include "nr_pdcp/nr_pdcp_entity.h"
#include "pdcp.h"
#include "gtpv1u_eNB_task.h"


#include "intertask_interface.h"
#include "SIMULATION/TOOLS/sim.h" // for taus

#include "executables/softmodem-common.h"
#include <openair2/RRC/NR/rrc_gNB_UE_context.h>
#include <openair2/X2AP/x2ap_eNB.h>

#include "BIT_STRING.h"
#include "assertions.h"

//#define XER_PRINT

extern RAN_CONTEXT_t RC;

extern boolean_t nr_rrc_pdcp_config_asn1_req(
    const protocol_ctxt_t *const  ctxt_pP,
    NR_SRB_ToAddModList_t  *const srb2add_list,
    NR_DRB_ToAddModList_t  *const drb2add_list,
    NR_DRB_ToReleaseList_t *const drb2release_list,
    const uint8_t                   security_modeP,
    uint8_t                  *const kRRCenc,
    uint8_t                  *const kRRCint,
    uint8_t                  *const kUPenc
  #if (LTE_RRC_VERSION >= MAKE_VERSION(9, 0, 0))
    ,LTE_PMCH_InfoList_r9_t  *pmch_InfoList_r9
  #endif
    ,rb_id_t                 *const defaultDRB,
    struct NR_CellGroupConfig__rlc_BearerToAddModList *rlc_bearer2add_list);

extern rlc_op_status_t nr_rrc_rlc_config_asn1_req (const protocol_ctxt_t   * const ctxt_pP,
    const NR_SRB_ToAddModList_t   * const srb2add_listP,
    const NR_DRB_ToAddModList_t   * const drb2add_listP,
    const NR_DRB_ToReleaseList_t  * const drb2release_listP,
    const LTE_PMCH_InfoList_r9_t * const pmch_InfoList_r9_pP,
    struct NR_CellGroupConfig__rlc_BearerToAddModList *rlc_bearer2add_list);

static inline uint64_t bitStr_to_uint64(BIT_STRING_t *asn);

mui_t                               rrc_gNB_mui = 0;
uint8_t first_rrcreconfiguration = 0;

///---------------------------------------------------------------------------------------------------------------///
///---------------------------------------------------------------------------------------------------------------///

void openair_nr_rrc_on(const protocol_ctxt_t *const ctxt_pP) {
  LOG_I(NR_RRC, PROTOCOL_NR_RRC_CTXT_FMT" gNB:OPENAIR NR RRC IN....\n",PROTOCOL_NR_RRC_CTXT_ARGS(ctxt_pP));
  rrc_config_nr_buffer (&RC.nrrrc[ctxt_pP->module_id]->carrier.SI, BCCH, 1);
  RC.nrrrc[ctxt_pP->module_id]->carrier.SI.Active = 1;
  rrc_config_nr_buffer (&RC.nrrrc[ctxt_pP->module_id]->carrier.Srb0, CCCH, 1);
  RC.nrrrc[ctxt_pP->module_id]->carrier.Srb0.Active = 1;
}

///---------------------------------------------------------------------------------------------------------------///
///---------------------------------------------------------------------------------------------------------------///

void rrc_gNB_process_SgNBAdditionRequest(
  const protocol_ctxt_t  *const ctxt_pP,
  rrc_gNB_ue_context_t   *ue_context_pP
) {
  rrc_gNB_generate_SgNBAdditionRequestAcknowledge(ctxt_pP,ue_context_pP);
}

void rrc_gNB_generate_SgNBAdditionRequestAcknowledge(
  const protocol_ctxt_t  *const ctxt_pP,
  rrc_gNB_ue_context_t   *const ue_context_pP) {
  //uint8_t size;
  //uint8_t buffer[100];
  //int     CC_id = ue_context_pP->ue_context.primaryCC_id;
  //OCTET_STRING_t                                      *secondaryCellGroup;
  NR_CellGroupConfig_t                                *cellGroupconfig;
  struct NR_CellGroupConfig__rlc_BearerToAddModList   *rlc_BearerToAddModList;
  struct NR_MAC_CellGroupConfig                       *mac_CellGroupConfig;
  struct NR_PhysicalCellGroupConfig                   *physicalCellGroupConfig;
  struct NR_SpCellConfig                              *spCellConfig;
  //struct NR_CellGroupConfig__sCellToAddModList        *sCellToAddModList;
  cellGroupconfig                           = CALLOC(1,sizeof(NR_CellGroupConfig_t));
  cellGroupconfig->rlc_BearerToAddModList   = CALLOC(1,sizeof(struct NR_CellGroupConfig__rlc_BearerToAddModList));
  cellGroupconfig->mac_CellGroupConfig      = CALLOC(1,sizeof(struct NR_MAC_CellGroupConfig));
  cellGroupconfig->physicalCellGroupConfig  = CALLOC(1,sizeof(struct NR_PhysicalCellGroupConfig));
  cellGroupconfig->spCellConfig             = CALLOC(1,sizeof(struct NR_SpCellConfig));
  //cellGroupconfig->sCellToAddModList        = CALLOC(1,sizeof(struct NR_CellGroupConfig__sCellToAddModList));
  rlc_BearerToAddModList   = cellGroupconfig->rlc_BearerToAddModList;
  mac_CellGroupConfig      = cellGroupconfig->mac_CellGroupConfig;
  physicalCellGroupConfig  = cellGroupconfig->physicalCellGroupConfig;
  spCellConfig             = cellGroupconfig->spCellConfig;
  //sCellToAddModList        = cellGroupconfig->sCellToAddModList;
  rlc_bearer_config_t *rlc_config;
  rlc_config = CALLOC(1,sizeof(rlc_bearer_config_t));
  //Fill rlc_bearer config value
  rrc_config_rlc_bearer(ctxt_pP->module_id,
                        ue_context_pP->ue_context.primaryCC_id,
                        rlc_config
                       );
  //Fill rlc_bearer config to structure
  do_RLC_BEARER(ctxt_pP->module_id,
                ue_context_pP->ue_context.primaryCC_id,
                rlc_BearerToAddModList,
                rlc_config);
  mac_cellgroup_t *mac_cellgroup_config;
  mac_cellgroup_config = CALLOC(1,sizeof(mac_cellgroup_t));
  //Fill mac_cellgroup_config config value
  rrc_config_mac_cellgroup(ctxt_pP->module_id,
                           ue_context_pP->ue_context.primaryCC_id,
                           mac_cellgroup_config
                          );
  //Fill mac_cellgroup config to structure
  do_MAC_CELLGROUP(ctxt_pP->module_id,
                   ue_context_pP->ue_context.primaryCC_id,
                   mac_CellGroupConfig,
                   mac_cellgroup_config);
  physicalcellgroup_t *physicalcellgroup_config;
  physicalcellgroup_config = CALLOC(1,sizeof(physicalcellgroup_t));
  //Fill physicalcellgroup_config config value
  rrc_config_physicalcellgroup(ctxt_pP->module_id,
                               ue_context_pP->ue_context.primaryCC_id,
                               physicalcellgroup_config
                              );
  //Fill physicalcellgroup config to structure
  do_PHYSICALCELLGROUP(ctxt_pP->module_id,
                       ue_context_pP->ue_context.primaryCC_id,
                       physicalCellGroupConfig,
                       physicalcellgroup_config);
  do_SpCellConfig(RC.nrrrc[ctxt_pP->module_id],
                  spCellConfig);
}

///---------------------------------------------------------------------------------------------------------------///
///---------------------------------------------------------------------------------------------------------------///

static void init_NR_SI(gNB_RRC_INST *rrc, gNB_RrcConfigurationReq *configuration) {
  LOG_D(RRC,"%s()\n\n\n\n",__FUNCTION__);
  rrc->carrier.MIB             = (uint8_t *) malloc16(4);
  rrc->carrier.sizeof_MIB      = do_MIB_NR(rrc,0);
  rrc->carrier.sizeof_SIB1      = do_SIB1_NR(&rrc->carrier,configuration);
  LOG_I(NR_RRC,"Done init_NR_SI\n");
  if (!NODE_IS_CU(RC.nrrrc[0]->node_type)){
    rrc_mac_config_req_gNB(rrc->module_id,
                          rrc->carrier.ssb_SubcarrierOffset,
                          rrc->carrier.pdsch_AntennaPorts,
                          rrc->carrier.pusch_TargetSNRx10,
                          rrc->carrier.pucch_TargetSNRx10,
                          (NR_ServingCellConfigCommon_t *)rrc->carrier.servingcellconfigcommon,
                          0,
                          0, // WIP hardcoded rnti
                          (NR_CellGroupConfig_t *)NULL
                          );
  }

  if (get_softmodem_params()->phy_test > 0 || get_softmodem_params()->do_ra > 0) {
    // This is for phytest only, emulate first X2 message if uecap.raw file is present
    FILE *fd;
    fd = fopen("uecap.raw","r");

    if (fd != NULL) {
      char buffer[4096];
      int msg_len=fread(buffer,1,4096,fd);
      LOG_I(RRC,"Read in %d bytes for uecap\n",msg_len);
      LTE_UL_DCCH_Message_t *LTE_UL_DCCH_Message;
      asn_dec_rval_t dec_rval = uper_decode_complete( NULL,
                                &asn_DEF_LTE_UL_DCCH_Message,
                                (void **)&LTE_UL_DCCH_Message,
                                (uint8_t *)buffer,
                                msg_len);

      if ((dec_rval.code != RC_OK) && (dec_rval.consumed == 0)) {
        AssertFatal(1==0,"NR_UL_DCCH_MESSAGE decode error\n");
        // free the memory
        SEQUENCE_free( &asn_DEF_LTE_UL_DCCH_Message, LTE_UL_DCCH_Message, 1 );
        return;
      }

      fclose(fd);
      xer_fprint(stdout,&asn_DEF_LTE_UL_DCCH_Message, LTE_UL_DCCH_Message);
      // recreate enough of X2 EN-DC Container
      AssertFatal(LTE_UL_DCCH_Message->message.choice.c1.present == LTE_UL_DCCH_MessageType__c1_PR_ueCapabilityInformation,
                  "ueCapabilityInformation not present\n");
      NR_CG_ConfigInfo_t *CG_ConfigInfo = calloc(1,sizeof(*CG_ConfigInfo));
      CG_ConfigInfo->criticalExtensions.present = NR_CG_ConfigInfo__criticalExtensions_PR_c1;
      CG_ConfigInfo->criticalExtensions.choice.c1 = calloc(1,sizeof(*CG_ConfigInfo->criticalExtensions.choice.c1));
      CG_ConfigInfo->criticalExtensions.choice.c1->present = NR_CG_ConfigInfo__criticalExtensions__c1_PR_cg_ConfigInfo;
      CG_ConfigInfo->criticalExtensions.choice.c1->choice.cg_ConfigInfo = calloc(1,sizeof(*CG_ConfigInfo->criticalExtensions.choice.c1->choice.cg_ConfigInfo));
      NR_CG_ConfigInfo_IEs_t *cg_ConfigInfo = CG_ConfigInfo->criticalExtensions.choice.c1->choice.cg_ConfigInfo;
      cg_ConfigInfo->ue_CapabilityInfo = calloc(1,sizeof(*cg_ConfigInfo->ue_CapabilityInfo));
      asn_enc_rval_t enc_rval = uper_encode_to_buffer(&asn_DEF_LTE_UE_CapabilityRAT_ContainerList,NULL,
                                (void *)&LTE_UL_DCCH_Message->message.choice.c1.choice.ueCapabilityInformation.criticalExtensions.choice.c1.choice.ueCapabilityInformation_r8.ue_CapabilityRAT_ContainerList,buffer,4096);
      AssertFatal (enc_rval.encoded > 0, "ASN1 message encoding failed (%s, %jd)!\n",
                   enc_rval.failed_type->name, enc_rval.encoded);
      OCTET_STRING_fromBuf(cg_ConfigInfo->ue_CapabilityInfo,
                           (const char *)buffer,
                           (enc_rval.encoded+7)>>3);
      parse_CG_ConfigInfo(rrc,CG_ConfigInfo,NULL);
    } else {
      struct rrc_gNB_ue_context_s *ue_context_p = rrc_gNB_allocate_new_UE_context(rrc);
      LOG_I(NR_RRC,"Adding new user (%p)\n",ue_context_p);
      rrc_add_nsa_user(rrc,ue_context_p,NULL);
    }
  }
}


char openair_rrc_gNB_configuration(const module_id_t gnb_mod_idP, gNB_RrcConfigurationReq *configuration) {
  protocol_ctxt_t      ctxt;
  gNB_RRC_INST         *rrc=RC.nrrrc[gnb_mod_idP];
  PROTOCOL_CTXT_SET_BY_MODULE_ID(&ctxt, gnb_mod_idP, GNB_FLAG_YES, NOT_A_RNTI, 0, 0,gnb_mod_idP);
  LOG_I(NR_RRC,
        PROTOCOL_NR_RRC_CTXT_FMT" Init...\n",
        PROTOCOL_NR_RRC_CTXT_ARGS(&ctxt));

  AssertFatal(rrc != NULL, "RC.nrrrc not initialized!");
  AssertFatal(NUMBER_OF_UE_MAX < (module_id_t)0xFFFFFFFFFFFFFFFF, " variable overflow");
  AssertFatal(configuration!=NULL,"configuration input is null\n");
  rrc->module_id = gnb_mod_idP;
  rrc->Nb_ue = 0;
  rrc->carrier.Srb0.Active = 0;
  nr_uid_linear_allocator_init(&rrc->uid_allocator);
  RB_INIT(&rrc->rrc_ue_head);
  rrc->initial_id2_s1ap_ids = hashtable_create (NUMBER_OF_UE_MAX * 2, NULL, NULL);
  rrc->s1ap_id2_s1ap_ids    = hashtable_create (NUMBER_OF_UE_MAX * 2, NULL, NULL);
  rrc->initial_id2_ngap_ids = hashtable_create (NUMBER_OF_UE_MAX * 2, NULL, NULL);
  rrc->ngap_id2_ngap_ids    = hashtable_create (NUMBER_OF_UE_MAX * 2, NULL, NULL);
  rrc->carrier.servingcellconfigcommon = configuration->scc;
  rrc->carrier.ssb_SubcarrierOffset = configuration->ssb_SubcarrierOffset;
  rrc->carrier.pdsch_AntennaPorts = configuration->pdsch_AntennaPorts;
  rrc->carrier.pusch_TargetSNRx10 = configuration->pusch_TargetSNRx10;
  rrc->carrier.pucch_TargetSNRx10 = configuration->pucch_TargetSNRx10;
  /// System Information INIT
  LOG_I(NR_RRC, PROTOCOL_NR_RRC_CTXT_FMT" Checking release \n",PROTOCOL_NR_RRC_CTXT_ARGS(&ctxt));
  init_NR_SI(rrc, configuration);
  rrc_init_nr_global_param();
  openair_nr_rrc_on(&ctxt);
  return 0;
}//END openair_rrc_gNB_configuration


void rrc_gNB_process_AdditionRequestInformation(const module_id_t gnb_mod_idP, x2ap_ENDC_sgnb_addition_req_t *m) {
  struct NR_CG_ConfigInfo *cg_configinfo = NULL;
  asn_dec_rval_t dec_rval = uper_decode_complete(NULL,
                            &asn_DEF_NR_CG_ConfigInfo,
                            (void **)&cg_configinfo,
                            (uint8_t *)m->rrc_buffer,
                            (int) m->rrc_buffer_size);//m->rrc_buffer_size);
  gNB_RRC_INST         *rrc=RC.nrrrc[gnb_mod_idP];

  if ((dec_rval.code != RC_OK) && (dec_rval.consumed == 0)) {
    AssertFatal(1==0,"NR_UL_DCCH_MESSAGE decode error\n");
    // free the memory
    SEQUENCE_free(&asn_DEF_NR_CG_ConfigInfo, cg_configinfo, 1);
    return;
  }

  xer_fprint(stdout,&asn_DEF_NR_CG_ConfigInfo, cg_configinfo);
  // recreate enough of X2 EN-DC Container
  AssertFatal(cg_configinfo->criticalExtensions.choice.c1->present == NR_CG_ConfigInfo__criticalExtensions__c1_PR_cg_ConfigInfo,
              "ueCapabilityInformation not present\n");
  parse_CG_ConfigInfo(rrc,cg_configinfo,m);
}


//-----------------------------------------------------------------------------
uint8_t
rrc_gNB_get_next_transaction_identifier(
    module_id_t gnb_mod_idP
)
//-----------------------------------------------------------------------------
{
  static uint8_t                      nr_rrc_transaction_identifier[NUMBER_OF_gNB_MAX];
  nr_rrc_transaction_identifier[gnb_mod_idP] = (nr_rrc_transaction_identifier[gnb_mod_idP] + 1) % NR_RRC_TRANSACTION_IDENTIFIER_NUMBER;
  LOG_T(NR_RRC, "generated xid is %d\n", nr_rrc_transaction_identifier[gnb_mod_idP]);
  return nr_rrc_transaction_identifier[gnb_mod_idP];
}

//-----------------------------------------------------------------------------
void
rrc_gNB_generate_RRCSetup(
    const protocol_ctxt_t    *const ctxt_pP,
    rrc_gNB_ue_context_t     *const ue_context_pP,
    const int                CC_id
)
//-----------------------------------------------------------------------------
{
  LOG_I(NR_RRC, "rrc_gNB_generate_RRCSetup \n");
<<<<<<< HEAD
  NR_SRB_ToAddModList_t        *SRB_configList = NULL;
  MessageDef                   *message_p;
=======
  NR_SRB_ToAddModList_t        **SRB_configList = NULL;
>>>>>>> c6cd8f37

  // T(T_GNB_RRC_SETUP,
  //   T_INT(ctxt_pP->module_id),
  //   T_INT(ctxt_pP->frame),
  //   T_INT(ctxt_pP->subframe),
  //   T_INT(ctxt_pP->rnti));
  gNB_RRC_UE_t *ue_p = &ue_context_pP->ue_context;
  SRB_configList = &ue_p->SRB_configList;
  ue_p->Srb0.Tx_buffer.payload_size = do_RRCSetup(ctxt_pP,
              ue_context_pP,
              CC_id,
              (uint8_t *) ue_p->Srb0.Tx_buffer.Payload,
              rrc_gNB_get_next_transaction_identifier(ctxt_pP->module_id),
              SRB_configList);

  LOG_DUMPMSG(NR_RRC, DEBUG_RRC,
              (char *)(ue_p->Srb0.Tx_buffer.Payload),
              ue_p->Srb0.Tx_buffer.payload_size,
              "[MSG] RRC Setup\n");

  switch (RC.nrrrc[ctxt_pP->module_id]->node_type) {
    case ngran_gNB_CU:
      // create an ITTI message
      /* TODO: F1 IDs ar missing in RRC */
      message_p = itti_alloc_new_message (TASK_RRC_GNB, F1AP_DL_RRC_MESSAGE);
      F1AP_DL_RRC_MESSAGE (message_p).rrc_container        =  (uint8_t *)ue_p->Srb0.Tx_buffer.Payload;
      F1AP_DL_RRC_MESSAGE (message_p).rrc_container_length = ue_p->Srb0.Tx_buffer.payload_size;
      F1AP_DL_RRC_MESSAGE (message_p).gNB_CU_ue_id         = 0;
      F1AP_DL_RRC_MESSAGE (message_p).gNB_DU_ue_id         = 0;
      F1AP_DL_RRC_MESSAGE (message_p).old_gNB_DU_ue_id     = 0xFFFFFFFF; // unknown
      F1AP_DL_RRC_MESSAGE (message_p).rnti                 = ue_p->rnti;
      F1AP_DL_RRC_MESSAGE (message_p).srb_id               = CCCH;
      F1AP_DL_RRC_MESSAGE (message_p).execute_duplication  = 1;
      F1AP_DL_RRC_MESSAGE (message_p).RAT_frequency_priority_information.en_dc = 0;
      itti_send_msg_to_task (TASK_CU_F1, ctxt_pP->module_id, message_p);
      LOG_D(NR_RRC, "Send F1AP_DL_RRC_MESSAGE with ITTI\n");
      break;

    case ngran_gNB_DU:
      // nothing to do for DU
      AssertFatal(1==0,"nothing to do for DU\n");
      break;

    case ngran_gNB:
    {
      // rrc_mac_config_req_gNB
#ifdef ITTI_SIM
<<<<<<< HEAD
      MessageDef *message_p;
      uint8_t *message_buffer;
      message_buffer = itti_malloc (TASK_RRC_GNB_SIM, TASK_RRC_UE_SIM,
                ue_p->Srb0.Tx_buffer.payload_size);
      memcpy (message_buffer, (uint8_t*)ue_p->Srb0.Tx_buffer.Payload, ue_p->Srb0.Tx_buffer.payload_size);
      message_p = itti_alloc_new_message (TASK_RRC_GNB_SIM, GNB_RRC_CCCH_DATA_IND);
      GNB_RRC_CCCH_DATA_IND (message_p).sdu = message_buffer;
      GNB_RRC_CCCH_DATA_IND (message_p).size  = ue_p->Srb0.Tx_buffer.payload_size;
      itti_send_msg_to_task (TASK_RRC_UE_SIM, ctxt_pP->instance, message_p);
=======
  MessageDef *message_p;
  uint8_t *message_buffer;
  message_buffer = itti_malloc (TASK_RRC_GNB, TASK_RRC_UE_SIM,
            ue_p->Srb0.Tx_buffer.payload_size);
  memcpy (message_buffer, (uint8_t*)ue_p->Srb0.Tx_buffer.Payload, ue_p->Srb0.Tx_buffer.payload_size);
  message_p = itti_alloc_new_message (TASK_RRC_GNB, GNB_RRC_CCCH_DATA_IND);
  GNB_RRC_CCCH_DATA_IND (message_p).sdu = message_buffer;
  GNB_RRC_CCCH_DATA_IND (message_p).size  = ue_p->Srb0.Tx_buffer.payload_size;
  itti_send_msg_to_task (TASK_RRC_UE_SIM, ctxt_pP->instance, message_p);
>>>>>>> c6cd8f37
#endif
      LOG_D(NR_RRC,
        PROTOCOL_NR_RRC_CTXT_UE_FMT" RRC_gNB --- MAC_CONFIG_REQ  (SRB1) ---> MAC_gNB\n",
        PROTOCOL_NR_RRC_CTXT_UE_ARGS(ctxt_pP));
      MSC_LOG_TX_MESSAGE(
        MSC_RRC_GNB,
        MSC_RRC_UE,
        ue_p->Srb0.Tx_buffer.Header, // LG WARNING
        ue_p->Srb0.Tx_buffer.payload_size,
        MSC_AS_TIME_FMT" RRCSetup UE %x size %u",
        MSC_AS_TIME_ARGS(ctxt_pP),
        ue_context_pP->ue_context.rnti,
        ue_p->Srb0.Tx_buffer.payload_size);
      LOG_I(NR_RRC,
          PROTOCOL_NR_RRC_CTXT_UE_FMT" [RAPROC] Logical Channel DL-CCCH, Generating RRCSetup (bytes %d)\n",
          PROTOCOL_NR_RRC_CTXT_UE_ARGS(ctxt_pP),
          ue_p->Srb0.Tx_buffer.payload_size);
      // activate release timer, if RRCSetupComplete not received after 100 frames, remove UE
      ue_context_pP->ue_context.ue_release_timer = 1;
      // remove UE after 10 frames after RRCConnectionRelease is triggered
      ue_context_pP->ue_context.ue_release_timer_thres = 1000;
      /* init timers */
      //   ue_context_pP->ue_context.ue_rrc_inactivity_timer = 0;
    }
      break;

    default :
        LOG_W(NR_RRC, "Unknown node type %d\n", RC.nrrrc[ctxt_pP->module_id]->node_type);

  }
}

//-----------------------------------------------------------------------------
void
rrc_gNB_generate_RRCSetup_for_RRCReestablishmentRequest(
    const protocol_ctxt_t    *const ctxt_pP,
    const int                CC_id
)
//-----------------------------------------------------------------------------
{
  LOG_I(NR_RRC, "generate RRCSetup for RRCReestablishmentRequest \n");
  NR_SRB_ToAddModList_t        **SRB_configList = NULL;
  rrc_gNB_ue_context_t         *ue_context_pP   = NULL;
  gNB_RRC_INST                 *rrc_instance_p = RC.nrrrc[ctxt_pP->module_id];

  ue_context_pP = rrc_gNB_get_next_free_ue_context(ctxt_pP, rrc_instance_p, 0);

  gNB_RRC_UE_t *ue_p = &ue_context_pP->ue_context;
  SRB_configList = &ue_p->SRB_configList;
  ue_p->Srb0.Tx_buffer.payload_size = do_RRCSetup(ctxt_pP,
              ue_context_pP,
              CC_id,
              (uint8_t *) ue_p->Srb0.Tx_buffer.Payload,
              rrc_gNB_get_next_transaction_identifier(ctxt_pP->module_id),
              SRB_configList);

  LOG_DUMPMSG(NR_RRC, DEBUG_RRC,
              (char *)(ue_p->Srb0.Tx_buffer.Payload),
              ue_p->Srb0.Tx_buffer.payload_size,
              "[MSG] RRC Setup\n");

  LOG_D(NR_RRC,
          PROTOCOL_NR_RRC_CTXT_UE_FMT" RRC_gNB --- MAC_CONFIG_REQ  (SRB1) ---> MAC_gNB\n",
          PROTOCOL_NR_RRC_CTXT_UE_ARGS(ctxt_pP));

  rrc_mac_config_req_gNB(rrc_instance_p->module_id,
                         rrc_instance_p->carrier.ssb_SubcarrierOffset,
                         rrc_instance_p->carrier.pdsch_AntennaPorts,
                         rrc_instance_p->carrier.pusch_TargetSNRx10,
                         rrc_instance_p->carrier.pucch_TargetSNRx10,
                         (NR_ServingCellConfigCommon_t *)rrc_instance_p->carrier.servingcellconfigcommon,
                         0,
                         ue_context_pP->ue_context.rnti,
                         (NR_CellGroupConfig_t *)NULL
                        );

    MSC_LOG_TX_MESSAGE(
        MSC_RRC_GNB,
        MSC_RRC_UE,
        ue_p->Srb0.Tx_buffer.Header, // LG WARNING
        ue_p->Srb0.Tx_buffer.payload_size,
        MSC_AS_TIME_FMT" RRCSetup UE %x size %u",
        MSC_AS_TIME_ARGS(ctxt_pP),
        ue_context_pP->ue_context.rnti,
        ue_p->Srb0.Tx_buffer.payload_size);
    LOG_I(NR_RRC,
        PROTOCOL_NR_RRC_CTXT_UE_FMT" [RAPROC] Logical Channel DL-CCCH, Generating RRCSetup (bytes %d)\n",
        PROTOCOL_NR_RRC_CTXT_UE_ARGS(ctxt_pP),
        ue_p->Srb0.Tx_buffer.payload_size);
    // activate release timer, if RRCSetupComplete not received after 100 frames, remove UE
    ue_context_pP->ue_context.ue_release_timer = 1;
    // remove UE after 10 frames after RRCConnectionRelease is triggered
    ue_context_pP->ue_context.ue_release_timer_thres = 1000;
    /* init timers */
    //   ue_context_pP->ue_context.ue_rrc_inactivity_timer = 0;
#ifdef ITTI_SIM
    MessageDef *message_p;
    uint8_t *message_buffer;
    message_buffer = itti_malloc (TASK_RRC_GNB, TASK_RRC_UE_SIM,
              ue_p->Srb0.Tx_buffer.payload_size);
    memcpy (message_buffer, (uint8_t*)ue_p->Srb0.Tx_buffer.Payload, ue_p->Srb0.Tx_buffer.payload_size);
    message_p = itti_alloc_new_message (TASK_RRC_GNB, GNB_RRC_CCCH_DATA_IND);
    GNB_RRC_CCCH_DATA_IND (message_p).sdu = message_buffer;
    GNB_RRC_CCCH_DATA_IND (message_p).size  = ue_p->Srb0.Tx_buffer.payload_size;
    itti_send_msg_to_task (TASK_RRC_UE_SIM, ctxt_pP->instance, message_p);
#endif
}

void
rrc_gNB_generate_RRCReject(
    const protocol_ctxt_t    *const ctxt_pP,
    rrc_gNB_ue_context_t     *const ue_context_pP,
    const int                CC_id
)
//-----------------------------------------------------------------------------
{
  LOG_I(NR_RRC, "rrc_gNB_generate_RRCReject \n");
  gNB_RRC_UE_t *ue_p = &ue_context_pP->ue_context;
  MessageDef *message_p;

  ue_p->Srb0.Tx_buffer.payload_size = do_RRCReject(ctxt_pP->module_id,
                                                  (uint8_t *)ue_p->Srb0.Tx_buffer.Payload);
  LOG_DUMPMSG(NR_RRC, DEBUG_RRC,
              (char *)(ue_p->Srb0.Tx_buffer.Payload),
              ue_p->Srb0.Tx_buffer.payload_size,
              "[MSG] RRCReject \n");
  MSC_LOG_TX_MESSAGE(MSC_RRC_GNB,
                    MSC_RRC_UE,
                    ue_p->Srb0.Tx_buffer.Header,
                    ue_p->Srb0.Tx_buffer.payload_size,
                    MSC_AS_TIME_FMT" NR_RRCReject UE %x size %u",
                    MSC_AS_TIME_ARGS(ctxt_pP),
                    ue_context_pP == NULL ? -1 : ue_context_pP->ue_context.rnti,
                    ue_p->Srb0.Tx_buffer.payload_size);
  LOG_I(NR_RRC,
      PROTOCOL_NR_RRC_CTXT_UE_FMT" [RAPROC] Logical Channel DL-CCCH, Generating NR_RRCReject (bytes %d)\n",
      PROTOCOL_NR_RRC_CTXT_UE_ARGS(ctxt_pP),
      ue_p->Srb0.Tx_buffer.payload_size);

  switch (RC.nrrrc[ctxt_pP->module_id]->node_type) {
    case ngran_gNB_CU:
      // create an ITTI message
      message_p = itti_alloc_new_message (TASK_RRC_GNB, F1AP_DL_RRC_MESSAGE);
      F1AP_DL_RRC_MESSAGE (message_p).rrc_container        = (uint8_t *)ue_p->Srb0.Tx_buffer.Payload;
      F1AP_DL_RRC_MESSAGE (message_p).rrc_container_length = ue_p->Srb0.Tx_buffer.payload_size;
      F1AP_DL_RRC_MESSAGE (message_p).gNB_CU_ue_id         = 0;
      F1AP_DL_RRC_MESSAGE (message_p).gNB_DU_ue_id         = 0;
      F1AP_DL_RRC_MESSAGE (message_p).old_gNB_DU_ue_id     = 0xFFFFFFFF; // unknown
      F1AP_DL_RRC_MESSAGE (message_p).rnti                 = ue_p->rnti;
      F1AP_DL_RRC_MESSAGE (message_p).srb_id               = CCCH;
      F1AP_DL_RRC_MESSAGE (message_p).execute_duplication  = 1;
      F1AP_DL_RRC_MESSAGE (message_p).RAT_frequency_priority_information.en_dc = 0;
      itti_send_msg_to_task (TASK_CU_F1, ctxt_pP->module_id, message_p);
      LOG_D(NR_RRC, "Send F1AP_DL_RRC_MESSAGE with ITTI\n");
      break;

    case ngran_gNB_DU:
      // nothing to do for DU
      AssertFatal(1==0,"nothing to do for DU\n");
      break;

    case ngran_gNB:
    {
#ifdef ITTI_SIM
<<<<<<< HEAD
      uint8_t *message_buffer;
      message_buffer = itti_malloc (TASK_RRC_GNB_SIM, TASK_RRC_UE_SIM,
                ue_p->Srb0.Tx_buffer.payload_size);
      memcpy (message_buffer, (uint8_t*)ue_p->Srb0.Tx_buffer.Payload, ue_p->Srb0.Tx_buffer.payload_size);
      message_p = itti_alloc_new_message (TASK_RRC_GNB_SIM, GNB_RRC_CCCH_DATA_IND);
      GNB_RRC_CCCH_DATA_IND (message_p).sdu = message_buffer;
      GNB_RRC_CCCH_DATA_IND (message_p).size  = ue_p->Srb0.Tx_buffer.payload_size;
      itti_send_msg_to_task (TASK_RRC_UE_SIM, ctxt_pP->instance, message_p);
=======
  MessageDef *message_p;
  uint8_t *message_buffer;
  message_buffer = itti_malloc (TASK_RRC_GNB, TASK_RRC_UE_SIM,
            ue_p->Srb0.Tx_buffer.payload_size);
  memcpy (message_buffer, (uint8_t*)ue_p->Srb0.Tx_buffer.Payload, ue_p->Srb0.Tx_buffer.payload_size);
  message_p = itti_alloc_new_message (TASK_RRC_GNB, GNB_RRC_CCCH_DATA_IND);
  GNB_RRC_CCCH_DATA_IND (message_p).sdu = message_buffer;
  GNB_RRC_CCCH_DATA_IND (message_p).size  = ue_p->Srb0.Tx_buffer.payload_size;
  itti_send_msg_to_task (TASK_RRC_UE_SIM, ctxt_pP->instance, message_p);
>>>>>>> c6cd8f37
#endif
      // rrc_mac_config_req_gNB
    }
      break;

    default :
      LOG_W(NR_RRC, "Unknown node type %d\n", RC.nrrrc[ctxt_pP->module_id]->node_type);
  }
}

//-----------------------------------------------------------------------------
/*
* Process the rrc setup complete message from UE (SRB1 Active)
*/
void
rrc_gNB_process_RRCSetupComplete(
  const protocol_ctxt_t     *const ctxt_pP,
  rrc_gNB_ue_context_t      *ue_context_pP,
  NR_RRCSetupComplete_IEs_t *rrcSetupComplete
)
//-----------------------------------------------------------------------------
{
  LOG_I(NR_RRC, PROTOCOL_NR_RRC_CTXT_UE_FMT" [RAPROC] Logical Channel UL-DCCH, " "processing NR_RRCSetupComplete from UE (SRB1 Active)\n",
      PROTOCOL_NR_RRC_CTXT_UE_ARGS(ctxt_pP));
  ue_context_pP->ue_context.Srb1.Active = 1;
  ue_context_pP->ue_context.Status = NR_RRC_CONNECTED;

  if (AMF_MODE_ENABLED) {
    rrc_gNB_send_NGAP_NAS_FIRST_REQ(ctxt_pP, ue_context_pP, rrcSetupComplete);
  } else {
    rrc_gNB_generate_SecurityModeCommand(ctxt_pP, ue_context_pP);
  }
}

//-----------------------------------------------------------------------------
void 
rrc_gNB_generate_defaultRRCReconfiguration(
  const protocol_ctxt_t     *const ctxt_pP,
  rrc_gNB_ue_context_t      *ue_context_pP
)
//-----------------------------------------------------------------------------
{
<<<<<<< HEAD
  // gNB_RRC_UE_t           *ue_p = &ue_context_pP->ue_context;
  uint8_t                buffer[RRC_BUF_SIZE];
  uint16_t               size;
  gNB_RRC_INST           *gnb_rrc_inst = RC.nrrrc[ctxt_pP->module_id];
  MessageDef             *message_p;

  size = do_RRCReconfiguration(ctxt_pP, ue_context_pP, buffer,
                               rrc_gNB_get_next_transaction_identifier(ctxt_pP->module_id),
                               gnb_rrc_inst);
  LOG_DUMPMSG(NR_RRC, DEBUG_RRC,(char *)buffer, size, "[MSG] RRC Reconfiguration\n");
=======
  uint8_t                       buffer[RRC_BUF_SIZE];
  uint16_t                      size;
  NR_SRB_ToAddModList_t        **SRB_configList2 = NULL;
  NR_SRB_ToAddModList_t        *SRB_configList  = ue_context_pP->ue_context.SRB_configList;
  NR_DRB_ToAddModList_t        **DRB_configList  = NULL;
  NR_DRB_ToAddModList_t        **DRB_configList2 = NULL;
  NR_SRB_ToAddMod_t            *SRB2_config     = NULL;
  NR_DRB_ToAddMod_t            *DRB_config      = NULL;
  NR_SDAP_Config_t             *sdap_config     = NULL;
  struct NR_RRCReconfiguration_v1530_IEs__dedicatedNAS_MessageList
                               *dedicatedNAS_MessageList = NULL;
  NR_DedicatedNAS_Message_t    *dedicatedNAS_Message = NULL;

  uint8_t xid = rrc_gNB_get_next_transaction_identifier(ctxt_pP->module_id);

  /******************** Radio Bearer Config ********************/
  /* Configure SRB2 */
  SRB_configList2 = &ue_context_pP->ue_context.SRB_configList2[xid];
  if (*SRB_configList2) {
    free(*SRB_configList2);
  }
  *SRB_configList2 = CALLOC(1, sizeof(**SRB_configList2));
  memset(*SRB_configList2, 0, sizeof(**SRB_configList2));
  SRB2_config = CALLOC(1, sizeof(*SRB2_config));
  SRB2_config->srb_Identity = 2;
  ASN_SEQUENCE_ADD(&(*SRB_configList2)->list, SRB2_config);
  ASN_SEQUENCE_ADD(&SRB_configList->list, SRB2_config);

  /* Configure DRB */
  DRB_configList = &ue_context_pP->ue_context.DRB_configList;
  if (*DRB_configList) {
      free(*DRB_configList);
  }
  *DRB_configList = CALLOC(1, sizeof(**DRB_configList));
  memset(*DRB_configList, 0, sizeof(**DRB_configList));

  DRB_configList2 = &ue_context_pP->ue_context.DRB_configList2[xid];
  if (*DRB_configList2) {
      free(*DRB_configList2);
  }
  *DRB_configList2 = CALLOC(1, sizeof(**DRB_configList2));
  memset(*DRB_configList2, 0, sizeof(**DRB_configList2));

  DRB_config = CALLOC(1, sizeof(*DRB_config));
  DRB_config->drb_Identity = 1;
  DRB_config->cnAssociation = CALLOC(1, sizeof(*DRB_config->cnAssociation));
  DRB_config->cnAssociation->present = NR_DRB_ToAddMod__cnAssociation_PR_sdap_Config;
  // TODO sdap_Config
  sdap_config = CALLOC(1, sizeof(NR_SDAP_Config_t));
  memset(sdap_config, 0, sizeof(NR_SDAP_Config_t));
  DRB_config->cnAssociation->choice.sdap_Config = sdap_config;
  // TODO pdcp_Config
  DRB_config->reestablishPDCP = NULL;
  DRB_config->recoverPDCP = NULL;
  DRB_config->pdcp_Config = calloc(1, sizeof(*DRB_config->pdcp_Config));
  DRB_config->pdcp_Config->drb = calloc(1,sizeof(*DRB_config->pdcp_Config->drb));
  DRB_config->pdcp_Config->drb->discardTimer = calloc(1, sizeof(*DRB_config->pdcp_Config->drb->discardTimer));
  *DRB_config->pdcp_Config->drb->discardTimer = NR_PDCP_Config__drb__discardTimer_ms30;
  DRB_config->pdcp_Config->drb->pdcp_SN_SizeUL = calloc(1, sizeof(*DRB_config->pdcp_Config->drb->pdcp_SN_SizeUL));
  *DRB_config->pdcp_Config->drb->pdcp_SN_SizeUL = NR_PDCP_Config__drb__pdcp_SN_SizeUL_len18bits;
  DRB_config->pdcp_Config->drb->pdcp_SN_SizeDL = calloc(1, sizeof(*DRB_config->pdcp_Config->drb->pdcp_SN_SizeDL));
  *DRB_config->pdcp_Config->drb->pdcp_SN_SizeDL = NR_PDCP_Config__drb__pdcp_SN_SizeDL_len18bits;
  DRB_config->pdcp_Config->drb->headerCompression.present = NR_PDCP_Config__drb__headerCompression_PR_notUsed;
  DRB_config->pdcp_Config->drb->headerCompression.choice.notUsed = 0;

  DRB_config->pdcp_Config->drb->integrityProtection = NULL;
  DRB_config->pdcp_Config->drb->statusReportRequired = NULL;
  DRB_config->pdcp_Config->drb->outOfOrderDelivery = NULL;
  DRB_config->pdcp_Config->moreThanOneRLC = NULL;

  DRB_config->pdcp_Config->t_Reordering = calloc(1, sizeof(*DRB_config->pdcp_Config->t_Reordering));
  *DRB_config->pdcp_Config->t_Reordering = NR_PDCP_Config__t_Reordering_ms0;
  DRB_config->pdcp_Config->ext1 = NULL;

  ASN_SEQUENCE_ADD(&(*DRB_configList)->list, DRB_config);
  ASN_SEQUENCE_ADD(&(*DRB_configList2)->list, DRB_config);

  dedicatedNAS_MessageList = CALLOC(1, sizeof(struct NR_RRCReconfiguration_v1530_IEs__dedicatedNAS_MessageList));

  if (ue_context_pP->ue_context.nas_pdu_flag == 1) {
    dedicatedNAS_Message = CALLOC(1, sizeof(NR_DedicatedNAS_Message_t));
    memset(dedicatedNAS_Message, 0, sizeof(OCTET_STRING_t));
    OCTET_STRING_fromBuf(dedicatedNAS_Message,
                          (char *)ue_context_pP->ue_context.nas_pdu.buffer,
                          ue_context_pP->ue_context.nas_pdu.length);
    ASN_SEQUENCE_ADD(&dedicatedNAS_MessageList->list, dedicatedNAS_Message);
  }

  /* If list is empty free the list and reset the address */
  if (dedicatedNAS_MessageList->list.count == 0) {
    free(dedicatedNAS_MessageList);
    dedicatedNAS_MessageList = NULL;
  }

  memset(buffer, 0, RRC_BUF_SIZE);
  size = do_RRCReconfiguration(ctxt_pP, buffer,
                                xid,
                                *SRB_configList2,
                                *DRB_configList,
                                NULL,
                                NULL,
                                NULL,
                                NULL,
                                dedicatedNAS_MessageList,
                                NULL);
>>>>>>> c6cd8f37

  free(ue_context_pP->ue_context.nas_pdu.buffer);

  LOG_DUMPMSG(NR_RRC, DEBUG_RRC,(char *)buffer, size, "[MSG] RRC Reconfiguration\n");
  LOG_I(NR_RRC, "[gNB %d] Frame %d, Logical Channel DL-DCCH, Generate NR_RRCReconfiguration (bytes %d, UE id %x)\n",
          ctxt_pP->module_id,
          ctxt_pP->frame,
          size,
          ue_context_pP->ue_context.rnti);
  switch (RC.nrrrc[ctxt_pP->module_id]->node_type) {
    case ngran_gNB_CU:
      // create an ITTI message
      // F1AP_DL_RRC_MESSAGE
      message_p = itti_alloc_new_message (TASK_RRC_GNB, F1AP_DL_RRC_MESSAGE);
      F1AP_DL_RRC_MESSAGE (message_p).rrc_container        = buffer;
      F1AP_DL_RRC_MESSAGE (message_p).rrc_container_length = size;
      F1AP_DL_RRC_MESSAGE (message_p).gNB_CU_ue_id         = 0;
      F1AP_DL_RRC_MESSAGE (message_p).gNB_DU_ue_id         = 0;
      F1AP_DL_RRC_MESSAGE (message_p).old_gNB_DU_ue_id     = 0xFFFFFFFF; // unknown
      F1AP_DL_RRC_MESSAGE (message_p).rnti                 = ue_context_pP->ue_context.rnti;
      F1AP_DL_RRC_MESSAGE (message_p).srb_id               = DCCH;
      F1AP_DL_RRC_MESSAGE (message_p).execute_duplication  = 1;
      F1AP_DL_RRC_MESSAGE (message_p).RAT_frequency_priority_information.en_dc = 0;
      itti_send_msg_to_task (TASK_CU_F1, ctxt_pP->module_id, message_p);
      LOG_I(NR_RRC, "send RRCReconfiguration to F1AP by F1AP_DL_RRC_MESSAGE \n");

      nr_rrc_data_req(ctxt_pP,
                  DCCH,
                  rrc_gNB_mui++,
                  SDU_CONFIRM_NO,
                  size,
                  buffer,
                  PDCP_TRANSMISSION_MODE_CONTROL);
      // rrc_pdcp_config_asn1_req

      break;

    case ngran_gNB_DU:
      // nothing to do for DU
      AssertFatal(1==0,"nothing to do for DU\n");
      break;

    case ngran_gNB:
    {
#ifdef ITTI_SIM
      uint8_t *message_buffer;
      message_buffer = itti_malloc (TASK_RRC_GNB_SIM, TASK_RRC_UE_SIM, size);
      memcpy (message_buffer, buffer, size);
      message_p = itti_alloc_new_message (TASK_RRC_GNB_SIM, GNB_RRC_DCCH_DATA_IND);
      GNB_RRC_DCCH_DATA_IND (message_p).rbid = DCCH;
      GNB_RRC_DCCH_DATA_IND (message_p).sdu = message_buffer;
      GNB_RRC_DCCH_DATA_IND (message_p).size	= size;
      itti_send_msg_to_task (TASK_RRC_UE_SIM, ctxt_pP->instance, message_p);
#else
      LOG_D(NR_RRC, "[FRAME %05d][RRC_gNB][MOD %u][][--- PDCP_DATA_REQ/%d Bytes (rrcReconfiguration to UE %x MUI %d) --->][PDCP][MOD %u][RB %u]\n",
          ctxt_pP->frame,
          ctxt_pP->module_id,
          size,
          ue_context_pP->ue_context.rnti,
          rrc_gNB_mui,
          ctxt_pP->module_id,
          DCCH);
      MSC_LOG_TX_MESSAGE(MSC_RRC_GNB,
          MSC_RRC_UE,
          buffer,
          size,
          MSC_AS_TIME_FMT" NR_RRCReconfiguration UE %x MUI %d size %u",
          MSC_AS_TIME_ARGS(ctxt_pP),
          ue_context_pP->ue_context.rnti,
          rrc_gNB_mui,
          size);
<<<<<<< HEAD
#if(0)
      nr_rrc_data_req(ctxt_pP,
                  DCCH,
                  rrc_gNB_mui++,
                  SDU_CONFIRM_NO,
                  size,
                  buffer,
                  PDCP_TRANSMISSION_MODE_CONTROL);
      // rrc_pdcp_config_asn1_req
#endif
=======
#ifdef ITTI_SIM
    MessageDef *message_p;
    uint8_t *message_buffer;
    message_buffer = itti_malloc (TASK_RRC_GNB, TASK_RRC_UE_SIM, size);
    memcpy (message_buffer, buffer, size);
    message_p = itti_alloc_new_message (TASK_RRC_GNB, GNB_RRC_DCCH_DATA_IND);
    GNB_RRC_DCCH_DATA_IND (message_p).rbid = DCCH;
    GNB_RRC_DCCH_DATA_IND (message_p).sdu = message_buffer;
    GNB_RRC_DCCH_DATA_IND (message_p).size	= size;
    itti_send_msg_to_task (TASK_RRC_UE_SIM, ctxt_pP->instance, message_p);
#else
  nr_rrc_data_req(ctxt_pP,
              DCCH,
              rrc_gNB_mui++,
              SDU_CONFIRM_NO,
              size,
              buffer,
              PDCP_TRANSMISSION_MODE_CONTROL);
>>>>>>> c6cd8f37
#endif
      // rrc_rlc_config_asn1_req
    }
      break;

    default :
        LOG_W(NR_RRC, "Unknown node type %d\n", RC.nrrrc[ctxt_pP->module_id]->node_type);
  }
}

//-----------------------------------------------------------------------------
void
rrc_gNB_generate_dedicatedRRCReconfiguration_release(
    const protocol_ctxt_t   *const ctxt_pP,
    rrc_gNB_ue_context_t    *const ue_context_pP,
    uint8_t                  xid,
    uint32_t                 nas_length,
    uint8_t                 *nas_buffer)
//-----------------------------------------------------------------------------
{
  uint8_t                             buffer[RRC_BUF_SIZE];
  int                                 i;
  uint16_t                            size  = 0;
  NR_DRB_ToReleaseList_t             **DRB_Release_configList2 = NULL;
  NR_DRB_Identity_t                  *DRB_release;
  struct NR_RRCReconfiguration_v1530_IEs__dedicatedNAS_MessageList
                                     *dedicatedNAS_MessageList = NULL;
  NR_DedicatedNAS_Message_t          *dedicatedNAS_Message     = NULL;

  DRB_Release_configList2 = &ue_context_pP->ue_context.DRB_Release_configList2[xid];
  if (*DRB_Release_configList2) {
    free(*DRB_Release_configList2);
  }

  *DRB_Release_configList2 = CALLOC(1, sizeof(**DRB_Release_configList2));
  for(i = 0; i < NB_RB_MAX; i++) {
    if((ue_context_pP->ue_context.pdusession[i].status == PDU_SESSION_STATUS_TORELEASE) && ue_context_pP->ue_context.pdusession[i].xid == xid) {
      DRB_release = CALLOC(1, sizeof(NR_DRB_Identity_t));
      *DRB_release = i+1;
      ASN_SEQUENCE_ADD(&(*DRB_Release_configList2)->list, DRB_release);
    }
  }

  /* If list is empty free the list and reset the address */
  if (nas_length > 0) {
    dedicatedNAS_MessageList = CALLOC(1, sizeof(struct NR_RRCReconfiguration_v1530_IEs__dedicatedNAS_MessageList));
    dedicatedNAS_Message = CALLOC(1, sizeof(NR_DedicatedNAS_Message_t));
    memset(dedicatedNAS_Message, 0, sizeof(OCTET_STRING_t));
    OCTET_STRING_fromBuf(dedicatedNAS_Message,
                         (char *)nas_buffer,
                         nas_length);
    ASN_SEQUENCE_ADD(&dedicatedNAS_MessageList->list, dedicatedNAS_Message);
    LOG_I(NR_RRC,"add NAS info with size %d\n", nas_length);
  } else {
    LOG_W(NR_RRC,"dedlicated NAS list is empty\n");
  }

  memset(buffer, 0, RRC_BUF_SIZE);
  size = do_RRCReconfiguration(ctxt_pP, buffer, xid,
                               NULL,
                               NULL,
                               *DRB_Release_configList2,
                               NULL,
                               NULL,
                               NULL,
                               dedicatedNAS_MessageList,
                               NULL);

  ue_context_pP->ue_context.pdu_session_release_command_flag = 1;
  LOG_DUMPMSG(NR_RRC,DEBUG_RRC,(char *)buffer,size,
              "[MSG] RRC Reconfiguration\n");

  /* Free all NAS PDUs */
  if (nas_length > 0) {
    /* Free the NAS PDU buffer and invalidate it */
    free(nas_buffer);
  }

  LOG_I(NR_RRC,
        "[gNB %d] Frame %d, Logical Channel DL-DCCH, Generate NR_RRCReconfiguration (bytes %d, UE RNTI %x)\n",
        ctxt_pP->module_id, ctxt_pP->frame, size, ue_context_pP->ue_context.rnti);
  LOG_D(NR_RRC,
        "[FRAME %05d][RRC_gNB][MOD %u][][--- PDCP_DATA_REQ/%d Bytes (rrcReconfiguration to UE %x MUI %d) --->][PDCP][MOD %u][RB %u]\n",
        ctxt_pP->frame, ctxt_pP->module_id, size, ue_context_pP->ue_context.rnti, rrc_gNB_mui, ctxt_pP->module_id, DCCH);
  MSC_LOG_TX_MESSAGE(
    MSC_RRC_GNB,
    MSC_RRC_UE,
    buffer,
    size,
    MSC_AS_TIME_FMT" dedicated NR_RRCReconfiguration UE %x MUI %d size %u",
    MSC_AS_TIME_ARGS(ctxt_pP),
    ue_context_pP->ue_context.rnti,
    rrc_gNB_mui,
    size);
#ifdef ITTI_SIM
  MessageDef *message_p;
  uint8_t *message_buffer;
  message_buffer = itti_malloc (TASK_RRC_GNB, TASK_RRC_UE_SIM, size);
  memcpy (message_buffer, buffer, size);
  message_p = itti_alloc_new_message (TASK_RRC_GNB, GNB_RRC_DCCH_DATA_IND);
  GNB_RRC_DCCH_DATA_IND (message_p).rbid = DCCH;
  GNB_RRC_DCCH_DATA_IND (message_p).sdu = message_buffer;
  GNB_RRC_DCCH_DATA_IND (message_p).size	= size;
  itti_send_msg_to_task (TASK_RRC_UE_SIM, ctxt_pP->instance, message_p);
#else
  nr_rrc_data_req(
    ctxt_pP,
    DCCH,
    rrc_gNB_mui++,
    SDU_CONFIRM_NO,
    size,
    buffer,
    PDCP_TRANSMISSION_MODE_CONTROL);
#endif
}

//-----------------------------------------------------------------------------
/*
* Process the RRC Reconfiguration Complete from the UE
*/
void
rrc_gNB_process_RRCReconfigurationComplete(
    const protocol_ctxt_t *const ctxt_pP,
    rrc_gNB_ue_context_t  *ue_context_pP,
    const uint8_t xid
)
{
  int                                 drb_id;
  uint8_t                            *kRRCenc = NULL;
  uint8_t                            *kRRCint = NULL;
  uint8_t                            *kUPenc = NULL;
  NR_DRB_ToAddModList_t              *DRB_configList = ue_context_pP->ue_context.DRB_configList2[xid];
  NR_SRB_ToAddModList_t              *SRB_configList = ue_context_pP->ue_context.SRB_configList2[xid];
  NR_DRB_ToReleaseList_t             *DRB_Release_configList2 = ue_context_pP->ue_context.DRB_Release_configList2[xid];
  NR_DRB_Identity_t                  *drb_id_p      = NULL;
//  uint8_t                             nr_DRB2LCHAN[8];

  ue_context_pP->ue_context.ue_reestablishment_timer = 0;

#ifndef PHYSIM
  /* Derive the keys from kgnb */
  if (DRB_configList != NULL) {
      derive_key_up_enc(ue_context_pP->ue_context.ciphering_algorithm,
                      ue_context_pP->ue_context.kgnb,
                      &kUPenc);
  }

  derive_key_rrc_enc(ue_context_pP->ue_context.ciphering_algorithm,
                      ue_context_pP->ue_context.kgnb,
                      &kRRCenc);
  derive_key_rrc_int(ue_context_pP->ue_context.integrity_algorithm,
                      ue_context_pP->ue_context.kgnb,
                      &kRRCint);
#endif
  /* Refresh SRBs/DRBs */
  MSC_LOG_TX_MESSAGE(MSC_RRC_GNB, MSC_PDCP_ENB, NULL, 0, MSC_AS_TIME_FMT" CONFIG_REQ UE %x DRB (security unchanged)",
                   MSC_AS_TIME_ARGS(ctxt_pP),
                   ue_context_pP->ue_context.rnti);

#ifndef ITTI_SIM
  nr_rrc_pdcp_config_asn1_req(ctxt_pP,
                              SRB_configList, // NULL,
                              DRB_configList,
                              DRB_Release_configList2,
                              0xff, // already configured during the securitymodecommand
                              kRRCenc,
                              kRRCint,
                              kUPenc,
                              NULL,
                              NULL,
                              NULL);
  /* Refresh SRBs/DRBs */
  nr_rrc_rlc_config_asn1_req(ctxt_pP,
                          SRB_configList, // NULL,
                          DRB_configList,
                          DRB_Release_configList2,
                          NULL,
                          NULL);
#endif

  /* Set the SRB active in UE context */
  if (SRB_configList != NULL) {
    for (int i = 0; (i < SRB_configList->list.count) && (i < 3); i++) {
      if (SRB_configList->list.array[i]->srb_Identity == 1) {
        ue_context_pP->ue_context.Srb1.Active = 1;
      } else if (SRB_configList->list.array[i]->srb_Identity == 2) {
        ue_context_pP->ue_context.Srb2.Active = 1;
        ue_context_pP->ue_context.Srb2.Srb_info.Srb_id = 2;
        LOG_I(NR_RRC,"[gNB %d] Frame      %d CC %d : SRB2 is now active\n",
              ctxt_pP->module_id,
              ctxt_pP->frame,
              ue_context_pP->ue_context.primaryCC_id);
      } else {
        LOG_W(NR_RRC,"[gNB %d] Frame      %d CC %d : invalide SRB identity %ld\n",
              ctxt_pP->module_id,
              ctxt_pP->frame,
              ue_context_pP->ue_context.primaryCC_id,
              SRB_configList->list.array[i]->srb_Identity);
      }
    }

    free(SRB_configList);
    ue_context_pP->ue_context.SRB_configList2[xid] = NULL;
  }

  /* Loop through DRBs and establish if necessary */
  if (DRB_configList != NULL) {
    for (int i = 0; i < DRB_configList->list.count; i++) {
      if (DRB_configList->list.array[i]) {
        drb_id = (int)DRB_configList->list.array[i]->drb_Identity;
        LOG_I(NR_RRC, "[gNB %d] Frame  %d : Logical Channel UL-DCCH, Received NR_RRCReconfigurationComplete from UE rnti %x, reconfiguring DRB %d\n",
            ctxt_pP->module_id,
            ctxt_pP->frame,
            ctxt_pP->rnti,
            (int)DRB_configList->list.array[i]->drb_Identity);
            //(int)*DRB_configList->list.array[i]->pdcp_Config->moreThanOneRLC->primaryPath.logicalChannel);

        if (ue_context_pP->ue_context.DRB_active[drb_id] == 0) {
          ue_context_pP->ue_context.DRB_active[drb_id] = 1;
          LOG_D(NR_RRC, "[gNB %d] Frame %d: Establish RLC UM Bidirectional, DRB %d Active\n",
                  ctxt_pP->module_id, ctxt_pP->frame, (int)DRB_configList->list.array[i]->drb_Identity);

          LOG_D(NR_RRC,
                  PROTOCOL_NR_RRC_CTXT_UE_FMT" RRC_gNB --- MAC_CONFIG_REQ  (DRB) ---> MAC_gNB\n",
                  PROTOCOL_NR_RRC_CTXT_UE_ARGS(ctxt_pP));

          //if (DRB_configList->list.array[i]->pdcp_Config->moreThanOneRLC->primaryPath.logicalChannel) {
          //  nr_DRB2LCHAN[i] = (uint8_t) * DRB_configList->list.array[i]->pdcp_Config->moreThanOneRLC->primaryPath.logicalChannel;
          //}

            // rrc_mac_config_req_eNB
        } else {        // remove LCHAN from MAC/PHY
          if (ue_context_pP->ue_context.DRB_active[drb_id] == 1) {
            // DRB has just been removed so remove RLC + PDCP for DRB
            /*      rrc_pdcp_config_req (ctxt_pP->module_id, frameP, 1, CONFIG_ACTION_REMOVE,
            (ue_mod_idP * NB_RB_MAX) + DRB2LCHAN[i],UNDEF_SECURITY_MODE);
            */
            /*rrc_rlc_config_req(ctxt_pP,
                                SRB_FLAG_NO,
                                MBMS_FLAG_NO,
                                CONFIG_ACTION_REMOVE,
                                nr_DRB2LCHAN[i],
                                Rlc_info_um);*/
          }

          ue_context_pP->ue_context.DRB_active[drb_id] = 0;
          LOG_D(NR_RRC, PROTOCOL_NR_RRC_CTXT_UE_FMT" RRC_eNB --- MAC_CONFIG_REQ  (DRB) ---> MAC_eNB\n",
                  PROTOCOL_NR_RRC_CTXT_UE_ARGS(ctxt_pP));

          // rrc_mac_config_req_eNB

        } // end else of if (ue_context_pP->ue_context.DRB_active[drb_id] == 0)
      } // end if (DRB_configList->list.array[i])
    } // end for (int i = 0; i < DRB_configList->list.count; i++)

    free(DRB_configList);
    ue_context_pP->ue_context.DRB_configList2[xid] = NULL;
  } // end if DRB_configList != NULL

  if(DRB_Release_configList2 != NULL) {
    for (int i = 0; i < DRB_Release_configList2->list.count; i++) {
      if (DRB_Release_configList2->list.array[i]) {
        drb_id_p = DRB_Release_configList2->list.array[i];
        drb_id = *drb_id_p;

        if (ue_context_pP->ue_context.DRB_active[drb_id] == 1) {
        ue_context_pP->ue_context.DRB_active[drb_id] = 0;
        }
      }
    }

    free(DRB_Release_configList2);
    ue_context_pP->ue_context.DRB_Release_configList2[xid] = NULL;
  }
}

//-----------------------------------------------------------------------------
void
rrc_gNB_generate_RRCReestablishment(
  const protocol_ctxt_t *const ctxt_pP,
  rrc_gNB_ue_context_t  *const ue_context_pP,
  const int             CC_id)
//-----------------------------------------------------------------------------
{
    // int UE_id = -1;
    //NR_LogicalChannelConfig_t  *SRB1_logicalChannelConfig = NULL;
    NR_SRB_ToAddModList_t      **SRB_configList;
    // NR_SRB_ToAddMod_t          *SRB1_config = NULL;
    //rrc_gNB_carrier_data_t     *carrier = NULL;
    gNB_RRC_UE_t               *ue_context = NULL;
    module_id_t                 module_id = ctxt_pP->module_id;
    // uint16_t                    rnti = ctxt_pP->rnti;
    
    SRB_configList = &(ue_context_pP->ue_context.SRB_configList);
    //carrier = &(RC.nrrrc[ctxt_pP->module_id]->carrier);
    ue_context = &(ue_context_pP->ue_context);
    ue_context->Srb0.Tx_buffer.payload_size = do_RRCReestablishment(ctxt_pP,
        ue_context_pP,
        CC_id,
        (uint8_t *) ue_context->Srb0.Tx_buffer.Payload,
        //(uint8_t) carrier->p_gNB, // at this point we do not have the UE capability information, so it can only be TM1 or TM2
        rrc_gNB_get_next_transaction_identifier(module_id),
        SRB_configList
        //&(ue_context->physicalConfigDedicated)
        );

    /* Configure SRB1 for UE */
    if (*SRB_configList != NULL) {
      for (int cnt = 0; cnt < (*SRB_configList)->list.count; cnt++) {
        if ((*SRB_configList)->list.array[cnt]->srb_Identity == 1) {
          // SRB1_config = (*SRB_configList)->list.array[cnt];
        }

        LOG_D(NR_RRC, PROTOCOL_NR_RRC_CTXT_UE_FMT" RRC_gNB --- MAC_CONFIG_REQ  (SRB1) ---> MAC_gNB\n",
              PROTOCOL_NR_RRC_CTXT_UE_ARGS(ctxt_pP));

        // rrc_mac_config_req_eNB
      }
    }  // if (*SRB_configList != NULL)
    
    MSC_LOG_TX_MESSAGE(MSC_RRC_GNB,
                       MSC_RRC_UE,
                       ue_context->Srb0.Tx_buffer.Header,
                       ue_context->Srb0.Tx_buffer.payload_size,
                       MSC_AS_TIME_FMT" NR_RRCReestablishment UE %x size %u",
                       MSC_AS_TIME_ARGS(ctxt_pP),
                       ue_context->rnti,
                       ue_context->Srb0.Tx_buffer.payload_size);
    LOG_I(NR_RRC, PROTOCOL_NR_RRC_CTXT_UE_FMT" [RAPROC] Logical Channel DL-DCCH, Generating NR_RRCReestablishment (bytes %d)\n",
          PROTOCOL_NR_RRC_CTXT_UE_ARGS(ctxt_pP),
          ue_context->Srb0.Tx_buffer.payload_size);
#if(0)
    UE_id = find_nr_UE_id(module_id, rnti);
    if (UE_id != -1) {
      /* Activate reject timer, if RRCComplete not received after 10 frames, reject UE */
      RC.nrmac[module_id]->UE_info.UE_sched_ctrl[UE_id].ue_reestablishment_reject_timer = 1;
      /* Reject UE after 10 frames, LTE_RRCConnectionReestablishmentReject is triggered */
      RC.nrmac[module_id]->UE_info.UE_sched_ctrl[UE_id].ue_reestablishment_reject_timer_thres = 100;
    } else {
      LOG_E(NR_RRC, PROTOCOL_NR_RRC_CTXT_UE_FMT" Generating NR_RRCReestablishment without UE_id(MAC) rnti %x\n",
            PROTOCOL_NR_RRC_CTXT_UE_ARGS(ctxt_pP),
            rnti);
    }
#endif
#ifdef ITTI_SIM
        MessageDef *message_p;
        uint8_t *message_buffer;
        message_buffer = itti_malloc (TASK_RRC_GNB, TASK_RRC_UE_SIM, ue_context->Srb0.Tx_buffer.payload_size);
        memcpy (message_buffer, (uint8_t *) ue_context->Srb0.Tx_buffer.Payload, ue_context->Srb0.Tx_buffer.payload_size);
        message_p = itti_alloc_new_message (TASK_RRC_GNB, GNB_RRC_DCCH_DATA_IND);
        GNB_RRC_DCCH_DATA_IND (message_p).rbid = DCCH;
        GNB_RRC_DCCH_DATA_IND (message_p).sdu = message_buffer;
        GNB_RRC_DCCH_DATA_IND (message_p).size  = ue_context->Srb0.Tx_buffer.payload_size;
        itti_send_msg_to_task (TASK_RRC_UE_SIM, ctxt_pP->instance, message_p);
#endif

}

//-----------------------------------------------------------------------------
void
rrc_gNB_process_RRCConnectionReestablishmentComplete(
  const protocol_ctxt_t *const ctxt_pP,
  const rnti_t reestablish_rnti,
  rrc_gNB_ue_context_t         *ue_context_pP,
  const uint8_t xid
)
//-----------------------------------------------------------------------------
{
  LOG_I(NR_RRC,
        PROTOCOL_RRC_CTXT_UE_FMT" [RAPROC] Logical Channel UL-DCCH, processing NR_RRCConnectionReestablishmentComplete from UE (SRB1 Active)\n",
        PROTOCOL_RRC_CTXT_UE_ARGS(ctxt_pP));

  NR_DRB_ToAddModList_t                 *DRB_configList = ue_context_pP->ue_context.DRB_configList;
  NR_SRB_ToAddModList_t                 *SRB_configList = ue_context_pP->ue_context.SRB_configList;
  NR_SRB_ToAddModList_t                **SRB_configList2 = NULL;
  NR_DRB_ToAddModList_t                **DRB_configList2 = NULL;
  NR_SRB_ToAddMod_t                     *SRB2_config     = NULL;
  NR_DRB_ToAddMod_t                     *DRB_config      = NULL;
  //NR_SDAP_Config_t                      *sdap_config     = NULL;
  int i = 0;
  uint8_t                             buffer[RRC_BUF_SIZE];
  uint16_t                            size;

  uint8_t next_xid = rrc_gNB_get_next_transaction_identifier(ctxt_pP->module_id);
  int ret = 0;
  ue_context_pP->ue_context.Status = NR_RRC_CONNECTED;
  ue_context_pP->ue_context.ue_rrc_inactivity_timer = 1; // set rrc inactivity when UE goes into RRC_CONNECTED
  ue_context_pP->ue_context.reestablishment_xid = next_xid;
  SRB_configList2 = &ue_context_pP->ue_context.SRB_configList2[xid];

  // get old configuration of SRB2
  if (*SRB_configList2 != NULL) {
    if((*SRB_configList2)->list.count!=0) {
      LOG_D(NR_RRC, "SRB_configList2(%p) count is %d\n           SRB_configList2->list.array[0] addr is %p",
            SRB_configList2, (*SRB_configList2)->list.count,  (*SRB_configList2)->list.array[0]);
    }

    for (i = 0; (i < (*SRB_configList2)->list.count) && (i < 3); i++) {
      if ((*SRB_configList2)->list.array[i]->srb_Identity == 2 ) {
        LOG_D(NR_RRC, "get SRB2_config from (ue_context_pP->ue_context.SRB_configList2[%d])\n", xid);
        SRB2_config = (*SRB_configList2)->list.array[i];
        break;
      }
    }
  }

  // SRB2_config = CALLOC(1, sizeof(*SRB2_config));
  // SRB2_config->srb_Identity = 2;

  SRB_configList2 = &(ue_context_pP->ue_context.SRB_configList2[next_xid]);
  DRB_configList2 = &(ue_context_pP->ue_context.DRB_configList2[next_xid]);

  if (*SRB_configList2) {
    free(*SRB_configList2);
    LOG_D(NR_RRC, "free(ue_context_pP->ue_context.SRB_configList2[%d])\n", next_xid);
  }

  *SRB_configList2 = CALLOC(1, sizeof(**SRB_configList2));

  if (SRB2_config != NULL) {
    // Add SRB2 to SRB configuration list
    ASN_SEQUENCE_ADD(&SRB_configList->list, SRB2_config);
    ASN_SEQUENCE_ADD(&(*SRB_configList2)->list, SRB2_config);
    LOG_D(NR_RRC, "Add SRB2_config (srb_Identity:%ld) to ue_context_pP->ue_context.SRB_configList\n",
          SRB2_config->srb_Identity);
    LOG_D(NR_RRC, "Add SRB2_config (srb_Identity:%ld) to ue_context_pP->ue_context.SRB_configList2[%d]\n",
          SRB2_config->srb_Identity, next_xid);
  } else {
    // SRB configuration list only contains SRB1.
    LOG_W(NR_RRC,"SRB2 configuration does not exist in SRB configuration list\n");
  }

  if (*DRB_configList2) {
    free(*DRB_configList2);
    LOG_D(NR_RRC, "free(ue_context_pP->ue_context.DRB_configList2[%d])\n", next_xid);
  }

  *DRB_configList2 = CALLOC(1, sizeof(**DRB_configList2));

  if (DRB_configList != NULL) {
    LOG_D(NR_RRC, "get DRB_config from (ue_context_pP->ue_context.DRB_configList)\n");

    for (i = 0; (i < DRB_configList->list.count) && (i < 3); i++) {
      DRB_config = DRB_configList->list.array[i];
      // Add DRB to DRB configuration list, for LTE_RRCConnectionReconfigurationComplete
      ASN_SEQUENCE_ADD(&(*DRB_configList2)->list, DRB_config);
    }
  }

  ue_context_pP->ue_context.Srb1.Active = 1;
  //ue_context_pP->ue_context.Srb2.Srb_info.Srb_id = 2;

  if (AMF_MODE_ENABLED) {
    hashtable_rc_t    h_rc;
    int               j;
    rrc_ue_ngap_ids_t *rrc_ue_ngap_ids_p = NULL;
    uint16_t ue_initial_id = ue_context_pP->ue_context.ue_initial_id;
    uint32_t gNB_ue_ngap_id = ue_context_pP->ue_context.gNB_ue_ngap_id;
    gNB_RRC_INST *rrc_instance_p = RC.nrrrc[GNB_INSTANCE_TO_MODULE_ID(ctxt_pP->instance)];

    if (gNB_ue_ngap_id > 0) {
      h_rc = hashtable_get(rrc_instance_p->ngap_id2_ngap_ids, (hash_key_t)gNB_ue_ngap_id, (void **)&rrc_ue_ngap_ids_p);

      if  (h_rc == HASH_TABLE_OK) {
    	  rrc_ue_ngap_ids_p->ue_rnti = ctxt_pP->rnti;
      }
    }

    if (ue_initial_id != 0) {
      h_rc = hashtable_get(rrc_instance_p->initial_id2_ngap_ids, (hash_key_t)ue_initial_id, (void **)&rrc_ue_ngap_ids_p);

      if  (h_rc == HASH_TABLE_OK) {
    	  rrc_ue_ngap_ids_p->ue_rnti = ctxt_pP->rnti;
      }
    }

    gtpv1u_gnb_create_tunnel_req_t  create_tunnel_req;
    /* Save e RAB information for later */
    memset(&create_tunnel_req, 0, sizeof(create_tunnel_req));

    for ( j = 0, i = 0; i < NB_RB_MAX; i++) {
      if (ue_context_pP->ue_context.pdusession[i].status == PDU_SESSION_STATUS_ESTABLISHED || ue_context_pP->ue_context.pdusession[i].status == PDU_SESSION_STATUS_DONE) {
        create_tunnel_req.pdusession_id[j]   = ue_context_pP->ue_context.pdusession[i].param.pdusession_id;
        create_tunnel_req.upf_NGu_teid[j]  = ue_context_pP->ue_context.pdusession[i].param.gtp_teid;
        memcpy(create_tunnel_req.upf_addr[j].buffer,
               ue_context_pP->ue_context.pdusession[i].param.upf_addr.buffer,
                sizeof(uint8_t)*20);
        create_tunnel_req.upf_addr[j].length = ue_context_pP->ue_context.pdusession[i].param.upf_addr.length;
        j++;
      }
    }

    create_tunnel_req.rnti       = ctxt_pP->rnti; // warning put zero above
    create_tunnel_req.num_tunnels    = j;
    ret = gtpv1u_update_ngu_tunnel(
            ctxt_pP->instance,
            &create_tunnel_req,
            reestablish_rnti);

    if ( ret != 0 ) {
      LOG_E(NR_RRC,"gtpv1u_update_ngu_tunnel failed,start to release UE %x\n",reestablish_rnti);

      // update s1u tunnel failed,reset rnti?
      if (gNB_ue_ngap_id > 0) {
        h_rc = hashtable_get(rrc_instance_p->ngap_id2_ngap_ids, (hash_key_t)gNB_ue_ngap_id, (void **)&rrc_ue_ngap_ids_p);

        if (h_rc == HASH_TABLE_OK ) {
        	rrc_ue_ngap_ids_p->ue_rnti = reestablish_rnti;
        }
      }

      if (ue_initial_id != 0) {
        h_rc = hashtable_get(rrc_instance_p->initial_id2_ngap_ids, (hash_key_t)ue_initial_id, (void **)&rrc_ue_ngap_ids_p);

        if (h_rc == HASH_TABLE_OK ) {
          rrc_ue_ngap_ids_p->ue_rnti = reestablish_rnti;
        }
      }

      ue_context_pP->ue_context.ue_release_timer_s1 = 1;
      ue_context_pP->ue_context.ue_release_timer_thres_s1 = 100;
      ue_context_pP->ue_context.ue_release_timer = 0;
      ue_context_pP->ue_context.ue_reestablishment_timer = 0;
      ue_context_pP->ue_context.ul_failure_timer = 20000; // set ul_failure to 20000 for triggering rrc_eNB_send_S1AP_UE_CONTEXT_RELEASE_REQ
      ue_context_pP->ue_context.ul_failure_timer = 0;
      return;
    }
  } /* AMF_MODE_ENABLED */

  /* Update RNTI in ue_context */
  ue_context_pP->ue_id_rnti                    = ctxt_pP->rnti; // here ue_id_rnti is just a key, may be something else
  ue_context_pP->ue_context.rnti               = ctxt_pP->rnti;

  if (AMF_MODE_ENABLED) {
    uint8_t send_security_mode_command = FALSE;
    nr_rrc_pdcp_config_security(
      ctxt_pP,
      ue_context_pP,
      send_security_mode_command);
    LOG_D(NR_RRC, "set security successfully \n");
  }

  /* Add all NAS PDUs to the list */
  for (i = 0; i < ue_context_pP->ue_context.nb_of_pdusessions; i++) {

    /* TODO parameters yet to process ... */
    /* TODO should test if pdu session are Ok before! */
    ue_context_pP->ue_context.pdusession[i].status = PDU_SESSION_STATUS_DONE;
    ue_context_pP->ue_context.pdusession[i].xid    = xid;
    LOG_D(NR_RRC, "setting the status for the default DRB (index %d) to (%d,%s)\n",
          i, ue_context_pP->ue_context.pdusession[i].status, "PDU_SESSION_STATUS_DONE");
  }

  memset(buffer, 0, RRC_BUF_SIZE);

  size = do_RRCReconfiguration(ctxt_pP, buffer,
                                xid,
                               *SRB_configList2,
                                DRB_configList,
                                NULL,
                                NULL,
                                NULL,
                                NULL, // MeasObj_list,
                                NULL,
                                NULL);
  LOG_DUMPMSG(NR_RRC,DEBUG_RRC,(char *)buffer,size,
              "[MSG] RRC Reconfiguration\n");

  /* Free all NAS PDUs */
  for (i = 0; i < ue_context_pP->ue_context.nb_of_pdusessions; i++) {
    if (ue_context_pP->ue_context.pdusession[i].param.nas_pdu.buffer != NULL) {
      /* Free the NAS PDU buffer and invalidate it */
      free(ue_context_pP->ue_context.pdusession[i].param.nas_pdu.buffer);
      ue_context_pP->ue_context.pdusession[i].param.nas_pdu.buffer = NULL;
    }
  }

  if(size==65535) {
    LOG_E(NR_RRC,"RRC decode err!!! do_RRCReconfiguration\n");
    return;
  } else {
    LOG_I(NR_RRC,
          "[gNB %d] Frame %d, Logical Channel DL-DCCH, Generate NR_RRCConnectionReconfiguration (bytes %d, UE id %x)\n",
          ctxt_pP->module_id, ctxt_pP->frame, size, ue_context_pP->ue_context.rnti);
    LOG_D(NR_RRC,
          "[FRAME %05d][RRC_gNB][MOD %u][][--- PDCP_DATA_REQ/%d Bytes (rrcConnectionReconfiguration to UE %x MUI %d) --->][PDCP][MOD %u][RB %u]\n",
          ctxt_pP->frame, ctxt_pP->module_id, size, ue_context_pP->ue_context.rnti, rrc_gNB_mui, ctxt_pP->module_id, DCCH);
    MSC_LOG_TX_MESSAGE(
      MSC_RRC_GNB,
      MSC_RRC_UE,
      buffer,
      size,
      MSC_AS_TIME_FMT" LTE_RRCConnectionReconfiguration UE %x MUI %d size %u",
      MSC_AS_TIME_ARGS(ctxt_pP),
      ue_context_pP->ue_context.rnti,
      rrc_gNB_mui,
      size);
#ifdef ITTI_SIM
    MessageDef *message_p;
    uint8_t *message_buffer;
    message_buffer = itti_malloc (TASK_RRC_GNB, TASK_RRC_UE_SIM, size);
    memcpy (message_buffer, buffer, size);
    message_p = itti_alloc_new_message (TASK_RRC_GNB, GNB_RRC_DCCH_DATA_IND);
    GNB_RRC_DCCH_DATA_IND (message_p).rbid = DCCH;
    GNB_RRC_DCCH_DATA_IND (message_p).sdu = message_buffer;
    GNB_RRC_DCCH_DATA_IND (message_p).size	= size;
    itti_send_msg_to_task (TASK_RRC_UE_SIM, ctxt_pP->instance, message_p);
#else
    nr_rrc_data_req(
      ctxt_pP,
      DCCH,
      rrc_gNB_mui++,
      SDU_CONFIRM_NO,
      size,
      buffer,
      PDCP_TRANSMISSION_MODE_CONTROL);
#endif
  }
}
//-----------------------------------------------------------------------------

/*------------------------------------------------------------------------------*/
int nr_rrc_gNB_decode_ccch(protocol_ctxt_t    *const ctxt_pP,
                           const uint8_t      *buffer,
                           int                buffer_length,
                           const int          CC_id)
{
  module_id_t                                       Idx;
  asn_dec_rval_t                                    dec_rval;
  NR_UL_CCCH_Message_t                             *ul_ccch_msg = NULL;
  struct rrc_gNB_ue_context_s                      *ue_context_p = NULL;
  gNB_RRC_INST                                     *gnb_rrc_inst = RC.nrrrc[ctxt_pP->module_id];
  NR_RRCSetupRequest_IEs_t                         *rrcSetupRequest = NULL;
  NR_RRCReestablishmentRequest_IEs_t                rrcReestablishmentRequest;
  uint64_t                                          random_value = 0;
  int i;

    dec_rval = uper_decode( NULL,
                            &asn_DEF_NR_UL_CCCH_Message,
                            (void **)&ul_ccch_msg,
                            (uint8_t *) buffer,
                            100,
                            0,
                            0);

    if (dec_rval.consumed == 0) {
        /* TODO */
        LOG_E(NR_RRC, PROTOCOL_NR_RRC_CTXT_UE_FMT" FATAL Error in receiving CCCH\n",
                   PROTOCOL_NR_RRC_CTXT_UE_ARGS(ctxt_pP));
        return -1;
    }

    if (ul_ccch_msg->message.present == NR_UL_CCCH_MessageType_PR_c1) {
     switch (ul_ccch_msg->message.choice.c1->present) {
      case NR_UL_CCCH_MessageType__c1_PR_NOTHING:
        /* TODO */
        LOG_I(NR_RRC,
            PROTOCOL_NR_RRC_CTXT_FMT" Received PR_NOTHING on UL-CCCH-Message\n",
            PROTOCOL_NR_RRC_CTXT_ARGS(ctxt_pP));
        break;

      case NR_UL_CCCH_MessageType__c1_PR_rrcSetupRequest:
        LOG_I(NR_RRC, "Received RRCSetupRequest on UL-CCCH-Message (UE rnti %x)\n", ctxt_pP->rnti);
        ue_context_p = rrc_gNB_get_ue_context(gnb_rrc_inst, ctxt_pP->rnti);
        if (ue_context_p != NULL) {
          rrc_gNB_free_mem_UE_context(ctxt_pP, ue_context_p);
          MSC_LOG_RX_DISCARDED_MESSAGE(
              MSC_RRC_GNB,
              MSC_RRC_UE,
              buffer,
              dec_rval.consumed,
              MSC_AS_TIME_FMT" NR_RRCSetupRequest UE %x size %u (UE already in context)",
              MSC_AS_TIME_ARGS(ctxt_pP),
              ue_context_p->ue_context.rnti,
              dec_rval.consumed);
        } else {
          rrcSetupRequest = &ul_ccch_msg->message.choice.c1->choice.rrcSetupRequest->rrcSetupRequest;
          if (NR_InitialUE_Identity_PR_randomValue == rrcSetupRequest->ue_Identity.present) {
            /* randomValue                         BIT STRING (SIZE (39)) */
            if (rrcSetupRequest->ue_Identity.choice.randomValue.size != 5) { // 39-bit random value
              LOG_E(NR_RRC, "wrong InitialUE-Identity randomValue size, expected 5, provided %lu",
                          (long unsigned int)rrcSetupRequest->ue_Identity.choice.randomValue.size);
              return -1;
            }

            memcpy(((uint8_t *) & random_value) + 3,
                    rrcSetupRequest->ue_Identity.choice.randomValue.buf,
                    rrcSetupRequest->ue_Identity.choice.randomValue.size);

            /* if there is already a registered UE (with another RNTI) with this random_value,
            * the current one must be removed from MAC/PHY (zombie UE)
            */
            if ((ue_context_p = rrc_gNB_ue_context_random_exist(RC.nrrrc[ctxt_pP->module_id], random_value))) {
              LOG_W(NR_RRC, "new UE rnti %x (coming with random value) is already there as UE %x, removing %x from MAC/PHY\n",
                      ctxt_pP->rnti, ue_context_p->ue_context.rnti, ue_context_p->ue_context.rnti);
              ue_context_p->ue_context.ul_failure_timer = 20000;
            }

            ue_context_p = rrc_gNB_get_next_free_ue_context(ctxt_pP, RC.nrrrc[ctxt_pP->module_id], random_value);
            ue_context_p->ue_context.Srb0.Srb_id = 0;
            ue_context_p->ue_context.Srb0.Active = 1;
            memcpy(ue_context_p->ue_context.Srb0.Rx_buffer.Payload,
                    buffer,
                    buffer_length);
            ue_context_p->ue_context.Srb0.Rx_buffer.payload_size = buffer_length;
          } else if (NR_InitialUE_Identity_PR_ng_5G_S_TMSI_Part1 == rrcSetupRequest->ue_Identity.present) {
            /* TODO */
            /* <5G-S-TMSI> = <AMF Set ID><AMF Pointer><5G-TMSI> 48-bit */
            /* ng-5G-S-TMSI-Part1                  BIT STRING (SIZE (39)) */
            if (rrcSetupRequest->ue_Identity.choice.ng_5G_S_TMSI_Part1.size != 5) {
              LOG_E(NR_RRC, "wrong ng_5G_S_TMSI_Part1 size, expected 5, provided %lu \n",
                          (long unsigned int)rrcSetupRequest->ue_Identity.choice.ng_5G_S_TMSI_Part1.size);
              return -1;
            }

            uint64_t s_tmsi_part1 = bitStr_to_uint64(&rrcSetupRequest->ue_Identity.choice.ng_5G_S_TMSI_Part1);

            // memcpy(((uint8_t *) & random_value) + 3,
            //         rrcSetupRequest->ue_Identity.choice.ng_5G_S_TMSI_Part1.buf,
            //         rrcSetupRequest->ue_Identity.choice.ng_5G_S_TMSI_Part1.size);

            if ((ue_context_p = rrc_gNB_ue_context_5g_s_tmsi_exist(RC.nrrrc[ctxt_pP->module_id], s_tmsi_part1))) {
              LOG_I(NR_RRC, " 5G-S-TMSI-Part1 exists, ue_context_p %p, old rnti %x => %x\n",ue_context_p, ue_context_p->ue_context.rnti, ctxt_pP->rnti);

              nr_rrc_mac_remove_ue(ctxt_pP->module_id, ue_context_p->ue_context.rnti);

              /* replace rnti in the context */
              /* for that, remove the context from the RB tree */
              RB_REMOVE(rrc_nr_ue_tree_s, &RC.nrrrc[ctxt_pP->module_id]->rrc_ue_head, ue_context_p);
              /* and insert again, after changing rnti everywhere it has to be changed */
              ue_context_p->ue_id_rnti = ctxt_pP->rnti;
              ue_context_p->ue_context.rnti = ctxt_pP->rnti;
              RB_INSERT(rrc_nr_ue_tree_s, &RC.nrrrc[ctxt_pP->module_id]->rrc_ue_head, ue_context_p);
              /* reset timers */
              ue_context_p->ue_context.ul_failure_timer = 0;
              ue_context_p->ue_context.ue_release_timer = 0;
              ue_context_p->ue_context.ue_reestablishment_timer = 0;
              ue_context_p->ue_context.ue_release_timer_s1 = 0;
              ue_context_p->ue_context.ue_release_timer_rrc = 0;
            } else {
              LOG_I(NR_RRC, " 5G-S-TMSI-Part1 doesn't exist, setting ng_5G_S_TMSI_Part1 to %p => %ld\n",
                              ue_context_p, s_tmsi_part1);

              ue_context_p = rrc_gNB_get_next_free_ue_context(ctxt_pP, RC.nrrrc[ctxt_pP->module_id], s_tmsi_part1);

              if (ue_context_p == NULL) {
                  LOG_E(RRC, "%s:%d:%s: rrc_gNB_get_next_free_ue_context returned NULL\n", __FILE__, __LINE__, __FUNCTION__);
              }

       if (ue_context_p != NULL) {
                  ue_context_p->ue_context.Initialue_identity_5g_s_TMSI.presence = TRUE;
                  ue_context_p->ue_context.ng_5G_S_TMSI_Part1 = s_tmsi_part1;
              }
            }
          } else {
            /* TODO */
            memcpy(((uint8_t *) & random_value) + 3,
                    rrcSetupRequest->ue_Identity.choice.randomValue.buf,
                    rrcSetupRequest->ue_Identity.choice.randomValue.size);

            rrc_gNB_get_next_free_ue_context(ctxt_pP, RC.nrrrc[ctxt_pP->module_id], random_value);
            LOG_E(NR_RRC,
                    PROTOCOL_NR_RRC_CTXT_UE_FMT" RRCSetupRequest without random UE identity or S-TMSI not supported, let's reject the UE\n",
                    PROTOCOL_NR_RRC_CTXT_UE_ARGS(ctxt_pP));
            rrc_gNB_generate_RRCReject(ctxt_pP,
                                       rrc_gNB_get_ue_context(gnb_rrc_inst, ctxt_pP->rnti),
                                       CC_id);
            break;
          }
        }

        if (ue_context_p != NULL) {
          ue_context_p->ue_context.establishment_cause = rrcSetupRequest->establishmentCause;
        }

        rrc_gNB_generate_RRCSetup(ctxt_pP,
                                  rrc_gNB_get_ue_context(gnb_rrc_inst, ctxt_pP->rnti),
                                  CC_id);
        break;

      case NR_UL_CCCH_MessageType__c1_PR_rrcResumeRequest:
                LOG_I(NR_RRC, "receive rrcResumeRequest message \n");
        break;

      case NR_UL_CCCH_MessageType__c1_PR_rrcReestablishmentRequest:
        LOG_I(NR_RRC, "receive rrcReestablishmentRequest message \n");
        LOG_DUMPMSG(NR_RRC, DEBUG_RRC,(char *)(buffer), buffer_length,
              "[MSG] RRC Reestablishment Request\n");
        LOG_D(NR_RRC,
              PROTOCOL_NR_RRC_CTXT_UE_FMT"MAC_gNB--- MAC_DATA_IND (rrcReestablishmentRequest on SRB0) --> RRC_gNB\n",
              PROTOCOL_NR_RRC_CTXT_UE_ARGS(ctxt_pP));

        rrcReestablishmentRequest = ul_ccch_msg->message.choice.c1->choice.rrcReestablishmentRequest->rrcReestablishmentRequest;
        LOG_I(NR_RRC,
          PROTOCOL_NR_RRC_CTXT_UE_FMT" NR_RRCReestablishmentRequest cause %s\n",
          PROTOCOL_NR_RRC_CTXT_UE_ARGS(ctxt_pP),
          ((rrcReestablishmentRequest.reestablishmentCause == NR_ReestablishmentCause_otherFailure) ?   "Other Failure" :
          (rrcReestablishmentRequest.reestablishmentCause == NR_ReestablishmentCause_handoverFailure) ? "Handover Failure" :
          "reconfigurationFailure"));
        {
          uint16_t                          c_rnti = 0;
          if (rrcReestablishmentRequest.ue_Identity.physCellId != RC.nrrrc[ctxt_pP->module_id]->carrier.physCellId) {
            /* UE was moving from previous cell so quickly that RRCReestablishment for previous cell was recieved in this cell */
            LOG_E(NR_RRC,
                  PROTOCOL_NR_RRC_CTXT_UE_FMT" NR_RRCReestablishmentRequest ue_Identity.physCellId(%ld) is not equal to current physCellId(%d), fallback to RRC establishment\n",
                  PROTOCOL_NR_RRC_CTXT_UE_ARGS(ctxt_pP),
                  rrcReestablishmentRequest.ue_Identity.physCellId,
                  RC.nrrrc[ctxt_pP->module_id]->carrier.physCellId);
            rrc_gNB_generate_RRCSetup_for_RRCReestablishmentRequest(ctxt_pP, CC_id);
            break;
          }

          LOG_D(NR_RRC, "physCellId is %ld\n", rrcReestablishmentRequest.ue_Identity.physCellId);

          for (i = 0; i < rrcReestablishmentRequest.ue_Identity.shortMAC_I.size; i++) {
            LOG_D(NR_RRC, "rrcReestablishmentRequest.ue_Identity.shortMAC_I.buf[%d] = %x\n",
                  i, rrcReestablishmentRequest.ue_Identity.shortMAC_I.buf[i]);
          }

          if (rrcReestablishmentRequest.ue_Identity.c_RNTI < 0 ||
              rrcReestablishmentRequest.ue_Identity.c_RNTI > 65535) {
            /* c_RNTI range error should not happen */
            LOG_E(NR_RRC,
                  PROTOCOL_NR_RRC_CTXT_UE_FMT" NR_RRCReestablishmentRequest c_RNTI range error, fallback to RRC establishment\n",
                  PROTOCOL_NR_RRC_CTXT_UE_ARGS(ctxt_pP));
            rrc_gNB_generate_RRCSetup_for_RRCReestablishmentRequest(ctxt_pP, CC_id);
            break;
          }

          c_rnti = rrcReestablishmentRequest.ue_Identity.c_RNTI;
          LOG_I(NR_RRC, "c_rnti is %x\n", c_rnti);
          ue_context_p = rrc_gNB_get_ue_context(gnb_rrc_inst, c_rnti);

          if (ue_context_p == NULL) {
            LOG_E(NR_RRC,
                  PROTOCOL_NR_RRC_CTXT_UE_FMT" NR_RRCReestablishmentRequest without UE context, fallback to RRC establishment\n",
                  PROTOCOL_NR_RRC_CTXT_UE_ARGS(ctxt_pP));
            rrc_gNB_generate_RRCSetup_for_RRCReestablishmentRequest(ctxt_pP, CC_id);
            break;
          }
#if(0)
          int UE_id = find_nr_UE_id(ctxt_pP->module_id, c_rnti);

          if(UE_id == -1) {
            LOG_E(NR_RRC,
                  PROTOCOL_NR_RRC_CTXT_UE_FMT" NR_RRCReestablishmentRequest without UE_id(MAC) rnti %x, fallback to RRC establishment\n",
                  PROTOCOL_NR_RRC_CTXT_UE_ARGS(ctxt_pP),c_rnti);
            rrc_gNB_generate_RRCSetup_for_RRCReestablishmentRequest(ctxt_pP, CC_id);
            break;
          }

          //previous rnti
          rnti_t previous_rnti = 0;

          for (i = 0; i < MAX_MOBILES_PER_ENB; i++) {
            if (reestablish_rnti_map[i][1] == c_rnti) {
              previous_rnti = reestablish_rnti_map[i][0];
              break;
            }
          }

          if(previous_rnti != 0) {
            UE_id = find_nr_UE_id(ctxt_pP->module_id, previous_rnti);

            if(UE_id == -1) {
              LOG_E(NR_RRC,
                    PROTOCOL_NR_RRC_CTXT_UE_FMT" RRCReestablishmentRequest without UE_id(MAC) previous rnti %x, fallback to RRC establishment\n",
                    PROTOCOL_NR_RRC_CTXT_UE_ARGS(ctxt_pP),previous_rnti);
              rrc_gNB_generate_RRCSetup_for_RRCReestablishmentRequest(ctxt_pP, CC_id);
              break;
            }
          }
#endif
          //c-plane not end
          if((ue_context_p->ue_context.Status != NR_RRC_RECONFIGURED) && (ue_context_p->ue_context.reestablishment_cause == NR_ReestablishmentCause_spare1)) {
            LOG_E(NR_RRC,
                  PROTOCOL_NR_RRC_CTXT_UE_FMT" NR_RRCReestablishmentRequest (UE %x c-plane is not end), RRC establishment failed \n",
                  PROTOCOL_NR_RRC_CTXT_UE_ARGS(ctxt_pP),c_rnti);
            /* TODO RRC Release ? */
            break;
          }

          if(ue_context_p->ue_context.ue_reestablishment_timer > 0) {
            LOG_E(NR_RRC,
                  PROTOCOL_NR_RRC_CTXT_UE_FMT" RRRCReconfigurationComplete(Previous) don't receive, delete the Previous UE,\nprevious Status %d, new Status NR_RRC_RECONFIGURED\n",
                  PROTOCOL_NR_RRC_CTXT_UE_ARGS(ctxt_pP),
                  ue_context_p->ue_context.Status
                  );
            ue_context_p->ue_context.Status = NR_RRC_RECONFIGURED;
            protocol_ctxt_t  ctxt_old_p;
            PROTOCOL_CTXT_SET_BY_INSTANCE(&ctxt_old_p,
                                          ctxt_pP->instance,
                                          GNB_FLAG_YES,
                                          c_rnti,
                                          ctxt_pP->frame,
                                          ctxt_pP->subframe);
            rrc_gNB_process_RRCReconfigurationComplete(&ctxt_old_p,
                ue_context_p,
                ue_context_p->ue_context.reestablishment_xid);

            for (uint8_t pdusessionid = 0; pdusessionid < ue_context_p->ue_context.nb_of_pdusessions; pdusessionid++) {
              if (ue_context_p->ue_context.pdusession[pdusessionid].status == PDU_SESSION_STATUS_DONE) {
                ue_context_p->ue_context.pdusession[pdusessionid].status = PDU_SESSION_STATUS_ESTABLISHED;
              } else {
                ue_context_p->ue_context.pdusession[pdusessionid].status = PDU_SESSION_STATUS_FAILED;
              }
            }
          }

          LOG_D(NR_RRC,
                PROTOCOL_NR_RRC_CTXT_UE_FMT" UE context: %p\n",
                PROTOCOL_NR_RRC_CTXT_UE_ARGS(ctxt_pP),
                ue_context_p);
          /* reset timers */
          ue_context_p->ue_context.ul_failure_timer = 0;
          ue_context_p->ue_context.ue_release_timer = 0;
          ue_context_p->ue_context.ue_reestablishment_timer = 0;
          // ue_context_p->ue_context.ue_release_timer_s1 = 0;
          ue_context_p->ue_context.ue_release_timer_rrc = 0;
          ue_context_p->ue_context.reestablishment_xid = -1;

          // insert C-RNTI to map
          for (i = 0; i < MAX_MOBILES_PER_ENB; i++) {
            if (reestablish_rnti_map[i][0] == 0) {
              reestablish_rnti_map[i][0] = ctxt_pP->rnti;
              reestablish_rnti_map[i][1] = c_rnti;
              LOG_D(NR_RRC, "reestablish_rnti_map[%d] [0] %x, [1] %x\n",
                    i, reestablish_rnti_map[i][0], reestablish_rnti_map[i][1]);
              break;
            }
          }

          ue_context_p->ue_context.reestablishment_cause = rrcReestablishmentRequest.reestablishmentCause;
          LOG_D(NR_RRC, PROTOCOL_NR_RRC_CTXT_UE_FMT" Accept reestablishment request from UE physCellId %ld cause %ld\n",
                PROTOCOL_NR_RRC_CTXT_UE_ARGS(ctxt_pP),
                rrcReestablishmentRequest.ue_Identity.physCellId,
                ue_context_p->ue_context.reestablishment_cause);

          ue_context_p->ue_context.primaryCC_id = CC_id;
          //LG COMMENT Idx = (ue_mod_idP * NB_RB_MAX) + DCCH;
          Idx = DCCH;
          // SRB1
          ue_context_p->ue_context.Srb1.Active = 1;
          ue_context_p->ue_context.Srb1.Srb_info.Srb_id = Idx;
          memcpy(&ue_context_p->ue_context.Srb1.Srb_info.Lchan_desc[0],
                &DCCH_LCHAN_DESC,
                LCHAN_DESC_SIZE);
          memcpy(&ue_context_p->ue_context.Srb1.Srb_info.Lchan_desc[1],
                &DCCH_LCHAN_DESC,
                LCHAN_DESC_SIZE);
          // SRB2: set  it to go through SRB1 with id 1 (DCCH)
          ue_context_p->ue_context.Srb2.Active = 1;
          ue_context_p->ue_context.Srb2.Srb_info.Srb_id = Idx;
          memcpy(&ue_context_p->ue_context.Srb2.Srb_info.Lchan_desc[0],
                &DCCH_LCHAN_DESC,
                LCHAN_DESC_SIZE);
          memcpy(&ue_context_p->ue_context.Srb2.Srb_info.Lchan_desc[1],
                &DCCH_LCHAN_DESC,
                LCHAN_DESC_SIZE);

          rrc_gNB_generate_RRCReestablishment(ctxt_pP, ue_context_p, CC_id);

          LOG_I(NR_RRC, PROTOCOL_NR_RRC_CTXT_UE_FMT"CALLING RLC CONFIG SRB1 (rbid %d)\n",
                PROTOCOL_NR_RRC_CTXT_UE_ARGS(ctxt_pP),
                Idx);
          MSC_LOG_TX_MESSAGE(MSC_RRC_GNB,
                            MSC_PDCP_GNB,
                            NULL,
                            0,
                            MSC_AS_TIME_FMT" CONFIG_REQ UE %x SRB",
                            MSC_AS_TIME_ARGS(ctxt_pP),
                            ue_context_p->ue_context.rnti);
          // nr_rrc_pdcp_config_asn1_req(ctxt_pP,
          //                         ue_context_p->ue_context.SRB_configList,
          //                         NULL,
          //                         NULL,
          //                         0xff,
          //                         NULL,
          //                         NULL,
          //                         NULL,
          //                         NULL,
          //                         NULL,
          //                         NULL);

          // if (!NODE_IS_CU(RC.nrrrc[ctxt_pP->module_id]->node_type)) {
            // nr_rrc_rlc_config_asn1_req(ctxt_pP,
            //                         ue_context_p->ue_context.SRB_configList,
            //                         NULL,
            //                         NULL,
            //                         NULL,
            //                         NULL);
          // }
        }
        break;

      case NR_UL_CCCH_MessageType__c1_PR_rrcSystemInfoRequest:
        LOG_I(NR_RRC, "receive rrcSystemInfoRequest message \n");
        /* TODO */
        break;

      default:
        LOG_E(NR_RRC, PROTOCOL_NR_RRC_CTXT_UE_FMT" Unknown message\n",
                   PROTOCOL_NR_RRC_CTXT_UE_ARGS(ctxt_pP));
        break;
    }
  }
  return 0;
}

/*! \fn uint64_t bitStr_to_uint64(BIT_STRING_t *)
 *\brief  This function extract at most a 64 bits value from a BIT_STRING_t object, the exact bits number depend on the BIT_STRING_t contents.
 *\param[in] pointer to the BIT_STRING_t object.
 *\return the extracted value.
 */
static inline uint64_t bitStr_to_uint64(BIT_STRING_t *asn) {
  uint64_t result = 0;
  int index;
  int shift;

  DevCheck ((asn->size > 0) && (asn->size <= 8), asn->size, 0, 0);

  shift = ((asn->size - 1) * 8) - asn->bits_unused;
  for (index = 0; index < (asn->size - 1); index++) {
    result |= (uint64_t)asn->buf[index] << shift;
    shift -= 8;
  }

  result |= asn->buf[index] >> asn->bits_unused;

  return result;
}

//-----------------------------------------------------------------------------
int
rrc_gNB_decode_dcch(
  const protocol_ctxt_t *const ctxt_pP,
  const rb_id_t                Srb_id,
  const uint8_t    *const      Rx_sdu,
  const sdu_size_t             sdu_sizeP
)
//-----------------------------------------------------------------------------
{
  asn_dec_rval_t                      dec_rval;
  NR_UL_DCCH_Message_t                *ul_dcch_msg  = NULL;
  struct rrc_gNB_ue_context_s         *ue_context_p = NULL;
  MessageDef                         *msg_delete_tunnels_p = NULL;
  uint8_t                             xid;

  int i;

  if ((Srb_id != 1) && (Srb_id != 2)) {
    LOG_E(NR_RRC, PROTOCOL_NR_RRC_CTXT_UE_FMT" Received message on SRB%ld, should not have ...\n",
          PROTOCOL_NR_RRC_CTXT_UE_ARGS(ctxt_pP),
          Srb_id);
  } else {
    LOG_D(NR_RRC, PROTOCOL_NR_RRC_CTXT_UE_FMT" Received message on SRB%ld\n",
              PROTOCOL_NR_RRC_CTXT_UE_ARGS(ctxt_pP),
              Srb_id);
  }

  LOG_D(NR_RRC, PROTOCOL_NR_RRC_CTXT_UE_FMT" Decoding UL-DCCH Message\n",
                  PROTOCOL_NR_RRC_CTXT_UE_ARGS(ctxt_pP));
  dec_rval = uper_decode(
                  NULL,
                  &asn_DEF_NR_UL_DCCH_Message,
                  (void **)&ul_dcch_msg,
                  Rx_sdu,
                  sdu_sizeP,
                  0,
                  0);
  // xer_fprint(stdout, &asn_DEF_NR_UL_DCCH_Message, (void *)&ul_dcch_msg);

  {
    for (i = 0; i < sdu_sizeP; i++) {
      LOG_T(NR_RRC, "%x.", Rx_sdu[i]);
    }

    LOG_T(NR_RRC, "\n");
  }

  if ((dec_rval.code != RC_OK) && (dec_rval.consumed == 0)) {
    LOG_E(NR_RRC, PROTOCOL_NR_RRC_CTXT_UE_FMT" Failed to decode UL-DCCH (%zu bytes)\n",
        PROTOCOL_NR_RRC_CTXT_UE_ARGS(ctxt_pP),
        dec_rval.consumed);
    return -1;
  }

  ue_context_p = rrc_gNB_get_ue_context(RC.nrrrc[ctxt_pP->module_id],
                                          ctxt_pP->rnti);

  if (ul_dcch_msg->message.present == NR_UL_DCCH_MessageType_PR_c1) {
    switch (ul_dcch_msg->message.choice.c1->present) {
      case NR_UL_DCCH_MessageType__c1_PR_NOTHING:
        LOG_I(NR_RRC,
            PROTOCOL_NR_RRC_CTXT_FMT" Received PR_NOTHING on UL-DCCH-Message\n",
            PROTOCOL_NR_RRC_CTXT_ARGS(ctxt_pP));
        break;

      case NR_UL_DCCH_MessageType__c1_PR_rrcReconfigurationComplete:
        LOG_I(NR_RRC, "Receive RRC Reconfiguration Complete message UE %x\n", ctxt_pP->rnti);
        if(!ue_context_p) {
          LOG_E(NR_RRC, "Processing NR_RRCReconfigurationComplete UE %x, ue_context_p is NULL\n", ctxt_pP->rnti);
          break;
        }

        LOG_DUMPMSG(NR_RRC, DEBUG_RRC, (char *)(Rx_sdu), sdu_sizeP,
                    "[MSG] RRC Connection Reconfiguration Complete\n");
        MSC_LOG_RX_MESSAGE(
        MSC_RRC_GNB,
        MSC_RRC_UE,
        Rx_sdu,
        sdu_sizeP,
        MSC_AS_TIME_FMT" NR_RRCReconfigurationComplete UE %x size %u",
        MSC_AS_TIME_ARGS(ctxt_pP),
        ue_context_p->ue_context.rnti,
        sdu_sizeP);
        LOG_D(NR_RRC,
            PROTOCOL_NR_RRC_CTXT_UE_FMT" RLC RB %02d --- RLC_DATA_IND %d bytes "
            "(RRCReconfigurationComplete) ---> RRC_gNB]\n",
            PROTOCOL_NR_RRC_CTXT_UE_ARGS(ctxt_pP),
            DCCH,
            sdu_sizeP);

        if (ul_dcch_msg->message.choice.c1->present == NR_UL_DCCH_MessageType__c1_PR_rrcReconfigurationComplete) {
          if (ul_dcch_msg->message.choice.c1->choice.rrcReconfigurationComplete->criticalExtensions.present ==
            NR_RRCReconfigurationComplete__criticalExtensions_PR_rrcReconfigurationComplete)
            rrc_gNB_process_RRCReconfigurationComplete(
                ctxt_pP,
                ue_context_p,
                ul_dcch_msg->message.choice.c1->choice.rrcReconfigurationComplete->rrc_TransactionIdentifier);
        }

        if (AMF_MODE_ENABLED) {
          if(ue_context_p->ue_context.pdu_session_release_command_flag == 1) {
            xid = ul_dcch_msg->message.choice.c1->choice.rrcReconfigurationComplete->rrc_TransactionIdentifier;
            ue_context_p->ue_context.pdu_session_release_command_flag = 0;
            //gtp tunnel delete
            msg_delete_tunnels_p = itti_alloc_new_message(TASK_RRC_GNB, GTPV1U_GNB_DELETE_TUNNEL_REQ);
            memset(&GTPV1U_GNB_DELETE_TUNNEL_REQ(msg_delete_tunnels_p), 0, sizeof(GTPV1U_GNB_DELETE_TUNNEL_REQ(msg_delete_tunnels_p)));
            GTPV1U_GNB_DELETE_TUNNEL_REQ(msg_delete_tunnels_p).rnti = ue_context_p->ue_context.rnti;

            for(i = 0; i < NB_RB_MAX; i++) {
              if(xid == ue_context_p->ue_context.pdusession[i].xid) {
                GTPV1U_GNB_DELETE_TUNNEL_REQ(msg_delete_tunnels_p).pdusession_id[GTPV1U_GNB_DELETE_TUNNEL_REQ(msg_delete_tunnels_p).num_pdusession++] =
                  ue_context_p->ue_context.gnb_gtp_psi[i];
                ue_context_p->ue_context.gnb_gtp_teid[i] = 0;
                memset(&ue_context_p->ue_context.gnb_gtp_addrs[i], 0, sizeof(ue_context_p->ue_context.gnb_gtp_addrs[i]));
                ue_context_p->ue_context.gnb_gtp_psi[i]  = 0;
              }
            }

            itti_send_msg_to_task(TASK_GTPV1_U, ctxt_pP->instance, msg_delete_tunnels_p);
            //NGAP_PDUSESSION_RELEASE_RESPONSE
            rrc_gNB_send_NGAP_PDUSESSION_RELEASE_RESPONSE(ctxt_pP, ue_context_p, xid);
          } else {
            rrc_gNB_send_NGAP_PDUSESSION_SETUP_RESP(ctxt_pP,
                                               ue_context_p,
                                               ul_dcch_msg->message.choice.c1->choice.rrcReconfigurationComplete->rrc_TransactionIdentifier);
          }
        }

        if (first_rrcreconfiguration == 0){
          first_rrcreconfiguration = 1;
          rrc_gNB_send_NGAP_INITIAL_CONTEXT_SETUP_RESP(ctxt_pP, ue_context_p);
        }

        break;

      case NR_UL_DCCH_MessageType__c1_PR_rrcSetupComplete:
        if(!ue_context_p) {
          LOG_I(NR_RRC, "Processing NR_RRCSetupComplete UE %x, ue_context_p is NULL\n", ctxt_pP->rnti);
          break;
        }

        LOG_DUMPMSG(NR_RRC, DEBUG_RRC,(char *)Rx_sdu,sdu_sizeP,
                    "[MSG] RRC SetupComplete\n");
        MSC_LOG_RX_MESSAGE(
                MSC_RRC_GNB,
                MSC_RRC_UE,
                Rx_sdu,
                sdu_sizeP,
                MSC_AS_TIME_FMT" NR_RRCSetupComplete UE %x size %u",
                MSC_AS_TIME_ARGS(ctxt_pP),
                ue_context_p->ue_context.rnti,
                sdu_sizeP);
        LOG_D(NR_RRC,
                PROTOCOL_NR_RRC_CTXT_UE_FMT" RLC RB %02d --- RLC_DATA_IND %d bytes "
                "(RRCSetupComplete) ---> RRC_gNB\n",
                PROTOCOL_NR_RRC_CTXT_UE_ARGS(ctxt_pP),
                DCCH,
                sdu_sizeP);

        if (ul_dcch_msg->message.choice.c1->choice.rrcSetupComplete->criticalExtensions.present ==
              NR_RRCSetupComplete__criticalExtensions_PR_rrcSetupComplete) {
          if (ul_dcch_msg->message.choice.c1->choice.rrcSetupComplete->criticalExtensions.choice.
            rrcSetupComplete->ng_5G_S_TMSI_Value != NULL) {
            if (ul_dcch_msg->message.choice.c1->choice.rrcSetupComplete->criticalExtensions.choice.
            rrcSetupComplete->ng_5G_S_TMSI_Value->present == NR_RRCSetupComplete_IEs__ng_5G_S_TMSI_Value_PR_ng_5G_S_TMSI_Part2) {
            // ng-5G-S-TMSI-Part2                  BIT STRING (SIZE (9))
              if (ul_dcch_msg->message.choice.c1->choice.rrcSetupComplete->criticalExtensions.choice.
                rrcSetupComplete->ng_5G_S_TMSI_Value->choice.ng_5G_S_TMSI_Part2.size != 2) {
                LOG_E(NR_RRC, "wrong ng_5G_S_TMSI_Part2 size, expected 2, provided %lu",
                            (long unsigned int)ul_dcch_msg->message.choice.c1->choice.rrcSetupComplete->
                            criticalExtensions.choice.rrcSetupComplete->
                            ng_5G_S_TMSI_Value->choice.ng_5G_S_TMSI_Part2.size);
                return -1;
              }

              if (ue_context_p->ue_context.ng_5G_S_TMSI_Part1 != 0) {
                ue_context_p->ue_context.ng_5G_S_TMSI_Part2 =
                                BIT_STRING_to_uint16(&ul_dcch_msg->message.choice.c1->choice.rrcSetupComplete->
                                    criticalExtensions.choice.rrcSetupComplete->
                                    ng_5G_S_TMSI_Value->choice.ng_5G_S_TMSI_Part2);
              }

            /* TODO */
            } else if (ul_dcch_msg->message.choice.c1->choice.rrcSetupComplete->criticalExtensions.choice.
              rrcSetupComplete->ng_5G_S_TMSI_Value->present == NR_RRCSetupComplete_IEs__ng_5G_S_TMSI_Value_PR_ng_5G_S_TMSI) {
              // NG-5G-S-TMSI ::=                         BIT STRING (SIZE (48))
              if (ul_dcch_msg->message.choice.c1->choice.rrcSetupComplete->criticalExtensions.choice.
                rrcSetupComplete->ng_5G_S_TMSI_Value->choice.ng_5G_S_TMSI.size != 6) {
                LOG_E(NR_RRC, "wrong ng_5G_S_TMSI size, expected 6, provided %lu",
                            (long unsigned int)ul_dcch_msg->message.choice.c1->choice.rrcSetupComplete->
                            criticalExtensions.choice.rrcSetupComplete->
                            ng_5G_S_TMSI_Value->choice.ng_5G_S_TMSI.size);
                return -1;
              }

              uint64_t fiveg_s_TMSI = bitStr_to_uint64(&ul_dcch_msg->message.choice.c1->choice.rrcSetupComplete->
                  criticalExtensions.choice.rrcSetupComplete->ng_5G_S_TMSI_Value->choice.ng_5G_S_TMSI);
              LOG_I(NR_RRC, "Received rrcSetupComplete, 5g_s_TMSI: 0x%lX, amf_set_id: 0x%lX(%ld), amf_pointer: 0x%lX(%ld), 5g TMSI: 0x%X \n",
                  fiveg_s_TMSI, fiveg_s_TMSI >> 38, fiveg_s_TMSI >> 38,
                  (fiveg_s_TMSI >> 32) & 0x3F, (fiveg_s_TMSI >> 32) & 0x3F,
                  (uint32_t)fiveg_s_TMSI);
              if (ue_context_p->ue_context.Initialue_identity_5g_s_TMSI.presence == TRUE) {
                  ue_context_p->ue_context.Initialue_identity_5g_s_TMSI.amf_set_id = fiveg_s_TMSI >> 38;
                  ue_context_p->ue_context.Initialue_identity_5g_s_TMSI.amf_pointer = (fiveg_s_TMSI >> 32) & 0x3F;
                  ue_context_p->ue_context.Initialue_identity_5g_s_TMSI.fiveg_tmsi = (uint32_t)fiveg_s_TMSI;
              }
            }
          }

          rrc_gNB_process_RRCSetupComplete(
                  ctxt_pP,
                  ue_context_p,
                  ul_dcch_msg->message.choice.c1->choice.rrcSetupComplete->criticalExtensions.choice.rrcSetupComplete);
          LOG_I(NR_RRC, PROTOCOL_NR_RRC_CTXT_UE_FMT" UE State = NR_RRC_CONNECTED \n",
              PROTOCOL_NR_RRC_CTXT_UE_ARGS(ctxt_pP));
        }

        ue_context_p->ue_context.ue_release_timer = 0;
        break;

        case NR_UL_DCCH_MessageType__c1_PR_ulInformationTransfer:
            LOG_I(NR_RRC,"Recived RRC GNB UL Information Transfer \n");
            if(!ue_context_p) {
                LOG_I(NR_RRC, "Processing ulInformationTransfer UE %x, ue_context_p is NULL\n", ctxt_pP->rnti);
                break;
            }

            LOG_D(NR_RRC,"[MSG] RRC UL Information Transfer \n");
            LOG_DUMPMSG(RRC,DEBUG_RRC,(char *)Rx_sdu,sdu_sizeP,
                        "[MSG] RRC UL Information Transfer \n");
            MSC_LOG_RX_MESSAGE(
              MSC_RRC_GNB,
              MSC_RRC_UE,
              Rx_sdu,
              sdu_sizeP,
              MSC_AS_TIME_FMT" ulInformationTransfer UE %x size %u",
              MSC_AS_TIME_ARGS(ctxt_pP),
              ue_context_p->ue_context.rnti,
              sdu_sizeP);

            if (AMF_MODE_ENABLED == 1) {
                rrc_gNB_send_NGAP_UPLINK_NAS(ctxt_pP,
                                          ue_context_p,
                                          ul_dcch_msg);
            }
            break;

        case NR_UL_DCCH_MessageType__c1_PR_securityModeComplete:
        // to avoid segmentation fault
           if(!ue_context_p) {
              LOG_I(NR_RRC, "Processing securityModeComplete UE %x, ue_context_p is NULL\n", ctxt_pP->rnti);
              break;
           }

        LOG_I(NR_RRC,
              PROTOCOL_NR_RRC_CTXT_UE_FMT" received securityModeComplete on UL-DCCH %d from UE\n",
              PROTOCOL_NR_RRC_CTXT_UE_ARGS(ctxt_pP),
              DCCH);
        LOG_D(NR_RRC,
              PROTOCOL_NR_RRC_CTXT_UE_FMT" RLC RB %02d --- RLC_DATA_IND %d bytes "
              "(securityModeComplete) ---> RRC_eNB\n",
              PROTOCOL_NR_RRC_CTXT_UE_ARGS(ctxt_pP),
              DCCH,
              sdu_sizeP);

        if ( LOG_DEBUGFLAG(DEBUG_ASN1) ) {
          xer_fprint(stdout, &asn_DEF_NR_UL_DCCH_Message, (void *)ul_dcch_msg);
        }

        rrc_gNB_generate_UECapabilityEnquiry(ctxt_pP, ue_context_p);
        //rrc_gNB_generate_defaultRRCReconfiguration(ctxt_pP, ue_context_p);
        break;
        case NR_UL_DCCH_MessageType__c1_PR_securityModeFailure:
            LOG_DUMPMSG(NR_RRC,DEBUG_RRC,(char *)Rx_sdu,sdu_sizeP,
                       "[MSG] NR RRC Security Mode Failure\n");
            MSC_LOG_RX_MESSAGE(
                MSC_RRC_GNB,
                MSC_RRC_UE,
                Rx_sdu,
                sdu_sizeP,
                MSC_AS_TIME_FMT" securityModeFailure UE %x size %u",
                MSC_AS_TIME_ARGS(ctxt_pP),
                ue_context_p->ue_context.rnti,
                sdu_sizeP);
            LOG_W(NR_RRC,
                  PROTOCOL_RRC_CTXT_UE_FMT" RLC RB %02d --- RLC_DATA_IND %d bytes "
                  "(securityModeFailure) ---> RRC_gNB\n",
                  PROTOCOL_RRC_CTXT_UE_ARGS(ctxt_pP),
                  DCCH,
                  sdu_sizeP);
            
            if ( LOG_DEBUGFLAG(DEBUG_ASN1) ) {
              xer_fprint(stdout, &asn_DEF_NR_UL_DCCH_Message, (void *)ul_dcch_msg);
            }
            
            rrc_gNB_generate_UECapabilityEnquiry(ctxt_pP, ue_context_p);
            break;

      case NR_UL_DCCH_MessageType__c1_PR_ueCapabilityInformation:
        if(!ue_context_p) {
          LOG_I(NR_RRC, "Processing ueCapabilityInformation UE %x, ue_context_p is NULL\n", ctxt_pP->rnti);
          break;
        }

        LOG_DUMPMSG(NR_RRC,DEBUG_RRC,(char *)Rx_sdu,sdu_sizeP,
                "[MSG] NR_RRC UECapablility Information\n");
            MSC_LOG_RX_MESSAGE(
            MSC_RRC_GNB,
            MSC_RRC_UE,
            Rx_sdu,
            sdu_sizeP,
            MSC_AS_TIME_FMT" ueCapabilityInformation UE %x size %u",
            MSC_AS_TIME_ARGS(ctxt_pP),
            ue_context_p->ue_context.rnti,
            sdu_sizeP);
        LOG_I(NR_RRC,
            PROTOCOL_NR_RRC_CTXT_UE_FMT" received ueCapabilityInformation on UL-DCCH %d from UE\n",
            PROTOCOL_NR_RRC_CTXT_UE_ARGS(ctxt_pP),
            DCCH);
        LOG_D(RRC,
        PROTOCOL_NR_RRC_CTXT_UE_FMT" RLC RB %02d --- RLC_DATA_IND %d bytes "
        "(UECapabilityInformation) ---> RRC_eNB\n",
        PROTOCOL_NR_RRC_CTXT_UE_ARGS(ctxt_pP),
        DCCH,
        sdu_sizeP);
        if ( LOG_DEBUGFLAG(DEBUG_ASN1) ) {
            xer_fprint(stdout, &asn_DEF_NR_UL_DCCH_Message, (void *)ul_dcch_msg);
        }
        LOG_I(NR_RRC, "got UE capabilities for UE %x\n", ctxt_pP->rnti);
        int eutra_index = -1;

        if( ul_dcch_msg->message.choice.c1->choice.ueCapabilityInformation->criticalExtensions.present ==
        NR_UECapabilityInformation__criticalExtensions_PR_ueCapabilityInformation ) {
          for(i = 0;i < ul_dcch_msg->message.choice.c1->choice.ueCapabilityInformation->criticalExtensions.choice.ueCapabilityInformation->ue_CapabilityRAT_ContainerList->list.count; i++){
            if(ul_dcch_msg->message.choice.c1->choice.ueCapabilityInformation->criticalExtensions.choice.ueCapabilityInformation->ue_CapabilityRAT_ContainerList->list.array[i]->rat_Type ==
              NR_RAT_Type_nr){
              if(ue_context_p->ue_context.UE_Capability_nr){
                ASN_STRUCT_FREE(asn_DEF_NR_UE_NR_Capability,ue_context_p->ue_context.UE_Capability_nr);
                ue_context_p->ue_context.UE_Capability_nr = 0;
              }

              dec_rval = uper_decode(NULL,
                                      &asn_DEF_NR_UE_NR_Capability,
                                      (void**)&ue_context_p->ue_context.UE_Capability_nr,
                                      ul_dcch_msg->message.choice.c1->choice.ueCapabilityInformation->criticalExtensions.choice.ueCapabilityInformation->ue_CapabilityRAT_ContainerList->list.array[i]->ue_CapabilityRAT_Container.buf,
                                      ul_dcch_msg->message.choice.c1->choice.ueCapabilityInformation->criticalExtensions.choice.ueCapabilityInformation->ue_CapabilityRAT_ContainerList->list.array[i]->ue_CapabilityRAT_Container.size,
                                      0,0);
              if(LOG_DEBUGFLAG(DEBUG_ASN1)){
                xer_fprint(stdout,&asn_DEF_NR_UE_NR_Capability,ue_context_p->ue_context.UE_Capability_nr);
              }

              if((dec_rval.code != RC_OK) && (dec_rval.consumed == 0)){
                LOG_E(NR_RRC,PROTOCOL_NR_RRC_CTXT_UE_FMT" Failed to decode nr UE capabilities (%zu bytes)\n",
                PROTOCOL_NR_RRC_CTXT_UE_ARGS(ctxt_pP),dec_rval.consumed);
                ASN_STRUCT_FREE(asn_DEF_NR_UE_NR_Capability,ue_context_p->ue_context.UE_Capability_nr);
                ue_context_p->ue_context.UE_Capability_nr = 0;
              }

              ue_context_p->ue_context.UE_Capability_size =
              ul_dcch_msg->message.choice.c1->choice.ueCapabilityInformation->criticalExtensions.choice.ueCapabilityInformation->ue_CapabilityRAT_ContainerList->list.array[i]->ue_CapabilityRAT_Container.size;
              if(eutra_index != -1){
                LOG_E(NR_RRC,"fatal: more than 1 eutra capability\n");
                exit(1);
              }
              eutra_index = i;
            }

            if(ul_dcch_msg->message.choice.c1->choice.ueCapabilityInformation->criticalExtensions.choice.ueCapabilityInformation->ue_CapabilityRAT_ContainerList->list.array[i]->rat_Type ==
            NR_RAT_Type_eutra_nr){
            if(ue_context_p->ue_context.UE_Capability_MRDC){
              ASN_STRUCT_FREE(asn_DEF_NR_UE_MRDC_Capability,ue_context_p->ue_context.UE_Capability_MRDC);
              ue_context_p->ue_context.UE_Capability_MRDC = 0;
            }
            dec_rval = uper_decode(NULL,
                                    &asn_DEF_NR_UE_MRDC_Capability,
                                    (void**)&ue_context_p->ue_context.UE_Capability_MRDC,
                                    ul_dcch_msg->message.choice.c1->choice.ueCapabilityInformation->criticalExtensions.choice.ueCapabilityInformation->ue_CapabilityRAT_ContainerList->list.array[i]->ue_CapabilityRAT_Container.buf,
                                    ul_dcch_msg->message.choice.c1->choice.ueCapabilityInformation->criticalExtensions.choice.ueCapabilityInformation->ue_CapabilityRAT_ContainerList->list.array[i]->ue_CapabilityRAT_Container.size,
                                    0,0);

            if(LOG_DEBUGFLAG(DEBUG_ASN1)){
              xer_fprint(stdout,&asn_DEF_NR_UE_MRDC_Capability,ue_context_p->ue_context.UE_Capability_MRDC);
            }

            if((dec_rval.code != RC_OK) && (dec_rval.consumed == 0)){
              LOG_E(NR_RRC,PROTOCOL_NR_RRC_CTXT_FMT" Failed to decode nr UE capabilities (%zu bytes)\n",
                  PROTOCOL_NR_RRC_CTXT_UE_ARGS(ctxt_pP),dec_rval.consumed);
              ASN_STRUCT_FREE(asn_DEF_NR_UE_MRDC_Capability,ue_context_p->ue_context.UE_Capability_MRDC);
              ue_context_p->ue_context.UE_Capability_MRDC = 0;
            }
              ue_context_p->ue_context.UE_MRDC_Capability_size =
              ul_dcch_msg->message.choice.c1->choice.ueCapabilityInformation->criticalExtensions.choice.ueCapabilityInformation->ue_CapabilityRAT_ContainerList->list.array[i]->ue_CapabilityRAT_Container.size;
            }

            if(ul_dcch_msg->message.choice.c1->choice.ueCapabilityInformation->criticalExtensions.choice.ueCapabilityInformation->ue_CapabilityRAT_ContainerList->list.array[i]->rat_Type ==
            NR_RAT_Type_eutra){
              //TODO
            }
          }

          if(eutra_index == -1)
          break;
      }
      if (AMF_MODE_ENABLED == 1) {
          rrc_gNB_send_NGAP_UE_CAPABILITIES_IND(ctxt_pP,
                                    ue_context_p,
                                    ul_dcch_msg);
      }
      rrc_gNB_generate_defaultRRCReconfiguration(ctxt_pP, ue_context_p);
      break;

            case NR_UL_DCCH_MessageType__c1_PR_rrcReestablishmentComplete:
              LOG_DUMPMSG(NR_RRC,DEBUG_RRC,(char *)Rx_sdu,sdu_sizeP,
                          "[MSG] NR_RRC Connection Reestablishment Complete\n");
              MSC_LOG_RX_MESSAGE(
                MSC_RRC_GNB,
                MSC_RRC_UE,
                Rx_sdu,
                sdu_sizeP,
                MSC_AS_TIME_FMT" NR_RRCConnectionReestablishmentComplete UE %x size %u",
                MSC_AS_TIME_ARGS(ctxt_pP),
                ue_context_p->ue_context.rnti,
                sdu_sizeP);
              LOG_I(NR_RRC,
                    PROTOCOL_RRC_CTXT_UE_FMT" RLC RB %02d --- RLC_DATA_IND %d bytes "
                    "(rrcConnectionReestablishmentComplete) ---> RRC_gNB\n",
                    PROTOCOL_RRC_CTXT_UE_ARGS(ctxt_pP),
                    DCCH,
                    sdu_sizeP);
              {
                rnti_t reestablish_rnti = 0;

                // select C-RNTI from map
                for (i = 0; i < MAX_MOBILES_PER_ENB; i++) {
                  if (reestablish_rnti_map[i][0] == ctxt_pP->rnti) {
                    reestablish_rnti = reestablish_rnti_map[i][1];
                    ue_context_p = rrc_gNB_get_ue_context(
                                     RC.nrrrc[ctxt_pP->module_id],
                                     reestablish_rnti);
                    // clear currentC-RNTI from map
                    reestablish_rnti_map[i][0] = 0;
                    reestablish_rnti_map[i][1] = 0;
                    LOG_D(NR_RRC, "reestablish_rnti_map[%d] [0] %x, [1] %x\n",
                          i, reestablish_rnti_map[i][0], reestablish_rnti_map[i][1]);
                    break;
                  }
                }

                if (!ue_context_p) {
                  LOG_E(NR_RRC,
                        PROTOCOL_NR_RRC_CTXT_UE_FMT" NR_RRCConnectionReestablishmentComplete without UE context, falt\n",
                        PROTOCOL_NR_RRC_CTXT_UE_ARGS(ctxt_pP));
                  break;
                }

#if(0)
                //clear
                int UE_id = find_nr_UE_id(ctxt_pP->module_id, ctxt_pP->rnti);

                if(UE_id == -1) {
                  LOG_E(NR_RRC,
                        PROTOCOL_RRC_CTXT_UE_FMT" NR_RRCConnectionReestablishmentComplete without UE_id(MAC) rnti %x, fault\n",
                        PROTOCOL_RRC_CTXT_UE_ARGS(ctxt_pP),ctxt_pP->rnti);
                  break;
                }

                RC.nrmac[ctxt_pP->module_id]->UE_info.UE_sched_ctrl[UE_id].ue_reestablishment_reject_timer = 0;
#endif
                ue_context_p->ue_context.reestablishment_xid = -1;

                if (ul_dcch_msg->message.choice.c1->choice.rrcReestablishmentComplete->criticalExtensions.present ==
                    NR_RRCReestablishmentComplete__criticalExtensions_PR_rrcReestablishmentComplete) {
                  rrc_gNB_process_RRCConnectionReestablishmentComplete(ctxt_pP, reestablish_rnti, ue_context_p,
                      ul_dcch_msg->message.choice.c1->choice.rrcReestablishmentComplete->rrc_TransactionIdentifier);

                }

                //ue_context_p->ue_context.ue_release_timer = 0;
                ue_context_p->ue_context.ue_reestablishment_timer = 1;
                // remove UE after 100 frames after LTE_RRCConnectionReestablishmentRelease is triggered
                ue_context_p->ue_context.ue_reestablishment_timer_thres = 1000;
              }
              break;
      default:
        break;
    }
  }
  return 0;
}

void rrc_gNB_process_release_request(const module_id_t gnb_mod_idP, x2ap_ENDC_sgnb_release_request_t *m)
{
  gNB_RRC_INST *rrc = RC.nrrrc[gnb_mod_idP];
  rrc_remove_nsa_user(rrc, m->rnti);
}

void rrc_gNB_process_dc_overall_timeout(const module_id_t gnb_mod_idP, x2ap_ENDC_dc_overall_timeout_t *m)
{
  gNB_RRC_INST *rrc = RC.nrrrc[gnb_mod_idP];
  rrc_remove_nsa_user(rrc, m->rnti);
}

void nr_rrc_subframe_process(protocol_ctxt_t *const ctxt_pP, const int CC_id) {
  MessageDef *msg;

  /* send a tick to x2ap */
  if (is_x2ap_enabled()){
    msg = itti_alloc_new_message(TASK_RRC_ENB, X2AP_SUBFRAME_PROCESS);
    itti_send_msg_to_task(TASK_X2AP, ctxt_pP->module_id, msg);
  }
}

///---------------------------------------------------------------------------------------------------------------///
///---------------------------------------------------------------------------------------------------------------///
void *rrc_gnb_task(void *args_p) {
  MessageDef                         *msg_p;
  const char                         *msg_name_p;
  instance_t                         instance;
  int                                result;
  //SRB_INFO                           *srb_info_p;
  //int                                CC_id;
  protocol_ctxt_t                    ctxt;
  itti_mark_task_ready(TASK_RRC_GNB);
  LOG_I(NR_RRC,"Entering main loop of NR_RRC message task\n");

  while (1) {
    // Wait for a message
    itti_receive_msg(TASK_RRC_GNB, &msg_p);
    msg_name_p = ITTI_MSG_NAME(msg_p);
    instance = ITTI_MSG_INSTANCE(msg_p);

    /* RRC_SUBFRAME_PROCESS is sent every subframe, do not log it */
    if (ITTI_MSG_ID(msg_p) != RRC_SUBFRAME_PROCESS)
      LOG_I(NR_RRC,"Received message %s\n",msg_name_p);

    switch (ITTI_MSG_ID(msg_p)) {
      case TERMINATE_MESSAGE:
        LOG_W(NR_RRC, " *** Exiting NR_RRC thread\n");
        itti_exit_task();
        break;

      case MESSAGE_TEST:
        LOG_I(NR_RRC, "[gNB %d] Received %s\n", instance, msg_name_p);
        break;

      case RRC_SUBFRAME_PROCESS:
        nr_rrc_subframe_process(&RRC_SUBFRAME_PROCESS(msg_p).ctxt, RRC_SUBFRAME_PROCESS(msg_p).CC_id);
        break;

      /* Messages from MAC */
      case NR_RRC_MAC_CCCH_DATA_IND:
      PROTOCOL_CTXT_SET_BY_INSTANCE(&ctxt,
                                    NR_RRC_MAC_CCCH_DATA_IND(msg_p).gnb_index,
                                    GNB_FLAG_YES,
                                    NR_RRC_MAC_CCCH_DATA_IND(msg_p).rnti,
                                    msg_p->ittiMsgHeader.lte_time.frame,
                                    msg_p->ittiMsgHeader.lte_time.slot);
        LOG_I(NR_RRC,"Decoding CCCH : inst %d, CC_id %d, ctxt %p, sib_info_p->Rx_buffer.payload_size %d\n",
                instance,
                NR_RRC_MAC_CCCH_DATA_IND(msg_p).CC_id,
                &ctxt,
                NR_RRC_MAC_CCCH_DATA_IND(msg_p).sdu_size);

        if (NR_RRC_MAC_CCCH_DATA_IND(msg_p).sdu_size >= CCCH_SDU_SIZE) {
          LOG_I(NR_RRC, "CCCH message has size %d > %d\n",
              NR_RRC_MAC_CCCH_DATA_IND(msg_p).sdu_size,CCCH_SDU_SIZE);
          break;
      }

      nr_rrc_gNB_decode_ccch(&ctxt,
                          (uint8_t *)NR_RRC_MAC_CCCH_DATA_IND(msg_p).sdu,
                          NR_RRC_MAC_CCCH_DATA_IND(msg_p).sdu_size,
                          NR_RRC_MAC_CCCH_DATA_IND(msg_p).CC_id);
      break;

      /* Messages from PDCP */
      case NR_RRC_DCCH_DATA_IND:
        PROTOCOL_CTXT_SET_BY_INSTANCE(&ctxt,
                                      instance,
                                      GNB_FLAG_YES,
                                      NR_RRC_DCCH_DATA_IND(msg_p).rnti,
                                      msg_p->ittiMsgHeader.lte_time.frame,
                                      msg_p->ittiMsgHeader.lte_time.slot);
        LOG_D(NR_RRC, PROTOCOL_NR_RRC_CTXT_UE_FMT" Received on DCCH %d %s\n",
                PROTOCOL_NR_RRC_CTXT_UE_ARGS(&ctxt),
                NR_RRC_DCCH_DATA_IND(msg_p).dcch_index,
                msg_name_p);
        rrc_gNB_decode_dcch(&ctxt,
                            NR_RRC_DCCH_DATA_IND(msg_p).dcch_index,
                            NR_RRC_DCCH_DATA_IND(msg_p).sdu_p,
                            NR_RRC_DCCH_DATA_IND(msg_p).sdu_size);
        break;

      case NGAP_DOWNLINK_NAS:
        rrc_gNB_process_NGAP_DOWNLINK_NAS(msg_p, msg_name_p, instance, &rrc_gNB_mui);
        break;

      case NGAP_PDUSESSION_SETUP_REQ:
        rrc_gNB_process_NGAP_PDUSESSION_SETUP_REQ(msg_p, msg_name_p, instance);
        break;

      case NGAP_PDUSESSION_RELEASE_COMMAND:
        rrc_gNB_process_NGAP_PDUSESSION_RELEASE_COMMAND(msg_p, msg_name_p, instance);
        break;

      case GTPV1U_GNB_DELETE_TUNNEL_RESP:
        break;

      /*
      #if defined(ENABLE_USE_MME)

            // Messages from S1AP
          case S1AP_DOWNLINK_NAS:
            rrc_eNB_process_S1AP_DOWNLINK_NAS(msg_p, msg_name_p, instance, &rrc_gNB_mui);
            break;

          case S1AP_INITIAL_CONTEXT_SETUP_REQ:
            rrc_eNB_process_S1AP_INITIAL_CONTEXT_SETUP_REQ(msg_p, msg_name_p, instance);
            break;

          case S1AP_UE_CTXT_MODIFICATION_REQ:
            rrc_eNB_process_S1AP_UE_CTXT_MODIFICATION_REQ(msg_p, msg_name_p, instance);
            break;

          case S1AP_PAGING_IND:
            LOG_D(RRC, "[eNB %d] Received Paging message from S1AP: %s\n", instance, msg_name_p);
            rrc_eNB_process_PAGING_IND(msg_p, msg_name_p, instance);
            break;

          case S1AP_E_RAB_SETUP_REQ:
            rrc_eNB_process_S1AP_E_RAB_SETUP_REQ(msg_p, msg_name_p, instance);
            LOG_D(RRC, "[eNB %d] Received the message %s\n", instance, msg_name_p);
            break;

          case S1AP_E_RAB_MODIFY_REQ:
            rrc_eNB_process_S1AP_E_RAB_MODIFY_REQ(msg_p, msg_name_p, instance);
            break;

          case S1AP_E_RAB_RELEASE_COMMAND:
            rrc_eNB_process_S1AP_E_RAB_RELEASE_COMMAND(msg_p, msg_name_p, instance);
            break;

          case S1AP_UE_CONTEXT_RELEASE_REQ:
            rrc_eNB_process_S1AP_UE_CONTEXT_RELEASE_REQ(msg_p, msg_name_p, instance);
            break;

          case S1AP_UE_CONTEXT_RELEASE_COMMAND:
            rrc_eNB_process_S1AP_UE_CONTEXT_RELEASE_COMMAND(msg_p, msg_name_p, instance);
            break;

          case GTPV1U_ENB_DELETE_TUNNEL_RESP:
            ///Nothing to do. Apparently everything is done in S1AP processing
            //LOG_I(RRC, "[eNB %d] Received message %s, not processed because procedure not synched\n",
            //instance, msg_name_p);
            if (rrc_eNB_get_ue_context(RC.nrrrc[instance], GTPV1U_ENB_DELETE_TUNNEL_RESP(msg_p).rnti)
                && rrc_eNB_get_ue_context(RC.nrrrc[instance], GTPV1U_ENB_DELETE_TUNNEL_RESP(msg_p).rnti)->ue_context.ue_release_timer_rrc > 0) {
              rrc_eNB_get_ue_context(RC.nrrrc[instance], GTPV1U_ENB_DELETE_TUNNEL_RESP(msg_p).rnti)->ue_context.ue_release_timer_rrc =
              rrc_eNB_get_ue_context(RC.nrrrc[instance], GTPV1U_ENB_DELETE_TUNNEL_RESP(msg_p).rnti)->ue_context.ue_release_timer_thres_rrc;
            }
            break;

      #endif
      */
      /* Messages from gNB app */
      case NRRRC_CONFIGURATION_REQ:
        LOG_I(NR_RRC, "[gNB %d] Received %s : %p\n", instance, msg_name_p,&NRRRC_CONFIGURATION_REQ(msg_p));
        openair_rrc_gNB_configuration(GNB_INSTANCE_TO_MODULE_ID(instance), &NRRRC_CONFIGURATION_REQ(msg_p));
        break;

      /* Messages from X2AP */
      case X2AP_ENDC_SGNB_ADDITION_REQ:
        LOG_I(NR_RRC, "Received ENDC sgNB addition request from X2AP \n");
        rrc_gNB_process_AdditionRequestInformation(GNB_INSTANCE_TO_MODULE_ID(instance), &X2AP_ENDC_SGNB_ADDITION_REQ(msg_p));
        break;

      case X2AP_ENDC_SGNB_RECONF_COMPLETE:
        LOG_I(NR_RRC, "Handling of reconfiguration complete message at RRC gNB is pending \n");
        break;

      case NGAP_INITIAL_CONTEXT_SETUP_REQ:
        rrc_gNB_process_NGAP_INITIAL_CONTEXT_SETUP_REQ(msg_p, msg_name_p, instance);
        break;

      case X2AP_ENDC_SGNB_RELEASE_REQUEST:
        LOG_I(NR_RRC, "Received ENDC sgNB release request from X2AP \n");
        rrc_gNB_process_release_request(GNB_INSTANCE_TO_MODULE_ID(instance), &X2AP_ENDC_SGNB_RELEASE_REQUEST(msg_p));
        break;

      case X2AP_ENDC_DC_OVERALL_TIMEOUT:
        rrc_gNB_process_dc_overall_timeout(GNB_INSTANCE_TO_MODULE_ID(instance), &X2AP_ENDC_DC_OVERALL_TIMEOUT(msg_p));
        break;

      /* Messages from GTP */
      case GTPV1U_ENB_DELETE_TUNNEL_RESP:
        /* nothing to do? */
        break;

      case NGAP_UE_CONTEXT_RELEASE_REQ:
        rrc_gNB_process_NGAP_UE_CONTEXT_RELEASE_REQ(msg_p, msg_name_p, instance);
        break;

      case NGAP_UE_CONTEXT_RELEASE_COMMAND:
        rrc_gNB_process_NGAP_UE_CONTEXT_RELEASE_COMMAND(msg_p, msg_name_p, instance);
        break;

      default:
        LOG_E(NR_RRC, "[gNB %d] Received unexpected message %s\n", instance, msg_name_p);
        break;
    }

    result = itti_free(ITTI_MSG_ORIGIN_ID(msg_p), msg_p);
    AssertFatal(result == EXIT_SUCCESS, "Failed to free memory (%d)!\n", result);
    msg_p = NULL;
  }
}

//-----------------------------------------------------------------------------
void
rrc_gNB_generate_SecurityModeCommand(
  const protocol_ctxt_t *const ctxt_pP,
  rrc_gNB_ue_context_t  *const ue_context_pP
)
//-----------------------------------------------------------------------------
{
  uint8_t                             buffer[100];
  uint8_t                             size;

  T(T_ENB_RRC_SECURITY_MODE_COMMAND, T_INT(ctxt_pP->module_id), T_INT(ctxt_pP->frame),
    T_INT(ctxt_pP->subframe), T_INT(ctxt_pP->rnti));
  NR_IntegrityProtAlgorithm_t integrity_algorithm = (NR_IntegrityProtAlgorithm_t)ue_context_pP->ue_context.integrity_algorithm;
  size = do_NR_SecurityModeCommand(
           ctxt_pP,
           buffer,
           rrc_gNB_get_next_transaction_identifier(ctxt_pP->module_id),
           ue_context_pP->ue_context.ciphering_algorithm,
           &integrity_algorithm);
  LOG_DUMPMSG(NR_RRC,DEBUG_RRC,(char *)buffer,size,"[MSG] RRC Security Mode Command\n");
  LOG_I(NR_RRC,
        PROTOCOL_NR_RRC_CTXT_UE_FMT" Logical Channel DL-DCCH, Generate SecurityModeCommand (bytes %d)\n",
        PROTOCOL_NR_RRC_CTXT_UE_ARGS(ctxt_pP),
        size);

  switch (RC.nrrrc[ctxt_pP->module_id]->node_type) {
    case ngran_gNB_CU:
      // create an ITTI message
      memcpy(ue_context_pP->ue_context.Srb1.Srb_info.Tx_buffer.Payload, buffer, size);
      ue_context_pP->ue_context.Srb1.Srb_info.Tx_buffer.payload_size = size;

      LOG_I(NR_RRC,"calling rrc_data_req :securityModeCommand\n");
      nr_rrc_data_req(ctxt_pP,
                  DCCH,
                  rrc_gNB_mui++,
                  SDU_CONFIRM_NO,
                  size,
                  buffer,
                  PDCP_TRANSMISSION_MODE_CONTROL);
      break;

    case ngran_gNB_DU:
      // nothing to do for DU
      AssertFatal(1==0,"nothing to do for DU\n");
      break;

    case ngran_gNB:
      LOG_D(NR_RRC,
        PROTOCOL_NR_RRC_CTXT_UE_FMT" --- PDCP_DATA_REQ/%d Bytes (securityModeCommand to UE MUI %d) --->[PDCP][RB %02d]\n",
        PROTOCOL_NR_RRC_CTXT_UE_ARGS(ctxt_pP),
        size,
        rrc_gNB_mui,
        DCCH);
      MSC_LOG_TX_MESSAGE(
        MSC_RRC_GNB,
        MSC_RRC_UE,
        buffer,
        size,
        MSC_AS_TIME_FMT" securityModeCommand UE %x MUI %d size %u",
        MSC_AS_TIME_ARGS(ctxt_pP),
        ue_context_pP->ue_context.rnti,
        rrc_gNB_mui,
        size);
#ifdef ITTI_SIM
<<<<<<< HEAD
      MessageDef                         *message_p;
      uint8_t *message_buffer;
      message_buffer = itti_malloc (TASK_RRC_GNB_SIM, TASK_RRC_UE_SIM,size);
      memcpy (message_buffer, buffer, size);
      message_p = itti_alloc_new_message (TASK_RRC_GNB_SIM, GNB_RRC_DCCH_DATA_IND);
      GNB_RRC_DCCH_DATA_IND (message_p).rbid = DCCH;
      GNB_RRC_DCCH_DATA_IND (message_p).sdu = message_buffer;
      GNB_RRC_DCCH_DATA_IND (message_p).size	= size;
      itti_send_msg_to_task (TASK_RRC_UE_SIM, ctxt_pP->instance, message_p);
=======
  MessageDef *message_p;
  uint8_t *message_buffer;
  message_buffer = itti_malloc (TASK_RRC_GNB, TASK_RRC_UE_SIM,size);
  memcpy (message_buffer, buffer, size);
  message_p = itti_alloc_new_message (TASK_RRC_GNB, GNB_RRC_DCCH_DATA_IND);
  GNB_RRC_DCCH_DATA_IND (message_p).rbid = DCCH;
  GNB_RRC_DCCH_DATA_IND (message_p).sdu = message_buffer;
  GNB_RRC_DCCH_DATA_IND (message_p).size	= size;
  itti_send_msg_to_task (TASK_RRC_UE_SIM, ctxt_pP->instance, message_p);
>>>>>>> c6cd8f37
#else
#if(0)
      LOG_I(NR_RRC,"calling rrc_data_req :securityModeCommand\n");
      nr_rrc_data_req(ctxt_pP,
                  DCCH,
                  rrc_gNB_mui++,
                  SDU_CONFIRM_NO,
                  size,
                  buffer,
                  PDCP_TRANSMISSION_MODE_CONTROL);
#endif
#endif
      break;

    default :
        LOG_W(NR_RRC, "Unknown node type %d\n", RC.nrrrc[ctxt_pP->module_id]->node_type);
  }
}

void
rrc_gNB_generate_UECapabilityEnquiry(
  const protocol_ctxt_t *const ctxt_pP,
  rrc_gNB_ue_context_t          *const ue_context_pP
)
//-----------------------------------------------------------------------------
{
  uint8_t                             buffer[100];
  uint8_t                             size;
  MessageDef                         *message_p;

  T(T_ENB_RRC_UE_CAPABILITY_ENQUIRY, T_INT(ctxt_pP->module_id), T_INT(ctxt_pP->frame),
    T_INT(ctxt_pP->subframe), T_INT(ctxt_pP->rnti));
  size = do_NR_SA_UECapabilityEnquiry(
           ctxt_pP,
           buffer,
           rrc_gNB_get_next_transaction_identifier(ctxt_pP->module_id));
  LOG_I(NR_RRC,
        PROTOCOL_NR_RRC_CTXT_UE_FMT" Logical Channel DL-DCCH, Generate NR UECapabilityEnquiry (bytes %d)\n",
        PROTOCOL_NR_RRC_CTXT_UE_ARGS(ctxt_pP),
        size);
  switch (RC.nrrrc[ctxt_pP->module_id]->node_type) {
    case ngran_gNB_CU:
      // create an ITTI message
      // F1AP_DL_RRC_MESSAGE
      message_p = itti_alloc_new_message (TASK_RRC_GNB, F1AP_DL_RRC_MESSAGE);
      F1AP_DL_RRC_MESSAGE (message_p).rrc_container        = buffer;
      F1AP_DL_RRC_MESSAGE (message_p).rrc_container_length = size;
      F1AP_DL_RRC_MESSAGE (message_p).gNB_CU_ue_id         = 0;
      F1AP_DL_RRC_MESSAGE (message_p).gNB_DU_ue_id         = 0;
      F1AP_DL_RRC_MESSAGE (message_p).old_gNB_DU_ue_id     = 0xFFFFFFFF; // unknown
      F1AP_DL_RRC_MESSAGE (message_p).rnti                 = ue_context_pP->ue_context.rnti;
      F1AP_DL_RRC_MESSAGE (message_p).srb_id               = DCCH;
      F1AP_DL_RRC_MESSAGE (message_p).execute_duplication  = 1;
      F1AP_DL_RRC_MESSAGE (message_p).RAT_frequency_priority_information.en_dc = 0;
      itti_send_msg_to_task (TASK_CU_F1, ctxt_pP->module_id, message_p);
      LOG_D(NR_RRC, "Send F1AP_DL_RRC_MESSAGE with ITTI\n");

      nr_rrc_data_req(
        ctxt_pP,
        DCCH,
        rrc_gNB_mui++,
        SDU_CONFIRM_NO,
        size,
        buffer,
        PDCP_TRANSMISSION_MODE_CONTROL);
      break;

    case ngran_gNB_DU:
      // nothing to do for DU
      AssertFatal(1==0,"nothing to do for DU\n");
      break;

    case ngran_gNB:
      // rrc_mac_config_req_gNB
      LOG_D(NR_RRC,
        PROTOCOL_NR_RRC_CTXT_UE_FMT" --- PDCP_DATA_REQ/%d Bytes (NR UECapabilityEnquiry MUI %d) --->[PDCP][RB %02d]\n",
        PROTOCOL_NR_RRC_CTXT_UE_ARGS(ctxt_pP),
        size,
        rrc_gNB_mui,
        DCCH);
      MSC_LOG_TX_MESSAGE(
        MSC_RRC_GNB,
        MSC_RRC_UE,
        buffer,
        size,
        MSC_AS_TIME_FMT" rrcNRUECapabilityEnquiry UE %x MUI %d size %u",
        MSC_AS_TIME_ARGS(ctxt_pP),
        ue_context_pP->ue_context.rnti,
        rrc_gNB_mui,
        size);
#ifdef ITTI_SIM
<<<<<<< HEAD
      uint8_t *message_buffer;
      message_buffer = itti_malloc (TASK_RRC_GNB_SIM, TASK_RRC_UE_SIM, size);
      memcpy (message_buffer, buffer, size);
      message_p = itti_alloc_new_message (TASK_RRC_GNB_SIM, GNB_RRC_DCCH_DATA_IND);
      GNB_RRC_DCCH_DATA_IND (message_p).rbid = DCCH;
      GNB_RRC_DCCH_DATA_IND (message_p).sdu = message_buffer;
      GNB_RRC_DCCH_DATA_IND (message_p).size  = size;
      itti_send_msg_to_task (TASK_RRC_UE_SIM, ctxt_pP->instance, message_p);
=======
  MessageDef *message_p;
  uint8_t *message_buffer;
  message_buffer = itti_malloc (TASK_RRC_GNB, TASK_RRC_UE_SIM, size);
  memcpy (message_buffer, buffer, size);
  message_p = itti_alloc_new_message (TASK_RRC_GNB, GNB_RRC_DCCH_DATA_IND);
  GNB_RRC_DCCH_DATA_IND (message_p).rbid = DCCH;
  GNB_RRC_DCCH_DATA_IND (message_p).sdu = message_buffer;
  GNB_RRC_DCCH_DATA_IND (message_p).size  = size;
  itti_send_msg_to_task (TASK_RRC_UE_SIM, ctxt_pP->instance, message_p);
>>>>>>> c6cd8f37
#else
#if(0)
      nr_rrc_data_req(
        ctxt_pP,
        DCCH,
        rrc_gNB_mui++,
        SDU_CONFIRM_NO,
        size,
        buffer,
        PDCP_TRANSMISSION_MODE_CONTROL);
#endif
#endif
      break;

    default :
        LOG_W(NR_RRC, "Unknown node type %d\n", RC.nrrrc[ctxt_pP->module_id]->node_type);
  }
}

//-----------------------------------------------------------------------------
/*
* Generate the RRC Connection Release to UE.
* If received, UE should switch to RRC_IDLE mode.
*/
void
rrc_gNB_generate_RRCRelease(
  const protocol_ctxt_t *const ctxt_pP,
  rrc_gNB_ue_context_t  *const ue_context_pP
)
//-----------------------------------------------------------------------------
{
  uint8_t buffer[RRC_BUF_SIZE];
  uint16_t size = 0;

  memset(buffer, 0, RRC_BUF_SIZE);

  size = do_NR_RRCRelease(buffer,rrc_gNB_get_next_transaction_identifier(ctxt_pP->module_id));
  ue_context_pP->ue_context.ue_reestablishment_timer = 0;
  ue_context_pP->ue_context.ue_release_timer = 0;
  LOG_I(NR_RRC,
        PROTOCOL_NR_RRC_CTXT_UE_FMT" Logical Channel DL-DCCH, Generate RRCRelease (bytes %d)\n",
        PROTOCOL_NR_RRC_CTXT_UE_ARGS(ctxt_pP),
        size);
  LOG_D(NR_RRC,
        PROTOCOL_NR_RRC_CTXT_UE_FMT" --- PDCP_DATA_REQ/%d Bytes (rrcRelease MUI %d) --->[PDCP][RB %u]\n",
        PROTOCOL_NR_RRC_CTXT_UE_ARGS(ctxt_pP),
        size,
        rrc_gNB_mui,
        DCCH);
  MSC_LOG_TX_MESSAGE(
    MSC_RRC_GNB,
    MSC_RRC_UE,
    buffer,
    size,
    MSC_AS_TIME_FMT" NR_RRCRelease UE %x MUI %d size %u",
    MSC_AS_TIME_ARGS(ctxt_pP),
    ue_context_pP->ue_context.rnti,
    rrc_gNB_mui,
    size);

#ifdef ITTI_SIM
    MessageDef *message_p;
    uint8_t *message_buffer;
    message_buffer = itti_malloc (TASK_RRC_GNB, TASK_RRC_UE_SIM, size);
    memcpy (message_buffer, buffer, size);
    message_p = itti_alloc_new_message (TASK_RRC_GNB, GNB_RRC_DCCH_DATA_IND);
    GNB_RRC_DCCH_DATA_IND (message_p).rbid = DCCH;
    GNB_RRC_DCCH_DATA_IND (message_p).sdu = message_buffer;
    GNB_RRC_DCCH_DATA_IND (message_p).size  = size;
    itti_send_msg_to_task (TASK_RRC_UE_SIM, ctxt_pP->instance, message_p);
#else
  if (NODE_IS_CU(RC.rrc[ctxt_pP->module_id]->node_type)) {
    MessageDef *m = itti_alloc_new_message(TASK_RRC_GNB, F1AP_UE_CONTEXT_RELEASE_CMD);
    F1AP_UE_CONTEXT_RELEASE_CMD(m).rnti = ctxt_pP->rnti;
    F1AP_UE_CONTEXT_RELEASE_CMD(m).cause = F1AP_CAUSE_RADIO_NETWORK;
    F1AP_UE_CONTEXT_RELEASE_CMD(m).cause_value = 10; // 10 = F1AP_CauseRadioNetwork_normal_release
    F1AP_UE_CONTEXT_RELEASE_CMD(m).rrc_container = buffer;
    F1AP_UE_CONTEXT_RELEASE_CMD(m).rrc_container_length = size;
    itti_send_msg_to_task(TASK_CU_F1, ctxt_pP->module_id, m);
  } else {
    nr_rrc_data_req(ctxt_pP,
                 DCCH,
                 rrc_gNB_mui++,
                 SDU_CONFIRM_NO,
                 size,
                 buffer,
                 PDCP_TRANSMISSION_MODE_CONTROL);
  }
#endif
}
void nr_rrc_trigger(protocol_ctxt_t *ctxt, int CC_id, int frame, int subframe)
{
  MessageDef *message_p;
  message_p = itti_alloc_new_message(TASK_RRC_GNB, RRC_SUBFRAME_PROCESS);
  RRC_SUBFRAME_PROCESS(message_p).ctxt  = *ctxt;
  RRC_SUBFRAME_PROCESS(message_p).CC_id = CC_id;
  itti_send_msg_to_task(TASK_RRC_GNB, ctxt->module_id, message_p);
}<|MERGE_RESOLUTION|>--- conflicted
+++ resolved
@@ -55,6 +55,7 @@
 #include "NR_RRCSetupRequest-IEs.h"
 #include "NR_RRCSetupComplete-IEs.h"
 #include "NR_RRCReestablishmentRequest-IEs.h"
+#include "NR_MIB.h"
 
 #include "rlc.h"
 #include "rrc_eNB_UE_context.h"
@@ -362,12 +363,8 @@
 //-----------------------------------------------------------------------------
 {
   LOG_I(NR_RRC, "rrc_gNB_generate_RRCSetup \n");
-<<<<<<< HEAD
-  NR_SRB_ToAddModList_t        *SRB_configList = NULL;
-  MessageDef                   *message_p;
-=======
   NR_SRB_ToAddModList_t        **SRB_configList = NULL;
->>>>>>> c6cd8f37
+  MessageDef                    *message_p;
 
   // T(T_GNB_RRC_SETUP,
   //   T_INT(ctxt_pP->module_id),
@@ -415,27 +412,14 @@
     {
       // rrc_mac_config_req_gNB
 #ifdef ITTI_SIM
-<<<<<<< HEAD
-      MessageDef *message_p;
       uint8_t *message_buffer;
-      message_buffer = itti_malloc (TASK_RRC_GNB_SIM, TASK_RRC_UE_SIM,
+      message_buffer = itti_malloc (TASK_RRC_GNB, TASK_RRC_UE_SIM,
                 ue_p->Srb0.Tx_buffer.payload_size);
       memcpy (message_buffer, (uint8_t*)ue_p->Srb0.Tx_buffer.Payload, ue_p->Srb0.Tx_buffer.payload_size);
-      message_p = itti_alloc_new_message (TASK_RRC_GNB_SIM, GNB_RRC_CCCH_DATA_IND);
+      message_p = itti_alloc_new_message (TASK_RRC_GNB, GNB_RRC_CCCH_DATA_IND);
       GNB_RRC_CCCH_DATA_IND (message_p).sdu = message_buffer;
       GNB_RRC_CCCH_DATA_IND (message_p).size  = ue_p->Srb0.Tx_buffer.payload_size;
       itti_send_msg_to_task (TASK_RRC_UE_SIM, ctxt_pP->instance, message_p);
-=======
-  MessageDef *message_p;
-  uint8_t *message_buffer;
-  message_buffer = itti_malloc (TASK_RRC_GNB, TASK_RRC_UE_SIM,
-            ue_p->Srb0.Tx_buffer.payload_size);
-  memcpy (message_buffer, (uint8_t*)ue_p->Srb0.Tx_buffer.Payload, ue_p->Srb0.Tx_buffer.payload_size);
-  message_p = itti_alloc_new_message (TASK_RRC_GNB, GNB_RRC_CCCH_DATA_IND);
-  GNB_RRC_CCCH_DATA_IND (message_p).sdu = message_buffer;
-  GNB_RRC_CCCH_DATA_IND (message_p).size  = ue_p->Srb0.Tx_buffer.payload_size;
-  itti_send_msg_to_task (TASK_RRC_UE_SIM, ctxt_pP->instance, message_p);
->>>>>>> c6cd8f37
 #endif
       LOG_D(NR_RRC,
         PROTOCOL_NR_RRC_CTXT_UE_FMT" RRC_gNB --- MAC_CONFIG_REQ  (SRB1) ---> MAC_gNB\n",
@@ -554,7 +538,7 @@
 {
   LOG_I(NR_RRC, "rrc_gNB_generate_RRCReject \n");
   gNB_RRC_UE_t *ue_p = &ue_context_pP->ue_context;
-  MessageDef *message_p;
+  MessageDef   *message_p;
 
   ue_p->Srb0.Tx_buffer.payload_size = do_RRCReject(ctxt_pP->module_id,
                                                   (uint8_t *)ue_p->Srb0.Tx_buffer.Payload);
@@ -600,26 +584,14 @@
     case ngran_gNB:
     {
 #ifdef ITTI_SIM
-<<<<<<< HEAD
       uint8_t *message_buffer;
-      message_buffer = itti_malloc (TASK_RRC_GNB_SIM, TASK_RRC_UE_SIM,
+      message_buffer = itti_malloc (TASK_RRC_GNB, TASK_RRC_UE_SIM,
                 ue_p->Srb0.Tx_buffer.payload_size);
       memcpy (message_buffer, (uint8_t*)ue_p->Srb0.Tx_buffer.Payload, ue_p->Srb0.Tx_buffer.payload_size);
-      message_p = itti_alloc_new_message (TASK_RRC_GNB_SIM, GNB_RRC_CCCH_DATA_IND);
+      message_p = itti_alloc_new_message (TASK_RRC_GNB, GNB_RRC_CCCH_DATA_IND);
       GNB_RRC_CCCH_DATA_IND (message_p).sdu = message_buffer;
       GNB_RRC_CCCH_DATA_IND (message_p).size  = ue_p->Srb0.Tx_buffer.payload_size;
       itti_send_msg_to_task (TASK_RRC_UE_SIM, ctxt_pP->instance, message_p);
-=======
-  MessageDef *message_p;
-  uint8_t *message_buffer;
-  message_buffer = itti_malloc (TASK_RRC_GNB, TASK_RRC_UE_SIM,
-            ue_p->Srb0.Tx_buffer.payload_size);
-  memcpy (message_buffer, (uint8_t*)ue_p->Srb0.Tx_buffer.Payload, ue_p->Srb0.Tx_buffer.payload_size);
-  message_p = itti_alloc_new_message (TASK_RRC_GNB, GNB_RRC_CCCH_DATA_IND);
-  GNB_RRC_CCCH_DATA_IND (message_p).sdu = message_buffer;
-  GNB_RRC_CCCH_DATA_IND (message_p).size  = ue_p->Srb0.Tx_buffer.payload_size;
-  itti_send_msg_to_task (TASK_RRC_UE_SIM, ctxt_pP->instance, message_p);
->>>>>>> c6cd8f37
 #endif
       // rrc_mac_config_req_gNB
     }
@@ -662,18 +634,6 @@
 )
 //-----------------------------------------------------------------------------
 {
-<<<<<<< HEAD
-  // gNB_RRC_UE_t           *ue_p = &ue_context_pP->ue_context;
-  uint8_t                buffer[RRC_BUF_SIZE];
-  uint16_t               size;
-  gNB_RRC_INST           *gnb_rrc_inst = RC.nrrrc[ctxt_pP->module_id];
-  MessageDef             *message_p;
-
-  size = do_RRCReconfiguration(ctxt_pP, ue_context_pP, buffer,
-                               rrc_gNB_get_next_transaction_identifier(ctxt_pP->module_id),
-                               gnb_rrc_inst);
-  LOG_DUMPMSG(NR_RRC, DEBUG_RRC,(char *)buffer, size, "[MSG] RRC Reconfiguration\n");
-=======
   uint8_t                       buffer[RRC_BUF_SIZE];
   uint16_t                      size;
   NR_SRB_ToAddModList_t        **SRB_configList2 = NULL;
@@ -686,6 +646,7 @@
   struct NR_RRCReconfiguration_v1530_IEs__dedicatedNAS_MessageList
                                *dedicatedNAS_MessageList = NULL;
   NR_DedicatedNAS_Message_t    *dedicatedNAS_Message = NULL;
+  MessageDef                   *message_p;
 
   uint8_t xid = rrc_gNB_get_next_transaction_identifier(ctxt_pP->module_id);
 
@@ -779,7 +740,6 @@
                                 NULL,
                                 dedicatedNAS_MessageList,
                                 NULL);
->>>>>>> c6cd8f37
 
   free(ue_context_pP->ue_context.nas_pdu.buffer);
 
@@ -826,9 +786,9 @@
     {
 #ifdef ITTI_SIM
       uint8_t *message_buffer;
-      message_buffer = itti_malloc (TASK_RRC_GNB_SIM, TASK_RRC_UE_SIM, size);
+      message_buffer = itti_malloc (TASK_RRC_GNB, TASK_RRC_UE_SIM, size);
       memcpy (message_buffer, buffer, size);
-      message_p = itti_alloc_new_message (TASK_RRC_GNB_SIM, GNB_RRC_DCCH_DATA_IND);
+      message_p = itti_alloc_new_message (TASK_RRC_GNB, GNB_RRC_DCCH_DATA_IND);
       GNB_RRC_DCCH_DATA_IND (message_p).rbid = DCCH;
       GNB_RRC_DCCH_DATA_IND (message_p).sdu = message_buffer;
       GNB_RRC_DCCH_DATA_IND (message_p).size	= size;
@@ -851,7 +811,6 @@
           ue_context_pP->ue_context.rnti,
           rrc_gNB_mui,
           size);
-<<<<<<< HEAD
 #if(0)
       nr_rrc_data_req(ctxt_pP,
                   DCCH,
@@ -862,26 +821,6 @@
                   PDCP_TRANSMISSION_MODE_CONTROL);
       // rrc_pdcp_config_asn1_req
 #endif
-=======
-#ifdef ITTI_SIM
-    MessageDef *message_p;
-    uint8_t *message_buffer;
-    message_buffer = itti_malloc (TASK_RRC_GNB, TASK_RRC_UE_SIM, size);
-    memcpy (message_buffer, buffer, size);
-    message_p = itti_alloc_new_message (TASK_RRC_GNB, GNB_RRC_DCCH_DATA_IND);
-    GNB_RRC_DCCH_DATA_IND (message_p).rbid = DCCH;
-    GNB_RRC_DCCH_DATA_IND (message_p).sdu = message_buffer;
-    GNB_RRC_DCCH_DATA_IND (message_p).size	= size;
-    itti_send_msg_to_task (TASK_RRC_UE_SIM, ctxt_pP->instance, message_p);
-#else
-  nr_rrc_data_req(ctxt_pP,
-              DCCH,
-              rrc_gNB_mui++,
-              SDU_CONFIRM_NO,
-              size,
-              buffer,
-              PDCP_TRANSMISSION_MODE_CONTROL);
->>>>>>> c6cd8f37
 #endif
       // rrc_rlc_config_asn1_req
     }
@@ -2696,27 +2635,15 @@
         rrc_gNB_mui,
         size);
 #ifdef ITTI_SIM
-<<<<<<< HEAD
-      MessageDef                         *message_p;
+      MessageDef *message_p;
       uint8_t *message_buffer;
-      message_buffer = itti_malloc (TASK_RRC_GNB_SIM, TASK_RRC_UE_SIM,size);
+      message_buffer = itti_malloc (TASK_RRC_GNB, TASK_RRC_UE_SIM,size);
       memcpy (message_buffer, buffer, size);
-      message_p = itti_alloc_new_message (TASK_RRC_GNB_SIM, GNB_RRC_DCCH_DATA_IND);
+      message_p = itti_alloc_new_message (TASK_RRC_GNB, GNB_RRC_DCCH_DATA_IND);
       GNB_RRC_DCCH_DATA_IND (message_p).rbid = DCCH;
       GNB_RRC_DCCH_DATA_IND (message_p).sdu = message_buffer;
       GNB_RRC_DCCH_DATA_IND (message_p).size	= size;
       itti_send_msg_to_task (TASK_RRC_UE_SIM, ctxt_pP->instance, message_p);
-=======
-  MessageDef *message_p;
-  uint8_t *message_buffer;
-  message_buffer = itti_malloc (TASK_RRC_GNB, TASK_RRC_UE_SIM,size);
-  memcpy (message_buffer, buffer, size);
-  message_p = itti_alloc_new_message (TASK_RRC_GNB, GNB_RRC_DCCH_DATA_IND);
-  GNB_RRC_DCCH_DATA_IND (message_p).rbid = DCCH;
-  GNB_RRC_DCCH_DATA_IND (message_p).sdu = message_buffer;
-  GNB_RRC_DCCH_DATA_IND (message_p).size	= size;
-  itti_send_msg_to_task (TASK_RRC_UE_SIM, ctxt_pP->instance, message_p);
->>>>>>> c6cd8f37
 #else
 #if(0)
       LOG_I(NR_RRC,"calling rrc_data_req :securityModeCommand\n");
@@ -2808,26 +2735,14 @@
         rrc_gNB_mui,
         size);
 #ifdef ITTI_SIM
-<<<<<<< HEAD
       uint8_t *message_buffer;
-      message_buffer = itti_malloc (TASK_RRC_GNB_SIM, TASK_RRC_UE_SIM, size);
+      message_buffer = itti_malloc (TASK_RRC_GNB, TASK_RRC_UE_SIM, size);
       memcpy (message_buffer, buffer, size);
-      message_p = itti_alloc_new_message (TASK_RRC_GNB_SIM, GNB_RRC_DCCH_DATA_IND);
+      message_p = itti_alloc_new_message (TASK_RRC_GNB, GNB_RRC_DCCH_DATA_IND);
       GNB_RRC_DCCH_DATA_IND (message_p).rbid = DCCH;
       GNB_RRC_DCCH_DATA_IND (message_p).sdu = message_buffer;
       GNB_RRC_DCCH_DATA_IND (message_p).size  = size;
       itti_send_msg_to_task (TASK_RRC_UE_SIM, ctxt_pP->instance, message_p);
-=======
-  MessageDef *message_p;
-  uint8_t *message_buffer;
-  message_buffer = itti_malloc (TASK_RRC_GNB, TASK_RRC_UE_SIM, size);
-  memcpy (message_buffer, buffer, size);
-  message_p = itti_alloc_new_message (TASK_RRC_GNB, GNB_RRC_DCCH_DATA_IND);
-  GNB_RRC_DCCH_DATA_IND (message_p).rbid = DCCH;
-  GNB_RRC_DCCH_DATA_IND (message_p).sdu = message_buffer;
-  GNB_RRC_DCCH_DATA_IND (message_p).size  = size;
-  itti_send_msg_to_task (TASK_RRC_UE_SIM, ctxt_pP->instance, message_p);
->>>>>>> c6cd8f37
 #else
 #if(0)
       nr_rrc_data_req(
