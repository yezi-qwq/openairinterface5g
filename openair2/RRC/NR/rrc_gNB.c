/*
 * Licensed to the OpenAirInterface (OAI) Software Alliance under one or more
 * contributor license agreements.  See the NOTICE file distributed with
 * this work for additional information regarding copyright ownership.
 * The OpenAirInterface Software Alliance licenses this file to You under
 * the OAI Public License, Version 1.1  (the "License"); you may not use this file
 * except in compliance with the License.
 * You may obtain a copy of the License at
 *
 *      http://www.openairinterface.org/?page_id=698
 *
 * Unless required by applicable law or agreed to in writing, software
 * distributed under the License is distributed on an "AS IS" BASIS,
 * WITHOUT WARRANTIES OR CONDITIONS OF ANY KIND, either express or implied.
 * See the License for the specific language governing permissions and
 * limitations under the License.
 *-------------------------------------------------------------------------------
 * For more information about the OpenAirInterface (OAI) Software Alliance:
 *      contact@openairinterface.org
 */

/*! \file rrc_gNB.c
 * \brief rrc procedures for gNB
 * \author Navid Nikaein and  Raymond Knopp , WEI-TAI CHEN
 * \date 2011 - 2014 , 2018
 * \version 1.0
 * \company Eurecom, NTUST
 * \email: navid.nikaein@eurecom.fr and raymond.knopp@eurecom.fr, kroempa@gmail.com
 */
#define RRC_GNB_C
#define RRC_GNB_C

#include <sys/socket.h>
#include <netinet/in.h>
#include <arpa/inet.h>

#include "nr_rrc_config.h"
#include "nr_rrc_defs.h"
#include "nr_rrc_extern.h"
#include "assertions.h"
#include "common/ran_context.h"
#include "asn1_conversions.h"

#include "RRC/L2_INTERFACE/openair_rrc_L2_interface.h"
#include "LAYER2/RLC/rlc.h"
#include "LAYER2/NR_MAC_gNB/mac_proto.h"
#include "common/utils/LOG/log.h"
#include "COMMON/mac_rrc_primitives.h"
#include "RRC/NR/MESSAGES/asn1_msg.h"

#include "NR_BCCH-BCH-Message.h"
#include "NR_UL-DCCH-Message.h"
#include "NR_DL-DCCH-Message.h"
#include "NR_DL-CCCH-Message.h"
#include "NR_UL-CCCH-Message.h"
#include "NR_RRCReject.h"
#include "NR_RejectWaitTime.h"
#include "NR_RRCSetup.h"

#include "NR_CellGroupConfig.h"
#include "NR_MeasResults.h"
#include "LTE_UECapabilityInformation.h"
#include "LTE_UL-DCCH-Message.h"
#include "NR_UL-CCCH-Message.h"
#include "NR_RRCSetupRequest-IEs.h"
#include "NR_RRCSetupComplete-IEs.h"
#include "NR_RRCReestablishmentRequest-IEs.h"
#include "NR_MIB.h"

#include "rlc.h"
#include "rrc_eNB_UE_context.h"
#include "platform_types.h"
#include "common/utils/LOG/vcd_signal_dumper.h"

#include "T.h"

#include "RRC/NAS/nas_config.h"
#include "RRC/NAS/rb_config.h"
#include "OCG.h"
#include "OCG_extern.h"

#include "UTIL/OSA/osa_defs.h"

#include "rrc_eNB_S1AP.h"
#include "rrc_gNB_NGAP.h"

#include "rrc_eNB_GTPV1U.h"

#include "nr_pdcp/nr_pdcp_entity.h"
#include "pdcp.h"
#include "gtpv1u_eNB_task.h"


#include "intertask_interface.h"
#include "SIMULATION/TOOLS/sim.h" // for taus

#include "executables/softmodem-common.h"
#include <openair2/RRC/NR/rrc_gNB_UE_context.h>
#include <openair2/X2AP/x2ap_eNB.h>
#include <openair3/ocp-gtpu/gtp_itf.h>
#include <openair2/RRC/NR/nr_rrc_proto.h>

#include "BIT_STRING.h"
#include "assertions.h"

//#define XER_PRINT

extern RAN_CONTEXT_t RC;

static inline uint64_t bitStr_to_uint64(BIT_STRING_t *asn);

mui_t                               rrc_gNB_mui = 0;
uint8_t first_rrcreconfiguration = 0;

///---------------------------------------------------------------------------------------------------------------///
///---------------------------------------------------------------------------------------------------------------///

boolean_t DURecvCb( protocol_ctxt_t  *ctxt_pP,
                    const srb_flag_t     srb_flagP,
                    const rb_id_t        rb_idP,
                    const mui_t          muiP,
                    const confirm_t      confirmP,
                    const sdu_size_t     sdu_buffer_sizeP,
                    unsigned char *const sdu_buffer_pP,
                    const pdcp_transmission_mode_t modeP,
                    const uint32_t *sourceL2Id,
                    const uint32_t *destinationL2Id) {
  // The buffer comes from the stack in gtp-u thread, we have a make a separate buffer to enqueue in a inter-thread message queue
  mem_block_t *sdu=get_free_mem_block(sdu_buffer_sizeP, __func__);
  memcpy(sdu->data,  sdu_buffer_pP,  sdu_buffer_sizeP);
  du_rlc_data_req(ctxt_pP,srb_flagP, false,  rb_idP,muiP, confirmP,  sdu_buffer_sizeP, sdu);
  return true;
}

void openair_nr_rrc_on(const protocol_ctxt_t *const ctxt_pP) {
  LOG_I(NR_RRC, PROTOCOL_NR_RRC_CTXT_FMT" gNB:OPENAIR NR RRC IN....\n",PROTOCOL_NR_RRC_CTXT_ARGS(ctxt_pP));
  rrc_config_nr_buffer (&RC.nrrrc[ctxt_pP->module_id]->carrier.SI, BCCH, 1);
  RC.nrrrc[ctxt_pP->module_id]->carrier.SI.Active = 1;
  rrc_config_nr_buffer (&RC.nrrrc[ctxt_pP->module_id]->carrier.Srb0, CCCH, 1);
  RC.nrrrc[ctxt_pP->module_id]->carrier.Srb0.Active = 1;
}

void enable_nr_rrc_processing_timer(module_id_t module_id,
                                    rrc_gNB_ue_context_t *ue_context_pP,
                                    uint32_t delay_ms) {
  if (NODE_IS_DU(RC.nrrrc[module_id]->node_type) || NODE_IS_MONOLITHIC(RC.nrrrc[module_id]->node_type)) {
    ue_context_pP->ue_context.nr_rrc_processing_timer = 1;
    ue_context_pP->ue_context.nr_rrc_processing_delay = delay_ms;
    nr_rrc_mac_schedule_ue_enabled(module_id, ue_context_pP->ue_context.rnti, false);
  }
}

///---------------------------------------------------------------------------------------------------------------///
///---------------------------------------------------------------------------------------------------------------///

static void init_NR_SI(gNB_RRC_INST *rrc, gNB_RrcConfigurationReq *configuration) {
  LOG_D(RRC,"%s()\n\n\n\n",__FUNCTION__);
  if (NODE_IS_DU(rrc->node_type) || NODE_IS_MONOLITHIC(rrc->node_type)) {
    rrc->carrier.MIB             = (uint8_t *) malloc16(4);
    rrc->carrier.sizeof_MIB      = do_MIB_NR(rrc,0);
  }

    if((get_softmodem_params()->sa) && ( (NODE_IS_DU(rrc->node_type) || NODE_IS_MONOLITHIC(rrc->node_type)))) {
    rrc->carrier.sizeof_SIB1 = do_SIB1_NR(&rrc->carrier,configuration);
  }

  if (!NODE_IS_DU(rrc->node_type)) {
    rrc->carrier.SIB23 = (uint8_t *) malloc16(100);
    AssertFatal(rrc->carrier.SIB23 != NULL, "cannot allocate memory for SIB");
    rrc->carrier.sizeof_SIB23 = do_SIB23_NR(&rrc->carrier, configuration);
    LOG_I(NR_RRC,"do_SIB23_NR, size %d \n ", rrc->carrier.sizeof_SIB23);
    AssertFatal(rrc->carrier.sizeof_SIB23 != 255,"FATAL, RC.nrrrc[mod].carrier[CC_id].sizeof_SIB23 == 255");
  }

  LOG_I(NR_RRC,"Done init_NR_SI\n");

  if (NODE_IS_MONOLITHIC(rrc->node_type)){
    rrc_mac_config_req_gNB(rrc->module_id,
<<<<<<< HEAD
                           rrc->carrier.ssb_SubcarrierOffset,
                           rrc->carrier.pdsch_AntennaPorts,
                           rrc->carrier.pusch_AntennaPorts,
                           rrc->carrier.sib1_tda,
                           rrc->carrier.minRXTXTIME,
                           (NR_ServingCellConfigCommon_t *)rrc->carrier.servingcellconfigcommon,
                           &rrc->carrier.mib,
                           0,
                           0, // WIP hardcoded rnti
                           (NR_CellGroupConfig_t *)NULL);
=======
                           rrc->configuration.ssb_SubcarrierOffset,
                           rrc->configuration.pdsch_AntennaPorts,
                           rrc->configuration.pusch_AntennaPorts,
                           rrc->configuration.sib1_tda,
                           rrc->configuration.minRXTXTIME,
                           rrc->carrier.servingcellconfigcommon,
                           &rrc->carrier.mib,
                           0,
                           0, // WIP hardcoded rnti
                           NULL);
>>>>>>> db00707e
  }

  /* set flag to indicate that cell information is configured. This is required
   * in DU to trigger F1AP_SETUP procedure */
  pthread_mutex_lock(&rrc->cell_info_mutex);
  rrc->cell_info_configured=1;
  pthread_mutex_unlock(&rrc->cell_info_mutex);

  if (get_softmodem_params()->phy_test > 0 || get_softmodem_params()->do_ra > 0) {
    struct rrc_gNB_ue_context_s *ue_context_p = rrc_gNB_allocate_new_UE_context(rrc);
    ue_context_p->ue_context.spCellConfig = calloc(1, sizeof(struct NR_SpCellConfig));
    ue_context_p->ue_context.spCellConfig->spCellConfigDedicated = configuration->scd;
    LOG_I(NR_RRC,"Adding new user (%p)\n",ue_context_p);
    if (!NODE_IS_CU(RC.nrrrc[0]->node_type)) {
      rrc_add_nsa_user(rrc,ue_context_p,NULL);
    }
  }
}

char openair_rrc_gNB_configuration(const module_id_t gnb_mod_idP, gNB_RrcConfigurationReq *configuration) {
  protocol_ctxt_t      ctxt;
  gNB_RRC_INST         *rrc=RC.nrrrc[gnb_mod_idP];
  PROTOCOL_CTXT_SET_BY_MODULE_ID(&ctxt, gnb_mod_idP, GNB_FLAG_YES, NOT_A_RNTI, 0, 0,gnb_mod_idP);
  LOG_I(NR_RRC,
        PROTOCOL_NR_RRC_CTXT_FMT" Init...\n",
        PROTOCOL_NR_RRC_CTXT_ARGS(&ctxt));

  AssertFatal(rrc != NULL, "RC.nrrrc not initialized!");
  AssertFatal(NUMBER_OF_UE_MAX < (module_id_t)0xFFFFFFFFFFFFFFFF, " variable overflow");
  AssertFatal(configuration!=NULL,"configuration input is null\n");
  rrc->module_id = gnb_mod_idP;
  rrc->Nb_ue = 0;
  rrc->carrier.Srb0.Active = 0;
  nr_uid_linear_allocator_init(&rrc->uid_allocator);
  RB_INIT(&rrc->rrc_ue_head);
  rrc->initial_id2_s1ap_ids = hashtable_create (NUMBER_OF_UE_MAX * 2, NULL, NULL);
  rrc->s1ap_id2_s1ap_ids    = hashtable_create (NUMBER_OF_UE_MAX * 2, NULL, NULL);
  rrc->initial_id2_ngap_ids = hashtable_create (NUMBER_OF_UE_MAX * 2, NULL, NULL);
  rrc->ngap_id2_ngap_ids    = hashtable_create (NUMBER_OF_UE_MAX * 2, NULL, NULL);
  rrc->configuration = *configuration;
  rrc->carrier.servingcellconfigcommon = configuration->scc;
<<<<<<< HEAD
  rrc->carrier.servingcellconfig = configuration->scd;
  rrc->carrier.ssb_SubcarrierOffset = configuration->ssb_SubcarrierOffset;
  rrc->carrier.pdsch_AntennaPorts = configuration->pdsch_AntennaPorts;
  rrc->carrier.pusch_AntennaPorts = configuration->pusch_AntennaPorts;
  rrc->carrier.minRXTXTIME = configuration->minRXTXTIME;
  rrc->carrier.sib1_tda = configuration->sib1_tda;
  rrc->carrier.do_CSIRS = configuration->do_CSIRS;
  rrc->carrier.do_SRS = configuration->do_SRS;
=======
>>>>>>> db00707e
  nr_rrc_config_ul_tda(configuration->scc,configuration->minRXTXTIME);
   /// System Information INIT
  pthread_mutex_init(&rrc->cell_info_mutex,NULL);
  rrc->cell_info_configured = 0;
  LOG_I(NR_RRC, PROTOCOL_NR_RRC_CTXT_FMT" Checking release \n",PROTOCOL_NR_RRC_CTXT_ARGS(&ctxt));
  init_NR_SI(rrc, configuration);
  rrc_init_nr_global_param();
  openair_nr_rrc_on(&ctxt);
  return 0;
}//END openair_rrc_gNB_configuration


void rrc_gNB_process_AdditionRequestInformation(const module_id_t gnb_mod_idP, x2ap_ENDC_sgnb_addition_req_t *m) {
  struct NR_CG_ConfigInfo *cg_configinfo = NULL;
  asn_dec_rval_t dec_rval = uper_decode_complete(NULL,
                            &asn_DEF_NR_CG_ConfigInfo,
                            (void **)&cg_configinfo,
                            (uint8_t *)m->rrc_buffer,
                            (int) m->rrc_buffer_size);//m->rrc_buffer_size);
  gNB_RRC_INST         *rrc=RC.nrrrc[gnb_mod_idP];

  if ((dec_rval.code != RC_OK) && (dec_rval.consumed == 0)) {
    AssertFatal(1==0,"NR_UL_DCCH_MESSAGE decode error\n");
    // free the memory
    SEQUENCE_free(&asn_DEF_NR_CG_ConfigInfo, cg_configinfo, 1);
    return;
  }

  xer_fprint(stdout,&asn_DEF_NR_CG_ConfigInfo, cg_configinfo);
  // recreate enough of X2 EN-DC Container
  AssertFatal(cg_configinfo->criticalExtensions.choice.c1->present == NR_CG_ConfigInfo__criticalExtensions__c1_PR_cg_ConfigInfo,
              "ueCapabilityInformation not present\n");
  parse_CG_ConfigInfo(rrc,cg_configinfo,m);
  LOG_A(NR_RRC, "Successfully parsed CG_ConfigInfo of size %zu bits. (%zu bytes)\n",
        dec_rval.consumed, (dec_rval.consumed +7/8));
}


//-----------------------------------------------------------------------------
uint8_t
rrc_gNB_get_next_transaction_identifier(
    module_id_t gnb_mod_idP
)
//-----------------------------------------------------------------------------
{
  static uint8_t                      nr_rrc_transaction_identifier[NUMBER_OF_gNB_MAX];
  nr_rrc_transaction_identifier[gnb_mod_idP] = (nr_rrc_transaction_identifier[gnb_mod_idP] + 1) % NR_RRC_TRANSACTION_IDENTIFIER_NUMBER;
  LOG_T(NR_RRC, "generated xid is %d\n", nr_rrc_transaction_identifier[gnb_mod_idP]);
  return nr_rrc_transaction_identifier[gnb_mod_idP];
}

void apply_macrlc_config(gNB_RRC_INST *rrc,
                         rrc_gNB_ue_context_t         *const ue_context_pP,
                         const protocol_ctxt_t        *const ctxt_pP ) {

<<<<<<< HEAD
  rrc_mac_config_req_gNB(rrc->module_id,
                         rrc->carrier.ssb_SubcarrierOffset,
                         rrc->carrier.pdsch_AntennaPorts,
                         rrc->carrier.pusch_AntennaPorts,
                         rrc->carrier.sib1_tda,
                         rrc->carrier.minRXTXTIME,
=======
  NR_CellGroupConfig_t *cgc = get_softmodem_params()->sa ? ue_context_pP->ue_context.masterCellGroup : NULL;
  rrc_mac_config_req_gNB(rrc->module_id,
                         rrc->configuration.ssb_SubcarrierOffset,
                         rrc->configuration.pdsch_AntennaPorts,
                         rrc->configuration.pusch_AntennaPorts,
                         rrc->configuration.sib1_tda,
                         rrc->configuration.minRXTXTIME,
>>>>>>> db00707e
                         NULL,
                         NULL,
                         0,
                         ue_context_pP->ue_context.rnti,
<<<<<<< HEAD
                         get_softmodem_params()->sa ? ue_context_pP->ue_context.masterCellGroup : (NR_CellGroupConfig_t *)NULL);
=======
                         cgc);
>>>>>>> db00707e

  nr_rrc_rlc_config_asn1_req(ctxt_pP,
                             ue_context_pP->ue_context.SRB_configList,
                             ue_context_pP->ue_context.DRB_configList,
                             NULL,
                             NULL,
                             get_softmodem_params()->sa ? cgc->rlc_BearerToAddModList : NULL);

}

void apply_pdcp_config(rrc_gNB_ue_context_t         *const ue_context_pP,
                       const protocol_ctxt_t        *const ctxt_pP ) {

      nr_rrc_pdcp_config_asn1_req(ctxt_pP,
                                  ue_context_pP->ue_context.SRB_configList,
                                  NULL,
                                  NULL,
                                  0,
                                  NULL,
                                  NULL,
                                  NULL,
                                  NULL,
                                  NULL,
                                  NULL,
                                  get_softmodem_params()->sa ? ue_context_pP->ue_context.masterCellGroup->rlc_BearerToAddModList : NULL);

}

//-----------------------------------------------------------------------------
void
rrc_gNB_generate_RRCSetup(
    const protocol_ctxt_t        *const ctxt_pP,
    rrc_gNB_ue_context_t         *const ue_context_pP,
    OCTET_STRING_t               *masterCellGroup_from_DU,
    NR_ServingCellConfigCommon_t *scc,
    const int                    CC_id
)
//-----------------------------------------------------------------------------
{
  LOG_D(NR_RRC, "rrc_gNB_generate_RRCSetup \n");
  MessageDef                    *message_p;

  // T(T_GNB_RRC_SETUP,
  //   T_INT(ctxt_pP->module_id),
  //   T_INT(ctxt_pP->frame),
  //   T_INT(ctxt_pP->subframe),
  //   T_INT(ctxt_pP->rnti));
  gNB_RRC_UE_t *ue_p = &ue_context_pP->ue_context;
  gNB_RRC_INST *rrc = RC.nrrrc[ctxt_pP->module_id];
<<<<<<< HEAD
  NR_ServingCellConfig_t *servingcellconfigdedicated = rrc->configuration.scd;
  int16_t ret = do_RRCSetup(ue_context_pP,
                            (uint8_t *) ue_p->Srb0.Tx_buffer.Payload,
                            rrc_gNB_get_next_transaction_identifier(ctxt_pP->module_id),
                            masterCellGroup_from_DU,
                            scc,servingcellconfigdedicated,&rrc->carrier);

  AssertFatal(ret>0,"Error generating RRCSetup for RRCSetupRequest\n");

  ue_p->Srb0.Tx_buffer.payload_size = ret;
=======
  ue_p->Srb0.Tx_buffer.payload_size = do_RRCSetup(ue_context_pP,
                                                  (uint8_t *) ue_p->Srb0.Tx_buffer.Payload,
                                                  rrc_gNB_get_next_transaction_identifier(ctxt_pP->module_id),
                                                  masterCellGroup_from_DU,
                                                  scc,
                                                  &rrc->configuration);
>>>>>>> db00707e

  LOG_DUMPMSG(NR_RRC, DEBUG_RRC,
              (char *)(ue_p->Srb0.Tx_buffer.Payload),
              ue_p->Srb0.Tx_buffer.payload_size,
              "[MSG] RRC Setup\n");

  switch (rrc->node_type) {
    case ngran_gNB_CU:
      // create an ITTI message
      /* TODO: F1 IDs ar missing in RRC */
      nr_rrc_pdcp_config_asn1_req(ctxt_pP,
				  ue_context_pP->ue_context.SRB_configList,
				  NULL,
				  NULL,
				  0,
				  NULL,
				  NULL,
				  NULL,
				  NULL,
				  NULL,
				  NULL,
				  NULL);
      message_p = itti_alloc_new_message (TASK_RRC_GNB, 0, F1AP_DL_RRC_MESSAGE);
      F1AP_DL_RRC_MESSAGE (message_p).rrc_container        =  (uint8_t *)ue_p->Srb0.Tx_buffer.Payload;
      F1AP_DL_RRC_MESSAGE (message_p).rrc_container_length = ue_p->Srb0.Tx_buffer.payload_size;
      F1AP_DL_RRC_MESSAGE (message_p).gNB_CU_ue_id         = 0;
      F1AP_DL_RRC_MESSAGE (message_p).gNB_DU_ue_id         = 0;
      F1AP_DL_RRC_MESSAGE (message_p).old_gNB_DU_ue_id     = 0xFFFFFFFF; // unknown
      F1AP_DL_RRC_MESSAGE (message_p).rnti                 = ue_p->rnti;
      F1AP_DL_RRC_MESSAGE (message_p).srb_id               = CCCH;
      F1AP_DL_RRC_MESSAGE (message_p).execute_duplication  = 1;
      F1AP_DL_RRC_MESSAGE (message_p).RAT_frequency_priority_information.en_dc = 0;
      itti_send_msg_to_task (TASK_CU_F1, ctxt_pP->module_id, message_p);
      LOG_D(NR_RRC, "Send F1AP_DL_RRC_MESSAGE with ITTI\n");

    break;

    case ngran_gNB_DU:
      // nothing to do for DU
      AssertFatal(1==0,"nothing to do for DU\n");
      break;

    case ngran_gNB:
    {
      // rrc_mac_config_req_gNB

#ifdef ITTI_SIM
      LOG_I(NR_RRC,
            PROTOCOL_NR_RRC_CTXT_UE_FMT" [RAPROC] Logical Channel DL-CCCH, Generating RRCSetup (bytes %d)\n",
            PROTOCOL_NR_RRC_CTXT_UE_ARGS(ctxt_pP),
            ue_p->Srb0.Tx_buffer.payload_size);
      uint8_t *message_buffer;
      message_buffer = itti_malloc (TASK_RRC_GNB, TASK_RRC_UE_SIM,
                ue_p->Srb0.Tx_buffer.payload_size);
      memcpy (message_buffer, (uint8_t*)ue_p->Srb0.Tx_buffer.Payload, ue_p->Srb0.Tx_buffer.payload_size);
      message_p = itti_alloc_new_message (TASK_RRC_GNB, 0, GNB_RRC_CCCH_DATA_IND);
      GNB_RRC_CCCH_DATA_IND (message_p).sdu = message_buffer;
      GNB_RRC_CCCH_DATA_IND (message_p).size  = ue_p->Srb0.Tx_buffer.payload_size;
      itti_send_msg_to_task (TASK_RRC_UE_SIM, ctxt_pP->instance, message_p);
#else
      LOG_D(NR_RRC,
	    PROTOCOL_NR_RRC_CTXT_UE_FMT" RRC_gNB --- MAC_CONFIG_REQ  (SRB1) ---> MAC_gNB\n",
	    PROTOCOL_NR_RRC_CTXT_UE_ARGS(ctxt_pP));
      LOG_I(NR_RRC,
	    PROTOCOL_NR_RRC_CTXT_UE_FMT" [RAPROC] Logical Channel DL-CCCH, Generating RRCSetup (bytes %d)\n",
	    PROTOCOL_NR_RRC_CTXT_UE_ARGS(ctxt_pP),
	    ue_p->Srb0.Tx_buffer.payload_size);
      // activate release timer, if RRCSetupComplete not received after 100 frames, remove UE
      ue_context_pP->ue_context.ue_release_timer = 1;
      // remove UE after 10 frames after RRCConnectionRelease is triggered
      ue_context_pP->ue_context.ue_release_timer_thres = 1000;
      /* init timers */
      //   ue_context_pP->ue_context.ue_rrc_inactivity_timer = 0;

      // configure MAC

      apply_macrlc_config(rrc,ue_context_pP,ctxt_pP);

      apply_pdcp_config(ue_context_pP,ctxt_pP);
#endif
    }
    break;

    default:
      LOG_W(NR_RRC, "Unknown node type %d\n", rrc->node_type);
      break;
  }
}

//-----------------------------------------------------------------------------
void
rrc_gNB_generate_RRCSetup_for_RRCReestablishmentRequest(
    const protocol_ctxt_t    *const ctxt_pP,
    const int                CC_id
)
//-----------------------------------------------------------------------------
{
  LOG_I(NR_RRC, "generate RRCSetup for RRCReestablishmentRequest \n");
  rrc_gNB_ue_context_t         *ue_context_pP   = NULL;
  gNB_RRC_INST                 *rrc_instance_p = RC.nrrrc[ctxt_pP->module_id];
  NR_ServingCellConfigCommon_t *scc=rrc_instance_p->carrier.servingcellconfigcommon;
  NR_ServingCellConfig_t       *servingcellconfigdedicated = rrc_instance_p->configuration.scd;

  ue_context_pP = rrc_gNB_get_next_free_ue_context(ctxt_pP, rrc_instance_p, 0);

  gNB_RRC_UE_t *ue_p = &ue_context_pP->ue_context;
<<<<<<< HEAD
  int16_t ret = do_RRCSetup(ue_context_pP,
                            (uint8_t *) ue_p->Srb0.Tx_buffer.Payload,
                            rrc_gNB_get_next_transaction_identifier(ctxt_pP->module_id),
                            NULL,
                            scc,servingcellconfigdedicated,&rrc_instance_p->carrier);

  AssertFatal(ret>0,"Error generating RRCSetup for RRCReestablishmentRequest\n");

  ue_p->Srb0.Tx_buffer.payload_size = ret;
=======
  ue_p->Srb0.Tx_buffer.payload_size = do_RRCSetup(ue_context_pP,
                                                  (uint8_t *) ue_p->Srb0.Tx_buffer.Payload,
                                                  rrc_gNB_get_next_transaction_identifier(ctxt_pP->module_id),
                                                  NULL,
                                                  scc,
                                                  &rrc_instance_p->configuration);
>>>>>>> db00707e

  LOG_DUMPMSG(NR_RRC, DEBUG_RRC,
              (char *)(ue_p->Srb0.Tx_buffer.Payload),
              ue_p->Srb0.Tx_buffer.payload_size,
              "[MSG] RRC Setup\n");

  LOG_D(NR_RRC,
          PROTOCOL_NR_RRC_CTXT_UE_FMT" RRC_gNB --- MAC_CONFIG_REQ  (SRB1) ---> MAC_gNB\n",
          PROTOCOL_NR_RRC_CTXT_UE_ARGS(ctxt_pP));

  rrc_mac_config_req_gNB(rrc_instance_p->module_id,
                         rrc_instance_p->configuration.ssb_SubcarrierOffset,
                         rrc_instance_p->configuration.pdsch_AntennaPorts,
                         rrc_instance_p->configuration.pusch_AntennaPorts,
                         rrc_instance_p->configuration.sib1_tda,
                         rrc_instance_p->configuration.minRXTXTIME,
                         rrc_instance_p->carrier.servingcellconfigcommon,
                         &rrc_instance_p->carrier.mib,
                         0,
                         ue_context_pP->ue_context.rnti,
<<<<<<< HEAD
                         (NR_CellGroupConfig_t *)NULL);
=======
                         NULL);
>>>>>>> db00707e

  LOG_I(NR_RRC,
        PROTOCOL_NR_RRC_CTXT_UE_FMT" [RAPROC] Logical Channel DL-CCCH, Generating RRCSetup (bytes %d)\n",
        PROTOCOL_NR_RRC_CTXT_UE_ARGS(ctxt_pP),
        ue_p->Srb0.Tx_buffer.payload_size);
  // activate release timer, if RRCSetupComplete not received after 100 frames, remove UE
  ue_context_pP->ue_context.ue_release_timer = 1;
  // remove UE after 10 frames after RRCConnectionRelease is triggered
  ue_context_pP->ue_context.ue_release_timer_thres = 1000;
  /* init timers */
  //   ue_context_pP->ue_context.ue_rrc_inactivity_timer = 0;
#ifdef ITTI_SIM
  MessageDef *message_p;
  uint8_t *message_buffer;
  message_buffer = itti_malloc (TASK_RRC_GNB, TASK_RRC_UE_SIM,
				ue_p->Srb0.Tx_buffer.payload_size);
  memcpy (message_buffer, (uint8_t*)ue_p->Srb0.Tx_buffer.Payload, ue_p->Srb0.Tx_buffer.payload_size);
  message_p = itti_alloc_new_message (TASK_RRC_GNB, 0, GNB_RRC_CCCH_DATA_IND);
  GNB_RRC_CCCH_DATA_IND (message_p).sdu = message_buffer;
  GNB_RRC_CCCH_DATA_IND (message_p).size  = ue_p->Srb0.Tx_buffer.payload_size;
  itti_send_msg_to_task (TASK_RRC_UE_SIM, ctxt_pP->instance, message_p);
#endif
}

void
rrc_gNB_generate_RRCReject(
    const protocol_ctxt_t    *const ctxt_pP,
    rrc_gNB_ue_context_t     *const ue_context_pP,
    const int                CC_id
)
//-----------------------------------------------------------------------------
{
  LOG_I(NR_RRC, "rrc_gNB_generate_RRCReject \n");
  gNB_RRC_UE_t *ue_p = &ue_context_pP->ue_context;
  MessageDef   *message_p;

  ue_p->Srb0.Tx_buffer.payload_size = do_RRCReject(ctxt_pP->module_id,
                                                  (uint8_t *)ue_p->Srb0.Tx_buffer.Payload);
  LOG_DUMPMSG(NR_RRC, DEBUG_RRC,
              (char *)(ue_p->Srb0.Tx_buffer.Payload),
              ue_p->Srb0.Tx_buffer.payload_size,
              "[MSG] RRCReject \n");
  LOG_I(NR_RRC,
      PROTOCOL_NR_RRC_CTXT_UE_FMT" [RAPROC] Logical Channel DL-CCCH, Generating NR_RRCReject (bytes %d)\n",
      PROTOCOL_NR_RRC_CTXT_UE_ARGS(ctxt_pP),
      ue_p->Srb0.Tx_buffer.payload_size);

  switch (RC.nrrrc[ctxt_pP->module_id]->node_type) {
    case ngran_gNB_CU:
      // create an ITTI message
      message_p = itti_alloc_new_message (TASK_RRC_GNB, 0, F1AP_DL_RRC_MESSAGE);
      F1AP_DL_RRC_MESSAGE (message_p).rrc_container        = (uint8_t *)ue_p->Srb0.Tx_buffer.Payload;
      F1AP_DL_RRC_MESSAGE (message_p).rrc_container_length = ue_p->Srb0.Tx_buffer.payload_size;
      F1AP_DL_RRC_MESSAGE (message_p).gNB_CU_ue_id         = 0;
      F1AP_DL_RRC_MESSAGE (message_p).gNB_DU_ue_id         = 0;
      F1AP_DL_RRC_MESSAGE (message_p).old_gNB_DU_ue_id     = 0xFFFFFFFF; // unknown
      F1AP_DL_RRC_MESSAGE (message_p).rnti                 = ue_p->rnti;
      F1AP_DL_RRC_MESSAGE (message_p).srb_id               = CCCH;
      F1AP_DL_RRC_MESSAGE (message_p).execute_duplication  = 1;
      F1AP_DL_RRC_MESSAGE (message_p).RAT_frequency_priority_information.en_dc = 0;
      itti_send_msg_to_task (TASK_CU_F1, ctxt_pP->module_id, message_p);
      LOG_D(NR_RRC, "Send F1AP_DL_RRC_MESSAGE with ITTI\n");
      break;

    case ngran_gNB_DU:
      // nothing to do for DU
      AssertFatal(1==0,"nothing to do for DU\n");
      break;

    case ngran_gNB:
    {
#ifdef ITTI_SIM
      uint8_t *message_buffer;
      message_buffer = itti_malloc (TASK_RRC_GNB, TASK_RRC_UE_SIM,
                ue_p->Srb0.Tx_buffer.payload_size);
      memcpy (message_buffer, (uint8_t*)ue_p->Srb0.Tx_buffer.Payload, ue_p->Srb0.Tx_buffer.payload_size);
      message_p = itti_alloc_new_message (TASK_RRC_GNB, 0, GNB_RRC_CCCH_DATA_IND);
      GNB_RRC_CCCH_DATA_IND (message_p).sdu = message_buffer;
      GNB_RRC_CCCH_DATA_IND (message_p).size  = ue_p->Srb0.Tx_buffer.payload_size;
      itti_send_msg_to_task (TASK_RRC_UE_SIM, ctxt_pP->instance, message_p);
#endif
      // rrc_mac_config_req_gNB
    }
      break;

    default :
      LOG_W(NR_RRC, "Unknown node type %d\n", RC.nrrrc[ctxt_pP->module_id]->node_type);
  }
}

//-----------------------------------------------------------------------------
/*
* Process the rrc setup complete message from UE (SRB1 Active)
*/
void
rrc_gNB_process_RRCSetupComplete(
  const protocol_ctxt_t     *const ctxt_pP,
  rrc_gNB_ue_context_t      *ue_context_pP,
  NR_RRCSetupComplete_IEs_t *rrcSetupComplete
)
//-----------------------------------------------------------------------------
{
  LOG_A(NR_RRC, PROTOCOL_NR_RRC_CTXT_UE_FMT" [RAPROC] Logical Channel UL-DCCH, " "processing NR_RRCSetupComplete from UE (SRB1 Active)\n",
      PROTOCOL_NR_RRC_CTXT_UE_ARGS(ctxt_pP));
  ue_context_pP->ue_context.Srb1.Active = 1;
  ue_context_pP->ue_context.Srb1.Srb_info.Srb_id = 1;
  ue_context_pP->ue_context.StatusRrc = NR_RRC_CONNECTED;

  if (AMF_MODE_ENABLED) {
    rrc_gNB_send_NGAP_NAS_FIRST_REQ(ctxt_pP, ue_context_pP, rrcSetupComplete);
  } else {
    rrc_gNB_generate_SecurityModeCommand(ctxt_pP, ue_context_pP);
  }
}

//-----------------------------------------------------------------------------
void 
rrc_gNB_generate_defaultRRCReconfiguration(
  const protocol_ctxt_t     *const ctxt_pP,
  rrc_gNB_ue_context_t      *ue_context_pP
)
//-----------------------------------------------------------------------------
{
  uint8_t                       buffer[RRC_BUF_SIZE];
  uint16_t                      size;
  /*NR_SRB_ToAddModList_t        **SRB_configList2 = NULL;
  NR_SRB_ToAddModList_t        *SRB_configList  = ue_context_pP->ue_context.SRB_configList;
  NR_DRB_ToAddModList_t        **DRB_configList  = NULL;
  NR_DRB_ToAddModList_t        **DRB_configList2 = NULL;
  NR_SRB_ToAddMod_t            *SRB2_config     = NULL;
  NR_DRB_ToAddMod_t            *DRB_config      = NULL;
  NR_SDAP_Config_t             *sdap_config     = NULL;*/
  struct NR_RRCReconfiguration_v1530_IEs__dedicatedNAS_MessageList
                               *dedicatedNAS_MessageList = NULL;
  NR_DedicatedNAS_Message_t    *dedicatedNAS_Message = NULL;

  uint8_t xid = rrc_gNB_get_next_transaction_identifier(ctxt_pP->module_id);

  /******************** Radio Bearer Config ********************/
  /* Configure SRB2 */
  /*SRB_configList2 = &ue_context_pP->ue_context.SRB_configList2[xid];
  if (*SRB_configList2) {
    free(*SRB_configList2);
  }
  *SRB_configList2 = CALLOC(1, sizeof(**SRB_configList2));
  memset(*SRB_configList2, 0, sizeof(**SRB_configList2));
  SRB2_config = CALLOC(1, sizeof(*SRB2_config));
  SRB2_config->srb_Identity = 2;
  ASN_SEQUENCE_ADD(&(*SRB_configList2)->list, SRB2_config);
  ASN_SEQUENCE_ADD(&SRB_configList->list, SRB2_config);*/

  /* Configure DRB */
  /*DRB_configList = &ue_context_pP->ue_context.DRB_configList;
  if (*DRB_configList) {
      free(*DRB_configList);
  }
  *DRB_configList = CALLOC(1, sizeof(**DRB_configList));
  memset(*DRB_configList, 0, sizeof(**DRB_configList));

  DRB_configList2 = &ue_context_pP->ue_context.DRB_configList2[xid];
  if (*DRB_configList2) {
      free(*DRB_configList2);
  }
  *DRB_configList2 = CALLOC(1, sizeof(**DRB_configList2));
  memset(*DRB_configList2, 0, sizeof(**DRB_configList2));

  DRB_config = CALLOC(1, sizeof(*DRB_config));
  DRB_config->drb_Identity = 1;
  DRB_config->cnAssociation = CALLOC(1, sizeof(*DRB_config->cnAssociation));
  DRB_config->cnAssociation->present = NR_DRB_ToAddMod__cnAssociation_PR_sdap_Config;
  // TODO sdap_Config
  sdap_config = CALLOC(1, sizeof(NR_SDAP_Config_t));
  memset(sdap_config, 0, sizeof(NR_SDAP_Config_t));
  DRB_config->cnAssociation->choice.sdap_Config = sdap_config;
  // TODO pdcp_Config
  DRB_config->reestablishPDCP = NULL;
  DRB_config->recoverPDCP = NULL;
  DRB_config->pdcp_Config = calloc(1, sizeof(*DRB_config->pdcp_Config));
  DRB_config->pdcp_Config->drb = calloc(1,sizeof(*DRB_config->pdcp_Config->drb));
  DRB_config->pdcp_Config->drb->discardTimer = calloc(1, sizeof(*DRB_config->pdcp_Config->drb->discardTimer));
  *DRB_config->pdcp_Config->drb->discardTimer = NR_PDCP_Config__drb__discardTimer_infinity;
  DRB_config->pdcp_Config->drb->pdcp_SN_SizeUL = calloc(1, sizeof(*DRB_config->pdcp_Config->drb->pdcp_SN_SizeUL));
  *DRB_config->pdcp_Config->drb->pdcp_SN_SizeUL = NR_PDCP_Config__drb__pdcp_SN_SizeUL_len18bits;
  DRB_config->pdcp_Config->drb->pdcp_SN_SizeDL = calloc(1, sizeof(*DRB_config->pdcp_Config->drb->pdcp_SN_SizeDL));
  *DRB_config->pdcp_Config->drb->pdcp_SN_SizeDL = NR_PDCP_Config__drb__pdcp_SN_SizeDL_len18bits;
  DRB_config->pdcp_Config->drb->headerCompression.present = NR_PDCP_Config__drb__headerCompression_PR_notUsed;
  DRB_config->pdcp_Config->drb->headerCompression.choice.notUsed = 0;

  DRB_config->pdcp_Config->drb->integrityProtection = NULL;
  DRB_config->pdcp_Config->drb->statusReportRequired = NULL;
  DRB_config->pdcp_Config->drb->outOfOrderDelivery = NULL;
  DRB_config->pdcp_Config->moreThanOneRLC = NULL;

  DRB_config->pdcp_Config->t_Reordering = calloc(1, sizeof(*DRB_config->pdcp_Config->t_Reordering));
  *DRB_config->pdcp_Config->t_Reordering = NR_PDCP_Config__t_Reordering_ms100;
  DRB_config->pdcp_Config->ext1 = NULL;

  ASN_SEQUENCE_ADD(&(*DRB_configList)->list, DRB_config);
  ASN_SEQUENCE_ADD(&(*DRB_configList2)->list, DRB_config);*/

  dedicatedNAS_MessageList = CALLOC(1, sizeof(struct NR_RRCReconfiguration_v1530_IEs__dedicatedNAS_MessageList));

  /* Add all NAS PDUs to the list */
  for (int i = 0; i < ue_context_pP->ue_context.nb_of_pdusessions; i++) {
    if (ue_context_pP->ue_context.pduSession[i].param.nas_pdu.buffer != NULL) {
      dedicatedNAS_Message = CALLOC(1, sizeof(NR_DedicatedNAS_Message_t));
      memset(dedicatedNAS_Message, 0, sizeof(OCTET_STRING_t));
      OCTET_STRING_fromBuf(dedicatedNAS_Message,
                            (char *)ue_context_pP->ue_context.pduSession[i].param.nas_pdu.buffer,
                            ue_context_pP->ue_context.pduSession[i].param.nas_pdu.length);
      ASN_SEQUENCE_ADD(&dedicatedNAS_MessageList->list, dedicatedNAS_Message);
    }

    ue_context_pP->ue_context.pduSession[i].status = PDU_SESSION_STATUS_DONE;
    LOG_D(NR_RRC, "setting the status for the default DRB (index %d) to (%d,%s)\n",
          i, ue_context_pP->ue_context.pduSession[i].status, "PDU_SESSION_STATUS_DONE");
  }

  if (ue_context_pP->ue_context.nas_pdu_flag == 1) {
    dedicatedNAS_Message = CALLOC(1, sizeof(NR_DedicatedNAS_Message_t));
    memset(dedicatedNAS_Message, 0, sizeof(OCTET_STRING_t));
    OCTET_STRING_fromBuf(dedicatedNAS_Message,
                          (char *)ue_context_pP->ue_context.nas_pdu.buffer,
                          ue_context_pP->ue_context.nas_pdu.length);
    ASN_SEQUENCE_ADD(&dedicatedNAS_MessageList->list, dedicatedNAS_Message);
  }

  /* If list is empty free the list and reset the address */
  if (dedicatedNAS_MessageList->list.count == 0) {
    free(dedicatedNAS_MessageList);
    dedicatedNAS_MessageList = NULL;
  }

  gNB_RRC_INST *rrc = RC.nrrrc[ctxt_pP->module_id];
  gNB_RRC_UE_t *ue_p = &ue_context_pP->ue_context;
  memset(buffer, 0, sizeof(buffer));
  size = do_RRCReconfiguration(ctxt_pP, buffer, sizeof(buffer),
                                xid,
                                NULL, //*SRB_configList2,
                                NULL, //*DRB_configList,
                                NULL,
                                NULL,
                                NULL,
                                NULL,
                                dedicatedNAS_MessageList,
                                ue_context_pP,
                                &rrc->carrier,
                                &rrc->configuration,
                                NULL,
                                ue_p->masterCellGroup);

  uint32_t delay_ms = TX_SL_AHEAD_DELAY + NR_RRC_PROCESSING_DELAY_MS;
  if (ue_p->masterCellGroup &&
      ue_p->masterCellGroup->spCellConfig &&
      ue_p->masterCellGroup->spCellConfig->spCellConfigDedicated &&
      ue_p->masterCellGroup->spCellConfig->spCellConfigDedicated->downlinkBWP_ToAddModList) {
    delay_ms += NR_RRC_BWP_SWITCH_DELAY_MS;
  }
  enable_nr_rrc_processing_timer(ctxt_pP->module_id, ue_context_pP, delay_ms);

  free(ue_context_pP->ue_context.nas_pdu.buffer);

  LOG_DUMPMSG(NR_RRC, DEBUG_RRC,(char *)buffer, size, "[MSG] RRC Reconfiguration\n");

  /* Free all NAS PDUs */
  for (int i = 0; i < ue_context_pP->ue_context.nb_of_pdusessions; i++) {
    if (ue_context_pP->ue_context.pduSession[i].param.nas_pdu.buffer != NULL) {
      free(ue_context_pP->ue_context.pduSession[i].param.nas_pdu.buffer);
      ue_context_pP->ue_context.pduSession[i].param.nas_pdu.buffer = NULL;
    }
  }

  LOG_I(NR_RRC, "[gNB %d] Frame %d, Logical Channel DL-DCCH, Generate NR_RRCReconfiguration (bytes %d, UE id %x)\n",
          ctxt_pP->module_id,
          ctxt_pP->frame,
          size,
          ue_context_pP->ue_context.rnti);
  switch (RC.nrrrc[ctxt_pP->module_id]->node_type) {
    case ngran_gNB_CU:
      nr_rrc_data_req(ctxt_pP,
                  DCCH,
                  rrc_gNB_mui++,
                  SDU_CONFIRM_NO,
                  size,
                  buffer,
                  PDCP_TRANSMISSION_MODE_CONTROL);
      // rrc_pdcp_config_asn1_req

      break;

    case ngran_gNB_DU:
      // nothing to do for DU
      AssertFatal(1==0,"nothing to do for DU\n");
      break;

    case ngran_gNB:
    {
#ifdef ITTI_SIM
      MessageDef *message_p;
      uint8_t *message_buffer;
      message_buffer = itti_malloc (TASK_RRC_GNB, TASK_RRC_UE_SIM, size);
      memcpy (message_buffer, buffer, size);
      message_p = itti_alloc_new_message (TASK_RRC_GNB, 0, GNB_RRC_DCCH_DATA_IND);
      GNB_RRC_DCCH_DATA_IND (message_p).rbid = DCCH;
      GNB_RRC_DCCH_DATA_IND (message_p).sdu = message_buffer;
      GNB_RRC_DCCH_DATA_IND (message_p).size	= size;
      itti_send_msg_to_task (TASK_RRC_UE_SIM, ctxt_pP->instance, message_p);
#else
      LOG_D(NR_RRC, "[FRAME %05d][RRC_gNB][MOD %u][][--- PDCP_DATA_REQ/%d Bytes (rrcReconfiguration to UE %x MUI %d) --->][PDCP][MOD %u][RB %u]\n",
          ctxt_pP->frame,
          ctxt_pP->module_id,
          size,
          ue_context_pP->ue_context.rnti,
          rrc_gNB_mui,
          ctxt_pP->module_id,
          DCCH);
      nr_rrc_data_req(ctxt_pP,
          DCCH,
          rrc_gNB_mui++,
          SDU_CONFIRM_NO,
          size,
          buffer,
          PDCP_TRANSMISSION_MODE_CONTROL);
      // rrc_pdcp_config_asn1_req
#endif
      // rrc_rlc_config_asn1_req
    }
    break;

  default :
    LOG_W(NR_RRC, "Unknown node type %d\n", RC.nrrrc[ctxt_pP->module_id]->node_type);
  }
}

//-----------------------------------------------------------------------------
void
rrc_gNB_generate_dedicatedRRCReconfiguration(
    const protocol_ctxt_t     *const ctxt_pP,
    rrc_gNB_ue_context_t      *ue_context_pP
)
//-----------------------------------------------------------------------------
{
  gNB_RRC_INST                  *rrc = RC.nrrrc[ctxt_pP->module_id];
  NR_DRB_ToAddMod_t             *DRB_config           = NULL;
  NR_SRB_ToAddMod_t             *SRB2_config          = NULL;
  NR_SDAP_Config_t              *sdap_config          = NULL;
  NR_DRB_ToAddModList_t        **DRB_configList  = NULL;
  NR_DRB_ToAddModList_t        **DRB_configList2 = NULL;
  NR_SRB_ToAddModList_t        **SRB_configList2 = NULL;
  NR_SRB_ToAddModList_t        *SRB_configList  = ue_context_pP->ue_context.SRB_configList;
  struct NR_RRCReconfiguration_v1530_IEs__dedicatedNAS_MessageList
                                *dedicatedNAS_MessageList = NULL;
  NR_DedicatedNAS_Message_t     *dedicatedNAS_Message = NULL;
  uint8_t                        buffer[RRC_BUF_SIZE];
  uint16_t                       size;
  int                            qos_flow_index = 0;
  NR_QFI_t                       qfi = 0;
  int                            pdu_sessions_done = 0;
  int i;
  NR_CellGroupConfig_t *cellGroupConfig;

  uint8_t xid = rrc_gNB_get_next_transaction_identifier(ctxt_pP->module_id);

  /* Configure SRB2 */
  SRB_configList2 = &ue_context_pP->ue_context.SRB_configList2[xid];
  if (*SRB_configList2 == NULL) {
    *SRB_configList2 = CALLOC(1, sizeof(**SRB_configList2));
    memset(*SRB_configList2, 0, sizeof(**SRB_configList2));
    SRB2_config = CALLOC(1, sizeof(*SRB2_config));
    SRB2_config->srb_Identity = 2;
    ASN_SEQUENCE_ADD(&(*SRB_configList2)->list, SRB2_config);
    ASN_SEQUENCE_ADD(&SRB_configList->list, SRB2_config);
  }

  DRB_configList = &ue_context_pP->ue_context.DRB_configList;
  if (*DRB_configList) {
      free(*DRB_configList);
  }
  *DRB_configList = CALLOC(1, sizeof(**DRB_configList));
  memset(*DRB_configList, 0, sizeof(**DRB_configList));

  DRB_configList2 = &ue_context_pP->ue_context.DRB_configList2[xid];
  if (*DRB_configList2) {
      free(*DRB_configList2);
  }
  *DRB_configList2 = CALLOC(1, sizeof(**DRB_configList2));
  memset(*DRB_configList2, 0, sizeof(**DRB_configList2));

  dedicatedNAS_MessageList = CALLOC(1, sizeof(struct NR_RRCReconfiguration_v1530_IEs__dedicatedNAS_MessageList));

  for (i = 0; i < ue_context_pP->ue_context.setup_pdu_sessions; i++) {
    if (pdu_sessions_done >= ue_context_pP->ue_context.nb_of_pdusessions) {
      break;
    }

    if (ue_context_pP->ue_context.pduSession[i].status >= PDU_SESSION_STATUS_DONE) {
      continue;
    }

    DRB_config = CALLOC(1, sizeof(*DRB_config));
    DRB_config->drb_Identity = i+1;
    DRB_config->cnAssociation = CALLOC(1, sizeof(*DRB_config->cnAssociation));
    DRB_config->cnAssociation->present = NR_DRB_ToAddMod__cnAssociation_PR_sdap_Config;
    // sdap_Config
    sdap_config = CALLOC(1, sizeof(NR_SDAP_Config_t));
    memset(sdap_config, 0, sizeof(NR_SDAP_Config_t));
    sdap_config->pdu_Session = ue_context_pP->ue_context.pduSession[i].param.pdusession_id;
    sdap_config->sdap_HeaderDL = NR_SDAP_Config__sdap_HeaderDL_present;
    sdap_config->sdap_HeaderUL = NR_SDAP_Config__sdap_HeaderUL_absent;
    sdap_config->defaultDRB = TRUE;
    sdap_config->mappedQoS_FlowsToAdd = calloc(1, sizeof(struct NR_SDAP_Config__mappedQoS_FlowsToAdd));
    memset(sdap_config->mappedQoS_FlowsToAdd, 0, sizeof(struct NR_SDAP_Config__mappedQoS_FlowsToAdd));

    for (qos_flow_index = 0; qos_flow_index < ue_context_pP->ue_context.pduSession[i].param.nb_qos; qos_flow_index++) {
      qfi = ue_context_pP->ue_context.pduSession[i].param.qos[qos_flow_index].qfi;
      ASN_SEQUENCE_ADD(&sdap_config->mappedQoS_FlowsToAdd->list, &qfi);
    }
    sdap_config->mappedQoS_FlowsToRelease = NULL;
    DRB_config->cnAssociation->choice.sdap_Config = sdap_config;

    // pdcp_Config
    DRB_config->reestablishPDCP = NULL;
    DRB_config->recoverPDCP = NULL;
    DRB_config->pdcp_Config = calloc(1, sizeof(*DRB_config->pdcp_Config));
    DRB_config->pdcp_Config->drb = calloc(1,sizeof(*DRB_config->pdcp_Config->drb));
    DRB_config->pdcp_Config->drb->discardTimer = calloc(1, sizeof(*DRB_config->pdcp_Config->drb->discardTimer));
    *DRB_config->pdcp_Config->drb->discardTimer = NR_PDCP_Config__drb__discardTimer_infinity;
    DRB_config->pdcp_Config->drb->pdcp_SN_SizeUL = calloc(1, sizeof(*DRB_config->pdcp_Config->drb->pdcp_SN_SizeUL));
    *DRB_config->pdcp_Config->drb->pdcp_SN_SizeUL = NR_PDCP_Config__drb__pdcp_SN_SizeUL_len18bits;
    DRB_config->pdcp_Config->drb->pdcp_SN_SizeDL = calloc(1, sizeof(*DRB_config->pdcp_Config->drb->pdcp_SN_SizeDL));
    *DRB_config->pdcp_Config->drb->pdcp_SN_SizeDL = NR_PDCP_Config__drb__pdcp_SN_SizeDL_len18bits;
    DRB_config->pdcp_Config->drb->headerCompression.present = NR_PDCP_Config__drb__headerCompression_PR_notUsed;
    DRB_config->pdcp_Config->drb->headerCompression.choice.notUsed = 0;

    DRB_config->pdcp_Config->drb->integrityProtection = NULL;
    DRB_config->pdcp_Config->drb->statusReportRequired = NULL;
    DRB_config->pdcp_Config->drb->outOfOrderDelivery = NULL;
    DRB_config->pdcp_Config->moreThanOneRLC = NULL;

    DRB_config->pdcp_Config->t_Reordering = calloc(1, sizeof(*DRB_config->pdcp_Config->t_Reordering));
    *DRB_config->pdcp_Config->t_Reordering = NR_PDCP_Config__t_Reordering_ms0;
    DRB_config->pdcp_Config->ext1 = NULL;

    if (rrc->security.do_drb_integrity) {
      DRB_config->pdcp_Config->drb->integrityProtection = calloc(1, sizeof(*DRB_config->pdcp_Config->drb->integrityProtection));
      *DRB_config->pdcp_Config->drb->integrityProtection = NR_PDCP_Config__drb__integrityProtection_enabled;
    }

    if (!rrc->security.do_drb_ciphering) {
      DRB_config->pdcp_Config->ext1 = calloc(1, sizeof(*DRB_config->pdcp_Config->ext1));
      DRB_config->pdcp_Config->ext1->cipheringDisabled = calloc(1, sizeof(*DRB_config->pdcp_Config->ext1->cipheringDisabled));
      *DRB_config->pdcp_Config->ext1->cipheringDisabled = NR_PDCP_Config__ext1__cipheringDisabled_true;
    }

    // Reference TS23501 Table 5.7.4-1: Standardized 5QI to QoS characteristics mapping
    for (qos_flow_index = 0; qos_flow_index < ue_context_pP->ue_context.pduSession[i].param.nb_qos; qos_flow_index++) {
      switch (ue_context_pP->ue_context.pduSession[i].param.qos[qos_flow_index].fiveQI) {
        case 1: //100ms
        case 2: //150ms
        case 3: //50ms
        case 4: //300ms
        case 5: //100ms
        case 6: //300ms
        case 7: //100ms
        case 8: //300ms
        case 9: //300ms Video (Buffered Streaming)TCP-based (e.g., www, e-mail, chat, ftp, p2p file sharing, progressive video, etc.)
          // TODO
          break;

        default:
          LOG_E(NR_RRC,"not supported 5qi %lu\n", ue_context_pP->ue_context.pduSession[i].param.qos[qos_flow_index].fiveQI);
          ue_context_pP->ue_context.pduSession[i].status = PDU_SESSION_STATUS_FAILED;
          ue_context_pP->ue_context.pduSession[i].xid = xid;
          pdu_sessions_done++;
          free(DRB_config);
          continue;
      }
    }

    ASN_SEQUENCE_ADD(&(*DRB_configList)->list, DRB_config);
    ASN_SEQUENCE_ADD(&(*DRB_configList2)->list, DRB_config);

    ue_context_pP->ue_context.pduSession[i].status = PDU_SESSION_STATUS_DONE;
    ue_context_pP->ue_context.pduSession[i].xid = xid;

    if (ue_context_pP->ue_context.pduSession[i].param.nas_pdu.buffer != NULL) {
      dedicatedNAS_Message = CALLOC(1, sizeof(NR_DedicatedNAS_Message_t));
      memset(dedicatedNAS_Message, 0, sizeof(OCTET_STRING_t));
      OCTET_STRING_fromBuf(dedicatedNAS_Message,
                            (char *)ue_context_pP->ue_context.pduSession[i].param.nas_pdu.buffer,
                            ue_context_pP->ue_context.pduSession[i].param.nas_pdu.length);
      ASN_SEQUENCE_ADD(&dedicatedNAS_MessageList->list, dedicatedNAS_Message);

      LOG_I(NR_RRC,"add NAS info with size %d (pdusession id %d)\n",ue_context_pP->ue_context.pduSession[i].param.nas_pdu.length, i);
    } else {
      // TODO
      LOG_E(NR_RRC,"no NAS info (pdusession id %d)\n", i);
    }
  }

  /* If list is empty free the list and reset the address */
  if (dedicatedNAS_MessageList->list.count == 0) {
    free(dedicatedNAS_MessageList);
    dedicatedNAS_MessageList = NULL;
  }

  memset(buffer, 0, sizeof(buffer));
  cellGroupConfig = calloc(1, sizeof(NR_CellGroupConfig_t));
  fill_mastercellGroupConfig(cellGroupConfig, ue_context_pP->ue_context.masterCellGroup);
  size = do_RRCReconfiguration(ctxt_pP, buffer, sizeof(buffer),
                                xid,
                                *SRB_configList2,
                                *DRB_configList,
                                NULL,
                                NULL,
                                NULL,
                                NULL,
                                dedicatedNAS_MessageList,
                                ue_context_pP,
                                &rrc->carrier,
                                &rrc->configuration,
                                NULL,
                                cellGroupConfig);

  uint32_t delay_ms = TX_SL_AHEAD_DELAY + NR_RRC_PROCESSING_DELAY_MS;
  if (cellGroupConfig &&
      cellGroupConfig->spCellConfig &&
      cellGroupConfig->spCellConfig->spCellConfigDedicated &&
      cellGroupConfig->spCellConfig->spCellConfigDedicated->downlinkBWP_ToAddModList) {
    delay_ms += NR_RRC_BWP_SWITCH_DELAY_MS;
  }
  enable_nr_rrc_processing_timer(ctxt_pP->module_id, ue_context_pP, delay_ms);

  LOG_DUMPMSG(NR_RRC,DEBUG_RRC,(char *)buffer,size, "[MSG] RRC Reconfiguration\n");

  /* Free all NAS PDUs */
  for (i = 0; i < ue_context_pP->ue_context.nb_of_pdusessions; i++) {
    if (ue_context_pP->ue_context.pduSession[i].param.nas_pdu.buffer != NULL) {
      /* Free the NAS PDU buffer and invalidate it */
      free(ue_context_pP->ue_context.pduSession[i].param.nas_pdu.buffer);
      ue_context_pP->ue_context.pduSession[i].param.nas_pdu.buffer = NULL;
    }
  }

  LOG_I(NR_RRC,
        "[gNB %d] Frame %d, Logical Channel DL-DCCH, Generate RRCReconfiguration (bytes %d, UE RNTI %x)\n",
        ctxt_pP->module_id, ctxt_pP->frame, size, ue_context_pP->ue_context.rnti);
  LOG_D(NR_RRC,
        "[FRAME %05d][RRC_gNB][MOD %u][][--- PDCP_DATA_REQ/%d Bytes (rrcReconfiguration to UE %x MUI %d) --->][PDCP][MOD %u][RB %u]\n",
        ctxt_pP->frame, ctxt_pP->module_id, size, ue_context_pP->ue_context.rnti, rrc_gNB_mui, ctxt_pP->module_id, DCCH);

#ifdef ITTI_SIM
  MessageDef *message_p;
  uint8_t *message_buffer;
  message_buffer = itti_malloc (TASK_RRC_GNB_SIM, TASK_RRC_UE_SIM, size);
  memcpy (message_buffer, buffer, size);
  message_p = itti_alloc_new_message (TASK_RRC_GNB_SIM, 0, GNB_RRC_DCCH_DATA_IND);
  GNB_RRC_DCCH_DATA_IND (message_p).rbid = DCCH;
  GNB_RRC_DCCH_DATA_IND (message_p).sdu = message_buffer;
  GNB_RRC_DCCH_DATA_IND (message_p).size	= size;
  itti_send_msg_to_task (TASK_RRC_UE_SIM, ctxt_pP->instance, message_p);
#else
  nr_rrc_data_req(
    ctxt_pP,
    DCCH,
    rrc_gNB_mui++,
    SDU_CONFIRM_NO,
    size,
    buffer,
    PDCP_TRANSMISSION_MODE_CONTROL);
#endif
}

//-----------------------------------------------------------------------------
void
rrc_gNB_modify_dedicatedRRCReconfiguration(
  const protocol_ctxt_t     *const ctxt_pP,
  rrc_gNB_ue_context_t      *ue_context_pP)
//-----------------------------------------------------------------------------
{
  NR_DRB_ToAddMod_t             *DRB_config           = NULL;
  NR_DRB_ToAddModList_t        **DRB_configList  = NULL;
  NR_DRB_ToAddModList_t         *DRB_configList2 = NULL;
  struct NR_RRCReconfiguration_v1530_IEs__dedicatedNAS_MessageList
                                *dedicatedNAS_MessageList = NULL;
  NR_DedicatedNAS_Message_t     *dedicatedNAS_Message = NULL;
  uint8_t                        buffer[RRC_BUF_SIZE];
  uint16_t                       size;
  int                            qos_flow_index = 0;
  int i, j;

  uint8_t xid = rrc_gNB_get_next_transaction_identifier(ctxt_pP->module_id);
  DRB_configList = &ue_context_pP->ue_context.DRB_configList;

  DRB_configList2 = CALLOC(1, sizeof(NR_DRB_ToAddModList_t));
  memset(DRB_configList2, 0, sizeof(NR_DRB_ToAddModList_t));

  dedicatedNAS_MessageList = CALLOC(1, sizeof(struct NR_RRCReconfiguration_v1530_IEs__dedicatedNAS_MessageList));

  for (i = 0; i < ue_context_pP->ue_context.nb_of_modify_pdusessions; i++) {
    // bypass the new and already configured pdu sessions
    if (ue_context_pP->ue_context.modify_pdusession[i].status >= PDU_SESSION_STATUS_DONE) {
      ue_context_pP->ue_context.modify_pdusession[i].xid = xid;
      continue;
    }

    if (ue_context_pP->ue_context.modify_pdusession[i].cause != NGAP_CAUSE_NOTHING) {
      // set xid of failure pdu session
      ue_context_pP->ue_context.modify_pdusession[i].xid = xid;
      ue_context_pP->ue_context.modify_pdusession[i].status = PDU_SESSION_STATUS_FAILED;
      continue;
    }

    // search exist DRB_config
    for (j = 0; j < (*DRB_configList)->list.count; j++) {
      if ((*DRB_configList)->list.array[j]->cnAssociation->choice.sdap_Config->pdu_Session == 
        ue_context_pP->ue_context.modify_pdusession[i].param.pdusession_id) {
        DRB_config = (*DRB_configList)->list.array[j];
        break;
      }
    }

    if (DRB_config == NULL) {
      ue_context_pP->ue_context.modify_pdusession[i].xid         = xid;
      ue_context_pP->ue_context.modify_pdusession[i].status      = PDU_SESSION_STATUS_FAILED;
      ue_context_pP->ue_context.modify_pdusession[i].cause       = NGAP_CAUSE_RADIO_NETWORK;
      ue_context_pP->ue_context.modify_pdusession[i].cause_value = NGAP_CauseRadioNetwork_unspecified;
      ue_context_pP->ue_context.nb_of_failed_pdusessions++;
      continue;
    }

    // Reference TS23501 Table 5.7.4-1: Standardized 5QI to QoS characteristics mapping
    for (qos_flow_index = 0; qos_flow_index < ue_context_pP->ue_context.modify_pdusession[i].param.nb_qos; qos_flow_index++) {
      switch (ue_context_pP->ue_context.modify_pdusession[i].param.qos[qos_flow_index].fiveQI) {
        case 1: //100ms
        case 2: //150ms
        case 3: //50ms
        case 4: //300ms
        case 5: //100ms
        case 6: //300ms
        case 7: //100ms
        case 8: //300ms
        case 9: //300ms Video (Buffered Streaming)TCP-based (e.g., www, e-mail, chat, ftp, p2p file sharing, progressive video, etc.)
          // TODO
          break;

        default:
          LOG_E(NR_RRC,"not supported 5qi %lu\n", ue_context_pP->ue_context.modify_pdusession[i].param.qos[qos_flow_index].fiveQI);
          ue_context_pP->ue_context.modify_pdusession[i].status = PDU_SESSION_STATUS_FAILED;
          ue_context_pP->ue_context.modify_pdusession[i].xid = xid;
          ue_context_pP->ue_context.modify_pdusession[i].cause       = NGAP_CAUSE_RADIO_NETWORK;
          ue_context_pP->ue_context.modify_pdusession[i].cause_value = NGAP_CauseRadioNetwork_not_supported_5QI_value;
          ue_context_pP->ue_context.nb_of_failed_pdusessions++;
          continue;
      }

      LOG_I(NR_RRC, "PDU SESSION ID %ld, DRB ID %ld (index %d), QOS flow %d, 5QI %ld \n",
          DRB_config->cnAssociation->choice.sdap_Config->pdu_Session,
          DRB_config->drb_Identity, i,
          qos_flow_index,
          ue_context_pP->ue_context.modify_pdusession[i].param.qos[qos_flow_index].fiveQI
         );
    }

    ASN_SEQUENCE_ADD(&DRB_configList2->list, DRB_config);

    ue_context_pP->ue_context.modify_pdusession[i].status = PDU_SESSION_STATUS_DONE;
    ue_context_pP->ue_context.modify_pdusession[i].xid = xid;

    if (ue_context_pP->ue_context.modify_pdusession[i].param.nas_pdu.buffer != NULL) {
      dedicatedNAS_Message = CALLOC(1, sizeof(NR_DedicatedNAS_Message_t));
      memset(dedicatedNAS_Message, 0, sizeof(OCTET_STRING_t));
      OCTET_STRING_fromBuf(dedicatedNAS_Message,
                            (char *)ue_context_pP->ue_context.modify_pdusession[i].param.nas_pdu.buffer,
                            ue_context_pP->ue_context.modify_pdusession[i].param.nas_pdu.length);
      ASN_SEQUENCE_ADD(&dedicatedNAS_MessageList->list, dedicatedNAS_Message);

      LOG_I(NR_RRC,"add NAS info with size %d (pdusession id %d)\n",ue_context_pP->ue_context.pduSession[i].param.nas_pdu.length,
        ue_context_pP->ue_context.modify_pdusession[i].param.pdusession_id);
    } else {
      // TODO
      LOG_E(NR_RRC,"no NAS info (pdusession id %d)\n", ue_context_pP->ue_context.modify_pdusession[i].param.pdusession_id);
    }
  }

  /* If list is empty free the list and reset the address */
  if (dedicatedNAS_MessageList->list.count == 0) {
    free(dedicatedNAS_MessageList);
    dedicatedNAS_MessageList = NULL;
  }

  memset(buffer, 0, sizeof(buffer));
  size = do_RRCReconfiguration(ctxt_pP, buffer, sizeof(buffer),
                                xid,
                                NULL,
                                DRB_configList2,
                                NULL,
                                NULL,
                                NULL,
                                NULL,
                                dedicatedNAS_MessageList,
                                NULL,
                                NULL,
                                NULL,
                                NULL,
                                NULL);

  enable_nr_rrc_processing_timer(ctxt_pP->module_id, ue_context_pP, TX_SL_AHEAD_DELAY + NR_RRC_PROCESSING_DELAY_MS);

  LOG_DUMPMSG(NR_RRC, DEBUG_RRC, (char *)buffer, size, "[MSG] RRC Reconfiguration\n");

  /* Free all NAS PDUs */
  for (i = 0; i < ue_context_pP->ue_context.nb_of_modify_pdusessions; i++) {
    if (ue_context_pP->ue_context.modify_pdusession[i].param.nas_pdu.buffer != NULL) {
      /* Free the NAS PDU buffer and invalidate it */
      free(ue_context_pP->ue_context.modify_pdusession[i].param.nas_pdu.buffer);
      ue_context_pP->ue_context.modify_pdusession[i].param.nas_pdu.buffer = NULL;
    }
  }

  LOG_I(NR_RRC,
        "[gNB %d] Frame %d, Logical Channel DL-DCCH, Generate RRCReconfiguration (bytes %d, UE RNTI %x)\n",
        ctxt_pP->module_id, ctxt_pP->frame, size, ue_context_pP->ue_context.rnti);
  LOG_D(NR_RRC,
        "[FRAME %05d][RRC_gNB][MOD %u][][--- PDCP_DATA_REQ/%d Bytes (rrcReconfiguration to UE %x MUI %d) --->][PDCP][MOD %u][RB %u]\n",
        ctxt_pP->frame, ctxt_pP->module_id, size, ue_context_pP->ue_context.rnti, rrc_gNB_mui, ctxt_pP->module_id, DCCH);

#ifdef ITTI_SIM
  MessageDef *message_p;
  uint8_t *message_buffer;
  message_buffer = itti_malloc (TASK_RRC_GNB_SIM, TASK_RRC_UE_SIM, size);
  memcpy (message_buffer, buffer, size);
  message_p = itti_alloc_new_message (TASK_RRC_GNB_SIM, 0, GNB_RRC_DCCH_DATA_IND);
  GNB_RRC_DCCH_DATA_IND (message_p).rbid = DCCH;
  GNB_RRC_DCCH_DATA_IND (message_p).sdu = message_buffer;
  GNB_RRC_DCCH_DATA_IND (message_p).size	= size;
  itti_send_msg_to_task (TASK_RRC_UE_SIM, ctxt_pP->instance, message_p);
#else
  nr_rrc_data_req(
    ctxt_pP,
    DCCH,
    rrc_gNB_mui++,
    SDU_CONFIRM_NO,
    size,
    buffer,
    PDCP_TRANSMISSION_MODE_CONTROL);
#endif
}

//-----------------------------------------------------------------------------
void
rrc_gNB_generate_dedicatedRRCReconfiguration_release(
    const protocol_ctxt_t   *const ctxt_pP,
    rrc_gNB_ue_context_t    *const ue_context_pP,
    uint8_t                  xid,
    uint32_t                 nas_length,
    uint8_t                 *nas_buffer)
//-----------------------------------------------------------------------------
{
  uint8_t                             buffer[RRC_BUF_SIZE];
  int                                 i;
  uint16_t                            size  = 0;
  NR_DRB_ToReleaseList_t             **DRB_Release_configList2 = NULL;
  NR_DRB_Identity_t                  *DRB_release;
  struct NR_RRCReconfiguration_v1530_IEs__dedicatedNAS_MessageList
                                     *dedicatedNAS_MessageList = NULL;
  NR_DedicatedNAS_Message_t          *dedicatedNAS_Message     = NULL;

  DRB_Release_configList2 = &ue_context_pP->ue_context.DRB_Release_configList2[xid];
  if (*DRB_Release_configList2) {
    free(*DRB_Release_configList2);
  }

  *DRB_Release_configList2 = CALLOC(1, sizeof(**DRB_Release_configList2));
  for(i = 0; i < NB_RB_MAX; i++) {
    if((ue_context_pP->ue_context.pduSession[i].status == PDU_SESSION_STATUS_TORELEASE) && ue_context_pP->ue_context.pduSession[i].xid == xid) {
      DRB_release = CALLOC(1, sizeof(NR_DRB_Identity_t));
      *DRB_release = i+1;
      ASN_SEQUENCE_ADD(&(*DRB_Release_configList2)->list, DRB_release);
    }
  }

  /* If list is empty free the list and reset the address */
  if (nas_length > 0) {
    dedicatedNAS_MessageList = CALLOC(1, sizeof(struct NR_RRCReconfiguration_v1530_IEs__dedicatedNAS_MessageList));
    dedicatedNAS_Message = CALLOC(1, sizeof(NR_DedicatedNAS_Message_t));
    memset(dedicatedNAS_Message, 0, sizeof(OCTET_STRING_t));
    OCTET_STRING_fromBuf(dedicatedNAS_Message,
                         (char *)nas_buffer,
                         nas_length);
    ASN_SEQUENCE_ADD(&dedicatedNAS_MessageList->list, dedicatedNAS_Message);
    LOG_I(NR_RRC,"add NAS info with size %d\n", nas_length);
  } else {
    LOG_W(NR_RRC,"dedlicated NAS list is empty\n");
  }

  memset(buffer, 0, sizeof(buffer));
  size = do_RRCReconfiguration(ctxt_pP, buffer, sizeof(buffer), xid,
                               NULL,
                               NULL,
                               *DRB_Release_configList2,
                               NULL,
                               NULL,
                               NULL,
                               dedicatedNAS_MessageList,
                               NULL,
                               NULL,
                               NULL,
                               NULL,
                               NULL);

  enable_nr_rrc_processing_timer(ctxt_pP->module_id, ue_context_pP, TX_SL_AHEAD_DELAY + NR_RRC_PROCESSING_DELAY_MS);

  ue_context_pP->ue_context.pdu_session_release_command_flag = 1;

  LOG_DUMPMSG(NR_RRC,DEBUG_RRC,(char *)buffer,size, "[MSG] RRC Reconfiguration\n");

  /* Free all NAS PDUs */
  if (nas_length > 0) {
    /* Free the NAS PDU buffer and invalidate it */
    free(nas_buffer);
  }

  LOG_I(NR_RRC,
        "[gNB %d] Frame %d, Logical Channel DL-DCCH, Generate NR_RRCReconfiguration (bytes %d, UE RNTI %x)\n",
        ctxt_pP->module_id, ctxt_pP->frame, size, ue_context_pP->ue_context.rnti);
  LOG_D(NR_RRC,
        "[FRAME %05d][RRC_gNB][MOD %u][][--- PDCP_DATA_REQ/%d Bytes (rrcReconfiguration to UE %x MUI %d) --->][PDCP][MOD %u][RB %u]\n",
        ctxt_pP->frame, ctxt_pP->module_id, size, ue_context_pP->ue_context.rnti, rrc_gNB_mui, ctxt_pP->module_id, DCCH);
#ifdef ITTI_SIM
  MessageDef *message_p;
  uint8_t *message_buffer;
  message_buffer = itti_malloc (TASK_RRC_GNB, TASK_RRC_UE_SIM, size);
  memcpy (message_buffer, buffer, size);
  message_p = itti_alloc_new_message (TASK_RRC_GNB, 0, GNB_RRC_DCCH_DATA_IND);
  GNB_RRC_DCCH_DATA_IND (message_p).rbid = DCCH;
  GNB_RRC_DCCH_DATA_IND (message_p).sdu = message_buffer;
  GNB_RRC_DCCH_DATA_IND (message_p).size	= size;
  itti_send_msg_to_task (TASK_RRC_UE_SIM, ctxt_pP->instance, message_p);
#else
  nr_rrc_data_req(
    ctxt_pP,
    DCCH,
    rrc_gNB_mui++,
    SDU_CONFIRM_NO,
    size,
    buffer,
    PDCP_TRANSMISSION_MODE_CONTROL);
#endif
}

//-----------------------------------------------------------------------------
/*
* Process the RRC Reconfiguration Complete from the UE
*/
void
rrc_gNB_process_RRCReconfigurationComplete(
    const protocol_ctxt_t *const ctxt_pP,
    rrc_gNB_ue_context_t  *ue_context_pP,
    const uint8_t xid
)
{
  int                                 drb_id;
  uint8_t                            *kRRCenc = NULL;
  uint8_t                            *kRRCint = NULL;
  uint8_t                            *kUPenc = NULL;
  uint8_t                            *kUPint = NULL;
  NR_DRB_ToAddModList_t              *DRB_configList = ue_context_pP->ue_context.DRB_configList2[xid];
  NR_SRB_ToAddModList_t              *SRB_configList = ue_context_pP->ue_context.SRB_configList2[xid];
  NR_DRB_ToReleaseList_t             *DRB_Release_configList2 = ue_context_pP->ue_context.DRB_Release_configList2[xid];
  NR_DRB_Identity_t                  *drb_id_p      = NULL;
  //  uint8_t                             nr_DRB2LCHAN[8];
  gNB_RRC_INST *rrc = RC.nrrrc[ctxt_pP->module_id];

  ue_context_pP->ue_context.ue_reestablishment_timer = 0;

  /* Derive the keys from kgnb */
  if (DRB_configList != NULL) {
    nr_derive_key_up_enc(ue_context_pP->ue_context.ciphering_algorithm,
                         ue_context_pP->ue_context.kgnb,
                         &kUPenc);
    nr_derive_key_up_int(ue_context_pP->ue_context.integrity_algorithm,
                         ue_context_pP->ue_context.kgnb,
                         &kUPint);
  }

  nr_derive_key_rrc_enc(ue_context_pP->ue_context.ciphering_algorithm,
                        ue_context_pP->ue_context.kgnb,
                        &kRRCenc);
  nr_derive_key_rrc_int(ue_context_pP->ue_context.integrity_algorithm,
                        ue_context_pP->ue_context.kgnb,
                        &kRRCint);
  /* Refresh SRBs/DRBs */

#ifndef ITTI_SIM
  LOG_D(NR_RRC,"Configuring PDCP DRBs/SRBs for UE %x\n",ue_context_pP->ue_context.rnti);

  nr_rrc_pdcp_config_asn1_req(ctxt_pP,
                              SRB_configList, // NULL,
                              DRB_configList,
                              DRB_Release_configList2,
                              (ue_context_pP->ue_context.integrity_algorithm << 4)
                              | ue_context_pP->ue_context.ciphering_algorithm,
                              kRRCenc,
                              kRRCint,
                              kUPenc,
                              kUPint,
                              NULL,
                              NULL,
                              get_softmodem_params()->sa ? ue_context_pP->ue_context.masterCellGroup->rlc_BearerToAddModList : NULL);
  /* Refresh SRBs/DRBs */

  if (!NODE_IS_CU(RC.nrrrc[ctxt_pP->module_id]->node_type)) {
    rrc_mac_config_req_gNB(rrc->module_id,
                           rrc->configuration.ssb_SubcarrierOffset,
                           rrc->configuration.pdsch_AntennaPorts,
                           rrc->configuration.pusch_AntennaPorts,
                           rrc->configuration.sib1_tda,
                           rrc->configuration.minRXTXTIME,
                           NULL,
                           NULL,
                           0,
                           ue_context_pP->ue_context.rnti,
                           ue_context_pP->ue_context.masterCellGroup);
    LOG_D(NR_RRC,"Configuring RLC DRBs/SRBs for UE %x\n",ue_context_pP->ue_context.rnti);
    nr_rrc_rlc_config_asn1_req(ctxt_pP,
                               SRB_configList, // NULL,
                               DRB_configList,
                               DRB_Release_configList2,
                               NULL,
                               get_softmodem_params()->sa ? ue_context_pP->ue_context.masterCellGroup->rlc_BearerToAddModList : NULL);
  }
  else if(SRB_configList!=NULL || DRB_configList!=NULL){
    MessageDef *message_p;
    message_p = itti_alloc_new_message (TASK_RRC_GNB, 0, F1AP_UE_CONTEXT_SETUP_REQ);
    f1ap_ue_context_setup_t *req=&F1AP_UE_CONTEXT_SETUP_REQ (message_p);
    req->gNB_CU_ue_id     = 0;
    req->gNB_DU_ue_id = 0;
    req->rnti = ue_context_pP->ue_context.rnti;
    req->mcc              = rrc->configuration.mcc[0];
    req->mnc              = rrc->configuration.mnc[0];
    req->mnc_digit_length = rrc->configuration.mnc_digit_length[0];
    req->nr_cellid        = rrc->nr_cellid;
    if(SRB_configList!=NULL){
      req->srbs_to_be_setup = malloc(SRB_configList->list.count*sizeof(f1ap_srb_to_be_setup_t));
      req->srbs_to_be_setup_length = SRB_configList->list.count;
      f1ap_srb_to_be_setup_t *SRBs=req->srbs_to_be_setup;
      for (int i = 0; i < SRB_configList->list.count; i++){
        if(SRB_configList->list.array[i]->srb_Identity > 1){
          SRBs[i].srb_id = SRB_configList->list.array[i]->srb_Identity;
          SRBs[i].lcid = SRB_configList->list.array[i]->srb_Identity;
        }
      }
    }
    if(DRB_configList!=NULL){
      gtpv1u_gnb_create_tunnel_req_t  create_tunnel_req;
      memset(&create_tunnel_req, 0, sizeof(gtpv1u_gnb_create_tunnel_req_t));
      req->drbs_to_be_setup = malloc(DRB_configList->list.count*sizeof(f1ap_drb_to_be_setup_t));
      req->drbs_to_be_setup_length = DRB_configList->list.count;
      f1ap_drb_to_be_setup_t *DRBs=req->drbs_to_be_setup;
      LOG_I(RRC, "Length of DRB list:%d, %d \n", DRB_configList->list.count, req->drbs_to_be_setup_length);
      for (int i = 0; i < DRB_configList->list.count; i++){
        DRBs[i].drb_id = DRB_configList->list.array[i]->drb_Identity;
        DRBs[i].rlc_mode = RLC_MODE_AM;
        DRBs[i].up_ul_tnl[0].tl_address = inet_addr(rrc->eth_params_s.my_addr);
        DRBs[i].up_ul_tnl[0].port=rrc->eth_params_s.my_portd;
        DRBs[i].up_ul_tnl_length = 1;
        DRBs[i].up_dl_tnl[0].tl_address = inet_addr(rrc->eth_params_s.remote_addr);
        DRBs[i].up_dl_tnl[0].port=rrc->eth_params_s.remote_portd;
        DRBs[i].up_dl_tnl_length = 1;
      }
      LOG_I(RRC, "Send F1AP_UE_CONTEXT_SETUP_REQ with ITTI\n");
    }
    itti_send_msg_to_task (TASK_CU_F1, ctxt_pP->module_id, message_p);
  }
#endif

  /* Set the SRB active in UE context */
  if (SRB_configList != NULL) {
    for (int i = 0; (i < SRB_configList->list.count) && (i < 3); i++) {
      if (SRB_configList->list.array[i]->srb_Identity == 1) {
        ue_context_pP->ue_context.Srb1.Active = 1;
        ue_context_pP->ue_context.Srb1.Srb_info.Srb_id = 1;
      } else if (SRB_configList->list.array[i]->srb_Identity == 2) {
        ue_context_pP->ue_context.Srb2.Active = 1;
        ue_context_pP->ue_context.Srb2.Srb_info.Srb_id = 2;
        LOG_I(NR_RRC,"[gNB %d] Frame      %d CC %d : SRB2 is now active\n",
              ctxt_pP->module_id,
              ctxt_pP->frame,
              ue_context_pP->ue_context.primaryCC_id);
      } else {
        LOG_W(NR_RRC,"[gNB %d] Frame      %d CC %d : invalide SRB identity %ld\n",
              ctxt_pP->module_id,
              ctxt_pP->frame,
              ue_context_pP->ue_context.primaryCC_id,
              SRB_configList->list.array[i]->srb_Identity);
      }
    }

    free(SRB_configList);
    ue_context_pP->ue_context.SRB_configList2[xid] = NULL;
  }

  /* Loop through DRBs and establish if necessary */
  if (DRB_configList != NULL) {
    for (int i = 0; i < DRB_configList->list.count; i++) {
      if (DRB_configList->list.array[i]) {
        drb_id = (int)DRB_configList->list.array[i]->drb_Identity;
        LOG_A(NR_RRC, "[gNB %d] Frame  %d : Logical Channel UL-DCCH, Received NR_RRCReconfigurationComplete from UE rnti %x, reconfiguring DRB %d\n",
            ctxt_pP->module_id,
            ctxt_pP->frame,
            ctxt_pP->rnti,
            (int)DRB_configList->list.array[i]->drb_Identity);
            //(int)*DRB_configList->list.array[i]->pdcp_Config->moreThanOneRLC->primaryPath.logicalChannel);

        if (ue_context_pP->ue_context.DRB_active[drb_id] == 0) {
          ue_context_pP->ue_context.DRB_active[drb_id] = 1;
          LOG_D(NR_RRC, "[gNB %d] Frame %d: Establish RLC UM Bidirectional, DRB %d Active\n",
                  ctxt_pP->module_id, ctxt_pP->frame, (int)DRB_configList->list.array[i]->drb_Identity);

          LOG_D(NR_RRC,
                  PROTOCOL_NR_RRC_CTXT_UE_FMT" RRC_gNB --- MAC_CONFIG_REQ  (DRB) ---> MAC_gNB\n",
                  PROTOCOL_NR_RRC_CTXT_UE_ARGS(ctxt_pP));

          //if (DRB_configList->list.array[i]->pdcp_Config->moreThanOneRLC->primaryPath.logicalChannel) {
          //  nr_DRB2LCHAN[i] = (uint8_t) * DRB_configList->list.array[i]->pdcp_Config->moreThanOneRLC->primaryPath.logicalChannel;
          //}

            // rrc_mac_config_req_eNB
        } else {        // remove LCHAN from MAC/PHY
          if (ue_context_pP->ue_context.DRB_active[drb_id] == 1) {
            /* TODO : It may be needed if gNB goes into full stack working. */
            // DRB has just been removed so remove RLC + PDCP for DRB
            /*      rrc_pdcp_config_req (ctxt_pP->module_id, frameP, 1, CONFIG_ACTION_REMOVE,
            (ue_mod_idP * NB_RB_MAX) + DRB2LCHAN[i],UNDEF_SECURITY_MODE);
            */
            /*rrc_rlc_config_req(ctxt_pP,
                                SRB_FLAG_NO,
                                MBMS_FLAG_NO,
                                CONFIG_ACTION_REMOVE,
                                nr_DRB2LCHAN[i],
                                Rlc_info_um);*/
          }

          ue_context_pP->ue_context.DRB_active[drb_id] = 0;
          LOG_D(NR_RRC, PROTOCOL_NR_RRC_CTXT_UE_FMT" RRC_eNB --- MAC_CONFIG_REQ  (DRB) ---> MAC_eNB\n",
                  PROTOCOL_NR_RRC_CTXT_UE_ARGS(ctxt_pP));

          // rrc_mac_config_req_eNB

        } // end else of if (ue_context_pP->ue_context.DRB_active[drb_id] == 0)
      } // end if (DRB_configList->list.array[i])
    } // end for (int i = 0; i < DRB_configList->list.count; i++)

    free(DRB_configList);
    ue_context_pP->ue_context.DRB_configList2[xid] = NULL;
  } // end if DRB_configList != NULL

  if(DRB_Release_configList2 != NULL) {
    for (int i = 0; i < DRB_Release_configList2->list.count; i++) {
      if (DRB_Release_configList2->list.array[i]) {
        drb_id_p = DRB_Release_configList2->list.array[i];
        drb_id = *drb_id_p;

        if (ue_context_pP->ue_context.DRB_active[drb_id] == 1) {
        ue_context_pP->ue_context.DRB_active[drb_id] = 0;
        }
      }
    }

    free(DRB_Release_configList2);
    ue_context_pP->ue_context.DRB_Release_configList2[xid] = NULL;
  }
}

//-----------------------------------------------------------------------------
void
rrc_gNB_generate_RRCReestablishment(
  const protocol_ctxt_t *const ctxt_pP,
  rrc_gNB_ue_context_t  *const ue_context_pP,
  const int             CC_id)
//-----------------------------------------------------------------------------
{
    // int UE_id = -1;
    //NR_LogicalChannelConfig_t  *SRB1_logicalChannelConfig = NULL;
    NR_SRB_ToAddModList_t      **SRB_configList;
    // NR_SRB_ToAddMod_t          *SRB1_config = NULL;
    //rrc_gNB_carrier_data_t     *carrier = NULL;
    gNB_RRC_UE_t               *ue_context = NULL;
    module_id_t                 module_id = ctxt_pP->module_id;
    // uint16_t                    rnti = ctxt_pP->rnti;
    
    SRB_configList = &(ue_context_pP->ue_context.SRB_configList);
    //carrier = &(RC.nrrrc[ctxt_pP->module_id]->carrier);
    ue_context = &(ue_context_pP->ue_context);
    ue_context->Srb0.Tx_buffer.payload_size = do_RRCReestablishment(ctxt_pP,
        ue_context_pP,
        CC_id,
        (uint8_t *) ue_context->Srb0.Tx_buffer.Payload,
        sizeof(ue_context->Srb0.Tx_buffer.Payload),
        //(uint8_t) carrier->p_gNB, // at this point we do not have the UE capability information, so it can only be TM1 or TM2
        rrc_gNB_get_next_transaction_identifier(module_id),
        SRB_configList
        //&(ue_context->physicalConfigDedicated)
        );

    /* Configure SRB1 for UE */
    if (*SRB_configList != NULL) {
      for (int cnt = 0; cnt < (*SRB_configList)->list.count; cnt++) {
        if ((*SRB_configList)->list.array[cnt]->srb_Identity == 1) {
          // SRB1_config = (*SRB_configList)->list.array[cnt];
        }

        LOG_D(NR_RRC, PROTOCOL_NR_RRC_CTXT_UE_FMT" RRC_gNB --- MAC_CONFIG_REQ  (SRB1) ---> MAC_gNB\n",
              PROTOCOL_NR_RRC_CTXT_UE_ARGS(ctxt_pP));

        // rrc_mac_config_req_eNB
      }
    }  // if (*SRB_configList != NULL)
    
    LOG_I(NR_RRC, PROTOCOL_NR_RRC_CTXT_UE_FMT" [RAPROC] Logical Channel DL-DCCH, Generating NR_RRCReestablishment (bytes %d)\n",
          PROTOCOL_NR_RRC_CTXT_UE_ARGS(ctxt_pP),
          ue_context->Srb0.Tx_buffer.payload_size);
#if(0)
    /* TODO : It may be needed if gNB goes into full stack working. */
    UE_id = find_nr_UE_id(module_id, rnti);
    if (UE_id != -1) {
      /* Activate reject timer, if RRCComplete not received after 10 frames, reject UE */
      RC.nrmac[module_id]->UE_info.UE_sched_ctrl[UE_id].ue_reestablishment_reject_timer = 1;
      /* Reject UE after 10 frames, LTE_RRCConnectionReestablishmentReject is triggered */
      RC.nrmac[module_id]->UE_info.UE_sched_ctrl[UE_id].ue_reestablishment_reject_timer_thres = 100;
    } else {
      LOG_E(NR_RRC, PROTOCOL_NR_RRC_CTXT_UE_FMT" Generating NR_RRCReestablishment without UE_id(MAC) rnti %x\n",
            PROTOCOL_NR_RRC_CTXT_UE_ARGS(ctxt_pP),
            rnti);
    }
#endif
#ifdef ITTI_SIM
        MessageDef *message_p;
        uint8_t *message_buffer;
        message_buffer = itti_malloc (TASK_RRC_GNB, TASK_RRC_UE_SIM, ue_context->Srb0.Tx_buffer.payload_size);
        memcpy (message_buffer, (uint8_t *) ue_context->Srb0.Tx_buffer.Payload, ue_context->Srb0.Tx_buffer.payload_size);
        message_p = itti_alloc_new_message (TASK_RRC_GNB, 0, GNB_RRC_DCCH_DATA_IND);
        GNB_RRC_DCCH_DATA_IND (message_p).rbid = DCCH;
        GNB_RRC_DCCH_DATA_IND (message_p).sdu = message_buffer;
        GNB_RRC_DCCH_DATA_IND (message_p).size  = ue_context->Srb0.Tx_buffer.payload_size;
        itti_send_msg_to_task (TASK_RRC_UE_SIM, ctxt_pP->instance, message_p);
#endif

}

//-----------------------------------------------------------------------------
void
rrc_gNB_process_RRCConnectionReestablishmentComplete(
  const protocol_ctxt_t *const ctxt_pP,
  const rnti_t reestablish_rnti,
  rrc_gNB_ue_context_t         *ue_context_pP,
  const uint8_t xid
)
//-----------------------------------------------------------------------------
{
  LOG_I(NR_RRC,
        PROTOCOL_RRC_CTXT_UE_FMT" [RAPROC] Logical Channel UL-DCCH, processing NR_RRCConnectionReestablishmentComplete from UE (SRB1 Active)\n",
        PROTOCOL_RRC_CTXT_UE_ARGS(ctxt_pP));

  NR_DRB_ToAddModList_t                 *DRB_configList = ue_context_pP->ue_context.DRB_configList;
  NR_SRB_ToAddModList_t                 *SRB_configList = ue_context_pP->ue_context.SRB_configList;
  NR_SRB_ToAddModList_t                **SRB_configList2 = NULL;
  NR_DRB_ToAddModList_t                **DRB_configList2 = NULL;
  NR_SRB_ToAddMod_t                     *SRB2_config     = NULL;
  NR_DRB_ToAddMod_t                     *DRB_config      = NULL;
  //NR_SDAP_Config_t                      *sdap_config     = NULL;
  int i = 0;
  uint8_t                             buffer[RRC_BUF_SIZE];
  uint16_t                            size;

  uint8_t next_xid = rrc_gNB_get_next_transaction_identifier(ctxt_pP->module_id);
  int ret = 0;
  ue_context_pP->ue_context.StatusRrc = NR_RRC_CONNECTED;
  ue_context_pP->ue_context.ue_rrc_inactivity_timer = 1; // set rrc inactivity when UE goes into RRC_CONNECTED
  ue_context_pP->ue_context.reestablishment_xid = next_xid;
  SRB_configList2 = &ue_context_pP->ue_context.SRB_configList2[xid];

  // get old configuration of SRB2
  if (*SRB_configList2 != NULL) {
    if((*SRB_configList2)->list.count!=0) {
      LOG_D(NR_RRC, "SRB_configList2(%p) count is %d\n           SRB_configList2->list.array[0] addr is %p",
            SRB_configList2, (*SRB_configList2)->list.count,  (*SRB_configList2)->list.array[0]);
    }

    for (i = 0; (i < (*SRB_configList2)->list.count) && (i < 3); i++) {
      if ((*SRB_configList2)->list.array[i]->srb_Identity == 2 ) {
        LOG_D(NR_RRC, "get SRB2_config from (ue_context_pP->ue_context.SRB_configList2[%d])\n", xid);
        SRB2_config = (*SRB_configList2)->list.array[i];
        break;
      }
    }
  }

  // SRB2_config = CALLOC(1, sizeof(*SRB2_config));
  // SRB2_config->srb_Identity = 2;

  SRB_configList2 = &(ue_context_pP->ue_context.SRB_configList2[next_xid]);
  DRB_configList2 = &(ue_context_pP->ue_context.DRB_configList2[next_xid]);

  if (*SRB_configList2) {
    free(*SRB_configList2);
    LOG_D(NR_RRC, "free(ue_context_pP->ue_context.SRB_configList2[%d])\n", next_xid);
  }

  *SRB_configList2 = CALLOC(1, sizeof(**SRB_configList2));

  if (SRB2_config != NULL) {
    // Add SRB2 to SRB configuration list
    ASN_SEQUENCE_ADD(&SRB_configList->list, SRB2_config);
    ASN_SEQUENCE_ADD(&(*SRB_configList2)->list, SRB2_config);
    LOG_D(NR_RRC, "Add SRB2_config (srb_Identity:%ld) to ue_context_pP->ue_context.SRB_configList\n",
          SRB2_config->srb_Identity);
    LOG_D(NR_RRC, "Add SRB2_config (srb_Identity:%ld) to ue_context_pP->ue_context.SRB_configList2[%d]\n",
          SRB2_config->srb_Identity, next_xid);
  } else {
    // SRB configuration list only contains SRB1.
    LOG_W(NR_RRC,"SRB2 configuration does not exist in SRB configuration list\n");
  }

  if (*DRB_configList2) {
    free(*DRB_configList2);
    LOG_D(NR_RRC, "free(ue_context_pP->ue_context.DRB_configList2[%d])\n", next_xid);
  }

  *DRB_configList2 = CALLOC(1, sizeof(**DRB_configList2));

  if (DRB_configList != NULL) {
    LOG_D(NR_RRC, "get DRB_config from (ue_context_pP->ue_context.DRB_configList)\n");

    for (i = 0; (i < DRB_configList->list.count) && (i < 3); i++) {
      DRB_config = DRB_configList->list.array[i];
      // Add DRB to DRB configuration list, for LTE_RRCConnectionReconfigurationComplete
      ASN_SEQUENCE_ADD(&(*DRB_configList2)->list, DRB_config);
    }
  }

  ue_context_pP->ue_context.Srb1.Active = 1;
  //ue_context_pP->ue_context.Srb2.Srb_info.Srb_id = 2;

  if (AMF_MODE_ENABLED) {
    hashtable_rc_t    h_rc;
    int               j;
    rrc_ue_ngap_ids_t *rrc_ue_ngap_ids_p = NULL;
    uint16_t ue_initial_id = ue_context_pP->ue_context.ue_initial_id;
    uint32_t gNB_ue_ngap_id = ue_context_pP->ue_context.gNB_ue_ngap_id;
    gNB_RRC_INST *rrc_instance_p = RC.nrrrc[GNB_INSTANCE_TO_MODULE_ID(ctxt_pP->instance)];

    if (gNB_ue_ngap_id > 0) {
      h_rc = hashtable_get(rrc_instance_p->ngap_id2_ngap_ids, (hash_key_t)gNB_ue_ngap_id, (void **)&rrc_ue_ngap_ids_p);

      if  (h_rc == HASH_TABLE_OK) {
    	  rrc_ue_ngap_ids_p->ue_rnti = ctxt_pP->rnti;
      }
    }

    if (ue_initial_id != 0) {
      h_rc = hashtable_get(rrc_instance_p->initial_id2_ngap_ids, (hash_key_t)ue_initial_id, (void **)&rrc_ue_ngap_ids_p);

      if  (h_rc == HASH_TABLE_OK) {
    	  rrc_ue_ngap_ids_p->ue_rnti = ctxt_pP->rnti;
      }
    }

    gtpv1u_gnb_create_tunnel_req_t  create_tunnel_req;
    /* Save e RAB information for later */
    memset(&create_tunnel_req, 0, sizeof(create_tunnel_req));

    for ( j = 0, i = 0; i < NB_RB_MAX; i++) {
      if (ue_context_pP->ue_context.pduSession[i].status == PDU_SESSION_STATUS_ESTABLISHED || ue_context_pP->ue_context.pduSession[i].status == PDU_SESSION_STATUS_DONE) {
        create_tunnel_req.pdusession_id[j]   = ue_context_pP->ue_context.pduSession[i].param.pdusession_id;
        create_tunnel_req.incoming_rb_id[j]  = i+1;
        create_tunnel_req.outgoing_teid[j]  = ue_context_pP->ue_context.pduSession[i].param.gtp_teid;
        memcpy(create_tunnel_req.dst_addr[j].buffer,
               ue_context_pP->ue_context.pduSession[i].param.upf_addr.buffer,
                sizeof(uint8_t)*20);
        create_tunnel_req.dst_addr[j].length = ue_context_pP->ue_context.pduSession[i].param.upf_addr.length;
        j++;
      }
    }

    create_tunnel_req.rnti       = ctxt_pP->rnti; // warning put zero above
    create_tunnel_req.num_tunnels    = j;
    ret = gtpv1u_update_ngu_tunnel(
            ctxt_pP->instance,
            &create_tunnel_req,
            reestablish_rnti);

    if ( ret != 0 ) {
      LOG_E(NR_RRC,"gtpv1u_update_ngu_tunnel failed,start to release UE %x\n",reestablish_rnti);

      // update s1u tunnel failed,reset rnti?
      if (gNB_ue_ngap_id > 0) {
        h_rc = hashtable_get(rrc_instance_p->ngap_id2_ngap_ids, (hash_key_t)gNB_ue_ngap_id, (void **)&rrc_ue_ngap_ids_p);

        if (h_rc == HASH_TABLE_OK ) {
        	rrc_ue_ngap_ids_p->ue_rnti = reestablish_rnti;
        }
      }

      if (ue_initial_id != 0) {
        h_rc = hashtable_get(rrc_instance_p->initial_id2_ngap_ids, (hash_key_t)ue_initial_id, (void **)&rrc_ue_ngap_ids_p);

        if (h_rc == HASH_TABLE_OK ) {
          rrc_ue_ngap_ids_p->ue_rnti = reestablish_rnti;
        }
      }

      ue_context_pP->ue_context.ue_release_timer_s1 = 1;
      ue_context_pP->ue_context.ue_release_timer_thres_s1 = 100;
      ue_context_pP->ue_context.ue_release_timer = 0;
      ue_context_pP->ue_context.ue_reestablishment_timer = 0;
      ue_context_pP->ue_context.ul_failure_timer = 20000; // set ul_failure to 20000 for triggering rrc_eNB_send_S1AP_UE_CONTEXT_RELEASE_REQ
      ue_context_pP->ue_context.ul_failure_timer = 0;
      return;
    }
  } /* AMF_MODE_ENABLED */

  /* Update RNTI in ue_context */
  ue_context_pP->ue_id_rnti                    = ctxt_pP->rnti; // here ue_id_rnti is just a key, may be something else
  ue_context_pP->ue_context.rnti               = ctxt_pP->rnti;

  if (AMF_MODE_ENABLED) {
    uint8_t send_security_mode_command = FALSE;
    nr_rrc_pdcp_config_security(
      ctxt_pP,
      ue_context_pP,
      send_security_mode_command ? 0 : 1);
    LOG_D(NR_RRC, "set security successfully \n");
  }

  /* Add all NAS PDUs to the list */
  for (i = 0; i < ue_context_pP->ue_context.nb_of_pdusessions; i++) {

    /* TODO parameters yet to process ... */
    /* TODO should test if pdu session are Ok before! */
    ue_context_pP->ue_context.pduSession[i].status = PDU_SESSION_STATUS_DONE;
    ue_context_pP->ue_context.pduSession[i].xid    = xid;
    LOG_D(NR_RRC, "setting the status for the default DRB (index %d) to (%d,%s)\n",
          i, ue_context_pP->ue_context.pduSession[i].status, "PDU_SESSION_STATUS_DONE");
  }

  memset(buffer, 0, sizeof(buffer));

  size = do_RRCReconfiguration(ctxt_pP, buffer, sizeof(buffer),
                                xid,
                               *SRB_configList2,
                                DRB_configList,
                                NULL,
                                NULL,
                                NULL,
                                NULL, // MeasObj_list,
                                NULL,
                                NULL,
                                NULL,
                                NULL,
                                NULL,
                                NULL);

  enable_nr_rrc_processing_timer(ctxt_pP->module_id, ue_context_pP, TX_SL_AHEAD_DELAY + NR_RRC_PROCESSING_DELAY_MS);

  LOG_DUMPMSG(NR_RRC,DEBUG_RRC,(char *)buffer,size, "[MSG] RRC Reconfiguration\n");

  /* Free all NAS PDUs */
  for (i = 0; i < ue_context_pP->ue_context.nb_of_pdusessions; i++) {
    if (ue_context_pP->ue_context.pduSession[i].param.nas_pdu.buffer != NULL) {
      /* Free the NAS PDU buffer and invalidate it */
      free(ue_context_pP->ue_context.pduSession[i].param.nas_pdu.buffer);
      ue_context_pP->ue_context.pduSession[i].param.nas_pdu.buffer = NULL;
    }
  }

  if(size==65535) {
    LOG_E(NR_RRC,"RRC decode err!!! do_RRCReconfiguration\n");
    return;
  } else {
    LOG_I(NR_RRC,
          "[gNB %d] Frame %d, Logical Channel DL-DCCH, Generate NR_RRCConnectionReconfiguration (bytes %d, UE id %x)\n",
          ctxt_pP->module_id, ctxt_pP->frame, size, ue_context_pP->ue_context.rnti);
    LOG_D(NR_RRC,
          "[FRAME %05d][RRC_gNB][MOD %u][][--- PDCP_DATA_REQ/%d Bytes (rrcConnectionReconfiguration to UE %x MUI %d) --->][PDCP][MOD %u][RB %u]\n",
          ctxt_pP->frame, ctxt_pP->module_id, size, ue_context_pP->ue_context.rnti, rrc_gNB_mui, ctxt_pP->module_id, DCCH);
#ifdef ITTI_SIM
  MessageDef *message_p;
  uint8_t *message_buffer;
  message_buffer = itti_malloc (TASK_RRC_GNB, TASK_RRC_UE_SIM, size);
  memcpy (message_buffer, buffer, size);
  message_p = itti_alloc_new_message (TASK_RRC_GNB, 0, GNB_RRC_DCCH_DATA_IND);
  GNB_RRC_DCCH_DATA_IND (message_p).rbid = DCCH;
  GNB_RRC_DCCH_DATA_IND (message_p).sdu = message_buffer;
  GNB_RRC_DCCH_DATA_IND (message_p).size	= size;
  itti_send_msg_to_task (TASK_RRC_UE_SIM, ctxt_pP->instance, message_p);
#else
    nr_rrc_data_req(
      ctxt_pP,
      DCCH,
      rrc_gNB_mui++,
      SDU_CONFIRM_NO,
      size,
      buffer,
      PDCP_TRANSMISSION_MODE_CONTROL);
#endif
  }
}
//-----------------------------------------------------------------------------

int nr_rrc_reconfiguration_req(rrc_gNB_ue_context_t         *const ue_context_pP,
                               protocol_ctxt_t              *const ctxt_pP,
                               const int                    bwp_id) {

  uint8_t buffer[RRC_BUF_SIZE];
  memset(buffer, 0, sizeof(buffer));
  uint8_t xid = rrc_gNB_get_next_transaction_identifier(ctxt_pP->module_id);

  NR_CellGroupConfig_t *masterCellGroup = ue_context_pP->ue_context.masterCellGroup;
  *masterCellGroup->spCellConfig->spCellConfigDedicated->firstActiveDownlinkBWP_Id = bwp_id;
  *masterCellGroup->spCellConfig->spCellConfigDedicated->defaultDownlinkBWP_Id = bwp_id;
  *masterCellGroup->spCellConfig->spCellConfigDedicated->uplinkConfig->firstActiveUplinkBWP_Id = bwp_id;

  uint16_t  size = do_RRCReconfiguration(ctxt_pP,
                                         buffer,
                                         sizeof(buffer),
                                         xid,
                                         NULL,
                                         NULL,
                                         NULL,
                                         NULL,
                                         NULL,
                                         NULL,
                                         NULL,
                                         NULL,
                                         NULL,
                                         NULL,
                                         masterCellGroup);

  enable_nr_rrc_processing_timer(ctxt_pP->module_id, ue_context_pP, TX_SL_AHEAD_DELAY + NR_RRC_PROCESSING_DELAY_MS + NR_RRC_BWP_SWITCH_DELAY_MS);

  nr_rrc_data_req(ctxt_pP,
                  DCCH,
                  rrc_gNB_mui++,
                  SDU_CONFIRM_NO,
                  size,
                  buffer,
                  PDCP_TRANSMISSION_MODE_CONTROL);

  return 0;
}

/*------------------------------------------------------------------------------*/
int nr_rrc_gNB_decode_ccch(protocol_ctxt_t    *const ctxt_pP,
                           const uint8_t      *buffer,
                           int                buffer_length,
                           OCTET_STRING_t     *du_to_cu_rrc_container,
                           const int          CC_id)
{
  module_id_t                                       Idx;
  asn_dec_rval_t                                    dec_rval;
  NR_UL_CCCH_Message_t                             *ul_ccch_msg = NULL;
  struct rrc_gNB_ue_context_s                      *ue_context_p = NULL;
  gNB_RRC_INST                                     *gnb_rrc_inst = RC.nrrrc[ctxt_pP->module_id];
  NR_RRCSetupRequest_IEs_t                         *rrcSetupRequest = NULL;
  NR_RRCReestablishmentRequest_IEs_t                rrcReestablishmentRequest;
  uint64_t                                          random_value = 0;
  int i;

    dec_rval = uper_decode( NULL,
                            &asn_DEF_NR_UL_CCCH_Message,
                            (void **)&ul_ccch_msg,
                            (uint8_t *) buffer,
                            100,
                            0,
                            0);

    if (dec_rval.consumed == 0) {
        /* TODO */
        LOG_E(NR_RRC, PROTOCOL_NR_RRC_CTXT_UE_FMT" FATAL Error in receiving CCCH\n",
                   PROTOCOL_NR_RRC_CTXT_UE_ARGS(ctxt_pP));
        return -1;
    }

    if (ul_ccch_msg->message.present == NR_UL_CCCH_MessageType_PR_c1) {
     switch (ul_ccch_msg->message.choice.c1->present) {
      case NR_UL_CCCH_MessageType__c1_PR_NOTHING:
        /* TODO */
        LOG_I(NR_RRC,
            PROTOCOL_NR_RRC_CTXT_FMT" Received PR_NOTHING on UL-CCCH-Message\n",
            PROTOCOL_NR_RRC_CTXT_ARGS(ctxt_pP));
        break;

      case NR_UL_CCCH_MessageType__c1_PR_rrcSetupRequest:
        LOG_D(NR_RRC, "Received RRCSetupRequest on UL-CCCH-Message (UE rnti %x)\n", ctxt_pP->rnti);
        ue_context_p = rrc_gNB_get_ue_context(gnb_rrc_inst, ctxt_pP->rnti);
        if (ue_context_p != NULL) {
          rrc_gNB_free_mem_UE_context(ctxt_pP, ue_context_p);
        } else {
          rrcSetupRequest = &ul_ccch_msg->message.choice.c1->choice.rrcSetupRequest->rrcSetupRequest;
          if (NR_InitialUE_Identity_PR_randomValue == rrcSetupRequest->ue_Identity.present) {
            /* randomValue                         BIT STRING (SIZE (39)) */
            if (rrcSetupRequest->ue_Identity.choice.randomValue.size != 5) { // 39-bit random value
              LOG_E(NR_RRC, "wrong InitialUE-Identity randomValue size, expected 5, provided %lu",
                          (long unsigned int)rrcSetupRequest->ue_Identity.choice.randomValue.size);
              return -1;
            }

            memcpy(((uint8_t *) & random_value) + 3,
                    rrcSetupRequest->ue_Identity.choice.randomValue.buf,
                    rrcSetupRequest->ue_Identity.choice.randomValue.size);

            /* if there is already a registered UE (with another RNTI) with this random_value,
            * the current one must be removed from MAC/PHY (zombie UE)
            */
            if ((ue_context_p = rrc_gNB_ue_context_random_exist(RC.nrrrc[ctxt_pP->module_id], random_value))) {
              LOG_W(NR_RRC, "new UE rnti %x (coming with random value) is already there as UE %x, removing %x from MAC/PHY\n",
                      ctxt_pP->rnti, ue_context_p->ue_context.rnti, ue_context_p->ue_context.rnti);
              ue_context_p->ue_context.ul_failure_timer = 20000;
            }

            ue_context_p = rrc_gNB_get_next_free_ue_context(ctxt_pP, RC.nrrrc[ctxt_pP->module_id], random_value);
            ue_context_p->ue_context.Srb0.Srb_id = 0;
            ue_context_p->ue_context.Srb0.Active = 1;
            memcpy(ue_context_p->ue_context.Srb0.Rx_buffer.Payload,
                    buffer,
                    buffer_length);
            ue_context_p->ue_context.Srb0.Rx_buffer.payload_size = buffer_length;
          } else if (NR_InitialUE_Identity_PR_ng_5G_S_TMSI_Part1 == rrcSetupRequest->ue_Identity.present) {
            /* TODO */
            /* <5G-S-TMSI> = <AMF Set ID><AMF Pointer><5G-TMSI> 48-bit */
            /* ng-5G-S-TMSI-Part1                  BIT STRING (SIZE (39)) */
            if (rrcSetupRequest->ue_Identity.choice.ng_5G_S_TMSI_Part1.size != 5) {
              LOG_E(NR_RRC, "wrong ng_5G_S_TMSI_Part1 size, expected 5, provided %lu \n",
                          (long unsigned int)rrcSetupRequest->ue_Identity.choice.ng_5G_S_TMSI_Part1.size);
              return -1;
            }

            uint64_t s_tmsi_part1 = bitStr_to_uint64(&rrcSetupRequest->ue_Identity.choice.ng_5G_S_TMSI_Part1);

            // memcpy(((uint8_t *) & random_value) + 3,
            //         rrcSetupRequest->ue_Identity.choice.ng_5G_S_TMSI_Part1.buf,
            //         rrcSetupRequest->ue_Identity.choice.ng_5G_S_TMSI_Part1.size);

            if ((ue_context_p = rrc_gNB_ue_context_5g_s_tmsi_exist(RC.nrrrc[ctxt_pP->module_id], s_tmsi_part1))) {
              LOG_I(NR_RRC, " 5G-S-TMSI-Part1 exists, ue_context_p %p, old rnti %x => %x\n",ue_context_p, ue_context_p->ue_context.rnti, ctxt_pP->rnti);

              nr_rrc_mac_remove_ue(ctxt_pP->module_id, ue_context_p->ue_context.rnti);

              /* replace rnti in the context */
              /* for that, remove the context from the RB tree */
              RB_REMOVE(rrc_nr_ue_tree_s, &RC.nrrrc[ctxt_pP->module_id]->rrc_ue_head, ue_context_p);
              /* and insert again, after changing rnti everywhere it has to be changed */
              ue_context_p->ue_id_rnti = ctxt_pP->rnti;
              ue_context_p->ue_context.rnti = ctxt_pP->rnti;
              RB_INSERT(rrc_nr_ue_tree_s, &RC.nrrrc[ctxt_pP->module_id]->rrc_ue_head, ue_context_p);
              /* reset timers */
              ue_context_p->ue_context.ul_failure_timer = 0;
              ue_context_p->ue_context.ue_release_timer = 0;
              ue_context_p->ue_context.ue_reestablishment_timer = 0;
              ue_context_p->ue_context.ue_release_timer_s1 = 0;
              ue_context_p->ue_context.ue_release_timer_rrc = 0;
            } else {
              LOG_I(NR_RRC, " 5G-S-TMSI-Part1 doesn't exist, setting ng_5G_S_TMSI_Part1 to %p => %ld\n",
                              ue_context_p, s_tmsi_part1);

              ue_context_p = rrc_gNB_get_next_free_ue_context(ctxt_pP, RC.nrrrc[ctxt_pP->module_id], s_tmsi_part1);

              if (ue_context_p == NULL) {
                  LOG_E(RRC, "%s:%d:%s: rrc_gNB_get_next_free_ue_context returned NULL\n", __FILE__, __LINE__, __FUNCTION__);
              }

              if (ue_context_p != NULL) {
                ue_context_p->ue_context.Initialue_identity_5g_s_TMSI.presence = TRUE;
                ue_context_p->ue_context.ng_5G_S_TMSI_Part1 = s_tmsi_part1;
              }
            }
          } else {
            /* TODO */
            memcpy(((uint8_t *) & random_value) + 3,
                    rrcSetupRequest->ue_Identity.choice.randomValue.buf,
                    rrcSetupRequest->ue_Identity.choice.randomValue.size);

            rrc_gNB_get_next_free_ue_context(ctxt_pP, RC.nrrrc[ctxt_pP->module_id], random_value);
            LOG_E(NR_RRC,
                    PROTOCOL_NR_RRC_CTXT_UE_FMT" RRCSetupRequest without random UE identity or S-TMSI not supported, let's reject the UE\n",
                    PROTOCOL_NR_RRC_CTXT_UE_ARGS(ctxt_pP));
            rrc_gNB_generate_RRCReject(ctxt_pP,
                                       rrc_gNB_get_ue_context(gnb_rrc_inst, ctxt_pP->rnti),
                                       CC_id);
            break;
          }

          ue_context_p->ue_context.establishment_cause = rrcSetupRequest->establishmentCause;

          rrc_gNB_generate_RRCSetup(ctxt_pP,
                                    rrc_gNB_get_ue_context(gnb_rrc_inst, ctxt_pP->rnti),
                                    du_to_cu_rrc_container,
                                    gnb_rrc_inst->carrier.servingcellconfigcommon,
                                    CC_id);
        }
        break;

      case NR_UL_CCCH_MessageType__c1_PR_rrcResumeRequest:
                LOG_I(NR_RRC, "receive rrcResumeRequest message \n");
        break;

      case NR_UL_CCCH_MessageType__c1_PR_rrcReestablishmentRequest:
        LOG_I(NR_RRC, "receive rrcReestablishmentRequest message \n");
        LOG_DUMPMSG(NR_RRC, DEBUG_RRC,(char *)(buffer), buffer_length,
              "[MSG] RRC Reestablishment Request\n");
        LOG_D(NR_RRC,
              PROTOCOL_NR_RRC_CTXT_UE_FMT"MAC_gNB--- MAC_DATA_IND (rrcReestablishmentRequest on SRB0) --> RRC_gNB\n",
              PROTOCOL_NR_RRC_CTXT_UE_ARGS(ctxt_pP));

        rrcReestablishmentRequest = ul_ccch_msg->message.choice.c1->choice.rrcReestablishmentRequest->rrcReestablishmentRequest;
        LOG_I(NR_RRC,
          PROTOCOL_NR_RRC_CTXT_UE_FMT" NR_RRCReestablishmentRequest cause %s\n",
          PROTOCOL_NR_RRC_CTXT_UE_ARGS(ctxt_pP),
          ((rrcReestablishmentRequest.reestablishmentCause == NR_ReestablishmentCause_otherFailure) ?   "Other Failure" :
          (rrcReestablishmentRequest.reestablishmentCause == NR_ReestablishmentCause_handoverFailure) ? "Handover Failure" :
          "reconfigurationFailure"));
        {
          uint16_t                          c_rnti = 0;
          if (rrcReestablishmentRequest.ue_Identity.physCellId != RC.nrrrc[ctxt_pP->module_id]->carrier.physCellId) {
            /* UE was moving from previous cell so quickly that RRCReestablishment for previous cell was recieved in this cell */
            LOG_E(NR_RRC,
                  PROTOCOL_NR_RRC_CTXT_UE_FMT" NR_RRCReestablishmentRequest ue_Identity.physCellId(%ld) is not equal to current physCellId(%d), fallback to RRC establishment\n",
                  PROTOCOL_NR_RRC_CTXT_UE_ARGS(ctxt_pP),
                  rrcReestablishmentRequest.ue_Identity.physCellId,
                  RC.nrrrc[ctxt_pP->module_id]->carrier.physCellId);
            rrc_gNB_generate_RRCSetup_for_RRCReestablishmentRequest(ctxt_pP, CC_id);
            break;
          }

          LOG_D(NR_RRC, "physCellId is %ld\n", rrcReestablishmentRequest.ue_Identity.physCellId);

          for (i = 0; i < rrcReestablishmentRequest.ue_Identity.shortMAC_I.size; i++) {
            LOG_D(NR_RRC, "rrcReestablishmentRequest.ue_Identity.shortMAC_I.buf[%d] = %x\n",
                  i, rrcReestablishmentRequest.ue_Identity.shortMAC_I.buf[i]);
          }

          if (rrcReestablishmentRequest.ue_Identity.c_RNTI < 0 ||
              rrcReestablishmentRequest.ue_Identity.c_RNTI > 65535) {
            /* c_RNTI range error should not happen */
            LOG_E(NR_RRC,
                  PROTOCOL_NR_RRC_CTXT_UE_FMT" NR_RRCReestablishmentRequest c_RNTI range error, fallback to RRC establishment\n",
                  PROTOCOL_NR_RRC_CTXT_UE_ARGS(ctxt_pP));
            rrc_gNB_generate_RRCSetup_for_RRCReestablishmentRequest(ctxt_pP, CC_id);
            break;
          }

          c_rnti = rrcReestablishmentRequest.ue_Identity.c_RNTI;
          LOG_I(NR_RRC, "c_rnti is %x\n", c_rnti);
          ue_context_p = rrc_gNB_get_ue_context(gnb_rrc_inst, c_rnti);

          if (ue_context_p == NULL) {
            LOG_E(NR_RRC,
                  PROTOCOL_NR_RRC_CTXT_UE_FMT" NR_RRCReestablishmentRequest without UE context, fallback to RRC establishment\n",
                  PROTOCOL_NR_RRC_CTXT_UE_ARGS(ctxt_pP));
            rrc_gNB_generate_RRCSetup_for_RRCReestablishmentRequest(ctxt_pP, CC_id);
            break;
          }
#if(0)
          /* TODO : It may be needed if gNB goes into full stack working. */
          int UE_id = find_nr_UE_id(ctxt_pP->module_id, c_rnti);

          if(UE_id == -1) {
            LOG_E(NR_RRC,
                  PROTOCOL_NR_RRC_CTXT_UE_FMT" NR_RRCReestablishmentRequest without UE_id(MAC) rnti %x, fallback to RRC establishment\n",
                  PROTOCOL_NR_RRC_CTXT_UE_ARGS(ctxt_pP),c_rnti);
            rrc_gNB_generate_RRCSetup_for_RRCReestablishmentRequest(ctxt_pP, CC_id);
            break;
          }

          //previous rnti
          rnti_t previous_rnti = 0;

          for (i = 0; i < MAX_MOBILES_PER_ENB; i++) {
            if (reestablish_rnti_map[i][1] == c_rnti) {
              previous_rnti = reestablish_rnti_map[i][0];
              break;
            }
          }

          if(previous_rnti != 0) {
            UE_id = find_nr_UE_id(ctxt_pP->module_id, previous_rnti);

            if(UE_id == -1) {
              LOG_E(NR_RRC,
                    PROTOCOL_NR_RRC_CTXT_UE_FMT" RRCReestablishmentRequest without UE_id(MAC) previous rnti %x, fallback to RRC establishment\n",
                    PROTOCOL_NR_RRC_CTXT_UE_ARGS(ctxt_pP),previous_rnti);
              rrc_gNB_generate_RRCSetup_for_RRCReestablishmentRequest(ctxt_pP, CC_id);
              break;
            }
          }
#endif
          //c-plane not end
          if((ue_context_p->ue_context.StatusRrc != NR_RRC_RECONFIGURED) && (ue_context_p->ue_context.reestablishment_cause == NR_ReestablishmentCause_spare1)) {
            LOG_E(NR_RRC,
                  PROTOCOL_NR_RRC_CTXT_UE_FMT" NR_RRCReestablishmentRequest (UE %x c-plane is not end), RRC establishment failed \n",
                  PROTOCOL_NR_RRC_CTXT_UE_ARGS(ctxt_pP),c_rnti);
            /* TODO RRC Release ? */
            break;
          }

          if(ue_context_p->ue_context.ue_reestablishment_timer > 0) {
            LOG_E(NR_RRC,
                  PROTOCOL_NR_RRC_CTXT_UE_FMT" RRRCReconfigurationComplete(Previous) don't receive, delete the Previous UE,\nprevious Status %d, new Status NR_RRC_RECONFIGURED\n",
                  PROTOCOL_NR_RRC_CTXT_UE_ARGS(ctxt_pP),
                  ue_context_p->ue_context.StatusRrc
                  );
            ue_context_p->ue_context.StatusRrc = NR_RRC_RECONFIGURED;
            protocol_ctxt_t  ctxt_old_p;
            PROTOCOL_CTXT_SET_BY_INSTANCE(&ctxt_old_p,
                                          ctxt_pP->instance,
                                          GNB_FLAG_YES,
                                          c_rnti,
                                          ctxt_pP->frame,
                                          ctxt_pP->subframe);
            rrc_gNB_process_RRCReconfigurationComplete(&ctxt_old_p,
                ue_context_p,
                ue_context_p->ue_context.reestablishment_xid);

            for (uint8_t pdusessionid = 0; pdusessionid < ue_context_p->ue_context.nb_of_pdusessions; pdusessionid++) {
              if (ue_context_p->ue_context.pduSession[pdusessionid].status == PDU_SESSION_STATUS_DONE) {
                ue_context_p->ue_context.pduSession[pdusessionid].status = PDU_SESSION_STATUS_ESTABLISHED;
              } else {
                ue_context_p->ue_context.pduSession[pdusessionid].status = PDU_SESSION_STATUS_FAILED;
              }
            }
          }

          LOG_D(NR_RRC,
                PROTOCOL_NR_RRC_CTXT_UE_FMT" UE context: %p\n",
                PROTOCOL_NR_RRC_CTXT_UE_ARGS(ctxt_pP),
                ue_context_p);
          /* reset timers */
          ue_context_p->ue_context.ul_failure_timer = 0;
          ue_context_p->ue_context.ue_release_timer = 0;
          ue_context_p->ue_context.ue_reestablishment_timer = 0;
          // ue_context_p->ue_context.ue_release_timer_s1 = 0;
          ue_context_p->ue_context.ue_release_timer_rrc = 0;
          ue_context_p->ue_context.reestablishment_xid = -1;

          // insert C-RNTI to map
          for (i = 0; i < MAX_MOBILES_PER_ENB; i++) {
            if (reestablish_rnti_map[i][0] == 0) {
              reestablish_rnti_map[i][0] = ctxt_pP->rnti;
              reestablish_rnti_map[i][1] = c_rnti;
              LOG_D(NR_RRC, "reestablish_rnti_map[%d] [0] %x, [1] %x\n",
                    i, reestablish_rnti_map[i][0], reestablish_rnti_map[i][1]);
              break;
            }
          }

          ue_context_p->ue_context.reestablishment_cause = rrcReestablishmentRequest.reestablishmentCause;
          LOG_D(NR_RRC, PROTOCOL_NR_RRC_CTXT_UE_FMT" Accept reestablishment request from UE physCellId %ld cause %ld\n",
                PROTOCOL_NR_RRC_CTXT_UE_ARGS(ctxt_pP),
                rrcReestablishmentRequest.ue_Identity.physCellId,
                ue_context_p->ue_context.reestablishment_cause);

          ue_context_p->ue_context.primaryCC_id = CC_id;
          //LG COMMENT Idx = (ue_mod_idP * NB_RB_MAX) + DCCH;
          Idx = DCCH;
          // SRB1
          ue_context_p->ue_context.Srb1.Active = 1;
          ue_context_p->ue_context.Srb1.Srb_info.Srb_id = Idx;
          memcpy(&ue_context_p->ue_context.Srb1.Srb_info.Lchan_desc[0],
                &DCCH_LCHAN_DESC,
                LCHAN_DESC_SIZE);
          memcpy(&ue_context_p->ue_context.Srb1.Srb_info.Lchan_desc[1],
                &DCCH_LCHAN_DESC,
                LCHAN_DESC_SIZE);
          // SRB2: set  it to go through SRB1 with id 1 (DCCH)
          ue_context_p->ue_context.Srb2.Active = 1;
          ue_context_p->ue_context.Srb2.Srb_info.Srb_id = Idx;
          memcpy(&ue_context_p->ue_context.Srb2.Srb_info.Lchan_desc[0],
                &DCCH_LCHAN_DESC,
                LCHAN_DESC_SIZE);
          memcpy(&ue_context_p->ue_context.Srb2.Srb_info.Lchan_desc[1],
                &DCCH_LCHAN_DESC,
                LCHAN_DESC_SIZE);

          rrc_gNB_generate_RRCReestablishment(ctxt_pP, ue_context_p, CC_id);

          LOG_I(NR_RRC, PROTOCOL_NR_RRC_CTXT_UE_FMT"CALLING RLC CONFIG SRB1 (rbid %d)\n",
                PROTOCOL_NR_RRC_CTXT_UE_ARGS(ctxt_pP),
                Idx);
          // nr_rrc_pdcp_config_asn1_req(ctxt_pP,
          //                         ue_context_p->ue_context.SRB_configList,
          //                         NULL,
          //                         NULL,
          //                         0xff,
          //                         NULL,
          //                         NULL,
          //                         NULL,
          //                         NULL,
          //                         NULL,
          //                         NULL,
          //                         NULL);

          // if (!NODE_IS_CU(RC.nrrrc[ctxt_pP->module_id]->node_type)) {
            // nr_rrc_rlc_config_asn1_req(ctxt_pP,
            //                         ue_context_p->ue_context.SRB_configList,
            //                         NULL,
            //                         NULL,
            //                         NULL,
            //                         NULL);
          // }
        }
        break;

      case NR_UL_CCCH_MessageType__c1_PR_rrcSystemInfoRequest:
        LOG_I(NR_RRC, "receive rrcSystemInfoRequest message \n");
        /* TODO */
        break;

      default:
        LOG_E(NR_RRC, PROTOCOL_NR_RRC_CTXT_UE_FMT" Unknown message\n",
                   PROTOCOL_NR_RRC_CTXT_UE_ARGS(ctxt_pP));
        break;
    }
  }
  return 0;
}

/*! \fn uint64_t bitStr_to_uint64(BIT_STRING_t *)
 *\brief  This function extract at most a 64 bits value from a BIT_STRING_t object, the exact bits number depend on the BIT_STRING_t contents.
 *\param[in] pointer to the BIT_STRING_t object.
 *\return the extracted value.
 */
static inline uint64_t bitStr_to_uint64(BIT_STRING_t *asn) {
  uint64_t result = 0;
  int index;
  int shift;

  DevCheck ((asn->size > 0) && (asn->size <= 8), asn->size, 0, 0);

  shift = ((asn->size - 1) * 8) - asn->bits_unused;
  for (index = 0; index < (asn->size - 1); index++) {
    result |= (uint64_t)asn->buf[index] << shift;
    shift -= 8;
  }

  result |= asn->buf[index] >> asn->bits_unused;

  return result;
}

//-----------------------------------------------------------------------------
int
rrc_gNB_decode_dcch(
  const protocol_ctxt_t *const ctxt_pP,
  const rb_id_t                Srb_id,
  const uint8_t    *const      Rx_sdu,
  const sdu_size_t             sdu_sizeP
)
//-----------------------------------------------------------------------------
{
  asn_dec_rval_t                      dec_rval;
  NR_UL_DCCH_Message_t                *ul_dcch_msg  = NULL;
  struct rrc_gNB_ue_context_s         *ue_context_p = NULL;
  uint8_t                             xid;

  int i;

  if ((Srb_id != 1) && (Srb_id != 2)) {
    LOG_E(NR_RRC, PROTOCOL_NR_RRC_CTXT_UE_FMT" Received message on SRB%ld, should not have ...\n",
          PROTOCOL_NR_RRC_CTXT_UE_ARGS(ctxt_pP),
          Srb_id);
  } else {
    LOG_D(NR_RRC, PROTOCOL_NR_RRC_CTXT_UE_FMT" Received message on SRB%ld\n",
              PROTOCOL_NR_RRC_CTXT_UE_ARGS(ctxt_pP),
              Srb_id);
  }

  LOG_D(NR_RRC, PROTOCOL_NR_RRC_CTXT_UE_FMT" Decoding UL-DCCH Message\n",
                  PROTOCOL_NR_RRC_CTXT_UE_ARGS(ctxt_pP));

  //for (int i=0;i<sdu_sizeP;i++) printf("%02x ",Rx_sdu[i]);
  //printf("\n");

  dec_rval = uper_decode(
                  NULL,
                  &asn_DEF_NR_UL_DCCH_Message,
                  (void **)&ul_dcch_msg,
                  Rx_sdu,
                  sdu_sizeP,
                  0,
                  0);

  if (LOG_DEBUGFLAG(DEBUG_ASN1)) {
    xer_fprint(stdout, &asn_DEF_NR_UL_DCCH_Message, (void *)ul_dcch_msg);
  }

  {
    for (i = 0; i < sdu_sizeP; i++) {
      LOG_T(NR_RRC, "%x.", Rx_sdu[i]);
    }

    LOG_T(NR_RRC, "\n");
  }

  if ((dec_rval.code != RC_OK) && (dec_rval.consumed == 0)) {
    LOG_E(NR_RRC, PROTOCOL_NR_RRC_CTXT_UE_FMT" Failed to decode UL-DCCH (%zu bytes)\n",
        PROTOCOL_NR_RRC_CTXT_UE_ARGS(ctxt_pP),
        dec_rval.consumed);
    return -1;
  }

  ue_context_p = rrc_gNB_get_ue_context(RC.nrrrc[ctxt_pP->module_id],
                                          ctxt_pP->rnti);

  if (ul_dcch_msg->message.present == NR_UL_DCCH_MessageType_PR_c1) {
    switch (ul_dcch_msg->message.choice.c1->present) {
      case NR_UL_DCCH_MessageType__c1_PR_NOTHING:
        LOG_I(NR_RRC,
            PROTOCOL_NR_RRC_CTXT_FMT" Received PR_NOTHING on UL-DCCH-Message\n",
            PROTOCOL_NR_RRC_CTXT_ARGS(ctxt_pP));
        break;

      case NR_UL_DCCH_MessageType__c1_PR_rrcReconfigurationComplete:
        LOG_I(NR_RRC, "Receive RRC Reconfiguration Complete message UE %x\n", ctxt_pP->rnti);
        if(!ue_context_p) {
          LOG_E(NR_RRC, "Processing NR_RRCReconfigurationComplete UE %x, ue_context_p is NULL\n", ctxt_pP->rnti);
          break;
        }

        LOG_DUMPMSG(NR_RRC, DEBUG_RRC, (char *)(Rx_sdu), sdu_sizeP,
                    "[MSG] RRC Connection Reconfiguration Complete\n");
        LOG_D(NR_RRC,
            PROTOCOL_NR_RRC_CTXT_UE_FMT" RLC RB %02d --- RLC_DATA_IND %d bytes "
            "(RRCReconfigurationComplete) ---> RRC_gNB]\n",
            PROTOCOL_NR_RRC_CTXT_UE_ARGS(ctxt_pP),
            DCCH,
            sdu_sizeP);

        if (ul_dcch_msg->message.choice.c1->present == NR_UL_DCCH_MessageType__c1_PR_rrcReconfigurationComplete) {
          if (ul_dcch_msg->message.choice.c1->choice.rrcReconfigurationComplete->criticalExtensions.present ==
            NR_RRCReconfigurationComplete__criticalExtensions_PR_rrcReconfigurationComplete)
            rrc_gNB_process_RRCReconfigurationComplete(
                ctxt_pP,
                ue_context_p,
                ul_dcch_msg->message.choice.c1->choice.rrcReconfigurationComplete->rrc_TransactionIdentifier);
        }

        if (AMF_MODE_ENABLED) {
          if(ue_context_p->ue_context.pdu_session_release_command_flag == 1) {
            xid = ul_dcch_msg->message.choice.c1->choice.rrcReconfigurationComplete->rrc_TransactionIdentifier;
            ue_context_p->ue_context.pdu_session_release_command_flag = 0;
            //gtp tunnel delete
	    gtpv1u_gnb_delete_tunnel_req_t req={0};
            for(i = 0; i < NB_RB_MAX; i++) {
              if(xid == ue_context_p->ue_context.pduSession[i].xid) {
                req.pdusession_id[req.num_pdusession++] =
                  ue_context_p->ue_context.gnb_gtp_psi[i];
                ue_context_p->ue_context.gnb_gtp_teid[i] = 0;
                memset(&ue_context_p->ue_context.gnb_gtp_addrs[i], 0, sizeof(ue_context_p->ue_context.gnb_gtp_addrs[i]));
                ue_context_p->ue_context.gnb_gtp_psi[i]  = 0;
              }
            }
	    gtpv1u_delete_ngu_tunnel(ctxt_pP->instance, &req);
            //NGAP_PDUSESSION_RELEASE_RESPONSE
            rrc_gNB_send_NGAP_PDUSESSION_RELEASE_RESPONSE(ctxt_pP, ue_context_p, xid);
          } else if (ue_context_p->ue_context.established_pdu_sessions_flag != 1) {
            if (ue_context_p->ue_context.nb_of_pdusessions > 0) {
              rrc_gNB_send_NGAP_PDUSESSION_SETUP_RESP(ctxt_pP,
                ue_context_p,
                ul_dcch_msg->message.choice.c1->choice.rrcReconfigurationComplete->rrc_TransactionIdentifier);
              ue_context_p->ue_context.nb_of_pdusessions = 0;
            }
          }
          if (ue_context_p->ue_context.nb_of_modify_pdusessions > 0) {
            rrc_gNB_send_NGAP_PDUSESSION_MODIFY_RESP(ctxt_pP,
                                                     ue_context_p,
                                                     ul_dcch_msg->message.choice.c1->choice.rrcReconfigurationComplete->rrc_TransactionIdentifier);
            ue_context_p->ue_context.nb_of_modify_pdusessions = 0;
            ue_context_p->ue_context.nb_of_failed_pdusessions = 0;
            memset(ue_context_p->ue_context.modify_pdusession, 0, sizeof(ue_context_p->ue_context.modify_pdusession));

            for(int i = 0; i < NR_NB_RB_MAX; i++) {
              ue_context_p->ue_context.modify_pdusession[i].xid = -1;
            }
          }
        }
        if (first_rrcreconfiguration == 0){
          first_rrcreconfiguration = 1;
          rrc_gNB_send_NGAP_INITIAL_CONTEXT_SETUP_RESP(ctxt_pP, ue_context_p);
        }

        break;

      case NR_UL_DCCH_MessageType__c1_PR_rrcSetupComplete:
        if(!ue_context_p) {
          LOG_I(NR_RRC, "Processing NR_RRCSetupComplete UE %x, ue_context_p is NULL\n", ctxt_pP->rnti);
          break;
        }

        LOG_DUMPMSG(NR_RRC, DEBUG_RRC,(char *)Rx_sdu,sdu_sizeP,
                    "[MSG] RRC SetupComplete\n");
        LOG_D(NR_RRC,
                PROTOCOL_NR_RRC_CTXT_UE_FMT" RLC RB %02d --- RLC_DATA_IND %d bytes "
                "(RRCSetupComplete) ---> RRC_gNB\n",
                PROTOCOL_NR_RRC_CTXT_UE_ARGS(ctxt_pP),
                DCCH,
                sdu_sizeP);

        if (ul_dcch_msg->message.choice.c1->choice.rrcSetupComplete->criticalExtensions.present ==
              NR_RRCSetupComplete__criticalExtensions_PR_rrcSetupComplete) {
          if (ul_dcch_msg->message.choice.c1->choice.rrcSetupComplete->criticalExtensions.choice.
            rrcSetupComplete->ng_5G_S_TMSI_Value != NULL) {
            if (ul_dcch_msg->message.choice.c1->choice.rrcSetupComplete->criticalExtensions.choice.
            rrcSetupComplete->ng_5G_S_TMSI_Value->present == NR_RRCSetupComplete_IEs__ng_5G_S_TMSI_Value_PR_ng_5G_S_TMSI_Part2) {
            // ng-5G-S-TMSI-Part2                  BIT STRING (SIZE (9))
              if (ul_dcch_msg->message.choice.c1->choice.rrcSetupComplete->criticalExtensions.choice.
                rrcSetupComplete->ng_5G_S_TMSI_Value->choice.ng_5G_S_TMSI_Part2.size != 2) {
                LOG_E(NR_RRC, "wrong ng_5G_S_TMSI_Part2 size, expected 2, provided %lu",
                            (long unsigned int)ul_dcch_msg->message.choice.c1->choice.rrcSetupComplete->
                            criticalExtensions.choice.rrcSetupComplete->
                            ng_5G_S_TMSI_Value->choice.ng_5G_S_TMSI_Part2.size);
                return -1;
              }

              if (ue_context_p->ue_context.ng_5G_S_TMSI_Part1 != 0) {
                ue_context_p->ue_context.ng_5G_S_TMSI_Part2 =
                                BIT_STRING_to_uint16(&ul_dcch_msg->message.choice.c1->choice.rrcSetupComplete->
                                    criticalExtensions.choice.rrcSetupComplete->
                                    ng_5G_S_TMSI_Value->choice.ng_5G_S_TMSI_Part2);
              }

            /* TODO */
            } else if (ul_dcch_msg->message.choice.c1->choice.rrcSetupComplete->criticalExtensions.choice.
              rrcSetupComplete->ng_5G_S_TMSI_Value->present == NR_RRCSetupComplete_IEs__ng_5G_S_TMSI_Value_PR_ng_5G_S_TMSI) {
              // NG-5G-S-TMSI ::=                         BIT STRING (SIZE (48))
              if (ul_dcch_msg->message.choice.c1->choice.rrcSetupComplete->criticalExtensions.choice.
                rrcSetupComplete->ng_5G_S_TMSI_Value->choice.ng_5G_S_TMSI.size != 6) {
                LOG_E(NR_RRC, "wrong ng_5G_S_TMSI size, expected 6, provided %lu",
                            (long unsigned int)ul_dcch_msg->message.choice.c1->choice.rrcSetupComplete->
                            criticalExtensions.choice.rrcSetupComplete->
                            ng_5G_S_TMSI_Value->choice.ng_5G_S_TMSI.size);
                return -1;
              }

              uint64_t fiveg_s_TMSI = bitStr_to_uint64(&ul_dcch_msg->message.choice.c1->choice.rrcSetupComplete->
                  criticalExtensions.choice.rrcSetupComplete->ng_5G_S_TMSI_Value->choice.ng_5G_S_TMSI);
              LOG_I(NR_RRC, "Received rrcSetupComplete, 5g_s_TMSI: 0x%lX, amf_set_id: 0x%lX(%ld), amf_pointer: 0x%lX(%ld), 5g TMSI: 0x%X \n",
                  fiveg_s_TMSI, fiveg_s_TMSI >> 38, fiveg_s_TMSI >> 38,
                  (fiveg_s_TMSI >> 32) & 0x3F, (fiveg_s_TMSI >> 32) & 0x3F,
                  (uint32_t)fiveg_s_TMSI);
              if (ue_context_p->ue_context.Initialue_identity_5g_s_TMSI.presence == TRUE) {
                  ue_context_p->ue_context.Initialue_identity_5g_s_TMSI.amf_set_id = fiveg_s_TMSI >> 38;
                  ue_context_p->ue_context.Initialue_identity_5g_s_TMSI.amf_pointer = (fiveg_s_TMSI >> 32) & 0x3F;
                  ue_context_p->ue_context.Initialue_identity_5g_s_TMSI.fiveg_tmsi = (uint32_t)fiveg_s_TMSI;
              }
            }
          }

          rrc_gNB_process_RRCSetupComplete(
                  ctxt_pP,
                  ue_context_p,
                  ul_dcch_msg->message.choice.c1->choice.rrcSetupComplete->criticalExtensions.choice.rrcSetupComplete);
          LOG_I(NR_RRC, PROTOCOL_NR_RRC_CTXT_UE_FMT" UE State = NR_RRC_CONNECTED \n",
              PROTOCOL_NR_RRC_CTXT_UE_ARGS(ctxt_pP));
        }

        ue_context_p->ue_context.ue_release_timer = 0;
        break;

        case NR_UL_DCCH_MessageType__c1_PR_ulInformationTransfer:
            LOG_I(NR_RRC,"Recived RRC GNB UL Information Transfer \n");
            if(!ue_context_p) {
                LOG_I(NR_RRC, "Processing ulInformationTransfer UE %x, ue_context_p is NULL\n", ctxt_pP->rnti);
                break;
            }

            LOG_D(NR_RRC,"[MSG] RRC UL Information Transfer \n");
            LOG_DUMPMSG(RRC,DEBUG_RRC,(char *)Rx_sdu,sdu_sizeP,
                        "[MSG] RRC UL Information Transfer \n");

            if (AMF_MODE_ENABLED == 1) {
                rrc_gNB_send_NGAP_UPLINK_NAS(ctxt_pP,
                                          ue_context_p,
                                          ul_dcch_msg);
            }
            break;

        case NR_UL_DCCH_MessageType__c1_PR_securityModeComplete:
        // to avoid segmentation fault
           if(!ue_context_p) {
              LOG_I(NR_RRC, "Processing securityModeComplete UE %x, ue_context_p is NULL\n", ctxt_pP->rnti);
              break;
           }

        LOG_I(NR_RRC,
              PROTOCOL_NR_RRC_CTXT_UE_FMT" received securityModeComplete on UL-DCCH %d from UE\n",
              PROTOCOL_NR_RRC_CTXT_UE_ARGS(ctxt_pP),
              DCCH);
        LOG_D(NR_RRC,
              PROTOCOL_NR_RRC_CTXT_UE_FMT" RLC RB %02d --- RLC_DATA_IND %d bytes "
              "(securityModeComplete) ---> RRC_eNB\n",
              PROTOCOL_NR_RRC_CTXT_UE_ARGS(ctxt_pP),
              DCCH,
              sdu_sizeP);

        if ( LOG_DEBUGFLAG(DEBUG_ASN1) ) {
          xer_fprint(stdout, &asn_DEF_NR_UL_DCCH_Message, (void *)ul_dcch_msg);
        }

        /* configure ciphering */
        nr_rrc_pdcp_config_security(ctxt_pP, ue_context_p, 1);

        rrc_gNB_generate_UECapabilityEnquiry(ctxt_pP, ue_context_p);
        //rrc_gNB_generate_defaultRRCReconfiguration(ctxt_pP, ue_context_p);
        break;
        case NR_UL_DCCH_MessageType__c1_PR_securityModeFailure:
            LOG_DUMPMSG(NR_RRC,DEBUG_RRC,(char *)Rx_sdu,sdu_sizeP,
                       "[MSG] NR RRC Security Mode Failure\n");
            LOG_W(NR_RRC,
                  PROTOCOL_RRC_CTXT_UE_FMT" RLC RB %02d --- RLC_DATA_IND %d bytes "
                  "(securityModeFailure) ---> RRC_gNB\n",
                  PROTOCOL_RRC_CTXT_UE_ARGS(ctxt_pP),
                  DCCH,
                  sdu_sizeP);
            
            if ( LOG_DEBUGFLAG(DEBUG_ASN1) ) {
              xer_fprint(stdout, &asn_DEF_NR_UL_DCCH_Message, (void *)ul_dcch_msg);
            }
            
            rrc_gNB_generate_UECapabilityEnquiry(ctxt_pP, ue_context_p);
            break;

      case NR_UL_DCCH_MessageType__c1_PR_ueCapabilityInformation:
        if(!ue_context_p) {
          LOG_I(NR_RRC, "Processing ueCapabilityInformation UE %x, ue_context_p is NULL\n", ctxt_pP->rnti);
          break;
        }

        LOG_DUMPMSG(NR_RRC,DEBUG_RRC,(char *)Rx_sdu,sdu_sizeP,
                "[MSG] NR_RRC UECapablility Information\n");
        LOG_I(NR_RRC,
            PROTOCOL_NR_RRC_CTXT_UE_FMT" received ueCapabilityInformation on UL-DCCH %d from UE\n",
            PROTOCOL_NR_RRC_CTXT_UE_ARGS(ctxt_pP),
            DCCH);
        LOG_D(RRC,
        PROTOCOL_NR_RRC_CTXT_UE_FMT" RLC RB %02d --- RLC_DATA_IND %d bytes "
        "(UECapabilityInformation) ---> RRC_eNB\n",
        PROTOCOL_NR_RRC_CTXT_UE_ARGS(ctxt_pP),
        DCCH,
        sdu_sizeP);
        if ( LOG_DEBUGFLAG(DEBUG_ASN1) ) {
            xer_fprint(stdout, &asn_DEF_NR_UL_DCCH_Message, (void *)ul_dcch_msg);
        }
        LOG_I(NR_RRC, "got UE capabilities for UE %x\n", ctxt_pP->rnti);
        int eutra_index = -1;

        if( ul_dcch_msg->message.choice.c1->choice.ueCapabilityInformation->criticalExtensions.present ==
        NR_UECapabilityInformation__criticalExtensions_PR_ueCapabilityInformation ) {
          for(i = 0;i < ul_dcch_msg->message.choice.c1->choice.ueCapabilityInformation->criticalExtensions.choice.ueCapabilityInformation->ue_CapabilityRAT_ContainerList->list.count; i++){
            if(ul_dcch_msg->message.choice.c1->choice.ueCapabilityInformation->criticalExtensions.choice.ueCapabilityInformation->ue_CapabilityRAT_ContainerList->list.array[i]->rat_Type ==
              NR_RAT_Type_nr){
              if(ue_context_p->ue_context.UE_Capability_nr){
                ASN_STRUCT_FREE(asn_DEF_NR_UE_NR_Capability,ue_context_p->ue_context.UE_Capability_nr);
                ue_context_p->ue_context.UE_Capability_nr = 0;
              }

              dec_rval = uper_decode(NULL,
                                      &asn_DEF_NR_UE_NR_Capability,
                                      (void**)&ue_context_p->ue_context.UE_Capability_nr,
                                      ul_dcch_msg->message.choice.c1->choice.ueCapabilityInformation->criticalExtensions.choice.ueCapabilityInformation->ue_CapabilityRAT_ContainerList->list.array[i]->ue_CapabilityRAT_Container.buf,
                                      ul_dcch_msg->message.choice.c1->choice.ueCapabilityInformation->criticalExtensions.choice.ueCapabilityInformation->ue_CapabilityRAT_ContainerList->list.array[i]->ue_CapabilityRAT_Container.size,
                                      0,0);
              if(LOG_DEBUGFLAG(DEBUG_ASN1)){
                xer_fprint(stdout,&asn_DEF_NR_UE_NR_Capability,ue_context_p->ue_context.UE_Capability_nr);
              }

              if((dec_rval.code != RC_OK) && (dec_rval.consumed == 0)){
                LOG_E(NR_RRC,PROTOCOL_NR_RRC_CTXT_UE_FMT" Failed to decode nr UE capabilities (%zu bytes)\n",
                PROTOCOL_NR_RRC_CTXT_UE_ARGS(ctxt_pP),dec_rval.consumed);
                ASN_STRUCT_FREE(asn_DEF_NR_UE_NR_Capability,ue_context_p->ue_context.UE_Capability_nr);
                ue_context_p->ue_context.UE_Capability_nr = 0;
              }

              ue_context_p->ue_context.UE_Capability_size =
              ul_dcch_msg->message.choice.c1->choice.ueCapabilityInformation->criticalExtensions.choice.ueCapabilityInformation->ue_CapabilityRAT_ContainerList->list.array[i]->ue_CapabilityRAT_Container.size;
              if(eutra_index != -1){
                LOG_E(NR_RRC,"fatal: more than 1 eutra capability\n");
                exit(1);
              }
              eutra_index = i;
            }

            if(ul_dcch_msg->message.choice.c1->choice.ueCapabilityInformation->criticalExtensions.choice.ueCapabilityInformation->ue_CapabilityRAT_ContainerList->list.array[i]->rat_Type ==
            NR_RAT_Type_eutra_nr){
            if(ue_context_p->ue_context.UE_Capability_MRDC){
              ASN_STRUCT_FREE(asn_DEF_NR_UE_MRDC_Capability,ue_context_p->ue_context.UE_Capability_MRDC);
              ue_context_p->ue_context.UE_Capability_MRDC = 0;
            }
            dec_rval = uper_decode(NULL,
                                    &asn_DEF_NR_UE_MRDC_Capability,
                                    (void**)&ue_context_p->ue_context.UE_Capability_MRDC,
                                    ul_dcch_msg->message.choice.c1->choice.ueCapabilityInformation->criticalExtensions.choice.ueCapabilityInformation->ue_CapabilityRAT_ContainerList->list.array[i]->ue_CapabilityRAT_Container.buf,
                                    ul_dcch_msg->message.choice.c1->choice.ueCapabilityInformation->criticalExtensions.choice.ueCapabilityInformation->ue_CapabilityRAT_ContainerList->list.array[i]->ue_CapabilityRAT_Container.size,
                                    0,0);

            if(LOG_DEBUGFLAG(DEBUG_ASN1)){
              xer_fprint(stdout,&asn_DEF_NR_UE_MRDC_Capability,ue_context_p->ue_context.UE_Capability_MRDC);
            }

            if((dec_rval.code != RC_OK) && (dec_rval.consumed == 0)){
              LOG_E(NR_RRC,PROTOCOL_NR_RRC_CTXT_FMT" Failed to decode nr UE capabilities (%zu bytes)\n",
                  PROTOCOL_NR_RRC_CTXT_UE_ARGS(ctxt_pP),dec_rval.consumed);
              ASN_STRUCT_FREE(asn_DEF_NR_UE_MRDC_Capability,ue_context_p->ue_context.UE_Capability_MRDC);
              ue_context_p->ue_context.UE_Capability_MRDC = 0;
            }
              ue_context_p->ue_context.UE_MRDC_Capability_size =
              ul_dcch_msg->message.choice.c1->choice.ueCapabilityInformation->criticalExtensions.choice.ueCapabilityInformation->ue_CapabilityRAT_ContainerList->list.array[i]->ue_CapabilityRAT_Container.size;
            }

            if(ul_dcch_msg->message.choice.c1->choice.ueCapabilityInformation->criticalExtensions.choice.ueCapabilityInformation->ue_CapabilityRAT_ContainerList->list.array[i]->rat_Type ==
            NR_RAT_Type_eutra){
              //TODO
            }
          }

          if(eutra_index == -1)
          break;
      }
      if (AMF_MODE_ENABLED == 1) {
          rrc_gNB_send_NGAP_UE_CAPABILITIES_IND(ctxt_pP,
                                    ue_context_p,
                                    ul_dcch_msg);
      }

      if (ue_context_p->ue_context.established_pdu_sessions_flag == 1) {
        rrc_gNB_generate_dedicatedRRCReconfiguration(ctxt_pP, ue_context_p);
      } else {
        rrc_gNB_generate_defaultRRCReconfiguration(ctxt_pP, ue_context_p);
      }

      break;

            case NR_UL_DCCH_MessageType__c1_PR_rrcReestablishmentComplete:
              LOG_DUMPMSG(NR_RRC,DEBUG_RRC,(char *)Rx_sdu,sdu_sizeP,
                          "[MSG] NR_RRC Connection Reestablishment Complete\n");
              LOG_I(NR_RRC,
                    PROTOCOL_RRC_CTXT_UE_FMT" RLC RB %02d --- RLC_DATA_IND %d bytes "
                    "(rrcConnectionReestablishmentComplete) ---> RRC_gNB\n",
                    PROTOCOL_RRC_CTXT_UE_ARGS(ctxt_pP),
                    DCCH,
                    sdu_sizeP);
              {
                rnti_t reestablish_rnti = 0;

                // select C-RNTI from map
                for (i = 0; i < MAX_MOBILES_PER_ENB; i++) {
                  if (reestablish_rnti_map[i][0] == ctxt_pP->rnti) {
                    reestablish_rnti = reestablish_rnti_map[i][1];
                    ue_context_p = rrc_gNB_get_ue_context(
                                     RC.nrrrc[ctxt_pP->module_id],
                                     reestablish_rnti);
                    // clear currentC-RNTI from map
                    reestablish_rnti_map[i][0] = 0;
                    reestablish_rnti_map[i][1] = 0;
                    LOG_D(NR_RRC, "reestablish_rnti_map[%d] [0] %x, [1] %x\n",
                          i, reestablish_rnti_map[i][0], reestablish_rnti_map[i][1]);
                    break;
                  }
                }

                if (!ue_context_p) {
                  LOG_E(NR_RRC,
                        PROTOCOL_NR_RRC_CTXT_UE_FMT" NR_RRCConnectionReestablishmentComplete without UE context, falt\n",
                        PROTOCOL_NR_RRC_CTXT_UE_ARGS(ctxt_pP));
                  break;
                }

#if(0)
                /* TODO : It may be needed if gNB goes into full stack working. */
                //clear
                int UE_id = find_nr_UE_id(ctxt_pP->module_id, ctxt_pP->rnti);

                if(UE_id == -1) {
                  LOG_E(NR_RRC,
                        PROTOCOL_RRC_CTXT_UE_FMT" NR_RRCConnectionReestablishmentComplete without UE_id(MAC) rnti %x, fault\n",
                        PROTOCOL_RRC_CTXT_UE_ARGS(ctxt_pP),ctxt_pP->rnti);
                  break;
                }

                RC.nrmac[ctxt_pP->module_id]->UE_info.UE_sched_ctrl[UE_id].ue_reestablishment_reject_timer = 0;
#endif
                ue_context_p->ue_context.reestablishment_xid = -1;

                if (ul_dcch_msg->message.choice.c1->choice.rrcReestablishmentComplete->criticalExtensions.present ==
                    NR_RRCReestablishmentComplete__criticalExtensions_PR_rrcReestablishmentComplete) {
                  rrc_gNB_process_RRCConnectionReestablishmentComplete(ctxt_pP, reestablish_rnti, ue_context_p,
                      ul_dcch_msg->message.choice.c1->choice.rrcReestablishmentComplete->rrc_TransactionIdentifier);

                }

                //ue_context_p->ue_context.ue_release_timer = 0;
                ue_context_p->ue_context.ue_reestablishment_timer = 1;
                // remove UE after 100 frames after LTE_RRCConnectionReestablishmentRelease is triggered
                ue_context_p->ue_context.ue_reestablishment_timer_thres = 1000;
              }
              break;
      default:
        break;
    }
  }
  return 0;
}

void rrc_gNB_process_f1_setup_req(f1ap_setup_req_t *f1_setup_req) {
  LOG_I(NR_RRC,"Received F1 Setup Request from gNB_DU %llu (%s)\n",(unsigned long long int)f1_setup_req->gNB_DU_id,f1_setup_req->gNB_DU_name);
  int cu_cell_ind = 0;
  MessageDef *msg_p =itti_alloc_new_message (TASK_RRC_GNB, 0, F1AP_SETUP_RESP);
  F1AP_SETUP_RESP (msg_p).num_cells_to_activate = 0;
  MessageDef *msg_p2=itti_alloc_new_message (TASK_RRC_GNB, 0, F1AP_GNB_CU_CONFIGURATION_UPDATE);

  for (int i = 0; i < f1_setup_req->num_cells_available; i++) {
    for (int j=0; j<RC.nb_nr_inst; j++) {
      gNB_RRC_INST *rrc = RC.nrrrc[j];

      if (rrc->configuration.mcc[0] == f1_setup_req->cell[i].mcc &&
          rrc->configuration.mnc[0] == f1_setup_req->cell[i].mnc &&
          rrc->nr_cellid == f1_setup_req->cell[i].nr_cellid) {
	//fixme: multi instance is not consistent here
	F1AP_SETUP_RESP (msg_p).gNB_CU_name  = rrc->node_name;
        // check that CU rrc instance corresponds to mcc/mnc/cgi (normally cgi should be enough, but just in case)
        rrc->carrier.MIB = malloc(f1_setup_req->mib_length[i]);
        rrc->carrier.sizeof_MIB = f1_setup_req->mib_length[i];
        LOG_W(NR_RRC, "instance %d mib length %d\n", i, f1_setup_req->mib_length[i]);
        LOG_W(NR_RRC, "instance %d sib1 length %d\n", i, f1_setup_req->sib1_length[i]);
        memcpy((void *)rrc->carrier.MIB,f1_setup_req->mib[i],f1_setup_req->mib_length[i]);
        asn_dec_rval_t dec_rval = uper_decode_complete(NULL,
                                  &asn_DEF_NR_BCCH_BCH_Message,
                                  (void **)&rrc->carrier.mib_DU,
                                  f1_setup_req->mib[i],
                                  f1_setup_req->mib_length[i]);
        AssertFatal(dec_rval.code == RC_OK,
                    "[gNB_CU %"PRIu8"] Failed to decode NR_BCCH_BCH_MESSAGE (%zu bits)\n",
                    j,
                    dec_rval.consumed );
        NR_BCCH_BCH_Message_t *mib = &rrc->carrier.mib;
        NR_BCCH_BCH_Message_t *mib_DU = rrc->carrier.mib_DU;
        mib->message.present = NR_BCCH_BCH_MessageType_PR_mib;
        mib->message.choice.mib = CALLOC(1,sizeof(struct NR_MIB));
        memset(mib->message.choice.mib,0,sizeof(struct NR_MIB));
        memcpy(mib->message.choice.mib, mib_DU->message.choice.mib, sizeof(struct NR_MIB));

        rrc->carrier.SIB1 = malloc(f1_setup_req->sib1_length[i]);
        rrc->carrier.sizeof_SIB1 = f1_setup_req->sib1_length[i];
        memcpy((void *)rrc->carrier.SIB1,f1_setup_req->sib1[i],f1_setup_req->sib1_length[i]);
        dec_rval = uper_decode_complete(NULL,
                                        &asn_DEF_NR_BCCH_DL_SCH_Message,
                                        (void **)&rrc->carrier.siblock1_DU,
                                        f1_setup_req->sib1[i],
                                        f1_setup_req->sib1_length[i]);
        AssertFatal(dec_rval.code == RC_OK,
                    "[gNB_DU %"PRIu8"] Failed to decode NR_BCCH_DLSCH_MESSAGE (%zu bits)\n",
                    j,
                    dec_rval.consumed );

        // Parse message and extract SystemInformationBlockType1 field
        NR_BCCH_DL_SCH_Message_t *bcch_message = rrc->carrier.siblock1_DU;
        AssertFatal(bcch_message->message.present == NR_BCCH_DL_SCH_MessageType_PR_c1,
                    "bcch_message->message.present != NR_BCCH_DL_SCH_MessageType_PR_c1\n");
        AssertFatal(bcch_message->message.choice.c1->present == NR_BCCH_DL_SCH_MessageType__c1_PR_systemInformationBlockType1,
                    "bcch_message->message.choice.c1->present != NR_BCCH_DL_SCH_MessageType__c1_PR_systemInformationBlockType1\n");
        rrc->carrier.sib1 = bcch_message->message.choice.c1->choice.systemInformationBlockType1;
        rrc->carrier.physCellId = f1_setup_req->cell[i].nr_pci;

	F1AP_GNB_CU_CONFIGURATION_UPDATE (msg_p2).gNB_CU_name                                = rrc->node_name;
	F1AP_GNB_CU_CONFIGURATION_UPDATE (msg_p2).cells_to_activate[cu_cell_ind].mcc                           = rrc->configuration.mcc[0];
	F1AP_GNB_CU_CONFIGURATION_UPDATE (msg_p2).cells_to_activate[cu_cell_ind].mnc                           = rrc->configuration.mnc[0];
	F1AP_GNB_CU_CONFIGURATION_UPDATE (msg_p2).cells_to_activate[cu_cell_ind].mnc_digit_length              = rrc->configuration.mnc_digit_length[0];
	F1AP_GNB_CU_CONFIGURATION_UPDATE (msg_p2).cells_to_activate[cu_cell_ind].nr_cellid                     = rrc->nr_cellid;
	F1AP_GNB_CU_CONFIGURATION_UPDATE (msg_p2).cells_to_activate[cu_cell_ind].nrpci                         = f1_setup_req->cell[i].nr_pci;
        int num_SI= 0;

        if (rrc->carrier.SIB23) {
          F1AP_GNB_CU_CONFIGURATION_UPDATE (msg_p2).cells_to_activate[cu_cell_ind].SI_container[2]        = rrc->carrier.SIB23;
          F1AP_GNB_CU_CONFIGURATION_UPDATE (msg_p2).cells_to_activate[cu_cell_ind].SI_container_length[2] = rrc->carrier.sizeof_SIB23;
          num_SI++;
        }

        F1AP_GNB_CU_CONFIGURATION_UPDATE (msg_p2).cells_to_activate[cu_cell_ind].num_SI = num_SI;
        cu_cell_ind++;
	F1AP_GNB_CU_CONFIGURATION_UPDATE (msg_p2).num_cells_to_activate = cu_cell_ind;
	// send
        break;
      } else {// setup_req mcc/mnc match rrc internal list element
        LOG_W(NR_RRC,"[Inst %d] No matching MCC/MNC: rrc->mcc/f1_setup_req->mcc %d/%d rrc->mnc/f1_setup_req->mnc %d/%d rrc->nr_cellid/f1_setup_req->nr_cellid %ld/%ld \n",
              j, rrc->configuration.mcc[0], f1_setup_req->cell[i].mcc,
                 rrc->configuration.mnc[0], f1_setup_req->cell[i].mnc,
                 rrc->nr_cellid, f1_setup_req->cell[i].nr_cellid);
      }
    }// for (int j=0;j<RC.nb_inst;j++)

    if (cu_cell_ind == 0) {
      AssertFatal(1 == 0, "No cell found\n");
    }  else {
      // send ITTI message to F1AP-CU task
      itti_send_msg_to_task (TASK_CU_F1, 0, msg_p);

      itti_send_msg_to_task (TASK_CU_F1, 0, msg_p2);

    }

    // handle other failure cases
  }//for (int i=0;i<f1_setup_req->num_cells_available;i++)
}

void rrc_gNB_process_release_request(const module_id_t gnb_mod_idP, x2ap_ENDC_sgnb_release_request_t *m)
{
  gNB_RRC_INST *rrc = RC.nrrrc[gnb_mod_idP];
  rrc_remove_nsa_user(rrc, m->rnti);
}

void rrc_gNB_process_dc_overall_timeout(const module_id_t gnb_mod_idP, x2ap_ENDC_dc_overall_timeout_t *m)
{
  gNB_RRC_INST *rrc = RC.nrrrc[gnb_mod_idP];
  rrc_remove_nsa_user(rrc, m->rnti);
}

static int  rrc_process_DU_DL(MessageDef *msg_p, const char *msg_name, instance_t instance) {
  NRDuDlReq_t * req=&NRDuDlReq(msg_p);
  protocol_ctxt_t ctxt;
  ctxt.rnti      = req->rnti;
  ctxt.module_id = instance;
  ctxt.instance  = instance;
  ctxt.enb_flag  = 1;
  gNB_RRC_INST *rrc = RC.nrrrc[ctxt.module_id];
  struct rrc_gNB_ue_context_s *ue_context_p =
    rrc_gNB_get_ue_context(rrc, ctxt.rnti);

  if (req->srb_id == 0) {
    NR_DL_CCCH_Message_t *dl_ccch_msg=NULL;
    asn_dec_rval_t dec_rval;
    dec_rval = uper_decode(NULL,
                           &asn_DEF_NR_DL_CCCH_Message,
                           (void **)&dl_ccch_msg,
                           req->buf->data,
                           req->buf->size,0,0);
    AssertFatal(dec_rval.code == RC_OK, "could not decode F1AP message\n");

    switch (dl_ccch_msg->message.choice.c1->present) {
    case NR_DL_CCCH_MessageType__c1_PR_NOTHING:
      LOG_I(F1AP,"Received PR_NOTHING on DL-CCCH-Message\n");
      break;

    case NR_DL_CCCH_MessageType__c1_PR_rrcReject:
      LOG_I(F1AP,"Logical Channel DL-CCCH (SRB0), Received RRCReject\n");
      break;

    case NR_DL_CCCH_MessageType__c1_PR_rrcSetup: {
      LOG_I(F1AP, "Logical Channel DL-CCCH (SRB0), Received RRCSetup RNTI %x\n",
	    req->rnti);
      // Get configuration
      NR_RRCSetup_t *rrcSetup = dl_ccch_msg->message.choice.c1->choice.rrcSetup;
      AssertFatal(rrcSetup!=NULL, "rrcSetup is null\n");
      NR_RRCSetup_IEs_t *rrcSetup_ies = rrcSetup->criticalExtensions.choice.rrcSetup;
      ue_context_p->ue_context.SRB_configList = rrcSetup_ies->radioBearerConfig.srb_ToAddModList;
      AssertFatal(rrcSetup_ies->masterCellGroup.buf!=NULL,"masterCellGroup is null\n");
      asn_dec_rval_t dec_rval;
      dec_rval = uper_decode(NULL,
			     &asn_DEF_NR_CellGroupConfig,
			     (void **)&ue_context_p->ue_context.masterCellGroup,
			     rrcSetup_ies->masterCellGroup.buf,
			     rrcSetup_ies->masterCellGroup.size,0,0);
      AssertFatal(dec_rval.code == RC_OK, "could not decode masterCellGroup\n");
      apply_macrlc_config(rrc,ue_context_p,&ctxt);
      gNB_RRC_UE_t *ue_p = &ue_context_p->ue_context;
      AssertFatal(ue_p->Srb0.Active == 1,"SRB0 is not active\n");
      memcpy((void *)ue_p->Srb0.Tx_buffer.Payload,
	     (void *)req->buf->data,
	     req->buf->size); // ie->value.choice.RRCContainer.size
      ue_p->Srb0.Tx_buffer.payload_size = req->buf->size;
      break;
    } // case
      
    case NR_DL_CCCH_MessageType__c1_PR_spare2:
      LOG_I(F1AP,
	    "Logical Channel DL-CCCH (SRB0), Received spare2\n");
      break;
      
    case NR_DL_CCCH_MessageType__c1_PR_spare1:
      LOG_I(F1AP,
	    "Logical Channel DL-CCCH (SRB0), Received spare1\n");
      break;
      
    default:
      AssertFatal(1==0,
		  "Unknown message\n");
      break;
    }// switch case
    
    return(0);
  } else if (req->srb_id == 1) {
    NR_DL_DCCH_Message_t *dl_dcch_msg=NULL;
    asn_dec_rval_t dec_rval;
    dec_rval = uper_decode(NULL,
			   &asn_DEF_NR_DL_DCCH_Message,
			   (void **)&dl_dcch_msg,
			   &req->buf->data[2], // buf[0] includes the pdcp header
			   req->buf->size-6,0,0);
    
    if ((dec_rval.code != RC_OK) && (dec_rval.consumed == 0))
      LOG_E(F1AP," Failed to decode DL-DCCH (%zu bytes)\n",dec_rval.consumed);
    else
      LOG_D(F1AP, "Received message: present %d and c1 present %d\n",
	    dl_dcch_msg->message.present, dl_dcch_msg->message.choice.c1->present);
    
    if (dl_dcch_msg->message.present == NR_DL_DCCH_MessageType_PR_c1) {
      switch (dl_dcch_msg->message.choice.c1->present) {
      case NR_DL_DCCH_MessageType__c1_PR_NOTHING:
	LOG_I(F1AP, "Received PR_NOTHING on DL-DCCH-Message\n");
	return 0;
	
      case NR_DL_DCCH_MessageType__c1_PR_rrcReconfiguration:
	// handle RRCReconfiguration
	LOG_I(F1AP, "Logical Channel DL-DCCH (SRB1), Received RRCReconfiguration RNTI %x\n",
	      req->rnti);
	NR_RRCReconfiguration_t *rrcReconfiguration = dl_dcch_msg->message.choice.c1->choice.rrcReconfiguration;
	
	if (rrcReconfiguration->criticalExtensions.present == NR_RRCReconfiguration__criticalExtensions_PR_rrcReconfiguration) {
	  NR_RRCReconfiguration_IEs_t *rrcReconfiguration_ies =
	    rrcReconfiguration->criticalExtensions.choice.rrcReconfiguration;
	  
	  if (rrcReconfiguration_ies->measConfig != NULL) {
	    LOG_I(F1AP, "Measurement Configuration is present\n");
	  }
	  
	  if (rrcReconfiguration_ies->radioBearerConfig) {
	    LOG_I(F1AP, "Radio Resource Configuration is present\n");
	    long drb_id;
	    int i;
	    NR_DRB_ToAddModList_t  *DRB_configList  = rrcReconfiguration_ies->radioBearerConfig->drb_ToAddModList;
	    NR_SRB_ToAddModList_t  *SRB_configList  = rrcReconfiguration_ies->radioBearerConfig->srb_ToAddModList;
	    
	    // NR_DRB_ToReleaseList_t *DRB_ReleaseList = rrcReconfiguration_ies->radioBearerConfig->drb_ToReleaseList;
	    
	    // rrc_rlc_config_asn1_req
	    
	    if (SRB_configList != NULL) {
	      for (i = 0; (i < SRB_configList->list.count) && (i < 3); i++) {
		if (SRB_configList->list.array[i]->srb_Identity == 1 ) {
		  ue_context_p->ue_context.Srb1.Active=1;
		} else if (SRB_configList->list.array[i]->srb_Identity == 2 )  {
		  ue_context_p->ue_context.Srb2.Active=1;
		  ue_context_p->ue_context.Srb2.Srb_info.Srb_id=2;
		  LOG_I(F1AP, "[DU %d] SRB2 is now active\n",ctxt.module_id);
		} else {
		  LOG_W(F1AP, "[DU %d] invalide SRB identity %ld\n",ctxt.module_id,
			SRB_configList->list.array[i]->srb_Identity);
		}
	      }
	    }
	    
	    if (DRB_configList != NULL) {
	      for (i = 0; i < DRB_configList->list.count; i++) {  // num max DRB (11-3-8)
		if (DRB_configList->list.array[i]) {
		  drb_id = (int)DRB_configList->list.array[i]->drb_Identity;
		  LOG_I(F1AP,
			"[DU %d] Logical Channel UL-DCCH, Received RRCConnectionReconfiguration for UE rnti %x, reconfiguring DRB %d\n",
			ctxt.module_id,
			ctxt.rnti,
			(int)DRB_configList->list.array[i]->drb_Identity);
		  
		  // (int)*DRB_configList->list.array[i]->logicalChannelIdentity);
		  
		  if (ue_context_p->ue_context.DRB_active[drb_id] == 0) {
		    ue_context_p->ue_context.DRB_active[drb_id] = 1;
		    // logicalChannelIdentity
		    // rrc_mac_config_req_eNB
		  }
		} else {        // remove LCHAN from MAC/PHY
		  AssertFatal(1==0,"Can't handle this yet in DU\n");
		}
	      }
	    }
	  }
	}
	
	break;
	
      case NR_DL_DCCH_MessageType__c1_PR_rrcResume:
	LOG_I(F1AP,"Received rrcResume\n");
	break;
	
      case NR_DL_DCCH_MessageType__c1_PR_rrcRelease:
	LOG_I(F1AP,"Received rrcRelease\n");
	break;
	
      case NR_DL_DCCH_MessageType__c1_PR_rrcReestablishment:
	LOG_I(F1AP,"Received rrcReestablishment\n");
	break;
	
      case NR_DL_DCCH_MessageType__c1_PR_securityModeCommand:
	LOG_I(F1AP,"Received securityModeCommand\n");
	break;
	
      case NR_DL_DCCH_MessageType__c1_PR_dlInformationTransfer:
	LOG_I(F1AP, "Received dlInformationTransfer\n");
	break;
	
      case NR_DL_DCCH_MessageType__c1_PR_ueCapabilityEnquiry:
	LOG_I(F1AP, "Received ueCapabilityEnquiry\n");
	break;
	
      case NR_DL_DCCH_MessageType__c1_PR_counterCheck:
	LOG_I(F1AP, "Received counterCheck\n");
	break;
	
      case NR_DL_DCCH_MessageType__c1_PR_mobilityFromNRCommand:
      case NR_DL_DCCH_MessageType__c1_PR_dlDedicatedMessageSegment_r16:
      case NR_DL_DCCH_MessageType__c1_PR_ueInformationRequest_r16:
      case NR_DL_DCCH_MessageType__c1_PR_dlInformationTransferMRDC_r16:
      case NR_DL_DCCH_MessageType__c1_PR_loggedMeasurementConfiguration_r16:
      case NR_DL_DCCH_MessageType__c1_PR_spare3:
      case NR_DL_DCCH_MessageType__c1_PR_spare2:
      case NR_DL_DCCH_MessageType__c1_PR_spare1:
	break;
      }
    }
  } else if (req->srb_id == 2) {
    // TODO
    //abort();
  }
  
  LOG_I(F1AP, "Received DL RRC Transfer on srb_id %ld\n", req->srb_id);
  //   rlc_op_status_t    rlc_status;
  //   boolean_t          ret             = TRUE;
  
  //LOG_I(F1AP, "PRRCContainer size %lu:", ie->value.choice.RRCContainer.size);
  //for (int i = 0; i < ie->value.choice.RRCContainer.size; i++)
  //  printf("%02x ", ie->value.choice.RRCContainer.buf[i]);
  
  //printf (", PDCP PDU size %d:", rrc_dl_sdu_len);
  //for (int i=0;i<rrc_dl_sdu_len;i++) printf("%2x ",pdcp_pdu_p->data[i]);
  //printf("\n");
  
  du_rlc_data_req(&ctxt, 1, 0, req->srb_id , 1, 0, req->buf->size, req->buf);
  //   rlc_status = rlc_data_req(&ctxt
  //                             , 1
  //                             , MBMS_FLAG_NO
  //                             , srb_id
  //                             , 0
  //                             , 0
  //                             , rrc_dl_sdu_len
  //                             , pdcp_pdu_p
  //                             ,NULL
  //                             ,NULL
  //                             );
  //   switch (rlc_status) {
  //     case RLC_OP_STATUS_OK:
  //       //LOG_I(F1AP, "Data sending request over RLC succeeded!\n");
  //       ret=TRUE;
  //       break;
  //     case RLC_OP_STATUS_BAD_PARAMETER:
  //       LOG_W(F1AP, "Data sending request over RLC failed with 'Bad Parameter' reason!\n");
  //       ret= FALSE;
  //       break;
  //     case RLC_OP_STATUS_INTERNAL_ERROR:
  //       LOG_W(F1AP, "Data sending request over RLC failed with 'Internal Error' reason!\n");
  //       ret= FALSE;
  //       break;
  //     case RLC_OP_STATUS_OUT_OF_RESSOURCES:
  //       LOG_W(F1AP, "Data sending request over RLC failed with 'Out of Resources' reason!\n");
  //       ret= FALSE;
  //       break;
  //     default:
  //       LOG_W(F1AP, "RLC returned an unknown status code after PDCP placed the order to send some data (Status Code:%d)\n", rlc_status);
  //       ret= FALSE;
  //       break;
  //   } // switch case
  //   return ret;
return 0;
}

static void rrc_DU_process_ue_context_setup_request(MessageDef *msg_p, const char *msg_name, instance_t instance){

  f1ap_ue_context_setup_t * req=&F1AP_UE_CONTEXT_SETUP_REQ(msg_p);
  protocol_ctxt_t ctxt;
  ctxt.rnti      = req->rnti;
  ctxt.module_id = instance;
  ctxt.instance  = instance;
  ctxt.enb_flag  = 1;
  gNB_RRC_INST *rrc = RC.nrrrc[ctxt.module_id];
  gNB_MAC_INST *mac = RC.nrmac[ctxt.module_id];
  struct rrc_gNB_ue_context_s *ue_context_p =
      rrc_gNB_get_ue_context(rrc, ctxt.rnti);
  MessageDef *message_p;
  message_p = itti_alloc_new_message (TASK_RRC_GNB, 0, F1AP_UE_CONTEXT_SETUP_RESP);
  f1ap_ue_context_setup_t * resp=&F1AP_UE_CONTEXT_SETUP_RESP(message_p);
  uint32_t incoming_teid = 0;


  NR_CellGroupConfig_t *cellGroupConfig;
  cellGroupConfig = calloc(1, sizeof(NR_CellGroupConfig_t));
  fill_mastercellGroupConfig(cellGroupConfig, ue_context_p->ue_context.masterCellGroup);

  /* Configure SRB2 */
  NR_SRB_ToAddMod_t            *SRB2_config          = NULL;
  NR_SRB_ToAddModList_t        *SRB_configList       = NULL;
  uint8_t SRBs_before_new_addition = 0;

  if(req->srbs_to_be_setup_length>0){
    if(ue_context_p->ue_context.SRB_configList == NULL){
      LOG_W(NR_RRC, "The SRB list of the UE context is empty before the addition of new SRB at the DU \n");
      ue_context_p->ue_context.SRB_configList = CALLOC(1, sizeof(*ue_context_p->ue_context.SRB_configList));
    }
    SRB_configList = ue_context_p->ue_context.SRB_configList;
    SRBs_before_new_addition = SRB_configList->list.count;
    for (int i=0; i<req->srbs_to_be_setup_length; i++){
      SRB2_config = CALLOC(1, sizeof(*SRB2_config));
      SRB2_config->srb_Identity = req->srbs_to_be_setup[i].srb_id;
      ASN_SEQUENCE_ADD(&SRB_configList->list, SRB2_config);
    }
  }

  /* Configure DRB */
  NR_DRB_ToAddMod_t            *DRB_config          = NULL;
  NR_DRB_ToAddModList_t        *DRB_configList      = NULL;
  if(req->drbs_to_be_setup_length>0){
    if(ue_context_p->ue_context.DRB_configList == NULL){
      ue_context_p->ue_context.DRB_configList = CALLOC(1, sizeof(*ue_context_p->ue_context.DRB_configList));
    }
    DRB_configList = ue_context_p->ue_context.DRB_configList;
    for (int i=0; i<req->drbs_to_be_setup_length; i++){
      DRB_config = CALLOC(1, sizeof(*DRB_config));
      DRB_config->drb_Identity = req->drbs_to_be_setup[i].drb_id;
      ASN_SEQUENCE_ADD(&DRB_configList->list, DRB_config);
      f1ap_drb_to_be_setup_t drb_p = req->drbs_to_be_setup[i];
      transport_layer_addr_t addr;
      memcpy(addr.buffer, &drb_p.up_ul_tnl[0].tl_address, sizeof(drb_p.up_ul_tnl[0].tl_address));
      addr.length=sizeof(drb_p.up_ul_tnl[0].tl_address)*8;
      extern instance_t DUuniqInstance;
      incoming_teid=newGtpuCreateTunnel(DUuniqInstance,
          req->rnti,
          drb_p.drb_id,
          drb_p.drb_id,
          drb_p.up_ul_tnl[0].teid,
          addr,
          drb_p.up_ul_tnl[0].port,
          DURecvCb);
    }
  }

  apply_macrlc_config(rrc, ue_context_p, &ctxt);
  /* Fill the UE context setup response ITTI message to send to F1AP */
  resp->gNB_CU_ue_id = req->gNB_CU_ue_id;
  resp->rnti = ctxt.rnti;
  if(DRB_configList){ 
    if(DRB_configList->list.count > 0){
      resp->drbs_to_be_setup = calloc(1,DRB_configList->list.count*sizeof(f1ap_drb_to_be_setup_t));
      resp->drbs_to_be_setup_length = DRB_configList->list.count;
      for (int i=0; i<DRB_configList->list.count; i++){
        resp->drbs_to_be_setup[i].drb_id = DRB_configList->list.array[i]->drb_Identity;
        resp->drbs_to_be_setup[i].rlc_mode = RLC_MODE_AM;
        resp->drbs_to_be_setup[i].up_dl_tnl[0].teid = incoming_teid;
        resp->drbs_to_be_setup[i].up_dl_tnl[0].tl_address = inet_addr(mac->eth_params_n.my_addr);
        resp->drbs_to_be_setup[i].up_dl_tnl_length = 1;
      }
    }
    else{
      LOG_W(NR_RRC, "No DRB added upon reception of F1 UE context setup request with a DRB to setup list\n");
    }
  }
  if(SRB_configList){
    if(SRB_configList->list.count >0 && SRBs_before_new_addition < SRB_configList->list.count){
      resp->srbs_to_be_setup = calloc(1,req->srbs_to_be_setup_length*sizeof(f1ap_srb_to_be_setup_t));
      resp->srbs_to_be_setup_length = req->srbs_to_be_setup_length;
      for (int i=SRBs_before_new_addition; i<SRB_configList->list.count; i++){
        resp->srbs_to_be_setup[i-SRBs_before_new_addition].srb_id = SRB_configList->list.array[i]->srb_Identity;
      }
    }
    else{
      LOG_W(NR_RRC, "No SRB added upon reception of F1 UE Context setup request at the DU\n");
    }
  }
  else{
    LOG_W(NR_RRC, "No SRB added upon reception of F1 UE Context setup request at the DU\n");
  }
  resp->du_to_cu_rrc_information = calloc(1,1024*sizeof(uint8_t));
  asn_enc_rval_t enc_rval = uper_encode_to_buffer(&asn_DEF_NR_CellGroupConfig,
                                NULL,
                                (void *)cellGroupConfig,
                                resp->du_to_cu_rrc_information,
                                1024);
  resp->du_to_cu_rrc_information_length = (enc_rval.encoded+7)>>3;
  free(cellGroupConfig);
  itti_send_msg_to_task (TASK_DU_F1, ctxt.module_id, message_p);
}

static void rrc_CU_process_ue_context_setup_response(MessageDef *msg_p, const char *msg_name, instance_t instance){

  f1ap_ue_context_setup_t * resp=&F1AP_UE_CONTEXT_SETUP_RESP(msg_p);
  protocol_ctxt_t ctxt;
  ctxt.rnti      = resp->rnti;
  ctxt.module_id = instance;
  ctxt.instance  = instance;
  ctxt.enb_flag  = 1;
  gNB_RRC_INST *rrc = RC.nrrrc[ctxt.module_id];
  struct rrc_gNB_ue_context_s *ue_context_p = rrc_gNB_get_ue_context(rrc, ctxt.rnti);
  NR_CellGroupConfig_t *cellGroupConfig = NULL;

  asn_dec_rval_t dec_rval = uper_decode_complete( NULL,
    &asn_DEF_NR_CellGroupConfig,
    (void **)&cellGroupConfig,
    (uint8_t *)resp->du_to_cu_rrc_information,
    (int) resp->du_to_cu_rrc_information_length);

  if ((dec_rval.code != RC_OK) && (dec_rval.consumed == 0)) {
    AssertFatal(1==0,"Cell group config decode error\n");
    // free the memory
    SEQUENCE_free( &asn_DEF_NR_CellGroupConfig, cellGroupConfig, 1 );
    return;
  }
  //xer_fprint(stdout,&asn_DEF_NR_CellGroupConfig, cellGroupConfig);

  if(ue_context_p->ue_context.masterCellGroup == NULL){
    ue_context_p->ue_context.masterCellGroup = calloc(1, sizeof(NR_CellGroupConfig_t));
  }
  if(cellGroupConfig->rlc_BearerToAddModList!=NULL){
    if(ue_context_p->ue_context.masterCellGroup->rlc_BearerToAddModList != NULL){
      LOG_I(NR_RRC, "rlc_BearerToAddModList not empty before filling it \n");
      free(ue_context_p->ue_context.masterCellGroup->rlc_BearerToAddModList);
    }
    ue_context_p->ue_context.masterCellGroup->rlc_BearerToAddModList = calloc(1, sizeof(*cellGroupConfig->rlc_BearerToAddModList));
    memcpy(ue_context_p->ue_context.masterCellGroup->rlc_BearerToAddModList, cellGroupConfig->rlc_BearerToAddModList,
        sizeof(*cellGroupConfig->rlc_BearerToAddModList));
  }
  xer_fprint(stdout,&asn_DEF_NR_CellGroupConfig, ue_context_p->ue_context.masterCellGroup);

  free(cellGroupConfig->rlc_BearerToAddModList);
  free(cellGroupConfig);

}

unsigned int mask_flip(unsigned int x) {
  return((((x>>8) + (x<<8))&0xffff)>>6);
}

unsigned int get_dl_bw_mask(gNB_RRC_INST *rrc,NR_UE_NR_Capability_t *cap) {


  int common_band = *rrc->carrier.servingcellconfigcommon->downlinkConfigCommon->frequencyInfoDL->frequencyBandList.list.array[0];
  int common_scs  = rrc->carrier.servingcellconfigcommon->downlinkConfigCommon->frequencyInfoDL->scs_SpecificCarrierList.list.array[0]->subcarrierSpacing;
  for (int i=0;i<cap->rf_Parameters.supportedBandListNR.list.count;i++) {
     NR_BandNR_t *bandNRinfo = cap->rf_Parameters.supportedBandListNR.list.array[i];
     if (bandNRinfo->bandNR == common_band) {
       if (common_band < 257) { // FR1
          switch (common_scs) {
            case NR_SubcarrierSpacing_kHz15 :
               if (bandNRinfo->channelBWs_DL &&
                   bandNRinfo->channelBWs_DL->choice.fr1 &&
                   bandNRinfo->channelBWs_DL->choice.fr1->scs_15kHz)
                     return(mask_flip((unsigned int)*(uint16_t*)bandNRinfo->channelBWs_DL->choice.fr1->scs_15kHz->buf));
 	      break;
            case NR_SubcarrierSpacing_kHz30 :
               if (bandNRinfo->channelBWs_DL &&
                   bandNRinfo->channelBWs_DL->choice.fr1 &&
                   bandNRinfo->channelBWs_DL->choice.fr1->scs_30kHz)
                     return(mask_flip((unsigned int)*(uint16_t*)bandNRinfo->channelBWs_DL->choice.fr1->scs_30kHz->buf));
              break;
            case NR_SubcarrierSpacing_kHz60 :
               if (bandNRinfo->channelBWs_DL &&
                   bandNRinfo->channelBWs_DL->choice.fr1 &&
                   bandNRinfo->channelBWs_DL->choice.fr1->scs_60kHz)
                     return(mask_flip((unsigned int)*(uint16_t*)bandNRinfo->channelBWs_DL->choice.fr1->scs_60kHz->buf));
              break;
          }
       }
       else {
          switch (common_scs) {
            case NR_SubcarrierSpacing_kHz60 :
               if (bandNRinfo->channelBWs_DL &&
                   bandNRinfo->channelBWs_DL->choice.fr2 &&
                   bandNRinfo->channelBWs_DL->choice.fr2->scs_60kHz)
                     return(mask_flip((unsigned int)*(uint16_t*)bandNRinfo->channelBWs_DL->choice.fr2->scs_60kHz->buf));
              break;
            case NR_SubcarrierSpacing_kHz120 :
               if (bandNRinfo->channelBWs_DL &&
                   bandNRinfo->channelBWs_DL->choice.fr2 &&
                   bandNRinfo->channelBWs_DL->choice.fr2->scs_120kHz)
                     return(mask_flip((unsigned int)*(uint16_t*)bandNRinfo->channelBWs_DL->choice.fr2->scs_120kHz->buf));
              break;
       }
     }
   }
  }
  return(0);
}

unsigned int get_ul_bw_mask(gNB_RRC_INST *rrc,NR_UE_NR_Capability_t *cap) {


  int common_band = *rrc->carrier.servingcellconfigcommon->uplinkConfigCommon->frequencyInfoUL->frequencyBandList->list.array[0];
  int common_scs  = rrc->carrier.servingcellconfigcommon->uplinkConfigCommon->frequencyInfoUL->scs_SpecificCarrierList.list.array[0]->subcarrierSpacing;
  for (int i=0;i<cap->rf_Parameters.supportedBandListNR.list.count;i++) {
     NR_BandNR_t *bandNRinfo = cap->rf_Parameters.supportedBandListNR.list.array[i];
     if (bandNRinfo->bandNR == common_band) {
       if (common_band < 257) { // FR1
          switch (common_scs) {
            case NR_SubcarrierSpacing_kHz15 :
               if (bandNRinfo->channelBWs_UL &&
                   bandNRinfo->channelBWs_UL->choice.fr1 &&
                   bandNRinfo->channelBWs_UL->choice.fr1->scs_15kHz)
                     return(mask_flip((unsigned int)*(uint16_t*)bandNRinfo->channelBWs_UL->choice.fr1->scs_15kHz->buf));
 	      break;
            case NR_SubcarrierSpacing_kHz30 :
               if (bandNRinfo->channelBWs_UL &&
                   bandNRinfo->channelBWs_UL->choice.fr1 &&
                   bandNRinfo->channelBWs_UL->choice.fr1->scs_30kHz)
                     return(mask_flip((unsigned int)*(uint16_t*)bandNRinfo->channelBWs_UL->choice.fr1->scs_30kHz->buf));
              break;
            case NR_SubcarrierSpacing_kHz60 :
               if (bandNRinfo->channelBWs_UL &&
                   bandNRinfo->channelBWs_UL->choice.fr1 &&
                   bandNRinfo->channelBWs_UL->choice.fr1->scs_60kHz)
                     return(mask_flip((unsigned int)*(uint16_t*)bandNRinfo->channelBWs_UL->choice.fr1->scs_60kHz->buf));
              break;
          }
       }
       else {
          switch (common_scs) {
            case NR_SubcarrierSpacing_kHz60 :
               if (bandNRinfo->channelBWs_UL &&
                   bandNRinfo->channelBWs_UL->choice.fr2 &&
                   bandNRinfo->channelBWs_UL->choice.fr2->scs_60kHz)
                     return(mask_flip((unsigned int)*(uint16_t*)bandNRinfo->channelBWs_UL->choice.fr2->scs_60kHz->buf));
              break;
            case NR_SubcarrierSpacing_kHz120 :
               if (bandNRinfo->channelBWs_UL &&
                   bandNRinfo->channelBWs_UL->choice.fr2 &&
                   bandNRinfo->channelBWs_UL->choice.fr2->scs_120kHz)
                     return(mask_flip((unsigned int)*(uint16_t*)bandNRinfo->channelBWs_UL->choice.fr2->scs_120kHz->buf));
              break;
       }
     }
   }
  }
  return(0);
}

int get_ul_mimo_layersCB(gNB_RRC_INST *rrc,NR_UE_NR_Capability_t *cap) {
  int common_scs  = rrc->carrier.servingcellconfigcommon->uplinkConfigCommon->frequencyInfoUL->scs_SpecificCarrierList.list.array[0]->subcarrierSpacing;

  // check featureSet
  NR_FeatureSets_t *fs=cap->featureSets;
  if (fs) {
    // go through UL feature sets and look for one with current SCS
    for (int i=0;i<fs->featureSetsUplinkPerCC->list.count;i++) {
       if (fs->featureSetsUplinkPerCC->list.array[i]->supportedSubcarrierSpacingUL == common_scs &&
           fs->featureSetsUplinkPerCC->list.array[i]->mimo_CB_PUSCH &&
           fs->featureSetsUplinkPerCC->list.array[i]->mimo_CB_PUSCH->maxNumberMIMO_LayersCB_PUSCH)
           return(1<<*fs->featureSetsUplinkPerCC->list.array[i]->mimo_CB_PUSCH->maxNumberMIMO_LayersCB_PUSCH);
    }
  }
  return(1);
}

int get_ul_mimo_layers(gNB_RRC_INST *rrc,NR_UE_NR_Capability_t *cap) {
  int common_scs  = rrc->carrier.servingcellconfigcommon->uplinkConfigCommon->frequencyInfoUL->scs_SpecificCarrierList.list.array[0]->subcarrierSpacing;

  // check featureSet
  NR_FeatureSets_t *fs=cap->featureSets;
  if (fs) {
    // go through UL feature sets and look for one with current SCS
    for (int i=0;i<fs->featureSetsUplinkPerCC->list.count;i++) {
       if (fs->featureSetsUplinkPerCC->list.array[i]->supportedSubcarrierSpacingUL == common_scs &&
           fs->featureSetsUplinkPerCC->list.array[i]->maxNumberMIMO_LayersNonCB_PUSCH)
           return(1<<*fs->featureSetsUplinkPerCC->list.array[i]->maxNumberMIMO_LayersNonCB_PUSCH);
    }
  }
  return(1);
}

int get_dl_mimo_layers(gNB_RRC_INST *rrc,NR_UE_NR_Capability_t *cap) {
  int common_scs  = rrc->carrier.servingcellconfigcommon->downlinkConfigCommon->frequencyInfoDL->scs_SpecificCarrierList.list.array[0]->subcarrierSpacing;

  // check featureSet
  NR_FeatureSets_t *fs=cap->featureSets;
  if (fs) {
    // go through UL feature sets and look for one with current SCS
    for (int i=0;i<fs->featureSetsDownlinkPerCC->list.count;i++) {
       if (fs->featureSetsUplinkPerCC->list.array[i]->supportedSubcarrierSpacingUL == common_scs &&
           fs->featureSetsDownlinkPerCC->list.array[i]->maxNumberMIMO_LayersPDSCH)
           return(2<<*fs->featureSetsDownlinkPerCC->list.array[i]->maxNumberMIMO_LayersPDSCH);
    }
  }
  return(1);
}
void nr_rrc_subframe_process(protocol_ctxt_t *const ctxt_pP, const int CC_id) {

  MessageDef *msg;
  rrc_gNB_ue_context_t *ue_context_p = NULL;
  FILE *fd=NULL;//fopen("nrRRCstats.log","w");
  RB_FOREACH(ue_context_p, rrc_nr_ue_tree_s, &(RC.nrrrc[ctxt_pP->module_id]->rrc_ue_head)) {
    ctxt_pP->rnti = ue_context_p->ue_id_rnti;

    if (fd) {
      if (ue_context_p->ue_context.Initialue_identity_5g_s_TMSI.presence == TRUE) {
        fprintf(fd,"NR RRC UE rnti %x: S-TMSI %x failure timer %d/8\n",
                ue_context_p->ue_id_rnti,
                ue_context_p->ue_context.Initialue_identity_5g_s_TMSI.fiveg_tmsi,
                ue_context_p->ue_context.ul_failure_timer);
      } else {
        fprintf(fd,"NR RRC UE rnti %x failure timer %d/8\n",
                ue_context_p->ue_id_rnti,
                ue_context_p->ue_context.ul_failure_timer);
      }

      if (ue_context_p->ue_context.UE_Capability_nr) {
        fprintf(fd,"NR RRC UE cap: BW DL %x. BW UL %x, DL MIMO Layers %d UL MIMO Layers (CB) %d UL MIMO Layers (nonCB) %d\n",
                get_dl_bw_mask(RC.nrrrc[0],ue_context_p->ue_context.UE_Capability_nr),
                get_ul_bw_mask(RC.nrrrc[0],ue_context_p->ue_context.UE_Capability_nr),
                get_dl_mimo_layers(RC.nrrrc[0],ue_context_p->ue_context.UE_Capability_nr),
                get_ul_mimo_layersCB(RC.nrrrc[0],ue_context_p->ue_context.UE_Capability_nr),
                get_ul_mimo_layers(RC.nrrrc[0],ue_context_p->ue_context.UE_Capability_nr));
      }
    }

    if (ue_context_p->ue_context.nr_rrc_processing_timer > 0) {
      ue_context_p->ue_context.nr_rrc_processing_timer++;
      if (ue_context_p->ue_context.nr_rrc_processing_timer > ue_context_p->ue_context.nr_rrc_processing_delay) {
        ue_context_p->ue_context.nr_rrc_processing_timer = 0;
        nr_rrc_mac_schedule_ue_enabled(ctxt_pP->module_id, ue_context_p->ue_context.rnti, true);
      }
    }

    if (ue_context_p->ue_context.ul_failure_timer > 0) {
      ue_context_p->ue_context.ul_failure_timer++;

      if (ue_context_p->ue_context.ul_failure_timer >= 20000) {
        // remove UE after 20 seconds after MAC (or else) has indicated UL failure
        LOG_I(RRC, "Removing UE %x instance, because of uplink failure timer timeout\n",
              ue_context_p->ue_context.rnti);
        if(ue_context_p->ue_context.StatusRrc >= NR_RRC_CONNECTED){
          rrc_gNB_send_NGAP_UE_CONTEXT_RELEASE_REQ(
                   ctxt_pP->module_id,
                   ue_context_p,
                   NGAP_CAUSE_RADIO_NETWORK,
                   NGAP_CAUSE_RADIO_NETWORK_RADIO_CONNECTION_WITH_UE_LOST);
        }

        // Remove here the MAC and RRC context when RRC is not connected or gNB is not connected to CN5G
        if(ue_context_p->ue_context.StatusRrc < NR_RRC_CONNECTED || ue_context_p->ue_context.gNB_ue_ngap_id == 0) {
          mac_remove_nr_ue(ctxt_pP->module_id, ctxt_pP->rnti);
          rrc_rlc_remove_ue(ctxt_pP);
          pdcp_remove_UE(ctxt_pP);

          /* remove RRC UE Context */
          ue_context_p = rrc_gNB_get_ue_context(RC.nrrrc[ctxt_pP->module_id], ctxt_pP->rnti);
          if (ue_context_p) {
            rrc_gNB_remove_ue_context(ctxt_pP, RC.nrrrc[ctxt_pP->module_id], ue_context_p);
            LOG_I(NR_RRC, "remove UE %x \n", ctxt_pP->rnti);
          }
        }

        break; // break RB_FOREACH
      }
    }

    if (ue_context_p->ue_context.ue_release_timer_rrc > 0) {
      ue_context_p->ue_context.ue_release_timer_rrc++;

      if (ue_context_p->ue_context.ue_release_timer_rrc >= ue_context_p->ue_context.ue_release_timer_thres_rrc) {
        LOG_I(NR_RRC, "Removing UE %x instance after UE_CONTEXT_RELEASE_Complete (ue_release_timer_rrc timeout)\n",
              ue_context_p->ue_context.rnti);
        ue_context_p->ue_context.ue_release_timer_rrc = 0;

        mac_remove_nr_ue(ctxt_pP->module_id, ctxt_pP->rnti);
        rrc_rlc_remove_ue(ctxt_pP);
        pdcp_remove_UE(ctxt_pP);

        /* remove RRC UE Context */
        ue_context_p = rrc_gNB_get_ue_context(RC.nrrrc[ctxt_pP->module_id], ctxt_pP->rnti);
        if (ue_context_p) {
          rrc_gNB_remove_ue_context(ctxt_pP, RC.nrrrc[ctxt_pP->module_id], ue_context_p);
          LOG_I(NR_RRC, "remove UE %x \n", ctxt_pP->rnti);
        }

        break; // break RB_FOREACH
      }
    }
  }

  if (fd) fclose(fd);


  /* send a tick to x2ap */
  if (is_x2ap_enabled()){
    msg = itti_alloc_new_message(TASK_RRC_ENB, 0, X2AP_SUBFRAME_PROCESS);
    itti_send_msg_to_task(TASK_X2AP, ctxt_pP->module_id, msg);
  }
}

///---------------------------------------------------------------------------------------------------------------///
///---------------------------------------------------------------------------------------------------------------///
void *rrc_gnb_task(void *args_p) {
  MessageDef                         *msg_p;
  const char                         *msg_name_p;
  instance_t                         instance;
  int                                result;
  //SRB_INFO                           *srb_info_p;
  //int                                CC_id;
  protocol_ctxt_t ctxt={.module_id=0,
                        .enb_flag=1,
                        .instance=0,
                        .rnti=0,
                        .frame=-1,
                        .subframe=-1,
                        .eNB_index=0,
                        .brOption=false
                       };
  itti_mark_task_ready(TASK_RRC_GNB);
  LOG_I(NR_RRC,"Entering main loop of NR_RRC message task\n");

  while (1) {
    // Wait for a message
    itti_receive_msg(TASK_RRC_GNB, &msg_p);
    msg_name_p = ITTI_MSG_NAME(msg_p);
    instance = ITTI_MSG_DESTINATION_INSTANCE(msg_p);

    /* RRC_SUBFRAME_PROCESS is sent every subframe, do not log it */
    if (ITTI_MSG_ID(msg_p) != RRC_SUBFRAME_PROCESS)
      LOG_I(NR_RRC,"Received message %s\n",msg_name_p);

    switch (ITTI_MSG_ID(msg_p)) {
      case TERMINATE_MESSAGE:
        LOG_W(NR_RRC, " *** Exiting NR_RRC thread\n");
        itti_exit_task();
        break;

      case MESSAGE_TEST:
        LOG_I(NR_RRC, "[gNB %ld] Received %s\n", instance, msg_name_p);
        break;

      case RRC_SUBFRAME_PROCESS:
        nr_rrc_subframe_process(&RRC_SUBFRAME_PROCESS(msg_p).ctxt, RRC_SUBFRAME_PROCESS(msg_p).CC_id);
        break;

      /* Messages from MAC */
      case NR_RRC_MAC_CCCH_DATA_IND:
	{
	  instance_t i;
	  for (i=0; i<RC.nb_nr_inst; i++) {
	    // first get RRC instance (note, no the ITTI instance)
	    gNB_RRC_INST *rrc = RC.nrrrc[i];
	    
	    if (rrc->nr_cellid == NR_RRC_MAC_CCCH_DATA_IND(msg_p).nr_cellid)
	      break;
	  }
	  AssertFatal(i!=RC.nb_nr_inst, "Cell_id not found\n");
	  PROTOCOL_CTXT_SET_BY_INSTANCE(&ctxt,
					i,
					GNB_FLAG_YES,
					NR_RRC_MAC_CCCH_DATA_IND(msg_p).rnti,
					msg_p->ittiMsgHeader.lte_time.frame,
					msg_p->ittiMsgHeader.lte_time.slot);
	  LOG_I(NR_RRC,"Decoding CCCH : ue %d, inst %ld, CC_id %d, ctxt %p, sib_info_p->Rx_buffer.payload_size %d\n",
		ctxt.rnti,
		i,
		NR_RRC_MAC_CCCH_DATA_IND(msg_p).CC_id,
		&ctxt,
		NR_RRC_MAC_CCCH_DATA_IND(msg_p).sdu_size);
	  
	  if (NR_RRC_MAC_CCCH_DATA_IND(msg_p).sdu_size >= CCCH_SDU_SIZE) {
	    LOG_I(NR_RRC, "CCCH message has size %d > %d\n",
		  NR_RRC_MAC_CCCH_DATA_IND(msg_p).sdu_size,CCCH_SDU_SIZE);
	    break;
	  }

	  nr_rrc_gNB_decode_ccch(&ctxt,
				 (uint8_t *)NR_RRC_MAC_CCCH_DATA_IND(msg_p).sdu,
				 NR_RRC_MAC_CCCH_DATA_IND(msg_p).sdu_size,
				 NR_RRC_MAC_CCCH_DATA_IND(msg_p).du_to_cu_rrc_container,
				 NR_RRC_MAC_CCCH_DATA_IND(msg_p).CC_id);
	  
	  if (NR_RRC_MAC_CCCH_DATA_IND(msg_p).du_to_cu_rrc_container) {
	    free(NR_RRC_MAC_CCCH_DATA_IND(msg_p).du_to_cu_rrc_container->buf);
	    free(NR_RRC_MAC_CCCH_DATA_IND(msg_p).du_to_cu_rrc_container);
	  }
	}
      break;

      /* Messages from PDCP */
      case NR_RRC_DCCH_DATA_IND:
        PROTOCOL_CTXT_SET_BY_INSTANCE(&ctxt,
                                      instance,
                                      GNB_FLAG_YES,
                                      NR_RRC_DCCH_DATA_IND(msg_p).rnti,
                                      msg_p->ittiMsgHeader.lte_time.frame,
                                      msg_p->ittiMsgHeader.lte_time.slot);
        LOG_D(NR_RRC,"Decoding DCCH : ue %d, inst %ld, ctxt %p, size %d\n",
                ctxt.rnti,
                instance,
                &ctxt,
                NR_RRC_DCCH_DATA_IND(msg_p).sdu_size);
        LOG_D(NR_RRC, PROTOCOL_NR_RRC_CTXT_UE_FMT" Received on DCCH %d %s\n",
                PROTOCOL_NR_RRC_CTXT_UE_ARGS(&ctxt),
                NR_RRC_DCCH_DATA_IND(msg_p).dcch_index,
                msg_name_p);
        rrc_gNB_decode_dcch(&ctxt,
                            NR_RRC_DCCH_DATA_IND(msg_p).dcch_index,
                            NR_RRC_DCCH_DATA_IND(msg_p).sdu_p,
                            NR_RRC_DCCH_DATA_IND(msg_p).sdu_size);
        result = itti_free(ITTI_MSG_ORIGIN_ID(msg_p), NR_RRC_DCCH_DATA_IND(msg_p).sdu_p);

        break;

      case NGAP_DOWNLINK_NAS:
        rrc_gNB_process_NGAP_DOWNLINK_NAS(msg_p, msg_name_p, instance, &rrc_gNB_mui);
        break;

      case NGAP_PDUSESSION_SETUP_REQ:
        rrc_gNB_process_NGAP_PDUSESSION_SETUP_REQ(msg_p, msg_name_p, instance);
        break;

      case NGAP_PDUSESSION_MODIFY_REQ:
        rrc_gNB_process_NGAP_PDUSESSION_MODIFY_REQ(msg_p, msg_name_p, instance);
        break;

      case NGAP_PDUSESSION_RELEASE_COMMAND:
        rrc_gNB_process_NGAP_PDUSESSION_RELEASE_COMMAND(msg_p, msg_name_p, instance);
        break;

      /* Messages from gNB app */
      case NRRRC_CONFIGURATION_REQ:
        LOG_I(NR_RRC, "[gNB %ld] Received %s : %p\n", instance, msg_name_p,&NRRRC_CONFIGURATION_REQ(msg_p));
        openair_rrc_gNB_configuration(GNB_INSTANCE_TO_MODULE_ID(instance), &NRRRC_CONFIGURATION_REQ(msg_p));
        break;

      /* Messages from F1AP task */
      case F1AP_SETUP_REQ:
        AssertFatal(NODE_IS_CU(RC.nrrrc[instance]->node_type),
                    "should not receive F1AP_SETUP_REQUEST, need call by CU!\n");
        LOG_I(NR_RRC,"[gNB %ld] Received %s : %p\n", instance, msg_name_p, &F1AP_SETUP_REQ(msg_p));
        rrc_gNB_process_f1_setup_req(&F1AP_SETUP_REQ(msg_p));
        break;
	
    case NR_DU_RRC_DL_INDICATION:
      rrc_process_DU_DL(msg_p, msg_name_p, instance);
      break;
      
    case F1AP_UE_CONTEXT_SETUP_REQ:
      rrc_DU_process_ue_context_setup_request(msg_p, msg_name_p, instance);
      break;

    case F1AP_UE_CONTEXT_SETUP_RESP:
      rrc_CU_process_ue_context_setup_response(msg_p, msg_name_p, instance);
      break;

      /* Messages from X2AP */
      case X2AP_ENDC_SGNB_ADDITION_REQ:
        LOG_I(NR_RRC, "Received ENDC sgNB addition request from X2AP \n");
        rrc_gNB_process_AdditionRequestInformation(GNB_INSTANCE_TO_MODULE_ID(instance), &X2AP_ENDC_SGNB_ADDITION_REQ(msg_p));
        break;

      case X2AP_ENDC_SGNB_RECONF_COMPLETE:
        LOG_A(NR_RRC, "Handling of reconfiguration complete message at RRC gNB is pending \n");
        break;

      case NGAP_INITIAL_CONTEXT_SETUP_REQ:
        rrc_gNB_process_NGAP_INITIAL_CONTEXT_SETUP_REQ(msg_p, msg_name_p, instance);
        break;

      case X2AP_ENDC_SGNB_RELEASE_REQUEST:
        LOG_I(NR_RRC, "Received ENDC sgNB release request from X2AP \n");
        rrc_gNB_process_release_request(GNB_INSTANCE_TO_MODULE_ID(instance), &X2AP_ENDC_SGNB_RELEASE_REQUEST(msg_p));
        break;

      case X2AP_ENDC_DC_OVERALL_TIMEOUT:
        rrc_gNB_process_dc_overall_timeout(GNB_INSTANCE_TO_MODULE_ID(instance), &X2AP_ENDC_DC_OVERALL_TIMEOUT(msg_p));
        break;

      case NGAP_UE_CONTEXT_RELEASE_REQ:
        rrc_gNB_process_NGAP_UE_CONTEXT_RELEASE_REQ(msg_p, msg_name_p, instance);
        break;

      case NGAP_UE_CONTEXT_RELEASE_COMMAND:
        rrc_gNB_process_NGAP_UE_CONTEXT_RELEASE_COMMAND(msg_p, msg_name_p, instance);
        break;

      default:
        LOG_E(NR_RRC, "[gNB %ld] Received unexpected message %s\n", instance, msg_name_p);
        break;
    }

    result = itti_free(ITTI_MSG_ORIGIN_ID(msg_p), msg_p);
    AssertFatal(result == EXIT_SUCCESS, "Failed to free memory (%d)!\n", result);
    msg_p = NULL;
  }
}

//-----------------------------------------------------------------------------
void
rrc_gNB_generate_SecurityModeCommand(
  const protocol_ctxt_t *const ctxt_pP,
  rrc_gNB_ue_context_t  *const ue_context_pP
)
//-----------------------------------------------------------------------------
{
  uint8_t                             buffer[100];
  uint8_t                             size;

  T(T_ENB_RRC_SECURITY_MODE_COMMAND, T_INT(ctxt_pP->module_id), T_INT(ctxt_pP->frame),
    T_INT(ctxt_pP->subframe), T_INT(ctxt_pP->rnti));
  NR_IntegrityProtAlgorithm_t integrity_algorithm = (NR_IntegrityProtAlgorithm_t)ue_context_pP->ue_context.integrity_algorithm;
  size = do_NR_SecurityModeCommand(
           ctxt_pP,
           buffer,
           rrc_gNB_get_next_transaction_identifier(ctxt_pP->module_id),
           ue_context_pP->ue_context.ciphering_algorithm,
           &integrity_algorithm);
  LOG_DUMPMSG(NR_RRC,DEBUG_RRC,(char *)buffer,size,"[MSG] RRC Security Mode Command\n");
  LOG_I(NR_RRC,
        PROTOCOL_NR_RRC_CTXT_UE_FMT" Logical Channel DL-DCCH, Generate SecurityModeCommand (bytes %d)\n",
        PROTOCOL_NR_RRC_CTXT_UE_ARGS(ctxt_pP),
        size);

  switch (RC.nrrrc[ctxt_pP->module_id]->node_type) {
    case ngran_gNB_CU:
      // create an ITTI message
      memcpy(ue_context_pP->ue_context.Srb1.Srb_info.Tx_buffer.Payload, buffer, size);
      ue_context_pP->ue_context.Srb1.Srb_info.Tx_buffer.payload_size = size;

      LOG_I(NR_RRC,"calling rrc_data_req :securityModeCommand\n");
      nr_rrc_data_req(ctxt_pP,
                  DCCH,
                  rrc_gNB_mui++,
                  SDU_CONFIRM_NO,
                  size,
                  buffer,
                  PDCP_TRANSMISSION_MODE_CONTROL);
      break;

    case ngran_gNB_DU:
      // nothing to do for DU
      AssertFatal(1==0,"nothing to do for DU\n");
      break;

    case ngran_gNB:
      LOG_D(NR_RRC,
        PROTOCOL_NR_RRC_CTXT_UE_FMT" --- PDCP_DATA_REQ/%d Bytes (securityModeCommand to UE MUI %d) --->[PDCP][RB %02d]\n",
        PROTOCOL_NR_RRC_CTXT_UE_ARGS(ctxt_pP),
        size,
        rrc_gNB_mui,
        DCCH);
#ifdef ITTI_SIM
  MessageDef *message_p;
  uint8_t *message_buffer;
  message_buffer = itti_malloc (TASK_RRC_GNB, TASK_RRC_UE_SIM,size);
  memcpy (message_buffer, buffer, size);
  message_p = itti_alloc_new_message (TASK_RRC_GNB, 0, GNB_RRC_DCCH_DATA_IND);
  GNB_RRC_DCCH_DATA_IND (message_p).rbid = DCCH;
  GNB_RRC_DCCH_DATA_IND (message_p).sdu = message_buffer;
  GNB_RRC_DCCH_DATA_IND (message_p).size	= size;
  itti_send_msg_to_task (TASK_RRC_UE_SIM, ctxt_pP->instance, message_p);
#else
  LOG_D(NR_RRC,"calling rrc_data_req :securityModeCommand\n");
  nr_rrc_data_req(ctxt_pP,
                  DCCH,
                  rrc_gNB_mui++,
                  SDU_CONFIRM_NO,
                  size,
                  buffer,
                  PDCP_TRANSMISSION_MODE_CONTROL);
#endif
      break;

    default :
        LOG_W(NR_RRC, "Unknown node type %d\n", RC.nrrrc[ctxt_pP->module_id]->node_type);
  }
}

void
rrc_gNB_generate_UECapabilityEnquiry(
  const protocol_ctxt_t *const ctxt_pP,
  rrc_gNB_ue_context_t          *const ue_context_pP
)
//-----------------------------------------------------------------------------
{
  uint8_t                             buffer[100];
  uint8_t                             size;

  T(T_ENB_RRC_UE_CAPABILITY_ENQUIRY, T_INT(ctxt_pP->module_id), T_INT(ctxt_pP->frame),
    T_INT(ctxt_pP->subframe), T_INT(ctxt_pP->rnti));
  size = do_NR_SA_UECapabilityEnquiry(
           ctxt_pP,
           buffer,
           rrc_gNB_get_next_transaction_identifier(ctxt_pP->module_id));
  LOG_I(NR_RRC,
        PROTOCOL_NR_RRC_CTXT_UE_FMT" Logical Channel DL-DCCH, Generate NR UECapabilityEnquiry (bytes %d)\n",
        PROTOCOL_NR_RRC_CTXT_UE_ARGS(ctxt_pP),
        size);
  switch (RC.nrrrc[ctxt_pP->module_id]->node_type) {
    case ngran_gNB_CU:
      nr_rrc_data_req(
        ctxt_pP,
        DCCH,
        rrc_gNB_mui++,
        SDU_CONFIRM_NO,
        size,
        buffer,
        PDCP_TRANSMISSION_MODE_CONTROL);
      break;

    case ngran_gNB_DU:
      // nothing to do for DU
      AssertFatal(1==0,"nothing to do for DU\n");
      break;

    case ngran_gNB:
      // rrc_mac_config_req_gNB
      LOG_D(NR_RRC,
        PROTOCOL_NR_RRC_CTXT_UE_FMT" --- PDCP_DATA_REQ/%d Bytes (NR UECapabilityEnquiry MUI %d) --->[PDCP][RB %02d]\n",
        PROTOCOL_NR_RRC_CTXT_UE_ARGS(ctxt_pP),
        size,
        rrc_gNB_mui,
        DCCH);
#ifdef ITTI_SIM
  MessageDef *message_p;
  uint8_t *message_buffer;
  message_buffer = itti_malloc (TASK_RRC_GNB, TASK_RRC_UE_SIM, size);
  memcpy (message_buffer, buffer, size);
  message_p = itti_alloc_new_message (TASK_RRC_GNB, 0, GNB_RRC_DCCH_DATA_IND);
  GNB_RRC_DCCH_DATA_IND (message_p).rbid = DCCH;
  GNB_RRC_DCCH_DATA_IND (message_p).sdu = message_buffer;
  GNB_RRC_DCCH_DATA_IND (message_p).size  = size;
  itti_send_msg_to_task (TASK_RRC_UE_SIM, ctxt_pP->instance, message_p);
#else
  nr_rrc_data_req(ctxt_pP,
                  DCCH,
                  rrc_gNB_mui++,
                  SDU_CONFIRM_NO,
                  size,
                  buffer,
                  PDCP_TRANSMISSION_MODE_CONTROL);
#endif
  break;

    default :
        LOG_W(NR_RRC, "Unknown node type %d\n", RC.nrrrc[ctxt_pP->module_id]->node_type);
  }
}

//-----------------------------------------------------------------------------
/*
* Generate the RRC Connection Release to UE.
* If received, UE should switch to RRC_IDLE mode.
*/
void
rrc_gNB_generate_RRCRelease(
  const protocol_ctxt_t *const ctxt_pP,
  rrc_gNB_ue_context_t  *const ue_context_pP
)
//-----------------------------------------------------------------------------
{
  uint8_t buffer[RRC_BUF_SIZE];
  uint16_t size = 0;

  memset(buffer, 0, sizeof(buffer));

  size = do_NR_RRCRelease(buffer, sizeof(buffer),
                          rrc_gNB_get_next_transaction_identifier(ctxt_pP->module_id));
  ue_context_pP->ue_context.ue_reestablishment_timer = 0;
  ue_context_pP->ue_context.ue_release_timer = 0;
  ue_context_pP->ue_context.ul_failure_timer = 0;
  ue_context_pP->ue_context.ue_release_timer_rrc = 0;
  LOG_I(NR_RRC,
        PROTOCOL_NR_RRC_CTXT_UE_FMT" Logical Channel DL-DCCH, Generate RRCRelease (bytes %d)\n",
        PROTOCOL_NR_RRC_CTXT_UE_ARGS(ctxt_pP),
        size);
  LOG_D(NR_RRC,
        PROTOCOL_NR_RRC_CTXT_UE_FMT" --- PDCP_DATA_REQ/%d Bytes (rrcRelease MUI %d) --->[PDCP][RB %u]\n",
        PROTOCOL_NR_RRC_CTXT_UE_ARGS(ctxt_pP),
        size,
        rrc_gNB_mui,
        DCCH);

#ifdef ITTI_SIM
    MessageDef *message_p;
    uint8_t *message_buffer;
    message_buffer = itti_malloc (TASK_RRC_GNB, TASK_RRC_UE_SIM, size);
    memcpy (message_buffer, buffer, size);
    message_p = itti_alloc_new_message (TASK_RRC_GNB, 0, GNB_RRC_DCCH_DATA_IND);
    GNB_RRC_DCCH_DATA_IND (message_p).rbid = DCCH;
    GNB_RRC_DCCH_DATA_IND (message_p).sdu = message_buffer;
    GNB_RRC_DCCH_DATA_IND (message_p).size  = size;
    itti_send_msg_to_task (TASK_RRC_UE_SIM, ctxt_pP->instance, message_p);
#else
  if (NODE_IS_CU(RC.nrrrc[ctxt_pP->module_id]->node_type)) {
    uint8_t *message_buffer = itti_malloc (TASK_RRC_GNB, TASK_CU_F1, size);
    memcpy (message_buffer, buffer, size);
    MessageDef *m = itti_alloc_new_message(TASK_RRC_GNB, 0, F1AP_UE_CONTEXT_RELEASE_CMD);
    F1AP_UE_CONTEXT_RELEASE_CMD(m).rnti = ctxt_pP->rnti;
    F1AP_UE_CONTEXT_RELEASE_CMD(m).cause = F1AP_CAUSE_RADIO_NETWORK;
    F1AP_UE_CONTEXT_RELEASE_CMD(m).cause_value = 10; // 10 = F1AP_CauseRadioNetwork_normal_release
    F1AP_UE_CONTEXT_RELEASE_CMD(m).rrc_container = message_buffer;
    F1AP_UE_CONTEXT_RELEASE_CMD(m).rrc_container_length = size;
    itti_send_msg_to_task(TASK_CU_F1, ctxt_pP->module_id, m);
  } else {
    nr_rrc_data_req(ctxt_pP,
                 DCCH,
                 rrc_gNB_mui++,
                 SDU_CONFIRM_NO,
                 size,
                 buffer,
                 PDCP_TRANSMISSION_MODE_CONTROL);

    rrc_gNB_send_NGAP_UE_CONTEXT_RELEASE_COMPLETE(ctxt_pP->instance, ue_context_pP->ue_context.gNB_ue_ngap_id);
    ue_context_pP->ue_context.ue_release_timer_rrc = 1;
  }
#endif
}
void nr_rrc_trigger(protocol_ctxt_t *ctxt, int CC_id, int frame, int subframe)
{
  MessageDef *message_p;
  message_p = itti_alloc_new_message(TASK_RRC_GNB, 0, RRC_SUBFRAME_PROCESS);
  RRC_SUBFRAME_PROCESS(message_p).ctxt  = *ctxt;
  RRC_SUBFRAME_PROCESS(message_p).CC_id = CC_id;
  itti_send_msg_to_task(TASK_RRC_GNB, ctxt->module_id, message_p);
}<|MERGE_RESOLUTION|>--- conflicted
+++ resolved
@@ -176,18 +176,6 @@
 
   if (NODE_IS_MONOLITHIC(rrc->node_type)){
     rrc_mac_config_req_gNB(rrc->module_id,
-<<<<<<< HEAD
-                           rrc->carrier.ssb_SubcarrierOffset,
-                           rrc->carrier.pdsch_AntennaPorts,
-                           rrc->carrier.pusch_AntennaPorts,
-                           rrc->carrier.sib1_tda,
-                           rrc->carrier.minRXTXTIME,
-                           (NR_ServingCellConfigCommon_t *)rrc->carrier.servingcellconfigcommon,
-                           &rrc->carrier.mib,
-                           0,
-                           0, // WIP hardcoded rnti
-                           (NR_CellGroupConfig_t *)NULL);
-=======
                            rrc->configuration.ssb_SubcarrierOffset,
                            rrc->configuration.pdsch_AntennaPorts,
                            rrc->configuration.pusch_AntennaPorts,
@@ -198,7 +186,6 @@
                            0,
                            0, // WIP hardcoded rnti
                            NULL);
->>>>>>> db00707e
   }
 
   /* set flag to indicate that cell information is configured. This is required
@@ -240,17 +227,7 @@
   rrc->ngap_id2_ngap_ids    = hashtable_create (NUMBER_OF_UE_MAX * 2, NULL, NULL);
   rrc->configuration = *configuration;
   rrc->carrier.servingcellconfigcommon = configuration->scc;
-<<<<<<< HEAD
   rrc->carrier.servingcellconfig = configuration->scd;
-  rrc->carrier.ssb_SubcarrierOffset = configuration->ssb_SubcarrierOffset;
-  rrc->carrier.pdsch_AntennaPorts = configuration->pdsch_AntennaPorts;
-  rrc->carrier.pusch_AntennaPorts = configuration->pusch_AntennaPorts;
-  rrc->carrier.minRXTXTIME = configuration->minRXTXTIME;
-  rrc->carrier.sib1_tda = configuration->sib1_tda;
-  rrc->carrier.do_CSIRS = configuration->do_CSIRS;
-  rrc->carrier.do_SRS = configuration->do_SRS;
-=======
->>>>>>> db00707e
   nr_rrc_config_ul_tda(configuration->scc,configuration->minRXTXTIME);
    /// System Information INIT
   pthread_mutex_init(&rrc->cell_info_mutex,NULL);
@@ -306,14 +283,6 @@
                          rrc_gNB_ue_context_t         *const ue_context_pP,
                          const protocol_ctxt_t        *const ctxt_pP ) {
 
-<<<<<<< HEAD
-  rrc_mac_config_req_gNB(rrc->module_id,
-                         rrc->carrier.ssb_SubcarrierOffset,
-                         rrc->carrier.pdsch_AntennaPorts,
-                         rrc->carrier.pusch_AntennaPorts,
-                         rrc->carrier.sib1_tda,
-                         rrc->carrier.minRXTXTIME,
-=======
   NR_CellGroupConfig_t *cgc = get_softmodem_params()->sa ? ue_context_pP->ue_context.masterCellGroup : NULL;
   rrc_mac_config_req_gNB(rrc->module_id,
                          rrc->configuration.ssb_SubcarrierOffset,
@@ -321,16 +290,11 @@
                          rrc->configuration.pusch_AntennaPorts,
                          rrc->configuration.sib1_tda,
                          rrc->configuration.minRXTXTIME,
->>>>>>> db00707e
                          NULL,
                          NULL,
                          0,
                          ue_context_pP->ue_context.rnti,
-<<<<<<< HEAD
-                         get_softmodem_params()->sa ? ue_context_pP->ue_context.masterCellGroup : (NR_CellGroupConfig_t *)NULL);
-=======
                          cgc);
->>>>>>> db00707e
 
   nr_rrc_rlc_config_asn1_req(ctxt_pP,
                              ue_context_pP->ue_context.SRB_configList,
@@ -380,25 +344,16 @@
   //   T_INT(ctxt_pP->rnti));
   gNB_RRC_UE_t *ue_p = &ue_context_pP->ue_context;
   gNB_RRC_INST *rrc = RC.nrrrc[ctxt_pP->module_id];
-<<<<<<< HEAD
   NR_ServingCellConfig_t *servingcellconfigdedicated = rrc->configuration.scd;
   int16_t ret = do_RRCSetup(ue_context_pP,
                             (uint8_t *) ue_p->Srb0.Tx_buffer.Payload,
                             rrc_gNB_get_next_transaction_identifier(ctxt_pP->module_id),
                             masterCellGroup_from_DU,
-                            scc,servingcellconfigdedicated,&rrc->carrier);
+                            scc,servingcellconfigdedicated,&rrc->configuration);
 
   AssertFatal(ret>0,"Error generating RRCSetup for RRCSetupRequest\n");
 
   ue_p->Srb0.Tx_buffer.payload_size = ret;
-=======
-  ue_p->Srb0.Tx_buffer.payload_size = do_RRCSetup(ue_context_pP,
-                                                  (uint8_t *) ue_p->Srb0.Tx_buffer.Payload,
-                                                  rrc_gNB_get_next_transaction_identifier(ctxt_pP->module_id),
-                                                  masterCellGroup_from_DU,
-                                                  scc,
-                                                  &rrc->configuration);
->>>>>>> db00707e
 
   LOG_DUMPMSG(NR_RRC, DEBUG_RRC,
               (char *)(ue_p->Srb0.Tx_buffer.Payload),
@@ -505,24 +460,15 @@
   ue_context_pP = rrc_gNB_get_next_free_ue_context(ctxt_pP, rrc_instance_p, 0);
 
   gNB_RRC_UE_t *ue_p = &ue_context_pP->ue_context;
-<<<<<<< HEAD
   int16_t ret = do_RRCSetup(ue_context_pP,
                             (uint8_t *) ue_p->Srb0.Tx_buffer.Payload,
                             rrc_gNB_get_next_transaction_identifier(ctxt_pP->module_id),
                             NULL,
-                            scc,servingcellconfigdedicated,&rrc_instance_p->carrier);
+                            scc,servingcellconfigdedicated,&rrc_instance_p->configuration);
 
   AssertFatal(ret>0,"Error generating RRCSetup for RRCReestablishmentRequest\n");
 
   ue_p->Srb0.Tx_buffer.payload_size = ret;
-=======
-  ue_p->Srb0.Tx_buffer.payload_size = do_RRCSetup(ue_context_pP,
-                                                  (uint8_t *) ue_p->Srb0.Tx_buffer.Payload,
-                                                  rrc_gNB_get_next_transaction_identifier(ctxt_pP->module_id),
-                                                  NULL,
-                                                  scc,
-                                                  &rrc_instance_p->configuration);
->>>>>>> db00707e
 
   LOG_DUMPMSG(NR_RRC, DEBUG_RRC,
               (char *)(ue_p->Srb0.Tx_buffer.Payload),
@@ -543,11 +489,7 @@
                          &rrc_instance_p->carrier.mib,
                          0,
                          ue_context_pP->ue_context.rnti,
-<<<<<<< HEAD
-                         (NR_CellGroupConfig_t *)NULL);
-=======
                          NULL);
->>>>>>> db00707e
 
   LOG_I(NR_RRC,
         PROTOCOL_NR_RRC_CTXT_UE_FMT" [RAPROC] Logical Channel DL-CCCH, Generating RRCSetup (bytes %d)\n",
