--- conflicted
+++ resolved
@@ -1303,53 +1303,6 @@
 
   ue_context_pP->ue_context.ue_reestablishment_timer = 0;
 
-<<<<<<< HEAD
-#ifndef PHYSIM
-  uint8_t *k_kdf = NULL;
-  /* Derive the keys from kgnb */
-  if (DRB_configList != NULL) {
-    k_kdf = NULL;
-    nr_derive_key_up_enc(ue_context_pP->ue_context.ciphering_algorithm,
-                         ue_context_pP->ue_context.kgnb,
-                         &k_kdf);
-    /* kUPenc: last 128 bits of key derivation function which returns 256 bits */
-    kUPenc = malloc(16);
-    if (kUPenc == NULL) exit(1);
-    memcpy(kUPenc, k_kdf+16, 16);
-    free(k_kdf);
-
-    k_kdf = NULL;
-    nr_derive_key_up_int(ue_context_pP->ue_context.integrity_algorithm,
-                         ue_context_pP->ue_context.kgnb,
-                         &k_kdf);
-    /* kUPint: last 128 bits of key derivation function which returns 256 bits */
-    kUPint = malloc(16);
-    if (kUPint == NULL) exit(1);
-    memcpy(kUPint, k_kdf+16, 16);
-    free(k_kdf);
-  }
-
-  k_kdf = NULL;
-  nr_derive_key_rrc_enc(ue_context_pP->ue_context.ciphering_algorithm,
-                        ue_context_pP->ue_context.kgnb,
-                        &k_kdf);
-  /* kRRCenc: last 128 bits of key derivation function which returns 256 bits */
-  kRRCenc = malloc(16);
-  if (kRRCenc == NULL) exit(1);
-  memcpy(kRRCenc, k_kdf+16, 16);
-  free(k_kdf);
-
-  k_kdf = NULL;
-  nr_derive_key_rrc_int(ue_context_pP->ue_context.integrity_algorithm,
-                        ue_context_pP->ue_context.kgnb,
-                        &k_kdf);
-  /* kRRCint: last 128 bits of key derivation function which returns 256 bits */
-  kRRCint = malloc(16);
-  if (kRRCint == NULL) exit(1);
-  memcpy(kRRCint, k_kdf+16, 16);
-  free(k_kdf);
-#endif
-=======
   /* Derive the keys from kgnb */
   if (DRB_configList != NULL) {
     nr_derive_key_up_enc(ue_context_pP->ue_context.ciphering_algorithm,
@@ -1366,7 +1319,6 @@
   nr_derive_key_rrc_int(ue_context_pP->ue_context.integrity_algorithm,
                         ue_context_pP->ue_context.kgnb,
                         &kRRCint);
->>>>>>> 1aeba176
   /* Refresh SRBs/DRBs */
   MSC_LOG_TX_MESSAGE(MSC_RRC_GNB, MSC_PDCP_ENB, NULL, 0, MSC_AS_TIME_FMT" CONFIG_REQ UE %x DRB (security unchanged)",
                    MSC_AS_TIME_ARGS(ctxt_pP),
