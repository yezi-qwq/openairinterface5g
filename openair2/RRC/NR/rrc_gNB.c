/*
 * Licensed to the OpenAirInterface (OAI) Software Alliance under one or more
 * contributor license agreements.  See the NOTICE file distributed with
 * this work for additional information regarding copyright ownership.
 * The OpenAirInterface Software Alliance licenses this file to You under
 * the OAI Public License, Version 1.1  (the "License"); you may not use this file
 * except in compliance with the License.
 * You may obtain a copy of the License at
 *
 *      http://www.openairinterface.org/?page_id=698
 *
 * Unless required by applicable law or agreed to in writing, software
 * distributed under the License is distributed on an "AS IS" BASIS,
 * WITHOUT WARRANTIES OR CONDITIONS OF ANY KIND, either express or implied.
 * See the License for the specific language governing permissions and
 * limitations under the License.
 *-------------------------------------------------------------------------------
 * For more information about the OpenAirInterface (OAI) Software Alliance:
 *      contact@openairinterface.org
 */

/*! \file rrc_gNB.c
 * \brief rrc procedures for gNB
 * \author Navid Nikaein and  Raymond Knopp , WEI-TAI CHEN
 * \date 2011 - 2014 , 2018
 * \version 1.0
 * \company Eurecom, NTUST
 * \email: navid.nikaein@eurecom.fr and raymond.knopp@eurecom.fr, kroempa@gmail.com
 */
#define RRC_GNB_C
#define RRC_GNB_C

#include <sys/socket.h>
#include <netinet/in.h>
#include <arpa/inet.h>

#include "nr_rrc_config.h"
#include "nr_rrc_defs.h"
#include "nr_rrc_extern.h"
#include "assertions.h"
#include "common/ran_context.h"
#include "asn1_conversions.h"

#include "RRC/L2_INTERFACE/openair_rrc_L2_interface.h"
#include "LAYER2/RLC/rlc.h"
#include "LAYER2/NR_MAC_gNB/mac_proto.h"
#include "common/utils/LOG/log.h"
#include "COMMON/mac_rrc_primitives.h"
#include "RRC/NR/MESSAGES/asn1_msg.h"

#include "NR_BCCH-BCH-Message.h"
#include "NR_UL-DCCH-Message.h"
#include "NR_DL-DCCH-Message.h"
#include "NR_DL-CCCH-Message.h"
#include "NR_UL-CCCH-Message.h"
#include "NR_RRCReject.h"
#include "NR_RejectWaitTime.h"
#include "NR_RRCSetup.h"

#include "NR_CellGroupConfig.h"
#include "NR_MeasResults.h"
#include "LTE_UECapabilityInformation.h"
#include "LTE_UL-DCCH-Message.h"
#include "NR_UL-CCCH-Message.h"
#include "NR_RRCSetupRequest-IEs.h"
#include "NR_RRCSetupComplete-IEs.h"
#include "NR_RRCReestablishmentRequest-IEs.h"
#include "NR_MIB.h"

#include "rlc.h"
#include "rrc_eNB_UE_context.h"
#include "platform_types.h"
#include "common/utils/LOG/vcd_signal_dumper.h"

#include "T.h"

#include "RRC/NAS/nas_config.h"
#include "RRC/NAS/rb_config.h"
#include "OCG.h"
#include "OCG_extern.h"

#include "UTIL/OSA/osa_defs.h"

#include "rrc_eNB_S1AP.h"
#include "rrc_gNB_NGAP.h"

#include "rrc_eNB_GTPV1U.h"

#include "nr_pdcp/nr_pdcp_entity.h"
#include "pdcp.h"
#include "gtpv1u_eNB_task.h"


#include "intertask_interface.h"
#include "SIMULATION/TOOLS/sim.h" // for taus

#include "executables/softmodem-common.h"
#include <openair2/RRC/NR/rrc_gNB_UE_context.h>
#include <openair2/X2AP/x2ap_eNB.h>
#include <openair3/ocp-gtpu/gtp_itf.h>
#include <openair2/RRC/NR/nr_rrc_proto.h>

#include "BIT_STRING.h"
#include "assertions.h"

//#define XER_PRINT

extern RAN_CONTEXT_t RC;

static inline uint64_t bitStr_to_uint64(BIT_STRING_t *asn);

mui_t                               rrc_gNB_mui = 0;
uint8_t first_rrcreconfiguration = 0;

///---------------------------------------------------------------------------------------------------------------///
///---------------------------------------------------------------------------------------------------------------///

boolean_t DURecvCb( protocol_ctxt_t  *ctxt_pP,
                    const srb_flag_t     srb_flagP,
                    const rb_id_t        rb_idP,
                    const mui_t          muiP,
                    const confirm_t      confirmP,
                    const sdu_size_t     sdu_buffer_sizeP,
                    unsigned char *const sdu_buffer_pP,
                    const pdcp_transmission_mode_t modeP,
                    const uint32_t *sourceL2Id,
                    const uint32_t *destinationL2Id) {
  // The buffer comes from the stack in gtp-u thread, we have a make a separate buffer to enqueue in a inter-thread message queue
  mem_block_t *sdu=get_free_mem_block(sdu_buffer_sizeP, __func__);
  memcpy(sdu->data,  sdu_buffer_pP,  sdu_buffer_sizeP);
  du_rlc_data_req(ctxt_pP,srb_flagP, false,  rb_idP,muiP, confirmP,  sdu_buffer_sizeP, sdu);
  return true;
}

void openair_nr_rrc_on(const protocol_ctxt_t *const ctxt_pP) {
  LOG_I(NR_RRC, PROTOCOL_NR_RRC_CTXT_FMT" gNB:OPENAIR NR RRC IN....\n",PROTOCOL_NR_RRC_CTXT_ARGS(ctxt_pP));
  rrc_config_nr_buffer (&RC.nrrrc[ctxt_pP->module_id]->carrier.SI, BCCH, 1);
  RC.nrrrc[ctxt_pP->module_id]->carrier.SI.Active = 1;
  rrc_config_nr_buffer (&RC.nrrrc[ctxt_pP->module_id]->carrier.Srb0, CCCH, 1);
  RC.nrrrc[ctxt_pP->module_id]->carrier.Srb0.Active = 1;
}

///---------------------------------------------------------------------------------------------------------------///
///---------------------------------------------------------------------------------------------------------------///

static void init_NR_SI(gNB_RRC_INST *rrc, gNB_RrcConfigurationReq *configuration) {
  LOG_D(RRC,"%s()\n\n\n\n",__FUNCTION__);
  if (NODE_IS_DU(rrc->node_type) || NODE_IS_MONOLITHIC(rrc->node_type)) {
    rrc->carrier.MIB             = (uint8_t *) malloc16(4);
    rrc->carrier.sizeof_MIB      = do_MIB_NR(rrc,0);
  }

    if((get_softmodem_params()->sa) && ( (NODE_IS_DU(rrc->node_type) || NODE_IS_MONOLITHIC(rrc->node_type)))) {
    rrc->carrier.sizeof_SIB1 = do_SIB1_NR(&rrc->carrier,configuration);
  }

  if (!NODE_IS_DU(rrc->node_type)) {
    rrc->carrier.SIB23 = (uint8_t *) malloc16(100);
    AssertFatal(rrc->carrier.SIB23 != NULL, "cannot allocate memory for SIB");
    rrc->carrier.sizeof_SIB23 = do_SIB23_NR(&rrc->carrier, configuration);
    LOG_I(NR_RRC,"do_SIB23_NR, size %d \n ", rrc->carrier.sizeof_SIB23);
    AssertFatal(rrc->carrier.sizeof_SIB23 != 255,"FATAL, RC.nrrrc[mod].carrier[CC_id].sizeof_SIB23 == 255");
  }

  LOG_I(NR_RRC,"Done init_NR_SI\n");

  if (NODE_IS_MONOLITHIC(rrc->node_type)){
    rrc_mac_config_req_gNB(rrc->module_id,
			   rrc->carrier.ssb_SubcarrierOffset,
			   rrc->carrier.pdsch_AntennaPorts,
			   rrc->carrier.pusch_AntennaPorts,
                           rrc->carrier.sib1_tda,
                           rrc->carrier.minRXTXTIME,
			   (NR_ServingCellConfigCommon_t *)rrc->carrier.servingcellconfigcommon,
			   &rrc->carrier.mib,
			   0,
			   0, // WIP hardcoded rnti
			   (NR_CellGroupConfig_t *)NULL
			   );
  }

  /* set flag to indicate that cell information is configured. This is required
   * in DU to trigger F1AP_SETUP procedure */
  pthread_mutex_lock(&rrc->cell_info_mutex);
  rrc->cell_info_configured=1;
  pthread_mutex_unlock(&rrc->cell_info_mutex);

  if (get_softmodem_params()->phy_test > 0 || get_softmodem_params()->do_ra > 0) {
    struct rrc_gNB_ue_context_s *ue_context_p = rrc_gNB_allocate_new_UE_context(rrc);
    ue_context_p->ue_context.spCellConfig = calloc(1, sizeof(struct NR_SpCellConfig));
    ue_context_p->ue_context.spCellConfig->spCellConfigDedicated = configuration->scd;
    LOG_I(NR_RRC,"Adding new user (%p)\n",ue_context_p);
    if (!NODE_IS_CU(RC.nrrrc[0]->node_type)) {
      rrc_add_nsa_user(rrc,ue_context_p,NULL);
    }
  }
}

char openair_rrc_gNB_configuration(const module_id_t gnb_mod_idP, gNB_RrcConfigurationReq *configuration) {
  protocol_ctxt_t      ctxt;
  gNB_RRC_INST         *rrc=RC.nrrrc[gnb_mod_idP];
  PROTOCOL_CTXT_SET_BY_MODULE_ID(&ctxt, gnb_mod_idP, GNB_FLAG_YES, NOT_A_RNTI, 0, 0,gnb_mod_idP);
  LOG_I(NR_RRC,
        PROTOCOL_NR_RRC_CTXT_FMT" Init...\n",
        PROTOCOL_NR_RRC_CTXT_ARGS(&ctxt));

  AssertFatal(rrc != NULL, "RC.nrrrc not initialized!");
  AssertFatal(NUMBER_OF_UE_MAX < (module_id_t)0xFFFFFFFFFFFFFFFF, " variable overflow");
  AssertFatal(configuration!=NULL,"configuration input is null\n");
  rrc->module_id = gnb_mod_idP;
  rrc->Nb_ue = 0;
  rrc->carrier.Srb0.Active = 0;
  nr_uid_linear_allocator_init(&rrc->uid_allocator);
  RB_INIT(&rrc->rrc_ue_head);
  rrc->initial_id2_s1ap_ids = hashtable_create (NUMBER_OF_UE_MAX * 2, NULL, NULL);
  rrc->s1ap_id2_s1ap_ids    = hashtable_create (NUMBER_OF_UE_MAX * 2, NULL, NULL);
  rrc->initial_id2_ngap_ids = hashtable_create (NUMBER_OF_UE_MAX * 2, NULL, NULL);
  rrc->ngap_id2_ngap_ids    = hashtable_create (NUMBER_OF_UE_MAX * 2, NULL, NULL);
  rrc->carrier.servingcellconfigcommon = configuration->scc;
  rrc->carrier.ssb_SubcarrierOffset = configuration->ssb_SubcarrierOffset;
  rrc->carrier.pdsch_AntennaPorts = configuration->pdsch_AntennaPorts;
  rrc->carrier.pusch_AntennaPorts = configuration->pusch_AntennaPorts;
  rrc->carrier.minRXTXTIME = configuration->minRXTXTIME;
  rrc->carrier.sib1_tda = configuration->sib1_tda;
  rrc->carrier.do_CSIRS = configuration->do_CSIRS;
  rrc->carrier.do_SRS = configuration->do_SRS;
  nr_rrc_config_ul_tda(configuration->scc,configuration->minRXTXTIME);
   /// System Information INIT
  pthread_mutex_init(&rrc->cell_info_mutex,NULL);
  rrc->cell_info_configured = 0;
  LOG_I(NR_RRC, PROTOCOL_NR_RRC_CTXT_FMT" Checking release \n",PROTOCOL_NR_RRC_CTXT_ARGS(&ctxt));
  init_NR_SI(rrc, configuration);
  rrc_init_nr_global_param();
  openair_nr_rrc_on(&ctxt);
  return 0;
}//END openair_rrc_gNB_configuration


void rrc_gNB_process_AdditionRequestInformation(const module_id_t gnb_mod_idP, x2ap_ENDC_sgnb_addition_req_t *m) {
  struct NR_CG_ConfigInfo *cg_configinfo = NULL;
  asn_dec_rval_t dec_rval = uper_decode_complete(NULL,
                            &asn_DEF_NR_CG_ConfigInfo,
                            (void **)&cg_configinfo,
                            (uint8_t *)m->rrc_buffer,
                            (int) m->rrc_buffer_size);//m->rrc_buffer_size);
  gNB_RRC_INST         *rrc=RC.nrrrc[gnb_mod_idP];

  if ((dec_rval.code != RC_OK) && (dec_rval.consumed == 0)) {
    AssertFatal(1==0,"NR_UL_DCCH_MESSAGE decode error\n");
    // free the memory
    SEQUENCE_free(&asn_DEF_NR_CG_ConfigInfo, cg_configinfo, 1);
    return;
  }

  xer_fprint(stdout,&asn_DEF_NR_CG_ConfigInfo, cg_configinfo);
  // recreate enough of X2 EN-DC Container
  AssertFatal(cg_configinfo->criticalExtensions.choice.c1->present == NR_CG_ConfigInfo__criticalExtensions__c1_PR_cg_ConfigInfo,
              "ueCapabilityInformation not present\n");
  parse_CG_ConfigInfo(rrc,cg_configinfo,m);
  LOG_A(NR_RRC, "Successfully parsed CG_ConfigInfo of size %zu bits. (%zu bytes)\n",
        dec_rval.consumed, (dec_rval.consumed +7/8));
}


//-----------------------------------------------------------------------------
uint8_t
rrc_gNB_get_next_transaction_identifier(
    module_id_t gnb_mod_idP
)
//-----------------------------------------------------------------------------
{
  static uint8_t                      nr_rrc_transaction_identifier[NUMBER_OF_gNB_MAX];
  nr_rrc_transaction_identifier[gnb_mod_idP] = (nr_rrc_transaction_identifier[gnb_mod_idP] + 1) % NR_RRC_TRANSACTION_IDENTIFIER_NUMBER;
  LOG_T(NR_RRC, "generated xid is %d\n", nr_rrc_transaction_identifier[gnb_mod_idP]);
  return nr_rrc_transaction_identifier[gnb_mod_idP];
}

void apply_macrlc_config(gNB_RRC_INST *rrc,
                         rrc_gNB_ue_context_t         *const ue_context_pP,
                         const protocol_ctxt_t        *const ctxt_pP ) {

      rrc_mac_config_req_gNB(rrc->module_id,
			     rrc->carrier.ssb_SubcarrierOffset,
			     rrc->carrier.pdsch_AntennaPorts,
			     rrc->carrier.pusch_AntennaPorts,
			     rrc->carrier.sib1_tda,
                             rrc->carrier.minRXTXTIME,
			     NULL,
                             NULL,
			     0,
			     ue_context_pP->ue_context.rnti,
			     get_softmodem_params()->sa ? ue_context_pP->ue_context.masterCellGroup : (NR_CellGroupConfig_t *)NULL);

      nr_rrc_rlc_config_asn1_req(ctxt_pP,
                                 ue_context_pP->ue_context.SRB_configList,
                                 ue_context_pP->ue_context.DRB_configList,
                                 NULL,
                                 NULL,
                                 get_softmodem_params()->sa ? ue_context_pP->ue_context.masterCellGroup->rlc_BearerToAddModList : NULL);

}

void apply_pdcp_config(rrc_gNB_ue_context_t         *const ue_context_pP,
                       const protocol_ctxt_t        *const ctxt_pP ) {

      nr_rrc_pdcp_config_asn1_req(ctxt_pP,
                                  ue_context_pP->ue_context.SRB_configList,
                                  NULL,
                                  NULL,
                                  0,
                                  NULL,
                                  NULL,
                                  NULL,
                                  NULL,
                                  NULL,
                                  NULL,
                                  get_softmodem_params()->sa ? ue_context_pP->ue_context.masterCellGroup->rlc_BearerToAddModList : NULL);

}

//-----------------------------------------------------------------------------
void
rrc_gNB_generate_RRCSetup(
    const protocol_ctxt_t        *const ctxt_pP,
    rrc_gNB_ue_context_t         *const ue_context_pP,
    OCTET_STRING_t               *masterCellGroup_from_DU,
    NR_ServingCellConfigCommon_t *scc,
    const int                    CC_id
)
//-----------------------------------------------------------------------------
{
  LOG_D(NR_RRC, "rrc_gNB_generate_RRCSetup \n");
  MessageDef                    *message_p;

  // T(T_GNB_RRC_SETUP,
  //   T_INT(ctxt_pP->module_id),
  //   T_INT(ctxt_pP->frame),
  //   T_INT(ctxt_pP->subframe),
  //   T_INT(ctxt_pP->rnti));
  gNB_RRC_UE_t *ue_p = &ue_context_pP->ue_context;
  gNB_RRC_INST *rrc = RC.nrrrc[ctxt_pP->module_id];
  ue_p->Srb0.Tx_buffer.payload_size = do_RRCSetup(ue_context_pP,
						  (uint8_t *) ue_p->Srb0.Tx_buffer.Payload,
						  rrc_gNB_get_next_transaction_identifier(ctxt_pP->module_id),
						  masterCellGroup_from_DU,
						  scc,&rrc->carrier);

  LOG_DUMPMSG(NR_RRC, DEBUG_RRC,
              (char *)(ue_p->Srb0.Tx_buffer.Payload),
              ue_p->Srb0.Tx_buffer.payload_size,
              "[MSG] RRC Setup\n");

  switch (rrc->node_type) {
    case ngran_gNB_CU:
      // create an ITTI message
      /* TODO: F1 IDs ar missing in RRC */
      nr_rrc_pdcp_config_asn1_req(ctxt_pP,
				  ue_context_pP->ue_context.SRB_configList,
				  NULL,
				  NULL,
				  0,
				  NULL,
				  NULL,
				  NULL,
				  NULL,
				  NULL,
				  NULL,
				  NULL);
      message_p = itti_alloc_new_message (TASK_RRC_GNB, 0, F1AP_DL_RRC_MESSAGE);
      F1AP_DL_RRC_MESSAGE (message_p).rrc_container        =  (uint8_t *)ue_p->Srb0.Tx_buffer.Payload;
      F1AP_DL_RRC_MESSAGE (message_p).rrc_container_length = ue_p->Srb0.Tx_buffer.payload_size;
      F1AP_DL_RRC_MESSAGE (message_p).gNB_CU_ue_id         = 0;
      F1AP_DL_RRC_MESSAGE (message_p).gNB_DU_ue_id         = 0;
      F1AP_DL_RRC_MESSAGE (message_p).old_gNB_DU_ue_id     = 0xFFFFFFFF; // unknown
      F1AP_DL_RRC_MESSAGE (message_p).rnti                 = ue_p->rnti;
      F1AP_DL_RRC_MESSAGE (message_p).srb_id               = CCCH;
      F1AP_DL_RRC_MESSAGE (message_p).execute_duplication  = 1;
      F1AP_DL_RRC_MESSAGE (message_p).RAT_frequency_priority_information.en_dc = 0;
      itti_send_msg_to_task (TASK_CU_F1, ctxt_pP->module_id, message_p);
      LOG_D(NR_RRC, "Send F1AP_DL_RRC_MESSAGE with ITTI\n");

    break;

    case ngran_gNB_DU:
      // nothing to do for DU
      AssertFatal(1==0,"nothing to do for DU\n");
      break;

    case ngran_gNB:
    {
      // rrc_mac_config_req_gNB

#ifdef ITTI_SIM
      LOG_I(NR_RRC,
            PROTOCOL_NR_RRC_CTXT_UE_FMT" [RAPROC] Logical Channel DL-CCCH, Generating RRCSetup (bytes %d)\n",
            PROTOCOL_NR_RRC_CTXT_UE_ARGS(ctxt_pP),
            ue_p->Srb0.Tx_buffer.payload_size);
      uint8_t *message_buffer;
      message_buffer = itti_malloc (TASK_RRC_GNB, TASK_RRC_UE_SIM,
                ue_p->Srb0.Tx_buffer.payload_size);
      memcpy (message_buffer, (uint8_t*)ue_p->Srb0.Tx_buffer.Payload, ue_p->Srb0.Tx_buffer.payload_size);
      message_p = itti_alloc_new_message (TASK_RRC_GNB, 0, GNB_RRC_CCCH_DATA_IND);
      GNB_RRC_CCCH_DATA_IND (message_p).sdu = message_buffer;
      GNB_RRC_CCCH_DATA_IND (message_p).size  = ue_p->Srb0.Tx_buffer.payload_size;
      itti_send_msg_to_task (TASK_RRC_UE_SIM, ctxt_pP->instance, message_p);
#else
      LOG_D(NR_RRC,
	    PROTOCOL_NR_RRC_CTXT_UE_FMT" RRC_gNB --- MAC_CONFIG_REQ  (SRB1) ---> MAC_gNB\n",
	    PROTOCOL_NR_RRC_CTXT_UE_ARGS(ctxt_pP));
      LOG_I(NR_RRC,
	    PROTOCOL_NR_RRC_CTXT_UE_FMT" [RAPROC] Logical Channel DL-CCCH, Generating RRCSetup (bytes %d)\n",
	    PROTOCOL_NR_RRC_CTXT_UE_ARGS(ctxt_pP),
	    ue_p->Srb0.Tx_buffer.payload_size);
      // activate release timer, if RRCSetupComplete not received after 100 frames, remove UE
      ue_context_pP->ue_context.ue_release_timer = 1;
      // remove UE after 10 frames after RRCConnectionRelease is triggered
      ue_context_pP->ue_context.ue_release_timer_thres = 1000;
      /* init timers */
      //   ue_context_pP->ue_context.ue_rrc_inactivity_timer = 0;

      // configure MAC

      apply_macrlc_config(rrc,ue_context_pP,ctxt_pP);

      apply_pdcp_config(ue_context_pP,ctxt_pP);
#endif
    }
    break;

    default:
      LOG_W(NR_RRC, "Unknown node type %d\n", rrc->node_type);
      break;
  }
}

//-----------------------------------------------------------------------------
void
rrc_gNB_generate_RRCSetup_for_RRCReestablishmentRequest(
    const protocol_ctxt_t    *const ctxt_pP,
    const int                CC_id
)
//-----------------------------------------------------------------------------
{
  LOG_I(NR_RRC, "generate RRCSetup for RRCReestablishmentRequest \n");
  rrc_gNB_ue_context_t         *ue_context_pP   = NULL;
  gNB_RRC_INST                 *rrc_instance_p = RC.nrrrc[ctxt_pP->module_id];
  NR_ServingCellConfigCommon_t *scc=rrc_instance_p->carrier.servingcellconfigcommon;

  ue_context_pP = rrc_gNB_get_next_free_ue_context(ctxt_pP, rrc_instance_p, 0);

  gNB_RRC_UE_t *ue_p = &ue_context_pP->ue_context;
  ue_p->Srb0.Tx_buffer.payload_size = do_RRCSetup(ue_context_pP,
						  (uint8_t *) ue_p->Srb0.Tx_buffer.Payload,
						  rrc_gNB_get_next_transaction_identifier(ctxt_pP->module_id),
						  NULL,
						  scc,&rrc_instance_p->carrier);

  LOG_DUMPMSG(NR_RRC, DEBUG_RRC,
              (char *)(ue_p->Srb0.Tx_buffer.Payload),
              ue_p->Srb0.Tx_buffer.payload_size,
              "[MSG] RRC Setup\n");

  LOG_D(NR_RRC,
          PROTOCOL_NR_RRC_CTXT_UE_FMT" RRC_gNB --- MAC_CONFIG_REQ  (SRB1) ---> MAC_gNB\n",
          PROTOCOL_NR_RRC_CTXT_UE_ARGS(ctxt_pP));

  rrc_mac_config_req_gNB(rrc_instance_p->module_id,
                         rrc_instance_p->carrier.ssb_SubcarrierOffset,
                         rrc_instance_p->carrier.pdsch_AntennaPorts,
                         rrc_instance_p->carrier.pusch_AntennaPorts,
                         rrc_instance_p->carrier.sib1_tda,
                         rrc_instance_p->carrier.minRXTXTIME,
                         (NR_ServingCellConfigCommon_t *)rrc_instance_p->carrier.servingcellconfigcommon,
                         &rrc_instance_p->carrier.mib,
                         0,
                         ue_context_pP->ue_context.rnti,
                         (NR_CellGroupConfig_t *)NULL
			 );

  LOG_I(NR_RRC,
        PROTOCOL_NR_RRC_CTXT_UE_FMT" [RAPROC] Logical Channel DL-CCCH, Generating RRCSetup (bytes %d)\n",
        PROTOCOL_NR_RRC_CTXT_UE_ARGS(ctxt_pP),
        ue_p->Srb0.Tx_buffer.payload_size);
  // activate release timer, if RRCSetupComplete not received after 100 frames, remove UE
  ue_context_pP->ue_context.ue_release_timer = 1;
  // remove UE after 10 frames after RRCConnectionRelease is triggered
  ue_context_pP->ue_context.ue_release_timer_thres = 1000;
  /* init timers */
  //   ue_context_pP->ue_context.ue_rrc_inactivity_timer = 0;
#ifdef ITTI_SIM
  MessageDef *message_p;
  uint8_t *message_buffer;
  message_buffer = itti_malloc (TASK_RRC_GNB, TASK_RRC_UE_SIM,
				ue_p->Srb0.Tx_buffer.payload_size);
  memcpy (message_buffer, (uint8_t*)ue_p->Srb0.Tx_buffer.Payload, ue_p->Srb0.Tx_buffer.payload_size);
  message_p = itti_alloc_new_message (TASK_RRC_GNB, 0, GNB_RRC_CCCH_DATA_IND);
  GNB_RRC_CCCH_DATA_IND (message_p).sdu = message_buffer;
  GNB_RRC_CCCH_DATA_IND (message_p).size  = ue_p->Srb0.Tx_buffer.payload_size;
  itti_send_msg_to_task (TASK_RRC_UE_SIM, ctxt_pP->instance, message_p);
#endif
}

void
rrc_gNB_generate_RRCReject(
    const protocol_ctxt_t    *const ctxt_pP,
    rrc_gNB_ue_context_t     *const ue_context_pP,
    const int                CC_id
)
//-----------------------------------------------------------------------------
{
  LOG_I(NR_RRC, "rrc_gNB_generate_RRCReject \n");
  gNB_RRC_UE_t *ue_p = &ue_context_pP->ue_context;
  MessageDef   *message_p;

  ue_p->Srb0.Tx_buffer.payload_size = do_RRCReject(ctxt_pP->module_id,
                                                  (uint8_t *)ue_p->Srb0.Tx_buffer.Payload);
  LOG_DUMPMSG(NR_RRC, DEBUG_RRC,
              (char *)(ue_p->Srb0.Tx_buffer.Payload),
              ue_p->Srb0.Tx_buffer.payload_size,
              "[MSG] RRCReject \n");
  LOG_I(NR_RRC,
      PROTOCOL_NR_RRC_CTXT_UE_FMT" [RAPROC] Logical Channel DL-CCCH, Generating NR_RRCReject (bytes %d)\n",
      PROTOCOL_NR_RRC_CTXT_UE_ARGS(ctxt_pP),
      ue_p->Srb0.Tx_buffer.payload_size);

  switch (RC.nrrrc[ctxt_pP->module_id]->node_type) {
    case ngran_gNB_CU:
      // create an ITTI message
      message_p = itti_alloc_new_message (TASK_RRC_GNB, 0, F1AP_DL_RRC_MESSAGE);
      F1AP_DL_RRC_MESSAGE (message_p).rrc_container        = (uint8_t *)ue_p->Srb0.Tx_buffer.Payload;
      F1AP_DL_RRC_MESSAGE (message_p).rrc_container_length = ue_p->Srb0.Tx_buffer.payload_size;
      F1AP_DL_RRC_MESSAGE (message_p).gNB_CU_ue_id         = 0;
      F1AP_DL_RRC_MESSAGE (message_p).gNB_DU_ue_id         = 0;
      F1AP_DL_RRC_MESSAGE (message_p).old_gNB_DU_ue_id     = 0xFFFFFFFF; // unknown
      F1AP_DL_RRC_MESSAGE (message_p).rnti                 = ue_p->rnti;
      F1AP_DL_RRC_MESSAGE (message_p).srb_id               = CCCH;
      F1AP_DL_RRC_MESSAGE (message_p).execute_duplication  = 1;
      F1AP_DL_RRC_MESSAGE (message_p).RAT_frequency_priority_information.en_dc = 0;
      itti_send_msg_to_task (TASK_CU_F1, ctxt_pP->module_id, message_p);
      LOG_D(NR_RRC, "Send F1AP_DL_RRC_MESSAGE with ITTI\n");
      break;

    case ngran_gNB_DU:
      // nothing to do for DU
      AssertFatal(1==0,"nothing to do for DU\n");
      break;

    case ngran_gNB:
    {
#ifdef ITTI_SIM
      uint8_t *message_buffer;
      message_buffer = itti_malloc (TASK_RRC_GNB, TASK_RRC_UE_SIM,
                ue_p->Srb0.Tx_buffer.payload_size);
      memcpy (message_buffer, (uint8_t*)ue_p->Srb0.Tx_buffer.Payload, ue_p->Srb0.Tx_buffer.payload_size);
      message_p = itti_alloc_new_message (TASK_RRC_GNB, 0, GNB_RRC_CCCH_DATA_IND);
      GNB_RRC_CCCH_DATA_IND (message_p).sdu = message_buffer;
      GNB_RRC_CCCH_DATA_IND (message_p).size  = ue_p->Srb0.Tx_buffer.payload_size;
      itti_send_msg_to_task (TASK_RRC_UE_SIM, ctxt_pP->instance, message_p);
#endif
      // rrc_mac_config_req_gNB
    }
      break;

    default :
      LOG_W(NR_RRC, "Unknown node type %d\n", RC.nrrrc[ctxt_pP->module_id]->node_type);
  }
}

//-----------------------------------------------------------------------------
/*
* Process the rrc setup complete message from UE (SRB1 Active)
*/
void
rrc_gNB_process_RRCSetupComplete(
  const protocol_ctxt_t     *const ctxt_pP,
  rrc_gNB_ue_context_t      *ue_context_pP,
  NR_RRCSetupComplete_IEs_t *rrcSetupComplete
)
//-----------------------------------------------------------------------------
{
  LOG_A(NR_RRC, PROTOCOL_NR_RRC_CTXT_UE_FMT" [RAPROC] Logical Channel UL-DCCH, " "processing NR_RRCSetupComplete from UE (SRB1 Active)\n",
      PROTOCOL_NR_RRC_CTXT_UE_ARGS(ctxt_pP));
  ue_context_pP->ue_context.Srb1.Active = 1;
  ue_context_pP->ue_context.Srb1.Srb_info.Srb_id = 1;
  ue_context_pP->ue_context.StatusRrc = NR_RRC_CONNECTED;

  if (AMF_MODE_ENABLED) {
    rrc_gNB_send_NGAP_NAS_FIRST_REQ(ctxt_pP, ue_context_pP, rrcSetupComplete);
  } else {
    rrc_gNB_generate_SecurityModeCommand(ctxt_pP, ue_context_pP);
  }
}

//-----------------------------------------------------------------------------
void 
rrc_gNB_generate_defaultRRCReconfiguration(
  const protocol_ctxt_t     *const ctxt_pP,
  rrc_gNB_ue_context_t      *ue_context_pP
)
//-----------------------------------------------------------------------------
{
  uint8_t                       buffer[RRC_BUF_SIZE];
  uint16_t                      size;
  /*NR_SRB_ToAddModList_t        **SRB_configList2 = NULL;
  NR_SRB_ToAddModList_t        *SRB_configList  = ue_context_pP->ue_context.SRB_configList;
  NR_DRB_ToAddModList_t        **DRB_configList  = NULL;
  NR_DRB_ToAddModList_t        **DRB_configList2 = NULL;
  NR_SRB_ToAddMod_t            *SRB2_config     = NULL;
  NR_DRB_ToAddMod_t            *DRB_config      = NULL;
  NR_SDAP_Config_t             *sdap_config     = NULL;*/
  struct NR_RRCReconfiguration_v1530_IEs__dedicatedNAS_MessageList
                               *dedicatedNAS_MessageList = NULL;
  NR_DedicatedNAS_Message_t    *dedicatedNAS_Message = NULL;

  uint8_t xid = rrc_gNB_get_next_transaction_identifier(ctxt_pP->module_id);

  /******************** Radio Bearer Config ********************/
  /* Configure SRB2 */
  /*SRB_configList2 = &ue_context_pP->ue_context.SRB_configList2[xid];
  if (*SRB_configList2) {
    free(*SRB_configList2);
  }
  *SRB_configList2 = CALLOC(1, sizeof(**SRB_configList2));
  memset(*SRB_configList2, 0, sizeof(**SRB_configList2));
  SRB2_config = CALLOC(1, sizeof(*SRB2_config));
  SRB2_config->srb_Identity = 2;
  ASN_SEQUENCE_ADD(&(*SRB_configList2)->list, SRB2_config);
  ASN_SEQUENCE_ADD(&SRB_configList->list, SRB2_config);*/

  /* Configure DRB */
  /*DRB_configList = &ue_context_pP->ue_context.DRB_configList;
  if (*DRB_configList) {
      free(*DRB_configList);
  }
  *DRB_configList = CALLOC(1, sizeof(**DRB_configList));
  memset(*DRB_configList, 0, sizeof(**DRB_configList));

  DRB_configList2 = &ue_context_pP->ue_context.DRB_configList2[xid];
  if (*DRB_configList2) {
      free(*DRB_configList2);
  }
  *DRB_configList2 = CALLOC(1, sizeof(**DRB_configList2));
  memset(*DRB_configList2, 0, sizeof(**DRB_configList2));

  DRB_config = CALLOC(1, sizeof(*DRB_config));
  DRB_config->drb_Identity = 1;
  DRB_config->cnAssociation = CALLOC(1, sizeof(*DRB_config->cnAssociation));
  DRB_config->cnAssociation->present = NR_DRB_ToAddMod__cnAssociation_PR_sdap_Config;
  // TODO sdap_Config
  sdap_config = CALLOC(1, sizeof(NR_SDAP_Config_t));
  memset(sdap_config, 0, sizeof(NR_SDAP_Config_t));
  DRB_config->cnAssociation->choice.sdap_Config = sdap_config;
  // TODO pdcp_Config
  DRB_config->reestablishPDCP = NULL;
  DRB_config->recoverPDCP = NULL;
  DRB_config->pdcp_Config = calloc(1, sizeof(*DRB_config->pdcp_Config));
  DRB_config->pdcp_Config->drb = calloc(1,sizeof(*DRB_config->pdcp_Config->drb));
  DRB_config->pdcp_Config->drb->discardTimer = calloc(1, sizeof(*DRB_config->pdcp_Config->drb->discardTimer));
  *DRB_config->pdcp_Config->drb->discardTimer = NR_PDCP_Config__drb__discardTimer_infinity;
  DRB_config->pdcp_Config->drb->pdcp_SN_SizeUL = calloc(1, sizeof(*DRB_config->pdcp_Config->drb->pdcp_SN_SizeUL));
  *DRB_config->pdcp_Config->drb->pdcp_SN_SizeUL = NR_PDCP_Config__drb__pdcp_SN_SizeUL_len18bits;
  DRB_config->pdcp_Config->drb->pdcp_SN_SizeDL = calloc(1, sizeof(*DRB_config->pdcp_Config->drb->pdcp_SN_SizeDL));
  *DRB_config->pdcp_Config->drb->pdcp_SN_SizeDL = NR_PDCP_Config__drb__pdcp_SN_SizeDL_len18bits;
  DRB_config->pdcp_Config->drb->headerCompression.present = NR_PDCP_Config__drb__headerCompression_PR_notUsed;
  DRB_config->pdcp_Config->drb->headerCompression.choice.notUsed = 0;

  DRB_config->pdcp_Config->drb->integrityProtection = NULL;
  DRB_config->pdcp_Config->drb->statusReportRequired = NULL;
  DRB_config->pdcp_Config->drb->outOfOrderDelivery = NULL;
  DRB_config->pdcp_Config->moreThanOneRLC = NULL;

  DRB_config->pdcp_Config->t_Reordering = calloc(1, sizeof(*DRB_config->pdcp_Config->t_Reordering));
  *DRB_config->pdcp_Config->t_Reordering = NR_PDCP_Config__t_Reordering_ms100;
  DRB_config->pdcp_Config->ext1 = NULL;

  ASN_SEQUENCE_ADD(&(*DRB_configList)->list, DRB_config);
  ASN_SEQUENCE_ADD(&(*DRB_configList2)->list, DRB_config);*/

  dedicatedNAS_MessageList = CALLOC(1, sizeof(struct NR_RRCReconfiguration_v1530_IEs__dedicatedNAS_MessageList));

  /* Add all NAS PDUs to the list */
  for (int i = 0; i < ue_context_pP->ue_context.nb_of_pdusessions; i++) {
    if (ue_context_pP->ue_context.pduSession[i].param.nas_pdu.buffer != NULL) {
      dedicatedNAS_Message = CALLOC(1, sizeof(NR_DedicatedNAS_Message_t));
      memset(dedicatedNAS_Message, 0, sizeof(OCTET_STRING_t));
      OCTET_STRING_fromBuf(dedicatedNAS_Message,
                            (char *)ue_context_pP->ue_context.pduSession[i].param.nas_pdu.buffer,
                            ue_context_pP->ue_context.pduSession[i].param.nas_pdu.length);
      ASN_SEQUENCE_ADD(&dedicatedNAS_MessageList->list, dedicatedNAS_Message);
    }

    ue_context_pP->ue_context.pduSession[i].status = PDU_SESSION_STATUS_DONE;
    LOG_D(NR_RRC, "setting the status for the default DRB (index %d) to (%d,%s)\n",
          i, ue_context_pP->ue_context.pduSession[i].status, "PDU_SESSION_STATUS_DONE");
  }

  if (ue_context_pP->ue_context.nas_pdu_flag == 1) {
    dedicatedNAS_Message = CALLOC(1, sizeof(NR_DedicatedNAS_Message_t));
    memset(dedicatedNAS_Message, 0, sizeof(OCTET_STRING_t));
    OCTET_STRING_fromBuf(dedicatedNAS_Message,
                          (char *)ue_context_pP->ue_context.nas_pdu.buffer,
                          ue_context_pP->ue_context.nas_pdu.length);
    ASN_SEQUENCE_ADD(&dedicatedNAS_MessageList->list, dedicatedNAS_Message);
  }

  /* If list is empty free the list and reset the address */
  if (dedicatedNAS_MessageList->list.count == 0) {
    free(dedicatedNAS_MessageList);
    dedicatedNAS_MessageList = NULL;
  }

  gNB_RRC_INST *rrc = RC.nrrrc[ctxt_pP->module_id];
  gNB_RRC_UE_t *ue_p = &ue_context_pP->ue_context;
  memset(buffer, 0, sizeof(buffer));
  size = do_RRCReconfiguration(ctxt_pP, buffer, sizeof(buffer),
                                xid,
                                NULL, //*SRB_configList2,
                                NULL, //*DRB_configList,
                                NULL,
                                NULL,
                                NULL,
                                NULL,
                                dedicatedNAS_MessageList,
                                ue_context_pP,
                                &rrc->carrier,
                                NULL,
<<<<<<< HEAD
                                NULL,
                                NULL,
                                NULL);
=======
                                ue_p->masterCellGroup);
>>>>>>> a981291b

  free(ue_context_pP->ue_context.nas_pdu.buffer);

  LOG_DUMPMSG(NR_RRC, DEBUG_RRC,(char *)buffer, size, "[MSG] RRC Reconfiguration\n");

  /* Free all NAS PDUs */
  for (int i = 0; i < ue_context_pP->ue_context.nb_of_pdusessions; i++) {
    if (ue_context_pP->ue_context.pduSession[i].param.nas_pdu.buffer != NULL) {
      free(ue_context_pP->ue_context.pduSession[i].param.nas_pdu.buffer);
      ue_context_pP->ue_context.pduSession[i].param.nas_pdu.buffer = NULL;
    }
  }

  LOG_I(NR_RRC, "[gNB %d] Frame %d, Logical Channel DL-DCCH, Generate NR_RRCReconfiguration (bytes %d, UE id %x)\n",
          ctxt_pP->module_id,
          ctxt_pP->frame,
          size,
          ue_context_pP->ue_context.rnti);
  switch (RC.nrrrc[ctxt_pP->module_id]->node_type) {
    case ngran_gNB_CU:
      nr_rrc_data_req(ctxt_pP,
                  DCCH,
                  rrc_gNB_mui++,
                  SDU_CONFIRM_NO,
                  size,
                  buffer,
                  PDCP_TRANSMISSION_MODE_CONTROL);
      // rrc_pdcp_config_asn1_req

      break;

    case ngran_gNB_DU:
      // nothing to do for DU
      AssertFatal(1==0,"nothing to do for DU\n");
      break;

    case ngran_gNB:
    {
#ifdef ITTI_SIM
      MessageDef *message_p;
      uint8_t *message_buffer;
      message_buffer = itti_malloc (TASK_RRC_GNB, TASK_RRC_UE_SIM, size);
      memcpy (message_buffer, buffer, size);
      message_p = itti_alloc_new_message (TASK_RRC_GNB, 0, GNB_RRC_DCCH_DATA_IND);
      GNB_RRC_DCCH_DATA_IND (message_p).rbid = DCCH;
      GNB_RRC_DCCH_DATA_IND (message_p).sdu = message_buffer;
      GNB_RRC_DCCH_DATA_IND (message_p).size	= size;
      itti_send_msg_to_task (TASK_RRC_UE_SIM, ctxt_pP->instance, message_p);
#else
      LOG_D(NR_RRC, "[FRAME %05d][RRC_gNB][MOD %u][][--- PDCP_DATA_REQ/%d Bytes (rrcReconfiguration to UE %x MUI %d) --->][PDCP][MOD %u][RB %u]\n",
          ctxt_pP->frame,
          ctxt_pP->module_id,
          size,
          ue_context_pP->ue_context.rnti,
          rrc_gNB_mui,
          ctxt_pP->module_id,
          DCCH);
      nr_rrc_data_req(ctxt_pP,
          DCCH,
          rrc_gNB_mui++,
          SDU_CONFIRM_NO,
          size,
          buffer,
          PDCP_TRANSMISSION_MODE_CONTROL);
      // rrc_pdcp_config_asn1_req
#endif
      // rrc_rlc_config_asn1_req
    }
    break;

  default :
    LOG_W(NR_RRC, "Unknown node type %d\n", RC.nrrrc[ctxt_pP->module_id]->node_type);
  }
}

//-----------------------------------------------------------------------------
void
rrc_gNB_generate_dedicatedRRCReconfiguration(
    const protocol_ctxt_t     *const ctxt_pP,
    rrc_gNB_ue_context_t      *ue_context_pP
)
//-----------------------------------------------------------------------------
{
  gNB_RRC_INST                  *rrc = RC.nrrrc[ctxt_pP->module_id];
  NR_DRB_ToAddMod_t             *DRB_config           = NULL;
  NR_SRB_ToAddMod_t             *SRB2_config          = NULL;
  NR_SDAP_Config_t              *sdap_config          = NULL;
  NR_DRB_ToAddModList_t        **DRB_configList  = NULL;
  NR_DRB_ToAddModList_t        **DRB_configList2 = NULL;
  NR_SRB_ToAddModList_t        **SRB_configList2 = NULL;
  NR_SRB_ToAddModList_t        *SRB_configList  = ue_context_pP->ue_context.SRB_configList;
  struct NR_RRCReconfiguration_v1530_IEs__dedicatedNAS_MessageList
                                *dedicatedNAS_MessageList = NULL;
  NR_DedicatedNAS_Message_t     *dedicatedNAS_Message = NULL;
  uint8_t                        buffer[RRC_BUF_SIZE];
  uint16_t                       size;
  int                            qos_flow_index = 0;
  NR_QFI_t                       qfi = 0;
  int                            pdu_sessions_done = 0;
  int i;
  NR_CellGroupConfig_t *cellGroupConfig;

  uint8_t xid = rrc_gNB_get_next_transaction_identifier(ctxt_pP->module_id);

  /* Configure SRB2 */
  SRB_configList2 = &ue_context_pP->ue_context.SRB_configList2[xid];
  if (*SRB_configList2 == NULL) {
    *SRB_configList2 = CALLOC(1, sizeof(**SRB_configList2));
    memset(*SRB_configList2, 0, sizeof(**SRB_configList2));
    SRB2_config = CALLOC(1, sizeof(*SRB2_config));
    SRB2_config->srb_Identity = 2;
    ASN_SEQUENCE_ADD(&(*SRB_configList2)->list, SRB2_config);
    ASN_SEQUENCE_ADD(&SRB_configList->list, SRB2_config);
  }

  DRB_configList = &ue_context_pP->ue_context.DRB_configList;
  if (*DRB_configList) {
      free(*DRB_configList);
  }
  *DRB_configList = CALLOC(1, sizeof(**DRB_configList));
  memset(*DRB_configList, 0, sizeof(**DRB_configList));

  DRB_configList2 = &ue_context_pP->ue_context.DRB_configList2[xid];
  if (*DRB_configList2) {
      free(*DRB_configList2);
  }
  *DRB_configList2 = CALLOC(1, sizeof(**DRB_configList2));
  memset(*DRB_configList2, 0, sizeof(**DRB_configList2));

  dedicatedNAS_MessageList = CALLOC(1, sizeof(struct NR_RRCReconfiguration_v1530_IEs__dedicatedNAS_MessageList));

  for (i = 0; i < ue_context_pP->ue_context.setup_pdu_sessions; i++) {
    if (pdu_sessions_done >= ue_context_pP->ue_context.nb_of_pdusessions) {
      break;
    }

    if (ue_context_pP->ue_context.pduSession[i].status >= PDU_SESSION_STATUS_DONE) {
      continue;
    }

    DRB_config = CALLOC(1, sizeof(*DRB_config));
    DRB_config->drb_Identity = i+1;
    DRB_config->cnAssociation = CALLOC(1, sizeof(*DRB_config->cnAssociation));
    DRB_config->cnAssociation->present = NR_DRB_ToAddMod__cnAssociation_PR_sdap_Config;
    // sdap_Config
    sdap_config = CALLOC(1, sizeof(NR_SDAP_Config_t));
    memset(sdap_config, 0, sizeof(NR_SDAP_Config_t));
    sdap_config->pdu_Session = ue_context_pP->ue_context.pduSession[i].param.pdusession_id;
    sdap_config->sdap_HeaderDL = NR_SDAP_Config__sdap_HeaderDL_present;
    sdap_config->sdap_HeaderUL = NR_SDAP_Config__sdap_HeaderUL_absent;
    sdap_config->defaultDRB = TRUE;
    sdap_config->mappedQoS_FlowsToAdd = calloc(1, sizeof(struct NR_SDAP_Config__mappedQoS_FlowsToAdd));
    memset(sdap_config->mappedQoS_FlowsToAdd, 0, sizeof(struct NR_SDAP_Config__mappedQoS_FlowsToAdd));

    for (qos_flow_index = 0; qos_flow_index < ue_context_pP->ue_context.pduSession[i].param.nb_qos; qos_flow_index++) {
      qfi = ue_context_pP->ue_context.pduSession[i].param.qos[qos_flow_index].qfi;
      ASN_SEQUENCE_ADD(&sdap_config->mappedQoS_FlowsToAdd->list, &qfi);
    }
    sdap_config->mappedQoS_FlowsToRelease = NULL;
    DRB_config->cnAssociation->choice.sdap_Config = sdap_config;

    // pdcp_Config
    DRB_config->reestablishPDCP = NULL;
    DRB_config->recoverPDCP = NULL;
    DRB_config->pdcp_Config = calloc(1, sizeof(*DRB_config->pdcp_Config));
    DRB_config->pdcp_Config->drb = calloc(1,sizeof(*DRB_config->pdcp_Config->drb));
    DRB_config->pdcp_Config->drb->discardTimer = calloc(1, sizeof(*DRB_config->pdcp_Config->drb->discardTimer));
    *DRB_config->pdcp_Config->drb->discardTimer = NR_PDCP_Config__drb__discardTimer_infinity;
    DRB_config->pdcp_Config->drb->pdcp_SN_SizeUL = calloc(1, sizeof(*DRB_config->pdcp_Config->drb->pdcp_SN_SizeUL));
    *DRB_config->pdcp_Config->drb->pdcp_SN_SizeUL = NR_PDCP_Config__drb__pdcp_SN_SizeUL_len18bits;
    DRB_config->pdcp_Config->drb->pdcp_SN_SizeDL = calloc(1, sizeof(*DRB_config->pdcp_Config->drb->pdcp_SN_SizeDL));
    *DRB_config->pdcp_Config->drb->pdcp_SN_SizeDL = NR_PDCP_Config__drb__pdcp_SN_SizeDL_len18bits;
    DRB_config->pdcp_Config->drb->headerCompression.present = NR_PDCP_Config__drb__headerCompression_PR_notUsed;
    DRB_config->pdcp_Config->drb->headerCompression.choice.notUsed = 0;

    DRB_config->pdcp_Config->drb->integrityProtection = NULL;
    DRB_config->pdcp_Config->drb->statusReportRequired = NULL;
    DRB_config->pdcp_Config->drb->outOfOrderDelivery = NULL;
    DRB_config->pdcp_Config->moreThanOneRLC = NULL;

    DRB_config->pdcp_Config->t_Reordering = calloc(1, sizeof(*DRB_config->pdcp_Config->t_Reordering));
    *DRB_config->pdcp_Config->t_Reordering = NR_PDCP_Config__t_Reordering_ms0;
    DRB_config->pdcp_Config->ext1 = NULL;

    if (rrc->security.do_drb_integrity) {
      DRB_config->pdcp_Config->drb->integrityProtection = calloc(1, sizeof(*DRB_config->pdcp_Config->drb->integrityProtection));
      *DRB_config->pdcp_Config->drb->integrityProtection = NR_PDCP_Config__drb__integrityProtection_enabled;
    }

    if (!rrc->security.do_drb_ciphering) {
      DRB_config->pdcp_Config->ext1 = calloc(1, sizeof(*DRB_config->pdcp_Config->ext1));
      DRB_config->pdcp_Config->ext1->cipheringDisabled = calloc(1, sizeof(*DRB_config->pdcp_Config->ext1->cipheringDisabled));
      *DRB_config->pdcp_Config->ext1->cipheringDisabled = NR_PDCP_Config__ext1__cipheringDisabled_true;
    }

    // Reference TS23501 Table 5.7.4-1: Standardized 5QI to QoS characteristics mapping
    for (qos_flow_index = 0; qos_flow_index < ue_context_pP->ue_context.pduSession[i].param.nb_qos; qos_flow_index++) {
      switch (ue_context_pP->ue_context.pduSession[i].param.qos[qos_flow_index].fiveQI) {
        case 1: //100ms
        case 2: //150ms
        case 3: //50ms
        case 4: //300ms
        case 5: //100ms
        case 6: //300ms
        case 7: //100ms
        case 8: //300ms
        case 9: //300ms Video (Buffered Streaming)TCP-based (e.g., www, e-mail, chat, ftp, p2p file sharing, progressive video, etc.)
          // TODO
          break;

        default:
          LOG_E(NR_RRC,"not supported 5qi %lu\n", ue_context_pP->ue_context.pduSession[i].param.qos[qos_flow_index].fiveQI);
          ue_context_pP->ue_context.pduSession[i].status = PDU_SESSION_STATUS_FAILED;
          ue_context_pP->ue_context.pduSession[i].xid = xid;
          pdu_sessions_done++;
          free(DRB_config);
          continue;
      }
    }

    ASN_SEQUENCE_ADD(&(*DRB_configList)->list, DRB_config);
    ASN_SEQUENCE_ADD(&(*DRB_configList2)->list, DRB_config);

    ue_context_pP->ue_context.pduSession[i].status = PDU_SESSION_STATUS_DONE;
    ue_context_pP->ue_context.pduSession[i].xid = xid;

    if (ue_context_pP->ue_context.pduSession[i].param.nas_pdu.buffer != NULL) {
      dedicatedNAS_Message = CALLOC(1, sizeof(NR_DedicatedNAS_Message_t));
      memset(dedicatedNAS_Message, 0, sizeof(OCTET_STRING_t));
      OCTET_STRING_fromBuf(dedicatedNAS_Message,
                            (char *)ue_context_pP->ue_context.pduSession[i].param.nas_pdu.buffer,
                            ue_context_pP->ue_context.pduSession[i].param.nas_pdu.length);
      ASN_SEQUENCE_ADD(&dedicatedNAS_MessageList->list, dedicatedNAS_Message);

      LOG_I(NR_RRC,"add NAS info with size %d (pdusession id %d)\n",ue_context_pP->ue_context.pduSession[i].param.nas_pdu.length, i);
    } else {
      // TODO
      LOG_E(NR_RRC,"no NAS info (pdusession id %d)\n", i);
    }
  }

  /* If list is empty free the list and reset the address */
  if (dedicatedNAS_MessageList->list.count == 0) {
    free(dedicatedNAS_MessageList);
    dedicatedNAS_MessageList = NULL;
  }

  memset(buffer, 0, sizeof(buffer));
  cellGroupConfig = calloc(1, sizeof(NR_CellGroupConfig_t));
  fill_mastercellGroupConfig(cellGroupConfig, ue_context_pP->ue_context.masterCellGroup);
  size = do_RRCReconfiguration(ctxt_pP, buffer, sizeof(buffer),
                                xid,
                                *SRB_configList2,
                                *DRB_configList,
                                NULL,
                                NULL,
                                NULL,
                                NULL,
                                dedicatedNAS_MessageList,
                                ue_context_pP,
                                &rrc->carrier,
                                NULL,
                                cellGroupConfig);
  LOG_DUMPMSG(NR_RRC,DEBUG_RRC,(char *)buffer,size,"[MSG] RRC Reconfiguration\n");

  /* Free all NAS PDUs */
  for (i = 0; i < ue_context_pP->ue_context.nb_of_pdusessions; i++) {
    if (ue_context_pP->ue_context.pduSession[i].param.nas_pdu.buffer != NULL) {
      /* Free the NAS PDU buffer and invalidate it */
      free(ue_context_pP->ue_context.pduSession[i].param.nas_pdu.buffer);
      ue_context_pP->ue_context.pduSession[i].param.nas_pdu.buffer = NULL;
    }
  }

  LOG_I(NR_RRC,
        "[gNB %d] Frame %d, Logical Channel DL-DCCH, Generate RRCReconfiguration (bytes %d, UE RNTI %x)\n",
        ctxt_pP->module_id, ctxt_pP->frame, size, ue_context_pP->ue_context.rnti);
  LOG_D(NR_RRC,
        "[FRAME %05d][RRC_gNB][MOD %u][][--- PDCP_DATA_REQ/%d Bytes (rrcReconfiguration to UE %x MUI %d) --->][PDCP][MOD %u][RB %u]\n",
        ctxt_pP->frame, ctxt_pP->module_id, size, ue_context_pP->ue_context.rnti, rrc_gNB_mui, ctxt_pP->module_id, DCCH);

#ifdef ITTI_SIM
  MessageDef *message_p;
  uint8_t *message_buffer;
  message_buffer = itti_malloc (TASK_RRC_GNB_SIM, TASK_RRC_UE_SIM, size);
  memcpy (message_buffer, buffer, size);
  message_p = itti_alloc_new_message (TASK_RRC_GNB_SIM, 0, GNB_RRC_DCCH_DATA_IND);
  GNB_RRC_DCCH_DATA_IND (message_p).rbid = DCCH;
  GNB_RRC_DCCH_DATA_IND (message_p).sdu = message_buffer;
  GNB_RRC_DCCH_DATA_IND (message_p).size	= size;
  itti_send_msg_to_task (TASK_RRC_UE_SIM, ctxt_pP->instance, message_p);
#else
  nr_rrc_data_req(
    ctxt_pP,
    DCCH,
    rrc_gNB_mui++,
    SDU_CONFIRM_NO,
    size,
    buffer,
    PDCP_TRANSMISSION_MODE_CONTROL);
#endif
}

//-----------------------------------------------------------------------------
void
rrc_gNB_modify_dedicatedRRCReconfiguration(
  const protocol_ctxt_t     *const ctxt_pP,
  rrc_gNB_ue_context_t      *ue_context_pP)
//-----------------------------------------------------------------------------
{
  NR_DRB_ToAddMod_t             *DRB_config           = NULL;
  NR_DRB_ToAddModList_t        **DRB_configList  = NULL;
  NR_DRB_ToAddModList_t         *DRB_configList2 = NULL;
  struct NR_RRCReconfiguration_v1530_IEs__dedicatedNAS_MessageList
                                *dedicatedNAS_MessageList = NULL;
  NR_DedicatedNAS_Message_t     *dedicatedNAS_Message = NULL;
  uint8_t                        buffer[RRC_BUF_SIZE];
  uint16_t                       size;
  int                            qos_flow_index = 0;
  int i, j;

  uint8_t xid = rrc_gNB_get_next_transaction_identifier(ctxt_pP->module_id);
  DRB_configList = &ue_context_pP->ue_context.DRB_configList;

  DRB_configList2 = CALLOC(1, sizeof(NR_DRB_ToAddModList_t));
  memset(DRB_configList2, 0, sizeof(NR_DRB_ToAddModList_t));

  dedicatedNAS_MessageList = CALLOC(1, sizeof(struct NR_RRCReconfiguration_v1530_IEs__dedicatedNAS_MessageList));

  for (i = 0; i < ue_context_pP->ue_context.nb_of_modify_pdusessions; i++) {
    // bypass the new and already configured pdu sessions
    if (ue_context_pP->ue_context.modify_pdusession[i].status >= PDU_SESSION_STATUS_DONE) {
      ue_context_pP->ue_context.modify_pdusession[i].xid = xid;
      continue;
    }

    if (ue_context_pP->ue_context.modify_pdusession[i].cause != NGAP_CAUSE_NOTHING) {
      // set xid of failure pdu session
      ue_context_pP->ue_context.modify_pdusession[i].xid = xid;
      ue_context_pP->ue_context.modify_pdusession[i].status = PDU_SESSION_STATUS_FAILED;
      continue;
    }

    // search exist DRB_config
    for (j = 0; j < (*DRB_configList)->list.count; j++) {
      if ((*DRB_configList)->list.array[j]->cnAssociation->choice.sdap_Config->pdu_Session == 
        ue_context_pP->ue_context.modify_pdusession[i].param.pdusession_id) {
        DRB_config = (*DRB_configList)->list.array[j];
        break;
      }
    }

    if (DRB_config == NULL) {
      ue_context_pP->ue_context.modify_pdusession[i].xid         = xid;
      ue_context_pP->ue_context.modify_pdusession[i].status      = PDU_SESSION_STATUS_FAILED;
      ue_context_pP->ue_context.modify_pdusession[i].cause       = NGAP_CAUSE_RADIO_NETWORK;
      ue_context_pP->ue_context.modify_pdusession[i].cause_value = NGAP_CauseRadioNetwork_unspecified;
      ue_context_pP->ue_context.nb_of_failed_pdusessions++;
      continue;
    }

    // Reference TS23501 Table 5.7.4-1: Standardized 5QI to QoS characteristics mapping
    for (qos_flow_index = 0; qos_flow_index < ue_context_pP->ue_context.modify_pdusession[i].param.nb_qos; qos_flow_index++) {
      switch (ue_context_pP->ue_context.modify_pdusession[i].param.qos[qos_flow_index].fiveQI) {
        case 1: //100ms
        case 2: //150ms
        case 3: //50ms
        case 4: //300ms
        case 5: //100ms
        case 6: //300ms
        case 7: //100ms
        case 8: //300ms
        case 9: //300ms Video (Buffered Streaming)TCP-based (e.g., www, e-mail, chat, ftp, p2p file sharing, progressive video, etc.)
          // TODO
          break;

        default:
          LOG_E(NR_RRC,"not supported 5qi %lu\n", ue_context_pP->ue_context.modify_pdusession[i].param.qos[qos_flow_index].fiveQI);
          ue_context_pP->ue_context.modify_pdusession[i].status = PDU_SESSION_STATUS_FAILED;
          ue_context_pP->ue_context.modify_pdusession[i].xid = xid;
          ue_context_pP->ue_context.modify_pdusession[i].cause       = NGAP_CAUSE_RADIO_NETWORK;
          ue_context_pP->ue_context.modify_pdusession[i].cause_value = NGAP_CauseRadioNetwork_not_supported_5QI_value;
          ue_context_pP->ue_context.nb_of_failed_pdusessions++;
          continue;
      }

      LOG_I(NR_RRC, "PDU SESSION ID %ld, DRB ID %ld (index %d), QOS flow %d, 5QI %ld \n",
          DRB_config->cnAssociation->choice.sdap_Config->pdu_Session,
          DRB_config->drb_Identity, i,
          qos_flow_index,
          ue_context_pP->ue_context.modify_pdusession[i].param.qos[qos_flow_index].fiveQI
         );
    }

    ASN_SEQUENCE_ADD(&DRB_configList2->list, DRB_config);

    ue_context_pP->ue_context.modify_pdusession[i].status = PDU_SESSION_STATUS_DONE;
    ue_context_pP->ue_context.modify_pdusession[i].xid = xid;

    if (ue_context_pP->ue_context.modify_pdusession[i].param.nas_pdu.buffer != NULL) {
      dedicatedNAS_Message = CALLOC(1, sizeof(NR_DedicatedNAS_Message_t));
      memset(dedicatedNAS_Message, 0, sizeof(OCTET_STRING_t));
      OCTET_STRING_fromBuf(dedicatedNAS_Message,
                            (char *)ue_context_pP->ue_context.modify_pdusession[i].param.nas_pdu.buffer,
                            ue_context_pP->ue_context.modify_pdusession[i].param.nas_pdu.length);
      ASN_SEQUENCE_ADD(&dedicatedNAS_MessageList->list, dedicatedNAS_Message);

      LOG_I(NR_RRC,"add NAS info with size %d (pdusession id %d)\n",ue_context_pP->ue_context.pduSession[i].param.nas_pdu.length,
        ue_context_pP->ue_context.modify_pdusession[i].param.pdusession_id);
    } else {
      // TODO
      LOG_E(NR_RRC,"no NAS info (pdusession id %d)\n", ue_context_pP->ue_context.modify_pdusession[i].param.pdusession_id);
    }
  }

  /* If list is empty free the list and reset the address */
  if (dedicatedNAS_MessageList->list.count == 0) {
    free(dedicatedNAS_MessageList);
    dedicatedNAS_MessageList = NULL;
  }

  memset(buffer, 0, sizeof(buffer));
  size = do_RRCReconfiguration(ctxt_pP, buffer, sizeof(buffer),
                                xid,
                                NULL,
                                DRB_configList2,
                                NULL,
                                NULL,
                                NULL,
                                NULL,
                                dedicatedNAS_MessageList,
                                NULL,
                                NULL,
                                NULL,
                                NULL);
  LOG_DUMPMSG(NR_RRC, DEBUG_RRC, (char *)buffer, size, "[MSG] RRC Reconfiguration\n");

  /* Free all NAS PDUs */
  for (i = 0; i < ue_context_pP->ue_context.nb_of_modify_pdusessions; i++) {
    if (ue_context_pP->ue_context.modify_pdusession[i].param.nas_pdu.buffer != NULL) {
      /* Free the NAS PDU buffer and invalidate it */
      free(ue_context_pP->ue_context.modify_pdusession[i].param.nas_pdu.buffer);
      ue_context_pP->ue_context.modify_pdusession[i].param.nas_pdu.buffer = NULL;
    }
  }

  LOG_I(NR_RRC,
        "[gNB %d] Frame %d, Logical Channel DL-DCCH, Generate RRCReconfiguration (bytes %d, UE RNTI %x)\n",
        ctxt_pP->module_id, ctxt_pP->frame, size, ue_context_pP->ue_context.rnti);
  LOG_D(NR_RRC,
        "[FRAME %05d][RRC_gNB][MOD %u][][--- PDCP_DATA_REQ/%d Bytes (rrcReconfiguration to UE %x MUI %d) --->][PDCP][MOD %u][RB %u]\n",
        ctxt_pP->frame, ctxt_pP->module_id, size, ue_context_pP->ue_context.rnti, rrc_gNB_mui, ctxt_pP->module_id, DCCH);

#ifdef ITTI_SIM
  MessageDef *message_p;
  uint8_t *message_buffer;
  message_buffer = itti_malloc (TASK_RRC_GNB_SIM, TASK_RRC_UE_SIM, size);
  memcpy (message_buffer, buffer, size);
  message_p = itti_alloc_new_message (TASK_RRC_GNB_SIM, 0, GNB_RRC_DCCH_DATA_IND);
  GNB_RRC_DCCH_DATA_IND (message_p).rbid = DCCH;
  GNB_RRC_DCCH_DATA_IND (message_p).sdu = message_buffer;
  GNB_RRC_DCCH_DATA_IND (message_p).size	= size;
  itti_send_msg_to_task (TASK_RRC_UE_SIM, ctxt_pP->instance, message_p);
#else
  nr_rrc_data_req(
    ctxt_pP,
    DCCH,
    rrc_gNB_mui++,
    SDU_CONFIRM_NO,
    size,
    buffer,
    PDCP_TRANSMISSION_MODE_CONTROL);
#endif
}

//-----------------------------------------------------------------------------
void
rrc_gNB_generate_dedicatedRRCReconfiguration_release(
    const protocol_ctxt_t   *const ctxt_pP,
    rrc_gNB_ue_context_t    *const ue_context_pP,
    uint8_t                  xid,
    uint32_t                 nas_length,
    uint8_t                 *nas_buffer)
//-----------------------------------------------------------------------------
{
  uint8_t                             buffer[RRC_BUF_SIZE];
  int                                 i;
  uint16_t                            size  = 0;
  NR_DRB_ToReleaseList_t             **DRB_Release_configList2 = NULL;
  NR_DRB_Identity_t                  *DRB_release;
  struct NR_RRCReconfiguration_v1530_IEs__dedicatedNAS_MessageList
                                     *dedicatedNAS_MessageList = NULL;
  NR_DedicatedNAS_Message_t          *dedicatedNAS_Message     = NULL;

  DRB_Release_configList2 = &ue_context_pP->ue_context.DRB_Release_configList2[xid];
  if (*DRB_Release_configList2) {
    free(*DRB_Release_configList2);
  }

  *DRB_Release_configList2 = CALLOC(1, sizeof(**DRB_Release_configList2));
  for(i = 0; i < NB_RB_MAX; i++) {
    if((ue_context_pP->ue_context.pduSession[i].status == PDU_SESSION_STATUS_TORELEASE) && ue_context_pP->ue_context.pduSession[i].xid == xid) {
      DRB_release = CALLOC(1, sizeof(NR_DRB_Identity_t));
      *DRB_release = i+1;
      ASN_SEQUENCE_ADD(&(*DRB_Release_configList2)->list, DRB_release);
    }
  }

  /* If list is empty free the list and reset the address */
  if (nas_length > 0) {
    dedicatedNAS_MessageList = CALLOC(1, sizeof(struct NR_RRCReconfiguration_v1530_IEs__dedicatedNAS_MessageList));
    dedicatedNAS_Message = CALLOC(1, sizeof(NR_DedicatedNAS_Message_t));
    memset(dedicatedNAS_Message, 0, sizeof(OCTET_STRING_t));
    OCTET_STRING_fromBuf(dedicatedNAS_Message,
                         (char *)nas_buffer,
                         nas_length);
    ASN_SEQUENCE_ADD(&dedicatedNAS_MessageList->list, dedicatedNAS_Message);
    LOG_I(NR_RRC,"add NAS info with size %d\n", nas_length);
  } else {
    LOG_W(NR_RRC,"dedlicated NAS list is empty\n");
  }

  memset(buffer, 0, sizeof(buffer));
  size = do_RRCReconfiguration(ctxt_pP, buffer, sizeof(buffer), xid,
                               NULL,
                               NULL,
                               *DRB_Release_configList2,
                               NULL,
                               NULL,
                               NULL,
                               dedicatedNAS_MessageList,
                               NULL,
                               NULL,
                               NULL,
                               NULL);

  ue_context_pP->ue_context.pdu_session_release_command_flag = 1;
  LOG_DUMPMSG(NR_RRC,DEBUG_RRC,(char *)buffer,size,
              "[MSG] RRC Reconfiguration\n");

  /* Free all NAS PDUs */
  if (nas_length > 0) {
    /* Free the NAS PDU buffer and invalidate it */
    free(nas_buffer);
  }

  LOG_I(NR_RRC,
        "[gNB %d] Frame %d, Logical Channel DL-DCCH, Generate NR_RRCReconfiguration (bytes %d, UE RNTI %x)\n",
        ctxt_pP->module_id, ctxt_pP->frame, size, ue_context_pP->ue_context.rnti);
  LOG_D(NR_RRC,
        "[FRAME %05d][RRC_gNB][MOD %u][][--- PDCP_DATA_REQ/%d Bytes (rrcReconfiguration to UE %x MUI %d) --->][PDCP][MOD %u][RB %u]\n",
        ctxt_pP->frame, ctxt_pP->module_id, size, ue_context_pP->ue_context.rnti, rrc_gNB_mui, ctxt_pP->module_id, DCCH);
#ifdef ITTI_SIM
  MessageDef *message_p;
  uint8_t *message_buffer;
  message_buffer = itti_malloc (TASK_RRC_GNB, TASK_RRC_UE_SIM, size);
  memcpy (message_buffer, buffer, size);
  message_p = itti_alloc_new_message (TASK_RRC_GNB, 0, GNB_RRC_DCCH_DATA_IND);
  GNB_RRC_DCCH_DATA_IND (message_p).rbid = DCCH;
  GNB_RRC_DCCH_DATA_IND (message_p).sdu = message_buffer;
  GNB_RRC_DCCH_DATA_IND (message_p).size	= size;
  itti_send_msg_to_task (TASK_RRC_UE_SIM, ctxt_pP->instance, message_p);
#else
  nr_rrc_data_req(
    ctxt_pP,
    DCCH,
    rrc_gNB_mui++,
    SDU_CONFIRM_NO,
    size,
    buffer,
    PDCP_TRANSMISSION_MODE_CONTROL);
#endif
}

//-----------------------------------------------------------------------------
/*
* Process the RRC Reconfiguration Complete from the UE
*/
void
rrc_gNB_process_RRCReconfigurationComplete(
    const protocol_ctxt_t *const ctxt_pP,
    rrc_gNB_ue_context_t  *ue_context_pP,
    const uint8_t xid
)
{
  int                                 drb_id;
  uint8_t                            *kRRCenc = NULL;
  uint8_t                            *kRRCint = NULL;
  uint8_t                            *kUPenc = NULL;
  uint8_t                            *kUPint = NULL;
  NR_DRB_ToAddModList_t              *DRB_configList = ue_context_pP->ue_context.DRB_configList2[xid];
  NR_SRB_ToAddModList_t              *SRB_configList = ue_context_pP->ue_context.SRB_configList2[xid];
  NR_DRB_ToReleaseList_t             *DRB_Release_configList2 = ue_context_pP->ue_context.DRB_Release_configList2[xid];
  NR_DRB_Identity_t                  *drb_id_p      = NULL;
  //  uint8_t                             nr_DRB2LCHAN[8];
  gNB_RRC_INST *rrc = RC.nrrrc[ctxt_pP->module_id];

  ue_context_pP->ue_context.ue_reestablishment_timer = 0;

  /* Derive the keys from kgnb */
  if (DRB_configList != NULL) {
    nr_derive_key_up_enc(ue_context_pP->ue_context.ciphering_algorithm,
                         ue_context_pP->ue_context.kgnb,
                         &kUPenc);
    nr_derive_key_up_int(ue_context_pP->ue_context.integrity_algorithm,
                         ue_context_pP->ue_context.kgnb,
                         &kUPint);
  }

  nr_derive_key_rrc_enc(ue_context_pP->ue_context.ciphering_algorithm,
                        ue_context_pP->ue_context.kgnb,
                        &kRRCenc);
  nr_derive_key_rrc_int(ue_context_pP->ue_context.integrity_algorithm,
                        ue_context_pP->ue_context.kgnb,
                        &kRRCint);
  /* Refresh SRBs/DRBs */

#ifndef ITTI_SIM
  LOG_D(NR_RRC,"Configuring PDCP DRBs/SRBs for UE %x\n",ue_context_pP->ue_context.rnti);

  nr_rrc_pdcp_config_asn1_req(ctxt_pP,
                              SRB_configList, // NULL,
                              DRB_configList,
                              DRB_Release_configList2,
                              (ue_context_pP->ue_context.integrity_algorithm << 4)
                              | ue_context_pP->ue_context.ciphering_algorithm,
                              kRRCenc,
                              kRRCint,
                              kUPenc,
                              kUPint,
                              NULL,
                              NULL,
                              get_softmodem_params()->sa ? ue_context_pP->ue_context.masterCellGroup->rlc_BearerToAddModList : NULL);
  /* Refresh SRBs/DRBs */

  if (!NODE_IS_CU(RC.nrrrc[ctxt_pP->module_id]->node_type)) {
    rrc_mac_config_req_gNB(rrc->module_id,
                           rrc->carrier.ssb_SubcarrierOffset,
                           rrc->carrier.pdsch_AntennaPorts,
                           rrc->carrier.pusch_AntennaPorts,
                           rrc->carrier.sib1_tda,
                           rrc->carrier.minRXTXTIME,
                           NULL,
                           NULL,
                           0,
                           ue_context_pP->ue_context.rnti,
                           ue_context_pP->ue_context.masterCellGroup
                           );
    LOG_D(NR_RRC,"Configuring RLC DRBs/SRBs for UE %x\n",ue_context_pP->ue_context.rnti);
    nr_rrc_rlc_config_asn1_req(ctxt_pP,
                               SRB_configList, // NULL,
                               DRB_configList,
                               DRB_Release_configList2,
                               NULL,
                               get_softmodem_params()->sa ? ue_context_pP->ue_context.masterCellGroup->rlc_BearerToAddModList : NULL);
  }
  else if(SRB_configList!=NULL || DRB_configList!=NULL){
    MessageDef *message_p;
    message_p = itti_alloc_new_message (TASK_RRC_GNB, 0, F1AP_UE_CONTEXT_SETUP_REQ);
    f1ap_ue_context_setup_t *req=&F1AP_UE_CONTEXT_SETUP_REQ (message_p);
    req->gNB_CU_ue_id     = 0;
    req->gNB_DU_ue_id = 0;
    req->rnti = ue_context_pP->ue_context.rnti;
    req->mcc              = rrc->configuration.mcc[0];
    req->mnc              = rrc->configuration.mnc[0];
    req->mnc_digit_length = rrc->configuration.mnc_digit_length[0];
    req->nr_cellid        = rrc->nr_cellid;
    if(SRB_configList!=NULL){
      req->srbs_to_be_setup = malloc(SRB_configList->list.count*sizeof(f1ap_srb_to_be_setup_t));
      req->srbs_to_be_setup_length = SRB_configList->list.count;
      f1ap_srb_to_be_setup_t *SRBs=req->srbs_to_be_setup;
      for (int i = 0; i < SRB_configList->list.count; i++){
        if(SRB_configList->list.array[i]->srb_Identity > 1){
          SRBs[i].srb_id = SRB_configList->list.array[i]->srb_Identity;
          SRBs[i].lcid = SRB_configList->list.array[i]->srb_Identity;
        }
      }
    }
    if(DRB_configList!=NULL){
      gtpv1u_gnb_create_tunnel_req_t  create_tunnel_req;
      memset(&create_tunnel_req, 0, sizeof(gtpv1u_gnb_create_tunnel_req_t));
      req->drbs_to_be_setup = malloc(DRB_configList->list.count*sizeof(f1ap_drb_to_be_setup_t));
      req->drbs_to_be_setup_length = DRB_configList->list.count;
      f1ap_drb_to_be_setup_t *DRBs=req->drbs_to_be_setup;
      LOG_I(RRC, "Length of DRB list:%d, %d \n", DRB_configList->list.count, req->drbs_to_be_setup_length);
      for (int i = 0; i < DRB_configList->list.count; i++){
        DRBs[i].drb_id = DRB_configList->list.array[i]->drb_Identity;
        DRBs[i].rlc_mode = RLC_MODE_AM;
        DRBs[i].up_ul_tnl[0].tl_address = inet_addr(rrc->eth_params_s.my_addr);
        DRBs[i].up_ul_tnl[0].port=rrc->eth_params_s.my_portd;
        DRBs[i].up_ul_tnl_length = 1;
        DRBs[i].up_dl_tnl[0].tl_address = inet_addr(rrc->eth_params_s.remote_addr);
        DRBs[i].up_dl_tnl[0].port=rrc->eth_params_s.remote_portd;
        DRBs[i].up_dl_tnl_length = 1;
      }
      LOG_I(RRC, "Send F1AP_UE_CONTEXT_SETUP_REQ with ITTI\n");
    }
    itti_send_msg_to_task (TASK_CU_F1, ctxt_pP->module_id, message_p);
  }
#endif

  /* Set the SRB active in UE context */
  if (SRB_configList != NULL) {
    for (int i = 0; (i < SRB_configList->list.count) && (i < 3); i++) {
      if (SRB_configList->list.array[i]->srb_Identity == 1) {
        ue_context_pP->ue_context.Srb1.Active = 1;
        ue_context_pP->ue_context.Srb1.Srb_info.Srb_id = 1;
      } else if (SRB_configList->list.array[i]->srb_Identity == 2) {
        ue_context_pP->ue_context.Srb2.Active = 1;
        ue_context_pP->ue_context.Srb2.Srb_info.Srb_id = 2;
        LOG_I(NR_RRC,"[gNB %d] Frame      %d CC %d : SRB2 is now active\n",
              ctxt_pP->module_id,
              ctxt_pP->frame,
              ue_context_pP->ue_context.primaryCC_id);
      } else {
        LOG_W(NR_RRC,"[gNB %d] Frame      %d CC %d : invalide SRB identity %ld\n",
              ctxt_pP->module_id,
              ctxt_pP->frame,
              ue_context_pP->ue_context.primaryCC_id,
              SRB_configList->list.array[i]->srb_Identity);
      }
    }

    free(SRB_configList);
    ue_context_pP->ue_context.SRB_configList2[xid] = NULL;
  }

  /* Loop through DRBs and establish if necessary */
  if (DRB_configList != NULL) {
    for (int i = 0; i < DRB_configList->list.count; i++) {
      if (DRB_configList->list.array[i]) {
        drb_id = (int)DRB_configList->list.array[i]->drb_Identity;
        LOG_A(NR_RRC, "[gNB %d] Frame  %d : Logical Channel UL-DCCH, Received NR_RRCReconfigurationComplete from UE rnti %x, reconfiguring DRB %d\n",
            ctxt_pP->module_id,
            ctxt_pP->frame,
            ctxt_pP->rnti,
            (int)DRB_configList->list.array[i]->drb_Identity);
            //(int)*DRB_configList->list.array[i]->pdcp_Config->moreThanOneRLC->primaryPath.logicalChannel);

        if (ue_context_pP->ue_context.DRB_active[drb_id] == 0) {
          ue_context_pP->ue_context.DRB_active[drb_id] = 1;
          LOG_D(NR_RRC, "[gNB %d] Frame %d: Establish RLC UM Bidirectional, DRB %d Active\n",
                  ctxt_pP->module_id, ctxt_pP->frame, (int)DRB_configList->list.array[i]->drb_Identity);

          LOG_D(NR_RRC,
                  PROTOCOL_NR_RRC_CTXT_UE_FMT" RRC_gNB --- MAC_CONFIG_REQ  (DRB) ---> MAC_gNB\n",
                  PROTOCOL_NR_RRC_CTXT_UE_ARGS(ctxt_pP));

          //if (DRB_configList->list.array[i]->pdcp_Config->moreThanOneRLC->primaryPath.logicalChannel) {
          //  nr_DRB2LCHAN[i] = (uint8_t) * DRB_configList->list.array[i]->pdcp_Config->moreThanOneRLC->primaryPath.logicalChannel;
          //}

            // rrc_mac_config_req_eNB
        } else {        // remove LCHAN from MAC/PHY
          if (ue_context_pP->ue_context.DRB_active[drb_id] == 1) {
            /* TODO : It may be needed if gNB goes into full stack working. */
            // DRB has just been removed so remove RLC + PDCP for DRB
            /*      rrc_pdcp_config_req (ctxt_pP->module_id, frameP, 1, CONFIG_ACTION_REMOVE,
            (ue_mod_idP * NB_RB_MAX) + DRB2LCHAN[i],UNDEF_SECURITY_MODE);
            */
            /*rrc_rlc_config_req(ctxt_pP,
                                SRB_FLAG_NO,
                                MBMS_FLAG_NO,
                                CONFIG_ACTION_REMOVE,
                                nr_DRB2LCHAN[i],
                                Rlc_info_um);*/
          }

          ue_context_pP->ue_context.DRB_active[drb_id] = 0;
          LOG_D(NR_RRC, PROTOCOL_NR_RRC_CTXT_UE_FMT" RRC_eNB --- MAC_CONFIG_REQ  (DRB) ---> MAC_eNB\n",
                  PROTOCOL_NR_RRC_CTXT_UE_ARGS(ctxt_pP));

          // rrc_mac_config_req_eNB

        } // end else of if (ue_context_pP->ue_context.DRB_active[drb_id] == 0)
      } // end if (DRB_configList->list.array[i])
    } // end for (int i = 0; i < DRB_configList->list.count; i++)

    free(DRB_configList);
    ue_context_pP->ue_context.DRB_configList2[xid] = NULL;
  } // end if DRB_configList != NULL

  if(DRB_Release_configList2 != NULL) {
    for (int i = 0; i < DRB_Release_configList2->list.count; i++) {
      if (DRB_Release_configList2->list.array[i]) {
        drb_id_p = DRB_Release_configList2->list.array[i];
        drb_id = *drb_id_p;

        if (ue_context_pP->ue_context.DRB_active[drb_id] == 1) {
        ue_context_pP->ue_context.DRB_active[drb_id] = 0;
        }
      }
    }

    free(DRB_Release_configList2);
    ue_context_pP->ue_context.DRB_Release_configList2[xid] = NULL;
  }
}

//-----------------------------------------------------------------------------
void
rrc_gNB_generate_RRCReestablishment(
  const protocol_ctxt_t *const ctxt_pP,
  rrc_gNB_ue_context_t  *const ue_context_pP,
  const int             CC_id)
//-----------------------------------------------------------------------------
{
    // int UE_id = -1;
    //NR_LogicalChannelConfig_t  *SRB1_logicalChannelConfig = NULL;
    NR_SRB_ToAddModList_t      **SRB_configList;
    // NR_SRB_ToAddMod_t          *SRB1_config = NULL;
    //rrc_gNB_carrier_data_t     *carrier = NULL;
    gNB_RRC_UE_t               *ue_context = NULL;
    module_id_t                 module_id = ctxt_pP->module_id;
    // uint16_t                    rnti = ctxt_pP->rnti;
    
    SRB_configList = &(ue_context_pP->ue_context.SRB_configList);
    //carrier = &(RC.nrrrc[ctxt_pP->module_id]->carrier);
    ue_context = &(ue_context_pP->ue_context);
    ue_context->Srb0.Tx_buffer.payload_size = do_RRCReestablishment(ctxt_pP,
        ue_context_pP,
        CC_id,
        (uint8_t *) ue_context->Srb0.Tx_buffer.Payload,
        sizeof(ue_context->Srb0.Tx_buffer.Payload),
        //(uint8_t) carrier->p_gNB, // at this point we do not have the UE capability information, so it can only be TM1 or TM2
        rrc_gNB_get_next_transaction_identifier(module_id),
        SRB_configList
        //&(ue_context->physicalConfigDedicated)
        );

    /* Configure SRB1 for UE */
    if (*SRB_configList != NULL) {
      for (int cnt = 0; cnt < (*SRB_configList)->list.count; cnt++) {
        if ((*SRB_configList)->list.array[cnt]->srb_Identity == 1) {
          // SRB1_config = (*SRB_configList)->list.array[cnt];
        }

        LOG_D(NR_RRC, PROTOCOL_NR_RRC_CTXT_UE_FMT" RRC_gNB --- MAC_CONFIG_REQ  (SRB1) ---> MAC_gNB\n",
              PROTOCOL_NR_RRC_CTXT_UE_ARGS(ctxt_pP));

        // rrc_mac_config_req_eNB
      }
    }  // if (*SRB_configList != NULL)
    
    LOG_I(NR_RRC, PROTOCOL_NR_RRC_CTXT_UE_FMT" [RAPROC] Logical Channel DL-DCCH, Generating NR_RRCReestablishment (bytes %d)\n",
          PROTOCOL_NR_RRC_CTXT_UE_ARGS(ctxt_pP),
          ue_context->Srb0.Tx_buffer.payload_size);
#if(0)
    /* TODO : It may be needed if gNB goes into full stack working. */
    UE_id = find_nr_UE_id(module_id, rnti);
    if (UE_id != -1) {
      /* Activate reject timer, if RRCComplete not received after 10 frames, reject UE */
      RC.nrmac[module_id]->UE_info.UE_sched_ctrl[UE_id].ue_reestablishment_reject_timer = 1;
      /* Reject UE after 10 frames, LTE_RRCConnectionReestablishmentReject is triggered */
      RC.nrmac[module_id]->UE_info.UE_sched_ctrl[UE_id].ue_reestablishment_reject_timer_thres = 100;
    } else {
      LOG_E(NR_RRC, PROTOCOL_NR_RRC_CTXT_UE_FMT" Generating NR_RRCReestablishment without UE_id(MAC) rnti %x\n",
            PROTOCOL_NR_RRC_CTXT_UE_ARGS(ctxt_pP),
            rnti);
    }
#endif
#ifdef ITTI_SIM
        MessageDef *message_p;
        uint8_t *message_buffer;
        message_buffer = itti_malloc (TASK_RRC_GNB, TASK_RRC_UE_SIM, ue_context->Srb0.Tx_buffer.payload_size);
        memcpy (message_buffer, (uint8_t *) ue_context->Srb0.Tx_buffer.Payload, ue_context->Srb0.Tx_buffer.payload_size);
        message_p = itti_alloc_new_message (TASK_RRC_GNB, 0, GNB_RRC_DCCH_DATA_IND);
        GNB_RRC_DCCH_DATA_IND (message_p).rbid = DCCH;
        GNB_RRC_DCCH_DATA_IND (message_p).sdu = message_buffer;
        GNB_RRC_DCCH_DATA_IND (message_p).size  = ue_context->Srb0.Tx_buffer.payload_size;
        itti_send_msg_to_task (TASK_RRC_UE_SIM, ctxt_pP->instance, message_p);
#endif

}

//-----------------------------------------------------------------------------
void
rrc_gNB_process_RRCConnectionReestablishmentComplete(
  const protocol_ctxt_t *const ctxt_pP,
  const rnti_t reestablish_rnti,
  rrc_gNB_ue_context_t         *ue_context_pP,
  const uint8_t xid
)
//-----------------------------------------------------------------------------
{
  LOG_I(NR_RRC,
        PROTOCOL_RRC_CTXT_UE_FMT" [RAPROC] Logical Channel UL-DCCH, processing NR_RRCConnectionReestablishmentComplete from UE (SRB1 Active)\n",
        PROTOCOL_RRC_CTXT_UE_ARGS(ctxt_pP));

  NR_DRB_ToAddModList_t                 *DRB_configList = ue_context_pP->ue_context.DRB_configList;
  NR_SRB_ToAddModList_t                 *SRB_configList = ue_context_pP->ue_context.SRB_configList;
  NR_SRB_ToAddModList_t                **SRB_configList2 = NULL;
  NR_DRB_ToAddModList_t                **DRB_configList2 = NULL;
  NR_SRB_ToAddMod_t                     *SRB2_config     = NULL;
  NR_DRB_ToAddMod_t                     *DRB_config      = NULL;
  //NR_SDAP_Config_t                      *sdap_config     = NULL;
  int i = 0;
  uint8_t                             buffer[RRC_BUF_SIZE];
  uint16_t                            size;

  uint8_t next_xid = rrc_gNB_get_next_transaction_identifier(ctxt_pP->module_id);
  int ret = 0;
  ue_context_pP->ue_context.StatusRrc = NR_RRC_CONNECTED;
  ue_context_pP->ue_context.ue_rrc_inactivity_timer = 1; // set rrc inactivity when UE goes into RRC_CONNECTED
  ue_context_pP->ue_context.reestablishment_xid = next_xid;
  SRB_configList2 = &ue_context_pP->ue_context.SRB_configList2[xid];

  // get old configuration of SRB2
  if (*SRB_configList2 != NULL) {
    if((*SRB_configList2)->list.count!=0) {
      LOG_D(NR_RRC, "SRB_configList2(%p) count is %d\n           SRB_configList2->list.array[0] addr is %p",
            SRB_configList2, (*SRB_configList2)->list.count,  (*SRB_configList2)->list.array[0]);
    }

    for (i = 0; (i < (*SRB_configList2)->list.count) && (i < 3); i++) {
      if ((*SRB_configList2)->list.array[i]->srb_Identity == 2 ) {
        LOG_D(NR_RRC, "get SRB2_config from (ue_context_pP->ue_context.SRB_configList2[%d])\n", xid);
        SRB2_config = (*SRB_configList2)->list.array[i];
        break;
      }
    }
  }

  // SRB2_config = CALLOC(1, sizeof(*SRB2_config));
  // SRB2_config->srb_Identity = 2;

  SRB_configList2 = &(ue_context_pP->ue_context.SRB_configList2[next_xid]);
  DRB_configList2 = &(ue_context_pP->ue_context.DRB_configList2[next_xid]);

  if (*SRB_configList2) {
    free(*SRB_configList2);
    LOG_D(NR_RRC, "free(ue_context_pP->ue_context.SRB_configList2[%d])\n", next_xid);
  }

  *SRB_configList2 = CALLOC(1, sizeof(**SRB_configList2));

  if (SRB2_config != NULL) {
    // Add SRB2 to SRB configuration list
    ASN_SEQUENCE_ADD(&SRB_configList->list, SRB2_config);
    ASN_SEQUENCE_ADD(&(*SRB_configList2)->list, SRB2_config);
    LOG_D(NR_RRC, "Add SRB2_config (srb_Identity:%ld) to ue_context_pP->ue_context.SRB_configList\n",
          SRB2_config->srb_Identity);
    LOG_D(NR_RRC, "Add SRB2_config (srb_Identity:%ld) to ue_context_pP->ue_context.SRB_configList2[%d]\n",
          SRB2_config->srb_Identity, next_xid);
  } else {
    // SRB configuration list only contains SRB1.
    LOG_W(NR_RRC,"SRB2 configuration does not exist in SRB configuration list\n");
  }

  if (*DRB_configList2) {
    free(*DRB_configList2);
    LOG_D(NR_RRC, "free(ue_context_pP->ue_context.DRB_configList2[%d])\n", next_xid);
  }

  *DRB_configList2 = CALLOC(1, sizeof(**DRB_configList2));

  if (DRB_configList != NULL) {
    LOG_D(NR_RRC, "get DRB_config from (ue_context_pP->ue_context.DRB_configList)\n");

    for (i = 0; (i < DRB_configList->list.count) && (i < 3); i++) {
      DRB_config = DRB_configList->list.array[i];
      // Add DRB to DRB configuration list, for LTE_RRCConnectionReconfigurationComplete
      ASN_SEQUENCE_ADD(&(*DRB_configList2)->list, DRB_config);
    }
  }

  ue_context_pP->ue_context.Srb1.Active = 1;
  //ue_context_pP->ue_context.Srb2.Srb_info.Srb_id = 2;

  if (AMF_MODE_ENABLED) {
    hashtable_rc_t    h_rc;
    int               j;
    rrc_ue_ngap_ids_t *rrc_ue_ngap_ids_p = NULL;
    uint16_t ue_initial_id = ue_context_pP->ue_context.ue_initial_id;
    uint32_t gNB_ue_ngap_id = ue_context_pP->ue_context.gNB_ue_ngap_id;
    gNB_RRC_INST *rrc_instance_p = RC.nrrrc[GNB_INSTANCE_TO_MODULE_ID(ctxt_pP->instance)];

    if (gNB_ue_ngap_id > 0) {
      h_rc = hashtable_get(rrc_instance_p->ngap_id2_ngap_ids, (hash_key_t)gNB_ue_ngap_id, (void **)&rrc_ue_ngap_ids_p);

      if  (h_rc == HASH_TABLE_OK) {
    	  rrc_ue_ngap_ids_p->ue_rnti = ctxt_pP->rnti;
      }
    }

    if (ue_initial_id != 0) {
      h_rc = hashtable_get(rrc_instance_p->initial_id2_ngap_ids, (hash_key_t)ue_initial_id, (void **)&rrc_ue_ngap_ids_p);

      if  (h_rc == HASH_TABLE_OK) {
    	  rrc_ue_ngap_ids_p->ue_rnti = ctxt_pP->rnti;
      }
    }

    gtpv1u_gnb_create_tunnel_req_t  create_tunnel_req;
    /* Save e RAB information for later */
    memset(&create_tunnel_req, 0, sizeof(create_tunnel_req));

    for ( j = 0, i = 0; i < NB_RB_MAX; i++) {
      if (ue_context_pP->ue_context.pduSession[i].status == PDU_SESSION_STATUS_ESTABLISHED || ue_context_pP->ue_context.pduSession[i].status == PDU_SESSION_STATUS_DONE) {
        create_tunnel_req.pdusession_id[j]   = ue_context_pP->ue_context.pduSession[i].param.pdusession_id;
        create_tunnel_req.incoming_rb_id[j]  = i+1;
        create_tunnel_req.outgoing_teid[j]  = ue_context_pP->ue_context.pduSession[i].param.gtp_teid;
        memcpy(create_tunnel_req.dst_addr[j].buffer,
               ue_context_pP->ue_context.pduSession[i].param.upf_addr.buffer,
                sizeof(uint8_t)*20);
        create_tunnel_req.dst_addr[j].length = ue_context_pP->ue_context.pduSession[i].param.upf_addr.length;
        j++;
      }
    }

    create_tunnel_req.rnti       = ctxt_pP->rnti; // warning put zero above
    create_tunnel_req.num_tunnels    = j;
    ret = gtpv1u_update_ngu_tunnel(
            ctxt_pP->instance,
            &create_tunnel_req,
            reestablish_rnti);

    if ( ret != 0 ) {
      LOG_E(NR_RRC,"gtpv1u_update_ngu_tunnel failed,start to release UE %x\n",reestablish_rnti);

      // update s1u tunnel failed,reset rnti?
      if (gNB_ue_ngap_id > 0) {
        h_rc = hashtable_get(rrc_instance_p->ngap_id2_ngap_ids, (hash_key_t)gNB_ue_ngap_id, (void **)&rrc_ue_ngap_ids_p);

        if (h_rc == HASH_TABLE_OK ) {
        	rrc_ue_ngap_ids_p->ue_rnti = reestablish_rnti;
        }
      }

      if (ue_initial_id != 0) {
        h_rc = hashtable_get(rrc_instance_p->initial_id2_ngap_ids, (hash_key_t)ue_initial_id, (void **)&rrc_ue_ngap_ids_p);

        if (h_rc == HASH_TABLE_OK ) {
          rrc_ue_ngap_ids_p->ue_rnti = reestablish_rnti;
        }
      }

      ue_context_pP->ue_context.ue_release_timer_s1 = 1;
      ue_context_pP->ue_context.ue_release_timer_thres_s1 = 100;
      ue_context_pP->ue_context.ue_release_timer = 0;
      ue_context_pP->ue_context.ue_reestablishment_timer = 0;
      ue_context_pP->ue_context.ul_failure_timer = 20000; // set ul_failure to 20000 for triggering rrc_eNB_send_S1AP_UE_CONTEXT_RELEASE_REQ
      ue_context_pP->ue_context.ul_failure_timer = 0;
      return;
    }
  } /* AMF_MODE_ENABLED */

  /* Update RNTI in ue_context */
  ue_context_pP->ue_id_rnti                    = ctxt_pP->rnti; // here ue_id_rnti is just a key, may be something else
  ue_context_pP->ue_context.rnti               = ctxt_pP->rnti;

  if (AMF_MODE_ENABLED) {
    uint8_t send_security_mode_command = FALSE;
    nr_rrc_pdcp_config_security(
      ctxt_pP,
      ue_context_pP,
      send_security_mode_command ? 0 : 1);
    LOG_D(NR_RRC, "set security successfully \n");
  }

  /* Add all NAS PDUs to the list */
  for (i = 0; i < ue_context_pP->ue_context.nb_of_pdusessions; i++) {

    /* TODO parameters yet to process ... */
    /* TODO should test if pdu session are Ok before! */
    ue_context_pP->ue_context.pduSession[i].status = PDU_SESSION_STATUS_DONE;
    ue_context_pP->ue_context.pduSession[i].xid    = xid;
    LOG_D(NR_RRC, "setting the status for the default DRB (index %d) to (%d,%s)\n",
          i, ue_context_pP->ue_context.pduSession[i].status, "PDU_SESSION_STATUS_DONE");
  }

  memset(buffer, 0, sizeof(buffer));

  size = do_RRCReconfiguration(ctxt_pP, buffer, sizeof(buffer),
                                xid,
                               *SRB_configList2,
                                DRB_configList,
                                NULL,
                                NULL,
                                NULL,
                                NULL, // MeasObj_list,
                                NULL,
                                NULL,
                                NULL,
                                NULL,
                                NULL);
  LOG_DUMPMSG(NR_RRC,DEBUG_RRC,(char *)buffer,size,
              "[MSG] RRC Reconfiguration\n");

  /* Free all NAS PDUs */
  for (i = 0; i < ue_context_pP->ue_context.nb_of_pdusessions; i++) {
    if (ue_context_pP->ue_context.pduSession[i].param.nas_pdu.buffer != NULL) {
      /* Free the NAS PDU buffer and invalidate it */
      free(ue_context_pP->ue_context.pduSession[i].param.nas_pdu.buffer);
      ue_context_pP->ue_context.pduSession[i].param.nas_pdu.buffer = NULL;
    }
  }

  if(size==65535) {
    LOG_E(NR_RRC,"RRC decode err!!! do_RRCReconfiguration\n");
    return;
  } else {
    LOG_I(NR_RRC,
          "[gNB %d] Frame %d, Logical Channel DL-DCCH, Generate NR_RRCConnectionReconfiguration (bytes %d, UE id %x)\n",
          ctxt_pP->module_id, ctxt_pP->frame, size, ue_context_pP->ue_context.rnti);
    LOG_D(NR_RRC,
          "[FRAME %05d][RRC_gNB][MOD %u][][--- PDCP_DATA_REQ/%d Bytes (rrcConnectionReconfiguration to UE %x MUI %d) --->][PDCP][MOD %u][RB %u]\n",
          ctxt_pP->frame, ctxt_pP->module_id, size, ue_context_pP->ue_context.rnti, rrc_gNB_mui, ctxt_pP->module_id, DCCH);
#ifdef ITTI_SIM
  MessageDef *message_p;
  uint8_t *message_buffer;
  message_buffer = itti_malloc (TASK_RRC_GNB, TASK_RRC_UE_SIM, size);
  memcpy (message_buffer, buffer, size);
  message_p = itti_alloc_new_message (TASK_RRC_GNB, 0, GNB_RRC_DCCH_DATA_IND);
  GNB_RRC_DCCH_DATA_IND (message_p).rbid = DCCH;
  GNB_RRC_DCCH_DATA_IND (message_p).sdu = message_buffer;
  GNB_RRC_DCCH_DATA_IND (message_p).size	= size;
  itti_send_msg_to_task (TASK_RRC_UE_SIM, ctxt_pP->instance, message_p);
#else
    nr_rrc_data_req(
      ctxt_pP,
      DCCH,
      rrc_gNB_mui++,
      SDU_CONFIRM_NO,
      size,
      buffer,
      PDCP_TRANSMISSION_MODE_CONTROL);
#endif
  }
}
//-----------------------------------------------------------------------------

/*------------------------------------------------------------------------------*/
int nr_rrc_gNB_decode_ccch(protocol_ctxt_t    *const ctxt_pP,
                           const uint8_t      *buffer,
                           int                buffer_length,
                           OCTET_STRING_t     *du_to_cu_rrc_container,
                           const int          CC_id)
{
  module_id_t                                       Idx;
  asn_dec_rval_t                                    dec_rval;
  NR_UL_CCCH_Message_t                             *ul_ccch_msg = NULL;
  struct rrc_gNB_ue_context_s                      *ue_context_p = NULL;
  gNB_RRC_INST                                     *gnb_rrc_inst = RC.nrrrc[ctxt_pP->module_id];
  NR_RRCSetupRequest_IEs_t                         *rrcSetupRequest = NULL;
  NR_RRCReestablishmentRequest_IEs_t                rrcReestablishmentRequest;
  uint64_t                                          random_value = 0;
  int i;

    dec_rval = uper_decode( NULL,
                            &asn_DEF_NR_UL_CCCH_Message,
                            (void **)&ul_ccch_msg,
                            (uint8_t *) buffer,
                            100,
                            0,
                            0);

    if (dec_rval.consumed == 0) {
        /* TODO */
        LOG_E(NR_RRC, PROTOCOL_NR_RRC_CTXT_UE_FMT" FATAL Error in receiving CCCH\n",
                   PROTOCOL_NR_RRC_CTXT_UE_ARGS(ctxt_pP));
        return -1;
    }

    if (ul_ccch_msg->message.present == NR_UL_CCCH_MessageType_PR_c1) {
     switch (ul_ccch_msg->message.choice.c1->present) {
      case NR_UL_CCCH_MessageType__c1_PR_NOTHING:
        /* TODO */
        LOG_I(NR_RRC,
            PROTOCOL_NR_RRC_CTXT_FMT" Received PR_NOTHING on UL-CCCH-Message\n",
            PROTOCOL_NR_RRC_CTXT_ARGS(ctxt_pP));
        break;

      case NR_UL_CCCH_MessageType__c1_PR_rrcSetupRequest:
        LOG_D(NR_RRC, "Received RRCSetupRequest on UL-CCCH-Message (UE rnti %x)\n", ctxt_pP->rnti);
        ue_context_p = rrc_gNB_get_ue_context(gnb_rrc_inst, ctxt_pP->rnti);
        if (ue_context_p != NULL) {
          rrc_gNB_free_mem_UE_context(ctxt_pP, ue_context_p);
        } else {
          rrcSetupRequest = &ul_ccch_msg->message.choice.c1->choice.rrcSetupRequest->rrcSetupRequest;
          if (NR_InitialUE_Identity_PR_randomValue == rrcSetupRequest->ue_Identity.present) {
            /* randomValue                         BIT STRING (SIZE (39)) */
            if (rrcSetupRequest->ue_Identity.choice.randomValue.size != 5) { // 39-bit random value
              LOG_E(NR_RRC, "wrong InitialUE-Identity randomValue size, expected 5, provided %lu",
                          (long unsigned int)rrcSetupRequest->ue_Identity.choice.randomValue.size);
              return -1;
            }

            memcpy(((uint8_t *) & random_value) + 3,
                    rrcSetupRequest->ue_Identity.choice.randomValue.buf,
                    rrcSetupRequest->ue_Identity.choice.randomValue.size);

            /* if there is already a registered UE (with another RNTI) with this random_value,
            * the current one must be removed from MAC/PHY (zombie UE)
            */
            if ((ue_context_p = rrc_gNB_ue_context_random_exist(RC.nrrrc[ctxt_pP->module_id], random_value))) {
              LOG_W(NR_RRC, "new UE rnti %x (coming with random value) is already there as UE %x, removing %x from MAC/PHY\n",
                      ctxt_pP->rnti, ue_context_p->ue_context.rnti, ue_context_p->ue_context.rnti);
              ue_context_p->ue_context.ul_failure_timer = 20000;
            }

            ue_context_p = rrc_gNB_get_next_free_ue_context(ctxt_pP, RC.nrrrc[ctxt_pP->module_id], random_value);
            ue_context_p->ue_context.Srb0.Srb_id = 0;
            ue_context_p->ue_context.Srb0.Active = 1;
            memcpy(ue_context_p->ue_context.Srb0.Rx_buffer.Payload,
                    buffer,
                    buffer_length);
            ue_context_p->ue_context.Srb0.Rx_buffer.payload_size = buffer_length;
          } else if (NR_InitialUE_Identity_PR_ng_5G_S_TMSI_Part1 == rrcSetupRequest->ue_Identity.present) {
            /* TODO */
            /* <5G-S-TMSI> = <AMF Set ID><AMF Pointer><5G-TMSI> 48-bit */
            /* ng-5G-S-TMSI-Part1                  BIT STRING (SIZE (39)) */
            if (rrcSetupRequest->ue_Identity.choice.ng_5G_S_TMSI_Part1.size != 5) {
              LOG_E(NR_RRC, "wrong ng_5G_S_TMSI_Part1 size, expected 5, provided %lu \n",
                          (long unsigned int)rrcSetupRequest->ue_Identity.choice.ng_5G_S_TMSI_Part1.size);
              return -1;
            }

            uint64_t s_tmsi_part1 = bitStr_to_uint64(&rrcSetupRequest->ue_Identity.choice.ng_5G_S_TMSI_Part1);

            // memcpy(((uint8_t *) & random_value) + 3,
            //         rrcSetupRequest->ue_Identity.choice.ng_5G_S_TMSI_Part1.buf,
            //         rrcSetupRequest->ue_Identity.choice.ng_5G_S_TMSI_Part1.size);

            if ((ue_context_p = rrc_gNB_ue_context_5g_s_tmsi_exist(RC.nrrrc[ctxt_pP->module_id], s_tmsi_part1))) {
              LOG_I(NR_RRC, " 5G-S-TMSI-Part1 exists, ue_context_p %p, old rnti %x => %x\n",ue_context_p, ue_context_p->ue_context.rnti, ctxt_pP->rnti);

              nr_rrc_mac_remove_ue(ctxt_pP->module_id, ue_context_p->ue_context.rnti);

              /* replace rnti in the context */
              /* for that, remove the context from the RB tree */
              RB_REMOVE(rrc_nr_ue_tree_s, &RC.nrrrc[ctxt_pP->module_id]->rrc_ue_head, ue_context_p);
              /* and insert again, after changing rnti everywhere it has to be changed */
              ue_context_p->ue_id_rnti = ctxt_pP->rnti;
              ue_context_p->ue_context.rnti = ctxt_pP->rnti;
              RB_INSERT(rrc_nr_ue_tree_s, &RC.nrrrc[ctxt_pP->module_id]->rrc_ue_head, ue_context_p);
              /* reset timers */
              ue_context_p->ue_context.ul_failure_timer = 0;
              ue_context_p->ue_context.ue_release_timer = 0;
              ue_context_p->ue_context.ue_reestablishment_timer = 0;
              ue_context_p->ue_context.ue_release_timer_s1 = 0;
              ue_context_p->ue_context.ue_release_timer_rrc = 0;
            } else {
              LOG_I(NR_RRC, " 5G-S-TMSI-Part1 doesn't exist, setting ng_5G_S_TMSI_Part1 to %p => %ld\n",
                              ue_context_p, s_tmsi_part1);

              ue_context_p = rrc_gNB_get_next_free_ue_context(ctxt_pP, RC.nrrrc[ctxt_pP->module_id], s_tmsi_part1);

              if (ue_context_p == NULL) {
                  LOG_E(RRC, "%s:%d:%s: rrc_gNB_get_next_free_ue_context returned NULL\n", __FILE__, __LINE__, __FUNCTION__);
              }

              if (ue_context_p != NULL) {
                ue_context_p->ue_context.Initialue_identity_5g_s_TMSI.presence = TRUE;
                ue_context_p->ue_context.ng_5G_S_TMSI_Part1 = s_tmsi_part1;
              }
            }
          } else {
            /* TODO */
            memcpy(((uint8_t *) & random_value) + 3,
                    rrcSetupRequest->ue_Identity.choice.randomValue.buf,
                    rrcSetupRequest->ue_Identity.choice.randomValue.size);

            rrc_gNB_get_next_free_ue_context(ctxt_pP, RC.nrrrc[ctxt_pP->module_id], random_value);
            LOG_E(NR_RRC,
                    PROTOCOL_NR_RRC_CTXT_UE_FMT" RRCSetupRequest without random UE identity or S-TMSI not supported, let's reject the UE\n",
                    PROTOCOL_NR_RRC_CTXT_UE_ARGS(ctxt_pP));
            rrc_gNB_generate_RRCReject(ctxt_pP,
                                       rrc_gNB_get_ue_context(gnb_rrc_inst, ctxt_pP->rnti),
                                       CC_id);
            break;
          }

          ue_context_p->ue_context.establishment_cause = rrcSetupRequest->establishmentCause;

          rrc_gNB_generate_RRCSetup(ctxt_pP,
                                    rrc_gNB_get_ue_context(gnb_rrc_inst, ctxt_pP->rnti),
                                    du_to_cu_rrc_container,
                                    gnb_rrc_inst->carrier.servingcellconfigcommon,
                                    CC_id);
        }
        break;

      case NR_UL_CCCH_MessageType__c1_PR_rrcResumeRequest:
                LOG_I(NR_RRC, "receive rrcResumeRequest message \n");
        break;

      case NR_UL_CCCH_MessageType__c1_PR_rrcReestablishmentRequest:
        LOG_I(NR_RRC, "receive rrcReestablishmentRequest message \n");
        LOG_DUMPMSG(NR_RRC, DEBUG_RRC,(char *)(buffer), buffer_length,
              "[MSG] RRC Reestablishment Request\n");
        LOG_D(NR_RRC,
              PROTOCOL_NR_RRC_CTXT_UE_FMT"MAC_gNB--- MAC_DATA_IND (rrcReestablishmentRequest on SRB0) --> RRC_gNB\n",
              PROTOCOL_NR_RRC_CTXT_UE_ARGS(ctxt_pP));

        rrcReestablishmentRequest = ul_ccch_msg->message.choice.c1->choice.rrcReestablishmentRequest->rrcReestablishmentRequest;
        LOG_I(NR_RRC,
          PROTOCOL_NR_RRC_CTXT_UE_FMT" NR_RRCReestablishmentRequest cause %s\n",
          PROTOCOL_NR_RRC_CTXT_UE_ARGS(ctxt_pP),
          ((rrcReestablishmentRequest.reestablishmentCause == NR_ReestablishmentCause_otherFailure) ?   "Other Failure" :
          (rrcReestablishmentRequest.reestablishmentCause == NR_ReestablishmentCause_handoverFailure) ? "Handover Failure" :
          "reconfigurationFailure"));
        {
          uint16_t                          c_rnti = 0;
          if (rrcReestablishmentRequest.ue_Identity.physCellId != RC.nrrrc[ctxt_pP->module_id]->carrier.physCellId) {
            /* UE was moving from previous cell so quickly that RRCReestablishment for previous cell was recieved in this cell */
            LOG_E(NR_RRC,
                  PROTOCOL_NR_RRC_CTXT_UE_FMT" NR_RRCReestablishmentRequest ue_Identity.physCellId(%ld) is not equal to current physCellId(%d), fallback to RRC establishment\n",
                  PROTOCOL_NR_RRC_CTXT_UE_ARGS(ctxt_pP),
                  rrcReestablishmentRequest.ue_Identity.physCellId,
                  RC.nrrrc[ctxt_pP->module_id]->carrier.physCellId);
            rrc_gNB_generate_RRCSetup_for_RRCReestablishmentRequest(ctxt_pP, CC_id);
            break;
          }

          LOG_D(NR_RRC, "physCellId is %ld\n", rrcReestablishmentRequest.ue_Identity.physCellId);

          for (i = 0; i < rrcReestablishmentRequest.ue_Identity.shortMAC_I.size; i++) {
            LOG_D(NR_RRC, "rrcReestablishmentRequest.ue_Identity.shortMAC_I.buf[%d] = %x\n",
                  i, rrcReestablishmentRequest.ue_Identity.shortMAC_I.buf[i]);
          }

          if (rrcReestablishmentRequest.ue_Identity.c_RNTI < 0 ||
              rrcReestablishmentRequest.ue_Identity.c_RNTI > 65535) {
            /* c_RNTI range error should not happen */
            LOG_E(NR_RRC,
                  PROTOCOL_NR_RRC_CTXT_UE_FMT" NR_RRCReestablishmentRequest c_RNTI range error, fallback to RRC establishment\n",
                  PROTOCOL_NR_RRC_CTXT_UE_ARGS(ctxt_pP));
            rrc_gNB_generate_RRCSetup_for_RRCReestablishmentRequest(ctxt_pP, CC_id);
            break;
          }

          c_rnti = rrcReestablishmentRequest.ue_Identity.c_RNTI;
          LOG_I(NR_RRC, "c_rnti is %x\n", c_rnti);
          ue_context_p = rrc_gNB_get_ue_context(gnb_rrc_inst, c_rnti);

          if (ue_context_p == NULL) {
            LOG_E(NR_RRC,
                  PROTOCOL_NR_RRC_CTXT_UE_FMT" NR_RRCReestablishmentRequest without UE context, fallback to RRC establishment\n",
                  PROTOCOL_NR_RRC_CTXT_UE_ARGS(ctxt_pP));
            rrc_gNB_generate_RRCSetup_for_RRCReestablishmentRequest(ctxt_pP, CC_id);
            break;
          }
#if(0)
          /* TODO : It may be needed if gNB goes into full stack working. */
          int UE_id = find_nr_UE_id(ctxt_pP->module_id, c_rnti);

          if(UE_id == -1) {
            LOG_E(NR_RRC,
                  PROTOCOL_NR_RRC_CTXT_UE_FMT" NR_RRCReestablishmentRequest without UE_id(MAC) rnti %x, fallback to RRC establishment\n",
                  PROTOCOL_NR_RRC_CTXT_UE_ARGS(ctxt_pP),c_rnti);
            rrc_gNB_generate_RRCSetup_for_RRCReestablishmentRequest(ctxt_pP, CC_id);
            break;
          }

          //previous rnti
          rnti_t previous_rnti = 0;

          for (i = 0; i < MAX_MOBILES_PER_ENB; i++) {
            if (reestablish_rnti_map[i][1] == c_rnti) {
              previous_rnti = reestablish_rnti_map[i][0];
              break;
            }
          }

          if(previous_rnti != 0) {
            UE_id = find_nr_UE_id(ctxt_pP->module_id, previous_rnti);

            if(UE_id == -1) {
              LOG_E(NR_RRC,
                    PROTOCOL_NR_RRC_CTXT_UE_FMT" RRCReestablishmentRequest without UE_id(MAC) previous rnti %x, fallback to RRC establishment\n",
                    PROTOCOL_NR_RRC_CTXT_UE_ARGS(ctxt_pP),previous_rnti);
              rrc_gNB_generate_RRCSetup_for_RRCReestablishmentRequest(ctxt_pP, CC_id);
              break;
            }
          }
#endif
          //c-plane not end
          if((ue_context_p->ue_context.StatusRrc != NR_RRC_RECONFIGURED) && (ue_context_p->ue_context.reestablishment_cause == NR_ReestablishmentCause_spare1)) {
            LOG_E(NR_RRC,
                  PROTOCOL_NR_RRC_CTXT_UE_FMT" NR_RRCReestablishmentRequest (UE %x c-plane is not end), RRC establishment failed \n",
                  PROTOCOL_NR_RRC_CTXT_UE_ARGS(ctxt_pP),c_rnti);
            /* TODO RRC Release ? */
            break;
          }

          if(ue_context_p->ue_context.ue_reestablishment_timer > 0) {
            LOG_E(NR_RRC,
                  PROTOCOL_NR_RRC_CTXT_UE_FMT" RRRCReconfigurationComplete(Previous) don't receive, delete the Previous UE,\nprevious Status %d, new Status NR_RRC_RECONFIGURED\n",
                  PROTOCOL_NR_RRC_CTXT_UE_ARGS(ctxt_pP),
                  ue_context_p->ue_context.StatusRrc
                  );
            ue_context_p->ue_context.StatusRrc = NR_RRC_RECONFIGURED;
            protocol_ctxt_t  ctxt_old_p;
            PROTOCOL_CTXT_SET_BY_INSTANCE(&ctxt_old_p,
                                          ctxt_pP->instance,
                                          GNB_FLAG_YES,
                                          c_rnti,
                                          ctxt_pP->frame,
                                          ctxt_pP->subframe);
            rrc_gNB_process_RRCReconfigurationComplete(&ctxt_old_p,
                ue_context_p,
                ue_context_p->ue_context.reestablishment_xid);

            for (uint8_t pdusessionid = 0; pdusessionid < ue_context_p->ue_context.nb_of_pdusessions; pdusessionid++) {
              if (ue_context_p->ue_context.pduSession[pdusessionid].status == PDU_SESSION_STATUS_DONE) {
                ue_context_p->ue_context.pduSession[pdusessionid].status = PDU_SESSION_STATUS_ESTABLISHED;
              } else {
                ue_context_p->ue_context.pduSession[pdusessionid].status = PDU_SESSION_STATUS_FAILED;
              }
            }
          }

          LOG_D(NR_RRC,
                PROTOCOL_NR_RRC_CTXT_UE_FMT" UE context: %p\n",
                PROTOCOL_NR_RRC_CTXT_UE_ARGS(ctxt_pP),
                ue_context_p);
          /* reset timers */
          ue_context_p->ue_context.ul_failure_timer = 0;
          ue_context_p->ue_context.ue_release_timer = 0;
          ue_context_p->ue_context.ue_reestablishment_timer = 0;
          // ue_context_p->ue_context.ue_release_timer_s1 = 0;
          ue_context_p->ue_context.ue_release_timer_rrc = 0;
          ue_context_p->ue_context.reestablishment_xid = -1;

          // insert C-RNTI to map
          for (i = 0; i < MAX_MOBILES_PER_ENB; i++) {
            if (reestablish_rnti_map[i][0] == 0) {
              reestablish_rnti_map[i][0] = ctxt_pP->rnti;
              reestablish_rnti_map[i][1] = c_rnti;
              LOG_D(NR_RRC, "reestablish_rnti_map[%d] [0] %x, [1] %x\n",
                    i, reestablish_rnti_map[i][0], reestablish_rnti_map[i][1]);
              break;
            }
          }

          ue_context_p->ue_context.reestablishment_cause = rrcReestablishmentRequest.reestablishmentCause;
          LOG_D(NR_RRC, PROTOCOL_NR_RRC_CTXT_UE_FMT" Accept reestablishment request from UE physCellId %ld cause %ld\n",
                PROTOCOL_NR_RRC_CTXT_UE_ARGS(ctxt_pP),
                rrcReestablishmentRequest.ue_Identity.physCellId,
                ue_context_p->ue_context.reestablishment_cause);

          ue_context_p->ue_context.primaryCC_id = CC_id;
          //LG COMMENT Idx = (ue_mod_idP * NB_RB_MAX) + DCCH;
          Idx = DCCH;
          // SRB1
          ue_context_p->ue_context.Srb1.Active = 1;
          ue_context_p->ue_context.Srb1.Srb_info.Srb_id = Idx;
          memcpy(&ue_context_p->ue_context.Srb1.Srb_info.Lchan_desc[0],
                &DCCH_LCHAN_DESC,
                LCHAN_DESC_SIZE);
          memcpy(&ue_context_p->ue_context.Srb1.Srb_info.Lchan_desc[1],
                &DCCH_LCHAN_DESC,
                LCHAN_DESC_SIZE);
          // SRB2: set  it to go through SRB1 with id 1 (DCCH)
          ue_context_p->ue_context.Srb2.Active = 1;
          ue_context_p->ue_context.Srb2.Srb_info.Srb_id = Idx;
          memcpy(&ue_context_p->ue_context.Srb2.Srb_info.Lchan_desc[0],
                &DCCH_LCHAN_DESC,
                LCHAN_DESC_SIZE);
          memcpy(&ue_context_p->ue_context.Srb2.Srb_info.Lchan_desc[1],
                &DCCH_LCHAN_DESC,
                LCHAN_DESC_SIZE);

          rrc_gNB_generate_RRCReestablishment(ctxt_pP, ue_context_p, CC_id);

          LOG_I(NR_RRC, PROTOCOL_NR_RRC_CTXT_UE_FMT"CALLING RLC CONFIG SRB1 (rbid %d)\n",
                PROTOCOL_NR_RRC_CTXT_UE_ARGS(ctxt_pP),
                Idx);
          // nr_rrc_pdcp_config_asn1_req(ctxt_pP,
          //                         ue_context_p->ue_context.SRB_configList,
          //                         NULL,
          //                         NULL,
          //                         0xff,
          //                         NULL,
          //                         NULL,
          //                         NULL,
          //                         NULL,
          //                         NULL,
          //                         NULL,
          //                         NULL);

          // if (!NODE_IS_CU(RC.nrrrc[ctxt_pP->module_id]->node_type)) {
            // nr_rrc_rlc_config_asn1_req(ctxt_pP,
            //                         ue_context_p->ue_context.SRB_configList,
            //                         NULL,
            //                         NULL,
            //                         NULL,
            //                         NULL);
          // }
        }
        break;

      case NR_UL_CCCH_MessageType__c1_PR_rrcSystemInfoRequest:
        LOG_I(NR_RRC, "receive rrcSystemInfoRequest message \n");
        /* TODO */
        break;

      default:
        LOG_E(NR_RRC, PROTOCOL_NR_RRC_CTXT_UE_FMT" Unknown message\n",
                   PROTOCOL_NR_RRC_CTXT_UE_ARGS(ctxt_pP));
        break;
    }
  }
  return 0;
}

/*! \fn uint64_t bitStr_to_uint64(BIT_STRING_t *)
 *\brief  This function extract at most a 64 bits value from a BIT_STRING_t object, the exact bits number depend on the BIT_STRING_t contents.
 *\param[in] pointer to the BIT_STRING_t object.
 *\return the extracted value.
 */
static inline uint64_t bitStr_to_uint64(BIT_STRING_t *asn) {
  uint64_t result = 0;
  int index;
  int shift;

  DevCheck ((asn->size > 0) && (asn->size <= 8), asn->size, 0, 0);

  shift = ((asn->size - 1) * 8) - asn->bits_unused;
  for (index = 0; index < (asn->size - 1); index++) {
    result |= (uint64_t)asn->buf[index] << shift;
    shift -= 8;
  }

  result |= asn->buf[index] >> asn->bits_unused;

  return result;
}

//-----------------------------------------------------------------------------
int
rrc_gNB_decode_dcch(
  const protocol_ctxt_t *const ctxt_pP,
  const rb_id_t                Srb_id,
  const uint8_t    *const      Rx_sdu,
  const sdu_size_t             sdu_sizeP
)
//-----------------------------------------------------------------------------
{
  asn_dec_rval_t                      dec_rval;
  NR_UL_DCCH_Message_t                *ul_dcch_msg  = NULL;
  struct rrc_gNB_ue_context_s         *ue_context_p = NULL;
  uint8_t                             xid;

  int i;

  if ((Srb_id != 1) && (Srb_id != 2)) {
    LOG_E(NR_RRC, PROTOCOL_NR_RRC_CTXT_UE_FMT" Received message on SRB%ld, should not have ...\n",
          PROTOCOL_NR_RRC_CTXT_UE_ARGS(ctxt_pP),
          Srb_id);
  } else {
    LOG_D(NR_RRC, PROTOCOL_NR_RRC_CTXT_UE_FMT" Received message on SRB%ld\n",
              PROTOCOL_NR_RRC_CTXT_UE_ARGS(ctxt_pP),
              Srb_id);
  }

  LOG_D(NR_RRC, PROTOCOL_NR_RRC_CTXT_UE_FMT" Decoding UL-DCCH Message\n",
                  PROTOCOL_NR_RRC_CTXT_UE_ARGS(ctxt_pP));

  //for (int i=0;i<sdu_sizeP;i++) printf("%02x ",Rx_sdu[i]);
  //printf("\n");

  dec_rval = uper_decode(
                  NULL,
                  &asn_DEF_NR_UL_DCCH_Message,
                  (void **)&ul_dcch_msg,
                  Rx_sdu,
                  sdu_sizeP,
                  0,
                  0);

  if (LOG_DEBUGFLAG(DEBUG_ASN1)) {
    xer_fprint(stdout, &asn_DEF_NR_UL_DCCH_Message, (void *)ul_dcch_msg);
  }

  {
    for (i = 0; i < sdu_sizeP; i++) {
      LOG_T(NR_RRC, "%x.", Rx_sdu[i]);
    }

    LOG_T(NR_RRC, "\n");
  }

  if ((dec_rval.code != RC_OK) && (dec_rval.consumed == 0)) {
    LOG_E(NR_RRC, PROTOCOL_NR_RRC_CTXT_UE_FMT" Failed to decode UL-DCCH (%zu bytes)\n",
        PROTOCOL_NR_RRC_CTXT_UE_ARGS(ctxt_pP),
        dec_rval.consumed);
    return -1;
  }

  ue_context_p = rrc_gNB_get_ue_context(RC.nrrrc[ctxt_pP->module_id],
                                          ctxt_pP->rnti);

  if (ul_dcch_msg->message.present == NR_UL_DCCH_MessageType_PR_c1) {
    switch (ul_dcch_msg->message.choice.c1->present) {
      case NR_UL_DCCH_MessageType__c1_PR_NOTHING:
        LOG_I(NR_RRC,
            PROTOCOL_NR_RRC_CTXT_FMT" Received PR_NOTHING on UL-DCCH-Message\n",
            PROTOCOL_NR_RRC_CTXT_ARGS(ctxt_pP));
        break;

      case NR_UL_DCCH_MessageType__c1_PR_rrcReconfigurationComplete:
        LOG_I(NR_RRC, "Receive RRC Reconfiguration Complete message UE %x\n", ctxt_pP->rnti);
        if(!ue_context_p) {
          LOG_E(NR_RRC, "Processing NR_RRCReconfigurationComplete UE %x, ue_context_p is NULL\n", ctxt_pP->rnti);
          break;
        }

        LOG_DUMPMSG(NR_RRC, DEBUG_RRC, (char *)(Rx_sdu), sdu_sizeP,
                    "[MSG] RRC Connection Reconfiguration Complete\n");
        LOG_D(NR_RRC,
            PROTOCOL_NR_RRC_CTXT_UE_FMT" RLC RB %02d --- RLC_DATA_IND %d bytes "
            "(RRCReconfigurationComplete) ---> RRC_gNB]\n",
            PROTOCOL_NR_RRC_CTXT_UE_ARGS(ctxt_pP),
            DCCH,
            sdu_sizeP);

        if (ul_dcch_msg->message.choice.c1->present == NR_UL_DCCH_MessageType__c1_PR_rrcReconfigurationComplete) {
          if (ul_dcch_msg->message.choice.c1->choice.rrcReconfigurationComplete->criticalExtensions.present ==
            NR_RRCReconfigurationComplete__criticalExtensions_PR_rrcReconfigurationComplete)
            rrc_gNB_process_RRCReconfigurationComplete(
                ctxt_pP,
                ue_context_p,
                ul_dcch_msg->message.choice.c1->choice.rrcReconfigurationComplete->rrc_TransactionIdentifier);
        }

        if (AMF_MODE_ENABLED) {
          if(ue_context_p->ue_context.pdu_session_release_command_flag == 1) {
            xid = ul_dcch_msg->message.choice.c1->choice.rrcReconfigurationComplete->rrc_TransactionIdentifier;
            ue_context_p->ue_context.pdu_session_release_command_flag = 0;
            //gtp tunnel delete
	    gtpv1u_gnb_delete_tunnel_req_t req={0};
            for(i = 0; i < NB_RB_MAX; i++) {
              if(xid == ue_context_p->ue_context.pduSession[i].xid) {
                req.pdusession_id[req.num_pdusession++] =
                  ue_context_p->ue_context.gnb_gtp_psi[i];
                ue_context_p->ue_context.gnb_gtp_teid[i] = 0;
                memset(&ue_context_p->ue_context.gnb_gtp_addrs[i], 0, sizeof(ue_context_p->ue_context.gnb_gtp_addrs[i]));
                ue_context_p->ue_context.gnb_gtp_psi[i]  = 0;
              }
            }
	    gtpv1u_delete_ngu_tunnel(ctxt_pP->instance, &req);
            //NGAP_PDUSESSION_RELEASE_RESPONSE
            rrc_gNB_send_NGAP_PDUSESSION_RELEASE_RESPONSE(ctxt_pP, ue_context_p, xid);
          } else if (ue_context_p->ue_context.established_pdu_sessions_flag != 1) {
            if (ue_context_p->ue_context.nb_of_pdusessions > 0) {
              rrc_gNB_send_NGAP_PDUSESSION_SETUP_RESP(ctxt_pP,
                ue_context_p,
                ul_dcch_msg->message.choice.c1->choice.rrcReconfigurationComplete->rrc_TransactionIdentifier);
              ue_context_p->ue_context.nb_of_pdusessions = 0;
            }
          }
          if (ue_context_p->ue_context.nb_of_modify_pdusessions > 0) {
            rrc_gNB_send_NGAP_PDUSESSION_MODIFY_RESP(ctxt_pP,
                                                     ue_context_p,
                                                     ul_dcch_msg->message.choice.c1->choice.rrcReconfigurationComplete->rrc_TransactionIdentifier);
            ue_context_p->ue_context.nb_of_modify_pdusessions = 0;
            ue_context_p->ue_context.nb_of_failed_pdusessions = 0;
            memset(ue_context_p->ue_context.modify_pdusession, 0, sizeof(ue_context_p->ue_context.modify_pdusession));

            for(int i = 0; i < NR_NB_RB_MAX; i++) {
              ue_context_p->ue_context.modify_pdusession[i].xid = -1;
            }
          }
        }
        if (first_rrcreconfiguration == 0){
          first_rrcreconfiguration = 1;
          rrc_gNB_send_NGAP_INITIAL_CONTEXT_SETUP_RESP(ctxt_pP, ue_context_p);
        }

        break;

      case NR_UL_DCCH_MessageType__c1_PR_rrcSetupComplete:
        if(!ue_context_p) {
          LOG_I(NR_RRC, "Processing NR_RRCSetupComplete UE %x, ue_context_p is NULL\n", ctxt_pP->rnti);
          break;
        }

        LOG_DUMPMSG(NR_RRC, DEBUG_RRC,(char *)Rx_sdu,sdu_sizeP,
                    "[MSG] RRC SetupComplete\n");
        LOG_D(NR_RRC,
                PROTOCOL_NR_RRC_CTXT_UE_FMT" RLC RB %02d --- RLC_DATA_IND %d bytes "
                "(RRCSetupComplete) ---> RRC_gNB\n",
                PROTOCOL_NR_RRC_CTXT_UE_ARGS(ctxt_pP),
                DCCH,
                sdu_sizeP);

        if (ul_dcch_msg->message.choice.c1->choice.rrcSetupComplete->criticalExtensions.present ==
              NR_RRCSetupComplete__criticalExtensions_PR_rrcSetupComplete) {
          if (ul_dcch_msg->message.choice.c1->choice.rrcSetupComplete->criticalExtensions.choice.
            rrcSetupComplete->ng_5G_S_TMSI_Value != NULL) {
            if (ul_dcch_msg->message.choice.c1->choice.rrcSetupComplete->criticalExtensions.choice.
            rrcSetupComplete->ng_5G_S_TMSI_Value->present == NR_RRCSetupComplete_IEs__ng_5G_S_TMSI_Value_PR_ng_5G_S_TMSI_Part2) {
            // ng-5G-S-TMSI-Part2                  BIT STRING (SIZE (9))
              if (ul_dcch_msg->message.choice.c1->choice.rrcSetupComplete->criticalExtensions.choice.
                rrcSetupComplete->ng_5G_S_TMSI_Value->choice.ng_5G_S_TMSI_Part2.size != 2) {
                LOG_E(NR_RRC, "wrong ng_5G_S_TMSI_Part2 size, expected 2, provided %lu",
                            (long unsigned int)ul_dcch_msg->message.choice.c1->choice.rrcSetupComplete->
                            criticalExtensions.choice.rrcSetupComplete->
                            ng_5G_S_TMSI_Value->choice.ng_5G_S_TMSI_Part2.size);
                return -1;
              }

              if (ue_context_p->ue_context.ng_5G_S_TMSI_Part1 != 0) {
                ue_context_p->ue_context.ng_5G_S_TMSI_Part2 =
                                BIT_STRING_to_uint16(&ul_dcch_msg->message.choice.c1->choice.rrcSetupComplete->
                                    criticalExtensions.choice.rrcSetupComplete->
                                    ng_5G_S_TMSI_Value->choice.ng_5G_S_TMSI_Part2);
              }

            /* TODO */
            } else if (ul_dcch_msg->message.choice.c1->choice.rrcSetupComplete->criticalExtensions.choice.
              rrcSetupComplete->ng_5G_S_TMSI_Value->present == NR_RRCSetupComplete_IEs__ng_5G_S_TMSI_Value_PR_ng_5G_S_TMSI) {
              // NG-5G-S-TMSI ::=                         BIT STRING (SIZE (48))
              if (ul_dcch_msg->message.choice.c1->choice.rrcSetupComplete->criticalExtensions.choice.
                rrcSetupComplete->ng_5G_S_TMSI_Value->choice.ng_5G_S_TMSI.size != 6) {
                LOG_E(NR_RRC, "wrong ng_5G_S_TMSI size, expected 6, provided %lu",
                            (long unsigned int)ul_dcch_msg->message.choice.c1->choice.rrcSetupComplete->
                            criticalExtensions.choice.rrcSetupComplete->
                            ng_5G_S_TMSI_Value->choice.ng_5G_S_TMSI.size);
                return -1;
              }

              uint64_t fiveg_s_TMSI = bitStr_to_uint64(&ul_dcch_msg->message.choice.c1->choice.rrcSetupComplete->
                  criticalExtensions.choice.rrcSetupComplete->ng_5G_S_TMSI_Value->choice.ng_5G_S_TMSI);
              LOG_I(NR_RRC, "Received rrcSetupComplete, 5g_s_TMSI: 0x%lX, amf_set_id: 0x%lX(%ld), amf_pointer: 0x%lX(%ld), 5g TMSI: 0x%X \n",
                  fiveg_s_TMSI, fiveg_s_TMSI >> 38, fiveg_s_TMSI >> 38,
                  (fiveg_s_TMSI >> 32) & 0x3F, (fiveg_s_TMSI >> 32) & 0x3F,
                  (uint32_t)fiveg_s_TMSI);
              if (ue_context_p->ue_context.Initialue_identity_5g_s_TMSI.presence == TRUE) {
                  ue_context_p->ue_context.Initialue_identity_5g_s_TMSI.amf_set_id = fiveg_s_TMSI >> 38;
                  ue_context_p->ue_context.Initialue_identity_5g_s_TMSI.amf_pointer = (fiveg_s_TMSI >> 32) & 0x3F;
                  ue_context_p->ue_context.Initialue_identity_5g_s_TMSI.fiveg_tmsi = (uint32_t)fiveg_s_TMSI;
              }
            }
          }

          rrc_gNB_process_RRCSetupComplete(
                  ctxt_pP,
                  ue_context_p,
                  ul_dcch_msg->message.choice.c1->choice.rrcSetupComplete->criticalExtensions.choice.rrcSetupComplete);
          LOG_I(NR_RRC, PROTOCOL_NR_RRC_CTXT_UE_FMT" UE State = NR_RRC_CONNECTED \n",
              PROTOCOL_NR_RRC_CTXT_UE_ARGS(ctxt_pP));
        }

        ue_context_p->ue_context.ue_release_timer = 0;
        break;

        case NR_UL_DCCH_MessageType__c1_PR_ulInformationTransfer:
            LOG_I(NR_RRC,"Recived RRC GNB UL Information Transfer \n");
            if(!ue_context_p) {
                LOG_I(NR_RRC, "Processing ulInformationTransfer UE %x, ue_context_p is NULL\n", ctxt_pP->rnti);
                break;
            }

            LOG_D(NR_RRC,"[MSG] RRC UL Information Transfer \n");
            LOG_DUMPMSG(RRC,DEBUG_RRC,(char *)Rx_sdu,sdu_sizeP,
                        "[MSG] RRC UL Information Transfer \n");

            if (AMF_MODE_ENABLED == 1) {
                rrc_gNB_send_NGAP_UPLINK_NAS(ctxt_pP,
                                          ue_context_p,
                                          ul_dcch_msg);
            }
            break;

        case NR_UL_DCCH_MessageType__c1_PR_securityModeComplete:
        // to avoid segmentation fault
           if(!ue_context_p) {
              LOG_I(NR_RRC, "Processing securityModeComplete UE %x, ue_context_p is NULL\n", ctxt_pP->rnti);
              break;
           }

        LOG_I(NR_RRC,
              PROTOCOL_NR_RRC_CTXT_UE_FMT" received securityModeComplete on UL-DCCH %d from UE\n",
              PROTOCOL_NR_RRC_CTXT_UE_ARGS(ctxt_pP),
              DCCH);
        LOG_D(NR_RRC,
              PROTOCOL_NR_RRC_CTXT_UE_FMT" RLC RB %02d --- RLC_DATA_IND %d bytes "
              "(securityModeComplete) ---> RRC_eNB\n",
              PROTOCOL_NR_RRC_CTXT_UE_ARGS(ctxt_pP),
              DCCH,
              sdu_sizeP);

        if ( LOG_DEBUGFLAG(DEBUG_ASN1) ) {
          xer_fprint(stdout, &asn_DEF_NR_UL_DCCH_Message, (void *)ul_dcch_msg);
        }

        /* configure ciphering */
        nr_rrc_pdcp_config_security(ctxt_pP, ue_context_p, 1);

        rrc_gNB_generate_UECapabilityEnquiry(ctxt_pP, ue_context_p);
        //rrc_gNB_generate_defaultRRCReconfiguration(ctxt_pP, ue_context_p);
        break;
        case NR_UL_DCCH_MessageType__c1_PR_securityModeFailure:
            LOG_DUMPMSG(NR_RRC,DEBUG_RRC,(char *)Rx_sdu,sdu_sizeP,
                       "[MSG] NR RRC Security Mode Failure\n");
            LOG_W(NR_RRC,
                  PROTOCOL_RRC_CTXT_UE_FMT" RLC RB %02d --- RLC_DATA_IND %d bytes "
                  "(securityModeFailure) ---> RRC_gNB\n",
                  PROTOCOL_RRC_CTXT_UE_ARGS(ctxt_pP),
                  DCCH,
                  sdu_sizeP);
            
            if ( LOG_DEBUGFLAG(DEBUG_ASN1) ) {
              xer_fprint(stdout, &asn_DEF_NR_UL_DCCH_Message, (void *)ul_dcch_msg);
            }
            
            rrc_gNB_generate_UECapabilityEnquiry(ctxt_pP, ue_context_p);
            break;

      case NR_UL_DCCH_MessageType__c1_PR_ueCapabilityInformation:
        if(!ue_context_p) {
          LOG_I(NR_RRC, "Processing ueCapabilityInformation UE %x, ue_context_p is NULL\n", ctxt_pP->rnti);
          break;
        }

        LOG_DUMPMSG(NR_RRC,DEBUG_RRC,(char *)Rx_sdu,sdu_sizeP,
                "[MSG] NR_RRC UECapablility Information\n");
        LOG_I(NR_RRC,
            PROTOCOL_NR_RRC_CTXT_UE_FMT" received ueCapabilityInformation on UL-DCCH %d from UE\n",
            PROTOCOL_NR_RRC_CTXT_UE_ARGS(ctxt_pP),
            DCCH);
        LOG_D(RRC,
        PROTOCOL_NR_RRC_CTXT_UE_FMT" RLC RB %02d --- RLC_DATA_IND %d bytes "
        "(UECapabilityInformation) ---> RRC_eNB\n",
        PROTOCOL_NR_RRC_CTXT_UE_ARGS(ctxt_pP),
        DCCH,
        sdu_sizeP);
        if ( LOG_DEBUGFLAG(DEBUG_ASN1) ) {
            xer_fprint(stdout, &asn_DEF_NR_UL_DCCH_Message, (void *)ul_dcch_msg);
        }
        LOG_I(NR_RRC, "got UE capabilities for UE %x\n", ctxt_pP->rnti);
        int eutra_index = -1;

        if( ul_dcch_msg->message.choice.c1->choice.ueCapabilityInformation->criticalExtensions.present ==
        NR_UECapabilityInformation__criticalExtensions_PR_ueCapabilityInformation ) {
          for(i = 0;i < ul_dcch_msg->message.choice.c1->choice.ueCapabilityInformation->criticalExtensions.choice.ueCapabilityInformation->ue_CapabilityRAT_ContainerList->list.count; i++){
            if(ul_dcch_msg->message.choice.c1->choice.ueCapabilityInformation->criticalExtensions.choice.ueCapabilityInformation->ue_CapabilityRAT_ContainerList->list.array[i]->rat_Type ==
              NR_RAT_Type_nr){
              if(ue_context_p->ue_context.UE_Capability_nr){
                ASN_STRUCT_FREE(asn_DEF_NR_UE_NR_Capability,ue_context_p->ue_context.UE_Capability_nr);
                ue_context_p->ue_context.UE_Capability_nr = 0;
              }

              dec_rval = uper_decode(NULL,
                                      &asn_DEF_NR_UE_NR_Capability,
                                      (void**)&ue_context_p->ue_context.UE_Capability_nr,
                                      ul_dcch_msg->message.choice.c1->choice.ueCapabilityInformation->criticalExtensions.choice.ueCapabilityInformation->ue_CapabilityRAT_ContainerList->list.array[i]->ue_CapabilityRAT_Container.buf,
                                      ul_dcch_msg->message.choice.c1->choice.ueCapabilityInformation->criticalExtensions.choice.ueCapabilityInformation->ue_CapabilityRAT_ContainerList->list.array[i]->ue_CapabilityRAT_Container.size,
                                      0,0);
              if(LOG_DEBUGFLAG(DEBUG_ASN1)){
                xer_fprint(stdout,&asn_DEF_NR_UE_NR_Capability,ue_context_p->ue_context.UE_Capability_nr);
              }

              if((dec_rval.code != RC_OK) && (dec_rval.consumed == 0)){
                LOG_E(NR_RRC,PROTOCOL_NR_RRC_CTXT_UE_FMT" Failed to decode nr UE capabilities (%zu bytes)\n",
                PROTOCOL_NR_RRC_CTXT_UE_ARGS(ctxt_pP),dec_rval.consumed);
                ASN_STRUCT_FREE(asn_DEF_NR_UE_NR_Capability,ue_context_p->ue_context.UE_Capability_nr);
                ue_context_p->ue_context.UE_Capability_nr = 0;
              }

              ue_context_p->ue_context.UE_Capability_size =
              ul_dcch_msg->message.choice.c1->choice.ueCapabilityInformation->criticalExtensions.choice.ueCapabilityInformation->ue_CapabilityRAT_ContainerList->list.array[i]->ue_CapabilityRAT_Container.size;
              if(eutra_index != -1){
                LOG_E(NR_RRC,"fatal: more than 1 eutra capability\n");
                exit(1);
              }
              eutra_index = i;
            }

            if(ul_dcch_msg->message.choice.c1->choice.ueCapabilityInformation->criticalExtensions.choice.ueCapabilityInformation->ue_CapabilityRAT_ContainerList->list.array[i]->rat_Type ==
            NR_RAT_Type_eutra_nr){
            if(ue_context_p->ue_context.UE_Capability_MRDC){
              ASN_STRUCT_FREE(asn_DEF_NR_UE_MRDC_Capability,ue_context_p->ue_context.UE_Capability_MRDC);
              ue_context_p->ue_context.UE_Capability_MRDC = 0;
            }
            dec_rval = uper_decode(NULL,
                                    &asn_DEF_NR_UE_MRDC_Capability,
                                    (void**)&ue_context_p->ue_context.UE_Capability_MRDC,
                                    ul_dcch_msg->message.choice.c1->choice.ueCapabilityInformation->criticalExtensions.choice.ueCapabilityInformation->ue_CapabilityRAT_ContainerList->list.array[i]->ue_CapabilityRAT_Container.buf,
                                    ul_dcch_msg->message.choice.c1->choice.ueCapabilityInformation->criticalExtensions.choice.ueCapabilityInformation->ue_CapabilityRAT_ContainerList->list.array[i]->ue_CapabilityRAT_Container.size,
                                    0,0);

            if(LOG_DEBUGFLAG(DEBUG_ASN1)){
              xer_fprint(stdout,&asn_DEF_NR_UE_MRDC_Capability,ue_context_p->ue_context.UE_Capability_MRDC);
            }

            if((dec_rval.code != RC_OK) && (dec_rval.consumed == 0)){
              LOG_E(NR_RRC,PROTOCOL_NR_RRC_CTXT_FMT" Failed to decode nr UE capabilities (%zu bytes)\n",
                  PROTOCOL_NR_RRC_CTXT_UE_ARGS(ctxt_pP),dec_rval.consumed);
              ASN_STRUCT_FREE(asn_DEF_NR_UE_MRDC_Capability,ue_context_p->ue_context.UE_Capability_MRDC);
              ue_context_p->ue_context.UE_Capability_MRDC = 0;
            }
              ue_context_p->ue_context.UE_MRDC_Capability_size =
              ul_dcch_msg->message.choice.c1->choice.ueCapabilityInformation->criticalExtensions.choice.ueCapabilityInformation->ue_CapabilityRAT_ContainerList->list.array[i]->ue_CapabilityRAT_Container.size;
            }

            if(ul_dcch_msg->message.choice.c1->choice.ueCapabilityInformation->criticalExtensions.choice.ueCapabilityInformation->ue_CapabilityRAT_ContainerList->list.array[i]->rat_Type ==
            NR_RAT_Type_eutra){
              //TODO
            }
          }

          if(eutra_index == -1)
          break;
      }
      if (AMF_MODE_ENABLED == 1) {
          rrc_gNB_send_NGAP_UE_CAPABILITIES_IND(ctxt_pP,
                                    ue_context_p,
                                    ul_dcch_msg);
      }

      if (ue_context_p->ue_context.established_pdu_sessions_flag == 1) {
        rrc_gNB_generate_dedicatedRRCReconfiguration(ctxt_pP, ue_context_p);
      } else {
        rrc_gNB_generate_defaultRRCReconfiguration(ctxt_pP, ue_context_p);
      }

      break;

            case NR_UL_DCCH_MessageType__c1_PR_rrcReestablishmentComplete:
              LOG_DUMPMSG(NR_RRC,DEBUG_RRC,(char *)Rx_sdu,sdu_sizeP,
                          "[MSG] NR_RRC Connection Reestablishment Complete\n");
              LOG_I(NR_RRC,
                    PROTOCOL_RRC_CTXT_UE_FMT" RLC RB %02d --- RLC_DATA_IND %d bytes "
                    "(rrcConnectionReestablishmentComplete) ---> RRC_gNB\n",
                    PROTOCOL_RRC_CTXT_UE_ARGS(ctxt_pP),
                    DCCH,
                    sdu_sizeP);
              {
                rnti_t reestablish_rnti = 0;

                // select C-RNTI from map
                for (i = 0; i < MAX_MOBILES_PER_ENB; i++) {
                  if (reestablish_rnti_map[i][0] == ctxt_pP->rnti) {
                    reestablish_rnti = reestablish_rnti_map[i][1];
                    ue_context_p = rrc_gNB_get_ue_context(
                                     RC.nrrrc[ctxt_pP->module_id],
                                     reestablish_rnti);
                    // clear currentC-RNTI from map
                    reestablish_rnti_map[i][0] = 0;
                    reestablish_rnti_map[i][1] = 0;
                    LOG_D(NR_RRC, "reestablish_rnti_map[%d] [0] %x, [1] %x\n",
                          i, reestablish_rnti_map[i][0], reestablish_rnti_map[i][1]);
                    break;
                  }
                }

                if (!ue_context_p) {
                  LOG_E(NR_RRC,
                        PROTOCOL_NR_RRC_CTXT_UE_FMT" NR_RRCConnectionReestablishmentComplete without UE context, falt\n",
                        PROTOCOL_NR_RRC_CTXT_UE_ARGS(ctxt_pP));
                  break;
                }

#if(0)
                /* TODO : It may be needed if gNB goes into full stack working. */
                //clear
                int UE_id = find_nr_UE_id(ctxt_pP->module_id, ctxt_pP->rnti);

                if(UE_id == -1) {
                  LOG_E(NR_RRC,
                        PROTOCOL_RRC_CTXT_UE_FMT" NR_RRCConnectionReestablishmentComplete without UE_id(MAC) rnti %x, fault\n",
                        PROTOCOL_RRC_CTXT_UE_ARGS(ctxt_pP),ctxt_pP->rnti);
                  break;
                }

                RC.nrmac[ctxt_pP->module_id]->UE_info.UE_sched_ctrl[UE_id].ue_reestablishment_reject_timer = 0;
#endif
                ue_context_p->ue_context.reestablishment_xid = -1;

                if (ul_dcch_msg->message.choice.c1->choice.rrcReestablishmentComplete->criticalExtensions.present ==
                    NR_RRCReestablishmentComplete__criticalExtensions_PR_rrcReestablishmentComplete) {
                  rrc_gNB_process_RRCConnectionReestablishmentComplete(ctxt_pP, reestablish_rnti, ue_context_p,
                      ul_dcch_msg->message.choice.c1->choice.rrcReestablishmentComplete->rrc_TransactionIdentifier);

                }

                //ue_context_p->ue_context.ue_release_timer = 0;
                ue_context_p->ue_context.ue_reestablishment_timer = 1;
                // remove UE after 100 frames after LTE_RRCConnectionReestablishmentRelease is triggered
                ue_context_p->ue_context.ue_reestablishment_timer_thres = 1000;
              }
              break;
      default:
        break;
    }
  }
  return 0;
}

void rrc_gNB_process_f1_setup_req(f1ap_setup_req_t *f1_setup_req) {
  LOG_I(NR_RRC,"Received F1 Setup Request from gNB_DU %llu (%s)\n",(unsigned long long int)f1_setup_req->gNB_DU_id,f1_setup_req->gNB_DU_name);
  int cu_cell_ind = 0;
  MessageDef *msg_p =itti_alloc_new_message (TASK_RRC_GNB, 0, F1AP_SETUP_RESP);
  F1AP_SETUP_RESP (msg_p).num_cells_to_activate = 0;
  MessageDef *msg_p2=itti_alloc_new_message (TASK_RRC_GNB, 0, F1AP_GNB_CU_CONFIGURATION_UPDATE);

  for (int i = 0; i < f1_setup_req->num_cells_available; i++) {
    for (int j=0; j<RC.nb_nr_inst; j++) {
      gNB_RRC_INST *rrc = RC.nrrrc[j];

      if (rrc->configuration.mcc[0] == f1_setup_req->cell[i].mcc &&
          rrc->configuration.mnc[0] == f1_setup_req->cell[i].mnc &&
          rrc->nr_cellid == f1_setup_req->cell[i].nr_cellid) {
	//fixme: multi instance is not consistent here
	F1AP_SETUP_RESP (msg_p).gNB_CU_name  = rrc->node_name;
        // check that CU rrc instance corresponds to mcc/mnc/cgi (normally cgi should be enough, but just in case)
        rrc->carrier.MIB = malloc(f1_setup_req->mib_length[i]);
        rrc->carrier.sizeof_MIB = f1_setup_req->mib_length[i];
        LOG_W(NR_RRC, "instance %d mib length %d\n", i, f1_setup_req->mib_length[i]);
        LOG_W(NR_RRC, "instance %d sib1 length %d\n", i, f1_setup_req->sib1_length[i]);
        memcpy((void *)rrc->carrier.MIB,f1_setup_req->mib[i],f1_setup_req->mib_length[i]);
        asn_dec_rval_t dec_rval = uper_decode_complete(NULL,
                                  &asn_DEF_NR_BCCH_BCH_Message,
                                  (void **)&rrc->carrier.mib_DU,
                                  f1_setup_req->mib[i],
                                  f1_setup_req->mib_length[i]);
        AssertFatal(dec_rval.code == RC_OK,
                    "[gNB_CU %"PRIu8"] Failed to decode NR_BCCH_BCH_MESSAGE (%zu bits)\n",
                    j,
                    dec_rval.consumed );
        NR_BCCH_BCH_Message_t *mib = &rrc->carrier.mib;
        NR_BCCH_BCH_Message_t *mib_DU = rrc->carrier.mib_DU;
        mib->message.present = NR_BCCH_BCH_MessageType_PR_mib;
        mib->message.choice.mib = CALLOC(1,sizeof(struct NR_MIB));
        memset(mib->message.choice.mib,0,sizeof(struct NR_MIB));
        memcpy(mib->message.choice.mib, mib_DU->message.choice.mib, sizeof(struct NR_MIB));

        rrc->carrier.SIB1 = malloc(f1_setup_req->sib1_length[i]);
        rrc->carrier.sizeof_SIB1 = f1_setup_req->sib1_length[i];
        memcpy((void *)rrc->carrier.SIB1,f1_setup_req->sib1[i],f1_setup_req->sib1_length[i]);
        dec_rval = uper_decode_complete(NULL,
                                        &asn_DEF_NR_BCCH_DL_SCH_Message,
                                        (void **)&rrc->carrier.siblock1_DU,
                                        f1_setup_req->sib1[i],
                                        f1_setup_req->sib1_length[i]);
        AssertFatal(dec_rval.code == RC_OK,
                    "[gNB_DU %"PRIu8"] Failed to decode NR_BCCH_DLSCH_MESSAGE (%zu bits)\n",
                    j,
                    dec_rval.consumed );

        // Parse message and extract SystemInformationBlockType1 field
        NR_BCCH_DL_SCH_Message_t *bcch_message = rrc->carrier.siblock1_DU;
        AssertFatal(bcch_message->message.present == NR_BCCH_DL_SCH_MessageType_PR_c1,
                    "bcch_message->message.present != NR_BCCH_DL_SCH_MessageType_PR_c1\n");
        AssertFatal(bcch_message->message.choice.c1->present == NR_BCCH_DL_SCH_MessageType__c1_PR_systemInformationBlockType1,
                    "bcch_message->message.choice.c1->present != NR_BCCH_DL_SCH_MessageType__c1_PR_systemInformationBlockType1\n");
        rrc->carrier.sib1 = bcch_message->message.choice.c1->choice.systemInformationBlockType1;
        rrc->carrier.physCellId = f1_setup_req->cell[i].nr_pci;

	F1AP_GNB_CU_CONFIGURATION_UPDATE (msg_p2).gNB_CU_name                                = rrc->node_name;
	F1AP_GNB_CU_CONFIGURATION_UPDATE (msg_p2).cells_to_activate[cu_cell_ind].mcc                           = rrc->configuration.mcc[0];
	F1AP_GNB_CU_CONFIGURATION_UPDATE (msg_p2).cells_to_activate[cu_cell_ind].mnc                           = rrc->configuration.mnc[0];
	F1AP_GNB_CU_CONFIGURATION_UPDATE (msg_p2).cells_to_activate[cu_cell_ind].mnc_digit_length              = rrc->configuration.mnc_digit_length[0];
	F1AP_GNB_CU_CONFIGURATION_UPDATE (msg_p2).cells_to_activate[cu_cell_ind].nr_cellid                     = rrc->nr_cellid;
	F1AP_GNB_CU_CONFIGURATION_UPDATE (msg_p2).cells_to_activate[cu_cell_ind].nrpci                         = f1_setup_req->cell[i].nr_pci;
        int num_SI= 0;

        if (rrc->carrier.SIB23) {
          F1AP_GNB_CU_CONFIGURATION_UPDATE (msg_p2).cells_to_activate[cu_cell_ind].SI_container[2]        = rrc->carrier.SIB23;
          F1AP_GNB_CU_CONFIGURATION_UPDATE (msg_p2).cells_to_activate[cu_cell_ind].SI_container_length[2] = rrc->carrier.sizeof_SIB23;
          num_SI++;
        }

        F1AP_GNB_CU_CONFIGURATION_UPDATE (msg_p2).cells_to_activate[cu_cell_ind].num_SI = num_SI;
        cu_cell_ind++;
	F1AP_GNB_CU_CONFIGURATION_UPDATE (msg_p2).num_cells_to_activate = cu_cell_ind;
	// send
        break;
      } else {// setup_req mcc/mnc match rrc internal list element
        LOG_W(NR_RRC,"[Inst %d] No matching MCC/MNC: rrc->mcc/f1_setup_req->mcc %d/%d rrc->mnc/f1_setup_req->mnc %d/%d rrc->nr_cellid/f1_setup_req->nr_cellid %ld/%ld \n",
              j, rrc->configuration.mcc[0], f1_setup_req->cell[i].mcc,
                 rrc->configuration.mnc[0], f1_setup_req->cell[i].mnc,
                 rrc->nr_cellid, f1_setup_req->cell[i].nr_cellid);
      }
    }// for (int j=0;j<RC.nb_inst;j++)

    if (cu_cell_ind == 0) {
      AssertFatal(1 == 0, "No cell found\n");
    }  else {
      // send ITTI message to F1AP-CU task
      itti_send_msg_to_task (TASK_CU_F1, 0, msg_p);

      itti_send_msg_to_task (TASK_CU_F1, 0, msg_p2);

    }

    // handle other failure cases
  }//for (int i=0;i<f1_setup_req->num_cells_available;i++)
}

void rrc_gNB_process_release_request(const module_id_t gnb_mod_idP, x2ap_ENDC_sgnb_release_request_t *m)
{
  gNB_RRC_INST *rrc = RC.nrrrc[gnb_mod_idP];
  rrc_remove_nsa_user(rrc, m->rnti);
}

void rrc_gNB_process_dc_overall_timeout(const module_id_t gnb_mod_idP, x2ap_ENDC_dc_overall_timeout_t *m)
{
  gNB_RRC_INST *rrc = RC.nrrrc[gnb_mod_idP];
  rrc_remove_nsa_user(rrc, m->rnti);
}

static int  rrc_process_DU_DL(MessageDef *msg_p, const char *msg_name, instance_t instance) {
  NRDuDlReq_t * req=&NRDuDlReq(msg_p);
  protocol_ctxt_t ctxt;
  ctxt.rnti      = req->rnti;
  ctxt.module_id = instance;
  ctxt.instance  = instance;
  ctxt.enb_flag  = 1;
  gNB_RRC_INST *rrc = RC.nrrrc[ctxt.module_id];
  struct rrc_gNB_ue_context_s *ue_context_p =
    rrc_gNB_get_ue_context(rrc, ctxt.rnti);

  if (req->srb_id == 0) {
    NR_DL_CCCH_Message_t *dl_ccch_msg=NULL;
    asn_dec_rval_t dec_rval;
    dec_rval = uper_decode(NULL,
                           &asn_DEF_NR_DL_CCCH_Message,
                           (void **)&dl_ccch_msg,
                           req->buf->data,
                           req->buf->size,0,0);
    AssertFatal(dec_rval.code == RC_OK, "could not decode F1AP message\n");

    switch (dl_ccch_msg->message.choice.c1->present) {
    case NR_DL_CCCH_MessageType__c1_PR_NOTHING:
      LOG_I(F1AP,"Received PR_NOTHING on DL-CCCH-Message\n");
      break;

    case NR_DL_CCCH_MessageType__c1_PR_rrcReject:
      LOG_I(F1AP,"Logical Channel DL-CCCH (SRB0), Received RRCReject\n");
      break;

    case NR_DL_CCCH_MessageType__c1_PR_rrcSetup: {
      LOG_I(F1AP, "Logical Channel DL-CCCH (SRB0), Received RRCSetup RNTI %x\n",
	    req->rnti);
      // Get configuration
      NR_RRCSetup_t *rrcSetup = dl_ccch_msg->message.choice.c1->choice.rrcSetup;
      AssertFatal(rrcSetup!=NULL, "rrcSetup is null\n");
      NR_RRCSetup_IEs_t *rrcSetup_ies = rrcSetup->criticalExtensions.choice.rrcSetup;
      ue_context_p->ue_context.SRB_configList = rrcSetup_ies->radioBearerConfig.srb_ToAddModList;
      AssertFatal(rrcSetup_ies->masterCellGroup.buf!=NULL,"masterCellGroup is null\n");
      asn_dec_rval_t dec_rval;
      dec_rval = uper_decode(NULL,
			     &asn_DEF_NR_CellGroupConfig,
			     (void **)&ue_context_p->ue_context.masterCellGroup,
			     rrcSetup_ies->masterCellGroup.buf,
			     rrcSetup_ies->masterCellGroup.size,0,0);
      AssertFatal(dec_rval.code == RC_OK, "could not decode masterCellGroup\n");
      apply_macrlc_config(rrc,ue_context_p,&ctxt);
      gNB_RRC_UE_t *ue_p = &ue_context_p->ue_context;
      AssertFatal(ue_p->Srb0.Active == 1,"SRB0 is not active\n");
      memcpy((void *)ue_p->Srb0.Tx_buffer.Payload,
	     (void *)req->buf->data,
	     req->buf->size); // ie->value.choice.RRCContainer.size
      ue_p->Srb0.Tx_buffer.payload_size = req->buf->size;
      break;
    } // case
      
    case NR_DL_CCCH_MessageType__c1_PR_spare2:
      LOG_I(F1AP,
	    "Logical Channel DL-CCCH (SRB0), Received spare2\n");
      break;
      
    case NR_DL_CCCH_MessageType__c1_PR_spare1:
      LOG_I(F1AP,
	    "Logical Channel DL-CCCH (SRB0), Received spare1\n");
      break;
      
    default:
      AssertFatal(1==0,
		  "Unknown message\n");
      break;
    }// switch case
    
    return(0);
  } else if (req->srb_id == 1) {
    NR_DL_DCCH_Message_t *dl_dcch_msg=NULL;
    asn_dec_rval_t dec_rval;
    dec_rval = uper_decode(NULL,
			   &asn_DEF_NR_DL_DCCH_Message,
			   (void **)&dl_dcch_msg,
			   &req->buf->data[2], // buf[0] includes the pdcp header
			   req->buf->size-6,0,0);
    
    if ((dec_rval.code != RC_OK) && (dec_rval.consumed == 0))
      LOG_E(F1AP," Failed to decode DL-DCCH (%zu bytes)\n",dec_rval.consumed);
    else
      LOG_D(F1AP, "Received message: present %d and c1 present %d\n",
	    dl_dcch_msg->message.present, dl_dcch_msg->message.choice.c1->present);
    
    if (dl_dcch_msg->message.present == NR_DL_DCCH_MessageType_PR_c1) {
      switch (dl_dcch_msg->message.choice.c1->present) {
      case NR_DL_DCCH_MessageType__c1_PR_NOTHING:
	LOG_I(F1AP, "Received PR_NOTHING on DL-DCCH-Message\n");
	return 0;
	
      case NR_DL_DCCH_MessageType__c1_PR_rrcReconfiguration:
	// handle RRCReconfiguration
	LOG_I(F1AP, "Logical Channel DL-DCCH (SRB1), Received RRCReconfiguration RNTI %x\n",
	      req->rnti);
	NR_RRCReconfiguration_t *rrcReconfiguration = dl_dcch_msg->message.choice.c1->choice.rrcReconfiguration;
	
	if (rrcReconfiguration->criticalExtensions.present == NR_RRCReconfiguration__criticalExtensions_PR_rrcReconfiguration) {
	  NR_RRCReconfiguration_IEs_t *rrcReconfiguration_ies =
	    rrcReconfiguration->criticalExtensions.choice.rrcReconfiguration;
	  
	  if (rrcReconfiguration_ies->measConfig != NULL) {
	    LOG_I(F1AP, "Measurement Configuration is present\n");
	  }
	  
	  if (rrcReconfiguration_ies->radioBearerConfig) {
	    LOG_I(F1AP, "Radio Resource Configuration is present\n");
	    long drb_id;
	    int i;
	    NR_DRB_ToAddModList_t  *DRB_configList  = rrcReconfiguration_ies->radioBearerConfig->drb_ToAddModList;
	    NR_SRB_ToAddModList_t  *SRB_configList  = rrcReconfiguration_ies->radioBearerConfig->srb_ToAddModList;
	    
	    // NR_DRB_ToReleaseList_t *DRB_ReleaseList = rrcReconfiguration_ies->radioBearerConfig->drb_ToReleaseList;
	    
	    // rrc_rlc_config_asn1_req
	    
	    if (SRB_configList != NULL) {
	      for (i = 0; (i < SRB_configList->list.count) && (i < 3); i++) {
		if (SRB_configList->list.array[i]->srb_Identity == 1 ) {
		  ue_context_p->ue_context.Srb1.Active=1;
		} else if (SRB_configList->list.array[i]->srb_Identity == 2 )  {
		  ue_context_p->ue_context.Srb2.Active=1;
		  ue_context_p->ue_context.Srb2.Srb_info.Srb_id=2;
		  LOG_I(F1AP, "[DU %d] SRB2 is now active\n",ctxt.module_id);
		} else {
		  LOG_W(F1AP, "[DU %d] invalide SRB identity %ld\n",ctxt.module_id,
			SRB_configList->list.array[i]->srb_Identity);
		}
	      }
	    }
	    
	    if (DRB_configList != NULL) {
	      for (i = 0; i < DRB_configList->list.count; i++) {  // num max DRB (11-3-8)
		if (DRB_configList->list.array[i]) {
		  drb_id = (int)DRB_configList->list.array[i]->drb_Identity;
		  LOG_I(F1AP,
			"[DU %d] Logical Channel UL-DCCH, Received RRCConnectionReconfiguration for UE rnti %x, reconfiguring DRB %d\n",
			ctxt.module_id,
			ctxt.rnti,
			(int)DRB_configList->list.array[i]->drb_Identity);
		  
		  // (int)*DRB_configList->list.array[i]->logicalChannelIdentity);
		  
		  if (ue_context_p->ue_context.DRB_active[drb_id] == 0) {
		    ue_context_p->ue_context.DRB_active[drb_id] = 1;
		    // logicalChannelIdentity
		    // rrc_mac_config_req_eNB
		  }
		} else {        // remove LCHAN from MAC/PHY
		  AssertFatal(1==0,"Can't handle this yet in DU\n");
		}
	      }
	    }
	  }
	}
	
	break;
	
      case NR_DL_DCCH_MessageType__c1_PR_rrcResume:
	LOG_I(F1AP,"Received rrcResume\n");
	break;
	
      case NR_DL_DCCH_MessageType__c1_PR_rrcRelease:
	LOG_I(F1AP,"Received rrcRelease\n");
	break;
	
      case NR_DL_DCCH_MessageType__c1_PR_rrcReestablishment:
	LOG_I(F1AP,"Received rrcReestablishment\n");
	break;
	
      case NR_DL_DCCH_MessageType__c1_PR_securityModeCommand:
	LOG_I(F1AP,"Received securityModeCommand\n");
	break;
	
      case NR_DL_DCCH_MessageType__c1_PR_dlInformationTransfer:
	LOG_I(F1AP, "Received dlInformationTransfer\n");
	break;
	
      case NR_DL_DCCH_MessageType__c1_PR_ueCapabilityEnquiry:
	LOG_I(F1AP, "Received ueCapabilityEnquiry\n");
	break;
	
      case NR_DL_DCCH_MessageType__c1_PR_counterCheck:
	LOG_I(F1AP, "Received counterCheck\n");
	break;
	
      case NR_DL_DCCH_MessageType__c1_PR_mobilityFromNRCommand:
      case NR_DL_DCCH_MessageType__c1_PR_dlDedicatedMessageSegment_r16:
      case NR_DL_DCCH_MessageType__c1_PR_ueInformationRequest_r16:
      case NR_DL_DCCH_MessageType__c1_PR_dlInformationTransferMRDC_r16:
      case NR_DL_DCCH_MessageType__c1_PR_loggedMeasurementConfiguration_r16:
      case NR_DL_DCCH_MessageType__c1_PR_spare3:
      case NR_DL_DCCH_MessageType__c1_PR_spare2:
      case NR_DL_DCCH_MessageType__c1_PR_spare1:
	break;
      }
    }
  } else if (req->srb_id == 2) {
    // TODO
    //abort();
  }
  
  LOG_I(F1AP, "Received DL RRC Transfer on srb_id %ld\n", req->srb_id);
  //   rlc_op_status_t    rlc_status;
  //   boolean_t          ret             = TRUE;
  
  //LOG_I(F1AP, "PRRCContainer size %lu:", ie->value.choice.RRCContainer.size);
  //for (int i = 0; i < ie->value.choice.RRCContainer.size; i++)
  //  printf("%02x ", ie->value.choice.RRCContainer.buf[i]);
  
  //printf (", PDCP PDU size %d:", rrc_dl_sdu_len);
  //for (int i=0;i<rrc_dl_sdu_len;i++) printf("%2x ",pdcp_pdu_p->data[i]);
  //printf("\n");
  
  du_rlc_data_req(&ctxt, 1, 0, req->srb_id , 1, 0, req->buf->size, req->buf);
  //   rlc_status = rlc_data_req(&ctxt
  //                             , 1
  //                             , MBMS_FLAG_NO
  //                             , srb_id
  //                             , 0
  //                             , 0
  //                             , rrc_dl_sdu_len
  //                             , pdcp_pdu_p
  //                             ,NULL
  //                             ,NULL
  //                             );
  //   switch (rlc_status) {
  //     case RLC_OP_STATUS_OK:
  //       //LOG_I(F1AP, "Data sending request over RLC succeeded!\n");
  //       ret=TRUE;
  //       break;
  //     case RLC_OP_STATUS_BAD_PARAMETER:
  //       LOG_W(F1AP, "Data sending request over RLC failed with 'Bad Parameter' reason!\n");
  //       ret= FALSE;
  //       break;
  //     case RLC_OP_STATUS_INTERNAL_ERROR:
  //       LOG_W(F1AP, "Data sending request over RLC failed with 'Internal Error' reason!\n");
  //       ret= FALSE;
  //       break;
  //     case RLC_OP_STATUS_OUT_OF_RESSOURCES:
  //       LOG_W(F1AP, "Data sending request over RLC failed with 'Out of Resources' reason!\n");
  //       ret= FALSE;
  //       break;
  //     default:
  //       LOG_W(F1AP, "RLC returned an unknown status code after PDCP placed the order to send some data (Status Code:%d)\n", rlc_status);
  //       ret= FALSE;
  //       break;
  //   } // switch case
  //   return ret;
return 0;
}

static void rrc_DU_process_ue_context_setup_request(MessageDef *msg_p, const char *msg_name, instance_t instance){

  f1ap_ue_context_setup_t * req=&F1AP_UE_CONTEXT_SETUP_REQ(msg_p);
  protocol_ctxt_t ctxt;
  ctxt.rnti      = req->rnti;
  ctxt.module_id = instance;
  ctxt.instance  = instance;
  ctxt.enb_flag  = 1;
  gNB_RRC_INST *rrc = RC.nrrrc[ctxt.module_id];
  gNB_MAC_INST *mac = RC.nrmac[ctxt.module_id];
  struct rrc_gNB_ue_context_s *ue_context_p =
      rrc_gNB_get_ue_context(rrc, ctxt.rnti);
  MessageDef *message_p;
  message_p = itti_alloc_new_message (TASK_RRC_GNB, 0, F1AP_UE_CONTEXT_SETUP_RESP);
  f1ap_ue_context_setup_t * resp=&F1AP_UE_CONTEXT_SETUP_RESP(message_p);
  uint32_t incoming_teid = 0;


  NR_CellGroupConfig_t *cellGroupConfig;
  cellGroupConfig = calloc(1, sizeof(NR_CellGroupConfig_t));
  fill_mastercellGroupConfig(cellGroupConfig, ue_context_p->ue_context.masterCellGroup);

  /* Configure SRB2 */
  NR_SRB_ToAddMod_t            *SRB2_config          = NULL;
  NR_SRB_ToAddModList_t        *SRB_configList       = NULL;
  uint8_t SRBs_before_new_addition = 0;

  if(req->srbs_to_be_setup_length>0){
    if(ue_context_p->ue_context.SRB_configList == NULL){
      LOG_W(NR_RRC, "The SRB list of the UE context is empty before the addition of new SRB at the DU \n");
      ue_context_p->ue_context.SRB_configList = CALLOC(1, sizeof(*ue_context_p->ue_context.SRB_configList));
    }
    SRB_configList = ue_context_p->ue_context.SRB_configList;
    SRBs_before_new_addition = SRB_configList->list.count;
    for (int i=0; i<req->srbs_to_be_setup_length; i++){
      SRB2_config = CALLOC(1, sizeof(*SRB2_config));
      SRB2_config->srb_Identity = req->srbs_to_be_setup[i].srb_id;
      ASN_SEQUENCE_ADD(&SRB_configList->list, SRB2_config);
    }
  }

  /* Configure DRB */
  NR_DRB_ToAddMod_t            *DRB_config          = NULL;
  NR_DRB_ToAddModList_t        *DRB_configList      = NULL;
  if(req->drbs_to_be_setup_length>0){
    if(ue_context_p->ue_context.DRB_configList == NULL){
      ue_context_p->ue_context.DRB_configList = CALLOC(1, sizeof(*ue_context_p->ue_context.DRB_configList));
    }
    DRB_configList = ue_context_p->ue_context.DRB_configList;
    for (int i=0; i<req->drbs_to_be_setup_length; i++){
      DRB_config = CALLOC(1, sizeof(*DRB_config));
      DRB_config->drb_Identity = req->drbs_to_be_setup[i].drb_id;
      ASN_SEQUENCE_ADD(&DRB_configList->list, DRB_config);
      f1ap_drb_to_be_setup_t drb_p = req->drbs_to_be_setup[i];
      transport_layer_addr_t addr;
      memcpy(addr.buffer, &drb_p.up_ul_tnl[0].tl_address, sizeof(drb_p.up_ul_tnl[0].tl_address));
      addr.length=sizeof(drb_p.up_ul_tnl[0].tl_address)*8;
      extern instance_t DUuniqInstance;
      incoming_teid=newGtpuCreateTunnel(DUuniqInstance,
          req->rnti,
          drb_p.drb_id,
          drb_p.drb_id,
          drb_p.up_ul_tnl[0].teid,
          addr,
          drb_p.up_ul_tnl[0].port,
          DURecvCb);
    }
  }

  apply_macrlc_config(rrc, ue_context_p, &ctxt);
  /* Fill the UE context setup response ITTI message to send to F1AP */
  resp->gNB_CU_ue_id = req->gNB_CU_ue_id;
  resp->rnti = ctxt.rnti;
  if(DRB_configList){ 
    if(DRB_configList->list.count > 0){
      resp->drbs_to_be_setup = calloc(1,DRB_configList->list.count*sizeof(f1ap_drb_to_be_setup_t));
      resp->drbs_to_be_setup_length = DRB_configList->list.count;
      for (int i=0; i<DRB_configList->list.count; i++){
        resp->drbs_to_be_setup[i].drb_id = DRB_configList->list.array[i]->drb_Identity;
        resp->drbs_to_be_setup[i].rlc_mode = RLC_MODE_AM;
        resp->drbs_to_be_setup[i].up_dl_tnl[0].teid = incoming_teid;
        resp->drbs_to_be_setup[i].up_dl_tnl[0].tl_address = inet_addr(mac->eth_params_n.my_addr);
        resp->drbs_to_be_setup[i].up_dl_tnl_length = 1;
      }
    }
    else{
      LOG_W(NR_RRC, "No DRB added upon reception of F1 UE context setup request with a DRB to setup list\n");
    }
  }
  if(SRB_configList){
    if(SRB_configList->list.count >0 && SRBs_before_new_addition < SRB_configList->list.count){
      resp->srbs_to_be_setup = calloc(1,req->srbs_to_be_setup_length*sizeof(f1ap_srb_to_be_setup_t));
      resp->srbs_to_be_setup_length = req->srbs_to_be_setup_length;
      for (int i=SRBs_before_new_addition; i<SRB_configList->list.count; i++){
        resp->srbs_to_be_setup[i-SRBs_before_new_addition].srb_id = SRB_configList->list.array[i]->srb_Identity;
      }
    }
    else{
      LOG_W(NR_RRC, "No SRB added upon reception of F1 UE Context setup request at the DU\n");
    }
  }
  else{
    LOG_W(NR_RRC, "No SRB added upon reception of F1 UE Context setup request at the DU\n");
  }
  resp->du_to_cu_rrc_information = calloc(1,1024*sizeof(uint8_t));
  asn_enc_rval_t enc_rval = uper_encode_to_buffer(&asn_DEF_NR_CellGroupConfig,
                                NULL,
                                (void *)cellGroupConfig,
                                resp->du_to_cu_rrc_information,
                                1024);
  resp->du_to_cu_rrc_information_length = (enc_rval.encoded+7)>>3;
  free(cellGroupConfig);
  itti_send_msg_to_task (TASK_DU_F1, ctxt.module_id, message_p);
}

static void rrc_CU_process_ue_context_setup_response(MessageDef *msg_p, const char *msg_name, instance_t instance){

  f1ap_ue_context_setup_t * resp=&F1AP_UE_CONTEXT_SETUP_RESP(msg_p);
  protocol_ctxt_t ctxt;
  ctxt.rnti      = resp->rnti;
  ctxt.module_id = instance;
  ctxt.instance  = instance;
  ctxt.enb_flag  = 1;
  gNB_RRC_INST *rrc = RC.nrrrc[ctxt.module_id];
  struct rrc_gNB_ue_context_s *ue_context_p = rrc_gNB_get_ue_context(rrc, ctxt.rnti);
  NR_CellGroupConfig_t *cellGroupConfig = NULL;

  asn_dec_rval_t dec_rval = uper_decode_complete( NULL,
    &asn_DEF_NR_CellGroupConfig,
    (void **)&cellGroupConfig,
    (uint8_t *)resp->du_to_cu_rrc_information,
    (int) resp->du_to_cu_rrc_information_length);

  if ((dec_rval.code != RC_OK) && (dec_rval.consumed == 0)) {
    AssertFatal(1==0,"Cell group config decode error\n");
    // free the memory
    SEQUENCE_free( &asn_DEF_NR_CellGroupConfig, cellGroupConfig, 1 );
    return;
  }
  //xer_fprint(stdout,&asn_DEF_NR_CellGroupConfig, cellGroupConfig);

  if(ue_context_p->ue_context.masterCellGroup == NULL){
    ue_context_p->ue_context.masterCellGroup = calloc(1, sizeof(NR_CellGroupConfig_t));
  }
  if(cellGroupConfig->rlc_BearerToAddModList!=NULL){
    if(ue_context_p->ue_context.masterCellGroup->rlc_BearerToAddModList != NULL){
      LOG_I(NR_RRC, "rlc_BearerToAddModList not empty before filling it \n");
      free(ue_context_p->ue_context.masterCellGroup->rlc_BearerToAddModList);
    }
    ue_context_p->ue_context.masterCellGroup->rlc_BearerToAddModList = calloc(1, sizeof(*cellGroupConfig->rlc_BearerToAddModList));
    memcpy(ue_context_p->ue_context.masterCellGroup->rlc_BearerToAddModList, cellGroupConfig->rlc_BearerToAddModList,
        sizeof(*cellGroupConfig->rlc_BearerToAddModList));
  }
  xer_fprint(stdout,&asn_DEF_NR_CellGroupConfig, ue_context_p->ue_context.masterCellGroup);

  free(cellGroupConfig->rlc_BearerToAddModList);
  free(cellGroupConfig);

}

unsigned int mask_flip(unsigned int x) {
  return((((x>>8) + (x<<8))&0xffff)>>6);
}

unsigned int get_dl_bw_mask(gNB_RRC_INST *rrc,NR_UE_NR_Capability_t *cap) {


  int common_band = *rrc->carrier.servingcellconfigcommon->downlinkConfigCommon->frequencyInfoDL->frequencyBandList.list.array[0];
  int common_scs  = rrc->carrier.servingcellconfigcommon->downlinkConfigCommon->frequencyInfoDL->scs_SpecificCarrierList.list.array[0]->subcarrierSpacing;
  for (int i=0;i<cap->rf_Parameters.supportedBandListNR.list.count;i++) {
     NR_BandNR_t *bandNRinfo = cap->rf_Parameters.supportedBandListNR.list.array[i];
     if (bandNRinfo->bandNR == common_band) {
       if (common_band < 257) { // FR1
          switch (common_scs) {
            case NR_SubcarrierSpacing_kHz15 :
               if (bandNRinfo->channelBWs_DL &&
                   bandNRinfo->channelBWs_DL->choice.fr1 &&
                   bandNRinfo->channelBWs_DL->choice.fr1->scs_15kHz)
                     return(mask_flip((unsigned int)*(uint16_t*)bandNRinfo->channelBWs_DL->choice.fr1->scs_15kHz->buf));
 	      break;
            case NR_SubcarrierSpacing_kHz30 :
               if (bandNRinfo->channelBWs_DL &&
                   bandNRinfo->channelBWs_DL->choice.fr1 &&
                   bandNRinfo->channelBWs_DL->choice.fr1->scs_30kHz)
                     return(mask_flip((unsigned int)*(uint16_t*)bandNRinfo->channelBWs_DL->choice.fr1->scs_30kHz->buf));
              break;
            case NR_SubcarrierSpacing_kHz60 :
               if (bandNRinfo->channelBWs_DL &&
                   bandNRinfo->channelBWs_DL->choice.fr1 &&
                   bandNRinfo->channelBWs_DL->choice.fr1->scs_60kHz)
                     return(mask_flip((unsigned int)*(uint16_t*)bandNRinfo->channelBWs_DL->choice.fr1->scs_60kHz->buf));
              break;
          }
       }
       else {
          switch (common_scs) {
            case NR_SubcarrierSpacing_kHz60 :
               if (bandNRinfo->channelBWs_DL &&
                   bandNRinfo->channelBWs_DL->choice.fr2 &&
                   bandNRinfo->channelBWs_DL->choice.fr2->scs_60kHz)
                     return(mask_flip((unsigned int)*(uint16_t*)bandNRinfo->channelBWs_DL->choice.fr2->scs_60kHz->buf));
              break;
            case NR_SubcarrierSpacing_kHz120 :
               if (bandNRinfo->channelBWs_DL &&
                   bandNRinfo->channelBWs_DL->choice.fr2 &&
                   bandNRinfo->channelBWs_DL->choice.fr2->scs_120kHz)
                     return(mask_flip((unsigned int)*(uint16_t*)bandNRinfo->channelBWs_DL->choice.fr2->scs_120kHz->buf));
              break;
       }
     }
   }
  }
  return(0);
}

unsigned int get_ul_bw_mask(gNB_RRC_INST *rrc,NR_UE_NR_Capability_t *cap) {


  int common_band = *rrc->carrier.servingcellconfigcommon->uplinkConfigCommon->frequencyInfoUL->frequencyBandList->list.array[0];
  int common_scs  = rrc->carrier.servingcellconfigcommon->uplinkConfigCommon->frequencyInfoUL->scs_SpecificCarrierList.list.array[0]->subcarrierSpacing;
  for (int i=0;i<cap->rf_Parameters.supportedBandListNR.list.count;i++) {
     NR_BandNR_t *bandNRinfo = cap->rf_Parameters.supportedBandListNR.list.array[i];
     if (bandNRinfo->bandNR == common_band) {
       if (common_band < 257) { // FR1
          switch (common_scs) {
            case NR_SubcarrierSpacing_kHz15 :
               if (bandNRinfo->channelBWs_UL &&
                   bandNRinfo->channelBWs_UL->choice.fr1 &&
                   bandNRinfo->channelBWs_UL->choice.fr1->scs_15kHz)
                     return(mask_flip((unsigned int)*(uint16_t*)bandNRinfo->channelBWs_UL->choice.fr1->scs_15kHz->buf));
 	      break;
            case NR_SubcarrierSpacing_kHz30 :
               if (bandNRinfo->channelBWs_UL &&
                   bandNRinfo->channelBWs_UL->choice.fr1 &&
                   bandNRinfo->channelBWs_UL->choice.fr1->scs_30kHz)
                     return(mask_flip((unsigned int)*(uint16_t*)bandNRinfo->channelBWs_UL->choice.fr1->scs_30kHz->buf));
              break;
            case NR_SubcarrierSpacing_kHz60 :
               if (bandNRinfo->channelBWs_UL &&
                   bandNRinfo->channelBWs_UL->choice.fr1 &&
                   bandNRinfo->channelBWs_UL->choice.fr1->scs_60kHz)
                     return(mask_flip((unsigned int)*(uint16_t*)bandNRinfo->channelBWs_UL->choice.fr1->scs_60kHz->buf));
              break;
          }
       }
       else {
          switch (common_scs) {
            case NR_SubcarrierSpacing_kHz60 :
               if (bandNRinfo->channelBWs_UL &&
                   bandNRinfo->channelBWs_UL->choice.fr2 &&
                   bandNRinfo->channelBWs_UL->choice.fr2->scs_60kHz)
                     return(mask_flip((unsigned int)*(uint16_t*)bandNRinfo->channelBWs_UL->choice.fr2->scs_60kHz->buf));
              break;
            case NR_SubcarrierSpacing_kHz120 :
               if (bandNRinfo->channelBWs_UL &&
                   bandNRinfo->channelBWs_UL->choice.fr2 &&
                   bandNRinfo->channelBWs_UL->choice.fr2->scs_120kHz)
                     return(mask_flip((unsigned int)*(uint16_t*)bandNRinfo->channelBWs_UL->choice.fr2->scs_120kHz->buf));
              break;
       }
     }
   }
  }
  return(0);
}

int get_ul_mimo_layersCB(gNB_RRC_INST *rrc,NR_UE_NR_Capability_t *cap) {
  int common_scs  = rrc->carrier.servingcellconfigcommon->uplinkConfigCommon->frequencyInfoUL->scs_SpecificCarrierList.list.array[0]->subcarrierSpacing;

  // check featureSet
  NR_FeatureSets_t *fs=cap->featureSets;
  if (fs) {
    // go through UL feature sets and look for one with current SCS
    for (int i=0;i<fs->featureSetsUplinkPerCC->list.count;i++) {
       if (fs->featureSetsUplinkPerCC->list.array[i]->supportedSubcarrierSpacingUL == common_scs &&
           fs->featureSetsUplinkPerCC->list.array[i]->mimo_CB_PUSCH &&
           fs->featureSetsUplinkPerCC->list.array[i]->mimo_CB_PUSCH->maxNumberMIMO_LayersCB_PUSCH)
           return(1<<*fs->featureSetsUplinkPerCC->list.array[i]->mimo_CB_PUSCH->maxNumberMIMO_LayersCB_PUSCH);
    }
  }
  return(1);
}

int get_ul_mimo_layers(gNB_RRC_INST *rrc,NR_UE_NR_Capability_t *cap) {
  int common_scs  = rrc->carrier.servingcellconfigcommon->uplinkConfigCommon->frequencyInfoUL->scs_SpecificCarrierList.list.array[0]->subcarrierSpacing;

  // check featureSet
  NR_FeatureSets_t *fs=cap->featureSets;
  if (fs) {
    // go through UL feature sets and look for one with current SCS
    for (int i=0;i<fs->featureSetsUplinkPerCC->list.count;i++) {
       if (fs->featureSetsUplinkPerCC->list.array[i]->supportedSubcarrierSpacingUL == common_scs &&
           fs->featureSetsUplinkPerCC->list.array[i]->maxNumberMIMO_LayersNonCB_PUSCH)
           return(1<<*fs->featureSetsUplinkPerCC->list.array[i]->maxNumberMIMO_LayersNonCB_PUSCH);
    }
  }
  return(1);
}

int get_dl_mimo_layers(gNB_RRC_INST *rrc,NR_UE_NR_Capability_t *cap) {
  int common_scs  = rrc->carrier.servingcellconfigcommon->downlinkConfigCommon->frequencyInfoDL->scs_SpecificCarrierList.list.array[0]->subcarrierSpacing;

  // check featureSet
  NR_FeatureSets_t *fs=cap->featureSets;
  if (fs) {
    // go through UL feature sets and look for one with current SCS
    for (int i=0;i<fs->featureSetsDownlinkPerCC->list.count;i++) {
       if (fs->featureSetsUplinkPerCC->list.array[i]->supportedSubcarrierSpacingUL == common_scs &&
           fs->featureSetsDownlinkPerCC->list.array[i]->maxNumberMIMO_LayersPDSCH)
           return(2<<*fs->featureSetsDownlinkPerCC->list.array[i]->maxNumberMIMO_LayersPDSCH);
    }
  }
  return(1);
}
void nr_rrc_subframe_process(protocol_ctxt_t *const ctxt_pP, const int CC_id) {

  MessageDef *msg;
  rrc_gNB_ue_context_t *ue_context_p = NULL;
  FILE *fd=NULL;//fopen("nrRRCstats.log","w");
  RB_FOREACH(ue_context_p, rrc_nr_ue_tree_s, &(RC.nrrrc[ctxt_pP->module_id]->rrc_ue_head)) {
    ctxt_pP->rnti = ue_context_p->ue_id_rnti;

    if (fd) {
      if (ue_context_p->ue_context.Initialue_identity_5g_s_TMSI.presence == TRUE) {
        fprintf(fd,"NR RRC UE rnti %x: S-TMSI %x failure timer %d/8\n",
                ue_context_p->ue_id_rnti,
                ue_context_p->ue_context.Initialue_identity_5g_s_TMSI.fiveg_tmsi,
                ue_context_p->ue_context.ul_failure_timer);
      } else {
        fprintf(fd,"NR RRC UE rnti %x failure timer %d/8\n",
                ue_context_p->ue_id_rnti,
                ue_context_p->ue_context.ul_failure_timer);
      }

      if (ue_context_p->ue_context.UE_Capability_nr) {
        fprintf(fd,"NR RRC UE cap: BW DL %x. BW UL %x, DL MIMO Layers %d UL MIMO Layers (CB) %d UL MIMO Layers (nonCB) %d\n",
                get_dl_bw_mask(RC.nrrrc[0],ue_context_p->ue_context.UE_Capability_nr),
                get_ul_bw_mask(RC.nrrrc[0],ue_context_p->ue_context.UE_Capability_nr),
                get_dl_mimo_layers(RC.nrrrc[0],ue_context_p->ue_context.UE_Capability_nr),
                get_ul_mimo_layersCB(RC.nrrrc[0],ue_context_p->ue_context.UE_Capability_nr),
                get_ul_mimo_layers(RC.nrrrc[0],ue_context_p->ue_context.UE_Capability_nr));
      }
    }
    if (ue_context_p->ue_context.ul_failure_timer > 0) {
      ue_context_p->ue_context.ul_failure_timer++;

      if (ue_context_p->ue_context.ul_failure_timer >= 20000) {
        // remove UE after 20 seconds after MAC (or else) has indicated UL failure
        LOG_I(RRC, "Removing UE %x instance, because of uplink failure timer timeout\n",
              ue_context_p->ue_context.rnti);
        if(ue_context_p->ue_context.StatusRrc >= NR_RRC_CONNECTED){
          rrc_gNB_send_NGAP_UE_CONTEXT_RELEASE_REQ(
                   ctxt_pP->module_id,
                   ue_context_p,
                   NGAP_CAUSE_RADIO_NETWORK,
                   NGAP_CAUSE_RADIO_NETWORK_RADIO_CONNECTION_WITH_UE_LOST);
        }

        // Remove here the MAC and RRC context when RRC is not connected or gNB is not connected to CN5G
        if(ue_context_p->ue_context.StatusRrc < NR_RRC_CONNECTED || ue_context_p->ue_context.gNB_ue_ngap_id == 0) {
          mac_remove_nr_ue(ctxt_pP->module_id, ctxt_pP->rnti);
          rrc_rlc_remove_ue(ctxt_pP);
          pdcp_remove_UE(ctxt_pP);

          /* remove RRC UE Context */
          ue_context_p = rrc_gNB_get_ue_context(RC.nrrrc[ctxt_pP->module_id], ctxt_pP->rnti);
          if (ue_context_p) {
            rrc_gNB_remove_ue_context(ctxt_pP, RC.nrrrc[ctxt_pP->module_id], ue_context_p);
            LOG_I(NR_RRC, "remove UE %x \n", ctxt_pP->rnti);
          }
        }

        break; // break RB_FOREACH
      }
    }

    if (ue_context_p->ue_context.ue_release_timer_rrc > 0) {
      ue_context_p->ue_context.ue_release_timer_rrc++;

      if (ue_context_p->ue_context.ue_release_timer_rrc >= ue_context_p->ue_context.ue_release_timer_thres_rrc) {
        LOG_I(NR_RRC, "Removing UE %x instance after UE_CONTEXT_RELEASE_Complete (ue_release_timer_rrc timeout)\n",
              ue_context_p->ue_context.rnti);
        ue_context_p->ue_context.ue_release_timer_rrc = 0;

        mac_remove_nr_ue(ctxt_pP->module_id, ctxt_pP->rnti);
        rrc_rlc_remove_ue(ctxt_pP);
        pdcp_remove_UE(ctxt_pP);

        /* remove RRC UE Context */
        ue_context_p = rrc_gNB_get_ue_context(RC.nrrrc[ctxt_pP->module_id], ctxt_pP->rnti);
        if (ue_context_p) {
          rrc_gNB_remove_ue_context(ctxt_pP, RC.nrrrc[ctxt_pP->module_id], ue_context_p);
          LOG_I(NR_RRC, "remove UE %x \n", ctxt_pP->rnti);
        }

        break; // break RB_FOREACH
      }
    }
  }

  if (fd) fclose(fd);


  /* send a tick to x2ap */
  if (is_x2ap_enabled()){
    msg = itti_alloc_new_message(TASK_RRC_ENB, 0, X2AP_SUBFRAME_PROCESS);
    itti_send_msg_to_task(TASK_X2AP, ctxt_pP->module_id, msg);
  }
}

///---------------------------------------------------------------------------------------------------------------///
///---------------------------------------------------------------------------------------------------------------///
void *rrc_gnb_task(void *args_p) {
  MessageDef                         *msg_p;
  const char                         *msg_name_p;
  instance_t                         instance;
  int                                result;
  //SRB_INFO                           *srb_info_p;
  //int                                CC_id;
  protocol_ctxt_t ctxt={.module_id=0,
                        .enb_flag=1,
                        .instance=0,
                        .rnti=0,
                        .frame=-1,
                        .subframe=-1,
                        .eNB_index=0,
                        .brOption=false
                       };
  itti_mark_task_ready(TASK_RRC_GNB);
  LOG_I(NR_RRC,"Entering main loop of NR_RRC message task\n");

  while (1) {
    // Wait for a message
    itti_receive_msg(TASK_RRC_GNB, &msg_p);
    msg_name_p = ITTI_MSG_NAME(msg_p);
    instance = ITTI_MSG_DESTINATION_INSTANCE(msg_p);

    /* RRC_SUBFRAME_PROCESS is sent every subframe, do not log it */
    if (ITTI_MSG_ID(msg_p) != RRC_SUBFRAME_PROCESS)
      LOG_I(NR_RRC,"Received message %s\n",msg_name_p);

    switch (ITTI_MSG_ID(msg_p)) {
      case TERMINATE_MESSAGE:
        LOG_W(NR_RRC, " *** Exiting NR_RRC thread\n");
        itti_exit_task();
        break;

      case MESSAGE_TEST:
        LOG_I(NR_RRC, "[gNB %ld] Received %s\n", instance, msg_name_p);
        break;

      case RRC_SUBFRAME_PROCESS:
        nr_rrc_subframe_process(&RRC_SUBFRAME_PROCESS(msg_p).ctxt, RRC_SUBFRAME_PROCESS(msg_p).CC_id);
        break;

      /* Messages from MAC */
      case NR_RRC_MAC_CCCH_DATA_IND:
	{
	  instance_t i;
	  for (i=0; i<RC.nb_nr_inst; i++) {
	    // first get RRC instance (note, no the ITTI instance)
	    gNB_RRC_INST *rrc = RC.nrrrc[i];
	    
	    if (rrc->nr_cellid == NR_RRC_MAC_CCCH_DATA_IND(msg_p).nr_cellid)
	      break;
	  }
	  AssertFatal(i!=RC.nb_nr_inst, "Cell_id not found\n");
	  PROTOCOL_CTXT_SET_BY_INSTANCE(&ctxt,
					i,
					GNB_FLAG_YES,
					NR_RRC_MAC_CCCH_DATA_IND(msg_p).rnti,
					msg_p->ittiMsgHeader.lte_time.frame,
					msg_p->ittiMsgHeader.lte_time.slot);
	  LOG_I(NR_RRC,"Decoding CCCH : ue %d, inst %ld, CC_id %d, ctxt %p, sib_info_p->Rx_buffer.payload_size %d\n",
		ctxt.rnti,
		i,
		NR_RRC_MAC_CCCH_DATA_IND(msg_p).CC_id,
		&ctxt,
		NR_RRC_MAC_CCCH_DATA_IND(msg_p).sdu_size);
	  
	  if (NR_RRC_MAC_CCCH_DATA_IND(msg_p).sdu_size >= CCCH_SDU_SIZE) {
	    LOG_I(NR_RRC, "CCCH message has size %d > %d\n",
		  NR_RRC_MAC_CCCH_DATA_IND(msg_p).sdu_size,CCCH_SDU_SIZE);
	    break;
	  }

	  nr_rrc_gNB_decode_ccch(&ctxt,
				 (uint8_t *)NR_RRC_MAC_CCCH_DATA_IND(msg_p).sdu,
				 NR_RRC_MAC_CCCH_DATA_IND(msg_p).sdu_size,
				 NR_RRC_MAC_CCCH_DATA_IND(msg_p).du_to_cu_rrc_container,
				 NR_RRC_MAC_CCCH_DATA_IND(msg_p).CC_id);
	  
	  if (NR_RRC_MAC_CCCH_DATA_IND(msg_p).du_to_cu_rrc_container) {
	    free(NR_RRC_MAC_CCCH_DATA_IND(msg_p).du_to_cu_rrc_container->buf);
	    free(NR_RRC_MAC_CCCH_DATA_IND(msg_p).du_to_cu_rrc_container);
	  }
	}
      break;

      /* Messages from PDCP */
      case NR_RRC_DCCH_DATA_IND:
        PROTOCOL_CTXT_SET_BY_INSTANCE(&ctxt,
                                      instance,
                                      GNB_FLAG_YES,
                                      NR_RRC_DCCH_DATA_IND(msg_p).rnti,
                                      msg_p->ittiMsgHeader.lte_time.frame,
                                      msg_p->ittiMsgHeader.lte_time.slot);
        LOG_D(NR_RRC,"Decoding DCCH : ue %d, inst %ld, ctxt %p, size %d\n",
                ctxt.rnti,
                instance,
                &ctxt,
                NR_RRC_DCCH_DATA_IND(msg_p).sdu_size);
        LOG_D(NR_RRC, PROTOCOL_NR_RRC_CTXT_UE_FMT" Received on DCCH %d %s\n",
                PROTOCOL_NR_RRC_CTXT_UE_ARGS(&ctxt),
                NR_RRC_DCCH_DATA_IND(msg_p).dcch_index,
                msg_name_p);
        rrc_gNB_decode_dcch(&ctxt,
                            NR_RRC_DCCH_DATA_IND(msg_p).dcch_index,
                            NR_RRC_DCCH_DATA_IND(msg_p).sdu_p,
                            NR_RRC_DCCH_DATA_IND(msg_p).sdu_size);
        result = itti_free(ITTI_MSG_ORIGIN_ID(msg_p), NR_RRC_DCCH_DATA_IND(msg_p).sdu_p);

        break;

      case NGAP_DOWNLINK_NAS:
        rrc_gNB_process_NGAP_DOWNLINK_NAS(msg_p, msg_name_p, instance, &rrc_gNB_mui);
        break;

      case NGAP_PDUSESSION_SETUP_REQ:
        rrc_gNB_process_NGAP_PDUSESSION_SETUP_REQ(msg_p, msg_name_p, instance);
        break;

      case NGAP_PDUSESSION_MODIFY_REQ:
        rrc_gNB_process_NGAP_PDUSESSION_MODIFY_REQ(msg_p, msg_name_p, instance);
        break;

      case NGAP_PDUSESSION_RELEASE_COMMAND:
        rrc_gNB_process_NGAP_PDUSESSION_RELEASE_COMMAND(msg_p, msg_name_p, instance);
        break;

      /* Messages from gNB app */
      case NRRRC_CONFIGURATION_REQ:
        LOG_I(NR_RRC, "[gNB %ld] Received %s : %p\n", instance, msg_name_p,&NRRRC_CONFIGURATION_REQ(msg_p));
        openair_rrc_gNB_configuration(GNB_INSTANCE_TO_MODULE_ID(instance), &NRRRC_CONFIGURATION_REQ(msg_p));
        break;

      /* Messages from F1AP task */
      case F1AP_SETUP_REQ:
        AssertFatal(NODE_IS_CU(RC.nrrrc[instance]->node_type),
                    "should not receive F1AP_SETUP_REQUEST, need call by CU!\n");
        LOG_I(NR_RRC,"[gNB %ld] Received %s : %p\n", instance, msg_name_p, &F1AP_SETUP_REQ(msg_p));
        rrc_gNB_process_f1_setup_req(&F1AP_SETUP_REQ(msg_p));
        break;
	
    case NR_DU_RRC_DL_INDICATION:
      rrc_process_DU_DL(msg_p, msg_name_p, instance);
      break;
      
    case F1AP_UE_CONTEXT_SETUP_REQ:
      rrc_DU_process_ue_context_setup_request(msg_p, msg_name_p, instance);
      break;

    case F1AP_UE_CONTEXT_SETUP_RESP:
      rrc_CU_process_ue_context_setup_response(msg_p, msg_name_p, instance);
      break;

      /* Messages from X2AP */
      case X2AP_ENDC_SGNB_ADDITION_REQ:
        LOG_I(NR_RRC, "Received ENDC sgNB addition request from X2AP \n");
        rrc_gNB_process_AdditionRequestInformation(GNB_INSTANCE_TO_MODULE_ID(instance), &X2AP_ENDC_SGNB_ADDITION_REQ(msg_p));
        break;

      case X2AP_ENDC_SGNB_RECONF_COMPLETE:
        LOG_A(NR_RRC, "Handling of reconfiguration complete message at RRC gNB is pending \n");
        break;

      case NGAP_INITIAL_CONTEXT_SETUP_REQ:
        rrc_gNB_process_NGAP_INITIAL_CONTEXT_SETUP_REQ(msg_p, msg_name_p, instance);
        break;

      case X2AP_ENDC_SGNB_RELEASE_REQUEST:
        LOG_I(NR_RRC, "Received ENDC sgNB release request from X2AP \n");
        rrc_gNB_process_release_request(GNB_INSTANCE_TO_MODULE_ID(instance), &X2AP_ENDC_SGNB_RELEASE_REQUEST(msg_p));
        break;

      case X2AP_ENDC_DC_OVERALL_TIMEOUT:
        rrc_gNB_process_dc_overall_timeout(GNB_INSTANCE_TO_MODULE_ID(instance), &X2AP_ENDC_DC_OVERALL_TIMEOUT(msg_p));
        break;

      case NGAP_UE_CONTEXT_RELEASE_REQ:
        rrc_gNB_process_NGAP_UE_CONTEXT_RELEASE_REQ(msg_p, msg_name_p, instance);
        break;

      case NGAP_UE_CONTEXT_RELEASE_COMMAND:
        rrc_gNB_process_NGAP_UE_CONTEXT_RELEASE_COMMAND(msg_p, msg_name_p, instance);
        break;

      default:
        LOG_E(NR_RRC, "[gNB %ld] Received unexpected message %s\n", instance, msg_name_p);
        break;
    }

    result = itti_free(ITTI_MSG_ORIGIN_ID(msg_p), msg_p);
    AssertFatal(result == EXIT_SUCCESS, "Failed to free memory (%d)!\n", result);
    msg_p = NULL;
  }
}

//-----------------------------------------------------------------------------
void
rrc_gNB_generate_SecurityModeCommand(
  const protocol_ctxt_t *const ctxt_pP,
  rrc_gNB_ue_context_t  *const ue_context_pP
)
//-----------------------------------------------------------------------------
{
  uint8_t                             buffer[100];
  uint8_t                             size;

  T(T_ENB_RRC_SECURITY_MODE_COMMAND, T_INT(ctxt_pP->module_id), T_INT(ctxt_pP->frame),
    T_INT(ctxt_pP->subframe), T_INT(ctxt_pP->rnti));
  NR_IntegrityProtAlgorithm_t integrity_algorithm = (NR_IntegrityProtAlgorithm_t)ue_context_pP->ue_context.integrity_algorithm;
  size = do_NR_SecurityModeCommand(
           ctxt_pP,
           buffer,
           rrc_gNB_get_next_transaction_identifier(ctxt_pP->module_id),
           ue_context_pP->ue_context.ciphering_algorithm,
           &integrity_algorithm);
  LOG_DUMPMSG(NR_RRC,DEBUG_RRC,(char *)buffer,size,"[MSG] RRC Security Mode Command\n");
  LOG_I(NR_RRC,
        PROTOCOL_NR_RRC_CTXT_UE_FMT" Logical Channel DL-DCCH, Generate SecurityModeCommand (bytes %d)\n",
        PROTOCOL_NR_RRC_CTXT_UE_ARGS(ctxt_pP),
        size);

  switch (RC.nrrrc[ctxt_pP->module_id]->node_type) {
    case ngran_gNB_CU:
      // create an ITTI message
      memcpy(ue_context_pP->ue_context.Srb1.Srb_info.Tx_buffer.Payload, buffer, size);
      ue_context_pP->ue_context.Srb1.Srb_info.Tx_buffer.payload_size = size;

      LOG_I(NR_RRC,"calling rrc_data_req :securityModeCommand\n");
      nr_rrc_data_req(ctxt_pP,
                  DCCH,
                  rrc_gNB_mui++,
                  SDU_CONFIRM_NO,
                  size,
                  buffer,
                  PDCP_TRANSMISSION_MODE_CONTROL);
      break;

    case ngran_gNB_DU:
      // nothing to do for DU
      AssertFatal(1==0,"nothing to do for DU\n");
      break;

    case ngran_gNB:
      LOG_D(NR_RRC,
        PROTOCOL_NR_RRC_CTXT_UE_FMT" --- PDCP_DATA_REQ/%d Bytes (securityModeCommand to UE MUI %d) --->[PDCP][RB %02d]\n",
        PROTOCOL_NR_RRC_CTXT_UE_ARGS(ctxt_pP),
        size,
        rrc_gNB_mui,
        DCCH);
#ifdef ITTI_SIM
  MessageDef *message_p;
  uint8_t *message_buffer;
  message_buffer = itti_malloc (TASK_RRC_GNB, TASK_RRC_UE_SIM,size);
  memcpy (message_buffer, buffer, size);
  message_p = itti_alloc_new_message (TASK_RRC_GNB, 0, GNB_RRC_DCCH_DATA_IND);
  GNB_RRC_DCCH_DATA_IND (message_p).rbid = DCCH;
  GNB_RRC_DCCH_DATA_IND (message_p).sdu = message_buffer;
  GNB_RRC_DCCH_DATA_IND (message_p).size	= size;
  itti_send_msg_to_task (TASK_RRC_UE_SIM, ctxt_pP->instance, message_p);
#else
  LOG_D(NR_RRC,"calling rrc_data_req :securityModeCommand\n");
  nr_rrc_data_req(ctxt_pP,
                  DCCH,
                  rrc_gNB_mui++,
                  SDU_CONFIRM_NO,
                  size,
                  buffer,
                  PDCP_TRANSMISSION_MODE_CONTROL);
#endif
      break;

    default :
        LOG_W(NR_RRC, "Unknown node type %d\n", RC.nrrrc[ctxt_pP->module_id]->node_type);
  }
}

void
rrc_gNB_generate_UECapabilityEnquiry(
  const protocol_ctxt_t *const ctxt_pP,
  rrc_gNB_ue_context_t          *const ue_context_pP
)
//-----------------------------------------------------------------------------
{
  uint8_t                             buffer[100];
  uint8_t                             size;

  T(T_ENB_RRC_UE_CAPABILITY_ENQUIRY, T_INT(ctxt_pP->module_id), T_INT(ctxt_pP->frame),
    T_INT(ctxt_pP->subframe), T_INT(ctxt_pP->rnti));
  size = do_NR_SA_UECapabilityEnquiry(
           ctxt_pP,
           buffer,
           rrc_gNB_get_next_transaction_identifier(ctxt_pP->module_id));
  LOG_I(NR_RRC,
        PROTOCOL_NR_RRC_CTXT_UE_FMT" Logical Channel DL-DCCH, Generate NR UECapabilityEnquiry (bytes %d)\n",
        PROTOCOL_NR_RRC_CTXT_UE_ARGS(ctxt_pP),
        size);
  switch (RC.nrrrc[ctxt_pP->module_id]->node_type) {
    case ngran_gNB_CU:
      nr_rrc_data_req(
        ctxt_pP,
        DCCH,
        rrc_gNB_mui++,
        SDU_CONFIRM_NO,
        size,
        buffer,
        PDCP_TRANSMISSION_MODE_CONTROL);
      break;

    case ngran_gNB_DU:
      // nothing to do for DU
      AssertFatal(1==0,"nothing to do for DU\n");
      break;

    case ngran_gNB:
      // rrc_mac_config_req_gNB
      LOG_D(NR_RRC,
        PROTOCOL_NR_RRC_CTXT_UE_FMT" --- PDCP_DATA_REQ/%d Bytes (NR UECapabilityEnquiry MUI %d) --->[PDCP][RB %02d]\n",
        PROTOCOL_NR_RRC_CTXT_UE_ARGS(ctxt_pP),
        size,
        rrc_gNB_mui,
        DCCH);
#ifdef ITTI_SIM
  MessageDef *message_p;
  uint8_t *message_buffer;
  message_buffer = itti_malloc (TASK_RRC_GNB, TASK_RRC_UE_SIM, size);
  memcpy (message_buffer, buffer, size);
  message_p = itti_alloc_new_message (TASK_RRC_GNB, 0, GNB_RRC_DCCH_DATA_IND);
  GNB_RRC_DCCH_DATA_IND (message_p).rbid = DCCH;
  GNB_RRC_DCCH_DATA_IND (message_p).sdu = message_buffer;
  GNB_RRC_DCCH_DATA_IND (message_p).size  = size;
  itti_send_msg_to_task (TASK_RRC_UE_SIM, ctxt_pP->instance, message_p);
#else
  nr_rrc_data_req(ctxt_pP,
                  DCCH,
                  rrc_gNB_mui++,
                  SDU_CONFIRM_NO,
                  size,
                  buffer,
                  PDCP_TRANSMISSION_MODE_CONTROL);
#endif
  break;

    default :
        LOG_W(NR_RRC, "Unknown node type %d\n", RC.nrrrc[ctxt_pP->module_id]->node_type);
  }
}

//-----------------------------------------------------------------------------
/*
* Generate the RRC Connection Release to UE.
* If received, UE should switch to RRC_IDLE mode.
*/
void
rrc_gNB_generate_RRCRelease(
  const protocol_ctxt_t *const ctxt_pP,
  rrc_gNB_ue_context_t  *const ue_context_pP
)
//-----------------------------------------------------------------------------
{
  uint8_t buffer[RRC_BUF_SIZE];
  uint16_t size = 0;

  memset(buffer, 0, sizeof(buffer));

  size = do_NR_RRCRelease(buffer, sizeof(buffer),
                          rrc_gNB_get_next_transaction_identifier(ctxt_pP->module_id));
  ue_context_pP->ue_context.ue_reestablishment_timer = 0;
  ue_context_pP->ue_context.ue_release_timer = 0;
  ue_context_pP->ue_context.ul_failure_timer = 0;
  ue_context_pP->ue_context.ue_release_timer_rrc = 0;
  LOG_I(NR_RRC,
        PROTOCOL_NR_RRC_CTXT_UE_FMT" Logical Channel DL-DCCH, Generate RRCRelease (bytes %d)\n",
        PROTOCOL_NR_RRC_CTXT_UE_ARGS(ctxt_pP),
        size);
  LOG_D(NR_RRC,
        PROTOCOL_NR_RRC_CTXT_UE_FMT" --- PDCP_DATA_REQ/%d Bytes (rrcRelease MUI %d) --->[PDCP][RB %u]\n",
        PROTOCOL_NR_RRC_CTXT_UE_ARGS(ctxt_pP),
        size,
        rrc_gNB_mui,
        DCCH);

#ifdef ITTI_SIM
    MessageDef *message_p;
    uint8_t *message_buffer;
    message_buffer = itti_malloc (TASK_RRC_GNB, TASK_RRC_UE_SIM, size);
    memcpy (message_buffer, buffer, size);
    message_p = itti_alloc_new_message (TASK_RRC_GNB, 0, GNB_RRC_DCCH_DATA_IND);
    GNB_RRC_DCCH_DATA_IND (message_p).rbid = DCCH;
    GNB_RRC_DCCH_DATA_IND (message_p).sdu = message_buffer;
    GNB_RRC_DCCH_DATA_IND (message_p).size  = size;
    itti_send_msg_to_task (TASK_RRC_UE_SIM, ctxt_pP->instance, message_p);
#else
  if (NODE_IS_CU(RC.nrrrc[ctxt_pP->module_id]->node_type)) {
    uint8_t *message_buffer = itti_malloc (TASK_RRC_GNB, TASK_CU_F1, size);
    memcpy (message_buffer, buffer, size);
    MessageDef *m = itti_alloc_new_message(TASK_RRC_GNB, 0, F1AP_UE_CONTEXT_RELEASE_CMD);
    F1AP_UE_CONTEXT_RELEASE_CMD(m).rnti = ctxt_pP->rnti;
    F1AP_UE_CONTEXT_RELEASE_CMD(m).cause = F1AP_CAUSE_RADIO_NETWORK;
    F1AP_UE_CONTEXT_RELEASE_CMD(m).cause_value = 10; // 10 = F1AP_CauseRadioNetwork_normal_release
    F1AP_UE_CONTEXT_RELEASE_CMD(m).rrc_container = message_buffer;
    F1AP_UE_CONTEXT_RELEASE_CMD(m).rrc_container_length = size;
    itti_send_msg_to_task(TASK_CU_F1, ctxt_pP->module_id, m);
  } else {
    nr_rrc_data_req(ctxt_pP,
                 DCCH,
                 rrc_gNB_mui++,
                 SDU_CONFIRM_NO,
                 size,
                 buffer,
                 PDCP_TRANSMISSION_MODE_CONTROL);

    rrc_gNB_send_NGAP_UE_CONTEXT_RELEASE_COMPLETE(ctxt_pP->instance, ue_context_pP->ue_context.gNB_ue_ngap_id);
    ue_context_pP->ue_context.ue_release_timer_rrc = 1;
  }
#endif
}
void nr_rrc_trigger(protocol_ctxt_t *ctxt, int CC_id, int frame, int subframe)
{
  MessageDef *message_p;
  message_p = itti_alloc_new_message(TASK_RRC_GNB, 0, RRC_SUBFRAME_PROCESS);
  RRC_SUBFRAME_PROCESS(message_p).ctxt  = *ctxt;
  RRC_SUBFRAME_PROCESS(message_p).CC_id = CC_id;
  itti_send_msg_to_task(TASK_RRC_GNB, ctxt->module_id, message_p);
}<|MERGE_RESOLUTION|>--- conflicted
+++ resolved
@@ -724,13 +724,7 @@
                                 ue_context_pP,
                                 &rrc->carrier,
                                 NULL,
-<<<<<<< HEAD
-                                NULL,
-                                NULL,
-                                NULL);
-=======
                                 ue_p->masterCellGroup);
->>>>>>> a981291b
 
   free(ue_context_pP->ue_context.nas_pdu.buffer);
 
