--- conflicted
+++ resolved
@@ -187,22 +187,13 @@
                            rrc->carrier.pdsch_AntennaPorts,
                            rrc->carrier.pusch_AntennaPorts,
                            rrc->carrier.sib1_tda,
-<<<<<<< HEAD
+                           rrc->carrier.minRXTXTIME,
                            (NR_ServingCellConfigCommon_t *)rrc->carrier.servingcellconfigcommon,
                            &rrc->carrier.mib,
                            rrc->carrier.siblock1,
                            0,
                            0, // WIP hardcoded rnti
                            (NR_CellGroupConfig_t *)NULL);
-=======
-                           rrc->carrier.minRXTXTIME,
-			   (NR_ServingCellConfigCommon_t *)rrc->carrier.servingcellconfigcommon,
-			   &rrc->carrier.mib,
-			   0,
-			   0, // WIP hardcoded rnti
-			   (NR_CellGroupConfig_t *)NULL
-			   );
->>>>>>> 454aae1d
   }
 
   /* set flag to indicate that cell information is configured. This is required
@@ -305,31 +296,18 @@
                          rrc_gNB_ue_context_t         *const ue_context_pP,
                          const protocol_ctxt_t        *const ctxt_pP ) {
 
-<<<<<<< HEAD
   rrc_mac_config_req_gNB(rrc->module_id,
                          rrc->carrier.ssb_SubcarrierOffset,
                          rrc->carrier.pdsch_AntennaPorts,
                          rrc->carrier.pusch_AntennaPorts,
                          rrc->carrier.sib1_tda,
+                         rrc->carrier.minRXTXTIME,
                          NULL,
                          NULL,
                          NULL,
                          0,
                          ue_context_pP->ue_context.rnti,
                          get_softmodem_params()->sa ? ue_context_pP->ue_context.masterCellGroup : (NR_CellGroupConfig_t *)NULL);
-=======
-      rrc_mac_config_req_gNB(rrc->module_id,
-			     rrc->carrier.ssb_SubcarrierOffset,
-			     rrc->carrier.pdsch_AntennaPorts,
-			     rrc->carrier.pusch_AntennaPorts,
-			     rrc->carrier.sib1_tda,
-                             rrc->carrier.minRXTXTIME,
-			     NULL,
-                             NULL,
-			     0,
-			     ue_context_pP->ue_context.rnti,
-			     get_softmodem_params()->sa ? ue_context_pP->ue_context.masterCellGroup : (NR_CellGroupConfig_t *)NULL);
->>>>>>> 454aae1d
 
       nr_rrc_rlc_config_asn1_req(ctxt_pP,
                                  ue_context_pP->ue_context.SRB_configList,
