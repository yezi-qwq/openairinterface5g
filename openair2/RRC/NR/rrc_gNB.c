/*
 * Licensed to the OpenAirInterface (OAI) Software Alliance under one or more
 * contributor license agreements.  See the NOTICE file distributed with
 * this work for additional information regarding copyright ownership.
 * The OpenAirInterface Software Alliance licenses this file to You under
 * the OAI Public License, Version 1.1  (the "License"); you may not use this file
 * except in compliance with the License.
 * You may obtain a copy of the License at
 *
 *      http://www.openairinterface.org/?page_id=698
 *
 * Unless required by applicable law or agreed to in writing, software
 * distributed under the License is distributed on an "AS IS" BASIS,
 * WITHOUT WARRANTIES OR CONDITIONS OF ANY KIND, either express or implied.
 * See the License for the specific language governing permissions and
 * limitations under the License.
 *-------------------------------------------------------------------------------
 * For more information about the OpenAirInterface (OAI) Software Alliance:
 *      contact@openairinterface.org
 */

/*! \file rrc_gNB.c
 * \brief rrc procedures for gNB
 * \author Navid Nikaein and  Raymond Knopp , WEI-TAI CHEN
 * \date 2011 - 2014 , 2018
 * \version 1.0
 * \company Eurecom, NTUST
 * \email: navid.nikaein@eurecom.fr and raymond.knopp@eurecom.fr, kroempa@gmail.com
 */
#define RRC_GNB_C
#define RRC_GNB_C

#include "nr_rrc_config.h"
#include "nr_rrc_defs.h"
#include "nr_rrc_extern.h"
#include "assertions.h"
#include "common/ran_context.h"
#include "asn1_conversions.h"

#include "RRC/L2_INTERFACE/openair_rrc_L2_interface.h"
#include "LAYER2/RLC/rlc.h"
#include "LAYER2/NR_MAC_gNB/mac_proto.h"
#include "common/utils/LOG/log.h"
#include "COMMON/mac_rrc_primitives.h"
#include "RRC/NR/MESSAGES/asn1_msg.h"

#include "NR_BCCH-BCH-Message.h"
#include "NR_UL-DCCH-Message.h"
#include "NR_DL-DCCH-Message.h"
#include "NR_CellGroupConfig.h"
#include "NR_MeasResults.h"
#include "LTE_UECapabilityInformation.h"
#include "LTE_UL-DCCH-Message.h"
#include "NR_UL-CCCH-Message.h"
#include "NR_RRCSetupRequest-IEs.h"
#include "NR_RRCSetupComplete-IEs.h"
#include "NR_RRCReestablishmentRequest-IEs.h"
#include "NR_MIB.h"

#include "rlc.h"
#include "rrc_eNB_UE_context.h"
#include "platform_types.h"
#include "msc.h"
#include "common/utils/LOG/vcd_signal_dumper.h"

#include "T.h"

#include "RRC/NAS/nas_config.h"
#include "RRC/NAS/rb_config.h"
#include "OCG.h"
#include "OCG_extern.h"

#include "UTIL/OSA/osa_defs.h"

#include "rrc_eNB_S1AP.h"
#include "rrc_gNB_NGAP.h"

#include "rrc_eNB_GTPV1U.h"

#include "nr_pdcp/nr_pdcp_entity.h"
#include "pdcp.h"
#include "gtpv1u_eNB_task.h"


#include "intertask_interface.h"
#include "SIMULATION/TOOLS/sim.h" // for taus

#include "executables/softmodem-common.h"
#include <openair2/RRC/NR/rrc_gNB_UE_context.h>
#include <openair2/X2AP/x2ap_eNB.h>

#include "BIT_STRING.h"
#include "assertions.h"

//#define XER_PRINT

extern RAN_CONTEXT_t RC;

extern boolean_t nr_rrc_pdcp_config_asn1_req(
    const protocol_ctxt_t *const  ctxt_pP,
    NR_SRB_ToAddModList_t  *const srb2add_list,
    NR_DRB_ToAddModList_t  *const drb2add_list,
    NR_DRB_ToReleaseList_t *const drb2release_list,
    const uint8_t                   security_modeP,
    uint8_t                  *const kRRCenc,
    uint8_t                  *const kRRCint,
    uint8_t                  *const kUPenc,
    uint8_t                  *const kUPint
  #if (LTE_RRC_VERSION >= MAKE_VERSION(9, 0, 0))
    ,LTE_PMCH_InfoList_r9_t  *pmch_InfoList_r9
  #endif
    ,rb_id_t                 *const defaultDRB,
    struct NR_CellGroupConfig__rlc_BearerToAddModList *rlc_bearer2add_list);

extern rlc_op_status_t nr_rrc_rlc_config_asn1_req (const protocol_ctxt_t   * const ctxt_pP,
    const NR_SRB_ToAddModList_t   * const srb2add_listP,
    const NR_DRB_ToAddModList_t   * const drb2add_listP,
    const NR_DRB_ToReleaseList_t  * const drb2release_listP,
    const LTE_PMCH_InfoList_r9_t * const pmch_InfoList_r9_pP,
    struct NR_CellGroupConfig__rlc_BearerToAddModList *rlc_srb_bearer2add_list,
    struct NR_CellGroupConfig__rlc_BearerToAddModList *rlc_drb_bearer2add_list);

static inline uint64_t bitStr_to_uint64(BIT_STRING_t *asn);

mui_t                               rrc_gNB_mui = 0;
uint8_t first_rrcreconfiguration = 0;

///---------------------------------------------------------------------------------------------------------------///
///---------------------------------------------------------------------------------------------------------------///

void openair_nr_rrc_on(const protocol_ctxt_t *const ctxt_pP) {
  LOG_I(NR_RRC, PROTOCOL_NR_RRC_CTXT_FMT" gNB:OPENAIR NR RRC IN....\n",PROTOCOL_NR_RRC_CTXT_ARGS(ctxt_pP));
  rrc_config_nr_buffer (&RC.nrrrc[ctxt_pP->module_id]->carrier.SI, BCCH, 1);
  RC.nrrrc[ctxt_pP->module_id]->carrier.SI.Active = 1;
  rrc_config_nr_buffer (&RC.nrrrc[ctxt_pP->module_id]->carrier.Srb0, CCCH, 1);
  RC.nrrrc[ctxt_pP->module_id]->carrier.Srb0.Active = 1;
}

///---------------------------------------------------------------------------------------------------------------///
///---------------------------------------------------------------------------------------------------------------///

void rrc_gNB_process_SgNBAdditionRequest(
  const protocol_ctxt_t  *const ctxt_pP,
  rrc_gNB_ue_context_t   *ue_context_pP
) {
  rrc_gNB_generate_SgNBAdditionRequestAcknowledge(ctxt_pP,ue_context_pP);
}

void rrc_gNB_generate_SgNBAdditionRequestAcknowledge(
  const protocol_ctxt_t  *const ctxt_pP,
  rrc_gNB_ue_context_t   *const ue_context_pP) {
  //uint8_t size;
  //uint8_t buffer[100];
  //int     CC_id = ue_context_pP->ue_context.primaryCC_id;
  //OCTET_STRING_t                                      *secondaryCellGroup;
  NR_CellGroupConfig_t                                *cellGroupconfig;
  struct NR_CellGroupConfig__rlc_BearerToAddModList   *rlc_BearerToAddModList;
  struct NR_MAC_CellGroupConfig                       *mac_CellGroupConfig;
  struct NR_PhysicalCellGroupConfig                   *physicalCellGroupConfig;
  struct NR_SpCellConfig                              *spCellConfig;
  //struct NR_CellGroupConfig__sCellToAddModList        *sCellToAddModList;
  cellGroupconfig                           = CALLOC(1,sizeof(NR_CellGroupConfig_t));
  cellGroupconfig->rlc_BearerToAddModList   = CALLOC(1,sizeof(struct NR_CellGroupConfig__rlc_BearerToAddModList));
  cellGroupconfig->mac_CellGroupConfig      = CALLOC(1,sizeof(struct NR_MAC_CellGroupConfig));
  cellGroupconfig->physicalCellGroupConfig  = CALLOC(1,sizeof(struct NR_PhysicalCellGroupConfig));
  cellGroupconfig->spCellConfig             = CALLOC(1,sizeof(struct NR_SpCellConfig));
  //cellGroupconfig->sCellToAddModList        = CALLOC(1,sizeof(struct NR_CellGroupConfig__sCellToAddModList));
  rlc_BearerToAddModList   = cellGroupconfig->rlc_BearerToAddModList;
  mac_CellGroupConfig      = cellGroupconfig->mac_CellGroupConfig;
  physicalCellGroupConfig  = cellGroupconfig->physicalCellGroupConfig;
  spCellConfig             = cellGroupconfig->spCellConfig;
  //sCellToAddModList        = cellGroupconfig->sCellToAddModList;
  rlc_bearer_config_t *rlc_config;
  rlc_config = CALLOC(1,sizeof(rlc_bearer_config_t));
  //Fill rlc_bearer config value
  rrc_config_rlc_bearer(ctxt_pP->module_id,
                        ue_context_pP->ue_context.primaryCC_id,
                        rlc_config
                       );
  //Fill rlc_bearer config to structure
  do_RLC_BEARER(ctxt_pP->module_id,
                ue_context_pP->ue_context.primaryCC_id,
                rlc_BearerToAddModList,
                rlc_config);
  mac_cellgroup_t *mac_cellgroup_config;
  mac_cellgroup_config = CALLOC(1,sizeof(mac_cellgroup_t));
  //Fill mac_cellgroup_config config value
  rrc_config_mac_cellgroup(ctxt_pP->module_id,
                           ue_context_pP->ue_context.primaryCC_id,
                           mac_cellgroup_config
                          );
  //Fill mac_cellgroup config to structure
  do_MAC_CELLGROUP(ctxt_pP->module_id,
                   ue_context_pP->ue_context.primaryCC_id,
                   mac_CellGroupConfig,
                   mac_cellgroup_config);
  physicalcellgroup_t *physicalcellgroup_config;
  physicalcellgroup_config = CALLOC(1,sizeof(physicalcellgroup_t));
  //Fill physicalcellgroup_config config value
  rrc_config_physicalcellgroup(ctxt_pP->module_id,
                               ue_context_pP->ue_context.primaryCC_id,
                               physicalcellgroup_config
                              );
  //Fill physicalcellgroup config to structure
  do_PHYSICALCELLGROUP(ctxt_pP->module_id,
                       ue_context_pP->ue_context.primaryCC_id,
                       physicalCellGroupConfig,
                       physicalcellgroup_config);
  do_SpCellConfig(RC.nrrrc[ctxt_pP->module_id],
                  spCellConfig);
}

///---------------------------------------------------------------------------------------------------------------///
///---------------------------------------------------------------------------------------------------------------///

static void init_NR_SI(gNB_RRC_INST *rrc, gNB_RrcConfigurationReq *configuration) {
  LOG_D(RRC,"%s()\n\n\n\n",__FUNCTION__);
  if (NODE_IS_DU(rrc->node_type) || NODE_IS_MONOLITHIC(rrc->node_type)) {
    rrc->carrier.MIB             = (uint8_t *) malloc16(4);
    rrc->carrier.sizeof_MIB      = do_MIB_NR(rrc,0);
  }

  if((get_softmodem_params()->sa) || (NODE_IS_DU(rrc->node_type) || NODE_IS_MONOLITHIC(rrc->node_type))) {
    rrc->carrier.sizeof_SIB1 = do_SIB1_NR(&rrc->carrier,configuration);
  }

  if (!NODE_IS_DU(rrc->node_type)) {
    rrc->carrier.SIB23 = (uint8_t *) malloc16(100);
    AssertFatal(rrc->carrier.SIB23 != NULL, "cannot allocate memory for SIB");
    rrc->carrier.sizeof_SIB23 = do_SIB23_NR(&rrc->carrier, configuration);
    LOG_I(NR_RRC,"do_SIB23_NR, size %d \n ", rrc->carrier.sizeof_SIB23);
    AssertFatal(rrc->carrier.sizeof_SIB23 != 255,"FATAL, RC.nrrrc[mod].carrier[CC_id].sizeof_SIB23 == 255");
  }

  LOG_I(NR_RRC,"Done init_NR_SI\n");
  if (NODE_IS_MONOLITHIC(rrc->node_type)){
    rrc_mac_config_req_gNB(rrc->module_id,
                          rrc->carrier.ssb_SubcarrierOffset,
                          rrc->carrier.pdsch_AntennaPorts,
                          (NR_ServingCellConfigCommon_t *)rrc->carrier.servingcellconfigcommon,
                          0,
                          0, // WIP hardcoded rnti
                          (NR_CellGroupConfig_t *)NULL
                          );
  }

  /* set flag to indicate that cell information is configured. This is required
   * in DU to trigger F1AP_SETUP procedure */
  pthread_mutex_lock(&rrc->cell_info_mutex);
  rrc->cell_info_configured=1;
  pthread_mutex_unlock(&rrc->cell_info_mutex);

  if (get_softmodem_params()->phy_test > 0 || get_softmodem_params()->do_ra > 0 || get_softmodem_params()->sa > 0) {
    // This is for phytest only, emulate first X2 message if uecap.raw file is present
    FILE *fd;
    fd = fopen("uecap.raw","r");

    if (fd != NULL) {
      char buffer[4096];
      int msg_len=fread(buffer,1,4096,fd);
      LOG_I(RRC,"Read in %d bytes for uecap\n",msg_len);
      LTE_UL_DCCH_Message_t *LTE_UL_DCCH_Message;
      asn_dec_rval_t dec_rval = uper_decode_complete( NULL,
                                &asn_DEF_LTE_UL_DCCH_Message,
                                (void **)&LTE_UL_DCCH_Message,
                                (uint8_t *)buffer,
                                msg_len);

      if ((dec_rval.code != RC_OK) && (dec_rval.consumed == 0)) {
        AssertFatal(1==0,"NR_UL_DCCH_MESSAGE decode error\n");
        // free the memory
        SEQUENCE_free( &asn_DEF_LTE_UL_DCCH_Message, LTE_UL_DCCH_Message, 1 );
        return;
      }

      fclose(fd);
      xer_fprint(stdout,&asn_DEF_LTE_UL_DCCH_Message, LTE_UL_DCCH_Message);
      // recreate enough of X2 EN-DC Container
      AssertFatal(LTE_UL_DCCH_Message->message.choice.c1.present == LTE_UL_DCCH_MessageType__c1_PR_ueCapabilityInformation,
                  "ueCapabilityInformation not present\n");
      NR_CG_ConfigInfo_t *CG_ConfigInfo = calloc(1,sizeof(*CG_ConfigInfo));
      CG_ConfigInfo->criticalExtensions.present = NR_CG_ConfigInfo__criticalExtensions_PR_c1;
      CG_ConfigInfo->criticalExtensions.choice.c1 = calloc(1,sizeof(*CG_ConfigInfo->criticalExtensions.choice.c1));
      CG_ConfigInfo->criticalExtensions.choice.c1->present = NR_CG_ConfigInfo__criticalExtensions__c1_PR_cg_ConfigInfo;
      CG_ConfigInfo->criticalExtensions.choice.c1->choice.cg_ConfigInfo = calloc(1,sizeof(*CG_ConfigInfo->criticalExtensions.choice.c1->choice.cg_ConfigInfo));
      NR_CG_ConfigInfo_IEs_t *cg_ConfigInfo = CG_ConfigInfo->criticalExtensions.choice.c1->choice.cg_ConfigInfo;
      cg_ConfigInfo->ue_CapabilityInfo = calloc(1,sizeof(*cg_ConfigInfo->ue_CapabilityInfo));
      asn_enc_rval_t enc_rval = uper_encode_to_buffer(&asn_DEF_LTE_UE_CapabilityRAT_ContainerList,NULL,
                                (void *)&LTE_UL_DCCH_Message->message.choice.c1.choice.ueCapabilityInformation.criticalExtensions.choice.c1.choice.ueCapabilityInformation_r8.ue_CapabilityRAT_ContainerList,buffer,4096);
      AssertFatal (enc_rval.encoded > 0, "ASN1 message encoding failed (%s, %jd)!\n",
                   enc_rval.failed_type->name, enc_rval.encoded);
      OCTET_STRING_fromBuf(cg_ConfigInfo->ue_CapabilityInfo,
                           (const char *)buffer,
                           (enc_rval.encoded+7)>>3);
      parse_CG_ConfigInfo(rrc,CG_ConfigInfo,NULL);
    } else {
      struct rrc_gNB_ue_context_s *ue_context_p = rrc_gNB_allocate_new_UE_context(rrc);
      ue_context_p->ue_context.spCellConfig = calloc(1, sizeof(struct NR_SpCellConfig));
      ue_context_p->ue_context.spCellConfig->spCellConfigDedicated = configuration->scd;
      LOG_I(NR_RRC,"Adding new user (%p)\n",ue_context_p);
      if (!NODE_IS_CU(RC.nrrrc[0]->node_type)) {
        rrc_add_nsa_user(rrc,ue_context_p,NULL);
      }
    }
  }
}

char openair_rrc_gNB_configuration(const module_id_t gnb_mod_idP, gNB_RrcConfigurationReq *configuration) {
  protocol_ctxt_t      ctxt;
  gNB_RRC_INST         *rrc=RC.nrrrc[gnb_mod_idP];
  PROTOCOL_CTXT_SET_BY_MODULE_ID(&ctxt, gnb_mod_idP, GNB_FLAG_YES, NOT_A_RNTI, 0, 0,gnb_mod_idP);
  LOG_I(NR_RRC,
        PROTOCOL_NR_RRC_CTXT_FMT" Init...\n",
        PROTOCOL_NR_RRC_CTXT_ARGS(&ctxt));

  AssertFatal(rrc != NULL, "RC.nrrrc not initialized!");
  AssertFatal(NUMBER_OF_UE_MAX < (module_id_t)0xFFFFFFFFFFFFFFFF, " variable overflow");
  AssertFatal(configuration!=NULL,"configuration input is null\n");
  rrc->module_id = gnb_mod_idP;
  rrc->Nb_ue = 0;
  rrc->carrier.Srb0.Active = 0;
  nr_uid_linear_allocator_init(&rrc->uid_allocator);
  RB_INIT(&rrc->rrc_ue_head);
  rrc->initial_id2_s1ap_ids = hashtable_create (NUMBER_OF_UE_MAX * 2, NULL, NULL);
  rrc->s1ap_id2_s1ap_ids    = hashtable_create (NUMBER_OF_UE_MAX * 2, NULL, NULL);
  rrc->initial_id2_ngap_ids = hashtable_create (NUMBER_OF_UE_MAX * 2, NULL, NULL);
  rrc->ngap_id2_ngap_ids    = hashtable_create (NUMBER_OF_UE_MAX * 2, NULL, NULL);
  rrc->carrier.servingcellconfigcommon = configuration->scc;
  rrc->carrier.ssb_SubcarrierOffset = configuration->ssb_SubcarrierOffset;
  rrc->carrier.pdsch_AntennaPorts = configuration->pdsch_AntennaPorts;
  /// System Information INIT
  pthread_mutex_init(&rrc->cell_info_mutex,NULL);
  rrc->cell_info_configured = 0;
  LOG_I(NR_RRC, PROTOCOL_NR_RRC_CTXT_FMT" Checking release \n",PROTOCOL_NR_RRC_CTXT_ARGS(&ctxt));
  init_NR_SI(rrc, configuration);
  rrc_init_nr_global_param();
  openair_nr_rrc_on(&ctxt);
  return 0;
}//END openair_rrc_gNB_configuration


void rrc_gNB_process_AdditionRequestInformation(const module_id_t gnb_mod_idP, x2ap_ENDC_sgnb_addition_req_t *m) {
  struct NR_CG_ConfigInfo *cg_configinfo = NULL;
  asn_dec_rval_t dec_rval = uper_decode_complete(NULL,
                            &asn_DEF_NR_CG_ConfigInfo,
                            (void **)&cg_configinfo,
                            (uint8_t *)m->rrc_buffer,
                            (int) m->rrc_buffer_size);//m->rrc_buffer_size);
  gNB_RRC_INST         *rrc=RC.nrrrc[gnb_mod_idP];

  if ((dec_rval.code != RC_OK) && (dec_rval.consumed == 0)) {
    AssertFatal(1==0,"NR_UL_DCCH_MESSAGE decode error\n");
    // free the memory
    SEQUENCE_free(&asn_DEF_NR_CG_ConfigInfo, cg_configinfo, 1);
    return;
  }

  xer_fprint(stdout,&asn_DEF_NR_CG_ConfigInfo, cg_configinfo);
  // recreate enough of X2 EN-DC Container
  AssertFatal(cg_configinfo->criticalExtensions.choice.c1->present == NR_CG_ConfigInfo__criticalExtensions__c1_PR_cg_ConfigInfo,
              "ueCapabilityInformation not present\n");
  parse_CG_ConfigInfo(rrc,cg_configinfo,m);
}


//-----------------------------------------------------------------------------
uint8_t
rrc_gNB_get_next_transaction_identifier(
    module_id_t gnb_mod_idP
)
//-----------------------------------------------------------------------------
{
  static uint8_t                      nr_rrc_transaction_identifier[NUMBER_OF_gNB_MAX];
  nr_rrc_transaction_identifier[gnb_mod_idP] = (nr_rrc_transaction_identifier[gnb_mod_idP] + 1) % NR_RRC_TRANSACTION_IDENTIFIER_NUMBER;
  LOG_T(NR_RRC, "generated xid is %d\n", nr_rrc_transaction_identifier[gnb_mod_idP]);
  return nr_rrc_transaction_identifier[gnb_mod_idP];
}

//-----------------------------------------------------------------------------
void
rrc_gNB_generate_RRCSetup(
    const protocol_ctxt_t        *const ctxt_pP,
    rrc_gNB_ue_context_t         *const ue_context_pP,
    OCTET_STRING_t               *masterCellGroup_from_DU,
    NR_ServingCellConfigCommon_t *scc,
    const int                    CC_id
)
//-----------------------------------------------------------------------------
{
  LOG_I(NR_RRC, "rrc_gNB_generate_RRCSetup \n");
  NR_SRB_ToAddModList_t        **SRB_configList = NULL;
  MessageDef                    *message_p;

  // T(T_GNB_RRC_SETUP,
  //   T_INT(ctxt_pP->module_id),
  //   T_INT(ctxt_pP->frame),
  //   T_INT(ctxt_pP->subframe),
  //   T_INT(ctxt_pP->rnti));
  gNB_RRC_UE_t *ue_p = &ue_context_pP->ue_context;
  ue_p->Srb0.Tx_buffer.payload_size = do_RRCSetup(ue_context_pP,
						  (uint8_t *) ue_p->Srb0.Tx_buffer.Payload,
						  rrc_gNB_get_next_transaction_identifier(ctxt_pP->module_id),
						  masterCellGroup_from_DU,
						  scc);

  LOG_DUMPMSG(NR_RRC, DEBUG_RRC,
              (char *)(ue_p->Srb0.Tx_buffer.Payload),
              ue_p->Srb0.Tx_buffer.payload_size,
              "[MSG] RRC Setup\n");
  gNB_RRC_INST *rrc = RC.nrrrc[ctxt_pP->module_id];
  switch (rrc->node_type) {
    case ngran_gNB_CU:
      // create an ITTI message
      /* TODO: F1 IDs ar missing in RRC */
      nr_rrc_pdcp_config_asn1_req(ctxt_pP,
				  ue_context_pP->ue_context.SRB_configList,
				  NULL,
				  NULL,
				  0xff,
				  NULL,
				  NULL,
				  NULL,
				  NULL,
				  NULL,
				  NULL,
				  NULL);
      message_p = itti_alloc_new_message (TASK_RRC_GNB, 0, F1AP_DL_RRC_MESSAGE);
      F1AP_DL_RRC_MESSAGE (message_p).rrc_container        =  (uint8_t *)ue_p->Srb0.Tx_buffer.Payload;
      F1AP_DL_RRC_MESSAGE (message_p).rrc_container_length = ue_p->Srb0.Tx_buffer.payload_size;
      F1AP_DL_RRC_MESSAGE (message_p).gNB_CU_ue_id         = 0;
      F1AP_DL_RRC_MESSAGE (message_p).gNB_DU_ue_id         = 0;
      F1AP_DL_RRC_MESSAGE (message_p).old_gNB_DU_ue_id     = 0xFFFFFFFF; // unknown
      F1AP_DL_RRC_MESSAGE (message_p).rnti                 = ue_p->rnti;
      F1AP_DL_RRC_MESSAGE (message_p).srb_id               = CCCH;
      F1AP_DL_RRC_MESSAGE (message_p).execute_duplication  = 1;
      F1AP_DL_RRC_MESSAGE (message_p).RAT_frequency_priority_information.en_dc = 0;
      itti_send_msg_to_task (TASK_CU_F1, ctxt_pP->module_id, message_p);
      LOG_D(NR_RRC, "Send F1AP_DL_RRC_MESSAGE with ITTI\n");
  
    break;

    case ngran_gNB_DU:
      // nothing to do for DU
      AssertFatal(1==0,"nothing to do for DU\n");
      break;

    case ngran_gNB:
    {
      // rrc_mac_config_req_gNB

#ifdef ITTI_SIM
      LOG_I(NR_RRC,
            PROTOCOL_NR_RRC_CTXT_UE_FMT" [RAPROC] Logical Channel DL-CCCH, Generating RRCSetup (bytes %d)\n",
            PROTOCOL_NR_RRC_CTXT_UE_ARGS(ctxt_pP),
            ue_p->Srb0.Tx_buffer.payload_size);
      uint8_t *message_buffer;
      message_buffer = itti_malloc (TASK_RRC_GNB, TASK_RRC_UE_SIM,
                ue_p->Srb0.Tx_buffer.payload_size);
      memcpy (message_buffer, (uint8_t*)ue_p->Srb0.Tx_buffer.Payload, ue_p->Srb0.Tx_buffer.payload_size);
      message_p = itti_alloc_new_message (TASK_RRC_GNB, 0, GNB_RRC_CCCH_DATA_IND);
      GNB_RRC_CCCH_DATA_IND (message_p).sdu = message_buffer;
      GNB_RRC_CCCH_DATA_IND (message_p).size  = ue_p->Srb0.Tx_buffer.payload_size;
      itti_send_msg_to_task (TASK_RRC_UE_SIM, ctxt_pP->instance, message_p);
#else
      LOG_D(NR_RRC,
	    PROTOCOL_NR_RRC_CTXT_UE_FMT" RRC_gNB --- MAC_CONFIG_REQ  (SRB1) ---> MAC_gNB\n",
	    PROTOCOL_NR_RRC_CTXT_UE_ARGS(ctxt_pP));
      MSC_LOG_TX_MESSAGE(
			 MSC_RRC_GNB,
			 MSC_RRC_UE,
			 ue_p->Srb0.Tx_buffer.Header, // LG WARNING
			 ue_p->Srb0.Tx_buffer.payload_size,
			 MSC_AS_TIME_FMT" RRCSetup UE %x size %u",
			 MSC_AS_TIME_ARGS(ctxt_pP),
			 ue_context_pP->ue_context.rnti,
			 ue_p->Srb0.Tx_buffer.payload_size);
      LOG_I(NR_RRC,
	    PROTOCOL_NR_RRC_CTXT_UE_FMT" [RAPROC] Logical Channel DL-CCCH, Generating RRCSetup (bytes %d)\n",
	    PROTOCOL_NR_RRC_CTXT_UE_ARGS(ctxt_pP),
	    ue_p->Srb0.Tx_buffer.payload_size);
      // activate release timer, if RRCSetupComplete not received after 100 frames, remove UE
      ue_context_pP->ue_context.ue_release_timer = 1;
      // remove UE after 10 frames after RRCConnectionRelease is triggered
      ue_context_pP->ue_context.ue_release_timer_thres = 1000;
      /* init timers */
      //   ue_context_pP->ue_context.ue_rrc_inactivity_timer = 0;

      nr_rrc_data_req(ctxt_pP,
		      DCCH,
		      rrc_gNB_mui++,
		      SDU_CONFIRM_NO,
		      ue_p->Srb0.Tx_buffer.payload_size,
		      (uint8_t *)ue_p->Srb0.Tx_buffer.Payload,
		      PDCP_TRANSMISSION_MODE_CONTROL);

      // configure MAC
      rrc_mac_config_req_gNB(rrc->module_id,
			     rrc->carrier.ssb_SubcarrierOffset,
			     rrc->carrier.pdsch_AntennaPorts,
			     (NR_ServingCellConfigCommon_t *)rrc->carrier.servingcellconfigcommon,
			     0,
			     ue_context_pP->ue_context.rnti,
			     ue_context_pP->ue_context.masterCellGroup
			     );
      nr_rrc_rlc_config_asn1_req(ctxt_pP,
				 ue_context_pP->ue_context.SRB_configList, 
				 NULL,
				 NULL,
				 NULL,
				 NULL,
				 NULL);
      nr_rrc_pdcp_config_asn1_req(ctxt_pP,
				  ue_context_pP->ue_context.SRB_configList,
				  NULL,
				  NULL,
				  0xff,
				  NULL,
				  NULL,
				  NULL,
				  NULL,
				  NULL,
				  NULL,
				  NULL);
#endif
    }
      break;

    default :
        LOG_W(NR_RRC, "Unknown node type %d\n", rrc->node_type);

  }
}

//-----------------------------------------------------------------------------
void
rrc_gNB_generate_RRCSetup_for_RRCReestablishmentRequest(
    const protocol_ctxt_t    *const ctxt_pP,
    const int                CC_id
)
//-----------------------------------------------------------------------------
{
  LOG_I(NR_RRC, "generate RRCSetup for RRCReestablishmentRequest \n");
  NR_SRB_ToAddModList_t        **SRB_configList = NULL;
  rrc_gNB_ue_context_t         *ue_context_pP   = NULL;
  gNB_RRC_INST                 *rrc_instance_p = RC.nrrrc[ctxt_pP->module_id];
  NR_ServingCellConfigCommon_t *scc=rrc_instance_p->carrier.servingcellconfigcommon;

  ue_context_pP = rrc_gNB_get_next_free_ue_context(ctxt_pP, rrc_instance_p, 0);

  gNB_RRC_UE_t *ue_p = &ue_context_pP->ue_context;
  SRB_configList = &ue_p->SRB_configList;
  ue_p->Srb0.Tx_buffer.payload_size = do_RRCSetup(ue_context_pP,
						  (uint8_t *) ue_p->Srb0.Tx_buffer.Payload,
						  rrc_gNB_get_next_transaction_identifier(ctxt_pP->module_id),
						  NULL,
						  scc);

  LOG_DUMPMSG(NR_RRC, DEBUG_RRC,
              (char *)(ue_p->Srb0.Tx_buffer.Payload),
              ue_p->Srb0.Tx_buffer.payload_size,
              "[MSG] RRC Setup\n");

  LOG_D(NR_RRC,
          PROTOCOL_NR_RRC_CTXT_UE_FMT" RRC_gNB --- MAC_CONFIG_REQ  (SRB1) ---> MAC_gNB\n",
          PROTOCOL_NR_RRC_CTXT_UE_ARGS(ctxt_pP));

  rrc_mac_config_req_gNB(rrc_instance_p->module_id,
                         rrc_instance_p->carrier.ssb_SubcarrierOffset,
                         rrc_instance_p->carrier.pdsch_AntennaPorts,
                         (NR_ServingCellConfigCommon_t *)rrc_instance_p->carrier.servingcellconfigcommon,
                         0,
                         ue_context_pP->ue_context.rnti,
                         (NR_CellGroupConfig_t *)NULL
			 );
  
  MSC_LOG_TX_MESSAGE(
		     MSC_RRC_GNB,
		     MSC_RRC_UE,
		     ue_p->Srb0.Tx_buffer.Header, // LG WARNING
		     ue_p->Srb0.Tx_buffer.payload_size,
		     MSC_AS_TIME_FMT" RRCSetup UE %x size %u",
		     MSC_AS_TIME_ARGS(ctxt_pP),
		     ue_context_pP->ue_context.rnti,
		     ue_p->Srb0.Tx_buffer.payload_size);
  LOG_I(NR_RRC,
        PROTOCOL_NR_RRC_CTXT_UE_FMT" [RAPROC] Logical Channel DL-CCCH, Generating RRCSetup (bytes %d)\n",
        PROTOCOL_NR_RRC_CTXT_UE_ARGS(ctxt_pP),
        ue_p->Srb0.Tx_buffer.payload_size);
  // activate release timer, if RRCSetupComplete not received after 100 frames, remove UE
  ue_context_pP->ue_context.ue_release_timer = 1;
  // remove UE after 10 frames after RRCConnectionRelease is triggered
  ue_context_pP->ue_context.ue_release_timer_thres = 1000;
  /* init timers */
  //   ue_context_pP->ue_context.ue_rrc_inactivity_timer = 0;
#ifdef ITTI_SIM
  MessageDef *message_p;
  uint8_t *message_buffer;
  message_buffer = itti_malloc (TASK_RRC_GNB, TASK_RRC_UE_SIM,
				ue_p->Srb0.Tx_buffer.payload_size);
  memcpy (message_buffer, (uint8_t*)ue_p->Srb0.Tx_buffer.Payload, ue_p->Srb0.Tx_buffer.payload_size);
  message_p = itti_alloc_new_message (TASK_RRC_GNB, 0, GNB_RRC_CCCH_DATA_IND);
  GNB_RRC_CCCH_DATA_IND (message_p).sdu = message_buffer;
  GNB_RRC_CCCH_DATA_IND (message_p).size  = ue_p->Srb0.Tx_buffer.payload_size;
  itti_send_msg_to_task (TASK_RRC_UE_SIM, ctxt_pP->instance, message_p);
#endif
}

void
rrc_gNB_generate_RRCReject(
    const protocol_ctxt_t    *const ctxt_pP,
    rrc_gNB_ue_context_t     *const ue_context_pP,
    const int                CC_id
)
//-----------------------------------------------------------------------------
{
  LOG_I(NR_RRC, "rrc_gNB_generate_RRCReject \n");
  gNB_RRC_UE_t *ue_p = &ue_context_pP->ue_context;
  MessageDef   *message_p;

  ue_p->Srb0.Tx_buffer.payload_size = do_RRCReject(ctxt_pP->module_id,
                                                  (uint8_t *)ue_p->Srb0.Tx_buffer.Payload);
  LOG_DUMPMSG(NR_RRC, DEBUG_RRC,
              (char *)(ue_p->Srb0.Tx_buffer.Payload),
              ue_p->Srb0.Tx_buffer.payload_size,
              "[MSG] RRCReject \n");
  MSC_LOG_TX_MESSAGE(MSC_RRC_GNB,
                    MSC_RRC_UE,
                    ue_p->Srb0.Tx_buffer.Header,
                    ue_p->Srb0.Tx_buffer.payload_size,
                    MSC_AS_TIME_FMT" NR_RRCReject UE %x size %u",
                    MSC_AS_TIME_ARGS(ctxt_pP),
                    ue_context_pP == NULL ? -1 : ue_context_pP->ue_context.rnti,
                    ue_p->Srb0.Tx_buffer.payload_size);
  LOG_I(NR_RRC,
      PROTOCOL_NR_RRC_CTXT_UE_FMT" [RAPROC] Logical Channel DL-CCCH, Generating NR_RRCReject (bytes %d)\n",
      PROTOCOL_NR_RRC_CTXT_UE_ARGS(ctxt_pP),
      ue_p->Srb0.Tx_buffer.payload_size);

  switch (RC.nrrrc[ctxt_pP->module_id]->node_type) {
    case ngran_gNB_CU:
      // create an ITTI message
      message_p = itti_alloc_new_message (TASK_RRC_GNB, 0, F1AP_DL_RRC_MESSAGE);
      F1AP_DL_RRC_MESSAGE (message_p).rrc_container        = (uint8_t *)ue_p->Srb0.Tx_buffer.Payload;
      F1AP_DL_RRC_MESSAGE (message_p).rrc_container_length = ue_p->Srb0.Tx_buffer.payload_size;
      F1AP_DL_RRC_MESSAGE (message_p).gNB_CU_ue_id         = 0;
      F1AP_DL_RRC_MESSAGE (message_p).gNB_DU_ue_id         = 0;
      F1AP_DL_RRC_MESSAGE (message_p).old_gNB_DU_ue_id     = 0xFFFFFFFF; // unknown
      F1AP_DL_RRC_MESSAGE (message_p).rnti                 = ue_p->rnti;
      F1AP_DL_RRC_MESSAGE (message_p).srb_id               = CCCH;
      F1AP_DL_RRC_MESSAGE (message_p).execute_duplication  = 1;
      F1AP_DL_RRC_MESSAGE (message_p).RAT_frequency_priority_information.en_dc = 0;
      itti_send_msg_to_task (TASK_CU_F1, ctxt_pP->module_id, message_p);
      LOG_D(NR_RRC, "Send F1AP_DL_RRC_MESSAGE with ITTI\n");
      break;

    case ngran_gNB_DU:
      // nothing to do for DU
      AssertFatal(1==0,"nothing to do for DU\n");
      break;

    case ngran_gNB:
    {
#ifdef ITTI_SIM
      uint8_t *message_buffer;
      message_buffer = itti_malloc (TASK_RRC_GNB, TASK_RRC_UE_SIM,
                ue_p->Srb0.Tx_buffer.payload_size);
      memcpy (message_buffer, (uint8_t*)ue_p->Srb0.Tx_buffer.Payload, ue_p->Srb0.Tx_buffer.payload_size);
      message_p = itti_alloc_new_message (TASK_RRC_GNB, 0, GNB_RRC_CCCH_DATA_IND);
      GNB_RRC_CCCH_DATA_IND (message_p).sdu = message_buffer;
      GNB_RRC_CCCH_DATA_IND (message_p).size  = ue_p->Srb0.Tx_buffer.payload_size;
      itti_send_msg_to_task (TASK_RRC_UE_SIM, ctxt_pP->instance, message_p);
#endif
      // rrc_mac_config_req_gNB
    }
      break;

    default :
      LOG_W(NR_RRC, "Unknown node type %d\n", RC.nrrrc[ctxt_pP->module_id]->node_type);
  }
}

//-----------------------------------------------------------------------------
/*
* Process the rrc setup complete message from UE (SRB1 Active)
*/
void
rrc_gNB_process_RRCSetupComplete(
  const protocol_ctxt_t     *const ctxt_pP,
  rrc_gNB_ue_context_t      *ue_context_pP,
  NR_RRCSetupComplete_IEs_t *rrcSetupComplete
)
//-----------------------------------------------------------------------------
{
  LOG_I(NR_RRC, PROTOCOL_NR_RRC_CTXT_UE_FMT" [RAPROC] Logical Channel UL-DCCH, " "processing NR_RRCSetupComplete from UE (SRB1 Active)\n",
      PROTOCOL_NR_RRC_CTXT_UE_ARGS(ctxt_pP));
  ue_context_pP->ue_context.Srb1.Active = 1;
  ue_context_pP->ue_context.Status = NR_RRC_CONNECTED;

  if (AMF_MODE_ENABLED) {
    rrc_gNB_send_NGAP_NAS_FIRST_REQ(ctxt_pP, ue_context_pP, rrcSetupComplete);
  } else {
    rrc_gNB_generate_SecurityModeCommand(ctxt_pP, ue_context_pP);
  }
}

//-----------------------------------------------------------------------------
void 
rrc_gNB_generate_defaultRRCReconfiguration(
  const protocol_ctxt_t     *const ctxt_pP,
  rrc_gNB_ue_context_t      *ue_context_pP
)
//-----------------------------------------------------------------------------
{
  uint8_t                       buffer[RRC_BUF_SIZE];
  uint16_t                      size;
  NR_SRB_ToAddModList_t        **SRB_configList2 = NULL;
  NR_SRB_ToAddModList_t        *SRB_configList  = ue_context_pP->ue_context.SRB_configList;
  NR_DRB_ToAddModList_t        **DRB_configList  = NULL;
  NR_DRB_ToAddModList_t        **DRB_configList2 = NULL;
  NR_SRB_ToAddMod_t            *SRB2_config     = NULL;
  NR_DRB_ToAddMod_t            *DRB_config      = NULL;
  NR_SDAP_Config_t             *sdap_config     = NULL;
  struct NR_RRCReconfiguration_v1530_IEs__dedicatedNAS_MessageList
                               *dedicatedNAS_MessageList = NULL;
  NR_DedicatedNAS_Message_t    *dedicatedNAS_Message = NULL;

  uint8_t xid = rrc_gNB_get_next_transaction_identifier(ctxt_pP->module_id);

  /******************** Radio Bearer Config ********************/
  /* Configure SRB2 */
  SRB_configList2 = &ue_context_pP->ue_context.SRB_configList2[xid];
  if (*SRB_configList2) {
    free(*SRB_configList2);
  }
  *SRB_configList2 = CALLOC(1, sizeof(**SRB_configList2));
  memset(*SRB_configList2, 0, sizeof(**SRB_configList2));
  SRB2_config = CALLOC(1, sizeof(*SRB2_config));
  SRB2_config->srb_Identity = 2;
  ASN_SEQUENCE_ADD(&(*SRB_configList2)->list, SRB2_config);
  ASN_SEQUENCE_ADD(&SRB_configList->list, SRB2_config);

  /* Configure DRB */
  DRB_configList = &ue_context_pP->ue_context.DRB_configList;
  if (*DRB_configList) {
      free(*DRB_configList);
  }
  *DRB_configList = CALLOC(1, sizeof(**DRB_configList));
  memset(*DRB_configList, 0, sizeof(**DRB_configList));

  DRB_configList2 = &ue_context_pP->ue_context.DRB_configList2[xid];
  if (*DRB_configList2) {
      free(*DRB_configList2);
  }
  *DRB_configList2 = CALLOC(1, sizeof(**DRB_configList2));
  memset(*DRB_configList2, 0, sizeof(**DRB_configList2));

  DRB_config = CALLOC(1, sizeof(*DRB_config));
  DRB_config->drb_Identity = 1;
  DRB_config->cnAssociation = CALLOC(1, sizeof(*DRB_config->cnAssociation));
  DRB_config->cnAssociation->present = NR_DRB_ToAddMod__cnAssociation_PR_sdap_Config;
  // TODO sdap_Config
  sdap_config = CALLOC(1, sizeof(NR_SDAP_Config_t));
  memset(sdap_config, 0, sizeof(NR_SDAP_Config_t));
  DRB_config->cnAssociation->choice.sdap_Config = sdap_config;
  // TODO pdcp_Config
  DRB_config->reestablishPDCP = NULL;
  DRB_config->recoverPDCP = NULL;
  DRB_config->pdcp_Config = calloc(1, sizeof(*DRB_config->pdcp_Config));
  DRB_config->pdcp_Config->drb = calloc(1,sizeof(*DRB_config->pdcp_Config->drb));
  DRB_config->pdcp_Config->drb->discardTimer = calloc(1, sizeof(*DRB_config->pdcp_Config->drb->discardTimer));
  *DRB_config->pdcp_Config->drb->discardTimer = NR_PDCP_Config__drb__discardTimer_infinity;
  DRB_config->pdcp_Config->drb->pdcp_SN_SizeUL = calloc(1, sizeof(*DRB_config->pdcp_Config->drb->pdcp_SN_SizeUL));
  *DRB_config->pdcp_Config->drb->pdcp_SN_SizeUL = NR_PDCP_Config__drb__pdcp_SN_SizeUL_len18bits;
  DRB_config->pdcp_Config->drb->pdcp_SN_SizeDL = calloc(1, sizeof(*DRB_config->pdcp_Config->drb->pdcp_SN_SizeDL));
  *DRB_config->pdcp_Config->drb->pdcp_SN_SizeDL = NR_PDCP_Config__drb__pdcp_SN_SizeDL_len18bits;
  DRB_config->pdcp_Config->drb->headerCompression.present = NR_PDCP_Config__drb__headerCompression_PR_notUsed;
  DRB_config->pdcp_Config->drb->headerCompression.choice.notUsed = 0;

  DRB_config->pdcp_Config->drb->integrityProtection = NULL;
  DRB_config->pdcp_Config->drb->statusReportRequired = NULL;
  DRB_config->pdcp_Config->drb->outOfOrderDelivery = NULL;
  DRB_config->pdcp_Config->moreThanOneRLC = NULL;

  DRB_config->pdcp_Config->t_Reordering = calloc(1, sizeof(*DRB_config->pdcp_Config->t_Reordering));
  *DRB_config->pdcp_Config->t_Reordering = NR_PDCP_Config__t_Reordering_ms0;
  DRB_config->pdcp_Config->ext1 = NULL;

  ASN_SEQUENCE_ADD(&(*DRB_configList)->list, DRB_config);
  ASN_SEQUENCE_ADD(&(*DRB_configList2)->list, DRB_config);

  dedicatedNAS_MessageList = CALLOC(1, sizeof(struct NR_RRCReconfiguration_v1530_IEs__dedicatedNAS_MessageList));

  if (ue_context_pP->ue_context.nas_pdu_flag == 1) {
    dedicatedNAS_Message = CALLOC(1, sizeof(NR_DedicatedNAS_Message_t));
    memset(dedicatedNAS_Message, 0, sizeof(OCTET_STRING_t));
    OCTET_STRING_fromBuf(dedicatedNAS_Message,
                          (char *)ue_context_pP->ue_context.nas_pdu.buffer,
                          ue_context_pP->ue_context.nas_pdu.length);
    ASN_SEQUENCE_ADD(&dedicatedNAS_MessageList->list, dedicatedNAS_Message);
  }

  /* If list is empty free the list and reset the address */
  if (dedicatedNAS_MessageList->list.count == 0) {
    free(dedicatedNAS_MessageList);
    dedicatedNAS_MessageList = NULL;
  }

  memset(buffer, 0, RRC_BUF_SIZE);
  size = do_RRCReconfiguration(ctxt_pP, buffer,
                                xid,
                                *SRB_configList2,
                                *DRB_configList,
                                NULL,
                                NULL,
                                NULL,
                                NULL,
                                dedicatedNAS_MessageList,
                                NULL);

  free(ue_context_pP->ue_context.nas_pdu.buffer);

  LOG_DUMPMSG(NR_RRC, DEBUG_RRC,(char *)buffer, size, "[MSG] RRC Reconfiguration\n");
  LOG_I(NR_RRC, "[gNB %d] Frame %d, Logical Channel DL-DCCH, Generate NR_RRCReconfiguration (bytes %d, UE id %x)\n",
          ctxt_pP->module_id,
          ctxt_pP->frame,
          size,
          ue_context_pP->ue_context.rnti);
  switch (RC.nrrrc[ctxt_pP->module_id]->node_type) {
    case ngran_gNB_CU:
      nr_rrc_data_req(ctxt_pP,
                  DCCH,
                  rrc_gNB_mui++,
                  SDU_CONFIRM_NO,
                  size,
                  buffer,
                  PDCP_TRANSMISSION_MODE_CONTROL);
      // rrc_pdcp_config_asn1_req

      break;

    case ngran_gNB_DU:
      // nothing to do for DU
      AssertFatal(1==0,"nothing to do for DU\n");
      break;

    case ngran_gNB:
    {
#ifdef ITTI_SIM
      MessageDef *message_p;
      uint8_t *message_buffer;
      message_buffer = itti_malloc (TASK_RRC_GNB, TASK_RRC_UE_SIM, size);
      memcpy (message_buffer, buffer, size);
      message_p = itti_alloc_new_message (TASK_RRC_GNB, 0, GNB_RRC_DCCH_DATA_IND);
      GNB_RRC_DCCH_DATA_IND (message_p).rbid = DCCH;
      GNB_RRC_DCCH_DATA_IND (message_p).sdu = message_buffer;
      GNB_RRC_DCCH_DATA_IND (message_p).size	= size;
      itti_send_msg_to_task (TASK_RRC_UE_SIM, ctxt_pP->instance, message_p);
#else
      LOG_D(NR_RRC, "[FRAME %05d][RRC_gNB][MOD %u][][--- PDCP_DATA_REQ/%d Bytes (rrcReconfiguration to UE %x MUI %d) --->][PDCP][MOD %u][RB %u]\n",
          ctxt_pP->frame,
          ctxt_pP->module_id,
          size,
          ue_context_pP->ue_context.rnti,
          rrc_gNB_mui,
          ctxt_pP->module_id,
          DCCH);
      MSC_LOG_TX_MESSAGE(MSC_RRC_GNB,
          MSC_RRC_UE,
          buffer,
          size,
          MSC_AS_TIME_FMT" NR_RRCReconfiguration UE %x MUI %d size %u",
          MSC_AS_TIME_ARGS(ctxt_pP),
          ue_context_pP->ue_context.rnti,
          rrc_gNB_mui,
          size);
      nr_rrc_data_req(ctxt_pP,
          DCCH,
          rrc_gNB_mui++,
          SDU_CONFIRM_NO,
          size,
          buffer,
          PDCP_TRANSMISSION_MODE_CONTROL);
      // rrc_pdcp_config_asn1_req
#endif
      // rrc_rlc_config_asn1_req
    }
    break;
    
  default :
    LOG_W(NR_RRC, "Unknown node type %d\n", RC.nrrrc[ctxt_pP->module_id]->node_type);
  }
}

//-----------------------------------------------------------------------------
void
rrc_gNB_generate_dedicatedRRCReconfiguration_release(
    const protocol_ctxt_t   *const ctxt_pP,
    rrc_gNB_ue_context_t    *const ue_context_pP,
    uint8_t                  xid,
    uint32_t                 nas_length,
    uint8_t                 *nas_buffer)
//-----------------------------------------------------------------------------
{
  uint8_t                             buffer[RRC_BUF_SIZE];
  int                                 i;
  uint16_t                            size  = 0;
  NR_DRB_ToReleaseList_t             **DRB_Release_configList2 = NULL;
  NR_DRB_Identity_t                  *DRB_release;
  struct NR_RRCReconfiguration_v1530_IEs__dedicatedNAS_MessageList
                                     *dedicatedNAS_MessageList = NULL;
  NR_DedicatedNAS_Message_t          *dedicatedNAS_Message     = NULL;

  DRB_Release_configList2 = &ue_context_pP->ue_context.DRB_Release_configList2[xid];
  if (*DRB_Release_configList2) {
    free(*DRB_Release_configList2);
  }

  *DRB_Release_configList2 = CALLOC(1, sizeof(**DRB_Release_configList2));
  for(i = 0; i < NB_RB_MAX; i++) {
    if((ue_context_pP->ue_context.pdusession[i].status == PDU_SESSION_STATUS_TORELEASE) && ue_context_pP->ue_context.pdusession[i].xid == xid) {
      DRB_release = CALLOC(1, sizeof(NR_DRB_Identity_t));
      *DRB_release = i+1;
      ASN_SEQUENCE_ADD(&(*DRB_Release_configList2)->list, DRB_release);
    }
  }

  /* If list is empty free the list and reset the address */
  if (nas_length > 0) {
    dedicatedNAS_MessageList = CALLOC(1, sizeof(struct NR_RRCReconfiguration_v1530_IEs__dedicatedNAS_MessageList));
    dedicatedNAS_Message = CALLOC(1, sizeof(NR_DedicatedNAS_Message_t));
    memset(dedicatedNAS_Message, 0, sizeof(OCTET_STRING_t));
    OCTET_STRING_fromBuf(dedicatedNAS_Message,
                         (char *)nas_buffer,
                         nas_length);
    ASN_SEQUENCE_ADD(&dedicatedNAS_MessageList->list, dedicatedNAS_Message);
    LOG_I(NR_RRC,"add NAS info with size %d\n", nas_length);
  } else {
    LOG_W(NR_RRC,"dedlicated NAS list is empty\n");
  }

  memset(buffer, 0, RRC_BUF_SIZE);
  size = do_RRCReconfiguration(ctxt_pP, buffer, xid,
                               NULL,
                               NULL,
                               *DRB_Release_configList2,
                               NULL,
                               NULL,
                               NULL,
                               dedicatedNAS_MessageList,
                               NULL);

  ue_context_pP->ue_context.pdu_session_release_command_flag = 1;
  LOG_DUMPMSG(NR_RRC,DEBUG_RRC,(char *)buffer,size,
              "[MSG] RRC Reconfiguration\n");

  /* Free all NAS PDUs */
  if (nas_length > 0) {
    /* Free the NAS PDU buffer and invalidate it */
    free(nas_buffer);
  }

  LOG_I(NR_RRC,
        "[gNB %d] Frame %d, Logical Channel DL-DCCH, Generate NR_RRCReconfiguration (bytes %d, UE RNTI %x)\n",
        ctxt_pP->module_id, ctxt_pP->frame, size, ue_context_pP->ue_context.rnti);
  LOG_D(NR_RRC,
        "[FRAME %05d][RRC_gNB][MOD %u][][--- PDCP_DATA_REQ/%d Bytes (rrcReconfiguration to UE %x MUI %d) --->][PDCP][MOD %u][RB %u]\n",
        ctxt_pP->frame, ctxt_pP->module_id, size, ue_context_pP->ue_context.rnti, rrc_gNB_mui, ctxt_pP->module_id, DCCH);
  MSC_LOG_TX_MESSAGE(
    MSC_RRC_GNB,
    MSC_RRC_UE,
    buffer,
    size,
    MSC_AS_TIME_FMT" dedicated NR_RRCReconfiguration UE %x MUI %d size %u",
    MSC_AS_TIME_ARGS(ctxt_pP),
    ue_context_pP->ue_context.rnti,
    rrc_gNB_mui,
    size);
#ifdef ITTI_SIM
  MessageDef *message_p;
  uint8_t *message_buffer;
  message_buffer = itti_malloc (TASK_RRC_GNB, TASK_RRC_UE_SIM, size);
  memcpy (message_buffer, buffer, size);
  message_p = itti_alloc_new_message (TASK_RRC_GNB, 0, GNB_RRC_DCCH_DATA_IND);
  GNB_RRC_DCCH_DATA_IND (message_p).rbid = DCCH;
  GNB_RRC_DCCH_DATA_IND (message_p).sdu = message_buffer;
  GNB_RRC_DCCH_DATA_IND (message_p).size	= size;
  itti_send_msg_to_task (TASK_RRC_UE_SIM, ctxt_pP->instance, message_p);
#else
  nr_rrc_data_req(
    ctxt_pP,
    DCCH,
    rrc_gNB_mui++,
    SDU_CONFIRM_NO,
    size,
    buffer,
    PDCP_TRANSMISSION_MODE_CONTROL);
#endif
}

//-----------------------------------------------------------------------------
/*
* Process the RRC Reconfiguration Complete from the UE
*/
void
rrc_gNB_process_RRCReconfigurationComplete(
    const protocol_ctxt_t *const ctxt_pP,
    rrc_gNB_ue_context_t  *ue_context_pP,
    const uint8_t xid
)
{
  int                                 drb_id;
  uint8_t                            *kRRCenc = NULL;
  uint8_t                            *kRRCint = NULL;
  uint8_t                            *kUPenc = NULL;
  NR_DRB_ToAddModList_t              *DRB_configList = ue_context_pP->ue_context.DRB_configList2[xid];
  NR_SRB_ToAddModList_t              *SRB_configList = ue_context_pP->ue_context.SRB_configList2[xid];
  NR_DRB_ToReleaseList_t             *DRB_Release_configList2 = ue_context_pP->ue_context.DRB_Release_configList2[xid];
  NR_DRB_Identity_t                  *drb_id_p      = NULL;
//  uint8_t                             nr_DRB2LCHAN[8];

  ue_context_pP->ue_context.ue_reestablishment_timer = 0;

#ifndef PHYSIM
  /* Derive the keys from kgnb */
  if (DRB_configList != NULL) {
      derive_key_up_enc(ue_context_pP->ue_context.ciphering_algorithm,
                      ue_context_pP->ue_context.kgnb,
                      &kUPenc);
  }

  derive_key_rrc_enc(ue_context_pP->ue_context.ciphering_algorithm,
                      ue_context_pP->ue_context.kgnb,
                      &kRRCenc);
  derive_key_rrc_int(ue_context_pP->ue_context.integrity_algorithm,
                      ue_context_pP->ue_context.kgnb,
                      &kRRCint);
#endif
  /* Refresh SRBs/DRBs */
  MSC_LOG_TX_MESSAGE(MSC_RRC_GNB, MSC_PDCP_ENB, NULL, 0, MSC_AS_TIME_FMT" CONFIG_REQ UE %x DRB (security unchanged)",
                   MSC_AS_TIME_ARGS(ctxt_pP),
                   ue_context_pP->ue_context.rnti);

#ifndef ITTI_SIM
  nr_rrc_pdcp_config_asn1_req(ctxt_pP,
                              SRB_configList, // NULL,
                              DRB_configList,
                              DRB_Release_configList2,
                              0xff, // already configured during the securitymodecommand
                              kRRCenc,
                              kRRCint,
                              kUPenc,
                              NULL,
                              NULL,
                              NULL,
                              NULL);
  /* Refresh SRBs/DRBs */
  if (!NODE_IS_CU(RC.nrrrc[ctxt_pP->module_id]->node_type)) {
    nr_rrc_rlc_config_asn1_req(ctxt_pP,
                          SRB_configList, // NULL,
                          DRB_configList,
                          DRB_Release_configList2,
                          NULL,
                          NULL,
                          NULL);
  }
#endif

  /* Set the SRB active in UE context */
  if (SRB_configList != NULL) {
    for (int i = 0; (i < SRB_configList->list.count) && (i < 3); i++) {
      if (SRB_configList->list.array[i]->srb_Identity == 1) {
        ue_context_pP->ue_context.Srb1.Active = 1;
      } else if (SRB_configList->list.array[i]->srb_Identity == 2) {
        ue_context_pP->ue_context.Srb2.Active = 1;
        ue_context_pP->ue_context.Srb2.Srb_info.Srb_id = 2;
        LOG_I(NR_RRC,"[gNB %d] Frame      %d CC %d : SRB2 is now active\n",
              ctxt_pP->module_id,
              ctxt_pP->frame,
              ue_context_pP->ue_context.primaryCC_id);
      } else {
        LOG_W(NR_RRC,"[gNB %d] Frame      %d CC %d : invalide SRB identity %ld\n",
              ctxt_pP->module_id,
              ctxt_pP->frame,
              ue_context_pP->ue_context.primaryCC_id,
              SRB_configList->list.array[i]->srb_Identity);
      }
    }

    free(SRB_configList);
    ue_context_pP->ue_context.SRB_configList2[xid] = NULL;
  }

  /* Loop through DRBs and establish if necessary */
  if (DRB_configList != NULL) {
    for (int i = 0; i < DRB_configList->list.count; i++) {
      if (DRB_configList->list.array[i]) {
        drb_id = (int)DRB_configList->list.array[i]->drb_Identity;
        LOG_I(NR_RRC, "[gNB %d] Frame  %d : Logical Channel UL-DCCH, Received NR_RRCReconfigurationComplete from UE rnti %x, reconfiguring DRB %d\n",
            ctxt_pP->module_id,
            ctxt_pP->frame,
            ctxt_pP->rnti,
            (int)DRB_configList->list.array[i]->drb_Identity);
            //(int)*DRB_configList->list.array[i]->pdcp_Config->moreThanOneRLC->primaryPath.logicalChannel);

        if (ue_context_pP->ue_context.DRB_active[drb_id] == 0) {
          ue_context_pP->ue_context.DRB_active[drb_id] = 1;
          LOG_D(NR_RRC, "[gNB %d] Frame %d: Establish RLC UM Bidirectional, DRB %d Active\n",
                  ctxt_pP->module_id, ctxt_pP->frame, (int)DRB_configList->list.array[i]->drb_Identity);

          LOG_D(NR_RRC,
                  PROTOCOL_NR_RRC_CTXT_UE_FMT" RRC_gNB --- MAC_CONFIG_REQ  (DRB) ---> MAC_gNB\n",
                  PROTOCOL_NR_RRC_CTXT_UE_ARGS(ctxt_pP));

          //if (DRB_configList->list.array[i]->pdcp_Config->moreThanOneRLC->primaryPath.logicalChannel) {
          //  nr_DRB2LCHAN[i] = (uint8_t) * DRB_configList->list.array[i]->pdcp_Config->moreThanOneRLC->primaryPath.logicalChannel;
          //}

            // rrc_mac_config_req_eNB
        } else {        // remove LCHAN from MAC/PHY
          if (ue_context_pP->ue_context.DRB_active[drb_id] == 1) {
            /* TODO : It may be needed if gNB goes into full stack working. */
            // DRB has just been removed so remove RLC + PDCP for DRB
            /*      rrc_pdcp_config_req (ctxt_pP->module_id, frameP, 1, CONFIG_ACTION_REMOVE,
            (ue_mod_idP * NB_RB_MAX) + DRB2LCHAN[i],UNDEF_SECURITY_MODE);
            */
            /*rrc_rlc_config_req(ctxt_pP,
                                SRB_FLAG_NO,
                                MBMS_FLAG_NO,
                                CONFIG_ACTION_REMOVE,
                                nr_DRB2LCHAN[i],
                                Rlc_info_um);*/
          }

          ue_context_pP->ue_context.DRB_active[drb_id] = 0;
          LOG_D(NR_RRC, PROTOCOL_NR_RRC_CTXT_UE_FMT" RRC_eNB --- MAC_CONFIG_REQ  (DRB) ---> MAC_eNB\n",
                  PROTOCOL_NR_RRC_CTXT_UE_ARGS(ctxt_pP));

          // rrc_mac_config_req_eNB

        } // end else of if (ue_context_pP->ue_context.DRB_active[drb_id] == 0)
      } // end if (DRB_configList->list.array[i])
    } // end for (int i = 0; i < DRB_configList->list.count; i++)

    free(DRB_configList);
    ue_context_pP->ue_context.DRB_configList2[xid] = NULL;
  } // end if DRB_configList != NULL

  if(DRB_Release_configList2 != NULL) {
    for (int i = 0; i < DRB_Release_configList2->list.count; i++) {
      if (DRB_Release_configList2->list.array[i]) {
        drb_id_p = DRB_Release_configList2->list.array[i];
        drb_id = *drb_id_p;

        if (ue_context_pP->ue_context.DRB_active[drb_id] == 1) {
        ue_context_pP->ue_context.DRB_active[drb_id] = 0;
        }
      }
    }

    free(DRB_Release_configList2);
    ue_context_pP->ue_context.DRB_Release_configList2[xid] = NULL;
  }
}

//-----------------------------------------------------------------------------
void
rrc_gNB_generate_RRCReestablishment(
  const protocol_ctxt_t *const ctxt_pP,
  rrc_gNB_ue_context_t  *const ue_context_pP,
  const int             CC_id)
//-----------------------------------------------------------------------------
{
    // int UE_id = -1;
    //NR_LogicalChannelConfig_t  *SRB1_logicalChannelConfig = NULL;
    NR_SRB_ToAddModList_t      **SRB_configList;
    // NR_SRB_ToAddMod_t          *SRB1_config = NULL;
    //rrc_gNB_carrier_data_t     *carrier = NULL;
    gNB_RRC_UE_t               *ue_context = NULL;
    module_id_t                 module_id = ctxt_pP->module_id;
    // uint16_t                    rnti = ctxt_pP->rnti;
    
    SRB_configList = &(ue_context_pP->ue_context.SRB_configList);
    //carrier = &(RC.nrrrc[ctxt_pP->module_id]->carrier);
    ue_context = &(ue_context_pP->ue_context);
    ue_context->Srb0.Tx_buffer.payload_size = do_RRCReestablishment(ctxt_pP,
        ue_context_pP,
        CC_id,
        (uint8_t *) ue_context->Srb0.Tx_buffer.Payload,
        //(uint8_t) carrier->p_gNB, // at this point we do not have the UE capability information, so it can only be TM1 or TM2
        rrc_gNB_get_next_transaction_identifier(module_id),
        SRB_configList
        //&(ue_context->physicalConfigDedicated)
        );

    /* Configure SRB1 for UE */
    if (*SRB_configList != NULL) {
      for (int cnt = 0; cnt < (*SRB_configList)->list.count; cnt++) {
        if ((*SRB_configList)->list.array[cnt]->srb_Identity == 1) {
          // SRB1_config = (*SRB_configList)->list.array[cnt];
        }

        LOG_D(NR_RRC, PROTOCOL_NR_RRC_CTXT_UE_FMT" RRC_gNB --- MAC_CONFIG_REQ  (SRB1) ---> MAC_gNB\n",
              PROTOCOL_NR_RRC_CTXT_UE_ARGS(ctxt_pP));

        // rrc_mac_config_req_eNB
      }
    }  // if (*SRB_configList != NULL)
    
    MSC_LOG_TX_MESSAGE(MSC_RRC_GNB,
                       MSC_RRC_UE,
                       ue_context->Srb0.Tx_buffer.Header,
                       ue_context->Srb0.Tx_buffer.payload_size,
                       MSC_AS_TIME_FMT" NR_RRCReestablishment UE %x size %u",
                       MSC_AS_TIME_ARGS(ctxt_pP),
                       ue_context->rnti,
                       ue_context->Srb0.Tx_buffer.payload_size);
    LOG_I(NR_RRC, PROTOCOL_NR_RRC_CTXT_UE_FMT" [RAPROC] Logical Channel DL-DCCH, Generating NR_RRCReestablishment (bytes %d)\n",
          PROTOCOL_NR_RRC_CTXT_UE_ARGS(ctxt_pP),
          ue_context->Srb0.Tx_buffer.payload_size);
#if(0)
    /* TODO : It may be needed if gNB goes into full stack working. */
    UE_id = find_nr_UE_id(module_id, rnti);
    if (UE_id != -1) {
      /* Activate reject timer, if RRCComplete not received after 10 frames, reject UE */
      RC.nrmac[module_id]->UE_info.UE_sched_ctrl[UE_id].ue_reestablishment_reject_timer = 1;
      /* Reject UE after 10 frames, LTE_RRCConnectionReestablishmentReject is triggered */
      RC.nrmac[module_id]->UE_info.UE_sched_ctrl[UE_id].ue_reestablishment_reject_timer_thres = 100;
    } else {
      LOG_E(NR_RRC, PROTOCOL_NR_RRC_CTXT_UE_FMT" Generating NR_RRCReestablishment without UE_id(MAC) rnti %x\n",
            PROTOCOL_NR_RRC_CTXT_UE_ARGS(ctxt_pP),
            rnti);
    }
#endif
#ifdef ITTI_SIM
        MessageDef *message_p;
        uint8_t *message_buffer;
        message_buffer = itti_malloc (TASK_RRC_GNB, TASK_RRC_UE_SIM, ue_context->Srb0.Tx_buffer.payload_size);
        memcpy (message_buffer, (uint8_t *) ue_context->Srb0.Tx_buffer.Payload, ue_context->Srb0.Tx_buffer.payload_size);
        message_p = itti_alloc_new_message (TASK_RRC_GNB, 0, GNB_RRC_DCCH_DATA_IND);
        GNB_RRC_DCCH_DATA_IND (message_p).rbid = DCCH;
        GNB_RRC_DCCH_DATA_IND (message_p).sdu = message_buffer;
        GNB_RRC_DCCH_DATA_IND (message_p).size  = ue_context->Srb0.Tx_buffer.payload_size;
        itti_send_msg_to_task (TASK_RRC_UE_SIM, ctxt_pP->instance, message_p);
#endif

}

//-----------------------------------------------------------------------------
void
rrc_gNB_process_RRCConnectionReestablishmentComplete(
  const protocol_ctxt_t *const ctxt_pP,
  const rnti_t reestablish_rnti,
  rrc_gNB_ue_context_t         *ue_context_pP,
  const uint8_t xid
)
//-----------------------------------------------------------------------------
{
  LOG_I(NR_RRC,
        PROTOCOL_RRC_CTXT_UE_FMT" [RAPROC] Logical Channel UL-DCCH, processing NR_RRCConnectionReestablishmentComplete from UE (SRB1 Active)\n",
        PROTOCOL_RRC_CTXT_UE_ARGS(ctxt_pP));

  NR_DRB_ToAddModList_t                 *DRB_configList = ue_context_pP->ue_context.DRB_configList;
  NR_SRB_ToAddModList_t                 *SRB_configList = ue_context_pP->ue_context.SRB_configList;
  NR_SRB_ToAddModList_t                **SRB_configList2 = NULL;
  NR_DRB_ToAddModList_t                **DRB_configList2 = NULL;
  NR_SRB_ToAddMod_t                     *SRB2_config     = NULL;
  NR_DRB_ToAddMod_t                     *DRB_config      = NULL;
  //NR_SDAP_Config_t                      *sdap_config     = NULL;
  int i = 0;
  uint8_t                             buffer[RRC_BUF_SIZE];
  uint16_t                            size;

  uint8_t next_xid = rrc_gNB_get_next_transaction_identifier(ctxt_pP->module_id);
  int ret = 0;
  ue_context_pP->ue_context.Status = NR_RRC_CONNECTED;
  ue_context_pP->ue_context.ue_rrc_inactivity_timer = 1; // set rrc inactivity when UE goes into RRC_CONNECTED
  ue_context_pP->ue_context.reestablishment_xid = next_xid;
  SRB_configList2 = &ue_context_pP->ue_context.SRB_configList2[xid];

  // get old configuration of SRB2
  if (*SRB_configList2 != NULL) {
    if((*SRB_configList2)->list.count!=0) {
      LOG_D(NR_RRC, "SRB_configList2(%p) count is %d\n           SRB_configList2->list.array[0] addr is %p",
            SRB_configList2, (*SRB_configList2)->list.count,  (*SRB_configList2)->list.array[0]);
    }

    for (i = 0; (i < (*SRB_configList2)->list.count) && (i < 3); i++) {
      if ((*SRB_configList2)->list.array[i]->srb_Identity == 2 ) {
        LOG_D(NR_RRC, "get SRB2_config from (ue_context_pP->ue_context.SRB_configList2[%d])\n", xid);
        SRB2_config = (*SRB_configList2)->list.array[i];
        break;
      }
    }
  }

  // SRB2_config = CALLOC(1, sizeof(*SRB2_config));
  // SRB2_config->srb_Identity = 2;

  SRB_configList2 = &(ue_context_pP->ue_context.SRB_configList2[next_xid]);
  DRB_configList2 = &(ue_context_pP->ue_context.DRB_configList2[next_xid]);

  if (*SRB_configList2) {
    free(*SRB_configList2);
    LOG_D(NR_RRC, "free(ue_context_pP->ue_context.SRB_configList2[%d])\n", next_xid);
  }

  *SRB_configList2 = CALLOC(1, sizeof(**SRB_configList2));

  if (SRB2_config != NULL) {
    // Add SRB2 to SRB configuration list
    ASN_SEQUENCE_ADD(&SRB_configList->list, SRB2_config);
    ASN_SEQUENCE_ADD(&(*SRB_configList2)->list, SRB2_config);
    LOG_D(NR_RRC, "Add SRB2_config (srb_Identity:%ld) to ue_context_pP->ue_context.SRB_configList\n",
          SRB2_config->srb_Identity);
    LOG_D(NR_RRC, "Add SRB2_config (srb_Identity:%ld) to ue_context_pP->ue_context.SRB_configList2[%d]\n",
          SRB2_config->srb_Identity, next_xid);
  } else {
    // SRB configuration list only contains SRB1.
    LOG_W(NR_RRC,"SRB2 configuration does not exist in SRB configuration list\n");
  }

  if (*DRB_configList2) {
    free(*DRB_configList2);
    LOG_D(NR_RRC, "free(ue_context_pP->ue_context.DRB_configList2[%d])\n", next_xid);
  }

  *DRB_configList2 = CALLOC(1, sizeof(**DRB_configList2));

  if (DRB_configList != NULL) {
    LOG_D(NR_RRC, "get DRB_config from (ue_context_pP->ue_context.DRB_configList)\n");

    for (i = 0; (i < DRB_configList->list.count) && (i < 3); i++) {
      DRB_config = DRB_configList->list.array[i];
      // Add DRB to DRB configuration list, for LTE_RRCConnectionReconfigurationComplete
      ASN_SEQUENCE_ADD(&(*DRB_configList2)->list, DRB_config);
    }
  }

  ue_context_pP->ue_context.Srb1.Active = 1;
  //ue_context_pP->ue_context.Srb2.Srb_info.Srb_id = 2;

  if (AMF_MODE_ENABLED) {
    hashtable_rc_t    h_rc;
    int               j;
    rrc_ue_ngap_ids_t *rrc_ue_ngap_ids_p = NULL;
    uint16_t ue_initial_id = ue_context_pP->ue_context.ue_initial_id;
    uint32_t gNB_ue_ngap_id = ue_context_pP->ue_context.gNB_ue_ngap_id;
    gNB_RRC_INST *rrc_instance_p = RC.nrrrc[GNB_INSTANCE_TO_MODULE_ID(ctxt_pP->instance)];

    if (gNB_ue_ngap_id > 0) {
      h_rc = hashtable_get(rrc_instance_p->ngap_id2_ngap_ids, (hash_key_t)gNB_ue_ngap_id, (void **)&rrc_ue_ngap_ids_p);

      if  (h_rc == HASH_TABLE_OK) {
    	  rrc_ue_ngap_ids_p->ue_rnti = ctxt_pP->rnti;
      }
    }

    if (ue_initial_id != 0) {
      h_rc = hashtable_get(rrc_instance_p->initial_id2_ngap_ids, (hash_key_t)ue_initial_id, (void **)&rrc_ue_ngap_ids_p);

      if  (h_rc == HASH_TABLE_OK) {
    	  rrc_ue_ngap_ids_p->ue_rnti = ctxt_pP->rnti;
      }
    }

    gtpv1u_gnb_create_tunnel_req_t  create_tunnel_req;
    /* Save e RAB information for later */
    memset(&create_tunnel_req, 0, sizeof(create_tunnel_req));

    for ( j = 0, i = 0; i < NB_RB_MAX; i++) {
      if (ue_context_pP->ue_context.pdusession[i].status == PDU_SESSION_STATUS_ESTABLISHED || ue_context_pP->ue_context.pdusession[i].status == PDU_SESSION_STATUS_DONE) {
        create_tunnel_req.pdusession_id[j]   = ue_context_pP->ue_context.pdusession[i].param.pdusession_id;
        create_tunnel_req.upf_NGu_teid[j]  = ue_context_pP->ue_context.pdusession[i].param.gtp_teid;
        memcpy(create_tunnel_req.upf_addr[j].buffer,
               ue_context_pP->ue_context.pdusession[i].param.upf_addr.buffer,
                sizeof(uint8_t)*20);
        create_tunnel_req.upf_addr[j].length = ue_context_pP->ue_context.pdusession[i].param.upf_addr.length;
        j++;
      }
    }

    create_tunnel_req.rnti       = ctxt_pP->rnti; // warning put zero above
    create_tunnel_req.num_tunnels    = j;
    ret = gtpv1u_update_ngu_tunnel(
            ctxt_pP->instance,
            &create_tunnel_req,
            reestablish_rnti);

    if ( ret != 0 ) {
      LOG_E(NR_RRC,"gtpv1u_update_ngu_tunnel failed,start to release UE %x\n",reestablish_rnti);

      // update s1u tunnel failed,reset rnti?
      if (gNB_ue_ngap_id > 0) {
        h_rc = hashtable_get(rrc_instance_p->ngap_id2_ngap_ids, (hash_key_t)gNB_ue_ngap_id, (void **)&rrc_ue_ngap_ids_p);

        if (h_rc == HASH_TABLE_OK ) {
        	rrc_ue_ngap_ids_p->ue_rnti = reestablish_rnti;
        }
      }

      if (ue_initial_id != 0) {
        h_rc = hashtable_get(rrc_instance_p->initial_id2_ngap_ids, (hash_key_t)ue_initial_id, (void **)&rrc_ue_ngap_ids_p);

        if (h_rc == HASH_TABLE_OK ) {
          rrc_ue_ngap_ids_p->ue_rnti = reestablish_rnti;
        }
      }

      ue_context_pP->ue_context.ue_release_timer_s1 = 1;
      ue_context_pP->ue_context.ue_release_timer_thres_s1 = 100;
      ue_context_pP->ue_context.ue_release_timer = 0;
      ue_context_pP->ue_context.ue_reestablishment_timer = 0;
      ue_context_pP->ue_context.ul_failure_timer = 20000; // set ul_failure to 20000 for triggering rrc_eNB_send_S1AP_UE_CONTEXT_RELEASE_REQ
      ue_context_pP->ue_context.ul_failure_timer = 0;
      return;
    }
  } /* AMF_MODE_ENABLED */

  /* Update RNTI in ue_context */
  ue_context_pP->ue_id_rnti                    = ctxt_pP->rnti; // here ue_id_rnti is just a key, may be something else
  ue_context_pP->ue_context.rnti               = ctxt_pP->rnti;

  if (AMF_MODE_ENABLED) {
    uint8_t send_security_mode_command = FALSE;
    nr_rrc_pdcp_config_security(
      ctxt_pP,
      ue_context_pP,
      send_security_mode_command);
    LOG_D(NR_RRC, "set security successfully \n");
  }

  /* Add all NAS PDUs to the list */
  for (i = 0; i < ue_context_pP->ue_context.nb_of_pdusessions; i++) {

    /* TODO parameters yet to process ... */
    /* TODO should test if pdu session are Ok before! */
    ue_context_pP->ue_context.pdusession[i].status = PDU_SESSION_STATUS_DONE;
    ue_context_pP->ue_context.pdusession[i].xid    = xid;
    LOG_D(NR_RRC, "setting the status for the default DRB (index %d) to (%d,%s)\n",
          i, ue_context_pP->ue_context.pdusession[i].status, "PDU_SESSION_STATUS_DONE");
  }

  memset(buffer, 0, RRC_BUF_SIZE);

  size = do_RRCReconfiguration(ctxt_pP, buffer,
                                xid,
                               *SRB_configList2,
                                DRB_configList,
                                NULL,
                                NULL,
                                NULL,
                                NULL, // MeasObj_list,
                                NULL,
                                NULL);
  LOG_DUMPMSG(NR_RRC,DEBUG_RRC,(char *)buffer,size,
              "[MSG] RRC Reconfiguration\n");

  /* Free all NAS PDUs */
  for (i = 0; i < ue_context_pP->ue_context.nb_of_pdusessions; i++) {
    if (ue_context_pP->ue_context.pdusession[i].param.nas_pdu.buffer != NULL) {
      /* Free the NAS PDU buffer and invalidate it */
      free(ue_context_pP->ue_context.pdusession[i].param.nas_pdu.buffer);
      ue_context_pP->ue_context.pdusession[i].param.nas_pdu.buffer = NULL;
    }
  }

  if(size==65535) {
    LOG_E(NR_RRC,"RRC decode err!!! do_RRCReconfiguration\n");
    return;
  } else {
    LOG_I(NR_RRC,
          "[gNB %d] Frame %d, Logical Channel DL-DCCH, Generate NR_RRCConnectionReconfiguration (bytes %d, UE id %x)\n",
          ctxt_pP->module_id, ctxt_pP->frame, size, ue_context_pP->ue_context.rnti);
    LOG_D(NR_RRC,
          "[FRAME %05d][RRC_gNB][MOD %u][][--- PDCP_DATA_REQ/%d Bytes (rrcConnectionReconfiguration to UE %x MUI %d) --->][PDCP][MOD %u][RB %u]\n",
          ctxt_pP->frame, ctxt_pP->module_id, size, ue_context_pP->ue_context.rnti, rrc_gNB_mui, ctxt_pP->module_id, DCCH);
    MSC_LOG_TX_MESSAGE(
      MSC_RRC_GNB,
      MSC_RRC_UE,
      buffer,
      size,
      MSC_AS_TIME_FMT" LTE_RRCConnectionReconfiguration UE %x MUI %d size %u",
      MSC_AS_TIME_ARGS(ctxt_pP),
      ue_context_pP->ue_context.rnti,
      rrc_gNB_mui,
      size);
#ifdef ITTI_SIM
  MessageDef *message_p;
  uint8_t *message_buffer;
  message_buffer = itti_malloc (TASK_RRC_GNB, TASK_RRC_UE_SIM, size);
  memcpy (message_buffer, buffer, size);
  message_p = itti_alloc_new_message (TASK_RRC_GNB, 0, GNB_RRC_DCCH_DATA_IND);
  GNB_RRC_DCCH_DATA_IND (message_p).rbid = DCCH;
  GNB_RRC_DCCH_DATA_IND (message_p).sdu = message_buffer;
  GNB_RRC_DCCH_DATA_IND (message_p).size	= size;
  itti_send_msg_to_task (TASK_RRC_UE_SIM, ctxt_pP->instance, message_p);
#else
    nr_rrc_data_req(
      ctxt_pP,
      DCCH,
      rrc_gNB_mui++,
      SDU_CONFIRM_NO,
      size,
      buffer,
      PDCP_TRANSMISSION_MODE_CONTROL);
#endif
  }
}
//-----------------------------------------------------------------------------

/*------------------------------------------------------------------------------*/
int nr_rrc_gNB_decode_ccch(protocol_ctxt_t    *const ctxt_pP,
                           const uint8_t      *buffer,
                           int                buffer_length,
			   OCTET_STRING_t     *du_to_cu_rrc_container,
                           const int          CC_id)
{
  module_id_t                                       Idx;
  asn_dec_rval_t                                    dec_rval;
  NR_UL_CCCH_Message_t                             *ul_ccch_msg = NULL;
  struct rrc_gNB_ue_context_s                      *ue_context_p = NULL;
  gNB_RRC_INST                                     *gnb_rrc_inst = RC.nrrrc[ctxt_pP->module_id];
  NR_RRCSetupRequest_IEs_t                         *rrcSetupRequest = NULL;
  NR_RRCReestablishmentRequest_IEs_t                rrcReestablishmentRequest;
  uint64_t                                          random_value = 0;
  int i;

    dec_rval = uper_decode( NULL,
                            &asn_DEF_NR_UL_CCCH_Message,
                            (void **)&ul_ccch_msg,
                            (uint8_t *) buffer,
                            100,
                            0,
                            0);

    if (dec_rval.consumed == 0) {
        /* TODO */
        LOG_E(NR_RRC, PROTOCOL_NR_RRC_CTXT_UE_FMT" FATAL Error in receiving CCCH\n",
                   PROTOCOL_NR_RRC_CTXT_UE_ARGS(ctxt_pP));
        return -1;
    }

    if (ul_ccch_msg->message.present == NR_UL_CCCH_MessageType_PR_c1) {
     switch (ul_ccch_msg->message.choice.c1->present) {
      case NR_UL_CCCH_MessageType__c1_PR_NOTHING:
        /* TODO */
        LOG_I(NR_RRC,
            PROTOCOL_NR_RRC_CTXT_FMT" Received PR_NOTHING on UL-CCCH-Message\n",
            PROTOCOL_NR_RRC_CTXT_ARGS(ctxt_pP));
        break;

      case NR_UL_CCCH_MessageType__c1_PR_rrcSetupRequest:
        LOG_D(NR_RRC, "Received RRCSetupRequest on UL-CCCH-Message (UE rnti %x)\n", ctxt_pP->rnti);
        ue_context_p = rrc_gNB_get_ue_context(gnb_rrc_inst, ctxt_pP->rnti);
        if (ue_context_p != NULL) {
          rrc_gNB_free_mem_UE_context(ctxt_pP, ue_context_p);
          MSC_LOG_RX_DISCARDED_MESSAGE(
              MSC_RRC_GNB,
              MSC_RRC_UE,
              buffer,
              dec_rval.consumed,
              MSC_AS_TIME_FMT" NR_RRCSetupRequest UE %x size %u (UE already in context)",
              MSC_AS_TIME_ARGS(ctxt_pP),
              ue_context_p->ue_context.rnti,
              dec_rval.consumed);
        } else {
          rrcSetupRequest = &ul_ccch_msg->message.choice.c1->choice.rrcSetupRequest->rrcSetupRequest;
          if (NR_InitialUE_Identity_PR_randomValue == rrcSetupRequest->ue_Identity.present) {
            /* randomValue                         BIT STRING (SIZE (39)) */
            if (rrcSetupRequest->ue_Identity.choice.randomValue.size != 5) { // 39-bit random value
              LOG_E(NR_RRC, "wrong InitialUE-Identity randomValue size, expected 5, provided %lu",
                          (long unsigned int)rrcSetupRequest->ue_Identity.choice.randomValue.size);
              return -1;
            }

            memcpy(((uint8_t *) & random_value) + 3,
                    rrcSetupRequest->ue_Identity.choice.randomValue.buf,
                    rrcSetupRequest->ue_Identity.choice.randomValue.size);

            /* if there is already a registered UE (with another RNTI) with this random_value,
            * the current one must be removed from MAC/PHY (zombie UE)
            */
            if ((ue_context_p = rrc_gNB_ue_context_random_exist(RC.nrrrc[ctxt_pP->module_id], random_value))) {
              LOG_W(NR_RRC, "new UE rnti %x (coming with random value) is already there as UE %x, removing %x from MAC/PHY\n",
                      ctxt_pP->rnti, ue_context_p->ue_context.rnti, ue_context_p->ue_context.rnti);
              ue_context_p->ue_context.ul_failure_timer = 20000;
            }

            ue_context_p = rrc_gNB_get_next_free_ue_context(ctxt_pP, RC.nrrrc[ctxt_pP->module_id], random_value);
            ue_context_p->ue_context.Srb0.Srb_id = 0;
            ue_context_p->ue_context.Srb0.Active = 1;
            memcpy(ue_context_p->ue_context.Srb0.Rx_buffer.Payload,
                    buffer,
                    buffer_length);
            ue_context_p->ue_context.Srb0.Rx_buffer.payload_size = buffer_length;
          } else if (NR_InitialUE_Identity_PR_ng_5G_S_TMSI_Part1 == rrcSetupRequest->ue_Identity.present) {
            /* TODO */
            /* <5G-S-TMSI> = <AMF Set ID><AMF Pointer><5G-TMSI> 48-bit */
            /* ng-5G-S-TMSI-Part1                  BIT STRING (SIZE (39)) */
            if (rrcSetupRequest->ue_Identity.choice.ng_5G_S_TMSI_Part1.size != 5) {
              LOG_E(NR_RRC, "wrong ng_5G_S_TMSI_Part1 size, expected 5, provided %lu \n",
                          (long unsigned int)rrcSetupRequest->ue_Identity.choice.ng_5G_S_TMSI_Part1.size);
              return -1;
            }

            uint64_t s_tmsi_part1 = bitStr_to_uint64(&rrcSetupRequest->ue_Identity.choice.ng_5G_S_TMSI_Part1);

            // memcpy(((uint8_t *) & random_value) + 3,
            //         rrcSetupRequest->ue_Identity.choice.ng_5G_S_TMSI_Part1.buf,
            //         rrcSetupRequest->ue_Identity.choice.ng_5G_S_TMSI_Part1.size);

            if ((ue_context_p = rrc_gNB_ue_context_5g_s_tmsi_exist(RC.nrrrc[ctxt_pP->module_id], s_tmsi_part1))) {
              LOG_I(NR_RRC, " 5G-S-TMSI-Part1 exists, ue_context_p %p, old rnti %x => %x\n",ue_context_p, ue_context_p->ue_context.rnti, ctxt_pP->rnti);

              nr_rrc_mac_remove_ue(ctxt_pP->module_id, ue_context_p->ue_context.rnti);

              /* replace rnti in the context */
              /* for that, remove the context from the RB tree */
              RB_REMOVE(rrc_nr_ue_tree_s, &RC.nrrrc[ctxt_pP->module_id]->rrc_ue_head, ue_context_p);
              /* and insert again, after changing rnti everywhere it has to be changed */
              ue_context_p->ue_id_rnti = ctxt_pP->rnti;
              ue_context_p->ue_context.rnti = ctxt_pP->rnti;
              RB_INSERT(rrc_nr_ue_tree_s, &RC.nrrrc[ctxt_pP->module_id]->rrc_ue_head, ue_context_p);
              /* reset timers */
              ue_context_p->ue_context.ul_failure_timer = 0;
              ue_context_p->ue_context.ue_release_timer = 0;
              ue_context_p->ue_context.ue_reestablishment_timer = 0;
              ue_context_p->ue_context.ue_release_timer_s1 = 0;
              ue_context_p->ue_context.ue_release_timer_rrc = 0;
            } else {
              LOG_I(NR_RRC, " 5G-S-TMSI-Part1 doesn't exist, setting ng_5G_S_TMSI_Part1 to %p => %ld\n",
                              ue_context_p, s_tmsi_part1);

              ue_context_p = rrc_gNB_get_next_free_ue_context(ctxt_pP, RC.nrrrc[ctxt_pP->module_id], s_tmsi_part1);

              if (ue_context_p == NULL) {
                  LOG_E(RRC, "%s:%d:%s: rrc_gNB_get_next_free_ue_context returned NULL\n", __FILE__, __LINE__, __FUNCTION__);
              }

	      if (ue_context_p != NULL) {
		ue_context_p->ue_context.Initialue_identity_5g_s_TMSI.presence = TRUE;
		ue_context_p->ue_context.ng_5G_S_TMSI_Part1 = s_tmsi_part1;
              }
            }
          } else {
            /* TODO */
            memcpy(((uint8_t *) & random_value) + 3,
                    rrcSetupRequest->ue_Identity.choice.randomValue.buf,
                    rrcSetupRequest->ue_Identity.choice.randomValue.size);

            rrc_gNB_get_next_free_ue_context(ctxt_pP, RC.nrrrc[ctxt_pP->module_id], random_value);
            LOG_E(NR_RRC,
                    PROTOCOL_NR_RRC_CTXT_UE_FMT" RRCSetupRequest without random UE identity or S-TMSI not supported, let's reject the UE\n",
                    PROTOCOL_NR_RRC_CTXT_UE_ARGS(ctxt_pP));
            rrc_gNB_generate_RRCReject(ctxt_pP,
                                       rrc_gNB_get_ue_context(gnb_rrc_inst, ctxt_pP->rnti),
                                       CC_id);
            break;
          }

          ue_context_p->ue_context.establishment_cause = rrcSetupRequest->establishmentCause;

          rrc_gNB_generate_RRCSetup(ctxt_pP,
                                    rrc_gNB_get_ue_context(gnb_rrc_inst, ctxt_pP->rnti),
<<<<<<< HEAD
                                    du_to_cu_rrc_container,
				    gnb_rrc_inst->carrier.servingcellconfigcommon,
				    CC_id);
=======
                                    CC_id);

          // FIXME: Check the best place to perform this DRB configuration
          nr_DRB_preconfiguration(ctxt_pP->rnti);
>>>>>>> 114508c1
        }
        break;

      case NR_UL_CCCH_MessageType__c1_PR_rrcResumeRequest:
                LOG_I(NR_RRC, "receive rrcResumeRequest message \n");
        break;

      case NR_UL_CCCH_MessageType__c1_PR_rrcReestablishmentRequest:
        LOG_I(NR_RRC, "receive rrcReestablishmentRequest message \n");
        LOG_DUMPMSG(NR_RRC, DEBUG_RRC,(char *)(buffer), buffer_length,
              "[MSG] RRC Reestablishment Request\n");
        LOG_D(NR_RRC,
              PROTOCOL_NR_RRC_CTXT_UE_FMT"MAC_gNB--- MAC_DATA_IND (rrcReestablishmentRequest on SRB0) --> RRC_gNB\n",
              PROTOCOL_NR_RRC_CTXT_UE_ARGS(ctxt_pP));

        rrcReestablishmentRequest = ul_ccch_msg->message.choice.c1->choice.rrcReestablishmentRequest->rrcReestablishmentRequest;
        LOG_I(NR_RRC,
          PROTOCOL_NR_RRC_CTXT_UE_FMT" NR_RRCReestablishmentRequest cause %s\n",
          PROTOCOL_NR_RRC_CTXT_UE_ARGS(ctxt_pP),
          ((rrcReestablishmentRequest.reestablishmentCause == NR_ReestablishmentCause_otherFailure) ?   "Other Failure" :
          (rrcReestablishmentRequest.reestablishmentCause == NR_ReestablishmentCause_handoverFailure) ? "Handover Failure" :
          "reconfigurationFailure"));
        {
          uint16_t                          c_rnti = 0;
          if (rrcReestablishmentRequest.ue_Identity.physCellId != RC.nrrrc[ctxt_pP->module_id]->carrier.physCellId) {
            /* UE was moving from previous cell so quickly that RRCReestablishment for previous cell was recieved in this cell */
            LOG_E(NR_RRC,
                  PROTOCOL_NR_RRC_CTXT_UE_FMT" NR_RRCReestablishmentRequest ue_Identity.physCellId(%ld) is not equal to current physCellId(%d), fallback to RRC establishment\n",
                  PROTOCOL_NR_RRC_CTXT_UE_ARGS(ctxt_pP),
                  rrcReestablishmentRequest.ue_Identity.physCellId,
                  RC.nrrrc[ctxt_pP->module_id]->carrier.physCellId);
            rrc_gNB_generate_RRCSetup_for_RRCReestablishmentRequest(ctxt_pP, CC_id);
            break;
          }

          LOG_D(NR_RRC, "physCellId is %ld\n", rrcReestablishmentRequest.ue_Identity.physCellId);

          for (i = 0; i < rrcReestablishmentRequest.ue_Identity.shortMAC_I.size; i++) {
            LOG_D(NR_RRC, "rrcReestablishmentRequest.ue_Identity.shortMAC_I.buf[%d] = %x\n",
                  i, rrcReestablishmentRequest.ue_Identity.shortMAC_I.buf[i]);
          }

          if (rrcReestablishmentRequest.ue_Identity.c_RNTI < 0 ||
              rrcReestablishmentRequest.ue_Identity.c_RNTI > 65535) {
            /* c_RNTI range error should not happen */
            LOG_E(NR_RRC,
                  PROTOCOL_NR_RRC_CTXT_UE_FMT" NR_RRCReestablishmentRequest c_RNTI range error, fallback to RRC establishment\n",
                  PROTOCOL_NR_RRC_CTXT_UE_ARGS(ctxt_pP));
            rrc_gNB_generate_RRCSetup_for_RRCReestablishmentRequest(ctxt_pP, CC_id);
            break;
          }

          c_rnti = rrcReestablishmentRequest.ue_Identity.c_RNTI;
          LOG_I(NR_RRC, "c_rnti is %x\n", c_rnti);
          ue_context_p = rrc_gNB_get_ue_context(gnb_rrc_inst, c_rnti);

          if (ue_context_p == NULL) {
            LOG_E(NR_RRC,
                  PROTOCOL_NR_RRC_CTXT_UE_FMT" NR_RRCReestablishmentRequest without UE context, fallback to RRC establishment\n",
                  PROTOCOL_NR_RRC_CTXT_UE_ARGS(ctxt_pP));
            rrc_gNB_generate_RRCSetup_for_RRCReestablishmentRequest(ctxt_pP, CC_id);
            break;
          }
#if(0)
          /* TODO : It may be needed if gNB goes into full stack working. */
          int UE_id = find_nr_UE_id(ctxt_pP->module_id, c_rnti);

          if(UE_id == -1) {
            LOG_E(NR_RRC,
                  PROTOCOL_NR_RRC_CTXT_UE_FMT" NR_RRCReestablishmentRequest without UE_id(MAC) rnti %x, fallback to RRC establishment\n",
                  PROTOCOL_NR_RRC_CTXT_UE_ARGS(ctxt_pP),c_rnti);
            rrc_gNB_generate_RRCSetup_for_RRCReestablishmentRequest(ctxt_pP, CC_id);
            break;
          }

          //previous rnti
          rnti_t previous_rnti = 0;

          for (i = 0; i < MAX_MOBILES_PER_ENB; i++) {
            if (reestablish_rnti_map[i][1] == c_rnti) {
              previous_rnti = reestablish_rnti_map[i][0];
              break;
            }
          }

          if(previous_rnti != 0) {
            UE_id = find_nr_UE_id(ctxt_pP->module_id, previous_rnti);

            if(UE_id == -1) {
              LOG_E(NR_RRC,
                    PROTOCOL_NR_RRC_CTXT_UE_FMT" RRCReestablishmentRequest without UE_id(MAC) previous rnti %x, fallback to RRC establishment\n",
                    PROTOCOL_NR_RRC_CTXT_UE_ARGS(ctxt_pP),previous_rnti);
              rrc_gNB_generate_RRCSetup_for_RRCReestablishmentRequest(ctxt_pP, CC_id);
              break;
            }
          }
#endif
          //c-plane not end
          if((ue_context_p->ue_context.Status != NR_RRC_RECONFIGURED) && (ue_context_p->ue_context.reestablishment_cause == NR_ReestablishmentCause_spare1)) {
            LOG_E(NR_RRC,
                  PROTOCOL_NR_RRC_CTXT_UE_FMT" NR_RRCReestablishmentRequest (UE %x c-plane is not end), RRC establishment failed \n",
                  PROTOCOL_NR_RRC_CTXT_UE_ARGS(ctxt_pP),c_rnti);
            /* TODO RRC Release ? */
            break;
          }

          if(ue_context_p->ue_context.ue_reestablishment_timer > 0) {
            LOG_E(NR_RRC,
                  PROTOCOL_NR_RRC_CTXT_UE_FMT" RRRCReconfigurationComplete(Previous) don't receive, delete the Previous UE,\nprevious Status %d, new Status NR_RRC_RECONFIGURED\n",
                  PROTOCOL_NR_RRC_CTXT_UE_ARGS(ctxt_pP),
                  ue_context_p->ue_context.Status
                  );
            ue_context_p->ue_context.Status = NR_RRC_RECONFIGURED;
            protocol_ctxt_t  ctxt_old_p;
            PROTOCOL_CTXT_SET_BY_INSTANCE(&ctxt_old_p,
                                          ctxt_pP->instance,
                                          GNB_FLAG_YES,
                                          c_rnti,
                                          ctxt_pP->frame,
                                          ctxt_pP->subframe);
            rrc_gNB_process_RRCReconfigurationComplete(&ctxt_old_p,
                ue_context_p,
                ue_context_p->ue_context.reestablishment_xid);

            for (uint8_t pdusessionid = 0; pdusessionid < ue_context_p->ue_context.nb_of_pdusessions; pdusessionid++) {
              if (ue_context_p->ue_context.pdusession[pdusessionid].status == PDU_SESSION_STATUS_DONE) {
                ue_context_p->ue_context.pdusession[pdusessionid].status = PDU_SESSION_STATUS_ESTABLISHED;
              } else {
                ue_context_p->ue_context.pdusession[pdusessionid].status = PDU_SESSION_STATUS_FAILED;
              }
            }
          }

          LOG_D(NR_RRC,
                PROTOCOL_NR_RRC_CTXT_UE_FMT" UE context: %p\n",
                PROTOCOL_NR_RRC_CTXT_UE_ARGS(ctxt_pP),
                ue_context_p);
          /* reset timers */
          ue_context_p->ue_context.ul_failure_timer = 0;
          ue_context_p->ue_context.ue_release_timer = 0;
          ue_context_p->ue_context.ue_reestablishment_timer = 0;
          // ue_context_p->ue_context.ue_release_timer_s1 = 0;
          ue_context_p->ue_context.ue_release_timer_rrc = 0;
          ue_context_p->ue_context.reestablishment_xid = -1;

          // insert C-RNTI to map
          for (i = 0; i < MAX_MOBILES_PER_ENB; i++) {
            if (reestablish_rnti_map[i][0] == 0) {
              reestablish_rnti_map[i][0] = ctxt_pP->rnti;
              reestablish_rnti_map[i][1] = c_rnti;
              LOG_D(NR_RRC, "reestablish_rnti_map[%d] [0] %x, [1] %x\n",
                    i, reestablish_rnti_map[i][0], reestablish_rnti_map[i][1]);
              break;
            }
          }

          ue_context_p->ue_context.reestablishment_cause = rrcReestablishmentRequest.reestablishmentCause;
          LOG_D(NR_RRC, PROTOCOL_NR_RRC_CTXT_UE_FMT" Accept reestablishment request from UE physCellId %ld cause %ld\n",
                PROTOCOL_NR_RRC_CTXT_UE_ARGS(ctxt_pP),
                rrcReestablishmentRequest.ue_Identity.physCellId,
                ue_context_p->ue_context.reestablishment_cause);

          ue_context_p->ue_context.primaryCC_id = CC_id;
          //LG COMMENT Idx = (ue_mod_idP * NB_RB_MAX) + DCCH;
          Idx = DCCH;
          // SRB1
          ue_context_p->ue_context.Srb1.Active = 1;
          ue_context_p->ue_context.Srb1.Srb_info.Srb_id = Idx;
          memcpy(&ue_context_p->ue_context.Srb1.Srb_info.Lchan_desc[0],
                &DCCH_LCHAN_DESC,
                LCHAN_DESC_SIZE);
          memcpy(&ue_context_p->ue_context.Srb1.Srb_info.Lchan_desc[1],
                &DCCH_LCHAN_DESC,
                LCHAN_DESC_SIZE);
          // SRB2: set  it to go through SRB1 with id 1 (DCCH)
          ue_context_p->ue_context.Srb2.Active = 1;
          ue_context_p->ue_context.Srb2.Srb_info.Srb_id = Idx;
          memcpy(&ue_context_p->ue_context.Srb2.Srb_info.Lchan_desc[0],
                &DCCH_LCHAN_DESC,
                LCHAN_DESC_SIZE);
          memcpy(&ue_context_p->ue_context.Srb2.Srb_info.Lchan_desc[1],
                &DCCH_LCHAN_DESC,
                LCHAN_DESC_SIZE);

          rrc_gNB_generate_RRCReestablishment(ctxt_pP, ue_context_p, CC_id);

          LOG_I(NR_RRC, PROTOCOL_NR_RRC_CTXT_UE_FMT"CALLING RLC CONFIG SRB1 (rbid %d)\n",
                PROTOCOL_NR_RRC_CTXT_UE_ARGS(ctxt_pP),
                Idx);
          MSC_LOG_TX_MESSAGE(MSC_RRC_GNB,
                            MSC_PDCP_GNB,
                            NULL,
                            0,
                            MSC_AS_TIME_FMT" CONFIG_REQ UE %x SRB",
                            MSC_AS_TIME_ARGS(ctxt_pP),
                            ue_context_p->ue_context.rnti);
          // nr_rrc_pdcp_config_asn1_req(ctxt_pP,
          //                         ue_context_p->ue_context.SRB_configList,
          //                         NULL,
          //                         NULL,
          //                         0xff,
          //                         NULL,
          //                         NULL,
          //                         NULL,
          //                         NULL,
          //                         NULL,
          //                         NULL,
          //                         NULL);

          // if (!NODE_IS_CU(RC.nrrrc[ctxt_pP->module_id]->node_type)) {
            // nr_rrc_rlc_config_asn1_req(ctxt_pP,
            //                         ue_context_p->ue_context.SRB_configList,
            //                         NULL,
            //                         NULL,
            //                         NULL,
            //                         NULL);
          // }
        }
        break;

      case NR_UL_CCCH_MessageType__c1_PR_rrcSystemInfoRequest:
        LOG_I(NR_RRC, "receive rrcSystemInfoRequest message \n");
        /* TODO */
        break;

      default:
        LOG_E(NR_RRC, PROTOCOL_NR_RRC_CTXT_UE_FMT" Unknown message\n",
                   PROTOCOL_NR_RRC_CTXT_UE_ARGS(ctxt_pP));
        break;
    }
  }
  return 0;
}

/*! \fn uint64_t bitStr_to_uint64(BIT_STRING_t *)
 *\brief  This function extract at most a 64 bits value from a BIT_STRING_t object, the exact bits number depend on the BIT_STRING_t contents.
 *\param[in] pointer to the BIT_STRING_t object.
 *\return the extracted value.
 */
static inline uint64_t bitStr_to_uint64(BIT_STRING_t *asn) {
  uint64_t result = 0;
  int index;
  int shift;

  DevCheck ((asn->size > 0) && (asn->size <= 8), asn->size, 0, 0);

  shift = ((asn->size - 1) * 8) - asn->bits_unused;
  for (index = 0; index < (asn->size - 1); index++) {
    result |= (uint64_t)asn->buf[index] << shift;
    shift -= 8;
  }

  result |= asn->buf[index] >> asn->bits_unused;

  return result;
}

//-----------------------------------------------------------------------------
int
rrc_gNB_decode_dcch(
  const protocol_ctxt_t *const ctxt_pP,
  const rb_id_t                Srb_id,
  const uint8_t    *const      Rx_sdu,
  const sdu_size_t             sdu_sizeP
)
//-----------------------------------------------------------------------------
{
  asn_dec_rval_t                      dec_rval;
  NR_UL_DCCH_Message_t                *ul_dcch_msg  = NULL;
  struct rrc_gNB_ue_context_s         *ue_context_p = NULL;
  MessageDef                         *msg_delete_tunnels_p = NULL;
  uint8_t                             xid;

  int i;

  if ((Srb_id != 1) && (Srb_id != 2)) {
    LOG_E(NR_RRC, PROTOCOL_NR_RRC_CTXT_UE_FMT" Received message on SRB%ld, should not have ...\n",
          PROTOCOL_NR_RRC_CTXT_UE_ARGS(ctxt_pP),
          Srb_id);
  } else {
    LOG_D(NR_RRC, PROTOCOL_NR_RRC_CTXT_UE_FMT" Received message on SRB%ld\n",
              PROTOCOL_NR_RRC_CTXT_UE_ARGS(ctxt_pP),
              Srb_id);
  }

  LOG_D(NR_RRC, PROTOCOL_NR_RRC_CTXT_UE_FMT" Decoding UL-DCCH Message\n",
                  PROTOCOL_NR_RRC_CTXT_UE_ARGS(ctxt_pP));
  dec_rval = uper_decode(
                  NULL,
                  &asn_DEF_NR_UL_DCCH_Message,
                  (void **)&ul_dcch_msg,
                  Rx_sdu,
                  sdu_sizeP,
                  0,
                  0);
  xer_fprint(stdout, &asn_DEF_NR_UL_DCCH_Message, (void *)ul_dcch_msg);

  {
    for (i = 0; i < sdu_sizeP; i++) {
      LOG_T(NR_RRC, "%x.", Rx_sdu[i]);
    }

    LOG_T(NR_RRC, "\n");
  }

  if ((dec_rval.code != RC_OK) && (dec_rval.consumed == 0)) {
    LOG_E(NR_RRC, PROTOCOL_NR_RRC_CTXT_UE_FMT" Failed to decode UL-DCCH (%zu bytes)\n",
        PROTOCOL_NR_RRC_CTXT_UE_ARGS(ctxt_pP),
        dec_rval.consumed);
    return -1;
  }

  ue_context_p = rrc_gNB_get_ue_context(RC.nrrrc[ctxt_pP->module_id],
                                          ctxt_pP->rnti);

  if (ul_dcch_msg->message.present == NR_UL_DCCH_MessageType_PR_c1) {
    switch (ul_dcch_msg->message.choice.c1->present) {
      case NR_UL_DCCH_MessageType__c1_PR_NOTHING:
        LOG_I(NR_RRC,
            PROTOCOL_NR_RRC_CTXT_FMT" Received PR_NOTHING on UL-DCCH-Message\n",
            PROTOCOL_NR_RRC_CTXT_ARGS(ctxt_pP));
        break;

      case NR_UL_DCCH_MessageType__c1_PR_rrcReconfigurationComplete:
        LOG_I(NR_RRC, "Receive RRC Reconfiguration Complete message UE %x\n", ctxt_pP->rnti);
        if(!ue_context_p) {
          LOG_E(NR_RRC, "Processing NR_RRCReconfigurationComplete UE %x, ue_context_p is NULL\n", ctxt_pP->rnti);
          break;
        }

        LOG_DUMPMSG(NR_RRC, DEBUG_RRC, (char *)(Rx_sdu), sdu_sizeP,
                    "[MSG] RRC Connection Reconfiguration Complete\n");
        MSC_LOG_RX_MESSAGE(
        MSC_RRC_GNB,
        MSC_RRC_UE,
        Rx_sdu,
        sdu_sizeP,
        MSC_AS_TIME_FMT" NR_RRCReconfigurationComplete UE %x size %u",
        MSC_AS_TIME_ARGS(ctxt_pP),
        ue_context_p->ue_context.rnti,
        sdu_sizeP);
        LOG_D(NR_RRC,
            PROTOCOL_NR_RRC_CTXT_UE_FMT" RLC RB %02d --- RLC_DATA_IND %d bytes "
            "(RRCReconfigurationComplete) ---> RRC_gNB]\n",
            PROTOCOL_NR_RRC_CTXT_UE_ARGS(ctxt_pP),
            DCCH,
            sdu_sizeP);

        if (ul_dcch_msg->message.choice.c1->present == NR_UL_DCCH_MessageType__c1_PR_rrcReconfigurationComplete) {
          if (ul_dcch_msg->message.choice.c1->choice.rrcReconfigurationComplete->criticalExtensions.present ==
            NR_RRCReconfigurationComplete__criticalExtensions_PR_rrcReconfigurationComplete)
            rrc_gNB_process_RRCReconfigurationComplete(
                ctxt_pP,
                ue_context_p,
                ul_dcch_msg->message.choice.c1->choice.rrcReconfigurationComplete->rrc_TransactionIdentifier);
        }

        if (AMF_MODE_ENABLED) {
          if(ue_context_p->ue_context.pdu_session_release_command_flag == 1) {
            xid = ul_dcch_msg->message.choice.c1->choice.rrcReconfigurationComplete->rrc_TransactionIdentifier;
            ue_context_p->ue_context.pdu_session_release_command_flag = 0;
            //gtp tunnel delete
            msg_delete_tunnels_p = itti_alloc_new_message(TASK_RRC_GNB, 0, GTPV1U_GNB_DELETE_TUNNEL_REQ);
            memset(&GTPV1U_GNB_DELETE_TUNNEL_REQ(msg_delete_tunnels_p), 0, sizeof(GTPV1U_GNB_DELETE_TUNNEL_REQ(msg_delete_tunnels_p)));
            GTPV1U_GNB_DELETE_TUNNEL_REQ(msg_delete_tunnels_p).rnti = ue_context_p->ue_context.rnti;

            for(i = 0; i < NB_RB_MAX; i++) {
              if(xid == ue_context_p->ue_context.pdusession[i].xid) {
                GTPV1U_GNB_DELETE_TUNNEL_REQ(msg_delete_tunnels_p).pdusession_id[GTPV1U_GNB_DELETE_TUNNEL_REQ(msg_delete_tunnels_p).num_pdusession++] =
                  ue_context_p->ue_context.gnb_gtp_psi[i];
                ue_context_p->ue_context.gnb_gtp_teid[i] = 0;
                memset(&ue_context_p->ue_context.gnb_gtp_addrs[i], 0, sizeof(ue_context_p->ue_context.gnb_gtp_addrs[i]));
                ue_context_p->ue_context.gnb_gtp_psi[i]  = 0;
              }
            }

            itti_send_msg_to_task(TASK_GTPV1_U, ctxt_pP->instance, msg_delete_tunnels_p);
            //NGAP_PDUSESSION_RELEASE_RESPONSE
            rrc_gNB_send_NGAP_PDUSESSION_RELEASE_RESPONSE(ctxt_pP, ue_context_p, xid);
          } else {
            rrc_gNB_send_NGAP_PDUSESSION_SETUP_RESP(ctxt_pP,
                                               ue_context_p,
                                               ul_dcch_msg->message.choice.c1->choice.rrcReconfigurationComplete->rrc_TransactionIdentifier);
          }
        }

        if (first_rrcreconfiguration == 0){
          first_rrcreconfiguration = 1;
          rrc_gNB_send_NGAP_INITIAL_CONTEXT_SETUP_RESP(ctxt_pP, ue_context_p);
        }

        break;

      case NR_UL_DCCH_MessageType__c1_PR_rrcSetupComplete:
        if(!ue_context_p) {
          LOG_I(NR_RRC, "Processing NR_RRCSetupComplete UE %x, ue_context_p is NULL\n", ctxt_pP->rnti);
          break;
        }

        LOG_DUMPMSG(NR_RRC, DEBUG_RRC,(char *)Rx_sdu,sdu_sizeP,
                    "[MSG] RRC SetupComplete\n");
        MSC_LOG_RX_MESSAGE(
                MSC_RRC_GNB,
                MSC_RRC_UE,
                Rx_sdu,
                sdu_sizeP,
                MSC_AS_TIME_FMT" NR_RRCSetupComplete UE %x size %u",
                MSC_AS_TIME_ARGS(ctxt_pP),
                ue_context_p->ue_context.rnti,
                sdu_sizeP);
        LOG_D(NR_RRC,
                PROTOCOL_NR_RRC_CTXT_UE_FMT" RLC RB %02d --- RLC_DATA_IND %d bytes "
                "(RRCSetupComplete) ---> RRC_gNB\n",
                PROTOCOL_NR_RRC_CTXT_UE_ARGS(ctxt_pP),
                DCCH,
                sdu_sizeP);

        if (ul_dcch_msg->message.choice.c1->choice.rrcSetupComplete->criticalExtensions.present ==
              NR_RRCSetupComplete__criticalExtensions_PR_rrcSetupComplete) {
          if (ul_dcch_msg->message.choice.c1->choice.rrcSetupComplete->criticalExtensions.choice.
            rrcSetupComplete->ng_5G_S_TMSI_Value != NULL) {
            if (ul_dcch_msg->message.choice.c1->choice.rrcSetupComplete->criticalExtensions.choice.
            rrcSetupComplete->ng_5G_S_TMSI_Value->present == NR_RRCSetupComplete_IEs__ng_5G_S_TMSI_Value_PR_ng_5G_S_TMSI_Part2) {
            // ng-5G-S-TMSI-Part2                  BIT STRING (SIZE (9))
              if (ul_dcch_msg->message.choice.c1->choice.rrcSetupComplete->criticalExtensions.choice.
                rrcSetupComplete->ng_5G_S_TMSI_Value->choice.ng_5G_S_TMSI_Part2.size != 2) {
                LOG_E(NR_RRC, "wrong ng_5G_S_TMSI_Part2 size, expected 2, provided %lu",
                            (long unsigned int)ul_dcch_msg->message.choice.c1->choice.rrcSetupComplete->
                            criticalExtensions.choice.rrcSetupComplete->
                            ng_5G_S_TMSI_Value->choice.ng_5G_S_TMSI_Part2.size);
                return -1;
              }

              if (ue_context_p->ue_context.ng_5G_S_TMSI_Part1 != 0) {
                ue_context_p->ue_context.ng_5G_S_TMSI_Part2 =
                                BIT_STRING_to_uint16(&ul_dcch_msg->message.choice.c1->choice.rrcSetupComplete->
                                    criticalExtensions.choice.rrcSetupComplete->
                                    ng_5G_S_TMSI_Value->choice.ng_5G_S_TMSI_Part2);
              }

            /* TODO */
            } else if (ul_dcch_msg->message.choice.c1->choice.rrcSetupComplete->criticalExtensions.choice.
              rrcSetupComplete->ng_5G_S_TMSI_Value->present == NR_RRCSetupComplete_IEs__ng_5G_S_TMSI_Value_PR_ng_5G_S_TMSI) {
              // NG-5G-S-TMSI ::=                         BIT STRING (SIZE (48))
              if (ul_dcch_msg->message.choice.c1->choice.rrcSetupComplete->criticalExtensions.choice.
                rrcSetupComplete->ng_5G_S_TMSI_Value->choice.ng_5G_S_TMSI.size != 6) {
                LOG_E(NR_RRC, "wrong ng_5G_S_TMSI size, expected 6, provided %lu",
                            (long unsigned int)ul_dcch_msg->message.choice.c1->choice.rrcSetupComplete->
                            criticalExtensions.choice.rrcSetupComplete->
                            ng_5G_S_TMSI_Value->choice.ng_5G_S_TMSI.size);
                return -1;
              }

              uint64_t fiveg_s_TMSI = bitStr_to_uint64(&ul_dcch_msg->message.choice.c1->choice.rrcSetupComplete->
                  criticalExtensions.choice.rrcSetupComplete->ng_5G_S_TMSI_Value->choice.ng_5G_S_TMSI);
              LOG_I(NR_RRC, "Received rrcSetupComplete, 5g_s_TMSI: 0x%lX, amf_set_id: 0x%lX(%ld), amf_pointer: 0x%lX(%ld), 5g TMSI: 0x%X \n",
                  fiveg_s_TMSI, fiveg_s_TMSI >> 38, fiveg_s_TMSI >> 38,
                  (fiveg_s_TMSI >> 32) & 0x3F, (fiveg_s_TMSI >> 32) & 0x3F,
                  (uint32_t)fiveg_s_TMSI);
              if (ue_context_p->ue_context.Initialue_identity_5g_s_TMSI.presence == TRUE) {
                  ue_context_p->ue_context.Initialue_identity_5g_s_TMSI.amf_set_id = fiveg_s_TMSI >> 38;
                  ue_context_p->ue_context.Initialue_identity_5g_s_TMSI.amf_pointer = (fiveg_s_TMSI >> 32) & 0x3F;
                  ue_context_p->ue_context.Initialue_identity_5g_s_TMSI.fiveg_tmsi = (uint32_t)fiveg_s_TMSI;
              }
            }
          }

          rrc_gNB_process_RRCSetupComplete(
                  ctxt_pP,
                  ue_context_p,
                  ul_dcch_msg->message.choice.c1->choice.rrcSetupComplete->criticalExtensions.choice.rrcSetupComplete);
          LOG_I(NR_RRC, PROTOCOL_NR_RRC_CTXT_UE_FMT" UE State = NR_RRC_CONNECTED \n",
              PROTOCOL_NR_RRC_CTXT_UE_ARGS(ctxt_pP));
        }

        ue_context_p->ue_context.ue_release_timer = 0;
        break;

        case NR_UL_DCCH_MessageType__c1_PR_ulInformationTransfer:
            LOG_I(NR_RRC,"Recived RRC GNB UL Information Transfer \n");
            if(!ue_context_p) {
                LOG_I(NR_RRC, "Processing ulInformationTransfer UE %x, ue_context_p is NULL\n", ctxt_pP->rnti);
                break;
            }

            LOG_D(NR_RRC,"[MSG] RRC UL Information Transfer \n");
            LOG_DUMPMSG(RRC,DEBUG_RRC,(char *)Rx_sdu,sdu_sizeP,
                        "[MSG] RRC UL Information Transfer \n");
            MSC_LOG_RX_MESSAGE(
              MSC_RRC_GNB,
              MSC_RRC_UE,
              Rx_sdu,
              sdu_sizeP,
              MSC_AS_TIME_FMT" ulInformationTransfer UE %x size %u",
              MSC_AS_TIME_ARGS(ctxt_pP),
              ue_context_p->ue_context.rnti,
              sdu_sizeP);

            if (AMF_MODE_ENABLED == 1) {
                rrc_gNB_send_NGAP_UPLINK_NAS(ctxt_pP,
                                          ue_context_p,
                                          ul_dcch_msg);
            }
            break;

        case NR_UL_DCCH_MessageType__c1_PR_securityModeComplete:
        // to avoid segmentation fault
           if(!ue_context_p) {
              LOG_I(NR_RRC, "Processing securityModeComplete UE %x, ue_context_p is NULL\n", ctxt_pP->rnti);
              break;
           }

        LOG_I(NR_RRC,
              PROTOCOL_NR_RRC_CTXT_UE_FMT" received securityModeComplete on UL-DCCH %d from UE\n",
              PROTOCOL_NR_RRC_CTXT_UE_ARGS(ctxt_pP),
              DCCH);
        LOG_D(NR_RRC,
              PROTOCOL_NR_RRC_CTXT_UE_FMT" RLC RB %02d --- RLC_DATA_IND %d bytes "
              "(securityModeComplete) ---> RRC_eNB\n",
              PROTOCOL_NR_RRC_CTXT_UE_ARGS(ctxt_pP),
              DCCH,
              sdu_sizeP);

        if ( LOG_DEBUGFLAG(DEBUG_ASN1) ) {
          xer_fprint(stdout, &asn_DEF_NR_UL_DCCH_Message, (void *)ul_dcch_msg);
        }

        rrc_gNB_generate_UECapabilityEnquiry(ctxt_pP, ue_context_p);
        //rrc_gNB_generate_defaultRRCReconfiguration(ctxt_pP, ue_context_p);
        break;
        case NR_UL_DCCH_MessageType__c1_PR_securityModeFailure:
            LOG_DUMPMSG(NR_RRC,DEBUG_RRC,(char *)Rx_sdu,sdu_sizeP,
                       "[MSG] NR RRC Security Mode Failure\n");
            MSC_LOG_RX_MESSAGE(
                MSC_RRC_GNB,
                MSC_RRC_UE,
                Rx_sdu,
                sdu_sizeP,
                MSC_AS_TIME_FMT" securityModeFailure UE %x size %u",
                MSC_AS_TIME_ARGS(ctxt_pP),
                ue_context_p->ue_context.rnti,
                sdu_sizeP);
            LOG_W(NR_RRC,
                  PROTOCOL_RRC_CTXT_UE_FMT" RLC RB %02d --- RLC_DATA_IND %d bytes "
                  "(securityModeFailure) ---> RRC_gNB\n",
                  PROTOCOL_RRC_CTXT_UE_ARGS(ctxt_pP),
                  DCCH,
                  sdu_sizeP);
            
            if ( LOG_DEBUGFLAG(DEBUG_ASN1) ) {
              xer_fprint(stdout, &asn_DEF_NR_UL_DCCH_Message, (void *)ul_dcch_msg);
            }
            
            rrc_gNB_generate_UECapabilityEnquiry(ctxt_pP, ue_context_p);
            break;

      case NR_UL_DCCH_MessageType__c1_PR_ueCapabilityInformation:
        if(!ue_context_p) {
          LOG_I(NR_RRC, "Processing ueCapabilityInformation UE %x, ue_context_p is NULL\n", ctxt_pP->rnti);
          break;
        }

        LOG_DUMPMSG(NR_RRC,DEBUG_RRC,(char *)Rx_sdu,sdu_sizeP,
                "[MSG] NR_RRC UECapablility Information\n");
            MSC_LOG_RX_MESSAGE(
            MSC_RRC_GNB,
            MSC_RRC_UE,
            Rx_sdu,
            sdu_sizeP,
            MSC_AS_TIME_FMT" ueCapabilityInformation UE %x size %u",
            MSC_AS_TIME_ARGS(ctxt_pP),
            ue_context_p->ue_context.rnti,
            sdu_sizeP);
        LOG_I(NR_RRC,
            PROTOCOL_NR_RRC_CTXT_UE_FMT" received ueCapabilityInformation on UL-DCCH %d from UE\n",
            PROTOCOL_NR_RRC_CTXT_UE_ARGS(ctxt_pP),
            DCCH);
        LOG_D(RRC,
        PROTOCOL_NR_RRC_CTXT_UE_FMT" RLC RB %02d --- RLC_DATA_IND %d bytes "
        "(UECapabilityInformation) ---> RRC_eNB\n",
        PROTOCOL_NR_RRC_CTXT_UE_ARGS(ctxt_pP),
        DCCH,
        sdu_sizeP);
        if ( LOG_DEBUGFLAG(DEBUG_ASN1) ) {
            xer_fprint(stdout, &asn_DEF_NR_UL_DCCH_Message, (void *)ul_dcch_msg);
        }
        LOG_I(NR_RRC, "got UE capabilities for UE %x\n", ctxt_pP->rnti);
        int eutra_index = -1;

        if( ul_dcch_msg->message.choice.c1->choice.ueCapabilityInformation->criticalExtensions.present ==
        NR_UECapabilityInformation__criticalExtensions_PR_ueCapabilityInformation ) {
          for(i = 0;i < ul_dcch_msg->message.choice.c1->choice.ueCapabilityInformation->criticalExtensions.choice.ueCapabilityInformation->ue_CapabilityRAT_ContainerList->list.count; i++){
            if(ul_dcch_msg->message.choice.c1->choice.ueCapabilityInformation->criticalExtensions.choice.ueCapabilityInformation->ue_CapabilityRAT_ContainerList->list.array[i]->rat_Type ==
              NR_RAT_Type_nr){
              if(ue_context_p->ue_context.UE_Capability_nr){
                ASN_STRUCT_FREE(asn_DEF_NR_UE_NR_Capability,ue_context_p->ue_context.UE_Capability_nr);
                ue_context_p->ue_context.UE_Capability_nr = 0;
              }

              dec_rval = uper_decode(NULL,
                                      &asn_DEF_NR_UE_NR_Capability,
                                      (void**)&ue_context_p->ue_context.UE_Capability_nr,
                                      ul_dcch_msg->message.choice.c1->choice.ueCapabilityInformation->criticalExtensions.choice.ueCapabilityInformation->ue_CapabilityRAT_ContainerList->list.array[i]->ue_CapabilityRAT_Container.buf,
                                      ul_dcch_msg->message.choice.c1->choice.ueCapabilityInformation->criticalExtensions.choice.ueCapabilityInformation->ue_CapabilityRAT_ContainerList->list.array[i]->ue_CapabilityRAT_Container.size,
                                      0,0);
              if(LOG_DEBUGFLAG(DEBUG_ASN1)){
                xer_fprint(stdout,&asn_DEF_NR_UE_NR_Capability,ue_context_p->ue_context.UE_Capability_nr);
              }

              if((dec_rval.code != RC_OK) && (dec_rval.consumed == 0)){
                LOG_E(NR_RRC,PROTOCOL_NR_RRC_CTXT_UE_FMT" Failed to decode nr UE capabilities (%zu bytes)\n",
                PROTOCOL_NR_RRC_CTXT_UE_ARGS(ctxt_pP),dec_rval.consumed);
                ASN_STRUCT_FREE(asn_DEF_NR_UE_NR_Capability,ue_context_p->ue_context.UE_Capability_nr);
                ue_context_p->ue_context.UE_Capability_nr = 0;
              }

              ue_context_p->ue_context.UE_Capability_size =
              ul_dcch_msg->message.choice.c1->choice.ueCapabilityInformation->criticalExtensions.choice.ueCapabilityInformation->ue_CapabilityRAT_ContainerList->list.array[i]->ue_CapabilityRAT_Container.size;
              if(eutra_index != -1){
                LOG_E(NR_RRC,"fatal: more than 1 eutra capability\n");
                exit(1);
              }
              eutra_index = i;
            }

            if(ul_dcch_msg->message.choice.c1->choice.ueCapabilityInformation->criticalExtensions.choice.ueCapabilityInformation->ue_CapabilityRAT_ContainerList->list.array[i]->rat_Type ==
            NR_RAT_Type_eutra_nr){
            if(ue_context_p->ue_context.UE_Capability_MRDC){
              ASN_STRUCT_FREE(asn_DEF_NR_UE_MRDC_Capability,ue_context_p->ue_context.UE_Capability_MRDC);
              ue_context_p->ue_context.UE_Capability_MRDC = 0;
            }
            dec_rval = uper_decode(NULL,
                                    &asn_DEF_NR_UE_MRDC_Capability,
                                    (void**)&ue_context_p->ue_context.UE_Capability_MRDC,
                                    ul_dcch_msg->message.choice.c1->choice.ueCapabilityInformation->criticalExtensions.choice.ueCapabilityInformation->ue_CapabilityRAT_ContainerList->list.array[i]->ue_CapabilityRAT_Container.buf,
                                    ul_dcch_msg->message.choice.c1->choice.ueCapabilityInformation->criticalExtensions.choice.ueCapabilityInformation->ue_CapabilityRAT_ContainerList->list.array[i]->ue_CapabilityRAT_Container.size,
                                    0,0);

            if(LOG_DEBUGFLAG(DEBUG_ASN1)){
              xer_fprint(stdout,&asn_DEF_NR_UE_MRDC_Capability,ue_context_p->ue_context.UE_Capability_MRDC);
            }

            if((dec_rval.code != RC_OK) && (dec_rval.consumed == 0)){
              LOG_E(NR_RRC,PROTOCOL_NR_RRC_CTXT_FMT" Failed to decode nr UE capabilities (%zu bytes)\n",
                  PROTOCOL_NR_RRC_CTXT_UE_ARGS(ctxt_pP),dec_rval.consumed);
              ASN_STRUCT_FREE(asn_DEF_NR_UE_MRDC_Capability,ue_context_p->ue_context.UE_Capability_MRDC);
              ue_context_p->ue_context.UE_Capability_MRDC = 0;
            }
              ue_context_p->ue_context.UE_MRDC_Capability_size =
              ul_dcch_msg->message.choice.c1->choice.ueCapabilityInformation->criticalExtensions.choice.ueCapabilityInformation->ue_CapabilityRAT_ContainerList->list.array[i]->ue_CapabilityRAT_Container.size;
            }

            if(ul_dcch_msg->message.choice.c1->choice.ueCapabilityInformation->criticalExtensions.choice.ueCapabilityInformation->ue_CapabilityRAT_ContainerList->list.array[i]->rat_Type ==
            NR_RAT_Type_eutra){
              //TODO
            }
          }

          if(eutra_index == -1)
          break;
      }
      if (AMF_MODE_ENABLED == 1) {
          rrc_gNB_send_NGAP_UE_CAPABILITIES_IND(ctxt_pP,
                                    ue_context_p,
                                    ul_dcch_msg);
      }
      rrc_gNB_generate_defaultRRCReconfiguration(ctxt_pP, ue_context_p);
      break;

            case NR_UL_DCCH_MessageType__c1_PR_rrcReestablishmentComplete:
              LOG_DUMPMSG(NR_RRC,DEBUG_RRC,(char *)Rx_sdu,sdu_sizeP,
                          "[MSG] NR_RRC Connection Reestablishment Complete\n");
              MSC_LOG_RX_MESSAGE(
                MSC_RRC_GNB,
                MSC_RRC_UE,
                Rx_sdu,
                sdu_sizeP,
                MSC_AS_TIME_FMT" NR_RRCConnectionReestablishmentComplete UE %x size %u",
                MSC_AS_TIME_ARGS(ctxt_pP),
                ue_context_p->ue_context.rnti,
                sdu_sizeP);
              LOG_I(NR_RRC,
                    PROTOCOL_RRC_CTXT_UE_FMT" RLC RB %02d --- RLC_DATA_IND %d bytes "
                    "(rrcConnectionReestablishmentComplete) ---> RRC_gNB\n",
                    PROTOCOL_RRC_CTXT_UE_ARGS(ctxt_pP),
                    DCCH,
                    sdu_sizeP);
              {
                rnti_t reestablish_rnti = 0;

                // select C-RNTI from map
                for (i = 0; i < MAX_MOBILES_PER_ENB; i++) {
                  if (reestablish_rnti_map[i][0] == ctxt_pP->rnti) {
                    reestablish_rnti = reestablish_rnti_map[i][1];
                    ue_context_p = rrc_gNB_get_ue_context(
                                     RC.nrrrc[ctxt_pP->module_id],
                                     reestablish_rnti);
                    // clear currentC-RNTI from map
                    reestablish_rnti_map[i][0] = 0;
                    reestablish_rnti_map[i][1] = 0;
                    LOG_D(NR_RRC, "reestablish_rnti_map[%d] [0] %x, [1] %x\n",
                          i, reestablish_rnti_map[i][0], reestablish_rnti_map[i][1]);
                    break;
                  }
                }

                if (!ue_context_p) {
                  LOG_E(NR_RRC,
                        PROTOCOL_NR_RRC_CTXT_UE_FMT" NR_RRCConnectionReestablishmentComplete without UE context, falt\n",
                        PROTOCOL_NR_RRC_CTXT_UE_ARGS(ctxt_pP));
                  break;
                }

#if(0)
                /* TODO : It may be needed if gNB goes into full stack working. */
                //clear
                int UE_id = find_nr_UE_id(ctxt_pP->module_id, ctxt_pP->rnti);

                if(UE_id == -1) {
                  LOG_E(NR_RRC,
                        PROTOCOL_RRC_CTXT_UE_FMT" NR_RRCConnectionReestablishmentComplete without UE_id(MAC) rnti %x, fault\n",
                        PROTOCOL_RRC_CTXT_UE_ARGS(ctxt_pP),ctxt_pP->rnti);
                  break;
                }

                RC.nrmac[ctxt_pP->module_id]->UE_info.UE_sched_ctrl[UE_id].ue_reestablishment_reject_timer = 0;
#endif
                ue_context_p->ue_context.reestablishment_xid = -1;

                if (ul_dcch_msg->message.choice.c1->choice.rrcReestablishmentComplete->criticalExtensions.present ==
                    NR_RRCReestablishmentComplete__criticalExtensions_PR_rrcReestablishmentComplete) {
                  rrc_gNB_process_RRCConnectionReestablishmentComplete(ctxt_pP, reestablish_rnti, ue_context_p,
                      ul_dcch_msg->message.choice.c1->choice.rrcReestablishmentComplete->rrc_TransactionIdentifier);

                }

                //ue_context_p->ue_context.ue_release_timer = 0;
                ue_context_p->ue_context.ue_reestablishment_timer = 1;
                // remove UE after 100 frames after LTE_RRCConnectionReestablishmentRelease is triggered
                ue_context_p->ue_context.ue_reestablishment_timer_thres = 1000;
              }
              break;
      default:
        break;
    }
  }
  return 0;
}

void rrc_gNB_process_f1_setup_req(f1ap_setup_req_t *f1_setup_req) {
  LOG_I(NR_RRC,"Received F1 Setup Request from gNB_DU %llu (%s)\n",(unsigned long long int)f1_setup_req->gNB_DU_id,f1_setup_req->gNB_DU_name);
  int cu_cell_ind = 0;
  MessageDef *msg_p = NULL,*msg_p2=NULL;

  for (int i = 0; i < f1_setup_req->num_cells_available; i++) {
    int found_cell=0;
    for (int j=0; j<RC.nb_nr_inst; j++) {
      gNB_RRC_INST *rrc = RC.nrrrc[j];

      if (rrc->configuration.mcc[0] == f1_setup_req->mcc[i] &&
          rrc->configuration.mnc[0] == f1_setup_req->mnc[i] &&
          rrc->nr_cellid == f1_setup_req->nr_cellid[i]) {
        // check that CU rrc instance corresponds to mcc/mnc/cgi (normally cgi should be enough, but just in case)
        rrc->carrier.MIB = malloc(f1_setup_req->mib_length[i]);
        rrc->carrier.sizeof_MIB = f1_setup_req->mib_length[i];
        LOG_W(NR_RRC, "instance %d mib length %d\n", i, f1_setup_req->mib_length[i]);
        LOG_W(NR_RRC, "instance %d sib1 length %d\n", i, f1_setup_req->sib1_length[i]);
        memcpy((void *)rrc->carrier.MIB,f1_setup_req->mib[i],f1_setup_req->mib_length[i]);
        asn_dec_rval_t dec_rval = uper_decode_complete(NULL,
                                  &asn_DEF_NR_BCCH_BCH_Message,
                                  (void **)&rrc->carrier.mib_DU,
                                  f1_setup_req->mib[i],
                                  f1_setup_req->mib_length[i]);
        AssertFatal(dec_rval.code == RC_OK,
                    "[gNB_DU %"PRIu8"] Failed to decode NR_BCCH_BCH_MESSAGE (%zu bits)\n",
                    j,
                    dec_rval.consumed );
        NR_BCCH_BCH_Message_t *mib = &rrc->carrier.mib;
        NR_BCCH_BCH_Message_t *mib_DU = rrc->carrier.mib_DU;
        mib->message.present = NR_BCCH_BCH_MessageType_PR_mib;
        mib->message.choice.mib = CALLOC(1,sizeof(struct NR_MIB));
        memset(mib->message.choice.mib,0,sizeof(struct NR_MIB));
        memcpy(mib->message.choice.mib, mib_DU->message.choice.mib, sizeof(struct NR_MIB));

        rrc->carrier.SIB1 = malloc(f1_setup_req->sib1_length[i]);
        rrc->carrier.sizeof_SIB1 = f1_setup_req->sib1_length[i];
        memcpy((void *)rrc->carrier.SIB1,f1_setup_req->sib1[i],f1_setup_req->sib1_length[i]);
        dec_rval = uper_decode_complete(NULL,
                                        &asn_DEF_NR_BCCH_DL_SCH_Message,
                                        (void **)&rrc->carrier.siblock1_DU,
                                        f1_setup_req->sib1[i],
                                        f1_setup_req->sib1_length[i]);
        AssertFatal(dec_rval.code == RC_OK,
                    "[gNB_DU %"PRIu8"] Failed to decode NR_BCCH_DLSCH_MESSAGE (%zu bits)\n",
                    j,
                    dec_rval.consumed );

        // Parse message and extract SystemInformationBlockType1 field
        NR_BCCH_DL_SCH_Message_t *bcch_message = rrc->carrier.siblock1_DU;
        AssertFatal(bcch_message->message.present == NR_BCCH_DL_SCH_MessageType_PR_c1,
                    "bcch_message->message.present != NR_BCCH_DL_SCH_MessageType_PR_c1\n");
        AssertFatal(bcch_message->message.choice.c1->present == NR_BCCH_DL_SCH_MessageType__c1_PR_systemInformationBlockType1,
                    "bcch_message->message.choice.c1->present != NR_BCCH_DL_SCH_MessageType__c1_PR_systemInformationBlockType1\n");
        rrc->carrier.sib1 = bcch_message->message.choice.c1->choice.systemInformationBlockType1;
        rrc->carrier.physCellId = f1_setup_req->nr_pci[i];
	if (cu_cell_ind == 0) {
	  // prepare F1_SETUP_RESPONSE + GNB_CU_CONFIGURATION_UPDATE
	  if (msg_p == NULL) {
	    msg_p = itti_alloc_new_message (TASK_RRC_GNB, 0, F1AP_SETUP_RESP);
	  }
	  if (msg_p2 == NULL) {
	    msg_p2 = itti_alloc_new_message (TASK_RRC_GNB, 0, F1AP_GNB_CU_CONFIGURATION_UPDATE);
	  }
	  
	  F1AP_SETUP_RESP (msg_p).gNB_CU_name                                = rrc->node_name;
	  F1AP_SETUP_RESP (msg_p).num_cells_to_activate = 0;

	}

	F1AP_GNB_CU_CONFIGURATION_UPDATE (msg_p2).gNB_CU_name                                = rrc->node_name;	
	F1AP_GNB_CU_CONFIGURATION_UPDATE (msg_p2).cells_to_activate[cu_cell_ind].mcc                           = rrc->configuration.mcc[0];
	F1AP_GNB_CU_CONFIGURATION_UPDATE (msg_p2).cells_to_activate[cu_cell_ind].mnc                           = rrc->configuration.mnc[0];
	F1AP_GNB_CU_CONFIGURATION_UPDATE (msg_p2).cells_to_activate[cu_cell_ind].mnc_digit_length              = rrc->configuration.mnc_digit_length[0];
	F1AP_GNB_CU_CONFIGURATION_UPDATE (msg_p2).cells_to_activate[cu_cell_ind].nr_cellid                     = rrc->nr_cellid;
	F1AP_GNB_CU_CONFIGURATION_UPDATE (msg_p2).cells_to_activate[cu_cell_ind].nrpci                         = f1_setup_req->nr_pci[i];
        int num_SI= 0;

        if (rrc->carrier.SIB23) {
          F1AP_GNB_CU_CONFIGURATION_UPDATE (msg_p2).cells_to_activate[cu_cell_ind].SI_container[2]        = rrc->carrier.SIB23;
          F1AP_GNB_CU_CONFIGURATION_UPDATE (msg_p2).cells_to_activate[cu_cell_ind].SI_container_length[2] = rrc->carrier.sizeof_SIB23;
          num_SI++;
        }

        F1AP_GNB_CU_CONFIGURATION_UPDATE (msg_p2).cells_to_activate[cu_cell_ind].num_SI = num_SI;
        cu_cell_ind++;
        found_cell=1;
	F1AP_GNB_CU_CONFIGURATION_UPDATE (msg_p2).num_cells_to_activate = cu_cell_ind;
	// send 
        break;
      } else {// setup_req mcc/mnc match rrc internal list element
        LOG_W(NR_RRC,"[Inst %d] No matching MCC/MNC: rrc->mcc/f1_setup_req->mcc %d/%d rrc->mnc/f1_setup_req->mnc %d/%d rrc->nr_cellid/f1_setup_req->nr_cellid %ld/%ld \n",
              j, rrc->configuration.mcc[0], f1_setup_req->mcc[i],
                 rrc->configuration.mnc[0], f1_setup_req->mnc[i],
                 rrc->nr_cellid, f1_setup_req->nr_cellid[i]);
      }
    }// for (int j=0;j<RC.nb_inst;j++)

    if (found_cell == 0) {
      AssertFatal(1 == 0, "No cell found\n");
    }
    else {
      // send ITTI message to F1AP-CU task
      itti_send_msg_to_task (TASK_CU_F1, 0, msg_p);

      itti_send_msg_to_task (TASK_CU_F1, 0, msg_p2);

    }

    // handle other failure cases
  }//for (int i=0;i<f1_setup_req->num_cells_available;i++)
}

void rrc_gNB_process_release_request(const module_id_t gnb_mod_idP, x2ap_ENDC_sgnb_release_request_t *m)
{
  gNB_RRC_INST *rrc = RC.nrrrc[gnb_mod_idP];
  rrc_remove_nsa_user(rrc, m->rnti);
}

void rrc_gNB_process_dc_overall_timeout(const module_id_t gnb_mod_idP, x2ap_ENDC_dc_overall_timeout_t *m)
{
  gNB_RRC_INST *rrc = RC.nrrrc[gnb_mod_idP];
  rrc_remove_nsa_user(rrc, m->rnti);
}

void nr_rrc_subframe_process(protocol_ctxt_t *const ctxt_pP, const int CC_id) {
  MessageDef *msg;

  /* send a tick to x2ap */
  if (is_x2ap_enabled()){
    msg = itti_alloc_new_message(TASK_RRC_ENB, 0, X2AP_SUBFRAME_PROCESS);
    itti_send_msg_to_task(TASK_X2AP, ctxt_pP->module_id, msg);
  }
}

///---------------------------------------------------------------------------------------------------------------///
///---------------------------------------------------------------------------------------------------------------///
void *rrc_gnb_task(void *args_p) {
  MessageDef                         *msg_p;
  const char                         *msg_name_p;
  instance_t                         instance;
  int                                result;
  //SRB_INFO                           *srb_info_p;
  //int                                CC_id;
  protocol_ctxt_t                    ctxt;
  itti_mark_task_ready(TASK_RRC_GNB);
  LOG_I(NR_RRC,"Entering main loop of NR_RRC message task\n");

  while (1) {
    // Wait for a message
    itti_receive_msg(TASK_RRC_GNB, &msg_p);
    msg_name_p = ITTI_MSG_NAME(msg_p);
    instance = ITTI_MSG_DESTINATION_INSTANCE(msg_p);

    /* RRC_SUBFRAME_PROCESS is sent every subframe, do not log it */
    if (ITTI_MSG_ID(msg_p) != RRC_SUBFRAME_PROCESS)
      LOG_I(NR_RRC,"Received message %s\n",msg_name_p);

    switch (ITTI_MSG_ID(msg_p)) {
      case TERMINATE_MESSAGE:
        LOG_W(NR_RRC, " *** Exiting NR_RRC thread\n");
        itti_exit_task();
        break;

      case MESSAGE_TEST:
        LOG_I(NR_RRC, "[gNB %ld] Received %s\n", instance, msg_name_p);
        break;

      case RRC_SUBFRAME_PROCESS:
        nr_rrc_subframe_process(&RRC_SUBFRAME_PROCESS(msg_p).ctxt, RRC_SUBFRAME_PROCESS(msg_p).CC_id);
        break;

      /* Messages from MAC */
      case NR_RRC_MAC_CCCH_DATA_IND:
        PROTOCOL_CTXT_SET_BY_INSTANCE(&ctxt,
            NR_RRC_MAC_CCCH_DATA_IND(msg_p).gnb_index,
            GNB_FLAG_YES,
            NR_RRC_MAC_CCCH_DATA_IND(msg_p).rnti,
            msg_p->ittiMsgHeader.lte_time.frame,
            msg_p->ittiMsgHeader.lte_time.slot);
        LOG_I(NR_RRC,"Decoding CCCH : ue %d, inst %ld, CC_id %d, ctxt %p, sib_info_p->Rx_buffer.payload_size %d\n",
            ctxt.rnti,
            instance,
            NR_RRC_MAC_CCCH_DATA_IND(msg_p).CC_id,
            &ctxt,
            NR_RRC_MAC_CCCH_DATA_IND(msg_p).sdu_size);

        if (NR_RRC_MAC_CCCH_DATA_IND(msg_p).sdu_size >= CCCH_SDU_SIZE) {
          LOG_I(NR_RRC, "CCCH message has size %d > %d\n",
              NR_RRC_MAC_CCCH_DATA_IND(msg_p).sdu_size,CCCH_SDU_SIZE);
          break;
      }

      nr_rrc_gNB_decode_ccch(&ctxt,
			     (uint8_t *)NR_RRC_MAC_CCCH_DATA_IND(msg_p).sdu,
			     NR_RRC_MAC_CCCH_DATA_IND(msg_p).sdu_size,
			     NR_RRC_MAC_CCCH_DATA_IND(msg_p).du_to_cu_rrc_container,
			     NR_RRC_MAC_CCCH_DATA_IND(msg_p).CC_id);
      if (NR_RRC_MAC_CCCH_DATA_IND(msg_p).du_to_cu_rrc_container) {
	free(NR_RRC_MAC_CCCH_DATA_IND(msg_p).du_to_cu_rrc_container->buf);
	free(NR_RRC_MAC_CCCH_DATA_IND(msg_p).du_to_cu_rrc_container);
      }
      break;

      /* Messages from PDCP */
      case NR_RRC_DCCH_DATA_IND:
        PROTOCOL_CTXT_SET_BY_INSTANCE(&ctxt,
                                      instance,
                                      GNB_FLAG_YES,
                                      NR_RRC_DCCH_DATA_IND(msg_p).rnti,
                                      msg_p->ittiMsgHeader.lte_time.frame,
                                      msg_p->ittiMsgHeader.lte_time.slot);
        LOG_I(NR_RRC,"Decoding DCCH : ue %d, inst %ld, ctxt %p, size %d\n",
                ctxt.rnti,
                instance,
                &ctxt,
                NR_RRC_DCCH_DATA_IND(msg_p).sdu_size);
        LOG_D(NR_RRC, PROTOCOL_NR_RRC_CTXT_UE_FMT" Received on DCCH %d %s\n",
                PROTOCOL_NR_RRC_CTXT_UE_ARGS(&ctxt),
                NR_RRC_DCCH_DATA_IND(msg_p).dcch_index,
                msg_name_p);
        rrc_gNB_decode_dcch(&ctxt,
                            NR_RRC_DCCH_DATA_IND(msg_p).dcch_index,
                            NR_RRC_DCCH_DATA_IND(msg_p).sdu_p,
                            NR_RRC_DCCH_DATA_IND(msg_p).sdu_size);
        break;

      case NGAP_DOWNLINK_NAS:
        rrc_gNB_process_NGAP_DOWNLINK_NAS(msg_p, msg_name_p, instance, &rrc_gNB_mui);
        break;

      case NGAP_PDUSESSION_SETUP_REQ:
        rrc_gNB_process_NGAP_PDUSESSION_SETUP_REQ(msg_p, msg_name_p, instance);
        break;

      case NGAP_PDUSESSION_RELEASE_COMMAND:
        rrc_gNB_process_NGAP_PDUSESSION_RELEASE_COMMAND(msg_p, msg_name_p, instance);
        break;

      case GTPV1U_GNB_DELETE_TUNNEL_RESP:
        break;

      /*
      #if defined(ENABLE_USE_MME)

            // Messages from S1AP
          case S1AP_DOWNLINK_NAS:
            rrc_eNB_process_S1AP_DOWNLINK_NAS(msg_p, msg_name_p, instance, &rrc_gNB_mui);
            break;

          case S1AP_INITIAL_CONTEXT_SETUP_REQ:
            rrc_eNB_process_S1AP_INITIAL_CONTEXT_SETUP_REQ(msg_p, msg_name_p, instance);
            break;

          case S1AP_UE_CTXT_MODIFICATION_REQ:
            rrc_eNB_process_S1AP_UE_CTXT_MODIFICATION_REQ(msg_p, msg_name_p, instance);
            break;

          case S1AP_PAGING_IND:
            LOG_D(RRC, "[eNB %d] Received Paging message from S1AP: %s\n", instance, msg_name_p);
            rrc_eNB_process_PAGING_IND(msg_p, msg_name_p, instance);
            break;

          case S1AP_E_RAB_SETUP_REQ:
            rrc_eNB_process_S1AP_E_RAB_SETUP_REQ(msg_p, msg_name_p, instance);
            LOG_D(RRC, "[eNB %d] Received the message %s\n", instance, msg_name_p);
            break;

          case S1AP_E_RAB_MODIFY_REQ:
            rrc_eNB_process_S1AP_E_RAB_MODIFY_REQ(msg_p, msg_name_p, instance);
            break;

          case S1AP_E_RAB_RELEASE_COMMAND:
            rrc_eNB_process_S1AP_E_RAB_RELEASE_COMMAND(msg_p, msg_name_p, instance);
            break;

          case S1AP_UE_CONTEXT_RELEASE_REQ:
            rrc_eNB_process_S1AP_UE_CONTEXT_RELEASE_REQ(msg_p, msg_name_p, instance);
            break;

          case S1AP_UE_CONTEXT_RELEASE_COMMAND:
            rrc_eNB_process_S1AP_UE_CONTEXT_RELEASE_COMMAND(msg_p, msg_name_p, instance);
            break;

          case GTPV1U_ENB_DELETE_TUNNEL_RESP:
            ///Nothing to do. Apparently everything is done in S1AP processing
            //LOG_I(RRC, "[eNB %d] Received message %s, not processed because procedure not synched\n",
            //instance, msg_name_p);
            if (rrc_eNB_get_ue_context(RC.nrrrc[instance], GTPV1U_ENB_DELETE_TUNNEL_RESP(msg_p).rnti)
                && rrc_eNB_get_ue_context(RC.nrrrc[instance], GTPV1U_ENB_DELETE_TUNNEL_RESP(msg_p).rnti)->ue_context.ue_release_timer_rrc > 0) {
              rrc_eNB_get_ue_context(RC.nrrrc[instance], GTPV1U_ENB_DELETE_TUNNEL_RESP(msg_p).rnti)->ue_context.ue_release_timer_rrc =
              rrc_eNB_get_ue_context(RC.nrrrc[instance], GTPV1U_ENB_DELETE_TUNNEL_RESP(msg_p).rnti)->ue_context.ue_release_timer_thres_rrc;
            }
            break;

      #endif
      */
      /* Messages from gNB app */
      case NRRRC_CONFIGURATION_REQ:
        LOG_I(NR_RRC, "[gNB %ld] Received %s : %p\n", instance, msg_name_p,&NRRRC_CONFIGURATION_REQ(msg_p));
        openair_rrc_gNB_configuration(GNB_INSTANCE_TO_MODULE_ID(instance), &NRRRC_CONFIGURATION_REQ(msg_p));
        break;

      /* Messages from F1AP task */
      case F1AP_SETUP_REQ:
        AssertFatal(NODE_IS_CU(RC.nrrrc[instance]->node_type),
                    "should not receive F1AP_SETUP_REQUEST, need call by CU!\n");
        LOG_I(NR_RRC,"[gNB %ld] Received %s : %p\n", instance, msg_name_p, &F1AP_SETUP_REQ(msg_p));
        rrc_gNB_process_f1_setup_req(&F1AP_SETUP_REQ(msg_p));
        break;

      /* Messages from X2AP */
      case X2AP_ENDC_SGNB_ADDITION_REQ:
        LOG_I(NR_RRC, "Received ENDC sgNB addition request from X2AP \n");
        rrc_gNB_process_AdditionRequestInformation(GNB_INSTANCE_TO_MODULE_ID(instance), &X2AP_ENDC_SGNB_ADDITION_REQ(msg_p));
        break;

      case X2AP_ENDC_SGNB_RECONF_COMPLETE:
        LOG_I(NR_RRC, "Handling of reconfiguration complete message at RRC gNB is pending \n");
        break;

      case NGAP_INITIAL_CONTEXT_SETUP_REQ:
        rrc_gNB_process_NGAP_INITIAL_CONTEXT_SETUP_REQ(msg_p, msg_name_p, instance);
        break;

      case X2AP_ENDC_SGNB_RELEASE_REQUEST:
        LOG_I(NR_RRC, "Received ENDC sgNB release request from X2AP \n");
        rrc_gNB_process_release_request(GNB_INSTANCE_TO_MODULE_ID(instance), &X2AP_ENDC_SGNB_RELEASE_REQUEST(msg_p));
        break;

      case X2AP_ENDC_DC_OVERALL_TIMEOUT:
        rrc_gNB_process_dc_overall_timeout(GNB_INSTANCE_TO_MODULE_ID(instance), &X2AP_ENDC_DC_OVERALL_TIMEOUT(msg_p));
        break;

      /* Messages from GTP */
      case GTPV1U_ENB_DELETE_TUNNEL_RESP:
        /* nothing to do? */
        break;

      case NGAP_UE_CONTEXT_RELEASE_REQ:
        rrc_gNB_process_NGAP_UE_CONTEXT_RELEASE_REQ(msg_p, msg_name_p, instance);
        break;

      case NGAP_UE_CONTEXT_RELEASE_COMMAND:
        rrc_gNB_process_NGAP_UE_CONTEXT_RELEASE_COMMAND(msg_p, msg_name_p, instance);
        break;

      default:
        LOG_E(NR_RRC, "[gNB %ld] Received unexpected message %s\n", instance, msg_name_p);
        break;
    }

    result = itti_free(ITTI_MSG_ORIGIN_ID(msg_p), msg_p);
    AssertFatal(result == EXIT_SUCCESS, "Failed to free memory (%d)!\n", result);
    msg_p = NULL;
  }
}

//-----------------------------------------------------------------------------
void
rrc_gNB_generate_SecurityModeCommand(
  const protocol_ctxt_t *const ctxt_pP,
  rrc_gNB_ue_context_t  *const ue_context_pP
)
//-----------------------------------------------------------------------------
{
  uint8_t                             buffer[100];
  uint8_t                             size;

  T(T_ENB_RRC_SECURITY_MODE_COMMAND, T_INT(ctxt_pP->module_id), T_INT(ctxt_pP->frame),
    T_INT(ctxt_pP->subframe), T_INT(ctxt_pP->rnti));
  NR_IntegrityProtAlgorithm_t integrity_algorithm = (NR_IntegrityProtAlgorithm_t)ue_context_pP->ue_context.integrity_algorithm;
  size = do_NR_SecurityModeCommand(
           ctxt_pP,
           buffer,
           rrc_gNB_get_next_transaction_identifier(ctxt_pP->module_id),
           ue_context_pP->ue_context.ciphering_algorithm,
           &integrity_algorithm);
  LOG_DUMPMSG(NR_RRC,DEBUG_RRC,(char *)buffer,size,"[MSG] RRC Security Mode Command\n");
  LOG_I(NR_RRC,
        PROTOCOL_NR_RRC_CTXT_UE_FMT" Logical Channel DL-DCCH, Generate SecurityModeCommand (bytes %d)\n",
        PROTOCOL_NR_RRC_CTXT_UE_ARGS(ctxt_pP),
        size);

  switch (RC.nrrrc[ctxt_pP->module_id]->node_type) {
    case ngran_gNB_CU:
      // create an ITTI message
      memcpy(ue_context_pP->ue_context.Srb1.Srb_info.Tx_buffer.Payload, buffer, size);
      ue_context_pP->ue_context.Srb1.Srb_info.Tx_buffer.payload_size = size;

      LOG_I(NR_RRC,"calling rrc_data_req :securityModeCommand\n");
      nr_rrc_data_req(ctxt_pP,
                  DCCH,
                  rrc_gNB_mui++,
                  SDU_CONFIRM_NO,
                  size,
                  buffer,
                  PDCP_TRANSMISSION_MODE_CONTROL);
      break;

    case ngran_gNB_DU:
      // nothing to do for DU
      AssertFatal(1==0,"nothing to do for DU\n");
      break;

    case ngran_gNB:
      LOG_D(NR_RRC,
        PROTOCOL_NR_RRC_CTXT_UE_FMT" --- PDCP_DATA_REQ/%d Bytes (securityModeCommand to UE MUI %d) --->[PDCP][RB %02d]\n",
        PROTOCOL_NR_RRC_CTXT_UE_ARGS(ctxt_pP),
        size,
        rrc_gNB_mui,
        DCCH);
      MSC_LOG_TX_MESSAGE(
        MSC_RRC_GNB,
        MSC_RRC_UE,
        buffer,
        size,
        MSC_AS_TIME_FMT" securityModeCommand UE %x MUI %d size %u",
        MSC_AS_TIME_ARGS(ctxt_pP),
        ue_context_pP->ue_context.rnti,
        rrc_gNB_mui,
        size);
#ifdef ITTI_SIM
  MessageDef *message_p;
  uint8_t *message_buffer;
  message_buffer = itti_malloc (TASK_RRC_GNB, TASK_RRC_UE_SIM,size);
  memcpy (message_buffer, buffer, size);
  message_p = itti_alloc_new_message (TASK_RRC_GNB, 0, GNB_RRC_DCCH_DATA_IND);
  GNB_RRC_DCCH_DATA_IND (message_p).rbid = DCCH;
  GNB_RRC_DCCH_DATA_IND (message_p).sdu = message_buffer;
  GNB_RRC_DCCH_DATA_IND (message_p).size	= size;
  itti_send_msg_to_task (TASK_RRC_UE_SIM, ctxt_pP->instance, message_p);
#else
  LOG_I(NR_RRC,"calling rrc_data_req :securityModeCommand\n");
  nr_rrc_data_req(ctxt_pP,
      DCCH,
      rrc_gNB_mui++,
      SDU_CONFIRM_NO,
      size,
      buffer,
      PDCP_TRANSMISSION_MODE_CONTROL);
#endif
      break;

    default :
        LOG_W(NR_RRC, "Unknown node type %d\n", RC.nrrrc[ctxt_pP->module_id]->node_type);
  }
}

void
rrc_gNB_generate_UECapabilityEnquiry(
  const protocol_ctxt_t *const ctxt_pP,
  rrc_gNB_ue_context_t          *const ue_context_pP
)
//-----------------------------------------------------------------------------
{
  uint8_t                             buffer[100];
  uint8_t                             size;

  T(T_ENB_RRC_UE_CAPABILITY_ENQUIRY, T_INT(ctxt_pP->module_id), T_INT(ctxt_pP->frame),
    T_INT(ctxt_pP->subframe), T_INT(ctxt_pP->rnti));
  size = do_NR_SA_UECapabilityEnquiry(
           ctxt_pP,
           buffer,
           rrc_gNB_get_next_transaction_identifier(ctxt_pP->module_id));
  LOG_I(NR_RRC,
        PROTOCOL_NR_RRC_CTXT_UE_FMT" Logical Channel DL-DCCH, Generate NR UECapabilityEnquiry (bytes %d)\n",
        PROTOCOL_NR_RRC_CTXT_UE_ARGS(ctxt_pP),
        size);
  switch (RC.nrrrc[ctxt_pP->module_id]->node_type) {
    case ngran_gNB_CU:
      nr_rrc_data_req(
        ctxt_pP,
        DCCH,
        rrc_gNB_mui++,
        SDU_CONFIRM_NO,
        size,
        buffer,
        PDCP_TRANSMISSION_MODE_CONTROL);
      break;

    case ngran_gNB_DU:
      // nothing to do for DU
      AssertFatal(1==0,"nothing to do for DU\n");
      break;

    case ngran_gNB:
      // rrc_mac_config_req_gNB
      LOG_D(NR_RRC,
        PROTOCOL_NR_RRC_CTXT_UE_FMT" --- PDCP_DATA_REQ/%d Bytes (NR UECapabilityEnquiry MUI %d) --->[PDCP][RB %02d]\n",
        PROTOCOL_NR_RRC_CTXT_UE_ARGS(ctxt_pP),
        size,
        rrc_gNB_mui,
        DCCH);
      MSC_LOG_TX_MESSAGE(
        MSC_RRC_GNB,
        MSC_RRC_UE,
        buffer,
        size,
        MSC_AS_TIME_FMT" rrcNRUECapabilityEnquiry UE %x MUI %d size %u",
        MSC_AS_TIME_ARGS(ctxt_pP),
        ue_context_pP->ue_context.rnti,
        rrc_gNB_mui,
        size);
#ifdef ITTI_SIM
  MessageDef *message_p;
  uint8_t *message_buffer;
  message_buffer = itti_malloc (TASK_RRC_GNB, TASK_RRC_UE_SIM, size);
  memcpy (message_buffer, buffer, size);
  message_p = itti_alloc_new_message (TASK_RRC_GNB, 0, GNB_RRC_DCCH_DATA_IND);
  GNB_RRC_DCCH_DATA_IND (message_p).rbid = DCCH;
  GNB_RRC_DCCH_DATA_IND (message_p).sdu = message_buffer;
  GNB_RRC_DCCH_DATA_IND (message_p).size  = size;
  itti_send_msg_to_task (TASK_RRC_UE_SIM, ctxt_pP->instance, message_p);
#else
  nr_rrc_data_req(
      ctxt_pP,
      DCCH,
      rrc_gNB_mui++,
      SDU_CONFIRM_NO,
      size,
      buffer,
      PDCP_TRANSMISSION_MODE_CONTROL);
#endif
  break;

    default :
        LOG_W(NR_RRC, "Unknown node type %d\n", RC.nrrrc[ctxt_pP->module_id]->node_type);
  }
}

//-----------------------------------------------------------------------------
/*
* Generate the RRC Connection Release to UE.
* If received, UE should switch to RRC_IDLE mode.
*/
void
rrc_gNB_generate_RRCRelease(
  const protocol_ctxt_t *const ctxt_pP,
  rrc_gNB_ue_context_t  *const ue_context_pP
)
//-----------------------------------------------------------------------------
{
  uint8_t buffer[RRC_BUF_SIZE];
  uint16_t size = 0;

  memset(buffer, 0, RRC_BUF_SIZE);

  size = do_NR_RRCRelease(buffer,rrc_gNB_get_next_transaction_identifier(ctxt_pP->module_id));
  ue_context_pP->ue_context.ue_reestablishment_timer = 0;
  ue_context_pP->ue_context.ue_release_timer = 0;
  LOG_I(NR_RRC,
        PROTOCOL_NR_RRC_CTXT_UE_FMT" Logical Channel DL-DCCH, Generate RRCRelease (bytes %d)\n",
        PROTOCOL_NR_RRC_CTXT_UE_ARGS(ctxt_pP),
        size);
  LOG_D(NR_RRC,
        PROTOCOL_NR_RRC_CTXT_UE_FMT" --- PDCP_DATA_REQ/%d Bytes (rrcRelease MUI %d) --->[PDCP][RB %u]\n",
        PROTOCOL_NR_RRC_CTXT_UE_ARGS(ctxt_pP),
        size,
        rrc_gNB_mui,
        DCCH);
  MSC_LOG_TX_MESSAGE(
    MSC_RRC_GNB,
    MSC_RRC_UE,
    buffer,
    size,
    MSC_AS_TIME_FMT" NR_RRCRelease UE %x MUI %d size %u",
    MSC_AS_TIME_ARGS(ctxt_pP),
    ue_context_pP->ue_context.rnti,
    rrc_gNB_mui,
    size);

#ifdef ITTI_SIM
    MessageDef *message_p;
    uint8_t *message_buffer;
    message_buffer = itti_malloc (TASK_RRC_GNB, TASK_RRC_UE_SIM, size);
    memcpy (message_buffer, buffer, size);
    message_p = itti_alloc_new_message (TASK_RRC_GNB, 0, GNB_RRC_DCCH_DATA_IND);
    GNB_RRC_DCCH_DATA_IND (message_p).rbid = DCCH;
    GNB_RRC_DCCH_DATA_IND (message_p).sdu = message_buffer;
    GNB_RRC_DCCH_DATA_IND (message_p).size  = size;
    itti_send_msg_to_task (TASK_RRC_UE_SIM, ctxt_pP->instance, message_p);
#else
  if (NODE_IS_CU(RC.rrc[ctxt_pP->module_id]->node_type)) {
    MessageDef *m = itti_alloc_new_message(TASK_RRC_GNB, 0, F1AP_UE_CONTEXT_RELEASE_CMD);
    F1AP_UE_CONTEXT_RELEASE_CMD(m).rnti = ctxt_pP->rnti;
    F1AP_UE_CONTEXT_RELEASE_CMD(m).cause = F1AP_CAUSE_RADIO_NETWORK;
    F1AP_UE_CONTEXT_RELEASE_CMD(m).cause_value = 10; // 10 = F1AP_CauseRadioNetwork_normal_release
    F1AP_UE_CONTEXT_RELEASE_CMD(m).rrc_container = buffer;
    F1AP_UE_CONTEXT_RELEASE_CMD(m).rrc_container_length = size;
    itti_send_msg_to_task(TASK_CU_F1, ctxt_pP->module_id, m);
  } else {
    nr_rrc_data_req(ctxt_pP,
                 DCCH,
                 rrc_gNB_mui++,
                 SDU_CONFIRM_NO,
                 size,
                 buffer,
                 PDCP_TRANSMISSION_MODE_CONTROL);
  }
#endif
}
void nr_rrc_trigger(protocol_ctxt_t *ctxt, int CC_id, int frame, int subframe)
{
  MessageDef *message_p;
  message_p = itti_alloc_new_message(TASK_RRC_GNB, 0, RRC_SUBFRAME_PROCESS);
  RRC_SUBFRAME_PROCESS(message_p).ctxt  = *ctxt;
  RRC_SUBFRAME_PROCESS(message_p).CC_id = CC_id;
  itti_send_msg_to_task(TASK_RRC_GNB, ctxt->module_id, message_p);
}<|MERGE_RESOLUTION|>--- conflicted
+++ resolved
@@ -220,7 +220,7 @@
     rrc->carrier.sizeof_MIB      = do_MIB_NR(rrc,0);
   }
 
-  if((get_softmodem_params()->sa) || (NODE_IS_DU(rrc->node_type) || NODE_IS_MONOLITHIC(rrc->node_type))) {
+    if((get_softmodem_params()->sa) && ( (NODE_IS_DU(rrc->node_type) || NODE_IS_MONOLITHIC(rrc->node_type)))) {
     rrc->carrier.sizeof_SIB1 = do_SIB1_NR(&rrc->carrier,configuration);
   }
 
@@ -1662,16 +1662,12 @@
 
           rrc_gNB_generate_RRCSetup(ctxt_pP,
                                     rrc_gNB_get_ue_context(gnb_rrc_inst, ctxt_pP->rnti),
-<<<<<<< HEAD
                                     du_to_cu_rrc_container,
 				    gnb_rrc_inst->carrier.servingcellconfigcommon,
 				    CC_id);
-=======
-                                    CC_id);
 
           // FIXME: Check the best place to perform this DRB configuration
-          nr_DRB_preconfiguration(ctxt_pP->rnti);
->>>>>>> 114508c1
+          //nr_DRB_preconfiguration(ctxt_pP->rnti);
         }
         break;
 
