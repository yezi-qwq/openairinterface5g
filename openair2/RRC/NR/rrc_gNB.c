--- conflicted
+++ resolved
@@ -226,13 +226,6 @@
   else
     AssertFatal(false, "Invalid absoluteFrequencyPointA: %d\n", dl_arfcn);
 
-<<<<<<< HEAD
-=======
-  uint64_t freqpointa = from_nrarfcn(band, scs, dl_arfcn);
-  // offsetToPointA and kSSB are both on 15kHz SCS for FR1 and 60kHz SCS for FR2 (see 38.211 sections 7.4.3.1 and 4.4.4.2)
-  // SSB uses the SCS of the cell and is 20 RBs wide, so use 10
-  uint64_t freqssb = freqpointa + scaling * 15000 * (offsetToPointA * 12 + kssb) + 10ll * 12 * (1 << scs) * 15000;
->>>>>>> 60447a24
   int bw_index = get_supported_band_index(scs, band, get_dl_bw(cell_info));
   int band_size_hz = get_supported_bw_mhz(band > 256 ? FR2 : FR1, bw_index) * 1000 * 1000;
   uint32_t ssb_arfcn = to_nrarfcn(band, freqssb, scs, band_size_hz);
