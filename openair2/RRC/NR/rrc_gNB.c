/*
 * Licensed to the OpenAirInterface (OAI) Software Alliance under one or more
 * contributor license agreements.  See the NOTICE file distributed with
 * this work for additional information regarding copyright ownership.
 * The OpenAirInterface Software Alliance licenses this file to You under
 * the OAI Public License, Version 1.1  (the "License"); you may not use this file
 * except in compliance with the License.
 * You may obtain a copy of the License at
 *
 *      http://www.openairinterface.org/?page_id=698
 *
 * Unless required by applicable law or agreed to in writing, software
 * distributed under the License is distributed on an "AS IS" BASIS,
 * WITHOUT WARRANTIES OR CONDITIONS OF ANY KIND, either express or implied.
 * See the License for the specific language governing permissions and
 * limitations under the License.
 *-------------------------------------------------------------------------------
 * For more information about the OpenAirInterface (OAI) Software Alliance:
 *      contact@openairinterface.org
 */

/*! \file rrc_gNB.c
 * \brief rrc procedures for gNB
 * \author Navid Nikaein and  Raymond Knopp , WEI-TAI CHEN
 * \date 2011 - 2014 , 2018
 * \version 1.0
 * \company Eurecom, NTUST
 * \email: navid.nikaein@eurecom.fr and raymond.knopp@eurecom.fr, kroempa@gmail.com
 */
#define RRC_GNB_C
#define RRC_GNB_C

#include <sys/socket.h>
#include <netinet/in.h>
#include <arpa/inet.h>

#include "nr_rrc_config.h"
#include "nr_rrc_defs.h"
#include "nr_rrc_extern.h"
#include "assertions.h"
#include "common/ran_context.h"
#include "asn1_conversions.h"

#include "RRC/L2_INTERFACE/openair_rrc_L2_interface.h"
#include "LAYER2/RLC/rlc.h"
#include "LAYER2/NR_MAC_gNB/mac_proto.h"
#include "common/utils/LOG/log.h"
#include "COMMON/mac_rrc_primitives.h"
#include "RRC/NR/MESSAGES/asn1_msg.h"

#include "NR_BCCH-BCH-Message.h"
#include "NR_UL-DCCH-Message.h"
#include "NR_DL-DCCH-Message.h"
#include "NR_DL-CCCH-Message.h"
#include "NR_UL-CCCH-Message.h"
#include "NR_RRCReject.h"
#include "NR_RejectWaitTime.h"
#include "NR_RRCSetup.h"

#include "NR_CellGroupConfig.h"
#include "NR_MeasResults.h"
#include "LTE_UECapabilityInformation.h"
#include "LTE_UL-DCCH-Message.h"
#include "NR_UL-CCCH-Message.h"
#include "NR_RRCSetupRequest-IEs.h"
#include "NR_RRCSetupComplete-IEs.h"
#include "NR_RRCReestablishmentRequest-IEs.h"
#include "NR_MIB.h"

#include "rlc.h"
#include "rrc_eNB_UE_context.h"
#include "platform_types.h"
#include "common/utils/LOG/vcd_signal_dumper.h"

#include "T.h"

#include "RRC/NAS/nas_config.h"
#include "RRC/NAS/rb_config.h"
#include "OCG.h"
#include "OCG_extern.h"

#include "UTIL/OSA/osa_defs.h"

#include "rrc_eNB_S1AP.h"
#include "rrc_gNB_NGAP.h"

#include "rrc_eNB_GTPV1U.h"

#include "nr_pdcp/nr_pdcp_entity.h"
#include "pdcp.h"
#include "gtpv1u_eNB_task.h"


#include "intertask_interface.h"
#include "SIMULATION/TOOLS/sim.h" // for taus

#include "executables/softmodem-common.h"
#include <openair2/RRC/NR/rrc_gNB_UE_context.h>
#include <openair2/X2AP/x2ap_eNB.h>
#include <openair3/ocp-gtpu/gtp_itf.h>
#include <openair2/RRC/NR/nr_rrc_proto.h>

#include "BIT_STRING.h"
#include "assertions.h"

//#define XER_PRINT

extern RAN_CONTEXT_t RC;

static inline uint64_t bitStr_to_uint64(BIT_STRING_t *asn);

mui_t                               rrc_gNB_mui = 0;
uint8_t first_rrcreconfiguration = 0;

///---------------------------------------------------------------------------------------------------------------///
///---------------------------------------------------------------------------------------------------------------///

boolean_t DURecvCb( protocol_ctxt_t  *ctxt_pP,
                    const srb_flag_t     srb_flagP,
                    const rb_id_t        rb_idP,
                    const mui_t          muiP,
                    const confirm_t      confirmP,
                    const sdu_size_t     sdu_buffer_sizeP,
                    unsigned char *const sdu_buffer_pP,
                    const pdcp_transmission_mode_t modeP,
                    const uint32_t *sourceL2Id,
                    const uint32_t *destinationL2Id) {
  // The buffer comes from the stack in gtp-u thread, we have a make a separate buffer to enqueue in a inter-thread message queue
  mem_block_t *sdu=get_free_mem_block(sdu_buffer_sizeP, __func__);
  memcpy(sdu->data,  sdu_buffer_pP,  sdu_buffer_sizeP);
  du_rlc_data_req(ctxt_pP,srb_flagP, false,  rb_idP,muiP, confirmP,  sdu_buffer_sizeP, sdu);
  return true;
}

void openair_nr_rrc_on(const protocol_ctxt_t *const ctxt_pP) {
  LOG_I(NR_RRC, PROTOCOL_NR_RRC_CTXT_FMT" gNB:OPENAIR NR RRC IN....\n",PROTOCOL_NR_RRC_CTXT_ARGS(ctxt_pP));
  rrc_config_nr_buffer (&RC.nrrrc[ctxt_pP->module_id]->carrier.SI, BCCH, 1);
  RC.nrrrc[ctxt_pP->module_id]->carrier.SI.Active = 1;
  rrc_config_nr_buffer (&RC.nrrrc[ctxt_pP->module_id]->carrier.Srb0, CCCH, 1);
  RC.nrrrc[ctxt_pP->module_id]->carrier.Srb0.Active = 1;
}

void enable_nr_rrc_processing_timer(module_id_t module_id,
                                    rrc_gNB_ue_context_t *ue_context_pP,
                                    uint32_t delay_ms) {
  if (NODE_IS_DU(RC.nrrrc[module_id]->node_type) || NODE_IS_MONOLITHIC(RC.nrrrc[module_id]->node_type)) {
    ue_context_pP->ue_context.nr_rrc_processing_timer = 1;
    ue_context_pP->ue_context.nr_rrc_processing_delay = delay_ms;
    nr_rrc_mac_schedule_ue_enabled(module_id, ue_context_pP->ue_context.rnti, false);
  }
}

///---------------------------------------------------------------------------------------------------------------///
///---------------------------------------------------------------------------------------------------------------///

static void init_NR_SI(gNB_RRC_INST *rrc, gNB_RrcConfigurationReq *configuration) {
  LOG_D(RRC,"%s()\n\n\n\n",__FUNCTION__);
  if (NODE_IS_DU(rrc->node_type) || NODE_IS_MONOLITHIC(rrc->node_type)) {
    rrc->carrier.MIB             = (uint8_t *) malloc16(4);
    rrc->carrier.sizeof_MIB      = do_MIB_NR(rrc,0);
  }

    if((get_softmodem_params()->sa) && ( (NODE_IS_DU(rrc->node_type) || NODE_IS_MONOLITHIC(rrc->node_type)))) {
    rrc->carrier.sizeof_SIB1 = do_SIB1_NR(&rrc->carrier,configuration);
  }

  if (!NODE_IS_DU(rrc->node_type)) {
    rrc->carrier.SIB23 = (uint8_t *) malloc16(100);
    AssertFatal(rrc->carrier.SIB23 != NULL, "cannot allocate memory for SIB");
    rrc->carrier.sizeof_SIB23 = do_SIB23_NR(&rrc->carrier, configuration);
    LOG_I(NR_RRC,"do_SIB23_NR, size %d \n ", rrc->carrier.sizeof_SIB23);
    AssertFatal(rrc->carrier.sizeof_SIB23 != 255,"FATAL, RC.nrrrc[mod].carrier[CC_id].sizeof_SIB23 == 255");
  }

  LOG_I(NR_RRC,"Done init_NR_SI\n");

  if (NODE_IS_MONOLITHIC(rrc->node_type)){
    rrc_mac_config_req_gNB(rrc->module_id,
                           rrc->configuration.ssb_SubcarrierOffset,
                           rrc->configuration.pdsch_AntennaPorts,
                           rrc->configuration.pusch_AntennaPorts,
                           rrc->configuration.sib1_tda,
                           rrc->configuration.minRXTXTIME,
                           rrc->carrier.servingcellconfigcommon,
                           &rrc->carrier.mib,
                           rrc->carrier.siblock1,
                           0,
                           0, // WIP hardcoded rnti
                           NULL);
  }

  /* set flag to indicate that cell information is configured. This is required
   * in DU to trigger F1AP_SETUP procedure */
  pthread_mutex_lock(&rrc->cell_info_mutex);
  rrc->cell_info_configured=1;
  pthread_mutex_unlock(&rrc->cell_info_mutex);

  if (get_softmodem_params()->phy_test > 0 || get_softmodem_params()->do_ra > 0) {
    struct rrc_gNB_ue_context_s *ue_context_p = rrc_gNB_allocate_new_UE_context(rrc);
    ue_context_p->ue_context.spCellConfig = calloc(1, sizeof(struct NR_SpCellConfig));
    ue_context_p->ue_context.spCellConfig->spCellConfigDedicated = configuration->scd;
    LOG_I(NR_RRC,"Adding new user (%p)\n",ue_context_p);
    if (!NODE_IS_CU(RC.nrrrc[0]->node_type)) {
      rrc_add_nsa_user(rrc,ue_context_p,NULL);
    }
  }
}

char openair_rrc_gNB_configuration(const module_id_t gnb_mod_idP, gNB_RrcConfigurationReq *configuration) {
  protocol_ctxt_t      ctxt;
  gNB_RRC_INST         *rrc=RC.nrrrc[gnb_mod_idP];
  PROTOCOL_CTXT_SET_BY_MODULE_ID(&ctxt, gnb_mod_idP, GNB_FLAG_YES, NOT_A_RNTI, 0, 0,gnb_mod_idP);
  LOG_I(NR_RRC,
        PROTOCOL_NR_RRC_CTXT_FMT" Init...\n",
        PROTOCOL_NR_RRC_CTXT_ARGS(&ctxt));

  AssertFatal(rrc != NULL, "RC.nrrrc not initialized!");
  AssertFatal(NUMBER_OF_UE_MAX < (module_id_t)0xFFFFFFFFFFFFFFFF, " variable overflow");
  AssertFatal(configuration!=NULL,"configuration input is null\n");
  rrc->module_id = gnb_mod_idP;
  rrc->Nb_ue = 0;
  rrc->carrier.Srb0.Active = 0;
  nr_uid_linear_allocator_init(&rrc->uid_allocator);
  RB_INIT(&rrc->rrc_ue_head);
  rrc->initial_id2_s1ap_ids = hashtable_create (NUMBER_OF_UE_MAX * 2, NULL, NULL);
  rrc->s1ap_id2_s1ap_ids    = hashtable_create (NUMBER_OF_UE_MAX * 2, NULL, NULL);
  rrc->initial_id2_ngap_ids = hashtable_create (NUMBER_OF_UE_MAX * 2, NULL, NULL);
  rrc->ngap_id2_ngap_ids    = hashtable_create (NUMBER_OF_UE_MAX * 2, NULL, NULL);
  rrc->configuration = *configuration;
  rrc->carrier.servingcellconfigcommon = configuration->scc;
  rrc->carrier.servingcellconfig = configuration->scd;
  nr_rrc_config_ul_tda(configuration->scc,configuration->minRXTXTIME);
   /// System Information INIT
  pthread_mutex_init(&rrc->cell_info_mutex,NULL);
  rrc->cell_info_configured = 0;
  LOG_I(NR_RRC, PROTOCOL_NR_RRC_CTXT_FMT" Checking release \n",PROTOCOL_NR_RRC_CTXT_ARGS(&ctxt));
  init_NR_SI(rrc, configuration);
  rrc_init_nr_global_param();
  openair_nr_rrc_on(&ctxt);
  return 0;
}//END openair_rrc_gNB_configuration


void rrc_gNB_process_AdditionRequestInformation(const module_id_t gnb_mod_idP, x2ap_ENDC_sgnb_addition_req_t *m) {
  struct NR_CG_ConfigInfo *cg_configinfo = NULL;
  asn_dec_rval_t dec_rval = uper_decode_complete(NULL,
                            &asn_DEF_NR_CG_ConfigInfo,
                            (void **)&cg_configinfo,
                            (uint8_t *)m->rrc_buffer,
                            (int) m->rrc_buffer_size);//m->rrc_buffer_size);
  gNB_RRC_INST         *rrc=RC.nrrrc[gnb_mod_idP];

  if ((dec_rval.code != RC_OK) && (dec_rval.consumed == 0)) {
    AssertFatal(1==0,"NR_UL_DCCH_MESSAGE decode error\n");
    // free the memory
    SEQUENCE_free(&asn_DEF_NR_CG_ConfigInfo, cg_configinfo, 1);
    return;
  }

  xer_fprint(stdout,&asn_DEF_NR_CG_ConfigInfo, cg_configinfo);
  // recreate enough of X2 EN-DC Container
  AssertFatal(cg_configinfo->criticalExtensions.choice.c1->present == NR_CG_ConfigInfo__criticalExtensions__c1_PR_cg_ConfigInfo,
              "ueCapabilityInformation not present\n");
  parse_CG_ConfigInfo(rrc,cg_configinfo,m);
  LOG_A(NR_RRC, "Successfully parsed CG_ConfigInfo of size %zu bits. (%zu bytes)\n",
        dec_rval.consumed, (dec_rval.consumed +7/8));
}


//-----------------------------------------------------------------------------
uint8_t
rrc_gNB_get_next_transaction_identifier(
    module_id_t gnb_mod_idP
)
//-----------------------------------------------------------------------------
{
  static uint8_t                      nr_rrc_transaction_identifier[NUMBER_OF_gNB_MAX];
  nr_rrc_transaction_identifier[gnb_mod_idP] = (nr_rrc_transaction_identifier[gnb_mod_idP] + 1) % NR_RRC_TRANSACTION_IDENTIFIER_NUMBER;
  LOG_T(NR_RRC, "generated xid is %d\n", nr_rrc_transaction_identifier[gnb_mod_idP]);
  return nr_rrc_transaction_identifier[gnb_mod_idP];
}

void apply_macrlc_config(gNB_RRC_INST *rrc,
                         rrc_gNB_ue_context_t         *const ue_context_pP,
                         const protocol_ctxt_t        *const ctxt_pP ) {

  NR_CellGroupConfig_t *cgc = get_softmodem_params()->sa ? ue_context_pP->ue_context.masterCellGroup : NULL;
  rrc_mac_config_req_gNB(rrc->module_id,
                         rrc->configuration.ssb_SubcarrierOffset,
                         rrc->configuration.pdsch_AntennaPorts,
                         rrc->configuration.pusch_AntennaPorts,
                         rrc->configuration.sib1_tda,
                         rrc->configuration.minRXTXTIME,
                         NULL,
                         NULL,
                         NULL,
                         0,
                         ue_context_pP->ue_context.rnti,
                         cgc);

  nr_rrc_rlc_config_asn1_req(ctxt_pP,
                             ue_context_pP->ue_context.SRB_configList,
                             ue_context_pP->ue_context.DRB_configList,
                             NULL,
                             NULL,
                             get_softmodem_params()->sa ? cgc->rlc_BearerToAddModList : NULL);

}

void apply_pdcp_config(rrc_gNB_ue_context_t         *const ue_context_pP,
                       const protocol_ctxt_t        *const ctxt_pP ) {

      nr_rrc_pdcp_config_asn1_req(ctxt_pP,
                                  ue_context_pP->ue_context.SRB_configList,
                                  NULL,
                                  NULL,
                                  0,
                                  NULL,
                                  NULL,
                                  NULL,
                                  NULL,
                                  NULL,
                                  NULL,
                                  get_softmodem_params()->sa ? ue_context_pP->ue_context.masterCellGroup->rlc_BearerToAddModList : NULL);

}

//-----------------------------------------------------------------------------
void
rrc_gNB_generate_RRCSetup(
    const protocol_ctxt_t        *const ctxt_pP,
    rrc_gNB_ue_context_t         *const ue_context_pP,
    OCTET_STRING_t               *masterCellGroup_from_DU,
    NR_ServingCellConfigCommon_t *scc,
    const int                    CC_id
)
//-----------------------------------------------------------------------------
{
  LOG_D(NR_RRC, "rrc_gNB_generate_RRCSetup \n");
  MessageDef                    *message_p;

  // T(T_GNB_RRC_SETUP,
  //   T_INT(ctxt_pP->module_id),
  //   T_INT(ctxt_pP->frame),
  //   T_INT(ctxt_pP->subframe),
  //   T_INT(ctxt_pP->rnti));
  gNB_RRC_UE_t *ue_p = &ue_context_pP->ue_context;
  gNB_RRC_INST *rrc = RC.nrrrc[ctxt_pP->module_id];
  NR_ServingCellConfig_t *servingcellconfigdedicated = rrc->configuration.scd;
  int16_t ret = do_RRCSetup(ue_context_pP,
                            (uint8_t *) ue_p->Srb0.Tx_buffer.Payload,
                            rrc_gNB_get_next_transaction_identifier(ctxt_pP->module_id),
                            masterCellGroup_from_DU,
                            scc,servingcellconfigdedicated,&rrc->configuration);

  AssertFatal(ret>0,"Error generating RRCSetup for RRCSetupRequest\n");

  ue_p->Srb0.Tx_buffer.payload_size = ret;

  LOG_DUMPMSG(NR_RRC, DEBUG_RRC,
              (char *)(ue_p->Srb0.Tx_buffer.Payload),
              ue_p->Srb0.Tx_buffer.payload_size,
              "[MSG] RRC Setup\n");

  switch (rrc->node_type) {
    case ngran_gNB_CU:
      // create an ITTI message
      /* TODO: F1 IDs ar missing in RRC */
      nr_rrc_pdcp_config_asn1_req(ctxt_pP,
				  ue_context_pP->ue_context.SRB_configList,
				  NULL,
				  NULL,
				  0,
				  NULL,
				  NULL,
				  NULL,
				  NULL,
				  NULL,
				  NULL,
				  NULL);
      message_p = itti_alloc_new_message (TASK_RRC_GNB, 0, F1AP_DL_RRC_MESSAGE);
      F1AP_DL_RRC_MESSAGE (message_p).rrc_container        =  (uint8_t *)ue_p->Srb0.Tx_buffer.Payload;
      F1AP_DL_RRC_MESSAGE (message_p).rrc_container_length = ue_p->Srb0.Tx_buffer.payload_size;
      F1AP_DL_RRC_MESSAGE (message_p).gNB_CU_ue_id         = 0;
      F1AP_DL_RRC_MESSAGE (message_p).gNB_DU_ue_id         = 0;
      F1AP_DL_RRC_MESSAGE (message_p).old_gNB_DU_ue_id     = 0xFFFFFFFF; // unknown
      F1AP_DL_RRC_MESSAGE (message_p).rnti                 = ue_p->rnti;
      F1AP_DL_RRC_MESSAGE (message_p).srb_id               = CCCH;
      F1AP_DL_RRC_MESSAGE (message_p).execute_duplication  = 1;
      F1AP_DL_RRC_MESSAGE (message_p).RAT_frequency_priority_information.en_dc = 0;
      itti_send_msg_to_task (TASK_CU_F1, ctxt_pP->module_id, message_p);
      LOG_D(NR_RRC, "Send F1AP_DL_RRC_MESSAGE with ITTI\n");

    break;

    case ngran_gNB_DU:
      // nothing to do for DU
      AssertFatal(1==0,"nothing to do for DU\n");
      break;

    case ngran_gNB:
    {
      // rrc_mac_config_req_gNB

#ifdef ITTI_SIM
      LOG_I(NR_RRC,
            PROTOCOL_NR_RRC_CTXT_UE_FMT" [RAPROC] Logical Channel DL-CCCH, Generating RRCSetup (bytes %d)\n",
            PROTOCOL_NR_RRC_CTXT_UE_ARGS(ctxt_pP),
            ue_p->Srb0.Tx_buffer.payload_size);
      uint8_t *message_buffer;
      message_buffer = itti_malloc (TASK_RRC_GNB, TASK_RRC_UE_SIM,
                ue_p->Srb0.Tx_buffer.payload_size);
      memcpy (message_buffer, (uint8_t*)ue_p->Srb0.Tx_buffer.Payload, ue_p->Srb0.Tx_buffer.payload_size);
      message_p = itti_alloc_new_message (TASK_RRC_GNB, 0, GNB_RRC_CCCH_DATA_IND);
      GNB_RRC_CCCH_DATA_IND (message_p).sdu = message_buffer;
      GNB_RRC_CCCH_DATA_IND (message_p).size  = ue_p->Srb0.Tx_buffer.payload_size;
      itti_send_msg_to_task (TASK_RRC_UE_SIM, ctxt_pP->instance, message_p);
#else
      LOG_D(NR_RRC,
	    PROTOCOL_NR_RRC_CTXT_UE_FMT" RRC_gNB --- MAC_CONFIG_REQ  (SRB1) ---> MAC_gNB\n",
	    PROTOCOL_NR_RRC_CTXT_UE_ARGS(ctxt_pP));
      LOG_I(NR_RRC,
	    PROTOCOL_NR_RRC_CTXT_UE_FMT" [RAPROC] Logical Channel DL-CCCH, Generating RRCSetup (bytes %d)\n",
	    PROTOCOL_NR_RRC_CTXT_UE_ARGS(ctxt_pP),
	    ue_p->Srb0.Tx_buffer.payload_size);
      // activate release timer, if RRCSetupComplete not received after 100 frames, remove UE
      ue_context_pP->ue_context.ue_release_timer = 1;
      // remove UE after 10 frames after RRCConnectionRelease is triggered
      ue_context_pP->ue_context.ue_release_timer_thres = 1000;
      /* init timers */
      //   ue_context_pP->ue_context.ue_rrc_inactivity_timer = 0;

      // configure MAC

      apply_macrlc_config(rrc,ue_context_pP,ctxt_pP);

      apply_pdcp_config(ue_context_pP,ctxt_pP);
#endif
    }
    break;

    default:
      LOG_W(NR_RRC, "Unknown node type %d\n", rrc->node_type);
      break;
  }
}

//-----------------------------------------------------------------------------
void
rrc_gNB_generate_RRCSetup_for_RRCReestablishmentRequest(
    const protocol_ctxt_t    *const ctxt_pP,
    const int                CC_id
)
//-----------------------------------------------------------------------------
{
  LOG_I(NR_RRC, "generate RRCSetup for RRCReestablishmentRequest \n");
  rrc_gNB_ue_context_t         *ue_context_pP   = NULL;
  gNB_RRC_INST                 *rrc_instance_p = RC.nrrrc[ctxt_pP->module_id];
  NR_ServingCellConfigCommon_t *scc=rrc_instance_p->carrier.servingcellconfigcommon;
  NR_ServingCellConfig_t       *servingcellconfigdedicated = rrc_instance_p->configuration.scd;

  ue_context_pP = rrc_gNB_get_next_free_ue_context(ctxt_pP, rrc_instance_p, 0);

  gNB_RRC_UE_t *ue_p = &ue_context_pP->ue_context;
  int16_t ret = do_RRCSetup(ue_context_pP,
                            (uint8_t *) ue_p->Srb0.Tx_buffer.Payload,
                            rrc_gNB_get_next_transaction_identifier(ctxt_pP->module_id),
                            NULL,
                            scc,servingcellconfigdedicated,&rrc_instance_p->configuration);

  AssertFatal(ret>0,"Error generating RRCSetup for RRCReestablishmentRequest\n");

  ue_p->Srb0.Tx_buffer.payload_size = ret;

  LOG_DUMPMSG(NR_RRC, DEBUG_RRC,
              (char *)(ue_p->Srb0.Tx_buffer.Payload),
              ue_p->Srb0.Tx_buffer.payload_size,
              "[MSG] RRC Setup\n");

  LOG_D(NR_RRC,
          PROTOCOL_NR_RRC_CTXT_UE_FMT" RRC_gNB --- MAC_CONFIG_REQ  (SRB1) ---> MAC_gNB\n",
          PROTOCOL_NR_RRC_CTXT_UE_ARGS(ctxt_pP));

  rrc_mac_config_req_gNB(rrc_instance_p->module_id,
                         rrc_instance_p->configuration.ssb_SubcarrierOffset,
                         rrc_instance_p->configuration.pdsch_AntennaPorts,
                         rrc_instance_p->configuration.pusch_AntennaPorts,
                         rrc_instance_p->configuration.sib1_tda,
                         rrc_instance_p->configuration.minRXTXTIME,
                         rrc_instance_p->carrier.servingcellconfigcommon,
                         &rrc_instance_p->carrier.mib,
                         rrc_instance_p->carrier.siblock1,
                         0,
                         ue_context_pP->ue_context.rnti,
                         NULL);

  LOG_I(NR_RRC,
        PROTOCOL_NR_RRC_CTXT_UE_FMT" [RAPROC] Logical Channel DL-CCCH, Generating RRCSetup (bytes %d)\n",
        PROTOCOL_NR_RRC_CTXT_UE_ARGS(ctxt_pP),
        ue_p->Srb0.Tx_buffer.payload_size);
  // activate release timer, if RRCSetupComplete not received after 100 frames, remove UE
  ue_context_pP->ue_context.ue_release_timer = 1;
  // remove UE after 10 frames after RRCConnectionRelease is triggered
  ue_context_pP->ue_context.ue_release_timer_thres = 1000;
  /* init timers */
  //   ue_context_pP->ue_context.ue_rrc_inactivity_timer = 0;
#ifdef ITTI_SIM
  MessageDef *message_p;
  uint8_t *message_buffer;
  message_buffer = itti_malloc (TASK_RRC_GNB, TASK_RRC_UE_SIM,
				ue_p->Srb0.Tx_buffer.payload_size);
  memcpy (message_buffer, (uint8_t*)ue_p->Srb0.Tx_buffer.Payload, ue_p->Srb0.Tx_buffer.payload_size);
  message_p = itti_alloc_new_message (TASK_RRC_GNB, 0, GNB_RRC_CCCH_DATA_IND);
  GNB_RRC_CCCH_DATA_IND (message_p).sdu = message_buffer;
  GNB_RRC_CCCH_DATA_IND (message_p).size  = ue_p->Srb0.Tx_buffer.payload_size;
  itti_send_msg_to_task (TASK_RRC_UE_SIM, ctxt_pP->instance, message_p);
#endif
}

void
rrc_gNB_generate_RRCReject(
    const protocol_ctxt_t    *const ctxt_pP,
    rrc_gNB_ue_context_t     *const ue_context_pP,
    const int                CC_id
)
//-----------------------------------------------------------------------------
{
  LOG_I(NR_RRC, "rrc_gNB_generate_RRCReject \n");
  gNB_RRC_UE_t *ue_p = &ue_context_pP->ue_context;
  MessageDef   *message_p;

  ue_p->Srb0.Tx_buffer.payload_size = do_RRCReject(ctxt_pP->module_id,
                                                  (uint8_t *)ue_p->Srb0.Tx_buffer.Payload);
  LOG_DUMPMSG(NR_RRC, DEBUG_RRC,
              (char *)(ue_p->Srb0.Tx_buffer.Payload),
              ue_p->Srb0.Tx_buffer.payload_size,
              "[MSG] RRCReject \n");
  LOG_I(NR_RRC,
      PROTOCOL_NR_RRC_CTXT_UE_FMT" [RAPROC] Logical Channel DL-CCCH, Generating NR_RRCReject (bytes %d)\n",
      PROTOCOL_NR_RRC_CTXT_UE_ARGS(ctxt_pP),
      ue_p->Srb0.Tx_buffer.payload_size);

  switch (RC.nrrrc[ctxt_pP->module_id]->node_type) {
    case ngran_gNB_CU:
      // create an ITTI message
      message_p = itti_alloc_new_message (TASK_RRC_GNB, 0, F1AP_DL_RRC_MESSAGE);
      F1AP_DL_RRC_MESSAGE (message_p).rrc_container        = (uint8_t *)ue_p->Srb0.Tx_buffer.Payload;
      F1AP_DL_RRC_MESSAGE (message_p).rrc_container_length = ue_p->Srb0.Tx_buffer.payload_size;
      F1AP_DL_RRC_MESSAGE (message_p).gNB_CU_ue_id         = 0;
      F1AP_DL_RRC_MESSAGE (message_p).gNB_DU_ue_id         = 0;
      F1AP_DL_RRC_MESSAGE (message_p).old_gNB_DU_ue_id     = 0xFFFFFFFF; // unknown
      F1AP_DL_RRC_MESSAGE (message_p).rnti                 = ue_p->rnti;
      F1AP_DL_RRC_MESSAGE (message_p).srb_id               = CCCH;
      F1AP_DL_RRC_MESSAGE (message_p).execute_duplication  = 1;
      F1AP_DL_RRC_MESSAGE (message_p).RAT_frequency_priority_information.en_dc = 0;
      itti_send_msg_to_task (TASK_CU_F1, ctxt_pP->module_id, message_p);
      LOG_D(NR_RRC, "Send F1AP_DL_RRC_MESSAGE with ITTI\n");
      break;

    case ngran_gNB_DU:
      // nothing to do for DU
      AssertFatal(1==0,"nothing to do for DU\n");
      break;

    case ngran_gNB:
    {
#ifdef ITTI_SIM
      uint8_t *message_buffer;
      message_buffer = itti_malloc (TASK_RRC_GNB, TASK_RRC_UE_SIM,
                ue_p->Srb0.Tx_buffer.payload_size);
      memcpy (message_buffer, (uint8_t*)ue_p->Srb0.Tx_buffer.Payload, ue_p->Srb0.Tx_buffer.payload_size);
      message_p = itti_alloc_new_message (TASK_RRC_GNB, 0, GNB_RRC_CCCH_DATA_IND);
      GNB_RRC_CCCH_DATA_IND (message_p).sdu = message_buffer;
      GNB_RRC_CCCH_DATA_IND (message_p).size  = ue_p->Srb0.Tx_buffer.payload_size;
      itti_send_msg_to_task (TASK_RRC_UE_SIM, ctxt_pP->instance, message_p);
#endif
      // rrc_mac_config_req_gNB
    }
      break;

    default :
      LOG_W(NR_RRC, "Unknown node type %d\n", RC.nrrrc[ctxt_pP->module_id]->node_type);
  }
}

//-----------------------------------------------------------------------------
/*
* Process the rrc setup complete message from UE (SRB1 Active)
*/
void
rrc_gNB_process_RRCSetupComplete(
  const protocol_ctxt_t     *const ctxt_pP,
  rrc_gNB_ue_context_t      *ue_context_pP,
  NR_RRCSetupComplete_IEs_t *rrcSetupComplete
)
//-----------------------------------------------------------------------------
{
  LOG_A(NR_RRC, PROTOCOL_NR_RRC_CTXT_UE_FMT" [RAPROC] Logical Channel UL-DCCH, " "processing NR_RRCSetupComplete from UE (SRB1 Active)\n",
      PROTOCOL_NR_RRC_CTXT_UE_ARGS(ctxt_pP));
  ue_context_pP->ue_context.Srb1.Active = 1;
  ue_context_pP->ue_context.Srb1.Srb_info.Srb_id = 1;
  ue_context_pP->ue_context.StatusRrc = NR_RRC_CONNECTED;

  if (AMF_MODE_ENABLED) {
    rrc_gNB_send_NGAP_NAS_FIRST_REQ(ctxt_pP, ue_context_pP, rrcSetupComplete);
  } else {
    rrc_gNB_generate_SecurityModeCommand(ctxt_pP, ue_context_pP);
  }
}

//-----------------------------------------------------------------------------
void 
rrc_gNB_generate_defaultRRCReconfiguration(
  const protocol_ctxt_t     *const ctxt_pP,
  rrc_gNB_ue_context_t      *ue_context_pP
)
//-----------------------------------------------------------------------------
{
  uint8_t                       buffer[RRC_BUF_SIZE];
  uint16_t                      size;
  /*NR_SRB_ToAddModList_t        **SRB_configList2 = NULL;
  NR_SRB_ToAddModList_t        *SRB_configList  = ue_context_pP->ue_context.SRB_configList;
  NR_DRB_ToAddModList_t        **DRB_configList  = NULL;
  NR_DRB_ToAddModList_t        **DRB_configList2 = NULL;
  NR_SRB_ToAddMod_t            *SRB2_config     = NULL;
  NR_DRB_ToAddMod_t            *DRB_config      = NULL;
  NR_SDAP_Config_t             *sdap_config     = NULL;*/
  struct NR_RRCReconfiguration_v1530_IEs__dedicatedNAS_MessageList
                               *dedicatedNAS_MessageList = NULL;
  NR_DedicatedNAS_Message_t    *dedicatedNAS_Message = NULL;

  uint8_t xid = rrc_gNB_get_next_transaction_identifier(ctxt_pP->module_id);

  /******************** Radio Bearer Config ********************/
  /* Configure SRB2 */
  /*SRB_configList2 = &ue_context_pP->ue_context.SRB_configList2[xid];
  if (*SRB_configList2) {
    free(*SRB_configList2);
  }
  *SRB_configList2 = CALLOC(1, sizeof(**SRB_configList2));
  memset(*SRB_configList2, 0, sizeof(**SRB_configList2));
  SRB2_config = CALLOC(1, sizeof(*SRB2_config));
  SRB2_config->srb_Identity = 2;
  ASN_SEQUENCE_ADD(&(*SRB_configList2)->list, SRB2_config);
  ASN_SEQUENCE_ADD(&SRB_configList->list, SRB2_config);*/

  /* Configure DRB */
  /*DRB_configList = &ue_context_pP->ue_context.DRB_configList;
  if (*DRB_configList) {
      free(*DRB_configList);
  }
  *DRB_configList = CALLOC(1, sizeof(**DRB_configList));
  memset(*DRB_configList, 0, sizeof(**DRB_configList));

  DRB_configList2 = &ue_context_pP->ue_context.DRB_configList2[xid];
  if (*DRB_configList2) {
      free(*DRB_configList2);
  }
  *DRB_configList2 = CALLOC(1, sizeof(**DRB_configList2));
  memset(*DRB_configList2, 0, sizeof(**DRB_configList2));

  DRB_config = CALLOC(1, sizeof(*DRB_config));
  DRB_config->drb_Identity = 1;
  DRB_config->cnAssociation = CALLOC(1, sizeof(*DRB_config->cnAssociation));
  DRB_config->cnAssociation->present = NR_DRB_ToAddMod__cnAssociation_PR_sdap_Config;
  // TODO sdap_Config
  sdap_config = CALLOC(1, sizeof(NR_SDAP_Config_t));
  memset(sdap_config, 0, sizeof(NR_SDAP_Config_t));
  DRB_config->cnAssociation->choice.sdap_Config = sdap_config;
  // TODO pdcp_Config
  DRB_config->reestablishPDCP = NULL;
  DRB_config->recoverPDCP = NULL;
  DRB_config->pdcp_Config = calloc(1, sizeof(*DRB_config->pdcp_Config));
  DRB_config->pdcp_Config->drb = calloc(1,sizeof(*DRB_config->pdcp_Config->drb));
  DRB_config->pdcp_Config->drb->discardTimer = calloc(1, sizeof(*DRB_config->pdcp_Config->drb->discardTimer));
  *DRB_config->pdcp_Config->drb->discardTimer = NR_PDCP_Config__drb__discardTimer_infinity;
  DRB_config->pdcp_Config->drb->pdcp_SN_SizeUL = calloc(1, sizeof(*DRB_config->pdcp_Config->drb->pdcp_SN_SizeUL));
  *DRB_config->pdcp_Config->drb->pdcp_SN_SizeUL = NR_PDCP_Config__drb__pdcp_SN_SizeUL_len18bits;
  DRB_config->pdcp_Config->drb->pdcp_SN_SizeDL = calloc(1, sizeof(*DRB_config->pdcp_Config->drb->pdcp_SN_SizeDL));
  *DRB_config->pdcp_Config->drb->pdcp_SN_SizeDL = NR_PDCP_Config__drb__pdcp_SN_SizeDL_len18bits;
  DRB_config->pdcp_Config->drb->headerCompression.present = NR_PDCP_Config__drb__headerCompression_PR_notUsed;
  DRB_config->pdcp_Config->drb->headerCompression.choice.notUsed = 0;

  DRB_config->pdcp_Config->drb->integrityProtection = NULL;
  DRB_config->pdcp_Config->drb->statusReportRequired = NULL;
  DRB_config->pdcp_Config->drb->outOfOrderDelivery = NULL;
  DRB_config->pdcp_Config->moreThanOneRLC = NULL;

  DRB_config->pdcp_Config->t_Reordering = calloc(1, sizeof(*DRB_config->pdcp_Config->t_Reordering));
  *DRB_config->pdcp_Config->t_Reordering = NR_PDCP_Config__t_Reordering_ms100;
  DRB_config->pdcp_Config->ext1 = NULL;

  ASN_SEQUENCE_ADD(&(*DRB_configList)->list, DRB_config);
  ASN_SEQUENCE_ADD(&(*DRB_configList2)->list, DRB_config);*/

  dedicatedNAS_MessageList = CALLOC(1, sizeof(struct NR_RRCReconfiguration_v1530_IEs__dedicatedNAS_MessageList));

  /* Add all NAS PDUs to the list */
  for (int i = 0; i < ue_context_pP->ue_context.nb_of_pdusessions; i++) {
    if (ue_context_pP->ue_context.pduSession[i].param.nas_pdu.buffer != NULL) {
      dedicatedNAS_Message = CALLOC(1, sizeof(NR_DedicatedNAS_Message_t));
      memset(dedicatedNAS_Message, 0, sizeof(OCTET_STRING_t));
      OCTET_STRING_fromBuf(dedicatedNAS_Message,
                            (char *)ue_context_pP->ue_context.pduSession[i].param.nas_pdu.buffer,
                            ue_context_pP->ue_context.pduSession[i].param.nas_pdu.length);
      ASN_SEQUENCE_ADD(&dedicatedNAS_MessageList->list, dedicatedNAS_Message);
    }

    ue_context_pP->ue_context.pduSession[i].status = PDU_SESSION_STATUS_DONE;
    LOG_D(NR_RRC, "setting the status for the default DRB (index %d) to (%d,%s)\n",
          i, ue_context_pP->ue_context.pduSession[i].status, "PDU_SESSION_STATUS_DONE");
  }

  if (ue_context_pP->ue_context.nas_pdu_flag == 1) {
    dedicatedNAS_Message = CALLOC(1, sizeof(NR_DedicatedNAS_Message_t));
    memset(dedicatedNAS_Message, 0, sizeof(OCTET_STRING_t));
    OCTET_STRING_fromBuf(dedicatedNAS_Message,
                          (char *)ue_context_pP->ue_context.nas_pdu.buffer,
                          ue_context_pP->ue_context.nas_pdu.length);
    ASN_SEQUENCE_ADD(&dedicatedNAS_MessageList->list, dedicatedNAS_Message);
  }

  /* If list is empty free the list and reset the address */
  if (dedicatedNAS_MessageList->list.count == 0) {
    free(dedicatedNAS_MessageList);
    dedicatedNAS_MessageList = NULL;
  }

  gNB_RRC_INST *rrc = RC.nrrrc[ctxt_pP->module_id];
  gNB_RRC_UE_t *ue_p = &ue_context_pP->ue_context;
  memset(buffer, 0, sizeof(buffer));
  size = do_RRCReconfiguration(ctxt_pP, buffer, sizeof(buffer),
                                xid,
                                NULL, //*SRB_configList2,
                                NULL, //*DRB_configList,
                                NULL,
                                NULL,
                                NULL,
                                NULL,
                                dedicatedNAS_MessageList,
                                ue_context_pP,
                                &rrc->carrier,
                                &rrc->configuration,
                                NULL,
                                ue_p->masterCellGroup);

  uint32_t delay_ms = TX_SL_AHEAD_DELAY + NR_RRC_PROCESSING_DELAY_MS;
  if (ue_p->masterCellGroup &&
      ue_p->masterCellGroup->spCellConfig &&
      ue_p->masterCellGroup->spCellConfig->spCellConfigDedicated &&
      ue_p->masterCellGroup->spCellConfig->spCellConfigDedicated->downlinkBWP_ToAddModList) {
    delay_ms += NR_RRC_BWP_SWITCH_DELAY_MS;
  }
  enable_nr_rrc_processing_timer(ctxt_pP->module_id, ue_context_pP, delay_ms);

  free(ue_context_pP->ue_context.nas_pdu.buffer);

  LOG_DUMPMSG(NR_RRC, DEBUG_RRC,(char *)buffer, size, "[MSG] RRC Reconfiguration\n");

  /* Free all NAS PDUs */
  for (int i = 0; i < ue_context_pP->ue_context.nb_of_pdusessions; i++) {
    if (ue_context_pP->ue_context.pduSession[i].param.nas_pdu.buffer != NULL) {
      free(ue_context_pP->ue_context.pduSession[i].param.nas_pdu.buffer);
      ue_context_pP->ue_context.pduSession[i].param.nas_pdu.buffer = NULL;
    }
  }

  LOG_I(NR_RRC, "[gNB %d] Frame %d, Logical Channel DL-DCCH, Generate NR_RRCReconfiguration (bytes %d, UE id %x)\n",
          ctxt_pP->module_id,
          ctxt_pP->frame,
          size,
          ue_context_pP->ue_context.rnti);
  switch (RC.nrrrc[ctxt_pP->module_id]->node_type) {
    case ngran_gNB_CU:
      nr_rrc_data_req(ctxt_pP,
                  DCCH,
                  rrc_gNB_mui++,
                  SDU_CONFIRM_NO,
                  size,
                  buffer,
                  PDCP_TRANSMISSION_MODE_CONTROL);
      // rrc_pdcp_config_asn1_req

      break;

    case ngran_gNB_DU:
      // nothing to do for DU
      AssertFatal(1==0,"nothing to do for DU\n");
      break;

    case ngran_gNB:
    {
#ifdef ITTI_SIM
      MessageDef *message_p;
      uint8_t *message_buffer;
      message_buffer = itti_malloc (TASK_RRC_GNB, TASK_RRC_UE_SIM, size);
      memcpy (message_buffer, buffer, size);
      message_p = itti_alloc_new_message (TASK_RRC_GNB, 0, GNB_RRC_DCCH_DATA_IND);
      GNB_RRC_DCCH_DATA_IND (message_p).rbid = DCCH;
      GNB_RRC_DCCH_DATA_IND (message_p).sdu = message_buffer;
      GNB_RRC_DCCH_DATA_IND (message_p).size	= size;
      itti_send_msg_to_task (TASK_RRC_UE_SIM, ctxt_pP->instance, message_p);
#else
      LOG_D(NR_RRC, "[FRAME %05d][RRC_gNB][MOD %u][][--- PDCP_DATA_REQ/%d Bytes (rrcReconfiguration to UE %x MUI %d) --->][PDCP][MOD %u][RB %u]\n",
          ctxt_pP->frame,
          ctxt_pP->module_id,
          size,
          ue_context_pP->ue_context.rnti,
          rrc_gNB_mui,
          ctxt_pP->module_id,
          DCCH);
      nr_rrc_data_req(ctxt_pP,
          DCCH,
          rrc_gNB_mui++,
          SDU_CONFIRM_NO,
          size,
          buffer,
          PDCP_TRANSMISSION_MODE_CONTROL);
      // rrc_pdcp_config_asn1_req
#endif
      // rrc_rlc_config_asn1_req
    }
    break;

  default :
    LOG_W(NR_RRC, "Unknown node type %d\n", RC.nrrrc[ctxt_pP->module_id]->node_type);
  }

  if (NODE_IS_DU(rrc->node_type) || NODE_IS_MONOLITHIC(rrc->node_type)) {
    uint32_t delay_ms = ue_context_pP->ue_context.masterCellGroup &&
                        ue_context_pP->ue_context.masterCellGroup->spCellConfig &&
                        ue_context_pP->ue_context.masterCellGroup->spCellConfig->spCellConfigDedicated &&
                        ue_context_pP->ue_context.masterCellGroup->spCellConfig->spCellConfigDedicated->downlinkBWP_ToAddModList ?
                        NR_RRC_RECONFIGURATION_DELAY_MS + NR_RRC_BWP_SWITCHING_DELAY_MS : NR_RRC_RECONFIGURATION_DELAY_MS;

    nr_mac_enable_ue_rrc_processing_timer(ctxt_pP->module_id,
                                          ue_context_pP->ue_context.rnti,
                                          *rrc->carrier.servingcellconfigcommon->ssbSubcarrierSpacing,
                                          delay_ms);
  }
}

//-----------------------------------------------------------------------------
void
rrc_gNB_generate_dedicatedRRCReconfiguration(
    const protocol_ctxt_t     *const ctxt_pP,
    rrc_gNB_ue_context_t      *ue_context_pP
)
//-----------------------------------------------------------------------------
{
  gNB_RRC_INST                  *rrc = RC.nrrrc[ctxt_pP->module_id];
  NR_DRB_ToAddMod_t             *DRB_config           = NULL;
  NR_SRB_ToAddMod_t             *SRB2_config          = NULL;
  NR_SDAP_Config_t              *sdap_config          = NULL;
  NR_DRB_ToAddModList_t        **DRB_configList  = NULL;
  NR_DRB_ToAddModList_t        **DRB_configList2 = NULL;
  NR_SRB_ToAddModList_t        **SRB_configList2 = NULL;
  NR_SRB_ToAddModList_t        *SRB_configList  = ue_context_pP->ue_context.SRB_configList;
  struct NR_RRCReconfiguration_v1530_IEs__dedicatedNAS_MessageList
                                *dedicatedNAS_MessageList = NULL;
  NR_DedicatedNAS_Message_t     *dedicatedNAS_Message = NULL;
  uint8_t                        buffer[RRC_BUF_SIZE];
  uint16_t                       size;
  int                            qos_flow_index = 0;
  int                            pdu_sessions_done = 0;
  int i;
  NR_CellGroupConfig_t *cellGroupConfig;

  uint8_t xid = rrc_gNB_get_next_transaction_identifier(ctxt_pP->module_id);

  /* Configure SRB2 */
  SRB_configList2 = &ue_context_pP->ue_context.SRB_configList2[xid];
  if (*SRB_configList2 == NULL) {
    *SRB_configList2 = CALLOC(1, sizeof(**SRB_configList2));
    memset(*SRB_configList2, 0, sizeof(**SRB_configList2));
    SRB2_config = CALLOC(1, sizeof(*SRB2_config));
    SRB2_config->srb_Identity = 2;
    ASN_SEQUENCE_ADD(&(*SRB_configList2)->list, SRB2_config);
    ASN_SEQUENCE_ADD(&SRB_configList->list, SRB2_config);
  }

  DRB_configList = &ue_context_pP->ue_context.DRB_configList;
  if (*DRB_configList) {
      free(*DRB_configList);
  }
  *DRB_configList = CALLOC(1, sizeof(**DRB_configList));
  memset(*DRB_configList, 0, sizeof(**DRB_configList));

  DRB_configList2 = &ue_context_pP->ue_context.DRB_configList2[xid];
  if (*DRB_configList2) {
      free(*DRB_configList2);
  }
  *DRB_configList2 = CALLOC(1, sizeof(**DRB_configList2));
  memset(*DRB_configList2, 0, sizeof(**DRB_configList2));

  dedicatedNAS_MessageList = CALLOC(1, sizeof(struct NR_RRCReconfiguration_v1530_IEs__dedicatedNAS_MessageList));

  for (i = 0; i < ue_context_pP->ue_context.setup_pdu_sessions; i++) {
    if (pdu_sessions_done >= ue_context_pP->ue_context.nb_of_pdusessions) {
      break;
    }

    if (ue_context_pP->ue_context.pduSession[i].status >= PDU_SESSION_STATUS_DONE) {
      continue;
    }

    DRB_config = CALLOC(1, sizeof(*DRB_config));
    DRB_config->drb_Identity = i+1;
    DRB_config->cnAssociation = CALLOC(1, sizeof(*DRB_config->cnAssociation));
    DRB_config->cnAssociation->present = NR_DRB_ToAddMod__cnAssociation_PR_sdap_Config;
    // sdap_Config
    sdap_config = CALLOC(1, sizeof(NR_SDAP_Config_t));
    memset(sdap_config, 0, sizeof(NR_SDAP_Config_t));
    sdap_config->pdu_Session = ue_context_pP->ue_context.pduSession[i].param.pdusession_id;
    if (rrc->configuration.enable_sdap) {
      sdap_config->sdap_HeaderDL = NR_SDAP_Config__sdap_HeaderDL_present;
      sdap_config->sdap_HeaderUL = NR_SDAP_Config__sdap_HeaderUL_present;
    } else {
      sdap_config->sdap_HeaderDL = NR_SDAP_Config__sdap_HeaderDL_absent;
      sdap_config->sdap_HeaderUL = NR_SDAP_Config__sdap_HeaderUL_absent;
    }
    sdap_config->defaultDRB = TRUE;
    sdap_config->mappedQoS_FlowsToAdd = calloc(1, sizeof(struct NR_SDAP_Config__mappedQoS_FlowsToAdd));
    memset(sdap_config->mappedQoS_FlowsToAdd, 0, sizeof(struct NR_SDAP_Config__mappedQoS_FlowsToAdd));

    for (qos_flow_index = 0; qos_flow_index < ue_context_pP->ue_context.pduSession[i].param.nb_qos; qos_flow_index++) {
      NR_QFI_t *qfi = calloc(1, sizeof(NR_QFI_t));
      *qfi = ue_context_pP->ue_context.pduSession[i].param.qos[qos_flow_index].qfi;
      ASN_SEQUENCE_ADD(&sdap_config->mappedQoS_FlowsToAdd->list, qfi);
    }
    sdap_config->mappedQoS_FlowsToRelease = NULL;
    DRB_config->cnAssociation->choice.sdap_Config = sdap_config;

    // pdcp_Config
    DRB_config->reestablishPDCP = NULL;
    DRB_config->recoverPDCP = NULL;
    DRB_config->pdcp_Config = calloc(1, sizeof(*DRB_config->pdcp_Config));
    DRB_config->pdcp_Config->drb = calloc(1,sizeof(*DRB_config->pdcp_Config->drb));
    DRB_config->pdcp_Config->drb->discardTimer = calloc(1, sizeof(*DRB_config->pdcp_Config->drb->discardTimer));
    *DRB_config->pdcp_Config->drb->discardTimer = NR_PDCP_Config__drb__discardTimer_infinity;
    DRB_config->pdcp_Config->drb->pdcp_SN_SizeUL = calloc(1, sizeof(*DRB_config->pdcp_Config->drb->pdcp_SN_SizeUL));
    *DRB_config->pdcp_Config->drb->pdcp_SN_SizeUL = NR_PDCP_Config__drb__pdcp_SN_SizeUL_len18bits;
    DRB_config->pdcp_Config->drb->pdcp_SN_SizeDL = calloc(1, sizeof(*DRB_config->pdcp_Config->drb->pdcp_SN_SizeDL));
    *DRB_config->pdcp_Config->drb->pdcp_SN_SizeDL = NR_PDCP_Config__drb__pdcp_SN_SizeDL_len18bits;
    DRB_config->pdcp_Config->drb->headerCompression.present = NR_PDCP_Config__drb__headerCompression_PR_notUsed;
    DRB_config->pdcp_Config->drb->headerCompression.choice.notUsed = 0;

    DRB_config->pdcp_Config->drb->integrityProtection = NULL;
    DRB_config->pdcp_Config->drb->statusReportRequired = NULL;
    DRB_config->pdcp_Config->drb->outOfOrderDelivery = NULL;
    DRB_config->pdcp_Config->moreThanOneRLC = NULL;

    DRB_config->pdcp_Config->t_Reordering = calloc(1, sizeof(*DRB_config->pdcp_Config->t_Reordering));
    *DRB_config->pdcp_Config->t_Reordering = NR_PDCP_Config__t_Reordering_ms0;
    DRB_config->pdcp_Config->ext1 = NULL;

    if (rrc->security.do_drb_integrity) {
      DRB_config->pdcp_Config->drb->integrityProtection = calloc(1, sizeof(*DRB_config->pdcp_Config->drb->integrityProtection));
      *DRB_config->pdcp_Config->drb->integrityProtection = NR_PDCP_Config__drb__integrityProtection_enabled;
    }

    if (!rrc->security.do_drb_ciphering) {
      DRB_config->pdcp_Config->ext1 = calloc(1, sizeof(*DRB_config->pdcp_Config->ext1));
      DRB_config->pdcp_Config->ext1->cipheringDisabled = calloc(1, sizeof(*DRB_config->pdcp_Config->ext1->cipheringDisabled));
      *DRB_config->pdcp_Config->ext1->cipheringDisabled = NR_PDCP_Config__ext1__cipheringDisabled_true;
    }

    // Reference TS23501 Table 5.7.4-1: Standardized 5QI to QoS characteristics mapping
    for (qos_flow_index = 0; qos_flow_index < ue_context_pP->ue_context.pduSession[i].param.nb_qos; qos_flow_index++) {
      switch (ue_context_pP->ue_context.pduSession[i].param.qos[qos_flow_index].fiveQI) {
        case 1: //100ms
        case 2: //150ms
        case 3: //50ms
        case 4: //300ms
        case 5: //100ms
        case 6: //300ms
        case 7: //100ms
        case 8: //300ms
        case 9: //300ms Video (Buffered Streaming)TCP-based (e.g., www, e-mail, chat, ftp, p2p file sharing, progressive video, etc.)
          // TODO
          break;

        default:
          LOG_E(NR_RRC,"not supported 5qi %lu\n", ue_context_pP->ue_context.pduSession[i].param.qos[qos_flow_index].fiveQI);
          ue_context_pP->ue_context.pduSession[i].status = PDU_SESSION_STATUS_FAILED;
          ue_context_pP->ue_context.pduSession[i].xid = xid;
          pdu_sessions_done++;
          free(DRB_config);
          continue;
      }
    }

    ASN_SEQUENCE_ADD(&(*DRB_configList)->list, DRB_config);
    ASN_SEQUENCE_ADD(&(*DRB_configList2)->list, DRB_config);

    ue_context_pP->ue_context.pduSession[i].status = PDU_SESSION_STATUS_DONE;
    ue_context_pP->ue_context.pduSession[i].xid = xid;

    if (ue_context_pP->ue_context.pduSession[i].param.nas_pdu.buffer != NULL) {
      dedicatedNAS_Message = CALLOC(1, sizeof(NR_DedicatedNAS_Message_t));
      memset(dedicatedNAS_Message, 0, sizeof(OCTET_STRING_t));
      OCTET_STRING_fromBuf(dedicatedNAS_Message,
                            (char *)ue_context_pP->ue_context.pduSession[i].param.nas_pdu.buffer,
                            ue_context_pP->ue_context.pduSession[i].param.nas_pdu.length);
      ASN_SEQUENCE_ADD(&dedicatedNAS_MessageList->list, dedicatedNAS_Message);

      LOG_I(NR_RRC,"add NAS info with size %d (pdusession id %d)\n",ue_context_pP->ue_context.pduSession[i].param.nas_pdu.length, i);
    } else {
      // TODO
      LOG_E(NR_RRC,"no NAS info (pdusession id %d)\n", i);
    }
  }

  /* If list is empty free the list and reset the address */
  if (dedicatedNAS_MessageList->list.count == 0) {
    free(dedicatedNAS_MessageList);
    dedicatedNAS_MessageList = NULL;
  }

  memset(buffer, 0, sizeof(buffer));
  cellGroupConfig = calloc(1, sizeof(NR_CellGroupConfig_t));
  fill_mastercellGroupConfig(cellGroupConfig, ue_context_pP->ue_context.masterCellGroup,
                             rrc->um_on_default_drb);
  size = do_RRCReconfiguration(ctxt_pP, buffer, sizeof(buffer),
                                xid,
                                *SRB_configList2,
                                *DRB_configList,
                                NULL,
                                NULL,
                                NULL,
                                NULL,
                                dedicatedNAS_MessageList,
                                ue_context_pP,
                                &rrc->carrier,
                                &rrc->configuration,
                                NULL,
                                cellGroupConfig);

  uint32_t delay_ms = TX_SL_AHEAD_DELAY + NR_RRC_PROCESSING_DELAY_MS;
  if (cellGroupConfig &&
      cellGroupConfig->spCellConfig &&
      cellGroupConfig->spCellConfig->spCellConfigDedicated &&
      cellGroupConfig->spCellConfig->spCellConfigDedicated->downlinkBWP_ToAddModList) {
    delay_ms += NR_RRC_BWP_SWITCH_DELAY_MS;
  }
  enable_nr_rrc_processing_timer(ctxt_pP->module_id, ue_context_pP, delay_ms);

  LOG_DUMPMSG(NR_RRC,DEBUG_RRC,(char *)buffer,size, "[MSG] RRC Reconfiguration\n");

  /* Free all NAS PDUs */
  for (i = 0; i < ue_context_pP->ue_context.nb_of_pdusessions; i++) {
    if (ue_context_pP->ue_context.pduSession[i].param.nas_pdu.buffer != NULL) {
      /* Free the NAS PDU buffer and invalidate it */
      free(ue_context_pP->ue_context.pduSession[i].param.nas_pdu.buffer);
      ue_context_pP->ue_context.pduSession[i].param.nas_pdu.buffer = NULL;
    }
  }

  LOG_I(NR_RRC,
        "[gNB %d] Frame %d, Logical Channel DL-DCCH, Generate RRCReconfiguration (bytes %d, UE RNTI %x)\n",
        ctxt_pP->module_id, ctxt_pP->frame, size, ue_context_pP->ue_context.rnti);
  LOG_D(NR_RRC,
        "[FRAME %05d][RRC_gNB][MOD %u][][--- PDCP_DATA_REQ/%d Bytes (rrcReconfiguration to UE %x MUI %d) --->][PDCP][MOD %u][RB %u]\n",
        ctxt_pP->frame, ctxt_pP->module_id, size, ue_context_pP->ue_context.rnti, rrc_gNB_mui, ctxt_pP->module_id, DCCH);

#ifdef ITTI_SIM
  MessageDef *message_p;
  uint8_t *message_buffer;
  message_buffer = itti_malloc (TASK_RRC_GNB_SIM, TASK_RRC_UE_SIM, size);
  memcpy (message_buffer, buffer, size);
  message_p = itti_alloc_new_message (TASK_RRC_GNB_SIM, 0, GNB_RRC_DCCH_DATA_IND);
  GNB_RRC_DCCH_DATA_IND (message_p).rbid = DCCH;
  GNB_RRC_DCCH_DATA_IND (message_p).sdu = message_buffer;
  GNB_RRC_DCCH_DATA_IND (message_p).size	= size;
  itti_send_msg_to_task (TASK_RRC_UE_SIM, ctxt_pP->instance, message_p);
#else
  nr_rrc_data_req(
    ctxt_pP,
    DCCH,
    rrc_gNB_mui++,
    SDU_CONFIRM_NO,
    size,
    buffer,
    PDCP_TRANSMISSION_MODE_CONTROL);
#endif

  if (NODE_IS_DU(rrc->node_type) || NODE_IS_MONOLITHIC(rrc->node_type)) {
    uint32_t delay_ms = ue_context_pP->ue_context.masterCellGroup &&
                        ue_context_pP->ue_context.masterCellGroup->spCellConfig &&
                        ue_context_pP->ue_context.masterCellGroup->spCellConfig->spCellConfigDedicated &&
                        ue_context_pP->ue_context.masterCellGroup->spCellConfig->spCellConfigDedicated->downlinkBWP_ToAddModList ?
                        NR_RRC_RECONFIGURATION_DELAY_MS + NR_RRC_BWP_SWITCHING_DELAY_MS : NR_RRC_RECONFIGURATION_DELAY_MS;

    nr_mac_enable_ue_rrc_processing_timer(ctxt_pP->module_id,
                                          ue_context_pP->ue_context.rnti,
                                          *rrc->carrier.servingcellconfigcommon->ssbSubcarrierSpacing,
                                          delay_ms);
  }
}

//-----------------------------------------------------------------------------
void
rrc_gNB_modify_dedicatedRRCReconfiguration(
  const protocol_ctxt_t     *const ctxt_pP,
  rrc_gNB_ue_context_t      *ue_context_pP)
//-----------------------------------------------------------------------------
{
  NR_DRB_ToAddMod_t             *DRB_config           = NULL;
  NR_DRB_ToAddModList_t        **DRB_configList  = NULL;
  NR_DRB_ToAddModList_t         *DRB_configList2 = NULL;
  struct NR_RRCReconfiguration_v1530_IEs__dedicatedNAS_MessageList
                                *dedicatedNAS_MessageList = NULL;
  NR_DedicatedNAS_Message_t     *dedicatedNAS_Message = NULL;
  uint8_t                        buffer[RRC_BUF_SIZE];
  uint16_t                       size;
  int                            qos_flow_index = 0;
  int i, j;

  uint8_t xid = rrc_gNB_get_next_transaction_identifier(ctxt_pP->module_id);
  DRB_configList = &ue_context_pP->ue_context.DRB_configList;

  DRB_configList2 = CALLOC(1, sizeof(NR_DRB_ToAddModList_t));
  memset(DRB_configList2, 0, sizeof(NR_DRB_ToAddModList_t));

  dedicatedNAS_MessageList = CALLOC(1, sizeof(struct NR_RRCReconfiguration_v1530_IEs__dedicatedNAS_MessageList));

  for (i = 0; i < ue_context_pP->ue_context.nb_of_modify_pdusessions; i++) {
    // bypass the new and already configured pdu sessions
    if (ue_context_pP->ue_context.modify_pdusession[i].status >= PDU_SESSION_STATUS_DONE) {
      ue_context_pP->ue_context.modify_pdusession[i].xid = xid;
      continue;
    }

    if (ue_context_pP->ue_context.modify_pdusession[i].cause != NGAP_CAUSE_NOTHING) {
      // set xid of failure pdu session
      ue_context_pP->ue_context.modify_pdusession[i].xid = xid;
      ue_context_pP->ue_context.modify_pdusession[i].status = PDU_SESSION_STATUS_FAILED;
      continue;
    }

    // search exist DRB_config
    for (j = 0; j < (*DRB_configList)->list.count; j++) {
      if ((*DRB_configList)->list.array[j]->cnAssociation->choice.sdap_Config->pdu_Session == 
        ue_context_pP->ue_context.modify_pdusession[i].param.pdusession_id) {
        DRB_config = (*DRB_configList)->list.array[j];
        break;
      }
    }

    if (DRB_config == NULL) {
      ue_context_pP->ue_context.modify_pdusession[i].xid         = xid;
      ue_context_pP->ue_context.modify_pdusession[i].status      = PDU_SESSION_STATUS_FAILED;
      ue_context_pP->ue_context.modify_pdusession[i].cause       = NGAP_CAUSE_RADIO_NETWORK;
      ue_context_pP->ue_context.modify_pdusession[i].cause_value = NGAP_CauseRadioNetwork_unspecified;
      ue_context_pP->ue_context.nb_of_failed_pdusessions++;
      continue;
    }

    // Reference TS23501 Table 5.7.4-1: Standardized 5QI to QoS characteristics mapping
    for (qos_flow_index = 0; qos_flow_index < ue_context_pP->ue_context.modify_pdusession[i].param.nb_qos; qos_flow_index++) {
      switch (ue_context_pP->ue_context.modify_pdusession[i].param.qos[qos_flow_index].fiveQI) {
        case 1: //100ms
        case 2: //150ms
        case 3: //50ms
        case 4: //300ms
        case 5: //100ms
        case 6: //300ms
        case 7: //100ms
        case 8: //300ms
        case 9: //300ms Video (Buffered Streaming)TCP-based (e.g., www, e-mail, chat, ftp, p2p file sharing, progressive video, etc.)
          // TODO
          break;

        default:
          LOG_E(NR_RRC,"not supported 5qi %lu\n", ue_context_pP->ue_context.modify_pdusession[i].param.qos[qos_flow_index].fiveQI);
          ue_context_pP->ue_context.modify_pdusession[i].status = PDU_SESSION_STATUS_FAILED;
          ue_context_pP->ue_context.modify_pdusession[i].xid = xid;
          ue_context_pP->ue_context.modify_pdusession[i].cause       = NGAP_CAUSE_RADIO_NETWORK;
          ue_context_pP->ue_context.modify_pdusession[i].cause_value = NGAP_CauseRadioNetwork_not_supported_5QI_value;
          ue_context_pP->ue_context.nb_of_failed_pdusessions++;
          continue;
      }

      LOG_I(NR_RRC, "PDU SESSION ID %ld, DRB ID %ld (index %d), QOS flow %d, 5QI %ld \n",
          DRB_config->cnAssociation->choice.sdap_Config->pdu_Session,
          DRB_config->drb_Identity, i,
          qos_flow_index,
          ue_context_pP->ue_context.modify_pdusession[i].param.qos[qos_flow_index].fiveQI
         );
    }

    ASN_SEQUENCE_ADD(&DRB_configList2->list, DRB_config);

    ue_context_pP->ue_context.modify_pdusession[i].status = PDU_SESSION_STATUS_DONE;
    ue_context_pP->ue_context.modify_pdusession[i].xid = xid;

    if (ue_context_pP->ue_context.modify_pdusession[i].param.nas_pdu.buffer != NULL) {
      dedicatedNAS_Message = CALLOC(1, sizeof(NR_DedicatedNAS_Message_t));
      memset(dedicatedNAS_Message, 0, sizeof(OCTET_STRING_t));
      OCTET_STRING_fromBuf(dedicatedNAS_Message,
                            (char *)ue_context_pP->ue_context.modify_pdusession[i].param.nas_pdu.buffer,
                            ue_context_pP->ue_context.modify_pdusession[i].param.nas_pdu.length);
      ASN_SEQUENCE_ADD(&dedicatedNAS_MessageList->list, dedicatedNAS_Message);

      LOG_I(NR_RRC,"add NAS info with size %d (pdusession id %d)\n",ue_context_pP->ue_context.pduSession[i].param.nas_pdu.length,
        ue_context_pP->ue_context.modify_pdusession[i].param.pdusession_id);
    } else {
      // TODO
      LOG_E(NR_RRC,"no NAS info (pdusession id %d)\n", ue_context_pP->ue_context.modify_pdusession[i].param.pdusession_id);
    }
  }

  /* If list is empty free the list and reset the address */
  if (dedicatedNAS_MessageList->list.count == 0) {
    free(dedicatedNAS_MessageList);
    dedicatedNAS_MessageList = NULL;
  }

  memset(buffer, 0, sizeof(buffer));
  size = do_RRCReconfiguration(ctxt_pP, buffer, sizeof(buffer),
                                xid,
                                NULL,
                                DRB_configList2,
                                NULL,
                                NULL,
                                NULL,
                                NULL,
                                dedicatedNAS_MessageList,
                                NULL,
                                NULL,
                                NULL,
                                NULL,
                                NULL);

  enable_nr_rrc_processing_timer(ctxt_pP->module_id, ue_context_pP, TX_SL_AHEAD_DELAY + NR_RRC_PROCESSING_DELAY_MS);

  LOG_DUMPMSG(NR_RRC, DEBUG_RRC, (char *)buffer, size, "[MSG] RRC Reconfiguration\n");

  /* Free all NAS PDUs */
  for (i = 0; i < ue_context_pP->ue_context.nb_of_modify_pdusessions; i++) {
    if (ue_context_pP->ue_context.modify_pdusession[i].param.nas_pdu.buffer != NULL) {
      /* Free the NAS PDU buffer and invalidate it */
      free(ue_context_pP->ue_context.modify_pdusession[i].param.nas_pdu.buffer);
      ue_context_pP->ue_context.modify_pdusession[i].param.nas_pdu.buffer = NULL;
    }
  }

  LOG_I(NR_RRC,
        "[gNB %d] Frame %d, Logical Channel DL-DCCH, Generate RRCReconfiguration (bytes %d, UE RNTI %x)\n",
        ctxt_pP->module_id, ctxt_pP->frame, size, ue_context_pP->ue_context.rnti);
  LOG_D(NR_RRC,
        "[FRAME %05d][RRC_gNB][MOD %u][][--- PDCP_DATA_REQ/%d Bytes (rrcReconfiguration to UE %x MUI %d) --->][PDCP][MOD %u][RB %u]\n",
        ctxt_pP->frame, ctxt_pP->module_id, size, ue_context_pP->ue_context.rnti, rrc_gNB_mui, ctxt_pP->module_id, DCCH);

#ifdef ITTI_SIM
  MessageDef *message_p;
  uint8_t *message_buffer;
  message_buffer = itti_malloc (TASK_RRC_GNB_SIM, TASK_RRC_UE_SIM, size);
  memcpy (message_buffer, buffer, size);
  message_p = itti_alloc_new_message (TASK_RRC_GNB_SIM, 0, GNB_RRC_DCCH_DATA_IND);
  GNB_RRC_DCCH_DATA_IND (message_p).rbid = DCCH;
  GNB_RRC_DCCH_DATA_IND (message_p).sdu = message_buffer;
  GNB_RRC_DCCH_DATA_IND (message_p).size	= size;
  itti_send_msg_to_task (TASK_RRC_UE_SIM, ctxt_pP->instance, message_p);
#else
  nr_rrc_data_req(
    ctxt_pP,
    DCCH,
    rrc_gNB_mui++,
    SDU_CONFIRM_NO,
    size,
    buffer,
    PDCP_TRANSMISSION_MODE_CONTROL);
#endif

  if (NODE_IS_DU(RC.nrrrc[ctxt_pP->module_id]->node_type) || NODE_IS_MONOLITHIC(RC.nrrrc[ctxt_pP->module_id]->node_type)) {
    uint32_t delay_ms = ue_context_pP->ue_context.masterCellGroup &&
                        ue_context_pP->ue_context.masterCellGroup->spCellConfig &&
                        ue_context_pP->ue_context.masterCellGroup->spCellConfig->spCellConfigDedicated &&
                        ue_context_pP->ue_context.masterCellGroup->spCellConfig->spCellConfigDedicated->downlinkBWP_ToAddModList ?
                        NR_RRC_RECONFIGURATION_DELAY_MS + NR_RRC_BWP_SWITCHING_DELAY_MS : NR_RRC_RECONFIGURATION_DELAY_MS;

    nr_mac_enable_ue_rrc_processing_timer(ctxt_pP->module_id,
                                          ue_context_pP->ue_context.rnti,
                                          *RC.nrrrc[ctxt_pP->module_id]->carrier.servingcellconfigcommon->ssbSubcarrierSpacing,
                                          delay_ms);
  }
}

//-----------------------------------------------------------------------------
void
rrc_gNB_generate_dedicatedRRCReconfiguration_release(
    const protocol_ctxt_t   *const ctxt_pP,
    rrc_gNB_ue_context_t    *const ue_context_pP,
    uint8_t                  xid,
    uint32_t                 nas_length,
    uint8_t                 *nas_buffer)
//-----------------------------------------------------------------------------
{
  uint8_t                             buffer[RRC_BUF_SIZE];
  int                                 i;
  uint16_t                            size  = 0;
  NR_DRB_ToReleaseList_t             **DRB_Release_configList2 = NULL;
  NR_DRB_Identity_t                  *DRB_release;
  struct NR_RRCReconfiguration_v1530_IEs__dedicatedNAS_MessageList
                                     *dedicatedNAS_MessageList = NULL;
  NR_DedicatedNAS_Message_t          *dedicatedNAS_Message     = NULL;

  DRB_Release_configList2 = &ue_context_pP->ue_context.DRB_Release_configList2[xid];
  if (*DRB_Release_configList2) {
    free(*DRB_Release_configList2);
  }

  *DRB_Release_configList2 = CALLOC(1, sizeof(**DRB_Release_configList2));
  for(i = 0; i < NB_RB_MAX; i++) {
    if((ue_context_pP->ue_context.pduSession[i].status == PDU_SESSION_STATUS_TORELEASE) && ue_context_pP->ue_context.pduSession[i].xid == xid) {
      DRB_release = CALLOC(1, sizeof(NR_DRB_Identity_t));
      *DRB_release = i+1;
      ASN_SEQUENCE_ADD(&(*DRB_Release_configList2)->list, DRB_release);
    }
  }

  /* If list is empty free the list and reset the address */
  if (nas_length > 0) {
    dedicatedNAS_MessageList = CALLOC(1, sizeof(struct NR_RRCReconfiguration_v1530_IEs__dedicatedNAS_MessageList));
    dedicatedNAS_Message = CALLOC(1, sizeof(NR_DedicatedNAS_Message_t));
    memset(dedicatedNAS_Message, 0, sizeof(OCTET_STRING_t));
    OCTET_STRING_fromBuf(dedicatedNAS_Message,
                         (char *)nas_buffer,
                         nas_length);
    ASN_SEQUENCE_ADD(&dedicatedNAS_MessageList->list, dedicatedNAS_Message);
    LOG_I(NR_RRC,"add NAS info with size %d\n", nas_length);
  } else {
    LOG_W(NR_RRC,"dedlicated NAS list is empty\n");
  }

  memset(buffer, 0, sizeof(buffer));
  size = do_RRCReconfiguration(ctxt_pP, buffer, sizeof(buffer), xid,
                               NULL,
                               NULL,
                               *DRB_Release_configList2,
                               NULL,
                               NULL,
                               NULL,
                               dedicatedNAS_MessageList,
                               NULL,
                               NULL,
                               NULL,
                               NULL,
                               NULL);

  enable_nr_rrc_processing_timer(ctxt_pP->module_id, ue_context_pP, TX_SL_AHEAD_DELAY + NR_RRC_PROCESSING_DELAY_MS);

  ue_context_pP->ue_context.pdu_session_release_command_flag = 1;

  LOG_DUMPMSG(NR_RRC,DEBUG_RRC,(char *)buffer,size, "[MSG] RRC Reconfiguration\n");

  /* Free all NAS PDUs */
  if (nas_length > 0) {
    /* Free the NAS PDU buffer and invalidate it */
    free(nas_buffer);
  }

  LOG_I(NR_RRC,
        "[gNB %d] Frame %d, Logical Channel DL-DCCH, Generate NR_RRCReconfiguration (bytes %d, UE RNTI %x)\n",
        ctxt_pP->module_id, ctxt_pP->frame, size, ue_context_pP->ue_context.rnti);
  LOG_D(NR_RRC,
        "[FRAME %05d][RRC_gNB][MOD %u][][--- PDCP_DATA_REQ/%d Bytes (rrcReconfiguration to UE %x MUI %d) --->][PDCP][MOD %u][RB %u]\n",
        ctxt_pP->frame, ctxt_pP->module_id, size, ue_context_pP->ue_context.rnti, rrc_gNB_mui, ctxt_pP->module_id, DCCH);
#ifdef ITTI_SIM
  MessageDef *message_p;
  uint8_t *message_buffer;
  message_buffer = itti_malloc (TASK_RRC_GNB, TASK_RRC_UE_SIM, size);
  memcpy (message_buffer, buffer, size);
  message_p = itti_alloc_new_message (TASK_RRC_GNB, 0, GNB_RRC_DCCH_DATA_IND);
  GNB_RRC_DCCH_DATA_IND (message_p).rbid = DCCH;
  GNB_RRC_DCCH_DATA_IND (message_p).sdu = message_buffer;
  GNB_RRC_DCCH_DATA_IND (message_p).size	= size;
  itti_send_msg_to_task (TASK_RRC_UE_SIM, ctxt_pP->instance, message_p);
#else
  nr_rrc_data_req(
    ctxt_pP,
    DCCH,
    rrc_gNB_mui++,
    SDU_CONFIRM_NO,
    size,
    buffer,
    PDCP_TRANSMISSION_MODE_CONTROL);
#endif

  if (NODE_IS_DU(RC.nrrrc[ctxt_pP->module_id]->node_type) || NODE_IS_MONOLITHIC(RC.nrrrc[ctxt_pP->module_id]->node_type)) {
    uint32_t delay_ms = ue_context_pP->ue_context.masterCellGroup &&
                        ue_context_pP->ue_context.masterCellGroup->spCellConfig &&
                        ue_context_pP->ue_context.masterCellGroup->spCellConfig->spCellConfigDedicated &&
                        ue_context_pP->ue_context.masterCellGroup->spCellConfig->spCellConfigDedicated->downlinkBWP_ToAddModList ?
                        NR_RRC_RECONFIGURATION_DELAY_MS + NR_RRC_BWP_SWITCHING_DELAY_MS : NR_RRC_RECONFIGURATION_DELAY_MS;

    nr_mac_enable_ue_rrc_processing_timer(ctxt_pP->module_id,
                                          ue_context_pP->ue_context.rnti,
                                          *RC.nrrrc[ctxt_pP->module_id]->carrier.servingcellconfigcommon->ssbSubcarrierSpacing,
                                          delay_ms);
  }
}

//-----------------------------------------------------------------------------
/*
* Process the RRC Reconfiguration Complete from the UE
*/
void
rrc_gNB_process_RRCReconfigurationComplete(
    const protocol_ctxt_t *const ctxt_pP,
    rrc_gNB_ue_context_t  *ue_context_pP,
    const uint8_t xid
)
{
  int                                 drb_id;
  uint8_t                            *kRRCenc = NULL;
  uint8_t                            *kRRCint = NULL;
  uint8_t                            *kUPenc = NULL;
  uint8_t                            *kUPint = NULL;
  NR_DRB_ToAddModList_t              *DRB_configList = ue_context_pP->ue_context.DRB_configList2[xid];
  NR_SRB_ToAddModList_t              *SRB_configList = ue_context_pP->ue_context.SRB_configList2[xid];
  NR_DRB_ToReleaseList_t             *DRB_Release_configList2 = ue_context_pP->ue_context.DRB_Release_configList2[xid];
  NR_DRB_Identity_t                  *drb_id_p      = NULL;
  //  uint8_t                             nr_DRB2LCHAN[8];
  gNB_RRC_INST *rrc = RC.nrrrc[ctxt_pP->module_id];

  ue_context_pP->ue_context.ue_reestablishment_timer = 0;

  /* Derive the keys from kgnb */
  if (DRB_configList != NULL) {
    nr_derive_key_up_enc(ue_context_pP->ue_context.ciphering_algorithm,
                         ue_context_pP->ue_context.kgnb,
                         &kUPenc);
    nr_derive_key_up_int(ue_context_pP->ue_context.integrity_algorithm,
                         ue_context_pP->ue_context.kgnb,
                         &kUPint);
  }

  nr_derive_key_rrc_enc(ue_context_pP->ue_context.ciphering_algorithm,
                        ue_context_pP->ue_context.kgnb,
                        &kRRCenc);
  nr_derive_key_rrc_int(ue_context_pP->ue_context.integrity_algorithm,
                        ue_context_pP->ue_context.kgnb,
                        &kRRCint);
  /* Refresh SRBs/DRBs */

#ifndef ITTI_SIM
  LOG_D(NR_RRC,"Configuring PDCP DRBs/SRBs for UE %x\n",ue_context_pP->ue_context.rnti);

  nr_rrc_pdcp_config_asn1_req(ctxt_pP,
                              SRB_configList, // NULL,
                              DRB_configList,
                              DRB_Release_configList2,
                              (ue_context_pP->ue_context.integrity_algorithm << 4)
                              | ue_context_pP->ue_context.ciphering_algorithm,
                              kRRCenc,
                              kRRCint,
                              kUPenc,
                              kUPint,
                              NULL,
                              NULL,
                              get_softmodem_params()->sa ? ue_context_pP->ue_context.masterCellGroup->rlc_BearerToAddModList : NULL);
  /* Refresh SRBs/DRBs */

  if (!NODE_IS_CU(RC.nrrrc[ctxt_pP->module_id]->node_type)) {
    rrc_mac_config_req_gNB(rrc->module_id,
                           rrc->configuration.ssb_SubcarrierOffset,
                           rrc->configuration.pdsch_AntennaPorts,
                           rrc->configuration.pusch_AntennaPorts,
                           rrc->configuration.sib1_tda,
                           rrc->configuration.minRXTXTIME,
                           NULL,
                           NULL,
                           NULL,
                           0,
                           ue_context_pP->ue_context.rnti,
                           ue_context_pP->ue_context.masterCellGroup);
    LOG_D(NR_RRC,"Configuring RLC DRBs/SRBs for UE %x\n",ue_context_pP->ue_context.rnti);
    nr_rrc_rlc_config_asn1_req(ctxt_pP,
                               SRB_configList, // NULL,
                               DRB_configList,
                               DRB_Release_configList2,
                               NULL,
                               get_softmodem_params()->sa ? ue_context_pP->ue_context.masterCellGroup->rlc_BearerToAddModList : NULL);
  }
  else if(SRB_configList!=NULL || DRB_configList!=NULL){
    MessageDef *message_p;
    message_p = itti_alloc_new_message (TASK_RRC_GNB, 0, F1AP_UE_CONTEXT_SETUP_REQ);
    f1ap_ue_context_setup_t *req=&F1AP_UE_CONTEXT_SETUP_REQ (message_p);
    req->gNB_CU_ue_id     = 0;
    req->gNB_DU_ue_id = 0;
    req->rnti = ue_context_pP->ue_context.rnti;
    req->mcc              = rrc->configuration.mcc[0];
    req->mnc              = rrc->configuration.mnc[0];
    req->mnc_digit_length = rrc->configuration.mnc_digit_length[0];
    req->nr_cellid        = rrc->nr_cellid;
    if(SRB_configList!=NULL){
      req->srbs_to_be_setup = malloc(SRB_configList->list.count*sizeof(f1ap_srb_to_be_setup_t));
      req->srbs_to_be_setup_length = SRB_configList->list.count;
      f1ap_srb_to_be_setup_t *SRBs=req->srbs_to_be_setup;
      for (int i = 0; i < SRB_configList->list.count; i++){
        if(SRB_configList->list.array[i]->srb_Identity > 1){
          SRBs[i].srb_id = SRB_configList->list.array[i]->srb_Identity;
          SRBs[i].lcid = SRB_configList->list.array[i]->srb_Identity;
        }
      }
    }
    if(DRB_configList!=NULL){
      gtpv1u_gnb_create_tunnel_req_t  create_tunnel_req;
      memset(&create_tunnel_req, 0, sizeof(gtpv1u_gnb_create_tunnel_req_t));
      req->drbs_to_be_setup = malloc(DRB_configList->list.count*sizeof(f1ap_drb_to_be_setup_t));
      req->drbs_to_be_setup_length = DRB_configList->list.count;
      f1ap_drb_to_be_setup_t *DRBs=req->drbs_to_be_setup;
      LOG_I(RRC, "Length of DRB list:%d, %d \n", DRB_configList->list.count, req->drbs_to_be_setup_length);
      for (int i = 0; i < DRB_configList->list.count; i++){
        DRBs[i].drb_id = DRB_configList->list.array[i]->drb_Identity;
        DRBs[i].rlc_mode = RLC_MODE_AM;
        DRBs[i].up_ul_tnl[0].tl_address = inet_addr(rrc->eth_params_s.my_addr);
        DRBs[i].up_ul_tnl[0].port=rrc->eth_params_s.my_portd;
        DRBs[i].up_ul_tnl_length = 1;
        DRBs[i].up_dl_tnl[0].tl_address = inet_addr(rrc->eth_params_s.remote_addr);
        DRBs[i].up_dl_tnl[0].port=rrc->eth_params_s.remote_portd;
        DRBs[i].up_dl_tnl_length = 1;
      }
      LOG_I(RRC, "Send F1AP_UE_CONTEXT_SETUP_REQ with ITTI\n");
    }
    itti_send_msg_to_task (TASK_CU_F1, ctxt_pP->module_id, message_p);
  }
#endif

  /* Set the SRB active in UE context */
  if (SRB_configList != NULL) {
    for (int i = 0; (i < SRB_configList->list.count) && (i < 3); i++) {
      if (SRB_configList->list.array[i]->srb_Identity == 1) {
        ue_context_pP->ue_context.Srb1.Active = 1;
        ue_context_pP->ue_context.Srb1.Srb_info.Srb_id = 1;
      } else if (SRB_configList->list.array[i]->srb_Identity == 2) {
        ue_context_pP->ue_context.Srb2.Active = 1;
        ue_context_pP->ue_context.Srb2.Srb_info.Srb_id = 2;
        LOG_I(NR_RRC,"[gNB %d] Frame      %d CC %d : SRB2 is now active\n",
              ctxt_pP->module_id,
              ctxt_pP->frame,
              ue_context_pP->ue_context.primaryCC_id);
      } else {
        LOG_W(NR_RRC,"[gNB %d] Frame      %d CC %d : invalide SRB identity %ld\n",
              ctxt_pP->module_id,
              ctxt_pP->frame,
              ue_context_pP->ue_context.primaryCC_id,
              SRB_configList->list.array[i]->srb_Identity);
      }
    }

    free(SRB_configList);
    ue_context_pP->ue_context.SRB_configList2[xid] = NULL;
  }

  /* Loop through DRBs and establish if necessary */
  if (DRB_configList != NULL) {
    for (int i = 0; i < DRB_configList->list.count; i++) {
      if (DRB_configList->list.array[i]) {
        drb_id = (int)DRB_configList->list.array[i]->drb_Identity;
        LOG_A(NR_RRC, "[gNB %d] Frame  %d : Logical Channel UL-DCCH, Received NR_RRCReconfigurationComplete from UE rnti %x, reconfiguring DRB %d\n",
            ctxt_pP->module_id,
            ctxt_pP->frame,
            ctxt_pP->rnti,
            (int)DRB_configList->list.array[i]->drb_Identity);
            //(int)*DRB_configList->list.array[i]->pdcp_Config->moreThanOneRLC->primaryPath.logicalChannel);

        if (ue_context_pP->ue_context.DRB_active[drb_id] == 0) {
          ue_context_pP->ue_context.DRB_active[drb_id] = 1;
          LOG_D(NR_RRC, "[gNB %d] Frame %d: Establish RLC UM Bidirectional, DRB %d Active\n",
                  ctxt_pP->module_id, ctxt_pP->frame, (int)DRB_configList->list.array[i]->drb_Identity);

          LOG_D(NR_RRC,
                  PROTOCOL_NR_RRC_CTXT_UE_FMT" RRC_gNB --- MAC_CONFIG_REQ  (DRB) ---> MAC_gNB\n",
                  PROTOCOL_NR_RRC_CTXT_UE_ARGS(ctxt_pP));

          //if (DRB_configList->list.array[i]->pdcp_Config->moreThanOneRLC->primaryPath.logicalChannel) {
          //  nr_DRB2LCHAN[i] = (uint8_t) * DRB_configList->list.array[i]->pdcp_Config->moreThanOneRLC->primaryPath.logicalChannel;
          //}

            // rrc_mac_config_req_eNB
        } else {        // remove LCHAN from MAC/PHY
          if (ue_context_pP->ue_context.DRB_active[drb_id] == 1) {
            /* TODO : It may be needed if gNB goes into full stack working. */
            // DRB has just been removed so remove RLC + PDCP for DRB
            /*      rrc_pdcp_config_req (ctxt_pP->module_id, frameP, 1, CONFIG_ACTION_REMOVE,
            (ue_mod_idP * NB_RB_MAX) + DRB2LCHAN[i],UNDEF_SECURITY_MODE);
            */
            /*rrc_rlc_config_req(ctxt_pP,
                                SRB_FLAG_NO,
                                MBMS_FLAG_NO,
                                CONFIG_ACTION_REMOVE,
                                nr_DRB2LCHAN[i],
                                Rlc_info_um);*/
          }

          ue_context_pP->ue_context.DRB_active[drb_id] = 0;
          LOG_D(NR_RRC, PROTOCOL_NR_RRC_CTXT_UE_FMT" RRC_eNB --- MAC_CONFIG_REQ  (DRB) ---> MAC_eNB\n",
                  PROTOCOL_NR_RRC_CTXT_UE_ARGS(ctxt_pP));

          // rrc_mac_config_req_eNB

        } // end else of if (ue_context_pP->ue_context.DRB_active[drb_id] == 0)
      } // end if (DRB_configList->list.array[i])
    } // end for (int i = 0; i < DRB_configList->list.count; i++)

    free(DRB_configList);
    ue_context_pP->ue_context.DRB_configList2[xid] = NULL;
  } // end if DRB_configList != NULL

  if(DRB_Release_configList2 != NULL) {
    for (int i = 0; i < DRB_Release_configList2->list.count; i++) {
      if (DRB_Release_configList2->list.array[i]) {
        drb_id_p = DRB_Release_configList2->list.array[i];
        drb_id = *drb_id_p;

        if (ue_context_pP->ue_context.DRB_active[drb_id] == 1) {
        ue_context_pP->ue_context.DRB_active[drb_id] = 0;
        }
      }
    }

    free(DRB_Release_configList2);
    ue_context_pP->ue_context.DRB_Release_configList2[xid] = NULL;
  }
}

//-----------------------------------------------------------------------------
void
rrc_gNB_generate_RRCReestablishment(
  const protocol_ctxt_t *const ctxt_pP,
  rrc_gNB_ue_context_t  *const ue_context_pP,
  const int             CC_id)
//-----------------------------------------------------------------------------
{
    // int UE_id = -1;
    //NR_LogicalChannelConfig_t  *SRB1_logicalChannelConfig = NULL;
    NR_SRB_ToAddModList_t      **SRB_configList;
    // NR_SRB_ToAddMod_t          *SRB1_config = NULL;
    //rrc_gNB_carrier_data_t     *carrier = NULL;
    gNB_RRC_UE_t               *ue_context = NULL;
    module_id_t                 module_id = ctxt_pP->module_id;
    // uint16_t                    rnti = ctxt_pP->rnti;
    
    SRB_configList = &(ue_context_pP->ue_context.SRB_configList);
    //carrier = &(RC.nrrrc[ctxt_pP->module_id]->carrier);
    ue_context = &(ue_context_pP->ue_context);
    ue_context->Srb0.Tx_buffer.payload_size = do_RRCReestablishment(ctxt_pP,
        ue_context_pP,
        CC_id,
        (uint8_t *) ue_context->Srb0.Tx_buffer.Payload,
        sizeof(ue_context->Srb0.Tx_buffer.Payload),
        //(uint8_t) carrier->p_gNB, // at this point we do not have the UE capability information, so it can only be TM1 or TM2
        rrc_gNB_get_next_transaction_identifier(module_id),
        SRB_configList
        //&(ue_context->physicalConfigDedicated)
        );

    /* Configure SRB1 for UE */
    if (*SRB_configList != NULL) {
      for (int cnt = 0; cnt < (*SRB_configList)->list.count; cnt++) {
        if ((*SRB_configList)->list.array[cnt]->srb_Identity == 1) {
          // SRB1_config = (*SRB_configList)->list.array[cnt];
        }

        LOG_D(NR_RRC, PROTOCOL_NR_RRC_CTXT_UE_FMT" RRC_gNB --- MAC_CONFIG_REQ  (SRB1) ---> MAC_gNB\n",
              PROTOCOL_NR_RRC_CTXT_UE_ARGS(ctxt_pP));

        // rrc_mac_config_req_eNB
      }
    }  // if (*SRB_configList != NULL)
    
    LOG_I(NR_RRC, PROTOCOL_NR_RRC_CTXT_UE_FMT" [RAPROC] Logical Channel DL-DCCH, Generating NR_RRCReestablishment (bytes %d)\n",
          PROTOCOL_NR_RRC_CTXT_UE_ARGS(ctxt_pP),
          ue_context->Srb0.Tx_buffer.payload_size);
#if(0)
    /* TODO : It may be needed if gNB goes into full stack working. */
    UE_id = find_nr_UE_id(module_id, rnti);
    if (UE_id != -1) {
      /* Activate reject timer, if RRCComplete not received after 10 frames, reject UE */
      RC.nrmac[module_id]->UE_info.UE_sched_ctrl[UE_id].ue_reestablishment_reject_timer = 1;
      /* Reject UE after 10 frames, LTE_RRCConnectionReestablishmentReject is triggered */
      RC.nrmac[module_id]->UE_info.UE_sched_ctrl[UE_id].ue_reestablishment_reject_timer_thres = 100;
    } else {
      LOG_E(NR_RRC, PROTOCOL_NR_RRC_CTXT_UE_FMT" Generating NR_RRCReestablishment without UE_id(MAC) rnti %x\n",
            PROTOCOL_NR_RRC_CTXT_UE_ARGS(ctxt_pP),
            rnti);
    }
#endif
#ifdef ITTI_SIM
        MessageDef *message_p;
        uint8_t *message_buffer;
        message_buffer = itti_malloc (TASK_RRC_GNB, TASK_RRC_UE_SIM, ue_context->Srb0.Tx_buffer.payload_size);
        memcpy (message_buffer, (uint8_t *) ue_context->Srb0.Tx_buffer.Payload, ue_context->Srb0.Tx_buffer.payload_size);
        message_p = itti_alloc_new_message (TASK_RRC_GNB, 0, GNB_RRC_DCCH_DATA_IND);
        GNB_RRC_DCCH_DATA_IND (message_p).rbid = DCCH;
        GNB_RRC_DCCH_DATA_IND (message_p).sdu = message_buffer;
        GNB_RRC_DCCH_DATA_IND (message_p).size  = ue_context->Srb0.Tx_buffer.payload_size;
        itti_send_msg_to_task (TASK_RRC_UE_SIM, ctxt_pP->instance, message_p);
#endif

}

//-----------------------------------------------------------------------------
void
rrc_gNB_process_RRCConnectionReestablishmentComplete(
  const protocol_ctxt_t *const ctxt_pP,
  const rnti_t reestablish_rnti,
  rrc_gNB_ue_context_t         *ue_context_pP,
  const uint8_t xid
)
//-----------------------------------------------------------------------------
{
  LOG_I(NR_RRC,
        PROTOCOL_RRC_CTXT_UE_FMT" [RAPROC] Logical Channel UL-DCCH, processing NR_RRCConnectionReestablishmentComplete from UE (SRB1 Active)\n",
        PROTOCOL_RRC_CTXT_UE_ARGS(ctxt_pP));

  NR_DRB_ToAddModList_t                 *DRB_configList = ue_context_pP->ue_context.DRB_configList;
  NR_SRB_ToAddModList_t                 *SRB_configList = ue_context_pP->ue_context.SRB_configList;
  NR_SRB_ToAddModList_t                **SRB_configList2 = NULL;
  NR_DRB_ToAddModList_t                **DRB_configList2 = NULL;
  NR_SRB_ToAddMod_t                     *SRB2_config     = NULL;
  NR_DRB_ToAddMod_t                     *DRB_config      = NULL;
  //NR_SDAP_Config_t                      *sdap_config     = NULL;
  int i = 0;
  uint8_t                             buffer[RRC_BUF_SIZE];
  uint16_t                            size;

  uint8_t next_xid = rrc_gNB_get_next_transaction_identifier(ctxt_pP->module_id);
  int ret = 0;
  ue_context_pP->ue_context.StatusRrc = NR_RRC_CONNECTED;
  ue_context_pP->ue_context.ue_rrc_inactivity_timer = 1; // set rrc inactivity when UE goes into RRC_CONNECTED
  ue_context_pP->ue_context.reestablishment_xid = next_xid;
  SRB_configList2 = &ue_context_pP->ue_context.SRB_configList2[xid];

  // get old configuration of SRB2
  if (*SRB_configList2 != NULL) {
    if((*SRB_configList2)->list.count!=0) {
      LOG_D(NR_RRC, "SRB_configList2(%p) count is %d\n           SRB_configList2->list.array[0] addr is %p",
            SRB_configList2, (*SRB_configList2)->list.count,  (*SRB_configList2)->list.array[0]);
    }

    for (i = 0; (i < (*SRB_configList2)->list.count) && (i < 3); i++) {
      if ((*SRB_configList2)->list.array[i]->srb_Identity == 2 ) {
        LOG_D(NR_RRC, "get SRB2_config from (ue_context_pP->ue_context.SRB_configList2[%d])\n", xid);
        SRB2_config = (*SRB_configList2)->list.array[i];
        break;
      }
    }
  }

  // SRB2_config = CALLOC(1, sizeof(*SRB2_config));
  // SRB2_config->srb_Identity = 2;

  SRB_configList2 = &(ue_context_pP->ue_context.SRB_configList2[next_xid]);
  DRB_configList2 = &(ue_context_pP->ue_context.DRB_configList2[next_xid]);

  if (*SRB_configList2) {
    free(*SRB_configList2);
    LOG_D(NR_RRC, "free(ue_context_pP->ue_context.SRB_configList2[%d])\n", next_xid);
  }

  *SRB_configList2 = CALLOC(1, sizeof(**SRB_configList2));

  if (SRB2_config != NULL) {
    // Add SRB2 to SRB configuration list
    ASN_SEQUENCE_ADD(&SRB_configList->list, SRB2_config);
    ASN_SEQUENCE_ADD(&(*SRB_configList2)->list, SRB2_config);
    LOG_D(NR_RRC, "Add SRB2_config (srb_Identity:%ld) to ue_context_pP->ue_context.SRB_configList\n",
          SRB2_config->srb_Identity);
    LOG_D(NR_RRC, "Add SRB2_config (srb_Identity:%ld) to ue_context_pP->ue_context.SRB_configList2[%d]\n",
          SRB2_config->srb_Identity, next_xid);
  } else {
    // SRB configuration list only contains SRB1.
    LOG_W(NR_RRC,"SRB2 configuration does not exist in SRB configuration list\n");
  }

  if (*DRB_configList2) {
    free(*DRB_configList2);
    LOG_D(NR_RRC, "free(ue_context_pP->ue_context.DRB_configList2[%d])\n", next_xid);
  }

  *DRB_configList2 = CALLOC(1, sizeof(**DRB_configList2));

  if (DRB_configList != NULL) {
    LOG_D(NR_RRC, "get DRB_config from (ue_context_pP->ue_context.DRB_configList)\n");

    for (i = 0; (i < DRB_configList->list.count) && (i < 3); i++) {
      DRB_config = DRB_configList->list.array[i];
      // Add DRB to DRB configuration list, for LTE_RRCConnectionReconfigurationComplete
      ASN_SEQUENCE_ADD(&(*DRB_configList2)->list, DRB_config);
    }
  }

  ue_context_pP->ue_context.Srb1.Active = 1;
  //ue_context_pP->ue_context.Srb2.Srb_info.Srb_id = 2;

  if (AMF_MODE_ENABLED) {
    hashtable_rc_t    h_rc;
    int               j;
    rrc_ue_ngap_ids_t *rrc_ue_ngap_ids_p = NULL;
    uint16_t ue_initial_id = ue_context_pP->ue_context.ue_initial_id;
    uint32_t gNB_ue_ngap_id = ue_context_pP->ue_context.gNB_ue_ngap_id;
    gNB_RRC_INST *rrc_instance_p = RC.nrrrc[GNB_INSTANCE_TO_MODULE_ID(ctxt_pP->instance)];

    if (gNB_ue_ngap_id > 0) {
      h_rc = hashtable_get(rrc_instance_p->ngap_id2_ngap_ids, (hash_key_t)gNB_ue_ngap_id, (void **)&rrc_ue_ngap_ids_p);

      if  (h_rc == HASH_TABLE_OK) {
    	  rrc_ue_ngap_ids_p->ue_rnti = ctxt_pP->rnti;
      }
    }

    if (ue_initial_id != 0) {
      h_rc = hashtable_get(rrc_instance_p->initial_id2_ngap_ids, (hash_key_t)ue_initial_id, (void **)&rrc_ue_ngap_ids_p);

      if  (h_rc == HASH_TABLE_OK) {
    	  rrc_ue_ngap_ids_p->ue_rnti = ctxt_pP->rnti;
      }
    }

    gtpv1u_gnb_create_tunnel_req_t  create_tunnel_req;
    /* Save e RAB information for later */
    memset(&create_tunnel_req, 0, sizeof(create_tunnel_req));

    for ( j = 0, i = 0; i < NB_RB_MAX; i++) {
      if (ue_context_pP->ue_context.pduSession[i].status == PDU_SESSION_STATUS_ESTABLISHED || ue_context_pP->ue_context.pduSession[i].status == PDU_SESSION_STATUS_DONE) {
        create_tunnel_req.pdusession_id[j]   = ue_context_pP->ue_context.pduSession[i].param.pdusession_id;
        create_tunnel_req.incoming_rb_id[j]  = i+1;
        create_tunnel_req.outgoing_teid[j]  = ue_context_pP->ue_context.pduSession[i].param.gtp_teid;
        memcpy(create_tunnel_req.dst_addr[j].buffer,
               ue_context_pP->ue_context.pduSession[i].param.upf_addr.buffer,
                sizeof(uint8_t)*20);
        create_tunnel_req.dst_addr[j].length = ue_context_pP->ue_context.pduSession[i].param.upf_addr.length;
        j++;
      }
    }

    create_tunnel_req.rnti       = ctxt_pP->rnti; // warning put zero above
    create_tunnel_req.num_tunnels    = j;
    ret = gtpv1u_update_ngu_tunnel(
            ctxt_pP->instance,
            &create_tunnel_req,
            reestablish_rnti);

    if ( ret != 0 ) {
      LOG_E(NR_RRC,"gtpv1u_update_ngu_tunnel failed,start to release UE %x\n",reestablish_rnti);

      // update s1u tunnel failed,reset rnti?
      if (gNB_ue_ngap_id > 0) {
        h_rc = hashtable_get(rrc_instance_p->ngap_id2_ngap_ids, (hash_key_t)gNB_ue_ngap_id, (void **)&rrc_ue_ngap_ids_p);

        if (h_rc == HASH_TABLE_OK ) {
        	rrc_ue_ngap_ids_p->ue_rnti = reestablish_rnti;
        }
      }

      if (ue_initial_id != 0) {
        h_rc = hashtable_get(rrc_instance_p->initial_id2_ngap_ids, (hash_key_t)ue_initial_id, (void **)&rrc_ue_ngap_ids_p);

        if (h_rc == HASH_TABLE_OK ) {
          rrc_ue_ngap_ids_p->ue_rnti = reestablish_rnti;
        }
      }

      ue_context_pP->ue_context.ue_release_timer_s1 = 1;
      ue_context_pP->ue_context.ue_release_timer_thres_s1 = 100;
      ue_context_pP->ue_context.ue_release_timer = 0;
      ue_context_pP->ue_context.ue_reestablishment_timer = 0;
      ue_context_pP->ue_context.ul_failure_timer = 20000; // set ul_failure to 20000 for triggering rrc_eNB_send_S1AP_UE_CONTEXT_RELEASE_REQ
      ue_context_pP->ue_context.ul_failure_timer = 0;
      return;
    }
  } /* AMF_MODE_ENABLED */

  /* Update RNTI in ue_context */
  ue_context_pP->ue_id_rnti                    = ctxt_pP->rnti; // here ue_id_rnti is just a key, may be something else
  ue_context_pP->ue_context.rnti               = ctxt_pP->rnti;

  if (AMF_MODE_ENABLED) {
    uint8_t send_security_mode_command = FALSE;
    nr_rrc_pdcp_config_security(
      ctxt_pP,
      ue_context_pP,
      send_security_mode_command ? 0 : 1);
    LOG_D(NR_RRC, "set security successfully \n");
  }

  /* Add all NAS PDUs to the list */
  for (i = 0; i < ue_context_pP->ue_context.nb_of_pdusessions; i++) {

    /* TODO parameters yet to process ... */
    /* TODO should test if pdu session are Ok before! */
    ue_context_pP->ue_context.pduSession[i].status = PDU_SESSION_STATUS_DONE;
    ue_context_pP->ue_context.pduSession[i].xid    = xid;
    LOG_D(NR_RRC, "setting the status for the default DRB (index %d) to (%d,%s)\n",
          i, ue_context_pP->ue_context.pduSession[i].status, "PDU_SESSION_STATUS_DONE");
  }

  memset(buffer, 0, sizeof(buffer));

  size = do_RRCReconfiguration(ctxt_pP, buffer, sizeof(buffer),
                                xid,
                               *SRB_configList2,
                                DRB_configList,
                                NULL,
                                NULL,
                                NULL,
                                NULL, // MeasObj_list,
                                NULL,
                                NULL,
                                NULL,
                                NULL,
                                NULL,
                                NULL);

<<<<<<< HEAD
  enable_nr_rrc_processing_timer(ctxt_pP->module_id, ue_context_pP, TX_SL_AHEAD_DELAY + NR_RRC_PROCESSING_DELAY_MS);

=======
>>>>>>> 5bf454c7
  LOG_DUMPMSG(NR_RRC,DEBUG_RRC,(char *)buffer,size, "[MSG] RRC Reconfiguration\n");

  /* Free all NAS PDUs */
  for (i = 0; i < ue_context_pP->ue_context.nb_of_pdusessions; i++) {
    if (ue_context_pP->ue_context.pduSession[i].param.nas_pdu.buffer != NULL) {
      /* Free the NAS PDU buffer and invalidate it */
      free(ue_context_pP->ue_context.pduSession[i].param.nas_pdu.buffer);
      ue_context_pP->ue_context.pduSession[i].param.nas_pdu.buffer = NULL;
    }
  }

  if(size==65535) {
    LOG_E(NR_RRC,"RRC decode err!!! do_RRCReconfiguration\n");
    return;
  } else {
    LOG_I(NR_RRC,
          "[gNB %d] Frame %d, Logical Channel DL-DCCH, Generate NR_RRCConnectionReconfiguration (bytes %d, UE id %x)\n",
          ctxt_pP->module_id, ctxt_pP->frame, size, ue_context_pP->ue_context.rnti);
    LOG_D(NR_RRC,
          "[FRAME %05d][RRC_gNB][MOD %u][][--- PDCP_DATA_REQ/%d Bytes (rrcConnectionReconfiguration to UE %x MUI %d) --->][PDCP][MOD %u][RB %u]\n",
          ctxt_pP->frame, ctxt_pP->module_id, size, ue_context_pP->ue_context.rnti, rrc_gNB_mui, ctxt_pP->module_id, DCCH);
#ifdef ITTI_SIM
  MessageDef *message_p;
  uint8_t *message_buffer;
  message_buffer = itti_malloc (TASK_RRC_GNB, TASK_RRC_UE_SIM, size);
  memcpy (message_buffer, buffer, size);
  message_p = itti_alloc_new_message (TASK_RRC_GNB, 0, GNB_RRC_DCCH_DATA_IND);
  GNB_RRC_DCCH_DATA_IND (message_p).rbid = DCCH;
  GNB_RRC_DCCH_DATA_IND (message_p).sdu = message_buffer;
  GNB_RRC_DCCH_DATA_IND (message_p).size	= size;
  itti_send_msg_to_task (TASK_RRC_UE_SIM, ctxt_pP->instance, message_p);
#else
    nr_rrc_data_req(
      ctxt_pP,
      DCCH,
      rrc_gNB_mui++,
      SDU_CONFIRM_NO,
      size,
      buffer,
      PDCP_TRANSMISSION_MODE_CONTROL);
#endif
  }

  if (NODE_IS_DU(RC.nrrrc[ctxt_pP->module_id]->node_type) || NODE_IS_MONOLITHIC(RC.nrrrc[ctxt_pP->module_id]->node_type)) {
    uint32_t delay_ms = ue_context_pP->ue_context.masterCellGroup &&
                        ue_context_pP->ue_context.masterCellGroup->spCellConfig &&
                        ue_context_pP->ue_context.masterCellGroup->spCellConfig->spCellConfigDedicated &&
                        ue_context_pP->ue_context.masterCellGroup->spCellConfig->spCellConfigDedicated->downlinkBWP_ToAddModList ?
                        NR_RRC_RECONFIGURATION_DELAY_MS + NR_RRC_BWP_SWITCHING_DELAY_MS : NR_RRC_RECONFIGURATION_DELAY_MS;

    nr_mac_enable_ue_rrc_processing_timer(ctxt_pP->module_id,
                                          ue_context_pP->ue_context.rnti,
                                          *RC.nrrrc[ctxt_pP->module_id]->carrier.servingcellconfigcommon->ssbSubcarrierSpacing,
                                          delay_ms);
  }
}
//-----------------------------------------------------------------------------

int nr_rrc_reconfiguration_req(rrc_gNB_ue_context_t         *const ue_context_pP,
                               protocol_ctxt_t              *const ctxt_pP,
<<<<<<< HEAD
                               const int                    bwp_id) {
=======
                               const int                    dl_bwp_id,
                               const int                    ul_bwp_id) {
>>>>>>> 5bf454c7

  uint8_t buffer[RRC_BUF_SIZE];
  memset(buffer, 0, sizeof(buffer));
  uint8_t xid = rrc_gNB_get_next_transaction_identifier(ctxt_pP->module_id);

  NR_CellGroupConfig_t *masterCellGroup = ue_context_pP->ue_context.masterCellGroup;
<<<<<<< HEAD
  *masterCellGroup->spCellConfig->spCellConfigDedicated->firstActiveDownlinkBWP_Id = bwp_id;
  *masterCellGroup->spCellConfig->spCellConfigDedicated->defaultDownlinkBWP_Id = bwp_id;
  *masterCellGroup->spCellConfig->spCellConfigDedicated->uplinkConfig->firstActiveUplinkBWP_Id = bwp_id;
=======
  if (dl_bwp_id >= 0) {
    *masterCellGroup->spCellConfig->spCellConfigDedicated->firstActiveDownlinkBWP_Id = dl_bwp_id;
    *masterCellGroup->spCellConfig->spCellConfigDedicated->defaultDownlinkBWP_Id = dl_bwp_id;
  }
  if (ul_bwp_id >= 0) {
    *masterCellGroup->spCellConfig->spCellConfigDedicated->uplinkConfig->firstActiveUplinkBWP_Id = ul_bwp_id;
  }
>>>>>>> 5bf454c7

  uint16_t  size = do_RRCReconfiguration(ctxt_pP,
                                         buffer,
                                         sizeof(buffer),
                                         xid,
                                         NULL,
                                         NULL,
                                         NULL,
                                         NULL,
                                         NULL,
                                         NULL,
                                         NULL,
                                         NULL,
                                         NULL,
                                         NULL,
                                         NULL,
                                         masterCellGroup);

<<<<<<< HEAD
  enable_nr_rrc_processing_timer(ctxt_pP->module_id, ue_context_pP, TX_SL_AHEAD_DELAY + NR_RRC_PROCESSING_DELAY_MS + NR_RRC_BWP_SWITCH_DELAY_MS);

=======
>>>>>>> 5bf454c7
  nr_rrc_data_req(ctxt_pP,
                  DCCH,
                  rrc_gNB_mui++,
                  SDU_CONFIRM_NO,
                  size,
                  buffer,
                  PDCP_TRANSMISSION_MODE_CONTROL);

<<<<<<< HEAD
=======
  if (NODE_IS_DU(RC.nrrrc[ctxt_pP->module_id]->node_type) || NODE_IS_MONOLITHIC(RC.nrrrc[ctxt_pP->module_id]->node_type)) {
    uint32_t delay_ms = ue_context_pP->ue_context.masterCellGroup &&
                        ue_context_pP->ue_context.masterCellGroup->spCellConfig &&
                        ue_context_pP->ue_context.masterCellGroup->spCellConfig->spCellConfigDedicated &&
                        ue_context_pP->ue_context.masterCellGroup->spCellConfig->spCellConfigDedicated->downlinkBWP_ToAddModList ?
                        NR_RRC_RECONFIGURATION_DELAY_MS + NR_RRC_BWP_SWITCHING_DELAY_MS : NR_RRC_RECONFIGURATION_DELAY_MS;

    nr_mac_enable_ue_rrc_processing_timer(ctxt_pP->module_id,
                                          ue_context_pP->ue_context.rnti,
                                          *RC.nrrrc[ctxt_pP->module_id]->carrier.servingcellconfigcommon->ssbSubcarrierSpacing,
                                          delay_ms);
  }

>>>>>>> 5bf454c7
  return 0;
}

/*------------------------------------------------------------------------------*/
int nr_rrc_gNB_decode_ccch(protocol_ctxt_t    *const ctxt_pP,
                           const uint8_t      *buffer,
                           int                buffer_length,
                           OCTET_STRING_t     *du_to_cu_rrc_container,
                           const int          CC_id)
{
  module_id_t                                       Idx;
  asn_dec_rval_t                                    dec_rval;
  NR_UL_CCCH_Message_t                             *ul_ccch_msg = NULL;
  struct rrc_gNB_ue_context_s                      *ue_context_p = NULL;
  gNB_RRC_INST                                     *gnb_rrc_inst = RC.nrrrc[ctxt_pP->module_id];
  NR_RRCSetupRequest_IEs_t                         *rrcSetupRequest = NULL;
  NR_RRCReestablishmentRequest_IEs_t                rrcReestablishmentRequest;
  uint64_t                                          random_value = 0;
  int i;

    dec_rval = uper_decode( NULL,
                            &asn_DEF_NR_UL_CCCH_Message,
                            (void **)&ul_ccch_msg,
                            (uint8_t *) buffer,
                            100,
                            0,
                            0);

    if (dec_rval.consumed == 0) {
        /* TODO */
        LOG_E(NR_RRC, PROTOCOL_NR_RRC_CTXT_UE_FMT" FATAL Error in receiving CCCH\n",
                   PROTOCOL_NR_RRC_CTXT_UE_ARGS(ctxt_pP));
        return -1;
    }

    if (ul_ccch_msg->message.present == NR_UL_CCCH_MessageType_PR_c1) {
     switch (ul_ccch_msg->message.choice.c1->present) {
      case NR_UL_CCCH_MessageType__c1_PR_NOTHING:
        /* TODO */
        LOG_I(NR_RRC,
            PROTOCOL_NR_RRC_CTXT_FMT" Received PR_NOTHING on UL-CCCH-Message\n",
            PROTOCOL_NR_RRC_CTXT_ARGS(ctxt_pP));
        break;

      case NR_UL_CCCH_MessageType__c1_PR_rrcSetupRequest:
        LOG_D(NR_RRC, "Received RRCSetupRequest on UL-CCCH-Message (UE rnti %x)\n", ctxt_pP->rnti);
        ue_context_p = rrc_gNB_get_ue_context(gnb_rrc_inst, ctxt_pP->rnti);
        if (ue_context_p != NULL) {
          rrc_gNB_free_mem_UE_context(ctxt_pP, ue_context_p);
        } else {
          rrcSetupRequest = &ul_ccch_msg->message.choice.c1->choice.rrcSetupRequest->rrcSetupRequest;
          if (NR_InitialUE_Identity_PR_randomValue == rrcSetupRequest->ue_Identity.present) {
            /* randomValue                         BIT STRING (SIZE (39)) */
            if (rrcSetupRequest->ue_Identity.choice.randomValue.size != 5) { // 39-bit random value
              LOG_E(NR_RRC, "wrong InitialUE-Identity randomValue size, expected 5, provided %lu",
                          (long unsigned int)rrcSetupRequest->ue_Identity.choice.randomValue.size);
              return -1;
            }

            memcpy(((uint8_t *) & random_value) + 3,
                    rrcSetupRequest->ue_Identity.choice.randomValue.buf,
                    rrcSetupRequest->ue_Identity.choice.randomValue.size);

            /* if there is already a registered UE (with another RNTI) with this random_value,
            * the current one must be removed from MAC/PHY (zombie UE)
            */
            if ((ue_context_p = rrc_gNB_ue_context_random_exist(RC.nrrrc[ctxt_pP->module_id], random_value))) {
              LOG_W(NR_RRC, "new UE rnti %x (coming with random value) is already there as UE %x, removing %x from MAC/PHY\n",
                      ctxt_pP->rnti, ue_context_p->ue_context.rnti, ue_context_p->ue_context.rnti);
              ue_context_p->ue_context.ul_failure_timer = 20000;
            }

            ue_context_p = rrc_gNB_get_next_free_ue_context(ctxt_pP, RC.nrrrc[ctxt_pP->module_id], random_value);
            ue_context_p->ue_context.Srb0.Srb_id = 0;
            ue_context_p->ue_context.Srb0.Active = 1;
            memcpy(ue_context_p->ue_context.Srb0.Rx_buffer.Payload,
                    buffer,
                    buffer_length);
            ue_context_p->ue_context.Srb0.Rx_buffer.payload_size = buffer_length;
          } else if (NR_InitialUE_Identity_PR_ng_5G_S_TMSI_Part1 == rrcSetupRequest->ue_Identity.present) {
            /* TODO */
            /* <5G-S-TMSI> = <AMF Set ID><AMF Pointer><5G-TMSI> 48-bit */
            /* ng-5G-S-TMSI-Part1                  BIT STRING (SIZE (39)) */
            if (rrcSetupRequest->ue_Identity.choice.ng_5G_S_TMSI_Part1.size != 5) {
              LOG_E(NR_RRC, "wrong ng_5G_S_TMSI_Part1 size, expected 5, provided %lu \n",
                          (long unsigned int)rrcSetupRequest->ue_Identity.choice.ng_5G_S_TMSI_Part1.size);
              return -1;
            }

            uint64_t s_tmsi_part1 = bitStr_to_uint64(&rrcSetupRequest->ue_Identity.choice.ng_5G_S_TMSI_Part1);

            // memcpy(((uint8_t *) & random_value) + 3,
            //         rrcSetupRequest->ue_Identity.choice.ng_5G_S_TMSI_Part1.buf,
            //         rrcSetupRequest->ue_Identity.choice.ng_5G_S_TMSI_Part1.size);

            if ((ue_context_p = rrc_gNB_ue_context_5g_s_tmsi_exist(RC.nrrrc[ctxt_pP->module_id], s_tmsi_part1))) {
              LOG_I(NR_RRC, " 5G-S-TMSI-Part1 exists, ue_context_p %p, old rnti %x => %x\n",ue_context_p, ue_context_p->ue_context.rnti, ctxt_pP->rnti);

              nr_rrc_mac_remove_ue(ctxt_pP->module_id, ue_context_p->ue_context.rnti);

              /* replace rnti in the context */
              /* for that, remove the context from the RB tree */
              RB_REMOVE(rrc_nr_ue_tree_s, &RC.nrrrc[ctxt_pP->module_id]->rrc_ue_head, ue_context_p);
              /* and insert again, after changing rnti everywhere it has to be changed */
              ue_context_p->ue_id_rnti = ctxt_pP->rnti;
              ue_context_p->ue_context.rnti = ctxt_pP->rnti;
              RB_INSERT(rrc_nr_ue_tree_s, &RC.nrrrc[ctxt_pP->module_id]->rrc_ue_head, ue_context_p);
              /* reset timers */
              ue_context_p->ue_context.ul_failure_timer = 0;
              ue_context_p->ue_context.ue_release_timer = 0;
              ue_context_p->ue_context.ue_reestablishment_timer = 0;
              ue_context_p->ue_context.ue_release_timer_s1 = 0;
              ue_context_p->ue_context.ue_release_timer_rrc = 0;
            } else {
              LOG_I(NR_RRC, " 5G-S-TMSI-Part1 doesn't exist, setting ng_5G_S_TMSI_Part1 to %p => %ld\n",
                              ue_context_p, s_tmsi_part1);

              ue_context_p = rrc_gNB_get_next_free_ue_context(ctxt_pP, RC.nrrrc[ctxt_pP->module_id], s_tmsi_part1);

              if (ue_context_p == NULL) {
                  LOG_E(RRC, "%s:%d:%s: rrc_gNB_get_next_free_ue_context returned NULL\n", __FILE__, __LINE__, __FUNCTION__);
              }

              if (ue_context_p != NULL) {
                ue_context_p->ue_context.Initialue_identity_5g_s_TMSI.presence = TRUE;
                ue_context_p->ue_context.ng_5G_S_TMSI_Part1 = s_tmsi_part1;
              }
            }
          } else {
            /* TODO */
            memcpy(((uint8_t *) & random_value) + 3,
                    rrcSetupRequest->ue_Identity.choice.randomValue.buf,
                    rrcSetupRequest->ue_Identity.choice.randomValue.size);

            rrc_gNB_get_next_free_ue_context(ctxt_pP, RC.nrrrc[ctxt_pP->module_id], random_value);
            LOG_E(NR_RRC,
                    PROTOCOL_NR_RRC_CTXT_UE_FMT" RRCSetupRequest without random UE identity or S-TMSI not supported, let's reject the UE\n",
                    PROTOCOL_NR_RRC_CTXT_UE_ARGS(ctxt_pP));
            rrc_gNB_generate_RRCReject(ctxt_pP,
                                       rrc_gNB_get_ue_context(gnb_rrc_inst, ctxt_pP->rnti),
                                       CC_id);
            break;
          }

          ue_context_p->ue_context.establishment_cause = rrcSetupRequest->establishmentCause;

          rrc_gNB_generate_RRCSetup(ctxt_pP,
                                    rrc_gNB_get_ue_context(gnb_rrc_inst, ctxt_pP->rnti),
                                    du_to_cu_rrc_container,
                                    gnb_rrc_inst->carrier.servingcellconfigcommon,
                                    CC_id);
        }
        break;

      case NR_UL_CCCH_MessageType__c1_PR_rrcResumeRequest:
                LOG_I(NR_RRC, "receive rrcResumeRequest message \n");
        break;

      case NR_UL_CCCH_MessageType__c1_PR_rrcReestablishmentRequest:
        LOG_I(NR_RRC, "receive rrcReestablishmentRequest message \n");
        LOG_DUMPMSG(NR_RRC, DEBUG_RRC,(char *)(buffer), buffer_length,
              "[MSG] RRC Reestablishment Request\n");
        LOG_D(NR_RRC,
              PROTOCOL_NR_RRC_CTXT_UE_FMT"MAC_gNB--- MAC_DATA_IND (rrcReestablishmentRequest on SRB0) --> RRC_gNB\n",
              PROTOCOL_NR_RRC_CTXT_UE_ARGS(ctxt_pP));

        rrcReestablishmentRequest = ul_ccch_msg->message.choice.c1->choice.rrcReestablishmentRequest->rrcReestablishmentRequest;
        LOG_I(NR_RRC,
          PROTOCOL_NR_RRC_CTXT_UE_FMT" NR_RRCReestablishmentRequest cause %s\n",
          PROTOCOL_NR_RRC_CTXT_UE_ARGS(ctxt_pP),
          ((rrcReestablishmentRequest.reestablishmentCause == NR_ReestablishmentCause_otherFailure) ?   "Other Failure" :
          (rrcReestablishmentRequest.reestablishmentCause == NR_ReestablishmentCause_handoverFailure) ? "Handover Failure" :
          "reconfigurationFailure"));
        {
          uint16_t                          c_rnti = 0;
          if (rrcReestablishmentRequest.ue_Identity.physCellId != RC.nrrrc[ctxt_pP->module_id]->carrier.physCellId) {
            /* UE was moving from previous cell so quickly that RRCReestablishment for previous cell was recieved in this cell */
            LOG_E(NR_RRC,
                  PROTOCOL_NR_RRC_CTXT_UE_FMT" NR_RRCReestablishmentRequest ue_Identity.physCellId(%ld) is not equal to current physCellId(%d), fallback to RRC establishment\n",
                  PROTOCOL_NR_RRC_CTXT_UE_ARGS(ctxt_pP),
                  rrcReestablishmentRequest.ue_Identity.physCellId,
                  RC.nrrrc[ctxt_pP->module_id]->carrier.physCellId);
            rrc_gNB_generate_RRCSetup_for_RRCReestablishmentRequest(ctxt_pP, CC_id);
            break;
          }

          LOG_D(NR_RRC, "physCellId is %ld\n", rrcReestablishmentRequest.ue_Identity.physCellId);

          for (i = 0; i < rrcReestablishmentRequest.ue_Identity.shortMAC_I.size; i++) {
            LOG_D(NR_RRC, "rrcReestablishmentRequest.ue_Identity.shortMAC_I.buf[%d] = %x\n",
                  i, rrcReestablishmentRequest.ue_Identity.shortMAC_I.buf[i]);
          }

          if (rrcReestablishmentRequest.ue_Identity.c_RNTI < 0 ||
              rrcReestablishmentRequest.ue_Identity.c_RNTI > 65535) {
            /* c_RNTI range error should not happen */
            LOG_E(NR_RRC,
                  PROTOCOL_NR_RRC_CTXT_UE_FMT" NR_RRCReestablishmentRequest c_RNTI range error, fallback to RRC establishment\n",
                  PROTOCOL_NR_RRC_CTXT_UE_ARGS(ctxt_pP));
            rrc_gNB_generate_RRCSetup_for_RRCReestablishmentRequest(ctxt_pP, CC_id);
            break;
          }

          c_rnti = rrcReestablishmentRequest.ue_Identity.c_RNTI;
          LOG_I(NR_RRC, "c_rnti is %x\n", c_rnti);
          ue_context_p = rrc_gNB_get_ue_context(gnb_rrc_inst, c_rnti);

          if (ue_context_p == NULL) {
            LOG_E(NR_RRC,
                  PROTOCOL_NR_RRC_CTXT_UE_FMT" NR_RRCReestablishmentRequest without UE context, fallback to RRC establishment\n",
                  PROTOCOL_NR_RRC_CTXT_UE_ARGS(ctxt_pP));
            rrc_gNB_generate_RRCSetup_for_RRCReestablishmentRequest(ctxt_pP, CC_id);
            break;
          }
#if(0)
          /* TODO : It may be needed if gNB goes into full stack working. */
          int UE_id = find_nr_UE_id(ctxt_pP->module_id, c_rnti);

          if(UE_id == -1) {
            LOG_E(NR_RRC,
                  PROTOCOL_NR_RRC_CTXT_UE_FMT" NR_RRCReestablishmentRequest without UE_id(MAC) rnti %x, fallback to RRC establishment\n",
                  PROTOCOL_NR_RRC_CTXT_UE_ARGS(ctxt_pP),c_rnti);
            rrc_gNB_generate_RRCSetup_for_RRCReestablishmentRequest(ctxt_pP, CC_id);
            break;
          }

          //previous rnti
          rnti_t previous_rnti = 0;

          for (i = 0; i < MAX_MOBILES_PER_ENB; i++) {
            if (reestablish_rnti_map[i][1] == c_rnti) {
              previous_rnti = reestablish_rnti_map[i][0];
              break;
            }
          }

          if(previous_rnti != 0) {
            UE_id = find_nr_UE_id(ctxt_pP->module_id, previous_rnti);

            if(UE_id == -1) {
              LOG_E(NR_RRC,
                    PROTOCOL_NR_RRC_CTXT_UE_FMT" RRCReestablishmentRequest without UE_id(MAC) previous rnti %x, fallback to RRC establishment\n",
                    PROTOCOL_NR_RRC_CTXT_UE_ARGS(ctxt_pP),previous_rnti);
              rrc_gNB_generate_RRCSetup_for_RRCReestablishmentRequest(ctxt_pP, CC_id);
              break;
            }
          }
#endif
          //c-plane not end
          if((ue_context_p->ue_context.StatusRrc != NR_RRC_RECONFIGURED) && (ue_context_p->ue_context.reestablishment_cause == NR_ReestablishmentCause_spare1)) {
            LOG_E(NR_RRC,
                  PROTOCOL_NR_RRC_CTXT_UE_FMT" NR_RRCReestablishmentRequest (UE %x c-plane is not end), RRC establishment failed \n",
                  PROTOCOL_NR_RRC_CTXT_UE_ARGS(ctxt_pP),c_rnti);
            /* TODO RRC Release ? */
            break;
          }

          if(ue_context_p->ue_context.ue_reestablishment_timer > 0) {
            LOG_E(NR_RRC,
                  PROTOCOL_NR_RRC_CTXT_UE_FMT" RRRCReconfigurationComplete(Previous) don't receive, delete the Previous UE,\nprevious Status %d, new Status NR_RRC_RECONFIGURED\n",
                  PROTOCOL_NR_RRC_CTXT_UE_ARGS(ctxt_pP),
                  ue_context_p->ue_context.StatusRrc
                  );
            ue_context_p->ue_context.StatusRrc = NR_RRC_RECONFIGURED;
            protocol_ctxt_t  ctxt_old_p;
            PROTOCOL_CTXT_SET_BY_INSTANCE(&ctxt_old_p,
                                          ctxt_pP->instance,
                                          GNB_FLAG_YES,
                                          c_rnti,
                                          ctxt_pP->frame,
                                          ctxt_pP->subframe);
            rrc_gNB_process_RRCReconfigurationComplete(&ctxt_old_p,
                ue_context_p,
                ue_context_p->ue_context.reestablishment_xid);

            for (uint8_t pdusessionid = 0; pdusessionid < ue_context_p->ue_context.nb_of_pdusessions; pdusessionid++) {
              if (ue_context_p->ue_context.pduSession[pdusessionid].status == PDU_SESSION_STATUS_DONE) {
                ue_context_p->ue_context.pduSession[pdusessionid].status = PDU_SESSION_STATUS_ESTABLISHED;
              } else {
                ue_context_p->ue_context.pduSession[pdusessionid].status = PDU_SESSION_STATUS_FAILED;
              }
            }
          }

          LOG_D(NR_RRC,
                PROTOCOL_NR_RRC_CTXT_UE_FMT" UE context: %p\n",
                PROTOCOL_NR_RRC_CTXT_UE_ARGS(ctxt_pP),
                ue_context_p);
          /* reset timers */
          ue_context_p->ue_context.ul_failure_timer = 0;
          ue_context_p->ue_context.ue_release_timer = 0;
          ue_context_p->ue_context.ue_reestablishment_timer = 0;
          // ue_context_p->ue_context.ue_release_timer_s1 = 0;
          ue_context_p->ue_context.ue_release_timer_rrc = 0;
          ue_context_p->ue_context.reestablishment_xid = -1;

          // insert C-RNTI to map
          for (i = 0; i < MAX_MOBILES_PER_ENB; i++) {
            if (reestablish_rnti_map[i][0] == 0) {
              reestablish_rnti_map[i][0] = ctxt_pP->rnti;
              reestablish_rnti_map[i][1] = c_rnti;
              LOG_D(NR_RRC, "reestablish_rnti_map[%d] [0] %x, [1] %x\n",
                    i, reestablish_rnti_map[i][0], reestablish_rnti_map[i][1]);
              break;
            }
          }

          ue_context_p->ue_context.reestablishment_cause = rrcReestablishmentRequest.reestablishmentCause;
          LOG_D(NR_RRC, PROTOCOL_NR_RRC_CTXT_UE_FMT" Accept reestablishment request from UE physCellId %ld cause %ld\n",
                PROTOCOL_NR_RRC_CTXT_UE_ARGS(ctxt_pP),
                rrcReestablishmentRequest.ue_Identity.physCellId,
                ue_context_p->ue_context.reestablishment_cause);

          ue_context_p->ue_context.primaryCC_id = CC_id;
          //LG COMMENT Idx = (ue_mod_idP * NB_RB_MAX) + DCCH;
          Idx = DCCH;
          // SRB1
          ue_context_p->ue_context.Srb1.Active = 1;
          ue_context_p->ue_context.Srb1.Srb_info.Srb_id = Idx;
          memcpy(&ue_context_p->ue_context.Srb1.Srb_info.Lchan_desc[0],
                &DCCH_LCHAN_DESC,
                LCHAN_DESC_SIZE);
          memcpy(&ue_context_p->ue_context.Srb1.Srb_info.Lchan_desc[1],
                &DCCH_LCHAN_DESC,
                LCHAN_DESC_SIZE);
          // SRB2: set  it to go through SRB1 with id 1 (DCCH)
          ue_context_p->ue_context.Srb2.Active = 1;
          ue_context_p->ue_context.Srb2.Srb_info.Srb_id = Idx;
          memcpy(&ue_context_p->ue_context.Srb2.Srb_info.Lchan_desc[0],
                &DCCH_LCHAN_DESC,
                LCHAN_DESC_SIZE);
          memcpy(&ue_context_p->ue_context.Srb2.Srb_info.Lchan_desc[1],
                &DCCH_LCHAN_DESC,
                LCHAN_DESC_SIZE);

          rrc_gNB_generate_RRCReestablishment(ctxt_pP, ue_context_p, CC_id);

          LOG_I(NR_RRC, PROTOCOL_NR_RRC_CTXT_UE_FMT"CALLING RLC CONFIG SRB1 (rbid %d)\n",
                PROTOCOL_NR_RRC_CTXT_UE_ARGS(ctxt_pP),
                Idx);
          // nr_rrc_pdcp_config_asn1_req(ctxt_pP,
          //                         ue_context_p->ue_context.SRB_configList,
          //                         NULL,
          //                         NULL,
          //                         0xff,
          //                         NULL,
          //                         NULL,
          //                         NULL,
          //                         NULL,
          //                         NULL,
          //                         NULL,
          //                         NULL);

          // if (!NODE_IS_CU(RC.nrrrc[ctxt_pP->module_id]->node_type)) {
            // nr_rrc_rlc_config_asn1_req(ctxt_pP,
            //                         ue_context_p->ue_context.SRB_configList,
            //                         NULL,
            //                         NULL,
            //                         NULL,
            //                         NULL);
          // }
        }
        break;

      case NR_UL_CCCH_MessageType__c1_PR_rrcSystemInfoRequest:
        LOG_I(NR_RRC, "receive rrcSystemInfoRequest message \n");
        /* TODO */
        break;

      default:
        LOG_E(NR_RRC, PROTOCOL_NR_RRC_CTXT_UE_FMT" Unknown message\n",
                   PROTOCOL_NR_RRC_CTXT_UE_ARGS(ctxt_pP));
        break;
    }
  }
  return 0;
}

/*! \fn uint64_t bitStr_to_uint64(BIT_STRING_t *)
 *\brief  This function extract at most a 64 bits value from a BIT_STRING_t object, the exact bits number depend on the BIT_STRING_t contents.
 *\param[in] pointer to the BIT_STRING_t object.
 *\return the extracted value.
 */
static inline uint64_t bitStr_to_uint64(BIT_STRING_t *asn) {
  uint64_t result = 0;
  int index;
  int shift;

  DevCheck ((asn->size > 0) && (asn->size <= 8), asn->size, 0, 0);

  shift = ((asn->size - 1) * 8) - asn->bits_unused;
  for (index = 0; index < (asn->size - 1); index++) {
    result |= (uint64_t)asn->buf[index] << shift;
    shift -= 8;
  }

  result |= asn->buf[index] >> asn->bits_unused;

  return result;
}

//-----------------------------------------------------------------------------
int
rrc_gNB_decode_dcch(
  const protocol_ctxt_t *const ctxt_pP,
  const rb_id_t                Srb_id,
  const uint8_t    *const      Rx_sdu,
  const sdu_size_t             sdu_sizeP
)
//-----------------------------------------------------------------------------
{
  asn_dec_rval_t                      dec_rval;
  NR_UL_DCCH_Message_t                *ul_dcch_msg  = NULL;
  struct rrc_gNB_ue_context_s         *ue_context_p = NULL;
  uint8_t                             xid;

  int i;

  if ((Srb_id != 1) && (Srb_id != 2)) {
    LOG_E(NR_RRC, PROTOCOL_NR_RRC_CTXT_UE_FMT" Received message on SRB%ld, should not have ...\n",
          PROTOCOL_NR_RRC_CTXT_UE_ARGS(ctxt_pP),
          Srb_id);
  } else {
    LOG_D(NR_RRC, PROTOCOL_NR_RRC_CTXT_UE_FMT" Received message on SRB%ld\n",
              PROTOCOL_NR_RRC_CTXT_UE_ARGS(ctxt_pP),
              Srb_id);
  }

  LOG_D(NR_RRC, PROTOCOL_NR_RRC_CTXT_UE_FMT" Decoding UL-DCCH Message\n",
                  PROTOCOL_NR_RRC_CTXT_UE_ARGS(ctxt_pP));

  //for (int i=0;i<sdu_sizeP;i++) printf("%02x ",Rx_sdu[i]);
  //printf("\n");

  dec_rval = uper_decode(
                  NULL,
                  &asn_DEF_NR_UL_DCCH_Message,
                  (void **)&ul_dcch_msg,
                  Rx_sdu,
                  sdu_sizeP,
                  0,
                  0);

  if (LOG_DEBUGFLAG(DEBUG_ASN1)) {
    xer_fprint(stdout, &asn_DEF_NR_UL_DCCH_Message, (void *)ul_dcch_msg);
  }

  {
    for (i = 0; i < sdu_sizeP; i++) {
      LOG_T(NR_RRC, "%x.", Rx_sdu[i]);
    }

    LOG_T(NR_RRC, "\n");
  }

  if ((dec_rval.code != RC_OK) && (dec_rval.consumed == 0)) {
    LOG_E(NR_RRC, PROTOCOL_NR_RRC_CTXT_UE_FMT" Failed to decode UL-DCCH (%zu bytes)\n",
        PROTOCOL_NR_RRC_CTXT_UE_ARGS(ctxt_pP),
        dec_rval.consumed);
    return -1;
  }

  ue_context_p = rrc_gNB_get_ue_context(RC.nrrrc[ctxt_pP->module_id],
                                          ctxt_pP->rnti);

  if (ul_dcch_msg->message.present == NR_UL_DCCH_MessageType_PR_c1) {
    switch (ul_dcch_msg->message.choice.c1->present) {
      case NR_UL_DCCH_MessageType__c1_PR_NOTHING:
        LOG_I(NR_RRC,
            PROTOCOL_NR_RRC_CTXT_FMT" Received PR_NOTHING on UL-DCCH-Message\n",
            PROTOCOL_NR_RRC_CTXT_ARGS(ctxt_pP));
        break;

      case NR_UL_DCCH_MessageType__c1_PR_rrcReconfigurationComplete:
        LOG_I(NR_RRC, "Receive RRC Reconfiguration Complete message UE %x\n", ctxt_pP->rnti);
        if(!ue_context_p) {
          LOG_E(NR_RRC, "Processing NR_RRCReconfigurationComplete UE %x, ue_context_p is NULL\n", ctxt_pP->rnti);
          break;
        }

        LOG_DUMPMSG(NR_RRC, DEBUG_RRC, (char *)(Rx_sdu), sdu_sizeP,
                    "[MSG] RRC Connection Reconfiguration Complete\n");
        LOG_D(NR_RRC,
            PROTOCOL_NR_RRC_CTXT_UE_FMT" RLC RB %02d --- RLC_DATA_IND %d bytes "
            "(RRCReconfigurationComplete) ---> RRC_gNB]\n",
            PROTOCOL_NR_RRC_CTXT_UE_ARGS(ctxt_pP),
            DCCH,
            sdu_sizeP);

        if (ul_dcch_msg->message.choice.c1->present == NR_UL_DCCH_MessageType__c1_PR_rrcReconfigurationComplete) {
          if (ul_dcch_msg->message.choice.c1->choice.rrcReconfigurationComplete->criticalExtensions.present ==
            NR_RRCReconfigurationComplete__criticalExtensions_PR_rrcReconfigurationComplete)
            rrc_gNB_process_RRCReconfigurationComplete(
                ctxt_pP,
                ue_context_p,
                ul_dcch_msg->message.choice.c1->choice.rrcReconfigurationComplete->rrc_TransactionIdentifier);
        }

        if (AMF_MODE_ENABLED) {
          if(ue_context_p->ue_context.pdu_session_release_command_flag == 1) {
            xid = ul_dcch_msg->message.choice.c1->choice.rrcReconfigurationComplete->rrc_TransactionIdentifier;
            ue_context_p->ue_context.pdu_session_release_command_flag = 0;
            //gtp tunnel delete
	    gtpv1u_gnb_delete_tunnel_req_t req={0};
            for(i = 0; i < NB_RB_MAX; i++) {
              if(xid == ue_context_p->ue_context.pduSession[i].xid) {
                req.pdusession_id[req.num_pdusession++] =
                  ue_context_p->ue_context.gnb_gtp_psi[i];
                ue_context_p->ue_context.gnb_gtp_teid[i] = 0;
                memset(&ue_context_p->ue_context.gnb_gtp_addrs[i], 0, sizeof(ue_context_p->ue_context.gnb_gtp_addrs[i]));
                ue_context_p->ue_context.gnb_gtp_psi[i]  = 0;
              }
            }
	    gtpv1u_delete_ngu_tunnel(ctxt_pP->instance, &req);
            //NGAP_PDUSESSION_RELEASE_RESPONSE
            rrc_gNB_send_NGAP_PDUSESSION_RELEASE_RESPONSE(ctxt_pP, ue_context_p, xid);
          } else if (ue_context_p->ue_context.established_pdu_sessions_flag != 1) {
            if (ue_context_p->ue_context.nb_of_pdusessions > 0) {
              rrc_gNB_send_NGAP_PDUSESSION_SETUP_RESP(ctxt_pP,
                ue_context_p,
                ul_dcch_msg->message.choice.c1->choice.rrcReconfigurationComplete->rrc_TransactionIdentifier);
              ue_context_p->ue_context.nb_of_pdusessions = 0;
            }
          }
          if (ue_context_p->ue_context.nb_of_modify_pdusessions > 0) {
            rrc_gNB_send_NGAP_PDUSESSION_MODIFY_RESP(ctxt_pP,
                                                     ue_context_p,
                                                     ul_dcch_msg->message.choice.c1->choice.rrcReconfigurationComplete->rrc_TransactionIdentifier);
            ue_context_p->ue_context.nb_of_modify_pdusessions = 0;
            ue_context_p->ue_context.nb_of_failed_pdusessions = 0;
            memset(ue_context_p->ue_context.modify_pdusession, 0, sizeof(ue_context_p->ue_context.modify_pdusession));

            for(int i = 0; i < NR_NB_RB_MAX; i++) {
              ue_context_p->ue_context.modify_pdusession[i].xid = -1;
            }
          }
        }
        if (first_rrcreconfiguration == 0){
          first_rrcreconfiguration = 1;
          rrc_gNB_send_NGAP_INITIAL_CONTEXT_SETUP_RESP(ctxt_pP, ue_context_p);
        }

        break;

      case NR_UL_DCCH_MessageType__c1_PR_rrcSetupComplete:
        if(!ue_context_p) {
          LOG_I(NR_RRC, "Processing NR_RRCSetupComplete UE %x, ue_context_p is NULL\n", ctxt_pP->rnti);
          break;
        }

        LOG_DUMPMSG(NR_RRC, DEBUG_RRC,(char *)Rx_sdu,sdu_sizeP,
                    "[MSG] RRC SetupComplete\n");
        LOG_D(NR_RRC,
                PROTOCOL_NR_RRC_CTXT_UE_FMT" RLC RB %02d --- RLC_DATA_IND %d bytes "
                "(RRCSetupComplete) ---> RRC_gNB\n",
                PROTOCOL_NR_RRC_CTXT_UE_ARGS(ctxt_pP),
                DCCH,
                sdu_sizeP);

        if (ul_dcch_msg->message.choice.c1->choice.rrcSetupComplete->criticalExtensions.present ==
              NR_RRCSetupComplete__criticalExtensions_PR_rrcSetupComplete) {
          if (ul_dcch_msg->message.choice.c1->choice.rrcSetupComplete->criticalExtensions.choice.
            rrcSetupComplete->ng_5G_S_TMSI_Value != NULL) {
            if (ul_dcch_msg->message.choice.c1->choice.rrcSetupComplete->criticalExtensions.choice.
            rrcSetupComplete->ng_5G_S_TMSI_Value->present == NR_RRCSetupComplete_IEs__ng_5G_S_TMSI_Value_PR_ng_5G_S_TMSI_Part2) {
            // ng-5G-S-TMSI-Part2                  BIT STRING (SIZE (9))
              if (ul_dcch_msg->message.choice.c1->choice.rrcSetupComplete->criticalExtensions.choice.
                rrcSetupComplete->ng_5G_S_TMSI_Value->choice.ng_5G_S_TMSI_Part2.size != 2) {
                LOG_E(NR_RRC, "wrong ng_5G_S_TMSI_Part2 size, expected 2, provided %lu",
                            (long unsigned int)ul_dcch_msg->message.choice.c1->choice.rrcSetupComplete->
                            criticalExtensions.choice.rrcSetupComplete->
                            ng_5G_S_TMSI_Value->choice.ng_5G_S_TMSI_Part2.size);
                return -1;
              }

              if (ue_context_p->ue_context.ng_5G_S_TMSI_Part1 != 0) {
                ue_context_p->ue_context.ng_5G_S_TMSI_Part2 =
                                BIT_STRING_to_uint16(&ul_dcch_msg->message.choice.c1->choice.rrcSetupComplete->
                                    criticalExtensions.choice.rrcSetupComplete->
                                    ng_5G_S_TMSI_Value->choice.ng_5G_S_TMSI_Part2);
              }

            /* TODO */
            } else if (ul_dcch_msg->message.choice.c1->choice.rrcSetupComplete->criticalExtensions.choice.
              rrcSetupComplete->ng_5G_S_TMSI_Value->present == NR_RRCSetupComplete_IEs__ng_5G_S_TMSI_Value_PR_ng_5G_S_TMSI) {
              // NG-5G-S-TMSI ::=                         BIT STRING (SIZE (48))
              if (ul_dcch_msg->message.choice.c1->choice.rrcSetupComplete->criticalExtensions.choice.
                rrcSetupComplete->ng_5G_S_TMSI_Value->choice.ng_5G_S_TMSI.size != 6) {
                LOG_E(NR_RRC, "wrong ng_5G_S_TMSI size, expected 6, provided %lu",
                            (long unsigned int)ul_dcch_msg->message.choice.c1->choice.rrcSetupComplete->
                            criticalExtensions.choice.rrcSetupComplete->
                            ng_5G_S_TMSI_Value->choice.ng_5G_S_TMSI.size);
                return -1;
              }

              uint64_t fiveg_s_TMSI = bitStr_to_uint64(&ul_dcch_msg->message.choice.c1->choice.rrcSetupComplete->
                  criticalExtensions.choice.rrcSetupComplete->ng_5G_S_TMSI_Value->choice.ng_5G_S_TMSI);
              LOG_I(NR_RRC, "Received rrcSetupComplete, 5g_s_TMSI: 0x%lX, amf_set_id: 0x%lX(%ld), amf_pointer: 0x%lX(%ld), 5g TMSI: 0x%X \n",
                  fiveg_s_TMSI, fiveg_s_TMSI >> 38, fiveg_s_TMSI >> 38,
                  (fiveg_s_TMSI >> 32) & 0x3F, (fiveg_s_TMSI >> 32) & 0x3F,
                  (uint32_t)fiveg_s_TMSI);
              if (ue_context_p->ue_context.Initialue_identity_5g_s_TMSI.presence == TRUE) {
                  ue_context_p->ue_context.Initialue_identity_5g_s_TMSI.amf_set_id = fiveg_s_TMSI >> 38;
                  ue_context_p->ue_context.Initialue_identity_5g_s_TMSI.amf_pointer = (fiveg_s_TMSI >> 32) & 0x3F;
                  ue_context_p->ue_context.Initialue_identity_5g_s_TMSI.fiveg_tmsi = (uint32_t)fiveg_s_TMSI;
              }
            }
          }

          rrc_gNB_process_RRCSetupComplete(
                  ctxt_pP,
                  ue_context_p,
                  ul_dcch_msg->message.choice.c1->choice.rrcSetupComplete->criticalExtensions.choice.rrcSetupComplete);
          LOG_I(NR_RRC, PROTOCOL_NR_RRC_CTXT_UE_FMT" UE State = NR_RRC_CONNECTED \n",
              PROTOCOL_NR_RRC_CTXT_UE_ARGS(ctxt_pP));
        }

        ue_context_p->ue_context.ue_release_timer = 0;
        break;

        case NR_UL_DCCH_MessageType__c1_PR_ulInformationTransfer:
            LOG_I(NR_RRC,"Recived RRC GNB UL Information Transfer \n");
            if(!ue_context_p) {
                LOG_I(NR_RRC, "Processing ulInformationTransfer UE %x, ue_context_p is NULL\n", ctxt_pP->rnti);
                break;
            }

            LOG_D(NR_RRC,"[MSG] RRC UL Information Transfer \n");
            LOG_DUMPMSG(RRC,DEBUG_RRC,(char *)Rx_sdu,sdu_sizeP,
                        "[MSG] RRC UL Information Transfer \n");

            if (AMF_MODE_ENABLED == 1) {
                rrc_gNB_send_NGAP_UPLINK_NAS(ctxt_pP,
                                          ue_context_p,
                                          ul_dcch_msg);
            }
            break;

        case NR_UL_DCCH_MessageType__c1_PR_securityModeComplete:
        // to avoid segmentation fault
           if(!ue_context_p) {
              LOG_I(NR_RRC, "Processing securityModeComplete UE %x, ue_context_p is NULL\n", ctxt_pP->rnti);
              break;
           }

        LOG_I(NR_RRC,
              PROTOCOL_NR_RRC_CTXT_UE_FMT" received securityModeComplete on UL-DCCH %d from UE\n",
              PROTOCOL_NR_RRC_CTXT_UE_ARGS(ctxt_pP),
              DCCH);
        LOG_D(NR_RRC,
              PROTOCOL_NR_RRC_CTXT_UE_FMT" RLC RB %02d --- RLC_DATA_IND %d bytes "
              "(securityModeComplete) ---> RRC_eNB\n",
              PROTOCOL_NR_RRC_CTXT_UE_ARGS(ctxt_pP),
              DCCH,
              sdu_sizeP);

        if ( LOG_DEBUGFLAG(DEBUG_ASN1) ) {
          xer_fprint(stdout, &asn_DEF_NR_UL_DCCH_Message, (void *)ul_dcch_msg);
        }

        /* configure ciphering */
        nr_rrc_pdcp_config_security(ctxt_pP, ue_context_p, 1);

        rrc_gNB_generate_UECapabilityEnquiry(ctxt_pP, ue_context_p);
        //rrc_gNB_generate_defaultRRCReconfiguration(ctxt_pP, ue_context_p);
        break;
        case NR_UL_DCCH_MessageType__c1_PR_securityModeFailure:
            LOG_DUMPMSG(NR_RRC,DEBUG_RRC,(char *)Rx_sdu,sdu_sizeP,
                       "[MSG] NR RRC Security Mode Failure\n");
            LOG_W(NR_RRC,
                  PROTOCOL_RRC_CTXT_UE_FMT" RLC RB %02d --- RLC_DATA_IND %d bytes "
                  "(securityModeFailure) ---> RRC_gNB\n",
                  PROTOCOL_RRC_CTXT_UE_ARGS(ctxt_pP),
                  DCCH,
                  sdu_sizeP);
            
            if ( LOG_DEBUGFLAG(DEBUG_ASN1) ) {
              xer_fprint(stdout, &asn_DEF_NR_UL_DCCH_Message, (void *)ul_dcch_msg);
            }
            
            rrc_gNB_generate_UECapabilityEnquiry(ctxt_pP, ue_context_p);
            break;

      case NR_UL_DCCH_MessageType__c1_PR_ueCapabilityInformation:
        if(!ue_context_p) {
          LOG_I(NR_RRC, "Processing ueCapabilityInformation UE %x, ue_context_p is NULL\n", ctxt_pP->rnti);
          break;
        }

        LOG_DUMPMSG(NR_RRC,DEBUG_RRC,(char *)Rx_sdu,sdu_sizeP,
                "[MSG] NR_RRC UECapablility Information\n");
        LOG_I(NR_RRC,
            PROTOCOL_NR_RRC_CTXT_UE_FMT" received ueCapabilityInformation on UL-DCCH %d from UE\n",
            PROTOCOL_NR_RRC_CTXT_UE_ARGS(ctxt_pP),
            DCCH);
        LOG_D(RRC,
        PROTOCOL_NR_RRC_CTXT_UE_FMT" RLC RB %02d --- RLC_DATA_IND %d bytes "
        "(UECapabilityInformation) ---> RRC_eNB\n",
        PROTOCOL_NR_RRC_CTXT_UE_ARGS(ctxt_pP),
        DCCH,
        sdu_sizeP);
        if ( LOG_DEBUGFLAG(DEBUG_ASN1) ) {
            xer_fprint(stdout, &asn_DEF_NR_UL_DCCH_Message, (void *)ul_dcch_msg);
        }
        LOG_I(NR_RRC, "got UE capabilities for UE %x\n", ctxt_pP->rnti);
        int eutra_index = -1;

        if( ul_dcch_msg->message.choice.c1->choice.ueCapabilityInformation->criticalExtensions.present ==
        NR_UECapabilityInformation__criticalExtensions_PR_ueCapabilityInformation ) {
          for(i = 0;i < ul_dcch_msg->message.choice.c1->choice.ueCapabilityInformation->criticalExtensions.choice.ueCapabilityInformation->ue_CapabilityRAT_ContainerList->list.count; i++){
            if(ul_dcch_msg->message.choice.c1->choice.ueCapabilityInformation->criticalExtensions.choice.ueCapabilityInformation->ue_CapabilityRAT_ContainerList->list.array[i]->rat_Type ==
              NR_RAT_Type_nr){
              if(ue_context_p->ue_context.UE_Capability_nr){
                ASN_STRUCT_FREE(asn_DEF_NR_UE_NR_Capability,ue_context_p->ue_context.UE_Capability_nr);
                ue_context_p->ue_context.UE_Capability_nr = 0;
              }

              dec_rval = uper_decode(NULL,
                                      &asn_DEF_NR_UE_NR_Capability,
                                      (void**)&ue_context_p->ue_context.UE_Capability_nr,
                                      ul_dcch_msg->message.choice.c1->choice.ueCapabilityInformation->criticalExtensions.choice.ueCapabilityInformation->ue_CapabilityRAT_ContainerList->list.array[i]->ue_CapabilityRAT_Container.buf,
                                      ul_dcch_msg->message.choice.c1->choice.ueCapabilityInformation->criticalExtensions.choice.ueCapabilityInformation->ue_CapabilityRAT_ContainerList->list.array[i]->ue_CapabilityRAT_Container.size,
                                      0,0);
              if(LOG_DEBUGFLAG(DEBUG_ASN1)){
                xer_fprint(stdout,&asn_DEF_NR_UE_NR_Capability,ue_context_p->ue_context.UE_Capability_nr);
              }

              if((dec_rval.code != RC_OK) && (dec_rval.consumed == 0)){
                LOG_E(NR_RRC,PROTOCOL_NR_RRC_CTXT_UE_FMT" Failed to decode nr UE capabilities (%zu bytes)\n",
                PROTOCOL_NR_RRC_CTXT_UE_ARGS(ctxt_pP),dec_rval.consumed);
                ASN_STRUCT_FREE(asn_DEF_NR_UE_NR_Capability,ue_context_p->ue_context.UE_Capability_nr);
                ue_context_p->ue_context.UE_Capability_nr = 0;
              }

              ue_context_p->ue_context.UE_Capability_size =
              ul_dcch_msg->message.choice.c1->choice.ueCapabilityInformation->criticalExtensions.choice.ueCapabilityInformation->ue_CapabilityRAT_ContainerList->list.array[i]->ue_CapabilityRAT_Container.size;
              if(eutra_index != -1){
                LOG_E(NR_RRC,"fatal: more than 1 eutra capability\n");
                exit(1);
              }
              eutra_index = i;
            }

            if(ul_dcch_msg->message.choice.c1->choice.ueCapabilityInformation->criticalExtensions.choice.ueCapabilityInformation->ue_CapabilityRAT_ContainerList->list.array[i]->rat_Type ==
            NR_RAT_Type_eutra_nr){
            if(ue_context_p->ue_context.UE_Capability_MRDC){
              ASN_STRUCT_FREE(asn_DEF_NR_UE_MRDC_Capability,ue_context_p->ue_context.UE_Capability_MRDC);
              ue_context_p->ue_context.UE_Capability_MRDC = 0;
            }
            dec_rval = uper_decode(NULL,
                                    &asn_DEF_NR_UE_MRDC_Capability,
                                    (void**)&ue_context_p->ue_context.UE_Capability_MRDC,
                                    ul_dcch_msg->message.choice.c1->choice.ueCapabilityInformation->criticalExtensions.choice.ueCapabilityInformation->ue_CapabilityRAT_ContainerList->list.array[i]->ue_CapabilityRAT_Container.buf,
                                    ul_dcch_msg->message.choice.c1->choice.ueCapabilityInformation->criticalExtensions.choice.ueCapabilityInformation->ue_CapabilityRAT_ContainerList->list.array[i]->ue_CapabilityRAT_Container.size,
                                    0,0);

            if(LOG_DEBUGFLAG(DEBUG_ASN1)){
              xer_fprint(stdout,&asn_DEF_NR_UE_MRDC_Capability,ue_context_p->ue_context.UE_Capability_MRDC);
            }

            if((dec_rval.code != RC_OK) && (dec_rval.consumed == 0)){
              LOG_E(NR_RRC,PROTOCOL_NR_RRC_CTXT_FMT" Failed to decode nr UE capabilities (%zu bytes)\n",
                  PROTOCOL_NR_RRC_CTXT_UE_ARGS(ctxt_pP),dec_rval.consumed);
              ASN_STRUCT_FREE(asn_DEF_NR_UE_MRDC_Capability,ue_context_p->ue_context.UE_Capability_MRDC);
              ue_context_p->ue_context.UE_Capability_MRDC = 0;
            }
              ue_context_p->ue_context.UE_MRDC_Capability_size =
              ul_dcch_msg->message.choice.c1->choice.ueCapabilityInformation->criticalExtensions.choice.ueCapabilityInformation->ue_CapabilityRAT_ContainerList->list.array[i]->ue_CapabilityRAT_Container.size;
            }

            if(ul_dcch_msg->message.choice.c1->choice.ueCapabilityInformation->criticalExtensions.choice.ueCapabilityInformation->ue_CapabilityRAT_ContainerList->list.array[i]->rat_Type ==
            NR_RAT_Type_eutra){
              //TODO
            }
          }

          if(eutra_index == -1)
          break;
      }
      if (AMF_MODE_ENABLED == 1) {
          rrc_gNB_send_NGAP_UE_CAPABILITIES_IND(ctxt_pP,
                                    ue_context_p,
                                    ul_dcch_msg);
      }

      if (ue_context_p->ue_context.established_pdu_sessions_flag == 1) {
        rrc_gNB_generate_dedicatedRRCReconfiguration(ctxt_pP, ue_context_p);
      } else {
        rrc_gNB_generate_defaultRRCReconfiguration(ctxt_pP, ue_context_p);
      }

      break;

            case NR_UL_DCCH_MessageType__c1_PR_rrcReestablishmentComplete:
              LOG_DUMPMSG(NR_RRC,DEBUG_RRC,(char *)Rx_sdu,sdu_sizeP,
                          "[MSG] NR_RRC Connection Reestablishment Complete\n");
              LOG_I(NR_RRC,
                    PROTOCOL_RRC_CTXT_UE_FMT" RLC RB %02d --- RLC_DATA_IND %d bytes "
                    "(rrcConnectionReestablishmentComplete) ---> RRC_gNB\n",
                    PROTOCOL_RRC_CTXT_UE_ARGS(ctxt_pP),
                    DCCH,
                    sdu_sizeP);
              {
                rnti_t reestablish_rnti = 0;

                // select C-RNTI from map
                for (i = 0; i < MAX_MOBILES_PER_ENB; i++) {
                  if (reestablish_rnti_map[i][0] == ctxt_pP->rnti) {
                    reestablish_rnti = reestablish_rnti_map[i][1];
                    ue_context_p = rrc_gNB_get_ue_context(
                                     RC.nrrrc[ctxt_pP->module_id],
                                     reestablish_rnti);
                    // clear currentC-RNTI from map
                    reestablish_rnti_map[i][0] = 0;
                    reestablish_rnti_map[i][1] = 0;
                    LOG_D(NR_RRC, "reestablish_rnti_map[%d] [0] %x, [1] %x\n",
                          i, reestablish_rnti_map[i][0], reestablish_rnti_map[i][1]);
                    break;
                  }
                }

                if (!ue_context_p) {
                  LOG_E(NR_RRC,
                        PROTOCOL_NR_RRC_CTXT_UE_FMT" NR_RRCConnectionReestablishmentComplete without UE context, falt\n",
                        PROTOCOL_NR_RRC_CTXT_UE_ARGS(ctxt_pP));
                  break;
                }

#if(0)
                /* TODO : It may be needed if gNB goes into full stack working. */
                //clear
                int UE_id = find_nr_UE_id(ctxt_pP->module_id, ctxt_pP->rnti);

                if(UE_id == -1) {
                  LOG_E(NR_RRC,
                        PROTOCOL_RRC_CTXT_UE_FMT" NR_RRCConnectionReestablishmentComplete without UE_id(MAC) rnti %x, fault\n",
                        PROTOCOL_RRC_CTXT_UE_ARGS(ctxt_pP),ctxt_pP->rnti);
                  break;
                }

                RC.nrmac[ctxt_pP->module_id]->UE_info.UE_sched_ctrl[UE_id].ue_reestablishment_reject_timer = 0;
#endif
                ue_context_p->ue_context.reestablishment_xid = -1;

                if (ul_dcch_msg->message.choice.c1->choice.rrcReestablishmentComplete->criticalExtensions.present ==
                    NR_RRCReestablishmentComplete__criticalExtensions_PR_rrcReestablishmentComplete) {
                  rrc_gNB_process_RRCConnectionReestablishmentComplete(ctxt_pP, reestablish_rnti, ue_context_p,
                      ul_dcch_msg->message.choice.c1->choice.rrcReestablishmentComplete->rrc_TransactionIdentifier);

                }

                //ue_context_p->ue_context.ue_release_timer = 0;
                ue_context_p->ue_context.ue_reestablishment_timer = 1;
                // remove UE after 100 frames after LTE_RRCConnectionReestablishmentRelease is triggered
                ue_context_p->ue_context.ue_reestablishment_timer_thres = 1000;
              }
              break;
      default:
        break;
    }
  }
  return 0;
}

void rrc_gNB_process_f1_setup_req(f1ap_setup_req_t *f1_setup_req) {
  LOG_I(NR_RRC,"Received F1 Setup Request from gNB_DU %llu (%s)\n",(unsigned long long int)f1_setup_req->gNB_DU_id,f1_setup_req->gNB_DU_name);
  int cu_cell_ind = 0;
  MessageDef *msg_p =itti_alloc_new_message (TASK_RRC_GNB, 0, F1AP_SETUP_RESP);
  F1AP_SETUP_RESP (msg_p).num_cells_to_activate = 0;
  MessageDef *msg_p2=itti_alloc_new_message (TASK_RRC_GNB, 0, F1AP_GNB_CU_CONFIGURATION_UPDATE);

  for (int i = 0; i < f1_setup_req->num_cells_available; i++) {
    for (int j=0; j<RC.nb_nr_inst; j++) {
      gNB_RRC_INST *rrc = RC.nrrrc[j];

      if (rrc->configuration.mcc[0] == f1_setup_req->cell[i].mcc &&
          rrc->configuration.mnc[0] == f1_setup_req->cell[i].mnc &&
          rrc->nr_cellid == f1_setup_req->cell[i].nr_cellid) {
	//fixme: multi instance is not consistent here
	F1AP_SETUP_RESP (msg_p).gNB_CU_name  = rrc->node_name;
        // check that CU rrc instance corresponds to mcc/mnc/cgi (normally cgi should be enough, but just in case)
        rrc->carrier.MIB = malloc(f1_setup_req->mib_length[i]);
        rrc->carrier.sizeof_MIB = f1_setup_req->mib_length[i];
        LOG_W(NR_RRC, "instance %d mib length %d\n", i, f1_setup_req->mib_length[i]);
        LOG_W(NR_RRC, "instance %d sib1 length %d\n", i, f1_setup_req->sib1_length[i]);
        memcpy((void *)rrc->carrier.MIB,f1_setup_req->mib[i],f1_setup_req->mib_length[i]);
        asn_dec_rval_t dec_rval = uper_decode_complete(NULL,
                                  &asn_DEF_NR_BCCH_BCH_Message,
                                  (void **)&rrc->carrier.mib_DU,
                                  f1_setup_req->mib[i],
                                  f1_setup_req->mib_length[i]);
        AssertFatal(dec_rval.code == RC_OK,
                    "[gNB_CU %"PRIu8"] Failed to decode NR_BCCH_BCH_MESSAGE (%zu bits)\n",
                    j,
                    dec_rval.consumed );
        NR_BCCH_BCH_Message_t *mib = &rrc->carrier.mib;
        NR_BCCH_BCH_Message_t *mib_DU = rrc->carrier.mib_DU;
        mib->message.present = NR_BCCH_BCH_MessageType_PR_mib;
        mib->message.choice.mib = CALLOC(1,sizeof(struct NR_MIB));
        memset(mib->message.choice.mib,0,sizeof(struct NR_MIB));
        memcpy(mib->message.choice.mib, mib_DU->message.choice.mib, sizeof(struct NR_MIB));

        rrc->carrier.SIB1 = malloc(f1_setup_req->sib1_length[i]);
        rrc->carrier.sizeof_SIB1 = f1_setup_req->sib1_length[i];
        memcpy((void *)rrc->carrier.SIB1,f1_setup_req->sib1[i],f1_setup_req->sib1_length[i]);
        dec_rval = uper_decode_complete(NULL,
                                        &asn_DEF_NR_BCCH_DL_SCH_Message,
                                        (void **)&rrc->carrier.siblock1_DU,
                                        f1_setup_req->sib1[i],
                                        f1_setup_req->sib1_length[i]);
        AssertFatal(dec_rval.code == RC_OK,
                    "[gNB_DU %"PRIu8"] Failed to decode NR_BCCH_DLSCH_MESSAGE (%zu bits)\n",
                    j,
                    dec_rval.consumed );

        // Parse message and extract SystemInformationBlockType1 field
        NR_BCCH_DL_SCH_Message_t *bcch_message = rrc->carrier.siblock1_DU;
        AssertFatal(bcch_message->message.present == NR_BCCH_DL_SCH_MessageType_PR_c1,
                    "bcch_message->message.present != NR_BCCH_DL_SCH_MessageType_PR_c1\n");
        AssertFatal(bcch_message->message.choice.c1->present == NR_BCCH_DL_SCH_MessageType__c1_PR_systemInformationBlockType1,
                    "bcch_message->message.choice.c1->present != NR_BCCH_DL_SCH_MessageType__c1_PR_systemInformationBlockType1\n");
        rrc->carrier.sib1 = bcch_message->message.choice.c1->choice.systemInformationBlockType1;
        rrc->carrier.physCellId = f1_setup_req->cell[i].nr_pci;

	F1AP_GNB_CU_CONFIGURATION_UPDATE (msg_p2).gNB_CU_name                                = rrc->node_name;
	F1AP_GNB_CU_CONFIGURATION_UPDATE (msg_p2).cells_to_activate[cu_cell_ind].mcc                           = rrc->configuration.mcc[0];
	F1AP_GNB_CU_CONFIGURATION_UPDATE (msg_p2).cells_to_activate[cu_cell_ind].mnc                           = rrc->configuration.mnc[0];
	F1AP_GNB_CU_CONFIGURATION_UPDATE (msg_p2).cells_to_activate[cu_cell_ind].mnc_digit_length              = rrc->configuration.mnc_digit_length[0];
	F1AP_GNB_CU_CONFIGURATION_UPDATE (msg_p2).cells_to_activate[cu_cell_ind].nr_cellid                     = rrc->nr_cellid;
	F1AP_GNB_CU_CONFIGURATION_UPDATE (msg_p2).cells_to_activate[cu_cell_ind].nrpci                         = f1_setup_req->cell[i].nr_pci;
        int num_SI= 0;

        if (rrc->carrier.SIB23) {
          F1AP_GNB_CU_CONFIGURATION_UPDATE (msg_p2).cells_to_activate[cu_cell_ind].SI_container[2]        = rrc->carrier.SIB23;
          F1AP_GNB_CU_CONFIGURATION_UPDATE (msg_p2).cells_to_activate[cu_cell_ind].SI_container_length[2] = rrc->carrier.sizeof_SIB23;
          num_SI++;
        }

        F1AP_GNB_CU_CONFIGURATION_UPDATE (msg_p2).cells_to_activate[cu_cell_ind].num_SI = num_SI;
        cu_cell_ind++;
	F1AP_GNB_CU_CONFIGURATION_UPDATE (msg_p2).num_cells_to_activate = cu_cell_ind;
	// send
        break;
      } else {// setup_req mcc/mnc match rrc internal list element
        LOG_W(NR_RRC,"[Inst %d] No matching MCC/MNC: rrc->mcc/f1_setup_req->mcc %d/%d rrc->mnc/f1_setup_req->mnc %d/%d rrc->nr_cellid/f1_setup_req->nr_cellid %ld/%ld \n",
              j, rrc->configuration.mcc[0], f1_setup_req->cell[i].mcc,
                 rrc->configuration.mnc[0], f1_setup_req->cell[i].mnc,
                 rrc->nr_cellid, f1_setup_req->cell[i].nr_cellid);
      }
    }// for (int j=0;j<RC.nb_inst;j++)

    if (cu_cell_ind == 0) {
      AssertFatal(1 == 0, "No cell found\n");
    }  else {
      // send ITTI message to F1AP-CU task
      itti_send_msg_to_task (TASK_CU_F1, 0, msg_p);

      itti_send_msg_to_task (TASK_CU_F1, 0, msg_p2);

    }

    // handle other failure cases
  }//for (int i=0;i<f1_setup_req->num_cells_available;i++)
}

void rrc_gNB_process_release_request(const module_id_t gnb_mod_idP, x2ap_ENDC_sgnb_release_request_t *m)
{
  gNB_RRC_INST *rrc = RC.nrrrc[gnb_mod_idP];
  rrc_remove_nsa_user(rrc, m->rnti);
}

void rrc_gNB_process_dc_overall_timeout(const module_id_t gnb_mod_idP, x2ap_ENDC_dc_overall_timeout_t *m)
{
  gNB_RRC_INST *rrc = RC.nrrrc[gnb_mod_idP];
  rrc_remove_nsa_user(rrc, m->rnti);
}

static int  rrc_process_DU_DL(MessageDef *msg_p, const char *msg_name, instance_t instance) {
  NRDuDlReq_t * req=&NRDuDlReq(msg_p);
  protocol_ctxt_t ctxt;
  ctxt.rnti      = req->rnti;
  ctxt.module_id = instance;
  ctxt.instance  = instance;
  ctxt.enb_flag  = 1;
  gNB_RRC_INST *rrc = RC.nrrrc[ctxt.module_id];
  struct rrc_gNB_ue_context_s *ue_context_p =
    rrc_gNB_get_ue_context(rrc, ctxt.rnti);

  if (req->srb_id == 0) {
    NR_DL_CCCH_Message_t *dl_ccch_msg=NULL;
    asn_dec_rval_t dec_rval;
    dec_rval = uper_decode(NULL,
                           &asn_DEF_NR_DL_CCCH_Message,
                           (void **)&dl_ccch_msg,
                           req->buf->data,
                           req->buf->size,0,0);
    AssertFatal(dec_rval.code == RC_OK, "could not decode F1AP message\n");

    switch (dl_ccch_msg->message.choice.c1->present) {
    case NR_DL_CCCH_MessageType__c1_PR_NOTHING:
      LOG_I(F1AP,"Received PR_NOTHING on DL-CCCH-Message\n");
      break;

    case NR_DL_CCCH_MessageType__c1_PR_rrcReject:
      LOG_I(F1AP,"Logical Channel DL-CCCH (SRB0), Received RRCReject\n");
      break;

    case NR_DL_CCCH_MessageType__c1_PR_rrcSetup: {
      LOG_I(F1AP, "Logical Channel DL-CCCH (SRB0), Received RRCSetup RNTI %x\n",
	    req->rnti);
      // Get configuration
      NR_RRCSetup_t *rrcSetup = dl_ccch_msg->message.choice.c1->choice.rrcSetup;
      AssertFatal(rrcSetup!=NULL, "rrcSetup is null\n");
      NR_RRCSetup_IEs_t *rrcSetup_ies = rrcSetup->criticalExtensions.choice.rrcSetup;
      ue_context_p->ue_context.SRB_configList = rrcSetup_ies->radioBearerConfig.srb_ToAddModList;
      AssertFatal(rrcSetup_ies->masterCellGroup.buf!=NULL,"masterCellGroup is null\n");
      asn_dec_rval_t dec_rval;
      dec_rval = uper_decode(NULL,
			     &asn_DEF_NR_CellGroupConfig,
			     (void **)&ue_context_p->ue_context.masterCellGroup,
			     rrcSetup_ies->masterCellGroup.buf,
			     rrcSetup_ies->masterCellGroup.size,0,0);
      AssertFatal(dec_rval.code == RC_OK, "could not decode masterCellGroup\n");
      apply_macrlc_config(rrc,ue_context_p,&ctxt);
      gNB_RRC_UE_t *ue_p = &ue_context_p->ue_context;
      AssertFatal(ue_p->Srb0.Active == 1,"SRB0 is not active\n");
      memcpy((void *)ue_p->Srb0.Tx_buffer.Payload,
	     (void *)req->buf->data,
	     req->buf->size); // ie->value.choice.RRCContainer.size
      ue_p->Srb0.Tx_buffer.payload_size = req->buf->size;
      break;
    } // case
      
    case NR_DL_CCCH_MessageType__c1_PR_spare2:
      LOG_I(F1AP,
	    "Logical Channel DL-CCCH (SRB0), Received spare2\n");
      break;
      
    case NR_DL_CCCH_MessageType__c1_PR_spare1:
      LOG_I(F1AP,
	    "Logical Channel DL-CCCH (SRB0), Received spare1\n");
      break;
      
    default:
      AssertFatal(1==0,
		  "Unknown message\n");
      break;
    }// switch case
    
    return(0);
  } else if (req->srb_id == 1) {
    NR_DL_DCCH_Message_t *dl_dcch_msg=NULL;
    asn_dec_rval_t dec_rval;
    dec_rval = uper_decode(NULL,
			   &asn_DEF_NR_DL_DCCH_Message,
			   (void **)&dl_dcch_msg,
			   &req->buf->data[2], // buf[0] includes the pdcp header
			   req->buf->size-6,0,0);
    
    if ((dec_rval.code != RC_OK) && (dec_rval.consumed == 0))
      LOG_E(F1AP," Failed to decode DL-DCCH (%zu bytes)\n",dec_rval.consumed);
    else
      LOG_D(F1AP, "Received message: present %d and c1 present %d\n",
	    dl_dcch_msg->message.present, dl_dcch_msg->message.choice.c1->present);
    
    if (dl_dcch_msg->message.present == NR_DL_DCCH_MessageType_PR_c1) {
      switch (dl_dcch_msg->message.choice.c1->present) {
      case NR_DL_DCCH_MessageType__c1_PR_NOTHING:
	LOG_I(F1AP, "Received PR_NOTHING on DL-DCCH-Message\n");
	return 0;
	
      case NR_DL_DCCH_MessageType__c1_PR_rrcReconfiguration:
	// handle RRCReconfiguration
	LOG_I(F1AP, "Logical Channel DL-DCCH (SRB1), Received RRCReconfiguration RNTI %x\n",
	      req->rnti);
	NR_RRCReconfiguration_t *rrcReconfiguration = dl_dcch_msg->message.choice.c1->choice.rrcReconfiguration;
	
	if (rrcReconfiguration->criticalExtensions.present == NR_RRCReconfiguration__criticalExtensions_PR_rrcReconfiguration) {
	  NR_RRCReconfiguration_IEs_t *rrcReconfiguration_ies =
	    rrcReconfiguration->criticalExtensions.choice.rrcReconfiguration;
	  
	  if (rrcReconfiguration_ies->measConfig != NULL) {
	    LOG_I(F1AP, "Measurement Configuration is present\n");
	  }
	  
	  if (rrcReconfiguration_ies->radioBearerConfig) {
	    LOG_I(F1AP, "Radio Resource Configuration is present\n");
	    long drb_id;
	    int i;
	    NR_DRB_ToAddModList_t  *DRB_configList  = rrcReconfiguration_ies->radioBearerConfig->drb_ToAddModList;
	    NR_SRB_ToAddModList_t  *SRB_configList  = rrcReconfiguration_ies->radioBearerConfig->srb_ToAddModList;
	    
	    // NR_DRB_ToReleaseList_t *DRB_ReleaseList = rrcReconfiguration_ies->radioBearerConfig->drb_ToReleaseList;
	    
	    // rrc_rlc_config_asn1_req
	    
	    if (SRB_configList != NULL) {
	      for (i = 0; (i < SRB_configList->list.count) && (i < 3); i++) {
		if (SRB_configList->list.array[i]->srb_Identity == 1 ) {
		  ue_context_p->ue_context.Srb1.Active=1;
		} else if (SRB_configList->list.array[i]->srb_Identity == 2 )  {
		  ue_context_p->ue_context.Srb2.Active=1;
		  ue_context_p->ue_context.Srb2.Srb_info.Srb_id=2;
		  LOG_I(F1AP, "[DU %d] SRB2 is now active\n",ctxt.module_id);
		} else {
		  LOG_W(F1AP, "[DU %d] invalide SRB identity %ld\n",ctxt.module_id,
			SRB_configList->list.array[i]->srb_Identity);
		}
	      }
	    }
	    
	    if (DRB_configList != NULL) {
	      for (i = 0; i < DRB_configList->list.count; i++) {  // num max DRB (11-3-8)
		if (DRB_configList->list.array[i]) {
		  drb_id = (int)DRB_configList->list.array[i]->drb_Identity;
		  LOG_I(F1AP,
			"[DU %d] Logical Channel UL-DCCH, Received RRCConnectionReconfiguration for UE rnti %x, reconfiguring DRB %d\n",
			ctxt.module_id,
			ctxt.rnti,
			(int)DRB_configList->list.array[i]->drb_Identity);
		  
		  // (int)*DRB_configList->list.array[i]->logicalChannelIdentity);
		  
		  if (ue_context_p->ue_context.DRB_active[drb_id] == 0) {
		    ue_context_p->ue_context.DRB_active[drb_id] = 1;
		    // logicalChannelIdentity
		    // rrc_mac_config_req_eNB
		  }
		} else {        // remove LCHAN from MAC/PHY
		  AssertFatal(1==0,"Can't handle this yet in DU\n");
		}
	      }
	    }
	  }
	}
	
	break;
	
      case NR_DL_DCCH_MessageType__c1_PR_rrcResume:
	LOG_I(F1AP,"Received rrcResume\n");
	break;
	
      case NR_DL_DCCH_MessageType__c1_PR_rrcRelease:
	LOG_I(F1AP,"Received rrcRelease\n");
	break;
	
      case NR_DL_DCCH_MessageType__c1_PR_rrcReestablishment:
	LOG_I(F1AP,"Received rrcReestablishment\n");
	break;
	
      case NR_DL_DCCH_MessageType__c1_PR_securityModeCommand:
	LOG_I(F1AP,"Received securityModeCommand\n");
	break;
	
      case NR_DL_DCCH_MessageType__c1_PR_dlInformationTransfer:
	LOG_I(F1AP, "Received dlInformationTransfer\n");
	break;
	
      case NR_DL_DCCH_MessageType__c1_PR_ueCapabilityEnquiry:
	LOG_I(F1AP, "Received ueCapabilityEnquiry\n");
	break;
	
      case NR_DL_DCCH_MessageType__c1_PR_counterCheck:
	LOG_I(F1AP, "Received counterCheck\n");
	break;
	
      case NR_DL_DCCH_MessageType__c1_PR_mobilityFromNRCommand:
      case NR_DL_DCCH_MessageType__c1_PR_dlDedicatedMessageSegment_r16:
      case NR_DL_DCCH_MessageType__c1_PR_ueInformationRequest_r16:
      case NR_DL_DCCH_MessageType__c1_PR_dlInformationTransferMRDC_r16:
      case NR_DL_DCCH_MessageType__c1_PR_loggedMeasurementConfiguration_r16:
      case NR_DL_DCCH_MessageType__c1_PR_spare3:
      case NR_DL_DCCH_MessageType__c1_PR_spare2:
      case NR_DL_DCCH_MessageType__c1_PR_spare1:
	break;
      }
    }
  } else if (req->srb_id == 2) {
    // TODO
    //abort();
  }
  
  LOG_I(F1AP, "Received DL RRC Transfer on srb_id %ld\n", req->srb_id);
  //   rlc_op_status_t    rlc_status;
  //   boolean_t          ret             = TRUE;
  
  //LOG_I(F1AP, "PRRCContainer size %lu:", ie->value.choice.RRCContainer.size);
  //for (int i = 0; i < ie->value.choice.RRCContainer.size; i++)
  //  printf("%02x ", ie->value.choice.RRCContainer.buf[i]);
  
  //printf (", PDCP PDU size %d:", rrc_dl_sdu_len);
  //for (int i=0;i<rrc_dl_sdu_len;i++) printf("%2x ",pdcp_pdu_p->data[i]);
  //printf("\n");
  
  du_rlc_data_req(&ctxt, 1, 0, req->srb_id , 1, 0, req->buf->size, req->buf);
  //   rlc_status = rlc_data_req(&ctxt
  //                             , 1
  //                             , MBMS_FLAG_NO
  //                             , srb_id
  //                             , 0
  //                             , 0
  //                             , rrc_dl_sdu_len
  //                             , pdcp_pdu_p
  //                             ,NULL
  //                             ,NULL
  //                             );
  //   switch (rlc_status) {
  //     case RLC_OP_STATUS_OK:
  //       //LOG_I(F1AP, "Data sending request over RLC succeeded!\n");
  //       ret=TRUE;
  //       break;
  //     case RLC_OP_STATUS_BAD_PARAMETER:
  //       LOG_W(F1AP, "Data sending request over RLC failed with 'Bad Parameter' reason!\n");
  //       ret= FALSE;
  //       break;
  //     case RLC_OP_STATUS_INTERNAL_ERROR:
  //       LOG_W(F1AP, "Data sending request over RLC failed with 'Internal Error' reason!\n");
  //       ret= FALSE;
  //       break;
  //     case RLC_OP_STATUS_OUT_OF_RESSOURCES:
  //       LOG_W(F1AP, "Data sending request over RLC failed with 'Out of Resources' reason!\n");
  //       ret= FALSE;
  //       break;
  //     default:
  //       LOG_W(F1AP, "RLC returned an unknown status code after PDCP placed the order to send some data (Status Code:%d)\n", rlc_status);
  //       ret= FALSE;
  //       break;
  //   } // switch case
  //   return ret;
return 0;
}

static void rrc_DU_process_ue_context_setup_request(MessageDef *msg_p, const char *msg_name, instance_t instance){

  f1ap_ue_context_setup_t * req=&F1AP_UE_CONTEXT_SETUP_REQ(msg_p);
  protocol_ctxt_t ctxt;
  ctxt.rnti      = req->rnti;
  ctxt.module_id = instance;
  ctxt.instance  = instance;
  ctxt.enb_flag  = 1;
  gNB_RRC_INST *rrc = RC.nrrrc[ctxt.module_id];
  gNB_MAC_INST *mac = RC.nrmac[ctxt.module_id];
  struct rrc_gNB_ue_context_s *ue_context_p =
      rrc_gNB_get_ue_context(rrc, ctxt.rnti);
  MessageDef *message_p;
  message_p = itti_alloc_new_message (TASK_RRC_GNB, 0, F1AP_UE_CONTEXT_SETUP_RESP);
  f1ap_ue_context_setup_t * resp=&F1AP_UE_CONTEXT_SETUP_RESP(message_p);
  uint32_t incoming_teid = 0;


  NR_CellGroupConfig_t *cellGroupConfig;
  cellGroupConfig = calloc(1, sizeof(NR_CellGroupConfig_t));
  fill_mastercellGroupConfig(cellGroupConfig, ue_context_p->ue_context.masterCellGroup,rrc->um_on_default_drb);

  /* Configure SRB2 */
  NR_SRB_ToAddMod_t            *SRB2_config          = NULL;
  NR_SRB_ToAddModList_t        *SRB_configList       = NULL;
  uint8_t SRBs_before_new_addition = 0;

  if(req->srbs_to_be_setup_length>0){
    if(ue_context_p->ue_context.SRB_configList == NULL){
      LOG_W(NR_RRC, "The SRB list of the UE context is empty before the addition of new SRB at the DU \n");
      ue_context_p->ue_context.SRB_configList = CALLOC(1, sizeof(*ue_context_p->ue_context.SRB_configList));
    }
    SRB_configList = ue_context_p->ue_context.SRB_configList;
    SRBs_before_new_addition = SRB_configList->list.count;
    for (int i=0; i<req->srbs_to_be_setup_length; i++){
      SRB2_config = CALLOC(1, sizeof(*SRB2_config));
      SRB2_config->srb_Identity = req->srbs_to_be_setup[i].srb_id;
      ASN_SEQUENCE_ADD(&SRB_configList->list, SRB2_config);
    }
  }

  /* Configure DRB */
  NR_DRB_ToAddMod_t            *DRB_config          = NULL;
  NR_DRB_ToAddModList_t        *DRB_configList      = NULL;
  if(req->drbs_to_be_setup_length>0){
    if(ue_context_p->ue_context.DRB_configList == NULL){
      ue_context_p->ue_context.DRB_configList = CALLOC(1, sizeof(*ue_context_p->ue_context.DRB_configList));
    }
    DRB_configList = ue_context_p->ue_context.DRB_configList;
    for (int i=0; i<req->drbs_to_be_setup_length; i++){
      DRB_config = CALLOC(1, sizeof(*DRB_config));
      DRB_config->drb_Identity = req->drbs_to_be_setup[i].drb_id;
      ASN_SEQUENCE_ADD(&DRB_configList->list, DRB_config);
      f1ap_drb_to_be_setup_t drb_p = req->drbs_to_be_setup[i];
      transport_layer_addr_t addr;
      memcpy(addr.buffer, &drb_p.up_ul_tnl[0].tl_address, sizeof(drb_p.up_ul_tnl[0].tl_address));
      addr.length=sizeof(drb_p.up_ul_tnl[0].tl_address)*8;
      extern instance_t DUuniqInstance;
      incoming_teid=newGtpuCreateTunnel(DUuniqInstance,
          req->rnti,
          drb_p.drb_id,
          drb_p.drb_id,
          drb_p.up_ul_tnl[0].teid,
          addr,
          drb_p.up_ul_tnl[0].port,
          DURecvCb);
    }
  }

  apply_macrlc_config(rrc, ue_context_p, &ctxt);
  /* Fill the UE context setup response ITTI message to send to F1AP */
  resp->gNB_CU_ue_id = req->gNB_CU_ue_id;
  resp->rnti = ctxt.rnti;
  if(DRB_configList){ 
    if(DRB_configList->list.count > 0){
      resp->drbs_to_be_setup = calloc(1,DRB_configList->list.count*sizeof(f1ap_drb_to_be_setup_t));
      resp->drbs_to_be_setup_length = DRB_configList->list.count;
      for (int i=0; i<DRB_configList->list.count; i++){
        resp->drbs_to_be_setup[i].drb_id = DRB_configList->list.array[i]->drb_Identity;
        resp->drbs_to_be_setup[i].rlc_mode = RLC_MODE_AM;
        resp->drbs_to_be_setup[i].up_dl_tnl[0].teid = incoming_teid;
        resp->drbs_to_be_setup[i].up_dl_tnl[0].tl_address = inet_addr(mac->eth_params_n.my_addr);
        resp->drbs_to_be_setup[i].up_dl_tnl_length = 1;
      }
    }
    else{
      LOG_W(NR_RRC, "No DRB added upon reception of F1 UE context setup request with a DRB to setup list\n");
    }
  }
  if(SRB_configList){
    if(SRB_configList->list.count >0 && SRBs_before_new_addition < SRB_configList->list.count){
      resp->srbs_to_be_setup = calloc(1,req->srbs_to_be_setup_length*sizeof(f1ap_srb_to_be_setup_t));
      resp->srbs_to_be_setup_length = req->srbs_to_be_setup_length;
      for (int i=SRBs_before_new_addition; i<SRB_configList->list.count; i++){
        resp->srbs_to_be_setup[i-SRBs_before_new_addition].srb_id = SRB_configList->list.array[i]->srb_Identity;
      }
    }
    else{
      LOG_W(NR_RRC, "No SRB added upon reception of F1 UE Context setup request at the DU\n");
    }
  }
  else{
    LOG_W(NR_RRC, "No SRB added upon reception of F1 UE Context setup request at the DU\n");
  }
  resp->du_to_cu_rrc_information = calloc(1,1024*sizeof(uint8_t));
  asn_enc_rval_t enc_rval = uper_encode_to_buffer(&asn_DEF_NR_CellGroupConfig,
                                NULL,
                                (void *)cellGroupConfig,
                                resp->du_to_cu_rrc_information,
                                1024);
  resp->du_to_cu_rrc_information_length = (enc_rval.encoded+7)>>3;
  free(cellGroupConfig);
  itti_send_msg_to_task (TASK_DU_F1, ctxt.module_id, message_p);
}

static void rrc_CU_process_ue_context_setup_response(MessageDef *msg_p, const char *msg_name, instance_t instance){

  f1ap_ue_context_setup_t * resp=&F1AP_UE_CONTEXT_SETUP_RESP(msg_p);
  protocol_ctxt_t ctxt;
  ctxt.rnti      = resp->rnti;
  ctxt.module_id = instance;
  ctxt.instance  = instance;
  ctxt.enb_flag  = 1;
  gNB_RRC_INST *rrc = RC.nrrrc[ctxt.module_id];
  struct rrc_gNB_ue_context_s *ue_context_p = rrc_gNB_get_ue_context(rrc, ctxt.rnti);
  NR_CellGroupConfig_t *cellGroupConfig = NULL;

  asn_dec_rval_t dec_rval = uper_decode_complete( NULL,
    &asn_DEF_NR_CellGroupConfig,
    (void **)&cellGroupConfig,
    (uint8_t *)resp->du_to_cu_rrc_information,
    (int) resp->du_to_cu_rrc_information_length);

  if ((dec_rval.code != RC_OK) && (dec_rval.consumed == 0)) {
    AssertFatal(1==0,"Cell group config decode error\n");
    // free the memory
    SEQUENCE_free( &asn_DEF_NR_CellGroupConfig, cellGroupConfig, 1 );
    return;
  }
  //xer_fprint(stdout,&asn_DEF_NR_CellGroupConfig, cellGroupConfig);

  if(ue_context_p->ue_context.masterCellGroup == NULL){
    ue_context_p->ue_context.masterCellGroup = calloc(1, sizeof(NR_CellGroupConfig_t));
  }
  if(cellGroupConfig->rlc_BearerToAddModList!=NULL){
    if(ue_context_p->ue_context.masterCellGroup->rlc_BearerToAddModList != NULL){
      LOG_I(NR_RRC, "rlc_BearerToAddModList not empty before filling it \n");
      free(ue_context_p->ue_context.masterCellGroup->rlc_BearerToAddModList);
    }
    ue_context_p->ue_context.masterCellGroup->rlc_BearerToAddModList = calloc(1, sizeof(*cellGroupConfig->rlc_BearerToAddModList));
    memcpy(ue_context_p->ue_context.masterCellGroup->rlc_BearerToAddModList, cellGroupConfig->rlc_BearerToAddModList,
        sizeof(*cellGroupConfig->rlc_BearerToAddModList));
  }
  xer_fprint(stdout,&asn_DEF_NR_CellGroupConfig, ue_context_p->ue_context.masterCellGroup);

  free(cellGroupConfig->rlc_BearerToAddModList);
  free(cellGroupConfig);

}

unsigned int mask_flip(unsigned int x) {
  return((((x>>8) + (x<<8))&0xffff)>>6);
}

unsigned int get_dl_bw_mask(gNB_RRC_INST *rrc,NR_UE_NR_Capability_t *cap) {


  int common_band = *rrc->carrier.servingcellconfigcommon->downlinkConfigCommon->frequencyInfoDL->frequencyBandList.list.array[0];
  int common_scs  = rrc->carrier.servingcellconfigcommon->downlinkConfigCommon->frequencyInfoDL->scs_SpecificCarrierList.list.array[0]->subcarrierSpacing;
  for (int i=0;i<cap->rf_Parameters.supportedBandListNR.list.count;i++) {
     NR_BandNR_t *bandNRinfo = cap->rf_Parameters.supportedBandListNR.list.array[i];
     if (bandNRinfo->bandNR == common_band) {
       if (common_band < 257) { // FR1
          switch (common_scs) {
            case NR_SubcarrierSpacing_kHz15 :
               if (bandNRinfo->channelBWs_DL &&
                   bandNRinfo->channelBWs_DL->choice.fr1 &&
                   bandNRinfo->channelBWs_DL->choice.fr1->scs_15kHz)
                     return(mask_flip((unsigned int)*(uint16_t*)bandNRinfo->channelBWs_DL->choice.fr1->scs_15kHz->buf));
 	      break;
            case NR_SubcarrierSpacing_kHz30 :
               if (bandNRinfo->channelBWs_DL &&
                   bandNRinfo->channelBWs_DL->choice.fr1 &&
                   bandNRinfo->channelBWs_DL->choice.fr1->scs_30kHz)
                     return(mask_flip((unsigned int)*(uint16_t*)bandNRinfo->channelBWs_DL->choice.fr1->scs_30kHz->buf));
              break;
            case NR_SubcarrierSpacing_kHz60 :
               if (bandNRinfo->channelBWs_DL &&
                   bandNRinfo->channelBWs_DL->choice.fr1 &&
                   bandNRinfo->channelBWs_DL->choice.fr1->scs_60kHz)
                     return(mask_flip((unsigned int)*(uint16_t*)bandNRinfo->channelBWs_DL->choice.fr1->scs_60kHz->buf));
              break;
          }
       }
       else {
          switch (common_scs) {
            case NR_SubcarrierSpacing_kHz60 :
               if (bandNRinfo->channelBWs_DL &&
                   bandNRinfo->channelBWs_DL->choice.fr2 &&
                   bandNRinfo->channelBWs_DL->choice.fr2->scs_60kHz)
                     return(mask_flip((unsigned int)*(uint16_t*)bandNRinfo->channelBWs_DL->choice.fr2->scs_60kHz->buf));
              break;
            case NR_SubcarrierSpacing_kHz120 :
               if (bandNRinfo->channelBWs_DL &&
                   bandNRinfo->channelBWs_DL->choice.fr2 &&
                   bandNRinfo->channelBWs_DL->choice.fr2->scs_120kHz)
                     return(mask_flip((unsigned int)*(uint16_t*)bandNRinfo->channelBWs_DL->choice.fr2->scs_120kHz->buf));
              break;
       }
     }
   }
  }
  return(0);
}

unsigned int get_ul_bw_mask(gNB_RRC_INST *rrc,NR_UE_NR_Capability_t *cap) {


  int common_band = *rrc->carrier.servingcellconfigcommon->uplinkConfigCommon->frequencyInfoUL->frequencyBandList->list.array[0];
  int common_scs  = rrc->carrier.servingcellconfigcommon->uplinkConfigCommon->frequencyInfoUL->scs_SpecificCarrierList.list.array[0]->subcarrierSpacing;
  for (int i=0;i<cap->rf_Parameters.supportedBandListNR.list.count;i++) {
     NR_BandNR_t *bandNRinfo = cap->rf_Parameters.supportedBandListNR.list.array[i];
     if (bandNRinfo->bandNR == common_band) {
       if (common_band < 257) { // FR1
          switch (common_scs) {
            case NR_SubcarrierSpacing_kHz15 :
               if (bandNRinfo->channelBWs_UL &&
                   bandNRinfo->channelBWs_UL->choice.fr1 &&
                   bandNRinfo->channelBWs_UL->choice.fr1->scs_15kHz)
                     return(mask_flip((unsigned int)*(uint16_t*)bandNRinfo->channelBWs_UL->choice.fr1->scs_15kHz->buf));
 	      break;
            case NR_SubcarrierSpacing_kHz30 :
               if (bandNRinfo->channelBWs_UL &&
                   bandNRinfo->channelBWs_UL->choice.fr1 &&
                   bandNRinfo->channelBWs_UL->choice.fr1->scs_30kHz)
                     return(mask_flip((unsigned int)*(uint16_t*)bandNRinfo->channelBWs_UL->choice.fr1->scs_30kHz->buf));
              break;
            case NR_SubcarrierSpacing_kHz60 :
               if (bandNRinfo->channelBWs_UL &&
                   bandNRinfo->channelBWs_UL->choice.fr1 &&
                   bandNRinfo->channelBWs_UL->choice.fr1->scs_60kHz)
                     return(mask_flip((unsigned int)*(uint16_t*)bandNRinfo->channelBWs_UL->choice.fr1->scs_60kHz->buf));
              break;
          }
       }
       else {
          switch (common_scs) {
            case NR_SubcarrierSpacing_kHz60 :
               if (bandNRinfo->channelBWs_UL &&
                   bandNRinfo->channelBWs_UL->choice.fr2 &&
                   bandNRinfo->channelBWs_UL->choice.fr2->scs_60kHz)
                     return(mask_flip((unsigned int)*(uint16_t*)bandNRinfo->channelBWs_UL->choice.fr2->scs_60kHz->buf));
              break;
            case NR_SubcarrierSpacing_kHz120 :
               if (bandNRinfo->channelBWs_UL &&
                   bandNRinfo->channelBWs_UL->choice.fr2 &&
                   bandNRinfo->channelBWs_UL->choice.fr2->scs_120kHz)
                     return(mask_flip((unsigned int)*(uint16_t*)bandNRinfo->channelBWs_UL->choice.fr2->scs_120kHz->buf));
              break;
       }
     }
   }
  }
  return(0);
}

int get_ul_mimo_layersCB(gNB_RRC_INST *rrc,NR_UE_NR_Capability_t *cap) {
  int common_scs  = rrc->carrier.servingcellconfigcommon->uplinkConfigCommon->frequencyInfoUL->scs_SpecificCarrierList.list.array[0]->subcarrierSpacing;

  // check featureSet
  NR_FeatureSets_t *fs=cap->featureSets;
  if (fs) {
    // go through UL feature sets and look for one with current SCS
    for (int i=0;i<fs->featureSetsUplinkPerCC->list.count;i++) {
       if (fs->featureSetsUplinkPerCC->list.array[i]->supportedSubcarrierSpacingUL == common_scs &&
           fs->featureSetsUplinkPerCC->list.array[i]->mimo_CB_PUSCH &&
           fs->featureSetsUplinkPerCC->list.array[i]->mimo_CB_PUSCH->maxNumberMIMO_LayersCB_PUSCH)
           return(1<<*fs->featureSetsUplinkPerCC->list.array[i]->mimo_CB_PUSCH->maxNumberMIMO_LayersCB_PUSCH);
    }
  }
  return(1);
}

int get_ul_mimo_layers(gNB_RRC_INST *rrc,NR_UE_NR_Capability_t *cap) {
  int common_scs  = rrc->carrier.servingcellconfigcommon->uplinkConfigCommon->frequencyInfoUL->scs_SpecificCarrierList.list.array[0]->subcarrierSpacing;

  // check featureSet
  NR_FeatureSets_t *fs=cap->featureSets;
  if (fs) {
    // go through UL feature sets and look for one with current SCS
    for (int i=0;i<fs->featureSetsUplinkPerCC->list.count;i++) {
       if (fs->featureSetsUplinkPerCC->list.array[i]->supportedSubcarrierSpacingUL == common_scs &&
           fs->featureSetsUplinkPerCC->list.array[i]->maxNumberMIMO_LayersNonCB_PUSCH)
           return(1<<*fs->featureSetsUplinkPerCC->list.array[i]->maxNumberMIMO_LayersNonCB_PUSCH);
    }
  }
  return(1);
}

int get_dl_mimo_layers(gNB_RRC_INST *rrc,NR_UE_NR_Capability_t *cap) {
  int common_scs  = rrc->carrier.servingcellconfigcommon->downlinkConfigCommon->frequencyInfoDL->scs_SpecificCarrierList.list.array[0]->subcarrierSpacing;

  // check featureSet
  NR_FeatureSets_t *fs=cap->featureSets;
  if (fs) {
    // go through UL feature sets and look for one with current SCS
    for (int i=0;i<fs->featureSetsDownlinkPerCC->list.count;i++) {
       if (fs->featureSetsUplinkPerCC->list.array[i]->supportedSubcarrierSpacingUL == common_scs &&
           fs->featureSetsDownlinkPerCC->list.array[i]->maxNumberMIMO_LayersPDSCH)
           return(2<<*fs->featureSetsDownlinkPerCC->list.array[i]->maxNumberMIMO_LayersPDSCH);
    }
  }
  return(1);
}
void nr_rrc_subframe_process(protocol_ctxt_t *const ctxt_pP, const int CC_id) {

  MessageDef *msg;
  rrc_gNB_ue_context_t *ue_context_p = NULL;
  FILE *fd=NULL;//fopen("nrRRCstats.log","w");
  RB_FOREACH(ue_context_p, rrc_nr_ue_tree_s, &(RC.nrrrc[ctxt_pP->module_id]->rrc_ue_head)) {
    ctxt_pP->rnti = ue_context_p->ue_id_rnti;

    if (fd) {
      if (ue_context_p->ue_context.Initialue_identity_5g_s_TMSI.presence == TRUE) {
        fprintf(fd,"NR RRC UE rnti %x: S-TMSI %x failure timer %d/8\n",
                ue_context_p->ue_id_rnti,
                ue_context_p->ue_context.Initialue_identity_5g_s_TMSI.fiveg_tmsi,
                ue_context_p->ue_context.ul_failure_timer);
      } else {
        fprintf(fd,"NR RRC UE rnti %x failure timer %d/8\n",
                ue_context_p->ue_id_rnti,
                ue_context_p->ue_context.ul_failure_timer);
      }

      if (ue_context_p->ue_context.UE_Capability_nr) {
        fprintf(fd,"NR RRC UE cap: BW DL %x. BW UL %x, DL MIMO Layers %d UL MIMO Layers (CB) %d UL MIMO Layers (nonCB) %d\n",
                get_dl_bw_mask(RC.nrrrc[0],ue_context_p->ue_context.UE_Capability_nr),
                get_ul_bw_mask(RC.nrrrc[0],ue_context_p->ue_context.UE_Capability_nr),
                get_dl_mimo_layers(RC.nrrrc[0],ue_context_p->ue_context.UE_Capability_nr),
                get_ul_mimo_layersCB(RC.nrrrc[0],ue_context_p->ue_context.UE_Capability_nr),
                get_ul_mimo_layers(RC.nrrrc[0],ue_context_p->ue_context.UE_Capability_nr));
      }
    }

    if (ue_context_p->ue_context.nr_rrc_processing_timer > 0) {
      ue_context_p->ue_context.nr_rrc_processing_timer++;
      if (ue_context_p->ue_context.nr_rrc_processing_timer > ue_context_p->ue_context.nr_rrc_processing_delay) {
        ue_context_p->ue_context.nr_rrc_processing_timer = 0;
        nr_rrc_mac_schedule_ue_enabled(ctxt_pP->module_id, ue_context_p->ue_context.rnti, true);
      }
    }

    if (ue_context_p->ue_context.ul_failure_timer > 0) {
      ue_context_p->ue_context.ul_failure_timer++;

      if (ue_context_p->ue_context.ul_failure_timer >= 20000) {
        // remove UE after 20 seconds after MAC (or else) has indicated UL failure
        LOG_I(RRC, "Removing UE %x instance, because of uplink failure timer timeout\n",
              ue_context_p->ue_context.rnti);
        if(ue_context_p->ue_context.StatusRrc >= NR_RRC_CONNECTED){
          rrc_gNB_send_NGAP_UE_CONTEXT_RELEASE_REQ(
                   ctxt_pP->module_id,
                   ue_context_p,
                   NGAP_CAUSE_RADIO_NETWORK,
                   NGAP_CAUSE_RADIO_NETWORK_RADIO_CONNECTION_WITH_UE_LOST);
        }

        // Remove here the MAC and RRC context when RRC is not connected or gNB is not connected to CN5G
        if(ue_context_p->ue_context.StatusRrc < NR_RRC_CONNECTED || ue_context_p->ue_context.gNB_ue_ngap_id == 0) {
          mac_remove_nr_ue(ctxt_pP->module_id, ctxt_pP->rnti);
          rrc_rlc_remove_ue(ctxt_pP);
          pdcp_remove_UE(ctxt_pP);

          /* remove RRC UE Context */
          ue_context_p = rrc_gNB_get_ue_context(RC.nrrrc[ctxt_pP->module_id], ctxt_pP->rnti);
          if (ue_context_p) {
            rrc_gNB_remove_ue_context(ctxt_pP, RC.nrrrc[ctxt_pP->module_id], ue_context_p);
            LOG_I(NR_RRC, "remove UE %x \n", ctxt_pP->rnti);
          }
        }

        break; // break RB_FOREACH
      }
    }

    if (ue_context_p->ue_context.ue_release_timer_rrc > 0) {
      ue_context_p->ue_context.ue_release_timer_rrc++;

      if (ue_context_p->ue_context.ue_release_timer_rrc >= ue_context_p->ue_context.ue_release_timer_thres_rrc) {
        LOG_I(NR_RRC, "Removing UE %x instance after UE_CONTEXT_RELEASE_Complete (ue_release_timer_rrc timeout)\n",
              ue_context_p->ue_context.rnti);
        ue_context_p->ue_context.ue_release_timer_rrc = 0;

        mac_remove_nr_ue(ctxt_pP->module_id, ctxt_pP->rnti);
        rrc_rlc_remove_ue(ctxt_pP);
        pdcp_remove_UE(ctxt_pP);
        newGtpuDeleteAllTunnels(ctxt_pP->instance, ctxt_pP->rnti);

        /* remove RRC UE Context */
        ue_context_p = rrc_gNB_get_ue_context(RC.nrrrc[ctxt_pP->module_id], ctxt_pP->rnti);
        if (ue_context_p) {
          rrc_gNB_remove_ue_context(ctxt_pP, RC.nrrrc[ctxt_pP->module_id], ue_context_p);
          LOG_I(NR_RRC, "remove UE %x \n", ctxt_pP->rnti);
        }

        break; // break RB_FOREACH
      }
    }
  }

  if (fd) fclose(fd);


  /* send a tick to x2ap */
  if (is_x2ap_enabled()){
    msg = itti_alloc_new_message(TASK_RRC_ENB, 0, X2AP_SUBFRAME_PROCESS);
    itti_send_msg_to_task(TASK_X2AP, ctxt_pP->module_id, msg);
  }
}

///---------------------------------------------------------------------------------------------------------------///
///---------------------------------------------------------------------------------------------------------------///
void *rrc_gnb_task(void *args_p) {
  MessageDef                         *msg_p;
  const char                         *msg_name_p;
  instance_t                         instance;
  int                                result;
  //SRB_INFO                           *srb_info_p;
  //int                                CC_id;
  protocol_ctxt_t ctxt={.module_id=0,
                        .enb_flag=1,
                        .instance=0,
                        .rnti=0,
                        .frame=-1,
                        .subframe=-1,
                        .eNB_index=0,
                        .brOption=false
                       };
  itti_mark_task_ready(TASK_RRC_GNB);
  LOG_I(NR_RRC,"Entering main loop of NR_RRC message task\n");

  while (1) {
    // Wait for a message
    itti_receive_msg(TASK_RRC_GNB, &msg_p);
    msg_name_p = ITTI_MSG_NAME(msg_p);
    instance = ITTI_MSG_DESTINATION_INSTANCE(msg_p);

    /* RRC_SUBFRAME_PROCESS is sent every subframe, do not log it */
    if (ITTI_MSG_ID(msg_p) != RRC_SUBFRAME_PROCESS)
      LOG_I(NR_RRC,"Received message %s\n",msg_name_p);

    switch (ITTI_MSG_ID(msg_p)) {
      case TERMINATE_MESSAGE:
        LOG_W(NR_RRC, " *** Exiting NR_RRC thread\n");
        itti_exit_task();
        break;

      case MESSAGE_TEST:
        LOG_I(NR_RRC, "[gNB %ld] Received %s\n", instance, msg_name_p);
        break;

      case RRC_SUBFRAME_PROCESS:
        nr_rrc_subframe_process(&RRC_SUBFRAME_PROCESS(msg_p).ctxt, RRC_SUBFRAME_PROCESS(msg_p).CC_id);
        break;

      /* Messages from MAC */
      case NR_RRC_MAC_CCCH_DATA_IND:
	{
	  instance_t i;
	  for (i=0; i<RC.nb_nr_inst; i++) {
	    // first get RRC instance (note, no the ITTI instance)
	    gNB_RRC_INST *rrc = RC.nrrrc[i];
	    
	    if (rrc->nr_cellid == NR_RRC_MAC_CCCH_DATA_IND(msg_p).nr_cellid)
	      break;
	  }
	  AssertFatal(i!=RC.nb_nr_inst, "Cell_id not found\n");
	  PROTOCOL_CTXT_SET_BY_INSTANCE(&ctxt,
					i,
					GNB_FLAG_YES,
					NR_RRC_MAC_CCCH_DATA_IND(msg_p).rnti,
					msg_p->ittiMsgHeader.lte_time.frame,
					msg_p->ittiMsgHeader.lte_time.slot);
	  LOG_I(NR_RRC,"Decoding CCCH : ue %d, inst %ld, CC_id %d, ctxt %p, sib_info_p->Rx_buffer.payload_size %d\n",
		ctxt.rnti,
		i,
		NR_RRC_MAC_CCCH_DATA_IND(msg_p).CC_id,
		&ctxt,
		NR_RRC_MAC_CCCH_DATA_IND(msg_p).sdu_size);
	  
	  if (NR_RRC_MAC_CCCH_DATA_IND(msg_p).sdu_size >= CCCH_SDU_SIZE) {
	    LOG_I(NR_RRC, "CCCH message has size %d > %d\n",
		  NR_RRC_MAC_CCCH_DATA_IND(msg_p).sdu_size,CCCH_SDU_SIZE);
	    break;
	  }

	  nr_rrc_gNB_decode_ccch(&ctxt,
				 (uint8_t *)NR_RRC_MAC_CCCH_DATA_IND(msg_p).sdu,
				 NR_RRC_MAC_CCCH_DATA_IND(msg_p).sdu_size,
				 NR_RRC_MAC_CCCH_DATA_IND(msg_p).du_to_cu_rrc_container,
				 NR_RRC_MAC_CCCH_DATA_IND(msg_p).CC_id);
	  
	  if (NR_RRC_MAC_CCCH_DATA_IND(msg_p).du_to_cu_rrc_container) {
	    free(NR_RRC_MAC_CCCH_DATA_IND(msg_p).du_to_cu_rrc_container->buf);
	    free(NR_RRC_MAC_CCCH_DATA_IND(msg_p).du_to_cu_rrc_container);
	  }
	}
      break;

      /* Messages from PDCP */
      case NR_RRC_DCCH_DATA_IND:
        PROTOCOL_CTXT_SET_BY_INSTANCE(&ctxt,
                                      instance,
                                      GNB_FLAG_YES,
                                      NR_RRC_DCCH_DATA_IND(msg_p).rnti,
                                      msg_p->ittiMsgHeader.lte_time.frame,
                                      msg_p->ittiMsgHeader.lte_time.slot);
        LOG_D(NR_RRC,"Decoding DCCH : ue %d, inst %ld, ctxt %p, size %d\n",
                ctxt.rnti,
                instance,
                &ctxt,
                NR_RRC_DCCH_DATA_IND(msg_p).sdu_size);
        LOG_D(NR_RRC, PROTOCOL_NR_RRC_CTXT_UE_FMT" Received on DCCH %d %s\n",
                PROTOCOL_NR_RRC_CTXT_UE_ARGS(&ctxt),
                NR_RRC_DCCH_DATA_IND(msg_p).dcch_index,
                msg_name_p);
        rrc_gNB_decode_dcch(&ctxt,
                            NR_RRC_DCCH_DATA_IND(msg_p).dcch_index,
                            NR_RRC_DCCH_DATA_IND(msg_p).sdu_p,
                            NR_RRC_DCCH_DATA_IND(msg_p).sdu_size);
        result = itti_free(ITTI_MSG_ORIGIN_ID(msg_p), NR_RRC_DCCH_DATA_IND(msg_p).sdu_p);

        break;

      case NGAP_DOWNLINK_NAS:
        rrc_gNB_process_NGAP_DOWNLINK_NAS(msg_p, msg_name_p, instance, &rrc_gNB_mui);
        break;

      case NGAP_PDUSESSION_SETUP_REQ:
        rrc_gNB_process_NGAP_PDUSESSION_SETUP_REQ(msg_p, msg_name_p, instance);
        break;

      case NGAP_PDUSESSION_MODIFY_REQ:
        rrc_gNB_process_NGAP_PDUSESSION_MODIFY_REQ(msg_p, msg_name_p, instance);
        break;

      case NGAP_PDUSESSION_RELEASE_COMMAND:
        rrc_gNB_process_NGAP_PDUSESSION_RELEASE_COMMAND(msg_p, msg_name_p, instance);
        break;

      /* Messages from gNB app */
      case NRRRC_CONFIGURATION_REQ:
        LOG_I(NR_RRC, "[gNB %ld] Received %s : %p\n", instance, msg_name_p,&NRRRC_CONFIGURATION_REQ(msg_p));
        openair_rrc_gNB_configuration(GNB_INSTANCE_TO_MODULE_ID(instance), &NRRRC_CONFIGURATION_REQ(msg_p));
        break;

      /* Messages from F1AP task */
      case F1AP_SETUP_REQ:
        AssertFatal(NODE_IS_CU(RC.nrrrc[instance]->node_type),
                    "should not receive F1AP_SETUP_REQUEST, need call by CU!\n");
        LOG_I(NR_RRC,"[gNB %ld] Received %s : %p\n", instance, msg_name_p, &F1AP_SETUP_REQ(msg_p));
        rrc_gNB_process_f1_setup_req(&F1AP_SETUP_REQ(msg_p));
        break;
	
    case NR_DU_RRC_DL_INDICATION:
      rrc_process_DU_DL(msg_p, msg_name_p, instance);
      break;
      
    case F1AP_UE_CONTEXT_SETUP_REQ:
      rrc_DU_process_ue_context_setup_request(msg_p, msg_name_p, instance);
      break;

    case F1AP_UE_CONTEXT_SETUP_RESP:
      rrc_CU_process_ue_context_setup_response(msg_p, msg_name_p, instance);
      break;

      /* Messages from X2AP */
      case X2AP_ENDC_SGNB_ADDITION_REQ:
        LOG_I(NR_RRC, "Received ENDC sgNB addition request from X2AP \n");
        rrc_gNB_process_AdditionRequestInformation(GNB_INSTANCE_TO_MODULE_ID(instance), &X2AP_ENDC_SGNB_ADDITION_REQ(msg_p));
        break;

      case X2AP_ENDC_SGNB_RECONF_COMPLETE:
        LOG_A(NR_RRC, "Handling of reconfiguration complete message at RRC gNB is pending \n");
        break;

      case NGAP_INITIAL_CONTEXT_SETUP_REQ:
        rrc_gNB_process_NGAP_INITIAL_CONTEXT_SETUP_REQ(msg_p, msg_name_p, instance);
        break;

      case X2AP_ENDC_SGNB_RELEASE_REQUEST:
        LOG_I(NR_RRC, "Received ENDC sgNB release request from X2AP \n");
        rrc_gNB_process_release_request(GNB_INSTANCE_TO_MODULE_ID(instance), &X2AP_ENDC_SGNB_RELEASE_REQUEST(msg_p));
        break;

      case X2AP_ENDC_DC_OVERALL_TIMEOUT:
        rrc_gNB_process_dc_overall_timeout(GNB_INSTANCE_TO_MODULE_ID(instance), &X2AP_ENDC_DC_OVERALL_TIMEOUT(msg_p));
        break;

      case NGAP_UE_CONTEXT_RELEASE_REQ:
        rrc_gNB_process_NGAP_UE_CONTEXT_RELEASE_REQ(msg_p, msg_name_p, instance);
        break;

      case NGAP_UE_CONTEXT_RELEASE_COMMAND:
        rrc_gNB_process_NGAP_UE_CONTEXT_RELEASE_COMMAND(msg_p, msg_name_p, instance);
        break;

      default:
        LOG_E(NR_RRC, "[gNB %ld] Received unexpected message %s\n", instance, msg_name_p);
        break;
    }

    result = itti_free(ITTI_MSG_ORIGIN_ID(msg_p), msg_p);
    AssertFatal(result == EXIT_SUCCESS, "Failed to free memory (%d)!\n", result);
    msg_p = NULL;
  }
}

//-----------------------------------------------------------------------------
void
rrc_gNB_generate_SecurityModeCommand(
  const protocol_ctxt_t *const ctxt_pP,
  rrc_gNB_ue_context_t  *const ue_context_pP
)
//-----------------------------------------------------------------------------
{
  uint8_t                             buffer[100];
  uint8_t                             size;

  T(T_ENB_RRC_SECURITY_MODE_COMMAND, T_INT(ctxt_pP->module_id), T_INT(ctxt_pP->frame),
    T_INT(ctxt_pP->subframe), T_INT(ctxt_pP->rnti));
  NR_IntegrityProtAlgorithm_t integrity_algorithm = (NR_IntegrityProtAlgorithm_t)ue_context_pP->ue_context.integrity_algorithm;
  size = do_NR_SecurityModeCommand(
           ctxt_pP,
           buffer,
           rrc_gNB_get_next_transaction_identifier(ctxt_pP->module_id),
           ue_context_pP->ue_context.ciphering_algorithm,
           &integrity_algorithm);
  LOG_DUMPMSG(NR_RRC,DEBUG_RRC,(char *)buffer,size,"[MSG] RRC Security Mode Command\n");
  LOG_I(NR_RRC,
        PROTOCOL_NR_RRC_CTXT_UE_FMT" Logical Channel DL-DCCH, Generate SecurityModeCommand (bytes %d)\n",
        PROTOCOL_NR_RRC_CTXT_UE_ARGS(ctxt_pP),
        size);

  switch (RC.nrrrc[ctxt_pP->module_id]->node_type) {
    case ngran_gNB_CU:
      // create an ITTI message
      memcpy(ue_context_pP->ue_context.Srb1.Srb_info.Tx_buffer.Payload, buffer, size);
      ue_context_pP->ue_context.Srb1.Srb_info.Tx_buffer.payload_size = size;

      LOG_I(NR_RRC,"calling rrc_data_req :securityModeCommand\n");
      nr_rrc_data_req(ctxt_pP,
                  DCCH,
                  rrc_gNB_mui++,
                  SDU_CONFIRM_NO,
                  size,
                  buffer,
                  PDCP_TRANSMISSION_MODE_CONTROL);
      break;

    case ngran_gNB_DU:
      // nothing to do for DU
      AssertFatal(1==0,"nothing to do for DU\n");
      break;

    case ngran_gNB:
      LOG_D(NR_RRC,
        PROTOCOL_NR_RRC_CTXT_UE_FMT" --- PDCP_DATA_REQ/%d Bytes (securityModeCommand to UE MUI %d) --->[PDCP][RB %02d]\n",
        PROTOCOL_NR_RRC_CTXT_UE_ARGS(ctxt_pP),
        size,
        rrc_gNB_mui,
        DCCH);
#ifdef ITTI_SIM
  MessageDef *message_p;
  uint8_t *message_buffer;
  message_buffer = itti_malloc (TASK_RRC_GNB, TASK_RRC_UE_SIM,size);
  memcpy (message_buffer, buffer, size);
  message_p = itti_alloc_new_message (TASK_RRC_GNB, 0, GNB_RRC_DCCH_DATA_IND);
  GNB_RRC_DCCH_DATA_IND (message_p).rbid = DCCH;
  GNB_RRC_DCCH_DATA_IND (message_p).sdu = message_buffer;
  GNB_RRC_DCCH_DATA_IND (message_p).size	= size;
  itti_send_msg_to_task (TASK_RRC_UE_SIM, ctxt_pP->instance, message_p);
#else
  LOG_D(NR_RRC,"calling rrc_data_req :securityModeCommand\n");
  nr_rrc_data_req(ctxt_pP,
                  DCCH,
                  rrc_gNB_mui++,
                  SDU_CONFIRM_NO,
                  size,
                  buffer,
                  PDCP_TRANSMISSION_MODE_CONTROL);
#endif
      break;

    default :
        LOG_W(NR_RRC, "Unknown node type %d\n", RC.nrrrc[ctxt_pP->module_id]->node_type);
  }
}

void
rrc_gNB_generate_UECapabilityEnquiry(
  const protocol_ctxt_t *const ctxt_pP,
  rrc_gNB_ue_context_t          *const ue_context_pP
)
//-----------------------------------------------------------------------------
{
  uint8_t                             buffer[100];
  uint8_t                             size;

  T(T_ENB_RRC_UE_CAPABILITY_ENQUIRY, T_INT(ctxt_pP->module_id), T_INT(ctxt_pP->frame),
    T_INT(ctxt_pP->subframe), T_INT(ctxt_pP->rnti));
  size = do_NR_SA_UECapabilityEnquiry(
           ctxt_pP,
           buffer,
           rrc_gNB_get_next_transaction_identifier(ctxt_pP->module_id));
  LOG_I(NR_RRC,
        PROTOCOL_NR_RRC_CTXT_UE_FMT" Logical Channel DL-DCCH, Generate NR UECapabilityEnquiry (bytes %d)\n",
        PROTOCOL_NR_RRC_CTXT_UE_ARGS(ctxt_pP),
        size);
  switch (RC.nrrrc[ctxt_pP->module_id]->node_type) {
    case ngran_gNB_CU:
      nr_rrc_data_req(
        ctxt_pP,
        DCCH,
        rrc_gNB_mui++,
        SDU_CONFIRM_NO,
        size,
        buffer,
        PDCP_TRANSMISSION_MODE_CONTROL);
      break;

    case ngran_gNB_DU:
      // nothing to do for DU
      AssertFatal(1==0,"nothing to do for DU\n");
      break;

    case ngran_gNB:
      // rrc_mac_config_req_gNB
      LOG_D(NR_RRC,
        PROTOCOL_NR_RRC_CTXT_UE_FMT" --- PDCP_DATA_REQ/%d Bytes (NR UECapabilityEnquiry MUI %d) --->[PDCP][RB %02d]\n",
        PROTOCOL_NR_RRC_CTXT_UE_ARGS(ctxt_pP),
        size,
        rrc_gNB_mui,
        DCCH);
#ifdef ITTI_SIM
  MessageDef *message_p;
  uint8_t *message_buffer;
  message_buffer = itti_malloc (TASK_RRC_GNB, TASK_RRC_UE_SIM, size);
  memcpy (message_buffer, buffer, size);
  message_p = itti_alloc_new_message (TASK_RRC_GNB, 0, GNB_RRC_DCCH_DATA_IND);
  GNB_RRC_DCCH_DATA_IND (message_p).rbid = DCCH;
  GNB_RRC_DCCH_DATA_IND (message_p).sdu = message_buffer;
  GNB_RRC_DCCH_DATA_IND (message_p).size  = size;
  itti_send_msg_to_task (TASK_RRC_UE_SIM, ctxt_pP->instance, message_p);
#else
  nr_rrc_data_req(ctxt_pP,
                  DCCH,
                  rrc_gNB_mui++,
                  SDU_CONFIRM_NO,
                  size,
                  buffer,
                  PDCP_TRANSMISSION_MODE_CONTROL);
#endif
  break;

    default :
        LOG_W(NR_RRC, "Unknown node type %d\n", RC.nrrrc[ctxt_pP->module_id]->node_type);
  }
}

//-----------------------------------------------------------------------------
/*
* Generate the RRC Connection Release to UE.
* If received, UE should switch to RRC_IDLE mode.
*/
void
rrc_gNB_generate_RRCRelease(
  const protocol_ctxt_t *const ctxt_pP,
  rrc_gNB_ue_context_t  *const ue_context_pP
)
//-----------------------------------------------------------------------------
{
  uint8_t buffer[RRC_BUF_SIZE];
  uint16_t size = 0;

  memset(buffer, 0, sizeof(buffer));

  size = do_NR_RRCRelease(buffer, sizeof(buffer),
                          rrc_gNB_get_next_transaction_identifier(ctxt_pP->module_id));
  ue_context_pP->ue_context.ue_reestablishment_timer = 0;
  ue_context_pP->ue_context.ue_release_timer = 0;
  ue_context_pP->ue_context.ul_failure_timer = 0;
  ue_context_pP->ue_context.ue_release_timer_rrc = 0;
  LOG_I(NR_RRC,
        PROTOCOL_NR_RRC_CTXT_UE_FMT" Logical Channel DL-DCCH, Generate RRCRelease (bytes %d)\n",
        PROTOCOL_NR_RRC_CTXT_UE_ARGS(ctxt_pP),
        size);
  LOG_D(NR_RRC,
        PROTOCOL_NR_RRC_CTXT_UE_FMT" --- PDCP_DATA_REQ/%d Bytes (rrcRelease MUI %d) --->[PDCP][RB %u]\n",
        PROTOCOL_NR_RRC_CTXT_UE_ARGS(ctxt_pP),
        size,
        rrc_gNB_mui,
        DCCH);

#ifdef ITTI_SIM
    MessageDef *message_p;
    uint8_t *message_buffer;
    message_buffer = itti_malloc (TASK_RRC_GNB, TASK_RRC_UE_SIM, size);
    memcpy (message_buffer, buffer, size);
    message_p = itti_alloc_new_message (TASK_RRC_GNB, 0, GNB_RRC_DCCH_DATA_IND);
    GNB_RRC_DCCH_DATA_IND (message_p).rbid = DCCH;
    GNB_RRC_DCCH_DATA_IND (message_p).sdu = message_buffer;
    GNB_RRC_DCCH_DATA_IND (message_p).size  = size;
    itti_send_msg_to_task (TASK_RRC_UE_SIM, ctxt_pP->instance, message_p);
#else
  if (NODE_IS_CU(RC.nrrrc[ctxt_pP->module_id]->node_type)) {
    uint8_t *message_buffer = itti_malloc (TASK_RRC_GNB, TASK_CU_F1, size);
    memcpy (message_buffer, buffer, size);
    MessageDef *m = itti_alloc_new_message(TASK_RRC_GNB, 0, F1AP_UE_CONTEXT_RELEASE_CMD);
    F1AP_UE_CONTEXT_RELEASE_CMD(m).rnti = ctxt_pP->rnti;
    F1AP_UE_CONTEXT_RELEASE_CMD(m).cause = F1AP_CAUSE_RADIO_NETWORK;
    F1AP_UE_CONTEXT_RELEASE_CMD(m).cause_value = 10; // 10 = F1AP_CauseRadioNetwork_normal_release
    F1AP_UE_CONTEXT_RELEASE_CMD(m).rrc_container = message_buffer;
    F1AP_UE_CONTEXT_RELEASE_CMD(m).rrc_container_length = size;
    itti_send_msg_to_task(TASK_CU_F1, ctxt_pP->module_id, m);
  } else {
    nr_rrc_data_req(ctxt_pP,
                 DCCH,
                 rrc_gNB_mui++,
                 SDU_CONFIRM_NO,
                 size,
                 buffer,
                 PDCP_TRANSMISSION_MODE_CONTROL);

    rrc_gNB_send_NGAP_UE_CONTEXT_RELEASE_COMPLETE(ctxt_pP->instance, ue_context_pP->ue_context.gNB_ue_ngap_id);
    ue_context_pP->ue_context.ue_release_timer_rrc = 1;
  }
#endif
}
void nr_rrc_trigger(protocol_ctxt_t *ctxt, int CC_id, int frame, int subframe)
{
  MessageDef *message_p;
  message_p = itti_alloc_new_message(TASK_RRC_GNB, 0, RRC_SUBFRAME_PROCESS);
  RRC_SUBFRAME_PROCESS(message_p).ctxt  = *ctxt;
  RRC_SUBFRAME_PROCESS(message_p).CC_id = CC_id;
  itti_send_msg_to_task(TASK_RRC_GNB, ctxt->module_id, message_p);
}<|MERGE_RESOLUTION|>--- conflicted
+++ resolved
@@ -138,16 +138,6 @@
   RC.nrrrc[ctxt_pP->module_id]->carrier.SI.Active = 1;
   rrc_config_nr_buffer (&RC.nrrrc[ctxt_pP->module_id]->carrier.Srb0, CCCH, 1);
   RC.nrrrc[ctxt_pP->module_id]->carrier.Srb0.Active = 1;
-}
-
-void enable_nr_rrc_processing_timer(module_id_t module_id,
-                                    rrc_gNB_ue_context_t *ue_context_pP,
-                                    uint32_t delay_ms) {
-  if (NODE_IS_DU(RC.nrrrc[module_id]->node_type) || NODE_IS_MONOLITHIC(RC.nrrrc[module_id]->node_type)) {
-    ue_context_pP->ue_context.nr_rrc_processing_timer = 1;
-    ue_context_pP->ue_context.nr_rrc_processing_delay = delay_ms;
-    nr_rrc_mac_schedule_ue_enabled(module_id, ue_context_pP->ue_context.rnti, false);
-  }
 }
 
 ///---------------------------------------------------------------------------------------------------------------///
@@ -743,15 +733,6 @@
                                 &rrc->configuration,
                                 NULL,
                                 ue_p->masterCellGroup);
-
-  uint32_t delay_ms = TX_SL_AHEAD_DELAY + NR_RRC_PROCESSING_DELAY_MS;
-  if (ue_p->masterCellGroup &&
-      ue_p->masterCellGroup->spCellConfig &&
-      ue_p->masterCellGroup->spCellConfig->spCellConfigDedicated &&
-      ue_p->masterCellGroup->spCellConfig->spCellConfigDedicated->downlinkBWP_ToAddModList) {
-    delay_ms += NR_RRC_BWP_SWITCH_DELAY_MS;
-  }
-  enable_nr_rrc_processing_timer(ctxt_pP->module_id, ue_context_pP, delay_ms);
 
   free(ue_context_pP->ue_context.nas_pdu.buffer);
 
@@ -1035,17 +1016,7 @@
                                 &rrc->configuration,
                                 NULL,
                                 cellGroupConfig);
-
-  uint32_t delay_ms = TX_SL_AHEAD_DELAY + NR_RRC_PROCESSING_DELAY_MS;
-  if (cellGroupConfig &&
-      cellGroupConfig->spCellConfig &&
-      cellGroupConfig->spCellConfig->spCellConfigDedicated &&
-      cellGroupConfig->spCellConfig->spCellConfigDedicated->downlinkBWP_ToAddModList) {
-    delay_ms += NR_RRC_BWP_SWITCH_DELAY_MS;
-  }
-  enable_nr_rrc_processing_timer(ctxt_pP->module_id, ue_context_pP, delay_ms);
-
-  LOG_DUMPMSG(NR_RRC,DEBUG_RRC,(char *)buffer,size, "[MSG] RRC Reconfiguration\n");
+  LOG_DUMPMSG(NR_RRC,DEBUG_RRC,(char *)buffer,size,"[MSG] RRC Reconfiguration\n");
 
   /* Free all NAS PDUs */
   for (i = 0; i < ue_context_pP->ue_context.nb_of_pdusessions; i++) {
@@ -1231,9 +1202,6 @@
                                 NULL,
                                 NULL,
                                 NULL);
-
-  enable_nr_rrc_processing_timer(ctxt_pP->module_id, ue_context_pP, TX_SL_AHEAD_DELAY + NR_RRC_PROCESSING_DELAY_MS);
-
   LOG_DUMPMSG(NR_RRC, DEBUG_RRC, (char *)buffer, size, "[MSG] RRC Reconfiguration\n");
 
   /* Free all NAS PDUs */
@@ -1348,8 +1316,6 @@
                                NULL,
                                NULL,
                                NULL);
-
-  enable_nr_rrc_processing_timer(ctxt_pP->module_id, ue_context_pP, TX_SL_AHEAD_DELAY + NR_RRC_PROCESSING_DELAY_MS);
 
   ue_context_pP->ue_context.pdu_session_release_command_flag = 1;
 
@@ -1916,11 +1882,6 @@
                                 NULL,
                                 NULL);
 
-<<<<<<< HEAD
-  enable_nr_rrc_processing_timer(ctxt_pP->module_id, ue_context_pP, TX_SL_AHEAD_DELAY + NR_RRC_PROCESSING_DELAY_MS);
-
-=======
->>>>>>> 5bf454c7
   LOG_DUMPMSG(NR_RRC,DEBUG_RRC,(char *)buffer,size, "[MSG] RRC Reconfiguration\n");
 
   /* Free all NAS PDUs */
@@ -1981,23 +1942,14 @@
 
 int nr_rrc_reconfiguration_req(rrc_gNB_ue_context_t         *const ue_context_pP,
                                protocol_ctxt_t              *const ctxt_pP,
-<<<<<<< HEAD
-                               const int                    bwp_id) {
-=======
                                const int                    dl_bwp_id,
                                const int                    ul_bwp_id) {
->>>>>>> 5bf454c7
 
   uint8_t buffer[RRC_BUF_SIZE];
   memset(buffer, 0, sizeof(buffer));
   uint8_t xid = rrc_gNB_get_next_transaction_identifier(ctxt_pP->module_id);
 
   NR_CellGroupConfig_t *masterCellGroup = ue_context_pP->ue_context.masterCellGroup;
-<<<<<<< HEAD
-  *masterCellGroup->spCellConfig->spCellConfigDedicated->firstActiveDownlinkBWP_Id = bwp_id;
-  *masterCellGroup->spCellConfig->spCellConfigDedicated->defaultDownlinkBWP_Id = bwp_id;
-  *masterCellGroup->spCellConfig->spCellConfigDedicated->uplinkConfig->firstActiveUplinkBWP_Id = bwp_id;
-=======
   if (dl_bwp_id >= 0) {
     *masterCellGroup->spCellConfig->spCellConfigDedicated->firstActiveDownlinkBWP_Id = dl_bwp_id;
     *masterCellGroup->spCellConfig->spCellConfigDedicated->defaultDownlinkBWP_Id = dl_bwp_id;
@@ -2005,7 +1957,6 @@
   if (ul_bwp_id >= 0) {
     *masterCellGroup->spCellConfig->spCellConfigDedicated->uplinkConfig->firstActiveUplinkBWP_Id = ul_bwp_id;
   }
->>>>>>> 5bf454c7
 
   uint16_t  size = do_RRCReconfiguration(ctxt_pP,
                                          buffer,
@@ -2024,11 +1975,6 @@
                                          NULL,
                                          masterCellGroup);
 
-<<<<<<< HEAD
-  enable_nr_rrc_processing_timer(ctxt_pP->module_id, ue_context_pP, TX_SL_AHEAD_DELAY + NR_RRC_PROCESSING_DELAY_MS + NR_RRC_BWP_SWITCH_DELAY_MS);
-
-=======
->>>>>>> 5bf454c7
   nr_rrc_data_req(ctxt_pP,
                   DCCH,
                   rrc_gNB_mui++,
@@ -2037,8 +1983,6 @@
                   buffer,
                   PDCP_TRANSMISSION_MODE_CONTROL);
 
-<<<<<<< HEAD
-=======
   if (NODE_IS_DU(RC.nrrrc[ctxt_pP->module_id]->node_type) || NODE_IS_MONOLITHIC(RC.nrrrc[ctxt_pP->module_id]->node_type)) {
     uint32_t delay_ms = ue_context_pP->ue_context.masterCellGroup &&
                         ue_context_pP->ue_context.masterCellGroup->spCellConfig &&
@@ -2052,7 +1996,6 @@
                                           delay_ms);
   }
 
->>>>>>> 5bf454c7
   return 0;
 }
 
@@ -3628,15 +3571,6 @@
                 get_ul_mimo_layers(RC.nrrrc[0],ue_context_p->ue_context.UE_Capability_nr));
       }
     }
-
-    if (ue_context_p->ue_context.nr_rrc_processing_timer > 0) {
-      ue_context_p->ue_context.nr_rrc_processing_timer++;
-      if (ue_context_p->ue_context.nr_rrc_processing_timer > ue_context_p->ue_context.nr_rrc_processing_delay) {
-        ue_context_p->ue_context.nr_rrc_processing_timer = 0;
-        nr_rrc_mac_schedule_ue_enabled(ctxt_pP->module_id, ue_context_p->ue_context.rnti, true);
-      }
-    }
-
     if (ue_context_p->ue_context.ul_failure_timer > 0) {
       ue_context_p->ue_context.ul_failure_timer++;
 
