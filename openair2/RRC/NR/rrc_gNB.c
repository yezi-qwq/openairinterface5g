--- conflicted
+++ resolved
@@ -390,19 +390,6 @@
 
   LOG_D(NR_RRC, "RRC_gNB --- MAC_CONFIG_REQ  (SRB1) ---> MAC_gNB for rnti %04x\n", rnti);
 
-<<<<<<< HEAD
-  rrc_mac_config_req_gNB(rrc_instance_p->module_id,
-                         rrc_instance_p->configuration.pdsch_AntennaPorts,
-                         rrc_instance_p->configuration.pusch_AntennaPorts,
-                         rrc_instance_p->configuration.sib1_tda,
-                         rrc_instance_p->configuration.minRXTXTIME,
-                         rrc_instance_p->carrier.servingcellconfigcommon,
-                         &rrc_instance_p->carrier.mib,
-                         rrc_instance_p->carrier.siblock1,
-                         0,
-                         rnti,
-                         NULL);
-=======
   // update SCC and MIB/SIB (two calls)
   nr_mac_config_scc(RC.nrmac[rrc_instance_p->module_id],
                     rrc_instance_p->configuration.pdsch_AntennaPorts,
@@ -412,7 +399,6 @@
                     rrc_instance_p->carrier.servingcellconfigcommon);
   nr_mac_config_mib(RC.nrmac[rrc_instance_p->module_id], &rrc_instance_p->carrier.mib);
   nr_mac_config_sib1(RC.nrmac[rrc_instance_p->module_id], rrc_instance_p->carrier.siblock1);
->>>>>>> 29c984a1
 
   LOG_I(NR_RRC, " [RAPROC] rnti: %04x Logical Channel DL-CCCH, Generating RRCSetup (bytes %d)\n", rnti, size);
   // activate release timer, if RRCSetupComplete not received after 100 frames, remove UE
@@ -591,22 +577,8 @@
   }
 
   if (NODE_IS_DU(rrc->node_type) || NODE_IS_MONOLITHIC(rrc->node_type)) {
-<<<<<<< HEAD
-    rrc_mac_config_req_gNB(rrc->module_id,
-                           rrc->configuration.pdsch_AntennaPorts,
-                           rrc->configuration.pusch_AntennaPorts,
-                           rrc->configuration.sib1_tda,
-                           rrc->configuration.minRXTXTIME,
-                           NULL,
-                           NULL,
-                           NULL,
-                           0,
-                           ue_p->rnti,
-                           ue_p->masterCellGroup);
-=======
     gNB_RRC_UE_t *ue_p = &ue_context_pP->ue_context;
     nr_mac_update_cellgroup(RC.nrmac[rrc->module_id], ue_p->rnti, ue_p->masterCellGroup);
->>>>>>> 29c984a1
 
     uint32_t delay_ms = ue_p->masterCellGroup && ue_p->masterCellGroup->spCellConfig && ue_p->masterCellGroup->spCellConfig->spCellConfigDedicated
                                 && ue_p->masterCellGroup->spCellConfig->spCellConfigDedicated->downlinkBWP_ToAddModList
@@ -801,18 +773,7 @@
     PDCP_TRANSMISSION_MODE_CONTROL);
 
   if (NODE_IS_DU(rrc->node_type) || NODE_IS_MONOLITHIC(rrc->node_type)) {
-<<<<<<< HEAD
-    rrc_mac_config_req_gNB(rrc->module_id,
-                           rrc->configuration.pdsch_AntennaPorts,
-                           rrc->configuration.pusch_AntennaPorts,
-                           rrc->configuration.sib1_tda,
-                           rrc->configuration.minRXTXTIME,
-                           NULL,
-                           NULL,
-                           NULL,
-                           0,
-                           ue_p->rnti,
-                           ue_p->masterCellGroup);
+    nr_mac_update_cellgroup(RC.nrmac[rrc->module_id], ue_context_pP->ue_context.rnti, ue_context_pP->ue_context.masterCellGroup);
 
     uint32_t delay_ms = ue_p->masterCellGroup && ue_p->masterCellGroup->spCellConfig && ue_p->masterCellGroup->spCellConfig->spCellConfigDedicated
                                 && ue_p->masterCellGroup->spCellConfig->spCellConfigDedicated->downlinkBWP_ToAddModList
@@ -820,20 +781,6 @@
                             : NR_RRC_RECONFIGURATION_DELAY_MS;
 
     nr_mac_enable_ue_rrc_processing_timer(ctxt_pP->module_id, ue_p->rnti, *rrc->carrier.servingcellconfigcommon->ssbSubcarrierSpacing, delay_ms);
-=======
-    nr_mac_update_cellgroup(RC.nrmac[rrc->module_id], ue_context_pP->ue_context.rnti, ue_context_pP->ue_context.masterCellGroup);
-
-    uint32_t delay_ms = ue_context_pP->ue_context.masterCellGroup &&
-                        ue_context_pP->ue_context.masterCellGroup->spCellConfig &&
-                        ue_context_pP->ue_context.masterCellGroup->spCellConfig->spCellConfigDedicated &&
-                        ue_context_pP->ue_context.masterCellGroup->spCellConfig->spCellConfigDedicated->downlinkBWP_ToAddModList ?
-                        NR_RRC_RECONFIGURATION_DELAY_MS + NR_RRC_BWP_SWITCHING_DELAY_MS : NR_RRC_RECONFIGURATION_DELAY_MS;
-
-    nr_mac_enable_ue_rrc_processing_timer(ctxt_pP->module_id,
-                                          ue_context_pP->ue_context.rnti,
-                                          *rrc->carrier.servingcellconfigcommon->ssbSubcarrierSpacing,
-                                          delay_ms);
->>>>>>> 29c984a1
   }
 }
 
@@ -1562,23 +1509,7 @@
           ctxt_pP->module_id,
           DCCH);
 
-<<<<<<< HEAD
-    gNB_RrcConfigurationReq *configuration = &RC.nrrrc[ctxt_pP->module_id]->configuration;
-    rrc_mac_config_req_gNB(ctxt_pP->module_id,
-                           configuration->pdsch_AntennaPorts,
-                           configuration->pusch_AntennaPorts,
-                           configuration->sib1_tda,
-                           configuration->minRXTXTIME,
-                           NULL,
-                           NULL,
-                           NULL,
-                           0,
-                           ue_p->rnti,
-                           cellGroupConfig);
-
-=======
     nr_mac_update_cellgroup(RC.nrmac[rrc->module_id], ue_context_pP->ue_context.rnti, cellGroupConfig);
->>>>>>> 29c984a1
     nr_rrc_data_req(ctxt_pP, DCCH, rrc_gNB_mui++, SDU_CONFIRM_NO, size, buffer, PDCP_TRANSMISSION_MODE_CONTROL);
   }
 
@@ -1628,13 +1559,7 @@
                                        NULL,
                                        masterCellGroup);
 
-<<<<<<< HEAD
-  gNB_RrcConfigurationReq *configuration = &RC.nrrrc[ctxt_pP->module_id]->configuration;
-  rrc_mac_config_req_gNB(
-      ctxt_pP->module_id, configuration->pdsch_AntennaPorts, configuration->pusch_AntennaPorts, configuration->sib1_tda, configuration->minRXTXTIME, NULL, NULL, NULL, 0, ue_p->rnti, masterCellGroup);
-=======
   nr_mac_update_cellgroup(RC.nrmac[ctxt_pP->module_id], ue_context_pP->ue_context.rnti, masterCellGroup);
->>>>>>> 29c984a1
 
   nr_rrc_data_req(ctxt_pP,
                   DCCH,
