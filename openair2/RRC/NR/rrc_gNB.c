--- conflicted
+++ resolved
@@ -2387,17 +2387,10 @@
         if (ul_dcch_msg->message.choice.c1->choice.rrcReestablishmentComplete->criticalExtensions.present == NR_RRCReestablishmentComplete__criticalExtensions_PR_rrcReestablishmentComplete) {
           rrc_gNB_process_RRCReestablishmentComplete(ctxt_pP, reestablish_rnti, ue_context_p, ul_dcch_msg->message.choice.c1->choice.rrcReestablishmentComplete->rrc_TransactionIdentifier);
 
-<<<<<<< HEAD
-          if (!NODE_IS_CU(RC.nrrrc[0]->node_type)) {
-            gNB_MAC_INST *nrmac = RC.nrmac[ctxt_pP->module_id]; // WHAT A BEAUTIFULL RACE CONDITION !!!
-            mac_remove_nr_ue(nrmac, reestablish_rnti);
-          }
-=======
           gNB_MAC_INST *nrmac = RC.nrmac[ctxt_pP->module_id]; // WHAT A BEAUTIFULL RACE CONDITION !!!
           mac_remove_nr_ue(nrmac, reestablish_rnti);
 
           ue_context_p->ue_context.ue_reestablishment_counter++;
->>>>>>> bf03abae
         }
 
         // UE->ue_release_timer = 0;
