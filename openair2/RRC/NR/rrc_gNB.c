--- conflicted
+++ resolved
@@ -233,16 +233,17 @@
   }
 
   LOG_I(NR_RRC,"Done init_NR_SI\n");
-<<<<<<< HEAD
+
   if (NODE_IS_MONOLITHIC(rrc->node_type)){
     rrc_mac_config_req_gNB(rrc->module_id,
-                          rrc->carrier.ssb_SubcarrierOffset,
-                          rrc->carrier.pdsch_AntennaPorts,
-                          (NR_ServingCellConfigCommon_t *)rrc->carrier.servingcellconfigcommon,
-                          0,
-                          0, // WIP hardcoded rnti
-                          (NR_CellGroupConfig_t *)NULL
-                          );
+			   rrc->carrier.ssb_SubcarrierOffset,
+			   rrc->carrier.pdsch_AntennaPorts,
+			   rrc->carrier.pusch_AntennaPorts,
+			   (NR_ServingCellConfigCommon_t *)rrc->carrier.servingcellconfigcommon,
+			   0,
+			   0, // WIP hardcoded rnti
+			   (NR_CellGroupConfig_t *)NULL
+			   );
   }
 
   /* set flag to indicate that cell information is configured. This is required
@@ -250,19 +251,6 @@
   pthread_mutex_lock(&rrc->cell_info_mutex);
   rrc->cell_info_configured=1;
   pthread_mutex_unlock(&rrc->cell_info_mutex);
-=======
-  rrc_mac_config_req_gNB(rrc->module_id,
-                         rrc->carrier.ssb_SubcarrierOffset,
-                         rrc->carrier.pdsch_AntennaPorts,
-                         rrc->carrier.pusch_AntennaPorts,
-                         rrc->carrier.pusch_TargetSNRx10,
-                         rrc->carrier.pucch_TargetSNRx10,
-                         (NR_ServingCellConfigCommon_t *)rrc->carrier.servingcellconfigcommon,
-                         0,
-                         0, // WIP hardcoded rnti
-                         (NR_CellGroupConfig_t *)NULL
-                        );
->>>>>>> 56673386
 
   if (get_softmodem_params()->phy_test > 0 || get_softmodem_params()->do_ra > 0 || get_softmodem_params()->sa > 0) {
     // This is for phytest only, emulate first X2 message if uecap.raw file is present
@@ -342,13 +330,8 @@
   rrc->carrier.servingcellconfigcommon = configuration->scc;
   rrc->carrier.ssb_SubcarrierOffset = configuration->ssb_SubcarrierOffset;
   rrc->carrier.pdsch_AntennaPorts = configuration->pdsch_AntennaPorts;
-<<<<<<< HEAD
-=======
   rrc->carrier.pusch_AntennaPorts = configuration->pusch_AntennaPorts;
-  rrc->carrier.pusch_TargetSNRx10 = configuration->pusch_TargetSNRx10;
-  rrc->carrier.pucch_TargetSNRx10 = configuration->pucch_TargetSNRx10;
->>>>>>> 56673386
-  /// System Information INIT
+   /// System Information INIT
   pthread_mutex_init(&rrc->cell_info_mutex,NULL);
   rrc->cell_info_configured = 0;
   LOG_I(NR_RRC, PROTOCOL_NR_RRC_CTXT_FMT" Checking release \n",PROTOCOL_NR_RRC_CTXT_ARGS(&ctxt));
@@ -517,6 +500,7 @@
       rrc_mac_config_req_gNB(rrc->module_id,
 			     rrc->carrier.ssb_SubcarrierOffset,
 			     rrc->carrier.pdsch_AntennaPorts,
+			     rrc->carrier.pusch_AntennaPorts,
 			     (NR_ServingCellConfigCommon_t *)rrc->carrier.servingcellconfigcommon,
 			     0,
 			     ue_context_pP->ue_context.rnti,
@@ -587,12 +571,7 @@
   rrc_mac_config_req_gNB(rrc_instance_p->module_id,
                          rrc_instance_p->carrier.ssb_SubcarrierOffset,
                          rrc_instance_p->carrier.pdsch_AntennaPorts,
-<<<<<<< HEAD
-=======
                          rrc_instance_p->carrier.pusch_AntennaPorts,
-                         rrc_instance_p->carrier.pusch_TargetSNRx10,
-                         rrc_instance_p->carrier.pucch_TargetSNRx10,
->>>>>>> 56673386
                          (NR_ServingCellConfigCommon_t *)rrc_instance_p->carrier.servingcellconfigcommon,
                          0,
                          ue_context_pP->ue_context.rnti,
