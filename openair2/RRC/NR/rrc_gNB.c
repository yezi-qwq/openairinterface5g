--- conflicted
+++ resolved
@@ -1019,14 +1019,9 @@
 
   memset(buffer, 0, sizeof(buffer));
   cellGroupConfig = calloc(1, sizeof(NR_CellGroupConfig_t));
-<<<<<<< HEAD
   fill_mastercellGroupConfig(cellGroupConfig, ue_context_pP->ue_context.masterCellGroup,
                              rrc->um_on_default_drb);
-  size = do_RRCReconfiguration(ctxt_pP, buffer,
-=======
-  fill_mastercellGroupConfig(cellGroupConfig, ue_context_pP->ue_context.masterCellGroup);
   size = do_RRCReconfiguration(ctxt_pP, buffer, sizeof(buffer),
->>>>>>> 141b9d2c
                                 xid,
                                 *SRB_configList2,
                                 *DRB_configList,
