--- conflicted
+++ resolved
@@ -69,36 +69,14 @@
   #include "UTIL/OSA/osa_defs.h"
 #endif
 
-<<<<<<< HEAD
 #   include "rrc_eNB_S1AP.h"
 #   include "rrc_eNB_GTPV1U.h"
-=======
-#if defined(ENABLE_USE_MME)
-  #include "rrc_eNB_S1AP.h"
-  #include "rrc_eNB_GTPV1U.h"
-  #if defined(ENABLE_ITTI)
-  #else
-    #include "../../S1AP/s1ap_eNB.h"
-  #endif
-#endif
->>>>>>> 6548ae15
 
 #include "pdcp.h"
 #include "gtpv1u_eNB_task.h"
 
-<<<<<<< HEAD
-
 #   include "intertask_interface.h"
 
-=======
-#if defined(ENABLE_ITTI)
-  #include "intertask_interface.h"
-#endif
->>>>>>> 6548ae15
-
-#if ENABLE_RAL
-  #include "rrc_eNB_ral.h"
-#endif
 
 #include "SIMULATION/TOOLS/sim.h" // for taus
 
@@ -106,17 +84,6 @@
 
 
 extern RAN_CONTEXT_t RC;
-
-#ifdef PHY_EMUL
-  extern EMULATION_VARS              *Emul_vars;
-#endif
-//extern eNB_MAC_INST                *eNB_mac_inst;
-//extern UE_MAC_INST                 *UE_mac_inst;
-#ifdef BIGPHYSAREA
-  extern void                        *bigphys_malloc(int);
-#endif
-
-extern uint16_t                     two_tier_hexagonal_cellIds[7];
 
 mui_t                               rrc_gNB_mui = 0;
 
@@ -126,20 +93,11 @@
 void openair_nr_rrc_on(const protocol_ctxt_t *const ctxt_pP) {
   LOG_I(NR_RRC, PROTOCOL_NR_RRC_CTXT_FMT" gNB:OPENAIR NR RRC IN....\n",PROTOCOL_NR_RRC_CTXT_ARGS(ctxt_pP));
 
-<<<<<<< HEAD
   rrc_config_nr_buffer (&RC.nrrrc[ctxt_pP->module_id]->carrier.SI, BCCH, 1);
   RC.nrrrc[ctxt_pP->module_id]->carrier.SI.Active = 1;
   rrc_config_nr_buffer (&RC.nrrrc[ctxt_pP->module_id]->carrier.Srb0, CCCH, 1);
   RC.nrrrc[ctxt_pP->module_id]->carrier.Srb0.Active = 1;
 
-=======
-  for (int CC_id = 0; CC_id < MAX_NUM_CCs; CC_id++) {
-    rrc_config_nr_buffer (&RC.nrrrc[ctxt_pP->module_id]->carrier[CC_id].SI, BCCH, 1);
-    RC.nrrrc[ctxt_pP->module_id]->carrier[CC_id].SI.Active = 1;
-    rrc_config_nr_buffer (&RC.nrrrc[ctxt_pP->module_id]->carrier[CC_id].Srb0, CCCH, 1);
-    RC.nrrrc[ctxt_pP->module_id]->carrier[CC_id].Srb0.Active = 1;
-  }
->>>>>>> 6548ae15
 }
 
 ///---------------------------------------------------------------------------------------------------------------///
@@ -212,21 +170,14 @@
                        ue_context_pP->ue_context.primaryCC_id,
                        physicalCellGroupConfig,
                        physicalcellgroup_config);
-<<<<<<< HEAD
-
 
   do_SpCellConfig(RC.nrrrc[ctxt_pP->module_id],
-=======
-  do_SpCellConfig(ctxt_pP->module_id,
-                  ue_context_pP->ue_context.primaryCC_id,
->>>>>>> 6548ae15
                   spCellConfig);
 }
 
 ///---------------------------------------------------------------------------------------------------------------///
 ///---------------------------------------------------------------------------------------------------------------///
 
-<<<<<<< HEAD
 extern int phy_test;
 
 static void init_NR_SI(gNB_RRC_INST *rrc) {
@@ -299,69 +250,15 @@
       rrc_add_nsa_user(rrc,ue_context_p);
     } 
   }
-
-=======
-static void init_NR_SI(const protocol_ctxt_t *const ctxt_pP,
-                       const int              CC_id
-#if defined(ENABLE_ITTI)
-  ,
-  gNB_RrcConfigurationReq *configuration
-#endif
-                      ) {
-  //int                                 i;
-  LOG_D(RRC,"%s()\n\n\n\n",__FUNCTION__);
-  // copy basic parameters
-  RC.nrrrc[ctxt_pP->module_id]->carrier[CC_id].physCellId      = configuration->Nid_cell[CC_id];
-  RC.nrrrc[ctxt_pP->module_id]->carrier[CC_id].p_gNB           = configuration->nb_antenna_ports[CC_id];
-  RC.nrrrc[ctxt_pP->module_id]->carrier[CC_id].Ncp             = configuration->DL_prefix_type[CC_id];
-  RC.nrrrc[ctxt_pP->module_id]->carrier[CC_id].Ncp_UL          = configuration->UL_prefix_type[CC_id];
-  RC.nrrrc[ctxt_pP->module_id]->carrier[CC_id].dl_CarrierFreq  = configuration->downlink_frequency[CC_id];
-  RC.nrrrc[ctxt_pP->module_id]->carrier[CC_id].ul_CarrierFreq  = configuration->downlink_frequency[CC_id]+ configuration->uplink_frequency_offset[CC_id];
-  ///MIB
-  RC.nrrrc[ctxt_pP->module_id]->carrier[CC_id].sizeof_MIB      = 0;
-  RC.nrrrc[ctxt_pP->module_id]->carrier[CC_id].MIB             = (uint8_t *) malloc16(4);
-  RC.nrrrc[ctxt_pP->module_id]->carrier[CC_id].sizeof_MIB      = do_MIB_NR(&RC.nrrrc[ctxt_pP->module_id]->carrier[CC_id],0,
-#ifdef ENABLE_ITTI
-      configuration->MIB_ssb_SubcarrierOffset[CC_id],
-      configuration->pdcch_ConfigSIB1[CC_id],
-      configuration->MIB_subCarrierSpacingCommon[CC_id],
-      configuration->MIB_dmrs_TypeA_Position[CC_id]
-#else
-      0,0,15,2
-#endif
-                                                                          );
-  do_SERVINGCELLCONFIGCOMMON(ctxt_pP->module_id,
-                             CC_id,
-#if defined(ENABLE_ITTI)
-                             configuration,
-#endif
-                             1
-                            );
-  LOG_I(NR_RRC,"Done init_NR_SI\n");
-  rrc_mac_config_req_gNB(ctxt_pP->module_id,
-                         CC_id,
-                         RC.nrrrc[ctxt_pP->module_id]->carrier[CC_id].physCellId,
-                         RC.nrrrc[ctxt_pP->module_id]->carrier[CC_id].p_gNB,
-                         configuration->nr_band[CC_id],
-                         configuration->ServingCellConfigCommon_ssb_PositionsInBurst_PR[CC_id],
-                         configuration->ServingCellConfigCommon_ssb_periodicityServingCell[CC_id],
-                         RC.nrrrc[ctxt_pP->module_id]->carrier[CC_id].dl_CarrierFreq,
-                         configuration->N_RB_DL[CC_id],
-                         (NR_BCCH_BCH_Message_t *)&RC.nrrrc[ctxt_pP->module_id]->carrier[CC_id].mib,
-                         (NR_ServingCellConfigCommon_t *)&RC.nrrrc[ctxt_pP->module_id]->carrier[CC_id].servingcellconfigcommon
-                        );
->>>>>>> 6548ae15
 }
 
 
 char openair_rrc_gNB_configuration(const module_id_t gnb_mod_idP, gNB_RrcConfigurationReq *configuration) {
   protocol_ctxt_t      ctxt;
   int                  CC_id;
-<<<<<<< HEAD
+
   gNB_RRC_INST         *rrc=RC.nrrrc[gnb_mod_idP];
 
-=======
->>>>>>> 6548ae15
   PROTOCOL_CTXT_SET_BY_MODULE_ID(&ctxt, gnb_mod_idP, GNB_FLAG_YES, NOT_A_RNTI, 0, 0,gnb_mod_idP);
 
   LOG_I(NR_RRC,
@@ -369,28 +266,9 @@
         PROTOCOL_NR_RRC_CTXT_ARGS(&ctxt));
 #if OCP_FRAMEWORK
 
-<<<<<<< HEAD
-  #if OCP_FRAMEWORK
   while (rrc == NULL ) {
     LOG_E(NR_RRC, "RC.nrrrc not yet initialized, waiting 1 second\n");
     sleep(1);
-=======
-  while ( RC.nrrrc[gnb_mod_idP] == NULL ) {
-    LOG_E(NR_RRC, "RC.nrrrc not yet initialized, waiting 1 second\n");
-    sleep(1);
-  }
-
-#endif
-  AssertFatal(RC.nrrrc[gnb_mod_idP] != NULL, "RC.nrrrc not initialized!");
-  AssertFatal(NUMBER_OF_UE_MAX < (module_id_t)0xFFFFFFFFFFFFFFFF, " variable overflow");
-#ifdef ENABLE_ITTI
-  AssertFatal(configuration!=NULL,"configuration input is null\n");
-#endif
-  RC.nrrrc[ctxt.module_id]->Nb_ue = 0;
-
-  for (CC_id = 0; CC_id < MAX_NUM_CCs; CC_id++) {
-    RC.nrrrc[ctxt.module_id]->carrier[CC_id].Srb0.Active = 0;
->>>>>>> 6548ae15
   }
 #endif 
   AssertFatal(rrc != NULL, "RC.nrrrc not initialized!");
@@ -402,37 +280,15 @@
   
   rrc->carrier.Srb0.Active = 0;
 
-<<<<<<< HEAD
   uid_linear_allocator_init(&rrc->uid_allocator);
   RB_INIT(&rrc->rrc_ue_head);
-
   rrc->initial_id2_s1ap_ids = hashtable_create (NUMBER_OF_UE_MAX * 2, NULL, NULL);
   rrc->s1ap_id2_s1ap_ids    = hashtable_create (NUMBER_OF_UE_MAX * 2, NULL, NULL);
-
   rrc->carrier.servingcellconfigcommon = configuration->scc;
-=======
-  uid_linear_allocator_init(&RC.nrrrc[ctxt.module_id]->uid_allocator);
-  RB_INIT(&RC.nrrrc[ctxt.module_id]->rrc_ue_head);
-  RC.nrrrc[ctxt.module_id]->initial_id2_s1ap_ids = hashtable_create (NUMBER_OF_UE_MAX * 2, NULL, NULL);
-  RC.nrrrc[ctxt.module_id]->s1ap_id2_s1ap_ids    = hashtable_create (NUMBER_OF_UE_MAX * 2, NULL, NULL);
-  memcpy(&RC.nrrrc[ctxt.module_id]->configuration,configuration,sizeof(gNB_RrcConfigurationReq));
->>>>>>> 6548ae15
   /// System Information INIT
   LOG_I(NR_RRC, PROTOCOL_NR_RRC_CTXT_FMT" Checking release \n",PROTOCOL_NR_RRC_CTXT_ARGS(&ctxt));
 
-<<<<<<< HEAD
   init_NR_SI(rrc);
-=======
-  for (CC_id = 0; CC_id < MAX_NUM_CCs; CC_id++) {
-    init_NR_SI(&ctxt,
-               CC_id
-#if defined(ENABLE_ITTI)
-               ,configuration
-#endif
-              );
-  }//END for (CC_id = 0; CC_id < MAX_NUM_CCs; CC_id++)
->>>>>>> 6548ae15
-
   rrc_init_nr_global_param();
   openair_nr_rrc_on(&ctxt);
   return 0;
