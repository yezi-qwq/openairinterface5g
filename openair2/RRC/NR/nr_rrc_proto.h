/*
 * Licensed to the OpenAirInterface (OAI) Software Alliance under one or more
 * contributor license agreements.  See the NOTICE file distributed with
 * this work for additional information regarding copyright ownership.
 * The OpenAirInterface Software Alliance licenses this file to You under
 * the OAI Public License, Version 1.1  (the "License"); you may not use this file
 * except in compliance with the License.
 * You may obtain a copy of the License at
 *
 *      http://www.openairinterface.org/?page_id=698
 *
 * Unless required by applicable law or agreed to in writing, software
 * distributed under the License is distributed on an "AS IS" BASIS,
 * WITHOUT WARRANTIES OR CONDITIONS OF ANY KIND, either express or implied.
 * See the License for the specific language governing permissions and
 * limitations under the License.
 *-------------------------------------------------------------------------------
 * For more information about the OpenAirInterface (OAI) Software Alliance:
 *      contact@openairinterface.org
 */

/*! \file nr_rrc_proto.h
 * \brief RRC functions prototypes for gNB
 * \author Navid Nikaein and Raymond Knopp, WEI-TAI-CHEN
 * \date 2010 - 2014, 2018
 * \email navid.nikaein@eurecom.fr, kroempa@gmail.com
 * \version 1.0
 * \company Eurecom, NTUST
 */
/** \addtogroup _rrc
 *  @{
 */

#include "RRC/NR/nr_rrc_defs.h"
#include "flexran_agent_extern.h"
#include "NR_RRCReconfiguration.h"
#include "NR_UE-NR-Capability.h"
#include "NR_UE-CapabilityRAT-ContainerList.h"
#include "LTE_UE-CapabilityRAT-ContainerList.h"
#include "NR_CG-Config.h"
#include "NR_CG-ConfigInfo.h"

int rrc_init_nr_global_param(void);

void rrc_config_nr_buffer(NR_SRB_INFO* Srb_info,
                          uint8_t Lchan_type,
                          uint8_t Role);

int8_t mac_rrc_nr_data_req(const module_id_t Mod_idP,
                           const int         CC_id,
                           const frame_t     frameP,
                           const rb_id_t     Srb_id,
                           const uint8_t     Nb_tb,
                           uint8_t *const    buffer_pP );

void rrc_gNB_process_SgNBAdditionRequest( 
     const protocol_ctxt_t  *const ctxt_pP,
     rrc_gNB_ue_context_t   *ue_context_pP 
     );

void rrc_gNB_generate_SgNBAdditionRequestAcknowledge( 
     const protocol_ctxt_t  *const ctxt_pP,
     rrc_gNB_ue_context_t   *const ue_context_pP
     );

struct rrc_gNB_ue_context_s *rrc_gNB_allocate_new_UE_context(gNB_RRC_INST *rrc_instance_pP);

void rrc_parse_ue_capabilities(gNB_RRC_INST *rrc,LTE_UE_CapabilityRAT_ContainerList_t *UE_CapabilityRAT_ContainerList, x2ap_ENDC_sgnb_addition_req_t *m, NR_CG_ConfigInfo_IEs_t * cg_config_info);

void rrc_add_nsa_user(gNB_RRC_INST *rrc,struct rrc_gNB_ue_context_s *ue_context_p, x2ap_ENDC_sgnb_addition_req_t *m);

void rrc_remove_nsa_user(gNB_RRC_INST *rrc, int rnti);

void fill_default_secondaryCellGroup(NR_ServingCellConfigCommon_t *servingcellconfigcommon,
				     NR_CellGroupConfig_t *secondaryCellGroup,
				     int scg_id,
				     int servCellIndex,
				     int n_physical_antenna_ports,
				     int initial_csi_index);

void fill_default_reconfig(NR_ServingCellConfigCommon_t *servingcellconfigcommon,
			   NR_RRCReconfiguration_IEs_t *reconfig,
			   NR_CellGroupConfig_t *secondaryCellGroup,
			   int n_physical_antenna_ports,
			   int initial_csi_index);

void fill_default_rbconfig(NR_RadioBearerConfig_t *rbconfig);

int generate_CG_Config(gNB_RRC_INST *rrc, 
		       NR_CG_Config_t *cg_Config,
		       NR_RRCReconfiguration_t *reconfig,
		       NR_RadioBearerConfig_t *rbconfig);

int parse_CG_ConfigInfo(gNB_RRC_INST *rrc, NR_CG_ConfigInfo_t *CG_ConfigInfo, x2ap_ENDC_sgnb_addition_req_t *m);

void
rrc_gNB_generate_SecurityModeCommand(
  const protocol_ctxt_t *const ctxt_pP,
  rrc_gNB_ue_context_t          *const ue_context_pP
);

uint8_t
rrc_gNB_get_next_transaction_identifier(
    module_id_t gnb_mod_idP
);

void
rrc_gNB_generate_UECapabilityEnquiry(
  const protocol_ctxt_t *const ctxt_pP,
  rrc_gNB_ue_context_t  *const ue_context_pP
);

<<<<<<< HEAD
void nr_rrc_rx_tx(void);
=======
void
rrc_gNB_generate_RRCRelease(
  const protocol_ctxt_t *const ctxt_pP,
  rrc_gNB_ue_context_t  *const ue_context_pP
);
>>>>>>> f3d51a58

/**\brief RRC eNB task.
   \param void *args_p Pointer on arguments to start the task. */
void *rrc_gnb_task(void *args_p);

/* Trigger RRC periodic processing. To be called once per ms. */
void nr_rrc_trigger(protocol_ctxt_t *ctxt, int CC_id, int frame, int subframe);

uint8_t
nr_rrc_data_req(
  const protocol_ctxt_t   *const ctxt_pP,
  const rb_id_t                  rb_idP,
  const mui_t                    muiP,
  const confirm_t                confirmP,
  const sdu_size_t               sdu_size,
  uint8_t                 *const buffer_pP,
  const pdcp_transmission_mode_t modeP
);

int
nr_rrc_mac_remove_ue(module_id_t mod_idP,
                  rnti_t rntiP);
<|MERGE_RESOLUTION|>--- conflicted
+++ resolved
@@ -110,15 +110,11 @@
   rrc_gNB_ue_context_t  *const ue_context_pP
 );
 
-<<<<<<< HEAD
-void nr_rrc_rx_tx(void);
-=======
 void
 rrc_gNB_generate_RRCRelease(
   const protocol_ctxt_t *const ctxt_pP,
   rrc_gNB_ue_context_t  *const ue_context_pP
 );
->>>>>>> f3d51a58
 
 /**\brief RRC eNB task.
    \param void *args_p Pointer on arguments to start the task. */
