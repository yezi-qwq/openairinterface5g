/*
 * Licensed to the OpenAirInterface (OAI) Software Alliance under one or more
 * contributor license agreements.  See the NOTICE file distributed with
 * this work for additional information regarding copyright ownership.
 * The OpenAirInterface Software Alliance licenses this file to You under
 * the OAI Public License, Version 1.1  (the "License"); you may not use this file
 * except in compliance with the License.
 * You may obtain a copy of the License at
 *
 *      http://www.openairinterface.org/?page_id=698
 *
 * Unless required by applicable law or agreed to in writing, software
 * distributed under the License is distributed on an "AS IS" BASIS,
 * WITHOUT WARRANTIES OR CONDITIONS OF ANY KIND, either express or implied.
 * See the License for the specific language governing permissions and
 * limitations under the License.
 *-------------------------------------------------------------------------------
 * For more information about the OpenAirInterface (OAI) Software Alliance:
 *      contact@openairinterface.org
 */

/*! \file nr_rrc_proto.h
 * \brief RRC functions prototypes for gNB
 * \author Navid Nikaein and Raymond Knopp, WEI-TAI-CHEN
 * \date 2010 - 2014, 2018
 * \email navid.nikaein@eurecom.fr, kroempa@gmail.com
 * \version 1.0
 * \company Eurecom, NTUST
 */
/** \addtogroup _rrc
 *  @{
 */

#include "RRC/NR/nr_rrc_defs.h"
#include "flexran_agent_extern.h"
#include "NR_RRCReconfiguration.h"
#include "NR_UE-NR-Capability.h"
#include "NR_UE-CapabilityRAT-ContainerList.h"
#include "LTE_UE-CapabilityRAT-ContainerList.h"
#include "NR_CG-Config.h"
#include "NR_CG-ConfigInfo.h"
#include "NR_SecurityConfig.h"

int rrc_init_nr_global_param(void);

void rrc_config_nr_buffer(NR_SRB_INFO* Srb_info,
                          uint8_t Lchan_type,
                          uint8_t Role);

int8_t mac_rrc_nr_data_req(const module_id_t Mod_idP,
                           const int         CC_id,
                           const frame_t     frameP,
                           const rb_id_t     Srb_id,
                           const rnti_t      rnti,
                           const uint8_t     Nb_tb,
                           uint8_t *const    buffer_pP );

void rrc_gNB_process_SgNBAdditionRequest( 
     const protocol_ctxt_t  *const ctxt_pP,
     rrc_gNB_ue_context_t   *ue_context_pP 
     );

void rrc_gNB_generate_SgNBAdditionRequestAcknowledge( 
     const protocol_ctxt_t  *const ctxt_pP,
     rrc_gNB_ue_context_t   *const ue_context_pP
     );

struct rrc_gNB_ue_context_s *rrc_gNB_allocate_new_UE_context(gNB_RRC_INST *rrc_instance_pP);

void rrc_parse_ue_capabilities(gNB_RRC_INST *rrc,NR_UE_CapabilityRAT_ContainerList_t *UE_CapabilityRAT_ContainerList, x2ap_ENDC_sgnb_addition_req_t *m, NR_CG_ConfigInfo_IEs_t * cg_config_info);

void rrc_add_nsa_user(gNB_RRC_INST *rrc,struct rrc_gNB_ue_context_s *ue_context_p, x2ap_ENDC_sgnb_addition_req_t *m);

void rrc_remove_nsa_user(gNB_RRC_INST *rrc, int rnti);

void fill_default_secondaryCellGroup(NR_ServingCellConfigCommon_t *servingcellconfigcommon,
                                     NR_ServingCellConfig_t *servingcellconfigdedicated,
                                     NR_CellGroupConfig_t *secondaryCellGroup,
                                     NR_UE_NR_Capability_t *uecap,
                                     int scg_id,
                                     int servCellIndex,
                                     int dl_antenna_ports,
                                     int minRXTXTIMEpdsch,
                                     int do_csirs,
                                     int do_srs,
                                     int uid);

<<<<<<< HEAD
=======
void config_csirs(NR_ServingCellConfigCommon_t *servingcellconfigcommon,
                  NR_CSI_MeasConfig_t *csi_MeasConfig,
                  int dl_antenna_ports,
                  int curr_bwp,
                  int do_csirs);

>>>>>>> 6fbfa3b0
void fill_default_reconfig(NR_ServingCellConfigCommon_t *servingcellconfigcommon,
                           NR_ServingCellConfig_t *servingcellconfigdedicated,
                           NR_RRCReconfiguration_IEs_t *reconfig,
                           NR_CellGroupConfig_t *secondaryCellGroup,
                           NR_UE_NR_Capability_t *uecap,
                           int dl_antenna_ports,
                           int minRXTXTIMEpdsch,
                           int do_csirs,
                           int do_srs,
                           int uid);

void fill_default_rbconfig(NR_RadioBearerConfig_t *rbconfig,
                           int eps_bearer_id, int rb_id,
                           e_NR_CipheringAlgorithm ciphering_algorithm,
                           e_NR_SecurityConfig__keyToUse key_to_use);

int generate_CG_Config(gNB_RRC_INST *rrc, 
		       NR_CG_Config_t *cg_Config,
		       NR_RRCReconfiguration_t *reconfig,
		       NR_RadioBearerConfig_t *rbconfig);

void apply_macrlc_config(gNB_RRC_INST *rrc,
                         rrc_gNB_ue_context_t         *const ue_context_pP,
                         const protocol_ctxt_t        *const ctxt_pP );

void
rrc_gNB_generate_RRCSetup(
    const protocol_ctxt_t        *const ctxt_pP,
    rrc_gNB_ue_context_t         *const ue_context_pP,
    OCTET_STRING_t               *masterCellGroup_from_DU,
    NR_ServingCellConfigCommon_t *scc,
    const int                    CC_id);

int parse_CG_ConfigInfo(gNB_RRC_INST *rrc, NR_CG_ConfigInfo_t *CG_ConfigInfo, x2ap_ENDC_sgnb_addition_req_t *m);

void
rrc_gNB_generate_SecurityModeCommand(
  const protocol_ctxt_t *const ctxt_pP,
  rrc_gNB_ue_context_t          *const ue_context_pP
);

uint8_t
rrc_gNB_get_next_transaction_identifier(
    module_id_t gnb_mod_idP
);

void
rrc_gNB_generate_UECapabilityEnquiry(
  const protocol_ctxt_t *const ctxt_pP,
  rrc_gNB_ue_context_t  *const ue_context_pP
);

void
rrc_gNB_generate_RRCRelease(
  const protocol_ctxt_t *const ctxt_pP,
  rrc_gNB_ue_context_t  *const ue_context_pP
);

/**\brief RRC eNB task.
   \param void *args_p Pointer on arguments to start the task. */
void *rrc_gnb_task(void *args_p);

/* Trigger RRC periodic processing. To be called once per ms. */
void nr_rrc_trigger(protocol_ctxt_t *ctxt, int CC_id, int frame, int subframe);

/**\ Function to set or overwrite PTRS DL RRC parameters.
   \ *bwp Pointer to dedicated RC config structure
   \ *ptrsNrb Pointer to K_ptrs N_RB related parameters
   \ *ptrsMcs Pointer to L_ptrs MCS related parameters
   \ *epre_Ratio Pointer to ep_ratio
   \ *reOffset Pointer to RE Offset Value */
void rrc_config_dl_ptrs_params(NR_BWP_Downlink_t *bwp, int *ptrsNrb, int *ptrsMcs, int *epre_Ratio, int * reOffset);

uint8_t
nr_rrc_data_req(
  const protocol_ctxt_t   *const ctxt_pP,
  const rb_id_t                  rb_idP,
  const mui_t                    muiP,
  const confirm_t                confirmP,
  const sdu_size_t               sdu_size,
  uint8_t                 *const buffer_pP,
  const pdcp_transmission_mode_t modeP
);

int
nr_rrc_mac_remove_ue(module_id_t mod_idP,
                  rnti_t rntiP);

int8_t nr_mac_rrc_data_ind(
    const module_id_t     module_idP,
    const int             CC_id,
    const frame_t         frameP,
    const sub_frame_t     sub_frameP,
    const int             UE_id,
    const rnti_t          rntiP,
    const rb_id_t         srb_idP,
    const uint8_t        *sduP,
    const sdu_size_t      sdu_lenP,
    const boolean_t   brOption
);

int nr_rrc_gNB_decode_ccch(protocol_ctxt_t    *const ctxt_pP,
                           const uint8_t      *buffer,
                           int                buffer_length,
                           OCTET_STRING_t     *du_to_cu_rrc_container,
                           const int          CC_id);

void
rrc_gNB_generate_dedicatedRRCReconfiguration_release(
    const protocol_ctxt_t   *const ctxt_pP,
    rrc_gNB_ue_context_t    *const ue_context_pP,
    uint8_t                  xid,
    uint32_t                 nas_length,
    uint8_t                 *nas_buffer);

void 
rrc_gNB_generate_dedicatedRRCReconfiguration(
    const protocol_ctxt_t     *const ctxt_pP,
    rrc_gNB_ue_context_t      *ue_context_pP);<|MERGE_RESOLUTION|>--- conflicted
+++ resolved
@@ -85,15 +85,6 @@
                                      int do_srs,
                                      int uid);
 
-<<<<<<< HEAD
-=======
-void config_csirs(NR_ServingCellConfigCommon_t *servingcellconfigcommon,
-                  NR_CSI_MeasConfig_t *csi_MeasConfig,
-                  int dl_antenna_ports,
-                  int curr_bwp,
-                  int do_csirs);
-
->>>>>>> 6fbfa3b0
 void fill_default_reconfig(NR_ServingCellConfigCommon_t *servingcellconfigcommon,
                            NR_ServingCellConfig_t *servingcellconfigdedicated,
                            NR_RRCReconfiguration_IEs_t *reconfig,
