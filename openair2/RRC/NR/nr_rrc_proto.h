--- conflicted
+++ resolved
@@ -82,16 +82,6 @@
                                      const gNB_RrcConfigurationReq *configuration,
                                      int uid);
 
-<<<<<<< HEAD
-
-void config_csirs(NR_ServingCellConfigCommon_t *servingcellconfigcommon,
-                  NR_CSI_MeasConfig_t *csi_MeasConfig,
-                  int dl_antenna_ports,
-                  int curr_bwp,
-                  int do_csirs);
-
-=======
->>>>>>> 720af7a4
 void fill_default_reconfig(NR_ServingCellConfigCommon_t *servingcellconfigcommon,
                            NR_ServingCellConfig_t *servingcellconfigdedicated,
                            NR_RRCReconfiguration_IEs_t *reconfig,
