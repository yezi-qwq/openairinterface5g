--- conflicted
+++ resolved
@@ -171,12 +171,8 @@
                                  const frame_t         frameP,
                                  const sub_frame_t     sub_frameP,
                                  const rnti_t          rntiP,
-<<<<<<< HEAD
-                                 const int             bwp_id);
-=======
                                  const int             dl_bwp_id,
                                  const int             ul_bwp_id);
->>>>>>> 5bf454c7
 
 int8_t nr_mac_rrc_data_ind(
     const module_id_t     module_idP,
@@ -193,12 +189,8 @@
 
 int nr_rrc_reconfiguration_req(rrc_gNB_ue_context_t         *const ue_context_pP,
                                protocol_ctxt_t              *const ctxt_pP,
-<<<<<<< HEAD
-                               const int                    bwp_id);
-=======
                                const int                    dl_bwp_id,
                                const int                    ul_bwp_id);
->>>>>>> 5bf454c7
 
 int nr_rrc_gNB_decode_ccch(protocol_ctxt_t    *const ctxt_pP,
                            const uint8_t      *buffer,
