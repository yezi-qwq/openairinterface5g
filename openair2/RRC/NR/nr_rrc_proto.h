/*
 * Licensed to the OpenAirInterface (OAI) Software Alliance under one or more
 * contributor license agreements.  See the NOTICE file distributed with
 * this work for additional information regarding copyright ownership.
 * The OpenAirInterface Software Alliance licenses this file to You under
 * the OAI Public License, Version 1.1  (the "License"); you may not use this file
 * except in compliance with the License.
 * You may obtain a copy of the License at
 *
 *      http://www.openairinterface.org/?page_id=698
 *
 * Unless required by applicable law or agreed to in writing, software
 * distributed under the License is distributed on an "AS IS" BASIS,
 * WITHOUT WARRANTIES OR CONDITIONS OF ANY KIND, either express or implied.
 * See the License for the specific language governing permissions and
 * limitations under the License.
 *-------------------------------------------------------------------------------
 * For more information about the OpenAirInterface (OAI) Software Alliance:
 *      contact@openairinterface.org
 */

/*! \file nr_rrc_proto.h
 * \brief RRC functions prototypes for gNB
 * \author Navid Nikaein and Raymond Knopp, WEI-TAI-CHEN
 * \date 2010 - 2014, 2018
 * \email navid.nikaein@eurecom.fr, kroempa@gmail.com
 * \version 1.0
 * \company Eurecom, NTUST
 */
/** \addtogroup _rrc
 *  @{
 */

#include "RRC/NR/nr_rrc_defs.h"
#include "flexran_agent_extern.h"
#include "NR_RRCReconfiguration.h"
#include "NR_UE-NR-Capability.h"
#include "NR_UE-CapabilityRAT-ContainerList.h"
#include "LTE_UE-CapabilityRAT-ContainerList.h"
#include "NR_CG-Config.h"
#include "NR_CG-ConfigInfo.h"
#include "NR_SecurityConfig.h"

int rrc_init_nr_global_param(void);

void rrc_config_nr_buffer(NR_SRB_INFO* Srb_info,
                          uint8_t Lchan_type,
                          uint8_t Role);

int8_t mac_rrc_nr_data_req(const module_id_t Mod_idP,
                           const int         CC_id,
                           const frame_t     frameP,
                           const rb_id_t     Srb_id,
                           const rnti_t      rnti,
                           const uint8_t     Nb_tb,
                           uint8_t *const    buffer_pP );

void rrc_gNB_process_SgNBAdditionRequest( 
     const protocol_ctxt_t  *const ctxt_pP,
     rrc_gNB_ue_context_t   *ue_context_pP 
     );

void rrc_gNB_generate_SgNBAdditionRequestAcknowledge( 
     const protocol_ctxt_t  *const ctxt_pP,
     rrc_gNB_ue_context_t   *const ue_context_pP
     );

struct rrc_gNB_ue_context_s *rrc_gNB_allocate_new_UE_context(gNB_RRC_INST *rrc_instance_pP);

void rrc_parse_ue_capabilities(gNB_RRC_INST *rrc,NR_UE_CapabilityRAT_ContainerList_t *UE_CapabilityRAT_ContainerList, x2ap_ENDC_sgnb_addition_req_t *m, NR_CG_ConfigInfo_IEs_t * cg_config_info);

void rrc_add_nsa_user(gNB_RRC_INST *rrc,struct rrc_gNB_ue_context_s *ue_context_p, x2ap_ENDC_sgnb_addition_req_t *m);

void rrc_remove_nsa_user(gNB_RRC_INST *rrc, int rnti);

<<<<<<< HEAD
void fill_default_initialDownlinkBWP(NR_BWP_Downlink_t *bwp, NR_ServingCellConfigCommon_t *servingcellconfigcommon);

void fill_default_coresetZero(NR_ControlResourceSet_t *coreset0,
                              NR_MIB_t *mib,
                              int ssb_subcarrier_offset,
                              int ssbSubcarrierSpacing,
                              int ssb_start_symbol,
                              int frequency_range,
                              int ssboffset_pointa,
                              int physCellId);
void fill_default_searchSpaceZero(NR_SearchSpace_t *ss0);

=======
>>>>>>> 8fbc5a71
void fill_default_secondaryCellGroup(NR_ServingCellConfigCommon_t *servingcellconfigcommon,
                                     NR_ServingCellConfig_t *servingcellconfigdedicated,
                                     NR_CellGroupConfig_t *secondaryCellGroup,
                                     int scg_id,
                                     int servCellIndex,
                                     int dl_antenna_ports,
                                     int do_csirs,
                                     int initial_csi_index,
                                     int uid);

void config_csirs(NR_ServingCellConfigCommon_t *servingcellconfigcommon, NR_CSI_MeasConfig_t *csi_MeasConfig, int dl_antenna_ports, int do_csirs);

void fill_default_reconfig(NR_ServingCellConfigCommon_t *servingcellconfigcommon,
                           NR_ServingCellConfig_t *servingcellconfigdedicated,
                           NR_RRCReconfiguration_IEs_t *reconfig,
                           NR_CellGroupConfig_t *secondaryCellGroup,
                           int dl_antenna_ports,
                           int do_csirs,
                           int initial_csi_index,
                           int uid);

void fill_default_rbconfig(NR_RadioBearerConfig_t *rbconfig,
                           int eps_bearer_id, int rb_id,
                           e_NR_CipheringAlgorithm ciphering_algorithm,
                           e_NR_SecurityConfig__keyToUse key_to_use);

int generate_CG_Config(gNB_RRC_INST *rrc, 
		       NR_CG_Config_t *cg_Config,
		       NR_RRCReconfiguration_t *reconfig,
		       NR_RadioBearerConfig_t *rbconfig);

void apply_macrlc_config(gNB_RRC_INST *rrc,
                         rrc_gNB_ue_context_t         *const ue_context_pP,
                         const protocol_ctxt_t        *const ctxt_pP );

void apply_pdcp_config(rrc_gNB_ue_context_t         *const ue_context_pP,
                       const protocol_ctxt_t        *const ctxt_pP );

void
rrc_gNB_generate_RRCSetup(
    const protocol_ctxt_t        *const ctxt_pP,
    rrc_gNB_ue_context_t         *const ue_context_pP,
    OCTET_STRING_t               *masterCellGroup_from_DU,
    NR_ServingCellConfigCommon_t *scc,
    const int                    CC_id);

int parse_CG_ConfigInfo(gNB_RRC_INST *rrc, NR_CG_ConfigInfo_t *CG_ConfigInfo, x2ap_ENDC_sgnb_addition_req_t *m);

void
rrc_gNB_generate_SecurityModeCommand(
  const protocol_ctxt_t *const ctxt_pP,
  rrc_gNB_ue_context_t          *const ue_context_pP
);

uint8_t
rrc_gNB_get_next_transaction_identifier(
    module_id_t gnb_mod_idP
);

void
rrc_gNB_generate_UECapabilityEnquiry(
  const protocol_ctxt_t *const ctxt_pP,
  rrc_gNB_ue_context_t  *const ue_context_pP
);

void
rrc_gNB_generate_RRCRelease(
  const protocol_ctxt_t *const ctxt_pP,
  rrc_gNB_ue_context_t  *const ue_context_pP
);

/**\brief RRC eNB task.
   \param void *args_p Pointer on arguments to start the task. */
void *rrc_gnb_task(void *args_p);

/* Trigger RRC periodic processing. To be called once per ms. */
void nr_rrc_trigger(protocol_ctxt_t *ctxt, int CC_id, int frame, int subframe);

/**\ Function to set or overwrite PTRS DL RRC parameters.
   \ *bwp Pointer to dedicated RC config structure
   \ *ptrsNrb Pointer to K_ptrs N_RB related parameters
   \ *ptrsMcs Pointer to L_ptrs MCS related parameters
   \ *epre_Ratio Pointer to ep_ratio
   \ *reOffset Pointer to RE Offset Value */
void rrc_config_dl_ptrs_params(NR_BWP_Downlink_t *bwp, int *ptrsNrb, int *ptrsMcs, int *epre_Ratio, int * reOffset);

uint8_t
nr_rrc_data_req(
  const protocol_ctxt_t   *const ctxt_pP,
  const rb_id_t                  rb_idP,
  const mui_t                    muiP,
  const confirm_t                confirmP,
  const sdu_size_t               sdu_size,
  uint8_t                 *const buffer_pP,
  const pdcp_transmission_mode_t modeP
);

int
nr_rrc_mac_remove_ue(module_id_t mod_idP,
                  rnti_t rntiP);

int8_t nr_mac_rrc_data_ind(
    const module_id_t     module_idP,
    const int             CC_id,
    const frame_t         frameP,
    const sub_frame_t     sub_frameP,
    const int             UE_id,
    const rnti_t          rntiP,
    const rb_id_t         srb_idP,
    const uint8_t        *sduP,
    const sdu_size_t      sdu_lenP,
    const boolean_t   brOption
);

int nr_rrc_gNB_decode_ccch(protocol_ctxt_t    *const ctxt_pP,
                           const uint8_t      *buffer,
                           int                buffer_length,
                           OCTET_STRING_t     *du_to_cu_rrc_container,
                           const int          CC_id);

void
rrc_gNB_generate_dedicatedRRCReconfiguration_release(
    const protocol_ctxt_t   *const ctxt_pP,
    rrc_gNB_ue_context_t    *const ue_context_pP,
    uint8_t                  xid,
    uint32_t                 nas_length,
    uint8_t                 *nas_buffer);

void 
rrc_gNB_generate_dedicatedRRCReconfiguration(
    const protocol_ctxt_t     *const ctxt_pP,
    rrc_gNB_ue_context_t      *ue_context_pP);<|MERGE_RESOLUTION|>--- conflicted
+++ resolved
@@ -73,21 +73,6 @@
 
 void rrc_remove_nsa_user(gNB_RRC_INST *rrc, int rnti);
 
-<<<<<<< HEAD
-void fill_default_initialDownlinkBWP(NR_BWP_Downlink_t *bwp, NR_ServingCellConfigCommon_t *servingcellconfigcommon);
-
-void fill_default_coresetZero(NR_ControlResourceSet_t *coreset0,
-                              NR_MIB_t *mib,
-                              int ssb_subcarrier_offset,
-                              int ssbSubcarrierSpacing,
-                              int ssb_start_symbol,
-                              int frequency_range,
-                              int ssboffset_pointa,
-                              int physCellId);
-void fill_default_searchSpaceZero(NR_SearchSpace_t *ss0);
-
-=======
->>>>>>> 8fbc5a71
 void fill_default_secondaryCellGroup(NR_ServingCellConfigCommon_t *servingcellconfigcommon,
                                      NR_ServingCellConfig_t *servingcellconfigdedicated,
                                      NR_CellGroupConfig_t *secondaryCellGroup,
