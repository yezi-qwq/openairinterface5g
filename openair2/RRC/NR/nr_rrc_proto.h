--- conflicted
+++ resolved
@@ -81,11 +81,7 @@
                                      int dl_antenna_ports,
                                      int minRXTXTIMEpdsch,
                                      int do_csirs,
-<<<<<<< HEAD
-=======
                                      int do_srs,
-                                     int initial_csi_index,
->>>>>>> 141b9d2c
                                      int uid);
 
 void config_csirs(NR_ServingCellConfigCommon_t *servingcellconfigcommon,
@@ -101,11 +97,7 @@
                            int dl_antenna_ports,
                            int minRXTXTIMEpdsch,
                            int do_csirs,
-<<<<<<< HEAD
-=======
                            int do_srs,
-                           int initial_csi_index,
->>>>>>> 141b9d2c
                            int uid);
 
 void fill_default_rbconfig(NR_RadioBearerConfig_t *rbconfig,
