--- conflicted
+++ resolved
@@ -144,9 +144,6 @@
 
 int
 nr_rrc_mac_remove_ue(module_id_t mod_idP,
-<<<<<<< HEAD
-                  rnti_t rntiP);
-=======
                   rnti_t rntiP);
 
 void
@@ -155,5 +152,4 @@
     rrc_gNB_ue_context_t    *const ue_context_pP,
     uint8_t                  xid,
     uint32_t                 nas_length,
-    uint8_t                 *nas_buffer);
->>>>>>> a53d6795
+    uint8_t                 *nas_buffer);