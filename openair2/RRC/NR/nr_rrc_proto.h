/*
 * Licensed to the OpenAirInterface (OAI) Software Alliance under one or more
 * contributor license agreements.  See the NOTICE file distributed with
 * this work for additional information regarding copyright ownership.
 * The OpenAirInterface Software Alliance licenses this file to You under
 * the OAI Public License, Version 1.1  (the "License"); you may not use this file
 * except in compliance with the License.
 * You may obtain a copy of the License at
 *
 *      http://www.openairinterface.org/?page_id=698
 *
 * Unless required by applicable law or agreed to in writing, software
 * distributed under the License is distributed on an "AS IS" BASIS,
 * WITHOUT WARRANTIES OR CONDITIONS OF ANY KIND, either express or implied.
 * See the License for the specific language governing permissions and
 * limitations under the License.
 *-------------------------------------------------------------------------------
 * For more information about the OpenAirInterface (OAI) Software Alliance:
 *      contact@openairinterface.org
 */

/*! \file nr_rrc_proto.h
 * \brief RRC functions prototypes for gNB
 * \author Navid Nikaein and Raymond Knopp, WEI-TAI-CHEN
 * \date 2010 - 2014, 2018
 * \email navid.nikaein@eurecom.fr, kroempa@gmail.com
 * \version 1.0
 * \company Eurecom, NTUST
 */
/** \addtogroup _rrc
 *  @{
 */

#include "RRC/NR/nr_rrc_defs.h"
#include "flexran_agent_extern.h"
#include "NR_RRCReconfiguration.h"
#include "NR_UE-NR-Capability.h"
#include "NR_UE-CapabilityRAT-ContainerList.h"
#include "LTE_UE-CapabilityRAT-ContainerList.h"
#include "NR_CG-Config.h"
#include "NR_CG-ConfigInfo.h"
#include "NR_SecurityConfig.h"

int rrc_init_nr_global_param(void);

void rrc_config_nr_buffer(NR_SRB_INFO* Srb_info,
                          uint8_t Lchan_type,
                          uint8_t Role);

int    mac_rrc_nr_data_req(const module_id_t Mod_idP,
                           const int         CC_id,
                           const frame_t     frameP,
                           const rb_id_t     Srb_id,
                           const rnti_t      rnti,
                           const uint8_t     Nb_tb,
                           uint8_t *const    buffer_pP );

void rrc_gNB_process_SgNBAdditionRequest( 
     const protocol_ctxt_t  *const ctxt_pP,
     rrc_gNB_ue_context_t   *ue_context_pP 
     );

void rrc_gNB_generate_SgNBAdditionRequestAcknowledge( 
     const protocol_ctxt_t  *const ctxt_pP,
     rrc_gNB_ue_context_t   *const ue_context_pP
     );

struct rrc_gNB_ue_context_s *rrc_gNB_allocate_new_UE_context(gNB_RRC_INST *rrc_instance_pP);

void rrc_parse_ue_capabilities(gNB_RRC_INST *rrc,NR_UE_CapabilityRAT_ContainerList_t *UE_CapabilityRAT_ContainerList, x2ap_ENDC_sgnb_addition_req_t *m, NR_CG_ConfigInfo_IEs_t * cg_config_info);

void rrc_add_nsa_user(gNB_RRC_INST *rrc,struct rrc_gNB_ue_context_s *ue_context_p, x2ap_ENDC_sgnb_addition_req_t *m);

void rrc_remove_nsa_user(gNB_RRC_INST *rrc, int rnti);

void fill_default_secondaryCellGroup(NR_ServingCellConfigCommon_t *servingcellconfigcommon,
                                     NR_ServingCellConfig_t *servingcellconfigdedicated,
                                     NR_CellGroupConfig_t *secondaryCellGroup,
                                     NR_UE_NR_Capability_t *uecap,
                                     int scg_id,
                                     int servCellIndex,
                                     int dl_antenna_ports,
                                     int minRXTXTIMEpdsch,
                                     int do_csirs,
<<<<<<< HEAD
                                     int do_srs,
                                     int initial_csi_index,
                                     int uid);

=======
                                     int uid);

void config_csirs(NR_ServingCellConfigCommon_t *servingcellconfigcommon,
                  NR_CSI_MeasConfig_t *csi_MeasConfig,
                  int dl_antenna_ports,
                  int curr_bwp,
                  int do_csirs);

>>>>>>> 6fb731ea
void fill_default_reconfig(NR_ServingCellConfigCommon_t *servingcellconfigcommon,
                           NR_ServingCellConfig_t *servingcellconfigdedicated,
                           NR_RRCReconfiguration_IEs_t *reconfig,
                           NR_CellGroupConfig_t *secondaryCellGroup,
                           NR_UE_NR_Capability_t *uecap,
                           int dl_antenna_ports,
                           int minRXTXTIMEpdsch,
                           int do_csirs,
<<<<<<< HEAD
                           int do_srs,
                           int initial_csi_index,
=======
>>>>>>> 6fb731ea
                           int uid);

void fill_default_rbconfig(NR_RadioBearerConfig_t *rbconfig,
                           int eps_bearer_id, int rb_id,
                           e_NR_CipheringAlgorithm ciphering_algorithm,
                           e_NR_SecurityConfig__keyToUse key_to_use);

int generate_CG_Config(gNB_RRC_INST *rrc, 
		       NR_CG_Config_t *cg_Config,
		       NR_RRCReconfiguration_t *reconfig,
		       NR_RadioBearerConfig_t *rbconfig);

void apply_macrlc_config(gNB_RRC_INST *rrc,
                         rrc_gNB_ue_context_t         *const ue_context_pP,
                         const protocol_ctxt_t        *const ctxt_pP );

void apply_pdcp_config(rrc_gNB_ue_context_t         *const ue_context_pP,
                       const protocol_ctxt_t        *const ctxt_pP );

void
rrc_gNB_generate_RRCSetup(
    const protocol_ctxt_t        *const ctxt_pP,
    rrc_gNB_ue_context_t         *const ue_context_pP,
    OCTET_STRING_t               *masterCellGroup_from_DU,
    NR_ServingCellConfigCommon_t *scc,
    const int                    CC_id);

int parse_CG_ConfigInfo(gNB_RRC_INST *rrc, NR_CG_ConfigInfo_t *CG_ConfigInfo, x2ap_ENDC_sgnb_addition_req_t *m);

void
rrc_gNB_generate_SecurityModeCommand(
  const protocol_ctxt_t *const ctxt_pP,
  rrc_gNB_ue_context_t          *const ue_context_pP
);

uint8_t
rrc_gNB_get_next_transaction_identifier(
    module_id_t gnb_mod_idP
);

void
rrc_gNB_generate_UECapabilityEnquiry(
  const protocol_ctxt_t *const ctxt_pP,
  rrc_gNB_ue_context_t  *const ue_context_pP
);

void
rrc_gNB_generate_RRCRelease(
  const protocol_ctxt_t *const ctxt_pP,
  rrc_gNB_ue_context_t  *const ue_context_pP
);

/**\brief RRC eNB task.
   \param void *args_p Pointer on arguments to start the task. */
void *rrc_gnb_task(void *args_p);

/* Trigger RRC periodic processing. To be called once per ms. */
void nr_rrc_trigger(protocol_ctxt_t *ctxt, int CC_id, int frame, int subframe);

/**\ Function to set or overwrite PTRS DL RRC parameters.
   \ *bwp Pointer to dedicated RC config structure
   \ *ptrsNrb Pointer to K_ptrs N_RB related parameters
   \ *ptrsMcs Pointer to L_ptrs MCS related parameters
   \ *epre_Ratio Pointer to ep_ratio
   \ *reOffset Pointer to RE Offset Value */
void rrc_config_dl_ptrs_params(NR_BWP_Downlink_t *bwp, int *ptrsNrb, int *ptrsMcs, int *epre_Ratio, int * reOffset);

uint8_t
nr_rrc_data_req(
  const protocol_ctxt_t   *const ctxt_pP,
  const rb_id_t                  rb_idP,
  const mui_t                    muiP,
  const confirm_t                confirmP,
  const sdu_size_t               sdu_size,
  uint8_t                 *const buffer_pP,
  const pdcp_transmission_mode_t modeP
);

int
nr_rrc_mac_remove_ue(module_id_t mod_idP,
                  rnti_t rntiP);

int8_t nr_mac_rrc_data_ind(
    const module_id_t     module_idP,
    const int             CC_id,
    const frame_t         frameP,
    const sub_frame_t     sub_frameP,
    const int             UE_id,
    const rnti_t          rntiP,
    const rb_id_t         srb_idP,
    const uint8_t        *sduP,
    const sdu_size_t      sdu_lenP,
    const boolean_t   brOption
);

int nr_rrc_gNB_decode_ccch(protocol_ctxt_t    *const ctxt_pP,
                           const uint8_t      *buffer,
                           int                buffer_length,
                           OCTET_STRING_t     *du_to_cu_rrc_container,
                           const int          CC_id);

void
rrc_gNB_generate_dedicatedRRCReconfiguration_release(
    const protocol_ctxt_t   *const ctxt_pP,
    rrc_gNB_ue_context_t    *const ue_context_pP,
    uint8_t                  xid,
    uint32_t                 nas_length,
    uint8_t                 *nas_buffer);

void 
rrc_gNB_generate_dedicatedRRCReconfiguration(
    const protocol_ctxt_t     *const ctxt_pP,
    rrc_gNB_ue_context_t      *ue_context_pP);<|MERGE_RESOLUTION|>--- conflicted
+++ resolved
@@ -82,21 +82,9 @@
                                      int dl_antenna_ports,
                                      int minRXTXTIMEpdsch,
                                      int do_csirs,
-<<<<<<< HEAD
                                      int do_srs,
-                                     int initial_csi_index,
                                      int uid);
 
-=======
-                                     int uid);
-
-void config_csirs(NR_ServingCellConfigCommon_t *servingcellconfigcommon,
-                  NR_CSI_MeasConfig_t *csi_MeasConfig,
-                  int dl_antenna_ports,
-                  int curr_bwp,
-                  int do_csirs);
-
->>>>>>> 6fb731ea
 void fill_default_reconfig(NR_ServingCellConfigCommon_t *servingcellconfigcommon,
                            NR_ServingCellConfig_t *servingcellconfigdedicated,
                            NR_RRCReconfiguration_IEs_t *reconfig,
@@ -105,11 +93,7 @@
                            int dl_antenna_ports,
                            int minRXTXTIMEpdsch,
                            int do_csirs,
-<<<<<<< HEAD
                            int do_srs,
-                           int initial_csi_index,
-=======
->>>>>>> 6fb731ea
                            int uid);
 
 void fill_default_rbconfig(NR_RadioBearerConfig_t *rbconfig,
