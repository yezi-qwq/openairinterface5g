--- conflicted
+++ resolved
@@ -79,15 +79,7 @@
                                      NR_UE_NR_Capability_t *uecap,
                                      int scg_id,
                                      int servCellIndex,
-<<<<<<< HEAD
-                                     int dl_antenna_ports,
-                                     int ul_antenna_ports,
-                                     int minRXTXTIMEpdsch,
-                                     int do_csirs,
-                                     int do_srs,
-=======
                                      const gNB_RrcConfigurationReq *configuration,
->>>>>>> 5a3eeac5
                                      int uid);
 
 void config_csirs(NR_ServingCellConfigCommon_t *servingcellconfigcommon,
@@ -101,15 +93,7 @@
                            NR_RRCReconfiguration_IEs_t *reconfig,
                            NR_CellGroupConfig_t *secondaryCellGroup,
                            NR_UE_NR_Capability_t *uecap,
-<<<<<<< HEAD
-                           int dl_antenna_ports,
-                           int ul_antenna_ports,
-                           int minRXTXTIMEpdsch,
-                           int do_csirs,
-                           int do_srs,
-=======
                            const gNB_RrcConfigurationReq *configuration,
->>>>>>> 5a3eeac5
                            int uid);
 
 void fill_default_rbconfig(NR_RadioBearerConfig_t *rbconfig,
