--- conflicted
+++ resolved
@@ -215,11 +215,8 @@
 void 
 rrc_gNB_generate_dedicatedRRCReconfiguration(
     const protocol_ctxt_t     *const ctxt_pP,
-<<<<<<< HEAD
     rrc_gNB_ue_context_t      *ue_context_pP,
     NR_CellGroupConfig_t      *cell_groupConfig_from_DU);
-=======
-    rrc_gNB_ue_context_t      *ue_context_pP);
 
 rlc_op_status_t nr_rrc_rlc_config_asn1_req (const protocol_ctxt_t   * const ctxt_pP,
     const NR_SRB_ToAddModList_t   * const srb2add_listP,
@@ -240,5 +237,4 @@
   uint8_t                  *const kUPint
   ,LTE_PMCH_InfoList_r9_t  *pmch_InfoList_r9
   ,rb_id_t                 *const defaultDRB,
-  struct NR_CellGroupConfig__rlc_BearerToAddModList *rlc_bearer2add_list);
->>>>>>> a981291b
+  struct NR_CellGroupConfig__rlc_BearerToAddModList *rlc_bearer2add_list);