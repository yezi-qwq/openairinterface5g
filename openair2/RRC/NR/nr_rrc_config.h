--- conflicted
+++ resolved
@@ -135,15 +135,11 @@
                   int do_csirs,
                   int id);
 void config_csiim(int do_csirs, int dl_antenna_ports, int curr_bwp,
-<<<<<<< HEAD
                   NR_CSI_MeasConfig_t *csi_MeasConfig, int id);
-=======
-                  NR_CSI_MeasConfig_t *csi_MeasConfig);
 void config_srs(NR_SetupRelease_SRS_Config_t *setup_release_srs_Config,
                 const NR_ServingCellConfigCommon_t *servingcellconfigcommon,
                 const int uid,
                 const int do_srs);
->>>>>>> 72bf1b1d
 void set_dl_mcs_table(int scs, NR_UE_NR_Capability_t *cap,
                       NR_BWP_DownlinkDedicated_t *bwp_Dedicated,
                       NR_ServingCellConfigCommon_t *scc);
