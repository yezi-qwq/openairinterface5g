--- conflicted
+++ resolved
@@ -134,16 +134,12 @@
                   int do_csirs);
 void config_csiim(int do_csirs, int dl_antenna_ports, int curr_bwp,
                   NR_CSI_MeasConfig_t *csi_MeasConfig);
-<<<<<<< HEAD
-void set_dl_mcs_table(int scs,
-                      NR_UE_NR_Capability_t *cap,
-=======
 void config_srs(NR_SetupRelease_SRS_Config_t *setup_release_srs_Config,
                 const NR_ServingCellConfigCommon_t *servingcellconfigcommon,
                 const int uid,
                 const int do_srs);
-void set_dl_mcs_table(int scs, NR_UE_NR_Capability_t *cap,
->>>>>>> 72bf1b1d
+void set_dl_mcs_table(int scs,
+                      NR_UE_NR_Capability_t *cap,
                       NR_SpCellConfig_t *SpCellConfig,
                       NR_BWP_DownlinkDedicated_t *bwp_Dedicated,
                       NR_ServingCellConfigCommon_t *scc);
