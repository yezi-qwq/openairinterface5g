/*
 * Licensed to the OpenAirInterface (OAI) Software Alliance under one or more
 * contributor license agreements.  See the NOTICE file distributed with
 * this work for additional information regarding copyright ownership.
 * The OpenAirInterface Software Alliance licenses this file to You under
 * the OAI Public License, Version 1.1  (the "License"); you may not use this file
 * except in compliance with the License.
 * You may obtain a copy of the License at
 *
 *      http://www.openairinterface.org/?page_id=698
 *
 * Unless required by applicable law or agreed to in writing, software
 * distributed under the License is distributed on an "AS IS" BASIS,
 * WITHOUT WARRANTIES OR CONDITIONS OF ANY KIND, either express or implied.
 * See the License for the specific language governing permissions and
 * limitations under the License.
 *-------------------------------------------------------------------------------
 * For more information about the OpenAirInterface (OAI) Software Alliance:
 *      contact@openairinterface.org
 */

/*! \file nr_rrc_config.c
 * \brief rrc config for gNB
 * \author Raymond Knopp, WEI-TAI CHEN
 * \date 2018
 * \version 1.0
 * \company Eurecom, NTUST
 * \email: raymond.knopp@eurecom.fr, kroempa@gmail.com
 */

#ifndef __NR_RRC_CONFIG_H__
#define __NR_RRC_CONFIG_H__

#include "nr_rrc_defs.h"

typedef struct rlc_bearer_config_s{
  long        LogicalChannelIdentity[MAX_NUM_CCs];
  long        servedRadioBearer_present[MAX_NUM_CCs];
  long        srb_Identity[MAX_NUM_CCs];
  long        drb_Identity[MAX_NUM_CCs];
  long        reestablishRLC[MAX_NUM_CCs];
  long        rlc_Config_present[MAX_NUM_CCs];
  long        ul_AM_sn_FieldLength[MAX_NUM_CCs];
  long        t_PollRetransmit[MAX_NUM_CCs];
  long        pollPDU[MAX_NUM_CCs];
  long        pollByte[MAX_NUM_CCs];
  long        maxRetxThreshold[MAX_NUM_CCs];
  long        dl_AM_sn_FieldLength[MAX_NUM_CCs];
  long        dl_AM_t_Reassembly[MAX_NUM_CCs];
  long        t_StatusProhibit[MAX_NUM_CCs];
  long        ul_UM_sn_FieldLength[MAX_NUM_CCs];
  long        dl_UM_sn_FieldLength[MAX_NUM_CCs];
  long        dl_UM_t_Reassembly[MAX_NUM_CCs];
  long        priority[MAX_NUM_CCs];
  long        prioritisedBitRate[MAX_NUM_CCs];
  long        bucketSizeDuration[MAX_NUM_CCs];
  long        allowedServingCells[MAX_NUM_CCs];
  long        subcarrierspacing[MAX_NUM_CCs];
  long        maxPUSCH_Duration[MAX_NUM_CCs];
  long        configuredGrantType1Allowed[MAX_NUM_CCs];
  long        logicalChannelGroup[MAX_NUM_CCs];
  long        schedulingRequestID[MAX_NUM_CCs]; /* OPTIONAL */
  int         logicalChannelSR_Mask[MAX_NUM_CCs];
  int         logicalChannelSR_DelayTimerApplied[MAX_NUM_CCs];
}rlc_bearer_config_t;

typedef struct mac_cellgroup_s{
  long        DRX_Config_PR[MAX_NUM_CCs];
  long        drx_onDurationTimer_PR[MAX_NUM_CCs];
  long        subMilliSeconds[MAX_NUM_CCs];
  long        milliSeconds[MAX_NUM_CCs];
  long        drx_InactivityTimer[MAX_NUM_CCs];
  long        drx_HARQ_RTT_TimerDL[MAX_NUM_CCs];
  long        drx_HARQ_RTT_TimerUL[MAX_NUM_CCs];
  long        drx_RetransmissionTimerDL[MAX_NUM_CCs];
  long        drx_RetransmissionTimerUL[MAX_NUM_CCs];
  long        drx_LongCycleStartOffset_PR[MAX_NUM_CCs];
  long        drx_LongCycleStartOffset[MAX_NUM_CCs];
  long        drx_ShortCycle[MAX_NUM_CCs];
  long        drx_ShortCycleTimer[MAX_NUM_CCs];
  long        drx_SlotOffset[MAX_NUM_CCs];
  long        schedulingRequestId[MAX_NUM_CCs];
  long        sr_ProhibitTimer[MAX_NUM_CCs];
  long        sr_TransMax[MAX_NUM_CCs];
  long        periodicBSR_Timer[MAX_NUM_CCs];
  long        retxBSR_Timer[MAX_NUM_CCs];
  long        logicalChannelSR_DelayTimer[MAX_NUM_CCs];
  long        tag_Id[MAX_NUM_CCs];
  long        timeAlignmentTimer[MAX_NUM_CCs];
  long        PHR_Config_PR[MAX_NUM_CCs];
  long        phr_PeriodicTimer[MAX_NUM_CCs];
  long        phr_ProhibitTimer[MAX_NUM_CCs];
  long        phr_Tx_PowerFactorChange[MAX_NUM_CCs];
  int         multiplePHR[MAX_NUM_CCs];
  int         phr_Type2SpCell[MAX_NUM_CCs];
  int         phr_Type2OtherCell[MAX_NUM_CCs];
  long        phr_ModeOtherCG[MAX_NUM_CCs];
  int         skipUplinkTxDynamic[MAX_NUM_CCs];
}mac_cellgroup_t;

typedef struct physicalcellgroup_s{
  long        harq_ACK_SpatialBundlingPUCCH[MAX_NUM_CCs];
  long        harq_ACK_SpatialBundlingPUSCH[MAX_NUM_CCs];
  long        p_NR[MAX_NUM_CCs];
  long        pdsch_HARQ_ACK_Codebook[MAX_NUM_CCs];
  long        tpc_SRS_RNTI[MAX_NUM_CCs];
  long        tpc_PUCCH_RNTI[MAX_NUM_CCs];
  long        tpc_PUSCH_RNTI[MAX_NUM_CCs];
  long        sp_CSI_RNTI[MAX_NUM_CCs];
  long        RNTI_Value_PR[MAX_NUM_CCs];
  long        RNTI_Value[MAX_NUM_CCs];
}physicalcellgroup_t;

uint64_t get_ssb_bitmap(NR_ServingCellConfigCommon_t *scc);
void rrc_coreset_config(NR_ControlResourceSet_t *coreset,
<<<<<<< HEAD
                        int curr_bwp,
                        uint64_t ssb_bitmap);
void nr_rrc_config_dl_tda(struct NR_PDSCH_TimeDomainResourceAllocationList *pdsch_TimeDomainAllocationList,
                          frame_type_t frame_type,
                          NR_TDD_UL_DL_ConfigCommon_t *tdd_UL_DL_ConfigurationCommon,
=======
                        int bwp_id,
                        int curr_bwp,
                        uint64_t ssb_bitmap);
void nr_rrc_config_dl_tda(NR_ServingCellConfigCommon_t *scc,
                          NR_PDSCH_TimeDomainResourceAllocationList_t	*pdsch_TimeDomainAllocationList,
>>>>>>> 6d030ea2
                          int curr_bwp);
void nr_rrc_config_ul_tda(NR_ServingCellConfigCommon_t *scc, int min_fb_delay);
void config_pucch_resset0(NR_PUCCH_Config_t *pucch_Config, int uid, int curr_bwp, NR_UE_NR_Capability_t *uecap);
void config_pucch_resset1(NR_PUCCH_Config_t *pucch_Config, NR_UE_NR_Capability_t *uecap);
void set_dl_DataToUL_ACK(NR_PUCCH_Config_t *pucch_Config, int min_feedback_time);
void set_pucch_power_config(NR_PUCCH_Config_t *pucch_Config, int do_csirs);
void scheduling_request_config(NR_ServingCellConfigCommon_t *scc,
<<<<<<< HEAD
                               NR_MAC_CellGroupConfig_t *mac_CellGroupConfig,
=======
>>>>>>> 6d030ea2
                               NR_PUCCH_Config_t *pucch_Config);
void config_csirs(NR_ServingCellConfigCommon_t *servingcellconfigcommon,
                  NR_CSI_MeasConfig_t *csi_MeasConfig,
                  int uid,
                  int num_dl_antenna_ports,
                  int curr_bwp,
                  int do_csirs,
                  int id);
void config_csiim(int do_csirs, int dl_antenna_ports, int curr_bwp,
                  NR_CSI_MeasConfig_t *csi_MeasConfig, int id);
void set_dl_mcs_table(int scs, NR_UE_NR_Capability_t *cap,
                      NR_BWP_DownlinkDedicated_t *bwp_Dedicated,
                      NR_ServingCellConfigCommon_t *scc);
void prepare_sim_uecap(NR_UE_NR_Capability_t *cap,
                       NR_ServingCellConfigCommon_t *scc,
                       int numerology,
                       int rbsize,
                       int mcs_table);
<<<<<<< HEAD
void config_downlinkBWP(NR_BWP_Downlink_t *bwp,
                        NR_ServingCellConfigCommon_t *scc,
                        NR_ServingCellConfig_t *servingcellconfigdedicated,
                        NR_UE_NR_Capability_t *uecap,
                        int dl_antenna_ports,
                        bool force_256qam_off,
                        int bwp_loop, bool is_SA);
void config_uplinkBWP(NR_BWP_Uplink_t *ubwp,
                      long bwp_loop, bool is_SA, int uid,
                      const gNB_RrcConfigurationReq *configuration,
                      NR_ServingCellConfig_t *servingcellconfigdedicated,
                      NR_ServingCellConfigCommon_t *scc,
                      NR_CellGroupConfig_t *cellGroupConfig,
                      NR_UE_NR_Capability_t *uecap);
=======
>>>>>>> 6d030ea2

#endif<|MERGE_RESOLUTION|>--- conflicted
+++ resolved
@@ -113,19 +113,12 @@
 
 uint64_t get_ssb_bitmap(NR_ServingCellConfigCommon_t *scc);
 void rrc_coreset_config(NR_ControlResourceSet_t *coreset,
-<<<<<<< HEAD
+                        int bwp_id,
                         int curr_bwp,
                         uint64_t ssb_bitmap);
 void nr_rrc_config_dl_tda(struct NR_PDSCH_TimeDomainResourceAllocationList *pdsch_TimeDomainAllocationList,
                           frame_type_t frame_type,
                           NR_TDD_UL_DL_ConfigCommon_t *tdd_UL_DL_ConfigurationCommon,
-=======
-                        int bwp_id,
-                        int curr_bwp,
-                        uint64_t ssb_bitmap);
-void nr_rrc_config_dl_tda(NR_ServingCellConfigCommon_t *scc,
-                          NR_PDSCH_TimeDomainResourceAllocationList_t	*pdsch_TimeDomainAllocationList,
->>>>>>> 6d030ea2
                           int curr_bwp);
 void nr_rrc_config_ul_tda(NR_ServingCellConfigCommon_t *scc, int min_fb_delay);
 void config_pucch_resset0(NR_PUCCH_Config_t *pucch_Config, int uid, int curr_bwp, NR_UE_NR_Capability_t *uecap);
@@ -133,10 +126,6 @@
 void set_dl_DataToUL_ACK(NR_PUCCH_Config_t *pucch_Config, int min_feedback_time);
 void set_pucch_power_config(NR_PUCCH_Config_t *pucch_Config, int do_csirs);
 void scheduling_request_config(NR_ServingCellConfigCommon_t *scc,
-<<<<<<< HEAD
-                               NR_MAC_CellGroupConfig_t *mac_CellGroupConfig,
-=======
->>>>>>> 6d030ea2
                                NR_PUCCH_Config_t *pucch_Config);
 void config_csirs(NR_ServingCellConfigCommon_t *servingcellconfigcommon,
                   NR_CSI_MeasConfig_t *csi_MeasConfig,
@@ -155,7 +144,6 @@
                        int numerology,
                        int rbsize,
                        int mcs_table);
-<<<<<<< HEAD
 void config_downlinkBWP(NR_BWP_Downlink_t *bwp,
                         NR_ServingCellConfigCommon_t *scc,
                         NR_ServingCellConfig_t *servingcellconfigdedicated,
@@ -170,7 +158,5 @@
                       NR_ServingCellConfigCommon_t *scc,
                       NR_CellGroupConfig_t *cellGroupConfig,
                       NR_UE_NR_Capability_t *uecap);
-=======
->>>>>>> 6d030ea2
 
 #endif