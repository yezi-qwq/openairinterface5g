/*
 * Licensed to the OpenAirInterface (OAI) Software Alliance under one or more
 * contributor license agreements.  See the NOTICE file distributed with
 * this work for additional information regarding copyright ownership.
 * The OpenAirInterface Software Alliance licenses this file to You under
 * the OAI Public License, Version 1.1  (the "License"); you may not use this file
 * except in compliance with the License.
 * You may obtain a copy of the License at
 *
 *      http://www.openairinterface.org/?page_id=698
 *
 * Unless required by applicable law or agreed to in writing, software
 * distributed under the License is distributed on an "AS IS" BASIS,
 * WITHOUT WARRANTIES OR CONDITIONS OF ANY KIND, either express or implied.
 * See the License for the specific language governing permissions and
 * limitations under the License.
 *-------------------------------------------------------------------------------
 * For more information about the OpenAirInterface (OAI) Software Alliance:
 *      contact@openairinterface.org
 */

/*! \file nr_rrc_config.c
 * \brief rrc config for gNB
 * \author Raymond Knopp, WEI-TAI CHEN
 * \date 2018
 * \version 1.0
 * \company Eurecom, NTUST
 * \email: raymond.knopp@eurecom.fr, kroempa@gmail.com
 */

#ifndef __NR_RRC_CONFIG_H__
#define __NR_RRC_CONFIG_H__

#include "nr_rrc_defs.h"

#define asn1cCallocOne(VaR, VaLue) \
  VaR = calloc(1,sizeof(*VaR)); *VaR=VaLue;
#define asn1cCalloc(VaR, lOcPtr) \
  typeof(VaR) lOcPtr = VaR = calloc(1,sizeof(*VaR));
#define asn1cSequenceAdd(VaR, TyPe, lOcPtr) \
  TyPe *lOcPtr= calloc(1,sizeof(TyPe)); \
  ASN_SEQUENCE_ADD(&VaR,lOcPtr);

typedef struct rlc_bearer_config_s{
  long        LogicalChannelIdentity[MAX_NUM_CCs];
  long        servedRadioBearer_present[MAX_NUM_CCs];
  long        srb_Identity[MAX_NUM_CCs];
  long        drb_Identity[MAX_NUM_CCs];
  long        reestablishRLC[MAX_NUM_CCs];
  long        rlc_Config_present[MAX_NUM_CCs];
  long        ul_AM_sn_FieldLength[MAX_NUM_CCs];
  long        t_PollRetransmit[MAX_NUM_CCs];
  long        pollPDU[MAX_NUM_CCs];
  long        pollByte[MAX_NUM_CCs];
  long        maxRetxThreshold[MAX_NUM_CCs];
  long        dl_AM_sn_FieldLength[MAX_NUM_CCs];
  long        dl_AM_t_Reassembly[MAX_NUM_CCs];
  long        t_StatusProhibit[MAX_NUM_CCs];
  long        ul_UM_sn_FieldLength[MAX_NUM_CCs];
  long        dl_UM_sn_FieldLength[MAX_NUM_CCs];
  long        dl_UM_t_Reassembly[MAX_NUM_CCs];
  long        priority[MAX_NUM_CCs];
  long        prioritisedBitRate[MAX_NUM_CCs];
  long        bucketSizeDuration[MAX_NUM_CCs];
  long        allowedServingCells[MAX_NUM_CCs];
  long        subcarrierspacing[MAX_NUM_CCs];
  long        maxPUSCH_Duration[MAX_NUM_CCs];
  long        configuredGrantType1Allowed[MAX_NUM_CCs];
  long        logicalChannelGroup[MAX_NUM_CCs];
  long        schedulingRequestID[MAX_NUM_CCs]; /* OPTIONAL */
  int         logicalChannelSR_Mask[MAX_NUM_CCs];
  int         logicalChannelSR_DelayTimerApplied[MAX_NUM_CCs];
}rlc_bearer_config_t;

typedef struct mac_cellgroup_s{
  long        DRX_Config_PR[MAX_NUM_CCs];
  long        drx_onDurationTimer_PR[MAX_NUM_CCs];
  long        subMilliSeconds[MAX_NUM_CCs];
  long        milliSeconds[MAX_NUM_CCs];
  long        drx_InactivityTimer[MAX_NUM_CCs];
  long        drx_HARQ_RTT_TimerDL[MAX_NUM_CCs];
  long        drx_HARQ_RTT_TimerUL[MAX_NUM_CCs];
  long        drx_RetransmissionTimerDL[MAX_NUM_CCs];
  long        drx_RetransmissionTimerUL[MAX_NUM_CCs];
  long        drx_LongCycleStartOffset_PR[MAX_NUM_CCs];
  long        drx_LongCycleStartOffset[MAX_NUM_CCs];
  long        drx_ShortCycle[MAX_NUM_CCs];
  long        drx_ShortCycleTimer[MAX_NUM_CCs];
  long        drx_SlotOffset[MAX_NUM_CCs];
  long        schedulingRequestId[MAX_NUM_CCs];
  long        sr_ProhibitTimer[MAX_NUM_CCs];
  long        sr_TransMax[MAX_NUM_CCs];
  long        periodicBSR_Timer[MAX_NUM_CCs];
  long        retxBSR_Timer[MAX_NUM_CCs];
  long        logicalChannelSR_DelayTimer[MAX_NUM_CCs];
  long        tag_Id[MAX_NUM_CCs];
  long        timeAlignmentTimer[MAX_NUM_CCs];
  long        PHR_Config_PR[MAX_NUM_CCs];
  long        phr_PeriodicTimer[MAX_NUM_CCs];
  long        phr_ProhibitTimer[MAX_NUM_CCs];
  long        phr_Tx_PowerFactorChange[MAX_NUM_CCs];
  int         multiplePHR[MAX_NUM_CCs];
  int         phr_Type2SpCell[MAX_NUM_CCs];
  int         phr_Type2OtherCell[MAX_NUM_CCs];
  long        phr_ModeOtherCG[MAX_NUM_CCs];
  int         skipUplinkTxDynamic[MAX_NUM_CCs];
}mac_cellgroup_t;

typedef struct physicalcellgroup_s{
  long        harq_ACK_SpatialBundlingPUCCH[MAX_NUM_CCs];
  long        harq_ACK_SpatialBundlingPUSCH[MAX_NUM_CCs];
  long        p_NR[MAX_NUM_CCs];
  long        pdsch_HARQ_ACK_Codebook[MAX_NUM_CCs];
  long        tpc_SRS_RNTI[MAX_NUM_CCs];
  long        tpc_PUCCH_RNTI[MAX_NUM_CCs];
  long        tpc_PUSCH_RNTI[MAX_NUM_CCs];
  long        sp_CSI_RNTI[MAX_NUM_CCs];
  long        RNTI_Value_PR[MAX_NUM_CCs];
  long        RNTI_Value[MAX_NUM_CCs];
}physicalcellgroup_t;

uint64_t get_ssb_bitmap(const NR_ServingCellConfigCommon_t *scc);
void rrc_coreset_config(NR_ControlResourceSet_t *coreset,
                        int bwp_id,
                        int curr_bwp,
                        uint64_t ssb_bitmap);
<<<<<<< HEAD
void nr_rrc_config_dl_tda(struct NR_PDSCH_TimeDomainResourceAllocationList *pdsch_TimeDomainAllocationList,
                          frame_type_t frame_type,
                          NR_TDD_UL_DL_ConfigCommon_t *tdd_UL_DL_ConfigurationCommon,
=======
void nr_rrc_config_dl_tda(const NR_ServingCellConfigCommon_t *scc,
                          NR_PDSCH_TimeDomainResourceAllocationList_t	*pdsch_TimeDomainAllocationList,
>>>>>>> 61312ca6
                          int curr_bwp);
void nr_rrc_config_ul_tda(NR_ServingCellConfigCommon_t *scc, int min_fb_delay);
void config_pucch_resset0(NR_PUCCH_Config_t *pucch_Config, int uid, int curr_bwp, NR_UE_NR_Capability_t *uecap);
void config_pucch_resset1(NR_PUCCH_Config_t *pucch_Config, NR_UE_NR_Capability_t *uecap);
void set_dl_DataToUL_ACK(NR_PUCCH_Config_t *pucch_Config, int min_feedback_time);
void set_pucch_power_config(NR_PUCCH_Config_t *pucch_Config, int do_csirs);
void scheduling_request_config(const NR_ServingCellConfigCommon_t *scc,
                               NR_PUCCH_Config_t *pucch_Config);
void config_csirs(const NR_ServingCellConfigCommon_t *servingcellconfigcommon,
                  NR_CSI_MeasConfig_t *csi_MeasConfig,
                  int uid,
                  int num_dl_antenna_ports,
                  int curr_bwp,
                  int do_csirs,
                  int id);
void config_csiim(int do_csirs, int dl_antenna_ports, int curr_bwp,
                  NR_CSI_MeasConfig_t *csi_MeasConfig, int id);
void config_srs(NR_SetupRelease_SRS_Config_t *setup_release_srs_Config,
                const int curr_bwp,
                const int uid,
                const int do_srs);
void set_dl_mcs_table(int scs,
                      NR_UE_NR_Capability_t *cap,
                      NR_BWP_DownlinkDedicated_t *bwp_Dedicated,
                      const NR_ServingCellConfigCommon_t *scc);
void prepare_sim_uecap(NR_UE_NR_Capability_t *cap,
                       NR_ServingCellConfigCommon_t *scc,
                       int numerology,
                       int rbsize,
                       int mcs_table);
void config_downlinkBWP(NR_BWP_Downlink_t *bwp,
                        NR_ServingCellConfigCommon_t *scc,
                        NR_ServingCellConfig_t *servingcellconfigdedicated,
                        NR_UE_NR_Capability_t *uecap,
                        int dl_antenna_ports,
                        bool force_256qam_off,
                        int bwp_loop, bool is_SA);
void config_uplinkBWP(NR_BWP_Uplink_t *ubwp,
                      long bwp_loop, bool is_SA, int uid,
                      const gNB_RrcConfigurationReq *configuration,
                      NR_ServingCellConfig_t *servingcellconfigdedicated,
                      NR_ServingCellConfigCommon_t *scc,
                      NR_CellGroupConfig_t *cellGroupConfig,
                      NR_UE_NR_Capability_t *uecap);

#endif<|MERGE_RESOLUTION|>--- conflicted
+++ resolved
@@ -124,14 +124,9 @@
                         int bwp_id,
                         int curr_bwp,
                         uint64_t ssb_bitmap);
-<<<<<<< HEAD
 void nr_rrc_config_dl_tda(struct NR_PDSCH_TimeDomainResourceAllocationList *pdsch_TimeDomainAllocationList,
                           frame_type_t frame_type,
                           NR_TDD_UL_DL_ConfigCommon_t *tdd_UL_DL_ConfigurationCommon,
-=======
-void nr_rrc_config_dl_tda(const NR_ServingCellConfigCommon_t *scc,
-                          NR_PDSCH_TimeDomainResourceAllocationList_t	*pdsch_TimeDomainAllocationList,
->>>>>>> 61312ca6
                           int curr_bwp);
 void nr_rrc_config_ul_tda(NR_ServingCellConfigCommon_t *scc, int min_fb_delay);
 void config_pucch_resset0(NR_PUCCH_Config_t *pucch_Config, int uid, int curr_bwp, NR_UE_NR_Capability_t *uecap);
@@ -163,8 +158,8 @@
                        int rbsize,
                        int mcs_table);
 void config_downlinkBWP(NR_BWP_Downlink_t *bwp,
-                        NR_ServingCellConfigCommon_t *scc,
-                        NR_ServingCellConfig_t *servingcellconfigdedicated,
+                        const NR_ServingCellConfigCommon_t *scc,
+                        const NR_ServingCellConfig_t *servingcellconfigdedicated,
                         NR_UE_NR_Capability_t *uecap,
                         int dl_antenna_ports,
                         bool force_256qam_off,
@@ -172,9 +167,8 @@
 void config_uplinkBWP(NR_BWP_Uplink_t *ubwp,
                       long bwp_loop, bool is_SA, int uid,
                       const gNB_RrcConfigurationReq *configuration,
-                      NR_ServingCellConfig_t *servingcellconfigdedicated,
-                      NR_ServingCellConfigCommon_t *scc,
-                      NR_CellGroupConfig_t *cellGroupConfig,
+                      const NR_ServingCellConfig_t *servingcellconfigdedicated,
+                      const NR_ServingCellConfigCommon_t *scc,
                       NR_UE_NR_Capability_t *uecap);
 
 #endif