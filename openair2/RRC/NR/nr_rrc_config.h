--- conflicted
+++ resolved
@@ -119,15 +119,12 @@
                   int num_dl_antenna_ports,
                   int curr_bwp,
                   int do_csirs);
-<<<<<<< HEAD
+void config_csiim(int do_csirs, int dl_antenna_ports, int curr_bwp,
+                  NR_CSI_MeasConfig_t *csi_MeasConfig);
 void config_srs(NR_SetupRelease_SRS_Config_t *setup_release_srs_Config,
                 NR_ServingCellConfigCommon_t *servingcellconfigcommon,
                 int uid,
                 int do_srs);
-=======
-void config_csiim(int do_csirs, int dl_antenna_ports, int curr_bwp,
-                  NR_CSI_MeasConfig_t *csi_MeasConfig);
->>>>>>> f3241cd4
 void set_dl_mcs_table(int scs, NR_UE_NR_Capability_t *cap,
                       NR_SpCellConfig_t *SpCellConfig,
                       NR_BWP_DownlinkDedicated_t *bwp_Dedicated,
