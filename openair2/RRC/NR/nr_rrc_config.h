/*
 * Licensed to the OpenAirInterface (OAI) Software Alliance under one or more
 * contributor license agreements.  See the NOTICE file distributed with
 * this work for additional information regarding copyright ownership.
 * The OpenAirInterface Software Alliance licenses this file to You under
 * the OAI Public License, Version 1.1  (the "License"); you may not use this file
 * except in compliance with the License.
 * You may obtain a copy of the License at
 *
 *      http://www.openairinterface.org/?page_id=698
 *
 * Unless required by applicable law or agreed to in writing, software
 * distributed under the License is distributed on an "AS IS" BASIS,
 * WITHOUT WARRANTIES OR CONDITIONS OF ANY KIND, either express or implied.
 * See the License for the specific language governing permissions and
 * limitations under the License.
 *-------------------------------------------------------------------------------
 * For more information about the OpenAirInterface (OAI) Software Alliance:
 *      contact@openairinterface.org
 */

/*! \file nr_rrc_config.c
 * \brief rrc config for gNB
 * \author Raymond Knopp, WEI-TAI CHEN
 * \date 2018
 * \version 1.0
 * \company Eurecom, NTUST
 * \email: raymond.knopp@eurecom.fr, kroempa@gmail.com
 */

#ifndef __NR_RRC_CONFIG_H__
#define __NR_RRC_CONFIG_H__

#include "nr_rrc_defs.h"

typedef struct rlc_bearer_config_s{
  long        LogicalChannelIdentity[MAX_NUM_CCs];
  long        servedRadioBearer_present[MAX_NUM_CCs];
  long        srb_Identity[MAX_NUM_CCs];
  long        drb_Identity[MAX_NUM_CCs];
  long        reestablishRLC[MAX_NUM_CCs];
  long        rlc_Config_present[MAX_NUM_CCs];
  long        ul_AM_sn_FieldLength[MAX_NUM_CCs];
  long        t_PollRetransmit[MAX_NUM_CCs];
  long        pollPDU[MAX_NUM_CCs];
  long        pollByte[MAX_NUM_CCs];
  long        maxRetxThreshold[MAX_NUM_CCs];
  long        dl_AM_sn_FieldLength[MAX_NUM_CCs];
  long        dl_AM_t_Reassembly[MAX_NUM_CCs];
  long        t_StatusProhibit[MAX_NUM_CCs];
  long        ul_UM_sn_FieldLength[MAX_NUM_CCs];
  long        dl_UM_sn_FieldLength[MAX_NUM_CCs];
  long        dl_UM_t_Reassembly[MAX_NUM_CCs];
  long        priority[MAX_NUM_CCs];
  long        prioritisedBitRate[MAX_NUM_CCs];
  long        bucketSizeDuration[MAX_NUM_CCs];
  long        allowedServingCells[MAX_NUM_CCs];
  long        subcarrierspacing[MAX_NUM_CCs];
  long        maxPUSCH_Duration[MAX_NUM_CCs];
  long        configuredGrantType1Allowed[MAX_NUM_CCs];
  long        logicalChannelGroup[MAX_NUM_CCs];
  long        schedulingRequestID[MAX_NUM_CCs]; /* OPTIONAL */
  int         logicalChannelSR_Mask[MAX_NUM_CCs];
  int         logicalChannelSR_DelayTimerApplied[MAX_NUM_CCs];
}rlc_bearer_config_t;

typedef struct mac_cellgroup_s{
  long        DRX_Config_PR[MAX_NUM_CCs];
  long        drx_onDurationTimer_PR[MAX_NUM_CCs];
  long        subMilliSeconds[MAX_NUM_CCs];
  long        milliSeconds[MAX_NUM_CCs];
  long        drx_InactivityTimer[MAX_NUM_CCs];
  long        drx_HARQ_RTT_TimerDL[MAX_NUM_CCs];
  long        drx_HARQ_RTT_TimerUL[MAX_NUM_CCs];
  long        drx_RetransmissionTimerDL[MAX_NUM_CCs];
  long        drx_RetransmissionTimerUL[MAX_NUM_CCs];
  long        drx_LongCycleStartOffset_PR[MAX_NUM_CCs];
  long        drx_LongCycleStartOffset[MAX_NUM_CCs];
  long        drx_ShortCycle[MAX_NUM_CCs];
  long        drx_ShortCycleTimer[MAX_NUM_CCs];
  long        drx_SlotOffset[MAX_NUM_CCs];
  long        schedulingRequestId[MAX_NUM_CCs];
  long        sr_ProhibitTimer[MAX_NUM_CCs];
  long        sr_TransMax[MAX_NUM_CCs];
  long        periodicBSR_Timer[MAX_NUM_CCs];
  long        retxBSR_Timer[MAX_NUM_CCs];
  long        logicalChannelSR_DelayTimer[MAX_NUM_CCs];
  long        tag_Id[MAX_NUM_CCs];
  long        timeAlignmentTimer[MAX_NUM_CCs];
  long        PHR_Config_PR[MAX_NUM_CCs];
  long        phr_PeriodicTimer[MAX_NUM_CCs];
  long        phr_ProhibitTimer[MAX_NUM_CCs];
  long        phr_Tx_PowerFactorChange[MAX_NUM_CCs];
  int         multiplePHR[MAX_NUM_CCs];
  int         phr_Type2SpCell[MAX_NUM_CCs];
  int         phr_Type2OtherCell[MAX_NUM_CCs];
  long        phr_ModeOtherCG[MAX_NUM_CCs];
  int         skipUplinkTxDynamic[MAX_NUM_CCs];
}mac_cellgroup_t;

typedef struct physicalcellgroup_s{
  long        harq_ACK_SpatialBundlingPUCCH[MAX_NUM_CCs];
  long        harq_ACK_SpatialBundlingPUSCH[MAX_NUM_CCs];
  long        p_NR[MAX_NUM_CCs];
  long        pdsch_HARQ_ACK_Codebook[MAX_NUM_CCs];
  long        tpc_SRS_RNTI[MAX_NUM_CCs];
  long        tpc_PUCCH_RNTI[MAX_NUM_CCs];
  long        tpc_PUSCH_RNTI[MAX_NUM_CCs];
  long        sp_CSI_RNTI[MAX_NUM_CCs];
  long        RNTI_Value_PR[MAX_NUM_CCs];
  long        RNTI_Value[MAX_NUM_CCs];
}physicalcellgroup_t;

void nr_rrc_config_dl_tda(NR_ServingCellConfigCommon_t *scc);
void nr_rrc_config_ul_tda(NR_ServingCellConfigCommon_t *scc, int min_fb_delay);
<<<<<<< HEAD
void config_pucch_resset0(NR_PUCCH_Config_t *pucch_Config, int uid, int curr_bwp, NR_UE_NR_Capability_t *uecap);
void config_pucch_resset1(NR_PUCCH_Config_t *pucch_Config, NR_UE_NR_Capability_t *uecap);
void set_dl_DataToUL_ACK(NR_PUCCH_Config_t *pucch_Config, int min_feedback_time);
void set_pucch_power_config(NR_PUCCH_Config_t *pucch_Config, int do_csirs);
void schedulingrequest_config(NR_ServingCellConfigCommon_t *scc,
                              NR_MAC_CellGroupConfig_t *mac_CellGroupConfig,
                              NR_PUCCH_Config_t *pucch_Config);
=======
void config_csirs(NR_ServingCellConfigCommon_t *servingcellconfigcommon,
                  NR_CSI_MeasConfig_t *csi_MeasConfig,
                  int uid,
                  int num_dl_antenna_ports,
                  int curr_bwp,
                  int do_csirs);
>>>>>>> 37eb845b
void set_dl_mcs_table(int scs, NR_UE_NR_Capability_t *cap,
                      NR_BWP_DownlinkDedicated_t *bwp_Dedicated,
                      NR_ServingCellConfigCommon_t *scc);
void prepare_sim_uecap(NR_UE_NR_Capability_t *cap,
                       NR_ServingCellConfigCommon_t *scc,
                       int numerology,
                       int rbsize,
                       int mcs_table);

#endif<|MERGE_RESOLUTION|>--- conflicted
+++ resolved
@@ -113,7 +113,6 @@
 
 void nr_rrc_config_dl_tda(NR_ServingCellConfigCommon_t *scc);
 void nr_rrc_config_ul_tda(NR_ServingCellConfigCommon_t *scc, int min_fb_delay);
-<<<<<<< HEAD
 void config_pucch_resset0(NR_PUCCH_Config_t *pucch_Config, int uid, int curr_bwp, NR_UE_NR_Capability_t *uecap);
 void config_pucch_resset1(NR_PUCCH_Config_t *pucch_Config, NR_UE_NR_Capability_t *uecap);
 void set_dl_DataToUL_ACK(NR_PUCCH_Config_t *pucch_Config, int min_feedback_time);
@@ -121,14 +120,12 @@
 void schedulingrequest_config(NR_ServingCellConfigCommon_t *scc,
                               NR_MAC_CellGroupConfig_t *mac_CellGroupConfig,
                               NR_PUCCH_Config_t *pucch_Config);
-=======
 void config_csirs(NR_ServingCellConfigCommon_t *servingcellconfigcommon,
                   NR_CSI_MeasConfig_t *csi_MeasConfig,
                   int uid,
                   int num_dl_antenna_ports,
                   int curr_bwp,
                   int do_csirs);
->>>>>>> 37eb845b
 void set_dl_mcs_table(int scs, NR_UE_NR_Capability_t *cap,
                       NR_BWP_DownlinkDedicated_t *bwp_Dedicated,
                       NR_ServingCellConfigCommon_t *scc);
