/*
 * Licensed to the OpenAirInterface (OAI) Software Alliance under one or more
 * contributor license agreements.  See the NOTICE file distributed with
 * this work for additional information regarding copyright ownership.
 * The OpenAirInterface Software Alliance licenses this file to You under
 * the OAI Public License, Version 1.1  (the "License"); you may not use this file
 * except in compliance with the License.
 * You may obtain a copy of the License at
 *
 *      http://www.openairinterface.org/?page_id=698
 *
 * Unless required by applicable law or agreed to in writing, software
 * distributed under the License is distributed on an "AS IS" BASIS,
 * WITHOUT WARRANTIES OR CONDITIONS OF ANY KIND, either express or implied.
 * See the License for the specific language governing permissions and
 * limitations under the License.
 *-------------------------------------------------------------------------------
 * For more information about the OpenAirInterface (OAI) Software Alliance:
 *      contact@openairinterface.org
 */

/*! \file nr_rrc_config.c
 * \brief rrc config for gNB
 * \author Raymond Knopp, WEI-TAI CHEN
 * \date 2018
 * \version 1.0
 * \company Eurecom, NTUST
 * \email: raymond.knopp@eurecom.fr, kroempa@gmail.com
 */

#ifndef __NR_RRC_CONFIG_H__
#define __NR_RRC_CONFIG_H__

#include "nr_rrc_defs.h"

#define asn1cCallocOne(VaR, VaLue) \
  VaR = calloc(1,sizeof(*VaR)); *VaR=VaLue;
#define asn1cCalloc(VaR, lOcPtr) \
  typeof(VaR) lOcPtr = VaR = calloc(1,sizeof(*VaR));
#define asn1cSequenceAdd(VaR, TyPe, lOcPtr) \
  TyPe *lOcPtr= calloc(1,sizeof(TyPe)); \
  ASN_SEQUENCE_ADD(&VaR,lOcPtr);

typedef struct rlc_bearer_config_s{
  long        LogicalChannelIdentity[MAX_NUM_CCs];
  long        servedRadioBearer_present[MAX_NUM_CCs];
  long        srb_Identity[MAX_NUM_CCs];
  long        drb_Identity[MAX_NUM_CCs];
  long        reestablishRLC[MAX_NUM_CCs];
  long        rlc_Config_present[MAX_NUM_CCs];
  long        ul_AM_sn_FieldLength[MAX_NUM_CCs];
  long        t_PollRetransmit[MAX_NUM_CCs];
  long        pollPDU[MAX_NUM_CCs];
  long        pollByte[MAX_NUM_CCs];
  long        maxRetxThreshold[MAX_NUM_CCs];
  long        dl_AM_sn_FieldLength[MAX_NUM_CCs];
  long        dl_AM_t_Reassembly[MAX_NUM_CCs];
  long        t_StatusProhibit[MAX_NUM_CCs];
  long        ul_UM_sn_FieldLength[MAX_NUM_CCs];
  long        dl_UM_sn_FieldLength[MAX_NUM_CCs];
  long        dl_UM_t_Reassembly[MAX_NUM_CCs];
  long        priority[MAX_NUM_CCs];
  long        prioritisedBitRate[MAX_NUM_CCs];
  long        bucketSizeDuration[MAX_NUM_CCs];
  long        allowedServingCells[MAX_NUM_CCs];
  long        subcarrierspacing[MAX_NUM_CCs];
  long        maxPUSCH_Duration[MAX_NUM_CCs];
  long        configuredGrantType1Allowed[MAX_NUM_CCs];
  long        logicalChannelGroup[MAX_NUM_CCs];
  long        schedulingRequestID[MAX_NUM_CCs]; /* OPTIONAL */
  int         logicalChannelSR_Mask[MAX_NUM_CCs];
  int         logicalChannelSR_DelayTimerApplied[MAX_NUM_CCs];
}rlc_bearer_config_t;

typedef struct mac_cellgroup_s{
  long        DRX_Config_PR[MAX_NUM_CCs];
  long        drx_onDurationTimer_PR[MAX_NUM_CCs];
  long        subMilliSeconds[MAX_NUM_CCs];
  long        milliSeconds[MAX_NUM_CCs];
  long        drx_InactivityTimer[MAX_NUM_CCs];
  long        drx_HARQ_RTT_TimerDL[MAX_NUM_CCs];
  long        drx_HARQ_RTT_TimerUL[MAX_NUM_CCs];
  long        drx_RetransmissionTimerDL[MAX_NUM_CCs];
  long        drx_RetransmissionTimerUL[MAX_NUM_CCs];
  long        drx_LongCycleStartOffset_PR[MAX_NUM_CCs];
  long        drx_LongCycleStartOffset[MAX_NUM_CCs];
  long        drx_ShortCycle[MAX_NUM_CCs];
  long        drx_ShortCycleTimer[MAX_NUM_CCs];
  long        drx_SlotOffset[MAX_NUM_CCs];
  long        schedulingRequestId[MAX_NUM_CCs];
  long        sr_ProhibitTimer[MAX_NUM_CCs];
  long        sr_TransMax[MAX_NUM_CCs];
  long        periodicBSR_Timer[MAX_NUM_CCs];
  long        retxBSR_Timer[MAX_NUM_CCs];
  long        logicalChannelSR_DelayTimer[MAX_NUM_CCs];
  long        tag_Id[MAX_NUM_CCs];
  long        timeAlignmentTimer[MAX_NUM_CCs];
  long        PHR_Config_PR[MAX_NUM_CCs];
  long        phr_PeriodicTimer[MAX_NUM_CCs];
  long        phr_ProhibitTimer[MAX_NUM_CCs];
  long        phr_Tx_PowerFactorChange[MAX_NUM_CCs];
  int         multiplePHR[MAX_NUM_CCs];
  int         phr_Type2SpCell[MAX_NUM_CCs];
  int         phr_Type2OtherCell[MAX_NUM_CCs];
  long        phr_ModeOtherCG[MAX_NUM_CCs];
  int         skipUplinkTxDynamic[MAX_NUM_CCs];
}mac_cellgroup_t;

typedef struct physicalcellgroup_s{
  long        harq_ACK_SpatialBundlingPUCCH[MAX_NUM_CCs];
  long        harq_ACK_SpatialBundlingPUSCH[MAX_NUM_CCs];
  long        p_NR[MAX_NUM_CCs];
  long        pdsch_HARQ_ACK_Codebook[MAX_NUM_CCs];
  long        tpc_SRS_RNTI[MAX_NUM_CCs];
  long        tpc_PUCCH_RNTI[MAX_NUM_CCs];
  long        tpc_PUSCH_RNTI[MAX_NUM_CCs];
  long        sp_CSI_RNTI[MAX_NUM_CCs];
  long        RNTI_Value_PR[MAX_NUM_CCs];
  long        RNTI_Value[MAX_NUM_CCs];
}physicalcellgroup_t;

uint64_t get_ssb_bitmap(const NR_ServingCellConfigCommon_t *scc);
void rrc_coreset_config(NR_ControlResourceSet_t *coreset,
                        int bwp_id,
                        int curr_bwp,
                        uint64_t ssb_bitmap);
void nr_rrc_config_dl_tda(struct NR_PDSCH_TimeDomainResourceAllocationList *pdsch_TimeDomainAllocationList,
                          frame_type_t frame_type,
                          NR_TDD_UL_DL_ConfigCommon_t *tdd_UL_DL_ConfigurationCommon,
                          int curr_bwp);
void nr_rrc_config_ul_tda(NR_ServingCellConfigCommon_t *scc, int min_fb_delay);
void config_pucch_resset0(NR_PUCCH_Config_t *pucch_Config, int uid, int curr_bwp, NR_UE_NR_Capability_t *uecap);
void config_pucch_resset1(NR_PUCCH_Config_t *pucch_Config, NR_UE_NR_Capability_t *uecap);
void set_dl_DataToUL_ACK(NR_PUCCH_Config_t *pucch_Config, int min_feedback_time);
void set_pucch_power_config(NR_PUCCH_Config_t *pucch_Config, int do_csirs);
void scheduling_request_config(const NR_ServingCellConfigCommon_t *scc,
                               NR_PUCCH_Config_t *pucch_Config);
void config_csirs(const NR_ServingCellConfigCommon_t *servingcellconfigcommon,
                  NR_CSI_MeasConfig_t *csi_MeasConfig,
                  int uid,
                  int num_dl_antenna_ports,
                  int curr_bwp,
                  int do_csirs,
                  int id);
void config_csiim(int do_csirs, int dl_antenna_ports, int curr_bwp,
                  NR_CSI_MeasConfig_t *csi_MeasConfig, int id);
void config_srs(NR_SetupRelease_SRS_Config_t *setup_release_srs_Config,
<<<<<<< HEAD
                const NR_ServingCellConfigCommon_t *servingcellconfigcommon,
                const NR_UE_NR_Capability_t *uecap,
=======
                const int curr_bwp,
>>>>>>> ad8381a6
                const int uid,
                const int res_id,
                const int do_srs);
void set_dl_mcs_table(int scs,
                      NR_UE_NR_Capability_t *cap,
                      NR_BWP_DownlinkDedicated_t *bwp_Dedicated,
                      const NR_ServingCellConfigCommon_t *scc);
void prepare_sim_uecap(NR_UE_NR_Capability_t *cap,
                       NR_ServingCellConfigCommon_t *scc,
                       int numerology,
                       int rbsize,
                       int mcs_table);
void config_downlinkBWP(NR_BWP_Downlink_t *bwp,
                        const NR_ServingCellConfigCommon_t *scc,
                        const NR_ServingCellConfig_t *servingcellconfigdedicated,
                        NR_UE_NR_Capability_t *uecap,
                        int dl_antenna_ports,
                        bool force_256qam_off,
                        int bwp_loop, bool is_SA);
void config_uplinkBWP(NR_BWP_Uplink_t *ubwp,
                      long bwp_loop, bool is_SA, int uid,
                      const gNB_RrcConfigurationReq *configuration,
                      const NR_ServingCellConfig_t *servingcellconfigdedicated,
                      const NR_ServingCellConfigCommon_t *scc,
                      NR_UE_NR_Capability_t *uecap);

#endif<|MERGE_RESOLUTION|>--- conflicted
+++ resolved
@@ -145,12 +145,8 @@
 void config_csiim(int do_csirs, int dl_antenna_ports, int curr_bwp,
                   NR_CSI_MeasConfig_t *csi_MeasConfig, int id);
 void config_srs(NR_SetupRelease_SRS_Config_t *setup_release_srs_Config,
-<<<<<<< HEAD
-                const NR_ServingCellConfigCommon_t *servingcellconfigcommon,
+                const int curr_bwp,
                 const NR_UE_NR_Capability_t *uecap,
-=======
-                const int curr_bwp,
->>>>>>> ad8381a6
                 const int uid,
                 const int res_id,
                 const int do_srs);
