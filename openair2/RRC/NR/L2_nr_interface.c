--- conflicted
+++ resolved
@@ -341,9 +341,6 @@
     NR_ServingCellConfig_t *servingcellconfigdedicated = RC.nrrrc[module_idP]->configuration.scd;
     memset(&cellGroupConfig,0,sizeof(cellGroupConfig));
 
-<<<<<<< HEAD
-    fill_initial_cellGroupConfig(rntiP,-1,&cellGroupConfig,scc,servingcellconfigdedicated,&RC.nrrrc[module_idP]->carrier);
-=======
     struct rrc_gNB_ue_context_s *ue_context_p = rrc_gNB_allocate_new_UE_context(RC.nrrrc[module_idP]);
     ue_context_p->ue_id_rnti                    = rntiP;
     ue_context_p->ue_context.rnti               = rntiP;
@@ -351,9 +348,8 @@
     ue_context_p->ue_context.Srb0.Active        = 1;
     RB_INSERT(rrc_nr_ue_tree_s, &RC.nrrrc[module_idP]->rrc_ue_head, ue_context_p);
 
-    fill_initial_cellGroupConfig(ue_context_p->local_uid,&cellGroupConfig,scc,&RC.nrrrc[module_idP]->carrier);
-
->>>>>>> 454aae1d
+    fill_initial_cellGroupConfig(ue_context_p->local_uid,&cellGroupConfig,scc,servingcellconfigdedicated,&RC.nrrrc[module_idP]->carrier);
+
     MessageDef* tmp=itti_alloc_new_message_sized(TASK_RRC_GNB, 0, F1AP_INITIAL_UL_RRC_MESSAGE, sizeof(f1ap_initial_ul_rrc_message_t) + sdu_lenP);
     f1ap_initial_ul_rrc_message_t *msg = &F1AP_INITIAL_UL_RRC_MESSAGE(tmp);
 
