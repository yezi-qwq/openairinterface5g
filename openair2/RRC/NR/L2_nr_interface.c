/*
 * Licensed to the OpenAirInterface (OAI) Software Alliance under one or more
 * contributor license agreements.  See the NOTICE file distributed with
 * this work for additional information regarding copyright ownership.
 * The OpenAirInterface Software Alliance licenses this file to You under
 * the OAI Public License, Version 1.1  (the "License"); you may not use this file
 * except in compliance with the License.
 * You may obtain a copy of the License at
 *
 *      http://www.openairinterface.org/?page_id=698
 *
 * Unless required by applicable law or agreed to in writing, software
 * distributed under the License is distributed on an "AS IS" BASIS,
 * WITHOUT WARRANTIES OR CONDITIONS OF ANY KIND, either express or implied.
 * See the License for the specific language governing permissions and
 * limitations under the License.
 *-------------------------------------------------------------------------------
 * For more information about the OpenAirInterface (OAI) Software Alliance:
 *      contact@openairinterface.org
 */

/*! \file l2_nr_interface.c
 * \brief layer 2 interface, used to support different RRC sublayer
 * \author Raymond Knopp and Navid Nikaein, WEI-TAI CHEN
 * \date 2010-2014, 2018
 * \version 1.0
 * \company Eurecom, NTUST
 * \email: raymond.knopp@eurecom.fr, kroempa@gmail.com
 */

#include "platform_types.h"
#include "nr_rrc_defs.h"
#include "nr_rrc_extern.h"
#include "common/utils/LOG/log.h"
#include "pdcp.h"
#include "msc.h"
#include "common/ran_context.h"
#include "LAYER2/NR_MAC_COMMON/nr_mac_common.h"
#include "LAYER2/NR_MAC_COMMON/nr_mac_extern.h"

#include "intertask_interface.h"

#include "NR_MIB.h"
#include "NR_BCCH-BCH-Message.h"

extern RAN_CONTEXT_t RC;

int generate_pdcch_ConfigSIB1(NR_PDCCH_ConfigSIB1_t *pdcch_ConfigSIB1,
                              long ssbSubcarrierSpacing,
                              long subCarrierSpacingCommon,
                              channel_bandwidth_t min_channel_bw) {

  nr_ssb_and_cset_mux_pattern_type_t mux_pattern = 0;

  switch (ssbSubcarrierSpacing) {

    case NR_SubcarrierSpacing_kHz15:
      if (subCarrierSpacingCommon == NR_SubcarrierSpacing_kHz15) {
        pdcch_ConfigSIB1->controlResourceSetZero = rand() % TABLE_38213_13_1_NUM_INDEXES;
        mux_pattern = table_38213_13_1_c1[pdcch_ConfigSIB1->controlResourceSetZero];
      } else if (subCarrierSpacingCommon == NR_SubcarrierSpacing_kHz30) {
        pdcch_ConfigSIB1->controlResourceSetZero = rand() % TABLE_38213_13_2_NUM_INDEXES;
        mux_pattern = table_38213_13_2_c1[pdcch_ConfigSIB1->controlResourceSetZero];
      } else {
        AssertFatal(true,"Invalid subCarrierSpacingCommon\n");
      }
      break;

    case NR_SubcarrierSpacing_kHz30:
      if (subCarrierSpacingCommon == NR_SubcarrierSpacing_kHz15) {

        if ( (min_channel_bw == bw_5MHz) || (min_channel_bw == bw_10MHz) ) {
          pdcch_ConfigSIB1->controlResourceSetZero = rand() % TABLE_38213_13_3_NUM_INDEXES;
          mux_pattern = table_38213_13_3_c1[pdcch_ConfigSIB1->controlResourceSetZero];
        } else if (min_channel_bw == bw_40MHz) {
          pdcch_ConfigSIB1->controlResourceSetZero = rand() % TABLE_38213_13_5_NUM_INDEXES;
          mux_pattern = table_38213_13_5_c1[pdcch_ConfigSIB1->controlResourceSetZero];
        } else {
          AssertFatal(true,"Invalid min_bandwidth\n");
        }

      } else if (subCarrierSpacingCommon == NR_SubcarrierSpacing_kHz30) {

        if ( (min_channel_bw == bw_5MHz) || (min_channel_bw == bw_10MHz) ) {
          pdcch_ConfigSIB1->controlResourceSetZero = rand() % TABLE_38213_13_4_NUM_INDEXES;
          mux_pattern = table_38213_13_4_c1[pdcch_ConfigSIB1->controlResourceSetZero];
        } else if (min_channel_bw == bw_40MHz) {
          pdcch_ConfigSIB1->controlResourceSetZero = rand() % TABLE_38213_13_6_NUM_INDEXES;
          mux_pattern = table_38213_13_6_c1[pdcch_ConfigSIB1->controlResourceSetZero];
        } else {
          AssertFatal(true,"Invalid min_bandwidth\n");
        }

      } else {
        AssertFatal(true,"Invalid subCarrierSpacingCommon\n");
      }
      break;

    case NR_SubcarrierSpacing_kHz120:
      if (subCarrierSpacingCommon == NR_SubcarrierSpacing_kHz60) {
        pdcch_ConfigSIB1->controlResourceSetZero = rand() % TABLE_38213_13_7_NUM_INDEXES;
        mux_pattern = table_38213_13_7_c1[pdcch_ConfigSIB1->controlResourceSetZero];
      } else if (subCarrierSpacingCommon == NR_SubcarrierSpacing_kHz120) {
        pdcch_ConfigSIB1->controlResourceSetZero = rand() % TABLE_38213_13_8_NUM_INDEXES;
        mux_pattern = table_38213_13_8_c1[pdcch_ConfigSIB1->controlResourceSetZero];
      } else {
        AssertFatal(true,"Invalid subCarrierSpacingCommon\n");
      }
      break;

    case NR_SubcarrierSpacing_kHz240:
      if (subCarrierSpacingCommon == NR_SubcarrierSpacing_kHz60) {
        pdcch_ConfigSIB1->controlResourceSetZero = rand() % TABLE_38213_13_9_NUM_INDEXES;
        mux_pattern = table_38213_13_9_c1[pdcch_ConfigSIB1->controlResourceSetZero];
      } else if (subCarrierSpacingCommon == NR_SubcarrierSpacing_kHz120) {
        pdcch_ConfigSIB1->controlResourceSetZero = rand() % TABLE_38213_13_10_NUM_INDEXES;
        mux_pattern = table_38213_13_10_c1[pdcch_ConfigSIB1->controlResourceSetZero];
      } else {
        AssertFatal(true,"Invalid subCarrierSpacingCommon\n");
      }
      break;

    default:
      AssertFatal(true,"Invalid ssbSubcarrierSpacing\n");
      break;
  }


  frequency_range_t frequency_range = FR1;
  if(ssbSubcarrierSpacing>=60) {
    frequency_range = FR2;
  }

  pdcch_ConfigSIB1->searchSpaceZero = 0;
  if(mux_pattern == NR_SSB_AND_CSET_MUX_PATTERN_TYPE1 && frequency_range == FR1){
    pdcch_ConfigSIB1->searchSpaceZero = rand() % TABLE_38213_13_11_NUM_INDEXES;
  }
  if(mux_pattern == NR_SSB_AND_CSET_MUX_PATTERN_TYPE1 && frequency_range == FR2){
    pdcch_ConfigSIB1->searchSpaceZero = rand() % TABLE_38213_13_12_NUM_INDEXES;
  }

  return 0;
}

int
nr_rrc_mac_remove_ue(module_id_t mod_idP,
                  rnti_t rntiP){
  // todo
  return 0;
}

//------------------------------------------------------------------------------
uint8_t
nr_rrc_data_req(
  const protocol_ctxt_t   *const ctxt_pP,
  const rb_id_t                  rb_idP,
  const mui_t                    muiP,
  const confirm_t                confirmP,
  const sdu_size_t               sdu_sizeP,
  uint8_t                 *const buffer_pP,
  const pdcp_transmission_mode_t modeP
)
//------------------------------------------------------------------------------
{
  if(sdu_sizeP == 255) {
    LOG_I(RRC,"sdu_sizeP == 255");
    return FALSE;
  }

  MSC_LOG_TX_MESSAGE(
    ctxt_pP->enb_flag ? MSC_RRC_ENB : MSC_RRC_UE,
    ctxt_pP->enb_flag ? MSC_PDCP_ENB : MSC_PDCP_UE,
    buffer_pP,
    sdu_sizeP,
    MSC_AS_TIME_FMT"RRC_DCCH_DATA_REQ UE %x MUI %d size %u",
    MSC_AS_TIME_ARGS(ctxt_pP),
    ctxt_pP->rnti,
    muiP,
    sdu_sizeP);
  MessageDef *message_p;
  // Uses a new buffer to avoid issue with PDCP buffer content that could be changed by PDCP (asynchronous message handling).
  uint8_t *message_buffer;
  message_buffer = itti_malloc (
                     ctxt_pP->enb_flag ? TASK_RRC_ENB : TASK_RRC_UE,
                     ctxt_pP->enb_flag ? TASK_PDCP_ENB : TASK_PDCP_UE,
                     sdu_sizeP);
  memcpy (message_buffer, buffer_pP, sdu_sizeP);
  message_p = itti_alloc_new_message (ctxt_pP->enb_flag ? TASK_RRC_ENB : TASK_RRC_UE, RRC_DCCH_DATA_REQ);
  RRC_DCCH_DATA_REQ (message_p).frame     = ctxt_pP->frame;
  RRC_DCCH_DATA_REQ (message_p).enb_flag  = ctxt_pP->enb_flag;
  RRC_DCCH_DATA_REQ (message_p).rb_id     = rb_idP;
  RRC_DCCH_DATA_REQ (message_p).muip      = muiP;
  RRC_DCCH_DATA_REQ (message_p).confirmp  = confirmP;
  RRC_DCCH_DATA_REQ (message_p).sdu_size  = sdu_sizeP;
  RRC_DCCH_DATA_REQ (message_p).sdu_p     = message_buffer;
  //memcpy (RRC_DCCH_DATA_REQ (message_p).sdu_p, buffer_pP, sdu_sizeP);
  RRC_DCCH_DATA_REQ (message_p).mode      = modeP;
  RRC_DCCH_DATA_REQ (message_p).module_id = ctxt_pP->module_id;
  RRC_DCCH_DATA_REQ (message_p).rnti      = ctxt_pP->rnti;
  RRC_DCCH_DATA_REQ (message_p).eNB_index = ctxt_pP->eNB_index;
  itti_send_msg_to_task (
    ctxt_pP->enb_flag ? TASK_PDCP_ENB : TASK_PDCP_UE,
    ctxt_pP->instance,
    message_p);
  LOG_I(RRC,"sent RRC_DCCH_DATA_REQ to TASK_PDCP_ENB\n");

  /* Hack: only trigger PDCP if in CU, otherwise it is triggered by RU threads
   * Ideally, PDCP would not neet to be triggered like this but react to ITTI
   * messages automatically */
  if (ctxt_pP->enb_flag && NODE_IS_CU(RC.rrc[ctxt_pP->module_id]->node_type))
    pdcp_run(ctxt_pP);

  return TRUE; // TODO should be changed to a CNF message later, currently RRC lite does not used the returned value anyway.
}

int8_t mac_rrc_nr_data_req(const module_id_t Mod_idP,
                           const int         CC_id,
                           const frame_t     frameP,
                           const rb_id_t     Srb_id,
                           const uint8_t     Nb_tb,
                           uint8_t *const    buffer_pP ){

  asn_enc_rval_t enc_rval;
  uint8_t Sdu_size = 0;
  uint8_t sfn_msb = (uint8_t)((frameP>>4)&0x3f);
  
#ifdef DEBUG_RRC
  LOG_D(RRC,"[eNB %d] mac_rrc_data_req to SRB ID=%ld\n",Mod_idP,Srb_id);
#endif

<<<<<<< HEAD
  gNB_RRC_INST *rrc;
  rrc_gNB_carrier_data_t *carrier;
  NR_BCCH_BCH_Message_t *mib;
  NR_SRB_INFO * srb_info;
  char payload_size, *payload_pP;
  
  rrc     = RC.nrrrc[Mod_idP];
  carrier = &rrc->carrier;
  mib     = &carrier->mib;
  srb_info = &carrier->Srb0;

  /* MIBCH */
  if( (Srb_id & RAB_OFFSET ) == MIBCH) {
    mib->message.choice.mib->systemFrameNumber.buf[0] = sfn_msb << 2;
    enc_rval = uper_encode_to_buffer(&asn_DEF_NR_BCCH_BCH_Message,
                                     NULL,
                                     (void *)mib,
                                     carrier->MIB,
                                     24);
    LOG_D(NR_RRC,"Encoded MIB for frame %d sfn_msb %d (%p), bits %lu\n",frameP,sfn_msb,carrier->MIB,enc_rval.encoded);
  
    buffer_pP[0]=carrier->MIB[0];
    buffer_pP[1]=carrier->MIB[1];
    buffer_pP[2]=carrier->MIB[2];
    LOG_I(NR_RRC,"MIB PDU buffer_pP[0]=%x , buffer_pP[1]=%x, buffer_pP[2]=%x\n",buffer_pP[0],buffer_pP[1],buffer_pP[2]);
    AssertFatal (enc_rval.encoded > 0, "ASN1 message encoding failed (%s, %lu)!\n",
                 enc_rval.failed_type->name, enc_rval.encoded);
    return(3);
  }
=======
    rrc_gNB_carrier_data_t *carrier;
    NR_BCCH_BCH_Message_t *mib;
    NR_SRB_INFO *srb_info;
    char payload_size, *payload_pP;

    carrier = &RC.nrrrc[Mod_idP]->carrier;
    mib = &carrier->mib;
    srb_info = &carrier->Srb0;

    /* MIBCH */
    if ((Srb_id & RAB_OFFSET) == MIBCH) {

        // Currently we are getting the pdcch_ConfigSIB1 from the configuration file.
        // Uncomment this function for a dynamic pdcch_ConfigSIB1.
        //channel_bandwidth_t min_channel_bw = bw_10MHz; // Must be obtained based on TS 38.101-1 Table 5.3.5-1
        //generate_pdcch_ConfigSIB1(carrier->pdcch_ConfigSIB1,
        //                          *carrier->servingcellconfigcommon->ssbSubcarrierSpacing,
        //                          carrier->mib.message.choice.mib->subCarrierSpacingCommon,
        //                          min_channel_bw);

        mib->message.choice.mib->pdcch_ConfigSIB1.controlResourceSetZero = carrier->pdcch_ConfigSIB1->controlResourceSetZero;
        mib->message.choice.mib->pdcch_ConfigSIB1.searchSpaceZero = carrier->pdcch_ConfigSIB1->searchSpaceZero;

        mib->message.choice.mib->systemFrameNumber.buf[0] = sfn_msb << 2;
        enc_rval = uper_encode_to_buffer(&asn_DEF_NR_BCCH_BCH_Message,
                                         NULL,
                                         (void *) mib,
                                         carrier->MIB,
                                         24);
        LOG_D(NR_RRC, "Encoded MIB for frame %d sfn_msb %d (%p), bits %lu\n", frameP, sfn_msb, carrier->MIB,
              enc_rval.encoded);
        buffer_pP[0] = carrier->MIB[0];
        buffer_pP[1] = carrier->MIB[1];
        buffer_pP[2] = carrier->MIB[2];
        LOG_D(NR_RRC, "MIB PDU buffer_pP[0]=%x , buffer_pP[1]=%x, buffer_pP[2]=%x\n", buffer_pP[0], buffer_pP[1],
              buffer_pP[2]);
        AssertFatal (enc_rval.encoded > 0, "ASN1 message encoding failed (%s, %lu)!\n",
                     enc_rval.failed_type->name, enc_rval.encoded);
        return (3);
    }
>>>>>>> 951fdfef

  /* TODO BCCH SIB1 SIBs */
  if ((Srb_id & RAB_OFFSET ) == BCCH) {
    memcpy(&buffer_pP[0],
           RC.nrrrc[Mod_idP]->carrier.SIB1,
           RC.nrrrc[Mod_idP]->carrier.sizeof_SIB1);

    return RC.nrrrc[Mod_idP]->carrier.sizeof_SIB1;
  }

  /* CCCH */
  if( (Srb_id & RAB_OFFSET ) == CCCH) {
    //struct rrc_eNB_ue_context_s *ue_context_p = rrc_eNB_get_ue_context(RC.rrc[Mod_idP],rnti);
    //if (ue_context_p == NULL) return(0);
    //eNB_RRC_UE_t *ue_p = &ue_context_p->ue_context;
    LOG_D(RRC,"[gNB %d] Frame %d CCCH request (Srb_id %ld)\n", Mod_idP, frameP, Srb_id);

    // srb_info=&ue_p->Srb0;

    payload_size = srb_info->Tx_buffer.payload_size;

    // check if data is there for MAC
    if (payload_size > 0) {
      payload_pP = srb_info->Tx_buffer.Payload;
      LOG_D(RRC,"[gNB %d] CCCH (%p) has %d bytes (dest: %p, src %p)\n", Mod_idP, srb_info, payload_size, buffer_pP, payload_pP);
      // Fill buffer
      memcpy((void *)buffer_pP, (void*)payload_pP, payload_size);
      Sdu_size = payload_size;
      srb_info->Tx_buffer.payload_size = 0;
    }
    return Sdu_size;
  }

  return(0);

}<|MERGE_RESOLUTION|>--- conflicted
+++ resolved
@@ -228,37 +228,6 @@
   LOG_D(RRC,"[eNB %d] mac_rrc_data_req to SRB ID=%ld\n",Mod_idP,Srb_id);
 #endif
 
-<<<<<<< HEAD
-  gNB_RRC_INST *rrc;
-  rrc_gNB_carrier_data_t *carrier;
-  NR_BCCH_BCH_Message_t *mib;
-  NR_SRB_INFO * srb_info;
-  char payload_size, *payload_pP;
-  
-  rrc     = RC.nrrrc[Mod_idP];
-  carrier = &rrc->carrier;
-  mib     = &carrier->mib;
-  srb_info = &carrier->Srb0;
-
-  /* MIBCH */
-  if( (Srb_id & RAB_OFFSET ) == MIBCH) {
-    mib->message.choice.mib->systemFrameNumber.buf[0] = sfn_msb << 2;
-    enc_rval = uper_encode_to_buffer(&asn_DEF_NR_BCCH_BCH_Message,
-                                     NULL,
-                                     (void *)mib,
-                                     carrier->MIB,
-                                     24);
-    LOG_D(NR_RRC,"Encoded MIB for frame %d sfn_msb %d (%p), bits %lu\n",frameP,sfn_msb,carrier->MIB,enc_rval.encoded);
-  
-    buffer_pP[0]=carrier->MIB[0];
-    buffer_pP[1]=carrier->MIB[1];
-    buffer_pP[2]=carrier->MIB[2];
-    LOG_I(NR_RRC,"MIB PDU buffer_pP[0]=%x , buffer_pP[1]=%x, buffer_pP[2]=%x\n",buffer_pP[0],buffer_pP[1],buffer_pP[2]);
-    AssertFatal (enc_rval.encoded > 0, "ASN1 message encoding failed (%s, %lu)!\n",
-                 enc_rval.failed_type->name, enc_rval.encoded);
-    return(3);
-  }
-=======
     rrc_gNB_carrier_data_t *carrier;
     NR_BCCH_BCH_Message_t *mib;
     NR_SRB_INFO *srb_info;
@@ -299,7 +268,6 @@
                      enc_rval.failed_type->name, enc_rval.encoded);
         return (3);
     }
->>>>>>> 951fdfef
 
   /* TODO BCCH SIB1 SIBs */
   if ((Srb_id & RAB_OFFSET ) == BCCH) {
