/*
 * Licensed to the OpenAirInterface (OAI) Software Alliance under one or more
 * contributor license agreements.  See the NOTICE file distributed with
 * this work for additional information regarding copyright ownership.
 * The OpenAirInterface Software Alliance licenses this file to You under
 * the OAI Public License, Version 1.1  (the "License"); you may not use this file
 * except in compliance with the License.
 * You may obtain a copy of the License at
 *
 *      http://www.openairinterface.org/?page_id=698
 *
 * Unless required by applicable law or agreed to in writing, software
 * distributed under the License is distributed on an "AS IS" BASIS,
 * WITHOUT WARRANTIES OR CONDITIONS OF ANY KIND, either express or implied.
 * See the License for the specific language governing permissions and
 * limitations under the License.
 *-------------------------------------------------------------------------------
 * For more information about the OpenAirInterface (OAI) Software Alliance:
 *      contact@openairinterface.org
 */

/*! \file l2_nr_interface.c
 * \brief layer 2 interface, used to support different RRC sublayer
 * \author Raymond Knopp and Navid Nikaein, WEI-TAI CHEN
 * \date 2010-2014, 2018
 * \version 1.0
 * \company Eurecom, NTUST
 * \email: raymond.knopp@eurecom.fr, kroempa@gmail.com
 */

#include <f1ap_du_rrc_message_transfer.h>
#include "platform_types.h"
#include "nr_rrc_defs.h"
#include "nr_rrc_extern.h"
#include "common/utils/LOG/log.h"
#include "pdcp.h"
#include "common/ran_context.h"
#include "LAYER2/NR_MAC_COMMON/nr_mac_common.h"
#include "LAYER2/NR_MAC_COMMON/nr_mac_extern.h"

#include "intertask_interface.h"

#include "NR_MIB.h"
#include "NR_BCCH-BCH-Message.h"
#include "rrc_gNB_UE_context.h"
#include <openair2/RRC/NR/MESSAGES/asn1_msg.h>
#include <openair2/F1AP/f1ap_du_rrc_message_transfer.h>


extern RAN_CONTEXT_t RC;

int generate_pdcch_ConfigSIB1(NR_PDCCH_ConfigSIB1_t *pdcch_ConfigSIB1,
                              long ssbSubcarrierSpacing,
                              long subCarrierSpacingCommon,
                              channel_bandwidth_t min_channel_bw) {

  nr_ssb_and_cset_mux_pattern_type_t mux_pattern = 0;

  switch (ssbSubcarrierSpacing) {

    case NR_SubcarrierSpacing_kHz15:
      if (subCarrierSpacingCommon == NR_SubcarrierSpacing_kHz15) {
        pdcch_ConfigSIB1->controlResourceSetZero = rand() % TABLE_38213_13_1_NUM_INDEXES;
        mux_pattern = table_38213_13_1_c1[pdcch_ConfigSIB1->controlResourceSetZero];
      } else if (subCarrierSpacingCommon == NR_SubcarrierSpacing_kHz30) {
        pdcch_ConfigSIB1->controlResourceSetZero = rand() % TABLE_38213_13_2_NUM_INDEXES;
        mux_pattern = table_38213_13_2_c1[pdcch_ConfigSIB1->controlResourceSetZero];
      } else {
        AssertFatal(true,"Invalid subCarrierSpacingCommon\n");
      }
      break;

    case NR_SubcarrierSpacing_kHz30:
      if (subCarrierSpacingCommon == NR_SubcarrierSpacing_kHz15) {

        if ( (min_channel_bw == bw_5MHz) || (min_channel_bw == bw_10MHz) ) {
          pdcch_ConfigSIB1->controlResourceSetZero = rand() % TABLE_38213_13_3_NUM_INDEXES;
          mux_pattern = table_38213_13_3_c1[pdcch_ConfigSIB1->controlResourceSetZero];
        } else if (min_channel_bw == bw_40MHz) {
          pdcch_ConfigSIB1->controlResourceSetZero = rand() % TABLE_38213_13_5_NUM_INDEXES;
          mux_pattern = table_38213_13_5_c1[pdcch_ConfigSIB1->controlResourceSetZero];
        } else {
          AssertFatal(true,"Invalid min_bandwidth\n");
        }

      } else if (subCarrierSpacingCommon == NR_SubcarrierSpacing_kHz30) {

        if ( (min_channel_bw == bw_5MHz) || (min_channel_bw == bw_10MHz) ) {
          pdcch_ConfigSIB1->controlResourceSetZero = rand() % TABLE_38213_13_4_NUM_INDEXES;
          mux_pattern = table_38213_13_4_c1[pdcch_ConfigSIB1->controlResourceSetZero];
        } else if (min_channel_bw == bw_40MHz) {
          pdcch_ConfigSIB1->controlResourceSetZero = rand() % TABLE_38213_13_6_NUM_INDEXES;
          mux_pattern = table_38213_13_6_c1[pdcch_ConfigSIB1->controlResourceSetZero];
        } else {
          AssertFatal(true,"Invalid min_bandwidth\n");
        }

      } else {
        AssertFatal(true,"Invalid subCarrierSpacingCommon\n");
      }
      break;

    case NR_SubcarrierSpacing_kHz120:
      if (subCarrierSpacingCommon == NR_SubcarrierSpacing_kHz60) {
        pdcch_ConfigSIB1->controlResourceSetZero = rand() % TABLE_38213_13_7_NUM_INDEXES;
        mux_pattern = table_38213_13_7_c1[pdcch_ConfigSIB1->controlResourceSetZero];
      } else if (subCarrierSpacingCommon == NR_SubcarrierSpacing_kHz120) {
        pdcch_ConfigSIB1->controlResourceSetZero = rand() % TABLE_38213_13_8_NUM_INDEXES;
        mux_pattern = table_38213_13_8_c1[pdcch_ConfigSIB1->controlResourceSetZero];
      } else {
        AssertFatal(true,"Invalid subCarrierSpacingCommon\n");
      }
      break;

    case NR_SubcarrierSpacing_kHz240:
      if (subCarrierSpacingCommon == NR_SubcarrierSpacing_kHz60) {
        pdcch_ConfigSIB1->controlResourceSetZero = rand() % TABLE_38213_13_9_NUM_INDEXES;
        mux_pattern = table_38213_13_9_c1[pdcch_ConfigSIB1->controlResourceSetZero];
      } else if (subCarrierSpacingCommon == NR_SubcarrierSpacing_kHz120) {
        pdcch_ConfigSIB1->controlResourceSetZero = rand() % TABLE_38213_13_10_NUM_INDEXES;
        mux_pattern = table_38213_13_10_c1[pdcch_ConfigSIB1->controlResourceSetZero];
      } else {
        AssertFatal(true,"Invalid subCarrierSpacingCommon\n");
      }
      break;

    default:
      AssertFatal(true,"Invalid ssbSubcarrierSpacing\n");
      break;
  }


  frequency_range_t frequency_range = FR1;
  if(ssbSubcarrierSpacing>=60) {
    frequency_range = FR2;
  }

  pdcch_ConfigSIB1->searchSpaceZero = 0;
  if(mux_pattern == NR_SSB_AND_CSET_MUX_PATTERN_TYPE1 && frequency_range == FR1){
    pdcch_ConfigSIB1->searchSpaceZero = rand() % TABLE_38213_13_11_NUM_INDEXES;
  }
  if(mux_pattern == NR_SSB_AND_CSET_MUX_PATTERN_TYPE1 && frequency_range == FR2){
    pdcch_ConfigSIB1->searchSpaceZero = rand() % TABLE_38213_13_12_NUM_INDEXES;
  }

  return 0;
}

int
nr_rrc_mac_remove_ue(module_id_t mod_idP,
                  rnti_t rntiP){
  // todo
  return 0;
}

//------------------------------------------------------------------------------
uint8_t
nr_rrc_data_req(
  const protocol_ctxt_t   *const ctxt_pP,
  const rb_id_t                  rb_idP,
  const mui_t                    muiP,
  const confirm_t                confirmP,
  const sdu_size_t               sdu_sizeP,
  uint8_t                 *const buffer_pP,
  const pdcp_transmission_mode_t modeP
)
//------------------------------------------------------------------------------
{
  if(sdu_sizeP == 255) {
    LOG_D(RRC,"sdu_sizeP == 255");
    return FALSE;
  }

  MessageDef *message_p;
  // Uses a new buffer to avoid issue with PDCP buffer content that could be changed by PDCP (asynchronous message handling).
  uint8_t *message_buffer;
  message_buffer = itti_malloc (
                     ctxt_pP->enb_flag ? TASK_RRC_GNB : TASK_RRC_UE,
                     ctxt_pP->enb_flag ? TASK_PDCP_ENB : TASK_PDCP_UE,
                     sdu_sizeP);
  memcpy (message_buffer, buffer_pP, sdu_sizeP);
  message_p = itti_alloc_new_message (ctxt_pP->enb_flag ? TASK_RRC_GNB : TASK_RRC_UE, 0, RRC_DCCH_DATA_REQ);
  RRC_DCCH_DATA_REQ (message_p).frame     = ctxt_pP->frame;
  RRC_DCCH_DATA_REQ (message_p).enb_flag  = ctxt_pP->enb_flag;
  RRC_DCCH_DATA_REQ (message_p).rb_id     = rb_idP;
  RRC_DCCH_DATA_REQ (message_p).muip      = muiP;
  RRC_DCCH_DATA_REQ (message_p).confirmp  = confirmP;
  RRC_DCCH_DATA_REQ (message_p).sdu_size  = sdu_sizeP;
  RRC_DCCH_DATA_REQ (message_p).sdu_p     = message_buffer;
  //memcpy (NR_RRC_DCCH_DATA_REQ (message_p).sdu_p, buffer_pP, sdu_sizeP);
  RRC_DCCH_DATA_REQ (message_p).mode      = modeP;
  RRC_DCCH_DATA_REQ (message_p).module_id = ctxt_pP->module_id;
  RRC_DCCH_DATA_REQ (message_p).rnti      = ctxt_pP->rnti;
  RRC_DCCH_DATA_REQ (message_p).eNB_index = ctxt_pP->eNB_index;
  itti_send_msg_to_task (
    ctxt_pP->enb_flag ? TASK_PDCP_ENB : TASK_PDCP_UE,
    ctxt_pP->instance,
    message_p);
  LOG_I(NR_RRC,"send RRC_DCCH_DATA_REQ to PDCP\n");

  /* Hack: only trigger PDCP if in CU, otherwise it is triggered by RU threads
   * Ideally, PDCP would not neet to be triggered like this but react to ITTI
   * messages automatically */
  if (ctxt_pP->enb_flag && NODE_IS_CU(RC.nrrrc[ctxt_pP->module_id]->node_type))
    pdcp_run(ctxt_pP);

  return TRUE; // TODO should be changed to a CNF message later, currently RRC lite does not used the returned value anyway.
}

int8_t mac_rrc_nr_data_req(const module_id_t Mod_idP,
                           const int         CC_id,
                           const frame_t     frameP,
                           const rb_id_t     Srb_id,
                           const rnti_t      rnti,
                           const uint8_t     Nb_tb,
                           uint8_t *const    buffer_pP ){

#ifdef DEBUG_RRC
  LOG_D(RRC,"[eNB %d] mac_rrc_data_req to SRB ID=%ld\n",Mod_idP,Srb_id);
#endif

    // MIBCH
    if ((Srb_id & RAB_OFFSET) == MIBCH) {

      asn_enc_rval_t enc_rval;
      uint8_t sfn_msb = (uint8_t)((frameP>>4)&0x3f);
      rrc_gNB_carrier_data_t *carrier = &RC.nrrrc[Mod_idP]->carrier;
      NR_BCCH_BCH_Message_t *mib = &carrier->mib;

        // Currently we are getting the pdcch_ConfigSIB1 from the configuration file.
        // Uncomment this function for a dynamic pdcch_ConfigSIB1.
        //channel_bandwidth_t min_channel_bw = bw_10MHz; // Must be obtained based on TS 38.101-1 Table 5.3.5-1
        //generate_pdcch_ConfigSIB1(carrier->pdcch_ConfigSIB1,
        //                          *carrier->servingcellconfigcommon->ssbSubcarrierSpacing,
        //                          carrier->mib.message.choice.mib->subCarrierSpacingCommon,
        //                          min_channel_bw);

        mib->message.choice.mib->pdcch_ConfigSIB1.controlResourceSetZero = carrier->pdcch_ConfigSIB1->controlResourceSetZero;
        mib->message.choice.mib->pdcch_ConfigSIB1.searchSpaceZero = carrier->pdcch_ConfigSIB1->searchSpaceZero;

        mib->message.choice.mib->systemFrameNumber.buf[0] = sfn_msb << 2;
        enc_rval = uper_encode_to_buffer(&asn_DEF_NR_BCCH_BCH_Message,
                                         NULL,
                                         (void *) mib,
                                         carrier->MIB,
                                         24);
        LOG_D(NR_RRC, "Encoded MIB for frame %d sfn_msb %d (%p), bits %lu\n", frameP, sfn_msb, carrier->MIB,
              enc_rval.encoded);
        buffer_pP[0] = carrier->MIB[0];
        buffer_pP[1] = carrier->MIB[1];
        buffer_pP[2] = carrier->MIB[2];
        LOG_D(NR_RRC, "MIB PDU buffer_pP[0]=%x , buffer_pP[1]=%x, buffer_pP[2]=%x\n", buffer_pP[0], buffer_pP[1],
              buffer_pP[2]);
        AssertFatal (enc_rval.encoded > 0, "ASN1 message encoding failed (%s, %lu)!\n",
                     enc_rval.failed_type->name, enc_rval.encoded);
        return (3);
    }

  // TODO BCCH SIB1 SIBs
  if ((Srb_id & RAB_OFFSET ) == BCCH) {
    memcpy(&buffer_pP[0],
           RC.nrrrc[Mod_idP]->carrier.SIB1,
           RC.nrrrc[Mod_idP]->carrier.sizeof_SIB1);

    return RC.nrrrc[Mod_idP]->carrier.sizeof_SIB1;
  }

  // CCCH
  if( (Srb_id & RAB_OFFSET ) == CCCH) {

    char *payload_pP;
    uint8_t Sdu_size = 0;
    struct rrc_gNB_ue_context_s *ue_context_p = rrc_gNB_get_ue_context(RC.nrrrc[Mod_idP], rnti);

    LOG_D(NR_RRC,"[gNB %d] Frame %d CCCH request (Srb_id %ld)\n", Mod_idP, frameP, Srb_id);

    AssertFatal(ue_context_p!=NULL,"failed to get ue_context, rnti %x\n",rnti);
    char payload_size = ue_context_p->ue_context.Srb0.Tx_buffer.payload_size;

    // check if data is there for MAC
    if (payload_size > 0) {
      payload_pP = ue_context_p->ue_context.Srb0.Tx_buffer.Payload;
      LOG_D(NR_RRC,"[gNB %d] CCCH has %d bytes (dest: %p, src %p)\n", Mod_idP, payload_size, buffer_pP, payload_pP);
      // Fill buffer
      memcpy((void *)buffer_pP, (void*)payload_pP, payload_size);
      Sdu_size = payload_size;
      ue_context_p->ue_context.Srb0.Tx_buffer.payload_size = 0;
    }
    return Sdu_size;
  }

  return(0);

}

int8_t nr_mac_rrc_data_ind(const module_id_t     module_idP,
                           const int             CC_id,
                           const frame_t         frameP,
                           const sub_frame_t     sub_frameP,
                           const int             UE_id,
                           const rnti_t          rntiP,
                           const rb_id_t         srb_idP,
                           const uint8_t        *sduP,
                           const sdu_size_t      sdu_lenP,
                           const boolean_t   brOption) {

  if (NODE_IS_DU(RC.nrrrc[module_idP]->node_type)) {
    LOG_W(RRC,"[DU %d][RAPROC] Received SDU for CCCH on SRB %ld length %d for UE id %d RNTI %x \n",
          module_idP, srb_idP, sdu_lenP, UE_id, rntiP);

    // Generate DUtoCURRCContainer
    // call do_RRCSetup like full procedure and extract masterCellGroup
    NR_CellGroupConfig_t cellGroupConfig;
    NR_ServingCellConfigCommon_t *scc=RC.nrrrc[module_idP]->carrier.servingcellconfigcommon;
    memset(&cellGroupConfig,0,sizeof(cellGroupConfig));

    struct rrc_gNB_ue_context_s *ue_context_p = rrc_gNB_allocate_new_UE_context(RC.nrrrc[module_idP]);
    ue_context_p->ue_id_rnti                    = rntiP;
    ue_context_p->ue_context.rnti               = rntiP;
    ue_context_p->ue_context.random_ue_identity = rntiP;
    ue_context_p->ue_context.Srb0.Active        = 1;
    RB_INSERT(rrc_nr_ue_tree_s, &RC.nrrrc[module_idP]->rrc_ue_head, ue_context_p);

    fill_initial_cellGroupConfig(ue_context_p->local_uid,&cellGroupConfig,scc,&RC.nrrrc[module_idP]->carrier);
<<<<<<< HEAD
=======

>>>>>>> a981291b
    MessageDef* tmp=itti_alloc_new_message_sized(TASK_RRC_GNB, 0, F1AP_INITIAL_UL_RRC_MESSAGE, sizeof(f1ap_initial_ul_rrc_message_t) + sdu_lenP);
    f1ap_initial_ul_rrc_message_t *msg = &F1AP_INITIAL_UL_RRC_MESSAGE(tmp);

    asn_enc_rval_t enc_rval = uper_encode_to_buffer(&asn_DEF_NR_CellGroupConfig,
						    NULL,
						    (void *)&cellGroupConfig,
						    msg->du2cu_rrc_container,
						    1024); //sizeof(msg->du2cu_rrc_container));

    if (enc_rval.encoded == -1) {
      LOG_E(F1AP,"Could not encoded cellGroupConfig, failed element %s\n",enc_rval.failed_type->name);
      exit(-1);
    }
    /* do ITTI message */
    msg->du2cu_rrc_container_length = (enc_rval.encoded+7)/8;
    msg->crnti=rntiP;
    msg->rrc_container=(uint8_t*) (msg+1); // Made extra room after the struct with itti_alloc_msg_sized()
    memcpy(msg->rrc_container, sduP, sdu_lenP);
    msg->rrc_container_length=sdu_lenP;
    itti_send_msg_to_task(TASK_DU_F1, 0, tmp);
<<<<<<< HEAD
    
=======
>>>>>>> a981291b
    return(0);
  }

  protocol_ctxt_t ctxt;
  PROTOCOL_CTXT_SET_BY_MODULE_ID(&ctxt, module_idP, GNB_FLAG_YES, rntiP, frameP, sub_frameP,0);

  if((srb_idP & RAB_OFFSET) == CCCH) {
    LOG_D(NR_RRC, "[gNB %d] Received SDU for CCCH on SRB %ld\n", module_idP, srb_idP);
    ctxt.brOption = brOption;
    if (sdu_lenP > 0) {
      nr_rrc_gNB_decode_ccch(&ctxt, sduP, sdu_lenP, NULL, CC_id);
    }
  }

  return 0;
}

void nr_mac_gNB_rrc_ul_failure(const module_id_t Mod_instP,
                               const int CC_idP,
                               const frame_t frameP,
                               const sub_frame_t subframeP,
                               const rnti_t rntiP) {
  struct rrc_gNB_ue_context_s *ue_context_p = NULL;
  ue_context_p = rrc_gNB_get_ue_context(
                   RC.nrrrc[Mod_instP],
                   rntiP);

  if (ue_context_p != NULL) {
    LOG_D(RRC,"Frame %d, Subframe %d: UE %x UL failure, activating timer\n",frameP,subframeP,rntiP);
    if(ue_context_p->ue_context.ul_failure_timer == 0)
      ue_context_p->ue_context.ul_failure_timer=1;
  } else {
    LOG_D(RRC,"Frame %d, Subframe %d: UL failure: UE %x unknown \n",frameP,subframeP,rntiP);
  }
}

void nr_mac_gNB_rrc_ul_failure_reset(const module_id_t Mod_instP,
                                     const frame_t frameP,
                                     const sub_frame_t subframeP,
                                     const rnti_t rntiP) {
  struct rrc_gNB_ue_context_s *ue_context_p = NULL;
  ue_context_p = rrc_gNB_get_ue_context(RC.nrrrc[Mod_instP], rntiP);
  if (ue_context_p != NULL) {
    LOG_W(RRC,"Frame %d, Subframe %d: UE %x UL failure reset, deactivating timer\n",frameP,subframeP,rntiP);
    ue_context_p->ue_context.ul_failure_timer=0;
  } else {
    LOG_W(RRC,"Frame %d, Subframe %d: UL failure reset: UE %x unknown \n",frameP,subframeP,rntiP);
  }
}<|MERGE_RESOLUTION|>--- conflicted
+++ resolved
@@ -322,10 +322,7 @@
     RB_INSERT(rrc_nr_ue_tree_s, &RC.nrrrc[module_idP]->rrc_ue_head, ue_context_p);
 
     fill_initial_cellGroupConfig(ue_context_p->local_uid,&cellGroupConfig,scc,&RC.nrrrc[module_idP]->carrier);
-<<<<<<< HEAD
-=======
-
->>>>>>> a981291b
+
     MessageDef* tmp=itti_alloc_new_message_sized(TASK_RRC_GNB, 0, F1AP_INITIAL_UL_RRC_MESSAGE, sizeof(f1ap_initial_ul_rrc_message_t) + sdu_lenP);
     f1ap_initial_ul_rrc_message_t *msg = &F1AP_INITIAL_UL_RRC_MESSAGE(tmp);
 
@@ -346,11 +343,8 @@
     memcpy(msg->rrc_container, sduP, sdu_lenP);
     msg->rrc_container_length=sdu_lenP;
     itti_send_msg_to_task(TASK_DU_F1, 0, tmp);
-<<<<<<< HEAD
-    
-=======
->>>>>>> a981291b
-    return(0);
+
+    return 0;
   }
 
   protocol_ctxt_t ctxt;
@@ -363,7 +357,6 @@
       nr_rrc_gNB_decode_ccch(&ctxt, sduP, sdu_lenP, NULL, CC_id);
     }
   }
-
   return 0;
 }
 
