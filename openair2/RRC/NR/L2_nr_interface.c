--- conflicted
+++ resolved
@@ -22,12 +22,8 @@
   asn_enc_rval_t enc_rval;
   //SRB_INFO *Srb_info;
   //uint8_t Sdu_size                = 0;
-  uint8_t sfn                     = (uint8_t)((frameP>>4)&0x3f);
-<<<<<<< HEAD
+  uint8_t sfn_msb                     = (uint8_t)((frameP>>4)&0x3f);
   
-=======
-
->>>>>>> 0d4b7069
 #ifdef DEBUG_RRC
   int i;
   LOG_I(RRC,"[eNB %d] mac_rrc_data_req to SRB ID=%d\n",Mod_idP,Srb_id);
@@ -42,7 +38,7 @@
   mib     = &carrier->mib;
 
   if( (Srb_id & RAB_OFFSET ) == MIBCH) {
-    mib->message.choice.mib->systemFrameNumber.buf = &sfn;
+    mib->message.choice.mib->systemFrameNumber.buf = &sfn_msb;
     enc_rval = uper_encode_to_buffer(&asn_DEF_NR_BCCH_BCH_Message,
                                      NULL,
                                      (void *)mib,
