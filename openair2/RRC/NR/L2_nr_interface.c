--- conflicted
+++ resolved
@@ -58,12 +58,7 @@
   uint8_t sfn_msb                     = (uint8_t)((frameP>>4)&0x3f);
   
 #ifdef DEBUG_RRC
-<<<<<<< HEAD
-  int i;
-  LOG_D(RRC,"[eNB %d] mac_rrc_data_req to SRB ID=%d\n",Mod_idP,Srb_id);
-=======
   LOG_I(RRC,"[eNB %d] mac_rrc_data_req to SRB ID=%d\n",Mod_idP,Srb_id);
->>>>>>> 7e99e1f6
 #endif
 
   gNB_RRC_INST *rrc;
