/*
 * Licensed to the OpenAirInterface (OAI) Software Alliance under one or more
 * contributor license agreements.  See the NOTICE file distributed with
 * this work for additional information regarding copyright ownership.
 * The OpenAirInterface Software Alliance licenses this file to You under
 * the OAI Public License, Version 1.1  (the "License"); you may not use this file
 * except in compliance with the License.
 * You may obtain a copy of the License at
 *
 *      http://www.openairinterface.org/?page_id=698
 *
 * Unless required by applicable law or agreed to in writing, software
 * distributed under the License is distributed on an "AS IS" BASIS,
 * WITHOUT WARRANTIES OR CONDITIONS OF ANY KIND, either express or implied.
 * See the License for the specific language governing permissions and
 * limitations under the License.
 *-------------------------------------------------------------------------------
 * For more information about the OpenAirInterface (OAI) Software Alliance:
 *      contact@openairinterface.org
 */

/*! \file rrc_gNB_nsa.c
 * \brief rrc NSA procedures for gNB
 * \author Raymond Knopp
 * \date 2019
 * \version 1.0
 * \company Eurecom
 * \email: raymond.knopp@eurecom.fr
 */

#include "nr_rrc_defs.h"
#include "NR_RRCReconfiguration.h"
#include "NR_UE-NR-Capability.h"
//#include "NR_UE-CapabilityRAT-ContainerList.h"
#include "LTE_UE-CapabilityRAT-ContainerList.h"
#include "NR_CG-Config.h"
//#include "NR_SRB-ToAddModList.h"
#include "openair2/LAYER2/NR_MAC_gNB/mac_proto.h"
#include "openair2/RRC/LTE/rrc_eNB_GTPV1U.h"
#include "executables/softmodem-common.h"
#include "executables/nr-softmodem.h"
#include <openair2/RRC/NR/rrc_gNB_UE_context.h>
#include <openair3/ocp-gtpu/gtp_itf.h>
#include "UTIL/OSA/osa_defs.h"

extern boolean_t nr_rrc_pdcp_config_asn1_req(
    const protocol_ctxt_t *const  ctxt_pP,
    NR_SRB_ToAddModList_t  *const srb2add_list,
    NR_DRB_ToAddModList_t  *const drb2add_list,
    NR_DRB_ToReleaseList_t *const drb2release_list,
    const uint8_t                   security_modeP,
    uint8_t                  *const kRRCenc,
    uint8_t                  *const kRRCint,
    uint8_t                  *const kUPenc,
    uint8_t                  *const kUPint
    ,LTE_PMCH_InfoList_r9_t  *pmch_InfoList_r9
    ,rb_id_t                 *const defaultDRB,
    struct NR_CellGroupConfig__rlc_BearerToAddModList *rlc_bearer2add_list);

extern rlc_op_status_t nr_rrc_rlc_config_asn1_req (const protocol_ctxt_t   * const ctxt_pP,
    const NR_SRB_ToAddModList_t   * const srb2add_listP,
    const NR_DRB_ToAddModList_t   * const drb2add_listP,
    const NR_DRB_ToReleaseList_t  * const drb2release_listP,
    const LTE_PMCH_InfoList_r9_t * const pmch_InfoList_r9_pP,
    struct NR_CellGroupConfig__rlc_BearerToAddModList *rlc_bearer2add_list);

void rrc_parse_ue_capabilities(gNB_RRC_INST *rrc, NR_UE_CapabilityRAT_ContainerList_t *UE_CapabilityRAT_ContainerList, x2ap_ENDC_sgnb_addition_req_t *m, NR_CG_ConfigInfo_IEs_t  *cg_config_info) {
  struct rrc_gNB_ue_context_s        *ue_context_p = NULL;

  OCTET_STRING_t *ueCapabilityRAT_Container_nr=NULL;
  OCTET_STRING_t *ueCapabilityRAT_Container_MRDC=NULL;
  asn_dec_rval_t dec_rval;
  int list_size=0;

  AssertFatal(UE_CapabilityRAT_ContainerList!=NULL,"UE_CapabilityRAT_ContainerList is null\n");
  AssertFatal((list_size=UE_CapabilityRAT_ContainerList->list.count) >= 2, "UE_CapabilityRAT_ContainerList->list.size %d < 2\n",UE_CapabilityRAT_ContainerList->list.count);

  for (int i=0; i<list_size; i++) {
    if (UE_CapabilityRAT_ContainerList->list.array[i]->rat_Type == NR_RAT_Type_nr) ueCapabilityRAT_Container_nr = &UE_CapabilityRAT_ContainerList->list.array[i]->ue_CapabilityRAT_Container;
    else if (UE_CapabilityRAT_ContainerList->list.array[i]->rat_Type == NR_RAT_Type_eutra_nr) ueCapabilityRAT_Container_MRDC = &UE_CapabilityRAT_ContainerList->list.array[i]->ue_CapabilityRAT_Container;
  }

  // decode and store capabilities
  ue_context_p = rrc_gNB_allocate_new_UE_context(rrc);

  if (ueCapabilityRAT_Container_nr != NULL) {
    dec_rval = uper_decode(NULL,
                           &asn_DEF_NR_UE_NR_Capability,
                           (void **)&ue_context_p->ue_context.UE_Capability_nr,
                           ueCapabilityRAT_Container_nr->buf,
                           ueCapabilityRAT_Container_nr->size, 0, 0);

    if ((dec_rval.code != RC_OK) && (dec_rval.consumed == 0)) {
      LOG_E(RRC, "Failed to decode UE NR capabilities (%zu bytes) container size %lu\n", dec_rval.consumed,ueCapabilityRAT_Container_nr->size);
      ASN_STRUCT_FREE(asn_DEF_NR_UE_NR_Capability,
                      ue_context_p->ue_context.UE_Capability_nr);
      ue_context_p->ue_context.UE_Capability_nr = 0;
      AssertFatal(1==0,"exiting\n");
    }
  }

  if (ueCapabilityRAT_Container_MRDC != NULL) {
    dec_rval = uper_decode(NULL,
                           &asn_DEF_NR_UE_MRDC_Capability,
                           (void **)&ue_context_p->ue_context.UE_Capability_MRDC,
                           ueCapabilityRAT_Container_MRDC->buf,
                           ueCapabilityRAT_Container_MRDC->size, 0, 0);

    if ((dec_rval.code != RC_OK) && (dec_rval.consumed == 0)) {
      LOG_E(RRC, "Failed to decode UE MRDC capabilities (%zu bytes)\n", dec_rval.consumed);
      ASN_STRUCT_FREE(asn_DEF_NR_UE_MRDC_Capability,
                      ue_context_p->ue_context.UE_Capability_MRDC);
      ue_context_p->ue_context.UE_Capability_MRDC = 0;
      AssertFatal(1==0,"exiting\n");
    }
  }

  // dump ue_capabilities

  if ( LOG_DEBUGFLAG(DEBUG_ASN1) && ueCapabilityRAT_Container_nr != NULL ) {
    xer_fprint(stdout, &asn_DEF_NR_UE_NR_Capability, ue_context_p->ue_context.UE_Capability_nr);
  }

  if ( LOG_DEBUGFLAG(DEBUG_ASN1) && ueCapabilityRAT_Container_MRDC != NULL ) {
    xer_fprint(stdout, &asn_DEF_NR_UE_MRDC_Capability, ue_context_p->ue_context.UE_Capability_MRDC);
  }
  LOG_A(NR_RRC, "Successfully decoded UE NR capabilities (NR and MRDC)\n");

  rrc_add_nsa_user(rrc,ue_context_p, m);
}

/* generate prototypes for the tree management functions (RB_INSERT used in rrc_add_nsa_user) */
RB_PROTOTYPE(rrc_nr_ue_tree_s, rrc_gNB_ue_context_s, entries,
             rrc_gNB_compare_ue_rnti_id);

void rrc_add_nsa_user(gNB_RRC_INST *rrc,struct rrc_gNB_ue_context_s *ue_context_p, x2ap_ENDC_sgnb_addition_req_t *m) {
  // generate nr-Config-r15 containers for LTE RRC : inside message for X2 EN-DC (CG-Config Message from 38.331)
  rrc_gNB_carrier_data_t *carrier=&rrc->carrier;
  MessageDef *msg;
  msg = itti_alloc_new_message(TASK_RRC_ENB, 0, X2AP_ENDC_SGNB_ADDITION_REQ_ACK);
  gtpv1u_enb_create_tunnel_req_t  create_tunnel_req;
  gtpv1u_enb_create_tunnel_resp_t create_tunnel_resp;
  protocol_ctxt_t ctxt={0};
  unsigned char *kUPenc = NULL;
  unsigned char *kUPint = NULL;
  int i;

  // In case of phy-test and do-ra mode, read UE capabilities directly from file
  if (get_softmodem_params()->phy_test == 1 || get_softmodem_params()->do_ra == 1) {
    NR_UE_NR_Capability_t* UE_Capability_nr = NULL;
    char UE_NR_Capability_xer[65536];
    FILE *f = NULL;
    if (uecap_file)
      f = fopen(uecap_file, "r");
    if(f){
      size_t size = fread(UE_NR_Capability_xer, 1, sizeof UE_NR_Capability_xer, f);
      if (size == 0 || size == sizeof UE_NR_Capability_xer)
        LOG_E(NR_RRC,"UE Capabilities XER file %s is too large (%ld)\n", uecap_file, size);
      else {
        UE_Capability_nr = CALLOC(1,sizeof(NR_UE_NR_Capability_t));
        asn_dec_rval_t dec_rval = xer_decode(0, &asn_DEF_NR_UE_NR_Capability, (void *)&UE_Capability_nr, UE_NR_Capability_xer, size);
        assert(dec_rval.code == RC_OK);
        xer_fprint(stdout,&asn_DEF_NR_UE_NR_Capability,(void *)UE_Capability_nr);
      }
    }
    else
      LOG_E(NR_RRC,"Could not open UE Capabilities input file. Not handling OAI UE Capabilities.\n");
    ue_context_p->ue_context.UE_Capability_nr = UE_Capability_nr;
  }

  // NR RRCReconfiguration
  AssertFatal(rrc->Nb_ue < MAX_NR_RRC_UE_CONTEXTS,"cannot add another UE\n");
  ue_context_p->ue_context.reconfig = calloc(1,sizeof(NR_RRCReconfiguration_t));
  ue_context_p->ue_context.secondaryCellGroup = calloc(1,sizeof(NR_CellGroupConfig_t));
  memset((void *)ue_context_p->ue_context.reconfig,0,sizeof(NR_RRCReconfiguration_t));
  ue_context_p->ue_context.reconfig->rrc_TransactionIdentifier=0;
  ue_context_p->ue_context.reconfig->criticalExtensions.present = NR_RRCReconfiguration__criticalExtensions_PR_rrcReconfiguration;
  NR_RRCReconfiguration_IEs_t *reconfig_ies=calloc(1,sizeof(NR_RRCReconfiguration_IEs_t));
  ue_context_p->ue_context.reconfig->criticalExtensions.choice.rrcReconfiguration = reconfig_ies;
  ue_context_p->ue_context.rb_config = calloc(1,sizeof(NR_RRCReconfiguration_t));
  if (get_softmodem_params()->phy_test == 1 || get_softmodem_params()->do_ra == 1 || get_softmodem_params()->sa == 1){
    fill_default_rbconfig(ue_context_p->ue_context.rb_config,
                          5 /* EPS bearer ID */,
                          1 /* drb ID */,
                          NR_CipheringAlgorithm_nea0,
                          NR_SecurityConfig__keyToUse_master);
  } else {
    /* TODO: handle more than one bearer */
    if (m == NULL) {
      LOG_E(RRC, "fatal: m==NULL\n");
      exit(1);
    }
    if (m->nb_e_rabs_tobeadded != 1) {
      LOG_E(RRC, "fatal: m->nb_e_rabs_tobeadded = %d, should be 1\n", m->nb_e_rabs_tobeadded);
      exit(1);
    }

    /* store security key and security capabilities */
    memcpy(ue_context_p->ue_context.kgnb, m->kgnb, 32);
    ue_context_p->ue_context.security_capabilities.nRencryption_algorithms = m->security_capabilities.encryption_algorithms;
    ue_context_p->ue_context.security_capabilities.nRintegrity_algorithms = m->security_capabilities.integrity_algorithms;

    /* Select ciphering algorithm based on gNB configuration file and
     * UE's supported algorithms.
     * We take the first from the list that is supported by the UE.
     * The ordering of the list comes from the configuration file.
     */
    /* preset nea0 as fallback */
    ue_context_p->ue_context.ciphering_algorithm = 0;
    for (i = 0; i < rrc->security.ciphering_algorithms_count; i++) {
      int nea_mask[4] = {
        0,
        0x8000,  /* nea1 */
        0x4000,  /* nea2 */
        0x2000   /* nea3 */
      };
      if (rrc->security.ciphering_algorithms[i] == 0) {
        /* nea0 already preselected */
        break;
      }
      if (ue_context_p->ue_context.security_capabilities.nRencryption_algorithms & nea_mask[rrc->security.ciphering_algorithms[i]]) {
        ue_context_p->ue_context.ciphering_algorithm = rrc->security.ciphering_algorithms[i];
        break;
      }
    }

    LOG_I(RRC, "selecting ciphering algorithm %d\n", (int)ue_context_p->ue_context.ciphering_algorithm);

    /* integrity: no integrity protection for DRB in ENDC mode
     * as written in 38.331: "If UE is connected to E-UTRA/EPC, this field
     * indicates the integrity protection algorithm to be used for SRBs
     * configured with NR PDCP, as specified in TS 33.501"
     * So nothing for DRB. Plus a test with a COTS UE revealed that it
     * did not apply integrity on the DRB.
     */
    ue_context_p->ue_context.integrity_algorithm = 0;

    LOG_I(RRC, "selecting integrity algorithm %d\n", ue_context_p->ue_context.integrity_algorithm);

    /* derive UP security key */
    nr_derive_key_up_enc(ue_context_p->ue_context.ciphering_algorithm,
                         ue_context_p->ue_context.kgnb,
                         &kUPenc);
    nr_derive_key_up_int(ue_context_p->ue_context.integrity_algorithm,
                         ue_context_p->ue_context.kgnb,
                         &kUPint);

    e_NR_CipheringAlgorithm cipher_algo;
    switch (ue_context_p->ue_context.ciphering_algorithm) {
    case 0: cipher_algo = NR_CipheringAlgorithm_nea0; break;
    case 1: cipher_algo = NR_CipheringAlgorithm_nea1; break;
    case 2: cipher_algo = NR_CipheringAlgorithm_nea2; break;
    case 3: cipher_algo = NR_CipheringAlgorithm_nea3; break;
    default: LOG_E(RRC, "%s:%d:%s: fatal\n", __FILE__, __LINE__, __FUNCTION__); exit(1);
    }

    fill_default_rbconfig(ue_context_p->ue_context.rb_config,
                          m->e_rabs_tobeadded[0].e_rab_id,
                          m->e_rabs_tobeadded[0].drb_ID,
                          cipher_algo,
                          NR_SecurityConfig__keyToUse_secondary);
  }
  if (ue_context_p->ue_context.spCellConfig) {
    fill_default_reconfig(carrier->servingcellconfigcommon,
                        ue_context_p->ue_context.spCellConfig->spCellConfigDedicated,
                        reconfig_ies,
                        ue_context_p->ue_context.secondaryCellGroup,
                        ue_context_p->ue_context.UE_Capability_nr,
                        carrier->pdsch_AntennaPorts,
                        carrier->minRXTXTIME,
                        carrier->do_CSIRS,
<<<<<<< HEAD
                        carrier->do_SRS,
                        carrier->initial_csi_index[ue_context_p->local_uid + 1],
=======
>>>>>>> 6fb731ea
                        ue_context_p->local_uid);
  } else {
    fill_default_reconfig(carrier->servingcellconfigcommon,
                        NULL,
                        reconfig_ies,
                        ue_context_p->ue_context.secondaryCellGroup,
                        ue_context_p->ue_context.UE_Capability_nr,
                        carrier->pdsch_AntennaPorts,
                        carrier->minRXTXTIME,
                        carrier->do_CSIRS,
<<<<<<< HEAD
                        carrier->do_SRS,
                        carrier->initial_csi_index[ue_context_p->local_uid + 1],
=======
>>>>>>> 6fb731ea
                        ue_context_p->local_uid);
  }
  ue_context_p->ue_id_rnti = ue_context_p->ue_context.secondaryCellGroup->spCellConfig->reconfigurationWithSync->newUE_Identity;
  NR_CG_Config_t *CG_Config = calloc(1,sizeof(*CG_Config));
  memset((void *)CG_Config,0,sizeof(*CG_Config));
  //int CG_Config_size = generate_CG_Config(rrc,CG_Config,ue_context_p->ue_context.reconfig,ue_context_p->ue_context.rb_config);
  generate_CG_Config(rrc,CG_Config,ue_context_p->ue_context.reconfig,ue_context_p->ue_context.rb_config);

  if(m!=NULL) {
    uint8_t inde_list[m->nb_e_rabs_tobeadded];
    memset(inde_list, 0, m->nb_e_rabs_tobeadded*sizeof(uint8_t));

    if (m->nb_e_rabs_tobeadded>0) {
      for (int i=0; i<m->nb_e_rabs_tobeadded; i++) {
        // Add the new E-RABs at the corresponding rrc ue context of the gNB 
        ue_context_p->ue_context.e_rab[i].param.e_rab_id = m->e_rabs_tobeadded[i].e_rab_id;
        ue_context_p->ue_context.e_rab[i].param.gtp_teid = m->e_rabs_tobeadded[i].gtp_teid;
        memcpy(&ue_context_p->ue_context.e_rab[i].param.sgw_addr, &m->e_rabs_tobeadded[i].sgw_addr, sizeof(transport_layer_addr_t));
        ue_context_p->ue_context.nb_of_e_rabs++;
        //Fill the required E-RAB specific information for the creation of the S1-U tunnel between the gNB and the SGW
        create_tunnel_req.eps_bearer_id[i]       = ue_context_p->ue_context.e_rab[i].param.e_rab_id;
        create_tunnel_req.sgw_S1u_teid[i]        = ue_context_p->ue_context.e_rab[i].param.gtp_teid;
        memcpy(&create_tunnel_req.sgw_addr[i], &ue_context_p->ue_context.e_rab[i].param.sgw_addr, sizeof(transport_layer_addr_t));
        inde_list[i] = i;
        LOG_I(RRC,"S1-U tunnel: index %d target sgw ip %d.%d.%d.%d length %d gtp teid %u\n",
              i,
              create_tunnel_req.sgw_addr[i].buffer[0],
              create_tunnel_req.sgw_addr[i].buffer[1],
              create_tunnel_req.sgw_addr[i].buffer[2],
              create_tunnel_req.sgw_addr[i].buffer[3],
              create_tunnel_req.sgw_addr[i].length,
              create_tunnel_req.sgw_S1u_teid[i]);
      }

      create_tunnel_req.rnti           = ue_context_p->ue_id_rnti;
      create_tunnel_req.num_tunnels    = m->nb_e_rabs_tobeadded;
      RB_INSERT(rrc_nr_ue_tree_s, &RC.nrrrc[rrc->module_id]->rrc_ue_head, ue_context_p);
      PROTOCOL_CTXT_SET_BY_MODULE_ID(&ctxt, rrc->module_id, GNB_FLAG_YES, ue_context_p->ue_id_rnti, 0, 0,rrc->module_id);
      memset(&create_tunnel_resp, 0, sizeof(create_tunnel_resp));
      if (!IS_SOFTMODEM_NOS1) {
        LOG_D(RRC, "Calling gtpv1u_create_s1u_tunnel()\n");
        gtpv1u_create_s1u_tunnel(
          ctxt.instance,
          &create_tunnel_req,
          &create_tunnel_resp);
        rrc_gNB_process_GTPV1U_CREATE_TUNNEL_RESP(
          &ctxt,
          &create_tunnel_resp,
          &inde_list[0]);
      }
      X2AP_ENDC_SGNB_ADDITION_REQ_ACK(msg).nb_e_rabs_admitted_tobeadded = m->nb_e_rabs_tobeadded;
      X2AP_ENDC_SGNB_ADDITION_REQ_ACK(msg).target_assoc_id = m->target_assoc_id;

      for(int i=0; i<ue_context_p->ue_context.nb_of_e_rabs; i++) {
        X2AP_ENDC_SGNB_ADDITION_REQ_ACK(msg).e_rabs_admitted_tobeadded[i].e_rab_id = ue_context_p->ue_context.e_rab[i].param.e_rab_id;
        X2AP_ENDC_SGNB_ADDITION_REQ_ACK(msg).e_rabs_admitted_tobeadded[i].gtp_teid = create_tunnel_resp.enb_S1u_teid[i];
        memcpy(&X2AP_ENDC_SGNB_ADDITION_REQ_ACK(msg).e_rabs_admitted_tobeadded[i].gnb_addr, &create_tunnel_resp.enb_addr, sizeof(transport_layer_addr_t));
        //The length field in the X2AP targetting structure is expected in bits but the create_tunnel_resp returns the address length in bytes
        X2AP_ENDC_SGNB_ADDITION_REQ_ACK(msg).e_rabs_admitted_tobeadded[i].gnb_addr.length = create_tunnel_resp.enb_addr.length*8;
        LOG_I(RRC,"S1-U create_tunnel_resp tunnel: index %d target gNB ip %d.%d.%d.%d length %d gtp teid %u\n",
              i,
              create_tunnel_resp.enb_addr.buffer[0],
              create_tunnel_resp.enb_addr.buffer[1],
              create_tunnel_resp.enb_addr.buffer[2],
              create_tunnel_resp.enb_addr.buffer[3],
              create_tunnel_resp.enb_addr.length,
              create_tunnel_resp.enb_S1u_teid[i]);
        LOG_I(RRC,"X2AP sGNB Addition Request: index %d target gNB ip %d.%d.%d.%d length %d gtp teid %u\n",
              i,
              X2AP_ENDC_SGNB_ADDITION_REQ_ACK(msg).e_rabs_admitted_tobeadded[i].gnb_addr.buffer[0],
              X2AP_ENDC_SGNB_ADDITION_REQ_ACK(msg).e_rabs_admitted_tobeadded[i].gnb_addr.buffer[1],
              X2AP_ENDC_SGNB_ADDITION_REQ_ACK(msg).e_rabs_admitted_tobeadded[i].gnb_addr.buffer[2],
              X2AP_ENDC_SGNB_ADDITION_REQ_ACK(msg).e_rabs_admitted_tobeadded[i].gnb_addr.buffer[3],
              X2AP_ENDC_SGNB_ADDITION_REQ_ACK(msg).e_rabs_admitted_tobeadded[i].gnb_addr.length,
              X2AP_ENDC_SGNB_ADDITION_REQ_ACK(msg).e_rabs_admitted_tobeadded[i].gtp_teid);
      }
    } else
      LOG_W(RRC, "No E-RAB to be added received from SgNB Addition Request message \n");

    X2AP_ENDC_SGNB_ADDITION_REQ_ACK(msg).MeNB_ue_x2_id = m->ue_x2_id;
    X2AP_ENDC_SGNB_ADDITION_REQ_ACK(msg).SgNB_ue_x2_id = ue_context_p->ue_context.secondaryCellGroup->spCellConfig->reconfigurationWithSync->newUE_Identity;
    //X2AP_ENDC_SGNB_ADDITION_REQ_ACK(msg).rrc_buffer_size = CG_Config_size; //Need to verify correct value for the buffer_size
    // Send to X2 entity to transport to MeNB
    asn_enc_rval_t enc_rval = uper_encode_to_buffer(&asn_DEF_NR_CG_Config,
                              NULL,
                              (void *)CG_Config,
                              X2AP_ENDC_SGNB_ADDITION_REQ_ACK(msg).rrc_buffer,
                              sizeof(X2AP_ENDC_SGNB_ADDITION_REQ_ACK(msg).rrc_buffer));
    X2AP_ENDC_SGNB_ADDITION_REQ_ACK(msg).rrc_buffer_size = (enc_rval.encoded+7)>>3;
    itti_send_msg_to_task(TASK_X2AP, ENB_MODULE_ID_TO_INSTANCE(0), msg); //Check right id instead of hardcoding
  } else if (get_softmodem_params()->do_ra || get_softmodem_params()->sa) {
    PROTOCOL_CTXT_SET_BY_MODULE_ID(&ctxt, rrc->module_id, GNB_FLAG_YES, ue_context_p->ue_id_rnti, 0, 0,rrc->module_id);
  }

  rrc->Nb_ue++;
  // configure MAC and RLC
  if (NODE_IS_DU(rrc->node_type)) {
    rrc_mac_config_req_gNB(rrc->module_id,
                           rrc->carrier.ssb_SubcarrierOffset,
                           rrc->carrier.pdsch_AntennaPorts,
			   rrc->carrier.pusch_AntennaPorts,
                           rrc->carrier.sib1_tda,
                           rrc->carrier.minRXTXTIME,
                           rrc->carrier.servingcellconfigcommon,
                           &rrc->carrier.mib,
                           1, // add_ue flag
                           ue_context_p->ue_id_rnti,
                           ue_context_p->ue_context.secondaryCellGroup);
  } else {
    rrc_mac_config_req_gNB(rrc->module_id,
                           rrc->carrier.ssb_SubcarrierOffset,
                           rrc->carrier.pdsch_AntennaPorts,
                           rrc->carrier.pusch_AntennaPorts,
                           rrc->carrier.sib1_tda,
                           rrc->carrier.minRXTXTIME,
                           NULL,
                           NULL,
                           1, // add_ue flag
                           ue_context_p->ue_id_rnti,
                           ue_context_p->ue_context.secondaryCellGroup);
  }

  if(m == NULL){
    LOG_W(RRC, "Calling RRC PDCP/RLC ASN1 request functions for protocol context %p with module_id %d, rnti %x, frame %d, subframe %d eNB_index %d \n", &ctxt,
                                                                                                                                                        ctxt.module_id,
                                                                                                                                                        ctxt.rnti,
                                                                                                                                                        ctxt.frame,
                                                                                                                                                        ctxt.subframe,
                                                                                                                                                        ctxt.eNB_index);
  }

  nr_rrc_pdcp_config_asn1_req(&ctxt,
                              get_softmodem_params()->sa ? ue_context_p->ue_context.rb_config->srb_ToAddModList : (NR_SRB_ToAddModList_t *) NULL,
                              ue_context_p->ue_context.rb_config->drb_ToAddModList ,
                              ue_context_p->ue_context.rb_config->drb_ToReleaseList,
                              (ue_context_p->ue_context.integrity_algorithm << 4) | ue_context_p->ue_context.ciphering_algorithm,
                              NULL,          /* kRRCenc - unused */
                              NULL,          /* kRRCint - unused */
                              kUPenc,        /* kUPenc  */
                              kUPint,        /* kUPint */
                              NULL,
                              NULL,
                              ue_context_p->ue_context.secondaryCellGroup->rlc_BearerToAddModList);

  nr_rrc_rlc_config_asn1_req (&ctxt,
                              get_softmodem_params()->sa ? ue_context_p->ue_context.rb_config->srb_ToAddModList : (NR_SRB_ToAddModList_t *) NULL,
                              ue_context_p->ue_context.rb_config->drb_ToAddModList,
                              ue_context_p->ue_context.rb_config->drb_ToReleaseList,
                              (LTE_PMCH_InfoList_r9_t *) NULL,
                              ue_context_p->ue_context.secondaryCellGroup->rlc_BearerToAddModList);

  LOG_D(RRC, "%s:%d: done RRC PDCP/RLC ASN1 request for UE rnti %x\n", __FUNCTION__, __LINE__, ctxt.rnti);

}

void rrc_remove_nsa_user(gNB_RRC_INST *rrc, int rnti) {
  protocol_ctxt_t      ctxt;
  rrc_gNB_ue_context_t *ue_context;
  int                  e_rab;

  LOG_D(RRC, "calling rrc_remove_nsa_user rnti %d\n", rnti);
  PROTOCOL_CTXT_SET_BY_MODULE_ID(&ctxt, rrc->module_id, GNB_FLAG_YES, rnti, 0, 0, rrc->module_id);

  ue_context = rrc_gNB_get_ue_context(rrc, rnti);
  if (ue_context == NULL) {
    LOG_W(RRC, "rrc_remove_nsa_user: rnti %d not found\n", rnti);
    return;
  }

  pdcp_remove_UE(&ctxt);

  rrc_rlc_remove_ue(&ctxt);

  mac_remove_nr_ue(rrc->module_id, rnti);
  gtpv1u_enb_delete_tunnel_req_t tmp={0};
  tmp.rnti=rnti;
  tmp.from_gnb=1;
  LOG_D(RRC, "ue_context->ue_context.nb_of_e_rabs %d will be deleted for rnti %d\n", ue_context->ue_context.nb_of_e_rabs, rnti);
  for (e_rab = 0; e_rab < ue_context->ue_context.nb_of_e_rabs; e_rab++) {
    tmp.eps_bearer_id[tmp.num_erab++]= ue_context->ue_context.gnb_gtp_ebi[e_rab];
    // erase data
    ue_context->ue_context.gnb_gtp_teid[e_rab] = 0;
    memset(&ue_context->ue_context.gnb_gtp_addrs[e_rab], 0, sizeof(ue_context->ue_context.gnb_gtp_addrs[e_rab]));
    ue_context->ue_context.gnb_gtp_ebi[e_rab] = 0;
  }
  gtpv1u_delete_s1u_tunnel(rrc->module_id,  &tmp);
  /* remove context */
  rrc_gNB_remove_ue_context(&ctxt, rrc, ue_context);
}<|MERGE_RESOLUTION|>--- conflicted
+++ resolved
@@ -269,11 +269,7 @@
                         carrier->pdsch_AntennaPorts,
                         carrier->minRXTXTIME,
                         carrier->do_CSIRS,
-<<<<<<< HEAD
                         carrier->do_SRS,
-                        carrier->initial_csi_index[ue_context_p->local_uid + 1],
-=======
->>>>>>> 6fb731ea
                         ue_context_p->local_uid);
   } else {
     fill_default_reconfig(carrier->servingcellconfigcommon,
@@ -284,11 +280,7 @@
                         carrier->pdsch_AntennaPorts,
                         carrier->minRXTXTIME,
                         carrier->do_CSIRS,
-<<<<<<< HEAD
                         carrier->do_SRS,
-                        carrier->initial_csi_index[ue_context_p->local_uid + 1],
-=======
->>>>>>> 6fb731ea
                         ue_context_p->local_uid);
   }
   ue_context_p->ue_id_rnti = ue_context_p->ue_context.secondaryCellGroup->spCellConfig->reconfigurationWithSync->newUE_Identity;
