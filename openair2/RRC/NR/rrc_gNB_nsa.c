--- conflicted
+++ resolved
@@ -244,9 +244,8 @@
                           cipher_algo,
                           NR_SecurityConfig__keyToUse_secondary);
   }
-  NR_ServingCellConfig_t *scc = ue_context_p->ue_context.spCellConfig
-      ? ue_context_p->ue_context.spCellConfig->spCellConfigDedicated
-      : NULL;
+  NR_ServingCellConfig_t *scc = ue_context_p->ue_context.spCellConfig ?
+      ue_context_p->ue_context.spCellConfig->spCellConfigDedicated : NULL;
   fill_default_reconfig(carrier->servingcellconfigcommon,
                         scc,
                         reconfig_ies,
@@ -350,19 +349,11 @@
   // configure MAC and RLC
   if (NODE_IS_DU(rrc->node_type)) {
     rrc_mac_config_req_gNB(rrc->module_id,
-<<<<<<< HEAD
-                           rrc->carrier.ssb_SubcarrierOffset,
-                           rrc->carrier.pdsch_AntennaPorts,
-                           rrc->carrier.pusch_AntennaPorts,
-                           rrc->carrier.sib1_tda,
-                           rrc->carrier.minRXTXTIME,
-=======
                            rrc->configuration.ssb_SubcarrierOffset,
                            rrc->configuration.pdsch_AntennaPorts,
                            rrc->configuration.pusch_AntennaPorts,
                            rrc->configuration.sib1_tda,
                            rrc->configuration.minRXTXTIME,
->>>>>>> db00707e
                            rrc->carrier.servingcellconfigcommon,
                            &rrc->carrier.mib,
                            1, // add_ue flag
