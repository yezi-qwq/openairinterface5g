--- conflicted
+++ resolved
@@ -242,28 +242,6 @@
   }
   if (ue_context_p->ue_context.spCellConfig) {
     fill_default_reconfig(carrier->servingcellconfigcommon,
-<<<<<<< HEAD
-                        ue_context_p->ue_context.spCellConfig->spCellConfigDedicated,
-                        reconfig_ies,
-                        ue_context_p->ue_context.secondaryCellGroup,
-                        ue_context_p->ue_context.UE_Capability_nr,
-                        carrier->pdsch_AntennaPorts,
-                        carrier->minRXTXTIME,
-                        carrier->do_CSIRS,
-                        carrier->initial_csi_index[ue_context_p->local_uid + 1],
-                        ue_context_p->local_uid);
-  } else {
-    fill_default_reconfig(carrier->servingcellconfigcommon,
-                        NULL,
-                        reconfig_ies,
-                        ue_context_p->ue_context.secondaryCellGroup,
-                        ue_context_p->ue_context.UE_Capability_nr,
-                        carrier->pdsch_AntennaPorts,
-                        carrier->minRXTXTIME,
-                        carrier->do_CSIRS,
-                        carrier->initial_csi_index[ue_context_p->local_uid + 1],
-                        ue_context_p->local_uid);
-=======
                           ue_context_p->ue_context.spCellConfig->spCellConfigDedicated,
                           reconfig_ies,
                           ue_context_p->ue_context.secondaryCellGroup,
@@ -284,7 +262,6 @@
                           carrier->do_CSIRS,
                           carrier->do_SRS,
                           ue_context_p->local_uid);
->>>>>>> a981291b
   }
   ue_context_p->ue_id_rnti = ue_context_p->ue_context.secondaryCellGroup->spCellConfig->reconfigurationWithSync->newUE_Identity;
   NR_CG_Config_t *CG_Config = calloc(1,sizeof(*CG_Config));
