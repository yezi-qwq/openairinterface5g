--- conflicted
+++ resolved
@@ -244,10 +244,7 @@
                           cipher_algo,
                           NR_SecurityConfig__keyToUse_secondary);
   }
-<<<<<<< HEAD
-=======
-
->>>>>>> 5bf454c7
+
   NR_ServingCellConfig_t *scc = ue_context_p->ue_context.spCellConfig ?
       ue_context_p->ue_context.spCellConfig->spCellConfigDedicated : NULL;
   fill_default_reconfig(carrier->servingcellconfigcommon,
