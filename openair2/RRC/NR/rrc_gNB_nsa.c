--- conflicted
+++ resolved
@@ -241,33 +241,7 @@
                           cipher_algo,
                           NR_SecurityConfig__keyToUse_secondary);
   }
-<<<<<<< HEAD
-  if (ue_context_p->ue_context.spCellConfig) {
-    fill_default_reconfig(carrier->servingcellconfigcommon,
-                          ue_context_p->ue_context.spCellConfig->spCellConfigDedicated,
-                          reconfig_ies,
-                          ue_context_p->ue_context.secondaryCellGroup,
-                          ue_context_p->ue_context.UE_Capability_nr,
-                          carrier->pdsch_AntennaPorts,
-                          carrier->pusch_AntennaPorts,
-                          carrier->minRXTXTIME,
-                          carrier->do_CSIRS,
-                          carrier->do_SRS,
-                          ue_context_p->local_uid);
-  } else {
-    fill_default_reconfig(carrier->servingcellconfigcommon,
-                          NULL,
-                          reconfig_ies,
-                          ue_context_p->ue_context.secondaryCellGroup,
-                          ue_context_p->ue_context.UE_Capability_nr,
-                          carrier->pdsch_AntennaPorts,
-                          carrier->pusch_AntennaPorts,
-                          carrier->minRXTXTIME,
-                          carrier->do_CSIRS,
-                          carrier->do_SRS,
-                          ue_context_p->local_uid);
-  }
-=======
+
   NR_ServingCellConfig_t *scc = ue_context_p->ue_context.spCellConfig
       ? ue_context_p->ue_context.spCellConfig->spCellConfigDedicated
       : NULL;
@@ -278,7 +252,7 @@
                         ue_context_p->ue_context.UE_Capability_nr,
                         configuration,
                         ue_context_p->local_uid);
->>>>>>> 5a3eeac5
+
   ue_context_p->ue_id_rnti = ue_context_p->ue_context.secondaryCellGroup->spCellConfig->reconfigurationWithSync->newUE_Identity;
   NR_CG_Config_t *CG_Config = calloc(1,sizeof(*CG_Config));
   memset((void *)CG_Config,0,sizeof(*CG_Config));
@@ -375,19 +349,11 @@
   // configure MAC and RLC
   if (NODE_IS_DU(rrc->node_type)) {
     rrc_mac_config_req_gNB(rrc->module_id,
-<<<<<<< HEAD
-                           rrc->carrier.ssb_SubcarrierOffset,
-                           rrc->carrier.pdsch_AntennaPorts,
-                           rrc->carrier.pusch_AntennaPorts,
-                           rrc->carrier.sib1_tda,
-                           rrc->carrier.minRXTXTIME,
-=======
                            rrc->configuration.ssb_SubcarrierOffset,
                            rrc->configuration.pdsch_AntennaPorts,
                            rrc->configuration.pusch_AntennaPorts,
                            rrc->configuration.sib1_tda,
                            rrc->configuration.minRXTXTIME,
->>>>>>> 5a3eeac5
                            rrc->carrier.servingcellconfigcommon,
                            &rrc->carrier.mib,
                            1, // add_ue flag
