--- conflicted
+++ resolved
@@ -118,7 +118,6 @@
   if ( LOG_DEBUGFLAG(DEBUG_ASN1 && ueCapabilityRAT_Container_nr != NULL) ) {
     xer_fprint(stdout, &asn_DEF_NR_UE_NR_Capability, ue_context_p->ue_context.UE_Capability_nr);
   }
-<<<<<<< HEAD
 
   if ( LOG_DEBUGFLAG(DEBUG_ASN1 && ueCapabilityRAT_Container_MRDC != NULL) ) {
     xer_fprint(stdout, &asn_DEF_NR_UE_MRDC_Capability, ue_context_p->ue_context.UE_Capability_MRDC);
@@ -145,34 +144,6 @@
 RB_PROTOTYPE(rrc_nr_ue_tree_s, rrc_gNB_ue_context_s, entries,
              rrc_gNB_compare_ue_rnti_id);
 
-=======
-
-  if ( LOG_DEBUGFLAG(DEBUG_ASN1 && ueCapabilityRAT_Container_MRDC != NULL) ) {
-    xer_fprint(stdout, &asn_DEF_NR_UE_MRDC_Capability, ue_context_p->ue_context.UE_Capability_MRDC);
-  }
-
-  if(cg_config_info && cg_config_info->mcg_RB_Config) {
-    asn_dec_rval_t dec_rval = uper_decode(NULL,
-                                          &asn_DEF_NR_RadioBearerConfig,
-                                          (void **)&ue_context_p->ue_context.rb_config,
-                                          cg_config_info->mcg_RB_Config->buf,
-                                          cg_config_info->mcg_RB_Config->size, 0, 0);
-
-    if((dec_rval.code != RC_OK) && (dec_rval.consumed == 0)) {
-      AssertFatal(1==0,"[InterNode] Failed to decode mcg_rb_config (%zu bits), size of OCTET_STRING %lu\n",
-                  dec_rval.consumed, cg_config_info->mcg_RB_Config->size);
-    }
-  }
-
-  xer_fprint(stdout, &asn_DEF_NR_RadioBearerConfig, (const void *)ue_context_p->ue_context.rb_config);
-  rrc_add_nsa_user(rrc,ue_context_p, m);
-}
-
-/* generate prototypes for the tree management functions (RB_INSERT used in rrc_add_nsa_user) */
-RB_PROTOTYPE(rrc_nr_ue_tree_s, rrc_gNB_ue_context_s, entries,
-             rrc_gNB_compare_ue_rnti_id);
-
->>>>>>> 40141270
 void rrc_add_nsa_user(gNB_RRC_INST *rrc,struct rrc_gNB_ue_context_s *ue_context_p, x2ap_ENDC_sgnb_addition_req_t *m) {
   // generate nr-Config-r15 containers for LTE RRC : inside message for X2 EN-DC (CG-Config Message from 38.331)
   rrc_gNB_carrier_data_t *carrier=&rrc->carrier;
@@ -231,7 +202,6 @@
               create_tunnel_req.sgw_addr[i].length,
               create_tunnel_req.sgw_S1u_teid[i]);
       }
-<<<<<<< HEAD
 
       create_tunnel_req.rnti           = ue_context_p->ue_id_rnti;
       create_tunnel_req.num_tunnels    = m->nb_e_rabs_tobeadded;
@@ -275,59 +245,6 @@
       LOG_W(RRC, "No E-RAB to be added received from SgNB Addition Request message \n");
   }
 
-  //X2AP_ENDC_SGNB_ADDITION_REQ_ACK(msg).rrc_buffer_size = CG_Config_size; //Need to verify correct value for the buffer_size
-  // Send to X2 entity to transport to MeNB
-  asn_enc_rval_t enc_rval = uper_encode_to_buffer(&asn_DEF_NR_CG_Config,
-                            NULL,
-                            (void *)CG_Config,
-                            X2AP_ENDC_SGNB_ADDITION_REQ_ACK(msg).rrc_buffer,
-                            1024);
-  X2AP_ENDC_SGNB_ADDITION_REQ_ACK(msg).rrc_buffer_size = (enc_rval.encoded+7)>>3;
-  itti_send_msg_to_task(TASK_X2AP, ENB_MODULE_ID_TO_INSTANCE(0), msg); //Check right id instead of hardcoding
-=======
-
-      create_tunnel_req.rnti           = ue_context_p->ue_id_rnti;
-      create_tunnel_req.num_tunnels    = m->nb_e_rabs_tobeadded;
-      RB_INSERT(rrc_nr_ue_tree_s, &RC.nrrrc[rrc->module_id]->rrc_ue_head, ue_context_p);
-      PROTOCOL_CTXT_SET_BY_MODULE_ID(&ctxt, rrc->module_id, GNB_FLAG_YES, ue_context_p->ue_id_rnti, 0, 0,rrc->module_id);
-      gtpv1u_create_s1u_tunnel(
-        ctxt.instance,
-        &create_tunnel_req,
-        &create_tunnel_resp);
-      rrc_gNB_process_GTPV1U_CREATE_TUNNEL_RESP(
-        &ctxt,
-        &create_tunnel_resp,
-        &inde_list[0]);
-      X2AP_ENDC_SGNB_ADDITION_REQ_ACK(msg).nb_e_rabs_admitted_tobeadded = m->nb_e_rabs_tobeadded;
-      X2AP_ENDC_SGNB_ADDITION_REQ_ACK(msg).target_assoc_id = m->target_assoc_id;
-
-      for(int i=0; i<ue_context_p->ue_context.nb_of_e_rabs; i++) {
-        X2AP_ENDC_SGNB_ADDITION_REQ_ACK(msg).e_rabs_admitted_tobeadded[i].e_rab_id = ue_context_p->ue_context.e_rab[i].param.e_rab_id;
-        X2AP_ENDC_SGNB_ADDITION_REQ_ACK(msg).e_rabs_admitted_tobeadded[i].gtp_teid = create_tunnel_resp.enb_S1u_teid[i];
-        memcpy(&X2AP_ENDC_SGNB_ADDITION_REQ_ACK(msg).e_rabs_admitted_tobeadded[i].gnb_addr, &create_tunnel_resp.enb_addr, sizeof(transport_layer_addr_t));
-        //The length field in the X2AP targetting structure is expected in bits but the create_tunnel_resp returns the address length in bytes
-        X2AP_ENDC_SGNB_ADDITION_REQ_ACK(msg).e_rabs_admitted_tobeadded[i].gnb_addr.length = create_tunnel_resp.enb_addr.length*8;
-        LOG_I(RRC,"S1-U create_tunnel_resp tunnel: index %d target gNB ip %d.%d.%d.%d length %d gtp teid %u\n",
-              i,
-              create_tunnel_resp.enb_addr.buffer[0],
-              create_tunnel_resp.enb_addr.buffer[1],
-              create_tunnel_resp.enb_addr.buffer[2],
-              create_tunnel_resp.enb_addr.buffer[3],
-              create_tunnel_resp.enb_addr.length,
-              create_tunnel_resp.enb_S1u_teid[i]);
-        LOG_I(RRC,"X2AP sGNB Addition Request: index %d target gNB ip %d.%d.%d.%d length %d gtp teid %u\n",
-              i,
-              X2AP_ENDC_SGNB_ADDITION_REQ_ACK(msg).e_rabs_admitted_tobeadded[i].gnb_addr.buffer[0],
-              X2AP_ENDC_SGNB_ADDITION_REQ_ACK(msg).e_rabs_admitted_tobeadded[i].gnb_addr.buffer[1],
-              X2AP_ENDC_SGNB_ADDITION_REQ_ACK(msg).e_rabs_admitted_tobeadded[i].gnb_addr.buffer[2],
-              X2AP_ENDC_SGNB_ADDITION_REQ_ACK(msg).e_rabs_admitted_tobeadded[i].gnb_addr.buffer[3],
-              X2AP_ENDC_SGNB_ADDITION_REQ_ACK(msg).e_rabs_admitted_tobeadded[i].gnb_addr.length,
-              X2AP_ENDC_SGNB_ADDITION_REQ_ACK(msg).e_rabs_admitted_tobeadded[i].gtp_teid);
-      }
-    } else
-      LOG_W(RRC, "No E-RAB to be added received from SgNB Addition Request message \n");
-  }
-
   if (m != NULL) {
     X2AP_ENDC_SGNB_ADDITION_REQ_ACK(msg).MeNB_ue_x2_id = m->ue_x2_id;
     X2AP_ENDC_SGNB_ADDITION_REQ_ACK(msg).SgNB_ue_x2_id = ue_context_p->ue_context.secondaryCellGroup->spCellConfig->reconfigurationWithSync->newUE_Identity;
@@ -343,7 +260,6 @@
     itti_send_msg_to_task(TASK_X2AP, ENB_MODULE_ID_TO_INSTANCE(0), msg); //Check right id instead of hardcoding
   }
 
->>>>>>> 40141270
   rrc->Nb_ue++;
   // configure MAC and RLC
   rrc_mac_config_req_gNB(rrc->module_id,
