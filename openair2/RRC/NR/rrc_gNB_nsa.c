--- conflicted
+++ resolved
@@ -241,12 +241,8 @@
                         reconfig_ies,
                         ue_context_p->ue_context.secondaryCellGroup,
                         carrier->pdsch_AntennaPorts,
-<<<<<<< HEAD
                         carrier->pusch_AntennaPorts,
-                        carrier->minRXTXTIMEpdsch,
-=======
                         carrier->minRXTXTIME,
->>>>>>> 264e8299
                         carrier->do_CSIRS,
                         carrier->initial_csi_index[ue_context_p->local_uid + 1],
                         ue_context_p->local_uid);
@@ -256,12 +252,8 @@
                         reconfig_ies,
                         ue_context_p->ue_context.secondaryCellGroup,
                         carrier->pdsch_AntennaPorts,
-<<<<<<< HEAD
                         carrier->pusch_AntennaPorts,
-                        carrier->minRXTXTIMEpdsch,
-=======
                         carrier->minRXTXTIME,
->>>>>>> 264e8299
                         carrier->do_CSIRS,
                         carrier->initial_csi_index[ue_context_p->local_uid + 1],
                         ue_context_p->local_uid);
