--- conflicted
+++ resolved
@@ -41,7 +41,6 @@
 #include "openair2/RRC/LTE/rrc_eNB_GTPV1U.h"
 #include "executables/softmodem-common.h"
 
-<<<<<<< HEAD
 extern boolean_t nr_rrc_pdcp_config_asn1_req(
     const protocol_ctxt_t *const  ctxt_pP,
     NR_SRB_ToAddModList_t  *const srb2add_list,
@@ -64,11 +63,7 @@
     const LTE_PMCH_InfoList_r9_t * const pmch_InfoList_r9_pP,
     struct NR_CellGroupConfig__rlc_BearerToAddModList *rlc_bearer2add_list);
 
-void rrc_parse_ue_capabilities(gNB_RRC_INST *rrc, LTE_UE_CapabilityRAT_ContainerList_t *UE_CapabilityRAT_ContainerList, x2ap_ENDC_sgnb_addition_req_t *m) {
-
-=======
 void rrc_parse_ue_capabilities(gNB_RRC_INST *rrc, LTE_UE_CapabilityRAT_ContainerList_t *UE_CapabilityRAT_ContainerList, x2ap_ENDC_sgnb_addition_req_t *m, NR_CG_ConfigInfo_IEs_t  *cg_config_info) {
->>>>>>> 12354bb6
   struct rrc_gNB_ue_context_s        *ue_context_p = NULL;
 
   OCTET_STRING_t *ueCapabilityRAT_Container_nr=NULL;
@@ -169,26 +164,10 @@
     fill_default_rbconfig(ue_context_p->ue_context.rb_config);
   }
   fill_default_reconfig(carrier->servingcellconfigcommon,
-<<<<<<< HEAD
-			reconfig_ies,
-			ue_context_p->ue_context.secondaryCellGroup,
-			carrier->pdsch_AntennaPorts,
-			carrier->initial_csi_index[rrc->Nb_ue]);
-
-  ue_context_p->ue_context.rb_config = calloc(1,sizeof(NR_RRCReconfiguration_t));
-  //NR_CellGroupConfig_t               *secondaryCellGroup = ue_context_p->ue_context.secondaryCellGroup;
-  //secondaryCellGroup->rlc_BearerToAddModList->list.array[0]->rlc_Config
-
-  if(m!=NULL)
-    fill_default_rbconfig(ue_context_p->ue_context.rb_config, m->e_rabs_tobeadded[0].e_rab_id, m->e_rabs_tobeadded[0].drb_ID);
-  else
-    fill_default_rbconfig(ue_context_p->ue_context.rb_config, 5, 1);
-=======
                         reconfig_ies,
                         ue_context_p->ue_context.secondaryCellGroup,
                         carrier->pdsch_AntennaPorts,
                         carrier->initial_csi_index[rrc->Nb_ue]);
->>>>>>> 12354bb6
   ue_context_p->ue_id_rnti = ue_context_p->ue_context.secondaryCellGroup->spCellConfig->reconfigurationWithSync->newUE_Identity;
   NR_CG_Config_t *CG_Config = calloc(1,sizeof(*CG_Config));
   memset((void *)CG_Config,0,sizeof(*CG_Config));
@@ -277,11 +256,10 @@
   rrc_mac_config_req_gNB(rrc->module_id,
                          rrc->carrier.ssb_SubcarrierOffset,
                          rrc->carrier.pdsch_AntennaPorts,
-<<<<<<< HEAD
-			 NULL,
-			 1, // add_ue flag
-			 ue_context_p->ue_id_rnti,
-			 ue_context_p->ue_context.secondaryCellGroup);
+                         NULL,
+                         1, // add_ue flag
+                         ue_context_p->ue_id_rnti,
+                         ue_context_p->ue_context.secondaryCellGroup);
 
   nr_rrc_pdcp_config_asn1_req(
     &ctxt,
@@ -303,12 +281,6 @@
       (LTE_PMCH_InfoList_r9_t *) NULL,
       ue_context_p->ue_context.secondaryCellGroup->rlc_BearerToAddModList);
 
-=======
-                         NULL,
-                         1, // add_ue flag
-                         ue_context_p->ue_id_rnti,
-                         ue_context_p->ue_context.secondaryCellGroup);
->>>>>>> 12354bb6
 }
 
 
