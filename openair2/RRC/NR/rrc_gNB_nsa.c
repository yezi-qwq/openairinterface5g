/*
 * Licensed to the OpenAirInterface (OAI) Software Alliance under one or more
 * contributor license agreements.  See the NOTICE file distributed with
 * this work for additional information regarding copyright ownership.
 * The OpenAirInterface Software Alliance licenses this file to You under
 * the OAI Public License, Version 1.1  (the "License"); you may not use this file
 * except in compliance with the License.
 * You may obtain a copy of the License at
 *
 *      http://www.openairinterface.org/?page_id=698
 *
 * Unless required by applicable law or agreed to in writing, software
 * distributed under the License is distributed on an "AS IS" BASIS,
 * WITHOUT WARRANTIES OR CONDITIONS OF ANY KIND, either express or implied.
 * See the License for the specific language governing permissions and
 * limitations under the License.
 *-------------------------------------------------------------------------------
 * For more information about the OpenAirInterface (OAI) Software Alliance:
 *      contact@openairinterface.org
 */

/*! \file rrc_gNB_nsa.c
 * \brief rrc NSA procedures for gNB
 * \author Raymond Knopp
 * \date 2019
 * \version 1.0
 * \company Eurecom
 * \email: raymond.knopp@eurecom.fr
 */

#include "nr_rrc_defs.h"
#include "NR_RRCReconfiguration.h"
#include "NR_UE-NR-Capability.h"
//#include "NR_UE-CapabilityRAT-ContainerList.h"
#include "LTE_UE-CapabilityRAT-ContainerList.h"
#include "NR_CG-Config.h"
//#include "NR_SRB-ToAddModList.h"
#include "openair2/LAYER2/NR_MAC_gNB/mac_proto.h"
#include "openair2/RRC/LTE/rrc_eNB_GTPV1U.h"
#include "executables/softmodem-common.h"
#include <openair2/RRC/NR/rrc_gNB_UE_context.h>
#include "UTIL/OSA/osa_defs.h"

extern boolean_t nr_rrc_pdcp_config_asn1_req(
    const protocol_ctxt_t *const  ctxt_pP,
    NR_SRB_ToAddModList_t  *const srb2add_list,
    NR_DRB_ToAddModList_t  *const drb2add_list,
    NR_DRB_ToReleaseList_t *const drb2release_list,
    const uint8_t                   security_modeP,
    uint8_t                  *const kRRCenc,
    uint8_t                  *const kRRCint,
    uint8_t                  *const kUPenc,
    uint8_t                  *const kUPint
  #if (LTE_RRC_VERSION >= MAKE_VERSION(9, 0, 0))
    ,LTE_PMCH_InfoList_r9_t  *pmch_InfoList_r9
  #endif
    ,rb_id_t                 *const defaultDRB,
    struct NR_CellGroupConfig__rlc_BearerToAddModList *rlc_bearer2add_list);

extern rlc_op_status_t nr_rrc_rlc_config_asn1_req (const protocol_ctxt_t   * const ctxt_pP,
    const NR_SRB_ToAddModList_t   * const srb2add_listP,
    const NR_DRB_ToAddModList_t   * const drb2add_listP,
    const NR_DRB_ToReleaseList_t  * const drb2release_listP,
    const LTE_PMCH_InfoList_r9_t * const pmch_InfoList_r9_pP,
    struct NR_CellGroupConfig__rlc_BearerToAddModList *rlc_srb_bearer2add_list,
    struct NR_CellGroupConfig__rlc_BearerToAddModList *rlc_drb_bearer2add_list);

void rrc_parse_ue_capabilities(gNB_RRC_INST *rrc, NR_UE_CapabilityRAT_ContainerList_t *UE_CapabilityRAT_ContainerList, x2ap_ENDC_sgnb_addition_req_t *m, NR_CG_ConfigInfo_IEs_t  *cg_config_info) {
  struct rrc_gNB_ue_context_s        *ue_context_p = NULL;

  OCTET_STRING_t *ueCapabilityRAT_Container_nr=NULL;
  OCTET_STRING_t *ueCapabilityRAT_Container_MRDC=NULL;
  asn_dec_rval_t dec_rval;
  int list_size=0;

  AssertFatal(UE_CapabilityRAT_ContainerList!=NULL,"UE_CapabilityRAT_ContainerList is null\n");
  AssertFatal((list_size=UE_CapabilityRAT_ContainerList->list.count) >= 2, "UE_CapabilityRAT_ContainerList->list.size %d < 2\n",UE_CapabilityRAT_ContainerList->list.count);

  for (int i=0; i<list_size; i++) {
    if (UE_CapabilityRAT_ContainerList->list.array[i]->rat_Type == NR_RAT_Type_nr) ueCapabilityRAT_Container_nr = &UE_CapabilityRAT_ContainerList->list.array[i]->ue_CapabilityRAT_Container;
    else if (UE_CapabilityRAT_ContainerList->list.array[i]->rat_Type == NR_RAT_Type_eutra_nr) ueCapabilityRAT_Container_MRDC = &UE_CapabilityRAT_ContainerList->list.array[i]->ue_CapabilityRAT_Container;
  }

  // decode and store capabilities
  ue_context_p = rrc_gNB_allocate_new_UE_context(rrc);

  if (ueCapabilityRAT_Container_nr != NULL) {
    dec_rval = uper_decode(NULL,
                           &asn_DEF_NR_UE_NR_Capability,
                           (void **)&ue_context_p->ue_context.UE_Capability_nr,
                           ueCapabilityRAT_Container_nr->buf,
                           ueCapabilityRAT_Container_nr->size, 0, 0);

    if ((dec_rval.code != RC_OK) && (dec_rval.consumed == 0)) {
      LOG_E(RRC, "Failed to decode UE NR capabilities (%zu bytes) container size %lu\n", dec_rval.consumed,ueCapabilityRAT_Container_nr->size);
      ASN_STRUCT_FREE(asn_DEF_NR_UE_NR_Capability,
                      ue_context_p->ue_context.UE_Capability_nr);
      ue_context_p->ue_context.UE_Capability_nr = 0;
      AssertFatal(1==0,"exiting\n");
    }
  }

  if (ueCapabilityRAT_Container_MRDC != NULL) {
    dec_rval = uper_decode(NULL,
                           &asn_DEF_NR_UE_MRDC_Capability,
                           (void **)&ue_context_p->ue_context.UE_Capability_MRDC,
                           ueCapabilityRAT_Container_MRDC->buf,
                           ueCapabilityRAT_Container_MRDC->size, 0, 0);

    if ((dec_rval.code != RC_OK) && (dec_rval.consumed == 0)) {
      LOG_E(RRC, "Failed to decode UE MRDC capabilities (%zu bytes)\n", dec_rval.consumed);
      ASN_STRUCT_FREE(asn_DEF_NR_UE_MRDC_Capability,
                      ue_context_p->ue_context.UE_Capability_MRDC);
      ue_context_p->ue_context.UE_Capability_MRDC = 0;
      AssertFatal(1==0,"exiting\n");
    }
  }

  // dump ue_capabilities

  if ( LOG_DEBUGFLAG(DEBUG_ASN1) && ueCapabilityRAT_Container_nr != NULL ) {
    xer_fprint(stdout, &asn_DEF_NR_UE_NR_Capability, ue_context_p->ue_context.UE_Capability_nr);
  }

  if ( LOG_DEBUGFLAG(DEBUG_ASN1) && ueCapabilityRAT_Container_MRDC != NULL ) {
    xer_fprint(stdout, &asn_DEF_NR_UE_MRDC_Capability, ue_context_p->ue_context.UE_Capability_MRDC);
  }

  rrc_add_nsa_user(rrc,ue_context_p, m);
}

/* generate prototypes for the tree management functions (RB_INSERT used in rrc_add_nsa_user) */
RB_PROTOTYPE(rrc_nr_ue_tree_s, rrc_gNB_ue_context_s, entries,
             rrc_gNB_compare_ue_rnti_id);

void rrc_add_nsa_user(gNB_RRC_INST *rrc,struct rrc_gNB_ue_context_s *ue_context_p, x2ap_ENDC_sgnb_addition_req_t *m) {
  // generate nr-Config-r15 containers for LTE RRC : inside message for X2 EN-DC (CG-Config Message from 38.331)
  rrc_gNB_carrier_data_t *carrier=&rrc->carrier;
  MessageDef *msg;
  msg = itti_alloc_new_message(TASK_RRC_ENB, 0, X2AP_ENDC_SGNB_ADDITION_REQ_ACK);
  gtpv1u_enb_create_tunnel_req_t  create_tunnel_req;
  gtpv1u_enb_create_tunnel_resp_t create_tunnel_resp;
  protocol_ctxt_t ctxt={0};
  unsigned char *kUPenc = NULL;
  int i;
  // NR RRCReconfiguration
  AssertFatal(rrc->Nb_ue < MAX_NR_RRC_UE_CONTEXTS,"cannot add another UE\n");
  ue_context_p->ue_context.reconfig = calloc(1,sizeof(NR_RRCReconfiguration_t));
  ue_context_p->ue_context.secondaryCellGroup = calloc(1,sizeof(NR_CellGroupConfig_t));
  memset((void *)ue_context_p->ue_context.reconfig,0,sizeof(NR_RRCReconfiguration_t));
  ue_context_p->ue_context.reconfig->rrc_TransactionIdentifier=0;
  ue_context_p->ue_context.reconfig->criticalExtensions.present = NR_RRCReconfiguration__criticalExtensions_PR_rrcReconfiguration;
  NR_RRCReconfiguration_IEs_t *reconfig_ies=calloc(1,sizeof(NR_RRCReconfiguration_IEs_t));
  ue_context_p->ue_context.reconfig->criticalExtensions.choice.rrcReconfiguration = reconfig_ies;
  carrier->initial_csi_index[rrc->Nb_ue] = 0;
  ue_context_p->ue_context.rb_config = calloc(1,sizeof(NR_RRCReconfiguration_t));
  if (get_softmodem_params()->phy_test == 1 || get_softmodem_params()->do_ra == 1 || get_softmodem_params()->sa == 1){
    fill_default_rbconfig(ue_context_p->ue_context.rb_config,
                          5 /* EPS bearer ID */,
                          1 /* drb ID */,
                          NR_CipheringAlgorithm_nea0,
                          NR_SecurityConfig__keyToUse_master);
  } else {
    /* TODO: handle more than one bearer */
    if (m == NULL) {
      LOG_E(RRC, "fatal: m==NULL\n");
      exit(1);
    }
    if (m->nb_e_rabs_tobeadded != 1) {
      LOG_E(RRC, "fatal: m->nb_e_rabs_tobeadded = %d, should be 1\n", m->nb_e_rabs_tobeadded);
      exit(1);
    }

    /* store security key and security capabilities */
    memcpy(ue_context_p->ue_context.kgnb, m->kgnb, 32);
    ue_context_p->ue_context.security_capabilities.nRencryption_algorithms = m->security_capabilities.encryption_algorithms;
    ue_context_p->ue_context.security_capabilities.nRintegrity_algorithms = m->security_capabilities.integrity_algorithms;

    /* Select ciphering algorithm based on gNB configuration file and
     * UE's supported algorithms.
     * We take the first from the list that is supported by the UE.
     * The ordering of the list comes from the configuration file.
     */
    /* preset nea0 as fallback */
    ue_context_p->ue_context.ciphering_algorithm = 0;
    for (i = 0; i < rrc->security.ciphering_algorithms_count; i++) {
      int nea_mask[4] = {
        0,
        0x8000,  /* nea1 */
        0x4000,  /* nea2 */
        0x2000   /* nea3 */
      };
      if (rrc->security.ciphering_algorithms[i] == 0) {
        /* nea0 already preselected */
        break;
      }
      if (ue_context_p->ue_context.security_capabilities.nRencryption_algorithms & nea_mask[rrc->security.ciphering_algorithms[i]]) {
        ue_context_p->ue_context.ciphering_algorithm = rrc->security.ciphering_algorithms[i];
        break;
      }
    }

    LOG_I(RRC, "selecting ciphering algorithm %d\n", (int)ue_context_p->ue_context.ciphering_algorithm);

    /* integrity: no integrity protection for DRB in ENDC mode
     * as written in 38.331: "If UE is connected to E-UTRA/EPC, this field
     * indicates the integrity protection algorithm to be used for SRBs
     * configured with NR PDCP, as specified in TS 33.501"
     * So nothing for DRB. Plus a test with a COTS UE revealed that it
     * did not apply integrity on the DRB.
     */
    ue_context_p->ue_context.integrity_algorithm = 0;

    LOG_I(RRC, "selecting integrity algorithm %d\n", ue_context_p->ue_context.integrity_algorithm);

    /* derive UP security key */
    unsigned char *kUPenc_kdf;
    nr_derive_key_up_enc(ue_context_p->ue_context.ciphering_algorithm,
                         ue_context_p->ue_context.kgnb,
                         &kUPenc_kdf);
    /* kUPenc: last 128 bits of key derivation function which returns 256 bits */
    kUPenc = malloc(16);
    if (kUPenc == NULL) exit(1);
    memcpy(kUPenc, kUPenc_kdf+16, 16);
    free(kUPenc_kdf);

    e_NR_CipheringAlgorithm cipher_algo;
    switch (ue_context_p->ue_context.ciphering_algorithm) {
    case 0: cipher_algo = NR_CipheringAlgorithm_nea0; break;
    case 1: cipher_algo = NR_CipheringAlgorithm_nea1; break;
    case 2: cipher_algo = NR_CipheringAlgorithm_nea2; break;
    case 3: cipher_algo = NR_CipheringAlgorithm_nea3; break;
    default: LOG_E(RRC, "%s:%d:%s: fatal\n", __FILE__, __LINE__, __FUNCTION__); exit(1);
    }

    fill_default_rbconfig(ue_context_p->ue_context.rb_config,
                          m->e_rabs_tobeadded[0].e_rab_id,
                          m->e_rabs_tobeadded[0].drb_ID,
                          cipher_algo,
                          NR_SecurityConfig__keyToUse_secondary);
  }
  if (ue_context_p->ue_context.spCellConfig) {
    fill_default_reconfig(carrier->servingcellconfigcommon,
                        ue_context_p->ue_context.spCellConfig->spCellConfigDedicated,
                        reconfig_ies,
                        ue_context_p->ue_context.secondaryCellGroup,
                        carrier->pdsch_AntennaPorts,
                        carrier->initial_csi_index[rrc->Nb_ue]);
  } else {
    fill_default_reconfig(carrier->servingcellconfigcommon,
                        NULL,
                        reconfig_ies,
                        ue_context_p->ue_context.secondaryCellGroup,
                        carrier->pdsch_AntennaPorts,
                        carrier->initial_csi_index[rrc->Nb_ue]);
  }
  ue_context_p->ue_id_rnti = ue_context_p->ue_context.secondaryCellGroup->spCellConfig->reconfigurationWithSync->newUE_Identity;
  NR_CG_Config_t *CG_Config = calloc(1,sizeof(*CG_Config));
  memset((void *)CG_Config,0,sizeof(*CG_Config));
  //int CG_Config_size = generate_CG_Config(rrc,CG_Config,ue_context_p->ue_context.reconfig,ue_context_p->ue_context.rb_config);
  generate_CG_Config(rrc,CG_Config,ue_context_p->ue_context.reconfig,ue_context_p->ue_context.rb_config);

  if(m!=NULL) {
    uint8_t inde_list[m->nb_e_rabs_tobeadded];
    memset(inde_list, 0, m->nb_e_rabs_tobeadded*sizeof(uint8_t));

    if (m->nb_e_rabs_tobeadded>0) {
      for (int i=0; i<m->nb_e_rabs_tobeadded; i++) {
        // Add the new E-RABs at the corresponding rrc ue context of the gNB 
        ue_context_p->ue_context.e_rab[i].param.e_rab_id = m->e_rabs_tobeadded[i].e_rab_id;
        ue_context_p->ue_context.e_rab[i].param.gtp_teid = m->e_rabs_tobeadded[i].gtp_teid;
        memcpy(&ue_context_p->ue_context.e_rab[i].param.sgw_addr, &m->e_rabs_tobeadded[i].sgw_addr, sizeof(transport_layer_addr_t));
        ue_context_p->ue_context.nb_of_e_rabs++;
        //Fill the required E-RAB specific information for the creation of the S1-U tunnel between the gNB and the SGW
        create_tunnel_req.eps_bearer_id[i]       = ue_context_p->ue_context.e_rab[i].param.e_rab_id;
        create_tunnel_req.sgw_S1u_teid[i]        = ue_context_p->ue_context.e_rab[i].param.gtp_teid;
        memcpy(&create_tunnel_req.sgw_addr[i], &ue_context_p->ue_context.e_rab[i].param.sgw_addr, sizeof(transport_layer_addr_t));
        inde_list[i] = i;
        LOG_I(RRC,"S1-U tunnel: index %d target sgw ip %d.%d.%d.%d length %d gtp teid %u\n",
              i,
              create_tunnel_req.sgw_addr[i].buffer[0],
              create_tunnel_req.sgw_addr[i].buffer[1],
              create_tunnel_req.sgw_addr[i].buffer[2],
              create_tunnel_req.sgw_addr[i].buffer[3],
              create_tunnel_req.sgw_addr[i].length,
              create_tunnel_req.sgw_S1u_teid[i]);
      }

      create_tunnel_req.rnti           = ue_context_p->ue_id_rnti;
      create_tunnel_req.num_tunnels    = m->nb_e_rabs_tobeadded;
      RB_INSERT(rrc_nr_ue_tree_s, &RC.nrrrc[rrc->module_id]->rrc_ue_head, ue_context_p);
      PROTOCOL_CTXT_SET_BY_MODULE_ID(&ctxt, rrc->module_id, GNB_FLAG_YES, ue_context_p->ue_id_rnti, 0, 0,rrc->module_id);
      gtpv1u_create_s1u_tunnel(
        ctxt.instance,
        &create_tunnel_req,
        &create_tunnel_resp);
      rrc_gNB_process_GTPV1U_CREATE_TUNNEL_RESP(
        &ctxt,
        &create_tunnel_resp,
        &inde_list[0]);
      X2AP_ENDC_SGNB_ADDITION_REQ_ACK(msg).nb_e_rabs_admitted_tobeadded = m->nb_e_rabs_tobeadded;
      X2AP_ENDC_SGNB_ADDITION_REQ_ACK(msg).target_assoc_id = m->target_assoc_id;

      for(int i=0; i<ue_context_p->ue_context.nb_of_e_rabs; i++) {
        X2AP_ENDC_SGNB_ADDITION_REQ_ACK(msg).e_rabs_admitted_tobeadded[i].e_rab_id = ue_context_p->ue_context.e_rab[i].param.e_rab_id;
        X2AP_ENDC_SGNB_ADDITION_REQ_ACK(msg).e_rabs_admitted_tobeadded[i].gtp_teid = create_tunnel_resp.enb_S1u_teid[i];
        memcpy(&X2AP_ENDC_SGNB_ADDITION_REQ_ACK(msg).e_rabs_admitted_tobeadded[i].gnb_addr, &create_tunnel_resp.enb_addr, sizeof(transport_layer_addr_t));
        //The length field in the X2AP targetting structure is expected in bits but the create_tunnel_resp returns the address length in bytes
        X2AP_ENDC_SGNB_ADDITION_REQ_ACK(msg).e_rabs_admitted_tobeadded[i].gnb_addr.length = create_tunnel_resp.enb_addr.length*8;
        LOG_I(RRC,"S1-U create_tunnel_resp tunnel: index %d target gNB ip %d.%d.%d.%d length %d gtp teid %u\n",
              i,
              create_tunnel_resp.enb_addr.buffer[0],
              create_tunnel_resp.enb_addr.buffer[1],
              create_tunnel_resp.enb_addr.buffer[2],
              create_tunnel_resp.enb_addr.buffer[3],
              create_tunnel_resp.enb_addr.length,
              create_tunnel_resp.enb_S1u_teid[i]);
        LOG_I(RRC,"X2AP sGNB Addition Request: index %d target gNB ip %d.%d.%d.%d length %d gtp teid %u\n",
              i,
              X2AP_ENDC_SGNB_ADDITION_REQ_ACK(msg).e_rabs_admitted_tobeadded[i].gnb_addr.buffer[0],
              X2AP_ENDC_SGNB_ADDITION_REQ_ACK(msg).e_rabs_admitted_tobeadded[i].gnb_addr.buffer[1],
              X2AP_ENDC_SGNB_ADDITION_REQ_ACK(msg).e_rabs_admitted_tobeadded[i].gnb_addr.buffer[2],
              X2AP_ENDC_SGNB_ADDITION_REQ_ACK(msg).e_rabs_admitted_tobeadded[i].gnb_addr.buffer[3],
              X2AP_ENDC_SGNB_ADDITION_REQ_ACK(msg).e_rabs_admitted_tobeadded[i].gnb_addr.length,
              X2AP_ENDC_SGNB_ADDITION_REQ_ACK(msg).e_rabs_admitted_tobeadded[i].gtp_teid);
      }
    } else
      LOG_W(RRC, "No E-RAB to be added received from SgNB Addition Request message \n");

    X2AP_ENDC_SGNB_ADDITION_REQ_ACK(msg).MeNB_ue_x2_id = m->ue_x2_id;
    X2AP_ENDC_SGNB_ADDITION_REQ_ACK(msg).SgNB_ue_x2_id = ue_context_p->ue_context.secondaryCellGroup->spCellConfig->reconfigurationWithSync->newUE_Identity;
    //X2AP_ENDC_SGNB_ADDITION_REQ_ACK(msg).rrc_buffer_size = CG_Config_size; //Need to verify correct value for the buffer_size
    // Send to X2 entity to transport to MeNB
    asn_enc_rval_t enc_rval = uper_encode_to_buffer(&asn_DEF_NR_CG_Config,
                              NULL,
                              (void *)CG_Config,
                              X2AP_ENDC_SGNB_ADDITION_REQ_ACK(msg).rrc_buffer,
                              1024);
    X2AP_ENDC_SGNB_ADDITION_REQ_ACK(msg).rrc_buffer_size = (enc_rval.encoded+7)>>3;
    itti_send_msg_to_task(TASK_X2AP, ENB_MODULE_ID_TO_INSTANCE(0), msg); //Check right id instead of hardcoding
  } else if (get_softmodem_params()->do_ra || get_softmodem_params()->sa) {
    PROTOCOL_CTXT_SET_BY_MODULE_ID(&ctxt, rrc->module_id, GNB_FLAG_YES, ue_context_p->ue_id_rnti, 0, 0,rrc->module_id);
  }

  rrc->Nb_ue++;
  // configure MAC and RLC
<<<<<<< HEAD
  if (NODE_IS_DU(rrc->node_type)) {
    rrc_mac_config_req_gNB(rrc->module_id,
                           rrc->carrier.ssb_SubcarrierOffset,
                           rrc->carrier.pdsch_AntennaPorts,
                           rrc->carrier.servingcellconfigcommon,
                           1, // add_ue flag
                           ue_context_p->ue_id_rnti,
                           ue_context_p->ue_context.secondaryCellGroup);
  } else {
    rrc_mac_config_req_gNB(rrc->module_id,
                           rrc->carrier.ssb_SubcarrierOffset,
                           rrc->carrier.pdsch_AntennaPorts,
                           NULL,
                           1, // add_ue flag
                           ue_context_p->ue_id_rnti,
                           ue_context_p->ue_context.secondaryCellGroup);
  }
=======
  rrc_mac_config_req_gNB(rrc->module_id,
                         rrc->carrier.ssb_SubcarrierOffset,
                         rrc->carrier.pdsch_AntennaPorts,
                         rrc->carrier.pusch_AntennaPorts,
                         rrc->carrier.pusch_TargetSNRx10,
                         rrc->carrier.pucch_TargetSNRx10,
                         NULL,
                         1, // add_ue flag
                         ue_context_p->ue_id_rnti,
                         ue_context_p->ue_context.secondaryCellGroup);
>>>>>>> 56673386

  if(m == NULL){
    LOG_W(RRC, "Calling RRC PDCP/RLC ASN1 request functions for protocol context %p with module_id %d, rnti %x, frame %d, subframe %d eNB_index %d \n", &ctxt,
                                                                                                                                                        ctxt.module_id,
                                                                                                                                                        ctxt.rnti,
                                                                                                                                                        ctxt.frame,
                                                                                                                                                        ctxt.subframe,
                                                                                                                                                        ctxt.eNB_index);
  }

  nr_rrc_pdcp_config_asn1_req(
    &ctxt,
    (NR_SRB_ToAddModList_t *) NULL,
    ue_context_p->ue_context.rb_config->drb_ToAddModList ,
    ue_context_p->ue_context.rb_config->drb_ToReleaseList,
    (ue_context_p->ue_context.integrity_algorithm << 4) | ue_context_p->ue_context.ciphering_algorithm,
    NULL,          /* kRRCenc - unused */
    NULL,          /* kRRCint - unused */
    kUPenc,        /* kUPenc  */
    NULL,          /* kUPint  - unused */
    NULL,
    NULL,
    ue_context_p->ue_context.secondaryCellGroup->rlc_BearerToAddModList);

  nr_rrc_rlc_config_asn1_req (&ctxt,
      (NR_SRB_ToAddModList_t *) NULL,
      ue_context_p->ue_context.rb_config->drb_ToAddModList,
      ue_context_p->ue_context.rb_config->drb_ToReleaseList,
      (LTE_PMCH_InfoList_r9_t *) NULL,
      NULL,
      ue_context_p->ue_context.secondaryCellGroup->rlc_BearerToAddModList);

  LOG_D(RRC, "%s:%d: done RRC PDCP/RLC ASN1 request for UE rnti %x\n", __FUNCTION__, __LINE__, ctxt.rnti);

}

void rrc_remove_nsa_user(gNB_RRC_INST *rrc, int rnti) {
  protocol_ctxt_t      ctxt;
  rrc_gNB_ue_context_t *ue_context;
  MessageDef           *msg_delete_tunnels_p;
  int                  e_rab;

  LOG_D(RRC, "calling rrc_remove_nsa_user rnti %d\n", rnti);
  PROTOCOL_CTXT_SET_BY_MODULE_ID(&ctxt, rrc->module_id, GNB_FLAG_YES, rnti, 0, 0, rrc->module_id);

  ue_context = rrc_gNB_get_ue_context(rrc, rnti);
  if (ue_context == NULL) {
    LOG_W(RRC, "rrc_remove_nsa_user: rnti %d not found\n", rnti);
    return;
  }

  pdcp_remove_UE(&ctxt);

  rrc_rlc_remove_ue(&ctxt);

  mac_remove_nr_ue(rrc->module_id, rnti);

  /* delete gtp tunnel */
  msg_delete_tunnels_p = itti_alloc_new_message(TASK_RRC_GNB, 0, GTPV1U_ENB_DELETE_TUNNEL_REQ);
  memset(&GTPV1U_ENB_DELETE_TUNNEL_REQ(msg_delete_tunnels_p), 0, sizeof(GTPV1U_ENB_DELETE_TUNNEL_REQ(msg_delete_tunnels_p)));
  GTPV1U_ENB_DELETE_TUNNEL_REQ(msg_delete_tunnels_p).rnti = rnti;
  GTPV1U_ENB_DELETE_TUNNEL_REQ(msg_delete_tunnels_p).from_gnb = 1;

  LOG_D(RRC, "ue_context->ue_context.nb_of_e_rabs %d\n", ue_context->ue_context.nb_of_e_rabs);
  for (e_rab = 0; e_rab < ue_context->ue_context.nb_of_e_rabs; e_rab++) {
    GTPV1U_ENB_DELETE_TUNNEL_REQ(msg_delete_tunnels_p).eps_bearer_id[GTPV1U_ENB_DELETE_TUNNEL_REQ(msg_delete_tunnels_p).num_erab++] =
      ue_context->ue_context.gnb_gtp_ebi[e_rab];
    // erase data
    ue_context->ue_context.gnb_gtp_teid[e_rab] = 0;
    memset(&ue_context->ue_context.gnb_gtp_addrs[e_rab], 0, sizeof(ue_context->ue_context.gnb_gtp_addrs[e_rab]));
    ue_context->ue_context.gnb_gtp_ebi[e_rab] = 0;
  }

  itti_send_msg_to_task(TASK_GTPV1_U, rrc->module_id, msg_delete_tunnels_p);

  /* remove context */
  rrc_gNB_remove_ue_context(&ctxt, rrc, ue_context);
}<|MERGE_RESOLUTION|>--- conflicted
+++ resolved
@@ -344,11 +344,11 @@
 
   rrc->Nb_ue++;
   // configure MAC and RLC
-<<<<<<< HEAD
   if (NODE_IS_DU(rrc->node_type)) {
     rrc_mac_config_req_gNB(rrc->module_id,
                            rrc->carrier.ssb_SubcarrierOffset,
                            rrc->carrier.pdsch_AntennaPorts,
+			   rrc->carrier.pusch_AntennaPorts,
                            rrc->carrier.servingcellconfigcommon,
                            1, // add_ue flag
                            ue_context_p->ue_id_rnti,
@@ -357,23 +357,12 @@
     rrc_mac_config_req_gNB(rrc->module_id,
                            rrc->carrier.ssb_SubcarrierOffset,
                            rrc->carrier.pdsch_AntennaPorts,
+                           rrc->carrier.pusch_AntennaPorts,
                            NULL,
                            1, // add_ue flag
                            ue_context_p->ue_id_rnti,
                            ue_context_p->ue_context.secondaryCellGroup);
   }
-=======
-  rrc_mac_config_req_gNB(rrc->module_id,
-                         rrc->carrier.ssb_SubcarrierOffset,
-                         rrc->carrier.pdsch_AntennaPorts,
-                         rrc->carrier.pusch_AntennaPorts,
-                         rrc->carrier.pusch_TargetSNRx10,
-                         rrc->carrier.pucch_TargetSNRx10,
-                         NULL,
-                         1, // add_ue flag
-                         ue_context_p->ue_id_rnti,
-                         ue_context_p->ue_context.secondaryCellGroup);
->>>>>>> 56673386
 
   if(m == NULL){
     LOG_W(RRC, "Calling RRC PDCP/RLC ASN1 request functions for protocol context %p with module_id %d, rnti %x, frame %d, subframe %d eNB_index %d \n", &ctxt,
