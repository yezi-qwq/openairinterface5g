--- conflicted
+++ resolved
@@ -347,19 +347,11 @@
   // configure MAC and RLC
   if (NODE_IS_DU(rrc->node_type)) {
     rrc_mac_config_req_gNB(rrc->module_id,
-<<<<<<< HEAD
-                           rrc->carrier.ssb_SubcarrierOffset,
-			   rrc->carrier.pdsch_AntennaPorts,
-			   rrc->carrier.pusch_AntennaPorts,
-                           rrc->carrier.sib1_tda,
-                           rrc->carrier.minRXTXTIME,
-=======
                            rrc->configuration.ssb_SubcarrierOffset,
                            rrc->configuration.pdsch_AntennaPorts,
                            rrc->configuration.pusch_AntennaPorts,
                            rrc->configuration.sib1_tda,
                            rrc->configuration.minRXTXTIME,
->>>>>>> 25614263
                            rrc->carrier.servingcellconfigcommon,
                            &rrc->carrier.mib,
                            1, // add_ue flag
@@ -367,19 +359,11 @@
                            ue_context_p->ue_context.secondaryCellGroup);
   } else {
     rrc_mac_config_req_gNB(rrc->module_id,
-<<<<<<< HEAD
-                           rrc->carrier.ssb_SubcarrierOffset,
-			   rrc->carrier.pdsch_AntennaPorts,
-                           rrc->carrier.pusch_AntennaPorts,
-                           rrc->carrier.sib1_tda,
-                           rrc->carrier.minRXTXTIME,
-=======
                            rrc->configuration.ssb_SubcarrierOffset,
                            rrc->configuration.pdsch_AntennaPorts,
                            rrc->configuration.pusch_AntennaPorts,
                            rrc->configuration.sib1_tda,
                            rrc->configuration.minRXTXTIME,
->>>>>>> 25614263
                            NULL,
                            NULL,
                            1, // add_ue flag
