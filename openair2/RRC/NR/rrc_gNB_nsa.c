--- conflicted
+++ resolved
@@ -152,10 +152,6 @@
                         carrier->initial_csi_index[rrc->Nb_ue]);
   ue_context_p->ue_id_rnti = ue_context_p->ue_context.secondaryCellGroup->spCellConfig->reconfigurationWithSync->newUE_Identity;
   NR_CG_Config_t *CG_Config = calloc(1,sizeof(*CG_Config));
-<<<<<<< HEAD
-  memset((void*)CG_Config,0,sizeof(*CG_Config));
-  __attribute__((unused))int CG_Config_size = generate_CG_Config(rrc,CG_Config,ue_context_p->ue_context.reconfig,ue_context_p->ue_context.rb_config);
-=======
   memset((void *)CG_Config,0,sizeof(*CG_Config));
   //int CG_Config_size = generate_CG_Config(rrc,CG_Config,ue_context_p->ue_context.reconfig,ue_context_p->ue_context.rb_config);
   generate_CG_Config(rrc,CG_Config,ue_context_p->ue_context.reconfig,ue_context_p->ue_context.rb_config);
@@ -227,7 +223,6 @@
     } else
       LOG_W(RRC, "No E-RAB to be added received from SgNB Addition Request message \n");
   }
->>>>>>> f7dc17ec
 
   //X2AP_ENDC_SGNB_ADDITION_REQ_ACK(msg).rrc_buffer_size = CG_Config_size; //Need to verify correct value for the buffer_size
   // Send to X2 entity to transport to MeNB
