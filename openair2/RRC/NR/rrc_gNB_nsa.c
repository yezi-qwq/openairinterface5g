--- conflicted
+++ resolved
@@ -328,39 +328,12 @@
   }
 
   // configure MAC and RLC
-<<<<<<< HEAD
-  if (NODE_IS_DU(rrc->node_type)) {
-    rrc_mac_config_req_gNB(rrc->module_id,
-                           rrc->configuration.pdsch_AntennaPorts,
-                           rrc->configuration.pusch_AntennaPorts,
-                           rrc->configuration.sib1_tda,
-                           rrc->configuration.minRXTXTIME,
-                           rrc->carrier.servingcellconfigcommon,
-                           &rrc->carrier.mib,
-                           NULL,
-                           1, // add_ue flag
-                           ue_context_p->ue_context.rnti,
-                           UE->secondaryCellGroup);
-  } else {
-    rrc_mac_config_req_gNB(rrc->module_id,
-                           rrc->configuration.pdsch_AntennaPorts,
-                           rrc->configuration.pusch_AntennaPorts,
-                           rrc->configuration.sib1_tda,
-                           rrc->configuration.minRXTXTIME,
-                           NULL,
-                           NULL,
-                           NULL,
-                           1, // add_ue flag
-                           ue_context_p->ue_context.rnti,
-                           UE->secondaryCellGroup);
-=======
   bool ret = false;
   if (get_softmodem_params()->phy_test) {
     // phytest mode: we don't set up RA, etc
-    ret = nr_mac_add_test_ue(RC.nrmac[rrc->module_id], ue_context_p->ue_id_rnti, ue_context_p->ue_context.secondaryCellGroup);
+    ret = nr_mac_add_test_ue(RC.nrmac[rrc->module_id] , ue_context_p->ue_context.rnti, ue_context_p->ue_context.secondaryCellGroup);
   } else {
-    ret = nr_mac_prepare_ra_nsa_ue(RC.nrmac[rrc->module_id], ue_context_p->ue_id_rnti, ue_context_p->ue_context.secondaryCellGroup);
->>>>>>> 29c984a1
+    ret = nr_mac_prepare_ra_nsa_ue(RC.nrmac[rrc->module_id], ue_context_p->ue_context.rnti, ue_context_p->ue_context.secondaryCellGroup);
   }
   AssertFatal(ret, "cannot add NSA UE in MAC, aborting\n");
 
