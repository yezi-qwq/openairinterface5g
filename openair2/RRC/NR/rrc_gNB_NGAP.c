--- conflicted
+++ resolved
@@ -191,7 +191,7 @@
         if (ngap_gNB_instance_p != NULL) {
           ue_desc_p = ngap_gNB_get_ue_context(ngap_gNB_instance_p, gNB_ue_ngap_idP); // get s1ap_eNB_ue_context
         } else {
-          LOG_E(NGAP, "[gNB instance %d] Couldn't find the gNB NGAP context\n",
+          LOG_E(NGAP, "[gNB instance %ld] Couldn't find the gNB NGAP context\n",
                 instance);
           return NULL;
         }
@@ -374,25 +374,10 @@
 )
 //------------------------------------------------------------------------------
 {
-<<<<<<< HEAD
-    // gNB_RRC_INST *rrc = RC.nrrrc[ctxt_pP->module_id];
-    MessageDef         *message_p         = NULL;
-    rrc_ue_ngap_ids_t  *rrc_ue_ngap_ids_p = NULL;
-    hashtable_rc_t      h_rc;
-
-    message_p = itti_alloc_new_message(TASK_RRC_GNB, NGAP_NAS_FIRST_REQ);
-    memset(&message_p->ittiMsg.ngap_nas_first_req, 0, sizeof(ngap_nas_first_req_t));
-    ue_context_pP->ue_context.ue_initial_id = get_next_ue_initial_id(ctxt_pP->module_id);
-    NGAP_NAS_FIRST_REQ(message_p).ue_initial_id = ue_context_pP->ue_context.ue_initial_id;
-    rrc_ue_ngap_ids_p = malloc(sizeof(rrc_ue_ngap_ids_t));
-    rrc_ue_ngap_ids_p->ue_initial_id  = ue_context_pP->ue_context.ue_initial_id;
-    rrc_ue_ngap_ids_p->gNB_ue_ngap_id = UE_INITIAL_ID_INVALID;
-    rrc_ue_ngap_ids_p->ue_rnti        = ctxt_pP->rnti;
-=======
   // gNB_RRC_INST *rrc = RC.nrrrc[ctxt_pP->module_id];
   MessageDef         *message_p         = NULL;
   rrc_ue_ngap_ids_t  *rrc_ue_ngap_ids_p = NULL;
-  // hashtable_rc_t      h_rc;
+  hashtable_rc_t      h_rc;
 
   message_p = itti_alloc_new_message(TASK_RRC_GNB, 0, NGAP_NAS_FIRST_REQ);
   memset(&message_p->ittiMsg.ngap_nas_first_req, 0, sizeof(ngap_nas_first_req_t));
@@ -403,15 +388,15 @@
   rrc_ue_ngap_ids_p->gNB_ue_ngap_id = UE_INITIAL_ID_INVALID;
   rrc_ue_ngap_ids_p->ue_rnti        = ctxt_pP->rnti;
 
-  // h_rc = hashtable_insert(RC.nrrrc[ctxt_pP->module_id]->initial_id2_s1ap_ids,
-  //                         (hash_key_t)ue_context_pP->ue_context.ue_initial_id,
-  //                         rrc_ue_s1ap_ids_p);
-
-  // if (h_rc != HASH_TABLE_OK) {
-  //   LOG_E(S1AP, "[eNB %d] Error while hashtable_insert in initial_id2_s1ap_ids ue_initial_id %u\n",
-  //         ctxt_pP->module_id,
-  //         ue_context_pP->ue_context.ue_initial_id);
-  // }
+  h_rc = hashtable_insert(RC.nrrrc[ctxt_pP->module_id]->initial_id2_ngap_ids,
+                          (hash_key_t)ue_context_pP->ue_context.ue_initial_id,
+                          rrc_ue_ngap_ids_p);
+
+  if (h_rc != HASH_TABLE_OK) {
+    LOG_E(NGAP, "[gNB %d] Error while hashtable_insert in initial_id2_ngap_ids ue_initial_id %u\n",
+          ctxt_pP->module_id,
+          ue_context_pP->ue_context.ue_initial_id);
+  }
 
   /* Assume that cause is coded in the same way in RRC and NGap, just check that the value is in NGap range */
   AssertFatal(ue_context_pP->ue_context.establishment_cause < NGAP_RRC_CAUSE_LAST,
@@ -420,7 +405,7 @@
               NGAP_RRC_CAUSE_LAST,
               ctxt_pP->module_id);
   NGAP_NAS_FIRST_REQ(message_p).establishment_cause = ue_context_pP->ue_context.establishment_cause;
-
+  
   /* Forward NAS message */
   NGAP_NAS_FIRST_REQ(message_p).nas_pdu.buffer = rrcSetupComplete->dedicatedNAS_Message.buf;
   NGAP_NAS_FIRST_REQ(message_p).nas_pdu.length = rrcSetupComplete->dedicatedNAS_Message.size;
@@ -440,110 +425,58 @@
   NGAP_NAS_FIRST_REQ(message_p).selected_plmn_identity = selected_plmn_identity;
 
   if (rrcSetupComplete->registeredAMF != NULL) {
-    NR_RegisteredAMF_t *r_amf = rrcSetupComplete->registeredAMF;
-    NGAP_NAS_FIRST_REQ(message_p).ue_identity.presenceMask |= NGAP_UE_IDENTITIES_guami;
-
-    if (r_amf->plmn_Identity != NULL) {
-      if ((r_amf->plmn_Identity->mcc != NULL) && (r_amf->plmn_Identity->mcc->list.count > 0)) {
-        /* Use first indicated PLMN MCC if it is defined */
-        NGAP_NAS_FIRST_REQ(message_p).ue_identity.guami.mcc = *r_amf->plmn_Identity->mcc->list.array[selected_plmn_identity];
-        LOG_I(NGAP, "[gNB %d] Build NGAP_NAS_FIRST_REQ adding in s_TMSI: GUMMEI MCC %u ue %x\n",
+      NR_RegisteredAMF_t *r_amf = rrcSetupComplete->registeredAMF;
+      NGAP_NAS_FIRST_REQ(message_p).ue_identity.presenceMask |= NGAP_UE_IDENTITIES_guami;
+
+      if (r_amf->plmn_Identity != NULL) {
+          if ((r_amf->plmn_Identity->mcc != NULL) && (r_amf->plmn_Identity->mcc->list.count > 0)) {
+              /* Use first indicated PLMN MCC if it is defined */
+              NGAP_NAS_FIRST_REQ(message_p).ue_identity.guami.mcc = *r_amf->plmn_Identity->mcc->list.array[selected_plmn_identity];
+              LOG_I(NGAP, "[gNB %d] Build NGAP_NAS_FIRST_REQ adding in s_TMSI: GUMMEI MCC %u ue %x\n",
+                  ctxt_pP->module_id,
+                  NGAP_NAS_FIRST_REQ (message_p).ue_identity.guami.mcc,
+                  ue_context_pP->ue_context.rnti);
+          }
+
+          if (r_amf->plmn_Identity->mnc.list.count > 0) {
+              /* Use first indicated PLMN MNC if it is defined */
+              NGAP_NAS_FIRST_REQ(message_p).ue_identity.guami.mnc = *r_amf->plmn_Identity->mnc.list.array[selected_plmn_identity];
+              LOG_I(NGAP, "[gNB %d] Build NGAP_NAS_FIRST_REQ adding in s_TMSI: GUMMEI MNC %u ue %x\n",
+                  ctxt_pP->module_id,
+                  NGAP_NAS_FIRST_REQ (message_p).ue_identity.guami.mnc,
+                  ue_context_pP->ue_context.rnti);
+          }
+      } else {
+          /* TODO */
+      }
+
+      /* amf_Identifier */
+      uint32_t amf_Id = BIT_STRING_to_uint32(&r_amf->amf_Identifier);
+      NGAP_NAS_FIRST_REQ(message_p).ue_identity.guami.amf_region_id = amf_Id >> 16;
+      NGAP_NAS_FIRST_REQ(message_p).ue_identity.guami.amf_set_id    = ue_context_pP->ue_context.Initialue_identity_5g_s_TMSI.amf_set_id;
+      NGAP_NAS_FIRST_REQ(message_p).ue_identity.guami.amf_pointer   = ue_context_pP->ue_context.Initialue_identity_5g_s_TMSI.amf_pointer;
+
+      ue_context_pP->ue_context.ue_guami.mcc = NGAP_NAS_FIRST_REQ(message_p).ue_identity.guami.mcc;
+      ue_context_pP->ue_context.ue_guami.mnc = NGAP_NAS_FIRST_REQ(message_p).ue_identity.guami.mnc;
+      ue_context_pP->ue_context.ue_guami.mnc_len = NGAP_NAS_FIRST_REQ(message_p).ue_identity.guami.mnc_len;
+      ue_context_pP->ue_context.ue_guami.amf_region_id = NGAP_NAS_FIRST_REQ(message_p).ue_identity.guami.amf_region_id;
+      ue_context_pP->ue_context.ue_guami.amf_set_id = NGAP_NAS_FIRST_REQ(message_p).ue_identity.guami.amf_set_id;
+      ue_context_pP->ue_context.ue_guami.amf_pointer = NGAP_NAS_FIRST_REQ(message_p).ue_identity.guami.amf_pointer;
+
+      MSC_LOG_TX_MESSAGE(MSC_NGAP_GNB,
+                          MSC_NGAP_AMF,
+                          (const char *)&message_p->ittiMsg.ngap_nas_first_req,
+                          sizeof(ngap_nas_first_req_t),
+                          MSC_AS_TIME_FMT" NGAP_NAS_FIRST_REQ gNB %u UE %x",
+                          MSC_AS_TIME_ARGS(ctxt_pP),
+                          ctxt_pP->module_id,
+                          ctxt_pP->rnti);
+      LOG_I(NGAP, "[gNB %d] Build NGAP_NAS_FIRST_REQ adding in s_TMSI: GUAMI amf_set_id %u amf_region_id %u ue %x\n",
             ctxt_pP->module_id,
-            NGAP_NAS_FIRST_REQ (message_p).ue_identity.guami.mcc,
+            NGAP_NAS_FIRST_REQ (message_p).ue_identity.guami.amf_set_id,
+            NGAP_NAS_FIRST_REQ (message_p).ue_identity.guami.amf_region_id,
             ue_context_pP->ue_context.rnti);
-      }
->>>>>>> 3b2d5037
-
-    h_rc = hashtable_insert(RC.nrrrc[ctxt_pP->module_id]->initial_id2_ngap_ids,
-                            (hash_key_t)ue_context_pP->ue_context.ue_initial_id,
-                            rrc_ue_ngap_ids_p);
-
-    if (h_rc != HASH_TABLE_OK) {
-      LOG_E(NGAP, "[gNB %d] Error while hashtable_insert in initial_id2_ngap_ids ue_initial_id %u\n",
-            ctxt_pP->module_id,
-            ue_context_pP->ue_context.ue_initial_id);
-    }
-
-    /* Assume that cause is coded in the same way in RRC and NGap, just check that the value is in NGap range */
-    AssertFatal(ue_context_pP->ue_context.establishment_cause < NGAP_RRC_CAUSE_LAST,
-                "Establishment cause invalid (%jd/%d) for gNB %d!",
-                ue_context_pP->ue_context.establishment_cause,
-                NGAP_RRC_CAUSE_LAST,
-                ctxt_pP->module_id);
-    NGAP_NAS_FIRST_REQ(message_p).establishment_cause = ue_context_pP->ue_context.establishment_cause;
-    
-    /* Forward NAS message */
-    NGAP_NAS_FIRST_REQ(message_p).nas_pdu.buffer = rrcSetupComplete->dedicatedNAS_Message.buf;
-    NGAP_NAS_FIRST_REQ(message_p).nas_pdu.length = rrcSetupComplete->dedicatedNAS_Message.size;
-    // extract_imsi(NGAP_NAS_FIRST_REQ (message_p).nas_pdu.buffer,
-    //              NGAP_NAS_FIRST_REQ (message_p).nas_pdu.length,
-    //              ue_context_pP);
-
-    /* Fill UE identities with available information */
-    NGAP_NAS_FIRST_REQ(message_p).ue_identity.presenceMask       = NGAP_UE_IDENTITIES_NONE;
-    /* Fill s-TMSI */
-    NGAP_NAS_FIRST_REQ(message_p).ue_identity.s_tmsi.amf_set_id  = ue_context_pP->ue_context.Initialue_identity_5g_s_TMSI.amf_set_id;
-    NGAP_NAS_FIRST_REQ(message_p).ue_identity.s_tmsi.amf_pointer = ue_context_pP->ue_context.Initialue_identity_5g_s_TMSI.amf_pointer;
-    NGAP_NAS_FIRST_REQ(message_p).ue_identity.s_tmsi.m_tmsi      = ue_context_pP->ue_context.Initialue_identity_5g_s_TMSI.fiveg_tmsi;
-
-    /* selected_plmn_identity: IE is 1-based, convert to 0-based (C array) */
-    int selected_plmn_identity = rrcSetupComplete->selectedPLMN_Identity - 1;
-    NGAP_NAS_FIRST_REQ(message_p).selected_plmn_identity = selected_plmn_identity;
-
-    if (rrcSetupComplete->registeredAMF != NULL) {
-        NR_RegisteredAMF_t *r_amf = rrcSetupComplete->registeredAMF;
-        NGAP_NAS_FIRST_REQ(message_p).ue_identity.presenceMask |= NGAP_UE_IDENTITIES_guami;
-
-        if (r_amf->plmn_Identity != NULL) {
-            if ((r_amf->plmn_Identity->mcc != NULL) && (r_amf->plmn_Identity->mcc->list.count > 0)) {
-                /* Use first indicated PLMN MCC if it is defined */
-                NGAP_NAS_FIRST_REQ(message_p).ue_identity.guami.mcc = *r_amf->plmn_Identity->mcc->list.array[selected_plmn_identity];
-                LOG_I(NGAP, "[gNB %d] Build NGAP_NAS_FIRST_REQ adding in s_TMSI: GUMMEI MCC %u ue %x\n",
-                    ctxt_pP->module_id,
-                    NGAP_NAS_FIRST_REQ (message_p).ue_identity.guami.mcc,
-                    ue_context_pP->ue_context.rnti);
-            }
-
-            if (r_amf->plmn_Identity->mnc.list.count > 0) {
-                /* Use first indicated PLMN MNC if it is defined */
-                NGAP_NAS_FIRST_REQ(message_p).ue_identity.guami.mnc = *r_amf->plmn_Identity->mnc.list.array[selected_plmn_identity];
-                LOG_I(NGAP, "[gNB %d] Build NGAP_NAS_FIRST_REQ adding in s_TMSI: GUMMEI MNC %u ue %x\n",
-                    ctxt_pP->module_id,
-                    NGAP_NAS_FIRST_REQ (message_p).ue_identity.guami.mnc,
-                    ue_context_pP->ue_context.rnti);
-            }
-        } else {
-            /* TODO */
-        }
-
-        /* amf_Identifier */
-        uint32_t amf_Id = BIT_STRING_to_uint32(&r_amf->amf_Identifier);
-        NGAP_NAS_FIRST_REQ(message_p).ue_identity.guami.amf_region_id = amf_Id >> 16;
-        NGAP_NAS_FIRST_REQ(message_p).ue_identity.guami.amf_set_id    = ue_context_pP->ue_context.Initialue_identity_5g_s_TMSI.amf_set_id;
-        NGAP_NAS_FIRST_REQ(message_p).ue_identity.guami.amf_pointer   = ue_context_pP->ue_context.Initialue_identity_5g_s_TMSI.amf_pointer;
-
-        ue_context_pP->ue_context.ue_guami.mcc = NGAP_NAS_FIRST_REQ(message_p).ue_identity.guami.mcc;
-        ue_context_pP->ue_context.ue_guami.mnc = NGAP_NAS_FIRST_REQ(message_p).ue_identity.guami.mnc;
-        ue_context_pP->ue_context.ue_guami.mnc_len = NGAP_NAS_FIRST_REQ(message_p).ue_identity.guami.mnc_len;
-        ue_context_pP->ue_context.ue_guami.amf_region_id = NGAP_NAS_FIRST_REQ(message_p).ue_identity.guami.amf_region_id;
-        ue_context_pP->ue_context.ue_guami.amf_set_id = NGAP_NAS_FIRST_REQ(message_p).ue_identity.guami.amf_set_id;
-        ue_context_pP->ue_context.ue_guami.amf_pointer = NGAP_NAS_FIRST_REQ(message_p).ue_identity.guami.amf_pointer;
-
-        MSC_LOG_TX_MESSAGE(MSC_NGAP_GNB,
-                           MSC_NGAP_AMF,
-                           (const char *)&message_p->ittiMsg.ngap_nas_first_req,
-                           sizeof(ngap_nas_first_req_t),
-                           MSC_AS_TIME_FMT" NGAP_NAS_FIRST_REQ gNB %u UE %x",
-                           MSC_AS_TIME_ARGS(ctxt_pP),
-                           ctxt_pP->module_id,
-                           ctxt_pP->rnti);
-        LOG_I(NGAP, "[gNB %d] Build NGAP_NAS_FIRST_REQ adding in s_TMSI: GUAMI amf_set_id %u amf_region_id %u ue %x\n",
-              ctxt_pP->module_id,
-              NGAP_NAS_FIRST_REQ (message_p).ue_identity.guami.amf_set_id,
-              NGAP_NAS_FIRST_REQ (message_p).ue_identity.guami.amf_region_id,
-              ue_context_pP->ue_context.rnti);
-    }
-
+  }
 
   itti_send_msg_to_task (TASK_NGAP, ctxt_pP->instance, message_p);
 }
@@ -566,35 +499,15 @@
     ue_initial_id  = NGAP_INITIAL_CONTEXT_SETUP_REQ(msg_p).ue_initial_id;
     gNB_ue_ngap_id = NGAP_INITIAL_CONTEXT_SETUP_REQ(msg_p).gNB_ue_ngap_id;
 
-<<<<<<< HEAD
     ue_context_p   = rrc_gNB_get_ue_context_from_ngap_ids(instance, ue_initial_id, gNB_ue_ngap_id);
-    LOG_I(NR_RRC, "[gNB %d] Received %s: ue_initial_id %d, gNB_ue_ngap_id %d \n",
+    LOG_I(NR_RRC, "[gNB %ld] Received %s: ue_initial_id %d, gNB_ue_ngap_id %d \n",
         instance, msg_name, ue_initial_id, gNB_ue_ngap_id);
-=======
-  ue_context_p   = rrc_gNB_get_ue_context_from_ngap_ids(instance, ue_initial_id, gNB_ue_ngap_id);
-  LOG_I(NR_RRC, "[gNB %ld] Received %s: ue_initial_id %d, gNB_ue_ngap_id %d \n",
-      instance, msg_name, ue_initial_id, gNB_ue_ngap_id);
-
-  if (ue_context_p == NULL) {
-    /* Can not associate this message to an UE index, send a failure to NGAP and discard it! */
-    MessageDef *msg_fail_p = NULL;
-    LOG_W(NR_RRC, "[gNB %ld] In NGAP_INITIAL_CONTEXT_SETUP_REQ: unknown UE from S1AP ids (%d, %d)\n", instance, ue_initial_id, gNB_ue_ngap_id);
-    msg_fail_p = itti_alloc_new_message (TASK_RRC_GNB, 0, NGAP_INITIAL_CONTEXT_SETUP_FAIL);
-    NGAP_INITIAL_CONTEXT_SETUP_FAIL (msg_fail_p).gNB_ue_ngap_id = gNB_ue_ngap_id;
-    // TODO add failure cause when defined!
-    itti_send_msg_to_task (TASK_NGAP, instance, msg_fail_p);
-    return (-1);
-  } else {
-    PROTOCOL_CTXT_SET_BY_INSTANCE(&ctxt, instance, GNB_FLAG_YES, ue_context_p->ue_context.rnti, 0, 0);
-    ue_context_p->ue_context.gNB_ue_ngap_id = NGAP_INITIAL_CONTEXT_SETUP_REQ (msg_p).gNB_ue_ngap_id;
-    ue_context_p->ue_context.amf_ue_ngap_id = NGAP_INITIAL_CONTEXT_SETUP_REQ (msg_p).amf_ue_ngap_id;
->>>>>>> 3b2d5037
 
     if (ue_context_p == NULL) {
         /* Can not associate this message to an UE index, send a failure to NGAP and discard it! */
         MessageDef *msg_fail_p = NULL;
-        LOG_W(NR_RRC, "[gNB %d] In NGAP_INITIAL_CONTEXT_SETUP_REQ: unknown UE from NGAP ids (%d, %d)\n", instance, ue_initial_id, gNB_ue_ngap_id);
-        msg_fail_p = itti_alloc_new_message (TASK_RRC_GNB, NGAP_INITIAL_CONTEXT_SETUP_FAIL);
+        LOG_W(NR_RRC, "[gNB %ld] In NGAP_INITIAL_CONTEXT_SETUP_REQ: unknown UE from NGAP ids (%d, %d)\n", instance, ue_initial_id, gNB_ue_ngap_id);
+        msg_fail_p = itti_alloc_new_message (TASK_RRC_GNB, 0, NGAP_INITIAL_CONTEXT_SETUP_FAIL);
         NGAP_INITIAL_CONTEXT_SETUP_FAIL (msg_fail_p).gNB_ue_ngap_id = gNB_ue_ngap_id;
         // TODO add failure cause when defined!
         itti_send_msg_to_task (TASK_NGAP, instance, msg_fail_p);
@@ -664,7 +577,7 @@
 
 if (RC.nrrrc[ctxt.module_id]->node_type == ngran_gNB_CU) {
     MessageDef *message_p;
-    message_p = itti_alloc_new_message (TASK_RRC_GNB, F1AP_UE_CONTEXT_SETUP_REQ);
+    message_p = itti_alloc_new_message (TASK_RRC_GNB, 0, F1AP_UE_CONTEXT_SETUP_REQ);
     F1AP_UE_CONTEXT_SETUP_REQ (message_p).rrc_container = (uint8_t *)ue_context_p->ue_context.Srb1.Srb_info.Tx_buffer.Payload;
     F1AP_UE_CONTEXT_SETUP_REQ (message_p).rrc_container_length = ue_context_p->ue_context.Srb1.Srb_info.Tx_buffer.payload_size;
     F1AP_UE_CONTEXT_SETUP_REQ (message_p).gNB_CU_ue_id = 0;
@@ -824,7 +737,7 @@
     ue_initial_id  = NGAP_DOWNLINK_NAS (msg_p).ue_initial_id;
     gNB_ue_ngap_id = NGAP_DOWNLINK_NAS (msg_p).gNB_ue_ngap_id;
     ue_context_p = rrc_gNB_get_ue_context_from_ngap_ids(instance, ue_initial_id, gNB_ue_ngap_id);
-    LOG_I(NR_RRC, "[gNB %d] Received %s: ue_initial_id %d, gNB_ue_ngap_id %d\n",
+    LOG_I(NR_RRC, "[gNB %ld] Received %s: ue_initial_id %d, gNB_ue_ngap_id %d\n",
             instance,
             msg_name,
             ue_initial_id,
@@ -842,8 +755,8 @@
             gNB_ue_ngap_id);
         /* Can not associate this message to an UE index, send a failure to NGAP and discard it! */
         MessageDef *msg_fail_p;
-        LOG_W(NR_RRC, "[gNB %d] In NGAP_DOWNLINK_NAS: unknown UE from NGAP ids (%d, %d)\n", instance, ue_initial_id, gNB_ue_ngap_id);
-        msg_fail_p = itti_alloc_new_message (TASK_RRC_GNB, NGAP_NAS_NON_DELIVERY_IND);
+        LOG_W(NR_RRC, "[gNB %ld] In NGAP_DOWNLINK_NAS: unknown UE from NGAP ids (%d, %d)\n", instance, ue_initial_id, gNB_ue_ngap_id);
+        msg_fail_p = itti_alloc_new_message (TASK_RRC_GNB, 0, NGAP_NAS_NON_DELIVERY_IND);
         NGAP_NAS_NON_DELIVERY_IND (msg_fail_p).gNB_ue_ngap_id = gNB_ue_ngap_id;
         NGAP_NAS_NON_DELIVERY_IND (msg_fail_p).nas_pdu.length = NGAP_DOWNLINK_NAS (msg_p).nas_pdu.length;
         NGAP_NAS_NON_DELIVERY_IND (msg_fail_p).nas_pdu.buffer = NGAP_DOWNLINK_NAS (msg_p).nas_pdu.buffer;
@@ -891,7 +804,7 @@
         case ngran_gNB_CU:
           // create an ITTI message
           // F1AP_DL_RRC_MESSAGE
-          message_p = itti_alloc_new_message (TASK_RRC_GNB, F1AP_DL_RRC_MESSAGE);
+          message_p = itti_alloc_new_message (TASK_RRC_GNB, 0, F1AP_DL_RRC_MESSAGE);
           F1AP_DL_RRC_MESSAGE (message_p).rrc_container        = buffer;
           F1AP_DL_RRC_MESSAGE (message_p).rrc_container_length = length;
           F1AP_DL_RRC_MESSAGE (message_p).gNB_CU_ue_id         = 0;
@@ -927,7 +840,7 @@
           uint8_t *message_buffer;
           message_buffer = itti_malloc (TASK_RRC_GNB_SIM, TASK_RRC_UE_SIM, length);
           memcpy (message_buffer, buffer, length);
-          message_p = itti_alloc_new_message (TASK_RRC_GNB_SIM, GNB_RRC_DCCH_DATA_IND);
+          message_p = itti_alloc_new_message (TASK_RRC_GNB_SIM, 0, GNB_RRC_DCCH_DATA_IND);
           GNB_RRC_DCCH_DATA_IND (message_p).rbid = DCCH;
           GNB_RRC_DCCH_DATA_IND (message_p).sdu = message_buffer;
           GNB_RRC_DCCH_DATA_IND (message_p).size  = length;
@@ -973,7 +886,7 @@
     if (ulInformationTransfer->criticalExtensions.present == NR_ULInformationTransfer__criticalExtensions_PR_ulInformationTransfer) {
         pdu_length = ulInformationTransfer->criticalExtensions.choice.ulInformationTransfer->dedicatedNAS_Message->size;
         pdu_buffer = ulInformationTransfer->criticalExtensions.choice.ulInformationTransfer->dedicatedNAS_Message->buf;
-        msg_p = itti_alloc_new_message (TASK_RRC_GNB, NGAP_UPLINK_NAS);
+        msg_p = itti_alloc_new_message (TASK_RRC_GNB, 0, NGAP_UPLINK_NAS);
         NGAP_UPLINK_NAS (msg_p).gNB_ue_ngap_id = ue_context_pP->ue_context.gNB_ue_ngap_id;
         NGAP_UPLINK_NAS (msg_p).nas_pdu.length = pdu_length;
         NGAP_UPLINK_NAS (msg_p).nas_pdu.buffer = pdu_buffer;
@@ -1000,7 +913,7 @@
   int pdusession;
   int qos_flow_index;
 
-  msg_p = itti_alloc_new_message (TASK_RRC_GNB, NGAP_PDUSESSION_SETUP_RESP);
+  msg_p = itti_alloc_new_message (TASK_RRC_GNB, 0, NGAP_PDUSESSION_SETUP_RESP);
   NGAP_PDUSESSION_SETUP_RESP(msg_p).gNB_ue_ngap_id = ue_context_pP->ue_context.gNB_ue_ngap_id;
 
   for (pdusession = 0; pdusession < ue_context_pP->ue_context.setup_pdu_sessions; pdusession++) {
@@ -1093,13 +1006,13 @@
   ue_initial_id  = NGAP_PDUSESSION_SETUP_REQ(msg_p).ue_initial_id;
   gNB_ue_ngap_id = NGAP_PDUSESSION_SETUP_REQ(msg_p).gNB_ue_ngap_id;
   ue_context_p   = rrc_gNB_get_ue_context_from_ngap_ids(instance, ue_initial_id, gNB_ue_ngap_id);
-  LOG_I(NR_RRC, "[gNB %d] Received %s: ue_initial_id %d, gNB_ue_ngap_id %d \n",
+  LOG_I(NR_RRC, "[gNB %ld] Received %s: ue_initial_id %d, gNB_ue_ngap_id %d \n",
     instance, msg_name, ue_initial_id, gNB_ue_ngap_id);
 
   if (ue_context_p == NULL) {
     MessageDef *msg_fail_p = NULL;
-    LOG_W(NR_RRC, "[gNB %d] In NGAP_PDUSESSION_SETUP_REQ: unknown UE from NGAP ids (%d, %d)\n", instance, ue_initial_id, gNB_ue_ngap_id);
-    msg_fail_p = itti_alloc_new_message(TASK_RRC_GNB, NGAP_PDUSESSION_SETUP_REQUEST_FAIL);
+    LOG_W(NR_RRC, "[gNB %ld] In NGAP_PDUSESSION_SETUP_REQ: unknown UE from NGAP ids (%d, %d)\n", instance, ue_initial_id, gNB_ue_ngap_id);
+    msg_fail_p = itti_alloc_new_message(TASK_RRC_GNB, 0, NGAP_PDUSESSION_SETUP_REQUEST_FAIL);
     NGAP_PDUSESSION_SETUP_REQ(msg_fail_p).gNB_ue_ngap_id = gNB_ue_ngap_id;
     // TODO add failure cause when defined!
     itti_send_msg_to_task (TASK_NGAP, instance, msg_fail_p);
@@ -1185,7 +1098,7 @@
                        "0 NGAP_UE_CONTEXT_RELEASE_REQ gNB_ue_ngap_id 0x%06"PRIX32" ",
                        ue_context_pP->ue_context.gNB_ue_ngap_id);
     MessageDef *msg_context_release_req_p = NULL;
-    msg_context_release_req_p = itti_alloc_new_message(TASK_RRC_GNB, NGAP_UE_CONTEXT_RELEASE_REQ);
+    msg_context_release_req_p = itti_alloc_new_message(TASK_RRC_GNB, 0, NGAP_UE_CONTEXT_RELEASE_REQ);
     NGAP_UE_CONTEXT_RELEASE_REQ(msg_context_release_req_p).gNB_ue_ngap_id    = ue_context_pP->ue_context.gNB_ue_ngap_id;
     NGAP_UE_CONTEXT_RELEASE_REQ(msg_context_release_req_p).cause             = causeP;
     NGAP_UE_CONTEXT_RELEASE_REQ(msg_context_release_req_p).cause_value       = cause_valueP;
@@ -1211,10 +1124,10 @@
   if (ue_context_p == NULL) {
     /* Can not associate this message to an UE index, send a failure to ngAP and discard it! */
     MessageDef *msg_fail_p;
-    LOG_W(RRC, "[gNB %d] In NGAP_UE_CONTEXT_RELEASE_REQ: unknown UE from gNB_ue_ngap_id (%d)\n",
+    LOG_W(RRC, "[gNB %ld] In NGAP_UE_CONTEXT_RELEASE_REQ: unknown UE from gNB_ue_ngap_id (%d)\n",
           instance,
           gNB_ue_ngap_id);
-    msg_fail_p = itti_alloc_new_message(TASK_RRC_GNB, NGAP_UE_CONTEXT_RELEASE_RESP); /* TODO change message ID. */
+    msg_fail_p = itti_alloc_new_message(TASK_RRC_GNB, 0, NGAP_UE_CONTEXT_RELEASE_RESP); /* TODO change message ID. */
     NGAP_UE_CONTEXT_RELEASE_RESP(msg_fail_p).gNB_ue_ngap_id = gNB_ue_ngap_id;
     // TODO add failure cause when defined!
     itti_send_msg_to_task(TASK_NGAP, instance, msg_fail_p);
@@ -1224,7 +1137,7 @@
     /* Send the response */
     {
       MessageDef *msg_resp_p;
-      msg_resp_p = itti_alloc_new_message(TASK_RRC_GNB, NGAP_UE_CONTEXT_RELEASE_RESP);
+      msg_resp_p = itti_alloc_new_message(TASK_RRC_GNB, 0, NGAP_UE_CONTEXT_RELEASE_RESP);
       NGAP_UE_CONTEXT_RELEASE_RESP(msg_resp_p).gNB_ue_ngap_id = gNB_ue_ngap_id;
       itti_send_msg_to_task(TASK_NGAP, instance, msg_resp_p);
     }
@@ -1253,7 +1166,7 @@
   if (ue_context_p == NULL) {
     /* Can not associate this message to an UE index */
     MessageDef *msg_complete_p = NULL;
-    LOG_W(RRC, "[gNB %d] In NGAP_UE_CONTEXT_RELEASE_COMMAND: unknown UE from gNB_ue_ngap_id (%d)\n",
+    LOG_W(RRC, "[gNB %ld] In NGAP_UE_CONTEXT_RELEASE_COMMAND: unknown UE from gNB_ue_ngap_id (%d)\n",
           instance,
           gNB_ue_ngap_id);
     MSC_LOG_EVENT(MSC_RRC_GNB, "0 NGAP_UE_CONTEXT_RELEASE_COMPLETE gNB_ue_ngap_id 0x%06"PRIX32" context not found",
@@ -1264,7 +1177,7 @@
                        0,
                        "0 NGAP_UE_CONTEXT_RELEASE_COMPLETE gNB_ue_ngap_id 0x%06"PRIX32" ",
                        gNB_ue_ngap_id);
-    msg_complete_p = itti_alloc_new_message(TASK_RRC_GNB, NGAP_UE_CONTEXT_RELEASE_COMPLETE);
+    msg_complete_p = itti_alloc_new_message(TASK_RRC_GNB, 0, NGAP_UE_CONTEXT_RELEASE_COMPLETE);
     NGAP_UE_CONTEXT_RELEASE_COMPLETE(msg_complete_p).gNB_ue_ngap_id = gNB_ue_ngap_id;
     itti_send_msg_to_task(TASK_NGAP, instance, msg_complete_p);
     rrc_ue_ngap_ids = rrc_gNB_NGAP_get_ue_ids(RC.nrrrc[instance], UE_INITIAL_ID_INVALID, gNB_ue_ngap_id);
@@ -1367,7 +1280,7 @@
     if (ret.encoded == -1) abort();
 
     MessageDef *msg_p;
-    msg_p = itti_alloc_new_message (TASK_RRC_GNB, NGAP_UE_CAPABILITIES_IND);
+    msg_p = itti_alloc_new_message (TASK_RRC_GNB, 0, NGAP_UE_CAPABILITIES_IND);
     NGAP_UE_CAPABILITIES_IND (msg_p).gNB_ue_ngap_id = ue_context_pP->ue_context.gNB_ue_ngap_id;
     NGAP_UE_CAPABILITIES_IND (msg_p).ue_radio_cap.length = (ret.encoded+7)/8;
     NGAP_UE_CAPABILITIES_IND (msg_p).ue_radio_cap.buffer = buf2;
@@ -1386,7 +1299,7 @@
 {
   int pdu_sessions_released = 0;
   MessageDef   *msg_p;
-  msg_p = itti_alloc_new_message (TASK_RRC_GNB, NGAP_PDUSESSION_RELEASE_RESPONSE);
+  msg_p = itti_alloc_new_message (TASK_RRC_GNB, 0, NGAP_PDUSESSION_RELEASE_RESPONSE);
   NGAP_PDUSESSION_RELEASE_RESPONSE (msg_p).gNB_ue_ngap_id = ue_context_pP->ue_context.gNB_ue_ngap_id;
 
   for (int i = 0;  i < NB_RB_MAX; i++) {
@@ -1447,7 +1360,7 @@
     return -1;
   }
   ue_context_p   = rrc_gNB_get_ue_context_from_ngap_ids(instance, UE_INITIAL_ID_INVALID, gNB_ue_ngap_id);
-  LOG_I(NR_RRC, "[gNB %d] Received %s: gNB_ue_ngap_id %d \n", instance, msg_name, gNB_ue_ngap_id);
+  LOG_I(NR_RRC, "[gNB %ld] Received %s: gNB_ue_ngap_id %d \n", instance, msg_name, gNB_ue_ngap_id);
 
   if (ue_context_p != NULL) {
     PROTOCOL_CTXT_SET_BY_INSTANCE(&ctxt, instance, GNB_FLAG_YES, ue_context_p->ue_context.rnti, 0, 0);
@@ -1511,7 +1424,7 @@
     } else {
       //gtp tunnel delete
       LOG_I(NR_RRC, "gtp tunnel delete \n");
-      msg_delete_tunnels_p = itti_alloc_new_message(TASK_RRC_GNB, GTPV1U_GNB_DELETE_TUNNEL_REQ);
+      msg_delete_tunnels_p = itti_alloc_new_message(TASK_RRC_GNB, 0, GTPV1U_GNB_DELETE_TUNNEL_REQ);
       memset(&GTPV1U_GNB_DELETE_TUNNEL_REQ(msg_delete_tunnels_p), 0, sizeof(GTPV1U_GNB_DELETE_TUNNEL_REQ(msg_delete_tunnels_p)));
       GTPV1U_GNB_DELETE_TUNNEL_REQ(msg_delete_tunnels_p).rnti = ue_context_p->ue_context.rnti;
 
