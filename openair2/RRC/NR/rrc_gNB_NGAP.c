--- conflicted
+++ resolved
@@ -57,10 +57,7 @@
 #include "RRC/NR/MESSAGES/asn1_msg.h"
 #include "NR_UERadioAccessCapabilityInformation.h"
 #include "NR_UE-CapabilityRAT-ContainerList.h"
-<<<<<<< HEAD
 #include "f1ap_messages_types.h"
-=======
->>>>>>> 17d4c5c2
 
 extern RAN_CONTEXT_t RC;
 
@@ -177,7 +174,6 @@
   } else { // end if (ue_initial_id != UE_INITIAL_ID_INVALID)
     if (gNB_ue_ngap_idP > 0) {
       h_rc = hashtable_get(rrc_instance_pP->ngap_id2_ngap_ids, (hash_key_t)gNB_ue_ngap_idP, (void **)&result);
-<<<<<<< HEAD
 
       if (h_rc != HASH_TABLE_OK) {
         /*
@@ -192,22 +188,6 @@
         instance = GNB_MODULE_ID_TO_INSTANCE(rrc_instance_pP - RC.nrrrc[0]); // get gNB instance
         ngap_gNB_instance_p = ngap_gNB_get_instance(instance); // get ngap_gNB_instance
 
-=======
-
-      if (h_rc != HASH_TABLE_OK) {
-        /*
-        * This case is uncommon, but can happen when:
-        * -> if the first NAS message was a Detach Request (non exhaustiv), the UE RRC context exist
-        * but is not associated with gNB_ue_ngap_id
-        * -> ... (?)
-        */
-        LOG_E(NGAP, "[gNB %ld] In hashtable_get, couldn't find in ngap_id2_ngap_ids gNB_ue_ngap_idP %"PRIu32", trying to find it through NGAP context\n",
-              rrc_instance_pP - RC.nrrrc[0],
-              gNB_ue_ngap_idP);
-        instance = GNB_MODULE_ID_TO_INSTANCE(rrc_instance_pP - RC.nrrrc[0]); // get gNB instance
-        ngap_gNB_instance_p = ngap_gNB_get_instance(instance); // get ngap_gNB_instance
-
->>>>>>> 17d4c5c2
         if (ngap_gNB_instance_p != NULL) {
           ue_desc_p = ngap_gNB_get_ue_context(ngap_gNB_instance_p, gNB_ue_ngap_idP); // get s1ap_eNB_ue_context
         } else {
@@ -470,34 +450,13 @@
           /* TODO */
       }
 
-      /* amf_Identifier */
-      uint32_t amf_Id = BIT_STRING_to_uint32(&r_amf->amf_Identifier);
-      NGAP_NAS_FIRST_REQ(message_p).ue_identity.guami.amf_region_id = amf_Id >> 16;
-      NGAP_NAS_FIRST_REQ(message_p).ue_identity.guami.amf_set_id    = ue_context_pP->ue_context.Initialue_identity_5g_s_TMSI.amf_set_id;
-      NGAP_NAS_FIRST_REQ(message_p).ue_identity.guami.amf_pointer   = ue_context_pP->ue_context.Initialue_identity_5g_s_TMSI.amf_pointer;
-
-      ue_context_pP->ue_context.ue_guami.mcc = NGAP_NAS_FIRST_REQ(message_p).ue_identity.guami.mcc;
-      ue_context_pP->ue_context.ue_guami.mnc = NGAP_NAS_FIRST_REQ(message_p).ue_identity.guami.mnc;
-      ue_context_pP->ue_context.ue_guami.mnc_len = NGAP_NAS_FIRST_REQ(message_p).ue_identity.guami.mnc_len;
-      ue_context_pP->ue_context.ue_guami.amf_region_id = NGAP_NAS_FIRST_REQ(message_p).ue_identity.guami.amf_region_id;
-      ue_context_pP->ue_context.ue_guami.amf_set_id = NGAP_NAS_FIRST_REQ(message_p).ue_identity.guami.amf_set_id;
-      ue_context_pP->ue_context.ue_guami.amf_pointer = NGAP_NAS_FIRST_REQ(message_p).ue_identity.guami.amf_pointer;
-
-      MSC_LOG_TX_MESSAGE(MSC_NGAP_GNB,
-                          MSC_NGAP_AMF,
-                          (const char *)&message_p->ittiMsg.ngap_nas_first_req,
-                          sizeof(ngap_nas_first_req_t),
-                          MSC_AS_TIME_FMT" NGAP_NAS_FIRST_REQ gNB %u UE %x",
-                          MSC_AS_TIME_ARGS(ctxt_pP),
-                          ctxt_pP->module_id,
-                          ctxt_pP->rnti);
-      LOG_I(NGAP, "[gNB %d] Build NGAP_NAS_FIRST_REQ adding in s_TMSI: GUAMI amf_set_id %u amf_region_id %u ue %x\n",
+      if (r_amf->plmn_Identity->mnc.list.count > 0) {
+        /* Use first indicated PLMN MNC if it is defined */
+        NGAP_NAS_FIRST_REQ(message_p).ue_identity.guami.mnc = *r_amf->plmn_Identity->mnc.list.array[selected_plmn_identity];
+        LOG_I(NGAP, "[gNB %d] Build NGAP_NAS_FIRST_REQ adding in s_TMSI: GUMMEI MNC %u ue %x\n",
             ctxt_pP->module_id,
-            NGAP_NAS_FIRST_REQ (message_p).ue_identity.guami.amf_set_id,
-            NGAP_NAS_FIRST_REQ (message_p).ue_identity.guami.amf_region_id,
+            NGAP_NAS_FIRST_REQ (message_p).ue_identity.guami.mnc,
             ue_context_pP->ue_context.rnti);
-<<<<<<< HEAD
-=======
       }
     } else {
       /* TODO */
@@ -529,7 +488,6 @@
           NGAP_NAS_FIRST_REQ (message_p).ue_identity.guami.amf_set_id,
           NGAP_NAS_FIRST_REQ (message_p).ue_identity.guami.amf_region_id,
           ue_context_pP->ue_context.rnti);
->>>>>>> 17d4c5c2
   }
 
   itti_send_msg_to_task (TASK_NGAP, ctxt_pP->instance, message_p);
@@ -554,76 +512,6 @@
     gNB_ue_ngap_id = NGAP_INITIAL_CONTEXT_SETUP_REQ(msg_p).gNB_ue_ngap_id;
 
     ue_context_p   = rrc_gNB_get_ue_context_from_ngap_ids(instance, ue_initial_id, gNB_ue_ngap_id);
-<<<<<<< HEAD
-    LOG_I(NR_RRC, "[gNB %ld] Received %s: ue_initial_id %d, gNB_ue_ngap_id %d \n",
-        instance, msg_name, ue_initial_id, gNB_ue_ngap_id);
-
-    if (ue_context_p == NULL) {
-        /* Can not associate this message to an UE index, send a failure to NGAP and discard it! */
-        MessageDef *msg_fail_p = NULL;
-        LOG_W(NR_RRC, "[gNB %ld] In NGAP_INITIAL_CONTEXT_SETUP_REQ: unknown UE from NGAP ids (%d, %d)\n", instance, ue_initial_id, gNB_ue_ngap_id);
-        msg_fail_p = itti_alloc_new_message (TASK_RRC_GNB, 0, NGAP_INITIAL_CONTEXT_SETUP_FAIL);
-        NGAP_INITIAL_CONTEXT_SETUP_FAIL (msg_fail_p).gNB_ue_ngap_id = gNB_ue_ngap_id;
-        // TODO add failure cause when defined!
-        itti_send_msg_to_task (TASK_NGAP, instance, msg_fail_p);
-        return (-1);
-    } else {
-        PROTOCOL_CTXT_SET_BY_INSTANCE(&ctxt, instance, GNB_FLAG_YES, ue_context_p->ue_context.rnti, 0, 0);
-        ue_context_p->ue_context.gNB_ue_ngap_id = NGAP_INITIAL_CONTEXT_SETUP_REQ (msg_p).gNB_ue_ngap_id;
-        ue_context_p->ue_context.amf_ue_ngap_id = NGAP_INITIAL_CONTEXT_SETUP_REQ (msg_p).amf_ue_ngap_id;
-        ue_context_p->ue_context.nas_pdu_flag = NGAP_INITIAL_CONTEXT_SETUP_REQ (msg_p).nas_pdu_flag;
-
-        if (NGAP_INITIAL_CONTEXT_SETUP_REQ(msg_p).nb_of_pdusessions != 0) {
-          ue_context_p->ue_context.nb_of_pdusessions = NGAP_INITIAL_CONTEXT_SETUP_REQ(msg_p).nb_of_pdusessions;
-          for (int i = 0; i < NR_NB_RB_MAX - 3; i++) {
-            if(ue_context_p->ue_context.pdusession[i].status >= PDU_SESSION_STATUS_DONE)
-                continue;
-              ue_context_p->ue_context.pdusession[i].status = PDU_SESSION_STATUS_NEW;
-              ue_context_p->ue_context.pdusession[i].param  = NGAP_INITIAL_CONTEXT_SETUP_REQ (msg_p).pdusession_param[pdu_sessions_done];
-              pdu_sessions_done++;
-
-              // TODO establish PDU SESSION
-
-              if(pdu_sessions_done >= NGAP_INITIAL_CONTEXT_SETUP_REQ(msg_p).nb_of_pdusessions) {
-                break;
-              }
-          }
-        }
-
-        /* NAS PDU */
-        ue_context_p->ue_context.nas_pdu_flag = NGAP_INITIAL_CONTEXT_SETUP_REQ(msg_p).nas_pdu_flag;
-        if (ue_context_p->ue_context.nas_pdu_flag == 1) {
-            ue_context_p->ue_context.nas_pdu.length = NGAP_INITIAL_CONTEXT_SETUP_REQ(msg_p).nas_pdu.length;
-            ue_context_p->ue_context.nas_pdu.buffer = NGAP_INITIAL_CONTEXT_SETUP_REQ(msg_p).nas_pdu.buffer;
-        }
-        
-        /* security */
-        rrc_gNB_process_security(&ctxt, ue_context_p, &(NGAP_INITIAL_CONTEXT_SETUP_REQ(msg_p).security_capabilities));
-        process_gNB_security_key (
-          &ctxt,
-          ue_context_p,
-          NGAP_INITIAL_CONTEXT_SETUP_REQ(msg_p).security_key);
-        
-        uint8_t send_security_mode_command = TRUE;
-
-        nr_rrc_pdcp_config_security(
-            &ctxt,
-            ue_context_p,
-            send_security_mode_command);
-
-        if (send_security_mode_command) {
-            rrc_gNB_generate_SecurityModeCommand (&ctxt, ue_context_p);
-            send_security_mode_command = FALSE;
-
-            nr_rrc_pdcp_config_security(
-                &ctxt,
-                ue_context_p,
-                send_security_mode_command);
-        } else {
-            /* rrc_gNB_generate_UECapabilityEnquiry */
-            rrc_gNB_generate_UECapabilityEnquiry(&ctxt, ue_context_p);
-        }
-=======
     LOG_I(NR_RRC, "[gNB %ld] Received %s: ue_initial_id %d, gNB_ue_ngap_id %u \n",
         instance, msg_name, ue_initial_id, gNB_ue_ngap_id);
 
@@ -692,7 +580,6 @@
           /* rrc_gNB_generate_UECapabilityEnquiry */
           rrc_gNB_generate_UECapabilityEnquiry(&ctxt, ue_context_p);
       }
->>>>>>> 17d4c5c2
 
     // in case, send the S1SP initial context response if it is not sent with the attach complete message
     if (ue_context_p->ue_context.Status == NR_RRC_RECONFIGURED) {
@@ -857,19 +744,12 @@
     struct rrc_gNB_ue_context_s *ue_context_p = NULL;
     protocol_ctxt_t              ctxt;
     memset(&ctxt, 0, sizeof(protocol_ctxt_t));
-<<<<<<< HEAD
     MessageDef *message_p;
 
-    ue_initial_id  = NGAP_DOWNLINK_NAS (msg_p).ue_initial_id;
-    gNB_ue_ngap_id = NGAP_DOWNLINK_NAS (msg_p).gNB_ue_ngap_id;
-    ue_context_p = rrc_gNB_get_ue_context_from_ngap_ids(instance, ue_initial_id, gNB_ue_ngap_id);
-    LOG_I(NR_RRC, "[gNB %ld] Received %s: ue_initial_id %d, gNB_ue_ngap_id %d\n",
-=======
     ue_initial_id  = NGAP_DOWNLINK_NAS (msg_p).ue_initial_id;
     gNB_ue_ngap_id = NGAP_DOWNLINK_NAS (msg_p).gNB_ue_ngap_id;
     ue_context_p = rrc_gNB_get_ue_context_from_ngap_ids(instance, ue_initial_id, gNB_ue_ngap_id);
     LOG_I(NR_RRC, "[gNB %ld] Received %s: ue_initial_id %d, gNB_ue_ngap_id %u\n",
->>>>>>> 17d4c5c2
             instance,
             msg_name,
             ue_initial_id,
@@ -887,11 +767,7 @@
             gNB_ue_ngap_id);
         /* Can not associate this message to an UE index, send a failure to NGAP and discard it! */
         MessageDef *msg_fail_p;
-<<<<<<< HEAD
-        LOG_W(NR_RRC, "[gNB %ld] In NGAP_DOWNLINK_NAS: unknown UE from NGAP ids (%d, %d)\n", instance, ue_initial_id, gNB_ue_ngap_id);
-=======
         LOG_W(NR_RRC, "[gNB %ld] In NGAP_DOWNLINK_NAS: unknown UE from NGAP ids (%d, %u)\n", instance, ue_initial_id, gNB_ue_ngap_id);
->>>>>>> 17d4c5c2
         msg_fail_p = itti_alloc_new_message (TASK_RRC_GNB, 0, NGAP_NAS_NON_DELIVERY_IND);
         NGAP_NAS_NON_DELIVERY_IND (msg_fail_p).gNB_ue_ngap_id = gNB_ue_ngap_id;
         NGAP_NAS_NON_DELIVERY_IND (msg_fail_p).nas_pdu.length = NGAP_DOWNLINK_NAS (msg_p).nas_pdu.length;
@@ -936,7 +812,6 @@
         /*
         * switch UL or DL NAS message without RRC piggybacked to SRB2 if active.
         */
-<<<<<<< HEAD
        switch (RC.nrrrc[ctxt.module_id]->node_type) {
         case ngran_gNB_CU:
           // create an ITTI message
@@ -974,15 +849,16 @@
         {
           // rrc_mac_config_req_gNB
 #ifdef ITTI_SIM
-          uint8_t *message_buffer;
-          message_buffer = itti_malloc (TASK_RRC_GNB_SIM, TASK_RRC_UE_SIM, length);
-          memcpy (message_buffer, buffer, length);
-          message_p = itti_alloc_new_message (TASK_RRC_GNB_SIM, 0, GNB_RRC_DCCH_DATA_IND);
-          GNB_RRC_DCCH_DATA_IND (message_p).rbid = DCCH;
-          GNB_RRC_DCCH_DATA_IND (message_p).sdu = message_buffer;
-          GNB_RRC_DCCH_DATA_IND (message_p).size  = length;
-          itti_send_msg_to_task (TASK_RRC_UE_SIM, instance, message_p);
-          LOG_I(NR_RRC, "Send DL NAS message \n");
+        MessageDef *message_p;
+        uint8_t *message_buffer;
+        message_buffer = itti_malloc (TASK_RRC_GNB, TASK_RRC_UE_SIM, length);
+        memcpy (message_buffer, buffer, length);
+        message_p = itti_alloc_new_message (TASK_RRC_GNB, 0, GNB_RRC_DCCH_DATA_IND);
+        GNB_RRC_DCCH_DATA_IND (message_p).rbid = DCCH;
+        GNB_RRC_DCCH_DATA_IND (message_p).sdu = message_buffer;
+        GNB_RRC_DCCH_DATA_IND (message_p).size  = length;
+        itti_send_msg_to_task (TASK_RRC_UE_SIM, instance, message_p);
+        LOG_I(NR_RRC, "Send DL NAS message \n");
 #else
 #if(0)
           /* Transfer data to PDCP */
@@ -1002,30 +878,6 @@
         default :
             LOG_W(NR_RRC, "Unknown node type %d\n", RC.nrrrc[ctxt.module_id]->node_type);
       }
-=======
-#ifdef ITTI_SIM
-        MessageDef *message_p;
-        uint8_t *message_buffer;
-        message_buffer = itti_malloc (TASK_RRC_GNB, TASK_RRC_UE_SIM, length);
-        memcpy (message_buffer, buffer, length);
-        message_p = itti_alloc_new_message (TASK_RRC_GNB, 0, GNB_RRC_DCCH_DATA_IND);
-        GNB_RRC_DCCH_DATA_IND (message_p).rbid = DCCH;
-        GNB_RRC_DCCH_DATA_IND (message_p).sdu = message_buffer;
-        GNB_RRC_DCCH_DATA_IND (message_p).size  = length;
-        itti_send_msg_to_task (TASK_RRC_UE_SIM, instance, message_p);
-        LOG_I(NR_RRC, "Send DL NAS message \n");
-#else
-        /* Transfer data to PDCP */
-        nr_rrc_data_req (
-            &ctxt,
-            ue_context_p->ue_context.Srb2.Srb_info.Srb_id,
-            (*rrc_gNB_mui)++,
-            SDU_CONFIRM_NO,
-            length,
-            buffer,
-            PDCP_TRANSMISSION_MODE_CONTROL);
-#endif
->>>>>>> 17d4c5c2
         return (0);
     }
 }
@@ -1167,20 +1019,12 @@
   ue_initial_id  = NGAP_PDUSESSION_SETUP_REQ(msg_p).ue_initial_id;
   gNB_ue_ngap_id = NGAP_PDUSESSION_SETUP_REQ(msg_p).gNB_ue_ngap_id;
   ue_context_p   = rrc_gNB_get_ue_context_from_ngap_ids(instance, ue_initial_id, gNB_ue_ngap_id);
-<<<<<<< HEAD
-  LOG_I(NR_RRC, "[gNB %ld] Received %s: ue_initial_id %d, gNB_ue_ngap_id %d \n",
-=======
   LOG_I(NR_RRC, "[gNB %ld] Received %s: ue_initial_id %d, gNB_ue_ngap_id %u \n",
->>>>>>> 17d4c5c2
     instance, msg_name, ue_initial_id, gNB_ue_ngap_id);
 
   if (ue_context_p == NULL) {
     MessageDef *msg_fail_p = NULL;
-<<<<<<< HEAD
-    LOG_W(NR_RRC, "[gNB %ld] In NGAP_PDUSESSION_SETUP_REQ: unknown UE from NGAP ids (%d, %d)\n", instance, ue_initial_id, gNB_ue_ngap_id);
-=======
     LOG_W(NR_RRC, "[gNB %ld] In NGAP_PDUSESSION_SETUP_REQ: unknown UE from NGAP ids (%d, %u)\n", instance, ue_initial_id, gNB_ue_ngap_id);
->>>>>>> 17d4c5c2
     msg_fail_p = itti_alloc_new_message(TASK_RRC_GNB, 0, NGAP_PDUSESSION_SETUP_REQUEST_FAIL);
     NGAP_PDUSESSION_SETUP_REQ(msg_fail_p).gNB_ue_ngap_id = gNB_ue_ngap_id;
     // TODO add failure cause when defined!
@@ -1293,11 +1137,7 @@
   if (ue_context_p == NULL) {
     /* Can not associate this message to an UE index, send a failure to ngAP and discard it! */
     MessageDef *msg_fail_p;
-<<<<<<< HEAD
-    LOG_W(RRC, "[gNB %ld] In NGAP_UE_CONTEXT_RELEASE_REQ: unknown UE from gNB_ue_ngap_id (%d)\n",
-=======
     LOG_W(RRC, "[gNB %ld] In NGAP_UE_CONTEXT_RELEASE_REQ: unknown UE from gNB_ue_ngap_id (%u)\n",
->>>>>>> 17d4c5c2
           instance,
           gNB_ue_ngap_id);
     msg_fail_p = itti_alloc_new_message(TASK_RRC_GNB, 0, NGAP_UE_CONTEXT_RELEASE_RESP); /* TODO change message ID. */
@@ -1339,11 +1179,7 @@
   if (ue_context_p == NULL) {
     /* Can not associate this message to an UE index */
     MessageDef *msg_complete_p = NULL;
-<<<<<<< HEAD
-    LOG_W(RRC, "[gNB %ld] In NGAP_UE_CONTEXT_RELEASE_COMMAND: unknown UE from gNB_ue_ngap_id (%d)\n",
-=======
     LOG_W(NR_RRC, "[gNB %ld] In NGAP_UE_CONTEXT_RELEASE_COMMAND: unknown UE from gNB_ue_ngap_id (%u)\n",
->>>>>>> 17d4c5c2
           instance,
           gNB_ue_ngap_id);
     MSC_LOG_EVENT(MSC_RRC_GNB, "0 NGAP_UE_CONTEXT_RELEASE_COMPLETE gNB_ue_ngap_id 0x%06"PRIX32" context not found",
@@ -1494,11 +1330,7 @@
   memcpy(&(NGAP_PDUSESSION_RELEASE_RESPONSE (msg_p).pdusessions_failed[0]), &ue_context_pP->ue_context.pdusessions_release_failed[0],
       sizeof(pdusession_failed_t)*ue_context_pP->ue_context.nb_release_of_pdusessions);
   ue_context_pP->ue_context.setup_pdu_sessions -= pdu_sessions_released;
-<<<<<<< HEAD
-  LOG_I(NR_RRC,"NGAP PDUSESSION RELEASE RESPONSE: GNB_UE_NGAP_ID %d release_pdu_sessions %d setup_pdu_sessions %d \n",
-=======
   LOG_I(NR_RRC,"NGAP PDUSESSION RELEASE RESPONSE: GNB_UE_NGAP_ID %u release_pdu_sessions %d setup_pdu_sessions %d \n",
->>>>>>> 17d4c5c2
         NGAP_PDUSESSION_RELEASE_RESPONSE (msg_p).gNB_ue_ngap_id,
         pdu_sessions_released, ue_context_pP->ue_context.setup_pdu_sessions);
   itti_send_msg_to_task (TASK_NGAP, ctxt_pP->instance, msg_p);
@@ -1541,20 +1373,12 @@
     return -1;
   }
   ue_context_p   = rrc_gNB_get_ue_context_from_ngap_ids(instance, UE_INITIAL_ID_INVALID, gNB_ue_ngap_id);
-<<<<<<< HEAD
-  LOG_I(NR_RRC, "[gNB %ld] Received %s: gNB_ue_ngap_id %d \n", instance, msg_name, gNB_ue_ngap_id);
-=======
   LOG_I(NR_RRC, "[gNB %ld] Received %s: gNB_ue_ngap_id %u \n", instance, msg_name, gNB_ue_ngap_id);
->>>>>>> 17d4c5c2
 
   if (ue_context_p != NULL) {
     PROTOCOL_CTXT_SET_BY_INSTANCE(&ctxt, instance, GNB_FLAG_YES, ue_context_p->ue_context.rnti, 0, 0);
     xid = rrc_gNB_get_next_transaction_identifier(ctxt.module_id);
-<<<<<<< HEAD
-    LOG_I(NR_RRC,"PDU Session Release Command: AMF_UE_NGAP_ID %lu  GNB_UE_NGAP_ID %d release_pdusessions %d \n",
-=======
     LOG_I(NR_RRC,"PDU Session Release Command: AMF_UE_NGAP_ID %lu  GNB_UE_NGAP_ID %u release_pdusessions %d \n",
->>>>>>> 17d4c5c2
           NGAP_PDUSESSION_RELEASE_COMMAND (msg_p).amf_ue_ngap_id&0x000000FFFFFFFFFF, gNB_ue_ngap_id, nb_pdusessions_torelease);
 
     for (pdusession = 0; pdusession < nb_pdusessions_torelease; pdusession++) {
@@ -1632,19 +1456,12 @@
       LOG_I(NR_RRC, "Send PDU Session Release Response \n");
     }
   } else {
-<<<<<<< HEAD
-    LOG_E(NR_RRC, "PDU Session Release Command: AMF_UE_NGAP_ID %lu  GNB_UE_NGAP_ID %d  Error ue_context_p NULL \n",
-=======
     LOG_E(NR_RRC, "PDU Session Release Command: AMF_UE_NGAP_ID %lu  GNB_UE_NGAP_ID %u  Error ue_context_p NULL \n",
->>>>>>> 17d4c5c2
           NGAP_PDUSESSION_RELEASE_COMMAND (msg_p).amf_ue_ngap_id&0x000000FFFFFFFFFF, NGAP_PDUSESSION_RELEASE_COMMAND(msg_p).gNB_ue_ngap_id);
     return -1;
   }
 
   return 0;
-<<<<<<< HEAD
-}
-=======
 }
 
 void nr_rrc_rx_tx(void) {
@@ -1655,4 +1472,3 @@
   //
 
 }
->>>>>>> 17d4c5c2
