/*
 * Licensed to the OpenAirInterface (OAI) Software Alliance under one or more
 * contributor license agreements.  See the NOTICE file distributed with
 * this work for additional information regarding copyright ownership.
 * The OpenAirInterface Software Alliance licenses this file to You under
 * the OAI Public License, Version 1.1  (the "License"); you may not use this file
 * except in compliance with the License.
 * You may obtain a copy of the License at
 *
 *      http://www.openairinterface.org/?page_id=698
 *
 * Unless required by applicable law or agreed to in writing, software
 * distributed under the License is distributed on an "AS IS" BASIS,
 * WITHOUT WARRANTIES OR CONDITIONS OF ANY KIND, either express or implied.
 * See the License for the specific language governing permissions and
 * limitations under the License.
 *-------------------------------------------------------------------------------
 * For more information about the OpenAirInterface (OAI) Software Alliance:
 *      contact@openairinterface.org
 */

/*! \file rrc_gNB_NGAP.h
 * \brief rrc NGAP procedures for gNB
 * \author Yoshio INOUE, Masayuki HARADA
 * \date 2020
 * \version 0.1
 * \email: yoshio.inoue@fujitsu.com,masayuki.harada@fujitsu.com
 *         (yoshio.inoue%40fujitsu.com%2cmasayuki.harada%40fujitsu.com) 
 */

#include "rrc_gNB_NGAP.h"
#include "RRC/L2_INTERFACE/openair_rrc_L2_interface.h"
#include "rrc_eNB_S1AP.h"
#include "gnb_config.h"
#include "common/ran_context.h"
#include "gtpv1u.h"

#include "asn1_conversions.h"
#include "intertask_interface.h"
#include "pdcp.h"
#include "pdcp_primitives.h"

#include "msc.h"

#include "gtpv1u_eNB_task.h"
#include "gtpv1u_gNB_task.h"
#include "RRC/LTE/rrc_eNB_GTPV1U.h"
#include "RRC/NR/rrc_gNB_GTPV1U.h"

#include "S1AP_NAS-PDU.h"
#include "executables/softmodem-common.h"
#include "UTIL/OSA/osa_defs.h"
#include "ngap_gNB_defs.h"
#include "ngap_gNB_ue_context.h"
#include "ngap_gNB_management_procedures.h"
#include "NR_ULInformationTransfer.h"
#include "RRC/NR/MESSAGES/asn1_msg.h"
#include "NR_UERadioAccessCapabilityInformation.h"
#include "NR_UE-CapabilityRAT-ContainerList.h"
#include "f1ap_messages_types.h"

extern RAN_CONTEXT_t RC;

/* Value to indicate an invalid UE initial id */
static const uint16_t UE_INITIAL_ID_INVALID = 0;

/* Masks for NGAP Encryption algorithms, NEA0 is always supported (not coded) */
static const uint16_t NGAP_ENCRYPTION_NEA1_MASK = 0x8000;
static const uint16_t NGAP_ENCRYPTION_NEA2_MASK = 0x4000;
static const uint16_t NGAP_ENCRYPTION_NEA3_MASK = 0x2000;

/* Masks for NGAP Integrity algorithms, NIA0 is always supported (not coded) */
static const uint16_t NGAP_INTEGRITY_NIA1_MASK = 0x8000;
static const uint16_t NGAP_INTEGRITY_NIA2_MASK = 0x4000;
static const uint16_t NGAP_INTEGRITY_NIA3_MASK = 0x2000;

#define INTEGRITY_ALGORITHM_NONE NR_IntegrityProtAlgorithm_nia0

/*! \fn uint16_t get_next_ue_initial_id(uint8_t mod_id)
 *\brief provide an UE initial ID for NGAP initial communication.
 *\param mod_id Instance ID of gNB.
 *\return the UE initial ID.
 */
//------------------------------------------------------------------------------
static uint16_t
get_next_ue_initial_id(
    const module_id_t mod_id
)
//------------------------------------------------------------------------------
{
  static uint16_t ue_initial_id[NUMBER_OF_gNB_MAX];
  ue_initial_id[mod_id]++;

  /* Never use UE_INITIAL_ID_INVALID this is the invalid id! */
  if (ue_initial_id[mod_id] == UE_INITIAL_ID_INVALID) {
    ue_initial_id[mod_id]++;
  }

  return ue_initial_id[mod_id];
}

//------------------------------------------------------------------------------
/*
* Get the UE NG struct containing hashtables NG_id/UE_id.
* Is also used to set the NG_id of the UE, depending on inputs.
*/
struct rrc_ue_ngap_ids_s *
rrc_gNB_NGAP_get_ue_ids(
    gNB_RRC_INST   *const rrc_instance_pP,
    const uint16_t ue_initial_id,
    const uint32_t gNB_ue_ngap_idP
)
//------------------------------------------------------------------------------
{
    rrc_ue_ngap_ids_t *result = NULL;
    rrc_ue_ngap_ids_t *result2 = NULL;
  /*****************************/
  instance_t instance = 0;
  ngap_gNB_instance_t *ngap_gNB_instance_p = NULL;
  ngap_gNB_ue_context_t *ue_desc_p = NULL;
  rrc_gNB_ue_context_t *ue_context_p = NULL;
  /*****************************/
  hashtable_rc_t     h_rc;

  if (ue_initial_id != UE_INITIAL_ID_INVALID) {
    h_rc = hashtable_get(rrc_instance_pP->initial_id2_ngap_ids, (hash_key_t)ue_initial_id, (void **)&result);

    if (h_rc == HASH_TABLE_OK) {
      if (gNB_ue_ngap_idP > 0) {
        h_rc = hashtable_get(rrc_instance_pP->ngap_id2_ngap_ids, (hash_key_t)gNB_ue_ngap_idP, (void **)&result2);

        if (h_rc != HASH_TABLE_OK) { // this case is equivalent to associate gNB_ue_ngap_idP and ue_initial_id
          result2 = malloc(sizeof(*result2));

          if (NULL != result2) {
            *result2 = *result;
            result2->gNB_ue_ngap_id = gNB_ue_ngap_idP;
            result->gNB_ue_ngap_id  = gNB_ue_ngap_idP;
            h_rc = hashtable_insert(rrc_instance_pP->ngap_id2_ngap_ids, (hash_key_t)gNB_ue_ngap_idP, result2);

            if (h_rc != HASH_TABLE_OK) {
              LOG_E(NGAP, "[gNB %ld] Error while hashtable_insert in ngap_id2_ngap_ids gNB_ue_ngap_idP %"PRIu32"\n",
                    rrc_instance_pP - RC.nrrrc[0],
                    gNB_ue_ngap_idP);
            }
          }
        } else { // here we should check that the association was done correctly
          if ((result->ue_initial_id != result2->ue_initial_id) || (result->gNB_ue_ngap_id != result2->gNB_ue_ngap_id)) {
            LOG_E(NGAP, "[gNB %ld] Error while hashtable_get, two rrc_ue_ngap_ids_t that should be equal, are not:\n \
              ue_initial_id 1 = %"PRIu16",\n \
              ue_initial_id 2 = %"PRIu16",\n \
              gNB_ue_ngap_idP 1 = %"PRIu32",\n \
              gNB_ue_ngap_idP 2 = %"PRIu32"\n",
                  rrc_instance_pP - RC.nrrrc[0],
                  result->ue_initial_id,
                  result2->ue_initial_id,
                  result->gNB_ue_ngap_id,
                  result2->gNB_ue_ngap_id);
            // Still return *result
          }
        }
      } // end if if (gNB_ue_ngap_idP > 0)
    } else { // end if (h_rc == HASH_TABLE_OK)
      LOG_E(NGAP, "[gNB %ld] In hashtable_get, couldn't find in initial_id2_ngap_ids ue_initial_id %"PRIu16"\n",
            rrc_instance_pP - RC.nrrrc[0],
            ue_initial_id);
      return NULL;
      /*
      * At the moment this is written, this case shouldn't (cannot) happen and is equivalent to an error.
      * One could try to find the struct instance based on ngap_id2_ngap_ids and gNB_ue_ngap_idP (if > 0),
      * but this behavior is not expected at the moment.
      */
    } // end else (h_rc != HASH_TABLE_OK)
  } else { // end if (ue_initial_id != UE_INITIAL_ID_INVALID)
    if (gNB_ue_ngap_idP > 0) {
      h_rc = hashtable_get(rrc_instance_pP->ngap_id2_ngap_ids, (hash_key_t)gNB_ue_ngap_idP, (void **)&result);

      if (h_rc != HASH_TABLE_OK) {
        /*
        * This case is uncommon, but can happen when:
        * -> if the first NAS message was a Detach Request (non exhaustiv), the UE RRC context exist
        * but is not associated with gNB_ue_ngap_id
        * -> ... (?)
        */
        LOG_E(NGAP, "[gNB %ld] In hashtable_get, couldn't find in ngap_id2_ngap_ids gNB_ue_ngap_idP %"PRIu32", trying to find it through NGAP context\n",
              rrc_instance_pP - RC.nrrrc[0],
              gNB_ue_ngap_idP);
        instance = GNB_MODULE_ID_TO_INSTANCE(rrc_instance_pP - RC.nrrrc[0]); // get gNB instance
        ngap_gNB_instance_p = ngap_gNB_get_instance(instance); // get ngap_gNB_instance

        if (ngap_gNB_instance_p != NULL) {
          ue_desc_p = ngap_gNB_get_ue_context(ngap_gNB_instance_p, gNB_ue_ngap_idP); // get s1ap_eNB_ue_context
        } else {
          LOG_E(NGAP, "[gNB instance %ld] Couldn't find the gNB NGAP context\n",
                instance);
          return NULL;
        }

        if (ue_desc_p != NULL) {
          struct ngap_gNB_ue_context_s *ngap_ue_context_p = NULL;

          if ((ngap_ue_context_p = RB_REMOVE(ngap_ue_map, &ngap_gNB_instance_p->ngap_ue_head, ue_desc_p)) != NULL) {
            LOG_E(NR_RRC, "Removed UE context gNB_ue_ngap_id %u\n", ngap_ue_context_p->gNB_ue_ngap_id);
            ngap_gNB_free_ue_context(ngap_ue_context_p);
          } else {
            LOG_E(NR_RRC, "Removing UE context gNB_ue_ngap_id %u: did not find context\n",ue_desc_p->gNB_ue_ngap_id);
          }

          return NULL; //skip the operation below to avoid loop
          result = rrc_gNB_NGAP_get_ue_ids(rrc_instance_pP, ue_desc_p->ue_initial_id, gNB_ue_ngap_idP);

          if (ue_desc_p->ue_initial_id != UE_INITIAL_ID_INVALID) {
            result = rrc_gNB_NGAP_get_ue_ids(rrc_instance_pP, ue_desc_p->ue_initial_id, gNB_ue_ngap_idP);

            if (result != NULL) {
              ue_context_p = rrc_gNB_get_ue_context(RC.nrrrc[GNB_INSTANCE_TO_MODULE_ID(instance)], result->ue_rnti);

              if ((ue_context_p != NULL) && (ue_context_p->ue_context.gNB_ue_ngap_id == 0)) {
                ue_context_p->ue_context.gNB_ue_ngap_id = gNB_ue_ngap_idP;
              } else {
                LOG_E(NR_RRC, "[gNB %ld] Incoherence between RRC context and NGAP context (%d != %d) for UE RNTI %d or UE RRC context doesn't exist\n",
                      rrc_instance_pP - RC.nrrrc[0],
                      (ue_context_p==NULL)?99999:ue_context_p->ue_context.gNB_ue_ngap_id,
                      gNB_ue_ngap_idP,
                      result->ue_rnti);
              }
            }
          } else {
            LOG_E(NGAP, "[gNB %ld] NGAP context found but ue_initial_id is invalid (0)\n", rrc_instance_pP - RC.nrrrc[0]);
            return NULL;
          }
        } else {
          LOG_E(NGAP, "[gNB %ld] In hashtable_get, couldn't find in ngap_id2_ngap_ids gNB_ue_ngap_idP %"PRIu32", because ue_initial_id is invalid in NGAP context\n",
                rrc_instance_pP - RC.nrrrc[0],
                gNB_ue_ngap_idP);
          return NULL;
        }
      } // end if (h_rc != HASH_TABLE_OK)
    } // end if (gNB_ue_ngap_idP > 0)
  } // end else (ue_initial_id == UE_INITIAL_ID_INVALID)

  return result;
}

//------------------------------------------------------------------------------
static struct rrc_gNB_ue_context_s *
rrc_gNB_get_ue_context_from_ngap_ids(
    const instance_t  instanceP,
    const uint16_t    ue_initial_idP,
    const uint32_t    gNB_ue_ngap_idP
) 
//------------------------------------------------------------------------------
{
  rrc_ue_ngap_ids_t *temp = NULL;
  temp = rrc_gNB_NGAP_get_ue_ids(RC.nrrrc[GNB_INSTANCE_TO_MODULE_ID(instanceP)], ue_initial_idP, gNB_ue_ngap_idP);

  if (temp != NULL) {
    return rrc_gNB_get_ue_context(RC.nrrrc[GNB_INSTANCE_TO_MODULE_ID(instanceP)], temp->ue_rnti);
  }

  return NULL;
}

/*! \fn void process_gNB_security_key (const protocol_ctxt_t* const ctxt_pP, eNB_RRC_UE_t * const ue_context_pP, uint8_t *security_key)
 *\brief save security key.
 *\param ctxt_pP         Running context.
 *\param ue_context_pP   UE context.
 *\param security_key_pP The security key received from NGAP.
 */
//------------------------------------------------------------------------------
void process_gNB_security_key (
  const protocol_ctxt_t *const ctxt_pP,
  rrc_gNB_ue_context_t  *const ue_context_pP,
  uint8_t               *security_key_pP
)
//------------------------------------------------------------------------------
{
  char ascii_buffer[65];
  uint8_t i;
  /* Saves the security key */
  memcpy (ue_context_pP->ue_context.kgnb, security_key_pP, SECURITY_KEY_LENGTH);
  memset (ue_context_pP->ue_context.nh, 0, SECURITY_KEY_LENGTH);
  ue_context_pP->ue_context.nh_ncc = -1;

  for (i = 0; i < 32; i++) {
    sprintf(&ascii_buffer[2 * i], "%02X", ue_context_pP->ue_context.kgnb[i]);
  }

  ascii_buffer[2 * i] = '\0';
  LOG_I(NR_RRC, "[gNB %d][UE %x] Saved security key %s\n", ctxt_pP->module_id, ue_context_pP->ue_context.rnti, ascii_buffer);
}

//------------------------------------------------------------------------------
void
nr_rrc_pdcp_config_security(
    const protocol_ctxt_t  *const ctxt_pP,
    rrc_gNB_ue_context_t   *const ue_context_pP,
    const uint8_t          send_security_mode_command
)
//------------------------------------------------------------------------------
{
  NR_SRB_ToAddModList_t              *SRB_configList = ue_context_pP->ue_context.SRB_configList;
  (void)SRB_configList;
  uint8_t                            *kRRCenc = NULL;
  uint8_t                            *kRRCint = NULL;
  uint8_t                            *kUPenc = NULL;
  pdcp_t                             *pdcp_p   = NULL;
  static int                          print_keys= 1;
  hashtable_rc_t                      h_rc;
  hash_key_t                          key;

#ifndef PHYSIM
    /* Derive the keys from kgnb */
    if (SRB_configList != NULL) {
        nr_derive_key_up_enc(ue_context_pP->ue_context.ciphering_algorithm,
                          ue_context_pP->ue_context.kgnb,
                          &kUPenc);
    }

    nr_derive_key_rrc_enc(ue_context_pP->ue_context.ciphering_algorithm,
                          ue_context_pP->ue_context.kgnb,
                          &kRRCenc);
    nr_derive_key_rrc_int(ue_context_pP->ue_context.integrity_algorithm,
                          ue_context_pP->ue_context.kgnb,
                          &kRRCint);
#endif
  if (!IS_SOFTMODEM_IQPLAYER) {
    SET_LOG_DUMP(DEBUG_SECURITY) ;
  }


  if ( LOG_DUMPFLAG( DEBUG_SECURITY ) ) {
    if (print_keys == 1 ) {
      print_keys =0;
      LOG_DUMPMSG(NR_RRC, DEBUG_SECURITY, ue_context_pP->ue_context.kgnb, 32,"\nKgNB:" );
      LOG_DUMPMSG(NR_RRC, DEBUG_SECURITY, kRRCenc, 32,"\nKRRCenc:" );
      LOG_DUMPMSG(NR_RRC, DEBUG_SECURITY, kRRCint, 32,"\nKRRCint:" );
    }
  }

  key = PDCP_COLL_KEY_VALUE(ctxt_pP->module_id, ctxt_pP->rnti, ctxt_pP->enb_flag, DCCH, SRB_FLAG_YES);
  h_rc = hashtable_get(pdcp_coll_p, key, (void **)&pdcp_p);

  if (h_rc == HASH_TABLE_OK) {
    pdcp_config_set_security(
        ctxt_pP,
        pdcp_p,
        DCCH,
        DCCH+2,
        (send_security_mode_command == TRUE)  ?
        0 | (ue_context_pP->ue_context.integrity_algorithm << 4) :
        (ue_context_pP->ue_context.ciphering_algorithm )         |
        (ue_context_pP->ue_context.integrity_algorithm << 4),
        kRRCenc,
        kRRCint,
        kUPenc);
  } else {
    LOG_E(NR_RRC,
        PROTOCOL_NR_RRC_CTXT_UE_FMT"Could not get PDCP instance for SRB DCCH %u\n",
        PROTOCOL_NR_RRC_CTXT_UE_ARGS(ctxt_pP),
        DCCH);
  }
}

//------------------------------------------------------------------------------
/*
* Initial UE NAS message on S1AP.
*/
void
rrc_gNB_send_NGAP_NAS_FIRST_REQ(
    const protocol_ctxt_t     *const ctxt_pP,
    rrc_gNB_ue_context_t      *ue_context_pP,
    NR_RRCSetupComplete_IEs_t *rrcSetupComplete
)
//------------------------------------------------------------------------------
{
  // gNB_RRC_INST *rrc = RC.nrrrc[ctxt_pP->module_id];
  MessageDef         *message_p         = NULL;
  rrc_ue_ngap_ids_t  *rrc_ue_ngap_ids_p = NULL;
  hashtable_rc_t      h_rc;

  message_p = itti_alloc_new_message(TASK_RRC_GNB, 0, NGAP_NAS_FIRST_REQ);
  memset(&message_p->ittiMsg.ngap_nas_first_req, 0, sizeof(ngap_nas_first_req_t));
  ue_context_pP->ue_context.ue_initial_id = get_next_ue_initial_id(ctxt_pP->module_id);
  NGAP_NAS_FIRST_REQ(message_p).ue_initial_id = ue_context_pP->ue_context.ue_initial_id;
  rrc_ue_ngap_ids_p = malloc(sizeof(rrc_ue_ngap_ids_t));
  rrc_ue_ngap_ids_p->ue_initial_id  = ue_context_pP->ue_context.ue_initial_id;
  rrc_ue_ngap_ids_p->gNB_ue_ngap_id = UE_INITIAL_ID_INVALID;
  rrc_ue_ngap_ids_p->ue_rnti        = ctxt_pP->rnti;

  h_rc = hashtable_insert(RC.nrrrc[ctxt_pP->module_id]->initial_id2_ngap_ids,
                          (hash_key_t)ue_context_pP->ue_context.ue_initial_id,
                          rrc_ue_ngap_ids_p);

  if (h_rc != HASH_TABLE_OK) {
    LOG_E(NGAP, "[gNB %d] Error while hashtable_insert in initial_id2_ngap_ids ue_initial_id %u\n",
          ctxt_pP->module_id,
          ue_context_pP->ue_context.ue_initial_id);
  }

  /* Assume that cause is coded in the same way in RRC and NGap, just check that the value is in NGap range */
  AssertFatal(ue_context_pP->ue_context.establishment_cause < NGAP_RRC_CAUSE_LAST,
              "Establishment cause invalid (%jd/%d) for gNB %d!",
              ue_context_pP->ue_context.establishment_cause,
              NGAP_RRC_CAUSE_LAST,
              ctxt_pP->module_id);
  NGAP_NAS_FIRST_REQ(message_p).establishment_cause = ue_context_pP->ue_context.establishment_cause;
  
  /* Forward NAS message */
  NGAP_NAS_FIRST_REQ(message_p).nas_pdu.buffer = rrcSetupComplete->dedicatedNAS_Message.buf;
  NGAP_NAS_FIRST_REQ(message_p).nas_pdu.length = rrcSetupComplete->dedicatedNAS_Message.size;
  // extract_imsi(NGAP_NAS_FIRST_REQ (message_p).nas_pdu.buffer,
  //              NGAP_NAS_FIRST_REQ (message_p).nas_pdu.length,
  //              ue_context_pP);

  /* Fill UE identities with available information */
  NGAP_NAS_FIRST_REQ(message_p).ue_identity.presenceMask       = NGAP_UE_IDENTITIES_NONE;
  /* Fill s-TMSI */
  NGAP_NAS_FIRST_REQ(message_p).ue_identity.s_tmsi.amf_set_id  = ue_context_pP->ue_context.Initialue_identity_5g_s_TMSI.amf_set_id;
  NGAP_NAS_FIRST_REQ(message_p).ue_identity.s_tmsi.amf_pointer = ue_context_pP->ue_context.Initialue_identity_5g_s_TMSI.amf_pointer;
  NGAP_NAS_FIRST_REQ(message_p).ue_identity.s_tmsi.m_tmsi      = ue_context_pP->ue_context.Initialue_identity_5g_s_TMSI.fiveg_tmsi;

  /* selected_plmn_identity: IE is 1-based, convert to 0-based (C array) */
  int selected_plmn_identity = rrcSetupComplete->selectedPLMN_Identity - 1;
  NGAP_NAS_FIRST_REQ(message_p).selected_plmn_identity = selected_plmn_identity;

  if (rrcSetupComplete->registeredAMF != NULL) {
<<<<<<< HEAD
    NR_RegisteredAMF_t *r_amf = rrcSetupComplete->registeredAMF;
    NGAP_NAS_FIRST_REQ(message_p).ue_identity.presenceMask |= NGAP_UE_IDENTITIES_guami;
    
    if (r_amf->plmn_Identity != NULL) {
      if ((r_amf->plmn_Identity->mcc != NULL) && (r_amf->plmn_Identity->mcc->list.count > 0)) {
	/* Use first indicated PLMN MCC if it is defined */
	NGAP_NAS_FIRST_REQ(message_p).ue_identity.guami.mcc = *r_amf->plmn_Identity->mcc->list.array[selected_plmn_identity];
	LOG_I(NGAP, "[gNB %d] Build NGAP_NAS_FIRST_REQ adding in s_TMSI: GUMMEI MCC %u ue %x\n",
	      ctxt_pP->module_id,
	      NGAP_NAS_FIRST_REQ (message_p).ue_identity.guami.mcc,
	      ue_context_pP->ue_context.rnti);
      }
      
      if (r_amf->plmn_Identity->mnc.list.count > 0) {
	/* Use first indicated PLMN MNC if it is defined */
	NGAP_NAS_FIRST_REQ(message_p).ue_identity.guami.mnc = *r_amf->plmn_Identity->mnc.list.array[selected_plmn_identity];
	LOG_I(NGAP, "[gNB %d] Build NGAP_NAS_FIRST_REQ adding in s_TMSI: GUMMEI MNC %u ue %x\n",
	      ctxt_pP->module_id,
	      NGAP_NAS_FIRST_REQ (message_p).ue_identity.guami.mnc,
	      ue_context_pP->ue_context.rnti);
      }
    } else {
      /* TODO */
    }

    /* amf_Identifier */
    uint32_t amf_Id = BIT_STRING_to_uint32(&r_amf->amf_Identifier);
    NGAP_NAS_FIRST_REQ(message_p).ue_identity.guami.amf_region_id = amf_Id >> 16;
    NGAP_NAS_FIRST_REQ(message_p).ue_identity.guami.amf_set_id    = ue_context_pP->ue_context.Initialue_identity_5g_s_TMSI.amf_set_id;
    NGAP_NAS_FIRST_REQ(message_p).ue_identity.guami.amf_pointer   = ue_context_pP->ue_context.Initialue_identity_5g_s_TMSI.amf_pointer;

    ue_context_pP->ue_context.ue_guami.mcc = NGAP_NAS_FIRST_REQ(message_p).ue_identity.guami.mcc;
    ue_context_pP->ue_context.ue_guami.mnc = NGAP_NAS_FIRST_REQ(message_p).ue_identity.guami.mnc;
    ue_context_pP->ue_context.ue_guami.mnc_len = NGAP_NAS_FIRST_REQ(message_p).ue_identity.guami.mnc_len;
    ue_context_pP->ue_context.ue_guami.amf_region_id = NGAP_NAS_FIRST_REQ(message_p).ue_identity.guami.amf_region_id;
    ue_context_pP->ue_context.ue_guami.amf_set_id = NGAP_NAS_FIRST_REQ(message_p).ue_identity.guami.amf_set_id;
    ue_context_pP->ue_context.ue_guami.amf_pointer = NGAP_NAS_FIRST_REQ(message_p).ue_identity.guami.amf_pointer;

    MSC_LOG_TX_MESSAGE(MSC_NGAP_GNB,
                        MSC_NGAP_AMF,
                        (const char *)&message_p->ittiMsg.ngap_nas_first_req,
                        sizeof(ngap_nas_first_req_t),
                        MSC_AS_TIME_FMT" NGAP_NAS_FIRST_REQ gNB %u UE %x",
                        MSC_AS_TIME_ARGS(ctxt_pP),
                        ctxt_pP->module_id,
                        ctxt_pP->rnti);
    LOG_I(NGAP, "[gNB %d] Build NGAP_NAS_FIRST_REQ adding in s_TMSI: GUAMI amf_set_id %u amf_region_id %u ue %x\n",
          ctxt_pP->module_id,
          NGAP_NAS_FIRST_REQ (message_p).ue_identity.guami.amf_set_id,
          NGAP_NAS_FIRST_REQ (message_p).ue_identity.guami.amf_region_id,
          ue_context_pP->ue_context.rnti);
=======
      NR_RegisteredAMF_t *r_amf = rrcSetupComplete->registeredAMF;
      NGAP_NAS_FIRST_REQ(message_p).ue_identity.presenceMask |= NGAP_UE_IDENTITIES_guami;

      if (r_amf->plmn_Identity != NULL) {
          if ((r_amf->plmn_Identity->mcc != NULL) && (r_amf->plmn_Identity->mcc->list.count > 0)) {
              /* Use first indicated PLMN MCC if it is defined */
              NGAP_NAS_FIRST_REQ(message_p).ue_identity.guami.mcc = *r_amf->plmn_Identity->mcc->list.array[selected_plmn_identity];
              LOG_I(NGAP, "[gNB %d] Build NGAP_NAS_FIRST_REQ adding in s_TMSI: GUMMEI MCC %u ue %x\n",
                  ctxt_pP->module_id,
                  NGAP_NAS_FIRST_REQ (message_p).ue_identity.guami.mcc,
                  ue_context_pP->ue_context.rnti);
          }

          if (r_amf->plmn_Identity->mnc.list.count > 0) {
              /* Use first indicated PLMN MNC if it is defined */
              NGAP_NAS_FIRST_REQ(message_p).ue_identity.guami.mnc = *r_amf->plmn_Identity->mnc.list.array[selected_plmn_identity];
              LOG_I(NGAP, "[gNB %d] Build NGAP_NAS_FIRST_REQ adding in s_TMSI: GUMMEI MNC %u ue %x\n",
                  ctxt_pP->module_id,
                  NGAP_NAS_FIRST_REQ (message_p).ue_identity.guami.mnc,
                  ue_context_pP->ue_context.rnti);
          }
      } else {
          /* TODO */
      }

      /* amf_Identifier */
      uint32_t amf_Id = BIT_STRING_to_uint32(&r_amf->amf_Identifier);
      NGAP_NAS_FIRST_REQ(message_p).ue_identity.guami.amf_region_id = amf_Id >> 16;
      NGAP_NAS_FIRST_REQ(message_p).ue_identity.guami.amf_set_id    = ue_context_pP->ue_context.Initialue_identity_5g_s_TMSI.amf_set_id;
      NGAP_NAS_FIRST_REQ(message_p).ue_identity.guami.amf_pointer   = ue_context_pP->ue_context.Initialue_identity_5g_s_TMSI.amf_pointer;

      ue_context_pP->ue_context.ue_guami.mcc = NGAP_NAS_FIRST_REQ(message_p).ue_identity.guami.mcc;
      ue_context_pP->ue_context.ue_guami.mnc = NGAP_NAS_FIRST_REQ(message_p).ue_identity.guami.mnc;
      ue_context_pP->ue_context.ue_guami.mnc_len = NGAP_NAS_FIRST_REQ(message_p).ue_identity.guami.mnc_len;
      ue_context_pP->ue_context.ue_guami.amf_region_id = NGAP_NAS_FIRST_REQ(message_p).ue_identity.guami.amf_region_id;
      ue_context_pP->ue_context.ue_guami.amf_set_id = NGAP_NAS_FIRST_REQ(message_p).ue_identity.guami.amf_set_id;
      ue_context_pP->ue_context.ue_guami.amf_pointer = NGAP_NAS_FIRST_REQ(message_p).ue_identity.guami.amf_pointer;

      MSC_LOG_TX_MESSAGE(MSC_NGAP_GNB,
                          MSC_NGAP_AMF,
                          (const char *)&message_p->ittiMsg.ngap_nas_first_req,
                          sizeof(ngap_nas_first_req_t),
                          MSC_AS_TIME_FMT" NGAP_NAS_FIRST_REQ gNB %u UE %x",
                          MSC_AS_TIME_ARGS(ctxt_pP),
                          ctxt_pP->module_id,
                          ctxt_pP->rnti);
      LOG_I(NGAP, "[gNB %d] Build NGAP_NAS_FIRST_REQ adding in s_TMSI: GUAMI amf_set_id %u amf_region_id %u ue %x\n",
            ctxt_pP->module_id,
            NGAP_NAS_FIRST_REQ (message_p).ue_identity.guami.amf_set_id,
            NGAP_NAS_FIRST_REQ (message_p).ue_identity.guami.amf_region_id,
            ue_context_pP->ue_context.rnti);
>>>>>>> 81c92d22
  }

  itti_send_msg_to_task (TASK_NGAP, ctxt_pP->instance, message_p);
}

//------------------------------------------------------------------------------
int
rrc_gNB_process_NGAP_INITIAL_CONTEXT_SETUP_REQ(
    MessageDef *msg_p,
    const char *msg_name,
    instance_t instance
)
//------------------------------------------------------------------------------
{
    uint16_t                        ue_initial_id;
    uint32_t                        gNB_ue_ngap_id;
    rrc_gNB_ue_context_t            *ue_context_p = NULL;
    protocol_ctxt_t                 ctxt;
    uint8_t                         pdu_sessions_done = 0;

    ue_initial_id  = NGAP_INITIAL_CONTEXT_SETUP_REQ(msg_p).ue_initial_id;
    gNB_ue_ngap_id = NGAP_INITIAL_CONTEXT_SETUP_REQ(msg_p).gNB_ue_ngap_id;

    ue_context_p   = rrc_gNB_get_ue_context_from_ngap_ids(instance, ue_initial_id, gNB_ue_ngap_id);
    LOG_I(NR_RRC, "[gNB %ld] Received %s: ue_initial_id %d, gNB_ue_ngap_id %u \n",
        instance, msg_name, ue_initial_id, gNB_ue_ngap_id);

    if (ue_context_p == NULL) {
      /* Can not associate this message to an UE index, send a failure to NGAP and discard it! */
      MessageDef *msg_fail_p = NULL;
      LOG_W(NR_RRC, "[gNB %ld] In NGAP_INITIAL_CONTEXT_SETUP_REQ: unknown UE from NGAP ids (%d, %u)\n", instance, ue_initial_id, gNB_ue_ngap_id);
      msg_fail_p = itti_alloc_new_message (TASK_RRC_GNB, 0, NGAP_INITIAL_CONTEXT_SETUP_FAIL);
      NGAP_INITIAL_CONTEXT_SETUP_FAIL (msg_fail_p).gNB_ue_ngap_id = gNB_ue_ngap_id;
      // TODO add failure cause when defined!
      itti_send_msg_to_task (TASK_NGAP, instance, msg_fail_p);
      return (-1);
    } else {
      PROTOCOL_CTXT_SET_BY_INSTANCE(&ctxt, instance, GNB_FLAG_YES, ue_context_p->ue_context.rnti, 0, 0);
      ue_context_p->ue_context.gNB_ue_ngap_id = NGAP_INITIAL_CONTEXT_SETUP_REQ (msg_p).gNB_ue_ngap_id;
      ue_context_p->ue_context.amf_ue_ngap_id = NGAP_INITIAL_CONTEXT_SETUP_REQ (msg_p).amf_ue_ngap_id;
      ue_context_p->ue_context.nas_pdu_flag = NGAP_INITIAL_CONTEXT_SETUP_REQ (msg_p).nas_pdu_flag;

      if (NGAP_INITIAL_CONTEXT_SETUP_REQ(msg_p).nb_of_pdusessions != 0) {
        ue_context_p->ue_context.nb_of_pdusessions = NGAP_INITIAL_CONTEXT_SETUP_REQ(msg_p).nb_of_pdusessions;
        for (int i = 0; i < NR_NB_RB_MAX - 3; i++) {
          if(ue_context_p->ue_context.pdusession[i].status >= PDU_SESSION_STATUS_DONE)
              continue;
            ue_context_p->ue_context.pdusession[i].status = PDU_SESSION_STATUS_NEW;
            ue_context_p->ue_context.pdusession[i].param  = NGAP_INITIAL_CONTEXT_SETUP_REQ (msg_p).pdusession_param[pdu_sessions_done];
            pdu_sessions_done++;

            // TODO establish PDU SESSION

            if(pdu_sessions_done >= NGAP_INITIAL_CONTEXT_SETUP_REQ(msg_p).nb_of_pdusessions) {
              break;
            }
        }
      }

      /* NAS PDU */
      ue_context_p->ue_context.nas_pdu_flag = NGAP_INITIAL_CONTEXT_SETUP_REQ(msg_p).nas_pdu_flag;
      if (ue_context_p->ue_context.nas_pdu_flag == 1) {
          ue_context_p->ue_context.nas_pdu.length = NGAP_INITIAL_CONTEXT_SETUP_REQ(msg_p).nas_pdu.length;
          ue_context_p->ue_context.nas_pdu.buffer = NGAP_INITIAL_CONTEXT_SETUP_REQ(msg_p).nas_pdu.buffer;
      }
        
      /* security */
      rrc_gNB_process_security(&ctxt, ue_context_p, &(NGAP_INITIAL_CONTEXT_SETUP_REQ(msg_p).security_capabilities));
      process_gNB_security_key (
        &ctxt,
        ue_context_p,
        NGAP_INITIAL_CONTEXT_SETUP_REQ(msg_p).security_key);

      uint8_t send_security_mode_command = TRUE;

      nr_rrc_pdcp_config_security(
          &ctxt,
          ue_context_p,
          send_security_mode_command);

      if (send_security_mode_command) {
          rrc_gNB_generate_SecurityModeCommand (&ctxt, ue_context_p);
          send_security_mode_command = FALSE;

          nr_rrc_pdcp_config_security(
              &ctxt,
              ue_context_p,
              send_security_mode_command);
      } else {
          /* rrc_gNB_generate_UECapabilityEnquiry */
          rrc_gNB_generate_UECapabilityEnquiry(&ctxt, ue_context_p);
      }

    // in case, send the S1SP initial context response if it is not sent with the attach complete message
    if (ue_context_p->ue_context.Status == NR_RRC_RECONFIGURED) {
        LOG_I(NR_RRC, "Sending rrc_gNB_send_NGAP_INITIAL_CONTEXT_SETUP_RESP, cause %ld\n", ue_context_p->ue_context.reestablishment_cause);
        rrc_gNB_send_NGAP_INITIAL_CONTEXT_SETUP_RESP(&ctxt,ue_context_p);
    }

if (RC.nrrrc[ctxt.module_id]->node_type == ngran_gNB_CU) {
    MessageDef *message_p;
    message_p = itti_alloc_new_message (TASK_RRC_GNB, 0, F1AP_UE_CONTEXT_SETUP_REQ);
    F1AP_UE_CONTEXT_SETUP_REQ (message_p).rrc_container = (uint8_t *)ue_context_p->ue_context.Srb1.Srb_info.Tx_buffer.Payload;
    F1AP_UE_CONTEXT_SETUP_REQ (message_p).rrc_container_length = ue_context_p->ue_context.Srb1.Srb_info.Tx_buffer.payload_size;
    F1AP_UE_CONTEXT_SETUP_REQ (message_p).gNB_CU_ue_id = 0;
    F1AP_UE_CONTEXT_SETUP_REQ (message_p).gNB_DU_ue_id = 0;
    F1AP_UE_CONTEXT_SETUP_REQ (message_p).rnti = ue_context_p->ue_context.rnti;

    itti_send_msg_to_task (TASK_CU_F1, ctxt.module_id, message_p);
    LOG_D(NR_RRC, "Send F1AP_UE_CONTEXT_SETUP_REQ with ITTI\n");
  }

    return 0;
  }
}

//------------------------------------------------------------------------------
void
rrc_gNB_send_NGAP_INITIAL_CONTEXT_SETUP_RESP(
  const protocol_ctxt_t *const ctxt_pP,
  rrc_gNB_ue_context_t          *const ue_context_pP
)
//------------------------------------------------------------------------------
{
  MessageDef      *msg_p         = NULL;
  int pdusession;
  int e_rabs_done = 0;
  int e_rabs_failed = 0;
  msg_p = itti_alloc_new_message (TASK_RRC_ENB, 0, NGAP_INITIAL_CONTEXT_SETUP_RESP);
  NGAP_INITIAL_CONTEXT_SETUP_RESP (msg_p).gNB_ue_ngap_id = ue_context_pP->ue_context.gNB_ue_ngap_id;

  for (pdusession = 0; pdusession < ue_context_pP->ue_context.nb_of_pdusessions; pdusession++) {
    if (ue_context_pP->ue_context.pdusession[pdusession].status == E_RAB_STATUS_DONE) {
      e_rabs_done++;
      NGAP_INITIAL_CONTEXT_SETUP_RESP (msg_p).pdusessions[pdusession].pdusession_id = ue_context_pP->ue_context.pdusession[pdusession].param.pdusession_id;
      // TODO add other information from S1-U when it will be integrated
      NGAP_INITIAL_CONTEXT_SETUP_RESP (msg_p).pdusessions[pdusession].gtp_teid = ue_context_pP->ue_context.gnb_gtp_teid[pdusession];
      memcpy(NGAP_INITIAL_CONTEXT_SETUP_RESP (msg_p).pdusessions[pdusession].gNB_addr.buffer , ue_context_pP->ue_context.gnb_gtp_addrs[pdusession].buffer, 20);
      NGAP_INITIAL_CONTEXT_SETUP_RESP (msg_p).pdusessions[pdusession].gNB_addr.length = 4;
      ue_context_pP->ue_context.pdusession[pdusession].status = E_RAB_STATUS_ESTABLISHED;
    } else {
      e_rabs_failed++;
      ue_context_pP->ue_context.pdusession[pdusession].status = E_RAB_STATUS_FAILED;
      NGAP_INITIAL_CONTEXT_SETUP_RESP (msg_p).pdusessions_failed[pdusession].pdusession_id = ue_context_pP->ue_context.pdusession[pdusession].param.pdusession_id;
      // TODO add cause when it will be integrated
    }
  }

  MSC_LOG_TX_MESSAGE(
    MSC_RRC_GNB,
    MSC_S1AP_ENB,
    (const char *)&NGAP_INITIAL_CONTEXT_SETUP_RESP (msg_p),
    sizeof(ngap_initial_context_setup_resp_t),
    MSC_AS_TIME_FMT" INITIAL_CONTEXT_SETUP_RESP UE %X eNB_ue_s1ap_id %u e_rabs:%u succ %u fail",
    MSC_AS_TIME_ARGS(ctxt_pP),
    ue_context_pP->ue_id_rnti,
    NGAP_INITIAL_CONTEXT_SETUP_RESP (msg_p).gNB_ue_ngap_id,
    e_rabs_done, e_rabs_failed);
  NGAP_INITIAL_CONTEXT_SETUP_RESP (msg_p).nb_of_pdusessions = e_rabs_done;
  NGAP_INITIAL_CONTEXT_SETUP_RESP (msg_p).nb_of_pdusessions_failed = e_rabs_failed;
  itti_send_msg_to_task (TASK_NGAP, ctxt_pP->instance, msg_p);
}

static NR_CipheringAlgorithm_t rrc_gNB_select_ciphering(uint16_t algorithms) {
  if (algorithms & NGAP_ENCRYPTION_NEA3_MASK) {
    return NR_CipheringAlgorithm_nea3;
  }

  if (algorithms & NGAP_ENCRYPTION_NEA2_MASK) {
    return NR_CipheringAlgorithm_nea2;
  }

  if (algorithms & NGAP_ENCRYPTION_NEA1_MASK) {
    return NR_CipheringAlgorithm_nea1;
  }

  return NR_CipheringAlgorithm_nea0;
}

static e_NR_IntegrityProtAlgorithm rrc_gNB_select_integrity(uint16_t algorithms) {
  if (algorithms & NGAP_INTEGRITY_NIA3_MASK) {
    return NR_IntegrityProtAlgorithm_nia3;
  }

  if (algorithms & NGAP_INTEGRITY_NIA2_MASK) {
    return NR_IntegrityProtAlgorithm_nia2;
  }

  if (algorithms & NGAP_INTEGRITY_NIA1_MASK) {
    return NR_IntegrityProtAlgorithm_nia1;
  }

  return NR_IntegrityProtAlgorithm_nia0;
}

int
rrc_gNB_process_security(
  const protocol_ctxt_t *const ctxt_pP,
  rrc_gNB_ue_context_t *const ue_context_pP,
  ngap_security_capabilities_t *security_capabilities_pP
) {
  boolean_t                                             changed = FALSE;
  NR_CipheringAlgorithm_t                               cipheringAlgorithm;
  e_NR_IntegrityProtAlgorithm                           integrityProtAlgorithm;
  /* Save security parameters */
  ue_context_pP->ue_context.security_capabilities = *security_capabilities_pP;
  // translation
  LOG_D(NR_RRC,
        "[gNB %d] NAS security_capabilities.encryption_algorithms %u AS ciphering_algorithm %lu NAS security_capabilities.integrity_algorithms %u AS integrity_algorithm %u\n",
        ctxt_pP->module_id,
        ue_context_pP->ue_context.security_capabilities.nRencryption_algorithms,
        (unsigned long)ue_context_pP->ue_context.ciphering_algorithm,
        ue_context_pP->ue_context.security_capabilities.nRintegrity_algorithms,
        ue_context_pP->ue_context.integrity_algorithm);
  /* Select relevant algorithms */
  cipheringAlgorithm = rrc_gNB_select_ciphering (ue_context_pP->ue_context.security_capabilities.nRencryption_algorithms);

  if (ue_context_pP->ue_context.ciphering_algorithm != cipheringAlgorithm) {
    ue_context_pP->ue_context.ciphering_algorithm = cipheringAlgorithm;
    changed = TRUE;
  }

  integrityProtAlgorithm = rrc_gNB_select_integrity (ue_context_pP->ue_context.security_capabilities.nRintegrity_algorithms);

  if (ue_context_pP->ue_context.integrity_algorithm != integrityProtAlgorithm) {
    ue_context_pP->ue_context.integrity_algorithm = integrityProtAlgorithm;
    changed = TRUE;
  }

  LOG_I (NR_RRC, "[gNB %d][UE %x] Selected security algorithms (%p): %lx, %x, %s\n",
         ctxt_pP->module_id,
         ue_context_pP->ue_context.rnti,
         security_capabilities_pP,
         (unsigned long)cipheringAlgorithm,
         integrityProtAlgorithm,
         changed ? "changed" : "same");
  return changed;
}

//------------------------------------------------------------------------------
int
rrc_gNB_process_NGAP_DOWNLINK_NAS(
  MessageDef *msg_p,
  const char *msg_name,
  instance_t  instance,
  mui_t      *rrc_gNB_mui
)
//------------------------------------------------------------------------------
{
    uint16_t ue_initial_id;
    uint32_t gNB_ue_ngap_id;
    uint32_t length;
    uint8_t *buffer;
    struct rrc_gNB_ue_context_s *ue_context_p = NULL;
    protocol_ctxt_t              ctxt;
    memset(&ctxt, 0, sizeof(protocol_ctxt_t));
    MessageDef *message_p;

    ue_initial_id  = NGAP_DOWNLINK_NAS (msg_p).ue_initial_id;
    gNB_ue_ngap_id = NGAP_DOWNLINK_NAS (msg_p).gNB_ue_ngap_id;
    ue_context_p = rrc_gNB_get_ue_context_from_ngap_ids(instance, ue_initial_id, gNB_ue_ngap_id);
    LOG_I(NR_RRC, "[gNB %ld] Received %s: ue_initial_id %d, gNB_ue_ngap_id %u\n",
            instance,
            msg_name,
            ue_initial_id,
            gNB_ue_ngap_id);

    if (ue_context_p == NULL) {
        MSC_LOG_RX_MESSAGE(
            MSC_RRC_GNB,
            MSC_NGAP_GNB,
            NULL,
            0,
            MSC_AS_TIME_FMT" DOWNLINK-NAS UE initial id %u gNB_ue_ngap_id %u",
            0,0,//MSC_AS_TIME_ARGS(ctxt_pP),
            ue_initial_id,
            gNB_ue_ngap_id);
        /* Can not associate this message to an UE index, send a failure to NGAP and discard it! */
        MessageDef *msg_fail_p;
        LOG_W(NR_RRC, "[gNB %ld] In NGAP_DOWNLINK_NAS: unknown UE from NGAP ids (%d, %u)\n", instance, ue_initial_id, gNB_ue_ngap_id);
        msg_fail_p = itti_alloc_new_message (TASK_RRC_GNB, 0, NGAP_NAS_NON_DELIVERY_IND);
        NGAP_NAS_NON_DELIVERY_IND (msg_fail_p).gNB_ue_ngap_id = gNB_ue_ngap_id;
        NGAP_NAS_NON_DELIVERY_IND (msg_fail_p).nas_pdu.length = NGAP_DOWNLINK_NAS (msg_p).nas_pdu.length;
        NGAP_NAS_NON_DELIVERY_IND (msg_fail_p).nas_pdu.buffer = NGAP_DOWNLINK_NAS (msg_p).nas_pdu.buffer;
        // TODO add failure cause when defined!
        MSC_LOG_TX_MESSAGE(
            MSC_RRC_ENB,
            MSC_NGAP_GNB,
            (const char *)NULL,
            0,
            MSC_AS_TIME_FMT" NGAP_NAS_NON_DELIVERY_IND UE initial id %u gNB_ue_ngap_id %u (ue ctxt !found)",
            0,0,//MSC_AS_TIME_ARGS(ctxt_pP),
            ue_initial_id,
            gNB_ue_ngap_id);
        itti_send_msg_to_task (TASK_NGAP, instance, msg_fail_p);
        return (-1);
    } else {
        PROTOCOL_CTXT_SET_BY_INSTANCE(&ctxt, instance, GNB_FLAG_YES, ue_context_p->ue_context.rnti, 0, 0);

        /* Is it the first income from NGAP ? */
        if (ue_context_p->ue_context.gNB_ue_ngap_id == 0) {
            ue_context_p->ue_context.gNB_ue_ngap_id = NGAP_DOWNLINK_NAS (msg_p).gNB_ue_ngap_id;
        }

        MSC_LOG_RX_MESSAGE(
            MSC_RRC_GNB,
            MSC_NGAP_GNB,
            (const char *)NULL,
            0,
            MSC_AS_TIME_FMT" DOWNLINK-NAS UE initial id %u gNB_ue_ngap_id %u",
            0,0,//MSC_AS_TIME_ARGS(ctxt_pP),
            ue_initial_id,
            NGAP_DOWNLINK_NAS (msg_p).gNB_ue_ngap_id);
        /* Create message for PDCP (DLInformationTransfer_t) */
        length = do_NR_DLInformationTransfer (
                instance,
                &buffer,
                rrc_gNB_get_next_transaction_identifier (instance),
                NGAP_DOWNLINK_NAS (msg_p).nas_pdu.length,
                NGAP_DOWNLINK_NAS (msg_p).nas_pdu.buffer);
        LOG_DUMPMSG(NR_RRC, DEBUG_RRC, buffer, length, "[MSG] RRC DL Information Transfer\n");
        /*
        * switch UL or DL NAS message without RRC piggybacked to SRB2 if active.
        */
       switch (RC.nrrrc[ctxt.module_id]->node_type) {
        case ngran_gNB_CU:
          // create an ITTI message
          // F1AP_DL_RRC_MESSAGE
          message_p = itti_alloc_new_message (TASK_RRC_GNB, 0, F1AP_DL_RRC_MESSAGE);
          F1AP_DL_RRC_MESSAGE (message_p).rrc_container        = buffer;
          F1AP_DL_RRC_MESSAGE (message_p).rrc_container_length = length;
          F1AP_DL_RRC_MESSAGE (message_p).gNB_CU_ue_id         = 0;
          F1AP_DL_RRC_MESSAGE (message_p).gNB_DU_ue_id         = 0;
          F1AP_DL_RRC_MESSAGE (message_p).old_gNB_DU_ue_id     = 0xFFFFFFFF; // unknown
          F1AP_DL_RRC_MESSAGE (message_p).rnti                 = ue_context_p->ue_context.rnti;
          F1AP_DL_RRC_MESSAGE (message_p).srb_id               = DCCH;
          F1AP_DL_RRC_MESSAGE (message_p).execute_duplication  = 1;
          F1AP_DL_RRC_MESSAGE (message_p).RAT_frequency_priority_information.en_dc = 0;
          itti_send_msg_to_task (TASK_CU_F1, ctxt.module_id, message_p);
          LOG_D(NR_RRC, "Send F1AP_DL_RRC_MESSAGE with ITTI\n");

          /* Transfer data to PDCP */
          nr_rrc_data_req (
              &ctxt,
              ue_context_p->ue_context.Srb2.Srb_info.Srb_id,
              (*rrc_gNB_mui)++,
              SDU_CONFIRM_NO,
              length,
              buffer,
              PDCP_TRANSMISSION_MODE_CONTROL);
          break;

        case ngran_gNB_DU:
          // nothing to do for DU
          AssertFatal(1==0,"nothing to do for DU\n");
          break;

        case ngran_gNB:
        {
          // rrc_mac_config_req_gNB
#ifdef ITTI_SIM
        uint8_t *message_buffer;
        message_buffer = itti_malloc (TASK_RRC_GNB, TASK_RRC_UE_SIM, length);
        memcpy (message_buffer, buffer, length);
        message_p = itti_alloc_new_message (TASK_RRC_GNB, 0, GNB_RRC_DCCH_DATA_IND);
        GNB_RRC_DCCH_DATA_IND (message_p).rbid = DCCH;
        GNB_RRC_DCCH_DATA_IND (message_p).sdu = message_buffer;
        GNB_RRC_DCCH_DATA_IND (message_p).size  = length;
        itti_send_msg_to_task (TASK_RRC_UE_SIM, instance, message_p);
        LOG_I(NR_RRC, "Send DL NAS message \n");
#else
#if(0)
          /* Transfer data to PDCP */
          nr_rrc_data_req (
              &ctxt,
              ue_context_p->ue_context.Srb2.Srb_info.Srb_id,
              (*rrc_gNB_mui)++,
              SDU_CONFIRM_NO,
              length,
              buffer,
              PDCP_TRANSMISSION_MODE_CONTROL);
#endif
#endif
        }
          break;

        default :
            LOG_W(NR_RRC, "Unknown node type %d\n", RC.nrrrc[ctxt.module_id]->node_type);
      }
        return (0);
    }
}

//------------------------------------------------------------------------------
void
rrc_gNB_send_NGAP_UPLINK_NAS(
  const protocol_ctxt_t    *const ctxt_pP,
  rrc_gNB_ue_context_t     *const ue_context_pP,
  NR_UL_DCCH_Message_t     *const ul_dcch_msg
)
//------------------------------------------------------------------------------
{
    uint32_t pdu_length;
    uint8_t *pdu_buffer;
    MessageDef *msg_p;
    NR_ULInformationTransfer_t *ulInformationTransfer = ul_dcch_msg->message.choice.c1->choice.ulInformationTransfer;

    if (ulInformationTransfer->criticalExtensions.present == NR_ULInformationTransfer__criticalExtensions_PR_ulInformationTransfer) {
        pdu_length = ulInformationTransfer->criticalExtensions.choice.ulInformationTransfer->dedicatedNAS_Message->size;
        pdu_buffer = ulInformationTransfer->criticalExtensions.choice.ulInformationTransfer->dedicatedNAS_Message->buf;
        msg_p = itti_alloc_new_message (TASK_RRC_GNB, 0, NGAP_UPLINK_NAS);
        NGAP_UPLINK_NAS (msg_p).gNB_ue_ngap_id = ue_context_pP->ue_context.gNB_ue_ngap_id;
        NGAP_UPLINK_NAS (msg_p).nas_pdu.length = pdu_length;
        NGAP_UPLINK_NAS (msg_p).nas_pdu.buffer = pdu_buffer;
        // extract_imsi(NGAP_UPLINK_NAS (msg_p).nas_pdu.buffer,
        //               NGAP_UPLINK_NAS (msg_p).nas_pdu.length,
        //               ue_context_pP);
        itti_send_msg_to_task (TASK_NGAP, ctxt_pP->instance, msg_p);
        LOG_I(NR_RRC,"Send RRC GNB UL Information Transfer \n");
    }
}

//------------------------------------------------------------------------------
void
rrc_gNB_send_NGAP_PDUSESSION_SETUP_RESP(
  const protocol_ctxt_t    *const ctxt_pP,
  rrc_gNB_ue_context_t     *const ue_context_pP,
  uint8_t                   xid
)
//------------------------------------------------------------------------------
{
  MessageDef *msg_p;
  int pdu_sessions_done = 0;
  int pdu_sessions_failed = 0;
  int pdusession;
  int qos_flow_index;

  msg_p = itti_alloc_new_message (TASK_RRC_GNB, 0, NGAP_PDUSESSION_SETUP_RESP);
  NGAP_PDUSESSION_SETUP_RESP(msg_p).gNB_ue_ngap_id = ue_context_pP->ue_context.gNB_ue_ngap_id;

  for (pdusession = 0; pdusession < ue_context_pP->ue_context.setup_pdu_sessions; pdusession++) {
    // if (xid == ue_context_pP->ue_context.pdusession[pdusession].xid) {
      if (ue_context_pP->ue_context.pdusession[pdusession].status == PDU_SESSION_STATUS_DONE) {
        NGAP_PDUSESSION_SETUP_RESP(msg_p).pdusessions[pdusession].pdusession_id = ue_context_pP->ue_context.pdusession[pdusession].param.pdusession_id;
        // NGAP_PDUSESSION_SETUP_RESP(msg_p).pdusessions[pdusession].pdusession_id = 1;
        NGAP_PDUSESSION_SETUP_RESP(msg_p).pdusessions[pdusession].nb_of_qos_flow = ue_context_pP->ue_context.pdusession[pdusession].param.nb_qos;
        NGAP_PDUSESSION_SETUP_RESP(msg_p).pdusessions[pdusession].gtp_teid = ue_context_pP->ue_context.gnb_gtp_teid[pdusession];
        NGAP_PDUSESSION_SETUP_RESP(msg_p).pdusessions[pdusession].gNB_addr.pdu_session_type = PDUSessionType_ipv4;
        NGAP_PDUSESSION_SETUP_RESP(msg_p).pdusessions[pdusession].gNB_addr.length = ue_context_pP->ue_context.gnb_gtp_addrs[pdusession].length;
        memcpy(NGAP_PDUSESSION_SETUP_RESP(msg_p).pdusessions[pdusession].gNB_addr.buffer,
                ue_context_pP->ue_context.gnb_gtp_addrs[pdusession].buffer, sizeof(uint8_t)*20);
        for (qos_flow_index = 0; qos_flow_index < NGAP_PDUSESSION_SETUP_RESP(msg_p).pdusessions[pdusession].nb_of_qos_flow; qos_flow_index++) {
          NGAP_PDUSESSION_SETUP_RESP(msg_p).pdusessions[pdusession].associated_qos_flows[qos_flow_index].qfi =
            ue_context_pP->ue_context.pdusession[pdusession].param.qos[qos_flow_index].qfi;
          NGAP_PDUSESSION_SETUP_RESP(msg_p).pdusessions[pdusession].associated_qos_flows[qos_flow_index].qos_flow_mapping_ind = QOSFLOW_MAPPING_INDICATION_DL;
        }

        ue_context_pP->ue_context.pdusession[pdusession].status = PDU_SESSION_STATUS_ESTABLISHED;
        LOG_I (NR_RRC,"gnb_gtp_addr (msg index %d, pdu_sessions index %d, status %d, xid %d): nb_of_pdusessions %d,  pdusession_id %d, teid: %u, addr: %d.%d.%d.%d \n ",
               pdu_sessions_done, pdusession, ue_context_pP->ue_context.pdusession[pdusession].status, xid,
               ue_context_pP->ue_context.nb_of_pdusessions,
               NGAP_PDUSESSION_SETUP_RESP (msg_p).pdusessions[pdu_sessions_done].pdusession_id,
               NGAP_PDUSESSION_SETUP_RESP (msg_p).pdusessions[pdu_sessions_done].gtp_teid,
               NGAP_PDUSESSION_SETUP_RESP (msg_p).pdusessions[pdu_sessions_done].gNB_addr.buffer[0],
               NGAP_PDUSESSION_SETUP_RESP (msg_p).pdusessions[pdu_sessions_done].gNB_addr.buffer[1],
               NGAP_PDUSESSION_SETUP_RESP (msg_p).pdusessions[pdu_sessions_done].gNB_addr.buffer[2],
               NGAP_PDUSESSION_SETUP_RESP (msg_p).pdusessions[pdu_sessions_done].gNB_addr.buffer[3]);
        pdu_sessions_done++;
      } else if ((ue_context_pP->ue_context.pdusession[pdusession].status == PDU_SESSION_STATUS_NEW) ||
                 (ue_context_pP->ue_context.pdusession[pdusession].status == PDU_SESSION_STATUS_ESTABLISHED)) {
        LOG_D (NR_RRC,"PDU-SESSION is NEW or already ESTABLISHED\n");
      } else { /* to be improved */
        ue_context_pP->ue_context.pdusession[pdusession].status = PDU_SESSION_STATUS_FAILED;
        NGAP_PDUSESSION_SETUP_RESP (msg_p).pdusessions_failed[pdu_sessions_failed].pdusession_id = ue_context_pP->ue_context.pdusession[pdusession].param.pdusession_id;
        pdu_sessions_failed++;
        // TODO add cause when it will be integrated
      }
        NGAP_PDUSESSION_SETUP_RESP(msg_p).nb_of_pdusessions = pdu_sessions_done;
        NGAP_PDUSESSION_SETUP_RESP(msg_p).nb_of_pdusessions_failed = pdu_sessions_failed;
    // } else {
    //   LOG_D(NR_RRC,"xid does not corresponds  (context pdu_sessions index %d, status %d, xid %d/%d) \n ",
    //         pdusession, ue_context_pP->ue_context.pdusession[pdusession].status, xid, ue_context_pP->ue_context.pdusession[pdusession].xid);
    // }
  }

  if ((pdu_sessions_done > 0) ) {
    LOG_I(NR_RRC,"NGAP_PDUSESSION_SETUP_RESP: sending the message: nb_of_pdusessions %d, total pdu_sessions %d, index %d\n",
          ue_context_pP->ue_context.nb_of_pdusessions, ue_context_pP->ue_context.setup_pdu_sessions, pdusession);
    MSC_LOG_TX_MESSAGE(
      MSC_RRC_GNB,
      MSC_NGAP_GNB,
      (const char *)&NGAP_PDUSESSION_SETUP_RESP (msg_p),
      sizeof(ngap_pdusession_setup_resp_t),
      MSC_AS_TIME_FMT" PDUSESSION_SETUP_RESP UE %X gNB_ue_ngap_id %u pdu_sessions:%u succ %u fail",
      MSC_AS_TIME_ARGS(ctxt_pP),
      ue_context_pP->ue_id_rnti,
      NGAP_PDUSESSION_SETUP_RESP (msg_p).gNB_ue_ngap_id,
      pdu_sessions_done, pdu_sessions_failed);
    itti_send_msg_to_task (TASK_NGAP, ctxt_pP->instance, msg_p);
  }

  for(int i = 0; i < NB_RB_MAX; i++) {
    ue_context_pP->ue_context.pdusession[i].xid = -1;
  }

  return;
}

//------------------------------------------------------------------------------
int
rrc_gNB_process_NGAP_PDUSESSION_SETUP_REQ(
  MessageDef *msg_p,
  const char *msg_name,
  instance_t instance
)
//------------------------------------------------------------------------------
{
  uint16_t                        ue_initial_id;
  uint32_t                        gNB_ue_ngap_id;
  rrc_gNB_ue_context_t            *ue_context_p = NULL;
  protocol_ctxt_t                 ctxt;
  gtpv1u_gnb_create_tunnel_req_t  create_tunnel_req;
  gtpv1u_gnb_create_tunnel_resp_t create_tunnel_resp;
  uint8_t                         pdu_sessions_done;
  uint8_t                         inde_list[NR_NB_RB_MAX - 3]= {0};
  int                             ret = 0;

  ue_initial_id  = NGAP_PDUSESSION_SETUP_REQ(msg_p).ue_initial_id;
  gNB_ue_ngap_id = NGAP_PDUSESSION_SETUP_REQ(msg_p).gNB_ue_ngap_id;
  ue_context_p   = rrc_gNB_get_ue_context_from_ngap_ids(instance, ue_initial_id, gNB_ue_ngap_id);
  LOG_I(NR_RRC, "[gNB %ld] Received %s: ue_initial_id %d, gNB_ue_ngap_id %u \n",
    instance, msg_name, ue_initial_id, gNB_ue_ngap_id);

  if (ue_context_p == NULL) {
    MessageDef *msg_fail_p = NULL;
    LOG_W(NR_RRC, "[gNB %ld] In NGAP_PDUSESSION_SETUP_REQ: unknown UE from NGAP ids (%d, %u)\n", instance, ue_initial_id, gNB_ue_ngap_id);
    msg_fail_p = itti_alloc_new_message(TASK_RRC_GNB, 0, NGAP_PDUSESSION_SETUP_REQUEST_FAIL);
    NGAP_PDUSESSION_SETUP_REQ(msg_fail_p).gNB_ue_ngap_id = gNB_ue_ngap_id;
    // TODO add failure cause when defined!
    itti_send_msg_to_task (TASK_NGAP, instance, msg_fail_p);
    return (-1);
  } else {
    memset(&create_tunnel_req, 0, sizeof(gtpv1u_gnb_create_tunnel_req_t));
    uint8_t nb_pdusessions_tosetup = NGAP_PDUSESSION_SETUP_REQ(msg_p).nb_pdusessions_tosetup;
    pdu_sessions_done = 0;

    PROTOCOL_CTXT_SET_BY_INSTANCE(&ctxt, instance, GNB_FLAG_YES, ue_context_p->ue_context.rnti, 0, 0);
    for (int i = 0; i < NR_NB_RB_MAX - 3; i++) {
      if(ue_context_p->ue_context.pdusession[i].status >= PDU_SESSION_STATUS_DONE)
        continue;
      ue_context_p->ue_context.pdusession[i].status      = PDU_SESSION_STATUS_NEW;
      ue_context_p->ue_context.pdusession[i].param       = NGAP_PDUSESSION_SETUP_REQ(msg_p).pdusession_setup_params[pdu_sessions_done];
      create_tunnel_req.pdusession_id[pdu_sessions_done] = NGAP_PDUSESSION_SETUP_REQ(msg_p).pdusession_setup_params[pdu_sessions_done].pdusession_id;
      create_tunnel_req.upf_NGu_teid[pdu_sessions_done]  = NGAP_PDUSESSION_SETUP_REQ(msg_p).pdusession_setup_params[pdu_sessions_done].gtp_teid;
      memcpy(create_tunnel_req.upf_addr[pdu_sessions_done].buffer,
              NGAP_PDUSESSION_SETUP_REQ(msg_p).pdusession_setup_params[i].upf_addr.buffer,
              sizeof(uint8_t)*20);
      create_tunnel_req.upf_addr[pdu_sessions_done].length = NGAP_PDUSESSION_SETUP_REQ(msg_p).pdusession_setup_params[i].upf_addr.length;
      LOG_I(NR_RRC,"NGAP PDUSESSION SETUP REQ: local index %d teid %u, pdusession id %d \n",
            i,
            create_tunnel_req.upf_NGu_teid[i],
            create_tunnel_req.pdusession_id[i]);
      inde_list[pdu_sessions_done] = i;
      pdu_sessions_done++;

      if(pdu_sessions_done >= nb_pdusessions_tosetup) {
        break;
      }
    }

    ue_context_p->ue_context.nb_of_pdusessions = NGAP_PDUSESSION_SETUP_REQ(msg_p).nb_pdusessions_tosetup;
    ue_context_p->ue_context.gNB_ue_ngap_id    = NGAP_PDUSESSION_SETUP_REQ(msg_p).gNB_ue_ngap_id;
    ue_context_p->ue_context.amf_ue_ngap_id    = NGAP_PDUSESSION_SETUP_REQ(msg_p).amf_ue_ngap_id;
    create_tunnel_req.rnti                     = ue_context_p->ue_context.rnti;
    create_tunnel_req.num_tunnels              = pdu_sessions_done;

    ret = gtpv1u_create_ngu_tunnel(
            instance,
            &create_tunnel_req,
            &create_tunnel_resp);
    if (ret != 0) {
      LOG_E(NR_RRC,"rrc_gNB_process_NGAP_PDUSESSION_SETUP_REQ : gtpv1u_create_ngu_tunnel failed,start to release UE %x\n",ue_context_p->ue_context.rnti);
      ue_context_p->ue_context.ue_release_timer_ng = 1;
      ue_context_p->ue_context.ue_release_timer_thres_ng = 100;
      ue_context_p->ue_context.ue_release_timer = 0;
      ue_context_p->ue_context.ue_reestablishment_timer = 0;
      ue_context_p->ue_context.ul_failure_timer = 20000; // set ul_failure to 20000 for triggering rrc_eNB_send_S1AP_UE_CONTEXT_RELEASE_REQ
      // rrc_gNB_free_UE(ctxt.module_id,ue_context_p);
      ue_context_p->ue_context.ul_failure_timer = 0;
      return (0);
    }
    nr_rrc_gNB_process_GTPV1U_CREATE_TUNNEL_RESP(
      &ctxt,
      &create_tunnel_resp,
      &inde_list[0]);
    ue_context_p->ue_context.setup_pdu_sessions += nb_pdusessions_tosetup;

    // TEST 
    ue_context_p->ue_context.pdusession[0].status = PDU_SESSION_STATUS_DONE;
    rrc_gNB_send_NGAP_PDUSESSION_SETUP_RESP(&ctxt, ue_context_p, 0);
    return(0);
  }
}

void
rrc_gNB_send_NGAP_UE_CONTEXT_RELEASE_REQ(
  const module_id_t gnb_mod_idP,
  const rrc_gNB_ue_context_t *const ue_context_pP,
  const ngap_Cause_t causeP,
  const long cause_valueP)
//------------------------------------------------------------------------------
{
  if (ue_context_pP == NULL) {
    LOG_E(RRC, "[gNB] In NGAP_UE_CONTEXT_RELEASE_REQ: invalid UE\n");
  } else {
    MSC_LOG_TX_MESSAGE(MSC_RRC_GNB,
                       MSC_NGAP_GNB,
                       NULL,
                       0,
                       "0 NGAP_UE_CONTEXT_RELEASE_REQ gNB_ue_ngap_id 0x%06"PRIX32" ",
                       ue_context_pP->ue_context.gNB_ue_ngap_id);
    MessageDef *msg_context_release_req_p = NULL;
    msg_context_release_req_p = itti_alloc_new_message(TASK_RRC_GNB, 0, NGAP_UE_CONTEXT_RELEASE_REQ);
    NGAP_UE_CONTEXT_RELEASE_REQ(msg_context_release_req_p).gNB_ue_ngap_id    = ue_context_pP->ue_context.gNB_ue_ngap_id;
    NGAP_UE_CONTEXT_RELEASE_REQ(msg_context_release_req_p).cause             = causeP;
    NGAP_UE_CONTEXT_RELEASE_REQ(msg_context_release_req_p).cause_value       = cause_valueP;
    NGAP_UE_CONTEXT_RELEASE_REQ(msg_context_release_req_p).nb_of_pdusessions = ue_context_pP->ue_context.setup_pdu_sessions;
    for (int pdusession = 0; pdusession < ue_context_pP->ue_context.setup_pdu_sessions; pdusession++) {
      NGAP_UE_CONTEXT_RELEASE_REQ(msg_context_release_req_p).pdusessions[pdusession].pdusession_id = ue_context_pP->ue_context.pdusession[pdusession].param.pdusession_id;
    }
    itti_send_msg_to_task(TASK_NGAP, GNB_MODULE_ID_TO_INSTANCE(gnb_mod_idP), msg_context_release_req_p);
  }
}
/*------------------------------------------------------------------------------*/
int 
rrc_gNB_process_NGAP_UE_CONTEXT_RELEASE_REQ (
  MessageDef *msg_p, 
  const char *msg_name, 
  instance_t instance) 
{
  uint32_t gNB_ue_ngap_id;
  struct rrc_gNB_ue_context_s *ue_context_p = NULL;
  gNB_ue_ngap_id = NGAP_UE_CONTEXT_RELEASE_REQ(msg_p).gNB_ue_ngap_id;
  ue_context_p   = rrc_gNB_get_ue_context_from_ngap_ids(instance, UE_INITIAL_ID_INVALID, gNB_ue_ngap_id);

  if (ue_context_p == NULL) {
    /* Can not associate this message to an UE index, send a failure to ngAP and discard it! */
    MessageDef *msg_fail_p;
    LOG_W(RRC, "[gNB %ld] In NGAP_UE_CONTEXT_RELEASE_REQ: unknown UE from gNB_ue_ngap_id (%u)\n",
          instance,
          gNB_ue_ngap_id);
    msg_fail_p = itti_alloc_new_message(TASK_RRC_GNB, 0, NGAP_UE_CONTEXT_RELEASE_RESP); /* TODO change message ID. */
    NGAP_UE_CONTEXT_RELEASE_RESP(msg_fail_p).gNB_ue_ngap_id = gNB_ue_ngap_id;
    // TODO add failure cause when defined!
    itti_send_msg_to_task(TASK_NGAP, instance, msg_fail_p);
    return (-1);
  } else {
    /* TODO release context. */
    /* Send the response */
    {
      MessageDef *msg_resp_p;
      msg_resp_p = itti_alloc_new_message(TASK_RRC_GNB, 0, NGAP_UE_CONTEXT_RELEASE_RESP);
      NGAP_UE_CONTEXT_RELEASE_RESP(msg_resp_p).gNB_ue_ngap_id = gNB_ue_ngap_id;
      itti_send_msg_to_task(TASK_NGAP, instance, msg_resp_p);
    }
    return (0);
  }
}

//-----------------------------------------------------------------------------
/*
* Process the NG command NGAP_UE_CONTEXT_RELEASE_COMMAND, sent by AMF.
* The gNB should remove all pdu session, NG context, and other context of the UE.
*/
int
rrc_gNB_process_NGAP_UE_CONTEXT_RELEASE_COMMAND(
  MessageDef *msg_p,
  const char *msg_name,
  instance_t instance) {
  //-----------------------------------------------------------------------------
  uint32_t gNB_ue_ngap_id = 0;
  protocol_ctxt_t ctxt;
  struct rrc_gNB_ue_context_s *ue_context_p = NULL;
  struct rrc_ue_ngap_ids_s *rrc_ue_ngap_ids = NULL;
  gNB_ue_ngap_id = NGAP_UE_CONTEXT_RELEASE_COMMAND(msg_p).gNB_ue_ngap_id;
  ue_context_p = rrc_gNB_get_ue_context_from_ngap_ids(instance, UE_INITIAL_ID_INVALID, gNB_ue_ngap_id);

  if (ue_context_p == NULL) {
    /* Can not associate this message to an UE index */
    MessageDef *msg_complete_p = NULL;
    LOG_W(NR_RRC, "[gNB %ld] In NGAP_UE_CONTEXT_RELEASE_COMMAND: unknown UE from gNB_ue_ngap_id (%u)\n",
          instance,
          gNB_ue_ngap_id);
    MSC_LOG_EVENT(MSC_RRC_GNB, "0 NGAP_UE_CONTEXT_RELEASE_COMPLETE gNB_ue_ngap_id 0x%06"PRIX32" context not found",
                  gNB_ue_ngap_id);
    MSC_LOG_TX_MESSAGE(MSC_RRC_GNB,
                       MSC_NGAP_GNB,
                       NULL,
                       0,
                       "0 NGAP_UE_CONTEXT_RELEASE_COMPLETE gNB_ue_ngap_id 0x%06"PRIX32" ",
                       gNB_ue_ngap_id);
    msg_complete_p = itti_alloc_new_message(TASK_RRC_GNB, 0, NGAP_UE_CONTEXT_RELEASE_COMPLETE);
    NGAP_UE_CONTEXT_RELEASE_COMPLETE(msg_complete_p).gNB_ue_ngap_id = gNB_ue_ngap_id;
    itti_send_msg_to_task(TASK_NGAP, instance, msg_complete_p);
    rrc_ue_ngap_ids = rrc_gNB_NGAP_get_ue_ids(RC.nrrrc[instance], UE_INITIAL_ID_INVALID, gNB_ue_ngap_id);

    if (rrc_ue_ngap_ids != NULL) {
      rrc_gNB_NGAP_remove_ue_ids(RC.nrrrc[instance], rrc_ue_ngap_ids);
    }

    return -1;
  } else {
    ue_context_p->ue_context.ue_release_timer_ng = 0;
    PROTOCOL_CTXT_SET_BY_INSTANCE(&ctxt, instance, GNB_FLAG_YES, ue_context_p->ue_context.rnti, 0, 0);
    rrc_gNB_generate_RRCRelease(&ctxt, ue_context_p);
    return 0;
  }
}
//------------------------------------------------------------------------------
/*
* Remove UE ids (ue_initial_id and ng_id) from hashtables.
*/
void
rrc_gNB_NGAP_remove_ue_ids(
  gNB_RRC_INST *const rrc_instance_pP,
  struct rrc_ue_ngap_ids_s *const ue_ids_pP
)
//------------------------------------------------------------------------------
{
  hashtable_rc_t h_rc;

  if (rrc_instance_pP == NULL) {
    LOG_E(NR_RRC, "Bad NR RRC instance\n");
    return;
  }

  if (ue_ids_pP == NULL) {
    LOG_E(NR_RRC, "Trying to free a NULL NGAP UE IDs\n");
    return;
  }

  const uint16_t ue_initial_id  = ue_ids_pP->ue_initial_id;
  const uint32_t gNB_ue_ngap_id = ue_ids_pP->gNB_ue_ngap_id;

  if (gNB_ue_ngap_id > 0) {
    h_rc = hashtable_remove(rrc_instance_pP->ngap_id2_ngap_ids, (hash_key_t)gNB_ue_ngap_id);

    if (h_rc != HASH_TABLE_OK) {
      LOG_W(NR_RRC, "NGAP Did not find entry in hashtable ngap_id2_ngap_ids for gNB_ue_ngap_id %u\n", gNB_ue_ngap_id);
    } else {
      LOG_W(NR_RRC, "NGAP removed entry in hashtable ngap_id2_ngap_ids for gNB_ue_ngap_id %u\n", gNB_ue_ngap_id);
    }
  }

  if (ue_initial_id != UE_INITIAL_ID_INVALID) {
    h_rc = hashtable_remove(rrc_instance_pP->initial_id2_ngap_ids, (hash_key_t)ue_initial_id);

    if (h_rc != HASH_TABLE_OK) {
      LOG_W(NR_RRC, "NGAP Did not find entry in hashtable initial_id2_ngap_ids for ue_initial_id %u\n", ue_initial_id);
    } else {
      LOG_W(NR_RRC, "NGAP removed entry in hashtable initial_id2_ngap_ids for ue_initial_id %u\n", ue_initial_id);
    }
  }
}
void
rrc_gNB_send_NGAP_UE_CAPABILITIES_IND(
  const protocol_ctxt_t    *const ctxt_pP,
  rrc_gNB_ue_context_t     *const ue_context_pP,
  NR_UL_DCCH_Message_t     *const ul_dcch_msg
)
//------------------------------------------------------------------------------
{
    NR_UE_CapabilityRAT_ContainerList_t *ueCapabilityRATContainerList = ul_dcch_msg->message.choice.c1->choice.ueCapabilityInformation->criticalExtensions.choice.ueCapabilityInformation->ue_CapabilityRAT_ContainerList;
    /* 4096 is arbitrary, should be big enough */
    unsigned char buf[4096];
    unsigned char *buf2;
    NR_UERadioAccessCapabilityInformation_t rac;
    
    if (ueCapabilityRATContainerList->list.count == 0) {
      LOG_W(RRC, "[gNB %d][UE %x] bad UE capabilities\n", ctxt_pP->module_id, ue_context_pP->ue_context.rnti);
    }
    
    asn_enc_rval_t ret = uper_encode_to_buffer(&asn_DEF_NR_UE_CapabilityRAT_ContainerList, NULL, ueCapabilityRATContainerList, buf, 4096);
    
    if (ret.encoded == -1) abort();
    
    memset(&rac, 0, sizeof(NR_UERadioAccessCapabilityInformation_t));
    rac.criticalExtensions.present = NR_UERadioAccessCapabilityInformation__criticalExtensions_PR_c1;
    rac.criticalExtensions.choice.c1 = calloc(1,sizeof(*rac.criticalExtensions.choice.c1));
    rac.criticalExtensions.choice.c1->present = NR_UERadioAccessCapabilityInformation__criticalExtensions__c1_PR_ueRadioAccessCapabilityInformation;
    rac.criticalExtensions.choice.c1->choice.ueRadioAccessCapabilityInformation = calloc(1,sizeof(NR_UERadioAccessCapabilityInformation_IEs_t));
    rac.criticalExtensions.choice.c1->choice.ueRadioAccessCapabilityInformation->ue_RadioAccessCapabilityInfo.buf = buf;
    rac.criticalExtensions.choice.c1->choice.ueRadioAccessCapabilityInformation->ue_RadioAccessCapabilityInfo.size = (ret.encoded+7)/8;
    rac.criticalExtensions.choice.c1->choice.ueRadioAccessCapabilityInformation->nonCriticalExtension = NULL;
    /* 8192 is arbitrary, should be big enough */
    buf2 = malloc16(8192);
    
    if (buf2 == NULL) abort();
    
    ret = uper_encode_to_buffer(&asn_DEF_NR_UERadioAccessCapabilityInformation, NULL, &rac, buf2, 8192);
    
    if (ret.encoded == -1) abort();

    MessageDef *msg_p;
    msg_p = itti_alloc_new_message (TASK_RRC_GNB, 0, NGAP_UE_CAPABILITIES_IND);
    NGAP_UE_CAPABILITIES_IND (msg_p).gNB_ue_ngap_id = ue_context_pP->ue_context.gNB_ue_ngap_id;
    NGAP_UE_CAPABILITIES_IND (msg_p).ue_radio_cap.length = (ret.encoded+7)/8;
    NGAP_UE_CAPABILITIES_IND (msg_p).ue_radio_cap.buffer = buf2;
    itti_send_msg_to_task (TASK_NGAP, ctxt_pP->instance, msg_p);
    LOG_I(NR_RRC,"Send message to ngap: NGAP_UE_CAPABILITIES_IND\n");
}

//------------------------------------------------------------------------------
void
rrc_gNB_send_NGAP_PDUSESSION_RELEASE_RESPONSE(
  const protocol_ctxt_t    *const ctxt_pP,
  rrc_gNB_ue_context_t     *const ue_context_pP,
  uint8_t                   xid
)
//------------------------------------------------------------------------------
{
  int pdu_sessions_released = 0;
  MessageDef   *msg_p;
  msg_p = itti_alloc_new_message (TASK_RRC_GNB, 0, NGAP_PDUSESSION_RELEASE_RESPONSE);
  NGAP_PDUSESSION_RELEASE_RESPONSE (msg_p).gNB_ue_ngap_id = ue_context_pP->ue_context.gNB_ue_ngap_id;

  for (int i = 0;  i < NB_RB_MAX; i++) {
    if (xid == ue_context_pP->ue_context.pdusession[i].xid) {
      NGAP_PDUSESSION_RELEASE_RESPONSE (msg_p).pdusession_release[pdu_sessions_released].pdusession_id =
          ue_context_pP->ue_context.pdusession[i].param.pdusession_id;
      pdu_sessions_released++;
      //clear
      memset(&ue_context_pP->ue_context.pdusession[i], 0, sizeof(pdu_session_param_t));
    }
  }

  NGAP_PDUSESSION_RELEASE_RESPONSE (msg_p).nb_of_pdusessions_released = pdu_sessions_released;
  NGAP_PDUSESSION_RELEASE_RESPONSE (msg_p).nb_of_pdusessions_failed = ue_context_pP->ue_context.nb_release_of_pdusessions;
  memcpy(&(NGAP_PDUSESSION_RELEASE_RESPONSE (msg_p).pdusessions_failed[0]), &ue_context_pP->ue_context.pdusessions_release_failed[0],
      sizeof(pdusession_failed_t)*ue_context_pP->ue_context.nb_release_of_pdusessions);
  ue_context_pP->ue_context.setup_pdu_sessions -= pdu_sessions_released;
  LOG_I(NR_RRC,"NGAP PDUSESSION RELEASE RESPONSE: GNB_UE_NGAP_ID %u release_pdu_sessions %d setup_pdu_sessions %d \n",
        NGAP_PDUSESSION_RELEASE_RESPONSE (msg_p).gNB_ue_ngap_id,
        pdu_sessions_released, ue_context_pP->ue_context.setup_pdu_sessions);
  itti_send_msg_to_task (TASK_NGAP, ctxt_pP->instance, msg_p);

  //clear xid
  for(int i = 0; i < NB_RB_MAX; i++) {
    ue_context_pP->ue_context.pdusession[i].xid = -1;
  }

  //clear release pdusessions
  ue_context_pP->ue_context.nb_release_of_pdusessions = 0;
  memset(&ue_context_pP->ue_context.pdusessions_release_failed[0], 0, sizeof(pdusession_failed_t)*NGAP_MAX_PDUSESSION);
}

//------------------------------------------------------------------------------
int
rrc_gNB_process_NGAP_PDUSESSION_RELEASE_COMMAND(
  MessageDef *msg_p,
  const char *msg_name,
  instance_t instance
)
//------------------------------------------------------------------------------
{
  uint32_t                        gNB_ue_ngap_id;
  rrc_gNB_ue_context_t           *ue_context_p = NULL;
  protocol_ctxt_t                 ctxt;
  pdusession_release_t            pdusession_release_params[NGAP_MAX_PDUSESSION];
  uint8_t                         nb_pdusessions_torelease;
  MessageDef                     *msg_delete_tunnels_p = NULL;
  uint8_t xid;
  int i, pdusession;
  uint8_t b_existed,is_existed;
  uint8_t pdusession_release_drb = 0;

  memcpy(&pdusession_release_params[0], &(NGAP_PDUSESSION_RELEASE_COMMAND (msg_p).pdusession_release_params[0]),
    sizeof(pdusession_release_t)*NGAP_MAX_PDUSESSION);
  gNB_ue_ngap_id = NGAP_PDUSESSION_RELEASE_COMMAND(msg_p).gNB_ue_ngap_id;
  nb_pdusessions_torelease = NGAP_PDUSESSION_RELEASE_COMMAND(msg_p).nb_pdusessions_torelease;
  if (nb_pdusessions_torelease > NGAP_MAX_PDUSESSION) {
    return -1;
  }
  ue_context_p   = rrc_gNB_get_ue_context_from_ngap_ids(instance, UE_INITIAL_ID_INVALID, gNB_ue_ngap_id);
  LOG_I(NR_RRC, "[gNB %ld] Received %s: gNB_ue_ngap_id %u \n", instance, msg_name, gNB_ue_ngap_id);

  if (ue_context_p != NULL) {
    PROTOCOL_CTXT_SET_BY_INSTANCE(&ctxt, instance, GNB_FLAG_YES, ue_context_p->ue_context.rnti, 0, 0);
    xid = rrc_gNB_get_next_transaction_identifier(ctxt.module_id);
    LOG_I(NR_RRC,"PDU Session Release Command: AMF_UE_NGAP_ID %lu  GNB_UE_NGAP_ID %u release_pdusessions %d \n",
          NGAP_PDUSESSION_RELEASE_COMMAND (msg_p).amf_ue_ngap_id&0x000000FFFFFFFFFF, gNB_ue_ngap_id, nb_pdusessions_torelease);

    for (pdusession = 0; pdusession < nb_pdusessions_torelease; pdusession++) {
      b_existed = 0;
      is_existed = 0;

      for (i = pdusession-1; i >= 0; i--) {
        if (pdusession_release_params[pdusession].pdusession_id == pdusession_release_params[i].pdusession_id) {
          is_existed = 1;
          break;
        }
      }

      if(is_existed == 1) {
        // pdusession_id is existed
        continue;
      }

      for (i = 0;  i < NR_NB_RB_MAX; i++) {
        if (pdusession_release_params[pdusession].pdusession_id == ue_context_p->ue_context.pdusession[i].param.pdusession_id) {
          b_existed = 1;
          break;
        }
      }

      if(b_existed == 0) {
        // no pdusession_id
        LOG_I(NR_RRC, "no pdusession_id \n");
        ue_context_p->ue_context.pdusessions_release_failed[ue_context_p->ue_context.nb_release_of_pdusessions].pdusession_id = pdusession_release_params[pdusession].pdusession_id;
        ue_context_p->ue_context.pdusessions_release_failed[ue_context_p->ue_context.nb_release_of_pdusessions].cause = NGAP_CAUSE_RADIO_NETWORK;
        ue_context_p->ue_context.pdusessions_release_failed[ue_context_p->ue_context.nb_release_of_pdusessions].cause_value = 30;
        ue_context_p->ue_context.nb_release_of_pdusessions++;
      } else {
        if(ue_context_p->ue_context.pdusession[i].status == PDU_SESSION_STATUS_FAILED) {
          ue_context_p->ue_context.pdusession[i].xid = xid;
          continue;
        } else if(ue_context_p->ue_context.pdusession[i].status == PDU_SESSION_STATUS_ESTABLISHED) {
          LOG_I(NR_RRC, "RELEASE pdusession %d \n", ue_context_p->ue_context.pdusession[i].param.pdusession_id);
          ue_context_p->ue_context.pdusession[i].status = PDU_SESSION_STATUS_TORELEASE;
          ue_context_p->ue_context.pdusession[i].xid = xid;
          pdusession_release_drb++;
        } else {
          // pdusession_id status NG
          ue_context_p->ue_context.pdusessions_release_failed[ue_context_p->ue_context.nb_release_of_pdusessions].pdusession_id = pdusession_release_params[pdusession].pdusession_id;
          ue_context_p->ue_context.pdusessions_release_failed[ue_context_p->ue_context.nb_release_of_pdusessions].cause = NGAP_CAUSE_RADIO_NETWORK;
          ue_context_p->ue_context.pdusessions_release_failed[ue_context_p->ue_context.nb_release_of_pdusessions].cause_value = 0;
          ue_context_p->ue_context.nb_release_of_pdusessions++;
        }
      }
    }

    if(pdusession_release_drb > 0) {
      //TODO RRCReconfiguration To UE
      LOG_I(NR_RRC, "Send RRCReconfiguration To UE \n");
      rrc_gNB_generate_dedicatedRRCReconfiguration_release(&ctxt, ue_context_p, xid, NGAP_PDUSESSION_RELEASE_COMMAND (msg_p).nas_pdu.length, NGAP_PDUSESSION_RELEASE_COMMAND (msg_p).nas_pdu.buffer);
    } else {
      //gtp tunnel delete
      LOG_I(NR_RRC, "gtp tunnel delete \n");
      msg_delete_tunnels_p = itti_alloc_new_message(TASK_RRC_GNB, 0, GTPV1U_GNB_DELETE_TUNNEL_REQ);
      memset(&GTPV1U_GNB_DELETE_TUNNEL_REQ(msg_delete_tunnels_p), 0, sizeof(GTPV1U_GNB_DELETE_TUNNEL_REQ(msg_delete_tunnels_p)));
      GTPV1U_GNB_DELETE_TUNNEL_REQ(msg_delete_tunnels_p).rnti = ue_context_p->ue_context.rnti;

      for(i = 0; i < NB_RB_MAX; i++) {
        if(xid == ue_context_p->ue_context.pdusession[i].xid) {
          GTPV1U_GNB_DELETE_TUNNEL_REQ(msg_delete_tunnels_p).pdusession_id[GTPV1U_GNB_DELETE_TUNNEL_REQ(msg_delete_tunnels_p).num_pdusession++] = ue_context_p->ue_context.gnb_gtp_psi[i];
          ue_context_p->ue_context.gnb_gtp_teid[i] = 0;
          memset(&ue_context_p->ue_context.gnb_gtp_addrs[i], 0, sizeof(ue_context_p->ue_context.gnb_gtp_addrs[i]));
          ue_context_p->ue_context.gnb_gtp_psi[i]  = 0;
        }
      }

      itti_send_msg_to_task(TASK_GTPV1_U, instance, msg_delete_tunnels_p);
      //NGAP_PDUSESSION_RELEASE_RESPONSE
      rrc_gNB_send_NGAP_PDUSESSION_RELEASE_RESPONSE(&ctxt, ue_context_p, xid);
      LOG_I(NR_RRC, "Send PDU Session Release Response \n");
    }
  } else {
    LOG_E(NR_RRC, "PDU Session Release Command: AMF_UE_NGAP_ID %lu  GNB_UE_NGAP_ID %u  Error ue_context_p NULL \n",
          NGAP_PDUSESSION_RELEASE_COMMAND (msg_p).amf_ue_ngap_id&0x000000FFFFFFFFFF, NGAP_PDUSESSION_RELEASE_COMMAND(msg_p).gNB_ue_ngap_id);
    return -1;
  }

  return 0;
}

void nr_rrc_rx_tx(void) {
  // check timers

  // check if UEs are lost, to remove them from upper layers

  //

}
<|MERGE_RESOLUTION|>--- conflicted
+++ resolved
@@ -425,59 +425,6 @@
   NGAP_NAS_FIRST_REQ(message_p).selected_plmn_identity = selected_plmn_identity;
 
   if (rrcSetupComplete->registeredAMF != NULL) {
-<<<<<<< HEAD
-    NR_RegisteredAMF_t *r_amf = rrcSetupComplete->registeredAMF;
-    NGAP_NAS_FIRST_REQ(message_p).ue_identity.presenceMask |= NGAP_UE_IDENTITIES_guami;
-    
-    if (r_amf->plmn_Identity != NULL) {
-      if ((r_amf->plmn_Identity->mcc != NULL) && (r_amf->plmn_Identity->mcc->list.count > 0)) {
-	/* Use first indicated PLMN MCC if it is defined */
-	NGAP_NAS_FIRST_REQ(message_p).ue_identity.guami.mcc = *r_amf->plmn_Identity->mcc->list.array[selected_plmn_identity];
-	LOG_I(NGAP, "[gNB %d] Build NGAP_NAS_FIRST_REQ adding in s_TMSI: GUMMEI MCC %u ue %x\n",
-	      ctxt_pP->module_id,
-	      NGAP_NAS_FIRST_REQ (message_p).ue_identity.guami.mcc,
-	      ue_context_pP->ue_context.rnti);
-      }
-      
-      if (r_amf->plmn_Identity->mnc.list.count > 0) {
-	/* Use first indicated PLMN MNC if it is defined */
-	NGAP_NAS_FIRST_REQ(message_p).ue_identity.guami.mnc = *r_amf->plmn_Identity->mnc.list.array[selected_plmn_identity];
-	LOG_I(NGAP, "[gNB %d] Build NGAP_NAS_FIRST_REQ adding in s_TMSI: GUMMEI MNC %u ue %x\n",
-	      ctxt_pP->module_id,
-	      NGAP_NAS_FIRST_REQ (message_p).ue_identity.guami.mnc,
-	      ue_context_pP->ue_context.rnti);
-      }
-    } else {
-      /* TODO */
-    }
-
-    /* amf_Identifier */
-    uint32_t amf_Id = BIT_STRING_to_uint32(&r_amf->amf_Identifier);
-    NGAP_NAS_FIRST_REQ(message_p).ue_identity.guami.amf_region_id = amf_Id >> 16;
-    NGAP_NAS_FIRST_REQ(message_p).ue_identity.guami.amf_set_id    = ue_context_pP->ue_context.Initialue_identity_5g_s_TMSI.amf_set_id;
-    NGAP_NAS_FIRST_REQ(message_p).ue_identity.guami.amf_pointer   = ue_context_pP->ue_context.Initialue_identity_5g_s_TMSI.amf_pointer;
-
-    ue_context_pP->ue_context.ue_guami.mcc = NGAP_NAS_FIRST_REQ(message_p).ue_identity.guami.mcc;
-    ue_context_pP->ue_context.ue_guami.mnc = NGAP_NAS_FIRST_REQ(message_p).ue_identity.guami.mnc;
-    ue_context_pP->ue_context.ue_guami.mnc_len = NGAP_NAS_FIRST_REQ(message_p).ue_identity.guami.mnc_len;
-    ue_context_pP->ue_context.ue_guami.amf_region_id = NGAP_NAS_FIRST_REQ(message_p).ue_identity.guami.amf_region_id;
-    ue_context_pP->ue_context.ue_guami.amf_set_id = NGAP_NAS_FIRST_REQ(message_p).ue_identity.guami.amf_set_id;
-    ue_context_pP->ue_context.ue_guami.amf_pointer = NGAP_NAS_FIRST_REQ(message_p).ue_identity.guami.amf_pointer;
-
-    MSC_LOG_TX_MESSAGE(MSC_NGAP_GNB,
-                        MSC_NGAP_AMF,
-                        (const char *)&message_p->ittiMsg.ngap_nas_first_req,
-                        sizeof(ngap_nas_first_req_t),
-                        MSC_AS_TIME_FMT" NGAP_NAS_FIRST_REQ gNB %u UE %x",
-                        MSC_AS_TIME_ARGS(ctxt_pP),
-                        ctxt_pP->module_id,
-                        ctxt_pP->rnti);
-    LOG_I(NGAP, "[gNB %d] Build NGAP_NAS_FIRST_REQ adding in s_TMSI: GUAMI amf_set_id %u amf_region_id %u ue %x\n",
-          ctxt_pP->module_id,
-          NGAP_NAS_FIRST_REQ (message_p).ue_identity.guami.amf_set_id,
-          NGAP_NAS_FIRST_REQ (message_p).ue_identity.guami.amf_region_id,
-          ue_context_pP->ue_context.rnti);
-=======
       NR_RegisteredAMF_t *r_amf = rrcSetupComplete->registeredAMF;
       NGAP_NAS_FIRST_REQ(message_p).ue_identity.presenceMask |= NGAP_UE_IDENTITIES_guami;
 
@@ -529,11 +476,11 @@
             NGAP_NAS_FIRST_REQ (message_p).ue_identity.guami.amf_set_id,
             NGAP_NAS_FIRST_REQ (message_p).ue_identity.guami.amf_region_id,
             ue_context_pP->ue_context.rnti);
->>>>>>> 81c92d22
   }
 
   itti_send_msg_to_task (TASK_NGAP, ctxt_pP->instance, message_p);
 }
+
 
 //------------------------------------------------------------------------------
 int
