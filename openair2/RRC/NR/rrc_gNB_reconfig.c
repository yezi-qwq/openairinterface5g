--- conflicted
+++ resolved
@@ -56,19 +56,12 @@
                                      NR_UE_NR_Capability_t *uecap,
                                      int scg_id,
                                      int servCellIndex,
-<<<<<<< HEAD
                                      const gNB_RrcConfigurationReq *configuration,
                                      int uid)
 {
-  const int dl_antenna_ports = configuration->pdsch_AntennaPorts;
+  const rrc_pdsch_AntennaPorts_t* pdschap = &configuration->pdsch_AntennaPorts;
+  const int dl_antenna_ports = pdschap->N1 * pdschap->N2 * pdschap->XP;
   const int do_csirs = configuration->do_CSIRS;
-=======
-                                     rrc_pdsch_AntennaPorts_t dl_antenna_ports_struct,
-                                     int minRXTXTIME,
-                                     int do_csirs,
-                                     int do_srs,
-                                     int uid) {
->>>>>>> 6e48ec92
 
   AssertFatal(servingcellconfigcommon!=NULL,"servingcellconfigcommon is null\n");
   AssertFatal(secondaryCellGroup!=NULL,"secondaryCellGroup is null\n");
@@ -80,8 +73,6 @@
   // However, if in the future NUMBER_OF_UE_MAX is increased, it will be necessary to improve the allocation of SRS resources,
   // where the startPosition = 2 or 3 and sl160 = 17, 17, 27 ... 157 only give us 30 different allocations.
   AssertFatal(uid>=0 && uid<30, "gNB cannot allocate the SRS resources\n");
-
-  int dl_antenna_ports = dl_antenna_ports_struct.N1 * dl_antenna_ports_struct.N2 * dl_antenna_ports_struct.XP;
 
   uint64_t bitmap=0;
   switch (servingcellconfigcommon->ssb_PositionsInBurst->present) {
@@ -1385,14 +1376,7 @@
                            NR_RRCReconfiguration_IEs_t *reconfig,
                            NR_CellGroupConfig_t *secondaryCellGroup,
                            NR_UE_NR_Capability_t *uecap,
-<<<<<<< HEAD
                            const gNB_RrcConfigurationReq *configuration,
-=======
-                           rrc_pdsch_AntennaPorts_t dl_antenna_ports,
-                           int minRXTXTIME,
-                           int do_csirs,
-                           int do_srs,
->>>>>>> 6e48ec92
                            int uid) {
   AssertFatal(servingcellconfigcommon!=NULL,"servingcellconfigcommon is null\n");
   AssertFatal(reconfig!=NULL,"reconfig is null\n");
