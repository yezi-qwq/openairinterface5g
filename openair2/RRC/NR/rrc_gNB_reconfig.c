/*
 * Licensed to the OpenAirInterface (OAI) Software Alliance under one or more
 * contributor license agreements.  See the NOTICE file distributed with
 * this work for additional information regarding copyright ownership.
 * The OpenAirInterface Software Alliance licenses this file to You under
 * the OAI Public License, Version 1.1  (the "License"); you may not use this file
 * except in compliance with the License.
 * You may obtain a copy of the License at
 *
 *      http://www.openairinterface.org/?page_id=698
 *
 * Unless required by applicable law or agreed to in writing, software
 * distributed under the License is distributed on an "AS IS" BASIS,
 * WITHOUT WARRANTIES OR CONDITIONS OF ANY KIND, either express or implied.
 * See the License for the specific language governing permissions and
 * limitations under the License.
 *-------------------------------------------------------------------------------
 * For more information about the OpenAirInterface (OAI) Software Alliance:
 *      contact@openairinterface.org
 */

/*! \file rrc_gNB_reconfig.c
 * \brief rrc gNB RRCreconfiguration support routines
 * \author Raymond Knopp
 * \date 2019
 * \version 1.0
 * \company Eurecom
 * \email: raymond.knopp@eurecom.fr
 */
#ifndef RRC_GNB_NSA_C
#define RRC_GNB_NSA_C

#include "NR_ServingCellConfigCommon.h"
#include "NR_ServingCellConfig.h"
#include "NR_RRCReconfiguration.h"
#include "NR_RRCReconfiguration-IEs.h"
#include "NR_CellGroupConfig.h"
#include "NR_MAC-CellGroupConfig.h"
#include "NR_BSR-Config.h"
#include "NR_PDSCH-ServingCellConfig.h"
#include "NR_RLC-BearerConfig.h"
#include "BOOLEAN.h"
#include "assertions.h"
#include "common/utils/nr/nr_common.h"
#include "SIMULATION/TOOLS/sim.h"
#include "executables/softmodem-common.h"
#include "LAYER2/nr_rlc/nr_rlc_oai_api.h"
#include "nr_rrc_config.h"

#define false 0
#define true 1

void fill_default_secondaryCellGroup(NR_ServingCellConfigCommon_t *servingcellconfigcommon,
                                     NR_ServingCellConfig_t *servingcellconfigdedicated,
                                     NR_CellGroupConfig_t *secondaryCellGroup,
                                     NR_UE_NR_Capability_t *uecap,
                                     int scg_id,
                                     int servCellIndex,
                                     int dl_antenna_ports,
                                     int minRXTXTIME,
                                     int do_csirs,
                                     int do_srs,
                                     int uid) {

  AssertFatal(servingcellconfigcommon!=NULL,"servingcellconfigcommon is null\n");
  AssertFatal(secondaryCellGroup!=NULL,"secondaryCellGroup is null\n");

  if(uecap == NULL)
    LOG_E(RRC,"No UE Capabilities available when programming default CellGroup in NSA\n");

  // This assert will never happen in the current implementation because NUMBER_OF_UE_MAX = 4.
  // However, if in the future NUMBER_OF_UE_MAX is increased, it will be necessary to improve the allocation of SRS resources,
  // where the startPosition = 2 or 3 and sl160 = 17, 17, 27 ... 157 only give us 30 different allocations.
  AssertFatal(uid>=0 && uid<30, "gNB cannot allocate the SRS resources\n");

  uint64_t bitmap=0;
  switch (servingcellconfigcommon->ssb_PositionsInBurst->present) {
    case 1 :
      bitmap = ((uint64_t) servingcellconfigcommon->ssb_PositionsInBurst->choice.shortBitmap.buf[0])<<56;
      break;
    case 2 :
      bitmap = ((uint64_t) servingcellconfigcommon->ssb_PositionsInBurst->choice.mediumBitmap.buf[0])<<56;
      break;
    case 3 :
      for (int i=0; i<8; i++) {
        bitmap |= (((uint64_t) servingcellconfigcommon->ssb_PositionsInBurst->choice.longBitmap.buf[i])<<((7-i)*8));
      }
      break;
    default:
      AssertFatal(1==0,"SSB bitmap size value %d undefined (allowed values 1,2,3) \n", servingcellconfigcommon->ssb_PositionsInBurst->present);
  }

  memset(secondaryCellGroup,0,sizeof(NR_CellGroupConfig_t));
  secondaryCellGroup->cellGroupId = scg_id;
  NR_RLC_BearerConfig_t *RLC_BearerConfig = calloc(1,sizeof(*RLC_BearerConfig));
  nr_rlc_bearer_init(RLC_BearerConfig, NR_RLC_BearerConfig__servedRadioBearer_PR_drb_Identity);
  if (get_softmodem_params()->do_ra || get_softmodem_params()->sa)
    nr_drb_config(RLC_BearerConfig->rlc_Config, NR_RLC_Config_PR_um_Bi_Directional);
  else
    nr_drb_config(RLC_BearerConfig->rlc_Config, NR_RLC_Config_PR_am);
  nr_rlc_bearer_init_ul_spec(RLC_BearerConfig->mac_LogicalChannelConfig);

  secondaryCellGroup->rlc_BearerToAddModList = calloc(1,sizeof(*secondaryCellGroup->rlc_BearerToAddModList));
  ASN_SEQUENCE_ADD(&secondaryCellGroup->rlc_BearerToAddModList->list, RLC_BearerConfig);

  secondaryCellGroup->mac_CellGroupConfig=calloc(1,sizeof(*secondaryCellGroup->mac_CellGroupConfig));
  secondaryCellGroup->mac_CellGroupConfig->drx_Config = NULL;
  secondaryCellGroup->mac_CellGroupConfig->schedulingRequestConfig = calloc(1,sizeof(*secondaryCellGroup->mac_CellGroupConfig->schedulingRequestConfig));
  secondaryCellGroup->mac_CellGroupConfig->schedulingRequestConfig->schedulingRequestToAddModList = calloc(1,sizeof(*secondaryCellGroup->mac_CellGroupConfig->schedulingRequestConfig->schedulingRequestToAddModList));
  NR_SchedulingRequestToAddMod_t *SchedulingRequestConf = calloc(1,sizeof(*SchedulingRequestConf));
  SchedulingRequestConf->schedulingRequestId = 0;  //Could be changed
  SchedulingRequestConf->sr_ProhibitTimer = calloc(1,sizeof(*SchedulingRequestConf->sr_ProhibitTimer));
  *SchedulingRequestConf->sr_ProhibitTimer = NR_SchedulingRequestToAddMod__sr_ProhibitTimer_ms16;
  SchedulingRequestConf->sr_TransMax = NR_SchedulingRequestToAddMod__sr_TransMax_n32;
  ASN_SEQUENCE_ADD(&secondaryCellGroup->mac_CellGroupConfig->schedulingRequestConfig->schedulingRequestToAddModList->list,SchedulingRequestConf);
  secondaryCellGroup->mac_CellGroupConfig->schedulingRequestConfig->schedulingRequestToReleaseList = NULL;

  secondaryCellGroup->mac_CellGroupConfig->bsr_Config=calloc(1,sizeof(*secondaryCellGroup->mac_CellGroupConfig->bsr_Config));
  secondaryCellGroup->mac_CellGroupConfig->bsr_Config->periodicBSR_Timer = NR_BSR_Config__periodicBSR_Timer_sf10;
  secondaryCellGroup->mac_CellGroupConfig->bsr_Config->retxBSR_Timer     = NR_BSR_Config__retxBSR_Timer_sf160;
  secondaryCellGroup->mac_CellGroupConfig->tag_Config=calloc(1,sizeof(*secondaryCellGroup->mac_CellGroupConfig->tag_Config));
  secondaryCellGroup->mac_CellGroupConfig->tag_Config->tag_ToReleaseList = NULL;
  secondaryCellGroup->mac_CellGroupConfig->tag_Config->tag_ToAddModList  = calloc(1,sizeof(*secondaryCellGroup->mac_CellGroupConfig->tag_Config->tag_ToAddModList));
  struct NR_TAG *tag=calloc(1,sizeof(*tag));
  tag->tag_Id             = 0;
  tag->timeAlignmentTimer = NR_TimeAlignmentTimer_infinity;
  ASN_SEQUENCE_ADD(&secondaryCellGroup->mac_CellGroupConfig->tag_Config->tag_ToAddModList->list,tag);
  secondaryCellGroup->mac_CellGroupConfig->phr_Config  = calloc(1,sizeof(*secondaryCellGroup->mac_CellGroupConfig->phr_Config));
  secondaryCellGroup->mac_CellGroupConfig->phr_Config->present = NR_SetupRelease_PHR_Config_PR_setup;
  secondaryCellGroup->mac_CellGroupConfig->phr_Config->choice.setup  = calloc(1,sizeof(*secondaryCellGroup->mac_CellGroupConfig->phr_Config->choice.setup));
  secondaryCellGroup->mac_CellGroupConfig->phr_Config->choice.setup->phr_PeriodicTimer = NR_PHR_Config__phr_PeriodicTimer_sf20;
  secondaryCellGroup->mac_CellGroupConfig->phr_Config->choice.setup->phr_ProhibitTimer = NR_PHR_Config__phr_ProhibitTimer_sf0;
  secondaryCellGroup->mac_CellGroupConfig->phr_Config->choice.setup->phr_Tx_PowerFactorChange = NR_PHR_Config__phr_Tx_PowerFactorChange_dB3;
  secondaryCellGroup->mac_CellGroupConfig->phr_Config->choice.setup->multiplePHR=false;
  secondaryCellGroup->mac_CellGroupConfig->phr_Config->choice.setup->dummy=false;
  secondaryCellGroup->mac_CellGroupConfig->phr_Config->choice.setup->phr_Type2OtherCell = false;
  secondaryCellGroup->mac_CellGroupConfig->phr_Config->choice.setup->phr_ModeOtherCG = NR_PHR_Config__phr_ModeOtherCG_real;
  secondaryCellGroup->mac_CellGroupConfig->skipUplinkTxDynamic=false;
  secondaryCellGroup->mac_CellGroupConfig->ext1 = NULL;
  secondaryCellGroup->physicalCellGroupConfig = calloc(1,sizeof(*secondaryCellGroup->physicalCellGroupConfig));
  secondaryCellGroup->physicalCellGroupConfig->harq_ACK_SpatialBundlingPUCCH=NULL;
  secondaryCellGroup->physicalCellGroupConfig->harq_ACK_SpatialBundlingPUSCH=NULL;
  secondaryCellGroup->physicalCellGroupConfig->p_NR_FR1=calloc(1,sizeof(*secondaryCellGroup->physicalCellGroupConfig->p_NR_FR1));
  *secondaryCellGroup->physicalCellGroupConfig->p_NR_FR1=20;
  secondaryCellGroup->physicalCellGroupConfig->pdsch_HARQ_ACK_Codebook=NR_PhysicalCellGroupConfig__pdsch_HARQ_ACK_Codebook_dynamic;
  secondaryCellGroup->physicalCellGroupConfig->tpc_SRS_RNTI=NULL;
  secondaryCellGroup->physicalCellGroupConfig->tpc_PUCCH_RNTI=NULL;
  secondaryCellGroup->physicalCellGroupConfig->tpc_PUSCH_RNTI=NULL;
  secondaryCellGroup->physicalCellGroupConfig->sp_CSI_RNTI=NULL;
  secondaryCellGroup->physicalCellGroupConfig->cs_RNTI=NULL;
  secondaryCellGroup->physicalCellGroupConfig->ext1=NULL;
  secondaryCellGroup->spCellConfig = calloc(1,sizeof(*secondaryCellGroup->spCellConfig));
  secondaryCellGroup->spCellConfig->servCellIndex = calloc(1,sizeof(*secondaryCellGroup->spCellConfig->servCellIndex));
  *secondaryCellGroup->spCellConfig->servCellIndex = servCellIndex;
  secondaryCellGroup->spCellConfig->reconfigurationWithSync=calloc(1,sizeof(*secondaryCellGroup->spCellConfig->reconfigurationWithSync));
  secondaryCellGroup->spCellConfig->reconfigurationWithSync->spCellConfigCommon=servingcellconfigcommon;
  secondaryCellGroup->spCellConfig->reconfigurationWithSync->newUE_Identity=(get_softmodem_params()->phy_test==1) ? 0x1234 : (taus()&0xffff);
  secondaryCellGroup->spCellConfig->reconfigurationWithSync->t304=NR_ReconfigurationWithSync__t304_ms2000;
  secondaryCellGroup->spCellConfig->reconfigurationWithSync->rach_ConfigDedicated = NULL;
  secondaryCellGroup->spCellConfig->reconfigurationWithSync->ext1                 = NULL;

  // For 2-step contention-free random access procedure
  if(get_softmodem_params()->sa == 0) {
    secondaryCellGroup->spCellConfig->reconfigurationWithSync->rach_ConfigDedicated = calloc(1,sizeof(struct NR_ReconfigurationWithSync__rach_ConfigDedicated));
    secondaryCellGroup->spCellConfig->reconfigurationWithSync->rach_ConfigDedicated->present= NR_ReconfigurationWithSync__rach_ConfigDedicated_PR_uplink;
    secondaryCellGroup->spCellConfig->reconfigurationWithSync->rach_ConfigDedicated->choice.uplink= calloc(1,sizeof(struct NR_RACH_ConfigDedicated));
    secondaryCellGroup->spCellConfig->reconfigurationWithSync->rach_ConfigDedicated->choice.uplink->cfra= calloc(1,sizeof(struct NR_CFRA));
    secondaryCellGroup->spCellConfig->reconfigurationWithSync->rach_ConfigDedicated->choice.uplink->ra_Prioritization= NULL;
    secondaryCellGroup->spCellConfig->reconfigurationWithSync->rach_ConfigDedicated->choice.uplink->cfra->occasions= calloc(1,sizeof(struct NR_CFRA__occasions));
    memcpy(&secondaryCellGroup->spCellConfig->reconfigurationWithSync->rach_ConfigDedicated->choice.uplink->cfra->occasions->rach_ConfigGeneric,
           &servingcellconfigcommon->uplinkConfigCommon->initialUplinkBWP->rach_ConfigCommon->choice.setup->rach_ConfigGeneric, sizeof(NR_RACH_ConfigGeneric_t));
    secondaryCellGroup->spCellConfig->reconfigurationWithSync->rach_ConfigDedicated->choice.uplink->cfra->occasions->ssb_perRACH_Occasion= calloc(1,sizeof(long));
    *secondaryCellGroup->spCellConfig->reconfigurationWithSync->rach_ConfigDedicated->choice.uplink->cfra->occasions->ssb_perRACH_Occasion = NR_CFRA__occasions__ssb_perRACH_Occasion_one;
    secondaryCellGroup->spCellConfig->reconfigurationWithSync->rach_ConfigDedicated->choice.uplink->cfra->resources.present = NR_CFRA__resources_PR_ssb;
    secondaryCellGroup->spCellConfig->reconfigurationWithSync->rach_ConfigDedicated->choice.uplink->cfra->resources.choice.ssb = calloc(1,sizeof(struct NR_CFRA__resources__ssb));
    secondaryCellGroup->spCellConfig->reconfigurationWithSync->rach_ConfigDedicated->choice.uplink->cfra->resources.choice.ssb->ra_ssb_OccasionMaskIndex = 0;

    int n_ssb = 0;
    struct NR_CFRA_SSB_Resource *ssbElem[64];
    for (int i=0;i<64;i++) {
      if ((bitmap>>(63-i))&0x01){
        ssbElem[n_ssb] = calloc(1,sizeof(struct NR_CFRA_SSB_Resource));
        ssbElem[n_ssb]->ssb = i;
        ssbElem[n_ssb]->ra_PreambleIndex = 63 - (uid % 64);
        ASN_SEQUENCE_ADD(&secondaryCellGroup->spCellConfig->reconfigurationWithSync->rach_ConfigDedicated->choice.uplink->cfra->resources.choice.ssb->ssb_ResourceList.list,ssbElem[n_ssb]);
        n_ssb++;
      }
    }

    secondaryCellGroup->spCellConfig->reconfigurationWithSync->rach_ConfigDedicated->choice.uplink->cfra->ext1 = NULL;
  }

  secondaryCellGroup->spCellConfig->rlf_TimersAndConstants = calloc(1,sizeof(*secondaryCellGroup->spCellConfig->rlf_TimersAndConstants));
  secondaryCellGroup->spCellConfig->rlf_TimersAndConstants->present = NR_SetupRelease_RLF_TimersAndConstants_PR_setup;
  secondaryCellGroup->spCellConfig->rlf_TimersAndConstants->choice.setup=calloc(1,sizeof(*secondaryCellGroup->spCellConfig->rlf_TimersAndConstants->choice.setup));
  secondaryCellGroup->spCellConfig->rlf_TimersAndConstants->choice.setup->t310 = NR_RLF_TimersAndConstants__t310_ms4000;
  secondaryCellGroup->spCellConfig->rlf_TimersAndConstants->choice.setup->n310 = NR_RLF_TimersAndConstants__n310_n20;
  secondaryCellGroup->spCellConfig->rlf_TimersAndConstants->choice.setup->n311 = NR_RLF_TimersAndConstants__n311_n1;
  secondaryCellGroup->spCellConfig->rlf_TimersAndConstants->choice.setup->ext1 = calloc(1,sizeof(*secondaryCellGroup->spCellConfig->rlf_TimersAndConstants->choice.setup->ext1));
  secondaryCellGroup->spCellConfig->rlf_TimersAndConstants->choice.setup->ext1->t311 = NR_RLF_TimersAndConstants__ext1__t311_ms30000;
  secondaryCellGroup->spCellConfig->rlmInSyncOutOfSyncThreshold                   = NULL;
  if (servingcellconfigdedicated) {
    secondaryCellGroup->spCellConfig->spCellConfigDedicated = servingcellconfigdedicated;
  } else {
    secondaryCellGroup->spCellConfig->spCellConfigDedicated = calloc(1,sizeof(*secondaryCellGroup->spCellConfig->spCellConfigDedicated));
  }
  secondaryCellGroup->spCellConfig->spCellConfigDedicated->tdd_UL_DL_ConfigurationDedicated = NULL;
  secondaryCellGroup->spCellConfig->spCellConfigDedicated->initialDownlinkBWP = calloc(1,sizeof(*secondaryCellGroup->spCellConfig->spCellConfigDedicated->initialDownlinkBWP));
  secondaryCellGroup->spCellConfig->spCellConfigDedicated->initialDownlinkBWP->pdcch_Config=NULL;
  secondaryCellGroup->spCellConfig->spCellConfigDedicated->initialDownlinkBWP->pdsch_Config=calloc(1,sizeof(*secondaryCellGroup->spCellConfig->spCellConfigDedicated->initialDownlinkBWP->pdsch_Config));
  secondaryCellGroup->spCellConfig->spCellConfigDedicated->initialDownlinkBWP->pdsch_Config->present = NR_SetupRelease_PDSCH_Config_PR_setup;
  secondaryCellGroup->spCellConfig->spCellConfigDedicated->initialDownlinkBWP->pdsch_Config->choice.setup = calloc(1,
      sizeof(*secondaryCellGroup->spCellConfig->spCellConfigDedicated->initialDownlinkBWP->pdsch_Config->choice.setup));
  secondaryCellGroup->spCellConfig->spCellConfigDedicated->initialDownlinkBWP->pdsch_Config->choice.setup->dataScramblingIdentityPDSCH = NULL;
  secondaryCellGroup->spCellConfig->spCellConfigDedicated->initialDownlinkBWP->pdsch_Config->choice.setup->dmrs_DownlinkForPDSCH_MappingTypeA = calloc(1,
      sizeof(*secondaryCellGroup->spCellConfig->spCellConfigDedicated->initialDownlinkBWP->pdsch_Config->choice.setup->dmrs_DownlinkForPDSCH_MappingTypeA));
  secondaryCellGroup->spCellConfig->spCellConfigDedicated->initialDownlinkBWP->pdsch_Config->choice.setup->dmrs_DownlinkForPDSCH_MappingTypeA->present= NR_SetupRelease_DMRS_DownlinkConfig_PR_setup;
 secondaryCellGroup->spCellConfig->spCellConfigDedicated->initialDownlinkBWP->pdsch_Config->choice.setup->dmrs_DownlinkForPDSCH_MappingTypeA->choice.setup = calloc(1,sizeof(*secondaryCellGroup->spCellConfig->spCellConfigDedicated->initialDownlinkBWP->pdsch_Config->choice.setup->dmrs_DownlinkForPDSCH_MappingTypeA->choice.setup));

 secondaryCellGroup->spCellConfig->spCellConfigDedicated->initialDownlinkBWP->pdsch_Config->choice.setup->dmrs_DownlinkForPDSCH_MappingTypeA->choice.setup->dmrs_Type=NULL;
 secondaryCellGroup->spCellConfig->spCellConfigDedicated->initialDownlinkBWP->pdsch_Config->choice.setup->dmrs_DownlinkForPDSCH_MappingTypeA->choice.setup->maxLength=NULL;
 secondaryCellGroup->spCellConfig->spCellConfigDedicated->initialDownlinkBWP->pdsch_Config->choice.setup->dmrs_DownlinkForPDSCH_MappingTypeA->choice.setup->scramblingID0=NULL;
 secondaryCellGroup->spCellConfig->spCellConfigDedicated->initialDownlinkBWP->pdsch_Config->choice.setup->dmrs_DownlinkForPDSCH_MappingTypeA->choice.setup->scramblingID1=NULL;
 secondaryCellGroup->spCellConfig->spCellConfigDedicated->initialDownlinkBWP->pdsch_Config->choice.setup->dmrs_DownlinkForPDSCH_MappingTypeA->choice.setup->phaseTrackingRS=NULL;

 secondaryCellGroup->spCellConfig->spCellConfigDedicated->initialDownlinkBWP->pdsch_Config->choice.setup->dmrs_DownlinkForPDSCH_MappingTypeA->choice.setup->dmrs_AdditionalPosition = calloc(1,sizeof(*secondaryCellGroup->spCellConfig->spCellConfigDedicated->initialDownlinkBWP->pdsch_Config->choice.setup->dmrs_DownlinkForPDSCH_MappingTypeA->choice.setup->dmrs_AdditionalPosition));
 *secondaryCellGroup->spCellConfig->spCellConfigDedicated->initialDownlinkBWP->pdsch_Config->choice.setup->dmrs_DownlinkForPDSCH_MappingTypeA->choice.setup->dmrs_AdditionalPosition = NR_DMRS_DownlinkConfig__dmrs_AdditionalPosition_pos0;


 secondaryCellGroup->spCellConfig->spCellConfigDedicated->initialDownlinkBWP->pdsch_Config->choice.setup->tci_StatesToAddModList=calloc(1,sizeof(*secondaryCellGroup->spCellConfig->spCellConfigDedicated->initialDownlinkBWP->pdsch_Config->choice.setup->tci_StatesToAddModList));

 int n_ssb = 0;
 NR_TCI_State_t *tcic[64];
 for (int i=0;i<64;i++) {
   if ((bitmap>>(63-i))&0x01){
     tcic[i]=calloc(1,sizeof(*tcic[i]));
     tcic[i]->tci_StateId=n_ssb;
     tcic[i]->qcl_Type1.cell=NULL;
     tcic[i]->qcl_Type1.bwp_Id=calloc(1,sizeof(*tcic[i]->qcl_Type1.bwp_Id));
     *tcic[i]->qcl_Type1.bwp_Id=1;
     tcic[i]->qcl_Type1.referenceSignal.present = NR_QCL_Info__referenceSignal_PR_ssb;
     tcic[i]->qcl_Type1.referenceSignal.choice.ssb = i;
     tcic[i]->qcl_Type1.qcl_Type=NR_QCL_Info__qcl_Type_typeC;
     ASN_SEQUENCE_ADD(&secondaryCellGroup->spCellConfig->spCellConfigDedicated->initialDownlinkBWP->pdsch_Config->choice.setup->tci_StatesToAddModList->list,tcic[i]);
     n_ssb++;
   }
 }


#if 0

 NR_TCI_State_t*tci0=calloc(1,sizeof(*tci0));
 tci0->tci_StateId=0;
 tci0->qcl_Type1.cell=NULL;
 tci0->qcl_Type1.bwp_Id=calloc(1,sizeof(*tci0->qcl_Type1.bwp_Id));
 *tci0->qcl_Type1.bwp_Id=1;
 tci0->qcl_Type1.referenceSignal.present = NR_QCL_Info__referenceSignal_PR_csi_rs;
 tci0->qcl_Type1.referenceSignal.choice.csi_rs = 2;
 tci0->qcl_Type1.qcl_Type=NR_QCL_Info__qcl_Type_typeA;
 ASN_SEQUENCE_ADD(&secondaryCellGroup->spCellConfig->spCellConfigDedicated->initialDownlinkBWP->pdsch_Config->choice.setup->tci_StatesToAddModList->list,tci0);

 NR_TCI_State_t*tci1=calloc(1,sizeof(*tci1));
 tci1->tci_StateId=1;
 tci1->qcl_Type1.cell=NULL;
 tci1->qcl_Type1.bwp_Id=calloc(1,sizeof(*tci1->qcl_Type1.bwp_Id));
 *tci1->qcl_Type1.bwp_Id=1;
 tci1->qcl_Type1.referenceSignal.present = NR_QCL_Info__referenceSignal_PR_csi_rs;
 tci1->qcl_Type1.referenceSignal.choice.csi_rs = 6;
 tci1->qcl_Type1.qcl_Type=NR_QCL_Info__qcl_Type_typeA;
 ASN_SEQUENCE_ADD(&secondaryCellGroup->spCellConfig->spCellConfigDedicated->initialDownlinkBWP->pdsch_Config->choice.setup->tci_StatesToAddModList->list,tci1);

 NR_TCI_State_t*tci2=calloc(1,sizeof(*tci2));
 tci2->tci_StateId=2;
 tci2->qcl_Type1.cell=NULL;
 tci2->qcl_Type1.bwp_Id=calloc(1,sizeof(*tci2->qcl_Type1.bwp_Id));
 *tci2->qcl_Type1.bwp_Id=1;
 tci2->qcl_Type1.referenceSignal.present = NR_QCL_Info__referenceSignal_PR_csi_rs;
 tci2->qcl_Type1.referenceSignal.choice.csi_rs = 10;
 tci2->qcl_Type1.qcl_Type=NR_QCL_Info__qcl_Type_typeA;
 ASN_SEQUENCE_ADD(&secondaryCellGroup->spCellConfig->spCellConfigDedicated->initialDownlinkBWP->pdsch_Config->choice.setup->tci_StatesToAddModList->list,tci2);

 NR_TCI_State_t *tci3=calloc(1,sizeof(*tci3));
 tci3->tci_StateId=3;
 tci3->qcl_Type1.cell=NULL;
 tci3->qcl_Type1.bwp_Id=calloc(1,sizeof(*tci3->qcl_Type1.bwp_Id));
 *tci3->qcl_Type1.bwp_Id=1;
 tci3->qcl_Type1.referenceSignal.present = NR_QCL_Info__referenceSignal_PR_csi_rs;
 tci3->qcl_Type1.referenceSignal.choice.csi_rs = 14;
 tci3->qcl_Type1.qcl_Type=NR_QCL_Info__qcl_Type_typeA;
 ASN_SEQUENCE_ADD(&secondaryCellGroup->spCellConfig->spCellConfigDedicated->initialDownlinkBWP->pdsch_Config->choice.setup->tci_StatesToAddModList->list,tci3);

 NR_TCI_State_t*tci4=calloc(1,sizeof(*tci4));
 tci4->tci_StateId=4;
 tci4->qcl_Type1.cell=NULL;
 tci4->qcl_Type1.bwp_Id=calloc(1,sizeof(*tci4->qcl_Type1.bwp_Id));
 *tci4->qcl_Type1.bwp_Id=1;
 tci4->qcl_Type1.referenceSignal.present = NR_QCL_Info__referenceSignal_PR_csi_rs;
 tci4->qcl_Type1.referenceSignal.choice.csi_rs = 18;
 tci4->qcl_Type1.qcl_Type=NR_QCL_Info__qcl_Type_typeA;
 ASN_SEQUENCE_ADD(&secondaryCellGroup->spCellConfig->spCellConfigDedicated->initialDownlinkBWP->pdsch_Config->choice.setup->tci_StatesToAddModList->list,tci4);

 NR_TCI_State_t*tci5=calloc(1,sizeof(*tci5));
 tci5->tci_StateId=5;
 tci5->qcl_Type1.cell=NULL;
 tci5->qcl_Type1.bwp_Id=calloc(1,sizeof(*tci5->qcl_Type1.bwp_Id));
 *tci5->qcl_Type1.bwp_Id=1;
 tci5->qcl_Type1.referenceSignal.present = NR_QCL_Info__referenceSignal_PR_csi_rs;
 tci5->qcl_Type1.referenceSignal.choice.csi_rs = 22;
 tci5->qcl_Type1.qcl_Type=NR_QCL_Info__qcl_Type_typeA;
 ASN_SEQUENCE_ADD(&secondaryCellGroup->spCellConfig->spCellConfigDedicated->initialDownlinkBWP->pdsch_Config->choice.setup->tci_StatesToAddModList->list,tci5);

 NR_TCI_State_t*tci6=calloc(1,sizeof(*tci6));
 tci6->tci_StateId=6;
 tci6->qcl_Type1.cell=NULL;
 tci6->qcl_Type1.bwp_Id=calloc(1,sizeof(*tci6->qcl_Type1.bwp_Id));
 *tci6->qcl_Type1.bwp_Id=1;
 tci6->qcl_Type1.referenceSignal.present = NR_QCL_Info__referenceSignal_PR_csi_rs;
 tci6->qcl_Type1.referenceSignal.choice.csi_rs = 26;
 tci6->qcl_Type1.qcl_Type=NR_QCL_Info__qcl_Type_typeA;
 ASN_SEQUENCE_ADD(&secondaryCellGroup->spCellConfig->spCellConfigDedicated->initialDownlinkBWP->pdsch_Config->choice.setup->tci_StatesToAddModList->list,tci6);

 NR_TCI_State_t*tci7=calloc(1,sizeof(*tci7));
 tci7->tci_StateId=7;
 tci7->qcl_Type1.cell=NULL;
 tci7->qcl_Type1.bwp_Id=calloc(1,sizeof(*tci7->qcl_Type1.bwp_Id));
 *tci7->qcl_Type1.bwp_Id=1;
 tci7->qcl_Type1.referenceSignal.present = NR_QCL_Info__referenceSignal_PR_csi_rs;
 tci7->qcl_Type1.referenceSignal.choice.csi_rs = 30;
 tci7->qcl_Type1.qcl_Type=NR_QCL_Info__qcl_Type_typeA;
 ASN_SEQUENCE_ADD(&secondaryCellGroup->spCellConfig->spCellConfigDedicated->initialDownlinkBWP->pdsch_Config->choice.setup->tci_StatesToAddModList->list,tci7);

#endif

 secondaryCellGroup->spCellConfig->spCellConfigDedicated->initialDownlinkBWP->pdsch_Config->choice.setup->tci_StatesToReleaseList=NULL;
 secondaryCellGroup->spCellConfig->spCellConfigDedicated->initialDownlinkBWP->pdsch_Config->choice.setup->vrb_ToPRB_Interleaver=NULL;
 secondaryCellGroup->spCellConfig->spCellConfigDedicated->initialDownlinkBWP->pdsch_Config->choice.setup->resourceAllocation=NR_PDSCH_Config__resourceAllocation_resourceAllocationType1;
 secondaryCellGroup->spCellConfig->spCellConfigDedicated->initialDownlinkBWP->pdsch_Config->choice.setup->pdsch_TimeDomainAllocationList=NULL;
 secondaryCellGroup->spCellConfig->spCellConfigDedicated->initialDownlinkBWP->pdsch_Config->choice.setup->pdsch_AggregationFactor=NULL;
 secondaryCellGroup->spCellConfig->spCellConfigDedicated->initialDownlinkBWP->pdsch_Config->choice.setup->rateMatchPatternToAddModList=NULL;
 secondaryCellGroup->spCellConfig->spCellConfigDedicated->initialDownlinkBWP->pdsch_Config->choice.setup->rateMatchPatternToReleaseList=NULL;
 secondaryCellGroup->spCellConfig->spCellConfigDedicated->initialDownlinkBWP->pdsch_Config->choice.setup->rateMatchPatternGroup1=NULL;
 secondaryCellGroup->spCellConfig->spCellConfigDedicated->initialDownlinkBWP->pdsch_Config->choice.setup->rateMatchPatternGroup2=NULL;
 secondaryCellGroup->spCellConfig->spCellConfigDedicated->initialDownlinkBWP->pdsch_Config->choice.setup->rbg_Size=NR_PDSCH_Config__rbg_Size_config1;
 secondaryCellGroup->spCellConfig->spCellConfigDedicated->initialDownlinkBWP->pdsch_Config->choice.setup->mcs_Table=NULL;
 secondaryCellGroup->spCellConfig->spCellConfigDedicated->initialDownlinkBWP->pdsch_Config->choice.setup->maxNrofCodeWordsScheduledByDCI = calloc(1,sizeof(*secondaryCellGroup->spCellConfig->spCellConfigDedicated->initialDownlinkBWP->pdsch_Config->choice.setup->maxNrofCodeWordsScheduledByDCI));
 *secondaryCellGroup->spCellConfig->spCellConfigDedicated->initialDownlinkBWP->pdsch_Config->choice.setup->maxNrofCodeWordsScheduledByDCI = NR_PDSCH_Config__maxNrofCodeWordsScheduledByDCI_n1;
 secondaryCellGroup->spCellConfig->spCellConfigDedicated->initialDownlinkBWP->pdsch_Config->choice.setup->prb_BundlingType.present = NR_PDSCH_Config__prb_BundlingType_PR_staticBundling;
 secondaryCellGroup->spCellConfig->spCellConfigDedicated->initialDownlinkBWP->pdsch_Config->choice.setup->prb_BundlingType.choice.staticBundling = calloc(1,sizeof(*secondaryCellGroup->spCellConfig->spCellConfigDedicated->initialDownlinkBWP->pdsch_Config->choice.setup->prb_BundlingType.choice.staticBundling));
 secondaryCellGroup->spCellConfig->spCellConfigDedicated->initialDownlinkBWP->pdsch_Config->choice.setup->prb_BundlingType.choice.staticBundling->bundleSize =
   calloc(1,sizeof(*secondaryCellGroup->spCellConfig->spCellConfigDedicated->initialDownlinkBWP->pdsch_Config->choice.setup->prb_BundlingType.choice.staticBundling->bundleSize));
 *secondaryCellGroup->spCellConfig->spCellConfigDedicated->initialDownlinkBWP->pdsch_Config->choice.setup->prb_BundlingType.choice.staticBundling->bundleSize = NR_PDSCH_Config__prb_BundlingType__staticBundling__bundleSize_wideband;
 secondaryCellGroup->spCellConfig->spCellConfigDedicated->initialDownlinkBWP->pdsch_Config->choice.setup->zp_CSI_RS_ResourceToAddModList=NULL;
 secondaryCellGroup->spCellConfig->spCellConfigDedicated->initialDownlinkBWP->pdsch_Config->choice.setup->zp_CSI_RS_ResourceToReleaseList=NULL;
 secondaryCellGroup->spCellConfig->spCellConfigDedicated->initialDownlinkBWP->pdsch_Config->choice.setup->aperiodic_ZP_CSI_RS_ResourceSetsToAddModList=NULL;
 secondaryCellGroup->spCellConfig->spCellConfigDedicated->initialDownlinkBWP->pdsch_Config->choice.setup->aperiodic_ZP_CSI_RS_ResourceSetsToReleaseList=NULL;
 secondaryCellGroup->spCellConfig->spCellConfigDedicated->initialDownlinkBWP->pdsch_Config->choice.setup->sp_ZP_CSI_RS_ResourceSetsToAddModList=NULL;
 secondaryCellGroup->spCellConfig->spCellConfigDedicated->initialDownlinkBWP->pdsch_Config->choice.setup->sp_ZP_CSI_RS_ResourceSetsToReleaseList=NULL;
 secondaryCellGroup->spCellConfig->spCellConfigDedicated->initialDownlinkBWP->pdsch_Config->choice.setup->p_ZP_CSI_RS_ResourceSet=NULL;
 secondaryCellGroup->spCellConfig->spCellConfigDedicated->initialDownlinkBWP->sps_Config = NULL; //calloc(1,sizeof(struct NR_SetupRelease_SPS_Config));

 secondaryCellGroup->spCellConfig->spCellConfigDedicated->initialDownlinkBWP->radioLinkMonitoringConfig = NULL;
#if 0
 secondaryCellGroup->spCellConfig->spCellConfigDedicated->initialDownlinkBWP->radioLinkMonitoringConfig = calloc(1,sizeof(*secondaryCellGroup->spCellConfig->spCellConfigDedicated->initialDownlinkBWP->radioLinkMonitoringConfig));
 secondaryCellGroup->spCellConfig->spCellConfigDedicated->initialDownlinkBWP->radioLinkMonitoringConfig->present = NR_SetupRelease_RadioLinkMonitoringConfig_PR_setup;

 secondaryCellGroup->spCellConfig->spCellConfigDedicated->initialDownlinkBWP->radioLinkMonitoringConfig->choice.setup = calloc(1,sizeof(*secondaryCellGroup->spCellConfig->spCellConfigDedicated->initialDownlinkBWP->radioLinkMonitoringConfig->choice.setup));
 secondaryCellGroup->spCellConfig->spCellConfigDedicated->initialDownlinkBWP->radioLinkMonitoringConfig->choice.setup->failureDetectionResourcesToAddModList=NULL;
 secondaryCellGroup->spCellConfig->spCellConfigDedicated->initialDownlinkBWP->radioLinkMonitoringConfig->choice.setup->failureDetectionResourcesToReleaseList=NULL;
 secondaryCellGroup->spCellConfig->spCellConfigDedicated->initialDownlinkBWP->radioLinkMonitoringConfig->choice.setup->beamFailureInstanceMaxCount = calloc(1,sizeof(*secondaryCellGroup->spCellConfig->spCellConfigDedicated->initialDownlinkBWP->radioLinkMonitoringConfig->choice.setup->beamFailureInstanceMaxCount));
 *secondaryCellGroup->spCellConfig->spCellConfigDedicated->initialDownlinkBWP->radioLinkMonitoringConfig->choice.setup->beamFailureInstanceMaxCount = NR_RadioLinkMonitoringConfig__beamFailureInstanceMaxCount_n3;
 secondaryCellGroup->spCellConfig->spCellConfigDedicated->initialDownlinkBWP->radioLinkMonitoringConfig->choice.setup->beamFailureDetectionTimer = calloc(1,sizeof(*secondaryCellGroup->spCellConfig->spCellConfigDedicated->initialDownlinkBWP->radioLinkMonitoringConfig->choice.setup->beamFailureDetectionTimer));
 *secondaryCellGroup->spCellConfig->spCellConfigDedicated->initialDownlinkBWP->radioLinkMonitoringConfig->choice.setup->beamFailureDetectionTimer = NR_RadioLinkMonitoringConfig__beamFailureDetectionTimer_pbfd2;
#endif

 secondaryCellGroup->spCellConfig->spCellConfigDedicated->downlinkBWP_ToReleaseList= NULL;
 
 NR_BWP_Downlink_t *bwp = NULL;
 if (servingcellconfigdedicated) {
   bwp=servingcellconfigdedicated->downlinkBWP_ToAddModList->list.array[0];
 } else {
   secondaryCellGroup->spCellConfig->spCellConfigDedicated->downlinkBWP_ToAddModList = calloc(1,sizeof(*secondaryCellGroup->spCellConfig->spCellConfigDedicated->downlinkBWP_ToAddModList));

   bwp=calloc(1,sizeof(*bwp));
 }
 bwp->bwp_Id=1;
 bwp->bwp_Common=calloc(1,sizeof(*bwp->bwp_Common));
 // copy common BWP size from initial BWP except for bandwdith
 memcpy((void*)&bwp->bwp_Common->genericParameters,
	&servingcellconfigcommon->downlinkConfigCommon->initialDownlinkBWP->genericParameters,
	sizeof(bwp->bwp_Common->genericParameters));
 bwp->bwp_Common->genericParameters.locationAndBandwidth=PRBalloc_to_locationandbandwidth(servingcellconfigcommon->downlinkConfigCommon->frequencyInfoDL->scs_SpecificCarrierList.list.array[0]->carrierBandwidth,0);

 
 bwp->bwp_Common->pdcch_ConfigCommon=calloc(1,sizeof(*bwp->bwp_Common->pdcch_ConfigCommon));
 bwp->bwp_Common->pdcch_ConfigCommon->present = NR_SetupRelease_PDCCH_ConfigCommon_PR_setup;
 bwp->bwp_Common->pdcch_ConfigCommon->choice.setup = calloc(1,sizeof(*bwp->bwp_Common->pdcch_ConfigCommon->choice.setup));
 bwp->bwp_Common->pdcch_ConfigCommon->choice.setup->controlResourceSetZero=NULL;
 bwp->bwp_Common->pdcch_ConfigCommon->choice.setup->commonControlResourceSet=calloc(1,sizeof(*bwp->bwp_Common->pdcch_ConfigCommon->choice.setup->commonControlResourceSet));

 int curr_bwp = NRRIV2BW(bwp->bwp_Common->genericParameters.locationAndBandwidth,275);

 NR_ControlResourceSet_t *coreset = calloc(1,sizeof(*coreset));
 coreset->controlResourceSetId=1;
 // frequency domain resources depends on BWP size
 // options are 24, 48 or 96
 coreset->frequencyDomainResources.buf = calloc(1,6);
 if (curr_bwp < 48)
   coreset->frequencyDomainResources.buf[0] = 0xf0;
 else
   coreset->frequencyDomainResources.buf[0] = 0xff;
 if (curr_bwp < 96)
   coreset->frequencyDomainResources.buf[1] = 0;
 else
   coreset->frequencyDomainResources.buf[1] = 0xff;
 coreset->frequencyDomainResources.buf[2] = 0;
 coreset->frequencyDomainResources.buf[3] = 0;
 coreset->frequencyDomainResources.buf[4] = 0;
 coreset->frequencyDomainResources.buf[5] = 0;
 coreset->frequencyDomainResources.size = 6;
 coreset->frequencyDomainResources.bits_unused = 3;
 coreset->duration=1;
 coreset->cce_REG_MappingType.present = NR_ControlResourceSet__cce_REG_MappingType_PR_nonInterleaved;
 coreset->precoderGranularity = NR_ControlResourceSet__precoderGranularity_sameAsREG_bundle;

 coreset->tci_StatesPDCCH_ToAddList=calloc(1,sizeof(*coreset->tci_StatesPDCCH_ToAddList));
 NR_TCI_StateId_t *tci[64];
 for (int i=0;i<64;i++) {
   if ((bitmap>>(63-i))&0x01){
     tci[i]=calloc(1,sizeof(*tci[i]));
     *tci[i] = i;
     ASN_SEQUENCE_ADD(&coreset->tci_StatesPDCCH_ToAddList->list,tci[i]);
   }
 }
 coreset->tci_StatesPDCCH_ToReleaseList = NULL;
 coreset->tci_PresentInDCI = NULL;
 coreset->pdcch_DMRS_ScramblingID = NULL;

 bwp->bwp_Common->pdcch_ConfigCommon->choice.setup->commonControlResourceSet = coreset;

 bwp->bwp_Common->pdcch_ConfigCommon->choice.setup->searchSpaceZero=NULL;
 bwp->bwp_Common->pdcch_ConfigCommon->choice.setup->commonSearchSpaceList=NULL;
 bwp->bwp_Common->pdcch_ConfigCommon->choice.setup->commonSearchSpaceList=calloc(1,sizeof(*bwp->bwp_Common->pdcch_ConfigCommon->choice.setup->commonSearchSpaceList));

 NR_SearchSpace_t *ss=calloc(1,sizeof(*ss));
 ss->searchSpaceId = 1;
 ss->controlResourceSetId=calloc(1,sizeof(*ss->controlResourceSetId));
 *ss->controlResourceSetId=1;
 ss->monitoringSlotPeriodicityAndOffset = calloc(1,sizeof(*ss->monitoringSlotPeriodicityAndOffset));
 ss->monitoringSlotPeriodicityAndOffset->present = NR_SearchSpace__monitoringSlotPeriodicityAndOffset_PR_sl1;
 ss->duration=NULL; 
 ss->monitoringSymbolsWithinSlot = calloc(1,sizeof(*ss->monitoringSymbolsWithinSlot));
 ss->monitoringSymbolsWithinSlot->buf = calloc(1,2);
 // should be '1100 0000 0000 00'B (LSB first!), first two symols in slot, adjust if needed
 ss->monitoringSymbolsWithinSlot->buf[1] = 0;
 ss->monitoringSymbolsWithinSlot->buf[0] = (1<<7) | (1<<6);
 ss->monitoringSymbolsWithinSlot->size = 2;
 ss->monitoringSymbolsWithinSlot->bits_unused = 2;
 ss->nrofCandidates = calloc(1,sizeof(*ss->nrofCandidates));
 ss->nrofCandidates->aggregationLevel1 = NR_SearchSpace__nrofCandidates__aggregationLevel1_n0;
 ss->nrofCandidates->aggregationLevel2 = NR_SearchSpace__nrofCandidates__aggregationLevel2_n0;
 ss->nrofCandidates->aggregationLevel4 = NR_SearchSpace__nrofCandidates__aggregationLevel4_n1;
 ss->nrofCandidates->aggregationLevel8 = NR_SearchSpace__nrofCandidates__aggregationLevel8_n0;
 ss->nrofCandidates->aggregationLevel16 = NR_SearchSpace__nrofCandidates__aggregationLevel16_n0;
 ss->searchSpaceType = calloc(1,sizeof(*ss->searchSpaceType));
 ss->searchSpaceType->present = NR_SearchSpace__searchSpaceType_PR_common;
 ss->searchSpaceType->choice.common=calloc(1,sizeof(*ss->searchSpaceType->choice.common));
 ss->searchSpaceType->choice.common->dci_Format0_0_AndFormat1_0 = calloc(1,sizeof(*ss->searchSpaceType->choice.common->dci_Format0_0_AndFormat1_0));

 ASN_SEQUENCE_ADD(&bwp->bwp_Common->pdcch_ConfigCommon->choice.setup->commonSearchSpaceList->list,ss);

 bwp->bwp_Common->pdcch_ConfigCommon->choice.setup->searchSpaceSIB1=NULL;
 if(get_softmodem_params()->sa) {
   bwp->bwp_Common->pdcch_ConfigCommon->choice.setup->searchSpaceSIB1=calloc(1,sizeof(*bwp->bwp_Common->pdcch_ConfigCommon->choice.setup->searchSpaceSIB1));
   *bwp->bwp_Common->pdcch_ConfigCommon->choice.setup->searchSpaceSIB1=0;
 }
 bwp->bwp_Common->pdcch_ConfigCommon->choice.setup->searchSpaceOtherSystemInformation=NULL;
 bwp->bwp_Common->pdcch_ConfigCommon->choice.setup->pagingSearchSpace=NULL;
 bwp->bwp_Common->pdcch_ConfigCommon->choice.setup->ra_SearchSpace=calloc(1,sizeof(*bwp->bwp_Common->pdcch_ConfigCommon->choice.setup->ra_SearchSpace));
 *bwp->bwp_Common->pdcch_ConfigCommon->choice.setup->ra_SearchSpace=1;
 bwp->bwp_Common->pdcch_ConfigCommon->choice.setup->ext1=NULL;

 bwp->bwp_Common->pdsch_ConfigCommon=calloc(1,sizeof(*bwp->bwp_Common->pdsch_ConfigCommon));
 bwp->bwp_Common->pdsch_ConfigCommon->present = NR_SetupRelease_PDSCH_ConfigCommon_PR_setup;
 bwp->bwp_Common->pdsch_ConfigCommon->choice.setup = calloc(1,sizeof(*bwp->bwp_Common->pdsch_ConfigCommon->choice.setup));
 bwp->bwp_Common->pdsch_ConfigCommon->choice.setup->pdsch_TimeDomainAllocationList = calloc(1,sizeof(*bwp->bwp_Common->pdsch_ConfigCommon->choice.setup->pdsch_TimeDomainAllocationList));

 // copy PDSCH TimeDomainResourceAllocation from InitialBWP
 
 NR_PDSCH_TimeDomainResourceAllocation_t *pdschi;
 for (int i=0;i<servingcellconfigcommon->downlinkConfigCommon->initialDownlinkBWP->pdsch_ConfigCommon->choice.setup->pdsch_TimeDomainAllocationList->list.count;i++) {
   pdschi= calloc(1,sizeof(*pdschi));
   if(servingcellconfigcommon->downlinkConfigCommon->initialDownlinkBWP->pdsch_ConfigCommon->choice.setup->pdsch_TimeDomainAllocationList->list.array[i]->k0){
     pdschi->k0 = calloc(1,sizeof(*pdschi->k0));
     *pdschi->k0 = *servingcellconfigcommon->downlinkConfigCommon->initialDownlinkBWP->pdsch_ConfigCommon->choice.setup->pdsch_TimeDomainAllocationList->list.array[i]->k0;
   }
   pdschi->mappingType = servingcellconfigcommon->downlinkConfigCommon->initialDownlinkBWP->pdsch_ConfigCommon->choice.setup->pdsch_TimeDomainAllocationList->list.array[i]->mappingType;
   pdschi->startSymbolAndLength = servingcellconfigcommon->downlinkConfigCommon->initialDownlinkBWP->pdsch_ConfigCommon->choice.setup->pdsch_TimeDomainAllocationList->list.array[i]->startSymbolAndLength;
   ASN_SEQUENCE_ADD(&bwp->bwp_Common->pdsch_ConfigCommon->choice.setup->pdsch_TimeDomainAllocationList->list,pdschi);
 }

 if (!servingcellconfigdedicated) {
   bwp->bwp_Dedicated=calloc(1,sizeof(*bwp->bwp_Dedicated));
 }
 bwp->bwp_Dedicated->pdcch_Config=calloc(1,sizeof(*bwp->bwp_Dedicated->pdcch_Config));
 bwp->bwp_Dedicated->pdcch_Config->present = NR_SetupRelease_PDCCH_Config_PR_setup;
 bwp->bwp_Dedicated->pdcch_Config->choice.setup = calloc(1,sizeof(*bwp->bwp_Dedicated->pdcch_Config->choice.setup));
 bwp->bwp_Dedicated->pdcch_Config->choice.setup->controlResourceSetToAddModList = calloc(1,sizeof(*bwp->bwp_Dedicated->pdcch_Config->choice.setup->controlResourceSetToAddModList));

 ASN_SEQUENCE_ADD(&bwp->bwp_Dedicated->pdcch_Config->choice.setup->controlResourceSetToAddModList->list,
		  coreset);

 bwp->bwp_Dedicated->pdcch_Config->choice.setup->searchSpacesToAddModList = calloc(1,sizeof(*bwp->bwp_Dedicated->pdcch_Config->choice.setup->searchSpacesToAddModList));

 NR_SearchSpace_t *ss2 = calloc(1,sizeof(*ss2));

 ss2->searchSpaceId=2;
 ss2->controlResourceSetId=calloc(1,sizeof(*ss2->controlResourceSetId));
 *ss2->controlResourceSetId=1;
 ss2->monitoringSlotPeriodicityAndOffset=calloc(1,sizeof(*ss2->monitoringSlotPeriodicityAndOffset));
 ss2->monitoringSlotPeriodicityAndOffset->present = NR_SearchSpace__monitoringSlotPeriodicityAndOffset_PR_sl1;
 ss2->monitoringSlotPeriodicityAndOffset->choice.sl1=(NULL_t)0;
 ss2->duration=NULL;
 ss2->monitoringSymbolsWithinSlot = calloc(1,sizeof(*ss2->monitoringSymbolsWithinSlot));
 ss2->monitoringSymbolsWithinSlot->buf = calloc(1,2);
 ss2->monitoringSymbolsWithinSlot->size = 2;
 ss2->monitoringSymbolsWithinSlot->bits_unused = 2;
 ss2->monitoringSymbolsWithinSlot->buf[0]=0xc0;
 ss2->monitoringSymbolsWithinSlot->buf[1]=0x0;
 ss2->nrofCandidates=calloc(1,sizeof(*ss2->nrofCandidates));
 ss2->nrofCandidates->aggregationLevel1 = NR_SearchSpace__nrofCandidates__aggregationLevel1_n0;
 ss2->nrofCandidates->aggregationLevel2 = NR_SearchSpace__nrofCandidates__aggregationLevel2_n0;
 if (curr_bwp < 48)
   ss2->nrofCandidates->aggregationLevel4 = NR_SearchSpace__nrofCandidates__aggregationLevel4_n1;
 else if (curr_bwp < 96)
   ss2->nrofCandidates->aggregationLevel4 = NR_SearchSpace__nrofCandidates__aggregationLevel4_n2;
 else
   ss2->nrofCandidates->aggregationLevel4 = NR_SearchSpace__nrofCandidates__aggregationLevel4_n4;
 ss2->nrofCandidates->aggregationLevel8 = NR_SearchSpace__nrofCandidates__aggregationLevel8_n0;
 ss2->nrofCandidates->aggregationLevel16 = NR_SearchSpace__nrofCandidates__aggregationLevel16_n0;
 ss2->searchSpaceType=calloc(1,sizeof(*ss2->searchSpaceType));
 ss2->searchSpaceType->present = NR_SearchSpace__searchSpaceType_PR_ue_Specific;
 ss2->searchSpaceType->choice.ue_Specific = calloc(1,sizeof(*ss2->searchSpaceType->choice.ue_Specific));
 ss2->searchSpaceType->choice.ue_Specific->dci_Formats=NR_SearchSpace__searchSpaceType__ue_Specific__dci_Formats_formats0_1_And_1_1;

 ASN_SEQUENCE_ADD(&bwp->bwp_Dedicated->pdcch_Config->choice.setup->searchSpacesToAddModList->list,
		  ss2);


 bwp->bwp_Dedicated->pdcch_Config->choice.setup->searchSpacesToReleaseList = NULL;

 if (!servingcellconfigdedicated) {
  bwp->bwp_Dedicated->pdsch_Config = calloc(1,sizeof(*bwp->bwp_Dedicated->pdsch_Config));

  bwp->bwp_Dedicated->pdsch_Config->present = NR_SetupRelease_PDSCH_Config_PR_setup;
  bwp->bwp_Dedicated->pdsch_Config->choice.setup = calloc(1,sizeof(*bwp->bwp_Dedicated->pdsch_Config->choice.setup));
  bwp->bwp_Dedicated->pdsch_Config->choice.setup->dmrs_DownlinkForPDSCH_MappingTypeA = calloc(1,sizeof(*bwp->bwp_Dedicated->pdsch_Config->choice.setup->dmrs_DownlinkForPDSCH_MappingTypeA));
  bwp->bwp_Dedicated->pdsch_Config->choice.setup->dmrs_DownlinkForPDSCH_MappingTypeA->present= NR_SetupRelease_DMRS_DownlinkConfig_PR_setup;

  bwp->bwp_Dedicated->pdsch_Config->choice.setup->dmrs_DownlinkForPDSCH_MappingTypeA->choice.setup = calloc(1,sizeof(*bwp->bwp_Dedicated->pdsch_Config->choice.setup->dmrs_DownlinkForPDSCH_MappingTypeA->choice.setup));
 }
 bwp->bwp_Dedicated->pdsch_Config->choice.setup->dataScramblingIdentityPDSCH = NULL;

 if ((get_softmodem_params()->do_ra || get_softmodem_params()->phy_test) && dl_antenna_ports > 1) // for MIMO, we use DMRS Config Type 2 but only with OAI UE
   bwp->bwp_Dedicated->pdsch_Config->choice.setup->dmrs_DownlinkForPDSCH_MappingTypeA->choice.setup->dmrs_Type=calloc(1,sizeof(*bwp->bwp_Dedicated->pdsch_Config->choice.setup->dmrs_DownlinkForPDSCH_MappingTypeA->choice.setup->dmrs_Type));
 else
   bwp->bwp_Dedicated->pdsch_Config->choice.setup->dmrs_DownlinkForPDSCH_MappingTypeA->choice.setup->dmrs_Type=NULL;
 bwp->bwp_Dedicated->pdsch_Config->choice.setup->dmrs_DownlinkForPDSCH_MappingTypeA->choice.setup->maxLength=NULL;
 bwp->bwp_Dedicated->pdsch_Config->choice.setup->dmrs_DownlinkForPDSCH_MappingTypeA->choice.setup->scramblingID0=NULL;
 bwp->bwp_Dedicated->pdsch_Config->choice.setup->dmrs_DownlinkForPDSCH_MappingTypeA->choice.setup->scramblingID1=NULL;
 if (!servingcellconfigdedicated) {
   bwp->bwp_Dedicated->pdsch_Config->choice.setup->dmrs_DownlinkForPDSCH_MappingTypeA->choice.setup->phaseTrackingRS=NULL;
 }
 bwp->bwp_Dedicated->pdsch_Config->choice.setup->dmrs_DownlinkForPDSCH_MappingTypeA->choice.setup->dmrs_AdditionalPosition = calloc(1,sizeof(*bwp->bwp_Dedicated->pdsch_Config->choice.setup->dmrs_DownlinkForPDSCH_MappingTypeA->choice.setup->dmrs_AdditionalPosition));
 *bwp->bwp_Dedicated->pdsch_Config->choice.setup->dmrs_DownlinkForPDSCH_MappingTypeA->choice.setup->dmrs_AdditionalPosition = NR_DMRS_DownlinkConfig__dmrs_AdditionalPosition_pos0;

 bwp->bwp_Dedicated->pdsch_Config->choice.setup->tci_StatesToAddModList=calloc(1,sizeof(*bwp->bwp_Dedicated->pdsch_Config->choice.setup->tci_StatesToAddModList));

 n_ssb = 0;
 NR_TCI_State_t *tcid[64];
 for (int i=0;i<64;i++) {
   if ((bitmap>>(63-i))&0x01){
     tcid[i]=calloc(1,sizeof(*tcid[i]));
     tcid[i]->tci_StateId=n_ssb;
     tcid[i]->qcl_Type1.cell=NULL;
     tcid[i]->qcl_Type1.bwp_Id=calloc(1,sizeof(*tcid[i]->qcl_Type1.bwp_Id));
     *tcid[i]->qcl_Type1.bwp_Id=1;
     tcid[i]->qcl_Type1.referenceSignal.present = NR_QCL_Info__referenceSignal_PR_ssb;
     tcid[i]->qcl_Type1.referenceSignal.choice.ssb = i;
     tcid[i]->qcl_Type1.qcl_Type=NR_QCL_Info__qcl_Type_typeC;
     ASN_SEQUENCE_ADD(&bwp->bwp_Dedicated->pdsch_Config->choice.setup->tci_StatesToAddModList->list,tcid[i]);
     n_ssb++;
   }
 }


 bwp->bwp_Dedicated->pdsch_Config->choice.setup->tci_StatesToReleaseList=NULL;
 bwp->bwp_Dedicated->pdsch_Config->choice.setup->vrb_ToPRB_Interleaver=NULL;
 bwp->bwp_Dedicated->pdsch_Config->choice.setup->resourceAllocation=NR_PDSCH_Config__resourceAllocation_resourceAllocationType1;
 bwp->bwp_Dedicated->pdsch_Config->choice.setup->pdsch_TimeDomainAllocationList=NULL;
 bwp->bwp_Dedicated->pdsch_Config->choice.setup->pdsch_AggregationFactor=NULL;
 bwp->bwp_Dedicated->pdsch_Config->choice.setup->rateMatchPatternToAddModList=NULL;
 bwp->bwp_Dedicated->pdsch_Config->choice.setup->rateMatchPatternToReleaseList=NULL;
 bwp->bwp_Dedicated->pdsch_Config->choice.setup->rateMatchPatternGroup1=NULL;
 bwp->bwp_Dedicated->pdsch_Config->choice.setup->rateMatchPatternGroup2=NULL;
 bwp->bwp_Dedicated->pdsch_Config->choice.setup->rbg_Size=NR_PDSCH_Config__rbg_Size_config1;
 set_dl_mcs_table(bwp->bwp_Common->genericParameters.subcarrierSpacing, uecap, secondaryCellGroup->spCellConfig, bwp->bwp_Dedicated, servingcellconfigcommon);
 bwp->bwp_Dedicated->pdsch_Config->choice.setup->maxNrofCodeWordsScheduledByDCI = calloc(1,sizeof(*bwp->bwp_Dedicated->pdsch_Config->choice.setup->maxNrofCodeWordsScheduledByDCI));
 *bwp->bwp_Dedicated->pdsch_Config->choice.setup->maxNrofCodeWordsScheduledByDCI = NR_PDSCH_Config__maxNrofCodeWordsScheduledByDCI_n1;
 bwp->bwp_Dedicated->pdsch_Config->choice.setup->prb_BundlingType.present = NR_PDSCH_Config__prb_BundlingType_PR_staticBundling;
 bwp->bwp_Dedicated->pdsch_Config->choice.setup->prb_BundlingType.choice.staticBundling = calloc(1,sizeof(*bwp->bwp_Dedicated->pdsch_Config->choice.setup->prb_BundlingType.choice.staticBundling));
 bwp->bwp_Dedicated->pdsch_Config->choice.setup->prb_BundlingType.choice.staticBundling->bundleSize =
   calloc(1,sizeof(*bwp->bwp_Dedicated->pdsch_Config->choice.setup->prb_BundlingType.choice.staticBundling->bundleSize));
 *bwp->bwp_Dedicated->pdsch_Config->choice.setup->prb_BundlingType.choice.staticBundling->bundleSize = NR_PDSCH_Config__prb_BundlingType__staticBundling__bundleSize_wideband;
 bwp->bwp_Dedicated->pdsch_Config->choice.setup->zp_CSI_RS_ResourceToAddModList=NULL;
 bwp->bwp_Dedicated->pdsch_Config->choice.setup->zp_CSI_RS_ResourceToReleaseList=NULL;
 bwp->bwp_Dedicated->pdsch_Config->choice.setup->aperiodic_ZP_CSI_RS_ResourceSetsToAddModList=NULL;
 bwp->bwp_Dedicated->pdsch_Config->choice.setup->aperiodic_ZP_CSI_RS_ResourceSetsToReleaseList=NULL;
 bwp->bwp_Dedicated->pdsch_Config->choice.setup->sp_ZP_CSI_RS_ResourceSetsToAddModList=NULL;
 bwp->bwp_Dedicated->pdsch_Config->choice.setup->sp_ZP_CSI_RS_ResourceSetsToReleaseList=NULL;
 bwp->bwp_Dedicated->pdsch_Config->choice.setup->p_ZP_CSI_RS_ResourceSet=NULL;
 bwp->bwp_Dedicated->sps_Config = NULL; //calloc(1,sizeof(struct NR_SetupRelease_SPS_Config));

 bwp->bwp_Dedicated->radioLinkMonitoringConfig = NULL;
#if 0
 bwp->bwp_Dedicated->radioLinkMonitoringConfig = calloc(1,sizeof(*bwp->bwp_Dedicated->radioLinkMonitoringConfig));
 bwp->bwp_Dedicated->radioLinkMonitoringConfig->present = NR_SetupRelease_RadioLinkMonitoringConfig_PR_setup;

 bwp->bwp_Dedicated->radioLinkMonitoringConfig->choice.setup = calloc(1,sizeof(*bwp->bwp_Dedicated->radioLinkMonitoringConfig->choice.setup));
 bwp->bwp_Dedicated->radioLinkMonitoringConfig->choice.setup->failureDetectionResourcesToAddModList=NULL;
 bwp->bwp_Dedicated->radioLinkMonitoringConfig->choice.setup->failureDetectionResourcesToReleaseList=NULL;
 bwp->bwp_Dedicated->radioLinkMonitoringConfig->choice.setup->beamFailureInstanceMaxCount = calloc(1,sizeof(*bwp->bwp_Dedicated->radioLinkMonitoringConfig->choice.setup->beamFailureInstanceMaxCount));
 *bwp->bwp_Dedicated->radioLinkMonitoringConfig->choice.setup->beamFailureInstanceMaxCount = NR_RadioLinkMonitoringConfig__beamFailureInstanceMaxCount_n3;
 bwp->bwp_Dedicated->radioLinkMonitoringConfig->choice.setup->beamFailureDetectionTimer = calloc(1,sizeof(*bwp->bwp_Dedicated->radioLinkMonitoringConfig->choice.setup->beamFailureDetectionTimer));
 *bwp->bwp_Dedicated->radioLinkMonitoringConfig->choice.setup->beamFailureDetectionTimer = NR_RadioLinkMonitoringConfig__beamFailureDetectionTimer_pbfd2;
#endif
 
 if (!servingcellconfigdedicated) {
   ASN_SEQUENCE_ADD(&secondaryCellGroup->spCellConfig->spCellConfigDedicated->downlinkBWP_ToAddModList->list,bwp);
 }
 secondaryCellGroup->spCellConfig->spCellConfigDedicated->firstActiveDownlinkBWP_Id=calloc(1,sizeof(*secondaryCellGroup->spCellConfig->spCellConfigDedicated->firstActiveDownlinkBWP_Id));
 
 *secondaryCellGroup->spCellConfig->spCellConfigDedicated->firstActiveDownlinkBWP_Id=1;
 secondaryCellGroup->spCellConfig->spCellConfigDedicated->bwp_InactivityTimer = NULL;
 secondaryCellGroup->spCellConfig->spCellConfigDedicated->defaultDownlinkBWP_Id = NULL;
 secondaryCellGroup->spCellConfig->spCellConfigDedicated->defaultDownlinkBWP_Id = calloc(1, sizeof(*secondaryCellGroup->spCellConfig->spCellConfigDedicated->defaultDownlinkBWP_Id));
 *secondaryCellGroup->spCellConfig->spCellConfigDedicated->defaultDownlinkBWP_Id = 1;

 if (!servingcellconfigdedicated) {
   secondaryCellGroup->spCellConfig->spCellConfigDedicated->uplinkConfig=calloc(1,sizeof(*secondaryCellGroup->spCellConfig->spCellConfigDedicated->uplinkConfig));
 }

 NR_BWP_UplinkDedicated_t *initialUplinkBWP = calloc(1,sizeof(*initialUplinkBWP));
 secondaryCellGroup->spCellConfig->spCellConfigDedicated->uplinkConfig->initialUplinkBWP = initialUplinkBWP;
 initialUplinkBWP->pucch_Config = NULL;
 initialUplinkBWP->pusch_Config = calloc(1,sizeof(*initialUplinkBWP->pusch_Config));
 initialUplinkBWP->pusch_Config->present = NR_SetupRelease_PUSCH_Config_PR_setup;
 NR_PUSCH_Config_t *pusch_Config = NULL;
 if (servingcellconfigdedicated) {
   pusch_Config = servingcellconfigdedicated->uplinkConfig->uplinkBWP_ToAddModList->list.array[0]->bwp_Dedicated->pusch_Config->choice.setup;
 } else {
   pusch_Config = calloc(1,sizeof(*pusch_Config));
 }
 initialUplinkBWP->pusch_Config->choice.setup = pusch_Config;
 pusch_Config->txConfig=calloc(1,sizeof(*pusch_Config->txConfig));
 *pusch_Config->txConfig= NR_PUSCH_Config__txConfig_codebook;
 pusch_Config->dmrs_UplinkForPUSCH_MappingTypeA = NULL;
 if (!servingcellconfigdedicated) {
  pusch_Config->dmrs_UplinkForPUSCH_MappingTypeB = calloc(1,sizeof(*pusch_Config->dmrs_UplinkForPUSCH_MappingTypeB));
  pusch_Config->dmrs_UplinkForPUSCH_MappingTypeB->present = NR_SetupRelease_DMRS_UplinkConfig_PR_setup;
  pusch_Config->dmrs_UplinkForPUSCH_MappingTypeB->choice.setup = calloc(1,sizeof(*pusch_Config->dmrs_UplinkForPUSCH_MappingTypeB->choice.setup));
 }
 NR_DMRS_UplinkConfig_t *NR_DMRS_UplinkConfig = pusch_Config->dmrs_UplinkForPUSCH_MappingTypeB->choice.setup;
 NR_DMRS_UplinkConfig->dmrs_Type = NULL;
 NR_DMRS_UplinkConfig->dmrs_AdditionalPosition = calloc(1,sizeof(*NR_DMRS_UplinkConfig->dmrs_AdditionalPosition));
 *NR_DMRS_UplinkConfig->dmrs_AdditionalPosition = NR_DMRS_UplinkConfig__dmrs_AdditionalPosition_pos0;
 if (!servingcellconfigdedicated) {
   NR_DMRS_UplinkConfig->phaseTrackingRS=NULL;
 }
 NR_DMRS_UplinkConfig->maxLength=NULL;
 NR_DMRS_UplinkConfig->transformPrecodingDisabled = calloc(1,sizeof(*NR_DMRS_UplinkConfig->transformPrecodingDisabled));
 NR_DMRS_UplinkConfig->transformPrecodingDisabled->scramblingID0 = NULL;
 NR_DMRS_UplinkConfig->transformPrecodingDisabled->scramblingID1 = NULL;
 NR_DMRS_UplinkConfig->transformPrecodingEnabled = NULL;
 pusch_Config->pusch_PowerControl = calloc(1,sizeof(*pusch_Config->pusch_PowerControl));
 pusch_Config->pusch_PowerControl->tpc_Accumulation = NULL;
 pusch_Config->pusch_PowerControl->msg3_Alpha = calloc(1,sizeof(*pusch_Config->pusch_PowerControl->msg3_Alpha));
 *pusch_Config->pusch_PowerControl->msg3_Alpha = NR_Alpha_alpha1;
 pusch_Config->pusch_PowerControl->p0_NominalWithoutGrant = NULL;
 pusch_Config->pusch_PowerControl->p0_AlphaSets = calloc(1,sizeof(*pusch_Config->pusch_PowerControl->p0_AlphaSets));
 NR_P0_PUSCH_AlphaSet_t *aset = calloc(1,sizeof(*aset));
 aset->p0_PUSCH_AlphaSetId=0;
 aset->p0=calloc(1,sizeof(*aset->p0));
 *aset->p0 = 0;
 aset->alpha=calloc(1,sizeof(*aset->alpha));
 *aset->alpha=NR_Alpha_alpha1;
 ASN_SEQUENCE_ADD(&pusch_Config->pusch_PowerControl->p0_AlphaSets->list,aset);
 pusch_Config->pusch_PowerControl->pathlossReferenceRSToAddModList = NULL;
 pusch_Config->pusch_PowerControl->pathlossReferenceRSToReleaseList = NULL;
 pusch_Config->pusch_PowerControl->twoPUSCH_PC_AdjustmentStates = NULL;
 pusch_Config->pusch_PowerControl->deltaMCS = NULL;
 pusch_Config->pusch_PowerControl->sri_PUSCH_MappingToAddModList = NULL;
 pusch_Config->pusch_PowerControl->sri_PUSCH_MappingToReleaseList = NULL;
 pusch_Config->frequencyHopping=NULL;
 pusch_Config->frequencyHoppingOffsetLists=NULL;
 pusch_Config->resourceAllocation = NR_PUSCH_Config__resourceAllocation_resourceAllocationType1;
 pusch_Config->pusch_TimeDomainAllocationList = NULL;
 pusch_Config->pusch_AggregationFactor=NULL;
 pusch_Config->mcs_Table=NULL;
 pusch_Config->transformPrecoder= NULL;
 pusch_Config->mcs_TableTransformPrecoder=NULL;
 /* if msg3_transformprecoding is set in conf file - pusch config should not disable it */
 if (servingcellconfigcommon->uplinkConfigCommon->initialUplinkBWP->rach_ConfigCommon->choice.setup->msg3_transformPrecoder == NULL) {
    pusch_Config->transformPrecoder=calloc(1,sizeof(*pusch_Config->transformPrecoder));
    *pusch_Config->transformPrecoder = NR_PUSCH_Config__transformPrecoder_disabled;
 }
 pusch_Config->codebookSubset=calloc(1,sizeof(*pusch_Config->codebookSubset));
 *pusch_Config->codebookSubset = NR_PUSCH_Config__codebookSubset_nonCoherent;
 pusch_Config->maxRank=calloc(1,sizeof(*pusch_Config->maxRank));
 *pusch_Config->maxRank= 1;
 pusch_Config->rbg_Size=NULL;
 pusch_Config->uci_OnPUSCH=NULL;
 pusch_Config->tp_pi2BPSK=NULL;

 /*------------------------------TRANSFORM PRECODING- -----------------------------------------------------------------------*/

 uint8_t transform_precoding = NR_PUSCH_Config__transformPrecoder_disabled;

 // TBD: configure this from .conf file, Dedicated params cannot yet be configured in .conf file.
 // Enable this to test transform precoding enabled from dedicated config.
 /*if (pusch_Config->transformPrecoder == NULL)
    pusch_Config->transformPrecoder=calloc(1,sizeof(*pusch_Config->transformPrecoder));

 *pusch_Config->transformPrecoder = NR_PUSCH_Config__transformPrecoder_enabled;  */
  // END -------

 if (pusch_Config->transformPrecoder == NULL) {
  if (servingcellconfigcommon->uplinkConfigCommon->initialUplinkBWP->rach_ConfigCommon->choice.setup->msg3_transformPrecoder != NULL)
    transform_precoding = NR_PUSCH_Config__transformPrecoder_enabled;
 }
 else
    transform_precoding = *pusch_Config->transformPrecoder;


 if (transform_precoding == NR_PUSCH_Config__transformPrecoder_enabled ) {
    /* Enable DMRS uplink config for transform precoding enabled */
    NR_DMRS_UplinkConfig->transformPrecodingEnabled = calloc(1,sizeof(*NR_DMRS_UplinkConfig->transformPrecodingEnabled));
    NR_DMRS_UplinkConfig->transformPrecodingEnabled->nPUSCH_Identity = NULL;
    NR_DMRS_UplinkConfig->transformPrecodingEnabled->sequenceGroupHopping = NULL;
    NR_DMRS_UplinkConfig->transformPrecodingEnabled->sequenceHopping = NULL;
    NR_DMRS_UplinkConfig->transformPrecodingEnabled->ext1 = NULL;

    LOG_I(RRC,"TRANSFORM PRECODING ENABLED......\n");

  }
 /*----------------------------------------------------------------------------------------------------------------------------*/ 

 initialUplinkBWP->srs_Config = calloc(1,sizeof(*initialUplinkBWP->srs_Config));
 initialUplinkBWP->srs_Config->present = NR_SetupRelease_SRS_Config_PR_setup;
 NR_SRS_Config_t *srs_Config = calloc(1,sizeof(*srs_Config));
 initialUplinkBWP->srs_Config->choice.setup=srs_Config;
 srs_Config->srs_ResourceSetToReleaseList=NULL;
 srs_Config->srs_ResourceSetToAddModList=calloc(1,sizeof(*srs_Config->srs_ResourceSetToAddModList));
 NR_SRS_ResourceSet_t *srs_resset0=calloc(1,sizeof(*srs_resset0));
 srs_resset0->srs_ResourceSetId = 0;
 srs_resset0->srs_ResourceIdList=calloc(1,sizeof(*srs_resset0->srs_ResourceIdList));
 NR_SRS_ResourceId_t *srs_resset0_id=calloc(1,sizeof(*srs_resset0_id));
 *srs_resset0_id=0;
 ASN_SEQUENCE_ADD(&srs_resset0->srs_ResourceIdList->list,srs_resset0_id);
 srs_Config->srs_ResourceToReleaseList=NULL;

  if(do_srs) {
    srs_resset0->resourceType.present =  NR_SRS_ResourceSet__resourceType_PR_periodic;
    srs_resset0->resourceType.choice.periodic = calloc(1,sizeof(*srs_resset0->resourceType.choice.periodic));
    srs_resset0->resourceType.choice.periodic->associatedCSI_RS = NULL;
  } else {
    srs_resset0->resourceType.present =  NR_SRS_ResourceSet__resourceType_PR_aperiodic;
    srs_resset0->resourceType.choice.aperiodic = calloc(1,sizeof(*srs_resset0->resourceType.choice.aperiodic));
    srs_resset0->resourceType.choice.aperiodic->aperiodicSRS_ResourceTrigger=1;
    srs_resset0->resourceType.choice.aperiodic->csi_RS=NULL;
    srs_resset0->resourceType.choice.aperiodic->slotOffset= calloc(1,sizeof(*srs_resset0->resourceType.choice.aperiodic->slotOffset));
    *srs_resset0->resourceType.choice.aperiodic->slotOffset=2;
    srs_resset0->resourceType.choice.aperiodic->ext1=NULL;
  }

 srs_resset0->usage=NR_SRS_ResourceSet__usage_codebook;
 srs_resset0->alpha = calloc(1,sizeof(*srs_resset0->alpha));
 *srs_resset0->alpha = NR_Alpha_alpha1;
 srs_resset0->p0=calloc(1,sizeof(*srs_resset0->p0));
 *srs_resset0->p0=-80;
 srs_resset0->pathlossReferenceRS=NULL;
 srs_resset0->srs_PowerControlAdjustmentStates=NULL;
 ASN_SEQUENCE_ADD(&srs_Config->srs_ResourceSetToAddModList->list,srs_resset0);
 srs_Config->srs_ResourceToReleaseList=NULL;
 srs_Config->srs_ResourceToAddModList=calloc(1,sizeof(*srs_Config->srs_ResourceToAddModList));
 NR_SRS_Resource_t *srs_res0=calloc(1,sizeof(*srs_res0));
 srs_res0->srs_ResourceId=0;
 srs_res0->nrofSRS_Ports=NR_SRS_Resource__nrofSRS_Ports_port1;
 srs_res0->ptrs_PortIndex=NULL;
 srs_res0->transmissionComb.present=NR_SRS_Resource__transmissionComb_PR_n2; 
 srs_res0->transmissionComb.choice.n2=calloc(1,sizeof(*srs_res0->transmissionComb.choice.n2));
 srs_res0->transmissionComb.choice.n2->combOffset_n2=0;
 srs_res0->transmissionComb.choice.n2->cyclicShift_n2=0;
 srs_res0->resourceMapping.startPosition = 2 + uid%2;
 srs_res0->resourceMapping.nrofSymbols=NR_SRS_Resource__resourceMapping__nrofSymbols_n1;
 srs_res0->resourceMapping.repetitionFactor=NR_SRS_Resource__resourceMapping__repetitionFactor_n1;
 srs_res0->freqDomainPosition=0;
 srs_res0->freqDomainShift=0;
 srs_res0->freqHopping.b_SRS=0;
 srs_res0->freqHopping.b_hop=0;
 srs_res0->freqHopping.c_SRS = rrc_get_max_nr_csrs(
     NRRIV2BW(servingcellconfigcommon->uplinkConfigCommon->initialUplinkBWP->genericParameters.locationAndBandwidth, 275),
     srs_res0->freqHopping.b_SRS);
 srs_res0->groupOrSequenceHopping=NR_SRS_Resource__groupOrSequenceHopping_neither;

  if(do_srs) {
    srs_res0->resourceType.present= NR_SRS_Resource__resourceType_PR_periodic;
    srs_res0->resourceType.choice.periodic=calloc(1,sizeof(*srs_res0->resourceType.choice.periodic));
    srs_res0->resourceType.choice.periodic->periodicityAndOffset_p.present = NR_SRS_PeriodicityAndOffset_PR_sl160;
    srs_res0->resourceType.choice.periodic->periodicityAndOffset_p.choice.sl160 = 17 + (uid>1)*10; // 17/17/.../147/157 are mixed slots
  } else {
    srs_res0->resourceType.present= NR_SRS_Resource__resourceType_PR_aperiodic;
    srs_res0->resourceType.choice.aperiodic=calloc(1,sizeof(*srs_res0->resourceType.choice.aperiodic));
  }

 srs_res0->sequenceId=40;
 srs_res0->spatialRelationInfo=calloc(1,sizeof(*srs_res0->spatialRelationInfo));
 srs_res0->spatialRelationInfo->servingCellId=NULL;
 srs_res0->spatialRelationInfo->referenceSignal.present=NR_SRS_SpatialRelationInfo__referenceSignal_PR_csi_RS_Index;
 srs_res0->spatialRelationInfo->referenceSignal.choice.csi_RS_Index=0;
 ASN_SEQUENCE_ADD(&srs_Config->srs_ResourceToAddModList->list,srs_res0);

 secondaryCellGroup->spCellConfig->spCellConfigDedicated->uplinkConfig->uplinkBWP_ToReleaseList = NULL;
 NR_BWP_Uplink_t *ubwp = NULL;
 if (servingcellconfigdedicated) {
   ubwp = servingcellconfigdedicated->uplinkConfig->uplinkBWP_ToAddModList->list.array[0];
 } else {
   secondaryCellGroup->spCellConfig->spCellConfigDedicated->uplinkConfig->uplinkBWP_ToAddModList = calloc(1,sizeof(*secondaryCellGroup->spCellConfig->spCellConfigDedicated->uplinkConfig->uplinkBWP_ToAddModList));
   ubwp = calloc(1,sizeof(*ubwp));
 }
 ubwp->bwp_Id=1;
 ubwp->bwp_Common = calloc(1,sizeof(*ubwp->bwp_Common));
 // copy bwp_Common from Initial UL BWP except for bandwidth
 memcpy((void*)&ubwp->bwp_Common->genericParameters,
	(void*)&servingcellconfigcommon->uplinkConfigCommon->initialUplinkBWP->genericParameters,
	sizeof(servingcellconfigcommon->uplinkConfigCommon->initialUplinkBWP->genericParameters));
 ubwp->bwp_Common->genericParameters.locationAndBandwidth=PRBalloc_to_locationandbandwidth(servingcellconfigcommon->uplinkConfigCommon->frequencyInfoUL->scs_SpecificCarrierList.list.array[0]->carrierBandwidth,0);

 ubwp->bwp_Common->rach_ConfigCommon  = servingcellconfigcommon->uplinkConfigCommon->initialUplinkBWP->rach_ConfigCommon;
 ubwp->bwp_Common->pusch_ConfigCommon = servingcellconfigcommon->uplinkConfigCommon->initialUplinkBWP->pusch_ConfigCommon;
 ubwp->bwp_Common->pucch_ConfigCommon = servingcellconfigcommon->uplinkConfigCommon->initialUplinkBWP->pucch_ConfigCommon;
 
 if (!servingcellconfigdedicated) {
   ubwp->bwp_Dedicated = calloc(1,sizeof(*ubwp->bwp_Dedicated));
 }
 ubwp->bwp_Dedicated->pucch_Config = calloc(1,sizeof(*ubwp->bwp_Dedicated->pucch_Config));
 ubwp->bwp_Dedicated->pucch_Config->present = NR_SetupRelease_PUCCH_Config_PR_setup;
 NR_PUCCH_Config_t *pucch_Config = calloc(1,sizeof(*pucch_Config));
 ubwp->bwp_Dedicated->pucch_Config->choice.setup=pucch_Config;
 pucch_Config->resourceSetToAddModList = calloc(1,sizeof(*pucch_Config->resourceSetToAddModList));
 pucch_Config->resourceSetToReleaseList = NULL;
 NR_PUCCH_ResourceSet_t *pucchresset0=calloc(1,sizeof(*pucchresset0));
 NR_PUCCH_ResourceSet_t *pucchresset1=calloc(1,sizeof(*pucchresset1));
 pucchresset0->pucch_ResourceSetId = 0;
 NR_PUCCH_ResourceId_t *pucchresset0id0=calloc(1,sizeof(*pucchresset0id0));
 *pucchresset0id0=1;
 ASN_SEQUENCE_ADD(&pucchresset0->resourceList.list,pucchresset0id0);
 pucchresset0->maxPayloadSize=NULL;

 ASN_SEQUENCE_ADD(&pucch_Config->resourceSetToAddModList->list,pucchresset0);

 pucchresset1->pucch_ResourceSetId = 1;
 NR_PUCCH_ResourceId_t *pucchresset1id0=calloc(1,sizeof(*pucchresset1id0));
 *pucchresset1id0=2;
 ASN_SEQUENCE_ADD(&pucchresset1->resourceList.list,pucchresset1id0);
 pucchresset1->maxPayloadSize=NULL;
 ASN_SEQUENCE_ADD(&pucch_Config->resourceSetToAddModList->list,pucchresset1);

 pucch_Config->resourceToAddModList = calloc(1,sizeof(*pucch_Config->resourceToAddModList));
 pucch_Config->resourceToReleaseList = NULL;
 NR_PUCCH_Resource_t *pucchres0=calloc(1,sizeof(*pucchres0));
 NR_PUCCH_Resource_t *pucchres2=calloc(1,sizeof(*pucchres2));

 pucchres0->pucch_ResourceId=1;
 pucchres0->startingPRB= (8 + uid) % curr_bwp;
 pucchres0->intraSlotFrequencyHopping=NULL;
 pucchres0->secondHopPRB=NULL;
 pucchres0->format.present= NR_PUCCH_Resource__format_PR_format0;
 pucchres0->format.choice.format0=calloc(1,sizeof(*pucchres0->format.choice.format0));
 pucchres0->format.choice.format0->initialCyclicShift=0;
 pucchres0->format.choice.format0->nrofSymbols=1;
 pucchres0->format.choice.format0->startingSymbolIndex=13;
 ASN_SEQUENCE_ADD(&pucch_Config->resourceToAddModList->list,pucchres0);

 pucchres2->pucch_ResourceId=2;
 pucchres2->startingPRB=0;
 pucchres2->intraSlotFrequencyHopping=NULL;
 pucchres2->secondHopPRB=NULL;
 pucchres2->format.present= NR_PUCCH_Resource__format_PR_format2;
 pucchres2->format.choice.format2=calloc(1,sizeof(*pucchres2->format.choice.format2));
 pucchres2->format.choice.format2->nrofPRBs=8;
 pucchres2->format.choice.format2->nrofSymbols=1;
 pucchres2->format.choice.format2->startingSymbolIndex=13;
 ASN_SEQUENCE_ADD(&pucch_Config->resourceToAddModList->list,pucchres2);

 pucch_Config->format2=calloc(1,sizeof(*pucch_Config->format2));
 pucch_Config->format2->present=NR_SetupRelease_PUCCH_FormatConfig_PR_setup;
 NR_PUCCH_FormatConfig_t *pucchfmt2 = calloc(1,sizeof(*pucchfmt2));
 pucch_Config->format2->choice.setup = pucchfmt2;
 pucchfmt2->interslotFrequencyHopping=NULL;
 pucchfmt2->additionalDMRS=NULL;
 pucchfmt2->maxCodeRate=calloc(1,sizeof(*pucchfmt2->maxCodeRate));
 *pucchfmt2->maxCodeRate=NR_PUCCH_MaxCodeRate_zeroDot35;
 pucchfmt2->nrofSlots=NULL;
 pucchfmt2->pi2BPSK=NULL;
 pucchfmt2->simultaneousHARQ_ACK_CSI=calloc(1,sizeof(*pucchfmt2->simultaneousHARQ_ACK_CSI));
 *pucchfmt2->simultaneousHARQ_ACK_CSI=NR_PUCCH_FormatConfig__simultaneousHARQ_ACK_CSI_true;

 // for scheduling requestresource
 pucch_Config->schedulingRequestResourceToAddModList = calloc(1,sizeof(*pucch_Config->schedulingRequestResourceToAddModList));
 NR_SchedulingRequestResourceConfig_t *schedulingRequestResourceConfig = calloc(1,sizeof(*schedulingRequestResourceConfig));
 schedulingRequestResourceConfig->schedulingRequestResourceId = 1;
 schedulingRequestResourceConfig->schedulingRequestID = 0;
 schedulingRequestResourceConfig->periodicityAndOffset = calloc(1,sizeof(*schedulingRequestResourceConfig->periodicityAndOffset));
 schedulingRequestResourceConfig->periodicityAndOffset->present = NR_SchedulingRequestResourceConfig__periodicityAndOffset_PR_sl10;
 schedulingRequestResourceConfig->periodicityAndOffset->choice.sl10 = 7;
 schedulingRequestResourceConfig->resource = calloc(1,sizeof(*schedulingRequestResourceConfig->resource));
 *schedulingRequestResourceConfig->resource = 1;
 ASN_SEQUENCE_ADD(&pucch_Config->schedulingRequestResourceToAddModList->list,schedulingRequestResourceConfig);

 pucch_Config->schedulingRequestResourceToReleaseList=NULL;
 pucch_Config->multi_CSI_PUCCH_ResourceList=NULL;
 pucch_Config->dl_DataToUL_ACK = calloc(1,sizeof(*pucch_Config->dl_DataToUL_ACK));
 long *delay[8];
 for (int i=0;i<8;i++) {
   delay[i] = calloc(1,sizeof(*delay[i]));
   *delay[i] = i+minRXTXTIME;
   ASN_SEQUENCE_ADD(&pucch_Config->dl_DataToUL_ACK->list,delay[i]);
 }
 pucch_Config->spatialRelationInfoToAddModList = calloc(1,sizeof(*pucch_Config->spatialRelationInfoToAddModList));
 NR_PUCCH_SpatialRelationInfo_t *pucchspatial = calloc(1,sizeof(*pucchspatial));
 pucchspatial->pucch_SpatialRelationInfoId = 1;
 pucchspatial->servingCellId = NULL;
 if(do_csirs) {
   pucchspatial->referenceSignal.present = NR_PUCCH_SpatialRelationInfo__referenceSignal_PR_csi_RS_Index;
   pucchspatial->referenceSignal.choice.csi_RS_Index = 0;
 }
 else {
   pucchspatial->referenceSignal.present = NR_PUCCH_SpatialRelationInfo__referenceSignal_PR_ssb_Index;
   pucchspatial->referenceSignal.choice.ssb_Index = 0;
 }
 pucchspatial->pucch_PathlossReferenceRS_Id = 0;
 pucchspatial->p0_PUCCH_Id = 1;
 pucchspatial->closedLoopIndex = NR_PUCCH_SpatialRelationInfo__closedLoopIndex_i0;
 ASN_SEQUENCE_ADD(&pucch_Config->spatialRelationInfoToAddModList->list,pucchspatial);
 pucch_Config->spatialRelationInfoToReleaseList=NULL;
 pucch_Config->pucch_PowerControl=calloc(1,sizeof(*pucch_Config->pucch_PowerControl));
 pucch_Config->pucch_PowerControl->deltaF_PUCCH_f0 = calloc(1,sizeof(*pucch_Config->pucch_PowerControl->deltaF_PUCCH_f0));
 *pucch_Config->pucch_PowerControl->deltaF_PUCCH_f0 = 0;
 pucch_Config->pucch_PowerControl->deltaF_PUCCH_f1 = calloc(1,sizeof(*pucch_Config->pucch_PowerControl->deltaF_PUCCH_f1));
 *pucch_Config->pucch_PowerControl->deltaF_PUCCH_f1 = 0;
 pucch_Config->pucch_PowerControl->deltaF_PUCCH_f2 = calloc(1,sizeof(*pucch_Config->pucch_PowerControl->deltaF_PUCCH_f2));
 *pucch_Config->pucch_PowerControl->deltaF_PUCCH_f2 = 0;
 pucch_Config->pucch_PowerControl->deltaF_PUCCH_f3 = calloc(1,sizeof(*pucch_Config->pucch_PowerControl->deltaF_PUCCH_f3));
 *pucch_Config->pucch_PowerControl->deltaF_PUCCH_f3 = 0;
 pucch_Config->pucch_PowerControl->deltaF_PUCCH_f4 = calloc(1,sizeof(*pucch_Config->pucch_PowerControl->deltaF_PUCCH_f4));
 *pucch_Config->pucch_PowerControl->deltaF_PUCCH_f4 = 0;
 pucch_Config->pucch_PowerControl->p0_Set = calloc(1,sizeof(*pucch_Config->pucch_PowerControl->p0_Set));
 NR_P0_PUCCH_t *p00 = calloc(1,sizeof(*p00));
 p00->p0_PUCCH_Id=1;
 p00->p0_PUCCH_Value = 0;
 ASN_SEQUENCE_ADD(&pucch_Config->pucch_PowerControl->p0_Set->list,p00);
 pucch_Config->pucch_PowerControl->pathlossReferenceRSs = NULL;

 if (!servingcellconfigdedicated) {
   // copy pusch_Config from dedicated initialBWP
   ubwp->bwp_Dedicated->pusch_Config = calloc(1,sizeof(*ubwp->bwp_Dedicated->pusch_Config));
   ubwp->bwp_Dedicated->pusch_Config->present = NR_SetupRelease_PUSCH_Config_PR_setup;
   ubwp->bwp_Dedicated->pusch_Config->choice.setup = pusch_Config;
 }
 ubwp->bwp_Dedicated->configuredGrantConfig = NULL;
 ubwp->bwp_Dedicated->srs_Config = calloc(1,sizeof(*ubwp->bwp_Dedicated->srs_Config));
 ubwp->bwp_Dedicated->srs_Config->present = NR_SetupRelease_SRS_Config_PR_setup;
 ubwp->bwp_Dedicated->srs_Config->choice.setup = srs_Config;

 ubwp->bwp_Dedicated->beamFailureRecoveryConfig = NULL;

 if (!servingcellconfigdedicated) {
   ASN_SEQUENCE_ADD(&secondaryCellGroup->spCellConfig->spCellConfigDedicated->uplinkConfig->uplinkBWP_ToAddModList->list,ubwp);
 }

 secondaryCellGroup->spCellConfig->spCellConfigDedicated->uplinkConfig->firstActiveUplinkBWP_Id = calloc(1,sizeof(*secondaryCellGroup->spCellConfig->spCellConfigDedicated->uplinkConfig->firstActiveUplinkBWP_Id));
 *secondaryCellGroup->spCellConfig->spCellConfigDedicated->uplinkConfig->firstActiveUplinkBWP_Id = 1;

 secondaryCellGroup->spCellConfig->spCellConfigDedicated->uplinkConfig->pusch_ServingCellConfig = calloc(1,sizeof(*secondaryCellGroup->spCellConfig->spCellConfigDedicated->uplinkConfig->pusch_ServingCellConfig));
 NR_PUSCH_ServingCellConfig_t *pusch_scc = calloc(1,sizeof(*pusch_scc));
 secondaryCellGroup->spCellConfig->spCellConfigDedicated->uplinkConfig->pusch_ServingCellConfig->present = NR_SetupRelease_PUSCH_ServingCellConfig_PR_setup;
 secondaryCellGroup->spCellConfig->spCellConfigDedicated->uplinkConfig->pusch_ServingCellConfig->choice.setup = pusch_scc;
 pusch_scc->codeBlockGroupTransmission = NULL;
 pusch_scc->rateMatching = NULL;
 pusch_scc->xOverhead = NULL;
 pusch_scc->ext1=calloc(1,sizeof(*pusch_scc->ext1));
 pusch_scc->ext1->maxMIMO_Layers = calloc(1,sizeof(*pusch_scc->ext1->maxMIMO_Layers));
 *pusch_scc->ext1->maxMIMO_Layers = 1;
 pusch_scc->ext1->processingType2Enabled = NULL;

 secondaryCellGroup->spCellConfig->spCellConfigDedicated->uplinkConfig->carrierSwitching = NULL;

 secondaryCellGroup->spCellConfig->spCellConfigDedicated->supplementaryUplink=NULL;

 secondaryCellGroup->spCellConfig->spCellConfigDedicated->pdcch_ServingCellConfig=NULL;

 secondaryCellGroup->spCellConfig->spCellConfigDedicated->pdsch_ServingCellConfig=calloc(1,sizeof(*secondaryCellGroup->spCellConfig->spCellConfigDedicated->pdsch_ServingCellConfig));
 NR_PDSCH_ServingCellConfig_t *pdsch_servingcellconfig = calloc(1,sizeof(*pdsch_servingcellconfig));
 secondaryCellGroup->spCellConfig->spCellConfigDedicated->pdsch_ServingCellConfig->present = NR_SetupRelease_PDSCH_ServingCellConfig_PR_setup;
 secondaryCellGroup->spCellConfig->spCellConfigDedicated->pdsch_ServingCellConfig->choice.setup = pdsch_servingcellconfig;
 pdsch_servingcellconfig->codeBlockGroupTransmission = NULL;
 pdsch_servingcellconfig->xOverhead = NULL;
 pdsch_servingcellconfig->nrofHARQ_ProcessesForPDSCH = calloc(1, sizeof(*pdsch_servingcellconfig->nrofHARQ_ProcessesForPDSCH));
 *pdsch_servingcellconfig->nrofHARQ_ProcessesForPDSCH = NR_PDSCH_ServingCellConfig__nrofHARQ_ProcessesForPDSCH_n16;
 pdsch_servingcellconfig->pucch_Cell= NULL;
 pdsch_servingcellconfig->ext1=calloc(1,sizeof(*pdsch_servingcellconfig->ext1));
 pdsch_servingcellconfig->ext1->maxMIMO_Layers = calloc(1,sizeof(*pdsch_servingcellconfig->ext1->maxMIMO_Layers));
 *pdsch_servingcellconfig->ext1->maxMIMO_Layers = dl_antenna_ports;
 pdsch_servingcellconfig->ext1->processingType2Enabled = NULL;
 
 secondaryCellGroup->spCellConfig->spCellConfigDedicated->csi_MeasConfig=NULL;
 secondaryCellGroup->spCellConfig->spCellConfigDedicated->csi_MeasConfig=calloc(1,sizeof(*secondaryCellGroup->spCellConfig->spCellConfigDedicated->csi_MeasConfig));
 secondaryCellGroup->spCellConfig->spCellConfigDedicated->csi_MeasConfig->present = NR_SetupRelease_CSI_MeasConfig_PR_setup;

 NR_CSI_MeasConfig_t *csi_MeasConfig = calloc(1,sizeof(*csi_MeasConfig));
 secondaryCellGroup->spCellConfig->spCellConfigDedicated->csi_MeasConfig->choice.setup = csi_MeasConfig;

 if (do_csirs && dl_antenna_ports > 1) {
   csi_MeasConfig->csi_IM_ResourceToAddModList = calloc(1,sizeof(*csi_MeasConfig->csi_IM_ResourceToAddModList));
   NR_CSI_IM_Resource_t *imres0 = calloc(1,sizeof(*imres0));
   imres0->csi_IM_ResourceId = 0;
   imres0->csi_IM_ResourceElementPattern = calloc(1,sizeof(*imres0->csi_IM_ResourceElementPattern));
   imres0->csi_IM_ResourceElementPattern->present = NR_CSI_IM_Resource__csi_IM_ResourceElementPattern_PR_pattern1;
   imres0->csi_IM_ResourceElementPattern->choice.pattern1 = calloc(1,sizeof(*imres0->csi_IM_ResourceElementPattern->choice.pattern1));
   imres0->csi_IM_ResourceElementPattern->choice.pattern1->subcarrierLocation_p1 = NR_CSI_IM_Resource__csi_IM_ResourceElementPattern__pattern1__subcarrierLocation_p1_s4;
   imres0->csi_IM_ResourceElementPattern->choice.pattern1->symbolLocation_p1 = 6;
   imres0->freqBand = calloc(1,sizeof(*imres0->freqBand));
   imres0->freqBand->startingRB = 0;
   imres0->freqBand->nrofRBs = ((curr_bwp>>2)+(curr_bwp%4>0))<<2;
   imres0->periodicityAndOffset = calloc(1,sizeof(*imres0->periodicityAndOffset));
   imres0->periodicityAndOffset->present = NR_CSI_ResourcePeriodicityAndOffset_PR_slots320;
   imres0->periodicityAndOffset->choice.slots320 = 0;
   ASN_SEQUENCE_ADD(&csi_MeasConfig->csi_IM_ResourceToAddModList->list,imres0);
   csi_MeasConfig->csi_IM_ResourceSetToAddModList = calloc(1,sizeof(*csi_MeasConfig->csi_IM_ResourceSetToAddModList));
   NR_CSI_IM_ResourceSet_t *imset0 = calloc(1,sizeof(*imset0));
   imset0->csi_IM_ResourceSetId = 0;
   NR_CSI_IM_ResourceId_t *res0 = calloc(1,sizeof(*res0));
   *res0 = 0;
   ASN_SEQUENCE_ADD(&imset0->csi_IM_Resources,res0);
   ASN_SEQUENCE_ADD(&csi_MeasConfig->csi_IM_ResourceSetToAddModList->list,imset0);
 }
 else {
   csi_MeasConfig->csi_IM_ResourceToAddModList = NULL;
   csi_MeasConfig->csi_IM_ResourceSetToAddModList = NULL;
 }

 csi_MeasConfig->csi_IM_ResourceToReleaseList = NULL;
 csi_MeasConfig->csi_IM_ResourceSetToReleaseList = NULL;

 config_csirs(servingcellconfigcommon, csi_MeasConfig, uid, dl_antenna_ports, curr_bwp, do_csirs);

 csi_MeasConfig->csi_SSB_ResourceSetToAddModList = calloc(1,sizeof(*csi_MeasConfig->csi_SSB_ResourceSetToAddModList));
 csi_MeasConfig->csi_SSB_ResourceSetToReleaseList = NULL;

 NR_CSI_SSB_ResourceSet_t *ssbresset0 = calloc(1,sizeof(*ssbresset0));
 ssbresset0->csi_SSB_ResourceSetId=0;

 NR_SSB_Index_t *ssbresset[64];
 for (int i=0;i<64;i++) {
   if ((bitmap>>(63-i))&0x01){
     ssbresset[i]=calloc(1,sizeof(*ssbresset[i]));
     *ssbresset[i] = i;
     ASN_SEQUENCE_ADD(&ssbresset0->csi_SSB_ResourceList.list,ssbresset[i]);
   }
 }
 ASN_SEQUENCE_ADD(&csi_MeasConfig->csi_SSB_ResourceSetToAddModList->list,ssbresset0);

 csi_MeasConfig->csi_ResourceConfigToAddModList = calloc(1,sizeof(*csi_MeasConfig->csi_ResourceConfigToAddModList));
 csi_MeasConfig->csi_ResourceConfigToReleaseList = NULL;

 if (do_csirs) {
   NR_CSI_ResourceConfig_t *csires0 = calloc(1,sizeof(*csires0));
   csires0->csi_ResourceConfigId=0;
   csires0->csi_RS_ResourceSetList.present = NR_CSI_ResourceConfig__csi_RS_ResourceSetList_PR_nzp_CSI_RS_SSB;
   csires0->csi_RS_ResourceSetList.choice.nzp_CSI_RS_SSB = calloc(1,sizeof(*csires0->csi_RS_ResourceSetList.choice.nzp_CSI_RS_SSB));
   csires0->csi_RS_ResourceSetList.choice.nzp_CSI_RS_SSB->nzp_CSI_RS_ResourceSetList = calloc(1,sizeof(*csires0->csi_RS_ResourceSetList.choice.nzp_CSI_RS_SSB->nzp_CSI_RS_ResourceSetList));
   NR_NZP_CSI_RS_ResourceSetId_t *nzp0 = calloc(1,sizeof(*nzp0));
   *nzp0 = 0;
   ASN_SEQUENCE_ADD(&csires0->csi_RS_ResourceSetList.choice.nzp_CSI_RS_SSB->nzp_CSI_RS_ResourceSetList->list,nzp0);
   csires0->bwp_Id = 1;
   csires0->resourceType = NR_CSI_ResourceConfig__resourceType_periodic;
   ASN_SEQUENCE_ADD(&csi_MeasConfig->csi_ResourceConfigToAddModList->list,csires0);
 }

 NR_CSI_ResourceConfig_t *csires1 = calloc(1,sizeof(*csires1));
 csires1->csi_ResourceConfigId=1;
 csires1->csi_RS_ResourceSetList.present = NR_CSI_ResourceConfig__csi_RS_ResourceSetList_PR_nzp_CSI_RS_SSB;
 csires1->csi_RS_ResourceSetList.choice.nzp_CSI_RS_SSB = calloc(1,sizeof(*csires1->csi_RS_ResourceSetList.choice.nzp_CSI_RS_SSB));
 csires1->csi_RS_ResourceSetList.choice.nzp_CSI_RS_SSB->csi_SSB_ResourceSetList = calloc(1,sizeof(*csires1->csi_RS_ResourceSetList.choice.nzp_CSI_RS_SSB->csi_SSB_ResourceSetList));
 NR_CSI_SSB_ResourceSetId_t *ssbres00 = calloc(1,sizeof(*ssbres00));
 *ssbres00 = 0;
 ASN_SEQUENCE_ADD(&csires1->csi_RS_ResourceSetList.choice.nzp_CSI_RS_SSB->csi_SSB_ResourceSetList->list,ssbres00);
 csires1->bwp_Id = 1;
 csires1->resourceType = NR_CSI_ResourceConfig__resourceType_periodic;
 ASN_SEQUENCE_ADD(&csi_MeasConfig->csi_ResourceConfigToAddModList->list,csires1);

 if (do_csirs && dl_antenna_ports > 1) {
   NR_CSI_ResourceConfig_t *csires2 = calloc(1,sizeof(*csires2));
   csires2->csi_ResourceConfigId=2;
   csires2->csi_RS_ResourceSetList.present = NR_CSI_ResourceConfig__csi_RS_ResourceSetList_PR_csi_IM_ResourceSetList;
   csires2->csi_RS_ResourceSetList.choice.csi_IM_ResourceSetList = calloc(1,sizeof(*csires2->csi_RS_ResourceSetList.choice.csi_IM_ResourceSetList));
   NR_CSI_IM_ResourceSetId_t *csiim00 = calloc(1,sizeof(*csiim00));
   *csiim00 = 0;
   ASN_SEQUENCE_ADD(&csires2->csi_RS_ResourceSetList.choice.csi_IM_ResourceSetList->list,csiim00);
   csires2->bwp_Id = 1;
   csires2->resourceType = NR_CSI_ResourceConfig__resourceType_periodic;
   ASN_SEQUENCE_ADD(&csi_MeasConfig->csi_ResourceConfigToAddModList->list,csires2);
 }

 NR_PUCCH_CSI_Resource_t *pucchcsires1 = calloc(1,sizeof(*pucchcsires1));
 pucchcsires1->uplinkBandwidthPartId=1;
 pucchcsires1->pucch_Resource=2;

 csi_MeasConfig->csi_ReportConfigToAddModList = calloc(1,sizeof(*csi_MeasConfig->csi_ReportConfigToAddModList));
 csi_MeasConfig->csi_ReportConfigToReleaseList = NULL;
 if (do_csirs && dl_antenna_ports > 1) {
   NR_CSI_ReportConfig_t *csirep1 = calloc(1,sizeof(*csirep1));
   csirep1->reportConfigId=0;
   csirep1->carrier=NULL;
   csirep1->resourcesForChannelMeasurement=0;
   csirep1->csi_IM_ResourcesForInterference=calloc(1,sizeof(*csirep1->csi_IM_ResourcesForInterference));
   *csirep1->csi_IM_ResourcesForInterference=2;
   csirep1->nzp_CSI_RS_ResourcesForInterference=NULL;
   csirep1->reportConfigType.present = NR_CSI_ReportConfig__reportConfigType_PR_periodic;
   csirep1->reportConfigType.choice.periodic = calloc(1,sizeof(*csirep1->reportConfigType.choice.periodic));
   csirep1->reportConfigType.choice.periodic->reportSlotConfig.present=NR_CSI_ReportPeriodicityAndOffset_PR_slots320;
   csirep1->reportConfigType.choice.periodic->reportSlotConfig.choice.slots320 = 9 + (20 * uid) % 320;
   ASN_SEQUENCE_ADD(&csirep1->reportConfigType.choice.periodic->pucch_CSI_ResourceList.list,pucchcsires1);
   csirep1->reportQuantity.present = NR_CSI_ReportConfig__reportQuantity_PR_cri_RI_PMI_CQI;
   csirep1->reportQuantity.choice.cri_RI_PMI_CQI=(NULL_t)0;
   csirep1->reportFreqConfiguration = calloc(1,sizeof(*csirep1->reportFreqConfiguration));
   csirep1->reportFreqConfiguration->cqi_FormatIndicator = calloc(1,sizeof(*csirep1->reportFreqConfiguration->cqi_FormatIndicator));
   *csirep1->reportFreqConfiguration->cqi_FormatIndicator=NR_CSI_ReportConfig__reportFreqConfiguration__cqi_FormatIndicator_widebandCQI;
   csirep1->reportFreqConfiguration->pmi_FormatIndicator = calloc(1,sizeof(*csirep1->reportFreqConfiguration->pmi_FormatIndicator));
   *csirep1->reportFreqConfiguration->pmi_FormatIndicator=NR_CSI_ReportConfig__reportFreqConfiguration__pmi_FormatIndicator_widebandPMI;
   csirep1->reportFreqConfiguration->csi_ReportingBand = calloc(1,sizeof(*csirep1->reportFreqConfiguration->csi_ReportingBand));
   csirep1->reportFreqConfiguration->csi_ReportingBand->present = NR_CSI_ReportConfig__reportFreqConfiguration__csi_ReportingBand_PR_subbands7;
   csirep1->reportFreqConfiguration->csi_ReportingBand->choice.subbands7.size=1;
   csirep1->reportFreqConfiguration->csi_ReportingBand->choice.subbands7.bits_unused=1;
   csirep1->reportFreqConfiguration->csi_ReportingBand->choice.subbands7.buf=malloc(1);
   csirep1->reportFreqConfiguration->csi_ReportingBand->choice.subbands7.buf[0]=254;
   csirep1->timeRestrictionForChannelMeasurements= NR_CSI_ReportConfig__timeRestrictionForChannelMeasurements_configured;
   csirep1->timeRestrictionForInterferenceMeasurements=NR_CSI_ReportConfig__timeRestrictionForInterferenceMeasurements_configured;
   csirep1->codebookConfig=calloc(1,sizeof(*csirep1->codebookConfig));
   csirep1->codebookConfig->codebookType.present = NR_CodebookConfig__codebookType_PR_type1;
   csirep1->codebookConfig->codebookType.choice.type1 = calloc(1,sizeof(*csirep1->codebookConfig->codebookType.choice.type1));
   csirep1->codebookConfig->codebookType.choice.type1->subType.present=NR_CodebookConfig__codebookType__type1__subType_PR_typeI_SinglePanel;
   csirep1->codebookConfig->codebookType.choice.type1->subType.choice.typeI_SinglePanel=calloc(1,sizeof(*csirep1->codebookConfig->codebookType.choice.type1->subType.choice.typeI_SinglePanel));
   csirep1->codebookConfig->codebookType.choice.type1->subType.choice.typeI_SinglePanel->nrOfAntennaPorts.present=
     NR_CodebookConfig__codebookType__type1__subType__typeI_SinglePanel__nrOfAntennaPorts_PR_two;
   csirep1->codebookConfig->codebookType.choice.type1->subType.choice.typeI_SinglePanel->nrOfAntennaPorts.choice.two=
     calloc(1,sizeof(*csirep1->codebookConfig->codebookType.choice.type1->subType.choice.typeI_SinglePanel->nrOfAntennaPorts.choice.two));
   csirep1->codebookConfig->codebookType.choice.type1->subType.choice.typeI_SinglePanel->nrOfAntennaPorts.choice.two->twoTX_CodebookSubsetRestriction.size=1;
   csirep1->codebookConfig->codebookType.choice.type1->subType.choice.typeI_SinglePanel->nrOfAntennaPorts.choice.two->twoTX_CodebookSubsetRestriction.bits_unused=2;
   csirep1->codebookConfig->codebookType.choice.type1->subType.choice.typeI_SinglePanel->nrOfAntennaPorts.choice.two->twoTX_CodebookSubsetRestriction.buf=malloc(1);
   csirep1->codebookConfig->codebookType.choice.type1->subType.choice.typeI_SinglePanel->nrOfAntennaPorts.choice.two->twoTX_CodebookSubsetRestriction.buf[0]=0xfc;
   csirep1->codebookConfig->codebookType.choice.type1->subType.choice.typeI_SinglePanel->typeI_SinglePanel_ri_Restriction.size=1;
   csirep1->codebookConfig->codebookType.choice.type1->subType.choice.typeI_SinglePanel->typeI_SinglePanel_ri_Restriction.bits_unused=0;
   csirep1->codebookConfig->codebookType.choice.type1->subType.choice.typeI_SinglePanel->typeI_SinglePanel_ri_Restriction.buf=malloc(1);
   csirep1->codebookConfig->codebookType.choice.type1->subType.choice.typeI_SinglePanel->typeI_SinglePanel_ri_Restriction.buf[0]=0x03;
   csirep1->codebookConfig->codebookType.choice.type1->codebookMode=1;
   csirep1->dummy = NULL;
   csirep1->groupBasedBeamReporting.present = NR_CSI_ReportConfig__groupBasedBeamReporting_PR_disabled;
   csirep1->groupBasedBeamReporting.choice.disabled=calloc(1,sizeof(*csirep1->groupBasedBeamReporting.choice.disabled));
   //csirep1->groupBasedBeamReporting.choice.disabled->nrofReportedRS = calloc(1,sizeof(*csirep1->groupBasedBeamReporting.choice.disabled->nrofReportedRS));
   //*csirep1->groupBasedBeamReporting.choice.disabled->nrofReportedRS=NR_CSI_ReportConfig__groupBasedBeamReporting__disabled__nrofReportedRS_n1;
   csirep1->cqi_Table = calloc(1,sizeof(*csirep1->cqi_Table));
   *csirep1->cqi_Table = NR_CSI_ReportConfig__cqi_Table_table1;
   csirep1->subbandSize = NR_CSI_ReportConfig__subbandSize_value2;
   csirep1->non_PMI_PortIndication = NULL;
   csirep1->ext1 = NULL;
   ASN_SEQUENCE_ADD(&csi_MeasConfig->csi_ReportConfigToAddModList->list,csirep1);
 }

 if (do_csirs) {
   NR_CSI_ReportConfig_t *csirep2 = calloc(1,sizeof(*csirep2));
   csirep2->reportConfigId=1;
   csirep2->carrier=NULL;
   csirep2->resourcesForChannelMeasurement=0;
   csirep2->csi_IM_ResourcesForInterference=NULL;
   csirep2->nzp_CSI_RS_ResourcesForInterference=NULL;
   csirep2->reportConfigType.present = NR_CSI_ReportConfig__reportConfigType_PR_periodic;
   csirep2->reportConfigType.choice.periodic = calloc(1,sizeof(*csirep2->reportConfigType.choice.periodic));
   csirep2->reportConfigType.choice.periodic->reportSlotConfig.present=NR_CSI_ReportPeriodicityAndOffset_PR_slots320;
   csirep2->reportConfigType.choice.periodic->reportSlotConfig.choice.slots320 = 29 + (20 * uid) % 320;
   ASN_SEQUENCE_ADD(&csirep2->reportConfigType.choice.periodic->pucch_CSI_ResourceList.list,pucchcsires1);
   csirep2->reportQuantity.present = NR_CSI_ReportConfig__reportQuantity_PR_cri_RSRP;
   csirep2->reportQuantity.choice.cri_RSRP=(NULL_t)0;
   csirep2->reportFreqConfiguration = calloc(1,sizeof(*csirep2->reportFreqConfiguration));
   csirep2->reportFreqConfiguration->cqi_FormatIndicator = NULL;
   csirep2->reportFreqConfiguration->pmi_FormatIndicator=NULL;
   csirep2->reportFreqConfiguration->csi_ReportingBand=NULL;
   csirep2->timeRestrictionForChannelMeasurements= NR_CSI_ReportConfig__timeRestrictionForChannelMeasurements_configured;
   csirep2->timeRestrictionForInterferenceMeasurements=NR_CSI_ReportConfig__timeRestrictionForInterferenceMeasurements_configured;
   csirep2->codebookConfig=NULL;
   csirep2->dummy = NULL;
   csirep2->groupBasedBeamReporting.present = NR_CSI_ReportConfig__groupBasedBeamReporting_PR_disabled;
   csirep2->groupBasedBeamReporting.choice.disabled=calloc(1,sizeof(*csirep2->groupBasedBeamReporting.choice.disabled));
   csirep2->groupBasedBeamReporting.choice.disabled->nrofReportedRS = calloc(1,sizeof(*csirep2->groupBasedBeamReporting.choice.disabled->nrofReportedRS));
   *csirep2->groupBasedBeamReporting.choice.disabled->nrofReportedRS=NR_CSI_ReportConfig__groupBasedBeamReporting__disabled__nrofReportedRS_n1;
   csirep2->cqi_Table = NULL;
   csirep2->subbandSize = NR_CSI_ReportConfig__subbandSize_value1;
   csirep2->non_PMI_PortIndication = NULL;
   csirep2->ext1 = NULL;
   ASN_SEQUENCE_ADD(&csi_MeasConfig->csi_ReportConfigToAddModList->list,csirep2);
 }
 else{
   NR_CSI_ReportConfig_t *csirep2 = calloc(1,sizeof(*csirep2));
   csirep2->reportConfigId=1;
   csirep2->carrier=NULL;
   csirep2->resourcesForChannelMeasurement=1;
   csirep2->csi_IM_ResourcesForInterference=NULL;
   csirep2->nzp_CSI_RS_ResourcesForInterference=NULL;
   csirep2->reportConfigType.present = NR_CSI_ReportConfig__reportConfigType_PR_periodic;
   csirep2->reportConfigType.choice.periodic = calloc(1,sizeof(*csirep2->reportConfigType.choice.periodic));
   csirep2->reportConfigType.choice.periodic->reportSlotConfig.present=NR_CSI_ReportPeriodicityAndOffset_PR_slots320;
   csirep2->reportConfigType.choice.periodic->reportSlotConfig.choice.slots320 = 29 + (20 * uid) % 320;
   ASN_SEQUENCE_ADD(&csirep2->reportConfigType.choice.periodic->pucch_CSI_ResourceList.list,pucchcsires1);
   csirep2->reportQuantity.present = NR_CSI_ReportConfig__reportQuantity_PR_ssb_Index_RSRP;
   csirep2->reportQuantity.choice.ssb_Index_RSRP=(NULL_t)0;
   csirep2->reportFreqConfiguration = calloc(1,sizeof(*csirep2->reportFreqConfiguration));
   csirep2->reportFreqConfiguration->cqi_FormatIndicator=NR_CSI_ReportConfig__reportFreqConfiguration__cqi_FormatIndicator_widebandCQI;
   csirep2->reportFreqConfiguration->pmi_FormatIndicator=NR_CSI_ReportConfig__reportFreqConfiguration__pmi_FormatIndicator_widebandPMI;
   csirep2->reportFreqConfiguration->csi_ReportingBand=NULL;
   csirep2->timeRestrictionForChannelMeasurements= NR_CSI_ReportConfig__timeRestrictionForChannelMeasurements_configured;
   csirep2->timeRestrictionForInterferenceMeasurements=NR_CSI_ReportConfig__timeRestrictionForInterferenceMeasurements_configured;
   csirep2->codebookConfig= NULL;
   csirep2->dummy = NULL;
   csirep2->groupBasedBeamReporting.present = NR_CSI_ReportConfig__groupBasedBeamReporting_PR_disabled;
   csirep2->groupBasedBeamReporting.choice.disabled=calloc(1,sizeof(*csirep2->groupBasedBeamReporting.choice.disabled));
   csirep2->groupBasedBeamReporting.choice.disabled->nrofReportedRS = calloc(1,sizeof(*csirep2->groupBasedBeamReporting.choice.disabled->nrofReportedRS));
   *csirep2->groupBasedBeamReporting.choice.disabled->nrofReportedRS=NR_CSI_ReportConfig__groupBasedBeamReporting__disabled__nrofReportedRS_n1;
   csirep2->cqi_Table = calloc(1,sizeof(*csirep2->cqi_Table));
   *csirep2->cqi_Table = NR_CSI_ReportConfig__cqi_Table_table1;
   csirep2->subbandSize = NR_CSI_ReportConfig__subbandSize_value1;
   csirep2->non_PMI_PortIndication = NULL;
   csirep2->ext1 = NULL;
   ASN_SEQUENCE_ADD(&csi_MeasConfig->csi_ReportConfigToAddModList->list,csirep2);
 }

 secondaryCellGroup->spCellConfig->spCellConfigDedicated->sCellDeactivationTimer=NULL;
 secondaryCellGroup->spCellConfig->spCellConfigDedicated->crossCarrierSchedulingConfig=NULL;
 secondaryCellGroup->spCellConfig->spCellConfigDedicated->tag_Id=0;
 secondaryCellGroup->spCellConfig->spCellConfigDedicated->dummy1=NULL;
 secondaryCellGroup->spCellConfig->spCellConfigDedicated->pathlossReferenceLinking=NULL;
 secondaryCellGroup->spCellConfig->spCellConfigDedicated->servingCellMO=NULL;

}

<<<<<<< HEAD



=======
>>>>>>> 199680d2
void fill_default_reconfig(NR_ServingCellConfigCommon_t *servingcellconfigcommon,
                           NR_ServingCellConfig_t *servingcellconfigdedicated,
                           NR_RRCReconfiguration_IEs_t *reconfig,
                           NR_CellGroupConfig_t *secondaryCellGroup,
                           NR_UE_NR_Capability_t *uecap,
                           int dl_antenna_ports,
                           int minRXTXTIME,
                           int do_csirs,
                           int do_srs,
                           int uid) {
  AssertFatal(servingcellconfigcommon!=NULL,"servingcellconfigcommon is null\n");
  AssertFatal(reconfig!=NULL,"reconfig is null\n");
  AssertFatal(secondaryCellGroup!=NULL,"secondaryCellGroup is null\n");
  // radioBearerConfig
  reconfig->radioBearerConfig=NULL;
  // secondaryCellGroup
  fill_default_secondaryCellGroup(servingcellconfigcommon,
                                  servingcellconfigdedicated,
                                  secondaryCellGroup,
                                  uecap,
                                  1,
                                  1,
                                  dl_antenna_ports,
                                  minRXTXTIME,
                                  do_csirs,
                                  do_srs,
                                  uid);

  xer_fprint(stdout, &asn_DEF_NR_CellGroupConfig, (const void*)secondaryCellGroup);

  char scg_buffer[1024];
  asn_enc_rval_t enc_rval = uper_encode_to_buffer(&asn_DEF_NR_CellGroupConfig, NULL, (void *)secondaryCellGroup, scg_buffer, 1024);
  AssertFatal (enc_rval.encoded > 0, "ASN1 message encoding failed (%s, %jd)!\n", enc_rval.failed_type->name, enc_rval.encoded);
  reconfig->secondaryCellGroup = calloc(1,sizeof(*reconfig->secondaryCellGroup));
  OCTET_STRING_fromBuf(reconfig->secondaryCellGroup,
                       (const char *)scg_buffer,
                       (enc_rval.encoded+7)>>3);
  // measConfig
  reconfig->measConfig=NULL;
  // lateNonCriticalExtension
  reconfig->lateNonCriticalExtension = NULL;
  // nonCriticalExtension
  reconfig->nonCriticalExtension = NULL;
}

void fill_default_rbconfig(NR_RadioBearerConfig_t *rbconfig,
                          int eps_bearer_id, int rb_id,
                           e_NR_CipheringAlgorithm ciphering_algorithm,
                           e_NR_SecurityConfig__keyToUse key_to_use) {

  rbconfig->srb_ToAddModList = NULL;
  rbconfig->srb3_ToRelease = NULL;
  rbconfig->drb_ToAddModList = calloc(1,sizeof(*rbconfig->drb_ToAddModList));
  NR_DRB_ToAddMod_t *drb_ToAddMod = calloc(1,sizeof(*drb_ToAddMod));
  drb_ToAddMod->cnAssociation = calloc(1,sizeof(*drb_ToAddMod->cnAssociation));
  drb_ToAddMod->cnAssociation->present = NR_DRB_ToAddMod__cnAssociation_PR_eps_BearerIdentity;
  drb_ToAddMod->cnAssociation->choice.eps_BearerIdentity= eps_bearer_id;
  drb_ToAddMod->drb_Identity = rb_id;
  drb_ToAddMod->reestablishPDCP = NULL;
  drb_ToAddMod->recoverPDCP = NULL;
  drb_ToAddMod->pdcp_Config = calloc(1,sizeof(*drb_ToAddMod->pdcp_Config));
  drb_ToAddMod->pdcp_Config->drb = calloc(1,sizeof(*drb_ToAddMod->pdcp_Config->drb));
  drb_ToAddMod->pdcp_Config->drb->discardTimer = calloc(1,sizeof(*drb_ToAddMod->pdcp_Config->drb->discardTimer));
  *drb_ToAddMod->pdcp_Config->drb->discardTimer=NR_PDCP_Config__drb__discardTimer_infinity;
  drb_ToAddMod->pdcp_Config->drb->pdcp_SN_SizeUL = calloc(1,sizeof(*drb_ToAddMod->pdcp_Config->drb->pdcp_SN_SizeUL));
  *drb_ToAddMod->pdcp_Config->drb->pdcp_SN_SizeUL = NR_PDCP_Config__drb__pdcp_SN_SizeUL_len18bits;
  drb_ToAddMod->pdcp_Config->drb->pdcp_SN_SizeDL = calloc(1,sizeof(*drb_ToAddMod->pdcp_Config->drb->pdcp_SN_SizeDL));
  *drb_ToAddMod->pdcp_Config->drb->pdcp_SN_SizeDL = NR_PDCP_Config__drb__pdcp_SN_SizeDL_len18bits;
  drb_ToAddMod->pdcp_Config->drb->headerCompression.present = NR_PDCP_Config__drb__headerCompression_PR_notUsed;
  drb_ToAddMod->pdcp_Config->drb->headerCompression.choice.notUsed = 0;

  drb_ToAddMod->pdcp_Config->drb->integrityProtection=NULL;
  drb_ToAddMod->pdcp_Config->drb->statusReportRequired=NULL;
  drb_ToAddMod->pdcp_Config->drb->outOfOrderDelivery=NULL;
  drb_ToAddMod->pdcp_Config->moreThanOneRLC = NULL;

  drb_ToAddMod->pdcp_Config->t_Reordering = calloc(1,sizeof(*drb_ToAddMod->pdcp_Config->t_Reordering));
  *drb_ToAddMod->pdcp_Config->t_Reordering = NR_PDCP_Config__t_Reordering_ms0;
  drb_ToAddMod->pdcp_Config->ext1 = NULL;

  ASN_SEQUENCE_ADD(&rbconfig->drb_ToAddModList->list,drb_ToAddMod);

  rbconfig->drb_ToReleaseList = NULL;

  rbconfig->securityConfig = calloc(1,sizeof(*rbconfig->securityConfig));
  rbconfig->securityConfig->securityAlgorithmConfig = calloc(1,sizeof(*rbconfig->securityConfig->securityAlgorithmConfig));
  rbconfig->securityConfig->securityAlgorithmConfig->cipheringAlgorithm = ciphering_algorithm;
  rbconfig->securityConfig->securityAlgorithmConfig->integrityProtAlgorithm=NULL;
  rbconfig->securityConfig->keyToUse = calloc(1,sizeof(*rbconfig->securityConfig->keyToUse));
  *rbconfig->securityConfig->keyToUse = key_to_use;

//  xer_fprint(stdout, &asn_DEF_NR_RadioBearerConfig, (const void*)rbconfig);
}
/* Function to set or overwrite PTRS DL RRC parameters */
void rrc_config_dl_ptrs_params(NR_BWP_Downlink_t *bwp, int *ptrsNrb, int *ptrsMcs, int *epre_Ratio, int * reOffset)
{
  int i=0;
  /* check for memory allocation  */
  if(bwp->bwp_Dedicated->pdsch_Config->choice.setup->dmrs_DownlinkForPDSCH_MappingTypeA->choice.setup->phaseTrackingRS == NULL) {
    bwp->bwp_Dedicated->pdsch_Config->choice.setup->dmrs_DownlinkForPDSCH_MappingTypeA->choice.setup->phaseTrackingRS=calloc(1,sizeof(*bwp->bwp_Dedicated->pdsch_Config->choice.setup->dmrs_DownlinkForPDSCH_MappingTypeA->choice.setup->phaseTrackingRS));
    bwp->bwp_Dedicated->pdsch_Config->choice.setup->dmrs_DownlinkForPDSCH_MappingTypeA->choice.setup->phaseTrackingRS->present = NR_SetupRelease_PTRS_DownlinkConfig_PR_setup;
    bwp->bwp_Dedicated->pdsch_Config->choice.setup->dmrs_DownlinkForPDSCH_MappingTypeA->choice.setup->phaseTrackingRS->choice.setup= calloc(1, sizeof(*bwp->bwp_Dedicated->pdsch_Config->choice.setup->dmrs_DownlinkForPDSCH_MappingTypeA->choice.setup->phaseTrackingRS->choice.setup));
    bwp->bwp_Dedicated->pdsch_Config->choice.setup->dmrs_DownlinkForPDSCH_MappingTypeA->choice.setup->phaseTrackingRS->choice.setup->frequencyDensity = calloc(1,sizeof(*bwp->bwp_Dedicated->pdsch_Config->choice.setup->dmrs_DownlinkForPDSCH_MappingTypeA->choice.setup->phaseTrackingRS->choice.setup->frequencyDensity));
    bwp->bwp_Dedicated->pdsch_Config->choice.setup->dmrs_DownlinkForPDSCH_MappingTypeA->choice.setup->phaseTrackingRS->choice.setup->timeDensity = calloc(1, sizeof(*bwp->bwp_Dedicated->pdsch_Config->choice.setup->dmrs_DownlinkForPDSCH_MappingTypeA->choice.setup->phaseTrackingRS->choice.setup->timeDensity));
    bwp->bwp_Dedicated->pdsch_Config->choice.setup->dmrs_DownlinkForPDSCH_MappingTypeA->choice.setup->phaseTrackingRS->choice.setup->epre_Ratio = calloc(1,sizeof(long));
    bwp->bwp_Dedicated->pdsch_Config->choice.setup->dmrs_DownlinkForPDSCH_MappingTypeA->choice.setup->phaseTrackingRS->choice.setup->resourceElementOffset = calloc(1,sizeof(long));
    /* Fill the given values */
    for(i = 0; i < 2; i++) {
      ASN_SEQUENCE_ADD(&bwp->bwp_Dedicated->pdsch_Config->choice.setup->dmrs_DownlinkForPDSCH_MappingTypeA->choice.setup->phaseTrackingRS->choice.setup->frequencyDensity->list,&ptrsNrb[i]);
    }
    for(i = 0; i < 3; i++) {
      ASN_SEQUENCE_ADD(&bwp->bwp_Dedicated->pdsch_Config->choice.setup->dmrs_DownlinkForPDSCH_MappingTypeA->choice.setup->phaseTrackingRS->choice.setup->timeDensity->list,&ptrsMcs[i]);
    }
  }// if memory exist then over write the old values
  else {
    for(i = 0; i < 2; i++) {
      *bwp->bwp_Dedicated->pdsch_Config->choice.setup->dmrs_DownlinkForPDSCH_MappingTypeA->choice.setup->phaseTrackingRS->choice.setup->frequencyDensity->list.array[i] = ptrsNrb[i];
    }
    for(i = 0; i < 3; i++) {
      *bwp->bwp_Dedicated->pdsch_Config->choice.setup->dmrs_DownlinkForPDSCH_MappingTypeA->choice.setup->phaseTrackingRS->choice.setup->timeDensity->list.array[i] = ptrsMcs[i];
    }
  }

  *bwp->bwp_Dedicated->pdsch_Config->choice.setup->dmrs_DownlinkForPDSCH_MappingTypeA->choice.setup->phaseTrackingRS->choice.setup->epre_Ratio = *epre_Ratio;
  *bwp->bwp_Dedicated->pdsch_Config->choice.setup->dmrs_DownlinkForPDSCH_MappingTypeA->choice.setup->phaseTrackingRS->choice.setup->resourceElementOffset = *reOffset;
}
#endif<|MERGE_RESOLUTION|>--- conflicted
+++ resolved
@@ -1262,12 +1262,6 @@
 
 }
 
-<<<<<<< HEAD
-
-
-
-=======
->>>>>>> 199680d2
 void fill_default_reconfig(NR_ServingCellConfigCommon_t *servingcellconfigcommon,
                            NR_ServingCellConfig_t *servingcellconfigdedicated,
                            NR_RRCReconfiguration_IEs_t *reconfig,
