--- conflicted
+++ resolved
@@ -80,21 +80,9 @@
   coreset0->controlResourceSetId = 0;
 
   if(coreset0->frequencyDomainResources.buf == NULL) coreset0->frequencyDomainResources.buf = calloc(1,6);
-<<<<<<< HEAD
-
-  coreset0->frequencyDomainResources.buf[0] = type0_PDCCH_CSS_config.num_rbs==48 ? 0xff : 0xf;
+
+  coreset0->frequencyDomainResources.buf[0] = type0_PDCCH_CSS_config.num_rbs==48 ? 0xff : 0xf0;
   coreset0->frequencyDomainResources.buf[1] = 0;
-=======
-  int curr_bwp = NRRIV2BW(servingcellconfigcommon->downlinkConfigCommon->initialDownlinkBWP->genericParameters.locationAndBandwidth, 275);
-  if (curr_bwp < 48)
-    coreset0->frequencyDomainResources.buf[0] = 0xf0;
-  else
-    coreset0->frequencyDomainResources.buf[0] = 0xff;
-  if (curr_bwp < 96)
-    coreset0->frequencyDomainResources.buf[1] = 0;
-  else
-    coreset0->frequencyDomainResources.buf[1] = 0xff;
->>>>>>> 1c17196f
   coreset0->frequencyDomainResources.buf[2] = 0;
   coreset0->frequencyDomainResources.buf[3] = 0;
   coreset0->frequencyDomainResources.buf[4] = 0;
