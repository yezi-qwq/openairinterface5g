/*
 * Licensed to the OpenAirInterface (OAI) Software Alliance under one or more
 * contributor license agreements.  See the NOTICE file distributed with
 * this work for additional information regarding copyright ownership.
 * The OpenAirInterface Software Alliance licenses this file to You under
 * the OAI Public License, Version 1.1  (the "License"); you may not use this file
 * except in compliance with the License.
 * You may obtain a copy of the License at
 *
 *      http://www.openairinterface.org/?page_id=698
 *
 * Unless required by applicable law or agreed to in writing, software
 * distributed under the License is distributed on an "AS IS" BASIS,
 * WITHOUT WARRANTIES OR CONDITIONS OF ANY KIND, either express or implied.
 * See the License for the specific language governing permissions and
 * limitations under the License.
 *-------------------------------------------------------------------------------
 * For more information about the OpenAirInterface (OAI) Software Alliance:
 *      contact@openairinterface.org
 */

/*! \file rrc_gNB_reconfig.c
 * \brief rrc gNB RRCreconfiguration support routines
 * \author Raymond Knopp
 * \date 2019
 * \version 1.0
 * \company Eurecom
 * \email: raymond.knopp@eurecom.fr
 */
#ifndef RRC_GNB_NSA_C
#define RRC_GNB_NSA_C

#include "NR_ServingCellConfigCommon.h"
#include "NR_ServingCellConfig.h"
#include "NR_RRCReconfiguration.h"
#include "NR_RRCReconfiguration-IEs.h"
#include "NR_CellGroupConfig.h"
#include "NR_MAC-CellGroupConfig.h"
#include "NR_BSR-Config.h"
#include "NR_PDSCH-ServingCellConfig.h"
#include "NR_RLC-BearerConfig.h"
#include "BOOLEAN.h"
#include "assertions.h"
#include "common/utils/nr/nr_common.h"
#include "SIMULATION/TOOLS/sim.h"
#include "executables/softmodem-common.h"
#include "LAYER2/nr_rlc/nr_rlc_oai_api.h"
#include "nr_rrc_config.h"

#define false 0
#define true 1

void fill_default_secondaryCellGroup(NR_ServingCellConfigCommon_t *servingcellconfigcommon,
                                     NR_ServingCellConfig_t *servingcellconfigdedicated,
                                     NR_CellGroupConfig_t *secondaryCellGroup,
                                     NR_UE_NR_Capability_t *uecap,
                                     int scg_id,
                                     int servCellIndex,
                                     rrc_pdsch_AntennaPorts_t dl_antenna_ports_struct,
                                     int minRXTXTIME,
                                     int do_csirs,
                                     int do_srs,
                                     int uid) {

  AssertFatal(servingcellconfigcommon!=NULL,"servingcellconfigcommon is null\n");
  AssertFatal(secondaryCellGroup!=NULL,"secondaryCellGroup is null\n");

  if(uecap == NULL)
    LOG_E(RRC,"No UE Capabilities available when programming default CellGroup in NSA\n");

  // This assert will never happen in the current implementation because NUMBER_OF_UE_MAX = 4.
  // However, if in the future NUMBER_OF_UE_MAX is increased, it will be necessary to improve the allocation of SRS resources,
  // where the startPosition = 2 or 3 and sl160 = 17, 17, 27 ... 157 only give us 30 different allocations.
  AssertFatal(uid>=0 && uid<30, "gNB cannot allocate the SRS resources\n");

  int dl_antenna_ports = dl_antenna_ports_struct.N1 * dl_antenna_ports_struct.N2 * dl_antenna_ports_struct.XP;

  uint64_t bitmap=0;
  switch (servingcellconfigcommon->ssb_PositionsInBurst->present) {
    case 1 :
      bitmap = ((uint64_t) servingcellconfigcommon->ssb_PositionsInBurst->choice.shortBitmap.buf[0])<<56;
      break;
    case 2 :
      bitmap = ((uint64_t) servingcellconfigcommon->ssb_PositionsInBurst->choice.mediumBitmap.buf[0])<<56;
      break;
    case 3 :
      for (int i=0; i<8; i++) {
        bitmap |= (((uint64_t) servingcellconfigcommon->ssb_PositionsInBurst->choice.longBitmap.buf[i])<<((7-i)*8));
      }
      break;
    default:
      AssertFatal(1==0,"SSB bitmap size value %d undefined (allowed values 1,2,3) \n", servingcellconfigcommon->ssb_PositionsInBurst->present);
  }

  memset(secondaryCellGroup,0,sizeof(NR_CellGroupConfig_t));
  secondaryCellGroup->cellGroupId = scg_id;
  NR_RLC_BearerConfig_t *RLC_BearerConfig = calloc(1,sizeof(*RLC_BearerConfig));
  nr_rlc_bearer_init(RLC_BearerConfig, NR_RLC_BearerConfig__servedRadioBearer_PR_drb_Identity);
  if (get_softmodem_params()->do_ra || get_softmodem_params()->sa)
    nr_drb_config(RLC_BearerConfig->rlc_Config, NR_RLC_Config_PR_um_Bi_Directional);
  else
    nr_drb_config(RLC_BearerConfig->rlc_Config, NR_RLC_Config_PR_am);
  nr_rlc_bearer_init_ul_spec(RLC_BearerConfig->mac_LogicalChannelConfig);

  secondaryCellGroup->rlc_BearerToAddModList = calloc(1,sizeof(*secondaryCellGroup->rlc_BearerToAddModList));
  ASN_SEQUENCE_ADD(&secondaryCellGroup->rlc_BearerToAddModList->list, RLC_BearerConfig);

  secondaryCellGroup->mac_CellGroupConfig=calloc(1,sizeof(*secondaryCellGroup->mac_CellGroupConfig));
  secondaryCellGroup->mac_CellGroupConfig->drx_Config = NULL;
  secondaryCellGroup->mac_CellGroupConfig->schedulingRequestConfig = calloc(1,sizeof(*secondaryCellGroup->mac_CellGroupConfig->schedulingRequestConfig));
  secondaryCellGroup->mac_CellGroupConfig->schedulingRequestConfig->schedulingRequestToAddModList = calloc(1,sizeof(*secondaryCellGroup->mac_CellGroupConfig->schedulingRequestConfig->schedulingRequestToAddModList));
  NR_SchedulingRequestToAddMod_t *SchedulingRequestConf = calloc(1,sizeof(*SchedulingRequestConf));
  SchedulingRequestConf->schedulingRequestId = 0;  //Could be changed
  SchedulingRequestConf->sr_ProhibitTimer = calloc(1,sizeof(*SchedulingRequestConf->sr_ProhibitTimer));
  *SchedulingRequestConf->sr_ProhibitTimer = NR_SchedulingRequestToAddMod__sr_ProhibitTimer_ms16;
  SchedulingRequestConf->sr_TransMax = NR_SchedulingRequestToAddMod__sr_TransMax_n32;
  ASN_SEQUENCE_ADD(&secondaryCellGroup->mac_CellGroupConfig->schedulingRequestConfig->schedulingRequestToAddModList->list,SchedulingRequestConf);
  secondaryCellGroup->mac_CellGroupConfig->schedulingRequestConfig->schedulingRequestToReleaseList = NULL;

  secondaryCellGroup->mac_CellGroupConfig->bsr_Config=calloc(1,sizeof(*secondaryCellGroup->mac_CellGroupConfig->bsr_Config));
  secondaryCellGroup->mac_CellGroupConfig->bsr_Config->periodicBSR_Timer = NR_BSR_Config__periodicBSR_Timer_sf10;
  secondaryCellGroup->mac_CellGroupConfig->bsr_Config->retxBSR_Timer     = NR_BSR_Config__retxBSR_Timer_sf160;
  secondaryCellGroup->mac_CellGroupConfig->tag_Config=calloc(1,sizeof(*secondaryCellGroup->mac_CellGroupConfig->tag_Config));
  secondaryCellGroup->mac_CellGroupConfig->tag_Config->tag_ToReleaseList = NULL;
  secondaryCellGroup->mac_CellGroupConfig->tag_Config->tag_ToAddModList  = calloc(1,sizeof(*secondaryCellGroup->mac_CellGroupConfig->tag_Config->tag_ToAddModList));
  struct NR_TAG *tag=calloc(1,sizeof(*tag));
  tag->tag_Id             = 0;
  tag->timeAlignmentTimer = NR_TimeAlignmentTimer_infinity;
  ASN_SEQUENCE_ADD(&secondaryCellGroup->mac_CellGroupConfig->tag_Config->tag_ToAddModList->list,tag);
  secondaryCellGroup->mac_CellGroupConfig->phr_Config  = calloc(1,sizeof(*secondaryCellGroup->mac_CellGroupConfig->phr_Config));
  secondaryCellGroup->mac_CellGroupConfig->phr_Config->present = NR_SetupRelease_PHR_Config_PR_setup;
  secondaryCellGroup->mac_CellGroupConfig->phr_Config->choice.setup  = calloc(1,sizeof(*secondaryCellGroup->mac_CellGroupConfig->phr_Config->choice.setup));
  secondaryCellGroup->mac_CellGroupConfig->phr_Config->choice.setup->phr_PeriodicTimer = NR_PHR_Config__phr_PeriodicTimer_sf20;
  secondaryCellGroup->mac_CellGroupConfig->phr_Config->choice.setup->phr_ProhibitTimer = NR_PHR_Config__phr_ProhibitTimer_sf0;
  secondaryCellGroup->mac_CellGroupConfig->phr_Config->choice.setup->phr_Tx_PowerFactorChange = NR_PHR_Config__phr_Tx_PowerFactorChange_dB3;
  secondaryCellGroup->mac_CellGroupConfig->phr_Config->choice.setup->multiplePHR=false;
  secondaryCellGroup->mac_CellGroupConfig->phr_Config->choice.setup->dummy=false;
  secondaryCellGroup->mac_CellGroupConfig->phr_Config->choice.setup->phr_Type2OtherCell = false;
  secondaryCellGroup->mac_CellGroupConfig->phr_Config->choice.setup->phr_ModeOtherCG = NR_PHR_Config__phr_ModeOtherCG_real;
  secondaryCellGroup->mac_CellGroupConfig->skipUplinkTxDynamic=false;
  secondaryCellGroup->mac_CellGroupConfig->ext1 = NULL;
  secondaryCellGroup->physicalCellGroupConfig = calloc(1,sizeof(*secondaryCellGroup->physicalCellGroupConfig));
  secondaryCellGroup->physicalCellGroupConfig->harq_ACK_SpatialBundlingPUCCH=NULL;
  secondaryCellGroup->physicalCellGroupConfig->harq_ACK_SpatialBundlingPUSCH=NULL;
  secondaryCellGroup->physicalCellGroupConfig->p_NR_FR1=calloc(1,sizeof(*secondaryCellGroup->physicalCellGroupConfig->p_NR_FR1));
  *secondaryCellGroup->physicalCellGroupConfig->p_NR_FR1=20;
  secondaryCellGroup->physicalCellGroupConfig->pdsch_HARQ_ACK_Codebook=NR_PhysicalCellGroupConfig__pdsch_HARQ_ACK_Codebook_dynamic;
  secondaryCellGroup->physicalCellGroupConfig->tpc_SRS_RNTI=NULL;
  secondaryCellGroup->physicalCellGroupConfig->tpc_PUCCH_RNTI=NULL;
  secondaryCellGroup->physicalCellGroupConfig->tpc_PUSCH_RNTI=NULL;
  secondaryCellGroup->physicalCellGroupConfig->sp_CSI_RNTI=NULL;
  secondaryCellGroup->physicalCellGroupConfig->cs_RNTI=NULL;
  secondaryCellGroup->physicalCellGroupConfig->ext1=NULL;
  secondaryCellGroup->spCellConfig = calloc(1,sizeof(*secondaryCellGroup->spCellConfig));
  secondaryCellGroup->spCellConfig->servCellIndex = calloc(1,sizeof(*secondaryCellGroup->spCellConfig->servCellIndex));
  *secondaryCellGroup->spCellConfig->servCellIndex = servCellIndex;
  secondaryCellGroup->spCellConfig->reconfigurationWithSync=calloc(1,sizeof(*secondaryCellGroup->spCellConfig->reconfigurationWithSync));
  secondaryCellGroup->spCellConfig->reconfigurationWithSync->spCellConfigCommon=servingcellconfigcommon;
  secondaryCellGroup->spCellConfig->reconfigurationWithSync->newUE_Identity=(get_softmodem_params()->phy_test==1) ? 0x1234 : (taus()&0xffff);
  secondaryCellGroup->spCellConfig->reconfigurationWithSync->t304=NR_ReconfigurationWithSync__t304_ms2000;
  secondaryCellGroup->spCellConfig->reconfigurationWithSync->rach_ConfigDedicated = NULL;
  secondaryCellGroup->spCellConfig->reconfigurationWithSync->ext1                 = NULL;

  // For 2-step contention-free random access procedure
  if(get_softmodem_params()->sa == 0) {
    secondaryCellGroup->spCellConfig->reconfigurationWithSync->rach_ConfigDedicated = calloc(1,sizeof(struct NR_ReconfigurationWithSync__rach_ConfigDedicated));
    secondaryCellGroup->spCellConfig->reconfigurationWithSync->rach_ConfigDedicated->present= NR_ReconfigurationWithSync__rach_ConfigDedicated_PR_uplink;
    secondaryCellGroup->spCellConfig->reconfigurationWithSync->rach_ConfigDedicated->choice.uplink= calloc(1,sizeof(struct NR_RACH_ConfigDedicated));
    secondaryCellGroup->spCellConfig->reconfigurationWithSync->rach_ConfigDedicated->choice.uplink->cfra= calloc(1,sizeof(struct NR_CFRA));
    secondaryCellGroup->spCellConfig->reconfigurationWithSync->rach_ConfigDedicated->choice.uplink->ra_Prioritization= NULL;
    secondaryCellGroup->spCellConfig->reconfigurationWithSync->rach_ConfigDedicated->choice.uplink->cfra->occasions= calloc(1,sizeof(struct NR_CFRA__occasions));
    memcpy(&secondaryCellGroup->spCellConfig->reconfigurationWithSync->rach_ConfigDedicated->choice.uplink->cfra->occasions->rach_ConfigGeneric,
           &servingcellconfigcommon->uplinkConfigCommon->initialUplinkBWP->rach_ConfigCommon->choice.setup->rach_ConfigGeneric, sizeof(NR_RACH_ConfigGeneric_t));
    secondaryCellGroup->spCellConfig->reconfigurationWithSync->rach_ConfigDedicated->choice.uplink->cfra->occasions->ssb_perRACH_Occasion= calloc(1,sizeof(long));
    *secondaryCellGroup->spCellConfig->reconfigurationWithSync->rach_ConfigDedicated->choice.uplink->cfra->occasions->ssb_perRACH_Occasion = NR_CFRA__occasions__ssb_perRACH_Occasion_one;
    secondaryCellGroup->spCellConfig->reconfigurationWithSync->rach_ConfigDedicated->choice.uplink->cfra->resources.present = NR_CFRA__resources_PR_ssb;
    secondaryCellGroup->spCellConfig->reconfigurationWithSync->rach_ConfigDedicated->choice.uplink->cfra->resources.choice.ssb = calloc(1,sizeof(struct NR_CFRA__resources__ssb));
    secondaryCellGroup->spCellConfig->reconfigurationWithSync->rach_ConfigDedicated->choice.uplink->cfra->resources.choice.ssb->ra_ssb_OccasionMaskIndex = 0;

    int n_ssb = 0;
    struct NR_CFRA_SSB_Resource *ssbElem[64];
    for (int i=0;i<64;i++) {
      if ((bitmap>>(63-i))&0x01){
        ssbElem[n_ssb] = calloc(1,sizeof(struct NR_CFRA_SSB_Resource));
        ssbElem[n_ssb]->ssb = i;
        ssbElem[n_ssb]->ra_PreambleIndex = 63 - (uid % 64);
        ASN_SEQUENCE_ADD(&secondaryCellGroup->spCellConfig->reconfigurationWithSync->rach_ConfigDedicated->choice.uplink->cfra->resources.choice.ssb->ssb_ResourceList.list,ssbElem[n_ssb]);
        n_ssb++;
      }
    }

    secondaryCellGroup->spCellConfig->reconfigurationWithSync->rach_ConfigDedicated->choice.uplink->cfra->ext1 = NULL;
  }

  secondaryCellGroup->spCellConfig->rlf_TimersAndConstants = calloc(1,sizeof(*secondaryCellGroup->spCellConfig->rlf_TimersAndConstants));
  secondaryCellGroup->spCellConfig->rlf_TimersAndConstants->present = NR_SetupRelease_RLF_TimersAndConstants_PR_setup;
  secondaryCellGroup->spCellConfig->rlf_TimersAndConstants->choice.setup=calloc(1,sizeof(*secondaryCellGroup->spCellConfig->rlf_TimersAndConstants->choice.setup));
  secondaryCellGroup->spCellConfig->rlf_TimersAndConstants->choice.setup->t310 = NR_RLF_TimersAndConstants__t310_ms4000;
  secondaryCellGroup->spCellConfig->rlf_TimersAndConstants->choice.setup->n310 = NR_RLF_TimersAndConstants__n310_n20;
  secondaryCellGroup->spCellConfig->rlf_TimersAndConstants->choice.setup->n311 = NR_RLF_TimersAndConstants__n311_n1;
  secondaryCellGroup->spCellConfig->rlf_TimersAndConstants->choice.setup->ext1 = calloc(1,sizeof(*secondaryCellGroup->spCellConfig->rlf_TimersAndConstants->choice.setup->ext1));
  secondaryCellGroup->spCellConfig->rlf_TimersAndConstants->choice.setup->ext1->t311 = NR_RLF_TimersAndConstants__ext1__t311_ms30000;
  secondaryCellGroup->spCellConfig->rlmInSyncOutOfSyncThreshold                   = NULL;
  if (servingcellconfigdedicated) {
    secondaryCellGroup->spCellConfig->spCellConfigDedicated = servingcellconfigdedicated;
  } else {
    secondaryCellGroup->spCellConfig->spCellConfigDedicated = calloc(1,sizeof(*secondaryCellGroup->spCellConfig->spCellConfigDedicated));
  }
  secondaryCellGroup->spCellConfig->spCellConfigDedicated->tdd_UL_DL_ConfigurationDedicated = NULL;
  secondaryCellGroup->spCellConfig->spCellConfigDedicated->initialDownlinkBWP = calloc(1,sizeof(*secondaryCellGroup->spCellConfig->spCellConfigDedicated->initialDownlinkBWP));
  secondaryCellGroup->spCellConfig->spCellConfigDedicated->initialDownlinkBWP->pdcch_Config=NULL;
  secondaryCellGroup->spCellConfig->spCellConfigDedicated->initialDownlinkBWP->pdsch_Config=calloc(1,sizeof(*secondaryCellGroup->spCellConfig->spCellConfigDedicated->initialDownlinkBWP->pdsch_Config));
  secondaryCellGroup->spCellConfig->spCellConfigDedicated->initialDownlinkBWP->pdsch_Config->present = NR_SetupRelease_PDSCH_Config_PR_setup;
  secondaryCellGroup->spCellConfig->spCellConfigDedicated->initialDownlinkBWP->pdsch_Config->choice.setup = calloc(1,
      sizeof(*secondaryCellGroup->spCellConfig->spCellConfigDedicated->initialDownlinkBWP->pdsch_Config->choice.setup));
  secondaryCellGroup->spCellConfig->spCellConfigDedicated->initialDownlinkBWP->pdsch_Config->choice.setup->dataScramblingIdentityPDSCH = NULL;
  secondaryCellGroup->spCellConfig->spCellConfigDedicated->initialDownlinkBWP->pdsch_Config->choice.setup->dmrs_DownlinkForPDSCH_MappingTypeA = calloc(1,
      sizeof(*secondaryCellGroup->spCellConfig->spCellConfigDedicated->initialDownlinkBWP->pdsch_Config->choice.setup->dmrs_DownlinkForPDSCH_MappingTypeA));
  secondaryCellGroup->spCellConfig->spCellConfigDedicated->initialDownlinkBWP->pdsch_Config->choice.setup->dmrs_DownlinkForPDSCH_MappingTypeA->present= NR_SetupRelease_DMRS_DownlinkConfig_PR_setup;
 secondaryCellGroup->spCellConfig->spCellConfigDedicated->initialDownlinkBWP->pdsch_Config->choice.setup->dmrs_DownlinkForPDSCH_MappingTypeA->choice.setup = calloc(1,sizeof(*secondaryCellGroup->spCellConfig->spCellConfigDedicated->initialDownlinkBWP->pdsch_Config->choice.setup->dmrs_DownlinkForPDSCH_MappingTypeA->choice.setup));

 secondaryCellGroup->spCellConfig->spCellConfigDedicated->initialDownlinkBWP->pdsch_Config->choice.setup->dmrs_DownlinkForPDSCH_MappingTypeA->choice.setup->dmrs_Type=NULL;
 secondaryCellGroup->spCellConfig->spCellConfigDedicated->initialDownlinkBWP->pdsch_Config->choice.setup->dmrs_DownlinkForPDSCH_MappingTypeA->choice.setup->maxLength=NULL;
 secondaryCellGroup->spCellConfig->spCellConfigDedicated->initialDownlinkBWP->pdsch_Config->choice.setup->dmrs_DownlinkForPDSCH_MappingTypeA->choice.setup->scramblingID0=NULL;
 secondaryCellGroup->spCellConfig->spCellConfigDedicated->initialDownlinkBWP->pdsch_Config->choice.setup->dmrs_DownlinkForPDSCH_MappingTypeA->choice.setup->scramblingID1=NULL;
 secondaryCellGroup->spCellConfig->spCellConfigDedicated->initialDownlinkBWP->pdsch_Config->choice.setup->dmrs_DownlinkForPDSCH_MappingTypeA->choice.setup->phaseTrackingRS=NULL;

 secondaryCellGroup->spCellConfig->spCellConfigDedicated->initialDownlinkBWP->pdsch_Config->choice.setup->dmrs_DownlinkForPDSCH_MappingTypeA->choice.setup->dmrs_AdditionalPosition = calloc(1,sizeof(*secondaryCellGroup->spCellConfig->spCellConfigDedicated->initialDownlinkBWP->pdsch_Config->choice.setup->dmrs_DownlinkForPDSCH_MappingTypeA->choice.setup->dmrs_AdditionalPosition));
 *secondaryCellGroup->spCellConfig->spCellConfigDedicated->initialDownlinkBWP->pdsch_Config->choice.setup->dmrs_DownlinkForPDSCH_MappingTypeA->choice.setup->dmrs_AdditionalPosition = NR_DMRS_DownlinkConfig__dmrs_AdditionalPosition_pos0;


 secondaryCellGroup->spCellConfig->spCellConfigDedicated->initialDownlinkBWP->pdsch_Config->choice.setup->tci_StatesToAddModList=calloc(1,sizeof(*secondaryCellGroup->spCellConfig->spCellConfigDedicated->initialDownlinkBWP->pdsch_Config->choice.setup->tci_StatesToAddModList));

 int n_ssb = 0;
 NR_TCI_State_t *tcic[64];
 for (int i=0;i<64;i++) {
   if ((bitmap>>(63-i))&0x01){
     tcic[i]=calloc(1,sizeof(*tcic[i]));
     tcic[i]->tci_StateId=n_ssb;
     tcic[i]->qcl_Type1.cell=NULL;
     tcic[i]->qcl_Type1.bwp_Id=calloc(1,sizeof(*tcic[i]->qcl_Type1.bwp_Id));
     *tcic[i]->qcl_Type1.bwp_Id=1;
     tcic[i]->qcl_Type1.referenceSignal.present = NR_QCL_Info__referenceSignal_PR_ssb;
     tcic[i]->qcl_Type1.referenceSignal.choice.ssb = i;
     tcic[i]->qcl_Type1.qcl_Type=NR_QCL_Info__qcl_Type_typeC;
     ASN_SEQUENCE_ADD(&secondaryCellGroup->spCellConfig->spCellConfigDedicated->initialDownlinkBWP->pdsch_Config->choice.setup->tci_StatesToAddModList->list,tcic[i]);
     n_ssb++;
   }
 }


#if 0

 NR_TCI_State_t*tci0=calloc(1,sizeof(*tci0));
 tci0->tci_StateId=0;
 tci0->qcl_Type1.cell=NULL;
 tci0->qcl_Type1.bwp_Id=calloc(1,sizeof(*tci0->qcl_Type1.bwp_Id));
 *tci0->qcl_Type1.bwp_Id=1;
 tci0->qcl_Type1.referenceSignal.present = NR_QCL_Info__referenceSignal_PR_csi_rs;
 tci0->qcl_Type1.referenceSignal.choice.csi_rs = 2;
 tci0->qcl_Type1.qcl_Type=NR_QCL_Info__qcl_Type_typeA;
 ASN_SEQUENCE_ADD(&secondaryCellGroup->spCellConfig->spCellConfigDedicated->initialDownlinkBWP->pdsch_Config->choice.setup->tci_StatesToAddModList->list,tci0);

 NR_TCI_State_t*tci1=calloc(1,sizeof(*tci1));
 tci1->tci_StateId=1;
 tci1->qcl_Type1.cell=NULL;
 tci1->qcl_Type1.bwp_Id=calloc(1,sizeof(*tci1->qcl_Type1.bwp_Id));
 *tci1->qcl_Type1.bwp_Id=1;
 tci1->qcl_Type1.referenceSignal.present = NR_QCL_Info__referenceSignal_PR_csi_rs;
 tci1->qcl_Type1.referenceSignal.choice.csi_rs = 6;
 tci1->qcl_Type1.qcl_Type=NR_QCL_Info__qcl_Type_typeA;
 ASN_SEQUENCE_ADD(&secondaryCellGroup->spCellConfig->spCellConfigDedicated->initialDownlinkBWP->pdsch_Config->choice.setup->tci_StatesToAddModList->list,tci1);

 NR_TCI_State_t*tci2=calloc(1,sizeof(*tci2));
 tci2->tci_StateId=2;
 tci2->qcl_Type1.cell=NULL;
 tci2->qcl_Type1.bwp_Id=calloc(1,sizeof(*tci2->qcl_Type1.bwp_Id));
 *tci2->qcl_Type1.bwp_Id=1;
 tci2->qcl_Type1.referenceSignal.present = NR_QCL_Info__referenceSignal_PR_csi_rs;
 tci2->qcl_Type1.referenceSignal.choice.csi_rs = 10;
 tci2->qcl_Type1.qcl_Type=NR_QCL_Info__qcl_Type_typeA;
 ASN_SEQUENCE_ADD(&secondaryCellGroup->spCellConfig->spCellConfigDedicated->initialDownlinkBWP->pdsch_Config->choice.setup->tci_StatesToAddModList->list,tci2);

 NR_TCI_State_t *tci3=calloc(1,sizeof(*tci3));
 tci3->tci_StateId=3;
 tci3->qcl_Type1.cell=NULL;
 tci3->qcl_Type1.bwp_Id=calloc(1,sizeof(*tci3->qcl_Type1.bwp_Id));
 *tci3->qcl_Type1.bwp_Id=1;
 tci3->qcl_Type1.referenceSignal.present = NR_QCL_Info__referenceSignal_PR_csi_rs;
 tci3->qcl_Type1.referenceSignal.choice.csi_rs = 14;
 tci3->qcl_Type1.qcl_Type=NR_QCL_Info__qcl_Type_typeA;
 ASN_SEQUENCE_ADD(&secondaryCellGroup->spCellConfig->spCellConfigDedicated->initialDownlinkBWP->pdsch_Config->choice.setup->tci_StatesToAddModList->list,tci3);

 NR_TCI_State_t*tci4=calloc(1,sizeof(*tci4));
 tci4->tci_StateId=4;
 tci4->qcl_Type1.cell=NULL;
 tci4->qcl_Type1.bwp_Id=calloc(1,sizeof(*tci4->qcl_Type1.bwp_Id));
 *tci4->qcl_Type1.bwp_Id=1;
 tci4->qcl_Type1.referenceSignal.present = NR_QCL_Info__referenceSignal_PR_csi_rs;
 tci4->qcl_Type1.referenceSignal.choice.csi_rs = 18;
 tci4->qcl_Type1.qcl_Type=NR_QCL_Info__qcl_Type_typeA;
 ASN_SEQUENCE_ADD(&secondaryCellGroup->spCellConfig->spCellConfigDedicated->initialDownlinkBWP->pdsch_Config->choice.setup->tci_StatesToAddModList->list,tci4);

 NR_TCI_State_t*tci5=calloc(1,sizeof(*tci5));
 tci5->tci_StateId=5;
 tci5->qcl_Type1.cell=NULL;
 tci5->qcl_Type1.bwp_Id=calloc(1,sizeof(*tci5->qcl_Type1.bwp_Id));
 *tci5->qcl_Type1.bwp_Id=1;
 tci5->qcl_Type1.referenceSignal.present = NR_QCL_Info__referenceSignal_PR_csi_rs;
 tci5->qcl_Type1.referenceSignal.choice.csi_rs = 22;
 tci5->qcl_Type1.qcl_Type=NR_QCL_Info__qcl_Type_typeA;
 ASN_SEQUENCE_ADD(&secondaryCellGroup->spCellConfig->spCellConfigDedicated->initialDownlinkBWP->pdsch_Config->choice.setup->tci_StatesToAddModList->list,tci5);

 NR_TCI_State_t*tci6=calloc(1,sizeof(*tci6));
 tci6->tci_StateId=6;
 tci6->qcl_Type1.cell=NULL;
 tci6->qcl_Type1.bwp_Id=calloc(1,sizeof(*tci6->qcl_Type1.bwp_Id));
 *tci6->qcl_Type1.bwp_Id=1;
 tci6->qcl_Type1.referenceSignal.present = NR_QCL_Info__referenceSignal_PR_csi_rs;
 tci6->qcl_Type1.referenceSignal.choice.csi_rs = 26;
 tci6->qcl_Type1.qcl_Type=NR_QCL_Info__qcl_Type_typeA;
 ASN_SEQUENCE_ADD(&secondaryCellGroup->spCellConfig->spCellConfigDedicated->initialDownlinkBWP->pdsch_Config->choice.setup->tci_StatesToAddModList->list,tci6);

 NR_TCI_State_t*tci7=calloc(1,sizeof(*tci7));
 tci7->tci_StateId=7;
 tci7->qcl_Type1.cell=NULL;
 tci7->qcl_Type1.bwp_Id=calloc(1,sizeof(*tci7->qcl_Type1.bwp_Id));
 *tci7->qcl_Type1.bwp_Id=1;
 tci7->qcl_Type1.referenceSignal.present = NR_QCL_Info__referenceSignal_PR_csi_rs;
 tci7->qcl_Type1.referenceSignal.choice.csi_rs = 30;
 tci7->qcl_Type1.qcl_Type=NR_QCL_Info__qcl_Type_typeA;
 ASN_SEQUENCE_ADD(&secondaryCellGroup->spCellConfig->spCellConfigDedicated->initialDownlinkBWP->pdsch_Config->choice.setup->tci_StatesToAddModList->list,tci7);

#endif

 secondaryCellGroup->spCellConfig->spCellConfigDedicated->initialDownlinkBWP->pdsch_Config->choice.setup->tci_StatesToReleaseList=NULL;
 secondaryCellGroup->spCellConfig->spCellConfigDedicated->initialDownlinkBWP->pdsch_Config->choice.setup->vrb_ToPRB_Interleaver=NULL;
 secondaryCellGroup->spCellConfig->spCellConfigDedicated->initialDownlinkBWP->pdsch_Config->choice.setup->resourceAllocation=NR_PDSCH_Config__resourceAllocation_resourceAllocationType1;
 secondaryCellGroup->spCellConfig->spCellConfigDedicated->initialDownlinkBWP->pdsch_Config->choice.setup->pdsch_TimeDomainAllocationList=NULL;
 secondaryCellGroup->spCellConfig->spCellConfigDedicated->initialDownlinkBWP->pdsch_Config->choice.setup->pdsch_AggregationFactor=NULL;
 secondaryCellGroup->spCellConfig->spCellConfigDedicated->initialDownlinkBWP->pdsch_Config->choice.setup->rateMatchPatternToAddModList=NULL;
 secondaryCellGroup->spCellConfig->spCellConfigDedicated->initialDownlinkBWP->pdsch_Config->choice.setup->rateMatchPatternToReleaseList=NULL;
 secondaryCellGroup->spCellConfig->spCellConfigDedicated->initialDownlinkBWP->pdsch_Config->choice.setup->rateMatchPatternGroup1=NULL;
 secondaryCellGroup->spCellConfig->spCellConfigDedicated->initialDownlinkBWP->pdsch_Config->choice.setup->rateMatchPatternGroup2=NULL;
 secondaryCellGroup->spCellConfig->spCellConfigDedicated->initialDownlinkBWP->pdsch_Config->choice.setup->rbg_Size=NR_PDSCH_Config__rbg_Size_config1;
 secondaryCellGroup->spCellConfig->spCellConfigDedicated->initialDownlinkBWP->pdsch_Config->choice.setup->mcs_Table=NULL;
 secondaryCellGroup->spCellConfig->spCellConfigDedicated->initialDownlinkBWP->pdsch_Config->choice.setup->maxNrofCodeWordsScheduledByDCI = calloc(1,sizeof(*secondaryCellGroup->spCellConfig->spCellConfigDedicated->initialDownlinkBWP->pdsch_Config->choice.setup->maxNrofCodeWordsScheduledByDCI));
 *secondaryCellGroup->spCellConfig->spCellConfigDedicated->initialDownlinkBWP->pdsch_Config->choice.setup->maxNrofCodeWordsScheduledByDCI = NR_PDSCH_Config__maxNrofCodeWordsScheduledByDCI_n1;
 secondaryCellGroup->spCellConfig->spCellConfigDedicated->initialDownlinkBWP->pdsch_Config->choice.setup->prb_BundlingType.present = NR_PDSCH_Config__prb_BundlingType_PR_staticBundling;
 secondaryCellGroup->spCellConfig->spCellConfigDedicated->initialDownlinkBWP->pdsch_Config->choice.setup->prb_BundlingType.choice.staticBundling = calloc(1,sizeof(*secondaryCellGroup->spCellConfig->spCellConfigDedicated->initialDownlinkBWP->pdsch_Config->choice.setup->prb_BundlingType.choice.staticBundling));
 secondaryCellGroup->spCellConfig->spCellConfigDedicated->initialDownlinkBWP->pdsch_Config->choice.setup->prb_BundlingType.choice.staticBundling->bundleSize =
   calloc(1,sizeof(*secondaryCellGroup->spCellConfig->spCellConfigDedicated->initialDownlinkBWP->pdsch_Config->choice.setup->prb_BundlingType.choice.staticBundling->bundleSize));
 *secondaryCellGroup->spCellConfig->spCellConfigDedicated->initialDownlinkBWP->pdsch_Config->choice.setup->prb_BundlingType.choice.staticBundling->bundleSize = NR_PDSCH_Config__prb_BundlingType__staticBundling__bundleSize_wideband;
 secondaryCellGroup->spCellConfig->spCellConfigDedicated->initialDownlinkBWP->pdsch_Config->choice.setup->zp_CSI_RS_ResourceToAddModList=NULL;
 secondaryCellGroup->spCellConfig->spCellConfigDedicated->initialDownlinkBWP->pdsch_Config->choice.setup->zp_CSI_RS_ResourceToReleaseList=NULL;
 secondaryCellGroup->spCellConfig->spCellConfigDedicated->initialDownlinkBWP->pdsch_Config->choice.setup->aperiodic_ZP_CSI_RS_ResourceSetsToAddModList=NULL;
 secondaryCellGroup->spCellConfig->spCellConfigDedicated->initialDownlinkBWP->pdsch_Config->choice.setup->aperiodic_ZP_CSI_RS_ResourceSetsToReleaseList=NULL;
 secondaryCellGroup->spCellConfig->spCellConfigDedicated->initialDownlinkBWP->pdsch_Config->choice.setup->sp_ZP_CSI_RS_ResourceSetsToAddModList=NULL;
 secondaryCellGroup->spCellConfig->spCellConfigDedicated->initialDownlinkBWP->pdsch_Config->choice.setup->sp_ZP_CSI_RS_ResourceSetsToReleaseList=NULL;
 secondaryCellGroup->spCellConfig->spCellConfigDedicated->initialDownlinkBWP->pdsch_Config->choice.setup->p_ZP_CSI_RS_ResourceSet=NULL;
 secondaryCellGroup->spCellConfig->spCellConfigDedicated->initialDownlinkBWP->sps_Config = NULL; //calloc(1,sizeof(struct NR_SetupRelease_SPS_Config));

 secondaryCellGroup->spCellConfig->spCellConfigDedicated->initialDownlinkBWP->radioLinkMonitoringConfig = NULL;
#if 0
 secondaryCellGroup->spCellConfig->spCellConfigDedicated->initialDownlinkBWP->radioLinkMonitoringConfig = calloc(1,sizeof(*secondaryCellGroup->spCellConfig->spCellConfigDedicated->initialDownlinkBWP->radioLinkMonitoringConfig));
 secondaryCellGroup->spCellConfig->spCellConfigDedicated->initialDownlinkBWP->radioLinkMonitoringConfig->present = NR_SetupRelease_RadioLinkMonitoringConfig_PR_setup;

 secondaryCellGroup->spCellConfig->spCellConfigDedicated->initialDownlinkBWP->radioLinkMonitoringConfig->choice.setup = calloc(1,sizeof(*secondaryCellGroup->spCellConfig->spCellConfigDedicated->initialDownlinkBWP->radioLinkMonitoringConfig->choice.setup));
 secondaryCellGroup->spCellConfig->spCellConfigDedicated->initialDownlinkBWP->radioLinkMonitoringConfig->choice.setup->failureDetectionResourcesToAddModList=NULL;
 secondaryCellGroup->spCellConfig->spCellConfigDedicated->initialDownlinkBWP->radioLinkMonitoringConfig->choice.setup->failureDetectionResourcesToReleaseList=NULL;
 secondaryCellGroup->spCellConfig->spCellConfigDedicated->initialDownlinkBWP->radioLinkMonitoringConfig->choice.setup->beamFailureInstanceMaxCount = calloc(1,sizeof(*secondaryCellGroup->spCellConfig->spCellConfigDedicated->initialDownlinkBWP->radioLinkMonitoringConfig->choice.setup->beamFailureInstanceMaxCount));
 *secondaryCellGroup->spCellConfig->spCellConfigDedicated->initialDownlinkBWP->radioLinkMonitoringConfig->choice.setup->beamFailureInstanceMaxCount = NR_RadioLinkMonitoringConfig__beamFailureInstanceMaxCount_n3;
 secondaryCellGroup->spCellConfig->spCellConfigDedicated->initialDownlinkBWP->radioLinkMonitoringConfig->choice.setup->beamFailureDetectionTimer = calloc(1,sizeof(*secondaryCellGroup->spCellConfig->spCellConfigDedicated->initialDownlinkBWP->radioLinkMonitoringConfig->choice.setup->beamFailureDetectionTimer));
 *secondaryCellGroup->spCellConfig->spCellConfigDedicated->initialDownlinkBWP->radioLinkMonitoringConfig->choice.setup->beamFailureDetectionTimer = NR_RadioLinkMonitoringConfig__beamFailureDetectionTimer_pbfd2;
#endif

 secondaryCellGroup->spCellConfig->spCellConfigDedicated->downlinkBWP_ToReleaseList= NULL;
 
 NR_BWP_Downlink_t *bwp = NULL;
 if (servingcellconfigdedicated) {
   bwp=servingcellconfigdedicated->downlinkBWP_ToAddModList->list.array[0];
 } else {
   secondaryCellGroup->spCellConfig->spCellConfigDedicated->downlinkBWP_ToAddModList = calloc(1,sizeof(*secondaryCellGroup->spCellConfig->spCellConfigDedicated->downlinkBWP_ToAddModList));

   bwp=calloc(1,sizeof(*bwp));
 }
 bwp->bwp_Id=1;
 bwp->bwp_Common=calloc(1,sizeof(*bwp->bwp_Common));
 // copy common BWP size from initial BWP except for bandwdith
 memcpy((void*)&bwp->bwp_Common->genericParameters,
	&servingcellconfigcommon->downlinkConfigCommon->initialDownlinkBWP->genericParameters,
	sizeof(bwp->bwp_Common->genericParameters));
 bwp->bwp_Common->genericParameters.locationAndBandwidth=PRBalloc_to_locationandbandwidth(servingcellconfigcommon->downlinkConfigCommon->frequencyInfoDL->scs_SpecificCarrierList.list.array[0]->carrierBandwidth,0);

 
 bwp->bwp_Common->pdcch_ConfigCommon=calloc(1,sizeof(*bwp->bwp_Common->pdcch_ConfigCommon));
 bwp->bwp_Common->pdcch_ConfigCommon->present = NR_SetupRelease_PDCCH_ConfigCommon_PR_setup;
 bwp->bwp_Common->pdcch_ConfigCommon->choice.setup = calloc(1,sizeof(*bwp->bwp_Common->pdcch_ConfigCommon->choice.setup));
 bwp->bwp_Common->pdcch_ConfigCommon->choice.setup->controlResourceSetZero=NULL;
 bwp->bwp_Common->pdcch_ConfigCommon->choice.setup->commonControlResourceSet=calloc(1,sizeof(*bwp->bwp_Common->pdcch_ConfigCommon->choice.setup->commonControlResourceSet));

 int curr_bwp = NRRIV2BW(bwp->bwp_Common->genericParameters.locationAndBandwidth,275);

 NR_ControlResourceSet_t *coreset = calloc(1,sizeof(*coreset));
 coreset->controlResourceSetId=1;
 // frequency domain resources depends on BWP size
 // options are 24, 48 or 96
 coreset->frequencyDomainResources.buf = calloc(1,6);
 if (curr_bwp < 48)
   coreset->frequencyDomainResources.buf[0] = 0xf0;
 else
   coreset->frequencyDomainResources.buf[0] = 0xff;
 if (curr_bwp < 96)
   coreset->frequencyDomainResources.buf[1] = 0;
 else
   coreset->frequencyDomainResources.buf[1] = 0xff;
 coreset->frequencyDomainResources.buf[2] = 0;
 coreset->frequencyDomainResources.buf[3] = 0;
 coreset->frequencyDomainResources.buf[4] = 0;
 coreset->frequencyDomainResources.buf[5] = 0;
 coreset->frequencyDomainResources.size = 6;
 coreset->frequencyDomainResources.bits_unused = 3;
 coreset->duration=1;
 coreset->cce_REG_MappingType.present = NR_ControlResourceSet__cce_REG_MappingType_PR_nonInterleaved;
 coreset->precoderGranularity = NR_ControlResourceSet__precoderGranularity_sameAsREG_bundle;

 coreset->tci_StatesPDCCH_ToAddList=calloc(1,sizeof(*coreset->tci_StatesPDCCH_ToAddList));
 NR_TCI_StateId_t *tci[64];
 for (int i=0;i<64;i++) {
   if ((bitmap>>(63-i))&0x01){
     tci[i]=calloc(1,sizeof(*tci[i]));
     *tci[i] = i;
     ASN_SEQUENCE_ADD(&coreset->tci_StatesPDCCH_ToAddList->list,tci[i]);
   }
 }
 coreset->tci_StatesPDCCH_ToReleaseList = NULL;
 coreset->tci_PresentInDCI = NULL;
 coreset->pdcch_DMRS_ScramblingID = NULL;

 bwp->bwp_Common->pdcch_ConfigCommon->choice.setup->commonControlResourceSet = coreset;

 bwp->bwp_Common->pdcch_ConfigCommon->choice.setup->searchSpaceZero=NULL;
 bwp->bwp_Common->pdcch_ConfigCommon->choice.setup->commonSearchSpaceList=NULL;
 bwp->bwp_Common->pdcch_ConfigCommon->choice.setup->commonSearchSpaceList=calloc(1,sizeof(*bwp->bwp_Common->pdcch_ConfigCommon->choice.setup->commonSearchSpaceList));

 NR_SearchSpace_t *ss=calloc(1,sizeof(*ss));
 ss->searchSpaceId = 1;
 ss->controlResourceSetId=calloc(1,sizeof(*ss->controlResourceSetId));
 *ss->controlResourceSetId=1;
 ss->monitoringSlotPeriodicityAndOffset = calloc(1,sizeof(*ss->monitoringSlotPeriodicityAndOffset));
 ss->monitoringSlotPeriodicityAndOffset->present = NR_SearchSpace__monitoringSlotPeriodicityAndOffset_PR_sl1;
 ss->duration=NULL; 
 ss->monitoringSymbolsWithinSlot = calloc(1,sizeof(*ss->monitoringSymbolsWithinSlot));
 ss->monitoringSymbolsWithinSlot->buf = calloc(1,2);
 // should be '1100 0000 0000 00'B (LSB first!), first two symols in slot, adjust if needed
 ss->monitoringSymbolsWithinSlot->buf[1] = 0;
 ss->monitoringSymbolsWithinSlot->buf[0] = (1<<7) | (1<<6);
 ss->monitoringSymbolsWithinSlot->size = 2;
 ss->monitoringSymbolsWithinSlot->bits_unused = 2;
 ss->nrofCandidates = calloc(1,sizeof(*ss->nrofCandidates));
 ss->nrofCandidates->aggregationLevel1 = NR_SearchSpace__nrofCandidates__aggregationLevel1_n0;
 ss->nrofCandidates->aggregationLevel2 = NR_SearchSpace__nrofCandidates__aggregationLevel2_n0;
 ss->nrofCandidates->aggregationLevel4 = NR_SearchSpace__nrofCandidates__aggregationLevel4_n1;
 ss->nrofCandidates->aggregationLevel8 = NR_SearchSpace__nrofCandidates__aggregationLevel8_n0;
 ss->nrofCandidates->aggregationLevel16 = NR_SearchSpace__nrofCandidates__aggregationLevel16_n0;
 ss->searchSpaceType = calloc(1,sizeof(*ss->searchSpaceType));
 ss->searchSpaceType->present = NR_SearchSpace__searchSpaceType_PR_common;
 ss->searchSpaceType->choice.common=calloc(1,sizeof(*ss->searchSpaceType->choice.common));
 ss->searchSpaceType->choice.common->dci_Format0_0_AndFormat1_0 = calloc(1,sizeof(*ss->searchSpaceType->choice.common->dci_Format0_0_AndFormat1_0));

 ASN_SEQUENCE_ADD(&bwp->bwp_Common->pdcch_ConfigCommon->choice.setup->commonSearchSpaceList->list,ss);

 bwp->bwp_Common->pdcch_ConfigCommon->choice.setup->searchSpaceSIB1=NULL;
 if(get_softmodem_params()->sa) {
   bwp->bwp_Common->pdcch_ConfigCommon->choice.setup->searchSpaceSIB1=calloc(1,sizeof(*bwp->bwp_Common->pdcch_ConfigCommon->choice.setup->searchSpaceSIB1));
   *bwp->bwp_Common->pdcch_ConfigCommon->choice.setup->searchSpaceSIB1=0;
 }
 bwp->bwp_Common->pdcch_ConfigCommon->choice.setup->searchSpaceOtherSystemInformation=NULL;
 bwp->bwp_Common->pdcch_ConfigCommon->choice.setup->pagingSearchSpace=NULL;
 bwp->bwp_Common->pdcch_ConfigCommon->choice.setup->ra_SearchSpace=calloc(1,sizeof(*bwp->bwp_Common->pdcch_ConfigCommon->choice.setup->ra_SearchSpace));
 *bwp->bwp_Common->pdcch_ConfigCommon->choice.setup->ra_SearchSpace=1;
 bwp->bwp_Common->pdcch_ConfigCommon->choice.setup->ext1=NULL;

 bwp->bwp_Common->pdsch_ConfigCommon=calloc(1,sizeof(*bwp->bwp_Common->pdsch_ConfigCommon));
 bwp->bwp_Common->pdsch_ConfigCommon->present = NR_SetupRelease_PDSCH_ConfigCommon_PR_setup;
 bwp->bwp_Common->pdsch_ConfigCommon->choice.setup = calloc(1,sizeof(*bwp->bwp_Common->pdsch_ConfigCommon->choice.setup));
 bwp->bwp_Common->pdsch_ConfigCommon->choice.setup->pdsch_TimeDomainAllocationList = calloc(1,sizeof(*bwp->bwp_Common->pdsch_ConfigCommon->choice.setup->pdsch_TimeDomainAllocationList));

 // copy PDSCH TimeDomainResourceAllocation from InitialBWP
 
 NR_PDSCH_TimeDomainResourceAllocation_t *pdschi;
 for (int i=0;i<servingcellconfigcommon->downlinkConfigCommon->initialDownlinkBWP->pdsch_ConfigCommon->choice.setup->pdsch_TimeDomainAllocationList->list.count;i++) {
   pdschi= calloc(1,sizeof(*pdschi));
   if(servingcellconfigcommon->downlinkConfigCommon->initialDownlinkBWP->pdsch_ConfigCommon->choice.setup->pdsch_TimeDomainAllocationList->list.array[i]->k0){
     pdschi->k0 = calloc(1,sizeof(*pdschi->k0));
     *pdschi->k0 = *servingcellconfigcommon->downlinkConfigCommon->initialDownlinkBWP->pdsch_ConfigCommon->choice.setup->pdsch_TimeDomainAllocationList->list.array[i]->k0;
   }
   pdschi->mappingType = servingcellconfigcommon->downlinkConfigCommon->initialDownlinkBWP->pdsch_ConfigCommon->choice.setup->pdsch_TimeDomainAllocationList->list.array[i]->mappingType;
   pdschi->startSymbolAndLength = servingcellconfigcommon->downlinkConfigCommon->initialDownlinkBWP->pdsch_ConfigCommon->choice.setup->pdsch_TimeDomainAllocationList->list.array[i]->startSymbolAndLength;
   ASN_SEQUENCE_ADD(&bwp->bwp_Common->pdsch_ConfigCommon->choice.setup->pdsch_TimeDomainAllocationList->list,pdschi);
 }

 if (!servingcellconfigdedicated) {
   bwp->bwp_Dedicated=calloc(1,sizeof(*bwp->bwp_Dedicated));
 }
 bwp->bwp_Dedicated->pdcch_Config=calloc(1,sizeof(*bwp->bwp_Dedicated->pdcch_Config));
 bwp->bwp_Dedicated->pdcch_Config->present = NR_SetupRelease_PDCCH_Config_PR_setup;
 bwp->bwp_Dedicated->pdcch_Config->choice.setup = calloc(1,sizeof(*bwp->bwp_Dedicated->pdcch_Config->choice.setup));
 bwp->bwp_Dedicated->pdcch_Config->choice.setup->controlResourceSetToAddModList = calloc(1,sizeof(*bwp->bwp_Dedicated->pdcch_Config->choice.setup->controlResourceSetToAddModList));

 ASN_SEQUENCE_ADD(&bwp->bwp_Dedicated->pdcch_Config->choice.setup->controlResourceSetToAddModList->list,
		  coreset);

 bwp->bwp_Dedicated->pdcch_Config->choice.setup->searchSpacesToAddModList = calloc(1,sizeof(*bwp->bwp_Dedicated->pdcch_Config->choice.setup->searchSpacesToAddModList));

 NR_SearchSpace_t *ss2 = calloc(1,sizeof(*ss2));

 ss2->searchSpaceId=2;
 ss2->controlResourceSetId=calloc(1,sizeof(*ss2->controlResourceSetId));
 *ss2->controlResourceSetId=1;
 ss2->monitoringSlotPeriodicityAndOffset=calloc(1,sizeof(*ss2->monitoringSlotPeriodicityAndOffset));
 ss2->monitoringSlotPeriodicityAndOffset->present = NR_SearchSpace__monitoringSlotPeriodicityAndOffset_PR_sl1;
 ss2->monitoringSlotPeriodicityAndOffset->choice.sl1=(NULL_t)0;
 ss2->duration=NULL;
 ss2->monitoringSymbolsWithinSlot = calloc(1,sizeof(*ss2->monitoringSymbolsWithinSlot));
 ss2->monitoringSymbolsWithinSlot->buf = calloc(1,2);
 ss2->monitoringSymbolsWithinSlot->size = 2;
 ss2->monitoringSymbolsWithinSlot->bits_unused = 2;
 ss2->monitoringSymbolsWithinSlot->buf[0]=0xc0;
 ss2->monitoringSymbolsWithinSlot->buf[1]=0x0;
 ss2->nrofCandidates=calloc(1,sizeof(*ss2->nrofCandidates));
 ss2->nrofCandidates->aggregationLevel1 = NR_SearchSpace__nrofCandidates__aggregationLevel1_n0;
 ss2->nrofCandidates->aggregationLevel2 = NR_SearchSpace__nrofCandidates__aggregationLevel2_n0;
 if (curr_bwp < 48)
   ss2->nrofCandidates->aggregationLevel4 = NR_SearchSpace__nrofCandidates__aggregationLevel4_n1;
 else if (curr_bwp < 96)
   ss2->nrofCandidates->aggregationLevel4 = NR_SearchSpace__nrofCandidates__aggregationLevel4_n2;
 else
   ss2->nrofCandidates->aggregationLevel4 = NR_SearchSpace__nrofCandidates__aggregationLevel4_n4;
 ss2->nrofCandidates->aggregationLevel8 = NR_SearchSpace__nrofCandidates__aggregationLevel8_n0;
 ss2->nrofCandidates->aggregationLevel16 = NR_SearchSpace__nrofCandidates__aggregationLevel16_n0;
 ss2->searchSpaceType=calloc(1,sizeof(*ss2->searchSpaceType));
 ss2->searchSpaceType->present = NR_SearchSpace__searchSpaceType_PR_ue_Specific;
 ss2->searchSpaceType->choice.ue_Specific = calloc(1,sizeof(*ss2->searchSpaceType->choice.ue_Specific));
 ss2->searchSpaceType->choice.ue_Specific->dci_Formats=NR_SearchSpace__searchSpaceType__ue_Specific__dci_Formats_formats0_1_And_1_1;

 ASN_SEQUENCE_ADD(&bwp->bwp_Dedicated->pdcch_Config->choice.setup->searchSpacesToAddModList->list,
		  ss2);


 bwp->bwp_Dedicated->pdcch_Config->choice.setup->searchSpacesToReleaseList = NULL;

 if (!servingcellconfigdedicated) {
  bwp->bwp_Dedicated->pdsch_Config = calloc(1,sizeof(*bwp->bwp_Dedicated->pdsch_Config));

  bwp->bwp_Dedicated->pdsch_Config->present = NR_SetupRelease_PDSCH_Config_PR_setup;
  bwp->bwp_Dedicated->pdsch_Config->choice.setup = calloc(1,sizeof(*bwp->bwp_Dedicated->pdsch_Config->choice.setup));
  bwp->bwp_Dedicated->pdsch_Config->choice.setup->dmrs_DownlinkForPDSCH_MappingTypeA = calloc(1,sizeof(*bwp->bwp_Dedicated->pdsch_Config->choice.setup->dmrs_DownlinkForPDSCH_MappingTypeA));
  bwp->bwp_Dedicated->pdsch_Config->choice.setup->dmrs_DownlinkForPDSCH_MappingTypeA->present= NR_SetupRelease_DMRS_DownlinkConfig_PR_setup;

  bwp->bwp_Dedicated->pdsch_Config->choice.setup->dmrs_DownlinkForPDSCH_MappingTypeA->choice.setup = calloc(1,sizeof(*bwp->bwp_Dedicated->pdsch_Config->choice.setup->dmrs_DownlinkForPDSCH_MappingTypeA->choice.setup));
 }
 bwp->bwp_Dedicated->pdsch_Config->choice.setup->dataScramblingIdentityPDSCH = NULL;

 if ((get_softmodem_params()->do_ra ||
     get_softmodem_params()->phy_test) &&
     dl_antenna_ports > 1) // for MIMO, we use DMRS Config Type 2 but only with OAI UE
   bwp->bwp_Dedicated->pdsch_Config->choice.setup->dmrs_DownlinkForPDSCH_MappingTypeA->choice.setup->dmrs_Type=calloc(1,sizeof(*bwp->bwp_Dedicated->pdsch_Config->choice.setup->dmrs_DownlinkForPDSCH_MappingTypeA->choice.setup->dmrs_Type));
 else
   bwp->bwp_Dedicated->pdsch_Config->choice.setup->dmrs_DownlinkForPDSCH_MappingTypeA->choice.setup->dmrs_Type=NULL;
 bwp->bwp_Dedicated->pdsch_Config->choice.setup->dmrs_DownlinkForPDSCH_MappingTypeA->choice.setup->maxLength=NULL;
 bwp->bwp_Dedicated->pdsch_Config->choice.setup->dmrs_DownlinkForPDSCH_MappingTypeA->choice.setup->scramblingID0=NULL;
 bwp->bwp_Dedicated->pdsch_Config->choice.setup->dmrs_DownlinkForPDSCH_MappingTypeA->choice.setup->scramblingID1=NULL;
 if (!servingcellconfigdedicated) {
   bwp->bwp_Dedicated->pdsch_Config->choice.setup->dmrs_DownlinkForPDSCH_MappingTypeA->choice.setup->phaseTrackingRS=NULL;
 }
 bwp->bwp_Dedicated->pdsch_Config->choice.setup->dmrs_DownlinkForPDSCH_MappingTypeA->choice.setup->dmrs_AdditionalPosition = calloc(1,sizeof(*bwp->bwp_Dedicated->pdsch_Config->choice.setup->dmrs_DownlinkForPDSCH_MappingTypeA->choice.setup->dmrs_AdditionalPosition));
 *bwp->bwp_Dedicated->pdsch_Config->choice.setup->dmrs_DownlinkForPDSCH_MappingTypeA->choice.setup->dmrs_AdditionalPosition = NR_DMRS_DownlinkConfig__dmrs_AdditionalPosition_pos0;

 bwp->bwp_Dedicated->pdsch_Config->choice.setup->tci_StatesToAddModList=calloc(1,sizeof(*bwp->bwp_Dedicated->pdsch_Config->choice.setup->tci_StatesToAddModList));

 n_ssb = 0;
 NR_TCI_State_t *tcid[64];
 for (int i=0;i<64;i++) {
   if ((bitmap>>(63-i))&0x01){
     tcid[i]=calloc(1,sizeof(*tcid[i]));
     tcid[i]->tci_StateId=n_ssb;
     tcid[i]->qcl_Type1.cell=NULL;
     tcid[i]->qcl_Type1.bwp_Id=calloc(1,sizeof(*tcid[i]->qcl_Type1.bwp_Id));
     *tcid[i]->qcl_Type1.bwp_Id=1;
     tcid[i]->qcl_Type1.referenceSignal.present = NR_QCL_Info__referenceSignal_PR_ssb;
     tcid[i]->qcl_Type1.referenceSignal.choice.ssb = i;
     tcid[i]->qcl_Type1.qcl_Type=NR_QCL_Info__qcl_Type_typeC;
     ASN_SEQUENCE_ADD(&bwp->bwp_Dedicated->pdsch_Config->choice.setup->tci_StatesToAddModList->list,tcid[i]);
     n_ssb++;
   }
 }


 bwp->bwp_Dedicated->pdsch_Config->choice.setup->tci_StatesToReleaseList=NULL;
 bwp->bwp_Dedicated->pdsch_Config->choice.setup->vrb_ToPRB_Interleaver=NULL;
 bwp->bwp_Dedicated->pdsch_Config->choice.setup->resourceAllocation=NR_PDSCH_Config__resourceAllocation_resourceAllocationType1;
 bwp->bwp_Dedicated->pdsch_Config->choice.setup->pdsch_TimeDomainAllocationList=NULL;
 bwp->bwp_Dedicated->pdsch_Config->choice.setup->pdsch_AggregationFactor=NULL;
 bwp->bwp_Dedicated->pdsch_Config->choice.setup->rateMatchPatternToAddModList=NULL;
 bwp->bwp_Dedicated->pdsch_Config->choice.setup->rateMatchPatternToReleaseList=NULL;
 bwp->bwp_Dedicated->pdsch_Config->choice.setup->rateMatchPatternGroup1=NULL;
 bwp->bwp_Dedicated->pdsch_Config->choice.setup->rateMatchPatternGroup2=NULL;
 bwp->bwp_Dedicated->pdsch_Config->choice.setup->rbg_Size=NR_PDSCH_Config__rbg_Size_config1;
 set_dl_mcs_table(bwp->bwp_Common->genericParameters.subcarrierSpacing, uecap, bwp->bwp_Dedicated, servingcellconfigcommon);
 bwp->bwp_Dedicated->pdsch_Config->choice.setup->maxNrofCodeWordsScheduledByDCI = calloc(1,sizeof(*bwp->bwp_Dedicated->pdsch_Config->choice.setup->maxNrofCodeWordsScheduledByDCI));
 *bwp->bwp_Dedicated->pdsch_Config->choice.setup->maxNrofCodeWordsScheduledByDCI = NR_PDSCH_Config__maxNrofCodeWordsScheduledByDCI_n1;
 bwp->bwp_Dedicated->pdsch_Config->choice.setup->prb_BundlingType.present = NR_PDSCH_Config__prb_BundlingType_PR_staticBundling;
 bwp->bwp_Dedicated->pdsch_Config->choice.setup->prb_BundlingType.choice.staticBundling = calloc(1,sizeof(*bwp->bwp_Dedicated->pdsch_Config->choice.setup->prb_BundlingType.choice.staticBundling));
 bwp->bwp_Dedicated->pdsch_Config->choice.setup->prb_BundlingType.choice.staticBundling->bundleSize =
   calloc(1,sizeof(*bwp->bwp_Dedicated->pdsch_Config->choice.setup->prb_BundlingType.choice.staticBundling->bundleSize));
 *bwp->bwp_Dedicated->pdsch_Config->choice.setup->prb_BundlingType.choice.staticBundling->bundleSize = NR_PDSCH_Config__prb_BundlingType__staticBundling__bundleSize_wideband;
 bwp->bwp_Dedicated->pdsch_Config->choice.setup->zp_CSI_RS_ResourceToAddModList=NULL;
 bwp->bwp_Dedicated->pdsch_Config->choice.setup->zp_CSI_RS_ResourceToReleaseList=NULL;
 bwp->bwp_Dedicated->pdsch_Config->choice.setup->aperiodic_ZP_CSI_RS_ResourceSetsToAddModList=NULL;
 bwp->bwp_Dedicated->pdsch_Config->choice.setup->aperiodic_ZP_CSI_RS_ResourceSetsToReleaseList=NULL;
 bwp->bwp_Dedicated->pdsch_Config->choice.setup->sp_ZP_CSI_RS_ResourceSetsToAddModList=NULL;
 bwp->bwp_Dedicated->pdsch_Config->choice.setup->sp_ZP_CSI_RS_ResourceSetsToReleaseList=NULL;
 bwp->bwp_Dedicated->pdsch_Config->choice.setup->p_ZP_CSI_RS_ResourceSet=NULL;
 bwp->bwp_Dedicated->sps_Config = NULL; //calloc(1,sizeof(struct NR_SetupRelease_SPS_Config));

 bwp->bwp_Dedicated->radioLinkMonitoringConfig = NULL;
#if 0
 bwp->bwp_Dedicated->radioLinkMonitoringConfig = calloc(1,sizeof(*bwp->bwp_Dedicated->radioLinkMonitoringConfig));
 bwp->bwp_Dedicated->radioLinkMonitoringConfig->present = NR_SetupRelease_RadioLinkMonitoringConfig_PR_setup;

 bwp->bwp_Dedicated->radioLinkMonitoringConfig->choice.setup = calloc(1,sizeof(*bwp->bwp_Dedicated->radioLinkMonitoringConfig->choice.setup));
 bwp->bwp_Dedicated->radioLinkMonitoringConfig->choice.setup->failureDetectionResourcesToAddModList=NULL;
 bwp->bwp_Dedicated->radioLinkMonitoringConfig->choice.setup->failureDetectionResourcesToReleaseList=NULL;
 bwp->bwp_Dedicated->radioLinkMonitoringConfig->choice.setup->beamFailureInstanceMaxCount = calloc(1,sizeof(*bwp->bwp_Dedicated->radioLinkMonitoringConfig->choice.setup->beamFailureInstanceMaxCount));
 *bwp->bwp_Dedicated->radioLinkMonitoringConfig->choice.setup->beamFailureInstanceMaxCount = NR_RadioLinkMonitoringConfig__beamFailureInstanceMaxCount_n3;
 bwp->bwp_Dedicated->radioLinkMonitoringConfig->choice.setup->beamFailureDetectionTimer = calloc(1,sizeof(*bwp->bwp_Dedicated->radioLinkMonitoringConfig->choice.setup->beamFailureDetectionTimer));
 *bwp->bwp_Dedicated->radioLinkMonitoringConfig->choice.setup->beamFailureDetectionTimer = NR_RadioLinkMonitoringConfig__beamFailureDetectionTimer_pbfd2;
#endif
 
 if (!servingcellconfigdedicated) {
   ASN_SEQUENCE_ADD(&secondaryCellGroup->spCellConfig->spCellConfigDedicated->downlinkBWP_ToAddModList->list,bwp);
 }
 secondaryCellGroup->spCellConfig->spCellConfigDedicated->firstActiveDownlinkBWP_Id=calloc(1,sizeof(*secondaryCellGroup->spCellConfig->spCellConfigDedicated->firstActiveDownlinkBWP_Id));
 
 *secondaryCellGroup->spCellConfig->spCellConfigDedicated->firstActiveDownlinkBWP_Id=1;
 secondaryCellGroup->spCellConfig->spCellConfigDedicated->bwp_InactivityTimer = NULL;
 secondaryCellGroup->spCellConfig->spCellConfigDedicated->defaultDownlinkBWP_Id = NULL;
 secondaryCellGroup->spCellConfig->spCellConfigDedicated->defaultDownlinkBWP_Id = calloc(1, sizeof(*secondaryCellGroup->spCellConfig->spCellConfigDedicated->defaultDownlinkBWP_Id));
 *secondaryCellGroup->spCellConfig->spCellConfigDedicated->defaultDownlinkBWP_Id = 1;

 if (!servingcellconfigdedicated) {
   secondaryCellGroup->spCellConfig->spCellConfigDedicated->uplinkConfig=calloc(1,sizeof(*secondaryCellGroup->spCellConfig->spCellConfigDedicated->uplinkConfig));
 }

 NR_BWP_UplinkDedicated_t *initialUplinkBWP = calloc(1,sizeof(*initialUplinkBWP));
 secondaryCellGroup->spCellConfig->spCellConfigDedicated->uplinkConfig->initialUplinkBWP = initialUplinkBWP;
 initialUplinkBWP->pucch_Config = NULL;
 initialUplinkBWP->pusch_Config = calloc(1,sizeof(*initialUplinkBWP->pusch_Config));
 initialUplinkBWP->pusch_Config->present = NR_SetupRelease_PUSCH_Config_PR_setup;
 NR_PUSCH_Config_t *pusch_Config = NULL;
 if (servingcellconfigdedicated) {
   pusch_Config = servingcellconfigdedicated->uplinkConfig->uplinkBWP_ToAddModList->list.array[0]->bwp_Dedicated->pusch_Config->choice.setup;
 } else {
   pusch_Config = calloc(1,sizeof(*pusch_Config));
 }
 initialUplinkBWP->pusch_Config->choice.setup = pusch_Config;
 pusch_Config->txConfig=calloc(1,sizeof(*pusch_Config->txConfig));
 *pusch_Config->txConfig= NR_PUSCH_Config__txConfig_codebook;
 pusch_Config->dmrs_UplinkForPUSCH_MappingTypeA = NULL;
 if (!servingcellconfigdedicated) {
  pusch_Config->dmrs_UplinkForPUSCH_MappingTypeB = calloc(1,sizeof(*pusch_Config->dmrs_UplinkForPUSCH_MappingTypeB));
  pusch_Config->dmrs_UplinkForPUSCH_MappingTypeB->present = NR_SetupRelease_DMRS_UplinkConfig_PR_setup;
  pusch_Config->dmrs_UplinkForPUSCH_MappingTypeB->choice.setup = calloc(1,sizeof(*pusch_Config->dmrs_UplinkForPUSCH_MappingTypeB->choice.setup));
 }
 NR_DMRS_UplinkConfig_t *NR_DMRS_UplinkConfig = pusch_Config->dmrs_UplinkForPUSCH_MappingTypeB->choice.setup;
 NR_DMRS_UplinkConfig->dmrs_Type = NULL;
 NR_DMRS_UplinkConfig->dmrs_AdditionalPosition = calloc(1,sizeof(*NR_DMRS_UplinkConfig->dmrs_AdditionalPosition));
 *NR_DMRS_UplinkConfig->dmrs_AdditionalPosition = NR_DMRS_UplinkConfig__dmrs_AdditionalPosition_pos0;
 if (!servingcellconfigdedicated) {
   NR_DMRS_UplinkConfig->phaseTrackingRS=NULL;
 }
 NR_DMRS_UplinkConfig->maxLength=NULL;
 NR_DMRS_UplinkConfig->transformPrecodingDisabled = calloc(1,sizeof(*NR_DMRS_UplinkConfig->transformPrecodingDisabled));
 NR_DMRS_UplinkConfig->transformPrecodingDisabled->scramblingID0 = NULL;
 NR_DMRS_UplinkConfig->transformPrecodingDisabled->scramblingID1 = NULL;
 NR_DMRS_UplinkConfig->transformPrecodingEnabled = NULL;
 pusch_Config->pusch_PowerControl = calloc(1,sizeof(*pusch_Config->pusch_PowerControl));
 pusch_Config->pusch_PowerControl->tpc_Accumulation = NULL;
 pusch_Config->pusch_PowerControl->msg3_Alpha = calloc(1,sizeof(*pusch_Config->pusch_PowerControl->msg3_Alpha));
 *pusch_Config->pusch_PowerControl->msg3_Alpha = NR_Alpha_alpha1;
 pusch_Config->pusch_PowerControl->p0_NominalWithoutGrant = NULL;
 pusch_Config->pusch_PowerControl->p0_AlphaSets = calloc(1,sizeof(*pusch_Config->pusch_PowerControl->p0_AlphaSets));
 NR_P0_PUSCH_AlphaSet_t *aset = calloc(1,sizeof(*aset));
 aset->p0_PUSCH_AlphaSetId=0;
 aset->p0=calloc(1,sizeof(*aset->p0));
 *aset->p0 = 0;
 aset->alpha=calloc(1,sizeof(*aset->alpha));
 *aset->alpha=NR_Alpha_alpha1;
 ASN_SEQUENCE_ADD(&pusch_Config->pusch_PowerControl->p0_AlphaSets->list,aset);
 pusch_Config->pusch_PowerControl->pathlossReferenceRSToAddModList = NULL;
 pusch_Config->pusch_PowerControl->pathlossReferenceRSToReleaseList = NULL;
 pusch_Config->pusch_PowerControl->twoPUSCH_PC_AdjustmentStates = NULL;
 pusch_Config->pusch_PowerControl->deltaMCS = NULL;
 pusch_Config->pusch_PowerControl->sri_PUSCH_MappingToAddModList = NULL;
 pusch_Config->pusch_PowerControl->sri_PUSCH_MappingToReleaseList = NULL;
 pusch_Config->frequencyHopping=NULL;
 pusch_Config->frequencyHoppingOffsetLists=NULL;
 pusch_Config->resourceAllocation = NR_PUSCH_Config__resourceAllocation_resourceAllocationType1;
 pusch_Config->pusch_TimeDomainAllocationList = NULL;
 pusch_Config->pusch_AggregationFactor=NULL;
 pusch_Config->mcs_Table=NULL;
 pusch_Config->transformPrecoder= NULL;
 pusch_Config->mcs_TableTransformPrecoder=NULL;
 /* if msg3_transformprecoding is set in conf file - pusch config should not disable it */
 if (servingcellconfigcommon->uplinkConfigCommon->initialUplinkBWP->rach_ConfigCommon->choice.setup->msg3_transformPrecoder == NULL) {
    pusch_Config->transformPrecoder=calloc(1,sizeof(*pusch_Config->transformPrecoder));
    *pusch_Config->transformPrecoder = NR_PUSCH_Config__transformPrecoder_disabled;
 }
 pusch_Config->codebookSubset=calloc(1,sizeof(*pusch_Config->codebookSubset));
 *pusch_Config->codebookSubset = NR_PUSCH_Config__codebookSubset_nonCoherent;
 pusch_Config->maxRank=calloc(1,sizeof(*pusch_Config->maxRank));
 *pusch_Config->maxRank= 1;
 pusch_Config->rbg_Size=NULL;
 pusch_Config->uci_OnPUSCH=NULL;
 pusch_Config->tp_pi2BPSK=NULL;

 /*------------------------------TRANSFORM PRECODING- -----------------------------------------------------------------------*/

 uint8_t transform_precoding = NR_PUSCH_Config__transformPrecoder_disabled;

 // TBD: configure this from .conf file, Dedicated params cannot yet be configured in .conf file.
 // Enable this to test transform precoding enabled from dedicated config.
 /*if (pusch_Config->transformPrecoder == NULL)
    pusch_Config->transformPrecoder=calloc(1,sizeof(*pusch_Config->transformPrecoder));

 *pusch_Config->transformPrecoder = NR_PUSCH_Config__transformPrecoder_enabled;  */
  // END -------

 if (pusch_Config->transformPrecoder == NULL) {
  if (servingcellconfigcommon->uplinkConfigCommon->initialUplinkBWP->rach_ConfigCommon->choice.setup->msg3_transformPrecoder != NULL)
    transform_precoding = NR_PUSCH_Config__transformPrecoder_enabled;
 }
 else
    transform_precoding = *pusch_Config->transformPrecoder;


 if (transform_precoding == NR_PUSCH_Config__transformPrecoder_enabled ) {
    /* Enable DMRS uplink config for transform precoding enabled */
    NR_DMRS_UplinkConfig->transformPrecodingEnabled = calloc(1,sizeof(*NR_DMRS_UplinkConfig->transformPrecodingEnabled));
    NR_DMRS_UplinkConfig->transformPrecodingEnabled->nPUSCH_Identity = NULL;
    NR_DMRS_UplinkConfig->transformPrecodingEnabled->sequenceGroupHopping = NULL;
    NR_DMRS_UplinkConfig->transformPrecodingEnabled->sequenceHopping = NULL;
    NR_DMRS_UplinkConfig->transformPrecodingEnabled->ext1 = NULL;

    LOG_I(RRC,"TRANSFORM PRECODING ENABLED......\n");

  }
 /*----------------------------------------------------------------------------------------------------------------------------*/ 

 initialUplinkBWP->srs_Config = calloc(1,sizeof(*initialUplinkBWP->srs_Config));
 initialUplinkBWP->srs_Config->present = NR_SetupRelease_SRS_Config_PR_setup;
 NR_SRS_Config_t *srs_Config = calloc(1,sizeof(*srs_Config));
 initialUplinkBWP->srs_Config->choice.setup=srs_Config;
 srs_Config->srs_ResourceSetToReleaseList=NULL;
 srs_Config->srs_ResourceSetToAddModList=calloc(1,sizeof(*srs_Config->srs_ResourceSetToAddModList));
 NR_SRS_ResourceSet_t *srs_resset0=calloc(1,sizeof(*srs_resset0));
 srs_resset0->srs_ResourceSetId = 0;
 srs_resset0->srs_ResourceIdList=calloc(1,sizeof(*srs_resset0->srs_ResourceIdList));
 NR_SRS_ResourceId_t *srs_resset0_id=calloc(1,sizeof(*srs_resset0_id));
 *srs_resset0_id=0;
 ASN_SEQUENCE_ADD(&srs_resset0->srs_ResourceIdList->list,srs_resset0_id);
 srs_Config->srs_ResourceToReleaseList=NULL;

  if(do_srs) {
    srs_resset0->resourceType.present =  NR_SRS_ResourceSet__resourceType_PR_periodic;
    srs_resset0->resourceType.choice.periodic = calloc(1,sizeof(*srs_resset0->resourceType.choice.periodic));
    srs_resset0->resourceType.choice.periodic->associatedCSI_RS = NULL;
  } else {
    srs_resset0->resourceType.present =  NR_SRS_ResourceSet__resourceType_PR_aperiodic;
    srs_resset0->resourceType.choice.aperiodic = calloc(1,sizeof(*srs_resset0->resourceType.choice.aperiodic));
    srs_resset0->resourceType.choice.aperiodic->aperiodicSRS_ResourceTrigger=1;
    srs_resset0->resourceType.choice.aperiodic->csi_RS=NULL;
    srs_resset0->resourceType.choice.aperiodic->slotOffset= calloc(1,sizeof(*srs_resset0->resourceType.choice.aperiodic->slotOffset));
    *srs_resset0->resourceType.choice.aperiodic->slotOffset=2;
    srs_resset0->resourceType.choice.aperiodic->ext1=NULL;
  }

 srs_resset0->usage=NR_SRS_ResourceSet__usage_codebook;
 srs_resset0->alpha = calloc(1,sizeof(*srs_resset0->alpha));
 *srs_resset0->alpha = NR_Alpha_alpha1;
 srs_resset0->p0=calloc(1,sizeof(*srs_resset0->p0));
 *srs_resset0->p0=-80;
 srs_resset0->pathlossReferenceRS=NULL;
 srs_resset0->srs_PowerControlAdjustmentStates=NULL;
 ASN_SEQUENCE_ADD(&srs_Config->srs_ResourceSetToAddModList->list,srs_resset0);
 srs_Config->srs_ResourceToReleaseList=NULL;
 srs_Config->srs_ResourceToAddModList=calloc(1,sizeof(*srs_Config->srs_ResourceToAddModList));
 NR_SRS_Resource_t *srs_res0=calloc(1,sizeof(*srs_res0));
 srs_res0->srs_ResourceId=0;
 srs_res0->nrofSRS_Ports=NR_SRS_Resource__nrofSRS_Ports_port1;
 srs_res0->ptrs_PortIndex=NULL;
 srs_res0->transmissionComb.present=NR_SRS_Resource__transmissionComb_PR_n2; 
 srs_res0->transmissionComb.choice.n2=calloc(1,sizeof(*srs_res0->transmissionComb.choice.n2));
 srs_res0->transmissionComb.choice.n2->combOffset_n2=0;
 srs_res0->transmissionComb.choice.n2->cyclicShift_n2=0;
 srs_res0->resourceMapping.startPosition = 2 + uid%2;
 srs_res0->resourceMapping.nrofSymbols=NR_SRS_Resource__resourceMapping__nrofSymbols_n1;
 srs_res0->resourceMapping.repetitionFactor=NR_SRS_Resource__resourceMapping__repetitionFactor_n1;
 srs_res0->freqDomainPosition=0;
 srs_res0->freqDomainShift=0;
 srs_res0->freqHopping.b_SRS=0;
 srs_res0->freqHopping.b_hop=0;
 srs_res0->freqHopping.c_SRS = rrc_get_max_nr_csrs(
     NRRIV2BW(servingcellconfigcommon->uplinkConfigCommon->initialUplinkBWP->genericParameters.locationAndBandwidth, 275),
     srs_res0->freqHopping.b_SRS);
 srs_res0->groupOrSequenceHopping=NR_SRS_Resource__groupOrSequenceHopping_neither;

  if(do_srs) {
    srs_res0->resourceType.present= NR_SRS_Resource__resourceType_PR_periodic;
    srs_res0->resourceType.choice.periodic=calloc(1,sizeof(*srs_res0->resourceType.choice.periodic));
    srs_res0->resourceType.choice.periodic->periodicityAndOffset_p.present = NR_SRS_PeriodicityAndOffset_PR_sl160;
    srs_res0->resourceType.choice.periodic->periodicityAndOffset_p.choice.sl160 = 17 + (uid>1)*10; // 17/17/.../147/157 are mixed slots
  } else {
    srs_res0->resourceType.present= NR_SRS_Resource__resourceType_PR_aperiodic;
    srs_res0->resourceType.choice.aperiodic=calloc(1,sizeof(*srs_res0->resourceType.choice.aperiodic));
  }

 srs_res0->sequenceId=40;
 srs_res0->spatialRelationInfo=calloc(1,sizeof(*srs_res0->spatialRelationInfo));
 srs_res0->spatialRelationInfo->servingCellId=NULL;
 srs_res0->spatialRelationInfo->referenceSignal.present=NR_SRS_SpatialRelationInfo__referenceSignal_PR_csi_RS_Index;
 srs_res0->spatialRelationInfo->referenceSignal.choice.csi_RS_Index=0;
 ASN_SEQUENCE_ADD(&srs_Config->srs_ResourceToAddModList->list,srs_res0);

 secondaryCellGroup->spCellConfig->spCellConfigDedicated->uplinkConfig->uplinkBWP_ToReleaseList = NULL;
 NR_BWP_Uplink_t *ubwp = NULL;
 if (servingcellconfigdedicated) {
   ubwp = servingcellconfigdedicated->uplinkConfig->uplinkBWP_ToAddModList->list.array[0];
 } else {
   secondaryCellGroup->spCellConfig->spCellConfigDedicated->uplinkConfig->uplinkBWP_ToAddModList = calloc(1,sizeof(*secondaryCellGroup->spCellConfig->spCellConfigDedicated->uplinkConfig->uplinkBWP_ToAddModList));
   ubwp = calloc(1,sizeof(*ubwp));
 }
 ubwp->bwp_Id=1;
 ubwp->bwp_Common = calloc(1,sizeof(*ubwp->bwp_Common));
 // copy bwp_Common from Initial UL BWP except for bandwidth
 memcpy((void*)&ubwp->bwp_Common->genericParameters,
	(void*)&servingcellconfigcommon->uplinkConfigCommon->initialUplinkBWP->genericParameters,
	sizeof(servingcellconfigcommon->uplinkConfigCommon->initialUplinkBWP->genericParameters));
 ubwp->bwp_Common->genericParameters.locationAndBandwidth=PRBalloc_to_locationandbandwidth(servingcellconfigcommon->uplinkConfigCommon->frequencyInfoUL->scs_SpecificCarrierList.list.array[0]->carrierBandwidth,0);

 ubwp->bwp_Common->rach_ConfigCommon  = servingcellconfigcommon->uplinkConfigCommon->initialUplinkBWP->rach_ConfigCommon;
 ubwp->bwp_Common->pusch_ConfigCommon = servingcellconfigcommon->uplinkConfigCommon->initialUplinkBWP->pusch_ConfigCommon;
 ubwp->bwp_Common->pucch_ConfigCommon = servingcellconfigcommon->uplinkConfigCommon->initialUplinkBWP->pucch_ConfigCommon;
 
 if (!servingcellconfigdedicated) {
   ubwp->bwp_Dedicated = calloc(1,sizeof(*ubwp->bwp_Dedicated));
 }
 ubwp->bwp_Dedicated->pucch_Config = calloc(1,sizeof(*ubwp->bwp_Dedicated->pucch_Config));
 ubwp->bwp_Dedicated->pucch_Config->present = NR_SetupRelease_PUCCH_Config_PR_setup;
 NR_PUCCH_Config_t *pucch_Config = calloc(1,sizeof(*pucch_Config));
 ubwp->bwp_Dedicated->pucch_Config->choice.setup=pucch_Config;
 pucch_Config->resourceSetToAddModList = calloc(1,sizeof(*pucch_Config->resourceSetToAddModList));
 pucch_Config->resourceSetToReleaseList = NULL;
 NR_PUCCH_ResourceSet_t *pucchresset0=calloc(1,sizeof(*pucchresset0));
 NR_PUCCH_ResourceSet_t *pucchresset1=calloc(1,sizeof(*pucchresset1));
 pucchresset0->pucch_ResourceSetId = 0;
 NR_PUCCH_ResourceId_t *pucchresset0id0=calloc(1,sizeof(*pucchresset0id0));
 *pucchresset0id0=1;
 ASN_SEQUENCE_ADD(&pucchresset0->resourceList.list,pucchresset0id0);
 pucchresset0->maxPayloadSize=NULL;

 ASN_SEQUENCE_ADD(&pucch_Config->resourceSetToAddModList->list,pucchresset0);

 pucchresset1->pucch_ResourceSetId = 1;
 NR_PUCCH_ResourceId_t *pucchresset1id0=calloc(1,sizeof(*pucchresset1id0));
 *pucchresset1id0=2;
 ASN_SEQUENCE_ADD(&pucchresset1->resourceList.list,pucchresset1id0);
 pucchresset1->maxPayloadSize=NULL;
 ASN_SEQUENCE_ADD(&pucch_Config->resourceSetToAddModList->list,pucchresset1);

 pucch_Config->resourceToAddModList = calloc(1,sizeof(*pucch_Config->resourceToAddModList));
 pucch_Config->resourceToReleaseList = NULL;
 NR_PUCCH_Resource_t *pucchres0=calloc(1,sizeof(*pucchres0));
 NR_PUCCH_Resource_t *pucchres2=calloc(1,sizeof(*pucchres2));

 pucchres0->pucch_ResourceId=1;
 pucchres0->startingPRB= (8 + uid) % curr_bwp;
 pucchres0->intraSlotFrequencyHopping=NULL;
 pucchres0->secondHopPRB=NULL;
 pucchres0->format.present= NR_PUCCH_Resource__format_PR_format0;
 pucchres0->format.choice.format0=calloc(1,sizeof(*pucchres0->format.choice.format0));
 pucchres0->format.choice.format0->initialCyclicShift=0;
 pucchres0->format.choice.format0->nrofSymbols=1;
 pucchres0->format.choice.format0->startingSymbolIndex=13;
 ASN_SEQUENCE_ADD(&pucch_Config->resourceToAddModList->list,pucchres0);

 pucchres2->pucch_ResourceId=2;
 pucchres2->startingPRB=0;
 pucchres2->intraSlotFrequencyHopping=NULL;
 pucchres2->secondHopPRB=NULL;
 pucchres2->format.present= NR_PUCCH_Resource__format_PR_format2;
 pucchres2->format.choice.format2=calloc(1,sizeof(*pucchres2->format.choice.format2));
 pucchres2->format.choice.format2->nrofPRBs=8;
 pucchres2->format.choice.format2->nrofSymbols=1;
 pucchres2->format.choice.format2->startingSymbolIndex=13;
 ASN_SEQUENCE_ADD(&pucch_Config->resourceToAddModList->list,pucchres2);

 pucch_Config->format2=calloc(1,sizeof(*pucch_Config->format2));
 pucch_Config->format2->present=NR_SetupRelease_PUCCH_FormatConfig_PR_setup;
 NR_PUCCH_FormatConfig_t *pucchfmt2 = calloc(1,sizeof(*pucchfmt2));
 pucch_Config->format2->choice.setup = pucchfmt2;
 pucchfmt2->interslotFrequencyHopping=NULL;
 pucchfmt2->additionalDMRS=NULL;
 pucchfmt2->maxCodeRate=calloc(1,sizeof(*pucchfmt2->maxCodeRate));
 *pucchfmt2->maxCodeRate=NR_PUCCH_MaxCodeRate_zeroDot35;
 pucchfmt2->nrofSlots=NULL;
 pucchfmt2->pi2BPSK=NULL;
 pucchfmt2->simultaneousHARQ_ACK_CSI=calloc(1,sizeof(*pucchfmt2->simultaneousHARQ_ACK_CSI));
 *pucchfmt2->simultaneousHARQ_ACK_CSI=NR_PUCCH_FormatConfig__simultaneousHARQ_ACK_CSI_true;

 // for scheduling requestresource
 pucch_Config->schedulingRequestResourceToAddModList = calloc(1,sizeof(*pucch_Config->schedulingRequestResourceToAddModList));
 NR_SchedulingRequestResourceConfig_t *schedulingRequestResourceConfig = calloc(1,sizeof(*schedulingRequestResourceConfig));
 schedulingRequestResourceConfig->schedulingRequestResourceId = 1;
 schedulingRequestResourceConfig->schedulingRequestID = 0;
 schedulingRequestResourceConfig->periodicityAndOffset = calloc(1,sizeof(*schedulingRequestResourceConfig->periodicityAndOffset));
 schedulingRequestResourceConfig->periodicityAndOffset->present = NR_SchedulingRequestResourceConfig__periodicityAndOffset_PR_sl10;
 schedulingRequestResourceConfig->periodicityAndOffset->choice.sl10 = 7;
 schedulingRequestResourceConfig->resource = calloc(1,sizeof(*schedulingRequestResourceConfig->resource));
 *schedulingRequestResourceConfig->resource = 1;
 ASN_SEQUENCE_ADD(&pucch_Config->schedulingRequestResourceToAddModList->list,schedulingRequestResourceConfig);

 pucch_Config->schedulingRequestResourceToReleaseList=NULL;
 pucch_Config->multi_CSI_PUCCH_ResourceList=NULL;
 pucch_Config->dl_DataToUL_ACK = calloc(1,sizeof(*pucch_Config->dl_DataToUL_ACK));
 long *delay[8];
 for (int i=0;i<8;i++) {
   delay[i] = calloc(1,sizeof(*delay[i]));
   *delay[i] = i+minRXTXTIME;
   ASN_SEQUENCE_ADD(&pucch_Config->dl_DataToUL_ACK->list,delay[i]);
 }
 pucch_Config->spatialRelationInfoToAddModList = calloc(1,sizeof(*pucch_Config->spatialRelationInfoToAddModList));
 NR_PUCCH_SpatialRelationInfo_t *pucchspatial = calloc(1,sizeof(*pucchspatial));
 pucchspatial->pucch_SpatialRelationInfoId = 1;
 pucchspatial->servingCellId = NULL;
 if(do_csirs) {
   pucchspatial->referenceSignal.present = NR_PUCCH_SpatialRelationInfo__referenceSignal_PR_csi_RS_Index;
   pucchspatial->referenceSignal.choice.csi_RS_Index = 0;
 }
 else {
   pucchspatial->referenceSignal.present = NR_PUCCH_SpatialRelationInfo__referenceSignal_PR_ssb_Index;
   pucchspatial->referenceSignal.choice.ssb_Index = 0;
 }
 pucchspatial->pucch_PathlossReferenceRS_Id = 0;
 pucchspatial->p0_PUCCH_Id = 1;
 pucchspatial->closedLoopIndex = NR_PUCCH_SpatialRelationInfo__closedLoopIndex_i0;
 ASN_SEQUENCE_ADD(&pucch_Config->spatialRelationInfoToAddModList->list,pucchspatial);
 pucch_Config->spatialRelationInfoToReleaseList=NULL;
 pucch_Config->pucch_PowerControl=calloc(1,sizeof(*pucch_Config->pucch_PowerControl));
 pucch_Config->pucch_PowerControl->deltaF_PUCCH_f0 = calloc(1,sizeof(*pucch_Config->pucch_PowerControl->deltaF_PUCCH_f0));
 *pucch_Config->pucch_PowerControl->deltaF_PUCCH_f0 = 0;
 pucch_Config->pucch_PowerControl->deltaF_PUCCH_f1 = calloc(1,sizeof(*pucch_Config->pucch_PowerControl->deltaF_PUCCH_f1));
 *pucch_Config->pucch_PowerControl->deltaF_PUCCH_f1 = 0;
 pucch_Config->pucch_PowerControl->deltaF_PUCCH_f2 = calloc(1,sizeof(*pucch_Config->pucch_PowerControl->deltaF_PUCCH_f2));
 *pucch_Config->pucch_PowerControl->deltaF_PUCCH_f2 = 0;
 pucch_Config->pucch_PowerControl->deltaF_PUCCH_f3 = calloc(1,sizeof(*pucch_Config->pucch_PowerControl->deltaF_PUCCH_f3));
 *pucch_Config->pucch_PowerControl->deltaF_PUCCH_f3 = 0;
 pucch_Config->pucch_PowerControl->deltaF_PUCCH_f4 = calloc(1,sizeof(*pucch_Config->pucch_PowerControl->deltaF_PUCCH_f4));
 *pucch_Config->pucch_PowerControl->deltaF_PUCCH_f4 = 0;
 pucch_Config->pucch_PowerControl->p0_Set = calloc(1,sizeof(*pucch_Config->pucch_PowerControl->p0_Set));
 NR_P0_PUCCH_t *p00 = calloc(1,sizeof(*p00));
 p00->p0_PUCCH_Id=1;
 p00->p0_PUCCH_Value = 0;
 ASN_SEQUENCE_ADD(&pucch_Config->pucch_PowerControl->p0_Set->list,p00);
 pucch_Config->pucch_PowerControl->pathlossReferenceRSs = NULL;

 if (!servingcellconfigdedicated) {
   // copy pusch_Config from dedicated initialBWP
   ubwp->bwp_Dedicated->pusch_Config = calloc(1,sizeof(*ubwp->bwp_Dedicated->pusch_Config));
   ubwp->bwp_Dedicated->pusch_Config->present = NR_SetupRelease_PUSCH_Config_PR_setup;
   ubwp->bwp_Dedicated->pusch_Config->choice.setup = pusch_Config;
 }
 ubwp->bwp_Dedicated->configuredGrantConfig = NULL;
 ubwp->bwp_Dedicated->srs_Config = calloc(1,sizeof(*ubwp->bwp_Dedicated->srs_Config));
 ubwp->bwp_Dedicated->srs_Config->present = NR_SetupRelease_SRS_Config_PR_setup;
 ubwp->bwp_Dedicated->srs_Config->choice.setup = srs_Config;

 ubwp->bwp_Dedicated->beamFailureRecoveryConfig = NULL;

 if (!servingcellconfigdedicated) {
   ASN_SEQUENCE_ADD(&secondaryCellGroup->spCellConfig->spCellConfigDedicated->uplinkConfig->uplinkBWP_ToAddModList->list,ubwp);
 }

 secondaryCellGroup->spCellConfig->spCellConfigDedicated->uplinkConfig->firstActiveUplinkBWP_Id = calloc(1,sizeof(*secondaryCellGroup->spCellConfig->spCellConfigDedicated->uplinkConfig->firstActiveUplinkBWP_Id));
 *secondaryCellGroup->spCellConfig->spCellConfigDedicated->uplinkConfig->firstActiveUplinkBWP_Id = 1;

 secondaryCellGroup->spCellConfig->spCellConfigDedicated->uplinkConfig->pusch_ServingCellConfig = calloc(1,sizeof(*secondaryCellGroup->spCellConfig->spCellConfigDedicated->uplinkConfig->pusch_ServingCellConfig));
 NR_PUSCH_ServingCellConfig_t *pusch_scc = calloc(1,sizeof(*pusch_scc));
 secondaryCellGroup->spCellConfig->spCellConfigDedicated->uplinkConfig->pusch_ServingCellConfig->present = NR_SetupRelease_PUSCH_ServingCellConfig_PR_setup;
 secondaryCellGroup->spCellConfig->spCellConfigDedicated->uplinkConfig->pusch_ServingCellConfig->choice.setup = pusch_scc;
 pusch_scc->codeBlockGroupTransmission = NULL;
 pusch_scc->rateMatching = NULL;
 pusch_scc->xOverhead = NULL;
 pusch_scc->ext1=calloc(1,sizeof(*pusch_scc->ext1));
 pusch_scc->ext1->maxMIMO_Layers = calloc(1,sizeof(*pusch_scc->ext1->maxMIMO_Layers));
 *pusch_scc->ext1->maxMIMO_Layers = 1;
 pusch_scc->ext1->processingType2Enabled = NULL;

 secondaryCellGroup->spCellConfig->spCellConfigDedicated->uplinkConfig->carrierSwitching = NULL;

 secondaryCellGroup->spCellConfig->spCellConfigDedicated->supplementaryUplink=NULL;

 secondaryCellGroup->spCellConfig->spCellConfigDedicated->pdcch_ServingCellConfig=NULL;

 secondaryCellGroup->spCellConfig->spCellConfigDedicated->pdsch_ServingCellConfig=calloc(1,sizeof(*secondaryCellGroup->spCellConfig->spCellConfigDedicated->pdsch_ServingCellConfig));
 NR_PDSCH_ServingCellConfig_t *pdsch_servingcellconfig = calloc(1,sizeof(*pdsch_servingcellconfig));
 secondaryCellGroup->spCellConfig->spCellConfigDedicated->pdsch_ServingCellConfig->present = NR_SetupRelease_PDSCH_ServingCellConfig_PR_setup;
 secondaryCellGroup->spCellConfig->spCellConfigDedicated->pdsch_ServingCellConfig->choice.setup = pdsch_servingcellconfig;
 pdsch_servingcellconfig->codeBlockGroupTransmission = NULL;
 pdsch_servingcellconfig->xOverhead = NULL;
 pdsch_servingcellconfig->nrofHARQ_ProcessesForPDSCH = calloc(1, sizeof(*pdsch_servingcellconfig->nrofHARQ_ProcessesForPDSCH));
 *pdsch_servingcellconfig->nrofHARQ_ProcessesForPDSCH = NR_PDSCH_ServingCellConfig__nrofHARQ_ProcessesForPDSCH_n16;
 pdsch_servingcellconfig->pucch_Cell= NULL;
 pdsch_servingcellconfig->ext1=calloc(1,sizeof(*pdsch_servingcellconfig->ext1));
 pdsch_servingcellconfig->ext1->maxMIMO_Layers = calloc(1,sizeof(*pdsch_servingcellconfig->ext1->maxMIMO_Layers));
 *pdsch_servingcellconfig->ext1->maxMIMO_Layers = dl_antenna_ports;
 pdsch_servingcellconfig->ext1->processingType2Enabled = NULL;
 
 secondaryCellGroup->spCellConfig->spCellConfigDedicated->csi_MeasConfig=NULL;
 secondaryCellGroup->spCellConfig->spCellConfigDedicated->csi_MeasConfig=calloc(1,sizeof(*secondaryCellGroup->spCellConfig->spCellConfigDedicated->csi_MeasConfig));
 secondaryCellGroup->spCellConfig->spCellConfigDedicated->csi_MeasConfig->present = NR_SetupRelease_CSI_MeasConfig_PR_setup;

 NR_CSI_MeasConfig_t *csi_MeasConfig = calloc(1,sizeof(*csi_MeasConfig));
 secondaryCellGroup->spCellConfig->spCellConfigDedicated->csi_MeasConfig->choice.setup = csi_MeasConfig;

 if (do_csirs && dl_antenna_ports > 1) {
   csi_MeasConfig->csi_IM_ResourceToAddModList = calloc(1,sizeof(*csi_MeasConfig->csi_IM_ResourceToAddModList));
   NR_CSI_IM_Resource_t *imres0 = calloc(1,sizeof(*imres0));
   imres0->csi_IM_ResourceId = 0;
   imres0->csi_IM_ResourceElementPattern = calloc(1,sizeof(*imres0->csi_IM_ResourceElementPattern));
   imres0->csi_IM_ResourceElementPattern->present = NR_CSI_IM_Resource__csi_IM_ResourceElementPattern_PR_pattern1;
   imres0->csi_IM_ResourceElementPattern->choice.pattern1 = calloc(1,sizeof(*imres0->csi_IM_ResourceElementPattern->choice.pattern1));
   imres0->csi_IM_ResourceElementPattern->choice.pattern1->subcarrierLocation_p1 = NR_CSI_IM_Resource__csi_IM_ResourceElementPattern__pattern1__subcarrierLocation_p1_s4;
   imres0->csi_IM_ResourceElementPattern->choice.pattern1->symbolLocation_p1 = 6;
   imres0->freqBand = calloc(1,sizeof(*imres0->freqBand));
   imres0->freqBand->startingRB = 0;
   imres0->freqBand->nrofRBs = ((curr_bwp>>2)+(curr_bwp%4>0))<<2;
   imres0->periodicityAndOffset = calloc(1,sizeof(*imres0->periodicityAndOffset));
   imres0->periodicityAndOffset->present = NR_CSI_ResourcePeriodicityAndOffset_PR_slots320;
   imres0->periodicityAndOffset->choice.slots320 = 0;
   ASN_SEQUENCE_ADD(&csi_MeasConfig->csi_IM_ResourceToAddModList->list,imres0);
   csi_MeasConfig->csi_IM_ResourceSetToAddModList = calloc(1,sizeof(*csi_MeasConfig->csi_IM_ResourceSetToAddModList));
   NR_CSI_IM_ResourceSet_t *imset0 = calloc(1,sizeof(*imset0));
   imset0->csi_IM_ResourceSetId = 0;
   NR_CSI_IM_ResourceId_t *res0 = calloc(1,sizeof(*res0));
   *res0 = 0;
   ASN_SEQUENCE_ADD(&imset0->csi_IM_Resources,res0);
   ASN_SEQUENCE_ADD(&csi_MeasConfig->csi_IM_ResourceSetToAddModList->list,imset0);
 }
 else {
   csi_MeasConfig->csi_IM_ResourceToAddModList = NULL;
   csi_MeasConfig->csi_IM_ResourceSetToAddModList = NULL;
 }

 csi_MeasConfig->csi_IM_ResourceToReleaseList = NULL;
 csi_MeasConfig->csi_IM_ResourceSetToReleaseList = NULL;

 if (do_csirs) {
   csi_MeasConfig->nzp_CSI_RS_ResourceSetToAddModList  = calloc(1,sizeof(*csi_MeasConfig->nzp_CSI_RS_ResourceSetToAddModList));
   NR_NZP_CSI_RS_ResourceSet_t *nzpcsirs0 = calloc(1,sizeof(*nzpcsirs0));
   nzpcsirs0->nzp_CSI_ResourceSetId = 0;
   NR_NZP_CSI_RS_ResourceId_t *nzpid0 = calloc(1,sizeof(*nzpid0));
   *nzpid0 = 0;
   ASN_SEQUENCE_ADD(&nzpcsirs0->nzp_CSI_RS_Resources,nzpid0);
   nzpcsirs0->repetition = NULL;
   nzpcsirs0->aperiodicTriggeringOffset = NULL;
   nzpcsirs0->trs_Info = NULL;
   ASN_SEQUENCE_ADD(&csi_MeasConfig->nzp_CSI_RS_ResourceSetToAddModList->list,nzpcsirs0);
 }
 else
   csi_MeasConfig->nzp_CSI_RS_ResourceSetToAddModList  = NULL;

 csi_MeasConfig->nzp_CSI_RS_ResourceSetToReleaseList = NULL;

 config_csirs(servingcellconfigcommon, csi_MeasConfig,dl_antenna_ports,curr_bwp,do_csirs);

 csi_MeasConfig->csi_SSB_ResourceSetToAddModList = calloc(1,sizeof(*csi_MeasConfig->csi_SSB_ResourceSetToAddModList));
 csi_MeasConfig->csi_SSB_ResourceSetToReleaseList = NULL;

 NR_CSI_SSB_ResourceSet_t *ssbresset0 = calloc(1,sizeof(*ssbresset0));
 ssbresset0->csi_SSB_ResourceSetId=0;

 NR_SSB_Index_t *ssbresset[64];
 for (int i=0;i<64;i++) {
   if ((bitmap>>(63-i))&0x01){
     ssbresset[i]=calloc(1,sizeof(*ssbresset[i]));
     *ssbresset[i] = i;
     ASN_SEQUENCE_ADD(&ssbresset0->csi_SSB_ResourceList.list,ssbresset[i]);
   }
 }
 ASN_SEQUENCE_ADD(&csi_MeasConfig->csi_SSB_ResourceSetToAddModList->list,ssbresset0);

 csi_MeasConfig->csi_ResourceConfigToAddModList = calloc(1,sizeof(*csi_MeasConfig->csi_ResourceConfigToAddModList));

 if (do_csirs) {
   csi_MeasConfig->csi_ResourceConfigToReleaseList = NULL;
   NR_CSI_ResourceConfig_t *csires0 = calloc(1,sizeof(*csires0));
   csires0->csi_ResourceConfigId=0;
   csires0->csi_RS_ResourceSetList.present = NR_CSI_ResourceConfig__csi_RS_ResourceSetList_PR_nzp_CSI_RS_SSB;
   csires0->csi_RS_ResourceSetList.choice.nzp_CSI_RS_SSB = calloc(1,sizeof(*csires0->csi_RS_ResourceSetList.choice.nzp_CSI_RS_SSB));
   csires0->csi_RS_ResourceSetList.choice.nzp_CSI_RS_SSB->nzp_CSI_RS_ResourceSetList = calloc(1,sizeof(*csires0->csi_RS_ResourceSetList.choice.nzp_CSI_RS_SSB->nzp_CSI_RS_ResourceSetList));
   NR_NZP_CSI_RS_ResourceSetId_t *nzp0 = calloc(1,sizeof(*nzp0));
   *nzp0 = 0;
   ASN_SEQUENCE_ADD(&csires0->csi_RS_ResourceSetList.choice.nzp_CSI_RS_SSB->nzp_CSI_RS_ResourceSetList->list,nzp0);
   csires0->bwp_Id = 1;
   csires0->resourceType = NR_CSI_ResourceConfig__resourceType_periodic;
   ASN_SEQUENCE_ADD(&csi_MeasConfig->csi_ResourceConfigToAddModList->list,csires0);
 }

 NR_CSI_ResourceConfig_t *csires1 = calloc(1,sizeof(*csires1));
 csires1->csi_ResourceConfigId=1;
 csires1->csi_RS_ResourceSetList.present = NR_CSI_ResourceConfig__csi_RS_ResourceSetList_PR_nzp_CSI_RS_SSB;
 csires1->csi_RS_ResourceSetList.choice.nzp_CSI_RS_SSB = calloc(1,sizeof(*csires1->csi_RS_ResourceSetList.choice.nzp_CSI_RS_SSB));
 csires1->csi_RS_ResourceSetList.choice.nzp_CSI_RS_SSB->csi_SSB_ResourceSetList = calloc(1,sizeof(*csires1->csi_RS_ResourceSetList.choice.nzp_CSI_RS_SSB->csi_SSB_ResourceSetList));
 NR_CSI_SSB_ResourceSetId_t *ssbres00 = calloc(1,sizeof(*ssbres00));
 *ssbres00 = 0;
 ASN_SEQUENCE_ADD(&csires1->csi_RS_ResourceSetList.choice.nzp_CSI_RS_SSB->csi_SSB_ResourceSetList->list,ssbres00);
 csires1->bwp_Id = 1;
 csires1->resourceType = NR_CSI_ResourceConfig__resourceType_periodic;
 ASN_SEQUENCE_ADD(&csi_MeasConfig->csi_ResourceConfigToAddModList->list,csires1);

 if (do_csirs && dl_antenna_ports > 1) {
   NR_CSI_ResourceConfig_t *csires2 = calloc(1,sizeof(*csires2));
   csires2->csi_ResourceConfigId=2;
   csires2->csi_RS_ResourceSetList.present = NR_CSI_ResourceConfig__csi_RS_ResourceSetList_PR_csi_IM_ResourceSetList;
   csires2->csi_RS_ResourceSetList.choice.csi_IM_ResourceSetList = calloc(1,sizeof(*csires2->csi_RS_ResourceSetList.choice.csi_IM_ResourceSetList));
   NR_CSI_IM_ResourceSetId_t *csiim00 = calloc(1,sizeof(*csiim00));
   *csiim00 = 0;
   ASN_SEQUENCE_ADD(&csires2->csi_RS_ResourceSetList.choice.csi_IM_ResourceSetList->list,csiim00);
   csires2->bwp_Id = 1;
   csires2->resourceType = NR_CSI_ResourceConfig__resourceType_periodic;
   ASN_SEQUENCE_ADD(&csi_MeasConfig->csi_ResourceConfigToAddModList->list,csires2);
 }

 NR_PUCCH_CSI_Resource_t *pucchcsires1 = calloc(1,sizeof(*pucchcsires1));
 pucchcsires1->uplinkBandwidthPartId=1;
 pucchcsires1->pucch_Resource=2;

 csi_MeasConfig->csi_ReportConfigToAddModList = calloc(1,sizeof(*csi_MeasConfig->csi_ReportConfigToAddModList));
 csi_MeasConfig->csi_ReportConfigToReleaseList = NULL;
 if (do_csirs && dl_antenna_ports > 1) {
   NR_CSI_ReportConfig_t *csirep1 = calloc(1,sizeof(*csirep1));
   csirep1->reportConfigId=0;
   csirep1->carrier=NULL;
   csirep1->resourcesForChannelMeasurement=0;
   csirep1->csi_IM_ResourcesForInterference=calloc(1,sizeof(*csirep1->csi_IM_ResourcesForInterference));
   *csirep1->csi_IM_ResourcesForInterference=2;
   csirep1->nzp_CSI_RS_ResourcesForInterference=NULL;
   csirep1->reportConfigType.present = NR_CSI_ReportConfig__reportConfigType_PR_periodic;
   csirep1->reportConfigType.choice.periodic = calloc(1,sizeof(*csirep1->reportConfigType.choice.periodic));
   csirep1->reportConfigType.choice.periodic->reportSlotConfig.present=NR_CSI_ReportPeriodicityAndOffset_PR_slots320;
   csirep1->reportConfigType.choice.periodic->reportSlotConfig.choice.slots320 = 9 + (20 * uid) % 320;
   ASN_SEQUENCE_ADD(&csirep1->reportConfigType.choice.periodic->pucch_CSI_ResourceList.list,pucchcsires1);
   csirep1->reportQuantity.present = NR_CSI_ReportConfig__reportQuantity_PR_cri_RI_PMI_CQI;
   csirep1->reportQuantity.choice.cri_RI_PMI_CQI=(NULL_t)0;
   csirep1->reportFreqConfiguration = calloc(1,sizeof(*csirep1->reportFreqConfiguration));
   csirep1->reportFreqConfiguration->cqi_FormatIndicator = calloc(1,sizeof(*csirep1->reportFreqConfiguration->cqi_FormatIndicator));
   *csirep1->reportFreqConfiguration->cqi_FormatIndicator=NR_CSI_ReportConfig__reportFreqConfiguration__cqi_FormatIndicator_widebandCQI;
   csirep1->reportFreqConfiguration->pmi_FormatIndicator = calloc(1,sizeof(*csirep1->reportFreqConfiguration->pmi_FormatIndicator));
   *csirep1->reportFreqConfiguration->pmi_FormatIndicator=NR_CSI_ReportConfig__reportFreqConfiguration__pmi_FormatIndicator_widebandPMI;
   csirep1->reportFreqConfiguration->csi_ReportingBand = calloc(1,sizeof(*csirep1->reportFreqConfiguration->csi_ReportingBand));
   csirep1->reportFreqConfiguration->csi_ReportingBand->present = NR_CSI_ReportConfig__reportFreqConfiguration__csi_ReportingBand_PR_subbands7;
   csirep1->reportFreqConfiguration->csi_ReportingBand->choice.subbands7.size=1;
   csirep1->reportFreqConfiguration->csi_ReportingBand->choice.subbands7.bits_unused=1;
   csirep1->reportFreqConfiguration->csi_ReportingBand->choice.subbands7.buf=malloc(1);
   csirep1->reportFreqConfiguration->csi_ReportingBand->choice.subbands7.buf[0]=254;
   csirep1->timeRestrictionForChannelMeasurements= NR_CSI_ReportConfig__timeRestrictionForChannelMeasurements_configured;
   csirep1->timeRestrictionForInterferenceMeasurements=NR_CSI_ReportConfig__timeRestrictionForInterferenceMeasurements_configured;
   csirep1->codebookConfig=calloc(1,sizeof(*csirep1->codebookConfig));
   csirep1->codebookConfig->codebookType.present = NR_CodebookConfig__codebookType_PR_type1;
   csirep1->codebookConfig->codebookType.choice.type1 = calloc(1,sizeof(*csirep1->codebookConfig->codebookType.choice.type1));
   csirep1->codebookConfig->codebookType.choice.type1->subType.present=NR_CodebookConfig__codebookType__type1__subType_PR_typeI_SinglePanel;
   csirep1->codebookConfig->codebookType.choice.type1->subType.choice.typeI_SinglePanel=calloc(1,sizeof(*csirep1->codebookConfig->codebookType.choice.type1->subType.choice.typeI_SinglePanel));
   if (dl_antenna_ports == 2) {
     csirep1->codebookConfig->codebookType.choice.type1->subType.choice.typeI_SinglePanel->nrOfAntennaPorts.present=
       NR_CodebookConfig__codebookType__type1__subType__typeI_SinglePanel__nrOfAntennaPorts_PR_two;
     csirep1->codebookConfig->codebookType.choice.type1->subType.choice.typeI_SinglePanel->nrOfAntennaPorts.choice.two=
       calloc(1,sizeof(*csirep1->codebookConfig->codebookType.choice.type1->subType.choice.typeI_SinglePanel->nrOfAntennaPorts.choice.two));
     csirep1->codebookConfig->codebookType.choice.type1->subType.choice.typeI_SinglePanel->nrOfAntennaPorts.choice.two->twoTX_CodebookSubsetRestriction.size=1;
     csirep1->codebookConfig->codebookType.choice.type1->subType.choice.typeI_SinglePanel->nrOfAntennaPorts.choice.two->twoTX_CodebookSubsetRestriction.bits_unused=2;
     csirep1->codebookConfig->codebookType.choice.type1->subType.choice.typeI_SinglePanel->nrOfAntennaPorts.choice.two->twoTX_CodebookSubsetRestriction.buf=malloc(1);
     csirep1->codebookConfig->codebookType.choice.type1->subType.choice.typeI_SinglePanel->nrOfAntennaPorts.choice.two->twoTX_CodebookSubsetRestriction.buf[0]=0xfc;
     csirep1->codebookConfig->codebookType.choice.type1->subType.choice.typeI_SinglePanel->typeI_SinglePanel_ri_Restriction.size=1;
     csirep1->codebookConfig->codebookType.choice.type1->subType.choice.typeI_SinglePanel->typeI_SinglePanel_ri_Restriction.bits_unused=0;
     csirep1->codebookConfig->codebookType.choice.type1->subType.choice.typeI_SinglePanel->typeI_SinglePanel_ri_Restriction.buf=malloc(1);
     csirep1->codebookConfig->codebookType.choice.type1->subType.choice.typeI_SinglePanel->typeI_SinglePanel_ri_Restriction.buf[0]=0x03;
     csirep1->codebookConfig->codebookType.choice.type1->codebookMode=1;
   } else if (dl_antenna_ports < 16) {
     csirep1->codebookConfig->codebookType.choice.type1->subType.choice.typeI_SinglePanel->nrOfAntennaPorts.present=
       NR_CodebookConfig__codebookType__type1__subType__typeI_SinglePanel__nrOfAntennaPorts_PR_moreThanTwo;
     csirep1->codebookConfig->codebookType.choice.type1->subType.choice.typeI_SinglePanel->nrOfAntennaPorts.choice.moreThanTwo=
       calloc(1,sizeof(*csirep1->codebookConfig->codebookType.choice.type1->subType.choice.typeI_SinglePanel->nrOfAntennaPorts.choice.moreThanTwo));
     if(dl_antenna_ports == 4)
     csirep1->codebookConfig->codebookType.choice.type1->subType.choice.typeI_SinglePanel->nrOfAntennaPorts.choice.moreThanTwo->n1_n2.present=
       NR_CodebookConfig__codebookType__type1__subType__typeI_SinglePanel__nrOfAntennaPorts__moreThanTwo__n1_n2_PR_two_one_TypeI_SinglePanel_Restriction;
     else if(dl_antenna_ports == 8)
       csirep1->codebookConfig->codebookType.choice.type1->subType.choice.typeI_SinglePanel->nrOfAntennaPorts.choice.moreThanTwo->n1_n2.present=
         NR_CodebookConfig__codebookType__type1__subType__typeI_SinglePanel__nrOfAntennaPorts__moreThanTwo__n1_n2_PR_four_one_TypeI_SinglePanel_Restriction;
     else if(dl_antenna_ports == 12)
       csirep1->codebookConfig->codebookType.choice.type1->subType.choice.typeI_SinglePanel->nrOfAntennaPorts.choice.moreThanTwo->n1_n2.present=
         NR_CodebookConfig__codebookType__type1__subType__typeI_SinglePanel__nrOfAntennaPorts__moreThanTwo__n1_n2_PR_six_one_TypeI_SinglePanel_Restriction;
     else//default
       csirep1->codebookConfig->codebookType.choice.type1->subType.choice.typeI_SinglePanel->nrOfAntennaPorts.choice.moreThanTwo->n1_n2.present=
         NR_CodebookConfig__codebookType__type1__subType__typeI_SinglePanel__nrOfAntennaPorts__moreThanTwo__n1_n2_PR_two_one_TypeI_SinglePanel_Restriction;

     /*csirep1->codebookConfig->codebookType.choice.type1->subType.choice.typeI_SinglePanel->nrOfAntennaPorts.choice.moreThanTwo->n1_n2.choice.two_one_TypeI_SinglePanel_Restriction.size=1;
     csirep1->codebookConfig->codebookType.choice.type1->subType.choice.typeI_SinglePanel->nrOfAntennaPorts.choice.moreThanTwo->n1_n2.choice.two_one_TypeI_SinglePanel_Restriction.bits_unused=1;
     csirep1->codebookConfig->codebookType.choice.type1->subType.choice.typeI_SinglePanel->nrOfAntennaPorts.choice.moreThanTwo->n1_n2.choice.two_one_TypeI_SinglePanel_Restriction.buf=malloc(1);
     csirep1->codebookConfig->codebookType.choice.type1->subType.choice.typeI_SinglePanel->nrOfAntennaPorts.choice.moreThanTwo->n1_n2.choice.two_one_TypeI_SinglePanel_Restriction.buf[0]=0xc0; //'00000011'B
     csirep1->codebookConfig->codebookType.choice.type1->subType.choice.typeI_SinglePanel->nrOfAntennaPorts.choice.moreThanTwo->typeI_SinglePanel_codebookSubsetRestriction_i2->size = 1;
     csirep1->codebookConfig->codebookType.choice.type1->subType.choice.typeI_SinglePanel->nrOfAntennaPorts.choice.moreThanTwo->typeI_SinglePanel_codebookSubsetRestriction_i2->bits_unused=1;
     csirep1->codebookConfig->codebookType.choice.type1->subType.choice.typeI_SinglePanel->nrOfAntennaPorts.choice.moreThanTwo->typeI_SinglePanel_codebookSubsetRestriction_i2->buf=malloc(1);
     csirep1->codebookConfig->codebookType.choice.type1->subType.choice.typeI_SinglePanel->nrOfAntennaPorts.choice.moreThanTwo->typeI_SinglePanel_codebookSubsetRestriction_i2->buf[0]=0xc0;*/
     csirep1->codebookConfig->codebookType.choice.type1->codebookMode=1;
   } else {//32 antennas are Not implemented yet
     csirep1->codebookConfig->codebookType.choice.type1->codebookMode=2;
   }
   csirep1->dummy = NULL;
   csirep1->groupBasedBeamReporting.present = NR_CSI_ReportConfig__groupBasedBeamReporting_PR_disabled;
   csirep1->groupBasedBeamReporting.choice.disabled=calloc(1,sizeof(*csirep1->groupBasedBeamReporting.choice.disabled));
   //csirep1->groupBasedBeamReporting.choice.disabled->nrofReportedRS = calloc(1,sizeof(*csirep1->groupBasedBeamReporting.choice.disabled->nrofReportedRS));
   //*csirep1->groupBasedBeamReporting.choice.disabled->nrofReportedRS=NR_CSI_ReportConfig__groupBasedBeamReporting__disabled__nrofReportedRS_n1;
   csirep1->cqi_Table = calloc(1,sizeof(*csirep1->cqi_Table));
   *csirep1->cqi_Table = NR_CSI_ReportConfig__cqi_Table_table1;
   csirep1->subbandSize = NR_CSI_ReportConfig__subbandSize_value2;
   csirep1->non_PMI_PortIndication = NULL;
   csirep1->ext1 = NULL;
   ASN_SEQUENCE_ADD(&csi_MeasConfig->csi_ReportConfigToAddModList->list,csirep1);
 }

 if (do_csirs) {
   NR_CSI_ReportConfig_t *csirep2 = calloc(1,sizeof(*csirep2));
   csirep2->reportConfigId=1;
   csirep2->carrier=NULL;
   csirep2->resourcesForChannelMeasurement=0;
   csirep2->csi_IM_ResourcesForInterference=NULL;
   csirep2->nzp_CSI_RS_ResourcesForInterference=NULL;
   csirep2->reportConfigType.present = NR_CSI_ReportConfig__reportConfigType_PR_periodic;
   csirep2->reportConfigType.choice.periodic = calloc(1,sizeof(*csirep2->reportConfigType.choice.periodic));
   csirep2->reportConfigType.choice.periodic->reportSlotConfig.present=NR_CSI_ReportPeriodicityAndOffset_PR_slots320;
   csirep2->reportConfigType.choice.periodic->reportSlotConfig.choice.slots320 = 29 + (20 * uid) % 320;
   ASN_SEQUENCE_ADD(&csirep2->reportConfigType.choice.periodic->pucch_CSI_ResourceList.list,pucchcsires1);
   csirep2->reportQuantity.present = NR_CSI_ReportConfig__reportQuantity_PR_cri_RSRP;
   csirep2->reportQuantity.choice.cri_RSRP=(NULL_t)0;
   csirep2->reportFreqConfiguration = calloc(1,sizeof(*csirep2->reportFreqConfiguration));
   csirep2->reportFreqConfiguration->cqi_FormatIndicator = NULL;
   csirep2->reportFreqConfiguration->pmi_FormatIndicator=NULL;
   csirep2->reportFreqConfiguration->csi_ReportingBand=NULL;
   csirep2->timeRestrictionForChannelMeasurements= NR_CSI_ReportConfig__timeRestrictionForChannelMeasurements_configured;
   csirep2->timeRestrictionForInterferenceMeasurements=NR_CSI_ReportConfig__timeRestrictionForInterferenceMeasurements_configured;
   csirep2->codebookConfig=NULL;
   csirep2->dummy = NULL;
   csirep2->groupBasedBeamReporting.present = NR_CSI_ReportConfig__groupBasedBeamReporting_PR_disabled;
   csirep2->groupBasedBeamReporting.choice.disabled=calloc(1,sizeof(*csirep2->groupBasedBeamReporting.choice.disabled));
   csirep2->groupBasedBeamReporting.choice.disabled->nrofReportedRS = calloc(1,sizeof(*csirep2->groupBasedBeamReporting.choice.disabled->nrofReportedRS));
   *csirep2->groupBasedBeamReporting.choice.disabled->nrofReportedRS=NR_CSI_ReportConfig__groupBasedBeamReporting__disabled__nrofReportedRS_n1;
   csirep2->cqi_Table = NULL;
   csirep2->subbandSize = NR_CSI_ReportConfig__subbandSize_value1;
   csirep2->non_PMI_PortIndication = NULL;
   csirep2->ext1 = NULL;
   ASN_SEQUENCE_ADD(&csi_MeasConfig->csi_ReportConfigToAddModList->list,csirep2);
 }
 else{
   NR_CSI_ReportConfig_t *csirep2 = calloc(1,sizeof(*csirep2));
   csirep2->reportConfigId=1;
   csirep2->carrier=NULL;
   csirep2->resourcesForChannelMeasurement=1;
   csirep2->csi_IM_ResourcesForInterference=NULL;
   csirep2->nzp_CSI_RS_ResourcesForInterference=NULL;
   csirep2->reportConfigType.present = NR_CSI_ReportConfig__reportConfigType_PR_periodic;
   csirep2->reportConfigType.choice.periodic = calloc(1,sizeof(*csirep2->reportConfigType.choice.periodic));
   csirep2->reportConfigType.choice.periodic->reportSlotConfig.present=NR_CSI_ReportPeriodicityAndOffset_PR_slots320;
   csirep2->reportConfigType.choice.periodic->reportSlotConfig.choice.slots320 = 29 + (20 * uid) % 320;
   ASN_SEQUENCE_ADD(&csirep2->reportConfigType.choice.periodic->pucch_CSI_ResourceList.list,pucchcsires1);
   csirep2->reportQuantity.present = NR_CSI_ReportConfig__reportQuantity_PR_ssb_Index_RSRP;
   csirep2->reportQuantity.choice.ssb_Index_RSRP=(NULL_t)0;
   csirep2->reportFreqConfiguration = calloc(1,sizeof(*csirep2->reportFreqConfiguration));
   csirep2->reportFreqConfiguration->cqi_FormatIndicator=NR_CSI_ReportConfig__reportFreqConfiguration__cqi_FormatIndicator_widebandCQI;
   csirep2->reportFreqConfiguration->pmi_FormatIndicator=NR_CSI_ReportConfig__reportFreqConfiguration__pmi_FormatIndicator_widebandPMI;
   csirep2->reportFreqConfiguration->csi_ReportingBand=NULL;
   csirep2->timeRestrictionForChannelMeasurements= NR_CSI_ReportConfig__timeRestrictionForChannelMeasurements_configured;
   csirep2->timeRestrictionForInterferenceMeasurements=NR_CSI_ReportConfig__timeRestrictionForInterferenceMeasurements_configured;
   csirep2->codebookConfig= NULL;
   csirep2->dummy = NULL;
   csirep2->groupBasedBeamReporting.present = NR_CSI_ReportConfig__groupBasedBeamReporting_PR_disabled;
   csirep2->groupBasedBeamReporting.choice.disabled=calloc(1,sizeof(*csirep2->groupBasedBeamReporting.choice.disabled));
   csirep2->groupBasedBeamReporting.choice.disabled->nrofReportedRS = calloc(1,sizeof(*csirep2->groupBasedBeamReporting.choice.disabled->nrofReportedRS));
   *csirep2->groupBasedBeamReporting.choice.disabled->nrofReportedRS=NR_CSI_ReportConfig__groupBasedBeamReporting__disabled__nrofReportedRS_n1;
   csirep2->cqi_Table = calloc(1,sizeof(*csirep2->cqi_Table));
   *csirep2->cqi_Table = NR_CSI_ReportConfig__cqi_Table_table1;
   csirep2->subbandSize = NR_CSI_ReportConfig__subbandSize_value1;
   csirep2->non_PMI_PortIndication = NULL;
   csirep2->ext1 = NULL;
   ASN_SEQUENCE_ADD(&csi_MeasConfig->csi_ReportConfigToAddModList->list,csirep2);
 }

 secondaryCellGroup->spCellConfig->spCellConfigDedicated->sCellDeactivationTimer=NULL;
 secondaryCellGroup->spCellConfig->spCellConfigDedicated->crossCarrierSchedulingConfig=NULL;
 secondaryCellGroup->spCellConfig->spCellConfigDedicated->tag_Id=0;
 secondaryCellGroup->spCellConfig->spCellConfigDedicated->dummy1=NULL;
 secondaryCellGroup->spCellConfig->spCellConfigDedicated->pathlossReferenceLinking=NULL;
 secondaryCellGroup->spCellConfig->spCellConfigDedicated->servingCellMO=NULL;

}


void config_csirs(NR_ServingCellConfigCommon_t *servingcellconfigcommon,
                  NR_CSI_MeasConfig_t *csi_MeasConfig,
                  int dl_antenna_ports,
                  int curr_bwp,
                  int do_csirs) {

 if (do_csirs) {
   csi_MeasConfig->nzp_CSI_RS_ResourceToAddModList = calloc(1,sizeof(*csi_MeasConfig->nzp_CSI_RS_ResourceToAddModList));
   NR_NZP_CSI_RS_Resource_t *nzpcsi0 = calloc(1,sizeof(*nzpcsi0));
   nzpcsi0->nzp_CSI_RS_ResourceId = 0;
   NR_CSI_RS_ResourceMapping_t resourceMapping;
   switch (dl_antenna_ports) {
     case 1:
       resourceMapping.frequencyDomainAllocation.present = NR_CSI_RS_ResourceMapping__frequencyDomainAllocation_PR_row2;
       resourceMapping.frequencyDomainAllocation.choice.row2.buf = calloc(2, sizeof(uint8_t));
       resourceMapping.frequencyDomainAllocation.choice.row2.size = 2;
       resourceMapping.frequencyDomainAllocation.choice.row2.bits_unused = 4;
       resourceMapping.frequencyDomainAllocation.choice.row2.buf[0] = 0;
       resourceMapping.frequencyDomainAllocation.choice.row2.buf[1] = 16;
       resourceMapping.nrofPorts = NR_CSI_RS_ResourceMapping__nrofPorts_p1;
       resourceMapping.cdm_Type = NR_CSI_RS_ResourceMapping__cdm_Type_noCDM;
       break;
     case 2:
       resourceMapping.frequencyDomainAllocation.present = NR_CSI_RS_ResourceMapping__frequencyDomainAllocation_PR_other;
       resourceMapping.frequencyDomainAllocation.choice.other.buf = calloc(2, sizeof(uint8_t));
       resourceMapping.frequencyDomainAllocation.choice.other.size = 1;
       resourceMapping.frequencyDomainAllocation.choice.other.bits_unused = 2;
       resourceMapping.frequencyDomainAllocation.choice.other.buf[0] = 4;
       resourceMapping.nrofPorts = NR_CSI_RS_ResourceMapping__nrofPorts_p2;
       resourceMapping.cdm_Type = NR_CSI_RS_ResourceMapping__cdm_Type_fd_CDM2;
       break;
     default:
       AssertFatal(1==0,"Number of ports not yet supported\n");
   }
   resourceMapping.firstOFDMSymbolInTimeDomain = 6;
   resourceMapping.firstOFDMSymbolInTimeDomain2 = NULL;
   resourceMapping.density.present = NR_CSI_RS_ResourceMapping__density_PR_one;
   resourceMapping.density.choice.one = (NULL_t)0;
   resourceMapping.freqBand.startingRB = 0;
   resourceMapping.freqBand.nrofRBs = ((curr_bwp>>2)+(curr_bwp%4>0))<<2;
   nzpcsi0->resourceMapping = resourceMapping;
   nzpcsi0->powerControlOffset = 0;
   nzpcsi0->powerControlOffsetSS=calloc(1,sizeof(*nzpcsi0->powerControlOffsetSS));
   *nzpcsi0->powerControlOffsetSS = NR_NZP_CSI_RS_Resource__powerControlOffsetSS_db0;
   nzpcsi0->scramblingID = *servingcellconfigcommon->physCellId;
   nzpcsi0->periodicityAndOffset = calloc(1,sizeof(*nzpcsi0->periodicityAndOffset));
   nzpcsi0->periodicityAndOffset->present = NR_CSI_ResourcePeriodicityAndOffset_PR_slots320;
   nzpcsi0->periodicityAndOffset->choice.slots320 = 0;
   nzpcsi0->qcl_InfoPeriodicCSI_RS = NULL;
   ASN_SEQUENCE_ADD(&csi_MeasConfig->nzp_CSI_RS_ResourceToAddModList->list,nzpcsi0);
 }
 else
   csi_MeasConfig->nzp_CSI_RS_ResourceToAddModList = NULL;
}


void fill_default_reconfig(NR_ServingCellConfigCommon_t *servingcellconfigcommon,
                           NR_ServingCellConfig_t *servingcellconfigdedicated,
                           NR_RRCReconfiguration_IEs_t *reconfig,
                           NR_CellGroupConfig_t *secondaryCellGroup,
<<<<<<< HEAD
                           rrc_pdsch_AntennaPorts_t dl_antenna_ports,
=======
                           NR_UE_NR_Capability_t *uecap,
                           int dl_antenna_ports,
>>>>>>> a981291b
                           int minRXTXTIME,
                           int do_csirs,
                           int do_srs,
                           int uid) {
  AssertFatal(servingcellconfigcommon!=NULL,"servingcellconfigcommon is null\n");
  AssertFatal(reconfig!=NULL,"reconfig is null\n");
  AssertFatal(secondaryCellGroup!=NULL,"secondaryCellGroup is null\n");
  // radioBearerConfig
  reconfig->radioBearerConfig=NULL;
  // secondaryCellGroup
  fill_default_secondaryCellGroup(servingcellconfigcommon,
                                  servingcellconfigdedicated,
                                  secondaryCellGroup,
                                  uecap,
                                  1,
                                  1,
                                  dl_antenna_ports,
                                  minRXTXTIME,
                                  do_csirs,
                                  do_srs,
                                  uid);

  xer_fprint(stdout, &asn_DEF_NR_CellGroupConfig, (const void*)secondaryCellGroup);

  char scg_buffer[1024];
  asn_enc_rval_t enc_rval = uper_encode_to_buffer(&asn_DEF_NR_CellGroupConfig, NULL, (void *)secondaryCellGroup, scg_buffer, 1024);
  AssertFatal (enc_rval.encoded > 0, "ASN1 message encoding failed (%s, %jd)!\n", enc_rval.failed_type->name, enc_rval.encoded);
  reconfig->secondaryCellGroup = calloc(1,sizeof(*reconfig->secondaryCellGroup));
  OCTET_STRING_fromBuf(reconfig->secondaryCellGroup,
                       (const char *)scg_buffer,
                       (enc_rval.encoded+7)>>3);
  // measConfig
  reconfig->measConfig=NULL;
  // lateNonCriticalExtension
  reconfig->lateNonCriticalExtension = NULL;
  // nonCriticalExtension
  reconfig->nonCriticalExtension = NULL;
}

void fill_default_rbconfig(NR_RadioBearerConfig_t *rbconfig,
                          int eps_bearer_id, int rb_id,
                           e_NR_CipheringAlgorithm ciphering_algorithm,
                           e_NR_SecurityConfig__keyToUse key_to_use) {

  rbconfig->srb_ToAddModList = NULL;
  rbconfig->srb3_ToRelease = NULL;
  rbconfig->drb_ToAddModList = calloc(1,sizeof(*rbconfig->drb_ToAddModList));
  NR_DRB_ToAddMod_t *drb_ToAddMod = calloc(1,sizeof(*drb_ToAddMod));
  drb_ToAddMod->cnAssociation = calloc(1,sizeof(*drb_ToAddMod->cnAssociation));
  drb_ToAddMod->cnAssociation->present = NR_DRB_ToAddMod__cnAssociation_PR_eps_BearerIdentity;
  drb_ToAddMod->cnAssociation->choice.eps_BearerIdentity= eps_bearer_id;
  drb_ToAddMod->drb_Identity = rb_id;
  drb_ToAddMod->reestablishPDCP = NULL;
  drb_ToAddMod->recoverPDCP = NULL;
  drb_ToAddMod->pdcp_Config = calloc(1,sizeof(*drb_ToAddMod->pdcp_Config));
  drb_ToAddMod->pdcp_Config->drb = calloc(1,sizeof(*drb_ToAddMod->pdcp_Config->drb));
  drb_ToAddMod->pdcp_Config->drb->discardTimer = calloc(1,sizeof(*drb_ToAddMod->pdcp_Config->drb->discardTimer));
  *drb_ToAddMod->pdcp_Config->drb->discardTimer=NR_PDCP_Config__drb__discardTimer_infinity;
  drb_ToAddMod->pdcp_Config->drb->pdcp_SN_SizeUL = calloc(1,sizeof(*drb_ToAddMod->pdcp_Config->drb->pdcp_SN_SizeUL));
  *drb_ToAddMod->pdcp_Config->drb->pdcp_SN_SizeUL = NR_PDCP_Config__drb__pdcp_SN_SizeUL_len18bits;
  drb_ToAddMod->pdcp_Config->drb->pdcp_SN_SizeDL = calloc(1,sizeof(*drb_ToAddMod->pdcp_Config->drb->pdcp_SN_SizeDL));
  *drb_ToAddMod->pdcp_Config->drb->pdcp_SN_SizeDL = NR_PDCP_Config__drb__pdcp_SN_SizeDL_len18bits;
  drb_ToAddMod->pdcp_Config->drb->headerCompression.present = NR_PDCP_Config__drb__headerCompression_PR_notUsed;
  drb_ToAddMod->pdcp_Config->drb->headerCompression.choice.notUsed = 0;

  drb_ToAddMod->pdcp_Config->drb->integrityProtection=NULL;
  drb_ToAddMod->pdcp_Config->drb->statusReportRequired=NULL;
  drb_ToAddMod->pdcp_Config->drb->outOfOrderDelivery=NULL;
  drb_ToAddMod->pdcp_Config->moreThanOneRLC = NULL;

  drb_ToAddMod->pdcp_Config->t_Reordering = calloc(1,sizeof(*drb_ToAddMod->pdcp_Config->t_Reordering));
  *drb_ToAddMod->pdcp_Config->t_Reordering = NR_PDCP_Config__t_Reordering_ms0;
  drb_ToAddMod->pdcp_Config->ext1 = NULL;

  ASN_SEQUENCE_ADD(&rbconfig->drb_ToAddModList->list,drb_ToAddMod);

  rbconfig->drb_ToReleaseList = NULL;

  rbconfig->securityConfig = calloc(1,sizeof(*rbconfig->securityConfig));
  rbconfig->securityConfig->securityAlgorithmConfig = calloc(1,sizeof(*rbconfig->securityConfig->securityAlgorithmConfig));
  rbconfig->securityConfig->securityAlgorithmConfig->cipheringAlgorithm = ciphering_algorithm;
  rbconfig->securityConfig->securityAlgorithmConfig->integrityProtAlgorithm=NULL;
  rbconfig->securityConfig->keyToUse = calloc(1,sizeof(*rbconfig->securityConfig->keyToUse));
  *rbconfig->securityConfig->keyToUse = key_to_use;

//  xer_fprint(stdout, &asn_DEF_NR_RadioBearerConfig, (const void*)rbconfig);
}
/* Function to set or overwrite PTRS DL RRC parameters */
void rrc_config_dl_ptrs_params(NR_BWP_Downlink_t *bwp, int *ptrsNrb, int *ptrsMcs, int *epre_Ratio, int * reOffset)
{
  int i=0;
  /* check for memory allocation  */
  if(bwp->bwp_Dedicated->pdsch_Config->choice.setup->dmrs_DownlinkForPDSCH_MappingTypeA->choice.setup->phaseTrackingRS == NULL) {
    bwp->bwp_Dedicated->pdsch_Config->choice.setup->dmrs_DownlinkForPDSCH_MappingTypeA->choice.setup->phaseTrackingRS=calloc(1,sizeof(*bwp->bwp_Dedicated->pdsch_Config->choice.setup->dmrs_DownlinkForPDSCH_MappingTypeA->choice.setup->phaseTrackingRS));
    bwp->bwp_Dedicated->pdsch_Config->choice.setup->dmrs_DownlinkForPDSCH_MappingTypeA->choice.setup->phaseTrackingRS->present = NR_SetupRelease_PTRS_DownlinkConfig_PR_setup;
    bwp->bwp_Dedicated->pdsch_Config->choice.setup->dmrs_DownlinkForPDSCH_MappingTypeA->choice.setup->phaseTrackingRS->choice.setup= calloc(1, sizeof(*bwp->bwp_Dedicated->pdsch_Config->choice.setup->dmrs_DownlinkForPDSCH_MappingTypeA->choice.setup->phaseTrackingRS->choice.setup));
    bwp->bwp_Dedicated->pdsch_Config->choice.setup->dmrs_DownlinkForPDSCH_MappingTypeA->choice.setup->phaseTrackingRS->choice.setup->frequencyDensity = calloc(1,sizeof(*bwp->bwp_Dedicated->pdsch_Config->choice.setup->dmrs_DownlinkForPDSCH_MappingTypeA->choice.setup->phaseTrackingRS->choice.setup->frequencyDensity));
    bwp->bwp_Dedicated->pdsch_Config->choice.setup->dmrs_DownlinkForPDSCH_MappingTypeA->choice.setup->phaseTrackingRS->choice.setup->timeDensity = calloc(1, sizeof(*bwp->bwp_Dedicated->pdsch_Config->choice.setup->dmrs_DownlinkForPDSCH_MappingTypeA->choice.setup->phaseTrackingRS->choice.setup->timeDensity));
    bwp->bwp_Dedicated->pdsch_Config->choice.setup->dmrs_DownlinkForPDSCH_MappingTypeA->choice.setup->phaseTrackingRS->choice.setup->epre_Ratio = calloc(1,sizeof(long));
    bwp->bwp_Dedicated->pdsch_Config->choice.setup->dmrs_DownlinkForPDSCH_MappingTypeA->choice.setup->phaseTrackingRS->choice.setup->resourceElementOffset = calloc(1,sizeof(long));
    /* Fill the given values */
    for(i = 0; i < 2; i++) {
      ASN_SEQUENCE_ADD(&bwp->bwp_Dedicated->pdsch_Config->choice.setup->dmrs_DownlinkForPDSCH_MappingTypeA->choice.setup->phaseTrackingRS->choice.setup->frequencyDensity->list,&ptrsNrb[i]);
    }
    for(i = 0; i < 3; i++) {
      ASN_SEQUENCE_ADD(&bwp->bwp_Dedicated->pdsch_Config->choice.setup->dmrs_DownlinkForPDSCH_MappingTypeA->choice.setup->phaseTrackingRS->choice.setup->timeDensity->list,&ptrsMcs[i]);
    }
  }// if memory exist then over write the old values
  else {
    for(i = 0; i < 2; i++) {
      *bwp->bwp_Dedicated->pdsch_Config->choice.setup->dmrs_DownlinkForPDSCH_MappingTypeA->choice.setup->phaseTrackingRS->choice.setup->frequencyDensity->list.array[i] = ptrsNrb[i];
    }
    for(i = 0; i < 3; i++) {
      *bwp->bwp_Dedicated->pdsch_Config->choice.setup->dmrs_DownlinkForPDSCH_MappingTypeA->choice.setup->phaseTrackingRS->choice.setup->timeDensity->list.array[i] = ptrsMcs[i];
    }
  }

  *bwp->bwp_Dedicated->pdsch_Config->choice.setup->dmrs_DownlinkForPDSCH_MappingTypeA->choice.setup->phaseTrackingRS->choice.setup->epre_Ratio = *epre_Ratio;
  *bwp->bwp_Dedicated->pdsch_Config->choice.setup->dmrs_DownlinkForPDSCH_MappingTypeA->choice.setup->phaseTrackingRS->choice.setup->resourceElementOffset = *reOffset;
}
#endif<|MERGE_RESOLUTION|>--- conflicted
+++ resolved
@@ -1375,12 +1375,8 @@
                            NR_ServingCellConfig_t *servingcellconfigdedicated,
                            NR_RRCReconfiguration_IEs_t *reconfig,
                            NR_CellGroupConfig_t *secondaryCellGroup,
-<<<<<<< HEAD
+                           NR_UE_NR_Capability_t *uecap,
                            rrc_pdsch_AntennaPorts_t dl_antenna_ports,
-=======
-                           NR_UE_NR_Capability_t *uecap,
-                           int dl_antenna_ports,
->>>>>>> a981291b
                            int minRXTXTIME,
                            int do_csirs,
                            int do_srs,
