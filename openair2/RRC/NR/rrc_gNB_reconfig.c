/*
 * Licensed to the OpenAirInterface (OAI) Software Alliance under one or more
 * contributor license agreements.  See the NOTICE file distributed with
 * this work for additional information regarding copyright ownership.
 * The OpenAirInterface Software Alliance licenses this file to You under
 * the OAI Public License, Version 1.1  (the "License"); you may not use this file
 * except in compliance with the License.
 * You may obtain a copy of the License at
 *
 *      http://www.openairinterface.org/?page_id=698
 *
 * Unless required by applicable law or agreed to in writing, software
 * distributed under the License is distributed on an "AS IS" BASIS,
 * WITHOUT WARRANTIES OR CONDITIONS OF ANY KIND, either express or implied.
 * See the License for the specific language governing permissions and
 * limitations under the License.
 *-------------------------------------------------------------------------------
 * For more information about the OpenAirInterface (OAI) Software Alliance:
 *      contact@openairinterface.org
 */

/*! \file rrc_gNB_reconfig.c
 * \brief rrc gNB RRCreconfiguration support routines
 * \author Raymond Knopp
 * \date 2019
 * \version 1.0
 * \company Eurecom
 * \email: raymond.knopp@eurecom.fr
 */
#ifndef RRC_GNB_NSA_C
#define RRC_GNB_NSA_C

#include "NR_ServingCellConfigCommon.h"
#include "NR_ServingCellConfig.h"
#include "NR_RRCReconfiguration.h"
#include "NR_RRCReconfiguration-IEs.h"
#include "NR_CellGroupConfig.h"
#include "NR_MAC-CellGroupConfig.h"
#include "NR_BSR-Config.h"
#include "NR_PDSCH-ServingCellConfig.h"
#include "NR_RLC-BearerConfig.h"
#include "BOOLEAN.h"
#include "assertions.h"
#include "common/utils/nr/nr_common.h"
#include "SIMULATION/TOOLS/sim.h"
#include "executables/softmodem-common.h"
#include "LAYER2/nr_rlc/nr_rlc_oai_api.h"
#include "nr_rrc_config.h"

#define false 0
#define true 1

void fill_default_secondaryCellGroup(NR_ServingCellConfigCommon_t *servingcellconfigcommon,
                                     NR_ServingCellConfig_t *servingcellconfigdedicated,
                                     NR_CellGroupConfig_t *secondaryCellGroup,
                                     NR_UE_NR_Capability_t *uecap,
                                     int scg_id,
                                     int servCellIndex,
                                     int dl_antenna_ports,
                                     int minRXTXTIME,
                                     int do_csirs,
                                     int do_srs,
                                     int initial_csi_index,
                                     int uid) {
  AssertFatal(servingcellconfigcommon!=NULL,"servingcellconfigcommon is null\n");
  AssertFatal(secondaryCellGroup!=NULL,"secondaryCellGroup is null\n");

  // This assert will never happen in the current implementation because NUMBER_OF_UE_MAX = 4.
  // However, if in the future NUMBER_OF_UE_MAX is increased, it will be necessary to improve the allocation of SRS resources,
  // where the startPosition = 2 or 3 and sl160 = 17, 17, 27 ... 157 only give us 30 different allocations.
  AssertFatal(uid>=0 && uid<30, "gNB cannot allocate the SRS resources\n");

  uint64_t bitmap=0;
  switch (servingcellconfigcommon->ssb_PositionsInBurst->present) {
    case 1 :
      bitmap = ((uint64_t) servingcellconfigcommon->ssb_PositionsInBurst->choice.shortBitmap.buf[0])<<56;
      break;
    case 2 :
      bitmap = ((uint64_t) servingcellconfigcommon->ssb_PositionsInBurst->choice.mediumBitmap.buf[0])<<56;
      break;
    case 3 :
      for (int i=0; i<8; i++) {
        bitmap |= (((uint64_t) servingcellconfigcommon->ssb_PositionsInBurst->choice.longBitmap.buf[i])<<((7-i)*8));
      }
      break;
    default:
      AssertFatal(1==0,"SSB bitmap size value %d undefined (allowed values 1,2,3) \n", servingcellconfigcommon->ssb_PositionsInBurst->present);
  }

  memset(secondaryCellGroup,0,sizeof(NR_CellGroupConfig_t));
  secondaryCellGroup->cellGroupId = scg_id;
  NR_RLC_BearerConfig_t *RLC_BearerConfig = calloc(1,sizeof(*RLC_BearerConfig));
  nr_rlc_bearer_init(RLC_BearerConfig, NR_RLC_BearerConfig__servedRadioBearer_PR_drb_Identity);
  if (get_softmodem_params()->do_ra || get_softmodem_params()->sa)
    nr_drb_config(RLC_BearerConfig->rlc_Config, NR_RLC_Config_PR_um_Bi_Directional);
  else
    nr_drb_config(RLC_BearerConfig->rlc_Config, NR_RLC_Config_PR_am);
  nr_rlc_bearer_init_ul_spec(RLC_BearerConfig->mac_LogicalChannelConfig);

  secondaryCellGroup->rlc_BearerToAddModList = calloc(1,sizeof(*secondaryCellGroup->rlc_BearerToAddModList));
  ASN_SEQUENCE_ADD(&secondaryCellGroup->rlc_BearerToAddModList->list, RLC_BearerConfig);

  secondaryCellGroup->mac_CellGroupConfig=calloc(1,sizeof(*secondaryCellGroup->mac_CellGroupConfig));
  secondaryCellGroup->mac_CellGroupConfig->drx_Config = NULL;
  secondaryCellGroup->mac_CellGroupConfig->schedulingRequestConfig = calloc(1,sizeof(*secondaryCellGroup->mac_CellGroupConfig->schedulingRequestConfig));
  secondaryCellGroup->mac_CellGroupConfig->schedulingRequestConfig->schedulingRequestToAddModList = calloc(1,sizeof(*secondaryCellGroup->mac_CellGroupConfig->schedulingRequestConfig->schedulingRequestToAddModList));
  NR_SchedulingRequestToAddMod_t *SchedulingRequestConf = calloc(1,sizeof(*SchedulingRequestConf));
  SchedulingRequestConf->schedulingRequestId = 0;  //Could be changed
  SchedulingRequestConf->sr_ProhibitTimer = calloc(1,sizeof(*SchedulingRequestConf->sr_ProhibitTimer));
  *SchedulingRequestConf->sr_ProhibitTimer = NR_SchedulingRequestToAddMod__sr_ProhibitTimer_ms16;
  SchedulingRequestConf->sr_TransMax = NR_SchedulingRequestToAddMod__sr_TransMax_n32;
  ASN_SEQUENCE_ADD(&secondaryCellGroup->mac_CellGroupConfig->schedulingRequestConfig->schedulingRequestToAddModList->list,SchedulingRequestConf);
  secondaryCellGroup->mac_CellGroupConfig->schedulingRequestConfig->schedulingRequestToReleaseList = NULL;

  secondaryCellGroup->mac_CellGroupConfig->bsr_Config=calloc(1,sizeof(*secondaryCellGroup->mac_CellGroupConfig->bsr_Config));
  secondaryCellGroup->mac_CellGroupConfig->bsr_Config->periodicBSR_Timer = NR_BSR_Config__periodicBSR_Timer_sf10;
  secondaryCellGroup->mac_CellGroupConfig->bsr_Config->retxBSR_Timer     = NR_BSR_Config__retxBSR_Timer_sf160;
  secondaryCellGroup->mac_CellGroupConfig->tag_Config=calloc(1,sizeof(*secondaryCellGroup->mac_CellGroupConfig->tag_Config));
  secondaryCellGroup->mac_CellGroupConfig->tag_Config->tag_ToReleaseList = NULL;
  secondaryCellGroup->mac_CellGroupConfig->tag_Config->tag_ToAddModList  = calloc(1,sizeof(*secondaryCellGroup->mac_CellGroupConfig->tag_Config->tag_ToAddModList));
  struct NR_TAG *tag=calloc(1,sizeof(*tag));
  tag->tag_Id             = 0;
  tag->timeAlignmentTimer = NR_TimeAlignmentTimer_infinity;
  ASN_SEQUENCE_ADD(&secondaryCellGroup->mac_CellGroupConfig->tag_Config->tag_ToAddModList->list,tag);
  secondaryCellGroup->mac_CellGroupConfig->phr_Config  = calloc(1,sizeof(*secondaryCellGroup->mac_CellGroupConfig->phr_Config));
  secondaryCellGroup->mac_CellGroupConfig->phr_Config->present = NR_SetupRelease_PHR_Config_PR_setup;
  secondaryCellGroup->mac_CellGroupConfig->phr_Config->choice.setup  = calloc(1,sizeof(*secondaryCellGroup->mac_CellGroupConfig->phr_Config->choice.setup));
  secondaryCellGroup->mac_CellGroupConfig->phr_Config->choice.setup->phr_PeriodicTimer = NR_PHR_Config__phr_PeriodicTimer_sf20;
  secondaryCellGroup->mac_CellGroupConfig->phr_Config->choice.setup->phr_ProhibitTimer = NR_PHR_Config__phr_ProhibitTimer_sf0;
  secondaryCellGroup->mac_CellGroupConfig->phr_Config->choice.setup->phr_Tx_PowerFactorChange = NR_PHR_Config__phr_Tx_PowerFactorChange_dB3;
  secondaryCellGroup->mac_CellGroupConfig->phr_Config->choice.setup->multiplePHR=false;
  secondaryCellGroup->mac_CellGroupConfig->phr_Config->choice.setup->dummy=false;
  secondaryCellGroup->mac_CellGroupConfig->phr_Config->choice.setup->phr_Type2OtherCell = false;
  secondaryCellGroup->mac_CellGroupConfig->phr_Config->choice.setup->phr_ModeOtherCG = NR_PHR_Config__phr_ModeOtherCG_real;
  secondaryCellGroup->mac_CellGroupConfig->skipUplinkTxDynamic=false;
  secondaryCellGroup->mac_CellGroupConfig->ext1 = NULL;
  secondaryCellGroup->physicalCellGroupConfig = calloc(1,sizeof(*secondaryCellGroup->physicalCellGroupConfig));
  secondaryCellGroup->physicalCellGroupConfig->harq_ACK_SpatialBundlingPUCCH=NULL;
  secondaryCellGroup->physicalCellGroupConfig->harq_ACK_SpatialBundlingPUSCH=NULL;
  secondaryCellGroup->physicalCellGroupConfig->p_NR_FR1=calloc(1,sizeof(*secondaryCellGroup->physicalCellGroupConfig->p_NR_FR1));
  *secondaryCellGroup->physicalCellGroupConfig->p_NR_FR1=20;
  secondaryCellGroup->physicalCellGroupConfig->pdsch_HARQ_ACK_Codebook=NR_PhysicalCellGroupConfig__pdsch_HARQ_ACK_Codebook_dynamic;
  secondaryCellGroup->physicalCellGroupConfig->tpc_SRS_RNTI=NULL;
  secondaryCellGroup->physicalCellGroupConfig->tpc_PUCCH_RNTI=NULL;
  secondaryCellGroup->physicalCellGroupConfig->tpc_PUSCH_RNTI=NULL;
  secondaryCellGroup->physicalCellGroupConfig->sp_CSI_RNTI=NULL;
  secondaryCellGroup->physicalCellGroupConfig->cs_RNTI=NULL;
  secondaryCellGroup->physicalCellGroupConfig->ext1=NULL;
  secondaryCellGroup->spCellConfig = calloc(1,sizeof(*secondaryCellGroup->spCellConfig));
  secondaryCellGroup->spCellConfig->servCellIndex = calloc(1,sizeof(*secondaryCellGroup->spCellConfig->servCellIndex));
  *secondaryCellGroup->spCellConfig->servCellIndex = servCellIndex;
  secondaryCellGroup->spCellConfig->reconfigurationWithSync=calloc(1,sizeof(*secondaryCellGroup->spCellConfig->reconfigurationWithSync));
  secondaryCellGroup->spCellConfig->reconfigurationWithSync->spCellConfigCommon=servingcellconfigcommon;
  secondaryCellGroup->spCellConfig->reconfigurationWithSync->newUE_Identity=(get_softmodem_params()->phy_test==1) ? 0x1234 : (taus()&0xffff);
  secondaryCellGroup->spCellConfig->reconfigurationWithSync->t304=NR_ReconfigurationWithSync__t304_ms2000;
  secondaryCellGroup->spCellConfig->reconfigurationWithSync->rach_ConfigDedicated = NULL;
  secondaryCellGroup->spCellConfig->reconfigurationWithSync->ext1                 = NULL;

  // For 2-step contention-free random access procedure
  if(get_softmodem_params()->sa == 0) {
    secondaryCellGroup->spCellConfig->reconfigurationWithSync->rach_ConfigDedicated = calloc(1,sizeof(struct NR_ReconfigurationWithSync__rach_ConfigDedicated));
    secondaryCellGroup->spCellConfig->reconfigurationWithSync->rach_ConfigDedicated->present= NR_ReconfigurationWithSync__rach_ConfigDedicated_PR_uplink;
    secondaryCellGroup->spCellConfig->reconfigurationWithSync->rach_ConfigDedicated->choice.uplink= calloc(1,sizeof(struct NR_RACH_ConfigDedicated));
    secondaryCellGroup->spCellConfig->reconfigurationWithSync->rach_ConfigDedicated->choice.uplink->cfra= calloc(1,sizeof(struct NR_CFRA));
    secondaryCellGroup->spCellConfig->reconfigurationWithSync->rach_ConfigDedicated->choice.uplink->ra_Prioritization= NULL;
    secondaryCellGroup->spCellConfig->reconfigurationWithSync->rach_ConfigDedicated->choice.uplink->cfra->occasions= calloc(1,sizeof(struct NR_CFRA__occasions));
    memcpy(&secondaryCellGroup->spCellConfig->reconfigurationWithSync->rach_ConfigDedicated->choice.uplink->cfra->occasions->rach_ConfigGeneric,
           &servingcellconfigcommon->uplinkConfigCommon->initialUplinkBWP->rach_ConfigCommon->choice.setup->rach_ConfigGeneric, sizeof(NR_RACH_ConfigGeneric_t));
    secondaryCellGroup->spCellConfig->reconfigurationWithSync->rach_ConfigDedicated->choice.uplink->cfra->occasions->ssb_perRACH_Occasion= calloc(1,sizeof(long));
    *secondaryCellGroup->spCellConfig->reconfigurationWithSync->rach_ConfigDedicated->choice.uplink->cfra->occasions->ssb_perRACH_Occasion = NR_CFRA__occasions__ssb_perRACH_Occasion_one;
    secondaryCellGroup->spCellConfig->reconfigurationWithSync->rach_ConfigDedicated->choice.uplink->cfra->resources.present = NR_CFRA__resources_PR_ssb;
    secondaryCellGroup->spCellConfig->reconfigurationWithSync->rach_ConfigDedicated->choice.uplink->cfra->resources.choice.ssb = calloc(1,sizeof(struct NR_CFRA__resources__ssb));
    secondaryCellGroup->spCellConfig->reconfigurationWithSync->rach_ConfigDedicated->choice.uplink->cfra->resources.choice.ssb->ra_ssb_OccasionMaskIndex = 0;

    int n_ssb = 0;
    struct NR_CFRA_SSB_Resource *ssbElem[64];
    for (int i=0;i<64;i++) {
      if ((bitmap>>(63-i))&0x01){
        ssbElem[n_ssb] = calloc(1,sizeof(struct NR_CFRA_SSB_Resource));
        ssbElem[n_ssb]->ssb = i;
        ssbElem[n_ssb]->ra_PreambleIndex = 63 - (uid % 64);
        ASN_SEQUENCE_ADD(&secondaryCellGroup->spCellConfig->reconfigurationWithSync->rach_ConfigDedicated->choice.uplink->cfra->resources.choice.ssb->ssb_ResourceList.list,ssbElem[n_ssb]);
        n_ssb++;
      }
    }

    secondaryCellGroup->spCellConfig->reconfigurationWithSync->rach_ConfigDedicated->choice.uplink->cfra->ext1 = NULL;
  }

  secondaryCellGroup->spCellConfig->rlf_TimersAndConstants = calloc(1,sizeof(*secondaryCellGroup->spCellConfig->rlf_TimersAndConstants));
  secondaryCellGroup->spCellConfig->rlf_TimersAndConstants->present = NR_SetupRelease_RLF_TimersAndConstants_PR_setup;
  secondaryCellGroup->spCellConfig->rlf_TimersAndConstants->choice.setup=calloc(1,sizeof(*secondaryCellGroup->spCellConfig->rlf_TimersAndConstants->choice.setup));
  secondaryCellGroup->spCellConfig->rlf_TimersAndConstants->choice.setup->t310 = NR_RLF_TimersAndConstants__t310_ms4000;
  secondaryCellGroup->spCellConfig->rlf_TimersAndConstants->choice.setup->n310 = NR_RLF_TimersAndConstants__n310_n20;
  secondaryCellGroup->spCellConfig->rlf_TimersAndConstants->choice.setup->n311 = NR_RLF_TimersAndConstants__n311_n1;
  secondaryCellGroup->spCellConfig->rlf_TimersAndConstants->choice.setup->ext1 = calloc(1,sizeof(*secondaryCellGroup->spCellConfig->rlf_TimersAndConstants->choice.setup->ext1));
  secondaryCellGroup->spCellConfig->rlf_TimersAndConstants->choice.setup->ext1->t311 = NR_RLF_TimersAndConstants__ext1__t311_ms30000;
  secondaryCellGroup->spCellConfig->rlmInSyncOutOfSyncThreshold                   = NULL;
  if (servingcellconfigdedicated) {
    secondaryCellGroup->spCellConfig->spCellConfigDedicated = servingcellconfigdedicated;
  } else {
    secondaryCellGroup->spCellConfig->spCellConfigDedicated = calloc(1,sizeof(*secondaryCellGroup->spCellConfig->spCellConfigDedicated));
  }
  secondaryCellGroup->spCellConfig->spCellConfigDedicated->tdd_UL_DL_ConfigurationDedicated = NULL;
  secondaryCellGroup->spCellConfig->spCellConfigDedicated->initialDownlinkBWP = calloc(1,sizeof(*secondaryCellGroup->spCellConfig->spCellConfigDedicated->initialDownlinkBWP));
  secondaryCellGroup->spCellConfig->spCellConfigDedicated->initialDownlinkBWP->pdcch_Config=NULL;
  secondaryCellGroup->spCellConfig->spCellConfigDedicated->initialDownlinkBWP->pdsch_Config=calloc(1,sizeof(*secondaryCellGroup->spCellConfig->spCellConfigDedicated->initialDownlinkBWP->pdsch_Config));
  secondaryCellGroup->spCellConfig->spCellConfigDedicated->initialDownlinkBWP->pdsch_Config->present = NR_SetupRelease_PDSCH_Config_PR_setup;
  secondaryCellGroup->spCellConfig->spCellConfigDedicated->initialDownlinkBWP->pdsch_Config->choice.setup = calloc(1,
      sizeof(*secondaryCellGroup->spCellConfig->spCellConfigDedicated->initialDownlinkBWP->pdsch_Config->choice.setup));
  secondaryCellGroup->spCellConfig->spCellConfigDedicated->initialDownlinkBWP->pdsch_Config->choice.setup->dataScramblingIdentityPDSCH = NULL;
  secondaryCellGroup->spCellConfig->spCellConfigDedicated->initialDownlinkBWP->pdsch_Config->choice.setup->dmrs_DownlinkForPDSCH_MappingTypeA = calloc(1,
      sizeof(*secondaryCellGroup->spCellConfig->spCellConfigDedicated->initialDownlinkBWP->pdsch_Config->choice.setup->dmrs_DownlinkForPDSCH_MappingTypeA));
  secondaryCellGroup->spCellConfig->spCellConfigDedicated->initialDownlinkBWP->pdsch_Config->choice.setup->dmrs_DownlinkForPDSCH_MappingTypeA->present= NR_SetupRelease_DMRS_DownlinkConfig_PR_setup;
 secondaryCellGroup->spCellConfig->spCellConfigDedicated->initialDownlinkBWP->pdsch_Config->choice.setup->dmrs_DownlinkForPDSCH_MappingTypeA->choice.setup = calloc(1,sizeof(*secondaryCellGroup->spCellConfig->spCellConfigDedicated->initialDownlinkBWP->pdsch_Config->choice.setup->dmrs_DownlinkForPDSCH_MappingTypeA->choice.setup));

 secondaryCellGroup->spCellConfig->spCellConfigDedicated->initialDownlinkBWP->pdsch_Config->choice.setup->dmrs_DownlinkForPDSCH_MappingTypeA->choice.setup->dmrs_Type=NULL;
 secondaryCellGroup->spCellConfig->spCellConfigDedicated->initialDownlinkBWP->pdsch_Config->choice.setup->dmrs_DownlinkForPDSCH_MappingTypeA->choice.setup->maxLength=NULL;
 secondaryCellGroup->spCellConfig->spCellConfigDedicated->initialDownlinkBWP->pdsch_Config->choice.setup->dmrs_DownlinkForPDSCH_MappingTypeA->choice.setup->scramblingID0=NULL;
 secondaryCellGroup->spCellConfig->spCellConfigDedicated->initialDownlinkBWP->pdsch_Config->choice.setup->dmrs_DownlinkForPDSCH_MappingTypeA->choice.setup->scramblingID1=NULL;
 secondaryCellGroup->spCellConfig->spCellConfigDedicated->initialDownlinkBWP->pdsch_Config->choice.setup->dmrs_DownlinkForPDSCH_MappingTypeA->choice.setup->phaseTrackingRS=NULL;

 secondaryCellGroup->spCellConfig->spCellConfigDedicated->initialDownlinkBWP->pdsch_Config->choice.setup->dmrs_DownlinkForPDSCH_MappingTypeA->choice.setup->dmrs_AdditionalPosition = calloc(1,sizeof(*secondaryCellGroup->spCellConfig->spCellConfigDedicated->initialDownlinkBWP->pdsch_Config->choice.setup->dmrs_DownlinkForPDSCH_MappingTypeA->choice.setup->dmrs_AdditionalPosition));
 *secondaryCellGroup->spCellConfig->spCellConfigDedicated->initialDownlinkBWP->pdsch_Config->choice.setup->dmrs_DownlinkForPDSCH_MappingTypeA->choice.setup->dmrs_AdditionalPosition = NR_DMRS_DownlinkConfig__dmrs_AdditionalPosition_pos0;


 secondaryCellGroup->spCellConfig->spCellConfigDedicated->initialDownlinkBWP->pdsch_Config->choice.setup->tci_StatesToAddModList=calloc(1,sizeof(*secondaryCellGroup->spCellConfig->spCellConfigDedicated->initialDownlinkBWP->pdsch_Config->choice.setup->tci_StatesToAddModList));

 int n_ssb = 0;
 NR_TCI_State_t *tcic[64];
 for (int i=0;i<64;i++) {
   if ((bitmap>>(63-i))&0x01){
     tcic[i]=calloc(1,sizeof(*tcic[i]));
     tcic[i]->tci_StateId=n_ssb;
     tcic[i]->qcl_Type1.cell=NULL;
     tcic[i]->qcl_Type1.bwp_Id=calloc(1,sizeof(*tcic[i]->qcl_Type1.bwp_Id));
     *tcic[i]->qcl_Type1.bwp_Id=1;
     tcic[i]->qcl_Type1.referenceSignal.present = NR_QCL_Info__referenceSignal_PR_ssb;
     tcic[i]->qcl_Type1.referenceSignal.choice.ssb = i;
     tcic[i]->qcl_Type1.qcl_Type=NR_QCL_Info__qcl_Type_typeC;
     ASN_SEQUENCE_ADD(&secondaryCellGroup->spCellConfig->spCellConfigDedicated->initialDownlinkBWP->pdsch_Config->choice.setup->tci_StatesToAddModList->list,tcic[i]);
     n_ssb++;
   }
 }


#if 0

 NR_TCI_State_t*tci0=calloc(1,sizeof(*tci0));
 tci0->tci_StateId=0;
 tci0->qcl_Type1.cell=NULL;
 tci0->qcl_Type1.bwp_Id=calloc(1,sizeof(*tci0->qcl_Type1.bwp_Id));
 *tci0->qcl_Type1.bwp_Id=1;
 tci0->qcl_Type1.referenceSignal.present = NR_QCL_Info__referenceSignal_PR_csi_rs;
 tci0->qcl_Type1.referenceSignal.choice.csi_rs = 2;
 tci0->qcl_Type1.qcl_Type=NR_QCL_Info__qcl_Type_typeA;
 ASN_SEQUENCE_ADD(&secondaryCellGroup->spCellConfig->spCellConfigDedicated->initialDownlinkBWP->pdsch_Config->choice.setup->tci_StatesToAddModList->list,tci0);

 NR_TCI_State_t*tci1=calloc(1,sizeof(*tci1));
 tci1->tci_StateId=1;
 tci1->qcl_Type1.cell=NULL;
 tci1->qcl_Type1.bwp_Id=calloc(1,sizeof(*tci1->qcl_Type1.bwp_Id));
 *tci1->qcl_Type1.bwp_Id=1;
 tci1->qcl_Type1.referenceSignal.present = NR_QCL_Info__referenceSignal_PR_csi_rs;
 tci1->qcl_Type1.referenceSignal.choice.csi_rs = 6;
 tci1->qcl_Type1.qcl_Type=NR_QCL_Info__qcl_Type_typeA;
 ASN_SEQUENCE_ADD(&secondaryCellGroup->spCellConfig->spCellConfigDedicated->initialDownlinkBWP->pdsch_Config->choice.setup->tci_StatesToAddModList->list,tci1);

 NR_TCI_State_t*tci2=calloc(1,sizeof(*tci2));
 tci2->tci_StateId=2;
 tci2->qcl_Type1.cell=NULL;
 tci2->qcl_Type1.bwp_Id=calloc(1,sizeof(*tci2->qcl_Type1.bwp_Id));
 *tci2->qcl_Type1.bwp_Id=1;
 tci2->qcl_Type1.referenceSignal.present = NR_QCL_Info__referenceSignal_PR_csi_rs;
 tci2->qcl_Type1.referenceSignal.choice.csi_rs = 10;
 tci2->qcl_Type1.qcl_Type=NR_QCL_Info__qcl_Type_typeA;
 ASN_SEQUENCE_ADD(&secondaryCellGroup->spCellConfig->spCellConfigDedicated->initialDownlinkBWP->pdsch_Config->choice.setup->tci_StatesToAddModList->list,tci2);

 NR_TCI_State_t *tci3=calloc(1,sizeof(*tci3));
 tci3->tci_StateId=3;
 tci3->qcl_Type1.cell=NULL;
 tci3->qcl_Type1.bwp_Id=calloc(1,sizeof(*tci3->qcl_Type1.bwp_Id));
 *tci3->qcl_Type1.bwp_Id=1;
 tci3->qcl_Type1.referenceSignal.present = NR_QCL_Info__referenceSignal_PR_csi_rs;
 tci3->qcl_Type1.referenceSignal.choice.csi_rs = 14;
 tci3->qcl_Type1.qcl_Type=NR_QCL_Info__qcl_Type_typeA;
 ASN_SEQUENCE_ADD(&secondaryCellGroup->spCellConfig->spCellConfigDedicated->initialDownlinkBWP->pdsch_Config->choice.setup->tci_StatesToAddModList->list,tci3);

 NR_TCI_State_t*tci4=calloc(1,sizeof(*tci4));
 tci4->tci_StateId=4;
 tci4->qcl_Type1.cell=NULL;
 tci4->qcl_Type1.bwp_Id=calloc(1,sizeof(*tci4->qcl_Type1.bwp_Id));
 *tci4->qcl_Type1.bwp_Id=1;
 tci4->qcl_Type1.referenceSignal.present = NR_QCL_Info__referenceSignal_PR_csi_rs;
 tci4->qcl_Type1.referenceSignal.choice.csi_rs = 18;
 tci4->qcl_Type1.qcl_Type=NR_QCL_Info__qcl_Type_typeA;
 ASN_SEQUENCE_ADD(&secondaryCellGroup->spCellConfig->spCellConfigDedicated->initialDownlinkBWP->pdsch_Config->choice.setup->tci_StatesToAddModList->list,tci4);

 NR_TCI_State_t*tci5=calloc(1,sizeof(*tci5));
 tci5->tci_StateId=5;
 tci5->qcl_Type1.cell=NULL;
 tci5->qcl_Type1.bwp_Id=calloc(1,sizeof(*tci5->qcl_Type1.bwp_Id));
 *tci5->qcl_Type1.bwp_Id=1;
 tci5->qcl_Type1.referenceSignal.present = NR_QCL_Info__referenceSignal_PR_csi_rs;
 tci5->qcl_Type1.referenceSignal.choice.csi_rs = 22;
 tci5->qcl_Type1.qcl_Type=NR_QCL_Info__qcl_Type_typeA;
 ASN_SEQUENCE_ADD(&secondaryCellGroup->spCellConfig->spCellConfigDedicated->initialDownlinkBWP->pdsch_Config->choice.setup->tci_StatesToAddModList->list,tci5);

 NR_TCI_State_t*tci6=calloc(1,sizeof(*tci6));
 tci6->tci_StateId=6;
 tci6->qcl_Type1.cell=NULL;
 tci6->qcl_Type1.bwp_Id=calloc(1,sizeof(*tci6->qcl_Type1.bwp_Id));
 *tci6->qcl_Type1.bwp_Id=1;
 tci6->qcl_Type1.referenceSignal.present = NR_QCL_Info__referenceSignal_PR_csi_rs;
 tci6->qcl_Type1.referenceSignal.choice.csi_rs = 26;
 tci6->qcl_Type1.qcl_Type=NR_QCL_Info__qcl_Type_typeA;
 ASN_SEQUENCE_ADD(&secondaryCellGroup->spCellConfig->spCellConfigDedicated->initialDownlinkBWP->pdsch_Config->choice.setup->tci_StatesToAddModList->list,tci6);

 NR_TCI_State_t*tci7=calloc(1,sizeof(*tci7));
 tci7->tci_StateId=7;
 tci7->qcl_Type1.cell=NULL;
 tci7->qcl_Type1.bwp_Id=calloc(1,sizeof(*tci7->qcl_Type1.bwp_Id));
 *tci7->qcl_Type1.bwp_Id=1;
 tci7->qcl_Type1.referenceSignal.present = NR_QCL_Info__referenceSignal_PR_csi_rs;
 tci7->qcl_Type1.referenceSignal.choice.csi_rs = 30;
 tci7->qcl_Type1.qcl_Type=NR_QCL_Info__qcl_Type_typeA;
 ASN_SEQUENCE_ADD(&secondaryCellGroup->spCellConfig->spCellConfigDedicated->initialDownlinkBWP->pdsch_Config->choice.setup->tci_StatesToAddModList->list,tci7);

#endif

 secondaryCellGroup->spCellConfig->spCellConfigDedicated->initialDownlinkBWP->pdsch_Config->choice.setup->tci_StatesToReleaseList=NULL;
 secondaryCellGroup->spCellConfig->spCellConfigDedicated->initialDownlinkBWP->pdsch_Config->choice.setup->vrb_ToPRB_Interleaver=NULL;
 secondaryCellGroup->spCellConfig->spCellConfigDedicated->initialDownlinkBWP->pdsch_Config->choice.setup->resourceAllocation=NR_PDSCH_Config__resourceAllocation_resourceAllocationType1;
 secondaryCellGroup->spCellConfig->spCellConfigDedicated->initialDownlinkBWP->pdsch_Config->choice.setup->pdsch_TimeDomainAllocationList=NULL;
 secondaryCellGroup->spCellConfig->spCellConfigDedicated->initialDownlinkBWP->pdsch_Config->choice.setup->pdsch_AggregationFactor=NULL;
 secondaryCellGroup->spCellConfig->spCellConfigDedicated->initialDownlinkBWP->pdsch_Config->choice.setup->rateMatchPatternToAddModList=NULL;
 secondaryCellGroup->spCellConfig->spCellConfigDedicated->initialDownlinkBWP->pdsch_Config->choice.setup->rateMatchPatternToReleaseList=NULL;
 secondaryCellGroup->spCellConfig->spCellConfigDedicated->initialDownlinkBWP->pdsch_Config->choice.setup->rateMatchPatternGroup1=NULL;
 secondaryCellGroup->spCellConfig->spCellConfigDedicated->initialDownlinkBWP->pdsch_Config->choice.setup->rateMatchPatternGroup2=NULL;
 secondaryCellGroup->spCellConfig->spCellConfigDedicated->initialDownlinkBWP->pdsch_Config->choice.setup->rbg_Size=NR_PDSCH_Config__rbg_Size_config1;
 if (!get_softmodem_params()->use_256qam_table) {
   secondaryCellGroup->spCellConfig->spCellConfigDedicated->initialDownlinkBWP->pdsch_Config->choice.setup->mcs_Table=NULL;
 } else {
   secondaryCellGroup->spCellConfig->spCellConfigDedicated->initialDownlinkBWP->pdsch_Config->choice.setup->mcs_Table = calloc(1, sizeof(*secondaryCellGroup->spCellConfig->spCellConfigDedicated->initialDownlinkBWP->pdsch_Config->choice.setup->mcs_Table));
   *secondaryCellGroup->spCellConfig->spCellConfigDedicated->initialDownlinkBWP->pdsch_Config->choice.setup->mcs_Table = NR_PDSCH_Config__mcs_Table_qam256;
 }
 secondaryCellGroup->spCellConfig->spCellConfigDedicated->initialDownlinkBWP->pdsch_Config->choice.setup->maxNrofCodeWordsScheduledByDCI = calloc(1,sizeof(*secondaryCellGroup->spCellConfig->spCellConfigDedicated->initialDownlinkBWP->pdsch_Config->choice.setup->maxNrofCodeWordsScheduledByDCI));
 *secondaryCellGroup->spCellConfig->spCellConfigDedicated->initialDownlinkBWP->pdsch_Config->choice.setup->maxNrofCodeWordsScheduledByDCI = NR_PDSCH_Config__maxNrofCodeWordsScheduledByDCI_n1;
 secondaryCellGroup->spCellConfig->spCellConfigDedicated->initialDownlinkBWP->pdsch_Config->choice.setup->prb_BundlingType.present = NR_PDSCH_Config__prb_BundlingType_PR_staticBundling;
 secondaryCellGroup->spCellConfig->spCellConfigDedicated->initialDownlinkBWP->pdsch_Config->choice.setup->prb_BundlingType.choice.staticBundling = calloc(1,sizeof(*secondaryCellGroup->spCellConfig->spCellConfigDedicated->initialDownlinkBWP->pdsch_Config->choice.setup->prb_BundlingType.choice.staticBundling));
 secondaryCellGroup->spCellConfig->spCellConfigDedicated->initialDownlinkBWP->pdsch_Config->choice.setup->prb_BundlingType.choice.staticBundling->bundleSize =
   calloc(1,sizeof(*secondaryCellGroup->spCellConfig->spCellConfigDedicated->initialDownlinkBWP->pdsch_Config->choice.setup->prb_BundlingType.choice.staticBundling->bundleSize));
 *secondaryCellGroup->spCellConfig->spCellConfigDedicated->initialDownlinkBWP->pdsch_Config->choice.setup->prb_BundlingType.choice.staticBundling->bundleSize = NR_PDSCH_Config__prb_BundlingType__staticBundling__bundleSize_wideband;
 secondaryCellGroup->spCellConfig->spCellConfigDedicated->initialDownlinkBWP->pdsch_Config->choice.setup->zp_CSI_RS_ResourceToAddModList=NULL;
 secondaryCellGroup->spCellConfig->spCellConfigDedicated->initialDownlinkBWP->pdsch_Config->choice.setup->zp_CSI_RS_ResourceToReleaseList=NULL;
 secondaryCellGroup->spCellConfig->spCellConfigDedicated->initialDownlinkBWP->pdsch_Config->choice.setup->aperiodic_ZP_CSI_RS_ResourceSetsToAddModList=NULL;
 secondaryCellGroup->spCellConfig->spCellConfigDedicated->initialDownlinkBWP->pdsch_Config->choice.setup->aperiodic_ZP_CSI_RS_ResourceSetsToReleaseList=NULL;
 secondaryCellGroup->spCellConfig->spCellConfigDedicated->initialDownlinkBWP->pdsch_Config->choice.setup->sp_ZP_CSI_RS_ResourceSetsToAddModList=NULL;
 secondaryCellGroup->spCellConfig->spCellConfigDedicated->initialDownlinkBWP->pdsch_Config->choice.setup->sp_ZP_CSI_RS_ResourceSetsToReleaseList=NULL;
 secondaryCellGroup->spCellConfig->spCellConfigDedicated->initialDownlinkBWP->pdsch_Config->choice.setup->p_ZP_CSI_RS_ResourceSet=NULL;
 secondaryCellGroup->spCellConfig->spCellConfigDedicated->initialDownlinkBWP->sps_Config = NULL; //calloc(1,sizeof(struct NR_SetupRelease_SPS_Config));

 secondaryCellGroup->spCellConfig->spCellConfigDedicated->initialDownlinkBWP->radioLinkMonitoringConfig = NULL;
#if 0
 secondaryCellGroup->spCellConfig->spCellConfigDedicated->initialDownlinkBWP->radioLinkMonitoringConfig = calloc(1,sizeof(*secondaryCellGroup->spCellConfig->spCellConfigDedicated->initialDownlinkBWP->radioLinkMonitoringConfig));
 secondaryCellGroup->spCellConfig->spCellConfigDedicated->initialDownlinkBWP->radioLinkMonitoringConfig->present = NR_SetupRelease_RadioLinkMonitoringConfig_PR_setup;

 secondaryCellGroup->spCellConfig->spCellConfigDedicated->initialDownlinkBWP->radioLinkMonitoringConfig->choice.setup = calloc(1,sizeof(*secondaryCellGroup->spCellConfig->spCellConfigDedicated->initialDownlinkBWP->radioLinkMonitoringConfig->choice.setup));
 secondaryCellGroup->spCellConfig->spCellConfigDedicated->initialDownlinkBWP->radioLinkMonitoringConfig->choice.setup->failureDetectionResourcesToAddModList=NULL;
 secondaryCellGroup->spCellConfig->spCellConfigDedicated->initialDownlinkBWP->radioLinkMonitoringConfig->choice.setup->failureDetectionResourcesToReleaseList=NULL;
 secondaryCellGroup->spCellConfig->spCellConfigDedicated->initialDownlinkBWP->radioLinkMonitoringConfig->choice.setup->beamFailureInstanceMaxCount = calloc(1,sizeof(*secondaryCellGroup->spCellConfig->spCellConfigDedicated->initialDownlinkBWP->radioLinkMonitoringConfig->choice.setup->beamFailureInstanceMaxCount));
 *secondaryCellGroup->spCellConfig->spCellConfigDedicated->initialDownlinkBWP->radioLinkMonitoringConfig->choice.setup->beamFailureInstanceMaxCount = NR_RadioLinkMonitoringConfig__beamFailureInstanceMaxCount_n3;
 secondaryCellGroup->spCellConfig->spCellConfigDedicated->initialDownlinkBWP->radioLinkMonitoringConfig->choice.setup->beamFailureDetectionTimer = calloc(1,sizeof(*secondaryCellGroup->spCellConfig->spCellConfigDedicated->initialDownlinkBWP->radioLinkMonitoringConfig->choice.setup->beamFailureDetectionTimer));
 *secondaryCellGroup->spCellConfig->spCellConfigDedicated->initialDownlinkBWP->radioLinkMonitoringConfig->choice.setup->beamFailureDetectionTimer = NR_RadioLinkMonitoringConfig__beamFailureDetectionTimer_pbfd2;
#endif

 secondaryCellGroup->spCellConfig->spCellConfigDedicated->downlinkBWP_ToReleaseList= NULL;
 
 NR_BWP_Downlink_t *bwp = NULL;
 if (servingcellconfigdedicated) {
   bwp=servingcellconfigdedicated->downlinkBWP_ToAddModList->list.array[0];
 } else {
   secondaryCellGroup->spCellConfig->spCellConfigDedicated->downlinkBWP_ToAddModList = calloc(1,sizeof(*secondaryCellGroup->spCellConfig->spCellConfigDedicated->downlinkBWP_ToAddModList));

   bwp=calloc(1,sizeof(*bwp));
 }
 bwp->bwp_Id=1;
 bwp->bwp_Common=calloc(1,sizeof(*bwp->bwp_Common));
 // copy common BWP size from initial BWP except for bandwdith
 memcpy((void*)&bwp->bwp_Common->genericParameters,
	&servingcellconfigcommon->downlinkConfigCommon->initialDownlinkBWP->genericParameters,
	sizeof(bwp->bwp_Common->genericParameters));
 bwp->bwp_Common->genericParameters.locationAndBandwidth=PRBalloc_to_locationandbandwidth(servingcellconfigcommon->downlinkConfigCommon->frequencyInfoDL->scs_SpecificCarrierList.list.array[0]->carrierBandwidth,0);

 
 bwp->bwp_Common->pdcch_ConfigCommon=calloc(1,sizeof(*bwp->bwp_Common->pdcch_ConfigCommon));
 bwp->bwp_Common->pdcch_ConfigCommon->present = NR_SetupRelease_PDCCH_ConfigCommon_PR_setup;
 bwp->bwp_Common->pdcch_ConfigCommon->choice.setup = calloc(1,sizeof(*bwp->bwp_Common->pdcch_ConfigCommon->choice.setup));
 bwp->bwp_Common->pdcch_ConfigCommon->choice.setup->controlResourceSetZero=NULL;
 bwp->bwp_Common->pdcch_ConfigCommon->choice.setup->commonControlResourceSet=calloc(1,sizeof(*bwp->bwp_Common->pdcch_ConfigCommon->choice.setup->commonControlResourceSet));

 int curr_bwp = NRRIV2BW(bwp->bwp_Common->genericParameters.locationAndBandwidth,275);

 NR_ControlResourceSet_t *coreset = calloc(1,sizeof(*coreset));
 coreset->controlResourceSetId=1;
 // frequency domain resources depends on BWP size
 // options are 24, 48 or 96
 coreset->frequencyDomainResources.buf = calloc(1,6);
 if (curr_bwp < 48)
   coreset->frequencyDomainResources.buf[0] = 0xf0;
 else
   coreset->frequencyDomainResources.buf[0] = 0xff;
 if (curr_bwp < 96)
   coreset->frequencyDomainResources.buf[1] = 0;
 else
   coreset->frequencyDomainResources.buf[1] = 0xff;
 coreset->frequencyDomainResources.buf[2] = 0;
 coreset->frequencyDomainResources.buf[3] = 0;
 coreset->frequencyDomainResources.buf[4] = 0;
 coreset->frequencyDomainResources.buf[5] = 0;
 coreset->frequencyDomainResources.size = 6;
 coreset->frequencyDomainResources.bits_unused = 3;
 coreset->duration=1;
 coreset->cce_REG_MappingType.present = NR_ControlResourceSet__cce_REG_MappingType_PR_nonInterleaved;
 coreset->precoderGranularity = NR_ControlResourceSet__precoderGranularity_sameAsREG_bundle;

 coreset->tci_StatesPDCCH_ToAddList=calloc(1,sizeof(*coreset->tci_StatesPDCCH_ToAddList));
 NR_TCI_StateId_t *tci[64];
 for (int i=0;i<64;i++) {
   if ((bitmap>>(63-i))&0x01){
     tci[i]=calloc(1,sizeof(*tci[i]));
     *tci[i] = i;
     ASN_SEQUENCE_ADD(&coreset->tci_StatesPDCCH_ToAddList->list,tci[i]);
   }
 }
 coreset->tci_StatesPDCCH_ToReleaseList = NULL;
 coreset->tci_PresentInDCI = NULL;
 coreset->pdcch_DMRS_ScramblingID = NULL;

 bwp->bwp_Common->pdcch_ConfigCommon->choice.setup->commonControlResourceSet = coreset;

 bwp->bwp_Common->pdcch_ConfigCommon->choice.setup->searchSpaceZero=NULL;
 bwp->bwp_Common->pdcch_ConfigCommon->choice.setup->commonSearchSpaceList=NULL;
 bwp->bwp_Common->pdcch_ConfigCommon->choice.setup->commonSearchSpaceList=calloc(1,sizeof(*bwp->bwp_Common->pdcch_ConfigCommon->choice.setup->commonSearchSpaceList));

 NR_SearchSpace_t *ss=calloc(1,sizeof(*ss));
 ss->searchSpaceId = 1;
 ss->controlResourceSetId=calloc(1,sizeof(*ss->controlResourceSetId));
 *ss->controlResourceSetId=1;
 ss->monitoringSlotPeriodicityAndOffset = calloc(1,sizeof(*ss->monitoringSlotPeriodicityAndOffset));
 ss->monitoringSlotPeriodicityAndOffset->present = NR_SearchSpace__monitoringSlotPeriodicityAndOffset_PR_sl1;
 ss->duration=NULL; 
 ss->monitoringSymbolsWithinSlot = calloc(1,sizeof(*ss->monitoringSymbolsWithinSlot));
 ss->monitoringSymbolsWithinSlot->buf = calloc(1,2);
 // should be '1100 0000 0000 00'B (LSB first!), first two symols in slot, adjust if needed
 ss->monitoringSymbolsWithinSlot->buf[1] = 0;
 ss->monitoringSymbolsWithinSlot->buf[0] = (1<<7) | (1<<6);
 ss->monitoringSymbolsWithinSlot->size = 2;
 ss->monitoringSymbolsWithinSlot->bits_unused = 2;
 ss->nrofCandidates = calloc(1,sizeof(*ss->nrofCandidates));
 ss->nrofCandidates->aggregationLevel1 = NR_SearchSpace__nrofCandidates__aggregationLevel1_n0;
 ss->nrofCandidates->aggregationLevel2 = NR_SearchSpace__nrofCandidates__aggregationLevel2_n0;
 ss->nrofCandidates->aggregationLevel4 = NR_SearchSpace__nrofCandidates__aggregationLevel4_n1;
 ss->nrofCandidates->aggregationLevel8 = NR_SearchSpace__nrofCandidates__aggregationLevel8_n0;
 ss->nrofCandidates->aggregationLevel16 = NR_SearchSpace__nrofCandidates__aggregationLevel16_n0;
 ss->searchSpaceType = calloc(1,sizeof(*ss->searchSpaceType));
 ss->searchSpaceType->present = NR_SearchSpace__searchSpaceType_PR_common;
 ss->searchSpaceType->choice.common=calloc(1,sizeof(*ss->searchSpaceType->choice.common));
 ss->searchSpaceType->choice.common->dci_Format0_0_AndFormat1_0 = calloc(1,sizeof(*ss->searchSpaceType->choice.common->dci_Format0_0_AndFormat1_0));

 ASN_SEQUENCE_ADD(&bwp->bwp_Common->pdcch_ConfigCommon->choice.setup->commonSearchSpaceList->list,ss);

 bwp->bwp_Common->pdcch_ConfigCommon->choice.setup->searchSpaceSIB1=NULL;
 if(get_softmodem_params()->sa) {
   bwp->bwp_Common->pdcch_ConfigCommon->choice.setup->searchSpaceSIB1=calloc(1,sizeof(*bwp->bwp_Common->pdcch_ConfigCommon->choice.setup->searchSpaceSIB1));
   *bwp->bwp_Common->pdcch_ConfigCommon->choice.setup->searchSpaceSIB1=0;
 }
 bwp->bwp_Common->pdcch_ConfigCommon->choice.setup->searchSpaceOtherSystemInformation=NULL;
 bwp->bwp_Common->pdcch_ConfigCommon->choice.setup->pagingSearchSpace=NULL;
 bwp->bwp_Common->pdcch_ConfigCommon->choice.setup->ra_SearchSpace=calloc(1,sizeof(*bwp->bwp_Common->pdcch_ConfigCommon->choice.setup->ra_SearchSpace));
 *bwp->bwp_Common->pdcch_ConfigCommon->choice.setup->ra_SearchSpace=1;
 bwp->bwp_Common->pdcch_ConfigCommon->choice.setup->ext1=NULL;

 bwp->bwp_Common->pdsch_ConfigCommon=calloc(1,sizeof(*bwp->bwp_Common->pdsch_ConfigCommon));
 bwp->bwp_Common->pdsch_ConfigCommon->present = NR_SetupRelease_PDSCH_ConfigCommon_PR_setup;
 bwp->bwp_Common->pdsch_ConfigCommon->choice.setup = calloc(1,sizeof(*bwp->bwp_Common->pdsch_ConfigCommon->choice.setup));
 bwp->bwp_Common->pdsch_ConfigCommon->choice.setup->pdsch_TimeDomainAllocationList = calloc(1,sizeof(*bwp->bwp_Common->pdsch_ConfigCommon->choice.setup->pdsch_TimeDomainAllocationList));

 // copy PDSCH TimeDomainResourceAllocation from InitialBWP
 
 NR_PDSCH_TimeDomainResourceAllocation_t *pdschi;
 for (int i=0;i<servingcellconfigcommon->downlinkConfigCommon->initialDownlinkBWP->pdsch_ConfigCommon->choice.setup->pdsch_TimeDomainAllocationList->list.count;i++) {
   pdschi= calloc(1,sizeof(*pdschi));
   if(servingcellconfigcommon->downlinkConfigCommon->initialDownlinkBWP->pdsch_ConfigCommon->choice.setup->pdsch_TimeDomainAllocationList->list.array[i]->k0){
     pdschi->k0 = calloc(1,sizeof(*pdschi->k0));
     *pdschi->k0 = *servingcellconfigcommon->downlinkConfigCommon->initialDownlinkBWP->pdsch_ConfigCommon->choice.setup->pdsch_TimeDomainAllocationList->list.array[i]->k0;
   }
   pdschi->mappingType = servingcellconfigcommon->downlinkConfigCommon->initialDownlinkBWP->pdsch_ConfigCommon->choice.setup->pdsch_TimeDomainAllocationList->list.array[i]->mappingType;
   pdschi->startSymbolAndLength = servingcellconfigcommon->downlinkConfigCommon->initialDownlinkBWP->pdsch_ConfigCommon->choice.setup->pdsch_TimeDomainAllocationList->list.array[i]->startSymbolAndLength;
   ASN_SEQUENCE_ADD(&bwp->bwp_Common->pdsch_ConfigCommon->choice.setup->pdsch_TimeDomainAllocationList->list,pdschi);
 }

 if (!servingcellconfigdedicated) {
   bwp->bwp_Dedicated=calloc(1,sizeof(*bwp->bwp_Dedicated));
 }
 bwp->bwp_Dedicated->pdcch_Config=calloc(1,sizeof(*bwp->bwp_Dedicated->pdcch_Config));
 bwp->bwp_Dedicated->pdcch_Config->present = NR_SetupRelease_PDCCH_Config_PR_setup;
 bwp->bwp_Dedicated->pdcch_Config->choice.setup = calloc(1,sizeof(*bwp->bwp_Dedicated->pdcch_Config->choice.setup));
 bwp->bwp_Dedicated->pdcch_Config->choice.setup->controlResourceSetToAddModList = calloc(1,sizeof(*bwp->bwp_Dedicated->pdcch_Config->choice.setup->controlResourceSetToAddModList));

 ASN_SEQUENCE_ADD(&bwp->bwp_Dedicated->pdcch_Config->choice.setup->controlResourceSetToAddModList->list,
		  coreset);

 bwp->bwp_Dedicated->pdcch_Config->choice.setup->searchSpacesToAddModList = calloc(1,sizeof(*bwp->bwp_Dedicated->pdcch_Config->choice.setup->searchSpacesToAddModList));

 NR_SearchSpace_t *ss2 = calloc(1,sizeof(*ss2));

 ss2->searchSpaceId=2;
 ss2->controlResourceSetId=calloc(1,sizeof(*ss2->controlResourceSetId));
 *ss2->controlResourceSetId=1;
 ss2->monitoringSlotPeriodicityAndOffset=calloc(1,sizeof(*ss2->monitoringSlotPeriodicityAndOffset));
 ss2->monitoringSlotPeriodicityAndOffset->present = NR_SearchSpace__monitoringSlotPeriodicityAndOffset_PR_sl1;
 ss2->monitoringSlotPeriodicityAndOffset->choice.sl1=(NULL_t)0;
 ss2->duration=NULL;
 ss2->monitoringSymbolsWithinSlot = calloc(1,sizeof(*ss2->monitoringSymbolsWithinSlot));
 ss2->monitoringSymbolsWithinSlot->buf = calloc(1,2);
 ss2->monitoringSymbolsWithinSlot->size = 2;
 ss2->monitoringSymbolsWithinSlot->bits_unused = 2;
 ss2->monitoringSymbolsWithinSlot->buf[0]=0xc0;
 ss2->monitoringSymbolsWithinSlot->buf[1]=0x0;
 ss2->nrofCandidates=calloc(1,sizeof(*ss2->nrofCandidates));
 ss2->nrofCandidates->aggregationLevel1 = NR_SearchSpace__nrofCandidates__aggregationLevel1_n0;
 ss2->nrofCandidates->aggregationLevel2 = NR_SearchSpace__nrofCandidates__aggregationLevel2_n0;
 if (curr_bwp < 48)
   ss2->nrofCandidates->aggregationLevel4 = NR_SearchSpace__nrofCandidates__aggregationLevel4_n1;
 else if (curr_bwp < 96)
   ss2->nrofCandidates->aggregationLevel4 = NR_SearchSpace__nrofCandidates__aggregationLevel4_n2;
 else
   ss2->nrofCandidates->aggregationLevel4 = NR_SearchSpace__nrofCandidates__aggregationLevel4_n4;
 ss2->nrofCandidates->aggregationLevel8 = NR_SearchSpace__nrofCandidates__aggregationLevel8_n0;
 ss2->nrofCandidates->aggregationLevel16 = NR_SearchSpace__nrofCandidates__aggregationLevel16_n0;
 ss2->searchSpaceType=calloc(1,sizeof(*ss2->searchSpaceType));
 ss2->searchSpaceType->present = NR_SearchSpace__searchSpaceType_PR_ue_Specific;
 ss2->searchSpaceType->choice.ue_Specific = calloc(1,sizeof(*ss2->searchSpaceType->choice.ue_Specific));
 ss2->searchSpaceType->choice.ue_Specific->dci_Formats=NR_SearchSpace__searchSpaceType__ue_Specific__dci_Formats_formats0_1_And_1_1;

 ASN_SEQUENCE_ADD(&bwp->bwp_Dedicated->pdcch_Config->choice.setup->searchSpacesToAddModList->list,
		  ss2);


 bwp->bwp_Dedicated->pdcch_Config->choice.setup->searchSpacesToReleaseList = NULL;

 if (!servingcellconfigdedicated) {
  bwp->bwp_Dedicated->pdsch_Config = calloc(1,sizeof(*bwp->bwp_Dedicated->pdsch_Config));

  bwp->bwp_Dedicated->pdsch_Config->present = NR_SetupRelease_PDSCH_Config_PR_setup;
  bwp->bwp_Dedicated->pdsch_Config->choice.setup = calloc(1,sizeof(*bwp->bwp_Dedicated->pdsch_Config->choice.setup));
  bwp->bwp_Dedicated->pdsch_Config->choice.setup->dmrs_DownlinkForPDSCH_MappingTypeA = calloc(1,sizeof(*bwp->bwp_Dedicated->pdsch_Config->choice.setup->dmrs_DownlinkForPDSCH_MappingTypeA));
  bwp->bwp_Dedicated->pdsch_Config->choice.setup->dmrs_DownlinkForPDSCH_MappingTypeA->present= NR_SetupRelease_DMRS_DownlinkConfig_PR_setup;

  bwp->bwp_Dedicated->pdsch_Config->choice.setup->dmrs_DownlinkForPDSCH_MappingTypeA->choice.setup = calloc(1,sizeof(*bwp->bwp_Dedicated->pdsch_Config->choice.setup->dmrs_DownlinkForPDSCH_MappingTypeA->choice.setup));
 }
 bwp->bwp_Dedicated->pdsch_Config->choice.setup->dataScramblingIdentityPDSCH = NULL;

 if (dl_antenna_ports > 1)// for MIMO, we use DMRS Config Type 2
   bwp->bwp_Dedicated->pdsch_Config->choice.setup->dmrs_DownlinkForPDSCH_MappingTypeA->choice.setup->dmrs_Type=calloc(1,sizeof(*bwp->bwp_Dedicated->pdsch_Config->choice.setup->dmrs_DownlinkForPDSCH_MappingTypeA->choice.setup->dmrs_Type));
 else
   bwp->bwp_Dedicated->pdsch_Config->choice.setup->dmrs_DownlinkForPDSCH_MappingTypeA->choice.setup->dmrs_Type=NULL;
 bwp->bwp_Dedicated->pdsch_Config->choice.setup->dmrs_DownlinkForPDSCH_MappingTypeA->choice.setup->maxLength=NULL;
 bwp->bwp_Dedicated->pdsch_Config->choice.setup->dmrs_DownlinkForPDSCH_MappingTypeA->choice.setup->scramblingID0=NULL;
 bwp->bwp_Dedicated->pdsch_Config->choice.setup->dmrs_DownlinkForPDSCH_MappingTypeA->choice.setup->scramblingID1=NULL;
 if (!servingcellconfigdedicated) {
   bwp->bwp_Dedicated->pdsch_Config->choice.setup->dmrs_DownlinkForPDSCH_MappingTypeA->choice.setup->phaseTrackingRS=NULL;
 }
 bwp->bwp_Dedicated->pdsch_Config->choice.setup->dmrs_DownlinkForPDSCH_MappingTypeA->choice.setup->dmrs_AdditionalPosition = calloc(1,sizeof(*bwp->bwp_Dedicated->pdsch_Config->choice.setup->dmrs_DownlinkForPDSCH_MappingTypeA->choice.setup->dmrs_AdditionalPosition));
 *bwp->bwp_Dedicated->pdsch_Config->choice.setup->dmrs_DownlinkForPDSCH_MappingTypeA->choice.setup->dmrs_AdditionalPosition = NR_DMRS_DownlinkConfig__dmrs_AdditionalPosition_pos0;

 bwp->bwp_Dedicated->pdsch_Config->choice.setup->tci_StatesToAddModList=calloc(1,sizeof(*bwp->bwp_Dedicated->pdsch_Config->choice.setup->tci_StatesToAddModList));

 n_ssb = 0;
 NR_TCI_State_t *tcid[64];
 for (int i=0;i<64;i++) {
   if ((bitmap>>(63-i))&0x01){
     tcid[i]=calloc(1,sizeof(*tcid[i]));
     tcid[i]->tci_StateId=n_ssb;
     tcid[i]->qcl_Type1.cell=NULL;
     tcid[i]->qcl_Type1.bwp_Id=calloc(1,sizeof(*tcid[i]->qcl_Type1.bwp_Id));
     *tcid[i]->qcl_Type1.bwp_Id=1;
     tcid[i]->qcl_Type1.referenceSignal.present = NR_QCL_Info__referenceSignal_PR_ssb;
     tcid[i]->qcl_Type1.referenceSignal.choice.ssb = i;
     tcid[i]->qcl_Type1.qcl_Type=NR_QCL_Info__qcl_Type_typeC;
     ASN_SEQUENCE_ADD(&bwp->bwp_Dedicated->pdsch_Config->choice.setup->tci_StatesToAddModList->list,tcid[i]);
     n_ssb++;
   }
 }


 bwp->bwp_Dedicated->pdsch_Config->choice.setup->tci_StatesToReleaseList=NULL;
 bwp->bwp_Dedicated->pdsch_Config->choice.setup->vrb_ToPRB_Interleaver=NULL;
 bwp->bwp_Dedicated->pdsch_Config->choice.setup->resourceAllocation=NR_PDSCH_Config__resourceAllocation_resourceAllocationType1;
 bwp->bwp_Dedicated->pdsch_Config->choice.setup->pdsch_TimeDomainAllocationList=NULL;
 bwp->bwp_Dedicated->pdsch_Config->choice.setup->pdsch_AggregationFactor=NULL;
 bwp->bwp_Dedicated->pdsch_Config->choice.setup->rateMatchPatternToAddModList=NULL;
 bwp->bwp_Dedicated->pdsch_Config->choice.setup->rateMatchPatternToReleaseList=NULL;
 bwp->bwp_Dedicated->pdsch_Config->choice.setup->rateMatchPatternGroup1=NULL;
 bwp->bwp_Dedicated->pdsch_Config->choice.setup->rateMatchPatternGroup2=NULL;
 bwp->bwp_Dedicated->pdsch_Config->choice.setup->rbg_Size=NR_PDSCH_Config__rbg_Size_config1;
 if (!get_softmodem_params()->use_256qam_table) {
   bwp->bwp_Dedicated->pdsch_Config->choice.setup->mcs_Table=NULL;
 } else {
   bwp->bwp_Dedicated->pdsch_Config->choice.setup->mcs_Table = calloc(1, sizeof(*bwp->bwp_Dedicated->pdsch_Config->choice.setup->mcs_Table));
   *bwp->bwp_Dedicated->pdsch_Config->choice.setup->mcs_Table = NR_PDSCH_Config__mcs_Table_qam256;
 }
 bwp->bwp_Dedicated->pdsch_Config->choice.setup->maxNrofCodeWordsScheduledByDCI = calloc(1,sizeof(*bwp->bwp_Dedicated->pdsch_Config->choice.setup->maxNrofCodeWordsScheduledByDCI));
 *bwp->bwp_Dedicated->pdsch_Config->choice.setup->maxNrofCodeWordsScheduledByDCI = NR_PDSCH_Config__maxNrofCodeWordsScheduledByDCI_n1;
 bwp->bwp_Dedicated->pdsch_Config->choice.setup->prb_BundlingType.present = NR_PDSCH_Config__prb_BundlingType_PR_staticBundling;
 bwp->bwp_Dedicated->pdsch_Config->choice.setup->prb_BundlingType.choice.staticBundling = calloc(1,sizeof(*bwp->bwp_Dedicated->pdsch_Config->choice.setup->prb_BundlingType.choice.staticBundling));
 bwp->bwp_Dedicated->pdsch_Config->choice.setup->prb_BundlingType.choice.staticBundling->bundleSize =
   calloc(1,sizeof(*bwp->bwp_Dedicated->pdsch_Config->choice.setup->prb_BundlingType.choice.staticBundling->bundleSize));
 *bwp->bwp_Dedicated->pdsch_Config->choice.setup->prb_BundlingType.choice.staticBundling->bundleSize = NR_PDSCH_Config__prb_BundlingType__staticBundling__bundleSize_wideband;
 bwp->bwp_Dedicated->pdsch_Config->choice.setup->zp_CSI_RS_ResourceToAddModList=NULL;
 bwp->bwp_Dedicated->pdsch_Config->choice.setup->zp_CSI_RS_ResourceToReleaseList=NULL;
 bwp->bwp_Dedicated->pdsch_Config->choice.setup->aperiodic_ZP_CSI_RS_ResourceSetsToAddModList=NULL;
 bwp->bwp_Dedicated->pdsch_Config->choice.setup->aperiodic_ZP_CSI_RS_ResourceSetsToReleaseList=NULL;
 bwp->bwp_Dedicated->pdsch_Config->choice.setup->sp_ZP_CSI_RS_ResourceSetsToAddModList=NULL;
 bwp->bwp_Dedicated->pdsch_Config->choice.setup->sp_ZP_CSI_RS_ResourceSetsToReleaseList=NULL;
 bwp->bwp_Dedicated->pdsch_Config->choice.setup->p_ZP_CSI_RS_ResourceSet=NULL;

 bwp->bwp_Dedicated->pdsch_Config->choice.setup->tci_StatesToReleaseList=NULL;
 bwp->bwp_Dedicated->pdsch_Config->choice.setup->vrb_ToPRB_Interleaver=NULL;
 bwp->bwp_Dedicated->pdsch_Config->choice.setup->resourceAllocation=NR_PDSCH_Config__resourceAllocation_resourceAllocationType1;
 bwp->bwp_Dedicated->pdsch_Config->choice.setup->pdsch_TimeDomainAllocationList=NULL;
 bwp->bwp_Dedicated->pdsch_Config->choice.setup->pdsch_AggregationFactor=NULL;
 bwp->bwp_Dedicated->pdsch_Config->choice.setup->rateMatchPatternToAddModList=NULL;
 bwp->bwp_Dedicated->pdsch_Config->choice.setup->rateMatchPatternToReleaseList=NULL;
 bwp->bwp_Dedicated->pdsch_Config->choice.setup->rateMatchPatternGroup1=NULL;
 bwp->bwp_Dedicated->pdsch_Config->choice.setup->rateMatchPatternGroup2=NULL;
 bwp->bwp_Dedicated->pdsch_Config->choice.setup->rbg_Size=NR_PDSCH_Config__rbg_Size_config1;
 if (!get_softmodem_params()->use_256qam_table) {
   bwp->bwp_Dedicated->pdsch_Config->choice.setup->mcs_Table=NULL;
 } else {
   bwp->bwp_Dedicated->pdsch_Config->choice.setup->mcs_Table = calloc(1, sizeof(*bwp->bwp_Dedicated->pdsch_Config->choice.setup->mcs_Table));
   *bwp->bwp_Dedicated->pdsch_Config->choice.setup->mcs_Table = NR_PDSCH_Config__mcs_Table_qam256;
 }
 bwp->bwp_Dedicated->pdsch_Config->choice.setup->maxNrofCodeWordsScheduledByDCI = calloc(1,sizeof(*bwp->bwp_Dedicated->pdsch_Config->choice.setup->maxNrofCodeWordsScheduledByDCI));
 *bwp->bwp_Dedicated->pdsch_Config->choice.setup->maxNrofCodeWordsScheduledByDCI = NR_PDSCH_Config__maxNrofCodeWordsScheduledByDCI_n1;
 bwp->bwp_Dedicated->pdsch_Config->choice.setup->prb_BundlingType.present = NR_PDSCH_Config__prb_BundlingType_PR_staticBundling;
 bwp->bwp_Dedicated->pdsch_Config->choice.setup->prb_BundlingType.choice.staticBundling = calloc(1,sizeof(*bwp->bwp_Dedicated->pdsch_Config->choice.setup->prb_BundlingType.choice.staticBundling));
 bwp->bwp_Dedicated->pdsch_Config->choice.setup->prb_BundlingType.choice.staticBundling->bundleSize =
   calloc(1,sizeof(*bwp->bwp_Dedicated->pdsch_Config->choice.setup->prb_BundlingType.choice.staticBundling->bundleSize));
 *bwp->bwp_Dedicated->pdsch_Config->choice.setup->prb_BundlingType.choice.staticBundling->bundleSize = NR_PDSCH_Config__prb_BundlingType__staticBundling__bundleSize_wideband;
 bwp->bwp_Dedicated->pdsch_Config->choice.setup->zp_CSI_RS_ResourceToAddModList=NULL;
 bwp->bwp_Dedicated->pdsch_Config->choice.setup->zp_CSI_RS_ResourceToReleaseList=NULL;
 bwp->bwp_Dedicated->pdsch_Config->choice.setup->aperiodic_ZP_CSI_RS_ResourceSetsToAddModList=NULL;
 bwp->bwp_Dedicated->pdsch_Config->choice.setup->aperiodic_ZP_CSI_RS_ResourceSetsToReleaseList=NULL;
 bwp->bwp_Dedicated->pdsch_Config->choice.setup->sp_ZP_CSI_RS_ResourceSetsToAddModList=NULL;
 bwp->bwp_Dedicated->pdsch_Config->choice.setup->sp_ZP_CSI_RS_ResourceSetsToReleaseList=NULL;
 bwp->bwp_Dedicated->pdsch_Config->choice.setup->p_ZP_CSI_RS_ResourceSet=NULL;
 bwp->bwp_Dedicated->sps_Config = NULL; //calloc(1,sizeof(struct NR_SetupRelease_SPS_Config));

 bwp->bwp_Dedicated->radioLinkMonitoringConfig = NULL;
#if 0
 bwp->bwp_Dedicated->radioLinkMonitoringConfig = calloc(1,sizeof(*bwp->bwp_Dedicated->radioLinkMonitoringConfig));
 bwp->bwp_Dedicated->radioLinkMonitoringConfig->present = NR_SetupRelease_RadioLinkMonitoringConfig_PR_setup;

 bwp->bwp_Dedicated->radioLinkMonitoringConfig->choice.setup = calloc(1,sizeof(*bwp->bwp_Dedicated->radioLinkMonitoringConfig->choice.setup));
 bwp->bwp_Dedicated->radioLinkMonitoringConfig->choice.setup->failureDetectionResourcesToAddModList=NULL;
 bwp->bwp_Dedicated->radioLinkMonitoringConfig->choice.setup->failureDetectionResourcesToReleaseList=NULL;
 bwp->bwp_Dedicated->radioLinkMonitoringConfig->choice.setup->beamFailureInstanceMaxCount = calloc(1,sizeof(*bwp->bwp_Dedicated->radioLinkMonitoringConfig->choice.setup->beamFailureInstanceMaxCount));
 *bwp->bwp_Dedicated->radioLinkMonitoringConfig->choice.setup->beamFailureInstanceMaxCount = NR_RadioLinkMonitoringConfig__beamFailureInstanceMaxCount_n3;
 bwp->bwp_Dedicated->radioLinkMonitoringConfig->choice.setup->beamFailureDetectionTimer = calloc(1,sizeof(*bwp->bwp_Dedicated->radioLinkMonitoringConfig->choice.setup->beamFailureDetectionTimer));
 *bwp->bwp_Dedicated->radioLinkMonitoringConfig->choice.setup->beamFailureDetectionTimer = NR_RadioLinkMonitoringConfig__beamFailureDetectionTimer_pbfd2;
#endif
 
 if (!servingcellconfigdedicated) {
   ASN_SEQUENCE_ADD(&secondaryCellGroup->spCellConfig->spCellConfigDedicated->downlinkBWP_ToAddModList->list,bwp);
 }
 secondaryCellGroup->spCellConfig->spCellConfigDedicated->firstActiveDownlinkBWP_Id=calloc(1,sizeof(*secondaryCellGroup->spCellConfig->spCellConfigDedicated->firstActiveDownlinkBWP_Id));
 
 *secondaryCellGroup->spCellConfig->spCellConfigDedicated->firstActiveDownlinkBWP_Id=1;
 secondaryCellGroup->spCellConfig->spCellConfigDedicated->bwp_InactivityTimer = NULL;
 secondaryCellGroup->spCellConfig->spCellConfigDedicated->defaultDownlinkBWP_Id = NULL;
 secondaryCellGroup->spCellConfig->spCellConfigDedicated->defaultDownlinkBWP_Id = calloc(1, sizeof(*secondaryCellGroup->spCellConfig->spCellConfigDedicated->defaultDownlinkBWP_Id));
 *secondaryCellGroup->spCellConfig->spCellConfigDedicated->defaultDownlinkBWP_Id = 1;

 if (!servingcellconfigdedicated) {
   secondaryCellGroup->spCellConfig->spCellConfigDedicated->uplinkConfig=calloc(1,sizeof(*secondaryCellGroup->spCellConfig->spCellConfigDedicated->uplinkConfig));
 }

 NR_BWP_UplinkDedicated_t *initialUplinkBWP = calloc(1,sizeof(*initialUplinkBWP));
 secondaryCellGroup->spCellConfig->spCellConfigDedicated->uplinkConfig->initialUplinkBWP = initialUplinkBWP;
 initialUplinkBWP->pucch_Config = NULL;
 initialUplinkBWP->pusch_Config = calloc(1,sizeof(*initialUplinkBWP->pusch_Config));
 initialUplinkBWP->pusch_Config->present = NR_SetupRelease_PUSCH_Config_PR_setup;
 NR_PUSCH_Config_t *pusch_Config = NULL;
 if (servingcellconfigdedicated) {
   pusch_Config = servingcellconfigdedicated->uplinkConfig->uplinkBWP_ToAddModList->list.array[0]->bwp_Dedicated->pusch_Config->choice.setup;
 } else {
   pusch_Config = calloc(1,sizeof(*pusch_Config));
 }
 initialUplinkBWP->pusch_Config->choice.setup = pusch_Config;
 pusch_Config->txConfig=calloc(1,sizeof(*pusch_Config->txConfig));
 *pusch_Config->txConfig= NR_PUSCH_Config__txConfig_codebook;
 pusch_Config->dmrs_UplinkForPUSCH_MappingTypeA = NULL;
 if (!servingcellconfigdedicated) {
  pusch_Config->dmrs_UplinkForPUSCH_MappingTypeB = calloc(1,sizeof(*pusch_Config->dmrs_UplinkForPUSCH_MappingTypeB));
  pusch_Config->dmrs_UplinkForPUSCH_MappingTypeB->present = NR_SetupRelease_DMRS_UplinkConfig_PR_setup;
  pusch_Config->dmrs_UplinkForPUSCH_MappingTypeB->choice.setup = calloc(1,sizeof(*pusch_Config->dmrs_UplinkForPUSCH_MappingTypeB->choice.setup));
 }
 NR_DMRS_UplinkConfig_t *NR_DMRS_UplinkConfig = pusch_Config->dmrs_UplinkForPUSCH_MappingTypeB->choice.setup;
 NR_DMRS_UplinkConfig->dmrs_Type = NULL;
 NR_DMRS_UplinkConfig->dmrs_AdditionalPosition = calloc(1,sizeof(*NR_DMRS_UplinkConfig->dmrs_AdditionalPosition));
 *NR_DMRS_UplinkConfig->dmrs_AdditionalPosition = NR_DMRS_UplinkConfig__dmrs_AdditionalPosition_pos0;
 if (!servingcellconfigdedicated) {
   NR_DMRS_UplinkConfig->phaseTrackingRS=NULL;
 }
 NR_DMRS_UplinkConfig->maxLength=NULL;
 NR_DMRS_UplinkConfig->transformPrecodingDisabled = calloc(1,sizeof(*NR_DMRS_UplinkConfig->transformPrecodingDisabled));
 NR_DMRS_UplinkConfig->transformPrecodingDisabled->scramblingID0 = NULL;
 NR_DMRS_UplinkConfig->transformPrecodingDisabled->scramblingID1 = NULL;
 NR_DMRS_UplinkConfig->transformPrecodingEnabled = NULL;
 pusch_Config->pusch_PowerControl = calloc(1,sizeof(*pusch_Config->pusch_PowerControl));
 pusch_Config->pusch_PowerControl->tpc_Accumulation = NULL;
 pusch_Config->pusch_PowerControl->msg3_Alpha = calloc(1,sizeof(*pusch_Config->pusch_PowerControl->msg3_Alpha));
 *pusch_Config->pusch_PowerControl->msg3_Alpha = NR_Alpha_alpha1;
 pusch_Config->pusch_PowerControl->p0_NominalWithoutGrant = NULL;
 pusch_Config->pusch_PowerControl->p0_AlphaSets = calloc(1,sizeof(*pusch_Config->pusch_PowerControl->p0_AlphaSets));
 NR_P0_PUSCH_AlphaSet_t *aset = calloc(1,sizeof(*aset));
 aset->p0_PUSCH_AlphaSetId=0;
 aset->p0=calloc(1,sizeof(*aset->p0));
 *aset->p0 = 0;
 aset->alpha=calloc(1,sizeof(*aset->alpha));
 *aset->alpha=NR_Alpha_alpha1;
 ASN_SEQUENCE_ADD(&pusch_Config->pusch_PowerControl->p0_AlphaSets->list,aset);
 pusch_Config->pusch_PowerControl->pathlossReferenceRSToAddModList = NULL;
 pusch_Config->pusch_PowerControl->pathlossReferenceRSToReleaseList = NULL;
 pusch_Config->pusch_PowerControl->twoPUSCH_PC_AdjustmentStates = NULL;
 pusch_Config->pusch_PowerControl->deltaMCS = NULL;
 pusch_Config->pusch_PowerControl->sri_PUSCH_MappingToAddModList = NULL;
 pusch_Config->pusch_PowerControl->sri_PUSCH_MappingToReleaseList = NULL;
 pusch_Config->frequencyHopping=NULL;
 pusch_Config->frequencyHoppingOffsetLists=NULL;
 pusch_Config->resourceAllocation = NR_PUSCH_Config__resourceAllocation_resourceAllocationType1;
 pusch_Config->pusch_TimeDomainAllocationList = NULL;
 pusch_Config->pusch_AggregationFactor=NULL;
 pusch_Config->mcs_Table=NULL;
 pusch_Config->mcs_TableTransformPrecoder=NULL;
 pusch_Config->transformPrecoder= NULL;
 /* if msg3_transformprecoding is set in conf file - pusch config should not disable it */
 if (servingcellconfigcommon->uplinkConfigCommon->initialUplinkBWP->rach_ConfigCommon->choice.setup->msg3_transformPrecoder == NULL) {
    pusch_Config->transformPrecoder=calloc(1,sizeof(*pusch_Config->transformPrecoder));
    *pusch_Config->transformPrecoder = NR_PUSCH_Config__transformPrecoder_disabled;
 }
 pusch_Config->codebookSubset=calloc(1,sizeof(*pusch_Config->codebookSubset));
 *pusch_Config->codebookSubset = NR_PUSCH_Config__codebookSubset_nonCoherent;
 pusch_Config->maxRank=calloc(1,sizeof(*pusch_Config->maxRank));
 *pusch_Config->maxRank= 1;
 pusch_Config->rbg_Size=NULL;
 pusch_Config->uci_OnPUSCH=NULL;
 pusch_Config->tp_pi2BPSK=NULL;

 /*------------------------------TRANSFORM PRECODING- -----------------------------------------------------------------------*/

 uint8_t transform_precoding = NR_PUSCH_Config__transformPrecoder_disabled;

 // TBD: configure this from .conf file, Dedicated params cannot yet be configured in .conf file.
 // Enable this to test transform precoding enabled from dedicated config.
 /*if (pusch_Config->transformPrecoder == NULL)
    pusch_Config->transformPrecoder=calloc(1,sizeof(*pusch_Config->transformPrecoder));

 *pusch_Config->transformPrecoder = NR_PUSCH_Config__transformPrecoder_enabled;  */
  // END -------

 if (pusch_Config->transformPrecoder == NULL) {
  if (servingcellconfigcommon->uplinkConfigCommon->initialUplinkBWP->rach_ConfigCommon->choice.setup->msg3_transformPrecoder != NULL)
    transform_precoding = NR_PUSCH_Config__transformPrecoder_enabled;
 }
 else
    transform_precoding = *pusch_Config->transformPrecoder;


 if (transform_precoding == NR_PUSCH_Config__transformPrecoder_enabled ) {
    /* Enable DMRS uplink config for transform precoding enabled */
    NR_DMRS_UplinkConfig->transformPrecodingEnabled = calloc(1,sizeof(*NR_DMRS_UplinkConfig->transformPrecodingEnabled));
    NR_DMRS_UplinkConfig->transformPrecodingEnabled->nPUSCH_Identity = NULL;
    NR_DMRS_UplinkConfig->transformPrecodingEnabled->sequenceGroupHopping = NULL;
    NR_DMRS_UplinkConfig->transformPrecodingEnabled->sequenceHopping = NULL;
    NR_DMRS_UplinkConfig->transformPrecodingEnabled->ext1 = NULL;

    LOG_I(RRC,"TRANSFORM PRECODING ENABLED......\n");

  }
 /*----------------------------------------------------------------------------------------------------------------------------*/ 

 initialUplinkBWP->srs_Config = calloc(1,sizeof(*initialUplinkBWP->srs_Config));
 initialUplinkBWP->srs_Config->present = NR_SetupRelease_SRS_Config_PR_setup;
 NR_SRS_Config_t *srs_Config = calloc(1,sizeof(*srs_Config));
 initialUplinkBWP->srs_Config->choice.setup=srs_Config;
 srs_Config->srs_ResourceSetToReleaseList=NULL;
 srs_Config->srs_ResourceSetToAddModList=calloc(1,sizeof(*srs_Config->srs_ResourceSetToAddModList));
 NR_SRS_ResourceSet_t *srs_resset0=calloc(1,sizeof(*srs_resset0));
 srs_resset0->srs_ResourceSetId = 0;
 srs_resset0->srs_ResourceIdList=calloc(1,sizeof(*srs_resset0->srs_ResourceIdList));
 NR_SRS_ResourceId_t *srs_resset0_id=calloc(1,sizeof(*srs_resset0_id));
 *srs_resset0_id=0;
 ASN_SEQUENCE_ADD(&srs_resset0->srs_ResourceIdList->list,srs_resset0_id);
 srs_Config->srs_ResourceToReleaseList=NULL;

  if(do_srs) {
    srs_resset0->resourceType.present =  NR_SRS_ResourceSet__resourceType_PR_periodic;
    srs_resset0->resourceType.choice.periodic = calloc(1,sizeof(*srs_resset0->resourceType.choice.periodic));
    srs_resset0->resourceType.choice.periodic->associatedCSI_RS = NULL;
  } else {
    srs_resset0->resourceType.present =  NR_SRS_ResourceSet__resourceType_PR_aperiodic;
    srs_resset0->resourceType.choice.aperiodic = calloc(1,sizeof(*srs_resset0->resourceType.choice.aperiodic));
    srs_resset0->resourceType.choice.aperiodic->aperiodicSRS_ResourceTrigger=1;
    srs_resset0->resourceType.choice.aperiodic->csi_RS=NULL;
    srs_resset0->resourceType.choice.aperiodic->slotOffset= calloc(1,sizeof(*srs_resset0->resourceType.choice.aperiodic->slotOffset));
    *srs_resset0->resourceType.choice.aperiodic->slotOffset=2;
    srs_resset0->resourceType.choice.aperiodic->ext1=NULL;
  }

 srs_resset0->usage=NR_SRS_ResourceSet__usage_codebook;
 srs_resset0->alpha = calloc(1,sizeof(*srs_resset0->alpha));
 *srs_resset0->alpha = NR_Alpha_alpha1;
 srs_resset0->p0=calloc(1,sizeof(*srs_resset0->p0));
 *srs_resset0->p0=-80;
 srs_resset0->pathlossReferenceRS=NULL;
 srs_resset0->srs_PowerControlAdjustmentStates=NULL;
 ASN_SEQUENCE_ADD(&srs_Config->srs_ResourceSetToAddModList->list,srs_resset0);
 srs_Config->srs_ResourceToReleaseList=NULL;
 srs_Config->srs_ResourceToAddModList=calloc(1,sizeof(*srs_Config->srs_ResourceToAddModList));
 NR_SRS_Resource_t *srs_res0=calloc(1,sizeof(*srs_res0));
 srs_res0->srs_ResourceId=0;
 srs_res0->nrofSRS_Ports=NR_SRS_Resource__nrofSRS_Ports_port1;
 srs_res0->ptrs_PortIndex=NULL;
 srs_res0->transmissionComb.present=NR_SRS_Resource__transmissionComb_PR_n2; 
 srs_res0->transmissionComb.choice.n2=calloc(1,sizeof(*srs_res0->transmissionComb.choice.n2));
 srs_res0->transmissionComb.choice.n2->combOffset_n2=0;
 srs_res0->transmissionComb.choice.n2->cyclicShift_n2=0;
 srs_res0->resourceMapping.startPosition = 2 + uid%2;
 srs_res0->resourceMapping.nrofSymbols=NR_SRS_Resource__resourceMapping__nrofSymbols_n1;
 srs_res0->resourceMapping.repetitionFactor=NR_SRS_Resource__resourceMapping__repetitionFactor_n1;
 srs_res0->freqDomainPosition=0;
 srs_res0->freqDomainShift=0;
 srs_res0->freqHopping.b_SRS=0;
 srs_res0->freqHopping.b_hop=0;
 srs_res0->freqHopping.c_SRS = rrc_get_max_nr_csrs(
     NRRIV2BW(servingcellconfigcommon->uplinkConfigCommon->initialUplinkBWP->genericParameters.locationAndBandwidth, 275),
     srs_res0->freqHopping.b_SRS);
 srs_res0->groupOrSequenceHopping=NR_SRS_Resource__groupOrSequenceHopping_neither;

  if(do_srs) {
    srs_res0->resourceType.present= NR_SRS_Resource__resourceType_PR_periodic;
    srs_res0->resourceType.choice.periodic=calloc(1,sizeof(*srs_res0->resourceType.choice.periodic));
    srs_res0->resourceType.choice.periodic->periodicityAndOffset_p.present = NR_SRS_PeriodicityAndOffset_PR_sl160;
    srs_res0->resourceType.choice.periodic->periodicityAndOffset_p.choice.sl160 = 17 + (uid>1)*10; // 17/17/.../147/157 are mixed slots
  } else {
    srs_res0->resourceType.present= NR_SRS_Resource__resourceType_PR_aperiodic;
    srs_res0->resourceType.choice.aperiodic=calloc(1,sizeof(*srs_res0->resourceType.choice.aperiodic));
  }

 srs_res0->sequenceId=40;
 srs_res0->spatialRelationInfo=calloc(1,sizeof(*srs_res0->spatialRelationInfo));
 srs_res0->spatialRelationInfo->servingCellId=NULL;
 srs_res0->spatialRelationInfo->referenceSignal.present=NR_SRS_SpatialRelationInfo__referenceSignal_PR_csi_RS_Index;
 srs_res0->spatialRelationInfo->referenceSignal.choice.csi_RS_Index=0;
 ASN_SEQUENCE_ADD(&srs_Config->srs_ResourceToAddModList->list,srs_res0);

 secondaryCellGroup->spCellConfig->spCellConfigDedicated->uplinkConfig->uplinkBWP_ToReleaseList = NULL;
 NR_BWP_Uplink_t *ubwp = NULL;
 if (servingcellconfigdedicated) {
   ubwp = servingcellconfigdedicated->uplinkConfig->uplinkBWP_ToAddModList->list.array[0];
 } else {
   secondaryCellGroup->spCellConfig->spCellConfigDedicated->uplinkConfig->uplinkBWP_ToAddModList = calloc(1,sizeof(*secondaryCellGroup->spCellConfig->spCellConfigDedicated->uplinkConfig->uplinkBWP_ToAddModList));
   ubwp = calloc(1,sizeof(*ubwp));
 }
 ubwp->bwp_Id=1;
 ubwp->bwp_Common = calloc(1,sizeof(*ubwp->bwp_Common));
 // copy bwp_Common from Initial UL BWP except for bandwidth
 memcpy((void*)&ubwp->bwp_Common->genericParameters,
	(void*)&servingcellconfigcommon->uplinkConfigCommon->initialUplinkBWP->genericParameters,
	sizeof(servingcellconfigcommon->uplinkConfigCommon->initialUplinkBWP->genericParameters));
 ubwp->bwp_Common->genericParameters.locationAndBandwidth=PRBalloc_to_locationandbandwidth(servingcellconfigcommon->uplinkConfigCommon->frequencyInfoUL->scs_SpecificCarrierList.list.array[0]->carrierBandwidth,0);

 ubwp->bwp_Common->rach_ConfigCommon  = servingcellconfigcommon->uplinkConfigCommon->initialUplinkBWP->rach_ConfigCommon;
 ubwp->bwp_Common->pusch_ConfigCommon = servingcellconfigcommon->uplinkConfigCommon->initialUplinkBWP->pusch_ConfigCommon;
 ubwp->bwp_Common->pucch_ConfigCommon = servingcellconfigcommon->uplinkConfigCommon->initialUplinkBWP->pucch_ConfigCommon;
 
 if (!servingcellconfigdedicated) {
   ubwp->bwp_Dedicated = calloc(1,sizeof(*ubwp->bwp_Dedicated));
 }
 ubwp->bwp_Dedicated->pucch_Config = calloc(1,sizeof(*ubwp->bwp_Dedicated->pucch_Config));
 ubwp->bwp_Dedicated->pucch_Config->present = NR_SetupRelease_PUCCH_Config_PR_setup;
 NR_PUCCH_Config_t *pucch_Config = calloc(1,sizeof(*pucch_Config));
 ubwp->bwp_Dedicated->pucch_Config->choice.setup=pucch_Config;
 pucch_Config->resourceSetToAddModList = calloc(1,sizeof(*pucch_Config->resourceSetToAddModList));
 pucch_Config->resourceSetToReleaseList = NULL;
 NR_PUCCH_ResourceSet_t *pucchresset0=calloc(1,sizeof(*pucchresset0));
 NR_PUCCH_ResourceSet_t *pucchresset1=calloc(1,sizeof(*pucchresset1));
 pucchresset0->pucch_ResourceSetId = 0;
 NR_PUCCH_ResourceId_t *pucchresset0id0=calloc(1,sizeof(*pucchresset0id0));
 *pucchresset0id0=1;
 ASN_SEQUENCE_ADD(&pucchresset0->resourceList.list,pucchresset0id0);
 pucchresset0->maxPayloadSize=NULL;

 ASN_SEQUENCE_ADD(&pucch_Config->resourceSetToAddModList->list,pucchresset0);

 pucchresset1->pucch_ResourceSetId = 1;
 NR_PUCCH_ResourceId_t *pucchresset1id0=calloc(1,sizeof(*pucchresset1id0));
 *pucchresset1id0=2;
 ASN_SEQUENCE_ADD(&pucchresset1->resourceList.list,pucchresset1id0);
 pucchresset1->maxPayloadSize=NULL;
 ASN_SEQUENCE_ADD(&pucch_Config->resourceSetToAddModList->list,pucchresset1);

 pucch_Config->resourceToAddModList = calloc(1,sizeof(*pucch_Config->resourceToAddModList));
 pucch_Config->resourceToReleaseList = NULL;
 NR_PUCCH_Resource_t *pucchres0=calloc(1,sizeof(*pucchres0));
 NR_PUCCH_Resource_t *pucchres2=calloc(1,sizeof(*pucchres2));

 pucchres0->pucch_ResourceId=1;
 pucchres0->startingPRB= (8 + uid) % curr_bwp;
 pucchres0->intraSlotFrequencyHopping=NULL;
 pucchres0->secondHopPRB=NULL;
 pucchres0->format.present= NR_PUCCH_Resource__format_PR_format0;
 pucchres0->format.choice.format0=calloc(1,sizeof(*pucchres0->format.choice.format0));
 pucchres0->format.choice.format0->initialCyclicShift=0;
 pucchres0->format.choice.format0->nrofSymbols=1;
 pucchres0->format.choice.format0->startingSymbolIndex=13;
 ASN_SEQUENCE_ADD(&pucch_Config->resourceToAddModList->list,pucchres0);

 pucchres2->pucch_ResourceId=2;
 pucchres2->startingPRB=0;
 pucchres2->intraSlotFrequencyHopping=NULL;
 pucchres2->secondHopPRB=NULL;
 pucchres2->format.present= NR_PUCCH_Resource__format_PR_format2;
 pucchres2->format.choice.format2=calloc(1,sizeof(*pucchres2->format.choice.format2));
 pucchres2->format.choice.format2->nrofPRBs=8;
 pucchres2->format.choice.format2->nrofSymbols=1;
 pucchres2->format.choice.format2->startingSymbolIndex=13;
 ASN_SEQUENCE_ADD(&pucch_Config->resourceToAddModList->list,pucchres2);

 pucch_Config->format2=calloc(1,sizeof(*pucch_Config->format2));
 pucch_Config->format2->present=NR_SetupRelease_PUCCH_FormatConfig_PR_setup;
 NR_PUCCH_FormatConfig_t *pucchfmt2 = calloc(1,sizeof(*pucchfmt2));
 pucch_Config->format2->choice.setup = pucchfmt2;
 pucchfmt2->interslotFrequencyHopping=NULL;
 pucchfmt2->additionalDMRS=NULL;
 pucchfmt2->maxCodeRate=calloc(1,sizeof(*pucchfmt2->maxCodeRate));
 *pucchfmt2->maxCodeRate=NR_PUCCH_MaxCodeRate_zeroDot35;
 pucchfmt2->nrofSlots=NULL;
 pucchfmt2->pi2BPSK=NULL;
 pucchfmt2->simultaneousHARQ_ACK_CSI=calloc(1,sizeof(*pucchfmt2->simultaneousHARQ_ACK_CSI));
 *pucchfmt2->simultaneousHARQ_ACK_CSI=NR_PUCCH_FormatConfig__simultaneousHARQ_ACK_CSI_true;

 // for scheduling requestresource
 pucch_Config->schedulingRequestResourceToAddModList = calloc(1,sizeof(*pucch_Config->schedulingRequestResourceToAddModList));
 NR_SchedulingRequestResourceConfig_t *schedulingRequestResourceConfig = calloc(1,sizeof(*schedulingRequestResourceConfig));
 schedulingRequestResourceConfig->schedulingRequestResourceId = 1;
 schedulingRequestResourceConfig->schedulingRequestID = 0;
 schedulingRequestResourceConfig->periodicityAndOffset = calloc(1,sizeof(*schedulingRequestResourceConfig->periodicityAndOffset));
 schedulingRequestResourceConfig->periodicityAndOffset->present = NR_SchedulingRequestResourceConfig__periodicityAndOffset_PR_sl10;
 schedulingRequestResourceConfig->periodicityAndOffset->choice.sl10 = 7;
 schedulingRequestResourceConfig->resource = calloc(1,sizeof(*schedulingRequestResourceConfig->resource));
 *schedulingRequestResourceConfig->resource = 1;
 ASN_SEQUENCE_ADD(&pucch_Config->schedulingRequestResourceToAddModList->list,schedulingRequestResourceConfig);

 pucch_Config->schedulingRequestResourceToReleaseList=NULL;
 pucch_Config->multi_CSI_PUCCH_ResourceList=NULL;
 pucch_Config->dl_DataToUL_ACK = calloc(1,sizeof(*pucch_Config->dl_DataToUL_ACK));
 long *delay[8];
 for (int i=0;i<8;i++) {
   delay[i] = calloc(1,sizeof(*delay[i]));
   *delay[i] = i+minRXTXTIME;
   ASN_SEQUENCE_ADD(&pucch_Config->dl_DataToUL_ACK->list,delay[i]);
 }
 pucch_Config->spatialRelationInfoToAddModList = calloc(1,sizeof(*pucch_Config->spatialRelationInfoToAddModList));
 NR_PUCCH_SpatialRelationInfo_t *pucchspatial = calloc(1,sizeof(*pucchspatial));
 pucchspatial->pucch_SpatialRelationInfoId = 1;
 pucchspatial->servingCellId = NULL;
 if(do_csirs) {
   pucchspatial->referenceSignal.present = NR_PUCCH_SpatialRelationInfo__referenceSignal_PR_csi_RS_Index;
   pucchspatial->referenceSignal.choice.csi_RS_Index = 0;
 }
 else {
   pucchspatial->referenceSignal.present = NR_PUCCH_SpatialRelationInfo__referenceSignal_PR_ssb_Index;
   pucchspatial->referenceSignal.choice.ssb_Index = 0;
 }
 pucchspatial->pucch_PathlossReferenceRS_Id = 0;
 pucchspatial->p0_PUCCH_Id = 1;
 pucchspatial->closedLoopIndex = NR_PUCCH_SpatialRelationInfo__closedLoopIndex_i0;
 ASN_SEQUENCE_ADD(&pucch_Config->spatialRelationInfoToAddModList->list,pucchspatial);
 pucch_Config->spatialRelationInfoToReleaseList=NULL;
 pucch_Config->pucch_PowerControl=calloc(1,sizeof(*pucch_Config->pucch_PowerControl));
 pucch_Config->pucch_PowerControl->deltaF_PUCCH_f0 = calloc(1,sizeof(*pucch_Config->pucch_PowerControl->deltaF_PUCCH_f0));
 *pucch_Config->pucch_PowerControl->deltaF_PUCCH_f0 = 0;
 pucch_Config->pucch_PowerControl->deltaF_PUCCH_f1 = calloc(1,sizeof(*pucch_Config->pucch_PowerControl->deltaF_PUCCH_f1));
 *pucch_Config->pucch_PowerControl->deltaF_PUCCH_f1 = 0;
 pucch_Config->pucch_PowerControl->deltaF_PUCCH_f2 = calloc(1,sizeof(*pucch_Config->pucch_PowerControl->deltaF_PUCCH_f2));
 *pucch_Config->pucch_PowerControl->deltaF_PUCCH_f2 = 0;
 pucch_Config->pucch_PowerControl->deltaF_PUCCH_f3 = calloc(1,sizeof(*pucch_Config->pucch_PowerControl->deltaF_PUCCH_f3));
 *pucch_Config->pucch_PowerControl->deltaF_PUCCH_f3 = 0;
 pucch_Config->pucch_PowerControl->deltaF_PUCCH_f4 = calloc(1,sizeof(*pucch_Config->pucch_PowerControl->deltaF_PUCCH_f4));
 *pucch_Config->pucch_PowerControl->deltaF_PUCCH_f4 = 0;
 pucch_Config->pucch_PowerControl->p0_Set = calloc(1,sizeof(*pucch_Config->pucch_PowerControl->p0_Set));
 NR_P0_PUCCH_t *p00 = calloc(1,sizeof(*p00));
 p00->p0_PUCCH_Id=1;
 p00->p0_PUCCH_Value = 0;
 ASN_SEQUENCE_ADD(&pucch_Config->pucch_PowerControl->p0_Set->list,p00);
 pucch_Config->pucch_PowerControl->pathlossReferenceRSs = NULL;

 if (!servingcellconfigdedicated) {
   // copy pusch_Config from dedicated initialBWP
   ubwp->bwp_Dedicated->pusch_Config = calloc(1,sizeof(*ubwp->bwp_Dedicated->pusch_Config));
   ubwp->bwp_Dedicated->pusch_Config->present = NR_SetupRelease_PUSCH_Config_PR_setup;
   ubwp->bwp_Dedicated->pusch_Config->choice.setup = pusch_Config;
 }
 ubwp->bwp_Dedicated->configuredGrantConfig = NULL;
 ubwp->bwp_Dedicated->srs_Config = calloc(1,sizeof(*ubwp->bwp_Dedicated->srs_Config));
 ubwp->bwp_Dedicated->srs_Config->present = NR_SetupRelease_SRS_Config_PR_setup;
 ubwp->bwp_Dedicated->srs_Config->choice.setup = srs_Config;

 ubwp->bwp_Dedicated->beamFailureRecoveryConfig = NULL;

 if (!servingcellconfigdedicated) {
   ASN_SEQUENCE_ADD(&secondaryCellGroup->spCellConfig->spCellConfigDedicated->uplinkConfig->uplinkBWP_ToAddModList->list,ubwp);
 }

 secondaryCellGroup->spCellConfig->spCellConfigDedicated->uplinkConfig->firstActiveUplinkBWP_Id = calloc(1,sizeof(*secondaryCellGroup->spCellConfig->spCellConfigDedicated->uplinkConfig->firstActiveUplinkBWP_Id));
 *secondaryCellGroup->spCellConfig->spCellConfigDedicated->uplinkConfig->firstActiveUplinkBWP_Id = 1;

 secondaryCellGroup->spCellConfig->spCellConfigDedicated->uplinkConfig->pusch_ServingCellConfig = calloc(1,sizeof(*secondaryCellGroup->spCellConfig->spCellConfigDedicated->uplinkConfig->pusch_ServingCellConfig));
 NR_PUSCH_ServingCellConfig_t *pusch_scc = calloc(1,sizeof(*pusch_scc));
 secondaryCellGroup->spCellConfig->spCellConfigDedicated->uplinkConfig->pusch_ServingCellConfig->present = NR_SetupRelease_PUSCH_ServingCellConfig_PR_setup;
 secondaryCellGroup->spCellConfig->spCellConfigDedicated->uplinkConfig->pusch_ServingCellConfig->choice.setup = pusch_scc;
 pusch_scc->codeBlockGroupTransmission = NULL;
 pusch_scc->rateMatching = NULL;
 pusch_scc->xOverhead = NULL;
 pusch_scc->ext1=calloc(1,sizeof(*pusch_scc->ext1));
 pusch_scc->ext1->maxMIMO_Layers = calloc(1,sizeof(*pusch_scc->ext1->maxMIMO_Layers));
 *pusch_scc->ext1->maxMIMO_Layers = 1;
 pusch_scc->ext1->processingType2Enabled = NULL;

 secondaryCellGroup->spCellConfig->spCellConfigDedicated->uplinkConfig->carrierSwitching = NULL;

 secondaryCellGroup->spCellConfig->spCellConfigDedicated->supplementaryUplink=NULL;

 secondaryCellGroup->spCellConfig->spCellConfigDedicated->pdcch_ServingCellConfig=NULL;

 secondaryCellGroup->spCellConfig->spCellConfigDedicated->pdsch_ServingCellConfig=calloc(1,sizeof(*secondaryCellGroup->spCellConfig->spCellConfigDedicated->pdsch_ServingCellConfig));
 NR_PDSCH_ServingCellConfig_t *pdsch_servingcellconfig = calloc(1,sizeof(*pdsch_servingcellconfig));
 secondaryCellGroup->spCellConfig->spCellConfigDedicated->pdsch_ServingCellConfig->present = NR_SetupRelease_PDSCH_ServingCellConfig_PR_setup;
 secondaryCellGroup->spCellConfig->spCellConfigDedicated->pdsch_ServingCellConfig->choice.setup = pdsch_servingcellconfig;
 pdsch_servingcellconfig->codeBlockGroupTransmission = NULL;
 pdsch_servingcellconfig->xOverhead = NULL;
 pdsch_servingcellconfig->nrofHARQ_ProcessesForPDSCH = calloc(1, sizeof(*pdsch_servingcellconfig->nrofHARQ_ProcessesForPDSCH));
 *pdsch_servingcellconfig->nrofHARQ_ProcessesForPDSCH = NR_PDSCH_ServingCellConfig__nrofHARQ_ProcessesForPDSCH_n16;
 pdsch_servingcellconfig->pucch_Cell= NULL;
 pdsch_servingcellconfig->ext1=calloc(1,sizeof(*pdsch_servingcellconfig->ext1));
 pdsch_servingcellconfig->ext1->maxMIMO_Layers = calloc(1,sizeof(*pdsch_servingcellconfig->ext1->maxMIMO_Layers));
 *pdsch_servingcellconfig->ext1->maxMIMO_Layers = 2;
 pdsch_servingcellconfig->ext1->processingType2Enabled = NULL;
 
 secondaryCellGroup->spCellConfig->spCellConfigDedicated->csi_MeasConfig=NULL;
 secondaryCellGroup->spCellConfig->spCellConfigDedicated->csi_MeasConfig=calloc(1,sizeof(*secondaryCellGroup->spCellConfig->spCellConfigDedicated->csi_MeasConfig));
 secondaryCellGroup->spCellConfig->spCellConfigDedicated->csi_MeasConfig->present = NR_SetupRelease_CSI_MeasConfig_PR_setup;

 NR_CSI_MeasConfig_t *csi_MeasConfig = calloc(1,sizeof(*csi_MeasConfig));
 secondaryCellGroup->spCellConfig->spCellConfigDedicated->csi_MeasConfig->choice.setup = csi_MeasConfig;

 if (do_csirs && dl_antenna_ports > 1) {
   csi_MeasConfig->csi_IM_ResourceToAddModList = calloc(1,sizeof(*csi_MeasConfig->csi_IM_ResourceToAddModList));
   NR_CSI_IM_Resource_t *imres0 = calloc(1,sizeof(*imres0));
   imres0->csi_IM_ResourceId = 0;
   imres0->csi_IM_ResourceElementPattern = calloc(1,sizeof(*imres0->csi_IM_ResourceElementPattern));
   imres0->csi_IM_ResourceElementPattern->present = NR_CSI_IM_Resource__csi_IM_ResourceElementPattern_PR_pattern1;
   imres0->csi_IM_ResourceElementPattern->choice.pattern1 = calloc(1,sizeof(*imres0->csi_IM_ResourceElementPattern->choice.pattern1));
   imres0->csi_IM_ResourceElementPattern->choice.pattern1->subcarrierLocation_p1 = NR_CSI_IM_Resource__csi_IM_ResourceElementPattern__pattern1__subcarrierLocation_p1_s4;
   imres0->csi_IM_ResourceElementPattern->choice.pattern1->symbolLocation_p1 = 6;
   imres0->freqBand = calloc(1,sizeof(*imres0->freqBand));
   imres0->freqBand->startingRB = 0;
   imres0->freqBand->nrofRBs = 108;
   imres0->periodicityAndOffset = calloc(1,sizeof(*imres0->periodicityAndOffset));
   imres0->periodicityAndOffset->present = NR_CSI_ResourcePeriodicityAndOffset_PR_slots320;
   imres0->periodicityAndOffset->choice.slots320 = 0;
   ASN_SEQUENCE_ADD(&csi_MeasConfig->csi_IM_ResourceToAddModList->list,imres0);
   csi_MeasConfig->csi_IM_ResourceSetToAddModList = calloc(1,sizeof(*csi_MeasConfig->csi_IM_ResourceSetToAddModList));
   NR_CSI_IM_ResourceSet_t *imset0 = calloc(1,sizeof(*imset0));
   imset0->csi_IM_ResourceSetId = 0;
   NR_CSI_IM_ResourceId_t *res0 = calloc(1,sizeof(*res0));
   *res0 = 0;
   ASN_SEQUENCE_ADD(&imset0->csi_IM_Resources,res0);
   ASN_SEQUENCE_ADD(&csi_MeasConfig->csi_IM_ResourceSetToAddModList->list,imset0);
 }
 else {
   csi_MeasConfig->csi_IM_ResourceToAddModList = NULL;
   csi_MeasConfig->csi_IM_ResourceSetToAddModList = NULL;
 }

 csi_MeasConfig->csi_IM_ResourceToReleaseList = NULL;
 csi_MeasConfig->csi_IM_ResourceSetToAddModList = NULL;
 csi_MeasConfig->csi_IM_ResourceSetToReleaseList = NULL;

 config_csirs(servingcellconfigcommon, csi_MeasConfig, uid, dl_antenna_ports, curr_bwp, do_csirs);

 csi_MeasConfig->csi_SSB_ResourceSetToAddModList = calloc(1,sizeof(*csi_MeasConfig->csi_SSB_ResourceSetToAddModList));
 csi_MeasConfig->csi_SSB_ResourceSetToReleaseList = NULL;

 NR_CSI_SSB_ResourceSet_t *ssbresset0 = calloc(1,sizeof(*ssbresset0));
 ssbresset0->csi_SSB_ResourceSetId=0;

 NR_SSB_Index_t *ssbresset[64];
 for (int i=0;i<64;i++) {
   if ((bitmap>>(63-i))&0x01){
     ssbresset[i]=calloc(1,sizeof(*ssbresset[i]));
     *ssbresset[i] = i;
     ASN_SEQUENCE_ADD(&ssbresset0->csi_SSB_ResourceList.list,ssbresset[i]);
   }
 }
 ASN_SEQUENCE_ADD(&csi_MeasConfig->csi_SSB_ResourceSetToAddModList->list,ssbresset0);

 csi_MeasConfig->csi_ResourceConfigToAddModList = calloc(1,sizeof(*csi_MeasConfig->csi_ResourceConfigToAddModList));
 csi_MeasConfig->csi_ResourceConfigToReleaseList = NULL;

 if (do_csirs) {
   NR_CSI_ResourceConfig_t *csires0 = calloc(1,sizeof(*csires0));
   csires0->csi_ResourceConfigId=0;
   csires0->csi_RS_ResourceSetList.present = NR_CSI_ResourceConfig__csi_RS_ResourceSetList_PR_nzp_CSI_RS_SSB;
   csires0->csi_RS_ResourceSetList.choice.nzp_CSI_RS_SSB = calloc(1,sizeof(*csires0->csi_RS_ResourceSetList.choice.nzp_CSI_RS_SSB));
   csires0->csi_RS_ResourceSetList.choice.nzp_CSI_RS_SSB->nzp_CSI_RS_ResourceSetList = calloc(1,sizeof(*csires0->csi_RS_ResourceSetList.choice.nzp_CSI_RS_SSB->nzp_CSI_RS_ResourceSetList));
   NR_NZP_CSI_RS_ResourceSetId_t *nzp0 = calloc(1,sizeof(*nzp0));
   *nzp0 = 0;
   ASN_SEQUENCE_ADD(&csires0->csi_RS_ResourceSetList.choice.nzp_CSI_RS_SSB->nzp_CSI_RS_ResourceSetList->list,nzp0);
   csires0->bwp_Id = 1;
   csires0->resourceType = NR_CSI_ResourceConfig__resourceType_periodic;
   ASN_SEQUENCE_ADD(&csi_MeasConfig->csi_ResourceConfigToAddModList->list,csires0);
 }

 NR_CSI_ResourceConfig_t *csires1 = calloc(1,sizeof(*csires1));
 csires1->csi_ResourceConfigId=1;
 csires1->csi_RS_ResourceSetList.present = NR_CSI_ResourceConfig__csi_RS_ResourceSetList_PR_nzp_CSI_RS_SSB;
 csires1->csi_RS_ResourceSetList.choice.nzp_CSI_RS_SSB = calloc(1,sizeof(*csires1->csi_RS_ResourceSetList.choice.nzp_CSI_RS_SSB));
 csires1->csi_RS_ResourceSetList.choice.nzp_CSI_RS_SSB->csi_SSB_ResourceSetList = calloc(1,sizeof(*csires1->csi_RS_ResourceSetList.choice.nzp_CSI_RS_SSB->csi_SSB_ResourceSetList));
 NR_CSI_SSB_ResourceSetId_t *ssbres00 = calloc(1,sizeof(*ssbres00));
 *ssbres00 = 0;
 ASN_SEQUENCE_ADD(&csires1->csi_RS_ResourceSetList.choice.nzp_CSI_RS_SSB->csi_SSB_ResourceSetList->list,ssbres00);
 csires1->bwp_Id = 1;
 csires1->resourceType = NR_CSI_ResourceConfig__resourceType_periodic;
 ASN_SEQUENCE_ADD(&csi_MeasConfig->csi_ResourceConfigToAddModList->list,csires1);

 if (do_csirs && dl_antenna_ports > 1) {
   NR_CSI_ResourceConfig_t *csires2 = calloc(1,sizeof(*csires2));
   csires2->csi_ResourceConfigId=2;
   csires2->csi_RS_ResourceSetList.present = NR_CSI_ResourceConfig__csi_RS_ResourceSetList_PR_csi_IM_ResourceSetList;
   csires2->csi_RS_ResourceSetList.choice.csi_IM_ResourceSetList = calloc(1,sizeof(*csires2->csi_RS_ResourceSetList.choice.csi_IM_ResourceSetList));
   NR_CSI_IM_ResourceSetId_t *csiim00 = calloc(1,sizeof(*csiim00));
   *csiim00 = 0;
   ASN_SEQUENCE_ADD(&csires2->csi_RS_ResourceSetList.choice.csi_IM_ResourceSetList->list,csiim00);
   ASN_SEQUENCE_ADD(&csi_MeasConfig->csi_ResourceConfigToAddModList->list,csires2);
 }

 NR_PUCCH_CSI_Resource_t *pucchcsires1 = calloc(1,sizeof(*pucchcsires1));
 pucchcsires1->uplinkBandwidthPartId=1;
 pucchcsires1->pucch_Resource=2;

 csi_MeasConfig->csi_ReportConfigToAddModList = calloc(1,sizeof(*csi_MeasConfig->csi_ReportConfigToAddModList));
 csi_MeasConfig->csi_ReportConfigToReleaseList = NULL;
 if (do_csirs && dl_antenna_ports > 1) {
   NR_CSI_ReportConfig_t *csirep1 = calloc(1,sizeof(*csirep1));
   csirep1->reportConfigId=0;
   csirep1->carrier=NULL;
   csirep1->resourcesForChannelMeasurement=0;
   csirep1->csi_IM_ResourcesForInterference=calloc(1,sizeof(*csirep1->csi_IM_ResourcesForInterference));
   *csirep1->csi_IM_ResourcesForInterference=2;
   csirep1->nzp_CSI_RS_ResourcesForInterference=NULL;
   csirep1->reportConfigType.present = NR_CSI_ReportConfig__reportConfigType_PR_periodic;
   csirep1->reportConfigType.choice.periodic = calloc(1,sizeof(*csirep1->reportConfigType.choice.periodic));
   csirep1->reportConfigType.choice.periodic->reportSlotConfig.present=NR_CSI_ReportPeriodicityAndOffset_PR_slots320;
   csirep1->reportConfigType.choice.periodic->reportSlotConfig.choice.slots320 = 9 + (20 * uid) % 320;
   ASN_SEQUENCE_ADD(&csirep1->reportConfigType.choice.periodic->pucch_CSI_ResourceList.list,pucchcsires1);
   csirep1->reportQuantity.present = NR_CSI_ReportConfig__reportQuantity_PR_cri_RI_PMI_CQI;
   csirep1->reportQuantity.choice.cri_RI_PMI_CQI=(NULL_t)0;
   csirep1->reportFreqConfiguration = calloc(1,sizeof(*csirep1->reportFreqConfiguration));
   csirep1->reportFreqConfiguration->cqi_FormatIndicator = calloc(1,sizeof(*csirep1->reportFreqConfiguration->cqi_FormatIndicator));
   *csirep1->reportFreqConfiguration->cqi_FormatIndicator=NR_CSI_ReportConfig__reportFreqConfiguration__cqi_FormatIndicator_widebandCQI;
   csirep1->reportFreqConfiguration->pmi_FormatIndicator = calloc(1,sizeof(*csirep1->reportFreqConfiguration->pmi_FormatIndicator));
   *csirep1->reportFreqConfiguration->pmi_FormatIndicator=NR_CSI_ReportConfig__reportFreqConfiguration__pmi_FormatIndicator_widebandPMI;
   csirep1->reportFreqConfiguration->csi_ReportingBand = calloc(1,sizeof(*csirep1->reportFreqConfiguration->csi_ReportingBand));
   csirep1->reportFreqConfiguration->csi_ReportingBand->present = NR_CSI_ReportConfig__reportFreqConfiguration__csi_ReportingBand_PR_subbands7;
   csirep1->reportFreqConfiguration->csi_ReportingBand->choice.subbands7.size=1;
   csirep1->reportFreqConfiguration->csi_ReportingBand->choice.subbands7.bits_unused=1;
   csirep1->reportFreqConfiguration->csi_ReportingBand->choice.subbands7.buf=malloc(1);
   csirep1->reportFreqConfiguration->csi_ReportingBand->choice.subbands7.buf[0]=254;
   csirep1->timeRestrictionForChannelMeasurements= NR_CSI_ReportConfig__timeRestrictionForChannelMeasurements_configured;
   csirep1->timeRestrictionForInterferenceMeasurements=NR_CSI_ReportConfig__timeRestrictionForInterferenceMeasurements_configured;
   csirep1->codebookConfig=calloc(1,sizeof(*csirep1->codebookConfig));
   csirep1->codebookConfig->codebookType.present = NR_CodebookConfig__codebookType_PR_type1;
   csirep1->codebookConfig->codebookType.choice.type1 = calloc(1,sizeof(*csirep1->codebookConfig->codebookType.choice.type1));
   csirep1->codebookConfig->codebookType.choice.type1->subType.present=NR_CodebookConfig__codebookType__type1__subType_PR_typeI_SinglePanel;
   csirep1->codebookConfig->codebookType.choice.type1->subType.choice.typeI_SinglePanel=calloc(1,sizeof(*csirep1->codebookConfig->codebookType.choice.type1->subType.choice.typeI_SinglePanel));
   csirep1->codebookConfig->codebookType.choice.type1->subType.choice.typeI_SinglePanel->nrOfAntennaPorts.present=
     NR_CodebookConfig__codebookType__type1__subType__typeI_SinglePanel__nrOfAntennaPorts_PR_two;
   csirep1->codebookConfig->codebookType.choice.type1->subType.choice.typeI_SinglePanel->nrOfAntennaPorts.choice.two=
     calloc(1,sizeof(*csirep1->codebookConfig->codebookType.choice.type1->subType.choice.typeI_SinglePanel->nrOfAntennaPorts.choice.two));
   csirep1->codebookConfig->codebookType.choice.type1->subType.choice.typeI_SinglePanel->nrOfAntennaPorts.choice.two->twoTX_CodebookSubsetRestriction.size=1;
   csirep1->codebookConfig->codebookType.choice.type1->subType.choice.typeI_SinglePanel->nrOfAntennaPorts.choice.two->twoTX_CodebookSubsetRestriction.bits_unused=2;
   csirep1->codebookConfig->codebookType.choice.type1->subType.choice.typeI_SinglePanel->nrOfAntennaPorts.choice.two->twoTX_CodebookSubsetRestriction.buf=malloc(1);
   csirep1->codebookConfig->codebookType.choice.type1->subType.choice.typeI_SinglePanel->nrOfAntennaPorts.choice.two->twoTX_CodebookSubsetRestriction.buf[0]=0xfc;
   csirep1->codebookConfig->codebookType.choice.type1->subType.choice.typeI_SinglePanel->typeI_SinglePanel_ri_Restriction.size=1;
   csirep1->codebookConfig->codebookType.choice.type1->subType.choice.typeI_SinglePanel->typeI_SinglePanel_ri_Restriction.bits_unused=0;
   csirep1->codebookConfig->codebookType.choice.type1->subType.choice.typeI_SinglePanel->typeI_SinglePanel_ri_Restriction.buf=malloc(1);
   csirep1->codebookConfig->codebookType.choice.type1->subType.choice.typeI_SinglePanel->typeI_SinglePanel_ri_Restriction.buf[0]=0x03;
   csirep1->codebookConfig->codebookType.choice.type1->codebookMode=1;
   csirep1->dummy = NULL;
   csirep1->groupBasedBeamReporting.present = NR_CSI_ReportConfig__groupBasedBeamReporting_PR_disabled;
   csirep1->groupBasedBeamReporting.choice.disabled=calloc(1,sizeof(*csirep1->groupBasedBeamReporting.choice.disabled));
   //csirep1->groupBasedBeamReporting.choice.disabled->nrofReportedRS = calloc(1,sizeof(*csirep1->groupBasedBeamReporting.choice.disabled->nrofReportedRS));
   //*csirep1->groupBasedBeamReporting.choice.disabled->nrofReportedRS=NR_CSI_ReportConfig__groupBasedBeamReporting__disabled__nrofReportedRS_n1;
   csirep1->cqi_Table = calloc(1,sizeof(*csirep1->cqi_Table));
   *csirep1->cqi_Table = NR_CSI_ReportConfig__cqi_Table_table1;
   csirep1->subbandSize = NR_CSI_ReportConfig__subbandSize_value2;
   csirep1->non_PMI_PortIndication = NULL;
   csirep1->ext1 = NULL;
   ASN_SEQUENCE_ADD(&csi_MeasConfig->csi_ReportConfigToAddModList->list,csirep1);
 }

 if (do_csirs) {
   NR_CSI_ReportConfig_t *csirep2 = calloc(1,sizeof(*csirep2));
   csirep2->reportConfigId=1;
   csirep2->carrier=NULL;
   csirep2->resourcesForChannelMeasurement=0;
   csirep2->csi_IM_ResourcesForInterference=NULL;
   csirep2->nzp_CSI_RS_ResourcesForInterference=NULL;
   csirep2->reportConfigType.present = NR_CSI_ReportConfig__reportConfigType_PR_periodic;
   csirep2->reportConfigType.choice.periodic = calloc(1,sizeof(*csirep2->reportConfigType.choice.periodic));
   csirep2->reportConfigType.choice.periodic->reportSlotConfig.present=NR_CSI_ReportPeriodicityAndOffset_PR_slots320;
   csirep2->reportConfigType.choice.periodic->reportSlotConfig.choice.slots320 = 29 + (20 * uid) % 320;
   ASN_SEQUENCE_ADD(&csirep2->reportConfigType.choice.periodic->pucch_CSI_ResourceList.list,pucchcsires1);
   csirep2->reportQuantity.present = NR_CSI_ReportConfig__reportQuantity_PR_cri_RSRP;
   csirep2->reportQuantity.choice.cri_RSRP=(NULL_t)0;
   csirep2->reportFreqConfiguration = calloc(1,sizeof(*csirep2->reportFreqConfiguration));
   csirep2->reportFreqConfiguration->cqi_FormatIndicator = NULL;
   csirep2->reportFreqConfiguration->pmi_FormatIndicator=NULL;
   csirep2->reportFreqConfiguration->csi_ReportingBand=NULL;
   csirep2->timeRestrictionForChannelMeasurements= NR_CSI_ReportConfig__timeRestrictionForChannelMeasurements_configured;
   csirep2->timeRestrictionForInterferenceMeasurements=NR_CSI_ReportConfig__timeRestrictionForInterferenceMeasurements_configured;
   csirep2->codebookConfig=NULL;
   csirep2->dummy = NULL;
   csirep2->groupBasedBeamReporting.present = NR_CSI_ReportConfig__groupBasedBeamReporting_PR_disabled;
   csirep2->groupBasedBeamReporting.choice.disabled=calloc(1,sizeof(*csirep2->groupBasedBeamReporting.choice.disabled));
   csirep2->groupBasedBeamReporting.choice.disabled->nrofReportedRS = calloc(1,sizeof(*csirep2->groupBasedBeamReporting.choice.disabled->nrofReportedRS));
   *csirep2->groupBasedBeamReporting.choice.disabled->nrofReportedRS=NR_CSI_ReportConfig__groupBasedBeamReporting__disabled__nrofReportedRS_n1;
   csirep2->cqi_Table = NULL;
   csirep2->subbandSize = NR_CSI_ReportConfig__subbandSize_value1;
   csirep2->non_PMI_PortIndication = NULL;
   csirep2->ext1 = NULL;
   ASN_SEQUENCE_ADD(&csi_MeasConfig->csi_ReportConfigToAddModList->list,csirep2);
 }
 else{
   NR_CSI_ReportConfig_t *csirep2 = calloc(1,sizeof(*csirep2));
   csirep2->reportConfigId=1;
   csirep2->carrier=NULL;
   csirep2->resourcesForChannelMeasurement=1;
   csirep2->csi_IM_ResourcesForInterference=NULL;
   csirep2->nzp_CSI_RS_ResourcesForInterference=NULL;
   csirep2->reportConfigType.present = NR_CSI_ReportConfig__reportConfigType_PR_periodic;
   csirep2->reportConfigType.choice.periodic = calloc(1,sizeof(*csirep2->reportConfigType.choice.periodic));
   csirep2->reportConfigType.choice.periodic->reportSlotConfig.present=NR_CSI_ReportPeriodicityAndOffset_PR_slots320;
   csirep2->reportConfigType.choice.periodic->reportSlotConfig.choice.slots320 = 29 + (20 * uid) % 320;
   ASN_SEQUENCE_ADD(&csirep2->reportConfigType.choice.periodic->pucch_CSI_ResourceList.list,pucchcsires1);
   csirep2->reportQuantity.present = NR_CSI_ReportConfig__reportQuantity_PR_ssb_Index_RSRP;
   csirep2->reportQuantity.choice.ssb_Index_RSRP=(NULL_t)0;
   csirep2->reportFreqConfiguration = calloc(1,sizeof(*csirep2->reportFreqConfiguration));
   csirep2->reportFreqConfiguration->cqi_FormatIndicator=NR_CSI_ReportConfig__reportFreqConfiguration__cqi_FormatIndicator_widebandCQI;
   csirep2->reportFreqConfiguration->pmi_FormatIndicator=NR_CSI_ReportConfig__reportFreqConfiguration__pmi_FormatIndicator_widebandPMI;
   csirep2->reportFreqConfiguration->csi_ReportingBand=NULL;
   csirep2->timeRestrictionForChannelMeasurements= NR_CSI_ReportConfig__timeRestrictionForChannelMeasurements_configured;
   csirep2->timeRestrictionForInterferenceMeasurements=NR_CSI_ReportConfig__timeRestrictionForInterferenceMeasurements_configured;
   csirep2->codebookConfig= NULL;
   csirep2->dummy = NULL;
   csirep2->groupBasedBeamReporting.present = NR_CSI_ReportConfig__groupBasedBeamReporting_PR_disabled;
   csirep2->groupBasedBeamReporting.choice.disabled=calloc(1,sizeof(*csirep2->groupBasedBeamReporting.choice.disabled));
   csirep2->groupBasedBeamReporting.choice.disabled->nrofReportedRS = calloc(1,sizeof(*csirep2->groupBasedBeamReporting.choice.disabled->nrofReportedRS));
   *csirep2->groupBasedBeamReporting.choice.disabled->nrofReportedRS=NR_CSI_ReportConfig__groupBasedBeamReporting__disabled__nrofReportedRS_n1;
   csirep2->cqi_Table = calloc(1,sizeof(*csirep2->cqi_Table));
   *csirep2->cqi_Table = NR_CSI_ReportConfig__cqi_Table_table1;
   csirep2->subbandSize = NR_CSI_ReportConfig__subbandSize_value1;
   csirep2->non_PMI_PortIndication = NULL;
   csirep2->ext1 = NULL;
   ASN_SEQUENCE_ADD(&csi_MeasConfig->csi_ReportConfigToAddModList->list,csirep2);
 }

 secondaryCellGroup->spCellConfig->spCellConfigDedicated->sCellDeactivationTimer=NULL;
 secondaryCellGroup->spCellConfig->spCellConfigDedicated->crossCarrierSchedulingConfig=NULL;
 secondaryCellGroup->spCellConfig->spCellConfigDedicated->tag_Id=0;
 secondaryCellGroup->spCellConfig->spCellConfigDedicated->dummy1=NULL;
 secondaryCellGroup->spCellConfig->spCellConfigDedicated->pathlossReferenceLinking=NULL;
 secondaryCellGroup->spCellConfig->spCellConfigDedicated->servingCellMO=NULL;

}


<<<<<<< HEAD
void config_csirs(NR_ServingCellConfigCommon_t *servingcellconfigcommon, NR_CSI_MeasConfig_t *csi_MeasConfig, int dl_antenna_ports, int do_csirs) {

 if (do_csirs) {
   csi_MeasConfig->nzp_CSI_RS_ResourceToAddModList = calloc(1,sizeof(*csi_MeasConfig->nzp_CSI_RS_ResourceToAddModList));
   NR_NZP_CSI_RS_Resource_t *nzpcsi0 = calloc(1,sizeof(*nzpcsi0));
   nzpcsi0->nzp_CSI_RS_ResourceId = 0;
   NR_CSI_RS_ResourceMapping_t resourceMapping;
   switch (dl_antenna_ports) {
     case 1:
       resourceMapping.frequencyDomainAllocation.present = NR_CSI_RS_ResourceMapping__frequencyDomainAllocation_PR_row2;
       resourceMapping.frequencyDomainAllocation.choice.row2.buf = calloc(2, sizeof(uint8_t));
       resourceMapping.frequencyDomainAllocation.choice.row2.size = 2;
       resourceMapping.frequencyDomainAllocation.choice.row2.bits_unused = 4;
       resourceMapping.frequencyDomainAllocation.choice.row2.buf[0] = 0;
       resourceMapping.frequencyDomainAllocation.choice.row2.buf[1] = 16;
       resourceMapping.nrofPorts = NR_CSI_RS_ResourceMapping__nrofPorts_p1;
       resourceMapping.cdm_Type = NR_CSI_RS_ResourceMapping__cdm_Type_noCDM;
       break;
     case 2:
       resourceMapping.frequencyDomainAllocation.present = NR_CSI_RS_ResourceMapping__frequencyDomainAllocation_PR_other;
       resourceMapping.frequencyDomainAllocation.choice.other.buf = calloc(2, sizeof(uint8_t));
       resourceMapping.frequencyDomainAllocation.choice.other.size = 1;
       resourceMapping.frequencyDomainAllocation.choice.other.bits_unused = 2;
       resourceMapping.frequencyDomainAllocation.choice.other.buf[0] = 4;
       resourceMapping.nrofPorts = NR_CSI_RS_ResourceMapping__nrofPorts_p2;
       resourceMapping.cdm_Type = NR_CSI_RS_ResourceMapping__cdm_Type_fd_CDM2;
       break;
     default:
       AssertFatal(1==0,"Number of ports not yet supported\n");
   }
   resourceMapping.firstOFDMSymbolInTimeDomain = 6;
   resourceMapping.firstOFDMSymbolInTimeDomain2 = NULL;
   resourceMapping.density.present = NR_CSI_RS_ResourceMapping__density_PR_one;
   resourceMapping.density.choice.one = (NULL_t)0;
   resourceMapping.freqBand.startingRB = 0;
   resourceMapping.freqBand.nrofRBs = 108;
   nzpcsi0->resourceMapping = resourceMapping;
   nzpcsi0->powerControlOffset = 0;
   nzpcsi0->powerControlOffsetSS=calloc(1,sizeof(*nzpcsi0->powerControlOffsetSS));
   *nzpcsi0->powerControlOffsetSS = NR_NZP_CSI_RS_Resource__powerControlOffsetSS_db0;
   nzpcsi0->scramblingID = *servingcellconfigcommon->physCellId;
   nzpcsi0->periodicityAndOffset = calloc(1,sizeof(*nzpcsi0->periodicityAndOffset));
   nzpcsi0->periodicityAndOffset->present = NR_CSI_ResourcePeriodicityAndOffset_PR_slots320;
   nzpcsi0->periodicityAndOffset->choice.slots320 = 0;
   nzpcsi0->qcl_InfoPeriodicCSI_RS = NULL;
   ASN_SEQUENCE_ADD(&csi_MeasConfig->nzp_CSI_RS_ResourceToAddModList->list,nzpcsi0);
 }
 else
   csi_MeasConfig->nzp_CSI_RS_ResourceToAddModList = NULL;
}


=======
>>>>>>> edb32cad
void fill_default_reconfig(NR_ServingCellConfigCommon_t *servingcellconfigcommon,
                           NR_ServingCellConfig_t *servingcellconfigdedicated,
                           NR_RRCReconfiguration_IEs_t *reconfig,
                           NR_CellGroupConfig_t *secondaryCellGroup,
                           NR_UE_NR_Capability_t *uecap,
                           int dl_antenna_ports,
                           int minRXTXTIME,
                           int do_csirs,
                           int do_srs,
                           int initial_csi_index,
                           int uid) {
  AssertFatal(servingcellconfigcommon!=NULL,"servingcellconfigcommon is null\n");
  AssertFatal(reconfig!=NULL,"reconfig is null\n");
  AssertFatal(secondaryCellGroup!=NULL,"secondaryCellGroup is null\n");
  // radioBearerConfig
  reconfig->radioBearerConfig=NULL;
  // secondaryCellGroup
  fill_default_secondaryCellGroup(servingcellconfigcommon,
                                  servingcellconfigdedicated,
                                  secondaryCellGroup,
                                  uecap,
                                  1,
                                  1,
                                  dl_antenna_ports,
                                  minRXTXTIME,
                                  do_csirs,
                                  do_srs,
                                  initial_csi_index,
                                  uid);

  xer_fprint(stdout, &asn_DEF_NR_CellGroupConfig, (const void*)secondaryCellGroup);

  char scg_buffer[1024];
  asn_enc_rval_t enc_rval = uper_encode_to_buffer(&asn_DEF_NR_CellGroupConfig, NULL, (void *)secondaryCellGroup, scg_buffer, 1024);
  AssertFatal (enc_rval.encoded > 0, "ASN1 message encoding failed (%s, %jd)!\n", enc_rval.failed_type->name, enc_rval.encoded);
  reconfig->secondaryCellGroup = calloc(1,sizeof(*reconfig->secondaryCellGroup));
  OCTET_STRING_fromBuf(reconfig->secondaryCellGroup,
                       (const char *)scg_buffer,
                       (enc_rval.encoded+7)>>3);
  // measConfig
  reconfig->measConfig=NULL;
  // lateNonCriticalExtension
  reconfig->lateNonCriticalExtension = NULL;
  // nonCriticalExtension
  reconfig->nonCriticalExtension = NULL;
}

void fill_default_rbconfig(NR_RadioBearerConfig_t *rbconfig,
                          int eps_bearer_id, int rb_id,
                           e_NR_CipheringAlgorithm ciphering_algorithm,
                           e_NR_SecurityConfig__keyToUse key_to_use) {

  rbconfig->srb_ToAddModList = NULL;
  rbconfig->srb3_ToRelease = NULL;
  rbconfig->drb_ToAddModList = calloc(1,sizeof(*rbconfig->drb_ToAddModList));
  NR_DRB_ToAddMod_t *drb_ToAddMod = calloc(1,sizeof(*drb_ToAddMod));
  drb_ToAddMod->cnAssociation = calloc(1,sizeof(*drb_ToAddMod->cnAssociation));
  drb_ToAddMod->cnAssociation->present = NR_DRB_ToAddMod__cnAssociation_PR_eps_BearerIdentity;
  drb_ToAddMod->cnAssociation->choice.eps_BearerIdentity= eps_bearer_id;
  drb_ToAddMod->drb_Identity = rb_id;
  drb_ToAddMod->reestablishPDCP = NULL;
  drb_ToAddMod->recoverPDCP = NULL;
  drb_ToAddMod->pdcp_Config = calloc(1,sizeof(*drb_ToAddMod->pdcp_Config));
  drb_ToAddMod->pdcp_Config->drb = calloc(1,sizeof(*drb_ToAddMod->pdcp_Config->drb));
  drb_ToAddMod->pdcp_Config->drb->discardTimer = calloc(1,sizeof(*drb_ToAddMod->pdcp_Config->drb->discardTimer));
  *drb_ToAddMod->pdcp_Config->drb->discardTimer=NR_PDCP_Config__drb__discardTimer_infinity;
  drb_ToAddMod->pdcp_Config->drb->pdcp_SN_SizeUL = calloc(1,sizeof(*drb_ToAddMod->pdcp_Config->drb->pdcp_SN_SizeUL));
  *drb_ToAddMod->pdcp_Config->drb->pdcp_SN_SizeUL = NR_PDCP_Config__drb__pdcp_SN_SizeUL_len18bits;
  drb_ToAddMod->pdcp_Config->drb->pdcp_SN_SizeDL = calloc(1,sizeof(*drb_ToAddMod->pdcp_Config->drb->pdcp_SN_SizeDL));
  *drb_ToAddMod->pdcp_Config->drb->pdcp_SN_SizeDL = NR_PDCP_Config__drb__pdcp_SN_SizeDL_len18bits;
  drb_ToAddMod->pdcp_Config->drb->headerCompression.present = NR_PDCP_Config__drb__headerCompression_PR_notUsed;
  drb_ToAddMod->pdcp_Config->drb->headerCompression.choice.notUsed = 0;

  drb_ToAddMod->pdcp_Config->drb->integrityProtection=NULL;
  drb_ToAddMod->pdcp_Config->drb->statusReportRequired=NULL;
  drb_ToAddMod->pdcp_Config->drb->outOfOrderDelivery=NULL;
  drb_ToAddMod->pdcp_Config->moreThanOneRLC = NULL;

  drb_ToAddMod->pdcp_Config->t_Reordering = calloc(1,sizeof(*drb_ToAddMod->pdcp_Config->t_Reordering));
  *drb_ToAddMod->pdcp_Config->t_Reordering = NR_PDCP_Config__t_Reordering_ms0;
  drb_ToAddMod->pdcp_Config->ext1 = NULL;

  ASN_SEQUENCE_ADD(&rbconfig->drb_ToAddModList->list,drb_ToAddMod);

  rbconfig->drb_ToReleaseList = NULL;

  rbconfig->securityConfig = calloc(1,sizeof(*rbconfig->securityConfig));
  rbconfig->securityConfig->securityAlgorithmConfig = calloc(1,sizeof(*rbconfig->securityConfig->securityAlgorithmConfig));
  rbconfig->securityConfig->securityAlgorithmConfig->cipheringAlgorithm = ciphering_algorithm;
  rbconfig->securityConfig->securityAlgorithmConfig->integrityProtAlgorithm=NULL;
  rbconfig->securityConfig->keyToUse = calloc(1,sizeof(*rbconfig->securityConfig->keyToUse));
  *rbconfig->securityConfig->keyToUse = key_to_use;

//  xer_fprint(stdout, &asn_DEF_NR_RadioBearerConfig, (const void*)rbconfig);
}
/* Function to set or overwrite PTRS DL RRC parameters */
void rrc_config_dl_ptrs_params(NR_BWP_Downlink_t *bwp, int *ptrsNrb, int *ptrsMcs, int *epre_Ratio, int * reOffset)
{
  int i=0;
  /* check for memory allocation  */
  if(bwp->bwp_Dedicated->pdsch_Config->choice.setup->dmrs_DownlinkForPDSCH_MappingTypeA->choice.setup->phaseTrackingRS == NULL) {
    bwp->bwp_Dedicated->pdsch_Config->choice.setup->dmrs_DownlinkForPDSCH_MappingTypeA->choice.setup->phaseTrackingRS=calloc(1,sizeof(*bwp->bwp_Dedicated->pdsch_Config->choice.setup->dmrs_DownlinkForPDSCH_MappingTypeA->choice.setup->phaseTrackingRS));
    bwp->bwp_Dedicated->pdsch_Config->choice.setup->dmrs_DownlinkForPDSCH_MappingTypeA->choice.setup->phaseTrackingRS->present = NR_SetupRelease_PTRS_DownlinkConfig_PR_setup;
    bwp->bwp_Dedicated->pdsch_Config->choice.setup->dmrs_DownlinkForPDSCH_MappingTypeA->choice.setup->phaseTrackingRS->choice.setup= calloc(1, sizeof(*bwp->bwp_Dedicated->pdsch_Config->choice.setup->dmrs_DownlinkForPDSCH_MappingTypeA->choice.setup->phaseTrackingRS->choice.setup));
    bwp->bwp_Dedicated->pdsch_Config->choice.setup->dmrs_DownlinkForPDSCH_MappingTypeA->choice.setup->phaseTrackingRS->choice.setup->frequencyDensity = calloc(1,sizeof(*bwp->bwp_Dedicated->pdsch_Config->choice.setup->dmrs_DownlinkForPDSCH_MappingTypeA->choice.setup->phaseTrackingRS->choice.setup->frequencyDensity));
    bwp->bwp_Dedicated->pdsch_Config->choice.setup->dmrs_DownlinkForPDSCH_MappingTypeA->choice.setup->phaseTrackingRS->choice.setup->timeDensity = calloc(1, sizeof(*bwp->bwp_Dedicated->pdsch_Config->choice.setup->dmrs_DownlinkForPDSCH_MappingTypeA->choice.setup->phaseTrackingRS->choice.setup->timeDensity));
    bwp->bwp_Dedicated->pdsch_Config->choice.setup->dmrs_DownlinkForPDSCH_MappingTypeA->choice.setup->phaseTrackingRS->choice.setup->epre_Ratio = calloc(1,sizeof(long));
    bwp->bwp_Dedicated->pdsch_Config->choice.setup->dmrs_DownlinkForPDSCH_MappingTypeA->choice.setup->phaseTrackingRS->choice.setup->resourceElementOffset = calloc(1,sizeof(long));
    /* Fill the given values */
    for(i = 0; i < 2; i++) {
      ASN_SEQUENCE_ADD(&bwp->bwp_Dedicated->pdsch_Config->choice.setup->dmrs_DownlinkForPDSCH_MappingTypeA->choice.setup->phaseTrackingRS->choice.setup->frequencyDensity->list,&ptrsNrb[i]);
    }
    for(i = 0; i < 3; i++) {
      ASN_SEQUENCE_ADD(&bwp->bwp_Dedicated->pdsch_Config->choice.setup->dmrs_DownlinkForPDSCH_MappingTypeA->choice.setup->phaseTrackingRS->choice.setup->timeDensity->list,&ptrsMcs[i]);
    }
  }// if memory exist then over write the old values
  else {
    for(i = 0; i < 2; i++) {
      *bwp->bwp_Dedicated->pdsch_Config->choice.setup->dmrs_DownlinkForPDSCH_MappingTypeA->choice.setup->phaseTrackingRS->choice.setup->frequencyDensity->list.array[i] = ptrsNrb[i];
    }
    for(i = 0; i < 3; i++) {
      *bwp->bwp_Dedicated->pdsch_Config->choice.setup->dmrs_DownlinkForPDSCH_MappingTypeA->choice.setup->phaseTrackingRS->choice.setup->timeDensity->list.array[i] = ptrsMcs[i];
    }
  }

  *bwp->bwp_Dedicated->pdsch_Config->choice.setup->dmrs_DownlinkForPDSCH_MappingTypeA->choice.setup->phaseTrackingRS->choice.setup->epre_Ratio = *epre_Ratio;
  *bwp->bwp_Dedicated->pdsch_Config->choice.setup->dmrs_DownlinkForPDSCH_MappingTypeA->choice.setup->phaseTrackingRS->choice.setup->resourceElementOffset = *reOffset;
}
#endif<|MERGE_RESOLUTION|>--- conflicted
+++ resolved
@@ -1299,62 +1299,6 @@
 
 }
 
-
-<<<<<<< HEAD
-void config_csirs(NR_ServingCellConfigCommon_t *servingcellconfigcommon, NR_CSI_MeasConfig_t *csi_MeasConfig, int dl_antenna_ports, int do_csirs) {
-
- if (do_csirs) {
-   csi_MeasConfig->nzp_CSI_RS_ResourceToAddModList = calloc(1,sizeof(*csi_MeasConfig->nzp_CSI_RS_ResourceToAddModList));
-   NR_NZP_CSI_RS_Resource_t *nzpcsi0 = calloc(1,sizeof(*nzpcsi0));
-   nzpcsi0->nzp_CSI_RS_ResourceId = 0;
-   NR_CSI_RS_ResourceMapping_t resourceMapping;
-   switch (dl_antenna_ports) {
-     case 1:
-       resourceMapping.frequencyDomainAllocation.present = NR_CSI_RS_ResourceMapping__frequencyDomainAllocation_PR_row2;
-       resourceMapping.frequencyDomainAllocation.choice.row2.buf = calloc(2, sizeof(uint8_t));
-       resourceMapping.frequencyDomainAllocation.choice.row2.size = 2;
-       resourceMapping.frequencyDomainAllocation.choice.row2.bits_unused = 4;
-       resourceMapping.frequencyDomainAllocation.choice.row2.buf[0] = 0;
-       resourceMapping.frequencyDomainAllocation.choice.row2.buf[1] = 16;
-       resourceMapping.nrofPorts = NR_CSI_RS_ResourceMapping__nrofPorts_p1;
-       resourceMapping.cdm_Type = NR_CSI_RS_ResourceMapping__cdm_Type_noCDM;
-       break;
-     case 2:
-       resourceMapping.frequencyDomainAllocation.present = NR_CSI_RS_ResourceMapping__frequencyDomainAllocation_PR_other;
-       resourceMapping.frequencyDomainAllocation.choice.other.buf = calloc(2, sizeof(uint8_t));
-       resourceMapping.frequencyDomainAllocation.choice.other.size = 1;
-       resourceMapping.frequencyDomainAllocation.choice.other.bits_unused = 2;
-       resourceMapping.frequencyDomainAllocation.choice.other.buf[0] = 4;
-       resourceMapping.nrofPorts = NR_CSI_RS_ResourceMapping__nrofPorts_p2;
-       resourceMapping.cdm_Type = NR_CSI_RS_ResourceMapping__cdm_Type_fd_CDM2;
-       break;
-     default:
-       AssertFatal(1==0,"Number of ports not yet supported\n");
-   }
-   resourceMapping.firstOFDMSymbolInTimeDomain = 6;
-   resourceMapping.firstOFDMSymbolInTimeDomain2 = NULL;
-   resourceMapping.density.present = NR_CSI_RS_ResourceMapping__density_PR_one;
-   resourceMapping.density.choice.one = (NULL_t)0;
-   resourceMapping.freqBand.startingRB = 0;
-   resourceMapping.freqBand.nrofRBs = 108;
-   nzpcsi0->resourceMapping = resourceMapping;
-   nzpcsi0->powerControlOffset = 0;
-   nzpcsi0->powerControlOffsetSS=calloc(1,sizeof(*nzpcsi0->powerControlOffsetSS));
-   *nzpcsi0->powerControlOffsetSS = NR_NZP_CSI_RS_Resource__powerControlOffsetSS_db0;
-   nzpcsi0->scramblingID = *servingcellconfigcommon->physCellId;
-   nzpcsi0->periodicityAndOffset = calloc(1,sizeof(*nzpcsi0->periodicityAndOffset));
-   nzpcsi0->periodicityAndOffset->present = NR_CSI_ResourcePeriodicityAndOffset_PR_slots320;
-   nzpcsi0->periodicityAndOffset->choice.slots320 = 0;
-   nzpcsi0->qcl_InfoPeriodicCSI_RS = NULL;
-   ASN_SEQUENCE_ADD(&csi_MeasConfig->nzp_CSI_RS_ResourceToAddModList->list,nzpcsi0);
- }
- else
-   csi_MeasConfig->nzp_CSI_RS_ResourceToAddModList = NULL;
-}
-
-
-=======
->>>>>>> edb32cad
 void fill_default_reconfig(NR_ServingCellConfigCommon_t *servingcellconfigcommon,
                            NR_ServingCellConfig_t *servingcellconfigdedicated,
                            NR_RRCReconfiguration_IEs_t *reconfig,
