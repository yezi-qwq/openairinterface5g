/*
 * Licensed to the OpenAirInterface (OAI) Software Alliance under one or more
 * contributor license agreements.  See the NOTICE file distributed with
 * this work for additional information regarding copyright ownership.
 * The OpenAirInterface Software Alliance licenses this file to You under
 * the OAI Public License, Version 1.1  (the "License"); you may not use this file
 * except in compliance with the License.
 * You may obtain a copy of the License at
 *
 *      http://www.openairinterface.org/?page_id=698
 *
 * Unless required by applicable law or agreed to in writing, software
 * distributed under the License is distributed on an "AS IS" BASIS,
 * WITHOUT WARRANTIES OR CONDITIONS OF ANY KIND, either express or implied.
 * See the License for the specific language governing permissions and
 * limitations under the License.
 *-------------------------------------------------------------------------------
 * For more information about the OpenAirInterface (OAI) Software Alliance:
 *      contact@openairinterface.org
 */

/*! \file rrc_gNB_reconfig.c
 * \brief rrc gNB RRCreconfiguration support routines
 * \author Raymond Knopp
 * \date 2019
 * \version 1.0
 * \company Eurecom
 * \email: raymond.knopp@eurecom.fr
 */
#ifndef RRC_GNB_NSA_C
#define RRC_GNB_NSA_C

#include "NR_ServingCellConfigCommon.h"
#include "NR_ServingCellConfig.h"
#include "NR_RRCReconfiguration.h"
#include "NR_RRCReconfiguration-IEs.h"
#include "NR_CellGroupConfig.h"
#include "NR_MAC-CellGroupConfig.h"
#include "NR_BSR-Config.h"
#include "NR_PDSCH-ServingCellConfig.h"
#include "NR_RLC-BearerConfig.h"
#include "BOOLEAN.h"
#include "assertions.h"
#include "common/utils/nr/nr_common.h"
#include "SIMULATION/TOOLS/sim.h"
#include "executables/softmodem-common.h"
#include "LAYER2/nr_rlc/nr_rlc_oai_api.h"

#define false 0
#define true 1

void fill_default_initialDownlinkBWP(NR_BWP_Downlink_t *bwp, NR_ServingCellConfigCommon_t *servingcellconfigcommon) {

  bwp->bwp_Id = 0;

  bwp->bwp_Common=calloc(1,sizeof(*bwp->bwp_Common));
  memcpy((void*)&bwp->bwp_Common,
         &servingcellconfigcommon->downlinkConfigCommon->initialDownlinkBWP,
         sizeof(bwp->bwp_Common));

  bwp->bwp_Dedicated=calloc(1,sizeof(*bwp->bwp_Dedicated));
  bwp->bwp_Dedicated->pdsch_Config = calloc(1,sizeof(*bwp->bwp_Dedicated->pdsch_Config));
  bwp->bwp_Dedicated->pdsch_Config->present = NR_SetupRelease_PDSCH_Config_PR_setup;
  bwp->bwp_Dedicated->pdsch_Config->choice.setup = calloc(1,sizeof(*bwp->bwp_Dedicated->pdsch_Config->choice.setup));
  bwp->bwp_Dedicated->pdsch_Config->choice.setup->dataScramblingIdentityPDSCH = NULL;
  bwp->bwp_Dedicated->pdsch_Config->choice.setup->dmrs_DownlinkForPDSCH_MappingTypeA = calloc(1,sizeof(*bwp->bwp_Dedicated->pdsch_Config->choice.setup->dmrs_DownlinkForPDSCH_MappingTypeA));
  bwp->bwp_Dedicated->pdsch_Config->choice.setup->dmrs_DownlinkForPDSCH_MappingTypeA->present= NR_SetupRelease_DMRS_DownlinkConfig_PR_setup;
  bwp->bwp_Dedicated->pdsch_Config->choice.setup->dmrs_DownlinkForPDSCH_MappingTypeA->choice.setup = calloc(1,sizeof(*bwp->bwp_Dedicated->pdsch_Config->choice.setup->dmrs_DownlinkForPDSCH_MappingTypeA->choice.setup));
  bwp->bwp_Dedicated->pdsch_Config->choice.setup->dmrs_DownlinkForPDSCH_MappingTypeA->choice.setup->dmrs_Type=NULL;
  bwp->bwp_Dedicated->pdsch_Config->choice.setup->dmrs_DownlinkForPDSCH_MappingTypeA->choice.setup->maxLength=NULL;
  bwp->bwp_Dedicated->pdsch_Config->choice.setup->dmrs_DownlinkForPDSCH_MappingTypeA->choice.setup->scramblingID0=NULL;
  bwp->bwp_Dedicated->pdsch_Config->choice.setup->dmrs_DownlinkForPDSCH_MappingTypeA->choice.setup->scramblingID1=NULL;
  bwp->bwp_Dedicated->pdsch_Config->choice.setup->dmrs_DownlinkForPDSCH_MappingTypeA->choice.setup->phaseTrackingRS=NULL;
  bwp->bwp_Dedicated->pdsch_Config->choice.setup->dmrs_DownlinkForPDSCH_MappingTypeA->choice.setup->dmrs_AdditionalPosition = calloc(1,sizeof(*bwp->bwp_Dedicated->pdsch_Config->choice.setup->dmrs_DownlinkForPDSCH_MappingTypeA->choice.setup->dmrs_AdditionalPosition));
  *bwp->bwp_Dedicated->pdsch_Config->choice.setup->dmrs_DownlinkForPDSCH_MappingTypeA->choice.setup->dmrs_AdditionalPosition = NR_DMRS_DownlinkConfig__dmrs_AdditionalPosition_pos0;
}

void fill_default_coresetZero(NR_ControlResourceSet_t *coreset0, NR_ServingCellConfigCommon_t *servingcellconfigcommon) {

  coreset0->controlResourceSetId = 0;

  // frequencyDomainResources '11111111 00000000 00000000 00000000 00000000 00000'B,
  if(coreset0->frequencyDomainResources.buf == NULL) coreset0->frequencyDomainResources.buf = calloc(1,6);
  coreset0->frequencyDomainResources.buf[0] = 0xff;
  coreset0->frequencyDomainResources.buf[1] = 0;
  coreset0->frequencyDomainResources.buf[2] = 0;
  coreset0->frequencyDomainResources.buf[3] = 0;
  coreset0->frequencyDomainResources.buf[4] = 0;
  coreset0->frequencyDomainResources.buf[5] = 0;
  coreset0->frequencyDomainResources.size = 6;
  coreset0->frequencyDomainResources.bits_unused = 3;
  coreset0->duration = 1;
  coreset0->cce_REG_MappingType.present=NR_ControlResourceSet__cce_REG_MappingType_PR_interleaved;
  coreset0->cce_REG_MappingType.choice.interleaved=calloc(1,sizeof(*coreset0->cce_REG_MappingType.choice.interleaved));
  coreset0->cce_REG_MappingType.choice.interleaved->reg_BundleSize = NR_ControlResourceSet__cce_REG_MappingType__interleaved__reg_BundleSize_n6;
  coreset0->cce_REG_MappingType.choice.interleaved->interleaverSize = NR_ControlResourceSet__cce_REG_MappingType__interleaved__interleaverSize_n2;
  coreset0->cce_REG_MappingType.choice.interleaved->shiftIndex = servingcellconfigcommon->physCellId;
  coreset0->precoderGranularity = NR_ControlResourceSet__precoderGranularity_sameAsREG_bundle;

  if(coreset0->tci_StatesPDCCH_ToAddList == NULL) coreset0->tci_StatesPDCCH_ToAddList = calloc(1,sizeof(*coreset0->tci_StatesPDCCH_ToAddList));

  NR_TCI_StateId_t *tci[8];
  for (int i=0;i<8;i++) {
    tci[i]=calloc(1,sizeof(*tci[i]));
    *tci[i] = i;
    ASN_SEQUENCE_ADD(&coreset0->tci_StatesPDCCH_ToAddList->list,tci[i]);
  }
  coreset0->tci_StatesPDCCH_ToReleaseList = NULL;
  coreset0->tci_PresentInDCI = NULL;
  coreset0->pdcch_DMRS_ScramblingID = NULL;

}

void fill_default_searchSpaceZero(NR_SearchSpace_t *ss0) {

  if(ss0->controlResourceSetId == NULL) ss0->controlResourceSetId=calloc(1,sizeof(*ss0->controlResourceSetId));
  if(ss0->monitoringSymbolsWithinSlot == NULL) ss0->monitoringSymbolsWithinSlot = calloc(1,sizeof(*ss0->monitoringSymbolsWithinSlot));
  if(ss0->monitoringSymbolsWithinSlot->buf == NULL) ss0->monitoringSymbolsWithinSlot->buf = calloc(1,2);
  if(ss0->nrofCandidates == NULL) ss0->nrofCandidates = calloc(1,sizeof(*ss0->nrofCandidates));
  if(ss0->searchSpaceType == NULL) ss0->searchSpaceType = calloc(1,sizeof(*ss0->searchSpaceType));
  if(ss0->searchSpaceType->choice.common == NULL) ss0->searchSpaceType->choice.common=calloc(1,sizeof(*ss0->searchSpaceType->choice.common));
  if(ss0->searchSpaceType->choice.common->dci_Format0_0_AndFormat1_0 == NULL) ss0->searchSpaceType->choice.common->dci_Format0_0_AndFormat1_0 = calloc(1,sizeof(*ss0->searchSpaceType->choice.common->dci_Format0_0_AndFormat1_0));

  ss0->searchSpaceId = 0;
  *ss0->controlResourceSetId = 0;
  ss0->monitoringSlotPeriodicityAndOffset = calloc(1,sizeof(*ss0->monitoringSlotPeriodicityAndOffset));
  ss0->monitoringSlotPeriodicityAndOffset->present = NR_SearchSpace__monitoringSlotPeriodicityAndOffset_PR_sl1;
  ss0->duration=NULL;

  // should be '1100 0000 0000 00'B (LSB first!), first two symols in slot, adjust if needed
  ss0->monitoringSymbolsWithinSlot->buf[1] = 0;
  ss0->monitoringSymbolsWithinSlot->buf[0] = (1<<7);
  ss0->monitoringSymbolsWithinSlot->size = 2;
  ss0->monitoringSymbolsWithinSlot->bits_unused = 2;

  // FIXME: update values from TS38.213 Section 10.1 Table 10.1-1: CCE aggregation levels and maximum number of PDCCH candidates per CCE aggregation level for CSS sets configured by searchSpaceSIB1
  ss0->nrofCandidates->aggregationLevel1 = NR_SearchSpace__nrofCandidates__aggregationLevel1_n0;
  ss0->nrofCandidates->aggregationLevel2 = NR_SearchSpace__nrofCandidates__aggregationLevel2_n0;
  ss0->nrofCandidates->aggregationLevel4 = NR_SearchSpace__nrofCandidates__aggregationLevel4_n2;
  ss0->nrofCandidates->aggregationLevel8 = NR_SearchSpace__nrofCandidates__aggregationLevel8_n0;
  ss0->nrofCandidates->aggregationLevel16 = NR_SearchSpace__nrofCandidates__aggregationLevel16_n0;

  ss0->searchSpaceType->present = NR_SearchSpace__searchSpaceType_PR_common;
}

void fill_default_secondaryCellGroup(NR_ServingCellConfigCommon_t *servingcellconfigcommon,
                                     NR_ServingCellConfig_t *servingcellconfigdedicated,
                                     NR_CellGroupConfig_t *secondaryCellGroup,
                                     int scg_id,
                                     int servCellIndex,
                                     int n_physical_antenna_ports,
                                     int initial_csi_index,
                                     int uid) {
  AssertFatal(servingcellconfigcommon!=NULL,"servingcellconfigcommon is null\n");
  AssertFatal(secondaryCellGroup!=NULL,"secondaryCellGroup is null\n");

  uint64_t bitmap=0;
  switch (servingcellconfigcommon->ssb_PositionsInBurst->present) {
    case 1 :
      bitmap = ((uint64_t) servingcellconfigcommon->ssb_PositionsInBurst->choice.shortBitmap.buf[0])<<56;
      break;
    case 2 :
      bitmap = ((uint64_t) servingcellconfigcommon->ssb_PositionsInBurst->choice.mediumBitmap.buf[0])<<56;
      break;
    case 3 :
      for (int i=0; i<8; i++) {
        bitmap |= (((uint64_t) servingcellconfigcommon->ssb_PositionsInBurst->choice.longBitmap.buf[i])<<((7-i)*8));
      }
      break;
    default:
      AssertFatal(1==0,"SSB bitmap size value %d undefined (allowed values 1,2,3) \n", servingcellconfigcommon->ssb_PositionsInBurst->present);
  }

  memset(secondaryCellGroup,0,sizeof(NR_CellGroupConfig_t));
  secondaryCellGroup->cellGroupId = scg_id;
  NR_RLC_BearerConfig_t *RLC_BearerConfig = calloc(1,sizeof(*RLC_BearerConfig));
  nr_rlc_bearer_init(RLC_BearerConfig);
  if (get_softmodem_params()->do_ra || get_softmodem_params()->sa)
    nr_drb_config(RLC_BearerConfig->rlc_Config, NR_RLC_Config_PR_um_Bi_Directional);
  else
    nr_drb_config(RLC_BearerConfig->rlc_Config, NR_RLC_Config_PR_am);
  nr_rlc_bearer_init_ul_spec(RLC_BearerConfig->mac_LogicalChannelConfig);

  secondaryCellGroup->rlc_BearerToAddModList = calloc(1,sizeof(*secondaryCellGroup->rlc_BearerToAddModList));
  ASN_SEQUENCE_ADD(&secondaryCellGroup->rlc_BearerToAddModList->list, RLC_BearerConfig);
  secondaryCellGroup->mac_CellGroupConfig=calloc(1,sizeof(*secondaryCellGroup->mac_CellGroupConfig));
  secondaryCellGroup->mac_CellGroupConfig->drx_Config = NULL;

  secondaryCellGroup->mac_CellGroupConfig->schedulingRequestConfig = calloc(1,sizeof(*secondaryCellGroup->mac_CellGroupConfig->schedulingRequestConfig));
  secondaryCellGroup->mac_CellGroupConfig->schedulingRequestConfig->schedulingRequestToAddModList = calloc(1,sizeof(*secondaryCellGroup->mac_CellGroupConfig->schedulingRequestConfig->schedulingRequestToAddModList));
  NR_SchedulingRequestToAddMod_t *SchedulingRequestConf = calloc(1,sizeof(*SchedulingRequestConf));
  SchedulingRequestConf->schedulingRequestId = 0;  //Could be changed
  SchedulingRequestConf->sr_ProhibitTimer = calloc(1,sizeof(*SchedulingRequestConf->sr_ProhibitTimer));
  *SchedulingRequestConf->sr_ProhibitTimer = NR_SchedulingRequestToAddMod__sr_ProhibitTimer_ms16;
  SchedulingRequestConf->sr_TransMax = NR_SchedulingRequestToAddMod__sr_TransMax_n32;
  ASN_SEQUENCE_ADD(&secondaryCellGroup->mac_CellGroupConfig->schedulingRequestConfig->schedulingRequestToAddModList->list,SchedulingRequestConf);
  secondaryCellGroup->mac_CellGroupConfig->schedulingRequestConfig->schedulingRequestToReleaseList = NULL;

  secondaryCellGroup->mac_CellGroupConfig->bsr_Config=calloc(1,sizeof(*secondaryCellGroup->mac_CellGroupConfig->bsr_Config));
  secondaryCellGroup->mac_CellGroupConfig->bsr_Config->periodicBSR_Timer = NR_BSR_Config__periodicBSR_Timer_sf10;
  secondaryCellGroup->mac_CellGroupConfig->bsr_Config->retxBSR_Timer     = NR_BSR_Config__retxBSR_Timer_sf160;
  secondaryCellGroup->mac_CellGroupConfig->tag_Config=calloc(1,sizeof(*secondaryCellGroup->mac_CellGroupConfig->tag_Config));
  secondaryCellGroup->mac_CellGroupConfig->tag_Config->tag_ToReleaseList = NULL;
  secondaryCellGroup->mac_CellGroupConfig->tag_Config->tag_ToAddModList  = calloc(1,sizeof(*secondaryCellGroup->mac_CellGroupConfig->tag_Config->tag_ToAddModList));
  struct NR_TAG *tag=calloc(1,sizeof(*tag));
  tag->tag_Id             = 0;
  tag->timeAlignmentTimer = NR_TimeAlignmentTimer_infinity;
  ASN_SEQUENCE_ADD(&secondaryCellGroup->mac_CellGroupConfig->tag_Config->tag_ToAddModList->list,tag);
  secondaryCellGroup->mac_CellGroupConfig->phr_Config  = calloc(1,sizeof(*secondaryCellGroup->mac_CellGroupConfig->phr_Config));
  secondaryCellGroup->mac_CellGroupConfig->phr_Config->present = NR_SetupRelease_PHR_Config_PR_setup;
  secondaryCellGroup->mac_CellGroupConfig->phr_Config->choice.setup  = calloc(1,sizeof(*secondaryCellGroup->mac_CellGroupConfig->phr_Config->choice.setup));
  secondaryCellGroup->mac_CellGroupConfig->phr_Config->choice.setup->phr_PeriodicTimer = NR_PHR_Config__phr_PeriodicTimer_sf20;
  secondaryCellGroup->mac_CellGroupConfig->phr_Config->choice.setup->phr_ProhibitTimer = NR_PHR_Config__phr_ProhibitTimer_sf0;
  secondaryCellGroup->mac_CellGroupConfig->phr_Config->choice.setup->phr_Tx_PowerFactorChange = NR_PHR_Config__phr_Tx_PowerFactorChange_dB3;
  secondaryCellGroup->mac_CellGroupConfig->phr_Config->choice.setup->multiplePHR=false;
  secondaryCellGroup->mac_CellGroupConfig->phr_Config->choice.setup->dummy=false;
  secondaryCellGroup->mac_CellGroupConfig->phr_Config->choice.setup->phr_Type2OtherCell = false;
  secondaryCellGroup->mac_CellGroupConfig->phr_Config->choice.setup->phr_ModeOtherCG = NR_PHR_Config__phr_ModeOtherCG_real;
  secondaryCellGroup->mac_CellGroupConfig->skipUplinkTxDynamic=false;
  secondaryCellGroup->mac_CellGroupConfig->ext1 = NULL;
  secondaryCellGroup->physicalCellGroupConfig = calloc(1,sizeof(*secondaryCellGroup->physicalCellGroupConfig));
  secondaryCellGroup->physicalCellGroupConfig->harq_ACK_SpatialBundlingPUCCH=NULL;
  secondaryCellGroup->physicalCellGroupConfig->harq_ACK_SpatialBundlingPUSCH=NULL;
  secondaryCellGroup->physicalCellGroupConfig->p_NR_FR1=calloc(1,sizeof(*secondaryCellGroup->physicalCellGroupConfig->p_NR_FR1));
  *secondaryCellGroup->physicalCellGroupConfig->p_NR_FR1=20;
  secondaryCellGroup->physicalCellGroupConfig->pdsch_HARQ_ACK_Codebook=NR_PhysicalCellGroupConfig__pdsch_HARQ_ACK_Codebook_dynamic;
  secondaryCellGroup->physicalCellGroupConfig->tpc_SRS_RNTI=NULL;
  secondaryCellGroup->physicalCellGroupConfig->tpc_PUCCH_RNTI=NULL;
  secondaryCellGroup->physicalCellGroupConfig->tpc_PUSCH_RNTI=NULL;
  secondaryCellGroup->physicalCellGroupConfig->sp_CSI_RNTI=NULL;
  secondaryCellGroup->physicalCellGroupConfig->cs_RNTI=NULL;
  secondaryCellGroup->physicalCellGroupConfig->ext1=NULL;
  secondaryCellGroup->spCellConfig = calloc(1,sizeof(*secondaryCellGroup->spCellConfig));
  secondaryCellGroup->spCellConfig->servCellIndex = calloc(1,sizeof(*secondaryCellGroup->spCellConfig->servCellIndex));
  *secondaryCellGroup->spCellConfig->servCellIndex = servCellIndex;
  secondaryCellGroup->spCellConfig->reconfigurationWithSync=calloc(1,sizeof(*secondaryCellGroup->spCellConfig->reconfigurationWithSync));
  secondaryCellGroup->spCellConfig->reconfigurationWithSync->spCellConfigCommon=servingcellconfigcommon;
  secondaryCellGroup->spCellConfig->reconfigurationWithSync->newUE_Identity=(get_softmodem_params()->phy_test==1) ? 0x1234 : (taus()&0xffff);
  secondaryCellGroup->spCellConfig->reconfigurationWithSync->t304=NR_ReconfigurationWithSync__t304_ms2000;
  secondaryCellGroup->spCellConfig->reconfigurationWithSync->rach_ConfigDedicated = NULL;
  secondaryCellGroup->spCellConfig->reconfigurationWithSync->ext1                 = NULL;

  // For 2-step contention-free random access procedure
  if(get_softmodem_params()->sa == 0) {
    secondaryCellGroup->spCellConfig->reconfigurationWithSync->rach_ConfigDedicated = calloc(1,sizeof(struct NR_ReconfigurationWithSync__rach_ConfigDedicated));
    secondaryCellGroup->spCellConfig->reconfigurationWithSync->rach_ConfigDedicated->present= NR_ReconfigurationWithSync__rach_ConfigDedicated_PR_uplink;
    secondaryCellGroup->spCellConfig->reconfigurationWithSync->rach_ConfigDedicated->choice.uplink= calloc(1,sizeof(struct NR_RACH_ConfigDedicated));
    secondaryCellGroup->spCellConfig->reconfigurationWithSync->rach_ConfigDedicated->choice.uplink->cfra= calloc(1,sizeof(struct NR_CFRA));
    secondaryCellGroup->spCellConfig->reconfigurationWithSync->rach_ConfigDedicated->choice.uplink->ra_Prioritization= NULL;
    secondaryCellGroup->spCellConfig->reconfigurationWithSync->rach_ConfigDedicated->choice.uplink->cfra->occasions= calloc(1,sizeof(struct NR_CFRA__occasions));
    memcpy(&secondaryCellGroup->spCellConfig->reconfigurationWithSync->rach_ConfigDedicated->choice.uplink->cfra->occasions->rach_ConfigGeneric,
           &servingcellconfigcommon->uplinkConfigCommon->initialUplinkBWP->rach_ConfigCommon->choice.setup->rach_ConfigGeneric, sizeof(NR_RACH_ConfigGeneric_t));
    secondaryCellGroup->spCellConfig->reconfigurationWithSync->rach_ConfigDedicated->choice.uplink->cfra->occasions->ssb_perRACH_Occasion= calloc(1,sizeof(long));
    *secondaryCellGroup->spCellConfig->reconfigurationWithSync->rach_ConfigDedicated->choice.uplink->cfra->occasions->ssb_perRACH_Occasion = NR_CFRA__occasions__ssb_perRACH_Occasion_one;
    secondaryCellGroup->spCellConfig->reconfigurationWithSync->rach_ConfigDedicated->choice.uplink->cfra->resources.present = NR_CFRA__resources_PR_ssb;
    secondaryCellGroup->spCellConfig->reconfigurationWithSync->rach_ConfigDedicated->choice.uplink->cfra->resources.choice.ssb = calloc(1,sizeof(struct NR_CFRA__resources__ssb));
    secondaryCellGroup->spCellConfig->reconfigurationWithSync->rach_ConfigDedicated->choice.uplink->cfra->resources.choice.ssb->ra_ssb_OccasionMaskIndex = 0;

    int n_ssb = 0;
    struct NR_CFRA_SSB_Resource *ssbElem[64];
    for (int i=0;i<64;i++) {
      if ((bitmap>>(63-i))&0x01){
        ssbElem[n_ssb] = calloc(1,sizeof(struct NR_CFRA_SSB_Resource));
        ssbElem[n_ssb]->ssb = i;
        ssbElem[n_ssb]->ra_PreambleIndex = 63 - (uid % 64);
        ASN_SEQUENCE_ADD(&secondaryCellGroup->spCellConfig->reconfigurationWithSync->rach_ConfigDedicated->choice.uplink->cfra->resources.choice.ssb->ssb_ResourceList.list,ssbElem[n_ssb]);
        n_ssb++;
      }
    }

    secondaryCellGroup->spCellConfig->reconfigurationWithSync->rach_ConfigDedicated->choice.uplink->cfra->ext1 = NULL;
  }

  secondaryCellGroup->spCellConfig->rlf_TimersAndConstants = calloc(1,sizeof(*secondaryCellGroup->spCellConfig->rlf_TimersAndConstants));
  secondaryCellGroup->spCellConfig->rlf_TimersAndConstants->present = NR_SetupRelease_RLF_TimersAndConstants_PR_setup;
  secondaryCellGroup->spCellConfig->rlf_TimersAndConstants->choice.setup=calloc(1,sizeof(*secondaryCellGroup->spCellConfig->rlf_TimersAndConstants->choice.setup));
  secondaryCellGroup->spCellConfig->rlf_TimersAndConstants->choice.setup->t310 = NR_RLF_TimersAndConstants__t310_ms4000;
  secondaryCellGroup->spCellConfig->rlf_TimersAndConstants->choice.setup->n310 = NR_RLF_TimersAndConstants__n310_n20;
  secondaryCellGroup->spCellConfig->rlf_TimersAndConstants->choice.setup->n311 = NR_RLF_TimersAndConstants__n311_n1;
  secondaryCellGroup->spCellConfig->rlf_TimersAndConstants->choice.setup->ext1 = calloc(1,sizeof(*secondaryCellGroup->spCellConfig->rlf_TimersAndConstants->choice.setup->ext1));
  secondaryCellGroup->spCellConfig->rlf_TimersAndConstants->choice.setup->ext1->t311 = NR_RLF_TimersAndConstants__ext1__t311_ms30000;
  secondaryCellGroup->spCellConfig->rlmInSyncOutOfSyncThreshold                   = NULL;
  if (servingcellconfigdedicated) {
    secondaryCellGroup->spCellConfig->spCellConfigDedicated = servingcellconfigdedicated;
  } else {
    secondaryCellGroup->spCellConfig->spCellConfigDedicated = calloc(1,sizeof(*secondaryCellGroup->spCellConfig->spCellConfigDedicated));
  }
  secondaryCellGroup->spCellConfig->spCellConfigDedicated->tdd_UL_DL_ConfigurationDedicated = NULL;
  secondaryCellGroup->spCellConfig->spCellConfigDedicated->initialDownlinkBWP = calloc(1,sizeof(*secondaryCellGroup->spCellConfig->spCellConfigDedicated->initialDownlinkBWP));
  secondaryCellGroup->spCellConfig->spCellConfigDedicated->initialDownlinkBWP->pdcch_Config=NULL;
  secondaryCellGroup->spCellConfig->spCellConfigDedicated->initialDownlinkBWP->pdsch_Config=calloc(1,sizeof(*secondaryCellGroup->spCellConfig->spCellConfigDedicated->initialDownlinkBWP->pdsch_Config));
  secondaryCellGroup->spCellConfig->spCellConfigDedicated->initialDownlinkBWP->pdsch_Config->present = NR_SetupRelease_PDSCH_Config_PR_setup;
  secondaryCellGroup->spCellConfig->spCellConfigDedicated->initialDownlinkBWP->pdsch_Config->choice.setup = calloc(1,
      sizeof(*secondaryCellGroup->spCellConfig->spCellConfigDedicated->initialDownlinkBWP->pdsch_Config->choice.setup));
  secondaryCellGroup->spCellConfig->spCellConfigDedicated->initialDownlinkBWP->pdsch_Config->choice.setup->dataScramblingIdentityPDSCH = NULL;
  secondaryCellGroup->spCellConfig->spCellConfigDedicated->initialDownlinkBWP->pdsch_Config->choice.setup->dmrs_DownlinkForPDSCH_MappingTypeA = calloc(1,
      sizeof(*secondaryCellGroup->spCellConfig->spCellConfigDedicated->initialDownlinkBWP->pdsch_Config->choice.setup->dmrs_DownlinkForPDSCH_MappingTypeA));
  secondaryCellGroup->spCellConfig->spCellConfigDedicated->initialDownlinkBWP->pdsch_Config->choice.setup->dmrs_DownlinkForPDSCH_MappingTypeA->present= NR_SetupRelease_DMRS_DownlinkConfig_PR_setup;
 secondaryCellGroup->spCellConfig->spCellConfigDedicated->initialDownlinkBWP->pdsch_Config->choice.setup->dmrs_DownlinkForPDSCH_MappingTypeA->choice.setup = calloc(1,sizeof(*secondaryCellGroup->spCellConfig->spCellConfigDedicated->initialDownlinkBWP->pdsch_Config->choice.setup->dmrs_DownlinkForPDSCH_MappingTypeA->choice.setup));

 secondaryCellGroup->spCellConfig->spCellConfigDedicated->initialDownlinkBWP->pdsch_Config->choice.setup->dmrs_DownlinkForPDSCH_MappingTypeA->choice.setup->dmrs_Type=NULL;
 secondaryCellGroup->spCellConfig->spCellConfigDedicated->initialDownlinkBWP->pdsch_Config->choice.setup->dmrs_DownlinkForPDSCH_MappingTypeA->choice.setup->maxLength=NULL;
 secondaryCellGroup->spCellConfig->spCellConfigDedicated->initialDownlinkBWP->pdsch_Config->choice.setup->dmrs_DownlinkForPDSCH_MappingTypeA->choice.setup->scramblingID0=NULL;
 secondaryCellGroup->spCellConfig->spCellConfigDedicated->initialDownlinkBWP->pdsch_Config->choice.setup->dmrs_DownlinkForPDSCH_MappingTypeA->choice.setup->scramblingID1=NULL;
 secondaryCellGroup->spCellConfig->spCellConfigDedicated->initialDownlinkBWP->pdsch_Config->choice.setup->dmrs_DownlinkForPDSCH_MappingTypeA->choice.setup->phaseTrackingRS=NULL;

 secondaryCellGroup->spCellConfig->spCellConfigDedicated->initialDownlinkBWP->pdsch_Config->choice.setup->dmrs_DownlinkForPDSCH_MappingTypeA->choice.setup->dmrs_AdditionalPosition = calloc(1,sizeof(*secondaryCellGroup->spCellConfig->spCellConfigDedicated->initialDownlinkBWP->pdsch_Config->choice.setup->dmrs_DownlinkForPDSCH_MappingTypeA->choice.setup->dmrs_AdditionalPosition));
 *secondaryCellGroup->spCellConfig->spCellConfigDedicated->initialDownlinkBWP->pdsch_Config->choice.setup->dmrs_DownlinkForPDSCH_MappingTypeA->choice.setup->dmrs_AdditionalPosition = NR_DMRS_DownlinkConfig__dmrs_AdditionalPosition_pos0;


 secondaryCellGroup->spCellConfig->spCellConfigDedicated->initialDownlinkBWP->pdsch_Config->choice.setup->tci_StatesToAddModList=calloc(1,sizeof(*secondaryCellGroup->spCellConfig->spCellConfigDedicated->initialDownlinkBWP->pdsch_Config->choice.setup->tci_StatesToAddModList));

 int n_ssb = 0;
 NR_TCI_State_t *tcic[64];
 for (int i=0;i<64;i++) {
   if ((bitmap>>(63-i))&0x01){
     tcic[i]=calloc(1,sizeof(*tcic[i]));
     tcic[i]->tci_StateId=n_ssb;
     tcic[i]->qcl_Type1.cell=NULL;
     tcic[i]->qcl_Type1.bwp_Id=calloc(1,sizeof(*tcic[i]->qcl_Type1.bwp_Id));
     *tcic[i]->qcl_Type1.bwp_Id=1;
     tcic[i]->qcl_Type1.referenceSignal.present = NR_QCL_Info__referenceSignal_PR_ssb;
     tcic[i]->qcl_Type1.referenceSignal.choice.ssb = i;
     tcic[i]->qcl_Type1.qcl_Type=NR_QCL_Info__qcl_Type_typeC;
     ASN_SEQUENCE_ADD(&secondaryCellGroup->spCellConfig->spCellConfigDedicated->initialDownlinkBWP->pdsch_Config->choice.setup->tci_StatesToAddModList->list,tcic[i]);
     n_ssb++;
   }
 }


#if 0

 NR_TCI_State_t*tci0=calloc(1,sizeof(*tci0));
 tci0->tci_StateId=0;
 tci0->qcl_Type1.cell=NULL;
 tci0->qcl_Type1.bwp_Id=calloc(1,sizeof(*tci0->qcl_Type1.bwp_Id));
 *tci0->qcl_Type1.bwp_Id=1;
 tci0->qcl_Type1.referenceSignal.present = NR_QCL_Info__referenceSignal_PR_csi_rs;
 tci0->qcl_Type1.referenceSignal.choice.csi_rs = 2;
 tci0->qcl_Type1.qcl_Type=NR_QCL_Info__qcl_Type_typeA;
 ASN_SEQUENCE_ADD(&secondaryCellGroup->spCellConfig->spCellConfigDedicated->initialDownlinkBWP->pdsch_Config->choice.setup->tci_StatesToAddModList->list,tci0);

 NR_TCI_State_t*tci1=calloc(1,sizeof(*tci1));
 tci1->tci_StateId=1;
 tci1->qcl_Type1.cell=NULL;
 tci1->qcl_Type1.bwp_Id=calloc(1,sizeof(*tci1->qcl_Type1.bwp_Id));
 *tci1->qcl_Type1.bwp_Id=1;
 tci1->qcl_Type1.referenceSignal.present = NR_QCL_Info__referenceSignal_PR_csi_rs;
 tci1->qcl_Type1.referenceSignal.choice.csi_rs = 6;
 tci1->qcl_Type1.qcl_Type=NR_QCL_Info__qcl_Type_typeA;
 ASN_SEQUENCE_ADD(&secondaryCellGroup->spCellConfig->spCellConfigDedicated->initialDownlinkBWP->pdsch_Config->choice.setup->tci_StatesToAddModList->list,tci1);

 NR_TCI_State_t*tci2=calloc(1,sizeof(*tci2));
 tci2->tci_StateId=2;
 tci2->qcl_Type1.cell=NULL;
 tci2->qcl_Type1.bwp_Id=calloc(1,sizeof(*tci2->qcl_Type1.bwp_Id));
 *tci2->qcl_Type1.bwp_Id=1;
 tci2->qcl_Type1.referenceSignal.present = NR_QCL_Info__referenceSignal_PR_csi_rs;
 tci2->qcl_Type1.referenceSignal.choice.csi_rs = 10;
 tci2->qcl_Type1.qcl_Type=NR_QCL_Info__qcl_Type_typeA;
 ASN_SEQUENCE_ADD(&secondaryCellGroup->spCellConfig->spCellConfigDedicated->initialDownlinkBWP->pdsch_Config->choice.setup->tci_StatesToAddModList->list,tci2);

 NR_TCI_State_t *tci3=calloc(1,sizeof(*tci3));
 tci3->tci_StateId=3;
 tci3->qcl_Type1.cell=NULL;
 tci3->qcl_Type1.bwp_Id=calloc(1,sizeof(*tci3->qcl_Type1.bwp_Id));
 *tci3->qcl_Type1.bwp_Id=1;
 tci3->qcl_Type1.referenceSignal.present = NR_QCL_Info__referenceSignal_PR_csi_rs;
 tci3->qcl_Type1.referenceSignal.choice.csi_rs = 14;
 tci3->qcl_Type1.qcl_Type=NR_QCL_Info__qcl_Type_typeA;
 ASN_SEQUENCE_ADD(&secondaryCellGroup->spCellConfig->spCellConfigDedicated->initialDownlinkBWP->pdsch_Config->choice.setup->tci_StatesToAddModList->list,tci3);

 NR_TCI_State_t*tci4=calloc(1,sizeof(*tci4));
 tci4->tci_StateId=4;
 tci4->qcl_Type1.cell=NULL;
 tci4->qcl_Type1.bwp_Id=calloc(1,sizeof(*tci4->qcl_Type1.bwp_Id));
 *tci4->qcl_Type1.bwp_Id=1;
 tci4->qcl_Type1.referenceSignal.present = NR_QCL_Info__referenceSignal_PR_csi_rs;
 tci4->qcl_Type1.referenceSignal.choice.csi_rs = 18;
 tci4->qcl_Type1.qcl_Type=NR_QCL_Info__qcl_Type_typeA;
 ASN_SEQUENCE_ADD(&secondaryCellGroup->spCellConfig->spCellConfigDedicated->initialDownlinkBWP->pdsch_Config->choice.setup->tci_StatesToAddModList->list,tci4);

 NR_TCI_State_t*tci5=calloc(1,sizeof(*tci5));
 tci5->tci_StateId=5;
 tci5->qcl_Type1.cell=NULL;
 tci5->qcl_Type1.bwp_Id=calloc(1,sizeof(*tci5->qcl_Type1.bwp_Id));
 *tci5->qcl_Type1.bwp_Id=1;
 tci5->qcl_Type1.referenceSignal.present = NR_QCL_Info__referenceSignal_PR_csi_rs;
 tci5->qcl_Type1.referenceSignal.choice.csi_rs = 22;
 tci5->qcl_Type1.qcl_Type=NR_QCL_Info__qcl_Type_typeA;
 ASN_SEQUENCE_ADD(&secondaryCellGroup->spCellConfig->spCellConfigDedicated->initialDownlinkBWP->pdsch_Config->choice.setup->tci_StatesToAddModList->list,tci5);

 NR_TCI_State_t*tci6=calloc(1,sizeof(*tci6));
 tci6->tci_StateId=6;
 tci6->qcl_Type1.cell=NULL;
 tci6->qcl_Type1.bwp_Id=calloc(1,sizeof(*tci6->qcl_Type1.bwp_Id));
 *tci6->qcl_Type1.bwp_Id=1;
 tci6->qcl_Type1.referenceSignal.present = NR_QCL_Info__referenceSignal_PR_csi_rs;
 tci6->qcl_Type1.referenceSignal.choice.csi_rs = 26;
 tci6->qcl_Type1.qcl_Type=NR_QCL_Info__qcl_Type_typeA;
 ASN_SEQUENCE_ADD(&secondaryCellGroup->spCellConfig->spCellConfigDedicated->initialDownlinkBWP->pdsch_Config->choice.setup->tci_StatesToAddModList->list,tci6);

 NR_TCI_State_t*tci7=calloc(1,sizeof(*tci7));
 tci7->tci_StateId=7;
 tci7->qcl_Type1.cell=NULL;
 tci7->qcl_Type1.bwp_Id=calloc(1,sizeof(*tci7->qcl_Type1.bwp_Id));
 *tci7->qcl_Type1.bwp_Id=1;
 tci7->qcl_Type1.referenceSignal.present = NR_QCL_Info__referenceSignal_PR_csi_rs;
 tci7->qcl_Type1.referenceSignal.choice.csi_rs = 30;
 tci7->qcl_Type1.qcl_Type=NR_QCL_Info__qcl_Type_typeA;
 ASN_SEQUENCE_ADD(&secondaryCellGroup->spCellConfig->spCellConfigDedicated->initialDownlinkBWP->pdsch_Config->choice.setup->tci_StatesToAddModList->list,tci7);

#endif

 secondaryCellGroup->spCellConfig->spCellConfigDedicated->initialDownlinkBWP->pdsch_Config->choice.setup->tci_StatesToReleaseList=NULL;
 secondaryCellGroup->spCellConfig->spCellConfigDedicated->initialDownlinkBWP->pdsch_Config->choice.setup->vrb_ToPRB_Interleaver=NULL;
 secondaryCellGroup->spCellConfig->spCellConfigDedicated->initialDownlinkBWP->pdsch_Config->choice.setup->resourceAllocation=NR_PDSCH_Config__resourceAllocation_resourceAllocationType1;
 secondaryCellGroup->spCellConfig->spCellConfigDedicated->initialDownlinkBWP->pdsch_Config->choice.setup->pdsch_TimeDomainAllocationList=NULL;
 secondaryCellGroup->spCellConfig->spCellConfigDedicated->initialDownlinkBWP->pdsch_Config->choice.setup->pdsch_AggregationFactor=NULL;
 secondaryCellGroup->spCellConfig->spCellConfigDedicated->initialDownlinkBWP->pdsch_Config->choice.setup->rateMatchPatternToAddModList=NULL;
 secondaryCellGroup->spCellConfig->spCellConfigDedicated->initialDownlinkBWP->pdsch_Config->choice.setup->rateMatchPatternToReleaseList=NULL;
 secondaryCellGroup->spCellConfig->spCellConfigDedicated->initialDownlinkBWP->pdsch_Config->choice.setup->rateMatchPatternGroup1=NULL;
 secondaryCellGroup->spCellConfig->spCellConfigDedicated->initialDownlinkBWP->pdsch_Config->choice.setup->rateMatchPatternGroup2=NULL;
 secondaryCellGroup->spCellConfig->spCellConfigDedicated->initialDownlinkBWP->pdsch_Config->choice.setup->rbg_Size=NR_PDSCH_Config__rbg_Size_config1;
 if (!get_softmodem_params()->use_256qam_table) {
   secondaryCellGroup->spCellConfig->spCellConfigDedicated->initialDownlinkBWP->pdsch_Config->choice.setup->mcs_Table=NULL;
 } else {
   secondaryCellGroup->spCellConfig->spCellConfigDedicated->initialDownlinkBWP->pdsch_Config->choice.setup->mcs_Table = calloc(1, sizeof(*secondaryCellGroup->spCellConfig->spCellConfigDedicated->initialDownlinkBWP->pdsch_Config->choice.setup->mcs_Table));
   *secondaryCellGroup->spCellConfig->spCellConfigDedicated->initialDownlinkBWP->pdsch_Config->choice.setup->mcs_Table = NR_PDSCH_Config__mcs_Table_qam256;
 }
 secondaryCellGroup->spCellConfig->spCellConfigDedicated->initialDownlinkBWP->pdsch_Config->choice.setup->maxNrofCodeWordsScheduledByDCI = calloc(1,sizeof(*secondaryCellGroup->spCellConfig->spCellConfigDedicated->initialDownlinkBWP->pdsch_Config->choice.setup->maxNrofCodeWordsScheduledByDCI));
 *secondaryCellGroup->spCellConfig->spCellConfigDedicated->initialDownlinkBWP->pdsch_Config->choice.setup->maxNrofCodeWordsScheduledByDCI = NR_PDSCH_Config__maxNrofCodeWordsScheduledByDCI_n1;
 secondaryCellGroup->spCellConfig->spCellConfigDedicated->initialDownlinkBWP->pdsch_Config->choice.setup->prb_BundlingType.present = NR_PDSCH_Config__prb_BundlingType_PR_staticBundling;
 secondaryCellGroup->spCellConfig->spCellConfigDedicated->initialDownlinkBWP->pdsch_Config->choice.setup->prb_BundlingType.choice.staticBundling = calloc(1,sizeof(*secondaryCellGroup->spCellConfig->spCellConfigDedicated->initialDownlinkBWP->pdsch_Config->choice.setup->prb_BundlingType.choice.staticBundling));
 secondaryCellGroup->spCellConfig->spCellConfigDedicated->initialDownlinkBWP->pdsch_Config->choice.setup->prb_BundlingType.choice.staticBundling->bundleSize =
   calloc(1,sizeof(*secondaryCellGroup->spCellConfig->spCellConfigDedicated->initialDownlinkBWP->pdsch_Config->choice.setup->prb_BundlingType.choice.staticBundling->bundleSize));
 *secondaryCellGroup->spCellConfig->spCellConfigDedicated->initialDownlinkBWP->pdsch_Config->choice.setup->prb_BundlingType.choice.staticBundling->bundleSize = NR_PDSCH_Config__prb_BundlingType__staticBundling__bundleSize_wideband;
 secondaryCellGroup->spCellConfig->spCellConfigDedicated->initialDownlinkBWP->pdsch_Config->choice.setup->zp_CSI_RS_ResourceToAddModList=NULL;
 secondaryCellGroup->spCellConfig->spCellConfigDedicated->initialDownlinkBWP->pdsch_Config->choice.setup->zp_CSI_RS_ResourceToReleaseList=NULL;
 secondaryCellGroup->spCellConfig->spCellConfigDedicated->initialDownlinkBWP->pdsch_Config->choice.setup->aperiodic_ZP_CSI_RS_ResourceSetsToAddModList=NULL;
 secondaryCellGroup->spCellConfig->spCellConfigDedicated->initialDownlinkBWP->pdsch_Config->choice.setup->aperiodic_ZP_CSI_RS_ResourceSetsToReleaseList=NULL;
 secondaryCellGroup->spCellConfig->spCellConfigDedicated->initialDownlinkBWP->pdsch_Config->choice.setup->sp_ZP_CSI_RS_ResourceSetsToAddModList=NULL;
 secondaryCellGroup->spCellConfig->spCellConfigDedicated->initialDownlinkBWP->pdsch_Config->choice.setup->sp_ZP_CSI_RS_ResourceSetsToReleaseList=NULL;
 secondaryCellGroup->spCellConfig->spCellConfigDedicated->initialDownlinkBWP->pdsch_Config->choice.setup->p_ZP_CSI_RS_ResourceSet=NULL;
 secondaryCellGroup->spCellConfig->spCellConfigDedicated->initialDownlinkBWP->sps_Config = NULL; //calloc(1,sizeof(struct NR_SetupRelease_SPS_Config));

 secondaryCellGroup->spCellConfig->spCellConfigDedicated->initialDownlinkBWP->radioLinkMonitoringConfig = NULL;
#if 0
 secondaryCellGroup->spCellConfig->spCellConfigDedicated->initialDownlinkBWP->radioLinkMonitoringConfig = calloc(1,sizeof(*secondaryCellGroup->spCellConfig->spCellConfigDedicated->initialDownlinkBWP->radioLinkMonitoringConfig));
 secondaryCellGroup->spCellConfig->spCellConfigDedicated->initialDownlinkBWP->radioLinkMonitoringConfig->present = NR_SetupRelease_RadioLinkMonitoringConfig_PR_setup;

 secondaryCellGroup->spCellConfig->spCellConfigDedicated->initialDownlinkBWP->radioLinkMonitoringConfig->choice.setup = calloc(1,sizeof(*secondaryCellGroup->spCellConfig->spCellConfigDedicated->initialDownlinkBWP->radioLinkMonitoringConfig->choice.setup));
 secondaryCellGroup->spCellConfig->spCellConfigDedicated->initialDownlinkBWP->radioLinkMonitoringConfig->choice.setup->failureDetectionResourcesToAddModList=NULL;
 secondaryCellGroup->spCellConfig->spCellConfigDedicated->initialDownlinkBWP->radioLinkMonitoringConfig->choice.setup->failureDetectionResourcesToReleaseList=NULL;
 secondaryCellGroup->spCellConfig->spCellConfigDedicated->initialDownlinkBWP->radioLinkMonitoringConfig->choice.setup->beamFailureInstanceMaxCount = calloc(1,sizeof(*secondaryCellGroup->spCellConfig->spCellConfigDedicated->initialDownlinkBWP->radioLinkMonitoringConfig->choice.setup->beamFailureInstanceMaxCount));
 *secondaryCellGroup->spCellConfig->spCellConfigDedicated->initialDownlinkBWP->radioLinkMonitoringConfig->choice.setup->beamFailureInstanceMaxCount = NR_RadioLinkMonitoringConfig__beamFailureInstanceMaxCount_n3;
 secondaryCellGroup->spCellConfig->spCellConfigDedicated->initialDownlinkBWP->radioLinkMonitoringConfig->choice.setup->beamFailureDetectionTimer = calloc(1,sizeof(*secondaryCellGroup->spCellConfig->spCellConfigDedicated->initialDownlinkBWP->radioLinkMonitoringConfig->choice.setup->beamFailureDetectionTimer));
 *secondaryCellGroup->spCellConfig->spCellConfigDedicated->initialDownlinkBWP->radioLinkMonitoringConfig->choice.setup->beamFailureDetectionTimer = NR_RadioLinkMonitoringConfig__beamFailureDetectionTimer_pbfd2;
#endif

 secondaryCellGroup->spCellConfig->spCellConfigDedicated->downlinkBWP_ToReleaseList= NULL;
 
 NR_BWP_Downlink_t *bwp = NULL;
 if (servingcellconfigdedicated) {
   bwp=servingcellconfigdedicated->downlinkBWP_ToAddModList->list.array[0];
 } else {
   secondaryCellGroup->spCellConfig->spCellConfigDedicated->downlinkBWP_ToAddModList = calloc(1,sizeof(*secondaryCellGroup->spCellConfig->spCellConfigDedicated->downlinkBWP_ToAddModList));

   bwp=calloc(1,sizeof(*bwp));
 }
 bwp->bwp_Id=1;
 bwp->bwp_Common=calloc(1,sizeof(*bwp->bwp_Common));
 // copy common BWP size from initial BWP except for bandwdith
 memcpy((void*)&bwp->bwp_Common->genericParameters,
	&servingcellconfigcommon->downlinkConfigCommon->initialDownlinkBWP->genericParameters,
	sizeof(bwp->bwp_Common->genericParameters));
 bwp->bwp_Common->genericParameters.locationAndBandwidth=PRBalloc_to_locationandbandwidth(servingcellconfigcommon->downlinkConfigCommon->frequencyInfoDL->scs_SpecificCarrierList.list.array[0]->carrierBandwidth,0);

 
 bwp->bwp_Common->pdcch_ConfigCommon=calloc(1,sizeof(*bwp->bwp_Common->pdcch_ConfigCommon));
 bwp->bwp_Common->pdcch_ConfigCommon->present = NR_SetupRelease_PDCCH_ConfigCommon_PR_setup;
 bwp->bwp_Common->pdcch_ConfigCommon->choice.setup = calloc(1,sizeof(*bwp->bwp_Common->pdcch_ConfigCommon->choice.setup));
 bwp->bwp_Common->pdcch_ConfigCommon->choice.setup->controlResourceSetZero=NULL;
 bwp->bwp_Common->pdcch_ConfigCommon->choice.setup->commonControlResourceSet=calloc(1,sizeof(*bwp->bwp_Common->pdcch_ConfigCommon->choice.setup->commonControlResourceSet));

 int curr_bwp = NRRIV2BW(bwp->bwp_Common->genericParameters.locationAndBandwidth,275);

 NR_ControlResourceSet_t *coreset = calloc(1,sizeof(*coreset));
 coreset->controlResourceSetId=1;
 // frequency domain resources depends on BWP size
 // options are 24, 48 or 96
 coreset->frequencyDomainResources.buf = calloc(1,6);
 if (curr_bwp < 48)
   coreset->frequencyDomainResources.buf[0] = 0xf0;
 else
   coreset->frequencyDomainResources.buf[0] = 0xff;
 if (curr_bwp < 96)
   coreset->frequencyDomainResources.buf[1] = 0;
 else
   coreset->frequencyDomainResources.buf[1] = 0xff;
 coreset->frequencyDomainResources.buf[2] = 0;
 coreset->frequencyDomainResources.buf[3] = 0;
 coreset->frequencyDomainResources.buf[4] = 0;
 coreset->frequencyDomainResources.buf[5] = 0;
 coreset->frequencyDomainResources.size = 6;
 coreset->frequencyDomainResources.bits_unused = 3;
 coreset->duration=1;
 coreset->cce_REG_MappingType.present = NR_ControlResourceSet__cce_REG_MappingType_PR_nonInterleaved;
 coreset->precoderGranularity = NR_ControlResourceSet__precoderGranularity_sameAsREG_bundle;

 coreset->tci_StatesPDCCH_ToAddList=calloc(1,sizeof(*coreset->tci_StatesPDCCH_ToAddList));
 NR_TCI_StateId_t *tci[64];
 for (int i=0;i<64;i++) {
   if ((bitmap>>(63-i))&0x01){
     tci[i]=calloc(1,sizeof(*tci[i]));
     *tci[i] = i;
     ASN_SEQUENCE_ADD(&coreset->tci_StatesPDCCH_ToAddList->list,tci[i]);
   }
 }
 coreset->tci_StatesPDCCH_ToReleaseList = NULL;
 coreset->tci_PresentInDCI = NULL;
 coreset->pdcch_DMRS_ScramblingID = NULL;

 bwp->bwp_Common->pdcch_ConfigCommon->choice.setup->commonControlResourceSet = coreset;

 bwp->bwp_Common->pdcch_ConfigCommon->choice.setup->searchSpaceZero=NULL;
 bwp->bwp_Common->pdcch_ConfigCommon->choice.setup->commonSearchSpaceList=NULL;
 bwp->bwp_Common->pdcch_ConfigCommon->choice.setup->commonSearchSpaceList=calloc(1,sizeof(*bwp->bwp_Common->pdcch_ConfigCommon->choice.setup->commonSearchSpaceList));

 NR_SearchSpace_t *ss=calloc(1,sizeof(*ss));
 ss->searchSpaceId = 1;
 ss->controlResourceSetId=calloc(1,sizeof(*ss->controlResourceSetId));
 *ss->controlResourceSetId=1;
 ss->monitoringSlotPeriodicityAndOffset = calloc(1,sizeof(*ss->monitoringSlotPeriodicityAndOffset));
 ss->monitoringSlotPeriodicityAndOffset->present = NR_SearchSpace__monitoringSlotPeriodicityAndOffset_PR_sl1;
 ss->duration=NULL; 
 ss->monitoringSymbolsWithinSlot = calloc(1,sizeof(*ss->monitoringSymbolsWithinSlot));
 ss->monitoringSymbolsWithinSlot->buf = calloc(1,2);
 // should be '1100 0000 0000 00'B (LSB first!), first two symols in slot, adjust if needed
 ss->monitoringSymbolsWithinSlot->buf[1] = 0;
 ss->monitoringSymbolsWithinSlot->buf[0] = (1<<7) | (1<<6);
 ss->monitoringSymbolsWithinSlot->size = 2;
 ss->monitoringSymbolsWithinSlot->bits_unused = 2;
 ss->nrofCandidates = calloc(1,sizeof(*ss->nrofCandidates));
 ss->nrofCandidates->aggregationLevel1 = NR_SearchSpace__nrofCandidates__aggregationLevel1_n0;
 ss->nrofCandidates->aggregationLevel2 = NR_SearchSpace__nrofCandidates__aggregationLevel2_n0;
 ss->nrofCandidates->aggregationLevel4 = NR_SearchSpace__nrofCandidates__aggregationLevel4_n1;
 ss->nrofCandidates->aggregationLevel8 = NR_SearchSpace__nrofCandidates__aggregationLevel8_n0;
 ss->nrofCandidates->aggregationLevel16 = NR_SearchSpace__nrofCandidates__aggregationLevel16_n0;
 ss->searchSpaceType = calloc(1,sizeof(*ss->searchSpaceType));
 ss->searchSpaceType->present = NR_SearchSpace__searchSpaceType_PR_common;
 ss->searchSpaceType->choice.common=calloc(1,sizeof(*ss->searchSpaceType->choice.common));
 ss->searchSpaceType->choice.common->dci_Format0_0_AndFormat1_0 = calloc(1,sizeof(*ss->searchSpaceType->choice.common->dci_Format0_0_AndFormat1_0));

 ASN_SEQUENCE_ADD(&bwp->bwp_Common->pdcch_ConfigCommon->choice.setup->commonSearchSpaceList->list,ss);


 bwp->bwp_Common->pdcch_ConfigCommon->choice.setup->searchSpaceSIB1=calloc(1,sizeof(*bwp->bwp_Common->pdcch_ConfigCommon->choice.setup->searchSpaceSIB1));
 *bwp->bwp_Common->pdcch_ConfigCommon->choice.setup->searchSpaceSIB1=0;
 bwp->bwp_Common->pdcch_ConfigCommon->choice.setup->searchSpaceOtherSystemInformation=NULL;
 bwp->bwp_Common->pdcch_ConfigCommon->choice.setup->pagingSearchSpace=NULL;
 bwp->bwp_Common->pdcch_ConfigCommon->choice.setup->ra_SearchSpace=calloc(1,sizeof(*bwp->bwp_Common->pdcch_ConfigCommon->choice.setup->ra_SearchSpace));
 *bwp->bwp_Common->pdcch_ConfigCommon->choice.setup->ra_SearchSpace=1;
 bwp->bwp_Common->pdcch_ConfigCommon->choice.setup->ext1=NULL;

 bwp->bwp_Common->pdsch_ConfigCommon=calloc(1,sizeof(*bwp->bwp_Common->pdsch_ConfigCommon));
 bwp->bwp_Common->pdsch_ConfigCommon->present = NR_SetupRelease_PDSCH_ConfigCommon_PR_setup;
 bwp->bwp_Common->pdsch_ConfigCommon->choice.setup = calloc(1,sizeof(*bwp->bwp_Common->pdsch_ConfigCommon->choice.setup));
 bwp->bwp_Common->pdsch_ConfigCommon->choice.setup->pdsch_TimeDomainAllocationList = calloc(1,sizeof(*bwp->bwp_Common->pdsch_ConfigCommon->choice.setup->pdsch_TimeDomainAllocationList));

 // copy PDSCH TimeDomainResourceAllocation from InitialBWP
 
 NR_PDSCH_TimeDomainResourceAllocation_t *pdschi;
 for (int i=0;i<servingcellconfigcommon->downlinkConfigCommon->initialDownlinkBWP->pdsch_ConfigCommon->choice.setup->pdsch_TimeDomainAllocationList->list.count;i++) {
   pdschi= calloc(1,sizeof(*pdschi));
   AssertFatal(servingcellconfigcommon->downlinkConfigCommon->initialDownlinkBWP->pdsch_ConfigCommon->choice.setup->pdsch_TimeDomainAllocationList->list.array[i]->k0!=NULL,"element %d is null\n",i);
 
   pdschi->k0 = calloc(1,sizeof(*pdschi->k0));
   *pdschi->k0 = *servingcellconfigcommon->downlinkConfigCommon->initialDownlinkBWP->pdsch_ConfigCommon->choice.setup->pdsch_TimeDomainAllocationList->list.array[i]->k0;
   pdschi->mappingType = servingcellconfigcommon->downlinkConfigCommon->initialDownlinkBWP->pdsch_ConfigCommon->choice.setup->pdsch_TimeDomainAllocationList->list.array[i]->mappingType;
   pdschi->startSymbolAndLength = servingcellconfigcommon->downlinkConfigCommon->initialDownlinkBWP->pdsch_ConfigCommon->choice.setup->pdsch_TimeDomainAllocationList->list.array[i]->startSymbolAndLength;
   ASN_SEQUENCE_ADD(&bwp->bwp_Common->pdsch_ConfigCommon->choice.setup->pdsch_TimeDomainAllocationList->list,pdschi);
 }

 if (!servingcellconfigdedicated) {
   bwp->bwp_Dedicated=calloc(1,sizeof(*bwp->bwp_Dedicated));
 }
 bwp->bwp_Dedicated->pdcch_Config=calloc(1,sizeof(*bwp->bwp_Dedicated->pdcch_Config));
 bwp->bwp_Dedicated->pdcch_Config->present = NR_SetupRelease_PDCCH_Config_PR_setup;
 bwp->bwp_Dedicated->pdcch_Config->choice.setup = calloc(1,sizeof(*bwp->bwp_Dedicated->pdcch_Config->choice.setup));
 bwp->bwp_Dedicated->pdcch_Config->choice.setup->controlResourceSetToAddModList = calloc(1,sizeof(*bwp->bwp_Dedicated->pdcch_Config->choice.setup->controlResourceSetToAddModList));

 ASN_SEQUENCE_ADD(&bwp->bwp_Dedicated->pdcch_Config->choice.setup->controlResourceSetToAddModList->list,
		  coreset);

 bwp->bwp_Dedicated->pdcch_Config->choice.setup->searchSpacesToAddModList = calloc(1,sizeof(*bwp->bwp_Dedicated->pdcch_Config->choice.setup->searchSpacesToAddModList));

 NR_SearchSpace_t *ss2 = calloc(1,sizeof(*ss2));

 ss2->searchSpaceId=2;
 ss2->controlResourceSetId=calloc(1,sizeof(*ss2->controlResourceSetId));
 *ss2->controlResourceSetId=1;
 ss2->monitoringSlotPeriodicityAndOffset=calloc(1,sizeof(*ss2->monitoringSlotPeriodicityAndOffset));
 ss2->monitoringSlotPeriodicityAndOffset->present = NR_SearchSpace__monitoringSlotPeriodicityAndOffset_PR_sl1;
 ss2->monitoringSlotPeriodicityAndOffset->choice.sl1=(NULL_t)0;
 ss2->duration=NULL;
 ss2->monitoringSymbolsWithinSlot = calloc(1,sizeof(*ss2->monitoringSymbolsWithinSlot));
 ss2->monitoringSymbolsWithinSlot->buf = calloc(1,2);
 ss2->monitoringSymbolsWithinSlot->size = 2;
 ss2->monitoringSymbolsWithinSlot->bits_unused = 2;
 ss2->monitoringSymbolsWithinSlot->buf[0]=0xc0;
 ss2->monitoringSymbolsWithinSlot->buf[1]=0x0;
 ss2->nrofCandidates=calloc(1,sizeof(*ss2->nrofCandidates));
 ss2->nrofCandidates->aggregationLevel1 = NR_SearchSpace__nrofCandidates__aggregationLevel1_n0;
 ss2->nrofCandidates->aggregationLevel2 = NR_SearchSpace__nrofCandidates__aggregationLevel2_n0;
 if (curr_bwp < 48)
   ss2->nrofCandidates->aggregationLevel4 = NR_SearchSpace__nrofCandidates__aggregationLevel4_n1;
 else if (curr_bwp < 96)
   ss2->nrofCandidates->aggregationLevel4 = NR_SearchSpace__nrofCandidates__aggregationLevel4_n2;
 else
   ss2->nrofCandidates->aggregationLevel4 = NR_SearchSpace__nrofCandidates__aggregationLevel4_n4;
 ss2->nrofCandidates->aggregationLevel8 = NR_SearchSpace__nrofCandidates__aggregationLevel8_n0;
 ss2->nrofCandidates->aggregationLevel16 = NR_SearchSpace__nrofCandidates__aggregationLevel16_n0;
 ss2->searchSpaceType=calloc(1,sizeof(*ss2->searchSpaceType));
 ss2->searchSpaceType->present = NR_SearchSpace__searchSpaceType_PR_ue_Specific;
 ss2->searchSpaceType->choice.ue_Specific = calloc(1,sizeof(*ss2->searchSpaceType->choice.ue_Specific));
 ss2->searchSpaceType->choice.ue_Specific->dci_Formats=NR_SearchSpace__searchSpaceType__ue_Specific__dci_Formats_formats0_1_And_1_1;

 ASN_SEQUENCE_ADD(&bwp->bwp_Dedicated->pdcch_Config->choice.setup->searchSpacesToAddModList->list,
		  ss2);


 bwp->bwp_Dedicated->pdcch_Config->choice.setup->searchSpacesToReleaseList = NULL;

 if (!servingcellconfigdedicated) {
  bwp->bwp_Dedicated->pdsch_Config = calloc(1,sizeof(*bwp->bwp_Dedicated->pdsch_Config));

  bwp->bwp_Dedicated->pdsch_Config->present = NR_SetupRelease_PDSCH_Config_PR_setup;
  bwp->bwp_Dedicated->pdsch_Config->choice.setup = calloc(1,sizeof(*bwp->bwp_Dedicated->pdsch_Config->choice.setup));
  bwp->bwp_Dedicated->pdsch_Config->choice.setup->dmrs_DownlinkForPDSCH_MappingTypeA = calloc(1,sizeof(*bwp->bwp_Dedicated->pdsch_Config->choice.setup->dmrs_DownlinkForPDSCH_MappingTypeA));
  bwp->bwp_Dedicated->pdsch_Config->choice.setup->dmrs_DownlinkForPDSCH_MappingTypeA->present= NR_SetupRelease_DMRS_DownlinkConfig_PR_setup;

  bwp->bwp_Dedicated->pdsch_Config->choice.setup->dmrs_DownlinkForPDSCH_MappingTypeA->choice.setup = calloc(1,sizeof(*bwp->bwp_Dedicated->pdsch_Config->choice.setup->dmrs_DownlinkForPDSCH_MappingTypeA->choice.setup));
 }
 bwp->bwp_Dedicated->pdsch_Config->choice.setup->dataScramblingIdentityPDSCH = NULL;

 bwp->bwp_Dedicated->pdsch_Config->choice.setup->dmrs_DownlinkForPDSCH_MappingTypeA->choice.setup->dmrs_Type=NULL;//calloc(1,sizeof(*bwp->bwp_Dedicated->pdsch_Config->choice.setup->dmrs_DownlinkForPDSCH_MappingTypeA->choice.setup->dmrs_Type));
 bwp->bwp_Dedicated->pdsch_Config->choice.setup->dmrs_DownlinkForPDSCH_MappingTypeA->choice.setup->maxLength=NULL;
 bwp->bwp_Dedicated->pdsch_Config->choice.setup->dmrs_DownlinkForPDSCH_MappingTypeA->choice.setup->scramblingID0=NULL;
 bwp->bwp_Dedicated->pdsch_Config->choice.setup->dmrs_DownlinkForPDSCH_MappingTypeA->choice.setup->scramblingID1=NULL;
 if (!servingcellconfigdedicated) {
   bwp->bwp_Dedicated->pdsch_Config->choice.setup->dmrs_DownlinkForPDSCH_MappingTypeA->choice.setup->phaseTrackingRS=NULL;
 }
 bwp->bwp_Dedicated->pdsch_Config->choice.setup->dmrs_DownlinkForPDSCH_MappingTypeA->choice.setup->dmrs_AdditionalPosition = calloc(1,sizeof(*bwp->bwp_Dedicated->pdsch_Config->choice.setup->dmrs_DownlinkForPDSCH_MappingTypeA->choice.setup->dmrs_AdditionalPosition));
 *bwp->bwp_Dedicated->pdsch_Config->choice.setup->dmrs_DownlinkForPDSCH_MappingTypeA->choice.setup->dmrs_AdditionalPosition = NR_DMRS_DownlinkConfig__dmrs_AdditionalPosition_pos0;

 bwp->bwp_Dedicated->pdsch_Config->choice.setup->tci_StatesToAddModList=calloc(1,sizeof(*bwp->bwp_Dedicated->pdsch_Config->choice.setup->tci_StatesToAddModList));

 n_ssb = 0;
 NR_TCI_State_t *tcid[64];
 for (int i=0;i<64;i++) {
   if ((bitmap>>(63-i))&0x01){
     tcid[i]=calloc(1,sizeof(*tcid[i]));
     tcid[i]->tci_StateId=n_ssb;
     tcid[i]->qcl_Type1.cell=NULL;
     tcid[i]->qcl_Type1.bwp_Id=calloc(1,sizeof(*tcid[i]->qcl_Type1.bwp_Id));
     *tcid[i]->qcl_Type1.bwp_Id=1;
     tcid[i]->qcl_Type1.referenceSignal.present = NR_QCL_Info__referenceSignal_PR_ssb;
     tcid[i]->qcl_Type1.referenceSignal.choice.ssb = i;
     tcid[i]->qcl_Type1.qcl_Type=NR_QCL_Info__qcl_Type_typeC;
     ASN_SEQUENCE_ADD(&bwp->bwp_Dedicated->pdsch_Config->choice.setup->tci_StatesToAddModList->list,tcid[i]);
     n_ssb++;
   }
 }


 bwp->bwp_Dedicated->pdsch_Config->choice.setup->tci_StatesToReleaseList=NULL;
 bwp->bwp_Dedicated->pdsch_Config->choice.setup->vrb_ToPRB_Interleaver=NULL;
 bwp->bwp_Dedicated->pdsch_Config->choice.setup->resourceAllocation=NR_PDSCH_Config__resourceAllocation_resourceAllocationType1;
 bwp->bwp_Dedicated->pdsch_Config->choice.setup->pdsch_TimeDomainAllocationList=NULL;
 bwp->bwp_Dedicated->pdsch_Config->choice.setup->pdsch_AggregationFactor=NULL;
 bwp->bwp_Dedicated->pdsch_Config->choice.setup->rateMatchPatternToAddModList=NULL;
 bwp->bwp_Dedicated->pdsch_Config->choice.setup->rateMatchPatternToReleaseList=NULL;
 bwp->bwp_Dedicated->pdsch_Config->choice.setup->rateMatchPatternGroup1=NULL;
 bwp->bwp_Dedicated->pdsch_Config->choice.setup->rateMatchPatternGroup2=NULL;
 bwp->bwp_Dedicated->pdsch_Config->choice.setup->rbg_Size=NR_PDSCH_Config__rbg_Size_config1;
 if (!get_softmodem_params()->use_256qam_table) {
   bwp->bwp_Dedicated->pdsch_Config->choice.setup->mcs_Table=NULL;
 } else {
   bwp->bwp_Dedicated->pdsch_Config->choice.setup->mcs_Table = calloc(1, sizeof(*bwp->bwp_Dedicated->pdsch_Config->choice.setup->mcs_Table));
   *bwp->bwp_Dedicated->pdsch_Config->choice.setup->mcs_Table = NR_PDSCH_Config__mcs_Table_qam256;
 }
 bwp->bwp_Dedicated->pdsch_Config->choice.setup->maxNrofCodeWordsScheduledByDCI = calloc(1,sizeof(*bwp->bwp_Dedicated->pdsch_Config->choice.setup->maxNrofCodeWordsScheduledByDCI));
 *bwp->bwp_Dedicated->pdsch_Config->choice.setup->maxNrofCodeWordsScheduledByDCI = NR_PDSCH_Config__maxNrofCodeWordsScheduledByDCI_n1;
 bwp->bwp_Dedicated->pdsch_Config->choice.setup->prb_BundlingType.present = NR_PDSCH_Config__prb_BundlingType_PR_staticBundling;
 bwp->bwp_Dedicated->pdsch_Config->choice.setup->prb_BundlingType.choice.staticBundling = calloc(1,sizeof(*bwp->bwp_Dedicated->pdsch_Config->choice.setup->prb_BundlingType.choice.staticBundling));
 bwp->bwp_Dedicated->pdsch_Config->choice.setup->prb_BundlingType.choice.staticBundling->bundleSize =
   calloc(1,sizeof(*bwp->bwp_Dedicated->pdsch_Config->choice.setup->prb_BundlingType.choice.staticBundling->bundleSize));
 *bwp->bwp_Dedicated->pdsch_Config->choice.setup->prb_BundlingType.choice.staticBundling->bundleSize = NR_PDSCH_Config__prb_BundlingType__staticBundling__bundleSize_wideband;
 bwp->bwp_Dedicated->pdsch_Config->choice.setup->zp_CSI_RS_ResourceToAddModList=NULL;
 bwp->bwp_Dedicated->pdsch_Config->choice.setup->zp_CSI_RS_ResourceToReleaseList=NULL;
 bwp->bwp_Dedicated->pdsch_Config->choice.setup->aperiodic_ZP_CSI_RS_ResourceSetsToAddModList=NULL;
 bwp->bwp_Dedicated->pdsch_Config->choice.setup->aperiodic_ZP_CSI_RS_ResourceSetsToReleaseList=NULL;
 bwp->bwp_Dedicated->pdsch_Config->choice.setup->sp_ZP_CSI_RS_ResourceSetsToAddModList=NULL;
 bwp->bwp_Dedicated->pdsch_Config->choice.setup->sp_ZP_CSI_RS_ResourceSetsToReleaseList=NULL;
 bwp->bwp_Dedicated->pdsch_Config->choice.setup->p_ZP_CSI_RS_ResourceSet=NULL;

 bwp->bwp_Dedicated->pdsch_Config->choice.setup->tci_StatesToReleaseList=NULL;
 bwp->bwp_Dedicated->pdsch_Config->choice.setup->vrb_ToPRB_Interleaver=NULL;
 bwp->bwp_Dedicated->pdsch_Config->choice.setup->resourceAllocation=NR_PDSCH_Config__resourceAllocation_resourceAllocationType1;
 bwp->bwp_Dedicated->pdsch_Config->choice.setup->pdsch_TimeDomainAllocationList=NULL;
 bwp->bwp_Dedicated->pdsch_Config->choice.setup->pdsch_AggregationFactor=NULL;
 bwp->bwp_Dedicated->pdsch_Config->choice.setup->rateMatchPatternToAddModList=NULL;
 bwp->bwp_Dedicated->pdsch_Config->choice.setup->rateMatchPatternToReleaseList=NULL;
 bwp->bwp_Dedicated->pdsch_Config->choice.setup->rateMatchPatternGroup1=NULL;
 bwp->bwp_Dedicated->pdsch_Config->choice.setup->rateMatchPatternGroup2=NULL;
 bwp->bwp_Dedicated->pdsch_Config->choice.setup->rbg_Size=NR_PDSCH_Config__rbg_Size_config1;
 if (!get_softmodem_params()->use_256qam_table) {
   bwp->bwp_Dedicated->pdsch_Config->choice.setup->mcs_Table=NULL;
 } else {
   bwp->bwp_Dedicated->pdsch_Config->choice.setup->mcs_Table = calloc(1, sizeof(*bwp->bwp_Dedicated->pdsch_Config->choice.setup->mcs_Table));
   *bwp->bwp_Dedicated->pdsch_Config->choice.setup->mcs_Table = NR_PDSCH_Config__mcs_Table_qam256;
 }
 bwp->bwp_Dedicated->pdsch_Config->choice.setup->maxNrofCodeWordsScheduledByDCI = calloc(1,sizeof(*bwp->bwp_Dedicated->pdsch_Config->choice.setup->maxNrofCodeWordsScheduledByDCI));
 *bwp->bwp_Dedicated->pdsch_Config->choice.setup->maxNrofCodeWordsScheduledByDCI = NR_PDSCH_Config__maxNrofCodeWordsScheduledByDCI_n1;
 bwp->bwp_Dedicated->pdsch_Config->choice.setup->prb_BundlingType.present = NR_PDSCH_Config__prb_BundlingType_PR_staticBundling;
 bwp->bwp_Dedicated->pdsch_Config->choice.setup->prb_BundlingType.choice.staticBundling = calloc(1,sizeof(*bwp->bwp_Dedicated->pdsch_Config->choice.setup->prb_BundlingType.choice.staticBundling));
 bwp->bwp_Dedicated->pdsch_Config->choice.setup->prb_BundlingType.choice.staticBundling->bundleSize =
   calloc(1,sizeof(*bwp->bwp_Dedicated->pdsch_Config->choice.setup->prb_BundlingType.choice.staticBundling->bundleSize));
 *bwp->bwp_Dedicated->pdsch_Config->choice.setup->prb_BundlingType.choice.staticBundling->bundleSize = NR_PDSCH_Config__prb_BundlingType__staticBundling__bundleSize_wideband;
 bwp->bwp_Dedicated->pdsch_Config->choice.setup->zp_CSI_RS_ResourceToAddModList=NULL;
 bwp->bwp_Dedicated->pdsch_Config->choice.setup->zp_CSI_RS_ResourceToReleaseList=NULL;
 bwp->bwp_Dedicated->pdsch_Config->choice.setup->aperiodic_ZP_CSI_RS_ResourceSetsToAddModList=NULL;
 bwp->bwp_Dedicated->pdsch_Config->choice.setup->aperiodic_ZP_CSI_RS_ResourceSetsToReleaseList=NULL;
 bwp->bwp_Dedicated->pdsch_Config->choice.setup->sp_ZP_CSI_RS_ResourceSetsToAddModList=NULL;
 bwp->bwp_Dedicated->pdsch_Config->choice.setup->sp_ZP_CSI_RS_ResourceSetsToReleaseList=NULL;
 bwp->bwp_Dedicated->pdsch_Config->choice.setup->p_ZP_CSI_RS_ResourceSet=NULL;
 bwp->bwp_Dedicated->sps_Config = NULL; //calloc(1,sizeof(struct NR_SetupRelease_SPS_Config));

 bwp->bwp_Dedicated->radioLinkMonitoringConfig = NULL;
#if 0
 bwp->bwp_Dedicated->radioLinkMonitoringConfig = calloc(1,sizeof(*bwp->bwp_Dedicated->radioLinkMonitoringConfig));
 bwp->bwp_Dedicated->radioLinkMonitoringConfig->present = NR_SetupRelease_RadioLinkMonitoringConfig_PR_setup;

 bwp->bwp_Dedicated->radioLinkMonitoringConfig->choice.setup = calloc(1,sizeof(*bwp->bwp_Dedicated->radioLinkMonitoringConfig->choice.setup));
 bwp->bwp_Dedicated->radioLinkMonitoringConfig->choice.setup->failureDetectionResourcesToAddModList=NULL;
 bwp->bwp_Dedicated->radioLinkMonitoringConfig->choice.setup->failureDetectionResourcesToReleaseList=NULL;
 bwp->bwp_Dedicated->radioLinkMonitoringConfig->choice.setup->beamFailureInstanceMaxCount = calloc(1,sizeof(*bwp->bwp_Dedicated->radioLinkMonitoringConfig->choice.setup->beamFailureInstanceMaxCount));
 *bwp->bwp_Dedicated->radioLinkMonitoringConfig->choice.setup->beamFailureInstanceMaxCount = NR_RadioLinkMonitoringConfig__beamFailureInstanceMaxCount_n3;
 bwp->bwp_Dedicated->radioLinkMonitoringConfig->choice.setup->beamFailureDetectionTimer = calloc(1,sizeof(*bwp->bwp_Dedicated->radioLinkMonitoringConfig->choice.setup->beamFailureDetectionTimer));
 *bwp->bwp_Dedicated->radioLinkMonitoringConfig->choice.setup->beamFailureDetectionTimer = NR_RadioLinkMonitoringConfig__beamFailureDetectionTimer_pbfd2;
#endif
 
 if (!servingcellconfigdedicated) {
   ASN_SEQUENCE_ADD(&secondaryCellGroup->spCellConfig->spCellConfigDedicated->downlinkBWP_ToAddModList->list,bwp);
 }
 secondaryCellGroup->spCellConfig->spCellConfigDedicated->firstActiveDownlinkBWP_Id=calloc(1,sizeof(*secondaryCellGroup->spCellConfig->spCellConfigDedicated->firstActiveDownlinkBWP_Id));
 
 *secondaryCellGroup->spCellConfig->spCellConfigDedicated->firstActiveDownlinkBWP_Id=1;
 secondaryCellGroup->spCellConfig->spCellConfigDedicated->bwp_InactivityTimer = NULL;
 secondaryCellGroup->spCellConfig->spCellConfigDedicated->defaultDownlinkBWP_Id = NULL;
 secondaryCellGroup->spCellConfig->spCellConfigDedicated->defaultDownlinkBWP_Id = calloc(1, sizeof(*secondaryCellGroup->spCellConfig->spCellConfigDedicated->defaultDownlinkBWP_Id));
 *secondaryCellGroup->spCellConfig->spCellConfigDedicated->defaultDownlinkBWP_Id = 1;

 if (!servingcellconfigdedicated) {
   secondaryCellGroup->spCellConfig->spCellConfigDedicated->uplinkConfig=calloc(1,sizeof(*secondaryCellGroup->spCellConfig->spCellConfigDedicated->uplinkConfig));
 }

 NR_BWP_UplinkDedicated_t *initialUplinkBWP = calloc(1,sizeof(*initialUplinkBWP));
 secondaryCellGroup->spCellConfig->spCellConfigDedicated->uplinkConfig->initialUplinkBWP = initialUplinkBWP;
 initialUplinkBWP->pucch_Config = NULL;
 initialUplinkBWP->pusch_Config = calloc(1,sizeof(*initialUplinkBWP->pusch_Config));
 initialUplinkBWP->pusch_Config->present = NR_SetupRelease_PUSCH_Config_PR_setup;
 NR_PUSCH_Config_t *pusch_Config = NULL;
 if (servingcellconfigdedicated) {
   pusch_Config = servingcellconfigdedicated->uplinkConfig->uplinkBWP_ToAddModList->list.array[0]->bwp_Dedicated->pusch_Config->choice.setup;
 } else {
   pusch_Config = calloc(1,sizeof(*pusch_Config));
 }
 initialUplinkBWP->pusch_Config->choice.setup = pusch_Config;
 pusch_Config->txConfig=calloc(1,sizeof(*pusch_Config->txConfig));
 *pusch_Config->txConfig= NR_PUSCH_Config__txConfig_codebook;
 pusch_Config->dmrs_UplinkForPUSCH_MappingTypeA = NULL;
 if (!servingcellconfigdedicated) {
  pusch_Config->dmrs_UplinkForPUSCH_MappingTypeB = calloc(1,sizeof(*pusch_Config->dmrs_UplinkForPUSCH_MappingTypeB));
  pusch_Config->dmrs_UplinkForPUSCH_MappingTypeB->present = NR_SetupRelease_DMRS_UplinkConfig_PR_setup;
  pusch_Config->dmrs_UplinkForPUSCH_MappingTypeB->choice.setup = calloc(1,sizeof(*pusch_Config->dmrs_UplinkForPUSCH_MappingTypeB->choice.setup));
 }
 NR_DMRS_UplinkConfig_t *NR_DMRS_UplinkConfig = pusch_Config->dmrs_UplinkForPUSCH_MappingTypeB->choice.setup;
 NR_DMRS_UplinkConfig->dmrs_Type = NULL;
 NR_DMRS_UplinkConfig->dmrs_AdditionalPosition = calloc(1,sizeof(*NR_DMRS_UplinkConfig->dmrs_AdditionalPosition));
 *NR_DMRS_UplinkConfig->dmrs_AdditionalPosition = NR_DMRS_UplinkConfig__dmrs_AdditionalPosition_pos0;
 if (!servingcellconfigdedicated) {
   NR_DMRS_UplinkConfig->phaseTrackingRS=NULL;
 }
 NR_DMRS_UplinkConfig->maxLength=NULL;
 NR_DMRS_UplinkConfig->transformPrecodingDisabled = calloc(1,sizeof(*NR_DMRS_UplinkConfig->transformPrecodingDisabled));
 NR_DMRS_UplinkConfig->transformPrecodingDisabled->scramblingID0 = NULL;
 NR_DMRS_UplinkConfig->transformPrecodingDisabled->scramblingID1 = NULL;
 NR_DMRS_UplinkConfig->transformPrecodingEnabled = NULL;
 pusch_Config->pusch_PowerControl = calloc(1,sizeof(*pusch_Config->pusch_PowerControl));
 pusch_Config->pusch_PowerControl->tpc_Accumulation = NULL;
 pusch_Config->pusch_PowerControl->msg3_Alpha = calloc(1,sizeof(*pusch_Config->pusch_PowerControl->msg3_Alpha));
 *pusch_Config->pusch_PowerControl->msg3_Alpha = NR_Alpha_alpha1;
 pusch_Config->pusch_PowerControl->p0_NominalWithoutGrant = NULL;
 pusch_Config->pusch_PowerControl->p0_AlphaSets = calloc(1,sizeof(*pusch_Config->pusch_PowerControl->p0_AlphaSets));
 NR_P0_PUSCH_AlphaSet_t *aset = calloc(1,sizeof(*aset));
 aset->p0_PUSCH_AlphaSetId=0;
 aset->p0=calloc(1,sizeof(*aset->p0));
 *aset->p0 = 0;
 aset->alpha=calloc(1,sizeof(*aset->alpha));
 *aset->alpha=NR_Alpha_alpha1;
 ASN_SEQUENCE_ADD(&pusch_Config->pusch_PowerControl->p0_AlphaSets->list,aset);
 pusch_Config->pusch_PowerControl->pathlossReferenceRSToAddModList = NULL;
 pusch_Config->pusch_PowerControl->pathlossReferenceRSToReleaseList = NULL;
 pusch_Config->pusch_PowerControl->twoPUSCH_PC_AdjustmentStates = NULL;
 pusch_Config->pusch_PowerControl->deltaMCS = NULL;
 pusch_Config->pusch_PowerControl->sri_PUSCH_MappingToAddModList = NULL;
 pusch_Config->pusch_PowerControl->sri_PUSCH_MappingToReleaseList = NULL;
 pusch_Config->frequencyHopping=NULL;
 pusch_Config->frequencyHoppingOffsetLists=NULL;
 pusch_Config->resourceAllocation = NR_PUSCH_Config__resourceAllocation_resourceAllocationType1;
 pusch_Config->pusch_TimeDomainAllocationList = NULL;
 pusch_Config->pusch_AggregationFactor=NULL;
 pusch_Config->mcs_Table=NULL;
 pusch_Config->mcs_TableTransformPrecoder=NULL;
 pusch_Config->transformPrecoder= NULL;
 /* if msg3_transformprecoding is set in conf file - pusch config should not disable it */
 if (servingcellconfigcommon->uplinkConfigCommon->initialUplinkBWP->rach_ConfigCommon->choice.setup->msg3_transformPrecoder == NULL) {
    pusch_Config->transformPrecoder=calloc(1,sizeof(*pusch_Config->transformPrecoder));
    *pusch_Config->transformPrecoder = NR_PUSCH_Config__transformPrecoder_disabled;
 }
 pusch_Config->codebookSubset=calloc(1,sizeof(*pusch_Config->codebookSubset));
 *pusch_Config->codebookSubset = NR_PUSCH_Config__codebookSubset_nonCoherent;
 pusch_Config->maxRank=calloc(1,sizeof(*pusch_Config->maxRank));
 *pusch_Config->maxRank= 1;
 pusch_Config->rbg_Size=NULL;
 pusch_Config->uci_OnPUSCH=NULL;
 pusch_Config->tp_pi2BPSK=NULL;

 /*------------------------------TRANSFORM PRECODING- -----------------------------------------------------------------------*/

 uint8_t transform_precoding = NR_PUSCH_Config__transformPrecoder_disabled;

 // TBD: configure this from .conf file, Dedicated params cannot yet be configured in .conf file.
 // Enable this to test transform precoding enabled from dedicated config.
 /*if (pusch_Config->transformPrecoder == NULL)
    pusch_Config->transformPrecoder=calloc(1,sizeof(*pusch_Config->transformPrecoder));

 *pusch_Config->transformPrecoder = NR_PUSCH_Config__transformPrecoder_enabled;  */
  // END -------

 if (pusch_Config->transformPrecoder == NULL) {
  if (servingcellconfigcommon->uplinkConfigCommon->initialUplinkBWP->rach_ConfigCommon->choice.setup->msg3_transformPrecoder != NULL)
    transform_precoding = NR_PUSCH_Config__transformPrecoder_enabled;
 }
 else
    transform_precoding = *pusch_Config->transformPrecoder;


 if (transform_precoding == NR_PUSCH_Config__transformPrecoder_enabled ) {
    /* Enable DMRS uplink config for transform precoding enabled */
    NR_DMRS_UplinkConfig->transformPrecodingEnabled = calloc(1,sizeof(*NR_DMRS_UplinkConfig->transformPrecodingEnabled));
    NR_DMRS_UplinkConfig->transformPrecodingEnabled->nPUSCH_Identity = NULL;
    NR_DMRS_UplinkConfig->transformPrecodingEnabled->sequenceGroupHopping = NULL;
    NR_DMRS_UplinkConfig->transformPrecodingEnabled->sequenceHopping = NULL;
    NR_DMRS_UplinkConfig->transformPrecodingEnabled->ext1 = NULL;

    LOG_I(RRC,"TRANSFORM PRECODING ENABLED......\n");

  }
 /*----------------------------------------------------------------------------------------------------------------------------*/ 

 initialUplinkBWP->srs_Config = calloc(1,sizeof(*initialUplinkBWP->srs_Config));
 initialUplinkBWP->srs_Config->present = NR_SetupRelease_SRS_Config_PR_setup;
 NR_SRS_Config_t *srs_Config = calloc(1,sizeof(*srs_Config));
 initialUplinkBWP->srs_Config->choice.setup=srs_Config;
 srs_Config->srs_ResourceSetToReleaseList=NULL;
 srs_Config->srs_ResourceSetToAddModList=calloc(1,sizeof(*srs_Config->srs_ResourceSetToAddModList));
 NR_SRS_ResourceSet_t *srs_resset0=calloc(1,sizeof(*srs_resset0));
 srs_resset0->srs_ResourceSetId = 0;
 srs_resset0->srs_ResourceIdList=calloc(1,sizeof(*srs_resset0->srs_ResourceIdList));
 NR_SRS_ResourceId_t *srs_resset0_id=calloc(1,sizeof(*srs_resset0_id));
 *srs_resset0_id=0;
 ASN_SEQUENCE_ADD(&srs_resset0->srs_ResourceIdList->list,srs_resset0_id);
 srs_Config->srs_ResourceToReleaseList=NULL;
 srs_resset0->resourceType.present =  NR_SRS_ResourceSet__resourceType_PR_aperiodic;
 srs_resset0->resourceType.choice.aperiodic = calloc(1,sizeof(*srs_resset0->resourceType.choice.aperiodic));
 srs_resset0->resourceType.choice.aperiodic->aperiodicSRS_ResourceTrigger=1;
 srs_resset0->resourceType.choice.aperiodic->csi_RS=NULL;
 srs_resset0->resourceType.choice.aperiodic->slotOffset= calloc(1,sizeof(*srs_resset0->resourceType.choice.aperiodic->slotOffset));
 *srs_resset0->resourceType.choice.aperiodic->slotOffset=2;
 srs_resset0->resourceType.choice.aperiodic->ext1=NULL;
 srs_resset0->usage=NR_SRS_ResourceSet__usage_codebook;
 srs_resset0->alpha = calloc(1,sizeof(*srs_resset0->alpha));
 *srs_resset0->alpha = NR_Alpha_alpha1;
 srs_resset0->p0=calloc(1,sizeof(*srs_resset0->p0));
 *srs_resset0->p0=-80;
 srs_resset0->pathlossReferenceRS=NULL;
 srs_resset0->srs_PowerControlAdjustmentStates=NULL;
 ASN_SEQUENCE_ADD(&srs_Config->srs_ResourceSetToAddModList->list,srs_resset0);
 srs_Config->srs_ResourceToReleaseList=NULL;
 srs_Config->srs_ResourceToAddModList=calloc(1,sizeof(*srs_Config->srs_ResourceToAddModList));
 NR_SRS_Resource_t *srs_res0=calloc(1,sizeof(*srs_res0));
 srs_res0->srs_ResourceId=0;
 srs_res0->nrofSRS_Ports=NR_SRS_Resource__nrofSRS_Ports_port1;
 srs_res0->ptrs_PortIndex=NULL;
 srs_res0->transmissionComb.present=NR_SRS_Resource__transmissionComb_PR_n2; 
 srs_res0->transmissionComb.choice.n2=calloc(1,sizeof(*srs_res0->transmissionComb.choice.n2));
 srs_res0->transmissionComb.choice.n2->combOffset_n2=0;
 srs_res0->transmissionComb.choice.n2->cyclicShift_n2=0;
 srs_res0->resourceMapping.startPosition=2;
 srs_res0->resourceMapping.nrofSymbols=NR_SRS_Resource__resourceMapping__nrofSymbols_n1;
 srs_res0->resourceMapping.repetitionFactor=NR_SRS_Resource__resourceMapping__repetitionFactor_n1;
 srs_res0->freqDomainPosition=0;
 srs_res0->freqDomainShift=0;
 srs_res0->freqHopping.c_SRS = 0;
 srs_res0->freqHopping.b_SRS=0;
 srs_res0->freqHopping.b_hop=0;
 srs_res0->groupOrSequenceHopping=NR_SRS_Resource__groupOrSequenceHopping_neither;
 srs_res0->resourceType.present= NR_SRS_Resource__resourceType_PR_aperiodic;
 srs_res0->resourceType.choice.aperiodic=calloc(1,sizeof(*srs_res0->resourceType.choice.aperiodic));
 srs_res0->sequenceId=40;
 srs_res0->spatialRelationInfo=calloc(1,sizeof(*srs_res0->spatialRelationInfo));
 srs_res0->spatialRelationInfo->servingCellId=NULL;
 srs_res0->spatialRelationInfo->referenceSignal.present=NR_SRS_SpatialRelationInfo__referenceSignal_PR_csi_RS_Index;
 srs_res0->spatialRelationInfo->referenceSignal.choice.csi_RS_Index=0;
 ASN_SEQUENCE_ADD(&srs_Config->srs_ResourceToAddModList->list,srs_res0);

 secondaryCellGroup->spCellConfig->spCellConfigDedicated->uplinkConfig->uplinkBWP_ToReleaseList = NULL;
 NR_BWP_Uplink_t *ubwp = NULL;
 if (servingcellconfigdedicated) {
   ubwp = servingcellconfigdedicated->uplinkConfig->uplinkBWP_ToAddModList->list.array[0];
 } else {
   secondaryCellGroup->spCellConfig->spCellConfigDedicated->uplinkConfig->uplinkBWP_ToAddModList = calloc(1,sizeof(*secondaryCellGroup->spCellConfig->spCellConfigDedicated->uplinkConfig->uplinkBWP_ToAddModList));
   ubwp = calloc(1,sizeof(*ubwp));
 }
 ubwp->bwp_Id=1;
 ubwp->bwp_Common = calloc(1,sizeof(*ubwp->bwp_Common));
 // copy bwp_Common from Initial UL BWP except for bandwidth
 memcpy((void*)&ubwp->bwp_Common->genericParameters,
	(void*)&servingcellconfigcommon->uplinkConfigCommon->initialUplinkBWP->genericParameters,
	sizeof(servingcellconfigcommon->uplinkConfigCommon->initialUplinkBWP->genericParameters));
 ubwp->bwp_Common->genericParameters.locationAndBandwidth=PRBalloc_to_locationandbandwidth(servingcellconfigcommon->uplinkConfigCommon->frequencyInfoUL->scs_SpecificCarrierList.list.array[0]->carrierBandwidth,0);

 ubwp->bwp_Common->rach_ConfigCommon  = servingcellconfigcommon->uplinkConfigCommon->initialUplinkBWP->rach_ConfigCommon;
 ubwp->bwp_Common->pusch_ConfigCommon = servingcellconfigcommon->uplinkConfigCommon->initialUplinkBWP->pusch_ConfigCommon;
 ubwp->bwp_Common->pucch_ConfigCommon = servingcellconfigcommon->uplinkConfigCommon->initialUplinkBWP->pucch_ConfigCommon;
 
 if (!servingcellconfigdedicated) {
   ubwp->bwp_Dedicated = calloc(1,sizeof(*ubwp->bwp_Dedicated));
 }
 ubwp->bwp_Dedicated->pucch_Config = calloc(1,sizeof(*ubwp->bwp_Dedicated->pucch_Config));
 ubwp->bwp_Dedicated->pucch_Config->present = NR_SetupRelease_PUCCH_Config_PR_setup;
 NR_PUCCH_Config_t *pucch_Config = calloc(1,sizeof(*pucch_Config));
 ubwp->bwp_Dedicated->pucch_Config->choice.setup=pucch_Config;
 pucch_Config->resourceSetToAddModList = calloc(1,sizeof(*pucch_Config->resourceSetToAddModList));
 pucch_Config->resourceSetToReleaseList = NULL;
 NR_PUCCH_ResourceSet_t *pucchresset0=calloc(1,sizeof(*pucchresset0));
 NR_PUCCH_ResourceSet_t *pucchresset1=calloc(1,sizeof(*pucchresset1));
 pucchresset0->pucch_ResourceSetId = 0;
 NR_PUCCH_ResourceId_t *pucchresset0id0=calloc(1,sizeof(*pucchresset0id0));
 *pucchresset0id0=1;
 ASN_SEQUENCE_ADD(&pucchresset0->resourceList.list,pucchresset0id0);
 pucchresset0->maxPayloadSize=NULL;

 ASN_SEQUENCE_ADD(&pucch_Config->resourceSetToAddModList->list,pucchresset0);

 pucchresset1->pucch_ResourceSetId = 1;
 NR_PUCCH_ResourceId_t *pucchresset1id0=calloc(1,sizeof(*pucchresset1id0));
 *pucchresset1id0=2;
 ASN_SEQUENCE_ADD(&pucchresset1->resourceList.list,pucchresset1id0);
 pucchresset1->maxPayloadSize=NULL;
 ASN_SEQUENCE_ADD(&pucch_Config->resourceSetToAddModList->list,pucchresset1);

 pucch_Config->resourceToAddModList = calloc(1,sizeof(*pucch_Config->resourceToAddModList));
 pucch_Config->resourceToReleaseList = NULL;
 NR_PUCCH_Resource_t *pucchres0=calloc(1,sizeof(*pucchres0));
 NR_PUCCH_Resource_t *pucchres1=calloc(1,sizeof(*pucchres1));
 NR_PUCCH_Resource_t *pucchres2=calloc(1,sizeof(*pucchres2));
 NR_PUCCH_Resource_t *pucchres3=calloc(1,sizeof(*pucchres3));

 pucchres0->pucch_ResourceId=1;
 pucchres0->startingPRB= (8 + uid) % curr_bwp;
 pucchres0->intraSlotFrequencyHopping=NULL;
 pucchres0->secondHopPRB=NULL;
 pucchres0->format.present= NR_PUCCH_Resource__format_PR_format0;
 pucchres0->format.choice.format0=calloc(1,sizeof(*pucchres0->format.choice.format0));
 pucchres0->format.choice.format0->initialCyclicShift=0;
 pucchres0->format.choice.format0->nrofSymbols=1;
 pucchres0->format.choice.format0->startingSymbolIndex=13;
 ASN_SEQUENCE_ADD(&pucch_Config->resourceToAddModList->list,pucchres0);

 pucchres2->pucch_ResourceId=2;
 pucchres2->startingPRB=0;
 pucchres2->intraSlotFrequencyHopping=NULL;
 pucchres2->secondHopPRB=NULL;
 pucchres2->format.present= NR_PUCCH_Resource__format_PR_format2;
 pucchres2->format.choice.format2=calloc(1,sizeof(*pucchres2->format.choice.format2));
 pucchres2->format.choice.format2->nrofPRBs=8;
 pucchres2->format.choice.format2->nrofSymbols=1;
 pucchres2->format.choice.format2->startingSymbolIndex=13;
 ASN_SEQUENCE_ADD(&pucch_Config->resourceToAddModList->list,pucchres2);

 pucch_Config->format2=calloc(1,sizeof(*pucch_Config->format2));
 pucch_Config->format2->present=NR_SetupRelease_PUCCH_FormatConfig_PR_setup;
 NR_PUCCH_FormatConfig_t *pucchfmt2 = calloc(1,sizeof(*pucchfmt2));
 pucch_Config->format2->choice.setup = pucchfmt2;
 pucchfmt2->interslotFrequencyHopping=NULL;
 pucchfmt2->additionalDMRS=NULL;
 pucchfmt2->maxCodeRate=calloc(1,sizeof(*pucchfmt2->maxCodeRate));
 *pucchfmt2->maxCodeRate=NR_PUCCH_MaxCodeRate_zeroDot35;
 pucchfmt2->nrofSlots=NULL;
 pucchfmt2->pi2BPSK=NULL;
 pucchfmt2->simultaneousHARQ_ACK_CSI=calloc(1,sizeof(*pucchfmt2->simultaneousHARQ_ACK_CSI));
 *pucchfmt2->simultaneousHARQ_ACK_CSI=NR_PUCCH_FormatConfig__simultaneousHARQ_ACK_CSI_true;

 // for scheduling requestresource
 pucch_Config->schedulingRequestResourceToAddModList = calloc(1,sizeof(*pucch_Config->schedulingRequestResourceToAddModList));
 NR_SchedulingRequestResourceConfig_t *schedulingRequestResourceConfig = calloc(1,sizeof(*schedulingRequestResourceConfig));
 schedulingRequestResourceConfig->schedulingRequestResourceId = 1;
 schedulingRequestResourceConfig->schedulingRequestID = 0;
 schedulingRequestResourceConfig->periodicityAndOffset = calloc(1,sizeof(*schedulingRequestResourceConfig->periodicityAndOffset));
 schedulingRequestResourceConfig->periodicityAndOffset->present = NR_SchedulingRequestResourceConfig__periodicityAndOffset_PR_sl10;
 schedulingRequestResourceConfig->periodicityAndOffset->choice.sl10 = 7;
 schedulingRequestResourceConfig->resource = calloc(1,sizeof(*schedulingRequestResourceConfig->resource));
 *schedulingRequestResourceConfig->resource = 1;
 ASN_SEQUENCE_ADD(&pucch_Config->schedulingRequestResourceToAddModList->list,schedulingRequestResourceConfig);

 pucch_Config->schedulingRequestResourceToReleaseList=NULL;
 pucch_Config->multi_CSI_PUCCH_ResourceList=NULL;
 pucch_Config->dl_DataToUL_ACK = calloc(1,sizeof(*pucch_Config->dl_DataToUL_ACK));
 long *delay[8];
 for (int i=0;i<8;i++) {
   delay[i] = calloc(1,sizeof(*delay[i]));
   *delay[i] = i+2;
   ASN_SEQUENCE_ADD(&pucch_Config->dl_DataToUL_ACK->list,delay[i]);
 }
 pucch_Config->spatialRelationInfoToAddModList = calloc(1,sizeof(*pucch_Config->spatialRelationInfoToAddModList));
 NR_PUCCH_SpatialRelationInfo_t *pucchspatial = calloc(1,sizeof(*pucchspatial));
 pucchspatial->pucch_SpatialRelationInfoId = 1;
 pucchspatial->servingCellId = NULL;
 pucchspatial->referenceSignal.present = NR_PUCCH_SpatialRelationInfo__referenceSignal_PR_csi_RS_Index;
 pucchspatial->referenceSignal.choice.csi_RS_Index = 0;
 pucchspatial->pucch_PathlossReferenceRS_Id = 0;
 pucchspatial->p0_PUCCH_Id = 1;
 pucchspatial->closedLoopIndex = NR_PUCCH_SpatialRelationInfo__closedLoopIndex_i0;
 ASN_SEQUENCE_ADD(&pucch_Config->spatialRelationInfoToAddModList->list,pucchspatial);
 pucch_Config->spatialRelationInfoToReleaseList=NULL;
 pucch_Config->pucch_PowerControl=calloc(1,sizeof(*pucch_Config->pucch_PowerControl));
 pucch_Config->pucch_PowerControl->deltaF_PUCCH_f0 = calloc(1,sizeof(*pucch_Config->pucch_PowerControl->deltaF_PUCCH_f0));
 *pucch_Config->pucch_PowerControl->deltaF_PUCCH_f0 = 0;
 pucch_Config->pucch_PowerControl->deltaF_PUCCH_f1 = calloc(1,sizeof(*pucch_Config->pucch_PowerControl->deltaF_PUCCH_f1));
 *pucch_Config->pucch_PowerControl->deltaF_PUCCH_f1 = 0;
 pucch_Config->pucch_PowerControl->deltaF_PUCCH_f2 = calloc(1,sizeof(*pucch_Config->pucch_PowerControl->deltaF_PUCCH_f2));
 *pucch_Config->pucch_PowerControl->deltaF_PUCCH_f2 = 0;
 pucch_Config->pucch_PowerControl->deltaF_PUCCH_f3 = calloc(1,sizeof(*pucch_Config->pucch_PowerControl->deltaF_PUCCH_f3));
 *pucch_Config->pucch_PowerControl->deltaF_PUCCH_f3 = 0;
 pucch_Config->pucch_PowerControl->deltaF_PUCCH_f4 = calloc(1,sizeof(*pucch_Config->pucch_PowerControl->deltaF_PUCCH_f4));
 *pucch_Config->pucch_PowerControl->deltaF_PUCCH_f4 = 0;
 pucch_Config->pucch_PowerControl->p0_Set = calloc(1,sizeof(*pucch_Config->pucch_PowerControl->p0_Set));
 NR_P0_PUCCH_t *p00 = calloc(1,sizeof(*p00));
 p00->p0_PUCCH_Id=1;
 p00->p0_PUCCH_Value = 0;
 ASN_SEQUENCE_ADD(&pucch_Config->pucch_PowerControl->p0_Set->list,p00);
 pucch_Config->pucch_PowerControl->pathlossReferenceRSs = NULL;

 if (!servingcellconfigdedicated) {
   // copy pusch_Config from dedicated initialBWP
   ubwp->bwp_Dedicated->pusch_Config = calloc(1,sizeof(*ubwp->bwp_Dedicated->pusch_Config));
   ubwp->bwp_Dedicated->pusch_Config->present = NR_SetupRelease_PUSCH_Config_PR_setup;
   ubwp->bwp_Dedicated->pusch_Config->choice.setup = pusch_Config;
 }
 ubwp->bwp_Dedicated->configuredGrantConfig = NULL;
 ubwp->bwp_Dedicated->srs_Config = calloc(1,sizeof(*ubwp->bwp_Dedicated->srs_Config));
 ubwp->bwp_Dedicated->srs_Config->present = NR_SetupRelease_SRS_Config_PR_setup;
 ubwp->bwp_Dedicated->srs_Config->choice.setup = srs_Config;

 ubwp->bwp_Dedicated->beamFailureRecoveryConfig = NULL;

 if (!servingcellconfigdedicated) {
   ASN_SEQUENCE_ADD(&secondaryCellGroup->spCellConfig->spCellConfigDedicated->uplinkConfig->uplinkBWP_ToAddModList->list,ubwp);
 }

 secondaryCellGroup->spCellConfig->spCellConfigDedicated->uplinkConfig->firstActiveUplinkBWP_Id = calloc(1,sizeof(*secondaryCellGroup->spCellConfig->spCellConfigDedicated->uplinkConfig->firstActiveUplinkBWP_Id));
 *secondaryCellGroup->spCellConfig->spCellConfigDedicated->uplinkConfig->firstActiveUplinkBWP_Id = 1;

 secondaryCellGroup->spCellConfig->spCellConfigDedicated->uplinkConfig->pusch_ServingCellConfig = calloc(1,sizeof(*secondaryCellGroup->spCellConfig->spCellConfigDedicated->uplinkConfig->pusch_ServingCellConfig));
 NR_PUSCH_ServingCellConfig_t *pusch_scc = calloc(1,sizeof(*pusch_scc));
 secondaryCellGroup->spCellConfig->spCellConfigDedicated->uplinkConfig->pusch_ServingCellConfig->present = NR_SetupRelease_PUSCH_ServingCellConfig_PR_setup;
 secondaryCellGroup->spCellConfig->spCellConfigDedicated->uplinkConfig->pusch_ServingCellConfig->choice.setup = pusch_scc;
 pusch_scc->codeBlockGroupTransmission = NULL;
 pusch_scc->rateMatching = NULL;
 pusch_scc->xOverhead = NULL;
 pusch_scc->ext1=calloc(1,sizeof(*pusch_scc->ext1));
 pusch_scc->ext1->maxMIMO_Layers = calloc(1,sizeof(*pusch_scc->ext1->maxMIMO_Layers));
 *pusch_scc->ext1->maxMIMO_Layers = 1;
 pusch_scc->ext1->processingType2Enabled = NULL;

 secondaryCellGroup->spCellConfig->spCellConfigDedicated->uplinkConfig->carrierSwitching = NULL;

 secondaryCellGroup->spCellConfig->spCellConfigDedicated->supplementaryUplink=NULL;

 secondaryCellGroup->spCellConfig->spCellConfigDedicated->pdcch_ServingCellConfig=NULL;

 secondaryCellGroup->spCellConfig->spCellConfigDedicated->pdsch_ServingCellConfig=calloc(1,sizeof(*secondaryCellGroup->spCellConfig->spCellConfigDedicated->pdsch_ServingCellConfig));
 NR_PDSCH_ServingCellConfig_t *pdsch_servingcellconfig = calloc(1,sizeof(*pdsch_servingcellconfig));
 secondaryCellGroup->spCellConfig->spCellConfigDedicated->pdsch_ServingCellConfig->present = NR_SetupRelease_PDSCH_ServingCellConfig_PR_setup;
 secondaryCellGroup->spCellConfig->spCellConfigDedicated->pdsch_ServingCellConfig->choice.setup = pdsch_servingcellconfig;
 pdsch_servingcellconfig->codeBlockGroupTransmission = NULL;
 pdsch_servingcellconfig->xOverhead = NULL;
 pdsch_servingcellconfig->nrofHARQ_ProcessesForPDSCH = calloc(1, sizeof(*pdsch_servingcellconfig->nrofHARQ_ProcessesForPDSCH));
 *pdsch_servingcellconfig->nrofHARQ_ProcessesForPDSCH = NR_PDSCH_ServingCellConfig__nrofHARQ_ProcessesForPDSCH_n16;
 pdsch_servingcellconfig->pucch_Cell= NULL;
 pdsch_servingcellconfig->ext1=calloc(1,sizeof(*pdsch_servingcellconfig->ext1));
 pdsch_servingcellconfig->ext1->maxMIMO_Layers = calloc(1,sizeof(*pdsch_servingcellconfig->ext1->maxMIMO_Layers));
 *pdsch_servingcellconfig->ext1->maxMIMO_Layers = 2;
 pdsch_servingcellconfig->ext1->processingType2Enabled = NULL;
 
 secondaryCellGroup->spCellConfig->spCellConfigDedicated->csi_MeasConfig=NULL;
 secondaryCellGroup->spCellConfig->spCellConfigDedicated->csi_MeasConfig=calloc(1,sizeof(*secondaryCellGroup->spCellConfig->spCellConfigDedicated->csi_MeasConfig));
 secondaryCellGroup->spCellConfig->spCellConfigDedicated->csi_MeasConfig->present = NR_SetupRelease_CSI_MeasConfig_PR_setup;

 NR_CSI_MeasConfig_t *csi_MeasConfig = calloc(1,sizeof(*csi_MeasConfig));
 secondaryCellGroup->spCellConfig->spCellConfigDedicated->csi_MeasConfig->choice.setup = csi_MeasConfig;

 csi_MeasConfig->csi_IM_ResourceToAddModList = NULL;
 csi_MeasConfig->csi_IM_ResourceToReleaseList = NULL;
 csi_MeasConfig->csi_IM_ResourceSetToAddModList = NULL;
 csi_MeasConfig->csi_IM_ResourceSetToReleaseList = NULL;
 csi_MeasConfig->nzp_CSI_RS_ResourceSetToAddModList  = NULL;
 csi_MeasConfig->nzp_CSI_RS_ResourceSetToReleaseList = NULL;
 csi_MeasConfig->nzp_CSI_RS_ResourceToAddModList = NULL;

 csi_MeasConfig->csi_SSB_ResourceSetToAddModList = calloc(1,sizeof(*csi_MeasConfig->csi_SSB_ResourceSetToAddModList));
 csi_MeasConfig->csi_SSB_ResourceSetToReleaseList = NULL;

 NR_CSI_SSB_ResourceSet_t *ssbresset0 = calloc(1,sizeof(*ssbresset0));
 ssbresset0->csi_SSB_ResourceSetId=0;

 NR_SSB_Index_t *ssbresset[64];
 for (int i=0;i<64;i++) {
   if ((bitmap>>(63-i))&0x01){
     ssbresset[i]=calloc(1,sizeof(*ssbresset[i]));
     *ssbresset[i] = i;
     ASN_SEQUENCE_ADD(&ssbresset0->csi_SSB_ResourceList.list,ssbresset[i]);
   }
 }
 ASN_SEQUENCE_ADD(&csi_MeasConfig->csi_SSB_ResourceSetToAddModList->list,ssbresset0);

 csi_MeasConfig->csi_ResourceConfigToAddModList = calloc(1,sizeof(*csi_MeasConfig->csi_ResourceConfigToAddModList));
 csi_MeasConfig->csi_ResourceConfigToReleaseList = NULL;
 NR_CSI_ResourceConfig_t *csires0 = calloc(1,sizeof(*csires0));
 csires0->csi_ResourceConfigId=0;
 csires0->csi_RS_ResourceSetList.present = NR_CSI_ResourceConfig__csi_RS_ResourceSetList_PR_nzp_CSI_RS_SSB;
 csires0->csi_RS_ResourceSetList.choice.nzp_CSI_RS_SSB = calloc(1,sizeof(*csires0->csi_RS_ResourceSetList.choice.nzp_CSI_RS_SSB));
 csires0->csi_RS_ResourceSetList.choice.nzp_CSI_RS_SSB->nzp_CSI_RS_ResourceSetList = NULL;
 csires0->csi_RS_ResourceSetList.choice.nzp_CSI_RS_SSB->csi_SSB_ResourceSetList = calloc(1,sizeof(*csires0->csi_RS_ResourceSetList.choice.nzp_CSI_RS_SSB->csi_SSB_ResourceSetList));
 NR_CSI_SSB_ResourceSetId_t *ssbres00 = calloc(1,sizeof(*ssbres00));
 *ssbres00 = 0;
 ASN_SEQUENCE_ADD(&csires0->csi_RS_ResourceSetList.choice.nzp_CSI_RS_SSB->csi_SSB_ResourceSetList->list,ssbres00);
 csires0->bwp_Id = 1;
 csires0->resourceType = NR_CSI_ResourceConfig__resourceType_periodic;
 ASN_SEQUENCE_ADD(&csi_MeasConfig->csi_ResourceConfigToAddModList->list,csires0);

 csi_MeasConfig->csi_ReportConfigToAddModList = calloc(1,sizeof(*csi_MeasConfig->csi_ReportConfigToAddModList));
 csi_MeasConfig->csi_ReportConfigToReleaseList = NULL;
 NR_CSI_ReportConfig_t *csirep1 = calloc(1,sizeof(*csirep1));
 csirep1->reportConfigId=0;
 csirep1->carrier=NULL;
 csirep1->resourcesForChannelMeasurement=0;
 csirep1->csi_IM_ResourcesForInterference=NULL;
 csirep1->nzp_CSI_RS_ResourcesForInterference=NULL;
 csirep1->reportConfigType.present = NR_CSI_ReportConfig__reportConfigType_PR_periodic;
 csirep1->reportConfigType.choice.periodic = calloc(1,sizeof(*csirep1->reportConfigType.choice.periodic));
 csirep1->reportConfigType.choice.periodic->reportSlotConfig.present=NR_CSI_ReportPeriodicityAndOffset_PR_slots320;
 csirep1->reportConfigType.choice.periodic->reportSlotConfig.choice.slots320 = 9 + (10 * uid) % 320;
 NR_PUCCH_CSI_Resource_t *pucchcsires1 = calloc(1,sizeof(*pucchcsires1));
 pucchcsires1->uplinkBandwidthPartId=1;
 pucchcsires1->pucch_Resource=2;
 ASN_SEQUENCE_ADD(&csirep1->reportConfigType.choice.periodic->pucch_CSI_ResourceList.list,pucchcsires1);
 csirep1->reportQuantity.present = NR_CSI_ReportConfig__reportQuantity_PR_ssb_Index_RSRP;
 csirep1->reportQuantity.choice.ssb_Index_RSRP=(NULL_t)0;
 csirep1->reportFreqConfiguration = calloc(1,sizeof(*csirep1->reportFreqConfiguration));
 csirep1->reportFreqConfiguration->cqi_FormatIndicator=NR_CSI_ReportConfig__reportFreqConfiguration__cqi_FormatIndicator_widebandCQI;
 csirep1->reportFreqConfiguration->pmi_FormatIndicator=NR_CSI_ReportConfig__reportFreqConfiguration__pmi_FormatIndicator_widebandPMI;
 csirep1->reportFreqConfiguration->csi_ReportingBand=NULL;
 csirep1->timeRestrictionForChannelMeasurements= NR_CSI_ReportConfig__timeRestrictionForChannelMeasurements_configured;
 csirep1->timeRestrictionForInterferenceMeasurements=NR_CSI_ReportConfig__timeRestrictionForInterferenceMeasurements_configured;
 csirep1->codebookConfig=calloc(1,sizeof(*csirep1->codebookConfig));
 csirep1->codebookConfig->codebookType.present = NR_CodebookConfig__codebookType_PR_type1;
 csirep1->codebookConfig->codebookType.choice.type1 = calloc(1,sizeof(*csirep1->codebookConfig->codebookType.choice.type1));
 csirep1->codebookConfig->codebookType.choice.type1->subType.present=NR_CodebookConfig__codebookType__type1__subType_PR_typeI_SinglePanel;
 csirep1->codebookConfig->codebookType.choice.type1->subType.choice.typeI_SinglePanel=calloc(1,sizeof(*csirep1->codebookConfig->codebookType.choice.type1->subType.choice.typeI_SinglePanel));
 csirep1->codebookConfig->codebookType.choice.type1->subType.choice.typeI_SinglePanel->nrOfAntennaPorts.present=NR_CodebookConfig__codebookType__type1__subType__typeI_SinglePanel__nrOfAntennaPorts_PR_two;
 csirep1->codebookConfig->codebookType.choice.type1->subType.choice.typeI_SinglePanel->nrOfAntennaPorts.choice.two=
   calloc(1,sizeof(*csirep1->codebookConfig->codebookType.choice.type1->subType.choice.typeI_SinglePanel->nrOfAntennaPorts.choice.two));
 csirep1->codebookConfig->codebookType.choice.type1->subType.choice.typeI_SinglePanel->nrOfAntennaPorts.choice.two->twoTX_CodebookSubsetRestriction.size=1;
 csirep1->codebookConfig->codebookType.choice.type1->subType.choice.typeI_SinglePanel->nrOfAntennaPorts.choice.two->twoTX_CodebookSubsetRestriction.bits_unused=2;
 csirep1->codebookConfig->codebookType.choice.type1->subType.choice.typeI_SinglePanel->nrOfAntennaPorts.choice.two->twoTX_CodebookSubsetRestriction.buf=malloc(1);
 csirep1->codebookConfig->codebookType.choice.type1->subType.choice.typeI_SinglePanel->nrOfAntennaPorts.choice.two->twoTX_CodebookSubsetRestriction.buf[0]=0xfc;
 //'111111'B


 csirep1->codebookConfig->codebookType.choice.type1->subType.choice.typeI_SinglePanel->typeI_SinglePanel_ri_Restriction.size=1; 
 csirep1->codebookConfig->codebookType.choice.type1->subType.choice.typeI_SinglePanel->typeI_SinglePanel_ri_Restriction.bits_unused=0;
 csirep1->codebookConfig->codebookType.choice.type1->subType.choice.typeI_SinglePanel->typeI_SinglePanel_ri_Restriction.buf=malloc(1); 
 csirep1->codebookConfig->codebookType.choice.type1->subType.choice.typeI_SinglePanel->typeI_SinglePanel_ri_Restriction.buf[0]=0xc0; //'00000011'B

 csirep1->codebookConfig->codebookType.choice.type1->codebookMode=1;
 csirep1->dummy = NULL;
 csirep1->groupBasedBeamReporting.present = NR_CSI_ReportConfig__groupBasedBeamReporting_PR_disabled;
 csirep1->groupBasedBeamReporting.choice.disabled=calloc(1,sizeof(*csirep1->groupBasedBeamReporting.choice.disabled));
 csirep1->groupBasedBeamReporting.choice.disabled->nrofReportedRS = calloc(1,sizeof(*csirep1->groupBasedBeamReporting.choice.disabled->nrofReportedRS));
 *csirep1->groupBasedBeamReporting.choice.disabled->nrofReportedRS=NR_CSI_ReportConfig__groupBasedBeamReporting__disabled__nrofReportedRS_n1;
 // this corresponds to:
 //if the UE is configured with the higher layer parameter groupBasedBeamReporting set to 'disabled', the UE is not required to update measurements for more than 64 CSI-RS and/or SSB resources, and the UE shall report in a single report nrofReportedRS (higher layer configured) different CRI or SSBRI for each report setting. 

 csirep1->cqi_Table = calloc(1,sizeof(*csirep1->cqi_Table));
 *csirep1->cqi_Table = NR_CSI_ReportConfig__cqi_Table_table1;
 csirep1->subbandSize = NR_CSI_ReportConfig__subbandSize_value1;
 csirep1->non_PMI_PortIndication = NULL;
 csirep1->ext1 = NULL;

 ASN_SEQUENCE_ADD(&csi_MeasConfig->csi_ReportConfigToAddModList->list,csirep1);

 secondaryCellGroup->spCellConfig->spCellConfigDedicated->sCellDeactivationTimer=NULL;
 secondaryCellGroup->spCellConfig->spCellConfigDedicated->crossCarrierSchedulingConfig=NULL;
 secondaryCellGroup->spCellConfig->spCellConfigDedicated->tag_Id=0;
 secondaryCellGroup->spCellConfig->spCellConfigDedicated->dummy=NULL;
 secondaryCellGroup->spCellConfig->spCellConfigDedicated->pathlossReferenceLinking=NULL;
 secondaryCellGroup->spCellConfig->spCellConfigDedicated->servingCellMO=NULL;

}

void fill_default_reconfig(NR_ServingCellConfigCommon_t *servingcellconfigcommon,
                           NR_ServingCellConfig_t *servingcellconfigdedicated,
                           NR_RRCReconfiguration_IEs_t *reconfig,
                           NR_CellGroupConfig_t *secondaryCellGroup,
                           int n_physical_antenna_ports,
                           int initial_csi_index,
                           int uid) {
  AssertFatal(servingcellconfigcommon!=NULL,"servingcellconfigcommon is null\n");
  AssertFatal(reconfig!=NULL,"reconfig is null\n");
  AssertFatal(secondaryCellGroup!=NULL,"secondaryCellGroup is null\n");
  // radioBearerConfig
  reconfig->radioBearerConfig=NULL;
  // secondaryCellGroup
<<<<<<< HEAD
  fill_default_secondaryCellGroup(servingcellconfigcommon,servingcellconfigdedicated,secondaryCellGroup,1,1,n_physical_antenna_ports,initial_csi_index);
=======
  fill_default_secondaryCellGroup(servingcellconfigcommon,
                                  servingcellconfigdedicated,
                                  secondaryCellGroup,
                                  1,
                                  1,
                                  n_physical_antenna_ports,
                                  initial_csi_index,
                                  uid);
>>>>>>> c19ba39e
  xer_fprint(stdout, &asn_DEF_NR_CellGroupConfig, (const void*)secondaryCellGroup);

  char scg_buffer[1024];
  asn_enc_rval_t enc_rval = uper_encode_to_buffer(&asn_DEF_NR_CellGroupConfig, NULL, (void *)secondaryCellGroup, scg_buffer, 1024);
  AssertFatal (enc_rval.encoded > 0, "ASN1 message encoding failed (%s, %jd)!\n", enc_rval.failed_type->name, enc_rval.encoded);
  reconfig->secondaryCellGroup = calloc(1,sizeof(*reconfig->secondaryCellGroup));
  OCTET_STRING_fromBuf(reconfig->secondaryCellGroup,
                       (const char *)scg_buffer,
                       (enc_rval.encoded+7)>>3);
  // measConfig
  reconfig->measConfig=NULL;
  // lateNonCriticalExtension
  reconfig->lateNonCriticalExtension = NULL;
  // nonCriticalExtension
  reconfig->nonCriticalExtension = NULL;
}

void fill_default_rbconfig(NR_RadioBearerConfig_t *rbconfig,
                          int eps_bearer_id, int rb_id,
                           e_NR_CipheringAlgorithm ciphering_algorithm,
                           e_NR_SecurityConfig__keyToUse key_to_use) {

  rbconfig->srb_ToAddModList = NULL;
  rbconfig->srb3_ToRelease = NULL;
  rbconfig->drb_ToAddModList = calloc(1,sizeof(*rbconfig->drb_ToAddModList));
  NR_DRB_ToAddMod_t *drb_ToAddMod = calloc(1,sizeof(*drb_ToAddMod));
  drb_ToAddMod->cnAssociation = calloc(1,sizeof(*drb_ToAddMod->cnAssociation));
  drb_ToAddMod->cnAssociation->present = NR_DRB_ToAddMod__cnAssociation_PR_eps_BearerIdentity;
  drb_ToAddMod->cnAssociation->choice.eps_BearerIdentity= eps_bearer_id;
  drb_ToAddMod->drb_Identity = rb_id;
  drb_ToAddMod->reestablishPDCP = NULL;
  drb_ToAddMod->recoverPDCP = NULL;
  drb_ToAddMod->pdcp_Config = calloc(1,sizeof(*drb_ToAddMod->pdcp_Config));
  drb_ToAddMod->pdcp_Config->drb = calloc(1,sizeof(*drb_ToAddMod->pdcp_Config->drb));
  drb_ToAddMod->pdcp_Config->drb->discardTimer = calloc(1,sizeof(*drb_ToAddMod->pdcp_Config->drb->discardTimer));
  *drb_ToAddMod->pdcp_Config->drb->discardTimer=NR_PDCP_Config__drb__discardTimer_infinity;
  drb_ToAddMod->pdcp_Config->drb->pdcp_SN_SizeUL = calloc(1,sizeof(*drb_ToAddMod->pdcp_Config->drb->pdcp_SN_SizeUL));
  *drb_ToAddMod->pdcp_Config->drb->pdcp_SN_SizeUL = NR_PDCP_Config__drb__pdcp_SN_SizeUL_len18bits;
  drb_ToAddMod->pdcp_Config->drb->pdcp_SN_SizeDL = calloc(1,sizeof(*drb_ToAddMod->pdcp_Config->drb->pdcp_SN_SizeDL));
  *drb_ToAddMod->pdcp_Config->drb->pdcp_SN_SizeDL = NR_PDCP_Config__drb__pdcp_SN_SizeDL_len18bits;
  drb_ToAddMod->pdcp_Config->drb->headerCompression.present = NR_PDCP_Config__drb__headerCompression_PR_notUsed;
  drb_ToAddMod->pdcp_Config->drb->headerCompression.choice.notUsed = 0;

  drb_ToAddMod->pdcp_Config->drb->integrityProtection=NULL;
  drb_ToAddMod->pdcp_Config->drb->statusReportRequired=NULL;
  drb_ToAddMod->pdcp_Config->drb->outOfOrderDelivery=NULL;
  drb_ToAddMod->pdcp_Config->moreThanOneRLC = NULL;

  drb_ToAddMod->pdcp_Config->t_Reordering = calloc(1,sizeof(*drb_ToAddMod->pdcp_Config->t_Reordering));
  *drb_ToAddMod->pdcp_Config->t_Reordering = NR_PDCP_Config__t_Reordering_ms0;
  drb_ToAddMod->pdcp_Config->ext1 = NULL;

  ASN_SEQUENCE_ADD(&rbconfig->drb_ToAddModList->list,drb_ToAddMod);

  rbconfig->drb_ToReleaseList = NULL;

  rbconfig->securityConfig = calloc(1,sizeof(*rbconfig->securityConfig));
  rbconfig->securityConfig->securityAlgorithmConfig = calloc(1,sizeof(*rbconfig->securityConfig->securityAlgorithmConfig));
  rbconfig->securityConfig->securityAlgorithmConfig->cipheringAlgorithm = ciphering_algorithm;
  rbconfig->securityConfig->securityAlgorithmConfig->integrityProtAlgorithm=NULL;
  rbconfig->securityConfig->keyToUse = calloc(1,sizeof(*rbconfig->securityConfig->keyToUse));
  *rbconfig->securityConfig->keyToUse = key_to_use;

//  xer_fprint(stdout, &asn_DEF_NR_RadioBearerConfig, (const void*)rbconfig);
}
/* Function to set or overwrite PTRS DL RRC parameters */
void rrc_config_dl_ptrs_params(NR_BWP_Downlink_t *bwp, int *ptrsNrb, int *ptrsMcs, int *epre_Ratio, int * reOffset)
{
  int i=0;
  /* check for memory allocation  */
  if(bwp->bwp_Dedicated->pdsch_Config->choice.setup->dmrs_DownlinkForPDSCH_MappingTypeA->choice.setup->phaseTrackingRS == NULL) {
    bwp->bwp_Dedicated->pdsch_Config->choice.setup->dmrs_DownlinkForPDSCH_MappingTypeA->choice.setup->phaseTrackingRS=calloc(1,sizeof(*bwp->bwp_Dedicated->pdsch_Config->choice.setup->dmrs_DownlinkForPDSCH_MappingTypeA->choice.setup->phaseTrackingRS));
    bwp->bwp_Dedicated->pdsch_Config->choice.setup->dmrs_DownlinkForPDSCH_MappingTypeA->choice.setup->phaseTrackingRS->present = NR_SetupRelease_PTRS_DownlinkConfig_PR_setup;
    bwp->bwp_Dedicated->pdsch_Config->choice.setup->dmrs_DownlinkForPDSCH_MappingTypeA->choice.setup->phaseTrackingRS->choice.setup= calloc(1, sizeof(*bwp->bwp_Dedicated->pdsch_Config->choice.setup->dmrs_DownlinkForPDSCH_MappingTypeA->choice.setup->phaseTrackingRS->choice.setup));
    bwp->bwp_Dedicated->pdsch_Config->choice.setup->dmrs_DownlinkForPDSCH_MappingTypeA->choice.setup->phaseTrackingRS->choice.setup->frequencyDensity = calloc(1,sizeof(*bwp->bwp_Dedicated->pdsch_Config->choice.setup->dmrs_DownlinkForPDSCH_MappingTypeA->choice.setup->phaseTrackingRS->choice.setup->frequencyDensity));
    bwp->bwp_Dedicated->pdsch_Config->choice.setup->dmrs_DownlinkForPDSCH_MappingTypeA->choice.setup->phaseTrackingRS->choice.setup->timeDensity = calloc(1, sizeof(*bwp->bwp_Dedicated->pdsch_Config->choice.setup->dmrs_DownlinkForPDSCH_MappingTypeA->choice.setup->phaseTrackingRS->choice.setup->timeDensity));
    bwp->bwp_Dedicated->pdsch_Config->choice.setup->dmrs_DownlinkForPDSCH_MappingTypeA->choice.setup->phaseTrackingRS->choice.setup->epre_Ratio = calloc(1,sizeof(long));
    bwp->bwp_Dedicated->pdsch_Config->choice.setup->dmrs_DownlinkForPDSCH_MappingTypeA->choice.setup->phaseTrackingRS->choice.setup->resourceElementOffset = calloc(1,sizeof(long));
    /* Fill the given values */
    for(i = 0; i < 2; i++) {
      ASN_SEQUENCE_ADD(&bwp->bwp_Dedicated->pdsch_Config->choice.setup->dmrs_DownlinkForPDSCH_MappingTypeA->choice.setup->phaseTrackingRS->choice.setup->frequencyDensity->list,&ptrsNrb[i]);
    }
    for(i = 0; i < 3; i++) {
      ASN_SEQUENCE_ADD(&bwp->bwp_Dedicated->pdsch_Config->choice.setup->dmrs_DownlinkForPDSCH_MappingTypeA->choice.setup->phaseTrackingRS->choice.setup->timeDensity->list,&ptrsMcs[i]);
    }
  }// if memory exist then over write the old values
  else {
    for(i = 0; i < 2; i++) {
      *bwp->bwp_Dedicated->pdsch_Config->choice.setup->dmrs_DownlinkForPDSCH_MappingTypeA->choice.setup->phaseTrackingRS->choice.setup->frequencyDensity->list.array[i] = ptrsNrb[i];
    }
    for(i = 0; i < 3; i++) {
      *bwp->bwp_Dedicated->pdsch_Config->choice.setup->dmrs_DownlinkForPDSCH_MappingTypeA->choice.setup->phaseTrackingRS->choice.setup->timeDensity->list.array[i] = ptrsMcs[i];
    }
  }

  *bwp->bwp_Dedicated->pdsch_Config->choice.setup->dmrs_DownlinkForPDSCH_MappingTypeA->choice.setup->phaseTrackingRS->choice.setup->epre_Ratio = *epre_Ratio;
  *bwp->bwp_Dedicated->pdsch_Config->choice.setup->dmrs_DownlinkForPDSCH_MappingTypeA->choice.setup->phaseTrackingRS->choice.setup->resourceElementOffset = *reOffset;
}
#endif<|MERGE_RESOLUTION|>--- conflicted
+++ resolved
@@ -1246,9 +1246,6 @@
   // radioBearerConfig
   reconfig->radioBearerConfig=NULL;
   // secondaryCellGroup
-<<<<<<< HEAD
-  fill_default_secondaryCellGroup(servingcellconfigcommon,servingcellconfigdedicated,secondaryCellGroup,1,1,n_physical_antenna_ports,initial_csi_index);
-=======
   fill_default_secondaryCellGroup(servingcellconfigcommon,
                                   servingcellconfigdedicated,
                                   secondaryCellGroup,
@@ -1257,7 +1254,6 @@
                                   n_physical_antenna_ports,
                                   initial_csi_index,
                                   uid);
->>>>>>> c19ba39e
   xer_fprint(stdout, &asn_DEF_NR_CellGroupConfig, (const void*)secondaryCellGroup);
 
   char scg_buffer[1024];
