/*
 * Licensed to the OpenAirInterface (OAI) Software Alliance under one or more
 * contributor license agreements.  See the NOTICE file distributed with
 * this work for additional information regarding copyright ownership.
 * The OpenAirInterface Software Alliance licenses this file to You under
 * the OAI Public License, Version 1.1  (the "License"); you may not use this file
 * except in compliance with the License.
 * You may obtain a copy of the License at
 *
 *      http://www.openairinterface.org/?page_id=698
 *
 * Unless required by applicable law or agreed to in writing, software
 * distributed under the License is distributed on an "AS IS" BASIS,
 * WITHOUT WARRANTIES OR CONDITIONS OF ANY KIND, either express or implied.
 * See the License for the specific language governing permissions and
 * limitations under the License.
 *-------------------------------------------------------------------------------
 * For more information about the OpenAirInterface (OAI) Software Alliance:
 *      contact@openairinterface.org
 */

/*! \file nr_rrc_config.c
 * \brief rrc config for gNB
 * \author Raymond Knopp, WEI-TAI CHEN
 * \date 2018
 * \version 1.0
 * \company Eurecom, NTUST
 * \email: raymond.knopp@eurecom.fr, kroempa@gmail.com
 */

#include "nr_rrc_config.h"
#include "common/utils/nr/nr_common.h"

const uint8_t slotsperframe[5] = {10, 20, 40, 80, 160};


void set_csirs_periodicity(NR_NZP_CSI_RS_Resource_t *nzpcsi0, int uid, int nb_slots_per_period) {

  nzpcsi0->periodicityAndOffset = calloc(1,sizeof(*nzpcsi0->periodicityAndOffset));
  int ideal_period = nb_slots_per_period*MAX_MOBILES_PER_GNB;

  if (ideal_period<5) {
    nzpcsi0->periodicityAndOffset->present = NR_CSI_ResourcePeriodicityAndOffset_PR_slots4;
    nzpcsi0->periodicityAndOffset->choice.slots4 = nb_slots_per_period*uid;
  }
  else if (ideal_period<6) {
    nzpcsi0->periodicityAndOffset->present = NR_CSI_ResourcePeriodicityAndOffset_PR_slots5;
    nzpcsi0->periodicityAndOffset->choice.slots5 = nb_slots_per_period*uid;
  }
  else if (ideal_period<9) {
    nzpcsi0->periodicityAndOffset->present = NR_CSI_ResourcePeriodicityAndOffset_PR_slots8;
    nzpcsi0->periodicityAndOffset->choice.slots8 = nb_slots_per_period*uid;
  }
  else if (ideal_period<11) {
    nzpcsi0->periodicityAndOffset->present = NR_CSI_ResourcePeriodicityAndOffset_PR_slots10;
    nzpcsi0->periodicityAndOffset->choice.slots10 = nb_slots_per_period*uid;
  }
  else if (ideal_period<17) {
    nzpcsi0->periodicityAndOffset->present = NR_CSI_ResourcePeriodicityAndOffset_PR_slots16;
    nzpcsi0->periodicityAndOffset->choice.slots16 = nb_slots_per_period*uid;
  }
  else if (ideal_period<21) {
    nzpcsi0->periodicityAndOffset->present = NR_CSI_ResourcePeriodicityAndOffset_PR_slots20;
    nzpcsi0->periodicityAndOffset->choice.slots20 = nb_slots_per_period*uid;
  }
  else if (ideal_period<41) {
    nzpcsi0->periodicityAndOffset->present = NR_CSI_ResourcePeriodicityAndOffset_PR_slots40;
    nzpcsi0->periodicityAndOffset->choice.slots40 = nb_slots_per_period*uid;
  }
  else if (ideal_period<81) {
    nzpcsi0->periodicityAndOffset->present = NR_CSI_ResourcePeriodicityAndOffset_PR_slots80;
    nzpcsi0->periodicityAndOffset->choice.slots80 = nb_slots_per_period*uid;
  }
  else if (ideal_period<161) {
    nzpcsi0->periodicityAndOffset->present = NR_CSI_ResourcePeriodicityAndOffset_PR_slots160;
    nzpcsi0->periodicityAndOffset->choice.slots160 = nb_slots_per_period*uid;
  }
  else {
    nzpcsi0->periodicityAndOffset->present = NR_CSI_ResourcePeriodicityAndOffset_PR_slots320;
    nzpcsi0->periodicityAndOffset->choice.slots320 = (nb_slots_per_period*uid)%320 + (nb_slots_per_period*uid)/320;
  }
}

void config_csirs(NR_ServingCellConfigCommon_t *servingcellconfigcommon,
                  NR_CSI_MeasConfig_t *csi_MeasConfig,
                  int uid,
                  int num_dl_antenna_ports,
                  int curr_bwp,
                  int do_csirs) {

  if (do_csirs) {

    csi_MeasConfig->nzp_CSI_RS_ResourceSetToAddModList  = calloc(1,sizeof(*csi_MeasConfig->nzp_CSI_RS_ResourceSetToAddModList));
    NR_NZP_CSI_RS_ResourceSet_t *nzpcsirs0 = calloc(1,sizeof(*nzpcsirs0));
    nzpcsirs0->nzp_CSI_ResourceSetId = 0;
    NR_NZP_CSI_RS_ResourceId_t *nzpid0 = calloc(1,sizeof(*nzpid0));
    *nzpid0 = 0;
    ASN_SEQUENCE_ADD(&nzpcsirs0->nzp_CSI_RS_Resources,nzpid0);
    nzpcsirs0->repetition = NULL;
    nzpcsirs0->aperiodicTriggeringOffset = NULL;
    nzpcsirs0->trs_Info = NULL;
    ASN_SEQUENCE_ADD(&csi_MeasConfig->nzp_CSI_RS_ResourceSetToAddModList->list,nzpcsirs0);

    const NR_TDD_UL_DL_Pattern_t *tdd = servingcellconfigcommon->tdd_UL_DL_ConfigurationCommon ?
                                        &servingcellconfigcommon->tdd_UL_DL_ConfigurationCommon->pattern1 : NULL;

    const int n_slots_frame = slotsperframe[*servingcellconfigcommon->ssbSubcarrierSpacing];

    int nb_slots_per_period = n_slots_frame;
    if (tdd)
      nb_slots_per_period = n_slots_frame/get_nb_periods_per_frame(tdd->dl_UL_TransmissionPeriodicity);

    csi_MeasConfig->nzp_CSI_RS_ResourceToAddModList = calloc(1,sizeof(*csi_MeasConfig->nzp_CSI_RS_ResourceToAddModList));
    NR_NZP_CSI_RS_Resource_t *nzpcsi0 = calloc(1,sizeof(*nzpcsi0));
    nzpcsi0->nzp_CSI_RS_ResourceId = 0;
    NR_CSI_RS_ResourceMapping_t resourceMapping;
    switch (num_dl_antenna_ports) {
      case 1:
        resourceMapping.frequencyDomainAllocation.present = NR_CSI_RS_ResourceMapping__frequencyDomainAllocation_PR_row2;
        resourceMapping.frequencyDomainAllocation.choice.row2.buf = calloc(2, sizeof(uint8_t));
        resourceMapping.frequencyDomainAllocation.choice.row2.size = 2;
        resourceMapping.frequencyDomainAllocation.choice.row2.bits_unused = 4;
        resourceMapping.frequencyDomainAllocation.choice.row2.buf[0] = 0;
        resourceMapping.frequencyDomainAllocation.choice.row2.buf[1] = 16;
        resourceMapping.nrofPorts = NR_CSI_RS_ResourceMapping__nrofPorts_p1;
        resourceMapping.cdm_Type = NR_CSI_RS_ResourceMapping__cdm_Type_noCDM;
        break;
      case 2:
        resourceMapping.frequencyDomainAllocation.present = NR_CSI_RS_ResourceMapping__frequencyDomainAllocation_PR_other;
        resourceMapping.frequencyDomainAllocation.choice.other.buf = calloc(2, sizeof(uint8_t));
        resourceMapping.frequencyDomainAllocation.choice.other.size = 1;
        resourceMapping.frequencyDomainAllocation.choice.other.bits_unused = 2;
        resourceMapping.frequencyDomainAllocation.choice.other.buf[0] = 4;
        resourceMapping.nrofPorts = NR_CSI_RS_ResourceMapping__nrofPorts_p2;
        resourceMapping.cdm_Type = NR_CSI_RS_ResourceMapping__cdm_Type_fd_CDM2;
        break;
      case 4:
        resourceMapping.frequencyDomainAllocation.present = NR_CSI_RS_ResourceMapping__frequencyDomainAllocation_PR_row4;
        resourceMapping.frequencyDomainAllocation.choice.row4.buf = calloc(2, sizeof(uint8_t));
        resourceMapping.frequencyDomainAllocation.choice.row4.size = 1;
        resourceMapping.frequencyDomainAllocation.choice.row4.bits_unused = 5;
        resourceMapping.frequencyDomainAllocation.choice.row4.buf[0] = 32;
        resourceMapping.nrofPorts = NR_CSI_RS_ResourceMapping__nrofPorts_p4;
        resourceMapping.cdm_Type = NR_CSI_RS_ResourceMapping__cdm_Type_fd_CDM2;
        break;
      default:
        AssertFatal(1==0,"Number of ports not yet supported\n");
    }
    resourceMapping.firstOFDMSymbolInTimeDomain = 13;  // last symbol of slot
    resourceMapping.firstOFDMSymbolInTimeDomain2 = NULL;
    resourceMapping.density.present = NR_CSI_RS_ResourceMapping__density_PR_one;
    resourceMapping.density.choice.one = (NULL_t)0;
    resourceMapping.freqBand.startingRB = 0;
    resourceMapping.freqBand.nrofRBs = ((curr_bwp>>2)+(curr_bwp%4>0))<<2;
    nzpcsi0->resourceMapping = resourceMapping;
    nzpcsi0->powerControlOffset = 0;
    nzpcsi0->powerControlOffsetSS=calloc(1,sizeof(*nzpcsi0->powerControlOffsetSS));
    *nzpcsi0->powerControlOffsetSS = NR_NZP_CSI_RS_Resource__powerControlOffsetSS_db0;
    nzpcsi0->scramblingID = *servingcellconfigcommon->physCellId;
    set_csirs_periodicity(nzpcsi0, uid, nb_slots_per_period);
    nzpcsi0->qcl_InfoPeriodicCSI_RS = NULL;
    ASN_SEQUENCE_ADD(&csi_MeasConfig->nzp_CSI_RS_ResourceToAddModList->list,nzpcsi0);
  }
  else {
    csi_MeasConfig->nzp_CSI_RS_ResourceToAddModList = NULL;
    csi_MeasConfig->nzp_CSI_RS_ResourceSetToAddModList  = NULL;
  }
  csi_MeasConfig->nzp_CSI_RS_ResourceSetToReleaseList = NULL;
  csi_MeasConfig->nzp_CSI_RS_ResourceToReleaseList = NULL;
}

<<<<<<< HEAD
// TODO: Implement to b_SRS = 1 and b_SRS = 2
long rrc_get_max_nr_csrs(uint8_t max_rbs, long b_SRS) {

  if(b_SRS>0) {
    LOG_E(NR_RRC,"rrc_get_max_nr_csrs(): Not implemented yet for b_SRS>0\n");
    return 0; // This c_srs is always valid
  }

  const uint16_t m_SRS[64] = { 4, 8, 12, 16, 16, 20, 24, 24, 28, 32, 36, 40, 48, 48, 52, 56, 60, 64, 72, 72, 76, 80, 88,
                               96, 96, 104, 112, 120, 120, 120, 128, 128, 128, 132, 136, 144, 144, 144, 144, 152, 160,
                               160, 160, 168, 176, 184, 192, 192, 192, 192, 208, 216, 224, 240, 240, 240, 240, 256, 256,
                               256, 264, 272, 272, 272 };

  long c_srs = 0;
  uint16_t m = 4;
  for(int c = 1; c<64; c++) {
    if(m_SRS[c]>m && m_SRS[c]<max_rbs) {
      c_srs = c;
      m = m_SRS[c];
    }
  }

  return c_srs;
}

void config_srs(NR_SetupRelease_SRS_Config_t *setup_release_srs_Config,
                NR_ServingCellConfigCommon_t *servingcellconfigcommon,
                int uid,
                int do_srs) {

  setup_release_srs_Config->present = NR_SetupRelease_SRS_Config_PR_setup;

  NR_SRS_Config_t *srs_Config;
  if (setup_release_srs_Config->choice.setup) {
    srs_Config = setup_release_srs_Config->choice.setup;
    if (srs_Config->srs_ResourceSetToReleaseList) {
      free(srs_Config->srs_ResourceSetToReleaseList);
    }
    if (srs_Config->srs_ResourceSetToAddModList) {
      free(srs_Config->srs_ResourceSetToAddModList);
    }
    if (srs_Config->srs_ResourceToReleaseList) {
      free(srs_Config->srs_ResourceToReleaseList);
    }
    if (srs_Config->srs_ResourceToAddModList) {
      free(srs_Config->srs_ResourceToAddModList);
    }
    free(srs_Config);
  }

  setup_release_srs_Config->choice.setup = calloc(1,sizeof(*setup_release_srs_Config->choice.setup));
  srs_Config = setup_release_srs_Config->choice.setup;

  srs_Config->srs_ResourceSetToReleaseList = NULL;

  srs_Config->srs_ResourceSetToAddModList = calloc(1,sizeof(*srs_Config->srs_ResourceSetToAddModList));
  NR_SRS_ResourceSet_t *srs_resset0 = calloc(1,sizeof(*srs_resset0));
  srs_resset0->srs_ResourceSetId = 0;
  srs_resset0->srs_ResourceIdList = calloc(1,sizeof(*srs_resset0->srs_ResourceIdList));
  NR_SRS_ResourceId_t *srs_resset0_id = calloc(1,sizeof(*srs_resset0_id));
  *srs_resset0_id = 0;
  ASN_SEQUENCE_ADD(&srs_resset0->srs_ResourceIdList->list, srs_resset0_id);
  srs_Config->srs_ResourceToReleaseList=NULL;
  if (do_srs) {
    srs_resset0->resourceType.present =  NR_SRS_ResourceSet__resourceType_PR_periodic;
    srs_resset0->resourceType.choice.periodic = calloc(1,sizeof(*srs_resset0->resourceType.choice.periodic));
    srs_resset0->resourceType.choice.periodic->associatedCSI_RS = NULL;
  } else {
    srs_resset0->resourceType.present =  NR_SRS_ResourceSet__resourceType_PR_aperiodic;
    srs_resset0->resourceType.choice.aperiodic = calloc(1,sizeof(*srs_resset0->resourceType.choice.aperiodic));
    srs_resset0->resourceType.choice.aperiodic->aperiodicSRS_ResourceTrigger=1;
    srs_resset0->resourceType.choice.aperiodic->csi_RS=NULL;
    srs_resset0->resourceType.choice.aperiodic->slotOffset = calloc(1,sizeof(*srs_resset0->resourceType.choice.aperiodic->slotOffset));
    *srs_resset0->resourceType.choice.aperiodic->slotOffset = 2;
    srs_resset0->resourceType.choice.aperiodic->ext1 = NULL;
  }
  srs_resset0->usage=NR_SRS_ResourceSet__usage_codebook;
  srs_resset0->alpha = calloc(1,sizeof(*srs_resset0->alpha));
  *srs_resset0->alpha = NR_Alpha_alpha1;
  srs_resset0->p0 = calloc(1,sizeof(*srs_resset0->p0));
  *srs_resset0->p0 =-80;
  srs_resset0->pathlossReferenceRS = NULL;
  srs_resset0->srs_PowerControlAdjustmentStates = NULL;
  ASN_SEQUENCE_ADD(&srs_Config->srs_ResourceSetToAddModList->list,srs_resset0);

  srs_Config->srs_ResourceToReleaseList = NULL;

  srs_Config->srs_ResourceToAddModList = calloc(1,sizeof(*srs_Config->srs_ResourceToAddModList));
  NR_SRS_Resource_t *srs_res0=calloc(1,sizeof(*srs_res0));
  srs_res0->srs_ResourceId = 0;
  srs_res0->nrofSRS_Ports = NR_SRS_Resource__nrofSRS_Ports_port1;
  srs_res0->ptrs_PortIndex = NULL;
  srs_res0->transmissionComb.present = NR_SRS_Resource__transmissionComb_PR_n2;
  srs_res0->transmissionComb.choice.n2 = calloc(1,sizeof(*srs_res0->transmissionComb.choice.n2));
  srs_res0->transmissionComb.choice.n2->combOffset_n2 = 0;
  srs_res0->transmissionComb.choice.n2->cyclicShift_n2 = 0;
  srs_res0->resourceMapping.startPosition = 2 + uid%2;
  srs_res0->resourceMapping.nrofSymbols = NR_SRS_Resource__resourceMapping__nrofSymbols_n1;
  srs_res0->resourceMapping.repetitionFactor = NR_SRS_Resource__resourceMapping__repetitionFactor_n1;
  srs_res0->freqDomainPosition = 0;
  srs_res0->freqDomainShift = 0;
  srs_res0->freqHopping.b_SRS = 0;
  srs_res0->freqHopping.b_hop = 0;
  srs_res0->freqHopping.c_SRS = servingcellconfigcommon ?
                                rrc_get_max_nr_csrs(
                                    NRRIV2BW(servingcellconfigcommon->uplinkConfigCommon->initialUplinkBWP->genericParameters.locationAndBandwidth, 275),
                                    srs_res0->freqHopping.b_SRS) : 0;
  srs_res0->groupOrSequenceHopping = NR_SRS_Resource__groupOrSequenceHopping_neither;
  if (do_srs) {
    srs_res0->resourceType.present = NR_SRS_Resource__resourceType_PR_periodic;
    srs_res0->resourceType.choice.periodic = calloc(1,sizeof(*srs_res0->resourceType.choice.periodic));
    srs_res0->resourceType.choice.periodic->periodicityAndOffset_p.present = NR_SRS_PeriodicityAndOffset_PR_sl160;
    srs_res0->resourceType.choice.periodic->periodicityAndOffset_p.choice.sl160 = 17 + (uid>1)*10; // 17/17/.../147/157 are mixed slots
  } else {
    srs_res0->resourceType.present = NR_SRS_Resource__resourceType_PR_aperiodic;
    srs_res0->resourceType.choice.aperiodic = calloc(1,sizeof(*srs_res0->resourceType.choice.aperiodic));
  }
  srs_res0->sequenceId = 40;
  srs_res0->spatialRelationInfo = calloc(1,sizeof(*srs_res0->spatialRelationInfo));
  srs_res0->spatialRelationInfo->servingCellId = NULL;
  srs_res0->spatialRelationInfo->referenceSignal.present = NR_SRS_SpatialRelationInfo__referenceSignal_PR_csi_RS_Index;
  srs_res0->spatialRelationInfo->referenceSignal.choice.csi_RS_Index = 0;
  ASN_SEQUENCE_ADD(&srs_Config->srs_ResourceToAddModList->list,srs_res0);
}

=======
void set_csiim_offset(struct NR_CSI_ResourcePeriodicityAndOffset *periodicityAndOffset,
                      struct NR_CSI_ResourcePeriodicityAndOffset *target_periodicityAndOffset) {

  switch(periodicityAndOffset->present) {
    case NR_CSI_ResourcePeriodicityAndOffset_PR_slots4:
      periodicityAndOffset->choice.slots4 = target_periodicityAndOffset->choice.slots4;
      break;
    case NR_CSI_ResourcePeriodicityAndOffset_PR_slots5:
      periodicityAndOffset->choice.slots5 = target_periodicityAndOffset->choice.slots5;
      break;
    case NR_CSI_ResourcePeriodicityAndOffset_PR_slots8:
      periodicityAndOffset->choice.slots8 = target_periodicityAndOffset->choice.slots8;
      break;
    case NR_CSI_ResourcePeriodicityAndOffset_PR_slots10:
      periodicityAndOffset->choice.slots10 = target_periodicityAndOffset->choice.slots10;
      break;
    case NR_CSI_ResourcePeriodicityAndOffset_PR_slots16:
      periodicityAndOffset->choice.slots16 = target_periodicityAndOffset->choice.slots16;
      break;
    case NR_CSI_ResourcePeriodicityAndOffset_PR_slots20:
      periodicityAndOffset->choice.slots20 = target_periodicityAndOffset->choice.slots20;
      break;
    case NR_CSI_ResourcePeriodicityAndOffset_PR_slots32:
      periodicityAndOffset->choice.slots32 = target_periodicityAndOffset->choice.slots32;
      break;
    case NR_CSI_ResourcePeriodicityAndOffset_PR_slots40:
      periodicityAndOffset->choice.slots40 = target_periodicityAndOffset->choice.slots40;
      break;
    case NR_CSI_ResourcePeriodicityAndOffset_PR_slots64:
      periodicityAndOffset->choice.slots64 = target_periodicityAndOffset->choice.slots64;
      break;
    case NR_CSI_ResourcePeriodicityAndOffset_PR_slots80:
      periodicityAndOffset->choice.slots80 = target_periodicityAndOffset->choice.slots80;
      break;
    case NR_CSI_ResourcePeriodicityAndOffset_PR_slots160:
      periodicityAndOffset->choice.slots160 = target_periodicityAndOffset->choice.slots160;
      break;
    case NR_CSI_ResourcePeriodicityAndOffset_PR_slots320:
      periodicityAndOffset->choice.slots320 = target_periodicityAndOffset->choice.slots320;
      break;
    case NR_CSI_ResourcePeriodicityAndOffset_PR_slots640:
      periodicityAndOffset->choice.slots640 = target_periodicityAndOffset->choice.slots640;
      break;
    default:
      AssertFatal(1==0,"CSI periodicity not among allowed values\n");
  }

}

void config_csiim(int do_csirs, int dl_antenna_ports, int curr_bwp,
                  NR_CSI_MeasConfig_t *csi_MeasConfig) {

 if (do_csirs && dl_antenna_ports > 1) {
   csi_MeasConfig->csi_IM_ResourceToAddModList = calloc(1,sizeof(*csi_MeasConfig->csi_IM_ResourceToAddModList));
   NR_CSI_IM_Resource_t *imres = calloc(1,sizeof(*imres));
   imres->csi_IM_ResourceId = 0;
   NR_NZP_CSI_RS_Resource_t *nzpcsi = NULL;
   for (int i=0; i<csi_MeasConfig->nzp_CSI_RS_ResourceToAddModList->list.count; i++){
     nzpcsi = csi_MeasConfig->nzp_CSI_RS_ResourceToAddModList->list.array[i];
     if (nzpcsi->nzp_CSI_RS_ResourceId == imres->csi_IM_ResourceId)
       break;
   }
   AssertFatal(nzpcsi->nzp_CSI_RS_ResourceId == imres->csi_IM_ResourceId, "Couldn't find NZP CSI-RS corresponding to CSI-IM\n");
   imres->csi_IM_ResourceElementPattern = calloc(1,sizeof(*imres->csi_IM_ResourceElementPattern));
   imres->csi_IM_ResourceElementPattern->present = NR_CSI_IM_Resource__csi_IM_ResourceElementPattern_PR_pattern1;
   imres->csi_IM_ResourceElementPattern->choice.pattern1 = calloc(1,sizeof(*imres->csi_IM_ResourceElementPattern->choice.pattern1));
   // starting subcarrier is 4 in the following configuration
   // this is ok for current possible CSI-RS configurations (using only the first 4 symbols)
   // TODO needs a more dynamic setting if CSI-RS is changed
   imres->csi_IM_ResourceElementPattern->choice.pattern1->subcarrierLocation_p1 = NR_CSI_IM_Resource__csi_IM_ResourceElementPattern__pattern1__subcarrierLocation_p1_s4;
   imres->csi_IM_ResourceElementPattern->choice.pattern1->symbolLocation_p1 = nzpcsi->resourceMapping.firstOFDMSymbolInTimeDomain; // same symbol as CSI-RS
   imres->freqBand = calloc(1,sizeof(*imres->freqBand));
   imres->freqBand->startingRB = 0;
   imres->freqBand->nrofRBs = ((curr_bwp>>2)+(curr_bwp%4>0))<<2;
   imres->periodicityAndOffset = calloc(1,sizeof(*imres->periodicityAndOffset));
   // same period and offset of the associated CSI-RS
   imres->periodicityAndOffset->present = nzpcsi->periodicityAndOffset->present;
   set_csiim_offset(imres->periodicityAndOffset, nzpcsi->periodicityAndOffset);
   ASN_SEQUENCE_ADD(&csi_MeasConfig->csi_IM_ResourceToAddModList->list,imres);
   csi_MeasConfig->csi_IM_ResourceSetToAddModList = calloc(1,sizeof(*csi_MeasConfig->csi_IM_ResourceSetToAddModList));
   NR_CSI_IM_ResourceSet_t *imset = calloc(1,sizeof(*imset));
   imset->csi_IM_ResourceSetId = 0;
   NR_CSI_IM_ResourceId_t *res = calloc(1,sizeof(*res));
   *res = imres->csi_IM_ResourceId;
   ASN_SEQUENCE_ADD(&imset->csi_IM_Resources,res);
   ASN_SEQUENCE_ADD(&csi_MeasConfig->csi_IM_ResourceSetToAddModList->list,imset);
 }
 else {
   csi_MeasConfig->csi_IM_ResourceToAddModList = NULL;
   csi_MeasConfig->csi_IM_ResourceSetToAddModList = NULL;
 }

 csi_MeasConfig->csi_IM_ResourceToReleaseList = NULL;
 csi_MeasConfig->csi_IM_ResourceSetToReleaseList = NULL;
}


>>>>>>> f3241cd4
void prepare_sim_uecap(NR_UE_NR_Capability_t *cap,
                       NR_ServingCellConfigCommon_t *scc,
                       int numerology,
                       int rbsize,
                       int mcs_table) {

  int band = *scc->downlinkConfigCommon->frequencyInfoDL->frequencyBandList.list.array[0];
  NR_BandNR_t *nr_bandnr = CALLOC(1,sizeof(NR_BandNR_t));
  nr_bandnr->bandNR = band;
  ASN_SEQUENCE_ADD(&cap->rf_Parameters.supportedBandListNR.list,
                   nr_bandnr);
  if (mcs_table == 1) {
    int bw = get_supported_band_index(numerology, band, rbsize);
    if (band>256) {
      NR_BandNR_t *bandNRinfo = cap->rf_Parameters.supportedBandListNR.list.array[0];
      bandNRinfo->pdsch_256QAM_FR2 = CALLOC(1,sizeof(*bandNRinfo->pdsch_256QAM_FR2));
      *bandNRinfo->pdsch_256QAM_FR2 = NR_BandNR__pdsch_256QAM_FR2_supported;
    }
    else{
      cap->phy_Parameters.phy_ParametersFR1 = CALLOC(1,sizeof(*cap->phy_Parameters.phy_ParametersFR1));
      NR_Phy_ParametersFR1_t *phy_fr1 = cap->phy_Parameters.phy_ParametersFR1;
      phy_fr1->pdsch_256QAM_FR1 = CALLOC(1,sizeof(*phy_fr1->pdsch_256QAM_FR1));
      *phy_fr1->pdsch_256QAM_FR1 = NR_Phy_ParametersFR1__pdsch_256QAM_FR1_supported;
    }
    cap->featureSets = CALLOC(1,sizeof(*cap->featureSets));
    NR_FeatureSets_t *fs=cap->featureSets;
    fs->featureSetsDownlinkPerCC = CALLOC(1,sizeof(*fs->featureSetsDownlinkPerCC));
    NR_FeatureSetDownlinkPerCC_t *fs_cc = CALLOC(1,sizeof(NR_FeatureSetDownlinkPerCC_t));
    fs_cc->supportedSubcarrierSpacingDL = numerology;
    if(band>256) {
      fs_cc->supportedBandwidthDL.present = NR_SupportedBandwidth_PR_fr2;
      fs_cc->supportedBandwidthDL.choice.fr2 = bw;
    }
    else{
      fs_cc->supportedBandwidthDL.present = NR_SupportedBandwidth_PR_fr1;
      fs_cc->supportedBandwidthDL.choice.fr1 = bw;
    }
    fs_cc->supportedModulationOrderDL = CALLOC(1,sizeof(*fs_cc->supportedModulationOrderDL));
    *fs_cc->supportedModulationOrderDL = NR_ModulationOrder_qam256;
    ASN_SEQUENCE_ADD(&fs->featureSetsDownlinkPerCC->list,
                     fs_cc);
  }
}

void nr_rrc_config_dl_tda(NR_ServingCellConfigCommon_t *scc){

  frame_type_t frame_type = get_frame_type(*scc->downlinkConfigCommon->frequencyInfoDL->frequencyBandList.list.array[0], *scc->ssbSubcarrierSpacing);
  int curr_bwp = scc->downlinkConfigCommon->frequencyInfoDL->scs_SpecificCarrierList.list.array[0]->carrierBandwidth;
  // coreset duration setting to be improved in the framework of RRC harmonization, potentially using a common function
  int len_coreset = 1;
  if (curr_bwp < 48)
    len_coreset = 2;
  // setting default TDA for DL with
  struct NR_PDSCH_TimeDomainResourceAllocation *timedomainresourceallocation = CALLOC(1,sizeof(NR_PDSCH_TimeDomainResourceAllocation_t));
  timedomainresourceallocation->mappingType = NR_PDSCH_TimeDomainResourceAllocation__mappingType_typeA;
  timedomainresourceallocation->startSymbolAndLength = get_SLIV(len_coreset,14-len_coreset); // basic slot configuration starting in symbol 1 til the end of the slot
  ASN_SEQUENCE_ADD(&scc->downlinkConfigCommon->initialDownlinkBWP->pdsch_ConfigCommon->choice.setup->pdsch_TimeDomainAllocationList->list,
                   timedomainresourceallocation);
  if(frame_type==TDD) {
    // TDD
    if(scc->tdd_UL_DL_ConfigurationCommon) {
      int dl_symb = scc->tdd_UL_DL_ConfigurationCommon->pattern1.nrofDownlinkSymbols;
      if(dl_symb > 1) {
        timedomainresourceallocation = CALLOC(1,sizeof(NR_PDSCH_TimeDomainResourceAllocation_t));
        timedomainresourceallocation->mappingType = NR_PDSCH_TimeDomainResourceAllocation__mappingType_typeA;
        timedomainresourceallocation->startSymbolAndLength = get_SLIV(len_coreset,dl_symb-len_coreset); // mixed slot configuration starting in symbol 1 til the end of the dl allocation
        ASN_SEQUENCE_ADD(&scc->downlinkConfigCommon->initialDownlinkBWP->pdsch_ConfigCommon->choice.setup->pdsch_TimeDomainAllocationList->list,
                         timedomainresourceallocation);
      }
    }
  }
}


void nr_rrc_config_ul_tda(NR_ServingCellConfigCommon_t *scc, int min_fb_delay){

  //TODO change to accomodate for SRS

  frame_type_t frame_type = get_frame_type(*scc->downlinkConfigCommon->frequencyInfoDL->frequencyBandList.list.array[0], *scc->ssbSubcarrierSpacing);
  int temp_min_delay = 6; // k2 = 2 or 3 won'r work as well as higher values
  if(frame_type==TDD && scc->tdd_UL_DL_ConfigurationCommon) {

    switch (scc->tdd_UL_DL_ConfigurationCommon->pattern1.dl_UL_TransmissionPeriodicity) {
      case NR_TDD_UL_DL_Pattern__dl_UL_TransmissionPeriodicity_ms2p5:  // 30kHz SCS
      case NR_TDD_UL_DL_Pattern__dl_UL_TransmissionPeriodicity_ms2:    // 60kHz SCS
      case NR_TDD_UL_DL_Pattern__dl_UL_TransmissionPeriodicity_ms1p25: // 60kHz SCS
      case NR_TDD_UL_DL_Pattern__dl_UL_TransmissionPeriodicity_ms1:    // 120kHz SCS
      case NR_TDD_UL_DL_Pattern__dl_UL_TransmissionPeriodicity_ms0p625:    // 120kHz SCS
      case NR_TDD_UL_DL_Pattern__dl_UL_TransmissionPeriodicity_ms0p5:    // 120kHz SCS
        temp_min_delay = 2; 
        break;
    }
  }

  int k2 = (min_fb_delay<temp_min_delay)?temp_min_delay:min_fb_delay;

  uint8_t DELTA[4]= {2,3,4,6}; // Delta parameter for Msg3
  int mu = scc->uplinkConfigCommon->initialUplinkBWP->genericParameters.subcarrierSpacing;

  struct NR_PUSCH_TimeDomainResourceAllocation *pusch_timedomainresourceallocation = CALLOC(1,sizeof(struct NR_PUSCH_TimeDomainResourceAllocation));
  pusch_timedomainresourceallocation->k2  = CALLOC(1,sizeof(long));
  *pusch_timedomainresourceallocation->k2 = k2;
  pusch_timedomainresourceallocation->mappingType = NR_PUSCH_TimeDomainResourceAllocation__mappingType_typeB;
  pusch_timedomainresourceallocation->startSymbolAndLength = get_SLIV(0,13); // basic slot configuration starting in symbol 0 til the last but one symbol
  ASN_SEQUENCE_ADD(&scc->uplinkConfigCommon->initialUplinkBWP->pusch_ConfigCommon->choice.setup->pusch_TimeDomainAllocationList->list,pusch_timedomainresourceallocation); 

  if(frame_type==TDD) {
      
    // TDD
    if(scc->tdd_UL_DL_ConfigurationCommon) {
      int ul_symb = scc->tdd_UL_DL_ConfigurationCommon->pattern1.nrofUplinkSymbols;
      pusch_timedomainresourceallocation = CALLOC(1,sizeof(struct NR_PUSCH_TimeDomainResourceAllocation));
      pusch_timedomainresourceallocation->k2  = CALLOC(1,sizeof(long));
      *pusch_timedomainresourceallocation->k2 = k2;
      pusch_timedomainresourceallocation->mappingType = NR_PUSCH_TimeDomainResourceAllocation__mappingType_typeB;
      pusch_timedomainresourceallocation->startSymbolAndLength = get_SLIV(14-ul_symb,ul_symb-1); // starting in fist ul symbol til the last but one
      ASN_SEQUENCE_ADD(&scc->uplinkConfigCommon->initialUplinkBWP->pusch_ConfigCommon->choice.setup->pusch_TimeDomainAllocationList->list,pusch_timedomainresourceallocation);

      // for msg3 in the mixed slot
      int nb_periods_per_frame = get_nb_periods_per_frame(scc->tdd_UL_DL_ConfigurationCommon->pattern1.dl_UL_TransmissionPeriodicity);
      int nb_slots_per_period = ((1<<mu) * 10)/nb_periods_per_frame;
      struct NR_PUSCH_TimeDomainResourceAllocation *pusch_timedomainresourceallocation_msg3 = CALLOC(1,sizeof(struct NR_PUSCH_TimeDomainResourceAllocation));
      pusch_timedomainresourceallocation_msg3->k2  = CALLOC(1,sizeof(long));
      *pusch_timedomainresourceallocation_msg3->k2 = nb_slots_per_period - DELTA[mu];
      if(*pusch_timedomainresourceallocation_msg3->k2 < min_fb_delay)
        *pusch_timedomainresourceallocation_msg3->k2 += nb_slots_per_period;
      AssertFatal(*pusch_timedomainresourceallocation_msg3->k2<33,"Computed k2 for msg3 %ld is larger than the range allowed by RRC (0..32)\n",
                  *pusch_timedomainresourceallocation_msg3->k2);
      pusch_timedomainresourceallocation_msg3->mappingType = NR_PUSCH_TimeDomainResourceAllocation__mappingType_typeB;
      pusch_timedomainresourceallocation_msg3->startSymbolAndLength = get_SLIV(14-ul_symb,ul_symb-1); // starting in fist ul symbol til the last but one
      ASN_SEQUENCE_ADD(&scc->uplinkConfigCommon->initialUplinkBWP->pusch_ConfigCommon->choice.setup->pusch_TimeDomainAllocationList->list,pusch_timedomainresourceallocation_msg3);
    }
  }
}


void set_dl_mcs_table(int scs, NR_UE_NR_Capability_t *cap,
                      NR_SpCellConfig_t *SpCellConfig,
                      NR_BWP_DownlinkDedicated_t *bwp_Dedicated,
                      NR_ServingCellConfigCommon_t *scc) {

  if (cap == NULL){
    bwp_Dedicated->pdsch_Config->choice.setup->mcs_Table = NULL;
    return;
  }

  int band = *scc->downlinkConfigCommon->frequencyInfoDL->frequencyBandList.list.array[0];
  struct NR_FrequencyInfoDL__scs_SpecificCarrierList scs_list = scc->downlinkConfigCommon->frequencyInfoDL->scs_SpecificCarrierList;
  int bw_rb = -1;
  for(int i=0; i<scs_list.list.count; i++){
    if(scs == scs_list.list.array[i]->subcarrierSpacing){
      bw_rb = scs_list.list.array[i]->carrierBandwidth;
      break;
    }
  }
  AssertFatal(bw_rb>0,"Could not find scs-SpecificCarrierList element for scs %d",scs);
  int bw = get_supported_band_index(scs, band, bw_rb);
  AssertFatal(bw>0,"Supported band corresponding to %d RBs not found\n", bw_rb);

  bool supported = false;
  if (band>256) {
    for (int i=0;i<cap->rf_Parameters.supportedBandListNR.list.count;i++) {
      NR_BandNR_t *bandNRinfo = cap->rf_Parameters.supportedBandListNR.list.array[i];
      if(bandNRinfo->bandNR == band && bandNRinfo->pdsch_256QAM_FR2) {
        supported = true;
        break;
      }
    }
  }
  else if (cap->phy_Parameters.phy_ParametersFR1 && cap->phy_Parameters.phy_ParametersFR1->pdsch_256QAM_FR1)
    supported = true;

  if (supported) {
    if(bwp_Dedicated->pdsch_Config->choice.setup->mcs_Table == NULL)
      bwp_Dedicated->pdsch_Config->choice.setup->mcs_Table = calloc(1, sizeof(*bwp_Dedicated->pdsch_Config->choice.setup->mcs_Table));
    *bwp_Dedicated->pdsch_Config->choice.setup->mcs_Table = NR_PDSCH_Config__mcs_Table_qam256;
// set table 2 in correct entry in SpCellConfig->spCellConfigDedicated->csi_MeasConfig->csi_ReportConfigToAddModList->list 
    AssertFatal(SpCellConfig!=NULL,"SpCellConfig shouldn't be null\n");
    AssertFatal(SpCellConfig->spCellConfigDedicated!=NULL,"SpCellConfigDedicated shouldn't be null\n");
    if (SpCellConfig->spCellConfigDedicated->csi_MeasConfig &&
        SpCellConfig->spCellConfigDedicated->csi_MeasConfig->present== NR_SetupRelease_CSI_MeasConfig_PR_setup &&
        SpCellConfig->spCellConfigDedicated->csi_MeasConfig->choice.setup &&
        SpCellConfig->spCellConfigDedicated->csi_MeasConfig->choice.setup->csi_ReportConfigToAddModList)
       for (int i=0;i<SpCellConfig->spCellConfigDedicated->csi_MeasConfig->choice.setup->csi_ReportConfigToAddModList->list.count;i++) {
          if (SpCellConfig->spCellConfigDedicated->csi_MeasConfig->choice.setup->csi_ReportConfigToAddModList->list.array[i]->cqi_Table)
             *SpCellConfig->spCellConfigDedicated->csi_MeasConfig->choice.setup->csi_ReportConfigToAddModList->list.array[i]->cqi_Table=NR_CSI_ReportConfig__cqi_Table_table2;
       } 
  }
  else
    bwp_Dedicated->pdsch_Config->choice.setup->mcs_Table = NULL;
}


<|MERGE_RESOLUTION|>--- conflicted
+++ resolved
@@ -169,133 +169,6 @@
   csi_MeasConfig->nzp_CSI_RS_ResourceToReleaseList = NULL;
 }
 
-<<<<<<< HEAD
-// TODO: Implement to b_SRS = 1 and b_SRS = 2
-long rrc_get_max_nr_csrs(uint8_t max_rbs, long b_SRS) {
-
-  if(b_SRS>0) {
-    LOG_E(NR_RRC,"rrc_get_max_nr_csrs(): Not implemented yet for b_SRS>0\n");
-    return 0; // This c_srs is always valid
-  }
-
-  const uint16_t m_SRS[64] = { 4, 8, 12, 16, 16, 20, 24, 24, 28, 32, 36, 40, 48, 48, 52, 56, 60, 64, 72, 72, 76, 80, 88,
-                               96, 96, 104, 112, 120, 120, 120, 128, 128, 128, 132, 136, 144, 144, 144, 144, 152, 160,
-                               160, 160, 168, 176, 184, 192, 192, 192, 192, 208, 216, 224, 240, 240, 240, 240, 256, 256,
-                               256, 264, 272, 272, 272 };
-
-  long c_srs = 0;
-  uint16_t m = 4;
-  for(int c = 1; c<64; c++) {
-    if(m_SRS[c]>m && m_SRS[c]<max_rbs) {
-      c_srs = c;
-      m = m_SRS[c];
-    }
-  }
-
-  return c_srs;
-}
-
-void config_srs(NR_SetupRelease_SRS_Config_t *setup_release_srs_Config,
-                NR_ServingCellConfigCommon_t *servingcellconfigcommon,
-                int uid,
-                int do_srs) {
-
-  setup_release_srs_Config->present = NR_SetupRelease_SRS_Config_PR_setup;
-
-  NR_SRS_Config_t *srs_Config;
-  if (setup_release_srs_Config->choice.setup) {
-    srs_Config = setup_release_srs_Config->choice.setup;
-    if (srs_Config->srs_ResourceSetToReleaseList) {
-      free(srs_Config->srs_ResourceSetToReleaseList);
-    }
-    if (srs_Config->srs_ResourceSetToAddModList) {
-      free(srs_Config->srs_ResourceSetToAddModList);
-    }
-    if (srs_Config->srs_ResourceToReleaseList) {
-      free(srs_Config->srs_ResourceToReleaseList);
-    }
-    if (srs_Config->srs_ResourceToAddModList) {
-      free(srs_Config->srs_ResourceToAddModList);
-    }
-    free(srs_Config);
-  }
-
-  setup_release_srs_Config->choice.setup = calloc(1,sizeof(*setup_release_srs_Config->choice.setup));
-  srs_Config = setup_release_srs_Config->choice.setup;
-
-  srs_Config->srs_ResourceSetToReleaseList = NULL;
-
-  srs_Config->srs_ResourceSetToAddModList = calloc(1,sizeof(*srs_Config->srs_ResourceSetToAddModList));
-  NR_SRS_ResourceSet_t *srs_resset0 = calloc(1,sizeof(*srs_resset0));
-  srs_resset0->srs_ResourceSetId = 0;
-  srs_resset0->srs_ResourceIdList = calloc(1,sizeof(*srs_resset0->srs_ResourceIdList));
-  NR_SRS_ResourceId_t *srs_resset0_id = calloc(1,sizeof(*srs_resset0_id));
-  *srs_resset0_id = 0;
-  ASN_SEQUENCE_ADD(&srs_resset0->srs_ResourceIdList->list, srs_resset0_id);
-  srs_Config->srs_ResourceToReleaseList=NULL;
-  if (do_srs) {
-    srs_resset0->resourceType.present =  NR_SRS_ResourceSet__resourceType_PR_periodic;
-    srs_resset0->resourceType.choice.periodic = calloc(1,sizeof(*srs_resset0->resourceType.choice.periodic));
-    srs_resset0->resourceType.choice.periodic->associatedCSI_RS = NULL;
-  } else {
-    srs_resset0->resourceType.present =  NR_SRS_ResourceSet__resourceType_PR_aperiodic;
-    srs_resset0->resourceType.choice.aperiodic = calloc(1,sizeof(*srs_resset0->resourceType.choice.aperiodic));
-    srs_resset0->resourceType.choice.aperiodic->aperiodicSRS_ResourceTrigger=1;
-    srs_resset0->resourceType.choice.aperiodic->csi_RS=NULL;
-    srs_resset0->resourceType.choice.aperiodic->slotOffset = calloc(1,sizeof(*srs_resset0->resourceType.choice.aperiodic->slotOffset));
-    *srs_resset0->resourceType.choice.aperiodic->slotOffset = 2;
-    srs_resset0->resourceType.choice.aperiodic->ext1 = NULL;
-  }
-  srs_resset0->usage=NR_SRS_ResourceSet__usage_codebook;
-  srs_resset0->alpha = calloc(1,sizeof(*srs_resset0->alpha));
-  *srs_resset0->alpha = NR_Alpha_alpha1;
-  srs_resset0->p0 = calloc(1,sizeof(*srs_resset0->p0));
-  *srs_resset0->p0 =-80;
-  srs_resset0->pathlossReferenceRS = NULL;
-  srs_resset0->srs_PowerControlAdjustmentStates = NULL;
-  ASN_SEQUENCE_ADD(&srs_Config->srs_ResourceSetToAddModList->list,srs_resset0);
-
-  srs_Config->srs_ResourceToReleaseList = NULL;
-
-  srs_Config->srs_ResourceToAddModList = calloc(1,sizeof(*srs_Config->srs_ResourceToAddModList));
-  NR_SRS_Resource_t *srs_res0=calloc(1,sizeof(*srs_res0));
-  srs_res0->srs_ResourceId = 0;
-  srs_res0->nrofSRS_Ports = NR_SRS_Resource__nrofSRS_Ports_port1;
-  srs_res0->ptrs_PortIndex = NULL;
-  srs_res0->transmissionComb.present = NR_SRS_Resource__transmissionComb_PR_n2;
-  srs_res0->transmissionComb.choice.n2 = calloc(1,sizeof(*srs_res0->transmissionComb.choice.n2));
-  srs_res0->transmissionComb.choice.n2->combOffset_n2 = 0;
-  srs_res0->transmissionComb.choice.n2->cyclicShift_n2 = 0;
-  srs_res0->resourceMapping.startPosition = 2 + uid%2;
-  srs_res0->resourceMapping.nrofSymbols = NR_SRS_Resource__resourceMapping__nrofSymbols_n1;
-  srs_res0->resourceMapping.repetitionFactor = NR_SRS_Resource__resourceMapping__repetitionFactor_n1;
-  srs_res0->freqDomainPosition = 0;
-  srs_res0->freqDomainShift = 0;
-  srs_res0->freqHopping.b_SRS = 0;
-  srs_res0->freqHopping.b_hop = 0;
-  srs_res0->freqHopping.c_SRS = servingcellconfigcommon ?
-                                rrc_get_max_nr_csrs(
-                                    NRRIV2BW(servingcellconfigcommon->uplinkConfigCommon->initialUplinkBWP->genericParameters.locationAndBandwidth, 275),
-                                    srs_res0->freqHopping.b_SRS) : 0;
-  srs_res0->groupOrSequenceHopping = NR_SRS_Resource__groupOrSequenceHopping_neither;
-  if (do_srs) {
-    srs_res0->resourceType.present = NR_SRS_Resource__resourceType_PR_periodic;
-    srs_res0->resourceType.choice.periodic = calloc(1,sizeof(*srs_res0->resourceType.choice.periodic));
-    srs_res0->resourceType.choice.periodic->periodicityAndOffset_p.present = NR_SRS_PeriodicityAndOffset_PR_sl160;
-    srs_res0->resourceType.choice.periodic->periodicityAndOffset_p.choice.sl160 = 17 + (uid>1)*10; // 17/17/.../147/157 are mixed slots
-  } else {
-    srs_res0->resourceType.present = NR_SRS_Resource__resourceType_PR_aperiodic;
-    srs_res0->resourceType.choice.aperiodic = calloc(1,sizeof(*srs_res0->resourceType.choice.aperiodic));
-  }
-  srs_res0->sequenceId = 40;
-  srs_res0->spatialRelationInfo = calloc(1,sizeof(*srs_res0->spatialRelationInfo));
-  srs_res0->spatialRelationInfo->servingCellId = NULL;
-  srs_res0->spatialRelationInfo->referenceSignal.present = NR_SRS_SpatialRelationInfo__referenceSignal_PR_csi_RS_Index;
-  srs_res0->spatialRelationInfo->referenceSignal.choice.csi_RS_Index = 0;
-  ASN_SEQUENCE_ADD(&srs_Config->srs_ResourceToAddModList->list,srs_res0);
-}
-
-=======
 void set_csiim_offset(struct NR_CSI_ResourcePeriodicityAndOffset *periodicityAndOffset,
                       struct NR_CSI_ResourcePeriodicityAndOffset *target_periodicityAndOffset) {
 
@@ -392,8 +265,131 @@
  csi_MeasConfig->csi_IM_ResourceSetToReleaseList = NULL;
 }
 
-
->>>>>>> f3241cd4
+// TODO: Implement to b_SRS = 1 and b_SRS = 2
+long rrc_get_max_nr_csrs(uint8_t max_rbs, long b_SRS) {
+
+  if(b_SRS>0) {
+    LOG_E(NR_RRC,"rrc_get_max_nr_csrs(): Not implemented yet for b_SRS>0\n");
+    return 0; // This c_srs is always valid
+  }
+
+  const uint16_t m_SRS[64] = { 4, 8, 12, 16, 16, 20, 24, 24, 28, 32, 36, 40, 48, 48, 52, 56, 60, 64, 72, 72, 76, 80, 88,
+                               96, 96, 104, 112, 120, 120, 120, 128, 128, 128, 132, 136, 144, 144, 144, 144, 152, 160,
+                               160, 160, 168, 176, 184, 192, 192, 192, 192, 208, 216, 224, 240, 240, 240, 240, 256, 256,
+                               256, 264, 272, 272, 272 };
+
+  long c_srs = 0;
+  uint16_t m = 4;
+  for(int c = 1; c<64; c++) {
+    if(m_SRS[c]>m && m_SRS[c]<max_rbs) {
+      c_srs = c;
+      m = m_SRS[c];
+    }
+  }
+
+  return c_srs;
+}
+
+void config_srs(NR_SetupRelease_SRS_Config_t *setup_release_srs_Config,
+                NR_ServingCellConfigCommon_t *servingcellconfigcommon,
+                int uid,
+                int do_srs) {
+
+  setup_release_srs_Config->present = NR_SetupRelease_SRS_Config_PR_setup;
+
+  NR_SRS_Config_t *srs_Config;
+  if (setup_release_srs_Config->choice.setup) {
+    srs_Config = setup_release_srs_Config->choice.setup;
+    if (srs_Config->srs_ResourceSetToReleaseList) {
+      free(srs_Config->srs_ResourceSetToReleaseList);
+    }
+    if (srs_Config->srs_ResourceSetToAddModList) {
+      free(srs_Config->srs_ResourceSetToAddModList);
+    }
+    if (srs_Config->srs_ResourceToReleaseList) {
+      free(srs_Config->srs_ResourceToReleaseList);
+    }
+    if (srs_Config->srs_ResourceToAddModList) {
+      free(srs_Config->srs_ResourceToAddModList);
+    }
+    free(srs_Config);
+  }
+
+  setup_release_srs_Config->choice.setup = calloc(1,sizeof(*setup_release_srs_Config->choice.setup));
+  srs_Config = setup_release_srs_Config->choice.setup;
+
+  srs_Config->srs_ResourceSetToReleaseList = NULL;
+
+  srs_Config->srs_ResourceSetToAddModList = calloc(1,sizeof(*srs_Config->srs_ResourceSetToAddModList));
+  NR_SRS_ResourceSet_t *srs_resset0 = calloc(1,sizeof(*srs_resset0));
+  srs_resset0->srs_ResourceSetId = 0;
+  srs_resset0->srs_ResourceIdList = calloc(1,sizeof(*srs_resset0->srs_ResourceIdList));
+  NR_SRS_ResourceId_t *srs_resset0_id = calloc(1,sizeof(*srs_resset0_id));
+  *srs_resset0_id = 0;
+  ASN_SEQUENCE_ADD(&srs_resset0->srs_ResourceIdList->list, srs_resset0_id);
+  srs_Config->srs_ResourceToReleaseList=NULL;
+  if (do_srs) {
+    srs_resset0->resourceType.present =  NR_SRS_ResourceSet__resourceType_PR_periodic;
+    srs_resset0->resourceType.choice.periodic = calloc(1,sizeof(*srs_resset0->resourceType.choice.periodic));
+    srs_resset0->resourceType.choice.periodic->associatedCSI_RS = NULL;
+  } else {
+    srs_resset0->resourceType.present =  NR_SRS_ResourceSet__resourceType_PR_aperiodic;
+    srs_resset0->resourceType.choice.aperiodic = calloc(1,sizeof(*srs_resset0->resourceType.choice.aperiodic));
+    srs_resset0->resourceType.choice.aperiodic->aperiodicSRS_ResourceTrigger=1;
+    srs_resset0->resourceType.choice.aperiodic->csi_RS=NULL;
+    srs_resset0->resourceType.choice.aperiodic->slotOffset = calloc(1,sizeof(*srs_resset0->resourceType.choice.aperiodic->slotOffset));
+    *srs_resset0->resourceType.choice.aperiodic->slotOffset = 2;
+    srs_resset0->resourceType.choice.aperiodic->ext1 = NULL;
+  }
+  srs_resset0->usage=NR_SRS_ResourceSet__usage_codebook;
+  srs_resset0->alpha = calloc(1,sizeof(*srs_resset0->alpha));
+  *srs_resset0->alpha = NR_Alpha_alpha1;
+  srs_resset0->p0 = calloc(1,sizeof(*srs_resset0->p0));
+  *srs_resset0->p0 =-80;
+  srs_resset0->pathlossReferenceRS = NULL;
+  srs_resset0->srs_PowerControlAdjustmentStates = NULL;
+  ASN_SEQUENCE_ADD(&srs_Config->srs_ResourceSetToAddModList->list,srs_resset0);
+
+  srs_Config->srs_ResourceToReleaseList = NULL;
+
+  srs_Config->srs_ResourceToAddModList = calloc(1,sizeof(*srs_Config->srs_ResourceToAddModList));
+  NR_SRS_Resource_t *srs_res0=calloc(1,sizeof(*srs_res0));
+  srs_res0->srs_ResourceId = 0;
+  srs_res0->nrofSRS_Ports = NR_SRS_Resource__nrofSRS_Ports_port1;
+  srs_res0->ptrs_PortIndex = NULL;
+  srs_res0->transmissionComb.present = NR_SRS_Resource__transmissionComb_PR_n2;
+  srs_res0->transmissionComb.choice.n2 = calloc(1,sizeof(*srs_res0->transmissionComb.choice.n2));
+  srs_res0->transmissionComb.choice.n2->combOffset_n2 = 0;
+  srs_res0->transmissionComb.choice.n2->cyclicShift_n2 = 0;
+  srs_res0->resourceMapping.startPosition = 2 + uid%2;
+  srs_res0->resourceMapping.nrofSymbols = NR_SRS_Resource__resourceMapping__nrofSymbols_n1;
+  srs_res0->resourceMapping.repetitionFactor = NR_SRS_Resource__resourceMapping__repetitionFactor_n1;
+  srs_res0->freqDomainPosition = 0;
+  srs_res0->freqDomainShift = 0;
+  srs_res0->freqHopping.b_SRS = 0;
+  srs_res0->freqHopping.b_hop = 0;
+  srs_res0->freqHopping.c_SRS = servingcellconfigcommon ?
+                                rrc_get_max_nr_csrs(
+                                    NRRIV2BW(servingcellconfigcommon->uplinkConfigCommon->initialUplinkBWP->genericParameters.locationAndBandwidth, 275),
+                                    srs_res0->freqHopping.b_SRS) : 0;
+  srs_res0->groupOrSequenceHopping = NR_SRS_Resource__groupOrSequenceHopping_neither;
+  if (do_srs) {
+    srs_res0->resourceType.present = NR_SRS_Resource__resourceType_PR_periodic;
+    srs_res0->resourceType.choice.periodic = calloc(1,sizeof(*srs_res0->resourceType.choice.periodic));
+    srs_res0->resourceType.choice.periodic->periodicityAndOffset_p.present = NR_SRS_PeriodicityAndOffset_PR_sl160;
+    srs_res0->resourceType.choice.periodic->periodicityAndOffset_p.choice.sl160 = 17 + (uid>1)*10; // 17/17/.../147/157 are mixed slots
+  } else {
+    srs_res0->resourceType.present = NR_SRS_Resource__resourceType_PR_aperiodic;
+    srs_res0->resourceType.choice.aperiodic = calloc(1,sizeof(*srs_res0->resourceType.choice.aperiodic));
+  }
+  srs_res0->sequenceId = 40;
+  srs_res0->spatialRelationInfo = calloc(1,sizeof(*srs_res0->spatialRelationInfo));
+  srs_res0->spatialRelationInfo->servingCellId = NULL;
+  srs_res0->spatialRelationInfo->referenceSignal.present = NR_SRS_SpatialRelationInfo__referenceSignal_PR_csi_RS_Index;
+  srs_res0->spatialRelationInfo->referenceSignal.choice.csi_RS_Index = 0;
+  ASN_SEQUENCE_ADD(&srs_Config->srs_ResourceToAddModList->list,srs_res0);
+}
+
 void prepare_sim_uecap(NR_UE_NR_Capability_t *cap,
                        NR_ServingCellConfigCommon_t *scc,
                        int numerology,
