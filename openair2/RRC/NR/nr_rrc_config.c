--- conflicted
+++ resolved
@@ -151,7 +151,6 @@
   }
 }
 
-<<<<<<< HEAD
 void set_dl_DataToUL_ACK(NR_PUCCH_Config_t *pucch_Config, int min_feedback_time) {
 
   pucch_Config->dl_DataToUL_ACK = calloc(1,sizeof(*pucch_Config->dl_DataToUL_ACK));
@@ -314,7 +313,6 @@
   *schedulingRequestResourceConfig->resource = *pucchressetid;
   ASN_SEQUENCE_ADD(&pucch_Config->schedulingRequestResourceToAddModList->list,schedulingRequestResourceConfig);
 }
-=======
 
 void set_dl_mcs_table(int scs, NR_UE_NR_Capability_t *cap,
                       NR_BWP_DownlinkDedicated_t *bwp_Dedicated,
@@ -359,6 +357,3 @@
   else
     bwp_Dedicated->pdsch_Config->choice.setup->mcs_Table = NULL;
 }
-
-
->>>>>>> a981291b
