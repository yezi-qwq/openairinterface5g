--- conflicted
+++ resolved
@@ -354,26 +354,7 @@
   //TODO change to accomodate for SRS
 
   frame_type_t frame_type = get_frame_type(*scc->downlinkConfigCommon->frequencyInfoDL->frequencyBandList.list.array[0], *scc->ssbSubcarrierSpacing);
-<<<<<<< HEAD
-  int temp_min_delay = 6; // k2 = 2 or 3 won'r work as well as higher values
-  if(frame_type==TDD && scc->tdd_UL_DL_ConfigurationCommon) {
-
-    switch (scc->tdd_UL_DL_ConfigurationCommon->pattern1.dl_UL_TransmissionPeriodicity) {
-      case NR_TDD_UL_DL_Pattern__dl_UL_TransmissionPeriodicity_ms2p5:  // 30kHz SCS
-      case NR_TDD_UL_DL_Pattern__dl_UL_TransmissionPeriodicity_ms2:    // 60kHz SCS
-      case NR_TDD_UL_DL_Pattern__dl_UL_TransmissionPeriodicity_ms1p25: // 60kHz SCS
-      case NR_TDD_UL_DL_Pattern__dl_UL_TransmissionPeriodicity_ms1:    // 120kHz SCS
-      case NR_TDD_UL_DL_Pattern__dl_UL_TransmissionPeriodicity_ms0p625:    // 120kHz SCS
-      case NR_TDD_UL_DL_Pattern__dl_UL_TransmissionPeriodicity_ms0p5:    // 120kHz SCS
-        temp_min_delay = 2;
-        break;
-    }
-  }
-
-  int k2 = (min_fb_delay<temp_min_delay)?temp_min_delay:min_fb_delay;
-=======
   const int k2 = min_fb_delay;
->>>>>>> 6bca31c7
 
   uint8_t DELTA[4]= {2,3,4,6}; // Delta parameter for Msg3
   int mu = scc->uplinkConfigCommon->initialUplinkBWP->genericParameters.subcarrierSpacing;
@@ -383,15 +364,10 @@
   pusch_timedomainresourceallocation->k2  = CALLOC(1,sizeof(long));
   *pusch_timedomainresourceallocation->k2 = k2;
   pusch_timedomainresourceallocation->mappingType = NR_PUSCH_TimeDomainResourceAllocation__mappingType_typeB;
-  pusch_timedomainresourceallocation->startSymbolAndLength = get_SLIV(0,13); 
+  pusch_timedomainresourceallocation->startSymbolAndLength = get_SLIV(0,13);
   ASN_SEQUENCE_ADD(&scc->uplinkConfigCommon->initialUplinkBWP->pusch_ConfigCommon->choice.setup->pusch_TimeDomainAllocationList->list,pusch_timedomainresourceallocation); 
 
   if(frame_type==TDD) {
-<<<<<<< HEAD
-
-    // TDD
-=======
->>>>>>> 6bca31c7
     if(scc->tdd_UL_DL_ConfigurationCommon) {
       int ul_symb = scc->tdd_UL_DL_ConfigurationCommon->pattern1.nrofUplinkSymbols;
       if (ul_symb>1) {
@@ -462,7 +438,7 @@
     if(bwp_Dedicated->pdsch_Config->choice.setup->mcs_Table == NULL)
       bwp_Dedicated->pdsch_Config->choice.setup->mcs_Table = calloc(1, sizeof(*bwp_Dedicated->pdsch_Config->choice.setup->mcs_Table));
     *bwp_Dedicated->pdsch_Config->choice.setup->mcs_Table = NR_PDSCH_Config__mcs_Table_qam256;
-// set table 2 in correct entry in SpCellConfig->spCellConfigDedicated->csi_MeasConfig->csi_ReportConfigToAddModList->list
+    // set table 2 in correct entry in SpCellConfig->spCellConfigDedicated->csi_MeasConfig->csi_ReportConfigToAddModList->list
     AssertFatal(SpCellConfig!=NULL,"SpCellConfig shouldn't be null\n");
     AssertFatal(SpCellConfig->spCellConfigDedicated!=NULL,"SpCellConfigDedicated shouldn't be null\n");
     if (SpCellConfig->spCellConfigDedicated->csi_MeasConfig &&
@@ -472,7 +448,7 @@
        for (int i=0;i<SpCellConfig->spCellConfigDedicated->csi_MeasConfig->choice.setup->csi_ReportConfigToAddModList->list.count;i++) {
           if (SpCellConfig->spCellConfigDedicated->csi_MeasConfig->choice.setup->csi_ReportConfigToAddModList->list.array[i]->cqi_Table)
              *SpCellConfig->spCellConfigDedicated->csi_MeasConfig->choice.setup->csi_ReportConfigToAddModList->list.array[i]->cqi_Table=NR_CSI_ReportConfig__cqi_Table_table2;
-       }
+       } 
   }
   else
     bwp_Dedicated->pdsch_Config->choice.setup->mcs_Table = NULL;
