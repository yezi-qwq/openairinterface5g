--- conflicted
+++ resolved
@@ -31,9 +31,52 @@
 #include "nr_rrc_config.h"
 #include "common/utils/nr/nr_common.h"
 
-<<<<<<< HEAD
 const uint8_t slotsperframe[5] = {10, 20, 40, 80, 160};
 
+
+void prepare_sim_uecap(NR_UE_NR_Capability_t *cap,
+                       NR_ServingCellConfigCommon_t *scc,
+                       int numerology,
+                       int rbsize,
+                       int mcs_table) {
+
+  int band = *scc->downlinkConfigCommon->frequencyInfoDL->frequencyBandList.list.array[0];
+  NR_BandNR_t *nr_bandnr = CALLOC(1,sizeof(NR_BandNR_t));
+  nr_bandnr->bandNR = band;
+  ASN_SEQUENCE_ADD(&cap->rf_Parameters.supportedBandListNR.list,
+                   nr_bandnr);
+  if (mcs_table == 1) {
+    int bw = get_supported_band_index(numerology, band, rbsize);
+    if (band>256) {
+      NR_BandNR_t *bandNRinfo = cap->rf_Parameters.supportedBandListNR.list.array[0];
+      bandNRinfo->pdsch_256QAM_FR2 = CALLOC(1,sizeof(*bandNRinfo->pdsch_256QAM_FR2));
+      *bandNRinfo->pdsch_256QAM_FR2 = NR_BandNR__pdsch_256QAM_FR2_supported;
+    }
+    else{
+      cap->phy_Parameters.phy_ParametersFR1 = CALLOC(1,sizeof(*cap->phy_Parameters.phy_ParametersFR1));
+      NR_Phy_ParametersFR1_t *phy_fr1 = cap->phy_Parameters.phy_ParametersFR1;
+      phy_fr1->pdsch_256QAM_FR1 = CALLOC(1,sizeof(*phy_fr1->pdsch_256QAM_FR1));
+      *phy_fr1->pdsch_256QAM_FR1 = NR_Phy_ParametersFR1__pdsch_256QAM_FR1_supported;
+    }
+    cap->featureSets = CALLOC(1,sizeof(*cap->featureSets));
+    NR_FeatureSets_t *fs=cap->featureSets;
+    fs->featureSetsDownlinkPerCC = CALLOC(1,sizeof(*fs->featureSetsDownlinkPerCC));
+    NR_FeatureSetDownlinkPerCC_t *fs_cc = CALLOC(1,sizeof(NR_FeatureSetDownlinkPerCC_t));
+    fs_cc->supportedSubcarrierSpacingDL = numerology;
+    if(band>256) {
+      fs_cc->supportedBandwidthDL.present = NR_SupportedBandwidth_PR_fr2;
+      fs_cc->supportedBandwidthDL.choice.fr2 = bw;
+    }
+    else{
+      fs_cc->supportedBandwidthDL.present = NR_SupportedBandwidth_PR_fr1;
+      fs_cc->supportedBandwidthDL.choice.fr1 = bw;
+    }
+    fs_cc->supportedModulationOrderDL = CALLOC(1,sizeof(*fs_cc->supportedModulationOrderDL));
+    *fs_cc->supportedModulationOrderDL = NR_ModulationOrder_qam256;
+    ASN_SEQUENCE_ADD(&fs->featureSetsDownlinkPerCC->list,
+                     fs_cc);
+  }
+}
 
 void set_csirs_periodicity(NR_NZP_CSI_RS_Resource_t *nzpcsi0, int uid, int nb_slots_per_period) {
 
@@ -169,50 +212,6 @@
   }
   csi_MeasConfig->nzp_CSI_RS_ResourceSetToReleaseList = NULL;
   csi_MeasConfig->nzp_CSI_RS_ResourceToReleaseList = NULL;
-=======
-void prepare_sim_uecap(NR_UE_NR_Capability_t *cap,
-                       NR_ServingCellConfigCommon_t *scc,
-                       int numerology,
-                       int rbsize,
-                       int mcs_table) {
-
-  int band = *scc->downlinkConfigCommon->frequencyInfoDL->frequencyBandList.list.array[0];
-  NR_BandNR_t *nr_bandnr = CALLOC(1,sizeof(NR_BandNR_t));
-  nr_bandnr->bandNR = band;
-  ASN_SEQUENCE_ADD(&cap->rf_Parameters.supportedBandListNR.list,
-                   nr_bandnr);
-  if (mcs_table == 1) {
-    int bw = get_supported_band_index(numerology, band, rbsize);
-    if (band>256) {
-      NR_BandNR_t *bandNRinfo = cap->rf_Parameters.supportedBandListNR.list.array[0];
-      bandNRinfo->pdsch_256QAM_FR2 = CALLOC(1,sizeof(*bandNRinfo->pdsch_256QAM_FR2));
-      *bandNRinfo->pdsch_256QAM_FR2 = NR_BandNR__pdsch_256QAM_FR2_supported;
-    }
-    else{
-      cap->phy_Parameters.phy_ParametersFR1 = CALLOC(1,sizeof(*cap->phy_Parameters.phy_ParametersFR1));
-      NR_Phy_ParametersFR1_t *phy_fr1 = cap->phy_Parameters.phy_ParametersFR1;
-      phy_fr1->pdsch_256QAM_FR1 = CALLOC(1,sizeof(*phy_fr1->pdsch_256QAM_FR1));
-      *phy_fr1->pdsch_256QAM_FR1 = NR_Phy_ParametersFR1__pdsch_256QAM_FR1_supported;
-    }
-    cap->featureSets = CALLOC(1,sizeof(*cap->featureSets));
-    NR_FeatureSets_t *fs=cap->featureSets;
-    fs->featureSetsDownlinkPerCC = CALLOC(1,sizeof(*fs->featureSetsDownlinkPerCC));
-    NR_FeatureSetDownlinkPerCC_t *fs_cc = CALLOC(1,sizeof(NR_FeatureSetDownlinkPerCC_t));
-    fs_cc->supportedSubcarrierSpacingDL = numerology;
-    if(band>256) {
-      fs_cc->supportedBandwidthDL.present = NR_SupportedBandwidth_PR_fr2;
-      fs_cc->supportedBandwidthDL.choice.fr2 = bw;
-    }
-    else{
-      fs_cc->supportedBandwidthDL.present = NR_SupportedBandwidth_PR_fr1;
-      fs_cc->supportedBandwidthDL.choice.fr1 = bw;
-    }
-    fs_cc->supportedModulationOrderDL = CALLOC(1,sizeof(*fs_cc->supportedModulationOrderDL));
-    *fs_cc->supportedModulationOrderDL = NR_ModulationOrder_qam256;
-    ASN_SEQUENCE_ADD(&fs->featureSetsDownlinkPerCC->list,
-                     fs_cc);
-  }
->>>>>>> a981291b
 }
 
 void nr_rrc_config_dl_tda(NR_ServingCellConfigCommon_t *scc){
@@ -291,7 +290,6 @@
   }
 }
 
-
 void set_dl_mcs_table(int scs, NR_UE_NR_Capability_t *cap,
                       NR_BWP_DownlinkDedicated_t *bwp_Dedicated,
                       NR_ServingCellConfigCommon_t *scc) {
@@ -335,5 +333,3 @@
   else
     bwp_Dedicated->pdsch_Config->choice.setup->mcs_Table = NULL;
 }
-
-
