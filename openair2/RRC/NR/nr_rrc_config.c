--- conflicted
+++ resolved
@@ -495,13 +495,6 @@
   phy_Parameters->phy_ParametersFRX_Diff->pucch_F0_2WithoutFH = NULL;
 }
 
-<<<<<<< HEAD
-=======
-void nr_rrc_config_dl_tda(const NR_ServingCellConfigCommon_t *scc,
-                          NR_PDSCH_TimeDomainResourceAllocationList_t	*pdsch_TimeDomainAllocationList,
-                          int curr_bwp) {
->>>>>>> 61312ca6
-
 void nr_rrc_config_dl_tda(struct NR_PDSCH_TimeDomainResourceAllocationList *pdsch_TimeDomainAllocationList,
                           frame_type_t frame_type,
                           NR_TDD_UL_DL_ConfigCommon_t *tdd_UL_DL_ConfigurationCommon,
@@ -833,8 +826,8 @@
 }
 
 void config_downlinkBWP(NR_BWP_Downlink_t *bwp,
-                        NR_ServingCellConfigCommon_t *scc,
-                        NR_ServingCellConfig_t *servingcellconfigdedicated,
+                        const NR_ServingCellConfigCommon_t *scc,
+                        const NR_ServingCellConfig_t *servingcellconfigdedicated,
                         NR_UE_NR_Capability_t *uecap,
                         int dl_antenna_ports,
                         bool force_256qam_off,
@@ -1011,9 +1004,8 @@
 void config_uplinkBWP(NR_BWP_Uplink_t *ubwp,
                       long bwp_loop, bool is_SA, int uid,
                       const gNB_RrcConfigurationReq *configuration,
-                      NR_ServingCellConfig_t *servingcellconfigdedicated,
-                      NR_ServingCellConfigCommon_t *scc,
-                      NR_CellGroupConfig_t *cellGroupConfig,
+                      const NR_ServingCellConfig_t *servingcellconfigdedicated,
+                      const NR_ServingCellConfigCommon_t *scc,
                       NR_UE_NR_Capability_t *uecap) {
 
   ubwp->bwp_Common = calloc(1,sizeof(*ubwp->bwp_Common));
