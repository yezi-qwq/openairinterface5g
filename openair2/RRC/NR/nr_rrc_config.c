--- conflicted
+++ resolved
@@ -31,7 +31,6 @@
 #include "nr_rrc_config.h"
 #include "common/utils/nr/nr_common.h"
 
-<<<<<<< HEAD
 void prepare_sim_uecap(NR_UE_NR_Capability_t *cap,
                        NR_ServingCellConfigCommon_t *scc,
                        int numerology,
@@ -78,10 +77,6 @@
 
 void nr_rrc_config_dl_tda(NR_ServingCellConfigCommon_t *scc){
 
-=======
-void nr_rrc_config_dl_tda(NR_ServingCellConfigCommon_t *scc){
-
->>>>>>> 355063b5
   lte_frame_type_t frame_type = get_frame_type(*scc->downlinkConfigCommon->frequencyInfoDL->frequencyBandList.list.array[0], *scc->ssbSubcarrierSpacing);
 
   // setting default TDA for DL with
@@ -90,7 +85,6 @@
   timedomainresourceallocation->startSymbolAndLength = get_SLIV(1,13); // basic slot configuration starting in symbol 1 til the end of the slot
   ASN_SEQUENCE_ADD(&scc->downlinkConfigCommon->initialDownlinkBWP->pdsch_ConfigCommon->choice.setup->pdsch_TimeDomainAllocationList->list,
                    timedomainresourceallocation);
-<<<<<<< HEAD
 
   if(frame_type==TDD) {
     // TDD
@@ -111,13 +105,17 @@
 void nr_rrc_config_ul_tda(NR_ServingCellConfigCommon_t *scc, int min_fb_delay){
 
   //TODO change to accomodate for SRS
+
+  int temp_min_delay = 6; // k2 = 2 or 3 won'r work as well as higher values
+  int k2 = (min_fb_delay<temp_min_delay)?temp_min_delay:min_fb_delay;
+
   uint8_t DELTA[4]= {2,3,4,6}; // Delta parameter for Msg3
   int mu = scc->uplinkConfigCommon->initialUplinkBWP->genericParameters.subcarrierSpacing;
   lte_frame_type_t frame_type = get_frame_type(*scc->downlinkConfigCommon->frequencyInfoDL->frequencyBandList.list.array[0], *scc->ssbSubcarrierSpacing);
 
   struct NR_PUSCH_TimeDomainResourceAllocation *pusch_timedomainresourceallocation = CALLOC(1,sizeof(struct NR_PUSCH_TimeDomainResourceAllocation));
   pusch_timedomainresourceallocation->k2  = CALLOC(1,sizeof(long));
-  *pusch_timedomainresourceallocation->k2 = min_fb_delay;
+  *pusch_timedomainresourceallocation->k2 = k2;
   pusch_timedomainresourceallocation->mappingType = NR_PUSCH_TimeDomainResourceAllocation__mappingType_typeB;
   pusch_timedomainresourceallocation->startSymbolAndLength = get_SLIV(0,13); // basic slot configuration starting in symbol 0 til the last but one symbol
   ASN_SEQUENCE_ADD(&scc->uplinkConfigCommon->initialUplinkBWP->pusch_ConfigCommon->choice.setup->pusch_TimeDomainAllocationList->list,pusch_timedomainresourceallocation); 
@@ -128,7 +126,7 @@
       int ul_symb = scc->tdd_UL_DL_ConfigurationCommon->pattern1.nrofUplinkSymbols;
       pusch_timedomainresourceallocation = CALLOC(1,sizeof(struct NR_PUSCH_TimeDomainResourceAllocation));
       pusch_timedomainresourceallocation->k2  = CALLOC(1,sizeof(long));
-      *pusch_timedomainresourceallocation->k2 = min_fb_delay;
+      *pusch_timedomainresourceallocation->k2 = k2;
       pusch_timedomainresourceallocation->mappingType = NR_PUSCH_TimeDomainResourceAllocation__mappingType_typeB;
       pusch_timedomainresourceallocation->startSymbolAndLength = get_SLIV(14-ul_symb,ul_symb-1); // starting in fist ul symbol til the last but one
       ASN_SEQUENCE_ADD(&scc->uplinkConfigCommon->initialUplinkBWP->pusch_ConfigCommon->choice.setup->pusch_TimeDomainAllocationList->list,pusch_timedomainresourceallocation);
@@ -219,68 +217,3 @@
 }
 
 
-=======
-
-  if(frame_type==TDD) {
-    // TDD
-    if(scc->tdd_UL_DL_ConfigurationCommon) {
-      int dl_symb = scc->tdd_UL_DL_ConfigurationCommon->pattern1.nrofDownlinkSymbols;
-      if(dl_symb > 1) {
-        timedomainresourceallocation = CALLOC(1,sizeof(NR_PDSCH_TimeDomainResourceAllocation_t));
-        timedomainresourceallocation->mappingType = NR_PDSCH_TimeDomainResourceAllocation__mappingType_typeA;
-        timedomainresourceallocation->startSymbolAndLength = get_SLIV(1,dl_symb-1); // mixed slot configuration starting in symbol 1 til the end of the dl allocation
-        ASN_SEQUENCE_ADD(&scc->downlinkConfigCommon->initialDownlinkBWP->pdsch_ConfigCommon->choice.setup->pdsch_TimeDomainAllocationList->list,
-                         timedomainresourceallocation);
-      }
-    }
-  }
-}
-
-
-void nr_rrc_config_ul_tda(NR_ServingCellConfigCommon_t *scc, int min_fb_delay){
-
-  //TODO change to accomodate for SRS
-
-  int temp_min_delay = 6; // k2 = 2 or 3 won'r work as well as higher values
-  int k2 = (min_fb_delay<temp_min_delay)?temp_min_delay:min_fb_delay;
-
-  uint8_t DELTA[4]= {2,3,4,6}; // Delta parameter for Msg3
-  int mu = scc->uplinkConfigCommon->initialUplinkBWP->genericParameters.subcarrierSpacing;
-  lte_frame_type_t frame_type = get_frame_type(*scc->downlinkConfigCommon->frequencyInfoDL->frequencyBandList.list.array[0], *scc->ssbSubcarrierSpacing);
-
-  struct NR_PUSCH_TimeDomainResourceAllocation *pusch_timedomainresourceallocation = CALLOC(1,sizeof(struct NR_PUSCH_TimeDomainResourceAllocation));
-  pusch_timedomainresourceallocation->k2  = CALLOC(1,sizeof(long));
-  *pusch_timedomainresourceallocation->k2 = k2;
-  pusch_timedomainresourceallocation->mappingType = NR_PUSCH_TimeDomainResourceAllocation__mappingType_typeB;
-  pusch_timedomainresourceallocation->startSymbolAndLength = get_SLIV(0,13); // basic slot configuration starting in symbol 0 til the last but one symbol
-  ASN_SEQUENCE_ADD(&scc->uplinkConfigCommon->initialUplinkBWP->pusch_ConfigCommon->choice.setup->pusch_TimeDomainAllocationList->list,pusch_timedomainresourceallocation); 
-
-  if(frame_type==TDD) {
-    // TDD
-    if(scc->tdd_UL_DL_ConfigurationCommon) {
-      int ul_symb = scc->tdd_UL_DL_ConfigurationCommon->pattern1.nrofUplinkSymbols;
-      pusch_timedomainresourceallocation = CALLOC(1,sizeof(struct NR_PUSCH_TimeDomainResourceAllocation));
-      pusch_timedomainresourceallocation->k2  = CALLOC(1,sizeof(long));
-      *pusch_timedomainresourceallocation->k2 = k2;
-      pusch_timedomainresourceallocation->mappingType = NR_PUSCH_TimeDomainResourceAllocation__mappingType_typeB;
-      pusch_timedomainresourceallocation->startSymbolAndLength = get_SLIV(14-ul_symb,ul_symb-1); // starting in fist ul symbol til the last but one
-      ASN_SEQUENCE_ADD(&scc->uplinkConfigCommon->initialUplinkBWP->pusch_ConfigCommon->choice.setup->pusch_TimeDomainAllocationList->list,pusch_timedomainresourceallocation);
-
-      // for msg3 in the mixed slot
-      int nb_periods_per_frame = get_nb_periods_per_frame(scc->tdd_UL_DL_ConfigurationCommon->pattern1.dl_UL_TransmissionPeriodicity);
-      int nb_slots_per_period = ((1<<mu) * 10)/nb_periods_per_frame;
-      struct NR_PUSCH_TimeDomainResourceAllocation *pusch_timedomainresourceallocation_msg3 = CALLOC(1,sizeof(struct NR_PUSCH_TimeDomainResourceAllocation));
-      pusch_timedomainresourceallocation_msg3->k2  = CALLOC(1,sizeof(long));
-      *pusch_timedomainresourceallocation_msg3->k2 = nb_slots_per_period - DELTA[mu];
-      if(*pusch_timedomainresourceallocation_msg3->k2 < min_fb_delay)
-        *pusch_timedomainresourceallocation_msg3->k2 += nb_slots_per_period;
-      AssertFatal(*pusch_timedomainresourceallocation_msg3->k2<33,"Computed k2 for msg3 %ld is larger than the range allowed by RRC (0..32)\n",
-                  *pusch_timedomainresourceallocation_msg3->k2);
-      pusch_timedomainresourceallocation_msg3->mappingType = NR_PUSCH_TimeDomainResourceAllocation__mappingType_typeB;
-      pusch_timedomainresourceallocation_msg3->startSymbolAndLength = get_SLIV(14-ul_symb,ul_symb-1); // starting in fist ul symbol til the last but one
-      ASN_SEQUENCE_ADD(&scc->uplinkConfigCommon->initialUplinkBWP->pusch_ConfigCommon->choice.setup->pusch_TimeDomainAllocationList->list,pusch_timedomainresourceallocation_msg3);
-    }
-  }
-
-}
->>>>>>> 355063b5
