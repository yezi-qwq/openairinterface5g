/*
 * Licensed to the OpenAirInterface (OAI) Software Alliance under one or more
 * contributor license agreements.  See the NOTICE file distributed with
 * this work for additional information regarding copyright ownership.
 * The OpenAirInterface Software Alliance licenses this file to You under
 * the OAI Public License, Version 1.1  (the "License"); you may not use this file
 * except in compliance with the License.
 * You may obtain a copy of the License at
 *
 *      http://www.openairinterface.org/?page_id=698
 *
 * Unless required by applicable law or agreed to in writing, software
 * distributed under the License is distributed on an "AS IS" BASIS,
 * WITHOUT WARRANTIES OR CONDITIONS OF ANY KIND, either express or implied.
 * See the License for the specific language governing permissions and
 * limitations under the License.
 *-------------------------------------------------------------------------------
 * For more information about the OpenAirInterface (OAI) Software Alliance:
 *      contact@openairinterface.org
 */

/*! \file nr_rrc_config.c
 * \brief rrc config for gNB
 * \author Raymond Knopp, WEI-TAI CHEN
 * \date 2018
 * \version 1.0
 * \company Eurecom, NTUST
 * \email: raymond.knopp@eurecom.fr, kroempa@gmail.com
 */

#include "nr_rrc_config.h"
#include "common/utils/nr/nr_common.h"
#include "executables/softmodem-common.h"

const uint8_t slotsperframe[5] = {10, 20, 40, 80, 160};


void rrc_coreset_config(NR_ControlResourceSet_t *coreset,
                        int bwp_id,
                        int curr_bwp,
                        uint64_t ssb_bitmap) {

  // frequency domain resources depending on BWP size
  coreset->frequencyDomainResources.buf = calloc(1,6);
  coreset->frequencyDomainResources.buf[0] = (curr_bwp < 48) ? 0xf0 : 0xff;
  coreset->frequencyDomainResources.buf[1] = (curr_bwp < 96) ? 0x00 : 0xff;
  coreset->frequencyDomainResources.buf[2] = (curr_bwp < 144) ? 0x00 : 0xff;
  coreset->frequencyDomainResources.buf[3] = (curr_bwp < 192) ? 0x00 : 0xff;
  coreset->frequencyDomainResources.buf[4] = (curr_bwp < 240) ? 0x00 : 0xff;
  coreset->frequencyDomainResources.buf[5] = 0x00;
  coreset->frequencyDomainResources.size = 6;
  coreset->frequencyDomainResources.bits_unused = 3;
  coreset->duration = (curr_bwp < 48) ? 2 : 1;
  coreset->cce_REG_MappingType.present = NR_ControlResourceSet__cce_REG_MappingType_PR_nonInterleaved;
  coreset->precoderGranularity = NR_ControlResourceSet__precoderGranularity_sameAsREG_bundle;

  // The ID space is used across the BWPs of a Serving Cell as per 38.331
  coreset->controlResourceSetId = bwp_id + 1;

  coreset->tci_StatesPDCCH_ToAddList=calloc(1,sizeof(*coreset->tci_StatesPDCCH_ToAddList));
  NR_TCI_StateId_t *tci[64];
  for (int i=0;i<64;i++) {
    if ((ssb_bitmap>>(63-i))&0x01){
      tci[i]=calloc(1,sizeof(*tci[i]));
      *tci[i] = i;
      ASN_SEQUENCE_ADD(&coreset->tci_StatesPDCCH_ToAddList->list,tci[i]);
    }
  }
  coreset->tci_StatesPDCCH_ToReleaseList = NULL;
  coreset->tci_PresentInDCI = NULL;
  coreset->pdcch_DMRS_ScramblingID = NULL;
}

uint64_t get_ssb_bitmap(const NR_ServingCellConfigCommon_t *scc) {
  uint64_t bitmap=0;
  switch (scc->ssb_PositionsInBurst->present) {
    case 1 :
      bitmap = ((uint64_t) scc->ssb_PositionsInBurst->choice.shortBitmap.buf[0])<<56;
      break;
    case 2 :
      bitmap = ((uint64_t) scc->ssb_PositionsInBurst->choice.mediumBitmap.buf[0])<<56;
      break;
    case 3 :
      for (int i=0; i<8; i++) {
        bitmap |= (((uint64_t) scc->ssb_PositionsInBurst->choice.longBitmap.buf[i])<<((7-i)*8));
      }
      break;
    default:
      AssertFatal(1==0,"SSB bitmap size value %d undefined (allowed values 1,2,3) \n", scc->ssb_PositionsInBurst->present);
  }
  return bitmap;
}

void set_csirs_periodicity(NR_NZP_CSI_RS_Resource_t *nzpcsi0, int uid, int nb_slots_per_period) {

  nzpcsi0->periodicityAndOffset = calloc(1,sizeof(*nzpcsi0->periodicityAndOffset));
  int ideal_period = nb_slots_per_period*MAX_MOBILES_PER_GNB;

  if (ideal_period<5) {
    nzpcsi0->periodicityAndOffset->present = NR_CSI_ResourcePeriodicityAndOffset_PR_slots4;
    nzpcsi0->periodicityAndOffset->choice.slots4 = nb_slots_per_period*uid;
  }
  else if (ideal_period<6) {
    nzpcsi0->periodicityAndOffset->present = NR_CSI_ResourcePeriodicityAndOffset_PR_slots5;
    nzpcsi0->periodicityAndOffset->choice.slots5 = nb_slots_per_period*uid;
  }
  else if (ideal_period<9) {
    nzpcsi0->periodicityAndOffset->present = NR_CSI_ResourcePeriodicityAndOffset_PR_slots8;
    nzpcsi0->periodicityAndOffset->choice.slots8 = nb_slots_per_period*uid;
  }
  else if (ideal_period<11) {
    nzpcsi0->periodicityAndOffset->present = NR_CSI_ResourcePeriodicityAndOffset_PR_slots10;
    nzpcsi0->periodicityAndOffset->choice.slots10 = nb_slots_per_period*uid;
  }
  else if (ideal_period<17) {
    nzpcsi0->periodicityAndOffset->present = NR_CSI_ResourcePeriodicityAndOffset_PR_slots16;
    nzpcsi0->periodicityAndOffset->choice.slots16 = nb_slots_per_period*uid;
  }
  else if (ideal_period<21) {
    nzpcsi0->periodicityAndOffset->present = NR_CSI_ResourcePeriodicityAndOffset_PR_slots20;
    nzpcsi0->periodicityAndOffset->choice.slots20 = nb_slots_per_period*uid;
  }
  else if (ideal_period<41) {
    nzpcsi0->periodicityAndOffset->present = NR_CSI_ResourcePeriodicityAndOffset_PR_slots40;
    nzpcsi0->periodicityAndOffset->choice.slots40 = nb_slots_per_period*uid;
  }
  else if (ideal_period<81) {
    nzpcsi0->periodicityAndOffset->present = NR_CSI_ResourcePeriodicityAndOffset_PR_slots80;
    nzpcsi0->periodicityAndOffset->choice.slots80 = nb_slots_per_period*uid;
  }
  else if (ideal_period<161) {
    nzpcsi0->periodicityAndOffset->present = NR_CSI_ResourcePeriodicityAndOffset_PR_slots160;
    nzpcsi0->periodicityAndOffset->choice.slots160 = nb_slots_per_period*uid;
  }
  else {
    nzpcsi0->periodicityAndOffset->present = NR_CSI_ResourcePeriodicityAndOffset_PR_slots320;
    nzpcsi0->periodicityAndOffset->choice.slots320 = (nb_slots_per_period*uid)%320 + (nb_slots_per_period*uid)/320;
  }
}

void config_csirs(const NR_ServingCellConfigCommon_t *servingcellconfigcommon,
                  NR_CSI_MeasConfig_t *csi_MeasConfig,
                  int uid,
                  int num_dl_antenna_ports,
                  int curr_bwp,
                  int do_csirs,
                  int id) {

  if (do_csirs) {

    if(!csi_MeasConfig->nzp_CSI_RS_ResourceSetToAddModList)
      csi_MeasConfig->nzp_CSI_RS_ResourceSetToAddModList  = calloc(1,sizeof(*csi_MeasConfig->nzp_CSI_RS_ResourceSetToAddModList));
    NR_NZP_CSI_RS_ResourceSet_t *nzpcsirs0 = calloc(1,sizeof(*nzpcsirs0));
    nzpcsirs0->nzp_CSI_ResourceSetId = id;
    NR_NZP_CSI_RS_ResourceId_t *nzpid0 = calloc(1,sizeof(*nzpid0));
    *nzpid0 = id;
    ASN_SEQUENCE_ADD(&nzpcsirs0->nzp_CSI_RS_Resources,nzpid0);
    nzpcsirs0->repetition = NULL;
    nzpcsirs0->aperiodicTriggeringOffset = NULL;
    nzpcsirs0->trs_Info = NULL;
    ASN_SEQUENCE_ADD(&csi_MeasConfig->nzp_CSI_RS_ResourceSetToAddModList->list,nzpcsirs0);

    const NR_TDD_UL_DL_Pattern_t *tdd = servingcellconfigcommon->tdd_UL_DL_ConfigurationCommon ?
                                        &servingcellconfigcommon->tdd_UL_DL_ConfigurationCommon->pattern1 : NULL;

    const int n_slots_frame = slotsperframe[*servingcellconfigcommon->ssbSubcarrierSpacing];

    int nb_slots_per_period = n_slots_frame;
    if (tdd)
      nb_slots_per_period = n_slots_frame/get_nb_periods_per_frame(tdd->dl_UL_TransmissionPeriodicity);

    if(!csi_MeasConfig->nzp_CSI_RS_ResourceToAddModList)
      csi_MeasConfig->nzp_CSI_RS_ResourceToAddModList = calloc(1,sizeof(*csi_MeasConfig->nzp_CSI_RS_ResourceToAddModList));
    NR_NZP_CSI_RS_Resource_t *nzpcsi0 = calloc(1,sizeof(*nzpcsi0));
    nzpcsi0->nzp_CSI_RS_ResourceId = id;
    NR_CSI_RS_ResourceMapping_t resourceMapping;
    switch (num_dl_antenna_ports) {
      case 1:
        resourceMapping.frequencyDomainAllocation.present = NR_CSI_RS_ResourceMapping__frequencyDomainAllocation_PR_row2;
        resourceMapping.frequencyDomainAllocation.choice.row2.buf = calloc(2, sizeof(uint8_t));
        resourceMapping.frequencyDomainAllocation.choice.row2.size = 2;
        resourceMapping.frequencyDomainAllocation.choice.row2.bits_unused = 4;
        resourceMapping.frequencyDomainAllocation.choice.row2.buf[0] = 0;
        resourceMapping.frequencyDomainAllocation.choice.row2.buf[1] = 16;
        resourceMapping.nrofPorts = NR_CSI_RS_ResourceMapping__nrofPorts_p1;
        resourceMapping.cdm_Type = NR_CSI_RS_ResourceMapping__cdm_Type_noCDM;
        break;
      case 2:
        resourceMapping.frequencyDomainAllocation.present = NR_CSI_RS_ResourceMapping__frequencyDomainAllocation_PR_other;
        resourceMapping.frequencyDomainAllocation.choice.other.buf = calloc(2, sizeof(uint8_t));
        resourceMapping.frequencyDomainAllocation.choice.other.size = 1;
        resourceMapping.frequencyDomainAllocation.choice.other.bits_unused = 2;
        resourceMapping.frequencyDomainAllocation.choice.other.buf[0] = 4;
        resourceMapping.nrofPorts = NR_CSI_RS_ResourceMapping__nrofPorts_p2;
        resourceMapping.cdm_Type = NR_CSI_RS_ResourceMapping__cdm_Type_fd_CDM2;
        break;
      case 4:
        resourceMapping.frequencyDomainAllocation.present = NR_CSI_RS_ResourceMapping__frequencyDomainAllocation_PR_row4;
        resourceMapping.frequencyDomainAllocation.choice.row4.buf = calloc(2, sizeof(uint8_t));
        resourceMapping.frequencyDomainAllocation.choice.row4.size = 1;
        resourceMapping.frequencyDomainAllocation.choice.row4.bits_unused = 5;
        resourceMapping.frequencyDomainAllocation.choice.row4.buf[0] = 32;
        resourceMapping.nrofPorts = NR_CSI_RS_ResourceMapping__nrofPorts_p4;
        resourceMapping.cdm_Type = NR_CSI_RS_ResourceMapping__cdm_Type_fd_CDM2;
        break;
      default:
        AssertFatal(1==0,"Number of ports not yet supported\n");
    }
    resourceMapping.firstOFDMSymbolInTimeDomain = 13;  // last symbol of slot
    resourceMapping.firstOFDMSymbolInTimeDomain2 = NULL;
    resourceMapping.density.present = NR_CSI_RS_ResourceMapping__density_PR_one;
    resourceMapping.density.choice.one = (NULL_t)0;
    resourceMapping.freqBand.startingRB = 0;
    resourceMapping.freqBand.nrofRBs = ((curr_bwp>>2)+(curr_bwp%4>0))<<2;
    nzpcsi0->resourceMapping = resourceMapping;
    nzpcsi0->powerControlOffset = 0;
    nzpcsi0->powerControlOffsetSS=calloc(1,sizeof(*nzpcsi0->powerControlOffsetSS));
    *nzpcsi0->powerControlOffsetSS = NR_NZP_CSI_RS_Resource__powerControlOffsetSS_db0;
    nzpcsi0->scramblingID = *servingcellconfigcommon->physCellId;
    set_csirs_periodicity(nzpcsi0, uid, nb_slots_per_period);
    nzpcsi0->qcl_InfoPeriodicCSI_RS = calloc(1,sizeof(*nzpcsi0->qcl_InfoPeriodicCSI_RS));
    *nzpcsi0->qcl_InfoPeriodicCSI_RS = 0;
    ASN_SEQUENCE_ADD(&csi_MeasConfig->nzp_CSI_RS_ResourceToAddModList->list,nzpcsi0);
  }
  else {
    csi_MeasConfig->nzp_CSI_RS_ResourceToAddModList = NULL;
    csi_MeasConfig->nzp_CSI_RS_ResourceSetToAddModList  = NULL;
  }
  csi_MeasConfig->nzp_CSI_RS_ResourceSetToReleaseList = NULL;
  csi_MeasConfig->nzp_CSI_RS_ResourceToReleaseList = NULL;
}

void set_csiim_offset(struct NR_CSI_ResourcePeriodicityAndOffset *periodicityAndOffset,
                      struct NR_CSI_ResourcePeriodicityAndOffset *target_periodicityAndOffset) {

  switch(periodicityAndOffset->present) {
    case NR_CSI_ResourcePeriodicityAndOffset_PR_slots4:
      periodicityAndOffset->choice.slots4 = target_periodicityAndOffset->choice.slots4;
      break;
    case NR_CSI_ResourcePeriodicityAndOffset_PR_slots5:
      periodicityAndOffset->choice.slots5 = target_periodicityAndOffset->choice.slots5;
      break;
    case NR_CSI_ResourcePeriodicityAndOffset_PR_slots8:
      periodicityAndOffset->choice.slots8 = target_periodicityAndOffset->choice.slots8;
      break;
    case NR_CSI_ResourcePeriodicityAndOffset_PR_slots10:
      periodicityAndOffset->choice.slots10 = target_periodicityAndOffset->choice.slots10;
      break;
    case NR_CSI_ResourcePeriodicityAndOffset_PR_slots16:
      periodicityAndOffset->choice.slots16 = target_periodicityAndOffset->choice.slots16;
      break;
    case NR_CSI_ResourcePeriodicityAndOffset_PR_slots20:
      periodicityAndOffset->choice.slots20 = target_periodicityAndOffset->choice.slots20;
      break;
    case NR_CSI_ResourcePeriodicityAndOffset_PR_slots32:
      periodicityAndOffset->choice.slots32 = target_periodicityAndOffset->choice.slots32;
      break;
    case NR_CSI_ResourcePeriodicityAndOffset_PR_slots40:
      periodicityAndOffset->choice.slots40 = target_periodicityAndOffset->choice.slots40;
      break;
    case NR_CSI_ResourcePeriodicityAndOffset_PR_slots64:
      periodicityAndOffset->choice.slots64 = target_periodicityAndOffset->choice.slots64;
      break;
    case NR_CSI_ResourcePeriodicityAndOffset_PR_slots80:
      periodicityAndOffset->choice.slots80 = target_periodicityAndOffset->choice.slots80;
      break;
    case NR_CSI_ResourcePeriodicityAndOffset_PR_slots160:
      periodicityAndOffset->choice.slots160 = target_periodicityAndOffset->choice.slots160;
      break;
    case NR_CSI_ResourcePeriodicityAndOffset_PR_slots320:
      periodicityAndOffset->choice.slots320 = target_periodicityAndOffset->choice.slots320;
      break;
    case NR_CSI_ResourcePeriodicityAndOffset_PR_slots640:
      periodicityAndOffset->choice.slots640 = target_periodicityAndOffset->choice.slots640;
      break;
    default:
      AssertFatal(1==0,"CSI periodicity not among allowed values\n");
  }

}

void config_csiim(int do_csirs, int dl_antenna_ports, int curr_bwp,
                  NR_CSI_MeasConfig_t *csi_MeasConfig, int id) {

 if (do_csirs && dl_antenna_ports > 1) {
   csi_MeasConfig->csi_IM_ResourceToAddModList = calloc(1,sizeof(*csi_MeasConfig->csi_IM_ResourceToAddModList));
   NR_CSI_IM_Resource_t *imres = calloc(1,sizeof(*imres));
   imres->csi_IM_ResourceId = id;
   NR_NZP_CSI_RS_Resource_t *nzpcsi = NULL;
   for (int i=0; i<csi_MeasConfig->nzp_CSI_RS_ResourceToAddModList->list.count; i++){
     nzpcsi = csi_MeasConfig->nzp_CSI_RS_ResourceToAddModList->list.array[i];
     if (nzpcsi->nzp_CSI_RS_ResourceId == imres->csi_IM_ResourceId)
       break;
   }
   AssertFatal(nzpcsi->nzp_CSI_RS_ResourceId == imres->csi_IM_ResourceId, "Couldn't find NZP CSI-RS corresponding to CSI-IM\n");
   imres->csi_IM_ResourceElementPattern = calloc(1,sizeof(*imres->csi_IM_ResourceElementPattern));
   imres->csi_IM_ResourceElementPattern->present = NR_CSI_IM_Resource__csi_IM_ResourceElementPattern_PR_pattern1;
   imres->csi_IM_ResourceElementPattern->choice.pattern1 = calloc(1,sizeof(*imres->csi_IM_ResourceElementPattern->choice.pattern1));
   // starting subcarrier is 4 in the following configuration
   // this is ok for current possible CSI-RS configurations (using only the first 4 symbols)
   // TODO needs a more dynamic setting if CSI-RS is changed
   imres->csi_IM_ResourceElementPattern->choice.pattern1->subcarrierLocation_p1 = NR_CSI_IM_Resource__csi_IM_ResourceElementPattern__pattern1__subcarrierLocation_p1_s4;
   imres->csi_IM_ResourceElementPattern->choice.pattern1->symbolLocation_p1 = nzpcsi->resourceMapping.firstOFDMSymbolInTimeDomain; // same symbol as CSI-RS
   imres->freqBand = calloc(1,sizeof(*imres->freqBand));
   imres->freqBand->startingRB = 0;
   imres->freqBand->nrofRBs = ((curr_bwp>>2)+(curr_bwp%4>0))<<2;
   imres->periodicityAndOffset = calloc(1,sizeof(*imres->periodicityAndOffset));
   // same period and offset of the associated CSI-RS
   imres->periodicityAndOffset->present = nzpcsi->periodicityAndOffset->present;
   set_csiim_offset(imres->periodicityAndOffset, nzpcsi->periodicityAndOffset);
   ASN_SEQUENCE_ADD(&csi_MeasConfig->csi_IM_ResourceToAddModList->list,imres);
   csi_MeasConfig->csi_IM_ResourceSetToAddModList = calloc(1,sizeof(*csi_MeasConfig->csi_IM_ResourceSetToAddModList));
   NR_CSI_IM_ResourceSet_t *imset = calloc(1,sizeof(*imset));
   imset->csi_IM_ResourceSetId = id;
   NR_CSI_IM_ResourceId_t *res = calloc(1,sizeof(*res));
   *res = id;
   ASN_SEQUENCE_ADD(&imset->csi_IM_Resources,res);
   ASN_SEQUENCE_ADD(&csi_MeasConfig->csi_IM_ResourceSetToAddModList->list,imset);
 }
 else {
   csi_MeasConfig->csi_IM_ResourceToAddModList = NULL;
   csi_MeasConfig->csi_IM_ResourceSetToAddModList = NULL;
 }

 csi_MeasConfig->csi_IM_ResourceToReleaseList = NULL;
 csi_MeasConfig->csi_IM_ResourceSetToReleaseList = NULL;
}

// TODO: Implement to b_SRS = 1 and b_SRS = 2
long rrc_get_max_nr_csrs(const uint8_t max_rbs, const long b_SRS) {

  if(b_SRS>0) {
    LOG_E(NR_RRC,"rrc_get_max_nr_csrs(): Not implemented yet for b_SRS>0\n");
    return 0; // This c_srs is always valid
  }

  const uint16_t m_SRS[64] = { 4, 8, 12, 16, 16, 20, 24, 24, 28, 32, 36, 40, 48, 48, 52, 56, 60, 64, 72, 72, 76, 80, 88,
                               96, 96, 104, 112, 120, 120, 120, 128, 128, 128, 132, 136, 144, 144, 144, 144, 152, 160,
                               160, 160, 168, 176, 184, 192, 192, 192, 192, 208, 216, 224, 240, 240, 240, 240, 256, 256,
                               256, 264, 272, 272, 272 };

  long c_srs = 0;
  uint16_t m = 4;
  for(int c = 1; c<64; c++) {
    if(m_SRS[c]>m && m_SRS[c]<max_rbs) {
      c_srs = c;
      m = m_SRS[c];
    }
  }

  return c_srs;
}

void config_srs(NR_SetupRelease_SRS_Config_t *setup_release_srs_Config,
                const int curr_bwp,
                const int uid,
                const int res_id,
                const int do_srs) {

  setup_release_srs_Config->present = NR_SetupRelease_SRS_Config_PR_setup;

  NR_SRS_Config_t *srs_Config;
  if (setup_release_srs_Config->choice.setup) {
    srs_Config = setup_release_srs_Config->choice.setup;
    if (srs_Config->srs_ResourceSetToReleaseList) {
      free(srs_Config->srs_ResourceSetToReleaseList);
    }
    if (srs_Config->srs_ResourceSetToAddModList) {
      free(srs_Config->srs_ResourceSetToAddModList);
    }
    if (srs_Config->srs_ResourceToReleaseList) {
      free(srs_Config->srs_ResourceToReleaseList);
    }
    if (srs_Config->srs_ResourceToAddModList) {
      free(srs_Config->srs_ResourceToAddModList);
    }
    free(srs_Config);
  }

  setup_release_srs_Config->choice.setup = calloc(1,sizeof(*setup_release_srs_Config->choice.setup));
  srs_Config = setup_release_srs_Config->choice.setup;

  srs_Config->srs_ResourceSetToReleaseList = NULL;

  srs_Config->srs_ResourceSetToAddModList = calloc(1,sizeof(*srs_Config->srs_ResourceSetToAddModList));
  NR_SRS_ResourceSet_t *srs_resset0 = calloc(1,sizeof(*srs_resset0));
  srs_resset0->srs_ResourceSetId = res_id;
  srs_resset0->srs_ResourceIdList = calloc(1,sizeof(*srs_resset0->srs_ResourceIdList));
  NR_SRS_ResourceId_t *srs_resset0_id = calloc(1,sizeof(*srs_resset0_id));
  *srs_resset0_id = res_id;
  ASN_SEQUENCE_ADD(&srs_resset0->srs_ResourceIdList->list, srs_resset0_id);
  srs_Config->srs_ResourceToReleaseList=NULL;
  if (do_srs) {
    srs_resset0->resourceType.present =  NR_SRS_ResourceSet__resourceType_PR_periodic;
    srs_resset0->resourceType.choice.periodic = calloc(1,sizeof(*srs_resset0->resourceType.choice.periodic));
    srs_resset0->resourceType.choice.periodic->associatedCSI_RS = NULL;
  } else {
    srs_resset0->resourceType.present =  NR_SRS_ResourceSet__resourceType_PR_aperiodic;
    srs_resset0->resourceType.choice.aperiodic = calloc(1,sizeof(*srs_resset0->resourceType.choice.aperiodic));
    srs_resset0->resourceType.choice.aperiodic->aperiodicSRS_ResourceTrigger=1;
    srs_resset0->resourceType.choice.aperiodic->csi_RS=NULL;
    srs_resset0->resourceType.choice.aperiodic->slotOffset = calloc(1,sizeof(*srs_resset0->resourceType.choice.aperiodic->slotOffset));
    *srs_resset0->resourceType.choice.aperiodic->slotOffset = 2;
    srs_resset0->resourceType.choice.aperiodic->ext1 = NULL;
  }
  srs_resset0->usage=NR_SRS_ResourceSet__usage_codebook;
  srs_resset0->alpha = calloc(1,sizeof(*srs_resset0->alpha));
  *srs_resset0->alpha = NR_Alpha_alpha1;
  srs_resset0->p0 = calloc(1,sizeof(*srs_resset0->p0));
  *srs_resset0->p0 =-80;
  srs_resset0->pathlossReferenceRS = NULL;
  srs_resset0->srs_PowerControlAdjustmentStates = NULL;
  ASN_SEQUENCE_ADD(&srs_Config->srs_ResourceSetToAddModList->list,srs_resset0);

  srs_Config->srs_ResourceToReleaseList = NULL;

  srs_Config->srs_ResourceToAddModList = calloc(1,sizeof(*srs_Config->srs_ResourceToAddModList));
  NR_SRS_Resource_t *srs_res0=calloc(1,sizeof(*srs_res0));
  srs_res0->srs_ResourceId = res_id;
  srs_res0->nrofSRS_Ports = NR_SRS_Resource__nrofSRS_Ports_port1;
  srs_res0->ptrs_PortIndex = NULL;
  srs_res0->transmissionComb.present = NR_SRS_Resource__transmissionComb_PR_n2;
  srs_res0->transmissionComb.choice.n2 = calloc(1,sizeof(*srs_res0->transmissionComb.choice.n2));
  srs_res0->transmissionComb.choice.n2->combOffset_n2 = 0;
  srs_res0->transmissionComb.choice.n2->cyclicShift_n2 = 0;
  srs_res0->resourceMapping.startPosition = 2 + uid%2;
  srs_res0->resourceMapping.nrofSymbols = NR_SRS_Resource__resourceMapping__nrofSymbols_n1;
  srs_res0->resourceMapping.repetitionFactor = NR_SRS_Resource__resourceMapping__repetitionFactor_n1;
  srs_res0->freqDomainPosition = 0;
  srs_res0->freqDomainShift = 0;
  srs_res0->freqHopping.b_SRS = 0;
  srs_res0->freqHopping.b_hop = 0;
  srs_res0->freqHopping.c_SRS = rrc_get_max_nr_csrs(curr_bwp, srs_res0->freqHopping.b_SRS);
  srs_res0->groupOrSequenceHopping = NR_SRS_Resource__groupOrSequenceHopping_neither;
  if (do_srs) {
    srs_res0->resourceType.present = NR_SRS_Resource__resourceType_PR_periodic;
    srs_res0->resourceType.choice.periodic = calloc(1,sizeof(*srs_res0->resourceType.choice.periodic));
    srs_res0->resourceType.choice.periodic->periodicityAndOffset_p.present = NR_SRS_PeriodicityAndOffset_PR_sl160;
    srs_res0->resourceType.choice.periodic->periodicityAndOffset_p.choice.sl160 = 17 + (uid>1)*10; // 17/17/.../147/157 are mixed slots
  } else {
    srs_res0->resourceType.present = NR_SRS_Resource__resourceType_PR_aperiodic;
    srs_res0->resourceType.choice.aperiodic = calloc(1,sizeof(*srs_res0->resourceType.choice.aperiodic));
  }
  srs_res0->sequenceId = 40;
  srs_res0->spatialRelationInfo = calloc(1,sizeof(*srs_res0->spatialRelationInfo));
  srs_res0->spatialRelationInfo->servingCellId = NULL;
  srs_res0->spatialRelationInfo->referenceSignal.present = NR_SRS_SpatialRelationInfo__referenceSignal_PR_csi_RS_Index;
  srs_res0->spatialRelationInfo->referenceSignal.choice.csi_RS_Index = 0;
  ASN_SEQUENCE_ADD(&srs_Config->srs_ResourceToAddModList->list,srs_res0);
}

void prepare_sim_uecap(NR_UE_NR_Capability_t *cap,
                       NR_ServingCellConfigCommon_t *scc,
                       int numerology,
                       int rbsize,
                       int mcs_table) {

  NR_Phy_Parameters_t *phy_Parameters = &cap->phy_Parameters;
  int band = *scc->downlinkConfigCommon->frequencyInfoDL->frequencyBandList.list.array[0];
  NR_BandNR_t *nr_bandnr = CALLOC(1,sizeof(NR_BandNR_t));
  nr_bandnr->bandNR = band;
  ASN_SEQUENCE_ADD(&cap->rf_Parameters.supportedBandListNR.list,
                   nr_bandnr);
  if (mcs_table == 1) {
    int bw = get_supported_band_index(numerology, band, rbsize);
    if (band>256) {
      NR_BandNR_t *bandNRinfo = cap->rf_Parameters.supportedBandListNR.list.array[0];
      bandNRinfo->pdsch_256QAM_FR2 = CALLOC(1,sizeof(*bandNRinfo->pdsch_256QAM_FR2));
      *bandNRinfo->pdsch_256QAM_FR2 = NR_BandNR__pdsch_256QAM_FR2_supported;
    }
    else{
      phy_Parameters->phy_ParametersFR1 = CALLOC(1,sizeof(*phy_Parameters->phy_ParametersFR1));
      NR_Phy_ParametersFR1_t *phy_fr1 = phy_Parameters->phy_ParametersFR1;
      phy_fr1->pdsch_256QAM_FR1 = CALLOC(1,sizeof(*phy_fr1->pdsch_256QAM_FR1));
      *phy_fr1->pdsch_256QAM_FR1 = NR_Phy_ParametersFR1__pdsch_256QAM_FR1_supported;
    }
    cap->featureSets = CALLOC(1,sizeof(*cap->featureSets));
    NR_FeatureSets_t *fs=cap->featureSets;
    fs->featureSetsDownlinkPerCC = CALLOC(1,sizeof(*fs->featureSetsDownlinkPerCC));
    NR_FeatureSetDownlinkPerCC_t *fs_cc = CALLOC(1,sizeof(NR_FeatureSetDownlinkPerCC_t));
    fs_cc->supportedSubcarrierSpacingDL = numerology;
    if(band>256) {
      fs_cc->supportedBandwidthDL.present = NR_SupportedBandwidth_PR_fr2;
      fs_cc->supportedBandwidthDL.choice.fr2 = bw;
    }
    else{
      fs_cc->supportedBandwidthDL.present = NR_SupportedBandwidth_PR_fr1;
      fs_cc->supportedBandwidthDL.choice.fr1 = bw;
    }
    fs_cc->supportedModulationOrderDL = CALLOC(1,sizeof(*fs_cc->supportedModulationOrderDL));
    *fs_cc->supportedModulationOrderDL = NR_ModulationOrder_qam256;
    ASN_SEQUENCE_ADD(&fs->featureSetsDownlinkPerCC->list, fs_cc);
  }

  phy_Parameters->phy_ParametersFRX_Diff = CALLOC(1,sizeof(*phy_Parameters->phy_ParametersFRX_Diff));
  phy_Parameters->phy_ParametersFRX_Diff->pucch_F0_2WithoutFH = NULL;
}

void nr_rrc_config_dl_tda(struct NR_PDSCH_TimeDomainResourceAllocationList *pdsch_TimeDomainAllocationList,
                          frame_type_t frame_type,
                          NR_TDD_UL_DL_ConfigCommon_t *tdd_UL_DL_ConfigurationCommon,
                          int curr_bwp) {

  // coreset duration setting to be improved in the framework of RRC harmonization, potentially using a common function
  int len_coreset = 1;
  if (curr_bwp < 48)
    len_coreset = 2;
  // setting default TDA for DL with TDA index 0
  struct NR_PDSCH_TimeDomainResourceAllocation *timedomainresourceallocation = CALLOC(1,sizeof(NR_PDSCH_TimeDomainResourceAllocation_t));
  // k0: Slot offset between DCI and its scheduled PDSCH (see TS 38.214 clause 5.1.2.1) When the field is absent the UE applies the value 0.
  //timedomainresourceallocation->k0 = calloc(1,sizeof(*timedomainresourceallocation->k0));
  //*timedomainresourceallocation->k0 = 0;
  timedomainresourceallocation->mappingType = NR_PDSCH_TimeDomainResourceAllocation__mappingType_typeA;
  timedomainresourceallocation->startSymbolAndLength = get_SLIV(len_coreset,14-len_coreset); // basic slot configuration starting in symbol 1 til the end of the slot
  ASN_SEQUENCE_ADD(&pdsch_TimeDomainAllocationList->list, timedomainresourceallocation);
  // setting TDA for CSI-RS symbol with index 1
  struct NR_PDSCH_TimeDomainResourceAllocation *timedomainresourceallocation1 = CALLOC(1,sizeof(NR_PDSCH_TimeDomainResourceAllocation_t));
  timedomainresourceallocation1->mappingType = NR_PDSCH_TimeDomainResourceAllocation__mappingType_typeA;
  timedomainresourceallocation1->startSymbolAndLength = get_SLIV(len_coreset,14-len_coreset-1); // 1 symbol CSI-RS
  ASN_SEQUENCE_ADD(&pdsch_TimeDomainAllocationList->list, timedomainresourceallocation1);
  if(frame_type==TDD) {
    // TDD
    if(tdd_UL_DL_ConfigurationCommon) {
      int dl_symb = tdd_UL_DL_ConfigurationCommon->pattern1.nrofDownlinkSymbols;
      if(dl_symb > 1) {
        // mixed slot TDA with TDA index 2
        struct NR_PDSCH_TimeDomainResourceAllocation *timedomainresourceallocation2 = CALLOC(1,sizeof(NR_PDSCH_TimeDomainResourceAllocation_t));
        timedomainresourceallocation2->mappingType = NR_PDSCH_TimeDomainResourceAllocation__mappingType_typeA;
        timedomainresourceallocation2->startSymbolAndLength = get_SLIV(len_coreset,dl_symb-len_coreset); // mixed slot configuration starting in symbol 1 til the end of the dl allocation
        ASN_SEQUENCE_ADD(&pdsch_TimeDomainAllocationList->list, timedomainresourceallocation2);
      }
    }
  }
}


void nr_rrc_config_ul_tda(NR_ServingCellConfigCommon_t *scc, int min_fb_delay){

  //TODO change to accomodate for SRS

  frame_type_t frame_type = get_frame_type(*scc->downlinkConfigCommon->frequencyInfoDL->frequencyBandList.list.array[0], *scc->ssbSubcarrierSpacing);
  const int k2 = min_fb_delay;

  uint8_t DELTA[4]= {2,3,4,6}; // Delta parameter for Msg3
  int mu = scc->uplinkConfigCommon->initialUplinkBWP->genericParameters.subcarrierSpacing;

  // UL TDA index 0 is basic slot configuration starting in symbol 0 til the last but one symbol
  struct NR_PUSCH_TimeDomainResourceAllocation *pusch_timedomainresourceallocation = CALLOC(1,sizeof(struct NR_PUSCH_TimeDomainResourceAllocation));
  pusch_timedomainresourceallocation->k2  = CALLOC(1,sizeof(long));
  *pusch_timedomainresourceallocation->k2 = k2;
  pusch_timedomainresourceallocation->mappingType = NR_PUSCH_TimeDomainResourceAllocation__mappingType_typeB;
  pusch_timedomainresourceallocation->startSymbolAndLength = get_SLIV(0,13);
  ASN_SEQUENCE_ADD(&scc->uplinkConfigCommon->initialUplinkBWP->pusch_ConfigCommon->choice.setup->pusch_TimeDomainAllocationList->list,pusch_timedomainresourceallocation); 

  if(frame_type==TDD) {
    if(scc->tdd_UL_DL_ConfigurationCommon) {
      int ul_symb = scc->tdd_UL_DL_ConfigurationCommon->pattern1.nrofUplinkSymbols;
      if (ul_symb>1) {
        // UL TDA index 1 for mixed slot (TDD)
        pusch_timedomainresourceallocation = CALLOC(1,sizeof(struct NR_PUSCH_TimeDomainResourceAllocation));
        pusch_timedomainresourceallocation->k2  = CALLOC(1,sizeof(long));
        *pusch_timedomainresourceallocation->k2 = k2;
        pusch_timedomainresourceallocation->mappingType = NR_PUSCH_TimeDomainResourceAllocation__mappingType_typeB;
        pusch_timedomainresourceallocation->startSymbolAndLength = get_SLIV(14-ul_symb,ul_symb-1); // starting in fist ul symbol til the last but one
        ASN_SEQUENCE_ADD(&scc->uplinkConfigCommon->initialUplinkBWP->pusch_ConfigCommon->choice.setup->pusch_TimeDomainAllocationList->list,pusch_timedomainresourceallocation);

        // UL TDA index 2 for msg3 in the mixed slot (TDD)
        int nb_periods_per_frame = get_nb_periods_per_frame(scc->tdd_UL_DL_ConfigurationCommon->pattern1.dl_UL_TransmissionPeriodicity);
        int nb_slots_per_period = ((1<<mu) * 10)/nb_periods_per_frame;
        struct NR_PUSCH_TimeDomainResourceAllocation *pusch_timedomainresourceallocation_msg3 = CALLOC(1,sizeof(struct NR_PUSCH_TimeDomainResourceAllocation));
        pusch_timedomainresourceallocation_msg3->k2  = CALLOC(1,sizeof(long));
        *pusch_timedomainresourceallocation_msg3->k2 = nb_slots_per_period - DELTA[mu];
        if(*pusch_timedomainresourceallocation_msg3->k2 < min_fb_delay)
          *pusch_timedomainresourceallocation_msg3->k2 += nb_slots_per_period;
        AssertFatal(*pusch_timedomainresourceallocation_msg3->k2<33,"Computed k2 for msg3 %ld is larger than the range allowed by RRC (0..32)\n",
                    *pusch_timedomainresourceallocation_msg3->k2);
        pusch_timedomainresourceallocation_msg3->mappingType = NR_PUSCH_TimeDomainResourceAllocation__mappingType_typeB;
        pusch_timedomainresourceallocation_msg3->startSymbolAndLength = get_SLIV(14-ul_symb,ul_symb-1); // starting in fist ul symbol til the last but one
        ASN_SEQUENCE_ADD(&scc->uplinkConfigCommon->initialUplinkBWP->pusch_ConfigCommon->choice.setup->pusch_TimeDomainAllocationList->list,pusch_timedomainresourceallocation_msg3);
      }
    }
  }
}

void set_dl_DataToUL_ACK(NR_PUCCH_Config_t *pucch_Config, int min_feedback_time) {

  pucch_Config->dl_DataToUL_ACK = calloc(1,sizeof(*pucch_Config->dl_DataToUL_ACK));
  long *delay[8];
  for (int i=0;i<8;i++) {
    delay[i] = calloc(1,sizeof(*delay[i]));
    *delay[i] = i+min_feedback_time;
    ASN_SEQUENCE_ADD(&pucch_Config->dl_DataToUL_ACK->list,delay[i]);
  }
}

// PUCCH resource set 0 for configuration with O_uci <= 2 bits and/or a positive or negative SR (section 9.2.1 of 38.213)
void config_pucch_resset0(NR_PUCCH_Config_t *pucch_Config, int uid, int curr_bwp, NR_UE_NR_Capability_t *uecap) {

  NR_PUCCH_ResourceSet_t *pucchresset = calloc(1,sizeof(*pucchresset));
  pucchresset->pucch_ResourceSetId = 0;
  NR_PUCCH_ResourceId_t *pucchid=calloc(1,sizeof(*pucchid));
  *pucchid=0;
  ASN_SEQUENCE_ADD(&pucchresset->resourceList.list,pucchid);
  pucchresset->maxPayloadSize=NULL;

  if(uecap) {
    long *pucch_F0_2WithoutFH = uecap->phy_Parameters.phy_ParametersFRX_Diff->pucch_F0_2WithoutFH;
    AssertFatal(pucch_F0_2WithoutFH == NULL,"UE does not support PUCCH F0 without frequency hopping. Current configuration is without FH\n");
  }

  NR_PUCCH_Resource_t *pucchres0=calloc(1,sizeof(*pucchres0));
  pucchres0->pucch_ResourceId=*pucchid;
  pucchres0->startingPRB= (8 + uid) % curr_bwp;
  pucchres0->intraSlotFrequencyHopping=NULL;
  pucchres0->secondHopPRB=NULL;
  pucchres0->format.present= NR_PUCCH_Resource__format_PR_format0;
  pucchres0->format.choice.format0=calloc(1,sizeof(*pucchres0->format.choice.format0));
  pucchres0->format.choice.format0->initialCyclicShift=0;
  pucchres0->format.choice.format0->nrofSymbols=1;
  pucchres0->format.choice.format0->startingSymbolIndex=13;
  ASN_SEQUENCE_ADD(&pucch_Config->resourceToAddModList->list,pucchres0);

  ASN_SEQUENCE_ADD(&pucch_Config->resourceSetToAddModList->list,pucchresset);
}


// PUCCH resource set 1 for configuration with O_uci > 2 bits (currently format2)
void config_pucch_resset1(NR_PUCCH_Config_t *pucch_Config, NR_UE_NR_Capability_t *uecap) {

  NR_PUCCH_ResourceSet_t *pucchresset=calloc(1,sizeof(*pucchresset));
  pucchresset->pucch_ResourceSetId = 1;
  NR_PUCCH_ResourceId_t *pucchressetid=calloc(1,sizeof(*pucchressetid));
  *pucchressetid=2;
  ASN_SEQUENCE_ADD(&pucchresset->resourceList.list,pucchressetid);
  pucchresset->maxPayloadSize=NULL;

  if(uecap) {
    long *pucch_F0_2WithoutFH = uecap->phy_Parameters.phy_ParametersFRX_Diff->pucch_F0_2WithoutFH;
    AssertFatal(pucch_F0_2WithoutFH == NULL,"UE does not support PUCCH F2 without frequency hopping. Current configuration is without FH\n");
  }

  NR_PUCCH_Resource_t *pucchres2=calloc(1,sizeof(*pucchres2));
  pucchres2->pucch_ResourceId=*pucchressetid;
  pucchres2->startingPRB=0;
  pucchres2->intraSlotFrequencyHopping=NULL;
  pucchres2->secondHopPRB=NULL;
  pucchres2->format.present= NR_PUCCH_Resource__format_PR_format2;
  pucchres2->format.choice.format2=calloc(1,sizeof(*pucchres2->format.choice.format2));
  pucchres2->format.choice.format2->nrofPRBs=8;
  pucchres2->format.choice.format2->nrofSymbols=1;
  pucchres2->format.choice.format2->startingSymbolIndex=13;
  ASN_SEQUENCE_ADD(&pucch_Config->resourceToAddModList->list,pucchres2);

  ASN_SEQUENCE_ADD(&pucch_Config->resourceSetToAddModList->list,pucchresset);

  pucch_Config->format2=calloc(1,sizeof(*pucch_Config->format2));
  pucch_Config->format2->present=NR_SetupRelease_PUCCH_FormatConfig_PR_setup;
  NR_PUCCH_FormatConfig_t *pucchfmt2 = calloc(1,sizeof(*pucchfmt2));
  pucch_Config->format2->choice.setup = pucchfmt2;
  pucchfmt2->interslotFrequencyHopping=NULL;
  pucchfmt2->additionalDMRS=NULL;
  pucchfmt2->maxCodeRate=calloc(1,sizeof(*pucchfmt2->maxCodeRate));
  *pucchfmt2->maxCodeRate=NR_PUCCH_MaxCodeRate_zeroDot35;
  pucchfmt2->nrofSlots=NULL;
  pucchfmt2->pi2BPSK=NULL;

  // to check UE capabilities for that in principle
  pucchfmt2->simultaneousHARQ_ACK_CSI=calloc(1,sizeof(*pucchfmt2->simultaneousHARQ_ACK_CSI));
  *pucchfmt2->simultaneousHARQ_ACK_CSI=NR_PUCCH_FormatConfig__simultaneousHARQ_ACK_CSI_true;

}

void set_pucch_power_config(NR_PUCCH_Config_t *pucch_Config, int do_csirs) {

  pucch_Config->pucch_PowerControl = calloc(1,sizeof(*pucch_Config->pucch_PowerControl));
  NR_P0_PUCCH_t *p00 = calloc(1,sizeof(*p00));
  p00->p0_PUCCH_Id = 1;
  p00->p0_PUCCH_Value = 0;
  pucch_Config->pucch_PowerControl->p0_Set = calloc(1,sizeof(*pucch_Config->pucch_PowerControl->p0_Set));
  ASN_SEQUENCE_ADD(&pucch_Config->pucch_PowerControl->p0_Set->list,p00);

  pucch_Config->pucch_PowerControl->pathlossReferenceRSs = calloc(1,sizeof(*pucch_Config->pucch_PowerControl->pathlossReferenceRSs));
  struct NR_PUCCH_PathlossReferenceRS *PL_ref_RS = calloc(1,sizeof(*PL_ref_RS));
  PL_ref_RS->pucch_PathlossReferenceRS_Id = 0;
  if(do_csirs) {
    PL_ref_RS->referenceSignal.present = NR_PUCCH_PathlossReferenceRS__referenceSignal_PR_csi_RS_Index;
    PL_ref_RS->referenceSignal.choice.csi_RS_Index = 0;
  }
  else {
    PL_ref_RS->referenceSignal.present = NR_PUCCH_PathlossReferenceRS__referenceSignal_PR_ssb_Index;
    PL_ref_RS->referenceSignal.choice.ssb_Index = 0;
  }
  ASN_SEQUENCE_ADD(&pucch_Config->pucch_PowerControl->pathlossReferenceRSs->list,PL_ref_RS);

  pucch_Config->pucch_PowerControl->deltaF_PUCCH_f0 = calloc(1,sizeof(*pucch_Config->pucch_PowerControl->deltaF_PUCCH_f0));
  *pucch_Config->pucch_PowerControl->deltaF_PUCCH_f0 = 0;
  pucch_Config->pucch_PowerControl->deltaF_PUCCH_f2 = calloc(1,sizeof(*pucch_Config->pucch_PowerControl->deltaF_PUCCH_f2));
  *pucch_Config->pucch_PowerControl->deltaF_PUCCH_f2 = 0;

  pucch_Config->spatialRelationInfoToAddModList = calloc(1,sizeof(*pucch_Config->spatialRelationInfoToAddModList));
  pucch_Config->spatialRelationInfoToReleaseList=NULL;
  NR_PUCCH_SpatialRelationInfo_t *pucchspatial = calloc(1,sizeof(*pucchspatial));
  pucchspatial->pucch_SpatialRelationInfoId = 1;
  pucchspatial->servingCellId = NULL;
  if(do_csirs) {
    pucchspatial->referenceSignal.present = NR_PUCCH_SpatialRelationInfo__referenceSignal_PR_csi_RS_Index;
    pucchspatial->referenceSignal.choice.csi_RS_Index = 0;
  }
  else {
    pucchspatial->referenceSignal.present = NR_PUCCH_SpatialRelationInfo__referenceSignal_PR_ssb_Index;
    pucchspatial->referenceSignal.choice.ssb_Index = 0;
  }

  pucchspatial->pucch_PathlossReferenceRS_Id = PL_ref_RS->pucch_PathlossReferenceRS_Id;
  pucchspatial->p0_PUCCH_Id = p00->p0_PUCCH_Id;
  pucchspatial->closedLoopIndex = NR_PUCCH_SpatialRelationInfo__closedLoopIndex_i0;
  ASN_SEQUENCE_ADD(&pucch_Config->spatialRelationInfoToAddModList->list,pucchspatial);
}

static void set_SR_periodandoffset(NR_SchedulingRequestResourceConfig_t *schedulingRequestResourceConfig,
                            const NR_ServingCellConfigCommon_t *scc)
{
  const NR_TDD_UL_DL_Pattern_t *tdd = scc->tdd_UL_DL_ConfigurationCommon ? &scc->tdd_UL_DL_ConfigurationCommon->pattern1 : NULL;
  int sr_slot = 1; // in FDD SR in slot 1
  if(tdd)
    sr_slot = tdd->nrofDownlinkSlots; // SR in the first uplink slot

  schedulingRequestResourceConfig->periodicityAndOffset = calloc(1,sizeof(*schedulingRequestResourceConfig->periodicityAndOffset));

  if(sr_slot<10){
    schedulingRequestResourceConfig->periodicityAndOffset->present = NR_SchedulingRequestResourceConfig__periodicityAndOffset_PR_sl10;
    schedulingRequestResourceConfig->periodicityAndOffset->choice.sl10 = sr_slot;
    return;
  }
  if(sr_slot<20){
    schedulingRequestResourceConfig->periodicityAndOffset->present = NR_SchedulingRequestResourceConfig__periodicityAndOffset_PR_sl20;
    schedulingRequestResourceConfig->periodicityAndOffset->choice.sl20 = sr_slot;
    return;
  }
  if(sr_slot<40){
    schedulingRequestResourceConfig->periodicityAndOffset->present = NR_SchedulingRequestResourceConfig__periodicityAndOffset_PR_sl40;
    schedulingRequestResourceConfig->periodicityAndOffset->choice.sl40 = sr_slot;
    return;
  }
  if(sr_slot<80){
    schedulingRequestResourceConfig->periodicityAndOffset->present = NR_SchedulingRequestResourceConfig__periodicityAndOffset_PR_sl80;
    schedulingRequestResourceConfig->periodicityAndOffset->choice.sl80 = sr_slot;
    return;
  }
  if(sr_slot<160){
    schedulingRequestResourceConfig->periodicityAndOffset->present = NR_SchedulingRequestResourceConfig__periodicityAndOffset_PR_sl160;
    schedulingRequestResourceConfig->periodicityAndOffset->choice.sl160 = sr_slot;
    return;
  }
  if(sr_slot<320){
    schedulingRequestResourceConfig->periodicityAndOffset->present = NR_SchedulingRequestResourceConfig__periodicityAndOffset_PR_sl320;
    schedulingRequestResourceConfig->periodicityAndOffset->choice.sl320 = sr_slot;
    return;
  }
  schedulingRequestResourceConfig->periodicityAndOffset->present = NR_SchedulingRequestResourceConfig__periodicityAndOffset_PR_sl640;
  schedulingRequestResourceConfig->periodicityAndOffset->choice.sl640 = sr_slot;
}

void scheduling_request_config(const NR_ServingCellConfigCommon_t *scc,
                               NR_PUCCH_Config_t *pucch_Config) {

  // format with <=2 bits in pucch resource set 0
  NR_PUCCH_ResourceSet_t *pucchresset = pucch_Config->resourceSetToAddModList->list.array[0];
  // assigning the 1st pucch resource in the set to scheduling request
  NR_PUCCH_ResourceId_t *pucchressetid = pucchresset->resourceList.list.array[0];

  pucch_Config->schedulingRequestResourceToAddModList = calloc(1,sizeof(*pucch_Config->schedulingRequestResourceToAddModList));
  NR_SchedulingRequestResourceConfig_t *schedulingRequestResourceConfig = calloc(1,sizeof(*schedulingRequestResourceConfig));
  schedulingRequestResourceConfig->schedulingRequestResourceId = 1;
  schedulingRequestResourceConfig->schedulingRequestID = 0;

  set_SR_periodandoffset(schedulingRequestResourceConfig, scc);

  schedulingRequestResourceConfig->resource = calloc(1,sizeof(*schedulingRequestResourceConfig->resource));
  *schedulingRequestResourceConfig->resource = *pucchressetid;
  ASN_SEQUENCE_ADD(&pucch_Config->schedulingRequestResourceToAddModList->list,schedulingRequestResourceConfig);
}

void set_dl_mcs_table(int scs,
                      NR_UE_NR_Capability_t *cap,
                      NR_BWP_DownlinkDedicated_t *bwp_Dedicated,
                      const NR_ServingCellConfigCommon_t *scc) {

  if (cap == NULL){
    bwp_Dedicated->pdsch_Config->choice.setup->mcs_Table = NULL;
    return;
  }

  int band = *scc->downlinkConfigCommon->frequencyInfoDL->frequencyBandList.list.array[0];
  struct NR_FrequencyInfoDL__scs_SpecificCarrierList scs_list = scc->downlinkConfigCommon->frequencyInfoDL->scs_SpecificCarrierList;
  int bw_rb = -1;
  for(int i=0; i<scs_list.list.count; i++){
    if(scs == scs_list.list.array[i]->subcarrierSpacing){
      bw_rb = scs_list.list.array[i]->carrierBandwidth;
      break;
    }
  }
  AssertFatal(bw_rb>0,"Could not find scs-SpecificCarrierList element for scs %d",scs);
  int bw = get_supported_band_index(scs, band, bw_rb);
  AssertFatal(bw>=0,"Supported band corresponding to %d RBs not found\n", bw_rb);

  bool supported = false;
  if (band>256) {
    for (int i=0;i<cap->rf_Parameters.supportedBandListNR.list.count;i++) {
      NR_BandNR_t *bandNRinfo = cap->rf_Parameters.supportedBandListNR.list.array[i];
      if(bandNRinfo->bandNR == band && bandNRinfo->pdsch_256QAM_FR2) {
        supported = true;
        break;
      }
    }
  }
  else if (cap->phy_Parameters.phy_ParametersFR1 && cap->phy_Parameters.phy_ParametersFR1->pdsch_256QAM_FR1)
    supported = true;

  if (supported) {
    if(bwp_Dedicated->pdsch_Config->choice.setup->mcs_Table == NULL)
      bwp_Dedicated->pdsch_Config->choice.setup->mcs_Table = calloc(1, sizeof(*bwp_Dedicated->pdsch_Config->choice.setup->mcs_Table));
    *bwp_Dedicated->pdsch_Config->choice.setup->mcs_Table = NR_PDSCH_Config__mcs_Table_qam256;
  }
  else
    bwp_Dedicated->pdsch_Config->choice.setup->mcs_Table = NULL;
}

<<<<<<< HEAD
void set_phr_config(NR_MAC_CellGroupConfig_t *mac_CellGroupConfig)
{
  mac_CellGroupConfig->phr_Config                                         = calloc(1, sizeof(*mac_CellGroupConfig->phr_Config));
  mac_CellGroupConfig->phr_Config->present                                = NR_SetupRelease_PHR_Config_PR_setup;
  mac_CellGroupConfig->phr_Config->choice.setup                           = calloc(1, sizeof(*mac_CellGroupConfig->phr_Config->choice.setup));
  mac_CellGroupConfig->phr_Config->choice.setup->phr_PeriodicTimer        = NR_PHR_Config__phr_PeriodicTimer_sf10;
  mac_CellGroupConfig->phr_Config->choice.setup->phr_ProhibitTimer        = NR_PHR_Config__phr_ProhibitTimer_sf10;
  mac_CellGroupConfig->phr_Config->choice.setup->phr_Tx_PowerFactorChange = NR_PHR_Config__phr_Tx_PowerFactorChange_dB1;
}
=======
void config_downlinkBWP(NR_BWP_Downlink_t *bwp,
                        const NR_ServingCellConfigCommon_t *scc,
                        const NR_ServingCellConfig_t *servingcellconfigdedicated,
                        NR_UE_NR_Capability_t *uecap,
                        int dl_antenna_ports,
                        bool force_256qam_off,
                        int bwp_loop, bool is_SA) {

  bwp->bwp_Common = calloc(1,sizeof(*bwp->bwp_Common));

  if(servingcellconfigdedicated->downlinkBWP_ToAddModList &&
     bwp_loop < servingcellconfigdedicated->downlinkBWP_ToAddModList->list.count) {
    bwp->bwp_Id = servingcellconfigdedicated->downlinkBWP_ToAddModList->list.array[bwp_loop]->bwp_Id;
    bwp->bwp_Common->genericParameters.locationAndBandwidth = servingcellconfigdedicated->downlinkBWP_ToAddModList->list.array[bwp_loop]->bwp_Common->genericParameters.locationAndBandwidth;
    bwp->bwp_Common->genericParameters.subcarrierSpacing = servingcellconfigdedicated->downlinkBWP_ToAddModList->list.array[bwp_loop]->bwp_Common->genericParameters.subcarrierSpacing;
    bwp->bwp_Common->genericParameters.cyclicPrefix = servingcellconfigdedicated->downlinkBWP_ToAddModList->list.array[bwp_loop]->bwp_Common->genericParameters.cyclicPrefix;
  } else {
    bwp->bwp_Id=bwp_loop+1;
    bwp->bwp_Common->genericParameters.locationAndBandwidth = PRBalloc_to_locationandbandwidth(scc->downlinkConfigCommon->frequencyInfoDL->scs_SpecificCarrierList.list.array[0]->carrierBandwidth,0);
    bwp->bwp_Common->genericParameters.subcarrierSpacing = scc->downlinkConfigCommon->initialDownlinkBWP->genericParameters.subcarrierSpacing;
    bwp->bwp_Common->genericParameters.cyclicPrefix = scc->downlinkConfigCommon->initialDownlinkBWP->genericParameters.cyclicPrefix;
  }

  bwp->bwp_Common->pdcch_ConfigCommon=calloc(1,sizeof(*bwp->bwp_Common->pdcch_ConfigCommon));
  bwp->bwp_Common->pdcch_ConfigCommon->present = NR_SetupRelease_PDCCH_ConfigCommon_PR_setup;
  bwp->bwp_Common->pdcch_ConfigCommon->choice.setup = calloc(1,sizeof(*bwp->bwp_Common->pdcch_ConfigCommon->choice.setup));
  bwp->bwp_Common->pdcch_ConfigCommon->choice.setup->controlResourceSetZero=NULL;
  bwp->bwp_Common->pdcch_ConfigCommon->choice.setup->commonControlResourceSet=calloc(1,sizeof(*bwp->bwp_Common->pdcch_ConfigCommon->choice.setup->commonControlResourceSet));

  int curr_bwp = NRRIV2BW(bwp->bwp_Common->genericParameters.locationAndBandwidth,MAX_BWP_SIZE);

  NR_ControlResourceSet_t *coreset = calloc(1,sizeof(*coreset));
  uint64_t ssb_bitmap = get_ssb_bitmap(scc);
  rrc_coreset_config(coreset, bwp->bwp_Id, curr_bwp, ssb_bitmap);
  bwp->bwp_Common->pdcch_ConfigCommon->choice.setup->commonControlResourceSet = coreset;

  bwp->bwp_Common->pdcch_ConfigCommon->choice.setup->searchSpaceZero=NULL;
  bwp->bwp_Common->pdcch_ConfigCommon->choice.setup->commonSearchSpaceList=NULL;
  bwp->bwp_Common->pdcch_ConfigCommon->choice.setup->commonSearchSpaceList=calloc(1,sizeof(*bwp->bwp_Common->pdcch_ConfigCommon->choice.setup->commonSearchSpaceList));

  NR_SearchSpace_t *ss=calloc(1,sizeof(*ss));
  ss->searchSpaceId = 10+bwp->bwp_Id;
  ss->controlResourceSetId=calloc(1,sizeof(*ss->controlResourceSetId));
  *ss->controlResourceSetId=coreset->controlResourceSetId;
  ss->monitoringSlotPeriodicityAndOffset = calloc(1,sizeof(*ss->monitoringSlotPeriodicityAndOffset));
  ss->monitoringSlotPeriodicityAndOffset->present = NR_SearchSpace__monitoringSlotPeriodicityAndOffset_PR_sl1;
  ss->duration=NULL;
  ss->monitoringSymbolsWithinSlot = calloc(1,sizeof(*ss->monitoringSymbolsWithinSlot));
  ss->monitoringSymbolsWithinSlot->buf = calloc(1,2);
  // should be '1100 0000 0000 00'B (LSB first!), first two symols in slot, adjust if needed
  ss->monitoringSymbolsWithinSlot->buf[1] = 0;
  ss->monitoringSymbolsWithinSlot->buf[0] = 0x80;
  ss->monitoringSymbolsWithinSlot->size = 2;
  ss->monitoringSymbolsWithinSlot->bits_unused = 2;
  ss->nrofCandidates = calloc(1,sizeof(*ss->nrofCandidates));
  // TODO write a function to program nr of candidates and aggregation level
  ss->nrofCandidates->aggregationLevel1 = NR_SearchSpace__nrofCandidates__aggregationLevel1_n0;
  ss->nrofCandidates->aggregationLevel2 = NR_SearchSpace__nrofCandidates__aggregationLevel2_n0;
  ss->nrofCandidates->aggregationLevel4 = NR_SearchSpace__nrofCandidates__aggregationLevel4_n1;
  ss->nrofCandidates->aggregationLevel8 = NR_SearchSpace__nrofCandidates__aggregationLevel8_n0;
  ss->nrofCandidates->aggregationLevel16 = NR_SearchSpace__nrofCandidates__aggregationLevel16_n0;
  ss->searchSpaceType = calloc(1,sizeof(*ss->searchSpaceType));
  ss->searchSpaceType->present = NR_SearchSpace__searchSpaceType_PR_common;
  ss->searchSpaceType->choice.common=calloc(1,sizeof(*ss->searchSpaceType->choice.common));
  ss->searchSpaceType->choice.common->dci_Format0_0_AndFormat1_0 = calloc(1,sizeof(*ss->searchSpaceType->choice.common->dci_Format0_0_AndFormat1_0));
  ASN_SEQUENCE_ADD(&bwp->bwp_Common->pdcch_ConfigCommon->choice.setup->commonSearchSpaceList->list,ss);

  bwp->bwp_Common->pdcch_ConfigCommon->choice.setup->searchSpaceSIB1=NULL;
  bwp->bwp_Common->pdcch_ConfigCommon->choice.setup->searchSpaceOtherSystemInformation=NULL;
  bwp->bwp_Common->pdcch_ConfigCommon->choice.setup->pagingSearchSpace=NULL;
  bwp->bwp_Common->pdcch_ConfigCommon->choice.setup->ra_SearchSpace=NULL;
  if(is_SA == false) {
    bwp->bwp_Common->pdcch_ConfigCommon->choice.setup->ra_SearchSpace=calloc(1,sizeof(*bwp->bwp_Common->pdcch_ConfigCommon->choice.setup->ra_SearchSpace));
    *bwp->bwp_Common->pdcch_ConfigCommon->choice.setup->ra_SearchSpace=ss->searchSpaceId;
  }
  bwp->bwp_Common->pdcch_ConfigCommon->choice.setup->ext1=NULL;
  bwp->bwp_Common->pdsch_ConfigCommon=calloc(1,sizeof(*bwp->bwp_Common->pdsch_ConfigCommon));
  bwp->bwp_Common->pdsch_ConfigCommon->present = NR_SetupRelease_PDSCH_ConfigCommon_PR_setup;
  bwp->bwp_Common->pdsch_ConfigCommon->choice.setup = calloc(1,sizeof(*bwp->bwp_Common->pdsch_ConfigCommon->choice.setup));
  bwp->bwp_Common->pdsch_ConfigCommon->choice.setup->pdsch_TimeDomainAllocationList = calloc(1,sizeof(*bwp->bwp_Common->pdsch_ConfigCommon->choice.setup->pdsch_TimeDomainAllocationList));

  nr_rrc_config_dl_tda(bwp->bwp_Common->pdsch_ConfigCommon->choice.setup->pdsch_TimeDomainAllocationList,
                       get_frame_type((int)*scc->downlinkConfigCommon->frequencyInfoDL->frequencyBandList.list.array[0], *scc->ssbSubcarrierSpacing),
                       scc->tdd_UL_DL_ConfigurationCommon,
                       curr_bwp);

  if (!bwp->bwp_Dedicated) {
    bwp->bwp_Dedicated=calloc(1,sizeof(*bwp->bwp_Dedicated));
  }
  bwp->bwp_Dedicated->pdcch_Config=calloc(1,sizeof(*bwp->bwp_Dedicated->pdcch_Config));
  bwp->bwp_Dedicated->pdcch_Config->present = NR_SetupRelease_PDCCH_Config_PR_setup;
  bwp->bwp_Dedicated->pdcch_Config->choice.setup = calloc(1,sizeof(*bwp->bwp_Dedicated->pdcch_Config->choice.setup));
  bwp->bwp_Dedicated->pdcch_Config->choice.setup->searchSpacesToAddModList = calloc(1,sizeof(*bwp->bwp_Dedicated->pdcch_Config->choice.setup->searchSpacesToAddModList));
  bwp->bwp_Dedicated->pdcch_Config->choice.setup->controlResourceSetToAddModList = calloc(1,sizeof(*bwp->bwp_Dedicated->pdcch_Config->choice.setup->controlResourceSetToAddModList));

  ASN_SEQUENCE_ADD(&bwp->bwp_Dedicated->pdcch_Config->choice.setup->controlResourceSetToAddModList->list, coreset);

  bwp->bwp_Dedicated->pdcch_Config->choice.setup->searchSpacesToAddModList = calloc(1,sizeof(*bwp->bwp_Dedicated->pdcch_Config->choice.setup->searchSpacesToAddModList));
  NR_SearchSpace_t *ss2 = calloc(1,sizeof(*ss2));
  ss2->searchSpaceId= 20+bwp->bwp_Id;
  ss2->controlResourceSetId=calloc(1,sizeof(*ss2->controlResourceSetId));
  *ss2->controlResourceSetId=coreset->controlResourceSetId;
  ss2->monitoringSlotPeriodicityAndOffset=calloc(1,sizeof(*ss2->monitoringSlotPeriodicityAndOffset));
  ss2->monitoringSlotPeriodicityAndOffset->present = NR_SearchSpace__monitoringSlotPeriodicityAndOffset_PR_sl1;
  ss2->monitoringSlotPeriodicityAndOffset->choice.sl1=(NULL_t)0;
  ss2->duration=NULL;
  ss2->monitoringSymbolsWithinSlot = calloc(1,sizeof(*ss2->monitoringSymbolsWithinSlot));
  ss2->monitoringSymbolsWithinSlot->buf = calloc(1,2);
  ss2->monitoringSymbolsWithinSlot->size = 2;
  ss2->monitoringSymbolsWithinSlot->buf[0]=0x80;
  ss2->monitoringSymbolsWithinSlot->buf[1]=0x0;
  ss2->monitoringSymbolsWithinSlot->bits_unused = 2;
  ss2->nrofCandidates=calloc(1,sizeof(*ss2->nrofCandidates));
  ss2->nrofCandidates->aggregationLevel1 = NR_SearchSpace__nrofCandidates__aggregationLevel1_n0;
  ss2->nrofCandidates->aggregationLevel2 = NR_SearchSpace__nrofCandidates__aggregationLevel2_n4;
  ss2->nrofCandidates->aggregationLevel4 = NR_SearchSpace__nrofCandidates__aggregationLevel4_n0;
  ss2->nrofCandidates->aggregationLevel8 = NR_SearchSpace__nrofCandidates__aggregationLevel8_n0;
  ss2->nrofCandidates->aggregationLevel16 = NR_SearchSpace__nrofCandidates__aggregationLevel16_n0;
  ss2->searchSpaceType=calloc(1,sizeof(*ss2->searchSpaceType));
  ss2->searchSpaceType->present = NR_SearchSpace__searchSpaceType_PR_ue_Specific;
  ss2->searchSpaceType->choice.ue_Specific = calloc(1,sizeof(*ss2->searchSpaceType->choice.ue_Specific));
  ss2->searchSpaceType->choice.ue_Specific->dci_Formats=NR_SearchSpace__searchSpaceType__ue_Specific__dci_Formats_formats0_1_And_1_1;
  ASN_SEQUENCE_ADD(&bwp->bwp_Dedicated->pdcch_Config->choice.setup->searchSpacesToAddModList->list, ss2);

  bwp->bwp_Dedicated->pdcch_Config->choice.setup->searchSpacesToReleaseList = NULL;

  struct NR_SetupRelease_PDSCH_Config *pdsch_Config = NULL;
  pdsch_Config = calloc(1,sizeof(*pdsch_Config));
  pdsch_Config->present = NR_SetupRelease_PDSCH_Config_PR_setup;
  pdsch_Config->choice.setup = calloc(1,sizeof(*pdsch_Config->choice.setup));
  pdsch_Config->choice.setup->dmrs_DownlinkForPDSCH_MappingTypeA = calloc(1,sizeof(*pdsch_Config->choice.setup->dmrs_DownlinkForPDSCH_MappingTypeA));
  pdsch_Config->choice.setup->dmrs_DownlinkForPDSCH_MappingTypeA->present= NR_SetupRelease_DMRS_DownlinkConfig_PR_setup;
  pdsch_Config->choice.setup->dmrs_DownlinkForPDSCH_MappingTypeA->choice.setup = calloc(1,sizeof(*pdsch_Config->choice.setup->dmrs_DownlinkForPDSCH_MappingTypeA->choice.setup));
  pdsch_Config->choice.setup->dataScramblingIdentityPDSCH = NULL;
  struct NR_SetupRelease_DMRS_DownlinkConfig *dmrs_DownlinkForPDSCH_MappingTypeA = pdsch_Config->choice.setup->dmrs_DownlinkForPDSCH_MappingTypeA;

  if ((get_softmodem_params()->do_ra || get_softmodem_params()->phy_test) && dl_antenna_ports > 1) // for MIMO, we use DMRS Config Type 2 but only with OAI UE
    dmrs_DownlinkForPDSCH_MappingTypeA->choice.setup->dmrs_Type=calloc(1,sizeof(*dmrs_DownlinkForPDSCH_MappingTypeA->choice.setup->dmrs_Type));
  else
    dmrs_DownlinkForPDSCH_MappingTypeA->choice.setup->dmrs_Type=NULL;
  dmrs_DownlinkForPDSCH_MappingTypeA->choice.setup->maxLength=NULL;
  dmrs_DownlinkForPDSCH_MappingTypeA->choice.setup->scramblingID0=NULL;
  dmrs_DownlinkForPDSCH_MappingTypeA->choice.setup->scramblingID1=NULL;
  dmrs_DownlinkForPDSCH_MappingTypeA->choice.setup->dmrs_AdditionalPosition = calloc(1,sizeof(*dmrs_DownlinkForPDSCH_MappingTypeA->choice.setup->dmrs_AdditionalPosition));
  *dmrs_DownlinkForPDSCH_MappingTypeA->choice.setup->dmrs_AdditionalPosition = NR_DMRS_DownlinkConfig__dmrs_AdditionalPosition_pos1;

  pdsch_Config->choice.setup->resourceAllocation = NR_PDSCH_Config__resourceAllocation_resourceAllocationType1;
  pdsch_Config->choice.setup->prb_BundlingType.present = NR_PDSCH_Config__prb_BundlingType_PR_staticBundling;
  pdsch_Config->choice.setup->prb_BundlingType.choice.staticBundling = calloc(1,sizeof(*pdsch_Config->choice.setup->prb_BundlingType.choice.staticBundling));
  pdsch_Config->choice.setup->prb_BundlingType.choice.staticBundling->bundleSize = calloc(1,sizeof(*pdsch_Config->choice.setup->prb_BundlingType.choice.staticBundling->bundleSize));
  *pdsch_Config->choice.setup->prb_BundlingType.choice.staticBundling->bundleSize = NR_PDSCH_Config__prb_BundlingType__staticBundling__bundleSize_wideband;

  bwp->bwp_Dedicated->pdsch_Config = pdsch_Config;
  set_dl_mcs_table(bwp->bwp_Common->genericParameters.subcarrierSpacing,
                   force_256qam_off ? NULL : uecap,
                   bwp->bwp_Dedicated,
                   scc);

  int n_ssb = 0;
  NR_TCI_State_t *tcid[64];
  for (int i=0;i<64;i++) {
    if ((ssb_bitmap>>(63-i))&0x01){
      tcid[i]=calloc(1,sizeof(*tcid[i]));
      tcid[i]->tci_StateId=n_ssb;
      tcid[i]->qcl_Type1.cell=NULL;
      tcid[i]->qcl_Type1.bwp_Id=calloc(1,sizeof(*tcid[i]->qcl_Type1.bwp_Id));
      *tcid[i]->qcl_Type1.bwp_Id=bwp->bwp_Id;
      tcid[i]->qcl_Type1.referenceSignal.present = NR_QCL_Info__referenceSignal_PR_ssb;
      tcid[i]->qcl_Type1.referenceSignal.choice.ssb = i;
      tcid[i]->qcl_Type1.qcl_Type=NR_QCL_Info__qcl_Type_typeC;
      ASN_SEQUENCE_ADD(&bwp->bwp_Dedicated->pdsch_Config->choice.setup->tci_StatesToAddModList->list,tcid[i]);
      n_ssb++;
    }
  }
}

void config_uplinkBWP(NR_BWP_Uplink_t *ubwp,
                      long bwp_loop, bool is_SA, int uid,
                      const gNB_RrcConfigurationReq *configuration,
                      const NR_ServingCellConfig_t *servingcellconfigdedicated,
                      const NR_ServingCellConfigCommon_t *scc,
                      NR_UE_NR_Capability_t *uecap) {

  ubwp->bwp_Common = calloc(1,sizeof(*ubwp->bwp_Common));
  if(servingcellconfigdedicated->uplinkConfig->uplinkBWP_ToAddModList &&
     bwp_loop < servingcellconfigdedicated->uplinkConfig->uplinkBWP_ToAddModList->list.count) {
    ubwp->bwp_Id = servingcellconfigdedicated->uplinkConfig->uplinkBWP_ToAddModList->list.array[bwp_loop]->bwp_Id;
    ubwp->bwp_Common->genericParameters.locationAndBandwidth = servingcellconfigdedicated->uplinkConfig->uplinkBWP_ToAddModList->list.array[bwp_loop]->bwp_Common->genericParameters.locationAndBandwidth;
    ubwp->bwp_Common->genericParameters.subcarrierSpacing = servingcellconfigdedicated->uplinkConfig->uplinkBWP_ToAddModList->list.array[bwp_loop]->bwp_Common->genericParameters.subcarrierSpacing;
    ubwp->bwp_Common->genericParameters.cyclicPrefix = servingcellconfigdedicated->uplinkConfig->uplinkBWP_ToAddModList->list.array[bwp_loop]->bwp_Common->genericParameters.cyclicPrefix;
  } else {
    ubwp->bwp_Id=bwp_loop+1;
    ubwp->bwp_Common->genericParameters.locationAndBandwidth = PRBalloc_to_locationandbandwidth(scc->uplinkConfigCommon->frequencyInfoUL->scs_SpecificCarrierList.list.array[0]->carrierBandwidth,0);
    ubwp->bwp_Common->genericParameters.subcarrierSpacing = scc->uplinkConfigCommon->initialUplinkBWP->genericParameters.subcarrierSpacing;
    ubwp->bwp_Common->genericParameters.cyclicPrefix = scc->uplinkConfigCommon->initialUplinkBWP->genericParameters.cyclicPrefix;
  }

  int curr_bwp = NRRIV2BW(ubwp->bwp_Common->genericParameters.locationAndBandwidth,MAX_BWP_SIZE);

  ubwp->bwp_Common->rach_ConfigCommon  = is_SA ? NULL : scc->uplinkConfigCommon->initialUplinkBWP->rach_ConfigCommon;
  ubwp->bwp_Common->pusch_ConfigCommon = scc->uplinkConfigCommon->initialUplinkBWP->pusch_ConfigCommon;
  ubwp->bwp_Common->pucch_ConfigCommon = scc->uplinkConfigCommon->initialUplinkBWP->pucch_ConfigCommon;

  if (!ubwp->bwp_Dedicated) {
    ubwp->bwp_Dedicated = calloc(1,sizeof(*ubwp->bwp_Dedicated));
  }

  ubwp->bwp_Dedicated->pucch_Config = calloc(1,sizeof(*ubwp->bwp_Dedicated->pucch_Config));
  ubwp->bwp_Dedicated->pucch_Config->present = NR_SetupRelease_PUCCH_Config_PR_setup;
  NR_PUCCH_Config_t *pucch_Config = calloc(1,sizeof(*pucch_Config));
  ubwp->bwp_Dedicated->pucch_Config->choice.setup = pucch_Config;
  pucch_Config->resourceSetToAddModList = calloc(1,sizeof(*pucch_Config->resourceSetToAddModList));
  pucch_Config->resourceSetToReleaseList = NULL;
  pucch_Config->resourceToAddModList = calloc(1,sizeof(*pucch_Config->resourceToAddModList));
  pucch_Config->resourceToReleaseList = NULL;
  config_pucch_resset0(pucch_Config, uid, curr_bwp, uecap);
  config_pucch_resset1(pucch_Config, uecap);
  set_pucch_power_config(pucch_Config, configuration->do_CSIRS);
  scheduling_request_config(scc, pucch_Config);
  set_dl_DataToUL_ACK(pucch_Config, configuration->minRXTXTIME);

  ubwp->bwp_Dedicated->pusch_Config = calloc(1,sizeof(*ubwp->bwp_Dedicated->pusch_Config));
  ubwp->bwp_Dedicated->pusch_Config->present = NR_SetupRelease_PUSCH_Config_PR_setup;
  NR_PUSCH_Config_t *pusch_Config = NULL;
  if(servingcellconfigdedicated->uplinkConfig->uplinkBWP_ToAddModList &&
     bwp_loop < servingcellconfigdedicated->uplinkConfig->uplinkBWP_ToAddModList->list.count) {
    pusch_Config = servingcellconfigdedicated->uplinkConfig->uplinkBWP_ToAddModList->list.array[bwp_loop]->bwp_Dedicated->pusch_Config->choice.setup;
  } else {
    pusch_Config = calloc(1,sizeof(*pusch_Config));
  }
  ubwp->bwp_Dedicated->pusch_Config->choice.setup = pusch_Config;
  pusch_Config->txConfig=calloc(1,sizeof(*pusch_Config->txConfig));
  *pusch_Config->txConfig= NR_PUSCH_Config__txConfig_codebook;
  pusch_Config->dmrs_UplinkForPUSCH_MappingTypeA = NULL;
  if (!pusch_Config->dmrs_UplinkForPUSCH_MappingTypeB) {
    pusch_Config->dmrs_UplinkForPUSCH_MappingTypeB = calloc(1,sizeof(*pusch_Config->dmrs_UplinkForPUSCH_MappingTypeB));
    pusch_Config->dmrs_UplinkForPUSCH_MappingTypeB->present = NR_SetupRelease_DMRS_UplinkConfig_PR_setup;
    pusch_Config->dmrs_UplinkForPUSCH_MappingTypeB->choice.setup = calloc(1,sizeof(*pusch_Config->dmrs_UplinkForPUSCH_MappingTypeB->choice.setup));
  }
  NR_DMRS_UplinkConfig_t *NR_DMRS_UplinkConfig = pusch_Config->dmrs_UplinkForPUSCH_MappingTypeB->choice.setup;
  NR_DMRS_UplinkConfig->dmrs_Type = NULL;
  NR_DMRS_UplinkConfig->dmrs_AdditionalPosition = calloc(1,sizeof(*NR_DMRS_UplinkConfig->dmrs_AdditionalPosition));
  *NR_DMRS_UplinkConfig->dmrs_AdditionalPosition = NR_DMRS_UplinkConfig__dmrs_AdditionalPosition_pos0;
  NR_DMRS_UplinkConfig->phaseTrackingRS=NULL;
  NR_DMRS_UplinkConfig->maxLength=NULL;
  NR_DMRS_UplinkConfig->transformPrecodingDisabled = calloc(1,sizeof(*NR_DMRS_UplinkConfig->transformPrecodingDisabled));
  NR_DMRS_UplinkConfig->transformPrecodingDisabled->scramblingID0 = NULL;
  NR_DMRS_UplinkConfig->transformPrecodingDisabled->scramblingID1 = NULL;
  NR_DMRS_UplinkConfig->transformPrecodingEnabled = NULL;
  pusch_Config->pusch_PowerControl = calloc(1,sizeof(*pusch_Config->pusch_PowerControl));
  pusch_Config->pusch_PowerControl->tpc_Accumulation = NULL;
  pusch_Config->pusch_PowerControl->msg3_Alpha = calloc(1,sizeof(*pusch_Config->pusch_PowerControl->msg3_Alpha));
  *pusch_Config->pusch_PowerControl->msg3_Alpha = NR_Alpha_alpha1;
  pusch_Config->pusch_PowerControl->p0_NominalWithoutGrant = NULL;
  pusch_Config->pusch_PowerControl->p0_AlphaSets = calloc(1,sizeof(*pusch_Config->pusch_PowerControl->p0_AlphaSets));
  NR_P0_PUSCH_AlphaSet_t *aset = calloc(1,sizeof(*aset));
  aset->p0_PUSCH_AlphaSetId=0;
  aset->p0=calloc(1,sizeof(*aset->p0));
  *aset->p0 = 0;
  aset->alpha=calloc(1,sizeof(*aset->alpha));
  *aset->alpha=NR_Alpha_alpha1;
  ASN_SEQUENCE_ADD(&pusch_Config->pusch_PowerControl->p0_AlphaSets->list,aset);
  pusch_Config->pusch_PowerControl->pathlossReferenceRSToAddModList = NULL;
  pusch_Config->pusch_PowerControl->pathlossReferenceRSToReleaseList = NULL;
  pusch_Config->pusch_PowerControl->twoPUSCH_PC_AdjustmentStates = NULL;
  pusch_Config->pusch_PowerControl->deltaMCS = NULL;
  pusch_Config->pusch_PowerControl->sri_PUSCH_MappingToAddModList = NULL;
  pusch_Config->pusch_PowerControl->sri_PUSCH_MappingToReleaseList = NULL;
  pusch_Config->frequencyHopping=NULL;
  pusch_Config->frequencyHoppingOffsetLists=NULL;
  pusch_Config->resourceAllocation = NR_PUSCH_Config__resourceAllocation_resourceAllocationType1;
  pusch_Config->pusch_TimeDomainAllocationList = NULL;
  pusch_Config->pusch_AggregationFactor=NULL;
  pusch_Config->mcs_Table=NULL;
  pusch_Config->mcs_TableTransformPrecoder=NULL;
  pusch_Config->transformPrecoder= NULL;
  if (scc->uplinkConfigCommon->initialUplinkBWP->rach_ConfigCommon->choice.setup->msg3_transformPrecoder == NULL) {
    pusch_Config->transformPrecoder=calloc(1,sizeof(*pusch_Config->transformPrecoder));
    *pusch_Config->transformPrecoder = NR_PUSCH_Config__transformPrecoder_disabled;
  }
  pusch_Config->codebookSubset=calloc(1,sizeof(*pusch_Config->codebookSubset));
  *pusch_Config->codebookSubset = NR_PUSCH_Config__codebookSubset_nonCoherent;
  pusch_Config->maxRank=calloc(1,sizeof(*pusch_Config->maxRank));
  *pusch_Config->maxRank= 1;
  pusch_Config->rbg_Size=NULL;
  pusch_Config->uci_OnPUSCH=NULL;
  pusch_Config->tp_pi2BPSK=NULL;

  ubwp->bwp_Dedicated->srs_Config = calloc(1,sizeof(*ubwp->bwp_Dedicated->srs_Config));
  config_srs(ubwp->bwp_Dedicated->srs_Config,
             curr_bwp,
             uid,
             bwp_loop+1,
             configuration->do_SRS);

  ubwp->bwp_Dedicated->configuredGrantConfig = NULL;
  ubwp->bwp_Dedicated->beamFailureRecoveryConfig = NULL;
}

>>>>>>> e28fccc7
<|MERGE_RESOLUTION|>--- conflicted
+++ resolved
@@ -826,17 +826,6 @@
     bwp_Dedicated->pdsch_Config->choice.setup->mcs_Table = NULL;
 }
 
-<<<<<<< HEAD
-void set_phr_config(NR_MAC_CellGroupConfig_t *mac_CellGroupConfig)
-{
-  mac_CellGroupConfig->phr_Config                                         = calloc(1, sizeof(*mac_CellGroupConfig->phr_Config));
-  mac_CellGroupConfig->phr_Config->present                                = NR_SetupRelease_PHR_Config_PR_setup;
-  mac_CellGroupConfig->phr_Config->choice.setup                           = calloc(1, sizeof(*mac_CellGroupConfig->phr_Config->choice.setup));
-  mac_CellGroupConfig->phr_Config->choice.setup->phr_PeriodicTimer        = NR_PHR_Config__phr_PeriodicTimer_sf10;
-  mac_CellGroupConfig->phr_Config->choice.setup->phr_ProhibitTimer        = NR_PHR_Config__phr_ProhibitTimer_sf10;
-  mac_CellGroupConfig->phr_Config->choice.setup->phr_Tx_PowerFactorChange = NR_PHR_Config__phr_Tx_PowerFactorChange_dB1;
-}
-=======
 void config_downlinkBWP(NR_BWP_Downlink_t *bwp,
                         const NR_ServingCellConfigCommon_t *scc,
                         const NR_ServingCellConfig_t *servingcellconfigdedicated,
@@ -1136,4 +1125,12 @@
   ubwp->bwp_Dedicated->beamFailureRecoveryConfig = NULL;
 }
 
->>>>>>> e28fccc7
+void set_phr_config(NR_MAC_CellGroupConfig_t *mac_CellGroupConfig)
+{
+  mac_CellGroupConfig->phr_Config                                         = calloc(1, sizeof(*mac_CellGroupConfig->phr_Config));
+  mac_CellGroupConfig->phr_Config->present                                = NR_SetupRelease_PHR_Config_PR_setup;
+  mac_CellGroupConfig->phr_Config->choice.setup                           = calloc(1, sizeof(*mac_CellGroupConfig->phr_Config->choice.setup));
+  mac_CellGroupConfig->phr_Config->choice.setup->phr_PeriodicTimer        = NR_PHR_Config__phr_PeriodicTimer_sf10;
+  mac_CellGroupConfig->phr_Config->choice.setup->phr_ProhibitTimer        = NR_PHR_Config__phr_ProhibitTimer_sf10;
+  mac_CellGroupConfig->phr_Config->choice.setup->phr_Tx_PowerFactorChange = NR_PHR_Config__phr_Tx_PowerFactorChange_dB1;
+}
