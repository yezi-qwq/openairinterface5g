--- conflicted
+++ resolved
@@ -458,10 +458,6 @@
   }
 }
 
-<<<<<<< HEAD
-void set_dl_mcs_table(int scs,
-                      NR_UE_NR_Capability_t *cap,
-=======
 void set_dl_DataToUL_ACK(NR_PUCCH_Config_t *pucch_Config, int min_feedback_time) {
 
   pucch_Config->dl_DataToUL_ACK = calloc(1,sizeof(*pucch_Config->dl_DataToUL_ACK));
@@ -661,8 +657,8 @@
   ASN_SEQUENCE_ADD(&pucch_Config->schedulingRequestResourceToAddModList->list,schedulingRequestResourceConfig);
 }
 
-void set_dl_mcs_table(int scs, NR_UE_NR_Capability_t *cap,
->>>>>>> 6d030ea2
+void set_dl_mcs_table(int scs,
+                      NR_UE_NR_Capability_t *cap,
                       NR_SpCellConfig_t *SpCellConfig,
                       NR_BWP_DownlinkDedicated_t *bwp_Dedicated,
                       NR_ServingCellConfigCommon_t *scc) {
