--- conflicted
+++ resolved
@@ -102,14 +102,9 @@
                      uint8_t *const buffer);
 
 void fill_initial_SpCellConfig(int uid,
-<<<<<<< HEAD
-                               NR_SpCellConfig_t *SpCellConfig,
-                               NR_ServingCellConfigCommon_t *scc,
-                               NR_ServingCellConfig_t *servingcellconfigdedicated,
-=======
 			       NR_CellGroupConfig_t *cellGroupConfig,
 			       NR_ServingCellConfigCommon_t *scc,
->>>>>>> cfda6c7b
+                               NR_ServingCellConfig_t *servingcellconfigdedicated,
                                const gNB_RrcConfigurationReq *configuration);
 
 void fill_initial_cellGroupConfig(int uid,
