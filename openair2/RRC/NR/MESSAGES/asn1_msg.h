/*
 * Licensed to the OpenAirInterface (OAI) Software Alliance under one or more
 * contributor license agreements.  See the NOTICE file distributed with
 * this work for additional information regarding copyright ownership.
 * The OpenAirInterface Software Alliance licenses this file to You under
 * the OAI Public License, Version 1.1  (the "License"); you may not use this file
 * except in compliance with the License.
 * You may obtain a copy of the License at
 *
 *      http://www.openairinterface.org/?page_id=698
 *
 * Unless required by applicable law or agreed to in writing, software
 * distributed under the License is distributed on an "AS IS" BASIS,
 * WITHOUT WARRANTIES OR CONDITIONS OF ANY KIND, either express or implied.
 * See the License for the specific language governing permissions and
 * limitations under the License.
 *-------------------------------------------------------------------------------
 * For more information about the OpenAirInterface (OAI) Software Alliance:
 *      contact@openairinterface.org
 */

/*! \file asn1_msg.h
* \brief primitives to build the asn1 messages
* \author Raymond Knopp and Navid Nikaein, WIE-TAI CHEN
* \date 2011, 2018
* \version 1.0
* \company Eurecom, NTUST
* \email: raymond.knopp@eurecom.fr and  navid.nikaein@eurecom.fr, kroempa@gmail.com
*/

#ifndef __RRC_NR_MESSAGES_ASN1_MSG__H__
#define __RRC_NR_MESSAGES_ASN1_MSG__H__

#include <stdio.h>
#include <sys/types.h>
#include <stdlib.h> /* for atoi(3) */
#include <unistd.h> /* for getopt(3) */
#include <string.h> /* for strerror(3) */
#include <sysexits.h> /* for EX_* exit codes */
#include <errno.h>  /* for errno */

#include <asn_application.h>
#include <asn_internal.h> /* for _ASN_DEFAULT_STACK_MAX */

#include "RRC/NR/nr_rrc_defs.h"
#include "RRC/NR/nr_rrc_config.h"


/*
 * The variant of the above function which dumps the BASIC-XER (XER_F_BASIC)
 * output into the chosen string buffer.
 * RETURN VALUES:
 *       0: The structure is printed.
 *      -1: Problem printing the structure.
 * WARNING: No sensible errno value is returned.
 */
int xer_sprint_NR(char *string, size_t string_size, struct asn_TYPE_descriptor_s *td, void *sptr);


#define asn1cCallocOne(VaR, VaLue) \
  VaR = calloc(1,sizeof(*VaR)); *VaR=VaLue;
#define asn1cCalloc(VaR, lOcPtr) \
  typeof(VaR) lOcPtr = VaR = calloc(1,sizeof(*VaR));
#define asn1cSequenceAdd(VaR, TyPe, lOcPtr) \
  TyPe *lOcPtr= calloc(1,sizeof(TyPe)); \
  ASN_SEQUENCE_ADD(&VaR,lOcPtr);

uint8_t do_MIB_NR(gNB_RRC_INST *rrc,
                  uint32_t frame);

/**
\brief Generate configuration for SIB1 (gNB).
@param carrier pointer to Carrier information
@param configuration Pointer Configuration Request structure  
@return size of encoded bit stream in bytes*/
uint8_t do_SIB1_NR(rrc_gNB_carrier_data_t *carrier,
  gNB_RrcConfigurationReq *configuration
                  );

uint8_t do_SIB23_NR(rrc_gNB_carrier_data_t *carrier,
                    gNB_RrcConfigurationReq *configuration);

void do_RLC_BEARER(uint8_t Mod_id,
                    int CC_id,
                    struct NR_CellGroupConfig__rlc_BearerToAddModList *rlc_BearerToAddModList,
                    rlc_bearer_config_t  *rlc_config);
void do_MAC_CELLGROUP(uint8_t Mod_id,
                      int CC_id,
                      NR_MAC_CellGroupConfig_t *mac_CellGroupConfig,
                      mac_cellgroup_t *mac_cellgroup_config);

void do_PHYSICALCELLGROUP(uint8_t Mod_id,
                          int CC_id,
                          NR_PhysicalCellGroupConfig_t *physicalCellGroupConfig,
                          physicalcellgroup_t *physicalcellgroup_config);


void do_SpCellConfig(gNB_RRC_INST *rrc,
                      struct NR_SpCellConfig  *spconfig);

uint8_t do_RRCReject(uint8_t Mod_id,
                     uint8_t *const buffer);

void fill_initial_SpCellConfig(int uid,
                               NR_SpCellConfig_t *SpCellConfig,
                               NR_ServingCellConfigCommon_t *scc,
                               const gNB_RrcConfigurationReq *configuration);

void fill_initial_cellGroupConfig(int uid,
                                  NR_CellGroupConfig_t *cellGroupConfig,
                                  NR_ServingCellConfigCommon_t *scc,
                                  const gNB_RrcConfigurationReq *configuration);

void update_cellGroupConfig(NR_CellGroupConfig_t *cellGroupConfig,
<<<<<<< HEAD
                            rrc_gNB_carrier_data_t *carrier,
                            int uid,
=======
>>>>>>> ef6ea331
                            NR_UE_NR_Capability_t *uecap,
                            const gNB_RrcConfigurationReq *configuration);

void fill_mastercellGroupConfig(NR_CellGroupConfig_t *cellGroupConfig, NR_CellGroupConfig_t *ue_context_mastercellGroup);

int     do_RRCSetup(rrc_gNB_ue_context_t         *const ue_context_pP,
                    uint8_t                      *const buffer,
                    const uint8_t                transaction_id,
                    OCTET_STRING_t               *masterCellGroup_from_DU,
                    NR_ServingCellConfigCommon_t *scc,
                    const gNB_RrcConfigurationReq *configuration);

uint8_t do_NR_SecurityModeCommand(
                    const protocol_ctxt_t *const ctxt_pP,
                    uint8_t *const buffer,
                    const uint8_t Transaction_id,
                    const uint8_t cipheringAlgorithm,
                    NR_IntegrityProtAlgorithm_t *integrityProtAlgorithm);

uint8_t do_NR_SA_UECapabilityEnquiry( const protocol_ctxt_t *const ctxt_pP,
                                   uint8_t               *const buffer,
                                   const uint8_t                Transaction_id);

uint8_t do_NR_RRCRelease(uint8_t *buffer, size_t buffer_size,
                         uint8_t Transaction_id);

int16_t do_RRCReconfiguration(
    const protocol_ctxt_t        *const ctxt_pP,
    uint8_t                      *buffer,
    size_t                        buffer_size,
    uint8_t                       Transaction_id,
    NR_SRB_ToAddModList_t        *SRB_configList,
    NR_DRB_ToAddModList_t        *DRB_configList,
    NR_DRB_ToReleaseList_t       *DRB_releaseList,
    NR_SecurityConfig_t          *security_config,
    NR_SDAP_Config_t             *sdap_config,
    NR_MeasConfig_t              *meas_config,
    struct NR_RRCReconfiguration_v1530_IEs__dedicatedNAS_MessageList *dedicatedNAS_MessageList,
    rrc_gNB_ue_context_t         *const ue_context_pP,
    rrc_gNB_carrier_data_t       *carrier,
    const gNB_RrcConfigurationReq *configuration,
    NR_MAC_CellGroupConfig_t     *mac_CellGroupConfig,
    NR_CellGroupConfig_t         *cellGroupConfig);

uint8_t do_RRCSetupComplete(uint8_t Mod_id,
                            uint8_t *buffer,
                            size_t buffer_size,
                            const uint8_t Transaction_id,
                            uint8_t sel_plmn_id,
                            const int dedicatedInfoNASLength,
                            const char *dedicatedInfoNAS);

uint8_t do_RRCSetupRequest(uint8_t Mod_id, uint8_t *buffer, size_t buffer_size, uint8_t *rv);

uint8_t do_NR_RRCReconfigurationComplete_for_nsa(uint8_t *buffer, size_t buffer_size, NR_RRC_TransactionIdentifier_t Transaction_id);

uint8_t do_NR_RRCReconfigurationComplete(
                        const protocol_ctxt_t *const ctxt_pP,
                        uint8_t *buffer,
                        size_t buffer_size,
                        const uint8_t Transaction_id
                      );

uint8_t 
do_NR_DLInformationTransfer(
    uint8_t Mod_id,
    uint8_t **buffer,
    uint8_t transaction_id,
    uint32_t pdu_length,
    uint8_t *pdu_buffer
);

uint8_t do_NR_ULInformationTransfer(uint8_t **buffer, 
                        uint32_t pdu_length,
                        uint8_t *pdu_buffer);

uint8_t do_RRCReestablishmentRequest(uint8_t Mod_id, uint8_t *buffer, uint16_t c_rnti);

uint8_t
do_RRCReestablishment(
  const protocol_ctxt_t     *const ctxt_pP,
  rrc_gNB_ue_context_t      *const ue_context_pP,
  int                              CC_id,
  uint8_t                   *const buffer,
  size_t                           buffer_size,
  //const uint8_t                    transmission_mode,
  const uint8_t                    Transaction_id,
  NR_SRB_ToAddModList_t               **SRB_configList
);

uint8_t 
do_RRCReestablishmentComplete(
    uint8_t *buffer, size_t buffer_size,
    int64_t rrc_TransactionIdentifier);

#endif  /* __RRC_NR_MESSAGES_ASN1_MSG__H__ */<|MERGE_RESOLUTION|>--- conflicted
+++ resolved
@@ -112,11 +112,7 @@
                                   const gNB_RrcConfigurationReq *configuration);
 
 void update_cellGroupConfig(NR_CellGroupConfig_t *cellGroupConfig,
-<<<<<<< HEAD
-                            rrc_gNB_carrier_data_t *carrier,
                             int uid,
-=======
->>>>>>> ef6ea331
                             NR_UE_NR_Capability_t *uecap,
                             const gNB_RrcConfigurationReq *configuration);
 
