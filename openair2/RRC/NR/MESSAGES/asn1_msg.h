--- conflicted
+++ resolved
@@ -110,17 +110,11 @@
 				  NR_ServingCellConfigCommon_t *scc,
                                   rrc_gNB_carrier_data_t *carrier);
 
-<<<<<<< HEAD
-void update_cellGroupConfig(NR_CellGroupConfig_t *cellGroupConfig, NR_CellGroupConfig_t *ue_context_mastercellGroup);
-
-void fill_mastercellGroupConfig(NR_CellGroupConfig_t *cellGroupConfig, NR_CellGroupConfig_t *ue_context_mastercellGroup, uint8_t SRB_config_present, uint8_t DRB_config_present);
-=======
 void update_cellGroupConfig(NR_CellGroupConfig_t *cellGroupConfig,
                             rrc_gNB_carrier_data_t *carrier,
                             NR_UE_NR_Capability_t *uecap);
 
-void fill_mastercellGroupConfig(NR_CellGroupConfig_t *cellGroupConfig, NR_CellGroupConfig_t *ue_context_mastercellGroup);
->>>>>>> a981291b
+void fill_mastercellGroupConfig(NR_CellGroupConfig_t *cellGroupConfig, NR_CellGroupConfig_t *ue_context_mastercellGroup, uint8_t SRB_config_present, uint8_t DRB_config_present);
 
 uint8_t do_RRCSetup(rrc_gNB_ue_context_t         *const ue_context_pP,
                     uint8_t                      *const buffer,
