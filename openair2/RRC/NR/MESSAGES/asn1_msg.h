--- conflicted
+++ resolved
@@ -113,13 +113,9 @@
 
 void update_cellGroupConfig(NR_CellGroupConfig_t *cellGroupConfig,
                             rrc_gNB_carrier_data_t *carrier,
-<<<<<<< HEAD
                             int uid,
-                            NR_UE_NR_Capability_t *uecap);
-=======
                             NR_UE_NR_Capability_t *uecap,
                             const gNB_RrcConfigurationReq *configuration);
->>>>>>> 5a3eeac5
 
 void fill_mastercellGroupConfig(NR_CellGroupConfig_t *cellGroupConfig, NR_CellGroupConfig_t *ue_context_mastercellGroup);
 
