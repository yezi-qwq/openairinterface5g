--- conflicted
+++ resolved
@@ -110,15 +110,11 @@
 				  NR_ServingCellConfigCommon_t *scc,
                                   rrc_gNB_carrier_data_t *carrier);
 
-<<<<<<< HEAD
-void fill_mastercellGroupConfig(NR_CellGroupConfig_t *cellGroupConfig, NR_CellGroupConfig_t *ue_context_mastercellGroup,int use_rlc_um_for_drb);
-=======
 void update_cellGroupConfig(NR_CellGroupConfig_t *cellGroupConfig,
                             rrc_gNB_carrier_data_t *carrier,
                             NR_UE_NR_Capability_t *uecap);
 
-void fill_mastercellGroupConfig(NR_CellGroupConfig_t *cellGroupConfig, NR_CellGroupConfig_t *ue_context_mastercellGroup);
->>>>>>> a981291b
+void fill_mastercellGroupConfig(NR_CellGroupConfig_t *cellGroupConfig, NR_CellGroupConfig_t *ue_context_mastercellGroup,int use_rlc_um_for_drb);
 
 int     do_RRCSetup(rrc_gNB_ue_context_t         *const ue_context_pP,
                     uint8_t                      *const buffer,
