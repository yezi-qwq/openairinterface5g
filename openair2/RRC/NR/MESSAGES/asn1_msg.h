/*
 * Licensed to the OpenAirInterface (OAI) Software Alliance under one or more
 * contributor license agreements.  See the NOTICE file distributed with
 * this work for additional information regarding copyright ownership.
 * The OpenAirInterface Software Alliance licenses this file to You under
 * the OAI Public License, Version 1.1  (the "License"); you may not use this file
 * except in compliance with the License.
 * You may obtain a copy of the License at
 *
 *      http://www.openairinterface.org/?page_id=698
 *
 * Unless required by applicable law or agreed to in writing, software
 * distributed under the License is distributed on an "AS IS" BASIS,
 * WITHOUT WARRANTIES OR CONDITIONS OF ANY KIND, either express or implied.
 * See the License for the specific language governing permissions and
 * limitations under the License.
 *-------------------------------------------------------------------------------
 * For more information about the OpenAirInterface (OAI) Software Alliance:
 *      contact@openairinterface.org
 */

/*! \file asn1_msg.h
* \brief primitives to build the asn1 messages
* \author Raymond Knopp and Navid Nikaein, WIE-TAI CHEN
* \date 2011, 2018
* \version 1.0
* \company Eurecom, NTUST
* \email: raymond.knopp@eurecom.fr and  navid.nikaein@eurecom.fr, kroempa@gmail.com
*/

#ifndef __RRC_NR_MESSAGES_ASN1_MSG__H__
#define __RRC_NR_MESSAGES_ASN1_MSG__H__

#include <stdio.h>
#include <sys/types.h>
#include <stdlib.h> /* for atoi(3) */
#include <unistd.h> /* for getopt(3) */
#include <string.h> /* for strerror(3) */
#include <sysexits.h> /* for EX_* exit codes */
#include <errno.h>  /* for errno */

#include <asn_application.h>
#include <asn_internal.h> /* for _ASN_DEFAULT_STACK_MAX */

#include "RRC/NR/nr_rrc_defs.h"
#include "RRC/NR/nr_rrc_config.h"


/*
 * The variant of the above function which dumps the BASIC-XER (XER_F_BASIC)
 * output into the chosen string buffer.
 * RETURN VALUES:
 *       0: The structure is printed.
 *      -1: Problem printing the structure.
 * WARNING: No sensible errno value is returned.
 */
int xer_sprint_NR(char *string, size_t string_size, struct asn_TYPE_descriptor_s *td, void *sptr);


#define asn1cCallocOne(VaR, VaLue) \
  VaR = calloc(1,sizeof(*VaR)); *VaR=VaLue;
#define asn1cCalloc(VaR, lOcPtr) \
  typeof(VaR) lOcPtr = VaR = calloc(1,sizeof(*VaR));
#define asn1cSequenceAdd(VaR, TyPe, lOcPtr) \
  TyPe *lOcPtr= calloc(1,sizeof(TyPe)); \
  ASN_SEQUENCE_ADD(&VaR,lOcPtr);

uint8_t do_MIB_NR(gNB_RRC_INST *rrc,
                  uint32_t frame);

/**
\brief Generate configuration for SIB1 (gNB).
@param carrier pointer to Carrier information
@param configuration Pointer Configuration Request structure  
@return size of encoded bit stream in bytes*/
uint8_t do_SIB1_NR(rrc_gNB_carrier_data_t *carrier,
  gNB_RrcConfigurationReq *configuration
                  );

uint8_t do_SIB23_NR(rrc_gNB_carrier_data_t *carrier,
                    gNB_RrcConfigurationReq *configuration);

void do_RLC_BEARER(uint8_t Mod_id,
                    int CC_id,
                    struct NR_CellGroupConfig__rlc_BearerToAddModList *rlc_BearerToAddModList,
                    rlc_bearer_config_t  *rlc_config);
void do_MAC_CELLGROUP(uint8_t Mod_id,
                      int CC_id,
                      NR_MAC_CellGroupConfig_t *mac_CellGroupConfig,
                      mac_cellgroup_t *mac_cellgroup_config);

void do_PHYSICALCELLGROUP(uint8_t Mod_id,
                          int CC_id,
                          NR_PhysicalCellGroupConfig_t *physicalCellGroupConfig,
                          physicalcellgroup_t *physicalcellgroup_config);


void do_SpCellConfig(gNB_RRC_INST *rrc,
                      struct NR_SpCellConfig  *spconfig);

uint8_t do_RRCReject(uint8_t Mod_id,
                     uint8_t *const buffer);

void fill_initial_SpCellConfig(int uid,
                               NR_SpCellConfig_t *SpCellConfig,
                               NR_ServingCellConfigCommon_t *scc,
                               NR_ServingCellConfig_t *servingcellconfigdedicated,
                               const gNB_RrcConfigurationReq *configuration);

void fill_initial_cellGroupConfig(int uid,
                                  NR_CellGroupConfig_t *cellGroupConfig,
                                  NR_ServingCellConfigCommon_t *scc,
                                  NR_ServingCellConfig_t *servingcellconfigdedicated,
                                  const gNB_RrcConfigurationReq *configuration);

void update_cellGroupConfig(NR_CellGroupConfig_t *cellGroupConfig,
                            NR_UE_NR_Capability_t *uecap,
                            const gNB_RrcConfigurationReq *configuration);

<<<<<<< HEAD
void fill_mastercellGroupConfig(NR_CellGroupConfig_t *cellGroupConfig, NR_CellGroupConfig_t *ue_context_mastercellGroup,int use_rlc_um_for_drb, uint8_t SRB_config_present, uint8_t DRB_config_present);
=======
void fill_mastercellGroupConfig(NR_CellGroupConfig_t *cellGroupConfig, NR_CellGroupConfig_t *ue_context_mastercellGroup, int use_rlc_um_for_drb);
>>>>>>> 5ea828e1

int16_t do_RRCSetup(rrc_gNB_ue_context_t         *const ue_context_pP,
                    uint8_t                      *const buffer,
                    const uint8_t                transaction_id,
                    OCTET_STRING_t               *masterCellGroup_from_DU,
                    NR_ServingCellConfigCommon_t *scc,
                    NR_ServingCellConfig_t       *servingcellconfigdedicated,
                    const gNB_RrcConfigurationReq *configuration);

uint8_t do_NR_SecurityModeCommand(
                    const protocol_ctxt_t *const ctxt_pP,
                    uint8_t *const buffer,
                    const uint8_t Transaction_id,
                    const uint8_t cipheringAlgorithm,
                    NR_IntegrityProtAlgorithm_t *integrityProtAlgorithm);

uint8_t do_NR_SA_UECapabilityEnquiry( const protocol_ctxt_t *const ctxt_pP,
                                   uint8_t               *const buffer,
                                   const uint8_t                Transaction_id);

uint8_t do_NR_RRCRelease(uint8_t *buffer, size_t buffer_size,
                         uint8_t Transaction_id);

int16_t do_RRCReconfiguration(
    const protocol_ctxt_t        *const ctxt_pP,
    uint8_t                      *buffer,
    size_t                        buffer_size,
    uint8_t                       Transaction_id,
    NR_SRB_ToAddModList_t        *SRB_configList,
    NR_DRB_ToAddModList_t        *DRB_configList,
    NR_DRB_ToReleaseList_t       *DRB_releaseList,
    NR_SecurityConfig_t          *security_config,
    NR_SDAP_Config_t             *sdap_config,
    NR_MeasConfig_t              *meas_config,
    struct NR_RRCReconfiguration_v1530_IEs__dedicatedNAS_MessageList *dedicatedNAS_MessageList,
    rrc_gNB_ue_context_t         *const ue_context_pP,
    rrc_gNB_carrier_data_t       *carrier,
    const gNB_RrcConfigurationReq *configuration,
    NR_MAC_CellGroupConfig_t     *mac_CellGroupConfig,
    NR_CellGroupConfig_t         *cellGroupConfig);

uint8_t do_RRCSetupComplete(uint8_t Mod_id,
                            uint8_t *buffer,
                            size_t buffer_size,
                            const uint8_t Transaction_id,
                            uint8_t sel_plmn_id,
                            const int dedicatedInfoNASLength,
                            const char *dedicatedInfoNAS);

uint8_t do_RRCSetupRequest(uint8_t Mod_id, uint8_t *buffer, size_t buffer_size, uint8_t *rv);

uint8_t do_NR_RRCReconfigurationComplete_for_nsa(uint8_t *buffer, size_t buffer_size, NR_RRC_TransactionIdentifier_t Transaction_id);

uint8_t do_NR_RRCReconfigurationComplete(
                        const protocol_ctxt_t *const ctxt_pP,
                        uint8_t *buffer,
                        size_t buffer_size,
                        const uint8_t Transaction_id
                      );

uint8_t 
do_NR_DLInformationTransfer(
    uint8_t Mod_id,
    uint8_t **buffer,
    uint8_t transaction_id,
    uint32_t pdu_length,
    uint8_t *pdu_buffer
);

uint8_t do_NR_ULInformationTransfer(uint8_t **buffer, 
                        uint32_t pdu_length,
                        uint8_t *pdu_buffer);

uint8_t do_RRCReestablishmentRequest(uint8_t Mod_id, uint8_t *buffer, uint16_t c_rnti);

uint8_t
do_RRCReestablishment(
  const protocol_ctxt_t     *const ctxt_pP,
  rrc_gNB_ue_context_t      *const ue_context_pP,
  int                              CC_id,
  uint8_t                   *const buffer,
  size_t                           buffer_size,
  //const uint8_t                    transmission_mode,
  const uint8_t                    Transaction_id,
  NR_SRB_ToAddModList_t               **SRB_configList
);

uint8_t 
do_RRCReestablishmentComplete(
    uint8_t *buffer, size_t buffer_size,
    int64_t rrc_TransactionIdentifier);

#endif  /* __RRC_NR_MESSAGES_ASN1_MSG__H__ */<|MERGE_RESOLUTION|>--- conflicted
+++ resolved
@@ -117,11 +117,7 @@
                             NR_UE_NR_Capability_t *uecap,
                             const gNB_RrcConfigurationReq *configuration);
 
-<<<<<<< HEAD
-void fill_mastercellGroupConfig(NR_CellGroupConfig_t *cellGroupConfig, NR_CellGroupConfig_t *ue_context_mastercellGroup,int use_rlc_um_for_drb, uint8_t SRB_config_present, uint8_t DRB_config_present);
-=======
-void fill_mastercellGroupConfig(NR_CellGroupConfig_t *cellGroupConfig, NR_CellGroupConfig_t *ue_context_mastercellGroup, int use_rlc_um_for_drb);
->>>>>>> 5ea828e1
+void fill_mastercellGroupConfig(NR_CellGroupConfig_t *cellGroupConfig, NR_CellGroupConfig_t *ue_context_mastercellGroup, int use_rlc_um_for_drb, uint8_t SRB_config_present, uint8_t DRB_config_present);
 
 int16_t do_RRCSetup(rrc_gNB_ue_context_t         *const ue_context_pP,
                     uint8_t                      *const buffer,
