--- conflicted
+++ resolved
@@ -56,25 +56,6 @@
 uint8_t do_MIB_NR(gNB_RRC_INST *rrc,
                   uint32_t frame);
 
-<<<<<<< HEAD
-=======
-uint8_t get_adjacent_cell_mod_id_NR(uint16_t phyCellId);
-
-/**
-\brief Generate configuration for SIB1 (eNB).
-@param carrier pointer to Carrier information
-@param N_RB_DL Number of downlink PRBs
-@param phich_Resource PHICH resoure parameter
-@param phich_duration PHICH duration parameter
-@param frame radio frame number
-@return size of encoded bit stream in bytes*/
-uint8_t do_MIB_NR(rrc_gNB_carrier_data_t *carrier,
-                  uint32_t frame,
-                  uint32_t ssb_SubcarrierOffset,
-                  uint32_t pdcch_ConfigSIB1,
-                  uint32_t subCarrierSpacingCommon,
-                  uint32_t dmrs_TypeA_Position);
->>>>>>> df791790
 /**
 \brief Generate configuration for SIB1 (gNB).
 @param carrier pointer to Carrier information
@@ -86,16 +67,6 @@
 #endif
                   );
 
-<<<<<<< HEAD
-=======
-void do_SERVINGCELLCONFIGCOMMON(uint8_t Mod_id,
-                                int CC_id,
-#if defined(ENABLE_ITTI)
-  gNB_RrcConfigurationReq *configuration,
-#endif
-                                int initial_flag);
-
->>>>>>> df791790
 void do_RLC_BEARER(uint8_t Mod_id,
                     int CC_id,
                     struct NR_CellGroupConfig__rlc_BearerToAddModList *rlc_BearerToAddModList,
