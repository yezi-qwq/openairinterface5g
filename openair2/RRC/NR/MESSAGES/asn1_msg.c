/*
 * Licensed to the OpenAirInterface (OAI) Software Alliance under one or more
 * contributor license agreements.  See the NOTICE file distributed with
 * this work for additional information regarding copyright ownership.
 * The OpenAirInterface Software Alliance licenses this file to You under
 * the OAI Public License, Version 1.1  (the "License"); you may not use this file
 * except in compliance with the License.
 * You may obtain a copy of the License at
 *
 *      http://www.openairinterface.org/?page_id=698
 *
 * Unless required by applicable law or agreed to in writing, software
 * distributed under the License is distributed on an "AS IS" BASIS,
 * WITHOUT WARRANTIES OR CONDITIONS OF ANY KIND, either express or implied.
 * See the License for the specific language governing permissions and
 * limitations under the License.
 *-------------------------------------------------------------------------------
 * For more information about the OpenAirInterface (OAI) Software Alliance:
 *      contact@openairinterface.org
 */

/*! \file asn1_msg.c
* \brief primitives to build the asn1 messages
* \author Raymond Knopp and Navid Nikaein, WEI-TAI CHEN
* \date 2011, 2018
* \version 1.0
* \company Eurecom, NTUST
* \email: {raymond.knopp, navid.nikaein}@eurecom.fr and kroempa@gmail.com
*/

#include <stdio.h>
#include <sys/types.h>
#include <stdlib.h> /* for atoi(3) */
#include <unistd.h> /* for getopt(3) */
#include <string.h> /* for strerror(3) */
#include <sysexits.h> /* for EX_* exit codes */
#include <errno.h>  /* for errno */
#include "common/utils/LOG/log.h"
#include <asn_application.h>
#include <asn_internal.h> /* for _ASN_DEFAULT_STACK_MAX */
#include <per_encoder.h>
#include <nr/nr_common.h>
#include <softmodem-common.h>

#include "asn1_msg.h"
#include "../nr_rrc_proto.h"
#include "RRC/NR/nr_rrc_extern.h"
#include "NR_DL-CCCH-Message.h"
#include "NR_UL-CCCH-Message.h"
#include "NR_DL-DCCH-Message.h"
#include "NR_RRCReject.h"
#include "NR_RejectWaitTime.h"
#include "NR_RRCSetup.h"
#include "NR_RRCSetup-IEs.h"
#include "NR_SRB-ToAddModList.h"
#include "NR_CellGroupConfig.h"
#include "NR_RLC-BearerConfig.h"
#include "NR_RLC-Config.h"
#include "NR_LogicalChannelConfig.h"
#include "NR_PDCP-Config.h"
#include "NR_MAC-CellGroupConfig.h"
#include "NR_SecurityModeCommand.h"
#include "NR_CipheringAlgorithm.h"
#include "NR_RRCReconfiguration-IEs.h"
#include "NR_DRB-ToAddMod.h"
#include "NR_DRB-ToAddModList.h"
#include "NR_SecurityConfig.h"
#include "NR_RRCReconfiguration-v1530-IEs.h"
#include "NR_UL-DCCH-Message.h"
#include "NR_SDAP-Config.h"
#include "NR_RRCReconfigurationComplete.h"
#include "NR_RRCReconfigurationComplete-IEs.h"
#include "NR_DLInformationTransfer.h"
#include "NR_RRCReestablishmentRequest.h"
#include "NR_UE-CapabilityRequestFilterNR.h"
#include "PHY/defs_nr_common.h"
#include "common/utils/nr/nr_common.h"
#include "openair2/LAYER2/NR_MAC_COMMON/nr_mac.h"
#if defined(NR_Rel16)
  #include "NR_SCS-SpecificCarrier.h"
  #include "NR_TDD-UL-DL-ConfigCommon.h"
  #include "NR_FrequencyInfoUL.h"
  #include "NR_FrequencyInfoDL.h"
  #include "NR_RACH-ConfigGeneric.h"
  #include "NR_RACH-ConfigCommon.h"
  #include "NR_PUSCH-TimeDomainResourceAllocation.h"
  #include "NR_PUSCH-ConfigCommon.h"
  #include "NR_PUCCH-ConfigCommon.h"
  #include "NR_PDSCH-TimeDomainResourceAllocation.h"
  #include "NR_PDSCH-ConfigCommon.h"
  #include "NR_RateMatchPattern.h"
  #include "NR_RateMatchPatternLTE-CRS.h"
  #include "NR_SearchSpace.h"
  #include "NR_ControlResourceSet.h"
  #include "NR_EUTRA-MBSFN-SubframeConfig.h"
  #include "NR_BWP-DownlinkCommon.h"
  #include "NR_BWP-DownlinkDedicated.h"
  #include "NR_UplinkConfigCommon.h"
  #include "NR_SetupRelease.h"
  #include "NR_PDCCH-ConfigCommon.h"
  #include "NR_BWP-UplinkCommon.h"

  #include "assertions.h"
  //#include "RRCConnectionRequest.h"
  //#include "UL-CCCH-Message.h"
  #include "NR_UL-DCCH-Message.h"
  //#include "DL-CCCH-Message.h"
  #include "NR_DL-DCCH-Message.h"
  //#include "EstablishmentCause.h"
  //#include "RRCConnectionSetup.h"
  #include "NR_SRB-ToAddModList.h"
  #include "NR_DRB-ToAddModList.h"
  //#include "MCCH-Message.h"
  //#define MRB1 1

  //#include "RRCConnectionSetupComplete.h"
  //#include "RRCConnectionReconfigurationComplete.h"
  //#include "RRCConnectionReconfiguration.h"
  #include "NR_MIB.h"
  //#include "SystemInformation.h"

  #include "NR_SIB1.h"
  #include "NR_ServingCellConfigCommon.h"
  //#include "SIB-Type.h"

  //#include "BCCH-DL-SCH-Message.h"

  //#include "PHY/defs.h"

  #include "NR_MeasObjectToAddModList.h"
  #include "NR_ReportConfigToAddModList.h"
  #include "NR_MeasIdToAddModList.h"
  #include "gnb_config.h"
#endif

#include "intertask_interface.h"

#include "common/ran_context.h"

//#define XER_PRINT

typedef struct xer_sprint_string_s {
  char *string;
  size_t string_size;
  size_t string_index;
} xer_sprint_string_t;

//replace LTE
//extern unsigned char NB_eNB_INST;
extern unsigned char NB_gNB_INST;

extern RAN_CONTEXT_t RC;

/*
 * This is a helper function for xer_sprint, which directs all incoming data
 * into the provided string.
 */
static int xer__nr_print2s (const void *buffer, size_t size, void *app_key) {
  xer_sprint_string_t *string_buffer = (xer_sprint_string_t *) app_key;
  size_t string_remaining = string_buffer->string_size - string_buffer->string_index;

  if (string_remaining > 0) {
    if (size > string_remaining) {
      size = string_remaining;
    }

    memcpy(&string_buffer->string[string_buffer->string_index], buffer, size);
    string_buffer->string_index += size;
  }

  return 0;
}

int xer_nr_sprint (char *string, size_t string_size, asn_TYPE_descriptor_t *td, void *sptr) {
  asn_enc_rval_t er;
  xer_sprint_string_t string_buffer;
  string_buffer.string = string;
  string_buffer.string_size = string_size;
  string_buffer.string_index = 0;
  er = xer_encode(td, sptr, XER_F_BASIC, xer__nr_print2s, &string_buffer);

  if (er.encoded < 0) {
    LOG_E(RRC, "xer_sprint encoding error (%zd)!", er.encoded);
    er.encoded = string_buffer.string_size;
  } else {
    if (er.encoded > string_buffer.string_size) {
      LOG_E(RRC, "xer_sprint string buffer too small, got %zd need %zd!", string_buffer.string_size, er.encoded);
      er.encoded = string_buffer.string_size;
    }
  }

  return er.encoded;
}

//------------------------------------------------------------------------------

uint8_t do_MIB_NR(gNB_RRC_INST *rrc,uint32_t frame) { 

  asn_enc_rval_t enc_rval;
  rrc_gNB_carrier_data_t *carrier = &rrc->carrier;  

  NR_BCCH_BCH_Message_t *mib = &carrier->mib;
  NR_ServingCellConfigCommon_t *scc = carrier->servingcellconfigcommon;

  memset(mib,0,sizeof(NR_BCCH_BCH_Message_t));
  mib->message.present = NR_BCCH_BCH_MessageType_PR_mib;
  mib->message.choice.mib = CALLOC(1,sizeof(struct NR_MIB));
  memset(mib->message.choice.mib,0,sizeof(struct NR_MIB));
  //36.331 SFN BIT STRING (SIZE (8)  , 38.331 SFN BIT STRING (SIZE (6))
  uint8_t sfn_msb = (uint8_t)((frame>>4)&0x3f);
  mib->message.choice.mib->systemFrameNumber.buf = CALLOC(1,sizeof(uint8_t));
  mib->message.choice.mib->systemFrameNumber.buf[0] = sfn_msb << 2;
  mib->message.choice.mib->systemFrameNumber.size = 1;
  mib->message.choice.mib->systemFrameNumber.bits_unused=2;
  //38.331 spare BIT STRING (SIZE (1))
  uint16_t *spare= CALLOC(1, sizeof(uint16_t));

  if (spare == NULL) abort();

  mib->message.choice.mib->spare.buf = (uint8_t *)spare;
  mib->message.choice.mib->spare.size = 1;
  mib->message.choice.mib->spare.bits_unused = 7;  // This makes a spare of 1 bits

  mib->message.choice.mib->ssb_SubcarrierOffset = (carrier->ssb_SubcarrierOffset)&15;

  /*
  * The SIB1 will be sent in this allocation (Type0-PDCCH) : 38.213, 13-4 Table and 38.213 13-11 to 13-14 tables
  * the reverse allocation is in nr_ue_decode_mib()
  */
  if(rrc->carrier.pdcch_ConfigSIB1) {
    mib->message.choice.mib->pdcch_ConfigSIB1.controlResourceSetZero = rrc->carrier.pdcch_ConfigSIB1->controlResourceSetZero;
    mib->message.choice.mib->pdcch_ConfigSIB1.searchSpaceZero = rrc->carrier.pdcch_ConfigSIB1->searchSpaceZero;
  } else {
    mib->message.choice.mib->pdcch_ConfigSIB1.controlResourceSetZero = *scc->downlinkConfigCommon->initialDownlinkBWP->pdcch_ConfigCommon->choice.setup->controlResourceSetZero;
    mib->message.choice.mib->pdcch_ConfigSIB1.searchSpaceZero = *scc->downlinkConfigCommon->initialDownlinkBWP->pdcch_ConfigCommon->choice.setup->searchSpaceZero;
  }

  AssertFatal(scc->ssbSubcarrierSpacing != NULL, "scc->ssbSubcarrierSpacing is null\n");
  switch (*scc->ssbSubcarrierSpacing) {
  case NR_SubcarrierSpacing_kHz15:
    mib->message.choice.mib->subCarrierSpacingCommon = NR_MIB__subCarrierSpacingCommon_scs15or60;
    break;
    
  case NR_SubcarrierSpacing_kHz30:
    mib->message.choice.mib->subCarrierSpacingCommon = NR_MIB__subCarrierSpacingCommon_scs30or120;
    break;
    
  case NR_SubcarrierSpacing_kHz60:
    mib->message.choice.mib->subCarrierSpacingCommon = NR_MIB__subCarrierSpacingCommon_scs15or60;
    break;
    
  case NR_SubcarrierSpacing_kHz120:
    mib->message.choice.mib->subCarrierSpacingCommon = NR_MIB__subCarrierSpacingCommon_scs30or120;
    break;
    
  case NR_SubcarrierSpacing_kHz240:
    AssertFatal(1==0,"Unknown subCarrierSpacingCommon %d\n",(int)*scc->ssbSubcarrierSpacing);
    break;
    
  default:
      AssertFatal(1==0,"Unknown subCarrierSpacingCommon %d\n",(int)*scc->ssbSubcarrierSpacing);
  }

  switch (scc->dmrs_TypeA_Position) {
  case 	NR_ServingCellConfigCommon__dmrs_TypeA_Position_pos2:
    mib->message.choice.mib->dmrs_TypeA_Position = NR_MIB__dmrs_TypeA_Position_pos2;
    break;
    
  case 	NR_ServingCellConfigCommon__dmrs_TypeA_Position_pos3:
    mib->message.choice.mib->dmrs_TypeA_Position = NR_MIB__dmrs_TypeA_Position_pos3;
    break;
    
  default:
    AssertFatal(1==0,"Unknown dmrs_TypeA_Position %d\n",(int)scc->dmrs_TypeA_Position);
  }

  //  assign_enum
  mib->message.choice.mib->cellBarred = NR_MIB__cellBarred_notBarred;
  //  assign_enum
  mib->message.choice.mib->intraFreqReselection = NR_MIB__intraFreqReselection_notAllowed;
  //encode MIB to data
  enc_rval = uper_encode_to_buffer(&asn_DEF_NR_BCCH_BCH_Message,
                                   NULL,
                                   (void *)mib,
                                   carrier->MIB,
                                   24);
  AssertFatal (enc_rval.encoded > 0, "ASN1 message encoding failed (%s, %lu)!\n",
               enc_rval.failed_type->name, enc_rval.encoded);

  if (enc_rval.encoded==-1) {
    return(-1);
  }

  return((enc_rval.encoded+7)/8);
}

uint8_t do_SIB1_NR(rrc_gNB_carrier_data_t *carrier, 
	               gNB_RrcConfigurationReq *configuration
                  ) {
  asn_enc_rval_t enc_rval;

  NR_BCCH_DL_SCH_Message_t *sib1_message = CALLOC(1,sizeof(NR_BCCH_DL_SCH_Message_t));
  carrier->siblock1 = sib1_message;
  sib1_message->message.present = NR_BCCH_DL_SCH_MessageType_PR_c1;
  sib1_message->message.choice.c1 = CALLOC(1,sizeof(struct NR_BCCH_DL_SCH_MessageType__c1));
  sib1_message->message.choice.c1->present = NR_BCCH_DL_SCH_MessageType__c1_PR_systemInformationBlockType1;
  sib1_message->message.choice.c1->choice.systemInformationBlockType1 = CALLOC(1,sizeof(struct NR_SIB1));

  struct NR_SIB1 *sib1 = sib1_message->message.choice.c1->choice.systemInformationBlockType1;

  // cellSelectionInfo
  sib1->cellSelectionInfo = CALLOC(1,sizeof(struct NR_SIB1__cellSelectionInfo));
  // Fixme: should be in config file
  //The IE Q-RxLevMin is used to indicate for cell selection/ re-selection the required minimum received RSRP level in the (NR) cell.
  //Corresponds to parameter Qrxlevmin in TS38.304.
  //Actual value Qrxlevmin = field value * 2 [dBm].
  sib1->cellSelectionInfo->q_RxLevMin = -65;

  // cellAccessRelatedInfo
  // TODO : Add support for more than one PLMN
  int num_plmn = 1; // int num_plmn = configuration->num_plmn;
  asn1cSequenceAdd(sib1->cellAccessRelatedInfo.plmn_IdentityList.list, struct NR_PLMN_IdentityInfo, nr_plmn_info);
  for (int i = 0; i < num_plmn; ++i) {
    asn1cSequenceAdd(nr_plmn_info->plmn_IdentityList.list, struct NR_PLMN_Identity, nr_plmn);
    asn1cCalloc(nr_plmn->mcc,  mcc);
    int confMcc=configuration->mcc[i];
    asn1cSequenceAdd(mcc->list, NR_MCC_MNC_Digit_t, mcc0);
    *mcc0=(confMcc/100)%10;
    asn1cSequenceAdd(mcc->list, NR_MCC_MNC_Digit_t, mcc1);
    *mcc1=(confMcc/10)%10;
    asn1cSequenceAdd(mcc->list, NR_MCC_MNC_Digit_t, mcc2);
    *mcc2=confMcc%10;
    int mnc=configuration->mnc[i];
    if(configuration->mnc_digit_length[i] == 3) {
      asn1cSequenceAdd(nr_plmn->mnc.list, NR_MCC_MNC_Digit_t, mnc0);
      *mnc0=(configuration->mnc[i]/100)%10;
      mnc/=10;
    }
    asn1cSequenceAdd(nr_plmn->mnc.list, NR_MCC_MNC_Digit_t, mnc1);
    *mnc1=(mnc/10)%10;
    asn1cSequenceAdd(nr_plmn->mnc.list, NR_MCC_MNC_Digit_t, mnc2);
    *mnc2=(mnc)%10;
  }//end plmn loop

  nr_plmn_info->cellIdentity.buf = CALLOC(1,5);
  nr_plmn_info->cellIdentity.size= 5;
  nr_plmn_info->cellIdentity.bits_unused= 4;
  uint64_t tmp=htobe64(configuration->cell_identity)<<4;
  memcpy(nr_plmn_info->cellIdentity.buf, ((char*)&tmp)+3, 5);
  nr_plmn_info->cellReservedForOperatorUse = NR_PLMN_IdentityInfo__cellReservedForOperatorUse_notReserved;

  nr_plmn_info->trackingAreaCode = CALLOC(1,sizeof(NR_TrackingAreaCode_t));
  uint32_t tmp2=htobe32(configuration->tac);
  nr_plmn_info->trackingAreaCode->buf = CALLOC(1,3);
  memcpy(nr_plmn_info->trackingAreaCode->buf, ((char*) &tmp2)+1, 3);
  nr_plmn_info->trackingAreaCode->size = 3;
  nr_plmn_info->trackingAreaCode->bits_unused = 0;

  // connEstFailureControl
  // TODO: add connEstFailureControl

  //si-SchedulingInfo
  /*sib1->si_SchedulingInfo = CALLOC(1,sizeof(struct NR_SI_SchedulingInfo));
  asn_set_empty(&sib1->si_SchedulingInfo->schedulingInfoList.list);
  sib1->si_SchedulingInfo->si_WindowLength = NR_SI_SchedulingInfo__si_WindowLength_s40;
  struct NR_SchedulingInfo *schedulingInfo = CALLOC(1,sizeof(struct NR_SchedulingInfo));
  schedulingInfo->si_BroadcastStatus = NR_SchedulingInfo__si_BroadcastStatus_broadcasting;
  schedulingInfo->si_Periodicity = NR_SchedulingInfo__si_Periodicity_rf8;
  asn_set_empty(&schedulingInfo->sib_MappingInfo.list);

  NR_SIB_TypeInfo_t *sib_type3 = CALLOC(1,sizeof(e_NR_SIB_TypeInfo__type));
  sib_type3->type = NR_SIB_TypeInfo__type_sibType3;
  sib_type3->valueTag = CALLOC(1,sizeof(sib_type3->valueTag));
  ASN_SEQUENCE_ADD(&schedulingInfo->sib_MappingInfo.list,sib_type3);

  NR_SIB_TypeInfo_t *sib_type5 = CALLOC(1,sizeof(e_NR_SIB_TypeInfo__type));
  sib_type5->type = NR_SIB_TypeInfo__type_sibType5;
  sib_type5->valueTag = CALLOC(1,sizeof(sib_type5->valueTag));
  ASN_SEQUENCE_ADD(&schedulingInfo->sib_MappingInfo.list,sib_type5);

  NR_SIB_TypeInfo_t *sib_type4 = CALLOC(1,sizeof(e_NR_SIB_TypeInfo__type));
  sib_type4->type = NR_SIB_TypeInfo__type_sibType4;
  sib_type4->valueTag = CALLOC(1,sizeof(sib_type4->valueTag));
  ASN_SEQUENCE_ADD(&schedulingInfo->sib_MappingInfo.list,sib_type4);

  NR_SIB_TypeInfo_t *sib_type2 = CALLOC(1,sizeof(e_NR_SIB_TypeInfo__type));
  sib_type2->type = NR_SIB_TypeInfo__type_sibType2;
  sib_type2->valueTag = CALLOC(1,sizeof(sib_type2->valueTag));
  ASN_SEQUENCE_ADD(&schedulingInfo->sib_MappingInfo.list,sib_type2);

  ASN_SEQUENCE_ADD(&sib1->si_SchedulingInfo->schedulingInfoList.list,schedulingInfo);*/

  // servingCellConfigCommon
  asn1cCalloc(sib1->servingCellConfigCommon,  ServCellCom);
  NR_BWP_DownlinkCommon_t  *initialDownlinkBWP=&ServCellCom->downlinkConfigCommon.initialDownlinkBWP;
  initialDownlinkBWP->genericParameters=
    configuration->scc->downlinkConfigCommon->initialDownlinkBWP->genericParameters;
  

  for(int i = 0; i< configuration->scc->downlinkConfigCommon->frequencyInfoDL->frequencyBandList.list.count; i++) {
    asn1cSequenceAdd(ServCellCom->downlinkConfigCommon.frequencyInfoDL.frequencyBandList.list,
		     struct NR_NR_MultiBandInfo, nrMultiBandInfo);
    nrMultiBandInfo->freqBandIndicatorNR = configuration->scc->downlinkConfigCommon->frequencyInfoDL->frequencyBandList.list.array[i];
  }


  int scs_scaling0 = 1<<(configuration->scc->downlinkConfigCommon->initialDownlinkBWP->genericParameters.subcarrierSpacing);
  int scs_scaling  = scs_scaling0;
  int scs_scaling2 = scs_scaling0;
  if (configuration->scc->downlinkConfigCommon->frequencyInfoDL->absoluteFrequencyPointA < 600000) {
    scs_scaling = scs_scaling0*3;
  }
  if (configuration->scc->downlinkConfigCommon->frequencyInfoDL->absoluteFrequencyPointA > 2016666) {
    scs_scaling = scs_scaling0>>2;
    scs_scaling2 = scs_scaling0>>2;
  }
  uint32_t absolute_diff = (*configuration->scc->downlinkConfigCommon->frequencyInfoDL->absoluteFrequencySSB -
                             configuration->scc->downlinkConfigCommon->frequencyInfoDL->absoluteFrequencyPointA);

  sib1->servingCellConfigCommon->downlinkConfigCommon.frequencyInfoDL.offsetToPointA = scs_scaling2 * (absolute_diff/(12*scs_scaling) - 10);

  LOG_I(NR_RRC,"SIB1 freq: absoluteFrequencySSB %ld, absoluteFrequencyPointA %ld\n",
                                    *configuration->scc->downlinkConfigCommon->frequencyInfoDL->absoluteFrequencySSB,
                                    configuration->scc->downlinkConfigCommon->frequencyInfoDL->absoluteFrequencyPointA);
  LOG_I(NR_RRC,"SIB1 freq: absolute_diff %d, %d*(absolute_diff/(12*%d) - 10) %d\n",
        absolute_diff,scs_scaling2,scs_scaling,(int)sib1->servingCellConfigCommon->downlinkConfigCommon.frequencyInfoDL.offsetToPointA);

  for(int i = 0; i< configuration->scc->downlinkConfigCommon->frequencyInfoDL->scs_SpecificCarrierList.list.count; i++) {
    ASN_SEQUENCE_ADD(&ServCellCom->downlinkConfigCommon.frequencyInfoDL.scs_SpecificCarrierList.list,
		     configuration->scc->downlinkConfigCommon->frequencyInfoDL->scs_SpecificCarrierList.list.array[i]);
  }

  initialDownlinkBWP->pdcch_ConfigCommon = 
      configuration->scc->downlinkConfigCommon->initialDownlinkBWP->pdcch_ConfigCommon;
  initialDownlinkBWP->pdcch_ConfigCommon->choice.setup->commonSearchSpaceList = 
       CALLOC(1,sizeof(struct NR_PDCCH_ConfigCommon__commonSearchSpaceList));

  asn1cSequenceAdd(initialDownlinkBWP->pdcch_ConfigCommon->choice.setup->commonSearchSpaceList->list,
		   NR_SearchSpace_t, ss1);
  ss1->searchSpaceId = 1;
  asn1cCallocOne(ss1->controlResourceSetId, 0);
  ss1->monitoringSlotPeriodicityAndOffset = calloc(1,sizeof(*ss1->monitoringSlotPeriodicityAndOffset));
  ss1->monitoringSlotPeriodicityAndOffset->present = NR_SearchSpace__monitoringSlotPeriodicityAndOffset_PR_sl1;
  ss1->monitoringSymbolsWithinSlot = calloc(1,sizeof(*ss1->monitoringSymbolsWithinSlot));
  ss1->monitoringSymbolsWithinSlot->buf = calloc(1,2);
  // should be '1000 0000 0000 00'B (LSB first!), first symbol in slot, adjust if needed
  ss1->monitoringSymbolsWithinSlot->buf[1] = 0;
  ss1->monitoringSymbolsWithinSlot->buf[0] = (1<<7);
  ss1->monitoringSymbolsWithinSlot->size = 2;
  ss1->monitoringSymbolsWithinSlot->bits_unused = 2;
  ss1->nrofCandidates = calloc(1,sizeof(*ss1->nrofCandidates));
  ss1->nrofCandidates->aggregationLevel1 = NR_SearchSpace__nrofCandidates__aggregationLevel1_n0;
  ss1->nrofCandidates->aggregationLevel2 = NR_SearchSpace__nrofCandidates__aggregationLevel2_n0;
  ss1->nrofCandidates->aggregationLevel4 = NR_SearchSpace__nrofCandidates__aggregationLevel4_n2;
  ss1->nrofCandidates->aggregationLevel8 = NR_SearchSpace__nrofCandidates__aggregationLevel8_n0;
  ss1->nrofCandidates->aggregationLevel16 = NR_SearchSpace__nrofCandidates__aggregationLevel16_n0;
  ss1->searchSpaceType = calloc(1,sizeof(*ss1->searchSpaceType));
  ss1->searchSpaceType->present = NR_SearchSpace__searchSpaceType_PR_common;
  ss1->searchSpaceType->choice.common=calloc(1,sizeof(*ss1->searchSpaceType->choice.common));
  ss1->searchSpaceType->choice.common->dci_Format0_0_AndFormat1_0 = calloc(1,sizeof(*ss1->searchSpaceType->choice.common->dci_Format0_0_AndFormat1_0));

  asn1cSequenceAdd(initialDownlinkBWP->pdcch_ConfigCommon->choice.setup->commonSearchSpaceList->list,
		   NR_SearchSpace_t, ss5);
  ss5->searchSpaceId = 5;
  ss5->controlResourceSetId=calloc(1,sizeof(*ss5->controlResourceSetId));
  *ss5->controlResourceSetId=0;
  ss5->monitoringSlotPeriodicityAndOffset = calloc(1,sizeof(*ss5->monitoringSlotPeriodicityAndOffset));
  ss5->monitoringSlotPeriodicityAndOffset->present = NR_SearchSpace__monitoringSlotPeriodicityAndOffset_PR_sl5;
  ss5->monitoringSlotPeriodicityAndOffset->choice.sl5 = 0;
  ss5->duration = calloc(1,sizeof(*ss5->duration));
  *ss5->duration = 2;
  ss5->monitoringSymbolsWithinSlot = calloc(1,sizeof(*ss5->monitoringSymbolsWithinSlot));
  ss5->monitoringSymbolsWithinSlot->buf = calloc(1,2);
  // should be '1100 0000 0000 00'B (LSB first!), first two symols in slot, adjust if needed
  ss5->monitoringSymbolsWithinSlot->buf[1] = 0;
  ss5->monitoringSymbolsWithinSlot->buf[0] = (1<<7);
  ss5->monitoringSymbolsWithinSlot->size = 2;
  ss5->monitoringSymbolsWithinSlot->bits_unused = 2;
  ss5->nrofCandidates = calloc(1,sizeof(*ss5->nrofCandidates));
  ss5->nrofCandidates->aggregationLevel1 = NR_SearchSpace__nrofCandidates__aggregationLevel1_n0;
  ss5->nrofCandidates->aggregationLevel2 = NR_SearchSpace__nrofCandidates__aggregationLevel2_n0;
  ss5->nrofCandidates->aggregationLevel4 = NR_SearchSpace__nrofCandidates__aggregationLevel4_n4;
  ss5->nrofCandidates->aggregationLevel8 = NR_SearchSpace__nrofCandidates__aggregationLevel8_n2;
  ss5->nrofCandidates->aggregationLevel16 = NR_SearchSpace__nrofCandidates__aggregationLevel16_n1;
  ss5->searchSpaceType = calloc(1,sizeof(*ss5->searchSpaceType));
  ss5->searchSpaceType->present = NR_SearchSpace__searchSpaceType_PR_common;
  ss5->searchSpaceType->choice.common=calloc(1,sizeof(*ss5->searchSpaceType->choice.common));
  ss5->searchSpaceType->choice.common->dci_Format0_0_AndFormat1_0 = calloc(1,sizeof(*ss5->searchSpaceType->choice.common->dci_Format0_0_AndFormat1_0));

  asn1cSequenceAdd(initialDownlinkBWP->pdcch_ConfigCommon->choice.setup->commonSearchSpaceList->list,
		   NR_SearchSpace_t, ss7);
  ss7->searchSpaceId = 7;
  ss7->controlResourceSetId=calloc(1,sizeof(*ss7->controlResourceSetId));
  *ss7->controlResourceSetId=0;
  ss7->monitoringSlotPeriodicityAndOffset = calloc(1,sizeof(*ss7->monitoringSlotPeriodicityAndOffset));
  ss7->monitoringSlotPeriodicityAndOffset->present = NR_SearchSpace__monitoringSlotPeriodicityAndOffset_PR_sl1;
  ss7->monitoringSymbolsWithinSlot = calloc(1,sizeof(*ss7->monitoringSymbolsWithinSlot));
  ss7->monitoringSymbolsWithinSlot->buf = calloc(1,2);
  // should be '1100 0000 0000 00'B (LSB first!), first two symols in slot, adjust if needed
  ss7->monitoringSymbolsWithinSlot->buf[1] = 0;
  ss7->monitoringSymbolsWithinSlot->buf[0] = (1<<7);
  ss7->monitoringSymbolsWithinSlot->size = 2;
  ss7->monitoringSymbolsWithinSlot->bits_unused = 2;
  ss7->nrofCandidates = calloc(1,sizeof(*ss7->nrofCandidates));
  ss7->nrofCandidates->aggregationLevel1 = NR_SearchSpace__nrofCandidates__aggregationLevel1_n0;
  ss7->nrofCandidates->aggregationLevel2 = NR_SearchSpace__nrofCandidates__aggregationLevel2_n0;
  ss7->nrofCandidates->aggregationLevel4 = NR_SearchSpace__nrofCandidates__aggregationLevel4_n4;
  ss7->nrofCandidates->aggregationLevel8 = NR_SearchSpace__nrofCandidates__aggregationLevel8_n2;
  ss7->nrofCandidates->aggregationLevel16 = NR_SearchSpace__nrofCandidates__aggregationLevel16_n1;
  ss7->searchSpaceType = calloc(1,sizeof(*ss7->searchSpaceType));
  ss7->searchSpaceType->present = NR_SearchSpace__searchSpaceType_PR_common;
  ss7->searchSpaceType->choice.common=calloc(1,sizeof(*ss7->searchSpaceType->choice.common));
  ss7->searchSpaceType->choice.common->dci_Format0_0_AndFormat1_0 = calloc(1,sizeof(*ss7->searchSpaceType->choice.common->dci_Format0_0_AndFormat1_0));

  
  asn1cCallocOne(initialDownlinkBWP->pdcch_ConfigCommon->choice.setup->searchSpaceSIB1,  0);
  asn1cCallocOne(initialDownlinkBWP->pdcch_ConfigCommon->choice.setup->searchSpaceOtherSystemInformation, 7);
  asn1cCallocOne(initialDownlinkBWP->pdcch_ConfigCommon->choice.setup->pagingSearchSpace, 5);
  asn1cCallocOne( initialDownlinkBWP->pdcch_ConfigCommon->choice.setup->ra_SearchSpace, 1);
   
  initialDownlinkBWP->pdsch_ConfigCommon = configuration->scc->downlinkConfigCommon->initialDownlinkBWP->pdsch_ConfigCommon;
  ServCellCom->downlinkConfigCommon.bcch_Config.modificationPeriodCoeff = NR_BCCH_Config__modificationPeriodCoeff_n2;
  ServCellCom->downlinkConfigCommon.pcch_Config.defaultPagingCycle = NR_PagingCycle_rf256;
  ServCellCom->downlinkConfigCommon.pcch_Config.nAndPagingFrameOffset.present = NR_PCCH_Config__nAndPagingFrameOffset_PR_quarterT;
  ServCellCom->downlinkConfigCommon.pcch_Config.nAndPagingFrameOffset.choice.quarterT = 1;
  ServCellCom->downlinkConfigCommon.pcch_Config.ns = NR_PCCH_Config__ns_one;

  asn1cCalloc(ServCellCom->downlinkConfigCommon.pcch_Config.firstPDCCH_MonitoringOccasionOfPO,
	      P0);
  P0->present = NR_PCCH_Config__firstPDCCH_MonitoringOccasionOfPO_PR_sCS120KHZoneT_SCS60KHZhalfT_SCS30KHZquarterT_SCS15KHZoneEighthT;

  asn1cCalloc(P0->choice.sCS120KHZoneT_SCS60KHZhalfT_SCS30KHZquarterT_SCS15KHZoneEighthT,
	      Z8);
  asn1cSequenceAdd(Z8->list,
		   long,
		   ZoneEight);
  asn1cCallocOne(ZoneEight, 0);

  asn1cCalloc(ServCellCom->uplinkConfigCommon, UL)
  asn_set_empty(&UL->frequencyInfoUL.scs_SpecificCarrierList.list);
  for(int i = 0; i< configuration->scc->uplinkConfigCommon->frequencyInfoUL->scs_SpecificCarrierList.list.count; i++) {
    ASN_SEQUENCE_ADD(&UL->frequencyInfoUL.scs_SpecificCarrierList.list,
		     configuration->scc->uplinkConfigCommon->frequencyInfoUL->scs_SpecificCarrierList.list.array[i]);
  }

  asn1cCallocOne(UL->frequencyInfoUL.p_Max, 23);

  UL->initialUplinkBWP.genericParameters = configuration->scc->uplinkConfigCommon->initialUplinkBWP->genericParameters;
  UL->initialUplinkBWP.rach_ConfigCommon = configuration->scc->uplinkConfigCommon->initialUplinkBWP->rach_ConfigCommon;
  UL->initialUplinkBWP.pusch_ConfigCommon = configuration->scc->uplinkConfigCommon->initialUplinkBWP->pusch_ConfigCommon;
  UL->initialUplinkBWP.pusch_ConfigCommon->choice.setup->groupHoppingEnabledTransformPrecoding = null;

  UL->initialUplinkBWP.pucch_ConfigCommon = configuration->scc->uplinkConfigCommon->initialUplinkBWP->pucch_ConfigCommon;

  UL->timeAlignmentTimerCommon = NR_TimeAlignmentTimer_infinity;

  ServCellCom->n_TimingAdvanceOffset = configuration->scc->n_TimingAdvanceOffset;

  ServCellCom->ssb_PositionsInBurst.inOneGroup.buf = calloc(1, sizeof(uint8_t));
  uint8_t bitmap8,temp_bitmap=0;
  switch (configuration->scc->ssb_PositionsInBurst->present) {
    case NR_ServingCellConfigCommon__ssb_PositionsInBurst_PR_shortBitmap:
      ServCellCom->ssb_PositionsInBurst.inOneGroup = configuration->scc->ssb_PositionsInBurst->choice.shortBitmap;
      break;
    case NR_ServingCellConfigCommon__ssb_PositionsInBurst_PR_mediumBitmap:
      ServCellCom->ssb_PositionsInBurst.inOneGroup = configuration->scc->ssb_PositionsInBurst->choice.mediumBitmap;
      break;
    /*
    groupPresence: This field is present when maximum number of SS/PBCH blocks per half frame equals to 64 as defined in TS 38.213 [13], clause 4.1.
                   The first/leftmost bit corresponds to the SS/PBCH index 0-7, the second bit corresponds to SS/PBCH block 8-15, and so on.
                   Value 0 in the bitmap indicates that the SSBs according to inOneGroup are absent. Value 1 indicates that the SS/PBCH blocks are transmitted in accordance with inOneGroup.
    inOneGroup: When maximum number of SS/PBCH blocks per half frame equals to 64 as defined in TS 38.213 [13], clause 4.1, all 8 bit are valid;
                The first/ leftmost bit corresponds to the first SS/PBCH block index in the group (i.e., to SSB index 0, 8, and so on); the second bit corresponds to the second SS/PBCH block index in the group
                (i.e., to SSB index 1, 9, and so on), and so on. Value 0 in the bitmap indicates that the corresponding SS/PBCH block is not transmitted while value 1 indicates that the corresponding SS/PBCH block is transmitted.
    */
    case NR_ServingCellConfigCommon__ssb_PositionsInBurst_PR_longBitmap:
      ServCellCom->ssb_PositionsInBurst.inOneGroup.size = 1;
      ServCellCom->ssb_PositionsInBurst.inOneGroup.bits_unused = 0;
      ServCellCom->ssb_PositionsInBurst.groupPresence = calloc(1, sizeof(BIT_STRING_t));
      ServCellCom->ssb_PositionsInBurst.groupPresence->size = 1;
      ServCellCom->ssb_PositionsInBurst.groupPresence->bits_unused = 0;
      ServCellCom->ssb_PositionsInBurst.groupPresence->buf = calloc(1, sizeof(uint8_t));
      ServCellCom->ssb_PositionsInBurst.groupPresence->buf[0] = 0;
      for (int i=0; i<8; i++){
        bitmap8 = configuration->scc->ssb_PositionsInBurst->choice.longBitmap.buf[i];
        if (bitmap8!=0){
          if(temp_bitmap==0)
            temp_bitmap = bitmap8;
          else
            AssertFatal(temp_bitmap==bitmap8,"For longBitmap the groups of 8 SSBs containing at least 1 transmitted SSB should be all the same\n");

          ServCellCom->ssb_PositionsInBurst.inOneGroup.buf[0] = bitmap8;
          ServCellCom->ssb_PositionsInBurst.groupPresence->buf[0] |= 1<<(7-i);
        }
      }
      break;
    default:
      AssertFatal(false,"ssb_PositionsInBurst not present\n");
      break;
  }

  ServCellCom->ssb_PeriodicityServingCell = *configuration->scc->ssb_periodicityServingCell;
  if (configuration->scc->tdd_UL_DL_ConfigurationCommon) {
    ServCellCom->tdd_UL_DL_ConfigurationCommon = CALLOC(1,sizeof(struct NR_TDD_UL_DL_ConfigCommon));
    ServCellCom->tdd_UL_DL_ConfigurationCommon->referenceSubcarrierSpacing = configuration->scc->tdd_UL_DL_ConfigurationCommon->referenceSubcarrierSpacing;
    ServCellCom->tdd_UL_DL_ConfigurationCommon->pattern1 = configuration->scc->tdd_UL_DL_ConfigurationCommon->pattern1;
    ServCellCom->tdd_UL_DL_ConfigurationCommon->pattern2 = configuration->scc->tdd_UL_DL_ConfigurationCommon->pattern2;
  }
  ServCellCom->ss_PBCH_BlockPower = configuration->scc->ss_PBCH_BlockPower;

  // ims-EmergencySupport
  // TODO: add ims-EmergencySupport

  // eCallOverIMS-Support
  // TODO: add eCallOverIMS-Support

  // ue-TimersAndConstants
  sib1->ue_TimersAndConstants = CALLOC(1,sizeof(struct NR_UE_TimersAndConstants));
  sib1->ue_TimersAndConstants->t300 = NR_UE_TimersAndConstants__t300_ms400;
  sib1->ue_TimersAndConstants->t301 = NR_UE_TimersAndConstants__t301_ms400;
  sib1->ue_TimersAndConstants->t310 = NR_UE_TimersAndConstants__t310_ms2000;
  sib1->ue_TimersAndConstants->n310 = NR_UE_TimersAndConstants__n310_n10;
  sib1->ue_TimersAndConstants->t311 = NR_UE_TimersAndConstants__t311_ms3000;
  sib1->ue_TimersAndConstants->n311 = NR_UE_TimersAndConstants__n311_n1;
  sib1->ue_TimersAndConstants->t319 = NR_UE_TimersAndConstants__t319_ms400;

  // uac-BarringInfo
  /*sib1->uac_BarringInfo = CALLOC(1, sizeof(struct NR_SIB1__uac_BarringInfo));
  NR_UAC_BarringInfoSet_t *nr_uac_BarringInfoSet = CALLOC(1, sizeof(NR_UAC_BarringInfoSet_t));
  asn_set_empty(&sib1->uac_BarringInfo->uac_BarringInfoSetList);
  nr_uac_BarringInfoSet->uac_BarringFactor = NR_UAC_BarringInfoSet__uac_BarringFactor_p95;
  nr_uac_BarringInfoSet->uac_BarringTime = NR_UAC_BarringInfoSet__uac_BarringTime_s4;
  nr_uac_BarringInfoSet->uac_BarringForAccessIdentity.buf = CALLOC(1, 1);
  nr_uac_BarringInfoSet->uac_BarringForAccessIdentity.size = 1;
  nr_uac_BarringInfoSet->uac_BarringForAccessIdentity.bits_unused = 1;
  ASN_SEQUENCE_ADD(&sib1->uac_BarringInfo->uac_BarringInfoSetList, nr_uac_BarringInfoSet);*/

  // useFullResumeID
  // TODO: add useFullResumeID

  // lateNonCriticalExtension
  // TODO: add lateNonCriticalExtension

  // nonCriticalExtension
  // TODO: add nonCriticalExtension

  xer_fprint(stdout, &asn_DEF_NR_SIB1, (const void*)sib1_message->message.choice.c1->choice.systemInformationBlockType1);

  if(carrier->SIB1 == NULL) carrier->SIB1=(uint8_t *) malloc16(NR_MAX_SIB_LENGTH/8);
  enc_rval = uper_encode_to_buffer(&asn_DEF_NR_BCCH_DL_SCH_Message,
                                   NULL,
                                   (void *)sib1_message,
                                   carrier->SIB1,
                                   NR_MAX_SIB_LENGTH/8);
  AssertFatal (enc_rval.encoded > 0, "ASN1 message encoding failed (%s, %lu)!\n",
               enc_rval.failed_type->name, enc_rval.encoded);

  if (enc_rval.encoded==-1) {
    return(-1);
  }

  return((enc_rval.encoded+7)/8);
}

uint8_t do_SIB23_NR(rrc_gNB_carrier_data_t *carrier,
                    gNB_RrcConfigurationReq *configuration) {
  asn_enc_rval_t enc_rval;
  SystemInformation_IEs__sib_TypeAndInfo__Member *sib2 = NULL;
  SystemInformation_IEs__sib_TypeAndInfo__Member *sib3 = NULL;

  NR_BCCH_DL_SCH_Message_t *sib_message = CALLOC(1,sizeof(NR_BCCH_DL_SCH_Message_t));
  sib_message->message.present = NR_BCCH_DL_SCH_MessageType_PR_c1;
  sib_message->message.choice.c1 = CALLOC(1,sizeof(struct NR_BCCH_DL_SCH_MessageType__c1));
  sib_message->message.choice.c1->present = NR_BCCH_DL_SCH_MessageType__c1_PR_systemInformation;
  sib_message->message.choice.c1->choice.systemInformation = CALLOC(1,sizeof(struct NR_SystemInformation));
  
  struct NR_SystemInformation *sib = sib_message->message.choice.c1->choice.systemInformation;
  sib->criticalExtensions.present = NR_SystemInformation__criticalExtensions_PR_systemInformation;
  sib->criticalExtensions.choice.systemInformation = CALLOC(1, sizeof(struct NR_SystemInformation_IEs));

  struct NR_SystemInformation_IEs *ies = sib->criticalExtensions.choice.systemInformation;
  sib2 = CALLOC(1, sizeof(SystemInformation_IEs__sib_TypeAndInfo__Member));
  sib2->present = NR_SystemInformation_IEs__sib_TypeAndInfo__Member_PR_sib2;
  sib2->choice.sib2 = CALLOC(1, sizeof(struct NR_SIB2));
  sib2->choice.sib2->cellReselectionInfoCommon.q_Hyst = NR_SIB2__cellReselectionInfoCommon__q_Hyst_dB1;
  sib2->choice.sib2->cellReselectionServingFreqInfo.threshServingLowP = 2; // INTEGER (0..31)
  sib2->choice.sib2->cellReselectionServingFreqInfo.cellReselectionPriority =  2; // INTEGER (0..7)
  sib2->choice.sib2->intraFreqCellReselectionInfo.q_RxLevMin = -50; // INTEGER (-70..-22)
  sib2->choice.sib2->intraFreqCellReselectionInfo.s_IntraSearchP = 2; // INTEGER (0..31)
  sib2->choice.sib2->intraFreqCellReselectionInfo.t_ReselectionNR = 2; // INTEGER (0..7)
  sib2->choice.sib2->intraFreqCellReselectionInfo.deriveSSB_IndexFromCell = true;
  ASN_SEQUENCE_ADD(&ies->sib_TypeAndInfo.list, sib2);

  sib3 = CALLOC(1, sizeof(SystemInformation_IEs__sib_TypeAndInfo__Member));
  sib3->present = NR_SystemInformation_IEs__sib_TypeAndInfo__Member_PR_sib3;
  sib3->choice.sib3 = CALLOC(1, sizeof(struct NR_SIB3));
  ASN_SEQUENCE_ADD(&ies->sib_TypeAndInfo.list, sib3);

  //encode SIB to data
  // carrier->SIB23 = (uint8_t *) malloc16(128);
  enc_rval = uper_encode_to_buffer(&asn_DEF_NR_BCCH_DL_SCH_Message,
                                   NULL,
                                   (void *)sib_message,
                                   carrier->SIB23,
                                   100);
  AssertFatal (enc_rval.encoded > 0, "ASN1 message encoding failed (%s, %lu)!\n",
               enc_rval.failed_type->name, enc_rval.encoded);

  if (enc_rval.encoded==-1) {
    return(-1);
  }

  return((enc_rval.encoded+7)/8);
}

void  do_RLC_BEARER(uint8_t Mod_id,
                    int CC_id,
                    struct NR_CellGroupConfig__rlc_BearerToAddModList *rlc_BearerToAddModList,
                    rlc_bearer_config_t  *rlc_config) {
  struct NR_RLC_BearerConfig *rlc_bearer;
  rlc_bearer = CALLOC(1,sizeof(struct NR_RLC_BearerConfig));
  rlc_bearer->logicalChannelIdentity = rlc_config->LogicalChannelIdentity[CC_id];
  rlc_bearer->servedRadioBearer = CALLOC(1,sizeof(struct NR_RLC_BearerConfig__servedRadioBearer));
  rlc_bearer->servedRadioBearer->present = rlc_config->servedRadioBearer_present[CC_id];

  if(rlc_bearer->servedRadioBearer->present == NR_RLC_BearerConfig__servedRadioBearer_PR_srb_Identity) {
    rlc_bearer->servedRadioBearer->choice.srb_Identity = rlc_config->srb_Identity[CC_id];
  } else if(rlc_bearer->servedRadioBearer->present == NR_RLC_BearerConfig__servedRadioBearer_PR_drb_Identity) {
    rlc_bearer->servedRadioBearer->choice.drb_Identity = rlc_config->drb_Identity[CC_id];
  }

  rlc_bearer->reestablishRLC = CALLOC(1,sizeof(long));
  *(rlc_bearer->reestablishRLC) = rlc_config->reestablishRLC[CC_id];
  rlc_bearer->rlc_Config = CALLOC(1,sizeof(struct NR_RLC_Config));
  rlc_bearer->rlc_Config->present = rlc_config->rlc_Config_present[CC_id];

  if(rlc_bearer->rlc_Config->present == NR_RLC_Config_PR_am) {
    rlc_bearer->rlc_Config->choice.am = CALLOC(1,sizeof(struct NR_RLC_Config__am));
    rlc_bearer->rlc_Config->choice.am->ul_AM_RLC.sn_FieldLength     = CALLOC(1,sizeof(NR_SN_FieldLengthAM_t));
    *(rlc_bearer->rlc_Config->choice.am->ul_AM_RLC.sn_FieldLength)  = rlc_config->ul_AM_sn_FieldLength[CC_id];
    rlc_bearer->rlc_Config->choice.am->ul_AM_RLC.t_PollRetransmit   = rlc_config->t_PollRetransmit[CC_id];
    rlc_bearer->rlc_Config->choice.am->ul_AM_RLC.pollPDU            = rlc_config->pollPDU[CC_id];
    rlc_bearer->rlc_Config->choice.am->ul_AM_RLC.pollByte           = rlc_config->pollByte[CC_id];
    rlc_bearer->rlc_Config->choice.am->ul_AM_RLC.maxRetxThreshold   = rlc_config->maxRetxThreshold[CC_id];
    rlc_bearer->rlc_Config->choice.am->dl_AM_RLC.sn_FieldLength     = CALLOC(1,sizeof(NR_SN_FieldLengthAM_t));
    *(rlc_bearer->rlc_Config->choice.am->dl_AM_RLC.sn_FieldLength)  = rlc_config->dl_AM_sn_FieldLength[CC_id];
    rlc_bearer->rlc_Config->choice.am->dl_AM_RLC.t_Reassembly       = rlc_config->dl_AM_t_Reassembly[CC_id];
    rlc_bearer->rlc_Config->choice.am->dl_AM_RLC.t_StatusProhibit   = rlc_config->t_StatusProhibit[CC_id];
  } else if(rlc_bearer->rlc_Config->present == NR_RLC_Config_PR_um_Bi_Directional) {
    rlc_bearer->rlc_Config->choice.um_Bi_Directional = CALLOC(1,sizeof(struct NR_RLC_Config__um_Bi_Directional));
    rlc_bearer->rlc_Config->choice.um_Bi_Directional->ul_UM_RLC.sn_FieldLength = CALLOC(1,sizeof(NR_SN_FieldLengthUM_t));
    *(rlc_bearer->rlc_Config->choice.um_Bi_Directional->ul_UM_RLC.sn_FieldLength) = rlc_config->ul_UM_sn_FieldLength[CC_id];
    rlc_bearer->rlc_Config->choice.um_Bi_Directional->dl_UM_RLC.sn_FieldLength = CALLOC(1,sizeof(NR_SN_FieldLengthUM_t));
    *(rlc_bearer->rlc_Config->choice.um_Bi_Directional->dl_UM_RLC.sn_FieldLength) = rlc_config->dl_UM_sn_FieldLength[CC_id];
    rlc_bearer->rlc_Config->choice.um_Bi_Directional->dl_UM_RLC.t_Reassembly   = rlc_config->dl_UM_t_Reassembly[CC_id];
  } else if(rlc_bearer->rlc_Config->present == NR_RLC_Config_PR_um_Uni_Directional_UL) {
    rlc_bearer->rlc_Config->choice.um_Uni_Directional_UL = CALLOC(1,sizeof(struct NR_RLC_Config__um_Uni_Directional_UL));
    rlc_bearer->rlc_Config->choice.um_Uni_Directional_UL->ul_UM_RLC.sn_FieldLength    = CALLOC(1,sizeof(NR_SN_FieldLengthUM_t));
    *(rlc_bearer->rlc_Config->choice.um_Uni_Directional_UL->ul_UM_RLC.sn_FieldLength) = rlc_config->ul_UM_sn_FieldLength[CC_id];
  } else if(rlc_bearer->rlc_Config->present == NR_RLC_Config_PR_um_Uni_Directional_DL) {
    rlc_bearer->rlc_Config->choice.um_Uni_Directional_DL = CALLOC(1,sizeof(struct NR_RLC_Config__um_Uni_Directional_DL));
    rlc_bearer->rlc_Config->choice.um_Uni_Directional_DL->dl_UM_RLC.sn_FieldLength    = CALLOC(1,sizeof(NR_SN_FieldLengthUM_t));
    *(rlc_bearer->rlc_Config->choice.um_Uni_Directional_DL->dl_UM_RLC.sn_FieldLength) = rlc_config->dl_UM_sn_FieldLength[CC_id];
    rlc_bearer->rlc_Config->choice.um_Uni_Directional_DL->dl_UM_RLC.t_Reassembly      = rlc_config->dl_UM_t_Reassembly[CC_id];
  }

  rlc_bearer->mac_LogicalChannelConfig = CALLOC(1,sizeof(struct NR_LogicalChannelConfig));
  rlc_bearer->mac_LogicalChannelConfig->ul_SpecificParameters = CALLOC(1,sizeof(struct NR_LogicalChannelConfig__ul_SpecificParameters));
  rlc_bearer->mac_LogicalChannelConfig->ul_SpecificParameters->priority            = rlc_config->priority[CC_id];
  rlc_bearer->mac_LogicalChannelConfig->ul_SpecificParameters->prioritisedBitRate  = rlc_config->prioritisedBitRate[CC_id];
  rlc_bearer->mac_LogicalChannelConfig->ul_SpecificParameters->bucketSizeDuration  = rlc_config->bucketSizeDuration[CC_id];
  rlc_bearer->mac_LogicalChannelConfig->ul_SpecificParameters->allowedServingCells = CALLOC(1,sizeof(struct NR_LogicalChannelConfig__ul_SpecificParameters__allowedServingCells));
  rlc_bearer->mac_LogicalChannelConfig->ul_SpecificParameters->allowedSCS_List     = CALLOC(1,sizeof(struct NR_LogicalChannelConfig__ul_SpecificParameters__allowedSCS_List));
  NR_ServCellIndex_t *servingcellindex;
  servingcellindex = CALLOC(1,sizeof(NR_ServCellIndex_t));
  *servingcellindex = rlc_config->allowedServingCells[CC_id];
  ASN_SEQUENCE_ADD(&(rlc_bearer->mac_LogicalChannelConfig->ul_SpecificParameters->allowedServingCells->list),&servingcellindex);
  NR_SubcarrierSpacing_t *subcarrierspacing;
  subcarrierspacing = CALLOC(1,sizeof(NR_SubcarrierSpacing_t));
  *subcarrierspacing = rlc_config->subcarrierspacing[CC_id];
  ASN_SEQUENCE_ADD(&(rlc_bearer->mac_LogicalChannelConfig->ul_SpecificParameters->allowedSCS_List->list),&subcarrierspacing);
  rlc_bearer->mac_LogicalChannelConfig->ul_SpecificParameters->maxPUSCH_Duration           = CALLOC(1,sizeof(long));
  rlc_bearer->mac_LogicalChannelConfig->ul_SpecificParameters->configuredGrantType1Allowed = CALLOC(1,sizeof(long));
  rlc_bearer->mac_LogicalChannelConfig->ul_SpecificParameters->logicalChannelGroup         = CALLOC(1,sizeof(long));
  rlc_bearer->mac_LogicalChannelConfig->ul_SpecificParameters->schedulingRequestID         = CALLOC(1,sizeof(NR_SchedulingRequestId_t));
  *(rlc_bearer->mac_LogicalChannelConfig->ul_SpecificParameters->maxPUSCH_Duration)           = rlc_config->maxPUSCH_Duration[CC_id];
  *(rlc_bearer->mac_LogicalChannelConfig->ul_SpecificParameters->configuredGrantType1Allowed) = rlc_config->configuredGrantType1Allowed[CC_id];
  *(rlc_bearer->mac_LogicalChannelConfig->ul_SpecificParameters->logicalChannelGroup)         = rlc_config->logicalChannelGroup[CC_id];
  *(rlc_bearer->mac_LogicalChannelConfig->ul_SpecificParameters->schedulingRequestID)         = rlc_config->schedulingRequestID[CC_id];
  rlc_bearer->mac_LogicalChannelConfig->ul_SpecificParameters->logicalChannelSR_Mask               = rlc_config->logicalChannelSR_Mask[CC_id];
  rlc_bearer->mac_LogicalChannelConfig->ul_SpecificParameters->logicalChannelSR_DelayTimerApplied  = rlc_config->logicalChannelSR_DelayTimerApplied[CC_id];
  ASN_SEQUENCE_ADD(&(rlc_BearerToAddModList->list),&rlc_bearer);
}


void do_MAC_CELLGROUP(uint8_t Mod_id,
                      int CC_id,
                      NR_MAC_CellGroupConfig_t *mac_CellGroupConfig,
                      mac_cellgroup_t  *mac_cellgroup_config) {
  mac_CellGroupConfig->drx_Config               = CALLOC(1,sizeof(struct NR_SetupRelease_DRX_Config));
  mac_CellGroupConfig->schedulingRequestConfig  = CALLOC(1,sizeof(struct NR_SchedulingRequestConfig));
  mac_CellGroupConfig->bsr_Config               = CALLOC(1,sizeof(struct NR_BSR_Config));
  mac_CellGroupConfig->tag_Config               = CALLOC(1,sizeof(struct NR_TAG_Config));
  mac_CellGroupConfig->phr_Config               = CALLOC(1,sizeof(struct NR_SetupRelease_PHR_Config));
  mac_CellGroupConfig->drx_Config->present      = mac_cellgroup_config->DRX_Config_PR[CC_id];
  mac_CellGroupConfig->drx_Config->choice.setup = CALLOC(1,sizeof(struct NR_DRX_Config));
  mac_CellGroupConfig->drx_Config->choice.setup->drx_onDurationTimer.present = mac_cellgroup_config->drx_onDurationTimer_PR[CC_id];

  if(mac_CellGroupConfig->drx_Config->choice.setup->drx_onDurationTimer.present == NR_DRX_Config__drx_onDurationTimer_PR_subMilliSeconds) {
    mac_CellGroupConfig->drx_Config->choice.setup->drx_onDurationTimer.choice.subMilliSeconds = mac_cellgroup_config->subMilliSeconds[CC_id];
  } else if(mac_CellGroupConfig->drx_Config->choice.setup->drx_onDurationTimer.present == NR_DRX_Config__drx_onDurationTimer_PR_milliSeconds) {
    mac_CellGroupConfig->drx_Config->choice.setup->drx_onDurationTimer.choice.milliSeconds    = mac_cellgroup_config->milliSeconds[CC_id];
  }

  mac_CellGroupConfig->drx_Config->choice.setup->drx_InactivityTimer        = mac_cellgroup_config->drx_InactivityTimer[CC_id];
  mac_CellGroupConfig->drx_Config->choice.setup->drx_HARQ_RTT_TimerDL       = mac_cellgroup_config->drx_HARQ_RTT_TimerDL[CC_id];
  mac_CellGroupConfig->drx_Config->choice.setup->drx_HARQ_RTT_TimerUL       = mac_cellgroup_config->drx_HARQ_RTT_TimerUL[CC_id];
  mac_CellGroupConfig->drx_Config->choice.setup->drx_RetransmissionTimerDL  = mac_cellgroup_config->drx_RetransmissionTimerDL[CC_id];
  mac_CellGroupConfig->drx_Config->choice.setup->drx_RetransmissionTimerUL  = mac_cellgroup_config->drx_RetransmissionTimerUL[CC_id];
  mac_CellGroupConfig->drx_Config->choice.setup->drx_LongCycleStartOffset.present = mac_cellgroup_config->drx_LongCycleStartOffset_PR[CC_id];

  if(mac_CellGroupConfig->drx_Config->choice.setup->drx_LongCycleStartOffset.present == NR_DRX_Config__drx_LongCycleStartOffset_PR_ms10) {
    mac_CellGroupConfig->drx_Config->choice.setup->drx_LongCycleStartOffset.choice.ms10 = mac_cellgroup_config->drx_LongCycleStartOffset[CC_id];
  } else if(mac_CellGroupConfig->drx_Config->choice.setup->drx_LongCycleStartOffset.present == NR_DRX_Config__drx_LongCycleStartOffset_PR_ms20) {
    mac_CellGroupConfig->drx_Config->choice.setup->drx_LongCycleStartOffset.choice.ms20 = mac_cellgroup_config->drx_LongCycleStartOffset[CC_id];
  } else if(mac_CellGroupConfig->drx_Config->choice.setup->drx_LongCycleStartOffset.present == NR_DRX_Config__drx_LongCycleStartOffset_PR_ms32) {
    mac_CellGroupConfig->drx_Config->choice.setup->drx_LongCycleStartOffset.choice.ms32 = mac_cellgroup_config->drx_LongCycleStartOffset[CC_id];
  } else if(mac_CellGroupConfig->drx_Config->choice.setup->drx_LongCycleStartOffset.present == NR_DRX_Config__drx_LongCycleStartOffset_PR_ms40) {
    mac_CellGroupConfig->drx_Config->choice.setup->drx_LongCycleStartOffset.choice.ms40 = mac_cellgroup_config->drx_LongCycleStartOffset[CC_id];
  } else if(mac_CellGroupConfig->drx_Config->choice.setup->drx_LongCycleStartOffset.present == NR_DRX_Config__drx_LongCycleStartOffset_PR_ms60) {
    mac_CellGroupConfig->drx_Config->choice.setup->drx_LongCycleStartOffset.choice.ms60 = mac_cellgroup_config->drx_LongCycleStartOffset[CC_id];
  } else if(mac_CellGroupConfig->drx_Config->choice.setup->drx_LongCycleStartOffset.present == NR_DRX_Config__drx_LongCycleStartOffset_PR_ms64) {
    mac_CellGroupConfig->drx_Config->choice.setup->drx_LongCycleStartOffset.choice.ms64 = mac_cellgroup_config->drx_LongCycleStartOffset[CC_id];
  } else if(mac_CellGroupConfig->drx_Config->choice.setup->drx_LongCycleStartOffset.present == NR_DRX_Config__drx_LongCycleStartOffset_PR_ms70) {
    mac_CellGroupConfig->drx_Config->choice.setup->drx_LongCycleStartOffset.choice.ms70 = mac_cellgroup_config->drx_LongCycleStartOffset[CC_id];
  } else if(mac_CellGroupConfig->drx_Config->choice.setup->drx_LongCycleStartOffset.present == NR_DRX_Config__drx_LongCycleStartOffset_PR_ms80) {
    mac_CellGroupConfig->drx_Config->choice.setup->drx_LongCycleStartOffset.choice.ms80 = mac_cellgroup_config->drx_LongCycleStartOffset[CC_id];
  } else if(mac_CellGroupConfig->drx_Config->choice.setup->drx_LongCycleStartOffset.present == NR_DRX_Config__drx_LongCycleStartOffset_PR_ms128) {
    mac_CellGroupConfig->drx_Config->choice.setup->drx_LongCycleStartOffset.choice.ms128 = mac_cellgroup_config->drx_LongCycleStartOffset[CC_id];
  } else if(mac_CellGroupConfig->drx_Config->choice.setup->drx_LongCycleStartOffset.present == NR_DRX_Config__drx_LongCycleStartOffset_PR_ms160) {
    mac_CellGroupConfig->drx_Config->choice.setup->drx_LongCycleStartOffset.choice.ms160 = mac_cellgroup_config->drx_LongCycleStartOffset[CC_id];
  } else if(mac_CellGroupConfig->drx_Config->choice.setup->drx_LongCycleStartOffset.present == NR_DRX_Config__drx_LongCycleStartOffset_PR_ms256) {
    mac_CellGroupConfig->drx_Config->choice.setup->drx_LongCycleStartOffset.choice.ms256 = mac_cellgroup_config->drx_LongCycleStartOffset[CC_id];
  } else if(mac_CellGroupConfig->drx_Config->choice.setup->drx_LongCycleStartOffset.present == NR_DRX_Config__drx_LongCycleStartOffset_PR_ms320) {
    mac_CellGroupConfig->drx_Config->choice.setup->drx_LongCycleStartOffset.choice.ms320 = mac_cellgroup_config->drx_LongCycleStartOffset[CC_id];
  } else if(mac_CellGroupConfig->drx_Config->choice.setup->drx_LongCycleStartOffset.present == NR_DRX_Config__drx_LongCycleStartOffset_PR_ms512) {
    mac_CellGroupConfig->drx_Config->choice.setup->drx_LongCycleStartOffset.choice.ms512 = mac_cellgroup_config->drx_LongCycleStartOffset[CC_id];
  } else if(mac_CellGroupConfig->drx_Config->choice.setup->drx_LongCycleStartOffset.present == NR_DRX_Config__drx_LongCycleStartOffset_PR_ms640) {
    mac_CellGroupConfig->drx_Config->choice.setup->drx_LongCycleStartOffset.choice.ms640 = mac_cellgroup_config->drx_LongCycleStartOffset[CC_id];
  } else if(mac_CellGroupConfig->drx_Config->choice.setup->drx_LongCycleStartOffset.present == NR_DRX_Config__drx_LongCycleStartOffset_PR_ms1024) {
    mac_CellGroupConfig->drx_Config->choice.setup->drx_LongCycleStartOffset.choice.ms1024 = mac_cellgroup_config->drx_LongCycleStartOffset[CC_id];
  } else if(mac_CellGroupConfig->drx_Config->choice.setup->drx_LongCycleStartOffset.present == NR_DRX_Config__drx_LongCycleStartOffset_PR_ms1280) {
    mac_CellGroupConfig->drx_Config->choice.setup->drx_LongCycleStartOffset.choice.ms1280 = mac_cellgroup_config->drx_LongCycleStartOffset[CC_id];
  } else if(mac_CellGroupConfig->drx_Config->choice.setup->drx_LongCycleStartOffset.present == NR_DRX_Config__drx_LongCycleStartOffset_PR_ms2048) {
    mac_CellGroupConfig->drx_Config->choice.setup->drx_LongCycleStartOffset.choice.ms2048 = mac_cellgroup_config->drx_LongCycleStartOffset[CC_id];
  } else if(mac_CellGroupConfig->drx_Config->choice.setup->drx_LongCycleStartOffset.present == NR_DRX_Config__drx_LongCycleStartOffset_PR_ms2560) {
    mac_CellGroupConfig->drx_Config->choice.setup->drx_LongCycleStartOffset.choice.ms2560 = mac_cellgroup_config->drx_LongCycleStartOffset[CC_id];
  } else if(mac_CellGroupConfig->drx_Config->choice.setup->drx_LongCycleStartOffset.present == NR_DRX_Config__drx_LongCycleStartOffset_PR_ms5120) {
    mac_CellGroupConfig->drx_Config->choice.setup->drx_LongCycleStartOffset.choice.ms5120 = mac_cellgroup_config->drx_LongCycleStartOffset[CC_id];
  } else if(mac_CellGroupConfig->drx_Config->choice.setup->drx_LongCycleStartOffset.present == NR_DRX_Config__drx_LongCycleStartOffset_PR_ms10240) {
    mac_CellGroupConfig->drx_Config->choice.setup->drx_LongCycleStartOffset.choice.ms10240 = mac_cellgroup_config->drx_LongCycleStartOffset[CC_id];
  }

  mac_CellGroupConfig->drx_Config->choice.setup->shortDRX = CALLOC(1,sizeof(struct NR_DRX_Config__shortDRX));
  mac_CellGroupConfig->drx_Config->choice.setup->shortDRX->drx_ShortCycle       = mac_cellgroup_config->drx_ShortCycle[CC_id];
  mac_CellGroupConfig->drx_Config->choice.setup->shortDRX->drx_ShortCycleTimer  = mac_cellgroup_config->drx_ShortCycleTimer[CC_id];
  mac_CellGroupConfig->drx_Config->choice.setup->drx_SlotOffset                 = mac_cellgroup_config->drx_SlotOffset[CC_id];
  mac_CellGroupConfig->schedulingRequestConfig->schedulingRequestToAddModList = CALLOC(1,sizeof(struct NR_SchedulingRequestConfig__schedulingRequestToAddModList));
  struct NR_SchedulingRequestToAddMod *schedulingrequestlist;
  schedulingrequestlist = CALLOC(1,sizeof(struct NR_SchedulingRequestToAddMod));
  schedulingrequestlist->schedulingRequestId  = mac_cellgroup_config->schedulingRequestId[CC_id];
  schedulingrequestlist->sr_ProhibitTimer = CALLOC(1,sizeof(long));
  *(schedulingrequestlist->sr_ProhibitTimer) = mac_cellgroup_config->sr_ProhibitTimer[CC_id];
  schedulingrequestlist->sr_TransMax      = mac_cellgroup_config->sr_TransMax[CC_id];
  ASN_SEQUENCE_ADD(&(mac_CellGroupConfig->schedulingRequestConfig->schedulingRequestToAddModList->list),&schedulingrequestlist);
  mac_CellGroupConfig->bsr_Config->periodicBSR_Timer              = mac_cellgroup_config->periodicBSR_Timer[CC_id];
  mac_CellGroupConfig->bsr_Config->retxBSR_Timer                  = mac_cellgroup_config->retxBSR_Timer[CC_id];
  mac_CellGroupConfig->bsr_Config->logicalChannelSR_DelayTimer    = CALLOC(1,sizeof(long));
  *(mac_CellGroupConfig->bsr_Config->logicalChannelSR_DelayTimer)    = mac_cellgroup_config->logicalChannelSR_DelayTimer[CC_id];
  mac_CellGroupConfig->tag_Config->tag_ToAddModList = CALLOC(1,sizeof(struct NR_TAG_Config__tag_ToAddModList));
  struct NR_TAG *tag;
  tag = CALLOC(1,sizeof(struct NR_TAG));
  tag->tag_Id             = mac_cellgroup_config->tag_Id[CC_id];
  tag->timeAlignmentTimer = mac_cellgroup_config->timeAlignmentTimer[CC_id];
  ASN_SEQUENCE_ADD(&(mac_CellGroupConfig->tag_Config->tag_ToAddModList->list),&tag);
  mac_CellGroupConfig->phr_Config->present = mac_cellgroup_config->PHR_Config_PR[CC_id];
  mac_CellGroupConfig->phr_Config->choice.setup   = CALLOC(1,sizeof(struct NR_PHR_Config));
  mac_CellGroupConfig->phr_Config->choice.setup->phr_PeriodicTimer         = mac_cellgroup_config->phr_PeriodicTimer[CC_id];
  mac_CellGroupConfig->phr_Config->choice.setup->phr_ProhibitTimer         = mac_cellgroup_config->phr_ProhibitTimer[CC_id];
  mac_CellGroupConfig->phr_Config->choice.setup->phr_Tx_PowerFactorChange  = mac_cellgroup_config->phr_Tx_PowerFactorChange[CC_id];
  mac_CellGroupConfig->phr_Config->choice.setup->multiplePHR               = mac_cellgroup_config->multiplePHR[CC_id];
  mac_CellGroupConfig->phr_Config->choice.setup->dummy                     = mac_cellgroup_config->phr_Type2SpCell[CC_id];
  mac_CellGroupConfig->phr_Config->choice.setup->phr_Type2OtherCell        = mac_cellgroup_config->phr_Type2OtherCell[CC_id];
  mac_CellGroupConfig->phr_Config->choice.setup->phr_ModeOtherCG           = mac_cellgroup_config->phr_ModeOtherCG[CC_id];
  mac_CellGroupConfig->skipUplinkTxDynamic      = mac_cellgroup_config->skipUplinkTxDynamic[CC_id];
}


void  do_PHYSICALCELLGROUP(uint8_t Mod_id,
                           int CC_id,
                           NR_PhysicalCellGroupConfig_t *physicalCellGroupConfig,
                           physicalcellgroup_t *physicalcellgroup_config) {
  physicalCellGroupConfig->harq_ACK_SpatialBundlingPUCCH = CALLOC(1,sizeof(long));
  physicalCellGroupConfig->harq_ACK_SpatialBundlingPUSCH = CALLOC(1,sizeof(long));
  physicalCellGroupConfig->p_NR_FR1                      = CALLOC(1,sizeof(NR_P_Max_t));
  physicalCellGroupConfig->tpc_SRS_RNTI                  = CALLOC(1,sizeof(NR_RNTI_Value_t));
  physicalCellGroupConfig->tpc_PUCCH_RNTI                = CALLOC(1,sizeof(NR_RNTI_Value_t));
  physicalCellGroupConfig->tpc_PUSCH_RNTI                = CALLOC(1,sizeof(NR_RNTI_Value_t));
  physicalCellGroupConfig->sp_CSI_RNTI                   = CALLOC(1,sizeof(NR_RNTI_Value_t));
  *(physicalCellGroupConfig->harq_ACK_SpatialBundlingPUCCH) = physicalcellgroup_config->harq_ACK_SpatialBundlingPUCCH[CC_id];
  *(physicalCellGroupConfig->harq_ACK_SpatialBundlingPUSCH) = physicalcellgroup_config->harq_ACK_SpatialBundlingPUSCH[CC_id];
  *(physicalCellGroupConfig->p_NR_FR1)                      = physicalcellgroup_config->p_NR[CC_id];
  physicalCellGroupConfig->pdsch_HARQ_ACK_Codebook          = physicalcellgroup_config->pdsch_HARQ_ACK_Codebook[CC_id];
  *(physicalCellGroupConfig->tpc_SRS_RNTI)                  = physicalcellgroup_config->tpc_SRS_RNTI[CC_id];
  *(physicalCellGroupConfig->tpc_PUCCH_RNTI)                = physicalcellgroup_config->tpc_PUCCH_RNTI[CC_id];
  *(physicalCellGroupConfig->tpc_PUSCH_RNTI)                = physicalcellgroup_config->tpc_PUSCH_RNTI[CC_id];
  *(physicalCellGroupConfig->sp_CSI_RNTI)                   = physicalcellgroup_config->sp_CSI_RNTI[CC_id];
  physicalCellGroupConfig->cs_RNTI                       = CALLOC(1,sizeof(struct NR_SetupRelease_RNTI_Value));
  physicalCellGroupConfig->cs_RNTI->present              = physicalcellgroup_config->RNTI_Value_PR[CC_id];

  if(physicalCellGroupConfig->cs_RNTI->present == NR_SetupRelease_RNTI_Value_PR_setup) {
    physicalCellGroupConfig->cs_RNTI->choice.setup = physicalcellgroup_config->RNTI_Value[CC_id];
  }
}



void do_SpCellConfig(gNB_RRC_INST *rrc,
                      struct NR_SpCellConfig  *spconfig){
  //gNB_RrcConfigurationReq  *common_configuration;
  //common_configuration = CALLOC(1,sizeof(gNB_RrcConfigurationReq));
  //Fill servingcellconfigcommon config value
  //Fill common config to structure
  //  rrc->configuration = common_configuration;
  spconfig->reconfigurationWithSync = CALLOC(1,sizeof(struct NR_ReconfigurationWithSync));
}

//------------------------------------------------------------------------------
uint8_t do_RRCReject(uint8_t Mod_id,
                  uint8_t *const buffer)
//------------------------------------------------------------------------------
{
    asn_enc_rval_t                                   enc_rval;;
    NR_DL_CCCH_Message_t                             dl_ccch_msg;
    NR_RRCReject_t                                   *rrcReject;
    NR_RejectWaitTime_t                              waitTime = 1;

    memset((void *)&dl_ccch_msg, 0, sizeof(NR_DL_CCCH_Message_t));
    dl_ccch_msg.message.present = NR_DL_CCCH_MessageType_PR_c1;
    dl_ccch_msg.message.choice.c1          = CALLOC(1, sizeof(struct NR_DL_CCCH_MessageType__c1));
    dl_ccch_msg.message.choice.c1->present = NR_RRCReject__criticalExtensions_PR_rrcReject;

    dl_ccch_msg.message.choice.c1->choice.rrcReject = CALLOC(1,sizeof(NR_RRCReject_t));
    rrcReject = dl_ccch_msg.message.choice.c1->choice.rrcReject;

    rrcReject->criticalExtensions.choice.rrcReject           = CALLOC(1, sizeof(struct NR_RRCReject_IEs));
    rrcReject->criticalExtensions.choice.rrcReject->waitTime = CALLOC(1, sizeof(NR_RejectWaitTime_t));

    rrcReject->criticalExtensions.present = NR_RRCReject__criticalExtensions_PR_rrcReject;
    rrcReject->criticalExtensions.choice.rrcReject->waitTime = &waitTime;

    if ( LOG_DEBUGFLAG(DEBUG_ASN1) ) {
        xer_fprint(stdout, &asn_DEF_NR_DL_CCCH_Message, (void *)&dl_ccch_msg);
    }

    enc_rval = uper_encode_to_buffer(&asn_DEF_NR_DL_CCCH_Message,
                                    NULL,
                                    (void *)&dl_ccch_msg,
                                    buffer,
                                    100);

    if(enc_rval.encoded == -1) {
        LOG_E(NR_RRC, "[gNB AssertFatal]ASN1 message encoding failed (%s, %lu)!\n",
            enc_rval.failed_type->name, enc_rval.encoded);
        return -1;
    }

    LOG_D(NR_RRC,"RRCReject Encoded %zd bits (%zd bytes)\n",
            enc_rval.encoded,(enc_rval.encoded+7)/8);
    return((enc_rval.encoded+7)/8);
}

// TODO: Implement to b_SRS = 1 and b_SRS = 2
long rrc_get_max_nr_csrs(uint8_t max_rbs, long b_SRS) {

  if(b_SRS>0) {
    LOG_E(NR_RRC,"rrc_get_max_nr_csrs(): Not implemented yet for b_SRS>0\n");
    return 0; // This c_srs is always valid
  }

  const uint16_t m_SRS[64] = { 4, 8, 12, 16, 16, 20, 24, 24, 28, 32, 36, 40, 48, 48, 52, 56, 60, 64, 72, 72, 76, 80, 88,
                               96, 96, 104, 112, 120, 120, 120, 128, 128, 128, 132, 136, 144, 144, 144, 144, 152, 160,
                               160, 160, 168, 176, 184, 192, 192, 192, 192, 208, 216, 224, 240, 240, 240, 240, 256, 256,
                               256, 264, 272, 272, 272 };

  long c_srs = 0;
  uint16_t m = 4;
  for(int c = 1; c<64; c++) {
    if(m_SRS[c]>m && m_SRS[c]<max_rbs) {
      c_srs = c;
      m = m_SRS[c];
    }
  }

  return c_srs;
}

<<<<<<< HEAD
void fill_default_downlinkBWP(NR_BWP_Downlink_t *bwp,
                              int bwp_loop,
                              NR_ServingCellConfig_t *servingcellconfigdedicated,
                              NR_ServingCellConfigCommon_t *scc,
                              rrc_gNB_carrier_data_t *carrier) {

  /// BWP common configuration
  bwp->bwp_Common = calloc(1,sizeof(*bwp->bwp_Common));
  if(servingcellconfigdedicated->downlinkBWP_ToAddModList &&
     bwp_loop < servingcellconfigdedicated->downlinkBWP_ToAddModList->list.count) {
    bwp->bwp_Id = servingcellconfigdedicated->downlinkBWP_ToAddModList->list.array[bwp_loop]->bwp_Id;
    bwp->bwp_Common->genericParameters.locationAndBandwidth = servingcellconfigdedicated->downlinkBWP_ToAddModList->list.array[bwp_loop]->bwp_Common->genericParameters.locationAndBandwidth;
    bwp->bwp_Common->genericParameters.subcarrierSpacing = servingcellconfigdedicated->downlinkBWP_ToAddModList->list.array[bwp_loop]->bwp_Common->genericParameters.subcarrierSpacing;
    bwp->bwp_Common->genericParameters.cyclicPrefix = servingcellconfigdedicated->downlinkBWP_ToAddModList->list.array[bwp_loop]->bwp_Common->genericParameters.cyclicPrefix;
  } else {
    bwp->bwp_Id=bwp_loop+1;
    bwp->bwp_Common->genericParameters.locationAndBandwidth = PRBalloc_to_locationandbandwidth(scc->downlinkConfigCommon->frequencyInfoDL->scs_SpecificCarrierList.list.array[0]->carrierBandwidth,0);
    bwp->bwp_Common->genericParameters.subcarrierSpacing = scc->downlinkConfigCommon->initialDownlinkBWP->genericParameters.subcarrierSpacing;
    bwp->bwp_Common->genericParameters.cyclicPrefix = scc->downlinkConfigCommon->initialDownlinkBWP->genericParameters.cyclicPrefix;
  }

  bwp->bwp_Common->pdcch_ConfigCommon=calloc(1,sizeof(*bwp->bwp_Common->pdcch_ConfigCommon));
  bwp->bwp_Common->pdcch_ConfigCommon->present = NR_SetupRelease_PDCCH_ConfigCommon_PR_setup;
  bwp->bwp_Common->pdcch_ConfigCommon->choice.setup = calloc(1,sizeof(*bwp->bwp_Common->pdcch_ConfigCommon->choice.setup));
  bwp->bwp_Common->pdcch_ConfigCommon->choice.setup->controlResourceSetZero=NULL;
  bwp->bwp_Common->pdcch_ConfigCommon->choice.setup->commonControlResourceSet=calloc(1,sizeof(*bwp->bwp_Common->pdcch_ConfigCommon->choice.setup->commonControlResourceSet));

  int curr_bwp = NRRIV2BW(bwp->bwp_Common->genericParameters.locationAndBandwidth,MAX_BWP_SIZE);

  NR_ControlResourceSet_t *coreset = calloc(1,sizeof(*coreset));
  coreset->controlResourceSetId=(bwp->bwp_Id<<1); // To uniquely identify each Coreset lets derive it from the BWPId
  // frequency domain resources depends on BWP size
  // options are 24, 48 or 96
  coreset->frequencyDomainResources.buf = calloc(1,6);
  if (0) {
    if (curr_bwp < 48)
      coreset->frequencyDomainResources.buf[0] = 0xf0;
    else
      coreset->frequencyDomainResources.buf[0] = 0xff;
    if (curr_bwp < 96)
      coreset->frequencyDomainResources.buf[1] = 0;
    else
      coreset->frequencyDomainResources.buf[1] = 0xff;
  } else {
    coreset->frequencyDomainResources.buf[0] = 0xf0;
    coreset->frequencyDomainResources.buf[1] = 0;
  }
  coreset->frequencyDomainResources.buf[2] = 0;
  coreset->frequencyDomainResources.buf[3] = 0;
  coreset->frequencyDomainResources.buf[4] = 0;
  coreset->frequencyDomainResources.buf[5] = 0;
  coreset->frequencyDomainResources.size = 6;
  coreset->frequencyDomainResources.bits_unused = 3;
  coreset->duration=1;
  coreset->cce_REG_MappingType.present = NR_ControlResourceSet__cce_REG_MappingType_PR_nonInterleaved;
  coreset->precoderGranularity = NR_ControlResourceSet__precoderGranularity_sameAsREG_bundle;

  coreset->tci_StatesPDCCH_ToAddList=calloc(1,sizeof(*coreset->tci_StatesPDCCH_ToAddList));
  uint64_t bitmap=0;
  switch (scc->ssb_PositionsInBurst->present) {
    case 1 :
      bitmap = ((uint64_t) scc->ssb_PositionsInBurst->choice.shortBitmap.buf[0])<<56;
      break;
    case 2 :
      bitmap = ((uint64_t) scc->ssb_PositionsInBurst->choice.mediumBitmap.buf[0])<<56;
      break;
    case 3 :
      for (int i=0; i<8; i++) {
        bitmap |= (((uint64_t) scc->ssb_PositionsInBurst->choice.longBitmap.buf[i])<<((7-i)*8));
      }
      break;
    default:
      AssertFatal(1==0,"SSB bitmap size value %d undefined (allowed values 1,2,3) \n", scc->ssb_PositionsInBurst->present);
  }
  NR_TCI_StateId_t *tci[64];
  for (int i=0;i<64;i++) {
    if ((bitmap>>(63-i))&0x01){
      tci[i]=calloc(1,sizeof(*tci[i]));
      *tci[i] = i;
      ASN_SEQUENCE_ADD(&coreset->tci_StatesPDCCH_ToAddList->list,tci[i]);
    }
  }
  coreset->tci_StatesPDCCH_ToReleaseList = NULL;
  coreset->tci_PresentInDCI = NULL;
  coreset->pdcch_DMRS_ScramblingID = NULL;

  bwp->bwp_Common->pdcch_ConfigCommon->choice.setup->commonControlResourceSet = coreset;
  bwp->bwp_Common->pdcch_ConfigCommon->choice.setup->searchSpaceZero=NULL;
  bwp->bwp_Common->pdcch_ConfigCommon->choice.setup->commonSearchSpaceList=NULL;
  bwp->bwp_Common->pdcch_ConfigCommon->choice.setup->commonSearchSpaceList=calloc(1,sizeof(*bwp->bwp_Common->pdcch_ConfigCommon->choice.setup->commonSearchSpaceList));

  NR_SearchSpace_t *ss=calloc(1,sizeof(*ss));
  ss->searchSpaceId = (bwp->bwp_Id<<1)-1 + 7; // To uniquely identify each SearchSpace lets derive it from the BWPId
  ss->controlResourceSetId=calloc(1,sizeof(*ss->controlResourceSetId));
  *ss->controlResourceSetId=coreset->controlResourceSetId;
  ss->monitoringSlotPeriodicityAndOffset = calloc(1,sizeof(*ss->monitoringSlotPeriodicityAndOffset));
  ss->monitoringSlotPeriodicityAndOffset->present = NR_SearchSpace__monitoringSlotPeriodicityAndOffset_PR_sl1;
  ss->duration=NULL;
  ss->monitoringSymbolsWithinSlot = calloc(1,sizeof(*ss->monitoringSymbolsWithinSlot));
  ss->monitoringSymbolsWithinSlot->buf = calloc(1,2);
  // should be '1100 0000 0000 00'B (LSB first!), first two symols in slot, adjust if needed
  ss->monitoringSymbolsWithinSlot->buf[1] = 0;
  ss->monitoringSymbolsWithinSlot->buf[0] = (1<<7);
  ss->monitoringSymbolsWithinSlot->size = 2;
  ss->monitoringSymbolsWithinSlot->bits_unused = 2;
  ss->nrofCandidates = calloc(1,sizeof(*ss->nrofCandidates));
  ss->nrofCandidates->aggregationLevel1 = NR_SearchSpace__nrofCandidates__aggregationLevel1_n0;
  ss->nrofCandidates->aggregationLevel2 = NR_SearchSpace__nrofCandidates__aggregationLevel2_n2;
  ss->nrofCandidates->aggregationLevel4 = NR_SearchSpace__nrofCandidates__aggregationLevel4_n1;
  ss->nrofCandidates->aggregationLevel8 = NR_SearchSpace__nrofCandidates__aggregationLevel8_n0;
  ss->nrofCandidates->aggregationLevel16 = NR_SearchSpace__nrofCandidates__aggregationLevel16_n0;
  ss->searchSpaceType = calloc(1,sizeof(*ss->searchSpaceType));
  ss->searchSpaceType->present = NR_SearchSpace__searchSpaceType_PR_common;
  ss->searchSpaceType->choice.common=calloc(1,sizeof(*ss->searchSpaceType->choice.common));
  ss->searchSpaceType->choice.common->dci_Format0_0_AndFormat1_0 = calloc(1,sizeof(*ss->searchSpaceType->choice.common->dci_Format0_0_AndFormat1_0));

  ASN_SEQUENCE_ADD(&bwp->bwp_Common->pdcch_ConfigCommon->choice.setup->commonSearchSpaceList->list,ss);

  bwp->bwp_Common->pdcch_ConfigCommon->choice.setup->searchSpaceSIB1=NULL;
  bwp->bwp_Common->pdcch_ConfigCommon->choice.setup->searchSpaceOtherSystemInformation=NULL;
  bwp->bwp_Common->pdcch_ConfigCommon->choice.setup->pagingSearchSpace=NULL;
  bwp->bwp_Common->pdcch_ConfigCommon->choice.setup->ra_SearchSpace=NULL;
  bwp->bwp_Common->pdcch_ConfigCommon->choice.setup->ext1=NULL;
  bwp->bwp_Common->pdsch_ConfigCommon=calloc(1,sizeof(*bwp->bwp_Common->pdsch_ConfigCommon));
  bwp->bwp_Common->pdsch_ConfigCommon->present = NR_SetupRelease_PDSCH_ConfigCommon_PR_setup;
  bwp->bwp_Common->pdsch_ConfigCommon->choice.setup = calloc(1,sizeof(*bwp->bwp_Common->pdsch_ConfigCommon->choice.setup));
  bwp->bwp_Common->pdsch_ConfigCommon->choice.setup->pdsch_TimeDomainAllocationList = calloc(1,sizeof(*bwp->bwp_Common->pdsch_ConfigCommon->choice.setup->pdsch_TimeDomainAllocationList));

  // Copy PDSCH TimeDomainResourceAllocation from InitialBWP
  NR_PDSCH_TimeDomainResourceAllocation_t *pdschi;
  for (int i=0;i<scc->downlinkConfigCommon->initialDownlinkBWP->pdsch_ConfigCommon->choice.setup->pdsch_TimeDomainAllocationList->list.count;i++) {
    pdschi= calloc(1,sizeof(*pdschi));
    if(scc->downlinkConfigCommon->initialDownlinkBWP->pdsch_ConfigCommon->choice.setup->pdsch_TimeDomainAllocationList->list.array[i]->k0){
      pdschi->k0 = calloc(1,sizeof(*pdschi->k0));
      *pdschi->k0 = *scc->downlinkConfigCommon->initialDownlinkBWP->pdsch_ConfigCommon->choice.setup->pdsch_TimeDomainAllocationList->list.array[i]->k0;
    }
    pdschi->mappingType = scc->downlinkConfigCommon->initialDownlinkBWP->pdsch_ConfigCommon->choice.setup->pdsch_TimeDomainAllocationList->list.array[i]->mappingType;
    pdschi->startSymbolAndLength = scc->downlinkConfigCommon->initialDownlinkBWP->pdsch_ConfigCommon->choice.setup->pdsch_TimeDomainAllocationList->list.array[i]->startSymbolAndLength;
    ASN_SEQUENCE_ADD(&bwp->bwp_Common->pdsch_ConfigCommon->choice.setup->pdsch_TimeDomainAllocationList->list,pdschi);
  }

  /// BWP dedicated configuration
  bwp->bwp_Dedicated=calloc(1,sizeof(*bwp->bwp_Dedicated));
  bwp->bwp_Dedicated->pdcch_Config=calloc(1,sizeof(*bwp->bwp_Dedicated->pdcch_Config));
  bwp->bwp_Dedicated->pdcch_Config->present = NR_SetupRelease_PDCCH_Config_PR_setup;
  bwp->bwp_Dedicated->pdcch_Config->choice.setup = calloc(1,sizeof(*bwp->bwp_Dedicated->pdcch_Config->choice.setup));
  bwp->bwp_Dedicated->pdcch_Config->choice.setup->searchSpacesToAddModList = calloc(1,sizeof(*bwp->bwp_Dedicated->pdcch_Config->choice.setup->searchSpacesToAddModList));
  bwp->bwp_Dedicated->pdcch_Config->choice.setup->controlResourceSetToAddModList = calloc(1,sizeof(*bwp->bwp_Dedicated->pdcch_Config->choice.setup->controlResourceSetToAddModList));

  NR_ControlResourceSet_t *coreset2 = calloc(1,sizeof(*coreset2));
  coreset2->controlResourceSetId=(bwp->bwp_Id<<1)+1; // To uniquely identify each Coreset lets derive it from the BWPId
  // frequency domain resources depends on BWP size
  // options are 24, 48 or 96
  coreset2->frequencyDomainResources.buf = calloc(1,6);
  if (0) {
    if (curr_bwp < 48)
      coreset2->frequencyDomainResources.buf[0] = 0xf0;
    else
      coreset2->frequencyDomainResources.buf[0] = 0xff;
    if (curr_bwp < 96)
      coreset2->frequencyDomainResources.buf[1] = 0;
    else
      coreset2->frequencyDomainResources.buf[1] = 0xff;
  } else {
    coreset2->frequencyDomainResources.buf[0] = 0xf0;
    coreset2->frequencyDomainResources.buf[1] = 0;
  }
  coreset2->frequencyDomainResources.buf[2] = 0;
  coreset2->frequencyDomainResources.buf[3] = 0;
  coreset2->frequencyDomainResources.buf[4] = 0;
  coreset2->frequencyDomainResources.buf[5] = 0;
  coreset2->frequencyDomainResources.size = 6;
  coreset2->frequencyDomainResources.bits_unused = 3;
  coreset2->duration=1;
  coreset2->cce_REG_MappingType.present = NR_ControlResourceSet__cce_REG_MappingType_PR_nonInterleaved;
  coreset2->precoderGranularity = NR_ControlResourceSet__precoderGranularity_sameAsREG_bundle;
  coreset2->tci_StatesPDCCH_ToAddList=NULL;
  coreset2->tci_StatesPDCCH_ToReleaseList = NULL;
  coreset2->tci_PresentInDCI = NULL;
  coreset2->pdcch_DMRS_ScramblingID = NULL;
  ASN_SEQUENCE_ADD(&bwp->bwp_Dedicated->pdcch_Config->choice.setup->controlResourceSetToAddModList->list, coreset2);

  bwp->bwp_Dedicated->pdcch_Config->choice.setup->searchSpacesToAddModList = calloc(1,sizeof(*bwp->bwp_Dedicated->pdcch_Config->choice.setup->searchSpacesToAddModList));
  NR_SearchSpace_t *ss2 = calloc(1,sizeof(*ss2));
  ss2->searchSpaceId=(bwp->bwp_Id<<1) + 7; // To uniquely identify each SearchSpace lets derive it from the BWPId
  ss2->controlResourceSetId=calloc(1,sizeof(*ss2->controlResourceSetId));
  *ss2->controlResourceSetId=coreset2->controlResourceSetId;
  ss2->monitoringSlotPeriodicityAndOffset=calloc(1,sizeof(*ss2->monitoringSlotPeriodicityAndOffset));
  ss2->monitoringSlotPeriodicityAndOffset->present = NR_SearchSpace__monitoringSlotPeriodicityAndOffset_PR_sl1;
  ss2->monitoringSlotPeriodicityAndOffset->choice.sl1=(NULL_t)0;
  ss2->duration=NULL;
  ss2->monitoringSymbolsWithinSlot = calloc(1,sizeof(*ss2->monitoringSymbolsWithinSlot));
  ss2->monitoringSymbolsWithinSlot->buf = calloc(1,2);
  ss2->monitoringSymbolsWithinSlot->size = 2;
  ss2->monitoringSymbolsWithinSlot->buf[0]=0x80;
  ss2->monitoringSymbolsWithinSlot->buf[1]=0x0;
  ss2->monitoringSymbolsWithinSlot->bits_unused = 2;
  ss2->nrofCandidates=calloc(1,sizeof(*ss2->nrofCandidates));
  ss2->nrofCandidates->aggregationLevel1 = NR_SearchSpace__nrofCandidates__aggregationLevel1_n0;
  ss2->nrofCandidates->aggregationLevel2 = NR_SearchSpace__nrofCandidates__aggregationLevel2_n2;
  ss2->nrofCandidates->aggregationLevel4 = NR_SearchSpace__nrofCandidates__aggregationLevel4_n1;
  ss2->nrofCandidates->aggregationLevel8 = NR_SearchSpace__nrofCandidates__aggregationLevel8_n0;
  ss2->nrofCandidates->aggregationLevel16 = NR_SearchSpace__nrofCandidates__aggregationLevel16_n0;
  ss2->searchSpaceType=calloc(1,sizeof(*ss2->searchSpaceType));
  ss2->searchSpaceType->present = NR_SearchSpace__searchSpaceType_PR_ue_Specific;
  ss2->searchSpaceType->choice.ue_Specific = calloc(1,sizeof(*ss2->searchSpaceType->choice.ue_Specific));
  ss2->searchSpaceType->choice.ue_Specific->dci_Formats=NR_SearchSpace__searchSpaceType__ue_Specific__dci_Formats_formats0_1_And_1_1;
  ASN_SEQUENCE_ADD(&bwp->bwp_Dedicated->pdcch_Config->choice.setup->searchSpacesToAddModList->list, ss2);

  bwp->bwp_Dedicated->pdsch_Config=calloc(1,sizeof(*bwp->bwp_Dedicated->pdsch_Config));
  bwp->bwp_Dedicated->pdsch_Config->present = NR_SetupRelease_PDSCH_Config_PR_setup;
  bwp->bwp_Dedicated->pdsch_Config->choice.setup = calloc(1,sizeof(*bwp->bwp_Dedicated->pdsch_Config->choice.setup));
  bwp->bwp_Dedicated->pdsch_Config->choice.setup->dataScramblingIdentityPDSCH = NULL;
  bwp->bwp_Dedicated->pdsch_Config->choice.setup->dmrs_DownlinkForPDSCH_MappingTypeA = calloc(1,sizeof(*bwp->bwp_Dedicated->pdsch_Config->choice.setup->dmrs_DownlinkForPDSCH_MappingTypeA));
  bwp->bwp_Dedicated->pdsch_Config->choice.setup->dmrs_DownlinkForPDSCH_MappingTypeA->present= NR_SetupRelease_DMRS_DownlinkConfig_PR_setup;
  bwp->bwp_Dedicated->pdsch_Config->choice.setup->dmrs_DownlinkForPDSCH_MappingTypeA->choice.setup = calloc(1,sizeof(*bwp->bwp_Dedicated->pdsch_Config->choice.setup->dmrs_DownlinkForPDSCH_MappingTypeA->choice.setup));
  bwp->bwp_Dedicated->pdsch_Config->choice.setup->dmrs_DownlinkForPDSCH_MappingTypeA->choice.setup->dmrs_Type=NULL;
  bwp->bwp_Dedicated->pdsch_Config->choice.setup->dmrs_DownlinkForPDSCH_MappingTypeA->choice.setup->maxLength=NULL;
  bwp->bwp_Dedicated->pdsch_Config->choice.setup->dmrs_DownlinkForPDSCH_MappingTypeA->choice.setup->dmrs_AdditionalPosition = calloc(1,sizeof(*bwp->bwp_Dedicated->pdsch_Config->choice.setup->dmrs_DownlinkForPDSCH_MappingTypeA->choice.setup->dmrs_AdditionalPosition));
  *bwp->bwp_Dedicated->pdsch_Config->choice.setup->dmrs_DownlinkForPDSCH_MappingTypeA->choice.setup->dmrs_AdditionalPosition = NR_DMRS_DownlinkConfig__dmrs_AdditionalPosition_pos1;
  bwp->bwp_Dedicated->pdsch_Config->choice.setup->resourceAllocation = NR_PDSCH_Config__resourceAllocation_resourceAllocationType1;
  bwp->bwp_Dedicated->pdsch_Config->choice.setup->prb_BundlingType.present = NR_PDSCH_Config__prb_BundlingType_PR_staticBundling;
  bwp->bwp_Dedicated->pdsch_Config->choice.setup->prb_BundlingType.choice.staticBundling = calloc(1,sizeof(*bwp->bwp_Dedicated->pdsch_Config->choice.setup->prb_BundlingType.choice.staticBundling));
  bwp->bwp_Dedicated->pdsch_Config->choice.setup->prb_BundlingType.choice.staticBundling->bundleSize =
      calloc(1,sizeof(*bwp->bwp_Dedicated->pdsch_Config->choice.setup->prb_BundlingType.choice.staticBundling->bundleSize));
  *bwp->bwp_Dedicated->pdsch_Config->choice.setup->prb_BundlingType.choice.staticBundling->bundleSize = NR_PDSCH_Config__prb_BundlingType__staticBundling__bundleSize_wideband;
  bwp->bwp_Dedicated->pdsch_Config->choice.setup->tci_StatesToAddModList=calloc(1,sizeof(*bwp->bwp_Dedicated->pdsch_Config->choice.setup->tci_StatesToAddModList));
  NR_TCI_State_t *tcic = calloc(1,sizeof(*tcic));
  tcic->tci_StateId=0;
  tcic->qcl_Type1.cell=NULL;
  tcic->qcl_Type1.bwp_Id=NULL;
  tcic->qcl_Type1.referenceSignal.present = NR_QCL_Info__referenceSignal_PR_ssb;
  tcic->qcl_Type1.referenceSignal.choice.ssb = 0;
  tcic->qcl_Type1.qcl_Type=NR_QCL_Info__qcl_Type_typeD;
  ASN_SEQUENCE_ADD(&bwp->bwp_Dedicated->pdsch_Config->choice.setup->tci_StatesToAddModList->list,tcic);
}

void fill_default_uplinkBWP(NR_BWP_Uplink_t *ubwp,
                            int bwp_loop,
                            NR_ServingCellConfig_t *servingcellconfigdedicated,
                            NR_ServingCellConfigCommon_t *scc,
                            rrc_gNB_carrier_data_t *carrier,
                            int uid) {

  /// BWP common configuration
  ubwp->bwp_Common = calloc(1,sizeof(*ubwp->bwp_Common));
  if(servingcellconfigdedicated->uplinkConfig->uplinkBWP_ToAddModList &&
     bwp_loop < servingcellconfigdedicated->uplinkConfig->uplinkBWP_ToAddModList->list.count) {
    ubwp->bwp_Id = servingcellconfigdedicated->uplinkConfig->uplinkBWP_ToAddModList->list.array[bwp_loop]->bwp_Id;
    ubwp->bwp_Common->genericParameters.locationAndBandwidth = servingcellconfigdedicated->uplinkConfig->uplinkBWP_ToAddModList->list.array[bwp_loop]->bwp_Common->genericParameters.locationAndBandwidth;
    ubwp->bwp_Common->genericParameters.subcarrierSpacing = servingcellconfigdedicated->uplinkConfig->uplinkBWP_ToAddModList->list.array[bwp_loop]->bwp_Common->genericParameters.subcarrierSpacing;
    ubwp->bwp_Common->genericParameters.cyclicPrefix = servingcellconfigdedicated->uplinkConfig->uplinkBWP_ToAddModList->list.array[bwp_loop]->bwp_Common->genericParameters.cyclicPrefix;
  } else {
    ubwp->bwp_Id=bwp_loop+1;
    ubwp->bwp_Common->genericParameters.locationAndBandwidth = PRBalloc_to_locationandbandwidth(scc->uplinkConfigCommon->frequencyInfoUL->scs_SpecificCarrierList.list.array[0]->carrierBandwidth,0);
    ubwp->bwp_Common->genericParameters.subcarrierSpacing = scc->uplinkConfigCommon->initialUplinkBWP->genericParameters.subcarrierSpacing;
    ubwp->bwp_Common->genericParameters.cyclicPrefix = scc->uplinkConfigCommon->initialUplinkBWP->genericParameters.cyclicPrefix;
  }

  ubwp->bwp_Common->rach_ConfigCommon  = NULL;
  ubwp->bwp_Common->pusch_ConfigCommon = scc->uplinkConfigCommon->initialUplinkBWP->pusch_ConfigCommon;
  ubwp->bwp_Common->pucch_ConfigCommon = scc->uplinkConfigCommon->initialUplinkBWP->pucch_ConfigCommon;

  /// BWP dedicated configuration
  ubwp->bwp_Dedicated = calloc(1,sizeof(*ubwp->bwp_Dedicated));

  // PUCCH config
  ubwp->bwp_Dedicated->pucch_Config = calloc(1,sizeof(*ubwp->bwp_Dedicated->pucch_Config));
  ubwp->bwp_Dedicated->pucch_Config->present = NR_SetupRelease_PUCCH_Config_PR_setup;
  NR_PUCCH_Config_t *pucch_Config = calloc(1,sizeof(*pucch_Config));
  ubwp->bwp_Dedicated->pucch_Config->choice.setup=pucch_Config;
  pucch_Config->resourceSetToAddModList = calloc(1,sizeof(*pucch_Config->resourceSetToAddModList));
  pucch_Config->resourceSetToReleaseList = NULL;
  NR_PUCCH_ResourceSet_t *pucchresset0=calloc(1,sizeof(*pucchresset0));
  pucchresset0->pucch_ResourceSetId = 0;
  NR_PUCCH_ResourceId_t *pucchres0id0=calloc(1,sizeof(*pucchres0id0));
  *pucchres0id0=ubwp->bwp_Id; // To uniquely identify each pucchresource lets derive it from the BWPId
  ASN_SEQUENCE_ADD(&pucchresset0->resourceList.list,pucchres0id0);
  pucchresset0->maxPayloadSize=NULL;
  ASN_SEQUENCE_ADD(&pucch_Config->resourceSetToAddModList->list,pucchresset0);
  pucch_Config->resourceToAddModList = calloc(1,sizeof(*pucch_Config->resourceToAddModList));
  pucch_Config->resourceToReleaseList = NULL;
  int curr_bwp = NRRIV2BW(ubwp->bwp_Common->genericParameters.locationAndBandwidth,MAX_BWP_SIZE);
  NR_PUCCH_Resource_t *pucchres0=calloc(1,sizeof(*pucchres0));
  pucchres0->pucch_ResourceId=*pucchres0id0;
  pucchres0->startingPRB=(8+uid) % curr_bwp;
  pucchres0->intraSlotFrequencyHopping=NULL;
  pucchres0->secondHopPRB=NULL;
  pucchres0->format.present= NR_PUCCH_Resource__format_PR_format0;
  pucchres0->format.choice.format0=calloc(1,sizeof(*pucchres0->format.choice.format0));
  pucchres0->format.choice.format0->initialCyclicShift=0;
  pucchres0->format.choice.format0->nrofSymbols=1;
  pucchres0->format.choice.format0->startingSymbolIndex=13;
  ASN_SEQUENCE_ADD(&pucch_Config->resourceToAddModList->list,pucchres0);

/*
  pucch_Config->format2=calloc(1,sizeof(*pucch_Config->format2));
  pucch_Config->format2->present=NR_SetupRelease_PUCCH_FormatConfig_PR_setup;
  NR_PUCCH_FormatConfig_t *pucchfmt2 = calloc(1,sizeof(*pucchfmt2));
  pucch_Config->format2->choice.setup = pucchfmt2;
  pucchfmt2->interslotFrequencyHopping=NULL;
  pucchfmt2->additionalDMRS=NULL;
  pucchfmt2->maxCodeRate=calloc(1,sizeof(*pucchfmt2->maxCodeRate));
  *pucchfmt2->maxCodeRate=NR_PUCCH_MaxCodeRate_zeroDot35;
  pucchfmt2->nrofSlots=NULL;
  pucchfmt2->pi2BPSK=NULL;
  pucchfmt2->simultaneousHARQ_ACK_CSI=calloc(1,sizeof(*pucchfmt2->simultaneousHARQ_ACK_CSI));
  *pucchfmt2->simultaneousHARQ_ACK_CSI=NR_PUCCH_FormatConfig__simultaneousHARQ_ACK_CSI_true;
*/

  // PUCCH config - Scheduling request configuration
  pucch_Config->schedulingRequestResourceToAddModList = calloc(1,sizeof(*pucch_Config->schedulingRequestResourceToAddModList));
  NR_SchedulingRequestResourceConfig_t *schedulingRequestResourceConfig = calloc(1,sizeof(*schedulingRequestResourceConfig));
  schedulingRequestResourceConfig->schedulingRequestResourceId = 1;
  schedulingRequestResourceConfig->schedulingRequestID = 0;
  schedulingRequestResourceConfig->periodicityAndOffset = calloc(1,sizeof(*schedulingRequestResourceConfig->periodicityAndOffset));
  schedulingRequestResourceConfig->periodicityAndOffset->present = NR_SchedulingRequestResourceConfig__periodicityAndOffset_PR_sl40; // 40 slot period
  // note: make sure that there is no issue here. Later choose the RNTI accordingly.
  //       Here we would be limited to 3 UEs on this resource (1 1/2 Frames 30 kHz SCS, 5 ms TDD periodicity => slots 7,8,9).
  //       This should be a temporary resource until the first RRCReconfiguration gives new pucch resources.
  // Check for above configuration and exit for now if it is not the case
  AssertFatal(scc->downlinkConfigCommon->initialDownlinkBWP->genericParameters.subcarrierSpacing==NR_SubcarrierSpacing_kHz30,
              "SCS != 30kHz\n");
  AssertFatal(scc->tdd_UL_DL_ConfigurationCommon->pattern1.dl_UL_TransmissionPeriodicity==NR_TDD_UL_DL_Pattern__dl_UL_TransmissionPeriodicity_ms5,
              "TDD period != 5ms : %ld\n",scc->tdd_UL_DL_ConfigurationCommon->pattern1.dl_UL_TransmissionPeriodicity);
  schedulingRequestResourceConfig->periodicityAndOffset->choice.sl40 = 8;
  schedulingRequestResourceConfig->resource = calloc(1,sizeof(*schedulingRequestResourceConfig->resource));
  *schedulingRequestResourceConfig->resource = *pucchres0id0;
  ASN_SEQUENCE_ADD(&pucch_Config->schedulingRequestResourceToAddModList->list,schedulingRequestResourceConfig);
  pucch_Config->schedulingRequestResourceToReleaseList=NULL;

  pucch_Config->multi_CSI_PUCCH_ResourceList=NULL;
  pucch_Config->dl_DataToUL_ACK = calloc(1,sizeof(*pucch_Config->dl_DataToUL_ACK));
  long *delay[8];
  for (int i=0;i<8;i++) {
    delay[i] = calloc(1,sizeof(*delay[i]));
    AssertFatal(carrier->minRXTXTIME >=2 && carrier->minRXTXTIME <7, "check minRXTXTIME %d\n",carrier->minRXTXTIME);
    *delay[i] = i+carrier->minRXTXTIME;
    ASN_SEQUENCE_ADD(&pucch_Config->dl_DataToUL_ACK->list,delay[i]);
  }
  pucch_Config->spatialRelationInfoToAddModList = calloc(1,sizeof(*pucch_Config->spatialRelationInfoToAddModList));
  NR_PUCCH_SpatialRelationInfo_t *pucchspatial = calloc(1,sizeof(*pucchspatial));
  pucchspatial->pucch_SpatialRelationInfoId = 1;
  pucchspatial->servingCellId = NULL;
  if(carrier->do_CSIRS) {
    pucchspatial->referenceSignal.present = NR_PUCCH_SpatialRelationInfo__referenceSignal_PR_csi_RS_Index;
    pucchspatial->referenceSignal.choice.csi_RS_Index = 0;
  }
  else {
    pucchspatial->referenceSignal.present = NR_PUCCH_SpatialRelationInfo__referenceSignal_PR_ssb_Index;
    pucchspatial->referenceSignal.choice.ssb_Index = 0;
  }
  pucchspatial->pucch_PathlossReferenceRS_Id = 0;
  pucchspatial->p0_PUCCH_Id = 1;
  pucchspatial->closedLoopIndex = NR_PUCCH_SpatialRelationInfo__closedLoopIndex_i0;
  ASN_SEQUENCE_ADD(&pucch_Config->spatialRelationInfoToAddModList->list,pucchspatial);
  pucch_Config->spatialRelationInfoToReleaseList=NULL;
  pucch_Config->pucch_PowerControl=calloc(1,sizeof(*pucch_Config->pucch_PowerControl));
  pucch_Config->pucch_PowerControl->deltaF_PUCCH_f0 = calloc(1,sizeof(*pucch_Config->pucch_PowerControl->deltaF_PUCCH_f0));
  *pucch_Config->pucch_PowerControl->deltaF_PUCCH_f0 = 0;
  pucch_Config->pucch_PowerControl->deltaF_PUCCH_f1 = calloc(1,sizeof(*pucch_Config->pucch_PowerControl->deltaF_PUCCH_f1));
  *pucch_Config->pucch_PowerControl->deltaF_PUCCH_f1 = 0;
  pucch_Config->pucch_PowerControl->deltaF_PUCCH_f2 = calloc(1,sizeof(*pucch_Config->pucch_PowerControl->deltaF_PUCCH_f2));
  *pucch_Config->pucch_PowerControl->deltaF_PUCCH_f2 = 0;
  pucch_Config->pucch_PowerControl->deltaF_PUCCH_f3 = calloc(1,sizeof(*pucch_Config->pucch_PowerControl->deltaF_PUCCH_f3));
  *pucch_Config->pucch_PowerControl->deltaF_PUCCH_f3 = 0;
  pucch_Config->pucch_PowerControl->deltaF_PUCCH_f4 = calloc(1,sizeof(*pucch_Config->pucch_PowerControl->deltaF_PUCCH_f4));
  *pucch_Config->pucch_PowerControl->deltaF_PUCCH_f4 = 0;
  pucch_Config->pucch_PowerControl->p0_Set = calloc(1,sizeof(*pucch_Config->pucch_PowerControl->p0_Set));
  NR_P0_PUCCH_t *p00 = calloc(1,sizeof(*p00));
  p00->p0_PUCCH_Id=1;
  p00->p0_PUCCH_Value = 0;
  ASN_SEQUENCE_ADD(&pucch_Config->pucch_PowerControl->p0_Set->list,p00);
  pucch_Config->pucch_PowerControl->pathlossReferenceRSs = NULL;

  // PUSCH config
  ubwp->bwp_Dedicated->pusch_Config = calloc(1,sizeof(*ubwp->bwp_Dedicated->pusch_Config));
  ubwp->bwp_Dedicated->pusch_Config->present = NR_SetupRelease_PUSCH_Config_PR_setup;
  NR_PUSCH_Config_t *pusch_Config = calloc(1,sizeof(*pusch_Config));
  ubwp->bwp_Dedicated->pusch_Config->choice.setup = pusch_Config;
  pusch_Config->txConfig=calloc(1,sizeof(*pusch_Config->txConfig));
  *pusch_Config->txConfig= NR_PUSCH_Config__txConfig_codebook;
  pusch_Config->dmrs_UplinkForPUSCH_MappingTypeA = NULL;
  pusch_Config->dmrs_UplinkForPUSCH_MappingTypeB = calloc(1,sizeof(*pusch_Config->dmrs_UplinkForPUSCH_MappingTypeB));
  pusch_Config->dmrs_UplinkForPUSCH_MappingTypeB->present = NR_SetupRelease_DMRS_UplinkConfig_PR_setup;
  pusch_Config->dmrs_UplinkForPUSCH_MappingTypeB->choice.setup = calloc(1,sizeof(*pusch_Config->dmrs_UplinkForPUSCH_MappingTypeB->choice.setup));
  NR_DMRS_UplinkConfig_t *NR_DMRS_UplinkConfig = pusch_Config->dmrs_UplinkForPUSCH_MappingTypeB->choice.setup;
  NR_DMRS_UplinkConfig->dmrs_Type = NULL;
  NR_DMRS_UplinkConfig->dmrs_AdditionalPosition = calloc(1,sizeof(*NR_DMRS_UplinkConfig->dmrs_AdditionalPosition));
  *NR_DMRS_UplinkConfig->dmrs_AdditionalPosition = NR_DMRS_UplinkConfig__dmrs_AdditionalPosition_pos0;
  NR_DMRS_UplinkConfig->phaseTrackingRS=NULL;
  NR_DMRS_UplinkConfig->maxLength=NULL;
  NR_DMRS_UplinkConfig->transformPrecodingDisabled = calloc(1,sizeof(*NR_DMRS_UplinkConfig->transformPrecodingDisabled));
  NR_DMRS_UplinkConfig->transformPrecodingDisabled->scramblingID0 = NULL;
  NR_DMRS_UplinkConfig->transformPrecodingDisabled->scramblingID1 = NULL;
  NR_DMRS_UplinkConfig->transformPrecodingEnabled = NULL;
  pusch_Config->pusch_PowerControl = calloc(1,sizeof(*pusch_Config->pusch_PowerControl));
  pusch_Config->pusch_PowerControl->tpc_Accumulation = NULL;
  pusch_Config->pusch_PowerControl->msg3_Alpha = calloc(1,sizeof(*pusch_Config->pusch_PowerControl->msg3_Alpha));
  *pusch_Config->pusch_PowerControl->msg3_Alpha = NR_Alpha_alpha1;
  pusch_Config->pusch_PowerControl->p0_NominalWithoutGrant = calloc(1,sizeof(*pusch_Config->pusch_PowerControl->p0_NominalWithoutGrant));
  *pusch_Config->pusch_PowerControl->p0_NominalWithoutGrant = -98;
  pusch_Config->pusch_PowerControl->p0_AlphaSets = calloc(1,sizeof(*pusch_Config->pusch_PowerControl->p0_AlphaSets));
  NR_P0_PUSCH_AlphaSet_t *aset = calloc(1,sizeof(*aset));
  aset->p0_PUSCH_AlphaSetId=0;
  aset->p0=calloc(1,sizeof(*aset->p0));
  *aset->p0 = 0;
  aset->alpha=calloc(1,sizeof(*aset->alpha));
  *aset->alpha=NR_Alpha_alpha1;
  ASN_SEQUENCE_ADD(&pusch_Config->pusch_PowerControl->p0_AlphaSets->list,aset);
  pusch_Config->pusch_PowerControl->pathlossReferenceRSToAddModList = calloc(1,sizeof(*pusch_Config->pusch_PowerControl->pathlossReferenceRSToAddModList));
  NR_PUSCH_PathlossReferenceRS_t *plrefRS = calloc(1,sizeof(*plrefRS));
  plrefRS->pusch_PathlossReferenceRS_Id=0;
  plrefRS->referenceSignal.present = NR_PUSCH_PathlossReferenceRS__referenceSignal_PR_ssb_Index;
  plrefRS->referenceSignal.choice.ssb_Index = 0;
  ASN_SEQUENCE_ADD(&pusch_Config->pusch_PowerControl->pathlossReferenceRSToAddModList->list,plrefRS);
  pusch_Config->pusch_PowerControl->pathlossReferenceRSToReleaseList = NULL;
  pusch_Config->pusch_PowerControl->twoPUSCH_PC_AdjustmentStates = NULL;
  pusch_Config->pusch_PowerControl->deltaMCS = NULL;
  pusch_Config->pusch_PowerControl->sri_PUSCH_MappingToAddModList = calloc(1,sizeof(*pusch_Config->pusch_PowerControl->sri_PUSCH_MappingToAddModList));
  NR_SRI_PUSCH_PowerControl_t *sriPUSCHPC=calloc(1,sizeof(*sriPUSCHPC));
  sriPUSCHPC->sri_PUSCH_PowerControlId=0;
  sriPUSCHPC->sri_PUSCH_PathlossReferenceRS_Id=0;
  sriPUSCHPC->sri_P0_PUSCH_AlphaSetId=0;
  sriPUSCHPC->sri_PUSCH_ClosedLoopIndex=NR_SRI_PUSCH_PowerControl__sri_PUSCH_ClosedLoopIndex_i0;
  ASN_SEQUENCE_ADD(&pusch_Config->pusch_PowerControl->sri_PUSCH_MappingToAddModList->list,sriPUSCHPC);
  pusch_Config->pusch_PowerControl->sri_PUSCH_MappingToReleaseList = NULL;
  pusch_Config->frequencyHopping=NULL;
  pusch_Config->frequencyHoppingOffsetLists=NULL;
  pusch_Config->resourceAllocation = NR_PUSCH_Config__resourceAllocation_resourceAllocationType1;
  pusch_Config->pusch_TimeDomainAllocationList = NULL;
  pusch_Config->pusch_AggregationFactor=NULL;
  pusch_Config->mcs_Table=NULL;
  pusch_Config->mcs_TableTransformPrecoder=NULL;
  pusch_Config->transformPrecoder= NULL;
  if (scc->uplinkConfigCommon->initialUplinkBWP->rach_ConfigCommon->choice.setup->msg3_transformPrecoder == NULL) {
    pusch_Config->transformPrecoder=calloc(1,sizeof(*pusch_Config->transformPrecoder));
    *pusch_Config->transformPrecoder = NR_PUSCH_Config__transformPrecoder_disabled;
  }
  pusch_Config->codebookSubset=calloc(1,sizeof(*pusch_Config->codebookSubset));
  *pusch_Config->codebookSubset = NR_PUSCH_Config__codebookSubset_nonCoherent;
  pusch_Config->maxRank=calloc(1,sizeof(*pusch_Config->maxRank));
  *pusch_Config->maxRank= 1;
  pusch_Config->rbg_Size=NULL;
  pusch_Config->uci_OnPUSCH=NULL;
  pusch_Config->tp_pi2BPSK=NULL;
  uint8_t transform_precoding = NR_PUSCH_Config__transformPrecoder_disabled;
  if (pusch_Config->transformPrecoder == NULL) {
    if (scc->uplinkConfigCommon->initialUplinkBWP->rach_ConfigCommon->choice.setup->msg3_transformPrecoder != NULL)
      transform_precoding = NR_PUSCH_Config__transformPrecoder_enabled;
  }
  else {
    transform_precoding = *pusch_Config->transformPrecoder;
  }
  if (transform_precoding == NR_PUSCH_Config__transformPrecoder_enabled) {
    // Enable DMRS uplink config for transform precoding enabled
    NR_DMRS_UplinkConfig->transformPrecodingEnabled = calloc(1,sizeof(*NR_DMRS_UplinkConfig->transformPrecodingEnabled));
    NR_DMRS_UplinkConfig->transformPrecodingEnabled->nPUSCH_Identity = NULL;
    NR_DMRS_UplinkConfig->transformPrecodingEnabled->sequenceGroupHopping = NULL;
    NR_DMRS_UplinkConfig->transformPrecodingEnabled->sequenceHopping = NULL;
    NR_DMRS_UplinkConfig->transformPrecodingEnabled->ext1 = NULL;
    LOG_I(NR_RRC,"Transform precoding enabled\n");
  }

  // SRS config
  ubwp->bwp_Dedicated->configuredGrantConfig = NULL;
  ubwp->bwp_Dedicated->srs_Config = calloc(1,sizeof(*ubwp->bwp_Dedicated->srs_Config));
  ubwp->bwp_Dedicated->srs_Config->present = NR_SetupRelease_SRS_Config_PR_setup;
  NR_SRS_Config_t *srs_Config = calloc(1,sizeof(*srs_Config));
  ubwp->bwp_Dedicated->srs_Config->choice.setup = srs_Config;
  srs_Config->srs_ResourceSetToReleaseList=NULL;
  srs_Config->srs_ResourceSetToAddModList=calloc(1,sizeof(*srs_Config->srs_ResourceSetToAddModList));
  NR_SRS_ResourceSet_t *srs_resset0=calloc(1,sizeof(*srs_resset0));
  srs_resset0->srs_ResourceSetId = 0;
  srs_resset0->srs_ResourceIdList=calloc(1,sizeof(*srs_resset0->srs_ResourceIdList));
  NR_SRS_ResourceId_t *srs_resset0_id=calloc(1,sizeof(*srs_resset0_id));
  *srs_resset0_id=0;
  ASN_SEQUENCE_ADD(&srs_resset0->srs_ResourceIdList->list,srs_resset0_id);
  srs_Config->srs_ResourceToReleaseList=NULL;
  srs_resset0->resourceType.present =  NR_SRS_ResourceSet__resourceType_PR_aperiodic;
  srs_resset0->resourceType.choice.aperiodic = calloc(1,sizeof(*srs_resset0->resourceType.choice.aperiodic));
  srs_resset0->resourceType.choice.aperiodic->aperiodicSRS_ResourceTrigger=1;
  srs_resset0->resourceType.choice.aperiodic->csi_RS=NULL;
  srs_resset0->resourceType.choice.aperiodic->slotOffset= calloc(1,sizeof(*srs_resset0->resourceType.choice.aperiodic->slotOffset));
  *srs_resset0->resourceType.choice.aperiodic->slotOffset=2;
  srs_resset0->resourceType.choice.aperiodic->ext1=NULL;
  srs_resset0->usage=NR_SRS_ResourceSet__usage_codebook;
  srs_resset0->alpha = calloc(1,sizeof(*srs_resset0->alpha));
  *srs_resset0->alpha = NR_Alpha_alpha1;
  srs_resset0->p0=calloc(1,sizeof(*srs_resset0->p0));
  *srs_resset0->p0=-80;
  srs_resset0->pathlossReferenceRS=NULL;
  srs_resset0->srs_PowerControlAdjustmentStates=NULL;
  ASN_SEQUENCE_ADD(&srs_Config->srs_ResourceSetToAddModList->list,srs_resset0);
  srs_Config->srs_ResourceToReleaseList=NULL;
  srs_Config->srs_ResourceToAddModList=calloc(1,sizeof(*srs_Config->srs_ResourceToAddModList));
  NR_SRS_Resource_t *srs_res0=calloc(1,sizeof(*srs_res0));
  srs_res0->srs_ResourceId=0;
  srs_res0->nrofSRS_Ports=NR_SRS_Resource__nrofSRS_Ports_port1;
  srs_res0->ptrs_PortIndex=NULL;
  srs_res0->transmissionComb.present=NR_SRS_Resource__transmissionComb_PR_n2;
  srs_res0->transmissionComb.choice.n2=calloc(1,sizeof(*srs_res0->transmissionComb.choice.n2));
  srs_res0->transmissionComb.choice.n2->combOffset_n2=0;
  srs_res0->transmissionComb.choice.n2->cyclicShift_n2=0;
  srs_res0->resourceMapping.startPosition=2;
  srs_res0->resourceMapping.nrofSymbols=NR_SRS_Resource__resourceMapping__nrofSymbols_n1;
  srs_res0->resourceMapping.repetitionFactor=NR_SRS_Resource__resourceMapping__repetitionFactor_n1;
  srs_res0->freqDomainPosition=0;
  srs_res0->freqDomainShift=0;
  srs_res0->freqHopping.c_SRS=0;
  srs_res0->freqHopping.b_SRS=0;
  srs_res0->freqHopping.b_hop=0;
  srs_res0->groupOrSequenceHopping=NR_SRS_Resource__groupOrSequenceHopping_neither;
  srs_res0->resourceType.present= NR_SRS_Resource__resourceType_PR_aperiodic;
  srs_res0->resourceType.choice.aperiodic=calloc(1,sizeof(*srs_res0->resourceType.choice.aperiodic));
  srs_res0->sequenceId=40;
  srs_res0->spatialRelationInfo=calloc(1,sizeof(*srs_res0->spatialRelationInfo));
  srs_res0->spatialRelationInfo->servingCellId=NULL;
  srs_res0->spatialRelationInfo->referenceSignal.present=NR_SRS_SpatialRelationInfo__referenceSignal_PR_csi_RS_Index;
  srs_res0->spatialRelationInfo->referenceSignal.choice.csi_RS_Index=0;
  ASN_SEQUENCE_ADD(&srs_Config->srs_ResourceToAddModList->list,srs_res0);

  ubwp->bwp_Dedicated->beamFailureRecoveryConfig = NULL;
}

void fill_initial_SpCellConfig(rnti_t rnti,
                               int uid,
=======
void fill_initial_SpCellConfig(int uid,
>>>>>>> 454aae1d
                               NR_SpCellConfig_t *SpCellConfig,
                               NR_ServingCellConfigCommon_t *scc,
                               NR_ServingCellConfig_t *servingcellconfigdedicated,
                               rrc_gNB_carrier_data_t *carrier) {

  // This assert will never happen in the current implementation because NUMBER_OF_UE_MAX = 4.
  // However, if in the future NUMBER_OF_UE_MAX is increased, it will be necessary to improve the allocation of SRS resources,
  // where the startPosition = 2 or 3 and sl160 = 17, 17, 27 ... 157 only give us 30 different allocations.
  AssertFatal(uid>=0 && uid<30, "gNB cannot allocate the SRS resources\n");

  int curr_bwp = NRRIV2BW(scc->downlinkConfigCommon->initialDownlinkBWP->genericParameters.locationAndBandwidth,MAX_BWP_SIZE);
  SpCellConfig->servCellIndex = NULL;
  SpCellConfig->reconfigurationWithSync = NULL;
  SpCellConfig->rlmInSyncOutOfSyncThreshold = NULL;
  SpCellConfig->rlf_TimersAndConstants = NULL;

  SpCellConfig->spCellConfigDedicated = calloc(1,sizeof(*SpCellConfig->spCellConfigDedicated));
  SpCellConfig->spCellConfigDedicated->uplinkConfig = calloc(1,sizeof(*SpCellConfig->spCellConfigDedicated->uplinkConfig));

  NR_BWP_UplinkDedicated_t *initialUplinkBWP = calloc(1,sizeof(*initialUplinkBWP));
  SpCellConfig->spCellConfigDedicated->uplinkConfig->initialUplinkBWP = initialUplinkBWP;
  initialUplinkBWP->pucch_Config = calloc(1,sizeof(*initialUplinkBWP->pucch_Config));
  initialUplinkBWP->pucch_Config->present = NR_SetupRelease_PUCCH_Config_PR_setup;
  NR_PUCCH_Config_t *pucch_Config = calloc(1,sizeof(*pucch_Config));
  initialUplinkBWP->pucch_Config->choice.setup=pucch_Config;
  pucch_Config->resourceSetToAddModList = calloc(1,sizeof(*pucch_Config->resourceSetToAddModList));
  pucch_Config->resourceSetToReleaseList = NULL;
  NR_PUCCH_ResourceSet_t *pucchresset0=calloc(1,sizeof(*pucchresset0));
  pucchresset0->pucch_ResourceSetId = 0;
  NR_PUCCH_ResourceId_t *pucchresset0id0=calloc(1,sizeof(*pucchresset0id0));
  *pucchresset0id0=0;
  ASN_SEQUENCE_ADD(&pucchresset0->resourceList.list,pucchresset0id0);
  pucchresset0->maxPayloadSize=NULL;
  ASN_SEQUENCE_ADD(&pucch_Config->resourceSetToAddModList->list,pucchresset0);

  pucch_Config->resourceToAddModList = calloc(1,sizeof(*pucch_Config->resourceToAddModList));
  pucch_Config->resourceToReleaseList = NULL;
  // configure one single PUCCH0 opportunity for initial connection procedure
  // one symbol (13)
  NR_PUCCH_Resource_t *pucchres0=calloc(1,sizeof(*pucchres0));
  pucchres0->pucch_ResourceId=0;
  pucchres0->startingPRB=(8+uid) % curr_bwp;
<<<<<<< HEAD
  LOG_D(NR_RRC, "pucchres0->startPRB %ld rnti %d curr_bwp %d\n", pucchres0->startingPRB, rnti, curr_bwp);
=======
  LOG_D(NR_RRC, "pucchres0->startPRB %ld uid %d curr_bwp %d\n", pucchres0->startingPRB, uid, curr_bwp);
>>>>>>> 454aae1d
  pucchres0->intraSlotFrequencyHopping=NULL;
  pucchres0->secondHopPRB=NULL;
  pucchres0->format.present= NR_PUCCH_Resource__format_PR_format0;
  pucchres0->format.choice.format0=calloc(1,sizeof(*pucchres0->format.choice.format0));
  pucchres0->format.choice.format0->initialCyclicShift=0;
  pucchres0->format.choice.format0->nrofSymbols=1;
  pucchres0->format.choice.format0->startingSymbolIndex=13;
  ASN_SEQUENCE_ADD(&pucch_Config->resourceToAddModList->list,pucchres0);
  initialUplinkBWP->pusch_Config = calloc(1,sizeof(*initialUplinkBWP->pusch_Config));
  initialUplinkBWP->pusch_Config->present = NR_SetupRelease_PUSCH_Config_PR_setup;
  NR_PUSCH_Config_t *pusch_Config = calloc(1,sizeof(*pusch_Config));
  initialUplinkBWP->pusch_Config->choice.setup = pusch_Config;
  pusch_Config->dataScramblingIdentityPUSCH = NULL;
  pusch_Config->txConfig=calloc(1,sizeof(*pusch_Config->txConfig));
  *pusch_Config->txConfig= NR_PUSCH_Config__txConfig_codebook;
  pusch_Config->dmrs_UplinkForPUSCH_MappingTypeA = NULL;
  pusch_Config->dmrs_UplinkForPUSCH_MappingTypeB = calloc(1,sizeof(*pusch_Config->dmrs_UplinkForPUSCH_MappingTypeB));
  pusch_Config->dmrs_UplinkForPUSCH_MappingTypeB->present = NR_SetupRelease_DMRS_UplinkConfig_PR_setup;
  pusch_Config->dmrs_UplinkForPUSCH_MappingTypeB->choice.setup = calloc(1,sizeof(*pusch_Config->dmrs_UplinkForPUSCH_MappingTypeB->choice.setup));
  NR_DMRS_UplinkConfig_t *NR_DMRS_UplinkConfig = pusch_Config->dmrs_UplinkForPUSCH_MappingTypeB->choice.setup;
  NR_DMRS_UplinkConfig->dmrs_Type = NULL;
  NR_DMRS_UplinkConfig->dmrs_AdditionalPosition = NULL; /*calloc(1,sizeof(*NR_DMRS_UplinkConfig->dmrs_AdditionalPosition));
  *NR_DMRS_UplinkConfig->dmrs_AdditionalPosition = NR_DMRS_UplinkConfig__dmrs_AdditionalPosition_pos0;*/
  NR_DMRS_UplinkConfig->phaseTrackingRS=NULL;
  NR_DMRS_UplinkConfig->maxLength=NULL;
  NR_DMRS_UplinkConfig->transformPrecodingDisabled = calloc(1,sizeof(*NR_DMRS_UplinkConfig->transformPrecodingDisabled));
  NR_DMRS_UplinkConfig->transformPrecodingDisabled->scramblingID0 = NULL;
  NR_DMRS_UplinkConfig->transformPrecodingDisabled->scramblingID1 = NULL;
  NR_DMRS_UplinkConfig->transformPrecodingEnabled = NULL;
  pusch_Config->pusch_PowerControl = calloc(1,sizeof(*pusch_Config->pusch_PowerControl));
  pusch_Config->pusch_PowerControl->tpc_Accumulation = NULL;
  pusch_Config->pusch_PowerControl->msg3_Alpha = calloc(1,sizeof(*pusch_Config->pusch_PowerControl->msg3_Alpha));
  *pusch_Config->pusch_PowerControl->msg3_Alpha = NR_Alpha_alpha1;
  pusch_Config->pusch_PowerControl->p0_NominalWithoutGrant = calloc(1,sizeof(*pusch_Config->pusch_PowerControl->p0_NominalWithoutGrant));
  *pusch_Config->pusch_PowerControl->p0_NominalWithoutGrant = -76;
  pusch_Config->pusch_PowerControl->p0_AlphaSets = calloc(1,sizeof(*pusch_Config->pusch_PowerControl->p0_AlphaSets));
  NR_P0_PUSCH_AlphaSet_t *aset = calloc(1,sizeof(*aset));
  aset->p0_PUSCH_AlphaSetId=0;
  aset->p0=calloc(1,sizeof(*aset->p0));
  *aset->p0 = 0;
  aset->alpha=calloc(1,sizeof(*aset->alpha));
  *aset->alpha=NR_Alpha_alpha1;
  ASN_SEQUENCE_ADD(&pusch_Config->pusch_PowerControl->p0_AlphaSets->list,aset);
  pusch_Config->pusch_PowerControl->pathlossReferenceRSToAddModList = calloc(1,sizeof(*pusch_Config->pusch_PowerControl->pathlossReferenceRSToAddModList));
  NR_PUSCH_PathlossReferenceRS_t *plrefRS = calloc(1,sizeof(*plrefRS));
  plrefRS->pusch_PathlossReferenceRS_Id=0;
  plrefRS->referenceSignal.present = NR_PUSCH_PathlossReferenceRS__referenceSignal_PR_ssb_Index;
  plrefRS->referenceSignal.choice.ssb_Index = 0;
  ASN_SEQUENCE_ADD(&pusch_Config->pusch_PowerControl->pathlossReferenceRSToAddModList->list,plrefRS);
  pusch_Config->pusch_PowerControl->pathlossReferenceRSToReleaseList = NULL;
  pusch_Config->pusch_PowerControl->twoPUSCH_PC_AdjustmentStates = NULL;
  pusch_Config->pusch_PowerControl->deltaMCS = NULL;
  pusch_Config->pusch_PowerControl->sri_PUSCH_MappingToAddModList = calloc(1,sizeof(*pusch_Config->pusch_PowerControl->sri_PUSCH_MappingToAddModList));
  NR_SRI_PUSCH_PowerControl_t *sriPUSCHPC=calloc(1,sizeof(*sriPUSCHPC));
  sriPUSCHPC->sri_PUSCH_PowerControlId=0;
  sriPUSCHPC->sri_PUSCH_PathlossReferenceRS_Id=0;
  sriPUSCHPC->sri_P0_PUSCH_AlphaSetId=0;
  sriPUSCHPC->sri_PUSCH_ClosedLoopIndex=NR_SRI_PUSCH_PowerControl__sri_PUSCH_ClosedLoopIndex_i0;
  ASN_SEQUENCE_ADD(&pusch_Config->pusch_PowerControl->sri_PUSCH_MappingToAddModList->list,sriPUSCHPC);
  pusch_Config->pusch_PowerControl->sri_PUSCH_MappingToReleaseList = NULL;
  pusch_Config->frequencyHopping=NULL;
  pusch_Config->frequencyHoppingOffsetLists=NULL;
  pusch_Config->resourceAllocation = NR_PUSCH_Config__resourceAllocation_resourceAllocationType1;
  pusch_Config->pusch_TimeDomainAllocationList = NULL;
  pusch_Config->pusch_AggregationFactor=NULL;
  pusch_Config->mcs_Table=NULL;
  pusch_Config->mcs_TableTransformPrecoder=NULL;
  pusch_Config->transformPrecoder= NULL;
  if (scc->uplinkConfigCommon->initialUplinkBWP->rach_ConfigCommon->choice.setup->msg3_transformPrecoder == NULL) {
    pusch_Config->transformPrecoder=calloc(1,sizeof(*pusch_Config->transformPrecoder));
    *pusch_Config->transformPrecoder = NR_PUSCH_Config__transformPrecoder_disabled;
  }
  pusch_Config->codebookSubset=calloc(1,sizeof(*pusch_Config->codebookSubset));
  *pusch_Config->codebookSubset = NR_PUSCH_Config__codebookSubset_nonCoherent;
  pusch_Config->maxRank=calloc(1,sizeof(*pusch_Config->maxRank));
  *pusch_Config->maxRank= 1;
  pusch_Config->rbg_Size=NULL;
  pusch_Config->uci_OnPUSCH=NULL;
  pusch_Config->tp_pi2BPSK=NULL;

  initialUplinkBWP->srs_Config = calloc(1,sizeof(*initialUplinkBWP->srs_Config));
  initialUplinkBWP->srs_Config->present = NR_SetupRelease_SRS_Config_PR_setup;
  NR_SRS_Config_t *srs_Config = calloc(1,sizeof(*srs_Config));
  initialUplinkBWP->srs_Config->choice.setup=srs_Config;
  srs_Config->srs_ResourceSetToReleaseList=NULL;
  srs_Config->srs_ResourceSetToAddModList=calloc(1,sizeof(*srs_Config->srs_ResourceSetToAddModList));
  NR_SRS_ResourceSet_t *srs_resset0=calloc(1,sizeof(*srs_resset0));
  srs_resset0->srs_ResourceSetId = 0;
  srs_resset0->srs_ResourceIdList=calloc(1,sizeof(*srs_resset0->srs_ResourceIdList));
  NR_SRS_ResourceId_t *srs_resset0_id=calloc(1,sizeof(*srs_resset0_id));
  *srs_resset0_id=0;
  ASN_SEQUENCE_ADD(&srs_resset0->srs_ResourceIdList->list,srs_resset0_id);
  srs_Config->srs_ResourceToReleaseList=NULL;

  if(carrier->do_SRS) {
    srs_resset0->resourceType.present =  NR_SRS_ResourceSet__resourceType_PR_periodic;
    srs_resset0->resourceType.choice.periodic = calloc(1,sizeof(*srs_resset0->resourceType.choice.periodic));
    srs_resset0->resourceType.choice.periodic->associatedCSI_RS = NULL;
  } else {
    srs_resset0->resourceType.present =  NR_SRS_ResourceSet__resourceType_PR_aperiodic;
    srs_resset0->resourceType.choice.aperiodic = calloc(1,sizeof(*srs_resset0->resourceType.choice.aperiodic));
    srs_resset0->resourceType.choice.aperiodic->aperiodicSRS_ResourceTrigger=1;
    srs_resset0->resourceType.choice.aperiodic->csi_RS=NULL;
    srs_resset0->resourceType.choice.aperiodic->slotOffset= calloc(1,sizeof(*srs_resset0->resourceType.choice.aperiodic->slotOffset));
    *srs_resset0->resourceType.choice.aperiodic->slotOffset=2;
    srs_resset0->resourceType.choice.aperiodic->ext1=NULL;
  }

  srs_resset0->usage=NR_SRS_ResourceSet__usage_codebook;
  srs_resset0->alpha = calloc(1,sizeof(*srs_resset0->alpha));
  *srs_resset0->alpha = NR_Alpha_alpha1;
  srs_resset0->p0=calloc(1,sizeof(*srs_resset0->p0));
  *srs_resset0->p0=-80;
  srs_resset0->pathlossReferenceRS=NULL;
  srs_resset0->srs_PowerControlAdjustmentStates=NULL;
  ASN_SEQUENCE_ADD(&srs_Config->srs_ResourceSetToAddModList->list,srs_resset0);
  srs_Config->srs_ResourceToReleaseList=NULL;
  srs_Config->srs_ResourceToAddModList=calloc(1,sizeof(*srs_Config->srs_ResourceToAddModList));
  NR_SRS_Resource_t *srs_res0=calloc(1,sizeof(*srs_res0));
  srs_res0->srs_ResourceId=0;
  srs_res0->nrofSRS_Ports=NR_SRS_Resource__nrofSRS_Ports_port1;
  srs_res0->ptrs_PortIndex=NULL;
  srs_res0->transmissionComb.present=NR_SRS_Resource__transmissionComb_PR_n2;
  srs_res0->transmissionComb.choice.n2=calloc(1,sizeof(*srs_res0->transmissionComb.choice.n2));
  srs_res0->transmissionComb.choice.n2->combOffset_n2=0;
  srs_res0->transmissionComb.choice.n2->cyclicShift_n2=0;
  srs_res0->resourceMapping.startPosition = 2 + uid%2;
  srs_res0->resourceMapping.nrofSymbols=NR_SRS_Resource__resourceMapping__nrofSymbols_n1;
  srs_res0->resourceMapping.repetitionFactor=NR_SRS_Resource__resourceMapping__repetitionFactor_n1;
  srs_res0->freqDomainPosition=0;
  srs_res0->freqDomainShift=0;
  srs_res0->freqHopping.b_SRS=0;
  srs_res0->freqHopping.b_hop=0;
  srs_res0->freqHopping.c_SRS = rrc_get_max_nr_csrs(
      NRRIV2BW(scc->uplinkConfigCommon->initialUplinkBWP->genericParameters.locationAndBandwidth, 275),
      srs_res0->freqHopping.b_SRS);
  srs_res0->groupOrSequenceHopping=NR_SRS_Resource__groupOrSequenceHopping_neither;

  if(carrier->do_SRS) {
    srs_res0->resourceType.present= NR_SRS_Resource__resourceType_PR_periodic;
    srs_res0->resourceType.choice.periodic=calloc(1,sizeof(*srs_res0->resourceType.choice.periodic));
    srs_res0->resourceType.choice.periodic->periodicityAndOffset_p.present = NR_SRS_PeriodicityAndOffset_PR_sl160;
    srs_res0->resourceType.choice.periodic->periodicityAndOffset_p.choice.sl160 = 17 + (uid>1)*10; // 17/17/.../147/157 are mixed slots
  } else {
    srs_res0->resourceType.present= NR_SRS_Resource__resourceType_PR_aperiodic;
    srs_res0->resourceType.choice.aperiodic=calloc(1,sizeof(*srs_res0->resourceType.choice.aperiodic));
  }

  srs_res0->sequenceId=40;
  srs_res0->spatialRelationInfo=calloc(1,sizeof(*srs_res0->spatialRelationInfo));
  srs_res0->spatialRelationInfo->servingCellId=NULL;
  srs_res0->spatialRelationInfo->referenceSignal.present=NR_SRS_SpatialRelationInfo__referenceSignal_PR_csi_RS_Index;
  srs_res0->spatialRelationInfo->referenceSignal.choice.csi_RS_Index=0;
  ASN_SEQUENCE_ADD(&srs_Config->srs_ResourceToAddModList->list,srs_res0);

  // configure Scheduling request
  // 40 slot period
  pucch_Config->schedulingRequestResourceToAddModList = calloc(1,sizeof(*pucch_Config->schedulingRequestResourceToAddModList));
  NR_SchedulingRequestResourceConfig_t *schedulingRequestResourceConfig = calloc(1,sizeof(*schedulingRequestResourceConfig));
  schedulingRequestResourceConfig->schedulingRequestResourceId = 1;
  schedulingRequestResourceConfig->schedulingRequestID = 0;
  schedulingRequestResourceConfig->periodicityAndOffset = calloc(1,sizeof(*schedulingRequestResourceConfig->periodicityAndOffset));
  schedulingRequestResourceConfig->periodicityAndOffset->present = NR_SchedulingRequestResourceConfig__periodicityAndOffset_PR_sl40;
  // note: make sure that there is no issue here. Later choose the RNTI accordingly.
  //       Here we would be limited to 3 UEs on this resource (1 1/2 Frames 30 kHz SCS, 5 ms TDD periodicity => slots 7,8,9).
  //       This should be a temporary resource until the first RRCReconfiguration gives new pucch resources.
  // Check for above configuration and exit for now if it is not the case
  AssertFatal(scc->downlinkConfigCommon->initialDownlinkBWP->genericParameters.subcarrierSpacing==NR_SubcarrierSpacing_kHz30,
              "SCS != 30kHz\n");

  if (scc->tdd_UL_DL_ConfigurationCommon) {
    AssertFatal(scc->tdd_UL_DL_ConfigurationCommon->pattern1.dl_UL_TransmissionPeriodicity == NR_TDD_UL_DL_Pattern__dl_UL_TransmissionPeriodicity_ms5,
      "TDD period != 5ms : %ld\n", scc->tdd_UL_DL_ConfigurationCommon->pattern1.dl_UL_TransmissionPeriodicity);
  }

  schedulingRequestResourceConfig->periodicityAndOffset->choice.sl40 = 8;
  schedulingRequestResourceConfig->resource = calloc(1,sizeof(*schedulingRequestResourceConfig->resource));
  *schedulingRequestResourceConfig->resource = 0;
  ASN_SEQUENCE_ADD(&pucch_Config->schedulingRequestResourceToAddModList->list,schedulingRequestResourceConfig);

 pucch_Config->dl_DataToUL_ACK = calloc(1,sizeof(*pucch_Config->dl_DataToUL_ACK));
 long *delay[8];
 for (int i=0;i<8;i++) {
   delay[i] = calloc(1,sizeof(*delay[i]));
   AssertFatal(carrier->minRXTXTIME >=2 && carrier->minRXTXTIME <7,
               "check minRXTXTIME %d\n",carrier->minRXTXTIME);
   *delay[i] = (i+carrier->minRXTXTIME);
   ASN_SEQUENCE_ADD(&pucch_Config->dl_DataToUL_ACK->list,delay[i]);
 }

  SpCellConfig->spCellConfigDedicated->initialDownlinkBWP = calloc(1,sizeof(*SpCellConfig->spCellConfigDedicated->initialDownlinkBWP));
  NR_BWP_DownlinkDedicated_t *bwp_Dedicated = SpCellConfig->spCellConfigDedicated->initialDownlinkBWP;
  bwp_Dedicated->pdcch_Config=calloc(1,sizeof(*bwp_Dedicated->pdcch_Config));
  bwp_Dedicated->pdcch_Config->present = NR_SetupRelease_PDCCH_Config_PR_setup;
  bwp_Dedicated->pdcch_Config->choice.setup = calloc(1,sizeof(*bwp_Dedicated->pdcch_Config->choice.setup));

  bwp_Dedicated->pdcch_Config->choice.setup->searchSpacesToAddModList = calloc(1,sizeof(*bwp_Dedicated->pdcch_Config->choice.setup->searchSpacesToAddModList));

  bwp_Dedicated->pdcch_Config->choice.setup->controlResourceSetToAddModList = calloc(1,sizeof(*bwp_Dedicated->pdcch_Config->choice.setup->controlResourceSetToAddModList));

  NR_ControlResourceSet_t *coreset = calloc(1,sizeof(*coreset));
  coreset->controlResourceSetId=1;
  // frequency domain resources depends on BWP size
  // options are 24, 48 or 96
  coreset->frequencyDomainResources.buf = calloc(1,6);
  if (0) {
     int curr_bwp = scc->downlinkConfigCommon->frequencyInfoDL->scs_SpecificCarrierList.list.array[0]->carrierBandwidth;
     if (curr_bwp < 48)
       coreset->frequencyDomainResources.buf[0] = 0xf0;
     else
       coreset->frequencyDomainResources.buf[0] = 0xff;
     if (curr_bwp < 96)
       coreset->frequencyDomainResources.buf[1] = 0;
     else
       coreset->frequencyDomainResources.buf[1] = 0xff;
  } else {
     coreset->frequencyDomainResources.buf[0] = 0xf0;
     coreset->frequencyDomainResources.buf[1] = 0;
  }
  coreset->frequencyDomainResources.buf[2] = 0;
  coreset->frequencyDomainResources.buf[3] = 0;
  coreset->frequencyDomainResources.buf[4] = 0;
  coreset->frequencyDomainResources.buf[5] = 0;
  coreset->frequencyDomainResources.size = 6;
  coreset->frequencyDomainResources.bits_unused = 3;
  coreset->duration=1;
  coreset->cce_REG_MappingType.present = NR_ControlResourceSet__cce_REG_MappingType_PR_nonInterleaved;
  coreset->precoderGranularity = NR_ControlResourceSet__precoderGranularity_sameAsREG_bundle;

  coreset->tci_StatesPDCCH_ToAddList=NULL;
  coreset->tci_StatesPDCCH_ToReleaseList = NULL;
  coreset->tci_PresentInDCI = NULL;
  coreset->pdcch_DMRS_ScramblingID = NULL;

  ASN_SEQUENCE_ADD(&bwp_Dedicated->pdcch_Config->choice.setup->controlResourceSetToAddModList->list,
                   coreset);

  bwp_Dedicated->pdcch_Config->choice.setup->searchSpacesToAddModList = calloc(1,sizeof(*bwp_Dedicated->pdcch_Config->choice.setup->searchSpacesToAddModList));
  
  NR_SearchSpace_t *ss2 = calloc(1,sizeof(*ss2));
 
  ss2->searchSpaceId=2;
  ss2->controlResourceSetId=calloc(1,sizeof(*ss2->controlResourceSetId));
  *ss2->controlResourceSetId=1;
  ss2->monitoringSlotPeriodicityAndOffset=calloc(1,sizeof(*ss2->monitoringSlotPeriodicityAndOffset));
  ss2->monitoringSlotPeriodicityAndOffset->present = NR_SearchSpace__monitoringSlotPeriodicityAndOffset_PR_sl1;
  ss2->monitoringSlotPeriodicityAndOffset->choice.sl1=(NULL_t)0;
  ss2->duration=NULL;
  ss2->monitoringSymbolsWithinSlot = calloc(1,sizeof(*ss2->monitoringSymbolsWithinSlot));
  ss2->monitoringSymbolsWithinSlot->buf = calloc(1,2);
  ss2->monitoringSymbolsWithinSlot->size = 2;
  ss2->monitoringSymbolsWithinSlot->buf[0]=0x80;
  ss2->monitoringSymbolsWithinSlot->buf[1]=0x0;
  ss2->monitoringSymbolsWithinSlot->bits_unused = 2;
  ss2->nrofCandidates=calloc(1,sizeof(*ss2->nrofCandidates));
  ss2->nrofCandidates->aggregationLevel1 = NR_SearchSpace__nrofCandidates__aggregationLevel1_n0;
  ss2->nrofCandidates->aggregationLevel2 = NR_SearchSpace__nrofCandidates__aggregationLevel2_n2;
  ss2->nrofCandidates->aggregationLevel4 = NR_SearchSpace__nrofCandidates__aggregationLevel4_n1;
  ss2->nrofCandidates->aggregationLevel8 = NR_SearchSpace__nrofCandidates__aggregationLevel8_n0;
  ss2->nrofCandidates->aggregationLevel16 = NR_SearchSpace__nrofCandidates__aggregationLevel16_n0;
  ss2->searchSpaceType=calloc(1,sizeof(*ss2->searchSpaceType));
  ss2->searchSpaceType->present = NR_SearchSpace__searchSpaceType_PR_ue_Specific;
  ss2->searchSpaceType->choice.ue_Specific = calloc(1,sizeof(*ss2->searchSpaceType->choice.ue_Specific));
  ss2->searchSpaceType->choice.ue_Specific->dci_Formats=NR_SearchSpace__searchSpaceType__ue_Specific__dci_Formats_formats0_1_And_1_1;
  
  ASN_SEQUENCE_ADD(&bwp_Dedicated->pdcch_Config->choice.setup->searchSpacesToAddModList->list,
                   ss2);
  bwp_Dedicated->pdsch_Config=calloc(1,sizeof(*bwp_Dedicated->pdsch_Config));
  bwp_Dedicated->pdsch_Config->present = NR_SetupRelease_PDSCH_Config_PR_setup;
  bwp_Dedicated->pdsch_Config->choice.setup = calloc(1,sizeof(*bwp_Dedicated->pdsch_Config->choice.setup));
  bwp_Dedicated->pdsch_Config->choice.setup->dataScramblingIdentityPDSCH = NULL;
  bwp_Dedicated->pdsch_Config->choice.setup->dmrs_DownlinkForPDSCH_MappingTypeA = calloc(1,sizeof(*bwp_Dedicated->pdsch_Config->choice.setup->dmrs_DownlinkForPDSCH_MappingTypeA));
  bwp_Dedicated->pdsch_Config->choice.setup->dmrs_DownlinkForPDSCH_MappingTypeA->present= NR_SetupRelease_DMRS_DownlinkConfig_PR_setup;
  bwp_Dedicated->pdsch_Config->choice.setup->dmrs_DownlinkForPDSCH_MappingTypeA->choice.setup = calloc(1,sizeof(*bwp_Dedicated->pdsch_Config->choice.setup->dmrs_DownlinkForPDSCH_MappingTypeA->choice.setup));

  bwp_Dedicated->pdsch_Config->choice.setup->dmrs_DownlinkForPDSCH_MappingTypeA->choice.setup->dmrs_Type=NULL;
  bwp_Dedicated->pdsch_Config->choice.setup->dmrs_DownlinkForPDSCH_MappingTypeA->choice.setup->maxLength=NULL;

  bwp_Dedicated->pdsch_Config->choice.setup->dmrs_DownlinkForPDSCH_MappingTypeA->choice.setup->dmrs_AdditionalPosition = calloc(1,sizeof(*bwp_Dedicated->pdsch_Config->choice.setup->dmrs_DownlinkForPDSCH_MappingTypeA->choice.setup->dmrs_AdditionalPosition));
 *bwp_Dedicated->pdsch_Config->choice.setup->dmrs_DownlinkForPDSCH_MappingTypeA->choice.setup->dmrs_AdditionalPosition = NR_DMRS_DownlinkConfig__dmrs_AdditionalPosition_pos1;
 bwp_Dedicated->pdsch_Config->choice.setup->resourceAllocation = NR_PDSCH_Config__resourceAllocation_resourceAllocationType1;
 bwp_Dedicated->pdsch_Config->choice.setup->prb_BundlingType.present = NR_PDSCH_Config__prb_BundlingType_PR_staticBundling;
 bwp_Dedicated->pdsch_Config->choice.setup->prb_BundlingType.choice.staticBundling = calloc(1,sizeof(*bwp_Dedicated->pdsch_Config->choice.setup->prb_BundlingType.choice.staticBundling));
 bwp_Dedicated->pdsch_Config->choice.setup->prb_BundlingType.choice.staticBundling->bundleSize =
   calloc(1,sizeof(*bwp_Dedicated->pdsch_Config->choice.setup->prb_BundlingType.choice.staticBundling->bundleSize));
 *bwp_Dedicated->pdsch_Config->choice.setup->prb_BundlingType.choice.staticBundling->bundleSize = NR_PDSCH_Config__prb_BundlingType__staticBundling__bundleSize_wideband;

  bwp_Dedicated->pdsch_Config->choice.setup->tci_StatesToAddModList=calloc(1,sizeof(*bwp_Dedicated->pdsch_Config->choice.setup->tci_StatesToAddModList));
  NR_TCI_State_t *tcic;

  tcic=calloc(1,sizeof(*tcic));
  tcic->tci_StateId=0;
  tcic->qcl_Type1.cell=NULL;
  tcic->qcl_Type1.bwp_Id=NULL;
  tcic->qcl_Type1.referenceSignal.present = NR_QCL_Info__referenceSignal_PR_ssb;
  tcic->qcl_Type1.referenceSignal.choice.ssb = 0;
  tcic->qcl_Type1.qcl_Type=NR_QCL_Info__qcl_Type_typeD;

  ASN_SEQUENCE_ADD(&bwp_Dedicated->pdsch_Config->choice.setup->tci_StatesToAddModList->list,tcic);

  SpCellConfig->spCellConfigDedicated->tag_Id=0;
  SpCellConfig->spCellConfigDedicated->pdsch_ServingCellConfig=calloc(1,sizeof(*SpCellConfig->spCellConfigDedicated->pdsch_ServingCellConfig));
  NR_PDSCH_ServingCellConfig_t *pdsch_servingcellconfig = calloc(1,sizeof(*pdsch_servingcellconfig));
  SpCellConfig->spCellConfigDedicated->pdsch_ServingCellConfig->present = NR_SetupRelease_PDSCH_ServingCellConfig_PR_setup;
  SpCellConfig->spCellConfigDedicated->pdsch_ServingCellConfig->choice.setup = pdsch_servingcellconfig;
  pdsch_servingcellconfig->codeBlockGroupTransmission = NULL;
  pdsch_servingcellconfig->xOverhead = NULL;
  pdsch_servingcellconfig->nrofHARQ_ProcessesForPDSCH = calloc(1, sizeof(*pdsch_servingcellconfig->nrofHARQ_ProcessesForPDSCH));
  *pdsch_servingcellconfig->nrofHARQ_ProcessesForPDSCH = NR_PDSCH_ServingCellConfig__nrofHARQ_ProcessesForPDSCH_n16;
  pdsch_servingcellconfig->pucch_Cell= NULL;
  pdsch_servingcellconfig->ext1=calloc(1,sizeof(*pdsch_servingcellconfig->ext1));
  pdsch_servingcellconfig->ext1->maxMIMO_Layers = calloc(1,sizeof(*pdsch_servingcellconfig->ext1->maxMIMO_Layers));
  *pdsch_servingcellconfig->ext1->maxMIMO_Layers = 2;

  // Downlink BWPs
  int n_dl_bwp = 1;
  if (servingcellconfigdedicated &&
      servingcellconfigdedicated->downlinkBWP_ToAddModList &&
      servingcellconfigdedicated->downlinkBWP_ToAddModList->list.count > 0) {
    n_dl_bwp = servingcellconfigdedicated->downlinkBWP_ToAddModList->list.count;
  }
  if(n_dl_bwp>0){
    SpCellConfig->spCellConfigDedicated->downlinkBWP_ToAddModList = calloc(1,sizeof(*SpCellConfig->spCellConfigDedicated->downlinkBWP_ToAddModList));
    for (int bwp_loop = 0; bwp_loop < n_dl_bwp; bwp_loop++) {
      NR_BWP_Downlink_t *bwp = calloc(1, sizeof(*bwp));
      fill_default_downlinkBWP(bwp, bwp_loop, servingcellconfigdedicated, scc, carrier);
      ASN_SEQUENCE_ADD(&SpCellConfig->spCellConfigDedicated->downlinkBWP_ToAddModList->list,bwp);
    }
    SpCellConfig->spCellConfigDedicated->firstActiveDownlinkBWP_Id = calloc(1,sizeof(*SpCellConfig->spCellConfigDedicated->firstActiveDownlinkBWP_Id));
    *SpCellConfig->spCellConfigDedicated->firstActiveDownlinkBWP_Id = servingcellconfigdedicated->firstActiveDownlinkBWP_Id ? *servingcellconfigdedicated->firstActiveDownlinkBWP_Id : 1;
    SpCellConfig->spCellConfigDedicated->defaultDownlinkBWP_Id = calloc(1,sizeof(*SpCellConfig->spCellConfigDedicated->defaultDownlinkBWP_Id));
    *SpCellConfig->spCellConfigDedicated->defaultDownlinkBWP_Id = servingcellconfigdedicated->defaultDownlinkBWP_Id ? *servingcellconfigdedicated->defaultDownlinkBWP_Id : 1;
  }

  // Uplink BWPs
  int n_ul_bwp = 1;
  if (servingcellconfigdedicated && servingcellconfigdedicated->uplinkConfig &&
      servingcellconfigdedicated->uplinkConfig->uplinkBWP_ToAddModList &&
      servingcellconfigdedicated->uplinkConfig->uplinkBWP_ToAddModList->list.count > 0) {
    n_ul_bwp = servingcellconfigdedicated->uplinkConfig->uplinkBWP_ToAddModList->list.count;
  }
  if(n_ul_bwp>0) {
    SpCellConfig->spCellConfigDedicated->uplinkConfig->uplinkBWP_ToAddModList = calloc(1,sizeof(*SpCellConfig->spCellConfigDedicated->uplinkConfig->uplinkBWP_ToAddModList));
    for (int bwp_loop = 0; bwp_loop < n_ul_bwp; bwp_loop++) {
      NR_BWP_Uplink_t *ubwp = calloc(1, sizeof(*ubwp));
      fill_default_uplinkBWP(ubwp, bwp_loop, servingcellconfigdedicated, scc, carrier, uid);
      ASN_SEQUENCE_ADD(&SpCellConfig->spCellConfigDedicated->uplinkConfig->uplinkBWP_ToAddModList->list, ubwp);
    }
    SpCellConfig->spCellConfigDedicated->uplinkConfig->firstActiveUplinkBWP_Id = calloc(1,sizeof(*SpCellConfig->spCellConfigDedicated->uplinkConfig->firstActiveUplinkBWP_Id));
    *SpCellConfig->spCellConfigDedicated->uplinkConfig->firstActiveUplinkBWP_Id = servingcellconfigdedicated->uplinkConfig->firstActiveUplinkBWP_Id ? *servingcellconfigdedicated->uplinkConfig->firstActiveUplinkBWP_Id : 1;
  }

  if ( LOG_DEBUGFLAG(DEBUG_ASN1) ) {
    xer_fprint(stdout, &asn_DEF_NR_SpCellConfig, (void *)SpCellConfig);
  }

}

void fill_mastercellGroupConfig(NR_CellGroupConfig_t *cellGroupConfig, NR_CellGroupConfig_t *ue_context_mastercellGroup) {

  cellGroupConfig->cellGroupId = 0;
  cellGroupConfig->rlc_BearerToReleaseList = NULL;
  cellGroupConfig->rlc_BearerToAddModList = calloc(1, sizeof(*cellGroupConfig->rlc_BearerToAddModList));

  // RLC Bearer Config
  // TS38.331 9.2.1 Default SRB configurations
  NR_RLC_BearerConfig_t *rlc_BearerConfig                          = NULL;
  NR_RLC_Config_t *rlc_Config                                      = NULL;
  NR_LogicalChannelConfig_t *logicalChannelConfig                  = NULL;
  long *logicalChannelGroup                                        = NULL;
  rlc_BearerConfig                                                 = calloc(1, sizeof(NR_RLC_BearerConfig_t));
  rlc_BearerConfig->logicalChannelIdentity                         = 2;
  rlc_BearerConfig->servedRadioBearer                              = calloc(1, sizeof(*rlc_BearerConfig->servedRadioBearer));
  rlc_BearerConfig->servedRadioBearer->present                     = NR_RLC_BearerConfig__servedRadioBearer_PR_srb_Identity;
  rlc_BearerConfig->servedRadioBearer->choice.srb_Identity         = 2;
  rlc_BearerConfig->reestablishRLC                                 = NULL;
  rlc_Config                                                       = calloc(1, sizeof(NR_RLC_Config_t));
  rlc_Config->present                                              = NR_RLC_Config_PR_am;
  rlc_Config->choice.am                                            = calloc(1, sizeof(*rlc_Config->choice.am));
  rlc_Config->choice.am->dl_AM_RLC.sn_FieldLength                  = calloc(1, sizeof(NR_SN_FieldLengthAM_t));
  *(rlc_Config->choice.am->dl_AM_RLC.sn_FieldLength)               = NR_SN_FieldLengthAM_size12;
  rlc_Config->choice.am->dl_AM_RLC.t_Reassembly                    = NR_T_Reassembly_ms35;
  rlc_Config->choice.am->dl_AM_RLC.t_StatusProhibit                = NR_T_StatusProhibit_ms0;
  rlc_Config->choice.am->ul_AM_RLC.sn_FieldLength                  = calloc(1, sizeof(NR_SN_FieldLengthAM_t));
  *(rlc_Config->choice.am->ul_AM_RLC.sn_FieldLength)               = NR_SN_FieldLengthAM_size12;
  rlc_Config->choice.am->ul_AM_RLC.t_PollRetransmit                = NR_T_PollRetransmit_ms45;
  rlc_Config->choice.am->ul_AM_RLC.pollPDU                         = NR_PollPDU_infinity;
  rlc_Config->choice.am->ul_AM_RLC.pollByte                        = NR_PollByte_infinity;
  rlc_Config->choice.am->ul_AM_RLC.maxRetxThreshold                = NR_UL_AM_RLC__maxRetxThreshold_t8;
  rlc_BearerConfig->rlc_Config                                     = rlc_Config;
  logicalChannelConfig                                             = calloc(1, sizeof(NR_LogicalChannelConfig_t));
  logicalChannelConfig->ul_SpecificParameters                      = calloc(1, sizeof(*logicalChannelConfig->ul_SpecificParameters));
  logicalChannelConfig->ul_SpecificParameters->priority            = 3;
  logicalChannelConfig->ul_SpecificParameters->prioritisedBitRate  = NR_LogicalChannelConfig__ul_SpecificParameters__prioritisedBitRate_infinity;
  logicalChannelConfig->ul_SpecificParameters->bucketSizeDuration  = NR_LogicalChannelConfig__ul_SpecificParameters__bucketSizeDuration_ms5;
  logicalChannelGroup                                              = CALLOC(1, sizeof(long));
  *logicalChannelGroup                                             = 0;
  logicalChannelConfig->ul_SpecificParameters->logicalChannelGroup = logicalChannelGroup;
  logicalChannelConfig->ul_SpecificParameters->schedulingRequestID = CALLOC(1, sizeof(*logicalChannelConfig->ul_SpecificParameters->schedulingRequestID));
  *logicalChannelConfig->ul_SpecificParameters->schedulingRequestID = 0;
  logicalChannelConfig->ul_SpecificParameters->logicalChannelSR_Mask = 0;
  logicalChannelConfig->ul_SpecificParameters->logicalChannelSR_DelayTimerApplied = 0;
  rlc_BearerConfig->mac_LogicalChannelConfig                       = logicalChannelConfig;
  ASN_SEQUENCE_ADD(&cellGroupConfig->rlc_BearerToAddModList->list, rlc_BearerConfig);
  ASN_SEQUENCE_ADD(&ue_context_mastercellGroup->rlc_BearerToAddModList->list, rlc_BearerConfig);

  // DRB Configuration
  NR_RLC_BearerConfig_t *rlc_BearerConfig_drb                      = NULL;
  NR_RLC_Config_t *rlc_Config_drb                                  = NULL;
  NR_LogicalChannelConfig_t *logicalChannelConfig_drb              = NULL;
  long *logicalChannelGroup_drb                                    = NULL;
  rlc_BearerConfig_drb                                             = calloc(1, sizeof(NR_RLC_BearerConfig_t));
  rlc_BearerConfig_drb->logicalChannelIdentity                     = 4;
  rlc_BearerConfig_drb->servedRadioBearer                          = calloc(1, sizeof(*rlc_BearerConfig_drb->servedRadioBearer));
  rlc_BearerConfig_drb->servedRadioBearer->present                 = NR_RLC_BearerConfig__servedRadioBearer_PR_drb_Identity;
  rlc_BearerConfig_drb->servedRadioBearer->choice.drb_Identity     = 1;
  rlc_BearerConfig_drb->reestablishRLC                             = NULL;
  rlc_Config_drb                                                   = calloc(1, sizeof(NR_RLC_Config_t));
  rlc_Config_drb->present                                          = NR_RLC_Config_PR_am;
  rlc_Config_drb->choice.am                                        = calloc(1, sizeof(*rlc_Config_drb->choice.am));
  rlc_Config_drb->choice.am->dl_AM_RLC.sn_FieldLength              = calloc(1, sizeof(NR_SN_FieldLengthAM_t));
  *(rlc_Config_drb->choice.am->dl_AM_RLC.sn_FieldLength)           = NR_SN_FieldLengthAM_size18;
  rlc_Config_drb->choice.am->dl_AM_RLC.t_Reassembly                = NR_T_Reassembly_ms80;
  rlc_Config_drb->choice.am->dl_AM_RLC.t_StatusProhibit            = NR_T_StatusProhibit_ms10;
  rlc_Config_drb->choice.am->ul_AM_RLC.sn_FieldLength              = calloc(1, sizeof(NR_SN_FieldLengthAM_t));
  *(rlc_Config_drb->choice.am->ul_AM_RLC.sn_FieldLength)           = NR_SN_FieldLengthAM_size18;
  rlc_Config_drb->choice.am->ul_AM_RLC.t_PollRetransmit            = NR_T_PollRetransmit_ms80;
  rlc_Config_drb->choice.am->ul_AM_RLC.pollPDU                     = NR_PollPDU_p64;
  rlc_Config_drb->choice.am->ul_AM_RLC.pollByte                    = NR_PollByte_kB125;
  rlc_Config_drb->choice.am->ul_AM_RLC.maxRetxThreshold            = NR_UL_AM_RLC__maxRetxThreshold_t8;
  rlc_BearerConfig_drb->rlc_Config                                 = rlc_Config_drb;
  logicalChannelConfig_drb                                             = calloc(1, sizeof(NR_LogicalChannelConfig_t));
  logicalChannelConfig_drb->ul_SpecificParameters                      = calloc(1, sizeof(*logicalChannelConfig_drb->ul_SpecificParameters));
  logicalChannelConfig_drb->ul_SpecificParameters->priority            = 13;
  logicalChannelConfig_drb->ul_SpecificParameters->prioritisedBitRate  = NR_LogicalChannelConfig__ul_SpecificParameters__prioritisedBitRate_kBps8;
  logicalChannelConfig_drb->ul_SpecificParameters->bucketSizeDuration  = NR_LogicalChannelConfig__ul_SpecificParameters__bucketSizeDuration_ms100;
  logicalChannelGroup_drb                                              = CALLOC(1, sizeof(long));
  *logicalChannelGroup_drb                                             = 1;
  logicalChannelConfig_drb->ul_SpecificParameters->logicalChannelGroup = logicalChannelGroup_drb;
  logicalChannelConfig_drb->ul_SpecificParameters->schedulingRequestID = CALLOC(1, sizeof(*logicalChannelConfig_drb->ul_SpecificParameters->schedulingRequestID));
  *logicalChannelConfig_drb->ul_SpecificParameters->schedulingRequestID = 0;
  logicalChannelConfig_drb->ul_SpecificParameters->logicalChannelSR_Mask = 0;
  logicalChannelConfig_drb->ul_SpecificParameters->logicalChannelSR_DelayTimerApplied = 0;
  rlc_BearerConfig_drb->mac_LogicalChannelConfig                       = logicalChannelConfig_drb;
  ASN_SEQUENCE_ADD(&cellGroupConfig->rlc_BearerToAddModList->list, rlc_BearerConfig_drb);
  ASN_SEQUENCE_ADD(&ue_context_mastercellGroup->rlc_BearerToAddModList->list, rlc_BearerConfig_drb);
}

void fill_initial_cellGroupConfig(int uid,
                                  NR_CellGroupConfig_t *cellGroupConfig,
                                  NR_ServingCellConfigCommon_t *scc,
                                  NR_ServingCellConfig_t *servingcellconfigdedicated,
                                  rrc_gNB_carrier_data_t *carrier) {

  NR_RLC_BearerConfig_t                            *rlc_BearerConfig     = NULL;
  NR_RLC_Config_t                                  *rlc_Config           = NULL;
  NR_LogicalChannelConfig_t                        *logicalChannelConfig = NULL;
  NR_MAC_CellGroupConfig_t                         *mac_CellGroupConfig  = NULL;
  NR_PhysicalCellGroupConfig_t	                   *physicalCellGroupConfig = NULL;
  long *logicalChannelGroup = NULL;
  
  cellGroupConfig->cellGroupId = 0;
  
  /* Rlc Bearer Config */
  /* TS38.331 9.2.1	Default SRB configurations */
  cellGroupConfig->rlc_BearerToAddModList                          = calloc(1, sizeof(*cellGroupConfig->rlc_BearerToAddModList));
  rlc_BearerConfig                                                 = calloc(1, sizeof(NR_RLC_BearerConfig_t));
  rlc_BearerConfig->logicalChannelIdentity                         = 1;
  rlc_BearerConfig->servedRadioBearer                              = calloc(1, sizeof(*rlc_BearerConfig->servedRadioBearer));
  rlc_BearerConfig->servedRadioBearer->present                     = NR_RLC_BearerConfig__servedRadioBearer_PR_srb_Identity;
  rlc_BearerConfig->servedRadioBearer->choice.srb_Identity         = 1;
  rlc_BearerConfig->reestablishRLC                                 = NULL;
  rlc_Config = calloc(1, sizeof(NR_RLC_Config_t));
  rlc_Config->present                                              = NR_RLC_Config_PR_am;
  rlc_Config->choice.am                                            = calloc(1, sizeof(*rlc_Config->choice.am));
  rlc_Config->choice.am->dl_AM_RLC.sn_FieldLength                  = calloc(1, sizeof(NR_SN_FieldLengthAM_t));
  *(rlc_Config->choice.am->dl_AM_RLC.sn_FieldLength)               = NR_SN_FieldLengthAM_size12;
  rlc_Config->choice.am->dl_AM_RLC.t_Reassembly                    = NR_T_Reassembly_ms35;
  rlc_Config->choice.am->dl_AM_RLC.t_StatusProhibit                = NR_T_StatusProhibit_ms0;
  rlc_Config->choice.am->ul_AM_RLC.sn_FieldLength                  = calloc(1, sizeof(NR_SN_FieldLengthAM_t));
  *(rlc_Config->choice.am->ul_AM_RLC.sn_FieldLength)               = NR_SN_FieldLengthAM_size12;
  rlc_Config->choice.am->ul_AM_RLC.t_PollRetransmit                = NR_T_PollRetransmit_ms45;
  rlc_Config->choice.am->ul_AM_RLC.pollPDU                         = NR_PollPDU_infinity;
  rlc_Config->choice.am->ul_AM_RLC.pollByte                        = NR_PollByte_infinity;
  rlc_Config->choice.am->ul_AM_RLC.maxRetxThreshold                = NR_UL_AM_RLC__maxRetxThreshold_t8;
  rlc_BearerConfig->rlc_Config                                     = rlc_Config;
  logicalChannelConfig                                             = calloc(1, sizeof(NR_LogicalChannelConfig_t));
  logicalChannelConfig->ul_SpecificParameters                      = calloc(1, sizeof(*logicalChannelConfig->ul_SpecificParameters));
  logicalChannelConfig->ul_SpecificParameters->priority            = 1;
  logicalChannelConfig->ul_SpecificParameters->prioritisedBitRate  = NR_LogicalChannelConfig__ul_SpecificParameters__prioritisedBitRate_infinity;
  logicalChannelGroup                                              = CALLOC(1, sizeof(long));
  *logicalChannelGroup                                             = 0;
  logicalChannelConfig->ul_SpecificParameters->logicalChannelGroup = logicalChannelGroup;
  logicalChannelConfig->ul_SpecificParameters->schedulingRequestID = CALLOC(1, sizeof(*logicalChannelConfig->ul_SpecificParameters->schedulingRequestID));
  *logicalChannelConfig->ul_SpecificParameters->schedulingRequestID = 0;
  logicalChannelConfig->ul_SpecificParameters->logicalChannelSR_Mask = 0;
  logicalChannelConfig->ul_SpecificParameters->logicalChannelSR_DelayTimerApplied = 0;
  rlc_BearerConfig->mac_LogicalChannelConfig                       = logicalChannelConfig;
  ASN_SEQUENCE_ADD(&cellGroupConfig->rlc_BearerToAddModList->list, rlc_BearerConfig);
  
  cellGroupConfig->rlc_BearerToReleaseList = NULL;
  
  /* mac CellGroup Config */
  if (1) {
    mac_CellGroupConfig                                                     = calloc(1, sizeof(*mac_CellGroupConfig));
    if (1) {
      mac_CellGroupConfig->schedulingRequestConfig                            = calloc(1, sizeof(*mac_CellGroupConfig->schedulingRequestConfig));
      mac_CellGroupConfig->schedulingRequestConfig->schedulingRequestToAddModList = CALLOC(1,sizeof(*mac_CellGroupConfig->schedulingRequestConfig->schedulingRequestToAddModList));
      struct NR_SchedulingRequestToAddMod *schedulingrequestlist;
      schedulingrequestlist = CALLOC(1,sizeof(*schedulingrequestlist));
      schedulingrequestlist->schedulingRequestId  = 0;
      schedulingrequestlist->sr_ProhibitTimer = CALLOC(1,sizeof(*schedulingrequestlist->sr_ProhibitTimer));
      *(schedulingrequestlist->sr_ProhibitTimer) = 0;
      schedulingrequestlist->sr_TransMax      = NR_SchedulingRequestToAddMod__sr_TransMax_n64;
      ASN_SEQUENCE_ADD(&(mac_CellGroupConfig->schedulingRequestConfig->schedulingRequestToAddModList->list),schedulingrequestlist);
    }
    mac_CellGroupConfig->bsr_Config                                         = calloc(1, sizeof(*mac_CellGroupConfig->bsr_Config));
    mac_CellGroupConfig->bsr_Config->periodicBSR_Timer                      = NR_BSR_Config__periodicBSR_Timer_sf10;
    mac_CellGroupConfig->bsr_Config->retxBSR_Timer                          = NR_BSR_Config__retxBSR_Timer_sf80;
    mac_CellGroupConfig->tag_Config                                         = calloc(1, sizeof(*mac_CellGroupConfig->tag_Config));
    mac_CellGroupConfig->tag_Config->tag_ToReleaseList = NULL;
    mac_CellGroupConfig->tag_Config->tag_ToAddModList  = calloc(1,sizeof(*mac_CellGroupConfig->tag_Config->tag_ToAddModList));
    struct NR_TAG *tag=calloc(1,sizeof(*tag));
    tag->tag_Id             = 0;
    tag->timeAlignmentTimer = NR_TimeAlignmentTimer_infinity;
    ASN_SEQUENCE_ADD(&mac_CellGroupConfig->tag_Config->tag_ToAddModList->list,tag);
    mac_CellGroupConfig->phr_Config                                         = calloc(1, sizeof(*mac_CellGroupConfig->phr_Config));
    mac_CellGroupConfig->phr_Config->present                                = NR_SetupRelease_PHR_Config_PR_setup;
    mac_CellGroupConfig->phr_Config->choice.setup                           = calloc(1, sizeof(*mac_CellGroupConfig->phr_Config->choice.setup));
    mac_CellGroupConfig->phr_Config->choice.setup->phr_PeriodicTimer        = NR_PHR_Config__phr_PeriodicTimer_sf10;
    mac_CellGroupConfig->phr_Config->choice.setup->phr_ProhibitTimer        = NR_PHR_Config__phr_ProhibitTimer_sf10;
    mac_CellGroupConfig->phr_Config->choice.setup->phr_Tx_PowerFactorChange = NR_PHR_Config__phr_Tx_PowerFactorChange_dB1;
  }
  cellGroupConfig->mac_CellGroupConfig                                      = mac_CellGroupConfig;

  physicalCellGroupConfig                                                   = calloc(1,sizeof(*physicalCellGroupConfig));
  physicalCellGroupConfig->p_NR_FR1                                         = calloc(1,sizeof(*physicalCellGroupConfig->p_NR_FR1));
  *physicalCellGroupConfig->p_NR_FR1                                        = 10;
  physicalCellGroupConfig->pdsch_HARQ_ACK_Codebook                          = NR_PhysicalCellGroupConfig__pdsch_HARQ_ACK_Codebook_dynamic;
  cellGroupConfig->physicalCellGroupConfig                                  = physicalCellGroupConfig;

  cellGroupConfig->spCellConfig                                             = calloc(1,sizeof(*cellGroupConfig->spCellConfig));
  
<<<<<<< HEAD
  fill_initial_SpCellConfig(rnti,uid,cellGroupConfig->spCellConfig,scc,servingcellconfigdedicated,carrier);
=======
  fill_initial_SpCellConfig(uid,cellGroupConfig->spCellConfig,scc,carrier);
>>>>>>> 454aae1d
  
  cellGroupConfig->sCellToAddModList                                        = NULL;
  cellGroupConfig->sCellToReleaseList                                       = NULL;
}

//------------------------------------------------------------------------------
int16_t do_RRCSetup(rrc_gNB_ue_context_t         *const ue_context_pP,
                    uint8_t                      *const buffer,
                    const uint8_t                transaction_id,
                    OCTET_STRING_t               *masterCellGroup_from_DU,
                    NR_ServingCellConfigCommon_t *scc,
                    NR_ServingCellConfig_t       *servingcellconfigdedicated,
                    rrc_gNB_carrier_data_t       *carrier)
//------------------------------------------------------------------------------
{
    asn_enc_rval_t                                   enc_rval;
    NR_DL_CCCH_Message_t                             dl_ccch_msg;
    NR_RRCSetup_t                                    *rrcSetup;
    NR_RRCSetup_IEs_t                                *ie;
    NR_SRB_ToAddMod_t                                *SRB1_config          = NULL;
    NR_PDCP_Config_t                                 *pdcp_Config          = NULL;
    NR_CellGroupConfig_t                             *cellGroupConfig      = NULL;
    char masterCellGroup_buf[1000];

    AssertFatal(ue_context_pP != NULL,"ue_context_p is null\n");
    gNB_RRC_UE_t *ue_p = &ue_context_pP->ue_context;
    NR_SRB_ToAddModList_t        **SRB_configList = &ue_p->SRB_configList;



    memset((void *)&dl_ccch_msg, 0, sizeof(NR_DL_CCCH_Message_t));
    dl_ccch_msg.message.present            = NR_DL_CCCH_MessageType_PR_c1;
    dl_ccch_msg.message.choice.c1          = CALLOC(1, sizeof(struct NR_DL_CCCH_MessageType__c1));
    dl_ccch_msg.message.choice.c1->present = NR_DL_CCCH_MessageType__c1_PR_rrcSetup;
    dl_ccch_msg.message.choice.c1->choice.rrcSetup = calloc(1, sizeof(NR_RRCSetup_t));

    rrcSetup = dl_ccch_msg.message.choice.c1->choice.rrcSetup;
    rrcSetup->criticalExtensions.present = NR_RRCSetup__criticalExtensions_PR_rrcSetup;
    rrcSetup->rrc_TransactionIdentifier  = transaction_id;
    rrcSetup->criticalExtensions.choice.rrcSetup = calloc(1, sizeof(NR_RRCSetup_IEs_t));
    ie = rrcSetup->criticalExtensions.choice.rrcSetup;

    /****************************** radioBearerConfig ******************************/

    /* Configure SRB1 */
    if (*SRB_configList) {
        free(*SRB_configList);
    }

    *SRB_configList = calloc(1, sizeof(NR_SRB_ToAddModList_t));
    // SRB1
    /* TODO */
    SRB1_config = calloc(1, sizeof(NR_SRB_ToAddMod_t));
    SRB1_config->srb_Identity = 1;
    // pdcp_Config->t_Reordering
    SRB1_config->pdcp_Config = pdcp_Config;
    ie->radioBearerConfig.srb_ToAddModList = *SRB_configList;
    ASN_SEQUENCE_ADD(&(*SRB_configList)->list, SRB1_config);

    ie->radioBearerConfig.srb3_ToRelease    = NULL;
    ie->radioBearerConfig.drb_ToAddModList  = NULL;
    ie->radioBearerConfig.drb_ToReleaseList = NULL;
    ie->radioBearerConfig.securityConfig    = NULL;
    
    /****************************** masterCellGroup ******************************/
    /* TODO */
    if (masterCellGroup_from_DU) {
      memcpy(&ie->masterCellGroup,masterCellGroup_from_DU,sizeof(*masterCellGroup_from_DU));
      // decode masterCellGroup OCTET_STRING received from DU and place in ue context
      uper_decode(NULL,
		  &asn_DEF_NR_CellGroupConfig,   //might be added prefix later
		  (void **)&cellGroupConfig,
		  (uint8_t *)masterCellGroup_from_DU->buf,
		  masterCellGroup_from_DU->size, 0, 0); 
      
      xer_fprint(stdout, &asn_DEF_NR_CellGroupConfig, (const void*)cellGroupConfig);
    }
    else {
      cellGroupConfig = calloc(1, sizeof(NR_CellGroupConfig_t));
<<<<<<< HEAD
      fill_initial_cellGroupConfig(ue_context_pP->ue_context.rnti,ue_context_pP->local_uid,cellGroupConfig,scc,servingcellconfigdedicated,carrier);
=======
      fill_initial_cellGroupConfig(ue_context_pP->local_uid,cellGroupConfig,scc,carrier);
>>>>>>> 454aae1d

      enc_rval = uper_encode_to_buffer(&asn_DEF_NR_CellGroupConfig,
				       NULL,
				       (void *)cellGroupConfig,
				       masterCellGroup_buf,
				       1000);
      
      if(enc_rval.encoded == -1) {
        LOG_E(NR_RRC, "ASN1 message CellGroupConfig encoding failed (%s, %lu)!\n",
	      enc_rval.failed_type->name, enc_rval.encoded);
        return -1;
      }
      
      if (OCTET_STRING_fromBuf(&ie->masterCellGroup, masterCellGroup_buf, (enc_rval.encoded+7)/8) == -1) {
        LOG_E(NR_RRC, "fatal: OCTET_STRING_fromBuf failed\n");
        return -1;
      }
    }

    ue_p->masterCellGroup = cellGroupConfig;

    if ( LOG_DEBUGFLAG(DEBUG_ASN1) ) {
      xer_fprint(stdout, &asn_DEF_NR_DL_CCCH_Message, (void *)&dl_ccch_msg);
    }
    enc_rval = uper_encode_to_buffer(&asn_DEF_NR_DL_CCCH_Message,
				     NULL,
				     (void *)&dl_ccch_msg,
				     buffer,
				     1000);

    if(enc_rval.encoded == -1) {
      LOG_E(NR_RRC, "[gNB AssertFatal]ASN1 message encoding failed (%s, %lu)!\n",
	    enc_rval.failed_type->name, enc_rval.encoded);
      return -1;
    }
    
    LOG_D(NR_RRC,"RRCSetup Encoded %zd bits (%zd bytes)\n",
            enc_rval.encoded,(enc_rval.encoded+7)/8);
    return((enc_rval.encoded+7)/8);
}

uint8_t do_NR_SecurityModeCommand(
  const protocol_ctxt_t *const ctxt_pP,
  uint8_t *const buffer,
  const uint8_t Transaction_id,
  const uint8_t cipheringAlgorithm,
  NR_IntegrityProtAlgorithm_t *integrityProtAlgorithm
)
//------------------------------------------------------------------------------
{
  NR_DL_DCCH_Message_t dl_dcch_msg;
  asn_enc_rval_t enc_rval;
  memset(&dl_dcch_msg,0,sizeof(NR_DL_DCCH_Message_t));
  dl_dcch_msg.message.present           = NR_DL_DCCH_MessageType_PR_c1;
  dl_dcch_msg.message.choice.c1=CALLOC(1,sizeof(struct NR_DL_DCCH_MessageType__c1));
  dl_dcch_msg.message.choice.c1->present = NR_DL_DCCH_MessageType__c1_PR_securityModeCommand;
  dl_dcch_msg.message.choice.c1->choice.securityModeCommand = CALLOC(1, sizeof(struct NR_SecurityModeCommand));
  dl_dcch_msg.message.choice.c1->choice.securityModeCommand->rrc_TransactionIdentifier = Transaction_id;
  dl_dcch_msg.message.choice.c1->choice.securityModeCommand->criticalExtensions.present = NR_SecurityModeCommand__criticalExtensions_PR_securityModeCommand;

  dl_dcch_msg.message.choice.c1->choice.securityModeCommand->criticalExtensions.choice.securityModeCommand =
		  CALLOC(1, sizeof(struct NR_SecurityModeCommand_IEs));
  // the two following information could be based on the mod_id
  dl_dcch_msg.message.choice.c1->choice.securityModeCommand->criticalExtensions.choice.securityModeCommand->securityConfigSMC.securityAlgorithmConfig.cipheringAlgorithm
    = (NR_CipheringAlgorithm_t)cipheringAlgorithm;
  dl_dcch_msg.message.choice.c1->choice.securityModeCommand->criticalExtensions.choice.securityModeCommand->securityConfigSMC.securityAlgorithmConfig.integrityProtAlgorithm
    = integrityProtAlgorithm;

  if ( LOG_DEBUGFLAG(DEBUG_ASN1) ) {
    xer_fprint(stdout, &asn_DEF_NR_DL_DCCH_Message, (void *)&dl_dcch_msg);
  }

  enc_rval = uper_encode_to_buffer(&asn_DEF_NR_DL_DCCH_Message,
                                   NULL,
                                   (void *)&dl_dcch_msg,
                                   buffer,
                                   100);

  if(enc_rval.encoded == -1) {
    LOG_I(NR_RRC, "[gNB AssertFatal]ASN1 message encoding failed (%s, %lu)!\n",
          enc_rval.failed_type->name, enc_rval.encoded);
    return -1;
  }

  LOG_D(NR_RRC,"[gNB %d] securityModeCommand for UE %x Encoded %zd bits (%zd bytes)\n",
        ctxt_pP->module_id,
        ctxt_pP->rnti,
        enc_rval.encoded,
        (enc_rval.encoded+7)/8);

  if (enc_rval.encoded==-1) {
    LOG_E(NR_RRC,"[gNB %d] ASN1 : securityModeCommand encoding failed for UE %x\n",
          ctxt_pP->module_id,
          ctxt_pP->rnti);
    return(-1);
  }

  //  rrc_ue_process_ueCapabilityEnquiry(0,1000,&dl_dcch_msg.message.choice.c1.choice.ueCapabilityEnquiry,0);
  //  exit(-1);
  return((enc_rval.encoded+7)/8);
}

/*TODO*/
//------------------------------------------------------------------------------
uint8_t do_NR_SA_UECapabilityEnquiry( const protocol_ctxt_t *const ctxt_pP,
                                   uint8_t               *const buffer,
                                   const uint8_t                Transaction_id)
//------------------------------------------------------------------------------
{
  NR_UE_CapabilityRequestFilterNR_t *sa_band_filter;
  NR_FreqBandList_t *sa_band_list;
  NR_FreqBandInformation_t *sa_band_info;
  NR_FreqBandInformationNR_t *sa_band_infoNR;

  NR_DL_DCCH_Message_t dl_dcch_msg;
  NR_UE_CapabilityRAT_Request_t *ue_capabilityrat_request;

  asn_enc_rval_t enc_rval;
  memset(&dl_dcch_msg,0,sizeof(NR_DL_DCCH_Message_t));
  dl_dcch_msg.message.present           = NR_DL_DCCH_MessageType_PR_c1;
  dl_dcch_msg.message.choice.c1 = CALLOC(1,sizeof(struct NR_DL_DCCH_MessageType__c1));
  dl_dcch_msg.message.choice.c1->present = NR_DL_DCCH_MessageType__c1_PR_ueCapabilityEnquiry;
  dl_dcch_msg.message.choice.c1->choice.ueCapabilityEnquiry = CALLOC(1,sizeof(struct NR_UECapabilityEnquiry));
  dl_dcch_msg.message.choice.c1->choice.ueCapabilityEnquiry->rrc_TransactionIdentifier = Transaction_id;
  dl_dcch_msg.message.choice.c1->choice.ueCapabilityEnquiry->criticalExtensions.present = NR_UECapabilityEnquiry__criticalExtensions_PR_ueCapabilityEnquiry;
  dl_dcch_msg.message.choice.c1->choice.ueCapabilityEnquiry->criticalExtensions.choice.ueCapabilityEnquiry = CALLOC(1,sizeof(struct NR_UECapabilityEnquiry_IEs));
  ue_capabilityrat_request =  CALLOC(1,sizeof(NR_UE_CapabilityRAT_Request_t));
  memset(ue_capabilityrat_request,0,sizeof(NR_UE_CapabilityRAT_Request_t));
  ue_capabilityrat_request->rat_Type = NR_RAT_Type_nr;

  sa_band_infoNR = (NR_FreqBandInformationNR_t*)calloc(1,sizeof(NR_FreqBandInformationNR_t));
  sa_band_infoNR->bandNR = 78;
  sa_band_info = (NR_FreqBandInformation_t*)calloc(1,sizeof(NR_FreqBandInformation_t));
  sa_band_info->present = NR_FreqBandInformation_PR_bandInformationNR;
  sa_band_info->choice.bandInformationNR = sa_band_infoNR;
  
  sa_band_list = (NR_FreqBandList_t *)calloc(1, sizeof(NR_FreqBandList_t));
  ASN_SEQUENCE_ADD(&sa_band_list->list, sa_band_info);

  sa_band_filter = (NR_UE_CapabilityRequestFilterNR_t*)calloc(1,sizeof(NR_UE_CapabilityRequestFilterNR_t));
  sa_band_filter->frequencyBandListFilter = sa_band_list;

  OCTET_STRING_t req_freq;
  unsigned char req_freq_buf[1024];
  enc_rval = uper_encode_to_buffer(&asn_DEF_NR_UE_CapabilityRequestFilterNR,
				   NULL,
				   (void *)sa_band_filter,
				   req_freq_buf,
				   1024);

  if ( LOG_DEBUGFLAG(DEBUG_ASN1) ) {
    xer_fprint(stdout, &asn_DEF_NR_UE_CapabilityRequestFilterNR, (void *)sa_band_filter);
  }

  req_freq.buf = req_freq_buf;
  req_freq.size = (enc_rval.encoded+7)/8;

  ue_capabilityrat_request->capabilityRequestFilter = &req_freq;

  ASN_SEQUENCE_ADD(&dl_dcch_msg.message.choice.c1->choice.ueCapabilityEnquiry->criticalExtensions.choice.ueCapabilityEnquiry->ue_CapabilityRAT_RequestList.list,
                   ue_capabilityrat_request);


  if ( LOG_DEBUGFLAG(DEBUG_ASN1) ) {
    xer_fprint(stdout, &asn_DEF_NR_DL_DCCH_Message, (void *)&dl_dcch_msg);
  }

  enc_rval = uper_encode_to_buffer(&asn_DEF_NR_DL_DCCH_Message,
                                   NULL,
                                   (void *)&dl_dcch_msg,
                                   buffer,
                                   100);

  if(enc_rval.encoded == -1) {
    LOG_I(NR_RRC, "[gNB AssertFatal]ASN1 message encoding failed (%s, %lu)!\n",
          enc_rval.failed_type->name, enc_rval.encoded);
    return -1;
  }

  LOG_D(NR_RRC,"[gNB %d] NR UECapabilityRequest for UE %x Encoded %zd bits (%zd bytes)\n",
        ctxt_pP->module_id,
        ctxt_pP->rnti,
        enc_rval.encoded,
        (enc_rval.encoded+7)/8);

  if (enc_rval.encoded==-1) {
    LOG_E(NR_RRC,"[gNB %d] ASN1 : NR UECapabilityRequest encoding failed for UE %x\n",
          ctxt_pP->module_id,
          ctxt_pP->rnti);
    return(-1);
  }

  return((enc_rval.encoded+7)/8);
}


uint8_t do_NR_RRCRelease(uint8_t                            *buffer,
                         size_t                              buffer_size,
                         uint8_t                             Transaction_id) {
  asn_enc_rval_t enc_rval;
  NR_DL_DCCH_Message_t dl_dcch_msg;
  NR_RRCRelease_t *rrcConnectionRelease;
  memset(&dl_dcch_msg,0,sizeof(NR_DL_DCCH_Message_t));
  dl_dcch_msg.message.present           = NR_DL_DCCH_MessageType_PR_c1;
  dl_dcch_msg.message.choice.c1=CALLOC(1,sizeof(struct NR_DL_DCCH_MessageType__c1));
  dl_dcch_msg.message.choice.c1->present = NR_DL_DCCH_MessageType__c1_PR_rrcRelease;
  dl_dcch_msg.message.choice.c1->choice.rrcRelease = CALLOC(1, sizeof(NR_RRCRelease_t));
  rrcConnectionRelease = dl_dcch_msg.message.choice.c1->choice.rrcRelease;
  // RRCConnectionRelease
  rrcConnectionRelease->rrc_TransactionIdentifier = Transaction_id;
  rrcConnectionRelease->criticalExtensions.present = NR_RRCRelease__criticalExtensions_PR_rrcRelease;
  rrcConnectionRelease->criticalExtensions.choice.rrcRelease = CALLOC(1, sizeof(NR_RRCRelease_IEs_t));
  rrcConnectionRelease->criticalExtensions.choice.rrcRelease->deprioritisationReq =
      CALLOC(1, sizeof(struct NR_RRCRelease_IEs__deprioritisationReq));
  rrcConnectionRelease->criticalExtensions.choice.rrcRelease->deprioritisationReq->deprioritisationType =
      NR_RRCRelease_IEs__deprioritisationReq__deprioritisationType_nr;
  rrcConnectionRelease->criticalExtensions.choice.rrcRelease->deprioritisationReq->deprioritisationTimer =
      NR_RRCRelease_IEs__deprioritisationReq__deprioritisationTimer_min10;

  enc_rval = uper_encode_to_buffer(&asn_DEF_NR_DL_DCCH_Message,
                                   NULL,
                                   (void *)&dl_dcch_msg,
                                   buffer,
                                   buffer_size);
  if(enc_rval.encoded == -1) {
    LOG_I(NR_RRC, "[gNB AssertFatal]ASN1 message encoding failed (%s, %lu)!\n",
        enc_rval.failed_type->name, enc_rval.encoded);
    return -1;
  }
  return((enc_rval.encoded+7)/8);
}

//------------------------------------------------------------------------------
int16_t do_RRCReconfiguration(
    const protocol_ctxt_t        *const ctxt_pP,
    uint8_t                      *buffer,
    size_t                        buffer_size,
    uint8_t                       Transaction_id,
    NR_SRB_ToAddModList_t        *SRB_configList,
    NR_DRB_ToAddModList_t        *DRB_configList,
    NR_DRB_ToReleaseList_t       *DRB_releaseList,
    NR_SecurityConfig_t          *security_config,
    NR_SDAP_Config_t             *sdap_config,
    NR_MeasConfig_t              *meas_config,
    struct NR_RRCReconfiguration_v1530_IEs__dedicatedNAS_MessageList *dedicatedNAS_MessageList,
    NR_MAC_CellGroupConfig_t     *mac_CellGroupConfig,
    NR_CellGroupConfig_t         *cellGroupConfig)
//------------------------------------------------------------------------------
{
    NR_DL_DCCH_Message_t                             dl_dcch_msg;
    asn_enc_rval_t                                   enc_rval;
    NR_RRCReconfiguration_IEs_t                      *ie;
    unsigned char masterCellGroup_buf[1000];

    memset(&dl_dcch_msg, 0, sizeof(NR_DL_DCCH_Message_t));
    dl_dcch_msg.message.present            = NR_DL_DCCH_MessageType_PR_c1;
    dl_dcch_msg.message.choice.c1          = CALLOC(1, sizeof(struct NR_DL_DCCH_MessageType__c1));
    dl_dcch_msg.message.choice.c1->present = NR_DL_DCCH_MessageType__c1_PR_rrcReconfiguration;

    dl_dcch_msg.message.choice.c1->choice.rrcReconfiguration = calloc(1, sizeof(NR_RRCReconfiguration_t));
    dl_dcch_msg.message.choice.c1->choice.rrcReconfiguration->rrc_TransactionIdentifier = Transaction_id;
    dl_dcch_msg.message.choice.c1->choice.rrcReconfiguration->criticalExtensions.present = NR_RRCReconfiguration__criticalExtensions_PR_rrcReconfiguration;

    /******************** Radio Bearer Config ********************/
    /* Configure Security */
    // security_config    =  CALLOC(1, sizeof(NR_SecurityConfig_t));
    // security_config->securityAlgorithmConfig = CALLOC(1, sizeof(*ie->radioBearerConfig->securityConfig->securityAlgorithmConfig));
    // security_config->securityAlgorithmConfig->cipheringAlgorithm     = NR_CipheringAlgorithm_nea0;
    // security_config->securityAlgorithmConfig->integrityProtAlgorithm = NULL;
    // security_config->keyToUse = CALLOC(1, sizeof(*ie->radioBearerConfig->securityConfig->keyToUse));
    // *security_config->keyToUse = NR_SecurityConfig__keyToUse_master;

    ie = calloc(1, sizeof(NR_RRCReconfiguration_IEs_t));
    if (SRB_configList || DRB_configList) {
      ie->radioBearerConfig = calloc(1, sizeof(NR_RadioBearerConfig_t));
      ie->radioBearerConfig->srb_ToAddModList  = SRB_configList;
      ie->radioBearerConfig->drb_ToAddModList  = DRB_configList;
      ie->radioBearerConfig->securityConfig    = security_config;
      ie->radioBearerConfig->srb3_ToRelease    = NULL;
      ie->radioBearerConfig->drb_ToReleaseList = DRB_releaseList;
    }
    /******************** Secondary Cell Group ********************/
    // rrc_gNB_carrier_data_t *carrier = &(gnb_rrc_inst->carrier);
    // fill_default_secondaryCellGroup( carrier->servingcellconfigcommon,
    //                                  ue_context_pP->ue_context.secondaryCellGroup,
    //                                  1,
    //                                  1,
    //                                  carrier->pdsch_AntennaPorts,
    //                                  carrier->initial_csi_index[ue_context_p->local_uid + 1],
    //                                  ue_context_pP->local_uid);

    /******************** Meas Config ********************/
    // measConfig
    ie->measConfig = meas_config;
    // lateNonCriticalExtension
    ie->lateNonCriticalExtension = NULL;
    // nonCriticalExtension

    if (cellGroupConfig || dedicatedNAS_MessageList) {
      ie->nonCriticalExtension = calloc(1, sizeof(NR_RRCReconfiguration_v1530_IEs_t));
      if (dedicatedNAS_MessageList)
        ie->nonCriticalExtension->dedicatedNAS_MessageList = dedicatedNAS_MessageList;
    }

    if(cellGroupConfig!=NULL){
      enc_rval = uper_encode_to_buffer(&asn_DEF_NR_CellGroupConfig,
          NULL,
          (void *)cellGroupConfig,
          masterCellGroup_buf,
          1000);
      if(enc_rval.encoded == -1) {
        LOG_E(NR_RRC, "ASN1 message CellGroupConfig encoding failed (%s, %lu)!\n",
            enc_rval.failed_type->name, enc_rval.encoded);
        return -1;
      }
      if ( LOG_DEBUGFLAG(DEBUG_ASN1) ) {
        xer_fprint(stdout, &asn_DEF_NR_CellGroupConfig, (const void *) cellGroupConfig);
      }
      ie->nonCriticalExtension->masterCellGroup = calloc(1,sizeof(OCTET_STRING_t));

      ie->nonCriticalExtension->masterCellGroup->buf = masterCellGroup_buf;
      ie->nonCriticalExtension->masterCellGroup->size = (enc_rval.encoded+7)/8;
    }

    dl_dcch_msg.message.choice.c1->choice.rrcReconfiguration->criticalExtensions.choice.rrcReconfiguration = ie;

    if ( LOG_DEBUGFLAG(DEBUG_ASN1) ) {
      xer_fprint(stdout, &asn_DEF_NR_DL_DCCH_Message, (void *)&dl_dcch_msg);
    }

    enc_rval = uper_encode_to_buffer(&asn_DEF_NR_DL_DCCH_Message,
                                    NULL,
                                    (void *)&dl_dcch_msg,
                                    buffer,
                                    buffer_size);

    if(enc_rval.encoded == -1) {
        LOG_I(NR_RRC, "[gNB AssertFatal]ASN1 message encoding failed (%s, %lu)!\n",
            enc_rval.failed_type->name, enc_rval.encoded);
        return -1;
    }

    LOG_D(NR_RRC,"[gNB %d] RRCReconfiguration for UE %x Encoded %zd bits (%zd bytes)\n",
            ctxt_pP->module_id,
            ctxt_pP->rnti,
            enc_rval.encoded,
            (enc_rval.encoded+7)/8);

    if (enc_rval.encoded == -1) {
        LOG_E(NR_RRC,"[gNB %d] ASN1 : RRCReconfiguration encoding failed for UE %x\n",
            ctxt_pP->module_id,
            ctxt_pP->rnti);
        return(-1);
    }

    return((enc_rval.encoded+7)/8);
}


uint8_t do_RRCSetupRequest(uint8_t Mod_id, uint8_t *buffer, size_t buffer_size, uint8_t *rv) {
  asn_enc_rval_t enc_rval;
  uint8_t buf[5],buf2=0;
  NR_UL_CCCH_Message_t ul_ccch_msg;
  NR_RRCSetupRequest_t *rrcSetupRequest;
  memset((void *)&ul_ccch_msg,0,sizeof(NR_UL_CCCH_Message_t));
  ul_ccch_msg.message.present           = NR_UL_CCCH_MessageType_PR_c1;
  ul_ccch_msg.message.choice.c1          = CALLOC(1, sizeof(struct NR_UL_CCCH_MessageType__c1));
  ul_ccch_msg.message.choice.c1->present = NR_UL_CCCH_MessageType__c1_PR_rrcSetupRequest;
  ul_ccch_msg.message.choice.c1->choice.rrcSetupRequest = CALLOC(1, sizeof(NR_RRCSetupRequest_t));
  rrcSetupRequest          = ul_ccch_msg.message.choice.c1->choice.rrcSetupRequest;


  if (1) {
    rrcSetupRequest->rrcSetupRequest.ue_Identity.present = NR_InitialUE_Identity_PR_randomValue;
    rrcSetupRequest->rrcSetupRequest.ue_Identity.choice.randomValue.size = 5;
    rrcSetupRequest->rrcSetupRequest.ue_Identity.choice.randomValue.bits_unused = 1;
    rrcSetupRequest->rrcSetupRequest.ue_Identity.choice.randomValue.buf = buf;
    rrcSetupRequest->rrcSetupRequest.ue_Identity.choice.randomValue.buf[0] = rv[0];
    rrcSetupRequest->rrcSetupRequest.ue_Identity.choice.randomValue.buf[1] = rv[1];
    rrcSetupRequest->rrcSetupRequest.ue_Identity.choice.randomValue.buf[2] = rv[2];
    rrcSetupRequest->rrcSetupRequest.ue_Identity.choice.randomValue.buf[3] = rv[3];
    rrcSetupRequest->rrcSetupRequest.ue_Identity.choice.randomValue.buf[4] = rv[4]&0xfe;
  } else {
    rrcSetupRequest->rrcSetupRequest.ue_Identity.present = NR_InitialUE_Identity_PR_ng_5G_S_TMSI_Part1;
    rrcSetupRequest->rrcSetupRequest.ue_Identity.choice.ng_5G_S_TMSI_Part1.size = 1;
    rrcSetupRequest->rrcSetupRequest.ue_Identity.choice.ng_5G_S_TMSI_Part1.bits_unused = 0;
    rrcSetupRequest->rrcSetupRequest.ue_Identity.choice.ng_5G_S_TMSI_Part1.buf = buf;
    rrcSetupRequest->rrcSetupRequest.ue_Identity.choice.ng_5G_S_TMSI_Part1.buf[0] = 0x12;
  }

  rrcSetupRequest->rrcSetupRequest.establishmentCause = NR_EstablishmentCause_mo_Signalling; //EstablishmentCause_mo_Data;
  rrcSetupRequest->rrcSetupRequest.spare.buf = &buf2;
  rrcSetupRequest->rrcSetupRequest.spare.size=1;
  rrcSetupRequest->rrcSetupRequest.spare.bits_unused = 7;

  if ( LOG_DEBUGFLAG(DEBUG_ASN1) ) {
    xer_fprint(stdout, &asn_DEF_NR_UL_CCCH_Message, (void *)&ul_ccch_msg);
  }

  enc_rval = uper_encode_to_buffer(&asn_DEF_NR_UL_CCCH_Message,
                                   NULL,
                                   (void *)&ul_ccch_msg,
                                   buffer,
                                   buffer_size);
  AssertFatal (enc_rval.encoded > 0, "ASN1 message encoding failed (%s, %lu)!\n", enc_rval.failed_type->name, enc_rval.encoded);
  LOG_D(NR_RRC,"[UE] RRCSetupRequest Encoded %zd bits (%zd bytes)\n", enc_rval.encoded, (enc_rval.encoded+7)/8);
  return((enc_rval.encoded+7)/8);
}

//------------------------------------------------------------------------------
uint8_t
do_NR_RRCReconfigurationComplete_for_nsa(
  uint8_t *buffer,
  size_t buffer_size,
  NR_RRC_TransactionIdentifier_t Transaction_id
)
//------------------------------------------------------------------------------
{
  NR_RRCReconfigurationComplete_t rrc_complete_msg;
  memset(&rrc_complete_msg, 0, sizeof(rrc_complete_msg));
  rrc_complete_msg.rrc_TransactionIdentifier = Transaction_id;
  rrc_complete_msg.criticalExtensions.choice.rrcReconfigurationComplete =
        CALLOC(1, sizeof(*rrc_complete_msg.criticalExtensions.choice.rrcReconfigurationComplete));
  rrc_complete_msg.criticalExtensions.present =
	NR_RRCReconfigurationComplete__criticalExtensions_PR_rrcReconfigurationComplete;
  rrc_complete_msg.criticalExtensions.choice.rrcReconfigurationComplete->nonCriticalExtension = NULL;
  rrc_complete_msg.criticalExtensions.choice.rrcReconfigurationComplete->lateNonCriticalExtension = NULL;
  if (0) {
    xer_fprint(stdout, &asn_DEF_NR_RRCReconfigurationComplete, (void *)&rrc_complete_msg);
  }

  asn_enc_rval_t enc_rval = uper_encode_to_buffer(&asn_DEF_NR_RRCReconfigurationComplete,
                                                  NULL,
                                                  (void *)&rrc_complete_msg,
                                                  buffer,
                                                  buffer_size);
  AssertFatal (enc_rval.encoded > 0, "ASN1 message encoding failed (%s, %lu)!\n",
               enc_rval.failed_type->name, enc_rval.encoded);
  LOG_A(NR_RRC, "rrcReconfigurationComplete Encoded %zd bits (%zd bytes)\n", enc_rval.encoded, (enc_rval.encoded+7)/8);
  return((enc_rval.encoded+7)/8);
}

//------------------------------------------------------------------------------
uint8_t
do_NR_RRCReconfigurationComplete(
  const protocol_ctxt_t *const ctxt_pP,
  uint8_t *buffer,
  size_t buffer_size,
  const uint8_t Transaction_id
)
//------------------------------------------------------------------------------
{
  asn_enc_rval_t enc_rval;
  NR_UL_DCCH_Message_t ul_dcch_msg;
  NR_RRCReconfigurationComplete_t *rrcReconfigurationComplete;
  memset((void *)&ul_dcch_msg,0,sizeof(NR_UL_DCCH_Message_t));
  ul_dcch_msg.message.present                     = NR_UL_DCCH_MessageType_PR_c1;
  ul_dcch_msg.message.choice.c1                   = CALLOC(1, sizeof(struct NR_UL_DCCH_MessageType__c1));
  ul_dcch_msg.message.choice.c1->present           = NR_UL_DCCH_MessageType__c1_PR_rrcReconfigurationComplete;
  ul_dcch_msg.message.choice.c1->choice.rrcReconfigurationComplete = CALLOC(1, sizeof(NR_RRCReconfigurationComplete_t));
  rrcReconfigurationComplete            = ul_dcch_msg.message.choice.c1->choice.rrcReconfigurationComplete;
  rrcReconfigurationComplete->rrc_TransactionIdentifier = Transaction_id;
  rrcReconfigurationComplete->criticalExtensions.choice.rrcReconfigurationComplete = CALLOC(1, sizeof(NR_RRCReconfigurationComplete_IEs_t));
  rrcReconfigurationComplete->criticalExtensions.present =
		  NR_RRCReconfigurationComplete__criticalExtensions_PR_rrcReconfigurationComplete;
  rrcReconfigurationComplete->criticalExtensions.choice.rrcReconfigurationComplete->nonCriticalExtension = NULL;
  rrcReconfigurationComplete->criticalExtensions.choice.rrcReconfigurationComplete->lateNonCriticalExtension = NULL;
  if ( LOG_DEBUGFLAG(DEBUG_ASN1) ) {
    xer_fprint(stdout, &asn_DEF_NR_UL_DCCH_Message, (void *)&ul_dcch_msg);
  }

  enc_rval = uper_encode_to_buffer(&asn_DEF_NR_UL_DCCH_Message,
                                   NULL,
                                   (void *)&ul_dcch_msg,
                                   buffer,
                                   buffer_size);
  AssertFatal (enc_rval.encoded > 0, "ASN1 message encoding failed (%s, %lu)!\n",
               enc_rval.failed_type->name, enc_rval.encoded);
  LOG_I(NR_RRC,"rrcReconfigurationComplete Encoded %zd bits (%zd bytes)\n",enc_rval.encoded,(enc_rval.encoded+7)/8);
  return((enc_rval.encoded+7)/8);
}

uint8_t do_RRCSetupComplete(uint8_t Mod_id, uint8_t *buffer, size_t buffer_size,
                            const uint8_t Transaction_id, uint8_t sel_plmn_id, const int dedicatedInfoNASLength, const char *dedicatedInfoNAS){
  asn_enc_rval_t enc_rval;
  
  NR_UL_DCCH_Message_t  ul_dcch_msg;
  NR_RRCSetupComplete_t *RrcSetupComplete;
  memset((void *)&ul_dcch_msg,0,sizeof(NR_UL_DCCH_Message_t));

  uint8_t buf[6];

  ul_dcch_msg.message.present = NR_UL_DCCH_MessageType_PR_c1;
  ul_dcch_msg.message.choice.c1 = CALLOC(1,sizeof(struct NR_UL_DCCH_MessageType__c1));
  ul_dcch_msg.message.choice.c1->present = NR_UL_DCCH_MessageType__c1_PR_rrcSetupComplete;
  ul_dcch_msg.message.choice.c1->choice.rrcSetupComplete = CALLOC(1, sizeof(NR_RRCSetupComplete_t));
  RrcSetupComplete                       = ul_dcch_msg.message.choice.c1->choice.rrcSetupComplete;
  RrcSetupComplete->rrc_TransactionIdentifier    = Transaction_id;
  RrcSetupComplete->criticalExtensions.present   = NR_RRCSetupComplete__criticalExtensions_PR_rrcSetupComplete;
  RrcSetupComplete->criticalExtensions.choice.rrcSetupComplete = CALLOC(1, sizeof(NR_RRCSetupComplete_IEs_t));
  // RrcSetupComplete->criticalExtensions.choice.rrcSetupComplete->nonCriticalExtension = CALLOC(1,
  //   sizeof(*RrcSetupComplete->criticalExtensions.choice.rrcSetupComplete->nonCriticalExtension));
  RrcSetupComplete->criticalExtensions.choice.rrcSetupComplete->selectedPLMN_Identity = sel_plmn_id;
  RrcSetupComplete->criticalExtensions.choice.rrcSetupComplete->registeredAMF = NULL;

  RrcSetupComplete->criticalExtensions.choice.rrcSetupComplete->ng_5G_S_TMSI_Value = CALLOC(1, sizeof(struct NR_RRCSetupComplete_IEs__ng_5G_S_TMSI_Value));
  RrcSetupComplete->criticalExtensions.choice.rrcSetupComplete->ng_5G_S_TMSI_Value->present = NR_RRCSetupComplete_IEs__ng_5G_S_TMSI_Value_PR_ng_5G_S_TMSI;
  RrcSetupComplete->criticalExtensions.choice.rrcSetupComplete->ng_5G_S_TMSI_Value->choice.ng_5G_S_TMSI.size = 6;
  RrcSetupComplete->criticalExtensions.choice.rrcSetupComplete->ng_5G_S_TMSI_Value->choice.ng_5G_S_TMSI.buf = buf;
  RrcSetupComplete->criticalExtensions.choice.rrcSetupComplete->ng_5G_S_TMSI_Value->choice.ng_5G_S_TMSI.buf[0] = 0x12;
  RrcSetupComplete->criticalExtensions.choice.rrcSetupComplete->ng_5G_S_TMSI_Value->choice.ng_5G_S_TMSI.buf[1] = 0x34;
  RrcSetupComplete->criticalExtensions.choice.rrcSetupComplete->ng_5G_S_TMSI_Value->choice.ng_5G_S_TMSI.buf[2] = 0x56;
  RrcSetupComplete->criticalExtensions.choice.rrcSetupComplete->ng_5G_S_TMSI_Value->choice.ng_5G_S_TMSI.buf[3] = 0x78;
  RrcSetupComplete->criticalExtensions.choice.rrcSetupComplete->ng_5G_S_TMSI_Value->choice.ng_5G_S_TMSI.buf[4] = 0x9A;
  RrcSetupComplete->criticalExtensions.choice.rrcSetupComplete->ng_5G_S_TMSI_Value->choice.ng_5G_S_TMSI.buf[5] = 0xBC;

 memset(&RrcSetupComplete->criticalExtensions.choice.rrcSetupComplete->dedicatedNAS_Message,0,sizeof(OCTET_STRING_t));
 OCTET_STRING_fromBuf(&RrcSetupComplete->criticalExtensions.choice.rrcSetupComplete->dedicatedNAS_Message,dedicatedInfoNAS,dedicatedInfoNASLength);
if ( LOG_DEBUGFLAG(DEBUG_ASN1) ) {
  xer_fprint(stdout, &asn_DEF_NR_UL_DCCH_Message, (void *)&ul_dcch_msg);
}

enc_rval = uper_encode_to_buffer(&asn_DEF_NR_UL_DCCH_Message,
                                 NULL,
                                 (void *)&ul_dcch_msg,
                                 buffer,
                                 buffer_size);
AssertFatal(enc_rval.encoded > 0,"ASN1 message encoding failed (%s, %lu)!\n",
    enc_rval.failed_type->name,enc_rval.encoded);
LOG_D(NR_RRC,"RRCSetupComplete Encoded %zd bits (%zd bytes)\n",enc_rval.encoded,(enc_rval.encoded+7)/8);

return((enc_rval.encoded+7)/8);
}

//------------------------------------------------------------------------------
uint8_t 
do_NR_DLInformationTransfer(
    uint8_t Mod_id,
    uint8_t **buffer,
    uint8_t transaction_id,
    uint32_t pdu_length,
    uint8_t *pdu_buffer
)
//------------------------------------------------------------------------------
{
    ssize_t encoded;
    NR_DL_DCCH_Message_t   dl_dcch_msg;
    memset(&dl_dcch_msg, 0, sizeof(NR_DL_DCCH_Message_t));
    dl_dcch_msg.message.present            = NR_DL_DCCH_MessageType_PR_c1;
    dl_dcch_msg.message.choice.c1          = CALLOC(1, sizeof(struct NR_DL_DCCH_MessageType__c1));
    dl_dcch_msg.message.choice.c1->present = NR_DL_DCCH_MessageType__c1_PR_dlInformationTransfer;

    dl_dcch_msg.message.choice.c1->choice.dlInformationTransfer = CALLOC(1, sizeof(NR_DLInformationTransfer_t));
    dl_dcch_msg.message.choice.c1->choice.dlInformationTransfer->rrc_TransactionIdentifier = transaction_id;
    dl_dcch_msg.message.choice.c1->choice.dlInformationTransfer->criticalExtensions.present =
        NR_DLInformationTransfer__criticalExtensions_PR_dlInformationTransfer;

    dl_dcch_msg.message.choice.c1->choice.dlInformationTransfer->
        criticalExtensions.choice.dlInformationTransfer = CALLOC(1, sizeof(NR_DLInformationTransfer_IEs_t));
    dl_dcch_msg.message.choice.c1->choice.dlInformationTransfer->
        criticalExtensions.choice.dlInformationTransfer->dedicatedNAS_Message = CALLOC(1, sizeof(NR_DedicatedNAS_Message_t));
    dl_dcch_msg.message.choice.c1->choice.dlInformationTransfer->
        criticalExtensions.choice.dlInformationTransfer->dedicatedNAS_Message->buf = pdu_buffer;
    dl_dcch_msg.message.choice.c1->choice.dlInformationTransfer->
        criticalExtensions.choice.dlInformationTransfer->dedicatedNAS_Message->size = pdu_length;

    encoded = uper_encode_to_new_buffer (&asn_DEF_NR_DL_DCCH_Message, NULL, (void *) &dl_dcch_msg, (void **)buffer);
    AssertFatal(encoded > 0,"ASN1 message encoding failed (%s, %ld)!\n",
                "DLInformationTransfer", encoded);
    LOG_D(NR_RRC,"DLInformationTransfer Encoded %zd bytes\n", encoded);
    //for (int i=0;i<encoded;i++) printf("%02x ",(*buffer)[i]);
    return encoded;
}

uint8_t do_NR_ULInformationTransfer(uint8_t **buffer, uint32_t pdu_length, uint8_t *pdu_buffer) {
    ssize_t encoded;
    NR_UL_DCCH_Message_t ul_dcch_msg;
    memset(&ul_dcch_msg, 0, sizeof(NR_UL_DCCH_Message_t));
    ul_dcch_msg.message.present           = NR_UL_DCCH_MessageType_PR_c1;
    ul_dcch_msg.message.choice.c1          = CALLOC(1,sizeof(struct NR_UL_DCCH_MessageType__c1));
    ul_dcch_msg.message.choice.c1->present = NR_UL_DCCH_MessageType__c1_PR_ulInformationTransfer;
    ul_dcch_msg.message.choice.c1->choice.ulInformationTransfer = CALLOC(1,sizeof(struct NR_ULInformationTransfer));
    ul_dcch_msg.message.choice.c1->choice.ulInformationTransfer->criticalExtensions.present = NR_ULInformationTransfer__criticalExtensions_PR_ulInformationTransfer;
    ul_dcch_msg.message.choice.c1->choice.ulInformationTransfer->criticalExtensions.choice.ulInformationTransfer = CALLOC(1,sizeof(struct NR_ULInformationTransfer_IEs));
    struct NR_ULInformationTransfer_IEs *ulInformationTransfer = ul_dcch_msg.message.choice.c1->choice.ulInformationTransfer->criticalExtensions.choice.ulInformationTransfer;
    ulInformationTransfer->dedicatedNAS_Message = CALLOC(1,sizeof(NR_DedicatedNAS_Message_t));
    ulInformationTransfer->dedicatedNAS_Message->buf = pdu_buffer;
    ulInformationTransfer->dedicatedNAS_Message->size = pdu_length;
    ulInformationTransfer->lateNonCriticalExtension = NULL;
    encoded = uper_encode_to_new_buffer (&asn_DEF_NR_UL_DCCH_Message, NULL, (void *) &ul_dcch_msg, (void **) buffer);
    AssertFatal(encoded > 0,"ASN1 message encoding failed (%s, %ld)!\n",
                "ULInformationTransfer",encoded);
    LOG_D(NR_RRC,"ULInformationTransfer Encoded %zd bytes\n",encoded);

    return encoded;
}

uint8_t do_RRCReestablishmentRequest(uint8_t Mod_id, uint8_t *buffer, uint16_t c_rnti) {
  asn_enc_rval_t enc_rval;
  NR_UL_CCCH_Message_t ul_ccch_msg;
  NR_RRCReestablishmentRequest_t *rrcReestablishmentRequest;
  uint8_t buf[2];

  memset((void *)&ul_ccch_msg,0,sizeof(NR_UL_CCCH_Message_t));
  ul_ccch_msg.message.present            = NR_UL_CCCH_MessageType_PR_c1;
  ul_ccch_msg.message.choice.c1          = CALLOC(1, sizeof(struct NR_UL_CCCH_MessageType__c1));
  ul_ccch_msg.message.choice.c1->present = NR_UL_CCCH_MessageType__c1_PR_rrcReestablishmentRequest;
  ul_ccch_msg.message.choice.c1->choice.rrcReestablishmentRequest = CALLOC(1, sizeof(NR_RRCReestablishmentRequest_t));

  rrcReestablishmentRequest = ul_ccch_msg.message.choice.c1->choice.rrcReestablishmentRequest;
  // test
  rrcReestablishmentRequest->rrcReestablishmentRequest.reestablishmentCause = NR_ReestablishmentCause_reconfigurationFailure;
  rrcReestablishmentRequest->rrcReestablishmentRequest.ue_Identity.c_RNTI = c_rnti;
  rrcReestablishmentRequest->rrcReestablishmentRequest.ue_Identity.physCellId = 0;
  rrcReestablishmentRequest->rrcReestablishmentRequest.ue_Identity.shortMAC_I.buf = buf;
  rrcReestablishmentRequest->rrcReestablishmentRequest.ue_Identity.shortMAC_I.buf[0] = 0x08;
  rrcReestablishmentRequest->rrcReestablishmentRequest.ue_Identity.shortMAC_I.buf[1] = 0x32;
  rrcReestablishmentRequest->rrcReestablishmentRequest.ue_Identity.shortMAC_I.size = 2;


  if ( LOG_DEBUGFLAG(DEBUG_ASN1) ) {
    xer_fprint(stdout, &asn_DEF_NR_UL_CCCH_Message, (void *)&ul_ccch_msg);
  }

  enc_rval = uper_encode_to_buffer(&asn_DEF_NR_UL_CCCH_Message,
                                   NULL,
                                   (void *)&ul_ccch_msg,
                                   buffer,
                                   100);
  AssertFatal (enc_rval.encoded > 0, "ASN1 message encoding failed (%s, %lu)!\n", enc_rval.failed_type->name, enc_rval.encoded);
  LOG_D(NR_RRC,"[UE] RRCReestablishmentRequest Encoded %zd bits (%zd bytes)\n", enc_rval.encoded, (enc_rval.encoded+7)/8);
  return((enc_rval.encoded+7)/8);
}

//------------------------------------------------------------------------------
uint8_t
do_RRCReestablishment(
const protocol_ctxt_t     *const ctxt_pP,
rrc_gNB_ue_context_t      *const ue_context_pP,
int                              CC_id,
uint8_t                   *const buffer,
size_t                           buffer_size,
//const uint8_t                    transmission_mode,
const uint8_t                    Transaction_id,
NR_SRB_ToAddModList_t               **SRB_configList
) {
    asn_enc_rval_t enc_rval;
    //long *logicalchannelgroup = NULL;
    struct NR_SRB_ToAddMod *SRB1_config = NULL;
    struct NR_SRB_ToAddMod *SRB2_config = NULL;
    //gNB_RRC_INST *nrrrc               = RC.nrrrc[ctxt_pP->module_id];
    NR_DL_DCCH_Message_t dl_dcch_msg;
    NR_RRCReestablishment_t *rrcReestablishment = NULL;
    int i = 0;
    ue_context_pP->ue_context.reestablishment_xid = Transaction_id;
    NR_SRB_ToAddModList_t **SRB_configList2 = NULL;
    SRB_configList2 = &ue_context_pP->ue_context.SRB_configList2[Transaction_id];

    if (*SRB_configList2) {
      free(*SRB_configList2);
    }

    *SRB_configList2 = CALLOC(1, sizeof(NR_SRB_ToAddModList_t));
    memset((void *)&dl_dcch_msg, 0, sizeof(NR_DL_DCCH_Message_t));
    dl_dcch_msg.message.present           = NR_DL_DCCH_MessageType_PR_c1;
    dl_dcch_msg.message.choice.c1 = calloc(1,sizeof(struct NR_DL_DCCH_MessageType__c1));
    dl_dcch_msg.message.choice.c1->present = NR_DL_DCCH_MessageType__c1_PR_rrcReestablishment;
    dl_dcch_msg.message.choice.c1->choice.rrcReestablishment = CALLOC(1,sizeof(NR_RRCReestablishment_t));
    rrcReestablishment = dl_dcch_msg.message.choice.c1->choice.rrcReestablishment;

    // get old configuration of SRB2
    if (*SRB_configList != NULL) {
      for (i = 0; (i < (*SRB_configList)->list.count) && (i < 3); i++) {
        LOG_D(NR_RRC, "(*SRB_configList)->list.array[%d]->srb_Identity=%ld\n",
              i, (*SRB_configList)->list.array[i]->srb_Identity);
    
        if ((*SRB_configList)->list.array[i]->srb_Identity == 2 ) {
          SRB2_config = (*SRB_configList)->list.array[i];
        } else if ((*SRB_configList)->list.array[i]->srb_Identity == 1 ) {
          SRB1_config = (*SRB_configList)->list.array[i];
        }
      }
    }

    if (SRB1_config == NULL) {
      // default SRB1 configuration
      LOG_W(NR_RRC,"SRB1 configuration does not exist in SRB configuration list, use default\n");
      /// SRB1
      SRB1_config = CALLOC(1, sizeof(*SRB1_config));
      SRB1_config->srb_Identity = 1;
    }

    if (SRB2_config == NULL) {
      LOG_W(NR_RRC,"SRB2 configuration does not exist in SRB configuration list\n");
    } else {
      ASN_SEQUENCE_ADD(&(*SRB_configList2)->list, SRB2_config);
    }

    if (*SRB_configList) {
      free(*SRB_configList);
    }

    *SRB_configList = CALLOC(1, sizeof(LTE_SRB_ToAddModList_t));
    ASN_SEQUENCE_ADD(&(*SRB_configList)->list,SRB1_config);

    rrcReestablishment->rrc_TransactionIdentifier = Transaction_id;
    rrcReestablishment->criticalExtensions.present = NR_RRCReestablishment__criticalExtensions_PR_rrcReestablishment;
    rrcReestablishment->criticalExtensions.choice.rrcReestablishment = CALLOC(1,sizeof(NR_RRCReestablishment_IEs_t));

    uint8_t KgNB_star[32] = { 0 };
    /** TODO
    uint16_t pci = nrrrc->carrier[CC_id].physCellId;
    uint32_t earfcn_dl = (uint32_t)freq_to_arfcn10(RC.mac[ctxt_pP->module_id]->common_channels[CC_id].eutra_band,
                         nrrrc->carrier[CC_id].dl_CarrierFreq);
    bool     is_rel8_only = true;
    
    if (earfcn_dl > 65535) {
      is_rel8_only = false;
    }
    LOG_D(NR_RRC, "pci=%d, eutra_band=%d, downlink_frequency=%d, earfcn_dl=%u, is_rel8_only=%s\n",
          pci,
          RC.mac[ctxt_pP->module_id]->common_channels[CC_id].eutra_band,
          nrrrc->carrier[CC_id].dl_CarrierFreq,
          earfcn_dl,
          is_rel8_only == true ? "true": "false");
    */
    
    if (ue_context_pP->ue_context.nh_ncc >= 0) {
      //TODO derive_keNB_star(ue_context_pP->ue_context.nh, pci, earfcn_dl, is_rel8_only, KgNB_star);
      rrcReestablishment->criticalExtensions.choice.rrcReestablishment->nextHopChainingCount = ue_context_pP->ue_context.nh_ncc;
    } else { // first HO
      //TODO derive_keNB_star (ue_context_pP->ue_context.kgnb, pci, earfcn_dl, is_rel8_only, KgNB_star);
      // LG: really 1
      rrcReestablishment->criticalExtensions.choice.rrcReestablishment->nextHopChainingCount = 0;
    }
    // copy KgNB_star to ue_context_pP->ue_context.kgnb
    memcpy (ue_context_pP->ue_context.kgnb, KgNB_star, 32);
    ue_context_pP->ue_context.kgnb_ncc = 0;
    rrcReestablishment->criticalExtensions.choice.rrcReestablishment->lateNonCriticalExtension = NULL;
    rrcReestablishment->criticalExtensions.choice.rrcReestablishment->nonCriticalExtension = NULL;

    if ( LOG_DEBUGFLAG(DEBUG_ASN1) ) {
      xer_fprint(stdout, &asn_DEF_NR_DL_DCCH_Message, (void *)&dl_dcch_msg);
    }

    enc_rval = uper_encode_to_buffer(&asn_DEF_NR_DL_DCCH_Message,
                                     NULL,
                                     (void *)&dl_dcch_msg,
                                     buffer,
                                     100);

    if(enc_rval.encoded == -1) {
      LOG_E(NR_RRC, "[gNB AssertFatal]ASN1 message encoding failed (%s, %lu)!\n",
            enc_rval.failed_type->name, enc_rval.encoded);
      return -1;
    }
    
    LOG_D(NR_RRC,"RRCReestablishment Encoded %u bits (%u bytes)\n",
          (uint32_t)enc_rval.encoded, (uint32_t)(enc_rval.encoded+7)/8);
    return((enc_rval.encoded+7)/8);

}

uint8_t 
do_RRCReestablishmentComplete(uint8_t *buffer, size_t buffer_size, int64_t rrc_TransactionIdentifier) {
  asn_enc_rval_t enc_rval;
  NR_UL_DCCH_Message_t ul_dcch_msg;
  NR_RRCReestablishmentComplete_t *rrcReestablishmentComplete;

  memset((void *)&ul_dcch_msg,0,sizeof(NR_UL_DCCH_Message_t));
  ul_dcch_msg.message.present            = NR_UL_DCCH_MessageType_PR_c1;
  ul_dcch_msg.message.choice.c1          = CALLOC(1, sizeof(struct NR_UL_DCCH_MessageType__c1));
  ul_dcch_msg.message.choice.c1->present = NR_UL_DCCH_MessageType__c1_PR_rrcReestablishmentComplete;
  ul_dcch_msg.message.choice.c1->choice.rrcReestablishmentComplete = CALLOC(1, sizeof(NR_RRCReestablishmentComplete_t));

  rrcReestablishmentComplete = ul_dcch_msg.message.choice.c1->choice.rrcReestablishmentComplete;
  rrcReestablishmentComplete->rrc_TransactionIdentifier = rrc_TransactionIdentifier;
  rrcReestablishmentComplete->criticalExtensions.present = NR_RRCReestablishmentComplete__criticalExtensions_PR_rrcReestablishmentComplete;
  rrcReestablishmentComplete->criticalExtensions.choice.rrcReestablishmentComplete = CALLOC(1, sizeof(NR_RRCReestablishmentComplete_IEs_t));
  rrcReestablishmentComplete->criticalExtensions.choice.rrcReestablishmentComplete->lateNonCriticalExtension = NULL;
  rrcReestablishmentComplete->criticalExtensions.choice.rrcReestablishmentComplete->nonCriticalExtension = NULL;

  if ( LOG_DEBUGFLAG(DEBUG_ASN1) ) {
    xer_fprint(stdout, &asn_DEF_NR_UL_CCCH_Message, (void *)&ul_dcch_msg);
  }

  enc_rval = uper_encode_to_buffer(&asn_DEF_NR_UL_DCCH_Message,
                                   NULL,
                                   (void *)&ul_dcch_msg,
                                   buffer,
                                   buffer_size);
  AssertFatal (enc_rval.encoded > 0, "ASN1 message encoding failed (%s, %lu)!\n", enc_rval.failed_type->name, enc_rval.encoded);
  LOG_D(NR_RRC,"[UE] RRCReestablishmentComplete Encoded %zd bits (%zd bytes)\n", enc_rval.encoded, (enc_rval.encoded+7)/8);
  return((enc_rval.encoded+7)/8);
}
<|MERGE_RESOLUTION|>--- conflicted
+++ resolved
@@ -1005,7 +1005,6 @@
   return c_srs;
 }
 
-<<<<<<< HEAD
 void fill_default_downlinkBWP(NR_BWP_Downlink_t *bwp,
                               int bwp_loop,
                               NR_ServingCellConfig_t *servingcellconfigdedicated,
@@ -1531,11 +1530,7 @@
   ubwp->bwp_Dedicated->beamFailureRecoveryConfig = NULL;
 }
 
-void fill_initial_SpCellConfig(rnti_t rnti,
-                               int uid,
-=======
 void fill_initial_SpCellConfig(int uid,
->>>>>>> 454aae1d
                                NR_SpCellConfig_t *SpCellConfig,
                                NR_ServingCellConfigCommon_t *scc,
                                NR_ServingCellConfig_t *servingcellconfigdedicated,
@@ -1578,11 +1573,7 @@
   NR_PUCCH_Resource_t *pucchres0=calloc(1,sizeof(*pucchres0));
   pucchres0->pucch_ResourceId=0;
   pucchres0->startingPRB=(8+uid) % curr_bwp;
-<<<<<<< HEAD
-  LOG_D(NR_RRC, "pucchres0->startPRB %ld rnti %d curr_bwp %d\n", pucchres0->startingPRB, rnti, curr_bwp);
-=======
   LOG_D(NR_RRC, "pucchres0->startPRB %ld uid %d curr_bwp %d\n", pucchres0->startingPRB, uid, curr_bwp);
->>>>>>> 454aae1d
   pucchres0->intraSlotFrequencyHopping=NULL;
   pucchres0->secondHopPRB=NULL;
   pucchres0->format.present= NR_PUCCH_Resource__format_PR_format0;
@@ -2126,11 +2117,7 @@
 
   cellGroupConfig->spCellConfig                                             = calloc(1,sizeof(*cellGroupConfig->spCellConfig));
   
-<<<<<<< HEAD
-  fill_initial_SpCellConfig(rnti,uid,cellGroupConfig->spCellConfig,scc,servingcellconfigdedicated,carrier);
-=======
-  fill_initial_SpCellConfig(uid,cellGroupConfig->spCellConfig,scc,carrier);
->>>>>>> 454aae1d
+  fill_initial_SpCellConfig(uid,cellGroupConfig->spCellConfig,scc,servingcellconfigdedicated,carrier);
   
   cellGroupConfig->sCellToAddModList                                        = NULL;
   cellGroupConfig->sCellToReleaseList                                       = NULL;
@@ -2210,11 +2197,7 @@
     }
     else {
       cellGroupConfig = calloc(1, sizeof(NR_CellGroupConfig_t));
-<<<<<<< HEAD
-      fill_initial_cellGroupConfig(ue_context_pP->ue_context.rnti,ue_context_pP->local_uid,cellGroupConfig,scc,servingcellconfigdedicated,carrier);
-=======
-      fill_initial_cellGroupConfig(ue_context_pP->local_uid,cellGroupConfig,scc,carrier);
->>>>>>> 454aae1d
+      fill_initial_cellGroupConfig(ue_context_pP->local_uid,cellGroupConfig,scc,servingcellconfigdedicated,carrier);
 
       enc_rval = uper_encode_to_buffer(&asn_DEF_NR_CellGroupConfig,
 				       NULL,
