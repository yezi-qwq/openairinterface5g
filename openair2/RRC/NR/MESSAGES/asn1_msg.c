/*
 * Licensed to the OpenAirInterface (OAI) Software Alliance under one or more
 * contributor license agreements.  See the NOTICE file distributed with
 * this work for additional information regarding copyright ownership.
 * The OpenAirInterface Software Alliance licenses this file to You under
 * the OAI Public License, Version 1.1  (the "License"); you may not use this file
 * except in compliance with the License.
 * You may obtain a copy of the License at
 *
 *      http://www.openairinterface.org/?page_id=698
 *
 * Unless required by applicable law or agreed to in writing, software
 * distributed under the License is distributed on an "AS IS" BASIS,
 * WITHOUT WARRANTIES OR CONDITIONS OF ANY KIND, either express or implied.
 * See the License for the specific language governing permissions and
 * limitations under the License.
 *-------------------------------------------------------------------------------
 * For more information about the OpenAirInterface (OAI) Software Alliance:
 *      contact@openairinterface.org
 */

/*! \file asn1_msg.c
* \brief primitives to build the asn1 messages
* \author Raymond Knopp and Navid Nikaein, WEI-TAI CHEN
* \date 2011, 2018
* \version 1.0
* \company Eurecom, NTUST
* \email: {raymond.knopp, navid.nikaein}@eurecom.fr and kroempa@gmail.com
*/

#include <stdio.h>
#include <sys/types.h>
#include <stdlib.h> /* for atoi(3) */
#include <unistd.h> /* for getopt(3) */
#include <string.h> /* for strerror(3) */
#include <sysexits.h> /* for EX_* exit codes */
#include <errno.h>  /* for errno */
#include "common/utils/LOG/log.h"
#include <asn_application.h>
#include <asn_internal.h> /* for _ASN_DEFAULT_STACK_MAX */
#include <per_encoder.h>
#include <nr/nr_common.h>

#include "asn1_msg.h"
#include "../nr_rrc_proto.h"
#include "RRC/NR/nr_rrc_extern.h"
#include "NR_DL-CCCH-Message.h"
#include "NR_UL-CCCH-Message.h"
#include "NR_DL-DCCH-Message.h"
#include "NR_RRCReject.h"
#include "NR_RejectWaitTime.h"
#include "NR_RRCSetup.h"
#include "NR_RRCSetup-IEs.h"
#include "NR_SRB-ToAddModList.h"
#include "NR_CellGroupConfig.h"
#include "NR_RLC-BearerConfig.h"
#include "NR_RLC-Config.h"
#include "NR_LogicalChannelConfig.h"
#include "NR_PDCP-Config.h"
#include "NR_MAC-CellGroupConfig.h"
#include "NR_SecurityModeCommand.h"
#include "NR_CipheringAlgorithm.h"
#include "NR_RRCReconfiguration-IEs.h"
#include "NR_DRB-ToAddMod.h"
#include "NR_DRB-ToAddModList.h"
#include "NR_SecurityConfig.h"
#include "NR_RRCReconfiguration-v1530-IEs.h"
#include "NR_UL-DCCH-Message.h"
#include "NR_SDAP-Config.h"
#include "NR_RRCReconfigurationComplete.h"
#include "NR_RRCReconfigurationComplete-IEs.h"
#include "NR_DLInformationTransfer.h"
#include "NR_RRCReestablishmentRequest.h"
#include "NR_UE-CapabilityRequestFilterNR.h"
#include "PHY/defs_nr_common.h"
#include "common/utils/nr/nr_common.h"
#include "openair2/LAYER2/NR_MAC_COMMON/nr_mac.h"
#if defined(NR_Rel16)
  #include "NR_SCS-SpecificCarrier.h"
  #include "NR_TDD-UL-DL-ConfigCommon.h"
  #include "NR_FrequencyInfoUL.h"
  #include "NR_FrequencyInfoDL.h"
  #include "NR_RACH-ConfigGeneric.h"
  #include "NR_RACH-ConfigCommon.h"
  #include "NR_PUSCH-TimeDomainResourceAllocation.h"
  #include "NR_PUSCH-ConfigCommon.h"
  #include "NR_PUCCH-ConfigCommon.h"
  #include "NR_PDSCH-TimeDomainResourceAllocation.h"
  #include "NR_PDSCH-ConfigCommon.h"
  #include "NR_RateMatchPattern.h"
  #include "NR_RateMatchPatternLTE-CRS.h"
  #include "NR_SearchSpace.h"
  #include "NR_ControlResourceSet.h"
  #include "NR_EUTRA-MBSFN-SubframeConfig.h"
  #include "NR_BWP-DownlinkCommon.h"
  #include "NR_BWP-DownlinkDedicated.h"
  #include "NR_UplinkConfigCommon.h"
  #include "NR_SetupRelease.h"
  #include "NR_PDCCH-ConfigCommon.h"
  #include "NR_BWP-UplinkCommon.h"

  #include "assertions.h"
  //#include "RRCConnectionRequest.h"
  //#include "UL-CCCH-Message.h"
  #include "NR_UL-DCCH-Message.h"
  //#include "DL-CCCH-Message.h"
  #include "NR_DL-DCCH-Message.h"
  //#include "EstablishmentCause.h"
  //#include "RRCConnectionSetup.h"
  #include "NR_SRB-ToAddModList.h"
  #include "NR_DRB-ToAddModList.h"
  //#include "MCCH-Message.h"
  //#define MRB1 1

  //#include "RRCConnectionSetupComplete.h"
  //#include "RRCConnectionReconfigurationComplete.h"
  //#include "RRCConnectionReconfiguration.h"
  #include "NR_MIB.h"
  //#include "SystemInformation.h"

  #include "NR_SIB1.h"
  #include "NR_ServingCellConfigCommon.h"
  //#include "SIB-Type.h"

  //#include "BCCH-DL-SCH-Message.h"

  //#include "PHY/defs.h"

  #include "NR_MeasObjectToAddModList.h"
  #include "NR_ReportConfigToAddModList.h"
  #include "NR_MeasIdToAddModList.h"
  #include "gnb_config.h"
#endif

#include "intertask_interface.h"

#include "common/ran_context.h"

//#define XER_PRINT

typedef struct xer_sprint_string_s {
  char *string;
  size_t string_size;
  size_t string_index;
} xer_sprint_string_t;

//replace LTE
//extern unsigned char NB_eNB_INST;
extern unsigned char NB_gNB_INST;

extern RAN_CONTEXT_t RC;

/*
 * This is a helper function for xer_sprint, which directs all incoming data
 * into the provided string.
 */
static int xer__nr_print2s (const void *buffer, size_t size, void *app_key) {
  xer_sprint_string_t *string_buffer = (xer_sprint_string_t *) app_key;
  size_t string_remaining = string_buffer->string_size - string_buffer->string_index;

  if (string_remaining > 0) {
    if (size > string_remaining) {
      size = string_remaining;
    }

    memcpy(&string_buffer->string[string_buffer->string_index], buffer, size);
    string_buffer->string_index += size;
  }

  return 0;
}

int xer_nr_sprint (char *string, size_t string_size, asn_TYPE_descriptor_t *td, void *sptr) {
  asn_enc_rval_t er;
  xer_sprint_string_t string_buffer;
  string_buffer.string = string;
  string_buffer.string_size = string_size;
  string_buffer.string_index = 0;
  er = xer_encode(td, sptr, XER_F_BASIC, xer__nr_print2s, &string_buffer);

  if (er.encoded < 0) {
    LOG_E(RRC, "xer_sprint encoding error (%zd)!", er.encoded);
    er.encoded = string_buffer.string_size;
  } else {
    if (er.encoded > string_buffer.string_size) {
      LOG_E(RRC, "xer_sprint string buffer too small, got %zd need %zd!", string_buffer.string_size, er.encoded);
      er.encoded = string_buffer.string_size;
    }
  }

  return er.encoded;
}

//------------------------------------------------------------------------------

uint8_t do_MIB_NR(gNB_RRC_INST *rrc,uint32_t frame) { 

  asn_enc_rval_t enc_rval;
  rrc_gNB_carrier_data_t *carrier = &rrc->carrier;  

  NR_BCCH_BCH_Message_t *mib = &carrier->mib;
  NR_ServingCellConfigCommon_t *scc = carrier->servingcellconfigcommon;

  memset(mib,0,sizeof(NR_BCCH_BCH_Message_t));
  mib->message.present = NR_BCCH_BCH_MessageType_PR_mib;
  mib->message.choice.mib = CALLOC(1,sizeof(struct NR_MIB));
  memset(mib->message.choice.mib,0,sizeof(struct NR_MIB));
  //36.331 SFN BIT STRING (SIZE (8)  , 38.331 SFN BIT STRING (SIZE (6))
  uint8_t sfn_msb = (uint8_t)((frame>>4)&0x3f);
  mib->message.choice.mib->systemFrameNumber.buf = CALLOC(1,sizeof(uint8_t));
  mib->message.choice.mib->systemFrameNumber.buf[0] = sfn_msb << 2;
  mib->message.choice.mib->systemFrameNumber.size = 1;
  mib->message.choice.mib->systemFrameNumber.bits_unused=2;
  //38.331 spare BIT STRING (SIZE (1))
  uint16_t *spare= CALLOC(1, sizeof(uint16_t));

  if (spare == NULL) abort();

  mib->message.choice.mib->spare.buf = (uint8_t *)spare;
  mib->message.choice.mib->spare.size = 1;
  mib->message.choice.mib->spare.bits_unused = 7;  // This makes a spare of 1 bits

  mib->message.choice.mib->ssb_SubcarrierOffset = (carrier->ssb_SubcarrierOffset)&15;

  /*
  * The SIB1 will be sent in this allocation (Type0-PDCCH) : 38.213, 13-4 Table and 38.213 13-11 to 13-14 tables
  * the reverse allocation is in nr_ue_decode_mib()
  */
  if(rrc->carrier.pdcch_ConfigSIB1) {
    mib->message.choice.mib->pdcch_ConfigSIB1.controlResourceSetZero = rrc->carrier.pdcch_ConfigSIB1->controlResourceSetZero;
    mib->message.choice.mib->pdcch_ConfigSIB1.searchSpaceZero = rrc->carrier.pdcch_ConfigSIB1->searchSpaceZero;
  } else {
    mib->message.choice.mib->pdcch_ConfigSIB1.controlResourceSetZero = *scc->downlinkConfigCommon->initialDownlinkBWP->pdcch_ConfigCommon->choice.setup->controlResourceSetZero;
    mib->message.choice.mib->pdcch_ConfigSIB1.searchSpaceZero = *scc->downlinkConfigCommon->initialDownlinkBWP->pdcch_ConfigCommon->choice.setup->searchSpaceZero;
  }

  AssertFatal(scc->ssbSubcarrierSpacing != NULL, "scc->ssbSubcarrierSpacing is null\n");
  switch (*scc->ssbSubcarrierSpacing) {
  case NR_SubcarrierSpacing_kHz15:
    mib->message.choice.mib->subCarrierSpacingCommon = NR_MIB__subCarrierSpacingCommon_scs15or60;
    break;
    
  case NR_SubcarrierSpacing_kHz30:
    mib->message.choice.mib->subCarrierSpacingCommon = NR_MIB__subCarrierSpacingCommon_scs30or120;
    break;
    
  case NR_SubcarrierSpacing_kHz60:
    mib->message.choice.mib->subCarrierSpacingCommon = NR_MIB__subCarrierSpacingCommon_scs15or60;
    break;
    
  case NR_SubcarrierSpacing_kHz120:
    mib->message.choice.mib->subCarrierSpacingCommon = NR_MIB__subCarrierSpacingCommon_scs30or120;
    break;
    
  case NR_SubcarrierSpacing_kHz240:
    AssertFatal(1==0,"Unknown subCarrierSpacingCommon %d\n",(int)*scc->ssbSubcarrierSpacing);
    break;
    
  default:
      AssertFatal(1==0,"Unknown subCarrierSpacingCommon %d\n",(int)*scc->ssbSubcarrierSpacing);
  }

  switch (scc->dmrs_TypeA_Position) {
  case 	NR_ServingCellConfigCommon__dmrs_TypeA_Position_pos2:
    mib->message.choice.mib->dmrs_TypeA_Position = NR_MIB__dmrs_TypeA_Position_pos2;
    break;
    
  case 	NR_ServingCellConfigCommon__dmrs_TypeA_Position_pos3:
    mib->message.choice.mib->dmrs_TypeA_Position = NR_MIB__dmrs_TypeA_Position_pos3;
    break;
    
  default:
    AssertFatal(1==0,"Unknown dmrs_TypeA_Position %d\n",(int)scc->dmrs_TypeA_Position);
  }

  //  assign_enum
  mib->message.choice.mib->cellBarred = NR_MIB__cellBarred_notBarred;
  //  assign_enum
  mib->message.choice.mib->intraFreqReselection = NR_MIB__intraFreqReselection_notAllowed;
  //encode MIB to data
  enc_rval = uper_encode_to_buffer(&asn_DEF_NR_BCCH_BCH_Message,
                                   NULL,
                                   (void *)mib,
                                   carrier->MIB,
                                   24);
  AssertFatal (enc_rval.encoded > 0, "ASN1 message encoding failed (%s, %lu)!\n",
               enc_rval.failed_type->name, enc_rval.encoded);

  if (enc_rval.encoded==-1) {
    return(-1);
  }

  return((enc_rval.encoded+7)/8);
}

uint8_t do_SIB1_NR(rrc_gNB_carrier_data_t *carrier, 
	               gNB_RrcConfigurationReq *configuration
                  ) {
  asn_enc_rval_t enc_rval;

  NR_BCCH_DL_SCH_Message_t *sib1_message = CALLOC(1,sizeof(NR_BCCH_DL_SCH_Message_t));
  carrier->siblock1 = sib1_message;
  sib1_message->message.present = NR_BCCH_DL_SCH_MessageType_PR_c1;
  sib1_message->message.choice.c1 = CALLOC(1,sizeof(struct NR_BCCH_DL_SCH_MessageType__c1));
  sib1_message->message.choice.c1->present = NR_BCCH_DL_SCH_MessageType__c1_PR_systemInformationBlockType1;
  sib1_message->message.choice.c1->choice.systemInformationBlockType1 = CALLOC(1,sizeof(struct NR_SIB1));

  struct NR_SIB1 *sib1 = sib1_message->message.choice.c1->choice.systemInformationBlockType1;

  // cellSelectionInfo
  sib1->cellSelectionInfo = CALLOC(1,sizeof(struct NR_SIB1__cellSelectionInfo));
  // Fixme: should be in config file
  //The IE Q-RxLevMin is used to indicate for cell selection/ re-selection the required minimum received RSRP level in the (NR) cell.
  //Corresponds to parameter Qrxlevmin in TS38.304.
  //Actual value Qrxlevmin = field value * 2 [dBm].
  sib1->cellSelectionInfo->q_RxLevMin = -65;

  // cellAccessRelatedInfo
  // TODO : Add support for more than one PLMN
  int num_plmn = 1; // int num_plmn = configuration->num_plmn;
  asn1cSequenceAdd(sib1->cellAccessRelatedInfo.plmn_IdentityList.list, struct NR_PLMN_IdentityInfo, nr_plmn_info);
  for (int i = 0; i < num_plmn; ++i) {
    asn1cSequenceAdd(nr_plmn_info->plmn_IdentityList.list, struct NR_PLMN_Identity, nr_plmn);
    asn1cCalloc(nr_plmn->mcc,  mcc);
    int confMcc=configuration->mcc[i];
    asn1cSequenceAdd(mcc->list, NR_MCC_MNC_Digit_t, mcc0);
    *mcc0=(confMcc/100)%10;
    asn1cSequenceAdd(mcc->list, NR_MCC_MNC_Digit_t, mcc1);
    *mcc1=(confMcc/10)%10;
    asn1cSequenceAdd(mcc->list, NR_MCC_MNC_Digit_t, mcc2);
    *mcc2=confMcc%10;
    int mnc=configuration->mnc[i];
    if(configuration->mnc_digit_length[i] == 3) {
      asn1cSequenceAdd(nr_plmn->mnc.list, NR_MCC_MNC_Digit_t, mnc0);
      *mnc0=(configuration->mnc[i]/100)%10;
      mnc/=10;
    }
    asn1cSequenceAdd(nr_plmn->mnc.list, NR_MCC_MNC_Digit_t, mnc1);
    *mnc1=(mnc/10)%10;
    asn1cSequenceAdd(nr_plmn->mnc.list, NR_MCC_MNC_Digit_t, mnc2);
    *mnc2=(mnc)%10;
  }//end plmn loop

  nr_plmn_info->cellIdentity.buf = CALLOC(1,5);
  nr_plmn_info->cellIdentity.size= 5;
  nr_plmn_info->cellIdentity.bits_unused= 4;
  uint64_t tmp=htobe64(configuration->cell_identity)<<4;
  memcpy(nr_plmn_info->cellIdentity.buf, ((char*)&tmp)+3, 5);
  nr_plmn_info->cellReservedForOperatorUse = NR_PLMN_IdentityInfo__cellReservedForOperatorUse_notReserved;

  nr_plmn_info->trackingAreaCode = CALLOC(1,sizeof(NR_TrackingAreaCode_t));
  uint32_t tmp2=htobe32(configuration->tac);
  nr_plmn_info->trackingAreaCode->buf = CALLOC(1,3);
  memcpy(nr_plmn_info->trackingAreaCode->buf, ((char*) &tmp2)+1, 3);
  nr_plmn_info->trackingAreaCode->size = 3;
  nr_plmn_info->trackingAreaCode->bits_unused = 0;

  // connEstFailureControl
  // TODO: add connEstFailureControl

  //si-SchedulingInfo
  /*sib1->si_SchedulingInfo = CALLOC(1,sizeof(struct NR_SI_SchedulingInfo));
  asn_set_empty(&sib1->si_SchedulingInfo->schedulingInfoList.list);
  sib1->si_SchedulingInfo->si_WindowLength = NR_SI_SchedulingInfo__si_WindowLength_s40;
  struct NR_SchedulingInfo *schedulingInfo = CALLOC(1,sizeof(struct NR_SchedulingInfo));
  schedulingInfo->si_BroadcastStatus = NR_SchedulingInfo__si_BroadcastStatus_broadcasting;
  schedulingInfo->si_Periodicity = NR_SchedulingInfo__si_Periodicity_rf8;
  asn_set_empty(&schedulingInfo->sib_MappingInfo.list);

  NR_SIB_TypeInfo_t *sib_type3 = CALLOC(1,sizeof(e_NR_SIB_TypeInfo__type));
  sib_type3->type = NR_SIB_TypeInfo__type_sibType3;
  sib_type3->valueTag = CALLOC(1,sizeof(sib_type3->valueTag));
  ASN_SEQUENCE_ADD(&schedulingInfo->sib_MappingInfo.list,sib_type3);

  NR_SIB_TypeInfo_t *sib_type5 = CALLOC(1,sizeof(e_NR_SIB_TypeInfo__type));
  sib_type5->type = NR_SIB_TypeInfo__type_sibType5;
  sib_type5->valueTag = CALLOC(1,sizeof(sib_type5->valueTag));
  ASN_SEQUENCE_ADD(&schedulingInfo->sib_MappingInfo.list,sib_type5);

  NR_SIB_TypeInfo_t *sib_type4 = CALLOC(1,sizeof(e_NR_SIB_TypeInfo__type));
  sib_type4->type = NR_SIB_TypeInfo__type_sibType4;
  sib_type4->valueTag = CALLOC(1,sizeof(sib_type4->valueTag));
  ASN_SEQUENCE_ADD(&schedulingInfo->sib_MappingInfo.list,sib_type4);

  NR_SIB_TypeInfo_t *sib_type2 = CALLOC(1,sizeof(e_NR_SIB_TypeInfo__type));
  sib_type2->type = NR_SIB_TypeInfo__type_sibType2;
  sib_type2->valueTag = CALLOC(1,sizeof(sib_type2->valueTag));
  ASN_SEQUENCE_ADD(&schedulingInfo->sib_MappingInfo.list,sib_type2);

  ASN_SEQUENCE_ADD(&sib1->si_SchedulingInfo->schedulingInfoList.list,schedulingInfo);*/

  // servingCellConfigCommon
  asn1cCalloc(sib1->servingCellConfigCommon,  ServCellCom);
  NR_BWP_DownlinkCommon_t  *initialDownlinkBWP=&ServCellCom->downlinkConfigCommon.initialDownlinkBWP;
  initialDownlinkBWP->genericParameters=
    configuration->scc->downlinkConfigCommon->initialDownlinkBWP->genericParameters;
  

  for(int i = 0; i< configuration->scc->downlinkConfigCommon->frequencyInfoDL->frequencyBandList.list.count; i++) {
    asn1cSequenceAdd(ServCellCom->downlinkConfigCommon.frequencyInfoDL.frequencyBandList.list,
		     struct NR_NR_MultiBandInfo, nrMultiBandInfo);
    nrMultiBandInfo->freqBandIndicatorNR = configuration->scc->downlinkConfigCommon->frequencyInfoDL->frequencyBandList.list.array[i];
  }


  int scs_scaling0 = 1<<(configuration->scc->downlinkConfigCommon->initialDownlinkBWP->genericParameters.subcarrierSpacing);
  int scs_scaling  = scs_scaling0;
  int scs_scaling2 = scs_scaling0;
  if (configuration->scc->downlinkConfigCommon->frequencyInfoDL->absoluteFrequencyPointA < 600000) {
    scs_scaling = scs_scaling0*3;
  }
  if (configuration->scc->downlinkConfigCommon->frequencyInfoDL->absoluteFrequencyPointA > 2016666) {
    scs_scaling = scs_scaling0>>2;
    scs_scaling2 = scs_scaling0>>2;
  }
  uint32_t absolute_diff = (*configuration->scc->downlinkConfigCommon->frequencyInfoDL->absoluteFrequencySSB -
                             configuration->scc->downlinkConfigCommon->frequencyInfoDL->absoluteFrequencyPointA);

  sib1->servingCellConfigCommon->downlinkConfigCommon.frequencyInfoDL.offsetToPointA = scs_scaling2 * (absolute_diff/(12*scs_scaling) - 10);

  LOG_I(NR_RRC,"SIB1 freq: absoluteFrequencySSB %ld, absoluteFrequencyPointA %ld\n",
                                    *configuration->scc->downlinkConfigCommon->frequencyInfoDL->absoluteFrequencySSB,
                                    configuration->scc->downlinkConfigCommon->frequencyInfoDL->absoluteFrequencyPointA);
  LOG_I(NR_RRC,"SIB1 freq: absolute_diff %d, %d*(absolute_diff/(12*%d) - 10) %d\n",
        absolute_diff,scs_scaling2,scs_scaling,(int)sib1->servingCellConfigCommon->downlinkConfigCommon.frequencyInfoDL.offsetToPointA);

  for(int i = 0; i< configuration->scc->downlinkConfigCommon->frequencyInfoDL->scs_SpecificCarrierList.list.count; i++) {
    ASN_SEQUENCE_ADD(&ServCellCom->downlinkConfigCommon.frequencyInfoDL.scs_SpecificCarrierList.list,
		     configuration->scc->downlinkConfigCommon->frequencyInfoDL->scs_SpecificCarrierList.list.array[i]);
  }

  initialDownlinkBWP->pdcch_ConfigCommon = 
      configuration->scc->downlinkConfigCommon->initialDownlinkBWP->pdcch_ConfigCommon;
  initialDownlinkBWP->pdcch_ConfigCommon->choice.setup->commonSearchSpaceList = 
       CALLOC(1,sizeof(struct NR_PDCCH_ConfigCommon__commonSearchSpaceList));

  asn1cSequenceAdd(initialDownlinkBWP->pdcch_ConfigCommon->choice.setup->commonSearchSpaceList->list,
		   NR_SearchSpace_t, ss1);
  ss1->searchSpaceId = 1;
  asn1cCallocOne(ss1->controlResourceSetId, 0);
  ss1->monitoringSlotPeriodicityAndOffset = calloc(1,sizeof(*ss1->monitoringSlotPeriodicityAndOffset));
  ss1->monitoringSlotPeriodicityAndOffset->present = NR_SearchSpace__monitoringSlotPeriodicityAndOffset_PR_sl1;
  ss1->monitoringSymbolsWithinSlot = calloc(1,sizeof(*ss1->monitoringSymbolsWithinSlot));
  ss1->monitoringSymbolsWithinSlot->buf = calloc(1,2);
  // should be '1000 0000 0000 00'B (LSB first!), first symbol in slot, adjust if needed
  ss1->monitoringSymbolsWithinSlot->buf[1] = 0;
  ss1->monitoringSymbolsWithinSlot->buf[0] = (1<<7);
  ss1->monitoringSymbolsWithinSlot->size = 2;
  ss1->monitoringSymbolsWithinSlot->bits_unused = 2;
  ss1->nrofCandidates = calloc(1,sizeof(*ss1->nrofCandidates));
  ss1->nrofCandidates->aggregationLevel1 = NR_SearchSpace__nrofCandidates__aggregationLevel1_n0;
  ss1->nrofCandidates->aggregationLevel2 = NR_SearchSpace__nrofCandidates__aggregationLevel2_n0;
  ss1->nrofCandidates->aggregationLevel4 = NR_SearchSpace__nrofCandidates__aggregationLevel4_n2;
  ss1->nrofCandidates->aggregationLevel8 = NR_SearchSpace__nrofCandidates__aggregationLevel8_n0;
  ss1->nrofCandidates->aggregationLevel16 = NR_SearchSpace__nrofCandidates__aggregationLevel16_n0;
  ss1->searchSpaceType = calloc(1,sizeof(*ss1->searchSpaceType));
  ss1->searchSpaceType->present = NR_SearchSpace__searchSpaceType_PR_common;
  ss1->searchSpaceType->choice.common=calloc(1,sizeof(*ss1->searchSpaceType->choice.common));
  ss1->searchSpaceType->choice.common->dci_Format0_0_AndFormat1_0 = calloc(1,sizeof(*ss1->searchSpaceType->choice.common->dci_Format0_0_AndFormat1_0));

  asn1cSequenceAdd(initialDownlinkBWP->pdcch_ConfigCommon->choice.setup->commonSearchSpaceList->list,
		   NR_SearchSpace_t, ss5);
  ss5->searchSpaceId = 5;
  ss5->controlResourceSetId=calloc(1,sizeof(*ss5->controlResourceSetId));
  *ss5->controlResourceSetId=0;
  ss5->monitoringSlotPeriodicityAndOffset = calloc(1,sizeof(*ss5->monitoringSlotPeriodicityAndOffset));
  ss5->monitoringSlotPeriodicityAndOffset->present = NR_SearchSpace__monitoringSlotPeriodicityAndOffset_PR_sl5;
  ss5->monitoringSlotPeriodicityAndOffset->choice.sl5 = 0;
  ss5->duration = calloc(1,sizeof(*ss5->duration));
  *ss5->duration = 2;
  ss5->monitoringSymbolsWithinSlot = calloc(1,sizeof(*ss5->monitoringSymbolsWithinSlot));
  ss5->monitoringSymbolsWithinSlot->buf = calloc(1,2);
  // should be '1100 0000 0000 00'B (LSB first!), first two symols in slot, adjust if needed
  ss5->monitoringSymbolsWithinSlot->buf[1] = 0;
  ss5->monitoringSymbolsWithinSlot->buf[0] = (1<<7);
  ss5->monitoringSymbolsWithinSlot->size = 2;
  ss5->monitoringSymbolsWithinSlot->bits_unused = 2;
  ss5->nrofCandidates = calloc(1,sizeof(*ss5->nrofCandidates));
  ss5->nrofCandidates->aggregationLevel1 = NR_SearchSpace__nrofCandidates__aggregationLevel1_n0;
  ss5->nrofCandidates->aggregationLevel2 = NR_SearchSpace__nrofCandidates__aggregationLevel2_n0;
  ss5->nrofCandidates->aggregationLevel4 = NR_SearchSpace__nrofCandidates__aggregationLevel4_n4;
  ss5->nrofCandidates->aggregationLevel8 = NR_SearchSpace__nrofCandidates__aggregationLevel8_n2;
  ss5->nrofCandidates->aggregationLevel16 = NR_SearchSpace__nrofCandidates__aggregationLevel16_n1;
  ss5->searchSpaceType = calloc(1,sizeof(*ss5->searchSpaceType));
  ss5->searchSpaceType->present = NR_SearchSpace__searchSpaceType_PR_common;
  ss5->searchSpaceType->choice.common=calloc(1,sizeof(*ss5->searchSpaceType->choice.common));
  ss5->searchSpaceType->choice.common->dci_Format0_0_AndFormat1_0 = calloc(1,sizeof(*ss5->searchSpaceType->choice.common->dci_Format0_0_AndFormat1_0));

  asn1cSequenceAdd(initialDownlinkBWP->pdcch_ConfigCommon->choice.setup->commonSearchSpaceList->list,
		   NR_SearchSpace_t, ss7);
  ss7->searchSpaceId = 7;
  ss7->controlResourceSetId=calloc(1,sizeof(*ss7->controlResourceSetId));
  *ss7->controlResourceSetId=0;
  ss7->monitoringSlotPeriodicityAndOffset = calloc(1,sizeof(*ss7->monitoringSlotPeriodicityAndOffset));
  ss7->monitoringSlotPeriodicityAndOffset->present = NR_SearchSpace__monitoringSlotPeriodicityAndOffset_PR_sl1;
  ss7->monitoringSymbolsWithinSlot = calloc(1,sizeof(*ss7->monitoringSymbolsWithinSlot));
  ss7->monitoringSymbolsWithinSlot->buf = calloc(1,2);
  // should be '1100 0000 0000 00'B (LSB first!), first two symols in slot, adjust if needed
  ss7->monitoringSymbolsWithinSlot->buf[1] = 0;
  ss7->monitoringSymbolsWithinSlot->buf[0] = (1<<7);
  ss7->monitoringSymbolsWithinSlot->size = 2;
  ss7->monitoringSymbolsWithinSlot->bits_unused = 2;
  ss7->nrofCandidates = calloc(1,sizeof(*ss7->nrofCandidates));
  ss7->nrofCandidates->aggregationLevel1 = NR_SearchSpace__nrofCandidates__aggregationLevel1_n0;
  ss7->nrofCandidates->aggregationLevel2 = NR_SearchSpace__nrofCandidates__aggregationLevel2_n0;
  ss7->nrofCandidates->aggregationLevel4 = NR_SearchSpace__nrofCandidates__aggregationLevel4_n4;
  ss7->nrofCandidates->aggregationLevel8 = NR_SearchSpace__nrofCandidates__aggregationLevel8_n2;
  ss7->nrofCandidates->aggregationLevel16 = NR_SearchSpace__nrofCandidates__aggregationLevel16_n1;
  ss7->searchSpaceType = calloc(1,sizeof(*ss7->searchSpaceType));
  ss7->searchSpaceType->present = NR_SearchSpace__searchSpaceType_PR_common;
  ss7->searchSpaceType->choice.common=calloc(1,sizeof(*ss7->searchSpaceType->choice.common));
  ss7->searchSpaceType->choice.common->dci_Format0_0_AndFormat1_0 = calloc(1,sizeof(*ss7->searchSpaceType->choice.common->dci_Format0_0_AndFormat1_0));

  
  asn1cCallocOne(initialDownlinkBWP->pdcch_ConfigCommon->choice.setup->searchSpaceSIB1,  0);
  asn1cCallocOne(initialDownlinkBWP->pdcch_ConfigCommon->choice.setup->searchSpaceOtherSystemInformation, 7);
  asn1cCallocOne(initialDownlinkBWP->pdcch_ConfigCommon->choice.setup->pagingSearchSpace, 5);
  asn1cCallocOne( initialDownlinkBWP->pdcch_ConfigCommon->choice.setup->ra_SearchSpace, 1);
   
  initialDownlinkBWP->pdsch_ConfigCommon = configuration->scc->downlinkConfigCommon->initialDownlinkBWP->pdsch_ConfigCommon;
  ServCellCom->downlinkConfigCommon.bcch_Config.modificationPeriodCoeff = NR_BCCH_Config__modificationPeriodCoeff_n2;
  ServCellCom->downlinkConfigCommon.pcch_Config.defaultPagingCycle = NR_PagingCycle_rf256;
  ServCellCom->downlinkConfigCommon.pcch_Config.nAndPagingFrameOffset.present = NR_PCCH_Config__nAndPagingFrameOffset_PR_quarterT;
  ServCellCom->downlinkConfigCommon.pcch_Config.nAndPagingFrameOffset.choice.quarterT = 1;
  ServCellCom->downlinkConfigCommon.pcch_Config.ns = NR_PCCH_Config__ns_one;

  asn1cCalloc(ServCellCom->downlinkConfigCommon.pcch_Config.firstPDCCH_MonitoringOccasionOfPO,
	      P0);
  P0->present = NR_PCCH_Config__firstPDCCH_MonitoringOccasionOfPO_PR_sCS120KHZoneT_SCS60KHZhalfT_SCS30KHZquarterT_SCS15KHZoneEighthT;

  asn1cCalloc(P0->choice.sCS120KHZoneT_SCS60KHZhalfT_SCS30KHZquarterT_SCS15KHZoneEighthT,
	      Z8);
  asn1cSequenceAdd(Z8->list,
		   long,
		   ZoneEight);
  asn1cCallocOne(ZoneEight, 0);

  asn1cCalloc(ServCellCom->uplinkConfigCommon, UL)
  asn_set_empty(&UL->frequencyInfoUL.scs_SpecificCarrierList.list);
  for(int i = 0; i< configuration->scc->uplinkConfigCommon->frequencyInfoUL->scs_SpecificCarrierList.list.count; i++) {
    ASN_SEQUENCE_ADD(&UL->frequencyInfoUL.scs_SpecificCarrierList.list,
		     configuration->scc->uplinkConfigCommon->frequencyInfoUL->scs_SpecificCarrierList.list.array[i]);
  }

  asn1cCallocOne(UL->frequencyInfoUL.p_Max, 23);

  UL->initialUplinkBWP.genericParameters = configuration->scc->uplinkConfigCommon->initialUplinkBWP->genericParameters;
  UL->initialUplinkBWP.rach_ConfigCommon = configuration->scc->uplinkConfigCommon->initialUplinkBWP->rach_ConfigCommon;
  UL->initialUplinkBWP.pusch_ConfigCommon = configuration->scc->uplinkConfigCommon->initialUplinkBWP->pusch_ConfigCommon;
  UL->initialUplinkBWP.pusch_ConfigCommon->choice.setup->groupHoppingEnabledTransformPrecoding = null;

  UL->initialUplinkBWP.pucch_ConfigCommon = configuration->scc->uplinkConfigCommon->initialUplinkBWP->pucch_ConfigCommon;

  UL->timeAlignmentTimerCommon = NR_TimeAlignmentTimer_infinity;

  ServCellCom->n_TimingAdvanceOffset = configuration->scc->n_TimingAdvanceOffset;

  ServCellCom->ssb_PositionsInBurst.inOneGroup.buf = calloc(1, sizeof(uint8_t));
  uint8_t bitmap8,temp_bitmap=0;
  switch (configuration->scc->ssb_PositionsInBurst->present) {
    case NR_ServingCellConfigCommon__ssb_PositionsInBurst_PR_shortBitmap:
      ServCellCom->ssb_PositionsInBurst.inOneGroup = configuration->scc->ssb_PositionsInBurst->choice.shortBitmap;
      break;
    case NR_ServingCellConfigCommon__ssb_PositionsInBurst_PR_mediumBitmap:
      ServCellCom->ssb_PositionsInBurst.inOneGroup = configuration->scc->ssb_PositionsInBurst->choice.mediumBitmap;
      break;
    /*
    groupPresence: This field is present when maximum number of SS/PBCH blocks per half frame equals to 64 as defined in TS 38.213 [13], clause 4.1.
                   The first/leftmost bit corresponds to the SS/PBCH index 0-7, the second bit corresponds to SS/PBCH block 8-15, and so on.
                   Value 0 in the bitmap indicates that the SSBs according to inOneGroup are absent. Value 1 indicates that the SS/PBCH blocks are transmitted in accordance with inOneGroup.
    inOneGroup: When maximum number of SS/PBCH blocks per half frame equals to 64 as defined in TS 38.213 [13], clause 4.1, all 8 bit are valid;
                The first/ leftmost bit corresponds to the first SS/PBCH block index in the group (i.e., to SSB index 0, 8, and so on); the second bit corresponds to the second SS/PBCH block index in the group
                (i.e., to SSB index 1, 9, and so on), and so on. Value 0 in the bitmap indicates that the corresponding SS/PBCH block is not transmitted while value 1 indicates that the corresponding SS/PBCH block is transmitted.
    */
    case NR_ServingCellConfigCommon__ssb_PositionsInBurst_PR_longBitmap:
      ServCellCom->ssb_PositionsInBurst.inOneGroup.size = 1;
      ServCellCom->ssb_PositionsInBurst.inOneGroup.bits_unused = 0;
      ServCellCom->ssb_PositionsInBurst.groupPresence = calloc(1, sizeof(BIT_STRING_t));
      ServCellCom->ssb_PositionsInBurst.groupPresence->size = 1;
      ServCellCom->ssb_PositionsInBurst.groupPresence->bits_unused = 0;
      ServCellCom->ssb_PositionsInBurst.groupPresence->buf = calloc(1, sizeof(uint8_t));
      ServCellCom->ssb_PositionsInBurst.groupPresence->buf[0] = 0;
      for (int i=0; i<8; i++){
        bitmap8 = configuration->scc->ssb_PositionsInBurst->choice.longBitmap.buf[i];
        if (bitmap8!=0){
          if(temp_bitmap==0)
            temp_bitmap = bitmap8;
          else
            AssertFatal(temp_bitmap==bitmap8,"For longBitmap the groups of 8 SSBs containing at least 1 transmitted SSB should be all the same\n");

          ServCellCom->ssb_PositionsInBurst.inOneGroup.buf[0] = bitmap8;
          ServCellCom->ssb_PositionsInBurst.groupPresence->buf[0] |= 1<<(7-i);
        }
      }
      break;
    default:
      AssertFatal(false,"ssb_PositionsInBurst not present\n");
      break;
  }

  ServCellCom->ssb_PeriodicityServingCell = *configuration->scc->ssb_periodicityServingCell;
  if (configuration->scc->tdd_UL_DL_ConfigurationCommon) {
    ServCellCom->tdd_UL_DL_ConfigurationCommon = CALLOC(1,sizeof(struct NR_TDD_UL_DL_ConfigCommon));
    ServCellCom->tdd_UL_DL_ConfigurationCommon->referenceSubcarrierSpacing = configuration->scc->tdd_UL_DL_ConfigurationCommon->referenceSubcarrierSpacing;
    ServCellCom->tdd_UL_DL_ConfigurationCommon->pattern1 = configuration->scc->tdd_UL_DL_ConfigurationCommon->pattern1;
    ServCellCom->tdd_UL_DL_ConfigurationCommon->pattern2 = configuration->scc->tdd_UL_DL_ConfigurationCommon->pattern2;
  }
  ServCellCom->ss_PBCH_BlockPower = configuration->scc->ss_PBCH_BlockPower;

  // ims-EmergencySupport
  // TODO: add ims-EmergencySupport

  // eCallOverIMS-Support
  // TODO: add eCallOverIMS-Support

  // ue-TimersAndConstants
  sib1->ue_TimersAndConstants = CALLOC(1,sizeof(struct NR_UE_TimersAndConstants));
  sib1->ue_TimersAndConstants->t300 = NR_UE_TimersAndConstants__t300_ms400;
  sib1->ue_TimersAndConstants->t301 = NR_UE_TimersAndConstants__t301_ms400;
  sib1->ue_TimersAndConstants->t310 = NR_UE_TimersAndConstants__t310_ms2000;
  sib1->ue_TimersAndConstants->n310 = NR_UE_TimersAndConstants__n310_n10;
  sib1->ue_TimersAndConstants->t311 = NR_UE_TimersAndConstants__t311_ms3000;
  sib1->ue_TimersAndConstants->n311 = NR_UE_TimersAndConstants__n311_n1;
  sib1->ue_TimersAndConstants->t319 = NR_UE_TimersAndConstants__t319_ms400;

  // uac-BarringInfo
  /*sib1->uac_BarringInfo = CALLOC(1, sizeof(struct NR_SIB1__uac_BarringInfo));
  NR_UAC_BarringInfoSet_t *nr_uac_BarringInfoSet = CALLOC(1, sizeof(NR_UAC_BarringInfoSet_t));
  asn_set_empty(&sib1->uac_BarringInfo->uac_BarringInfoSetList);
  nr_uac_BarringInfoSet->uac_BarringFactor = NR_UAC_BarringInfoSet__uac_BarringFactor_p95;
  nr_uac_BarringInfoSet->uac_BarringTime = NR_UAC_BarringInfoSet__uac_BarringTime_s4;
  nr_uac_BarringInfoSet->uac_BarringForAccessIdentity.buf = CALLOC(1, 1);
  nr_uac_BarringInfoSet->uac_BarringForAccessIdentity.size = 1;
  nr_uac_BarringInfoSet->uac_BarringForAccessIdentity.bits_unused = 1;
  ASN_SEQUENCE_ADD(&sib1->uac_BarringInfo->uac_BarringInfoSetList, nr_uac_BarringInfoSet);*/

  // useFullResumeID
  // TODO: add useFullResumeID

  // lateNonCriticalExtension
  // TODO: add lateNonCriticalExtension

  // nonCriticalExtension
  // TODO: add nonCriticalExtension

  xer_fprint(stdout, &asn_DEF_NR_SIB1, (const void*)sib1_message->message.choice.c1->choice.systemInformationBlockType1);

  if(carrier->SIB1 == NULL) carrier->SIB1=(uint8_t *) malloc16(NR_MAX_SIB_LENGTH/8);
  enc_rval = uper_encode_to_buffer(&asn_DEF_NR_BCCH_DL_SCH_Message,
                                   NULL,
                                   (void *)sib1_message,
                                   carrier->SIB1,
                                   NR_MAX_SIB_LENGTH/8);
  AssertFatal (enc_rval.encoded > 0, "ASN1 message encoding failed (%s, %lu)!\n",
               enc_rval.failed_type->name, enc_rval.encoded);

  if (enc_rval.encoded==-1) {
    return(-1);
  }

  return((enc_rval.encoded+7)/8);
}

uint8_t do_SIB23_NR(rrc_gNB_carrier_data_t *carrier,
                    gNB_RrcConfigurationReq *configuration) {
  asn_enc_rval_t enc_rval;
  SystemInformation_IEs__sib_TypeAndInfo__Member *sib2 = NULL;
  SystemInformation_IEs__sib_TypeAndInfo__Member *sib3 = NULL;

  NR_BCCH_DL_SCH_Message_t *sib_message = CALLOC(1,sizeof(NR_BCCH_DL_SCH_Message_t));
  sib_message->message.present = NR_BCCH_DL_SCH_MessageType_PR_c1;
  sib_message->message.choice.c1 = CALLOC(1,sizeof(struct NR_BCCH_DL_SCH_MessageType__c1));
  sib_message->message.choice.c1->present = NR_BCCH_DL_SCH_MessageType__c1_PR_systemInformation;
  sib_message->message.choice.c1->choice.systemInformation = CALLOC(1,sizeof(struct NR_SystemInformation));
  
  struct NR_SystemInformation *sib = sib_message->message.choice.c1->choice.systemInformation;
  sib->criticalExtensions.present = NR_SystemInformation__criticalExtensions_PR_systemInformation;
  sib->criticalExtensions.choice.systemInformation = CALLOC(1, sizeof(struct NR_SystemInformation_IEs));

  struct NR_SystemInformation_IEs *ies = sib->criticalExtensions.choice.systemInformation;
  sib2 = CALLOC(1, sizeof(SystemInformation_IEs__sib_TypeAndInfo__Member));
  sib2->present = NR_SystemInformation_IEs__sib_TypeAndInfo__Member_PR_sib2;
  sib2->choice.sib2 = CALLOC(1, sizeof(struct NR_SIB2));
  sib2->choice.sib2->cellReselectionInfoCommon.q_Hyst = NR_SIB2__cellReselectionInfoCommon__q_Hyst_dB1;
  sib2->choice.sib2->cellReselectionServingFreqInfo.threshServingLowP = 2; // INTEGER (0..31)
  sib2->choice.sib2->cellReselectionServingFreqInfo.cellReselectionPriority =  2; // INTEGER (0..7)
  sib2->choice.sib2->intraFreqCellReselectionInfo.q_RxLevMin = -50; // INTEGER (-70..-22)
  sib2->choice.sib2->intraFreqCellReselectionInfo.s_IntraSearchP = 2; // INTEGER (0..31)
  sib2->choice.sib2->intraFreqCellReselectionInfo.t_ReselectionNR = 2; // INTEGER (0..7)
  sib2->choice.sib2->intraFreqCellReselectionInfo.deriveSSB_IndexFromCell = true;
  ASN_SEQUENCE_ADD(&ies->sib_TypeAndInfo.list, sib2);

  sib3 = CALLOC(1, sizeof(SystemInformation_IEs__sib_TypeAndInfo__Member));
  sib3->present = NR_SystemInformation_IEs__sib_TypeAndInfo__Member_PR_sib3;
  sib3->choice.sib3 = CALLOC(1, sizeof(struct NR_SIB3));
  ASN_SEQUENCE_ADD(&ies->sib_TypeAndInfo.list, sib3);

  //encode SIB to data
  // carrier->SIB23 = (uint8_t *) malloc16(128);
  enc_rval = uper_encode_to_buffer(&asn_DEF_NR_BCCH_DL_SCH_Message,
                                   NULL,
                                   (void *)sib_message,
                                   carrier->SIB23,
                                   100);
  AssertFatal (enc_rval.encoded > 0, "ASN1 message encoding failed (%s, %lu)!\n",
               enc_rval.failed_type->name, enc_rval.encoded);

  if (enc_rval.encoded==-1) {
    return(-1);
  }

  return((enc_rval.encoded+7)/8);
}

void  do_RLC_BEARER(uint8_t Mod_id,
                    int CC_id,
                    struct NR_CellGroupConfig__rlc_BearerToAddModList *rlc_BearerToAddModList,
                    rlc_bearer_config_t  *rlc_config) {
  struct NR_RLC_BearerConfig *rlc_bearer;
  rlc_bearer = CALLOC(1,sizeof(struct NR_RLC_BearerConfig));
  rlc_bearer->logicalChannelIdentity = rlc_config->LogicalChannelIdentity[CC_id];
  rlc_bearer->servedRadioBearer = CALLOC(1,sizeof(struct NR_RLC_BearerConfig__servedRadioBearer));
  rlc_bearer->servedRadioBearer->present = rlc_config->servedRadioBearer_present[CC_id];

  if(rlc_bearer->servedRadioBearer->present == NR_RLC_BearerConfig__servedRadioBearer_PR_srb_Identity) {
    rlc_bearer->servedRadioBearer->choice.srb_Identity = rlc_config->srb_Identity[CC_id];
  } else if(rlc_bearer->servedRadioBearer->present == NR_RLC_BearerConfig__servedRadioBearer_PR_drb_Identity) {
    rlc_bearer->servedRadioBearer->choice.drb_Identity = rlc_config->drb_Identity[CC_id];
  }

  rlc_bearer->reestablishRLC = CALLOC(1,sizeof(long));
  *(rlc_bearer->reestablishRLC) = rlc_config->reestablishRLC[CC_id];
  rlc_bearer->rlc_Config = CALLOC(1,sizeof(struct NR_RLC_Config));
  rlc_bearer->rlc_Config->present = rlc_config->rlc_Config_present[CC_id];

  if(rlc_bearer->rlc_Config->present == NR_RLC_Config_PR_am) {
    rlc_bearer->rlc_Config->choice.am = CALLOC(1,sizeof(struct NR_RLC_Config__am));
    rlc_bearer->rlc_Config->choice.am->ul_AM_RLC.sn_FieldLength     = CALLOC(1,sizeof(NR_SN_FieldLengthAM_t));
    *(rlc_bearer->rlc_Config->choice.am->ul_AM_RLC.sn_FieldLength)  = rlc_config->ul_AM_sn_FieldLength[CC_id];
    rlc_bearer->rlc_Config->choice.am->ul_AM_RLC.t_PollRetransmit   = rlc_config->t_PollRetransmit[CC_id];
    rlc_bearer->rlc_Config->choice.am->ul_AM_RLC.pollPDU            = rlc_config->pollPDU[CC_id];
    rlc_bearer->rlc_Config->choice.am->ul_AM_RLC.pollByte           = rlc_config->pollByte[CC_id];
    rlc_bearer->rlc_Config->choice.am->ul_AM_RLC.maxRetxThreshold   = rlc_config->maxRetxThreshold[CC_id];
    rlc_bearer->rlc_Config->choice.am->dl_AM_RLC.sn_FieldLength     = CALLOC(1,sizeof(NR_SN_FieldLengthAM_t));
    *(rlc_bearer->rlc_Config->choice.am->dl_AM_RLC.sn_FieldLength)  = rlc_config->dl_AM_sn_FieldLength[CC_id];
    rlc_bearer->rlc_Config->choice.am->dl_AM_RLC.t_Reassembly       = rlc_config->dl_AM_t_Reassembly[CC_id];
    rlc_bearer->rlc_Config->choice.am->dl_AM_RLC.t_StatusProhibit   = rlc_config->t_StatusProhibit[CC_id];
  } else if(rlc_bearer->rlc_Config->present == NR_RLC_Config_PR_um_Bi_Directional) {
    rlc_bearer->rlc_Config->choice.um_Bi_Directional = CALLOC(1,sizeof(struct NR_RLC_Config__um_Bi_Directional));
    rlc_bearer->rlc_Config->choice.um_Bi_Directional->ul_UM_RLC.sn_FieldLength = CALLOC(1,sizeof(NR_SN_FieldLengthUM_t));
    *(rlc_bearer->rlc_Config->choice.um_Bi_Directional->ul_UM_RLC.sn_FieldLength) = rlc_config->ul_UM_sn_FieldLength[CC_id];
    rlc_bearer->rlc_Config->choice.um_Bi_Directional->dl_UM_RLC.sn_FieldLength = CALLOC(1,sizeof(NR_SN_FieldLengthUM_t));
    *(rlc_bearer->rlc_Config->choice.um_Bi_Directional->dl_UM_RLC.sn_FieldLength) = rlc_config->dl_UM_sn_FieldLength[CC_id];
    rlc_bearer->rlc_Config->choice.um_Bi_Directional->dl_UM_RLC.t_Reassembly   = rlc_config->dl_UM_t_Reassembly[CC_id];
  } else if(rlc_bearer->rlc_Config->present == NR_RLC_Config_PR_um_Uni_Directional_UL) {
    rlc_bearer->rlc_Config->choice.um_Uni_Directional_UL = CALLOC(1,sizeof(struct NR_RLC_Config__um_Uni_Directional_UL));
    rlc_bearer->rlc_Config->choice.um_Uni_Directional_UL->ul_UM_RLC.sn_FieldLength    = CALLOC(1,sizeof(NR_SN_FieldLengthUM_t));
    *(rlc_bearer->rlc_Config->choice.um_Uni_Directional_UL->ul_UM_RLC.sn_FieldLength) = rlc_config->ul_UM_sn_FieldLength[CC_id];
  } else if(rlc_bearer->rlc_Config->present == NR_RLC_Config_PR_um_Uni_Directional_DL) {
    rlc_bearer->rlc_Config->choice.um_Uni_Directional_DL = CALLOC(1,sizeof(struct NR_RLC_Config__um_Uni_Directional_DL));
    rlc_bearer->rlc_Config->choice.um_Uni_Directional_DL->dl_UM_RLC.sn_FieldLength    = CALLOC(1,sizeof(NR_SN_FieldLengthUM_t));
    *(rlc_bearer->rlc_Config->choice.um_Uni_Directional_DL->dl_UM_RLC.sn_FieldLength) = rlc_config->dl_UM_sn_FieldLength[CC_id];
    rlc_bearer->rlc_Config->choice.um_Uni_Directional_DL->dl_UM_RLC.t_Reassembly      = rlc_config->dl_UM_t_Reassembly[CC_id];
  }

  rlc_bearer->mac_LogicalChannelConfig = CALLOC(1,sizeof(struct NR_LogicalChannelConfig));
  rlc_bearer->mac_LogicalChannelConfig->ul_SpecificParameters = CALLOC(1,sizeof(struct NR_LogicalChannelConfig__ul_SpecificParameters));
  rlc_bearer->mac_LogicalChannelConfig->ul_SpecificParameters->priority            = rlc_config->priority[CC_id];
  rlc_bearer->mac_LogicalChannelConfig->ul_SpecificParameters->prioritisedBitRate  = rlc_config->prioritisedBitRate[CC_id];
  rlc_bearer->mac_LogicalChannelConfig->ul_SpecificParameters->bucketSizeDuration  = rlc_config->bucketSizeDuration[CC_id];
  rlc_bearer->mac_LogicalChannelConfig->ul_SpecificParameters->allowedServingCells = CALLOC(1,sizeof(struct NR_LogicalChannelConfig__ul_SpecificParameters__allowedServingCells));
  rlc_bearer->mac_LogicalChannelConfig->ul_SpecificParameters->allowedSCS_List     = CALLOC(1,sizeof(struct NR_LogicalChannelConfig__ul_SpecificParameters__allowedSCS_List));
  NR_ServCellIndex_t *servingcellindex;
  servingcellindex = CALLOC(1,sizeof(NR_ServCellIndex_t));
  *servingcellindex = rlc_config->allowedServingCells[CC_id];
  ASN_SEQUENCE_ADD(&(rlc_bearer->mac_LogicalChannelConfig->ul_SpecificParameters->allowedServingCells->list),&servingcellindex);
  NR_SubcarrierSpacing_t *subcarrierspacing;
  subcarrierspacing = CALLOC(1,sizeof(NR_SubcarrierSpacing_t));
  *subcarrierspacing = rlc_config->subcarrierspacing[CC_id];
  ASN_SEQUENCE_ADD(&(rlc_bearer->mac_LogicalChannelConfig->ul_SpecificParameters->allowedSCS_List->list),&subcarrierspacing);
  rlc_bearer->mac_LogicalChannelConfig->ul_SpecificParameters->maxPUSCH_Duration           = CALLOC(1,sizeof(long));
  rlc_bearer->mac_LogicalChannelConfig->ul_SpecificParameters->configuredGrantType1Allowed = CALLOC(1,sizeof(long));
  rlc_bearer->mac_LogicalChannelConfig->ul_SpecificParameters->logicalChannelGroup         = CALLOC(1,sizeof(long));
  rlc_bearer->mac_LogicalChannelConfig->ul_SpecificParameters->schedulingRequestID         = CALLOC(1,sizeof(NR_SchedulingRequestId_t));
  *(rlc_bearer->mac_LogicalChannelConfig->ul_SpecificParameters->maxPUSCH_Duration)           = rlc_config->maxPUSCH_Duration[CC_id];
  *(rlc_bearer->mac_LogicalChannelConfig->ul_SpecificParameters->configuredGrantType1Allowed) = rlc_config->configuredGrantType1Allowed[CC_id];
  *(rlc_bearer->mac_LogicalChannelConfig->ul_SpecificParameters->logicalChannelGroup)         = rlc_config->logicalChannelGroup[CC_id];
  *(rlc_bearer->mac_LogicalChannelConfig->ul_SpecificParameters->schedulingRequestID)         = rlc_config->schedulingRequestID[CC_id];
  rlc_bearer->mac_LogicalChannelConfig->ul_SpecificParameters->logicalChannelSR_Mask               = rlc_config->logicalChannelSR_Mask[CC_id];
  rlc_bearer->mac_LogicalChannelConfig->ul_SpecificParameters->logicalChannelSR_DelayTimerApplied  = rlc_config->logicalChannelSR_DelayTimerApplied[CC_id];
  ASN_SEQUENCE_ADD(&(rlc_BearerToAddModList->list),&rlc_bearer);
}


void do_MAC_CELLGROUP(uint8_t Mod_id,
                      int CC_id,
                      NR_MAC_CellGroupConfig_t *mac_CellGroupConfig,
                      mac_cellgroup_t  *mac_cellgroup_config) {
  mac_CellGroupConfig->drx_Config               = CALLOC(1,sizeof(struct NR_SetupRelease_DRX_Config));
  mac_CellGroupConfig->schedulingRequestConfig  = CALLOC(1,sizeof(struct NR_SchedulingRequestConfig));
  mac_CellGroupConfig->bsr_Config               = CALLOC(1,sizeof(struct NR_BSR_Config));
  mac_CellGroupConfig->tag_Config               = CALLOC(1,sizeof(struct NR_TAG_Config));
  mac_CellGroupConfig->phr_Config               = CALLOC(1,sizeof(struct NR_SetupRelease_PHR_Config));
  mac_CellGroupConfig->drx_Config->present      = mac_cellgroup_config->DRX_Config_PR[CC_id];
  mac_CellGroupConfig->drx_Config->choice.setup = CALLOC(1,sizeof(struct NR_DRX_Config));
  mac_CellGroupConfig->drx_Config->choice.setup->drx_onDurationTimer.present = mac_cellgroup_config->drx_onDurationTimer_PR[CC_id];

  if(mac_CellGroupConfig->drx_Config->choice.setup->drx_onDurationTimer.present == NR_DRX_Config__drx_onDurationTimer_PR_subMilliSeconds) {
    mac_CellGroupConfig->drx_Config->choice.setup->drx_onDurationTimer.choice.subMilliSeconds = mac_cellgroup_config->subMilliSeconds[CC_id];
  } else if(mac_CellGroupConfig->drx_Config->choice.setup->drx_onDurationTimer.present == NR_DRX_Config__drx_onDurationTimer_PR_milliSeconds) {
    mac_CellGroupConfig->drx_Config->choice.setup->drx_onDurationTimer.choice.milliSeconds    = mac_cellgroup_config->milliSeconds[CC_id];
  }

  mac_CellGroupConfig->drx_Config->choice.setup->drx_InactivityTimer        = mac_cellgroup_config->drx_InactivityTimer[CC_id];
  mac_CellGroupConfig->drx_Config->choice.setup->drx_HARQ_RTT_TimerDL       = mac_cellgroup_config->drx_HARQ_RTT_TimerDL[CC_id];
  mac_CellGroupConfig->drx_Config->choice.setup->drx_HARQ_RTT_TimerUL       = mac_cellgroup_config->drx_HARQ_RTT_TimerUL[CC_id];
  mac_CellGroupConfig->drx_Config->choice.setup->drx_RetransmissionTimerDL  = mac_cellgroup_config->drx_RetransmissionTimerDL[CC_id];
  mac_CellGroupConfig->drx_Config->choice.setup->drx_RetransmissionTimerUL  = mac_cellgroup_config->drx_RetransmissionTimerUL[CC_id];
  mac_CellGroupConfig->drx_Config->choice.setup->drx_LongCycleStartOffset.present = mac_cellgroup_config->drx_LongCycleStartOffset_PR[CC_id];

  if(mac_CellGroupConfig->drx_Config->choice.setup->drx_LongCycleStartOffset.present == NR_DRX_Config__drx_LongCycleStartOffset_PR_ms10) {
    mac_CellGroupConfig->drx_Config->choice.setup->drx_LongCycleStartOffset.choice.ms10 = mac_cellgroup_config->drx_LongCycleStartOffset[CC_id];
  } else if(mac_CellGroupConfig->drx_Config->choice.setup->drx_LongCycleStartOffset.present == NR_DRX_Config__drx_LongCycleStartOffset_PR_ms20) {
    mac_CellGroupConfig->drx_Config->choice.setup->drx_LongCycleStartOffset.choice.ms20 = mac_cellgroup_config->drx_LongCycleStartOffset[CC_id];
  } else if(mac_CellGroupConfig->drx_Config->choice.setup->drx_LongCycleStartOffset.present == NR_DRX_Config__drx_LongCycleStartOffset_PR_ms32) {
    mac_CellGroupConfig->drx_Config->choice.setup->drx_LongCycleStartOffset.choice.ms32 = mac_cellgroup_config->drx_LongCycleStartOffset[CC_id];
  } else if(mac_CellGroupConfig->drx_Config->choice.setup->drx_LongCycleStartOffset.present == NR_DRX_Config__drx_LongCycleStartOffset_PR_ms40) {
    mac_CellGroupConfig->drx_Config->choice.setup->drx_LongCycleStartOffset.choice.ms40 = mac_cellgroup_config->drx_LongCycleStartOffset[CC_id];
  } else if(mac_CellGroupConfig->drx_Config->choice.setup->drx_LongCycleStartOffset.present == NR_DRX_Config__drx_LongCycleStartOffset_PR_ms60) {
    mac_CellGroupConfig->drx_Config->choice.setup->drx_LongCycleStartOffset.choice.ms60 = mac_cellgroup_config->drx_LongCycleStartOffset[CC_id];
  } else if(mac_CellGroupConfig->drx_Config->choice.setup->drx_LongCycleStartOffset.present == NR_DRX_Config__drx_LongCycleStartOffset_PR_ms64) {
    mac_CellGroupConfig->drx_Config->choice.setup->drx_LongCycleStartOffset.choice.ms64 = mac_cellgroup_config->drx_LongCycleStartOffset[CC_id];
  } else if(mac_CellGroupConfig->drx_Config->choice.setup->drx_LongCycleStartOffset.present == NR_DRX_Config__drx_LongCycleStartOffset_PR_ms70) {
    mac_CellGroupConfig->drx_Config->choice.setup->drx_LongCycleStartOffset.choice.ms70 = mac_cellgroup_config->drx_LongCycleStartOffset[CC_id];
  } else if(mac_CellGroupConfig->drx_Config->choice.setup->drx_LongCycleStartOffset.present == NR_DRX_Config__drx_LongCycleStartOffset_PR_ms80) {
    mac_CellGroupConfig->drx_Config->choice.setup->drx_LongCycleStartOffset.choice.ms80 = mac_cellgroup_config->drx_LongCycleStartOffset[CC_id];
  } else if(mac_CellGroupConfig->drx_Config->choice.setup->drx_LongCycleStartOffset.present == NR_DRX_Config__drx_LongCycleStartOffset_PR_ms128) {
    mac_CellGroupConfig->drx_Config->choice.setup->drx_LongCycleStartOffset.choice.ms128 = mac_cellgroup_config->drx_LongCycleStartOffset[CC_id];
  } else if(mac_CellGroupConfig->drx_Config->choice.setup->drx_LongCycleStartOffset.present == NR_DRX_Config__drx_LongCycleStartOffset_PR_ms160) {
    mac_CellGroupConfig->drx_Config->choice.setup->drx_LongCycleStartOffset.choice.ms160 = mac_cellgroup_config->drx_LongCycleStartOffset[CC_id];
  } else if(mac_CellGroupConfig->drx_Config->choice.setup->drx_LongCycleStartOffset.present == NR_DRX_Config__drx_LongCycleStartOffset_PR_ms256) {
    mac_CellGroupConfig->drx_Config->choice.setup->drx_LongCycleStartOffset.choice.ms256 = mac_cellgroup_config->drx_LongCycleStartOffset[CC_id];
  } else if(mac_CellGroupConfig->drx_Config->choice.setup->drx_LongCycleStartOffset.present == NR_DRX_Config__drx_LongCycleStartOffset_PR_ms320) {
    mac_CellGroupConfig->drx_Config->choice.setup->drx_LongCycleStartOffset.choice.ms320 = mac_cellgroup_config->drx_LongCycleStartOffset[CC_id];
  } else if(mac_CellGroupConfig->drx_Config->choice.setup->drx_LongCycleStartOffset.present == NR_DRX_Config__drx_LongCycleStartOffset_PR_ms512) {
    mac_CellGroupConfig->drx_Config->choice.setup->drx_LongCycleStartOffset.choice.ms512 = mac_cellgroup_config->drx_LongCycleStartOffset[CC_id];
  } else if(mac_CellGroupConfig->drx_Config->choice.setup->drx_LongCycleStartOffset.present == NR_DRX_Config__drx_LongCycleStartOffset_PR_ms640) {
    mac_CellGroupConfig->drx_Config->choice.setup->drx_LongCycleStartOffset.choice.ms640 = mac_cellgroup_config->drx_LongCycleStartOffset[CC_id];
  } else if(mac_CellGroupConfig->drx_Config->choice.setup->drx_LongCycleStartOffset.present == NR_DRX_Config__drx_LongCycleStartOffset_PR_ms1024) {
    mac_CellGroupConfig->drx_Config->choice.setup->drx_LongCycleStartOffset.choice.ms1024 = mac_cellgroup_config->drx_LongCycleStartOffset[CC_id];
  } else if(mac_CellGroupConfig->drx_Config->choice.setup->drx_LongCycleStartOffset.present == NR_DRX_Config__drx_LongCycleStartOffset_PR_ms1280) {
    mac_CellGroupConfig->drx_Config->choice.setup->drx_LongCycleStartOffset.choice.ms1280 = mac_cellgroup_config->drx_LongCycleStartOffset[CC_id];
  } else if(mac_CellGroupConfig->drx_Config->choice.setup->drx_LongCycleStartOffset.present == NR_DRX_Config__drx_LongCycleStartOffset_PR_ms2048) {
    mac_CellGroupConfig->drx_Config->choice.setup->drx_LongCycleStartOffset.choice.ms2048 = mac_cellgroup_config->drx_LongCycleStartOffset[CC_id];
  } else if(mac_CellGroupConfig->drx_Config->choice.setup->drx_LongCycleStartOffset.present == NR_DRX_Config__drx_LongCycleStartOffset_PR_ms2560) {
    mac_CellGroupConfig->drx_Config->choice.setup->drx_LongCycleStartOffset.choice.ms2560 = mac_cellgroup_config->drx_LongCycleStartOffset[CC_id];
  } else if(mac_CellGroupConfig->drx_Config->choice.setup->drx_LongCycleStartOffset.present == NR_DRX_Config__drx_LongCycleStartOffset_PR_ms5120) {
    mac_CellGroupConfig->drx_Config->choice.setup->drx_LongCycleStartOffset.choice.ms5120 = mac_cellgroup_config->drx_LongCycleStartOffset[CC_id];
  } else if(mac_CellGroupConfig->drx_Config->choice.setup->drx_LongCycleStartOffset.present == NR_DRX_Config__drx_LongCycleStartOffset_PR_ms10240) {
    mac_CellGroupConfig->drx_Config->choice.setup->drx_LongCycleStartOffset.choice.ms10240 = mac_cellgroup_config->drx_LongCycleStartOffset[CC_id];
  }

  mac_CellGroupConfig->drx_Config->choice.setup->shortDRX = CALLOC(1,sizeof(struct NR_DRX_Config__shortDRX));
  mac_CellGroupConfig->drx_Config->choice.setup->shortDRX->drx_ShortCycle       = mac_cellgroup_config->drx_ShortCycle[CC_id];
  mac_CellGroupConfig->drx_Config->choice.setup->shortDRX->drx_ShortCycleTimer  = mac_cellgroup_config->drx_ShortCycleTimer[CC_id];
  mac_CellGroupConfig->drx_Config->choice.setup->drx_SlotOffset                 = mac_cellgroup_config->drx_SlotOffset[CC_id];
  mac_CellGroupConfig->schedulingRequestConfig->schedulingRequestToAddModList = CALLOC(1,sizeof(struct NR_SchedulingRequestConfig__schedulingRequestToAddModList));
  struct NR_SchedulingRequestToAddMod *schedulingrequestlist;
  schedulingrequestlist = CALLOC(1,sizeof(struct NR_SchedulingRequestToAddMod));
  schedulingrequestlist->schedulingRequestId  = mac_cellgroup_config->schedulingRequestId[CC_id];
  schedulingrequestlist->sr_ProhibitTimer = CALLOC(1,sizeof(long));
  *(schedulingrequestlist->sr_ProhibitTimer) = mac_cellgroup_config->sr_ProhibitTimer[CC_id];
  schedulingrequestlist->sr_TransMax      = mac_cellgroup_config->sr_TransMax[CC_id];
  ASN_SEQUENCE_ADD(&(mac_CellGroupConfig->schedulingRequestConfig->schedulingRequestToAddModList->list),&schedulingrequestlist);
  mac_CellGroupConfig->bsr_Config->periodicBSR_Timer              = mac_cellgroup_config->periodicBSR_Timer[CC_id];
  mac_CellGroupConfig->bsr_Config->retxBSR_Timer                  = mac_cellgroup_config->retxBSR_Timer[CC_id];
  mac_CellGroupConfig->bsr_Config->logicalChannelSR_DelayTimer    = CALLOC(1,sizeof(long));
  *(mac_CellGroupConfig->bsr_Config->logicalChannelSR_DelayTimer)    = mac_cellgroup_config->logicalChannelSR_DelayTimer[CC_id];
  mac_CellGroupConfig->tag_Config->tag_ToAddModList = CALLOC(1,sizeof(struct NR_TAG_Config__tag_ToAddModList));
  struct NR_TAG *tag;
  tag = CALLOC(1,sizeof(struct NR_TAG));
  tag->tag_Id             = mac_cellgroup_config->tag_Id[CC_id];
  tag->timeAlignmentTimer = mac_cellgroup_config->timeAlignmentTimer[CC_id];
  ASN_SEQUENCE_ADD(&(mac_CellGroupConfig->tag_Config->tag_ToAddModList->list),&tag);
  mac_CellGroupConfig->phr_Config->present = mac_cellgroup_config->PHR_Config_PR[CC_id];
  mac_CellGroupConfig->phr_Config->choice.setup   = CALLOC(1,sizeof(struct NR_PHR_Config));
  mac_CellGroupConfig->phr_Config->choice.setup->phr_PeriodicTimer         = mac_cellgroup_config->phr_PeriodicTimer[CC_id];
  mac_CellGroupConfig->phr_Config->choice.setup->phr_ProhibitTimer         = mac_cellgroup_config->phr_ProhibitTimer[CC_id];
  mac_CellGroupConfig->phr_Config->choice.setup->phr_Tx_PowerFactorChange  = mac_cellgroup_config->phr_Tx_PowerFactorChange[CC_id];
  mac_CellGroupConfig->phr_Config->choice.setup->multiplePHR               = mac_cellgroup_config->multiplePHR[CC_id];
  mac_CellGroupConfig->phr_Config->choice.setup->dummy                     = mac_cellgroup_config->phr_Type2SpCell[CC_id];
  mac_CellGroupConfig->phr_Config->choice.setup->phr_Type2OtherCell        = mac_cellgroup_config->phr_Type2OtherCell[CC_id];
  mac_CellGroupConfig->phr_Config->choice.setup->phr_ModeOtherCG           = mac_cellgroup_config->phr_ModeOtherCG[CC_id];
  mac_CellGroupConfig->skipUplinkTxDynamic      = mac_cellgroup_config->skipUplinkTxDynamic[CC_id];
}


void  do_PHYSICALCELLGROUP(uint8_t Mod_id,
                           int CC_id,
                           NR_PhysicalCellGroupConfig_t *physicalCellGroupConfig,
                           physicalcellgroup_t *physicalcellgroup_config) {
  physicalCellGroupConfig->harq_ACK_SpatialBundlingPUCCH = CALLOC(1,sizeof(long));
  physicalCellGroupConfig->harq_ACK_SpatialBundlingPUSCH = CALLOC(1,sizeof(long));
  physicalCellGroupConfig->p_NR_FR1                      = CALLOC(1,sizeof(NR_P_Max_t));
  physicalCellGroupConfig->tpc_SRS_RNTI                  = CALLOC(1,sizeof(NR_RNTI_Value_t));
  physicalCellGroupConfig->tpc_PUCCH_RNTI                = CALLOC(1,sizeof(NR_RNTI_Value_t));
  physicalCellGroupConfig->tpc_PUSCH_RNTI                = CALLOC(1,sizeof(NR_RNTI_Value_t));
  physicalCellGroupConfig->sp_CSI_RNTI                   = CALLOC(1,sizeof(NR_RNTI_Value_t));
  *(physicalCellGroupConfig->harq_ACK_SpatialBundlingPUCCH) = physicalcellgroup_config->harq_ACK_SpatialBundlingPUCCH[CC_id];
  *(physicalCellGroupConfig->harq_ACK_SpatialBundlingPUSCH) = physicalcellgroup_config->harq_ACK_SpatialBundlingPUSCH[CC_id];
  *(physicalCellGroupConfig->p_NR_FR1)                      = physicalcellgroup_config->p_NR[CC_id];
  physicalCellGroupConfig->pdsch_HARQ_ACK_Codebook          = physicalcellgroup_config->pdsch_HARQ_ACK_Codebook[CC_id];
  *(physicalCellGroupConfig->tpc_SRS_RNTI)                  = physicalcellgroup_config->tpc_SRS_RNTI[CC_id];
  *(physicalCellGroupConfig->tpc_PUCCH_RNTI)                = physicalcellgroup_config->tpc_PUCCH_RNTI[CC_id];
  *(physicalCellGroupConfig->tpc_PUSCH_RNTI)                = physicalcellgroup_config->tpc_PUSCH_RNTI[CC_id];
  *(physicalCellGroupConfig->sp_CSI_RNTI)                   = physicalcellgroup_config->sp_CSI_RNTI[CC_id];
  physicalCellGroupConfig->cs_RNTI                       = CALLOC(1,sizeof(struct NR_SetupRelease_RNTI_Value));
  physicalCellGroupConfig->cs_RNTI->present              = physicalcellgroup_config->RNTI_Value_PR[CC_id];

  if(physicalCellGroupConfig->cs_RNTI->present == NR_SetupRelease_RNTI_Value_PR_setup) {
    physicalCellGroupConfig->cs_RNTI->choice.setup = physicalcellgroup_config->RNTI_Value[CC_id];
  }
}



void do_SpCellConfig(gNB_RRC_INST *rrc,
                      struct NR_SpCellConfig  *spconfig){
  //gNB_RrcConfigurationReq  *common_configuration;
  //common_configuration = CALLOC(1,sizeof(gNB_RrcConfigurationReq));
  //Fill servingcellconfigcommon config value
  //Fill common config to structure
  //  rrc->configuration = common_configuration;
  spconfig->reconfigurationWithSync = CALLOC(1,sizeof(struct NR_ReconfigurationWithSync));
}

//------------------------------------------------------------------------------
uint8_t do_RRCReject(uint8_t Mod_id,
                  uint8_t *const buffer)
//------------------------------------------------------------------------------
{
    asn_enc_rval_t                                   enc_rval;;
    NR_DL_CCCH_Message_t                             dl_ccch_msg;
    NR_RRCReject_t                                   *rrcReject;
    NR_RejectWaitTime_t                              waitTime = 1;

    memset((void *)&dl_ccch_msg, 0, sizeof(NR_DL_CCCH_Message_t));
    dl_ccch_msg.message.present = NR_DL_CCCH_MessageType_PR_c1;
    dl_ccch_msg.message.choice.c1          = CALLOC(1, sizeof(struct NR_DL_CCCH_MessageType__c1));
    dl_ccch_msg.message.choice.c1->present = NR_RRCReject__criticalExtensions_PR_rrcReject;

    dl_ccch_msg.message.choice.c1->choice.rrcReject = CALLOC(1,sizeof(NR_RRCReject_t));
    rrcReject = dl_ccch_msg.message.choice.c1->choice.rrcReject;

    rrcReject->criticalExtensions.choice.rrcReject           = CALLOC(1, sizeof(struct NR_RRCReject_IEs));
    rrcReject->criticalExtensions.choice.rrcReject->waitTime = CALLOC(1, sizeof(NR_RejectWaitTime_t));

    rrcReject->criticalExtensions.present = NR_RRCReject__criticalExtensions_PR_rrcReject;
    rrcReject->criticalExtensions.choice.rrcReject->waitTime = &waitTime;

    if ( LOG_DEBUGFLAG(DEBUG_ASN1) ) {
        xer_fprint(stdout, &asn_DEF_NR_DL_CCCH_Message, (void *)&dl_ccch_msg);
    }

    enc_rval = uper_encode_to_buffer(&asn_DEF_NR_DL_CCCH_Message,
                                    NULL,
                                    (void *)&dl_ccch_msg,
                                    buffer,
                                    100);

    if(enc_rval.encoded == -1) {
        LOG_E(NR_RRC, "[gNB AssertFatal]ASN1 message encoding failed (%s, %lu)!\n",
            enc_rval.failed_type->name, enc_rval.encoded);
        return -1;
    }

    LOG_D(NR_RRC,"RRCReject Encoded %zd bits (%zd bytes)\n",
            enc_rval.encoded,(enc_rval.encoded+7)/8);
    return((enc_rval.encoded+7)/8);
}

// TODO: Implement to b_SRS = 1 and b_SRS = 2
long rrc_get_max_nr_csrs(uint8_t max_rbs, long b_SRS) {

  if(b_SRS>0) {
    LOG_E(NR_RRC,"rrc_get_max_nr_csrs(): Not implemented yet for b_SRS>0\n");
    return 0; // This c_srs is always valid
  }

  const uint16_t m_SRS[64] = { 4, 8, 12, 16, 16, 20, 24, 24, 28, 32, 36, 40, 48, 48, 52, 56, 60, 64, 72, 72, 76, 80, 88,
                               96, 96, 104, 112, 120, 120, 120, 128, 128, 128, 132, 136, 144, 144, 144, 144, 152, 160,
                               160, 160, 168, 176, 184, 192, 192, 192, 192, 208, 216, 224, 240, 240, 240, 240, 256, 256,
                               256, 264, 272, 272, 272 };

  long c_srs = 0;
  uint16_t m = 4;
  for(int c = 1; c<64; c++) {
    if(m_SRS[c]>m && m_SRS[c]<max_rbs) {
      c_srs = c;
      m = m_SRS[c];
    }
  }

  return c_srs;
}

void fill_initial_SpCellConfig(int uid,
                               NR_SpCellConfig_t *SpCellConfig,
                               NR_ServingCellConfigCommon_t *scc,
                               rrc_gNB_carrier_data_t *carrier) {

  // This assert will never happen in the current implementation because NUMBER_OF_UE_MAX = 4.
  // However, if in the future NUMBER_OF_UE_MAX is increased, it will be necessary to improve the allocation of SRS resources,
  // where the startPosition = 2 or 3 and sl160 = 17, 17, 27 ... 157 only give us 30 different allocations.
  AssertFatal(uid>=0 && uid<30, "gNB cannot allocate the SRS resources\n");

  int curr_bwp = NRRIV2BW(scc->downlinkConfigCommon->initialDownlinkBWP->genericParameters.locationAndBandwidth,MAX_BWP_SIZE);
  SpCellConfig->servCellIndex = NULL;
  SpCellConfig->reconfigurationWithSync = NULL;
  SpCellConfig->rlmInSyncOutOfSyncThreshold = NULL;
  SpCellConfig->rlf_TimersAndConstants = NULL;
  SpCellConfig->spCellConfigDedicated = calloc(1,sizeof(*SpCellConfig->spCellConfigDedicated));
  SpCellConfig->spCellConfigDedicated->uplinkConfig = calloc(1,sizeof(*SpCellConfig->spCellConfigDedicated->uplinkConfig));
  NR_BWP_UplinkDedicated_t *initialUplinkBWP = calloc(1,sizeof(*initialUplinkBWP));
  SpCellConfig->spCellConfigDedicated->uplinkConfig->initialUplinkBWP = initialUplinkBWP;
  initialUplinkBWP->pucch_Config = calloc(1,sizeof(*initialUplinkBWP->pucch_Config));
  initialUplinkBWP->pucch_Config->present = NR_SetupRelease_PUCCH_Config_PR_setup;
  NR_PUCCH_Config_t *pucch_Config = calloc(1,sizeof(*pucch_Config));
  initialUplinkBWP->pucch_Config->choice.setup=pucch_Config;
  pucch_Config->resourceSetToAddModList = calloc(1,sizeof(*pucch_Config->resourceSetToAddModList));
  pucch_Config->resourceSetToReleaseList = NULL;
  NR_PUCCH_ResourceSet_t *pucchresset0=calloc(1,sizeof(*pucchresset0));
  pucchresset0->pucch_ResourceSetId = 0;
  NR_PUCCH_ResourceId_t *pucchresset0id0=calloc(1,sizeof(*pucchresset0id0));
  *pucchresset0id0=0;
  ASN_SEQUENCE_ADD(&pucchresset0->resourceList.list,pucchresset0id0);
  pucchresset0->maxPayloadSize=NULL;
  ASN_SEQUENCE_ADD(&pucch_Config->resourceSetToAddModList->list,pucchresset0);
  
  pucch_Config->resourceToAddModList = calloc(1,sizeof(*pucch_Config->resourceToAddModList));
  pucch_Config->resourceToReleaseList = NULL;
  // configure one single PUCCH0 opportunity for initial connection procedure
  // one symbol (13)
  NR_PUCCH_Resource_t *pucchres0=calloc(1,sizeof(*pucchres0));
  pucchres0->pucch_ResourceId=0;
  pucchres0->startingPRB=(8+uid) % curr_bwp;
  LOG_D(NR_RRC, "pucchres0->startPRB %ld uid %d curr_bwp %d\n", pucchres0->startingPRB, uid, curr_bwp);
  pucchres0->intraSlotFrequencyHopping=NULL;
  pucchres0->secondHopPRB=NULL;
  pucchres0->format.present= NR_PUCCH_Resource__format_PR_format0;
  pucchres0->format.choice.format0=calloc(1,sizeof(*pucchres0->format.choice.format0));
  pucchres0->format.choice.format0->initialCyclicShift=0;
  pucchres0->format.choice.format0->nrofSymbols=1;
  pucchres0->format.choice.format0->startingSymbolIndex=13;
  ASN_SEQUENCE_ADD(&pucch_Config->resourceToAddModList->list,pucchres0);
  initialUplinkBWP->pusch_Config = calloc(1,sizeof(*initialUplinkBWP->pusch_Config));
  initialUplinkBWP->pusch_Config->present = NR_SetupRelease_PUSCH_Config_PR_setup;
  NR_PUSCH_Config_t *pusch_Config = calloc(1,sizeof(*pusch_Config));
  initialUplinkBWP->pusch_Config->choice.setup = pusch_Config;
  pusch_Config->dataScramblingIdentityPUSCH = NULL;
  pusch_Config->txConfig=calloc(1,sizeof(*pusch_Config->txConfig));
  *pusch_Config->txConfig= NR_PUSCH_Config__txConfig_codebook;
  pusch_Config->dmrs_UplinkForPUSCH_MappingTypeA = NULL;
  pusch_Config->dmrs_UplinkForPUSCH_MappingTypeB = calloc(1,sizeof(*pusch_Config->dmrs_UplinkForPUSCH_MappingTypeB));
  pusch_Config->dmrs_UplinkForPUSCH_MappingTypeB->present = NR_SetupRelease_DMRS_UplinkConfig_PR_setup;
  pusch_Config->dmrs_UplinkForPUSCH_MappingTypeB->choice.setup = calloc(1,sizeof(*pusch_Config->dmrs_UplinkForPUSCH_MappingTypeB->choice.setup));
  NR_DMRS_UplinkConfig_t *NR_DMRS_UplinkConfig = pusch_Config->dmrs_UplinkForPUSCH_MappingTypeB->choice.setup;
  NR_DMRS_UplinkConfig->dmrs_Type = NULL;
  NR_DMRS_UplinkConfig->dmrs_AdditionalPosition = NULL; /*calloc(1,sizeof(*NR_DMRS_UplinkConfig->dmrs_AdditionalPosition));
  *NR_DMRS_UplinkConfig->dmrs_AdditionalPosition = NR_DMRS_UplinkConfig__dmrs_AdditionalPosition_pos0;*/
  NR_DMRS_UplinkConfig->phaseTrackingRS=NULL;
  NR_DMRS_UplinkConfig->maxLength=NULL;
  NR_DMRS_UplinkConfig->transformPrecodingDisabled = calloc(1,sizeof(*NR_DMRS_UplinkConfig->transformPrecodingDisabled));
  NR_DMRS_UplinkConfig->transformPrecodingDisabled->scramblingID0 = NULL;
  NR_DMRS_UplinkConfig->transformPrecodingDisabled->scramblingID1 = NULL;
  NR_DMRS_UplinkConfig->transformPrecodingEnabled = NULL;
  pusch_Config->pusch_PowerControl = calloc(1,sizeof(*pusch_Config->pusch_PowerControl));
  pusch_Config->pusch_PowerControl->tpc_Accumulation = NULL;
  pusch_Config->pusch_PowerControl->msg3_Alpha = calloc(1,sizeof(*pusch_Config->pusch_PowerControl->msg3_Alpha));
  *pusch_Config->pusch_PowerControl->msg3_Alpha = NR_Alpha_alpha1;
  pusch_Config->pusch_PowerControl->p0_NominalWithoutGrant = calloc(1,sizeof(*pusch_Config->pusch_PowerControl->p0_NominalWithoutGrant));
  *pusch_Config->pusch_PowerControl->p0_NominalWithoutGrant = -76;
  pusch_Config->pusch_PowerControl->p0_AlphaSets = calloc(1,sizeof(*pusch_Config->pusch_PowerControl->p0_AlphaSets));
  NR_P0_PUSCH_AlphaSet_t *aset = calloc(1,sizeof(*aset));
  aset->p0_PUSCH_AlphaSetId=0;
  aset->p0=calloc(1,sizeof(*aset->p0));
  *aset->p0 = 0;
  aset->alpha=calloc(1,sizeof(*aset->alpha));
  *aset->alpha=NR_Alpha_alpha1;
  ASN_SEQUENCE_ADD(&pusch_Config->pusch_PowerControl->p0_AlphaSets->list,aset);
  pusch_Config->pusch_PowerControl->pathlossReferenceRSToAddModList = calloc(1,sizeof(*pusch_Config->pusch_PowerControl->pathlossReferenceRSToAddModList));
  NR_PUSCH_PathlossReferenceRS_t *plrefRS = calloc(1,sizeof(*plrefRS));
  plrefRS->pusch_PathlossReferenceRS_Id=0;
  plrefRS->referenceSignal.present = NR_PUSCH_PathlossReferenceRS__referenceSignal_PR_ssb_Index;
  plrefRS->referenceSignal.choice.ssb_Index = 0;
  ASN_SEQUENCE_ADD(&pusch_Config->pusch_PowerControl->pathlossReferenceRSToAddModList->list,plrefRS);
  pusch_Config->pusch_PowerControl->pathlossReferenceRSToReleaseList = NULL;
  pusch_Config->pusch_PowerControl->twoPUSCH_PC_AdjustmentStates = NULL;
  pusch_Config->pusch_PowerControl->deltaMCS = NULL;
  pusch_Config->pusch_PowerControl->sri_PUSCH_MappingToAddModList = calloc(1,sizeof(*pusch_Config->pusch_PowerControl->sri_PUSCH_MappingToAddModList));
  NR_SRI_PUSCH_PowerControl_t *sriPUSCHPC=calloc(1,sizeof(*sriPUSCHPC));
  sriPUSCHPC->sri_PUSCH_PowerControlId=0;
  sriPUSCHPC->sri_PUSCH_PathlossReferenceRS_Id=0;
  sriPUSCHPC->sri_P0_PUSCH_AlphaSetId=0;
  sriPUSCHPC->sri_PUSCH_ClosedLoopIndex=NR_SRI_PUSCH_PowerControl__sri_PUSCH_ClosedLoopIndex_i0;
  ASN_SEQUENCE_ADD(&pusch_Config->pusch_PowerControl->sri_PUSCH_MappingToAddModList->list,sriPUSCHPC);
  pusch_Config->pusch_PowerControl->sri_PUSCH_MappingToReleaseList = NULL;
  pusch_Config->frequencyHopping=NULL;
  pusch_Config->frequencyHoppingOffsetLists=NULL;
  pusch_Config->resourceAllocation = NR_PUSCH_Config__resourceAllocation_resourceAllocationType1;
  pusch_Config->pusch_TimeDomainAllocationList = NULL;
  pusch_Config->pusch_AggregationFactor=NULL;
  pusch_Config->mcs_Table=NULL;
  pusch_Config->mcs_TableTransformPrecoder=NULL;
  pusch_Config->transformPrecoder= NULL;
  if (scc->uplinkConfigCommon->initialUplinkBWP->rach_ConfigCommon->choice.setup->msg3_transformPrecoder == NULL) {
    pusch_Config->transformPrecoder=calloc(1,sizeof(*pusch_Config->transformPrecoder));
    *pusch_Config->transformPrecoder = NR_PUSCH_Config__transformPrecoder_disabled;
  }
  pusch_Config->codebookSubset=calloc(1,sizeof(*pusch_Config->codebookSubset));
  *pusch_Config->codebookSubset = NR_PUSCH_Config__codebookSubset_nonCoherent;
  pusch_Config->maxRank=calloc(1,sizeof(*pusch_Config->maxRank));
  *pusch_Config->maxRank= 1;
  pusch_Config->rbg_Size=NULL;
  pusch_Config->uci_OnPUSCH=NULL;
  pusch_Config->tp_pi2BPSK=NULL;

  initialUplinkBWP->srs_Config = calloc(1,sizeof(*initialUplinkBWP->srs_Config));
  initialUplinkBWP->srs_Config->present = NR_SetupRelease_SRS_Config_PR_setup;
  NR_SRS_Config_t *srs_Config = calloc(1,sizeof(*srs_Config));
  initialUplinkBWP->srs_Config->choice.setup=srs_Config;
  srs_Config->srs_ResourceSetToReleaseList=NULL;
  srs_Config->srs_ResourceSetToAddModList=calloc(1,sizeof(*srs_Config->srs_ResourceSetToAddModList));
  NR_SRS_ResourceSet_t *srs_resset0=calloc(1,sizeof(*srs_resset0));
  srs_resset0->srs_ResourceSetId = 0;
  srs_resset0->srs_ResourceIdList=calloc(1,sizeof(*srs_resset0->srs_ResourceIdList));
  NR_SRS_ResourceId_t *srs_resset0_id=calloc(1,sizeof(*srs_resset0_id));
  *srs_resset0_id=0;
  ASN_SEQUENCE_ADD(&srs_resset0->srs_ResourceIdList->list,srs_resset0_id);
  srs_Config->srs_ResourceToReleaseList=NULL;

  if(carrier->do_SRS) {
    srs_resset0->resourceType.present =  NR_SRS_ResourceSet__resourceType_PR_periodic;
    srs_resset0->resourceType.choice.periodic = calloc(1,sizeof(*srs_resset0->resourceType.choice.periodic));
    srs_resset0->resourceType.choice.periodic->associatedCSI_RS = NULL;
  } else {
    srs_resset0->resourceType.present =  NR_SRS_ResourceSet__resourceType_PR_aperiodic;
    srs_resset0->resourceType.choice.aperiodic = calloc(1,sizeof(*srs_resset0->resourceType.choice.aperiodic));
    srs_resset0->resourceType.choice.aperiodic->aperiodicSRS_ResourceTrigger=1;
    srs_resset0->resourceType.choice.aperiodic->csi_RS=NULL;
    srs_resset0->resourceType.choice.aperiodic->slotOffset= calloc(1,sizeof(*srs_resset0->resourceType.choice.aperiodic->slotOffset));
    *srs_resset0->resourceType.choice.aperiodic->slotOffset=2;
    srs_resset0->resourceType.choice.aperiodic->ext1=NULL;
  }

  srs_resset0->usage=NR_SRS_ResourceSet__usage_codebook;
  srs_resset0->alpha = calloc(1,sizeof(*srs_resset0->alpha));
  *srs_resset0->alpha = NR_Alpha_alpha1;
  srs_resset0->p0=calloc(1,sizeof(*srs_resset0->p0));
  *srs_resset0->p0=-80;
  srs_resset0->pathlossReferenceRS=NULL;
  srs_resset0->srs_PowerControlAdjustmentStates=NULL;
  ASN_SEQUENCE_ADD(&srs_Config->srs_ResourceSetToAddModList->list,srs_resset0);
  srs_Config->srs_ResourceToReleaseList=NULL;
  srs_Config->srs_ResourceToAddModList=calloc(1,sizeof(*srs_Config->srs_ResourceToAddModList));
  NR_SRS_Resource_t *srs_res0=calloc(1,sizeof(*srs_res0));
  srs_res0->srs_ResourceId=0;
  srs_res0->nrofSRS_Ports=NR_SRS_Resource__nrofSRS_Ports_port1;
  srs_res0->ptrs_PortIndex=NULL;
  srs_res0->transmissionComb.present=NR_SRS_Resource__transmissionComb_PR_n2;
  srs_res0->transmissionComb.choice.n2=calloc(1,sizeof(*srs_res0->transmissionComb.choice.n2));
  srs_res0->transmissionComb.choice.n2->combOffset_n2=0;
  srs_res0->transmissionComb.choice.n2->cyclicShift_n2=0;
  srs_res0->resourceMapping.startPosition = 2 + uid%2;
  srs_res0->resourceMapping.nrofSymbols=NR_SRS_Resource__resourceMapping__nrofSymbols_n1;
  srs_res0->resourceMapping.repetitionFactor=NR_SRS_Resource__resourceMapping__repetitionFactor_n1;
  srs_res0->freqDomainPosition=0;
  srs_res0->freqDomainShift=0;
  srs_res0->freqHopping.b_SRS=0;
  srs_res0->freqHopping.b_hop=0;
  srs_res0->freqHopping.c_SRS = rrc_get_max_nr_csrs(
      NRRIV2BW(scc->uplinkConfigCommon->initialUplinkBWP->genericParameters.locationAndBandwidth, 275),
      srs_res0->freqHopping.b_SRS);
  srs_res0->groupOrSequenceHopping=NR_SRS_Resource__groupOrSequenceHopping_neither;

  if(carrier->do_SRS) {
    srs_res0->resourceType.present= NR_SRS_Resource__resourceType_PR_periodic;
    srs_res0->resourceType.choice.periodic=calloc(1,sizeof(*srs_res0->resourceType.choice.periodic));
    srs_res0->resourceType.choice.periodic->periodicityAndOffset_p.present = NR_SRS_PeriodicityAndOffset_PR_sl160;
    srs_res0->resourceType.choice.periodic->periodicityAndOffset_p.choice.sl160 = 17 + (uid>1)*10; // 17/17/.../147/157 are mixed slots
  } else {
    srs_res0->resourceType.present= NR_SRS_Resource__resourceType_PR_aperiodic;
    srs_res0->resourceType.choice.aperiodic=calloc(1,sizeof(*srs_res0->resourceType.choice.aperiodic));
  }

  srs_res0->sequenceId=40;
  srs_res0->spatialRelationInfo=calloc(1,sizeof(*srs_res0->spatialRelationInfo));
  srs_res0->spatialRelationInfo->servingCellId=NULL;
  srs_res0->spatialRelationInfo->referenceSignal.present=NR_SRS_SpatialRelationInfo__referenceSignal_PR_csi_RS_Index;
  srs_res0->spatialRelationInfo->referenceSignal.choice.csi_RS_Index=0;
  ASN_SEQUENCE_ADD(&srs_Config->srs_ResourceToAddModList->list,srs_res0);

  // configure Scheduling request
  // 40 slot period 
  pucch_Config->schedulingRequestResourceToAddModList = calloc(1,sizeof(*pucch_Config->schedulingRequestResourceToAddModList));
  NR_SchedulingRequestResourceConfig_t *schedulingRequestResourceConfig = calloc(1,sizeof(*schedulingRequestResourceConfig));
  schedulingRequestResourceConfig->schedulingRequestResourceId = 1;
  schedulingRequestResourceConfig->schedulingRequestID= 0;
  schedulingRequestResourceConfig->periodicityAndOffset = calloc(1,sizeof(*schedulingRequestResourceConfig->periodicityAndOffset));
  schedulingRequestResourceConfig->periodicityAndOffset->present = NR_SchedulingRequestResourceConfig__periodicityAndOffset_PR_sl40;
  // note: make sure that there is no issue here. Later choose the RNTI accordingly.
  //       Here we would be limited to 3 UEs on this resource (1 1/2 Frames 30 kHz SCS, 5 ms TDD periodicity => slots 7,8,9).
  //       This should be a temporary resource until the first RRCReconfiguration gives new pucch resources.
  // Check for above configuration and exit for now if it is not the case
  AssertFatal(scc->downlinkConfigCommon->initialDownlinkBWP->genericParameters.subcarrierSpacing==NR_SubcarrierSpacing_kHz30,
              "SCS != 30kHz\n");

  if (scc->tdd_UL_DL_ConfigurationCommon) {
    AssertFatal(scc->tdd_UL_DL_ConfigurationCommon->pattern1.dl_UL_TransmissionPeriodicity == NR_TDD_UL_DL_Pattern__dl_UL_TransmissionPeriodicity_ms5,
      "TDD period != 5ms : %ld\n", scc->tdd_UL_DL_ConfigurationCommon->pattern1.dl_UL_TransmissionPeriodicity);
  }

  schedulingRequestResourceConfig->periodicityAndOffset->choice.sl40 = 8;
  schedulingRequestResourceConfig->resource = calloc(1,sizeof(*schedulingRequestResourceConfig->resource));
  *schedulingRequestResourceConfig->resource = 0;
  ASN_SEQUENCE_ADD(&pucch_Config->schedulingRequestResourceToAddModList->list,schedulingRequestResourceConfig);

 pucch_Config->dl_DataToUL_ACK = calloc(1,sizeof(*pucch_Config->dl_DataToUL_ACK));
 long *delay[8];
 for (int i=0;i<8;i++) {
   delay[i] = calloc(1,sizeof(*delay[i]));
   AssertFatal(carrier->minRXTXTIME >=2 && carrier->minRXTXTIME <7,
               "check minRXTXTIME %d\n",carrier->minRXTXTIME);
   *delay[i] = (i+carrier->minRXTXTIME);
   ASN_SEQUENCE_ADD(&pucch_Config->dl_DataToUL_ACK->list,delay[i]);
 }

  SpCellConfig->spCellConfigDedicated->initialDownlinkBWP = calloc(1,sizeof(*SpCellConfig->spCellConfigDedicated->initialDownlinkBWP));
  NR_BWP_DownlinkDedicated_t *bwp_Dedicated = SpCellConfig->spCellConfigDedicated->initialDownlinkBWP;
  bwp_Dedicated->pdcch_Config=calloc(1,sizeof(*bwp_Dedicated->pdcch_Config));
  bwp_Dedicated->pdcch_Config->present = NR_SetupRelease_PDCCH_Config_PR_setup;
  bwp_Dedicated->pdcch_Config->choice.setup = calloc(1,sizeof(*bwp_Dedicated->pdcch_Config->choice.setup));

  bwp_Dedicated->pdcch_Config->choice.setup->searchSpacesToAddModList = calloc(1,sizeof(*bwp_Dedicated->pdcch_Config->choice.setup->searchSpacesToAddModList));

  bwp_Dedicated->pdcch_Config->choice.setup->controlResourceSetToAddModList = calloc(1,sizeof(*bwp_Dedicated->pdcch_Config->choice.setup->controlResourceSetToAddModList));

  NR_ControlResourceSet_t *coreset = calloc(1,sizeof(*coreset));
  coreset->controlResourceSetId=1;
  // frequency domain resources depends on BWP size
  // options are 24, 48 or 96
  coreset->frequencyDomainResources.buf = calloc(1,6);
  if (0) {
     int curr_bwp = scc->downlinkConfigCommon->frequencyInfoDL->scs_SpecificCarrierList.list.array[0]->carrierBandwidth;
     if (curr_bwp < 48)
       coreset->frequencyDomainResources.buf[0] = 0xf0;
     else
       coreset->frequencyDomainResources.buf[0] = 0xff;
     if (curr_bwp < 96)
       coreset->frequencyDomainResources.buf[1] = 0;
     else
       coreset->frequencyDomainResources.buf[1] = 0xff;
  } else {
     coreset->frequencyDomainResources.buf[0] = 0xf0;
     coreset->frequencyDomainResources.buf[1] = 0;
  }
  coreset->frequencyDomainResources.buf[2] = 0;
  coreset->frequencyDomainResources.buf[3] = 0;
  coreset->frequencyDomainResources.buf[4] = 0;
  coreset->frequencyDomainResources.buf[5] = 0;
  coreset->frequencyDomainResources.size = 6;
  coreset->frequencyDomainResources.bits_unused = 3;
  coreset->duration=1;
  coreset->cce_REG_MappingType.present = NR_ControlResourceSet__cce_REG_MappingType_PR_nonInterleaved;
  coreset->precoderGranularity = NR_ControlResourceSet__precoderGranularity_sameAsREG_bundle;

  coreset->tci_StatesPDCCH_ToAddList=NULL;
  coreset->tci_StatesPDCCH_ToReleaseList = NULL;
  coreset->tci_PresentInDCI = NULL;
  coreset->pdcch_DMRS_ScramblingID = NULL;

  ASN_SEQUENCE_ADD(&bwp_Dedicated->pdcch_Config->choice.setup->controlResourceSetToAddModList->list,
                   coreset);

  bwp_Dedicated->pdcch_Config->choice.setup->searchSpacesToAddModList = calloc(1,sizeof(*bwp_Dedicated->pdcch_Config->choice.setup->searchSpacesToAddModList));
  
  NR_SearchSpace_t *ss2 = calloc(1,sizeof(*ss2));
 
  ss2->searchSpaceId=2;
  ss2->controlResourceSetId=calloc(1,sizeof(*ss2->controlResourceSetId));
  *ss2->controlResourceSetId=1;
  ss2->monitoringSlotPeriodicityAndOffset=calloc(1,sizeof(*ss2->monitoringSlotPeriodicityAndOffset));
  ss2->monitoringSlotPeriodicityAndOffset->present = NR_SearchSpace__monitoringSlotPeriodicityAndOffset_PR_sl1;
  ss2->monitoringSlotPeriodicityAndOffset->choice.sl1=(NULL_t)0;
  ss2->duration=NULL;
  ss2->monitoringSymbolsWithinSlot = calloc(1,sizeof(*ss2->monitoringSymbolsWithinSlot));
  ss2->monitoringSymbolsWithinSlot->buf = calloc(1,2);
  ss2->monitoringSymbolsWithinSlot->size = 2;
  ss2->monitoringSymbolsWithinSlot->bits_unused = 2;
  ss2->monitoringSymbolsWithinSlot->buf[0]=0x80;
  ss2->monitoringSymbolsWithinSlot->buf[1]=0x0;
  ss2->nrofCandidates=calloc(1,sizeof(*ss2->nrofCandidates));
  ss2->nrofCandidates->aggregationLevel1 = NR_SearchSpace__nrofCandidates__aggregationLevel1_n0;
  ss2->nrofCandidates->aggregationLevel2 = NR_SearchSpace__nrofCandidates__aggregationLevel2_n2;
  ss2->nrofCandidates->aggregationLevel4 = NR_SearchSpace__nrofCandidates__aggregationLevel4_n1;
  ss2->nrofCandidates->aggregationLevel8 = NR_SearchSpace__nrofCandidates__aggregationLevel8_n0;
  ss2->nrofCandidates->aggregationLevel16 = NR_SearchSpace__nrofCandidates__aggregationLevel16_n0;
  ss2->searchSpaceType=calloc(1,sizeof(*ss2->searchSpaceType));
  ss2->searchSpaceType->present = NR_SearchSpace__searchSpaceType_PR_ue_Specific;
  ss2->searchSpaceType->choice.ue_Specific = calloc(1,sizeof(*ss2->searchSpaceType->choice.ue_Specific));
  ss2->searchSpaceType->choice.ue_Specific->dci_Formats=NR_SearchSpace__searchSpaceType__ue_Specific__dci_Formats_formats0_1_And_1_1;
  
  ASN_SEQUENCE_ADD(&bwp_Dedicated->pdcch_Config->choice.setup->searchSpacesToAddModList->list,
                   ss2);
  bwp_Dedicated->pdsch_Config=calloc(1,sizeof(*bwp_Dedicated->pdsch_Config));
  bwp_Dedicated->pdsch_Config->present = NR_SetupRelease_PDSCH_Config_PR_setup;
  bwp_Dedicated->pdsch_Config->choice.setup = calloc(1,sizeof(*bwp_Dedicated->pdsch_Config->choice.setup));
  bwp_Dedicated->pdsch_Config->choice.setup->dataScramblingIdentityPDSCH = NULL;
  bwp_Dedicated->pdsch_Config->choice.setup->dmrs_DownlinkForPDSCH_MappingTypeA = calloc(1,sizeof(*bwp_Dedicated->pdsch_Config->choice.setup->dmrs_DownlinkForPDSCH_MappingTypeA));
  bwp_Dedicated->pdsch_Config->choice.setup->dmrs_DownlinkForPDSCH_MappingTypeA->present= NR_SetupRelease_DMRS_DownlinkConfig_PR_setup;
  bwp_Dedicated->pdsch_Config->choice.setup->dmrs_DownlinkForPDSCH_MappingTypeA->choice.setup = calloc(1,sizeof(*bwp_Dedicated->pdsch_Config->choice.setup->dmrs_DownlinkForPDSCH_MappingTypeA->choice.setup));

  bwp_Dedicated->pdsch_Config->choice.setup->dmrs_DownlinkForPDSCH_MappingTypeA->choice.setup->dmrs_Type=NULL;
  bwp_Dedicated->pdsch_Config->choice.setup->dmrs_DownlinkForPDSCH_MappingTypeA->choice.setup->maxLength=NULL;

  bwp_Dedicated->pdsch_Config->choice.setup->dmrs_DownlinkForPDSCH_MappingTypeA->choice.setup->dmrs_AdditionalPosition = calloc(1,sizeof(*bwp_Dedicated->pdsch_Config->choice.setup->dmrs_DownlinkForPDSCH_MappingTypeA->choice.setup->dmrs_AdditionalPosition));
 *bwp_Dedicated->pdsch_Config->choice.setup->dmrs_DownlinkForPDSCH_MappingTypeA->choice.setup->dmrs_AdditionalPosition = NR_DMRS_DownlinkConfig__dmrs_AdditionalPosition_pos1;
 bwp_Dedicated->pdsch_Config->choice.setup->resourceAllocation = NR_PDSCH_Config__resourceAllocation_resourceAllocationType1;
 bwp_Dedicated->pdsch_Config->choice.setup->prb_BundlingType.present = NR_PDSCH_Config__prb_BundlingType_PR_staticBundling;
 bwp_Dedicated->pdsch_Config->choice.setup->prb_BundlingType.choice.staticBundling = calloc(1,sizeof(*bwp_Dedicated->pdsch_Config->choice.setup->prb_BundlingType.choice.staticBundling));
 bwp_Dedicated->pdsch_Config->choice.setup->prb_BundlingType.choice.staticBundling->bundleSize =
   calloc(1,sizeof(*bwp_Dedicated->pdsch_Config->choice.setup->prb_BundlingType.choice.staticBundling->bundleSize));
 *bwp_Dedicated->pdsch_Config->choice.setup->prb_BundlingType.choice.staticBundling->bundleSize = NR_PDSCH_Config__prb_BundlingType__staticBundling__bundleSize_wideband;

  bwp_Dedicated->pdsch_Config->choice.setup->tci_StatesToAddModList=calloc(1,sizeof(*bwp_Dedicated->pdsch_Config->choice.setup->tci_StatesToAddModList));
  NR_TCI_State_t *tcic;

  tcic=calloc(1,sizeof(*tcic));
  tcic->tci_StateId=0;
  tcic->qcl_Type1.cell=NULL;
  tcic->qcl_Type1.bwp_Id=NULL;
  tcic->qcl_Type1.referenceSignal.present = NR_QCL_Info__referenceSignal_PR_ssb;
  tcic->qcl_Type1.referenceSignal.choice.ssb = 0;
  tcic->qcl_Type1.qcl_Type=NR_QCL_Info__qcl_Type_typeD;

  ASN_SEQUENCE_ADD(&bwp_Dedicated->pdsch_Config->choice.setup->tci_StatesToAddModList->list,tcic);

  SpCellConfig->spCellConfigDedicated->tag_Id=0;
  SpCellConfig->spCellConfigDedicated->pdsch_ServingCellConfig=calloc(1,sizeof(*SpCellConfig->spCellConfigDedicated->pdsch_ServingCellConfig));
  NR_PDSCH_ServingCellConfig_t *pdsch_servingcellconfig = calloc(1,sizeof(*pdsch_servingcellconfig));
  SpCellConfig->spCellConfigDedicated->pdsch_ServingCellConfig->present = NR_SetupRelease_PDSCH_ServingCellConfig_PR_setup;
  SpCellConfig->spCellConfigDedicated->pdsch_ServingCellConfig->choice.setup = pdsch_servingcellconfig;
  pdsch_servingcellconfig->codeBlockGroupTransmission = NULL;
  pdsch_servingcellconfig->xOverhead = NULL;
  pdsch_servingcellconfig->nrofHARQ_ProcessesForPDSCH = calloc(1, sizeof(*pdsch_servingcellconfig->nrofHARQ_ProcessesForPDSCH));
  *pdsch_servingcellconfig->nrofHARQ_ProcessesForPDSCH = NR_PDSCH_ServingCellConfig__nrofHARQ_ProcessesForPDSCH_n16;
  pdsch_servingcellconfig->pucch_Cell= NULL;
  pdsch_servingcellconfig->ext1=calloc(1,sizeof(*pdsch_servingcellconfig->ext1));
  pdsch_servingcellconfig->ext1->maxMIMO_Layers = calloc(1,sizeof(*pdsch_servingcellconfig->ext1->maxMIMO_Layers));
  *pdsch_servingcellconfig->ext1->maxMIMO_Layers = 2;

}

void fill_mastercellGroupConfig(NR_CellGroupConfig_t *cellGroupConfig, NR_CellGroupConfig_t *ue_context_mastercellGroup) {

  cellGroupConfig->cellGroupId = 0;
  cellGroupConfig->rlc_BearerToReleaseList = NULL;
  cellGroupConfig->rlc_BearerToAddModList = calloc(1, sizeof(*cellGroupConfig->rlc_BearerToAddModList));

  // RLC Bearer Config
  // TS38.331 9.2.1 Default SRB configurations
  NR_RLC_BearerConfig_t *rlc_BearerConfig                          = NULL;
  NR_RLC_Config_t *rlc_Config                                      = NULL;
  NR_LogicalChannelConfig_t *logicalChannelConfig                  = NULL;
  long *logicalChannelGroup                                        = NULL;
  rlc_BearerConfig                                                 = calloc(1, sizeof(NR_RLC_BearerConfig_t));
  rlc_BearerConfig->logicalChannelIdentity                         = 2;
  rlc_BearerConfig->servedRadioBearer                              = calloc(1, sizeof(*rlc_BearerConfig->servedRadioBearer));
  rlc_BearerConfig->servedRadioBearer->present                     = NR_RLC_BearerConfig__servedRadioBearer_PR_srb_Identity;
  rlc_BearerConfig->servedRadioBearer->choice.srb_Identity         = 2;
  rlc_BearerConfig->reestablishRLC                                 = NULL;
  rlc_Config                                                       = calloc(1, sizeof(NR_RLC_Config_t));
  rlc_Config->present                                              = NR_RLC_Config_PR_am;
  rlc_Config->choice.am                                            = calloc(1, sizeof(*rlc_Config->choice.am));
  rlc_Config->choice.am->dl_AM_RLC.sn_FieldLength                  = calloc(1, sizeof(NR_SN_FieldLengthAM_t));
  *(rlc_Config->choice.am->dl_AM_RLC.sn_FieldLength)               = NR_SN_FieldLengthAM_size12;
  rlc_Config->choice.am->dl_AM_RLC.t_Reassembly                    = NR_T_Reassembly_ms35;
  rlc_Config->choice.am->dl_AM_RLC.t_StatusProhibit                = NR_T_StatusProhibit_ms0;
  rlc_Config->choice.am->ul_AM_RLC.sn_FieldLength                  = calloc(1, sizeof(NR_SN_FieldLengthAM_t));
  *(rlc_Config->choice.am->ul_AM_RLC.sn_FieldLength)               = NR_SN_FieldLengthAM_size12;
  rlc_Config->choice.am->ul_AM_RLC.t_PollRetransmit                = NR_T_PollRetransmit_ms45;
  rlc_Config->choice.am->ul_AM_RLC.pollPDU                         = NR_PollPDU_infinity;
  rlc_Config->choice.am->ul_AM_RLC.pollByte                        = NR_PollByte_infinity;
  rlc_Config->choice.am->ul_AM_RLC.maxRetxThreshold                = NR_UL_AM_RLC__maxRetxThreshold_t8;
  rlc_BearerConfig->rlc_Config                                     = rlc_Config;
  logicalChannelConfig                                             = calloc(1, sizeof(NR_LogicalChannelConfig_t));
  logicalChannelConfig->ul_SpecificParameters                      = calloc(1, sizeof(*logicalChannelConfig->ul_SpecificParameters));
  logicalChannelConfig->ul_SpecificParameters->priority            = 3;
  logicalChannelConfig->ul_SpecificParameters->prioritisedBitRate  = NR_LogicalChannelConfig__ul_SpecificParameters__prioritisedBitRate_infinity;
  logicalChannelConfig->ul_SpecificParameters->bucketSizeDuration  = NR_LogicalChannelConfig__ul_SpecificParameters__bucketSizeDuration_ms5;
  logicalChannelGroup                                              = CALLOC(1, sizeof(long));
  *logicalChannelGroup                                             = 0;
  logicalChannelConfig->ul_SpecificParameters->logicalChannelGroup = logicalChannelGroup;
  logicalChannelConfig->ul_SpecificParameters->schedulingRequestID = CALLOC(1, sizeof(*logicalChannelConfig->ul_SpecificParameters->schedulingRequestID));
  *logicalChannelConfig->ul_SpecificParameters->schedulingRequestID = 0;
  logicalChannelConfig->ul_SpecificParameters->logicalChannelSR_Mask = 0;
  logicalChannelConfig->ul_SpecificParameters->logicalChannelSR_DelayTimerApplied = 0;
  rlc_BearerConfig->mac_LogicalChannelConfig                       = logicalChannelConfig;
  ASN_SEQUENCE_ADD(&cellGroupConfig->rlc_BearerToAddModList->list, rlc_BearerConfig);
  ASN_SEQUENCE_ADD(&ue_context_mastercellGroup->rlc_BearerToAddModList->list, rlc_BearerConfig);

  // DRB Configuration
  NR_RLC_BearerConfig_t *rlc_BearerConfig_drb                      = NULL;
  NR_RLC_Config_t *rlc_Config_drb                                  = NULL;
  NR_LogicalChannelConfig_t *logicalChannelConfig_drb              = NULL;
  long *logicalChannelGroup_drb                                    = NULL;
  rlc_BearerConfig_drb                                             = calloc(1, sizeof(NR_RLC_BearerConfig_t));
  rlc_BearerConfig_drb->logicalChannelIdentity                     = 4;
  rlc_BearerConfig_drb->servedRadioBearer                          = calloc(1, sizeof(*rlc_BearerConfig_drb->servedRadioBearer));
  rlc_BearerConfig_drb->servedRadioBearer->present                 = NR_RLC_BearerConfig__servedRadioBearer_PR_drb_Identity;
  rlc_BearerConfig_drb->servedRadioBearer->choice.drb_Identity     = 1;
  rlc_BearerConfig_drb->reestablishRLC                             = NULL;
  rlc_Config_drb                                                   = calloc(1, sizeof(NR_RLC_Config_t));
  rlc_Config_drb->present                                          = NR_RLC_Config_PR_am;
  rlc_Config_drb->choice.am                                        = calloc(1, sizeof(*rlc_Config_drb->choice.am));
  rlc_Config_drb->choice.am->dl_AM_RLC.sn_FieldLength              = calloc(1, sizeof(NR_SN_FieldLengthAM_t));
  *(rlc_Config_drb->choice.am->dl_AM_RLC.sn_FieldLength)           = NR_SN_FieldLengthAM_size18;
  rlc_Config_drb->choice.am->dl_AM_RLC.t_Reassembly                = NR_T_Reassembly_ms80;
  rlc_Config_drb->choice.am->dl_AM_RLC.t_StatusProhibit            = NR_T_StatusProhibit_ms10;
  rlc_Config_drb->choice.am->ul_AM_RLC.sn_FieldLength              = calloc(1, sizeof(NR_SN_FieldLengthAM_t));
  *(rlc_Config_drb->choice.am->ul_AM_RLC.sn_FieldLength)           = NR_SN_FieldLengthAM_size18;
  rlc_Config_drb->choice.am->ul_AM_RLC.t_PollRetransmit            = NR_T_PollRetransmit_ms80;
  rlc_Config_drb->choice.am->ul_AM_RLC.pollPDU                     = NR_PollPDU_p64;
  rlc_Config_drb->choice.am->ul_AM_RLC.pollByte                    = NR_PollByte_kB125;
  rlc_Config_drb->choice.am->ul_AM_RLC.maxRetxThreshold            = NR_UL_AM_RLC__maxRetxThreshold_t8;
  rlc_BearerConfig_drb->rlc_Config                                 = rlc_Config_drb;
  logicalChannelConfig_drb                                             = calloc(1, sizeof(NR_LogicalChannelConfig_t));
  logicalChannelConfig_drb->ul_SpecificParameters                      = calloc(1, sizeof(*logicalChannelConfig_drb->ul_SpecificParameters));
  logicalChannelConfig_drb->ul_SpecificParameters->priority            = 13;
  logicalChannelConfig_drb->ul_SpecificParameters->prioritisedBitRate  = NR_LogicalChannelConfig__ul_SpecificParameters__prioritisedBitRate_kBps8;
  logicalChannelConfig_drb->ul_SpecificParameters->bucketSizeDuration  = NR_LogicalChannelConfig__ul_SpecificParameters__bucketSizeDuration_ms100;
  logicalChannelGroup_drb                                              = CALLOC(1, sizeof(long));
  *logicalChannelGroup_drb                                             = 1;
  logicalChannelConfig_drb->ul_SpecificParameters->logicalChannelGroup = logicalChannelGroup_drb;
  logicalChannelConfig_drb->ul_SpecificParameters->schedulingRequestID = CALLOC(1, sizeof(*logicalChannelConfig_drb->ul_SpecificParameters->schedulingRequestID));
  *logicalChannelConfig_drb->ul_SpecificParameters->schedulingRequestID = 0;
  logicalChannelConfig_drb->ul_SpecificParameters->logicalChannelSR_Mask = 0;
  logicalChannelConfig_drb->ul_SpecificParameters->logicalChannelSR_DelayTimerApplied = 0;
  rlc_BearerConfig_drb->mac_LogicalChannelConfig                       = logicalChannelConfig_drb;
  ASN_SEQUENCE_ADD(&cellGroupConfig->rlc_BearerToAddModList->list, rlc_BearerConfig_drb);
  ASN_SEQUENCE_ADD(&ue_context_mastercellGroup->rlc_BearerToAddModList->list, rlc_BearerConfig_drb);
}

<<<<<<< HEAD

void update_cellGroupConfig(NR_CellGroupConfig_t *cellGroupConfig,
                            rrc_gNB_carrier_data_t *carrier,
                            int uid,
=======
void update_cellGroupConfig(NR_CellGroupConfig_t *cellGroupConfig,
                            rrc_gNB_carrier_data_t *carrier,
>>>>>>> a981291b
                            NR_UE_NR_Capability_t *uecap) {

  NR_SpCellConfig_t *SpCellConfig = cellGroupConfig->spCellConfig;
  if (SpCellConfig == NULL) return;

  NR_ServingCellConfigCommon_t *scc = carrier->servingcellconfigcommon;

<<<<<<< HEAD
  NR_CSI_MeasConfig_t *csi_MeasConfig;
  if(!SpCellConfig->spCellConfigDedicated->csi_MeasConfig) {
    csi_MeasConfig = calloc(1,sizeof(*csi_MeasConfig));
    SpCellConfig->spCellConfigDedicated->csi_MeasConfig->choice.setup = csi_MeasConfig;
  }
  else
    csi_MeasConfig = SpCellConfig->spCellConfigDedicated->csi_MeasConfig->choice.setup;

  int curr_bwp = NRRIV2BW(scc->downlinkConfigCommon->initialDownlinkBWP->genericParameters.locationAndBandwidth,MAX_BWP_SIZE);
  config_csirs(scc, csi_MeasConfig, uid, carrier->pdsch_AntennaPorts, curr_bwp, carrier->do_CSIRS);
=======
  NR_BWP_DownlinkDedicated_t *bwp_Dedicated = SpCellConfig->spCellConfigDedicated->initialDownlinkBWP;
  set_dl_mcs_table(scc->downlinkConfigCommon->initialDownlinkBWP->genericParameters.subcarrierSpacing,
                   uecap, bwp_Dedicated, scc);

  struct NR_ServingCellConfig__downlinkBWP_ToAddModList *DL_BWP_list = SpCellConfig->spCellConfigDedicated->downlinkBWP_ToAddModList;
  if (DL_BWP_list) {
    for (int i=0; i<DL_BWP_list->list.count; i++){
      NR_BWP_Downlink_t *bwp = DL_BWP_list->list.array[i];
      int scs = bwp->bwp_Common->genericParameters.subcarrierSpacing;
      set_dl_mcs_table(scs, uecap, bwp->bwp_Dedicated, carrier->servingcellconfigcommon);
    }
  }
>>>>>>> a981291b
}


void fill_initial_cellGroupConfig(int uid,
                                  NR_CellGroupConfig_t *cellGroupConfig,
                                  NR_ServingCellConfigCommon_t *scc,
                                  rrc_gNB_carrier_data_t *carrier) {

  NR_RLC_BearerConfig_t                            *rlc_BearerConfig     = NULL;
  NR_RLC_Config_t                                  *rlc_Config           = NULL;
  NR_LogicalChannelConfig_t                        *logicalChannelConfig = NULL;
  NR_MAC_CellGroupConfig_t                         *mac_CellGroupConfig  = NULL;
  NR_PhysicalCellGroupConfig_t	                   *physicalCellGroupConfig = NULL;
  long *logicalChannelGroup = NULL;
  
  cellGroupConfig->cellGroupId = 0;
  
  /* Rlc Bearer Config */
  /* TS38.331 9.2.1	Default SRB configurations */
  cellGroupConfig->rlc_BearerToAddModList                          = calloc(1, sizeof(*cellGroupConfig->rlc_BearerToAddModList));
  rlc_BearerConfig                                                 = calloc(1, sizeof(NR_RLC_BearerConfig_t));
  rlc_BearerConfig->logicalChannelIdentity                         = 1;
  rlc_BearerConfig->servedRadioBearer                              = calloc(1, sizeof(*rlc_BearerConfig->servedRadioBearer));
  rlc_BearerConfig->servedRadioBearer->present                     = NR_RLC_BearerConfig__servedRadioBearer_PR_srb_Identity;
  rlc_BearerConfig->servedRadioBearer->choice.srb_Identity         = 1;
  rlc_BearerConfig->reestablishRLC                                 = NULL;
  rlc_Config = calloc(1, sizeof(NR_RLC_Config_t));
  rlc_Config->present                                              = NR_RLC_Config_PR_am;
  rlc_Config->choice.am                                            = calloc(1, sizeof(*rlc_Config->choice.am));
  rlc_Config->choice.am->dl_AM_RLC.sn_FieldLength                  = calloc(1, sizeof(NR_SN_FieldLengthAM_t));
  *(rlc_Config->choice.am->dl_AM_RLC.sn_FieldLength)               = NR_SN_FieldLengthAM_size12;
  rlc_Config->choice.am->dl_AM_RLC.t_Reassembly                    = NR_T_Reassembly_ms35;
  rlc_Config->choice.am->dl_AM_RLC.t_StatusProhibit                = NR_T_StatusProhibit_ms0;
  rlc_Config->choice.am->ul_AM_RLC.sn_FieldLength                  = calloc(1, sizeof(NR_SN_FieldLengthAM_t));
  *(rlc_Config->choice.am->ul_AM_RLC.sn_FieldLength)               = NR_SN_FieldLengthAM_size12;
  rlc_Config->choice.am->ul_AM_RLC.t_PollRetransmit                = NR_T_PollRetransmit_ms45;
  rlc_Config->choice.am->ul_AM_RLC.pollPDU                         = NR_PollPDU_infinity;
  rlc_Config->choice.am->ul_AM_RLC.pollByte                        = NR_PollByte_infinity;
  rlc_Config->choice.am->ul_AM_RLC.maxRetxThreshold                = NR_UL_AM_RLC__maxRetxThreshold_t8;
  rlc_BearerConfig->rlc_Config                                     = rlc_Config;
  logicalChannelConfig                                             = calloc(1, sizeof(NR_LogicalChannelConfig_t));
  logicalChannelConfig->ul_SpecificParameters                      = calloc(1, sizeof(*logicalChannelConfig->ul_SpecificParameters));
  logicalChannelConfig->ul_SpecificParameters->priority            = 1;
  logicalChannelConfig->ul_SpecificParameters->prioritisedBitRate  = NR_LogicalChannelConfig__ul_SpecificParameters__prioritisedBitRate_infinity;
  logicalChannelGroup                                              = CALLOC(1, sizeof(long));
  *logicalChannelGroup                                             = 0;
  logicalChannelConfig->ul_SpecificParameters->logicalChannelGroup = logicalChannelGroup;
  logicalChannelConfig->ul_SpecificParameters->schedulingRequestID = CALLOC(1, sizeof(*logicalChannelConfig->ul_SpecificParameters->schedulingRequestID));
  *logicalChannelConfig->ul_SpecificParameters->schedulingRequestID = 0;
  logicalChannelConfig->ul_SpecificParameters->logicalChannelSR_Mask = 0;
  logicalChannelConfig->ul_SpecificParameters->logicalChannelSR_DelayTimerApplied = 0;
  rlc_BearerConfig->mac_LogicalChannelConfig                       = logicalChannelConfig;
  ASN_SEQUENCE_ADD(&cellGroupConfig->rlc_BearerToAddModList->list, rlc_BearerConfig);
  
  cellGroupConfig->rlc_BearerToReleaseList = NULL;
  
  /* mac CellGroup Config */
  if (1) {
    mac_CellGroupConfig                                                     = calloc(1, sizeof(*mac_CellGroupConfig));
    if (1) {
      mac_CellGroupConfig->schedulingRequestConfig                            = calloc(1, sizeof(*mac_CellGroupConfig->schedulingRequestConfig));
      mac_CellGroupConfig->schedulingRequestConfig->schedulingRequestToAddModList = CALLOC(1,sizeof(*mac_CellGroupConfig->schedulingRequestConfig->schedulingRequestToAddModList));
      struct NR_SchedulingRequestToAddMod *schedulingrequestlist;
      schedulingrequestlist = CALLOC(1,sizeof(*schedulingrequestlist));
      schedulingrequestlist->schedulingRequestId  = 0;
      schedulingrequestlist->sr_ProhibitTimer = CALLOC(1,sizeof(*schedulingrequestlist->sr_ProhibitTimer));
      *(schedulingrequestlist->sr_ProhibitTimer) = 0;
      schedulingrequestlist->sr_TransMax      = NR_SchedulingRequestToAddMod__sr_TransMax_n64;
      ASN_SEQUENCE_ADD(&(mac_CellGroupConfig->schedulingRequestConfig->schedulingRequestToAddModList->list),schedulingrequestlist);
    }
    mac_CellGroupConfig->bsr_Config                                         = calloc(1, sizeof(*mac_CellGroupConfig->bsr_Config));
    mac_CellGroupConfig->bsr_Config->periodicBSR_Timer                      = NR_BSR_Config__periodicBSR_Timer_sf10;
    mac_CellGroupConfig->bsr_Config->retxBSR_Timer                          = NR_BSR_Config__retxBSR_Timer_sf80;
    mac_CellGroupConfig->tag_Config                                         = calloc(1, sizeof(*mac_CellGroupConfig->tag_Config));
    mac_CellGroupConfig->tag_Config->tag_ToReleaseList = NULL;
    mac_CellGroupConfig->tag_Config->tag_ToAddModList  = calloc(1,sizeof(*mac_CellGroupConfig->tag_Config->tag_ToAddModList));
    struct NR_TAG *tag=calloc(1,sizeof(*tag));
    tag->tag_Id             = 0;
    tag->timeAlignmentTimer = NR_TimeAlignmentTimer_infinity;
    ASN_SEQUENCE_ADD(&mac_CellGroupConfig->tag_Config->tag_ToAddModList->list,tag);
    mac_CellGroupConfig->phr_Config                                         = calloc(1, sizeof(*mac_CellGroupConfig->phr_Config));
    mac_CellGroupConfig->phr_Config->present                                = NR_SetupRelease_PHR_Config_PR_setup;
    mac_CellGroupConfig->phr_Config->choice.setup                           = calloc(1, sizeof(*mac_CellGroupConfig->phr_Config->choice.setup));
    mac_CellGroupConfig->phr_Config->choice.setup->phr_PeriodicTimer        = NR_PHR_Config__phr_PeriodicTimer_sf10;
    mac_CellGroupConfig->phr_Config->choice.setup->phr_ProhibitTimer        = NR_PHR_Config__phr_ProhibitTimer_sf10;
    mac_CellGroupConfig->phr_Config->choice.setup->phr_Tx_PowerFactorChange = NR_PHR_Config__phr_Tx_PowerFactorChange_dB1;
  }
  cellGroupConfig->mac_CellGroupConfig                                      = mac_CellGroupConfig;

  physicalCellGroupConfig                                                   = calloc(1,sizeof(*physicalCellGroupConfig));
  physicalCellGroupConfig->p_NR_FR1                                         = calloc(1,sizeof(*physicalCellGroupConfig->p_NR_FR1));
  *physicalCellGroupConfig->p_NR_FR1                                        = 10;
  physicalCellGroupConfig->pdsch_HARQ_ACK_Codebook                          = NR_PhysicalCellGroupConfig__pdsch_HARQ_ACK_Codebook_dynamic;
  cellGroupConfig->physicalCellGroupConfig                                  = physicalCellGroupConfig;
  
  cellGroupConfig->spCellConfig                                             = calloc(1,sizeof(*cellGroupConfig->spCellConfig));
  
  fill_initial_SpCellConfig(uid,cellGroupConfig->spCellConfig,scc,carrier);
  
  cellGroupConfig->sCellToAddModList                                        = NULL;
  cellGroupConfig->sCellToReleaseList                                       = NULL;
}

//------------------------------------------------------------------------------
uint8_t do_RRCSetup(rrc_gNB_ue_context_t         *const ue_context_pP,
                    uint8_t                      *const buffer,
                    const uint8_t                transaction_id,
                    OCTET_STRING_t               *masterCellGroup_from_DU,
                    NR_ServingCellConfigCommon_t *scc,
                    rrc_gNB_carrier_data_t *carrier)
//------------------------------------------------------------------------------
{
    asn_enc_rval_t                                   enc_rval;
    NR_DL_CCCH_Message_t                             dl_ccch_msg;
    NR_RRCSetup_t                                    *rrcSetup;
    NR_RRCSetup_IEs_t                                *ie;
    NR_SRB_ToAddMod_t                                *SRB1_config          = NULL;
    NR_PDCP_Config_t                                 *pdcp_Config          = NULL;
    NR_CellGroupConfig_t                             *cellGroupConfig      = NULL;
    char masterCellGroup_buf[1000];

    AssertFatal(ue_context_pP != NULL,"ue_context_p is null\n");
    gNB_RRC_UE_t *ue_p = &ue_context_pP->ue_context;
    NR_SRB_ToAddModList_t        **SRB_configList = &ue_p->SRB_configList;



    memset((void *)&dl_ccch_msg, 0, sizeof(NR_DL_CCCH_Message_t));
    dl_ccch_msg.message.present            = NR_DL_CCCH_MessageType_PR_c1;
    dl_ccch_msg.message.choice.c1          = CALLOC(1, sizeof(struct NR_DL_CCCH_MessageType__c1));
    dl_ccch_msg.message.choice.c1->present = NR_DL_CCCH_MessageType__c1_PR_rrcSetup;
    dl_ccch_msg.message.choice.c1->choice.rrcSetup = calloc(1, sizeof(NR_RRCSetup_t));

    rrcSetup = dl_ccch_msg.message.choice.c1->choice.rrcSetup;
    rrcSetup->criticalExtensions.present = NR_RRCSetup__criticalExtensions_PR_rrcSetup;
    rrcSetup->rrc_TransactionIdentifier  = transaction_id;
    rrcSetup->criticalExtensions.choice.rrcSetup = calloc(1, sizeof(NR_RRCSetup_IEs_t));
    ie = rrcSetup->criticalExtensions.choice.rrcSetup;

    /****************************** radioBearerConfig ******************************/

    /* Configure SRB1 */
    if (*SRB_configList) {
        free(*SRB_configList);
    }

    *SRB_configList = calloc(1, sizeof(NR_SRB_ToAddModList_t));
    // SRB1
    /* TODO */
    SRB1_config = calloc(1, sizeof(NR_SRB_ToAddMod_t));
    SRB1_config->srb_Identity = 1;
    // pdcp_Config->t_Reordering
    SRB1_config->pdcp_Config = pdcp_Config;
    ie->radioBearerConfig.srb_ToAddModList = *SRB_configList;
    ASN_SEQUENCE_ADD(&(*SRB_configList)->list, SRB1_config);

    ie->radioBearerConfig.srb3_ToRelease    = NULL;
    ie->radioBearerConfig.drb_ToAddModList  = NULL;
    ie->radioBearerConfig.drb_ToReleaseList = NULL;
    ie->radioBearerConfig.securityConfig    = NULL;
    
    /****************************** masterCellGroup ******************************/
    /* TODO */
    if (masterCellGroup_from_DU) {
      memcpy(&ie->masterCellGroup,masterCellGroup_from_DU,sizeof(*masterCellGroup_from_DU));
      // decode masterCellGroup OCTET_STRING received from DU and place in ue context
      uper_decode(NULL,
		  &asn_DEF_NR_CellGroupConfig,   //might be added prefix later
		  (void **)&cellGroupConfig,
		  (uint8_t *)masterCellGroup_from_DU->buf,
		  masterCellGroup_from_DU->size, 0, 0); 
      
      xer_fprint(stdout, &asn_DEF_NR_CellGroupConfig, (const void*)cellGroupConfig);
    }
    else {
      cellGroupConfig = calloc(1, sizeof(NR_CellGroupConfig_t));
      fill_initial_cellGroupConfig(ue_context_pP->local_uid,cellGroupConfig,scc,carrier);

      enc_rval = uper_encode_to_buffer(&asn_DEF_NR_CellGroupConfig,
				       NULL,
				       (void *)cellGroupConfig,
				       masterCellGroup_buf,
				       1000);
      
      if(enc_rval.encoded == -1) {
        LOG_E(NR_RRC, "ASN1 message CellGroupConfig encoding failed (%s, %lu)!\n",
	      enc_rval.failed_type->name, enc_rval.encoded);
        return -1;
      }
      
      if (OCTET_STRING_fromBuf(&ie->masterCellGroup, masterCellGroup_buf, (enc_rval.encoded+7)/8) == -1) {
        LOG_E(NR_RRC, "fatal: OCTET_STRING_fromBuf failed\n");
        return -1;
      }
    }

    ue_p->masterCellGroup = cellGroupConfig;

    if ( LOG_DEBUGFLAG(DEBUG_ASN1) ) {
      xer_fprint(stdout, &asn_DEF_NR_DL_CCCH_Message, (void *)&dl_ccch_msg);
    }
    enc_rval = uper_encode_to_buffer(&asn_DEF_NR_DL_CCCH_Message,
				     NULL,
				     (void *)&dl_ccch_msg,
				     buffer,
				     1000);
    
    if(enc_rval.encoded == -1) {
      LOG_E(NR_RRC, "[gNB AssertFatal]ASN1 message encoding failed (%s, %lu)!\n",
	    enc_rval.failed_type->name, enc_rval.encoded);
      return -1;
    }
    
    LOG_D(NR_RRC,"RRCSetup Encoded %zd bits (%zd bytes)\n",
            enc_rval.encoded,(enc_rval.encoded+7)/8);
    return((enc_rval.encoded+7)/8);
}

uint8_t do_NR_SecurityModeCommand(
  const protocol_ctxt_t *const ctxt_pP,
  uint8_t *const buffer,
  const uint8_t Transaction_id,
  const uint8_t cipheringAlgorithm,
  NR_IntegrityProtAlgorithm_t *integrityProtAlgorithm
)
//------------------------------------------------------------------------------
{
  NR_DL_DCCH_Message_t dl_dcch_msg;
  asn_enc_rval_t enc_rval;
  memset(&dl_dcch_msg,0,sizeof(NR_DL_DCCH_Message_t));
  dl_dcch_msg.message.present           = NR_DL_DCCH_MessageType_PR_c1;
  dl_dcch_msg.message.choice.c1=CALLOC(1,sizeof(struct NR_DL_DCCH_MessageType__c1));
  dl_dcch_msg.message.choice.c1->present = NR_DL_DCCH_MessageType__c1_PR_securityModeCommand;
  dl_dcch_msg.message.choice.c1->choice.securityModeCommand = CALLOC(1, sizeof(struct NR_SecurityModeCommand));
  dl_dcch_msg.message.choice.c1->choice.securityModeCommand->rrc_TransactionIdentifier = Transaction_id;
  dl_dcch_msg.message.choice.c1->choice.securityModeCommand->criticalExtensions.present = NR_SecurityModeCommand__criticalExtensions_PR_securityModeCommand;

  dl_dcch_msg.message.choice.c1->choice.securityModeCommand->criticalExtensions.choice.securityModeCommand =
		  CALLOC(1, sizeof(struct NR_SecurityModeCommand_IEs));
  // the two following information could be based on the mod_id
  dl_dcch_msg.message.choice.c1->choice.securityModeCommand->criticalExtensions.choice.securityModeCommand->securityConfigSMC.securityAlgorithmConfig.cipheringAlgorithm
    = (NR_CipheringAlgorithm_t)cipheringAlgorithm;
  dl_dcch_msg.message.choice.c1->choice.securityModeCommand->criticalExtensions.choice.securityModeCommand->securityConfigSMC.securityAlgorithmConfig.integrityProtAlgorithm
    = integrityProtAlgorithm;

  if ( LOG_DEBUGFLAG(DEBUG_ASN1) ) {
    xer_fprint(stdout, &asn_DEF_NR_DL_DCCH_Message, (void *)&dl_dcch_msg);
  }

  enc_rval = uper_encode_to_buffer(&asn_DEF_NR_DL_DCCH_Message,
                                   NULL,
                                   (void *)&dl_dcch_msg,
                                   buffer,
                                   100);

  if(enc_rval.encoded == -1) {
    LOG_I(NR_RRC, "[gNB AssertFatal]ASN1 message encoding failed (%s, %lu)!\n",
          enc_rval.failed_type->name, enc_rval.encoded);
    return -1;
  }

  LOG_D(NR_RRC,"[gNB %d] securityModeCommand for UE %x Encoded %zd bits (%zd bytes)\n",
        ctxt_pP->module_id,
        ctxt_pP->rnti,
        enc_rval.encoded,
        (enc_rval.encoded+7)/8);

  if (enc_rval.encoded==-1) {
    LOG_E(NR_RRC,"[gNB %d] ASN1 : securityModeCommand encoding failed for UE %x\n",
          ctxt_pP->module_id,
          ctxt_pP->rnti);
    return(-1);
  }

  //  rrc_ue_process_ueCapabilityEnquiry(0,1000,&dl_dcch_msg.message.choice.c1.choice.ueCapabilityEnquiry,0);
  //  exit(-1);
  return((enc_rval.encoded+7)/8);
}

/*TODO*/
//------------------------------------------------------------------------------
uint8_t do_NR_SA_UECapabilityEnquiry( const protocol_ctxt_t *const ctxt_pP,
                                   uint8_t               *const buffer,
                                   const uint8_t                Transaction_id)
//------------------------------------------------------------------------------
{
  NR_UE_CapabilityRequestFilterNR_t *sa_band_filter;
  NR_FreqBandList_t *sa_band_list;
  NR_FreqBandInformation_t *sa_band_info;
  NR_FreqBandInformationNR_t *sa_band_infoNR;

  NR_DL_DCCH_Message_t dl_dcch_msg;
  NR_UE_CapabilityRAT_Request_t *ue_capabilityrat_request;

  asn_enc_rval_t enc_rval;
  memset(&dl_dcch_msg,0,sizeof(NR_DL_DCCH_Message_t));
  dl_dcch_msg.message.present           = NR_DL_DCCH_MessageType_PR_c1;
  dl_dcch_msg.message.choice.c1 = CALLOC(1,sizeof(struct NR_DL_DCCH_MessageType__c1));
  dl_dcch_msg.message.choice.c1->present = NR_DL_DCCH_MessageType__c1_PR_ueCapabilityEnquiry;
  dl_dcch_msg.message.choice.c1->choice.ueCapabilityEnquiry = CALLOC(1,sizeof(struct NR_UECapabilityEnquiry));
  dl_dcch_msg.message.choice.c1->choice.ueCapabilityEnquiry->rrc_TransactionIdentifier = Transaction_id;
  dl_dcch_msg.message.choice.c1->choice.ueCapabilityEnquiry->criticalExtensions.present = NR_UECapabilityEnquiry__criticalExtensions_PR_ueCapabilityEnquiry;
  dl_dcch_msg.message.choice.c1->choice.ueCapabilityEnquiry->criticalExtensions.choice.ueCapabilityEnquiry = CALLOC(1,sizeof(struct NR_UECapabilityEnquiry_IEs));
  ue_capabilityrat_request =  CALLOC(1,sizeof(NR_UE_CapabilityRAT_Request_t));
  memset(ue_capabilityrat_request,0,sizeof(NR_UE_CapabilityRAT_Request_t));
  ue_capabilityrat_request->rat_Type = NR_RAT_Type_nr;

  sa_band_infoNR = (NR_FreqBandInformationNR_t*)calloc(1,sizeof(NR_FreqBandInformationNR_t));
  sa_band_infoNR->bandNR = 78;
  sa_band_info = (NR_FreqBandInformation_t*)calloc(1,sizeof(NR_FreqBandInformation_t));
  sa_band_info->present = NR_FreqBandInformation_PR_bandInformationNR;
  sa_band_info->choice.bandInformationNR = sa_band_infoNR;
  
  sa_band_list = (NR_FreqBandList_t *)calloc(1, sizeof(NR_FreqBandList_t));
  ASN_SEQUENCE_ADD(&sa_band_list->list, sa_band_info);

  sa_band_filter = (NR_UE_CapabilityRequestFilterNR_t*)calloc(1,sizeof(NR_UE_CapabilityRequestFilterNR_t));
  sa_band_filter->frequencyBandListFilter = sa_band_list;

  OCTET_STRING_t req_freq;
  unsigned char req_freq_buf[1024];
  enc_rval = uper_encode_to_buffer(&asn_DEF_NR_UE_CapabilityRequestFilterNR,
				   NULL,
				   (void *)sa_band_filter,
				   req_freq_buf,
				   1024);

  if ( LOG_DEBUGFLAG(DEBUG_ASN1) ) {
    xer_fprint(stdout, &asn_DEF_NR_UE_CapabilityRequestFilterNR, (void *)sa_band_filter);
  }

  req_freq.buf = req_freq_buf;
  req_freq.size = (enc_rval.encoded+7)/8;

  ue_capabilityrat_request->capabilityRequestFilter = &req_freq;

  ASN_SEQUENCE_ADD(&dl_dcch_msg.message.choice.c1->choice.ueCapabilityEnquiry->criticalExtensions.choice.ueCapabilityEnquiry->ue_CapabilityRAT_RequestList.list,
                   ue_capabilityrat_request);


  if ( LOG_DEBUGFLAG(DEBUG_ASN1) ) {
    xer_fprint(stdout, &asn_DEF_NR_DL_DCCH_Message, (void *)&dl_dcch_msg);
  }

  enc_rval = uper_encode_to_buffer(&asn_DEF_NR_DL_DCCH_Message,
                                   NULL,
                                   (void *)&dl_dcch_msg,
                                   buffer,
                                   100);

  if(enc_rval.encoded == -1) {
    LOG_I(NR_RRC, "[gNB AssertFatal]ASN1 message encoding failed (%s, %lu)!\n",
          enc_rval.failed_type->name, enc_rval.encoded);
    return -1;
  }

  LOG_D(NR_RRC,"[gNB %d] NR UECapabilityRequest for UE %x Encoded %zd bits (%zd bytes)\n",
        ctxt_pP->module_id,
        ctxt_pP->rnti,
        enc_rval.encoded,
        (enc_rval.encoded+7)/8);

  if (enc_rval.encoded==-1) {
    LOG_E(NR_RRC,"[gNB %d] ASN1 : NR UECapabilityRequest encoding failed for UE %x\n",
          ctxt_pP->module_id,
          ctxt_pP->rnti);
    return(-1);
  }

  return((enc_rval.encoded+7)/8);
}


uint8_t do_NR_RRCRelease(uint8_t                            *buffer,
                         size_t                              buffer_size,
                         uint8_t                             Transaction_id) {
  asn_enc_rval_t enc_rval;
  NR_DL_DCCH_Message_t dl_dcch_msg;
  NR_RRCRelease_t *rrcConnectionRelease;
  memset(&dl_dcch_msg,0,sizeof(NR_DL_DCCH_Message_t));
  dl_dcch_msg.message.present           = NR_DL_DCCH_MessageType_PR_c1;
  dl_dcch_msg.message.choice.c1=CALLOC(1,sizeof(struct NR_DL_DCCH_MessageType__c1));
  dl_dcch_msg.message.choice.c1->present = NR_DL_DCCH_MessageType__c1_PR_rrcRelease;
  dl_dcch_msg.message.choice.c1->choice.rrcRelease = CALLOC(1, sizeof(NR_RRCRelease_t));
  rrcConnectionRelease = dl_dcch_msg.message.choice.c1->choice.rrcRelease;
  // RRCConnectionRelease
  rrcConnectionRelease->rrc_TransactionIdentifier = Transaction_id;
  rrcConnectionRelease->criticalExtensions.present = NR_RRCRelease__criticalExtensions_PR_rrcRelease;
  rrcConnectionRelease->criticalExtensions.choice.rrcRelease = CALLOC(1, sizeof(NR_RRCRelease_IEs_t));
  rrcConnectionRelease->criticalExtensions.choice.rrcRelease->deprioritisationReq =
      CALLOC(1, sizeof(struct NR_RRCRelease_IEs__deprioritisationReq));
  rrcConnectionRelease->criticalExtensions.choice.rrcRelease->deprioritisationReq->deprioritisationType =
      NR_RRCRelease_IEs__deprioritisationReq__deprioritisationType_nr;
  rrcConnectionRelease->criticalExtensions.choice.rrcRelease->deprioritisationReq->deprioritisationTimer =
      NR_RRCRelease_IEs__deprioritisationReq__deprioritisationTimer_min10;

  enc_rval = uper_encode_to_buffer(&asn_DEF_NR_DL_DCCH_Message,
                                   NULL,
                                   (void *)&dl_dcch_msg,
                                   buffer,
                                   buffer_size);
  if(enc_rval.encoded == -1) {
    LOG_I(NR_RRC, "[gNB AssertFatal]ASN1 message encoding failed (%s, %lu)!\n",
        enc_rval.failed_type->name, enc_rval.encoded);
    return -1;
  }
  return((enc_rval.encoded+7)/8);
}

//------------------------------------------------------------------------------
int16_t do_RRCReconfiguration(
    const protocol_ctxt_t        *const ctxt_pP,
    uint8_t                      *buffer,
    size_t                        buffer_size,
    uint8_t                       Transaction_id,
    NR_SRB_ToAddModList_t        *SRB_configList,
    NR_DRB_ToAddModList_t        *DRB_configList,
    NR_DRB_ToReleaseList_t       *DRB_releaseList,
    NR_SecurityConfig_t          *security_config,
    NR_SDAP_Config_t             *sdap_config,
    NR_MeasConfig_t              *meas_config,
    struct NR_RRCReconfiguration_v1530_IEs__dedicatedNAS_MessageList *dedicatedNAS_MessageList,
    rrc_gNB_ue_context_t         *const ue_context_pP,
    rrc_gNB_carrier_data_t       *carrier,
    NR_MAC_CellGroupConfig_t     *mac_CellGroupConfig,
    NR_CellGroupConfig_t         *cellGroupConfig)
//------------------------------------------------------------------------------
{
    NR_DL_DCCH_Message_t                             dl_dcch_msg;
    asn_enc_rval_t                                   enc_rval;
    NR_RRCReconfiguration_IEs_t                      *ie;
    unsigned char masterCellGroup_buf[1000];

    memset(&dl_dcch_msg, 0, sizeof(NR_DL_DCCH_Message_t));
    dl_dcch_msg.message.present            = NR_DL_DCCH_MessageType_PR_c1;
    dl_dcch_msg.message.choice.c1          = CALLOC(1, sizeof(struct NR_DL_DCCH_MessageType__c1));
    dl_dcch_msg.message.choice.c1->present = NR_DL_DCCH_MessageType__c1_PR_rrcReconfiguration;

    dl_dcch_msg.message.choice.c1->choice.rrcReconfiguration = calloc(1, sizeof(NR_RRCReconfiguration_t));
    dl_dcch_msg.message.choice.c1->choice.rrcReconfiguration->rrc_TransactionIdentifier = Transaction_id;
    dl_dcch_msg.message.choice.c1->choice.rrcReconfiguration->criticalExtensions.present = NR_RRCReconfiguration__criticalExtensions_PR_rrcReconfiguration;

    /******************** Radio Bearer Config ********************/
    /* Configure Security */
    // security_config    =  CALLOC(1, sizeof(NR_SecurityConfig_t));
    // security_config->securityAlgorithmConfig = CALLOC(1, sizeof(*ie->radioBearerConfig->securityConfig->securityAlgorithmConfig));
    // security_config->securityAlgorithmConfig->cipheringAlgorithm     = NR_CipheringAlgorithm_nea0;
    // security_config->securityAlgorithmConfig->integrityProtAlgorithm = NULL;
    // security_config->keyToUse = CALLOC(1, sizeof(*ie->radioBearerConfig->securityConfig->keyToUse));
    // *security_config->keyToUse = NR_SecurityConfig__keyToUse_master;

    ie = calloc(1, sizeof(NR_RRCReconfiguration_IEs_t));
    if (SRB_configList || DRB_configList) {
      ie->radioBearerConfig = calloc(1, sizeof(NR_RadioBearerConfig_t));
      ie->radioBearerConfig->srb_ToAddModList  = SRB_configList;
      ie->radioBearerConfig->drb_ToAddModList  = DRB_configList;
      ie->radioBearerConfig->securityConfig    = security_config;
      ie->radioBearerConfig->srb3_ToRelease    = NULL;
      ie->radioBearerConfig->drb_ToReleaseList = DRB_releaseList;
    }

    /******************** Meas Config ********************/
    // measConfig
    ie->measConfig = meas_config;
    // lateNonCriticalExtension
    ie->lateNonCriticalExtension = NULL;
    // nonCriticalExtension

    if (cellGroupConfig || dedicatedNAS_MessageList) {
      ie->nonCriticalExtension = calloc(1, sizeof(NR_RRCReconfiguration_v1530_IEs_t));
      if (dedicatedNAS_MessageList)
        ie->nonCriticalExtension->dedicatedNAS_MessageList = dedicatedNAS_MessageList;
    }

    if(cellGroupConfig!=NULL){
      update_cellGroupConfig(cellGroupConfig,
                             carrier,
<<<<<<< HEAD
                             ue_context_pP->local_uid,
=======
>>>>>>> a981291b
                             ue_context_pP->ue_context.UE_Capability_nr);
      enc_rval = uper_encode_to_buffer(&asn_DEF_NR_CellGroupConfig,
          NULL,
          (void *)cellGroupConfig,
          masterCellGroup_buf,
          1000);
      if(enc_rval.encoded == -1) {
        LOG_E(NR_RRC, "ASN1 message CellGroupConfig encoding failed (%s, %lu)!\n",
            enc_rval.failed_type->name, enc_rval.encoded);
        return -1;
      }
      xer_fprint(stdout, &asn_DEF_NR_CellGroupConfig, (const void*)cellGroupConfig);
      ie->nonCriticalExtension->masterCellGroup = calloc(1,sizeof(OCTET_STRING_t));

      ie->nonCriticalExtension->masterCellGroup->buf = masterCellGroup_buf;
      ie->nonCriticalExtension->masterCellGroup->size = (enc_rval.encoded+7)/8;
    }

    dl_dcch_msg.message.choice.c1->choice.rrcReconfiguration->criticalExtensions.choice.rrcReconfiguration = ie;

    //if ( LOG_DEBUGFLAG(DEBUG_ASN1) ) {
        xer_fprint(stdout, &asn_DEF_NR_DL_DCCH_Message, (void *)&dl_dcch_msg);
    //}

    enc_rval = uper_encode_to_buffer(&asn_DEF_NR_DL_DCCH_Message,
                                    NULL,
                                    (void *)&dl_dcch_msg,
                                    buffer,
                                    buffer_size);

    if(enc_rval.encoded == -1) {
        LOG_I(NR_RRC, "[gNB AssertFatal]ASN1 message encoding failed (%s, %lu)!\n",
            enc_rval.failed_type->name, enc_rval.encoded);
        return -1;
    }

    LOG_D(NR_RRC,"[gNB %d] RRCReconfiguration for UE %x Encoded %zd bits (%zd bytes)\n",
            ctxt_pP->module_id,
            ctxt_pP->rnti,
            enc_rval.encoded,
            (enc_rval.encoded+7)/8);

    if (enc_rval.encoded == -1) {
        LOG_E(NR_RRC,"[gNB %d] ASN1 : RRCReconfiguration encoding failed for UE %x\n",
            ctxt_pP->module_id,
            ctxt_pP->rnti);
        return(-1);
    }

    return((enc_rval.encoded+7)/8);
}


uint8_t do_RRCSetupRequest(uint8_t Mod_id, uint8_t *buffer, size_t buffer_size, uint8_t *rv) {
  asn_enc_rval_t enc_rval;
  uint8_t buf[5],buf2=0;
  NR_UL_CCCH_Message_t ul_ccch_msg;
  NR_RRCSetupRequest_t *rrcSetupRequest;
  memset((void *)&ul_ccch_msg,0,sizeof(NR_UL_CCCH_Message_t));
  ul_ccch_msg.message.present           = NR_UL_CCCH_MessageType_PR_c1;
  ul_ccch_msg.message.choice.c1          = CALLOC(1, sizeof(struct NR_UL_CCCH_MessageType__c1));
  ul_ccch_msg.message.choice.c1->present = NR_UL_CCCH_MessageType__c1_PR_rrcSetupRequest;
  ul_ccch_msg.message.choice.c1->choice.rrcSetupRequest = CALLOC(1, sizeof(NR_RRCSetupRequest_t));
  rrcSetupRequest          = ul_ccch_msg.message.choice.c1->choice.rrcSetupRequest;


  if (1) {
    rrcSetupRequest->rrcSetupRequest.ue_Identity.present = NR_InitialUE_Identity_PR_randomValue;
    rrcSetupRequest->rrcSetupRequest.ue_Identity.choice.randomValue.size = 5;
    rrcSetupRequest->rrcSetupRequest.ue_Identity.choice.randomValue.bits_unused = 1;
    rrcSetupRequest->rrcSetupRequest.ue_Identity.choice.randomValue.buf = buf;
    rrcSetupRequest->rrcSetupRequest.ue_Identity.choice.randomValue.buf[0] = rv[0];
    rrcSetupRequest->rrcSetupRequest.ue_Identity.choice.randomValue.buf[1] = rv[1];
    rrcSetupRequest->rrcSetupRequest.ue_Identity.choice.randomValue.buf[2] = rv[2];
    rrcSetupRequest->rrcSetupRequest.ue_Identity.choice.randomValue.buf[3] = rv[3];
    rrcSetupRequest->rrcSetupRequest.ue_Identity.choice.randomValue.buf[4] = rv[4]&0xfe;
  } else {
    rrcSetupRequest->rrcSetupRequest.ue_Identity.present = NR_InitialUE_Identity_PR_ng_5G_S_TMSI_Part1;
    rrcSetupRequest->rrcSetupRequest.ue_Identity.choice.ng_5G_S_TMSI_Part1.size = 1;
    rrcSetupRequest->rrcSetupRequest.ue_Identity.choice.ng_5G_S_TMSI_Part1.bits_unused = 0;
    rrcSetupRequest->rrcSetupRequest.ue_Identity.choice.ng_5G_S_TMSI_Part1.buf = buf;
    rrcSetupRequest->rrcSetupRequest.ue_Identity.choice.ng_5G_S_TMSI_Part1.buf[0] = 0x12;
  }

  rrcSetupRequest->rrcSetupRequest.establishmentCause = NR_EstablishmentCause_mo_Signalling; //EstablishmentCause_mo_Data;
  rrcSetupRequest->rrcSetupRequest.spare.buf = &buf2;
  rrcSetupRequest->rrcSetupRequest.spare.size=1;
  rrcSetupRequest->rrcSetupRequest.spare.bits_unused = 7;

  if ( LOG_DEBUGFLAG(DEBUG_ASN1) ) {
    xer_fprint(stdout, &asn_DEF_NR_UL_CCCH_Message, (void *)&ul_ccch_msg);
  }

  enc_rval = uper_encode_to_buffer(&asn_DEF_NR_UL_CCCH_Message,
                                   NULL,
                                   (void *)&ul_ccch_msg,
                                   buffer,
                                   buffer_size);
  AssertFatal (enc_rval.encoded > 0, "ASN1 message encoding failed (%s, %lu)!\n", enc_rval.failed_type->name, enc_rval.encoded);
  LOG_D(NR_RRC,"[UE] RRCSetupRequest Encoded %zd bits (%zd bytes)\n", enc_rval.encoded, (enc_rval.encoded+7)/8);
  return((enc_rval.encoded+7)/8);
}

//------------------------------------------------------------------------------
uint8_t
do_NR_RRCReconfigurationComplete_for_nsa(
  uint8_t *buffer,
  size_t buffer_size,
  NR_RRC_TransactionIdentifier_t Transaction_id
)
//------------------------------------------------------------------------------
{
  NR_RRCReconfigurationComplete_t rrc_complete_msg;
  memset(&rrc_complete_msg, 0, sizeof(rrc_complete_msg));
  rrc_complete_msg.rrc_TransactionIdentifier = Transaction_id;
  rrc_complete_msg.criticalExtensions.choice.rrcReconfigurationComplete =
        CALLOC(1, sizeof(*rrc_complete_msg.criticalExtensions.choice.rrcReconfigurationComplete));
  rrc_complete_msg.criticalExtensions.present =
	NR_RRCReconfigurationComplete__criticalExtensions_PR_rrcReconfigurationComplete;
  rrc_complete_msg.criticalExtensions.choice.rrcReconfigurationComplete->nonCriticalExtension = NULL;
  rrc_complete_msg.criticalExtensions.choice.rrcReconfigurationComplete->lateNonCriticalExtension = NULL;
  if (0) {
    xer_fprint(stdout, &asn_DEF_NR_RRCReconfigurationComplete, (void *)&rrc_complete_msg);
  }

  asn_enc_rval_t enc_rval = uper_encode_to_buffer(&asn_DEF_NR_RRCReconfigurationComplete,
                                                  NULL,
                                                  (void *)&rrc_complete_msg,
                                                  buffer,
                                                  buffer_size);
  AssertFatal (enc_rval.encoded > 0, "ASN1 message encoding failed (%s, %lu)!\n",
               enc_rval.failed_type->name, enc_rval.encoded);
  LOG_A(NR_RRC, "rrcReconfigurationComplete Encoded %zd bits (%zd bytes)\n", enc_rval.encoded, (enc_rval.encoded+7)/8);
  return((enc_rval.encoded+7)/8);
}

//------------------------------------------------------------------------------
uint8_t
do_NR_RRCReconfigurationComplete(
  const protocol_ctxt_t *const ctxt_pP,
  uint8_t *buffer,
  size_t buffer_size,
  const uint8_t Transaction_id
)
//------------------------------------------------------------------------------
{
  asn_enc_rval_t enc_rval;
  NR_UL_DCCH_Message_t ul_dcch_msg;
  NR_RRCReconfigurationComplete_t *rrcReconfigurationComplete;
  memset((void *)&ul_dcch_msg,0,sizeof(NR_UL_DCCH_Message_t));
  ul_dcch_msg.message.present                     = NR_UL_DCCH_MessageType_PR_c1;
  ul_dcch_msg.message.choice.c1                   = CALLOC(1, sizeof(struct NR_UL_DCCH_MessageType__c1));
  ul_dcch_msg.message.choice.c1->present           = NR_UL_DCCH_MessageType__c1_PR_rrcReconfigurationComplete;
  ul_dcch_msg.message.choice.c1->choice.rrcReconfigurationComplete = CALLOC(1, sizeof(NR_RRCReconfigurationComplete_t));
  rrcReconfigurationComplete            = ul_dcch_msg.message.choice.c1->choice.rrcReconfigurationComplete;
  rrcReconfigurationComplete->rrc_TransactionIdentifier = Transaction_id;
  rrcReconfigurationComplete->criticalExtensions.choice.rrcReconfigurationComplete = CALLOC(1, sizeof(NR_RRCReconfigurationComplete_IEs_t));
  rrcReconfigurationComplete->criticalExtensions.present =
		  NR_RRCReconfigurationComplete__criticalExtensions_PR_rrcReconfigurationComplete;
  rrcReconfigurationComplete->criticalExtensions.choice.rrcReconfigurationComplete->nonCriticalExtension = NULL;
  rrcReconfigurationComplete->criticalExtensions.choice.rrcReconfigurationComplete->lateNonCriticalExtension = NULL;
  if ( LOG_DEBUGFLAG(DEBUG_ASN1) ) {
    xer_fprint(stdout, &asn_DEF_NR_UL_DCCH_Message, (void *)&ul_dcch_msg);
  }

  enc_rval = uper_encode_to_buffer(&asn_DEF_NR_UL_DCCH_Message,
                                   NULL,
                                   (void *)&ul_dcch_msg,
                                   buffer,
                                   buffer_size);
  AssertFatal (enc_rval.encoded > 0, "ASN1 message encoding failed (%s, %lu)!\n",
               enc_rval.failed_type->name, enc_rval.encoded);
  LOG_I(NR_RRC,"rrcReconfigurationComplete Encoded %zd bits (%zd bytes)\n",enc_rval.encoded,(enc_rval.encoded+7)/8);
  return((enc_rval.encoded+7)/8);
}

uint8_t do_RRCSetupComplete(uint8_t Mod_id, uint8_t *buffer, size_t buffer_size,
                            const uint8_t Transaction_id, uint8_t sel_plmn_id, const int dedicatedInfoNASLength, const char *dedicatedInfoNAS){
  asn_enc_rval_t enc_rval;
  
  NR_UL_DCCH_Message_t  ul_dcch_msg;
  NR_RRCSetupComplete_t *RrcSetupComplete;
  memset((void *)&ul_dcch_msg,0,sizeof(NR_UL_DCCH_Message_t));

  uint8_t buf[6];

  ul_dcch_msg.message.present = NR_UL_DCCH_MessageType_PR_c1;
  ul_dcch_msg.message.choice.c1 = CALLOC(1,sizeof(struct NR_UL_DCCH_MessageType__c1));
  ul_dcch_msg.message.choice.c1->present = NR_UL_DCCH_MessageType__c1_PR_rrcSetupComplete;
  ul_dcch_msg.message.choice.c1->choice.rrcSetupComplete = CALLOC(1, sizeof(NR_RRCSetupComplete_t));
  RrcSetupComplete                       = ul_dcch_msg.message.choice.c1->choice.rrcSetupComplete;
  RrcSetupComplete->rrc_TransactionIdentifier    = Transaction_id;
  RrcSetupComplete->criticalExtensions.present   = NR_RRCSetupComplete__criticalExtensions_PR_rrcSetupComplete;
  RrcSetupComplete->criticalExtensions.choice.rrcSetupComplete = CALLOC(1, sizeof(NR_RRCSetupComplete_IEs_t));
  // RrcSetupComplete->criticalExtensions.choice.rrcSetupComplete->nonCriticalExtension = CALLOC(1,
  //   sizeof(*RrcSetupComplete->criticalExtensions.choice.rrcSetupComplete->nonCriticalExtension));
  RrcSetupComplete->criticalExtensions.choice.rrcSetupComplete->selectedPLMN_Identity = sel_plmn_id;
  RrcSetupComplete->criticalExtensions.choice.rrcSetupComplete->registeredAMF = NULL;

  RrcSetupComplete->criticalExtensions.choice.rrcSetupComplete->ng_5G_S_TMSI_Value = CALLOC(1, sizeof(struct NR_RRCSetupComplete_IEs__ng_5G_S_TMSI_Value));
  RrcSetupComplete->criticalExtensions.choice.rrcSetupComplete->ng_5G_S_TMSI_Value->present = NR_RRCSetupComplete_IEs__ng_5G_S_TMSI_Value_PR_ng_5G_S_TMSI;
  RrcSetupComplete->criticalExtensions.choice.rrcSetupComplete->ng_5G_S_TMSI_Value->choice.ng_5G_S_TMSI.size = 6;
  RrcSetupComplete->criticalExtensions.choice.rrcSetupComplete->ng_5G_S_TMSI_Value->choice.ng_5G_S_TMSI.buf = buf;
  RrcSetupComplete->criticalExtensions.choice.rrcSetupComplete->ng_5G_S_TMSI_Value->choice.ng_5G_S_TMSI.buf[0] = 0x12;
  RrcSetupComplete->criticalExtensions.choice.rrcSetupComplete->ng_5G_S_TMSI_Value->choice.ng_5G_S_TMSI.buf[1] = 0x34;
  RrcSetupComplete->criticalExtensions.choice.rrcSetupComplete->ng_5G_S_TMSI_Value->choice.ng_5G_S_TMSI.buf[2] = 0x56;
  RrcSetupComplete->criticalExtensions.choice.rrcSetupComplete->ng_5G_S_TMSI_Value->choice.ng_5G_S_TMSI.buf[3] = 0x78;
  RrcSetupComplete->criticalExtensions.choice.rrcSetupComplete->ng_5G_S_TMSI_Value->choice.ng_5G_S_TMSI.buf[4] = 0x9A;
  RrcSetupComplete->criticalExtensions.choice.rrcSetupComplete->ng_5G_S_TMSI_Value->choice.ng_5G_S_TMSI.buf[5] = 0xBC;

 memset(&RrcSetupComplete->criticalExtensions.choice.rrcSetupComplete->dedicatedNAS_Message,0,sizeof(OCTET_STRING_t));
 OCTET_STRING_fromBuf(&RrcSetupComplete->criticalExtensions.choice.rrcSetupComplete->dedicatedNAS_Message,dedicatedInfoNAS,dedicatedInfoNASLength);
if ( LOG_DEBUGFLAG(DEBUG_ASN1) ) {
  xer_fprint(stdout, &asn_DEF_NR_UL_DCCH_Message, (void *)&ul_dcch_msg);
}

enc_rval = uper_encode_to_buffer(&asn_DEF_NR_UL_DCCH_Message,
                                 NULL,
                                 (void *)&ul_dcch_msg,
                                 buffer,
                                 buffer_size);
AssertFatal(enc_rval.encoded > 0,"ASN1 message encoding failed (%s, %lu)!\n",
    enc_rval.failed_type->name,enc_rval.encoded);
LOG_D(NR_RRC,"RRCSetupComplete Encoded %zd bits (%zd bytes)\n",enc_rval.encoded,(enc_rval.encoded+7)/8);

return((enc_rval.encoded+7)/8);
}

//------------------------------------------------------------------------------
uint8_t 
do_NR_DLInformationTransfer(
    uint8_t Mod_id,
    uint8_t **buffer,
    uint8_t transaction_id,
    uint32_t pdu_length,
    uint8_t *pdu_buffer
)
//------------------------------------------------------------------------------
{
    ssize_t encoded;
    NR_DL_DCCH_Message_t   dl_dcch_msg;
    memset(&dl_dcch_msg, 0, sizeof(NR_DL_DCCH_Message_t));
    dl_dcch_msg.message.present            = NR_DL_DCCH_MessageType_PR_c1;
    dl_dcch_msg.message.choice.c1          = CALLOC(1, sizeof(struct NR_DL_DCCH_MessageType__c1));
    dl_dcch_msg.message.choice.c1->present = NR_DL_DCCH_MessageType__c1_PR_dlInformationTransfer;

    dl_dcch_msg.message.choice.c1->choice.dlInformationTransfer = CALLOC(1, sizeof(NR_DLInformationTransfer_t));
    dl_dcch_msg.message.choice.c1->choice.dlInformationTransfer->rrc_TransactionIdentifier = transaction_id;
    dl_dcch_msg.message.choice.c1->choice.dlInformationTransfer->criticalExtensions.present =
        NR_DLInformationTransfer__criticalExtensions_PR_dlInformationTransfer;

    dl_dcch_msg.message.choice.c1->choice.dlInformationTransfer->
        criticalExtensions.choice.dlInformationTransfer = CALLOC(1, sizeof(NR_DLInformationTransfer_IEs_t));
    dl_dcch_msg.message.choice.c1->choice.dlInformationTransfer->
        criticalExtensions.choice.dlInformationTransfer->dedicatedNAS_Message = CALLOC(1, sizeof(NR_DedicatedNAS_Message_t));
    dl_dcch_msg.message.choice.c1->choice.dlInformationTransfer->
        criticalExtensions.choice.dlInformationTransfer->dedicatedNAS_Message->buf = pdu_buffer;
    dl_dcch_msg.message.choice.c1->choice.dlInformationTransfer->
        criticalExtensions.choice.dlInformationTransfer->dedicatedNAS_Message->size = pdu_length;

    encoded = uper_encode_to_new_buffer (&asn_DEF_NR_DL_DCCH_Message, NULL, (void *) &dl_dcch_msg, (void **)buffer);
    AssertFatal(encoded > 0,"ASN1 message encoding failed (%s, %ld)!\n",
                "DLInformationTransfer", encoded);
    LOG_D(NR_RRC,"DLInformationTransfer Encoded %zd bytes\n", encoded);
    //for (int i=0;i<encoded;i++) printf("%02x ",(*buffer)[i]);
    return encoded;
}

uint8_t do_NR_ULInformationTransfer(uint8_t **buffer, uint32_t pdu_length, uint8_t *pdu_buffer) {
    ssize_t encoded;
    NR_UL_DCCH_Message_t ul_dcch_msg;
    memset(&ul_dcch_msg, 0, sizeof(NR_UL_DCCH_Message_t));
    ul_dcch_msg.message.present           = NR_UL_DCCH_MessageType_PR_c1;
    ul_dcch_msg.message.choice.c1          = CALLOC(1,sizeof(struct NR_UL_DCCH_MessageType__c1));
    ul_dcch_msg.message.choice.c1->present = NR_UL_DCCH_MessageType__c1_PR_ulInformationTransfer;
    ul_dcch_msg.message.choice.c1->choice.ulInformationTransfer = CALLOC(1,sizeof(struct NR_ULInformationTransfer));
    ul_dcch_msg.message.choice.c1->choice.ulInformationTransfer->criticalExtensions.present = NR_ULInformationTransfer__criticalExtensions_PR_ulInformationTransfer;
    ul_dcch_msg.message.choice.c1->choice.ulInformationTransfer->criticalExtensions.choice.ulInformationTransfer = CALLOC(1,sizeof(struct NR_ULInformationTransfer_IEs));
    struct NR_ULInformationTransfer_IEs *ulInformationTransfer = ul_dcch_msg.message.choice.c1->choice.ulInformationTransfer->criticalExtensions.choice.ulInformationTransfer;
    ulInformationTransfer->dedicatedNAS_Message = CALLOC(1,sizeof(NR_DedicatedNAS_Message_t));
    ulInformationTransfer->dedicatedNAS_Message->buf = pdu_buffer;
    ulInformationTransfer->dedicatedNAS_Message->size = pdu_length;
    ulInformationTransfer->lateNonCriticalExtension = NULL;
    encoded = uper_encode_to_new_buffer (&asn_DEF_NR_UL_DCCH_Message, NULL, (void *) &ul_dcch_msg, (void **) buffer);
    AssertFatal(encoded > 0,"ASN1 message encoding failed (%s, %ld)!\n",
                "ULInformationTransfer",encoded);
    LOG_D(NR_RRC,"ULInformationTransfer Encoded %zd bytes\n",encoded);

    return encoded;
}

uint8_t do_RRCReestablishmentRequest(uint8_t Mod_id, uint8_t *buffer, uint16_t c_rnti) {
  asn_enc_rval_t enc_rval;
  NR_UL_CCCH_Message_t ul_ccch_msg;
  NR_RRCReestablishmentRequest_t *rrcReestablishmentRequest;
  uint8_t buf[2];

  memset((void *)&ul_ccch_msg,0,sizeof(NR_UL_CCCH_Message_t));
  ul_ccch_msg.message.present            = NR_UL_CCCH_MessageType_PR_c1;
  ul_ccch_msg.message.choice.c1          = CALLOC(1, sizeof(struct NR_UL_CCCH_MessageType__c1));
  ul_ccch_msg.message.choice.c1->present = NR_UL_CCCH_MessageType__c1_PR_rrcReestablishmentRequest;
  ul_ccch_msg.message.choice.c1->choice.rrcReestablishmentRequest = CALLOC(1, sizeof(NR_RRCReestablishmentRequest_t));

  rrcReestablishmentRequest = ul_ccch_msg.message.choice.c1->choice.rrcReestablishmentRequest;
  // test
  rrcReestablishmentRequest->rrcReestablishmentRequest.reestablishmentCause = NR_ReestablishmentCause_reconfigurationFailure;
  rrcReestablishmentRequest->rrcReestablishmentRequest.ue_Identity.c_RNTI = c_rnti;
  rrcReestablishmentRequest->rrcReestablishmentRequest.ue_Identity.physCellId = 0;
  rrcReestablishmentRequest->rrcReestablishmentRequest.ue_Identity.shortMAC_I.buf = buf;
  rrcReestablishmentRequest->rrcReestablishmentRequest.ue_Identity.shortMAC_I.buf[0] = 0x08;
  rrcReestablishmentRequest->rrcReestablishmentRequest.ue_Identity.shortMAC_I.buf[1] = 0x32;
  rrcReestablishmentRequest->rrcReestablishmentRequest.ue_Identity.shortMAC_I.size = 2;


  if ( LOG_DEBUGFLAG(DEBUG_ASN1) ) {
    xer_fprint(stdout, &asn_DEF_NR_UL_CCCH_Message, (void *)&ul_ccch_msg);
  }

  enc_rval = uper_encode_to_buffer(&asn_DEF_NR_UL_CCCH_Message,
                                   NULL,
                                   (void *)&ul_ccch_msg,
                                   buffer,
                                   100);
  AssertFatal (enc_rval.encoded > 0, "ASN1 message encoding failed (%s, %lu)!\n", enc_rval.failed_type->name, enc_rval.encoded);
  LOG_D(NR_RRC,"[UE] RRCReestablishmentRequest Encoded %zd bits (%zd bytes)\n", enc_rval.encoded, (enc_rval.encoded+7)/8);
  return((enc_rval.encoded+7)/8);
}

//------------------------------------------------------------------------------
uint8_t
do_RRCReestablishment(
const protocol_ctxt_t     *const ctxt_pP,
rrc_gNB_ue_context_t      *const ue_context_pP,
int                              CC_id,
uint8_t                   *const buffer,
size_t                           buffer_size,
//const uint8_t                    transmission_mode,
const uint8_t                    Transaction_id,
NR_SRB_ToAddModList_t               **SRB_configList
) {
    asn_enc_rval_t enc_rval;
    //long *logicalchannelgroup = NULL;
    struct NR_SRB_ToAddMod *SRB1_config = NULL;
    struct NR_SRB_ToAddMod *SRB2_config = NULL;
    //gNB_RRC_INST *nrrrc               = RC.nrrrc[ctxt_pP->module_id];
    NR_DL_DCCH_Message_t dl_dcch_msg;
    NR_RRCReestablishment_t *rrcReestablishment = NULL;
    int i = 0;
    ue_context_pP->ue_context.reestablishment_xid = Transaction_id;
    NR_SRB_ToAddModList_t **SRB_configList2 = NULL;
    SRB_configList2 = &ue_context_pP->ue_context.SRB_configList2[Transaction_id];

    if (*SRB_configList2) {
      free(*SRB_configList2);
    }

    *SRB_configList2 = CALLOC(1, sizeof(NR_SRB_ToAddModList_t));
    memset((void *)&dl_dcch_msg, 0, sizeof(NR_DL_DCCH_Message_t));
    dl_dcch_msg.message.present           = NR_DL_DCCH_MessageType_PR_c1;
    dl_dcch_msg.message.choice.c1 = calloc(1,sizeof(struct NR_DL_DCCH_MessageType__c1));
    dl_dcch_msg.message.choice.c1->present = NR_DL_DCCH_MessageType__c1_PR_rrcReestablishment;
    dl_dcch_msg.message.choice.c1->choice.rrcReestablishment = CALLOC(1,sizeof(NR_RRCReestablishment_t));
    rrcReestablishment = dl_dcch_msg.message.choice.c1->choice.rrcReestablishment;

    // get old configuration of SRB2
    if (*SRB_configList != NULL) {
      for (i = 0; (i < (*SRB_configList)->list.count) && (i < 3); i++) {
        LOG_D(NR_RRC, "(*SRB_configList)->list.array[%d]->srb_Identity=%ld\n",
              i, (*SRB_configList)->list.array[i]->srb_Identity);
    
        if ((*SRB_configList)->list.array[i]->srb_Identity == 2 ) {
          SRB2_config = (*SRB_configList)->list.array[i];
        } else if ((*SRB_configList)->list.array[i]->srb_Identity == 1 ) {
          SRB1_config = (*SRB_configList)->list.array[i];
        }
      }
    }

    if (SRB1_config == NULL) {
      // default SRB1 configuration
      LOG_W(NR_RRC,"SRB1 configuration does not exist in SRB configuration list, use default\n");
      /// SRB1
      SRB1_config = CALLOC(1, sizeof(*SRB1_config));
      SRB1_config->srb_Identity = 1;
    }

    if (SRB2_config == NULL) {
      LOG_W(NR_RRC,"SRB2 configuration does not exist in SRB configuration list\n");
    } else {
      ASN_SEQUENCE_ADD(&(*SRB_configList2)->list, SRB2_config);
    }

    if (*SRB_configList) {
      free(*SRB_configList);
    }

    *SRB_configList = CALLOC(1, sizeof(LTE_SRB_ToAddModList_t));
    ASN_SEQUENCE_ADD(&(*SRB_configList)->list,SRB1_config);

    rrcReestablishment->rrc_TransactionIdentifier = Transaction_id;
    rrcReestablishment->criticalExtensions.present = NR_RRCReestablishment__criticalExtensions_PR_rrcReestablishment;
    rrcReestablishment->criticalExtensions.choice.rrcReestablishment = CALLOC(1,sizeof(NR_RRCReestablishment_IEs_t));

    uint8_t KgNB_star[32] = { 0 };
    /** TODO
    uint16_t pci = nrrrc->carrier[CC_id].physCellId;
    uint32_t earfcn_dl = (uint32_t)freq_to_arfcn10(RC.mac[ctxt_pP->module_id]->common_channels[CC_id].eutra_band,
                         nrrrc->carrier[CC_id].dl_CarrierFreq);
    bool     is_rel8_only = true;
    
    if (earfcn_dl > 65535) {
      is_rel8_only = false;
    }
    LOG_D(NR_RRC, "pci=%d, eutra_band=%d, downlink_frequency=%d, earfcn_dl=%u, is_rel8_only=%s\n",
          pci,
          RC.mac[ctxt_pP->module_id]->common_channels[CC_id].eutra_band,
          nrrrc->carrier[CC_id].dl_CarrierFreq,
          earfcn_dl,
          is_rel8_only == true ? "true": "false");
    */
    
    if (ue_context_pP->ue_context.nh_ncc >= 0) {
      //TODO derive_keNB_star(ue_context_pP->ue_context.nh, pci, earfcn_dl, is_rel8_only, KgNB_star);
      rrcReestablishment->criticalExtensions.choice.rrcReestablishment->nextHopChainingCount = ue_context_pP->ue_context.nh_ncc;
    } else { // first HO
      //TODO derive_keNB_star (ue_context_pP->ue_context.kgnb, pci, earfcn_dl, is_rel8_only, KgNB_star);
      // LG: really 1
      rrcReestablishment->criticalExtensions.choice.rrcReestablishment->nextHopChainingCount = 0;
    }
    // copy KgNB_star to ue_context_pP->ue_context.kgnb
    memcpy (ue_context_pP->ue_context.kgnb, KgNB_star, 32);
    ue_context_pP->ue_context.kgnb_ncc = 0;
    rrcReestablishment->criticalExtensions.choice.rrcReestablishment->lateNonCriticalExtension = NULL;
    rrcReestablishment->criticalExtensions.choice.rrcReestablishment->nonCriticalExtension = NULL;

    if ( LOG_DEBUGFLAG(DEBUG_ASN1) ) {
      xer_fprint(stdout, &asn_DEF_NR_DL_DCCH_Message, (void *)&dl_dcch_msg);
    }

    enc_rval = uper_encode_to_buffer(&asn_DEF_NR_DL_DCCH_Message,
                                     NULL,
                                     (void *)&dl_dcch_msg,
                                     buffer,
                                     100);

    if(enc_rval.encoded == -1) {
      LOG_E(NR_RRC, "[gNB AssertFatal]ASN1 message encoding failed (%s, %lu)!\n",
            enc_rval.failed_type->name, enc_rval.encoded);
      return -1;
    }
    
    LOG_D(NR_RRC,"RRCReestablishment Encoded %u bits (%u bytes)\n",
          (uint32_t)enc_rval.encoded, (uint32_t)(enc_rval.encoded+7)/8);
    return((enc_rval.encoded+7)/8);

}

uint8_t 
do_RRCReestablishmentComplete(uint8_t *buffer, size_t buffer_size, int64_t rrc_TransactionIdentifier) {
  asn_enc_rval_t enc_rval;
  NR_UL_DCCH_Message_t ul_dcch_msg;
  NR_RRCReestablishmentComplete_t *rrcReestablishmentComplete;

  memset((void *)&ul_dcch_msg,0,sizeof(NR_UL_DCCH_Message_t));
  ul_dcch_msg.message.present            = NR_UL_DCCH_MessageType_PR_c1;
  ul_dcch_msg.message.choice.c1          = CALLOC(1, sizeof(struct NR_UL_DCCH_MessageType__c1));
  ul_dcch_msg.message.choice.c1->present = NR_UL_DCCH_MessageType__c1_PR_rrcReestablishmentComplete;
  ul_dcch_msg.message.choice.c1->choice.rrcReestablishmentComplete = CALLOC(1, sizeof(NR_RRCReestablishmentComplete_t));

  rrcReestablishmentComplete = ul_dcch_msg.message.choice.c1->choice.rrcReestablishmentComplete;
  rrcReestablishmentComplete->rrc_TransactionIdentifier = rrc_TransactionIdentifier;
  rrcReestablishmentComplete->criticalExtensions.present = NR_RRCReestablishmentComplete__criticalExtensions_PR_rrcReestablishmentComplete;
  rrcReestablishmentComplete->criticalExtensions.choice.rrcReestablishmentComplete = CALLOC(1, sizeof(NR_RRCReestablishmentComplete_IEs_t));
  rrcReestablishmentComplete->criticalExtensions.choice.rrcReestablishmentComplete->lateNonCriticalExtension = NULL;
  rrcReestablishmentComplete->criticalExtensions.choice.rrcReestablishmentComplete->nonCriticalExtension = NULL;

  if ( LOG_DEBUGFLAG(DEBUG_ASN1) ) {
    xer_fprint(stdout, &asn_DEF_NR_UL_CCCH_Message, (void *)&ul_dcch_msg);
  }

  enc_rval = uper_encode_to_buffer(&asn_DEF_NR_UL_DCCH_Message,
                                   NULL,
                                   (void *)&ul_dcch_msg,
                                   buffer,
                                   buffer_size);
  AssertFatal (enc_rval.encoded > 0, "ASN1 message encoding failed (%s, %lu)!\n", enc_rval.failed_type->name, enc_rval.encoded);
  LOG_D(NR_RRC,"[UE] RRCReestablishmentComplete Encoded %zd bits (%zd bytes)\n", enc_rval.encoded, (enc_rval.encoded+7)/8);
  return((enc_rval.encoded+7)/8);
}
<|MERGE_RESOLUTION|>--- conflicted
+++ resolved
@@ -1451,15 +1451,10 @@
   ASN_SEQUENCE_ADD(&ue_context_mastercellGroup->rlc_BearerToAddModList->list, rlc_BearerConfig_drb);
 }
 
-<<<<<<< HEAD
 
 void update_cellGroupConfig(NR_CellGroupConfig_t *cellGroupConfig,
                             rrc_gNB_carrier_data_t *carrier,
                             int uid,
-=======
-void update_cellGroupConfig(NR_CellGroupConfig_t *cellGroupConfig,
-                            rrc_gNB_carrier_data_t *carrier,
->>>>>>> a981291b
                             NR_UE_NR_Capability_t *uecap) {
 
   NR_SpCellConfig_t *SpCellConfig = cellGroupConfig->spCellConfig;
@@ -1467,7 +1462,6 @@
 
   NR_ServingCellConfigCommon_t *scc = carrier->servingcellconfigcommon;
 
-<<<<<<< HEAD
   NR_CSI_MeasConfig_t *csi_MeasConfig;
   if(!SpCellConfig->spCellConfigDedicated->csi_MeasConfig) {
     csi_MeasConfig = calloc(1,sizeof(*csi_MeasConfig));
@@ -1478,7 +1472,7 @@
 
   int curr_bwp = NRRIV2BW(scc->downlinkConfigCommon->initialDownlinkBWP->genericParameters.locationAndBandwidth,MAX_BWP_SIZE);
   config_csirs(scc, csi_MeasConfig, uid, carrier->pdsch_AntennaPorts, curr_bwp, carrier->do_CSIRS);
-=======
+
   NR_BWP_DownlinkDedicated_t *bwp_Dedicated = SpCellConfig->spCellConfigDedicated->initialDownlinkBWP;
   set_dl_mcs_table(scc->downlinkConfigCommon->initialDownlinkBWP->genericParameters.subcarrierSpacing,
                    uecap, bwp_Dedicated, scc);
@@ -1491,7 +1485,6 @@
       set_dl_mcs_table(scs, uecap, bwp->bwp_Dedicated, carrier->servingcellconfigcommon);
     }
   }
->>>>>>> a981291b
 }
 
 
@@ -1969,10 +1962,7 @@
     if(cellGroupConfig!=NULL){
       update_cellGroupConfig(cellGroupConfig,
                              carrier,
-<<<<<<< HEAD
                              ue_context_pP->local_uid,
-=======
->>>>>>> a981291b
                              ue_context_pP->ue_context.UE_Capability_nr);
       enc_rval = uper_encode_to_buffer(&asn_DEF_NR_CellGroupConfig,
           NULL,
