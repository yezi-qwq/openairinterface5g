--- conflicted
+++ resolved
@@ -419,16 +419,10 @@
     nrMultiBandInfo->freqBandIndicatorNR = configuration->scc->downlinkConfigCommon->frequencyInfoDL->frequencyBandList.list.array[i];
     ASN_SEQUENCE_ADD(&sib1->servingCellConfigCommon->downlinkConfigCommon.frequencyInfoDL.frequencyBandList.list,nrMultiBandInfo);
   }
-<<<<<<< HEAD
-  int scs_scaling0 = 1<<(configuration->scc->downlinkConfigCommon->initialDownlinkBWP->genericParameters.subcarrierSpacing);
-  int scs_scaling  = scs_scaling0;
-  int scs_scaling2 = scs_scaling0; 
-=======
 
   int scs_scaling0 = 1<<(configuration->scc->downlinkConfigCommon->initialDownlinkBWP->genericParameters.subcarrierSpacing);
   int scs_scaling  = scs_scaling0;
   int scs_scaling2 = scs_scaling0;
->>>>>>> de553cd1
   if (configuration->scc->downlinkConfigCommon->frequencyInfoDL->absoluteFrequencyPointA < 600000) {
     scs_scaling = scs_scaling0*3;
   }
@@ -436,11 +430,7 @@
     scs_scaling = scs_scaling0>>2;
     scs_scaling2 = scs_scaling0>>2;
   }
-<<<<<<< HEAD
-  uint32_t absolute_diff = (*configuration->scc->downlinkConfigCommon->frequencyInfoDL->absoluteFrequencySSB - 
-=======
   uint32_t absolute_diff = (*configuration->scc->downlinkConfigCommon->frequencyInfoDL->absoluteFrequencySSB -
->>>>>>> de553cd1
                              configuration->scc->downlinkConfigCommon->frequencyInfoDL->absoluteFrequencyPointA);
 
   sib1->servingCellConfigCommon->downlinkConfigCommon.frequencyInfoDL.offsetToPointA = scs_scaling2 * (absolute_diff/(12*scs_scaling) - 10);
@@ -448,12 +438,8 @@
   LOG_I(NR_RRC,"SIB1 freq: absoluteFrequencySSB %ld, absoluteFrequencyPointA %ld\n",
                                     *configuration->scc->downlinkConfigCommon->frequencyInfoDL->absoluteFrequencySSB,
                                     configuration->scc->downlinkConfigCommon->frequencyInfoDL->absoluteFrequencyPointA);
-<<<<<<< HEAD
-  LOG_I(NR_RRC,"SIB1 freq: absolute_diff %d, %d*(absolute_diff/(12*%d) - 10) %d\n",absolute_diff,scs_scaling2,scs_scaling,(int)sib1->servingCellConfigCommon->downlinkConfigCommon.frequencyInfoDL.offsetToPointA);
-=======
   LOG_I(NR_RRC,"SIB1 freq: absolute_diff %d, %d*(absolute_diff/(12*%d) - 10) %d\n",
         absolute_diff,scs_scaling2,scs_scaling,(int)sib1->servingCellConfigCommon->downlinkConfigCommon.frequencyInfoDL.offsetToPointA);
->>>>>>> de553cd1
 
   for(int i = 0; i< configuration->scc->downlinkConfigCommon->frequencyInfoDL->scs_SpecificCarrierList.list.count; i++) {
     ASN_SEQUENCE_ADD(&sib1->servingCellConfigCommon->downlinkConfigCommon.frequencyInfoDL.scs_SpecificCarrierList.list,configuration->scc->downlinkConfigCommon->frequencyInfoDL->scs_SpecificCarrierList.list.array[i]);
@@ -1012,8 +998,8 @@
 }
 
 void fill_initial_SpCellConfig(rnti_t rnti,
-			       NR_SpCellConfig_t *SpCellConfig,
-			       NR_ServingCellConfigCommon_t *scc,
+                               NR_SpCellConfig_t *SpCellConfig,
+                               NR_ServingCellConfigCommon_t *scc,
                                rrc_gNB_carrier_data_t *carrier) {
 
   SpCellConfig->servCellIndex = NULL;
@@ -1053,7 +1039,7 @@
   pucchres0->format.choice.format0->nrofSymbols=1;
   pucchres0->format.choice.format0->startingSymbolIndex=13;
   ASN_SEQUENCE_ADD(&pucch_Config->resourceToAddModList->list,pucchres0);
-  initialUplinkBWP->pusch_Config = calloc(1,sizeof(*initialUplinkBWP->pusch_Config)); 
+  initialUplinkBWP->pusch_Config = calloc(1,sizeof(*initialUplinkBWP->pusch_Config));
   initialUplinkBWP->pusch_Config->present = NR_SetupRelease_PUSCH_Config_PR_setup;
   NR_PUSCH_Config_t *pusch_Config = calloc(1,sizeof(*pusch_Config));
   initialUplinkBWP->pusch_Config->choice.setup = pusch_Config;
@@ -1063,7 +1049,7 @@
   pusch_Config->dmrs_UplinkForPUSCH_MappingTypeA = NULL;
   pusch_Config->dmrs_UplinkForPUSCH_MappingTypeB = calloc(1,sizeof(*pusch_Config->dmrs_UplinkForPUSCH_MappingTypeB));
   pusch_Config->dmrs_UplinkForPUSCH_MappingTypeB->present = NR_SetupRelease_DMRS_UplinkConfig_PR_setup;
-  pusch_Config->dmrs_UplinkForPUSCH_MappingTypeB->choice.setup = calloc(1,sizeof(*pusch_Config->dmrs_UplinkForPUSCH_MappingTypeB->choice.setup)); 
+  pusch_Config->dmrs_UplinkForPUSCH_MappingTypeB->choice.setup = calloc(1,sizeof(*pusch_Config->dmrs_UplinkForPUSCH_MappingTypeB->choice.setup));
   NR_DMRS_UplinkConfig_t *NR_DMRS_UplinkConfig = pusch_Config->dmrs_UplinkForPUSCH_MappingTypeB->choice.setup;
   NR_DMRS_UplinkConfig->dmrs_Type = NULL;
   NR_DMRS_UplinkConfig->dmrs_AdditionalPosition = NULL; /*calloc(1,sizeof(*NR_DMRS_UplinkConfig->dmrs_AdditionalPosition));
@@ -1159,7 +1145,7 @@
   srs_res0->srs_ResourceId=0;
   srs_res0->nrofSRS_Ports=NR_SRS_Resource__nrofSRS_Ports_port1;
   srs_res0->ptrs_PortIndex=NULL;
-  srs_res0->transmissionComb.present=NR_SRS_Resource__transmissionComb_PR_n2; 
+  srs_res0->transmissionComb.present=NR_SRS_Resource__transmissionComb_PR_n2;
   srs_res0->transmissionComb.choice.n2=calloc(1,sizeof(*srs_res0->transmissionComb.choice.n2));
   srs_res0->transmissionComb.choice.n2->combOffset_n2=0;
   srs_res0->transmissionComb.choice.n2->cyclicShift_n2=0;
@@ -1192,8 +1178,8 @@
     schedulingRequestResourceConfig->schedulingRequestID= 0;
     schedulingRequestResourceConfig->periodicityAndOffset = calloc(1,sizeof(*schedulingRequestResourceConfig->periodicityAndOffset));
     schedulingRequestResourceConfig->periodicityAndOffset->present = NR_SchedulingRequestResourceConfig__periodicityAndOffset_PR_sl40;
-    // note: make sure that there is no issue here. Later choose the RNTI accordingly. 
-    //       Here we would be limited to 3 UEs on this resource (1 1/2 Frames 30 kHz SCS, 5 ms TDD periodicity => slots 7,8,9). 
+    // note: make sure that there is no issue here. Later choose the RNTI accordingly.
+    //       Here we would be limited to 3 UEs on this resource (1 1/2 Frames 30 kHz SCS, 5 ms TDD periodicity => slots 7,8,9).
     //       This should be a temporary resource until the first RRCReconfiguration gives new pucch resources.
     // Check for above configuration and exit for now if it is not the case
     AssertFatal(scc->downlinkConfigCommon->initialDownlinkBWP->genericParameters.subcarrierSpacing==NR_SubcarrierSpacing_kHz30,
@@ -1225,7 +1211,7 @@
   bwp_Dedicated->pdcch_Config->choice.setup->searchSpacesToAddModList = calloc(1,sizeof(*bwp_Dedicated->pdcch_Config->choice.setup->searchSpacesToAddModList));
 
   bwp_Dedicated->pdcch_Config->choice.setup->controlResourceSetToAddModList = calloc(1,sizeof(*bwp_Dedicated->pdcch_Config->choice.setup->controlResourceSetToAddModList));
- 
+
   NR_ControlResourceSet_t *coreset = calloc(1,sizeof(*coreset));
   coreset->controlResourceSetId=1;
   // frequency domain resources depends on BWP size
@@ -1262,7 +1248,7 @@
 
   ASN_SEQUENCE_ADD(&bwp_Dedicated->pdcch_Config->choice.setup->controlResourceSetToAddModList->list,
                    coreset);
- 
+
   bwp_Dedicated->pdcch_Config->choice.setup->searchSpacesToAddModList = calloc(1,sizeof(*bwp_Dedicated->pdcch_Config->choice.setup->searchSpacesToAddModList));
   
   NR_SearchSpace_t *ss2 = calloc(1,sizeof(*ss2));
@@ -1315,7 +1301,7 @@
 
   bwp_Dedicated->pdsch_Config->choice.setup->tci_StatesToAddModList=calloc(1,sizeof(*bwp_Dedicated->pdsch_Config->choice.setup->tci_StatesToAddModList));
   NR_TCI_State_t *tcic;
- 
+
   tcic=calloc(1,sizeof(*tcic));
   tcic->tci_StateId=0;
   tcic->qcl_Type1.cell=NULL;
@@ -1433,8 +1419,8 @@
 }
 
 void fill_initial_cellGroupConfig(rnti_t rnti,
-				  NR_CellGroupConfig_t *cellGroupConfig,
-				  NR_ServingCellConfigCommon_t *scc,
+                                  NR_CellGroupConfig_t *cellGroupConfig,
+                                  NR_ServingCellConfigCommon_t *scc,
                                   rrc_gNB_carrier_data_t *carrier) {
 
   NR_RLC_BearerConfig_t                            *rlc_BearerConfig     = NULL;
@@ -1536,8 +1522,8 @@
 uint8_t do_RRCSetup(rrc_gNB_ue_context_t         *const ue_context_pP,
                     uint8_t                      *const buffer,
                     const uint8_t                transaction_id,
-		    OCTET_STRING_t               *masterCellGroup_from_DU,
-		    NR_ServingCellConfigCommon_t *scc,
+                    OCTET_STRING_t               *masterCellGroup_from_DU,
+                    NR_ServingCellConfigCommon_t *scc,
                     rrc_gNB_carrier_data_t *carrier)
 //------------------------------------------------------------------------------
 {
