/*
 * Licensed to the OpenAirInterface (OAI) Software Alliance under one or more
 * contributor license agreements.  See the NOTICE file distributed with
 * this work for additional information regarding copyright ownership.
 * The OpenAirInterface Software Alliance licenses this file to You under
 * the OAI Public License, Version 1.1  (the "License"); you may not use this file
 * except in compliance with the License.
 * You may obtain a copy of the License at
 *
 *      http://www.openairinterface.org/?page_id=698
 *
 * Unless required by applicable law or agreed to in writing, software
 * distributed under the License is distributed on an "AS IS" BASIS,
 * WITHOUT WARRANTIES OR CONDITIONS OF ANY KIND, either express or implied.
 * See the License for the specific language governing permissions and
 * limitations under the License.
 *-------------------------------------------------------------------------------
 * For more information about the OpenAirInterface (OAI) Software Alliance:
 *      contact@openairinterface.org
 */

/*! \file asn1_msg.c
* \brief primitives to build the asn1 messages
* \author Raymond Knopp and Navid Nikaein, WEI-TAI CHEN
* \date 2011, 2018
* \version 1.0
* \company Eurecom, NTUST
* \email: {raymond.knopp, navid.nikaein}@eurecom.fr and kroempa@gmail.com
*/

#include <stdio.h>
#include <sys/types.h>
#include <stdlib.h> /* for atoi(3) */
#include <unistd.h> /* for getopt(3) */
#include <string.h> /* for strerror(3) */
#include <sysexits.h> /* for EX_* exit codes */
#include <errno.h>  /* for errno */
#include "common/utils/LOG/log.h"
#include <asn_application.h>
#include <asn_internal.h> /* for _ASN_DEFAULT_STACK_MAX */
#include <per_encoder.h>
#include <nr/nr_common.h>
#include <softmodem-common.h>

#include "LAYER2/nr_rlc/nr_rlc_oai_api.h"
#include "asn1_msg.h"
#include "../nr_rrc_proto.h"
#include "RRC/NR/nr_rrc_extern.h"
#include "NR_DL-CCCH-Message.h"
#include "NR_UL-CCCH-Message.h"
#include "NR_DL-DCCH-Message.h"
#include "NR_RRCReject.h"
#include "NR_RejectWaitTime.h"
#include "NR_RRCSetup.h"
#include "NR_RRCSetup-IEs.h"
#include "NR_SRB-ToAddModList.h"
#include "NR_CellGroupConfig.h"
#include "NR_RLC-BearerConfig.h"
#include "NR_RLC-Config.h"
#include "NR_LogicalChannelConfig.h"
#include "NR_PDCP-Config.h"
#include "NR_MAC-CellGroupConfig.h"
#include "NR_SecurityModeCommand.h"
#include "NR_CipheringAlgorithm.h"
#include "NR_RRCReconfiguration-IEs.h"
#include "NR_DRB-ToAddMod.h"
#include "NR_DRB-ToAddModList.h"
#include "NR_SecurityConfig.h"
#include "NR_RRCReconfiguration-v1530-IEs.h"
#include "NR_UL-DCCH-Message.h"
#include "NR_SDAP-Config.h"
#include "NR_RRCReconfigurationComplete.h"
#include "NR_RRCReconfigurationComplete-IEs.h"
#include "NR_DLInformationTransfer.h"
#include "NR_RRCReestablishmentRequest.h"
#include "NR_UE-CapabilityRequestFilterNR.h"
#include "PHY/defs_nr_common.h"
#include "common/utils/nr/nr_common.h"
#include "openair2/LAYER2/NR_MAC_COMMON/nr_mac.h"
#if defined(NR_Rel16)
  #include "NR_SCS-SpecificCarrier.h"
  #include "NR_TDD-UL-DL-ConfigCommon.h"
  #include "NR_FrequencyInfoUL.h"
  #include "NR_FrequencyInfoDL.h"
  #include "NR_RACH-ConfigGeneric.h"
  #include "NR_RACH-ConfigCommon.h"
  #include "NR_PUSCH-TimeDomainResourceAllocation.h"
  #include "NR_PUSCH-ConfigCommon.h"
  #include "NR_PUCCH-ConfigCommon.h"
  #include "NR_PDSCH-TimeDomainResourceAllocation.h"
  #include "NR_PDSCH-ConfigCommon.h"
  #include "NR_RateMatchPattern.h"
  #include "NR_RateMatchPatternLTE-CRS.h"
  #include "NR_SearchSpace.h"
  #include "NR_ControlResourceSet.h"
  #include "NR_EUTRA-MBSFN-SubframeConfig.h"
  #include "NR_BWP-DownlinkCommon.h"
  #include "NR_BWP-DownlinkDedicated.h"
  #include "NR_UplinkConfigCommon.h"
  #include "NR_SetupRelease.h"
  #include "NR_PDCCH-ConfigCommon.h"
  #include "NR_BWP-UplinkCommon.h"

  #include "assertions.h"
  //#include "RRCConnectionRequest.h"
  //#include "UL-CCCH-Message.h"
  #include "NR_UL-DCCH-Message.h"
  //#include "DL-CCCH-Message.h"
  #include "NR_DL-DCCH-Message.h"
  //#include "EstablishmentCause.h"
  //#include "RRCConnectionSetup.h"
  #include "NR_SRB-ToAddModList.h"
  #include "NR_DRB-ToAddModList.h"
  //#include "MCCH-Message.h"
  //#define MRB1 1

  //#include "RRCConnectionSetupComplete.h"
  //#include "RRCConnectionReconfigurationComplete.h"
  //#include "RRCConnectionReconfiguration.h"
  #include "NR_MIB.h"
  //#include "SystemInformation.h"

  #include "NR_SIB1.h"
  #include "NR_ServingCellConfigCommon.h"
  //#include "SIB-Type.h"

  //#include "BCCH-DL-SCH-Message.h"

  //#include "PHY/defs.h"

  #include "NR_MeasObjectToAddModList.h"
  #include "NR_ReportConfigToAddModList.h"
  #include "NR_MeasIdToAddModList.h"
  #include "gnb_config.h"
#endif

#include "intertask_interface.h"

#include "common/ran_context.h"

//#define XER_PRINT

typedef struct xer_sprint_string_s {
  char *string;
  size_t string_size;
  size_t string_index;
} xer_sprint_string_t;

//replace LTE
//extern unsigned char NB_eNB_INST;
extern unsigned char NB_gNB_INST;

extern RAN_CONTEXT_t RC;

/*
 * This is a helper function for xer_sprint, which directs all incoming data
 * into the provided string.
 */
static int xer__nr_print2s (const void *buffer, size_t size, void *app_key) {
  xer_sprint_string_t *string_buffer = (xer_sprint_string_t *) app_key;
  size_t string_remaining = string_buffer->string_size - string_buffer->string_index;

  if (string_remaining > 0) {
    if (size > string_remaining) {
      size = string_remaining;
    }

    memcpy(&string_buffer->string[string_buffer->string_index], buffer, size);
    string_buffer->string_index += size;
  }

  return 0;
}

int xer_nr_sprint (char *string, size_t string_size, asn_TYPE_descriptor_t *td, void *sptr) {
  asn_enc_rval_t er;
  xer_sprint_string_t string_buffer;
  string_buffer.string = string;
  string_buffer.string_size = string_size;
  string_buffer.string_index = 0;
  er = xer_encode(td, sptr, XER_F_BASIC, xer__nr_print2s, &string_buffer);

  if (er.encoded < 0) {
    LOG_E(RRC, "xer_sprint encoding error (%zd)!", er.encoded);
    er.encoded = string_buffer.string_size;
  } else {
    if (er.encoded > string_buffer.string_size) {
      LOG_E(RRC, "xer_sprint string buffer too small, got %zd need %zd!", string_buffer.string_size, er.encoded);
      er.encoded = string_buffer.string_size;
    }
  }

  return er.encoded;
}

//------------------------------------------------------------------------------

uint8_t do_MIB_NR(gNB_RRC_INST *rrc,uint32_t frame) { 

  asn_enc_rval_t enc_rval;
  rrc_gNB_carrier_data_t *carrier = &rrc->carrier;  
  const gNB_RrcConfigurationReq *configuration = &rrc->configuration;

  NR_BCCH_BCH_Message_t *mib = &carrier->mib;
  NR_ServingCellConfigCommon_t *scc = carrier->servingcellconfigcommon;

  memset(mib,0,sizeof(NR_BCCH_BCH_Message_t));
  mib->message.present = NR_BCCH_BCH_MessageType_PR_mib;
  mib->message.choice.mib = CALLOC(1,sizeof(struct NR_MIB));
  memset(mib->message.choice.mib,0,sizeof(struct NR_MIB));
  //36.331 SFN BIT STRING (SIZE (8)  , 38.331 SFN BIT STRING (SIZE (6))
  uint8_t sfn_msb = (uint8_t)((frame>>4)&0x3f);
  mib->message.choice.mib->systemFrameNumber.buf = CALLOC(1,sizeof(uint8_t));
  mib->message.choice.mib->systemFrameNumber.buf[0] = sfn_msb << 2;
  mib->message.choice.mib->systemFrameNumber.size = 1;
  mib->message.choice.mib->systemFrameNumber.bits_unused=2;
  //38.331 spare BIT STRING (SIZE (1))
  uint16_t *spare= CALLOC(1, sizeof(uint16_t));

  if (spare == NULL) abort();

  mib->message.choice.mib->spare.buf = (uint8_t *)spare;
  mib->message.choice.mib->spare.size = 1;
  mib->message.choice.mib->spare.bits_unused = 7;  // This makes a spare of 1 bits

  AssertFatal(scc->ssbSubcarrierSpacing != NULL, "scc->ssbSubcarrierSpacing is null\n");
  int band = *scc->downlinkConfigCommon->frequencyInfoDL->frequencyBandList.list.array[0];
  frequency_range_t frequency_range = band<100?FR1:FR2;
  int ssb_subcarrier_offset;
  if(frequency_range == FR1)
    ssb_subcarrier_offset = (configuration->ssb_SubcarrierOffset<24) ? (configuration->ssb_SubcarrierOffset<<*scc->ssbSubcarrierSpacing) : configuration->ssb_SubcarrierOffset;
  else
    ssb_subcarrier_offset = configuration->ssb_SubcarrierOffset;
  mib->message.choice.mib->ssb_SubcarrierOffset = ssb_subcarrier_offset&15;

  /*
  * The SIB1 will be sent in this allocation (Type0-PDCCH) : 38.213, 13-4 Table and 38.213 13-11 to 13-14 tables
  * the reverse allocation is in nr_ue_decode_mib()
  */
  if(rrc->carrier.pdcch_ConfigSIB1) {
    mib->message.choice.mib->pdcch_ConfigSIB1.controlResourceSetZero = rrc->carrier.pdcch_ConfigSIB1->controlResourceSetZero;
    mib->message.choice.mib->pdcch_ConfigSIB1.searchSpaceZero = rrc->carrier.pdcch_ConfigSIB1->searchSpaceZero;
  } else {
    mib->message.choice.mib->pdcch_ConfigSIB1.controlResourceSetZero = *scc->downlinkConfigCommon->initialDownlinkBWP->pdcch_ConfigCommon->choice.setup->controlResourceSetZero;
    mib->message.choice.mib->pdcch_ConfigSIB1.searchSpaceZero = *scc->downlinkConfigCommon->initialDownlinkBWP->pdcch_ConfigCommon->choice.setup->searchSpaceZero;
  }

  switch (*scc->ssbSubcarrierSpacing) {
  case NR_SubcarrierSpacing_kHz15:
    mib->message.choice.mib->subCarrierSpacingCommon = NR_MIB__subCarrierSpacingCommon_scs15or60;
    break;
    
  case NR_SubcarrierSpacing_kHz30:
    mib->message.choice.mib->subCarrierSpacingCommon = NR_MIB__subCarrierSpacingCommon_scs30or120;
    break;
    
  case NR_SubcarrierSpacing_kHz60:
    mib->message.choice.mib->subCarrierSpacingCommon = NR_MIB__subCarrierSpacingCommon_scs15or60;
    break;
    
  case NR_SubcarrierSpacing_kHz120:
    mib->message.choice.mib->subCarrierSpacingCommon = NR_MIB__subCarrierSpacingCommon_scs30or120;
    break;
    
  case NR_SubcarrierSpacing_kHz240:
    AssertFatal(1==0,"Unknown subCarrierSpacingCommon %d\n",(int)*scc->ssbSubcarrierSpacing);
    break;
    
  default:
      AssertFatal(1==0,"Unknown subCarrierSpacingCommon %d\n",(int)*scc->ssbSubcarrierSpacing);
  }

  switch (scc->dmrs_TypeA_Position) {
  case 	NR_ServingCellConfigCommon__dmrs_TypeA_Position_pos2:
    mib->message.choice.mib->dmrs_TypeA_Position = NR_MIB__dmrs_TypeA_Position_pos2;
    break;
    
  case 	NR_ServingCellConfigCommon__dmrs_TypeA_Position_pos3:
    mib->message.choice.mib->dmrs_TypeA_Position = NR_MIB__dmrs_TypeA_Position_pos3;
    break;
    
  default:
    AssertFatal(1==0,"Unknown dmrs_TypeA_Position %d\n",(int)scc->dmrs_TypeA_Position);
  }

  //  assign_enum
  mib->message.choice.mib->cellBarred = NR_MIB__cellBarred_notBarred;
  //  assign_enum
  mib->message.choice.mib->intraFreqReselection = NR_MIB__intraFreqReselection_notAllowed;
  //encode MIB to data
  enc_rval = uper_encode_to_buffer(&asn_DEF_NR_BCCH_BCH_Message,
                                   NULL,
                                   (void *)mib,
                                   carrier->MIB,
                                   24);
  AssertFatal (enc_rval.encoded > 0, "ASN1 message encoding failed (%s, %lu)!\n",
               enc_rval.failed_type->name, enc_rval.encoded);

  if (enc_rval.encoded==-1) {
    return(-1);
  }

  return((enc_rval.encoded+7)/8);
}

uint8_t do_SIB1_NR(rrc_gNB_carrier_data_t *carrier, 
	               gNB_RrcConfigurationReq *configuration
                  ) {
  asn_enc_rval_t enc_rval;

  NR_BCCH_DL_SCH_Message_t *sib1_message = CALLOC(1,sizeof(NR_BCCH_DL_SCH_Message_t));
  carrier->siblock1 = sib1_message;
  sib1_message->message.present = NR_BCCH_DL_SCH_MessageType_PR_c1;
  sib1_message->message.choice.c1 = CALLOC(1,sizeof(struct NR_BCCH_DL_SCH_MessageType__c1));
  sib1_message->message.choice.c1->present = NR_BCCH_DL_SCH_MessageType__c1_PR_systemInformationBlockType1;
  sib1_message->message.choice.c1->choice.systemInformationBlockType1 = CALLOC(1,sizeof(struct NR_SIB1));

  struct NR_SIB1 *sib1 = sib1_message->message.choice.c1->choice.systemInformationBlockType1;

  // cellSelectionInfo
  sib1->cellSelectionInfo = CALLOC(1,sizeof(struct NR_SIB1__cellSelectionInfo));
  // Fixme: should be in config file
  //The IE Q-RxLevMin is used to indicate for cell selection/ re-selection the required minimum received RSRP level in the (NR) cell.
  //Corresponds to parameter Qrxlevmin in TS38.304.
  //Actual value Qrxlevmin = field value * 2 [dBm].
  sib1->cellSelectionInfo->q_RxLevMin = -65;

  // cellAccessRelatedInfo
  // TODO : Add support for more than one PLMN
  int num_plmn = 1; // int num_plmn = configuration->num_plmn;
  asn1cSequenceAdd(sib1->cellAccessRelatedInfo.plmn_IdentityList.list, struct NR_PLMN_IdentityInfo, nr_plmn_info);
  for (int i = 0; i < num_plmn; ++i) {
    asn1cSequenceAdd(nr_plmn_info->plmn_IdentityList.list, struct NR_PLMN_Identity, nr_plmn);
    asn1cCalloc(nr_plmn->mcc,  mcc);
    int confMcc=configuration->mcc[i];
    asn1cSequenceAdd(mcc->list, NR_MCC_MNC_Digit_t, mcc0);
    *mcc0=(confMcc/100)%10;
    asn1cSequenceAdd(mcc->list, NR_MCC_MNC_Digit_t, mcc1);
    *mcc1=(confMcc/10)%10;
    asn1cSequenceAdd(mcc->list, NR_MCC_MNC_Digit_t, mcc2);
    *mcc2=confMcc%10;
    int mnc=configuration->mnc[i];
    if(configuration->mnc_digit_length[i] == 3) {
      asn1cSequenceAdd(nr_plmn->mnc.list, NR_MCC_MNC_Digit_t, mnc0);
      *mnc0=(configuration->mnc[i]/100)%10;
      mnc/=10;
    }
    asn1cSequenceAdd(nr_plmn->mnc.list, NR_MCC_MNC_Digit_t, mnc1);
    *mnc1=(mnc/10)%10;
    asn1cSequenceAdd(nr_plmn->mnc.list, NR_MCC_MNC_Digit_t, mnc2);
    *mnc2=(mnc)%10;
  }//end plmn loop

  nr_plmn_info->cellIdentity.buf = CALLOC(1,5);
  nr_plmn_info->cellIdentity.size= 5;
  nr_plmn_info->cellIdentity.bits_unused= 4;
  uint64_t tmp=htobe64(configuration->cell_identity)<<4;
  memcpy(nr_plmn_info->cellIdentity.buf, ((char*)&tmp)+3, 5);
  nr_plmn_info->cellReservedForOperatorUse = NR_PLMN_IdentityInfo__cellReservedForOperatorUse_notReserved;

  nr_plmn_info->trackingAreaCode = CALLOC(1,sizeof(NR_TrackingAreaCode_t));
  uint32_t tmp2=htobe32(configuration->tac);
  nr_plmn_info->trackingAreaCode->buf = CALLOC(1,3);
  memcpy(nr_plmn_info->trackingAreaCode->buf, ((char*) &tmp2)+1, 3);
  nr_plmn_info->trackingAreaCode->size = 3;
  nr_plmn_info->trackingAreaCode->bits_unused = 0;

  // connEstFailureControl
  // TODO: add connEstFailureControl

  //si-SchedulingInfo
  /*sib1->si_SchedulingInfo = CALLOC(1,sizeof(struct NR_SI_SchedulingInfo));
  asn_set_empty(&sib1->si_SchedulingInfo->schedulingInfoList.list);
  sib1->si_SchedulingInfo->si_WindowLength = NR_SI_SchedulingInfo__si_WindowLength_s40;
  struct NR_SchedulingInfo *schedulingInfo = CALLOC(1,sizeof(struct NR_SchedulingInfo));
  schedulingInfo->si_BroadcastStatus = NR_SchedulingInfo__si_BroadcastStatus_broadcasting;
  schedulingInfo->si_Periodicity = NR_SchedulingInfo__si_Periodicity_rf8;
  asn_set_empty(&schedulingInfo->sib_MappingInfo.list);

  NR_SIB_TypeInfo_t *sib_type3 = CALLOC(1,sizeof(e_NR_SIB_TypeInfo__type));
  sib_type3->type = NR_SIB_TypeInfo__type_sibType3;
  sib_type3->valueTag = CALLOC(1,sizeof(sib_type3->valueTag));
  ASN_SEQUENCE_ADD(&schedulingInfo->sib_MappingInfo.list,sib_type3);

  NR_SIB_TypeInfo_t *sib_type5 = CALLOC(1,sizeof(e_NR_SIB_TypeInfo__type));
  sib_type5->type = NR_SIB_TypeInfo__type_sibType5;
  sib_type5->valueTag = CALLOC(1,sizeof(sib_type5->valueTag));
  ASN_SEQUENCE_ADD(&schedulingInfo->sib_MappingInfo.list,sib_type5);

  NR_SIB_TypeInfo_t *sib_type4 = CALLOC(1,sizeof(e_NR_SIB_TypeInfo__type));
  sib_type4->type = NR_SIB_TypeInfo__type_sibType4;
  sib_type4->valueTag = CALLOC(1,sizeof(sib_type4->valueTag));
  ASN_SEQUENCE_ADD(&schedulingInfo->sib_MappingInfo.list,sib_type4);

  NR_SIB_TypeInfo_t *sib_type2 = CALLOC(1,sizeof(e_NR_SIB_TypeInfo__type));
  sib_type2->type = NR_SIB_TypeInfo__type_sibType2;
  sib_type2->valueTag = CALLOC(1,sizeof(sib_type2->valueTag));
  ASN_SEQUENCE_ADD(&schedulingInfo->sib_MappingInfo.list,sib_type2);

  ASN_SEQUENCE_ADD(&sib1->si_SchedulingInfo->schedulingInfoList.list,schedulingInfo);*/

  // servingCellConfigCommon
  asn1cCalloc(sib1->servingCellConfigCommon,  ServCellCom);
  NR_BWP_DownlinkCommon_t  *initialDownlinkBWP=&ServCellCom->downlinkConfigCommon.initialDownlinkBWP;
  initialDownlinkBWP->genericParameters=
    configuration->scc->downlinkConfigCommon->initialDownlinkBWP->genericParameters;
  

  for(int i = 0; i< configuration->scc->downlinkConfigCommon->frequencyInfoDL->frequencyBandList.list.count; i++) {
    asn1cSequenceAdd(ServCellCom->downlinkConfigCommon.frequencyInfoDL.frequencyBandList.list,
		     struct NR_NR_MultiBandInfo, nrMultiBandInfo);
    nrMultiBandInfo->freqBandIndicatorNR = configuration->scc->downlinkConfigCommon->frequencyInfoDL->frequencyBandList.list.array[i];
  }


  int scs_scaling0 = 1<<(configuration->scc->downlinkConfigCommon->initialDownlinkBWP->genericParameters.subcarrierSpacing);
  int scs_scaling  = scs_scaling0;
  int scs_scaling2 = scs_scaling0;
  if (configuration->scc->downlinkConfigCommon->frequencyInfoDL->absoluteFrequencyPointA < 600000) {
    scs_scaling = scs_scaling0*3;
  }
  if (configuration->scc->downlinkConfigCommon->frequencyInfoDL->absoluteFrequencyPointA > 2016666) {
    scs_scaling = scs_scaling0>>2;
    scs_scaling2 = scs_scaling0>>2;
  }
  uint32_t absolute_diff = (*configuration->scc->downlinkConfigCommon->frequencyInfoDL->absoluteFrequencySSB -
                             configuration->scc->downlinkConfigCommon->frequencyInfoDL->absoluteFrequencyPointA);

  sib1->servingCellConfigCommon->downlinkConfigCommon.frequencyInfoDL.offsetToPointA = scs_scaling2 * (absolute_diff/(12*scs_scaling) - 10);

  LOG_I(NR_RRC,"SIB1 freq: absoluteFrequencySSB %ld, absoluteFrequencyPointA %ld\n",
                                    *configuration->scc->downlinkConfigCommon->frequencyInfoDL->absoluteFrequencySSB,
                                    configuration->scc->downlinkConfigCommon->frequencyInfoDL->absoluteFrequencyPointA);
  LOG_I(NR_RRC,"SIB1 freq: absolute_diff %d, %d*(absolute_diff/(12*%d) - 10) %d\n",
        absolute_diff,scs_scaling2,scs_scaling,(int)sib1->servingCellConfigCommon->downlinkConfigCommon.frequencyInfoDL.offsetToPointA);

  for(int i = 0; i< configuration->scc->downlinkConfigCommon->frequencyInfoDL->scs_SpecificCarrierList.list.count; i++) {
    ASN_SEQUENCE_ADD(&ServCellCom->downlinkConfigCommon.frequencyInfoDL.scs_SpecificCarrierList.list,
		     configuration->scc->downlinkConfigCommon->frequencyInfoDL->scs_SpecificCarrierList.list.array[i]);
  }

  initialDownlinkBWP->pdcch_ConfigCommon = 
      configuration->scc->downlinkConfigCommon->initialDownlinkBWP->pdcch_ConfigCommon;
  initialDownlinkBWP->pdcch_ConfigCommon->choice.setup->commonSearchSpaceList = 
       CALLOC(1,sizeof(struct NR_PDCCH_ConfigCommon__commonSearchSpaceList));

  asn1cSequenceAdd(initialDownlinkBWP->pdcch_ConfigCommon->choice.setup->commonSearchSpaceList->list,
		   NR_SearchSpace_t, ss1);
  ss1->searchSpaceId = 1;
  asn1cCallocOne(ss1->controlResourceSetId, 0);
  ss1->monitoringSlotPeriodicityAndOffset = calloc(1,sizeof(*ss1->monitoringSlotPeriodicityAndOffset));
  ss1->monitoringSlotPeriodicityAndOffset->present = NR_SearchSpace__monitoringSlotPeriodicityAndOffset_PR_sl1;
  ss1->monitoringSymbolsWithinSlot = calloc(1,sizeof(*ss1->monitoringSymbolsWithinSlot));
  ss1->monitoringSymbolsWithinSlot->buf = calloc(1,2);
  // should be '1000 0000 0000 00'B (LSB first!), first symbol in slot, adjust if needed
  ss1->monitoringSymbolsWithinSlot->buf[1] = 0;
  ss1->monitoringSymbolsWithinSlot->buf[0] = (1<<7);
  ss1->monitoringSymbolsWithinSlot->size = 2;
  ss1->monitoringSymbolsWithinSlot->bits_unused = 2;
  ss1->nrofCandidates = calloc(1,sizeof(*ss1->nrofCandidates));
  ss1->nrofCandidates->aggregationLevel1 = NR_SearchSpace__nrofCandidates__aggregationLevel1_n0;
  ss1->nrofCandidates->aggregationLevel2 = NR_SearchSpace__nrofCandidates__aggregationLevel2_n0;
  ss1->nrofCandidates->aggregationLevel4 = NR_SearchSpace__nrofCandidates__aggregationLevel4_n2;
  ss1->nrofCandidates->aggregationLevel8 = NR_SearchSpace__nrofCandidates__aggregationLevel8_n0;
  ss1->nrofCandidates->aggregationLevel16 = NR_SearchSpace__nrofCandidates__aggregationLevel16_n0;
  ss1->searchSpaceType = calloc(1,sizeof(*ss1->searchSpaceType));
  ss1->searchSpaceType->present = NR_SearchSpace__searchSpaceType_PR_common;
  ss1->searchSpaceType->choice.common=calloc(1,sizeof(*ss1->searchSpaceType->choice.common));
  ss1->searchSpaceType->choice.common->dci_Format0_0_AndFormat1_0 = calloc(1,sizeof(*ss1->searchSpaceType->choice.common->dci_Format0_0_AndFormat1_0));

  asn1cSequenceAdd(initialDownlinkBWP->pdcch_ConfigCommon->choice.setup->commonSearchSpaceList->list,
		   NR_SearchSpace_t, ss5);
  ss5->searchSpaceId = 5;
  ss5->controlResourceSetId=calloc(1,sizeof(*ss5->controlResourceSetId));
  *ss5->controlResourceSetId=0;
  ss5->monitoringSlotPeriodicityAndOffset = calloc(1,sizeof(*ss5->monitoringSlotPeriodicityAndOffset));
  ss5->monitoringSlotPeriodicityAndOffset->present = NR_SearchSpace__monitoringSlotPeriodicityAndOffset_PR_sl5;
  ss5->monitoringSlotPeriodicityAndOffset->choice.sl5 = 0;
  ss5->duration = calloc(1,sizeof(*ss5->duration));
  *ss5->duration = 2;
  ss5->monitoringSymbolsWithinSlot = calloc(1,sizeof(*ss5->monitoringSymbolsWithinSlot));
  ss5->monitoringSymbolsWithinSlot->buf = calloc(1,2);
  // should be '1100 0000 0000 00'B (LSB first!), first two symols in slot, adjust if needed
  ss5->monitoringSymbolsWithinSlot->buf[1] = 0;
  ss5->monitoringSymbolsWithinSlot->buf[0] = (1<<7);
  ss5->monitoringSymbolsWithinSlot->size = 2;
  ss5->monitoringSymbolsWithinSlot->bits_unused = 2;
  ss5->nrofCandidates = calloc(1,sizeof(*ss5->nrofCandidates));
  ss5->nrofCandidates->aggregationLevel1 = NR_SearchSpace__nrofCandidates__aggregationLevel1_n0;
  ss5->nrofCandidates->aggregationLevel2 = NR_SearchSpace__nrofCandidates__aggregationLevel2_n0;
  ss5->nrofCandidates->aggregationLevel4 = NR_SearchSpace__nrofCandidates__aggregationLevel4_n4;
  ss5->nrofCandidates->aggregationLevel8 = NR_SearchSpace__nrofCandidates__aggregationLevel8_n2;
  ss5->nrofCandidates->aggregationLevel16 = NR_SearchSpace__nrofCandidates__aggregationLevel16_n1;
  ss5->searchSpaceType = calloc(1,sizeof(*ss5->searchSpaceType));
  ss5->searchSpaceType->present = NR_SearchSpace__searchSpaceType_PR_common;
  ss5->searchSpaceType->choice.common=calloc(1,sizeof(*ss5->searchSpaceType->choice.common));
  ss5->searchSpaceType->choice.common->dci_Format0_0_AndFormat1_0 = calloc(1,sizeof(*ss5->searchSpaceType->choice.common->dci_Format0_0_AndFormat1_0));

  asn1cSequenceAdd(initialDownlinkBWP->pdcch_ConfigCommon->choice.setup->commonSearchSpaceList->list,
		   NR_SearchSpace_t, ss7);
  ss7->searchSpaceId = 7;
  ss7->controlResourceSetId=calloc(1,sizeof(*ss7->controlResourceSetId));
  *ss7->controlResourceSetId=0;
  ss7->monitoringSlotPeriodicityAndOffset = calloc(1,sizeof(*ss7->monitoringSlotPeriodicityAndOffset));
  ss7->monitoringSlotPeriodicityAndOffset->present = NR_SearchSpace__monitoringSlotPeriodicityAndOffset_PR_sl1;
  ss7->monitoringSymbolsWithinSlot = calloc(1,sizeof(*ss7->monitoringSymbolsWithinSlot));
  ss7->monitoringSymbolsWithinSlot->buf = calloc(1,2);
  // should be '1100 0000 0000 00'B (LSB first!), first two symols in slot, adjust if needed
  ss7->monitoringSymbolsWithinSlot->buf[1] = 0;
  ss7->monitoringSymbolsWithinSlot->buf[0] = (1<<7);
  ss7->monitoringSymbolsWithinSlot->size = 2;
  ss7->monitoringSymbolsWithinSlot->bits_unused = 2;
  ss7->nrofCandidates = calloc(1,sizeof(*ss7->nrofCandidates));
  ss7->nrofCandidates->aggregationLevel1 = NR_SearchSpace__nrofCandidates__aggregationLevel1_n0;
  ss7->nrofCandidates->aggregationLevel2 = NR_SearchSpace__nrofCandidates__aggregationLevel2_n0;
  ss7->nrofCandidates->aggregationLevel4 = NR_SearchSpace__nrofCandidates__aggregationLevel4_n4;
  ss7->nrofCandidates->aggregationLevel8 = NR_SearchSpace__nrofCandidates__aggregationLevel8_n2;
  ss7->nrofCandidates->aggregationLevel16 = NR_SearchSpace__nrofCandidates__aggregationLevel16_n1;
  ss7->searchSpaceType = calloc(1,sizeof(*ss7->searchSpaceType));
  ss7->searchSpaceType->present = NR_SearchSpace__searchSpaceType_PR_common;
  ss7->searchSpaceType->choice.common=calloc(1,sizeof(*ss7->searchSpaceType->choice.common));
  ss7->searchSpaceType->choice.common->dci_Format0_0_AndFormat1_0 = calloc(1,sizeof(*ss7->searchSpaceType->choice.common->dci_Format0_0_AndFormat1_0));

  
  asn1cCallocOne(initialDownlinkBWP->pdcch_ConfigCommon->choice.setup->searchSpaceSIB1,  0);
  asn1cCallocOne(initialDownlinkBWP->pdcch_ConfigCommon->choice.setup->searchSpaceOtherSystemInformation, 7);
  asn1cCallocOne(initialDownlinkBWP->pdcch_ConfigCommon->choice.setup->pagingSearchSpace, 5);
  asn1cCallocOne( initialDownlinkBWP->pdcch_ConfigCommon->choice.setup->ra_SearchSpace, 1);
   
  initialDownlinkBWP->pdsch_ConfigCommon = configuration->scc->downlinkConfigCommon->initialDownlinkBWP->pdsch_ConfigCommon;
  ServCellCom->downlinkConfigCommon.bcch_Config.modificationPeriodCoeff = NR_BCCH_Config__modificationPeriodCoeff_n2;
  ServCellCom->downlinkConfigCommon.pcch_Config.defaultPagingCycle = NR_PagingCycle_rf256;
  ServCellCom->downlinkConfigCommon.pcch_Config.nAndPagingFrameOffset.present = NR_PCCH_Config__nAndPagingFrameOffset_PR_quarterT;
  ServCellCom->downlinkConfigCommon.pcch_Config.nAndPagingFrameOffset.choice.quarterT = 1;
  ServCellCom->downlinkConfigCommon.pcch_Config.ns = NR_PCCH_Config__ns_one;

  asn1cCalloc(ServCellCom->downlinkConfigCommon.pcch_Config.firstPDCCH_MonitoringOccasionOfPO,
	      P0);
  P0->present = NR_PCCH_Config__firstPDCCH_MonitoringOccasionOfPO_PR_sCS120KHZoneT_SCS60KHZhalfT_SCS30KHZquarterT_SCS15KHZoneEighthT;

  asn1cCalloc(P0->choice.sCS120KHZoneT_SCS60KHZhalfT_SCS30KHZquarterT_SCS15KHZoneEighthT,
	      Z8);
  asn1cSequenceAdd(Z8->list,
		   long,
		   ZoneEight);
  asn1cCallocOne(ZoneEight, 0);

  asn1cCalloc(ServCellCom->uplinkConfigCommon, UL)
  asn_set_empty(&UL->frequencyInfoUL.scs_SpecificCarrierList.list);
  for(int i = 0; i< configuration->scc->uplinkConfigCommon->frequencyInfoUL->scs_SpecificCarrierList.list.count; i++) {
    ASN_SEQUENCE_ADD(&UL->frequencyInfoUL.scs_SpecificCarrierList.list,
		     configuration->scc->uplinkConfigCommon->frequencyInfoUL->scs_SpecificCarrierList.list.array[i]);
  }

  asn1cCallocOne(UL->frequencyInfoUL.p_Max, 23);

  UL->initialUplinkBWP.genericParameters = configuration->scc->uplinkConfigCommon->initialUplinkBWP->genericParameters;
  UL->initialUplinkBWP.rach_ConfigCommon = configuration->scc->uplinkConfigCommon->initialUplinkBWP->rach_ConfigCommon;
  UL->initialUplinkBWP.pusch_ConfigCommon = configuration->scc->uplinkConfigCommon->initialUplinkBWP->pusch_ConfigCommon;
  UL->initialUplinkBWP.pusch_ConfigCommon->choice.setup->groupHoppingEnabledTransformPrecoding = null;

  UL->initialUplinkBWP.pucch_ConfigCommon = configuration->scc->uplinkConfigCommon->initialUplinkBWP->pucch_ConfigCommon;

  UL->timeAlignmentTimerCommon = NR_TimeAlignmentTimer_infinity;

  ServCellCom->n_TimingAdvanceOffset = configuration->scc->n_TimingAdvanceOffset;

  ServCellCom->ssb_PositionsInBurst.inOneGroup.buf = calloc(1, sizeof(uint8_t));
  uint8_t bitmap8,temp_bitmap=0;
  switch (configuration->scc->ssb_PositionsInBurst->present) {
    case NR_ServingCellConfigCommon__ssb_PositionsInBurst_PR_shortBitmap:
      ServCellCom->ssb_PositionsInBurst.inOneGroup = configuration->scc->ssb_PositionsInBurst->choice.shortBitmap;
      break;
    case NR_ServingCellConfigCommon__ssb_PositionsInBurst_PR_mediumBitmap:
      ServCellCom->ssb_PositionsInBurst.inOneGroup = configuration->scc->ssb_PositionsInBurst->choice.mediumBitmap;
      break;
    /*
    groupPresence: This field is present when maximum number of SS/PBCH blocks per half frame equals to 64 as defined in TS 38.213 [13], clause 4.1.
                   The first/leftmost bit corresponds to the SS/PBCH index 0-7, the second bit corresponds to SS/PBCH block 8-15, and so on.
                   Value 0 in the bitmap indicates that the SSBs according to inOneGroup are absent. Value 1 indicates that the SS/PBCH blocks are transmitted in accordance with inOneGroup.
    inOneGroup: When maximum number of SS/PBCH blocks per half frame equals to 64 as defined in TS 38.213 [13], clause 4.1, all 8 bit are valid;
                The first/ leftmost bit corresponds to the first SS/PBCH block index in the group (i.e., to SSB index 0, 8, and so on); the second bit corresponds to the second SS/PBCH block index in the group
                (i.e., to SSB index 1, 9, and so on), and so on. Value 0 in the bitmap indicates that the corresponding SS/PBCH block is not transmitted while value 1 indicates that the corresponding SS/PBCH block is transmitted.
    */
    case NR_ServingCellConfigCommon__ssb_PositionsInBurst_PR_longBitmap:
      ServCellCom->ssb_PositionsInBurst.inOneGroup.size = 1;
      ServCellCom->ssb_PositionsInBurst.inOneGroup.bits_unused = 0;
      ServCellCom->ssb_PositionsInBurst.groupPresence = calloc(1, sizeof(BIT_STRING_t));
      ServCellCom->ssb_PositionsInBurst.groupPresence->size = 1;
      ServCellCom->ssb_PositionsInBurst.groupPresence->bits_unused = 0;
      ServCellCom->ssb_PositionsInBurst.groupPresence->buf = calloc(1, sizeof(uint8_t));
      ServCellCom->ssb_PositionsInBurst.groupPresence->buf[0] = 0;
      for (int i=0; i<8; i++){
        bitmap8 = configuration->scc->ssb_PositionsInBurst->choice.longBitmap.buf[i];
        if (bitmap8!=0){
          if(temp_bitmap==0)
            temp_bitmap = bitmap8;
          else
            AssertFatal(temp_bitmap==bitmap8,"For longBitmap the groups of 8 SSBs containing at least 1 transmitted SSB should be all the same\n");

          ServCellCom->ssb_PositionsInBurst.inOneGroup.buf[0] = bitmap8;
          ServCellCom->ssb_PositionsInBurst.groupPresence->buf[0] |= 1<<(7-i);
        }
      }
      break;
    default:
      AssertFatal(false,"ssb_PositionsInBurst not present\n");
      break;
  }

  ServCellCom->ssb_PeriodicityServingCell = *configuration->scc->ssb_periodicityServingCell;
  if (configuration->scc->tdd_UL_DL_ConfigurationCommon) {
    ServCellCom->tdd_UL_DL_ConfigurationCommon = CALLOC(1,sizeof(struct NR_TDD_UL_DL_ConfigCommon));
    ServCellCom->tdd_UL_DL_ConfigurationCommon->referenceSubcarrierSpacing = configuration->scc->tdd_UL_DL_ConfigurationCommon->referenceSubcarrierSpacing;
    ServCellCom->tdd_UL_DL_ConfigurationCommon->pattern1 = configuration->scc->tdd_UL_DL_ConfigurationCommon->pattern1;
    ServCellCom->tdd_UL_DL_ConfigurationCommon->pattern2 = configuration->scc->tdd_UL_DL_ConfigurationCommon->pattern2;
  }
  ServCellCom->ss_PBCH_BlockPower = configuration->scc->ss_PBCH_BlockPower;

  // ims-EmergencySupport
  // TODO: add ims-EmergencySupport

  // eCallOverIMS-Support
  // TODO: add eCallOverIMS-Support

  // ue-TimersAndConstants
  sib1->ue_TimersAndConstants = CALLOC(1,sizeof(struct NR_UE_TimersAndConstants));
  sib1->ue_TimersAndConstants->t300 = NR_UE_TimersAndConstants__t300_ms400;
  sib1->ue_TimersAndConstants->t301 = NR_UE_TimersAndConstants__t301_ms400;
  sib1->ue_TimersAndConstants->t310 = NR_UE_TimersAndConstants__t310_ms2000;
  sib1->ue_TimersAndConstants->n310 = NR_UE_TimersAndConstants__n310_n10;
  sib1->ue_TimersAndConstants->t311 = NR_UE_TimersAndConstants__t311_ms3000;
  sib1->ue_TimersAndConstants->n311 = NR_UE_TimersAndConstants__n311_n1;
  sib1->ue_TimersAndConstants->t319 = NR_UE_TimersAndConstants__t319_ms400;

  // uac-BarringInfo
  /*sib1->uac_BarringInfo = CALLOC(1, sizeof(struct NR_SIB1__uac_BarringInfo));
  NR_UAC_BarringInfoSet_t *nr_uac_BarringInfoSet = CALLOC(1, sizeof(NR_UAC_BarringInfoSet_t));
  asn_set_empty(&sib1->uac_BarringInfo->uac_BarringInfoSetList);
  nr_uac_BarringInfoSet->uac_BarringFactor = NR_UAC_BarringInfoSet__uac_BarringFactor_p95;
  nr_uac_BarringInfoSet->uac_BarringTime = NR_UAC_BarringInfoSet__uac_BarringTime_s4;
  nr_uac_BarringInfoSet->uac_BarringForAccessIdentity.buf = CALLOC(1, 1);
  nr_uac_BarringInfoSet->uac_BarringForAccessIdentity.size = 1;
  nr_uac_BarringInfoSet->uac_BarringForAccessIdentity.bits_unused = 1;
  ASN_SEQUENCE_ADD(&sib1->uac_BarringInfo->uac_BarringInfoSetList, nr_uac_BarringInfoSet);*/

  // useFullResumeID
  // TODO: add useFullResumeID

  // lateNonCriticalExtension
  // TODO: add lateNonCriticalExtension

  // nonCriticalExtension
  // TODO: add nonCriticalExtension

  xer_fprint(stdout, &asn_DEF_NR_SIB1, (const void*)sib1_message->message.choice.c1->choice.systemInformationBlockType1);

  if(carrier->SIB1 == NULL) carrier->SIB1=(uint8_t *) malloc16(NR_MAX_SIB_LENGTH/8);
  enc_rval = uper_encode_to_buffer(&asn_DEF_NR_BCCH_DL_SCH_Message,
                                   NULL,
                                   (void *)sib1_message,
                                   carrier->SIB1,
                                   NR_MAX_SIB_LENGTH/8);
  AssertFatal (enc_rval.encoded > 0, "ASN1 message encoding failed (%s, %lu)!\n",
               enc_rval.failed_type->name, enc_rval.encoded);

  if (enc_rval.encoded==-1) {
    return(-1);
  }

  return((enc_rval.encoded+7)/8);
}

uint8_t do_SIB23_NR(rrc_gNB_carrier_data_t *carrier,
                    gNB_RrcConfigurationReq *configuration) {
  asn_enc_rval_t enc_rval;
  SystemInformation_IEs__sib_TypeAndInfo__Member *sib2 = NULL;
  SystemInformation_IEs__sib_TypeAndInfo__Member *sib3 = NULL;

  NR_BCCH_DL_SCH_Message_t *sib_message = CALLOC(1,sizeof(NR_BCCH_DL_SCH_Message_t));
  sib_message->message.present = NR_BCCH_DL_SCH_MessageType_PR_c1;
  sib_message->message.choice.c1 = CALLOC(1,sizeof(struct NR_BCCH_DL_SCH_MessageType__c1));
  sib_message->message.choice.c1->present = NR_BCCH_DL_SCH_MessageType__c1_PR_systemInformation;
  sib_message->message.choice.c1->choice.systemInformation = CALLOC(1,sizeof(struct NR_SystemInformation));
  
  struct NR_SystemInformation *sib = sib_message->message.choice.c1->choice.systemInformation;
  sib->criticalExtensions.present = NR_SystemInformation__criticalExtensions_PR_systemInformation;
  sib->criticalExtensions.choice.systemInformation = CALLOC(1, sizeof(struct NR_SystemInformation_IEs));

  struct NR_SystemInformation_IEs *ies = sib->criticalExtensions.choice.systemInformation;
  sib2 = CALLOC(1, sizeof(SystemInformation_IEs__sib_TypeAndInfo__Member));
  sib2->present = NR_SystemInformation_IEs__sib_TypeAndInfo__Member_PR_sib2;
  sib2->choice.sib2 = CALLOC(1, sizeof(struct NR_SIB2));
  sib2->choice.sib2->cellReselectionInfoCommon.q_Hyst = NR_SIB2__cellReselectionInfoCommon__q_Hyst_dB1;
  sib2->choice.sib2->cellReselectionServingFreqInfo.threshServingLowP = 2; // INTEGER (0..31)
  sib2->choice.sib2->cellReselectionServingFreqInfo.cellReselectionPriority =  2; // INTEGER (0..7)
  sib2->choice.sib2->intraFreqCellReselectionInfo.q_RxLevMin = -50; // INTEGER (-70..-22)
  sib2->choice.sib2->intraFreqCellReselectionInfo.s_IntraSearchP = 2; // INTEGER (0..31)
  sib2->choice.sib2->intraFreqCellReselectionInfo.t_ReselectionNR = 2; // INTEGER (0..7)
  sib2->choice.sib2->intraFreqCellReselectionInfo.deriveSSB_IndexFromCell = true;
  ASN_SEQUENCE_ADD(&ies->sib_TypeAndInfo.list, sib2);

  sib3 = CALLOC(1, sizeof(SystemInformation_IEs__sib_TypeAndInfo__Member));
  sib3->present = NR_SystemInformation_IEs__sib_TypeAndInfo__Member_PR_sib3;
  sib3->choice.sib3 = CALLOC(1, sizeof(struct NR_SIB3));
  ASN_SEQUENCE_ADD(&ies->sib_TypeAndInfo.list, sib3);

  //encode SIB to data
  // carrier->SIB23 = (uint8_t *) malloc16(128);
  enc_rval = uper_encode_to_buffer(&asn_DEF_NR_BCCH_DL_SCH_Message,
                                   NULL,
                                   (void *)sib_message,
                                   carrier->SIB23,
                                   100);
  AssertFatal (enc_rval.encoded > 0, "ASN1 message encoding failed (%s, %lu)!\n",
               enc_rval.failed_type->name, enc_rval.encoded);

  if (enc_rval.encoded==-1) {
    return(-1);
  }

  return((enc_rval.encoded+7)/8);
}

void  do_RLC_BEARER(uint8_t Mod_id,
                    int CC_id,
                    struct NR_CellGroupConfig__rlc_BearerToAddModList *rlc_BearerToAddModList,
                    rlc_bearer_config_t  *rlc_config) {
  struct NR_RLC_BearerConfig *rlc_bearer;
  rlc_bearer = CALLOC(1,sizeof(struct NR_RLC_BearerConfig));
  rlc_bearer->logicalChannelIdentity = rlc_config->LogicalChannelIdentity[CC_id];
  rlc_bearer->servedRadioBearer = CALLOC(1,sizeof(struct NR_RLC_BearerConfig__servedRadioBearer));
  rlc_bearer->servedRadioBearer->present = rlc_config->servedRadioBearer_present[CC_id];

  if(rlc_bearer->servedRadioBearer->present == NR_RLC_BearerConfig__servedRadioBearer_PR_srb_Identity) {
    rlc_bearer->servedRadioBearer->choice.srb_Identity = rlc_config->srb_Identity[CC_id];
  } else if(rlc_bearer->servedRadioBearer->present == NR_RLC_BearerConfig__servedRadioBearer_PR_drb_Identity) {
    rlc_bearer->servedRadioBearer->choice.drb_Identity = rlc_config->drb_Identity[CC_id];
  }

  rlc_bearer->reestablishRLC = CALLOC(1,sizeof(long));
  *(rlc_bearer->reestablishRLC) = rlc_config->reestablishRLC[CC_id];
  rlc_bearer->rlc_Config = CALLOC(1,sizeof(struct NR_RLC_Config));
  rlc_bearer->rlc_Config->present = rlc_config->rlc_Config_present[CC_id];

  if(rlc_bearer->rlc_Config->present == NR_RLC_Config_PR_am) {
    rlc_bearer->rlc_Config->choice.am = CALLOC(1,sizeof(struct NR_RLC_Config__am));
    rlc_bearer->rlc_Config->choice.am->ul_AM_RLC.sn_FieldLength     = CALLOC(1,sizeof(NR_SN_FieldLengthAM_t));
    *(rlc_bearer->rlc_Config->choice.am->ul_AM_RLC.sn_FieldLength)  = rlc_config->ul_AM_sn_FieldLength[CC_id];
    rlc_bearer->rlc_Config->choice.am->ul_AM_RLC.t_PollRetransmit   = rlc_config->t_PollRetransmit[CC_id];
    rlc_bearer->rlc_Config->choice.am->ul_AM_RLC.pollPDU            = rlc_config->pollPDU[CC_id];
    rlc_bearer->rlc_Config->choice.am->ul_AM_RLC.pollByte           = rlc_config->pollByte[CC_id];
    rlc_bearer->rlc_Config->choice.am->ul_AM_RLC.maxRetxThreshold   = rlc_config->maxRetxThreshold[CC_id];
    rlc_bearer->rlc_Config->choice.am->dl_AM_RLC.sn_FieldLength     = CALLOC(1,sizeof(NR_SN_FieldLengthAM_t));
    *(rlc_bearer->rlc_Config->choice.am->dl_AM_RLC.sn_FieldLength)  = rlc_config->dl_AM_sn_FieldLength[CC_id];
    rlc_bearer->rlc_Config->choice.am->dl_AM_RLC.t_Reassembly       = rlc_config->dl_AM_t_Reassembly[CC_id];
    rlc_bearer->rlc_Config->choice.am->dl_AM_RLC.t_StatusProhibit   = rlc_config->t_StatusProhibit[CC_id];
  } else if(rlc_bearer->rlc_Config->present == NR_RLC_Config_PR_um_Bi_Directional) {
    rlc_bearer->rlc_Config->choice.um_Bi_Directional = CALLOC(1,sizeof(struct NR_RLC_Config__um_Bi_Directional));
    rlc_bearer->rlc_Config->choice.um_Bi_Directional->ul_UM_RLC.sn_FieldLength = CALLOC(1,sizeof(NR_SN_FieldLengthUM_t));
    *(rlc_bearer->rlc_Config->choice.um_Bi_Directional->ul_UM_RLC.sn_FieldLength) = rlc_config->ul_UM_sn_FieldLength[CC_id];
    rlc_bearer->rlc_Config->choice.um_Bi_Directional->dl_UM_RLC.sn_FieldLength = CALLOC(1,sizeof(NR_SN_FieldLengthUM_t));
    *(rlc_bearer->rlc_Config->choice.um_Bi_Directional->dl_UM_RLC.sn_FieldLength) = rlc_config->dl_UM_sn_FieldLength[CC_id];
    rlc_bearer->rlc_Config->choice.um_Bi_Directional->dl_UM_RLC.t_Reassembly   = rlc_config->dl_UM_t_Reassembly[CC_id];
  } else if(rlc_bearer->rlc_Config->present == NR_RLC_Config_PR_um_Uni_Directional_UL) {
    rlc_bearer->rlc_Config->choice.um_Uni_Directional_UL = CALLOC(1,sizeof(struct NR_RLC_Config__um_Uni_Directional_UL));
    rlc_bearer->rlc_Config->choice.um_Uni_Directional_UL->ul_UM_RLC.sn_FieldLength    = CALLOC(1,sizeof(NR_SN_FieldLengthUM_t));
    *(rlc_bearer->rlc_Config->choice.um_Uni_Directional_UL->ul_UM_RLC.sn_FieldLength) = rlc_config->ul_UM_sn_FieldLength[CC_id];
  } else if(rlc_bearer->rlc_Config->present == NR_RLC_Config_PR_um_Uni_Directional_DL) {
    rlc_bearer->rlc_Config->choice.um_Uni_Directional_DL = CALLOC(1,sizeof(struct NR_RLC_Config__um_Uni_Directional_DL));
    rlc_bearer->rlc_Config->choice.um_Uni_Directional_DL->dl_UM_RLC.sn_FieldLength    = CALLOC(1,sizeof(NR_SN_FieldLengthUM_t));
    *(rlc_bearer->rlc_Config->choice.um_Uni_Directional_DL->dl_UM_RLC.sn_FieldLength) = rlc_config->dl_UM_sn_FieldLength[CC_id];
    rlc_bearer->rlc_Config->choice.um_Uni_Directional_DL->dl_UM_RLC.t_Reassembly      = rlc_config->dl_UM_t_Reassembly[CC_id];
  }

  rlc_bearer->mac_LogicalChannelConfig = CALLOC(1,sizeof(struct NR_LogicalChannelConfig));
  rlc_bearer->mac_LogicalChannelConfig->ul_SpecificParameters = CALLOC(1,sizeof(struct NR_LogicalChannelConfig__ul_SpecificParameters));
  rlc_bearer->mac_LogicalChannelConfig->ul_SpecificParameters->priority            = rlc_config->priority[CC_id];
  rlc_bearer->mac_LogicalChannelConfig->ul_SpecificParameters->prioritisedBitRate  = rlc_config->prioritisedBitRate[CC_id];
  rlc_bearer->mac_LogicalChannelConfig->ul_SpecificParameters->bucketSizeDuration  = rlc_config->bucketSizeDuration[CC_id];
  rlc_bearer->mac_LogicalChannelConfig->ul_SpecificParameters->allowedServingCells = CALLOC(1,sizeof(struct NR_LogicalChannelConfig__ul_SpecificParameters__allowedServingCells));
  rlc_bearer->mac_LogicalChannelConfig->ul_SpecificParameters->allowedSCS_List     = CALLOC(1,sizeof(struct NR_LogicalChannelConfig__ul_SpecificParameters__allowedSCS_List));
  NR_ServCellIndex_t *servingcellindex;
  servingcellindex = CALLOC(1,sizeof(NR_ServCellIndex_t));
  *servingcellindex = rlc_config->allowedServingCells[CC_id];
  ASN_SEQUENCE_ADD(&(rlc_bearer->mac_LogicalChannelConfig->ul_SpecificParameters->allowedServingCells->list),&servingcellindex);
  NR_SubcarrierSpacing_t *subcarrierspacing;
  subcarrierspacing = CALLOC(1,sizeof(NR_SubcarrierSpacing_t));
  *subcarrierspacing = rlc_config->subcarrierspacing[CC_id];
  ASN_SEQUENCE_ADD(&(rlc_bearer->mac_LogicalChannelConfig->ul_SpecificParameters->allowedSCS_List->list),&subcarrierspacing);
  rlc_bearer->mac_LogicalChannelConfig->ul_SpecificParameters->maxPUSCH_Duration           = CALLOC(1,sizeof(long));
  rlc_bearer->mac_LogicalChannelConfig->ul_SpecificParameters->configuredGrantType1Allowed = CALLOC(1,sizeof(long));
  rlc_bearer->mac_LogicalChannelConfig->ul_SpecificParameters->logicalChannelGroup         = CALLOC(1,sizeof(long));
  rlc_bearer->mac_LogicalChannelConfig->ul_SpecificParameters->schedulingRequestID         = CALLOC(1,sizeof(NR_SchedulingRequestId_t));
  *(rlc_bearer->mac_LogicalChannelConfig->ul_SpecificParameters->maxPUSCH_Duration)           = rlc_config->maxPUSCH_Duration[CC_id];
  *(rlc_bearer->mac_LogicalChannelConfig->ul_SpecificParameters->configuredGrantType1Allowed) = rlc_config->configuredGrantType1Allowed[CC_id];
  *(rlc_bearer->mac_LogicalChannelConfig->ul_SpecificParameters->logicalChannelGroup)         = rlc_config->logicalChannelGroup[CC_id];
  *(rlc_bearer->mac_LogicalChannelConfig->ul_SpecificParameters->schedulingRequestID)         = rlc_config->schedulingRequestID[CC_id];
  rlc_bearer->mac_LogicalChannelConfig->ul_SpecificParameters->logicalChannelSR_Mask               = rlc_config->logicalChannelSR_Mask[CC_id];
  rlc_bearer->mac_LogicalChannelConfig->ul_SpecificParameters->logicalChannelSR_DelayTimerApplied  = rlc_config->logicalChannelSR_DelayTimerApplied[CC_id];
  ASN_SEQUENCE_ADD(&(rlc_BearerToAddModList->list),&rlc_bearer);
}


void do_MAC_CELLGROUP(uint8_t Mod_id,
                      int CC_id,
                      NR_MAC_CellGroupConfig_t *mac_CellGroupConfig,
                      mac_cellgroup_t  *mac_cellgroup_config) {
  mac_CellGroupConfig->drx_Config               = CALLOC(1,sizeof(struct NR_SetupRelease_DRX_Config));
  mac_CellGroupConfig->schedulingRequestConfig  = CALLOC(1,sizeof(struct NR_SchedulingRequestConfig));
  mac_CellGroupConfig->bsr_Config               = CALLOC(1,sizeof(struct NR_BSR_Config));
  mac_CellGroupConfig->tag_Config               = CALLOC(1,sizeof(struct NR_TAG_Config));
  mac_CellGroupConfig->phr_Config               = CALLOC(1,sizeof(struct NR_SetupRelease_PHR_Config));
  mac_CellGroupConfig->drx_Config->present      = mac_cellgroup_config->DRX_Config_PR[CC_id];
  mac_CellGroupConfig->drx_Config->choice.setup = CALLOC(1,sizeof(struct NR_DRX_Config));
  mac_CellGroupConfig->drx_Config->choice.setup->drx_onDurationTimer.present = mac_cellgroup_config->drx_onDurationTimer_PR[CC_id];

  if(mac_CellGroupConfig->drx_Config->choice.setup->drx_onDurationTimer.present == NR_DRX_Config__drx_onDurationTimer_PR_subMilliSeconds) {
    mac_CellGroupConfig->drx_Config->choice.setup->drx_onDurationTimer.choice.subMilliSeconds = mac_cellgroup_config->subMilliSeconds[CC_id];
  } else if(mac_CellGroupConfig->drx_Config->choice.setup->drx_onDurationTimer.present == NR_DRX_Config__drx_onDurationTimer_PR_milliSeconds) {
    mac_CellGroupConfig->drx_Config->choice.setup->drx_onDurationTimer.choice.milliSeconds    = mac_cellgroup_config->milliSeconds[CC_id];
  }

  mac_CellGroupConfig->drx_Config->choice.setup->drx_InactivityTimer        = mac_cellgroup_config->drx_InactivityTimer[CC_id];
  mac_CellGroupConfig->drx_Config->choice.setup->drx_HARQ_RTT_TimerDL       = mac_cellgroup_config->drx_HARQ_RTT_TimerDL[CC_id];
  mac_CellGroupConfig->drx_Config->choice.setup->drx_HARQ_RTT_TimerUL       = mac_cellgroup_config->drx_HARQ_RTT_TimerUL[CC_id];
  mac_CellGroupConfig->drx_Config->choice.setup->drx_RetransmissionTimerDL  = mac_cellgroup_config->drx_RetransmissionTimerDL[CC_id];
  mac_CellGroupConfig->drx_Config->choice.setup->drx_RetransmissionTimerUL  = mac_cellgroup_config->drx_RetransmissionTimerUL[CC_id];
  mac_CellGroupConfig->drx_Config->choice.setup->drx_LongCycleStartOffset.present = mac_cellgroup_config->drx_LongCycleStartOffset_PR[CC_id];

  if(mac_CellGroupConfig->drx_Config->choice.setup->drx_LongCycleStartOffset.present == NR_DRX_Config__drx_LongCycleStartOffset_PR_ms10) {
    mac_CellGroupConfig->drx_Config->choice.setup->drx_LongCycleStartOffset.choice.ms10 = mac_cellgroup_config->drx_LongCycleStartOffset[CC_id];
  } else if(mac_CellGroupConfig->drx_Config->choice.setup->drx_LongCycleStartOffset.present == NR_DRX_Config__drx_LongCycleStartOffset_PR_ms20) {
    mac_CellGroupConfig->drx_Config->choice.setup->drx_LongCycleStartOffset.choice.ms20 = mac_cellgroup_config->drx_LongCycleStartOffset[CC_id];
  } else if(mac_CellGroupConfig->drx_Config->choice.setup->drx_LongCycleStartOffset.present == NR_DRX_Config__drx_LongCycleStartOffset_PR_ms32) {
    mac_CellGroupConfig->drx_Config->choice.setup->drx_LongCycleStartOffset.choice.ms32 = mac_cellgroup_config->drx_LongCycleStartOffset[CC_id];
  } else if(mac_CellGroupConfig->drx_Config->choice.setup->drx_LongCycleStartOffset.present == NR_DRX_Config__drx_LongCycleStartOffset_PR_ms40) {
    mac_CellGroupConfig->drx_Config->choice.setup->drx_LongCycleStartOffset.choice.ms40 = mac_cellgroup_config->drx_LongCycleStartOffset[CC_id];
  } else if(mac_CellGroupConfig->drx_Config->choice.setup->drx_LongCycleStartOffset.present == NR_DRX_Config__drx_LongCycleStartOffset_PR_ms60) {
    mac_CellGroupConfig->drx_Config->choice.setup->drx_LongCycleStartOffset.choice.ms60 = mac_cellgroup_config->drx_LongCycleStartOffset[CC_id];
  } else if(mac_CellGroupConfig->drx_Config->choice.setup->drx_LongCycleStartOffset.present == NR_DRX_Config__drx_LongCycleStartOffset_PR_ms64) {
    mac_CellGroupConfig->drx_Config->choice.setup->drx_LongCycleStartOffset.choice.ms64 = mac_cellgroup_config->drx_LongCycleStartOffset[CC_id];
  } else if(mac_CellGroupConfig->drx_Config->choice.setup->drx_LongCycleStartOffset.present == NR_DRX_Config__drx_LongCycleStartOffset_PR_ms70) {
    mac_CellGroupConfig->drx_Config->choice.setup->drx_LongCycleStartOffset.choice.ms70 = mac_cellgroup_config->drx_LongCycleStartOffset[CC_id];
  } else if(mac_CellGroupConfig->drx_Config->choice.setup->drx_LongCycleStartOffset.present == NR_DRX_Config__drx_LongCycleStartOffset_PR_ms80) {
    mac_CellGroupConfig->drx_Config->choice.setup->drx_LongCycleStartOffset.choice.ms80 = mac_cellgroup_config->drx_LongCycleStartOffset[CC_id];
  } else if(mac_CellGroupConfig->drx_Config->choice.setup->drx_LongCycleStartOffset.present == NR_DRX_Config__drx_LongCycleStartOffset_PR_ms128) {
    mac_CellGroupConfig->drx_Config->choice.setup->drx_LongCycleStartOffset.choice.ms128 = mac_cellgroup_config->drx_LongCycleStartOffset[CC_id];
  } else if(mac_CellGroupConfig->drx_Config->choice.setup->drx_LongCycleStartOffset.present == NR_DRX_Config__drx_LongCycleStartOffset_PR_ms160) {
    mac_CellGroupConfig->drx_Config->choice.setup->drx_LongCycleStartOffset.choice.ms160 = mac_cellgroup_config->drx_LongCycleStartOffset[CC_id];
  } else if(mac_CellGroupConfig->drx_Config->choice.setup->drx_LongCycleStartOffset.present == NR_DRX_Config__drx_LongCycleStartOffset_PR_ms256) {
    mac_CellGroupConfig->drx_Config->choice.setup->drx_LongCycleStartOffset.choice.ms256 = mac_cellgroup_config->drx_LongCycleStartOffset[CC_id];
  } else if(mac_CellGroupConfig->drx_Config->choice.setup->drx_LongCycleStartOffset.present == NR_DRX_Config__drx_LongCycleStartOffset_PR_ms320) {
    mac_CellGroupConfig->drx_Config->choice.setup->drx_LongCycleStartOffset.choice.ms320 = mac_cellgroup_config->drx_LongCycleStartOffset[CC_id];
  } else if(mac_CellGroupConfig->drx_Config->choice.setup->drx_LongCycleStartOffset.present == NR_DRX_Config__drx_LongCycleStartOffset_PR_ms512) {
    mac_CellGroupConfig->drx_Config->choice.setup->drx_LongCycleStartOffset.choice.ms512 = mac_cellgroup_config->drx_LongCycleStartOffset[CC_id];
  } else if(mac_CellGroupConfig->drx_Config->choice.setup->drx_LongCycleStartOffset.present == NR_DRX_Config__drx_LongCycleStartOffset_PR_ms640) {
    mac_CellGroupConfig->drx_Config->choice.setup->drx_LongCycleStartOffset.choice.ms640 = mac_cellgroup_config->drx_LongCycleStartOffset[CC_id];
  } else if(mac_CellGroupConfig->drx_Config->choice.setup->drx_LongCycleStartOffset.present == NR_DRX_Config__drx_LongCycleStartOffset_PR_ms1024) {
    mac_CellGroupConfig->drx_Config->choice.setup->drx_LongCycleStartOffset.choice.ms1024 = mac_cellgroup_config->drx_LongCycleStartOffset[CC_id];
  } else if(mac_CellGroupConfig->drx_Config->choice.setup->drx_LongCycleStartOffset.present == NR_DRX_Config__drx_LongCycleStartOffset_PR_ms1280) {
    mac_CellGroupConfig->drx_Config->choice.setup->drx_LongCycleStartOffset.choice.ms1280 = mac_cellgroup_config->drx_LongCycleStartOffset[CC_id];
  } else if(mac_CellGroupConfig->drx_Config->choice.setup->drx_LongCycleStartOffset.present == NR_DRX_Config__drx_LongCycleStartOffset_PR_ms2048) {
    mac_CellGroupConfig->drx_Config->choice.setup->drx_LongCycleStartOffset.choice.ms2048 = mac_cellgroup_config->drx_LongCycleStartOffset[CC_id];
  } else if(mac_CellGroupConfig->drx_Config->choice.setup->drx_LongCycleStartOffset.present == NR_DRX_Config__drx_LongCycleStartOffset_PR_ms2560) {
    mac_CellGroupConfig->drx_Config->choice.setup->drx_LongCycleStartOffset.choice.ms2560 = mac_cellgroup_config->drx_LongCycleStartOffset[CC_id];
  } else if(mac_CellGroupConfig->drx_Config->choice.setup->drx_LongCycleStartOffset.present == NR_DRX_Config__drx_LongCycleStartOffset_PR_ms5120) {
    mac_CellGroupConfig->drx_Config->choice.setup->drx_LongCycleStartOffset.choice.ms5120 = mac_cellgroup_config->drx_LongCycleStartOffset[CC_id];
  } else if(mac_CellGroupConfig->drx_Config->choice.setup->drx_LongCycleStartOffset.present == NR_DRX_Config__drx_LongCycleStartOffset_PR_ms10240) {
    mac_CellGroupConfig->drx_Config->choice.setup->drx_LongCycleStartOffset.choice.ms10240 = mac_cellgroup_config->drx_LongCycleStartOffset[CC_id];
  }

  mac_CellGroupConfig->drx_Config->choice.setup->shortDRX = CALLOC(1,sizeof(struct NR_DRX_Config__shortDRX));
  mac_CellGroupConfig->drx_Config->choice.setup->shortDRX->drx_ShortCycle       = mac_cellgroup_config->drx_ShortCycle[CC_id];
  mac_CellGroupConfig->drx_Config->choice.setup->shortDRX->drx_ShortCycleTimer  = mac_cellgroup_config->drx_ShortCycleTimer[CC_id];
  mac_CellGroupConfig->drx_Config->choice.setup->drx_SlotOffset                 = mac_cellgroup_config->drx_SlotOffset[CC_id];
  mac_CellGroupConfig->schedulingRequestConfig->schedulingRequestToAddModList = CALLOC(1,sizeof(struct NR_SchedulingRequestConfig__schedulingRequestToAddModList));
  struct NR_SchedulingRequestToAddMod *schedulingrequestlist;
  schedulingrequestlist = CALLOC(1,sizeof(struct NR_SchedulingRequestToAddMod));
  schedulingrequestlist->schedulingRequestId  = mac_cellgroup_config->schedulingRequestId[CC_id];
  schedulingrequestlist->sr_ProhibitTimer = CALLOC(1,sizeof(long));
  *(schedulingrequestlist->sr_ProhibitTimer) = mac_cellgroup_config->sr_ProhibitTimer[CC_id];
  schedulingrequestlist->sr_TransMax      = mac_cellgroup_config->sr_TransMax[CC_id];
  ASN_SEQUENCE_ADD(&(mac_CellGroupConfig->schedulingRequestConfig->schedulingRequestToAddModList->list),&schedulingrequestlist);
  mac_CellGroupConfig->bsr_Config->periodicBSR_Timer              = mac_cellgroup_config->periodicBSR_Timer[CC_id];
  mac_CellGroupConfig->bsr_Config->retxBSR_Timer                  = mac_cellgroup_config->retxBSR_Timer[CC_id];
  mac_CellGroupConfig->bsr_Config->logicalChannelSR_DelayTimer    = CALLOC(1,sizeof(long));
  *(mac_CellGroupConfig->bsr_Config->logicalChannelSR_DelayTimer)    = mac_cellgroup_config->logicalChannelSR_DelayTimer[CC_id];
  mac_CellGroupConfig->tag_Config->tag_ToAddModList = CALLOC(1,sizeof(struct NR_TAG_Config__tag_ToAddModList));
  struct NR_TAG *tag;
  tag = CALLOC(1,sizeof(struct NR_TAG));
  tag->tag_Id             = mac_cellgroup_config->tag_Id[CC_id];
  tag->timeAlignmentTimer = mac_cellgroup_config->timeAlignmentTimer[CC_id];
  ASN_SEQUENCE_ADD(&(mac_CellGroupConfig->tag_Config->tag_ToAddModList->list),&tag);
  mac_CellGroupConfig->phr_Config->present = mac_cellgroup_config->PHR_Config_PR[CC_id];
  mac_CellGroupConfig->phr_Config->choice.setup   = CALLOC(1,sizeof(struct NR_PHR_Config));
  mac_CellGroupConfig->phr_Config->choice.setup->phr_PeriodicTimer         = mac_cellgroup_config->phr_PeriodicTimer[CC_id];
  mac_CellGroupConfig->phr_Config->choice.setup->phr_ProhibitTimer         = mac_cellgroup_config->phr_ProhibitTimer[CC_id];
  mac_CellGroupConfig->phr_Config->choice.setup->phr_Tx_PowerFactorChange  = mac_cellgroup_config->phr_Tx_PowerFactorChange[CC_id];
  mac_CellGroupConfig->phr_Config->choice.setup->multiplePHR               = mac_cellgroup_config->multiplePHR[CC_id];
  mac_CellGroupConfig->phr_Config->choice.setup->dummy                     = mac_cellgroup_config->phr_Type2SpCell[CC_id];
  mac_CellGroupConfig->phr_Config->choice.setup->phr_Type2OtherCell        = mac_cellgroup_config->phr_Type2OtherCell[CC_id];
  mac_CellGroupConfig->phr_Config->choice.setup->phr_ModeOtherCG           = mac_cellgroup_config->phr_ModeOtherCG[CC_id];
  mac_CellGroupConfig->skipUplinkTxDynamic      = mac_cellgroup_config->skipUplinkTxDynamic[CC_id];
}


void  do_PHYSICALCELLGROUP(uint8_t Mod_id,
                           int CC_id,
                           NR_PhysicalCellGroupConfig_t *physicalCellGroupConfig,
                           physicalcellgroup_t *physicalcellgroup_config) {
  physicalCellGroupConfig->harq_ACK_SpatialBundlingPUCCH = CALLOC(1,sizeof(long));
  physicalCellGroupConfig->harq_ACK_SpatialBundlingPUSCH = CALLOC(1,sizeof(long));
  physicalCellGroupConfig->p_NR_FR1                      = CALLOC(1,sizeof(NR_P_Max_t));
  physicalCellGroupConfig->tpc_SRS_RNTI                  = CALLOC(1,sizeof(NR_RNTI_Value_t));
  physicalCellGroupConfig->tpc_PUCCH_RNTI                = CALLOC(1,sizeof(NR_RNTI_Value_t));
  physicalCellGroupConfig->tpc_PUSCH_RNTI                = CALLOC(1,sizeof(NR_RNTI_Value_t));
  physicalCellGroupConfig->sp_CSI_RNTI                   = CALLOC(1,sizeof(NR_RNTI_Value_t));
  *(physicalCellGroupConfig->harq_ACK_SpatialBundlingPUCCH) = physicalcellgroup_config->harq_ACK_SpatialBundlingPUCCH[CC_id];
  *(physicalCellGroupConfig->harq_ACK_SpatialBundlingPUSCH) = physicalcellgroup_config->harq_ACK_SpatialBundlingPUSCH[CC_id];
  *(physicalCellGroupConfig->p_NR_FR1)                      = physicalcellgroup_config->p_NR[CC_id];
  physicalCellGroupConfig->pdsch_HARQ_ACK_Codebook          = physicalcellgroup_config->pdsch_HARQ_ACK_Codebook[CC_id];
  *(physicalCellGroupConfig->tpc_SRS_RNTI)                  = physicalcellgroup_config->tpc_SRS_RNTI[CC_id];
  *(physicalCellGroupConfig->tpc_PUCCH_RNTI)                = physicalcellgroup_config->tpc_PUCCH_RNTI[CC_id];
  *(physicalCellGroupConfig->tpc_PUSCH_RNTI)                = physicalcellgroup_config->tpc_PUSCH_RNTI[CC_id];
  *(physicalCellGroupConfig->sp_CSI_RNTI)                   = physicalcellgroup_config->sp_CSI_RNTI[CC_id];
  physicalCellGroupConfig->cs_RNTI                       = CALLOC(1,sizeof(struct NR_SetupRelease_RNTI_Value));
  physicalCellGroupConfig->cs_RNTI->present              = physicalcellgroup_config->RNTI_Value_PR[CC_id];

  if(physicalCellGroupConfig->cs_RNTI->present == NR_SetupRelease_RNTI_Value_PR_setup) {
    physicalCellGroupConfig->cs_RNTI->choice.setup = physicalcellgroup_config->RNTI_Value[CC_id];
  }
}



void do_SpCellConfig(gNB_RRC_INST *rrc,
                      struct NR_SpCellConfig  *spconfig){
  //gNB_RrcConfigurationReq  *common_configuration;
  //common_configuration = CALLOC(1,sizeof(gNB_RrcConfigurationReq));
  //Fill servingcellconfigcommon config value
  //Fill common config to structure
  //  rrc->configuration = common_configuration;
  spconfig->reconfigurationWithSync = CALLOC(1,sizeof(struct NR_ReconfigurationWithSync));
}

//------------------------------------------------------------------------------
uint8_t do_RRCReject(uint8_t Mod_id,
                  uint8_t *const buffer)
//------------------------------------------------------------------------------
{
    asn_enc_rval_t                                   enc_rval;;
    NR_DL_CCCH_Message_t                             dl_ccch_msg;
    NR_RRCReject_t                                   *rrcReject;
    NR_RejectWaitTime_t                              waitTime = 1;

    memset((void *)&dl_ccch_msg, 0, sizeof(NR_DL_CCCH_Message_t));
    dl_ccch_msg.message.present = NR_DL_CCCH_MessageType_PR_c1;
    dl_ccch_msg.message.choice.c1          = CALLOC(1, sizeof(struct NR_DL_CCCH_MessageType__c1));
    dl_ccch_msg.message.choice.c1->present = NR_RRCReject__criticalExtensions_PR_rrcReject;

    dl_ccch_msg.message.choice.c1->choice.rrcReject = CALLOC(1,sizeof(NR_RRCReject_t));
    rrcReject = dl_ccch_msg.message.choice.c1->choice.rrcReject;

    rrcReject->criticalExtensions.choice.rrcReject           = CALLOC(1, sizeof(struct NR_RRCReject_IEs));
    rrcReject->criticalExtensions.choice.rrcReject->waitTime = CALLOC(1, sizeof(NR_RejectWaitTime_t));

    rrcReject->criticalExtensions.present = NR_RRCReject__criticalExtensions_PR_rrcReject;
    rrcReject->criticalExtensions.choice.rrcReject->waitTime = &waitTime;

    if ( LOG_DEBUGFLAG(DEBUG_ASN1) ) {
        xer_fprint(stdout, &asn_DEF_NR_DL_CCCH_Message, (void *)&dl_ccch_msg);
    }

    enc_rval = uper_encode_to_buffer(&asn_DEF_NR_DL_CCCH_Message,
                                    NULL,
                                    (void *)&dl_ccch_msg,
                                    buffer,
                                    100);

    if(enc_rval.encoded == -1) {
        LOG_E(NR_RRC, "[gNB AssertFatal]ASN1 message encoding failed (%s, %lu)!\n",
            enc_rval.failed_type->name, enc_rval.encoded);
        return -1;
    }

    LOG_D(NR_RRC,"RRCReject Encoded %zd bits (%zd bytes)\n",
            enc_rval.encoded,(enc_rval.encoded+7)/8);
    return((enc_rval.encoded+7)/8);
}

// TODO: Implement to b_SRS = 1 and b_SRS = 2
long rrc_get_max_nr_csrs(uint8_t max_rbs, long b_SRS) {

  if(b_SRS>0) {
    LOG_E(NR_RRC,"rrc_get_max_nr_csrs(): Not implemented yet for b_SRS>0\n");
    return 0; // This c_srs is always valid
  }

  const uint16_t m_SRS[64] = { 4, 8, 12, 16, 16, 20, 24, 24, 28, 32, 36, 40, 48, 48, 52, 56, 60, 64, 72, 72, 76, 80, 88,
                               96, 96, 104, 112, 120, 120, 120, 128, 128, 128, 132, 136, 144, 144, 144, 144, 152, 160,
                               160, 160, 168, 176, 184, 192, 192, 192, 192, 208, 216, 224, 240, 240, 240, 240, 256, 256,
                               256, 264, 272, 272, 272 };

  long c_srs = 0;
  uint16_t m = 4;
  for(int c = 1; c<64; c++) {
    if(m_SRS[c]>m && m_SRS[c]<max_rbs) {
      c_srs = c;
      m = m_SRS[c];
    }
  }

  return c_srs;
}

void fill_default_downlinkBWP(NR_BWP_Downlink_t *bwp,
                              int bwp_loop,
                              NR_ServingCellConfig_t *servingcellconfigdedicated,
                              NR_ServingCellConfigCommon_t *scc,
                              const gNB_RrcConfigurationReq *configuration) {

  /// BWP common configuration
  bwp->bwp_Common = calloc(1,sizeof(*bwp->bwp_Common));
  if(servingcellconfigdedicated->downlinkBWP_ToAddModList &&
     bwp_loop < servingcellconfigdedicated->downlinkBWP_ToAddModList->list.count) {
    bwp->bwp_Id = servingcellconfigdedicated->downlinkBWP_ToAddModList->list.array[bwp_loop]->bwp_Id;
    bwp->bwp_Common->genericParameters.locationAndBandwidth = servingcellconfigdedicated->downlinkBWP_ToAddModList->list.array[bwp_loop]->bwp_Common->genericParameters.locationAndBandwidth;
    bwp->bwp_Common->genericParameters.subcarrierSpacing = servingcellconfigdedicated->downlinkBWP_ToAddModList->list.array[bwp_loop]->bwp_Common->genericParameters.subcarrierSpacing;
    bwp->bwp_Common->genericParameters.cyclicPrefix = servingcellconfigdedicated->downlinkBWP_ToAddModList->list.array[bwp_loop]->bwp_Common->genericParameters.cyclicPrefix;
  } else {
    bwp->bwp_Id=bwp_loop+1;
    bwp->bwp_Common->genericParameters.locationAndBandwidth = PRBalloc_to_locationandbandwidth(scc->downlinkConfigCommon->frequencyInfoDL->scs_SpecificCarrierList.list.array[0]->carrierBandwidth,0);
    bwp->bwp_Common->genericParameters.subcarrierSpacing = scc->downlinkConfigCommon->initialDownlinkBWP->genericParameters.subcarrierSpacing;
    bwp->bwp_Common->genericParameters.cyclicPrefix = scc->downlinkConfigCommon->initialDownlinkBWP->genericParameters.cyclicPrefix;
  }

  bwp->bwp_Common->pdcch_ConfigCommon=calloc(1,sizeof(*bwp->bwp_Common->pdcch_ConfigCommon));
  bwp->bwp_Common->pdcch_ConfigCommon->present = NR_SetupRelease_PDCCH_ConfigCommon_PR_setup;
  bwp->bwp_Common->pdcch_ConfigCommon->choice.setup = calloc(1,sizeof(*bwp->bwp_Common->pdcch_ConfigCommon->choice.setup));
  bwp->bwp_Common->pdcch_ConfigCommon->choice.setup->controlResourceSetZero=NULL;
  bwp->bwp_Common->pdcch_ConfigCommon->choice.setup->commonControlResourceSet=calloc(1,sizeof(*bwp->bwp_Common->pdcch_ConfigCommon->choice.setup->commonControlResourceSet));

  int curr_bwp = NRRIV2BW(bwp->bwp_Common->genericParameters.locationAndBandwidth,MAX_BWP_SIZE);

  NR_ControlResourceSet_t *coreset = calloc(1,sizeof(*coreset));
  coreset->controlResourceSetId=(bwp->bwp_Id<<1); // To uniquely identify each Coreset lets derive it from the BWPId
  // frequency domain resources depends on BWP size
  // options are 24, 48 or 96
  coreset->frequencyDomainResources.buf = calloc(1,6);
  if (0) {
    if (curr_bwp < 48)
      coreset->frequencyDomainResources.buf[0] = 0xf0;
    else
      coreset->frequencyDomainResources.buf[0] = 0xff;
    if (curr_bwp < 96)
      coreset->frequencyDomainResources.buf[1] = 0;
    else
      coreset->frequencyDomainResources.buf[1] = 0xff;
  } else {
    coreset->frequencyDomainResources.buf[0] = 0xf0;
    coreset->frequencyDomainResources.buf[1] = 0;
  }
  coreset->frequencyDomainResources.buf[2] = 0;
  coreset->frequencyDomainResources.buf[3] = 0;
  coreset->frequencyDomainResources.buf[4] = 0;
  coreset->frequencyDomainResources.buf[5] = 0;
  coreset->frequencyDomainResources.size = 6;
  coreset->frequencyDomainResources.bits_unused = 3;
  coreset->duration=1;
  coreset->cce_REG_MappingType.present = NR_ControlResourceSet__cce_REG_MappingType_PR_nonInterleaved;
  coreset->precoderGranularity = NR_ControlResourceSet__precoderGranularity_sameAsREG_bundle;

  coreset->tci_StatesPDCCH_ToAddList=calloc(1,sizeof(*coreset->tci_StatesPDCCH_ToAddList));
  uint64_t bitmap=0;
  switch (scc->ssb_PositionsInBurst->present) {
    case 1 :
      bitmap = ((uint64_t) scc->ssb_PositionsInBurst->choice.shortBitmap.buf[0])<<56;
      break;
    case 2 :
      bitmap = ((uint64_t) scc->ssb_PositionsInBurst->choice.mediumBitmap.buf[0])<<56;
      break;
    case 3 :
      for (int i=0; i<8; i++) {
        bitmap |= (((uint64_t) scc->ssb_PositionsInBurst->choice.longBitmap.buf[i])<<((7-i)*8));
      }
      break;
    default:
      AssertFatal(1==0,"SSB bitmap size value %d undefined (allowed values 1,2,3) \n", scc->ssb_PositionsInBurst->present);
  }
  NR_TCI_StateId_t *tci[64];
  for (int i=0;i<64;i++) {
    if ((bitmap>>(63-i))&0x01){
      tci[i]=calloc(1,sizeof(*tci[i]));
      *tci[i] = i;
      ASN_SEQUENCE_ADD(&coreset->tci_StatesPDCCH_ToAddList->list,tci[i]);
    }
  }
  coreset->tci_StatesPDCCH_ToReleaseList = NULL;
  coreset->tci_PresentInDCI = NULL;
  coreset->pdcch_DMRS_ScramblingID = NULL;

  bwp->bwp_Common->pdcch_ConfigCommon->choice.setup->commonControlResourceSet = coreset;
  bwp->bwp_Common->pdcch_ConfigCommon->choice.setup->searchSpaceZero=NULL;
  bwp->bwp_Common->pdcch_ConfigCommon->choice.setup->commonSearchSpaceList=NULL;
  bwp->bwp_Common->pdcch_ConfigCommon->choice.setup->commonSearchSpaceList=calloc(1,sizeof(*bwp->bwp_Common->pdcch_ConfigCommon->choice.setup->commonSearchSpaceList));

  NR_SearchSpace_t *ss=calloc(1,sizeof(*ss));
  ss->searchSpaceId = (bwp->bwp_Id<<1)-1 + 7; // To uniquely identify each SearchSpace lets derive it from the BWPId
  ss->controlResourceSetId=calloc(1,sizeof(*ss->controlResourceSetId));
  *ss->controlResourceSetId=coreset->controlResourceSetId;
  ss->monitoringSlotPeriodicityAndOffset = calloc(1,sizeof(*ss->monitoringSlotPeriodicityAndOffset));
  ss->monitoringSlotPeriodicityAndOffset->present = NR_SearchSpace__monitoringSlotPeriodicityAndOffset_PR_sl1;
  ss->duration=NULL;
  ss->monitoringSymbolsWithinSlot = calloc(1,sizeof(*ss->monitoringSymbolsWithinSlot));
  ss->monitoringSymbolsWithinSlot->buf = calloc(1,2);
  // should be '1100 0000 0000 00'B (LSB first!), first two symols in slot, adjust if needed
  ss->monitoringSymbolsWithinSlot->buf[1] = 0;
  ss->monitoringSymbolsWithinSlot->buf[0] = (1<<7);
  ss->monitoringSymbolsWithinSlot->size = 2;
  ss->monitoringSymbolsWithinSlot->bits_unused = 2;
  ss->nrofCandidates = calloc(1,sizeof(*ss->nrofCandidates));
  ss->nrofCandidates->aggregationLevel1 = NR_SearchSpace__nrofCandidates__aggregationLevel1_n0;
  ss->nrofCandidates->aggregationLevel2 = NR_SearchSpace__nrofCandidates__aggregationLevel2_n2;
  ss->nrofCandidates->aggregationLevel4 = NR_SearchSpace__nrofCandidates__aggregationLevel4_n1;
  ss->nrofCandidates->aggregationLevel8 = NR_SearchSpace__nrofCandidates__aggregationLevel8_n0;
  ss->nrofCandidates->aggregationLevel16 = NR_SearchSpace__nrofCandidates__aggregationLevel16_n0;
  ss->searchSpaceType = calloc(1,sizeof(*ss->searchSpaceType));
  ss->searchSpaceType->present = NR_SearchSpace__searchSpaceType_PR_common;
  ss->searchSpaceType->choice.common=calloc(1,sizeof(*ss->searchSpaceType->choice.common));
  ss->searchSpaceType->choice.common->dci_Format0_0_AndFormat1_0 = calloc(1,sizeof(*ss->searchSpaceType->choice.common->dci_Format0_0_AndFormat1_0));

  ASN_SEQUENCE_ADD(&bwp->bwp_Common->pdcch_ConfigCommon->choice.setup->commonSearchSpaceList->list,ss);

  bwp->bwp_Common->pdcch_ConfigCommon->choice.setup->searchSpaceSIB1=NULL;
  bwp->bwp_Common->pdcch_ConfigCommon->choice.setup->searchSpaceOtherSystemInformation=NULL;
  bwp->bwp_Common->pdcch_ConfigCommon->choice.setup->pagingSearchSpace=NULL;
  bwp->bwp_Common->pdcch_ConfigCommon->choice.setup->ra_SearchSpace=NULL;
  bwp->bwp_Common->pdcch_ConfigCommon->choice.setup->ext1=NULL;
  bwp->bwp_Common->pdsch_ConfigCommon=calloc(1,sizeof(*bwp->bwp_Common->pdsch_ConfigCommon));
  bwp->bwp_Common->pdsch_ConfigCommon->present = NR_SetupRelease_PDSCH_ConfigCommon_PR_setup;
  bwp->bwp_Common->pdsch_ConfigCommon->choice.setup = calloc(1,sizeof(*bwp->bwp_Common->pdsch_ConfigCommon->choice.setup));
  bwp->bwp_Common->pdsch_ConfigCommon->choice.setup->pdsch_TimeDomainAllocationList = calloc(1,sizeof(*bwp->bwp_Common->pdsch_ConfigCommon->choice.setup->pdsch_TimeDomainAllocationList));

  // Prepare PDSCH-TimeDomainResourceAllocation list
  nr_rrc_config_dl_tda(scc,
                       bwp->bwp_Common->pdsch_ConfigCommon->choice.setup->pdsch_TimeDomainAllocationList,
                       curr_bwp);

  /// BWP dedicated configuration
  bwp->bwp_Dedicated=calloc(1,sizeof(*bwp->bwp_Dedicated));
  bwp->bwp_Dedicated->pdcch_Config=calloc(1,sizeof(*bwp->bwp_Dedicated->pdcch_Config));
  bwp->bwp_Dedicated->pdcch_Config->present = NR_SetupRelease_PDCCH_Config_PR_setup;
  bwp->bwp_Dedicated->pdcch_Config->choice.setup = calloc(1,sizeof(*bwp->bwp_Dedicated->pdcch_Config->choice.setup));
  bwp->bwp_Dedicated->pdcch_Config->choice.setup->searchSpacesToAddModList = calloc(1,sizeof(*bwp->bwp_Dedicated->pdcch_Config->choice.setup->searchSpacesToAddModList));
  bwp->bwp_Dedicated->pdcch_Config->choice.setup->controlResourceSetToAddModList = calloc(1,sizeof(*bwp->bwp_Dedicated->pdcch_Config->choice.setup->controlResourceSetToAddModList));

  NR_ControlResourceSet_t *coreset2 = calloc(1,sizeof(*coreset2));
  coreset2->controlResourceSetId=(bwp->bwp_Id<<1)+1; // To uniquely identify each Coreset lets derive it from the BWPId
  // frequency domain resources depends on BWP size
  // options are 24, 48 or 96
  coreset2->frequencyDomainResources.buf = calloc(1,6);
  if (0) {
    if (curr_bwp < 48)
      coreset2->frequencyDomainResources.buf[0] = 0xf0;
    else
      coreset2->frequencyDomainResources.buf[0] = 0xff;
    if (curr_bwp < 96)
      coreset2->frequencyDomainResources.buf[1] = 0;
    else
      coreset2->frequencyDomainResources.buf[1] = 0xff;
  } else {
    coreset2->frequencyDomainResources.buf[0] = 0xf0;
    coreset2->frequencyDomainResources.buf[1] = 0;
  }
  coreset2->frequencyDomainResources.buf[2] = 0;
  coreset2->frequencyDomainResources.buf[3] = 0;
  coreset2->frequencyDomainResources.buf[4] = 0;
  coreset2->frequencyDomainResources.buf[5] = 0;
  coreset2->frequencyDomainResources.size = 6;
  coreset2->frequencyDomainResources.bits_unused = 3;
  coreset2->duration=1;
  coreset2->cce_REG_MappingType.present = NR_ControlResourceSet__cce_REG_MappingType_PR_nonInterleaved;
  coreset2->precoderGranularity = NR_ControlResourceSet__precoderGranularity_sameAsREG_bundle;
  coreset2->tci_StatesPDCCH_ToAddList=NULL;
  coreset2->tci_StatesPDCCH_ToReleaseList = NULL;
  coreset2->tci_PresentInDCI = NULL;
  coreset2->pdcch_DMRS_ScramblingID = NULL;
  ASN_SEQUENCE_ADD(&bwp->bwp_Dedicated->pdcch_Config->choice.setup->controlResourceSetToAddModList->list, coreset2);

  bwp->bwp_Dedicated->pdcch_Config->choice.setup->searchSpacesToAddModList = calloc(1,sizeof(*bwp->bwp_Dedicated->pdcch_Config->choice.setup->searchSpacesToAddModList));
  NR_SearchSpace_t *ss2 = calloc(1,sizeof(*ss2));
  ss2->searchSpaceId=(bwp->bwp_Id<<1) + 7; // To uniquely identify each SearchSpace lets derive it from the BWPId
  ss2->controlResourceSetId=calloc(1,sizeof(*ss2->controlResourceSetId));
  *ss2->controlResourceSetId=coreset2->controlResourceSetId;
  ss2->monitoringSlotPeriodicityAndOffset=calloc(1,sizeof(*ss2->monitoringSlotPeriodicityAndOffset));
  ss2->monitoringSlotPeriodicityAndOffset->present = NR_SearchSpace__monitoringSlotPeriodicityAndOffset_PR_sl1;
  ss2->monitoringSlotPeriodicityAndOffset->choice.sl1=(NULL_t)0;
  ss2->duration=NULL;
  ss2->monitoringSymbolsWithinSlot = calloc(1,sizeof(*ss2->monitoringSymbolsWithinSlot));
  ss2->monitoringSymbolsWithinSlot->buf = calloc(1,2);
  ss2->monitoringSymbolsWithinSlot->size = 2;
  ss2->monitoringSymbolsWithinSlot->buf[0]=0x80;
  ss2->monitoringSymbolsWithinSlot->buf[1]=0x0;
  ss2->monitoringSymbolsWithinSlot->bits_unused = 2;
  ss2->nrofCandidates=calloc(1,sizeof(*ss2->nrofCandidates));
  ss2->nrofCandidates->aggregationLevel1 = NR_SearchSpace__nrofCandidates__aggregationLevel1_n0;
  ss2->nrofCandidates->aggregationLevel2 = NR_SearchSpace__nrofCandidates__aggregationLevel2_n2;
  ss2->nrofCandidates->aggregationLevel4 = NR_SearchSpace__nrofCandidates__aggregationLevel4_n1;
  ss2->nrofCandidates->aggregationLevel8 = NR_SearchSpace__nrofCandidates__aggregationLevel8_n0;
  ss2->nrofCandidates->aggregationLevel16 = NR_SearchSpace__nrofCandidates__aggregationLevel16_n0;
  ss2->searchSpaceType=calloc(1,sizeof(*ss2->searchSpaceType));
  ss2->searchSpaceType->present = NR_SearchSpace__searchSpaceType_PR_ue_Specific;
  ss2->searchSpaceType->choice.ue_Specific = calloc(1,sizeof(*ss2->searchSpaceType->choice.ue_Specific));
  ss2->searchSpaceType->choice.ue_Specific->dci_Formats=NR_SearchSpace__searchSpaceType__ue_Specific__dci_Formats_formats0_1_And_1_1;
  ASN_SEQUENCE_ADD(&bwp->bwp_Dedicated->pdcch_Config->choice.setup->searchSpacesToAddModList->list, ss2);

  bwp->bwp_Dedicated->pdsch_Config=calloc(1,sizeof(*bwp->bwp_Dedicated->pdsch_Config));
  bwp->bwp_Dedicated->pdsch_Config->present = NR_SetupRelease_PDSCH_Config_PR_setup;
  bwp->bwp_Dedicated->pdsch_Config->choice.setup = calloc(1,sizeof(*bwp->bwp_Dedicated->pdsch_Config->choice.setup));
  bwp->bwp_Dedicated->pdsch_Config->choice.setup->dataScramblingIdentityPDSCH = NULL;
  bwp->bwp_Dedicated->pdsch_Config->choice.setup->dmrs_DownlinkForPDSCH_MappingTypeA = calloc(1,sizeof(*bwp->bwp_Dedicated->pdsch_Config->choice.setup->dmrs_DownlinkForPDSCH_MappingTypeA));
  bwp->bwp_Dedicated->pdsch_Config->choice.setup->dmrs_DownlinkForPDSCH_MappingTypeA->present= NR_SetupRelease_DMRS_DownlinkConfig_PR_setup;
  bwp->bwp_Dedicated->pdsch_Config->choice.setup->dmrs_DownlinkForPDSCH_MappingTypeA->choice.setup = calloc(1,sizeof(*bwp->bwp_Dedicated->pdsch_Config->choice.setup->dmrs_DownlinkForPDSCH_MappingTypeA->choice.setup));
  bwp->bwp_Dedicated->pdsch_Config->choice.setup->dmrs_DownlinkForPDSCH_MappingTypeA->choice.setup->dmrs_Type=NULL;
  bwp->bwp_Dedicated->pdsch_Config->choice.setup->dmrs_DownlinkForPDSCH_MappingTypeA->choice.setup->maxLength=NULL;
  bwp->bwp_Dedicated->pdsch_Config->choice.setup->dmrs_DownlinkForPDSCH_MappingTypeA->choice.setup->dmrs_AdditionalPosition = calloc(1,sizeof(*bwp->bwp_Dedicated->pdsch_Config->choice.setup->dmrs_DownlinkForPDSCH_MappingTypeA->choice.setup->dmrs_AdditionalPosition));
  *bwp->bwp_Dedicated->pdsch_Config->choice.setup->dmrs_DownlinkForPDSCH_MappingTypeA->choice.setup->dmrs_AdditionalPosition = NR_DMRS_DownlinkConfig__dmrs_AdditionalPosition_pos1;
  bwp->bwp_Dedicated->pdsch_Config->choice.setup->resourceAllocation = NR_PDSCH_Config__resourceAllocation_resourceAllocationType1;
  bwp->bwp_Dedicated->pdsch_Config->choice.setup->prb_BundlingType.present = NR_PDSCH_Config__prb_BundlingType_PR_staticBundling;
  bwp->bwp_Dedicated->pdsch_Config->choice.setup->prb_BundlingType.choice.staticBundling = calloc(1,sizeof(*bwp->bwp_Dedicated->pdsch_Config->choice.setup->prb_BundlingType.choice.staticBundling));
  bwp->bwp_Dedicated->pdsch_Config->choice.setup->prb_BundlingType.choice.staticBundling->bundleSize =
      calloc(1,sizeof(*bwp->bwp_Dedicated->pdsch_Config->choice.setup->prb_BundlingType.choice.staticBundling->bundleSize));
  *bwp->bwp_Dedicated->pdsch_Config->choice.setup->prb_BundlingType.choice.staticBundling->bundleSize = NR_PDSCH_Config__prb_BundlingType__staticBundling__bundleSize_wideband;
  bwp->bwp_Dedicated->pdsch_Config->choice.setup->tci_StatesToAddModList=calloc(1,sizeof(*bwp->bwp_Dedicated->pdsch_Config->choice.setup->tci_StatesToAddModList));
  NR_TCI_State_t *tcic = calloc(1,sizeof(*tcic));
  tcic->tci_StateId=0;
  tcic->qcl_Type1.cell=NULL;
  tcic->qcl_Type1.bwp_Id=NULL;
  tcic->qcl_Type1.referenceSignal.present = NR_QCL_Info__referenceSignal_PR_ssb;
  tcic->qcl_Type1.referenceSignal.choice.ssb = 0;
  tcic->qcl_Type1.qcl_Type=NR_QCL_Info__qcl_Type_typeD;
  ASN_SEQUENCE_ADD(&bwp->bwp_Dedicated->pdsch_Config->choice.setup->tci_StatesToAddModList->list,tcic);
}

void fill_default_uplinkBWP(NR_BWP_Uplink_t *ubwp,
                            int bwp_loop,
                            NR_ServingCellConfig_t *servingcellconfigdedicated,
                            NR_ServingCellConfigCommon_t *scc,
                            const gNB_RrcConfigurationReq *configuration,
                            int uid) {

  /// BWP common configuration
  ubwp->bwp_Common = calloc(1,sizeof(*ubwp->bwp_Common));
  if(servingcellconfigdedicated->uplinkConfig->uplinkBWP_ToAddModList &&
     bwp_loop < servingcellconfigdedicated->uplinkConfig->uplinkBWP_ToAddModList->list.count) {
    ubwp->bwp_Id = servingcellconfigdedicated->uplinkConfig->uplinkBWP_ToAddModList->list.array[bwp_loop]->bwp_Id;
    ubwp->bwp_Common->genericParameters.locationAndBandwidth = servingcellconfigdedicated->uplinkConfig->uplinkBWP_ToAddModList->list.array[bwp_loop]->bwp_Common->genericParameters.locationAndBandwidth;
    ubwp->bwp_Common->genericParameters.subcarrierSpacing = servingcellconfigdedicated->uplinkConfig->uplinkBWP_ToAddModList->list.array[bwp_loop]->bwp_Common->genericParameters.subcarrierSpacing;
    ubwp->bwp_Common->genericParameters.cyclicPrefix = servingcellconfigdedicated->uplinkConfig->uplinkBWP_ToAddModList->list.array[bwp_loop]->bwp_Common->genericParameters.cyclicPrefix;
  } else {
    ubwp->bwp_Id=bwp_loop+1;
    ubwp->bwp_Common->genericParameters.locationAndBandwidth = PRBalloc_to_locationandbandwidth(scc->uplinkConfigCommon->frequencyInfoUL->scs_SpecificCarrierList.list.array[0]->carrierBandwidth,0);
    ubwp->bwp_Common->genericParameters.subcarrierSpacing = scc->uplinkConfigCommon->initialUplinkBWP->genericParameters.subcarrierSpacing;
    ubwp->bwp_Common->genericParameters.cyclicPrefix = scc->uplinkConfigCommon->initialUplinkBWP->genericParameters.cyclicPrefix;
  }

  ubwp->bwp_Common->rach_ConfigCommon  = NULL;
  ubwp->bwp_Common->pusch_ConfigCommon = scc->uplinkConfigCommon->initialUplinkBWP->pusch_ConfigCommon;
  ubwp->bwp_Common->pucch_ConfigCommon = scc->uplinkConfigCommon->initialUplinkBWP->pucch_ConfigCommon;

  /// BWP dedicated configuration
  ubwp->bwp_Dedicated = calloc(1,sizeof(*ubwp->bwp_Dedicated));

  // PUCCH config
  ubwp->bwp_Dedicated->pucch_Config = calloc(1,sizeof(*ubwp->bwp_Dedicated->pucch_Config));
  ubwp->bwp_Dedicated->pucch_Config->present = NR_SetupRelease_PUCCH_Config_PR_setup;
  NR_PUCCH_Config_t *pucch_Config = calloc(1,sizeof(*pucch_Config));
  ubwp->bwp_Dedicated->pucch_Config->choice.setup=pucch_Config;
  pucch_Config->resourceSetToAddModList = calloc(1,sizeof(*pucch_Config->resourceSetToAddModList));
  pucch_Config->resourceSetToReleaseList = NULL;
  NR_PUCCH_ResourceSet_t *pucchresset0=calloc(1,sizeof(*pucchresset0));
  pucchresset0->pucch_ResourceSetId = 0;
  NR_PUCCH_ResourceId_t *pucchres0id0=calloc(1,sizeof(*pucchres0id0));
  *pucchres0id0=ubwp->bwp_Id; // To uniquely identify each pucchresource lets derive it from the BWPId
  ASN_SEQUENCE_ADD(&pucchresset0->resourceList.list,pucchres0id0);
  pucchresset0->maxPayloadSize=NULL;
  ASN_SEQUENCE_ADD(&pucch_Config->resourceSetToAddModList->list,pucchresset0);
  pucch_Config->resourceToAddModList = calloc(1,sizeof(*pucch_Config->resourceToAddModList));
  pucch_Config->resourceToReleaseList = NULL;
  int curr_bwp = NRRIV2BW(ubwp->bwp_Common->genericParameters.locationAndBandwidth,MAX_BWP_SIZE);
  NR_PUCCH_Resource_t *pucchres0=calloc(1,sizeof(*pucchres0));
  pucchres0->pucch_ResourceId=*pucchres0id0;
  pucchres0->startingPRB=(8+uid) % curr_bwp;
  pucchres0->intraSlotFrequencyHopping=NULL;
  pucchres0->secondHopPRB=NULL;
  pucchres0->format.present= NR_PUCCH_Resource__format_PR_format0;
  pucchres0->format.choice.format0=calloc(1,sizeof(*pucchres0->format.choice.format0));
  pucchres0->format.choice.format0->initialCyclicShift=0;
  pucchres0->format.choice.format0->nrofSymbols=1;
  pucchres0->format.choice.format0->startingSymbolIndex=13;
  ASN_SEQUENCE_ADD(&pucch_Config->resourceToAddModList->list,pucchres0);

/*
  pucch_Config->format2=calloc(1,sizeof(*pucch_Config->format2));
  pucch_Config->format2->present=NR_SetupRelease_PUCCH_FormatConfig_PR_setup;
  NR_PUCCH_FormatConfig_t *pucchfmt2 = calloc(1,sizeof(*pucchfmt2));
  pucch_Config->format2->choice.setup = pucchfmt2;
  pucchfmt2->interslotFrequencyHopping=NULL;
  pucchfmt2->additionalDMRS=NULL;
  pucchfmt2->maxCodeRate=calloc(1,sizeof(*pucchfmt2->maxCodeRate));
  *pucchfmt2->maxCodeRate=NR_PUCCH_MaxCodeRate_zeroDot35;
  pucchfmt2->nrofSlots=NULL;
  pucchfmt2->pi2BPSK=NULL;
  pucchfmt2->simultaneousHARQ_ACK_CSI=calloc(1,sizeof(*pucchfmt2->simultaneousHARQ_ACK_CSI));
  *pucchfmt2->simultaneousHARQ_ACK_CSI=NR_PUCCH_FormatConfig__simultaneousHARQ_ACK_CSI_true;
*/

  // PUCCH config - Scheduling request configuration
  pucch_Config->schedulingRequestResourceToAddModList = calloc(1,sizeof(*pucch_Config->schedulingRequestResourceToAddModList));
  NR_SchedulingRequestResourceConfig_t *schedulingRequestResourceConfig = calloc(1,sizeof(*schedulingRequestResourceConfig));
  schedulingRequestResourceConfig->schedulingRequestResourceId = 1;
  schedulingRequestResourceConfig->schedulingRequestID = 0;
  schedulingRequestResourceConfig->periodicityAndOffset = calloc(1,sizeof(*schedulingRequestResourceConfig->periodicityAndOffset));
  schedulingRequestResourceConfig->periodicityAndOffset->present = NR_SchedulingRequestResourceConfig__periodicityAndOffset_PR_sl40; // 40 slot period
  // note: make sure that there is no issue here. Later choose the RNTI accordingly.
  //       Here we would be limited to 3 UEs on this resource (1 1/2 Frames 30 kHz SCS, 5 ms TDD periodicity => slots 7,8,9).
  //       This should be a temporary resource until the first RRCReconfiguration gives new pucch resources.
  // Check for above configuration and exit for now if it is not the case
  AssertFatal(scc->downlinkConfigCommon->initialDownlinkBWP->genericParameters.subcarrierSpacing==NR_SubcarrierSpacing_kHz30,
              "SCS != 30kHz\n");
  AssertFatal(scc->tdd_UL_DL_ConfigurationCommon->pattern1.dl_UL_TransmissionPeriodicity==NR_TDD_UL_DL_Pattern__dl_UL_TransmissionPeriodicity_ms5,
              "TDD period != 5ms : %ld\n",scc->tdd_UL_DL_ConfigurationCommon->pattern1.dl_UL_TransmissionPeriodicity);
  schedulingRequestResourceConfig->periodicityAndOffset->choice.sl40 = 8;
  schedulingRequestResourceConfig->resource = calloc(1,sizeof(*schedulingRequestResourceConfig->resource));
  *schedulingRequestResourceConfig->resource = *pucchres0id0;
  ASN_SEQUENCE_ADD(&pucch_Config->schedulingRequestResourceToAddModList->list,schedulingRequestResourceConfig);
  pucch_Config->schedulingRequestResourceToReleaseList=NULL;

  pucch_Config->multi_CSI_PUCCH_ResourceList=NULL;
  pucch_Config->dl_DataToUL_ACK = calloc(1,sizeof(*pucch_Config->dl_DataToUL_ACK));
  long *delay[8];
  for (int i=0;i<8;i++) {
    delay[i] = calloc(1,sizeof(*delay[i]));
    AssertFatal(configuration->minRXTXTIME >=2 && configuration->minRXTXTIME <7, "check minRXTXTIME %d\n",configuration->minRXTXTIME);
    *delay[i] = i+configuration->minRXTXTIME;
    ASN_SEQUENCE_ADD(&pucch_Config->dl_DataToUL_ACK->list,delay[i]);
  }
  pucch_Config->spatialRelationInfoToAddModList = calloc(1,sizeof(*pucch_Config->spatialRelationInfoToAddModList));
  NR_PUCCH_SpatialRelationInfo_t *pucchspatial = calloc(1,sizeof(*pucchspatial));
  pucchspatial->pucch_SpatialRelationInfoId = 1;
  pucchspatial->servingCellId = NULL;
  if(configuration->do_CSIRS) {
    pucchspatial->referenceSignal.present = NR_PUCCH_SpatialRelationInfo__referenceSignal_PR_csi_RS_Index;
    pucchspatial->referenceSignal.choice.csi_RS_Index = 0;
  }
  else {
    pucchspatial->referenceSignal.present = NR_PUCCH_SpatialRelationInfo__referenceSignal_PR_ssb_Index;
    pucchspatial->referenceSignal.choice.ssb_Index = 0;
  }
  pucchspatial->pucch_PathlossReferenceRS_Id = 0;
  pucchspatial->p0_PUCCH_Id = 1;
  pucchspatial->closedLoopIndex = NR_PUCCH_SpatialRelationInfo__closedLoopIndex_i0;
  ASN_SEQUENCE_ADD(&pucch_Config->spatialRelationInfoToAddModList->list,pucchspatial);
  pucch_Config->spatialRelationInfoToReleaseList=NULL;
  pucch_Config->pucch_PowerControl=calloc(1,sizeof(*pucch_Config->pucch_PowerControl));
  pucch_Config->pucch_PowerControl->deltaF_PUCCH_f0 = calloc(1,sizeof(*pucch_Config->pucch_PowerControl->deltaF_PUCCH_f0));
  *pucch_Config->pucch_PowerControl->deltaF_PUCCH_f0 = 0;
  pucch_Config->pucch_PowerControl->deltaF_PUCCH_f1 = calloc(1,sizeof(*pucch_Config->pucch_PowerControl->deltaF_PUCCH_f1));
  *pucch_Config->pucch_PowerControl->deltaF_PUCCH_f1 = 0;
  pucch_Config->pucch_PowerControl->deltaF_PUCCH_f2 = calloc(1,sizeof(*pucch_Config->pucch_PowerControl->deltaF_PUCCH_f2));
  *pucch_Config->pucch_PowerControl->deltaF_PUCCH_f2 = 0;
  pucch_Config->pucch_PowerControl->deltaF_PUCCH_f3 = calloc(1,sizeof(*pucch_Config->pucch_PowerControl->deltaF_PUCCH_f3));
  *pucch_Config->pucch_PowerControl->deltaF_PUCCH_f3 = 0;
  pucch_Config->pucch_PowerControl->deltaF_PUCCH_f4 = calloc(1,sizeof(*pucch_Config->pucch_PowerControl->deltaF_PUCCH_f4));
  *pucch_Config->pucch_PowerControl->deltaF_PUCCH_f4 = 0;
  pucch_Config->pucch_PowerControl->p0_Set = calloc(1,sizeof(*pucch_Config->pucch_PowerControl->p0_Set));
  NR_P0_PUCCH_t *p00 = calloc(1,sizeof(*p00));
  p00->p0_PUCCH_Id=1;
  p00->p0_PUCCH_Value = 0;
  ASN_SEQUENCE_ADD(&pucch_Config->pucch_PowerControl->p0_Set->list,p00);
  pucch_Config->pucch_PowerControl->pathlossReferenceRSs = NULL;

  // PUSCH config
  ubwp->bwp_Dedicated->pusch_Config = calloc(1,sizeof(*ubwp->bwp_Dedicated->pusch_Config));
  ubwp->bwp_Dedicated->pusch_Config->present = NR_SetupRelease_PUSCH_Config_PR_setup;
  NR_PUSCH_Config_t *pusch_Config = calloc(1,sizeof(*pusch_Config));
  ubwp->bwp_Dedicated->pusch_Config->choice.setup = pusch_Config;
  pusch_Config->txConfig=calloc(1,sizeof(*pusch_Config->txConfig));
  *pusch_Config->txConfig= NR_PUSCH_Config__txConfig_codebook;
  pusch_Config->dmrs_UplinkForPUSCH_MappingTypeA = NULL;
  pusch_Config->dmrs_UplinkForPUSCH_MappingTypeB = calloc(1,sizeof(*pusch_Config->dmrs_UplinkForPUSCH_MappingTypeB));
  pusch_Config->dmrs_UplinkForPUSCH_MappingTypeB->present = NR_SetupRelease_DMRS_UplinkConfig_PR_setup;
  pusch_Config->dmrs_UplinkForPUSCH_MappingTypeB->choice.setup = calloc(1,sizeof(*pusch_Config->dmrs_UplinkForPUSCH_MappingTypeB->choice.setup));
  NR_DMRS_UplinkConfig_t *NR_DMRS_UplinkConfig = pusch_Config->dmrs_UplinkForPUSCH_MappingTypeB->choice.setup;
  NR_DMRS_UplinkConfig->dmrs_Type = NULL;
  NR_DMRS_UplinkConfig->dmrs_AdditionalPosition = calloc(1,sizeof(*NR_DMRS_UplinkConfig->dmrs_AdditionalPosition));
  *NR_DMRS_UplinkConfig->dmrs_AdditionalPosition = NR_DMRS_UplinkConfig__dmrs_AdditionalPosition_pos0;
  NR_DMRS_UplinkConfig->phaseTrackingRS=NULL;
  NR_DMRS_UplinkConfig->maxLength=NULL;
  NR_DMRS_UplinkConfig->transformPrecodingDisabled = calloc(1,sizeof(*NR_DMRS_UplinkConfig->transformPrecodingDisabled));
  NR_DMRS_UplinkConfig->transformPrecodingDisabled->scramblingID0 = NULL;
  NR_DMRS_UplinkConfig->transformPrecodingDisabled->scramblingID1 = NULL;
  NR_DMRS_UplinkConfig->transformPrecodingEnabled = NULL;
  pusch_Config->pusch_PowerControl = calloc(1,sizeof(*pusch_Config->pusch_PowerControl));
  pusch_Config->pusch_PowerControl->tpc_Accumulation = NULL;
  pusch_Config->pusch_PowerControl->msg3_Alpha = calloc(1,sizeof(*pusch_Config->pusch_PowerControl->msg3_Alpha));
  *pusch_Config->pusch_PowerControl->msg3_Alpha = NR_Alpha_alpha1;
  pusch_Config->pusch_PowerControl->p0_NominalWithoutGrant = calloc(1,sizeof(*pusch_Config->pusch_PowerControl->p0_NominalWithoutGrant));
  *pusch_Config->pusch_PowerControl->p0_NominalWithoutGrant = -98;
  pusch_Config->pusch_PowerControl->p0_AlphaSets = calloc(1,sizeof(*pusch_Config->pusch_PowerControl->p0_AlphaSets));
  NR_P0_PUSCH_AlphaSet_t *aset = calloc(1,sizeof(*aset));
  aset->p0_PUSCH_AlphaSetId=0;
  aset->p0=calloc(1,sizeof(*aset->p0));
  *aset->p0 = 0;
  aset->alpha=calloc(1,sizeof(*aset->alpha));
  *aset->alpha=NR_Alpha_alpha1;
  ASN_SEQUENCE_ADD(&pusch_Config->pusch_PowerControl->p0_AlphaSets->list,aset);
  pusch_Config->pusch_PowerControl->pathlossReferenceRSToAddModList = calloc(1,sizeof(*pusch_Config->pusch_PowerControl->pathlossReferenceRSToAddModList));
  NR_PUSCH_PathlossReferenceRS_t *plrefRS = calloc(1,sizeof(*plrefRS));
  plrefRS->pusch_PathlossReferenceRS_Id=0;
  plrefRS->referenceSignal.present = NR_PUSCH_PathlossReferenceRS__referenceSignal_PR_ssb_Index;
  plrefRS->referenceSignal.choice.ssb_Index = 0;
  ASN_SEQUENCE_ADD(&pusch_Config->pusch_PowerControl->pathlossReferenceRSToAddModList->list,plrefRS);
  pusch_Config->pusch_PowerControl->pathlossReferenceRSToReleaseList = NULL;
  pusch_Config->pusch_PowerControl->twoPUSCH_PC_AdjustmentStates = NULL;
  pusch_Config->pusch_PowerControl->deltaMCS = NULL;
  pusch_Config->pusch_PowerControl->sri_PUSCH_MappingToAddModList = calloc(1,sizeof(*pusch_Config->pusch_PowerControl->sri_PUSCH_MappingToAddModList));
  NR_SRI_PUSCH_PowerControl_t *sriPUSCHPC=calloc(1,sizeof(*sriPUSCHPC));
  sriPUSCHPC->sri_PUSCH_PowerControlId=0;
  sriPUSCHPC->sri_PUSCH_PathlossReferenceRS_Id=0;
  sriPUSCHPC->sri_P0_PUSCH_AlphaSetId=0;
  sriPUSCHPC->sri_PUSCH_ClosedLoopIndex=NR_SRI_PUSCH_PowerControl__sri_PUSCH_ClosedLoopIndex_i0;
  ASN_SEQUENCE_ADD(&pusch_Config->pusch_PowerControl->sri_PUSCH_MappingToAddModList->list,sriPUSCHPC);
  pusch_Config->pusch_PowerControl->sri_PUSCH_MappingToReleaseList = NULL;
  pusch_Config->frequencyHopping=NULL;
  pusch_Config->frequencyHoppingOffsetLists=NULL;
  pusch_Config->resourceAllocation = NR_PUSCH_Config__resourceAllocation_resourceAllocationType1;
  pusch_Config->pusch_TimeDomainAllocationList = NULL;
  pusch_Config->pusch_AggregationFactor=NULL;
  pusch_Config->mcs_Table=NULL;
  pusch_Config->mcs_TableTransformPrecoder=NULL;
  pusch_Config->transformPrecoder= NULL;
  if (scc->uplinkConfigCommon->initialUplinkBWP->rach_ConfigCommon->choice.setup->msg3_transformPrecoder == NULL) {
    pusch_Config->transformPrecoder=calloc(1,sizeof(*pusch_Config->transformPrecoder));
    *pusch_Config->transformPrecoder = NR_PUSCH_Config__transformPrecoder_disabled;
  }
  pusch_Config->codebookSubset=calloc(1,sizeof(*pusch_Config->codebookSubset));
  *pusch_Config->codebookSubset = NR_PUSCH_Config__codebookSubset_nonCoherent;
  pusch_Config->maxRank=calloc(1,sizeof(*pusch_Config->maxRank));
  *pusch_Config->maxRank= 1;
  pusch_Config->rbg_Size=NULL;
  pusch_Config->uci_OnPUSCH=NULL;
  pusch_Config->tp_pi2BPSK=NULL;
  uint8_t transform_precoding = NR_PUSCH_Config__transformPrecoder_disabled;
  if (pusch_Config->transformPrecoder == NULL) {
    if (scc->uplinkConfigCommon->initialUplinkBWP->rach_ConfigCommon->choice.setup->msg3_transformPrecoder != NULL)
      transform_precoding = NR_PUSCH_Config__transformPrecoder_enabled;
  }
  else {
    transform_precoding = *pusch_Config->transformPrecoder;
  }
  if (transform_precoding == NR_PUSCH_Config__transformPrecoder_enabled) {
    // Enable DMRS uplink config for transform precoding enabled
    NR_DMRS_UplinkConfig->transformPrecodingEnabled = calloc(1,sizeof(*NR_DMRS_UplinkConfig->transformPrecodingEnabled));
    NR_DMRS_UplinkConfig->transformPrecodingEnabled->nPUSCH_Identity = NULL;
    NR_DMRS_UplinkConfig->transformPrecodingEnabled->sequenceGroupHopping = NULL;
    NR_DMRS_UplinkConfig->transformPrecodingEnabled->sequenceHopping = NULL;
    NR_DMRS_UplinkConfig->transformPrecodingEnabled->ext1 = NULL;
    LOG_I(NR_RRC,"Transform precoding enabled\n");
  }

  // SRS config
  ubwp->bwp_Dedicated->configuredGrantConfig = NULL;
  ubwp->bwp_Dedicated->srs_Config = calloc(1,sizeof(*ubwp->bwp_Dedicated->srs_Config));
  ubwp->bwp_Dedicated->srs_Config->present = NR_SetupRelease_SRS_Config_PR_setup;
  NR_SRS_Config_t *srs_Config = calloc(1,sizeof(*srs_Config));
  ubwp->bwp_Dedicated->srs_Config->choice.setup = srs_Config;
  srs_Config->srs_ResourceSetToReleaseList=NULL;
  srs_Config->srs_ResourceSetToAddModList=calloc(1,sizeof(*srs_Config->srs_ResourceSetToAddModList));
  NR_SRS_ResourceSet_t *srs_resset0=calloc(1,sizeof(*srs_resset0));
  srs_resset0->srs_ResourceSetId = 0;
  srs_resset0->srs_ResourceIdList=calloc(1,sizeof(*srs_resset0->srs_ResourceIdList));
  NR_SRS_ResourceId_t *srs_resset0_id=calloc(1,sizeof(*srs_resset0_id));
  *srs_resset0_id=0;
  ASN_SEQUENCE_ADD(&srs_resset0->srs_ResourceIdList->list,srs_resset0_id);
  srs_Config->srs_ResourceToReleaseList=NULL;
  srs_resset0->resourceType.present =  NR_SRS_ResourceSet__resourceType_PR_aperiodic;
  srs_resset0->resourceType.choice.aperiodic = calloc(1,sizeof(*srs_resset0->resourceType.choice.aperiodic));
  srs_resset0->resourceType.choice.aperiodic->aperiodicSRS_ResourceTrigger=1;
  srs_resset0->resourceType.choice.aperiodic->csi_RS=NULL;
  srs_resset0->resourceType.choice.aperiodic->slotOffset= calloc(1,sizeof(*srs_resset0->resourceType.choice.aperiodic->slotOffset));
  *srs_resset0->resourceType.choice.aperiodic->slotOffset=2;
  srs_resset0->resourceType.choice.aperiodic->ext1=NULL;
  srs_resset0->usage=NR_SRS_ResourceSet__usage_codebook;
  srs_resset0->alpha = calloc(1,sizeof(*srs_resset0->alpha));
  *srs_resset0->alpha = NR_Alpha_alpha1;
  srs_resset0->p0=calloc(1,sizeof(*srs_resset0->p0));
  *srs_resset0->p0=-80;
  srs_resset0->pathlossReferenceRS=NULL;
  srs_resset0->srs_PowerControlAdjustmentStates=NULL;
  ASN_SEQUENCE_ADD(&srs_Config->srs_ResourceSetToAddModList->list,srs_resset0);
  srs_Config->srs_ResourceToReleaseList=NULL;
  srs_Config->srs_ResourceToAddModList=calloc(1,sizeof(*srs_Config->srs_ResourceToAddModList));
  NR_SRS_Resource_t *srs_res0=calloc(1,sizeof(*srs_res0));
  srs_res0->srs_ResourceId=0;
  srs_res0->nrofSRS_Ports=NR_SRS_Resource__nrofSRS_Ports_port1;
  srs_res0->ptrs_PortIndex=NULL;
  srs_res0->transmissionComb.present=NR_SRS_Resource__transmissionComb_PR_n2;
  srs_res0->transmissionComb.choice.n2=calloc(1,sizeof(*srs_res0->transmissionComb.choice.n2));
  srs_res0->transmissionComb.choice.n2->combOffset_n2=0;
  srs_res0->transmissionComb.choice.n2->cyclicShift_n2=0;
  srs_res0->resourceMapping.startPosition=2;
  srs_res0->resourceMapping.nrofSymbols=NR_SRS_Resource__resourceMapping__nrofSymbols_n1;
  srs_res0->resourceMapping.repetitionFactor=NR_SRS_Resource__resourceMapping__repetitionFactor_n1;
  srs_res0->freqDomainPosition=0;
  srs_res0->freqDomainShift=0;
  srs_res0->freqHopping.c_SRS=0;
  srs_res0->freqHopping.b_SRS=0;
  srs_res0->freqHopping.b_hop=0;
  srs_res0->groupOrSequenceHopping=NR_SRS_Resource__groupOrSequenceHopping_neither;
  srs_res0->resourceType.present= NR_SRS_Resource__resourceType_PR_aperiodic;
  srs_res0->resourceType.choice.aperiodic=calloc(1,sizeof(*srs_res0->resourceType.choice.aperiodic));
  srs_res0->sequenceId=40;
  srs_res0->spatialRelationInfo=calloc(1,sizeof(*srs_res0->spatialRelationInfo));
  srs_res0->spatialRelationInfo->servingCellId=NULL;
  srs_res0->spatialRelationInfo->referenceSignal.present=NR_SRS_SpatialRelationInfo__referenceSignal_PR_csi_RS_Index;
  srs_res0->spatialRelationInfo->referenceSignal.choice.csi_RS_Index=0;
  ASN_SEQUENCE_ADD(&srs_Config->srs_ResourceToAddModList->list,srs_res0);

  ubwp->bwp_Dedicated->beamFailureRecoveryConfig = NULL;
}

void fill_initial_SpCellConfig(int uid,
                               NR_CellGroupConfig_t *cellGroupConfig,
                               NR_ServingCellConfigCommon_t *scc,
<<<<<<< HEAD
                               const gNB_RrcConfigurationReq *configuration) {

  NR_SpCellConfig_t *SpCellConfig = cellGroupConfig->spCellConfig;

=======
                               NR_ServingCellConfig_t *servingcellconfigdedicated,
                               const gNB_RrcConfigurationReq *configuration)
{
>>>>>>> 5bf454c7
  // This assert will never happen in the current implementation because NUMBER_OF_UE_MAX = 4.
  // However, if in the future NUMBER_OF_UE_MAX is increased, it will be necessary to improve the allocation of SRS resources,
  // where the startPosition = 2 or 3 and sl160 = 17, 17, 27 ... 157 only give us 30 different allocations.
  AssertFatal(uid>=0 && uid<30, "gNB cannot allocate the SRS resources\n");

  int curr_bwp = NRRIV2BW(scc->downlinkConfigCommon->initialDownlinkBWP->genericParameters.locationAndBandwidth,MAX_BWP_SIZE);
  SpCellConfig->servCellIndex = NULL;
  SpCellConfig->reconfigurationWithSync = NULL;
  SpCellConfig->rlmInSyncOutOfSyncThreshold = NULL;
  SpCellConfig->rlf_TimersAndConstants = NULL;

  SpCellConfig->spCellConfigDedicated = calloc(1,sizeof(*SpCellConfig->spCellConfigDedicated));
  SpCellConfig->spCellConfigDedicated->uplinkConfig = calloc(1,sizeof(*SpCellConfig->spCellConfigDedicated->uplinkConfig));

  NR_BWP_UplinkDedicated_t *initialUplinkBWP = calloc(1,sizeof(*initialUplinkBWP));
  SpCellConfig->spCellConfigDedicated->uplinkConfig->initialUplinkBWP = initialUplinkBWP;
  initialUplinkBWP->pucch_Config = calloc(1,sizeof(*initialUplinkBWP->pucch_Config));
  initialUplinkBWP->pucch_Config->present = NR_SetupRelease_PUCCH_Config_PR_setup;
  NR_PUCCH_Config_t *pucch_Config = calloc(1,sizeof(*pucch_Config));
  initialUplinkBWP->pucch_Config->choice.setup=pucch_Config;
  pucch_Config->resourceSetToAddModList = calloc(1,sizeof(*pucch_Config->resourceSetToAddModList));
  pucch_Config->resourceSetToReleaseList = NULL;
  pucch_Config->resourceToAddModList = calloc(1,sizeof(*pucch_Config->resourceToAddModList));
  pucch_Config->resourceToReleaseList = NULL;
  config_pucch_resset0(pucch_Config, uid, curr_bwp, NULL);
  config_pucch_resset1(pucch_Config, NULL);
  set_pucch_power_config(pucch_Config, configuration->do_CSIRS);

  initialUplinkBWP->pusch_Config = calloc(1,sizeof(*initialUplinkBWP->pusch_Config));
  initialUplinkBWP->pusch_Config->present = NR_SetupRelease_PUSCH_Config_PR_setup;
  NR_PUSCH_Config_t *pusch_Config = calloc(1,sizeof(*pusch_Config));
  initialUplinkBWP->pusch_Config->choice.setup = pusch_Config;
  pusch_Config->dataScramblingIdentityPUSCH = NULL;
  pusch_Config->txConfig=calloc(1,sizeof(*pusch_Config->txConfig));
  *pusch_Config->txConfig= NR_PUSCH_Config__txConfig_codebook;
  pusch_Config->dmrs_UplinkForPUSCH_MappingTypeA = NULL;
  pusch_Config->dmrs_UplinkForPUSCH_MappingTypeB = calloc(1,sizeof(*pusch_Config->dmrs_UplinkForPUSCH_MappingTypeB));
  pusch_Config->dmrs_UplinkForPUSCH_MappingTypeB->present = NR_SetupRelease_DMRS_UplinkConfig_PR_setup;
  pusch_Config->dmrs_UplinkForPUSCH_MappingTypeB->choice.setup = calloc(1,sizeof(*pusch_Config->dmrs_UplinkForPUSCH_MappingTypeB->choice.setup));
  NR_DMRS_UplinkConfig_t *NR_DMRS_UplinkConfig = pusch_Config->dmrs_UplinkForPUSCH_MappingTypeB->choice.setup;
  NR_DMRS_UplinkConfig->dmrs_Type = NULL;
  NR_DMRS_UplinkConfig->dmrs_AdditionalPosition = NULL; /*calloc(1,sizeof(*NR_DMRS_UplinkConfig->dmrs_AdditionalPosition));
  *NR_DMRS_UplinkConfig->dmrs_AdditionalPosition = NR_DMRS_UplinkConfig__dmrs_AdditionalPosition_pos0;*/
  NR_DMRS_UplinkConfig->phaseTrackingRS=NULL;
  NR_DMRS_UplinkConfig->maxLength=NULL;
  NR_DMRS_UplinkConfig->transformPrecodingDisabled = calloc(1,sizeof(*NR_DMRS_UplinkConfig->transformPrecodingDisabled));
  NR_DMRS_UplinkConfig->transformPrecodingDisabled->scramblingID0 = NULL;
  NR_DMRS_UplinkConfig->transformPrecodingDisabled->scramblingID1 = NULL;
  NR_DMRS_UplinkConfig->transformPrecodingEnabled = NULL;
  pusch_Config->pusch_PowerControl = calloc(1,sizeof(*pusch_Config->pusch_PowerControl));
  pusch_Config->pusch_PowerControl->tpc_Accumulation = NULL;
  pusch_Config->pusch_PowerControl->msg3_Alpha = calloc(1,sizeof(*pusch_Config->pusch_PowerControl->msg3_Alpha));
  *pusch_Config->pusch_PowerControl->msg3_Alpha = NR_Alpha_alpha1;
  pusch_Config->pusch_PowerControl->p0_NominalWithoutGrant = calloc(1,sizeof(*pusch_Config->pusch_PowerControl->p0_NominalWithoutGrant));
  *pusch_Config->pusch_PowerControl->p0_NominalWithoutGrant = -76;
  pusch_Config->pusch_PowerControl->p0_AlphaSets = calloc(1,sizeof(*pusch_Config->pusch_PowerControl->p0_AlphaSets));
  NR_P0_PUSCH_AlphaSet_t *aset = calloc(1,sizeof(*aset));
  aset->p0_PUSCH_AlphaSetId=0;
  aset->p0=calloc(1,sizeof(*aset->p0));
  *aset->p0 = 0;
  aset->alpha=calloc(1,sizeof(*aset->alpha));
  *aset->alpha=NR_Alpha_alpha1;
  ASN_SEQUENCE_ADD(&pusch_Config->pusch_PowerControl->p0_AlphaSets->list,aset);
  pusch_Config->pusch_PowerControl->pathlossReferenceRSToAddModList = calloc(1,sizeof(*pusch_Config->pusch_PowerControl->pathlossReferenceRSToAddModList));
  NR_PUSCH_PathlossReferenceRS_t *plrefRS = calloc(1,sizeof(*plrefRS));
  plrefRS->pusch_PathlossReferenceRS_Id=0;
  plrefRS->referenceSignal.present = NR_PUSCH_PathlossReferenceRS__referenceSignal_PR_ssb_Index;
  plrefRS->referenceSignal.choice.ssb_Index = 0;
  ASN_SEQUENCE_ADD(&pusch_Config->pusch_PowerControl->pathlossReferenceRSToAddModList->list,plrefRS);
  pusch_Config->pusch_PowerControl->pathlossReferenceRSToReleaseList = NULL;
  pusch_Config->pusch_PowerControl->twoPUSCH_PC_AdjustmentStates = NULL;
  pusch_Config->pusch_PowerControl->deltaMCS = NULL;
  pusch_Config->pusch_PowerControl->sri_PUSCH_MappingToAddModList = calloc(1,sizeof(*pusch_Config->pusch_PowerControl->sri_PUSCH_MappingToAddModList));
  NR_SRI_PUSCH_PowerControl_t *sriPUSCHPC=calloc(1,sizeof(*sriPUSCHPC));
  sriPUSCHPC->sri_PUSCH_PowerControlId=0;
  sriPUSCHPC->sri_PUSCH_PathlossReferenceRS_Id=0;
  sriPUSCHPC->sri_P0_PUSCH_AlphaSetId=0;
  sriPUSCHPC->sri_PUSCH_ClosedLoopIndex=NR_SRI_PUSCH_PowerControl__sri_PUSCH_ClosedLoopIndex_i0;
  ASN_SEQUENCE_ADD(&pusch_Config->pusch_PowerControl->sri_PUSCH_MappingToAddModList->list,sriPUSCHPC);
  pusch_Config->pusch_PowerControl->sri_PUSCH_MappingToReleaseList = NULL;
  pusch_Config->frequencyHopping=NULL;
  pusch_Config->frequencyHoppingOffsetLists=NULL;
  pusch_Config->resourceAllocation = NR_PUSCH_Config__resourceAllocation_resourceAllocationType1;
  pusch_Config->pusch_TimeDomainAllocationList = NULL;
  pusch_Config->pusch_AggregationFactor=NULL;
  pusch_Config->mcs_Table=NULL;
  pusch_Config->mcs_TableTransformPrecoder=NULL;
  pusch_Config->transformPrecoder= NULL;
  if (scc->uplinkConfigCommon->initialUplinkBWP->rach_ConfigCommon->choice.setup->msg3_transformPrecoder == NULL) {
    pusch_Config->transformPrecoder=calloc(1,sizeof(*pusch_Config->transformPrecoder));
    *pusch_Config->transformPrecoder = NR_PUSCH_Config__transformPrecoder_disabled;
  }
  pusch_Config->codebookSubset=calloc(1,sizeof(*pusch_Config->codebookSubset));
  *pusch_Config->codebookSubset = NR_PUSCH_Config__codebookSubset_nonCoherent;
  pusch_Config->maxRank=calloc(1,sizeof(*pusch_Config->maxRank));
  *pusch_Config->maxRank= 1;
  pusch_Config->rbg_Size=NULL;
  pusch_Config->uci_OnPUSCH=NULL;
  pusch_Config->tp_pi2BPSK=NULL;

  initialUplinkBWP->srs_Config = calloc(1,sizeof(*initialUplinkBWP->srs_Config));
  initialUplinkBWP->srs_Config->present = NR_SetupRelease_SRS_Config_PR_setup;
  NR_SRS_Config_t *srs_Config = calloc(1,sizeof(*srs_Config));
  initialUplinkBWP->srs_Config->choice.setup=srs_Config;
  srs_Config->srs_ResourceSetToReleaseList=NULL;
  srs_Config->srs_ResourceSetToAddModList=calloc(1,sizeof(*srs_Config->srs_ResourceSetToAddModList));
  NR_SRS_ResourceSet_t *srs_resset0=calloc(1,sizeof(*srs_resset0));
  srs_resset0->srs_ResourceSetId = 0;
  srs_resset0->srs_ResourceIdList=calloc(1,sizeof(*srs_resset0->srs_ResourceIdList));
  NR_SRS_ResourceId_t *srs_resset0_id=calloc(1,sizeof(*srs_resset0_id));
  *srs_resset0_id=0;
  ASN_SEQUENCE_ADD(&srs_resset0->srs_ResourceIdList->list,srs_resset0_id);
  srs_Config->srs_ResourceToReleaseList=NULL;

  if (configuration->do_SRS) {
    srs_resset0->resourceType.present =  NR_SRS_ResourceSet__resourceType_PR_periodic;
    srs_resset0->resourceType.choice.periodic = calloc(1,sizeof(*srs_resset0->resourceType.choice.periodic));
    srs_resset0->resourceType.choice.periodic->associatedCSI_RS = NULL;
  } else {
    srs_resset0->resourceType.present =  NR_SRS_ResourceSet__resourceType_PR_aperiodic;
    srs_resset0->resourceType.choice.aperiodic = calloc(1,sizeof(*srs_resset0->resourceType.choice.aperiodic));
    srs_resset0->resourceType.choice.aperiodic->aperiodicSRS_ResourceTrigger=1;
    srs_resset0->resourceType.choice.aperiodic->csi_RS=NULL;
    srs_resset0->resourceType.choice.aperiodic->slotOffset= calloc(1,sizeof(*srs_resset0->resourceType.choice.aperiodic->slotOffset));
    *srs_resset0->resourceType.choice.aperiodic->slotOffset=2;
    srs_resset0->resourceType.choice.aperiodic->ext1=NULL;
  }

  srs_resset0->usage=NR_SRS_ResourceSet__usage_codebook;
  srs_resset0->alpha = calloc(1,sizeof(*srs_resset0->alpha));
  *srs_resset0->alpha = NR_Alpha_alpha1;
  srs_resset0->p0=calloc(1,sizeof(*srs_resset0->p0));
  *srs_resset0->p0=-80;
  srs_resset0->pathlossReferenceRS=NULL;
  srs_resset0->srs_PowerControlAdjustmentStates=NULL;
  ASN_SEQUENCE_ADD(&srs_Config->srs_ResourceSetToAddModList->list,srs_resset0);
  srs_Config->srs_ResourceToReleaseList=NULL;
  srs_Config->srs_ResourceToAddModList=calloc(1,sizeof(*srs_Config->srs_ResourceToAddModList));
  NR_SRS_Resource_t *srs_res0=calloc(1,sizeof(*srs_res0));
  srs_res0->srs_ResourceId=0;
  srs_res0->nrofSRS_Ports=NR_SRS_Resource__nrofSRS_Ports_port1;
  srs_res0->ptrs_PortIndex=NULL;
  srs_res0->transmissionComb.present=NR_SRS_Resource__transmissionComb_PR_n2;
  srs_res0->transmissionComb.choice.n2=calloc(1,sizeof(*srs_res0->transmissionComb.choice.n2));
  srs_res0->transmissionComb.choice.n2->combOffset_n2=0;
  srs_res0->transmissionComb.choice.n2->cyclicShift_n2=0;
  srs_res0->resourceMapping.startPosition = 2 + uid%2;
  srs_res0->resourceMapping.nrofSymbols=NR_SRS_Resource__resourceMapping__nrofSymbols_n1;
  srs_res0->resourceMapping.repetitionFactor=NR_SRS_Resource__resourceMapping__repetitionFactor_n1;
  srs_res0->freqDomainPosition=0;
  srs_res0->freqDomainShift=0;
  srs_res0->freqHopping.b_SRS=0;
  srs_res0->freqHopping.b_hop=0;
  srs_res0->freqHopping.c_SRS = rrc_get_max_nr_csrs(
      NRRIV2BW(scc->uplinkConfigCommon->initialUplinkBWP->genericParameters.locationAndBandwidth, 275),
      srs_res0->freqHopping.b_SRS);
  srs_res0->groupOrSequenceHopping=NR_SRS_Resource__groupOrSequenceHopping_neither;

  if (configuration->do_SRS) {
    srs_res0->resourceType.present= NR_SRS_Resource__resourceType_PR_periodic;
    srs_res0->resourceType.choice.periodic=calloc(1,sizeof(*srs_res0->resourceType.choice.periodic));
    srs_res0->resourceType.choice.periodic->periodicityAndOffset_p.present = NR_SRS_PeriodicityAndOffset_PR_sl160;
    srs_res0->resourceType.choice.periodic->periodicityAndOffset_p.choice.sl160 = 17 + (uid>1)*10; // 17/17/.../147/157 are mixed slots
  } else {
    srs_res0->resourceType.present= NR_SRS_Resource__resourceType_PR_aperiodic;
    srs_res0->resourceType.choice.aperiodic=calloc(1,sizeof(*srs_res0->resourceType.choice.aperiodic));
  }

  srs_res0->sequenceId=40;
  srs_res0->spatialRelationInfo=calloc(1,sizeof(*srs_res0->spatialRelationInfo));
  srs_res0->spatialRelationInfo->servingCellId=NULL;
  srs_res0->spatialRelationInfo->referenceSignal.present=NR_SRS_SpatialRelationInfo__referenceSignal_PR_csi_RS_Index;
  srs_res0->spatialRelationInfo->referenceSignal.choice.csi_RS_Index=0;
  ASN_SEQUENCE_ADD(&srs_Config->srs_ResourceToAddModList->list,srs_res0);

<<<<<<< HEAD
  scheduling_request_config(scc, cellGroupConfig->mac_CellGroupConfig, pucch_Config);

  set_dl_DataToUL_ACK(pucch_Config, configuration->minRXTXTIME);
=======
  // configure Scheduling request
  // 40 slot period 
  pucch_Config->schedulingRequestResourceToAddModList = calloc(1,sizeof(*pucch_Config->schedulingRequestResourceToAddModList));
  NR_SchedulingRequestResourceConfig_t *schedulingRequestResourceConfig = calloc(1,sizeof(*schedulingRequestResourceConfig));
  schedulingRequestResourceConfig->schedulingRequestResourceId = 1;
  schedulingRequestResourceConfig->schedulingRequestID = 0;
  schedulingRequestResourceConfig->periodicityAndOffset = calloc(1,sizeof(*schedulingRequestResourceConfig->periodicityAndOffset));
  schedulingRequestResourceConfig->periodicityAndOffset->present = NR_SchedulingRequestResourceConfig__periodicityAndOffset_PR_sl40;
  AssertFatal(scc->downlinkConfigCommon->initialDownlinkBWP->genericParameters.subcarrierSpacing==NR_SubcarrierSpacing_kHz30,
              "SCS != 30kHz\n");

  schedulingRequestResourceConfig->periodicityAndOffset->choice.sl40 = 8;
  schedulingRequestResourceConfig->resource = calloc(1,sizeof(*schedulingRequestResourceConfig->resource));
  *schedulingRequestResourceConfig->resource = 0;
  ASN_SEQUENCE_ADD(&pucch_Config->schedulingRequestResourceToAddModList->list,schedulingRequestResourceConfig);

 pucch_Config->dl_DataToUL_ACK = calloc(1,sizeof(*pucch_Config->dl_DataToUL_ACK));
 long *delay[8];
 for (int i=0;i<8;i++) {
   delay[i] = calloc(1,sizeof(*delay[i]));
   AssertFatal(configuration->minRXTXTIME >= 2 && configuration->minRXTXTIME < 7,
               "minRXTXTIME is %d but should be within [2,7)\n", configuration->minRXTXTIME);
   *delay[i] = i + configuration->minRXTXTIME;
   ASN_SEQUENCE_ADD(&pucch_Config->dl_DataToUL_ACK->list,delay[i]);
 }
>>>>>>> 5bf454c7

  SpCellConfig->spCellConfigDedicated->initialDownlinkBWP = calloc(1,sizeof(*SpCellConfig->spCellConfigDedicated->initialDownlinkBWP));
  NR_BWP_DownlinkDedicated_t *bwp_Dedicated = SpCellConfig->spCellConfigDedicated->initialDownlinkBWP;
  bwp_Dedicated->pdcch_Config=calloc(1,sizeof(*bwp_Dedicated->pdcch_Config));
  bwp_Dedicated->pdcch_Config->present = NR_SetupRelease_PDCCH_Config_PR_setup;
  bwp_Dedicated->pdcch_Config->choice.setup = calloc(1,sizeof(*bwp_Dedicated->pdcch_Config->choice.setup));

  bwp_Dedicated->pdcch_Config->choice.setup->searchSpacesToAddModList = calloc(1,sizeof(*bwp_Dedicated->pdcch_Config->choice.setup->searchSpacesToAddModList));

  bwp_Dedicated->pdcch_Config->choice.setup->controlResourceSetToAddModList = calloc(1,sizeof(*bwp_Dedicated->pdcch_Config->choice.setup->controlResourceSetToAddModList));

  NR_ControlResourceSet_t *coreset = calloc(1,sizeof(*coreset));
  coreset->controlResourceSetId=1;
  // frequency domain resources depends on BWP size
  // options are 24, 48 or 96
  coreset->frequencyDomainResources.buf = calloc(1,6);
  if (0) {
     if (curr_bwp < 48)
       coreset->frequencyDomainResources.buf[0] = 0xf0;
     else
       coreset->frequencyDomainResources.buf[0] = 0xff;
     if (curr_bwp < 96)
       coreset->frequencyDomainResources.buf[1] = 0;
     else
       coreset->frequencyDomainResources.buf[1] = 0xff;
  } else {
     coreset->frequencyDomainResources.buf[0] = 0xf0;
     coreset->frequencyDomainResources.buf[1] = 0;
  }
  coreset->frequencyDomainResources.buf[2] = 0;
  coreset->frequencyDomainResources.buf[3] = 0;
  coreset->frequencyDomainResources.buf[4] = 0;
  coreset->frequencyDomainResources.buf[5] = 0;
  coreset->frequencyDomainResources.size = 6;
  coreset->frequencyDomainResources.bits_unused = 3;
  coreset->duration=1;
  coreset->cce_REG_MappingType.present = NR_ControlResourceSet__cce_REG_MappingType_PR_nonInterleaved;
  coreset->precoderGranularity = NR_ControlResourceSet__precoderGranularity_sameAsREG_bundle;

  coreset->tci_StatesPDCCH_ToAddList=NULL;
  coreset->tci_StatesPDCCH_ToReleaseList = NULL;
  coreset->tci_PresentInDCI = NULL;
  coreset->pdcch_DMRS_ScramblingID = NULL;

  ASN_SEQUENCE_ADD(&bwp_Dedicated->pdcch_Config->choice.setup->controlResourceSetToAddModList->list,
                   coreset);

  bwp_Dedicated->pdcch_Config->choice.setup->searchSpacesToAddModList = calloc(1,sizeof(*bwp_Dedicated->pdcch_Config->choice.setup->searchSpacesToAddModList));
  
  NR_SearchSpace_t *ss2 = calloc(1,sizeof(*ss2));
 
  ss2->searchSpaceId=2;
  ss2->controlResourceSetId=calloc(1,sizeof(*ss2->controlResourceSetId));
  *ss2->controlResourceSetId=1;
  ss2->monitoringSlotPeriodicityAndOffset=calloc(1,sizeof(*ss2->monitoringSlotPeriodicityAndOffset));
  ss2->monitoringSlotPeriodicityAndOffset->present = NR_SearchSpace__monitoringSlotPeriodicityAndOffset_PR_sl1;
  ss2->monitoringSlotPeriodicityAndOffset->choice.sl1=(NULL_t)0;
  ss2->duration=NULL;
  ss2->monitoringSymbolsWithinSlot = calloc(1,sizeof(*ss2->monitoringSymbolsWithinSlot));
  ss2->monitoringSymbolsWithinSlot->buf = calloc(1,2);
  ss2->monitoringSymbolsWithinSlot->size = 2;
  ss2->monitoringSymbolsWithinSlot->buf[0]=0x80;
  ss2->monitoringSymbolsWithinSlot->buf[1]=0x0;
  ss2->monitoringSymbolsWithinSlot->bits_unused = 2;
  ss2->nrofCandidates=calloc(1,sizeof(*ss2->nrofCandidates));
  ss2->nrofCandidates->aggregationLevel1 = NR_SearchSpace__nrofCandidates__aggregationLevel1_n0;
  ss2->nrofCandidates->aggregationLevel2 = NR_SearchSpace__nrofCandidates__aggregationLevel2_n2;
  ss2->nrofCandidates->aggregationLevel4 = NR_SearchSpace__nrofCandidates__aggregationLevel4_n1;
  ss2->nrofCandidates->aggregationLevel8 = NR_SearchSpace__nrofCandidates__aggregationLevel8_n0;
  ss2->nrofCandidates->aggregationLevel16 = NR_SearchSpace__nrofCandidates__aggregationLevel16_n0;
  ss2->searchSpaceType=calloc(1,sizeof(*ss2->searchSpaceType));
  ss2->searchSpaceType->present = NR_SearchSpace__searchSpaceType_PR_ue_Specific;
  ss2->searchSpaceType->choice.ue_Specific = calloc(1,sizeof(*ss2->searchSpaceType->choice.ue_Specific));
  ss2->searchSpaceType->choice.ue_Specific->dci_Formats=NR_SearchSpace__searchSpaceType__ue_Specific__dci_Formats_formats0_1_And_1_1;
  
  ASN_SEQUENCE_ADD(&bwp_Dedicated->pdcch_Config->choice.setup->searchSpacesToAddModList->list,
                   ss2);
  bwp_Dedicated->pdsch_Config=calloc(1,sizeof(*bwp_Dedicated->pdsch_Config));
  bwp_Dedicated->pdsch_Config->present = NR_SetupRelease_PDSCH_Config_PR_setup;
  bwp_Dedicated->pdsch_Config->choice.setup = calloc(1,sizeof(*bwp_Dedicated->pdsch_Config->choice.setup));
  bwp_Dedicated->pdsch_Config->choice.setup->dataScramblingIdentityPDSCH = NULL;
  bwp_Dedicated->pdsch_Config->choice.setup->dmrs_DownlinkForPDSCH_MappingTypeA = calloc(1,sizeof(*bwp_Dedicated->pdsch_Config->choice.setup->dmrs_DownlinkForPDSCH_MappingTypeA));
  bwp_Dedicated->pdsch_Config->choice.setup->dmrs_DownlinkForPDSCH_MappingTypeA->present= NR_SetupRelease_DMRS_DownlinkConfig_PR_setup;
  bwp_Dedicated->pdsch_Config->choice.setup->dmrs_DownlinkForPDSCH_MappingTypeA->choice.setup = calloc(1,sizeof(*bwp_Dedicated->pdsch_Config->choice.setup->dmrs_DownlinkForPDSCH_MappingTypeA->choice.setup));

  bwp_Dedicated->pdsch_Config->choice.setup->dmrs_DownlinkForPDSCH_MappingTypeA->choice.setup->dmrs_Type=NULL;
  bwp_Dedicated->pdsch_Config->choice.setup->dmrs_DownlinkForPDSCH_MappingTypeA->choice.setup->maxLength=NULL;

  bwp_Dedicated->pdsch_Config->choice.setup->dmrs_DownlinkForPDSCH_MappingTypeA->choice.setup->dmrs_AdditionalPosition = calloc(1,sizeof(*bwp_Dedicated->pdsch_Config->choice.setup->dmrs_DownlinkForPDSCH_MappingTypeA->choice.setup->dmrs_AdditionalPosition));
 *bwp_Dedicated->pdsch_Config->choice.setup->dmrs_DownlinkForPDSCH_MappingTypeA->choice.setup->dmrs_AdditionalPosition = NR_DMRS_DownlinkConfig__dmrs_AdditionalPosition_pos1;
 bwp_Dedicated->pdsch_Config->choice.setup->resourceAllocation = NR_PDSCH_Config__resourceAllocation_resourceAllocationType1;
 bwp_Dedicated->pdsch_Config->choice.setup->prb_BundlingType.present = NR_PDSCH_Config__prb_BundlingType_PR_staticBundling;
 bwp_Dedicated->pdsch_Config->choice.setup->prb_BundlingType.choice.staticBundling = calloc(1,sizeof(*bwp_Dedicated->pdsch_Config->choice.setup->prb_BundlingType.choice.staticBundling));
 bwp_Dedicated->pdsch_Config->choice.setup->prb_BundlingType.choice.staticBundling->bundleSize =
   calloc(1,sizeof(*bwp_Dedicated->pdsch_Config->choice.setup->prb_BundlingType.choice.staticBundling->bundleSize));
 *bwp_Dedicated->pdsch_Config->choice.setup->prb_BundlingType.choice.staticBundling->bundleSize = NR_PDSCH_Config__prb_BundlingType__staticBundling__bundleSize_wideband;

  bwp_Dedicated->pdsch_Config->choice.setup->tci_StatesToAddModList=calloc(1,sizeof(*bwp_Dedicated->pdsch_Config->choice.setup->tci_StatesToAddModList));
  NR_TCI_State_t *tcic;

  tcic=calloc(1,sizeof(*tcic));
  tcic->tci_StateId=0;
  tcic->qcl_Type1.cell=NULL;
  tcic->qcl_Type1.bwp_Id=NULL;
  tcic->qcl_Type1.referenceSignal.present = NR_QCL_Info__referenceSignal_PR_ssb;
  tcic->qcl_Type1.referenceSignal.choice.ssb = 0;
  tcic->qcl_Type1.qcl_Type=NR_QCL_Info__qcl_Type_typeD;

  ASN_SEQUENCE_ADD(&bwp_Dedicated->pdsch_Config->choice.setup->tci_StatesToAddModList->list,tcic);

  SpCellConfig->spCellConfigDedicated->tag_Id=0;
  SpCellConfig->spCellConfigDedicated->pdsch_ServingCellConfig=calloc(1,sizeof(*SpCellConfig->spCellConfigDedicated->pdsch_ServingCellConfig));
  NR_PDSCH_ServingCellConfig_t *pdsch_servingcellconfig = calloc(1,sizeof(*pdsch_servingcellconfig));
  SpCellConfig->spCellConfigDedicated->pdsch_ServingCellConfig->present = NR_SetupRelease_PDSCH_ServingCellConfig_PR_setup;
  SpCellConfig->spCellConfigDedicated->pdsch_ServingCellConfig->choice.setup = pdsch_servingcellconfig;

  if (configuration->do_CSIRS) {
 
    SpCellConfig->spCellConfigDedicated->csi_MeasConfig=calloc(1,sizeof(*SpCellConfig->spCellConfigDedicated->csi_MeasConfig));
    SpCellConfig->spCellConfigDedicated->csi_MeasConfig->present = NR_SetupRelease_CSI_MeasConfig_PR_setup;

    NR_CSI_MeasConfig_t *csi_MeasConfig = calloc(1,sizeof(*csi_MeasConfig));
    SpCellConfig->spCellConfigDedicated->csi_MeasConfig->choice.setup = csi_MeasConfig;
    int pdsch_AntennaPorts = configuration->pdsch_AntennaPorts.N1 * configuration->pdsch_AntennaPorts.N2 * configuration->pdsch_AntennaPorts.XP;

    config_csirs(scc, csi_MeasConfig, uid, pdsch_AntennaPorts, curr_bwp, configuration->do_CSIRS);
    config_csiim(configuration->do_CSIRS, pdsch_AntennaPorts, curr_bwp, csi_MeasConfig);

    csi_MeasConfig->csi_SSB_ResourceSetToAddModList = calloc(1,sizeof(*csi_MeasConfig->csi_SSB_ResourceSetToAddModList));
    csi_MeasConfig->csi_SSB_ResourceSetToReleaseList = NULL;
  
    NR_CSI_SSB_ResourceSet_t *ssbresset0 = calloc(1,sizeof(*ssbresset0));
    ssbresset0->csi_SSB_ResourceSetId=0;

    uint64_t bitmap=0;
    switch (scc->ssb_PositionsInBurst->present) {
      case 1 :
        bitmap = ((uint64_t) scc->ssb_PositionsInBurst->choice.shortBitmap.buf[0])<<56;
        break;
      case 2 :
     bitmap = ((uint64_t) scc->ssb_PositionsInBurst->choice.mediumBitmap.buf[0])<<56;
     break;
     case 3 :
       for (int i=0; i<8; i++) {
         bitmap |= (((uint64_t) scc->ssb_PositionsInBurst->choice.longBitmap.buf[i])<<((7-i)*8));
       }
      break;
     default:
       AssertFatal(1==0,"SSB bitmap size value %d undefined (allowed values 1,2,3) \n", scc->ssb_PositionsInBurst->present);
   }

   NR_SSB_Index_t *ssbresset[64];
   for (int i=0;i<64;i++) {
     if ((bitmap>>(63-i))&0x01){
       ssbresset[i]=calloc(1,sizeof(*ssbresset[i]));
       *ssbresset[i] = i;
       ASN_SEQUENCE_ADD(&ssbresset0->csi_SSB_ResourceList.list,ssbresset[i]);
     }
   }
   ASN_SEQUENCE_ADD(&csi_MeasConfig->csi_SSB_ResourceSetToAddModList->list,ssbresset0);

   csi_MeasConfig->csi_ResourceConfigToAddModList = calloc(1,sizeof(*csi_MeasConfig->csi_ResourceConfigToAddModList));

   csi_MeasConfig->csi_ResourceConfigToReleaseList = NULL;
   NR_CSI_ResourceConfig_t *csires0 = calloc(1,sizeof(*csires0));
   csires0->csi_ResourceConfigId=0;
   csires0->csi_RS_ResourceSetList.present = NR_CSI_ResourceConfig__csi_RS_ResourceSetList_PR_nzp_CSI_RS_SSB;
   csires0->csi_RS_ResourceSetList.choice.nzp_CSI_RS_SSB = calloc(1,sizeof(*csires0->csi_RS_ResourceSetList.choice.nzp_CSI_RS_SSB));
   csires0->csi_RS_ResourceSetList.choice.nzp_CSI_RS_SSB->nzp_CSI_RS_ResourceSetList = calloc(1,sizeof(*csires0->csi_RS_ResourceSetList.choice.nzp_CSI_RS_SSB->nzp_CSI_RS_ResourceSetList));
   NR_NZP_CSI_RS_ResourceSetId_t *nzp0 = calloc(1,sizeof(*nzp0));
   *nzp0 = 0;
   ASN_SEQUENCE_ADD(&csires0->csi_RS_ResourceSetList.choice.nzp_CSI_RS_SSB->nzp_CSI_RS_ResourceSetList->list,nzp0);
   csires0->bwp_Id = 0;
   csires0->resourceType = NR_CSI_ResourceConfig__resourceType_periodic;
   ASN_SEQUENCE_ADD(&csi_MeasConfig->csi_ResourceConfigToAddModList->list,csires0);
 

   NR_CSI_ResourceConfig_t *csires1 = calloc(1,sizeof(*csires1));
   csires1->csi_ResourceConfigId=1;
   csires1->csi_RS_ResourceSetList.present = NR_CSI_ResourceConfig__csi_RS_ResourceSetList_PR_nzp_CSI_RS_SSB;
   csires1->csi_RS_ResourceSetList.choice.nzp_CSI_RS_SSB = calloc(1,sizeof(*csires1->csi_RS_ResourceSetList.choice.nzp_CSI_RS_SSB));
   csires1->csi_RS_ResourceSetList.choice.nzp_CSI_RS_SSB->csi_SSB_ResourceSetList = calloc(1,sizeof(*csires1->csi_RS_ResourceSetList.choice.nzp_CSI_RS_SSB->csi_SSB_ResourceSetList));
   NR_CSI_SSB_ResourceSetId_t *ssbres00 = calloc(1,sizeof(*ssbres00));
 *ssbres00 = 0;
   ASN_SEQUENCE_ADD(&csires1->csi_RS_ResourceSetList.choice.nzp_CSI_RS_SSB->csi_SSB_ResourceSetList->list,ssbres00);
   csires1->bwp_Id = 0;
   csires1->resourceType = NR_CSI_ResourceConfig__resourceType_periodic;
   ASN_SEQUENCE_ADD(&csi_MeasConfig->csi_ResourceConfigToAddModList->list,csires1);

   if (pdsch_AntennaPorts > 1) {
     NR_CSI_ResourceConfig_t *csires2 = calloc(1,sizeof(*csires2));
     csires2->csi_ResourceConfigId=2;
     csires2->csi_RS_ResourceSetList.present = NR_CSI_ResourceConfig__csi_RS_ResourceSetList_PR_csi_IM_ResourceSetList;
     csires2->csi_RS_ResourceSetList.choice.csi_IM_ResourceSetList = calloc(1,sizeof(*csires2->csi_RS_ResourceSetList.choice.csi_IM_ResourceSetList));
     NR_CSI_IM_ResourceSetId_t *csiim00 = calloc(1,sizeof(*csiim00));
     *csiim00 = 0;
     ASN_SEQUENCE_ADD(&csires2->csi_RS_ResourceSetList.choice.csi_IM_ResourceSetList->list,csiim00);
     csires2->bwp_Id=0;
     csires2->resourceType = NR_CSI_ResourceConfig__resourceType_periodic;
     ASN_SEQUENCE_ADD(&csi_MeasConfig->csi_ResourceConfigToAddModList->list,csires2);
   }

   NR_PUCCH_CSI_Resource_t *pucchcsires1 = calloc(1,sizeof(*pucchcsires1));
   pucchcsires1->uplinkBandwidthPartId=0;
   pucchcsires1->pucch_Resource=1;
   csi_MeasConfig->csi_ReportConfigToAddModList = calloc(1,sizeof(*csi_MeasConfig->csi_ReportConfigToAddModList));
   csi_MeasConfig->csi_ReportConfigToReleaseList = NULL;
   if (pdsch_AntennaPorts > 1) {
     LOG_I(NR_RRC,"Filling CSI Report Config for RI_PMI_CQI\n");
     NR_CSI_ReportConfig_t *csirep1 = calloc(1,sizeof(*csirep1));
     csirep1->reportConfigId=0;
     csirep1->carrier=NULL;
     csirep1->resourcesForChannelMeasurement=0;
     csirep1->csi_IM_ResourcesForInterference=calloc(1,sizeof(*csirep1->csi_IM_ResourcesForInterference));
     *csirep1->csi_IM_ResourcesForInterference=2;
     csirep1->nzp_CSI_RS_ResourcesForInterference=NULL;
     csirep1->reportConfigType.present = NR_CSI_ReportConfig__reportConfigType_PR_periodic;
     csirep1->reportConfigType.choice.periodic = calloc(1,sizeof(*csirep1->reportConfigType.choice.periodic));
     csirep1->reportConfigType.choice.periodic->reportSlotConfig.present=NR_CSI_ReportPeriodicityAndOffset_PR_slots320;
     csirep1->reportConfigType.choice.periodic->reportSlotConfig.choice.slots320 = (7 + (20 * uid)) % 320;
     ASN_SEQUENCE_ADD(&csirep1->reportConfigType.choice.periodic->pucch_CSI_ResourceList.list,pucchcsires1);
     csirep1->reportQuantity.present = NR_CSI_ReportConfig__reportQuantity_PR_cri_RI_PMI_CQI;
     csirep1->reportQuantity.choice.cri_RI_PMI_CQI=(NULL_t)0;
     csirep1->reportFreqConfiguration = calloc(1,sizeof(*csirep1->reportFreqConfiguration));
     csirep1->reportFreqConfiguration->cqi_FormatIndicator = calloc(1,sizeof(*csirep1->reportFreqConfiguration->cqi_FormatIndicator));
     *csirep1->reportFreqConfiguration->cqi_FormatIndicator=NR_CSI_ReportConfig__reportFreqConfiguration__cqi_FormatIndicator_widebandCQI;
     csirep1->reportFreqConfiguration->pmi_FormatIndicator = calloc(1,sizeof(*csirep1->reportFreqConfiguration->pmi_FormatIndicator));
     *csirep1->reportFreqConfiguration->pmi_FormatIndicator=NR_CSI_ReportConfig__reportFreqConfiguration__pmi_FormatIndicator_widebandPMI;
     csirep1->reportFreqConfiguration->csi_ReportingBand = NULL; 
     /*calloc(1,sizeof(*csirep1->reportFreqConfiguration->csi_ReportingBand));
     csirep1->reportFreqConfiguration->csi_ReportingBand->present = NR_CSI_ReportConfig__reportFreqConfiguration__csi_ReportingBand_PR_subbands7;
     csirep1->reportFreqConfiguration->csi_ReportingBand->choice.subbands7.size=1;
     csirep1->reportFreqConfiguration->csi_ReportingBand->choice.subbands7.bits_unused=1;
     csirep1->reportFreqConfiguration->csi_ReportingBand->choice.subbands7.buf=malloc(1);
     csirep1->reportFreqConfiguration->csi_ReportingBand->choice.subbands7.buf[0]=254;*/
     csirep1->timeRestrictionForChannelMeasurements= NR_CSI_ReportConfig__timeRestrictionForChannelMeasurements_notConfigured;
     csirep1->timeRestrictionForInterferenceMeasurements=NR_CSI_ReportConfig__timeRestrictionForInterferenceMeasurements_notConfigured;
     csirep1->codebookConfig=calloc(1,sizeof(*csirep1->codebookConfig));
     csirep1->codebookConfig->codebookType.present = NR_CodebookConfig__codebookType_PR_type1;
     csirep1->codebookConfig->codebookType.choice.type1 = calloc(1,sizeof(*csirep1->codebookConfig->codebookType.choice.type1));
     csirep1->codebookConfig->codebookType.choice.type1->subType.present=NR_CodebookConfig__codebookType__type1__subType_PR_typeI_SinglePanel;
     csirep1->codebookConfig->codebookType.choice.type1->subType.choice.typeI_SinglePanel=calloc(1,sizeof(*csirep1->codebookConfig->codebookType.choice.type1->subType.choice.typeI_SinglePanel));
     csirep1->codebookConfig->codebookType.choice.type1->subType.choice.typeI_SinglePanel->nrOfAntennaPorts.present=
       NR_CodebookConfig__codebookType__type1__subType__typeI_SinglePanel__nrOfAntennaPorts_PR_two;
     csirep1->codebookConfig->codebookType.choice.type1->subType.choice.typeI_SinglePanel->nrOfAntennaPorts.choice.two=
     calloc(1,sizeof(*csirep1->codebookConfig->codebookType.choice.type1->subType.choice.typeI_SinglePanel->nrOfAntennaPorts.choice.two));
     csirep1->codebookConfig->codebookType.choice.type1->subType.choice.typeI_SinglePanel->nrOfAntennaPorts.choice.two->twoTX_CodebookSubsetRestriction.size=1;
     csirep1->codebookConfig->codebookType.choice.type1->subType.choice.typeI_SinglePanel->nrOfAntennaPorts.choice.two->twoTX_CodebookSubsetRestriction.bits_unused=2;
     csirep1->codebookConfig->codebookType.choice.type1->subType.choice.typeI_SinglePanel->nrOfAntennaPorts.choice.two->twoTX_CodebookSubsetRestriction.buf=malloc(1);
     csirep1->codebookConfig->codebookType.choice.type1->subType.choice.typeI_SinglePanel->nrOfAntennaPorts.choice.two->twoTX_CodebookSubsetRestriction.buf[0]=0xfc;
     csirep1->codebookConfig->codebookType.choice.type1->subType.choice.typeI_SinglePanel->typeI_SinglePanel_ri_Restriction.size=1;
     csirep1->codebookConfig->codebookType.choice.type1->subType.choice.typeI_SinglePanel->typeI_SinglePanel_ri_Restriction.bits_unused=0;
     csirep1->codebookConfig->codebookType.choice.type1->subType.choice.typeI_SinglePanel->typeI_SinglePanel_ri_Restriction.buf=malloc(1);
     csirep1->codebookConfig->codebookType.choice.type1->subType.choice.typeI_SinglePanel->typeI_SinglePanel_ri_Restriction.buf[0]=0x03;
     csirep1->codebookConfig->codebookType.choice.type1->codebookMode=1;
     csirep1->dummy = NULL;
     csirep1->groupBasedBeamReporting.present = NR_CSI_ReportConfig__groupBasedBeamReporting_PR_disabled;
     csirep1->groupBasedBeamReporting.choice.disabled=calloc(1,sizeof(*csirep1->groupBasedBeamReporting.choice.disabled));
     //csirep1->groupBasedBeamReporting.choice.disabled->nrofReportedRS = calloc(1,sizeof(*csirep1->groupBasedBeamReporting.choice.disabled->nrofReportedRS));
     //*csirep1->groupBasedBeamReporting.choice.disabled->nrofReportedRS=NR_CSI_ReportConfig__groupBasedBeamReporting__disabled__nrofReportedRS_n1;
     csirep1->cqi_Table = calloc(1,sizeof(*csirep1->cqi_Table));
     *csirep1->cqi_Table = NR_CSI_ReportConfig__cqi_Table_table1;
     csirep1->subbandSize = NR_CSI_ReportConfig__subbandSize_value2;
     csirep1->non_PMI_PortIndication = NULL;
     csirep1->ext1 = NULL;
     ASN_SEQUENCE_ADD(&csi_MeasConfig->csi_ReportConfigToAddModList->list,csirep1);
   }

   LOG_I(NR_RRC,"Filling CSI Report Config for CRI_RSRP\n");
   NR_CSI_ReportConfig_t *csirep2 = calloc(1,sizeof(*csirep2));
   csirep2->reportConfigId=1;
   csirep2->carrier=NULL;
   csirep2->resourcesForChannelMeasurement=0;
   csirep2->csi_IM_ResourcesForInterference=NULL;
   csirep2->nzp_CSI_RS_ResourcesForInterference=NULL;
   csirep2->reportConfigType.present = NR_CSI_ReportConfig__reportConfigType_PR_periodic;
   csirep2->reportConfigType.choice.periodic = calloc(1,sizeof(*csirep2->reportConfigType.choice.periodic));
   csirep2->reportConfigType.choice.periodic->reportSlotConfig.present=NR_CSI_ReportPeriodicityAndOffset_PR_slots320;
   csirep2->reportConfigType.choice.periodic->reportSlotConfig.choice.slots320 = (27 + (20 * uid)) % 320;
   ASN_SEQUENCE_ADD(&csirep2->reportConfigType.choice.periodic->pucch_CSI_ResourceList.list,pucchcsires1);
   csirep2->reportQuantity.present = NR_CSI_ReportConfig__reportQuantity_PR_cri_RSRP;
   csirep2->reportQuantity.choice.cri_RSRP=(NULL_t)0;
   csirep2->reportFreqConfiguration = calloc(1,sizeof(*csirep2->reportFreqConfiguration));
   csirep2->reportFreqConfiguration->cqi_FormatIndicator = NULL;
   csirep2->reportFreqConfiguration->pmi_FormatIndicator=NULL;
   csirep2->reportFreqConfiguration->csi_ReportingBand=NULL;
   csirep2->timeRestrictionForChannelMeasurements= NR_CSI_ReportConfig__timeRestrictionForChannelMeasurements_configured;
   csirep2->timeRestrictionForInterferenceMeasurements=NR_CSI_ReportConfig__timeRestrictionForInterferenceMeasurements_configured;
   csirep2->codebookConfig=NULL;
   csirep2->dummy = NULL;
   csirep2->groupBasedBeamReporting.present = NR_CSI_ReportConfig__groupBasedBeamReporting_PR_disabled;
   csirep2->groupBasedBeamReporting.choice.disabled=calloc(1,sizeof(*csirep2->groupBasedBeamReporting.choice.disabled));
   csirep2->groupBasedBeamReporting.choice.disabled->nrofReportedRS=calloc(1,sizeof(*csirep2->groupBasedBeamReporting.choice.disabled->nrofReportedRS));
   *csirep2->groupBasedBeamReporting.choice.disabled->nrofReportedRS=NR_CSI_ReportConfig__groupBasedBeamReporting__disabled__nrofReportedRS_n1;
   csirep2->cqi_Table = NULL;
   csirep2->subbandSize = NR_CSI_ReportConfig__subbandSize_value1;
   csirep2->non_PMI_PortIndication = NULL;
   csirep2->ext1 = NULL;
   ASN_SEQUENCE_ADD(&csi_MeasConfig->csi_ReportConfigToAddModList->list,csirep2);
 }
  pdsch_servingcellconfig->codeBlockGroupTransmission = NULL;
  pdsch_servingcellconfig->xOverhead = NULL;
  pdsch_servingcellconfig->nrofHARQ_ProcessesForPDSCH = calloc(1, sizeof(*pdsch_servingcellconfig->nrofHARQ_ProcessesForPDSCH));
  *pdsch_servingcellconfig->nrofHARQ_ProcessesForPDSCH = NR_PDSCH_ServingCellConfig__nrofHARQ_ProcessesForPDSCH_n16;
  pdsch_servingcellconfig->pucch_Cell= NULL;
  pdsch_servingcellconfig->ext1=calloc(1,sizeof(*pdsch_servingcellconfig->ext1));
  pdsch_servingcellconfig->ext1->maxMIMO_Layers = calloc(1,sizeof(*pdsch_servingcellconfig->ext1->maxMIMO_Layers));
  *pdsch_servingcellconfig->ext1->maxMIMO_Layers = 2;

  // Downlink BWPs
  int n_dl_bwp = 0;
  if (servingcellconfigdedicated &&
      servingcellconfigdedicated->downlinkBWP_ToAddModList &&
      servingcellconfigdedicated->downlinkBWP_ToAddModList->list.count > 0) {
    n_dl_bwp = servingcellconfigdedicated->downlinkBWP_ToAddModList->list.count;
  }
  if(n_dl_bwp>0){
    SpCellConfig->spCellConfigDedicated->downlinkBWP_ToAddModList = calloc(1,sizeof(*SpCellConfig->spCellConfigDedicated->downlinkBWP_ToAddModList));
    for (int bwp_loop = 0; bwp_loop < n_dl_bwp; bwp_loop++) {
      NR_BWP_Downlink_t *bwp = calloc(1, sizeof(*bwp));
      fill_default_downlinkBWP(bwp, bwp_loop, servingcellconfigdedicated, scc, configuration);
      ASN_SEQUENCE_ADD(&SpCellConfig->spCellConfigDedicated->downlinkBWP_ToAddModList->list,bwp);
    }
    SpCellConfig->spCellConfigDedicated->firstActiveDownlinkBWP_Id = calloc(1,sizeof(*SpCellConfig->spCellConfigDedicated->firstActiveDownlinkBWP_Id));
    *SpCellConfig->spCellConfigDedicated->firstActiveDownlinkBWP_Id = servingcellconfigdedicated->firstActiveDownlinkBWP_Id ? *servingcellconfigdedicated->firstActiveDownlinkBWP_Id : 1;
    SpCellConfig->spCellConfigDedicated->defaultDownlinkBWP_Id = calloc(1,sizeof(*SpCellConfig->spCellConfigDedicated->defaultDownlinkBWP_Id));
    *SpCellConfig->spCellConfigDedicated->defaultDownlinkBWP_Id = servingcellconfigdedicated->defaultDownlinkBWP_Id ? *servingcellconfigdedicated->defaultDownlinkBWP_Id : 1;
  }

  // Uplink BWPs
  int n_ul_bwp = 0;
  if (servingcellconfigdedicated && servingcellconfigdedicated->uplinkConfig &&
      servingcellconfigdedicated->uplinkConfig->uplinkBWP_ToAddModList &&
      servingcellconfigdedicated->uplinkConfig->uplinkBWP_ToAddModList->list.count > 0) {
    n_ul_bwp = servingcellconfigdedicated->uplinkConfig->uplinkBWP_ToAddModList->list.count;
  }
  if(n_ul_bwp>0) {
    SpCellConfig->spCellConfigDedicated->uplinkConfig->uplinkBWP_ToAddModList = calloc(1,sizeof(*SpCellConfig->spCellConfigDedicated->uplinkConfig->uplinkBWP_ToAddModList));
    for (int bwp_loop = 0; bwp_loop < n_ul_bwp; bwp_loop++) {
      NR_BWP_Uplink_t *ubwp = calloc(1, sizeof(*ubwp));
      fill_default_uplinkBWP(ubwp, bwp_loop, servingcellconfigdedicated, scc, configuration, uid);
      ASN_SEQUENCE_ADD(&SpCellConfig->spCellConfigDedicated->uplinkConfig->uplinkBWP_ToAddModList->list, ubwp);
    }
    SpCellConfig->spCellConfigDedicated->uplinkConfig->firstActiveUplinkBWP_Id = calloc(1,sizeof(*SpCellConfig->spCellConfigDedicated->uplinkConfig->firstActiveUplinkBWP_Id));
    *SpCellConfig->spCellConfigDedicated->uplinkConfig->firstActiveUplinkBWP_Id = servingcellconfigdedicated->uplinkConfig->firstActiveUplinkBWP_Id ? *servingcellconfigdedicated->uplinkConfig->firstActiveUplinkBWP_Id : 1;
  }

  if ( LOG_DEBUGFLAG(DEBUG_ASN1) ) {
    xer_fprint(stdout, &asn_DEF_NR_SpCellConfig, (void *)SpCellConfig);
  }

}

void fill_mastercellGroupConfig(NR_CellGroupConfig_t *cellGroupConfig, NR_CellGroupConfig_t *ue_context_mastercellGroup,int use_rlc_um_for_drb) {

  cellGroupConfig->cellGroupId = 0;
  cellGroupConfig->rlc_BearerToReleaseList = NULL;
  cellGroupConfig->rlc_BearerToAddModList = calloc(1, sizeof(*cellGroupConfig->rlc_BearerToAddModList));

  // RLC Bearer Config
  // TS38.331 9.2.1 Default SRB configurations
  NR_RLC_BearerConfig_t *rlc_BearerConfig                          = NULL;
  NR_RLC_Config_t *rlc_Config                                      = NULL;
  NR_LogicalChannelConfig_t *logicalChannelConfig                  = NULL;
  long *logicalChannelGroup                                        = NULL;
  rlc_BearerConfig                                                 = calloc(1, sizeof(NR_RLC_BearerConfig_t));
  rlc_BearerConfig->logicalChannelIdentity                         = 2;
  rlc_BearerConfig->servedRadioBearer                              = calloc(1, sizeof(*rlc_BearerConfig->servedRadioBearer));
  rlc_BearerConfig->servedRadioBearer->present                     = NR_RLC_BearerConfig__servedRadioBearer_PR_srb_Identity;
  rlc_BearerConfig->servedRadioBearer->choice.srb_Identity         = 2;
  rlc_BearerConfig->reestablishRLC                                 = NULL;
  rlc_Config                                                       = calloc(1, sizeof(NR_RLC_Config_t));
  rlc_Config->present                                              = NR_RLC_Config_PR_am;
  rlc_Config->choice.am                                            = calloc(1, sizeof(*rlc_Config->choice.am));
  rlc_Config->choice.am->dl_AM_RLC.sn_FieldLength                  = calloc(1, sizeof(NR_SN_FieldLengthAM_t));
  *(rlc_Config->choice.am->dl_AM_RLC.sn_FieldLength)               = NR_SN_FieldLengthAM_size12;
  rlc_Config->choice.am->dl_AM_RLC.t_Reassembly                    = NR_T_Reassembly_ms35;
  rlc_Config->choice.am->dl_AM_RLC.t_StatusProhibit                = NR_T_StatusProhibit_ms0;
  rlc_Config->choice.am->ul_AM_RLC.sn_FieldLength                  = calloc(1, sizeof(NR_SN_FieldLengthAM_t));
  *(rlc_Config->choice.am->ul_AM_RLC.sn_FieldLength)               = NR_SN_FieldLengthAM_size12;
  rlc_Config->choice.am->ul_AM_RLC.t_PollRetransmit                = NR_T_PollRetransmit_ms45;
  rlc_Config->choice.am->ul_AM_RLC.pollPDU                         = NR_PollPDU_infinity;
  rlc_Config->choice.am->ul_AM_RLC.pollByte                        = NR_PollByte_infinity;
  rlc_Config->choice.am->ul_AM_RLC.maxRetxThreshold                = NR_UL_AM_RLC__maxRetxThreshold_t8;
  rlc_BearerConfig->rlc_Config                                     = rlc_Config;
  logicalChannelConfig                                             = calloc(1, sizeof(NR_LogicalChannelConfig_t));
  logicalChannelConfig->ul_SpecificParameters                      = calloc(1, sizeof(*logicalChannelConfig->ul_SpecificParameters));
  logicalChannelConfig->ul_SpecificParameters->priority            = 3;
  logicalChannelConfig->ul_SpecificParameters->prioritisedBitRate  = NR_LogicalChannelConfig__ul_SpecificParameters__prioritisedBitRate_infinity;
  logicalChannelConfig->ul_SpecificParameters->bucketSizeDuration  = NR_LogicalChannelConfig__ul_SpecificParameters__bucketSizeDuration_ms5;
  logicalChannelGroup                                              = CALLOC(1, sizeof(long));
  *logicalChannelGroup                                             = 0;
  logicalChannelConfig->ul_SpecificParameters->logicalChannelGroup = logicalChannelGroup;
  logicalChannelConfig->ul_SpecificParameters->schedulingRequestID = CALLOC(1, sizeof(*logicalChannelConfig->ul_SpecificParameters->schedulingRequestID));
  *logicalChannelConfig->ul_SpecificParameters->schedulingRequestID = 0;
  logicalChannelConfig->ul_SpecificParameters->logicalChannelSR_Mask = 0;
  logicalChannelConfig->ul_SpecificParameters->logicalChannelSR_DelayTimerApplied = 0;
  rlc_BearerConfig->mac_LogicalChannelConfig                       = logicalChannelConfig;
  ASN_SEQUENCE_ADD(&cellGroupConfig->rlc_BearerToAddModList->list, rlc_BearerConfig);
  ASN_SEQUENCE_ADD(&ue_context_mastercellGroup->rlc_BearerToAddModList->list, rlc_BearerConfig);

  // DRB Configuration
  NR_RLC_BearerConfig_t *rlc_BearerConfig_drb                      = NULL;
  NR_RLC_Config_t *rlc_Config_drb                                  = NULL;
  NR_LogicalChannelConfig_t *logicalChannelConfig_drb              = NULL;
  long *logicalChannelGroup_drb                                    = NULL;
  rlc_BearerConfig_drb                                             = calloc(1, sizeof(NR_RLC_BearerConfig_t));
  rlc_BearerConfig_drb->logicalChannelIdentity                     = 4;
  rlc_BearerConfig_drb->servedRadioBearer                          = calloc(1, sizeof(*rlc_BearerConfig_drb->servedRadioBearer));
  rlc_BearerConfig_drb->servedRadioBearer->present                 = NR_RLC_BearerConfig__servedRadioBearer_PR_drb_Identity;
  rlc_BearerConfig_drb->servedRadioBearer->choice.drb_Identity     = 1;
  rlc_BearerConfig_drb->reestablishRLC                             = NULL;
  rlc_Config_drb                                                   = calloc(1, sizeof(NR_RLC_Config_t));

  if (use_rlc_um_for_drb) nr_drb_config(rlc_Config_drb, NR_RLC_Config_PR_um_Bi_Directional);
  else                    nr_drb_config(rlc_Config_drb, NR_RLC_Config_PR_am);

  
  rlc_BearerConfig_drb->rlc_Config                                 = rlc_Config_drb;
  logicalChannelConfig_drb                                             = calloc(1, sizeof(NR_LogicalChannelConfig_t));
  logicalChannelConfig_drb->ul_SpecificParameters                      = calloc(1, sizeof(*logicalChannelConfig_drb->ul_SpecificParameters));
  logicalChannelConfig_drb->ul_SpecificParameters->priority            = 13;
  logicalChannelConfig_drb->ul_SpecificParameters->prioritisedBitRate  = NR_LogicalChannelConfig__ul_SpecificParameters__prioritisedBitRate_kBps8;
  logicalChannelConfig_drb->ul_SpecificParameters->bucketSizeDuration  = NR_LogicalChannelConfig__ul_SpecificParameters__bucketSizeDuration_ms100;
  logicalChannelGroup_drb                                              = CALLOC(1, sizeof(long));
  *logicalChannelGroup_drb                                             = 1;
  logicalChannelConfig_drb->ul_SpecificParameters->logicalChannelGroup = logicalChannelGroup_drb;
  logicalChannelConfig_drb->ul_SpecificParameters->schedulingRequestID = CALLOC(1, sizeof(*logicalChannelConfig_drb->ul_SpecificParameters->schedulingRequestID));
  *logicalChannelConfig_drb->ul_SpecificParameters->schedulingRequestID = 0;
  logicalChannelConfig_drb->ul_SpecificParameters->logicalChannelSR_Mask = 0;
  logicalChannelConfig_drb->ul_SpecificParameters->logicalChannelSR_DelayTimerApplied = 0;
  rlc_BearerConfig_drb->mac_LogicalChannelConfig                       = logicalChannelConfig_drb;
  ASN_SEQUENCE_ADD(&cellGroupConfig->rlc_BearerToAddModList->list, rlc_BearerConfig_drb);
  ASN_SEQUENCE_ADD(&ue_context_mastercellGroup->rlc_BearerToAddModList->list, rlc_BearerConfig_drb);
}


void update_cellGroupConfig(NR_CellGroupConfig_t *cellGroupConfig,
                            NR_UE_NR_Capability_t *uecap,
                            const gNB_RrcConfigurationReq* configuration) {

  NR_SpCellConfig_t *SpCellConfig = cellGroupConfig->spCellConfig;

  if (SpCellConfig == NULL) return;

  NR_ServingCellConfigCommon_t *scc = configuration ? configuration->scc : NULL;

  // Set DL MCS table
  if(scc) {
    NR_BWP_DownlinkDedicated_t *bwp_Dedicated = SpCellConfig->spCellConfigDedicated->initialDownlinkBWP;
    set_dl_mcs_table(scc->downlinkConfigCommon->initialDownlinkBWP->genericParameters.subcarrierSpacing,
                     configuration->force_256qam_off ? NULL : uecap, SpCellConfig, bwp_Dedicated, scc);
    struct NR_ServingCellConfig__downlinkBWP_ToAddModList *DL_BWP_list = SpCellConfig->spCellConfigDedicated->downlinkBWP_ToAddModList;
    if (DL_BWP_list) {
      for (int i=0; i<DL_BWP_list->list.count; i++){
        NR_BWP_Downlink_t *bwp = DL_BWP_list->list.array[i];
        int scs = bwp->bwp_Common->genericParameters.subcarrierSpacing;
        set_dl_mcs_table(scs, configuration->force_256qam_off ? NULL : uecap, SpCellConfig, bwp->bwp_Dedicated, scc);
      }
    }
  }

<<<<<<< HEAD
=======
}

>>>>>>> 5bf454c7
void fill_initial_cellGroupConfig(int uid,
                                  NR_CellGroupConfig_t *cellGroupConfig,
                                  NR_ServingCellConfigCommon_t *scc,
                                  NR_ServingCellConfig_t *servingcellconfigdedicated,
                                  const gNB_RrcConfigurationReq *configuration)
{
  NR_RLC_BearerConfig_t                            *rlc_BearerConfig     = NULL;
  NR_RLC_Config_t                                  *rlc_Config           = NULL;
  NR_LogicalChannelConfig_t                        *logicalChannelConfig = NULL;
  NR_MAC_CellGroupConfig_t                         *mac_CellGroupConfig  = NULL;
  NR_PhysicalCellGroupConfig_t	                   *physicalCellGroupConfig = NULL;
  long *logicalChannelGroup = NULL;
  
  cellGroupConfig->cellGroupId = 0;
  
  /* Rlc Bearer Config */
  /* TS38.331 9.2.1	Default SRB configurations */
  cellGroupConfig->rlc_BearerToAddModList                          = calloc(1, sizeof(*cellGroupConfig->rlc_BearerToAddModList));
  rlc_BearerConfig                                                 = calloc(1, sizeof(NR_RLC_BearerConfig_t));
  rlc_BearerConfig->logicalChannelIdentity                         = 1;
  rlc_BearerConfig->servedRadioBearer                              = calloc(1, sizeof(*rlc_BearerConfig->servedRadioBearer));
  rlc_BearerConfig->servedRadioBearer->present                     = NR_RLC_BearerConfig__servedRadioBearer_PR_srb_Identity;
  rlc_BearerConfig->servedRadioBearer->choice.srb_Identity         = 1;
  rlc_BearerConfig->reestablishRLC                                 = NULL;
  rlc_Config = calloc(1, sizeof(NR_RLC_Config_t));
  rlc_Config->present                                              = NR_RLC_Config_PR_am;
  rlc_Config->choice.am                                            = calloc(1, sizeof(*rlc_Config->choice.am));
  rlc_Config->choice.am->dl_AM_RLC.sn_FieldLength                  = calloc(1, sizeof(NR_SN_FieldLengthAM_t));
  *(rlc_Config->choice.am->dl_AM_RLC.sn_FieldLength)               = NR_SN_FieldLengthAM_size12;
  rlc_Config->choice.am->dl_AM_RLC.t_Reassembly                    = NR_T_Reassembly_ms35;
  rlc_Config->choice.am->dl_AM_RLC.t_StatusProhibit                = NR_T_StatusProhibit_ms0;
  rlc_Config->choice.am->ul_AM_RLC.sn_FieldLength                  = calloc(1, sizeof(NR_SN_FieldLengthAM_t));
  *(rlc_Config->choice.am->ul_AM_RLC.sn_FieldLength)               = NR_SN_FieldLengthAM_size12;
  rlc_Config->choice.am->ul_AM_RLC.t_PollRetransmit                = NR_T_PollRetransmit_ms45;
  rlc_Config->choice.am->ul_AM_RLC.pollPDU                         = NR_PollPDU_infinity;
  rlc_Config->choice.am->ul_AM_RLC.pollByte                        = NR_PollByte_infinity;
  rlc_Config->choice.am->ul_AM_RLC.maxRetxThreshold                = NR_UL_AM_RLC__maxRetxThreshold_t8;
  rlc_BearerConfig->rlc_Config                                     = rlc_Config;
  logicalChannelConfig                                             = calloc(1, sizeof(NR_LogicalChannelConfig_t));
  logicalChannelConfig->ul_SpecificParameters                      = calloc(1, sizeof(*logicalChannelConfig->ul_SpecificParameters));
  logicalChannelConfig->ul_SpecificParameters->priority            = 1;
  logicalChannelConfig->ul_SpecificParameters->prioritisedBitRate  = NR_LogicalChannelConfig__ul_SpecificParameters__prioritisedBitRate_infinity;
  logicalChannelGroup                                              = CALLOC(1, sizeof(long));
  *logicalChannelGroup                                             = 0;
  logicalChannelConfig->ul_SpecificParameters->logicalChannelGroup = logicalChannelGroup;
  logicalChannelConfig->ul_SpecificParameters->schedulingRequestID = CALLOC(1, sizeof(*logicalChannelConfig->ul_SpecificParameters->schedulingRequestID));
  *logicalChannelConfig->ul_SpecificParameters->schedulingRequestID = 0;
  logicalChannelConfig->ul_SpecificParameters->logicalChannelSR_Mask = 0;
  logicalChannelConfig->ul_SpecificParameters->logicalChannelSR_DelayTimerApplied = 0;
  rlc_BearerConfig->mac_LogicalChannelConfig                       = logicalChannelConfig;
  ASN_SEQUENCE_ADD(&cellGroupConfig->rlc_BearerToAddModList->list, rlc_BearerConfig);
  
  cellGroupConfig->rlc_BearerToReleaseList = NULL;
  
  /* mac CellGroup Config */
  mac_CellGroupConfig                                                     = calloc(1, sizeof(*mac_CellGroupConfig));

  mac_CellGroupConfig->bsr_Config                                         = calloc(1, sizeof(*mac_CellGroupConfig->bsr_Config));
  mac_CellGroupConfig->bsr_Config->periodicBSR_Timer                      = NR_BSR_Config__periodicBSR_Timer_sf10;
  mac_CellGroupConfig->bsr_Config->retxBSR_Timer                          = NR_BSR_Config__retxBSR_Timer_sf80;
  mac_CellGroupConfig->tag_Config                                         = calloc(1, sizeof(*mac_CellGroupConfig->tag_Config));
  mac_CellGroupConfig->tag_Config->tag_ToReleaseList = NULL;
  mac_CellGroupConfig->tag_Config->tag_ToAddModList  = calloc(1,sizeof(*mac_CellGroupConfig->tag_Config->tag_ToAddModList));
  struct NR_TAG *tag=calloc(1,sizeof(*tag));
  tag->tag_Id             = 0;
  tag->timeAlignmentTimer = NR_TimeAlignmentTimer_infinity;
  ASN_SEQUENCE_ADD(&mac_CellGroupConfig->tag_Config->tag_ToAddModList->list,tag);
  mac_CellGroupConfig->phr_Config                                         = calloc(1, sizeof(*mac_CellGroupConfig->phr_Config));
  mac_CellGroupConfig->phr_Config->present                                = NR_SetupRelease_PHR_Config_PR_setup;
  mac_CellGroupConfig->phr_Config->choice.setup                           = calloc(1, sizeof(*mac_CellGroupConfig->phr_Config->choice.setup));
  mac_CellGroupConfig->phr_Config->choice.setup->phr_PeriodicTimer        = NR_PHR_Config__phr_PeriodicTimer_sf10;
  mac_CellGroupConfig->phr_Config->choice.setup->phr_ProhibitTimer        = NR_PHR_Config__phr_ProhibitTimer_sf10;
  mac_CellGroupConfig->phr_Config->choice.setup->phr_Tx_PowerFactorChange = NR_PHR_Config__phr_Tx_PowerFactorChange_dB1;

  cellGroupConfig->mac_CellGroupConfig                                      = mac_CellGroupConfig;

  physicalCellGroupConfig                                                   = calloc(1,sizeof(*physicalCellGroupConfig));
  physicalCellGroupConfig->p_NR_FR1                                         = calloc(1,sizeof(*physicalCellGroupConfig->p_NR_FR1));
  *physicalCellGroupConfig->p_NR_FR1                                        = 10;
  physicalCellGroupConfig->pdsch_HARQ_ACK_Codebook                          = NR_PhysicalCellGroupConfig__pdsch_HARQ_ACK_Codebook_dynamic;
  cellGroupConfig->physicalCellGroupConfig                                  = physicalCellGroupConfig;
  
  cellGroupConfig->spCellConfig                                             = calloc(1,sizeof(*cellGroupConfig->spCellConfig));
  
<<<<<<< HEAD
  fill_initial_SpCellConfig(uid,cellGroupConfig,scc,configuration);
=======
  fill_initial_SpCellConfig(uid,cellGroupConfig->spCellConfig,scc,servingcellconfigdedicated,configuration);
>>>>>>> 5bf454c7
  
  cellGroupConfig->sCellToAddModList                                        = NULL;
  cellGroupConfig->sCellToReleaseList                                       = NULL;
}

//------------------------------------------------------------------------------
int16_t do_RRCSetup(rrc_gNB_ue_context_t          *const ue_context_pP,
                    uint8_t                       *const buffer,
                    const uint8_t                 transaction_id,
                    OCTET_STRING_t                *masterCellGroup_from_DU,
                    NR_ServingCellConfigCommon_t  *scc,
                    NR_ServingCellConfig_t        *servingcellconfigdedicated,
                    const gNB_RrcConfigurationReq *configuration)
//------------------------------------------------------------------------------
{
    asn_enc_rval_t                                   enc_rval;
    NR_DL_CCCH_Message_t                             dl_ccch_msg;
    NR_RRCSetup_t                                    *rrcSetup;
    NR_RRCSetup_IEs_t                                *ie;
    NR_SRB_ToAddMod_t                                *SRB1_config          = NULL;
    NR_PDCP_Config_t                                 *pdcp_Config          = NULL;
    NR_CellGroupConfig_t                             *cellGroupConfig      = NULL;
    char masterCellGroup_buf[3000];

    AssertFatal(ue_context_pP != NULL,"ue_context_p is null\n");
    gNB_RRC_UE_t *ue_p = &ue_context_pP->ue_context;
    NR_SRB_ToAddModList_t        **SRB_configList = &ue_p->SRB_configList;



    memset((void *)&dl_ccch_msg, 0, sizeof(NR_DL_CCCH_Message_t));
    dl_ccch_msg.message.present            = NR_DL_CCCH_MessageType_PR_c1;
    dl_ccch_msg.message.choice.c1          = CALLOC(1, sizeof(struct NR_DL_CCCH_MessageType__c1));
    dl_ccch_msg.message.choice.c1->present = NR_DL_CCCH_MessageType__c1_PR_rrcSetup;
    dl_ccch_msg.message.choice.c1->choice.rrcSetup = calloc(1, sizeof(NR_RRCSetup_t));

    rrcSetup = dl_ccch_msg.message.choice.c1->choice.rrcSetup;
    rrcSetup->criticalExtensions.present = NR_RRCSetup__criticalExtensions_PR_rrcSetup;
    rrcSetup->rrc_TransactionIdentifier  = transaction_id;
    rrcSetup->criticalExtensions.choice.rrcSetup = calloc(1, sizeof(NR_RRCSetup_IEs_t));
    ie = rrcSetup->criticalExtensions.choice.rrcSetup;

    /****************************** radioBearerConfig ******************************/

    /* Configure SRB1 */
    if (*SRB_configList) {
        free(*SRB_configList);
    }

    *SRB_configList = calloc(1, sizeof(NR_SRB_ToAddModList_t));
    // SRB1
    /* TODO */
    SRB1_config = calloc(1, sizeof(NR_SRB_ToAddMod_t));
    SRB1_config->srb_Identity = 1;
    // pdcp_Config->t_Reordering
    SRB1_config->pdcp_Config = pdcp_Config;
    ie->radioBearerConfig.srb_ToAddModList = *SRB_configList;
    ASN_SEQUENCE_ADD(&(*SRB_configList)->list, SRB1_config);

    ie->radioBearerConfig.srb3_ToRelease    = NULL;
    ie->radioBearerConfig.drb_ToAddModList  = NULL;
    ie->radioBearerConfig.drb_ToReleaseList = NULL;
    ie->radioBearerConfig.securityConfig    = NULL;
    
    /****************************** masterCellGroup ******************************/
    /* TODO */
    if (masterCellGroup_from_DU) {
      memcpy(&ie->masterCellGroup,masterCellGroup_from_DU,sizeof(*masterCellGroup_from_DU));
      // decode masterCellGroup OCTET_STRING received from DU and place in ue context
      uper_decode(NULL,
		  &asn_DEF_NR_CellGroupConfig,   //might be added prefix later
		  (void **)&cellGroupConfig,
		  (uint8_t *)masterCellGroup_from_DU->buf,
		  masterCellGroup_from_DU->size, 0, 0);
    }
    else {
      cellGroupConfig = calloc(1, sizeof(NR_CellGroupConfig_t));
      fill_initial_cellGroupConfig(ue_context_pP->local_uid,cellGroupConfig,scc,servingcellconfigdedicated,configuration);

      enc_rval = uper_encode_to_buffer(&asn_DEF_NR_CellGroupConfig,
				       NULL,
				       (void *)cellGroupConfig,
				       masterCellGroup_buf,
				       3000);
      
      if(enc_rval.encoded == -1) {
        LOG_E(NR_RRC, "ASN1 message CellGroupConfig encoding failed (%s, %lu)!\n",
	      enc_rval.failed_type->name, enc_rval.encoded);
        return -1;
      }
      
      if (OCTET_STRING_fromBuf(&ie->masterCellGroup, masterCellGroup_buf, (enc_rval.encoded+7)/8) == -1) {
        LOG_E(NR_RRC, "fatal: OCTET_STRING_fromBuf failed\n");
        return -1;
      }
    }

    ue_p->masterCellGroup = cellGroupConfig;

    if ( LOG_DEBUGFLAG(DEBUG_ASN1) ) {
      xer_fprint(stdout, &asn_DEF_NR_CellGroupConfig, (const void*)cellGroupConfig);
      xer_fprint(stdout, &asn_DEF_NR_DL_CCCH_Message, (void *)&dl_ccch_msg);
    }

    enc_rval = uper_encode_to_buffer(&asn_DEF_NR_DL_CCCH_Message,
				     NULL,
				     (void *)&dl_ccch_msg,
				     buffer,
				     1000);
    
    if(enc_rval.encoded == -1) {
      LOG_E(NR_RRC, "[gNB AssertFatal]ASN1 message encoding failed (%s, %lu)!\n",
	    enc_rval.failed_type->name, enc_rval.encoded);
      return -1;
    }
    
    LOG_I(NR_RRC,"RRCSetup Encoded %zd bits (%zd bytes)\n",
            enc_rval.encoded,(enc_rval.encoded+7)/8);
    return((enc_rval.encoded+7)/8);
}

uint8_t do_NR_SecurityModeCommand(
  const protocol_ctxt_t *const ctxt_pP,
  uint8_t *const buffer,
  const uint8_t Transaction_id,
  const uint8_t cipheringAlgorithm,
  NR_IntegrityProtAlgorithm_t *integrityProtAlgorithm
)
//------------------------------------------------------------------------------
{
  NR_DL_DCCH_Message_t dl_dcch_msg;
  asn_enc_rval_t enc_rval;
  memset(&dl_dcch_msg,0,sizeof(NR_DL_DCCH_Message_t));
  dl_dcch_msg.message.present           = NR_DL_DCCH_MessageType_PR_c1;
  dl_dcch_msg.message.choice.c1=CALLOC(1,sizeof(struct NR_DL_DCCH_MessageType__c1));
  dl_dcch_msg.message.choice.c1->present = NR_DL_DCCH_MessageType__c1_PR_securityModeCommand;
  dl_dcch_msg.message.choice.c1->choice.securityModeCommand = CALLOC(1, sizeof(struct NR_SecurityModeCommand));
  dl_dcch_msg.message.choice.c1->choice.securityModeCommand->rrc_TransactionIdentifier = Transaction_id;
  dl_dcch_msg.message.choice.c1->choice.securityModeCommand->criticalExtensions.present = NR_SecurityModeCommand__criticalExtensions_PR_securityModeCommand;

  dl_dcch_msg.message.choice.c1->choice.securityModeCommand->criticalExtensions.choice.securityModeCommand =
		  CALLOC(1, sizeof(struct NR_SecurityModeCommand_IEs));
  // the two following information could be based on the mod_id
  dl_dcch_msg.message.choice.c1->choice.securityModeCommand->criticalExtensions.choice.securityModeCommand->securityConfigSMC.securityAlgorithmConfig.cipheringAlgorithm
    = (NR_CipheringAlgorithm_t)cipheringAlgorithm;
  dl_dcch_msg.message.choice.c1->choice.securityModeCommand->criticalExtensions.choice.securityModeCommand->securityConfigSMC.securityAlgorithmConfig.integrityProtAlgorithm
    = integrityProtAlgorithm;

  if ( LOG_DEBUGFLAG(DEBUG_ASN1) ) {
    xer_fprint(stdout, &asn_DEF_NR_DL_DCCH_Message, (void *)&dl_dcch_msg);
  }

  enc_rval = uper_encode_to_buffer(&asn_DEF_NR_DL_DCCH_Message,
                                   NULL,
                                   (void *)&dl_dcch_msg,
                                   buffer,
                                   100);

  if(enc_rval.encoded == -1) {
    LOG_I(NR_RRC, "[gNB AssertFatal]ASN1 message encoding failed (%s, %lu)!\n",
          enc_rval.failed_type->name, enc_rval.encoded);
    return -1;
  }

  LOG_D(NR_RRC,"[gNB %d] securityModeCommand for UE %x Encoded %zd bits (%zd bytes)\n",
        ctxt_pP->module_id,
        ctxt_pP->rnti,
        enc_rval.encoded,
        (enc_rval.encoded+7)/8);

  if (enc_rval.encoded==-1) {
    LOG_E(NR_RRC,"[gNB %d] ASN1 : securityModeCommand encoding failed for UE %x\n",
          ctxt_pP->module_id,
          ctxt_pP->rnti);
    return(-1);
  }

  //  rrc_ue_process_ueCapabilityEnquiry(0,1000,&dl_dcch_msg.message.choice.c1.choice.ueCapabilityEnquiry,0);
  //  exit(-1);
  return((enc_rval.encoded+7)/8);
}

/*TODO*/
//------------------------------------------------------------------------------
uint8_t do_NR_SA_UECapabilityEnquiry( const protocol_ctxt_t *const ctxt_pP,
                                   uint8_t               *const buffer,
                                   const uint8_t                Transaction_id)
//------------------------------------------------------------------------------
{
  NR_UE_CapabilityRequestFilterNR_t *sa_band_filter;
  NR_FreqBandList_t *sa_band_list;
  NR_FreqBandInformation_t *sa_band_info;
  NR_FreqBandInformationNR_t *sa_band_infoNR;

  NR_DL_DCCH_Message_t dl_dcch_msg;
  NR_UE_CapabilityRAT_Request_t *ue_capabilityrat_request;

  asn_enc_rval_t enc_rval;
  memset(&dl_dcch_msg,0,sizeof(NR_DL_DCCH_Message_t));
  dl_dcch_msg.message.present           = NR_DL_DCCH_MessageType_PR_c1;
  dl_dcch_msg.message.choice.c1 = CALLOC(1,sizeof(struct NR_DL_DCCH_MessageType__c1));
  dl_dcch_msg.message.choice.c1->present = NR_DL_DCCH_MessageType__c1_PR_ueCapabilityEnquiry;
  dl_dcch_msg.message.choice.c1->choice.ueCapabilityEnquiry = CALLOC(1,sizeof(struct NR_UECapabilityEnquiry));
  dl_dcch_msg.message.choice.c1->choice.ueCapabilityEnquiry->rrc_TransactionIdentifier = Transaction_id;
  dl_dcch_msg.message.choice.c1->choice.ueCapabilityEnquiry->criticalExtensions.present = NR_UECapabilityEnquiry__criticalExtensions_PR_ueCapabilityEnquiry;
  dl_dcch_msg.message.choice.c1->choice.ueCapabilityEnquiry->criticalExtensions.choice.ueCapabilityEnquiry = CALLOC(1,sizeof(struct NR_UECapabilityEnquiry_IEs));
  ue_capabilityrat_request =  CALLOC(1,sizeof(NR_UE_CapabilityRAT_Request_t));
  memset(ue_capabilityrat_request,0,sizeof(NR_UE_CapabilityRAT_Request_t));
  ue_capabilityrat_request->rat_Type = NR_RAT_Type_nr;

  sa_band_infoNR = (NR_FreqBandInformationNR_t*)calloc(1,sizeof(NR_FreqBandInformationNR_t));
  sa_band_infoNR->bandNR = 78;
  sa_band_info = (NR_FreqBandInformation_t*)calloc(1,sizeof(NR_FreqBandInformation_t));
  sa_band_info->present = NR_FreqBandInformation_PR_bandInformationNR;
  sa_band_info->choice.bandInformationNR = sa_band_infoNR;
  
  sa_band_list = (NR_FreqBandList_t *)calloc(1, sizeof(NR_FreqBandList_t));
  ASN_SEQUENCE_ADD(&sa_band_list->list, sa_band_info);

  sa_band_filter = (NR_UE_CapabilityRequestFilterNR_t*)calloc(1,sizeof(NR_UE_CapabilityRequestFilterNR_t));
  sa_band_filter->frequencyBandListFilter = sa_band_list;

  OCTET_STRING_t req_freq;
  unsigned char req_freq_buf[1024];
  enc_rval = uper_encode_to_buffer(&asn_DEF_NR_UE_CapabilityRequestFilterNR,
				   NULL,
				   (void *)sa_band_filter,
				   req_freq_buf,
				   1024);

  if ( LOG_DEBUGFLAG(DEBUG_ASN1) ) {
    xer_fprint(stdout, &asn_DEF_NR_UE_CapabilityRequestFilterNR, (void *)sa_band_filter);
  }

  req_freq.buf = req_freq_buf;
  req_freq.size = (enc_rval.encoded+7)/8;

  ue_capabilityrat_request->capabilityRequestFilter = &req_freq;

  ASN_SEQUENCE_ADD(&dl_dcch_msg.message.choice.c1->choice.ueCapabilityEnquiry->criticalExtensions.choice.ueCapabilityEnquiry->ue_CapabilityRAT_RequestList.list,
                   ue_capabilityrat_request);


  if ( LOG_DEBUGFLAG(DEBUG_ASN1) ) {
    xer_fprint(stdout, &asn_DEF_NR_DL_DCCH_Message, (void *)&dl_dcch_msg);
  }

  enc_rval = uper_encode_to_buffer(&asn_DEF_NR_DL_DCCH_Message,
                                   NULL,
                                   (void *)&dl_dcch_msg,
                                   buffer,
                                   100);

  if(enc_rval.encoded == -1) {
    LOG_I(NR_RRC, "[gNB AssertFatal]ASN1 message encoding failed (%s, %lu)!\n",
          enc_rval.failed_type->name, enc_rval.encoded);
    return -1;
  }

  LOG_D(NR_RRC,"[gNB %d] NR UECapabilityRequest for UE %x Encoded %zd bits (%zd bytes)\n",
        ctxt_pP->module_id,
        ctxt_pP->rnti,
        enc_rval.encoded,
        (enc_rval.encoded+7)/8);

  if (enc_rval.encoded==-1) {
    LOG_E(NR_RRC,"[gNB %d] ASN1 : NR UECapabilityRequest encoding failed for UE %x\n",
          ctxt_pP->module_id,
          ctxt_pP->rnti);
    return(-1);
  }

  return((enc_rval.encoded+7)/8);
}


uint8_t do_NR_RRCRelease(uint8_t                            *buffer,
                         size_t                              buffer_size,
                         uint8_t                             Transaction_id) {
  asn_enc_rval_t enc_rval;
  NR_DL_DCCH_Message_t dl_dcch_msg;
  NR_RRCRelease_t *rrcConnectionRelease;
  memset(&dl_dcch_msg,0,sizeof(NR_DL_DCCH_Message_t));
  dl_dcch_msg.message.present           = NR_DL_DCCH_MessageType_PR_c1;
  dl_dcch_msg.message.choice.c1=CALLOC(1,sizeof(struct NR_DL_DCCH_MessageType__c1));
  dl_dcch_msg.message.choice.c1->present = NR_DL_DCCH_MessageType__c1_PR_rrcRelease;
  dl_dcch_msg.message.choice.c1->choice.rrcRelease = CALLOC(1, sizeof(NR_RRCRelease_t));
  rrcConnectionRelease = dl_dcch_msg.message.choice.c1->choice.rrcRelease;
  // RRCConnectionRelease
  rrcConnectionRelease->rrc_TransactionIdentifier = Transaction_id;
  rrcConnectionRelease->criticalExtensions.present = NR_RRCRelease__criticalExtensions_PR_rrcRelease;
  rrcConnectionRelease->criticalExtensions.choice.rrcRelease = CALLOC(1, sizeof(NR_RRCRelease_IEs_t));
  rrcConnectionRelease->criticalExtensions.choice.rrcRelease->deprioritisationReq =
      CALLOC(1, sizeof(struct NR_RRCRelease_IEs__deprioritisationReq));
  rrcConnectionRelease->criticalExtensions.choice.rrcRelease->deprioritisationReq->deprioritisationType =
      NR_RRCRelease_IEs__deprioritisationReq__deprioritisationType_nr;
  rrcConnectionRelease->criticalExtensions.choice.rrcRelease->deprioritisationReq->deprioritisationTimer =
      NR_RRCRelease_IEs__deprioritisationReq__deprioritisationTimer_min10;

  enc_rval = uper_encode_to_buffer(&asn_DEF_NR_DL_DCCH_Message,
                                   NULL,
                                   (void *)&dl_dcch_msg,
                                   buffer,
                                   buffer_size);
  if(enc_rval.encoded == -1) {
    LOG_I(NR_RRC, "[gNB AssertFatal]ASN1 message encoding failed (%s, %lu)!\n",
        enc_rval.failed_type->name, enc_rval.encoded);
    return -1;
  }
  return((enc_rval.encoded+7)/8);
}

//------------------------------------------------------------------------------
int16_t do_RRCReconfiguration(
    const protocol_ctxt_t        *const ctxt_pP,
    uint8_t                      *buffer,
    size_t                        buffer_size,
    uint8_t                       Transaction_id,
    NR_SRB_ToAddModList_t        *SRB_configList,
    NR_DRB_ToAddModList_t        *DRB_configList,
    NR_DRB_ToReleaseList_t       *DRB_releaseList,
    NR_SecurityConfig_t          *security_config,
    NR_SDAP_Config_t             *sdap_config,
    NR_MeasConfig_t              *meas_config,
    struct NR_RRCReconfiguration_v1530_IEs__dedicatedNAS_MessageList *dedicatedNAS_MessageList,
    rrc_gNB_ue_context_t         *const ue_context_pP,
    rrc_gNB_carrier_data_t       *carrier,
    const gNB_RrcConfigurationReq *configuration,
    NR_MAC_CellGroupConfig_t     *mac_CellGroupConfig,
    NR_CellGroupConfig_t         *cellGroupConfig)
//------------------------------------------------------------------------------
{
    NR_DL_DCCH_Message_t                             dl_dcch_msg;
    asn_enc_rval_t                                   enc_rval;
    NR_RRCReconfiguration_IEs_t                      *ie;
    unsigned char masterCellGroup_buf[1000];

    memset(&dl_dcch_msg, 0, sizeof(NR_DL_DCCH_Message_t));
    dl_dcch_msg.message.present            = NR_DL_DCCH_MessageType_PR_c1;
    dl_dcch_msg.message.choice.c1          = CALLOC(1, sizeof(struct NR_DL_DCCH_MessageType__c1));
    dl_dcch_msg.message.choice.c1->present = NR_DL_DCCH_MessageType__c1_PR_rrcReconfiguration;

    dl_dcch_msg.message.choice.c1->choice.rrcReconfiguration = calloc(1, sizeof(NR_RRCReconfiguration_t));
    dl_dcch_msg.message.choice.c1->choice.rrcReconfiguration->rrc_TransactionIdentifier = Transaction_id;
    dl_dcch_msg.message.choice.c1->choice.rrcReconfiguration->criticalExtensions.present = NR_RRCReconfiguration__criticalExtensions_PR_rrcReconfiguration;

    /******************** Radio Bearer Config ********************/
    /* Configure Security */
    // security_config    =  CALLOC(1, sizeof(NR_SecurityConfig_t));
    // security_config->securityAlgorithmConfig = CALLOC(1, sizeof(*ie->radioBearerConfig->securityConfig->securityAlgorithmConfig));
    // security_config->securityAlgorithmConfig->cipheringAlgorithm     = NR_CipheringAlgorithm_nea0;
    // security_config->securityAlgorithmConfig->integrityProtAlgorithm = NULL;
    // security_config->keyToUse = CALLOC(1, sizeof(*ie->radioBearerConfig->securityConfig->keyToUse));
    // *security_config->keyToUse = NR_SecurityConfig__keyToUse_master;

    ie = calloc(1, sizeof(NR_RRCReconfiguration_IEs_t));
    if (SRB_configList || DRB_configList) {
      ie->radioBearerConfig = calloc(1, sizeof(NR_RadioBearerConfig_t));
      ie->radioBearerConfig->srb_ToAddModList  = SRB_configList;
      ie->radioBearerConfig->drb_ToAddModList  = DRB_configList;
      ie->radioBearerConfig->securityConfig    = security_config;
      ie->radioBearerConfig->srb3_ToRelease    = NULL;
      ie->radioBearerConfig->drb_ToReleaseList = DRB_releaseList;
    }

    /******************** Meas Config ********************/
    // measConfig
    ie->measConfig = meas_config;
    // lateNonCriticalExtension
    ie->lateNonCriticalExtension = NULL;
    // nonCriticalExtension

    if (cellGroupConfig || dedicatedNAS_MessageList) {
      ie->nonCriticalExtension = calloc(1, sizeof(NR_RRCReconfiguration_v1530_IEs_t));
      if (dedicatedNAS_MessageList)
        ie->nonCriticalExtension->dedicatedNAS_MessageList = dedicatedNAS_MessageList;
    }

    if(cellGroupConfig!=NULL){
      update_cellGroupConfig(cellGroupConfig,
                             ue_context_pP ? ue_context_pP->ue_context.UE_Capability_nr : NULL,
                             configuration);

      enc_rval = uper_encode_to_buffer(&asn_DEF_NR_CellGroupConfig,
          NULL,
          (void *)cellGroupConfig,
          masterCellGroup_buf,
          1000);
      if(enc_rval.encoded == -1) {
        LOG_E(NR_RRC, "ASN1 message CellGroupConfig encoding failed (%s, %lu)!\n",
            enc_rval.failed_type->name, enc_rval.encoded);
        return -1;
      }
      if ( LOG_DEBUGFLAG(DEBUG_ASN1) ) {
        xer_fprint(stdout, &asn_DEF_NR_CellGroupConfig, (const void *) cellGroupConfig);
      }
      ie->nonCriticalExtension->masterCellGroup = calloc(1,sizeof(OCTET_STRING_t));

      ie->nonCriticalExtension->masterCellGroup->buf = masterCellGroup_buf;
      ie->nonCriticalExtension->masterCellGroup->size = (enc_rval.encoded+7)/8;
    }

    dl_dcch_msg.message.choice.c1->choice.rrcReconfiguration->criticalExtensions.choice.rrcReconfiguration = ie;

    if ( LOG_DEBUGFLAG(DEBUG_ASN1) ) {
      xer_fprint(stdout, &asn_DEF_NR_DL_DCCH_Message, (void *)&dl_dcch_msg);
    }

    enc_rval = uper_encode_to_buffer(&asn_DEF_NR_DL_DCCH_Message,
                                    NULL,
                                    (void *)&dl_dcch_msg,
                                    buffer,
                                    buffer_size);

    if(enc_rval.encoded == -1) {
        LOG_I(NR_RRC, "[gNB AssertFatal]ASN1 message encoding failed (%s, %lu)!\n",
            enc_rval.failed_type->name, enc_rval.encoded);
        return -1;
    }

    LOG_D(NR_RRC,"[gNB %d] RRCReconfiguration for UE %x Encoded %zd bits (%zd bytes)\n",
            ctxt_pP->module_id,
            ctxt_pP->rnti,
            enc_rval.encoded,
            (enc_rval.encoded+7)/8);

    if (enc_rval.encoded == -1) {
        LOG_E(NR_RRC,"[gNB %d] ASN1 : RRCReconfiguration encoding failed for UE %x\n",
            ctxt_pP->module_id,
            ctxt_pP->rnti);
        return(-1);
    }

    return((enc_rval.encoded+7)/8);
}


uint8_t do_RRCSetupRequest(uint8_t Mod_id, uint8_t *buffer, size_t buffer_size, uint8_t *rv) {
  asn_enc_rval_t enc_rval;
  uint8_t buf[5],buf2=0;
  NR_UL_CCCH_Message_t ul_ccch_msg;
  NR_RRCSetupRequest_t *rrcSetupRequest;
  memset((void *)&ul_ccch_msg,0,sizeof(NR_UL_CCCH_Message_t));
  ul_ccch_msg.message.present           = NR_UL_CCCH_MessageType_PR_c1;
  ul_ccch_msg.message.choice.c1          = CALLOC(1, sizeof(struct NR_UL_CCCH_MessageType__c1));
  ul_ccch_msg.message.choice.c1->present = NR_UL_CCCH_MessageType__c1_PR_rrcSetupRequest;
  ul_ccch_msg.message.choice.c1->choice.rrcSetupRequest = CALLOC(1, sizeof(NR_RRCSetupRequest_t));
  rrcSetupRequest          = ul_ccch_msg.message.choice.c1->choice.rrcSetupRequest;


  if (1) {
    rrcSetupRequest->rrcSetupRequest.ue_Identity.present = NR_InitialUE_Identity_PR_randomValue;
    rrcSetupRequest->rrcSetupRequest.ue_Identity.choice.randomValue.size = 5;
    rrcSetupRequest->rrcSetupRequest.ue_Identity.choice.randomValue.bits_unused = 1;
    rrcSetupRequest->rrcSetupRequest.ue_Identity.choice.randomValue.buf = buf;
    rrcSetupRequest->rrcSetupRequest.ue_Identity.choice.randomValue.buf[0] = rv[0];
    rrcSetupRequest->rrcSetupRequest.ue_Identity.choice.randomValue.buf[1] = rv[1];
    rrcSetupRequest->rrcSetupRequest.ue_Identity.choice.randomValue.buf[2] = rv[2];
    rrcSetupRequest->rrcSetupRequest.ue_Identity.choice.randomValue.buf[3] = rv[3];
    rrcSetupRequest->rrcSetupRequest.ue_Identity.choice.randomValue.buf[4] = rv[4]&0xfe;
  } else {
    rrcSetupRequest->rrcSetupRequest.ue_Identity.present = NR_InitialUE_Identity_PR_ng_5G_S_TMSI_Part1;
    rrcSetupRequest->rrcSetupRequest.ue_Identity.choice.ng_5G_S_TMSI_Part1.size = 1;
    rrcSetupRequest->rrcSetupRequest.ue_Identity.choice.ng_5G_S_TMSI_Part1.bits_unused = 0;
    rrcSetupRequest->rrcSetupRequest.ue_Identity.choice.ng_5G_S_TMSI_Part1.buf = buf;
    rrcSetupRequest->rrcSetupRequest.ue_Identity.choice.ng_5G_S_TMSI_Part1.buf[0] = 0x12;
  }

  rrcSetupRequest->rrcSetupRequest.establishmentCause = NR_EstablishmentCause_mo_Signalling; //EstablishmentCause_mo_Data;
  rrcSetupRequest->rrcSetupRequest.spare.buf = &buf2;
  rrcSetupRequest->rrcSetupRequest.spare.size=1;
  rrcSetupRequest->rrcSetupRequest.spare.bits_unused = 7;

  if ( LOG_DEBUGFLAG(DEBUG_ASN1) ) {
    xer_fprint(stdout, &asn_DEF_NR_UL_CCCH_Message, (void *)&ul_ccch_msg);
  }

  enc_rval = uper_encode_to_buffer(&asn_DEF_NR_UL_CCCH_Message,
                                   NULL,
                                   (void *)&ul_ccch_msg,
                                   buffer,
                                   buffer_size);
  AssertFatal (enc_rval.encoded > 0, "ASN1 message encoding failed (%s, %lu)!\n", enc_rval.failed_type->name, enc_rval.encoded);
  LOG_D(NR_RRC,"[UE] RRCSetupRequest Encoded %zd bits (%zd bytes)\n", enc_rval.encoded, (enc_rval.encoded+7)/8);
  return((enc_rval.encoded+7)/8);
}

//------------------------------------------------------------------------------
uint8_t
do_NR_RRCReconfigurationComplete_for_nsa(
  uint8_t *buffer,
  size_t buffer_size,
  NR_RRC_TransactionIdentifier_t Transaction_id
)
//------------------------------------------------------------------------------
{
  NR_RRCReconfigurationComplete_t rrc_complete_msg;
  memset(&rrc_complete_msg, 0, sizeof(rrc_complete_msg));
  rrc_complete_msg.rrc_TransactionIdentifier = Transaction_id;
  rrc_complete_msg.criticalExtensions.choice.rrcReconfigurationComplete =
        CALLOC(1, sizeof(*rrc_complete_msg.criticalExtensions.choice.rrcReconfigurationComplete));
  rrc_complete_msg.criticalExtensions.present =
	NR_RRCReconfigurationComplete__criticalExtensions_PR_rrcReconfigurationComplete;
  rrc_complete_msg.criticalExtensions.choice.rrcReconfigurationComplete->nonCriticalExtension = NULL;
  rrc_complete_msg.criticalExtensions.choice.rrcReconfigurationComplete->lateNonCriticalExtension = NULL;
  if (0) {
    xer_fprint(stdout, &asn_DEF_NR_RRCReconfigurationComplete, (void *)&rrc_complete_msg);
  }

  asn_enc_rval_t enc_rval = uper_encode_to_buffer(&asn_DEF_NR_RRCReconfigurationComplete,
                                                  NULL,
                                                  (void *)&rrc_complete_msg,
                                                  buffer,
                                                  buffer_size);
  AssertFatal (enc_rval.encoded > 0, "ASN1 message encoding failed (%s, %lu)!\n",
               enc_rval.failed_type->name, enc_rval.encoded);
  LOG_A(NR_RRC, "rrcReconfigurationComplete Encoded %zd bits (%zd bytes)\n", enc_rval.encoded, (enc_rval.encoded+7)/8);
  return((enc_rval.encoded+7)/8);
}

//------------------------------------------------------------------------------
uint8_t
do_NR_RRCReconfigurationComplete(
  const protocol_ctxt_t *const ctxt_pP,
  uint8_t *buffer,
  size_t buffer_size,
  const uint8_t Transaction_id
)
//------------------------------------------------------------------------------
{
  asn_enc_rval_t enc_rval;
  NR_UL_DCCH_Message_t ul_dcch_msg;
  NR_RRCReconfigurationComplete_t *rrcReconfigurationComplete;
  memset((void *)&ul_dcch_msg,0,sizeof(NR_UL_DCCH_Message_t));
  ul_dcch_msg.message.present                     = NR_UL_DCCH_MessageType_PR_c1;
  ul_dcch_msg.message.choice.c1                   = CALLOC(1, sizeof(struct NR_UL_DCCH_MessageType__c1));
  ul_dcch_msg.message.choice.c1->present           = NR_UL_DCCH_MessageType__c1_PR_rrcReconfigurationComplete;
  ul_dcch_msg.message.choice.c1->choice.rrcReconfigurationComplete = CALLOC(1, sizeof(NR_RRCReconfigurationComplete_t));
  rrcReconfigurationComplete            = ul_dcch_msg.message.choice.c1->choice.rrcReconfigurationComplete;
  rrcReconfigurationComplete->rrc_TransactionIdentifier = Transaction_id;
  rrcReconfigurationComplete->criticalExtensions.choice.rrcReconfigurationComplete = CALLOC(1, sizeof(NR_RRCReconfigurationComplete_IEs_t));
  rrcReconfigurationComplete->criticalExtensions.present =
		  NR_RRCReconfigurationComplete__criticalExtensions_PR_rrcReconfigurationComplete;
  rrcReconfigurationComplete->criticalExtensions.choice.rrcReconfigurationComplete->nonCriticalExtension = NULL;
  rrcReconfigurationComplete->criticalExtensions.choice.rrcReconfigurationComplete->lateNonCriticalExtension = NULL;
  if ( LOG_DEBUGFLAG(DEBUG_ASN1) ) {
    xer_fprint(stdout, &asn_DEF_NR_UL_DCCH_Message, (void *)&ul_dcch_msg);
  }

  enc_rval = uper_encode_to_buffer(&asn_DEF_NR_UL_DCCH_Message,
                                   NULL,
                                   (void *)&ul_dcch_msg,
                                   buffer,
                                   buffer_size);
  AssertFatal (enc_rval.encoded > 0, "ASN1 message encoding failed (%s, %lu)!\n",
               enc_rval.failed_type->name, enc_rval.encoded);
  LOG_I(NR_RRC,"rrcReconfigurationComplete Encoded %zd bits (%zd bytes)\n",enc_rval.encoded,(enc_rval.encoded+7)/8);
  return((enc_rval.encoded+7)/8);
}

uint8_t do_RRCSetupComplete(uint8_t Mod_id, uint8_t *buffer, size_t buffer_size,
                            const uint8_t Transaction_id, uint8_t sel_plmn_id, const int dedicatedInfoNASLength, const char *dedicatedInfoNAS){
  asn_enc_rval_t enc_rval;
  
  NR_UL_DCCH_Message_t  ul_dcch_msg;
  NR_RRCSetupComplete_t *RrcSetupComplete;
  memset((void *)&ul_dcch_msg,0,sizeof(NR_UL_DCCH_Message_t));

  uint8_t buf[6];

  ul_dcch_msg.message.present = NR_UL_DCCH_MessageType_PR_c1;
  ul_dcch_msg.message.choice.c1 = CALLOC(1,sizeof(struct NR_UL_DCCH_MessageType__c1));
  ul_dcch_msg.message.choice.c1->present = NR_UL_DCCH_MessageType__c1_PR_rrcSetupComplete;
  ul_dcch_msg.message.choice.c1->choice.rrcSetupComplete = CALLOC(1, sizeof(NR_RRCSetupComplete_t));
  RrcSetupComplete                       = ul_dcch_msg.message.choice.c1->choice.rrcSetupComplete;
  RrcSetupComplete->rrc_TransactionIdentifier    = Transaction_id;
  RrcSetupComplete->criticalExtensions.present   = NR_RRCSetupComplete__criticalExtensions_PR_rrcSetupComplete;
  RrcSetupComplete->criticalExtensions.choice.rrcSetupComplete = CALLOC(1, sizeof(NR_RRCSetupComplete_IEs_t));
  // RrcSetupComplete->criticalExtensions.choice.rrcSetupComplete->nonCriticalExtension = CALLOC(1,
  //   sizeof(*RrcSetupComplete->criticalExtensions.choice.rrcSetupComplete->nonCriticalExtension));
  RrcSetupComplete->criticalExtensions.choice.rrcSetupComplete->selectedPLMN_Identity = sel_plmn_id;
  RrcSetupComplete->criticalExtensions.choice.rrcSetupComplete->registeredAMF = NULL;

  RrcSetupComplete->criticalExtensions.choice.rrcSetupComplete->ng_5G_S_TMSI_Value = CALLOC(1, sizeof(struct NR_RRCSetupComplete_IEs__ng_5G_S_TMSI_Value));
  RrcSetupComplete->criticalExtensions.choice.rrcSetupComplete->ng_5G_S_TMSI_Value->present = NR_RRCSetupComplete_IEs__ng_5G_S_TMSI_Value_PR_ng_5G_S_TMSI;
  RrcSetupComplete->criticalExtensions.choice.rrcSetupComplete->ng_5G_S_TMSI_Value->choice.ng_5G_S_TMSI.size = 6;
  RrcSetupComplete->criticalExtensions.choice.rrcSetupComplete->ng_5G_S_TMSI_Value->choice.ng_5G_S_TMSI.buf = buf;
  RrcSetupComplete->criticalExtensions.choice.rrcSetupComplete->ng_5G_S_TMSI_Value->choice.ng_5G_S_TMSI.buf[0] = 0x12;
  RrcSetupComplete->criticalExtensions.choice.rrcSetupComplete->ng_5G_S_TMSI_Value->choice.ng_5G_S_TMSI.buf[1] = 0x34;
  RrcSetupComplete->criticalExtensions.choice.rrcSetupComplete->ng_5G_S_TMSI_Value->choice.ng_5G_S_TMSI.buf[2] = 0x56;
  RrcSetupComplete->criticalExtensions.choice.rrcSetupComplete->ng_5G_S_TMSI_Value->choice.ng_5G_S_TMSI.buf[3] = 0x78;
  RrcSetupComplete->criticalExtensions.choice.rrcSetupComplete->ng_5G_S_TMSI_Value->choice.ng_5G_S_TMSI.buf[4] = 0x9A;
  RrcSetupComplete->criticalExtensions.choice.rrcSetupComplete->ng_5G_S_TMSI_Value->choice.ng_5G_S_TMSI.buf[5] = 0xBC;

 memset(&RrcSetupComplete->criticalExtensions.choice.rrcSetupComplete->dedicatedNAS_Message,0,sizeof(OCTET_STRING_t));
 OCTET_STRING_fromBuf(&RrcSetupComplete->criticalExtensions.choice.rrcSetupComplete->dedicatedNAS_Message,dedicatedInfoNAS,dedicatedInfoNASLength);
if ( LOG_DEBUGFLAG(DEBUG_ASN1) ) {
  xer_fprint(stdout, &asn_DEF_NR_UL_DCCH_Message, (void *)&ul_dcch_msg);
}

enc_rval = uper_encode_to_buffer(&asn_DEF_NR_UL_DCCH_Message,
                                 NULL,
                                 (void *)&ul_dcch_msg,
                                 buffer,
                                 buffer_size);
AssertFatal(enc_rval.encoded > 0,"ASN1 message encoding failed (%s, %lu)!\n",
    enc_rval.failed_type->name,enc_rval.encoded);
LOG_D(NR_RRC,"RRCSetupComplete Encoded %zd bits (%zd bytes)\n",enc_rval.encoded,(enc_rval.encoded+7)/8);

return((enc_rval.encoded+7)/8);
}

//------------------------------------------------------------------------------
uint8_t 
do_NR_DLInformationTransfer(
    uint8_t Mod_id,
    uint8_t **buffer,
    uint8_t transaction_id,
    uint32_t pdu_length,
    uint8_t *pdu_buffer
)
//------------------------------------------------------------------------------
{
    ssize_t encoded;
    NR_DL_DCCH_Message_t   dl_dcch_msg;
    memset(&dl_dcch_msg, 0, sizeof(NR_DL_DCCH_Message_t));
    dl_dcch_msg.message.present            = NR_DL_DCCH_MessageType_PR_c1;
    dl_dcch_msg.message.choice.c1          = CALLOC(1, sizeof(struct NR_DL_DCCH_MessageType__c1));
    dl_dcch_msg.message.choice.c1->present = NR_DL_DCCH_MessageType__c1_PR_dlInformationTransfer;

    dl_dcch_msg.message.choice.c1->choice.dlInformationTransfer = CALLOC(1, sizeof(NR_DLInformationTransfer_t));
    dl_dcch_msg.message.choice.c1->choice.dlInformationTransfer->rrc_TransactionIdentifier = transaction_id;
    dl_dcch_msg.message.choice.c1->choice.dlInformationTransfer->criticalExtensions.present =
        NR_DLInformationTransfer__criticalExtensions_PR_dlInformationTransfer;

    dl_dcch_msg.message.choice.c1->choice.dlInformationTransfer->
        criticalExtensions.choice.dlInformationTransfer = CALLOC(1, sizeof(NR_DLInformationTransfer_IEs_t));
    dl_dcch_msg.message.choice.c1->choice.dlInformationTransfer->
        criticalExtensions.choice.dlInformationTransfer->dedicatedNAS_Message = CALLOC(1, sizeof(NR_DedicatedNAS_Message_t));
    dl_dcch_msg.message.choice.c1->choice.dlInformationTransfer->
        criticalExtensions.choice.dlInformationTransfer->dedicatedNAS_Message->buf = pdu_buffer;
    dl_dcch_msg.message.choice.c1->choice.dlInformationTransfer->
        criticalExtensions.choice.dlInformationTransfer->dedicatedNAS_Message->size = pdu_length;

    encoded = uper_encode_to_new_buffer (&asn_DEF_NR_DL_DCCH_Message, NULL, (void *) &dl_dcch_msg, (void **)buffer);
    AssertFatal(encoded > 0,"ASN1 message encoding failed (%s, %ld)!\n",
                "DLInformationTransfer", encoded);
    LOG_D(NR_RRC,"DLInformationTransfer Encoded %zd bytes\n", encoded);
    //for (int i=0;i<encoded;i++) printf("%02x ",(*buffer)[i]);
    return encoded;
}

uint8_t do_NR_ULInformationTransfer(uint8_t **buffer, uint32_t pdu_length, uint8_t *pdu_buffer) {
    ssize_t encoded;
    NR_UL_DCCH_Message_t ul_dcch_msg;
    memset(&ul_dcch_msg, 0, sizeof(NR_UL_DCCH_Message_t));
    ul_dcch_msg.message.present           = NR_UL_DCCH_MessageType_PR_c1;
    ul_dcch_msg.message.choice.c1          = CALLOC(1,sizeof(struct NR_UL_DCCH_MessageType__c1));
    ul_dcch_msg.message.choice.c1->present = NR_UL_DCCH_MessageType__c1_PR_ulInformationTransfer;
    ul_dcch_msg.message.choice.c1->choice.ulInformationTransfer = CALLOC(1,sizeof(struct NR_ULInformationTransfer));
    ul_dcch_msg.message.choice.c1->choice.ulInformationTransfer->criticalExtensions.present = NR_ULInformationTransfer__criticalExtensions_PR_ulInformationTransfer;
    ul_dcch_msg.message.choice.c1->choice.ulInformationTransfer->criticalExtensions.choice.ulInformationTransfer = CALLOC(1,sizeof(struct NR_ULInformationTransfer_IEs));
    struct NR_ULInformationTransfer_IEs *ulInformationTransfer = ul_dcch_msg.message.choice.c1->choice.ulInformationTransfer->criticalExtensions.choice.ulInformationTransfer;
    ulInformationTransfer->dedicatedNAS_Message = CALLOC(1,sizeof(NR_DedicatedNAS_Message_t));
    ulInformationTransfer->dedicatedNAS_Message->buf = pdu_buffer;
    ulInformationTransfer->dedicatedNAS_Message->size = pdu_length;
    ulInformationTransfer->lateNonCriticalExtension = NULL;
    encoded = uper_encode_to_new_buffer (&asn_DEF_NR_UL_DCCH_Message, NULL, (void *) &ul_dcch_msg, (void **) buffer);
    AssertFatal(encoded > 0,"ASN1 message encoding failed (%s, %ld)!\n",
                "ULInformationTransfer",encoded);
    LOG_D(NR_RRC,"ULInformationTransfer Encoded %zd bytes\n",encoded);

    return encoded;
}

uint8_t do_RRCReestablishmentRequest(uint8_t Mod_id, uint8_t *buffer, uint16_t c_rnti) {
  asn_enc_rval_t enc_rval;
  NR_UL_CCCH_Message_t ul_ccch_msg;
  NR_RRCReestablishmentRequest_t *rrcReestablishmentRequest;
  uint8_t buf[2];

  memset((void *)&ul_ccch_msg,0,sizeof(NR_UL_CCCH_Message_t));
  ul_ccch_msg.message.present            = NR_UL_CCCH_MessageType_PR_c1;
  ul_ccch_msg.message.choice.c1          = CALLOC(1, sizeof(struct NR_UL_CCCH_MessageType__c1));
  ul_ccch_msg.message.choice.c1->present = NR_UL_CCCH_MessageType__c1_PR_rrcReestablishmentRequest;
  ul_ccch_msg.message.choice.c1->choice.rrcReestablishmentRequest = CALLOC(1, sizeof(NR_RRCReestablishmentRequest_t));

  rrcReestablishmentRequest = ul_ccch_msg.message.choice.c1->choice.rrcReestablishmentRequest;
  // test
  rrcReestablishmentRequest->rrcReestablishmentRequest.reestablishmentCause = NR_ReestablishmentCause_reconfigurationFailure;
  rrcReestablishmentRequest->rrcReestablishmentRequest.ue_Identity.c_RNTI = c_rnti;
  rrcReestablishmentRequest->rrcReestablishmentRequest.ue_Identity.physCellId = 0;
  rrcReestablishmentRequest->rrcReestablishmentRequest.ue_Identity.shortMAC_I.buf = buf;
  rrcReestablishmentRequest->rrcReestablishmentRequest.ue_Identity.shortMAC_I.buf[0] = 0x08;
  rrcReestablishmentRequest->rrcReestablishmentRequest.ue_Identity.shortMAC_I.buf[1] = 0x32;
  rrcReestablishmentRequest->rrcReestablishmentRequest.ue_Identity.shortMAC_I.size = 2;


  if ( LOG_DEBUGFLAG(DEBUG_ASN1) ) {
    xer_fprint(stdout, &asn_DEF_NR_UL_CCCH_Message, (void *)&ul_ccch_msg);
  }

  enc_rval = uper_encode_to_buffer(&asn_DEF_NR_UL_CCCH_Message,
                                   NULL,
                                   (void *)&ul_ccch_msg,
                                   buffer,
                                   100);
  AssertFatal (enc_rval.encoded > 0, "ASN1 message encoding failed (%s, %lu)!\n", enc_rval.failed_type->name, enc_rval.encoded);
  LOG_D(NR_RRC,"[UE] RRCReestablishmentRequest Encoded %zd bits (%zd bytes)\n", enc_rval.encoded, (enc_rval.encoded+7)/8);
  return((enc_rval.encoded+7)/8);
}

//------------------------------------------------------------------------------
uint8_t
do_RRCReestablishment(
const protocol_ctxt_t     *const ctxt_pP,
rrc_gNB_ue_context_t      *const ue_context_pP,
int                              CC_id,
uint8_t                   *const buffer,
size_t                           buffer_size,
//const uint8_t                    transmission_mode,
const uint8_t                    Transaction_id,
NR_SRB_ToAddModList_t               **SRB_configList
) {
    asn_enc_rval_t enc_rval;
    //long *logicalchannelgroup = NULL;
    struct NR_SRB_ToAddMod *SRB1_config = NULL;
    struct NR_SRB_ToAddMod *SRB2_config = NULL;
    //gNB_RRC_INST *nrrrc               = RC.nrrrc[ctxt_pP->module_id];
    NR_DL_DCCH_Message_t dl_dcch_msg;
    NR_RRCReestablishment_t *rrcReestablishment = NULL;
    int i = 0;
    ue_context_pP->ue_context.reestablishment_xid = Transaction_id;
    NR_SRB_ToAddModList_t **SRB_configList2 = NULL;
    SRB_configList2 = &ue_context_pP->ue_context.SRB_configList2[Transaction_id];

    if (*SRB_configList2) {
      free(*SRB_configList2);
    }

    *SRB_configList2 = CALLOC(1, sizeof(NR_SRB_ToAddModList_t));
    memset((void *)&dl_dcch_msg, 0, sizeof(NR_DL_DCCH_Message_t));
    dl_dcch_msg.message.present           = NR_DL_DCCH_MessageType_PR_c1;
    dl_dcch_msg.message.choice.c1 = calloc(1,sizeof(struct NR_DL_DCCH_MessageType__c1));
    dl_dcch_msg.message.choice.c1->present = NR_DL_DCCH_MessageType__c1_PR_rrcReestablishment;
    dl_dcch_msg.message.choice.c1->choice.rrcReestablishment = CALLOC(1,sizeof(NR_RRCReestablishment_t));
    rrcReestablishment = dl_dcch_msg.message.choice.c1->choice.rrcReestablishment;

    // get old configuration of SRB2
    if (*SRB_configList != NULL) {
      for (i = 0; (i < (*SRB_configList)->list.count) && (i < 3); i++) {
        LOG_D(NR_RRC, "(*SRB_configList)->list.array[%d]->srb_Identity=%ld\n",
              i, (*SRB_configList)->list.array[i]->srb_Identity);
    
        if ((*SRB_configList)->list.array[i]->srb_Identity == 2 ) {
          SRB2_config = (*SRB_configList)->list.array[i];
        } else if ((*SRB_configList)->list.array[i]->srb_Identity == 1 ) {
          SRB1_config = (*SRB_configList)->list.array[i];
        }
      }
    }

    if (SRB1_config == NULL) {
      // default SRB1 configuration
      LOG_W(NR_RRC,"SRB1 configuration does not exist in SRB configuration list, use default\n");
      /// SRB1
      SRB1_config = CALLOC(1, sizeof(*SRB1_config));
      SRB1_config->srb_Identity = 1;
    }

    if (SRB2_config == NULL) {
      LOG_W(NR_RRC,"SRB2 configuration does not exist in SRB configuration list\n");
    } else {
      ASN_SEQUENCE_ADD(&(*SRB_configList2)->list, SRB2_config);
    }

    if (*SRB_configList) {
      free(*SRB_configList);
    }

    *SRB_configList = CALLOC(1, sizeof(LTE_SRB_ToAddModList_t));
    ASN_SEQUENCE_ADD(&(*SRB_configList)->list,SRB1_config);

    rrcReestablishment->rrc_TransactionIdentifier = Transaction_id;
    rrcReestablishment->criticalExtensions.present = NR_RRCReestablishment__criticalExtensions_PR_rrcReestablishment;
    rrcReestablishment->criticalExtensions.choice.rrcReestablishment = CALLOC(1,sizeof(NR_RRCReestablishment_IEs_t));

    uint8_t KgNB_star[32] = { 0 };
    /** TODO
    uint16_t pci = nrrrc->carrier[CC_id].physCellId;
    uint32_t earfcn_dl = (uint32_t)freq_to_arfcn10(RC.mac[ctxt_pP->module_id]->common_channels[CC_id].eutra_band,
                         nrrrc->carrier[CC_id].dl_CarrierFreq);
    bool     is_rel8_only = true;
    
    if (earfcn_dl > 65535) {
      is_rel8_only = false;
    }
    LOG_D(NR_RRC, "pci=%d, eutra_band=%d, downlink_frequency=%d, earfcn_dl=%u, is_rel8_only=%s\n",
          pci,
          RC.mac[ctxt_pP->module_id]->common_channels[CC_id].eutra_band,
          nrrrc->carrier[CC_id].dl_CarrierFreq,
          earfcn_dl,
          is_rel8_only == true ? "true": "false");
    */
    
    if (ue_context_pP->ue_context.nh_ncc >= 0) {
      //TODO derive_keNB_star(ue_context_pP->ue_context.nh, pci, earfcn_dl, is_rel8_only, KgNB_star);
      rrcReestablishment->criticalExtensions.choice.rrcReestablishment->nextHopChainingCount = ue_context_pP->ue_context.nh_ncc;
    } else { // first HO
      //TODO derive_keNB_star (ue_context_pP->ue_context.kgnb, pci, earfcn_dl, is_rel8_only, KgNB_star);
      // LG: really 1
      rrcReestablishment->criticalExtensions.choice.rrcReestablishment->nextHopChainingCount = 0;
    }
    // copy KgNB_star to ue_context_pP->ue_context.kgnb
    memcpy (ue_context_pP->ue_context.kgnb, KgNB_star, 32);
    ue_context_pP->ue_context.kgnb_ncc = 0;
    rrcReestablishment->criticalExtensions.choice.rrcReestablishment->lateNonCriticalExtension = NULL;
    rrcReestablishment->criticalExtensions.choice.rrcReestablishment->nonCriticalExtension = NULL;

    if ( LOG_DEBUGFLAG(DEBUG_ASN1) ) {
      xer_fprint(stdout, &asn_DEF_NR_DL_DCCH_Message, (void *)&dl_dcch_msg);
    }

    enc_rval = uper_encode_to_buffer(&asn_DEF_NR_DL_DCCH_Message,
                                     NULL,
                                     (void *)&dl_dcch_msg,
                                     buffer,
                                     100);

    if(enc_rval.encoded == -1) {
      LOG_E(NR_RRC, "[gNB AssertFatal]ASN1 message encoding failed (%s, %lu)!\n",
            enc_rval.failed_type->name, enc_rval.encoded);
      return -1;
    }
    
    LOG_D(NR_RRC,"RRCReestablishment Encoded %u bits (%u bytes)\n",
          (uint32_t)enc_rval.encoded, (uint32_t)(enc_rval.encoded+7)/8);
    return((enc_rval.encoded+7)/8);

}

uint8_t 
do_RRCReestablishmentComplete(uint8_t *buffer, size_t buffer_size, int64_t rrc_TransactionIdentifier) {
  asn_enc_rval_t enc_rval;
  NR_UL_DCCH_Message_t ul_dcch_msg;
  NR_RRCReestablishmentComplete_t *rrcReestablishmentComplete;

  memset((void *)&ul_dcch_msg,0,sizeof(NR_UL_DCCH_Message_t));
  ul_dcch_msg.message.present            = NR_UL_DCCH_MessageType_PR_c1;
  ul_dcch_msg.message.choice.c1          = CALLOC(1, sizeof(struct NR_UL_DCCH_MessageType__c1));
  ul_dcch_msg.message.choice.c1->present = NR_UL_DCCH_MessageType__c1_PR_rrcReestablishmentComplete;
  ul_dcch_msg.message.choice.c1->choice.rrcReestablishmentComplete = CALLOC(1, sizeof(NR_RRCReestablishmentComplete_t));

  rrcReestablishmentComplete = ul_dcch_msg.message.choice.c1->choice.rrcReestablishmentComplete;
  rrcReestablishmentComplete->rrc_TransactionIdentifier = rrc_TransactionIdentifier;
  rrcReestablishmentComplete->criticalExtensions.present = NR_RRCReestablishmentComplete__criticalExtensions_PR_rrcReestablishmentComplete;
  rrcReestablishmentComplete->criticalExtensions.choice.rrcReestablishmentComplete = CALLOC(1, sizeof(NR_RRCReestablishmentComplete_IEs_t));
  rrcReestablishmentComplete->criticalExtensions.choice.rrcReestablishmentComplete->lateNonCriticalExtension = NULL;
  rrcReestablishmentComplete->criticalExtensions.choice.rrcReestablishmentComplete->nonCriticalExtension = NULL;

  if ( LOG_DEBUGFLAG(DEBUG_ASN1) ) {
    xer_fprint(stdout, &asn_DEF_NR_UL_CCCH_Message, (void *)&ul_dcch_msg);
  }

  enc_rval = uper_encode_to_buffer(&asn_DEF_NR_UL_DCCH_Message,
                                   NULL,
                                   (void *)&ul_dcch_msg,
                                   buffer,
                                   buffer_size);
  AssertFatal (enc_rval.encoded > 0, "ASN1 message encoding failed (%s, %lu)!\n", enc_rval.failed_type->name, enc_rval.encoded);
  LOG_D(NR_RRC,"[UE] RRCReestablishmentComplete Encoded %zd bits (%zd bytes)\n", enc_rval.encoded, (enc_rval.encoded+7)/8);
  return((enc_rval.encoded+7)/8);
}
<|MERGE_RESOLUTION|>--- conflicted
+++ resolved
@@ -1534,16 +1534,11 @@
 void fill_initial_SpCellConfig(int uid,
                                NR_CellGroupConfig_t *cellGroupConfig,
                                NR_ServingCellConfigCommon_t *scc,
-<<<<<<< HEAD
+                               NR_ServingCellConfig_t *servingcellconfigdedicated,
                                const gNB_RrcConfigurationReq *configuration) {
 
   NR_SpCellConfig_t *SpCellConfig = cellGroupConfig->spCellConfig;
 
-=======
-                               NR_ServingCellConfig_t *servingcellconfigdedicated,
-                               const gNB_RrcConfigurationReq *configuration)
-{
->>>>>>> 5bf454c7
   // This assert will never happen in the current implementation because NUMBER_OF_UE_MAX = 4.
   // However, if in the future NUMBER_OF_UE_MAX is increased, it will be necessary to improve the allocation of SRS resources,
   // where the startPosition = 2 or 3 and sl160 = 17, 17, 27 ... 157 only give us 30 different allocations.
@@ -1719,37 +1714,9 @@
   srs_res0->spatialRelationInfo->referenceSignal.choice.csi_RS_Index=0;
   ASN_SEQUENCE_ADD(&srs_Config->srs_ResourceToAddModList->list,srs_res0);
 
-<<<<<<< HEAD
   scheduling_request_config(scc, cellGroupConfig->mac_CellGroupConfig, pucch_Config);
 
   set_dl_DataToUL_ACK(pucch_Config, configuration->minRXTXTIME);
-=======
-  // configure Scheduling request
-  // 40 slot period 
-  pucch_Config->schedulingRequestResourceToAddModList = calloc(1,sizeof(*pucch_Config->schedulingRequestResourceToAddModList));
-  NR_SchedulingRequestResourceConfig_t *schedulingRequestResourceConfig = calloc(1,sizeof(*schedulingRequestResourceConfig));
-  schedulingRequestResourceConfig->schedulingRequestResourceId = 1;
-  schedulingRequestResourceConfig->schedulingRequestID = 0;
-  schedulingRequestResourceConfig->periodicityAndOffset = calloc(1,sizeof(*schedulingRequestResourceConfig->periodicityAndOffset));
-  schedulingRequestResourceConfig->periodicityAndOffset->present = NR_SchedulingRequestResourceConfig__periodicityAndOffset_PR_sl40;
-  AssertFatal(scc->downlinkConfigCommon->initialDownlinkBWP->genericParameters.subcarrierSpacing==NR_SubcarrierSpacing_kHz30,
-              "SCS != 30kHz\n");
-
-  schedulingRequestResourceConfig->periodicityAndOffset->choice.sl40 = 8;
-  schedulingRequestResourceConfig->resource = calloc(1,sizeof(*schedulingRequestResourceConfig->resource));
-  *schedulingRequestResourceConfig->resource = 0;
-  ASN_SEQUENCE_ADD(&pucch_Config->schedulingRequestResourceToAddModList->list,schedulingRequestResourceConfig);
-
- pucch_Config->dl_DataToUL_ACK = calloc(1,sizeof(*pucch_Config->dl_DataToUL_ACK));
- long *delay[8];
- for (int i=0;i<8;i++) {
-   delay[i] = calloc(1,sizeof(*delay[i]));
-   AssertFatal(configuration->minRXTXTIME >= 2 && configuration->minRXTXTIME < 7,
-               "minRXTXTIME is %d but should be within [2,7)\n", configuration->minRXTXTIME);
-   *delay[i] = i + configuration->minRXTXTIME;
-   ASN_SEQUENCE_ADD(&pucch_Config->dl_DataToUL_ACK->list,delay[i]);
- }
->>>>>>> 5bf454c7
 
   SpCellConfig->spCellConfigDedicated->initialDownlinkBWP = calloc(1,sizeof(*SpCellConfig->spCellConfigDedicated->initialDownlinkBWP));
   NR_BWP_DownlinkDedicated_t *bwp_Dedicated = SpCellConfig->spCellConfigDedicated->initialDownlinkBWP;
@@ -2211,12 +2178,9 @@
       }
     }
   }
-
-<<<<<<< HEAD
-=======
 }
 
->>>>>>> 5bf454c7
+
 void fill_initial_cellGroupConfig(int uid,
                                   NR_CellGroupConfig_t *cellGroupConfig,
                                   NR_ServingCellConfigCommon_t *scc,
@@ -2300,12 +2264,8 @@
   cellGroupConfig->physicalCellGroupConfig                                  = physicalCellGroupConfig;
   
   cellGroupConfig->spCellConfig                                             = calloc(1,sizeof(*cellGroupConfig->spCellConfig));
-  
-<<<<<<< HEAD
-  fill_initial_SpCellConfig(uid,cellGroupConfig,scc,configuration);
-=======
-  fill_initial_SpCellConfig(uid,cellGroupConfig->spCellConfig,scc,servingcellconfigdedicated,configuration);
->>>>>>> 5bf454c7
+
+  fill_initial_SpCellConfig(uid,cellGroupConfig,scc,servingcellconfigdedicated,configuration);
   
   cellGroupConfig->sCellToAddModList                                        = NULL;
   cellGroupConfig->sCellToReleaseList                                       = NULL;
