--- conflicted
+++ resolved
@@ -1741,7 +1741,6 @@
   // options are 24, 48 or 96
   coreset->frequencyDomainResources.buf = calloc(1,6);
   if (0) {
-     int curr_bwp = scc->downlinkConfigCommon->frequencyInfoDL->scs_SpecificCarrierList.list.array[0]->carrierBandwidth;
      if (curr_bwp < 48)
        coreset->frequencyDomainResources.buf[0] = 0xf0;
      else
@@ -1842,7 +1841,7 @@
   SpCellConfig->spCellConfigDedicated->pdsch_ServingCellConfig->choice.setup = pdsch_servingcellconfig;
 
   if (configuration->do_CSIRS) {
-
+ 
     SpCellConfig->spCellConfigDedicated->csi_MeasConfig=calloc(1,sizeof(*SpCellConfig->spCellConfigDedicated->csi_MeasConfig));
     SpCellConfig->spCellConfigDedicated->csi_MeasConfig->present = NR_SetupRelease_CSI_MeasConfig_PR_setup;
 
@@ -1855,7 +1854,7 @@
 
     csi_MeasConfig->csi_SSB_ResourceSetToAddModList = calloc(1,sizeof(*csi_MeasConfig->csi_SSB_ResourceSetToAddModList));
     csi_MeasConfig->csi_SSB_ResourceSetToReleaseList = NULL;
-
+  
     NR_CSI_SSB_ResourceSet_t *ssbresset0 = calloc(1,sizeof(*ssbresset0));
     ssbresset0->csi_SSB_ResourceSetId=0;
 
@@ -1900,10 +1899,6 @@
    csires0->bwp_Id = 0;
    csires0->resourceType = NR_CSI_ResourceConfig__resourceType_periodic;
    ASN_SEQUENCE_ADD(&csi_MeasConfig->csi_ResourceConfigToAddModList->list,csires0);
-<<<<<<< HEAD
-=======
-
->>>>>>> d7dae8fa
 
    NR_CSI_ResourceConfig_t *csires1 = calloc(1,sizeof(*csires1));
    csires1->csi_ResourceConfigId=1;
@@ -2127,26 +2122,6 @@
   return rlc_BearerConfig;
 }
 
-<<<<<<< HEAD
-  rlc_BearerConfig_drb->rlc_Config                                 = rlc_Config_drb;
-  logicalChannelConfig_drb                                             = calloc(1, sizeof(NR_LogicalChannelConfig_t));
-  logicalChannelConfig_drb->ul_SpecificParameters                      = calloc(1, sizeof(*logicalChannelConfig_drb->ul_SpecificParameters));
-  logicalChannelConfig_drb->ul_SpecificParameters->priority            = 13;
-  logicalChannelConfig_drb->ul_SpecificParameters->prioritisedBitRate  = NR_LogicalChannelConfig__ul_SpecificParameters__prioritisedBitRate_kBps8;
-  logicalChannelConfig_drb->ul_SpecificParameters->bucketSizeDuration  = NR_LogicalChannelConfig__ul_SpecificParameters__bucketSizeDuration_ms100;
-  logicalChannelGroup_drb                                              = CALLOC(1, sizeof(long));
-  *logicalChannelGroup_drb                                             = 1;
-  logicalChannelConfig_drb->ul_SpecificParameters->logicalChannelGroup = logicalChannelGroup_drb;
-  logicalChannelConfig_drb->ul_SpecificParameters->schedulingRequestID = CALLOC(1, sizeof(*logicalChannelConfig_drb->ul_SpecificParameters->schedulingRequestID));
-  *logicalChannelConfig_drb->ul_SpecificParameters->schedulingRequestID = 0;
-  logicalChannelConfig_drb->ul_SpecificParameters->logicalChannelSR_Mask = 0;
-  logicalChannelConfig_drb->ul_SpecificParameters->logicalChannelSR_DelayTimerApplied = 0;
-  rlc_BearerConfig_drb->mac_LogicalChannelConfig                       = logicalChannelConfig_drb;
-  ASN_SEQUENCE_ADD(&cellGroupConfig->rlc_BearerToAddModList->list, rlc_BearerConfig_drb);
-  ASN_SEQUENCE_ADD(&ue_context_mastercellGroup->rlc_BearerToAddModList->list, rlc_BearerConfig_drb);
-}
-
-=======
 NR_RLC_BearerConfig_t *get_DRB_RLC_BearerConfig(long lcChannelId, long drbId, NR_RLC_Config_PR rlc_conf, long priority)
 {
   NR_RLC_BearerConfig_t *rlc_BearerConfig                  = calloc(1, sizeof(NR_RLC_BearerConfig_t));
@@ -2201,7 +2176,6 @@
   }
 }
 
->>>>>>> d7dae8fa
 void update_cellGroupConfig(NR_CellGroupConfig_t *cellGroupConfig,
                             int uid,
                             NR_UE_NR_Capability_t *uecap,
