--- conflicted
+++ resolved
@@ -1625,7 +1625,7 @@
   pucchfmt2->pi2BPSK=NULL;
   pucchfmt2->simultaneousHARQ_ACK_CSI=calloc(1,sizeof(*pucchfmt2->simultaneousHARQ_ACK_CSI));
   *pucchfmt2->simultaneousHARQ_ACK_CSI=NR_PUCCH_FormatConfig__simultaneousHARQ_ACK_CSI_true;
-
+  
   pucch_Config->spatialRelationInfoToAddModList = calloc(1,sizeof(*pucch_Config->spatialRelationInfoToAddModList));
   NR_PUCCH_SpatialRelationInfo_t *pucchspatial = calloc(1,sizeof(*pucchspatial));
   pucchspatial->pucch_SpatialRelationInfoId = 1;
@@ -1933,54 +1933,20 @@
   SpCellConfig->spCellConfigDedicated->pdsch_ServingCellConfig->choice.setup = pdsch_servingcellconfig;
 
   if (configuration->do_CSIRS) {
-
+ 
     SpCellConfig->spCellConfigDedicated->csi_MeasConfig=calloc(1,sizeof(*SpCellConfig->spCellConfigDedicated->csi_MeasConfig));
     SpCellConfig->spCellConfigDedicated->csi_MeasConfig->present = NR_SetupRelease_CSI_MeasConfig_PR_setup;
 
     NR_CSI_MeasConfig_t *csi_MeasConfig = calloc(1,sizeof(*csi_MeasConfig));
     SpCellConfig->spCellConfigDedicated->csi_MeasConfig->choice.setup = csi_MeasConfig;
     int pdsch_AntennaPorts = configuration->pdsch_AntennaPorts.N1 * configuration->pdsch_AntennaPorts.N2 * configuration->pdsch_AntennaPorts.XP;
-<<<<<<< HEAD
-    if (pdsch_AntennaPorts > 1) {
-      csi_MeasConfig->csi_IM_ResourceToAddModList = calloc(1,sizeof(*csi_MeasConfig->csi_IM_ResourceToAddModList));
-      NR_CSI_IM_Resource_t *imres0 = calloc(1,sizeof(*imres0));
-      imres0->csi_IM_ResourceId = 0;
-      imres0->csi_IM_ResourceElementPattern = calloc(1,sizeof(*imres0->csi_IM_ResourceElementPattern));
-      imres0->csi_IM_ResourceElementPattern->present = NR_CSI_IM_Resource__csi_IM_ResourceElementPattern_PR_pattern1;
-      imres0->csi_IM_ResourceElementPattern->choice.pattern1 = calloc(1,sizeof(*imres0->csi_IM_ResourceElementPattern->choice.pattern1));
-      imres0->csi_IM_ResourceElementPattern->choice.pattern1->subcarrierLocation_p1 = NR_CSI_IM_Resource__csi_IM_ResourceElementPattern__pattern1__subcarrierLocation_p1_s4;
-      imres0->csi_IM_ResourceElementPattern->choice.pattern1->symbolLocation_p1 = 6;
-      imres0->freqBand = calloc(1,sizeof(*imres0->freqBand));
-      imres0->freqBand->startingRB = 0;
-      imres0->freqBand->nrofRBs = 108;
-      imres0->periodicityAndOffset = calloc(1,sizeof(*imres0->periodicityAndOffset));
-      imres0->periodicityAndOffset->present = NR_CSI_ResourcePeriodicityAndOffset_PR_slots320;
-      imres0->periodicityAndOffset->choice.slots320 = 0;
-      ASN_SEQUENCE_ADD(&csi_MeasConfig->csi_IM_ResourceToAddModList->list,imres0);
-      csi_MeasConfig->csi_IM_ResourceSetToAddModList = calloc(1,sizeof(*csi_MeasConfig->csi_IM_ResourceSetToAddModList));
-      NR_CSI_IM_ResourceSet_t *imset0 = calloc(1,sizeof(*imset0));
-      imset0->csi_IM_ResourceSetId = 0;
-      NR_CSI_IM_ResourceId_t *res0 = calloc(1,sizeof(*res0));
-      *res0 = 0;
-      ASN_SEQUENCE_ADD(&imset0->csi_IM_Resources,res0);
-      ASN_SEQUENCE_ADD(&csi_MeasConfig->csi_IM_ResourceSetToAddModList->list,imset0);
-    }
-    else {
-      csi_MeasConfig->csi_IM_ResourceToAddModList = NULL;
-      csi_MeasConfig->csi_IM_ResourceSetToAddModList = NULL;
-    }
-
-    csi_MeasConfig->csi_IM_ResourceToReleaseList = NULL;
-    csi_MeasConfig->csi_IM_ResourceSetToReleaseList = NULL;
-=======
->>>>>>> f3241cd4
 
     config_csirs(scc, csi_MeasConfig, uid, pdsch_AntennaPorts, curr_bwp, configuration->do_CSIRS);
     config_csiim(configuration->do_CSIRS, pdsch_AntennaPorts, curr_bwp, csi_MeasConfig);
 
     csi_MeasConfig->csi_SSB_ResourceSetToAddModList = calloc(1,sizeof(*csi_MeasConfig->csi_SSB_ResourceSetToAddModList));
     csi_MeasConfig->csi_SSB_ResourceSetToReleaseList = NULL;
-
+  
     NR_CSI_SSB_ResourceSet_t *ssbresset0 = calloc(1,sizeof(*ssbresset0));
     ssbresset0->csi_SSB_ResourceSetId=0;
 
@@ -2025,7 +1991,7 @@
    csires0->bwp_Id = 0;
    csires0->resourceType = NR_CSI_ResourceConfig__resourceType_periodic;
    ASN_SEQUENCE_ADD(&csi_MeasConfig->csi_ResourceConfigToAddModList->list,csires0);
-
+ 
 
    NR_CSI_ResourceConfig_t *csires1 = calloc(1,sizeof(*csires1));
    csires1->csi_ResourceConfigId=1;
@@ -2078,8 +2044,8 @@
      *csirep1->reportFreqConfiguration->cqi_FormatIndicator=NR_CSI_ReportConfig__reportFreqConfiguration__cqi_FormatIndicator_widebandCQI;
      csirep1->reportFreqConfiguration->pmi_FormatIndicator = calloc(1,sizeof(*csirep1->reportFreqConfiguration->pmi_FormatIndicator));
      *csirep1->reportFreqConfiguration->pmi_FormatIndicator=NR_CSI_ReportConfig__reportFreqConfiguration__pmi_FormatIndicator_widebandPMI;
-     csirep1->reportFreqConfiguration->csi_ReportingBand = NULL;
-/*calloc(1,sizeof(*csirep1->reportFreqConfiguration->csi_ReportingBand));
+     csirep1->reportFreqConfiguration->csi_ReportingBand = NULL; 
+     /*calloc(1,sizeof(*csirep1->reportFreqConfiguration->csi_ReportingBand));
      csirep1->reportFreqConfiguration->csi_ReportingBand->present = NR_CSI_ReportConfig__reportFreqConfiguration__csi_ReportingBand_PR_subbands7;
      csirep1->reportFreqConfiguration->csi_ReportingBand->choice.subbands7.size=1;
      csirep1->reportFreqConfiguration->csi_ReportingBand->choice.subbands7.bits_unused=1;
@@ -2267,7 +2233,7 @@
   if (use_rlc_um_for_drb) nr_drb_config(rlc_Config_drb, NR_RLC_Config_PR_um_Bi_Directional);
   else                    nr_drb_config(rlc_Config_drb, NR_RLC_Config_PR_am);
 
-
+  
   rlc_BearerConfig_drb->rlc_Config                                 = rlc_Config_drb;
   logicalChannelConfig_drb                                             = calloc(1, sizeof(NR_LogicalChannelConfig_t));
   logicalChannelConfig_drb->ul_SpecificParameters                      = calloc(1, sizeof(*logicalChannelConfig_drb->ul_SpecificParameters));
@@ -2312,7 +2278,6 @@
   }
 
 }
-
 
 void fill_initial_cellGroupConfig(int uid,
                                   NR_CellGroupConfig_t *cellGroupConfig,
