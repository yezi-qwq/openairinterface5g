/*
 * Licensed to the OpenAirInterface (OAI) Software Alliance under one or more
 * contributor license agreements.  See the NOTICE file distributed with
 * this work for additional information regarding copyright ownership.
 * The OpenAirInterface Software Alliance licenses this file to You under
 * the OAI Public License, Version 1.1  (the "License"); you may not use this file
 * except in compliance with the License.
 * You may obtain a copy of the License at
 *
 *      http://www.openairinterface.org/?page_id=698
 *
 * Unless required by applicable law or agreed to in writing, software
 * distributed under the License is distributed on an "AS IS" BASIS,
 * WITHOUT WARRANTIES OR CONDITIONS OF ANY KIND, either express or implied.
 * See the License for the specific language governing permissions and
 * limitations under the License.
 *-------------------------------------------------------------------------------
 * For more information about the OpenAirInterface (OAI) Software Alliance:
 *      contact@openairinterface.org
 */

/*! \file asn1_msg.c
* \brief primitives to build the asn1 messages
* \author Raymond Knopp and Navid Nikaein, WEI-TAI CHEN
* \date 2011, 2018
* \version 1.0
* \company Eurecom, NTUST
* \email: {raymond.knopp, navid.nikaein}@eurecom.fr and kroempa@gmail.com
*/

#include <stdio.h>
#include <sys/types.h>
#include <stdlib.h> /* for atoi(3) */
#include <unistd.h> /* for getopt(3) */
#include <string.h> /* for strerror(3) */
#include <sysexits.h> /* for EX_* exit codes */
#include <errno.h>  /* for errno */
#include "common/utils/LOG/log.h"
#include <asn_application.h>
#include <asn_internal.h> /* for _ASN_DEFAULT_STACK_MAX */
#include <per_encoder.h>
#include <nr/nr_common.h>

#include "asn1_msg.h"
#include "../nr_rrc_proto.h"
#include "RRC/NR/nr_rrc_extern.h"
#include "NR_DL-CCCH-Message.h"
#include "NR_UL-CCCH-Message.h"
#include "NR_DL-DCCH-Message.h"
#include "NR_RRCReject.h"
#include "NR_RejectWaitTime.h"
#include "NR_RRCSetup.h"
#include "NR_RRCSetup-IEs.h"
#include "NR_SRB-ToAddModList.h"
#include "NR_CellGroupConfig.h"
#include "NR_RLC-BearerConfig.h"
#include "NR_RLC-Config.h"
#include "NR_LogicalChannelConfig.h"
#include "NR_PDCP-Config.h"
#include "NR_MAC-CellGroupConfig.h"
#include "NR_SecurityModeCommand.h"
#include "NR_CipheringAlgorithm.h"
#include "NR_RRCReconfiguration-IEs.h"
#include "NR_DRB-ToAddMod.h"
#include "NR_DRB-ToAddModList.h"
#include "NR_SecurityConfig.h"
#include "NR_RRCReconfiguration-v1530-IEs.h"
#include "NR_UL-DCCH-Message.h"
#include "NR_SDAP-Config.h"
#include "NR_RRCReconfigurationComplete.h"
#include "NR_RRCReconfigurationComplete-IEs.h"
#include "NR_DLInformationTransfer.h"
#include "NR_RRCReestablishmentRequest.h"
#include "NR_UE-CapabilityRequestFilterNR.h"
#include "PHY/defs_nr_common.h"
#include "common/utils/nr/nr_common.h"
#include "openair2/LAYER2/NR_MAC_COMMON/nr_mac.h"
#if defined(NR_Rel16)
  #include "NR_SCS-SpecificCarrier.h"
  #include "NR_TDD-UL-DL-ConfigCommon.h"
  #include "NR_FrequencyInfoUL.h"
  #include "NR_FrequencyInfoDL.h"
  #include "NR_RACH-ConfigGeneric.h"
  #include "NR_RACH-ConfigCommon.h"
  #include "NR_PUSCH-TimeDomainResourceAllocation.h"
  #include "NR_PUSCH-ConfigCommon.h"
  #include "NR_PUCCH-ConfigCommon.h"
  #include "NR_PDSCH-TimeDomainResourceAllocation.h"
  #include "NR_PDSCH-ConfigCommon.h"
  #include "NR_RateMatchPattern.h"
  #include "NR_RateMatchPatternLTE-CRS.h"
  #include "NR_SearchSpace.h"
  #include "NR_ControlResourceSet.h"
  #include "NR_EUTRA-MBSFN-SubframeConfig.h"
  #include "NR_BWP-DownlinkCommon.h"
  #include "NR_BWP-DownlinkDedicated.h"
  #include "NR_UplinkConfigCommon.h"
  #include "NR_SetupRelease.h"
  #include "NR_PDCCH-ConfigCommon.h"
  #include "NR_BWP-UplinkCommon.h"

  #include "assertions.h"
  //#include "RRCConnectionRequest.h"
  //#include "UL-CCCH-Message.h"
  #include "NR_UL-DCCH-Message.h"
  //#include "DL-CCCH-Message.h"
  #include "NR_DL-DCCH-Message.h"
  //#include "EstablishmentCause.h"
  //#include "RRCConnectionSetup.h"
  #include "NR_SRB-ToAddModList.h"
  #include "NR_DRB-ToAddModList.h"
  //#include "MCCH-Message.h"
  //#define MRB1 1

  //#include "RRCConnectionSetupComplete.h"
  //#include "RRCConnectionReconfigurationComplete.h"
  //#include "RRCConnectionReconfiguration.h"
  #include "NR_MIB.h"
  //#include "SystemInformation.h"

  #include "NR_SIB1.h"
  #include "NR_ServingCellConfigCommon.h"
  //#include "SIB-Type.h"

  //#include "BCCH-DL-SCH-Message.h"

  //#include "PHY/defs.h"

  #include "NR_MeasObjectToAddModList.h"
  #include "NR_ReportConfigToAddModList.h"
  #include "NR_MeasIdToAddModList.h"
  #include "gnb_config.h"
#endif

#include "intertask_interface.h"

#include "common/ran_context.h"

//#define XER_PRINT

typedef struct xer_sprint_string_s {
  char *string;
  size_t string_size;
  size_t string_index;
} xer_sprint_string_t;

//replace LTE
//extern unsigned char NB_eNB_INST;
extern unsigned char NB_gNB_INST;

extern RAN_CONTEXT_t RC;

/*
 * This is a helper function for xer_sprint, which directs all incoming data
 * into the provided string.
 */
static int xer__nr_print2s (const void *buffer, size_t size, void *app_key) {
  xer_sprint_string_t *string_buffer = (xer_sprint_string_t *) app_key;
  size_t string_remaining = string_buffer->string_size - string_buffer->string_index;

  if (string_remaining > 0) {
    if (size > string_remaining) {
      size = string_remaining;
    }

    memcpy(&string_buffer->string[string_buffer->string_index], buffer, size);
    string_buffer->string_index += size;
  }

  return 0;
}

int xer_nr_sprint (char *string, size_t string_size, asn_TYPE_descriptor_t *td, void *sptr) {
  asn_enc_rval_t er;
  xer_sprint_string_t string_buffer;
  string_buffer.string = string;
  string_buffer.string_size = string_size;
  string_buffer.string_index = 0;
  er = xer_encode(td, sptr, XER_F_BASIC, xer__nr_print2s, &string_buffer);

  if (er.encoded < 0) {
    LOG_E(RRC, "xer_sprint encoding error (%zd)!", er.encoded);
    er.encoded = string_buffer.string_size;
  } else {
    if (er.encoded > string_buffer.string_size) {
      LOG_E(RRC, "xer_sprint string buffer too small, got %zd need %zd!", string_buffer.string_size, er.encoded);
      er.encoded = string_buffer.string_size;
    }
  }

  return er.encoded;
}

//------------------------------------------------------------------------------

uint8_t do_MIB_NR(gNB_RRC_INST *rrc,uint32_t frame) { 

  asn_enc_rval_t enc_rval;
  rrc_gNB_carrier_data_t *carrier = &rrc->carrier;  
  const gNB_RrcConfigurationReq *configuration = &rrc->configuration;

  NR_BCCH_BCH_Message_t *mib = &carrier->mib;
  NR_ServingCellConfigCommon_t *scc = carrier->servingcellconfigcommon;

  memset(mib,0,sizeof(NR_BCCH_BCH_Message_t));
  mib->message.present = NR_BCCH_BCH_MessageType_PR_mib;
  mib->message.choice.mib = CALLOC(1,sizeof(struct NR_MIB));
  memset(mib->message.choice.mib,0,sizeof(struct NR_MIB));
  //36.331 SFN BIT STRING (SIZE (8)  , 38.331 SFN BIT STRING (SIZE (6))
  uint8_t sfn_msb = (uint8_t)((frame>>4)&0x3f);
  mib->message.choice.mib->systemFrameNumber.buf = CALLOC(1,sizeof(uint8_t));
  mib->message.choice.mib->systemFrameNumber.buf[0] = sfn_msb << 2;
  mib->message.choice.mib->systemFrameNumber.size = 1;
  mib->message.choice.mib->systemFrameNumber.bits_unused=2;
  //38.331 spare BIT STRING (SIZE (1))
  uint16_t *spare= CALLOC(1, sizeof(uint16_t));

  if (spare == NULL) abort();

  mib->message.choice.mib->spare.buf = (uint8_t *)spare;
  mib->message.choice.mib->spare.size = 1;
  mib->message.choice.mib->spare.bits_unused = 7;  // This makes a spare of 1 bits

  mib->message.choice.mib->ssb_SubcarrierOffset = (configuration->ssb_SubcarrierOffset)&15;

  /*
  * The SIB1 will be sent in this allocation (Type0-PDCCH) : 38.213, 13-4 Table and 38.213 13-11 to 13-14 tables
  * the reverse allocation is in nr_ue_decode_mib()
  */
  if(rrc->carrier.pdcch_ConfigSIB1) {
    mib->message.choice.mib->pdcch_ConfigSIB1.controlResourceSetZero = rrc->carrier.pdcch_ConfigSIB1->controlResourceSetZero;
    mib->message.choice.mib->pdcch_ConfigSIB1.searchSpaceZero = rrc->carrier.pdcch_ConfigSIB1->searchSpaceZero;
  } else {
    mib->message.choice.mib->pdcch_ConfigSIB1.controlResourceSetZero = *scc->downlinkConfigCommon->initialDownlinkBWP->pdcch_ConfigCommon->choice.setup->controlResourceSetZero;
    mib->message.choice.mib->pdcch_ConfigSIB1.searchSpaceZero = *scc->downlinkConfigCommon->initialDownlinkBWP->pdcch_ConfigCommon->choice.setup->searchSpaceZero;
  }

  AssertFatal(scc->ssbSubcarrierSpacing != NULL, "scc->ssbSubcarrierSpacing is null\n");
  switch (*scc->ssbSubcarrierSpacing) {
  case NR_SubcarrierSpacing_kHz15:
    mib->message.choice.mib->subCarrierSpacingCommon = NR_MIB__subCarrierSpacingCommon_scs15or60;
    break;
    
  case NR_SubcarrierSpacing_kHz30:
    mib->message.choice.mib->subCarrierSpacingCommon = NR_MIB__subCarrierSpacingCommon_scs30or120;
    break;
    
  case NR_SubcarrierSpacing_kHz60:
    mib->message.choice.mib->subCarrierSpacingCommon = NR_MIB__subCarrierSpacingCommon_scs15or60;
    break;
    
  case NR_SubcarrierSpacing_kHz120:
    mib->message.choice.mib->subCarrierSpacingCommon = NR_MIB__subCarrierSpacingCommon_scs30or120;
    break;
    
  case NR_SubcarrierSpacing_kHz240:
    AssertFatal(1==0,"Unknown subCarrierSpacingCommon %d\n",(int)*scc->ssbSubcarrierSpacing);
    break;
    
  default:
      AssertFatal(1==0,"Unknown subCarrierSpacingCommon %d\n",(int)*scc->ssbSubcarrierSpacing);
  }

  switch (scc->dmrs_TypeA_Position) {
  case 	NR_ServingCellConfigCommon__dmrs_TypeA_Position_pos2:
    mib->message.choice.mib->dmrs_TypeA_Position = NR_MIB__dmrs_TypeA_Position_pos2;
    break;
    
  case 	NR_ServingCellConfigCommon__dmrs_TypeA_Position_pos3:
    mib->message.choice.mib->dmrs_TypeA_Position = NR_MIB__dmrs_TypeA_Position_pos3;
    break;
    
  default:
    AssertFatal(1==0,"Unknown dmrs_TypeA_Position %d\n",(int)scc->dmrs_TypeA_Position);
  }

  //  assign_enum
  mib->message.choice.mib->cellBarred = NR_MIB__cellBarred_notBarred;
  //  assign_enum
  mib->message.choice.mib->intraFreqReselection = NR_MIB__intraFreqReselection_notAllowed;
  //encode MIB to data
  enc_rval = uper_encode_to_buffer(&asn_DEF_NR_BCCH_BCH_Message,
                                   NULL,
                                   (void *)mib,
                                   carrier->MIB,
                                   24);
  AssertFatal (enc_rval.encoded > 0, "ASN1 message encoding failed (%s, %lu)!\n",
               enc_rval.failed_type->name, enc_rval.encoded);

  if (enc_rval.encoded==-1) {
    return(-1);
  }

  return((enc_rval.encoded+7)/8);
}

uint8_t do_SIB1_NR(rrc_gNB_carrier_data_t *carrier, 
	               gNB_RrcConfigurationReq *configuration
                  ) {
  asn_enc_rval_t enc_rval;

  NR_BCCH_DL_SCH_Message_t *sib1_message = CALLOC(1,sizeof(NR_BCCH_DL_SCH_Message_t));
  carrier->siblock1 = sib1_message;
  sib1_message->message.present = NR_BCCH_DL_SCH_MessageType_PR_c1;
  sib1_message->message.choice.c1 = CALLOC(1,sizeof(struct NR_BCCH_DL_SCH_MessageType__c1));
  sib1_message->message.choice.c1->present = NR_BCCH_DL_SCH_MessageType__c1_PR_systemInformationBlockType1;
  sib1_message->message.choice.c1->choice.systemInformationBlockType1 = CALLOC(1,sizeof(struct NR_SIB1));

  struct NR_SIB1 *sib1 = sib1_message->message.choice.c1->choice.systemInformationBlockType1;

  // cellSelectionInfo
  sib1->cellSelectionInfo = CALLOC(1,sizeof(struct NR_SIB1__cellSelectionInfo));
  // Fixme: should be in config file
  //The IE Q-RxLevMin is used to indicate for cell selection/ re-selection the required minimum received RSRP level in the (NR) cell.
  //Corresponds to parameter Qrxlevmin in TS38.304.
  //Actual value Qrxlevmin = field value * 2 [dBm].
  sib1->cellSelectionInfo->q_RxLevMin = -65;

  // cellAccessRelatedInfo
  // TODO : Add support for more than one PLMN
  int num_plmn = 1; // int num_plmn = configuration->num_plmn;
  asn1cSequenceAdd(sib1->cellAccessRelatedInfo.plmn_IdentityList.list, struct NR_PLMN_IdentityInfo, nr_plmn_info);
  for (int i = 0; i < num_plmn; ++i) {
    asn1cSequenceAdd(nr_plmn_info->plmn_IdentityList.list, struct NR_PLMN_Identity, nr_plmn);
    asn1cCalloc(nr_plmn->mcc,  mcc);
    int confMcc=configuration->mcc[i];
    asn1cSequenceAdd(mcc->list, NR_MCC_MNC_Digit_t, mcc0);
    *mcc0=(confMcc/100)%10;
    asn1cSequenceAdd(mcc->list, NR_MCC_MNC_Digit_t, mcc1);
    *mcc1=(confMcc/10)%10;
    asn1cSequenceAdd(mcc->list, NR_MCC_MNC_Digit_t, mcc2);
    *mcc2=confMcc%10;
    int mnc=configuration->mnc[i];
    if(configuration->mnc_digit_length[i] == 3) {
      asn1cSequenceAdd(nr_plmn->mnc.list, NR_MCC_MNC_Digit_t, mnc0);
      *mnc0=(configuration->mnc[i]/100)%10;
      mnc/=10;
    }
    asn1cSequenceAdd(nr_plmn->mnc.list, NR_MCC_MNC_Digit_t, mnc1);
    *mnc1=(mnc/10)%10;
    asn1cSequenceAdd(nr_plmn->mnc.list, NR_MCC_MNC_Digit_t, mnc2);
    *mnc2=(mnc)%10;
  }//end plmn loop

  nr_plmn_info->cellIdentity.buf = CALLOC(1,5);
  nr_plmn_info->cellIdentity.size= 5;
  nr_plmn_info->cellIdentity.bits_unused= 4;
  uint64_t tmp=htobe64(configuration->cell_identity)<<4;
  memcpy(nr_plmn_info->cellIdentity.buf, ((char*)&tmp)+3, 5);
  nr_plmn_info->cellReservedForOperatorUse = NR_PLMN_IdentityInfo__cellReservedForOperatorUse_notReserved;

  nr_plmn_info->trackingAreaCode = CALLOC(1,sizeof(NR_TrackingAreaCode_t));
  uint32_t tmp2=htobe32(configuration->tac);
  nr_plmn_info->trackingAreaCode->buf = CALLOC(1,3);
  memcpy(nr_plmn_info->trackingAreaCode->buf, ((char*) &tmp2)+1, 3);
  nr_plmn_info->trackingAreaCode->size = 3;
  nr_plmn_info->trackingAreaCode->bits_unused = 0;

  // connEstFailureControl
  // TODO: add connEstFailureControl

  //si-SchedulingInfo
  /*sib1->si_SchedulingInfo = CALLOC(1,sizeof(struct NR_SI_SchedulingInfo));
  asn_set_empty(&sib1->si_SchedulingInfo->schedulingInfoList.list);
  sib1->si_SchedulingInfo->si_WindowLength = NR_SI_SchedulingInfo__si_WindowLength_s40;
  struct NR_SchedulingInfo *schedulingInfo = CALLOC(1,sizeof(struct NR_SchedulingInfo));
  schedulingInfo->si_BroadcastStatus = NR_SchedulingInfo__si_BroadcastStatus_broadcasting;
  schedulingInfo->si_Periodicity = NR_SchedulingInfo__si_Periodicity_rf8;
  asn_set_empty(&schedulingInfo->sib_MappingInfo.list);

  NR_SIB_TypeInfo_t *sib_type3 = CALLOC(1,sizeof(e_NR_SIB_TypeInfo__type));
  sib_type3->type = NR_SIB_TypeInfo__type_sibType3;
  sib_type3->valueTag = CALLOC(1,sizeof(sib_type3->valueTag));
  ASN_SEQUENCE_ADD(&schedulingInfo->sib_MappingInfo.list,sib_type3);

  NR_SIB_TypeInfo_t *sib_type5 = CALLOC(1,sizeof(e_NR_SIB_TypeInfo__type));
  sib_type5->type = NR_SIB_TypeInfo__type_sibType5;
  sib_type5->valueTag = CALLOC(1,sizeof(sib_type5->valueTag));
  ASN_SEQUENCE_ADD(&schedulingInfo->sib_MappingInfo.list,sib_type5);

  NR_SIB_TypeInfo_t *sib_type4 = CALLOC(1,sizeof(e_NR_SIB_TypeInfo__type));
  sib_type4->type = NR_SIB_TypeInfo__type_sibType4;
  sib_type4->valueTag = CALLOC(1,sizeof(sib_type4->valueTag));
  ASN_SEQUENCE_ADD(&schedulingInfo->sib_MappingInfo.list,sib_type4);

  NR_SIB_TypeInfo_t *sib_type2 = CALLOC(1,sizeof(e_NR_SIB_TypeInfo__type));
  sib_type2->type = NR_SIB_TypeInfo__type_sibType2;
  sib_type2->valueTag = CALLOC(1,sizeof(sib_type2->valueTag));
  ASN_SEQUENCE_ADD(&schedulingInfo->sib_MappingInfo.list,sib_type2);

  ASN_SEQUENCE_ADD(&sib1->si_SchedulingInfo->schedulingInfoList.list,schedulingInfo);*/

  // servingCellConfigCommon
  asn1cCalloc(sib1->servingCellConfigCommon,  ServCellCom);
  NR_BWP_DownlinkCommon_t  *initialDownlinkBWP=&ServCellCom->downlinkConfigCommon.initialDownlinkBWP;
  initialDownlinkBWP->genericParameters=
    configuration->scc->downlinkConfigCommon->initialDownlinkBWP->genericParameters;

  for(int i = 0; i< configuration->scc->downlinkConfigCommon->frequencyInfoDL->frequencyBandList.list.count; i++) {
    asn1cSequenceAdd(ServCellCom->downlinkConfigCommon.frequencyInfoDL.frequencyBandList.list,
		     struct NR_NR_MultiBandInfo, nrMultiBandInfo);
    nrMultiBandInfo->freqBandIndicatorNR = configuration->scc->downlinkConfigCommon->frequencyInfoDL->frequencyBandList.list.array[i];
  }

  int scs_scaling0 = 1<<(configuration->scc->downlinkConfigCommon->initialDownlinkBWP->genericParameters.subcarrierSpacing);
  int scs_scaling  = scs_scaling0;
  int scs_scaling2 = scs_scaling0;
  if (configuration->scc->downlinkConfigCommon->frequencyInfoDL->absoluteFrequencyPointA < 600000) {
    scs_scaling = scs_scaling0*3;
  }
  if (configuration->scc->downlinkConfigCommon->frequencyInfoDL->absoluteFrequencyPointA > 2016666) {
    scs_scaling = scs_scaling0>>2;
    scs_scaling2 = scs_scaling0>>2;
  }
  uint32_t absolute_diff = (*configuration->scc->downlinkConfigCommon->frequencyInfoDL->absoluteFrequencySSB -
                             configuration->scc->downlinkConfigCommon->frequencyInfoDL->absoluteFrequencyPointA);

  sib1->servingCellConfigCommon->downlinkConfigCommon.frequencyInfoDL.offsetToPointA = scs_scaling2 * (absolute_diff/(12*scs_scaling) - 10);

  LOG_I(NR_RRC,"SIB1 freq: absoluteFrequencySSB %ld, absoluteFrequencyPointA %ld\n",
                                    *configuration->scc->downlinkConfigCommon->frequencyInfoDL->absoluteFrequencySSB,
                                    configuration->scc->downlinkConfigCommon->frequencyInfoDL->absoluteFrequencyPointA);
  LOG_I(NR_RRC,"SIB1 freq: absolute_diff %d, %d*(absolute_diff/(12*%d) - 10) %d\n",
        absolute_diff,scs_scaling2,scs_scaling,(int)sib1->servingCellConfigCommon->downlinkConfigCommon.frequencyInfoDL.offsetToPointA);

  for(int i = 0; i< configuration->scc->downlinkConfigCommon->frequencyInfoDL->scs_SpecificCarrierList.list.count; i++) {
    ASN_SEQUENCE_ADD(&ServCellCom->downlinkConfigCommon.frequencyInfoDL.scs_SpecificCarrierList.list,
		     configuration->scc->downlinkConfigCommon->frequencyInfoDL->scs_SpecificCarrierList.list.array[i]);
  }

  initialDownlinkBWP->pdcch_ConfigCommon = 
      configuration->scc->downlinkConfigCommon->initialDownlinkBWP->pdcch_ConfigCommon;
  initialDownlinkBWP->pdcch_ConfigCommon->choice.setup->commonSearchSpaceList = 
       CALLOC(1,sizeof(struct NR_PDCCH_ConfigCommon__commonSearchSpaceList));

  asn1cSequenceAdd(initialDownlinkBWP->pdcch_ConfigCommon->choice.setup->commonSearchSpaceList->list,
		   NR_SearchSpace_t, ss1);
  ss1->searchSpaceId = 1;
  asn1cCallocOne(ss1->controlResourceSetId, 0);
  ss1->monitoringSlotPeriodicityAndOffset = calloc(1,sizeof(*ss1->monitoringSlotPeriodicityAndOffset));
  ss1->monitoringSlotPeriodicityAndOffset->present = NR_SearchSpace__monitoringSlotPeriodicityAndOffset_PR_sl1;
  ss1->monitoringSymbolsWithinSlot = calloc(1,sizeof(*ss1->monitoringSymbolsWithinSlot));
  ss1->monitoringSymbolsWithinSlot->buf = calloc(1,2);
  // should be '1000 0000 0000 00'B (LSB first!), first symbol in slot, adjust if needed
  ss1->monitoringSymbolsWithinSlot->buf[1] = 0;
  ss1->monitoringSymbolsWithinSlot->buf[0] = (1<<7);
  ss1->monitoringSymbolsWithinSlot->size = 2;
  ss1->monitoringSymbolsWithinSlot->bits_unused = 2;
  ss1->nrofCandidates = calloc(1,sizeof(*ss1->nrofCandidates));
  ss1->nrofCandidates->aggregationLevel1 = NR_SearchSpace__nrofCandidates__aggregationLevel1_n0;
  ss1->nrofCandidates->aggregationLevel2 = NR_SearchSpace__nrofCandidates__aggregationLevel2_n0;
  ss1->nrofCandidates->aggregationLevel4 = NR_SearchSpace__nrofCandidates__aggregationLevel4_n2;
  ss1->nrofCandidates->aggregationLevel8 = NR_SearchSpace__nrofCandidates__aggregationLevel8_n0;
  ss1->nrofCandidates->aggregationLevel16 = NR_SearchSpace__nrofCandidates__aggregationLevel16_n0;
  ss1->searchSpaceType = calloc(1,sizeof(*ss1->searchSpaceType));
  ss1->searchSpaceType->present = NR_SearchSpace__searchSpaceType_PR_common;
  ss1->searchSpaceType->choice.common=calloc(1,sizeof(*ss1->searchSpaceType->choice.common));
  ss1->searchSpaceType->choice.common->dci_Format0_0_AndFormat1_0 = calloc(1,sizeof(*ss1->searchSpaceType->choice.common->dci_Format0_0_AndFormat1_0));

  asn1cSequenceAdd(initialDownlinkBWP->pdcch_ConfigCommon->choice.setup->commonSearchSpaceList->list,
		   NR_SearchSpace_t, ss5);
  ss5->searchSpaceId = 5;
  ss5->controlResourceSetId=calloc(1,sizeof(*ss5->controlResourceSetId));
  *ss5->controlResourceSetId=0;
  ss5->monitoringSlotPeriodicityAndOffset = calloc(1,sizeof(*ss5->monitoringSlotPeriodicityAndOffset));
  ss5->monitoringSlotPeriodicityAndOffset->present = NR_SearchSpace__monitoringSlotPeriodicityAndOffset_PR_sl5;
  ss5->monitoringSlotPeriodicityAndOffset->choice.sl5 = 0;
  ss5->duration = calloc(1,sizeof(*ss5->duration));
  *ss5->duration = 2;
  ss5->monitoringSymbolsWithinSlot = calloc(1,sizeof(*ss5->monitoringSymbolsWithinSlot));
  ss5->monitoringSymbolsWithinSlot->buf = calloc(1,2);
  // should be '1100 0000 0000 00'B (LSB first!), first two symols in slot, adjust if needed
  ss5->monitoringSymbolsWithinSlot->buf[1] = 0;
  ss5->monitoringSymbolsWithinSlot->buf[0] = (1<<7);
  ss5->monitoringSymbolsWithinSlot->size = 2;
  ss5->monitoringSymbolsWithinSlot->bits_unused = 2;
  ss5->nrofCandidates = calloc(1,sizeof(*ss5->nrofCandidates));
  ss5->nrofCandidates->aggregationLevel1 = NR_SearchSpace__nrofCandidates__aggregationLevel1_n0;
  ss5->nrofCandidates->aggregationLevel2 = NR_SearchSpace__nrofCandidates__aggregationLevel2_n0;
  ss5->nrofCandidates->aggregationLevel4 = NR_SearchSpace__nrofCandidates__aggregationLevel4_n4;
  ss5->nrofCandidates->aggregationLevel8 = NR_SearchSpace__nrofCandidates__aggregationLevel8_n2;
  ss5->nrofCandidates->aggregationLevel16 = NR_SearchSpace__nrofCandidates__aggregationLevel16_n1;
  ss5->searchSpaceType = calloc(1,sizeof(*ss5->searchSpaceType));
  ss5->searchSpaceType->present = NR_SearchSpace__searchSpaceType_PR_common;
  ss5->searchSpaceType->choice.common=calloc(1,sizeof(*ss5->searchSpaceType->choice.common));
  ss5->searchSpaceType->choice.common->dci_Format0_0_AndFormat1_0 = calloc(1,sizeof(*ss5->searchSpaceType->choice.common->dci_Format0_0_AndFormat1_0));

  asn1cSequenceAdd(initialDownlinkBWP->pdcch_ConfigCommon->choice.setup->commonSearchSpaceList->list,
		   NR_SearchSpace_t, ss7);
  ss7->searchSpaceId = 7;
  ss7->controlResourceSetId=calloc(1,sizeof(*ss7->controlResourceSetId));
  *ss7->controlResourceSetId=0;
  ss7->monitoringSlotPeriodicityAndOffset = calloc(1,sizeof(*ss7->monitoringSlotPeriodicityAndOffset));
  ss7->monitoringSlotPeriodicityAndOffset->present = NR_SearchSpace__monitoringSlotPeriodicityAndOffset_PR_sl1;
  ss7->monitoringSymbolsWithinSlot = calloc(1,sizeof(*ss7->monitoringSymbolsWithinSlot));
  ss7->monitoringSymbolsWithinSlot->buf = calloc(1,2);
  // should be '1100 0000 0000 00'B (LSB first!), first two symols in slot, adjust if needed
  ss7->monitoringSymbolsWithinSlot->buf[1] = 0;
  ss7->monitoringSymbolsWithinSlot->buf[0] = (1<<7);
  ss7->monitoringSymbolsWithinSlot->size = 2;
  ss7->monitoringSymbolsWithinSlot->bits_unused = 2;
  ss7->nrofCandidates = calloc(1,sizeof(*ss7->nrofCandidates));
  ss7->nrofCandidates->aggregationLevel1 = NR_SearchSpace__nrofCandidates__aggregationLevel1_n0;
  ss7->nrofCandidates->aggregationLevel2 = NR_SearchSpace__nrofCandidates__aggregationLevel2_n0;
  ss7->nrofCandidates->aggregationLevel4 = NR_SearchSpace__nrofCandidates__aggregationLevel4_n4;
  ss7->nrofCandidates->aggregationLevel8 = NR_SearchSpace__nrofCandidates__aggregationLevel8_n2;
  ss7->nrofCandidates->aggregationLevel16 = NR_SearchSpace__nrofCandidates__aggregationLevel16_n1;
  ss7->searchSpaceType = calloc(1,sizeof(*ss7->searchSpaceType));
  ss7->searchSpaceType->present = NR_SearchSpace__searchSpaceType_PR_common;
  ss7->searchSpaceType->choice.common=calloc(1,sizeof(*ss7->searchSpaceType->choice.common));
  ss7->searchSpaceType->choice.common->dci_Format0_0_AndFormat1_0 = calloc(1,sizeof(*ss7->searchSpaceType->choice.common->dci_Format0_0_AndFormat1_0));

  asn1cCallocOne(initialDownlinkBWP->pdcch_ConfigCommon->choice.setup->searchSpaceSIB1,  0);
  asn1cCallocOne(initialDownlinkBWP->pdcch_ConfigCommon->choice.setup->searchSpaceOtherSystemInformation, 7);
  asn1cCallocOne(initialDownlinkBWP->pdcch_ConfigCommon->choice.setup->pagingSearchSpace, 5);
  asn1cCallocOne( initialDownlinkBWP->pdcch_ConfigCommon->choice.setup->ra_SearchSpace, 1);
   
  initialDownlinkBWP->pdsch_ConfigCommon = configuration->scc->downlinkConfigCommon->initialDownlinkBWP->pdsch_ConfigCommon;
  ServCellCom->downlinkConfigCommon.bcch_Config.modificationPeriodCoeff = NR_BCCH_Config__modificationPeriodCoeff_n2;
  ServCellCom->downlinkConfigCommon.pcch_Config.defaultPagingCycle = NR_PagingCycle_rf256;
  ServCellCom->downlinkConfigCommon.pcch_Config.nAndPagingFrameOffset.present = NR_PCCH_Config__nAndPagingFrameOffset_PR_quarterT;
  ServCellCom->downlinkConfigCommon.pcch_Config.nAndPagingFrameOffset.choice.quarterT = 1;
  ServCellCom->downlinkConfigCommon.pcch_Config.ns = NR_PCCH_Config__ns_one;

  asn1cCalloc(ServCellCom->downlinkConfigCommon.pcch_Config.firstPDCCH_MonitoringOccasionOfPO,
	      P0);
  P0->present = NR_PCCH_Config__firstPDCCH_MonitoringOccasionOfPO_PR_sCS120KHZoneT_SCS60KHZhalfT_SCS30KHZquarterT_SCS15KHZoneEighthT;

  asn1cCalloc(P0->choice.sCS120KHZoneT_SCS60KHZhalfT_SCS30KHZquarterT_SCS15KHZoneEighthT,
	      Z8);
  asn1cSequenceAdd(Z8->list,
		   long,
		   ZoneEight);
  asn1cCallocOne(ZoneEight, 0);

  asn1cCalloc(ServCellCom->uplinkConfigCommon, UL)
  asn_set_empty(&UL->frequencyInfoUL.scs_SpecificCarrierList.list);
  for(int i = 0; i< configuration->scc->uplinkConfigCommon->frequencyInfoUL->scs_SpecificCarrierList.list.count; i++) {
    ASN_SEQUENCE_ADD(&UL->frequencyInfoUL.scs_SpecificCarrierList.list,
		     configuration->scc->uplinkConfigCommon->frequencyInfoUL->scs_SpecificCarrierList.list.array[i]);
  }

  asn1cCallocOne(UL->frequencyInfoUL.p_Max, 23);

  UL->initialUplinkBWP.genericParameters = configuration->scc->uplinkConfigCommon->initialUplinkBWP->genericParameters;
  UL->initialUplinkBWP.rach_ConfigCommon = configuration->scc->uplinkConfigCommon->initialUplinkBWP->rach_ConfigCommon;
  UL->initialUplinkBWP.pusch_ConfigCommon = configuration->scc->uplinkConfigCommon->initialUplinkBWP->pusch_ConfigCommon;
  UL->initialUplinkBWP.pusch_ConfigCommon->choice.setup->groupHoppingEnabledTransformPrecoding = null;

  UL->initialUplinkBWP.pucch_ConfigCommon = configuration->scc->uplinkConfigCommon->initialUplinkBWP->pucch_ConfigCommon;

  UL->timeAlignmentTimerCommon = NR_TimeAlignmentTimer_infinity;

  ServCellCom->n_TimingAdvanceOffset = configuration->scc->n_TimingAdvanceOffset;

  ServCellCom->ssb_PositionsInBurst.inOneGroup.buf = calloc(1, sizeof(uint8_t));
  uint8_t bitmap8,temp_bitmap=0;
  switch (configuration->scc->ssb_PositionsInBurst->present) {
    case NR_ServingCellConfigCommon__ssb_PositionsInBurst_PR_shortBitmap:
      ServCellCom->ssb_PositionsInBurst.inOneGroup = configuration->scc->ssb_PositionsInBurst->choice.shortBitmap;
      break;
    case NR_ServingCellConfigCommon__ssb_PositionsInBurst_PR_mediumBitmap:
      ServCellCom->ssb_PositionsInBurst.inOneGroup = configuration->scc->ssb_PositionsInBurst->choice.mediumBitmap;
      break;
    /*
    groupPresence: This field is present when maximum number of SS/PBCH blocks per half frame equals to 64 as defined in TS 38.213 [13], clause 4.1.
                   The first/leftmost bit corresponds to the SS/PBCH index 0-7, the second bit corresponds to SS/PBCH block 8-15, and so on.
                   Value 0 in the bitmap indicates that the SSBs according to inOneGroup are absent. Value 1 indicates that the SS/PBCH blocks are transmitted in accordance with inOneGroup.
    inOneGroup: When maximum number of SS/PBCH blocks per half frame equals to 64 as defined in TS 38.213 [13], clause 4.1, all 8 bit are valid;
                The first/ leftmost bit corresponds to the first SS/PBCH block index in the group (i.e., to SSB index 0, 8, and so on); the second bit corresponds to the second SS/PBCH block index in the group
                (i.e., to SSB index 1, 9, and so on), and so on. Value 0 in the bitmap indicates that the corresponding SS/PBCH block is not transmitted while value 1 indicates that the corresponding SS/PBCH block is transmitted.
    */
    case NR_ServingCellConfigCommon__ssb_PositionsInBurst_PR_longBitmap:
      ServCellCom->ssb_PositionsInBurst.inOneGroup.size = 1;
      ServCellCom->ssb_PositionsInBurst.inOneGroup.bits_unused = 0;
      ServCellCom->ssb_PositionsInBurst.groupPresence = calloc(1, sizeof(BIT_STRING_t));
      ServCellCom->ssb_PositionsInBurst.groupPresence->size = 1;
      ServCellCom->ssb_PositionsInBurst.groupPresence->bits_unused = 0;
      ServCellCom->ssb_PositionsInBurst.groupPresence->buf = calloc(1, sizeof(uint8_t));
      ServCellCom->ssb_PositionsInBurst.groupPresence->buf[0] = 0;
      for (int i=0; i<8; i++){
        bitmap8 = configuration->scc->ssb_PositionsInBurst->choice.longBitmap.buf[i];
        if (bitmap8!=0){
          if(temp_bitmap==0)
            temp_bitmap = bitmap8;
          else
            AssertFatal(temp_bitmap==bitmap8,"For longBitmap the groups of 8 SSBs containing at least 1 transmitted SSB should be all the same\n");

          ServCellCom->ssb_PositionsInBurst.inOneGroup.buf[0] = bitmap8;
          ServCellCom->ssb_PositionsInBurst.groupPresence->buf[0] |= 1<<(7-i);
        }
      }
      break;
    default:
      AssertFatal(false,"ssb_PositionsInBurst not present\n");
      break;
  }

  ServCellCom->ssb_PeriodicityServingCell = *configuration->scc->ssb_periodicityServingCell;
  if (configuration->scc->tdd_UL_DL_ConfigurationCommon) {
    ServCellCom->tdd_UL_DL_ConfigurationCommon = CALLOC(1,sizeof(struct NR_TDD_UL_DL_ConfigCommon));
    ServCellCom->tdd_UL_DL_ConfigurationCommon->referenceSubcarrierSpacing = configuration->scc->tdd_UL_DL_ConfigurationCommon->referenceSubcarrierSpacing;
    ServCellCom->tdd_UL_DL_ConfigurationCommon->pattern1 = configuration->scc->tdd_UL_DL_ConfigurationCommon->pattern1;
    ServCellCom->tdd_UL_DL_ConfigurationCommon->pattern2 = configuration->scc->tdd_UL_DL_ConfigurationCommon->pattern2;
  }
  ServCellCom->ss_PBCH_BlockPower = configuration->scc->ss_PBCH_BlockPower;

  // ims-EmergencySupport
  // TODO: add ims-EmergencySupport

  // eCallOverIMS-Support
  // TODO: add eCallOverIMS-Support

  // ue-TimersAndConstants
  sib1->ue_TimersAndConstants = CALLOC(1,sizeof(struct NR_UE_TimersAndConstants));
  sib1->ue_TimersAndConstants->t300 = NR_UE_TimersAndConstants__t300_ms400;
  sib1->ue_TimersAndConstants->t301 = NR_UE_TimersAndConstants__t301_ms400;
  sib1->ue_TimersAndConstants->t310 = NR_UE_TimersAndConstants__t310_ms2000;
  sib1->ue_TimersAndConstants->n310 = NR_UE_TimersAndConstants__n310_n10;
  sib1->ue_TimersAndConstants->t311 = NR_UE_TimersAndConstants__t311_ms3000;
  sib1->ue_TimersAndConstants->n311 = NR_UE_TimersAndConstants__n311_n1;
  sib1->ue_TimersAndConstants->t319 = NR_UE_TimersAndConstants__t319_ms400;

  // uac-BarringInfo
  /*sib1->uac_BarringInfo = CALLOC(1, sizeof(struct NR_SIB1__uac_BarringInfo));
  NR_UAC_BarringInfoSet_t *nr_uac_BarringInfoSet = CALLOC(1, sizeof(NR_UAC_BarringInfoSet_t));
  asn_set_empty(&sib1->uac_BarringInfo->uac_BarringInfoSetList);
  nr_uac_BarringInfoSet->uac_BarringFactor = NR_UAC_BarringInfoSet__uac_BarringFactor_p95;
  nr_uac_BarringInfoSet->uac_BarringTime = NR_UAC_BarringInfoSet__uac_BarringTime_s4;
  nr_uac_BarringInfoSet->uac_BarringForAccessIdentity.buf = CALLOC(1, 1);
  nr_uac_BarringInfoSet->uac_BarringForAccessIdentity.size = 1;
  nr_uac_BarringInfoSet->uac_BarringForAccessIdentity.bits_unused = 1;
  ASN_SEQUENCE_ADD(&sib1->uac_BarringInfo->uac_BarringInfoSetList, nr_uac_BarringInfoSet);*/

  // useFullResumeID
  // TODO: add useFullResumeID

  // lateNonCriticalExtension
  // TODO: add lateNonCriticalExtension

  // nonCriticalExtension
  // TODO: add nonCriticalExtension

  xer_fprint(stdout, &asn_DEF_NR_SIB1, (const void*)sib1_message->message.choice.c1->choice.systemInformationBlockType1);

  if(carrier->SIB1 == NULL) carrier->SIB1=(uint8_t *) malloc16(NR_MAX_SIB_LENGTH/8);
  enc_rval = uper_encode_to_buffer(&asn_DEF_NR_BCCH_DL_SCH_Message,
                                   NULL,
                                   (void *)sib1_message,
                                   carrier->SIB1,
                                   NR_MAX_SIB_LENGTH/8);
  AssertFatal (enc_rval.encoded > 0, "ASN1 message encoding failed (%s, %lu)!\n",
               enc_rval.failed_type->name, enc_rval.encoded);

  if (enc_rval.encoded==-1) {
    return(-1);
  }

  return((enc_rval.encoded+7)/8);
}

uint8_t do_SIB23_NR(rrc_gNB_carrier_data_t *carrier,
                    gNB_RrcConfigurationReq *configuration) {
  asn_enc_rval_t enc_rval;
  SystemInformation_IEs__sib_TypeAndInfo__Member *sib2 = NULL;
  SystemInformation_IEs__sib_TypeAndInfo__Member *sib3 = NULL;

  NR_BCCH_DL_SCH_Message_t *sib_message = CALLOC(1,sizeof(NR_BCCH_DL_SCH_Message_t));
  sib_message->message.present = NR_BCCH_DL_SCH_MessageType_PR_c1;
  sib_message->message.choice.c1 = CALLOC(1,sizeof(struct NR_BCCH_DL_SCH_MessageType__c1));
  sib_message->message.choice.c1->present = NR_BCCH_DL_SCH_MessageType__c1_PR_systemInformation;
  sib_message->message.choice.c1->choice.systemInformation = CALLOC(1,sizeof(struct NR_SystemInformation));
  
  struct NR_SystemInformation *sib = sib_message->message.choice.c1->choice.systemInformation;
  sib->criticalExtensions.present = NR_SystemInformation__criticalExtensions_PR_systemInformation;
  sib->criticalExtensions.choice.systemInformation = CALLOC(1, sizeof(struct NR_SystemInformation_IEs));

  struct NR_SystemInformation_IEs *ies = sib->criticalExtensions.choice.systemInformation;
  sib2 = CALLOC(1, sizeof(SystemInformation_IEs__sib_TypeAndInfo__Member));
  sib2->present = NR_SystemInformation_IEs__sib_TypeAndInfo__Member_PR_sib2;
  sib2->choice.sib2 = CALLOC(1, sizeof(struct NR_SIB2));
  sib2->choice.sib2->cellReselectionInfoCommon.q_Hyst = NR_SIB2__cellReselectionInfoCommon__q_Hyst_dB1;
  sib2->choice.sib2->cellReselectionServingFreqInfo.threshServingLowP = 2; // INTEGER (0..31)
  sib2->choice.sib2->cellReselectionServingFreqInfo.cellReselectionPriority =  2; // INTEGER (0..7)
  sib2->choice.sib2->intraFreqCellReselectionInfo.q_RxLevMin = -50; // INTEGER (-70..-22)
  sib2->choice.sib2->intraFreqCellReselectionInfo.s_IntraSearchP = 2; // INTEGER (0..31)
  sib2->choice.sib2->intraFreqCellReselectionInfo.t_ReselectionNR = 2; // INTEGER (0..7)
  sib2->choice.sib2->intraFreqCellReselectionInfo.deriveSSB_IndexFromCell = true;
  ASN_SEQUENCE_ADD(&ies->sib_TypeAndInfo.list, sib2);

  sib3 = CALLOC(1, sizeof(SystemInformation_IEs__sib_TypeAndInfo__Member));
  sib3->present = NR_SystemInformation_IEs__sib_TypeAndInfo__Member_PR_sib3;
  sib3->choice.sib3 = CALLOC(1, sizeof(struct NR_SIB3));
  ASN_SEQUENCE_ADD(&ies->sib_TypeAndInfo.list, sib3);

  //encode SIB to data
  // carrier->SIB23 = (uint8_t *) malloc16(128);
  enc_rval = uper_encode_to_buffer(&asn_DEF_NR_BCCH_DL_SCH_Message,
                                   NULL,
                                   (void *)sib_message,
                                   carrier->SIB23,
                                   100);
  AssertFatal (enc_rval.encoded > 0, "ASN1 message encoding failed (%s, %lu)!\n",
               enc_rval.failed_type->name, enc_rval.encoded);

  if (enc_rval.encoded==-1) {
    return(-1);
  }

  return((enc_rval.encoded+7)/8);
}

void  do_RLC_BEARER(uint8_t Mod_id,
                    int CC_id,
                    struct NR_CellGroupConfig__rlc_BearerToAddModList *rlc_BearerToAddModList,
                    rlc_bearer_config_t  *rlc_config) {
  struct NR_RLC_BearerConfig *rlc_bearer;
  rlc_bearer = CALLOC(1,sizeof(struct NR_RLC_BearerConfig));
  rlc_bearer->logicalChannelIdentity = rlc_config->LogicalChannelIdentity[CC_id];
  rlc_bearer->servedRadioBearer = CALLOC(1,sizeof(struct NR_RLC_BearerConfig__servedRadioBearer));
  rlc_bearer->servedRadioBearer->present = rlc_config->servedRadioBearer_present[CC_id];

  if(rlc_bearer->servedRadioBearer->present == NR_RLC_BearerConfig__servedRadioBearer_PR_srb_Identity) {
    rlc_bearer->servedRadioBearer->choice.srb_Identity = rlc_config->srb_Identity[CC_id];
  } else if(rlc_bearer->servedRadioBearer->present == NR_RLC_BearerConfig__servedRadioBearer_PR_drb_Identity) {
    rlc_bearer->servedRadioBearer->choice.drb_Identity = rlc_config->drb_Identity[CC_id];
  }

  rlc_bearer->reestablishRLC = CALLOC(1,sizeof(long));
  *(rlc_bearer->reestablishRLC) = rlc_config->reestablishRLC[CC_id];
  rlc_bearer->rlc_Config = CALLOC(1,sizeof(struct NR_RLC_Config));
  rlc_bearer->rlc_Config->present = rlc_config->rlc_Config_present[CC_id];

  if(rlc_bearer->rlc_Config->present == NR_RLC_Config_PR_am) {
    rlc_bearer->rlc_Config->choice.am = CALLOC(1,sizeof(struct NR_RLC_Config__am));
    rlc_bearer->rlc_Config->choice.am->ul_AM_RLC.sn_FieldLength     = CALLOC(1,sizeof(NR_SN_FieldLengthAM_t));
    *(rlc_bearer->rlc_Config->choice.am->ul_AM_RLC.sn_FieldLength)  = rlc_config->ul_AM_sn_FieldLength[CC_id];
    rlc_bearer->rlc_Config->choice.am->ul_AM_RLC.t_PollRetransmit   = rlc_config->t_PollRetransmit[CC_id];
    rlc_bearer->rlc_Config->choice.am->ul_AM_RLC.pollPDU            = rlc_config->pollPDU[CC_id];
    rlc_bearer->rlc_Config->choice.am->ul_AM_RLC.pollByte           = rlc_config->pollByte[CC_id];
    rlc_bearer->rlc_Config->choice.am->ul_AM_RLC.maxRetxThreshold   = rlc_config->maxRetxThreshold[CC_id];
    rlc_bearer->rlc_Config->choice.am->dl_AM_RLC.sn_FieldLength     = CALLOC(1,sizeof(NR_SN_FieldLengthAM_t));
    *(rlc_bearer->rlc_Config->choice.am->dl_AM_RLC.sn_FieldLength)  = rlc_config->dl_AM_sn_FieldLength[CC_id];
    rlc_bearer->rlc_Config->choice.am->dl_AM_RLC.t_Reassembly       = rlc_config->dl_AM_t_Reassembly[CC_id];
    rlc_bearer->rlc_Config->choice.am->dl_AM_RLC.t_StatusProhibit   = rlc_config->t_StatusProhibit[CC_id];
  } else if(rlc_bearer->rlc_Config->present == NR_RLC_Config_PR_um_Bi_Directional) {
    rlc_bearer->rlc_Config->choice.um_Bi_Directional = CALLOC(1,sizeof(struct NR_RLC_Config__um_Bi_Directional));
    rlc_bearer->rlc_Config->choice.um_Bi_Directional->ul_UM_RLC.sn_FieldLength = CALLOC(1,sizeof(NR_SN_FieldLengthUM_t));
    *(rlc_bearer->rlc_Config->choice.um_Bi_Directional->ul_UM_RLC.sn_FieldLength) = rlc_config->ul_UM_sn_FieldLength[CC_id];
    rlc_bearer->rlc_Config->choice.um_Bi_Directional->dl_UM_RLC.sn_FieldLength = CALLOC(1,sizeof(NR_SN_FieldLengthUM_t));
    *(rlc_bearer->rlc_Config->choice.um_Bi_Directional->dl_UM_RLC.sn_FieldLength) = rlc_config->dl_UM_sn_FieldLength[CC_id];
    rlc_bearer->rlc_Config->choice.um_Bi_Directional->dl_UM_RLC.t_Reassembly   = rlc_config->dl_UM_t_Reassembly[CC_id];
  } else if(rlc_bearer->rlc_Config->present == NR_RLC_Config_PR_um_Uni_Directional_UL) {
    rlc_bearer->rlc_Config->choice.um_Uni_Directional_UL = CALLOC(1,sizeof(struct NR_RLC_Config__um_Uni_Directional_UL));
    rlc_bearer->rlc_Config->choice.um_Uni_Directional_UL->ul_UM_RLC.sn_FieldLength    = CALLOC(1,sizeof(NR_SN_FieldLengthUM_t));
    *(rlc_bearer->rlc_Config->choice.um_Uni_Directional_UL->ul_UM_RLC.sn_FieldLength) = rlc_config->ul_UM_sn_FieldLength[CC_id];
  } else if(rlc_bearer->rlc_Config->present == NR_RLC_Config_PR_um_Uni_Directional_DL) {
    rlc_bearer->rlc_Config->choice.um_Uni_Directional_DL = CALLOC(1,sizeof(struct NR_RLC_Config__um_Uni_Directional_DL));
    rlc_bearer->rlc_Config->choice.um_Uni_Directional_DL->dl_UM_RLC.sn_FieldLength    = CALLOC(1,sizeof(NR_SN_FieldLengthUM_t));
    *(rlc_bearer->rlc_Config->choice.um_Uni_Directional_DL->dl_UM_RLC.sn_FieldLength) = rlc_config->dl_UM_sn_FieldLength[CC_id];
    rlc_bearer->rlc_Config->choice.um_Uni_Directional_DL->dl_UM_RLC.t_Reassembly      = rlc_config->dl_UM_t_Reassembly[CC_id];
  }

  rlc_bearer->mac_LogicalChannelConfig = CALLOC(1,sizeof(struct NR_LogicalChannelConfig));
  rlc_bearer->mac_LogicalChannelConfig->ul_SpecificParameters = CALLOC(1,sizeof(struct NR_LogicalChannelConfig__ul_SpecificParameters));
  rlc_bearer->mac_LogicalChannelConfig->ul_SpecificParameters->priority            = rlc_config->priority[CC_id];
  rlc_bearer->mac_LogicalChannelConfig->ul_SpecificParameters->prioritisedBitRate  = rlc_config->prioritisedBitRate[CC_id];
  rlc_bearer->mac_LogicalChannelConfig->ul_SpecificParameters->bucketSizeDuration  = rlc_config->bucketSizeDuration[CC_id];
  rlc_bearer->mac_LogicalChannelConfig->ul_SpecificParameters->allowedServingCells = CALLOC(1,sizeof(struct NR_LogicalChannelConfig__ul_SpecificParameters__allowedServingCells));
  rlc_bearer->mac_LogicalChannelConfig->ul_SpecificParameters->allowedSCS_List     = CALLOC(1,sizeof(struct NR_LogicalChannelConfig__ul_SpecificParameters__allowedSCS_List));
  NR_ServCellIndex_t *servingcellindex;
  servingcellindex = CALLOC(1,sizeof(NR_ServCellIndex_t));
  *servingcellindex = rlc_config->allowedServingCells[CC_id];
  ASN_SEQUENCE_ADD(&(rlc_bearer->mac_LogicalChannelConfig->ul_SpecificParameters->allowedServingCells->list),&servingcellindex);
  NR_SubcarrierSpacing_t *subcarrierspacing;
  subcarrierspacing = CALLOC(1,sizeof(NR_SubcarrierSpacing_t));
  *subcarrierspacing = rlc_config->subcarrierspacing[CC_id];
  ASN_SEQUENCE_ADD(&(rlc_bearer->mac_LogicalChannelConfig->ul_SpecificParameters->allowedSCS_List->list),&subcarrierspacing);
  rlc_bearer->mac_LogicalChannelConfig->ul_SpecificParameters->maxPUSCH_Duration           = CALLOC(1,sizeof(long));
  rlc_bearer->mac_LogicalChannelConfig->ul_SpecificParameters->configuredGrantType1Allowed = CALLOC(1,sizeof(long));
  rlc_bearer->mac_LogicalChannelConfig->ul_SpecificParameters->logicalChannelGroup         = CALLOC(1,sizeof(long));
  rlc_bearer->mac_LogicalChannelConfig->ul_SpecificParameters->schedulingRequestID         = CALLOC(1,sizeof(NR_SchedulingRequestId_t));
  *(rlc_bearer->mac_LogicalChannelConfig->ul_SpecificParameters->maxPUSCH_Duration)           = rlc_config->maxPUSCH_Duration[CC_id];
  *(rlc_bearer->mac_LogicalChannelConfig->ul_SpecificParameters->configuredGrantType1Allowed) = rlc_config->configuredGrantType1Allowed[CC_id];
  *(rlc_bearer->mac_LogicalChannelConfig->ul_SpecificParameters->logicalChannelGroup)         = rlc_config->logicalChannelGroup[CC_id];
  *(rlc_bearer->mac_LogicalChannelConfig->ul_SpecificParameters->schedulingRequestID)         = rlc_config->schedulingRequestID[CC_id];
  rlc_bearer->mac_LogicalChannelConfig->ul_SpecificParameters->logicalChannelSR_Mask               = rlc_config->logicalChannelSR_Mask[CC_id];
  rlc_bearer->mac_LogicalChannelConfig->ul_SpecificParameters->logicalChannelSR_DelayTimerApplied  = rlc_config->logicalChannelSR_DelayTimerApplied[CC_id];
  ASN_SEQUENCE_ADD(&(rlc_BearerToAddModList->list),&rlc_bearer);
}


void do_MAC_CELLGROUP(uint8_t Mod_id,
                      int CC_id,
                      NR_MAC_CellGroupConfig_t *mac_CellGroupConfig,
                      mac_cellgroup_t  *mac_cellgroup_config) {
  mac_CellGroupConfig->drx_Config               = CALLOC(1,sizeof(struct NR_SetupRelease_DRX_Config));
  mac_CellGroupConfig->schedulingRequestConfig  = CALLOC(1,sizeof(struct NR_SchedulingRequestConfig));
  mac_CellGroupConfig->bsr_Config               = CALLOC(1,sizeof(struct NR_BSR_Config));
  mac_CellGroupConfig->tag_Config               = CALLOC(1,sizeof(struct NR_TAG_Config));
  mac_CellGroupConfig->phr_Config               = CALLOC(1,sizeof(struct NR_SetupRelease_PHR_Config));
  mac_CellGroupConfig->drx_Config->present      = mac_cellgroup_config->DRX_Config_PR[CC_id];
  mac_CellGroupConfig->drx_Config->choice.setup = CALLOC(1,sizeof(struct NR_DRX_Config));
  mac_CellGroupConfig->drx_Config->choice.setup->drx_onDurationTimer.present = mac_cellgroup_config->drx_onDurationTimer_PR[CC_id];

  if(mac_CellGroupConfig->drx_Config->choice.setup->drx_onDurationTimer.present == NR_DRX_Config__drx_onDurationTimer_PR_subMilliSeconds) {
    mac_CellGroupConfig->drx_Config->choice.setup->drx_onDurationTimer.choice.subMilliSeconds = mac_cellgroup_config->subMilliSeconds[CC_id];
  } else if(mac_CellGroupConfig->drx_Config->choice.setup->drx_onDurationTimer.present == NR_DRX_Config__drx_onDurationTimer_PR_milliSeconds) {
    mac_CellGroupConfig->drx_Config->choice.setup->drx_onDurationTimer.choice.milliSeconds    = mac_cellgroup_config->milliSeconds[CC_id];
  }

  mac_CellGroupConfig->drx_Config->choice.setup->drx_InactivityTimer        = mac_cellgroup_config->drx_InactivityTimer[CC_id];
  mac_CellGroupConfig->drx_Config->choice.setup->drx_HARQ_RTT_TimerDL       = mac_cellgroup_config->drx_HARQ_RTT_TimerDL[CC_id];
  mac_CellGroupConfig->drx_Config->choice.setup->drx_HARQ_RTT_TimerUL       = mac_cellgroup_config->drx_HARQ_RTT_TimerUL[CC_id];
  mac_CellGroupConfig->drx_Config->choice.setup->drx_RetransmissionTimerDL  = mac_cellgroup_config->drx_RetransmissionTimerDL[CC_id];
  mac_CellGroupConfig->drx_Config->choice.setup->drx_RetransmissionTimerUL  = mac_cellgroup_config->drx_RetransmissionTimerUL[CC_id];
  mac_CellGroupConfig->drx_Config->choice.setup->drx_LongCycleStartOffset.present = mac_cellgroup_config->drx_LongCycleStartOffset_PR[CC_id];

  if(mac_CellGroupConfig->drx_Config->choice.setup->drx_LongCycleStartOffset.present == NR_DRX_Config__drx_LongCycleStartOffset_PR_ms10) {
    mac_CellGroupConfig->drx_Config->choice.setup->drx_LongCycleStartOffset.choice.ms10 = mac_cellgroup_config->drx_LongCycleStartOffset[CC_id];
  } else if(mac_CellGroupConfig->drx_Config->choice.setup->drx_LongCycleStartOffset.present == NR_DRX_Config__drx_LongCycleStartOffset_PR_ms20) {
    mac_CellGroupConfig->drx_Config->choice.setup->drx_LongCycleStartOffset.choice.ms20 = mac_cellgroup_config->drx_LongCycleStartOffset[CC_id];
  } else if(mac_CellGroupConfig->drx_Config->choice.setup->drx_LongCycleStartOffset.present == NR_DRX_Config__drx_LongCycleStartOffset_PR_ms32) {
    mac_CellGroupConfig->drx_Config->choice.setup->drx_LongCycleStartOffset.choice.ms32 = mac_cellgroup_config->drx_LongCycleStartOffset[CC_id];
  } else if(mac_CellGroupConfig->drx_Config->choice.setup->drx_LongCycleStartOffset.present == NR_DRX_Config__drx_LongCycleStartOffset_PR_ms40) {
    mac_CellGroupConfig->drx_Config->choice.setup->drx_LongCycleStartOffset.choice.ms40 = mac_cellgroup_config->drx_LongCycleStartOffset[CC_id];
  } else if(mac_CellGroupConfig->drx_Config->choice.setup->drx_LongCycleStartOffset.present == NR_DRX_Config__drx_LongCycleStartOffset_PR_ms60) {
    mac_CellGroupConfig->drx_Config->choice.setup->drx_LongCycleStartOffset.choice.ms60 = mac_cellgroup_config->drx_LongCycleStartOffset[CC_id];
  } else if(mac_CellGroupConfig->drx_Config->choice.setup->drx_LongCycleStartOffset.present == NR_DRX_Config__drx_LongCycleStartOffset_PR_ms64) {
    mac_CellGroupConfig->drx_Config->choice.setup->drx_LongCycleStartOffset.choice.ms64 = mac_cellgroup_config->drx_LongCycleStartOffset[CC_id];
  } else if(mac_CellGroupConfig->drx_Config->choice.setup->drx_LongCycleStartOffset.present == NR_DRX_Config__drx_LongCycleStartOffset_PR_ms70) {
    mac_CellGroupConfig->drx_Config->choice.setup->drx_LongCycleStartOffset.choice.ms70 = mac_cellgroup_config->drx_LongCycleStartOffset[CC_id];
  } else if(mac_CellGroupConfig->drx_Config->choice.setup->drx_LongCycleStartOffset.present == NR_DRX_Config__drx_LongCycleStartOffset_PR_ms80) {
    mac_CellGroupConfig->drx_Config->choice.setup->drx_LongCycleStartOffset.choice.ms80 = mac_cellgroup_config->drx_LongCycleStartOffset[CC_id];
  } else if(mac_CellGroupConfig->drx_Config->choice.setup->drx_LongCycleStartOffset.present == NR_DRX_Config__drx_LongCycleStartOffset_PR_ms128) {
    mac_CellGroupConfig->drx_Config->choice.setup->drx_LongCycleStartOffset.choice.ms128 = mac_cellgroup_config->drx_LongCycleStartOffset[CC_id];
  } else if(mac_CellGroupConfig->drx_Config->choice.setup->drx_LongCycleStartOffset.present == NR_DRX_Config__drx_LongCycleStartOffset_PR_ms160) {
    mac_CellGroupConfig->drx_Config->choice.setup->drx_LongCycleStartOffset.choice.ms160 = mac_cellgroup_config->drx_LongCycleStartOffset[CC_id];
  } else if(mac_CellGroupConfig->drx_Config->choice.setup->drx_LongCycleStartOffset.present == NR_DRX_Config__drx_LongCycleStartOffset_PR_ms256) {
    mac_CellGroupConfig->drx_Config->choice.setup->drx_LongCycleStartOffset.choice.ms256 = mac_cellgroup_config->drx_LongCycleStartOffset[CC_id];
  } else if(mac_CellGroupConfig->drx_Config->choice.setup->drx_LongCycleStartOffset.present == NR_DRX_Config__drx_LongCycleStartOffset_PR_ms320) {
    mac_CellGroupConfig->drx_Config->choice.setup->drx_LongCycleStartOffset.choice.ms320 = mac_cellgroup_config->drx_LongCycleStartOffset[CC_id];
  } else if(mac_CellGroupConfig->drx_Config->choice.setup->drx_LongCycleStartOffset.present == NR_DRX_Config__drx_LongCycleStartOffset_PR_ms512) {
    mac_CellGroupConfig->drx_Config->choice.setup->drx_LongCycleStartOffset.choice.ms512 = mac_cellgroup_config->drx_LongCycleStartOffset[CC_id];
  } else if(mac_CellGroupConfig->drx_Config->choice.setup->drx_LongCycleStartOffset.present == NR_DRX_Config__drx_LongCycleStartOffset_PR_ms640) {
    mac_CellGroupConfig->drx_Config->choice.setup->drx_LongCycleStartOffset.choice.ms640 = mac_cellgroup_config->drx_LongCycleStartOffset[CC_id];
  } else if(mac_CellGroupConfig->drx_Config->choice.setup->drx_LongCycleStartOffset.present == NR_DRX_Config__drx_LongCycleStartOffset_PR_ms1024) {
    mac_CellGroupConfig->drx_Config->choice.setup->drx_LongCycleStartOffset.choice.ms1024 = mac_cellgroup_config->drx_LongCycleStartOffset[CC_id];
  } else if(mac_CellGroupConfig->drx_Config->choice.setup->drx_LongCycleStartOffset.present == NR_DRX_Config__drx_LongCycleStartOffset_PR_ms1280) {
    mac_CellGroupConfig->drx_Config->choice.setup->drx_LongCycleStartOffset.choice.ms1280 = mac_cellgroup_config->drx_LongCycleStartOffset[CC_id];
  } else if(mac_CellGroupConfig->drx_Config->choice.setup->drx_LongCycleStartOffset.present == NR_DRX_Config__drx_LongCycleStartOffset_PR_ms2048) {
    mac_CellGroupConfig->drx_Config->choice.setup->drx_LongCycleStartOffset.choice.ms2048 = mac_cellgroup_config->drx_LongCycleStartOffset[CC_id];
  } else if(mac_CellGroupConfig->drx_Config->choice.setup->drx_LongCycleStartOffset.present == NR_DRX_Config__drx_LongCycleStartOffset_PR_ms2560) {
    mac_CellGroupConfig->drx_Config->choice.setup->drx_LongCycleStartOffset.choice.ms2560 = mac_cellgroup_config->drx_LongCycleStartOffset[CC_id];
  } else if(mac_CellGroupConfig->drx_Config->choice.setup->drx_LongCycleStartOffset.present == NR_DRX_Config__drx_LongCycleStartOffset_PR_ms5120) {
    mac_CellGroupConfig->drx_Config->choice.setup->drx_LongCycleStartOffset.choice.ms5120 = mac_cellgroup_config->drx_LongCycleStartOffset[CC_id];
  } else if(mac_CellGroupConfig->drx_Config->choice.setup->drx_LongCycleStartOffset.present == NR_DRX_Config__drx_LongCycleStartOffset_PR_ms10240) {
    mac_CellGroupConfig->drx_Config->choice.setup->drx_LongCycleStartOffset.choice.ms10240 = mac_cellgroup_config->drx_LongCycleStartOffset[CC_id];
  }

  mac_CellGroupConfig->drx_Config->choice.setup->shortDRX = CALLOC(1,sizeof(struct NR_DRX_Config__shortDRX));
  mac_CellGroupConfig->drx_Config->choice.setup->shortDRX->drx_ShortCycle       = mac_cellgroup_config->drx_ShortCycle[CC_id];
  mac_CellGroupConfig->drx_Config->choice.setup->shortDRX->drx_ShortCycleTimer  = mac_cellgroup_config->drx_ShortCycleTimer[CC_id];
  mac_CellGroupConfig->drx_Config->choice.setup->drx_SlotOffset                 = mac_cellgroup_config->drx_SlotOffset[CC_id];
  mac_CellGroupConfig->schedulingRequestConfig->schedulingRequestToAddModList = CALLOC(1,sizeof(struct NR_SchedulingRequestConfig__schedulingRequestToAddModList));
  struct NR_SchedulingRequestToAddMod *schedulingrequestlist;
  schedulingrequestlist = CALLOC(1,sizeof(struct NR_SchedulingRequestToAddMod));
  schedulingrequestlist->schedulingRequestId  = mac_cellgroup_config->schedulingRequestId[CC_id];
  schedulingrequestlist->sr_ProhibitTimer = CALLOC(1,sizeof(long));
  *(schedulingrequestlist->sr_ProhibitTimer) = mac_cellgroup_config->sr_ProhibitTimer[CC_id];
  schedulingrequestlist->sr_TransMax      = mac_cellgroup_config->sr_TransMax[CC_id];
  ASN_SEQUENCE_ADD(&(mac_CellGroupConfig->schedulingRequestConfig->schedulingRequestToAddModList->list),&schedulingrequestlist);
  mac_CellGroupConfig->bsr_Config->periodicBSR_Timer              = mac_cellgroup_config->periodicBSR_Timer[CC_id];
  mac_CellGroupConfig->bsr_Config->retxBSR_Timer                  = mac_cellgroup_config->retxBSR_Timer[CC_id];
  mac_CellGroupConfig->bsr_Config->logicalChannelSR_DelayTimer    = CALLOC(1,sizeof(long));
  *(mac_CellGroupConfig->bsr_Config->logicalChannelSR_DelayTimer)    = mac_cellgroup_config->logicalChannelSR_DelayTimer[CC_id];
  mac_CellGroupConfig->tag_Config->tag_ToAddModList = CALLOC(1,sizeof(struct NR_TAG_Config__tag_ToAddModList));
  struct NR_TAG *tag;
  tag = CALLOC(1,sizeof(struct NR_TAG));
  tag->tag_Id             = mac_cellgroup_config->tag_Id[CC_id];
  tag->timeAlignmentTimer = mac_cellgroup_config->timeAlignmentTimer[CC_id];
  ASN_SEQUENCE_ADD(&(mac_CellGroupConfig->tag_Config->tag_ToAddModList->list),&tag);
  mac_CellGroupConfig->phr_Config->present = mac_cellgroup_config->PHR_Config_PR[CC_id];
  mac_CellGroupConfig->phr_Config->choice.setup   = CALLOC(1,sizeof(struct NR_PHR_Config));
  mac_CellGroupConfig->phr_Config->choice.setup->phr_PeriodicTimer         = mac_cellgroup_config->phr_PeriodicTimer[CC_id];
  mac_CellGroupConfig->phr_Config->choice.setup->phr_ProhibitTimer         = mac_cellgroup_config->phr_ProhibitTimer[CC_id];
  mac_CellGroupConfig->phr_Config->choice.setup->phr_Tx_PowerFactorChange  = mac_cellgroup_config->phr_Tx_PowerFactorChange[CC_id];
  mac_CellGroupConfig->phr_Config->choice.setup->multiplePHR               = mac_cellgroup_config->multiplePHR[CC_id];
  mac_CellGroupConfig->phr_Config->choice.setup->dummy                     = mac_cellgroup_config->phr_Type2SpCell[CC_id];
  mac_CellGroupConfig->phr_Config->choice.setup->phr_Type2OtherCell        = mac_cellgroup_config->phr_Type2OtherCell[CC_id];
  mac_CellGroupConfig->phr_Config->choice.setup->phr_ModeOtherCG           = mac_cellgroup_config->phr_ModeOtherCG[CC_id];
  mac_CellGroupConfig->skipUplinkTxDynamic      = mac_cellgroup_config->skipUplinkTxDynamic[CC_id];
}


void  do_PHYSICALCELLGROUP(uint8_t Mod_id,
                           int CC_id,
                           NR_PhysicalCellGroupConfig_t *physicalCellGroupConfig,
                           physicalcellgroup_t *physicalcellgroup_config) {
  physicalCellGroupConfig->harq_ACK_SpatialBundlingPUCCH = CALLOC(1,sizeof(long));
  physicalCellGroupConfig->harq_ACK_SpatialBundlingPUSCH = CALLOC(1,sizeof(long));
  physicalCellGroupConfig->p_NR_FR1                      = CALLOC(1,sizeof(NR_P_Max_t));
  physicalCellGroupConfig->tpc_SRS_RNTI                  = CALLOC(1,sizeof(NR_RNTI_Value_t));
  physicalCellGroupConfig->tpc_PUCCH_RNTI                = CALLOC(1,sizeof(NR_RNTI_Value_t));
  physicalCellGroupConfig->tpc_PUSCH_RNTI                = CALLOC(1,sizeof(NR_RNTI_Value_t));
  physicalCellGroupConfig->sp_CSI_RNTI                   = CALLOC(1,sizeof(NR_RNTI_Value_t));
  *(physicalCellGroupConfig->harq_ACK_SpatialBundlingPUCCH) = physicalcellgroup_config->harq_ACK_SpatialBundlingPUCCH[CC_id];
  *(physicalCellGroupConfig->harq_ACK_SpatialBundlingPUSCH) = physicalcellgroup_config->harq_ACK_SpatialBundlingPUSCH[CC_id];
  *(physicalCellGroupConfig->p_NR_FR1)                      = physicalcellgroup_config->p_NR[CC_id];
  physicalCellGroupConfig->pdsch_HARQ_ACK_Codebook          = physicalcellgroup_config->pdsch_HARQ_ACK_Codebook[CC_id];
  *(physicalCellGroupConfig->tpc_SRS_RNTI)                  = physicalcellgroup_config->tpc_SRS_RNTI[CC_id];
  *(physicalCellGroupConfig->tpc_PUCCH_RNTI)                = physicalcellgroup_config->tpc_PUCCH_RNTI[CC_id];
  *(physicalCellGroupConfig->tpc_PUSCH_RNTI)                = physicalcellgroup_config->tpc_PUSCH_RNTI[CC_id];
  *(physicalCellGroupConfig->sp_CSI_RNTI)                   = physicalcellgroup_config->sp_CSI_RNTI[CC_id];
  physicalCellGroupConfig->cs_RNTI                       = CALLOC(1,sizeof(struct NR_SetupRelease_RNTI_Value));
  physicalCellGroupConfig->cs_RNTI->present              = physicalcellgroup_config->RNTI_Value_PR[CC_id];

  if(physicalCellGroupConfig->cs_RNTI->present == NR_SetupRelease_RNTI_Value_PR_setup) {
    physicalCellGroupConfig->cs_RNTI->choice.setup = physicalcellgroup_config->RNTI_Value[CC_id];
  }
}



void do_SpCellConfig(gNB_RRC_INST *rrc,
                      struct NR_SpCellConfig  *spconfig){
  //gNB_RrcConfigurationReq  *common_configuration;
  //common_configuration = CALLOC(1,sizeof(gNB_RrcConfigurationReq));
  //Fill servingcellconfigcommon config value
  //Fill common config to structure
  //  rrc->configuration = common_configuration;
  spconfig->reconfigurationWithSync = CALLOC(1,sizeof(struct NR_ReconfigurationWithSync));
}

//------------------------------------------------------------------------------
uint8_t do_RRCReject(uint8_t Mod_id,
                  uint8_t *const buffer)
//------------------------------------------------------------------------------
{
    asn_enc_rval_t                                   enc_rval;;
    NR_DL_CCCH_Message_t                             dl_ccch_msg;
    NR_RRCReject_t                                   *rrcReject;
    NR_RejectWaitTime_t                              waitTime = 1;

    memset((void *)&dl_ccch_msg, 0, sizeof(NR_DL_CCCH_Message_t));
    dl_ccch_msg.message.present = NR_DL_CCCH_MessageType_PR_c1;
    dl_ccch_msg.message.choice.c1          = CALLOC(1, sizeof(struct NR_DL_CCCH_MessageType__c1));
    dl_ccch_msg.message.choice.c1->present = NR_RRCReject__criticalExtensions_PR_rrcReject;

    dl_ccch_msg.message.choice.c1->choice.rrcReject = CALLOC(1,sizeof(NR_RRCReject_t));
    rrcReject = dl_ccch_msg.message.choice.c1->choice.rrcReject;

    rrcReject->criticalExtensions.choice.rrcReject           = CALLOC(1, sizeof(struct NR_RRCReject_IEs));
    rrcReject->criticalExtensions.choice.rrcReject->waitTime = CALLOC(1, sizeof(NR_RejectWaitTime_t));

    rrcReject->criticalExtensions.present = NR_RRCReject__criticalExtensions_PR_rrcReject;
    rrcReject->criticalExtensions.choice.rrcReject->waitTime = &waitTime;

    if ( LOG_DEBUGFLAG(DEBUG_ASN1) ) {
        xer_fprint(stdout, &asn_DEF_NR_DL_CCCH_Message, (void *)&dl_ccch_msg);
    }

    enc_rval = uper_encode_to_buffer(&asn_DEF_NR_DL_CCCH_Message,
                                    NULL,
                                    (void *)&dl_ccch_msg,
                                    buffer,
                                    100);

    if(enc_rval.encoded == -1) {
        LOG_E(NR_RRC, "[gNB AssertFatal]ASN1 message encoding failed (%s, %lu)!\n",
            enc_rval.failed_type->name, enc_rval.encoded);
        return -1;
    }

    LOG_D(NR_RRC,"RRCReject Encoded %zd bits (%zd bytes)\n",
            enc_rval.encoded,(enc_rval.encoded+7)/8);
    return((enc_rval.encoded+7)/8);
}

// TODO: Implement to b_SRS = 1 and b_SRS = 2
long rrc_get_max_nr_csrs(uint8_t max_rbs, long b_SRS) {

  if(b_SRS>0) {
    LOG_E(NR_RRC,"rrc_get_max_nr_csrs(): Not implemented yet for b_SRS>0\n");
    return 0; // This c_srs is always valid
  }

  const uint16_t m_SRS[64] = { 4, 8, 12, 16, 16, 20, 24, 24, 28, 32, 36, 40, 48, 48, 52, 56, 60, 64, 72, 72, 76, 80, 88,
                               96, 96, 104, 112, 120, 120, 120, 128, 128, 128, 132, 136, 144, 144, 144, 144, 152, 160,
                               160, 160, 168, 176, 184, 192, 192, 192, 192, 208, 216, 224, 240, 240, 240, 240, 256, 256,
                               256, 264, 272, 272, 272 };

  long c_srs = 0;
  uint16_t m = 4;
  for(int c = 1; c<64; c++) {
    if(m_SRS[c]>m && m_SRS[c]<max_rbs) {
      c_srs = c;
      m = m_SRS[c];
    }
  }

  return c_srs;
}

void fill_default_csi_MeasConfig(int uid,
                                 NR_SetupRelease_CSI_MeasConfig_t	*setupRelease_csi_MeasConfig,
                                 NR_ServingCellConfigCommon_t *scc,
                                 const gNB_RrcConfigurationReq* configuration) {

  int curr_bwp = NRRIV2BW(scc->downlinkConfigCommon->initialDownlinkBWP->genericParameters.locationAndBandwidth,MAX_BWP_SIZE);
  int dl_antenna_ports = configuration->pdsch_AntennaPorts.N1 * configuration->pdsch_AntennaPorts.N2 * configuration->pdsch_AntennaPorts.XP;

  setupRelease_csi_MeasConfig->present = NR_SetupRelease_CSI_MeasConfig_PR_setup;
  NR_CSI_MeasConfig_t *csi_MeasConfig = calloc(1,sizeof(*csi_MeasConfig));
  setupRelease_csi_MeasConfig->choice.setup = csi_MeasConfig;

  if (dl_antenna_ports > 1) {
    csi_MeasConfig->csi_IM_ResourceToAddModList = calloc(1,sizeof(*csi_MeasConfig->csi_IM_ResourceToAddModList));
    NR_CSI_IM_Resource_t *imres0 = calloc(1,sizeof(*imres0));
    imres0->csi_IM_ResourceId = 0;
    imres0->csi_IM_ResourceElementPattern = calloc(1,sizeof(*imres0->csi_IM_ResourceElementPattern));
    imres0->csi_IM_ResourceElementPattern->present = NR_CSI_IM_Resource__csi_IM_ResourceElementPattern_PR_pattern1;
    imres0->csi_IM_ResourceElementPattern->choice.pattern1 = calloc(1,sizeof(*imres0->csi_IM_ResourceElementPattern->choice.pattern1));
    imres0->csi_IM_ResourceElementPattern->choice.pattern1->subcarrierLocation_p1 = NR_CSI_IM_Resource__csi_IM_ResourceElementPattern__pattern1__subcarrierLocation_p1_s4;
    imres0->csi_IM_ResourceElementPattern->choice.pattern1->symbolLocation_p1 = 6;
    imres0->freqBand = calloc(1,sizeof(*imres0->freqBand));
    imres0->freqBand->startingRB = 0;
    imres0->freqBand->nrofRBs = ((curr_bwp>>2)+(curr_bwp%4>0))<<2;
    imres0->periodicityAndOffset = calloc(1,sizeof(*imres0->periodicityAndOffset));
    imres0->periodicityAndOffset->present = NR_CSI_ResourcePeriodicityAndOffset_PR_slots320;
    imres0->periodicityAndOffset->choice.slots320 = 0;
    ASN_SEQUENCE_ADD(&csi_MeasConfig->csi_IM_ResourceToAddModList->list,imres0);
    csi_MeasConfig->csi_IM_ResourceSetToAddModList = calloc(1,sizeof(*csi_MeasConfig->csi_IM_ResourceSetToAddModList));
    NR_CSI_IM_ResourceSet_t *imset0 = calloc(1,sizeof(*imset0));
    imset0->csi_IM_ResourceSetId = 0;
    NR_CSI_IM_ResourceId_t *res0 = calloc(1,sizeof(*res0));
    *res0 = 0;
    ASN_SEQUENCE_ADD(&imset0->csi_IM_Resources,res0);
    ASN_SEQUENCE_ADD(&csi_MeasConfig->csi_IM_ResourceSetToAddModList->list,imset0);
  }
  else {
    csi_MeasConfig->csi_IM_ResourceToAddModList = NULL;
    csi_MeasConfig->csi_IM_ResourceSetToAddModList = NULL;
  }

  csi_MeasConfig->nzp_CSI_RS_ResourceSetToReleaseList = NULL;

  config_csirs(scc, csi_MeasConfig, uid, dl_antenna_ports, curr_bwp, configuration->do_CSIRS);

  csi_MeasConfig->csi_SSB_ResourceSetToAddModList = calloc(1,sizeof(*csi_MeasConfig->csi_SSB_ResourceSetToAddModList));
  csi_MeasConfig->csi_SSB_ResourceSetToReleaseList = NULL;

  NR_CSI_SSB_ResourceSet_t *ssbresset0 = calloc(1,sizeof(*ssbresset0));
  ssbresset0->csi_SSB_ResourceSetId=0;

  uint64_t bitmap=0;
  switch (scc->ssb_PositionsInBurst->present) {
    case 1 :
      bitmap = ((uint64_t) scc->ssb_PositionsInBurst->choice.shortBitmap.buf[0])<<56;
      break;
    case 2 :
      bitmap = ((uint64_t) scc->ssb_PositionsInBurst->choice.mediumBitmap.buf[0])<<56;
      break;
    case 3 :
      for (int i=0; i<8; i++) {
        bitmap |= (((uint64_t) scc->ssb_PositionsInBurst->choice.longBitmap.buf[i])<<((7-i)*8));
      }
      break;
    default:
      AssertFatal(1==0,"SSB bitmap size value %d undefined (allowed values 1,2,3) \n", scc->ssb_PositionsInBurst->present);
  }

  NR_SSB_Index_t *ssbresset[64];
  for (int i=0;i<64;i++) {
    if ((bitmap>>(63-i))&0x01){
      ssbresset[i]=calloc(1,sizeof(*ssbresset[i]));
      *ssbresset[i] = i;
      ASN_SEQUENCE_ADD(&ssbresset0->csi_SSB_ResourceList.list,ssbresset[i]);
    }
  }
  ASN_SEQUENCE_ADD(&csi_MeasConfig->csi_SSB_ResourceSetToAddModList->list,ssbresset0);

  csi_MeasConfig->csi_ResourceConfigToAddModList = calloc(1,sizeof(*csi_MeasConfig->csi_ResourceConfigToAddModList));

  csi_MeasConfig->csi_ResourceConfigToReleaseList = NULL;
  NR_CSI_ResourceConfig_t *csires0 = calloc(1,sizeof(*csires0));
  csires0->csi_ResourceConfigId=0;
  csires0->csi_RS_ResourceSetList.present = NR_CSI_ResourceConfig__csi_RS_ResourceSetList_PR_nzp_CSI_RS_SSB;
  csires0->csi_RS_ResourceSetList.choice.nzp_CSI_RS_SSB = calloc(1,sizeof(*csires0->csi_RS_ResourceSetList.choice.nzp_CSI_RS_SSB));
  csires0->csi_RS_ResourceSetList.choice.nzp_CSI_RS_SSB->nzp_CSI_RS_ResourceSetList = calloc(1,sizeof(*csires0->csi_RS_ResourceSetList.choice.nzp_CSI_RS_SSB->nzp_CSI_RS_ResourceSetList));
  NR_NZP_CSI_RS_ResourceSetId_t *nzp0 = calloc(1,sizeof(*nzp0));
  *nzp0 = 0;
  ASN_SEQUENCE_ADD(&csires0->csi_RS_ResourceSetList.choice.nzp_CSI_RS_SSB->nzp_CSI_RS_ResourceSetList->list,nzp0);
  csires0->bwp_Id = 0;
  csires0->resourceType = NR_CSI_ResourceConfig__resourceType_periodic;
  ASN_SEQUENCE_ADD(&csi_MeasConfig->csi_ResourceConfigToAddModList->list,csires0);

  NR_CSI_ResourceConfig_t *csires1 = calloc(1,sizeof(*csires1));
  csires1->csi_ResourceConfigId=1;
  csires1->csi_RS_ResourceSetList.present = NR_CSI_ResourceConfig__csi_RS_ResourceSetList_PR_nzp_CSI_RS_SSB;
  csires1->csi_RS_ResourceSetList.choice.nzp_CSI_RS_SSB = calloc(1,sizeof(*csires1->csi_RS_ResourceSetList.choice.nzp_CSI_RS_SSB));
  csires1->csi_RS_ResourceSetList.choice.nzp_CSI_RS_SSB->csi_SSB_ResourceSetList = calloc(1,sizeof(*csires1->csi_RS_ResourceSetList.choice.nzp_CSI_RS_SSB->csi_SSB_ResourceSetList));
  NR_CSI_SSB_ResourceSetId_t *ssbres00 = calloc(1,sizeof(*ssbres00));
  *ssbres00 = 0;
  ASN_SEQUENCE_ADD(&csires1->csi_RS_ResourceSetList.choice.nzp_CSI_RS_SSB->csi_SSB_ResourceSetList->list,ssbres00);
  csires1->bwp_Id = 0;
  csires1->resourceType = NR_CSI_ResourceConfig__resourceType_periodic;
  ASN_SEQUENCE_ADD(&csi_MeasConfig->csi_ResourceConfigToAddModList->list,csires1);

  if (dl_antenna_ports > 1) {
    NR_CSI_ResourceConfig_t *csires2 = calloc(1,sizeof(*csires2));
    csires2->csi_ResourceConfigId=2;
    csires2->csi_RS_ResourceSetList.present = NR_CSI_ResourceConfig__csi_RS_ResourceSetList_PR_csi_IM_ResourceSetList;
    csires2->csi_RS_ResourceSetList.choice.csi_IM_ResourceSetList = calloc(1,sizeof(*csires2->csi_RS_ResourceSetList.choice.csi_IM_ResourceSetList));
    NR_CSI_IM_ResourceSetId_t *csiim00 = calloc(1,sizeof(*csiim00));
    *csiim00 = 0;
    ASN_SEQUENCE_ADD(&csires2->csi_RS_ResourceSetList.choice.csi_IM_ResourceSetList->list,csiim00);
    csires2->bwp_Id=0;
    csires2->resourceType = NR_CSI_ResourceConfig__resourceType_periodic;
    ASN_SEQUENCE_ADD(&csi_MeasConfig->csi_ResourceConfigToAddModList->list,csires2);
  }

  NR_PUCCH_CSI_Resource_t *pucchcsires1 = calloc(1,sizeof(*pucchcsires1));
  pucchcsires1->uplinkBandwidthPartId=0;
  pucchcsires1->pucch_Resource=1;
  csi_MeasConfig->csi_ReportConfigToAddModList = calloc(1,sizeof(*csi_MeasConfig->csi_ReportConfigToAddModList));
  csi_MeasConfig->csi_ReportConfigToReleaseList = NULL;
  if (dl_antenna_ports > 1) {
    LOG_I(NR_RRC,"Filling CSI Report Config for RI_PMI_CQI\n");
    NR_CSI_ReportConfig_t *csirep1 = calloc(1,sizeof(*csirep1));
    csirep1->reportConfigId=0;
    csirep1->carrier=NULL;
    csirep1->resourcesForChannelMeasurement=0;
    csirep1->csi_IM_ResourcesForInterference=calloc(1,sizeof(*csirep1->csi_IM_ResourcesForInterference));
    *csirep1->csi_IM_ResourcesForInterference=2;
    csirep1->nzp_CSI_RS_ResourcesForInterference=NULL;
    csirep1->reportConfigType.present = NR_CSI_ReportConfig__reportConfigType_PR_periodic;
    csirep1->reportConfigType.choice.periodic = calloc(1,sizeof(*csirep1->reportConfigType.choice.periodic));
    csirep1->reportConfigType.choice.periodic->reportSlotConfig.present=NR_CSI_ReportPeriodicityAndOffset_PR_slots320;
    csirep1->reportConfigType.choice.periodic->reportSlotConfig.choice.slots320 = 9 + (20 * uid) % 320;
    ASN_SEQUENCE_ADD(&csirep1->reportConfigType.choice.periodic->pucch_CSI_ResourceList.list,pucchcsires1);
    csirep1->reportQuantity.present = NR_CSI_ReportConfig__reportQuantity_PR_cri_RI_PMI_CQI;
    csirep1->reportQuantity.choice.cri_RI_PMI_CQI=(NULL_t)0;
    csirep1->reportFreqConfiguration = calloc(1,sizeof(*csirep1->reportFreqConfiguration));
    csirep1->reportFreqConfiguration->cqi_FormatIndicator = calloc(1,sizeof(*csirep1->reportFreqConfiguration->cqi_FormatIndicator));
    *csirep1->reportFreqConfiguration->cqi_FormatIndicator=NR_CSI_ReportConfig__reportFreqConfiguration__cqi_FormatIndicator_widebandCQI;
    csirep1->reportFreqConfiguration->pmi_FormatIndicator = calloc(1,sizeof(*csirep1->reportFreqConfiguration->pmi_FormatIndicator));
    *csirep1->reportFreqConfiguration->pmi_FormatIndicator=NR_CSI_ReportConfig__reportFreqConfiguration__pmi_FormatIndicator_widebandPMI;
    csirep1->reportFreqConfiguration->csi_ReportingBand = NULL;
/*calloc(1,sizeof(*csirep1->reportFreqConfiguration->csi_ReportingBand));
     csirep1->reportFreqConfiguration->csi_ReportingBand->present = NR_CSI_ReportConfig__reportFreqConfiguration__csi_ReportingBand_PR_subbands7;
     csirep1->reportFreqConfiguration->csi_ReportingBand->choice.subbands7.size=1;
     csirep1->reportFreqConfiguration->csi_ReportingBand->choice.subbands7.bits_unused=1;
     csirep1->reportFreqConfiguration->csi_ReportingBand->choice.subbands7.buf=malloc(1);
     csirep1->reportFreqConfiguration->csi_ReportingBand->choice.subbands7.buf[0]=254;*/
    csirep1->timeRestrictionForChannelMeasurements= NR_CSI_ReportConfig__timeRestrictionForChannelMeasurements_notConfigured;
    csirep1->timeRestrictionForInterferenceMeasurements=NR_CSI_ReportConfig__timeRestrictionForInterferenceMeasurements_notConfigured;
    csirep1->codebookConfig=calloc(1,sizeof(*csirep1->codebookConfig));
    csirep1->codebookConfig->codebookType.present = NR_CodebookConfig__codebookType_PR_type1;
    csirep1->codebookConfig->codebookType.choice.type1 = calloc(1,sizeof(*csirep1->codebookConfig->codebookType.choice.type1));
    csirep1->codebookConfig->codebookType.choice.type1->subType.present=NR_CodebookConfig__codebookType__type1__subType_PR_typeI_SinglePanel;
    csirep1->codebookConfig->codebookType.choice.type1->subType.choice.typeI_SinglePanel=calloc(1,sizeof(*csirep1->codebookConfig->codebookType.choice.type1->subType.choice.typeI_SinglePanel));
    csirep1->codebookConfig->codebookType.choice.type1->subType.choice.typeI_SinglePanel->nrOfAntennaPorts.present=
        NR_CodebookConfig__codebookType__type1__subType__typeI_SinglePanel__nrOfAntennaPorts_PR_two;
    csirep1->codebookConfig->codebookType.choice.type1->subType.choice.typeI_SinglePanel->nrOfAntennaPorts.choice.two=
        calloc(1,sizeof(*csirep1->codebookConfig->codebookType.choice.type1->subType.choice.typeI_SinglePanel->nrOfAntennaPorts.choice.two));
    csirep1->codebookConfig->codebookType.choice.type1->subType.choice.typeI_SinglePanel->nrOfAntennaPorts.choice.two->twoTX_CodebookSubsetRestriction.size=1;
    csirep1->codebookConfig->codebookType.choice.type1->subType.choice.typeI_SinglePanel->nrOfAntennaPorts.choice.two->twoTX_CodebookSubsetRestriction.bits_unused=2;
    csirep1->codebookConfig->codebookType.choice.type1->subType.choice.typeI_SinglePanel->nrOfAntennaPorts.choice.two->twoTX_CodebookSubsetRestriction.buf=malloc(1);
    csirep1->codebookConfig->codebookType.choice.type1->subType.choice.typeI_SinglePanel->nrOfAntennaPorts.choice.two->twoTX_CodebookSubsetRestriction.buf[0]=0xfc;
    csirep1->codebookConfig->codebookType.choice.type1->subType.choice.typeI_SinglePanel->typeI_SinglePanel_ri_Restriction.size=1;
    csirep1->codebookConfig->codebookType.choice.type1->subType.choice.typeI_SinglePanel->typeI_SinglePanel_ri_Restriction.bits_unused=0;
    csirep1->codebookConfig->codebookType.choice.type1->subType.choice.typeI_SinglePanel->typeI_SinglePanel_ri_Restriction.buf=malloc(1);
    csirep1->codebookConfig->codebookType.choice.type1->subType.choice.typeI_SinglePanel->typeI_SinglePanel_ri_Restriction.buf[0]=0x03;
    csirep1->codebookConfig->codebookType.choice.type1->codebookMode=1;
    csirep1->dummy = NULL;
    csirep1->groupBasedBeamReporting.present = NR_CSI_ReportConfig__groupBasedBeamReporting_PR_disabled;
    csirep1->groupBasedBeamReporting.choice.disabled=calloc(1,sizeof(*csirep1->groupBasedBeamReporting.choice.disabled));
    //csirep1->groupBasedBeamReporting.choice.disabled->nrofReportedRS = calloc(1,sizeof(*csirep1->groupBasedBeamReporting.choice.disabled->nrofReportedRS));
    //*csirep1->groupBasedBeamReporting.choice.disabled->nrofReportedRS=NR_CSI_ReportConfig__groupBasedBeamReporting__disabled__nrofReportedRS_n1;
    csirep1->cqi_Table = calloc(1,sizeof(*csirep1->cqi_Table));
    *csirep1->cqi_Table = NR_CSI_ReportConfig__cqi_Table_table1;
    csirep1->subbandSize = NR_CSI_ReportConfig__subbandSize_value2;
    csirep1->non_PMI_PortIndication = NULL;
    csirep1->ext1 = NULL;
    ASN_SEQUENCE_ADD(&csi_MeasConfig->csi_ReportConfigToAddModList->list,csirep1);
  }

  LOG_I(NR_RRC,"Filling CSI Report Config for CRI_RSRP\n");
  NR_CSI_ReportConfig_t *csirep2 = calloc(1,sizeof(*csirep2));
  csirep2->reportConfigId=1;
  csirep2->carrier=NULL;
  csirep2->resourcesForChannelMeasurement=0;
  csirep2->csi_IM_ResourcesForInterference=NULL;
  csirep2->nzp_CSI_RS_ResourcesForInterference=NULL;
  csirep2->reportConfigType.present = NR_CSI_ReportConfig__reportConfigType_PR_periodic;
  csirep2->reportConfigType.choice.periodic = calloc(1,sizeof(*csirep2->reportConfigType.choice.periodic));
  csirep2->reportConfigType.choice.periodic->reportSlotConfig.present=NR_CSI_ReportPeriodicityAndOffset_PR_slots320;
  csirep2->reportConfigType.choice.periodic->reportSlotConfig.choice.slots320 = 29 + (20 * uid) % 320;
  ASN_SEQUENCE_ADD(&csirep2->reportConfigType.choice.periodic->pucch_CSI_ResourceList.list,pucchcsires1);
  csirep2->reportQuantity.present = NR_CSI_ReportConfig__reportQuantity_PR_cri_RSRP;
  csirep2->reportQuantity.choice.cri_RSRP=(NULL_t)0;
  csirep2->reportFreqConfiguration = calloc(1,sizeof(*csirep2->reportFreqConfiguration));
  csirep2->reportFreqConfiguration->cqi_FormatIndicator = NULL;
  csirep2->reportFreqConfiguration->pmi_FormatIndicator=NULL;
  csirep2->reportFreqConfiguration->csi_ReportingBand=NULL;
  csirep2->timeRestrictionForChannelMeasurements= NR_CSI_ReportConfig__timeRestrictionForChannelMeasurements_configured;
  csirep2->timeRestrictionForInterferenceMeasurements=NR_CSI_ReportConfig__timeRestrictionForInterferenceMeasurements_configured;
  csirep2->codebookConfig=NULL;
  csirep2->dummy = NULL;
  csirep2->groupBasedBeamReporting.present = NR_CSI_ReportConfig__groupBasedBeamReporting_PR_disabled;
  csirep2->groupBasedBeamReporting.choice.disabled=calloc(1,sizeof(*csirep2->groupBasedBeamReporting.choice.disabled));
  csirep2->groupBasedBeamReporting.choice.disabled->nrofReportedRS=calloc(1,sizeof(*csirep2->groupBasedBeamReporting.choice.disabled->nrofReportedRS));
  *csirep2->groupBasedBeamReporting.choice.disabled->nrofReportedRS=NR_CSI_ReportConfig__groupBasedBeamReporting__disabled__nrofReportedRS_n1;
  csirep2->cqi_Table = NULL;
  csirep2->subbandSize = NR_CSI_ReportConfig__subbandSize_value1;
  csirep2->non_PMI_PortIndication = NULL;
  csirep2->ext1 = NULL;
  ASN_SEQUENCE_ADD(&csi_MeasConfig->csi_ReportConfigToAddModList->list,csirep2);
}

void fill_initial_SpCellConfig(int uid,
                               NR_SpCellConfig_t *SpCellConfig,
                               NR_ServingCellConfigCommon_t *scc,
                               const gNB_RrcConfigurationReq *configuration)
{
  // This assert will never happen in the current implementation because NUMBER_OF_UE_MAX = 4.
  // However, if in the future NUMBER_OF_UE_MAX is increased, it will be necessary to improve the allocation of SRS resources,
  // where the startPosition = 2 or 3 and sl160 = 17, 17, 27 ... 157 only give us 30 different allocations.
  AssertFatal(uid>=0 && uid<30, "gNB cannot allocate the SRS resources\n");

  int curr_bwp = NRRIV2BW(scc->downlinkConfigCommon->initialDownlinkBWP->genericParameters.locationAndBandwidth,MAX_BWP_SIZE);
  SpCellConfig->servCellIndex = NULL;
  SpCellConfig->reconfigurationWithSync = NULL;
  SpCellConfig->rlmInSyncOutOfSyncThreshold = NULL;
  SpCellConfig->rlf_TimersAndConstants = NULL;
  SpCellConfig->spCellConfigDedicated = calloc(1,sizeof(*SpCellConfig->spCellConfigDedicated));
  SpCellConfig->spCellConfigDedicated->uplinkConfig = calloc(1,sizeof(*SpCellConfig->spCellConfigDedicated->uplinkConfig));
  NR_BWP_UplinkDedicated_t *initialUplinkBWP = calloc(1,sizeof(*initialUplinkBWP));
  SpCellConfig->spCellConfigDedicated->uplinkConfig->initialUplinkBWP = initialUplinkBWP;
  initialUplinkBWP->pucch_Config = calloc(1,sizeof(*initialUplinkBWP->pucch_Config));
  initialUplinkBWP->pucch_Config->present = NR_SetupRelease_PUCCH_Config_PR_setup;
  NR_PUCCH_Config_t *pucch_Config = calloc(1,sizeof(*pucch_Config));
  initialUplinkBWP->pucch_Config->choice.setup=pucch_Config;
  pucch_Config->resourceSetToAddModList = calloc(1,sizeof(*pucch_Config->resourceSetToAddModList));
  pucch_Config->resourceSetToReleaseList = NULL;
  NR_PUCCH_ResourceSet_t *pucchresset0=calloc(1,sizeof(*pucchresset0));
  NR_PUCCH_ResourceSet_t *pucchresset1=calloc(1,sizeof(*pucchresset1));
  pucchresset0->pucch_ResourceSetId = 0;
  NR_PUCCH_ResourceId_t *pucchresset0id0=calloc(1,sizeof(*pucchresset0id0));
  *pucchresset0id0=0;
  ASN_SEQUENCE_ADD(&pucchresset0->resourceList.list,pucchresset0id0);
  pucchresset0->maxPayloadSize=NULL;
  ASN_SEQUENCE_ADD(&pucch_Config->resourceSetToAddModList->list,pucchresset0);
  
  pucchresset1->pucch_ResourceSetId = 1;
  NR_PUCCH_ResourceId_t *pucchresset1id0=calloc(1,sizeof(*pucchresset1id0));
  *pucchresset1id0=1;
  ASN_SEQUENCE_ADD(&pucchresset1->resourceList.list,pucchresset1id0);
  pucchresset1->maxPayloadSize=NULL;
  ASN_SEQUENCE_ADD(&pucch_Config->resourceSetToAddModList->list,pucchresset1);

  pucch_Config->resourceToAddModList = calloc(1,sizeof(*pucch_Config->resourceToAddModList));
  pucch_Config->resourceToReleaseList = NULL;
  // configure one single PUCCH0 opportunity for initial connection procedure
  // one symbol (13)
  NR_PUCCH_Resource_t *pucchres0=calloc(1,sizeof(*pucchres0));
  pucchres0->pucch_ResourceId=0;
  pucchres0->startingPRB=(8+uid) % curr_bwp;
  LOG_D(NR_RRC, "pucchres0->startPRB %ld uid %d curr_bwp %d\n", pucchres0->startingPRB, uid, curr_bwp);
  pucchres0->intraSlotFrequencyHopping=NULL;
  pucchres0->secondHopPRB=NULL;
  pucchres0->format.present= NR_PUCCH_Resource__format_PR_format0;
  pucchres0->format.choice.format0=calloc(1,sizeof(*pucchres0->format.choice.format0));
  pucchres0->format.choice.format0->initialCyclicShift=0;
  pucchres0->format.choice.format0->nrofSymbols=1;
  pucchres0->format.choice.format0->startingSymbolIndex=13;
  ASN_SEQUENCE_ADD(&pucch_Config->resourceToAddModList->list,pucchres0);

  NR_PUCCH_Resource_t *pucchres2=calloc(1,sizeof(*pucchres2));
  pucchres2->pucch_ResourceId=1;
  pucchres2->startingPRB=0;
  pucchres2->intraSlotFrequencyHopping=NULL;
  pucchres2->secondHopPRB=NULL;
  pucchres2->format.present= NR_PUCCH_Resource__format_PR_format2;
  pucchres2->format.choice.format2=calloc(1,sizeof(*pucchres2->format.choice.format2));
  pucchres2->format.choice.format2->nrofPRBs=8;
  pucchres2->format.choice.format2->nrofSymbols=1;
  pucchres2->format.choice.format2->startingSymbolIndex=13;
  ASN_SEQUENCE_ADD(&pucch_Config->resourceToAddModList->list,pucchres2);

  pucch_Config->format2=calloc(1,sizeof(*pucch_Config->format2));
  pucch_Config->format2->present=NR_SetupRelease_PUCCH_FormatConfig_PR_setup;
  NR_PUCCH_FormatConfig_t *pucchfmt2 = calloc(1,sizeof(*pucchfmt2));
  pucch_Config->format2->choice.setup = pucchfmt2;
  pucchfmt2->interslotFrequencyHopping=NULL;
  pucchfmt2->additionalDMRS=NULL;
  pucchfmt2->maxCodeRate=calloc(1,sizeof(*pucchfmt2->maxCodeRate));
  *pucchfmt2->maxCodeRate=NR_PUCCH_MaxCodeRate_zeroDot35;
  pucchfmt2->nrofSlots=NULL;
  pucchfmt2->pi2BPSK=NULL;
  pucchfmt2->simultaneousHARQ_ACK_CSI=calloc(1,sizeof(*pucchfmt2->simultaneousHARQ_ACK_CSI));
  *pucchfmt2->simultaneousHARQ_ACK_CSI=NR_PUCCH_FormatConfig__simultaneousHARQ_ACK_CSI_true;

  pucch_Config->spatialRelationInfoToAddModList = calloc(1,sizeof(*pucch_Config->spatialRelationInfoToAddModList));
  NR_PUCCH_SpatialRelationInfo_t *pucchspatial = calloc(1,sizeof(*pucchspatial));
  pucchspatial->pucch_SpatialRelationInfoId = 1;
  pucchspatial->servingCellId = NULL;
  pucchspatial->referenceSignal.present = NR_PUCCH_SpatialRelationInfo__referenceSignal_PR_ssb_Index;
  pucchspatial->referenceSignal.choice.ssb_Index = 0;
  pucchspatial->pucch_PathlossReferenceRS_Id = 0;
  pucchspatial->p0_PUCCH_Id = 1;
  pucchspatial->closedLoopIndex = NR_PUCCH_SpatialRelationInfo__closedLoopIndex_i0;
  ASN_SEQUENCE_ADD(&pucch_Config->spatialRelationInfoToAddModList->list,pucchspatial);

  initialUplinkBWP->pusch_Config = calloc(1,sizeof(*initialUplinkBWP->pusch_Config));
  initialUplinkBWP->pusch_Config->present = NR_SetupRelease_PUSCH_Config_PR_setup;
  NR_PUSCH_Config_t *pusch_Config = calloc(1,sizeof(*pusch_Config));
  initialUplinkBWP->pusch_Config->choice.setup = pusch_Config;
  pusch_Config->dataScramblingIdentityPUSCH = NULL;
  pusch_Config->txConfig=calloc(1,sizeof(*pusch_Config->txConfig));
  *pusch_Config->txConfig= NR_PUSCH_Config__txConfig_codebook;
  pusch_Config->dmrs_UplinkForPUSCH_MappingTypeA = NULL;
  pusch_Config->dmrs_UplinkForPUSCH_MappingTypeB = calloc(1,sizeof(*pusch_Config->dmrs_UplinkForPUSCH_MappingTypeB));
  pusch_Config->dmrs_UplinkForPUSCH_MappingTypeB->present = NR_SetupRelease_DMRS_UplinkConfig_PR_setup;
  pusch_Config->dmrs_UplinkForPUSCH_MappingTypeB->choice.setup = calloc(1,sizeof(*pusch_Config->dmrs_UplinkForPUSCH_MappingTypeB->choice.setup));
  NR_DMRS_UplinkConfig_t *NR_DMRS_UplinkConfig = pusch_Config->dmrs_UplinkForPUSCH_MappingTypeB->choice.setup;
  NR_DMRS_UplinkConfig->dmrs_Type = NULL;
  NR_DMRS_UplinkConfig->dmrs_AdditionalPosition = NULL; /*calloc(1,sizeof(*NR_DMRS_UplinkConfig->dmrs_AdditionalPosition));
  *NR_DMRS_UplinkConfig->dmrs_AdditionalPosition = NR_DMRS_UplinkConfig__dmrs_AdditionalPosition_pos0;*/
  NR_DMRS_UplinkConfig->phaseTrackingRS=NULL;
  NR_DMRS_UplinkConfig->maxLength=NULL;
  NR_DMRS_UplinkConfig->transformPrecodingDisabled = calloc(1,sizeof(*NR_DMRS_UplinkConfig->transformPrecodingDisabled));
  NR_DMRS_UplinkConfig->transformPrecodingDisabled->scramblingID0 = NULL;
  NR_DMRS_UplinkConfig->transformPrecodingDisabled->scramblingID1 = NULL;
  NR_DMRS_UplinkConfig->transformPrecodingEnabled = NULL;
  pusch_Config->pusch_PowerControl = calloc(1,sizeof(*pusch_Config->pusch_PowerControl));
  pusch_Config->pusch_PowerControl->tpc_Accumulation = NULL;
  pusch_Config->pusch_PowerControl->msg3_Alpha = calloc(1,sizeof(*pusch_Config->pusch_PowerControl->msg3_Alpha));
  *pusch_Config->pusch_PowerControl->msg3_Alpha = NR_Alpha_alpha1;
  pusch_Config->pusch_PowerControl->p0_NominalWithoutGrant = calloc(1,sizeof(*pusch_Config->pusch_PowerControl->p0_NominalWithoutGrant));
  *pusch_Config->pusch_PowerControl->p0_NominalWithoutGrant = -76;
  pusch_Config->pusch_PowerControl->p0_AlphaSets = calloc(1,sizeof(*pusch_Config->pusch_PowerControl->p0_AlphaSets));
  NR_P0_PUSCH_AlphaSet_t *aset = calloc(1,sizeof(*aset));
  aset->p0_PUSCH_AlphaSetId=0;
  aset->p0=calloc(1,sizeof(*aset->p0));
  *aset->p0 = 0;
  aset->alpha=calloc(1,sizeof(*aset->alpha));
  *aset->alpha=NR_Alpha_alpha1;
  ASN_SEQUENCE_ADD(&pusch_Config->pusch_PowerControl->p0_AlphaSets->list,aset);
  pusch_Config->pusch_PowerControl->pathlossReferenceRSToAddModList = calloc(1,sizeof(*pusch_Config->pusch_PowerControl->pathlossReferenceRSToAddModList));
  NR_PUSCH_PathlossReferenceRS_t *plrefRS = calloc(1,sizeof(*plrefRS));
  plrefRS->pusch_PathlossReferenceRS_Id=0;
  plrefRS->referenceSignal.present = NR_PUSCH_PathlossReferenceRS__referenceSignal_PR_ssb_Index;
  plrefRS->referenceSignal.choice.ssb_Index = 0;
  ASN_SEQUENCE_ADD(&pusch_Config->pusch_PowerControl->pathlossReferenceRSToAddModList->list,plrefRS);
  pusch_Config->pusch_PowerControl->pathlossReferenceRSToReleaseList = NULL;
  pusch_Config->pusch_PowerControl->twoPUSCH_PC_AdjustmentStates = NULL;
  pusch_Config->pusch_PowerControl->deltaMCS = NULL;
  pusch_Config->pusch_PowerControl->sri_PUSCH_MappingToAddModList = calloc(1,sizeof(*pusch_Config->pusch_PowerControl->sri_PUSCH_MappingToAddModList));
  NR_SRI_PUSCH_PowerControl_t *sriPUSCHPC=calloc(1,sizeof(*sriPUSCHPC));
  sriPUSCHPC->sri_PUSCH_PowerControlId=0;
  sriPUSCHPC->sri_PUSCH_PathlossReferenceRS_Id=0;
  sriPUSCHPC->sri_P0_PUSCH_AlphaSetId=0;
  sriPUSCHPC->sri_PUSCH_ClosedLoopIndex=NR_SRI_PUSCH_PowerControl__sri_PUSCH_ClosedLoopIndex_i0;
  ASN_SEQUENCE_ADD(&pusch_Config->pusch_PowerControl->sri_PUSCH_MappingToAddModList->list,sriPUSCHPC);
  pusch_Config->pusch_PowerControl->sri_PUSCH_MappingToReleaseList = NULL;
  pusch_Config->frequencyHopping=NULL;
  pusch_Config->frequencyHoppingOffsetLists=NULL;
  pusch_Config->resourceAllocation = NR_PUSCH_Config__resourceAllocation_resourceAllocationType1;
  pusch_Config->pusch_TimeDomainAllocationList = NULL;
  pusch_Config->pusch_AggregationFactor=NULL;
  pusch_Config->mcs_Table=NULL;
  pusch_Config->mcs_TableTransformPrecoder=NULL;
  pusch_Config->transformPrecoder= NULL;
  if (scc->uplinkConfigCommon->initialUplinkBWP->rach_ConfigCommon->choice.setup->msg3_transformPrecoder == NULL) {
    pusch_Config->transformPrecoder=calloc(1,sizeof(*pusch_Config->transformPrecoder));
    *pusch_Config->transformPrecoder = NR_PUSCH_Config__transformPrecoder_disabled;
  }
  pusch_Config->codebookSubset=calloc(1,sizeof(*pusch_Config->codebookSubset));
  *pusch_Config->codebookSubset = NR_PUSCH_Config__codebookSubset_nonCoherent;
  pusch_Config->maxRank=calloc(1,sizeof(*pusch_Config->maxRank));
  *pusch_Config->maxRank= 1;
  pusch_Config->rbg_Size=NULL;
  pusch_Config->uci_OnPUSCH=NULL;
  pusch_Config->tp_pi2BPSK=NULL;

  initialUplinkBWP->srs_Config = calloc(1,sizeof(*initialUplinkBWP->srs_Config));
  initialUplinkBWP->srs_Config->present = NR_SetupRelease_SRS_Config_PR_setup;
  NR_SRS_Config_t *srs_Config = calloc(1,sizeof(*srs_Config));
  initialUplinkBWP->srs_Config->choice.setup=srs_Config;
  srs_Config->srs_ResourceSetToReleaseList=NULL;
  srs_Config->srs_ResourceSetToAddModList=calloc(1,sizeof(*srs_Config->srs_ResourceSetToAddModList));
  NR_SRS_ResourceSet_t *srs_resset0=calloc(1,sizeof(*srs_resset0));
  srs_resset0->srs_ResourceSetId = 0;
  srs_resset0->srs_ResourceIdList=calloc(1,sizeof(*srs_resset0->srs_ResourceIdList));
  NR_SRS_ResourceId_t *srs_resset0_id=calloc(1,sizeof(*srs_resset0_id));
  *srs_resset0_id=0;
  ASN_SEQUENCE_ADD(&srs_resset0->srs_ResourceIdList->list,srs_resset0_id);
  srs_Config->srs_ResourceToReleaseList=NULL;

  if (configuration->do_SRS) {
    srs_resset0->resourceType.present =  NR_SRS_ResourceSet__resourceType_PR_periodic;
    srs_resset0->resourceType.choice.periodic = calloc(1,sizeof(*srs_resset0->resourceType.choice.periodic));
    srs_resset0->resourceType.choice.periodic->associatedCSI_RS = NULL;
  } else {
    srs_resset0->resourceType.present =  NR_SRS_ResourceSet__resourceType_PR_aperiodic;
    srs_resset0->resourceType.choice.aperiodic = calloc(1,sizeof(*srs_resset0->resourceType.choice.aperiodic));
    srs_resset0->resourceType.choice.aperiodic->aperiodicSRS_ResourceTrigger=1;
    srs_resset0->resourceType.choice.aperiodic->csi_RS=NULL;
    srs_resset0->resourceType.choice.aperiodic->slotOffset= calloc(1,sizeof(*srs_resset0->resourceType.choice.aperiodic->slotOffset));
    *srs_resset0->resourceType.choice.aperiodic->slotOffset=2;
    srs_resset0->resourceType.choice.aperiodic->ext1=NULL;
  }

  srs_resset0->usage=NR_SRS_ResourceSet__usage_codebook;
  srs_resset0->alpha = calloc(1,sizeof(*srs_resset0->alpha));
  *srs_resset0->alpha = NR_Alpha_alpha1;
  srs_resset0->p0=calloc(1,sizeof(*srs_resset0->p0));
  *srs_resset0->p0=-80;
  srs_resset0->pathlossReferenceRS=NULL;
  srs_resset0->srs_PowerControlAdjustmentStates=NULL;
  ASN_SEQUENCE_ADD(&srs_Config->srs_ResourceSetToAddModList->list,srs_resset0);
  srs_Config->srs_ResourceToReleaseList=NULL;
  srs_Config->srs_ResourceToAddModList=calloc(1,sizeof(*srs_Config->srs_ResourceToAddModList));
  NR_SRS_Resource_t *srs_res0=calloc(1,sizeof(*srs_res0));
  srs_res0->srs_ResourceId=0;
  srs_res0->nrofSRS_Ports=NR_SRS_Resource__nrofSRS_Ports_port1;
  srs_res0->ptrs_PortIndex=NULL;
  srs_res0->transmissionComb.present=NR_SRS_Resource__transmissionComb_PR_n2;
  srs_res0->transmissionComb.choice.n2=calloc(1,sizeof(*srs_res0->transmissionComb.choice.n2));
  srs_res0->transmissionComb.choice.n2->combOffset_n2=0;
  srs_res0->transmissionComb.choice.n2->cyclicShift_n2=0;
  srs_res0->resourceMapping.startPosition = 2 + uid%2;
  srs_res0->resourceMapping.nrofSymbols=NR_SRS_Resource__resourceMapping__nrofSymbols_n1;
  srs_res0->resourceMapping.repetitionFactor=NR_SRS_Resource__resourceMapping__repetitionFactor_n1;
  srs_res0->freqDomainPosition=0;
  srs_res0->freqDomainShift=0;
  srs_res0->freqHopping.b_SRS=0;
  srs_res0->freqHopping.b_hop=0;
  srs_res0->freqHopping.c_SRS = rrc_get_max_nr_csrs(
      NRRIV2BW(scc->uplinkConfigCommon->initialUplinkBWP->genericParameters.locationAndBandwidth, 275),
      srs_res0->freqHopping.b_SRS);
  srs_res0->groupOrSequenceHopping=NR_SRS_Resource__groupOrSequenceHopping_neither;

  if (configuration->do_SRS) {
    srs_res0->resourceType.present= NR_SRS_Resource__resourceType_PR_periodic;
    srs_res0->resourceType.choice.periodic=calloc(1,sizeof(*srs_res0->resourceType.choice.periodic));
    srs_res0->resourceType.choice.periodic->periodicityAndOffset_p.present = NR_SRS_PeriodicityAndOffset_PR_sl160;
    srs_res0->resourceType.choice.periodic->periodicityAndOffset_p.choice.sl160 = 17 + (uid>1)*10; // 17/17/.../147/157 are mixed slots
  } else {
    srs_res0->resourceType.present= NR_SRS_Resource__resourceType_PR_aperiodic;
    srs_res0->resourceType.choice.aperiodic=calloc(1,sizeof(*srs_res0->resourceType.choice.aperiodic));
  }

  srs_res0->sequenceId=40;
  srs_res0->spatialRelationInfo=calloc(1,sizeof(*srs_res0->spatialRelationInfo));
  srs_res0->spatialRelationInfo->servingCellId=NULL;
  srs_res0->spatialRelationInfo->referenceSignal.present=NR_SRS_SpatialRelationInfo__referenceSignal_PR_csi_RS_Index;
  srs_res0->spatialRelationInfo->referenceSignal.choice.csi_RS_Index=0;
  ASN_SEQUENCE_ADD(&srs_Config->srs_ResourceToAddModList->list,srs_res0);

  // configure Scheduling request
  // 40 slot period 
  pucch_Config->schedulingRequestResourceToAddModList = calloc(1,sizeof(*pucch_Config->schedulingRequestResourceToAddModList));
  NR_SchedulingRequestResourceConfig_t *schedulingRequestResourceConfig = calloc(1,sizeof(*schedulingRequestResourceConfig));
  schedulingRequestResourceConfig->schedulingRequestResourceId = 1;
  schedulingRequestResourceConfig->schedulingRequestID= 0;
  schedulingRequestResourceConfig->periodicityAndOffset = calloc(1,sizeof(*schedulingRequestResourceConfig->periodicityAndOffset));
  schedulingRequestResourceConfig->periodicityAndOffset->present = NR_SchedulingRequestResourceConfig__periodicityAndOffset_PR_sl40;
  // note: make sure that there is no issue here. Later choose the RNTI accordingly.
  //       Here we would be limited to 3 UEs on this resource (1 1/2 Frames 30 kHz SCS, 5 ms TDD periodicity => slots 7,8,9).
  //       This should be a temporary resource until the first RRCReconfiguration gives new pucch resources.
  // Check for above configuration and exit for now if it is not the case
  AssertFatal(scc->downlinkConfigCommon->initialDownlinkBWP->genericParameters.subcarrierSpacing==NR_SubcarrierSpacing_kHz30,
              "SCS != 30kHz\n");

  if (scc->tdd_UL_DL_ConfigurationCommon) {
    AssertFatal(scc->tdd_UL_DL_ConfigurationCommon->pattern1.dl_UL_TransmissionPeriodicity == NR_TDD_UL_DL_Pattern__dl_UL_TransmissionPeriodicity_ms5,
      "TDD period != 5ms : %ld\n", scc->tdd_UL_DL_ConfigurationCommon->pattern1.dl_UL_TransmissionPeriodicity);
  }

  schedulingRequestResourceConfig->periodicityAndOffset->choice.sl40 = 8;
  schedulingRequestResourceConfig->resource = calloc(1,sizeof(*schedulingRequestResourceConfig->resource));
  *schedulingRequestResourceConfig->resource = 0;
  ASN_SEQUENCE_ADD(&pucch_Config->schedulingRequestResourceToAddModList->list,schedulingRequestResourceConfig);

 pucch_Config->dl_DataToUL_ACK = calloc(1,sizeof(*pucch_Config->dl_DataToUL_ACK));
 long *delay[8];
 for (int i=0;i<8;i++) {
   delay[i] = calloc(1,sizeof(*delay[i]));
   AssertFatal(configuration->minRXTXTIME >= 2 && configuration->minRXTXTIME < 7,
               "minRXTXTIME is %d but should be within [2,7)\n", configuration->minRXTXTIME);
   *delay[i] = i + configuration->minRXTXTIME;
   ASN_SEQUENCE_ADD(&pucch_Config->dl_DataToUL_ACK->list,delay[i]);
 }

  SpCellConfig->spCellConfigDedicated->initialDownlinkBWP = calloc(1,sizeof(*SpCellConfig->spCellConfigDedicated->initialDownlinkBWP));
  NR_BWP_DownlinkDedicated_t *bwp_Dedicated = SpCellConfig->spCellConfigDedicated->initialDownlinkBWP;
  bwp_Dedicated->pdcch_Config=calloc(1,sizeof(*bwp_Dedicated->pdcch_Config));
  bwp_Dedicated->pdcch_Config->present = NR_SetupRelease_PDCCH_Config_PR_setup;
  bwp_Dedicated->pdcch_Config->choice.setup = calloc(1,sizeof(*bwp_Dedicated->pdcch_Config->choice.setup));

  bwp_Dedicated->pdcch_Config->choice.setup->searchSpacesToAddModList = calloc(1,sizeof(*bwp_Dedicated->pdcch_Config->choice.setup->searchSpacesToAddModList));

  bwp_Dedicated->pdcch_Config->choice.setup->controlResourceSetToAddModList = calloc(1,sizeof(*bwp_Dedicated->pdcch_Config->choice.setup->controlResourceSetToAddModList));

  NR_ControlResourceSet_t *coreset = calloc(1,sizeof(*coreset));
  coreset->controlResourceSetId=1;
  // frequency domain resources depends on BWP size
  // options are 24, 48 or 96
  coreset->frequencyDomainResources.buf = calloc(1,6);
  if (0) {
     int curr_bwp = scc->downlinkConfigCommon->frequencyInfoDL->scs_SpecificCarrierList.list.array[0]->carrierBandwidth;
     if (curr_bwp < 48)
       coreset->frequencyDomainResources.buf[0] = 0xf0;
     else
       coreset->frequencyDomainResources.buf[0] = 0xff;
     if (curr_bwp < 96)
       coreset->frequencyDomainResources.buf[1] = 0;
     else
       coreset->frequencyDomainResources.buf[1] = 0xff;
  } else {
     coreset->frequencyDomainResources.buf[0] = 0xf0;
     coreset->frequencyDomainResources.buf[1] = 0;
  }
  coreset->frequencyDomainResources.buf[2] = 0;
  coreset->frequencyDomainResources.buf[3] = 0;
  coreset->frequencyDomainResources.buf[4] = 0;
  coreset->frequencyDomainResources.buf[5] = 0;
  coreset->frequencyDomainResources.size = 6;
  coreset->frequencyDomainResources.bits_unused = 3;
  coreset->duration=1;
  coreset->cce_REG_MappingType.present = NR_ControlResourceSet__cce_REG_MappingType_PR_nonInterleaved;
  coreset->precoderGranularity = NR_ControlResourceSet__precoderGranularity_sameAsREG_bundle;

  coreset->tci_StatesPDCCH_ToAddList=NULL;
  coreset->tci_StatesPDCCH_ToReleaseList = NULL;
  coreset->tci_PresentInDCI = NULL;
  coreset->pdcch_DMRS_ScramblingID = NULL;

  ASN_SEQUENCE_ADD(&bwp_Dedicated->pdcch_Config->choice.setup->controlResourceSetToAddModList->list,
                   coreset);

  bwp_Dedicated->pdcch_Config->choice.setup->searchSpacesToAddModList = calloc(1,sizeof(*bwp_Dedicated->pdcch_Config->choice.setup->searchSpacesToAddModList));
  
  NR_SearchSpace_t *ss2 = calloc(1,sizeof(*ss2));
 
  ss2->searchSpaceId=2;
  ss2->controlResourceSetId=calloc(1,sizeof(*ss2->controlResourceSetId));
  *ss2->controlResourceSetId=1;
  ss2->monitoringSlotPeriodicityAndOffset=calloc(1,sizeof(*ss2->monitoringSlotPeriodicityAndOffset));
  ss2->monitoringSlotPeriodicityAndOffset->present = NR_SearchSpace__monitoringSlotPeriodicityAndOffset_PR_sl1;
  ss2->monitoringSlotPeriodicityAndOffset->choice.sl1=(NULL_t)0;
  ss2->duration=NULL;
  ss2->monitoringSymbolsWithinSlot = calloc(1,sizeof(*ss2->monitoringSymbolsWithinSlot));
  ss2->monitoringSymbolsWithinSlot->buf = calloc(1,2);
  ss2->monitoringSymbolsWithinSlot->size = 2;
  ss2->monitoringSymbolsWithinSlot->bits_unused = 2;
  ss2->monitoringSymbolsWithinSlot->buf[0]=0x80;
  ss2->monitoringSymbolsWithinSlot->buf[1]=0x0;
  ss2->nrofCandidates=calloc(1,sizeof(*ss2->nrofCandidates));
  ss2->nrofCandidates->aggregationLevel1 = NR_SearchSpace__nrofCandidates__aggregationLevel1_n0;
  ss2->nrofCandidates->aggregationLevel2 = NR_SearchSpace__nrofCandidates__aggregationLevel2_n2;
  ss2->nrofCandidates->aggregationLevel4 = NR_SearchSpace__nrofCandidates__aggregationLevel4_n1;
  ss2->nrofCandidates->aggregationLevel8 = NR_SearchSpace__nrofCandidates__aggregationLevel8_n0;
  ss2->nrofCandidates->aggregationLevel16 = NR_SearchSpace__nrofCandidates__aggregationLevel16_n0;
  ss2->searchSpaceType=calloc(1,sizeof(*ss2->searchSpaceType));
  ss2->searchSpaceType->present = NR_SearchSpace__searchSpaceType_PR_ue_Specific;
  ss2->searchSpaceType->choice.ue_Specific = calloc(1,sizeof(*ss2->searchSpaceType->choice.ue_Specific));
  ss2->searchSpaceType->choice.ue_Specific->dci_Formats=NR_SearchSpace__searchSpaceType__ue_Specific__dci_Formats_formats0_1_And_1_1;
  
  ASN_SEQUENCE_ADD(&bwp_Dedicated->pdcch_Config->choice.setup->searchSpacesToAddModList->list,
                   ss2);
  bwp_Dedicated->pdsch_Config=calloc(1,sizeof(*bwp_Dedicated->pdsch_Config));
  bwp_Dedicated->pdsch_Config->present = NR_SetupRelease_PDSCH_Config_PR_setup;
  bwp_Dedicated->pdsch_Config->choice.setup = calloc(1,sizeof(*bwp_Dedicated->pdsch_Config->choice.setup));
  bwp_Dedicated->pdsch_Config->choice.setup->dataScramblingIdentityPDSCH = NULL;
  bwp_Dedicated->pdsch_Config->choice.setup->dmrs_DownlinkForPDSCH_MappingTypeA = calloc(1,sizeof(*bwp_Dedicated->pdsch_Config->choice.setup->dmrs_DownlinkForPDSCH_MappingTypeA));
  bwp_Dedicated->pdsch_Config->choice.setup->dmrs_DownlinkForPDSCH_MappingTypeA->present= NR_SetupRelease_DMRS_DownlinkConfig_PR_setup;
  bwp_Dedicated->pdsch_Config->choice.setup->dmrs_DownlinkForPDSCH_MappingTypeA->choice.setup = calloc(1,sizeof(*bwp_Dedicated->pdsch_Config->choice.setup->dmrs_DownlinkForPDSCH_MappingTypeA->choice.setup));

  bwp_Dedicated->pdsch_Config->choice.setup->dmrs_DownlinkForPDSCH_MappingTypeA->choice.setup->dmrs_Type=NULL;
  bwp_Dedicated->pdsch_Config->choice.setup->dmrs_DownlinkForPDSCH_MappingTypeA->choice.setup->maxLength=NULL;

  bwp_Dedicated->pdsch_Config->choice.setup->dmrs_DownlinkForPDSCH_MappingTypeA->choice.setup->dmrs_AdditionalPosition = calloc(1,sizeof(*bwp_Dedicated->pdsch_Config->choice.setup->dmrs_DownlinkForPDSCH_MappingTypeA->choice.setup->dmrs_AdditionalPosition));
 *bwp_Dedicated->pdsch_Config->choice.setup->dmrs_DownlinkForPDSCH_MappingTypeA->choice.setup->dmrs_AdditionalPosition = NR_DMRS_DownlinkConfig__dmrs_AdditionalPosition_pos1;
 bwp_Dedicated->pdsch_Config->choice.setup->resourceAllocation = NR_PDSCH_Config__resourceAllocation_resourceAllocationType1;
 bwp_Dedicated->pdsch_Config->choice.setup->prb_BundlingType.present = NR_PDSCH_Config__prb_BundlingType_PR_staticBundling;
 bwp_Dedicated->pdsch_Config->choice.setup->prb_BundlingType.choice.staticBundling = calloc(1,sizeof(*bwp_Dedicated->pdsch_Config->choice.setup->prb_BundlingType.choice.staticBundling));
 bwp_Dedicated->pdsch_Config->choice.setup->prb_BundlingType.choice.staticBundling->bundleSize =
   calloc(1,sizeof(*bwp_Dedicated->pdsch_Config->choice.setup->prb_BundlingType.choice.staticBundling->bundleSize));
 *bwp_Dedicated->pdsch_Config->choice.setup->prb_BundlingType.choice.staticBundling->bundleSize = NR_PDSCH_Config__prb_BundlingType__staticBundling__bundleSize_wideband;

  bwp_Dedicated->pdsch_Config->choice.setup->tci_StatesToAddModList=calloc(1,sizeof(*bwp_Dedicated->pdsch_Config->choice.setup->tci_StatesToAddModList));
  NR_TCI_State_t *tcic;

  tcic=calloc(1,sizeof(*tcic));
  tcic->tci_StateId=0;
  tcic->qcl_Type1.cell=NULL;
  tcic->qcl_Type1.bwp_Id=NULL;
  tcic->qcl_Type1.referenceSignal.present = NR_QCL_Info__referenceSignal_PR_ssb;
  tcic->qcl_Type1.referenceSignal.choice.ssb = 0;
  tcic->qcl_Type1.qcl_Type=NR_QCL_Info__qcl_Type_typeD;

  ASN_SEQUENCE_ADD(&bwp_Dedicated->pdsch_Config->choice.setup->tci_StatesToAddModList->list,tcic);

  SpCellConfig->spCellConfigDedicated->tag_Id=0;
  SpCellConfig->spCellConfigDedicated->pdsch_ServingCellConfig=calloc(1,sizeof(*SpCellConfig->spCellConfigDedicated->pdsch_ServingCellConfig));
  NR_PDSCH_ServingCellConfig_t *pdsch_servingcellconfig = calloc(1,sizeof(*pdsch_servingcellconfig));
  SpCellConfig->spCellConfigDedicated->pdsch_ServingCellConfig->present = NR_SetupRelease_PDSCH_ServingCellConfig_PR_setup;
  SpCellConfig->spCellConfigDedicated->pdsch_ServingCellConfig->choice.setup = pdsch_servingcellconfig;

  pdsch_servingcellconfig->codeBlockGroupTransmission = NULL;
  pdsch_servingcellconfig->xOverhead = NULL;
  pdsch_servingcellconfig->nrofHARQ_ProcessesForPDSCH = calloc(1, sizeof(*pdsch_servingcellconfig->nrofHARQ_ProcessesForPDSCH));
  *pdsch_servingcellconfig->nrofHARQ_ProcessesForPDSCH = NR_PDSCH_ServingCellConfig__nrofHARQ_ProcessesForPDSCH_n16;
  pdsch_servingcellconfig->pucch_Cell= NULL;
  pdsch_servingcellconfig->ext1=calloc(1,sizeof(*pdsch_servingcellconfig->ext1));
  pdsch_servingcellconfig->ext1->maxMIMO_Layers = calloc(1,sizeof(*pdsch_servingcellconfig->ext1->maxMIMO_Layers));
  *pdsch_servingcellconfig->ext1->maxMIMO_Layers = 2;

}

void fill_mastercellGroupConfig(NR_CellGroupConfig_t *cellGroupConfig, NR_CellGroupConfig_t *ue_context_mastercellGroup) {

  cellGroupConfig->cellGroupId = 0;
  cellGroupConfig->rlc_BearerToReleaseList = NULL;
  cellGroupConfig->rlc_BearerToAddModList = calloc(1, sizeof(*cellGroupConfig->rlc_BearerToAddModList));

  // RLC Bearer Config
  // TS38.331 9.2.1 Default SRB configurations
  NR_RLC_BearerConfig_t *rlc_BearerConfig                          = NULL;
  NR_RLC_Config_t *rlc_Config                                      = NULL;
  NR_LogicalChannelConfig_t *logicalChannelConfig                  = NULL;
  long *logicalChannelGroup                                        = NULL;
  rlc_BearerConfig                                                 = calloc(1, sizeof(NR_RLC_BearerConfig_t));
  rlc_BearerConfig->logicalChannelIdentity                         = 2;
  rlc_BearerConfig->servedRadioBearer                              = calloc(1, sizeof(*rlc_BearerConfig->servedRadioBearer));
  rlc_BearerConfig->servedRadioBearer->present                     = NR_RLC_BearerConfig__servedRadioBearer_PR_srb_Identity;
  rlc_BearerConfig->servedRadioBearer->choice.srb_Identity         = 2;
  rlc_BearerConfig->reestablishRLC                                 = NULL;
  rlc_Config                                                       = calloc(1, sizeof(NR_RLC_Config_t));
  rlc_Config->present                                              = NR_RLC_Config_PR_am;
  rlc_Config->choice.am                                            = calloc(1, sizeof(*rlc_Config->choice.am));
  rlc_Config->choice.am->dl_AM_RLC.sn_FieldLength                  = calloc(1, sizeof(NR_SN_FieldLengthAM_t));
  *(rlc_Config->choice.am->dl_AM_RLC.sn_FieldLength)               = NR_SN_FieldLengthAM_size12;
  rlc_Config->choice.am->dl_AM_RLC.t_Reassembly                    = NR_T_Reassembly_ms35;
  rlc_Config->choice.am->dl_AM_RLC.t_StatusProhibit                = NR_T_StatusProhibit_ms0;
  rlc_Config->choice.am->ul_AM_RLC.sn_FieldLength                  = calloc(1, sizeof(NR_SN_FieldLengthAM_t));
  *(rlc_Config->choice.am->ul_AM_RLC.sn_FieldLength)               = NR_SN_FieldLengthAM_size12;
  rlc_Config->choice.am->ul_AM_RLC.t_PollRetransmit                = NR_T_PollRetransmit_ms45;
  rlc_Config->choice.am->ul_AM_RLC.pollPDU                         = NR_PollPDU_infinity;
  rlc_Config->choice.am->ul_AM_RLC.pollByte                        = NR_PollByte_infinity;
  rlc_Config->choice.am->ul_AM_RLC.maxRetxThreshold                = NR_UL_AM_RLC__maxRetxThreshold_t8;
  rlc_BearerConfig->rlc_Config                                     = rlc_Config;
  logicalChannelConfig                                             = calloc(1, sizeof(NR_LogicalChannelConfig_t));
  logicalChannelConfig->ul_SpecificParameters                      = calloc(1, sizeof(*logicalChannelConfig->ul_SpecificParameters));
  logicalChannelConfig->ul_SpecificParameters->priority            = 3;
  logicalChannelConfig->ul_SpecificParameters->prioritisedBitRate  = NR_LogicalChannelConfig__ul_SpecificParameters__prioritisedBitRate_infinity;
  logicalChannelConfig->ul_SpecificParameters->bucketSizeDuration  = NR_LogicalChannelConfig__ul_SpecificParameters__bucketSizeDuration_ms5;
  logicalChannelGroup                                              = CALLOC(1, sizeof(long));
  *logicalChannelGroup                                             = 0;
  logicalChannelConfig->ul_SpecificParameters->logicalChannelGroup = logicalChannelGroup;
  logicalChannelConfig->ul_SpecificParameters->schedulingRequestID = CALLOC(1, sizeof(*logicalChannelConfig->ul_SpecificParameters->schedulingRequestID));
  *logicalChannelConfig->ul_SpecificParameters->schedulingRequestID = 0;
  logicalChannelConfig->ul_SpecificParameters->logicalChannelSR_Mask = 0;
  logicalChannelConfig->ul_SpecificParameters->logicalChannelSR_DelayTimerApplied = 0;
  rlc_BearerConfig->mac_LogicalChannelConfig                       = logicalChannelConfig;
  ASN_SEQUENCE_ADD(&cellGroupConfig->rlc_BearerToAddModList->list, rlc_BearerConfig);
  ASN_SEQUENCE_ADD(&ue_context_mastercellGroup->rlc_BearerToAddModList->list, rlc_BearerConfig);

  // DRB Configuration
  NR_RLC_BearerConfig_t *rlc_BearerConfig_drb                      = NULL;
  NR_RLC_Config_t *rlc_Config_drb                                  = NULL;
  NR_LogicalChannelConfig_t *logicalChannelConfig_drb              = NULL;
  long *logicalChannelGroup_drb                                    = NULL;
  rlc_BearerConfig_drb                                             = calloc(1, sizeof(NR_RLC_BearerConfig_t));
  rlc_BearerConfig_drb->logicalChannelIdentity                     = 4;
  rlc_BearerConfig_drb->servedRadioBearer                          = calloc(1, sizeof(*rlc_BearerConfig_drb->servedRadioBearer));
  rlc_BearerConfig_drb->servedRadioBearer->present                 = NR_RLC_BearerConfig__servedRadioBearer_PR_drb_Identity;
  rlc_BearerConfig_drb->servedRadioBearer->choice.drb_Identity     = 1;
  rlc_BearerConfig_drb->reestablishRLC                             = NULL;
  rlc_Config_drb                                                   = calloc(1, sizeof(NR_RLC_Config_t));
  rlc_Config_drb->present                                          = NR_RLC_Config_PR_am;
  rlc_Config_drb->choice.am                                        = calloc(1, sizeof(*rlc_Config_drb->choice.am));
  rlc_Config_drb->choice.am->dl_AM_RLC.sn_FieldLength              = calloc(1, sizeof(NR_SN_FieldLengthAM_t));
  *(rlc_Config_drb->choice.am->dl_AM_RLC.sn_FieldLength)           = NR_SN_FieldLengthAM_size18;
  rlc_Config_drb->choice.am->dl_AM_RLC.t_Reassembly                = NR_T_Reassembly_ms80;
  rlc_Config_drb->choice.am->dl_AM_RLC.t_StatusProhibit            = NR_T_StatusProhibit_ms10;
  rlc_Config_drb->choice.am->ul_AM_RLC.sn_FieldLength              = calloc(1, sizeof(NR_SN_FieldLengthAM_t));
  *(rlc_Config_drb->choice.am->ul_AM_RLC.sn_FieldLength)           = NR_SN_FieldLengthAM_size18;
  rlc_Config_drb->choice.am->ul_AM_RLC.t_PollRetransmit            = NR_T_PollRetransmit_ms80;
  rlc_Config_drb->choice.am->ul_AM_RLC.pollPDU                     = NR_PollPDU_p64;
  rlc_Config_drb->choice.am->ul_AM_RLC.pollByte                    = NR_PollByte_kB125;
  rlc_Config_drb->choice.am->ul_AM_RLC.maxRetxThreshold            = NR_UL_AM_RLC__maxRetxThreshold_t8;
  rlc_BearerConfig_drb->rlc_Config                                 = rlc_Config_drb;
  logicalChannelConfig_drb                                             = calloc(1, sizeof(NR_LogicalChannelConfig_t));
  logicalChannelConfig_drb->ul_SpecificParameters                      = calloc(1, sizeof(*logicalChannelConfig_drb->ul_SpecificParameters));
  logicalChannelConfig_drb->ul_SpecificParameters->priority            = 13;
  logicalChannelConfig_drb->ul_SpecificParameters->prioritisedBitRate  = NR_LogicalChannelConfig__ul_SpecificParameters__prioritisedBitRate_kBps8;
  logicalChannelConfig_drb->ul_SpecificParameters->bucketSizeDuration  = NR_LogicalChannelConfig__ul_SpecificParameters__bucketSizeDuration_ms100;
  logicalChannelGroup_drb                                              = CALLOC(1, sizeof(long));
  *logicalChannelGroup_drb                                             = 1;
  logicalChannelConfig_drb->ul_SpecificParameters->logicalChannelGroup = logicalChannelGroup_drb;
  logicalChannelConfig_drb->ul_SpecificParameters->schedulingRequestID = CALLOC(1, sizeof(*logicalChannelConfig_drb->ul_SpecificParameters->schedulingRequestID));
  *logicalChannelConfig_drb->ul_SpecificParameters->schedulingRequestID = 0;
  logicalChannelConfig_drb->ul_SpecificParameters->logicalChannelSR_Mask = 0;
  logicalChannelConfig_drb->ul_SpecificParameters->logicalChannelSR_DelayTimerApplied = 0;
  rlc_BearerConfig_drb->mac_LogicalChannelConfig                       = logicalChannelConfig_drb;
  ASN_SEQUENCE_ADD(&cellGroupConfig->rlc_BearerToAddModList->list, rlc_BearerConfig_drb);
  ASN_SEQUENCE_ADD(&ue_context_mastercellGroup->rlc_BearerToAddModList->list, rlc_BearerConfig_drb);
}


void update_cellGroupConfig(NR_CellGroupConfig_t *cellGroupConfig,
<<<<<<< HEAD
                            rrc_gNB_carrier_data_t *carrier,
                            int uid,
=======
>>>>>>> ef6ea331
                            NR_UE_NR_Capability_t *uecap,
                            const gNB_RrcConfigurationReq* configuration) {

  NR_SpCellConfig_t *SpCellConfig = cellGroupConfig->spCellConfig;
  if (SpCellConfig == NULL) return;

  NR_ServingCellConfigCommon_t *scc = configuration->scc;

  // Config CSI-RS
  if (configuration->do_CSIRS) {
    struct NR_PUCCH_Config__spatialRelationInfoToAddModList *spatialRelationInfoToAddModList = calloc(1,sizeof(*spatialRelationInfoToAddModList));
    NR_PUCCH_SpatialRelationInfo_t *pucchspatial = calloc(1,sizeof(*pucchspatial));
    pucchspatial->pucch_SpatialRelationInfoId = 1;
    pucchspatial->servingCellId = NULL;
    pucchspatial->referenceSignal.present = NR_PUCCH_SpatialRelationInfo__referenceSignal_PR_csi_RS_Index;
    pucchspatial->referenceSignal.choice.csi_RS_Index = 0;
    pucchspatial->pucch_PathlossReferenceRS_Id = 0;
    pucchspatial->p0_PUCCH_Id = 1;
    pucchspatial->closedLoopIndex = NR_PUCCH_SpatialRelationInfo__closedLoopIndex_i0;
    ASN_SEQUENCE_ADD(&spatialRelationInfoToAddModList->list,pucchspatial);
    SpCellConfig->spCellConfigDedicated->uplinkConfig->initialUplinkBWP->pucch_Config->choice.setup->spatialRelationInfoToAddModList = spatialRelationInfoToAddModList;
    if(!SpCellConfig->spCellConfigDedicated->csi_MeasConfig) {
      SpCellConfig->spCellConfigDedicated->csi_MeasConfig=calloc(1,sizeof(*SpCellConfig->spCellConfigDedicated->csi_MeasConfig));
    }
    fill_default_csi_MeasConfig(uid, SpCellConfig->spCellConfigDedicated->csi_MeasConfig, scc, configuration);
  }

  // Set DL MCS table
  NR_BWP_DownlinkDedicated_t *bwp_Dedicated = SpCellConfig->spCellConfigDedicated->initialDownlinkBWP;
  set_dl_mcs_table(scc->downlinkConfigCommon->initialDownlinkBWP->genericParameters.subcarrierSpacing,
                   configuration->force_256qam_off ? NULL : uecap, bwp_Dedicated, scc);

  struct NR_ServingCellConfig__downlinkBWP_ToAddModList *DL_BWP_list = SpCellConfig->spCellConfigDedicated->downlinkBWP_ToAddModList;
  if (DL_BWP_list) {
    for (int i=0; i<DL_BWP_list->list.count; i++){
      NR_BWP_Downlink_t *bwp = DL_BWP_list->list.array[i];
      int scs = bwp->bwp_Common->genericParameters.subcarrierSpacing;
      set_dl_mcs_table(scs, configuration->force_256qam_off ? NULL : uecap, bwp->bwp_Dedicated, scc);
    }
  }
}

void fill_initial_cellGroupConfig(int uid,
                                  NR_CellGroupConfig_t *cellGroupConfig,
                                  NR_ServingCellConfigCommon_t *scc,
                                  const gNB_RrcConfigurationReq *configuration)
{
  NR_RLC_BearerConfig_t                            *rlc_BearerConfig     = NULL;
  NR_RLC_Config_t                                  *rlc_Config           = NULL;
  NR_LogicalChannelConfig_t                        *logicalChannelConfig = NULL;
  NR_MAC_CellGroupConfig_t                         *mac_CellGroupConfig  = NULL;
  NR_PhysicalCellGroupConfig_t	                   *physicalCellGroupConfig = NULL;
  long *logicalChannelGroup = NULL;
  
  cellGroupConfig->cellGroupId = 0;
  
  /* Rlc Bearer Config */
  /* TS38.331 9.2.1	Default SRB configurations */
  cellGroupConfig->rlc_BearerToAddModList                          = calloc(1, sizeof(*cellGroupConfig->rlc_BearerToAddModList));
  rlc_BearerConfig                                                 = calloc(1, sizeof(NR_RLC_BearerConfig_t));
  rlc_BearerConfig->logicalChannelIdentity                         = 1;
  rlc_BearerConfig->servedRadioBearer                              = calloc(1, sizeof(*rlc_BearerConfig->servedRadioBearer));
  rlc_BearerConfig->servedRadioBearer->present                     = NR_RLC_BearerConfig__servedRadioBearer_PR_srb_Identity;
  rlc_BearerConfig->servedRadioBearer->choice.srb_Identity         = 1;
  rlc_BearerConfig->reestablishRLC                                 = NULL;
  rlc_Config = calloc(1, sizeof(NR_RLC_Config_t));
  rlc_Config->present                                              = NR_RLC_Config_PR_am;
  rlc_Config->choice.am                                            = calloc(1, sizeof(*rlc_Config->choice.am));
  rlc_Config->choice.am->dl_AM_RLC.sn_FieldLength                  = calloc(1, sizeof(NR_SN_FieldLengthAM_t));
  *(rlc_Config->choice.am->dl_AM_RLC.sn_FieldLength)               = NR_SN_FieldLengthAM_size12;
  rlc_Config->choice.am->dl_AM_RLC.t_Reassembly                    = NR_T_Reassembly_ms35;
  rlc_Config->choice.am->dl_AM_RLC.t_StatusProhibit                = NR_T_StatusProhibit_ms0;
  rlc_Config->choice.am->ul_AM_RLC.sn_FieldLength                  = calloc(1, sizeof(NR_SN_FieldLengthAM_t));
  *(rlc_Config->choice.am->ul_AM_RLC.sn_FieldLength)               = NR_SN_FieldLengthAM_size12;
  rlc_Config->choice.am->ul_AM_RLC.t_PollRetransmit                = NR_T_PollRetransmit_ms45;
  rlc_Config->choice.am->ul_AM_RLC.pollPDU                         = NR_PollPDU_infinity;
  rlc_Config->choice.am->ul_AM_RLC.pollByte                        = NR_PollByte_infinity;
  rlc_Config->choice.am->ul_AM_RLC.maxRetxThreshold                = NR_UL_AM_RLC__maxRetxThreshold_t8;
  rlc_BearerConfig->rlc_Config                                     = rlc_Config;
  logicalChannelConfig                                             = calloc(1, sizeof(NR_LogicalChannelConfig_t));
  logicalChannelConfig->ul_SpecificParameters                      = calloc(1, sizeof(*logicalChannelConfig->ul_SpecificParameters));
  logicalChannelConfig->ul_SpecificParameters->priority            = 1;
  logicalChannelConfig->ul_SpecificParameters->prioritisedBitRate  = NR_LogicalChannelConfig__ul_SpecificParameters__prioritisedBitRate_infinity;
  logicalChannelGroup                                              = CALLOC(1, sizeof(long));
  *logicalChannelGroup                                             = 0;
  logicalChannelConfig->ul_SpecificParameters->logicalChannelGroup = logicalChannelGroup;
  logicalChannelConfig->ul_SpecificParameters->schedulingRequestID = CALLOC(1, sizeof(*logicalChannelConfig->ul_SpecificParameters->schedulingRequestID));
  *logicalChannelConfig->ul_SpecificParameters->schedulingRequestID = 0;
  logicalChannelConfig->ul_SpecificParameters->logicalChannelSR_Mask = 0;
  logicalChannelConfig->ul_SpecificParameters->logicalChannelSR_DelayTimerApplied = 0;
  rlc_BearerConfig->mac_LogicalChannelConfig                       = logicalChannelConfig;
  ASN_SEQUENCE_ADD(&cellGroupConfig->rlc_BearerToAddModList->list, rlc_BearerConfig);
  
  cellGroupConfig->rlc_BearerToReleaseList = NULL;
  
  /* mac CellGroup Config */
  if (1) {
    mac_CellGroupConfig                                                     = calloc(1, sizeof(*mac_CellGroupConfig));
    if (1) {
      mac_CellGroupConfig->schedulingRequestConfig                            = calloc(1, sizeof(*mac_CellGroupConfig->schedulingRequestConfig));
      mac_CellGroupConfig->schedulingRequestConfig->schedulingRequestToAddModList = CALLOC(1,sizeof(*mac_CellGroupConfig->schedulingRequestConfig->schedulingRequestToAddModList));
      struct NR_SchedulingRequestToAddMod *schedulingrequestlist;
      schedulingrequestlist = CALLOC(1,sizeof(*schedulingrequestlist));
      schedulingrequestlist->schedulingRequestId  = 0;
      schedulingrequestlist->sr_ProhibitTimer = CALLOC(1,sizeof(*schedulingrequestlist->sr_ProhibitTimer));
      *(schedulingrequestlist->sr_ProhibitTimer) = 0;
      schedulingrequestlist->sr_TransMax      = NR_SchedulingRequestToAddMod__sr_TransMax_n64;
      ASN_SEQUENCE_ADD(&(mac_CellGroupConfig->schedulingRequestConfig->schedulingRequestToAddModList->list),schedulingrequestlist);
    }
    mac_CellGroupConfig->bsr_Config                                         = calloc(1, sizeof(*mac_CellGroupConfig->bsr_Config));
    mac_CellGroupConfig->bsr_Config->periodicBSR_Timer                      = NR_BSR_Config__periodicBSR_Timer_sf10;
    mac_CellGroupConfig->bsr_Config->retxBSR_Timer                          = NR_BSR_Config__retxBSR_Timer_sf80;
    mac_CellGroupConfig->tag_Config                                         = calloc(1, sizeof(*mac_CellGroupConfig->tag_Config));
    mac_CellGroupConfig->tag_Config->tag_ToReleaseList = NULL;
    mac_CellGroupConfig->tag_Config->tag_ToAddModList  = calloc(1,sizeof(*mac_CellGroupConfig->tag_Config->tag_ToAddModList));
    struct NR_TAG *tag=calloc(1,sizeof(*tag));
    tag->tag_Id             = 0;
    tag->timeAlignmentTimer = NR_TimeAlignmentTimer_infinity;
    ASN_SEQUENCE_ADD(&mac_CellGroupConfig->tag_Config->tag_ToAddModList->list,tag);
    mac_CellGroupConfig->phr_Config                                         = calloc(1, sizeof(*mac_CellGroupConfig->phr_Config));
    mac_CellGroupConfig->phr_Config->present                                = NR_SetupRelease_PHR_Config_PR_setup;
    mac_CellGroupConfig->phr_Config->choice.setup                           = calloc(1, sizeof(*mac_CellGroupConfig->phr_Config->choice.setup));
    mac_CellGroupConfig->phr_Config->choice.setup->phr_PeriodicTimer        = NR_PHR_Config__phr_PeriodicTimer_sf10;
    mac_CellGroupConfig->phr_Config->choice.setup->phr_ProhibitTimer        = NR_PHR_Config__phr_ProhibitTimer_sf10;
    mac_CellGroupConfig->phr_Config->choice.setup->phr_Tx_PowerFactorChange = NR_PHR_Config__phr_Tx_PowerFactorChange_dB1;
  }
  cellGroupConfig->mac_CellGroupConfig                                      = mac_CellGroupConfig;

  physicalCellGroupConfig                                                   = calloc(1,sizeof(*physicalCellGroupConfig));
  physicalCellGroupConfig->p_NR_FR1                                         = calloc(1,sizeof(*physicalCellGroupConfig->p_NR_FR1));
  *physicalCellGroupConfig->p_NR_FR1                                        = 10;
  physicalCellGroupConfig->pdsch_HARQ_ACK_Codebook                          = NR_PhysicalCellGroupConfig__pdsch_HARQ_ACK_Codebook_dynamic;
  cellGroupConfig->physicalCellGroupConfig                                  = physicalCellGroupConfig;
  
  cellGroupConfig->spCellConfig                                             = calloc(1,sizeof(*cellGroupConfig->spCellConfig));
  
  fill_initial_SpCellConfig(uid,cellGroupConfig->spCellConfig,scc,configuration);
  
  cellGroupConfig->sCellToAddModList                                        = NULL;
  cellGroupConfig->sCellToReleaseList                                       = NULL;
}

//------------------------------------------------------------------------------
int     do_RRCSetup(rrc_gNB_ue_context_t         *const ue_context_pP,
                    uint8_t                      *const buffer,
                    const uint8_t                transaction_id,
                    OCTET_STRING_t               *masterCellGroup_from_DU,
                    NR_ServingCellConfigCommon_t *scc,
                    const gNB_RrcConfigurationReq *configuration)
//------------------------------------------------------------------------------
{
    asn_enc_rval_t                                   enc_rval;
    NR_DL_CCCH_Message_t                             dl_ccch_msg;
    NR_RRCSetup_t                                    *rrcSetup;
    NR_RRCSetup_IEs_t                                *ie;
    NR_SRB_ToAddMod_t                                *SRB1_config          = NULL;
    NR_PDCP_Config_t                                 *pdcp_Config          = NULL;
    NR_CellGroupConfig_t                             *cellGroupConfig      = NULL;
    char masterCellGroup_buf[3000];

    AssertFatal(ue_context_pP != NULL,"ue_context_p is null\n");
    gNB_RRC_UE_t *ue_p = &ue_context_pP->ue_context;
    NR_SRB_ToAddModList_t        **SRB_configList = &ue_p->SRB_configList;



    memset((void *)&dl_ccch_msg, 0, sizeof(NR_DL_CCCH_Message_t));
    dl_ccch_msg.message.present            = NR_DL_CCCH_MessageType_PR_c1;
    dl_ccch_msg.message.choice.c1          = CALLOC(1, sizeof(struct NR_DL_CCCH_MessageType__c1));
    dl_ccch_msg.message.choice.c1->present = NR_DL_CCCH_MessageType__c1_PR_rrcSetup;
    dl_ccch_msg.message.choice.c1->choice.rrcSetup = calloc(1, sizeof(NR_RRCSetup_t));

    rrcSetup = dl_ccch_msg.message.choice.c1->choice.rrcSetup;
    rrcSetup->criticalExtensions.present = NR_RRCSetup__criticalExtensions_PR_rrcSetup;
    rrcSetup->rrc_TransactionIdentifier  = transaction_id;
    rrcSetup->criticalExtensions.choice.rrcSetup = calloc(1, sizeof(NR_RRCSetup_IEs_t));
    ie = rrcSetup->criticalExtensions.choice.rrcSetup;

    /****************************** radioBearerConfig ******************************/

    /* Configure SRB1 */
    if (*SRB_configList) {
        free(*SRB_configList);
    }

    *SRB_configList = calloc(1, sizeof(NR_SRB_ToAddModList_t));
    // SRB1
    /* TODO */
    SRB1_config = calloc(1, sizeof(NR_SRB_ToAddMod_t));
    SRB1_config->srb_Identity = 1;
    // pdcp_Config->t_Reordering
    SRB1_config->pdcp_Config = pdcp_Config;
    ie->radioBearerConfig.srb_ToAddModList = *SRB_configList;
    ASN_SEQUENCE_ADD(&(*SRB_configList)->list, SRB1_config);

    ie->radioBearerConfig.srb3_ToRelease    = NULL;
    ie->radioBearerConfig.drb_ToAddModList  = NULL;
    ie->radioBearerConfig.drb_ToReleaseList = NULL;
    ie->radioBearerConfig.securityConfig    = NULL;
    
    /****************************** masterCellGroup ******************************/
    /* TODO */
    if (masterCellGroup_from_DU) {
      memcpy(&ie->masterCellGroup,masterCellGroup_from_DU,sizeof(*masterCellGroup_from_DU));
      // decode masterCellGroup OCTET_STRING received from DU and place in ue context
      uper_decode(NULL,
		  &asn_DEF_NR_CellGroupConfig,   //might be added prefix later
		  (void **)&cellGroupConfig,
		  (uint8_t *)masterCellGroup_from_DU->buf,
		  masterCellGroup_from_DU->size, 0, 0); 
      
      xer_fprint(stdout, &asn_DEF_NR_CellGroupConfig, (const void*)cellGroupConfig);
    }
    else {
      cellGroupConfig = calloc(1, sizeof(NR_CellGroupConfig_t));
      fill_initial_cellGroupConfig(ue_context_pP->local_uid, cellGroupConfig, scc, configuration);

      enc_rval = uper_encode_to_buffer(&asn_DEF_NR_CellGroupConfig,
				       NULL,
				       (void *)cellGroupConfig,
				       masterCellGroup_buf,
				       3000);
      
      if(enc_rval.encoded == -1) {
        LOG_E(NR_RRC, "ASN1 message CellGroupConfig encoding failed (%s, %lu)!\n",
	      enc_rval.failed_type->name, enc_rval.encoded);
        return -1;
      }
      
      if (OCTET_STRING_fromBuf(&ie->masterCellGroup, masterCellGroup_buf, (enc_rval.encoded+7)/8) == -1) {
        LOG_E(NR_RRC, "fatal: OCTET_STRING_fromBuf failed\n");
        return -1;
      }
    }

    ue_p->masterCellGroup = cellGroupConfig;

    if ( LOG_DEBUGFLAG(DEBUG_ASN1) ) {
      xer_fprint(stdout, &asn_DEF_NR_DL_CCCH_Message, (void *)&dl_ccch_msg);
    }
    enc_rval = uper_encode_to_buffer(&asn_DEF_NR_DL_CCCH_Message,
				     NULL,
				     (void *)&dl_ccch_msg,
				     buffer,
				     1000);
    
    if(enc_rval.encoded == -1) {
      LOG_E(NR_RRC, "[gNB AssertFatal]ASN1 message encoding failed (%s, %lu)!\n",
	    enc_rval.failed_type->name, enc_rval.encoded);
      return -1;
    }
    
    LOG_D(NR_RRC,"RRCSetup Encoded %zd bits (%zd bytes)\n",
            enc_rval.encoded,(enc_rval.encoded+7)/8);
    return((enc_rval.encoded+7)/8);
}

uint8_t do_NR_SecurityModeCommand(
  const protocol_ctxt_t *const ctxt_pP,
  uint8_t *const buffer,
  const uint8_t Transaction_id,
  const uint8_t cipheringAlgorithm,
  NR_IntegrityProtAlgorithm_t *integrityProtAlgorithm
)
//------------------------------------------------------------------------------
{
  NR_DL_DCCH_Message_t dl_dcch_msg;
  asn_enc_rval_t enc_rval;
  memset(&dl_dcch_msg,0,sizeof(NR_DL_DCCH_Message_t));
  dl_dcch_msg.message.present           = NR_DL_DCCH_MessageType_PR_c1;
  dl_dcch_msg.message.choice.c1=CALLOC(1,sizeof(struct NR_DL_DCCH_MessageType__c1));
  dl_dcch_msg.message.choice.c1->present = NR_DL_DCCH_MessageType__c1_PR_securityModeCommand;
  dl_dcch_msg.message.choice.c1->choice.securityModeCommand = CALLOC(1, sizeof(struct NR_SecurityModeCommand));
  dl_dcch_msg.message.choice.c1->choice.securityModeCommand->rrc_TransactionIdentifier = Transaction_id;
  dl_dcch_msg.message.choice.c1->choice.securityModeCommand->criticalExtensions.present = NR_SecurityModeCommand__criticalExtensions_PR_securityModeCommand;

  dl_dcch_msg.message.choice.c1->choice.securityModeCommand->criticalExtensions.choice.securityModeCommand =
		  CALLOC(1, sizeof(struct NR_SecurityModeCommand_IEs));
  // the two following information could be based on the mod_id
  dl_dcch_msg.message.choice.c1->choice.securityModeCommand->criticalExtensions.choice.securityModeCommand->securityConfigSMC.securityAlgorithmConfig.cipheringAlgorithm
    = (NR_CipheringAlgorithm_t)cipheringAlgorithm;
  dl_dcch_msg.message.choice.c1->choice.securityModeCommand->criticalExtensions.choice.securityModeCommand->securityConfigSMC.securityAlgorithmConfig.integrityProtAlgorithm
    = integrityProtAlgorithm;

  if ( LOG_DEBUGFLAG(DEBUG_ASN1) ) {
    xer_fprint(stdout, &asn_DEF_NR_DL_DCCH_Message, (void *)&dl_dcch_msg);
  }

  enc_rval = uper_encode_to_buffer(&asn_DEF_NR_DL_DCCH_Message,
                                   NULL,
                                   (void *)&dl_dcch_msg,
                                   buffer,
                                   100);

  if(enc_rval.encoded == -1) {
    LOG_I(NR_RRC, "[gNB AssertFatal]ASN1 message encoding failed (%s, %lu)!\n",
          enc_rval.failed_type->name, enc_rval.encoded);
    return -1;
  }

  LOG_D(NR_RRC,"[gNB %d] securityModeCommand for UE %x Encoded %zd bits (%zd bytes)\n",
        ctxt_pP->module_id,
        ctxt_pP->rnti,
        enc_rval.encoded,
        (enc_rval.encoded+7)/8);

  if (enc_rval.encoded==-1) {
    LOG_E(NR_RRC,"[gNB %d] ASN1 : securityModeCommand encoding failed for UE %x\n",
          ctxt_pP->module_id,
          ctxt_pP->rnti);
    return(-1);
  }

  //  rrc_ue_process_ueCapabilityEnquiry(0,1000,&dl_dcch_msg.message.choice.c1.choice.ueCapabilityEnquiry,0);
  //  exit(-1);
  return((enc_rval.encoded+7)/8);
}

/*TODO*/
//------------------------------------------------------------------------------
uint8_t do_NR_SA_UECapabilityEnquiry( const protocol_ctxt_t *const ctxt_pP,
                                   uint8_t               *const buffer,
                                   const uint8_t                Transaction_id)
//------------------------------------------------------------------------------
{
  NR_UE_CapabilityRequestFilterNR_t *sa_band_filter;
  NR_FreqBandList_t *sa_band_list;
  NR_FreqBandInformation_t *sa_band_info;
  NR_FreqBandInformationNR_t *sa_band_infoNR;

  NR_DL_DCCH_Message_t dl_dcch_msg;
  NR_UE_CapabilityRAT_Request_t *ue_capabilityrat_request;

  asn_enc_rval_t enc_rval;
  memset(&dl_dcch_msg,0,sizeof(NR_DL_DCCH_Message_t));
  dl_dcch_msg.message.present           = NR_DL_DCCH_MessageType_PR_c1;
  dl_dcch_msg.message.choice.c1 = CALLOC(1,sizeof(struct NR_DL_DCCH_MessageType__c1));
  dl_dcch_msg.message.choice.c1->present = NR_DL_DCCH_MessageType__c1_PR_ueCapabilityEnquiry;
  dl_dcch_msg.message.choice.c1->choice.ueCapabilityEnquiry = CALLOC(1,sizeof(struct NR_UECapabilityEnquiry));
  dl_dcch_msg.message.choice.c1->choice.ueCapabilityEnquiry->rrc_TransactionIdentifier = Transaction_id;
  dl_dcch_msg.message.choice.c1->choice.ueCapabilityEnquiry->criticalExtensions.present = NR_UECapabilityEnquiry__criticalExtensions_PR_ueCapabilityEnquiry;
  dl_dcch_msg.message.choice.c1->choice.ueCapabilityEnquiry->criticalExtensions.choice.ueCapabilityEnquiry = CALLOC(1,sizeof(struct NR_UECapabilityEnquiry_IEs));
  ue_capabilityrat_request =  CALLOC(1,sizeof(NR_UE_CapabilityRAT_Request_t));
  memset(ue_capabilityrat_request,0,sizeof(NR_UE_CapabilityRAT_Request_t));
  ue_capabilityrat_request->rat_Type = NR_RAT_Type_nr;

  sa_band_infoNR = (NR_FreqBandInformationNR_t*)calloc(1,sizeof(NR_FreqBandInformationNR_t));
  sa_band_infoNR->bandNR = 78;
  sa_band_info = (NR_FreqBandInformation_t*)calloc(1,sizeof(NR_FreqBandInformation_t));
  sa_band_info->present = NR_FreqBandInformation_PR_bandInformationNR;
  sa_band_info->choice.bandInformationNR = sa_band_infoNR;
  
  sa_band_list = (NR_FreqBandList_t *)calloc(1, sizeof(NR_FreqBandList_t));
  ASN_SEQUENCE_ADD(&sa_band_list->list, sa_band_info);

  sa_band_filter = (NR_UE_CapabilityRequestFilterNR_t*)calloc(1,sizeof(NR_UE_CapabilityRequestFilterNR_t));
  sa_band_filter->frequencyBandListFilter = sa_band_list;

  OCTET_STRING_t req_freq;
  unsigned char req_freq_buf[1024];
  enc_rval = uper_encode_to_buffer(&asn_DEF_NR_UE_CapabilityRequestFilterNR,
				   NULL,
				   (void *)sa_band_filter,
				   req_freq_buf,
				   1024);

  if ( LOG_DEBUGFLAG(DEBUG_ASN1) ) {
    xer_fprint(stdout, &asn_DEF_NR_UE_CapabilityRequestFilterNR, (void *)sa_band_filter);
  }

  req_freq.buf = req_freq_buf;
  req_freq.size = (enc_rval.encoded+7)/8;

  ue_capabilityrat_request->capabilityRequestFilter = &req_freq;

  ASN_SEQUENCE_ADD(&dl_dcch_msg.message.choice.c1->choice.ueCapabilityEnquiry->criticalExtensions.choice.ueCapabilityEnquiry->ue_CapabilityRAT_RequestList.list,
                   ue_capabilityrat_request);


  if ( LOG_DEBUGFLAG(DEBUG_ASN1) ) {
    xer_fprint(stdout, &asn_DEF_NR_DL_DCCH_Message, (void *)&dl_dcch_msg);
  }

  enc_rval = uper_encode_to_buffer(&asn_DEF_NR_DL_DCCH_Message,
                                   NULL,
                                   (void *)&dl_dcch_msg,
                                   buffer,
                                   100);

  if(enc_rval.encoded == -1) {
    LOG_I(NR_RRC, "[gNB AssertFatal]ASN1 message encoding failed (%s, %lu)!\n",
          enc_rval.failed_type->name, enc_rval.encoded);
    return -1;
  }

  LOG_D(NR_RRC,"[gNB %d] NR UECapabilityRequest for UE %x Encoded %zd bits (%zd bytes)\n",
        ctxt_pP->module_id,
        ctxt_pP->rnti,
        enc_rval.encoded,
        (enc_rval.encoded+7)/8);

  if (enc_rval.encoded==-1) {
    LOG_E(NR_RRC,"[gNB %d] ASN1 : NR UECapabilityRequest encoding failed for UE %x\n",
          ctxt_pP->module_id,
          ctxt_pP->rnti);
    return(-1);
  }

  return((enc_rval.encoded+7)/8);
}


uint8_t do_NR_RRCRelease(uint8_t                            *buffer,
                         size_t                              buffer_size,
                         uint8_t                             Transaction_id) {
  asn_enc_rval_t enc_rval;
  NR_DL_DCCH_Message_t dl_dcch_msg;
  NR_RRCRelease_t *rrcConnectionRelease;
  memset(&dl_dcch_msg,0,sizeof(NR_DL_DCCH_Message_t));
  dl_dcch_msg.message.present           = NR_DL_DCCH_MessageType_PR_c1;
  dl_dcch_msg.message.choice.c1=CALLOC(1,sizeof(struct NR_DL_DCCH_MessageType__c1));
  dl_dcch_msg.message.choice.c1->present = NR_DL_DCCH_MessageType__c1_PR_rrcRelease;
  dl_dcch_msg.message.choice.c1->choice.rrcRelease = CALLOC(1, sizeof(NR_RRCRelease_t));
  rrcConnectionRelease = dl_dcch_msg.message.choice.c1->choice.rrcRelease;
  // RRCConnectionRelease
  rrcConnectionRelease->rrc_TransactionIdentifier = Transaction_id;
  rrcConnectionRelease->criticalExtensions.present = NR_RRCRelease__criticalExtensions_PR_rrcRelease;
  rrcConnectionRelease->criticalExtensions.choice.rrcRelease = CALLOC(1, sizeof(NR_RRCRelease_IEs_t));
  rrcConnectionRelease->criticalExtensions.choice.rrcRelease->deprioritisationReq =
      CALLOC(1, sizeof(struct NR_RRCRelease_IEs__deprioritisationReq));
  rrcConnectionRelease->criticalExtensions.choice.rrcRelease->deprioritisationReq->deprioritisationType =
      NR_RRCRelease_IEs__deprioritisationReq__deprioritisationType_nr;
  rrcConnectionRelease->criticalExtensions.choice.rrcRelease->deprioritisationReq->deprioritisationTimer =
      NR_RRCRelease_IEs__deprioritisationReq__deprioritisationTimer_min10;

  enc_rval = uper_encode_to_buffer(&asn_DEF_NR_DL_DCCH_Message,
                                   NULL,
                                   (void *)&dl_dcch_msg,
                                   buffer,
                                   buffer_size);
  if(enc_rval.encoded == -1) {
    LOG_I(NR_RRC, "[gNB AssertFatal]ASN1 message encoding failed (%s, %lu)!\n",
        enc_rval.failed_type->name, enc_rval.encoded);
    return -1;
  }
  return((enc_rval.encoded+7)/8);
}

//------------------------------------------------------------------------------
int16_t do_RRCReconfiguration(
    const protocol_ctxt_t        *const ctxt_pP,
    uint8_t                      *buffer,
    size_t                        buffer_size,
    uint8_t                       Transaction_id,
    NR_SRB_ToAddModList_t        *SRB_configList,
    NR_DRB_ToAddModList_t        *DRB_configList,
    NR_DRB_ToReleaseList_t       *DRB_releaseList,
    NR_SecurityConfig_t          *security_config,
    NR_SDAP_Config_t             *sdap_config,
    NR_MeasConfig_t              *meas_config,
    struct NR_RRCReconfiguration_v1530_IEs__dedicatedNAS_MessageList *dedicatedNAS_MessageList,
    rrc_gNB_ue_context_t         *const ue_context_pP,
    rrc_gNB_carrier_data_t       *carrier,
    const gNB_RrcConfigurationReq *configuration,
    NR_MAC_CellGroupConfig_t     *mac_CellGroupConfig,
    NR_CellGroupConfig_t         *cellGroupConfig)
//------------------------------------------------------------------------------
{
    NR_DL_DCCH_Message_t                             dl_dcch_msg;
    asn_enc_rval_t                                   enc_rval;
    NR_RRCReconfiguration_IEs_t                      *ie;
    unsigned char masterCellGroup_buf[1000];

    memset(&dl_dcch_msg, 0, sizeof(NR_DL_DCCH_Message_t));
    dl_dcch_msg.message.present            = NR_DL_DCCH_MessageType_PR_c1;
    dl_dcch_msg.message.choice.c1          = CALLOC(1, sizeof(struct NR_DL_DCCH_MessageType__c1));
    dl_dcch_msg.message.choice.c1->present = NR_DL_DCCH_MessageType__c1_PR_rrcReconfiguration;

    dl_dcch_msg.message.choice.c1->choice.rrcReconfiguration = calloc(1, sizeof(NR_RRCReconfiguration_t));
    dl_dcch_msg.message.choice.c1->choice.rrcReconfiguration->rrc_TransactionIdentifier = Transaction_id;
    dl_dcch_msg.message.choice.c1->choice.rrcReconfiguration->criticalExtensions.present = NR_RRCReconfiguration__criticalExtensions_PR_rrcReconfiguration;

    /******************** Radio Bearer Config ********************/
    /* Configure Security */
    // security_config    =  CALLOC(1, sizeof(NR_SecurityConfig_t));
    // security_config->securityAlgorithmConfig = CALLOC(1, sizeof(*ie->radioBearerConfig->securityConfig->securityAlgorithmConfig));
    // security_config->securityAlgorithmConfig->cipheringAlgorithm     = NR_CipheringAlgorithm_nea0;
    // security_config->securityAlgorithmConfig->integrityProtAlgorithm = NULL;
    // security_config->keyToUse = CALLOC(1, sizeof(*ie->radioBearerConfig->securityConfig->keyToUse));
    // *security_config->keyToUse = NR_SecurityConfig__keyToUse_master;

    ie = calloc(1, sizeof(NR_RRCReconfiguration_IEs_t));
    if (SRB_configList || DRB_configList) {
      ie->radioBearerConfig = calloc(1, sizeof(NR_RadioBearerConfig_t));
      ie->radioBearerConfig->srb_ToAddModList  = SRB_configList;
      ie->radioBearerConfig->drb_ToAddModList  = DRB_configList;
      ie->radioBearerConfig->securityConfig    = security_config;
      ie->radioBearerConfig->srb3_ToRelease    = NULL;
      ie->radioBearerConfig->drb_ToReleaseList = DRB_releaseList;
    }

    /******************** Meas Config ********************/
    // measConfig
    ie->measConfig = meas_config;
    // lateNonCriticalExtension
    ie->lateNonCriticalExtension = NULL;
    // nonCriticalExtension

    if (cellGroupConfig || dedicatedNAS_MessageList) {
      ie->nonCriticalExtension = calloc(1, sizeof(NR_RRCReconfiguration_v1530_IEs_t));
      if (dedicatedNAS_MessageList)
        ie->nonCriticalExtension->dedicatedNAS_MessageList = dedicatedNAS_MessageList;
    }

    if(cellGroupConfig!=NULL){
      update_cellGroupConfig(cellGroupConfig,
<<<<<<< HEAD
                             carrier,
                             ue_context_pP->local_uid,
=======
>>>>>>> ef6ea331
                             ue_context_pP->ue_context.UE_Capability_nr,
                             configuration);

      enc_rval = uper_encode_to_buffer(&asn_DEF_NR_CellGroupConfig,
          NULL,
          (void *)cellGroupConfig,
          masterCellGroup_buf,
          1000);
      if(enc_rval.encoded == -1) {
        LOG_E(NR_RRC, "ASN1 message CellGroupConfig encoding failed (%s, %lu)!\n",
            enc_rval.failed_type->name, enc_rval.encoded);
        return -1;
      }
      xer_fprint(stdout, &asn_DEF_NR_CellGroupConfig, (const void*)cellGroupConfig);
      ie->nonCriticalExtension->masterCellGroup = calloc(1,sizeof(OCTET_STRING_t));

      ie->nonCriticalExtension->masterCellGroup->buf = masterCellGroup_buf;
      ie->nonCriticalExtension->masterCellGroup->size = (enc_rval.encoded+7)/8;
    }

    dl_dcch_msg.message.choice.c1->choice.rrcReconfiguration->criticalExtensions.choice.rrcReconfiguration = ie;

    //if ( LOG_DEBUGFLAG(DEBUG_ASN1) ) {
        xer_fprint(stdout, &asn_DEF_NR_DL_DCCH_Message, (void *)&dl_dcch_msg);
    //}

    enc_rval = uper_encode_to_buffer(&asn_DEF_NR_DL_DCCH_Message,
                                    NULL,
                                    (void *)&dl_dcch_msg,
                                    buffer,
                                    buffer_size);

    if(enc_rval.encoded == -1) {
        LOG_I(NR_RRC, "[gNB AssertFatal]ASN1 message encoding failed (%s, %lu)!\n",
            enc_rval.failed_type->name, enc_rval.encoded);
        return -1;
    }

    LOG_D(NR_RRC,"[gNB %d] RRCReconfiguration for UE %x Encoded %zd bits (%zd bytes)\n",
            ctxt_pP->module_id,
            ctxt_pP->rnti,
            enc_rval.encoded,
            (enc_rval.encoded+7)/8);

    if (enc_rval.encoded == -1) {
        LOG_E(NR_RRC,"[gNB %d] ASN1 : RRCReconfiguration encoding failed for UE %x\n",
            ctxt_pP->module_id,
            ctxt_pP->rnti);
        return(-1);
    }

    return((enc_rval.encoded+7)/8);
}


uint8_t do_RRCSetupRequest(uint8_t Mod_id, uint8_t *buffer, size_t buffer_size, uint8_t *rv) {
  asn_enc_rval_t enc_rval;
  uint8_t buf[5],buf2=0;
  NR_UL_CCCH_Message_t ul_ccch_msg;
  NR_RRCSetupRequest_t *rrcSetupRequest;
  memset((void *)&ul_ccch_msg,0,sizeof(NR_UL_CCCH_Message_t));
  ul_ccch_msg.message.present           = NR_UL_CCCH_MessageType_PR_c1;
  ul_ccch_msg.message.choice.c1          = CALLOC(1, sizeof(struct NR_UL_CCCH_MessageType__c1));
  ul_ccch_msg.message.choice.c1->present = NR_UL_CCCH_MessageType__c1_PR_rrcSetupRequest;
  ul_ccch_msg.message.choice.c1->choice.rrcSetupRequest = CALLOC(1, sizeof(NR_RRCSetupRequest_t));
  rrcSetupRequest          = ul_ccch_msg.message.choice.c1->choice.rrcSetupRequest;


  if (1) {
    rrcSetupRequest->rrcSetupRequest.ue_Identity.present = NR_InitialUE_Identity_PR_randomValue;
    rrcSetupRequest->rrcSetupRequest.ue_Identity.choice.randomValue.size = 5;
    rrcSetupRequest->rrcSetupRequest.ue_Identity.choice.randomValue.bits_unused = 1;
    rrcSetupRequest->rrcSetupRequest.ue_Identity.choice.randomValue.buf = buf;
    rrcSetupRequest->rrcSetupRequest.ue_Identity.choice.randomValue.buf[0] = rv[0];
    rrcSetupRequest->rrcSetupRequest.ue_Identity.choice.randomValue.buf[1] = rv[1];
    rrcSetupRequest->rrcSetupRequest.ue_Identity.choice.randomValue.buf[2] = rv[2];
    rrcSetupRequest->rrcSetupRequest.ue_Identity.choice.randomValue.buf[3] = rv[3];
    rrcSetupRequest->rrcSetupRequest.ue_Identity.choice.randomValue.buf[4] = rv[4]&0xfe;
  } else {
    rrcSetupRequest->rrcSetupRequest.ue_Identity.present = NR_InitialUE_Identity_PR_ng_5G_S_TMSI_Part1;
    rrcSetupRequest->rrcSetupRequest.ue_Identity.choice.ng_5G_S_TMSI_Part1.size = 1;
    rrcSetupRequest->rrcSetupRequest.ue_Identity.choice.ng_5G_S_TMSI_Part1.bits_unused = 0;
    rrcSetupRequest->rrcSetupRequest.ue_Identity.choice.ng_5G_S_TMSI_Part1.buf = buf;
    rrcSetupRequest->rrcSetupRequest.ue_Identity.choice.ng_5G_S_TMSI_Part1.buf[0] = 0x12;
  }

  rrcSetupRequest->rrcSetupRequest.establishmentCause = NR_EstablishmentCause_mo_Signalling; //EstablishmentCause_mo_Data;
  rrcSetupRequest->rrcSetupRequest.spare.buf = &buf2;
  rrcSetupRequest->rrcSetupRequest.spare.size=1;
  rrcSetupRequest->rrcSetupRequest.spare.bits_unused = 7;

  if ( LOG_DEBUGFLAG(DEBUG_ASN1) ) {
    xer_fprint(stdout, &asn_DEF_NR_UL_CCCH_Message, (void *)&ul_ccch_msg);
  }

  enc_rval = uper_encode_to_buffer(&asn_DEF_NR_UL_CCCH_Message,
                                   NULL,
                                   (void *)&ul_ccch_msg,
                                   buffer,
                                   buffer_size);
  AssertFatal (enc_rval.encoded > 0, "ASN1 message encoding failed (%s, %lu)!\n", enc_rval.failed_type->name, enc_rval.encoded);
  LOG_D(NR_RRC,"[UE] RRCSetupRequest Encoded %zd bits (%zd bytes)\n", enc_rval.encoded, (enc_rval.encoded+7)/8);
  return((enc_rval.encoded+7)/8);
}

//------------------------------------------------------------------------------
uint8_t
do_NR_RRCReconfigurationComplete_for_nsa(
  uint8_t *buffer,
  size_t buffer_size,
  NR_RRC_TransactionIdentifier_t Transaction_id
)
//------------------------------------------------------------------------------
{
  NR_RRCReconfigurationComplete_t rrc_complete_msg;
  memset(&rrc_complete_msg, 0, sizeof(rrc_complete_msg));
  rrc_complete_msg.rrc_TransactionIdentifier = Transaction_id;
  rrc_complete_msg.criticalExtensions.choice.rrcReconfigurationComplete =
        CALLOC(1, sizeof(*rrc_complete_msg.criticalExtensions.choice.rrcReconfigurationComplete));
  rrc_complete_msg.criticalExtensions.present =
	NR_RRCReconfigurationComplete__criticalExtensions_PR_rrcReconfigurationComplete;
  rrc_complete_msg.criticalExtensions.choice.rrcReconfigurationComplete->nonCriticalExtension = NULL;
  rrc_complete_msg.criticalExtensions.choice.rrcReconfigurationComplete->lateNonCriticalExtension = NULL;
  if (0) {
    xer_fprint(stdout, &asn_DEF_NR_RRCReconfigurationComplete, (void *)&rrc_complete_msg);
  }

  asn_enc_rval_t enc_rval = uper_encode_to_buffer(&asn_DEF_NR_RRCReconfigurationComplete,
                                                  NULL,
                                                  (void *)&rrc_complete_msg,
                                                  buffer,
                                                  buffer_size);
  AssertFatal (enc_rval.encoded > 0, "ASN1 message encoding failed (%s, %lu)!\n",
               enc_rval.failed_type->name, enc_rval.encoded);
  LOG_A(NR_RRC, "rrcReconfigurationComplete Encoded %zd bits (%zd bytes)\n", enc_rval.encoded, (enc_rval.encoded+7)/8);
  return((enc_rval.encoded+7)/8);
}

//------------------------------------------------------------------------------
uint8_t
do_NR_RRCReconfigurationComplete(
  const protocol_ctxt_t *const ctxt_pP,
  uint8_t *buffer,
  size_t buffer_size,
  const uint8_t Transaction_id
)
//------------------------------------------------------------------------------
{
  asn_enc_rval_t enc_rval;
  NR_UL_DCCH_Message_t ul_dcch_msg;
  NR_RRCReconfigurationComplete_t *rrcReconfigurationComplete;
  memset((void *)&ul_dcch_msg,0,sizeof(NR_UL_DCCH_Message_t));
  ul_dcch_msg.message.present                     = NR_UL_DCCH_MessageType_PR_c1;
  ul_dcch_msg.message.choice.c1                   = CALLOC(1, sizeof(struct NR_UL_DCCH_MessageType__c1));
  ul_dcch_msg.message.choice.c1->present           = NR_UL_DCCH_MessageType__c1_PR_rrcReconfigurationComplete;
  ul_dcch_msg.message.choice.c1->choice.rrcReconfigurationComplete = CALLOC(1, sizeof(NR_RRCReconfigurationComplete_t));
  rrcReconfigurationComplete            = ul_dcch_msg.message.choice.c1->choice.rrcReconfigurationComplete;
  rrcReconfigurationComplete->rrc_TransactionIdentifier = Transaction_id;
  rrcReconfigurationComplete->criticalExtensions.choice.rrcReconfigurationComplete = CALLOC(1, sizeof(NR_RRCReconfigurationComplete_IEs_t));
  rrcReconfigurationComplete->criticalExtensions.present =
		  NR_RRCReconfigurationComplete__criticalExtensions_PR_rrcReconfigurationComplete;
  rrcReconfigurationComplete->criticalExtensions.choice.rrcReconfigurationComplete->nonCriticalExtension = NULL;
  rrcReconfigurationComplete->criticalExtensions.choice.rrcReconfigurationComplete->lateNonCriticalExtension = NULL;
  if ( LOG_DEBUGFLAG(DEBUG_ASN1) ) {
    xer_fprint(stdout, &asn_DEF_NR_UL_DCCH_Message, (void *)&ul_dcch_msg);
  }

  enc_rval = uper_encode_to_buffer(&asn_DEF_NR_UL_DCCH_Message,
                                   NULL,
                                   (void *)&ul_dcch_msg,
                                   buffer,
                                   buffer_size);
  AssertFatal (enc_rval.encoded > 0, "ASN1 message encoding failed (%s, %lu)!\n",
               enc_rval.failed_type->name, enc_rval.encoded);
  LOG_I(NR_RRC,"rrcReconfigurationComplete Encoded %zd bits (%zd bytes)\n",enc_rval.encoded,(enc_rval.encoded+7)/8);
  return((enc_rval.encoded+7)/8);
}

uint8_t do_RRCSetupComplete(uint8_t Mod_id, uint8_t *buffer, size_t buffer_size,
                            const uint8_t Transaction_id, uint8_t sel_plmn_id, const int dedicatedInfoNASLength, const char *dedicatedInfoNAS){
  asn_enc_rval_t enc_rval;
  
  NR_UL_DCCH_Message_t  ul_dcch_msg;
  NR_RRCSetupComplete_t *RrcSetupComplete;
  memset((void *)&ul_dcch_msg,0,sizeof(NR_UL_DCCH_Message_t));

  uint8_t buf[6];

  ul_dcch_msg.message.present = NR_UL_DCCH_MessageType_PR_c1;
  ul_dcch_msg.message.choice.c1 = CALLOC(1,sizeof(struct NR_UL_DCCH_MessageType__c1));
  ul_dcch_msg.message.choice.c1->present = NR_UL_DCCH_MessageType__c1_PR_rrcSetupComplete;
  ul_dcch_msg.message.choice.c1->choice.rrcSetupComplete = CALLOC(1, sizeof(NR_RRCSetupComplete_t));
  RrcSetupComplete                       = ul_dcch_msg.message.choice.c1->choice.rrcSetupComplete;
  RrcSetupComplete->rrc_TransactionIdentifier    = Transaction_id;
  RrcSetupComplete->criticalExtensions.present   = NR_RRCSetupComplete__criticalExtensions_PR_rrcSetupComplete;
  RrcSetupComplete->criticalExtensions.choice.rrcSetupComplete = CALLOC(1, sizeof(NR_RRCSetupComplete_IEs_t));
  // RrcSetupComplete->criticalExtensions.choice.rrcSetupComplete->nonCriticalExtension = CALLOC(1,
  //   sizeof(*RrcSetupComplete->criticalExtensions.choice.rrcSetupComplete->nonCriticalExtension));
  RrcSetupComplete->criticalExtensions.choice.rrcSetupComplete->selectedPLMN_Identity = sel_plmn_id;
  RrcSetupComplete->criticalExtensions.choice.rrcSetupComplete->registeredAMF = NULL;

  RrcSetupComplete->criticalExtensions.choice.rrcSetupComplete->ng_5G_S_TMSI_Value = CALLOC(1, sizeof(struct NR_RRCSetupComplete_IEs__ng_5G_S_TMSI_Value));
  RrcSetupComplete->criticalExtensions.choice.rrcSetupComplete->ng_5G_S_TMSI_Value->present = NR_RRCSetupComplete_IEs__ng_5G_S_TMSI_Value_PR_ng_5G_S_TMSI;
  RrcSetupComplete->criticalExtensions.choice.rrcSetupComplete->ng_5G_S_TMSI_Value->choice.ng_5G_S_TMSI.size = 6;
  RrcSetupComplete->criticalExtensions.choice.rrcSetupComplete->ng_5G_S_TMSI_Value->choice.ng_5G_S_TMSI.buf = buf;
  RrcSetupComplete->criticalExtensions.choice.rrcSetupComplete->ng_5G_S_TMSI_Value->choice.ng_5G_S_TMSI.buf[0] = 0x12;
  RrcSetupComplete->criticalExtensions.choice.rrcSetupComplete->ng_5G_S_TMSI_Value->choice.ng_5G_S_TMSI.buf[1] = 0x34;
  RrcSetupComplete->criticalExtensions.choice.rrcSetupComplete->ng_5G_S_TMSI_Value->choice.ng_5G_S_TMSI.buf[2] = 0x56;
  RrcSetupComplete->criticalExtensions.choice.rrcSetupComplete->ng_5G_S_TMSI_Value->choice.ng_5G_S_TMSI.buf[3] = 0x78;
  RrcSetupComplete->criticalExtensions.choice.rrcSetupComplete->ng_5G_S_TMSI_Value->choice.ng_5G_S_TMSI.buf[4] = 0x9A;
  RrcSetupComplete->criticalExtensions.choice.rrcSetupComplete->ng_5G_S_TMSI_Value->choice.ng_5G_S_TMSI.buf[5] = 0xBC;

 memset(&RrcSetupComplete->criticalExtensions.choice.rrcSetupComplete->dedicatedNAS_Message,0,sizeof(OCTET_STRING_t));
 OCTET_STRING_fromBuf(&RrcSetupComplete->criticalExtensions.choice.rrcSetupComplete->dedicatedNAS_Message,dedicatedInfoNAS,dedicatedInfoNASLength);
if ( LOG_DEBUGFLAG(DEBUG_ASN1) ) {
  xer_fprint(stdout, &asn_DEF_NR_UL_DCCH_Message, (void *)&ul_dcch_msg);
}

enc_rval = uper_encode_to_buffer(&asn_DEF_NR_UL_DCCH_Message,
                                 NULL,
                                 (void *)&ul_dcch_msg,
                                 buffer,
                                 buffer_size);
AssertFatal(enc_rval.encoded > 0,"ASN1 message encoding failed (%s, %lu)!\n",
    enc_rval.failed_type->name,enc_rval.encoded);
LOG_D(NR_RRC,"RRCSetupComplete Encoded %zd bits (%zd bytes)\n",enc_rval.encoded,(enc_rval.encoded+7)/8);

return((enc_rval.encoded+7)/8);
}

//------------------------------------------------------------------------------
uint8_t 
do_NR_DLInformationTransfer(
    uint8_t Mod_id,
    uint8_t **buffer,
    uint8_t transaction_id,
    uint32_t pdu_length,
    uint8_t *pdu_buffer
)
//------------------------------------------------------------------------------
{
    ssize_t encoded;
    NR_DL_DCCH_Message_t   dl_dcch_msg;
    memset(&dl_dcch_msg, 0, sizeof(NR_DL_DCCH_Message_t));
    dl_dcch_msg.message.present            = NR_DL_DCCH_MessageType_PR_c1;
    dl_dcch_msg.message.choice.c1          = CALLOC(1, sizeof(struct NR_DL_DCCH_MessageType__c1));
    dl_dcch_msg.message.choice.c1->present = NR_DL_DCCH_MessageType__c1_PR_dlInformationTransfer;

    dl_dcch_msg.message.choice.c1->choice.dlInformationTransfer = CALLOC(1, sizeof(NR_DLInformationTransfer_t));
    dl_dcch_msg.message.choice.c1->choice.dlInformationTransfer->rrc_TransactionIdentifier = transaction_id;
    dl_dcch_msg.message.choice.c1->choice.dlInformationTransfer->criticalExtensions.present =
        NR_DLInformationTransfer__criticalExtensions_PR_dlInformationTransfer;

    dl_dcch_msg.message.choice.c1->choice.dlInformationTransfer->
        criticalExtensions.choice.dlInformationTransfer = CALLOC(1, sizeof(NR_DLInformationTransfer_IEs_t));
    dl_dcch_msg.message.choice.c1->choice.dlInformationTransfer->
        criticalExtensions.choice.dlInformationTransfer->dedicatedNAS_Message = CALLOC(1, sizeof(NR_DedicatedNAS_Message_t));
    dl_dcch_msg.message.choice.c1->choice.dlInformationTransfer->
        criticalExtensions.choice.dlInformationTransfer->dedicatedNAS_Message->buf = pdu_buffer;
    dl_dcch_msg.message.choice.c1->choice.dlInformationTransfer->
        criticalExtensions.choice.dlInformationTransfer->dedicatedNAS_Message->size = pdu_length;

    encoded = uper_encode_to_new_buffer (&asn_DEF_NR_DL_DCCH_Message, NULL, (void *) &dl_dcch_msg, (void **)buffer);
    AssertFatal(encoded > 0,"ASN1 message encoding failed (%s, %ld)!\n",
                "DLInformationTransfer", encoded);
    LOG_D(NR_RRC,"DLInformationTransfer Encoded %zd bytes\n", encoded);
    //for (int i=0;i<encoded;i++) printf("%02x ",(*buffer)[i]);
    return encoded;
}

uint8_t do_NR_ULInformationTransfer(uint8_t **buffer, uint32_t pdu_length, uint8_t *pdu_buffer) {
    ssize_t encoded;
    NR_UL_DCCH_Message_t ul_dcch_msg;
    memset(&ul_dcch_msg, 0, sizeof(NR_UL_DCCH_Message_t));
    ul_dcch_msg.message.present           = NR_UL_DCCH_MessageType_PR_c1;
    ul_dcch_msg.message.choice.c1          = CALLOC(1,sizeof(struct NR_UL_DCCH_MessageType__c1));
    ul_dcch_msg.message.choice.c1->present = NR_UL_DCCH_MessageType__c1_PR_ulInformationTransfer;
    ul_dcch_msg.message.choice.c1->choice.ulInformationTransfer = CALLOC(1,sizeof(struct NR_ULInformationTransfer));
    ul_dcch_msg.message.choice.c1->choice.ulInformationTransfer->criticalExtensions.present = NR_ULInformationTransfer__criticalExtensions_PR_ulInformationTransfer;
    ul_dcch_msg.message.choice.c1->choice.ulInformationTransfer->criticalExtensions.choice.ulInformationTransfer = CALLOC(1,sizeof(struct NR_ULInformationTransfer_IEs));
    struct NR_ULInformationTransfer_IEs *ulInformationTransfer = ul_dcch_msg.message.choice.c1->choice.ulInformationTransfer->criticalExtensions.choice.ulInformationTransfer;
    ulInformationTransfer->dedicatedNAS_Message = CALLOC(1,sizeof(NR_DedicatedNAS_Message_t));
    ulInformationTransfer->dedicatedNAS_Message->buf = pdu_buffer;
    ulInformationTransfer->dedicatedNAS_Message->size = pdu_length;
    ulInformationTransfer->lateNonCriticalExtension = NULL;
    encoded = uper_encode_to_new_buffer (&asn_DEF_NR_UL_DCCH_Message, NULL, (void *) &ul_dcch_msg, (void **) buffer);
    AssertFatal(encoded > 0,"ASN1 message encoding failed (%s, %ld)!\n",
                "ULInformationTransfer",encoded);
    LOG_D(NR_RRC,"ULInformationTransfer Encoded %zd bytes\n",encoded);

    return encoded;
}

uint8_t do_RRCReestablishmentRequest(uint8_t Mod_id, uint8_t *buffer, uint16_t c_rnti) {
  asn_enc_rval_t enc_rval;
  NR_UL_CCCH_Message_t ul_ccch_msg;
  NR_RRCReestablishmentRequest_t *rrcReestablishmentRequest;
  uint8_t buf[2];

  memset((void *)&ul_ccch_msg,0,sizeof(NR_UL_CCCH_Message_t));
  ul_ccch_msg.message.present            = NR_UL_CCCH_MessageType_PR_c1;
  ul_ccch_msg.message.choice.c1          = CALLOC(1, sizeof(struct NR_UL_CCCH_MessageType__c1));
  ul_ccch_msg.message.choice.c1->present = NR_UL_CCCH_MessageType__c1_PR_rrcReestablishmentRequest;
  ul_ccch_msg.message.choice.c1->choice.rrcReestablishmentRequest = CALLOC(1, sizeof(NR_RRCReestablishmentRequest_t));

  rrcReestablishmentRequest = ul_ccch_msg.message.choice.c1->choice.rrcReestablishmentRequest;
  // test
  rrcReestablishmentRequest->rrcReestablishmentRequest.reestablishmentCause = NR_ReestablishmentCause_reconfigurationFailure;
  rrcReestablishmentRequest->rrcReestablishmentRequest.ue_Identity.c_RNTI = c_rnti;
  rrcReestablishmentRequest->rrcReestablishmentRequest.ue_Identity.physCellId = 0;
  rrcReestablishmentRequest->rrcReestablishmentRequest.ue_Identity.shortMAC_I.buf = buf;
  rrcReestablishmentRequest->rrcReestablishmentRequest.ue_Identity.shortMAC_I.buf[0] = 0x08;
  rrcReestablishmentRequest->rrcReestablishmentRequest.ue_Identity.shortMAC_I.buf[1] = 0x32;
  rrcReestablishmentRequest->rrcReestablishmentRequest.ue_Identity.shortMAC_I.size = 2;


  if ( LOG_DEBUGFLAG(DEBUG_ASN1) ) {
    xer_fprint(stdout, &asn_DEF_NR_UL_CCCH_Message, (void *)&ul_ccch_msg);
  }

  enc_rval = uper_encode_to_buffer(&asn_DEF_NR_UL_CCCH_Message,
                                   NULL,
                                   (void *)&ul_ccch_msg,
                                   buffer,
                                   100);
  AssertFatal (enc_rval.encoded > 0, "ASN1 message encoding failed (%s, %lu)!\n", enc_rval.failed_type->name, enc_rval.encoded);
  LOG_D(NR_RRC,"[UE] RRCReestablishmentRequest Encoded %zd bits (%zd bytes)\n", enc_rval.encoded, (enc_rval.encoded+7)/8);
  return((enc_rval.encoded+7)/8);
}

//------------------------------------------------------------------------------
uint8_t
do_RRCReestablishment(
const protocol_ctxt_t     *const ctxt_pP,
rrc_gNB_ue_context_t      *const ue_context_pP,
int                              CC_id,
uint8_t                   *const buffer,
size_t                           buffer_size,
//const uint8_t                    transmission_mode,
const uint8_t                    Transaction_id,
NR_SRB_ToAddModList_t               **SRB_configList
) {
    asn_enc_rval_t enc_rval;
    //long *logicalchannelgroup = NULL;
    struct NR_SRB_ToAddMod *SRB1_config = NULL;
    struct NR_SRB_ToAddMod *SRB2_config = NULL;
    //gNB_RRC_INST *nrrrc               = RC.nrrrc[ctxt_pP->module_id];
    NR_DL_DCCH_Message_t dl_dcch_msg;
    NR_RRCReestablishment_t *rrcReestablishment = NULL;
    int i = 0;
    ue_context_pP->ue_context.reestablishment_xid = Transaction_id;
    NR_SRB_ToAddModList_t **SRB_configList2 = NULL;
    SRB_configList2 = &ue_context_pP->ue_context.SRB_configList2[Transaction_id];

    if (*SRB_configList2) {
      free(*SRB_configList2);
    }

    *SRB_configList2 = CALLOC(1, sizeof(NR_SRB_ToAddModList_t));
    memset((void *)&dl_dcch_msg, 0, sizeof(NR_DL_DCCH_Message_t));
    dl_dcch_msg.message.present           = NR_DL_DCCH_MessageType_PR_c1;
    dl_dcch_msg.message.choice.c1 = calloc(1,sizeof(struct NR_DL_DCCH_MessageType__c1));
    dl_dcch_msg.message.choice.c1->present = NR_DL_DCCH_MessageType__c1_PR_rrcReestablishment;
    dl_dcch_msg.message.choice.c1->choice.rrcReestablishment = CALLOC(1,sizeof(NR_RRCReestablishment_t));
    rrcReestablishment = dl_dcch_msg.message.choice.c1->choice.rrcReestablishment;

    // get old configuration of SRB2
    if (*SRB_configList != NULL) {
      for (i = 0; (i < (*SRB_configList)->list.count) && (i < 3); i++) {
        LOG_D(NR_RRC, "(*SRB_configList)->list.array[%d]->srb_Identity=%ld\n",
              i, (*SRB_configList)->list.array[i]->srb_Identity);
    
        if ((*SRB_configList)->list.array[i]->srb_Identity == 2 ) {
          SRB2_config = (*SRB_configList)->list.array[i];
        } else if ((*SRB_configList)->list.array[i]->srb_Identity == 1 ) {
          SRB1_config = (*SRB_configList)->list.array[i];
        }
      }
    }

    if (SRB1_config == NULL) {
      // default SRB1 configuration
      LOG_W(NR_RRC,"SRB1 configuration does not exist in SRB configuration list, use default\n");
      /// SRB1
      SRB1_config = CALLOC(1, sizeof(*SRB1_config));
      SRB1_config->srb_Identity = 1;
    }

    if (SRB2_config == NULL) {
      LOG_W(NR_RRC,"SRB2 configuration does not exist in SRB configuration list\n");
    } else {
      ASN_SEQUENCE_ADD(&(*SRB_configList2)->list, SRB2_config);
    }

    if (*SRB_configList) {
      free(*SRB_configList);
    }

    *SRB_configList = CALLOC(1, sizeof(LTE_SRB_ToAddModList_t));
    ASN_SEQUENCE_ADD(&(*SRB_configList)->list,SRB1_config);

    rrcReestablishment->rrc_TransactionIdentifier = Transaction_id;
    rrcReestablishment->criticalExtensions.present = NR_RRCReestablishment__criticalExtensions_PR_rrcReestablishment;
    rrcReestablishment->criticalExtensions.choice.rrcReestablishment = CALLOC(1,sizeof(NR_RRCReestablishment_IEs_t));

    uint8_t KgNB_star[32] = { 0 };
    /** TODO
    uint16_t pci = nrrrc->carrier[CC_id].physCellId;
    uint32_t earfcn_dl = (uint32_t)freq_to_arfcn10(RC.mac[ctxt_pP->module_id]->common_channels[CC_id].eutra_band,
                         nrrrc->carrier[CC_id].dl_CarrierFreq);
    bool     is_rel8_only = true;
    
    if (earfcn_dl > 65535) {
      is_rel8_only = false;
    }
    LOG_D(NR_RRC, "pci=%d, eutra_band=%d, downlink_frequency=%d, earfcn_dl=%u, is_rel8_only=%s\n",
          pci,
          RC.mac[ctxt_pP->module_id]->common_channels[CC_id].eutra_band,
          nrrrc->carrier[CC_id].dl_CarrierFreq,
          earfcn_dl,
          is_rel8_only == true ? "true": "false");
    */
    
    if (ue_context_pP->ue_context.nh_ncc >= 0) {
      //TODO derive_keNB_star(ue_context_pP->ue_context.nh, pci, earfcn_dl, is_rel8_only, KgNB_star);
      rrcReestablishment->criticalExtensions.choice.rrcReestablishment->nextHopChainingCount = ue_context_pP->ue_context.nh_ncc;
    } else { // first HO
      //TODO derive_keNB_star (ue_context_pP->ue_context.kgnb, pci, earfcn_dl, is_rel8_only, KgNB_star);
      // LG: really 1
      rrcReestablishment->criticalExtensions.choice.rrcReestablishment->nextHopChainingCount = 0;
    }
    // copy KgNB_star to ue_context_pP->ue_context.kgnb
    memcpy (ue_context_pP->ue_context.kgnb, KgNB_star, 32);
    ue_context_pP->ue_context.kgnb_ncc = 0;
    rrcReestablishment->criticalExtensions.choice.rrcReestablishment->lateNonCriticalExtension = NULL;
    rrcReestablishment->criticalExtensions.choice.rrcReestablishment->nonCriticalExtension = NULL;

    if ( LOG_DEBUGFLAG(DEBUG_ASN1) ) {
      xer_fprint(stdout, &asn_DEF_NR_DL_DCCH_Message, (void *)&dl_dcch_msg);
    }

    enc_rval = uper_encode_to_buffer(&asn_DEF_NR_DL_DCCH_Message,
                                     NULL,
                                     (void *)&dl_dcch_msg,
                                     buffer,
                                     100);

    if(enc_rval.encoded == -1) {
      LOG_E(NR_RRC, "[gNB AssertFatal]ASN1 message encoding failed (%s, %lu)!\n",
            enc_rval.failed_type->name, enc_rval.encoded);
      return -1;
    }
    
    LOG_D(NR_RRC,"RRCReestablishment Encoded %u bits (%u bytes)\n",
          (uint32_t)enc_rval.encoded, (uint32_t)(enc_rval.encoded+7)/8);
    return((enc_rval.encoded+7)/8);

}

uint8_t 
do_RRCReestablishmentComplete(uint8_t *buffer, size_t buffer_size, int64_t rrc_TransactionIdentifier) {
  asn_enc_rval_t enc_rval;
  NR_UL_DCCH_Message_t ul_dcch_msg;
  NR_RRCReestablishmentComplete_t *rrcReestablishmentComplete;

  memset((void *)&ul_dcch_msg,0,sizeof(NR_UL_DCCH_Message_t));
  ul_dcch_msg.message.present            = NR_UL_DCCH_MessageType_PR_c1;
  ul_dcch_msg.message.choice.c1          = CALLOC(1, sizeof(struct NR_UL_DCCH_MessageType__c1));
  ul_dcch_msg.message.choice.c1->present = NR_UL_DCCH_MessageType__c1_PR_rrcReestablishmentComplete;
  ul_dcch_msg.message.choice.c1->choice.rrcReestablishmentComplete = CALLOC(1, sizeof(NR_RRCReestablishmentComplete_t));

  rrcReestablishmentComplete = ul_dcch_msg.message.choice.c1->choice.rrcReestablishmentComplete;
  rrcReestablishmentComplete->rrc_TransactionIdentifier = rrc_TransactionIdentifier;
  rrcReestablishmentComplete->criticalExtensions.present = NR_RRCReestablishmentComplete__criticalExtensions_PR_rrcReestablishmentComplete;
  rrcReestablishmentComplete->criticalExtensions.choice.rrcReestablishmentComplete = CALLOC(1, sizeof(NR_RRCReestablishmentComplete_IEs_t));
  rrcReestablishmentComplete->criticalExtensions.choice.rrcReestablishmentComplete->lateNonCriticalExtension = NULL;
  rrcReestablishmentComplete->criticalExtensions.choice.rrcReestablishmentComplete->nonCriticalExtension = NULL;

  if ( LOG_DEBUGFLAG(DEBUG_ASN1) ) {
    xer_fprint(stdout, &asn_DEF_NR_UL_CCCH_Message, (void *)&ul_dcch_msg);
  }

  enc_rval = uper_encode_to_buffer(&asn_DEF_NR_UL_DCCH_Message,
                                   NULL,
                                   (void *)&ul_dcch_msg,
                                   buffer,
                                   buffer_size);
  AssertFatal (enc_rval.encoded > 0, "ASN1 message encoding failed (%s, %lu)!\n", enc_rval.failed_type->name, enc_rval.encoded);
  LOG_D(NR_RRC,"[UE] RRCReestablishmentComplete Encoded %zd bits (%zd bytes)\n", enc_rval.encoded, (enc_rval.encoded+7)/8);
  return((enc_rval.encoded+7)/8);
}
<|MERGE_RESOLUTION|>--- conflicted
+++ resolved
@@ -1712,13 +1712,8 @@
   ASN_SEQUENCE_ADD(&ue_context_mastercellGroup->rlc_BearerToAddModList->list, rlc_BearerConfig_drb);
 }
 
-
 void update_cellGroupConfig(NR_CellGroupConfig_t *cellGroupConfig,
-<<<<<<< HEAD
-                            rrc_gNB_carrier_data_t *carrier,
                             int uid,
-=======
->>>>>>> ef6ea331
                             NR_UE_NR_Capability_t *uecap,
                             const gNB_RrcConfigurationReq* configuration) {
 
@@ -2235,11 +2230,7 @@
 
     if(cellGroupConfig!=NULL){
       update_cellGroupConfig(cellGroupConfig,
-<<<<<<< HEAD
-                             carrier,
                              ue_context_pP->local_uid,
-=======
->>>>>>> ef6ea331
                              ue_context_pP->ue_context.UE_Capability_nr,
                              configuration);
 
