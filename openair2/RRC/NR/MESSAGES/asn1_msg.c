/*
 * Licensed to the OpenAirInterface (OAI) Software Alliance under one or more
 * contributor license agreements.  See the NOTICE file distributed with
 * this work for additional information regarding copyright ownership.
 * The OpenAirInterface Software Alliance licenses this file to You under
 * the OAI Public License, Version 1.1  (the "License"); you may not use this file
 * except in compliance with the License.
 * You may obtain a copy of the License at
 *
 *      http://www.openairinterface.org/?page_id=698
 *
 * Unless required by applicable law or agreed to in writing, software
 * distributed under the License is distributed on an "AS IS" BASIS,
 * WITHOUT WARRANTIES OR CONDITIONS OF ANY KIND, either express or implied.
 * See the License for the specific language governing permissions and
 * limitations under the License.
 *-------------------------------------------------------------------------------
 * For more information about the OpenAirInterface (OAI) Software Alliance:
 *      contact@openairinterface.org
 */

/*! \file asn1_msg.c
* \brief primitives to build the asn1 messages
* \author Raymond Knopp and Navid Nikaein, WEI-TAI CHEN
* \date 2011, 2018
* \version 1.0
* \company Eurecom, NTUST
* \email: {raymond.knopp, navid.nikaein}@eurecom.fr and kroempa@gmail.com
*/

#include <stdio.h>
#include <sys/types.h>
#include <stdlib.h> /* for atoi(3) */
#include <unistd.h> /* for getopt(3) */
#include <string.h> /* for strerror(3) */
#include <sysexits.h> /* for EX_* exit codes */
#include <errno.h>  /* for errno */
#include "common/utils/LOG/log.h"
#include <asn_application.h>
#include <asn_internal.h> /* for _ASN_DEFAULT_STACK_MAX */
#include <per_encoder.h>
#include <nr/nr_common.h>

#include "LAYER2/nr_rlc/nr_rlc_oai_api.h"
#include "asn1_msg.h"
#include "../nr_rrc_proto.h"
#include "RRC/NR/nr_rrc_extern.h"
#include "NR_DL-CCCH-Message.h"
#include "NR_UL-CCCH-Message.h"
#include "NR_DL-DCCH-Message.h"
#include "NR_RRCReject.h"
#include "NR_RejectWaitTime.h"
#include "NR_RRCSetup.h"
#include "NR_RRCSetup-IEs.h"
#include "NR_SRB-ToAddModList.h"
#include "NR_CellGroupConfig.h"
#include "NR_RLC-BearerConfig.h"
#include "NR_RLC-Config.h"
#include "NR_LogicalChannelConfig.h"
#include "NR_PDCP-Config.h"
#include "NR_MAC-CellGroupConfig.h"
#include "NR_SecurityModeCommand.h"
#include "NR_CipheringAlgorithm.h"
#include "NR_RRCReconfiguration-IEs.h"
#include "NR_DRB-ToAddMod.h"
#include "NR_DRB-ToAddModList.h"
#include "NR_SecurityConfig.h"
#include "NR_RRCReconfiguration-v1530-IEs.h"
#include "NR_UL-DCCH-Message.h"
#include "NR_SDAP-Config.h"
#include "NR_RRCReconfigurationComplete.h"
#include "NR_RRCReconfigurationComplete-IEs.h"
#include "NR_DLInformationTransfer.h"
#include "NR_RRCReestablishmentRequest.h"
#include "NR_UE-CapabilityRequestFilterNR.h"
#include "PHY/defs_nr_common.h"
#include "common/utils/nr/nr_common.h"
#include "openair2/LAYER2/NR_MAC_COMMON/nr_mac.h"
#if defined(NR_Rel16)
  #include "NR_SCS-SpecificCarrier.h"
  #include "NR_TDD-UL-DL-ConfigCommon.h"
  #include "NR_FrequencyInfoUL.h"
  #include "NR_FrequencyInfoDL.h"
  #include "NR_RACH-ConfigGeneric.h"
  #include "NR_RACH-ConfigCommon.h"
  #include "NR_PUSCH-TimeDomainResourceAllocation.h"
  #include "NR_PUSCH-ConfigCommon.h"
  #include "NR_PUCCH-ConfigCommon.h"
  #include "NR_PDSCH-TimeDomainResourceAllocation.h"
  #include "NR_PDSCH-ConfigCommon.h"
  #include "NR_RateMatchPattern.h"
  #include "NR_RateMatchPatternLTE-CRS.h"
  #include "NR_SearchSpace.h"
  #include "NR_ControlResourceSet.h"
  #include "NR_EUTRA-MBSFN-SubframeConfig.h"
  #include "NR_BWP-DownlinkCommon.h"
  #include "NR_BWP-DownlinkDedicated.h"
  #include "NR_UplinkConfigCommon.h"
  #include "NR_SetupRelease.h"
  #include "NR_PDCCH-ConfigCommon.h"
  #include "NR_BWP-UplinkCommon.h"

  #include "assertions.h"
  //#include "RRCConnectionRequest.h"
  //#include "UL-CCCH-Message.h"
  #include "NR_UL-DCCH-Message.h"
  //#include "DL-CCCH-Message.h"
  #include "NR_DL-DCCH-Message.h"
  //#include "EstablishmentCause.h"
  //#include "RRCConnectionSetup.h"
  #include "NR_SRB-ToAddModList.h"
  #include "NR_DRB-ToAddModList.h"
  //#include "MCCH-Message.h"
  //#define MRB1 1

  //#include "RRCConnectionSetupComplete.h"
  //#include "RRCConnectionReconfigurationComplete.h"
  //#include "RRCConnectionReconfiguration.h"
  #include "NR_MIB.h"
  //#include "SystemInformation.h"

  #include "NR_SIB1.h"
  #include "NR_ServingCellConfigCommon.h"
  //#include "SIB-Type.h"

  //#include "BCCH-DL-SCH-Message.h"

  //#include "PHY/defs.h"

  #include "NR_MeasObjectToAddModList.h"
  #include "NR_ReportConfigToAddModList.h"
  #include "NR_MeasIdToAddModList.h"
  #include "gnb_config.h"
#endif

#include "intertask_interface.h"

#include "common/ran_context.h"

//#define XER_PRINT

typedef struct xer_sprint_string_s {
  char *string;
  size_t string_size;
  size_t string_index;
} xer_sprint_string_t;

//replace LTE
//extern unsigned char NB_eNB_INST;
extern unsigned char NB_gNB_INST;

extern RAN_CONTEXT_t RC;

/*
 * This is a helper function for xer_sprint, which directs all incoming data
 * into the provided string.
 */
static int xer__nr_print2s (const void *buffer, size_t size, void *app_key) {
  xer_sprint_string_t *string_buffer = (xer_sprint_string_t *) app_key;
  size_t string_remaining = string_buffer->string_size - string_buffer->string_index;

  if (string_remaining > 0) {
    if (size > string_remaining) {
      size = string_remaining;
    }

    memcpy(&string_buffer->string[string_buffer->string_index], buffer, size);
    string_buffer->string_index += size;
  }

  return 0;
}

int xer_nr_sprint (char *string, size_t string_size, asn_TYPE_descriptor_t *td, void *sptr) {
  asn_enc_rval_t er;
  xer_sprint_string_t string_buffer;
  string_buffer.string = string;
  string_buffer.string_size = string_size;
  string_buffer.string_index = 0;
  er = xer_encode(td, sptr, XER_F_BASIC, xer__nr_print2s, &string_buffer);

  if (er.encoded < 0) {
    LOG_E(RRC, "xer_sprint encoding error (%zd)!", er.encoded);
    er.encoded = string_buffer.string_size;
  } else {
    if (er.encoded > string_buffer.string_size) {
      LOG_E(RRC, "xer_sprint string buffer too small, got %zd need %zd!", string_buffer.string_size, er.encoded);
      er.encoded = string_buffer.string_size;
    }
  }

  return er.encoded;
}

//------------------------------------------------------------------------------

uint8_t do_MIB_NR(gNB_RRC_INST *rrc,uint32_t frame) { 

  asn_enc_rval_t enc_rval;
  rrc_gNB_carrier_data_t *carrier = &rrc->carrier;  
  const gNB_RrcConfigurationReq *configuration = &rrc->configuration;

  NR_BCCH_BCH_Message_t *mib = &carrier->mib;
  NR_ServingCellConfigCommon_t *scc = carrier->servingcellconfigcommon;

  memset(mib,0,sizeof(NR_BCCH_BCH_Message_t));
  mib->message.present = NR_BCCH_BCH_MessageType_PR_mib;
  mib->message.choice.mib = CALLOC(1,sizeof(struct NR_MIB));
  memset(mib->message.choice.mib,0,sizeof(struct NR_MIB));
  //36.331 SFN BIT STRING (SIZE (8)  , 38.331 SFN BIT STRING (SIZE (6))
  uint8_t sfn_msb = (uint8_t)((frame>>4)&0x3f);
  mib->message.choice.mib->systemFrameNumber.buf = CALLOC(1,sizeof(uint8_t));
  mib->message.choice.mib->systemFrameNumber.buf[0] = sfn_msb << 2;
  mib->message.choice.mib->systemFrameNumber.size = 1;
  mib->message.choice.mib->systemFrameNumber.bits_unused=2;
  //38.331 spare BIT STRING (SIZE (1))
  uint16_t *spare= CALLOC(1, sizeof(uint16_t));

  if (spare == NULL) abort();

  mib->message.choice.mib->spare.buf = (uint8_t *)spare;
  mib->message.choice.mib->spare.size = 1;
  mib->message.choice.mib->spare.bits_unused = 7;  // This makes a spare of 1 bits

  mib->message.choice.mib->ssb_SubcarrierOffset = (configuration->ssb_SubcarrierOffset)&15;

  /*
  * The SIB1 will be sent in this allocation (Type0-PDCCH) : 38.213, 13-4 Table and 38.213 13-11 to 13-14 tables
  * the reverse allocation is in nr_ue_decode_mib()
  */
  if(rrc->carrier.pdcch_ConfigSIB1) {
    mib->message.choice.mib->pdcch_ConfigSIB1.controlResourceSetZero = rrc->carrier.pdcch_ConfigSIB1->controlResourceSetZero;
    mib->message.choice.mib->pdcch_ConfigSIB1.searchSpaceZero = rrc->carrier.pdcch_ConfigSIB1->searchSpaceZero;
  } else {
    mib->message.choice.mib->pdcch_ConfigSIB1.controlResourceSetZero = *scc->downlinkConfigCommon->initialDownlinkBWP->pdcch_ConfigCommon->choice.setup->controlResourceSetZero;
    mib->message.choice.mib->pdcch_ConfigSIB1.searchSpaceZero = *scc->downlinkConfigCommon->initialDownlinkBWP->pdcch_ConfigCommon->choice.setup->searchSpaceZero;
  }

  AssertFatal(scc->ssbSubcarrierSpacing != NULL, "scc->ssbSubcarrierSpacing is null\n");
  switch (*scc->ssbSubcarrierSpacing) {
  case NR_SubcarrierSpacing_kHz15:
    mib->message.choice.mib->subCarrierSpacingCommon = NR_MIB__subCarrierSpacingCommon_scs15or60;
    break;
    
  case NR_SubcarrierSpacing_kHz30:
    mib->message.choice.mib->subCarrierSpacingCommon = NR_MIB__subCarrierSpacingCommon_scs30or120;
    break;
    
  case NR_SubcarrierSpacing_kHz60:
    mib->message.choice.mib->subCarrierSpacingCommon = NR_MIB__subCarrierSpacingCommon_scs15or60;
    break;
    
  case NR_SubcarrierSpacing_kHz120:
    mib->message.choice.mib->subCarrierSpacingCommon = NR_MIB__subCarrierSpacingCommon_scs30or120;
    break;
    
  case NR_SubcarrierSpacing_kHz240:
    AssertFatal(1==0,"Unknown subCarrierSpacingCommon %d\n",(int)*scc->ssbSubcarrierSpacing);
    break;
    
  default:
      AssertFatal(1==0,"Unknown subCarrierSpacingCommon %d\n",(int)*scc->ssbSubcarrierSpacing);
  }

  switch (scc->dmrs_TypeA_Position) {
  case 	NR_ServingCellConfigCommon__dmrs_TypeA_Position_pos2:
    mib->message.choice.mib->dmrs_TypeA_Position = NR_MIB__dmrs_TypeA_Position_pos2;
    break;
    
  case 	NR_ServingCellConfigCommon__dmrs_TypeA_Position_pos3:
    mib->message.choice.mib->dmrs_TypeA_Position = NR_MIB__dmrs_TypeA_Position_pos3;
    break;
    
  default:
    AssertFatal(1==0,"Unknown dmrs_TypeA_Position %d\n",(int)scc->dmrs_TypeA_Position);
  }

  //  assign_enum
  mib->message.choice.mib->cellBarred = NR_MIB__cellBarred_notBarred;
  //  assign_enum
  mib->message.choice.mib->intraFreqReselection = NR_MIB__intraFreqReselection_notAllowed;
  //encode MIB to data
  enc_rval = uper_encode_to_buffer(&asn_DEF_NR_BCCH_BCH_Message,
                                   NULL,
                                   (void *)mib,
                                   carrier->MIB,
                                   24);
  AssertFatal (enc_rval.encoded > 0, "ASN1 message encoding failed (%s, %lu)!\n",
               enc_rval.failed_type->name, enc_rval.encoded);

  if (enc_rval.encoded==-1) {
    return(-1);
  }

  return((enc_rval.encoded+7)/8);
}

uint8_t do_SIB1_NR(rrc_gNB_carrier_data_t *carrier, 
	               gNB_RrcConfigurationReq *configuration
                  ) {
  asn_enc_rval_t enc_rval;

  NR_BCCH_DL_SCH_Message_t *sib1_message = CALLOC(1,sizeof(NR_BCCH_DL_SCH_Message_t));
  carrier->siblock1 = sib1_message;
  sib1_message->message.present = NR_BCCH_DL_SCH_MessageType_PR_c1;
  sib1_message->message.choice.c1 = CALLOC(1,sizeof(struct NR_BCCH_DL_SCH_MessageType__c1));
  sib1_message->message.choice.c1->present = NR_BCCH_DL_SCH_MessageType__c1_PR_systemInformationBlockType1;
  sib1_message->message.choice.c1->choice.systemInformationBlockType1 = CALLOC(1,sizeof(struct NR_SIB1));

  struct NR_SIB1 *sib1 = sib1_message->message.choice.c1->choice.systemInformationBlockType1;

  // cellSelectionInfo
  sib1->cellSelectionInfo = CALLOC(1,sizeof(struct NR_SIB1__cellSelectionInfo));
  // Fixme: should be in config file
  //The IE Q-RxLevMin is used to indicate for cell selection/ re-selection the required minimum received RSRP level in the (NR) cell.
  //Corresponds to parameter Qrxlevmin in TS38.304.
  //Actual value Qrxlevmin = field value * 2 [dBm].
  sib1->cellSelectionInfo->q_RxLevMin = -65;

  // cellAccessRelatedInfo
  // TODO : Add support for more than one PLMN
  int num_plmn = 1; // int num_plmn = configuration->num_plmn;
  asn1cSequenceAdd(sib1->cellAccessRelatedInfo.plmn_IdentityList.list, struct NR_PLMN_IdentityInfo, nr_plmn_info);
  for (int i = 0; i < num_plmn; ++i) {
    asn1cSequenceAdd(nr_plmn_info->plmn_IdentityList.list, struct NR_PLMN_Identity, nr_plmn);
    asn1cCalloc(nr_plmn->mcc,  mcc);
    int confMcc=configuration->mcc[i];
    asn1cSequenceAdd(mcc->list, NR_MCC_MNC_Digit_t, mcc0);
    *mcc0=(confMcc/100)%10;
    asn1cSequenceAdd(mcc->list, NR_MCC_MNC_Digit_t, mcc1);
    *mcc1=(confMcc/10)%10;
    asn1cSequenceAdd(mcc->list, NR_MCC_MNC_Digit_t, mcc2);
    *mcc2=confMcc%10;
    int mnc=configuration->mnc[i];
    if(configuration->mnc_digit_length[i] == 3) {
      asn1cSequenceAdd(nr_plmn->mnc.list, NR_MCC_MNC_Digit_t, mnc0);
      *mnc0=(configuration->mnc[i]/100)%10;
      mnc/=10;
    }
    asn1cSequenceAdd(nr_plmn->mnc.list, NR_MCC_MNC_Digit_t, mnc1);
    *mnc1=(mnc/10)%10;
    asn1cSequenceAdd(nr_plmn->mnc.list, NR_MCC_MNC_Digit_t, mnc2);
    *mnc2=(mnc)%10;
  }//end plmn loop

  nr_plmn_info->cellIdentity.buf = CALLOC(1,5);
  nr_plmn_info->cellIdentity.size= 5;
  nr_plmn_info->cellIdentity.bits_unused= 4;
  uint64_t tmp=htobe64(configuration->cell_identity)<<4;
  memcpy(nr_plmn_info->cellIdentity.buf, ((char*)&tmp)+3, 5);
  nr_plmn_info->cellReservedForOperatorUse = NR_PLMN_IdentityInfo__cellReservedForOperatorUse_notReserved;

  nr_plmn_info->trackingAreaCode = CALLOC(1,sizeof(NR_TrackingAreaCode_t));
  uint32_t tmp2=htobe32(configuration->tac);
  nr_plmn_info->trackingAreaCode->buf = CALLOC(1,3);
  memcpy(nr_plmn_info->trackingAreaCode->buf, ((char*) &tmp2)+1, 3);
  nr_plmn_info->trackingAreaCode->size = 3;
  nr_plmn_info->trackingAreaCode->bits_unused = 0;

  // connEstFailureControl
  // TODO: add connEstFailureControl

  //si-SchedulingInfo
  /*sib1->si_SchedulingInfo = CALLOC(1,sizeof(struct NR_SI_SchedulingInfo));
  asn_set_empty(&sib1->si_SchedulingInfo->schedulingInfoList.list);
  sib1->si_SchedulingInfo->si_WindowLength = NR_SI_SchedulingInfo__si_WindowLength_s40;
  struct NR_SchedulingInfo *schedulingInfo = CALLOC(1,sizeof(struct NR_SchedulingInfo));
  schedulingInfo->si_BroadcastStatus = NR_SchedulingInfo__si_BroadcastStatus_broadcasting;
  schedulingInfo->si_Periodicity = NR_SchedulingInfo__si_Periodicity_rf8;
  asn_set_empty(&schedulingInfo->sib_MappingInfo.list);

  NR_SIB_TypeInfo_t *sib_type3 = CALLOC(1,sizeof(e_NR_SIB_TypeInfo__type));
  sib_type3->type = NR_SIB_TypeInfo__type_sibType3;
  sib_type3->valueTag = CALLOC(1,sizeof(sib_type3->valueTag));
  ASN_SEQUENCE_ADD(&schedulingInfo->sib_MappingInfo.list,sib_type3);

  NR_SIB_TypeInfo_t *sib_type5 = CALLOC(1,sizeof(e_NR_SIB_TypeInfo__type));
  sib_type5->type = NR_SIB_TypeInfo__type_sibType5;
  sib_type5->valueTag = CALLOC(1,sizeof(sib_type5->valueTag));
  ASN_SEQUENCE_ADD(&schedulingInfo->sib_MappingInfo.list,sib_type5);

  NR_SIB_TypeInfo_t *sib_type4 = CALLOC(1,sizeof(e_NR_SIB_TypeInfo__type));
  sib_type4->type = NR_SIB_TypeInfo__type_sibType4;
  sib_type4->valueTag = CALLOC(1,sizeof(sib_type4->valueTag));
  ASN_SEQUENCE_ADD(&schedulingInfo->sib_MappingInfo.list,sib_type4);

  NR_SIB_TypeInfo_t *sib_type2 = CALLOC(1,sizeof(e_NR_SIB_TypeInfo__type));
  sib_type2->type = NR_SIB_TypeInfo__type_sibType2;
  sib_type2->valueTag = CALLOC(1,sizeof(sib_type2->valueTag));
  ASN_SEQUENCE_ADD(&schedulingInfo->sib_MappingInfo.list,sib_type2);

  ASN_SEQUENCE_ADD(&sib1->si_SchedulingInfo->schedulingInfoList.list,schedulingInfo);*/

  // servingCellConfigCommon
  asn1cCalloc(sib1->servingCellConfigCommon,  ServCellCom);
  NR_BWP_DownlinkCommon_t  *initialDownlinkBWP=&ServCellCom->downlinkConfigCommon.initialDownlinkBWP;
  initialDownlinkBWP->genericParameters=
    configuration->scc->downlinkConfigCommon->initialDownlinkBWP->genericParameters;

  for(int i = 0; i< configuration->scc->downlinkConfigCommon->frequencyInfoDL->frequencyBandList.list.count; i++) {
    asn1cSequenceAdd(ServCellCom->downlinkConfigCommon.frequencyInfoDL.frequencyBandList.list,
		     struct NR_NR_MultiBandInfo, nrMultiBandInfo);
    nrMultiBandInfo->freqBandIndicatorNR = configuration->scc->downlinkConfigCommon->frequencyInfoDL->frequencyBandList.list.array[i];
  }

  int scs_scaling0 = 1<<(configuration->scc->downlinkConfigCommon->initialDownlinkBWP->genericParameters.subcarrierSpacing);
  int scs_scaling  = scs_scaling0;
  int scs_scaling2 = scs_scaling0;
  if (configuration->scc->downlinkConfigCommon->frequencyInfoDL->absoluteFrequencyPointA < 600000) {
    scs_scaling = scs_scaling0*3;
  }
  if (configuration->scc->downlinkConfigCommon->frequencyInfoDL->absoluteFrequencyPointA > 2016666) {
    scs_scaling = scs_scaling0>>2;
    scs_scaling2 = scs_scaling0>>2;
  }
  uint32_t absolute_diff = (*configuration->scc->downlinkConfigCommon->frequencyInfoDL->absoluteFrequencySSB -
                             configuration->scc->downlinkConfigCommon->frequencyInfoDL->absoluteFrequencyPointA);

  sib1->servingCellConfigCommon->downlinkConfigCommon.frequencyInfoDL.offsetToPointA = scs_scaling2 * (absolute_diff/(12*scs_scaling) - 10);

  LOG_I(NR_RRC,"SIB1 freq: absoluteFrequencySSB %ld, absoluteFrequencyPointA %ld\n",
                                    *configuration->scc->downlinkConfigCommon->frequencyInfoDL->absoluteFrequencySSB,
                                    configuration->scc->downlinkConfigCommon->frequencyInfoDL->absoluteFrequencyPointA);
  LOG_I(NR_RRC,"SIB1 freq: absolute_diff %d, %d*(absolute_diff/(12*%d) - 10) %d\n",
        absolute_diff,scs_scaling2,scs_scaling,(int)sib1->servingCellConfigCommon->downlinkConfigCommon.frequencyInfoDL.offsetToPointA);

  for(int i = 0; i< configuration->scc->downlinkConfigCommon->frequencyInfoDL->scs_SpecificCarrierList.list.count; i++) {
    ASN_SEQUENCE_ADD(&ServCellCom->downlinkConfigCommon.frequencyInfoDL.scs_SpecificCarrierList.list,
		     configuration->scc->downlinkConfigCommon->frequencyInfoDL->scs_SpecificCarrierList.list.array[i]);
  }

  initialDownlinkBWP->pdcch_ConfigCommon = 
      configuration->scc->downlinkConfigCommon->initialDownlinkBWP->pdcch_ConfigCommon;
  initialDownlinkBWP->pdcch_ConfigCommon->choice.setup->commonSearchSpaceList = 
       CALLOC(1,sizeof(struct NR_PDCCH_ConfigCommon__commonSearchSpaceList));

  asn1cSequenceAdd(initialDownlinkBWP->pdcch_ConfigCommon->choice.setup->commonSearchSpaceList->list,
		   NR_SearchSpace_t, ss1);
  ss1->searchSpaceId = 1;
  asn1cCallocOne(ss1->controlResourceSetId, 0);
  ss1->monitoringSlotPeriodicityAndOffset = calloc(1,sizeof(*ss1->monitoringSlotPeriodicityAndOffset));
  ss1->monitoringSlotPeriodicityAndOffset->present = NR_SearchSpace__monitoringSlotPeriodicityAndOffset_PR_sl1;
  ss1->monitoringSymbolsWithinSlot = calloc(1,sizeof(*ss1->monitoringSymbolsWithinSlot));
  ss1->monitoringSymbolsWithinSlot->buf = calloc(1,2);
  // should be '1000 0000 0000 00'B (LSB first!), first symbol in slot, adjust if needed
  ss1->monitoringSymbolsWithinSlot->buf[1] = 0;
  ss1->monitoringSymbolsWithinSlot->buf[0] = (1<<7);
  ss1->monitoringSymbolsWithinSlot->size = 2;
  ss1->monitoringSymbolsWithinSlot->bits_unused = 2;
  ss1->nrofCandidates = calloc(1,sizeof(*ss1->nrofCandidates));
  ss1->nrofCandidates->aggregationLevel1 = NR_SearchSpace__nrofCandidates__aggregationLevel1_n0;
  ss1->nrofCandidates->aggregationLevel2 = NR_SearchSpace__nrofCandidates__aggregationLevel2_n0;
  ss1->nrofCandidates->aggregationLevel4 = NR_SearchSpace__nrofCandidates__aggregationLevel4_n2;
  ss1->nrofCandidates->aggregationLevel8 = NR_SearchSpace__nrofCandidates__aggregationLevel8_n0;
  ss1->nrofCandidates->aggregationLevel16 = NR_SearchSpace__nrofCandidates__aggregationLevel16_n0;
  ss1->searchSpaceType = calloc(1,sizeof(*ss1->searchSpaceType));
  ss1->searchSpaceType->present = NR_SearchSpace__searchSpaceType_PR_common;
  ss1->searchSpaceType->choice.common=calloc(1,sizeof(*ss1->searchSpaceType->choice.common));
  ss1->searchSpaceType->choice.common->dci_Format0_0_AndFormat1_0 = calloc(1,sizeof(*ss1->searchSpaceType->choice.common->dci_Format0_0_AndFormat1_0));

  asn1cSequenceAdd(initialDownlinkBWP->pdcch_ConfigCommon->choice.setup->commonSearchSpaceList->list,
		   NR_SearchSpace_t, ss5);
  ss5->searchSpaceId = 5;
  ss5->controlResourceSetId=calloc(1,sizeof(*ss5->controlResourceSetId));
  *ss5->controlResourceSetId=0;
  ss5->monitoringSlotPeriodicityAndOffset = calloc(1,sizeof(*ss5->monitoringSlotPeriodicityAndOffset));
  ss5->monitoringSlotPeriodicityAndOffset->present = NR_SearchSpace__monitoringSlotPeriodicityAndOffset_PR_sl5;
  ss5->monitoringSlotPeriodicityAndOffset->choice.sl5 = 0;
  ss5->duration = calloc(1,sizeof(*ss5->duration));
  *ss5->duration = 2;
  ss5->monitoringSymbolsWithinSlot = calloc(1,sizeof(*ss5->monitoringSymbolsWithinSlot));
  ss5->monitoringSymbolsWithinSlot->buf = calloc(1,2);
  // should be '1100 0000 0000 00'B (LSB first!), first two symols in slot, adjust if needed
  ss5->monitoringSymbolsWithinSlot->buf[1] = 0;
  ss5->monitoringSymbolsWithinSlot->buf[0] = (1<<7);
  ss5->monitoringSymbolsWithinSlot->size = 2;
  ss5->monitoringSymbolsWithinSlot->bits_unused = 2;
  ss5->nrofCandidates = calloc(1,sizeof(*ss5->nrofCandidates));
  ss5->nrofCandidates->aggregationLevel1 = NR_SearchSpace__nrofCandidates__aggregationLevel1_n0;
  ss5->nrofCandidates->aggregationLevel2 = NR_SearchSpace__nrofCandidates__aggregationLevel2_n0;
  ss5->nrofCandidates->aggregationLevel4 = NR_SearchSpace__nrofCandidates__aggregationLevel4_n4;
  ss5->nrofCandidates->aggregationLevel8 = NR_SearchSpace__nrofCandidates__aggregationLevel8_n2;
  ss5->nrofCandidates->aggregationLevel16 = NR_SearchSpace__nrofCandidates__aggregationLevel16_n1;
  ss5->searchSpaceType = calloc(1,sizeof(*ss5->searchSpaceType));
  ss5->searchSpaceType->present = NR_SearchSpace__searchSpaceType_PR_common;
  ss5->searchSpaceType->choice.common=calloc(1,sizeof(*ss5->searchSpaceType->choice.common));
  ss5->searchSpaceType->choice.common->dci_Format0_0_AndFormat1_0 = calloc(1,sizeof(*ss5->searchSpaceType->choice.common->dci_Format0_0_AndFormat1_0));

  asn1cSequenceAdd(initialDownlinkBWP->pdcch_ConfigCommon->choice.setup->commonSearchSpaceList->list,
		   NR_SearchSpace_t, ss7);
  ss7->searchSpaceId = 7;
  ss7->controlResourceSetId=calloc(1,sizeof(*ss7->controlResourceSetId));
  *ss7->controlResourceSetId=0;
  ss7->monitoringSlotPeriodicityAndOffset = calloc(1,sizeof(*ss7->monitoringSlotPeriodicityAndOffset));
  ss7->monitoringSlotPeriodicityAndOffset->present = NR_SearchSpace__monitoringSlotPeriodicityAndOffset_PR_sl1;
  ss7->monitoringSymbolsWithinSlot = calloc(1,sizeof(*ss7->monitoringSymbolsWithinSlot));
  ss7->monitoringSymbolsWithinSlot->buf = calloc(1,2);
  // should be '1100 0000 0000 00'B (LSB first!), first two symols in slot, adjust if needed
  ss7->monitoringSymbolsWithinSlot->buf[1] = 0;
  ss7->monitoringSymbolsWithinSlot->buf[0] = (1<<7);
  ss7->monitoringSymbolsWithinSlot->size = 2;
  ss7->monitoringSymbolsWithinSlot->bits_unused = 2;
  ss7->nrofCandidates = calloc(1,sizeof(*ss7->nrofCandidates));
  ss7->nrofCandidates->aggregationLevel1 = NR_SearchSpace__nrofCandidates__aggregationLevel1_n0;
  ss7->nrofCandidates->aggregationLevel2 = NR_SearchSpace__nrofCandidates__aggregationLevel2_n0;
  ss7->nrofCandidates->aggregationLevel4 = NR_SearchSpace__nrofCandidates__aggregationLevel4_n4;
  ss7->nrofCandidates->aggregationLevel8 = NR_SearchSpace__nrofCandidates__aggregationLevel8_n2;
  ss7->nrofCandidates->aggregationLevel16 = NR_SearchSpace__nrofCandidates__aggregationLevel16_n1;
  ss7->searchSpaceType = calloc(1,sizeof(*ss7->searchSpaceType));
  ss7->searchSpaceType->present = NR_SearchSpace__searchSpaceType_PR_common;
  ss7->searchSpaceType->choice.common=calloc(1,sizeof(*ss7->searchSpaceType->choice.common));
  ss7->searchSpaceType->choice.common->dci_Format0_0_AndFormat1_0 = calloc(1,sizeof(*ss7->searchSpaceType->choice.common->dci_Format0_0_AndFormat1_0));

  asn1cCallocOne(initialDownlinkBWP->pdcch_ConfigCommon->choice.setup->searchSpaceSIB1,  0);
  asn1cCallocOne(initialDownlinkBWP->pdcch_ConfigCommon->choice.setup->searchSpaceOtherSystemInformation, 7);
  asn1cCallocOne(initialDownlinkBWP->pdcch_ConfigCommon->choice.setup->pagingSearchSpace, 5);
  asn1cCallocOne( initialDownlinkBWP->pdcch_ConfigCommon->choice.setup->ra_SearchSpace, 1);
   
  initialDownlinkBWP->pdsch_ConfigCommon = configuration->scc->downlinkConfigCommon->initialDownlinkBWP->pdsch_ConfigCommon;
  ServCellCom->downlinkConfigCommon.bcch_Config.modificationPeriodCoeff = NR_BCCH_Config__modificationPeriodCoeff_n2;
  ServCellCom->downlinkConfigCommon.pcch_Config.defaultPagingCycle = NR_PagingCycle_rf256;
  ServCellCom->downlinkConfigCommon.pcch_Config.nAndPagingFrameOffset.present = NR_PCCH_Config__nAndPagingFrameOffset_PR_quarterT;
  ServCellCom->downlinkConfigCommon.pcch_Config.nAndPagingFrameOffset.choice.quarterT = 1;
  ServCellCom->downlinkConfigCommon.pcch_Config.ns = NR_PCCH_Config__ns_one;

  asn1cCalloc(ServCellCom->downlinkConfigCommon.pcch_Config.firstPDCCH_MonitoringOccasionOfPO,
	      P0);
  P0->present = NR_PCCH_Config__firstPDCCH_MonitoringOccasionOfPO_PR_sCS120KHZoneT_SCS60KHZhalfT_SCS30KHZquarterT_SCS15KHZoneEighthT;

  asn1cCalloc(P0->choice.sCS120KHZoneT_SCS60KHZhalfT_SCS30KHZquarterT_SCS15KHZoneEighthT,
	      Z8);
  asn1cSequenceAdd(Z8->list,
		   long,
		   ZoneEight);
  asn1cCallocOne(ZoneEight, 0);

  asn1cCalloc(ServCellCom->uplinkConfigCommon, UL)
  asn_set_empty(&UL->frequencyInfoUL.scs_SpecificCarrierList.list);
  for(int i = 0; i< configuration->scc->uplinkConfigCommon->frequencyInfoUL->scs_SpecificCarrierList.list.count; i++) {
    ASN_SEQUENCE_ADD(&UL->frequencyInfoUL.scs_SpecificCarrierList.list,
		     configuration->scc->uplinkConfigCommon->frequencyInfoUL->scs_SpecificCarrierList.list.array[i]);
  }

  asn1cCallocOne(UL->frequencyInfoUL.p_Max, 23);

  UL->initialUplinkBWP.genericParameters = configuration->scc->uplinkConfigCommon->initialUplinkBWP->genericParameters;
  UL->initialUplinkBWP.rach_ConfigCommon = configuration->scc->uplinkConfigCommon->initialUplinkBWP->rach_ConfigCommon;
  UL->initialUplinkBWP.pusch_ConfigCommon = configuration->scc->uplinkConfigCommon->initialUplinkBWP->pusch_ConfigCommon;
  UL->initialUplinkBWP.pusch_ConfigCommon->choice.setup->groupHoppingEnabledTransformPrecoding = null;

  UL->initialUplinkBWP.pucch_ConfigCommon = configuration->scc->uplinkConfigCommon->initialUplinkBWP->pucch_ConfigCommon;

  UL->timeAlignmentTimerCommon = NR_TimeAlignmentTimer_infinity;

  ServCellCom->n_TimingAdvanceOffset = configuration->scc->n_TimingAdvanceOffset;

  ServCellCom->ssb_PositionsInBurst.inOneGroup.buf = calloc(1, sizeof(uint8_t));
  uint8_t bitmap8,temp_bitmap=0;
  switch (configuration->scc->ssb_PositionsInBurst->present) {
    case NR_ServingCellConfigCommon__ssb_PositionsInBurst_PR_shortBitmap:
      ServCellCom->ssb_PositionsInBurst.inOneGroup = configuration->scc->ssb_PositionsInBurst->choice.shortBitmap;
      break;
    case NR_ServingCellConfigCommon__ssb_PositionsInBurst_PR_mediumBitmap:
      ServCellCom->ssb_PositionsInBurst.inOneGroup = configuration->scc->ssb_PositionsInBurst->choice.mediumBitmap;
      break;
    /*
    groupPresence: This field is present when maximum number of SS/PBCH blocks per half frame equals to 64 as defined in TS 38.213 [13], clause 4.1.
                   The first/leftmost bit corresponds to the SS/PBCH index 0-7, the second bit corresponds to SS/PBCH block 8-15, and so on.
                   Value 0 in the bitmap indicates that the SSBs according to inOneGroup are absent. Value 1 indicates that the SS/PBCH blocks are transmitted in accordance with inOneGroup.
    inOneGroup: When maximum number of SS/PBCH blocks per half frame equals to 64 as defined in TS 38.213 [13], clause 4.1, all 8 bit are valid;
                The first/ leftmost bit corresponds to the first SS/PBCH block index in the group (i.e., to SSB index 0, 8, and so on); the second bit corresponds to the second SS/PBCH block index in the group
                (i.e., to SSB index 1, 9, and so on), and so on. Value 0 in the bitmap indicates that the corresponding SS/PBCH block is not transmitted while value 1 indicates that the corresponding SS/PBCH block is transmitted.
    */
    case NR_ServingCellConfigCommon__ssb_PositionsInBurst_PR_longBitmap:
      ServCellCom->ssb_PositionsInBurst.inOneGroup.size = 1;
      ServCellCom->ssb_PositionsInBurst.inOneGroup.bits_unused = 0;
      ServCellCom->ssb_PositionsInBurst.groupPresence = calloc(1, sizeof(BIT_STRING_t));
      ServCellCom->ssb_PositionsInBurst.groupPresence->size = 1;
      ServCellCom->ssb_PositionsInBurst.groupPresence->bits_unused = 0;
      ServCellCom->ssb_PositionsInBurst.groupPresence->buf = calloc(1, sizeof(uint8_t));
      ServCellCom->ssb_PositionsInBurst.groupPresence->buf[0] = 0;
      for (int i=0; i<8; i++){
        bitmap8 = configuration->scc->ssb_PositionsInBurst->choice.longBitmap.buf[i];
        if (bitmap8!=0){
          if(temp_bitmap==0)
            temp_bitmap = bitmap8;
          else
            AssertFatal(temp_bitmap==bitmap8,"For longBitmap the groups of 8 SSBs containing at least 1 transmitted SSB should be all the same\n");

          ServCellCom->ssb_PositionsInBurst.inOneGroup.buf[0] = bitmap8;
          ServCellCom->ssb_PositionsInBurst.groupPresence->buf[0] |= 1<<(7-i);
        }
      }
      break;
    default:
      AssertFatal(false,"ssb_PositionsInBurst not present\n");
      break;
  }

  ServCellCom->ssb_PeriodicityServingCell = *configuration->scc->ssb_periodicityServingCell;
  if (configuration->scc->tdd_UL_DL_ConfigurationCommon) {
    ServCellCom->tdd_UL_DL_ConfigurationCommon = CALLOC(1,sizeof(struct NR_TDD_UL_DL_ConfigCommon));
    ServCellCom->tdd_UL_DL_ConfigurationCommon->referenceSubcarrierSpacing = configuration->scc->tdd_UL_DL_ConfigurationCommon->referenceSubcarrierSpacing;
    ServCellCom->tdd_UL_DL_ConfigurationCommon->pattern1 = configuration->scc->tdd_UL_DL_ConfigurationCommon->pattern1;
    ServCellCom->tdd_UL_DL_ConfigurationCommon->pattern2 = configuration->scc->tdd_UL_DL_ConfigurationCommon->pattern2;
  }
  ServCellCom->ss_PBCH_BlockPower = configuration->scc->ss_PBCH_BlockPower;

  // ims-EmergencySupport
  // TODO: add ims-EmergencySupport

  // eCallOverIMS-Support
  // TODO: add eCallOverIMS-Support

  // ue-TimersAndConstants
  sib1->ue_TimersAndConstants = CALLOC(1,sizeof(struct NR_UE_TimersAndConstants));
  sib1->ue_TimersAndConstants->t300 = NR_UE_TimersAndConstants__t300_ms400;
  sib1->ue_TimersAndConstants->t301 = NR_UE_TimersAndConstants__t301_ms400;
  sib1->ue_TimersAndConstants->t310 = NR_UE_TimersAndConstants__t310_ms2000;
  sib1->ue_TimersAndConstants->n310 = NR_UE_TimersAndConstants__n310_n10;
  sib1->ue_TimersAndConstants->t311 = NR_UE_TimersAndConstants__t311_ms3000;
  sib1->ue_TimersAndConstants->n311 = NR_UE_TimersAndConstants__n311_n1;
  sib1->ue_TimersAndConstants->t319 = NR_UE_TimersAndConstants__t319_ms400;

  // uac-BarringInfo
  /*sib1->uac_BarringInfo = CALLOC(1, sizeof(struct NR_SIB1__uac_BarringInfo));
  NR_UAC_BarringInfoSet_t *nr_uac_BarringInfoSet = CALLOC(1, sizeof(NR_UAC_BarringInfoSet_t));
  asn_set_empty(&sib1->uac_BarringInfo->uac_BarringInfoSetList);
  nr_uac_BarringInfoSet->uac_BarringFactor = NR_UAC_BarringInfoSet__uac_BarringFactor_p95;
  nr_uac_BarringInfoSet->uac_BarringTime = NR_UAC_BarringInfoSet__uac_BarringTime_s4;
  nr_uac_BarringInfoSet->uac_BarringForAccessIdentity.buf = CALLOC(1, 1);
  nr_uac_BarringInfoSet->uac_BarringForAccessIdentity.size = 1;
  nr_uac_BarringInfoSet->uac_BarringForAccessIdentity.bits_unused = 1;
  ASN_SEQUENCE_ADD(&sib1->uac_BarringInfo->uac_BarringInfoSetList, nr_uac_BarringInfoSet);*/

  // useFullResumeID
  // TODO: add useFullResumeID

  // lateNonCriticalExtension
  // TODO: add lateNonCriticalExtension

  // nonCriticalExtension
  // TODO: add nonCriticalExtension

  xer_fprint(stdout, &asn_DEF_NR_SIB1, (const void*)sib1_message->message.choice.c1->choice.systemInformationBlockType1);

  if(carrier->SIB1 == NULL) carrier->SIB1=(uint8_t *) malloc16(NR_MAX_SIB_LENGTH/8);
  enc_rval = uper_encode_to_buffer(&asn_DEF_NR_BCCH_DL_SCH_Message,
                                   NULL,
                                   (void *)sib1_message,
                                   carrier->SIB1,
                                   NR_MAX_SIB_LENGTH/8);
  AssertFatal (enc_rval.encoded > 0, "ASN1 message encoding failed (%s, %lu)!\n",
               enc_rval.failed_type->name, enc_rval.encoded);

  if (enc_rval.encoded==-1) {
    return(-1);
  }

  return((enc_rval.encoded+7)/8);
}

uint8_t do_SIB23_NR(rrc_gNB_carrier_data_t *carrier,
                    gNB_RrcConfigurationReq *configuration) {
  asn_enc_rval_t enc_rval;
  SystemInformation_IEs__sib_TypeAndInfo__Member *sib2 = NULL;
  SystemInformation_IEs__sib_TypeAndInfo__Member *sib3 = NULL;

  NR_BCCH_DL_SCH_Message_t *sib_message = CALLOC(1,sizeof(NR_BCCH_DL_SCH_Message_t));
  sib_message->message.present = NR_BCCH_DL_SCH_MessageType_PR_c1;
  sib_message->message.choice.c1 = CALLOC(1,sizeof(struct NR_BCCH_DL_SCH_MessageType__c1));
  sib_message->message.choice.c1->present = NR_BCCH_DL_SCH_MessageType__c1_PR_systemInformation;
  sib_message->message.choice.c1->choice.systemInformation = CALLOC(1,sizeof(struct NR_SystemInformation));
  
  struct NR_SystemInformation *sib = sib_message->message.choice.c1->choice.systemInformation;
  sib->criticalExtensions.present = NR_SystemInformation__criticalExtensions_PR_systemInformation;
  sib->criticalExtensions.choice.systemInformation = CALLOC(1, sizeof(struct NR_SystemInformation_IEs));

  struct NR_SystemInformation_IEs *ies = sib->criticalExtensions.choice.systemInformation;
  sib2 = CALLOC(1, sizeof(SystemInformation_IEs__sib_TypeAndInfo__Member));
  sib2->present = NR_SystemInformation_IEs__sib_TypeAndInfo__Member_PR_sib2;
  sib2->choice.sib2 = CALLOC(1, sizeof(struct NR_SIB2));
  sib2->choice.sib2->cellReselectionInfoCommon.q_Hyst = NR_SIB2__cellReselectionInfoCommon__q_Hyst_dB1;
  sib2->choice.sib2->cellReselectionServingFreqInfo.threshServingLowP = 2; // INTEGER (0..31)
  sib2->choice.sib2->cellReselectionServingFreqInfo.cellReselectionPriority =  2; // INTEGER (0..7)
  sib2->choice.sib2->intraFreqCellReselectionInfo.q_RxLevMin = -50; // INTEGER (-70..-22)
  sib2->choice.sib2->intraFreqCellReselectionInfo.s_IntraSearchP = 2; // INTEGER (0..31)
  sib2->choice.sib2->intraFreqCellReselectionInfo.t_ReselectionNR = 2; // INTEGER (0..7)
  sib2->choice.sib2->intraFreqCellReselectionInfo.deriveSSB_IndexFromCell = true;
  ASN_SEQUENCE_ADD(&ies->sib_TypeAndInfo.list, sib2);

  sib3 = CALLOC(1, sizeof(SystemInformation_IEs__sib_TypeAndInfo__Member));
  sib3->present = NR_SystemInformation_IEs__sib_TypeAndInfo__Member_PR_sib3;
  sib3->choice.sib3 = CALLOC(1, sizeof(struct NR_SIB3));
  ASN_SEQUENCE_ADD(&ies->sib_TypeAndInfo.list, sib3);

  //encode SIB to data
  // carrier->SIB23 = (uint8_t *) malloc16(128);
  enc_rval = uper_encode_to_buffer(&asn_DEF_NR_BCCH_DL_SCH_Message,
                                   NULL,
                                   (void *)sib_message,
                                   carrier->SIB23,
                                   100);
  AssertFatal (enc_rval.encoded > 0, "ASN1 message encoding failed (%s, %lu)!\n",
               enc_rval.failed_type->name, enc_rval.encoded);

  if (enc_rval.encoded==-1) {
    return(-1);
  }

  return((enc_rval.encoded+7)/8);
}

void  do_RLC_BEARER(uint8_t Mod_id,
                    int CC_id,
                    struct NR_CellGroupConfig__rlc_BearerToAddModList *rlc_BearerToAddModList,
                    rlc_bearer_config_t  *rlc_config) {
  struct NR_RLC_BearerConfig *rlc_bearer;
  rlc_bearer = CALLOC(1,sizeof(struct NR_RLC_BearerConfig));
  rlc_bearer->logicalChannelIdentity = rlc_config->LogicalChannelIdentity[CC_id];
  rlc_bearer->servedRadioBearer = CALLOC(1,sizeof(struct NR_RLC_BearerConfig__servedRadioBearer));
  rlc_bearer->servedRadioBearer->present = rlc_config->servedRadioBearer_present[CC_id];

  if(rlc_bearer->servedRadioBearer->present == NR_RLC_BearerConfig__servedRadioBearer_PR_srb_Identity) {
    rlc_bearer->servedRadioBearer->choice.srb_Identity = rlc_config->srb_Identity[CC_id];
  } else if(rlc_bearer->servedRadioBearer->present == NR_RLC_BearerConfig__servedRadioBearer_PR_drb_Identity) {
    rlc_bearer->servedRadioBearer->choice.drb_Identity = rlc_config->drb_Identity[CC_id];
  }

  rlc_bearer->reestablishRLC = CALLOC(1,sizeof(long));
  *(rlc_bearer->reestablishRLC) = rlc_config->reestablishRLC[CC_id];
  rlc_bearer->rlc_Config = CALLOC(1,sizeof(struct NR_RLC_Config));
  rlc_bearer->rlc_Config->present = rlc_config->rlc_Config_present[CC_id];

  if(rlc_bearer->rlc_Config->present == NR_RLC_Config_PR_am) {
    rlc_bearer->rlc_Config->choice.am = CALLOC(1,sizeof(struct NR_RLC_Config__am));
    rlc_bearer->rlc_Config->choice.am->ul_AM_RLC.sn_FieldLength     = CALLOC(1,sizeof(NR_SN_FieldLengthAM_t));
    *(rlc_bearer->rlc_Config->choice.am->ul_AM_RLC.sn_FieldLength)  = rlc_config->ul_AM_sn_FieldLength[CC_id];
    rlc_bearer->rlc_Config->choice.am->ul_AM_RLC.t_PollRetransmit   = rlc_config->t_PollRetransmit[CC_id];
    rlc_bearer->rlc_Config->choice.am->ul_AM_RLC.pollPDU            = rlc_config->pollPDU[CC_id];
    rlc_bearer->rlc_Config->choice.am->ul_AM_RLC.pollByte           = rlc_config->pollByte[CC_id];
    rlc_bearer->rlc_Config->choice.am->ul_AM_RLC.maxRetxThreshold   = rlc_config->maxRetxThreshold[CC_id];
    rlc_bearer->rlc_Config->choice.am->dl_AM_RLC.sn_FieldLength     = CALLOC(1,sizeof(NR_SN_FieldLengthAM_t));
    *(rlc_bearer->rlc_Config->choice.am->dl_AM_RLC.sn_FieldLength)  = rlc_config->dl_AM_sn_FieldLength[CC_id];
    rlc_bearer->rlc_Config->choice.am->dl_AM_RLC.t_Reassembly       = rlc_config->dl_AM_t_Reassembly[CC_id];
    rlc_bearer->rlc_Config->choice.am->dl_AM_RLC.t_StatusProhibit   = rlc_config->t_StatusProhibit[CC_id];
  } else if(rlc_bearer->rlc_Config->present == NR_RLC_Config_PR_um_Bi_Directional) {
    rlc_bearer->rlc_Config->choice.um_Bi_Directional = CALLOC(1,sizeof(struct NR_RLC_Config__um_Bi_Directional));
    rlc_bearer->rlc_Config->choice.um_Bi_Directional->ul_UM_RLC.sn_FieldLength = CALLOC(1,sizeof(NR_SN_FieldLengthUM_t));
    *(rlc_bearer->rlc_Config->choice.um_Bi_Directional->ul_UM_RLC.sn_FieldLength) = rlc_config->ul_UM_sn_FieldLength[CC_id];
    rlc_bearer->rlc_Config->choice.um_Bi_Directional->dl_UM_RLC.sn_FieldLength = CALLOC(1,sizeof(NR_SN_FieldLengthUM_t));
    *(rlc_bearer->rlc_Config->choice.um_Bi_Directional->dl_UM_RLC.sn_FieldLength) = rlc_config->dl_UM_sn_FieldLength[CC_id];
    rlc_bearer->rlc_Config->choice.um_Bi_Directional->dl_UM_RLC.t_Reassembly   = rlc_config->dl_UM_t_Reassembly[CC_id];
  } else if(rlc_bearer->rlc_Config->present == NR_RLC_Config_PR_um_Uni_Directional_UL) {
    rlc_bearer->rlc_Config->choice.um_Uni_Directional_UL = CALLOC(1,sizeof(struct NR_RLC_Config__um_Uni_Directional_UL));
    rlc_bearer->rlc_Config->choice.um_Uni_Directional_UL->ul_UM_RLC.sn_FieldLength    = CALLOC(1,sizeof(NR_SN_FieldLengthUM_t));
    *(rlc_bearer->rlc_Config->choice.um_Uni_Directional_UL->ul_UM_RLC.sn_FieldLength) = rlc_config->ul_UM_sn_FieldLength[CC_id];
  } else if(rlc_bearer->rlc_Config->present == NR_RLC_Config_PR_um_Uni_Directional_DL) {
    rlc_bearer->rlc_Config->choice.um_Uni_Directional_DL = CALLOC(1,sizeof(struct NR_RLC_Config__um_Uni_Directional_DL));
    rlc_bearer->rlc_Config->choice.um_Uni_Directional_DL->dl_UM_RLC.sn_FieldLength    = CALLOC(1,sizeof(NR_SN_FieldLengthUM_t));
    *(rlc_bearer->rlc_Config->choice.um_Uni_Directional_DL->dl_UM_RLC.sn_FieldLength) = rlc_config->dl_UM_sn_FieldLength[CC_id];
    rlc_bearer->rlc_Config->choice.um_Uni_Directional_DL->dl_UM_RLC.t_Reassembly      = rlc_config->dl_UM_t_Reassembly[CC_id];
  }

  rlc_bearer->mac_LogicalChannelConfig = CALLOC(1,sizeof(struct NR_LogicalChannelConfig));
  rlc_bearer->mac_LogicalChannelConfig->ul_SpecificParameters = CALLOC(1,sizeof(struct NR_LogicalChannelConfig__ul_SpecificParameters));
  rlc_bearer->mac_LogicalChannelConfig->ul_SpecificParameters->priority            = rlc_config->priority[CC_id];
  rlc_bearer->mac_LogicalChannelConfig->ul_SpecificParameters->prioritisedBitRate  = rlc_config->prioritisedBitRate[CC_id];
  rlc_bearer->mac_LogicalChannelConfig->ul_SpecificParameters->bucketSizeDuration  = rlc_config->bucketSizeDuration[CC_id];
  rlc_bearer->mac_LogicalChannelConfig->ul_SpecificParameters->allowedServingCells = CALLOC(1,sizeof(struct NR_LogicalChannelConfig__ul_SpecificParameters__allowedServingCells));
  rlc_bearer->mac_LogicalChannelConfig->ul_SpecificParameters->allowedSCS_List     = CALLOC(1,sizeof(struct NR_LogicalChannelConfig__ul_SpecificParameters__allowedSCS_List));
  NR_ServCellIndex_t *servingcellindex;
  servingcellindex = CALLOC(1,sizeof(NR_ServCellIndex_t));
  *servingcellindex = rlc_config->allowedServingCells[CC_id];
  ASN_SEQUENCE_ADD(&(rlc_bearer->mac_LogicalChannelConfig->ul_SpecificParameters->allowedServingCells->list),&servingcellindex);
  NR_SubcarrierSpacing_t *subcarrierspacing;
  subcarrierspacing = CALLOC(1,sizeof(NR_SubcarrierSpacing_t));
  *subcarrierspacing = rlc_config->subcarrierspacing[CC_id];
  ASN_SEQUENCE_ADD(&(rlc_bearer->mac_LogicalChannelConfig->ul_SpecificParameters->allowedSCS_List->list),&subcarrierspacing);
  rlc_bearer->mac_LogicalChannelConfig->ul_SpecificParameters->maxPUSCH_Duration           = CALLOC(1,sizeof(long));
  rlc_bearer->mac_LogicalChannelConfig->ul_SpecificParameters->configuredGrantType1Allowed = CALLOC(1,sizeof(long));
  rlc_bearer->mac_LogicalChannelConfig->ul_SpecificParameters->logicalChannelGroup         = CALLOC(1,sizeof(long));
  rlc_bearer->mac_LogicalChannelConfig->ul_SpecificParameters->schedulingRequestID         = CALLOC(1,sizeof(NR_SchedulingRequestId_t));
  *(rlc_bearer->mac_LogicalChannelConfig->ul_SpecificParameters->maxPUSCH_Duration)           = rlc_config->maxPUSCH_Duration[CC_id];
  *(rlc_bearer->mac_LogicalChannelConfig->ul_SpecificParameters->configuredGrantType1Allowed) = rlc_config->configuredGrantType1Allowed[CC_id];
  *(rlc_bearer->mac_LogicalChannelConfig->ul_SpecificParameters->logicalChannelGroup)         = rlc_config->logicalChannelGroup[CC_id];
  *(rlc_bearer->mac_LogicalChannelConfig->ul_SpecificParameters->schedulingRequestID)         = rlc_config->schedulingRequestID[CC_id];
  rlc_bearer->mac_LogicalChannelConfig->ul_SpecificParameters->logicalChannelSR_Mask               = rlc_config->logicalChannelSR_Mask[CC_id];
  rlc_bearer->mac_LogicalChannelConfig->ul_SpecificParameters->logicalChannelSR_DelayTimerApplied  = rlc_config->logicalChannelSR_DelayTimerApplied[CC_id];
  ASN_SEQUENCE_ADD(&(rlc_BearerToAddModList->list),&rlc_bearer);
}


void do_MAC_CELLGROUP(uint8_t Mod_id,
                      int CC_id,
                      NR_MAC_CellGroupConfig_t *mac_CellGroupConfig,
                      mac_cellgroup_t  *mac_cellgroup_config) {
  mac_CellGroupConfig->drx_Config               = CALLOC(1,sizeof(struct NR_SetupRelease_DRX_Config));
  mac_CellGroupConfig->schedulingRequestConfig  = CALLOC(1,sizeof(struct NR_SchedulingRequestConfig));
  mac_CellGroupConfig->bsr_Config               = CALLOC(1,sizeof(struct NR_BSR_Config));
  mac_CellGroupConfig->tag_Config               = CALLOC(1,sizeof(struct NR_TAG_Config));
  mac_CellGroupConfig->phr_Config               = CALLOC(1,sizeof(struct NR_SetupRelease_PHR_Config));
  mac_CellGroupConfig->drx_Config->present      = mac_cellgroup_config->DRX_Config_PR[CC_id];
  mac_CellGroupConfig->drx_Config->choice.setup = CALLOC(1,sizeof(struct NR_DRX_Config));
  mac_CellGroupConfig->drx_Config->choice.setup->drx_onDurationTimer.present = mac_cellgroup_config->drx_onDurationTimer_PR[CC_id];

  if(mac_CellGroupConfig->drx_Config->choice.setup->drx_onDurationTimer.present == NR_DRX_Config__drx_onDurationTimer_PR_subMilliSeconds) {
    mac_CellGroupConfig->drx_Config->choice.setup->drx_onDurationTimer.choice.subMilliSeconds = mac_cellgroup_config->subMilliSeconds[CC_id];
  } else if(mac_CellGroupConfig->drx_Config->choice.setup->drx_onDurationTimer.present == NR_DRX_Config__drx_onDurationTimer_PR_milliSeconds) {
    mac_CellGroupConfig->drx_Config->choice.setup->drx_onDurationTimer.choice.milliSeconds    = mac_cellgroup_config->milliSeconds[CC_id];
  }

  mac_CellGroupConfig->drx_Config->choice.setup->drx_InactivityTimer        = mac_cellgroup_config->drx_InactivityTimer[CC_id];
  mac_CellGroupConfig->drx_Config->choice.setup->drx_HARQ_RTT_TimerDL       = mac_cellgroup_config->drx_HARQ_RTT_TimerDL[CC_id];
  mac_CellGroupConfig->drx_Config->choice.setup->drx_HARQ_RTT_TimerUL       = mac_cellgroup_config->drx_HARQ_RTT_TimerUL[CC_id];
  mac_CellGroupConfig->drx_Config->choice.setup->drx_RetransmissionTimerDL  = mac_cellgroup_config->drx_RetransmissionTimerDL[CC_id];
  mac_CellGroupConfig->drx_Config->choice.setup->drx_RetransmissionTimerUL  = mac_cellgroup_config->drx_RetransmissionTimerUL[CC_id];
  mac_CellGroupConfig->drx_Config->choice.setup->drx_LongCycleStartOffset.present = mac_cellgroup_config->drx_LongCycleStartOffset_PR[CC_id];

  if(mac_CellGroupConfig->drx_Config->choice.setup->drx_LongCycleStartOffset.present == NR_DRX_Config__drx_LongCycleStartOffset_PR_ms10) {
    mac_CellGroupConfig->drx_Config->choice.setup->drx_LongCycleStartOffset.choice.ms10 = mac_cellgroup_config->drx_LongCycleStartOffset[CC_id];
  } else if(mac_CellGroupConfig->drx_Config->choice.setup->drx_LongCycleStartOffset.present == NR_DRX_Config__drx_LongCycleStartOffset_PR_ms20) {
    mac_CellGroupConfig->drx_Config->choice.setup->drx_LongCycleStartOffset.choice.ms20 = mac_cellgroup_config->drx_LongCycleStartOffset[CC_id];
  } else if(mac_CellGroupConfig->drx_Config->choice.setup->drx_LongCycleStartOffset.present == NR_DRX_Config__drx_LongCycleStartOffset_PR_ms32) {
    mac_CellGroupConfig->drx_Config->choice.setup->drx_LongCycleStartOffset.choice.ms32 = mac_cellgroup_config->drx_LongCycleStartOffset[CC_id];
  } else if(mac_CellGroupConfig->drx_Config->choice.setup->drx_LongCycleStartOffset.present == NR_DRX_Config__drx_LongCycleStartOffset_PR_ms40) {
    mac_CellGroupConfig->drx_Config->choice.setup->drx_LongCycleStartOffset.choice.ms40 = mac_cellgroup_config->drx_LongCycleStartOffset[CC_id];
  } else if(mac_CellGroupConfig->drx_Config->choice.setup->drx_LongCycleStartOffset.present == NR_DRX_Config__drx_LongCycleStartOffset_PR_ms60) {
    mac_CellGroupConfig->drx_Config->choice.setup->drx_LongCycleStartOffset.choice.ms60 = mac_cellgroup_config->drx_LongCycleStartOffset[CC_id];
  } else if(mac_CellGroupConfig->drx_Config->choice.setup->drx_LongCycleStartOffset.present == NR_DRX_Config__drx_LongCycleStartOffset_PR_ms64) {
    mac_CellGroupConfig->drx_Config->choice.setup->drx_LongCycleStartOffset.choice.ms64 = mac_cellgroup_config->drx_LongCycleStartOffset[CC_id];
  } else if(mac_CellGroupConfig->drx_Config->choice.setup->drx_LongCycleStartOffset.present == NR_DRX_Config__drx_LongCycleStartOffset_PR_ms70) {
    mac_CellGroupConfig->drx_Config->choice.setup->drx_LongCycleStartOffset.choice.ms70 = mac_cellgroup_config->drx_LongCycleStartOffset[CC_id];
  } else if(mac_CellGroupConfig->drx_Config->choice.setup->drx_LongCycleStartOffset.present == NR_DRX_Config__drx_LongCycleStartOffset_PR_ms80) {
    mac_CellGroupConfig->drx_Config->choice.setup->drx_LongCycleStartOffset.choice.ms80 = mac_cellgroup_config->drx_LongCycleStartOffset[CC_id];
  } else if(mac_CellGroupConfig->drx_Config->choice.setup->drx_LongCycleStartOffset.present == NR_DRX_Config__drx_LongCycleStartOffset_PR_ms128) {
    mac_CellGroupConfig->drx_Config->choice.setup->drx_LongCycleStartOffset.choice.ms128 = mac_cellgroup_config->drx_LongCycleStartOffset[CC_id];
  } else if(mac_CellGroupConfig->drx_Config->choice.setup->drx_LongCycleStartOffset.present == NR_DRX_Config__drx_LongCycleStartOffset_PR_ms160) {
    mac_CellGroupConfig->drx_Config->choice.setup->drx_LongCycleStartOffset.choice.ms160 = mac_cellgroup_config->drx_LongCycleStartOffset[CC_id];
  } else if(mac_CellGroupConfig->drx_Config->choice.setup->drx_LongCycleStartOffset.present == NR_DRX_Config__drx_LongCycleStartOffset_PR_ms256) {
    mac_CellGroupConfig->drx_Config->choice.setup->drx_LongCycleStartOffset.choice.ms256 = mac_cellgroup_config->drx_LongCycleStartOffset[CC_id];
  } else if(mac_CellGroupConfig->drx_Config->choice.setup->drx_LongCycleStartOffset.present == NR_DRX_Config__drx_LongCycleStartOffset_PR_ms320) {
    mac_CellGroupConfig->drx_Config->choice.setup->drx_LongCycleStartOffset.choice.ms320 = mac_cellgroup_config->drx_LongCycleStartOffset[CC_id];
  } else if(mac_CellGroupConfig->drx_Config->choice.setup->drx_LongCycleStartOffset.present == NR_DRX_Config__drx_LongCycleStartOffset_PR_ms512) {
    mac_CellGroupConfig->drx_Config->choice.setup->drx_LongCycleStartOffset.choice.ms512 = mac_cellgroup_config->drx_LongCycleStartOffset[CC_id];
  } else if(mac_CellGroupConfig->drx_Config->choice.setup->drx_LongCycleStartOffset.present == NR_DRX_Config__drx_LongCycleStartOffset_PR_ms640) {
    mac_CellGroupConfig->drx_Config->choice.setup->drx_LongCycleStartOffset.choice.ms640 = mac_cellgroup_config->drx_LongCycleStartOffset[CC_id];
  } else if(mac_CellGroupConfig->drx_Config->choice.setup->drx_LongCycleStartOffset.present == NR_DRX_Config__drx_LongCycleStartOffset_PR_ms1024) {
    mac_CellGroupConfig->drx_Config->choice.setup->drx_LongCycleStartOffset.choice.ms1024 = mac_cellgroup_config->drx_LongCycleStartOffset[CC_id];
  } else if(mac_CellGroupConfig->drx_Config->choice.setup->drx_LongCycleStartOffset.present == NR_DRX_Config__drx_LongCycleStartOffset_PR_ms1280) {
    mac_CellGroupConfig->drx_Config->choice.setup->drx_LongCycleStartOffset.choice.ms1280 = mac_cellgroup_config->drx_LongCycleStartOffset[CC_id];
  } else if(mac_CellGroupConfig->drx_Config->choice.setup->drx_LongCycleStartOffset.present == NR_DRX_Config__drx_LongCycleStartOffset_PR_ms2048) {
    mac_CellGroupConfig->drx_Config->choice.setup->drx_LongCycleStartOffset.choice.ms2048 = mac_cellgroup_config->drx_LongCycleStartOffset[CC_id];
  } else if(mac_CellGroupConfig->drx_Config->choice.setup->drx_LongCycleStartOffset.present == NR_DRX_Config__drx_LongCycleStartOffset_PR_ms2560) {
    mac_CellGroupConfig->drx_Config->choice.setup->drx_LongCycleStartOffset.choice.ms2560 = mac_cellgroup_config->drx_LongCycleStartOffset[CC_id];
  } else if(mac_CellGroupConfig->drx_Config->choice.setup->drx_LongCycleStartOffset.present == NR_DRX_Config__drx_LongCycleStartOffset_PR_ms5120) {
    mac_CellGroupConfig->drx_Config->choice.setup->drx_LongCycleStartOffset.choice.ms5120 = mac_cellgroup_config->drx_LongCycleStartOffset[CC_id];
  } else if(mac_CellGroupConfig->drx_Config->choice.setup->drx_LongCycleStartOffset.present == NR_DRX_Config__drx_LongCycleStartOffset_PR_ms10240) {
    mac_CellGroupConfig->drx_Config->choice.setup->drx_LongCycleStartOffset.choice.ms10240 = mac_cellgroup_config->drx_LongCycleStartOffset[CC_id];
  }

  mac_CellGroupConfig->drx_Config->choice.setup->shortDRX = CALLOC(1,sizeof(struct NR_DRX_Config__shortDRX));
  mac_CellGroupConfig->drx_Config->choice.setup->shortDRX->drx_ShortCycle       = mac_cellgroup_config->drx_ShortCycle[CC_id];
  mac_CellGroupConfig->drx_Config->choice.setup->shortDRX->drx_ShortCycleTimer  = mac_cellgroup_config->drx_ShortCycleTimer[CC_id];
  mac_CellGroupConfig->drx_Config->choice.setup->drx_SlotOffset                 = mac_cellgroup_config->drx_SlotOffset[CC_id];
  mac_CellGroupConfig->schedulingRequestConfig->schedulingRequestToAddModList = CALLOC(1,sizeof(struct NR_SchedulingRequestConfig__schedulingRequestToAddModList));
  struct NR_SchedulingRequestToAddMod *schedulingrequestlist;
  schedulingrequestlist = CALLOC(1,sizeof(struct NR_SchedulingRequestToAddMod));
  schedulingrequestlist->schedulingRequestId  = mac_cellgroup_config->schedulingRequestId[CC_id];
  schedulingrequestlist->sr_ProhibitTimer = CALLOC(1,sizeof(long));
  *(schedulingrequestlist->sr_ProhibitTimer) = mac_cellgroup_config->sr_ProhibitTimer[CC_id];
  schedulingrequestlist->sr_TransMax      = mac_cellgroup_config->sr_TransMax[CC_id];
  ASN_SEQUENCE_ADD(&(mac_CellGroupConfig->schedulingRequestConfig->schedulingRequestToAddModList->list),&schedulingrequestlist);
  mac_CellGroupConfig->bsr_Config->periodicBSR_Timer              = mac_cellgroup_config->periodicBSR_Timer[CC_id];
  mac_CellGroupConfig->bsr_Config->retxBSR_Timer                  = mac_cellgroup_config->retxBSR_Timer[CC_id];
  mac_CellGroupConfig->bsr_Config->logicalChannelSR_DelayTimer    = CALLOC(1,sizeof(long));
  *(mac_CellGroupConfig->bsr_Config->logicalChannelSR_DelayTimer)    = mac_cellgroup_config->logicalChannelSR_DelayTimer[CC_id];
  mac_CellGroupConfig->tag_Config->tag_ToAddModList = CALLOC(1,sizeof(struct NR_TAG_Config__tag_ToAddModList));
  struct NR_TAG *tag;
  tag = CALLOC(1,sizeof(struct NR_TAG));
  tag->tag_Id             = mac_cellgroup_config->tag_Id[CC_id];
  tag->timeAlignmentTimer = mac_cellgroup_config->timeAlignmentTimer[CC_id];
  ASN_SEQUENCE_ADD(&(mac_CellGroupConfig->tag_Config->tag_ToAddModList->list),&tag);
  mac_CellGroupConfig->phr_Config->present = mac_cellgroup_config->PHR_Config_PR[CC_id];
  mac_CellGroupConfig->phr_Config->choice.setup   = CALLOC(1,sizeof(struct NR_PHR_Config));
  mac_CellGroupConfig->phr_Config->choice.setup->phr_PeriodicTimer         = mac_cellgroup_config->phr_PeriodicTimer[CC_id];
  mac_CellGroupConfig->phr_Config->choice.setup->phr_ProhibitTimer         = mac_cellgroup_config->phr_ProhibitTimer[CC_id];
  mac_CellGroupConfig->phr_Config->choice.setup->phr_Tx_PowerFactorChange  = mac_cellgroup_config->phr_Tx_PowerFactorChange[CC_id];
  mac_CellGroupConfig->phr_Config->choice.setup->multiplePHR               = mac_cellgroup_config->multiplePHR[CC_id];
  mac_CellGroupConfig->phr_Config->choice.setup->dummy                     = mac_cellgroup_config->phr_Type2SpCell[CC_id];
  mac_CellGroupConfig->phr_Config->choice.setup->phr_Type2OtherCell        = mac_cellgroup_config->phr_Type2OtherCell[CC_id];
  mac_CellGroupConfig->phr_Config->choice.setup->phr_ModeOtherCG           = mac_cellgroup_config->phr_ModeOtherCG[CC_id];
  mac_CellGroupConfig->skipUplinkTxDynamic      = mac_cellgroup_config->skipUplinkTxDynamic[CC_id];
}


void  do_PHYSICALCELLGROUP(uint8_t Mod_id,
                           int CC_id,
                           NR_PhysicalCellGroupConfig_t *physicalCellGroupConfig,
                           physicalcellgroup_t *physicalcellgroup_config) {
  physicalCellGroupConfig->harq_ACK_SpatialBundlingPUCCH = CALLOC(1,sizeof(long));
  physicalCellGroupConfig->harq_ACK_SpatialBundlingPUSCH = CALLOC(1,sizeof(long));
  physicalCellGroupConfig->p_NR_FR1                      = CALLOC(1,sizeof(NR_P_Max_t));
  physicalCellGroupConfig->tpc_SRS_RNTI                  = CALLOC(1,sizeof(NR_RNTI_Value_t));
  physicalCellGroupConfig->tpc_PUCCH_RNTI                = CALLOC(1,sizeof(NR_RNTI_Value_t));
  physicalCellGroupConfig->tpc_PUSCH_RNTI                = CALLOC(1,sizeof(NR_RNTI_Value_t));
  physicalCellGroupConfig->sp_CSI_RNTI                   = CALLOC(1,sizeof(NR_RNTI_Value_t));
  *(physicalCellGroupConfig->harq_ACK_SpatialBundlingPUCCH) = physicalcellgroup_config->harq_ACK_SpatialBundlingPUCCH[CC_id];
  *(physicalCellGroupConfig->harq_ACK_SpatialBundlingPUSCH) = physicalcellgroup_config->harq_ACK_SpatialBundlingPUSCH[CC_id];
  *(physicalCellGroupConfig->p_NR_FR1)                      = physicalcellgroup_config->p_NR[CC_id];
  physicalCellGroupConfig->pdsch_HARQ_ACK_Codebook          = physicalcellgroup_config->pdsch_HARQ_ACK_Codebook[CC_id];
  *(physicalCellGroupConfig->tpc_SRS_RNTI)                  = physicalcellgroup_config->tpc_SRS_RNTI[CC_id];
  *(physicalCellGroupConfig->tpc_PUCCH_RNTI)                = physicalcellgroup_config->tpc_PUCCH_RNTI[CC_id];
  *(physicalCellGroupConfig->tpc_PUSCH_RNTI)                = physicalcellgroup_config->tpc_PUSCH_RNTI[CC_id];
  *(physicalCellGroupConfig->sp_CSI_RNTI)                   = physicalcellgroup_config->sp_CSI_RNTI[CC_id];
  physicalCellGroupConfig->cs_RNTI                       = CALLOC(1,sizeof(struct NR_SetupRelease_RNTI_Value));
  physicalCellGroupConfig->cs_RNTI->present              = physicalcellgroup_config->RNTI_Value_PR[CC_id];

  if(physicalCellGroupConfig->cs_RNTI->present == NR_SetupRelease_RNTI_Value_PR_setup) {
    physicalCellGroupConfig->cs_RNTI->choice.setup = physicalcellgroup_config->RNTI_Value[CC_id];
  }
}



void do_SpCellConfig(gNB_RRC_INST *rrc,
                      struct NR_SpCellConfig  *spconfig){
  //gNB_RrcConfigurationReq  *common_configuration;
  //common_configuration = CALLOC(1,sizeof(gNB_RrcConfigurationReq));
  //Fill servingcellconfigcommon config value
  //Fill common config to structure
  //  rrc->configuration = common_configuration;
  spconfig->reconfigurationWithSync = CALLOC(1,sizeof(struct NR_ReconfigurationWithSync));
}

//------------------------------------------------------------------------------
uint8_t do_RRCReject(uint8_t Mod_id,
                  uint8_t *const buffer)
//------------------------------------------------------------------------------
{
    asn_enc_rval_t                                   enc_rval;;
    NR_DL_CCCH_Message_t                             dl_ccch_msg;
    NR_RRCReject_t                                   *rrcReject;
    NR_RejectWaitTime_t                              waitTime = 1;

    memset((void *)&dl_ccch_msg, 0, sizeof(NR_DL_CCCH_Message_t));
    dl_ccch_msg.message.present = NR_DL_CCCH_MessageType_PR_c1;
    dl_ccch_msg.message.choice.c1          = CALLOC(1, sizeof(struct NR_DL_CCCH_MessageType__c1));
    dl_ccch_msg.message.choice.c1->present = NR_RRCReject__criticalExtensions_PR_rrcReject;

    dl_ccch_msg.message.choice.c1->choice.rrcReject = CALLOC(1,sizeof(NR_RRCReject_t));
    rrcReject = dl_ccch_msg.message.choice.c1->choice.rrcReject;

    rrcReject->criticalExtensions.choice.rrcReject           = CALLOC(1, sizeof(struct NR_RRCReject_IEs));
    rrcReject->criticalExtensions.choice.rrcReject->waitTime = CALLOC(1, sizeof(NR_RejectWaitTime_t));

    rrcReject->criticalExtensions.present = NR_RRCReject__criticalExtensions_PR_rrcReject;
    rrcReject->criticalExtensions.choice.rrcReject->waitTime = &waitTime;

    if ( LOG_DEBUGFLAG(DEBUG_ASN1) ) {
        xer_fprint(stdout, &asn_DEF_NR_DL_CCCH_Message, (void *)&dl_ccch_msg);
    }

    enc_rval = uper_encode_to_buffer(&asn_DEF_NR_DL_CCCH_Message,
                                    NULL,
                                    (void *)&dl_ccch_msg,
                                    buffer,
                                    100);

    if(enc_rval.encoded == -1) {
        LOG_E(NR_RRC, "[gNB AssertFatal]ASN1 message encoding failed (%s, %lu)!\n",
            enc_rval.failed_type->name, enc_rval.encoded);
        return -1;
    }

    LOG_D(NR_RRC,"RRCReject Encoded %zd bits (%zd bytes)\n",
            enc_rval.encoded,(enc_rval.encoded+7)/8);
    return((enc_rval.encoded+7)/8);
}

// TODO: Implement to b_SRS = 1 and b_SRS = 2
long rrc_get_max_nr_csrs(uint8_t max_rbs, long b_SRS) {

  if(b_SRS>0) {
    LOG_E(NR_RRC,"rrc_get_max_nr_csrs(): Not implemented yet for b_SRS>0\n");
    return 0; // This c_srs is always valid
  }

  const uint16_t m_SRS[64] = { 4, 8, 12, 16, 16, 20, 24, 24, 28, 32, 36, 40, 48, 48, 52, 56, 60, 64, 72, 72, 76, 80, 88,
                               96, 96, 104, 112, 120, 120, 120, 128, 128, 128, 132, 136, 144, 144, 144, 144, 152, 160,
                               160, 160, 168, 176, 184, 192, 192, 192, 192, 208, 216, 224, 240, 240, 240, 240, 256, 256,
                               256, 264, 272, 272, 272 };

  long c_srs = 0;
  uint16_t m = 4;
  for(int c = 1; c<64; c++) {
    if(m_SRS[c]>m && m_SRS[c]<max_rbs) {
      c_srs = c;
      m = m_SRS[c];
    }
  }

  return c_srs;
}

void fill_default_csi_MeasConfig(int uid,
                                 NR_SetupRelease_CSI_MeasConfig_t	*setupRelease_csi_MeasConfig,
                                 NR_ServingCellConfigCommon_t *scc,
<<<<<<< HEAD
                                 rrc_gNB_carrier_data_t *carrier) {

  int curr_bwp = NRRIV2BW(scc->downlinkConfigCommon->initialDownlinkBWP->genericParameters.locationAndBandwidth,MAX_BWP_SIZE);
  int dl_antenna_ports = carrier->pdsch_AntennaPorts.N1 * carrier->pdsch_AntennaPorts.N2 * carrier->pdsch_AntennaPorts.XP;
=======
                                 const gNB_RrcConfigurationReq* configuration) {

  int curr_bwp = NRRIV2BW(scc->downlinkConfigCommon->initialDownlinkBWP->genericParameters.locationAndBandwidth,MAX_BWP_SIZE);
  int dl_antenna_ports = configuration->pdsch_AntennaPorts.N1 * configuration->pdsch_AntennaPorts.N2 * configuration->pdsch_AntennaPorts.XP;
>>>>>>> 25614263

  setupRelease_csi_MeasConfig->present = NR_SetupRelease_CSI_MeasConfig_PR_setup;
  NR_CSI_MeasConfig_t *csi_MeasConfig = calloc(1,sizeof(*csi_MeasConfig));
  setupRelease_csi_MeasConfig->choice.setup = csi_MeasConfig;

  if (dl_antenna_ports > 1) {
    csi_MeasConfig->csi_IM_ResourceToAddModList = calloc(1,sizeof(*csi_MeasConfig->csi_IM_ResourceToAddModList));
    NR_CSI_IM_Resource_t *imres0 = calloc(1,sizeof(*imres0));
    imres0->csi_IM_ResourceId = 0;
    imres0->csi_IM_ResourceElementPattern = calloc(1,sizeof(*imres0->csi_IM_ResourceElementPattern));
    imres0->csi_IM_ResourceElementPattern->present = NR_CSI_IM_Resource__csi_IM_ResourceElementPattern_PR_pattern1;
    imres0->csi_IM_ResourceElementPattern->choice.pattern1 = calloc(1,sizeof(*imres0->csi_IM_ResourceElementPattern->choice.pattern1));
    imres0->csi_IM_ResourceElementPattern->choice.pattern1->subcarrierLocation_p1 = NR_CSI_IM_Resource__csi_IM_ResourceElementPattern__pattern1__subcarrierLocation_p1_s4;
    imres0->csi_IM_ResourceElementPattern->choice.pattern1->symbolLocation_p1 = 6;
    imres0->freqBand = calloc(1,sizeof(*imres0->freqBand));
    imres0->freqBand->startingRB = 0;
    imres0->freqBand->nrofRBs = ((curr_bwp>>2)+(curr_bwp%4>0))<<2;
    imres0->periodicityAndOffset = calloc(1,sizeof(*imres0->periodicityAndOffset));
    imres0->periodicityAndOffset->present = NR_CSI_ResourcePeriodicityAndOffset_PR_slots320;
    imres0->periodicityAndOffset->choice.slots320 = 0;
    ASN_SEQUENCE_ADD(&csi_MeasConfig->csi_IM_ResourceToAddModList->list,imres0);
    csi_MeasConfig->csi_IM_ResourceSetToAddModList = calloc(1,sizeof(*csi_MeasConfig->csi_IM_ResourceSetToAddModList));
    NR_CSI_IM_ResourceSet_t *imset0 = calloc(1,sizeof(*imset0));
    imset0->csi_IM_ResourceSetId = 0;
    NR_CSI_IM_ResourceId_t *res0 = calloc(1,sizeof(*res0));
    *res0 = 0;
    ASN_SEQUENCE_ADD(&imset0->csi_IM_Resources,res0);
    ASN_SEQUENCE_ADD(&csi_MeasConfig->csi_IM_ResourceSetToAddModList->list,imset0);
  }
  else {
    csi_MeasConfig->csi_IM_ResourceToAddModList = NULL;
    csi_MeasConfig->csi_IM_ResourceSetToAddModList = NULL;
  }

  csi_MeasConfig->nzp_CSI_RS_ResourceSetToReleaseList = NULL;

<<<<<<< HEAD
  config_csirs(scc, csi_MeasConfig, uid, dl_antenna_ports, curr_bwp, carrier->do_CSIRS);
=======
  config_csirs(scc, csi_MeasConfig, uid, dl_antenna_ports, curr_bwp, configuration->do_CSIRS);
>>>>>>> 25614263

  csi_MeasConfig->csi_SSB_ResourceSetToAddModList = calloc(1,sizeof(*csi_MeasConfig->csi_SSB_ResourceSetToAddModList));
  csi_MeasConfig->csi_SSB_ResourceSetToReleaseList = NULL;

  NR_CSI_SSB_ResourceSet_t *ssbresset0 = calloc(1,sizeof(*ssbresset0));
  ssbresset0->csi_SSB_ResourceSetId=0;

  uint64_t bitmap=0;
  switch (scc->ssb_PositionsInBurst->present) {
    case 1 :
      bitmap = ((uint64_t) scc->ssb_PositionsInBurst->choice.shortBitmap.buf[0])<<56;
      break;
    case 2 :
      bitmap = ((uint64_t) scc->ssb_PositionsInBurst->choice.mediumBitmap.buf[0])<<56;
      break;
    case 3 :
      for (int i=0; i<8; i++) {
        bitmap |= (((uint64_t) scc->ssb_PositionsInBurst->choice.longBitmap.buf[i])<<((7-i)*8));
      }
      break;
    default:
      AssertFatal(1==0,"SSB bitmap size value %d undefined (allowed values 1,2,3) \n", scc->ssb_PositionsInBurst->present);
  }

  NR_SSB_Index_t *ssbresset[64];
  for (int i=0;i<64;i++) {
    if ((bitmap>>(63-i))&0x01){
      ssbresset[i]=calloc(1,sizeof(*ssbresset[i]));
      *ssbresset[i] = i;
      ASN_SEQUENCE_ADD(&ssbresset0->csi_SSB_ResourceList.list,ssbresset[i]);
    }
  }
  ASN_SEQUENCE_ADD(&csi_MeasConfig->csi_SSB_ResourceSetToAddModList->list,ssbresset0);

  csi_MeasConfig->csi_ResourceConfigToAddModList = calloc(1,sizeof(*csi_MeasConfig->csi_ResourceConfigToAddModList));

  csi_MeasConfig->csi_ResourceConfigToReleaseList = NULL;
  NR_CSI_ResourceConfig_t *csires0 = calloc(1,sizeof(*csires0));
  csires0->csi_ResourceConfigId=0;
  csires0->csi_RS_ResourceSetList.present = NR_CSI_ResourceConfig__csi_RS_ResourceSetList_PR_nzp_CSI_RS_SSB;
  csires0->csi_RS_ResourceSetList.choice.nzp_CSI_RS_SSB = calloc(1,sizeof(*csires0->csi_RS_ResourceSetList.choice.nzp_CSI_RS_SSB));
  csires0->csi_RS_ResourceSetList.choice.nzp_CSI_RS_SSB->nzp_CSI_RS_ResourceSetList = calloc(1,sizeof(*csires0->csi_RS_ResourceSetList.choice.nzp_CSI_RS_SSB->nzp_CSI_RS_ResourceSetList));
  NR_NZP_CSI_RS_ResourceSetId_t *nzp0 = calloc(1,sizeof(*nzp0));
  *nzp0 = 0;
  ASN_SEQUENCE_ADD(&csires0->csi_RS_ResourceSetList.choice.nzp_CSI_RS_SSB->nzp_CSI_RS_ResourceSetList->list,nzp0);
  csires0->bwp_Id = 0;
  csires0->resourceType = NR_CSI_ResourceConfig__resourceType_periodic;
  ASN_SEQUENCE_ADD(&csi_MeasConfig->csi_ResourceConfigToAddModList->list,csires0);

<<<<<<< HEAD

=======
>>>>>>> 25614263
  NR_CSI_ResourceConfig_t *csires1 = calloc(1,sizeof(*csires1));
  csires1->csi_ResourceConfigId=1;
  csires1->csi_RS_ResourceSetList.present = NR_CSI_ResourceConfig__csi_RS_ResourceSetList_PR_nzp_CSI_RS_SSB;
  csires1->csi_RS_ResourceSetList.choice.nzp_CSI_RS_SSB = calloc(1,sizeof(*csires1->csi_RS_ResourceSetList.choice.nzp_CSI_RS_SSB));
  csires1->csi_RS_ResourceSetList.choice.nzp_CSI_RS_SSB->csi_SSB_ResourceSetList = calloc(1,sizeof(*csires1->csi_RS_ResourceSetList.choice.nzp_CSI_RS_SSB->csi_SSB_ResourceSetList));
  NR_CSI_SSB_ResourceSetId_t *ssbres00 = calloc(1,sizeof(*ssbres00));
  *ssbres00 = 0;
  ASN_SEQUENCE_ADD(&csires1->csi_RS_ResourceSetList.choice.nzp_CSI_RS_SSB->csi_SSB_ResourceSetList->list,ssbres00);
  csires1->bwp_Id = 0;
  csires1->resourceType = NR_CSI_ResourceConfig__resourceType_periodic;
  ASN_SEQUENCE_ADD(&csi_MeasConfig->csi_ResourceConfigToAddModList->list,csires1);

  if (dl_antenna_ports > 1) {
    NR_CSI_ResourceConfig_t *csires2 = calloc(1,sizeof(*csires2));
    csires2->csi_ResourceConfigId=2;
    csires2->csi_RS_ResourceSetList.present = NR_CSI_ResourceConfig__csi_RS_ResourceSetList_PR_csi_IM_ResourceSetList;
    csires2->csi_RS_ResourceSetList.choice.csi_IM_ResourceSetList = calloc(1,sizeof(*csires2->csi_RS_ResourceSetList.choice.csi_IM_ResourceSetList));
    NR_CSI_IM_ResourceSetId_t *csiim00 = calloc(1,sizeof(*csiim00));
    *csiim00 = 0;
    ASN_SEQUENCE_ADD(&csires2->csi_RS_ResourceSetList.choice.csi_IM_ResourceSetList->list,csiim00);
    csires2->bwp_Id=0;
    csires2->resourceType = NR_CSI_ResourceConfig__resourceType_periodic;
    ASN_SEQUENCE_ADD(&csi_MeasConfig->csi_ResourceConfigToAddModList->list,csires2);
  }

  NR_PUCCH_CSI_Resource_t *pucchcsires1 = calloc(1,sizeof(*pucchcsires1));
  pucchcsires1->uplinkBandwidthPartId=0;
  pucchcsires1->pucch_Resource=1;
  csi_MeasConfig->csi_ReportConfigToAddModList = calloc(1,sizeof(*csi_MeasConfig->csi_ReportConfigToAddModList));
  csi_MeasConfig->csi_ReportConfigToReleaseList = NULL;
  if (dl_antenna_ports > 1) {
    LOG_I(NR_RRC,"Filling CSI Report Config for RI_PMI_CQI\n");
    NR_CSI_ReportConfig_t *csirep1 = calloc(1,sizeof(*csirep1));
    csirep1->reportConfigId=0;
    csirep1->carrier=NULL;
    csirep1->resourcesForChannelMeasurement=0;
    csirep1->csi_IM_ResourcesForInterference=calloc(1,sizeof(*csirep1->csi_IM_ResourcesForInterference));
    *csirep1->csi_IM_ResourcesForInterference=2;
    csirep1->nzp_CSI_RS_ResourcesForInterference=NULL;
    csirep1->reportConfigType.present = NR_CSI_ReportConfig__reportConfigType_PR_periodic;
    csirep1->reportConfigType.choice.periodic = calloc(1,sizeof(*csirep1->reportConfigType.choice.periodic));
    csirep1->reportConfigType.choice.periodic->reportSlotConfig.present=NR_CSI_ReportPeriodicityAndOffset_PR_slots320;
<<<<<<< HEAD
    csirep1->reportConfigType.choice.periodic->reportSlotConfig.choice.slots320 = (8 + (20 * uid)) % 320;
=======
    csirep1->reportConfigType.choice.periodic->reportSlotConfig.choice.slots320 = 9 + (20 * uid) % 320;
>>>>>>> 25614263
    ASN_SEQUENCE_ADD(&csirep1->reportConfigType.choice.periodic->pucch_CSI_ResourceList.list,pucchcsires1);
    csirep1->reportQuantity.present = NR_CSI_ReportConfig__reportQuantity_PR_cri_RI_PMI_CQI;
    csirep1->reportQuantity.choice.cri_RI_PMI_CQI=(NULL_t)0;
    csirep1->reportFreqConfiguration = calloc(1,sizeof(*csirep1->reportFreqConfiguration));
    csirep1->reportFreqConfiguration->cqi_FormatIndicator = calloc(1,sizeof(*csirep1->reportFreqConfiguration->cqi_FormatIndicator));
    *csirep1->reportFreqConfiguration->cqi_FormatIndicator=NR_CSI_ReportConfig__reportFreqConfiguration__cqi_FormatIndicator_widebandCQI;
    csirep1->reportFreqConfiguration->pmi_FormatIndicator = calloc(1,sizeof(*csirep1->reportFreqConfiguration->pmi_FormatIndicator));
    *csirep1->reportFreqConfiguration->pmi_FormatIndicator=NR_CSI_ReportConfig__reportFreqConfiguration__pmi_FormatIndicator_widebandPMI;
    csirep1->reportFreqConfiguration->csi_ReportingBand = NULL;
/*calloc(1,sizeof(*csirep1->reportFreqConfiguration->csi_ReportingBand));
     csirep1->reportFreqConfiguration->csi_ReportingBand->present = NR_CSI_ReportConfig__reportFreqConfiguration__csi_ReportingBand_PR_subbands7;
     csirep1->reportFreqConfiguration->csi_ReportingBand->choice.subbands7.size=1;
     csirep1->reportFreqConfiguration->csi_ReportingBand->choice.subbands7.bits_unused=1;
     csirep1->reportFreqConfiguration->csi_ReportingBand->choice.subbands7.buf=malloc(1);
     csirep1->reportFreqConfiguration->csi_ReportingBand->choice.subbands7.buf[0]=254;*/
    csirep1->timeRestrictionForChannelMeasurements= NR_CSI_ReportConfig__timeRestrictionForChannelMeasurements_notConfigured;
    csirep1->timeRestrictionForInterferenceMeasurements=NR_CSI_ReportConfig__timeRestrictionForInterferenceMeasurements_notConfigured;
    csirep1->codebookConfig=calloc(1,sizeof(*csirep1->codebookConfig));
    csirep1->codebookConfig->codebookType.present = NR_CodebookConfig__codebookType_PR_type1;
    csirep1->codebookConfig->codebookType.choice.type1 = calloc(1,sizeof(*csirep1->codebookConfig->codebookType.choice.type1));
    csirep1->codebookConfig->codebookType.choice.type1->subType.present=NR_CodebookConfig__codebookType__type1__subType_PR_typeI_SinglePanel;
    csirep1->codebookConfig->codebookType.choice.type1->subType.choice.typeI_SinglePanel=calloc(1,sizeof(*csirep1->codebookConfig->codebookType.choice.type1->subType.choice.typeI_SinglePanel));
    csirep1->codebookConfig->codebookType.choice.type1->subType.choice.typeI_SinglePanel->nrOfAntennaPorts.present=
        NR_CodebookConfig__codebookType__type1__subType__typeI_SinglePanel__nrOfAntennaPorts_PR_two;
    csirep1->codebookConfig->codebookType.choice.type1->subType.choice.typeI_SinglePanel->nrOfAntennaPorts.choice.two=
        calloc(1,sizeof(*csirep1->codebookConfig->codebookType.choice.type1->subType.choice.typeI_SinglePanel->nrOfAntennaPorts.choice.two));
    csirep1->codebookConfig->codebookType.choice.type1->subType.choice.typeI_SinglePanel->nrOfAntennaPorts.choice.two->twoTX_CodebookSubsetRestriction.size=1;
    csirep1->codebookConfig->codebookType.choice.type1->subType.choice.typeI_SinglePanel->nrOfAntennaPorts.choice.two->twoTX_CodebookSubsetRestriction.bits_unused=2;
    csirep1->codebookConfig->codebookType.choice.type1->subType.choice.typeI_SinglePanel->nrOfAntennaPorts.choice.two->twoTX_CodebookSubsetRestriction.buf=malloc(1);
    csirep1->codebookConfig->codebookType.choice.type1->subType.choice.typeI_SinglePanel->nrOfAntennaPorts.choice.two->twoTX_CodebookSubsetRestriction.buf[0]=0xfc;
    csirep1->codebookConfig->codebookType.choice.type1->subType.choice.typeI_SinglePanel->typeI_SinglePanel_ri_Restriction.size=1;
    csirep1->codebookConfig->codebookType.choice.type1->subType.choice.typeI_SinglePanel->typeI_SinglePanel_ri_Restriction.bits_unused=0;
    csirep1->codebookConfig->codebookType.choice.type1->subType.choice.typeI_SinglePanel->typeI_SinglePanel_ri_Restriction.buf=malloc(1);
    csirep1->codebookConfig->codebookType.choice.type1->subType.choice.typeI_SinglePanel->typeI_SinglePanel_ri_Restriction.buf[0]=0x03;
    csirep1->codebookConfig->codebookType.choice.type1->codebookMode=1;
    csirep1->dummy = NULL;
    csirep1->groupBasedBeamReporting.present = NR_CSI_ReportConfig__groupBasedBeamReporting_PR_disabled;
    csirep1->groupBasedBeamReporting.choice.disabled=calloc(1,sizeof(*csirep1->groupBasedBeamReporting.choice.disabled));
    //csirep1->groupBasedBeamReporting.choice.disabled->nrofReportedRS = calloc(1,sizeof(*csirep1->groupBasedBeamReporting.choice.disabled->nrofReportedRS));
    //*csirep1->groupBasedBeamReporting.choice.disabled->nrofReportedRS=NR_CSI_ReportConfig__groupBasedBeamReporting__disabled__nrofReportedRS_n1;
    csirep1->cqi_Table = calloc(1,sizeof(*csirep1->cqi_Table));
    *csirep1->cqi_Table = NR_CSI_ReportConfig__cqi_Table_table1;
    csirep1->subbandSize = NR_CSI_ReportConfig__subbandSize_value2;
    csirep1->non_PMI_PortIndication = NULL;
    csirep1->ext1 = NULL;
    ASN_SEQUENCE_ADD(&csi_MeasConfig->csi_ReportConfigToAddModList->list,csirep1);
  }

  LOG_I(NR_RRC,"Filling CSI Report Config for CRI_RSRP\n");
  NR_CSI_ReportConfig_t *csirep2 = calloc(1,sizeof(*csirep2));
  csirep2->reportConfigId=1;
  csirep2->carrier=NULL;
  csirep2->resourcesForChannelMeasurement=0;
  csirep2->csi_IM_ResourcesForInterference=NULL;
  csirep2->nzp_CSI_RS_ResourcesForInterference=NULL;
  csirep2->reportConfigType.present = NR_CSI_ReportConfig__reportConfigType_PR_periodic;
  csirep2->reportConfigType.choice.periodic = calloc(1,sizeof(*csirep2->reportConfigType.choice.periodic));
  csirep2->reportConfigType.choice.periodic->reportSlotConfig.present=NR_CSI_ReportPeriodicityAndOffset_PR_slots320;
<<<<<<< HEAD
  csirep2->reportConfigType.choice.periodic->reportSlotConfig.choice.slots320 = (28 + (20 * uid)) % 320;
=======
  csirep2->reportConfigType.choice.periodic->reportSlotConfig.choice.slots320 = 29 + (20 * uid) % 320;
>>>>>>> 25614263
  ASN_SEQUENCE_ADD(&csirep2->reportConfigType.choice.periodic->pucch_CSI_ResourceList.list,pucchcsires1);
  csirep2->reportQuantity.present = NR_CSI_ReportConfig__reportQuantity_PR_cri_RSRP;
  csirep2->reportQuantity.choice.cri_RSRP=(NULL_t)0;
  csirep2->reportFreqConfiguration = calloc(1,sizeof(*csirep2->reportFreqConfiguration));
  csirep2->reportFreqConfiguration->cqi_FormatIndicator = NULL;
  csirep2->reportFreqConfiguration->pmi_FormatIndicator=NULL;
  csirep2->reportFreqConfiguration->csi_ReportingBand=NULL;
  csirep2->timeRestrictionForChannelMeasurements= NR_CSI_ReportConfig__timeRestrictionForChannelMeasurements_configured;
  csirep2->timeRestrictionForInterferenceMeasurements=NR_CSI_ReportConfig__timeRestrictionForInterferenceMeasurements_configured;
  csirep2->codebookConfig=NULL;
  csirep2->dummy = NULL;
  csirep2->groupBasedBeamReporting.present = NR_CSI_ReportConfig__groupBasedBeamReporting_PR_disabled;
  csirep2->groupBasedBeamReporting.choice.disabled=calloc(1,sizeof(*csirep2->groupBasedBeamReporting.choice.disabled));
  csirep2->groupBasedBeamReporting.choice.disabled->nrofReportedRS=calloc(1,sizeof(*csirep2->groupBasedBeamReporting.choice.disabled->nrofReportedRS));
  *csirep2->groupBasedBeamReporting.choice.disabled->nrofReportedRS=NR_CSI_ReportConfig__groupBasedBeamReporting__disabled__nrofReportedRS_n1;
  csirep2->cqi_Table = NULL;
  csirep2->subbandSize = NR_CSI_ReportConfig__subbandSize_value1;
  csirep2->non_PMI_PortIndication = NULL;
  csirep2->ext1 = NULL;
  ASN_SEQUENCE_ADD(&csi_MeasConfig->csi_ReportConfigToAddModList->list,csirep2);
}

void fill_initial_SpCellConfig(int uid,
                               NR_SpCellConfig_t *SpCellConfig,
                               NR_ServingCellConfigCommon_t *scc,
                               const gNB_RrcConfigurationReq *configuration)
{
  // This assert will never happen in the current implementation because NUMBER_OF_UE_MAX = 4.
  // However, if in the future NUMBER_OF_UE_MAX is increased, it will be necessary to improve the allocation of SRS resources,
  // where the startPosition = 2 or 3 and sl160 = 17, 17, 27 ... 157 only give us 30 different allocations.
  AssertFatal(uid>=0 && uid<30, "gNB cannot allocate the SRS resources\n");

  int curr_bwp = NRRIV2BW(scc->downlinkConfigCommon->initialDownlinkBWP->genericParameters.locationAndBandwidth,MAX_BWP_SIZE);
  SpCellConfig->servCellIndex = NULL;
  SpCellConfig->reconfigurationWithSync = NULL;
  SpCellConfig->rlmInSyncOutOfSyncThreshold = NULL;
  SpCellConfig->rlf_TimersAndConstants = NULL;
  SpCellConfig->spCellConfigDedicated = calloc(1,sizeof(*SpCellConfig->spCellConfigDedicated));
  SpCellConfig->spCellConfigDedicated->uplinkConfig = calloc(1,sizeof(*SpCellConfig->spCellConfigDedicated->uplinkConfig));
  NR_BWP_UplinkDedicated_t *initialUplinkBWP = calloc(1,sizeof(*initialUplinkBWP));
  SpCellConfig->spCellConfigDedicated->uplinkConfig->initialUplinkBWP = initialUplinkBWP;
  initialUplinkBWP->pucch_Config = calloc(1,sizeof(*initialUplinkBWP->pucch_Config));
  initialUplinkBWP->pucch_Config->present = NR_SetupRelease_PUCCH_Config_PR_setup;
  NR_PUCCH_Config_t *pucch_Config = calloc(1,sizeof(*pucch_Config));
  initialUplinkBWP->pucch_Config->choice.setup=pucch_Config;
  pucch_Config->resourceSetToAddModList = calloc(1,sizeof(*pucch_Config->resourceSetToAddModList));
  pucch_Config->resourceSetToReleaseList = NULL;
  NR_PUCCH_ResourceSet_t *pucchresset0=calloc(1,sizeof(*pucchresset0));
  NR_PUCCH_ResourceSet_t *pucchresset1=calloc(1,sizeof(*pucchresset1));
  pucchresset0->pucch_ResourceSetId = 0;
  NR_PUCCH_ResourceId_t *pucchresset0id0=calloc(1,sizeof(*pucchresset0id0));
  *pucchresset0id0=0;
  ASN_SEQUENCE_ADD(&pucchresset0->resourceList.list,pucchresset0id0);
  pucchresset0->maxPayloadSize=NULL;
  ASN_SEQUENCE_ADD(&pucch_Config->resourceSetToAddModList->list,pucchresset0);
  
  pucchresset1->pucch_ResourceSetId = 1;
  NR_PUCCH_ResourceId_t *pucchresset1id0=calloc(1,sizeof(*pucchresset1id0));
  *pucchresset1id0=1;
  ASN_SEQUENCE_ADD(&pucchresset1->resourceList.list,pucchresset1id0);
  pucchresset1->maxPayloadSize=NULL;
  ASN_SEQUENCE_ADD(&pucch_Config->resourceSetToAddModList->list,pucchresset1);

  pucch_Config->resourceToAddModList = calloc(1,sizeof(*pucch_Config->resourceToAddModList));
  pucch_Config->resourceToReleaseList = NULL;
  // configure one single PUCCH0 opportunity for initial connection procedure
  // one symbol (13)
  NR_PUCCH_Resource_t *pucchres0=calloc(1,sizeof(*pucchres0));
  pucchres0->pucch_ResourceId=0;
  //pucchres0->startingPRB=0;
  pucchres0->startingPRB=(8+uid) % (curr_bwp/2);
  LOG_D(NR_RRC, "pucchres0->startPRB %ld uid %d curr_bwp %d\n", pucchres0->startingPRB, uid, curr_bwp);
  pucchres0->intraSlotFrequencyHopping=NULL;
  pucchres0->secondHopPRB=NULL;
  pucchres0->format.present= NR_PUCCH_Resource__format_PR_format0;
  pucchres0->format.choice.format0=calloc(1,sizeof(*pucchres0->format.choice.format0));
  pucchres0->format.choice.format0->initialCyclicShift=0;
  pucchres0->format.choice.format0->nrofSymbols=1;
  pucchres0->format.choice.format0->startingSymbolIndex=13;
  ASN_SEQUENCE_ADD(&pucch_Config->resourceToAddModList->list,pucchres0);

  NR_PUCCH_Resource_t *pucchres2=calloc(1,sizeof(*pucchres2));
  pucchres2->pucch_ResourceId=1;
  pucchres2->startingPRB=0;
  pucchres2->intraSlotFrequencyHopping=NULL;
  pucchres2->secondHopPRB=NULL;
  pucchres2->format.present= NR_PUCCH_Resource__format_PR_format2;
  pucchres2->format.choice.format2=calloc(1,sizeof(*pucchres2->format.choice.format2));
  pucchres2->format.choice.format2->nrofPRBs=8;
  pucchres2->format.choice.format2->nrofSymbols=1;
  pucchres2->format.choice.format2->startingSymbolIndex=13;
  ASN_SEQUENCE_ADD(&pucch_Config->resourceToAddModList->list,pucchres2);

  pucch_Config->format2=calloc(1,sizeof(*pucch_Config->format2));
  pucch_Config->format2->present=NR_SetupRelease_PUCCH_FormatConfig_PR_setup;
  NR_PUCCH_FormatConfig_t *pucchfmt2 = calloc(1,sizeof(*pucchfmt2));
  pucch_Config->format2->choice.setup = pucchfmt2;
  pucchfmt2->interslotFrequencyHopping=NULL;
  pucchfmt2->additionalDMRS=NULL;
  pucchfmt2->maxCodeRate=calloc(1,sizeof(*pucchfmt2->maxCodeRate));
  *pucchfmt2->maxCodeRate=NR_PUCCH_MaxCodeRate_zeroDot35;
  pucchfmt2->nrofSlots=NULL;
  pucchfmt2->pi2BPSK=NULL;
  pucchfmt2->simultaneousHARQ_ACK_CSI=calloc(1,sizeof(*pucchfmt2->simultaneousHARQ_ACK_CSI));
  *pucchfmt2->simultaneousHARQ_ACK_CSI=NR_PUCCH_FormatConfig__simultaneousHARQ_ACK_CSI_true;

  pucch_Config->spatialRelationInfoToAddModList = calloc(1,sizeof(*pucch_Config->spatialRelationInfoToAddModList));
  NR_PUCCH_SpatialRelationInfo_t *pucchspatial = calloc(1,sizeof(*pucchspatial));
  pucchspatial->pucch_SpatialRelationInfoId = 1;
  pucchspatial->servingCellId = NULL;
<<<<<<< HEAD

  // TODO: Remove this if
  if(!carrier->do_CSIRS) {
    pucchspatial->referenceSignal.present = NR_PUCCH_SpatialRelationInfo__referenceSignal_PR_ssb_Index;
    pucchspatial->referenceSignal.choice.ssb_Index = 0;
  }

=======
  pucchspatial->referenceSignal.present = NR_PUCCH_SpatialRelationInfo__referenceSignal_PR_ssb_Index;
  pucchspatial->referenceSignal.choice.ssb_Index = 0;
>>>>>>> 25614263
  pucchspatial->pucch_PathlossReferenceRS_Id = 0;
  pucchspatial->p0_PUCCH_Id = 1;
  pucchspatial->closedLoopIndex = NR_PUCCH_SpatialRelationInfo__closedLoopIndex_i0;
  ASN_SEQUENCE_ADD(&pucch_Config->spatialRelationInfoToAddModList->list,pucchspatial);

  initialUplinkBWP->pusch_Config = calloc(1,sizeof(*initialUplinkBWP->pusch_Config));
  initialUplinkBWP->pusch_Config->present = NR_SetupRelease_PUSCH_Config_PR_setup;
  NR_PUSCH_Config_t *pusch_Config = calloc(1,sizeof(*pusch_Config));
  initialUplinkBWP->pusch_Config->choice.setup = pusch_Config;
  pusch_Config->dataScramblingIdentityPUSCH = NULL;
  pusch_Config->txConfig=calloc(1,sizeof(*pusch_Config->txConfig));
  *pusch_Config->txConfig= NR_PUSCH_Config__txConfig_codebook;
  pusch_Config->dmrs_UplinkForPUSCH_MappingTypeA = NULL;
  pusch_Config->dmrs_UplinkForPUSCH_MappingTypeB = calloc(1,sizeof(*pusch_Config->dmrs_UplinkForPUSCH_MappingTypeB));
  pusch_Config->dmrs_UplinkForPUSCH_MappingTypeB->present = NR_SetupRelease_DMRS_UplinkConfig_PR_setup;
  pusch_Config->dmrs_UplinkForPUSCH_MappingTypeB->choice.setup = calloc(1,sizeof(*pusch_Config->dmrs_UplinkForPUSCH_MappingTypeB->choice.setup));
  NR_DMRS_UplinkConfig_t *NR_DMRS_UplinkConfig = pusch_Config->dmrs_UplinkForPUSCH_MappingTypeB->choice.setup;
  NR_DMRS_UplinkConfig->dmrs_Type = NULL;
  NR_DMRS_UplinkConfig->dmrs_AdditionalPosition = NULL; /*calloc(1,sizeof(*NR_DMRS_UplinkConfig->dmrs_AdditionalPosition));
  *NR_DMRS_UplinkConfig->dmrs_AdditionalPosition = NR_DMRS_UplinkConfig__dmrs_AdditionalPosition_pos0;*/
  NR_DMRS_UplinkConfig->phaseTrackingRS=NULL;
  NR_DMRS_UplinkConfig->maxLength=NULL;
  NR_DMRS_UplinkConfig->transformPrecodingDisabled = calloc(1,sizeof(*NR_DMRS_UplinkConfig->transformPrecodingDisabled));
  NR_DMRS_UplinkConfig->transformPrecodingDisabled->scramblingID0 = NULL;
  NR_DMRS_UplinkConfig->transformPrecodingDisabled->scramblingID1 = NULL;
  NR_DMRS_UplinkConfig->transformPrecodingEnabled = NULL;
  pusch_Config->pusch_PowerControl = calloc(1,sizeof(*pusch_Config->pusch_PowerControl));
  pusch_Config->pusch_PowerControl->tpc_Accumulation = NULL;
  pusch_Config->pusch_PowerControl->msg3_Alpha = calloc(1,sizeof(*pusch_Config->pusch_PowerControl->msg3_Alpha));
  *pusch_Config->pusch_PowerControl->msg3_Alpha = NR_Alpha_alpha1;
  pusch_Config->pusch_PowerControl->p0_NominalWithoutGrant = calloc(1,sizeof(*pusch_Config->pusch_PowerControl->p0_NominalWithoutGrant));
  *pusch_Config->pusch_PowerControl->p0_NominalWithoutGrant = -76;
  pusch_Config->pusch_PowerControl->p0_AlphaSets = calloc(1,sizeof(*pusch_Config->pusch_PowerControl->p0_AlphaSets));
  NR_P0_PUSCH_AlphaSet_t *aset = calloc(1,sizeof(*aset));
  aset->p0_PUSCH_AlphaSetId=0;
  aset->p0=calloc(1,sizeof(*aset->p0));
  *aset->p0 = 0;
  aset->alpha=calloc(1,sizeof(*aset->alpha));
  *aset->alpha=NR_Alpha_alpha1;
  ASN_SEQUENCE_ADD(&pusch_Config->pusch_PowerControl->p0_AlphaSets->list,aset);
  pusch_Config->pusch_PowerControl->pathlossReferenceRSToAddModList = calloc(1,sizeof(*pusch_Config->pusch_PowerControl->pathlossReferenceRSToAddModList));
  NR_PUSCH_PathlossReferenceRS_t *plrefRS = calloc(1,sizeof(*plrefRS));
  plrefRS->pusch_PathlossReferenceRS_Id=0;
  plrefRS->referenceSignal.present = NR_PUSCH_PathlossReferenceRS__referenceSignal_PR_ssb_Index;
  plrefRS->referenceSignal.choice.ssb_Index = 0;
  ASN_SEQUENCE_ADD(&pusch_Config->pusch_PowerControl->pathlossReferenceRSToAddModList->list,plrefRS);
  pusch_Config->pusch_PowerControl->pathlossReferenceRSToReleaseList = NULL;
  pusch_Config->pusch_PowerControl->twoPUSCH_PC_AdjustmentStates = NULL;
  pusch_Config->pusch_PowerControl->deltaMCS = NULL;
  pusch_Config->pusch_PowerControl->sri_PUSCH_MappingToAddModList = calloc(1,sizeof(*pusch_Config->pusch_PowerControl->sri_PUSCH_MappingToAddModList));
  NR_SRI_PUSCH_PowerControl_t *sriPUSCHPC=calloc(1,sizeof(*sriPUSCHPC));
  sriPUSCHPC->sri_PUSCH_PowerControlId=0;
  sriPUSCHPC->sri_PUSCH_PathlossReferenceRS_Id=0;
  sriPUSCHPC->sri_P0_PUSCH_AlphaSetId=0;
  sriPUSCHPC->sri_PUSCH_ClosedLoopIndex=NR_SRI_PUSCH_PowerControl__sri_PUSCH_ClosedLoopIndex_i0;
  ASN_SEQUENCE_ADD(&pusch_Config->pusch_PowerControl->sri_PUSCH_MappingToAddModList->list,sriPUSCHPC);
  pusch_Config->pusch_PowerControl->sri_PUSCH_MappingToReleaseList = NULL;
  pusch_Config->frequencyHopping=NULL;
  pusch_Config->frequencyHoppingOffsetLists=NULL;
  pusch_Config->resourceAllocation = NR_PUSCH_Config__resourceAllocation_resourceAllocationType1;
  pusch_Config->pusch_TimeDomainAllocationList = NULL;
  pusch_Config->pusch_AggregationFactor=NULL;
  pusch_Config->mcs_Table=NULL;
  pusch_Config->mcs_TableTransformPrecoder=NULL;
  pusch_Config->transformPrecoder= NULL;
  if (scc->uplinkConfigCommon->initialUplinkBWP->rach_ConfigCommon->choice.setup->msg3_transformPrecoder == NULL) {
    pusch_Config->transformPrecoder=calloc(1,sizeof(*pusch_Config->transformPrecoder));
    *pusch_Config->transformPrecoder = NR_PUSCH_Config__transformPrecoder_disabled;
  }
  pusch_Config->codebookSubset=calloc(1,sizeof(*pusch_Config->codebookSubset));
  *pusch_Config->codebookSubset = NR_PUSCH_Config__codebookSubset_nonCoherent;
  pusch_Config->maxRank=calloc(1,sizeof(*pusch_Config->maxRank));
  *pusch_Config->maxRank= 1;
  pusch_Config->rbg_Size=NULL;
  pusch_Config->uci_OnPUSCH=NULL;
  pusch_Config->tp_pi2BPSK=NULL;

  initialUplinkBWP->srs_Config = calloc(1,sizeof(*initialUplinkBWP->srs_Config));
  initialUplinkBWP->srs_Config->present = NR_SetupRelease_SRS_Config_PR_setup;
  NR_SRS_Config_t *srs_Config = calloc(1,sizeof(*srs_Config));
  initialUplinkBWP->srs_Config->choice.setup=srs_Config;
  srs_Config->srs_ResourceSetToReleaseList=NULL;
  srs_Config->srs_ResourceSetToAddModList=calloc(1,sizeof(*srs_Config->srs_ResourceSetToAddModList));
  NR_SRS_ResourceSet_t *srs_resset0=calloc(1,sizeof(*srs_resset0));
  srs_resset0->srs_ResourceSetId = 0;
  srs_resset0->srs_ResourceIdList=calloc(1,sizeof(*srs_resset0->srs_ResourceIdList));
  NR_SRS_ResourceId_t *srs_resset0_id=calloc(1,sizeof(*srs_resset0_id));
  *srs_resset0_id=0;
  ASN_SEQUENCE_ADD(&srs_resset0->srs_ResourceIdList->list,srs_resset0_id);
  srs_Config->srs_ResourceToReleaseList=NULL;

  if (configuration->do_SRS) {
    srs_resset0->resourceType.present =  NR_SRS_ResourceSet__resourceType_PR_periodic;
    srs_resset0->resourceType.choice.periodic = calloc(1,sizeof(*srs_resset0->resourceType.choice.periodic));
    srs_resset0->resourceType.choice.periodic->associatedCSI_RS = NULL;
  } else {
    srs_resset0->resourceType.present =  NR_SRS_ResourceSet__resourceType_PR_aperiodic;
    srs_resset0->resourceType.choice.aperiodic = calloc(1,sizeof(*srs_resset0->resourceType.choice.aperiodic));
    srs_resset0->resourceType.choice.aperiodic->aperiodicSRS_ResourceTrigger=1;
    srs_resset0->resourceType.choice.aperiodic->csi_RS=NULL;
    srs_resset0->resourceType.choice.aperiodic->slotOffset= calloc(1,sizeof(*srs_resset0->resourceType.choice.aperiodic->slotOffset));
    *srs_resset0->resourceType.choice.aperiodic->slotOffset=2;
    srs_resset0->resourceType.choice.aperiodic->ext1=NULL;
  }

  srs_resset0->usage=NR_SRS_ResourceSet__usage_codebook;
  srs_resset0->alpha = calloc(1,sizeof(*srs_resset0->alpha));
  *srs_resset0->alpha = NR_Alpha_alpha1;
  srs_resset0->p0=calloc(1,sizeof(*srs_resset0->p0));
  *srs_resset0->p0=-80;
  srs_resset0->pathlossReferenceRS=NULL;
  srs_resset0->srs_PowerControlAdjustmentStates=NULL;
  ASN_SEQUENCE_ADD(&srs_Config->srs_ResourceSetToAddModList->list,srs_resset0);
  srs_Config->srs_ResourceToReleaseList=NULL;
  srs_Config->srs_ResourceToAddModList=calloc(1,sizeof(*srs_Config->srs_ResourceToAddModList));
  NR_SRS_Resource_t *srs_res0=calloc(1,sizeof(*srs_res0));
  srs_res0->srs_ResourceId=0;
  srs_res0->nrofSRS_Ports=NR_SRS_Resource__nrofSRS_Ports_port1;
  srs_res0->ptrs_PortIndex=NULL;
  srs_res0->transmissionComb.present=NR_SRS_Resource__transmissionComb_PR_n2;
  srs_res0->transmissionComb.choice.n2=calloc(1,sizeof(*srs_res0->transmissionComb.choice.n2));
  srs_res0->transmissionComb.choice.n2->combOffset_n2=0;
  srs_res0->transmissionComb.choice.n2->cyclicShift_n2=0;
  srs_res0->resourceMapping.startPosition = 2 + uid%2;
  srs_res0->resourceMapping.nrofSymbols=NR_SRS_Resource__resourceMapping__nrofSymbols_n1;
  srs_res0->resourceMapping.repetitionFactor=NR_SRS_Resource__resourceMapping__repetitionFactor_n1;
  srs_res0->freqDomainPosition=0;
  srs_res0->freqDomainShift=0;
  srs_res0->freqHopping.b_SRS=0;
  srs_res0->freqHopping.b_hop=0;
  srs_res0->freqHopping.c_SRS = rrc_get_max_nr_csrs(
      NRRIV2BW(scc->uplinkConfigCommon->initialUplinkBWP->genericParameters.locationAndBandwidth, 275),
      srs_res0->freqHopping.b_SRS);
  srs_res0->groupOrSequenceHopping=NR_SRS_Resource__groupOrSequenceHopping_neither;

  if (configuration->do_SRS) {
    srs_res0->resourceType.present= NR_SRS_Resource__resourceType_PR_periodic;
    srs_res0->resourceType.choice.periodic=calloc(1,sizeof(*srs_res0->resourceType.choice.periodic));
    srs_res0->resourceType.choice.periodic->periodicityAndOffset_p.present = NR_SRS_PeriodicityAndOffset_PR_sl160;
    srs_res0->resourceType.choice.periodic->periodicityAndOffset_p.choice.sl160 = 17 + (uid>1)*10; // 17/17/.../147/157 are mixed slots
  } else {
    srs_res0->resourceType.present= NR_SRS_Resource__resourceType_PR_aperiodic;
    srs_res0->resourceType.choice.aperiodic=calloc(1,sizeof(*srs_res0->resourceType.choice.aperiodic));
  }

  srs_res0->sequenceId=40;
  srs_res0->spatialRelationInfo=calloc(1,sizeof(*srs_res0->spatialRelationInfo));
  srs_res0->spatialRelationInfo->servingCellId=NULL;
  srs_res0->spatialRelationInfo->referenceSignal.present=NR_SRS_SpatialRelationInfo__referenceSignal_PR_csi_RS_Index;
  srs_res0->spatialRelationInfo->referenceSignal.choice.csi_RS_Index=0;
  ASN_SEQUENCE_ADD(&srs_Config->srs_ResourceToAddModList->list,srs_res0);

  // configure Scheduling request
  // 40 slot period 
  pucch_Config->schedulingRequestResourceToAddModList = calloc(1,sizeof(*pucch_Config->schedulingRequestResourceToAddModList));
  NR_SchedulingRequestResourceConfig_t *schedulingRequestResourceConfig = calloc(1,sizeof(*schedulingRequestResourceConfig));
  schedulingRequestResourceConfig->schedulingRequestResourceId = 1;
  schedulingRequestResourceConfig->schedulingRequestID= 0;
  schedulingRequestResourceConfig->periodicityAndOffset = calloc(1,sizeof(*schedulingRequestResourceConfig->periodicityAndOffset));
  schedulingRequestResourceConfig->periodicityAndOffset->present = NR_SchedulingRequestResourceConfig__periodicityAndOffset_PR_sl40;
  AssertFatal(scc->downlinkConfigCommon->initialDownlinkBWP->genericParameters.subcarrierSpacing==NR_SubcarrierSpacing_kHz30,
              "SCS != 30kHz\n");

  schedulingRequestResourceConfig->periodicityAndOffset->choice.sl40 = 8;
  schedulingRequestResourceConfig->resource = calloc(1,sizeof(*schedulingRequestResourceConfig->resource));
  *schedulingRequestResourceConfig->resource = 0;
  ASN_SEQUENCE_ADD(&pucch_Config->schedulingRequestResourceToAddModList->list,schedulingRequestResourceConfig);

 pucch_Config->dl_DataToUL_ACK = calloc(1,sizeof(*pucch_Config->dl_DataToUL_ACK));
 long *delay[8];
 for (int i=0;i<8;i++) {
   delay[i] = calloc(1,sizeof(*delay[i]));
   AssertFatal(configuration->minRXTXTIME >= 2 && configuration->minRXTXTIME < 7,
               "minRXTXTIME is %d but should be within [2,7)\n", configuration->minRXTXTIME);
   *delay[i] = i + configuration->minRXTXTIME;
   ASN_SEQUENCE_ADD(&pucch_Config->dl_DataToUL_ACK->list,delay[i]);
 }

  SpCellConfig->spCellConfigDedicated->initialDownlinkBWP = calloc(1,sizeof(*SpCellConfig->spCellConfigDedicated->initialDownlinkBWP));
  NR_BWP_DownlinkDedicated_t *bwp_Dedicated = SpCellConfig->spCellConfigDedicated->initialDownlinkBWP;
  bwp_Dedicated->pdcch_Config=calloc(1,sizeof(*bwp_Dedicated->pdcch_Config));
  bwp_Dedicated->pdcch_Config->present = NR_SetupRelease_PDCCH_Config_PR_setup;
  bwp_Dedicated->pdcch_Config->choice.setup = calloc(1,sizeof(*bwp_Dedicated->pdcch_Config->choice.setup));

  bwp_Dedicated->pdcch_Config->choice.setup->searchSpacesToAddModList = calloc(1,sizeof(*bwp_Dedicated->pdcch_Config->choice.setup->searchSpacesToAddModList));

  bwp_Dedicated->pdcch_Config->choice.setup->controlResourceSetToAddModList = calloc(1,sizeof(*bwp_Dedicated->pdcch_Config->choice.setup->controlResourceSetToAddModList));

  NR_ControlResourceSet_t *coreset = calloc(1,sizeof(*coreset));
  coreset->controlResourceSetId=1;
  // frequency domain resources depends on BWP size
  // options are 24, 48 or 96
  coreset->frequencyDomainResources.buf = calloc(1,6);
  if (0) {
     if (curr_bwp < 48)
       coreset->frequencyDomainResources.buf[0] = 0xf0;
     else
       coreset->frequencyDomainResources.buf[0] = 0xff;
     if (curr_bwp < 96)
       coreset->frequencyDomainResources.buf[1] = 0;
     else
       coreset->frequencyDomainResources.buf[1] = 0xff;
  } else {
     coreset->frequencyDomainResources.buf[0] = 0xf0;
     coreset->frequencyDomainResources.buf[1] = 0;
  }
  coreset->frequencyDomainResources.buf[2] = 0;
  coreset->frequencyDomainResources.buf[3] = 0;
  coreset->frequencyDomainResources.buf[4] = 0;
  coreset->frequencyDomainResources.buf[5] = 0;
  coreset->frequencyDomainResources.size = 6;
  coreset->frequencyDomainResources.bits_unused = 3;
  coreset->duration=1;
  coreset->cce_REG_MappingType.present = NR_ControlResourceSet__cce_REG_MappingType_PR_nonInterleaved;
  coreset->precoderGranularity = NR_ControlResourceSet__precoderGranularity_sameAsREG_bundle;

  coreset->tci_StatesPDCCH_ToAddList=NULL;
  coreset->tci_StatesPDCCH_ToReleaseList = NULL;
  coreset->tci_PresentInDCI = NULL;
  coreset->pdcch_DMRS_ScramblingID = NULL;

  ASN_SEQUENCE_ADD(&bwp_Dedicated->pdcch_Config->choice.setup->controlResourceSetToAddModList->list,
                   coreset);

  bwp_Dedicated->pdcch_Config->choice.setup->searchSpacesToAddModList = calloc(1,sizeof(*bwp_Dedicated->pdcch_Config->choice.setup->searchSpacesToAddModList));
  
  NR_SearchSpace_t *ss2 = calloc(1,sizeof(*ss2));
 
  ss2->searchSpaceId=2;
  ss2->controlResourceSetId=calloc(1,sizeof(*ss2->controlResourceSetId));
  *ss2->controlResourceSetId=1;
  ss2->monitoringSlotPeriodicityAndOffset=calloc(1,sizeof(*ss2->monitoringSlotPeriodicityAndOffset));
  ss2->monitoringSlotPeriodicityAndOffset->present = NR_SearchSpace__monitoringSlotPeriodicityAndOffset_PR_sl1;
  ss2->monitoringSlotPeriodicityAndOffset->choice.sl1=(NULL_t)0;
  ss2->duration=NULL;
  ss2->monitoringSymbolsWithinSlot = calloc(1,sizeof(*ss2->monitoringSymbolsWithinSlot));
  ss2->monitoringSymbolsWithinSlot->buf = calloc(1,2);
  ss2->monitoringSymbolsWithinSlot->size = 2;
  ss2->monitoringSymbolsWithinSlot->bits_unused = 2;
  ss2->monitoringSymbolsWithinSlot->buf[0]=0x80;
  ss2->monitoringSymbolsWithinSlot->buf[1]=0x0;
  ss2->nrofCandidates=calloc(1,sizeof(*ss2->nrofCandidates));
  ss2->nrofCandidates->aggregationLevel1 = NR_SearchSpace__nrofCandidates__aggregationLevel1_n0;
  ss2->nrofCandidates->aggregationLevel2 = NR_SearchSpace__nrofCandidates__aggregationLevel2_n2;
  ss2->nrofCandidates->aggregationLevel4 = NR_SearchSpace__nrofCandidates__aggregationLevel4_n0;
  ss2->nrofCandidates->aggregationLevel8 = NR_SearchSpace__nrofCandidates__aggregationLevel8_n0;
  ss2->nrofCandidates->aggregationLevel16 = NR_SearchSpace__nrofCandidates__aggregationLevel16_n0;
  ss2->searchSpaceType=calloc(1,sizeof(*ss2->searchSpaceType));
  ss2->searchSpaceType->present = NR_SearchSpace__searchSpaceType_PR_ue_Specific;
  ss2->searchSpaceType->choice.ue_Specific = calloc(1,sizeof(*ss2->searchSpaceType->choice.ue_Specific));
  ss2->searchSpaceType->choice.ue_Specific->dci_Formats=NR_SearchSpace__searchSpaceType__ue_Specific__dci_Formats_formats0_1_And_1_1;
  
  ASN_SEQUENCE_ADD(&bwp_Dedicated->pdcch_Config->choice.setup->searchSpacesToAddModList->list,
                   ss2);
  bwp_Dedicated->pdsch_Config=calloc(1,sizeof(*bwp_Dedicated->pdsch_Config));
  bwp_Dedicated->pdsch_Config->present = NR_SetupRelease_PDSCH_Config_PR_setup;
  bwp_Dedicated->pdsch_Config->choice.setup = calloc(1,sizeof(*bwp_Dedicated->pdsch_Config->choice.setup));
  bwp_Dedicated->pdsch_Config->choice.setup->dataScramblingIdentityPDSCH = NULL;
  bwp_Dedicated->pdsch_Config->choice.setup->dmrs_DownlinkForPDSCH_MappingTypeA = calloc(1,sizeof(*bwp_Dedicated->pdsch_Config->choice.setup->dmrs_DownlinkForPDSCH_MappingTypeA));
  bwp_Dedicated->pdsch_Config->choice.setup->dmrs_DownlinkForPDSCH_MappingTypeA->present= NR_SetupRelease_DMRS_DownlinkConfig_PR_setup;
  bwp_Dedicated->pdsch_Config->choice.setup->dmrs_DownlinkForPDSCH_MappingTypeA->choice.setup = calloc(1,sizeof(*bwp_Dedicated->pdsch_Config->choice.setup->dmrs_DownlinkForPDSCH_MappingTypeA->choice.setup));

  bwp_Dedicated->pdsch_Config->choice.setup->dmrs_DownlinkForPDSCH_MappingTypeA->choice.setup->dmrs_Type=NULL;
  bwp_Dedicated->pdsch_Config->choice.setup->dmrs_DownlinkForPDSCH_MappingTypeA->choice.setup->maxLength=NULL;

  bwp_Dedicated->pdsch_Config->choice.setup->dmrs_DownlinkForPDSCH_MappingTypeA->choice.setup->dmrs_AdditionalPosition = calloc(1,sizeof(*bwp_Dedicated->pdsch_Config->choice.setup->dmrs_DownlinkForPDSCH_MappingTypeA->choice.setup->dmrs_AdditionalPosition));
  *bwp_Dedicated->pdsch_Config->choice.setup->dmrs_DownlinkForPDSCH_MappingTypeA->choice.setup->dmrs_AdditionalPosition = NR_DMRS_DownlinkConfig__dmrs_AdditionalPosition_pos1;
  bwp_Dedicated->pdsch_Config->choice.setup->resourceAllocation = NR_PDSCH_Config__resourceAllocation_resourceAllocationType1;
  bwp_Dedicated->pdsch_Config->choice.setup->prb_BundlingType.present = NR_PDSCH_Config__prb_BundlingType_PR_staticBundling;
  bwp_Dedicated->pdsch_Config->choice.setup->prb_BundlingType.choice.staticBundling = calloc(1,sizeof(*bwp_Dedicated->pdsch_Config->choice.setup->prb_BundlingType.choice.staticBundling));
  bwp_Dedicated->pdsch_Config->choice.setup->prb_BundlingType.choice.staticBundling->bundleSize =
      calloc(1,sizeof(*bwp_Dedicated->pdsch_Config->choice.setup->prb_BundlingType.choice.staticBundling->bundleSize));
  *bwp_Dedicated->pdsch_Config->choice.setup->prb_BundlingType.choice.staticBundling->bundleSize = NR_PDSCH_Config__prb_BundlingType__staticBundling__bundleSize_wideband;

  bwp_Dedicated->pdsch_Config->choice.setup->tci_StatesToAddModList=calloc(1,sizeof(*bwp_Dedicated->pdsch_Config->choice.setup->tci_StatesToAddModList));
  NR_TCI_State_t *tcic;

  tcic=calloc(1,sizeof(*tcic));
  tcic->tci_StateId=0;
  tcic->qcl_Type1.cell=NULL;
  tcic->qcl_Type1.bwp_Id=NULL;
  tcic->qcl_Type1.referenceSignal.present = NR_QCL_Info__referenceSignal_PR_ssb;
  tcic->qcl_Type1.referenceSignal.choice.ssb = 0;
  tcic->qcl_Type1.qcl_Type=NR_QCL_Info__qcl_Type_typeD;

  ASN_SEQUENCE_ADD(&bwp_Dedicated->pdsch_Config->choice.setup->tci_StatesToAddModList->list,tcic);

  SpCellConfig->spCellConfigDedicated->tag_Id=0;
  SpCellConfig->spCellConfigDedicated->pdsch_ServingCellConfig=calloc(1,sizeof(*SpCellConfig->spCellConfigDedicated->pdsch_ServingCellConfig));
  NR_PDSCH_ServingCellConfig_t *pdsch_servingcellconfig = calloc(1,sizeof(*pdsch_servingcellconfig));
  SpCellConfig->spCellConfigDedicated->pdsch_ServingCellConfig->present = NR_SetupRelease_PDSCH_ServingCellConfig_PR_setup;
  SpCellConfig->spCellConfigDedicated->pdsch_ServingCellConfig->choice.setup = pdsch_servingcellconfig;

<<<<<<< HEAD
  // TODO: Delete this code and calls in update_cellGroupConfig()
  if (carrier->do_CSIRS) {
    struct NR_PUCCH_Config__spatialRelationInfoToAddModList *spatialRelationInfoToAddModList = calloc(1,sizeof(*spatialRelationInfoToAddModList));
    NR_PUCCH_SpatialRelationInfo_t *pucchspatial = calloc(1,sizeof(*pucchspatial));
    pucchspatial->pucch_SpatialRelationInfoId = 1;
    pucchspatial->servingCellId = NULL;
    pucchspatial->referenceSignal.present = NR_PUCCH_SpatialRelationInfo__referenceSignal_PR_csi_RS_Index;
    pucchspatial->referenceSignal.choice.csi_RS_Index = 0;
    pucchspatial->pucch_PathlossReferenceRS_Id = 0;
    pucchspatial->p0_PUCCH_Id = 1;
    pucchspatial->closedLoopIndex = NR_PUCCH_SpatialRelationInfo__closedLoopIndex_i0;
    ASN_SEQUENCE_ADD(&spatialRelationInfoToAddModList->list,pucchspatial);
    SpCellConfig->spCellConfigDedicated->uplinkConfig->initialUplinkBWP->pucch_Config->choice.setup->spatialRelationInfoToAddModList = spatialRelationInfoToAddModList;
    if(!SpCellConfig->spCellConfigDedicated->csi_MeasConfig) {
      SpCellConfig->spCellConfigDedicated->csi_MeasConfig=calloc(1,sizeof(*SpCellConfig->spCellConfigDedicated->csi_MeasConfig));
    }
    fill_default_csi_MeasConfig(uid, SpCellConfig->spCellConfigDedicated->csi_MeasConfig, scc, carrier);
  }

=======
>>>>>>> 25614263
  pdsch_servingcellconfig->codeBlockGroupTransmission = NULL;
  pdsch_servingcellconfig->xOverhead = NULL;
  pdsch_servingcellconfig->nrofHARQ_ProcessesForPDSCH = calloc(1, sizeof(*pdsch_servingcellconfig->nrofHARQ_ProcessesForPDSCH));
  *pdsch_servingcellconfig->nrofHARQ_ProcessesForPDSCH = NR_PDSCH_ServingCellConfig__nrofHARQ_ProcessesForPDSCH_n16;
  pdsch_servingcellconfig->pucch_Cell= NULL;
  pdsch_servingcellconfig->ext1=calloc(1,sizeof(*pdsch_servingcellconfig->ext1));
  pdsch_servingcellconfig->ext1->maxMIMO_Layers = calloc(1,sizeof(*pdsch_servingcellconfig->ext1->maxMIMO_Layers));
  *pdsch_servingcellconfig->ext1->maxMIMO_Layers = 2;

}

void fill_mastercellGroupConfig(NR_CellGroupConfig_t *cellGroupConfig, NR_CellGroupConfig_t *ue_context_mastercellGroup,int use_rlc_um_for_drb) {

  cellGroupConfig->cellGroupId = 0;
  cellGroupConfig->rlc_BearerToReleaseList = NULL;
  cellGroupConfig->rlc_BearerToAddModList = calloc(1, sizeof(*cellGroupConfig->rlc_BearerToAddModList));

  // RLC Bearer Config
  // TS38.331 9.2.1 Default SRB configurations
  NR_RLC_BearerConfig_t *rlc_BearerConfig                          = NULL;
  NR_RLC_Config_t *rlc_Config                                      = NULL;
  NR_LogicalChannelConfig_t *logicalChannelConfig                  = NULL;
  long *logicalChannelGroup                                        = NULL;
  rlc_BearerConfig                                                 = calloc(1, sizeof(NR_RLC_BearerConfig_t));
  rlc_BearerConfig->logicalChannelIdentity                         = 2;
  rlc_BearerConfig->servedRadioBearer                              = calloc(1, sizeof(*rlc_BearerConfig->servedRadioBearer));
  rlc_BearerConfig->servedRadioBearer->present                     = NR_RLC_BearerConfig__servedRadioBearer_PR_srb_Identity;
  rlc_BearerConfig->servedRadioBearer->choice.srb_Identity         = 2;
  rlc_BearerConfig->reestablishRLC                                 = NULL;
  rlc_Config                                                       = calloc(1, sizeof(NR_RLC_Config_t));
  rlc_Config->present                                              = NR_RLC_Config_PR_am;
  rlc_Config->choice.am                                            = calloc(1, sizeof(*rlc_Config->choice.am));
  rlc_Config->choice.am->dl_AM_RLC.sn_FieldLength                  = calloc(1, sizeof(NR_SN_FieldLengthAM_t));
  *(rlc_Config->choice.am->dl_AM_RLC.sn_FieldLength)               = NR_SN_FieldLengthAM_size12;
  rlc_Config->choice.am->dl_AM_RLC.t_Reassembly                    = NR_T_Reassembly_ms35;
  rlc_Config->choice.am->dl_AM_RLC.t_StatusProhibit                = NR_T_StatusProhibit_ms0;
  rlc_Config->choice.am->ul_AM_RLC.sn_FieldLength                  = calloc(1, sizeof(NR_SN_FieldLengthAM_t));
  *(rlc_Config->choice.am->ul_AM_RLC.sn_FieldLength)               = NR_SN_FieldLengthAM_size12;
  rlc_Config->choice.am->ul_AM_RLC.t_PollRetransmit                = NR_T_PollRetransmit_ms45;
  rlc_Config->choice.am->ul_AM_RLC.pollPDU                         = NR_PollPDU_infinity;
  rlc_Config->choice.am->ul_AM_RLC.pollByte                        = NR_PollByte_infinity;
  rlc_Config->choice.am->ul_AM_RLC.maxRetxThreshold                = NR_UL_AM_RLC__maxRetxThreshold_t8;
  rlc_BearerConfig->rlc_Config                                     = rlc_Config;
  logicalChannelConfig                                             = calloc(1, sizeof(NR_LogicalChannelConfig_t));
  logicalChannelConfig->ul_SpecificParameters                      = calloc(1, sizeof(*logicalChannelConfig->ul_SpecificParameters));
  logicalChannelConfig->ul_SpecificParameters->priority            = 3;
  logicalChannelConfig->ul_SpecificParameters->prioritisedBitRate  = NR_LogicalChannelConfig__ul_SpecificParameters__prioritisedBitRate_infinity;
  logicalChannelConfig->ul_SpecificParameters->bucketSizeDuration  = NR_LogicalChannelConfig__ul_SpecificParameters__bucketSizeDuration_ms5;
  logicalChannelGroup                                              = CALLOC(1, sizeof(long));
  *logicalChannelGroup                                             = 0;
  logicalChannelConfig->ul_SpecificParameters->logicalChannelGroup = logicalChannelGroup;
  logicalChannelConfig->ul_SpecificParameters->schedulingRequestID = CALLOC(1, sizeof(*logicalChannelConfig->ul_SpecificParameters->schedulingRequestID));
  *logicalChannelConfig->ul_SpecificParameters->schedulingRequestID = 0;
  logicalChannelConfig->ul_SpecificParameters->logicalChannelSR_Mask = 0;
  logicalChannelConfig->ul_SpecificParameters->logicalChannelSR_DelayTimerApplied = 0;
  rlc_BearerConfig->mac_LogicalChannelConfig                       = logicalChannelConfig;
  ASN_SEQUENCE_ADD(&cellGroupConfig->rlc_BearerToAddModList->list, rlc_BearerConfig);
  ASN_SEQUENCE_ADD(&ue_context_mastercellGroup->rlc_BearerToAddModList->list, rlc_BearerConfig);

  // DRB Configuration
  NR_RLC_BearerConfig_t *rlc_BearerConfig_drb                      = NULL;
  NR_RLC_Config_t *rlc_Config_drb                                  = NULL;
  NR_LogicalChannelConfig_t *logicalChannelConfig_drb              = NULL;
  long *logicalChannelGroup_drb                                    = NULL;
  rlc_BearerConfig_drb                                             = calloc(1, sizeof(NR_RLC_BearerConfig_t));
  rlc_BearerConfig_drb->logicalChannelIdentity                     = 4;
  rlc_BearerConfig_drb->servedRadioBearer                          = calloc(1, sizeof(*rlc_BearerConfig_drb->servedRadioBearer));
  rlc_BearerConfig_drb->servedRadioBearer->present                 = NR_RLC_BearerConfig__servedRadioBearer_PR_drb_Identity;
  rlc_BearerConfig_drb->servedRadioBearer->choice.drb_Identity     = 1;
  rlc_BearerConfig_drb->reestablishRLC                             = NULL;
  rlc_Config_drb                                                   = calloc(1, sizeof(NR_RLC_Config_t));

  if (use_rlc_um_for_drb) {
    nr_drb_config(rlc_Config_drb, NR_RLC_Config_PR_um_Bi_Directional);
  } else {
    nr_drb_config(rlc_Config_drb, NR_RLC_Config_PR_am);
  }

  rlc_BearerConfig_drb->rlc_Config                                 = rlc_Config_drb;
  logicalChannelConfig_drb                                             = calloc(1, sizeof(NR_LogicalChannelConfig_t));
  logicalChannelConfig_drb->ul_SpecificParameters                      = calloc(1, sizeof(*logicalChannelConfig_drb->ul_SpecificParameters));
  logicalChannelConfig_drb->ul_SpecificParameters->priority            = 13;
  logicalChannelConfig_drb->ul_SpecificParameters->prioritisedBitRate  = NR_LogicalChannelConfig__ul_SpecificParameters__prioritisedBitRate_kBps8;
  logicalChannelConfig_drb->ul_SpecificParameters->bucketSizeDuration  = NR_LogicalChannelConfig__ul_SpecificParameters__bucketSizeDuration_ms100;
  logicalChannelGroup_drb                                              = CALLOC(1, sizeof(long));
  *logicalChannelGroup_drb                                             = 1;
  logicalChannelConfig_drb->ul_SpecificParameters->logicalChannelGroup = logicalChannelGroup_drb;
  logicalChannelConfig_drb->ul_SpecificParameters->schedulingRequestID = CALLOC(1, sizeof(*logicalChannelConfig_drb->ul_SpecificParameters->schedulingRequestID));
  *logicalChannelConfig_drb->ul_SpecificParameters->schedulingRequestID = 0;
  logicalChannelConfig_drb->ul_SpecificParameters->logicalChannelSR_Mask = 0;
  logicalChannelConfig_drb->ul_SpecificParameters->logicalChannelSR_DelayTimerApplied = 0;
  rlc_BearerConfig_drb->mac_LogicalChannelConfig                       = logicalChannelConfig_drb;
  ASN_SEQUENCE_ADD(&cellGroupConfig->rlc_BearerToAddModList->list, rlc_BearerConfig_drb);
  ASN_SEQUENCE_ADD(&ue_context_mastercellGroup->rlc_BearerToAddModList->list, rlc_BearerConfig_drb);
}

void update_cellGroupConfig(NR_CellGroupConfig_t *cellGroupConfig,
                            rrc_gNB_carrier_data_t *carrier,
                            int uid,
<<<<<<< HEAD
                            NR_UE_NR_Capability_t *uecap) {

=======
                            NR_UE_NR_Capability_t *uecap,
                            const gNB_RrcConfigurationReq* configuration)
{
>>>>>>> 25614263
  NR_SpCellConfig_t *SpCellConfig = cellGroupConfig->spCellConfig;
  if (SpCellConfig == NULL) return;

  NR_ServingCellConfigCommon_t *scc = carrier->servingcellconfigcommon;

  // Config CSI-RS
<<<<<<< HEAD
  /*
  if (carrier->do_CSIRS) {
=======
  if (configuration->do_CSIRS) {
>>>>>>> 25614263
    struct NR_PUCCH_Config__spatialRelationInfoToAddModList *spatialRelationInfoToAddModList = calloc(1,sizeof(*spatialRelationInfoToAddModList));
    NR_PUCCH_SpatialRelationInfo_t *pucchspatial = calloc(1,sizeof(*pucchspatial));
    pucchspatial->pucch_SpatialRelationInfoId = 1;
    pucchspatial->servingCellId = NULL;
    pucchspatial->referenceSignal.present = NR_PUCCH_SpatialRelationInfo__referenceSignal_PR_csi_RS_Index;
    pucchspatial->referenceSignal.choice.csi_RS_Index = 0;
    pucchspatial->pucch_PathlossReferenceRS_Id = 0;
    pucchspatial->p0_PUCCH_Id = 1;
    pucchspatial->closedLoopIndex = NR_PUCCH_SpatialRelationInfo__closedLoopIndex_i0;
    ASN_SEQUENCE_ADD(&spatialRelationInfoToAddModList->list,pucchspatial);
    SpCellConfig->spCellConfigDedicated->uplinkConfig->initialUplinkBWP->pucch_Config->choice.setup->spatialRelationInfoToAddModList = spatialRelationInfoToAddModList;
    if(!SpCellConfig->spCellConfigDedicated->csi_MeasConfig) {
      SpCellConfig->spCellConfigDedicated->csi_MeasConfig=calloc(1,sizeof(*SpCellConfig->spCellConfigDedicated->csi_MeasConfig));
    }
<<<<<<< HEAD
    fill_default_csi_MeasConfig(uid, SpCellConfig->spCellConfigDedicated->csi_MeasConfig, scc, carrier);
  }
  */
=======
    fill_default_csi_MeasConfig(uid, SpCellConfig->spCellConfigDedicated->csi_MeasConfig, scc, configuration);
  }
>>>>>>> 25614263

  // Set DL MCS table
  NR_BWP_DownlinkDedicated_t *bwp_Dedicated = SpCellConfig->spCellConfigDedicated->initialDownlinkBWP;
  set_dl_mcs_table(scc->downlinkConfigCommon->initialDownlinkBWP->genericParameters.subcarrierSpacing,
<<<<<<< HEAD
                   uecap, SpCellConfig, bwp_Dedicated, scc);
=======
                   configuration->force_256qam_off ? NULL : uecap, bwp_Dedicated, scc);
>>>>>>> 25614263

  struct NR_ServingCellConfig__downlinkBWP_ToAddModList *DL_BWP_list = SpCellConfig->spCellConfigDedicated->downlinkBWP_ToAddModList;
  if (DL_BWP_list) {
    for (int i=0; i<DL_BWP_list->list.count; i++){
      NR_BWP_Downlink_t *bwp = DL_BWP_list->list.array[i];
      int scs = bwp->bwp_Common->genericParameters.subcarrierSpacing;
<<<<<<< HEAD
      set_dl_mcs_table(scs, uecap, SpCellConfig,bwp->bwp_Dedicated, carrier->servingcellconfigcommon);
=======
      set_dl_mcs_table(scs, configuration->force_256qam_off ? NULL : uecap, bwp->bwp_Dedicated, carrier->servingcellconfigcommon);
>>>>>>> 25614263
    }
  }
}

void fill_initial_cellGroupConfig(int uid,
                                  NR_CellGroupConfig_t *cellGroupConfig,
                                  NR_ServingCellConfigCommon_t *scc,
                                  const gNB_RrcConfigurationReq *configuration)
{
  NR_RLC_BearerConfig_t                            *rlc_BearerConfig     = NULL;
  NR_RLC_Config_t                                  *rlc_Config           = NULL;
  NR_LogicalChannelConfig_t                        *logicalChannelConfig = NULL;
  NR_MAC_CellGroupConfig_t                         *mac_CellGroupConfig  = NULL;
  NR_PhysicalCellGroupConfig_t	                   *physicalCellGroupConfig = NULL;
  long *logicalChannelGroup = NULL;
  
  cellGroupConfig->cellGroupId = 0;
  
  /* Rlc Bearer Config */
  /* TS38.331 9.2.1	Default SRB configurations */
  cellGroupConfig->rlc_BearerToAddModList                          = calloc(1, sizeof(*cellGroupConfig->rlc_BearerToAddModList));
  rlc_BearerConfig                                                 = calloc(1, sizeof(NR_RLC_BearerConfig_t));
  rlc_BearerConfig->logicalChannelIdentity                         = 1;
  rlc_BearerConfig->servedRadioBearer                              = calloc(1, sizeof(*rlc_BearerConfig->servedRadioBearer));
  rlc_BearerConfig->servedRadioBearer->present                     = NR_RLC_BearerConfig__servedRadioBearer_PR_srb_Identity;
  rlc_BearerConfig->servedRadioBearer->choice.srb_Identity         = 1;
  rlc_BearerConfig->reestablishRLC                                 = NULL;
  rlc_Config = calloc(1, sizeof(NR_RLC_Config_t));
  rlc_Config->present                                              = NR_RLC_Config_PR_am;
  rlc_Config->choice.am                                            = calloc(1, sizeof(*rlc_Config->choice.am));
  rlc_Config->choice.am->dl_AM_RLC.sn_FieldLength                  = calloc(1, sizeof(NR_SN_FieldLengthAM_t));
  *(rlc_Config->choice.am->dl_AM_RLC.sn_FieldLength)               = NR_SN_FieldLengthAM_size12;
  rlc_Config->choice.am->dl_AM_RLC.t_Reassembly                    = NR_T_Reassembly_ms35;
  rlc_Config->choice.am->dl_AM_RLC.t_StatusProhibit                = NR_T_StatusProhibit_ms0;
  rlc_Config->choice.am->ul_AM_RLC.sn_FieldLength                  = calloc(1, sizeof(NR_SN_FieldLengthAM_t));
  *(rlc_Config->choice.am->ul_AM_RLC.sn_FieldLength)               = NR_SN_FieldLengthAM_size12;
  rlc_Config->choice.am->ul_AM_RLC.t_PollRetransmit                = NR_T_PollRetransmit_ms45;
  rlc_Config->choice.am->ul_AM_RLC.pollPDU                         = NR_PollPDU_infinity;
  rlc_Config->choice.am->ul_AM_RLC.pollByte                        = NR_PollByte_infinity;
  rlc_Config->choice.am->ul_AM_RLC.maxRetxThreshold                = NR_UL_AM_RLC__maxRetxThreshold_t8;
  rlc_BearerConfig->rlc_Config                                     = rlc_Config;
  logicalChannelConfig                                             = calloc(1, sizeof(NR_LogicalChannelConfig_t));
  logicalChannelConfig->ul_SpecificParameters                      = calloc(1, sizeof(*logicalChannelConfig->ul_SpecificParameters));
  logicalChannelConfig->ul_SpecificParameters->priority            = 1;
  logicalChannelConfig->ul_SpecificParameters->prioritisedBitRate  = NR_LogicalChannelConfig__ul_SpecificParameters__prioritisedBitRate_infinity;
  logicalChannelGroup                                              = CALLOC(1, sizeof(long));
  *logicalChannelGroup                                             = 0;
  logicalChannelConfig->ul_SpecificParameters->logicalChannelGroup = logicalChannelGroup;
  logicalChannelConfig->ul_SpecificParameters->schedulingRequestID = CALLOC(1, sizeof(*logicalChannelConfig->ul_SpecificParameters->schedulingRequestID));
  *logicalChannelConfig->ul_SpecificParameters->schedulingRequestID = 0;
  logicalChannelConfig->ul_SpecificParameters->logicalChannelSR_Mask = 0;
  logicalChannelConfig->ul_SpecificParameters->logicalChannelSR_DelayTimerApplied = 0;
  rlc_BearerConfig->mac_LogicalChannelConfig                       = logicalChannelConfig;
  ASN_SEQUENCE_ADD(&cellGroupConfig->rlc_BearerToAddModList->list, rlc_BearerConfig);
  
  cellGroupConfig->rlc_BearerToReleaseList = NULL;
  
  /* mac CellGroup Config */
  if (1) {
    mac_CellGroupConfig                                                     = calloc(1, sizeof(*mac_CellGroupConfig));
    if (1) {
      mac_CellGroupConfig->schedulingRequestConfig                            = calloc(1, sizeof(*mac_CellGroupConfig->schedulingRequestConfig));
      mac_CellGroupConfig->schedulingRequestConfig->schedulingRequestToAddModList = CALLOC(1,sizeof(*mac_CellGroupConfig->schedulingRequestConfig->schedulingRequestToAddModList));
      struct NR_SchedulingRequestToAddMod *schedulingrequestlist;
      schedulingrequestlist = CALLOC(1,sizeof(*schedulingrequestlist));
      schedulingrequestlist->schedulingRequestId  = 0;
      schedulingrequestlist->sr_ProhibitTimer = CALLOC(1,sizeof(*schedulingrequestlist->sr_ProhibitTimer));
      *(schedulingrequestlist->sr_ProhibitTimer) = 0;
      schedulingrequestlist->sr_TransMax      = NR_SchedulingRequestToAddMod__sr_TransMax_n64;
      ASN_SEQUENCE_ADD(&(mac_CellGroupConfig->schedulingRequestConfig->schedulingRequestToAddModList->list),schedulingrequestlist);
    }
    mac_CellGroupConfig->bsr_Config                                         = calloc(1, sizeof(*mac_CellGroupConfig->bsr_Config));
    mac_CellGroupConfig->bsr_Config->periodicBSR_Timer                      = NR_BSR_Config__periodicBSR_Timer_sf10;
    mac_CellGroupConfig->bsr_Config->retxBSR_Timer                          = NR_BSR_Config__retxBSR_Timer_sf80;
    mac_CellGroupConfig->tag_Config                                         = calloc(1, sizeof(*mac_CellGroupConfig->tag_Config));
    mac_CellGroupConfig->tag_Config->tag_ToReleaseList = NULL;
    mac_CellGroupConfig->tag_Config->tag_ToAddModList  = calloc(1,sizeof(*mac_CellGroupConfig->tag_Config->tag_ToAddModList));
    struct NR_TAG *tag=calloc(1,sizeof(*tag));
    tag->tag_Id             = 0;
    tag->timeAlignmentTimer = NR_TimeAlignmentTimer_infinity;
    ASN_SEQUENCE_ADD(&mac_CellGroupConfig->tag_Config->tag_ToAddModList->list,tag);
    mac_CellGroupConfig->phr_Config                                         = calloc(1, sizeof(*mac_CellGroupConfig->phr_Config));
    mac_CellGroupConfig->phr_Config->present                                = NR_SetupRelease_PHR_Config_PR_setup;
    mac_CellGroupConfig->phr_Config->choice.setup                           = calloc(1, sizeof(*mac_CellGroupConfig->phr_Config->choice.setup));
    mac_CellGroupConfig->phr_Config->choice.setup->phr_PeriodicTimer        = NR_PHR_Config__phr_PeriodicTimer_sf10;
    mac_CellGroupConfig->phr_Config->choice.setup->phr_ProhibitTimer        = NR_PHR_Config__phr_ProhibitTimer_sf10;
    mac_CellGroupConfig->phr_Config->choice.setup->phr_Tx_PowerFactorChange = NR_PHR_Config__phr_Tx_PowerFactorChange_dB1;
  }
  cellGroupConfig->mac_CellGroupConfig                                      = mac_CellGroupConfig;

  physicalCellGroupConfig                                                   = calloc(1,sizeof(*physicalCellGroupConfig));
  physicalCellGroupConfig->p_NR_FR1                                         = calloc(1,sizeof(*physicalCellGroupConfig->p_NR_FR1));
  *physicalCellGroupConfig->p_NR_FR1                                        = 10;
  physicalCellGroupConfig->pdsch_HARQ_ACK_Codebook                          = NR_PhysicalCellGroupConfig__pdsch_HARQ_ACK_Codebook_dynamic;
  cellGroupConfig->physicalCellGroupConfig                                  = physicalCellGroupConfig;
  
  cellGroupConfig->spCellConfig                                             = calloc(1,sizeof(*cellGroupConfig->spCellConfig));
  
  fill_initial_SpCellConfig(uid,cellGroupConfig->spCellConfig,scc,configuration);
  
  cellGroupConfig->sCellToAddModList                                        = NULL;
  cellGroupConfig->sCellToReleaseList                                       = NULL;
}

//------------------------------------------------------------------------------
int     do_RRCSetup(rrc_gNB_ue_context_t         *const ue_context_pP,
                    uint8_t                      *const buffer,
                    const uint8_t                transaction_id,
                    OCTET_STRING_t               *masterCellGroup_from_DU,
                    NR_ServingCellConfigCommon_t *scc,
                    const gNB_RrcConfigurationReq *configuration)
//------------------------------------------------------------------------------
{
    asn_enc_rval_t                                   enc_rval;
    NR_DL_CCCH_Message_t                             dl_ccch_msg;
    NR_RRCSetup_t                                    *rrcSetup;
    NR_RRCSetup_IEs_t                                *ie;
    NR_SRB_ToAddMod_t                                *SRB1_config          = NULL;
    NR_PDCP_Config_t                                 *pdcp_Config          = NULL;
    NR_CellGroupConfig_t                             *cellGroupConfig      = NULL;
    char masterCellGroup_buf[3000];

    AssertFatal(ue_context_pP != NULL,"ue_context_p is null\n");
    gNB_RRC_UE_t *ue_p = &ue_context_pP->ue_context;
    NR_SRB_ToAddModList_t        **SRB_configList = &ue_p->SRB_configList;



    memset((void *)&dl_ccch_msg, 0, sizeof(NR_DL_CCCH_Message_t));
    dl_ccch_msg.message.present            = NR_DL_CCCH_MessageType_PR_c1;
    dl_ccch_msg.message.choice.c1          = CALLOC(1, sizeof(struct NR_DL_CCCH_MessageType__c1));
    dl_ccch_msg.message.choice.c1->present = NR_DL_CCCH_MessageType__c1_PR_rrcSetup;
    dl_ccch_msg.message.choice.c1->choice.rrcSetup = calloc(1, sizeof(NR_RRCSetup_t));

    rrcSetup = dl_ccch_msg.message.choice.c1->choice.rrcSetup;
    rrcSetup->criticalExtensions.present = NR_RRCSetup__criticalExtensions_PR_rrcSetup;
    rrcSetup->rrc_TransactionIdentifier  = transaction_id;
    rrcSetup->criticalExtensions.choice.rrcSetup = calloc(1, sizeof(NR_RRCSetup_IEs_t));
    ie = rrcSetup->criticalExtensions.choice.rrcSetup;

    /****************************** radioBearerConfig ******************************/

    /* Configure SRB1 */
    if (*SRB_configList) {
        free(*SRB_configList);
    }

    *SRB_configList = calloc(1, sizeof(NR_SRB_ToAddModList_t));
    // SRB1
    /* TODO */
    SRB1_config = calloc(1, sizeof(NR_SRB_ToAddMod_t));
    SRB1_config->srb_Identity = 1;
    // pdcp_Config->t_Reordering
    SRB1_config->pdcp_Config = pdcp_Config;
    ie->radioBearerConfig.srb_ToAddModList = *SRB_configList;
    ASN_SEQUENCE_ADD(&(*SRB_configList)->list, SRB1_config);

    ie->radioBearerConfig.srb3_ToRelease    = NULL;
    ie->radioBearerConfig.drb_ToAddModList  = NULL;
    ie->radioBearerConfig.drb_ToReleaseList = NULL;
    ie->radioBearerConfig.securityConfig    = NULL;
    
    /****************************** masterCellGroup ******************************/
    /* TODO */
    if (masterCellGroup_from_DU) {
      memcpy(&ie->masterCellGroup,masterCellGroup_from_DU,sizeof(*masterCellGroup_from_DU));
      // decode masterCellGroup OCTET_STRING received from DU and place in ue context
      uper_decode(NULL,
		  &asn_DEF_NR_CellGroupConfig,   //might be added prefix later
		  (void **)&cellGroupConfig,
		  (uint8_t *)masterCellGroup_from_DU->buf,
		  masterCellGroup_from_DU->size, 0, 0); 
      
      xer_fprint(stdout, &asn_DEF_NR_CellGroupConfig, (const void*)cellGroupConfig);
    }
    else {
      cellGroupConfig = calloc(1, sizeof(NR_CellGroupConfig_t));
      fill_initial_cellGroupConfig(ue_context_pP->local_uid, cellGroupConfig, scc, configuration);

      enc_rval = uper_encode_to_buffer(&asn_DEF_NR_CellGroupConfig,
				       NULL,
				       (void *)cellGroupConfig,
				       masterCellGroup_buf,
				       3000);
      
      if(enc_rval.encoded == -1) {
        LOG_E(NR_RRC, "ASN1 message CellGroupConfig encoding failed (%s, %lu)!\n",
	      enc_rval.failed_type->name, enc_rval.encoded);
        return -1;
      }
      
      if (OCTET_STRING_fromBuf(&ie->masterCellGroup, masterCellGroup_buf, (enc_rval.encoded+7)/8) == -1) {
        LOG_E(NR_RRC, "fatal: OCTET_STRING_fromBuf failed\n");
        return -1;
      }
    }

    ue_p->masterCellGroup = cellGroupConfig;

    if ( LOG_DEBUGFLAG(DEBUG_ASN1) ) {
      xer_fprint(stdout, &asn_DEF_NR_DL_CCCH_Message, (void *)&dl_ccch_msg);
    }
    enc_rval = uper_encode_to_buffer(&asn_DEF_NR_DL_CCCH_Message,
				     NULL,
				     (void *)&dl_ccch_msg,
				     buffer,
				     1000);
    
    if(enc_rval.encoded == -1) {
      LOG_E(NR_RRC, "[gNB AssertFatal]ASN1 message encoding failed (%s, %lu)!\n",
	    enc_rval.failed_type->name, enc_rval.encoded);
      return -1;
    }
    
    LOG_D(NR_RRC,"RRCSetup Encoded %zd bits (%zd bytes)\n",
            enc_rval.encoded,(enc_rval.encoded+7)/8);
    return((enc_rval.encoded+7)/8);
}

uint8_t do_NR_SecurityModeCommand(
  const protocol_ctxt_t *const ctxt_pP,
  uint8_t *const buffer,
  const uint8_t Transaction_id,
  const uint8_t cipheringAlgorithm,
  NR_IntegrityProtAlgorithm_t *integrityProtAlgorithm
)
//------------------------------------------------------------------------------
{
  NR_DL_DCCH_Message_t dl_dcch_msg;
  asn_enc_rval_t enc_rval;
  memset(&dl_dcch_msg,0,sizeof(NR_DL_DCCH_Message_t));
  dl_dcch_msg.message.present           = NR_DL_DCCH_MessageType_PR_c1;
  dl_dcch_msg.message.choice.c1=CALLOC(1,sizeof(struct NR_DL_DCCH_MessageType__c1));
  dl_dcch_msg.message.choice.c1->present = NR_DL_DCCH_MessageType__c1_PR_securityModeCommand;
  dl_dcch_msg.message.choice.c1->choice.securityModeCommand = CALLOC(1, sizeof(struct NR_SecurityModeCommand));
  dl_dcch_msg.message.choice.c1->choice.securityModeCommand->rrc_TransactionIdentifier = Transaction_id;
  dl_dcch_msg.message.choice.c1->choice.securityModeCommand->criticalExtensions.present = NR_SecurityModeCommand__criticalExtensions_PR_securityModeCommand;

  dl_dcch_msg.message.choice.c1->choice.securityModeCommand->criticalExtensions.choice.securityModeCommand =
		  CALLOC(1, sizeof(struct NR_SecurityModeCommand_IEs));
  // the two following information could be based on the mod_id
  dl_dcch_msg.message.choice.c1->choice.securityModeCommand->criticalExtensions.choice.securityModeCommand->securityConfigSMC.securityAlgorithmConfig.cipheringAlgorithm
    = (NR_CipheringAlgorithm_t)cipheringAlgorithm;
  dl_dcch_msg.message.choice.c1->choice.securityModeCommand->criticalExtensions.choice.securityModeCommand->securityConfigSMC.securityAlgorithmConfig.integrityProtAlgorithm
    = integrityProtAlgorithm;

  if ( LOG_DEBUGFLAG(DEBUG_ASN1) ) {
    xer_fprint(stdout, &asn_DEF_NR_DL_DCCH_Message, (void *)&dl_dcch_msg);
  }

  enc_rval = uper_encode_to_buffer(&asn_DEF_NR_DL_DCCH_Message,
                                   NULL,
                                   (void *)&dl_dcch_msg,
                                   buffer,
                                   100);

  if(enc_rval.encoded == -1) {
    LOG_I(NR_RRC, "[gNB AssertFatal]ASN1 message encoding failed (%s, %lu)!\n",
          enc_rval.failed_type->name, enc_rval.encoded);
    return -1;
  }

  LOG_D(NR_RRC,"[gNB %d] securityModeCommand for UE %x Encoded %zd bits (%zd bytes)\n",
        ctxt_pP->module_id,
        ctxt_pP->rnti,
        enc_rval.encoded,
        (enc_rval.encoded+7)/8);

  if (enc_rval.encoded==-1) {
    LOG_E(NR_RRC,"[gNB %d] ASN1 : securityModeCommand encoding failed for UE %x\n",
          ctxt_pP->module_id,
          ctxt_pP->rnti);
    return(-1);
  }

  //  rrc_ue_process_ueCapabilityEnquiry(0,1000,&dl_dcch_msg.message.choice.c1.choice.ueCapabilityEnquiry,0);
  //  exit(-1);
  return((enc_rval.encoded+7)/8);
}

/*TODO*/
//------------------------------------------------------------------------------
uint8_t do_NR_SA_UECapabilityEnquiry( const protocol_ctxt_t *const ctxt_pP,
                                   uint8_t               *const buffer,
                                   const uint8_t                Transaction_id)
//------------------------------------------------------------------------------
{
  NR_UE_CapabilityRequestFilterNR_t *sa_band_filter;
  NR_FreqBandList_t *sa_band_list;
  NR_FreqBandInformation_t *sa_band_info;
  NR_FreqBandInformationNR_t *sa_band_infoNR;

  NR_DL_DCCH_Message_t dl_dcch_msg;
  NR_UE_CapabilityRAT_Request_t *ue_capabilityrat_request;

  asn_enc_rval_t enc_rval;
  memset(&dl_dcch_msg,0,sizeof(NR_DL_DCCH_Message_t));
  dl_dcch_msg.message.present           = NR_DL_DCCH_MessageType_PR_c1;
  dl_dcch_msg.message.choice.c1 = CALLOC(1,sizeof(struct NR_DL_DCCH_MessageType__c1));
  dl_dcch_msg.message.choice.c1->present = NR_DL_DCCH_MessageType__c1_PR_ueCapabilityEnquiry;
  dl_dcch_msg.message.choice.c1->choice.ueCapabilityEnquiry = CALLOC(1,sizeof(struct NR_UECapabilityEnquiry));
  dl_dcch_msg.message.choice.c1->choice.ueCapabilityEnquiry->rrc_TransactionIdentifier = Transaction_id;
  dl_dcch_msg.message.choice.c1->choice.ueCapabilityEnquiry->criticalExtensions.present = NR_UECapabilityEnquiry__criticalExtensions_PR_ueCapabilityEnquiry;
  dl_dcch_msg.message.choice.c1->choice.ueCapabilityEnquiry->criticalExtensions.choice.ueCapabilityEnquiry = CALLOC(1,sizeof(struct NR_UECapabilityEnquiry_IEs));
  ue_capabilityrat_request =  CALLOC(1,sizeof(NR_UE_CapabilityRAT_Request_t));
  memset(ue_capabilityrat_request,0,sizeof(NR_UE_CapabilityRAT_Request_t));
  ue_capabilityrat_request->rat_Type = NR_RAT_Type_nr;

  sa_band_infoNR = (NR_FreqBandInformationNR_t*)calloc(1,sizeof(NR_FreqBandInformationNR_t));
  sa_band_infoNR->bandNR = 78;
  sa_band_info = (NR_FreqBandInformation_t*)calloc(1,sizeof(NR_FreqBandInformation_t));
  sa_band_info->present = NR_FreqBandInformation_PR_bandInformationNR;
  sa_band_info->choice.bandInformationNR = sa_band_infoNR;
  
  sa_band_list = (NR_FreqBandList_t *)calloc(1, sizeof(NR_FreqBandList_t));
  ASN_SEQUENCE_ADD(&sa_band_list->list, sa_band_info);

  sa_band_filter = (NR_UE_CapabilityRequestFilterNR_t*)calloc(1,sizeof(NR_UE_CapabilityRequestFilterNR_t));
  sa_band_filter->frequencyBandListFilter = sa_band_list;

  OCTET_STRING_t req_freq;
  unsigned char req_freq_buf[1024];
  enc_rval = uper_encode_to_buffer(&asn_DEF_NR_UE_CapabilityRequestFilterNR,
				   NULL,
				   (void *)sa_band_filter,
				   req_freq_buf,
				   1024);

  if ( LOG_DEBUGFLAG(DEBUG_ASN1) ) {
    xer_fprint(stdout, &asn_DEF_NR_UE_CapabilityRequestFilterNR, (void *)sa_band_filter);
  }

  req_freq.buf = req_freq_buf;
  req_freq.size = (enc_rval.encoded+7)/8;

  ue_capabilityrat_request->capabilityRequestFilter = &req_freq;

  ASN_SEQUENCE_ADD(&dl_dcch_msg.message.choice.c1->choice.ueCapabilityEnquiry->criticalExtensions.choice.ueCapabilityEnquiry->ue_CapabilityRAT_RequestList.list,
                   ue_capabilityrat_request);


  if ( LOG_DEBUGFLAG(DEBUG_ASN1) ) {
    xer_fprint(stdout, &asn_DEF_NR_DL_DCCH_Message, (void *)&dl_dcch_msg);
  }

  enc_rval = uper_encode_to_buffer(&asn_DEF_NR_DL_DCCH_Message,
                                   NULL,
                                   (void *)&dl_dcch_msg,
                                   buffer,
                                   100);

  if(enc_rval.encoded == -1) {
    LOG_I(NR_RRC, "[gNB AssertFatal]ASN1 message encoding failed (%s, %lu)!\n",
          enc_rval.failed_type->name, enc_rval.encoded);
    return -1;
  }

  LOG_D(NR_RRC,"[gNB %d] NR UECapabilityRequest for UE %x Encoded %zd bits (%zd bytes)\n",
        ctxt_pP->module_id,
        ctxt_pP->rnti,
        enc_rval.encoded,
        (enc_rval.encoded+7)/8);

  if (enc_rval.encoded==-1) {
    LOG_E(NR_RRC,"[gNB %d] ASN1 : NR UECapabilityRequest encoding failed for UE %x\n",
          ctxt_pP->module_id,
          ctxt_pP->rnti);
    return(-1);
  }

  return((enc_rval.encoded+7)/8);
}


uint8_t do_NR_RRCRelease(uint8_t                            *buffer,
                         size_t                              buffer_size,
                         uint8_t                             Transaction_id) {
  asn_enc_rval_t enc_rval;
  NR_DL_DCCH_Message_t dl_dcch_msg;
  NR_RRCRelease_t *rrcConnectionRelease;
  memset(&dl_dcch_msg,0,sizeof(NR_DL_DCCH_Message_t));
  dl_dcch_msg.message.present           = NR_DL_DCCH_MessageType_PR_c1;
  dl_dcch_msg.message.choice.c1=CALLOC(1,sizeof(struct NR_DL_DCCH_MessageType__c1));
  dl_dcch_msg.message.choice.c1->present = NR_DL_DCCH_MessageType__c1_PR_rrcRelease;
  dl_dcch_msg.message.choice.c1->choice.rrcRelease = CALLOC(1, sizeof(NR_RRCRelease_t));
  rrcConnectionRelease = dl_dcch_msg.message.choice.c1->choice.rrcRelease;
  // RRCConnectionRelease
  rrcConnectionRelease->rrc_TransactionIdentifier = Transaction_id;
  rrcConnectionRelease->criticalExtensions.present = NR_RRCRelease__criticalExtensions_PR_rrcRelease;
  rrcConnectionRelease->criticalExtensions.choice.rrcRelease = CALLOC(1, sizeof(NR_RRCRelease_IEs_t));
  rrcConnectionRelease->criticalExtensions.choice.rrcRelease->deprioritisationReq =
      CALLOC(1, sizeof(struct NR_RRCRelease_IEs__deprioritisationReq));
  rrcConnectionRelease->criticalExtensions.choice.rrcRelease->deprioritisationReq->deprioritisationType =
      NR_RRCRelease_IEs__deprioritisationReq__deprioritisationType_nr;
  rrcConnectionRelease->criticalExtensions.choice.rrcRelease->deprioritisationReq->deprioritisationTimer =
      NR_RRCRelease_IEs__deprioritisationReq__deprioritisationTimer_min10;

  enc_rval = uper_encode_to_buffer(&asn_DEF_NR_DL_DCCH_Message,
                                   NULL,
                                   (void *)&dl_dcch_msg,
                                   buffer,
                                   buffer_size);
  if(enc_rval.encoded == -1) {
    LOG_I(NR_RRC, "[gNB AssertFatal]ASN1 message encoding failed (%s, %lu)!\n",
        enc_rval.failed_type->name, enc_rval.encoded);
    return -1;
  }
  return((enc_rval.encoded+7)/8);
}

//------------------------------------------------------------------------------
int16_t do_RRCReconfiguration(
    const protocol_ctxt_t        *const ctxt_pP,
    uint8_t                      *buffer,
    size_t                        buffer_size,
    uint8_t                       Transaction_id,
    NR_SRB_ToAddModList_t        *SRB_configList,
    NR_DRB_ToAddModList_t        *DRB_configList,
    NR_DRB_ToReleaseList_t       *DRB_releaseList,
    NR_SecurityConfig_t          *security_config,
    NR_SDAP_Config_t             *sdap_config,
    NR_MeasConfig_t              *meas_config,
    struct NR_RRCReconfiguration_v1530_IEs__dedicatedNAS_MessageList *dedicatedNAS_MessageList,
    rrc_gNB_ue_context_t         *const ue_context_pP,
    rrc_gNB_carrier_data_t       *carrier,
    const gNB_RrcConfigurationReq *configuration,
    NR_MAC_CellGroupConfig_t     *mac_CellGroupConfig,
    NR_CellGroupConfig_t         *cellGroupConfig)
//------------------------------------------------------------------------------
{
    NR_DL_DCCH_Message_t                             dl_dcch_msg;
    asn_enc_rval_t                                   enc_rval;
    NR_RRCReconfiguration_IEs_t                      *ie;
    unsigned char masterCellGroup_buf[1000];

    memset(&dl_dcch_msg, 0, sizeof(NR_DL_DCCH_Message_t));
    dl_dcch_msg.message.present            = NR_DL_DCCH_MessageType_PR_c1;
    dl_dcch_msg.message.choice.c1          = CALLOC(1, sizeof(struct NR_DL_DCCH_MessageType__c1));
    dl_dcch_msg.message.choice.c1->present = NR_DL_DCCH_MessageType__c1_PR_rrcReconfiguration;

    dl_dcch_msg.message.choice.c1->choice.rrcReconfiguration = calloc(1, sizeof(NR_RRCReconfiguration_t));
    dl_dcch_msg.message.choice.c1->choice.rrcReconfiguration->rrc_TransactionIdentifier = Transaction_id;
    dl_dcch_msg.message.choice.c1->choice.rrcReconfiguration->criticalExtensions.present = NR_RRCReconfiguration__criticalExtensions_PR_rrcReconfiguration;

    /******************** Radio Bearer Config ********************/
    /* Configure Security */
    // security_config    =  CALLOC(1, sizeof(NR_SecurityConfig_t));
    // security_config->securityAlgorithmConfig = CALLOC(1, sizeof(*ie->radioBearerConfig->securityConfig->securityAlgorithmConfig));
    // security_config->securityAlgorithmConfig->cipheringAlgorithm     = NR_CipheringAlgorithm_nea0;
    // security_config->securityAlgorithmConfig->integrityProtAlgorithm = NULL;
    // security_config->keyToUse = CALLOC(1, sizeof(*ie->radioBearerConfig->securityConfig->keyToUse));
    // *security_config->keyToUse = NR_SecurityConfig__keyToUse_master;

    ie = calloc(1, sizeof(NR_RRCReconfiguration_IEs_t));
    if (SRB_configList || DRB_configList) {
      ie->radioBearerConfig = calloc(1, sizeof(NR_RadioBearerConfig_t));
      ie->radioBearerConfig->srb_ToAddModList  = SRB_configList;
      ie->radioBearerConfig->drb_ToAddModList  = DRB_configList;
      ie->radioBearerConfig->securityConfig    = security_config;
      ie->radioBearerConfig->srb3_ToRelease    = NULL;
      ie->radioBearerConfig->drb_ToReleaseList = DRB_releaseList;
    }

    /******************** Meas Config ********************/
    // measConfig
    ie->measConfig = meas_config;
    // lateNonCriticalExtension
    ie->lateNonCriticalExtension = NULL;
    // nonCriticalExtension

    if (cellGroupConfig || dedicatedNAS_MessageList) {
      ie->nonCriticalExtension = calloc(1, sizeof(NR_RRCReconfiguration_v1530_IEs_t));
      if (dedicatedNAS_MessageList)
        ie->nonCriticalExtension->dedicatedNAS_MessageList = dedicatedNAS_MessageList;
    }

    if(cellGroupConfig!=NULL){
      update_cellGroupConfig(cellGroupConfig,
                             carrier,
                             ue_context_pP->local_uid,
<<<<<<< HEAD
                             ue_context_pP->ue_context.UE_Capability_nr);
=======
                             ue_context_pP->ue_context.UE_Capability_nr,
                             configuration);
>>>>>>> 25614263
      enc_rval = uper_encode_to_buffer(&asn_DEF_NR_CellGroupConfig,
          NULL,
          (void *)cellGroupConfig,
          masterCellGroup_buf,
          1000);
      if(enc_rval.encoded == -1) {
        LOG_E(NR_RRC, "ASN1 message CellGroupConfig encoding failed (%s, %lu)!\n",
            enc_rval.failed_type->name, enc_rval.encoded);
        return -1;
      }
      xer_fprint(stdout, &asn_DEF_NR_CellGroupConfig, (const void*)cellGroupConfig);
      ie->nonCriticalExtension->masterCellGroup = calloc(1,sizeof(OCTET_STRING_t));

      ie->nonCriticalExtension->masterCellGroup->buf = masterCellGroup_buf;
      ie->nonCriticalExtension->masterCellGroup->size = (enc_rval.encoded+7)/8;
    }

    dl_dcch_msg.message.choice.c1->choice.rrcReconfiguration->criticalExtensions.choice.rrcReconfiguration = ie;

    //if ( LOG_DEBUGFLAG(DEBUG_ASN1) ) {
        xer_fprint(stdout, &asn_DEF_NR_DL_DCCH_Message, (void *)&dl_dcch_msg);
    //}

    enc_rval = uper_encode_to_buffer(&asn_DEF_NR_DL_DCCH_Message,
                                    NULL,
                                    (void *)&dl_dcch_msg,
                                    buffer,
                                    buffer_size);

    if(enc_rval.encoded == -1) {
        LOG_I(NR_RRC, "[gNB AssertFatal]ASN1 message encoding failed (%s, %lu)!\n",
            enc_rval.failed_type->name, enc_rval.encoded);
        return -1;
    }

    LOG_D(NR_RRC,"[gNB %d] RRCReconfiguration for UE %x Encoded %zd bits (%zd bytes)\n",
            ctxt_pP->module_id,
            ctxt_pP->rnti,
            enc_rval.encoded,
            (enc_rval.encoded+7)/8);

    if (enc_rval.encoded == -1) {
        LOG_E(NR_RRC,"[gNB %d] ASN1 : RRCReconfiguration encoding failed for UE %x\n",
            ctxt_pP->module_id,
            ctxt_pP->rnti);
        return(-1);
    }

    return((enc_rval.encoded+7)/8);
}


uint8_t do_RRCSetupRequest(uint8_t Mod_id, uint8_t *buffer, size_t buffer_size, uint8_t *rv) {
  asn_enc_rval_t enc_rval;
  uint8_t buf[5],buf2=0;
  NR_UL_CCCH_Message_t ul_ccch_msg;
  NR_RRCSetupRequest_t *rrcSetupRequest;
  memset((void *)&ul_ccch_msg,0,sizeof(NR_UL_CCCH_Message_t));
  ul_ccch_msg.message.present           = NR_UL_CCCH_MessageType_PR_c1;
  ul_ccch_msg.message.choice.c1          = CALLOC(1, sizeof(struct NR_UL_CCCH_MessageType__c1));
  ul_ccch_msg.message.choice.c1->present = NR_UL_CCCH_MessageType__c1_PR_rrcSetupRequest;
  ul_ccch_msg.message.choice.c1->choice.rrcSetupRequest = CALLOC(1, sizeof(NR_RRCSetupRequest_t));
  rrcSetupRequest          = ul_ccch_msg.message.choice.c1->choice.rrcSetupRequest;


  if (1) {
    rrcSetupRequest->rrcSetupRequest.ue_Identity.present = NR_InitialUE_Identity_PR_randomValue;
    rrcSetupRequest->rrcSetupRequest.ue_Identity.choice.randomValue.size = 5;
    rrcSetupRequest->rrcSetupRequest.ue_Identity.choice.randomValue.bits_unused = 1;
    rrcSetupRequest->rrcSetupRequest.ue_Identity.choice.randomValue.buf = buf;
    rrcSetupRequest->rrcSetupRequest.ue_Identity.choice.randomValue.buf[0] = rv[0];
    rrcSetupRequest->rrcSetupRequest.ue_Identity.choice.randomValue.buf[1] = rv[1];
    rrcSetupRequest->rrcSetupRequest.ue_Identity.choice.randomValue.buf[2] = rv[2];
    rrcSetupRequest->rrcSetupRequest.ue_Identity.choice.randomValue.buf[3] = rv[3];
    rrcSetupRequest->rrcSetupRequest.ue_Identity.choice.randomValue.buf[4] = rv[4]&0xfe;
  } else {
    rrcSetupRequest->rrcSetupRequest.ue_Identity.present = NR_InitialUE_Identity_PR_ng_5G_S_TMSI_Part1;
    rrcSetupRequest->rrcSetupRequest.ue_Identity.choice.ng_5G_S_TMSI_Part1.size = 1;
    rrcSetupRequest->rrcSetupRequest.ue_Identity.choice.ng_5G_S_TMSI_Part1.bits_unused = 0;
    rrcSetupRequest->rrcSetupRequest.ue_Identity.choice.ng_5G_S_TMSI_Part1.buf = buf;
    rrcSetupRequest->rrcSetupRequest.ue_Identity.choice.ng_5G_S_TMSI_Part1.buf[0] = 0x12;
  }

  rrcSetupRequest->rrcSetupRequest.establishmentCause = NR_EstablishmentCause_mo_Signalling; //EstablishmentCause_mo_Data;
  rrcSetupRequest->rrcSetupRequest.spare.buf = &buf2;
  rrcSetupRequest->rrcSetupRequest.spare.size=1;
  rrcSetupRequest->rrcSetupRequest.spare.bits_unused = 7;

  if ( LOG_DEBUGFLAG(DEBUG_ASN1) ) {
    xer_fprint(stdout, &asn_DEF_NR_UL_CCCH_Message, (void *)&ul_ccch_msg);
  }

  enc_rval = uper_encode_to_buffer(&asn_DEF_NR_UL_CCCH_Message,
                                   NULL,
                                   (void *)&ul_ccch_msg,
                                   buffer,
                                   buffer_size);
  AssertFatal (enc_rval.encoded > 0, "ASN1 message encoding failed (%s, %lu)!\n", enc_rval.failed_type->name, enc_rval.encoded);
  LOG_D(NR_RRC,"[UE] RRCSetupRequest Encoded %zd bits (%zd bytes)\n", enc_rval.encoded, (enc_rval.encoded+7)/8);
  return((enc_rval.encoded+7)/8);
}

//------------------------------------------------------------------------------
uint8_t
do_NR_RRCReconfigurationComplete_for_nsa(
  uint8_t *buffer,
  size_t buffer_size,
  NR_RRC_TransactionIdentifier_t Transaction_id
)
//------------------------------------------------------------------------------
{
  NR_RRCReconfigurationComplete_t rrc_complete_msg;
  memset(&rrc_complete_msg, 0, sizeof(rrc_complete_msg));
  rrc_complete_msg.rrc_TransactionIdentifier = Transaction_id;
  rrc_complete_msg.criticalExtensions.choice.rrcReconfigurationComplete =
        CALLOC(1, sizeof(*rrc_complete_msg.criticalExtensions.choice.rrcReconfigurationComplete));
  rrc_complete_msg.criticalExtensions.present =
	NR_RRCReconfigurationComplete__criticalExtensions_PR_rrcReconfigurationComplete;
  rrc_complete_msg.criticalExtensions.choice.rrcReconfigurationComplete->nonCriticalExtension = NULL;
  rrc_complete_msg.criticalExtensions.choice.rrcReconfigurationComplete->lateNonCriticalExtension = NULL;
  if (0) {
    xer_fprint(stdout, &asn_DEF_NR_RRCReconfigurationComplete, (void *)&rrc_complete_msg);
  }

  asn_enc_rval_t enc_rval = uper_encode_to_buffer(&asn_DEF_NR_RRCReconfigurationComplete,
                                                  NULL,
                                                  (void *)&rrc_complete_msg,
                                                  buffer,
                                                  buffer_size);
  AssertFatal (enc_rval.encoded > 0, "ASN1 message encoding failed (%s, %lu)!\n",
               enc_rval.failed_type->name, enc_rval.encoded);
  LOG_A(NR_RRC, "rrcReconfigurationComplete Encoded %zd bits (%zd bytes)\n", enc_rval.encoded, (enc_rval.encoded+7)/8);
  return((enc_rval.encoded+7)/8);
}

//------------------------------------------------------------------------------
uint8_t
do_NR_RRCReconfigurationComplete(
  const protocol_ctxt_t *const ctxt_pP,
  uint8_t *buffer,
  size_t buffer_size,
  const uint8_t Transaction_id
)
//------------------------------------------------------------------------------
{
  asn_enc_rval_t enc_rval;
  NR_UL_DCCH_Message_t ul_dcch_msg;
  NR_RRCReconfigurationComplete_t *rrcReconfigurationComplete;
  memset((void *)&ul_dcch_msg,0,sizeof(NR_UL_DCCH_Message_t));
  ul_dcch_msg.message.present                     = NR_UL_DCCH_MessageType_PR_c1;
  ul_dcch_msg.message.choice.c1                   = CALLOC(1, sizeof(struct NR_UL_DCCH_MessageType__c1));
  ul_dcch_msg.message.choice.c1->present           = NR_UL_DCCH_MessageType__c1_PR_rrcReconfigurationComplete;
  ul_dcch_msg.message.choice.c1->choice.rrcReconfigurationComplete = CALLOC(1, sizeof(NR_RRCReconfigurationComplete_t));
  rrcReconfigurationComplete            = ul_dcch_msg.message.choice.c1->choice.rrcReconfigurationComplete;
  rrcReconfigurationComplete->rrc_TransactionIdentifier = Transaction_id;
  rrcReconfigurationComplete->criticalExtensions.choice.rrcReconfigurationComplete = CALLOC(1, sizeof(NR_RRCReconfigurationComplete_IEs_t));
  rrcReconfigurationComplete->criticalExtensions.present =
		  NR_RRCReconfigurationComplete__criticalExtensions_PR_rrcReconfigurationComplete;
  rrcReconfigurationComplete->criticalExtensions.choice.rrcReconfigurationComplete->nonCriticalExtension = NULL;
  rrcReconfigurationComplete->criticalExtensions.choice.rrcReconfigurationComplete->lateNonCriticalExtension = NULL;
  if ( LOG_DEBUGFLAG(DEBUG_ASN1) ) {
    xer_fprint(stdout, &asn_DEF_NR_UL_DCCH_Message, (void *)&ul_dcch_msg);
  }

  enc_rval = uper_encode_to_buffer(&asn_DEF_NR_UL_DCCH_Message,
                                   NULL,
                                   (void *)&ul_dcch_msg,
                                   buffer,
                                   buffer_size);
  AssertFatal (enc_rval.encoded > 0, "ASN1 message encoding failed (%s, %lu)!\n",
               enc_rval.failed_type->name, enc_rval.encoded);
  LOG_I(NR_RRC,"rrcReconfigurationComplete Encoded %zd bits (%zd bytes)\n",enc_rval.encoded,(enc_rval.encoded+7)/8);
  return((enc_rval.encoded+7)/8);
}

uint8_t do_RRCSetupComplete(uint8_t Mod_id, uint8_t *buffer, size_t buffer_size,
                            const uint8_t Transaction_id, uint8_t sel_plmn_id, const int dedicatedInfoNASLength, const char *dedicatedInfoNAS){
  asn_enc_rval_t enc_rval;
  
  NR_UL_DCCH_Message_t  ul_dcch_msg;
  NR_RRCSetupComplete_t *RrcSetupComplete;
  memset((void *)&ul_dcch_msg,0,sizeof(NR_UL_DCCH_Message_t));

  uint8_t buf[6];

  ul_dcch_msg.message.present = NR_UL_DCCH_MessageType_PR_c1;
  ul_dcch_msg.message.choice.c1 = CALLOC(1,sizeof(struct NR_UL_DCCH_MessageType__c1));
  ul_dcch_msg.message.choice.c1->present = NR_UL_DCCH_MessageType__c1_PR_rrcSetupComplete;
  ul_dcch_msg.message.choice.c1->choice.rrcSetupComplete = CALLOC(1, sizeof(NR_RRCSetupComplete_t));
  RrcSetupComplete                       = ul_dcch_msg.message.choice.c1->choice.rrcSetupComplete;
  RrcSetupComplete->rrc_TransactionIdentifier    = Transaction_id;
  RrcSetupComplete->criticalExtensions.present   = NR_RRCSetupComplete__criticalExtensions_PR_rrcSetupComplete;
  RrcSetupComplete->criticalExtensions.choice.rrcSetupComplete = CALLOC(1, sizeof(NR_RRCSetupComplete_IEs_t));
  // RrcSetupComplete->criticalExtensions.choice.rrcSetupComplete->nonCriticalExtension = CALLOC(1,
  //   sizeof(*RrcSetupComplete->criticalExtensions.choice.rrcSetupComplete->nonCriticalExtension));
  RrcSetupComplete->criticalExtensions.choice.rrcSetupComplete->selectedPLMN_Identity = sel_plmn_id;
  RrcSetupComplete->criticalExtensions.choice.rrcSetupComplete->registeredAMF = NULL;

  RrcSetupComplete->criticalExtensions.choice.rrcSetupComplete->ng_5G_S_TMSI_Value = CALLOC(1, sizeof(struct NR_RRCSetupComplete_IEs__ng_5G_S_TMSI_Value));
  RrcSetupComplete->criticalExtensions.choice.rrcSetupComplete->ng_5G_S_TMSI_Value->present = NR_RRCSetupComplete_IEs__ng_5G_S_TMSI_Value_PR_ng_5G_S_TMSI;
  RrcSetupComplete->criticalExtensions.choice.rrcSetupComplete->ng_5G_S_TMSI_Value->choice.ng_5G_S_TMSI.size = 6;
  RrcSetupComplete->criticalExtensions.choice.rrcSetupComplete->ng_5G_S_TMSI_Value->choice.ng_5G_S_TMSI.buf = buf;
  RrcSetupComplete->criticalExtensions.choice.rrcSetupComplete->ng_5G_S_TMSI_Value->choice.ng_5G_S_TMSI.buf[0] = 0x12;
  RrcSetupComplete->criticalExtensions.choice.rrcSetupComplete->ng_5G_S_TMSI_Value->choice.ng_5G_S_TMSI.buf[1] = 0x34;
  RrcSetupComplete->criticalExtensions.choice.rrcSetupComplete->ng_5G_S_TMSI_Value->choice.ng_5G_S_TMSI.buf[2] = 0x56;
  RrcSetupComplete->criticalExtensions.choice.rrcSetupComplete->ng_5G_S_TMSI_Value->choice.ng_5G_S_TMSI.buf[3] = 0x78;
  RrcSetupComplete->criticalExtensions.choice.rrcSetupComplete->ng_5G_S_TMSI_Value->choice.ng_5G_S_TMSI.buf[4] = 0x9A;
  RrcSetupComplete->criticalExtensions.choice.rrcSetupComplete->ng_5G_S_TMSI_Value->choice.ng_5G_S_TMSI.buf[5] = 0xBC;

 memset(&RrcSetupComplete->criticalExtensions.choice.rrcSetupComplete->dedicatedNAS_Message,0,sizeof(OCTET_STRING_t));
 OCTET_STRING_fromBuf(&RrcSetupComplete->criticalExtensions.choice.rrcSetupComplete->dedicatedNAS_Message,dedicatedInfoNAS,dedicatedInfoNASLength);
if ( LOG_DEBUGFLAG(DEBUG_ASN1) ) {
  xer_fprint(stdout, &asn_DEF_NR_UL_DCCH_Message, (void *)&ul_dcch_msg);
}

enc_rval = uper_encode_to_buffer(&asn_DEF_NR_UL_DCCH_Message,
                                 NULL,
                                 (void *)&ul_dcch_msg,
                                 buffer,
                                 buffer_size);
AssertFatal(enc_rval.encoded > 0,"ASN1 message encoding failed (%s, %lu)!\n",
    enc_rval.failed_type->name,enc_rval.encoded);
LOG_D(NR_RRC,"RRCSetupComplete Encoded %zd bits (%zd bytes)\n",enc_rval.encoded,(enc_rval.encoded+7)/8);

return((enc_rval.encoded+7)/8);
}

//------------------------------------------------------------------------------
uint8_t 
do_NR_DLInformationTransfer(
    uint8_t Mod_id,
    uint8_t **buffer,
    uint8_t transaction_id,
    uint32_t pdu_length,
    uint8_t *pdu_buffer
)
//------------------------------------------------------------------------------
{
    ssize_t encoded;
    NR_DL_DCCH_Message_t   dl_dcch_msg;
    memset(&dl_dcch_msg, 0, sizeof(NR_DL_DCCH_Message_t));
    dl_dcch_msg.message.present            = NR_DL_DCCH_MessageType_PR_c1;
    dl_dcch_msg.message.choice.c1          = CALLOC(1, sizeof(struct NR_DL_DCCH_MessageType__c1));
    dl_dcch_msg.message.choice.c1->present = NR_DL_DCCH_MessageType__c1_PR_dlInformationTransfer;

    dl_dcch_msg.message.choice.c1->choice.dlInformationTransfer = CALLOC(1, sizeof(NR_DLInformationTransfer_t));
    dl_dcch_msg.message.choice.c1->choice.dlInformationTransfer->rrc_TransactionIdentifier = transaction_id;
    dl_dcch_msg.message.choice.c1->choice.dlInformationTransfer->criticalExtensions.present =
        NR_DLInformationTransfer__criticalExtensions_PR_dlInformationTransfer;

    dl_dcch_msg.message.choice.c1->choice.dlInformationTransfer->
        criticalExtensions.choice.dlInformationTransfer = CALLOC(1, sizeof(NR_DLInformationTransfer_IEs_t));
    dl_dcch_msg.message.choice.c1->choice.dlInformationTransfer->
        criticalExtensions.choice.dlInformationTransfer->dedicatedNAS_Message = CALLOC(1, sizeof(NR_DedicatedNAS_Message_t));
    dl_dcch_msg.message.choice.c1->choice.dlInformationTransfer->
        criticalExtensions.choice.dlInformationTransfer->dedicatedNAS_Message->buf = pdu_buffer;
    dl_dcch_msg.message.choice.c1->choice.dlInformationTransfer->
        criticalExtensions.choice.dlInformationTransfer->dedicatedNAS_Message->size = pdu_length;

    encoded = uper_encode_to_new_buffer (&asn_DEF_NR_DL_DCCH_Message, NULL, (void *) &dl_dcch_msg, (void **)buffer);
    AssertFatal(encoded > 0,"ASN1 message encoding failed (%s, %ld)!\n",
                "DLInformationTransfer", encoded);
    LOG_D(NR_RRC,"DLInformationTransfer Encoded %zd bytes\n", encoded);
    //for (int i=0;i<encoded;i++) printf("%02x ",(*buffer)[i]);
    return encoded;
}

uint8_t do_NR_ULInformationTransfer(uint8_t **buffer, uint32_t pdu_length, uint8_t *pdu_buffer) {
    ssize_t encoded;
    NR_UL_DCCH_Message_t ul_dcch_msg;
    memset(&ul_dcch_msg, 0, sizeof(NR_UL_DCCH_Message_t));
    ul_dcch_msg.message.present           = NR_UL_DCCH_MessageType_PR_c1;
    ul_dcch_msg.message.choice.c1          = CALLOC(1,sizeof(struct NR_UL_DCCH_MessageType__c1));
    ul_dcch_msg.message.choice.c1->present = NR_UL_DCCH_MessageType__c1_PR_ulInformationTransfer;
    ul_dcch_msg.message.choice.c1->choice.ulInformationTransfer = CALLOC(1,sizeof(struct NR_ULInformationTransfer));
    ul_dcch_msg.message.choice.c1->choice.ulInformationTransfer->criticalExtensions.present = NR_ULInformationTransfer__criticalExtensions_PR_ulInformationTransfer;
    ul_dcch_msg.message.choice.c1->choice.ulInformationTransfer->criticalExtensions.choice.ulInformationTransfer = CALLOC(1,sizeof(struct NR_ULInformationTransfer_IEs));
    struct NR_ULInformationTransfer_IEs *ulInformationTransfer = ul_dcch_msg.message.choice.c1->choice.ulInformationTransfer->criticalExtensions.choice.ulInformationTransfer;
    ulInformationTransfer->dedicatedNAS_Message = CALLOC(1,sizeof(NR_DedicatedNAS_Message_t));
    ulInformationTransfer->dedicatedNAS_Message->buf = pdu_buffer;
    ulInformationTransfer->dedicatedNAS_Message->size = pdu_length;
    ulInformationTransfer->lateNonCriticalExtension = NULL;
    encoded = uper_encode_to_new_buffer (&asn_DEF_NR_UL_DCCH_Message, NULL, (void *) &ul_dcch_msg, (void **) buffer);
    AssertFatal(encoded > 0,"ASN1 message encoding failed (%s, %ld)!\n",
                "ULInformationTransfer",encoded);
    LOG_D(NR_RRC,"ULInformationTransfer Encoded %zd bytes\n",encoded);

    return encoded;
}

uint8_t do_RRCReestablishmentRequest(uint8_t Mod_id, uint8_t *buffer, uint16_t c_rnti) {
  asn_enc_rval_t enc_rval;
  NR_UL_CCCH_Message_t ul_ccch_msg;
  NR_RRCReestablishmentRequest_t *rrcReestablishmentRequest;
  uint8_t buf[2];

  memset((void *)&ul_ccch_msg,0,sizeof(NR_UL_CCCH_Message_t));
  ul_ccch_msg.message.present            = NR_UL_CCCH_MessageType_PR_c1;
  ul_ccch_msg.message.choice.c1          = CALLOC(1, sizeof(struct NR_UL_CCCH_MessageType__c1));
  ul_ccch_msg.message.choice.c1->present = NR_UL_CCCH_MessageType__c1_PR_rrcReestablishmentRequest;
  ul_ccch_msg.message.choice.c1->choice.rrcReestablishmentRequest = CALLOC(1, sizeof(NR_RRCReestablishmentRequest_t));

  rrcReestablishmentRequest = ul_ccch_msg.message.choice.c1->choice.rrcReestablishmentRequest;
  // test
  rrcReestablishmentRequest->rrcReestablishmentRequest.reestablishmentCause = NR_ReestablishmentCause_reconfigurationFailure;
  rrcReestablishmentRequest->rrcReestablishmentRequest.ue_Identity.c_RNTI = c_rnti;
  rrcReestablishmentRequest->rrcReestablishmentRequest.ue_Identity.physCellId = 0;
  rrcReestablishmentRequest->rrcReestablishmentRequest.ue_Identity.shortMAC_I.buf = buf;
  rrcReestablishmentRequest->rrcReestablishmentRequest.ue_Identity.shortMAC_I.buf[0] = 0x08;
  rrcReestablishmentRequest->rrcReestablishmentRequest.ue_Identity.shortMAC_I.buf[1] = 0x32;
  rrcReestablishmentRequest->rrcReestablishmentRequest.ue_Identity.shortMAC_I.size = 2;


  if ( LOG_DEBUGFLAG(DEBUG_ASN1) ) {
    xer_fprint(stdout, &asn_DEF_NR_UL_CCCH_Message, (void *)&ul_ccch_msg);
  }

  enc_rval = uper_encode_to_buffer(&asn_DEF_NR_UL_CCCH_Message,
                                   NULL,
                                   (void *)&ul_ccch_msg,
                                   buffer,
                                   100);
  AssertFatal (enc_rval.encoded > 0, "ASN1 message encoding failed (%s, %lu)!\n", enc_rval.failed_type->name, enc_rval.encoded);
  LOG_D(NR_RRC,"[UE] RRCReestablishmentRequest Encoded %zd bits (%zd bytes)\n", enc_rval.encoded, (enc_rval.encoded+7)/8);
  return((enc_rval.encoded+7)/8);
}

//------------------------------------------------------------------------------
uint8_t
do_RRCReestablishment(
const protocol_ctxt_t     *const ctxt_pP,
rrc_gNB_ue_context_t      *const ue_context_pP,
int                              CC_id,
uint8_t                   *const buffer,
size_t                           buffer_size,
//const uint8_t                    transmission_mode,
const uint8_t                    Transaction_id,
NR_SRB_ToAddModList_t               **SRB_configList
) {
    asn_enc_rval_t enc_rval;
    //long *logicalchannelgroup = NULL;
    struct NR_SRB_ToAddMod *SRB1_config = NULL;
    struct NR_SRB_ToAddMod *SRB2_config = NULL;
    //gNB_RRC_INST *nrrrc               = RC.nrrrc[ctxt_pP->module_id];
    NR_DL_DCCH_Message_t dl_dcch_msg;
    NR_RRCReestablishment_t *rrcReestablishment = NULL;
    int i = 0;
    ue_context_pP->ue_context.reestablishment_xid = Transaction_id;
    NR_SRB_ToAddModList_t **SRB_configList2 = NULL;
    SRB_configList2 = &ue_context_pP->ue_context.SRB_configList2[Transaction_id];

    if (*SRB_configList2) {
      free(*SRB_configList2);
    }

    *SRB_configList2 = CALLOC(1, sizeof(NR_SRB_ToAddModList_t));
    memset((void *)&dl_dcch_msg, 0, sizeof(NR_DL_DCCH_Message_t));
    dl_dcch_msg.message.present           = NR_DL_DCCH_MessageType_PR_c1;
    dl_dcch_msg.message.choice.c1 = calloc(1,sizeof(struct NR_DL_DCCH_MessageType__c1));
    dl_dcch_msg.message.choice.c1->present = NR_DL_DCCH_MessageType__c1_PR_rrcReestablishment;
    dl_dcch_msg.message.choice.c1->choice.rrcReestablishment = CALLOC(1,sizeof(NR_RRCReestablishment_t));
    rrcReestablishment = dl_dcch_msg.message.choice.c1->choice.rrcReestablishment;

    // get old configuration of SRB2
    if (*SRB_configList != NULL) {
      for (i = 0; (i < (*SRB_configList)->list.count) && (i < 3); i++) {
        LOG_D(NR_RRC, "(*SRB_configList)->list.array[%d]->srb_Identity=%ld\n",
              i, (*SRB_configList)->list.array[i]->srb_Identity);
    
        if ((*SRB_configList)->list.array[i]->srb_Identity == 2 ) {
          SRB2_config = (*SRB_configList)->list.array[i];
        } else if ((*SRB_configList)->list.array[i]->srb_Identity == 1 ) {
          SRB1_config = (*SRB_configList)->list.array[i];
        }
      }
    }

    if (SRB1_config == NULL) {
      // default SRB1 configuration
      LOG_W(NR_RRC,"SRB1 configuration does not exist in SRB configuration list, use default\n");
      /// SRB1
      SRB1_config = CALLOC(1, sizeof(*SRB1_config));
      SRB1_config->srb_Identity = 1;
    }

    if (SRB2_config == NULL) {
      LOG_W(NR_RRC,"SRB2 configuration does not exist in SRB configuration list\n");
    } else {
      ASN_SEQUENCE_ADD(&(*SRB_configList2)->list, SRB2_config);
    }

    if (*SRB_configList) {
      free(*SRB_configList);
    }

    *SRB_configList = CALLOC(1, sizeof(LTE_SRB_ToAddModList_t));
    ASN_SEQUENCE_ADD(&(*SRB_configList)->list,SRB1_config);

    rrcReestablishment->rrc_TransactionIdentifier = Transaction_id;
    rrcReestablishment->criticalExtensions.present = NR_RRCReestablishment__criticalExtensions_PR_rrcReestablishment;
    rrcReestablishment->criticalExtensions.choice.rrcReestablishment = CALLOC(1,sizeof(NR_RRCReestablishment_IEs_t));

    uint8_t KgNB_star[32] = { 0 };
    /** TODO
    uint16_t pci = nrrrc->carrier[CC_id].physCellId;
    uint32_t earfcn_dl = (uint32_t)freq_to_arfcn10(RC.mac[ctxt_pP->module_id]->common_channels[CC_id].eutra_band,
                         nrrrc->carrier[CC_id].dl_CarrierFreq);
    bool     is_rel8_only = true;
    
    if (earfcn_dl > 65535) {
      is_rel8_only = false;
    }
    LOG_D(NR_RRC, "pci=%d, eutra_band=%d, downlink_frequency=%d, earfcn_dl=%u, is_rel8_only=%s\n",
          pci,
          RC.mac[ctxt_pP->module_id]->common_channels[CC_id].eutra_band,
          nrrrc->carrier[CC_id].dl_CarrierFreq,
          earfcn_dl,
          is_rel8_only == true ? "true": "false");
    */
    
    if (ue_context_pP->ue_context.nh_ncc >= 0) {
      //TODO derive_keNB_star(ue_context_pP->ue_context.nh, pci, earfcn_dl, is_rel8_only, KgNB_star);
      rrcReestablishment->criticalExtensions.choice.rrcReestablishment->nextHopChainingCount = ue_context_pP->ue_context.nh_ncc;
    } else { // first HO
      //TODO derive_keNB_star (ue_context_pP->ue_context.kgnb, pci, earfcn_dl, is_rel8_only, KgNB_star);
      // LG: really 1
      rrcReestablishment->criticalExtensions.choice.rrcReestablishment->nextHopChainingCount = 0;
    }
    // copy KgNB_star to ue_context_pP->ue_context.kgnb
    memcpy (ue_context_pP->ue_context.kgnb, KgNB_star, 32);
    ue_context_pP->ue_context.kgnb_ncc = 0;
    rrcReestablishment->criticalExtensions.choice.rrcReestablishment->lateNonCriticalExtension = NULL;
    rrcReestablishment->criticalExtensions.choice.rrcReestablishment->nonCriticalExtension = NULL;

    if ( LOG_DEBUGFLAG(DEBUG_ASN1) ) {
      xer_fprint(stdout, &asn_DEF_NR_DL_DCCH_Message, (void *)&dl_dcch_msg);
    }

    enc_rval = uper_encode_to_buffer(&asn_DEF_NR_DL_DCCH_Message,
                                     NULL,
                                     (void *)&dl_dcch_msg,
                                     buffer,
                                     100);

    if(enc_rval.encoded == -1) {
      LOG_E(NR_RRC, "[gNB AssertFatal]ASN1 message encoding failed (%s, %lu)!\n",
            enc_rval.failed_type->name, enc_rval.encoded);
      return -1;
    }
    
    LOG_D(NR_RRC,"RRCReestablishment Encoded %u bits (%u bytes)\n",
          (uint32_t)enc_rval.encoded, (uint32_t)(enc_rval.encoded+7)/8);
    return((enc_rval.encoded+7)/8);

}

uint8_t 
do_RRCReestablishmentComplete(uint8_t *buffer, size_t buffer_size, int64_t rrc_TransactionIdentifier) {
  asn_enc_rval_t enc_rval;
  NR_UL_DCCH_Message_t ul_dcch_msg;
  NR_RRCReestablishmentComplete_t *rrcReestablishmentComplete;

  memset((void *)&ul_dcch_msg,0,sizeof(NR_UL_DCCH_Message_t));
  ul_dcch_msg.message.present            = NR_UL_DCCH_MessageType_PR_c1;
  ul_dcch_msg.message.choice.c1          = CALLOC(1, sizeof(struct NR_UL_DCCH_MessageType__c1));
  ul_dcch_msg.message.choice.c1->present = NR_UL_DCCH_MessageType__c1_PR_rrcReestablishmentComplete;
  ul_dcch_msg.message.choice.c1->choice.rrcReestablishmentComplete = CALLOC(1, sizeof(NR_RRCReestablishmentComplete_t));

  rrcReestablishmentComplete = ul_dcch_msg.message.choice.c1->choice.rrcReestablishmentComplete;
  rrcReestablishmentComplete->rrc_TransactionIdentifier = rrc_TransactionIdentifier;
  rrcReestablishmentComplete->criticalExtensions.present = NR_RRCReestablishmentComplete__criticalExtensions_PR_rrcReestablishmentComplete;
  rrcReestablishmentComplete->criticalExtensions.choice.rrcReestablishmentComplete = CALLOC(1, sizeof(NR_RRCReestablishmentComplete_IEs_t));
  rrcReestablishmentComplete->criticalExtensions.choice.rrcReestablishmentComplete->lateNonCriticalExtension = NULL;
  rrcReestablishmentComplete->criticalExtensions.choice.rrcReestablishmentComplete->nonCriticalExtension = NULL;

  if ( LOG_DEBUGFLAG(DEBUG_ASN1) ) {
    xer_fprint(stdout, &asn_DEF_NR_UL_CCCH_Message, (void *)&ul_dcch_msg);
  }

  enc_rval = uper_encode_to_buffer(&asn_DEF_NR_UL_DCCH_Message,
                                   NULL,
                                   (void *)&ul_dcch_msg,
                                   buffer,
                                   buffer_size);
  AssertFatal (enc_rval.encoded > 0, "ASN1 message encoding failed (%s, %lu)!\n", enc_rval.failed_type->name, enc_rval.encoded);
  LOG_D(NR_RRC,"[UE] RRCReestablishmentComplete Encoded %zd bits (%zd bytes)\n", enc_rval.encoded, (enc_rval.encoded+7)/8);
  return((enc_rval.encoded+7)/8);
}
<|MERGE_RESOLUTION|>--- conflicted
+++ resolved
@@ -1006,17 +1006,10 @@
 void fill_default_csi_MeasConfig(int uid,
                                  NR_SetupRelease_CSI_MeasConfig_t	*setupRelease_csi_MeasConfig,
                                  NR_ServingCellConfigCommon_t *scc,
-<<<<<<< HEAD
-                                 rrc_gNB_carrier_data_t *carrier) {
-
-  int curr_bwp = NRRIV2BW(scc->downlinkConfigCommon->initialDownlinkBWP->genericParameters.locationAndBandwidth,MAX_BWP_SIZE);
-  int dl_antenna_ports = carrier->pdsch_AntennaPorts.N1 * carrier->pdsch_AntennaPorts.N2 * carrier->pdsch_AntennaPorts.XP;
-=======
                                  const gNB_RrcConfigurationReq* configuration) {
 
   int curr_bwp = NRRIV2BW(scc->downlinkConfigCommon->initialDownlinkBWP->genericParameters.locationAndBandwidth,MAX_BWP_SIZE);
   int dl_antenna_ports = configuration->pdsch_AntennaPorts.N1 * configuration->pdsch_AntennaPorts.N2 * configuration->pdsch_AntennaPorts.XP;
->>>>>>> 25614263
 
   setupRelease_csi_MeasConfig->present = NR_SetupRelease_CSI_MeasConfig_PR_setup;
   NR_CSI_MeasConfig_t *csi_MeasConfig = calloc(1,sizeof(*csi_MeasConfig));
@@ -1053,11 +1046,7 @@
 
   csi_MeasConfig->nzp_CSI_RS_ResourceSetToReleaseList = NULL;
 
-<<<<<<< HEAD
-  config_csirs(scc, csi_MeasConfig, uid, dl_antenna_ports, curr_bwp, carrier->do_CSIRS);
-=======
   config_csirs(scc, csi_MeasConfig, uid, dl_antenna_ports, curr_bwp, configuration->do_CSIRS);
->>>>>>> 25614263
 
   csi_MeasConfig->csi_SSB_ResourceSetToAddModList = calloc(1,sizeof(*csi_MeasConfig->csi_SSB_ResourceSetToAddModList));
   csi_MeasConfig->csi_SSB_ResourceSetToReleaseList = NULL;
@@ -1107,10 +1096,6 @@
   csires0->resourceType = NR_CSI_ResourceConfig__resourceType_periodic;
   ASN_SEQUENCE_ADD(&csi_MeasConfig->csi_ResourceConfigToAddModList->list,csires0);
 
-<<<<<<< HEAD
-
-=======
->>>>>>> 25614263
   NR_CSI_ResourceConfig_t *csires1 = calloc(1,sizeof(*csires1));
   csires1->csi_ResourceConfigId=1;
   csires1->csi_RS_ResourceSetList.present = NR_CSI_ResourceConfig__csi_RS_ResourceSetList_PR_nzp_CSI_RS_SSB;
@@ -1153,11 +1138,7 @@
     csirep1->reportConfigType.present = NR_CSI_ReportConfig__reportConfigType_PR_periodic;
     csirep1->reportConfigType.choice.periodic = calloc(1,sizeof(*csirep1->reportConfigType.choice.periodic));
     csirep1->reportConfigType.choice.periodic->reportSlotConfig.present=NR_CSI_ReportPeriodicityAndOffset_PR_slots320;
-<<<<<<< HEAD
     csirep1->reportConfigType.choice.periodic->reportSlotConfig.choice.slots320 = (8 + (20 * uid)) % 320;
-=======
-    csirep1->reportConfigType.choice.periodic->reportSlotConfig.choice.slots320 = 9 + (20 * uid) % 320;
->>>>>>> 25614263
     ASN_SEQUENCE_ADD(&csirep1->reportConfigType.choice.periodic->pucch_CSI_ResourceList.list,pucchcsires1);
     csirep1->reportQuantity.present = NR_CSI_ReportConfig__reportQuantity_PR_cri_RI_PMI_CQI;
     csirep1->reportQuantity.choice.cri_RI_PMI_CQI=(NULL_t)0;
@@ -1216,11 +1197,7 @@
   csirep2->reportConfigType.present = NR_CSI_ReportConfig__reportConfigType_PR_periodic;
   csirep2->reportConfigType.choice.periodic = calloc(1,sizeof(*csirep2->reportConfigType.choice.periodic));
   csirep2->reportConfigType.choice.periodic->reportSlotConfig.present=NR_CSI_ReportPeriodicityAndOffset_PR_slots320;
-<<<<<<< HEAD
   csirep2->reportConfigType.choice.periodic->reportSlotConfig.choice.slots320 = (28 + (20 * uid)) % 320;
-=======
-  csirep2->reportConfigType.choice.periodic->reportSlotConfig.choice.slots320 = 29 + (20 * uid) % 320;
->>>>>>> 25614263
   ASN_SEQUENCE_ADD(&csirep2->reportConfigType.choice.periodic->pucch_CSI_ResourceList.list,pucchcsires1);
   csirep2->reportQuantity.present = NR_CSI_ReportConfig__reportQuantity_PR_cri_RSRP;
   csirep2->reportQuantity.choice.cri_RSRP=(NULL_t)0;
@@ -1331,7 +1308,6 @@
   NR_PUCCH_SpatialRelationInfo_t *pucchspatial = calloc(1,sizeof(*pucchspatial));
   pucchspatial->pucch_SpatialRelationInfoId = 1;
   pucchspatial->servingCellId = NULL;
-<<<<<<< HEAD
 
   // TODO: Remove this if
   if(!carrier->do_CSIRS) {
@@ -1339,10 +1315,6 @@
     pucchspatial->referenceSignal.choice.ssb_Index = 0;
   }
 
-=======
-  pucchspatial->referenceSignal.present = NR_PUCCH_SpatialRelationInfo__referenceSignal_PR_ssb_Index;
-  pucchspatial->referenceSignal.choice.ssb_Index = 0;
->>>>>>> 25614263
   pucchspatial->pucch_PathlossReferenceRS_Id = 0;
   pucchspatial->p0_PUCCH_Id = 1;
   pucchspatial->closedLoopIndex = NR_PUCCH_SpatialRelationInfo__closedLoopIndex_i0;
@@ -1636,7 +1608,6 @@
   SpCellConfig->spCellConfigDedicated->pdsch_ServingCellConfig->present = NR_SetupRelease_PDSCH_ServingCellConfig_PR_setup;
   SpCellConfig->spCellConfigDedicated->pdsch_ServingCellConfig->choice.setup = pdsch_servingcellconfig;
 
-<<<<<<< HEAD
   // TODO: Delete this code and calls in update_cellGroupConfig()
   if (carrier->do_CSIRS) {
     struct NR_PUCCH_Config__spatialRelationInfoToAddModList *spatialRelationInfoToAddModList = calloc(1,sizeof(*spatialRelationInfoToAddModList));
@@ -1656,8 +1627,6 @@
     fill_default_csi_MeasConfig(uid, SpCellConfig->spCellConfigDedicated->csi_MeasConfig, scc, carrier);
   }
 
-=======
->>>>>>> 25614263
   pdsch_servingcellconfig->codeBlockGroupTransmission = NULL;
   pdsch_servingcellconfig->xOverhead = NULL;
   pdsch_servingcellconfig->nrofHARQ_ProcessesForPDSCH = calloc(1, sizeof(*pdsch_servingcellconfig->nrofHARQ_ProcessesForPDSCH));
@@ -1757,26 +1726,17 @@
 void update_cellGroupConfig(NR_CellGroupConfig_t *cellGroupConfig,
                             rrc_gNB_carrier_data_t *carrier,
                             int uid,
-<<<<<<< HEAD
-                            NR_UE_NR_Capability_t *uecap) {
-
-=======
                             NR_UE_NR_Capability_t *uecap,
                             const gNB_RrcConfigurationReq* configuration)
 {
->>>>>>> 25614263
   NR_SpCellConfig_t *SpCellConfig = cellGroupConfig->spCellConfig;
   if (SpCellConfig == NULL) return;
 
   NR_ServingCellConfigCommon_t *scc = carrier->servingcellconfigcommon;
 
   // Config CSI-RS
-<<<<<<< HEAD
   /*
-  if (carrier->do_CSIRS) {
-=======
   if (configuration->do_CSIRS) {
->>>>>>> 25614263
     struct NR_PUCCH_Config__spatialRelationInfoToAddModList *spatialRelationInfoToAddModList = calloc(1,sizeof(*spatialRelationInfoToAddModList));
     NR_PUCCH_SpatialRelationInfo_t *pucchspatial = calloc(1,sizeof(*pucchspatial));
     pucchspatial->pucch_SpatialRelationInfoId = 1;
@@ -1791,34 +1751,21 @@
     if(!SpCellConfig->spCellConfigDedicated->csi_MeasConfig) {
       SpCellConfig->spCellConfigDedicated->csi_MeasConfig=calloc(1,sizeof(*SpCellConfig->spCellConfigDedicated->csi_MeasConfig));
     }
-<<<<<<< HEAD
-    fill_default_csi_MeasConfig(uid, SpCellConfig->spCellConfigDedicated->csi_MeasConfig, scc, carrier);
+    fill_default_csi_MeasConfig(uid, SpCellConfig->spCellConfigDedicated->csi_MeasConfig, scc, configuration);
   }
   */
-=======
-    fill_default_csi_MeasConfig(uid, SpCellConfig->spCellConfigDedicated->csi_MeasConfig, scc, configuration);
-  }
->>>>>>> 25614263
 
   // Set DL MCS table
   NR_BWP_DownlinkDedicated_t *bwp_Dedicated = SpCellConfig->spCellConfigDedicated->initialDownlinkBWP;
   set_dl_mcs_table(scc->downlinkConfigCommon->initialDownlinkBWP->genericParameters.subcarrierSpacing,
-<<<<<<< HEAD
-                   uecap, SpCellConfig, bwp_Dedicated, scc);
-=======
                    configuration->force_256qam_off ? NULL : uecap, bwp_Dedicated, scc);
->>>>>>> 25614263
 
   struct NR_ServingCellConfig__downlinkBWP_ToAddModList *DL_BWP_list = SpCellConfig->spCellConfigDedicated->downlinkBWP_ToAddModList;
   if (DL_BWP_list) {
     for (int i=0; i<DL_BWP_list->list.count; i++){
       NR_BWP_Downlink_t *bwp = DL_BWP_list->list.array[i];
       int scs = bwp->bwp_Common->genericParameters.subcarrierSpacing;
-<<<<<<< HEAD
-      set_dl_mcs_table(scs, uecap, SpCellConfig,bwp->bwp_Dedicated, carrier->servingcellconfigcommon);
-=======
       set_dl_mcs_table(scs, configuration->force_256qam_off ? NULL : uecap, bwp->bwp_Dedicated, carrier->servingcellconfigcommon);
->>>>>>> 25614263
     }
   }
 }
@@ -2299,12 +2246,8 @@
       update_cellGroupConfig(cellGroupConfig,
                              carrier,
                              ue_context_pP->local_uid,
-<<<<<<< HEAD
-                             ue_context_pP->ue_context.UE_Capability_nr);
-=======
                              ue_context_pP->ue_context.UE_Capability_nr,
                              configuration);
->>>>>>> 25614263
       enc_rval = uper_encode_to_buffer(&asn_DEF_NR_CellGroupConfig,
           NULL,
           (void *)cellGroupConfig,
