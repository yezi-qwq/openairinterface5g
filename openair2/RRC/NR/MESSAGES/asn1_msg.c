--- conflicted
+++ resolved
@@ -1151,7 +1151,7 @@
   NR_PUCCH_SpatialRelationInfo_t *pucchspatial = calloc(1,sizeof(*pucchspatial));
   pucchspatial->pucch_SpatialRelationInfoId = 1;
   pucchspatial->servingCellId = NULL;
-  if(carrier->do_CSIRS) {
+  if(configuration->do_CSIRS) {
     pucchspatial->referenceSignal.present = NR_PUCCH_SpatialRelationInfo__referenceSignal_PR_csi_RS_Index;
     pucchspatial->referenceSignal.choice.csi_RS_Index = 0;
   }
@@ -1453,15 +1453,15 @@
   SpCellConfig->spCellConfigDedicated->pdsch_ServingCellConfig->present = NR_SetupRelease_PDSCH_ServingCellConfig_PR_setup;
   SpCellConfig->spCellConfigDedicated->pdsch_ServingCellConfig->choice.setup = pdsch_servingcellconfig;
 
-  if (carrier->do_CSIRS) {
+  if (configuration->do_CSIRS) {
  
     SpCellConfig->spCellConfigDedicated->csi_MeasConfig=calloc(1,sizeof(*SpCellConfig->spCellConfigDedicated->csi_MeasConfig));
     SpCellConfig->spCellConfigDedicated->csi_MeasConfig->present = NR_SetupRelease_CSI_MeasConfig_PR_setup;
 
     NR_CSI_MeasConfig_t *csi_MeasConfig = calloc(1,sizeof(*csi_MeasConfig));
     SpCellConfig->spCellConfigDedicated->csi_MeasConfig->choice.setup = csi_MeasConfig;
-
-    if (carrier->pdsch_AntennaPorts > 1) {
+    int pdsch_AntennaPorts = configuration->pdsch_AntennaPorts.N1 * configuration->pdsch_AntennaPorts.N2 * configuration->pdsch_AntennaPorts.XP;
+    if (pdsch_AntennaPorts > 1) {
       csi_MeasConfig->csi_IM_ResourceToAddModList = calloc(1,sizeof(*csi_MeasConfig->csi_IM_ResourceToAddModList));
       NR_CSI_IM_Resource_t *imres0 = calloc(1,sizeof(*imres0));
       imres0->csi_IM_ResourceId = 0; 
@@ -1506,7 +1506,7 @@
 
     csi_MeasConfig->nzp_CSI_RS_ResourceSetToReleaseList = NULL;
 
-    config_csirs(scc, csi_MeasConfig,carrier->pdsch_AntennaPorts,curr_bwp,carrier->do_CSIRS);
+    config_csirs(scc, csi_MeasConfig,pdsch_AntennaPorts,curr_bwp,configuration->do_CSIRS);
 
     csi_MeasConfig->csi_SSB_ResourceSetToAddModList = calloc(1,sizeof(*csi_MeasConfig->csi_SSB_ResourceSetToAddModList));
     csi_MeasConfig->csi_SSB_ResourceSetToReleaseList = NULL;
@@ -1569,7 +1569,7 @@
    csires1->resourceType = NR_CSI_ResourceConfig__resourceType_periodic;
    ASN_SEQUENCE_ADD(&csi_MeasConfig->csi_ResourceConfigToAddModList->list,csires1);
 
-   if (carrier->pdsch_AntennaPorts > 1) {
+   if (pdsch_AntennaPorts > 1) {
      NR_CSI_ResourceConfig_t *csires2 = calloc(1,sizeof(*csires2));
      csires2->csi_ResourceConfigId=2;
      csires2->csi_RS_ResourceSetList.present = NR_CSI_ResourceConfig__csi_RS_ResourceSetList_PR_csi_IM_ResourceSetList;
@@ -1587,7 +1587,7 @@
    pucchcsires1->pucch_Resource=1;
    csi_MeasConfig->csi_ReportConfigToAddModList = calloc(1,sizeof(*csi_MeasConfig->csi_ReportConfigToAddModList));
    csi_MeasConfig->csi_ReportConfigToReleaseList = NULL;
-   if (carrier->pdsch_AntennaPorts > 1) {
+   if (pdsch_AntennaPorts > 1) {
      LOG_I(NR_RRC,"Filling CSI Report Config for RI_PMI_CQI\n");
      NR_CSI_ReportConfig_t *csirep1 = calloc(1,sizeof(*csirep1));
      csirep1->reportConfigId=0;
@@ -1786,22 +1786,14 @@
 
   NR_BWP_DownlinkDedicated_t *bwp_Dedicated = SpCellConfig->spCellConfigDedicated->initialDownlinkBWP;
   set_dl_mcs_table(scc->downlinkConfigCommon->initialDownlinkBWP->genericParameters.subcarrierSpacing,
-<<<<<<< HEAD
-                   NULL/*uecap*/, SpCellConfig, bwp_Dedicated, scc);
-=======
-                   configuration->force_256qam_off ? NULL : uecap, bwp_Dedicated, scc);
->>>>>>> 9547cb4f
+                   configuration->force_256qam_off ? NULL : uecap, SpCellConfig,bwp_Dedicated, scc);
 
   struct NR_ServingCellConfig__downlinkBWP_ToAddModList *DL_BWP_list = SpCellConfig->spCellConfigDedicated->downlinkBWP_ToAddModList;
   if (DL_BWP_list) {
     for (int i=0; i<DL_BWP_list->list.count; i++){
       NR_BWP_Downlink_t *bwp = DL_BWP_list->list.array[i];
       int scs = bwp->bwp_Common->genericParameters.subcarrierSpacing;
-<<<<<<< HEAD
-      set_dl_mcs_table(scs, NULL,/*uecap,*/ SpCellConfig,bwp->bwp_Dedicated, carrier->servingcellconfigcommon);
-=======
-      set_dl_mcs_table(scs, configuration->force_256qam_off ? NULL : uecap, bwp->bwp_Dedicated, carrier->servingcellconfigcommon);
->>>>>>> 9547cb4f
+      set_dl_mcs_table(scs, configuration->force_256qam_off ? NULL : uecap, SpCellConfig,bwp->bwp_Dedicated, carrier->servingcellconfigcommon);
     }
   }
 }
