--- conflicted
+++ resolved
@@ -202,7 +202,6 @@
 
   mib->message.choice.mib->ssb_SubcarrierOffset = (carrier->ssb_SubcarrierOffset)&15;
   /*
-<<<<<<< HEAD
   * The SIB1 will be sent in this allocation (Type0-PDCCH) : 38.213, 13-4 Table and 38.213 13-11 to 13-14 tables
   * the reverse allocation is in nr_ue_decode_mib()
   */
@@ -210,13 +209,6 @@
   mib->message.choice.mib->pdcch_ConfigSIB1.searchSpaceZero = rrc->carrier.pdcch_ConfigSIB1->searchSpaceZero;
 
 
-=======
-   * The SIB1 will be sent in this allocation (Type0-PDCCH) : 38.213, 13-4 Table and 38.213 13-11 to 13-14 tables
-   * the reverse allocation is in nr_ue_decode_mib()
-   */
-  mib->message.choice.mib->pdcch_ConfigSIB1.controlResourceSetZero = *scc->downlinkConfigCommon->initialDownlinkBWP->pdcch_ConfigCommon->choice.setup->controlResourceSetZero;
-  mib->message.choice.mib->pdcch_ConfigSIB1.searchSpaceZero = *scc->downlinkConfigCommon->initialDownlinkBWP->pdcch_ConfigCommon->choice.setup->searchSpaceZero;
->>>>>>> 8f03a80a
   AssertFatal(scc->ssbSubcarrierSpacing != NULL, "scc->ssbSubcarrierSpacing is null\n");
   switch (*scc->ssbSubcarrierSpacing) {
   case NR_SubcarrierSpacing_kHz15:
@@ -290,11 +282,7 @@
   memset(nr_plmn,0,sizeof(nr_plmn));
   memset(nr_mcc_digit,0,sizeof(nr_mcc_digit));
   memset(nr_mnc_digit,0,sizeof(nr_mnc_digit));
-<<<<<<< HEAD
-
-=======
-  
->>>>>>> 8f03a80a
+
   //  struct NR_UAC_BarringInfoSet nr_uac_BarringInfoSet;
   NR_BCCH_DL_SCH_Message_t *sib1_message = CALLOC(1,sizeof(NR_BCCH_DL_SCH_Message_t));
   carrier->siblock1 = sib1_message;
@@ -302,11 +290,7 @@
   sib1_message->message.choice.c1 = CALLOC(1,sizeof(struct NR_BCCH_DL_SCH_MessageType__c1));
   sib1_message->message.choice.c1->present = NR_BCCH_DL_SCH_MessageType__c1_PR_systemInformationBlockType1;
   sib1_message->message.choice.c1->choice.systemInformationBlockType1 = CALLOC(1,sizeof(struct NR_SIB1));
-<<<<<<< HEAD
-
-=======
-  
->>>>>>> 8f03a80a
+
   struct NR_SIB1 *sib1 = sib1_message->message.choice.c1->choice.systemInformationBlockType1;
   sib1->cellSelectionInfo = CALLOC(1,sizeof(struct NR_SIB1__cellSelectionInfo));
   sib1->cellSelectionInfo->q_RxLevMin = -50;
@@ -357,20 +341,12 @@
   xer_fprint(stdout, &asn_DEF_NR_SIB1, (const void*)sib1_message->message.choice.c1->choice.systemInformationBlockType1);
 
   //encode SIB1 to data
-<<<<<<< HEAD
   if(carrier->SIB1 == NULL) carrier->SIB1=(uint8_t *) malloc16(MAX_NR_SIB_LENGTH/8);
-=======
-  carrier->SIB1=(uint8_t *) malloc16(128);
->>>>>>> 8f03a80a
   enc_rval = uper_encode_to_buffer(&asn_DEF_NR_BCCH_DL_SCH_Message,
                                    NULL,
                                    (void *)sib1_message,
                                    carrier->SIB1,
-<<<<<<< HEAD
                                    MAX_NR_SIB_LENGTH/8);
-=======
-                                   128);
->>>>>>> 8f03a80a
   AssertFatal (enc_rval.encoded > 0, "ASN1 message encoding failed (%s, %lu)!\n",
                enc_rval.failed_type->name, enc_rval.encoded);
 
