--- conflicted
+++ resolved
@@ -2264,19 +2264,6 @@
       fill_default_csi_MeasConfig(uid, SpCellConfig->spCellConfigDedicated->csi_MeasConfig, scc, configuration);
     }
 
-<<<<<<< HEAD
-  // Set DL MCS table
-  NR_BWP_DownlinkDedicated_t *bwp_Dedicated = SpCellConfig->spCellConfigDedicated->initialDownlinkBWP;
-  set_dl_mcs_table(scc->downlinkConfigCommon->initialDownlinkBWP->genericParameters.subcarrierSpacing,
-                   configuration->force_256qam_off ? NULL : uecap, SpCellConfig, bwp_Dedicated, scc);
-
-  struct NR_ServingCellConfig__downlinkBWP_ToAddModList *DL_BWP_list = SpCellConfig->spCellConfigDedicated->downlinkBWP_ToAddModList;
-  if (DL_BWP_list) {
-    for (int i=0; i<DL_BWP_list->list.count; i++){
-      NR_BWP_Downlink_t *bwp = DL_BWP_list->list.array[i];
-      int scs = bwp->bwp_Common->genericParameters.subcarrierSpacing;
-      set_dl_mcs_table(scs, configuration->force_256qam_off ? NULL : uecap, SpCellConfig, bwp->bwp_Dedicated, scc);
-=======
     // Set DL MCS table
     NR_BWP_DownlinkDedicated_t *bwp_Dedicated = SpCellConfig->spCellConfigDedicated->initialDownlinkBWP;
     set_dl_mcs_table(scc->downlinkConfigCommon->initialDownlinkBWP->genericParameters.subcarrierSpacing,
@@ -2288,7 +2275,6 @@
         int scs = bwp->bwp_Common->genericParameters.subcarrierSpacing;
         set_dl_mcs_table(scs, configuration->force_256qam_off ? NULL : uecap, SpCellConfig, bwp->bwp_Dedicated, scc);
       }
->>>>>>> 3d5cfb66
     }
 
   }
