/*
 * Licensed to the OpenAirInterface (OAI) Software Alliance under one or more
 * contributor license agreements.  See the NOTICE file distributed with
 * this work for additional information regarding copyright ownership.
 * The OpenAirInterface Software Alliance licenses this file to You under
 * the OAI Public License, Version 1.1  (the "License"); you may not use this file
 * except in compliance with the License.
 * You may obtain a copy of the License at
 *
 *      http://www.openairinterface.org/?page_id=698
 *
 * Unless required by applicable law or agreed to in writing, software
 * distributed under the License is distributed on an "AS IS" BASIS,
 * WITHOUT WARRANTIES OR CONDITIONS OF ANY KIND, either express or implied.
 * See the License for the specific language governing permissions and
 * limitations under the License.
 *-------------------------------------------------------------------------------
 * For more information about the OpenAirInterface (OAI) Software Alliance:
 *      contact@openairinterface.org
 */

/*! \file asn1_msg.c
* \brief primitives to build the asn1 messages
* \author Raymond Knopp and Navid Nikaein, WEI-TAI CHEN
* \date 2011, 2018
* \version 1.0
* \company Eurecom, NTUST
* \email: {raymond.knopp, navid.nikaein}@eurecom.fr and kroempa@gmail.com
*/

#include <stdio.h>
#include <sys/types.h>
#include <stdlib.h> /* for atoi(3) */
#include <unistd.h> /* for getopt(3) */
#include <string.h> /* for strerror(3) */
#include <sysexits.h> /* for EX_* exit codes */
#include <errno.h>  /* for errno */
#include "common/utils/LOG/log.h"
#include <asn_application.h>
#include <asn_internal.h> /* for _ASN_DEFAULT_STACK_MAX */
#include <per_encoder.h>
<<<<<<< HEAD
#include <softmodem-common.h>
=======
#include <nr/nr_common.h>
>>>>>>> af6836d9

#include "asn1_msg.h"
#include "../nr_rrc_proto.h"
#include "RRC/NR/nr_rrc_extern.h"
#include "NR_DL-CCCH-Message.h"
#include "NR_UL-CCCH-Message.h"
#include "NR_DL-DCCH-Message.h"
#include "NR_RRCReject.h"
#include "NR_RejectWaitTime.h"
#include "NR_RRCSetup.h"
#include "NR_RRCSetup-IEs.h"
#include "NR_SRB-ToAddModList.h"
#include "NR_CellGroupConfig.h"
#include "NR_RLC-BearerConfig.h"
#include "NR_RLC-Config.h"
#include "NR_LogicalChannelConfig.h"
#include "NR_PDCP-Config.h"
#include "NR_MAC-CellGroupConfig.h"
#include "NR_SecurityModeCommand.h"
#include "NR_CipheringAlgorithm.h"
#include "NR_RRCReconfiguration-IEs.h"
#include "NR_DRB-ToAddMod.h"
#include "NR_DRB-ToAddModList.h"
#include "NR_SecurityConfig.h"
#include "NR_RRCReconfiguration-v1530-IEs.h"
#include "NR_UL-DCCH-Message.h"
#include "NR_SDAP-Config.h"
#include "NR_RRCReconfigurationComplete.h"
#include "NR_RRCReconfigurationComplete-IEs.h"
#include "NR_DLInformationTransfer.h"
#include "NR_RRCReestablishmentRequest.h"
#include "NR_UE-CapabilityRequestFilterNR.h"
#include "PHY/defs_nr_common.h"
#include "common/utils/nr/nr_common.h"
#include "openair2/LAYER2/NR_MAC_COMMON/nr_mac.h"
#if defined(NR_Rel16)
  #include "NR_SCS-SpecificCarrier.h"
  #include "NR_TDD-UL-DL-ConfigCommon.h"
  #include "NR_FrequencyInfoUL.h"
  #include "NR_FrequencyInfoDL.h"
  #include "NR_RACH-ConfigGeneric.h"
  #include "NR_RACH-ConfigCommon.h"
  #include "NR_PUSCH-TimeDomainResourceAllocation.h"
  #include "NR_PUSCH-ConfigCommon.h"
  #include "NR_PUCCH-ConfigCommon.h"
  #include "NR_PDSCH-TimeDomainResourceAllocation.h"
  #include "NR_PDSCH-ConfigCommon.h"
  #include "NR_RateMatchPattern.h"
  #include "NR_RateMatchPatternLTE-CRS.h"
  #include "NR_SearchSpace.h"
  #include "NR_ControlResourceSet.h"
  #include "NR_EUTRA-MBSFN-SubframeConfig.h"
  #include "NR_BWP-DownlinkCommon.h"
  #include "NR_BWP-DownlinkDedicated.h"
  #include "NR_UplinkConfigCommon.h"
  #include "NR_SetupRelease.h"
  #include "NR_PDCCH-ConfigCommon.h"
  #include "NR_BWP-UplinkCommon.h"

  #include "assertions.h"
  //#include "RRCConnectionRequest.h"
  //#include "UL-CCCH-Message.h"
  #include "NR_UL-DCCH-Message.h"
  //#include "DL-CCCH-Message.h"
  #include "NR_DL-DCCH-Message.h"
  //#include "EstablishmentCause.h"
  //#include "RRCConnectionSetup.h"
  #include "NR_SRB-ToAddModList.h"
  #include "NR_DRB-ToAddModList.h"
  //#include "MCCH-Message.h"
  //#define MRB1 1

  //#include "RRCConnectionSetupComplete.h"
  //#include "RRCConnectionReconfigurationComplete.h"
  //#include "RRCConnectionReconfiguration.h"
  #include "NR_MIB.h"
  //#include "SystemInformation.h"

  #include "NR_SIB1.h"
  #include "NR_ServingCellConfigCommon.h"
  //#include "SIB-Type.h"

  //#include "BCCH-DL-SCH-Message.h"

  //#include "PHY/defs.h"

  #include "NR_MeasObjectToAddModList.h"
  #include "NR_ReportConfigToAddModList.h"
  #include "NR_MeasIdToAddModList.h"
  #include "gnb_config.h"
#endif

#include "intertask_interface.h"

#include "common/ran_context.h"

//#define XER_PRINT

typedef struct xer_sprint_string_s {
  char *string;
  size_t string_size;
  size_t string_index;
} xer_sprint_string_t;

//replace LTE
//extern unsigned char NB_eNB_INST;
extern unsigned char NB_gNB_INST;

extern RAN_CONTEXT_t RC;

/*
 * This is a helper function for xer_sprint, which directs all incoming data
 * into the provided string.
 */
static int xer__nr_print2s (const void *buffer, size_t size, void *app_key) {
  xer_sprint_string_t *string_buffer = (xer_sprint_string_t *) app_key;
  size_t string_remaining = string_buffer->string_size - string_buffer->string_index;

  if (string_remaining > 0) {
    if (size > string_remaining) {
      size = string_remaining;
    }

    memcpy(&string_buffer->string[string_buffer->string_index], buffer, size);
    string_buffer->string_index += size;
  }

  return 0;
}

int xer_nr_sprint (char *string, size_t string_size, asn_TYPE_descriptor_t *td, void *sptr) {
  asn_enc_rval_t er;
  xer_sprint_string_t string_buffer;
  string_buffer.string = string;
  string_buffer.string_size = string_size;
  string_buffer.string_index = 0;
  er = xer_encode(td, sptr, XER_F_BASIC, xer__nr_print2s, &string_buffer);

  if (er.encoded < 0) {
    LOG_E(RRC, "xer_sprint encoding error (%zd)!", er.encoded);
    er.encoded = string_buffer.string_size;
  } else {
    if (er.encoded > string_buffer.string_size) {
      LOG_E(RRC, "xer_sprint string buffer too small, got %zd need %zd!", string_buffer.string_size, er.encoded);
      er.encoded = string_buffer.string_size;
    }
  }

  return er.encoded;
}

//------------------------------------------------------------------------------

uint8_t do_MIB_NR(gNB_RRC_INST *rrc,uint32_t frame) { 

  asn_enc_rval_t enc_rval;
  rrc_gNB_carrier_data_t *carrier = &rrc->carrier;  

  NR_BCCH_BCH_Message_t *mib = &carrier->mib;
  NR_ServingCellConfigCommon_t *scc = carrier->servingcellconfigcommon;

  memset(mib,0,sizeof(NR_BCCH_BCH_Message_t));
  mib->message.present = NR_BCCH_BCH_MessageType_PR_mib;
  mib->message.choice.mib = CALLOC(1,sizeof(struct NR_MIB));
  memset(mib->message.choice.mib,0,sizeof(struct NR_MIB));
  //36.331 SFN BIT STRING (SIZE (8)  , 38.331 SFN BIT STRING (SIZE (6))
  uint8_t sfn_msb = (uint8_t)((frame>>4)&0x3f);
  mib->message.choice.mib->systemFrameNumber.buf = CALLOC(1,sizeof(uint8_t));
  mib->message.choice.mib->systemFrameNumber.buf[0] = sfn_msb << 2;
  mib->message.choice.mib->systemFrameNumber.size = 1;
  mib->message.choice.mib->systemFrameNumber.bits_unused=2;
  //38.331 spare BIT STRING (SIZE (1))
  uint16_t *spare= CALLOC(1, sizeof(uint16_t));

  if (spare == NULL) abort();

  mib->message.choice.mib->spare.buf = (uint8_t *)spare;
  mib->message.choice.mib->spare.size = 1;
  mib->message.choice.mib->spare.bits_unused = 7;  // This makes a spare of 1 bits

  mib->message.choice.mib->ssb_SubcarrierOffset = (carrier->ssb_SubcarrierOffset)&15;

  /*
  * The SIB1 will be sent in this allocation (Type0-PDCCH) : 38.213, 13-4 Table and 38.213 13-11 to 13-14 tables
  * the reverse allocation is in nr_ue_decode_mib()
  */
  if(rrc->carrier.pdcch_ConfigSIB1) {
    mib->message.choice.mib->pdcch_ConfigSIB1.controlResourceSetZero = rrc->carrier.pdcch_ConfigSIB1->controlResourceSetZero;
    mib->message.choice.mib->pdcch_ConfigSIB1.searchSpaceZero = rrc->carrier.pdcch_ConfigSIB1->searchSpaceZero;
  } else {
    mib->message.choice.mib->pdcch_ConfigSIB1.controlResourceSetZero = *scc->downlinkConfigCommon->initialDownlinkBWP->pdcch_ConfigCommon->choice.setup->controlResourceSetZero;
    mib->message.choice.mib->pdcch_ConfigSIB1.searchSpaceZero = *scc->downlinkConfigCommon->initialDownlinkBWP->pdcch_ConfigCommon->choice.setup->searchSpaceZero;
  }

  AssertFatal(scc->ssbSubcarrierSpacing != NULL, "scc->ssbSubcarrierSpacing is null\n");
  switch (*scc->ssbSubcarrierSpacing) {
  case NR_SubcarrierSpacing_kHz15:
    mib->message.choice.mib->subCarrierSpacingCommon = NR_MIB__subCarrierSpacingCommon_scs15or60;
    break;
    
  case NR_SubcarrierSpacing_kHz30:
    mib->message.choice.mib->subCarrierSpacingCommon = NR_MIB__subCarrierSpacingCommon_scs30or120;
    break;
    
  case NR_SubcarrierSpacing_kHz60:
    mib->message.choice.mib->subCarrierSpacingCommon = NR_MIB__subCarrierSpacingCommon_scs15or60;
    break;
    
  case NR_SubcarrierSpacing_kHz120:
    mib->message.choice.mib->subCarrierSpacingCommon = NR_MIB__subCarrierSpacingCommon_scs30or120;
    break;
    
  case NR_SubcarrierSpacing_kHz240:
    AssertFatal(1==0,"Unknown subCarrierSpacingCommon %d\n",(int)*scc->ssbSubcarrierSpacing);
    break;
    
  default:
      AssertFatal(1==0,"Unknown subCarrierSpacingCommon %d\n",(int)*scc->ssbSubcarrierSpacing);
  }

  switch (scc->dmrs_TypeA_Position) {
  case 	NR_ServingCellConfigCommon__dmrs_TypeA_Position_pos2:
    mib->message.choice.mib->dmrs_TypeA_Position = NR_MIB__dmrs_TypeA_Position_pos2;
    break;
    
  case 	NR_ServingCellConfigCommon__dmrs_TypeA_Position_pos3:
    mib->message.choice.mib->dmrs_TypeA_Position = NR_MIB__dmrs_TypeA_Position_pos3;
    break;
    
  default:
    AssertFatal(1==0,"Unknown dmrs_TypeA_Position %d\n",(int)scc->dmrs_TypeA_Position);
  }

  //  assign_enum
  mib->message.choice.mib->cellBarred = NR_MIB__cellBarred_notBarred;
  //  assign_enum
  mib->message.choice.mib->intraFreqReselection = NR_MIB__intraFreqReselection_notAllowed;
  //encode MIB to data
  enc_rval = uper_encode_to_buffer(&asn_DEF_NR_BCCH_BCH_Message,
                                   NULL,
                                   (void *)mib,
                                   carrier->MIB,
                                   24);
  AssertFatal (enc_rval.encoded > 0, "ASN1 message encoding failed (%s, %lu)!\n",
               enc_rval.failed_type->name, enc_rval.encoded);

  if (enc_rval.encoded==-1) {
    return(-1);
  }

  return((enc_rval.encoded+7)/8);
}

uint8_t do_SIB1_NR(rrc_gNB_carrier_data_t *carrier, 
	               gNB_RrcConfigurationReq *configuration
                  ) {
  asn_enc_rval_t enc_rval;

  NR_BCCH_DL_SCH_Message_t *sib1_message = CALLOC(1,sizeof(NR_BCCH_DL_SCH_Message_t));
  carrier->siblock1 = sib1_message;
  sib1_message->message.present = NR_BCCH_DL_SCH_MessageType_PR_c1;
  sib1_message->message.choice.c1 = CALLOC(1,sizeof(struct NR_BCCH_DL_SCH_MessageType__c1));
  sib1_message->message.choice.c1->present = NR_BCCH_DL_SCH_MessageType__c1_PR_systemInformationBlockType1;
  sib1_message->message.choice.c1->choice.systemInformationBlockType1 = CALLOC(1,sizeof(struct NR_SIB1));

  struct NR_SIB1 *sib1 = sib1_message->message.choice.c1->choice.systemInformationBlockType1;

  // cellSelectionInfo
  sib1->cellSelectionInfo = CALLOC(1,sizeof(struct NR_SIB1__cellSelectionInfo));
  // Fixme: should be in config file
  //The IE Q-RxLevMin is used to indicate for cell selection/ re-selection the required minimum received RSRP level in the (NR) cell.
  //Corresponds to parameter Qrxlevmin in TS38.304.
  //Actual value Qrxlevmin = field value * 2 [dBm].
  sib1->cellSelectionInfo->q_RxLevMin = -65;

  // cellAccessRelatedInfo
  // TODO : Add support for more than one PLMN
  int num_plmn = 1; // int num_plmn = configuration->num_plmn;
  asn1cSequenceAdd(sib1->cellAccessRelatedInfo.plmn_IdentityList.list, struct NR_PLMN_IdentityInfo, nr_plmn_info);
  for (int i = 0; i < num_plmn; ++i) {
    asn1cSequenceAdd(nr_plmn_info->plmn_IdentityList.list, struct NR_PLMN_Identity, nr_plmn);
    asn1cCalloc(nr_plmn->mcc,  mcc);
    int confMcc=configuration->mcc[i];
    asn1cSequenceAdd(mcc->list, NR_MCC_MNC_Digit_t, mcc0);
    *mcc0=(confMcc/100)%10;
    asn1cSequenceAdd(mcc->list, NR_MCC_MNC_Digit_t, mcc1);
    *mcc1=(confMcc/10)%10;
    asn1cSequenceAdd(mcc->list, NR_MCC_MNC_Digit_t, mcc2);
    *mcc2=confMcc%10;
    int mnc=configuration->mnc[i];
    if(configuration->mnc_digit_length[i] == 3) {
      asn1cSequenceAdd(nr_plmn->mnc.list, NR_MCC_MNC_Digit_t, mnc0);
      *mnc0=(configuration->mnc[i]/100)%10;
      mnc/=10;
    }
    asn1cSequenceAdd(nr_plmn->mnc.list, NR_MCC_MNC_Digit_t, mnc1);
    *mnc1=(mnc/10)%10;
    asn1cSequenceAdd(nr_plmn->mnc.list, NR_MCC_MNC_Digit_t, mnc2);
    *mnc2=(mnc)%10;
  }//end plmn loop

  nr_plmn_info->cellIdentity.buf = CALLOC(1,5);
  nr_plmn_info->cellIdentity.size= 5;
  nr_plmn_info->cellIdentity.bits_unused= 4;
  uint64_t tmp=htobe64(configuration->cell_identity)<<4;
  memcpy(nr_plmn_info->cellIdentity.buf, ((char*)&tmp)+3, 5);
  nr_plmn_info->cellReservedForOperatorUse = NR_PLMN_IdentityInfo__cellReservedForOperatorUse_notReserved;

  nr_plmn_info->trackingAreaCode = CALLOC(1,sizeof(NR_TrackingAreaCode_t));
  uint32_t tmp2=htobe32(configuration->tac);
  nr_plmn_info->trackingAreaCode->buf = CALLOC(1,3);
  memcpy(nr_plmn_info->trackingAreaCode->buf, ((char*) &tmp2)+1, 3);
  nr_plmn_info->trackingAreaCode->size = 3;
  nr_plmn_info->trackingAreaCode->bits_unused = 0;

  // connEstFailureControl
  // TODO: add connEstFailureControl

  //si-SchedulingInfo
  /*sib1->si_SchedulingInfo = CALLOC(1,sizeof(struct NR_SI_SchedulingInfo));
  asn_set_empty(&sib1->si_SchedulingInfo->schedulingInfoList.list);
  sib1->si_SchedulingInfo->si_WindowLength = NR_SI_SchedulingInfo__si_WindowLength_s40;
  struct NR_SchedulingInfo *schedulingInfo = CALLOC(1,sizeof(struct NR_SchedulingInfo));
  schedulingInfo->si_BroadcastStatus = NR_SchedulingInfo__si_BroadcastStatus_broadcasting;
  schedulingInfo->si_Periodicity = NR_SchedulingInfo__si_Periodicity_rf8;
  asn_set_empty(&schedulingInfo->sib_MappingInfo.list);

  NR_SIB_TypeInfo_t *sib_type3 = CALLOC(1,sizeof(e_NR_SIB_TypeInfo__type));
  sib_type3->type = NR_SIB_TypeInfo__type_sibType3;
  sib_type3->valueTag = CALLOC(1,sizeof(sib_type3->valueTag));
  ASN_SEQUENCE_ADD(&schedulingInfo->sib_MappingInfo.list,sib_type3);

  NR_SIB_TypeInfo_t *sib_type5 = CALLOC(1,sizeof(e_NR_SIB_TypeInfo__type));
  sib_type5->type = NR_SIB_TypeInfo__type_sibType5;
  sib_type5->valueTag = CALLOC(1,sizeof(sib_type5->valueTag));
  ASN_SEQUENCE_ADD(&schedulingInfo->sib_MappingInfo.list,sib_type5);

  NR_SIB_TypeInfo_t *sib_type4 = CALLOC(1,sizeof(e_NR_SIB_TypeInfo__type));
  sib_type4->type = NR_SIB_TypeInfo__type_sibType4;
  sib_type4->valueTag = CALLOC(1,sizeof(sib_type4->valueTag));
  ASN_SEQUENCE_ADD(&schedulingInfo->sib_MappingInfo.list,sib_type4);

  NR_SIB_TypeInfo_t *sib_type2 = CALLOC(1,sizeof(e_NR_SIB_TypeInfo__type));
  sib_type2->type = NR_SIB_TypeInfo__type_sibType2;
  sib_type2->valueTag = CALLOC(1,sizeof(sib_type2->valueTag));
  ASN_SEQUENCE_ADD(&schedulingInfo->sib_MappingInfo.list,sib_type2);

  ASN_SEQUENCE_ADD(&sib1->si_SchedulingInfo->schedulingInfoList.list,schedulingInfo);*/

  // servingCellConfigCommon
  asn1cCalloc(sib1->servingCellConfigCommon,  ServCellCom);
  NR_BWP_DownlinkCommon_t  *initialDownlinkBWP=&ServCellCom->downlinkConfigCommon.initialDownlinkBWP;
  initialDownlinkBWP->genericParameters=
    configuration->scc->downlinkConfigCommon->initialDownlinkBWP->genericParameters;
  

  for(int i = 0; i< configuration->scc->downlinkConfigCommon->frequencyInfoDL->frequencyBandList.list.count; i++) {
    asn1cSequenceAdd(ServCellCom->downlinkConfigCommon.frequencyInfoDL.frequencyBandList.list,
		     struct NR_NR_MultiBandInfo, nrMultiBandInfo);
    nrMultiBandInfo->freqBandIndicatorNR = configuration->scc->downlinkConfigCommon->frequencyInfoDL->frequencyBandList.list.array[i];
  }


  int scs_scaling0 = 1<<(configuration->scc->downlinkConfigCommon->initialDownlinkBWP->genericParameters.subcarrierSpacing);
  int scs_scaling  = scs_scaling0;
  int scs_scaling2 = scs_scaling0;
  if (configuration->scc->downlinkConfigCommon->frequencyInfoDL->absoluteFrequencyPointA < 600000) {
    scs_scaling = scs_scaling0*3;
  }
  if (configuration->scc->downlinkConfigCommon->frequencyInfoDL->absoluteFrequencyPointA > 2016666) {
    scs_scaling = scs_scaling0>>2;
    scs_scaling2 = scs_scaling0>>2;
  }
  uint32_t absolute_diff = (*configuration->scc->downlinkConfigCommon->frequencyInfoDL->absoluteFrequencySSB -
                             configuration->scc->downlinkConfigCommon->frequencyInfoDL->absoluteFrequencyPointA);

  sib1->servingCellConfigCommon->downlinkConfigCommon.frequencyInfoDL.offsetToPointA = scs_scaling2 * (absolute_diff/(12*scs_scaling) - 10);

  LOG_I(NR_RRC,"SIB1 freq: absoluteFrequencySSB %ld, absoluteFrequencyPointA %ld\n",
                                    *configuration->scc->downlinkConfigCommon->frequencyInfoDL->absoluteFrequencySSB,
                                    configuration->scc->downlinkConfigCommon->frequencyInfoDL->absoluteFrequencyPointA);
  LOG_I(NR_RRC,"SIB1 freq: absolute_diff %d, %d*(absolute_diff/(12*%d) - 10) %d\n",
        absolute_diff,scs_scaling2,scs_scaling,(int)sib1->servingCellConfigCommon->downlinkConfigCommon.frequencyInfoDL.offsetToPointA);

  for(int i = 0; i< configuration->scc->downlinkConfigCommon->frequencyInfoDL->scs_SpecificCarrierList.list.count; i++) {
    ASN_SEQUENCE_ADD(&ServCellCom->downlinkConfigCommon.frequencyInfoDL.scs_SpecificCarrierList.list,
		     configuration->scc->downlinkConfigCommon->frequencyInfoDL->scs_SpecificCarrierList.list.array[i]);
  }

  initialDownlinkBWP->pdcch_ConfigCommon = 
      configuration->scc->downlinkConfigCommon->initialDownlinkBWP->pdcch_ConfigCommon;
  initialDownlinkBWP->pdcch_ConfigCommon->choice.setup->commonSearchSpaceList = 
       CALLOC(1,sizeof(struct NR_PDCCH_ConfigCommon__commonSearchSpaceList));

  asn1cSequenceAdd(initialDownlinkBWP->pdcch_ConfigCommon->choice.setup->commonSearchSpaceList->list,
		   NR_SearchSpace_t, ss1);
  ss1->searchSpaceId = 1;
  asn1cCallocOne(ss1->controlResourceSetId, 0);
  ss1->monitoringSlotPeriodicityAndOffset = calloc(1,sizeof(*ss1->monitoringSlotPeriodicityAndOffset));
  ss1->monitoringSlotPeriodicityAndOffset->present = NR_SearchSpace__monitoringSlotPeriodicityAndOffset_PR_sl1;
  ss1->monitoringSymbolsWithinSlot = calloc(1,sizeof(*ss1->monitoringSymbolsWithinSlot));
  ss1->monitoringSymbolsWithinSlot->buf = calloc(1,2);
  // should be '1000 0000 0000 00'B (LSB first!), first symbol in slot, adjust if needed
  ss1->monitoringSymbolsWithinSlot->buf[1] = 0;
  ss1->monitoringSymbolsWithinSlot->buf[0] = (1<<7);
  ss1->monitoringSymbolsWithinSlot->size = 2;
  ss1->monitoringSymbolsWithinSlot->bits_unused = 2;
  ss1->nrofCandidates = calloc(1,sizeof(*ss1->nrofCandidates));
  ss1->nrofCandidates->aggregationLevel1 = NR_SearchSpace__nrofCandidates__aggregationLevel1_n0;
  ss1->nrofCandidates->aggregationLevel2 = NR_SearchSpace__nrofCandidates__aggregationLevel2_n0;
  ss1->nrofCandidates->aggregationLevel4 = NR_SearchSpace__nrofCandidates__aggregationLevel4_n2;
  ss1->nrofCandidates->aggregationLevel8 = NR_SearchSpace__nrofCandidates__aggregationLevel8_n0;
  ss1->nrofCandidates->aggregationLevel16 = NR_SearchSpace__nrofCandidates__aggregationLevel16_n0;
  ss1->searchSpaceType = calloc(1,sizeof(*ss1->searchSpaceType));
  ss1->searchSpaceType->present = NR_SearchSpace__searchSpaceType_PR_common;
  ss1->searchSpaceType->choice.common=calloc(1,sizeof(*ss1->searchSpaceType->choice.common));
  ss1->searchSpaceType->choice.common->dci_Format0_0_AndFormat1_0 = calloc(1,sizeof(*ss1->searchSpaceType->choice.common->dci_Format0_0_AndFormat1_0));

  asn1cSequenceAdd(initialDownlinkBWP->pdcch_ConfigCommon->choice.setup->commonSearchSpaceList->list,
		   NR_SearchSpace_t, ss5);
  ss5->searchSpaceId = 5;
  ss5->controlResourceSetId=calloc(1,sizeof(*ss5->controlResourceSetId));
  *ss5->controlResourceSetId=0;
  ss5->monitoringSlotPeriodicityAndOffset = calloc(1,sizeof(*ss5->monitoringSlotPeriodicityAndOffset));
  ss5->monitoringSlotPeriodicityAndOffset->present = NR_SearchSpace__monitoringSlotPeriodicityAndOffset_PR_sl5;
  ss5->monitoringSlotPeriodicityAndOffset->choice.sl5 = 0;
  ss5->duration = calloc(1,sizeof(*ss5->duration));
  *ss5->duration = 2;
  ss5->monitoringSymbolsWithinSlot = calloc(1,sizeof(*ss5->monitoringSymbolsWithinSlot));
  ss5->monitoringSymbolsWithinSlot->buf = calloc(1,2);
  // should be '1100 0000 0000 00'B (LSB first!), first two symols in slot, adjust if needed
  ss5->monitoringSymbolsWithinSlot->buf[1] = 0;
  ss5->monitoringSymbolsWithinSlot->buf[0] = (1<<7);
  ss5->monitoringSymbolsWithinSlot->size = 2;
  ss5->monitoringSymbolsWithinSlot->bits_unused = 2;
  ss5->nrofCandidates = calloc(1,sizeof(*ss5->nrofCandidates));
  ss5->nrofCandidates->aggregationLevel1 = NR_SearchSpace__nrofCandidates__aggregationLevel1_n0;
  ss5->nrofCandidates->aggregationLevel2 = NR_SearchSpace__nrofCandidates__aggregationLevel2_n0;
  ss5->nrofCandidates->aggregationLevel4 = NR_SearchSpace__nrofCandidates__aggregationLevel4_n4;
  ss5->nrofCandidates->aggregationLevel8 = NR_SearchSpace__nrofCandidates__aggregationLevel8_n2;
  ss5->nrofCandidates->aggregationLevel16 = NR_SearchSpace__nrofCandidates__aggregationLevel16_n1;
  ss5->searchSpaceType = calloc(1,sizeof(*ss5->searchSpaceType));
  ss5->searchSpaceType->present = NR_SearchSpace__searchSpaceType_PR_common;
  ss5->searchSpaceType->choice.common=calloc(1,sizeof(*ss5->searchSpaceType->choice.common));
  ss5->searchSpaceType->choice.common->dci_Format0_0_AndFormat1_0 = calloc(1,sizeof(*ss5->searchSpaceType->choice.common->dci_Format0_0_AndFormat1_0));

  asn1cSequenceAdd(initialDownlinkBWP->pdcch_ConfigCommon->choice.setup->commonSearchSpaceList->list,
		   NR_SearchSpace_t, ss7);
  ss7->searchSpaceId = 7;
  ss7->controlResourceSetId=calloc(1,sizeof(*ss7->controlResourceSetId));
  *ss7->controlResourceSetId=0;
  ss7->monitoringSlotPeriodicityAndOffset = calloc(1,sizeof(*ss7->monitoringSlotPeriodicityAndOffset));
  ss7->monitoringSlotPeriodicityAndOffset->present = NR_SearchSpace__monitoringSlotPeriodicityAndOffset_PR_sl1;
  ss7->monitoringSymbolsWithinSlot = calloc(1,sizeof(*ss7->monitoringSymbolsWithinSlot));
  ss7->monitoringSymbolsWithinSlot->buf = calloc(1,2);
  // should be '1100 0000 0000 00'B (LSB first!), first two symols in slot, adjust if needed
  ss7->monitoringSymbolsWithinSlot->buf[1] = 0;
  ss7->monitoringSymbolsWithinSlot->buf[0] = (1<<7);
  ss7->monitoringSymbolsWithinSlot->size = 2;
  ss7->monitoringSymbolsWithinSlot->bits_unused = 2;
  ss7->nrofCandidates = calloc(1,sizeof(*ss7->nrofCandidates));
  ss7->nrofCandidates->aggregationLevel1 = NR_SearchSpace__nrofCandidates__aggregationLevel1_n0;
  ss7->nrofCandidates->aggregationLevel2 = NR_SearchSpace__nrofCandidates__aggregationLevel2_n0;
  ss7->nrofCandidates->aggregationLevel4 = NR_SearchSpace__nrofCandidates__aggregationLevel4_n4;
  ss7->nrofCandidates->aggregationLevel8 = NR_SearchSpace__nrofCandidates__aggregationLevel8_n2;
  ss7->nrofCandidates->aggregationLevel16 = NR_SearchSpace__nrofCandidates__aggregationLevel16_n1;
  ss7->searchSpaceType = calloc(1,sizeof(*ss7->searchSpaceType));
  ss7->searchSpaceType->present = NR_SearchSpace__searchSpaceType_PR_common;
  ss7->searchSpaceType->choice.common=calloc(1,sizeof(*ss7->searchSpaceType->choice.common));
  ss7->searchSpaceType->choice.common->dci_Format0_0_AndFormat1_0 = calloc(1,sizeof(*ss7->searchSpaceType->choice.common->dci_Format0_0_AndFormat1_0));

  
  asn1cCallocOne(initialDownlinkBWP->pdcch_ConfigCommon->choice.setup->searchSpaceSIB1,  0);
  asn1cCallocOne(initialDownlinkBWP->pdcch_ConfigCommon->choice.setup->searchSpaceOtherSystemInformation, 7);
  asn1cCallocOne(initialDownlinkBWP->pdcch_ConfigCommon->choice.setup->pagingSearchSpace, 5);
  asn1cCallocOne( initialDownlinkBWP->pdcch_ConfigCommon->choice.setup->ra_SearchSpace, 1);
   
  initialDownlinkBWP->pdsch_ConfigCommon = configuration->scc->downlinkConfigCommon->initialDownlinkBWP->pdsch_ConfigCommon;
  ServCellCom->downlinkConfigCommon.bcch_Config.modificationPeriodCoeff = NR_BCCH_Config__modificationPeriodCoeff_n2;
  ServCellCom->downlinkConfigCommon.pcch_Config.defaultPagingCycle = NR_PagingCycle_rf256;
  ServCellCom->downlinkConfigCommon.pcch_Config.nAndPagingFrameOffset.present = NR_PCCH_Config__nAndPagingFrameOffset_PR_quarterT;
  ServCellCom->downlinkConfigCommon.pcch_Config.nAndPagingFrameOffset.choice.quarterT = 1;
  ServCellCom->downlinkConfigCommon.pcch_Config.ns = NR_PCCH_Config__ns_one;

  asn1cCalloc(ServCellCom->downlinkConfigCommon.pcch_Config.firstPDCCH_MonitoringOccasionOfPO,
	      P0);
  P0->present = NR_PCCH_Config__firstPDCCH_MonitoringOccasionOfPO_PR_sCS120KHZoneT_SCS60KHZhalfT_SCS30KHZquarterT_SCS15KHZoneEighthT;

  asn1cCalloc(P0->choice.sCS120KHZoneT_SCS60KHZhalfT_SCS30KHZquarterT_SCS15KHZoneEighthT,
	      Z8);
  asn1cSequenceAdd(Z8->list,
		   long,
		   ZoneEight);
  asn1cCallocOne(ZoneEight, 0);

  asn1cCalloc(ServCellCom->uplinkConfigCommon, UL)
  asn_set_empty(&UL->frequencyInfoUL.scs_SpecificCarrierList.list);
  for(int i = 0; i< configuration->scc->uplinkConfigCommon->frequencyInfoUL->scs_SpecificCarrierList.list.count; i++) {
    ASN_SEQUENCE_ADD(&UL->frequencyInfoUL.scs_SpecificCarrierList.list,
		     configuration->scc->uplinkConfigCommon->frequencyInfoUL->scs_SpecificCarrierList.list.array[i]);
  }

  asn1cCallocOne(UL->frequencyInfoUL.p_Max, 23);

  UL->initialUplinkBWP.genericParameters = configuration->scc->uplinkConfigCommon->initialUplinkBWP->genericParameters;
  UL->initialUplinkBWP.rach_ConfigCommon = configuration->scc->uplinkConfigCommon->initialUplinkBWP->rach_ConfigCommon;
  UL->initialUplinkBWP.pusch_ConfigCommon = configuration->scc->uplinkConfigCommon->initialUplinkBWP->pusch_ConfigCommon;
  UL->initialUplinkBWP.pusch_ConfigCommon->choice.setup->groupHoppingEnabledTransformPrecoding = null;

  UL->initialUplinkBWP.pucch_ConfigCommon = configuration->scc->uplinkConfigCommon->initialUplinkBWP->pucch_ConfigCommon;

  UL->timeAlignmentTimerCommon = NR_TimeAlignmentTimer_infinity;

  ServCellCom->n_TimingAdvanceOffset = configuration->scc->n_TimingAdvanceOffset;

  ServCellCom->ssb_PositionsInBurst.inOneGroup.buf = calloc(1, sizeof(uint8_t));
  uint8_t bitmap8,temp_bitmap=0;
  switch (configuration->scc->ssb_PositionsInBurst->present) {
    case NR_ServingCellConfigCommon__ssb_PositionsInBurst_PR_shortBitmap:
      ServCellCom->ssb_PositionsInBurst.inOneGroup = configuration->scc->ssb_PositionsInBurst->choice.shortBitmap;
      break;
    case NR_ServingCellConfigCommon__ssb_PositionsInBurst_PR_mediumBitmap:
      ServCellCom->ssb_PositionsInBurst.inOneGroup = configuration->scc->ssb_PositionsInBurst->choice.mediumBitmap;
      break;
    /*
    groupPresence: This field is present when maximum number of SS/PBCH blocks per half frame equals to 64 as defined in TS 38.213 [13], clause 4.1.
                   The first/leftmost bit corresponds to the SS/PBCH index 0-7, the second bit corresponds to SS/PBCH block 8-15, and so on.
                   Value 0 in the bitmap indicates that the SSBs according to inOneGroup are absent. Value 1 indicates that the SS/PBCH blocks are transmitted in accordance with inOneGroup.
    inOneGroup: When maximum number of SS/PBCH blocks per half frame equals to 64 as defined in TS 38.213 [13], clause 4.1, all 8 bit are valid;
                The first/ leftmost bit corresponds to the first SS/PBCH block index in the group (i.e., to SSB index 0, 8, and so on); the second bit corresponds to the second SS/PBCH block index in the group
                (i.e., to SSB index 1, 9, and so on), and so on. Value 0 in the bitmap indicates that the corresponding SS/PBCH block is not transmitted while value 1 indicates that the corresponding SS/PBCH block is transmitted.
    */
    case NR_ServingCellConfigCommon__ssb_PositionsInBurst_PR_longBitmap:
      ServCellCom->ssb_PositionsInBurst.inOneGroup.size = 1;
      ServCellCom->ssb_PositionsInBurst.inOneGroup.bits_unused = 0;
      ServCellCom->ssb_PositionsInBurst.groupPresence = calloc(1, sizeof(BIT_STRING_t));
      ServCellCom->ssb_PositionsInBurst.groupPresence->size = 1;
      ServCellCom->ssb_PositionsInBurst.groupPresence->bits_unused = 0;
      ServCellCom->ssb_PositionsInBurst.groupPresence->buf = calloc(1, sizeof(uint8_t));
      ServCellCom->ssb_PositionsInBurst.groupPresence->buf[0] = 0;
      for (int i=0; i<8; i++){
        bitmap8 = configuration->scc->ssb_PositionsInBurst->choice.longBitmap.buf[i];
        if (bitmap8!=0){
          if(temp_bitmap==0)
            temp_bitmap = bitmap8;
          else
            AssertFatal(temp_bitmap==bitmap8,"For longBitmap the groups of 8 SSBs containing at least 1 transmitted SSB should be all the same\n");

          ServCellCom->ssb_PositionsInBurst.inOneGroup.buf[0] = bitmap8;
          ServCellCom->ssb_PositionsInBurst.groupPresence->buf[0] |= 1<<(7-i);
        }
      }
      break;
    default:
      AssertFatal(false,"ssb_PositionsInBurst not present\n");
      break;
  }

  ServCellCom->ssb_PeriodicityServingCell = *configuration->scc->ssb_periodicityServingCell;
  ServCellCom->tdd_UL_DL_ConfigurationCommon = CALLOC(1,sizeof(struct NR_TDD_UL_DL_ConfigCommon));
  ServCellCom->tdd_UL_DL_ConfigurationCommon->referenceSubcarrierSpacing = configuration->scc->tdd_UL_DL_ConfigurationCommon->referenceSubcarrierSpacing;
  ServCellCom->tdd_UL_DL_ConfigurationCommon->pattern1 = configuration->scc->tdd_UL_DL_ConfigurationCommon->pattern1;
  ServCellCom->tdd_UL_DL_ConfigurationCommon->pattern2 = configuration->scc->tdd_UL_DL_ConfigurationCommon->pattern2;
  ServCellCom->ss_PBCH_BlockPower = configuration->scc->ss_PBCH_BlockPower;

  // ims-EmergencySupport
  // TODO: add ims-EmergencySupport

  // eCallOverIMS-Support
  // TODO: add eCallOverIMS-Support

  // ue-TimersAndConstants
  sib1->ue_TimersAndConstants = CALLOC(1,sizeof(struct NR_UE_TimersAndConstants));
  sib1->ue_TimersAndConstants->t300 = NR_UE_TimersAndConstants__t300_ms400;
  sib1->ue_TimersAndConstants->t301 = NR_UE_TimersAndConstants__t301_ms400;
  sib1->ue_TimersAndConstants->t310 = NR_UE_TimersAndConstants__t310_ms2000;
  sib1->ue_TimersAndConstants->n310 = NR_UE_TimersAndConstants__n310_n10;
  sib1->ue_TimersAndConstants->t311 = NR_UE_TimersAndConstants__t311_ms3000;
  sib1->ue_TimersAndConstants->n311 = NR_UE_TimersAndConstants__n311_n1;
  sib1->ue_TimersAndConstants->t319 = NR_UE_TimersAndConstants__t319_ms400;

  // uac-BarringInfo
  /*sib1->uac_BarringInfo = CALLOC(1, sizeof(struct NR_SIB1__uac_BarringInfo));
  NR_UAC_BarringInfoSet_t *nr_uac_BarringInfoSet = CALLOC(1, sizeof(NR_UAC_BarringInfoSet_t));
  asn_set_empty(&sib1->uac_BarringInfo->uac_BarringInfoSetList);
  nr_uac_BarringInfoSet->uac_BarringFactor = NR_UAC_BarringInfoSet__uac_BarringFactor_p95;
  nr_uac_BarringInfoSet->uac_BarringTime = NR_UAC_BarringInfoSet__uac_BarringTime_s4;
  nr_uac_BarringInfoSet->uac_BarringForAccessIdentity.buf = CALLOC(1, 1);
  nr_uac_BarringInfoSet->uac_BarringForAccessIdentity.size = 1;
  nr_uac_BarringInfoSet->uac_BarringForAccessIdentity.bits_unused = 1;
  ASN_SEQUENCE_ADD(&sib1->uac_BarringInfo->uac_BarringInfoSetList, nr_uac_BarringInfoSet);*/

  // useFullResumeID
  // TODO: add useFullResumeID

  // lateNonCriticalExtension
  // TODO: add lateNonCriticalExtension

  // nonCriticalExtension
  // TODO: add nonCriticalExtension

  xer_fprint(stdout, &asn_DEF_NR_SIB1, (const void*)sib1_message->message.choice.c1->choice.systemInformationBlockType1);

  if(carrier->SIB1 == NULL) carrier->SIB1=(uint8_t *) malloc16(NR_MAX_SIB_LENGTH/8);
  enc_rval = uper_encode_to_buffer(&asn_DEF_NR_BCCH_DL_SCH_Message,
                                   NULL,
                                   (void *)sib1_message,
                                   carrier->SIB1,
                                   NR_MAX_SIB_LENGTH/8);
  AssertFatal (enc_rval.encoded > 0, "ASN1 message encoding failed (%s, %lu)!\n",
               enc_rval.failed_type->name, enc_rval.encoded);

  if (enc_rval.encoded==-1) {
    return(-1);
  }

  return((enc_rval.encoded+7)/8);
}

uint8_t do_SIB23_NR(rrc_gNB_carrier_data_t *carrier,
                    gNB_RrcConfigurationReq *configuration) {
  asn_enc_rval_t enc_rval;
  SystemInformation_IEs__sib_TypeAndInfo__Member *sib2 = NULL;
  SystemInformation_IEs__sib_TypeAndInfo__Member *sib3 = NULL;

  NR_BCCH_DL_SCH_Message_t *sib_message = CALLOC(1,sizeof(NR_BCCH_DL_SCH_Message_t));
  sib_message->message.present = NR_BCCH_DL_SCH_MessageType_PR_c1;
  sib_message->message.choice.c1 = CALLOC(1,sizeof(struct NR_BCCH_DL_SCH_MessageType__c1));
  sib_message->message.choice.c1->present = NR_BCCH_DL_SCH_MessageType__c1_PR_systemInformation;
  sib_message->message.choice.c1->choice.systemInformation = CALLOC(1,sizeof(struct NR_SystemInformation));
  
  struct NR_SystemInformation *sib = sib_message->message.choice.c1->choice.systemInformation;
  sib->criticalExtensions.present = NR_SystemInformation__criticalExtensions_PR_systemInformation;
  sib->criticalExtensions.choice.systemInformation = CALLOC(1, sizeof(struct NR_SystemInformation_IEs));

  struct NR_SystemInformation_IEs *ies = sib->criticalExtensions.choice.systemInformation;
  sib2 = CALLOC(1, sizeof(SystemInformation_IEs__sib_TypeAndInfo__Member));
  sib2->present = NR_SystemInformation_IEs__sib_TypeAndInfo__Member_PR_sib2;
  sib2->choice.sib2 = CALLOC(1, sizeof(struct NR_SIB2));
  sib2->choice.sib2->cellReselectionInfoCommon.q_Hyst = NR_SIB2__cellReselectionInfoCommon__q_Hyst_dB1;
  sib2->choice.sib2->cellReselectionServingFreqInfo.threshServingLowP = 2; // INTEGER (0..31)
  sib2->choice.sib2->cellReselectionServingFreqInfo.cellReselectionPriority =  2; // INTEGER (0..7)
  sib2->choice.sib2->intraFreqCellReselectionInfo.q_RxLevMin = -50; // INTEGER (-70..-22)
  sib2->choice.sib2->intraFreqCellReselectionInfo.s_IntraSearchP = 2; // INTEGER (0..31)
  sib2->choice.sib2->intraFreqCellReselectionInfo.t_ReselectionNR = 2; // INTEGER (0..7)
  sib2->choice.sib2->intraFreqCellReselectionInfo.deriveSSB_IndexFromCell = true;
  ASN_SEQUENCE_ADD(&ies->sib_TypeAndInfo.list, sib2);

  sib3 = CALLOC(1, sizeof(SystemInformation_IEs__sib_TypeAndInfo__Member));
  sib3->present = NR_SystemInformation_IEs__sib_TypeAndInfo__Member_PR_sib3;
  sib3->choice.sib3 = CALLOC(1, sizeof(struct NR_SIB3));
  ASN_SEQUENCE_ADD(&ies->sib_TypeAndInfo.list, sib3);

  //encode SIB to data
  // carrier->SIB23 = (uint8_t *) malloc16(128);
  enc_rval = uper_encode_to_buffer(&asn_DEF_NR_BCCH_DL_SCH_Message,
                                   NULL,
                                   (void *)sib_message,
                                   carrier->SIB23,
                                   100);
  AssertFatal (enc_rval.encoded > 0, "ASN1 message encoding failed (%s, %lu)!\n",
               enc_rval.failed_type->name, enc_rval.encoded);

  if (enc_rval.encoded==-1) {
    return(-1);
  }

  return((enc_rval.encoded+7)/8);
}

void  do_RLC_BEARER(uint8_t Mod_id,
                    int CC_id,
                    struct NR_CellGroupConfig__rlc_BearerToAddModList *rlc_BearerToAddModList,
                    rlc_bearer_config_t  *rlc_config) {
  struct NR_RLC_BearerConfig *rlc_bearer;
  rlc_bearer = CALLOC(1,sizeof(struct NR_RLC_BearerConfig));
  rlc_bearer->logicalChannelIdentity = rlc_config->LogicalChannelIdentity[CC_id];
  rlc_bearer->servedRadioBearer = CALLOC(1,sizeof(struct NR_RLC_BearerConfig__servedRadioBearer));
  rlc_bearer->servedRadioBearer->present = rlc_config->servedRadioBearer_present[CC_id];

  if(rlc_bearer->servedRadioBearer->present == NR_RLC_BearerConfig__servedRadioBearer_PR_srb_Identity) {
    rlc_bearer->servedRadioBearer->choice.srb_Identity = rlc_config->srb_Identity[CC_id];
  } else if(rlc_bearer->servedRadioBearer->present == NR_RLC_BearerConfig__servedRadioBearer_PR_drb_Identity) {
    rlc_bearer->servedRadioBearer->choice.drb_Identity = rlc_config->drb_Identity[CC_id];
  }

  rlc_bearer->reestablishRLC = CALLOC(1,sizeof(long));
  *(rlc_bearer->reestablishRLC) = rlc_config->reestablishRLC[CC_id];
  rlc_bearer->rlc_Config = CALLOC(1,sizeof(struct NR_RLC_Config));
  rlc_bearer->rlc_Config->present = rlc_config->rlc_Config_present[CC_id];

  if(rlc_bearer->rlc_Config->present == NR_RLC_Config_PR_am) {
    rlc_bearer->rlc_Config->choice.am = CALLOC(1,sizeof(struct NR_RLC_Config__am));
    rlc_bearer->rlc_Config->choice.am->ul_AM_RLC.sn_FieldLength     = CALLOC(1,sizeof(NR_SN_FieldLengthAM_t));
    *(rlc_bearer->rlc_Config->choice.am->ul_AM_RLC.sn_FieldLength)  = rlc_config->ul_AM_sn_FieldLength[CC_id];
    rlc_bearer->rlc_Config->choice.am->ul_AM_RLC.t_PollRetransmit   = rlc_config->t_PollRetransmit[CC_id];
    rlc_bearer->rlc_Config->choice.am->ul_AM_RLC.pollPDU            = rlc_config->pollPDU[CC_id];
    rlc_bearer->rlc_Config->choice.am->ul_AM_RLC.pollByte           = rlc_config->pollByte[CC_id];
    rlc_bearer->rlc_Config->choice.am->ul_AM_RLC.maxRetxThreshold   = rlc_config->maxRetxThreshold[CC_id];
    rlc_bearer->rlc_Config->choice.am->dl_AM_RLC.sn_FieldLength     = CALLOC(1,sizeof(NR_SN_FieldLengthAM_t));
    *(rlc_bearer->rlc_Config->choice.am->dl_AM_RLC.sn_FieldLength)  = rlc_config->dl_AM_sn_FieldLength[CC_id];
    rlc_bearer->rlc_Config->choice.am->dl_AM_RLC.t_Reassembly       = rlc_config->dl_AM_t_Reassembly[CC_id];
    rlc_bearer->rlc_Config->choice.am->dl_AM_RLC.t_StatusProhibit   = rlc_config->t_StatusProhibit[CC_id];
  } else if(rlc_bearer->rlc_Config->present == NR_RLC_Config_PR_um_Bi_Directional) {
    rlc_bearer->rlc_Config->choice.um_Bi_Directional = CALLOC(1,sizeof(struct NR_RLC_Config__um_Bi_Directional));
    rlc_bearer->rlc_Config->choice.um_Bi_Directional->ul_UM_RLC.sn_FieldLength = CALLOC(1,sizeof(NR_SN_FieldLengthUM_t));
    *(rlc_bearer->rlc_Config->choice.um_Bi_Directional->ul_UM_RLC.sn_FieldLength) = rlc_config->ul_UM_sn_FieldLength[CC_id];
    rlc_bearer->rlc_Config->choice.um_Bi_Directional->dl_UM_RLC.sn_FieldLength = CALLOC(1,sizeof(NR_SN_FieldLengthUM_t));
    *(rlc_bearer->rlc_Config->choice.um_Bi_Directional->dl_UM_RLC.sn_FieldLength) = rlc_config->dl_UM_sn_FieldLength[CC_id];
    rlc_bearer->rlc_Config->choice.um_Bi_Directional->dl_UM_RLC.t_Reassembly   = rlc_config->dl_UM_t_Reassembly[CC_id];
  } else if(rlc_bearer->rlc_Config->present == NR_RLC_Config_PR_um_Uni_Directional_UL) {
    rlc_bearer->rlc_Config->choice.um_Uni_Directional_UL = CALLOC(1,sizeof(struct NR_RLC_Config__um_Uni_Directional_UL));
    rlc_bearer->rlc_Config->choice.um_Uni_Directional_UL->ul_UM_RLC.sn_FieldLength    = CALLOC(1,sizeof(NR_SN_FieldLengthUM_t));
    *(rlc_bearer->rlc_Config->choice.um_Uni_Directional_UL->ul_UM_RLC.sn_FieldLength) = rlc_config->ul_UM_sn_FieldLength[CC_id];
  } else if(rlc_bearer->rlc_Config->present == NR_RLC_Config_PR_um_Uni_Directional_DL) {
    rlc_bearer->rlc_Config->choice.um_Uni_Directional_DL = CALLOC(1,sizeof(struct NR_RLC_Config__um_Uni_Directional_DL));
    rlc_bearer->rlc_Config->choice.um_Uni_Directional_DL->dl_UM_RLC.sn_FieldLength    = CALLOC(1,sizeof(NR_SN_FieldLengthUM_t));
    *(rlc_bearer->rlc_Config->choice.um_Uni_Directional_DL->dl_UM_RLC.sn_FieldLength) = rlc_config->dl_UM_sn_FieldLength[CC_id];
    rlc_bearer->rlc_Config->choice.um_Uni_Directional_DL->dl_UM_RLC.t_Reassembly      = rlc_config->dl_UM_t_Reassembly[CC_id];
  }

  rlc_bearer->mac_LogicalChannelConfig = CALLOC(1,sizeof(struct NR_LogicalChannelConfig));
  rlc_bearer->mac_LogicalChannelConfig->ul_SpecificParameters = CALLOC(1,sizeof(struct NR_LogicalChannelConfig__ul_SpecificParameters));
  rlc_bearer->mac_LogicalChannelConfig->ul_SpecificParameters->priority            = rlc_config->priority[CC_id];
  rlc_bearer->mac_LogicalChannelConfig->ul_SpecificParameters->prioritisedBitRate  = rlc_config->prioritisedBitRate[CC_id];
  rlc_bearer->mac_LogicalChannelConfig->ul_SpecificParameters->bucketSizeDuration  = rlc_config->bucketSizeDuration[CC_id];
  rlc_bearer->mac_LogicalChannelConfig->ul_SpecificParameters->allowedServingCells = CALLOC(1,sizeof(struct NR_LogicalChannelConfig__ul_SpecificParameters__allowedServingCells));
  rlc_bearer->mac_LogicalChannelConfig->ul_SpecificParameters->allowedSCS_List     = CALLOC(1,sizeof(struct NR_LogicalChannelConfig__ul_SpecificParameters__allowedSCS_List));
  NR_ServCellIndex_t *servingcellindex;
  servingcellindex = CALLOC(1,sizeof(NR_ServCellIndex_t));
  *servingcellindex = rlc_config->allowedServingCells[CC_id];
  ASN_SEQUENCE_ADD(&(rlc_bearer->mac_LogicalChannelConfig->ul_SpecificParameters->allowedServingCells->list),&servingcellindex);
  NR_SubcarrierSpacing_t *subcarrierspacing;
  subcarrierspacing = CALLOC(1,sizeof(NR_SubcarrierSpacing_t));
  *subcarrierspacing = rlc_config->subcarrierspacing[CC_id];
  ASN_SEQUENCE_ADD(&(rlc_bearer->mac_LogicalChannelConfig->ul_SpecificParameters->allowedSCS_List->list),&subcarrierspacing);
  rlc_bearer->mac_LogicalChannelConfig->ul_SpecificParameters->maxPUSCH_Duration           = CALLOC(1,sizeof(long));
  rlc_bearer->mac_LogicalChannelConfig->ul_SpecificParameters->configuredGrantType1Allowed = CALLOC(1,sizeof(long));
  rlc_bearer->mac_LogicalChannelConfig->ul_SpecificParameters->logicalChannelGroup         = CALLOC(1,sizeof(long));
  rlc_bearer->mac_LogicalChannelConfig->ul_SpecificParameters->schedulingRequestID         = CALLOC(1,sizeof(NR_SchedulingRequestId_t));
  *(rlc_bearer->mac_LogicalChannelConfig->ul_SpecificParameters->maxPUSCH_Duration)           = rlc_config->maxPUSCH_Duration[CC_id];
  *(rlc_bearer->mac_LogicalChannelConfig->ul_SpecificParameters->configuredGrantType1Allowed) = rlc_config->configuredGrantType1Allowed[CC_id];
  *(rlc_bearer->mac_LogicalChannelConfig->ul_SpecificParameters->logicalChannelGroup)         = rlc_config->logicalChannelGroup[CC_id];
  *(rlc_bearer->mac_LogicalChannelConfig->ul_SpecificParameters->schedulingRequestID)         = rlc_config->schedulingRequestID[CC_id];
  rlc_bearer->mac_LogicalChannelConfig->ul_SpecificParameters->logicalChannelSR_Mask               = rlc_config->logicalChannelSR_Mask[CC_id];
  rlc_bearer->mac_LogicalChannelConfig->ul_SpecificParameters->logicalChannelSR_DelayTimerApplied  = rlc_config->logicalChannelSR_DelayTimerApplied[CC_id];
  ASN_SEQUENCE_ADD(&(rlc_BearerToAddModList->list),&rlc_bearer);
}


void do_MAC_CELLGROUP(uint8_t Mod_id,
                      int CC_id,
                      NR_MAC_CellGroupConfig_t *mac_CellGroupConfig,
                      mac_cellgroup_t  *mac_cellgroup_config) {
  mac_CellGroupConfig->drx_Config               = CALLOC(1,sizeof(struct NR_SetupRelease_DRX_Config));
  mac_CellGroupConfig->schedulingRequestConfig  = CALLOC(1,sizeof(struct NR_SchedulingRequestConfig));
  mac_CellGroupConfig->bsr_Config               = CALLOC(1,sizeof(struct NR_BSR_Config));
  mac_CellGroupConfig->tag_Config               = CALLOC(1,sizeof(struct NR_TAG_Config));
  mac_CellGroupConfig->phr_Config               = CALLOC(1,sizeof(struct NR_SetupRelease_PHR_Config));
  mac_CellGroupConfig->drx_Config->present      = mac_cellgroup_config->DRX_Config_PR[CC_id];
  mac_CellGroupConfig->drx_Config->choice.setup = CALLOC(1,sizeof(struct NR_DRX_Config));
  mac_CellGroupConfig->drx_Config->choice.setup->drx_onDurationTimer.present = mac_cellgroup_config->drx_onDurationTimer_PR[CC_id];

  if(mac_CellGroupConfig->drx_Config->choice.setup->drx_onDurationTimer.present == NR_DRX_Config__drx_onDurationTimer_PR_subMilliSeconds) {
    mac_CellGroupConfig->drx_Config->choice.setup->drx_onDurationTimer.choice.subMilliSeconds = mac_cellgroup_config->subMilliSeconds[CC_id];
  } else if(mac_CellGroupConfig->drx_Config->choice.setup->drx_onDurationTimer.present == NR_DRX_Config__drx_onDurationTimer_PR_milliSeconds) {
    mac_CellGroupConfig->drx_Config->choice.setup->drx_onDurationTimer.choice.milliSeconds    = mac_cellgroup_config->milliSeconds[CC_id];
  }

  mac_CellGroupConfig->drx_Config->choice.setup->drx_InactivityTimer        = mac_cellgroup_config->drx_InactivityTimer[CC_id];
  mac_CellGroupConfig->drx_Config->choice.setup->drx_HARQ_RTT_TimerDL       = mac_cellgroup_config->drx_HARQ_RTT_TimerDL[CC_id];
  mac_CellGroupConfig->drx_Config->choice.setup->drx_HARQ_RTT_TimerUL       = mac_cellgroup_config->drx_HARQ_RTT_TimerUL[CC_id];
  mac_CellGroupConfig->drx_Config->choice.setup->drx_RetransmissionTimerDL  = mac_cellgroup_config->drx_RetransmissionTimerDL[CC_id];
  mac_CellGroupConfig->drx_Config->choice.setup->drx_RetransmissionTimerUL  = mac_cellgroup_config->drx_RetransmissionTimerUL[CC_id];
  mac_CellGroupConfig->drx_Config->choice.setup->drx_LongCycleStartOffset.present = mac_cellgroup_config->drx_LongCycleStartOffset_PR[CC_id];

  if(mac_CellGroupConfig->drx_Config->choice.setup->drx_LongCycleStartOffset.present == NR_DRX_Config__drx_LongCycleStartOffset_PR_ms10) {
    mac_CellGroupConfig->drx_Config->choice.setup->drx_LongCycleStartOffset.choice.ms10 = mac_cellgroup_config->drx_LongCycleStartOffset[CC_id];
  } else if(mac_CellGroupConfig->drx_Config->choice.setup->drx_LongCycleStartOffset.present == NR_DRX_Config__drx_LongCycleStartOffset_PR_ms20) {
    mac_CellGroupConfig->drx_Config->choice.setup->drx_LongCycleStartOffset.choice.ms20 = mac_cellgroup_config->drx_LongCycleStartOffset[CC_id];
  } else if(mac_CellGroupConfig->drx_Config->choice.setup->drx_LongCycleStartOffset.present == NR_DRX_Config__drx_LongCycleStartOffset_PR_ms32) {
    mac_CellGroupConfig->drx_Config->choice.setup->drx_LongCycleStartOffset.choice.ms32 = mac_cellgroup_config->drx_LongCycleStartOffset[CC_id];
  } else if(mac_CellGroupConfig->drx_Config->choice.setup->drx_LongCycleStartOffset.present == NR_DRX_Config__drx_LongCycleStartOffset_PR_ms40) {
    mac_CellGroupConfig->drx_Config->choice.setup->drx_LongCycleStartOffset.choice.ms40 = mac_cellgroup_config->drx_LongCycleStartOffset[CC_id];
  } else if(mac_CellGroupConfig->drx_Config->choice.setup->drx_LongCycleStartOffset.present == NR_DRX_Config__drx_LongCycleStartOffset_PR_ms60) {
    mac_CellGroupConfig->drx_Config->choice.setup->drx_LongCycleStartOffset.choice.ms60 = mac_cellgroup_config->drx_LongCycleStartOffset[CC_id];
  } else if(mac_CellGroupConfig->drx_Config->choice.setup->drx_LongCycleStartOffset.present == NR_DRX_Config__drx_LongCycleStartOffset_PR_ms64) {
    mac_CellGroupConfig->drx_Config->choice.setup->drx_LongCycleStartOffset.choice.ms64 = mac_cellgroup_config->drx_LongCycleStartOffset[CC_id];
  } else if(mac_CellGroupConfig->drx_Config->choice.setup->drx_LongCycleStartOffset.present == NR_DRX_Config__drx_LongCycleStartOffset_PR_ms70) {
    mac_CellGroupConfig->drx_Config->choice.setup->drx_LongCycleStartOffset.choice.ms70 = mac_cellgroup_config->drx_LongCycleStartOffset[CC_id];
  } else if(mac_CellGroupConfig->drx_Config->choice.setup->drx_LongCycleStartOffset.present == NR_DRX_Config__drx_LongCycleStartOffset_PR_ms80) {
    mac_CellGroupConfig->drx_Config->choice.setup->drx_LongCycleStartOffset.choice.ms80 = mac_cellgroup_config->drx_LongCycleStartOffset[CC_id];
  } else if(mac_CellGroupConfig->drx_Config->choice.setup->drx_LongCycleStartOffset.present == NR_DRX_Config__drx_LongCycleStartOffset_PR_ms128) {
    mac_CellGroupConfig->drx_Config->choice.setup->drx_LongCycleStartOffset.choice.ms128 = mac_cellgroup_config->drx_LongCycleStartOffset[CC_id];
  } else if(mac_CellGroupConfig->drx_Config->choice.setup->drx_LongCycleStartOffset.present == NR_DRX_Config__drx_LongCycleStartOffset_PR_ms160) {
    mac_CellGroupConfig->drx_Config->choice.setup->drx_LongCycleStartOffset.choice.ms160 = mac_cellgroup_config->drx_LongCycleStartOffset[CC_id];
  } else if(mac_CellGroupConfig->drx_Config->choice.setup->drx_LongCycleStartOffset.present == NR_DRX_Config__drx_LongCycleStartOffset_PR_ms256) {
    mac_CellGroupConfig->drx_Config->choice.setup->drx_LongCycleStartOffset.choice.ms256 = mac_cellgroup_config->drx_LongCycleStartOffset[CC_id];
  } else if(mac_CellGroupConfig->drx_Config->choice.setup->drx_LongCycleStartOffset.present == NR_DRX_Config__drx_LongCycleStartOffset_PR_ms320) {
    mac_CellGroupConfig->drx_Config->choice.setup->drx_LongCycleStartOffset.choice.ms320 = mac_cellgroup_config->drx_LongCycleStartOffset[CC_id];
  } else if(mac_CellGroupConfig->drx_Config->choice.setup->drx_LongCycleStartOffset.present == NR_DRX_Config__drx_LongCycleStartOffset_PR_ms512) {
    mac_CellGroupConfig->drx_Config->choice.setup->drx_LongCycleStartOffset.choice.ms512 = mac_cellgroup_config->drx_LongCycleStartOffset[CC_id];
  } else if(mac_CellGroupConfig->drx_Config->choice.setup->drx_LongCycleStartOffset.present == NR_DRX_Config__drx_LongCycleStartOffset_PR_ms640) {
    mac_CellGroupConfig->drx_Config->choice.setup->drx_LongCycleStartOffset.choice.ms640 = mac_cellgroup_config->drx_LongCycleStartOffset[CC_id];
  } else if(mac_CellGroupConfig->drx_Config->choice.setup->drx_LongCycleStartOffset.present == NR_DRX_Config__drx_LongCycleStartOffset_PR_ms1024) {
    mac_CellGroupConfig->drx_Config->choice.setup->drx_LongCycleStartOffset.choice.ms1024 = mac_cellgroup_config->drx_LongCycleStartOffset[CC_id];
  } else if(mac_CellGroupConfig->drx_Config->choice.setup->drx_LongCycleStartOffset.present == NR_DRX_Config__drx_LongCycleStartOffset_PR_ms1280) {
    mac_CellGroupConfig->drx_Config->choice.setup->drx_LongCycleStartOffset.choice.ms1280 = mac_cellgroup_config->drx_LongCycleStartOffset[CC_id];
  } else if(mac_CellGroupConfig->drx_Config->choice.setup->drx_LongCycleStartOffset.present == NR_DRX_Config__drx_LongCycleStartOffset_PR_ms2048) {
    mac_CellGroupConfig->drx_Config->choice.setup->drx_LongCycleStartOffset.choice.ms2048 = mac_cellgroup_config->drx_LongCycleStartOffset[CC_id];
  } else if(mac_CellGroupConfig->drx_Config->choice.setup->drx_LongCycleStartOffset.present == NR_DRX_Config__drx_LongCycleStartOffset_PR_ms2560) {
    mac_CellGroupConfig->drx_Config->choice.setup->drx_LongCycleStartOffset.choice.ms2560 = mac_cellgroup_config->drx_LongCycleStartOffset[CC_id];
  } else if(mac_CellGroupConfig->drx_Config->choice.setup->drx_LongCycleStartOffset.present == NR_DRX_Config__drx_LongCycleStartOffset_PR_ms5120) {
    mac_CellGroupConfig->drx_Config->choice.setup->drx_LongCycleStartOffset.choice.ms5120 = mac_cellgroup_config->drx_LongCycleStartOffset[CC_id];
  } else if(mac_CellGroupConfig->drx_Config->choice.setup->drx_LongCycleStartOffset.present == NR_DRX_Config__drx_LongCycleStartOffset_PR_ms10240) {
    mac_CellGroupConfig->drx_Config->choice.setup->drx_LongCycleStartOffset.choice.ms10240 = mac_cellgroup_config->drx_LongCycleStartOffset[CC_id];
  }

  mac_CellGroupConfig->drx_Config->choice.setup->shortDRX = CALLOC(1,sizeof(struct NR_DRX_Config__shortDRX));
  mac_CellGroupConfig->drx_Config->choice.setup->shortDRX->drx_ShortCycle       = mac_cellgroup_config->drx_ShortCycle[CC_id];
  mac_CellGroupConfig->drx_Config->choice.setup->shortDRX->drx_ShortCycleTimer  = mac_cellgroup_config->drx_ShortCycleTimer[CC_id];
  mac_CellGroupConfig->drx_Config->choice.setup->drx_SlotOffset                 = mac_cellgroup_config->drx_SlotOffset[CC_id];
  mac_CellGroupConfig->schedulingRequestConfig->schedulingRequestToAddModList = CALLOC(1,sizeof(struct NR_SchedulingRequestConfig__schedulingRequestToAddModList));
  struct NR_SchedulingRequestToAddMod *schedulingrequestlist;
  schedulingrequestlist = CALLOC(1,sizeof(struct NR_SchedulingRequestToAddMod));
  schedulingrequestlist->schedulingRequestId  = mac_cellgroup_config->schedulingRequestId[CC_id];
  schedulingrequestlist->sr_ProhibitTimer = CALLOC(1,sizeof(long));
  *(schedulingrequestlist->sr_ProhibitTimer) = mac_cellgroup_config->sr_ProhibitTimer[CC_id];
  schedulingrequestlist->sr_TransMax      = mac_cellgroup_config->sr_TransMax[CC_id];
  ASN_SEQUENCE_ADD(&(mac_CellGroupConfig->schedulingRequestConfig->schedulingRequestToAddModList->list),&schedulingrequestlist);
  mac_CellGroupConfig->bsr_Config->periodicBSR_Timer              = mac_cellgroup_config->periodicBSR_Timer[CC_id];
  mac_CellGroupConfig->bsr_Config->retxBSR_Timer                  = mac_cellgroup_config->retxBSR_Timer[CC_id];
  mac_CellGroupConfig->bsr_Config->logicalChannelSR_DelayTimer    = CALLOC(1,sizeof(long));
  *(mac_CellGroupConfig->bsr_Config->logicalChannelSR_DelayTimer)    = mac_cellgroup_config->logicalChannelSR_DelayTimer[CC_id];
  mac_CellGroupConfig->tag_Config->tag_ToAddModList = CALLOC(1,sizeof(struct NR_TAG_Config__tag_ToAddModList));
  struct NR_TAG *tag;
  tag = CALLOC(1,sizeof(struct NR_TAG));
  tag->tag_Id             = mac_cellgroup_config->tag_Id[CC_id];
  tag->timeAlignmentTimer = mac_cellgroup_config->timeAlignmentTimer[CC_id];
  ASN_SEQUENCE_ADD(&(mac_CellGroupConfig->tag_Config->tag_ToAddModList->list),&tag);
  mac_CellGroupConfig->phr_Config->present = mac_cellgroup_config->PHR_Config_PR[CC_id];
  mac_CellGroupConfig->phr_Config->choice.setup   = CALLOC(1,sizeof(struct NR_PHR_Config));
  mac_CellGroupConfig->phr_Config->choice.setup->phr_PeriodicTimer         = mac_cellgroup_config->phr_PeriodicTimer[CC_id];
  mac_CellGroupConfig->phr_Config->choice.setup->phr_ProhibitTimer         = mac_cellgroup_config->phr_ProhibitTimer[CC_id];
  mac_CellGroupConfig->phr_Config->choice.setup->phr_Tx_PowerFactorChange  = mac_cellgroup_config->phr_Tx_PowerFactorChange[CC_id];
  mac_CellGroupConfig->phr_Config->choice.setup->multiplePHR               = mac_cellgroup_config->multiplePHR[CC_id];
  mac_CellGroupConfig->phr_Config->choice.setup->dummy                     = mac_cellgroup_config->phr_Type2SpCell[CC_id];
  mac_CellGroupConfig->phr_Config->choice.setup->phr_Type2OtherCell        = mac_cellgroup_config->phr_Type2OtherCell[CC_id];
  mac_CellGroupConfig->phr_Config->choice.setup->phr_ModeOtherCG           = mac_cellgroup_config->phr_ModeOtherCG[CC_id];
  mac_CellGroupConfig->skipUplinkTxDynamic      = mac_cellgroup_config->skipUplinkTxDynamic[CC_id];
}


void  do_PHYSICALCELLGROUP(uint8_t Mod_id,
                           int CC_id,
                           NR_PhysicalCellGroupConfig_t *physicalCellGroupConfig,
                           physicalcellgroup_t *physicalcellgroup_config) {
  physicalCellGroupConfig->harq_ACK_SpatialBundlingPUCCH = CALLOC(1,sizeof(long));
  physicalCellGroupConfig->harq_ACK_SpatialBundlingPUSCH = CALLOC(1,sizeof(long));
  physicalCellGroupConfig->p_NR_FR1                      = CALLOC(1,sizeof(NR_P_Max_t));
  physicalCellGroupConfig->tpc_SRS_RNTI                  = CALLOC(1,sizeof(NR_RNTI_Value_t));
  physicalCellGroupConfig->tpc_PUCCH_RNTI                = CALLOC(1,sizeof(NR_RNTI_Value_t));
  physicalCellGroupConfig->tpc_PUSCH_RNTI                = CALLOC(1,sizeof(NR_RNTI_Value_t));
  physicalCellGroupConfig->sp_CSI_RNTI                   = CALLOC(1,sizeof(NR_RNTI_Value_t));
  *(physicalCellGroupConfig->harq_ACK_SpatialBundlingPUCCH) = physicalcellgroup_config->harq_ACK_SpatialBundlingPUCCH[CC_id];
  *(physicalCellGroupConfig->harq_ACK_SpatialBundlingPUSCH) = physicalcellgroup_config->harq_ACK_SpatialBundlingPUSCH[CC_id];
  *(physicalCellGroupConfig->p_NR_FR1)                      = physicalcellgroup_config->p_NR[CC_id];
  physicalCellGroupConfig->pdsch_HARQ_ACK_Codebook          = physicalcellgroup_config->pdsch_HARQ_ACK_Codebook[CC_id];
  *(physicalCellGroupConfig->tpc_SRS_RNTI)                  = physicalcellgroup_config->tpc_SRS_RNTI[CC_id];
  *(physicalCellGroupConfig->tpc_PUCCH_RNTI)                = physicalcellgroup_config->tpc_PUCCH_RNTI[CC_id];
  *(physicalCellGroupConfig->tpc_PUSCH_RNTI)                = physicalcellgroup_config->tpc_PUSCH_RNTI[CC_id];
  *(physicalCellGroupConfig->sp_CSI_RNTI)                   = physicalcellgroup_config->sp_CSI_RNTI[CC_id];
  physicalCellGroupConfig->cs_RNTI                       = CALLOC(1,sizeof(struct NR_SetupRelease_RNTI_Value));
  physicalCellGroupConfig->cs_RNTI->present              = physicalcellgroup_config->RNTI_Value_PR[CC_id];

  if(physicalCellGroupConfig->cs_RNTI->present == NR_SetupRelease_RNTI_Value_PR_setup) {
    physicalCellGroupConfig->cs_RNTI->choice.setup = physicalcellgroup_config->RNTI_Value[CC_id];
  }
}



void do_SpCellConfig(gNB_RRC_INST *rrc,
                      struct NR_SpCellConfig  *spconfig){
  //gNB_RrcConfigurationReq  *common_configuration;
  //common_configuration = CALLOC(1,sizeof(gNB_RrcConfigurationReq));
  //Fill servingcellconfigcommon config value
  //Fill common config to structure
  //  rrc->configuration = common_configuration;
  spconfig->reconfigurationWithSync = CALLOC(1,sizeof(struct NR_ReconfigurationWithSync));
}

//------------------------------------------------------------------------------
uint8_t do_RRCReject(uint8_t Mod_id,
                  uint8_t *const buffer)
//------------------------------------------------------------------------------
{
    asn_enc_rval_t                                   enc_rval;;
    NR_DL_CCCH_Message_t                             dl_ccch_msg;
    NR_RRCReject_t                                   *rrcReject;
    NR_RejectWaitTime_t                              waitTime = 1;

    memset((void *)&dl_ccch_msg, 0, sizeof(NR_DL_CCCH_Message_t));
    dl_ccch_msg.message.present = NR_DL_CCCH_MessageType_PR_c1;
    dl_ccch_msg.message.choice.c1          = CALLOC(1, sizeof(struct NR_DL_CCCH_MessageType__c1));
    dl_ccch_msg.message.choice.c1->present = NR_RRCReject__criticalExtensions_PR_rrcReject;

    dl_ccch_msg.message.choice.c1->choice.rrcReject = CALLOC(1,sizeof(NR_RRCReject_t));
    rrcReject = dl_ccch_msg.message.choice.c1->choice.rrcReject;

    rrcReject->criticalExtensions.choice.rrcReject           = CALLOC(1, sizeof(struct NR_RRCReject_IEs));
    rrcReject->criticalExtensions.choice.rrcReject->waitTime = CALLOC(1, sizeof(NR_RejectWaitTime_t));

    rrcReject->criticalExtensions.present = NR_RRCReject__criticalExtensions_PR_rrcReject;
    rrcReject->criticalExtensions.choice.rrcReject->waitTime = &waitTime;

    if ( LOG_DEBUGFLAG(DEBUG_ASN1) ) {
        xer_fprint(stdout, &asn_DEF_NR_DL_CCCH_Message, (void *)&dl_ccch_msg);
    }

    enc_rval = uper_encode_to_buffer(&asn_DEF_NR_DL_CCCH_Message,
                                    NULL,
                                    (void *)&dl_ccch_msg,
                                    buffer,
                                    100);

    if(enc_rval.encoded == -1) {
        LOG_E(NR_RRC, "[gNB AssertFatal]ASN1 message encoding failed (%s, %lu)!\n",
            enc_rval.failed_type->name, enc_rval.encoded);
        return -1;
    }

    LOG_D(NR_RRC,"RRCReject Encoded %zd bits (%zd bytes)\n",
            enc_rval.encoded,(enc_rval.encoded+7)/8);
    return((enc_rval.encoded+7)/8);
}

<<<<<<< HEAD
void fill_default_downlinkBWP(NR_BWP_Downlink_t *bwp,
                              int bwp_loop,
                              NR_ServingCellConfig_t *servingcellconfigdedicated,
                              NR_ServingCellConfigCommon_t *scc,
                              rrc_gNB_carrier_data_t *carrier) {

  bwp->bwp_Id = servingcellconfigdedicated->downlinkBWP_ToAddModList->list.array[bwp_loop]->bwp_Id;

  /// BWP common configuration
  bwp->bwp_Common = calloc(1,sizeof(*bwp->bwp_Common));
  bwp->bwp_Common->genericParameters.locationAndBandwidth = servingcellconfigdedicated->downlinkBWP_ToAddModList->list.array[bwp_loop]->bwp_Common->genericParameters.locationAndBandwidth;
  bwp->bwp_Common->genericParameters.subcarrierSpacing = servingcellconfigdedicated->downlinkBWP_ToAddModList->list.array[bwp_loop]->bwp_Common->genericParameters.subcarrierSpacing;
  bwp->bwp_Common->genericParameters.cyclicPrefix = servingcellconfigdedicated->downlinkBWP_ToAddModList->list.array[bwp_loop]->bwp_Common->genericParameters.cyclicPrefix;
  bwp->bwp_Common->pdcch_ConfigCommon=calloc(1,sizeof(*bwp->bwp_Common->pdcch_ConfigCommon));
  bwp->bwp_Common->pdcch_ConfigCommon->present = NR_SetupRelease_PDCCH_ConfigCommon_PR_setup;
  bwp->bwp_Common->pdcch_ConfigCommon->choice.setup = calloc(1,sizeof(*bwp->bwp_Common->pdcch_ConfigCommon->choice.setup));
  bwp->bwp_Common->pdcch_ConfigCommon->choice.setup->controlResourceSetZero=NULL;
  bwp->bwp_Common->pdcch_ConfigCommon->choice.setup->commonControlResourceSet=calloc(1,sizeof(*bwp->bwp_Common->pdcch_ConfigCommon->choice.setup->commonControlResourceSet));

  int curr_bwp = NRRIV2BW(bwp->bwp_Common->genericParameters.locationAndBandwidth,MAX_BWP_SIZE);

  NR_ControlResourceSet_t *coreset = calloc(1,sizeof(*coreset));
  coreset->controlResourceSetId=(bwp->bwp_Id<<1); // To uniquely identify each Coreset lets derive it from the BWPId
  // frequency domain resources depends on BWP size
  // options are 24, 48 or 96
  coreset->frequencyDomainResources.buf = calloc(1,6);
  if (0) {
    if (curr_bwp < 48)
      coreset->frequencyDomainResources.buf[0] = 0xf0;
    else
      coreset->frequencyDomainResources.buf[0] = 0xff;
    if (curr_bwp < 96)
      coreset->frequencyDomainResources.buf[1] = 0;
    else
      coreset->frequencyDomainResources.buf[1] = 0xff;
  } else {
    coreset->frequencyDomainResources.buf[0] = 0xf0;
    coreset->frequencyDomainResources.buf[1] = 0;
  }
  coreset->frequencyDomainResources.buf[2] = 0;
  coreset->frequencyDomainResources.buf[3] = 0;
  coreset->frequencyDomainResources.buf[4] = 0;
  coreset->frequencyDomainResources.buf[5] = 0;
  coreset->frequencyDomainResources.size = 6;
  coreset->frequencyDomainResources.bits_unused = 3;
  coreset->duration=1;
  coreset->cce_REG_MappingType.present = NR_ControlResourceSet__cce_REG_MappingType_PR_nonInterleaved;
  coreset->precoderGranularity = NR_ControlResourceSet__precoderGranularity_sameAsREG_bundle;

  coreset->tci_StatesPDCCH_ToAddList=calloc(1,sizeof(*coreset->tci_StatesPDCCH_ToAddList));
  uint64_t bitmap=0;
  switch (scc->ssb_PositionsInBurst->present) {
    case 1 :
      bitmap = ((uint64_t) scc->ssb_PositionsInBurst->choice.shortBitmap.buf[0])<<56;
      break;
    case 2 :
      bitmap = ((uint64_t) scc->ssb_PositionsInBurst->choice.mediumBitmap.buf[0])<<56;
      break;
    case 3 :
      for (int i=0; i<8; i++) {
        bitmap |= (((uint64_t) scc->ssb_PositionsInBurst->choice.longBitmap.buf[i])<<((7-i)*8));
      }
      break;
    default:
      AssertFatal(1==0,"SSB bitmap size value %d undefined (allowed values 1,2,3) \n", scc->ssb_PositionsInBurst->present);
  }
  NR_TCI_StateId_t *tci[64];
  for (int i=0;i<64;i++) {
    if ((bitmap>>(63-i))&0x01){
      tci[i]=calloc(1,sizeof(*tci[i]));
      *tci[i] = i;
      ASN_SEQUENCE_ADD(&coreset->tci_StatesPDCCH_ToAddList->list,tci[i]);
    }
  }
  coreset->tci_StatesPDCCH_ToReleaseList = NULL;
  coreset->tci_PresentInDCI = NULL;
  coreset->pdcch_DMRS_ScramblingID = NULL;

  bwp->bwp_Common->pdcch_ConfigCommon->choice.setup->commonControlResourceSet = coreset;
  bwp->bwp_Common->pdcch_ConfigCommon->choice.setup->searchSpaceZero=NULL;
  bwp->bwp_Common->pdcch_ConfigCommon->choice.setup->commonSearchSpaceList=NULL;
  bwp->bwp_Common->pdcch_ConfigCommon->choice.setup->commonSearchSpaceList=calloc(1,sizeof(*bwp->bwp_Common->pdcch_ConfigCommon->choice.setup->commonSearchSpaceList));

  NR_SearchSpace_t *ss=calloc(1,sizeof(*ss));
  ss->searchSpaceId = (bwp->bwp_Id<<1)-1 + 7; // To uniquely identify each SearchSpace lets derive it from the BWPId
  ss->controlResourceSetId=calloc(1,sizeof(*ss->controlResourceSetId));
  *ss->controlResourceSetId=coreset->controlResourceSetId;
  ss->monitoringSlotPeriodicityAndOffset = calloc(1,sizeof(*ss->monitoringSlotPeriodicityAndOffset));
  ss->monitoringSlotPeriodicityAndOffset->present = NR_SearchSpace__monitoringSlotPeriodicityAndOffset_PR_sl1;
  ss->duration=NULL;
  ss->monitoringSymbolsWithinSlot = calloc(1,sizeof(*ss->monitoringSymbolsWithinSlot));
  ss->monitoringSymbolsWithinSlot->buf = calloc(1,2);
  // should be '1100 0000 0000 00'B (LSB first!), first two symols in slot, adjust if needed
  ss->monitoringSymbolsWithinSlot->buf[1] = 0;
  ss->monitoringSymbolsWithinSlot->buf[0] = (1<<7);
  ss->monitoringSymbolsWithinSlot->size = 2;
  ss->monitoringSymbolsWithinSlot->bits_unused = 2;
  ss->nrofCandidates = calloc(1,sizeof(*ss->nrofCandidates));
  ss->nrofCandidates->aggregationLevel1 = NR_SearchSpace__nrofCandidates__aggregationLevel1_n0;
  ss->nrofCandidates->aggregationLevel2 = NR_SearchSpace__nrofCandidates__aggregationLevel2_n2;
  ss->nrofCandidates->aggregationLevel4 = NR_SearchSpace__nrofCandidates__aggregationLevel4_n1;
  ss->nrofCandidates->aggregationLevel8 = NR_SearchSpace__nrofCandidates__aggregationLevel8_n0;
  ss->nrofCandidates->aggregationLevel16 = NR_SearchSpace__nrofCandidates__aggregationLevel16_n0;
  ss->searchSpaceType = calloc(1,sizeof(*ss->searchSpaceType));
  ss->searchSpaceType->present = NR_SearchSpace__searchSpaceType_PR_common;
  ss->searchSpaceType->choice.common=calloc(1,sizeof(*ss->searchSpaceType->choice.common));
  ss->searchSpaceType->choice.common->dci_Format0_0_AndFormat1_0 = calloc(1,sizeof(*ss->searchSpaceType->choice.common->dci_Format0_0_AndFormat1_0));

  ASN_SEQUENCE_ADD(&bwp->bwp_Common->pdcch_ConfigCommon->choice.setup->commonSearchSpaceList->list,ss);

  bwp->bwp_Common->pdcch_ConfigCommon->choice.setup->searchSpaceSIB1=NULL;
  if(get_softmodem_params()->sa) {
    bwp->bwp_Common->pdcch_ConfigCommon->choice.setup->searchSpaceSIB1=NULL;
  }
  bwp->bwp_Common->pdcch_ConfigCommon->choice.setup->searchSpaceOtherSystemInformation=NULL;
  bwp->bwp_Common->pdcch_ConfigCommon->choice.setup->pagingSearchSpace=NULL;
  bwp->bwp_Common->pdcch_ConfigCommon->choice.setup->ra_SearchSpace=NULL;
  bwp->bwp_Common->pdcch_ConfigCommon->choice.setup->ext1=NULL;
  bwp->bwp_Common->pdsch_ConfigCommon=calloc(1,sizeof(*bwp->bwp_Common->pdsch_ConfigCommon));
  bwp->bwp_Common->pdsch_ConfigCommon->present = NR_SetupRelease_PDSCH_ConfigCommon_PR_setup;
  bwp->bwp_Common->pdsch_ConfigCommon->choice.setup = calloc(1,sizeof(*bwp->bwp_Common->pdsch_ConfigCommon->choice.setup));
  bwp->bwp_Common->pdsch_ConfigCommon->choice.setup->pdsch_TimeDomainAllocationList = calloc(1,sizeof(*bwp->bwp_Common->pdsch_ConfigCommon->choice.setup->pdsch_TimeDomainAllocationList));

  // Copy PDSCH TimeDomainResourceAllocation from InitialBWP
  NR_PDSCH_TimeDomainResourceAllocation_t *pdschi;
  for (int i=0;i<scc->downlinkConfigCommon->initialDownlinkBWP->pdsch_ConfigCommon->choice.setup->pdsch_TimeDomainAllocationList->list.count;i++) {
    pdschi= calloc(1,sizeof(*pdschi));
    if(scc->downlinkConfigCommon->initialDownlinkBWP->pdsch_ConfigCommon->choice.setup->pdsch_TimeDomainAllocationList->list.array[i]->k0){
      pdschi->k0 = calloc(1,sizeof(*pdschi->k0));
      *pdschi->k0 = *scc->downlinkConfigCommon->initialDownlinkBWP->pdsch_ConfigCommon->choice.setup->pdsch_TimeDomainAllocationList->list.array[i]->k0;
    }
    pdschi->mappingType = scc->downlinkConfigCommon->initialDownlinkBWP->pdsch_ConfigCommon->choice.setup->pdsch_TimeDomainAllocationList->list.array[i]->mappingType;
    pdschi->startSymbolAndLength = scc->downlinkConfigCommon->initialDownlinkBWP->pdsch_ConfigCommon->choice.setup->pdsch_TimeDomainAllocationList->list.array[i]->startSymbolAndLength;
    ASN_SEQUENCE_ADD(&bwp->bwp_Common->pdsch_ConfigCommon->choice.setup->pdsch_TimeDomainAllocationList->list,pdschi);
  }

  /// BWP dedicated configuration
  bwp->bwp_Dedicated=calloc(1,sizeof(*bwp->bwp_Dedicated));
  bwp->bwp_Dedicated->pdcch_Config=calloc(1,sizeof(*bwp->bwp_Dedicated->pdcch_Config));
  bwp->bwp_Dedicated->pdcch_Config->present = NR_SetupRelease_PDCCH_Config_PR_setup;
  bwp->bwp_Dedicated->pdcch_Config->choice.setup = calloc(1,sizeof(*bwp->bwp_Dedicated->pdcch_Config->choice.setup));
  bwp->bwp_Dedicated->pdcch_Config->choice.setup->searchSpacesToAddModList = calloc(1,sizeof(*bwp->bwp_Dedicated->pdcch_Config->choice.setup->searchSpacesToAddModList));
  bwp->bwp_Dedicated->pdcch_Config->choice.setup->controlResourceSetToAddModList = calloc(1,sizeof(*bwp->bwp_Dedicated->pdcch_Config->choice.setup->controlResourceSetToAddModList));

  NR_ControlResourceSet_t *coreset2 = calloc(1,sizeof(*coreset2));
  coreset2->controlResourceSetId=(bwp->bwp_Id<<1)+1; // To uniquely identify each Coreset lets derive it from the BWPId
  // frequency domain resources depends on BWP size
  // options are 24, 48 or 96
  coreset2->frequencyDomainResources.buf = calloc(1,6);
  if (0) {
    if (curr_bwp < 48)
      coreset2->frequencyDomainResources.buf[0] = 0xf0;
    else
      coreset2->frequencyDomainResources.buf[0] = 0xff;
    if (curr_bwp < 96)
      coreset2->frequencyDomainResources.buf[1] = 0;
    else
      coreset2->frequencyDomainResources.buf[1] = 0xff;
  } else {
    coreset2->frequencyDomainResources.buf[0] = 0xf0;
    coreset2->frequencyDomainResources.buf[1] = 0;
  }
  coreset2->frequencyDomainResources.buf[2] = 0;
  coreset2->frequencyDomainResources.buf[3] = 0;
  coreset2->frequencyDomainResources.buf[4] = 0;
  coreset2->frequencyDomainResources.buf[5] = 0;
  coreset2->frequencyDomainResources.size = 6;
  coreset2->frequencyDomainResources.bits_unused = 3;
  coreset2->duration=1;
  coreset2->cce_REG_MappingType.present = NR_ControlResourceSet__cce_REG_MappingType_PR_nonInterleaved;
  coreset2->precoderGranularity = NR_ControlResourceSet__precoderGranularity_sameAsREG_bundle;
  coreset2->tci_StatesPDCCH_ToAddList=NULL;
  coreset2->tci_StatesPDCCH_ToReleaseList = NULL;
  coreset2->tci_PresentInDCI = NULL;
  coreset2->pdcch_DMRS_ScramblingID = NULL;
  ASN_SEQUENCE_ADD(&bwp->bwp_Dedicated->pdcch_Config->choice.setup->controlResourceSetToAddModList->list, coreset2);

  bwp->bwp_Dedicated->pdcch_Config->choice.setup->searchSpacesToAddModList = calloc(1,sizeof(*bwp->bwp_Dedicated->pdcch_Config->choice.setup->searchSpacesToAddModList));
  NR_SearchSpace_t *ss2 = calloc(1,sizeof(*ss2));
  ss2->searchSpaceId=(bwp->bwp_Id<<1) + 7; // To uniquely identify each SearchSpace lets derive it from the BWPId
  ss2->controlResourceSetId=calloc(1,sizeof(*ss2->controlResourceSetId));
  *ss2->controlResourceSetId=coreset2->controlResourceSetId;
  ss2->monitoringSlotPeriodicityAndOffset=calloc(1,sizeof(*ss2->monitoringSlotPeriodicityAndOffset));
  ss2->monitoringSlotPeriodicityAndOffset->present = NR_SearchSpace__monitoringSlotPeriodicityAndOffset_PR_sl1;
  ss2->monitoringSlotPeriodicityAndOffset->choice.sl1=(NULL_t)0;
  ss2->duration=NULL;
  ss2->monitoringSymbolsWithinSlot = calloc(1,sizeof(*ss2->monitoringSymbolsWithinSlot));
  ss2->monitoringSymbolsWithinSlot->buf = calloc(1,2);
  ss2->monitoringSymbolsWithinSlot->size = 2;
  ss2->monitoringSymbolsWithinSlot->buf[0]=0x80;
  ss2->monitoringSymbolsWithinSlot->buf[1]=0x0;
  ss2->monitoringSymbolsWithinSlot->bits_unused = 2;
  ss2->nrofCandidates=calloc(1,sizeof(*ss2->nrofCandidates));
  ss2->nrofCandidates->aggregationLevel1 = NR_SearchSpace__nrofCandidates__aggregationLevel1_n0;
  ss2->nrofCandidates->aggregationLevel2 = NR_SearchSpace__nrofCandidates__aggregationLevel2_n2;
  ss2->nrofCandidates->aggregationLevel4 = NR_SearchSpace__nrofCandidates__aggregationLevel4_n1;
  ss2->nrofCandidates->aggregationLevel8 = NR_SearchSpace__nrofCandidates__aggregationLevel8_n0;
  ss2->nrofCandidates->aggregationLevel16 = NR_SearchSpace__nrofCandidates__aggregationLevel16_n0;
  ss2->searchSpaceType=calloc(1,sizeof(*ss2->searchSpaceType));
  ss2->searchSpaceType->present = NR_SearchSpace__searchSpaceType_PR_ue_Specific;
  ss2->searchSpaceType->choice.ue_Specific = calloc(1,sizeof(*ss2->searchSpaceType->choice.ue_Specific));
  ss2->searchSpaceType->choice.ue_Specific->dci_Formats=NR_SearchSpace__searchSpaceType__ue_Specific__dci_Formats_formats0_1_And_1_1;
  ASN_SEQUENCE_ADD(&bwp->bwp_Dedicated->pdcch_Config->choice.setup->searchSpacesToAddModList->list, ss2);

  bwp->bwp_Dedicated->pdsch_Config=calloc(1,sizeof(*bwp->bwp_Dedicated->pdsch_Config));
  bwp->bwp_Dedicated->pdsch_Config->present = NR_SetupRelease_PDSCH_Config_PR_setup;
  bwp->bwp_Dedicated->pdsch_Config->choice.setup = calloc(1,sizeof(*bwp->bwp_Dedicated->pdsch_Config->choice.setup));
  bwp->bwp_Dedicated->pdsch_Config->choice.setup->dataScramblingIdentityPDSCH = NULL;
  bwp->bwp_Dedicated->pdsch_Config->choice.setup->dmrs_DownlinkForPDSCH_MappingTypeA = calloc(1,sizeof(*bwp->bwp_Dedicated->pdsch_Config->choice.setup->dmrs_DownlinkForPDSCH_MappingTypeA));
  bwp->bwp_Dedicated->pdsch_Config->choice.setup->dmrs_DownlinkForPDSCH_MappingTypeA->present= NR_SetupRelease_DMRS_DownlinkConfig_PR_setup;
  bwp->bwp_Dedicated->pdsch_Config->choice.setup->dmrs_DownlinkForPDSCH_MappingTypeA->choice.setup = calloc(1,sizeof(*bwp->bwp_Dedicated->pdsch_Config->choice.setup->dmrs_DownlinkForPDSCH_MappingTypeA->choice.setup));
  bwp->bwp_Dedicated->pdsch_Config->choice.setup->dmrs_DownlinkForPDSCH_MappingTypeA->choice.setup->dmrs_Type=NULL;
  bwp->bwp_Dedicated->pdsch_Config->choice.setup->dmrs_DownlinkForPDSCH_MappingTypeA->choice.setup->maxLength=NULL;
  bwp->bwp_Dedicated->pdsch_Config->choice.setup->dmrs_DownlinkForPDSCH_MappingTypeA->choice.setup->dmrs_AdditionalPosition = calloc(1,sizeof(*bwp->bwp_Dedicated->pdsch_Config->choice.setup->dmrs_DownlinkForPDSCH_MappingTypeA->choice.setup->dmrs_AdditionalPosition));
  *bwp->bwp_Dedicated->pdsch_Config->choice.setup->dmrs_DownlinkForPDSCH_MappingTypeA->choice.setup->dmrs_AdditionalPosition = NR_DMRS_DownlinkConfig__dmrs_AdditionalPosition_pos1;
  bwp->bwp_Dedicated->pdsch_Config->choice.setup->resourceAllocation = NR_PDSCH_Config__resourceAllocation_resourceAllocationType1;
  bwp->bwp_Dedicated->pdsch_Config->choice.setup->prb_BundlingType.present = NR_PDSCH_Config__prb_BundlingType_PR_staticBundling;
  bwp->bwp_Dedicated->pdsch_Config->choice.setup->prb_BundlingType.choice.staticBundling = calloc(1,sizeof(*bwp->bwp_Dedicated->pdsch_Config->choice.setup->prb_BundlingType.choice.staticBundling));
  bwp->bwp_Dedicated->pdsch_Config->choice.setup->prb_BundlingType.choice.staticBundling->bundleSize =
      calloc(1,sizeof(*bwp->bwp_Dedicated->pdsch_Config->choice.setup->prb_BundlingType.choice.staticBundling->bundleSize));
  *bwp->bwp_Dedicated->pdsch_Config->choice.setup->prb_BundlingType.choice.staticBundling->bundleSize = NR_PDSCH_Config__prb_BundlingType__staticBundling__bundleSize_wideband;
  bwp->bwp_Dedicated->pdsch_Config->choice.setup->tci_StatesToAddModList=calloc(1,sizeof(*bwp->bwp_Dedicated->pdsch_Config->choice.setup->tci_StatesToAddModList));
  NR_TCI_State_t *tcic = calloc(1,sizeof(*tcic));
  tcic->tci_StateId=0;
  tcic->qcl_Type1.cell=NULL;
  tcic->qcl_Type1.bwp_Id=NULL;
  tcic->qcl_Type1.referenceSignal.present = NR_QCL_Info__referenceSignal_PR_ssb;
  tcic->qcl_Type1.referenceSignal.choice.ssb = 0;
  tcic->qcl_Type1.qcl_Type=NR_QCL_Info__qcl_Type_typeD;
  ASN_SEQUENCE_ADD(&bwp->bwp_Dedicated->pdsch_Config->choice.setup->tci_StatesToAddModList->list,tcic);
}

void fill_default_uplinkBWP(NR_BWP_Uplink_t *ubwp,
                            int bwp_loop,
                            NR_ServingCellConfig_t *servingcellconfigdedicated,
                            NR_ServingCellConfigCommon_t *scc,
                            rrc_gNB_carrier_data_t *carrier,
                            int uid) {

  ubwp->bwp_Id = servingcellconfigdedicated->uplinkConfig->uplinkBWP_ToAddModList->list.array[bwp_loop]->bwp_Id;

  /// BWP common configuration
  ubwp->bwp_Common = calloc(1,sizeof(*ubwp->bwp_Common));
  ubwp->bwp_Common->genericParameters.locationAndBandwidth = servingcellconfigdedicated->uplinkConfig->uplinkBWP_ToAddModList->list.array[bwp_loop]->bwp_Common->genericParameters.locationAndBandwidth;
  ubwp->bwp_Common->genericParameters.subcarrierSpacing = servingcellconfigdedicated->uplinkConfig->uplinkBWP_ToAddModList->list.array[bwp_loop]->bwp_Common->genericParameters.subcarrierSpacing;
  ubwp->bwp_Common->genericParameters.cyclicPrefix = servingcellconfigdedicated->uplinkConfig->uplinkBWP_ToAddModList->list.array[bwp_loop]->bwp_Common->genericParameters.cyclicPrefix;
  ubwp->bwp_Common->rach_ConfigCommon  = NULL;
  ubwp->bwp_Common->pusch_ConfigCommon = scc->uplinkConfigCommon->initialUplinkBWP->pusch_ConfigCommon;
  ubwp->bwp_Common->pucch_ConfigCommon = scc->uplinkConfigCommon->initialUplinkBWP->pucch_ConfigCommon;

  /// BWP dedicated configuration
  ubwp->bwp_Dedicated = calloc(1,sizeof(*ubwp->bwp_Dedicated));

  // PUCCH config
  ubwp->bwp_Dedicated->pucch_Config = calloc(1,sizeof(*ubwp->bwp_Dedicated->pucch_Config));
  ubwp->bwp_Dedicated->pucch_Config->present = NR_SetupRelease_PUCCH_Config_PR_setup;
  NR_PUCCH_Config_t *pucch_Config = calloc(1,sizeof(*pucch_Config));
  ubwp->bwp_Dedicated->pucch_Config->choice.setup=pucch_Config;
  pucch_Config->resourceSetToAddModList = calloc(1,sizeof(*pucch_Config->resourceSetToAddModList));
  pucch_Config->resourceSetToReleaseList = NULL;
  NR_PUCCH_ResourceSet_t *pucchresset0=calloc(1,sizeof(*pucchresset0));
  pucchresset0->pucch_ResourceSetId = 0;
  NR_PUCCH_ResourceId_t *pucchres0id0=calloc(1,sizeof(*pucchres0id0));
  *pucchres0id0=ubwp->bwp_Id; // To uniquely identify each pucchresource lets derive it from the BWPId
  ASN_SEQUENCE_ADD(&pucchresset0->resourceList.list,pucchres0id0);
  pucchresset0->maxPayloadSize=NULL;
  ASN_SEQUENCE_ADD(&pucch_Config->resourceSetToAddModList->list,pucchresset0);
  pucch_Config->resourceToAddModList = calloc(1,sizeof(*pucch_Config->resourceToAddModList));
  pucch_Config->resourceToReleaseList = NULL;
  int curr_bwp = NRRIV2BW(ubwp->bwp_Common->genericParameters.locationAndBandwidth,MAX_BWP_SIZE);
  NR_PUCCH_Resource_t *pucchres0=calloc(1,sizeof(*pucchres0));
  pucchres0->pucch_ResourceId=*pucchres0id0;
  pucchres0->startingPRB=(8+uid) % curr_bwp;
  pucchres0->intraSlotFrequencyHopping=NULL;
  pucchres0->secondHopPRB=NULL;
  pucchres0->format.present= NR_PUCCH_Resource__format_PR_format0;
  pucchres0->format.choice.format0=calloc(1,sizeof(*pucchres0->format.choice.format0));
  pucchres0->format.choice.format0->initialCyclicShift=0;
  pucchres0->format.choice.format0->nrofSymbols=1;
  pucchres0->format.choice.format0->startingSymbolIndex=13;
  ASN_SEQUENCE_ADD(&pucch_Config->resourceToAddModList->list,pucchres0);

/*
  pucch_Config->format2=calloc(1,sizeof(*pucch_Config->format2));
  pucch_Config->format2->present=NR_SetupRelease_PUCCH_FormatConfig_PR_setup;
  NR_PUCCH_FormatConfig_t *pucchfmt2 = calloc(1,sizeof(*pucchfmt2));
  pucch_Config->format2->choice.setup = pucchfmt2;
  pucchfmt2->interslotFrequencyHopping=NULL;
  pucchfmt2->additionalDMRS=NULL;
  pucchfmt2->maxCodeRate=calloc(1,sizeof(*pucchfmt2->maxCodeRate));
  *pucchfmt2->maxCodeRate=NR_PUCCH_MaxCodeRate_zeroDot35;
  pucchfmt2->nrofSlots=NULL;
  pucchfmt2->pi2BPSK=NULL;
  pucchfmt2->simultaneousHARQ_ACK_CSI=calloc(1,sizeof(*pucchfmt2->simultaneousHARQ_ACK_CSI));
  *pucchfmt2->simultaneousHARQ_ACK_CSI=NR_PUCCH_FormatConfig__simultaneousHARQ_ACK_CSI_true;
*/

  // PUCCH config - Scheduling request configuration
  pucch_Config->schedulingRequestResourceToAddModList = calloc(1,sizeof(*pucch_Config->schedulingRequestResourceToAddModList));
  NR_SchedulingRequestResourceConfig_t *schedulingRequestResourceConfig = calloc(1,sizeof(*schedulingRequestResourceConfig));
  schedulingRequestResourceConfig->schedulingRequestResourceId = 1;
  schedulingRequestResourceConfig->schedulingRequestID = 0;
  schedulingRequestResourceConfig->periodicityAndOffset = calloc(1,sizeof(*schedulingRequestResourceConfig->periodicityAndOffset));
  schedulingRequestResourceConfig->periodicityAndOffset->present = NR_SchedulingRequestResourceConfig__periodicityAndOffset_PR_sl40; // 40 slot period
  // note: make sure that there is no issue here. Later choose the RNTI accordingly.
  //       Here we would be limited to 3 UEs on this resource (1 1/2 Frames 30 kHz SCS, 5 ms TDD periodicity => slots 7,8,9).
  //       This should be a temporary resource until the first RRCReconfiguration gives new pucch resources.
  // Check for above configuration and exit for now if it is not the case
  AssertFatal(scc->downlinkConfigCommon->initialDownlinkBWP->genericParameters.subcarrierSpacing==NR_SubcarrierSpacing_kHz30,
              "SCS != 30kHz\n");
  AssertFatal(scc->tdd_UL_DL_ConfigurationCommon->pattern1.dl_UL_TransmissionPeriodicity==NR_TDD_UL_DL_Pattern__dl_UL_TransmissionPeriodicity_ms5,
              "TDD period != 5ms : %ld\n",scc->tdd_UL_DL_ConfigurationCommon->pattern1.dl_UL_TransmissionPeriodicity);
  schedulingRequestResourceConfig->periodicityAndOffset->choice.sl40 = 8;
  schedulingRequestResourceConfig->resource = calloc(1,sizeof(*schedulingRequestResourceConfig->resource));
  *schedulingRequestResourceConfig->resource = *pucchres0id0;
  ASN_SEQUENCE_ADD(&pucch_Config->schedulingRequestResourceToAddModList->list,schedulingRequestResourceConfig);
  pucch_Config->schedulingRequestResourceToReleaseList=NULL;

  pucch_Config->multi_CSI_PUCCH_ResourceList=NULL;
  pucch_Config->dl_DataToUL_ACK = calloc(1,sizeof(*pucch_Config->dl_DataToUL_ACK));
  long *delay[8];
  for (int i=0;i<8;i++) {
    delay[i] = calloc(1,sizeof(*delay[i]));
    AssertFatal(carrier->minRXTXTIME >=2 && carrier->minRXTXTIME <7, "check minRXTXTIME %d\n",carrier->minRXTXTIME);
    *delay[i] = i+carrier->minRXTXTIME;
    ASN_SEQUENCE_ADD(&pucch_Config->dl_DataToUL_ACK->list,delay[i]);
  }
  pucch_Config->spatialRelationInfoToAddModList = calloc(1,sizeof(*pucch_Config->spatialRelationInfoToAddModList));
  NR_PUCCH_SpatialRelationInfo_t *pucchspatial = calloc(1,sizeof(*pucchspatial));
  pucchspatial->pucch_SpatialRelationInfoId = 1;
  pucchspatial->servingCellId = NULL;
  if(carrier->do_CSIRS) {
    pucchspatial->referenceSignal.present = NR_PUCCH_SpatialRelationInfo__referenceSignal_PR_csi_RS_Index;
    pucchspatial->referenceSignal.choice.csi_RS_Index = 0;
  }
  else {
    pucchspatial->referenceSignal.present = NR_PUCCH_SpatialRelationInfo__referenceSignal_PR_ssb_Index;
    pucchspatial->referenceSignal.choice.ssb_Index = 0;
  }
  pucchspatial->pucch_PathlossReferenceRS_Id = 0;
  pucchspatial->p0_PUCCH_Id = 1;
  pucchspatial->closedLoopIndex = NR_PUCCH_SpatialRelationInfo__closedLoopIndex_i0;
  ASN_SEQUENCE_ADD(&pucch_Config->spatialRelationInfoToAddModList->list,pucchspatial);
  pucch_Config->spatialRelationInfoToReleaseList=NULL;
  pucch_Config->pucch_PowerControl=calloc(1,sizeof(*pucch_Config->pucch_PowerControl));
  pucch_Config->pucch_PowerControl->deltaF_PUCCH_f0 = calloc(1,sizeof(*pucch_Config->pucch_PowerControl->deltaF_PUCCH_f0));
  *pucch_Config->pucch_PowerControl->deltaF_PUCCH_f0 = 0;
  pucch_Config->pucch_PowerControl->deltaF_PUCCH_f1 = calloc(1,sizeof(*pucch_Config->pucch_PowerControl->deltaF_PUCCH_f1));
  *pucch_Config->pucch_PowerControl->deltaF_PUCCH_f1 = 0;
  pucch_Config->pucch_PowerControl->deltaF_PUCCH_f2 = calloc(1,sizeof(*pucch_Config->pucch_PowerControl->deltaF_PUCCH_f2));
  *pucch_Config->pucch_PowerControl->deltaF_PUCCH_f2 = 0;
  pucch_Config->pucch_PowerControl->deltaF_PUCCH_f3 = calloc(1,sizeof(*pucch_Config->pucch_PowerControl->deltaF_PUCCH_f3));
  *pucch_Config->pucch_PowerControl->deltaF_PUCCH_f3 = 0;
  pucch_Config->pucch_PowerControl->deltaF_PUCCH_f4 = calloc(1,sizeof(*pucch_Config->pucch_PowerControl->deltaF_PUCCH_f4));
  *pucch_Config->pucch_PowerControl->deltaF_PUCCH_f4 = 0;
  pucch_Config->pucch_PowerControl->p0_Set = calloc(1,sizeof(*pucch_Config->pucch_PowerControl->p0_Set));
  NR_P0_PUCCH_t *p00 = calloc(1,sizeof(*p00));
  p00->p0_PUCCH_Id=1;
  p00->p0_PUCCH_Value = 0;
  ASN_SEQUENCE_ADD(&pucch_Config->pucch_PowerControl->p0_Set->list,p00);
  pucch_Config->pucch_PowerControl->pathlossReferenceRSs = NULL;

  // PUSCH config
  ubwp->bwp_Dedicated->pusch_Config = calloc(1,sizeof(*ubwp->bwp_Dedicated->pusch_Config));
  ubwp->bwp_Dedicated->pusch_Config->present = NR_SetupRelease_PUSCH_Config_PR_setup;
  NR_PUSCH_Config_t *pusch_Config = calloc(1,sizeof(*pusch_Config));
  ubwp->bwp_Dedicated->pusch_Config->choice.setup = pusch_Config;
  pusch_Config->txConfig=calloc(1,sizeof(*pusch_Config->txConfig));
  *pusch_Config->txConfig= NR_PUSCH_Config__txConfig_codebook;
  pusch_Config->dmrs_UplinkForPUSCH_MappingTypeA = NULL;
  pusch_Config->dmrs_UplinkForPUSCH_MappingTypeB = calloc(1,sizeof(*pusch_Config->dmrs_UplinkForPUSCH_MappingTypeB));
  pusch_Config->dmrs_UplinkForPUSCH_MappingTypeB->present = NR_SetupRelease_DMRS_UplinkConfig_PR_setup;
  pusch_Config->dmrs_UplinkForPUSCH_MappingTypeB->choice.setup = calloc(1,sizeof(*pusch_Config->dmrs_UplinkForPUSCH_MappingTypeB->choice.setup));
  NR_DMRS_UplinkConfig_t *NR_DMRS_UplinkConfig = pusch_Config->dmrs_UplinkForPUSCH_MappingTypeB->choice.setup;
  NR_DMRS_UplinkConfig->dmrs_Type = NULL;
  NR_DMRS_UplinkConfig->dmrs_AdditionalPosition = calloc(1,sizeof(*NR_DMRS_UplinkConfig->dmrs_AdditionalPosition));
  *NR_DMRS_UplinkConfig->dmrs_AdditionalPosition = NR_DMRS_UplinkConfig__dmrs_AdditionalPosition_pos0;
  NR_DMRS_UplinkConfig->phaseTrackingRS=NULL;
  NR_DMRS_UplinkConfig->maxLength=NULL;
  NR_DMRS_UplinkConfig->transformPrecodingDisabled = calloc(1,sizeof(*NR_DMRS_UplinkConfig->transformPrecodingDisabled));
  NR_DMRS_UplinkConfig->transformPrecodingDisabled->scramblingID0 = NULL;
  NR_DMRS_UplinkConfig->transformPrecodingDisabled->scramblingID1 = NULL;
  NR_DMRS_UplinkConfig->transformPrecodingEnabled = NULL;
  pusch_Config->pusch_PowerControl = calloc(1,sizeof(*pusch_Config->pusch_PowerControl));
  pusch_Config->pusch_PowerControl->tpc_Accumulation = NULL;
  pusch_Config->pusch_PowerControl->msg3_Alpha = calloc(1,sizeof(*pusch_Config->pusch_PowerControl->msg3_Alpha));
  *pusch_Config->pusch_PowerControl->msg3_Alpha = NR_Alpha_alpha1;
  pusch_Config->pusch_PowerControl->p0_NominalWithoutGrant = calloc(1,sizeof(*pusch_Config->pusch_PowerControl->p0_NominalWithoutGrant));
  *pusch_Config->pusch_PowerControl->p0_NominalWithoutGrant = -98;
  pusch_Config->pusch_PowerControl->p0_AlphaSets = calloc(1,sizeof(*pusch_Config->pusch_PowerControl->p0_AlphaSets));
  NR_P0_PUSCH_AlphaSet_t *aset = calloc(1,sizeof(*aset));
  aset->p0_PUSCH_AlphaSetId=0;
  aset->p0=calloc(1,sizeof(*aset->p0));
  *aset->p0 = 0;
  aset->alpha=calloc(1,sizeof(*aset->alpha));
  *aset->alpha=NR_Alpha_alpha1;
  ASN_SEQUENCE_ADD(&pusch_Config->pusch_PowerControl->p0_AlphaSets->list,aset);
  pusch_Config->pusch_PowerControl->pathlossReferenceRSToAddModList = calloc(1,sizeof(*pusch_Config->pusch_PowerControl->pathlossReferenceRSToAddModList));
  NR_PUSCH_PathlossReferenceRS_t *plrefRS = calloc(1,sizeof(*plrefRS));
  plrefRS->pusch_PathlossReferenceRS_Id=0;
  plrefRS->referenceSignal.present = NR_PUSCH_PathlossReferenceRS__referenceSignal_PR_ssb_Index;
  plrefRS->referenceSignal.choice.ssb_Index = 0;
  ASN_SEQUENCE_ADD(&pusch_Config->pusch_PowerControl->pathlossReferenceRSToAddModList->list,plrefRS);
  pusch_Config->pusch_PowerControl->pathlossReferenceRSToReleaseList = NULL;
  pusch_Config->pusch_PowerControl->twoPUSCH_PC_AdjustmentStates = NULL;
  pusch_Config->pusch_PowerControl->deltaMCS = NULL;
  pusch_Config->pusch_PowerControl->sri_PUSCH_MappingToAddModList = calloc(1,sizeof(*pusch_Config->pusch_PowerControl->sri_PUSCH_MappingToAddModList));
  NR_SRI_PUSCH_PowerControl_t *sriPUSCHPC=calloc(1,sizeof(*sriPUSCHPC));
  sriPUSCHPC->sri_PUSCH_PowerControlId=0;
  sriPUSCHPC->sri_PUSCH_PathlossReferenceRS_Id=0;
  sriPUSCHPC->sri_P0_PUSCH_AlphaSetId=0;
  sriPUSCHPC->sri_PUSCH_ClosedLoopIndex=NR_SRI_PUSCH_PowerControl__sri_PUSCH_ClosedLoopIndex_i0;
  ASN_SEQUENCE_ADD(&pusch_Config->pusch_PowerControl->sri_PUSCH_MappingToAddModList->list,sriPUSCHPC);
  pusch_Config->pusch_PowerControl->sri_PUSCH_MappingToReleaseList = NULL;
  pusch_Config->frequencyHopping=NULL;
  pusch_Config->frequencyHoppingOffsetLists=NULL;
  pusch_Config->resourceAllocation = NR_PUSCH_Config__resourceAllocation_resourceAllocationType1;
  pusch_Config->pusch_TimeDomainAllocationList = NULL;
  pusch_Config->pusch_AggregationFactor=NULL;
  pusch_Config->mcs_Table=NULL;
  pusch_Config->mcs_TableTransformPrecoder=NULL;
  pusch_Config->transformPrecoder= NULL;
  if (scc->uplinkConfigCommon->initialUplinkBWP->rach_ConfigCommon->choice.setup->msg3_transformPrecoder == NULL) {
    pusch_Config->transformPrecoder=calloc(1,sizeof(*pusch_Config->transformPrecoder));
    *pusch_Config->transformPrecoder = NR_PUSCH_Config__transformPrecoder_disabled;
  }
  pusch_Config->codebookSubset=calloc(1,sizeof(*pusch_Config->codebookSubset));
  *pusch_Config->codebookSubset = NR_PUSCH_Config__codebookSubset_nonCoherent;
  pusch_Config->maxRank=calloc(1,sizeof(*pusch_Config->maxRank));
  *pusch_Config->maxRank= 1;
  pusch_Config->rbg_Size=NULL;
  pusch_Config->uci_OnPUSCH=NULL;
  pusch_Config->tp_pi2BPSK=NULL;
  uint8_t transform_precoding = NR_PUSCH_Config__transformPrecoder_disabled;
  if (pusch_Config->transformPrecoder == NULL) {
    if (scc->uplinkConfigCommon->initialUplinkBWP->rach_ConfigCommon->choice.setup->msg3_transformPrecoder != NULL)
      transform_precoding = NR_PUSCH_Config__transformPrecoder_enabled;
  }
  else {
    transform_precoding = *pusch_Config->transformPrecoder;
  }
  if (transform_precoding == NR_PUSCH_Config__transformPrecoder_enabled) {
    // Enable DMRS uplink config for transform precoding enabled
    NR_DMRS_UplinkConfig->transformPrecodingEnabled = calloc(1,sizeof(*NR_DMRS_UplinkConfig->transformPrecodingEnabled));
    NR_DMRS_UplinkConfig->transformPrecodingEnabled->nPUSCH_Identity = NULL;
    NR_DMRS_UplinkConfig->transformPrecodingEnabled->sequenceGroupHopping = NULL;
    NR_DMRS_UplinkConfig->transformPrecodingEnabled->sequenceHopping = NULL;
    NR_DMRS_UplinkConfig->transformPrecodingEnabled->ext1 = NULL;
    LOG_I(NR_RRC,"Transform precoding enabled\n");
  }

  // SRS config
  ubwp->bwp_Dedicated->configuredGrantConfig = NULL;
  ubwp->bwp_Dedicated->srs_Config = calloc(1,sizeof(*ubwp->bwp_Dedicated->srs_Config));
  ubwp->bwp_Dedicated->srs_Config->present = NR_SetupRelease_SRS_Config_PR_setup;
  NR_SRS_Config_t *srs_Config = calloc(1,sizeof(*srs_Config));
  ubwp->bwp_Dedicated->srs_Config->choice.setup = srs_Config;
  srs_Config->srs_ResourceSetToReleaseList=NULL;
  srs_Config->srs_ResourceSetToAddModList=calloc(1,sizeof(*srs_Config->srs_ResourceSetToAddModList));
  NR_SRS_ResourceSet_t *srs_resset0=calloc(1,sizeof(*srs_resset0));
  srs_resset0->srs_ResourceSetId = 0;
  srs_resset0->srs_ResourceIdList=calloc(1,sizeof(*srs_resset0->srs_ResourceIdList));
  NR_SRS_ResourceId_t *srs_resset0_id=calloc(1,sizeof(*srs_resset0_id));
  *srs_resset0_id=0;
  ASN_SEQUENCE_ADD(&srs_resset0->srs_ResourceIdList->list,srs_resset0_id);
  srs_Config->srs_ResourceToReleaseList=NULL;
  srs_resset0->resourceType.present =  NR_SRS_ResourceSet__resourceType_PR_aperiodic;
  srs_resset0->resourceType.choice.aperiodic = calloc(1,sizeof(*srs_resset0->resourceType.choice.aperiodic));
  srs_resset0->resourceType.choice.aperiodic->aperiodicSRS_ResourceTrigger=1;
  srs_resset0->resourceType.choice.aperiodic->csi_RS=NULL;
  srs_resset0->resourceType.choice.aperiodic->slotOffset= calloc(1,sizeof(*srs_resset0->resourceType.choice.aperiodic->slotOffset));
  *srs_resset0->resourceType.choice.aperiodic->slotOffset=2;
  srs_resset0->resourceType.choice.aperiodic->ext1=NULL;
  srs_resset0->usage=NR_SRS_ResourceSet__usage_codebook;
  srs_resset0->alpha = calloc(1,sizeof(*srs_resset0->alpha));
  *srs_resset0->alpha = NR_Alpha_alpha1;
  srs_resset0->p0=calloc(1,sizeof(*srs_resset0->p0));
  *srs_resset0->p0=-80;
  srs_resset0->pathlossReferenceRS=NULL;
  srs_resset0->srs_PowerControlAdjustmentStates=NULL;
  ASN_SEQUENCE_ADD(&srs_Config->srs_ResourceSetToAddModList->list,srs_resset0);
  srs_Config->srs_ResourceToReleaseList=NULL;
  srs_Config->srs_ResourceToAddModList=calloc(1,sizeof(*srs_Config->srs_ResourceToAddModList));
  NR_SRS_Resource_t *srs_res0=calloc(1,sizeof(*srs_res0));
  srs_res0->srs_ResourceId=0;
  srs_res0->nrofSRS_Ports=NR_SRS_Resource__nrofSRS_Ports_port1;
  srs_res0->ptrs_PortIndex=NULL;
  srs_res0->transmissionComb.present=NR_SRS_Resource__transmissionComb_PR_n2;
  srs_res0->transmissionComb.choice.n2=calloc(1,sizeof(*srs_res0->transmissionComb.choice.n2));
  srs_res0->transmissionComb.choice.n2->combOffset_n2=0;
  srs_res0->transmissionComb.choice.n2->cyclicShift_n2=0;
  srs_res0->resourceMapping.startPosition=2;
  srs_res0->resourceMapping.nrofSymbols=NR_SRS_Resource__resourceMapping__nrofSymbols_n1;
  srs_res0->resourceMapping.repetitionFactor=NR_SRS_Resource__resourceMapping__repetitionFactor_n1;
  srs_res0->freqDomainPosition=0;
  srs_res0->freqDomainShift=0;
  srs_res0->freqHopping.c_SRS=0;
  srs_res0->freqHopping.b_SRS=0;
  srs_res0->freqHopping.b_hop=0;
  srs_res0->groupOrSequenceHopping=NR_SRS_Resource__groupOrSequenceHopping_neither;
  srs_res0->resourceType.present= NR_SRS_Resource__resourceType_PR_aperiodic;
  srs_res0->resourceType.choice.aperiodic=calloc(1,sizeof(*srs_res0->resourceType.choice.aperiodic));
  srs_res0->sequenceId=40;
  srs_res0->spatialRelationInfo=calloc(1,sizeof(*srs_res0->spatialRelationInfo));
  srs_res0->spatialRelationInfo->servingCellId=NULL;
  srs_res0->spatialRelationInfo->referenceSignal.present=NR_SRS_SpatialRelationInfo__referenceSignal_PR_csi_RS_Index;
  srs_res0->spatialRelationInfo->referenceSignal.choice.csi_RS_Index=0;
  ASN_SEQUENCE_ADD(&srs_Config->srs_ResourceToAddModList->list,srs_res0);

  ubwp->bwp_Dedicated->beamFailureRecoveryConfig = NULL;
=======
// TODO: Implement to b_SRS = 1 and b_SRS = 2
long rrc_get_max_nr_csrs(uint8_t max_rbs, long b_SRS) {

  if(b_SRS>0) {
    LOG_E(NR_RRC,"rrc_get_max_nr_csrs(): Not implemented yet for b_SRS>0\n");
    return 0; // This c_srs is always valid
  }

  const uint16_t m_SRS[64] = { 4, 8, 12, 16, 16, 20, 24, 24, 28, 32, 36, 40, 48, 48, 52, 56, 60, 64, 72, 72, 76, 80, 88,
                               96, 96, 104, 112, 120, 120, 120, 128, 128, 128, 132, 136, 144, 144, 144, 144, 152, 160,
                               160, 160, 168, 176, 184, 192, 192, 192, 192, 208, 216, 224, 240, 240, 240, 240, 256, 256,
                               256, 264, 272, 272, 272 };

  long c_srs = 0;
  uint16_t m = 4;
  for(int c = 1; c<64; c++) {
    if(m_SRS[c]>m && m_SRS[c]<max_rbs) {
      c_srs = c;
      m = m_SRS[c];
    }
  }

  return c_srs;
>>>>>>> af6836d9
}

void fill_initial_SpCellConfig(rnti_t rnti,
                               int uid,
                               NR_SpCellConfig_t *SpCellConfig,
                               NR_ServingCellConfigCommon_t *scc,
                               NR_ServingCellConfig_t *servingcellconfigdedicated,
                               rrc_gNB_carrier_data_t *carrier) {

  // This assert will never happen in the current implementation because NUMBER_OF_UE_MAX = 4.
  // However, if in the future NUMBER_OF_UE_MAX is increased, it will be necessary to improve the allocation of SRS resources,
  // where the startPosition = 2 or 3 and sl160 = 17, 17, 27 ... 157 only give us 30 different allocations.
  AssertFatal(uid>=0 && uid<30, "gNB cannot allocate the SRS resources\n");

  int curr_bwp = NRRIV2BW(scc->downlinkConfigCommon->initialDownlinkBWP->genericParameters.locationAndBandwidth,MAX_BWP_SIZE);
  SpCellConfig->servCellIndex = NULL;
  SpCellConfig->reconfigurationWithSync = NULL;
  SpCellConfig->rlmInSyncOutOfSyncThreshold = NULL;
  SpCellConfig->rlf_TimersAndConstants = NULL;

  SpCellConfig->spCellConfigDedicated = calloc(1,sizeof(*SpCellConfig->spCellConfigDedicated));
  SpCellConfig->spCellConfigDedicated->uplinkConfig = calloc(1,sizeof(*SpCellConfig->spCellConfigDedicated->uplinkConfig));

  NR_BWP_UplinkDedicated_t *initialUplinkBWP = calloc(1,sizeof(*initialUplinkBWP));
  SpCellConfig->spCellConfigDedicated->uplinkConfig->initialUplinkBWP = initialUplinkBWP;
  initialUplinkBWP->pucch_Config = calloc(1,sizeof(*initialUplinkBWP->pucch_Config));
  initialUplinkBWP->pucch_Config->present = NR_SetupRelease_PUCCH_Config_PR_setup;
  NR_PUCCH_Config_t *pucch_Config = calloc(1,sizeof(*pucch_Config));
  initialUplinkBWP->pucch_Config->choice.setup=pucch_Config;
  pucch_Config->resourceSetToAddModList = calloc(1,sizeof(*pucch_Config->resourceSetToAddModList));
  pucch_Config->resourceSetToReleaseList = NULL;
  NR_PUCCH_ResourceSet_t *pucchresset0=calloc(1,sizeof(*pucchresset0));
  pucchresset0->pucch_ResourceSetId = 0;
  NR_PUCCH_ResourceId_t *pucchresset0id0=calloc(1,sizeof(*pucchresset0id0));
  *pucchresset0id0=0;
  ASN_SEQUENCE_ADD(&pucchresset0->resourceList.list,pucchresset0id0);
  pucchresset0->maxPayloadSize=NULL;
  ASN_SEQUENCE_ADD(&pucch_Config->resourceSetToAddModList->list,pucchresset0);

  pucch_Config->resourceToAddModList = calloc(1,sizeof(*pucch_Config->resourceToAddModList));
  pucch_Config->resourceToReleaseList = NULL;
  // configure one single PUCCH0 opportunity for initial connection procedure
  // one symbol (13)
  NR_PUCCH_Resource_t *pucchres0=calloc(1,sizeof(*pucchres0));
  pucchres0->pucch_ResourceId=0;
  pucchres0->startingPRB=(8+uid) % curr_bwp;
  LOG_D(NR_RRC, "pucchres0->startPRB %ld rnti %d curr_bwp %d\n", pucchres0->startingPRB, rnti, curr_bwp);
  pucchres0->intraSlotFrequencyHopping=NULL;
  pucchres0->secondHopPRB=NULL;
  pucchres0->format.present= NR_PUCCH_Resource__format_PR_format0;
  pucchres0->format.choice.format0=calloc(1,sizeof(*pucchres0->format.choice.format0));
  pucchres0->format.choice.format0->initialCyclicShift=0;
  pucchres0->format.choice.format0->nrofSymbols=1;
  pucchres0->format.choice.format0->startingSymbolIndex=13;
  ASN_SEQUENCE_ADD(&pucch_Config->resourceToAddModList->list,pucchres0);
  initialUplinkBWP->pusch_Config = calloc(1,sizeof(*initialUplinkBWP->pusch_Config));
  initialUplinkBWP->pusch_Config->present = NR_SetupRelease_PUSCH_Config_PR_setup;
  NR_PUSCH_Config_t *pusch_Config = calloc(1,sizeof(*pusch_Config));
  initialUplinkBWP->pusch_Config->choice.setup = pusch_Config;
  pusch_Config->dataScramblingIdentityPUSCH = NULL;
  pusch_Config->txConfig=calloc(1,sizeof(*pusch_Config->txConfig));
  *pusch_Config->txConfig= NR_PUSCH_Config__txConfig_codebook;
  pusch_Config->dmrs_UplinkForPUSCH_MappingTypeA = NULL;
  pusch_Config->dmrs_UplinkForPUSCH_MappingTypeB = calloc(1,sizeof(*pusch_Config->dmrs_UplinkForPUSCH_MappingTypeB));
  pusch_Config->dmrs_UplinkForPUSCH_MappingTypeB->present = NR_SetupRelease_DMRS_UplinkConfig_PR_setup;
  pusch_Config->dmrs_UplinkForPUSCH_MappingTypeB->choice.setup = calloc(1,sizeof(*pusch_Config->dmrs_UplinkForPUSCH_MappingTypeB->choice.setup));
  NR_DMRS_UplinkConfig_t *NR_DMRS_UplinkConfig = pusch_Config->dmrs_UplinkForPUSCH_MappingTypeB->choice.setup;
  NR_DMRS_UplinkConfig->dmrs_Type = NULL;
  NR_DMRS_UplinkConfig->dmrs_AdditionalPosition = NULL; /*calloc(1,sizeof(*NR_DMRS_UplinkConfig->dmrs_AdditionalPosition));
  *NR_DMRS_UplinkConfig->dmrs_AdditionalPosition = NR_DMRS_UplinkConfig__dmrs_AdditionalPosition_pos0;*/
  NR_DMRS_UplinkConfig->phaseTrackingRS=NULL;
  NR_DMRS_UplinkConfig->maxLength=NULL;
  NR_DMRS_UplinkConfig->transformPrecodingDisabled = calloc(1,sizeof(*NR_DMRS_UplinkConfig->transformPrecodingDisabled));
  NR_DMRS_UplinkConfig->transformPrecodingDisabled->scramblingID0 = NULL;
  NR_DMRS_UplinkConfig->transformPrecodingDisabled->scramblingID1 = NULL;
  NR_DMRS_UplinkConfig->transformPrecodingEnabled = NULL;
  pusch_Config->pusch_PowerControl = calloc(1,sizeof(*pusch_Config->pusch_PowerControl));
  pusch_Config->pusch_PowerControl->tpc_Accumulation = NULL;
  pusch_Config->pusch_PowerControl->msg3_Alpha = calloc(1,sizeof(*pusch_Config->pusch_PowerControl->msg3_Alpha));
  *pusch_Config->pusch_PowerControl->msg3_Alpha = NR_Alpha_alpha1;
  pusch_Config->pusch_PowerControl->p0_NominalWithoutGrant = calloc(1,sizeof(*pusch_Config->pusch_PowerControl->p0_NominalWithoutGrant));
  *pusch_Config->pusch_PowerControl->p0_NominalWithoutGrant = -76;
  pusch_Config->pusch_PowerControl->p0_AlphaSets = calloc(1,sizeof(*pusch_Config->pusch_PowerControl->p0_AlphaSets));
  NR_P0_PUSCH_AlphaSet_t *aset = calloc(1,sizeof(*aset));
  aset->p0_PUSCH_AlphaSetId=0;
  aset->p0=calloc(1,sizeof(*aset->p0));
  *aset->p0 = 0;
  aset->alpha=calloc(1,sizeof(*aset->alpha));
  *aset->alpha=NR_Alpha_alpha1;
  ASN_SEQUENCE_ADD(&pusch_Config->pusch_PowerControl->p0_AlphaSets->list,aset);
  pusch_Config->pusch_PowerControl->pathlossReferenceRSToAddModList = calloc(1,sizeof(*pusch_Config->pusch_PowerControl->pathlossReferenceRSToAddModList));
  NR_PUSCH_PathlossReferenceRS_t *plrefRS = calloc(1,sizeof(*plrefRS));
  plrefRS->pusch_PathlossReferenceRS_Id=0;
  plrefRS->referenceSignal.present = NR_PUSCH_PathlossReferenceRS__referenceSignal_PR_ssb_Index;
  plrefRS->referenceSignal.choice.ssb_Index = 0;
  ASN_SEQUENCE_ADD(&pusch_Config->pusch_PowerControl->pathlossReferenceRSToAddModList->list,plrefRS);
  pusch_Config->pusch_PowerControl->pathlossReferenceRSToReleaseList = NULL;
  pusch_Config->pusch_PowerControl->twoPUSCH_PC_AdjustmentStates = NULL;
  pusch_Config->pusch_PowerControl->deltaMCS = NULL;
  pusch_Config->pusch_PowerControl->sri_PUSCH_MappingToAddModList = calloc(1,sizeof(*pusch_Config->pusch_PowerControl->sri_PUSCH_MappingToAddModList));
  NR_SRI_PUSCH_PowerControl_t *sriPUSCHPC=calloc(1,sizeof(*sriPUSCHPC));
  sriPUSCHPC->sri_PUSCH_PowerControlId=0;
  sriPUSCHPC->sri_PUSCH_PathlossReferenceRS_Id=0;
  sriPUSCHPC->sri_P0_PUSCH_AlphaSetId=0;
  sriPUSCHPC->sri_PUSCH_ClosedLoopIndex=NR_SRI_PUSCH_PowerControl__sri_PUSCH_ClosedLoopIndex_i0;
  ASN_SEQUENCE_ADD(&pusch_Config->pusch_PowerControl->sri_PUSCH_MappingToAddModList->list,sriPUSCHPC);
  pusch_Config->pusch_PowerControl->sri_PUSCH_MappingToReleaseList = NULL;
  pusch_Config->frequencyHopping=NULL;
  pusch_Config->frequencyHoppingOffsetLists=NULL;
  pusch_Config->resourceAllocation = NR_PUSCH_Config__resourceAllocation_resourceAllocationType1;
  pusch_Config->pusch_TimeDomainAllocationList = NULL;
  pusch_Config->pusch_AggregationFactor=NULL;
  pusch_Config->mcs_Table=NULL;
  pusch_Config->mcs_TableTransformPrecoder=NULL;
  pusch_Config->transformPrecoder= NULL;
  if (scc->uplinkConfigCommon->initialUplinkBWP->rach_ConfigCommon->choice.setup->msg3_transformPrecoder == NULL) {
    pusch_Config->transformPrecoder=calloc(1,sizeof(*pusch_Config->transformPrecoder));
    *pusch_Config->transformPrecoder = NR_PUSCH_Config__transformPrecoder_disabled;
  }
  pusch_Config->codebookSubset=calloc(1,sizeof(*pusch_Config->codebookSubset));
  *pusch_Config->codebookSubset = NR_PUSCH_Config__codebookSubset_nonCoherent;
  pusch_Config->maxRank=calloc(1,sizeof(*pusch_Config->maxRank));
  *pusch_Config->maxRank= 1;
  pusch_Config->rbg_Size=NULL;
  pusch_Config->uci_OnPUSCH=NULL;
  pusch_Config->tp_pi2BPSK=NULL;

  initialUplinkBWP->srs_Config = calloc(1,sizeof(*initialUplinkBWP->srs_Config));
  initialUplinkBWP->srs_Config->present = NR_SetupRelease_SRS_Config_PR_setup;
  NR_SRS_Config_t *srs_Config = calloc(1,sizeof(*srs_Config));
  initialUplinkBWP->srs_Config->choice.setup=srs_Config;
  srs_Config->srs_ResourceSetToReleaseList=NULL;
  srs_Config->srs_ResourceSetToAddModList=calloc(1,sizeof(*srs_Config->srs_ResourceSetToAddModList));
  NR_SRS_ResourceSet_t *srs_resset0=calloc(1,sizeof(*srs_resset0));
  srs_resset0->srs_ResourceSetId = 0;
  srs_resset0->srs_ResourceIdList=calloc(1,sizeof(*srs_resset0->srs_ResourceIdList));
  NR_SRS_ResourceId_t *srs_resset0_id=calloc(1,sizeof(*srs_resset0_id));
  *srs_resset0_id=0;
  ASN_SEQUENCE_ADD(&srs_resset0->srs_ResourceIdList->list,srs_resset0_id);
  srs_Config->srs_ResourceToReleaseList=NULL;

  if(carrier->do_SRS) {
    srs_resset0->resourceType.present =  NR_SRS_ResourceSet__resourceType_PR_periodic;
    srs_resset0->resourceType.choice.periodic = calloc(1,sizeof(*srs_resset0->resourceType.choice.periodic));
    srs_resset0->resourceType.choice.periodic->associatedCSI_RS = NULL;
  } else {
    srs_resset0->resourceType.present =  NR_SRS_ResourceSet__resourceType_PR_aperiodic;
    srs_resset0->resourceType.choice.aperiodic = calloc(1,sizeof(*srs_resset0->resourceType.choice.aperiodic));
    srs_resset0->resourceType.choice.aperiodic->aperiodicSRS_ResourceTrigger=1;
    srs_resset0->resourceType.choice.aperiodic->csi_RS=NULL;
    srs_resset0->resourceType.choice.aperiodic->slotOffset= calloc(1,sizeof(*srs_resset0->resourceType.choice.aperiodic->slotOffset));
    *srs_resset0->resourceType.choice.aperiodic->slotOffset=2;
    srs_resset0->resourceType.choice.aperiodic->ext1=NULL;
  }

  srs_resset0->usage=NR_SRS_ResourceSet__usage_codebook;
  srs_resset0->alpha = calloc(1,sizeof(*srs_resset0->alpha));
  *srs_resset0->alpha = NR_Alpha_alpha1;
  srs_resset0->p0=calloc(1,sizeof(*srs_resset0->p0));
  *srs_resset0->p0=-80;
  srs_resset0->pathlossReferenceRS=NULL;
  srs_resset0->srs_PowerControlAdjustmentStates=NULL;
  ASN_SEQUENCE_ADD(&srs_Config->srs_ResourceSetToAddModList->list,srs_resset0);
  srs_Config->srs_ResourceToReleaseList=NULL;
  srs_Config->srs_ResourceToAddModList=calloc(1,sizeof(*srs_Config->srs_ResourceToAddModList));
  NR_SRS_Resource_t *srs_res0=calloc(1,sizeof(*srs_res0));
  srs_res0->srs_ResourceId=0;
  srs_res0->nrofSRS_Ports=NR_SRS_Resource__nrofSRS_Ports_port1;
  srs_res0->ptrs_PortIndex=NULL;
  srs_res0->transmissionComb.present=NR_SRS_Resource__transmissionComb_PR_n2;
  srs_res0->transmissionComb.choice.n2=calloc(1,sizeof(*srs_res0->transmissionComb.choice.n2));
  srs_res0->transmissionComb.choice.n2->combOffset_n2=0;
  srs_res0->transmissionComb.choice.n2->cyclicShift_n2=0;
  srs_res0->resourceMapping.startPosition = 2 + uid%2;
  srs_res0->resourceMapping.nrofSymbols=NR_SRS_Resource__resourceMapping__nrofSymbols_n1;
  srs_res0->resourceMapping.repetitionFactor=NR_SRS_Resource__resourceMapping__repetitionFactor_n1;
  srs_res0->freqDomainPosition=0;
  srs_res0->freqDomainShift=0;
  srs_res0->freqHopping.b_SRS=0;
  srs_res0->freqHopping.b_hop=0;
  srs_res0->freqHopping.c_SRS = rrc_get_max_nr_csrs(
      NRRIV2BW(scc->uplinkConfigCommon->initialUplinkBWP->genericParameters.locationAndBandwidth, 275),
      srs_res0->freqHopping.b_SRS);
  srs_res0->groupOrSequenceHopping=NR_SRS_Resource__groupOrSequenceHopping_neither;

  if(carrier->do_SRS) {
    srs_res0->resourceType.present= NR_SRS_Resource__resourceType_PR_periodic;
    srs_res0->resourceType.choice.periodic=calloc(1,sizeof(*srs_res0->resourceType.choice.periodic));
    srs_res0->resourceType.choice.periodic->periodicityAndOffset_p.present = NR_SRS_PeriodicityAndOffset_PR_sl160;
    srs_res0->resourceType.choice.periodic->periodicityAndOffset_p.choice.sl160 = 17 + (uid>1)*10; // 17/17/.../147/157 are mixed slots
  } else {
    srs_res0->resourceType.present= NR_SRS_Resource__resourceType_PR_aperiodic;
    srs_res0->resourceType.choice.aperiodic=calloc(1,sizeof(*srs_res0->resourceType.choice.aperiodic));
  }

  srs_res0->sequenceId=40;
  srs_res0->spatialRelationInfo=calloc(1,sizeof(*srs_res0->spatialRelationInfo));
  srs_res0->spatialRelationInfo->servingCellId=NULL;
  srs_res0->spatialRelationInfo->referenceSignal.present=NR_SRS_SpatialRelationInfo__referenceSignal_PR_csi_RS_Index;
  srs_res0->spatialRelationInfo->referenceSignal.choice.csi_RS_Index=0;
  ASN_SEQUENCE_ADD(&srs_Config->srs_ResourceToAddModList->list,srs_res0);

  // configure Scheduling request
  // 40 slot period
  pucch_Config->schedulingRequestResourceToAddModList = calloc(1,sizeof(*pucch_Config->schedulingRequestResourceToAddModList));
  NR_SchedulingRequestResourceConfig_t *schedulingRequestResourceConfig = calloc(1,sizeof(*schedulingRequestResourceConfig));
  schedulingRequestResourceConfig->schedulingRequestResourceId = 1;
  schedulingRequestResourceConfig->schedulingRequestID = 0;
  schedulingRequestResourceConfig->periodicityAndOffset = calloc(1,sizeof(*schedulingRequestResourceConfig->periodicityAndOffset));
  schedulingRequestResourceConfig->periodicityAndOffset->present = NR_SchedulingRequestResourceConfig__periodicityAndOffset_PR_sl40;
  // note: make sure that there is no issue here. Later choose the RNTI accordingly.
  //       Here we would be limited to 3 UEs on this resource (1 1/2 Frames 30 kHz SCS, 5 ms TDD periodicity => slots 7,8,9).
  //       This should be a temporary resource until the first RRCReconfiguration gives new pucch resources.
  // Check for above configuration and exit for now if it is not the case
  AssertFatal(scc->downlinkConfigCommon->initialDownlinkBWP->genericParameters.subcarrierSpacing==NR_SubcarrierSpacing_kHz30,
              "SCS != 30kHz\n");
  AssertFatal(scc->tdd_UL_DL_ConfigurationCommon->pattern1.dl_UL_TransmissionPeriodicity==NR_TDD_UL_DL_Pattern__dl_UL_TransmissionPeriodicity_ms5,
              "TDD period != 5ms : %ld\n",scc->tdd_UL_DL_ConfigurationCommon->pattern1.dl_UL_TransmissionPeriodicity);

  schedulingRequestResourceConfig->periodicityAndOffset->choice.sl40 = 8;
  schedulingRequestResourceConfig->resource = calloc(1,sizeof(*schedulingRequestResourceConfig->resource));
  *schedulingRequestResourceConfig->resource = 0;
  ASN_SEQUENCE_ADD(&pucch_Config->schedulingRequestResourceToAddModList->list,schedulingRequestResourceConfig);

 pucch_Config->dl_DataToUL_ACK = calloc(1,sizeof(*pucch_Config->dl_DataToUL_ACK));
 long *delay[8];
 for (int i=0;i<8;i++) {
   delay[i] = calloc(1,sizeof(*delay[i]));
   AssertFatal(carrier->minRXTXTIME >=2 && carrier->minRXTXTIME <7,
               "check minRXTXTIME %d\n",carrier->minRXTXTIME);
   *delay[i] = (i+carrier->minRXTXTIME);
   ASN_SEQUENCE_ADD(&pucch_Config->dl_DataToUL_ACK->list,delay[i]);
 }

  SpCellConfig->spCellConfigDedicated->initialDownlinkBWP = calloc(1,sizeof(*SpCellConfig->spCellConfigDedicated->initialDownlinkBWP));
  NR_BWP_DownlinkDedicated_t *bwp_Dedicated = SpCellConfig->spCellConfigDedicated->initialDownlinkBWP;
  bwp_Dedicated->pdcch_Config=calloc(1,sizeof(*bwp_Dedicated->pdcch_Config));
  bwp_Dedicated->pdcch_Config->present = NR_SetupRelease_PDCCH_Config_PR_setup;
  bwp_Dedicated->pdcch_Config->choice.setup = calloc(1,sizeof(*bwp_Dedicated->pdcch_Config->choice.setup));

  bwp_Dedicated->pdcch_Config->choice.setup->searchSpacesToAddModList = calloc(1,sizeof(*bwp_Dedicated->pdcch_Config->choice.setup->searchSpacesToAddModList));

  bwp_Dedicated->pdcch_Config->choice.setup->controlResourceSetToAddModList = calloc(1,sizeof(*bwp_Dedicated->pdcch_Config->choice.setup->controlResourceSetToAddModList));

  NR_ControlResourceSet_t *coreset = calloc(1,sizeof(*coreset));
  coreset->controlResourceSetId=1;
  // frequency domain resources depends on BWP size
  // options are 24, 48 or 96
  coreset->frequencyDomainResources.buf = calloc(1,6);
  if (0) {
     int curr_bwp = scc->downlinkConfigCommon->frequencyInfoDL->scs_SpecificCarrierList.list.array[0]->carrierBandwidth;
     if (curr_bwp < 48)
       coreset->frequencyDomainResources.buf[0] = 0xf0;
     else
       coreset->frequencyDomainResources.buf[0] = 0xff;
     if (curr_bwp < 96)
       coreset->frequencyDomainResources.buf[1] = 0;
     else
       coreset->frequencyDomainResources.buf[1] = 0xff;
  } else {
     coreset->frequencyDomainResources.buf[0] = 0xf0;
     coreset->frequencyDomainResources.buf[1] = 0;
  }
  coreset->frequencyDomainResources.buf[2] = 0;
  coreset->frequencyDomainResources.buf[3] = 0;
  coreset->frequencyDomainResources.buf[4] = 0;
  coreset->frequencyDomainResources.buf[5] = 0;
  coreset->frequencyDomainResources.size = 6;
  coreset->frequencyDomainResources.bits_unused = 3;
  coreset->duration=1;
  coreset->cce_REG_MappingType.present = NR_ControlResourceSet__cce_REG_MappingType_PR_nonInterleaved;
  coreset->precoderGranularity = NR_ControlResourceSet__precoderGranularity_sameAsREG_bundle;

  coreset->tci_StatesPDCCH_ToAddList=NULL;
  coreset->tci_StatesPDCCH_ToReleaseList = NULL;
  coreset->tci_PresentInDCI = NULL;
  coreset->pdcch_DMRS_ScramblingID = NULL;

  ASN_SEQUENCE_ADD(&bwp_Dedicated->pdcch_Config->choice.setup->controlResourceSetToAddModList->list,
                   coreset);

  bwp_Dedicated->pdcch_Config->choice.setup->searchSpacesToAddModList = calloc(1,sizeof(*bwp_Dedicated->pdcch_Config->choice.setup->searchSpacesToAddModList));
  
  NR_SearchSpace_t *ss2 = calloc(1,sizeof(*ss2));
 
  ss2->searchSpaceId=2;
  ss2->controlResourceSetId=calloc(1,sizeof(*ss2->controlResourceSetId));
  *ss2->controlResourceSetId=1;
  ss2->monitoringSlotPeriodicityAndOffset=calloc(1,sizeof(*ss2->monitoringSlotPeriodicityAndOffset));
  ss2->monitoringSlotPeriodicityAndOffset->present = NR_SearchSpace__monitoringSlotPeriodicityAndOffset_PR_sl1;
  ss2->monitoringSlotPeriodicityAndOffset->choice.sl1=(NULL_t)0;
  ss2->duration=NULL;
  ss2->monitoringSymbolsWithinSlot = calloc(1,sizeof(*ss2->monitoringSymbolsWithinSlot));
  ss2->monitoringSymbolsWithinSlot->buf = calloc(1,2);
  ss2->monitoringSymbolsWithinSlot->size = 2;
  ss2->monitoringSymbolsWithinSlot->buf[0]=0x80;
  ss2->monitoringSymbolsWithinSlot->buf[1]=0x0;
  ss2->monitoringSymbolsWithinSlot->bits_unused = 2;
  ss2->nrofCandidates=calloc(1,sizeof(*ss2->nrofCandidates));
  ss2->nrofCandidates->aggregationLevel1 = NR_SearchSpace__nrofCandidates__aggregationLevel1_n0;
  ss2->nrofCandidates->aggregationLevel2 = NR_SearchSpace__nrofCandidates__aggregationLevel2_n2;
  ss2->nrofCandidates->aggregationLevel4 = NR_SearchSpace__nrofCandidates__aggregationLevel4_n1;
  ss2->nrofCandidates->aggregationLevel8 = NR_SearchSpace__nrofCandidates__aggregationLevel8_n0;
  ss2->nrofCandidates->aggregationLevel16 = NR_SearchSpace__nrofCandidates__aggregationLevel16_n0;
  ss2->searchSpaceType=calloc(1,sizeof(*ss2->searchSpaceType));
  ss2->searchSpaceType->present = NR_SearchSpace__searchSpaceType_PR_ue_Specific;
  ss2->searchSpaceType->choice.ue_Specific = calloc(1,sizeof(*ss2->searchSpaceType->choice.ue_Specific));
  ss2->searchSpaceType->choice.ue_Specific->dci_Formats=NR_SearchSpace__searchSpaceType__ue_Specific__dci_Formats_formats0_1_And_1_1;
  
  ASN_SEQUENCE_ADD(&bwp_Dedicated->pdcch_Config->choice.setup->searchSpacesToAddModList->list,
                   ss2);
  bwp_Dedicated->pdsch_Config=calloc(1,sizeof(*bwp_Dedicated->pdsch_Config));
  bwp_Dedicated->pdsch_Config->present = NR_SetupRelease_PDSCH_Config_PR_setup;
  bwp_Dedicated->pdsch_Config->choice.setup = calloc(1,sizeof(*bwp_Dedicated->pdsch_Config->choice.setup));
  bwp_Dedicated->pdsch_Config->choice.setup->dataScramblingIdentityPDSCH = NULL;
  bwp_Dedicated->pdsch_Config->choice.setup->dmrs_DownlinkForPDSCH_MappingTypeA = calloc(1,sizeof(*bwp_Dedicated->pdsch_Config->choice.setup->dmrs_DownlinkForPDSCH_MappingTypeA));
  bwp_Dedicated->pdsch_Config->choice.setup->dmrs_DownlinkForPDSCH_MappingTypeA->present= NR_SetupRelease_DMRS_DownlinkConfig_PR_setup;
  bwp_Dedicated->pdsch_Config->choice.setup->dmrs_DownlinkForPDSCH_MappingTypeA->choice.setup = calloc(1,sizeof(*bwp_Dedicated->pdsch_Config->choice.setup->dmrs_DownlinkForPDSCH_MappingTypeA->choice.setup));

  bwp_Dedicated->pdsch_Config->choice.setup->dmrs_DownlinkForPDSCH_MappingTypeA->choice.setup->dmrs_Type=NULL;
  bwp_Dedicated->pdsch_Config->choice.setup->dmrs_DownlinkForPDSCH_MappingTypeA->choice.setup->maxLength=NULL;

  bwp_Dedicated->pdsch_Config->choice.setup->dmrs_DownlinkForPDSCH_MappingTypeA->choice.setup->dmrs_AdditionalPosition = calloc(1,sizeof(*bwp_Dedicated->pdsch_Config->choice.setup->dmrs_DownlinkForPDSCH_MappingTypeA->choice.setup->dmrs_AdditionalPosition));
 *bwp_Dedicated->pdsch_Config->choice.setup->dmrs_DownlinkForPDSCH_MappingTypeA->choice.setup->dmrs_AdditionalPosition = NR_DMRS_DownlinkConfig__dmrs_AdditionalPosition_pos1;
 bwp_Dedicated->pdsch_Config->choice.setup->resourceAllocation = NR_PDSCH_Config__resourceAllocation_resourceAllocationType1;
 bwp_Dedicated->pdsch_Config->choice.setup->prb_BundlingType.present = NR_PDSCH_Config__prb_BundlingType_PR_staticBundling;
 bwp_Dedicated->pdsch_Config->choice.setup->prb_BundlingType.choice.staticBundling = calloc(1,sizeof(*bwp_Dedicated->pdsch_Config->choice.setup->prb_BundlingType.choice.staticBundling));
 bwp_Dedicated->pdsch_Config->choice.setup->prb_BundlingType.choice.staticBundling->bundleSize =
   calloc(1,sizeof(*bwp_Dedicated->pdsch_Config->choice.setup->prb_BundlingType.choice.staticBundling->bundleSize));
 *bwp_Dedicated->pdsch_Config->choice.setup->prb_BundlingType.choice.staticBundling->bundleSize = NR_PDSCH_Config__prb_BundlingType__staticBundling__bundleSize_wideband;

  bwp_Dedicated->pdsch_Config->choice.setup->tci_StatesToAddModList=calloc(1,sizeof(*bwp_Dedicated->pdsch_Config->choice.setup->tci_StatesToAddModList));
  NR_TCI_State_t *tcic;

  tcic=calloc(1,sizeof(*tcic));
  tcic->tci_StateId=0;
  tcic->qcl_Type1.cell=NULL;
  tcic->qcl_Type1.bwp_Id=NULL;
  tcic->qcl_Type1.referenceSignal.present = NR_QCL_Info__referenceSignal_PR_ssb;
  tcic->qcl_Type1.referenceSignal.choice.ssb = 0;
  tcic->qcl_Type1.qcl_Type=NR_QCL_Info__qcl_Type_typeD;

  ASN_SEQUENCE_ADD(&bwp_Dedicated->pdsch_Config->choice.setup->tci_StatesToAddModList->list,tcic);

  SpCellConfig->spCellConfigDedicated->tag_Id=0;
  SpCellConfig->spCellConfigDedicated->pdsch_ServingCellConfig=calloc(1,sizeof(*SpCellConfig->spCellConfigDedicated->pdsch_ServingCellConfig));
  NR_PDSCH_ServingCellConfig_t *pdsch_servingcellconfig = calloc(1,sizeof(*pdsch_servingcellconfig));
  SpCellConfig->spCellConfigDedicated->pdsch_ServingCellConfig->present = NR_SetupRelease_PDSCH_ServingCellConfig_PR_setup;
  SpCellConfig->spCellConfigDedicated->pdsch_ServingCellConfig->choice.setup = pdsch_servingcellconfig;
  pdsch_servingcellconfig->codeBlockGroupTransmission = NULL;
  pdsch_servingcellconfig->xOverhead = NULL;
  pdsch_servingcellconfig->nrofHARQ_ProcessesForPDSCH = calloc(1, sizeof(*pdsch_servingcellconfig->nrofHARQ_ProcessesForPDSCH));
  *pdsch_servingcellconfig->nrofHARQ_ProcessesForPDSCH = NR_PDSCH_ServingCellConfig__nrofHARQ_ProcessesForPDSCH_n16;
  pdsch_servingcellconfig->pucch_Cell= NULL;
  pdsch_servingcellconfig->ext1=calloc(1,sizeof(*pdsch_servingcellconfig->ext1));
  pdsch_servingcellconfig->ext1->maxMIMO_Layers = calloc(1,sizeof(*pdsch_servingcellconfig->ext1->maxMIMO_Layers));
  *pdsch_servingcellconfig->ext1->maxMIMO_Layers = 2;

  // Downlink BWPs
  int n_dl_bwp = 0;
  if (servingcellconfigdedicated && servingcellconfigdedicated->downlinkBWP_ToAddModList) {
    n_dl_bwp = servingcellconfigdedicated->downlinkBWP_ToAddModList->list.count;
  }
  if(n_dl_bwp>0){
    SpCellConfig->spCellConfigDedicated->downlinkBWP_ToAddModList = calloc(1,sizeof(*SpCellConfig->spCellConfigDedicated->downlinkBWP_ToAddModList));
    for (int bwp_loop = 0; bwp_loop < n_dl_bwp; bwp_loop++) {
      NR_BWP_Downlink_t *bwp = calloc(1, sizeof(*bwp));
      fill_default_downlinkBWP(bwp, bwp_loop, servingcellconfigdedicated, scc, carrier);
      ASN_SEQUENCE_ADD(&SpCellConfig->spCellConfigDedicated->downlinkBWP_ToAddModList->list,bwp);
      SpCellConfig->spCellConfigDedicated->firstActiveDownlinkBWP_Id = calloc(1,sizeof(*SpCellConfig->spCellConfigDedicated->firstActiveDownlinkBWP_Id));
      *SpCellConfig->spCellConfigDedicated->firstActiveDownlinkBWP_Id = servingcellconfigdedicated->firstActiveDownlinkBWP_Id ? *servingcellconfigdedicated->firstActiveDownlinkBWP_Id : 1;
      SpCellConfig->spCellConfigDedicated->defaultDownlinkBWP_Id = calloc(1,sizeof(*SpCellConfig->spCellConfigDedicated->defaultDownlinkBWP_Id));
      *SpCellConfig->spCellConfigDedicated->defaultDownlinkBWP_Id = servingcellconfigdedicated->defaultDownlinkBWP_Id ? *servingcellconfigdedicated->defaultDownlinkBWP_Id : 1;
    }
  }

  // Uplink BWPs
  int n_ul_bwp = 0;
  if (servingcellconfigdedicated && servingcellconfigdedicated->uplinkConfig && servingcellconfigdedicated->uplinkConfig->uplinkBWP_ToAddModList) {
    n_ul_bwp = servingcellconfigdedicated->uplinkConfig->uplinkBWP_ToAddModList->list.count;
  }
  if(n_ul_bwp>0) {
    SpCellConfig->spCellConfigDedicated->uplinkConfig->uplinkBWP_ToAddModList = calloc(1,sizeof(*SpCellConfig->spCellConfigDedicated->uplinkConfig->uplinkBWP_ToAddModList));
    for (int bwp_loop = 0; bwp_loop < n_ul_bwp; bwp_loop++) {
      NR_BWP_Uplink_t *ubwp = calloc(1, sizeof(*ubwp));
      fill_default_uplinkBWP(ubwp, bwp_loop, servingcellconfigdedicated, scc, carrier, uid);
      ASN_SEQUENCE_ADD(&SpCellConfig->spCellConfigDedicated->uplinkConfig->uplinkBWP_ToAddModList->list, ubwp);
      SpCellConfig->spCellConfigDedicated->uplinkConfig->firstActiveUplinkBWP_Id = calloc(1,sizeof(*SpCellConfig->spCellConfigDedicated->uplinkConfig->firstActiveUplinkBWP_Id));
      *SpCellConfig->spCellConfigDedicated->uplinkConfig->firstActiveUplinkBWP_Id = servingcellconfigdedicated->uplinkConfig->firstActiveUplinkBWP_Id ? *servingcellconfigdedicated->uplinkConfig->firstActiveUplinkBWP_Id : 1;
    }
  }

  xer_fprint(stdout, &asn_DEF_NR_SpCellConfig, (void *)SpCellConfig);

}

void fill_mastercellGroupConfig(NR_CellGroupConfig_t *cellGroupConfig, NR_CellGroupConfig_t *ue_context_mastercellGroup) {

  cellGroupConfig->cellGroupId = 0;
  cellGroupConfig->rlc_BearerToReleaseList = NULL;
  cellGroupConfig->rlc_BearerToAddModList = calloc(1, sizeof(*cellGroupConfig->rlc_BearerToAddModList));

  // RLC Bearer Config
  // TS38.331 9.2.1 Default SRB configurations
  NR_RLC_BearerConfig_t *rlc_BearerConfig                          = NULL;
  NR_RLC_Config_t *rlc_Config                                      = NULL;
  NR_LogicalChannelConfig_t *logicalChannelConfig                  = NULL;
  long *logicalChannelGroup                                        = NULL;
  rlc_BearerConfig                                                 = calloc(1, sizeof(NR_RLC_BearerConfig_t));
  rlc_BearerConfig->logicalChannelIdentity                         = 2;
  rlc_BearerConfig->servedRadioBearer                              = calloc(1, sizeof(*rlc_BearerConfig->servedRadioBearer));
  rlc_BearerConfig->servedRadioBearer->present                     = NR_RLC_BearerConfig__servedRadioBearer_PR_srb_Identity;
  rlc_BearerConfig->servedRadioBearer->choice.srb_Identity         = 2;
  rlc_BearerConfig->reestablishRLC                                 = NULL;
  rlc_Config                                                       = calloc(1, sizeof(NR_RLC_Config_t));
  rlc_Config->present                                              = NR_RLC_Config_PR_am;
  rlc_Config->choice.am                                            = calloc(1, sizeof(*rlc_Config->choice.am));
  rlc_Config->choice.am->dl_AM_RLC.sn_FieldLength                  = calloc(1, sizeof(NR_SN_FieldLengthAM_t));
  *(rlc_Config->choice.am->dl_AM_RLC.sn_FieldLength)               = NR_SN_FieldLengthAM_size12;
  rlc_Config->choice.am->dl_AM_RLC.t_Reassembly                    = NR_T_Reassembly_ms35;
  rlc_Config->choice.am->dl_AM_RLC.t_StatusProhibit                = NR_T_StatusProhibit_ms0;
  rlc_Config->choice.am->ul_AM_RLC.sn_FieldLength                  = calloc(1, sizeof(NR_SN_FieldLengthAM_t));
  *(rlc_Config->choice.am->ul_AM_RLC.sn_FieldLength)               = NR_SN_FieldLengthAM_size12;
  rlc_Config->choice.am->ul_AM_RLC.t_PollRetransmit                = NR_T_PollRetransmit_ms45;
  rlc_Config->choice.am->ul_AM_RLC.pollPDU                         = NR_PollPDU_infinity;
  rlc_Config->choice.am->ul_AM_RLC.pollByte                        = NR_PollByte_infinity;
  rlc_Config->choice.am->ul_AM_RLC.maxRetxThreshold                = NR_UL_AM_RLC__maxRetxThreshold_t8;
  rlc_BearerConfig->rlc_Config                                     = rlc_Config;
  logicalChannelConfig                                             = calloc(1, sizeof(NR_LogicalChannelConfig_t));
  logicalChannelConfig->ul_SpecificParameters                      = calloc(1, sizeof(*logicalChannelConfig->ul_SpecificParameters));
  logicalChannelConfig->ul_SpecificParameters->priority            = 3;
  logicalChannelConfig->ul_SpecificParameters->prioritisedBitRate  = NR_LogicalChannelConfig__ul_SpecificParameters__prioritisedBitRate_infinity;
  logicalChannelConfig->ul_SpecificParameters->bucketSizeDuration  = NR_LogicalChannelConfig__ul_SpecificParameters__bucketSizeDuration_ms5;
  logicalChannelGroup                                              = CALLOC(1, sizeof(long));
  *logicalChannelGroup                                             = 0;
  logicalChannelConfig->ul_SpecificParameters->logicalChannelGroup = logicalChannelGroup;
  logicalChannelConfig->ul_SpecificParameters->schedulingRequestID = CALLOC(1, sizeof(*logicalChannelConfig->ul_SpecificParameters->schedulingRequestID));
  *logicalChannelConfig->ul_SpecificParameters->schedulingRequestID = 0;
  logicalChannelConfig->ul_SpecificParameters->logicalChannelSR_Mask = 0;
  logicalChannelConfig->ul_SpecificParameters->logicalChannelSR_DelayTimerApplied = 0;
  rlc_BearerConfig->mac_LogicalChannelConfig                       = logicalChannelConfig;
  ASN_SEQUENCE_ADD(&cellGroupConfig->rlc_BearerToAddModList->list, rlc_BearerConfig);
  ASN_SEQUENCE_ADD(&ue_context_mastercellGroup->rlc_BearerToAddModList->list, rlc_BearerConfig);

  // DRB Configuration
  NR_RLC_BearerConfig_t *rlc_BearerConfig_drb                      = NULL;
  NR_RLC_Config_t *rlc_Config_drb                                  = NULL;
  NR_LogicalChannelConfig_t *logicalChannelConfig_drb              = NULL;
  long *logicalChannelGroup_drb                                    = NULL;
  rlc_BearerConfig_drb                                             = calloc(1, sizeof(NR_RLC_BearerConfig_t));
  rlc_BearerConfig_drb->logicalChannelIdentity                     = 4;
  rlc_BearerConfig_drb->servedRadioBearer                          = calloc(1, sizeof(*rlc_BearerConfig_drb->servedRadioBearer));
  rlc_BearerConfig_drb->servedRadioBearer->present                 = NR_RLC_BearerConfig__servedRadioBearer_PR_drb_Identity;
  rlc_BearerConfig_drb->servedRadioBearer->choice.drb_Identity     = 1;
  rlc_BearerConfig_drb->reestablishRLC                             = NULL;
  rlc_Config_drb                                                   = calloc(1, sizeof(NR_RLC_Config_t));
  rlc_Config_drb->present                                          = NR_RLC_Config_PR_am;
  rlc_Config_drb->choice.am                                        = calloc(1, sizeof(*rlc_Config_drb->choice.am));
  rlc_Config_drb->choice.am->dl_AM_RLC.sn_FieldLength              = calloc(1, sizeof(NR_SN_FieldLengthAM_t));
  *(rlc_Config_drb->choice.am->dl_AM_RLC.sn_FieldLength)           = NR_SN_FieldLengthAM_size18;
  rlc_Config_drb->choice.am->dl_AM_RLC.t_Reassembly                = NR_T_Reassembly_ms80;
  rlc_Config_drb->choice.am->dl_AM_RLC.t_StatusProhibit            = NR_T_StatusProhibit_ms10;
  rlc_Config_drb->choice.am->ul_AM_RLC.sn_FieldLength              = calloc(1, sizeof(NR_SN_FieldLengthAM_t));
  *(rlc_Config_drb->choice.am->ul_AM_RLC.sn_FieldLength)           = NR_SN_FieldLengthAM_size18;
  rlc_Config_drb->choice.am->ul_AM_RLC.t_PollRetransmit            = NR_T_PollRetransmit_ms80;
  rlc_Config_drb->choice.am->ul_AM_RLC.pollPDU                     = NR_PollPDU_p64;
  rlc_Config_drb->choice.am->ul_AM_RLC.pollByte                    = NR_PollByte_kB125;
  rlc_Config_drb->choice.am->ul_AM_RLC.maxRetxThreshold            = NR_UL_AM_RLC__maxRetxThreshold_t8;
  rlc_BearerConfig_drb->rlc_Config                                 = rlc_Config_drb;
  logicalChannelConfig_drb                                             = calloc(1, sizeof(NR_LogicalChannelConfig_t));
  logicalChannelConfig_drb->ul_SpecificParameters                      = calloc(1, sizeof(*logicalChannelConfig_drb->ul_SpecificParameters));
  logicalChannelConfig_drb->ul_SpecificParameters->priority            = 13;
  logicalChannelConfig_drb->ul_SpecificParameters->prioritisedBitRate  = NR_LogicalChannelConfig__ul_SpecificParameters__prioritisedBitRate_kBps8;
  logicalChannelConfig_drb->ul_SpecificParameters->bucketSizeDuration  = NR_LogicalChannelConfig__ul_SpecificParameters__bucketSizeDuration_ms100;
  logicalChannelGroup_drb                                              = CALLOC(1, sizeof(long));
  *logicalChannelGroup_drb                                             = 1;
  logicalChannelConfig_drb->ul_SpecificParameters->logicalChannelGroup = logicalChannelGroup_drb;
  logicalChannelConfig_drb->ul_SpecificParameters->schedulingRequestID = CALLOC(1, sizeof(*logicalChannelConfig_drb->ul_SpecificParameters->schedulingRequestID));
  *logicalChannelConfig_drb->ul_SpecificParameters->schedulingRequestID = 0;
  logicalChannelConfig_drb->ul_SpecificParameters->logicalChannelSR_Mask = 0;
  logicalChannelConfig_drb->ul_SpecificParameters->logicalChannelSR_DelayTimerApplied = 0;
  rlc_BearerConfig_drb->mac_LogicalChannelConfig                       = logicalChannelConfig_drb;
  ASN_SEQUENCE_ADD(&cellGroupConfig->rlc_BearerToAddModList->list, rlc_BearerConfig_drb);
  ASN_SEQUENCE_ADD(&ue_context_mastercellGroup->rlc_BearerToAddModList->list, rlc_BearerConfig_drb);
}

void fill_initial_cellGroupConfig(rnti_t rnti,
                                  int uid,
                                  NR_CellGroupConfig_t *cellGroupConfig,
                                  NR_ServingCellConfigCommon_t *scc,
                                  NR_ServingCellConfig_t *servingcellconfigdedicated,
                                  rrc_gNB_carrier_data_t *carrier) {

  NR_RLC_BearerConfig_t                            *rlc_BearerConfig     = NULL;
  NR_RLC_Config_t                                  *rlc_Config           = NULL;
  NR_LogicalChannelConfig_t                        *logicalChannelConfig = NULL;
  NR_MAC_CellGroupConfig_t                         *mac_CellGroupConfig  = NULL;
  NR_PhysicalCellGroupConfig_t	                   *physicalCellGroupConfig = NULL;
  long *logicalChannelGroup = NULL;
  
  cellGroupConfig->cellGroupId = 0;
  
  /* Rlc Bearer Config */
  /* TS38.331 9.2.1	Default SRB configurations */
  cellGroupConfig->rlc_BearerToAddModList                          = calloc(1, sizeof(*cellGroupConfig->rlc_BearerToAddModList));
  rlc_BearerConfig                                                 = calloc(1, sizeof(NR_RLC_BearerConfig_t));
  rlc_BearerConfig->logicalChannelIdentity                         = 1;
  rlc_BearerConfig->servedRadioBearer                              = calloc(1, sizeof(*rlc_BearerConfig->servedRadioBearer));
  rlc_BearerConfig->servedRadioBearer->present                     = NR_RLC_BearerConfig__servedRadioBearer_PR_srb_Identity;
  rlc_BearerConfig->servedRadioBearer->choice.srb_Identity         = 1;
  rlc_BearerConfig->reestablishRLC                                 = NULL;
  rlc_Config = calloc(1, sizeof(NR_RLC_Config_t));
  rlc_Config->present                                              = NR_RLC_Config_PR_am;
  rlc_Config->choice.am                                            = calloc(1, sizeof(*rlc_Config->choice.am));
  rlc_Config->choice.am->dl_AM_RLC.sn_FieldLength                  = calloc(1, sizeof(NR_SN_FieldLengthAM_t));
  *(rlc_Config->choice.am->dl_AM_RLC.sn_FieldLength)               = NR_SN_FieldLengthAM_size12;
  rlc_Config->choice.am->dl_AM_RLC.t_Reassembly                    = NR_T_Reassembly_ms35;
  rlc_Config->choice.am->dl_AM_RLC.t_StatusProhibit                = NR_T_StatusProhibit_ms0;
  rlc_Config->choice.am->ul_AM_RLC.sn_FieldLength                  = calloc(1, sizeof(NR_SN_FieldLengthAM_t));
  *(rlc_Config->choice.am->ul_AM_RLC.sn_FieldLength)               = NR_SN_FieldLengthAM_size12;
  rlc_Config->choice.am->ul_AM_RLC.t_PollRetransmit                = NR_T_PollRetransmit_ms45;
  rlc_Config->choice.am->ul_AM_RLC.pollPDU                         = NR_PollPDU_infinity;
  rlc_Config->choice.am->ul_AM_RLC.pollByte                        = NR_PollByte_infinity;
  rlc_Config->choice.am->ul_AM_RLC.maxRetxThreshold                = NR_UL_AM_RLC__maxRetxThreshold_t8;
  rlc_BearerConfig->rlc_Config                                     = rlc_Config;
  logicalChannelConfig                                             = calloc(1, sizeof(NR_LogicalChannelConfig_t));
  logicalChannelConfig->ul_SpecificParameters                      = calloc(1, sizeof(*logicalChannelConfig->ul_SpecificParameters));
  logicalChannelConfig->ul_SpecificParameters->priority            = 1;
  logicalChannelConfig->ul_SpecificParameters->prioritisedBitRate  = NR_LogicalChannelConfig__ul_SpecificParameters__prioritisedBitRate_infinity;
  logicalChannelGroup                                              = CALLOC(1, sizeof(long));
  *logicalChannelGroup                                             = 0;
  logicalChannelConfig->ul_SpecificParameters->logicalChannelGroup = logicalChannelGroup;
  logicalChannelConfig->ul_SpecificParameters->schedulingRequestID = CALLOC(1, sizeof(*logicalChannelConfig->ul_SpecificParameters->schedulingRequestID));
  *logicalChannelConfig->ul_SpecificParameters->schedulingRequestID = 0;
  logicalChannelConfig->ul_SpecificParameters->logicalChannelSR_Mask = 0;
  logicalChannelConfig->ul_SpecificParameters->logicalChannelSR_DelayTimerApplied = 0;
  rlc_BearerConfig->mac_LogicalChannelConfig                       = logicalChannelConfig;
  ASN_SEQUENCE_ADD(&cellGroupConfig->rlc_BearerToAddModList->list, rlc_BearerConfig);
  
  cellGroupConfig->rlc_BearerToReleaseList = NULL;
  
  /* mac CellGroup Config */
  if (1) {
    mac_CellGroupConfig                                                     = calloc(1, sizeof(*mac_CellGroupConfig));
    if (1) {
      mac_CellGroupConfig->schedulingRequestConfig                            = calloc(1, sizeof(*mac_CellGroupConfig->schedulingRequestConfig));
      mac_CellGroupConfig->schedulingRequestConfig->schedulingRequestToAddModList = CALLOC(1,sizeof(*mac_CellGroupConfig->schedulingRequestConfig->schedulingRequestToAddModList));
      struct NR_SchedulingRequestToAddMod *schedulingrequestlist;
      schedulingrequestlist = CALLOC(1,sizeof(*schedulingrequestlist));
      schedulingrequestlist->schedulingRequestId  = 0;
      schedulingrequestlist->sr_ProhibitTimer = CALLOC(1,sizeof(*schedulingrequestlist->sr_ProhibitTimer));
      *(schedulingrequestlist->sr_ProhibitTimer) = 0;
      schedulingrequestlist->sr_TransMax      = NR_SchedulingRequestToAddMod__sr_TransMax_n64;
      ASN_SEQUENCE_ADD(&(mac_CellGroupConfig->schedulingRequestConfig->schedulingRequestToAddModList->list),schedulingrequestlist);
    }
    mac_CellGroupConfig->bsr_Config                                         = calloc(1, sizeof(*mac_CellGroupConfig->bsr_Config));
    mac_CellGroupConfig->bsr_Config->periodicBSR_Timer                      = NR_BSR_Config__periodicBSR_Timer_sf10;
    mac_CellGroupConfig->bsr_Config->retxBSR_Timer                          = NR_BSR_Config__retxBSR_Timer_sf80;
    mac_CellGroupConfig->tag_Config                                         = calloc(1, sizeof(*mac_CellGroupConfig->tag_Config));
    mac_CellGroupConfig->tag_Config->tag_ToReleaseList = NULL;
    mac_CellGroupConfig->tag_Config->tag_ToAddModList  = calloc(1,sizeof(*mac_CellGroupConfig->tag_Config->tag_ToAddModList));
    struct NR_TAG *tag=calloc(1,sizeof(*tag));
    tag->tag_Id             = 0;
    tag->timeAlignmentTimer = NR_TimeAlignmentTimer_infinity;
    ASN_SEQUENCE_ADD(&mac_CellGroupConfig->tag_Config->tag_ToAddModList->list,tag);
    mac_CellGroupConfig->phr_Config                                         = calloc(1, sizeof(*mac_CellGroupConfig->phr_Config));
    mac_CellGroupConfig->phr_Config->present                                = NR_SetupRelease_PHR_Config_PR_setup;
    mac_CellGroupConfig->phr_Config->choice.setup                           = calloc(1, sizeof(*mac_CellGroupConfig->phr_Config->choice.setup));
    mac_CellGroupConfig->phr_Config->choice.setup->phr_PeriodicTimer        = NR_PHR_Config__phr_PeriodicTimer_sf10;
    mac_CellGroupConfig->phr_Config->choice.setup->phr_ProhibitTimer        = NR_PHR_Config__phr_ProhibitTimer_sf10;
    mac_CellGroupConfig->phr_Config->choice.setup->phr_Tx_PowerFactorChange = NR_PHR_Config__phr_Tx_PowerFactorChange_dB1;
  }
  cellGroupConfig->mac_CellGroupConfig                                      = mac_CellGroupConfig;

  physicalCellGroupConfig                                                   = calloc(1,sizeof(*physicalCellGroupConfig));
  physicalCellGroupConfig->p_NR_FR1                                         = calloc(1,sizeof(*physicalCellGroupConfig->p_NR_FR1));
  *physicalCellGroupConfig->p_NR_FR1                                        = 10;
  physicalCellGroupConfig->pdsch_HARQ_ACK_Codebook                          = NR_PhysicalCellGroupConfig__pdsch_HARQ_ACK_Codebook_dynamic;
  cellGroupConfig->physicalCellGroupConfig                                  = physicalCellGroupConfig;

  cellGroupConfig->spCellConfig                                             = calloc(1,sizeof(*cellGroupConfig->spCellConfig));
  
<<<<<<< HEAD
  fill_initial_SpCellConfig(rnti,uid,cellGroupConfig->spCellConfig,scc,servingcellconfigdedicated,carrier);
=======
  fill_initial_SpCellConfig(rnti,uid,cellGroupConfig->spCellConfig,scc,carrier);
>>>>>>> af6836d9
  
  cellGroupConfig->sCellToAddModList                                        = NULL;
  cellGroupConfig->sCellToReleaseList                                       = NULL;
}

//------------------------------------------------------------------------------
int16_t do_RRCSetup(rrc_gNB_ue_context_t         *const ue_context_pP,
                    uint8_t                      *const buffer,
                    const uint8_t                transaction_id,
                    OCTET_STRING_t               *masterCellGroup_from_DU,
                    NR_ServingCellConfigCommon_t *scc,
                    NR_ServingCellConfig_t       *servingcellconfigdedicated,
                    rrc_gNB_carrier_data_t       *carrier)
//------------------------------------------------------------------------------
{
    asn_enc_rval_t                                   enc_rval;
    NR_DL_CCCH_Message_t                             dl_ccch_msg;
    NR_RRCSetup_t                                    *rrcSetup;
    NR_RRCSetup_IEs_t                                *ie;
    NR_SRB_ToAddMod_t                                *SRB1_config          = NULL;
    NR_PDCP_Config_t                                 *pdcp_Config          = NULL;
    NR_CellGroupConfig_t                             *cellGroupConfig      = NULL;
    char masterCellGroup_buf[1000];

    AssertFatal(ue_context_pP != NULL,"ue_context_p is null\n");
    gNB_RRC_UE_t *ue_p = &ue_context_pP->ue_context;
    NR_SRB_ToAddModList_t        **SRB_configList = &ue_p->SRB_configList;



    memset((void *)&dl_ccch_msg, 0, sizeof(NR_DL_CCCH_Message_t));
    dl_ccch_msg.message.present            = NR_DL_CCCH_MessageType_PR_c1;
    dl_ccch_msg.message.choice.c1          = CALLOC(1, sizeof(struct NR_DL_CCCH_MessageType__c1));
    dl_ccch_msg.message.choice.c1->present = NR_DL_CCCH_MessageType__c1_PR_rrcSetup;
    dl_ccch_msg.message.choice.c1->choice.rrcSetup = calloc(1, sizeof(NR_RRCSetup_t));

    rrcSetup = dl_ccch_msg.message.choice.c1->choice.rrcSetup;
    rrcSetup->criticalExtensions.present = NR_RRCSetup__criticalExtensions_PR_rrcSetup;
    rrcSetup->rrc_TransactionIdentifier  = transaction_id;
    rrcSetup->criticalExtensions.choice.rrcSetup = calloc(1, sizeof(NR_RRCSetup_IEs_t));
    ie = rrcSetup->criticalExtensions.choice.rrcSetup;

    /****************************** radioBearerConfig ******************************/

    /* Configure SRB1 */
    if (*SRB_configList) {
        free(*SRB_configList);
    }

    *SRB_configList = calloc(1, sizeof(NR_SRB_ToAddModList_t));
    // SRB1
    /* TODO */
    SRB1_config = calloc(1, sizeof(NR_SRB_ToAddMod_t));
    SRB1_config->srb_Identity = 1;
    // pdcp_Config->t_Reordering
    SRB1_config->pdcp_Config = pdcp_Config;
    ie->radioBearerConfig.srb_ToAddModList = *SRB_configList;
    ASN_SEQUENCE_ADD(&(*SRB_configList)->list, SRB1_config);

    ie->radioBearerConfig.srb3_ToRelease    = NULL;
    ie->radioBearerConfig.drb_ToAddModList  = NULL;
    ie->radioBearerConfig.drb_ToReleaseList = NULL;
    ie->radioBearerConfig.securityConfig    = NULL;
    
    /****************************** masterCellGroup ******************************/
    /* TODO */
    if (masterCellGroup_from_DU) {
      memcpy(&ie->masterCellGroup,masterCellGroup_from_DU,sizeof(*masterCellGroup_from_DU));
      // decode masterCellGroup OCTET_STRING received from DU and place in ue context
      uper_decode(NULL,
		  &asn_DEF_NR_CellGroupConfig,   //might be added prefix later
		  (void **)&cellGroupConfig,
		  (uint8_t *)masterCellGroup_from_DU->buf,
		  masterCellGroup_from_DU->size, 0, 0); 
      
      xer_fprint(stdout, &asn_DEF_NR_CellGroupConfig, (const void*)cellGroupConfig);
    }
    else {
      cellGroupConfig = calloc(1, sizeof(NR_CellGroupConfig_t));
<<<<<<< HEAD
      fill_initial_cellGroupConfig(ue_context_pP->ue_context.rnti,ue_context_pP->local_uid,cellGroupConfig,scc,servingcellconfigdedicated,carrier);
=======
      fill_initial_cellGroupConfig(ue_context_pP->ue_context.rnti,ue_context_pP->local_uid,cellGroupConfig,scc,carrier);
>>>>>>> af6836d9

      enc_rval = uper_encode_to_buffer(&asn_DEF_NR_CellGroupConfig,
				       NULL,
				       (void *)cellGroupConfig,
				       masterCellGroup_buf,
				       1000);
      
      if(enc_rval.encoded == -1) {
        LOG_E(NR_RRC, "ASN1 message CellGroupConfig encoding failed (%s, %lu)!\n",
	      enc_rval.failed_type->name, enc_rval.encoded);
        return -1;
      }
      
      if (OCTET_STRING_fromBuf(&ie->masterCellGroup, masterCellGroup_buf, (enc_rval.encoded+7)/8) == -1) {
        LOG_E(NR_RRC, "fatal: OCTET_STRING_fromBuf failed\n");
        return -1;
      }
    }

    ue_p->masterCellGroup = cellGroupConfig;

    if ( LOG_DEBUGFLAG(DEBUG_ASN1) ) {
      xer_fprint(stdout, &asn_DEF_NR_DL_CCCH_Message, (void *)&dl_ccch_msg);
    }
    enc_rval = uper_encode_to_buffer(&asn_DEF_NR_DL_CCCH_Message,
				     NULL,
				     (void *)&dl_ccch_msg,
				     buffer,
				     1000);

    if(enc_rval.encoded == -1) {
      LOG_E(NR_RRC, "[gNB AssertFatal]ASN1 message encoding failed (%s, %lu)!\n",
	    enc_rval.failed_type->name, enc_rval.encoded);
      return -1;
    }
    
    LOG_D(NR_RRC,"RRCSetup Encoded %zd bits (%zd bytes)\n",
            enc_rval.encoded,(enc_rval.encoded+7)/8);
    return((enc_rval.encoded+7)/8);
}

uint8_t do_NR_SecurityModeCommand(
  const protocol_ctxt_t *const ctxt_pP,
  uint8_t *const buffer,
  const uint8_t Transaction_id,
  const uint8_t cipheringAlgorithm,
  NR_IntegrityProtAlgorithm_t *integrityProtAlgorithm
)
//------------------------------------------------------------------------------
{
  NR_DL_DCCH_Message_t dl_dcch_msg;
  asn_enc_rval_t enc_rval;
  memset(&dl_dcch_msg,0,sizeof(NR_DL_DCCH_Message_t));
  dl_dcch_msg.message.present           = NR_DL_DCCH_MessageType_PR_c1;
  dl_dcch_msg.message.choice.c1=CALLOC(1,sizeof(struct NR_DL_DCCH_MessageType__c1));
  dl_dcch_msg.message.choice.c1->present = NR_DL_DCCH_MessageType__c1_PR_securityModeCommand;
  dl_dcch_msg.message.choice.c1->choice.securityModeCommand = CALLOC(1, sizeof(struct NR_SecurityModeCommand));
  dl_dcch_msg.message.choice.c1->choice.securityModeCommand->rrc_TransactionIdentifier = Transaction_id;
  dl_dcch_msg.message.choice.c1->choice.securityModeCommand->criticalExtensions.present = NR_SecurityModeCommand__criticalExtensions_PR_securityModeCommand;

  dl_dcch_msg.message.choice.c1->choice.securityModeCommand->criticalExtensions.choice.securityModeCommand =
		  CALLOC(1, sizeof(struct NR_SecurityModeCommand_IEs));
  // the two following information could be based on the mod_id
  dl_dcch_msg.message.choice.c1->choice.securityModeCommand->criticalExtensions.choice.securityModeCommand->securityConfigSMC.securityAlgorithmConfig.cipheringAlgorithm
    = (NR_CipheringAlgorithm_t)cipheringAlgorithm;
  dl_dcch_msg.message.choice.c1->choice.securityModeCommand->criticalExtensions.choice.securityModeCommand->securityConfigSMC.securityAlgorithmConfig.integrityProtAlgorithm
    = integrityProtAlgorithm;

  if ( LOG_DEBUGFLAG(DEBUG_ASN1) ) {
    xer_fprint(stdout, &asn_DEF_NR_DL_DCCH_Message, (void *)&dl_dcch_msg);
  }

  enc_rval = uper_encode_to_buffer(&asn_DEF_NR_DL_DCCH_Message,
                                   NULL,
                                   (void *)&dl_dcch_msg,
                                   buffer,
                                   100);

  if(enc_rval.encoded == -1) {
    LOG_I(NR_RRC, "[gNB AssertFatal]ASN1 message encoding failed (%s, %lu)!\n",
          enc_rval.failed_type->name, enc_rval.encoded);
    return -1;
  }

  LOG_D(NR_RRC,"[gNB %d] securityModeCommand for UE %x Encoded %zd bits (%zd bytes)\n",
        ctxt_pP->module_id,
        ctxt_pP->rnti,
        enc_rval.encoded,
        (enc_rval.encoded+7)/8);

  if (enc_rval.encoded==-1) {
    LOG_E(NR_RRC,"[gNB %d] ASN1 : securityModeCommand encoding failed for UE %x\n",
          ctxt_pP->module_id,
          ctxt_pP->rnti);
    return(-1);
  }

  //  rrc_ue_process_ueCapabilityEnquiry(0,1000,&dl_dcch_msg.message.choice.c1.choice.ueCapabilityEnquiry,0);
  //  exit(-1);
  return((enc_rval.encoded+7)/8);
}

/*TODO*/
//------------------------------------------------------------------------------
uint8_t do_NR_SA_UECapabilityEnquiry( const protocol_ctxt_t *const ctxt_pP,
                                   uint8_t               *const buffer,
                                   const uint8_t                Transaction_id)
//------------------------------------------------------------------------------
{
  NR_UE_CapabilityRequestFilterNR_t *sa_band_filter;
  NR_FreqBandList_t *sa_band_list;
  NR_FreqBandInformation_t *sa_band_info;
  NR_FreqBandInformationNR_t *sa_band_infoNR;

  NR_DL_DCCH_Message_t dl_dcch_msg;
  NR_UE_CapabilityRAT_Request_t *ue_capabilityrat_request;

  asn_enc_rval_t enc_rval;
  memset(&dl_dcch_msg,0,sizeof(NR_DL_DCCH_Message_t));
  dl_dcch_msg.message.present           = NR_DL_DCCH_MessageType_PR_c1;
  dl_dcch_msg.message.choice.c1 = CALLOC(1,sizeof(struct NR_DL_DCCH_MessageType__c1));
  dl_dcch_msg.message.choice.c1->present = NR_DL_DCCH_MessageType__c1_PR_ueCapabilityEnquiry;
  dl_dcch_msg.message.choice.c1->choice.ueCapabilityEnquiry = CALLOC(1,sizeof(struct NR_UECapabilityEnquiry));
  dl_dcch_msg.message.choice.c1->choice.ueCapabilityEnquiry->rrc_TransactionIdentifier = Transaction_id;
  dl_dcch_msg.message.choice.c1->choice.ueCapabilityEnquiry->criticalExtensions.present = NR_UECapabilityEnquiry__criticalExtensions_PR_ueCapabilityEnquiry;
  dl_dcch_msg.message.choice.c1->choice.ueCapabilityEnquiry->criticalExtensions.choice.ueCapabilityEnquiry = CALLOC(1,sizeof(struct NR_UECapabilityEnquiry_IEs));
  ue_capabilityrat_request =  CALLOC(1,sizeof(NR_UE_CapabilityRAT_Request_t));
  memset(ue_capabilityrat_request,0,sizeof(NR_UE_CapabilityRAT_Request_t));
  ue_capabilityrat_request->rat_Type = NR_RAT_Type_nr;

  sa_band_infoNR = (NR_FreqBandInformationNR_t*)calloc(1,sizeof(NR_FreqBandInformationNR_t));
  sa_band_infoNR->bandNR = 78;
  sa_band_info = (NR_FreqBandInformation_t*)calloc(1,sizeof(NR_FreqBandInformation_t));
  sa_band_info->present = NR_FreqBandInformation_PR_bandInformationNR;
  sa_band_info->choice.bandInformationNR = sa_band_infoNR;
  
  sa_band_list = (NR_FreqBandList_t *)calloc(1, sizeof(NR_FreqBandList_t));
  ASN_SEQUENCE_ADD(&sa_band_list->list, sa_band_info);

  sa_band_filter = (NR_UE_CapabilityRequestFilterNR_t*)calloc(1,sizeof(NR_UE_CapabilityRequestFilterNR_t));
  sa_band_filter->frequencyBandListFilter = sa_band_list;

  OCTET_STRING_t req_freq;
  unsigned char req_freq_buf[1024];
  enc_rval = uper_encode_to_buffer(&asn_DEF_NR_UE_CapabilityRequestFilterNR,
				   NULL,
				   (void *)sa_band_filter,
				   req_freq_buf,
				   1024);

  if ( LOG_DEBUGFLAG(DEBUG_ASN1) ) {
    xer_fprint(stdout, &asn_DEF_NR_UE_CapabilityRequestFilterNR, (void *)sa_band_filter);
  }

  req_freq.buf = req_freq_buf;
  req_freq.size = (enc_rval.encoded+7)/8;

  ue_capabilityrat_request->capabilityRequestFilter = &req_freq;

  ASN_SEQUENCE_ADD(&dl_dcch_msg.message.choice.c1->choice.ueCapabilityEnquiry->criticalExtensions.choice.ueCapabilityEnquiry->ue_CapabilityRAT_RequestList.list,
                   ue_capabilityrat_request);


  if ( LOG_DEBUGFLAG(DEBUG_ASN1) ) {
    xer_fprint(stdout, &asn_DEF_NR_DL_DCCH_Message, (void *)&dl_dcch_msg);
  }

  enc_rval = uper_encode_to_buffer(&asn_DEF_NR_DL_DCCH_Message,
                                   NULL,
                                   (void *)&dl_dcch_msg,
                                   buffer,
                                   100);

  if(enc_rval.encoded == -1) {
    LOG_I(NR_RRC, "[gNB AssertFatal]ASN1 message encoding failed (%s, %lu)!\n",
          enc_rval.failed_type->name, enc_rval.encoded);
    return -1;
  }

  LOG_D(NR_RRC,"[gNB %d] NR UECapabilityRequest for UE %x Encoded %zd bits (%zd bytes)\n",
        ctxt_pP->module_id,
        ctxt_pP->rnti,
        enc_rval.encoded,
        (enc_rval.encoded+7)/8);

  if (enc_rval.encoded==-1) {
    LOG_E(NR_RRC,"[gNB %d] ASN1 : NR UECapabilityRequest encoding failed for UE %x\n",
          ctxt_pP->module_id,
          ctxt_pP->rnti);
    return(-1);
  }

  return((enc_rval.encoded+7)/8);
}


uint8_t do_NR_RRCRelease(uint8_t                            *buffer,
                         size_t                              buffer_size,
                         uint8_t                             Transaction_id) {
  asn_enc_rval_t enc_rval;
  NR_DL_DCCH_Message_t dl_dcch_msg;
  NR_RRCRelease_t *rrcConnectionRelease;
  memset(&dl_dcch_msg,0,sizeof(NR_DL_DCCH_Message_t));
  dl_dcch_msg.message.present           = NR_DL_DCCH_MessageType_PR_c1;
  dl_dcch_msg.message.choice.c1=CALLOC(1,sizeof(struct NR_DL_DCCH_MessageType__c1));
  dl_dcch_msg.message.choice.c1->present = NR_DL_DCCH_MessageType__c1_PR_rrcRelease;
  dl_dcch_msg.message.choice.c1->choice.rrcRelease = CALLOC(1, sizeof(NR_RRCRelease_t));
  rrcConnectionRelease = dl_dcch_msg.message.choice.c1->choice.rrcRelease;
  // RRCConnectionRelease
  rrcConnectionRelease->rrc_TransactionIdentifier = Transaction_id;
  rrcConnectionRelease->criticalExtensions.present = NR_RRCRelease__criticalExtensions_PR_rrcRelease;
  rrcConnectionRelease->criticalExtensions.choice.rrcRelease = CALLOC(1, sizeof(NR_RRCRelease_IEs_t));
  rrcConnectionRelease->criticalExtensions.choice.rrcRelease->deprioritisationReq =
      CALLOC(1, sizeof(struct NR_RRCRelease_IEs__deprioritisationReq));
  rrcConnectionRelease->criticalExtensions.choice.rrcRelease->deprioritisationReq->deprioritisationType =
      NR_RRCRelease_IEs__deprioritisationReq__deprioritisationType_nr;
  rrcConnectionRelease->criticalExtensions.choice.rrcRelease->deprioritisationReq->deprioritisationTimer =
      NR_RRCRelease_IEs__deprioritisationReq__deprioritisationTimer_min10;

  enc_rval = uper_encode_to_buffer(&asn_DEF_NR_DL_DCCH_Message,
                                   NULL,
                                   (void *)&dl_dcch_msg,
                                   buffer,
                                   buffer_size);
  if(enc_rval.encoded == -1) {
    LOG_I(NR_RRC, "[gNB AssertFatal]ASN1 message encoding failed (%s, %lu)!\n",
        enc_rval.failed_type->name, enc_rval.encoded);
    return -1;
  }
  return((enc_rval.encoded+7)/8);
}

//------------------------------------------------------------------------------
int16_t do_RRCReconfiguration(
    const protocol_ctxt_t        *const ctxt_pP,
    uint8_t                      *buffer,
    size_t                        buffer_size,
    uint8_t                       Transaction_id,
    NR_SRB_ToAddModList_t        *SRB_configList,
    NR_DRB_ToAddModList_t        *DRB_configList,
    NR_DRB_ToReleaseList_t       *DRB_releaseList,
    NR_SecurityConfig_t          *security_config,
    NR_SDAP_Config_t             *sdap_config,
    NR_MeasConfig_t              *meas_config,
    struct NR_RRCReconfiguration_v1530_IEs__dedicatedNAS_MessageList *dedicatedNAS_MessageList,
    NR_MAC_CellGroupConfig_t     *mac_CellGroupConfig,
    NR_CellGroupConfig_t         *cellGroupConfig)
//------------------------------------------------------------------------------
{
    NR_DL_DCCH_Message_t                             dl_dcch_msg;
    asn_enc_rval_t                                   enc_rval;
    NR_RRCReconfiguration_IEs_t                      *ie;
    unsigned char masterCellGroup_buf[1000];

    memset(&dl_dcch_msg, 0, sizeof(NR_DL_DCCH_Message_t));
    dl_dcch_msg.message.present            = NR_DL_DCCH_MessageType_PR_c1;
    dl_dcch_msg.message.choice.c1          = CALLOC(1, sizeof(struct NR_DL_DCCH_MessageType__c1));
    dl_dcch_msg.message.choice.c1->present = NR_DL_DCCH_MessageType__c1_PR_rrcReconfiguration;

    dl_dcch_msg.message.choice.c1->choice.rrcReconfiguration = calloc(1, sizeof(NR_RRCReconfiguration_t));
    dl_dcch_msg.message.choice.c1->choice.rrcReconfiguration->rrc_TransactionIdentifier = Transaction_id;
    dl_dcch_msg.message.choice.c1->choice.rrcReconfiguration->criticalExtensions.present = NR_RRCReconfiguration__criticalExtensions_PR_rrcReconfiguration;

    /******************** Radio Bearer Config ********************/
    /* Configure Security */
    // security_config    =  CALLOC(1, sizeof(NR_SecurityConfig_t));
    // security_config->securityAlgorithmConfig = CALLOC(1, sizeof(*ie->radioBearerConfig->securityConfig->securityAlgorithmConfig));
    // security_config->securityAlgorithmConfig->cipheringAlgorithm     = NR_CipheringAlgorithm_nea0;
    // security_config->securityAlgorithmConfig->integrityProtAlgorithm = NULL;
    // security_config->keyToUse = CALLOC(1, sizeof(*ie->radioBearerConfig->securityConfig->keyToUse));
    // *security_config->keyToUse = NR_SecurityConfig__keyToUse_master;

    ie = calloc(1, sizeof(NR_RRCReconfiguration_IEs_t));
    if (SRB_configList || DRB_configList) {
      ie->radioBearerConfig = calloc(1, sizeof(NR_RadioBearerConfig_t));
      ie->radioBearerConfig->srb_ToAddModList  = SRB_configList;
      ie->radioBearerConfig->drb_ToAddModList  = DRB_configList;
      ie->radioBearerConfig->securityConfig    = security_config;
      ie->radioBearerConfig->srb3_ToRelease    = NULL;
      ie->radioBearerConfig->drb_ToReleaseList = DRB_releaseList;
    }
    /******************** Secondary Cell Group ********************/
    // rrc_gNB_carrier_data_t *carrier = &(gnb_rrc_inst->carrier);
    // fill_default_secondaryCellGroup( carrier->servingcellconfigcommon,
    //                                  ue_context_pP->ue_context.secondaryCellGroup,
    //                                  1,
    //                                  1,
    //                                  carrier->pdsch_AntennaPorts,
    //                                  carrier->initial_csi_index[ue_context_p->local_uid + 1],
    //                                  ue_context_pP->local_uid);

    /******************** Meas Config ********************/
    // measConfig
    ie->measConfig = meas_config;
    // lateNonCriticalExtension
    ie->lateNonCriticalExtension = NULL;
    // nonCriticalExtension

    if (cellGroupConfig || dedicatedNAS_MessageList) {
      ie->nonCriticalExtension = calloc(1, sizeof(NR_RRCReconfiguration_v1530_IEs_t));
      if (dedicatedNAS_MessageList)
        ie->nonCriticalExtension->dedicatedNAS_MessageList = dedicatedNAS_MessageList;
    }

    if(cellGroupConfig!=NULL){
      enc_rval = uper_encode_to_buffer(&asn_DEF_NR_CellGroupConfig,
          NULL,
          (void *)cellGroupConfig,
          masterCellGroup_buf,
          1000);
      if(enc_rval.encoded == -1) {
        LOG_E(NR_RRC, "ASN1 message CellGroupConfig encoding failed (%s, %lu)!\n",
            enc_rval.failed_type->name, enc_rval.encoded);
        return -1;
      }
      xer_fprint(stdout, &asn_DEF_NR_CellGroupConfig, (const void*)cellGroupConfig);
      ie->nonCriticalExtension->masterCellGroup = calloc(1,sizeof(OCTET_STRING_t));

      ie->nonCriticalExtension->masterCellGroup->buf = masterCellGroup_buf;
      ie->nonCriticalExtension->masterCellGroup->size = (enc_rval.encoded+7)/8;
    }

    dl_dcch_msg.message.choice.c1->choice.rrcReconfiguration->criticalExtensions.choice.rrcReconfiguration = ie;

    //if ( LOG_DEBUGFLAG(DEBUG_ASN1) ) {
        xer_fprint(stdout, &asn_DEF_NR_DL_DCCH_Message, (void *)&dl_dcch_msg);
    //}

    enc_rval = uper_encode_to_buffer(&asn_DEF_NR_DL_DCCH_Message,
                                    NULL,
                                    (void *)&dl_dcch_msg,
                                    buffer,
                                    buffer_size);

    if(enc_rval.encoded == -1) {
        LOG_I(NR_RRC, "[gNB AssertFatal]ASN1 message encoding failed (%s, %lu)!\n",
            enc_rval.failed_type->name, enc_rval.encoded);
        return -1;
    }

    LOG_D(NR_RRC,"[gNB %d] RRCReconfiguration for UE %x Encoded %zd bits (%zd bytes)\n",
            ctxt_pP->module_id,
            ctxt_pP->rnti,
            enc_rval.encoded,
            (enc_rval.encoded+7)/8);

    if (enc_rval.encoded == -1) {
        LOG_E(NR_RRC,"[gNB %d] ASN1 : RRCReconfiguration encoding failed for UE %x\n",
            ctxt_pP->module_id,
            ctxt_pP->rnti);
        return(-1);
    }

    return((enc_rval.encoded+7)/8);
}


uint8_t do_RRCSetupRequest(uint8_t Mod_id, uint8_t *buffer, size_t buffer_size, uint8_t *rv) {
  asn_enc_rval_t enc_rval;
  uint8_t buf[5],buf2=0;
  NR_UL_CCCH_Message_t ul_ccch_msg;
  NR_RRCSetupRequest_t *rrcSetupRequest;
  memset((void *)&ul_ccch_msg,0,sizeof(NR_UL_CCCH_Message_t));
  ul_ccch_msg.message.present           = NR_UL_CCCH_MessageType_PR_c1;
  ul_ccch_msg.message.choice.c1          = CALLOC(1, sizeof(struct NR_UL_CCCH_MessageType__c1));
  ul_ccch_msg.message.choice.c1->present = NR_UL_CCCH_MessageType__c1_PR_rrcSetupRequest;
  ul_ccch_msg.message.choice.c1->choice.rrcSetupRequest = CALLOC(1, sizeof(NR_RRCSetupRequest_t));
  rrcSetupRequest          = ul_ccch_msg.message.choice.c1->choice.rrcSetupRequest;


  if (1) {
    rrcSetupRequest->rrcSetupRequest.ue_Identity.present = NR_InitialUE_Identity_PR_randomValue;
    rrcSetupRequest->rrcSetupRequest.ue_Identity.choice.randomValue.size = 5;
    rrcSetupRequest->rrcSetupRequest.ue_Identity.choice.randomValue.bits_unused = 1;
    rrcSetupRequest->rrcSetupRequest.ue_Identity.choice.randomValue.buf = buf;
    rrcSetupRequest->rrcSetupRequest.ue_Identity.choice.randomValue.buf[0] = rv[0];
    rrcSetupRequest->rrcSetupRequest.ue_Identity.choice.randomValue.buf[1] = rv[1];
    rrcSetupRequest->rrcSetupRequest.ue_Identity.choice.randomValue.buf[2] = rv[2];
    rrcSetupRequest->rrcSetupRequest.ue_Identity.choice.randomValue.buf[3] = rv[3];
    rrcSetupRequest->rrcSetupRequest.ue_Identity.choice.randomValue.buf[4] = rv[4]&0xfe;
  } else {
    rrcSetupRequest->rrcSetupRequest.ue_Identity.present = NR_InitialUE_Identity_PR_ng_5G_S_TMSI_Part1;
    rrcSetupRequest->rrcSetupRequest.ue_Identity.choice.ng_5G_S_TMSI_Part1.size = 1;
    rrcSetupRequest->rrcSetupRequest.ue_Identity.choice.ng_5G_S_TMSI_Part1.bits_unused = 0;
    rrcSetupRequest->rrcSetupRequest.ue_Identity.choice.ng_5G_S_TMSI_Part1.buf = buf;
    rrcSetupRequest->rrcSetupRequest.ue_Identity.choice.ng_5G_S_TMSI_Part1.buf[0] = 0x12;
  }

  rrcSetupRequest->rrcSetupRequest.establishmentCause = NR_EstablishmentCause_mo_Signalling; //EstablishmentCause_mo_Data;
  rrcSetupRequest->rrcSetupRequest.spare.buf = &buf2;
  rrcSetupRequest->rrcSetupRequest.spare.size=1;
  rrcSetupRequest->rrcSetupRequest.spare.bits_unused = 7;

  if ( LOG_DEBUGFLAG(DEBUG_ASN1) ) {
    xer_fprint(stdout, &asn_DEF_NR_UL_CCCH_Message, (void *)&ul_ccch_msg);
  }

  enc_rval = uper_encode_to_buffer(&asn_DEF_NR_UL_CCCH_Message,
                                   NULL,
                                   (void *)&ul_ccch_msg,
                                   buffer,
                                   buffer_size);
  AssertFatal (enc_rval.encoded > 0, "ASN1 message encoding failed (%s, %lu)!\n", enc_rval.failed_type->name, enc_rval.encoded);
  LOG_D(NR_RRC,"[UE] RRCSetupRequest Encoded %zd bits (%zd bytes)\n", enc_rval.encoded, (enc_rval.encoded+7)/8);
  return((enc_rval.encoded+7)/8);
}

//------------------------------------------------------------------------------
uint8_t
do_NR_RRCReconfigurationComplete_for_nsa(
  uint8_t *buffer,
  size_t buffer_size,
  NR_RRC_TransactionIdentifier_t Transaction_id
)
//------------------------------------------------------------------------------
{
  NR_RRCReconfigurationComplete_t rrc_complete_msg;
  memset(&rrc_complete_msg, 0, sizeof(rrc_complete_msg));
  rrc_complete_msg.rrc_TransactionIdentifier = Transaction_id;
  rrc_complete_msg.criticalExtensions.choice.rrcReconfigurationComplete =
        CALLOC(1, sizeof(*rrc_complete_msg.criticalExtensions.choice.rrcReconfigurationComplete));
  rrc_complete_msg.criticalExtensions.present =
	NR_RRCReconfigurationComplete__criticalExtensions_PR_rrcReconfigurationComplete;
  rrc_complete_msg.criticalExtensions.choice.rrcReconfigurationComplete->nonCriticalExtension = NULL;
  rrc_complete_msg.criticalExtensions.choice.rrcReconfigurationComplete->lateNonCriticalExtension = NULL;
  if (0) {
    xer_fprint(stdout, &asn_DEF_NR_RRCReconfigurationComplete, (void *)&rrc_complete_msg);
  }

  asn_enc_rval_t enc_rval = uper_encode_to_buffer(&asn_DEF_NR_RRCReconfigurationComplete,
                                                  NULL,
                                                  (void *)&rrc_complete_msg,
                                                  buffer,
                                                  buffer_size);
  AssertFatal (enc_rval.encoded > 0, "ASN1 message encoding failed (%s, %lu)!\n",
               enc_rval.failed_type->name, enc_rval.encoded);
  LOG_A(NR_RRC, "rrcReconfigurationComplete Encoded %zd bits (%zd bytes)\n", enc_rval.encoded, (enc_rval.encoded+7)/8);
  return((enc_rval.encoded+7)/8);
}

//------------------------------------------------------------------------------
uint8_t
do_NR_RRCReconfigurationComplete(
  const protocol_ctxt_t *const ctxt_pP,
  uint8_t *buffer,
  size_t buffer_size,
  const uint8_t Transaction_id
)
//------------------------------------------------------------------------------
{
  asn_enc_rval_t enc_rval;
  NR_UL_DCCH_Message_t ul_dcch_msg;
  NR_RRCReconfigurationComplete_t *rrcReconfigurationComplete;
  memset((void *)&ul_dcch_msg,0,sizeof(NR_UL_DCCH_Message_t));
  ul_dcch_msg.message.present                     = NR_UL_DCCH_MessageType_PR_c1;
  ul_dcch_msg.message.choice.c1                   = CALLOC(1, sizeof(struct NR_UL_DCCH_MessageType__c1));
  ul_dcch_msg.message.choice.c1->present           = NR_UL_DCCH_MessageType__c1_PR_rrcReconfigurationComplete;
  ul_dcch_msg.message.choice.c1->choice.rrcReconfigurationComplete = CALLOC(1, sizeof(NR_RRCReconfigurationComplete_t));
  rrcReconfigurationComplete            = ul_dcch_msg.message.choice.c1->choice.rrcReconfigurationComplete;
  rrcReconfigurationComplete->rrc_TransactionIdentifier = Transaction_id;
  rrcReconfigurationComplete->criticalExtensions.choice.rrcReconfigurationComplete = CALLOC(1, sizeof(NR_RRCReconfigurationComplete_IEs_t));
  rrcReconfigurationComplete->criticalExtensions.present =
		  NR_RRCReconfigurationComplete__criticalExtensions_PR_rrcReconfigurationComplete;
  rrcReconfigurationComplete->criticalExtensions.choice.rrcReconfigurationComplete->nonCriticalExtension = NULL;
  rrcReconfigurationComplete->criticalExtensions.choice.rrcReconfigurationComplete->lateNonCriticalExtension = NULL;
  if ( LOG_DEBUGFLAG(DEBUG_ASN1) ) {
    xer_fprint(stdout, &asn_DEF_NR_UL_DCCH_Message, (void *)&ul_dcch_msg);
  }

  enc_rval = uper_encode_to_buffer(&asn_DEF_NR_UL_DCCH_Message,
                                   NULL,
                                   (void *)&ul_dcch_msg,
                                   buffer,
                                   buffer_size);
  AssertFatal (enc_rval.encoded > 0, "ASN1 message encoding failed (%s, %lu)!\n",
               enc_rval.failed_type->name, enc_rval.encoded);
  LOG_I(NR_RRC,"rrcReconfigurationComplete Encoded %zd bits (%zd bytes)\n",enc_rval.encoded,(enc_rval.encoded+7)/8);
  return((enc_rval.encoded+7)/8);
}

uint8_t do_RRCSetupComplete(uint8_t Mod_id, uint8_t *buffer, size_t buffer_size,
                            const uint8_t Transaction_id, uint8_t sel_plmn_id, const int dedicatedInfoNASLength, const char *dedicatedInfoNAS){
  asn_enc_rval_t enc_rval;
  
  NR_UL_DCCH_Message_t  ul_dcch_msg;
  NR_RRCSetupComplete_t *RrcSetupComplete;
  memset((void *)&ul_dcch_msg,0,sizeof(NR_UL_DCCH_Message_t));

  uint8_t buf[6];

  ul_dcch_msg.message.present = NR_UL_DCCH_MessageType_PR_c1;
  ul_dcch_msg.message.choice.c1 = CALLOC(1,sizeof(struct NR_UL_DCCH_MessageType__c1));
  ul_dcch_msg.message.choice.c1->present = NR_UL_DCCH_MessageType__c1_PR_rrcSetupComplete;
  ul_dcch_msg.message.choice.c1->choice.rrcSetupComplete = CALLOC(1, sizeof(NR_RRCSetupComplete_t));
  RrcSetupComplete                       = ul_dcch_msg.message.choice.c1->choice.rrcSetupComplete;
  RrcSetupComplete->rrc_TransactionIdentifier    = Transaction_id;
  RrcSetupComplete->criticalExtensions.present   = NR_RRCSetupComplete__criticalExtensions_PR_rrcSetupComplete;
  RrcSetupComplete->criticalExtensions.choice.rrcSetupComplete = CALLOC(1, sizeof(NR_RRCSetupComplete_IEs_t));
  // RrcSetupComplete->criticalExtensions.choice.rrcSetupComplete->nonCriticalExtension = CALLOC(1,
  //   sizeof(*RrcSetupComplete->criticalExtensions.choice.rrcSetupComplete->nonCriticalExtension));
  RrcSetupComplete->criticalExtensions.choice.rrcSetupComplete->selectedPLMN_Identity = sel_plmn_id;
  RrcSetupComplete->criticalExtensions.choice.rrcSetupComplete->registeredAMF = NULL;

  RrcSetupComplete->criticalExtensions.choice.rrcSetupComplete->ng_5G_S_TMSI_Value = CALLOC(1, sizeof(struct NR_RRCSetupComplete_IEs__ng_5G_S_TMSI_Value));
  RrcSetupComplete->criticalExtensions.choice.rrcSetupComplete->ng_5G_S_TMSI_Value->present = NR_RRCSetupComplete_IEs__ng_5G_S_TMSI_Value_PR_ng_5G_S_TMSI;
  RrcSetupComplete->criticalExtensions.choice.rrcSetupComplete->ng_5G_S_TMSI_Value->choice.ng_5G_S_TMSI.size = 6;
  RrcSetupComplete->criticalExtensions.choice.rrcSetupComplete->ng_5G_S_TMSI_Value->choice.ng_5G_S_TMSI.buf = buf;
  RrcSetupComplete->criticalExtensions.choice.rrcSetupComplete->ng_5G_S_TMSI_Value->choice.ng_5G_S_TMSI.buf[0] = 0x12;
  RrcSetupComplete->criticalExtensions.choice.rrcSetupComplete->ng_5G_S_TMSI_Value->choice.ng_5G_S_TMSI.buf[1] = 0x34;
  RrcSetupComplete->criticalExtensions.choice.rrcSetupComplete->ng_5G_S_TMSI_Value->choice.ng_5G_S_TMSI.buf[2] = 0x56;
  RrcSetupComplete->criticalExtensions.choice.rrcSetupComplete->ng_5G_S_TMSI_Value->choice.ng_5G_S_TMSI.buf[3] = 0x78;
  RrcSetupComplete->criticalExtensions.choice.rrcSetupComplete->ng_5G_S_TMSI_Value->choice.ng_5G_S_TMSI.buf[4] = 0x9A;
  RrcSetupComplete->criticalExtensions.choice.rrcSetupComplete->ng_5G_S_TMSI_Value->choice.ng_5G_S_TMSI.buf[5] = 0xBC;

 memset(&RrcSetupComplete->criticalExtensions.choice.rrcSetupComplete->dedicatedNAS_Message,0,sizeof(OCTET_STRING_t));
 OCTET_STRING_fromBuf(&RrcSetupComplete->criticalExtensions.choice.rrcSetupComplete->dedicatedNAS_Message,dedicatedInfoNAS,dedicatedInfoNASLength);
if ( LOG_DEBUGFLAG(DEBUG_ASN1) ) {
  xer_fprint(stdout, &asn_DEF_NR_UL_DCCH_Message, (void *)&ul_dcch_msg);
}

enc_rval = uper_encode_to_buffer(&asn_DEF_NR_UL_DCCH_Message,
                                 NULL,
                                 (void *)&ul_dcch_msg,
                                 buffer,
                                 buffer_size);
AssertFatal(enc_rval.encoded > 0,"ASN1 message encoding failed (%s, %lu)!\n",
    enc_rval.failed_type->name,enc_rval.encoded);
LOG_D(NR_RRC,"RRCSetupComplete Encoded %zd bits (%zd bytes)\n",enc_rval.encoded,(enc_rval.encoded+7)/8);

return((enc_rval.encoded+7)/8);
}

//------------------------------------------------------------------------------
uint8_t 
do_NR_DLInformationTransfer(
    uint8_t Mod_id,
    uint8_t **buffer,
    uint8_t transaction_id,
    uint32_t pdu_length,
    uint8_t *pdu_buffer
)
//------------------------------------------------------------------------------
{
    ssize_t encoded;
    NR_DL_DCCH_Message_t   dl_dcch_msg;
    memset(&dl_dcch_msg, 0, sizeof(NR_DL_DCCH_Message_t));
    dl_dcch_msg.message.present            = NR_DL_DCCH_MessageType_PR_c1;
    dl_dcch_msg.message.choice.c1          = CALLOC(1, sizeof(struct NR_DL_DCCH_MessageType__c1));
    dl_dcch_msg.message.choice.c1->present = NR_DL_DCCH_MessageType__c1_PR_dlInformationTransfer;

    dl_dcch_msg.message.choice.c1->choice.dlInformationTransfer = CALLOC(1, sizeof(NR_DLInformationTransfer_t));
    dl_dcch_msg.message.choice.c1->choice.dlInformationTransfer->rrc_TransactionIdentifier = transaction_id;
    dl_dcch_msg.message.choice.c1->choice.dlInformationTransfer->criticalExtensions.present =
        NR_DLInformationTransfer__criticalExtensions_PR_dlInformationTransfer;

    dl_dcch_msg.message.choice.c1->choice.dlInformationTransfer->
        criticalExtensions.choice.dlInformationTransfer = CALLOC(1, sizeof(NR_DLInformationTransfer_IEs_t));
    dl_dcch_msg.message.choice.c1->choice.dlInformationTransfer->
        criticalExtensions.choice.dlInformationTransfer->dedicatedNAS_Message = CALLOC(1, sizeof(NR_DedicatedNAS_Message_t));
    dl_dcch_msg.message.choice.c1->choice.dlInformationTransfer->
        criticalExtensions.choice.dlInformationTransfer->dedicatedNAS_Message->buf = pdu_buffer;
    dl_dcch_msg.message.choice.c1->choice.dlInformationTransfer->
        criticalExtensions.choice.dlInformationTransfer->dedicatedNAS_Message->size = pdu_length;

    encoded = uper_encode_to_new_buffer (&asn_DEF_NR_DL_DCCH_Message, NULL, (void *) &dl_dcch_msg, (void **)buffer);
    AssertFatal(encoded > 0,"ASN1 message encoding failed (%s, %ld)!\n",
                "DLInformationTransfer", encoded);
    LOG_D(NR_RRC,"DLInformationTransfer Encoded %zd bytes\n", encoded);
    //for (int i=0;i<encoded;i++) printf("%02x ",(*buffer)[i]);
    return encoded;
}

uint8_t do_NR_ULInformationTransfer(uint8_t **buffer, uint32_t pdu_length, uint8_t *pdu_buffer) {
    ssize_t encoded;
    NR_UL_DCCH_Message_t ul_dcch_msg;
    memset(&ul_dcch_msg, 0, sizeof(NR_UL_DCCH_Message_t));
    ul_dcch_msg.message.present           = NR_UL_DCCH_MessageType_PR_c1;
    ul_dcch_msg.message.choice.c1          = CALLOC(1,sizeof(struct NR_UL_DCCH_MessageType__c1));
    ul_dcch_msg.message.choice.c1->present = NR_UL_DCCH_MessageType__c1_PR_ulInformationTransfer;
    ul_dcch_msg.message.choice.c1->choice.ulInformationTransfer = CALLOC(1,sizeof(struct NR_ULInformationTransfer));
    ul_dcch_msg.message.choice.c1->choice.ulInformationTransfer->criticalExtensions.present = NR_ULInformationTransfer__criticalExtensions_PR_ulInformationTransfer;
    ul_dcch_msg.message.choice.c1->choice.ulInformationTransfer->criticalExtensions.choice.ulInformationTransfer = CALLOC(1,sizeof(struct NR_ULInformationTransfer_IEs));
    struct NR_ULInformationTransfer_IEs *ulInformationTransfer = ul_dcch_msg.message.choice.c1->choice.ulInformationTransfer->criticalExtensions.choice.ulInformationTransfer;
    ulInformationTransfer->dedicatedNAS_Message = CALLOC(1,sizeof(NR_DedicatedNAS_Message_t));
    ulInformationTransfer->dedicatedNAS_Message->buf = pdu_buffer;
    ulInformationTransfer->dedicatedNAS_Message->size = pdu_length;
    ulInformationTransfer->lateNonCriticalExtension = NULL;
    encoded = uper_encode_to_new_buffer (&asn_DEF_NR_UL_DCCH_Message, NULL, (void *) &ul_dcch_msg, (void **) buffer);
    AssertFatal(encoded > 0,"ASN1 message encoding failed (%s, %ld)!\n",
                "ULInformationTransfer",encoded);
    LOG_D(NR_RRC,"ULInformationTransfer Encoded %zd bytes\n",encoded);

    return encoded;
}

uint8_t do_RRCReestablishmentRequest(uint8_t Mod_id, uint8_t *buffer, uint16_t c_rnti) {
  asn_enc_rval_t enc_rval;
  NR_UL_CCCH_Message_t ul_ccch_msg;
  NR_RRCReestablishmentRequest_t *rrcReestablishmentRequest;
  uint8_t buf[2];

  memset((void *)&ul_ccch_msg,0,sizeof(NR_UL_CCCH_Message_t));
  ul_ccch_msg.message.present            = NR_UL_CCCH_MessageType_PR_c1;
  ul_ccch_msg.message.choice.c1          = CALLOC(1, sizeof(struct NR_UL_CCCH_MessageType__c1));
  ul_ccch_msg.message.choice.c1->present = NR_UL_CCCH_MessageType__c1_PR_rrcReestablishmentRequest;
  ul_ccch_msg.message.choice.c1->choice.rrcReestablishmentRequest = CALLOC(1, sizeof(NR_RRCReestablishmentRequest_t));

  rrcReestablishmentRequest = ul_ccch_msg.message.choice.c1->choice.rrcReestablishmentRequest;
  // test
  rrcReestablishmentRequest->rrcReestablishmentRequest.reestablishmentCause = NR_ReestablishmentCause_reconfigurationFailure;
  rrcReestablishmentRequest->rrcReestablishmentRequest.ue_Identity.c_RNTI = c_rnti;
  rrcReestablishmentRequest->rrcReestablishmentRequest.ue_Identity.physCellId = 0;
  rrcReestablishmentRequest->rrcReestablishmentRequest.ue_Identity.shortMAC_I.buf = buf;
  rrcReestablishmentRequest->rrcReestablishmentRequest.ue_Identity.shortMAC_I.buf[0] = 0x08;
  rrcReestablishmentRequest->rrcReestablishmentRequest.ue_Identity.shortMAC_I.buf[1] = 0x32;
  rrcReestablishmentRequest->rrcReestablishmentRequest.ue_Identity.shortMAC_I.size = 2;


  if ( LOG_DEBUGFLAG(DEBUG_ASN1) ) {
    xer_fprint(stdout, &asn_DEF_NR_UL_CCCH_Message, (void *)&ul_ccch_msg);
  }

  enc_rval = uper_encode_to_buffer(&asn_DEF_NR_UL_CCCH_Message,
                                   NULL,
                                   (void *)&ul_ccch_msg,
                                   buffer,
                                   100);
  AssertFatal (enc_rval.encoded > 0, "ASN1 message encoding failed (%s, %lu)!\n", enc_rval.failed_type->name, enc_rval.encoded);
  LOG_D(NR_RRC,"[UE] RRCReestablishmentRequest Encoded %zd bits (%zd bytes)\n", enc_rval.encoded, (enc_rval.encoded+7)/8);
  return((enc_rval.encoded+7)/8);
}

//------------------------------------------------------------------------------
uint8_t
do_RRCReestablishment(
const protocol_ctxt_t     *const ctxt_pP,
rrc_gNB_ue_context_t      *const ue_context_pP,
int                              CC_id,
uint8_t                   *const buffer,
size_t                           buffer_size,
//const uint8_t                    transmission_mode,
const uint8_t                    Transaction_id,
NR_SRB_ToAddModList_t               **SRB_configList
) {
    asn_enc_rval_t enc_rval;
    //long *logicalchannelgroup = NULL;
    struct NR_SRB_ToAddMod *SRB1_config = NULL;
    struct NR_SRB_ToAddMod *SRB2_config = NULL;
    //gNB_RRC_INST *nrrrc               = RC.nrrrc[ctxt_pP->module_id];
    NR_DL_DCCH_Message_t dl_dcch_msg;
    NR_RRCReestablishment_t *rrcReestablishment = NULL;
    int i = 0;
    ue_context_pP->ue_context.reestablishment_xid = Transaction_id;
    NR_SRB_ToAddModList_t **SRB_configList2 = NULL;
    SRB_configList2 = &ue_context_pP->ue_context.SRB_configList2[Transaction_id];

    if (*SRB_configList2) {
      free(*SRB_configList2);
    }

    *SRB_configList2 = CALLOC(1, sizeof(NR_SRB_ToAddModList_t));
    memset((void *)&dl_dcch_msg, 0, sizeof(NR_DL_DCCH_Message_t));
    dl_dcch_msg.message.present           = NR_DL_DCCH_MessageType_PR_c1;
    dl_dcch_msg.message.choice.c1 = calloc(1,sizeof(struct NR_DL_DCCH_MessageType__c1));
    dl_dcch_msg.message.choice.c1->present = NR_DL_DCCH_MessageType__c1_PR_rrcReestablishment;
    dl_dcch_msg.message.choice.c1->choice.rrcReestablishment = CALLOC(1,sizeof(NR_RRCReestablishment_t));
    rrcReestablishment = dl_dcch_msg.message.choice.c1->choice.rrcReestablishment;

    // get old configuration of SRB2
    if (*SRB_configList != NULL) {
      for (i = 0; (i < (*SRB_configList)->list.count) && (i < 3); i++) {
        LOG_D(NR_RRC, "(*SRB_configList)->list.array[%d]->srb_Identity=%ld\n",
              i, (*SRB_configList)->list.array[i]->srb_Identity);
    
        if ((*SRB_configList)->list.array[i]->srb_Identity == 2 ) {
          SRB2_config = (*SRB_configList)->list.array[i];
        } else if ((*SRB_configList)->list.array[i]->srb_Identity == 1 ) {
          SRB1_config = (*SRB_configList)->list.array[i];
        }
      }
    }

    if (SRB1_config == NULL) {
      // default SRB1 configuration
      LOG_W(NR_RRC,"SRB1 configuration does not exist in SRB configuration list, use default\n");
      /// SRB1
      SRB1_config = CALLOC(1, sizeof(*SRB1_config));
      SRB1_config->srb_Identity = 1;
    }

    if (SRB2_config == NULL) {
      LOG_W(NR_RRC,"SRB2 configuration does not exist in SRB configuration list\n");
    } else {
      ASN_SEQUENCE_ADD(&(*SRB_configList2)->list, SRB2_config);
    }

    if (*SRB_configList) {
      free(*SRB_configList);
    }

    *SRB_configList = CALLOC(1, sizeof(LTE_SRB_ToAddModList_t));
    ASN_SEQUENCE_ADD(&(*SRB_configList)->list,SRB1_config);

    rrcReestablishment->rrc_TransactionIdentifier = Transaction_id;
    rrcReestablishment->criticalExtensions.present = NR_RRCReestablishment__criticalExtensions_PR_rrcReestablishment;
    rrcReestablishment->criticalExtensions.choice.rrcReestablishment = CALLOC(1,sizeof(NR_RRCReestablishment_IEs_t));

    uint8_t KgNB_star[32] = { 0 };
    /** TODO
    uint16_t pci = nrrrc->carrier[CC_id].physCellId;
    uint32_t earfcn_dl = (uint32_t)freq_to_arfcn10(RC.mac[ctxt_pP->module_id]->common_channels[CC_id].eutra_band,
                         nrrrc->carrier[CC_id].dl_CarrierFreq);
    bool     is_rel8_only = true;
    
    if (earfcn_dl > 65535) {
      is_rel8_only = false;
    }
    LOG_D(NR_RRC, "pci=%d, eutra_band=%d, downlink_frequency=%d, earfcn_dl=%u, is_rel8_only=%s\n",
          pci,
          RC.mac[ctxt_pP->module_id]->common_channels[CC_id].eutra_band,
          nrrrc->carrier[CC_id].dl_CarrierFreq,
          earfcn_dl,
          is_rel8_only == true ? "true": "false");
    */
    
    if (ue_context_pP->ue_context.nh_ncc >= 0) {
      //TODO derive_keNB_star(ue_context_pP->ue_context.nh, pci, earfcn_dl, is_rel8_only, KgNB_star);
      rrcReestablishment->criticalExtensions.choice.rrcReestablishment->nextHopChainingCount = ue_context_pP->ue_context.nh_ncc;
    } else { // first HO
      //TODO derive_keNB_star (ue_context_pP->ue_context.kgnb, pci, earfcn_dl, is_rel8_only, KgNB_star);
      // LG: really 1
      rrcReestablishment->criticalExtensions.choice.rrcReestablishment->nextHopChainingCount = 0;
    }
    // copy KgNB_star to ue_context_pP->ue_context.kgnb
    memcpy (ue_context_pP->ue_context.kgnb, KgNB_star, 32);
    ue_context_pP->ue_context.kgnb_ncc = 0;
    rrcReestablishment->criticalExtensions.choice.rrcReestablishment->lateNonCriticalExtension = NULL;
    rrcReestablishment->criticalExtensions.choice.rrcReestablishment->nonCriticalExtension = NULL;

    if ( LOG_DEBUGFLAG(DEBUG_ASN1) ) {
      xer_fprint(stdout, &asn_DEF_NR_DL_DCCH_Message, (void *)&dl_dcch_msg);
    }

    enc_rval = uper_encode_to_buffer(&asn_DEF_NR_DL_DCCH_Message,
                                     NULL,
                                     (void *)&dl_dcch_msg,
                                     buffer,
                                     100);

    if(enc_rval.encoded == -1) {
      LOG_E(NR_RRC, "[gNB AssertFatal]ASN1 message encoding failed (%s, %lu)!\n",
            enc_rval.failed_type->name, enc_rval.encoded);
      return -1;
    }
    
    LOG_D(NR_RRC,"RRCReestablishment Encoded %u bits (%u bytes)\n",
          (uint32_t)enc_rval.encoded, (uint32_t)(enc_rval.encoded+7)/8);
    return((enc_rval.encoded+7)/8);

}

uint8_t 
do_RRCReestablishmentComplete(uint8_t *buffer, size_t buffer_size, int64_t rrc_TransactionIdentifier) {
  asn_enc_rval_t enc_rval;
  NR_UL_DCCH_Message_t ul_dcch_msg;
  NR_RRCReestablishmentComplete_t *rrcReestablishmentComplete;

  memset((void *)&ul_dcch_msg,0,sizeof(NR_UL_DCCH_Message_t));
  ul_dcch_msg.message.present            = NR_UL_DCCH_MessageType_PR_c1;
  ul_dcch_msg.message.choice.c1          = CALLOC(1, sizeof(struct NR_UL_DCCH_MessageType__c1));
  ul_dcch_msg.message.choice.c1->present = NR_UL_DCCH_MessageType__c1_PR_rrcReestablishmentComplete;
  ul_dcch_msg.message.choice.c1->choice.rrcReestablishmentComplete = CALLOC(1, sizeof(NR_RRCReestablishmentComplete_t));

  rrcReestablishmentComplete = ul_dcch_msg.message.choice.c1->choice.rrcReestablishmentComplete;
  rrcReestablishmentComplete->rrc_TransactionIdentifier = rrc_TransactionIdentifier;
  rrcReestablishmentComplete->criticalExtensions.present = NR_RRCReestablishmentComplete__criticalExtensions_PR_rrcReestablishmentComplete;
  rrcReestablishmentComplete->criticalExtensions.choice.rrcReestablishmentComplete = CALLOC(1, sizeof(NR_RRCReestablishmentComplete_IEs_t));
  rrcReestablishmentComplete->criticalExtensions.choice.rrcReestablishmentComplete->lateNonCriticalExtension = NULL;
  rrcReestablishmentComplete->criticalExtensions.choice.rrcReestablishmentComplete->nonCriticalExtension = NULL;

  if ( LOG_DEBUGFLAG(DEBUG_ASN1) ) {
    xer_fprint(stdout, &asn_DEF_NR_UL_CCCH_Message, (void *)&ul_dcch_msg);
  }

  enc_rval = uper_encode_to_buffer(&asn_DEF_NR_UL_DCCH_Message,
                                   NULL,
                                   (void *)&ul_dcch_msg,
                                   buffer,
                                   buffer_size);
  AssertFatal (enc_rval.encoded > 0, "ASN1 message encoding failed (%s, %lu)!\n", enc_rval.failed_type->name, enc_rval.encoded);
  LOG_D(NR_RRC,"[UE] RRCReestablishmentComplete Encoded %zd bits (%zd bytes)\n", enc_rval.encoded, (enc_rval.encoded+7)/8);
  return((enc_rval.encoded+7)/8);
}
<|MERGE_RESOLUTION|>--- conflicted
+++ resolved
@@ -39,11 +39,8 @@
 #include <asn_application.h>
 #include <asn_internal.h> /* for _ASN_DEFAULT_STACK_MAX */
 #include <per_encoder.h>
-<<<<<<< HEAD
+#include <nr/nr_common.h>
 #include <softmodem-common.h>
-=======
-#include <nr/nr_common.h>
->>>>>>> af6836d9
 
 #include "asn1_msg.h"
 #include "../nr_rrc_proto.h"
@@ -981,7 +978,31 @@
     return((enc_rval.encoded+7)/8);
 }
 
-<<<<<<< HEAD
+// TODO: Implement to b_SRS = 1 and b_SRS = 2
+long rrc_get_max_nr_csrs(uint8_t max_rbs, long b_SRS) {
+
+  if(b_SRS>0) {
+    LOG_E(NR_RRC,"rrc_get_max_nr_csrs(): Not implemented yet for b_SRS>0\n");
+    return 0; // This c_srs is always valid
+  }
+
+  const uint16_t m_SRS[64] = { 4, 8, 12, 16, 16, 20, 24, 24, 28, 32, 36, 40, 48, 48, 52, 56, 60, 64, 72, 72, 76, 80, 88,
+                               96, 96, 104, 112, 120, 120, 120, 128, 128, 128, 132, 136, 144, 144, 144, 144, 152, 160,
+                               160, 160, 168, 176, 184, 192, 192, 192, 192, 208, 216, 224, 240, 240, 240, 240, 256, 256,
+                               256, 264, 272, 272, 272 };
+
+  long c_srs = 0;
+  uint16_t m = 4;
+  for(int c = 1; c<64; c++) {
+    if(m_SRS[c]>m && m_SRS[c]<max_rbs) {
+      c_srs = c;
+      m = m_SRS[c];
+    }
+  }
+
+  return c_srs;
+}
+
 void fill_default_downlinkBWP(NR_BWP_Downlink_t *bwp,
                               int bwp_loop,
                               NR_ServingCellConfig_t *servingcellconfigdedicated,
@@ -1492,31 +1513,6 @@
   ASN_SEQUENCE_ADD(&srs_Config->srs_ResourceToAddModList->list,srs_res0);
 
   ubwp->bwp_Dedicated->beamFailureRecoveryConfig = NULL;
-=======
-// TODO: Implement to b_SRS = 1 and b_SRS = 2
-long rrc_get_max_nr_csrs(uint8_t max_rbs, long b_SRS) {
-
-  if(b_SRS>0) {
-    LOG_E(NR_RRC,"rrc_get_max_nr_csrs(): Not implemented yet for b_SRS>0\n");
-    return 0; // This c_srs is always valid
-  }
-
-  const uint16_t m_SRS[64] = { 4, 8, 12, 16, 16, 20, 24, 24, 28, 32, 36, 40, 48, 48, 52, 56, 60, 64, 72, 72, 76, 80, 88,
-                               96, 96, 104, 112, 120, 120, 120, 128, 128, 128, 132, 136, 144, 144, 144, 144, 152, 160,
-                               160, 160, 168, 176, 184, 192, 192, 192, 192, 208, 216, 224, 240, 240, 240, 240, 256, 256,
-                               256, 264, 272, 272, 272 };
-
-  long c_srs = 0;
-  uint16_t m = 4;
-  for(int c = 1; c<64; c++) {
-    if(m_SRS[c]>m && m_SRS[c]<max_rbs) {
-      c_srs = c;
-      m = m_SRS[c];
-    }
-  }
-
-  return c_srs;
->>>>>>> af6836d9
 }
 
 void fill_initial_SpCellConfig(rnti_t rnti,
@@ -2099,11 +2095,7 @@
 
   cellGroupConfig->spCellConfig                                             = calloc(1,sizeof(*cellGroupConfig->spCellConfig));
   
-<<<<<<< HEAD
   fill_initial_SpCellConfig(rnti,uid,cellGroupConfig->spCellConfig,scc,servingcellconfigdedicated,carrier);
-=======
-  fill_initial_SpCellConfig(rnti,uid,cellGroupConfig->spCellConfig,scc,carrier);
->>>>>>> af6836d9
   
   cellGroupConfig->sCellToAddModList                                        = NULL;
   cellGroupConfig->sCellToReleaseList                                       = NULL;
@@ -2183,11 +2175,7 @@
     }
     else {
       cellGroupConfig = calloc(1, sizeof(NR_CellGroupConfig_t));
-<<<<<<< HEAD
       fill_initial_cellGroupConfig(ue_context_pP->ue_context.rnti,ue_context_pP->local_uid,cellGroupConfig,scc,servingcellconfigdedicated,carrier);
-=======
-      fill_initial_cellGroupConfig(ue_context_pP->ue_context.rnti,ue_context_pP->local_uid,cellGroupConfig,scc,carrier);
->>>>>>> af6836d9
 
       enc_rval = uper_encode_to_buffer(&asn_DEF_NR_CellGroupConfig,
 				       NULL,
