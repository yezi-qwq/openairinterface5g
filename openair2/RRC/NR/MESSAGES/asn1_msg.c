/*
 * Licensed to the OpenAirInterface (OAI) Software Alliance under one or more
 * contributor license agreements.  See the NOTICE file distributed with
 * this work for additional information regarding copyright ownership.
 * The OpenAirInterface Software Alliance licenses this file to You under
 * the OAI Public License, Version 1.1  (the "License"); you may not use this file
 * except in compliance with the License.
 * You may obtain a copy of the License at
 *
 *      http://www.openairinterface.org/?page_id=698
 *
 * Unless required by applicable law or agreed to in writing, software
 * distributed under the License is distributed on an "AS IS" BASIS,
 * WITHOUT WARRANTIES OR CONDITIONS OF ANY KIND, either express or implied.
 * See the License for the specific language governing permissions and
 * limitations under the License.
 *-------------------------------------------------------------------------------
 * For more information about the OpenAirInterface (OAI) Software Alliance:
 *      contact@openairinterface.org
 */

/*! \file asn1_msg.c
* \brief primitives to build the asn1 messages
* \author Raymond Knopp and Navid Nikaein, WEI-TAI CHEN
* \date 2011, 2018
* \version 1.0
* \company Eurecom, NTUST
* \email: {raymond.knopp, navid.nikaein}@eurecom.fr and kroempa@gmail.com
*/

#include <stdio.h>
#include <sys/types.h>
#include <stdlib.h> /* for atoi(3) */
#include <unistd.h> /* for getopt(3) */
#include <string.h> /* for strerror(3) */
#include <sysexits.h> /* for EX_* exit codes */
#include <errno.h>  /* for errno */
#include "common/utils/LOG/log.h"
#include <asn_application.h>
#include <asn_internal.h> /* for _ASN_DEFAULT_STACK_MAX */
#include <per_encoder.h>

#include "asn1_msg.h"
#include "../nr_rrc_proto.h"
#include "RRC/NR/nr_rrc_extern.h"
#include "NR_DL-CCCH-Message.h"
#include "NR_UL-CCCH-Message.h"
#include "NR_DL-DCCH-Message.h"
#include "NR_RRCReject.h"
#include "NR_RejectWaitTime.h"
#include "NR_RRCSetup.h"
#include "NR_RRCSetup-IEs.h"
#include "NR_SRB-ToAddModList.h"
#include "NR_CellGroupConfig.h"
#include "NR_RLC-BearerConfig.h"
#include "NR_RLC-Config.h"
#include "NR_LogicalChannelConfig.h"
#include "NR_PDCP-Config.h"
#include "NR_MAC-CellGroupConfig.h"
#include "NR_SecurityModeCommand.h"
#include "NR_CipheringAlgorithm.h"
#include "NR_RRCReconfiguration-IEs.h"
#include "NR_DRB-ToAddMod.h"
#include "NR_DRB-ToAddModList.h"
#include "NR_SecurityConfig.h"
#include "NR_RRCReconfiguration-v1530-IEs.h"
#include "NR_UL-DCCH-Message.h"
#include "NR_SDAP-Config.h"
#include "NR_RRCReconfigurationComplete.h"
#include "NR_RRCReconfigurationComplete-IEs.h"
<<<<<<< HEAD
#include "NR_DLInformationTransfer.h"
#include "NR_RRCReestablishmentRequest.h"
=======
#include "PHY/defs_nr_common.h"
>>>>>>> 3b2d5037
#if defined(NR_Rel16)
  #include "NR_SCS-SpecificCarrier.h"
  #include "NR_TDD-UL-DL-ConfigCommon.h"
  #include "NR_FrequencyInfoUL.h"
  #include "NR_FrequencyInfoDL.h"
  #include "NR_RACH-ConfigGeneric.h"
  #include "NR_RACH-ConfigCommon.h"
  #include "NR_PUSCH-TimeDomainResourceAllocation.h"
  #include "NR_PUSCH-ConfigCommon.h"
  #include "NR_PUCCH-ConfigCommon.h"
  #include "NR_PDSCH-TimeDomainResourceAllocation.h"
  #include "NR_PDSCH-ConfigCommon.h"
  #include "NR_RateMatchPattern.h"
  #include "NR_RateMatchPatternLTE-CRS.h"
  #include "NR_SearchSpace.h"
  #include "NR_ControlResourceSet.h"
  #include "NR_EUTRA-MBSFN-SubframeConfig.h"
  #include "NR_BWP-DownlinkCommon.h"
  #include "NR_BWP-DownlinkDedicated.h"
  #include "NR_UplinkConfigCommon.h"
  #include "NR_SetupRelease.h"
  #include "NR_PDCCH-ConfigCommon.h"
  #include "NR_BWP-UplinkCommon.h"

  #include "assertions.h"
  //#include "RRCConnectionRequest.h"
  //#include "UL-CCCH-Message.h"
  #include "NR_UL-DCCH-Message.h"
  //#include "DL-CCCH-Message.h"
  #include "NR_DL-DCCH-Message.h"
  //#include "EstablishmentCause.h"
  //#include "RRCConnectionSetup.h"
  #include "NR_SRB-ToAddModList.h"
  #include "NR_DRB-ToAddModList.h"
  //#include "MCCH-Message.h"
  //#define MRB1 1

  //#include "RRCConnectionSetupComplete.h"
  //#include "RRCConnectionReconfigurationComplete.h"
  //#include "RRCConnectionReconfiguration.h"
  #include "NR_MIB.h"
  //#include "SystemInformation.h"

  #include "NR_SIB1.h"
  #include "NR_ServingCellConfigCommon.h"
  //#include "SIB-Type.h"

  //#include "BCCH-DL-SCH-Message.h"

  //#include "PHY/defs.h"

  #include "NR_MeasObjectToAddModList.h"
  #include "NR_ReportConfigToAddModList.h"
  #include "NR_MeasIdToAddModList.h"
  #include "gnb_config.h"
#endif

#include "intertask_interface.h"

#include "common/ran_context.h"

//#include "PHY/defs.h"
/*#ifndef USER_MODE
#define msg printk
#ifndef errno
int errno;
#endif
#else
# if !defined (msg)
#   define msg printf
# endif
#endif*/

//#define XER_PRINT

typedef struct xer_sprint_string_s {
  char *string;
  size_t string_size;
  size_t string_index;
} xer_sprint_string_t;

//replace LTE
//extern unsigned char NB_eNB_INST;
extern unsigned char NB_gNB_INST;

extern RAN_CONTEXT_t RC;

/*
 * This is a helper function for xer_sprint, which directs all incoming data
 * into the provided string.
 */
static int xer__nr_print2s (const void *buffer, size_t size, void *app_key) {
  xer_sprint_string_t *string_buffer = (xer_sprint_string_t *) app_key;
  size_t string_remaining = string_buffer->string_size - string_buffer->string_index;

  if (string_remaining > 0) {
    if (size > string_remaining) {
      size = string_remaining;
    }

    memcpy(&string_buffer->string[string_buffer->string_index], buffer, size);
    string_buffer->string_index += size;
  }

  return 0;
}

int xer_nr_sprint (char *string, size_t string_size, asn_TYPE_descriptor_t *td, void *sptr) {
  asn_enc_rval_t er;
  xer_sprint_string_t string_buffer;
  string_buffer.string = string;
  string_buffer.string_size = string_size;
  string_buffer.string_index = 0;
  er = xer_encode(td, sptr, XER_F_BASIC, xer__nr_print2s, &string_buffer);

  if (er.encoded < 0) {
    LOG_E(RRC, "xer_sprint encoding error (%zd)!", er.encoded);
    er.encoded = string_buffer.string_size;
  } else {
    if (er.encoded > string_buffer.string_size) {
      LOG_E(RRC, "xer_sprint string buffer too small, got %zd need %zd!", string_buffer.string_size, er.encoded);
      er.encoded = string_buffer.string_size;
    }
  }

  return er.encoded;
}

//------------------------------------------------------------------------------

uint8_t do_MIB_NR(gNB_RRC_INST *rrc,uint32_t frame) { 

  asn_enc_rval_t enc_rval;
  rrc_gNB_carrier_data_t *carrier = &rrc->carrier;  

  NR_BCCH_BCH_Message_t *mib = &carrier->mib;
  NR_ServingCellConfigCommon_t *scc = carrier->servingcellconfigcommon;

  memset(mib,0,sizeof(NR_BCCH_BCH_Message_t));
  mib->message.present = NR_BCCH_BCH_MessageType_PR_mib;
  mib->message.choice.mib = CALLOC(1,sizeof(struct NR_MIB));
  memset(mib->message.choice.mib,0,sizeof(struct NR_MIB));
  //36.331 SFN BIT STRING (SIZE (8)  , 38.331 SFN BIT STRING (SIZE (6))
  uint8_t sfn_msb = (uint8_t)((frame>>4)&0x3f);
  mib->message.choice.mib->systemFrameNumber.buf = CALLOC(1,sizeof(uint8_t));
  mib->message.choice.mib->systemFrameNumber.buf[0] = sfn_msb << 2;
  mib->message.choice.mib->systemFrameNumber.size = 1;
  mib->message.choice.mib->systemFrameNumber.bits_unused=2;
  //38.331 spare BIT STRING (SIZE (1))
  uint16_t *spare= CALLOC(1, sizeof(uint16_t));

  if (spare == NULL) abort();

  mib->message.choice.mib->spare.buf = (uint8_t *)spare;
  mib->message.choice.mib->spare.size = 1;
  mib->message.choice.mib->spare.bits_unused = 7;  // This makes a spare of 1 bits

  mib->message.choice.mib->ssb_SubcarrierOffset = (carrier->ssb_SubcarrierOffset)&15;

  /*
  * The SIB1 will be sent in this allocation (Type0-PDCCH) : 38.213, 13-4 Table and 38.213 13-11 to 13-14 tables
  * the reverse allocation is in nr_ue_decode_mib()
  */
  if(rrc->carrier.pdcch_ConfigSIB1) {
    mib->message.choice.mib->pdcch_ConfigSIB1.controlResourceSetZero = rrc->carrier.pdcch_ConfigSIB1->controlResourceSetZero;
    mib->message.choice.mib->pdcch_ConfigSIB1.searchSpaceZero = rrc->carrier.pdcch_ConfigSIB1->searchSpaceZero;
  } else {
    mib->message.choice.mib->pdcch_ConfigSIB1.controlResourceSetZero = *scc->downlinkConfigCommon->initialDownlinkBWP->pdcch_ConfigCommon->choice.setup->controlResourceSetZero;
    mib->message.choice.mib->pdcch_ConfigSIB1.searchSpaceZero = *scc->downlinkConfigCommon->initialDownlinkBWP->pdcch_ConfigCommon->choice.setup->searchSpaceZero;
  }

  AssertFatal(scc->ssbSubcarrierSpacing != NULL, "scc->ssbSubcarrierSpacing is null\n");
  switch (*scc->ssbSubcarrierSpacing) {
  case NR_SubcarrierSpacing_kHz15:
    mib->message.choice.mib->subCarrierSpacingCommon = NR_MIB__subCarrierSpacingCommon_scs15or60;
    break;
    
  case NR_SubcarrierSpacing_kHz30:
    mib->message.choice.mib->subCarrierSpacingCommon = NR_MIB__subCarrierSpacingCommon_scs30or120;
    break;
    
  case NR_SubcarrierSpacing_kHz60:
    mib->message.choice.mib->subCarrierSpacingCommon = NR_MIB__subCarrierSpacingCommon_scs15or60;
    break;
    
  case NR_SubcarrierSpacing_kHz120:
    mib->message.choice.mib->subCarrierSpacingCommon = NR_MIB__subCarrierSpacingCommon_scs30or120;
    break;
    
  case NR_SubcarrierSpacing_kHz240:
    AssertFatal(1==0,"Unknown subCarrierSpacingCommon %d\n",(int)*scc->ssbSubcarrierSpacing);
    break;
    
  default:
      AssertFatal(1==0,"Unknown subCarrierSpacingCommon %d\n",(int)*scc->ssbSubcarrierSpacing);
  }

  switch (scc->dmrs_TypeA_Position) {
  case 	NR_ServingCellConfigCommon__dmrs_TypeA_Position_pos2:
    mib->message.choice.mib->dmrs_TypeA_Position = NR_MIB__dmrs_TypeA_Position_pos2;
    break;
    
  case 	NR_ServingCellConfigCommon__dmrs_TypeA_Position_pos3:
    mib->message.choice.mib->dmrs_TypeA_Position = NR_MIB__dmrs_TypeA_Position_pos3;
    break;
    
  default:
    AssertFatal(1==0,"Unknown dmrs_TypeA_Position %d\n",(int)scc->dmrs_TypeA_Position);
  }

  //  assign_enum
  mib->message.choice.mib->cellBarred = NR_MIB__cellBarred_notBarred;
  //  assign_enum
  mib->message.choice.mib->intraFreqReselection = NR_MIB__intraFreqReselection_notAllowed;
  //encode MIB to data
  enc_rval = uper_encode_to_buffer(&asn_DEF_NR_BCCH_BCH_Message,
                                   NULL,
                                   (void *)mib,
                                   carrier->MIB,
                                   24);
  AssertFatal (enc_rval.encoded > 0, "ASN1 message encoding failed (%s, %lu)!\n",
               enc_rval.failed_type->name, enc_rval.encoded);

  if (enc_rval.encoded==-1) {
    return(-1);
  }

  return((enc_rval.encoded+7)/8);
}

uint8_t do_SIB1_NR(rrc_gNB_carrier_data_t *carrier, 
	               gNB_RrcConfigurationReq *configuration
                  ) {
  asn_enc_rval_t enc_rval;

  // TODO : Add support for more than one PLMN
<<<<<<< HEAD
  //int num_plmn = configuration->num_plmn;
  int num_plmn = 1;
  struct NR_PLMN_Identity *nr_plmn = CALLOC(1, sizeof(struct NR_PLMN_Identity) * num_plmn);
  NR_MCC_MNC_Digit_t (*nr_mcc_digit)[3] = (NR_MCC_MNC_Digit_t(*)[3])CALLOC(1, sizeof(NR_MCC_MNC_Digit_t)*num_plmn*3);
  NR_MCC_MNC_Digit_t (*nr_mnc_digit)[3] = (NR_MCC_MNC_Digit_t(*)[3])CALLOC(1, sizeof(NR_MCC_MNC_Digit_t)*num_plmn*3);;
  memset(nr_plmn,0,sizeof(struct NR_PLMN_Identity) * num_plmn);
  memset(nr_mcc_digit,0,sizeof(NR_MCC_MNC_Digit_t)*num_plmn*3);
  memset(nr_mnc_digit,0,sizeof(NR_MCC_MNC_Digit_t)*num_plmn*3);
  
  //  struct NR_UAC_BarringInfoSet nr_uac_BarringInfoSet;
=======
  int num_plmn = 1; // int num_plmn = configuration->num_plmn;
  struct NR_PLMN_Identity nr_plmn[num_plmn];
  NR_MCC_MNC_Digit_t nr_mcc_digit[num_plmn][3];
  NR_MCC_MNC_Digit_t nr_mnc_digit[num_plmn][3];
  memset(nr_plmn,0,sizeof(nr_plmn));
  memset(nr_mcc_digit,0,sizeof(nr_mcc_digit));
  memset(nr_mnc_digit,0,sizeof(nr_mnc_digit));

>>>>>>> 3b2d5037
  NR_BCCH_DL_SCH_Message_t *sib1_message = CALLOC(1,sizeof(NR_BCCH_DL_SCH_Message_t));
  carrier->siblock1 = sib1_message;
  sib1_message->message.present = NR_BCCH_DL_SCH_MessageType_PR_c1;
  sib1_message->message.choice.c1 = CALLOC(1,sizeof(struct NR_BCCH_DL_SCH_MessageType__c1));
  sib1_message->message.choice.c1->present = NR_BCCH_DL_SCH_MessageType__c1_PR_systemInformationBlockType1;
  sib1_message->message.choice.c1->choice.systemInformationBlockType1 = CALLOC(1,sizeof(struct NR_SIB1));

  struct NR_SIB1 *sib1 = sib1_message->message.choice.c1->choice.systemInformationBlockType1;

  // cellSelectionInfo
  sib1->cellSelectionInfo = CALLOC(1,sizeof(struct NR_SIB1__cellSelectionInfo));
  sib1->cellSelectionInfo->q_RxLevMin = -50;

  // cellAccessRelatedInfo
  struct NR_PLMN_IdentityInfo *nr_plmn_info=CALLOC(1,sizeof(struct NR_PLMN_IdentityInfo));
  asn_set_empty(&nr_plmn_info->plmn_IdentityList.list);
  for (int i = 0; i < num_plmn; ++i) {
    nr_mcc_digit[i][0] = (configuration->mcc[i]/100)%10;
    nr_mcc_digit[i][1] = (configuration->mcc[i]/10)%10;
    nr_mcc_digit[i][2] = (configuration->mcc[i])%10;
    nr_plmn[i].mcc = CALLOC(1,sizeof(struct NR_MCC));
    asn_set_empty(&nr_plmn[i].mcc->list);
    ASN_SEQUENCE_ADD(&nr_plmn[i].mcc->list, &nr_mcc_digit[i][0]);
    ASN_SEQUENCE_ADD(&nr_plmn[i].mcc->list, &nr_mcc_digit[i][1]);
    ASN_SEQUENCE_ADD(&nr_plmn[i].mcc->list, &nr_mcc_digit[i][2]);
    if(configuration->mnc_digit_length[i] == 3) nr_mnc_digit[i][0] = (configuration->mnc[i]/100)%10;
    nr_mnc_digit[i][1] = (configuration->mnc[i]/10)%10;
    nr_mnc_digit[i][2] = (configuration->mnc[i])%10;
    nr_plmn[i].mnc.list.size=0;
    nr_plmn[i].mnc.list.count=0;
<<<<<<< HEAD
    if (nr_mnc_digit[i][0] == 0) {
      ASN_SEQUENCE_ADD(&nr_plmn[i].mnc.list, &nr_mnc_digit[i][1]);
      ASN_SEQUENCE_ADD(&nr_plmn[i].mnc.list, &nr_mnc_digit[i][2]);
    } else {
      ASN_SEQUENCE_ADD(&nr_plmn[i].mnc.list, &nr_mnc_digit[i][0]);
      ASN_SEQUENCE_ADD(&nr_plmn[i].mnc.list, &nr_mnc_digit[i][1]);
      ASN_SEQUENCE_ADD(&nr_plmn[i].mnc.list, &nr_mnc_digit[i][2]);
    }
=======
    if(configuration->mnc_digit_length[i] == 3) ASN_SEQUENCE_ADD(&nr_plmn[i].mnc.list, &nr_mnc_digit[i][0]);
    ASN_SEQUENCE_ADD(&nr_plmn[i].mnc.list, &nr_mnc_digit[i][1]);
    ASN_SEQUENCE_ADD(&nr_plmn[i].mnc.list, &nr_mnc_digit[i][2]);
>>>>>>> 3b2d5037
    ASN_SEQUENCE_ADD(&nr_plmn_info->plmn_IdentityList.list, &nr_plmn[i]);
  }//end plmn loop

  nr_plmn_info->cellIdentity.buf = CALLOC(1,5);
  nr_plmn_info->cellIdentity.buf[0]= (configuration->cell_identity >> 28) & 0xff;
  nr_plmn_info->cellIdentity.buf[1]= (configuration->cell_identity >> 20) & 0xff;
  nr_plmn_info->cellIdentity.buf[2]= (configuration->cell_identity >> 12) & 0xff;
  nr_plmn_info->cellIdentity.buf[3]= (configuration->cell_identity >> 4) & 0xff;
  nr_plmn_info->cellIdentity.buf[4]= (configuration->cell_identity << 4) & 0xff;
  nr_plmn_info->cellIdentity.size= 5;
  nr_plmn_info->cellIdentity.bits_unused= 4;
  nr_plmn_info->cellReservedForOperatorUse = NR_PLMN_IdentityInfo__cellReservedForOperatorUse_reserved;

  nr_plmn_info->trackingAreaCode = CALLOC(1,sizeof(NR_TrackingAreaCode_t));
  nr_plmn_info->trackingAreaCode->buf = CALLOC(1,3);
  nr_plmn_info->trackingAreaCode->buf[0] = ( ((uint32_t)configuration->tac) >> 16) & 0xff;
  nr_plmn_info->trackingAreaCode->buf[1] = ( ((uint32_t)configuration->tac) >> 8) & 0xff;
  nr_plmn_info->trackingAreaCode->buf[2] = ( ((uint32_t)configuration->tac) >> 0) & 0xff;
  nr_plmn_info->trackingAreaCode->size = 3;
  nr_plmn_info->trackingAreaCode->bits_unused = 0;

  ASN_SEQUENCE_ADD(&sib1->cellAccessRelatedInfo.plmn_IdentityList.list, nr_plmn_info);
<<<<<<< HEAD
#if 0
  sib1->uac_BarringInfo = CALLOC(1, sizeof(struct NR_SIB1__uac_BarringInfo));
  memset(sib1->uac_BarringInfo, 0, sizeof(struct NR_SIB1__uac_BarringInfo));
  nr_uac_BarringInfoSet.uac_BarringFactor = NR_UAC_BarringInfoSet__uac_BarringFactor_p95;
  nr_uac_BarringInfoSet.uac_BarringTime = NR_UAC_BarringInfoSet__uac_BarringTime_s4;
  nr_uac_BarringInfoSet.uac_BarringForAccessIdentity.buf = MALLOC(1);
  memset(nr_uac_BarringInfoSet.uac_BarringForAccessIdentity.buf,0,1);
  nr_uac_BarringInfoSet.uac_BarringForAccessIdentity.size = 1;
  nr_uac_BarringInfoSet.uac_BarringForAccessIdentity.bits_unused = 1;
  ASN_SEQUENCE_ADD(&sib1->uac_BarringInfo->uac_BarringInfoSetList, &nr_uac_BarringInfoSet);
#endif

  xer_fprint(stdout, &asn_DEF_NR_BCCH_DL_SCH_Message, (void *)sib1_message);
  //encode SIB1 to data
  carrier->SIB1=(uint8_t *) malloc16(128);
=======

  // connEstFailureControl
  // TODO: add connEstFailureControl

  //si-SchedulingInfo
  /*sib1->si_SchedulingInfo = CALLOC(1,sizeof(struct NR_SI_SchedulingInfo));
  asn_set_empty(&sib1->si_SchedulingInfo->schedulingInfoList.list);
  sib1->si_SchedulingInfo->si_WindowLength = NR_SI_SchedulingInfo__si_WindowLength_s20;
  struct NR_SchedulingInfo *schedulingInfo = CALLOC(1,sizeof(struct NR_SchedulingInfo));
  schedulingInfo->si_BroadcastStatus = NR_SchedulingInfo__si_BroadcastStatus_broadcasting;
  schedulingInfo->si_Periodicity = NR_SchedulingInfo__si_Periodicity_rf8;
  asn_set_empty(&schedulingInfo->sib_MappingInfo.list);
  e_NR_SIB_TypeInfo__type *sib_type = CALLOC(1,sizeof(e_NR_SIB_TypeInfo__type));
  *sib_type = NR_SIB_TypeInfo__type_sibType3;
  ASN_SEQUENCE_ADD(&schedulingInfo->sib_MappingInfo.list,sib_type);
  ASN_SEQUENCE_ADD(&sib1->si_SchedulingInfo->schedulingInfoList.list,schedulingInfo);*/

  // servingCellConfigCommon
  sib1->servingCellConfigCommon = CALLOC(1,sizeof(struct NR_ServingCellConfigCommonSIB));

  asn_set_empty(&sib1->servingCellConfigCommon->downlinkConfigCommon.frequencyInfoDL.frequencyBandList.list);
  asn_set_empty(&sib1->servingCellConfigCommon->downlinkConfigCommon.frequencyInfoDL.scs_SpecificCarrierList.list);
  sib1->servingCellConfigCommon->downlinkConfigCommon.initialDownlinkBWP.genericParameters.locationAndBandwidth = configuration->scc->downlinkConfigCommon->initialDownlinkBWP->genericParameters.locationAndBandwidth;
  sib1->servingCellConfigCommon->downlinkConfigCommon.initialDownlinkBWP.genericParameters.subcarrierSpacing = configuration->scc->downlinkConfigCommon->initialDownlinkBWP->genericParameters.subcarrierSpacing;
  sib1->servingCellConfigCommon->downlinkConfigCommon.initialDownlinkBWP.genericParameters.cyclicPrefix = configuration->scc->downlinkConfigCommon->initialDownlinkBWP->genericParameters.cyclicPrefix;
  for(int i = 0; i< configuration->scc->downlinkConfigCommon->frequencyInfoDL->frequencyBandList.list.count; i++) {
    struct NR_NR_MultiBandInfo *nrMultiBandInfo = CALLOC(1,sizeof(struct NR_NR_MultiBandInfo));
    nrMultiBandInfo->freqBandIndicatorNR = configuration->scc->downlinkConfigCommon->frequencyInfoDL->frequencyBandList.list.array[i];
    ASN_SEQUENCE_ADD(&sib1->servingCellConfigCommon->downlinkConfigCommon.frequencyInfoDL.frequencyBandList.list,nrMultiBandInfo);
  }
  sib1->servingCellConfigCommon->downlinkConfigCommon.frequencyInfoDL.offsetToPointA = configuration->scc->downlinkConfigCommon->frequencyInfoDL->scs_SpecificCarrierList.list.array[0]->offsetToCarrier;
  for(int i = 0; i< configuration->scc->downlinkConfigCommon->frequencyInfoDL->scs_SpecificCarrierList.list.count; i++) {
    ASN_SEQUENCE_ADD(&sib1->servingCellConfigCommon->downlinkConfigCommon.frequencyInfoDL.scs_SpecificCarrierList.list,configuration->scc->downlinkConfigCommon->frequencyInfoDL->scs_SpecificCarrierList.list.array[i]);
  }
  sib1->servingCellConfigCommon->downlinkConfigCommon.initialDownlinkBWP.pdcch_ConfigCommon = configuration->scc->downlinkConfigCommon->initialDownlinkBWP->pdcch_ConfigCommon;
  sib1->servingCellConfigCommon->downlinkConfigCommon.initialDownlinkBWP.pdsch_ConfigCommon = configuration->scc->downlinkConfigCommon->initialDownlinkBWP->pdsch_ConfigCommon;
  sib1->servingCellConfigCommon->downlinkConfigCommon.bcch_Config.modificationPeriodCoeff = NR_BCCH_Config__modificationPeriodCoeff_n2;
  sib1->servingCellConfigCommon->downlinkConfigCommon.pcch_Config.defaultPagingCycle = 0;
  sib1->servingCellConfigCommon->downlinkConfigCommon.pcch_Config.nAndPagingFrameOffset.present = NR_PCCH_Config__nAndPagingFrameOffset_PR_oneT;
  sib1->servingCellConfigCommon->downlinkConfigCommon.pcch_Config.ns = NR_PCCH_Config__ns_four;

  sib1->servingCellConfigCommon->uplinkConfigCommon = CALLOC(1,sizeof(struct NR_UplinkConfigCommonSIB));
  asn_set_empty(&sib1->servingCellConfigCommon->uplinkConfigCommon->frequencyInfoUL.scs_SpecificCarrierList.list);
  for(int i = 0; i< configuration->scc->uplinkConfigCommon->frequencyInfoUL->scs_SpecificCarrierList.list.count; i++) {
    ASN_SEQUENCE_ADD(&sib1->servingCellConfigCommon->uplinkConfigCommon->frequencyInfoUL.scs_SpecificCarrierList.list,configuration->scc->uplinkConfigCommon->frequencyInfoUL->scs_SpecificCarrierList.list.array[i]);
  }
  sib1->servingCellConfigCommon->uplinkConfigCommon->initialUplinkBWP.genericParameters = configuration->scc->uplinkConfigCommon->initialUplinkBWP->genericParameters;
  sib1->servingCellConfigCommon->uplinkConfigCommon->initialUplinkBWP.rach_ConfigCommon = configuration->scc->uplinkConfigCommon->initialUplinkBWP->rach_ConfigCommon;
  sib1->servingCellConfigCommon->uplinkConfigCommon->initialUplinkBWP.pusch_ConfigCommon = configuration->scc->uplinkConfigCommon->initialUplinkBWP->pusch_ConfigCommon;
  sib1->servingCellConfigCommon->uplinkConfigCommon->initialUplinkBWP.pucch_ConfigCommon = configuration->scc->uplinkConfigCommon->initialUplinkBWP->pucch_ConfigCommon;

  sib1->servingCellConfigCommon->n_TimingAdvanceOffset = configuration->scc->n_TimingAdvanceOffset;
  sib1->servingCellConfigCommon->ssb_PositionsInBurst.inOneGroup = configuration->scc->ssb_PositionsInBurst->choice.shortBitmap;
  sib1->servingCellConfigCommon->ssb_PeriodicityServingCell = *configuration->scc->ssb_periodicityServingCell;
  sib1->servingCellConfigCommon->tdd_UL_DL_ConfigurationCommon = CALLOC(1,sizeof(struct NR_TDD_UL_DL_ConfigCommon));
  sib1->servingCellConfigCommon->tdd_UL_DL_ConfigurationCommon->referenceSubcarrierSpacing = configuration->scc->tdd_UL_DL_ConfigurationCommon->referenceSubcarrierSpacing;
  sib1->servingCellConfigCommon->tdd_UL_DL_ConfigurationCommon->pattern1 = configuration->scc->tdd_UL_DL_ConfigurationCommon->pattern1;
  sib1->servingCellConfigCommon->tdd_UL_DL_ConfigurationCommon->pattern2 = configuration->scc->tdd_UL_DL_ConfigurationCommon->pattern2;
  sib1->servingCellConfigCommon->ss_PBCH_BlockPower = configuration->scc->ss_PBCH_BlockPower;

  // ims-EmergencySupport
  // TODO: add ims-EmergencySupport

  // eCallOverIMS-Support
  // TODO: add eCallOverIMS-Support

  // ue-TimersAndConstants
  // TODO: add ue-TimersAndConstants

  // uac-BarringInfo
  /*sib1->uac_BarringInfo = CALLOC(1, sizeof(struct NR_SIB1__uac_BarringInfo));
  NR_UAC_BarringInfoSet_t *nr_uac_BarringInfoSet = CALLOC(1, sizeof(NR_UAC_BarringInfoSet_t));
  asn_set_empty(&sib1->uac_BarringInfo->uac_BarringInfoSetList);
  nr_uac_BarringInfoSet->uac_BarringFactor = NR_UAC_BarringInfoSet__uac_BarringFactor_p95;
  nr_uac_BarringInfoSet->uac_BarringTime = NR_UAC_BarringInfoSet__uac_BarringTime_s4;
  nr_uac_BarringInfoSet->uac_BarringForAccessIdentity.buf = CALLOC(1, 1);
  nr_uac_BarringInfoSet->uac_BarringForAccessIdentity.size = 1;
  nr_uac_BarringInfoSet->uac_BarringForAccessIdentity.bits_unused = 1;
  ASN_SEQUENCE_ADD(&sib1->uac_BarringInfo->uac_BarringInfoSetList, nr_uac_BarringInfoSet);*/

  // useFullResumeID
  // TODO: add useFullResumeID

  // lateNonCriticalExtension
  // TODO: add lateNonCriticalExtension

  // nonCriticalExtension
  // TODO: add nonCriticalExtension

  xer_fprint(stdout, &asn_DEF_NR_SIB1, (const void*)sib1_message->message.choice.c1->choice.systemInformationBlockType1);

  if(carrier->SIB1 == NULL) carrier->SIB1=(uint8_t *) malloc16(NR_MAX_SIB_LENGTH/8);
>>>>>>> 3b2d5037
  enc_rval = uper_encode_to_buffer(&asn_DEF_NR_BCCH_DL_SCH_Message,
                                   NULL,
                                   (void *)sib1_message,
                                   carrier->SIB1,
                                   NR_MAX_SIB_LENGTH/8);
  AssertFatal (enc_rval.encoded > 0, "ASN1 message encoding failed (%s, %lu)!\n",
               enc_rval.failed_type->name, enc_rval.encoded);

  if (enc_rval.encoded==-1) {
    return(-1);
  }

  return((enc_rval.encoded+7)/8);
}

uint8_t do_SIB23_NR(rrc_gNB_carrier_data_t *carrier,
                    gNB_RrcConfigurationReq *configuration) {
  asn_enc_rval_t enc_rval;
  SystemInformation_IEs__sib_TypeAndInfo__Member *sib2 = NULL;
  SystemInformation_IEs__sib_TypeAndInfo__Member *sib3 = NULL;

  NR_BCCH_DL_SCH_Message_t *sib_message = CALLOC(1,sizeof(NR_BCCH_DL_SCH_Message_t));
  sib_message->message.present = NR_BCCH_DL_SCH_MessageType_PR_c1;
  sib_message->message.choice.c1 = CALLOC(1,sizeof(struct NR_BCCH_DL_SCH_MessageType__c1));
  sib_message->message.choice.c1->present = NR_BCCH_DL_SCH_MessageType__c1_PR_systemInformation;
  sib_message->message.choice.c1->choice.systemInformation = CALLOC(1,sizeof(struct NR_SystemInformation));
  
  struct NR_SystemInformation *sib = sib_message->message.choice.c1->choice.systemInformation;
  sib->criticalExtensions.present = NR_SystemInformation__criticalExtensions_PR_systemInformation;
  sib->criticalExtensions.choice.systemInformation = CALLOC(1, sizeof(struct NR_SystemInformation_IEs));

  struct NR_SystemInformation_IEs *ies = sib->criticalExtensions.choice.systemInformation;
  sib2 = CALLOC(1, sizeof(SystemInformation_IEs__sib_TypeAndInfo__Member));
  sib2->present = NR_SystemInformation_IEs__sib_TypeAndInfo__Member_PR_sib2;
  sib2->choice.sib2 = CALLOC(1, sizeof(struct NR_SIB2));
  sib2->choice.sib2->cellReselectionInfoCommon.q_Hyst = NR_SIB2__cellReselectionInfoCommon__q_Hyst_dB1;
  sib2->choice.sib2->cellReselectionServingFreqInfo.threshServingLowP = 2; // INTEGER (0..31)
  sib2->choice.sib2->cellReselectionServingFreqInfo.cellReselectionPriority =  2; // INTEGER (0..7)
  sib2->choice.sib2->intraFreqCellReselectionInfo.q_RxLevMin = -50; // INTEGER (-70..-22)
  sib2->choice.sib2->intraFreqCellReselectionInfo.s_IntraSearchP = 2; // INTEGER (0..31)
  sib2->choice.sib2->intraFreqCellReselectionInfo.t_ReselectionNR = 2; // INTEGER (0..7)
  sib2->choice.sib2->intraFreqCellReselectionInfo.deriveSSB_IndexFromCell = true;
  ASN_SEQUENCE_ADD(&ies->sib_TypeAndInfo.list, sib2);

  sib3 = CALLOC(1, sizeof(SystemInformation_IEs__sib_TypeAndInfo__Member));
  sib3->present = NR_SystemInformation_IEs__sib_TypeAndInfo__Member_PR_sib3;
  sib3->choice.sib3 = CALLOC(1, sizeof(struct NR_SIB3));
  ASN_SEQUENCE_ADD(&ies->sib_TypeAndInfo.list, sib3);

  //encode SIB to data
  // carrier->SIB23 = (uint8_t *) malloc16(128);
  enc_rval = uper_encode_to_buffer(&asn_DEF_NR_BCCH_DL_SCH_Message,
                                   NULL,
                                   (void *)sib_message,
                                   carrier->SIB23,
                                   100);
  AssertFatal (enc_rval.encoded > 0, "ASN1 message encoding failed (%s, %lu)!\n",
               enc_rval.failed_type->name, enc_rval.encoded);

  if (enc_rval.encoded==-1) {
    return(-1);
  }

  return((enc_rval.encoded+7)/8);
}

void  do_RLC_BEARER(uint8_t Mod_id,
                    int CC_id,
                    struct NR_CellGroupConfig__rlc_BearerToAddModList *rlc_BearerToAddModList,
                    rlc_bearer_config_t  *rlc_config) {
  struct NR_RLC_BearerConfig *rlc_bearer;
  rlc_bearer = CALLOC(1,sizeof(struct NR_RLC_BearerConfig));
  rlc_bearer->logicalChannelIdentity = rlc_config->LogicalChannelIdentity[CC_id];
  rlc_bearer->servedRadioBearer = CALLOC(1,sizeof(struct NR_RLC_BearerConfig__servedRadioBearer));
  rlc_bearer->servedRadioBearer->present = rlc_config->servedRadioBearer_present[CC_id];

  if(rlc_bearer->servedRadioBearer->present == NR_RLC_BearerConfig__servedRadioBearer_PR_srb_Identity) {
    rlc_bearer->servedRadioBearer->choice.srb_Identity = rlc_config->srb_Identity[CC_id];
  } else if(rlc_bearer->servedRadioBearer->present == NR_RLC_BearerConfig__servedRadioBearer_PR_drb_Identity) {
    rlc_bearer->servedRadioBearer->choice.drb_Identity = rlc_config->drb_Identity[CC_id];
  }

  rlc_bearer->reestablishRLC = CALLOC(1,sizeof(long));
  *(rlc_bearer->reestablishRLC) = rlc_config->reestablishRLC[CC_id];
  rlc_bearer->rlc_Config = CALLOC(1,sizeof(struct NR_RLC_Config));
  rlc_bearer->rlc_Config->present = rlc_config->rlc_Config_present[CC_id];

  if(rlc_bearer->rlc_Config->present == NR_RLC_Config_PR_am) {
    rlc_bearer->rlc_Config->choice.am = CALLOC(1,sizeof(struct NR_RLC_Config__am));
    rlc_bearer->rlc_Config->choice.am->ul_AM_RLC.sn_FieldLength     = CALLOC(1,sizeof(NR_SN_FieldLengthAM_t));
    *(rlc_bearer->rlc_Config->choice.am->ul_AM_RLC.sn_FieldLength)  = rlc_config->ul_AM_sn_FieldLength[CC_id];
    rlc_bearer->rlc_Config->choice.am->ul_AM_RLC.t_PollRetransmit   = rlc_config->t_PollRetransmit[CC_id];
    rlc_bearer->rlc_Config->choice.am->ul_AM_RLC.pollPDU            = rlc_config->pollPDU[CC_id];
    rlc_bearer->rlc_Config->choice.am->ul_AM_RLC.pollByte           = rlc_config->pollByte[CC_id];
    rlc_bearer->rlc_Config->choice.am->ul_AM_RLC.maxRetxThreshold   = rlc_config->maxRetxThreshold[CC_id];
    rlc_bearer->rlc_Config->choice.am->dl_AM_RLC.sn_FieldLength     = CALLOC(1,sizeof(NR_SN_FieldLengthAM_t));
    *(rlc_bearer->rlc_Config->choice.am->dl_AM_RLC.sn_FieldLength)  = rlc_config->dl_AM_sn_FieldLength[CC_id];
    rlc_bearer->rlc_Config->choice.am->dl_AM_RLC.t_Reassembly       = rlc_config->dl_AM_t_Reassembly[CC_id];
    rlc_bearer->rlc_Config->choice.am->dl_AM_RLC.t_StatusProhibit   = rlc_config->t_StatusProhibit[CC_id];
  } else if(rlc_bearer->rlc_Config->present == NR_RLC_Config_PR_um_Bi_Directional) {
    rlc_bearer->rlc_Config->choice.um_Bi_Directional = CALLOC(1,sizeof(struct NR_RLC_Config__um_Bi_Directional));
    rlc_bearer->rlc_Config->choice.um_Bi_Directional->ul_UM_RLC.sn_FieldLength = CALLOC(1,sizeof(NR_SN_FieldLengthUM_t));
    *(rlc_bearer->rlc_Config->choice.um_Bi_Directional->ul_UM_RLC.sn_FieldLength) = rlc_config->ul_UM_sn_FieldLength[CC_id];
    rlc_bearer->rlc_Config->choice.um_Bi_Directional->dl_UM_RLC.sn_FieldLength = CALLOC(1,sizeof(NR_SN_FieldLengthUM_t));
    *(rlc_bearer->rlc_Config->choice.um_Bi_Directional->dl_UM_RLC.sn_FieldLength) = rlc_config->dl_UM_sn_FieldLength[CC_id];
    rlc_bearer->rlc_Config->choice.um_Bi_Directional->dl_UM_RLC.t_Reassembly   = rlc_config->dl_UM_t_Reassembly[CC_id];
  } else if(rlc_bearer->rlc_Config->present == NR_RLC_Config_PR_um_Uni_Directional_UL) {
    rlc_bearer->rlc_Config->choice.um_Uni_Directional_UL = CALLOC(1,sizeof(struct NR_RLC_Config__um_Uni_Directional_UL));
    rlc_bearer->rlc_Config->choice.um_Uni_Directional_UL->ul_UM_RLC.sn_FieldLength    = CALLOC(1,sizeof(NR_SN_FieldLengthUM_t));
    *(rlc_bearer->rlc_Config->choice.um_Uni_Directional_UL->ul_UM_RLC.sn_FieldLength) = rlc_config->ul_UM_sn_FieldLength[CC_id];
  } else if(rlc_bearer->rlc_Config->present == NR_RLC_Config_PR_um_Uni_Directional_DL) {
    rlc_bearer->rlc_Config->choice.um_Uni_Directional_DL = CALLOC(1,sizeof(struct NR_RLC_Config__um_Uni_Directional_DL));
    rlc_bearer->rlc_Config->choice.um_Uni_Directional_DL->dl_UM_RLC.sn_FieldLength    = CALLOC(1,sizeof(NR_SN_FieldLengthUM_t));
    *(rlc_bearer->rlc_Config->choice.um_Uni_Directional_DL->dl_UM_RLC.sn_FieldLength) = rlc_config->dl_UM_sn_FieldLength[CC_id];
    rlc_bearer->rlc_Config->choice.um_Uni_Directional_DL->dl_UM_RLC.t_Reassembly      = rlc_config->dl_UM_t_Reassembly[CC_id];
  }

  rlc_bearer->mac_LogicalChannelConfig = CALLOC(1,sizeof(struct NR_LogicalChannelConfig));
  rlc_bearer->mac_LogicalChannelConfig->ul_SpecificParameters = CALLOC(1,sizeof(struct NR_LogicalChannelConfig__ul_SpecificParameters));
  rlc_bearer->mac_LogicalChannelConfig->ul_SpecificParameters->priority            = rlc_config->priority[CC_id];
  rlc_bearer->mac_LogicalChannelConfig->ul_SpecificParameters->prioritisedBitRate  = rlc_config->prioritisedBitRate[CC_id];
  rlc_bearer->mac_LogicalChannelConfig->ul_SpecificParameters->bucketSizeDuration  = rlc_config->bucketSizeDuration[CC_id];
  rlc_bearer->mac_LogicalChannelConfig->ul_SpecificParameters->allowedServingCells = CALLOC(1,sizeof(struct NR_LogicalChannelConfig__ul_SpecificParameters__allowedServingCells));
  rlc_bearer->mac_LogicalChannelConfig->ul_SpecificParameters->allowedSCS_List     = CALLOC(1,sizeof(struct NR_LogicalChannelConfig__ul_SpecificParameters__allowedSCS_List));
  NR_ServCellIndex_t *servingcellindex;
  servingcellindex = CALLOC(1,sizeof(NR_ServCellIndex_t));
  *servingcellindex = rlc_config->allowedServingCells[CC_id];
  ASN_SEQUENCE_ADD(&(rlc_bearer->mac_LogicalChannelConfig->ul_SpecificParameters->allowedServingCells->list),&servingcellindex);
  NR_SubcarrierSpacing_t *subcarrierspacing;
  subcarrierspacing = CALLOC(1,sizeof(NR_SubcarrierSpacing_t));
  *subcarrierspacing = rlc_config->subcarrierspacing[CC_id];
  ASN_SEQUENCE_ADD(&(rlc_bearer->mac_LogicalChannelConfig->ul_SpecificParameters->allowedSCS_List->list),&subcarrierspacing);
  rlc_bearer->mac_LogicalChannelConfig->ul_SpecificParameters->maxPUSCH_Duration           = CALLOC(1,sizeof(long));
  rlc_bearer->mac_LogicalChannelConfig->ul_SpecificParameters->configuredGrantType1Allowed = CALLOC(1,sizeof(long));
  rlc_bearer->mac_LogicalChannelConfig->ul_SpecificParameters->logicalChannelGroup         = CALLOC(1,sizeof(long));
  rlc_bearer->mac_LogicalChannelConfig->ul_SpecificParameters->schedulingRequestID         = CALLOC(1,sizeof(NR_SchedulingRequestId_t));
  *(rlc_bearer->mac_LogicalChannelConfig->ul_SpecificParameters->maxPUSCH_Duration)           = rlc_config->maxPUSCH_Duration[CC_id];
  *(rlc_bearer->mac_LogicalChannelConfig->ul_SpecificParameters->configuredGrantType1Allowed) = rlc_config->configuredGrantType1Allowed[CC_id];
  *(rlc_bearer->mac_LogicalChannelConfig->ul_SpecificParameters->logicalChannelGroup)         = rlc_config->logicalChannelGroup[CC_id];
  *(rlc_bearer->mac_LogicalChannelConfig->ul_SpecificParameters->schedulingRequestID)         = rlc_config->schedulingRequestID[CC_id];
  rlc_bearer->mac_LogicalChannelConfig->ul_SpecificParameters->logicalChannelSR_Mask               = rlc_config->logicalChannelSR_Mask[CC_id];
  rlc_bearer->mac_LogicalChannelConfig->ul_SpecificParameters->logicalChannelSR_DelayTimerApplied  = rlc_config->logicalChannelSR_DelayTimerApplied[CC_id];
  ASN_SEQUENCE_ADD(&(rlc_BearerToAddModList->list),&rlc_bearer);
}


void do_MAC_CELLGROUP(uint8_t Mod_id,
                      int CC_id,
                      NR_MAC_CellGroupConfig_t *mac_CellGroupConfig,
                      mac_cellgroup_t  *mac_cellgroup_config) {
  mac_CellGroupConfig->drx_Config               = CALLOC(1,sizeof(struct NR_SetupRelease_DRX_Config));
  mac_CellGroupConfig->schedulingRequestConfig  = CALLOC(1,sizeof(struct NR_SchedulingRequestConfig));
  mac_CellGroupConfig->bsr_Config               = CALLOC(1,sizeof(struct NR_BSR_Config));
  mac_CellGroupConfig->tag_Config               = CALLOC(1,sizeof(struct NR_TAG_Config));
  mac_CellGroupConfig->phr_Config               = CALLOC(1,sizeof(struct NR_SetupRelease_PHR_Config));
  mac_CellGroupConfig->drx_Config->present      = mac_cellgroup_config->DRX_Config_PR[CC_id];
  mac_CellGroupConfig->drx_Config->choice.setup = CALLOC(1,sizeof(struct NR_DRX_Config));
  mac_CellGroupConfig->drx_Config->choice.setup->drx_onDurationTimer.present = mac_cellgroup_config->drx_onDurationTimer_PR[CC_id];

  if(mac_CellGroupConfig->drx_Config->choice.setup->drx_onDurationTimer.present == NR_DRX_Config__drx_onDurationTimer_PR_subMilliSeconds) {
    mac_CellGroupConfig->drx_Config->choice.setup->drx_onDurationTimer.choice.subMilliSeconds = mac_cellgroup_config->subMilliSeconds[CC_id];
  } else if(mac_CellGroupConfig->drx_Config->choice.setup->drx_onDurationTimer.present == NR_DRX_Config__drx_onDurationTimer_PR_milliSeconds) {
    mac_CellGroupConfig->drx_Config->choice.setup->drx_onDurationTimer.choice.milliSeconds    = mac_cellgroup_config->milliSeconds[CC_id];
  }

  mac_CellGroupConfig->drx_Config->choice.setup->drx_InactivityTimer        = mac_cellgroup_config->drx_InactivityTimer[CC_id];
  mac_CellGroupConfig->drx_Config->choice.setup->drx_HARQ_RTT_TimerDL       = mac_cellgroup_config->drx_HARQ_RTT_TimerDL[CC_id];
  mac_CellGroupConfig->drx_Config->choice.setup->drx_HARQ_RTT_TimerUL       = mac_cellgroup_config->drx_HARQ_RTT_TimerUL[CC_id];
  mac_CellGroupConfig->drx_Config->choice.setup->drx_RetransmissionTimerDL  = mac_cellgroup_config->drx_RetransmissionTimerDL[CC_id];
  mac_CellGroupConfig->drx_Config->choice.setup->drx_RetransmissionTimerUL  = mac_cellgroup_config->drx_RetransmissionTimerUL[CC_id];
  mac_CellGroupConfig->drx_Config->choice.setup->drx_LongCycleStartOffset.present = mac_cellgroup_config->drx_LongCycleStartOffset_PR[CC_id];

  if(mac_CellGroupConfig->drx_Config->choice.setup->drx_LongCycleStartOffset.present == NR_DRX_Config__drx_LongCycleStartOffset_PR_ms10) {
    mac_CellGroupConfig->drx_Config->choice.setup->drx_LongCycleStartOffset.choice.ms10 = mac_cellgroup_config->drx_LongCycleStartOffset[CC_id];
  } else if(mac_CellGroupConfig->drx_Config->choice.setup->drx_LongCycleStartOffset.present == NR_DRX_Config__drx_LongCycleStartOffset_PR_ms20) {
    mac_CellGroupConfig->drx_Config->choice.setup->drx_LongCycleStartOffset.choice.ms20 = mac_cellgroup_config->drx_LongCycleStartOffset[CC_id];
  } else if(mac_CellGroupConfig->drx_Config->choice.setup->drx_LongCycleStartOffset.present == NR_DRX_Config__drx_LongCycleStartOffset_PR_ms32) {
    mac_CellGroupConfig->drx_Config->choice.setup->drx_LongCycleStartOffset.choice.ms32 = mac_cellgroup_config->drx_LongCycleStartOffset[CC_id];
  } else if(mac_CellGroupConfig->drx_Config->choice.setup->drx_LongCycleStartOffset.present == NR_DRX_Config__drx_LongCycleStartOffset_PR_ms40) {
    mac_CellGroupConfig->drx_Config->choice.setup->drx_LongCycleStartOffset.choice.ms40 = mac_cellgroup_config->drx_LongCycleStartOffset[CC_id];
  } else if(mac_CellGroupConfig->drx_Config->choice.setup->drx_LongCycleStartOffset.present == NR_DRX_Config__drx_LongCycleStartOffset_PR_ms60) {
    mac_CellGroupConfig->drx_Config->choice.setup->drx_LongCycleStartOffset.choice.ms60 = mac_cellgroup_config->drx_LongCycleStartOffset[CC_id];
  } else if(mac_CellGroupConfig->drx_Config->choice.setup->drx_LongCycleStartOffset.present == NR_DRX_Config__drx_LongCycleStartOffset_PR_ms64) {
    mac_CellGroupConfig->drx_Config->choice.setup->drx_LongCycleStartOffset.choice.ms64 = mac_cellgroup_config->drx_LongCycleStartOffset[CC_id];
  } else if(mac_CellGroupConfig->drx_Config->choice.setup->drx_LongCycleStartOffset.present == NR_DRX_Config__drx_LongCycleStartOffset_PR_ms70) {
    mac_CellGroupConfig->drx_Config->choice.setup->drx_LongCycleStartOffset.choice.ms70 = mac_cellgroup_config->drx_LongCycleStartOffset[CC_id];
  } else if(mac_CellGroupConfig->drx_Config->choice.setup->drx_LongCycleStartOffset.present == NR_DRX_Config__drx_LongCycleStartOffset_PR_ms80) {
    mac_CellGroupConfig->drx_Config->choice.setup->drx_LongCycleStartOffset.choice.ms80 = mac_cellgroup_config->drx_LongCycleStartOffset[CC_id];
  } else if(mac_CellGroupConfig->drx_Config->choice.setup->drx_LongCycleStartOffset.present == NR_DRX_Config__drx_LongCycleStartOffset_PR_ms128) {
    mac_CellGroupConfig->drx_Config->choice.setup->drx_LongCycleStartOffset.choice.ms128 = mac_cellgroup_config->drx_LongCycleStartOffset[CC_id];
  } else if(mac_CellGroupConfig->drx_Config->choice.setup->drx_LongCycleStartOffset.present == NR_DRX_Config__drx_LongCycleStartOffset_PR_ms160) {
    mac_CellGroupConfig->drx_Config->choice.setup->drx_LongCycleStartOffset.choice.ms160 = mac_cellgroup_config->drx_LongCycleStartOffset[CC_id];
  } else if(mac_CellGroupConfig->drx_Config->choice.setup->drx_LongCycleStartOffset.present == NR_DRX_Config__drx_LongCycleStartOffset_PR_ms256) {
    mac_CellGroupConfig->drx_Config->choice.setup->drx_LongCycleStartOffset.choice.ms256 = mac_cellgroup_config->drx_LongCycleStartOffset[CC_id];
  } else if(mac_CellGroupConfig->drx_Config->choice.setup->drx_LongCycleStartOffset.present == NR_DRX_Config__drx_LongCycleStartOffset_PR_ms320) {
    mac_CellGroupConfig->drx_Config->choice.setup->drx_LongCycleStartOffset.choice.ms320 = mac_cellgroup_config->drx_LongCycleStartOffset[CC_id];
  } else if(mac_CellGroupConfig->drx_Config->choice.setup->drx_LongCycleStartOffset.present == NR_DRX_Config__drx_LongCycleStartOffset_PR_ms512) {
    mac_CellGroupConfig->drx_Config->choice.setup->drx_LongCycleStartOffset.choice.ms512 = mac_cellgroup_config->drx_LongCycleStartOffset[CC_id];
  } else if(mac_CellGroupConfig->drx_Config->choice.setup->drx_LongCycleStartOffset.present == NR_DRX_Config__drx_LongCycleStartOffset_PR_ms640) {
    mac_CellGroupConfig->drx_Config->choice.setup->drx_LongCycleStartOffset.choice.ms640 = mac_cellgroup_config->drx_LongCycleStartOffset[CC_id];
  } else if(mac_CellGroupConfig->drx_Config->choice.setup->drx_LongCycleStartOffset.present == NR_DRX_Config__drx_LongCycleStartOffset_PR_ms1024) {
    mac_CellGroupConfig->drx_Config->choice.setup->drx_LongCycleStartOffset.choice.ms1024 = mac_cellgroup_config->drx_LongCycleStartOffset[CC_id];
  } else if(mac_CellGroupConfig->drx_Config->choice.setup->drx_LongCycleStartOffset.present == NR_DRX_Config__drx_LongCycleStartOffset_PR_ms1280) {
    mac_CellGroupConfig->drx_Config->choice.setup->drx_LongCycleStartOffset.choice.ms1280 = mac_cellgroup_config->drx_LongCycleStartOffset[CC_id];
  } else if(mac_CellGroupConfig->drx_Config->choice.setup->drx_LongCycleStartOffset.present == NR_DRX_Config__drx_LongCycleStartOffset_PR_ms2048) {
    mac_CellGroupConfig->drx_Config->choice.setup->drx_LongCycleStartOffset.choice.ms2048 = mac_cellgroup_config->drx_LongCycleStartOffset[CC_id];
  } else if(mac_CellGroupConfig->drx_Config->choice.setup->drx_LongCycleStartOffset.present == NR_DRX_Config__drx_LongCycleStartOffset_PR_ms2560) {
    mac_CellGroupConfig->drx_Config->choice.setup->drx_LongCycleStartOffset.choice.ms2560 = mac_cellgroup_config->drx_LongCycleStartOffset[CC_id];
  } else if(mac_CellGroupConfig->drx_Config->choice.setup->drx_LongCycleStartOffset.present == NR_DRX_Config__drx_LongCycleStartOffset_PR_ms5120) {
    mac_CellGroupConfig->drx_Config->choice.setup->drx_LongCycleStartOffset.choice.ms5120 = mac_cellgroup_config->drx_LongCycleStartOffset[CC_id];
  } else if(mac_CellGroupConfig->drx_Config->choice.setup->drx_LongCycleStartOffset.present == NR_DRX_Config__drx_LongCycleStartOffset_PR_ms10240) {
    mac_CellGroupConfig->drx_Config->choice.setup->drx_LongCycleStartOffset.choice.ms10240 = mac_cellgroup_config->drx_LongCycleStartOffset[CC_id];
  }

  mac_CellGroupConfig->drx_Config->choice.setup->shortDRX = CALLOC(1,sizeof(struct NR_DRX_Config__shortDRX));
  mac_CellGroupConfig->drx_Config->choice.setup->shortDRX->drx_ShortCycle       = mac_cellgroup_config->drx_ShortCycle[CC_id];
  mac_CellGroupConfig->drx_Config->choice.setup->shortDRX->drx_ShortCycleTimer  = mac_cellgroup_config->drx_ShortCycleTimer[CC_id];
  mac_CellGroupConfig->drx_Config->choice.setup->drx_SlotOffset                 = mac_cellgroup_config->drx_SlotOffset[CC_id];
  mac_CellGroupConfig->schedulingRequestConfig->schedulingRequestToAddModList = CALLOC(1,sizeof(struct NR_SchedulingRequestConfig__schedulingRequestToAddModList));
  struct NR_SchedulingRequestToAddMod *schedulingrequestlist;
  schedulingrequestlist = CALLOC(1,sizeof(struct NR_SchedulingRequestToAddMod));
  schedulingrequestlist->schedulingRequestId  = mac_cellgroup_config->schedulingRequestId[CC_id];
  schedulingrequestlist->sr_ProhibitTimer = CALLOC(1,sizeof(long));
  *(schedulingrequestlist->sr_ProhibitTimer) = mac_cellgroup_config->sr_ProhibitTimer[CC_id];
  schedulingrequestlist->sr_TransMax      = mac_cellgroup_config->sr_TransMax[CC_id];
  ASN_SEQUENCE_ADD(&(mac_CellGroupConfig->schedulingRequestConfig->schedulingRequestToAddModList->list),&schedulingrequestlist);
  mac_CellGroupConfig->bsr_Config->periodicBSR_Timer              = mac_cellgroup_config->periodicBSR_Timer[CC_id];
  mac_CellGroupConfig->bsr_Config->retxBSR_Timer                  = mac_cellgroup_config->retxBSR_Timer[CC_id];
  mac_CellGroupConfig->bsr_Config->logicalChannelSR_DelayTimer    = CALLOC(1,sizeof(long));
  *(mac_CellGroupConfig->bsr_Config->logicalChannelSR_DelayTimer)    = mac_cellgroup_config->logicalChannelSR_DelayTimer[CC_id];
  mac_CellGroupConfig->tag_Config->tag_ToAddModList = CALLOC(1,sizeof(struct NR_TAG_Config__tag_ToAddModList));
  struct NR_TAG *tag;
  tag = CALLOC(1,sizeof(struct NR_TAG));
  tag->tag_Id             = mac_cellgroup_config->tag_Id[CC_id];
  tag->timeAlignmentTimer = mac_cellgroup_config->timeAlignmentTimer[CC_id];
  ASN_SEQUENCE_ADD(&(mac_CellGroupConfig->tag_Config->tag_ToAddModList->list),&tag);
  mac_CellGroupConfig->phr_Config->present = mac_cellgroup_config->PHR_Config_PR[CC_id];
  mac_CellGroupConfig->phr_Config->choice.setup   = CALLOC(1,sizeof(struct NR_PHR_Config));
  mac_CellGroupConfig->phr_Config->choice.setup->phr_PeriodicTimer         = mac_cellgroup_config->phr_PeriodicTimer[CC_id];
  mac_CellGroupConfig->phr_Config->choice.setup->phr_ProhibitTimer         = mac_cellgroup_config->phr_ProhibitTimer[CC_id];
  mac_CellGroupConfig->phr_Config->choice.setup->phr_Tx_PowerFactorChange  = mac_cellgroup_config->phr_Tx_PowerFactorChange[CC_id];
  mac_CellGroupConfig->phr_Config->choice.setup->multiplePHR               = mac_cellgroup_config->multiplePHR[CC_id];
  mac_CellGroupConfig->phr_Config->choice.setup->dummy                     = mac_cellgroup_config->phr_Type2SpCell[CC_id];
  mac_CellGroupConfig->phr_Config->choice.setup->phr_Type2OtherCell        = mac_cellgroup_config->phr_Type2OtherCell[CC_id];
  mac_CellGroupConfig->phr_Config->choice.setup->phr_ModeOtherCG           = mac_cellgroup_config->phr_ModeOtherCG[CC_id];
  mac_CellGroupConfig->skipUplinkTxDynamic      = mac_cellgroup_config->skipUplinkTxDynamic[CC_id];
}


void  do_PHYSICALCELLGROUP(uint8_t Mod_id,
                           int CC_id,
                           NR_PhysicalCellGroupConfig_t *physicalCellGroupConfig,
                           physicalcellgroup_t *physicalcellgroup_config) {
  physicalCellGroupConfig->harq_ACK_SpatialBundlingPUCCH = CALLOC(1,sizeof(long));
  physicalCellGroupConfig->harq_ACK_SpatialBundlingPUSCH = CALLOC(1,sizeof(long));
  physicalCellGroupConfig->p_NR_FR1                      = CALLOC(1,sizeof(NR_P_Max_t));
  physicalCellGroupConfig->tpc_SRS_RNTI                  = CALLOC(1,sizeof(NR_RNTI_Value_t));
  physicalCellGroupConfig->tpc_PUCCH_RNTI                = CALLOC(1,sizeof(NR_RNTI_Value_t));
  physicalCellGroupConfig->tpc_PUSCH_RNTI                = CALLOC(1,sizeof(NR_RNTI_Value_t));
  physicalCellGroupConfig->sp_CSI_RNTI                   = CALLOC(1,sizeof(NR_RNTI_Value_t));
  *(physicalCellGroupConfig->harq_ACK_SpatialBundlingPUCCH) = physicalcellgroup_config->harq_ACK_SpatialBundlingPUCCH[CC_id];
  *(physicalCellGroupConfig->harq_ACK_SpatialBundlingPUSCH) = physicalcellgroup_config->harq_ACK_SpatialBundlingPUSCH[CC_id];
  *(physicalCellGroupConfig->p_NR_FR1)                      = physicalcellgroup_config->p_NR[CC_id];
  physicalCellGroupConfig->pdsch_HARQ_ACK_Codebook          = physicalcellgroup_config->pdsch_HARQ_ACK_Codebook[CC_id];
  *(physicalCellGroupConfig->tpc_SRS_RNTI)                  = physicalcellgroup_config->tpc_SRS_RNTI[CC_id];
  *(physicalCellGroupConfig->tpc_PUCCH_RNTI)                = physicalcellgroup_config->tpc_PUCCH_RNTI[CC_id];
  *(physicalCellGroupConfig->tpc_PUSCH_RNTI)                = physicalcellgroup_config->tpc_PUSCH_RNTI[CC_id];
  *(physicalCellGroupConfig->sp_CSI_RNTI)                   = physicalcellgroup_config->sp_CSI_RNTI[CC_id];
  physicalCellGroupConfig->cs_RNTI                       = CALLOC(1,sizeof(struct NR_SetupRelease_RNTI_Value));
  physicalCellGroupConfig->cs_RNTI->present              = physicalcellgroup_config->RNTI_Value_PR[CC_id];

  if(physicalCellGroupConfig->cs_RNTI->present == NR_SetupRelease_RNTI_Value_PR_setup) {
    physicalCellGroupConfig->cs_RNTI->choice.setup = physicalcellgroup_config->RNTI_Value[CC_id];
  }
}



void do_SpCellConfig(gNB_RRC_INST *rrc,
                      struct NR_SpCellConfig  *spconfig){
  //gNB_RrcConfigurationReq  *common_configuration;
  //common_configuration = CALLOC(1,sizeof(gNB_RrcConfigurationReq));
  //Fill servingcellconfigcommon config value
  //Fill common config to structure
  //  rrc->configuration = common_configuration;
  spconfig->reconfigurationWithSync = CALLOC(1,sizeof(struct NR_ReconfigurationWithSync));
}

//------------------------------------------------------------------------------
uint8_t do_RRCReject(uint8_t Mod_id,
                  uint8_t *const buffer)
//------------------------------------------------------------------------------
{
    asn_enc_rval_t                                   enc_rval;;
    NR_DL_CCCH_Message_t                             dl_ccch_msg;
    NR_RRCReject_t                                   *rrcReject;
    NR_RejectWaitTime_t                              waitTime = 1;

    memset((void *)&dl_ccch_msg, 0, sizeof(NR_DL_CCCH_Message_t));
    dl_ccch_msg.message.present = NR_DL_CCCH_MessageType_PR_c1;
    dl_ccch_msg.message.choice.c1          = CALLOC(1, sizeof(struct NR_DL_CCCH_MessageType__c1));
    dl_ccch_msg.message.choice.c1->present = NR_RRCReject__criticalExtensions_PR_rrcReject;

    dl_ccch_msg.message.choice.c1->choice.rrcReject = CALLOC(1,sizeof(NR_RRCReject_t));
    rrcReject = dl_ccch_msg.message.choice.c1->choice.rrcReject;

    rrcReject->criticalExtensions.choice.rrcReject           = CALLOC(1, sizeof(struct NR_RRCReject_IEs));
    rrcReject->criticalExtensions.choice.rrcReject->waitTime = CALLOC(1, sizeof(NR_RejectWaitTime_t));

    rrcReject->criticalExtensions.present = NR_RRCReject__criticalExtensions_PR_rrcReject;
    rrcReject->criticalExtensions.choice.rrcReject->waitTime = &waitTime;

    if ( LOG_DEBUGFLAG(DEBUG_ASN1) ) {
        xer_fprint(stdout, &asn_DEF_NR_DL_CCCH_Message, (void *)&dl_ccch_msg);
    }

    enc_rval = uper_encode_to_buffer(&asn_DEF_NR_DL_CCCH_Message,
                                    NULL,
                                    (void *)&dl_ccch_msg,
                                    buffer,
                                    100);

    if(enc_rval.encoded == -1) {
        LOG_E(NR_RRC, "[gNB AssertFatal]ASN1 message encoding failed (%s, %lu)!\n",
            enc_rval.failed_type->name, enc_rval.encoded);
        return -1;
    }

    LOG_D(NR_RRC,"RRCReject Encoded %zd bits (%zd bytes)\n",
            enc_rval.encoded,(enc_rval.encoded+7)/8);
    return((enc_rval.encoded+7)/8);
}

//------------------------------------------------------------------------------
uint8_t do_RRCSetup(const protocol_ctxt_t        *const ctxt_pP,
                    rrc_gNB_ue_context_t         *const ue_context_pP,
                    int                          CC_id,
                    uint8_t                      *const buffer,
                    const uint8_t                transaction_id,
                    NR_SRB_ToAddModList_t        **SRB_configList)
//------------------------------------------------------------------------------
{
    asn_enc_rval_t                                   enc_rval;;
    NR_DL_CCCH_Message_t                             dl_ccch_msg;
    NR_RRCSetup_t                                    *rrcSetup;
    NR_RRCSetup_IEs_t                                *ie;
    NR_SRB_ToAddMod_t                                *SRB1_config          = NULL;
    NR_PDCP_Config_t                                 *pdcp_Config          = NULL;
    NR_CellGroupConfig_t                             *cellGroupConfig      = NULL;
    NR_RLC_BearerConfig_t                            *rlc_BearerConfig     = NULL;
    NR_RLC_Config_t                                  *rlc_Config           = NULL;
    NR_LogicalChannelConfig_t                        *logicalChannelConfig = NULL;
    NR_MAC_CellGroupConfig_t                         *mac_CellGroupConfig  = NULL;

    char masterCellGroup_buf[1000];
    long *logicalChannelGroup = NULL;

    memset((void *)&dl_ccch_msg, 0, sizeof(NR_DL_CCCH_Message_t));
    dl_ccch_msg.message.present            = NR_DL_CCCH_MessageType_PR_c1;
    dl_ccch_msg.message.choice.c1          = CALLOC(1, sizeof(struct NR_DL_CCCH_MessageType__c1));
    dl_ccch_msg.message.choice.c1->present = NR_DL_CCCH_MessageType__c1_PR_rrcSetup;
    dl_ccch_msg.message.choice.c1->choice.rrcSetup = calloc(1, sizeof(NR_RRCSetup_t));

    rrcSetup = dl_ccch_msg.message.choice.c1->choice.rrcSetup;
    rrcSetup->criticalExtensions.present = NR_RRCSetup__criticalExtensions_PR_rrcSetup;
    rrcSetup->rrc_TransactionIdentifier  = transaction_id;
    rrcSetup->criticalExtensions.choice.rrcSetup = calloc(1, sizeof(NR_RRCSetup_IEs_t));
    ie = rrcSetup->criticalExtensions.choice.rrcSetup;

    /****************************** radioBearerConfig ******************************/
    /* Configure SRB1 */
    if (*SRB_configList) {
        free(*SRB_configList);
    }

    *SRB_configList = calloc(1, sizeof(NR_SRB_ToAddModList_t));
    // SRB1
    /* TODO */
    SRB1_config = calloc(1, sizeof(NR_SRB_ToAddMod_t));
    SRB1_config->srb_Identity = 1;
    // pdcp_Config->t_Reordering
    SRB1_config->pdcp_Config = pdcp_Config;
    ie->radioBearerConfig.srb_ToAddModList = *SRB_configList;
    ASN_SEQUENCE_ADD(&(*SRB_configList)->list, SRB1_config);

    ie->radioBearerConfig.srb3_ToRelease    = NULL;
    ie->radioBearerConfig.drb_ToAddModList  = NULL;
    ie->radioBearerConfig.drb_ToReleaseList = NULL;
    ie->radioBearerConfig.securityConfig    = NULL;

    /****************************** masterCellGroup ******************************/
    /* TODO */
    cellGroupConfig = calloc(1, sizeof(NR_CellGroupConfig_t));
    cellGroupConfig->cellGroupId = 0;

    /* Rlc Bearer Config */
    /* TS38.331 9.2.1	Default SRB configurations */
    cellGroupConfig->rlc_BearerToAddModList                          = calloc(1, sizeof(*cellGroupConfig->rlc_BearerToAddModList));
    rlc_BearerConfig                                                 = calloc(1, sizeof(NR_RLC_BearerConfig_t));
    rlc_BearerConfig->logicalChannelIdentity                         = 1;
    rlc_BearerConfig->servedRadioBearer                              = calloc(1, sizeof(*rlc_BearerConfig->servedRadioBearer));
    rlc_BearerConfig->servedRadioBearer->present                     = NR_RLC_BearerConfig__servedRadioBearer_PR_srb_Identity;
    rlc_BearerConfig->servedRadioBearer->choice.srb_Identity         = 1;
    rlc_BearerConfig->reestablishRLC                                 = NULL;
    rlc_Config = calloc(1, sizeof(NR_RLC_Config_t));
    rlc_Config->present                                              = NR_RLC_Config_PR_am;
    rlc_Config->choice.am                                            = calloc(1, sizeof(*rlc_Config->choice.am));
    rlc_Config->choice.am->dl_AM_RLC.sn_FieldLength                  = calloc(1, sizeof(NR_SN_FieldLengthAM_t));
    *(rlc_Config->choice.am->dl_AM_RLC.sn_FieldLength)               = NR_SN_FieldLengthAM_size12;
    rlc_Config->choice.am->dl_AM_RLC.t_Reassembly                    = NR_T_Reassembly_ms35;
    rlc_Config->choice.am->dl_AM_RLC.t_StatusProhibit                = NR_T_StatusProhibit_ms0;
    rlc_Config->choice.am->ul_AM_RLC.sn_FieldLength                  = calloc(1, sizeof(NR_SN_FieldLengthAM_t));
    *(rlc_Config->choice.am->ul_AM_RLC.sn_FieldLength)               = NR_SN_FieldLengthAM_size12;
    rlc_Config->choice.am->ul_AM_RLC.t_PollRetransmit                = NR_T_PollRetransmit_ms45;
    rlc_Config->choice.am->ul_AM_RLC.pollPDU                         = NR_PollPDU_infinity;
    rlc_Config->choice.am->ul_AM_RLC.pollByte                        = NR_PollByte_infinity;
    rlc_Config->choice.am->ul_AM_RLC.maxRetxThreshold                = NR_UL_AM_RLC__maxRetxThreshold_t8;
    rlc_BearerConfig->rlc_Config                                     = rlc_Config;
    logicalChannelConfig                                             = calloc(1, sizeof(NR_LogicalChannelConfig_t));
    logicalChannelConfig->ul_SpecificParameters                      = calloc(1, sizeof(*logicalChannelConfig->ul_SpecificParameters));
    logicalChannelConfig->ul_SpecificParameters->priority            = 1;
    logicalChannelConfig->ul_SpecificParameters->prioritisedBitRate  = NR_LogicalChannelConfig__ul_SpecificParameters__prioritisedBitRate_infinity;
    logicalChannelGroup                                              = CALLOC(1, sizeof(long));
    *logicalChannelGroup                                             = 0;
    logicalChannelConfig->ul_SpecificParameters->logicalChannelGroup = logicalChannelGroup;
    rlc_BearerConfig->mac_LogicalChannelConfig                       = logicalChannelConfig;
    ASN_SEQUENCE_ADD(&cellGroupConfig->rlc_BearerToAddModList->list, rlc_BearerConfig);

    cellGroupConfig->rlc_BearerToReleaseList = NULL;
    cellGroupConfig->sCellToAddModList       = NULL;
    cellGroupConfig->sCellToReleaseList      = NULL;

    /* mac CellGroup Config */
    mac_CellGroupConfig                                                     = calloc(1, sizeof(NR_MAC_CellGroupConfig_t));
    mac_CellGroupConfig->bsr_Config                                         = calloc(1, sizeof(*mac_CellGroupConfig->bsr_Config));
    mac_CellGroupConfig->bsr_Config->periodicBSR_Timer                      = NR_BSR_Config__periodicBSR_Timer_sf10;
    mac_CellGroupConfig->bsr_Config->retxBSR_Timer                          = NR_BSR_Config__retxBSR_Timer_sf80;
    mac_CellGroupConfig->phr_Config                                         = calloc(1, sizeof(*mac_CellGroupConfig->phr_Config));
    mac_CellGroupConfig->phr_Config->present                                = NR_SetupRelease_PHR_Config_PR_setup;
    mac_CellGroupConfig->phr_Config->choice.setup                           = calloc(1, sizeof(*mac_CellGroupConfig->phr_Config->choice.setup));
    mac_CellGroupConfig->phr_Config->choice.setup->phr_PeriodicTimer        = NR_PHR_Config__phr_PeriodicTimer_sf10;
    mac_CellGroupConfig->phr_Config->choice.setup->phr_ProhibitTimer        = NR_PHR_Config__phr_ProhibitTimer_sf10;
    mac_CellGroupConfig->phr_Config->choice.setup->phr_Tx_PowerFactorChange = NR_PHR_Config__phr_Tx_PowerFactorChange_dB1;
    cellGroupConfig->mac_CellGroupConfig                                     = mac_CellGroupConfig;

    // cellGroupConfig.physicalCellGroupConfig;

    enc_rval = uper_encode_to_buffer(&asn_DEF_NR_CellGroupConfig,
                                    NULL,
                                    (void *)cellGroupConfig,
                                    masterCellGroup_buf,
                                    100);

    if(enc_rval.encoded == -1) {
        LOG_E(NR_RRC, "ASN1 message CellGroupConfig encoding failed (%s, %lu)!\n",
            enc_rval.failed_type->name, enc_rval.encoded);
        return -1;
    }

    if (OCTET_STRING_fromBuf(&ie->masterCellGroup, masterCellGroup_buf, (enc_rval.encoded+7)/8) == -1) {
        LOG_E(NR_RRC, "fatal: OCTET_STRING_fromBuf failed\n");
        return -1;
    }

    if ( LOG_DEBUGFLAG(DEBUG_ASN1) ) {
        xer_fprint(stdout, &asn_DEF_NR_DL_CCCH_Message, (void *)&dl_ccch_msg);
    }

    enc_rval = uper_encode_to_buffer(&asn_DEF_NR_DL_CCCH_Message,
                                    NULL,
                                    (void *)&dl_ccch_msg,
                                    buffer,
                                    100);

    if(enc_rval.encoded == -1) {
        LOG_E(NR_RRC, "[gNB AssertFatal]ASN1 message encoding failed (%s, %lu)!\n",
            enc_rval.failed_type->name, enc_rval.encoded);
        return -1;
    }

    LOG_D(NR_RRC,"RRCSetup Encoded %zd bits (%zd bytes)\n",
            enc_rval.encoded,(enc_rval.encoded+7)/8);
    return((enc_rval.encoded+7)/8);
}

uint8_t do_NR_SecurityModeCommand(
  const protocol_ctxt_t *const ctxt_pP,
  uint8_t *const buffer,
  const uint8_t Transaction_id,
  const uint8_t cipheringAlgorithm,
  NR_IntegrityProtAlgorithm_t *integrityProtAlgorithm
)
//------------------------------------------------------------------------------
{
  NR_DL_DCCH_Message_t dl_dcch_msg;
  asn_enc_rval_t enc_rval;
  memset(&dl_dcch_msg,0,sizeof(NR_DL_DCCH_Message_t));
  dl_dcch_msg.message.present           = NR_DL_DCCH_MessageType_PR_c1;
  dl_dcch_msg.message.choice.c1=CALLOC(1,sizeof(struct NR_DL_DCCH_MessageType__c1));
  dl_dcch_msg.message.choice.c1->present = NR_DL_DCCH_MessageType__c1_PR_securityModeCommand;
  dl_dcch_msg.message.choice.c1->choice.securityModeCommand = CALLOC(1, sizeof(struct NR_SecurityModeCommand));
  dl_dcch_msg.message.choice.c1->choice.securityModeCommand->rrc_TransactionIdentifier = Transaction_id;
  dl_dcch_msg.message.choice.c1->choice.securityModeCommand->criticalExtensions.present = NR_SecurityModeCommand__criticalExtensions_PR_securityModeCommand;

  dl_dcch_msg.message.choice.c1->choice.securityModeCommand->criticalExtensions.choice.securityModeCommand =
		  CALLOC(1, sizeof(struct NR_SecurityModeCommand_IEs));
  // the two following information could be based on the mod_id
  dl_dcch_msg.message.choice.c1->choice.securityModeCommand->criticalExtensions.choice.securityModeCommand->securityConfigSMC.securityAlgorithmConfig.cipheringAlgorithm
    = (NR_CipheringAlgorithm_t)cipheringAlgorithm;
  dl_dcch_msg.message.choice.c1->choice.securityModeCommand->criticalExtensions.choice.securityModeCommand->securityConfigSMC.securityAlgorithmConfig.integrityProtAlgorithm
    = integrityProtAlgorithm;

//  if ( LOG_DEBUGFLAG(DEBUG_ASN1) ) {
    xer_fprint(stdout, &asn_DEF_NR_DL_DCCH_Message, (void *)&dl_dcch_msg);
//  }

  enc_rval = uper_encode_to_buffer(&asn_DEF_NR_DL_DCCH_Message,
                                   NULL,
                                   (void *)&dl_dcch_msg,
                                   buffer,
                                   100);

  if(enc_rval.encoded == -1) {
    LOG_I(NR_RRC, "[gNB AssertFatal]ASN1 message encoding failed (%s, %lu)!\n",
          enc_rval.failed_type->name, enc_rval.encoded);
    return -1;
  }

  LOG_D(NR_RRC,"[gNB %d] securityModeCommand for UE %x Encoded %zd bits (%zd bytes)\n",
        ctxt_pP->module_id,
        ctxt_pP->rnti,
        enc_rval.encoded,
        (enc_rval.encoded+7)/8);

  if (enc_rval.encoded==-1) {
    LOG_E(NR_RRC,"[gNB %d] ASN1 : securityModeCommand encoding failed for UE %x\n",
          ctxt_pP->module_id,
          ctxt_pP->rnti);
    return(-1);
  }

  //  rrc_ue_process_ueCapabilityEnquiry(0,1000,&dl_dcch_msg.message.choice.c1.choice.ueCapabilityEnquiry,0);
  //  exit(-1);
  return((enc_rval.encoded+7)/8);
}

/*TODO*/
//------------------------------------------------------------------------------
uint8_t do_NR_SA_UECapabilityEnquiry( const protocol_ctxt_t *const ctxt_pP,
                                   uint8_t               *const buffer,
                                   const uint8_t                Transaction_id)
//------------------------------------------------------------------------------
{
  NR_DL_DCCH_Message_t dl_dcch_msg;
  NR_UE_CapabilityRAT_Request_t *ue_capabilityrat_request;

  asn_enc_rval_t enc_rval;
  memset(&dl_dcch_msg,0,sizeof(NR_DL_DCCH_Message_t));
  dl_dcch_msg.message.present           = NR_DL_DCCH_MessageType_PR_c1;
  dl_dcch_msg.message.choice.c1 = CALLOC(1,sizeof(struct NR_DL_DCCH_MessageType__c1));
  dl_dcch_msg.message.choice.c1->present = NR_DL_DCCH_MessageType__c1_PR_ueCapabilityEnquiry;
  dl_dcch_msg.message.choice.c1->choice.ueCapabilityEnquiry = CALLOC(1,sizeof(struct NR_UECapabilityEnquiry));
  dl_dcch_msg.message.choice.c1->choice.ueCapabilityEnquiry->rrc_TransactionIdentifier = Transaction_id;
  dl_dcch_msg.message.choice.c1->choice.ueCapabilityEnquiry->criticalExtensions.present = NR_UECapabilityEnquiry__criticalExtensions_PR_ueCapabilityEnquiry;
  dl_dcch_msg.message.choice.c1->choice.ueCapabilityEnquiry->criticalExtensions.choice.ueCapabilityEnquiry = CALLOC(1,sizeof(struct NR_UECapabilityEnquiry_IEs));
  ue_capabilityrat_request =  CALLOC(1,sizeof(NR_UE_CapabilityRAT_Request_t));
  memset(ue_capabilityrat_request,0,sizeof(NR_UE_CapabilityRAT_Request_t));
  ue_capabilityrat_request->rat_Type = NR_RAT_Type_nr;

  ASN_SEQUENCE_ADD(&dl_dcch_msg.message.choice.c1->choice.ueCapabilityEnquiry->criticalExtensions.choice.ueCapabilityEnquiry->ue_CapabilityRAT_RequestList.list,
                   ue_capabilityrat_request);


  if ( LOG_DEBUGFLAG(DEBUG_ASN1) ) {
    xer_fprint(stdout, &asn_DEF_NR_DL_DCCH_Message, (void *)&dl_dcch_msg);
  }

  enc_rval = uper_encode_to_buffer(&asn_DEF_NR_DL_DCCH_Message,
                                   NULL,
                                   (void *)&dl_dcch_msg,
                                   buffer,
                                   100);

  if(enc_rval.encoded == -1) {
    LOG_I(NR_RRC, "[gNB AssertFatal]ASN1 message encoding failed (%s, %lu)!\n",
          enc_rval.failed_type->name, enc_rval.encoded);
    return -1;
  }

  LOG_D(NR_RRC,"[gNB %d] NR UECapabilityRequest for UE %x Encoded %zd bits (%zd bytes)\n",
        ctxt_pP->module_id,
        ctxt_pP->rnti,
        enc_rval.encoded,
        (enc_rval.encoded+7)/8);

  if (enc_rval.encoded==-1) {
    LOG_E(NR_RRC,"[gNB %d] ASN1 : NR UECapabilityRequest encoding failed for UE %x\n",
          ctxt_pP->module_id,
          ctxt_pP->rnti);
    return(-1);
  }

  return((enc_rval.encoded+7)/8);
}


uint8_t do_NR_RRCRelease(uint8_t                            *buffer,
                         uint8_t                             Transaction_id) {
  asn_enc_rval_t enc_rval;
  NR_DL_DCCH_Message_t dl_dcch_msg;
  NR_RRCRelease_t *rrcConnectionRelease;
  memset(&dl_dcch_msg,0,sizeof(NR_DL_DCCH_Message_t));
  dl_dcch_msg.message.present           = NR_DL_DCCH_MessageType_PR_c1;
  dl_dcch_msg.message.choice.c1=CALLOC(1,sizeof(struct NR_DL_DCCH_MessageType__c1));
  dl_dcch_msg.message.choice.c1->present = NR_DL_DCCH_MessageType__c1_PR_rrcRelease;
  dl_dcch_msg.message.choice.c1->choice.rrcRelease = CALLOC(1, sizeof(NR_RRCRelease_t));
  rrcConnectionRelease = dl_dcch_msg.message.choice.c1->choice.rrcRelease;
  // RRCConnectionRelease
  rrcConnectionRelease->rrc_TransactionIdentifier = Transaction_id;
  rrcConnectionRelease->criticalExtensions.present = NR_RRCRelease__criticalExtensions_PR_rrcRelease;
  rrcConnectionRelease->criticalExtensions.choice.rrcRelease = CALLOC(1, sizeof(NR_RRCRelease_IEs_t));
  rrcConnectionRelease->criticalExtensions.choice.rrcRelease->deprioritisationReq =
      CALLOC(1, sizeof(struct NR_RRCRelease_IEs__deprioritisationReq));
  rrcConnectionRelease->criticalExtensions.choice.rrcRelease->deprioritisationReq->deprioritisationType =
      NR_RRCRelease_IEs__deprioritisationReq__deprioritisationType_nr;
  rrcConnectionRelease->criticalExtensions.choice.rrcRelease->deprioritisationReq->deprioritisationTimer =
      NR_RRCRelease_IEs__deprioritisationReq__deprioritisationTimer_min10;

  enc_rval = uper_encode_to_buffer(&asn_DEF_NR_DL_DCCH_Message,
                                   NULL,
                                   (void *)&dl_dcch_msg,
                                   buffer,
                                   RRC_BUF_SIZE);
  if(enc_rval.encoded == -1) {
    LOG_I(NR_RRC, "[gNB AssertFatal]ASN1 message encoding failed (%s, %lu)!\n",
        enc_rval.failed_type->name, enc_rval.encoded);
    return -1;
  }
  return((enc_rval.encoded+7)/8);
}

//------------------------------------------------------------------------------
uint16_t do_RRCReconfiguration(
    const protocol_ctxt_t        *const ctxt_pP,
    uint8_t                      *buffer,
    uint8_t                       Transaction_id,
    NR_SRB_ToAddModList_t        *SRB_configList,
    NR_DRB_ToAddModList_t        *DRB_configList,
    NR_DRB_ToReleaseList_t       *DRB_releaseList,
    NR_SecurityConfig_t          *security_config,
    NR_SDAP_Config_t             *sdap_config,
    NR_MeasConfig_t              *meas_config,
    struct NR_RRCReconfiguration_v1530_IEs__dedicatedNAS_MessageList
                                 *dedicatedNAS_MessageList,
    NR_MAC_CellGroupConfig_t     *mac_CellGroupConfig)
//------------------------------------------------------------------------------
{
    NR_DL_DCCH_Message_t                             dl_dcch_msg;
    asn_enc_rval_t                                   enc_rval;
    NR_RRCReconfiguration_IEs_t                      *ie;

    memset(&dl_dcch_msg, 0, sizeof(NR_DL_DCCH_Message_t));
    dl_dcch_msg.message.present            = NR_DL_DCCH_MessageType_PR_c1;
    dl_dcch_msg.message.choice.c1          = CALLOC(1, sizeof(struct NR_DL_DCCH_MessageType__c1));
    dl_dcch_msg.message.choice.c1->present = NR_DL_DCCH_MessageType__c1_PR_rrcReconfiguration;

    dl_dcch_msg.message.choice.c1->choice.rrcReconfiguration = calloc(1, sizeof(NR_RRCReconfiguration_t));
    dl_dcch_msg.message.choice.c1->choice.rrcReconfiguration->rrc_TransactionIdentifier = Transaction_id;
    dl_dcch_msg.message.choice.c1->choice.rrcReconfiguration->criticalExtensions.present = NR_RRCReconfiguration__criticalExtensions_PR_rrcReconfiguration;

    /******************** Radio Bearer Config ********************/
    /* Configure Security */
    // security_config    =  CALLOC(1, sizeof(NR_SecurityConfig_t));
    // security_config->securityAlgorithmConfig = CALLOC(1, sizeof(*ie->radioBearerConfig->securityConfig->securityAlgorithmConfig));
    // security_config->securityAlgorithmConfig->cipheringAlgorithm     = NR_CipheringAlgorithm_nea0;
    // security_config->securityAlgorithmConfig->integrityProtAlgorithm = NULL;
    // security_config->keyToUse = CALLOC(1, sizeof(*ie->radioBearerConfig->securityConfig->keyToUse));
    // *security_config->keyToUse = NR_SecurityConfig__keyToUse_master;

    ie = calloc(1, sizeof(NR_RRCReconfiguration_IEs_t));
    ie->radioBearerConfig = calloc(1, sizeof(NR_RadioBearerConfig_t));
    ie->radioBearerConfig->srb_ToAddModList  = SRB_configList;
    ie->radioBearerConfig->drb_ToAddModList  = DRB_configList;
    ie->radioBearerConfig->securityConfig    = security_config;
    ie->radioBearerConfig->srb3_ToRelease    = NULL;
    ie->radioBearerConfig->drb_ToReleaseList = DRB_releaseList;

    /******************** Secondary Cell Group ********************/
    // rrc_gNB_carrier_data_t *carrier = &(gnb_rrc_inst->carrier);
    // fill_default_secondaryCellGroup( carrier->servingcellconfigcommon,
    //                                  ue_context_pP->ue_context.secondaryCellGroup,
    //                                  1,
    //                                  1,
    //                                  carrier->pdsch_AntennaPorts,
    //                                  carrier->initial_csi_index[gnb_rrc_inst->Nb_ue]);

    /******************** Meas Config ********************/
    // measConfig
    ie->measConfig = meas_config;
    // lateNonCriticalExtension
    ie->lateNonCriticalExtension = NULL;
    // nonCriticalExtension
    ie->nonCriticalExtension = calloc(1, sizeof(NR_RRCReconfiguration_v1530_IEs_t));
    ie->nonCriticalExtension->dedicatedNAS_MessageList = dedicatedNAS_MessageList;

    dl_dcch_msg.message.choice.c1->choice.rrcReconfiguration->criticalExtensions.choice.rrcReconfiguration = ie;

    if ( LOG_DEBUGFLAG(DEBUG_ASN1) ) {
        xer_fprint(stdout, &asn_DEF_NR_DL_DCCH_Message, (void *)&dl_dcch_msg);
    }

    enc_rval = uper_encode_to_buffer(&asn_DEF_NR_DL_DCCH_Message,
                                    NULL,
                                    (void *)&dl_dcch_msg,
                                    buffer,
                                    100);

    if(enc_rval.encoded == -1) {
        LOG_I(NR_RRC, "[gNB AssertFatal]ASN1 message encoding failed (%s, %lu)!\n",
            enc_rval.failed_type->name, enc_rval.encoded);
        return -1;
    }

    LOG_D(NR_RRC,"[gNB %d] RRCReconfiguration for UE %x Encoded %zd bits (%zd bytes)\n",
            ctxt_pP->module_id,
            ctxt_pP->rnti,
            enc_rval.encoded,
            (enc_rval.encoded+7)/8);

    if (enc_rval.encoded == -1) {
        LOG_E(NR_RRC,"[gNB %d] ASN1 : RRCReconfiguration encoding failed for UE %x\n",
            ctxt_pP->module_id,
            ctxt_pP->rnti);
        return(-1);
    }

    return((enc_rval.encoded+7)/8);
}


uint8_t do_RRCSetupRequest(uint8_t Mod_id, uint8_t *buffer,uint8_t *rv) {
  asn_enc_rval_t enc_rval;
  uint8_t buf[5],buf2=0;
  NR_UL_CCCH_Message_t ul_ccch_msg;
  NR_RRCSetupRequest_t *rrcSetupRequest;
  memset((void *)&ul_ccch_msg,0,sizeof(NR_UL_CCCH_Message_t));
  ul_ccch_msg.message.present           = NR_UL_CCCH_MessageType_PR_c1;
  ul_ccch_msg.message.choice.c1          = CALLOC(1, sizeof(struct NR_UL_CCCH_MessageType__c1));
  ul_ccch_msg.message.choice.c1->present = NR_UL_CCCH_MessageType__c1_PR_rrcSetupRequest;
  ul_ccch_msg.message.choice.c1->choice.rrcSetupRequest = CALLOC(1, sizeof(NR_RRCSetupRequest_t));
  rrcSetupRequest          = ul_ccch_msg.message.choice.c1->choice.rrcSetupRequest;


  if (1) {
    rrcSetupRequest->rrcSetupRequest.ue_Identity.present = NR_InitialUE_Identity_PR_randomValue;
    rrcSetupRequest->rrcSetupRequest.ue_Identity.choice.randomValue.size = 5;
    rrcSetupRequest->rrcSetupRequest.ue_Identity.choice.randomValue.bits_unused = 1;
    rrcSetupRequest->rrcSetupRequest.ue_Identity.choice.randomValue.buf = buf;
    rrcSetupRequest->rrcSetupRequest.ue_Identity.choice.randomValue.buf[0] = rv[0];
    rrcSetupRequest->rrcSetupRequest.ue_Identity.choice.randomValue.buf[1] = rv[1];
    rrcSetupRequest->rrcSetupRequest.ue_Identity.choice.randomValue.buf[2] = rv[2];
    rrcSetupRequest->rrcSetupRequest.ue_Identity.choice.randomValue.buf[3] = rv[3];
    rrcSetupRequest->rrcSetupRequest.ue_Identity.choice.randomValue.buf[4] = rv[4]&0xfe;
  } else {
    rrcSetupRequest->rrcSetupRequest.ue_Identity.present = NR_InitialUE_Identity_PR_ng_5G_S_TMSI_Part1;
    rrcSetupRequest->rrcSetupRequest.ue_Identity.choice.ng_5G_S_TMSI_Part1.size = 1;
    rrcSetupRequest->rrcSetupRequest.ue_Identity.choice.ng_5G_S_TMSI_Part1.bits_unused = 0;
    rrcSetupRequest->rrcSetupRequest.ue_Identity.choice.ng_5G_S_TMSI_Part1.buf = buf;
    rrcSetupRequest->rrcSetupRequest.ue_Identity.choice.ng_5G_S_TMSI_Part1.buf[0] = 0x12;
  }

  rrcSetupRequest->rrcSetupRequest.establishmentCause = NR_EstablishmentCause_mo_Signalling; //EstablishmentCause_mo_Data;
  rrcSetupRequest->rrcSetupRequest.spare.buf = &buf2;
  rrcSetupRequest->rrcSetupRequest.spare.size=1;
  rrcSetupRequest->rrcSetupRequest.spare.bits_unused = 7;

  if ( LOG_DEBUGFLAG(DEBUG_ASN1) ) {
    xer_fprint(stdout, &asn_DEF_NR_UL_CCCH_Message, (void *)&ul_ccch_msg);
  }

  enc_rval = uper_encode_to_buffer(&asn_DEF_NR_UL_CCCH_Message,
                                   NULL,
                                   (void *)&ul_ccch_msg,
                                   buffer,
                                   100);
  AssertFatal (enc_rval.encoded > 0, "ASN1 message encoding failed (%s, %lu)!\n", enc_rval.failed_type->name, enc_rval.encoded);
  LOG_D(NR_RRC,"[UE] RRCSetupRequest Encoded %zd bits (%zd bytes)\n", enc_rval.encoded, (enc_rval.encoded+7)/8);
  return((enc_rval.encoded+7)/8);
}
//------------------------------------------------------------------------------
uint8_t
do_NR_RRCReconfigurationComplete(
  const protocol_ctxt_t *const ctxt_pP,
  uint8_t *buffer,
  const uint8_t Transaction_id
)
//------------------------------------------------------------------------------
{
  asn_enc_rval_t enc_rval;
  NR_UL_DCCH_Message_t ul_dcch_msg;
  NR_RRCReconfigurationComplete_t *rrcReconfigurationComplete;
  memset((void *)&ul_dcch_msg,0,sizeof(NR_UL_DCCH_Message_t));
  ul_dcch_msg.message.present                     = NR_UL_DCCH_MessageType_PR_c1;
  ul_dcch_msg.message.choice.c1                   = CALLOC(1, sizeof(struct NR_UL_DCCH_MessageType__c1));
  ul_dcch_msg.message.choice.c1->present           = NR_UL_DCCH_MessageType__c1_PR_rrcReconfigurationComplete;
  ul_dcch_msg.message.choice.c1->choice.rrcReconfigurationComplete = CALLOC(1, sizeof(NR_RRCReconfigurationComplete_t));
  rrcReconfigurationComplete            = ul_dcch_msg.message.choice.c1->choice.rrcReconfigurationComplete;
  rrcReconfigurationComplete->rrc_TransactionIdentifier = Transaction_id;
  rrcReconfigurationComplete->criticalExtensions.choice.rrcReconfigurationComplete = CALLOC(1, sizeof(NR_RRCReconfigurationComplete_IEs_t));
  rrcReconfigurationComplete->criticalExtensions.present =
		  NR_RRCReconfigurationComplete__criticalExtensions_PR_rrcReconfigurationComplete;
  rrcReconfigurationComplete->criticalExtensions.choice.rrcReconfigurationComplete->nonCriticalExtension = NULL;
  rrcReconfigurationComplete->criticalExtensions.choice.rrcReconfigurationComplete->lateNonCriticalExtension = NULL;
  if ( LOG_DEBUGFLAG(DEBUG_ASN1) ) {
    xer_fprint(stdout, &asn_DEF_NR_UL_DCCH_Message, (void *)&ul_dcch_msg);
  }

  enc_rval = uper_encode_to_buffer(&asn_DEF_NR_UL_DCCH_Message,
                                   NULL,
                                   (void *)&ul_dcch_msg,
                                   buffer,
                                   100);
  AssertFatal (enc_rval.encoded > 0, "ASN1 message encoding failed (%s, %lu)!\n",
               enc_rval.failed_type->name, enc_rval.encoded);
  LOG_I(NR_RRC,"rrcReconfigurationComplete Encoded %zd bits (%zd bytes)\n",enc_rval.encoded,(enc_rval.encoded+7)/8);
  return((enc_rval.encoded+7)/8);
}

uint8_t do_RRCSetupComplete(uint8_t Mod_id, uint8_t *buffer, const uint8_t Transaction_id, uint8_t sel_plmn_id, const int dedicatedInfoNASLength, const char *dedicatedInfoNAS){
  asn_enc_rval_t enc_rval;
  
  NR_UL_DCCH_Message_t  ul_dcch_msg;
  NR_RRCSetupComplete_t *RrcSetupComplete;
  memset((void *)&ul_dcch_msg,0,sizeof(NR_UL_DCCH_Message_t));

  uint8_t buf[6];

  ul_dcch_msg.message.present = NR_UL_DCCH_MessageType_PR_c1;
  ul_dcch_msg.message.choice.c1 = CALLOC(1,sizeof(struct NR_UL_DCCH_MessageType__c1));
  ul_dcch_msg.message.choice.c1->present = NR_UL_DCCH_MessageType__c1_PR_rrcSetupComplete;
  ul_dcch_msg.message.choice.c1->choice.rrcSetupComplete = CALLOC(1, sizeof(NR_RRCSetupComplete_t));
  RrcSetupComplete                       = ul_dcch_msg.message.choice.c1->choice.rrcSetupComplete;
  RrcSetupComplete->rrc_TransactionIdentifier    = Transaction_id;
  RrcSetupComplete->criticalExtensions.present   = NR_RRCSetupComplete__criticalExtensions_PR_rrcSetupComplete;
  RrcSetupComplete->criticalExtensions.choice.rrcSetupComplete = CALLOC(1, sizeof(NR_RRCSetupComplete_IEs_t));
  // RrcSetupComplete->criticalExtensions.choice.rrcSetupComplete->nonCriticalExtension = CALLOC(1,
  //   sizeof(*RrcSetupComplete->criticalExtensions.choice.rrcSetupComplete->nonCriticalExtension));
  RrcSetupComplete->criticalExtensions.choice.rrcSetupComplete->selectedPLMN_Identity = sel_plmn_id;
  RrcSetupComplete->criticalExtensions.choice.rrcSetupComplete->registeredAMF = NULL;

  RrcSetupComplete->criticalExtensions.choice.rrcSetupComplete->ng_5G_S_TMSI_Value = CALLOC(1, sizeof(struct NR_RRCSetupComplete_IEs__ng_5G_S_TMSI_Value));
  RrcSetupComplete->criticalExtensions.choice.rrcSetupComplete->ng_5G_S_TMSI_Value->present = NR_RRCSetupComplete_IEs__ng_5G_S_TMSI_Value_PR_ng_5G_S_TMSI;
  RrcSetupComplete->criticalExtensions.choice.rrcSetupComplete->ng_5G_S_TMSI_Value->choice.ng_5G_S_TMSI.size = 6;
  RrcSetupComplete->criticalExtensions.choice.rrcSetupComplete->ng_5G_S_TMSI_Value->choice.ng_5G_S_TMSI.buf = buf;
  RrcSetupComplete->criticalExtensions.choice.rrcSetupComplete->ng_5G_S_TMSI_Value->choice.ng_5G_S_TMSI.buf[0] = 0x12;
  RrcSetupComplete->criticalExtensions.choice.rrcSetupComplete->ng_5G_S_TMSI_Value->choice.ng_5G_S_TMSI.buf[1] = 0x34;
  RrcSetupComplete->criticalExtensions.choice.rrcSetupComplete->ng_5G_S_TMSI_Value->choice.ng_5G_S_TMSI.buf[2] = 0x56;
  RrcSetupComplete->criticalExtensions.choice.rrcSetupComplete->ng_5G_S_TMSI_Value->choice.ng_5G_S_TMSI.buf[3] = 0x78;
  RrcSetupComplete->criticalExtensions.choice.rrcSetupComplete->ng_5G_S_TMSI_Value->choice.ng_5G_S_TMSI.buf[4] = 0x9A;
  RrcSetupComplete->criticalExtensions.choice.rrcSetupComplete->ng_5G_S_TMSI_Value->choice.ng_5G_S_TMSI.buf[5] = 0xBC;

 memset(&RrcSetupComplete->criticalExtensions.choice.rrcSetupComplete->dedicatedNAS_Message,0,sizeof(OCTET_STRING_t));
 OCTET_STRING_fromBuf(&RrcSetupComplete->criticalExtensions.choice.rrcSetupComplete->dedicatedNAS_Message,dedicatedInfoNAS,dedicatedInfoNASLength);
if ( LOG_DEBUGFLAG(DEBUG_ASN1) ) {
  xer_fprint(stdout, &asn_DEF_NR_UL_DCCH_Message, (void *)&ul_dcch_msg);
}

enc_rval = uper_encode_to_buffer(&asn_DEF_NR_UL_DCCH_Message,
                                 NULL,
                                 (void *)&ul_dcch_msg,
                                 buffer,
                                 100);
AssertFatal(enc_rval.encoded > 0,"ASN1 message encoding failed (%s, %lu)!\n",
    enc_rval.failed_type->name,enc_rval.encoded);
LOG_D(NR_RRC,"RRCSetupComplete Encoded %zd bits (%zd bytes)\n",enc_rval.encoded,(enc_rval.encoded+7)/8);

return((enc_rval.encoded+7)/8);
}

//------------------------------------------------------------------------------
uint8_t 
do_NR_DLInformationTransfer(
    uint8_t Mod_id,
    uint8_t **buffer,
    uint8_t transaction_id,
    uint32_t pdu_length,
    uint8_t *pdu_buffer
)
//------------------------------------------------------------------------------
{
    ssize_t encoded;
    NR_DL_DCCH_Message_t   dl_dcch_msg;
    memset(&dl_dcch_msg, 0, sizeof(NR_DL_DCCH_Message_t));
    dl_dcch_msg.message.present            = NR_DL_DCCH_MessageType_PR_c1;
    dl_dcch_msg.message.choice.c1          = CALLOC(1, sizeof(struct NR_DL_DCCH_MessageType__c1));
    dl_dcch_msg.message.choice.c1->present = NR_DL_DCCH_MessageType__c1_PR_dlInformationTransfer;

    dl_dcch_msg.message.choice.c1->choice.dlInformationTransfer = CALLOC(1, sizeof(NR_DLInformationTransfer_t));
    dl_dcch_msg.message.choice.c1->choice.dlInformationTransfer->rrc_TransactionIdentifier = transaction_id;
    dl_dcch_msg.message.choice.c1->choice.dlInformationTransfer->criticalExtensions.present =
        NR_DLInformationTransfer__criticalExtensions_PR_dlInformationTransfer;

    dl_dcch_msg.message.choice.c1->choice.dlInformationTransfer->
        criticalExtensions.choice.dlInformationTransfer = CALLOC(1, sizeof(NR_DLInformationTransfer_IEs_t));
    dl_dcch_msg.message.choice.c1->choice.dlInformationTransfer->
        criticalExtensions.choice.dlInformationTransfer->dedicatedNAS_Message = CALLOC(1, sizeof(NR_DedicatedNAS_Message_t));
    dl_dcch_msg.message.choice.c1->choice.dlInformationTransfer->
        criticalExtensions.choice.dlInformationTransfer->dedicatedNAS_Message->buf = pdu_buffer;
    dl_dcch_msg.message.choice.c1->choice.dlInformationTransfer->
        criticalExtensions.choice.dlInformationTransfer->dedicatedNAS_Message->size = pdu_length;

    encoded = uper_encode_to_new_buffer (&asn_DEF_NR_DL_DCCH_Message, NULL, (void *) &dl_dcch_msg, (void **)buffer);
    AssertFatal(encoded > 0,"ASN1 message encoding failed (%s, %ld)!\n",
                "DLInformationTransfer", encoded);
    LOG_D(NR_RRC,"DLInformationTransfer Encoded %zd bytes\n", encoded);
    return encoded;
}

uint8_t do_NR_ULInformationTransfer(uint8_t **buffer, uint32_t pdu_length, uint8_t *pdu_buffer) {
    ssize_t encoded;
    NR_UL_DCCH_Message_t ul_dcch_msg;
    memset(&ul_dcch_msg, 0, sizeof(NR_UL_DCCH_Message_t));
    ul_dcch_msg.message.present           = NR_UL_DCCH_MessageType_PR_c1;
    ul_dcch_msg.message.choice.c1          = CALLOC(1,sizeof(struct NR_UL_DCCH_MessageType__c1));
    ul_dcch_msg.message.choice.c1->present = NR_UL_DCCH_MessageType__c1_PR_ulInformationTransfer;
    ul_dcch_msg.message.choice.c1->choice.ulInformationTransfer = CALLOC(1,sizeof(struct NR_ULInformationTransfer));
    ul_dcch_msg.message.choice.c1->choice.ulInformationTransfer->criticalExtensions.present = NR_ULInformationTransfer__criticalExtensions_PR_ulInformationTransfer;
    ul_dcch_msg.message.choice.c1->choice.ulInformationTransfer->criticalExtensions.choice.ulInformationTransfer = CALLOC(1,sizeof(struct NR_ULInformationTransfer_IEs));
    struct NR_ULInformationTransfer_IEs *ulInformationTransfer = ul_dcch_msg.message.choice.c1->choice.ulInformationTransfer->criticalExtensions.choice.ulInformationTransfer;
    ulInformationTransfer->dedicatedNAS_Message = CALLOC(1,sizeof(NR_DedicatedNAS_Message_t));
    ulInformationTransfer->dedicatedNAS_Message->buf = pdu_buffer;
    ulInformationTransfer->dedicatedNAS_Message->size = pdu_length;
    ulInformationTransfer->lateNonCriticalExtension = NULL;
    encoded = uper_encode_to_new_buffer (&asn_DEF_NR_UL_DCCH_Message, NULL, (void *) &ul_dcch_msg, (void **) buffer);
    AssertFatal(encoded > 0,"ASN1 message encoding failed (%s, %ld)!\n",
                "ULInformationTransfer",encoded);
    LOG_D(NR_RRC,"ULInformationTransfer Encoded %zd bytes\n",encoded);

    return encoded;
}

uint8_t do_RRCReestablishmentRequest(uint8_t Mod_id, uint8_t *buffer, uint16_t c_rnti) {
  asn_enc_rval_t enc_rval;
  NR_UL_CCCH_Message_t ul_ccch_msg;
  NR_RRCReestablishmentRequest_t *rrcReestablishmentRequest;
  uint8_t buf[2];

  memset((void *)&ul_ccch_msg,0,sizeof(NR_UL_CCCH_Message_t));
  ul_ccch_msg.message.present            = NR_UL_CCCH_MessageType_PR_c1;
  ul_ccch_msg.message.choice.c1          = CALLOC(1, sizeof(struct NR_UL_CCCH_MessageType__c1));
  ul_ccch_msg.message.choice.c1->present = NR_UL_CCCH_MessageType__c1_PR_rrcReestablishmentRequest;
  ul_ccch_msg.message.choice.c1->choice.rrcReestablishmentRequest = CALLOC(1, sizeof(NR_RRCReestablishmentRequest_t));

  rrcReestablishmentRequest = ul_ccch_msg.message.choice.c1->choice.rrcReestablishmentRequest;
  // test
  rrcReestablishmentRequest->rrcReestablishmentRequest.reestablishmentCause = NR_ReestablishmentCause_reconfigurationFailure;
  rrcReestablishmentRequest->rrcReestablishmentRequest.ue_Identity.c_RNTI = c_rnti;
  rrcReestablishmentRequest->rrcReestablishmentRequest.ue_Identity.physCellId = 0;
  rrcReestablishmentRequest->rrcReestablishmentRequest.ue_Identity.shortMAC_I.buf = buf;
  rrcReestablishmentRequest->rrcReestablishmentRequest.ue_Identity.shortMAC_I.buf[0] = 0x08;
  rrcReestablishmentRequest->rrcReestablishmentRequest.ue_Identity.shortMAC_I.buf[1] = 0x32;
  rrcReestablishmentRequest->rrcReestablishmentRequest.ue_Identity.shortMAC_I.size = 2;


  if ( LOG_DEBUGFLAG(DEBUG_ASN1) ) {
    xer_fprint(stdout, &asn_DEF_NR_UL_CCCH_Message, (void *)&ul_ccch_msg);
  }

  enc_rval = uper_encode_to_buffer(&asn_DEF_NR_UL_CCCH_Message,
                                   NULL,
                                   (void *)&ul_ccch_msg,
                                   buffer,
                                   100);
  AssertFatal (enc_rval.encoded > 0, "ASN1 message encoding failed (%s, %lu)!\n", enc_rval.failed_type->name, enc_rval.encoded);
  LOG_D(NR_RRC,"[UE] RRCReestablishmentRequest Encoded %zd bits (%zd bytes)\n", enc_rval.encoded, (enc_rval.encoded+7)/8);
  return((enc_rval.encoded+7)/8);
}

//------------------------------------------------------------------------------
uint8_t
do_RRCReestablishment(
const protocol_ctxt_t     *const ctxt_pP,
rrc_gNB_ue_context_t      *const ue_context_pP,
int                              CC_id,
uint8_t                   *const buffer,
//const uint8_t                    transmission_mode,
const uint8_t                    Transaction_id,
NR_SRB_ToAddModList_t               **SRB_configList
) {
    asn_enc_rval_t enc_rval;
    //long *logicalchannelgroup = NULL;
    struct NR_SRB_ToAddMod *SRB1_config = NULL;
    struct NR_SRB_ToAddMod *SRB2_config = NULL;
    //gNB_RRC_INST *nrrrc               = RC.nrrrc[ctxt_pP->module_id];
    NR_DL_DCCH_Message_t dl_dcch_msg;
    NR_RRCReestablishment_t *rrcReestablishment = NULL;
    int i = 0;
    ue_context_pP->ue_context.reestablishment_xid = Transaction_id;
    NR_SRB_ToAddModList_t **SRB_configList2 = NULL;
    SRB_configList2 = &ue_context_pP->ue_context.SRB_configList2[Transaction_id];

    if (*SRB_configList2) {
      free(*SRB_configList2);
    }

    *SRB_configList2 = CALLOC(1, sizeof(NR_SRB_ToAddModList_t));
    memset((void *)&dl_dcch_msg, 0, sizeof(NR_DL_DCCH_Message_t));
    dl_dcch_msg.message.present           = NR_DL_DCCH_MessageType_PR_c1;
    dl_dcch_msg.message.choice.c1 = calloc(1,sizeof(struct NR_DL_DCCH_MessageType__c1));
    dl_dcch_msg.message.choice.c1->present = NR_DL_DCCH_MessageType__c1_PR_rrcReestablishment;
    dl_dcch_msg.message.choice.c1->choice.rrcReestablishment = CALLOC(1,sizeof(NR_RRCReestablishment_t));
    rrcReestablishment = dl_dcch_msg.message.choice.c1->choice.rrcReestablishment;

    // get old configuration of SRB2
    if (*SRB_configList != NULL) {
      for (i = 0; (i < (*SRB_configList)->list.count) && (i < 3); i++) {
        LOG_D(NR_RRC, "(*SRB_configList)->list.array[%d]->srb_Identity=%ld\n",
              i, (*SRB_configList)->list.array[i]->srb_Identity);
    
        if ((*SRB_configList)->list.array[i]->srb_Identity == 2 ) {
          SRB2_config = (*SRB_configList)->list.array[i];
        } else if ((*SRB_configList)->list.array[i]->srb_Identity == 1 ) {
          SRB1_config = (*SRB_configList)->list.array[i];
        }
      }
    }

    if (SRB1_config == NULL) {
      // default SRB1 configuration
      LOG_W(NR_RRC,"SRB1 configuration does not exist in SRB configuration list, use default\n");
      /// SRB1
      SRB1_config = CALLOC(1, sizeof(*SRB1_config));
      SRB1_config->srb_Identity = 1;
    }

    if (SRB2_config == NULL) {
      LOG_W(NR_RRC,"SRB2 configuration does not exist in SRB configuration list\n");
    } else {
      ASN_SEQUENCE_ADD(&(*SRB_configList2)->list, SRB2_config);
    }

    if (*SRB_configList) {
      free(*SRB_configList);
    }

    *SRB_configList = CALLOC(1, sizeof(LTE_SRB_ToAddModList_t));
    ASN_SEQUENCE_ADD(&(*SRB_configList)->list,SRB1_config);

    rrcReestablishment->rrc_TransactionIdentifier = Transaction_id;
    rrcReestablishment->criticalExtensions.present = NR_RRCReestablishment__criticalExtensions_PR_rrcReestablishment;
    rrcReestablishment->criticalExtensions.choice.rrcReestablishment = CALLOC(1,sizeof(NR_RRCReestablishment_IEs_t));

    uint8_t KgNB_star[32] = { 0 };
    /** TODO
    uint16_t pci = nrrrc->carrier[CC_id].physCellId;
    uint32_t earfcn_dl = (uint32_t)freq_to_arfcn10(RC.mac[ctxt_pP->module_id]->common_channels[CC_id].eutra_band,
                         nrrrc->carrier[CC_id].dl_CarrierFreq);
    bool     is_rel8_only = true;
    
    if (earfcn_dl > 65535) {
      is_rel8_only = false;
    }
    LOG_D(NR_RRC, "pci=%d, eutra_band=%d, downlink_frequency=%d, earfcn_dl=%u, is_rel8_only=%s\n",
          pci,
          RC.mac[ctxt_pP->module_id]->common_channels[CC_id].eutra_band,
          nrrrc->carrier[CC_id].dl_CarrierFreq,
          earfcn_dl,
          is_rel8_only == true ? "true": "false");
    */
    
    if (ue_context_pP->ue_context.nh_ncc >= 0) {
      //TODO derive_keNB_star(ue_context_pP->ue_context.nh, pci, earfcn_dl, is_rel8_only, KgNB_star);
      rrcReestablishment->criticalExtensions.choice.rrcReestablishment->nextHopChainingCount = ue_context_pP->ue_context.nh_ncc;
    } else { // first HO
      //TODO derive_keNB_star (ue_context_pP->ue_context.kgnb, pci, earfcn_dl, is_rel8_only, KgNB_star);
      // LG: really 1
      rrcReestablishment->criticalExtensions.choice.rrcReestablishment->nextHopChainingCount = 0;
    }
    // copy KgNB_star to ue_context_pP->ue_context.kgnb
    memcpy (ue_context_pP->ue_context.kgnb, KgNB_star, 32);
    ue_context_pP->ue_context.kgnb_ncc = 0;
    rrcReestablishment->criticalExtensions.choice.rrcReestablishment->lateNonCriticalExtension = NULL;
    rrcReestablishment->criticalExtensions.choice.rrcReestablishment->nonCriticalExtension = NULL;

    if ( LOG_DEBUGFLAG(DEBUG_ASN1) ) {
      xer_fprint(stdout, &asn_DEF_NR_DL_DCCH_Message, (void *)&dl_dcch_msg);
    }

    enc_rval = uper_encode_to_buffer(&asn_DEF_NR_DL_DCCH_Message,
                                     NULL,
                                     (void *)&dl_dcch_msg,
                                     buffer,
                                     100);

    if(enc_rval.encoded == -1) {
      LOG_E(NR_RRC, "[gNB AssertFatal]ASN1 message encoding failed (%s, %lu)!\n",
            enc_rval.failed_type->name, enc_rval.encoded);
      return -1;
    }
    
    LOG_D(NR_RRC,"RRCReestablishment Encoded %u bits (%u bytes)\n",
          (uint32_t)enc_rval.encoded, (uint32_t)(enc_rval.encoded+7)/8);
    return((enc_rval.encoded+7)/8);

}

uint8_t 
do_RRCReestablishmentComplete(uint8_t *buffer, int64_t rrc_TransactionIdentifier) {
  asn_enc_rval_t enc_rval;
  NR_UL_DCCH_Message_t ul_dcch_msg;
  NR_RRCReestablishmentComplete_t *rrcReestablishmentComplete;

  memset((void *)&ul_dcch_msg,0,sizeof(NR_UL_DCCH_Message_t));
  ul_dcch_msg.message.present            = NR_UL_DCCH_MessageType_PR_c1;
  ul_dcch_msg.message.choice.c1          = CALLOC(1, sizeof(struct NR_UL_DCCH_MessageType__c1));
  ul_dcch_msg.message.choice.c1->present = NR_UL_DCCH_MessageType__c1_PR_rrcReestablishmentComplete;
  ul_dcch_msg.message.choice.c1->choice.rrcReestablishmentComplete = CALLOC(1, sizeof(NR_RRCReestablishmentComplete_t));

  rrcReestablishmentComplete = ul_dcch_msg.message.choice.c1->choice.rrcReestablishmentComplete;
  rrcReestablishmentComplete->rrc_TransactionIdentifier = rrc_TransactionIdentifier;
  rrcReestablishmentComplete->criticalExtensions.present = NR_RRCReestablishmentComplete__criticalExtensions_PR_rrcReestablishmentComplete;
  rrcReestablishmentComplete->criticalExtensions.choice.rrcReestablishmentComplete = CALLOC(1, sizeof(NR_RRCReestablishmentComplete_IEs_t));
  rrcReestablishmentComplete->criticalExtensions.choice.rrcReestablishmentComplete->lateNonCriticalExtension = NULL;
  rrcReestablishmentComplete->criticalExtensions.choice.rrcReestablishmentComplete->nonCriticalExtension = NULL;

  if ( LOG_DEBUGFLAG(DEBUG_ASN1) ) {
    xer_fprint(stdout, &asn_DEF_NR_UL_CCCH_Message, (void *)&ul_dcch_msg);
  }

  enc_rval = uper_encode_to_buffer(&asn_DEF_NR_UL_DCCH_Message,
                                   NULL,
                                   (void *)&ul_dcch_msg,
                                   buffer,
                                   100);
  AssertFatal (enc_rval.encoded > 0, "ASN1 message encoding failed (%s, %lu)!\n", enc_rval.failed_type->name, enc_rval.encoded);
  LOG_D(NR_RRC,"[UE] RRCReestablishmentComplete Encoded %zd bits (%zd bytes)\n", enc_rval.encoded, (enc_rval.encoded+7)/8);
  return((enc_rval.encoded+7)/8);
}
<|MERGE_RESOLUTION|>--- conflicted
+++ resolved
@@ -68,12 +68,9 @@
 #include "NR_SDAP-Config.h"
 #include "NR_RRCReconfigurationComplete.h"
 #include "NR_RRCReconfigurationComplete-IEs.h"
-<<<<<<< HEAD
 #include "NR_DLInformationTransfer.h"
 #include "NR_RRCReestablishmentRequest.h"
-=======
 #include "PHY/defs_nr_common.h"
->>>>>>> 3b2d5037
 #if defined(NR_Rel16)
   #include "NR_SCS-SpecificCarrier.h"
   #include "NR_TDD-UL-DL-ConfigCommon.h"
@@ -310,27 +307,14 @@
   asn_enc_rval_t enc_rval;
 
   // TODO : Add support for more than one PLMN
-<<<<<<< HEAD
-  //int num_plmn = configuration->num_plmn;
-  int num_plmn = 1;
+  int num_plmn = 1; // int num_plmn = configuration->num_plmn;
   struct NR_PLMN_Identity *nr_plmn = CALLOC(1, sizeof(struct NR_PLMN_Identity) * num_plmn);
   NR_MCC_MNC_Digit_t (*nr_mcc_digit)[3] = (NR_MCC_MNC_Digit_t(*)[3])CALLOC(1, sizeof(NR_MCC_MNC_Digit_t)*num_plmn*3);
   NR_MCC_MNC_Digit_t (*nr_mnc_digit)[3] = (NR_MCC_MNC_Digit_t(*)[3])CALLOC(1, sizeof(NR_MCC_MNC_Digit_t)*num_plmn*3);;
   memset(nr_plmn,0,sizeof(struct NR_PLMN_Identity) * num_plmn);
   memset(nr_mcc_digit,0,sizeof(NR_MCC_MNC_Digit_t)*num_plmn*3);
   memset(nr_mnc_digit,0,sizeof(NR_MCC_MNC_Digit_t)*num_plmn*3);
-  
-  //  struct NR_UAC_BarringInfoSet nr_uac_BarringInfoSet;
-=======
-  int num_plmn = 1; // int num_plmn = configuration->num_plmn;
-  struct NR_PLMN_Identity nr_plmn[num_plmn];
-  NR_MCC_MNC_Digit_t nr_mcc_digit[num_plmn][3];
-  NR_MCC_MNC_Digit_t nr_mnc_digit[num_plmn][3];
-  memset(nr_plmn,0,sizeof(nr_plmn));
-  memset(nr_mcc_digit,0,sizeof(nr_mcc_digit));
-  memset(nr_mnc_digit,0,sizeof(nr_mnc_digit));
-
->>>>>>> 3b2d5037
+
   NR_BCCH_DL_SCH_Message_t *sib1_message = CALLOC(1,sizeof(NR_BCCH_DL_SCH_Message_t));
   carrier->siblock1 = sib1_message;
   sib1_message->message.present = NR_BCCH_DL_SCH_MessageType_PR_c1;
@@ -361,20 +345,9 @@
     nr_mnc_digit[i][2] = (configuration->mnc[i])%10;
     nr_plmn[i].mnc.list.size=0;
     nr_plmn[i].mnc.list.count=0;
-<<<<<<< HEAD
-    if (nr_mnc_digit[i][0] == 0) {
-      ASN_SEQUENCE_ADD(&nr_plmn[i].mnc.list, &nr_mnc_digit[i][1]);
-      ASN_SEQUENCE_ADD(&nr_plmn[i].mnc.list, &nr_mnc_digit[i][2]);
-    } else {
-      ASN_SEQUENCE_ADD(&nr_plmn[i].mnc.list, &nr_mnc_digit[i][0]);
-      ASN_SEQUENCE_ADD(&nr_plmn[i].mnc.list, &nr_mnc_digit[i][1]);
-      ASN_SEQUENCE_ADD(&nr_plmn[i].mnc.list, &nr_mnc_digit[i][2]);
-    }
-=======
     if(configuration->mnc_digit_length[i] == 3) ASN_SEQUENCE_ADD(&nr_plmn[i].mnc.list, &nr_mnc_digit[i][0]);
     ASN_SEQUENCE_ADD(&nr_plmn[i].mnc.list, &nr_mnc_digit[i][1]);
     ASN_SEQUENCE_ADD(&nr_plmn[i].mnc.list, &nr_mnc_digit[i][2]);
->>>>>>> 3b2d5037
     ASN_SEQUENCE_ADD(&nr_plmn_info->plmn_IdentityList.list, &nr_plmn[i]);
   }//end plmn loop
 
@@ -397,23 +370,6 @@
   nr_plmn_info->trackingAreaCode->bits_unused = 0;
 
   ASN_SEQUENCE_ADD(&sib1->cellAccessRelatedInfo.plmn_IdentityList.list, nr_plmn_info);
-<<<<<<< HEAD
-#if 0
-  sib1->uac_BarringInfo = CALLOC(1, sizeof(struct NR_SIB1__uac_BarringInfo));
-  memset(sib1->uac_BarringInfo, 0, sizeof(struct NR_SIB1__uac_BarringInfo));
-  nr_uac_BarringInfoSet.uac_BarringFactor = NR_UAC_BarringInfoSet__uac_BarringFactor_p95;
-  nr_uac_BarringInfoSet.uac_BarringTime = NR_UAC_BarringInfoSet__uac_BarringTime_s4;
-  nr_uac_BarringInfoSet.uac_BarringForAccessIdentity.buf = MALLOC(1);
-  memset(nr_uac_BarringInfoSet.uac_BarringForAccessIdentity.buf,0,1);
-  nr_uac_BarringInfoSet.uac_BarringForAccessIdentity.size = 1;
-  nr_uac_BarringInfoSet.uac_BarringForAccessIdentity.bits_unused = 1;
-  ASN_SEQUENCE_ADD(&sib1->uac_BarringInfo->uac_BarringInfoSetList, &nr_uac_BarringInfoSet);
-#endif
-
-  xer_fprint(stdout, &asn_DEF_NR_BCCH_DL_SCH_Message, (void *)sib1_message);
-  //encode SIB1 to data
-  carrier->SIB1=(uint8_t *) malloc16(128);
-=======
 
   // connEstFailureControl
   // TODO: add connEstFailureControl
@@ -506,7 +462,6 @@
   xer_fprint(stdout, &asn_DEF_NR_SIB1, (const void*)sib1_message->message.choice.c1->choice.systemInformationBlockType1);
 
   if(carrier->SIB1 == NULL) carrier->SIB1=(uint8_t *) malloc16(NR_MAX_SIB_LENGTH/8);
->>>>>>> 3b2d5037
   enc_rval = uper_encode_to_buffer(&asn_DEF_NR_BCCH_DL_SCH_Message,
                                    NULL,
                                    (void *)sib1_message,
