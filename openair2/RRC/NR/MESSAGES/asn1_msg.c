/*
 * Licensed to the OpenAirInterface (OAI) Software Alliance under one or more
 * contributor license agreements.  See the NOTICE file distributed with
 * this work for additional information regarding copyright ownership.
 * The OpenAirInterface Software Alliance licenses this file to You under
 * the OAI Public License, Version 1.1  (the "License"); you may not use this file
 * except in compliance with the License.
 * You may obtain a copy of the License at
 *
 *      http://www.openairinterface.org/?page_id=698
 *
 * Unless required by applicable law or agreed to in writing, software
 * distributed under the License is distributed on an "AS IS" BASIS,
 * WITHOUT WARRANTIES OR CONDITIONS OF ANY KIND, either express or implied.
 * See the License for the specific language governing permissions and
 * limitations under the License.
 *-------------------------------------------------------------------------------
 * For more information about the OpenAirInterface (OAI) Software Alliance:
 *      contact@openairinterface.org
 */

/*! \file asn1_msg.c
* \brief primitives to build the asn1 messages
* \author Raymond Knopp and Navid Nikaein, WEI-TAI CHEN
* \date 2011, 2018
* \version 1.0
* \company Eurecom, NTUST
* \email: {raymond.knopp, navid.nikaein}@eurecom.fr and kroempa@gmail.com
*/

#include <stdio.h>
#include <sys/types.h>
#include <stdlib.h> /* for atoi(3) */
#include <unistd.h> /* for getopt(3) */
#include <string.h> /* for strerror(3) */
#include <sysexits.h> /* for EX_* exit codes */
#include <errno.h>  /* for errno */
#include "common/utils/LOG/log.h"
#include <asn_application.h>
#include <asn_internal.h> /* for _ASN_DEFAULT_STACK_MAX */
#include <per_encoder.h>
#include <nr/nr_common.h>

#include "asn1_msg.h"
#include "../nr_rrc_proto.h"
#include "RRC/NR/nr_rrc_extern.h"
#include "NR_DL-CCCH-Message.h"
#include "NR_UL-CCCH-Message.h"
#include "NR_DL-DCCH-Message.h"
#include "NR_RRCReject.h"
#include "NR_RejectWaitTime.h"
#include "NR_RRCSetup.h"
#include "NR_RRCSetup-IEs.h"
#include "NR_SRB-ToAddModList.h"
#include "NR_CellGroupConfig.h"
#include "NR_RLC-BearerConfig.h"
#include "NR_RLC-Config.h"
#include "NR_LogicalChannelConfig.h"
#include "NR_PDCP-Config.h"
#include "NR_MAC-CellGroupConfig.h"
#include "NR_SecurityModeCommand.h"
#include "NR_CipheringAlgorithm.h"
#include "NR_RRCReconfiguration-IEs.h"
#include "NR_DRB-ToAddMod.h"
#include "NR_DRB-ToAddModList.h"
#include "NR_SecurityConfig.h"
#include "NR_RRCReconfiguration-v1530-IEs.h"
#include "NR_UL-DCCH-Message.h"
#include "NR_SDAP-Config.h"
#include "NR_RRCReconfigurationComplete.h"
#include "NR_RRCReconfigurationComplete-IEs.h"
#include "NR_DLInformationTransfer.h"
#include "NR_RRCReestablishmentRequest.h"
#include "NR_UE-CapabilityRequestFilterNR.h"
#include "PHY/defs_nr_common.h"
#include "common/utils/nr/nr_common.h"
#include "openair2/LAYER2/NR_MAC_COMMON/nr_mac.h"
#if defined(NR_Rel16)
  #include "NR_SCS-SpecificCarrier.h"
  #include "NR_TDD-UL-DL-ConfigCommon.h"
  #include "NR_FrequencyInfoUL.h"
  #include "NR_FrequencyInfoDL.h"
  #include "NR_RACH-ConfigGeneric.h"
  #include "NR_RACH-ConfigCommon.h"
  #include "NR_PUSCH-TimeDomainResourceAllocation.h"
  #include "NR_PUSCH-ConfigCommon.h"
  #include "NR_PUCCH-ConfigCommon.h"
  #include "NR_PDSCH-TimeDomainResourceAllocation.h"
  #include "NR_PDSCH-ConfigCommon.h"
  #include "NR_RateMatchPattern.h"
  #include "NR_RateMatchPatternLTE-CRS.h"
  #include "NR_SearchSpace.h"
  #include "NR_ControlResourceSet.h"
  #include "NR_EUTRA-MBSFN-SubframeConfig.h"
  #include "NR_BWP-DownlinkCommon.h"
  #include "NR_BWP-DownlinkDedicated.h"
  #include "NR_UplinkConfigCommon.h"
  #include "NR_SetupRelease.h"
  #include "NR_PDCCH-ConfigCommon.h"
  #include "NR_BWP-UplinkCommon.h"

  #include "assertions.h"
  //#include "RRCConnectionRequest.h"
  //#include "UL-CCCH-Message.h"
  #include "NR_UL-DCCH-Message.h"
  //#include "DL-CCCH-Message.h"
  #include "NR_DL-DCCH-Message.h"
  //#include "EstablishmentCause.h"
  //#include "RRCConnectionSetup.h"
  #include "NR_SRB-ToAddModList.h"
  #include "NR_DRB-ToAddModList.h"
  //#include "MCCH-Message.h"
  //#define MRB1 1

  //#include "RRCConnectionSetupComplete.h"
  //#include "RRCConnectionReconfigurationComplete.h"
  //#include "RRCConnectionReconfiguration.h"
  #include "NR_MIB.h"
  //#include "SystemInformation.h"

  #include "NR_SIB1.h"
  #include "NR_ServingCellConfigCommon.h"
  //#include "SIB-Type.h"

  //#include "BCCH-DL-SCH-Message.h"

  //#include "PHY/defs.h"

  #include "NR_MeasObjectToAddModList.h"
  #include "NR_ReportConfigToAddModList.h"
  #include "NR_MeasIdToAddModList.h"
  #include "gnb_config.h"
#endif

#include "intertask_interface.h"

#include "common/ran_context.h"

//#define XER_PRINT

typedef struct xer_sprint_string_s {
  char *string;
  size_t string_size;
  size_t string_index;
} xer_sprint_string_t;

//replace LTE
//extern unsigned char NB_eNB_INST;
extern unsigned char NB_gNB_INST;

extern RAN_CONTEXT_t RC;

/*
 * This is a helper function for xer_sprint, which directs all incoming data
 * into the provided string.
 */
static int xer__nr_print2s (const void *buffer, size_t size, void *app_key) {
  xer_sprint_string_t *string_buffer = (xer_sprint_string_t *) app_key;
  size_t string_remaining = string_buffer->string_size - string_buffer->string_index;

  if (string_remaining > 0) {
    if (size > string_remaining) {
      size = string_remaining;
    }

    memcpy(&string_buffer->string[string_buffer->string_index], buffer, size);
    string_buffer->string_index += size;
  }

  return 0;
}

int xer_nr_sprint (char *string, size_t string_size, asn_TYPE_descriptor_t *td, void *sptr) {
  asn_enc_rval_t er;
  xer_sprint_string_t string_buffer;
  string_buffer.string = string;
  string_buffer.string_size = string_size;
  string_buffer.string_index = 0;
  er = xer_encode(td, sptr, XER_F_BASIC, xer__nr_print2s, &string_buffer);

  if (er.encoded < 0) {
    LOG_E(RRC, "xer_sprint encoding error (%zd)!", er.encoded);
    er.encoded = string_buffer.string_size;
  } else {
    if (er.encoded > string_buffer.string_size) {
      LOG_E(RRC, "xer_sprint string buffer too small, got %zd need %zd!", string_buffer.string_size, er.encoded);
      er.encoded = string_buffer.string_size;
    }
  }

  return er.encoded;
}

//------------------------------------------------------------------------------

uint8_t do_MIB_NR(gNB_RRC_INST *rrc,uint32_t frame) { 

  asn_enc_rval_t enc_rval;
  rrc_gNB_carrier_data_t *carrier = &rrc->carrier;  
  const gNB_RrcConfigurationReq *configuration = &rrc->configuration;

  NR_BCCH_BCH_Message_t *mib = &carrier->mib;
  NR_ServingCellConfigCommon_t *scc = carrier->servingcellconfigcommon;

  memset(mib,0,sizeof(NR_BCCH_BCH_Message_t));
  mib->message.present = NR_BCCH_BCH_MessageType_PR_mib;
  mib->message.choice.mib = CALLOC(1,sizeof(struct NR_MIB));
  memset(mib->message.choice.mib,0,sizeof(struct NR_MIB));
  //36.331 SFN BIT STRING (SIZE (8)  , 38.331 SFN BIT STRING (SIZE (6))
  uint8_t sfn_msb = (uint8_t)((frame>>4)&0x3f);
  mib->message.choice.mib->systemFrameNumber.buf = CALLOC(1,sizeof(uint8_t));
  mib->message.choice.mib->systemFrameNumber.buf[0] = sfn_msb << 2;
  mib->message.choice.mib->systemFrameNumber.size = 1;
  mib->message.choice.mib->systemFrameNumber.bits_unused=2;
  //38.331 spare BIT STRING (SIZE (1))
  uint16_t *spare= CALLOC(1, sizeof(uint16_t));

  if (spare == NULL) abort();

  mib->message.choice.mib->spare.buf = (uint8_t *)spare;
  mib->message.choice.mib->spare.size = 1;
  mib->message.choice.mib->spare.bits_unused = 7;  // This makes a spare of 1 bits

  mib->message.choice.mib->ssb_SubcarrierOffset = (configuration->ssb_SubcarrierOffset)&15;

  /*
  * The SIB1 will be sent in this allocation (Type0-PDCCH) : 38.213, 13-4 Table and 38.213 13-11 to 13-14 tables
  * the reverse allocation is in nr_ue_decode_mib()
  */
  if(rrc->carrier.pdcch_ConfigSIB1) {
    mib->message.choice.mib->pdcch_ConfigSIB1.controlResourceSetZero = rrc->carrier.pdcch_ConfigSIB1->controlResourceSetZero;
    mib->message.choice.mib->pdcch_ConfigSIB1.searchSpaceZero = rrc->carrier.pdcch_ConfigSIB1->searchSpaceZero;
  } else {
    mib->message.choice.mib->pdcch_ConfigSIB1.controlResourceSetZero = *scc->downlinkConfigCommon->initialDownlinkBWP->pdcch_ConfigCommon->choice.setup->controlResourceSetZero;
    mib->message.choice.mib->pdcch_ConfigSIB1.searchSpaceZero = *scc->downlinkConfigCommon->initialDownlinkBWP->pdcch_ConfigCommon->choice.setup->searchSpaceZero;
  }

  AssertFatal(scc->ssbSubcarrierSpacing != NULL, "scc->ssbSubcarrierSpacing is null\n");
  switch (*scc->ssbSubcarrierSpacing) {
  case NR_SubcarrierSpacing_kHz15:
    mib->message.choice.mib->subCarrierSpacingCommon = NR_MIB__subCarrierSpacingCommon_scs15or60;
    break;
    
  case NR_SubcarrierSpacing_kHz30:
    mib->message.choice.mib->subCarrierSpacingCommon = NR_MIB__subCarrierSpacingCommon_scs30or120;
    break;
    
  case NR_SubcarrierSpacing_kHz60:
    mib->message.choice.mib->subCarrierSpacingCommon = NR_MIB__subCarrierSpacingCommon_scs15or60;
    break;
    
  case NR_SubcarrierSpacing_kHz120:
    mib->message.choice.mib->subCarrierSpacingCommon = NR_MIB__subCarrierSpacingCommon_scs30or120;
    break;
    
  case NR_SubcarrierSpacing_kHz240:
    AssertFatal(1==0,"Unknown subCarrierSpacingCommon %d\n",(int)*scc->ssbSubcarrierSpacing);
    break;
    
  default:
      AssertFatal(1==0,"Unknown subCarrierSpacingCommon %d\n",(int)*scc->ssbSubcarrierSpacing);
  }

  switch (scc->dmrs_TypeA_Position) {
  case 	NR_ServingCellConfigCommon__dmrs_TypeA_Position_pos2:
    mib->message.choice.mib->dmrs_TypeA_Position = NR_MIB__dmrs_TypeA_Position_pos2;
    break;
    
  case 	NR_ServingCellConfigCommon__dmrs_TypeA_Position_pos3:
    mib->message.choice.mib->dmrs_TypeA_Position = NR_MIB__dmrs_TypeA_Position_pos3;
    break;
    
  default:
    AssertFatal(1==0,"Unknown dmrs_TypeA_Position %d\n",(int)scc->dmrs_TypeA_Position);
  }

  //  assign_enum
  mib->message.choice.mib->cellBarred = NR_MIB__cellBarred_notBarred;
  //  assign_enum
  mib->message.choice.mib->intraFreqReselection = NR_MIB__intraFreqReselection_notAllowed;
  //encode MIB to data
  enc_rval = uper_encode_to_buffer(&asn_DEF_NR_BCCH_BCH_Message,
                                   NULL,
                                   (void *)mib,
                                   carrier->MIB,
                                   24);
  AssertFatal (enc_rval.encoded > 0, "ASN1 message encoding failed (%s, %lu)!\n",
               enc_rval.failed_type->name, enc_rval.encoded);

  if (enc_rval.encoded==-1) {
    return(-1);
  }

  return((enc_rval.encoded+7)/8);
}

uint8_t do_SIB1_NR(rrc_gNB_carrier_data_t *carrier, 
	               gNB_RrcConfigurationReq *configuration
                  ) {
  asn_enc_rval_t enc_rval;

  NR_BCCH_DL_SCH_Message_t *sib1_message = CALLOC(1,sizeof(NR_BCCH_DL_SCH_Message_t));
  carrier->siblock1 = sib1_message;
  sib1_message->message.present = NR_BCCH_DL_SCH_MessageType_PR_c1;
  sib1_message->message.choice.c1 = CALLOC(1,sizeof(struct NR_BCCH_DL_SCH_MessageType__c1));
  sib1_message->message.choice.c1->present = NR_BCCH_DL_SCH_MessageType__c1_PR_systemInformationBlockType1;
  sib1_message->message.choice.c1->choice.systemInformationBlockType1 = CALLOC(1,sizeof(struct NR_SIB1));

  struct NR_SIB1 *sib1 = sib1_message->message.choice.c1->choice.systemInformationBlockType1;

  // cellSelectionInfo
  sib1->cellSelectionInfo = CALLOC(1,sizeof(struct NR_SIB1__cellSelectionInfo));
  // Fixme: should be in config file
  //The IE Q-RxLevMin is used to indicate for cell selection/ re-selection the required minimum received RSRP level in the (NR) cell.
  //Corresponds to parameter Qrxlevmin in TS38.304.
  //Actual value Qrxlevmin = field value * 2 [dBm].
  sib1->cellSelectionInfo->q_RxLevMin = -65;

  // cellAccessRelatedInfo
  // TODO : Add support for more than one PLMN
  int num_plmn = 1; // int num_plmn = configuration->num_plmn;
  asn1cSequenceAdd(sib1->cellAccessRelatedInfo.plmn_IdentityList.list, struct NR_PLMN_IdentityInfo, nr_plmn_info);
  for (int i = 0; i < num_plmn; ++i) {
    asn1cSequenceAdd(nr_plmn_info->plmn_IdentityList.list, struct NR_PLMN_Identity, nr_plmn);
    asn1cCalloc(nr_plmn->mcc,  mcc);
    int confMcc=configuration->mcc[i];
    asn1cSequenceAdd(mcc->list, NR_MCC_MNC_Digit_t, mcc0);
    *mcc0=(confMcc/100)%10;
    asn1cSequenceAdd(mcc->list, NR_MCC_MNC_Digit_t, mcc1);
    *mcc1=(confMcc/10)%10;
    asn1cSequenceAdd(mcc->list, NR_MCC_MNC_Digit_t, mcc2);
    *mcc2=confMcc%10;
    int mnc=configuration->mnc[i];
    if(configuration->mnc_digit_length[i] == 3) {
      asn1cSequenceAdd(nr_plmn->mnc.list, NR_MCC_MNC_Digit_t, mnc0);
      *mnc0=(configuration->mnc[i]/100)%10;
      mnc/=10;
    }
    asn1cSequenceAdd(nr_plmn->mnc.list, NR_MCC_MNC_Digit_t, mnc1);
    *mnc1=(mnc/10)%10;
    asn1cSequenceAdd(nr_plmn->mnc.list, NR_MCC_MNC_Digit_t, mnc2);
    *mnc2=(mnc)%10;
  }//end plmn loop

  nr_plmn_info->cellIdentity.buf = CALLOC(1,5);
  nr_plmn_info->cellIdentity.size= 5;
  nr_plmn_info->cellIdentity.bits_unused= 4;
  uint64_t tmp=htobe64(configuration->cell_identity)<<4;
  memcpy(nr_plmn_info->cellIdentity.buf, ((char*)&tmp)+3, 5);
  nr_plmn_info->cellReservedForOperatorUse = NR_PLMN_IdentityInfo__cellReservedForOperatorUse_notReserved;

  nr_plmn_info->trackingAreaCode = CALLOC(1,sizeof(NR_TrackingAreaCode_t));
  uint32_t tmp2=htobe32(configuration->tac);
  nr_plmn_info->trackingAreaCode->buf = CALLOC(1,3);
  memcpy(nr_plmn_info->trackingAreaCode->buf, ((char*) &tmp2)+1, 3);
  nr_plmn_info->trackingAreaCode->size = 3;
  nr_plmn_info->trackingAreaCode->bits_unused = 0;

  // connEstFailureControl
  // TODO: add connEstFailureControl

  //si-SchedulingInfo
  /*sib1->si_SchedulingInfo = CALLOC(1,sizeof(struct NR_SI_SchedulingInfo));
  asn_set_empty(&sib1->si_SchedulingInfo->schedulingInfoList.list);
  sib1->si_SchedulingInfo->si_WindowLength = NR_SI_SchedulingInfo__si_WindowLength_s40;
  struct NR_SchedulingInfo *schedulingInfo = CALLOC(1,sizeof(struct NR_SchedulingInfo));
  schedulingInfo->si_BroadcastStatus = NR_SchedulingInfo__si_BroadcastStatus_broadcasting;
  schedulingInfo->si_Periodicity = NR_SchedulingInfo__si_Periodicity_rf8;
  asn_set_empty(&schedulingInfo->sib_MappingInfo.list);

  NR_SIB_TypeInfo_t *sib_type3 = CALLOC(1,sizeof(e_NR_SIB_TypeInfo__type));
  sib_type3->type = NR_SIB_TypeInfo__type_sibType3;
  sib_type3->valueTag = CALLOC(1,sizeof(sib_type3->valueTag));
  ASN_SEQUENCE_ADD(&schedulingInfo->sib_MappingInfo.list,sib_type3);

  NR_SIB_TypeInfo_t *sib_type5 = CALLOC(1,sizeof(e_NR_SIB_TypeInfo__type));
  sib_type5->type = NR_SIB_TypeInfo__type_sibType5;
  sib_type5->valueTag = CALLOC(1,sizeof(sib_type5->valueTag));
  ASN_SEQUENCE_ADD(&schedulingInfo->sib_MappingInfo.list,sib_type5);

  NR_SIB_TypeInfo_t *sib_type4 = CALLOC(1,sizeof(e_NR_SIB_TypeInfo__type));
  sib_type4->type = NR_SIB_TypeInfo__type_sibType4;
  sib_type4->valueTag = CALLOC(1,sizeof(sib_type4->valueTag));
  ASN_SEQUENCE_ADD(&schedulingInfo->sib_MappingInfo.list,sib_type4);

  NR_SIB_TypeInfo_t *sib_type2 = CALLOC(1,sizeof(e_NR_SIB_TypeInfo__type));
  sib_type2->type = NR_SIB_TypeInfo__type_sibType2;
  sib_type2->valueTag = CALLOC(1,sizeof(sib_type2->valueTag));
  ASN_SEQUENCE_ADD(&schedulingInfo->sib_MappingInfo.list,sib_type2);

  ASN_SEQUENCE_ADD(&sib1->si_SchedulingInfo->schedulingInfoList.list,schedulingInfo);*/

  // servingCellConfigCommon
  asn1cCalloc(sib1->servingCellConfigCommon,  ServCellCom);
  NR_BWP_DownlinkCommon_t  *initialDownlinkBWP=&ServCellCom->downlinkConfigCommon.initialDownlinkBWP;
  initialDownlinkBWP->genericParameters=
    configuration->scc->downlinkConfigCommon->initialDownlinkBWP->genericParameters;
  

  for(int i = 0; i< configuration->scc->downlinkConfigCommon->frequencyInfoDL->frequencyBandList.list.count; i++) {
    asn1cSequenceAdd(ServCellCom->downlinkConfigCommon.frequencyInfoDL.frequencyBandList.list,
		     struct NR_NR_MultiBandInfo, nrMultiBandInfo);
    nrMultiBandInfo->freqBandIndicatorNR = configuration->scc->downlinkConfigCommon->frequencyInfoDL->frequencyBandList.list.array[i];
  }


  int scs_scaling0 = 1<<(configuration->scc->downlinkConfigCommon->initialDownlinkBWP->genericParameters.subcarrierSpacing);
  int scs_scaling  = scs_scaling0;
  int scs_scaling2 = scs_scaling0;
  if (configuration->scc->downlinkConfigCommon->frequencyInfoDL->absoluteFrequencyPointA < 600000) {
    scs_scaling = scs_scaling0*3;
  }
  if (configuration->scc->downlinkConfigCommon->frequencyInfoDL->absoluteFrequencyPointA > 2016666) {
    scs_scaling = scs_scaling0>>2;
    scs_scaling2 = scs_scaling0>>2;
  }
  uint32_t absolute_diff = (*configuration->scc->downlinkConfigCommon->frequencyInfoDL->absoluteFrequencySSB -
                             configuration->scc->downlinkConfigCommon->frequencyInfoDL->absoluteFrequencyPointA);

  sib1->servingCellConfigCommon->downlinkConfigCommon.frequencyInfoDL.offsetToPointA = scs_scaling2 * (absolute_diff/(12*scs_scaling) - 10);

  LOG_I(NR_RRC,"SIB1 freq: absoluteFrequencySSB %ld, absoluteFrequencyPointA %ld\n",
                                    *configuration->scc->downlinkConfigCommon->frequencyInfoDL->absoluteFrequencySSB,
                                    configuration->scc->downlinkConfigCommon->frequencyInfoDL->absoluteFrequencyPointA);
  LOG_I(NR_RRC,"SIB1 freq: absolute_diff %d, %d*(absolute_diff/(12*%d) - 10) %d\n",
        absolute_diff,scs_scaling2,scs_scaling,(int)sib1->servingCellConfigCommon->downlinkConfigCommon.frequencyInfoDL.offsetToPointA);

  for(int i = 0; i< configuration->scc->downlinkConfigCommon->frequencyInfoDL->scs_SpecificCarrierList.list.count; i++) {
    ASN_SEQUENCE_ADD(&ServCellCom->downlinkConfigCommon.frequencyInfoDL.scs_SpecificCarrierList.list,
		     configuration->scc->downlinkConfigCommon->frequencyInfoDL->scs_SpecificCarrierList.list.array[i]);
  }

  initialDownlinkBWP->pdcch_ConfigCommon = 
      configuration->scc->downlinkConfigCommon->initialDownlinkBWP->pdcch_ConfigCommon;
  initialDownlinkBWP->pdcch_ConfigCommon->choice.setup->commonSearchSpaceList = 
       CALLOC(1,sizeof(struct NR_PDCCH_ConfigCommon__commonSearchSpaceList));

  asn1cSequenceAdd(initialDownlinkBWP->pdcch_ConfigCommon->choice.setup->commonSearchSpaceList->list,
		   NR_SearchSpace_t, ss1);
  ss1->searchSpaceId = 1;
  asn1cCallocOne(ss1->controlResourceSetId, 0);
  ss1->monitoringSlotPeriodicityAndOffset = calloc(1,sizeof(*ss1->monitoringSlotPeriodicityAndOffset));
  ss1->monitoringSlotPeriodicityAndOffset->present = NR_SearchSpace__monitoringSlotPeriodicityAndOffset_PR_sl1;
  ss1->monitoringSymbolsWithinSlot = calloc(1,sizeof(*ss1->monitoringSymbolsWithinSlot));
  ss1->monitoringSymbolsWithinSlot->buf = calloc(1,2);
  // should be '1000 0000 0000 00'B (LSB first!), first symbol in slot, adjust if needed
  ss1->monitoringSymbolsWithinSlot->buf[1] = 0;
  ss1->monitoringSymbolsWithinSlot->buf[0] = (1<<7);
  ss1->monitoringSymbolsWithinSlot->size = 2;
  ss1->monitoringSymbolsWithinSlot->bits_unused = 2;
  ss1->nrofCandidates = calloc(1,sizeof(*ss1->nrofCandidates));
  ss1->nrofCandidates->aggregationLevel1 = NR_SearchSpace__nrofCandidates__aggregationLevel1_n0;
  ss1->nrofCandidates->aggregationLevel2 = NR_SearchSpace__nrofCandidates__aggregationLevel2_n0;
  ss1->nrofCandidates->aggregationLevel4 = NR_SearchSpace__nrofCandidates__aggregationLevel4_n2;
  ss1->nrofCandidates->aggregationLevel8 = NR_SearchSpace__nrofCandidates__aggregationLevel8_n0;
  ss1->nrofCandidates->aggregationLevel16 = NR_SearchSpace__nrofCandidates__aggregationLevel16_n0;
  ss1->searchSpaceType = calloc(1,sizeof(*ss1->searchSpaceType));
  ss1->searchSpaceType->present = NR_SearchSpace__searchSpaceType_PR_common;
  ss1->searchSpaceType->choice.common=calloc(1,sizeof(*ss1->searchSpaceType->choice.common));
  ss1->searchSpaceType->choice.common->dci_Format0_0_AndFormat1_0 = calloc(1,sizeof(*ss1->searchSpaceType->choice.common->dci_Format0_0_AndFormat1_0));

  asn1cSequenceAdd(initialDownlinkBWP->pdcch_ConfigCommon->choice.setup->commonSearchSpaceList->list,
		   NR_SearchSpace_t, ss5);
  ss5->searchSpaceId = 5;
  ss5->controlResourceSetId=calloc(1,sizeof(*ss5->controlResourceSetId));
  *ss5->controlResourceSetId=0;
  ss5->monitoringSlotPeriodicityAndOffset = calloc(1,sizeof(*ss5->monitoringSlotPeriodicityAndOffset));
  ss5->monitoringSlotPeriodicityAndOffset->present = NR_SearchSpace__monitoringSlotPeriodicityAndOffset_PR_sl5;
  ss5->monitoringSlotPeriodicityAndOffset->choice.sl5 = 0;
  ss5->duration = calloc(1,sizeof(*ss5->duration));
  *ss5->duration = 2;
  ss5->monitoringSymbolsWithinSlot = calloc(1,sizeof(*ss5->monitoringSymbolsWithinSlot));
  ss5->monitoringSymbolsWithinSlot->buf = calloc(1,2);
  // should be '1100 0000 0000 00'B (LSB first!), first two symols in slot, adjust if needed
  ss5->monitoringSymbolsWithinSlot->buf[1] = 0;
  ss5->monitoringSymbolsWithinSlot->buf[0] = (1<<7);
  ss5->monitoringSymbolsWithinSlot->size = 2;
  ss5->monitoringSymbolsWithinSlot->bits_unused = 2;
  ss5->nrofCandidates = calloc(1,sizeof(*ss5->nrofCandidates));
  ss5->nrofCandidates->aggregationLevel1 = NR_SearchSpace__nrofCandidates__aggregationLevel1_n0;
  ss5->nrofCandidates->aggregationLevel2 = NR_SearchSpace__nrofCandidates__aggregationLevel2_n0;
  ss5->nrofCandidates->aggregationLevel4 = NR_SearchSpace__nrofCandidates__aggregationLevel4_n4;
  ss5->nrofCandidates->aggregationLevel8 = NR_SearchSpace__nrofCandidates__aggregationLevel8_n2;
  ss5->nrofCandidates->aggregationLevel16 = NR_SearchSpace__nrofCandidates__aggregationLevel16_n1;
  ss5->searchSpaceType = calloc(1,sizeof(*ss5->searchSpaceType));
  ss5->searchSpaceType->present = NR_SearchSpace__searchSpaceType_PR_common;
  ss5->searchSpaceType->choice.common=calloc(1,sizeof(*ss5->searchSpaceType->choice.common));
  ss5->searchSpaceType->choice.common->dci_Format0_0_AndFormat1_0 = calloc(1,sizeof(*ss5->searchSpaceType->choice.common->dci_Format0_0_AndFormat1_0));

  asn1cSequenceAdd(initialDownlinkBWP->pdcch_ConfigCommon->choice.setup->commonSearchSpaceList->list,
		   NR_SearchSpace_t, ss7);
  ss7->searchSpaceId = 7;
  ss7->controlResourceSetId=calloc(1,sizeof(*ss7->controlResourceSetId));
  *ss7->controlResourceSetId=0;
  ss7->monitoringSlotPeriodicityAndOffset = calloc(1,sizeof(*ss7->monitoringSlotPeriodicityAndOffset));
  ss7->monitoringSlotPeriodicityAndOffset->present = NR_SearchSpace__monitoringSlotPeriodicityAndOffset_PR_sl1;
  ss7->monitoringSymbolsWithinSlot = calloc(1,sizeof(*ss7->monitoringSymbolsWithinSlot));
  ss7->monitoringSymbolsWithinSlot->buf = calloc(1,2);
  // should be '1100 0000 0000 00'B (LSB first!), first two symols in slot, adjust if needed
  ss7->monitoringSymbolsWithinSlot->buf[1] = 0;
  ss7->monitoringSymbolsWithinSlot->buf[0] = (1<<7);
  ss7->monitoringSymbolsWithinSlot->size = 2;
  ss7->monitoringSymbolsWithinSlot->bits_unused = 2;
  ss7->nrofCandidates = calloc(1,sizeof(*ss7->nrofCandidates));
  ss7->nrofCandidates->aggregationLevel1 = NR_SearchSpace__nrofCandidates__aggregationLevel1_n0;
  ss7->nrofCandidates->aggregationLevel2 = NR_SearchSpace__nrofCandidates__aggregationLevel2_n0;
  ss7->nrofCandidates->aggregationLevel4 = NR_SearchSpace__nrofCandidates__aggregationLevel4_n4;
  ss7->nrofCandidates->aggregationLevel8 = NR_SearchSpace__nrofCandidates__aggregationLevel8_n2;
  ss7->nrofCandidates->aggregationLevel16 = NR_SearchSpace__nrofCandidates__aggregationLevel16_n1;
  ss7->searchSpaceType = calloc(1,sizeof(*ss7->searchSpaceType));
  ss7->searchSpaceType->present = NR_SearchSpace__searchSpaceType_PR_common;
  ss7->searchSpaceType->choice.common=calloc(1,sizeof(*ss7->searchSpaceType->choice.common));
  ss7->searchSpaceType->choice.common->dci_Format0_0_AndFormat1_0 = calloc(1,sizeof(*ss7->searchSpaceType->choice.common->dci_Format0_0_AndFormat1_0));

  
  asn1cCallocOne(initialDownlinkBWP->pdcch_ConfigCommon->choice.setup->searchSpaceSIB1,  0);
  asn1cCallocOne(initialDownlinkBWP->pdcch_ConfigCommon->choice.setup->searchSpaceOtherSystemInformation, 7);
  asn1cCallocOne(initialDownlinkBWP->pdcch_ConfigCommon->choice.setup->pagingSearchSpace, 5);
  asn1cCallocOne( initialDownlinkBWP->pdcch_ConfigCommon->choice.setup->ra_SearchSpace, 1);
   
  initialDownlinkBWP->pdsch_ConfigCommon = configuration->scc->downlinkConfigCommon->initialDownlinkBWP->pdsch_ConfigCommon;
  ServCellCom->downlinkConfigCommon.bcch_Config.modificationPeriodCoeff = NR_BCCH_Config__modificationPeriodCoeff_n2;
  ServCellCom->downlinkConfigCommon.pcch_Config.defaultPagingCycle = NR_PagingCycle_rf256;
  ServCellCom->downlinkConfigCommon.pcch_Config.nAndPagingFrameOffset.present = NR_PCCH_Config__nAndPagingFrameOffset_PR_quarterT;
  ServCellCom->downlinkConfigCommon.pcch_Config.nAndPagingFrameOffset.choice.quarterT = 1;
  ServCellCom->downlinkConfigCommon.pcch_Config.ns = NR_PCCH_Config__ns_one;

  asn1cCalloc(ServCellCom->downlinkConfigCommon.pcch_Config.firstPDCCH_MonitoringOccasionOfPO,
	      P0);
  P0->present = NR_PCCH_Config__firstPDCCH_MonitoringOccasionOfPO_PR_sCS120KHZoneT_SCS60KHZhalfT_SCS30KHZquarterT_SCS15KHZoneEighthT;

  asn1cCalloc(P0->choice.sCS120KHZoneT_SCS60KHZhalfT_SCS30KHZquarterT_SCS15KHZoneEighthT,
	      Z8);
  asn1cSequenceAdd(Z8->list,
		   long,
		   ZoneEight);
  asn1cCallocOne(ZoneEight, 0);

  asn1cCalloc(ServCellCom->uplinkConfigCommon, UL)
  asn_set_empty(&UL->frequencyInfoUL.scs_SpecificCarrierList.list);
  for(int i = 0; i< configuration->scc->uplinkConfigCommon->frequencyInfoUL->scs_SpecificCarrierList.list.count; i++) {
    ASN_SEQUENCE_ADD(&UL->frequencyInfoUL.scs_SpecificCarrierList.list,
		     configuration->scc->uplinkConfigCommon->frequencyInfoUL->scs_SpecificCarrierList.list.array[i]);
  }

  asn1cCallocOne(UL->frequencyInfoUL.p_Max, 23);

  UL->initialUplinkBWP.genericParameters = configuration->scc->uplinkConfigCommon->initialUplinkBWP->genericParameters;
  UL->initialUplinkBWP.rach_ConfigCommon = configuration->scc->uplinkConfigCommon->initialUplinkBWP->rach_ConfigCommon;
  UL->initialUplinkBWP.pusch_ConfigCommon = configuration->scc->uplinkConfigCommon->initialUplinkBWP->pusch_ConfigCommon;
  UL->initialUplinkBWP.pusch_ConfigCommon->choice.setup->groupHoppingEnabledTransformPrecoding = null;

  UL->initialUplinkBWP.pucch_ConfigCommon = configuration->scc->uplinkConfigCommon->initialUplinkBWP->pucch_ConfigCommon;

  UL->timeAlignmentTimerCommon = NR_TimeAlignmentTimer_infinity;

  ServCellCom->n_TimingAdvanceOffset = configuration->scc->n_TimingAdvanceOffset;

  ServCellCom->ssb_PositionsInBurst.inOneGroup.buf = calloc(1, sizeof(uint8_t));
  uint8_t bitmap8,temp_bitmap=0;
  switch (configuration->scc->ssb_PositionsInBurst->present) {
    case NR_ServingCellConfigCommon__ssb_PositionsInBurst_PR_shortBitmap:
      ServCellCom->ssb_PositionsInBurst.inOneGroup = configuration->scc->ssb_PositionsInBurst->choice.shortBitmap;
      break;
    case NR_ServingCellConfigCommon__ssb_PositionsInBurst_PR_mediumBitmap:
      ServCellCom->ssb_PositionsInBurst.inOneGroup = configuration->scc->ssb_PositionsInBurst->choice.mediumBitmap;
      break;
    /*
    groupPresence: This field is present when maximum number of SS/PBCH blocks per half frame equals to 64 as defined in TS 38.213 [13], clause 4.1.
                   The first/leftmost bit corresponds to the SS/PBCH index 0-7, the second bit corresponds to SS/PBCH block 8-15, and so on.
                   Value 0 in the bitmap indicates that the SSBs according to inOneGroup are absent. Value 1 indicates that the SS/PBCH blocks are transmitted in accordance with inOneGroup.
    inOneGroup: When maximum number of SS/PBCH blocks per half frame equals to 64 as defined in TS 38.213 [13], clause 4.1, all 8 bit are valid;
                The first/ leftmost bit corresponds to the first SS/PBCH block index in the group (i.e., to SSB index 0, 8, and so on); the second bit corresponds to the second SS/PBCH block index in the group
                (i.e., to SSB index 1, 9, and so on), and so on. Value 0 in the bitmap indicates that the corresponding SS/PBCH block is not transmitted while value 1 indicates that the corresponding SS/PBCH block is transmitted.
    */
    case NR_ServingCellConfigCommon__ssb_PositionsInBurst_PR_longBitmap:
      ServCellCom->ssb_PositionsInBurst.inOneGroup.size = 1;
      ServCellCom->ssb_PositionsInBurst.inOneGroup.bits_unused = 0;
      ServCellCom->ssb_PositionsInBurst.groupPresence = calloc(1, sizeof(BIT_STRING_t));
      ServCellCom->ssb_PositionsInBurst.groupPresence->size = 1;
      ServCellCom->ssb_PositionsInBurst.groupPresence->bits_unused = 0;
      ServCellCom->ssb_PositionsInBurst.groupPresence->buf = calloc(1, sizeof(uint8_t));
      ServCellCom->ssb_PositionsInBurst.groupPresence->buf[0] = 0;
      for (int i=0; i<8; i++){
        bitmap8 = configuration->scc->ssb_PositionsInBurst->choice.longBitmap.buf[i];
        if (bitmap8!=0){
          if(temp_bitmap==0)
            temp_bitmap = bitmap8;
          else
            AssertFatal(temp_bitmap==bitmap8,"For longBitmap the groups of 8 SSBs containing at least 1 transmitted SSB should be all the same\n");

          ServCellCom->ssb_PositionsInBurst.inOneGroup.buf[0] = bitmap8;
          ServCellCom->ssb_PositionsInBurst.groupPresence->buf[0] |= 1<<(7-i);
        }
      }
      break;
    default:
      AssertFatal(false,"ssb_PositionsInBurst not present\n");
      break;
  }

  ServCellCom->ssb_PeriodicityServingCell = *configuration->scc->ssb_periodicityServingCell;
  if (configuration->scc->tdd_UL_DL_ConfigurationCommon) {
    ServCellCom->tdd_UL_DL_ConfigurationCommon = CALLOC(1,sizeof(struct NR_TDD_UL_DL_ConfigCommon));
    ServCellCom->tdd_UL_DL_ConfigurationCommon->referenceSubcarrierSpacing = configuration->scc->tdd_UL_DL_ConfigurationCommon->referenceSubcarrierSpacing;
    ServCellCom->tdd_UL_DL_ConfigurationCommon->pattern1 = configuration->scc->tdd_UL_DL_ConfigurationCommon->pattern1;
    ServCellCom->tdd_UL_DL_ConfigurationCommon->pattern2 = configuration->scc->tdd_UL_DL_ConfigurationCommon->pattern2;
  }
  ServCellCom->ss_PBCH_BlockPower = configuration->scc->ss_PBCH_BlockPower;

  // ims-EmergencySupport
  // TODO: add ims-EmergencySupport

  // eCallOverIMS-Support
  // TODO: add eCallOverIMS-Support

  // ue-TimersAndConstants
  sib1->ue_TimersAndConstants = CALLOC(1,sizeof(struct NR_UE_TimersAndConstants));
  sib1->ue_TimersAndConstants->t300 = NR_UE_TimersAndConstants__t300_ms400;
  sib1->ue_TimersAndConstants->t301 = NR_UE_TimersAndConstants__t301_ms400;
  sib1->ue_TimersAndConstants->t310 = NR_UE_TimersAndConstants__t310_ms2000;
  sib1->ue_TimersAndConstants->n310 = NR_UE_TimersAndConstants__n310_n10;
  sib1->ue_TimersAndConstants->t311 = NR_UE_TimersAndConstants__t311_ms3000;
  sib1->ue_TimersAndConstants->n311 = NR_UE_TimersAndConstants__n311_n1;
  sib1->ue_TimersAndConstants->t319 = NR_UE_TimersAndConstants__t319_ms400;

  // uac-BarringInfo
  /*sib1->uac_BarringInfo = CALLOC(1, sizeof(struct NR_SIB1__uac_BarringInfo));
  NR_UAC_BarringInfoSet_t *nr_uac_BarringInfoSet = CALLOC(1, sizeof(NR_UAC_BarringInfoSet_t));
  asn_set_empty(&sib1->uac_BarringInfo->uac_BarringInfoSetList);
  nr_uac_BarringInfoSet->uac_BarringFactor = NR_UAC_BarringInfoSet__uac_BarringFactor_p95;
  nr_uac_BarringInfoSet->uac_BarringTime = NR_UAC_BarringInfoSet__uac_BarringTime_s4;
  nr_uac_BarringInfoSet->uac_BarringForAccessIdentity.buf = CALLOC(1, 1);
  nr_uac_BarringInfoSet->uac_BarringForAccessIdentity.size = 1;
  nr_uac_BarringInfoSet->uac_BarringForAccessIdentity.bits_unused = 1;
  ASN_SEQUENCE_ADD(&sib1->uac_BarringInfo->uac_BarringInfoSetList, nr_uac_BarringInfoSet);*/

  // useFullResumeID
  // TODO: add useFullResumeID

  // lateNonCriticalExtension
  // TODO: add lateNonCriticalExtension

  // nonCriticalExtension
  // TODO: add nonCriticalExtension

  xer_fprint(stdout, &asn_DEF_NR_SIB1, (const void*)sib1_message->message.choice.c1->choice.systemInformationBlockType1);

  if(carrier->SIB1 == NULL) carrier->SIB1=(uint8_t *) malloc16(NR_MAX_SIB_LENGTH/8);
  enc_rval = uper_encode_to_buffer(&asn_DEF_NR_BCCH_DL_SCH_Message,
                                   NULL,
                                   (void *)sib1_message,
                                   carrier->SIB1,
                                   NR_MAX_SIB_LENGTH/8);
  AssertFatal (enc_rval.encoded > 0, "ASN1 message encoding failed (%s, %lu)!\n",
               enc_rval.failed_type->name, enc_rval.encoded);

  if (enc_rval.encoded==-1) {
    return(-1);
  }

  return((enc_rval.encoded+7)/8);
}

uint8_t do_SIB23_NR(rrc_gNB_carrier_data_t *carrier,
                    gNB_RrcConfigurationReq *configuration) {
  asn_enc_rval_t enc_rval;
  SystemInformation_IEs__sib_TypeAndInfo__Member *sib2 = NULL;
  SystemInformation_IEs__sib_TypeAndInfo__Member *sib3 = NULL;

  NR_BCCH_DL_SCH_Message_t *sib_message = CALLOC(1,sizeof(NR_BCCH_DL_SCH_Message_t));
  sib_message->message.present = NR_BCCH_DL_SCH_MessageType_PR_c1;
  sib_message->message.choice.c1 = CALLOC(1,sizeof(struct NR_BCCH_DL_SCH_MessageType__c1));
  sib_message->message.choice.c1->present = NR_BCCH_DL_SCH_MessageType__c1_PR_systemInformation;
  sib_message->message.choice.c1->choice.systemInformation = CALLOC(1,sizeof(struct NR_SystemInformation));
  
  struct NR_SystemInformation *sib = sib_message->message.choice.c1->choice.systemInformation;
  sib->criticalExtensions.present = NR_SystemInformation__criticalExtensions_PR_systemInformation;
  sib->criticalExtensions.choice.systemInformation = CALLOC(1, sizeof(struct NR_SystemInformation_IEs));

  struct NR_SystemInformation_IEs *ies = sib->criticalExtensions.choice.systemInformation;
  sib2 = CALLOC(1, sizeof(SystemInformation_IEs__sib_TypeAndInfo__Member));
  sib2->present = NR_SystemInformation_IEs__sib_TypeAndInfo__Member_PR_sib2;
  sib2->choice.sib2 = CALLOC(1, sizeof(struct NR_SIB2));
  sib2->choice.sib2->cellReselectionInfoCommon.q_Hyst = NR_SIB2__cellReselectionInfoCommon__q_Hyst_dB1;
  sib2->choice.sib2->cellReselectionServingFreqInfo.threshServingLowP = 2; // INTEGER (0..31)
  sib2->choice.sib2->cellReselectionServingFreqInfo.cellReselectionPriority =  2; // INTEGER (0..7)
  sib2->choice.sib2->intraFreqCellReselectionInfo.q_RxLevMin = -50; // INTEGER (-70..-22)
  sib2->choice.sib2->intraFreqCellReselectionInfo.s_IntraSearchP = 2; // INTEGER (0..31)
  sib2->choice.sib2->intraFreqCellReselectionInfo.t_ReselectionNR = 2; // INTEGER (0..7)
  sib2->choice.sib2->intraFreqCellReselectionInfo.deriveSSB_IndexFromCell = true;
  ASN_SEQUENCE_ADD(&ies->sib_TypeAndInfo.list, sib2);

  sib3 = CALLOC(1, sizeof(SystemInformation_IEs__sib_TypeAndInfo__Member));
  sib3->present = NR_SystemInformation_IEs__sib_TypeAndInfo__Member_PR_sib3;
  sib3->choice.sib3 = CALLOC(1, sizeof(struct NR_SIB3));
  ASN_SEQUENCE_ADD(&ies->sib_TypeAndInfo.list, sib3);

  //encode SIB to data
  // carrier->SIB23 = (uint8_t *) malloc16(128);
  enc_rval = uper_encode_to_buffer(&asn_DEF_NR_BCCH_DL_SCH_Message,
                                   NULL,
                                   (void *)sib_message,
                                   carrier->SIB23,
                                   100);
  AssertFatal (enc_rval.encoded > 0, "ASN1 message encoding failed (%s, %lu)!\n",
               enc_rval.failed_type->name, enc_rval.encoded);

  if (enc_rval.encoded==-1) {
    return(-1);
  }

  return((enc_rval.encoded+7)/8);
}

void  do_RLC_BEARER(uint8_t Mod_id,
                    int CC_id,
                    struct NR_CellGroupConfig__rlc_BearerToAddModList *rlc_BearerToAddModList,
                    rlc_bearer_config_t  *rlc_config) {
  struct NR_RLC_BearerConfig *rlc_bearer;
  rlc_bearer = CALLOC(1,sizeof(struct NR_RLC_BearerConfig));
  rlc_bearer->logicalChannelIdentity = rlc_config->LogicalChannelIdentity[CC_id];
  rlc_bearer->servedRadioBearer = CALLOC(1,sizeof(struct NR_RLC_BearerConfig__servedRadioBearer));
  rlc_bearer->servedRadioBearer->present = rlc_config->servedRadioBearer_present[CC_id];

  if(rlc_bearer->servedRadioBearer->present == NR_RLC_BearerConfig__servedRadioBearer_PR_srb_Identity) {
    rlc_bearer->servedRadioBearer->choice.srb_Identity = rlc_config->srb_Identity[CC_id];
  } else if(rlc_bearer->servedRadioBearer->present == NR_RLC_BearerConfig__servedRadioBearer_PR_drb_Identity) {
    rlc_bearer->servedRadioBearer->choice.drb_Identity = rlc_config->drb_Identity[CC_id];
  }

  rlc_bearer->reestablishRLC = CALLOC(1,sizeof(long));
  *(rlc_bearer->reestablishRLC) = rlc_config->reestablishRLC[CC_id];
  rlc_bearer->rlc_Config = CALLOC(1,sizeof(struct NR_RLC_Config));
  rlc_bearer->rlc_Config->present = rlc_config->rlc_Config_present[CC_id];

  if(rlc_bearer->rlc_Config->present == NR_RLC_Config_PR_am) {
    rlc_bearer->rlc_Config->choice.am = CALLOC(1,sizeof(struct NR_RLC_Config__am));
    rlc_bearer->rlc_Config->choice.am->ul_AM_RLC.sn_FieldLength     = CALLOC(1,sizeof(NR_SN_FieldLengthAM_t));
    *(rlc_bearer->rlc_Config->choice.am->ul_AM_RLC.sn_FieldLength)  = rlc_config->ul_AM_sn_FieldLength[CC_id];
    rlc_bearer->rlc_Config->choice.am->ul_AM_RLC.t_PollRetransmit   = rlc_config->t_PollRetransmit[CC_id];
    rlc_bearer->rlc_Config->choice.am->ul_AM_RLC.pollPDU            = rlc_config->pollPDU[CC_id];
    rlc_bearer->rlc_Config->choice.am->ul_AM_RLC.pollByte           = rlc_config->pollByte[CC_id];
    rlc_bearer->rlc_Config->choice.am->ul_AM_RLC.maxRetxThreshold   = rlc_config->maxRetxThreshold[CC_id];
    rlc_bearer->rlc_Config->choice.am->dl_AM_RLC.sn_FieldLength     = CALLOC(1,sizeof(NR_SN_FieldLengthAM_t));
    *(rlc_bearer->rlc_Config->choice.am->dl_AM_RLC.sn_FieldLength)  = rlc_config->dl_AM_sn_FieldLength[CC_id];
    rlc_bearer->rlc_Config->choice.am->dl_AM_RLC.t_Reassembly       = rlc_config->dl_AM_t_Reassembly[CC_id];
    rlc_bearer->rlc_Config->choice.am->dl_AM_RLC.t_StatusProhibit   = rlc_config->t_StatusProhibit[CC_id];
  } else if(rlc_bearer->rlc_Config->present == NR_RLC_Config_PR_um_Bi_Directional) {
    rlc_bearer->rlc_Config->choice.um_Bi_Directional = CALLOC(1,sizeof(struct NR_RLC_Config__um_Bi_Directional));
    rlc_bearer->rlc_Config->choice.um_Bi_Directional->ul_UM_RLC.sn_FieldLength = CALLOC(1,sizeof(NR_SN_FieldLengthUM_t));
    *(rlc_bearer->rlc_Config->choice.um_Bi_Directional->ul_UM_RLC.sn_FieldLength) = rlc_config->ul_UM_sn_FieldLength[CC_id];
    rlc_bearer->rlc_Config->choice.um_Bi_Directional->dl_UM_RLC.sn_FieldLength = CALLOC(1,sizeof(NR_SN_FieldLengthUM_t));
    *(rlc_bearer->rlc_Config->choice.um_Bi_Directional->dl_UM_RLC.sn_FieldLength) = rlc_config->dl_UM_sn_FieldLength[CC_id];
    rlc_bearer->rlc_Config->choice.um_Bi_Directional->dl_UM_RLC.t_Reassembly   = rlc_config->dl_UM_t_Reassembly[CC_id];
  } else if(rlc_bearer->rlc_Config->present == NR_RLC_Config_PR_um_Uni_Directional_UL) {
    rlc_bearer->rlc_Config->choice.um_Uni_Directional_UL = CALLOC(1,sizeof(struct NR_RLC_Config__um_Uni_Directional_UL));
    rlc_bearer->rlc_Config->choice.um_Uni_Directional_UL->ul_UM_RLC.sn_FieldLength    = CALLOC(1,sizeof(NR_SN_FieldLengthUM_t));
    *(rlc_bearer->rlc_Config->choice.um_Uni_Directional_UL->ul_UM_RLC.sn_FieldLength) = rlc_config->ul_UM_sn_FieldLength[CC_id];
  } else if(rlc_bearer->rlc_Config->present == NR_RLC_Config_PR_um_Uni_Directional_DL) {
    rlc_bearer->rlc_Config->choice.um_Uni_Directional_DL = CALLOC(1,sizeof(struct NR_RLC_Config__um_Uni_Directional_DL));
    rlc_bearer->rlc_Config->choice.um_Uni_Directional_DL->dl_UM_RLC.sn_FieldLength    = CALLOC(1,sizeof(NR_SN_FieldLengthUM_t));
    *(rlc_bearer->rlc_Config->choice.um_Uni_Directional_DL->dl_UM_RLC.sn_FieldLength) = rlc_config->dl_UM_sn_FieldLength[CC_id];
    rlc_bearer->rlc_Config->choice.um_Uni_Directional_DL->dl_UM_RLC.t_Reassembly      = rlc_config->dl_UM_t_Reassembly[CC_id];
  }

  rlc_bearer->mac_LogicalChannelConfig = CALLOC(1,sizeof(struct NR_LogicalChannelConfig));
  rlc_bearer->mac_LogicalChannelConfig->ul_SpecificParameters = CALLOC(1,sizeof(struct NR_LogicalChannelConfig__ul_SpecificParameters));
  rlc_bearer->mac_LogicalChannelConfig->ul_SpecificParameters->priority            = rlc_config->priority[CC_id];
  rlc_bearer->mac_LogicalChannelConfig->ul_SpecificParameters->prioritisedBitRate  = rlc_config->prioritisedBitRate[CC_id];
  rlc_bearer->mac_LogicalChannelConfig->ul_SpecificParameters->bucketSizeDuration  = rlc_config->bucketSizeDuration[CC_id];
  rlc_bearer->mac_LogicalChannelConfig->ul_SpecificParameters->allowedServingCells = CALLOC(1,sizeof(struct NR_LogicalChannelConfig__ul_SpecificParameters__allowedServingCells));
  rlc_bearer->mac_LogicalChannelConfig->ul_SpecificParameters->allowedSCS_List     = CALLOC(1,sizeof(struct NR_LogicalChannelConfig__ul_SpecificParameters__allowedSCS_List));
  NR_ServCellIndex_t *servingcellindex;
  servingcellindex = CALLOC(1,sizeof(NR_ServCellIndex_t));
  *servingcellindex = rlc_config->allowedServingCells[CC_id];
  ASN_SEQUENCE_ADD(&(rlc_bearer->mac_LogicalChannelConfig->ul_SpecificParameters->allowedServingCells->list),&servingcellindex);
  NR_SubcarrierSpacing_t *subcarrierspacing;
  subcarrierspacing = CALLOC(1,sizeof(NR_SubcarrierSpacing_t));
  *subcarrierspacing = rlc_config->subcarrierspacing[CC_id];
  ASN_SEQUENCE_ADD(&(rlc_bearer->mac_LogicalChannelConfig->ul_SpecificParameters->allowedSCS_List->list),&subcarrierspacing);
  rlc_bearer->mac_LogicalChannelConfig->ul_SpecificParameters->maxPUSCH_Duration           = CALLOC(1,sizeof(long));
  rlc_bearer->mac_LogicalChannelConfig->ul_SpecificParameters->configuredGrantType1Allowed = CALLOC(1,sizeof(long));
  rlc_bearer->mac_LogicalChannelConfig->ul_SpecificParameters->logicalChannelGroup         = CALLOC(1,sizeof(long));
  rlc_bearer->mac_LogicalChannelConfig->ul_SpecificParameters->schedulingRequestID         = CALLOC(1,sizeof(NR_SchedulingRequestId_t));
  *(rlc_bearer->mac_LogicalChannelConfig->ul_SpecificParameters->maxPUSCH_Duration)           = rlc_config->maxPUSCH_Duration[CC_id];
  *(rlc_bearer->mac_LogicalChannelConfig->ul_SpecificParameters->configuredGrantType1Allowed) = rlc_config->configuredGrantType1Allowed[CC_id];
  *(rlc_bearer->mac_LogicalChannelConfig->ul_SpecificParameters->logicalChannelGroup)         = rlc_config->logicalChannelGroup[CC_id];
  *(rlc_bearer->mac_LogicalChannelConfig->ul_SpecificParameters->schedulingRequestID)         = rlc_config->schedulingRequestID[CC_id];
  rlc_bearer->mac_LogicalChannelConfig->ul_SpecificParameters->logicalChannelSR_Mask               = rlc_config->logicalChannelSR_Mask[CC_id];
  rlc_bearer->mac_LogicalChannelConfig->ul_SpecificParameters->logicalChannelSR_DelayTimerApplied  = rlc_config->logicalChannelSR_DelayTimerApplied[CC_id];
  ASN_SEQUENCE_ADD(&(rlc_BearerToAddModList->list),&rlc_bearer);
}


void do_MAC_CELLGROUP(uint8_t Mod_id,
                      int CC_id,
                      NR_MAC_CellGroupConfig_t *mac_CellGroupConfig,
                      mac_cellgroup_t  *mac_cellgroup_config) {
  mac_CellGroupConfig->drx_Config               = CALLOC(1,sizeof(struct NR_SetupRelease_DRX_Config));
  mac_CellGroupConfig->schedulingRequestConfig  = CALLOC(1,sizeof(struct NR_SchedulingRequestConfig));
  mac_CellGroupConfig->bsr_Config               = CALLOC(1,sizeof(struct NR_BSR_Config));
  mac_CellGroupConfig->tag_Config               = CALLOC(1,sizeof(struct NR_TAG_Config));
  mac_CellGroupConfig->phr_Config               = CALLOC(1,sizeof(struct NR_SetupRelease_PHR_Config));
  mac_CellGroupConfig->drx_Config->present      = mac_cellgroup_config->DRX_Config_PR[CC_id];
  mac_CellGroupConfig->drx_Config->choice.setup = CALLOC(1,sizeof(struct NR_DRX_Config));
  mac_CellGroupConfig->drx_Config->choice.setup->drx_onDurationTimer.present = mac_cellgroup_config->drx_onDurationTimer_PR[CC_id];

  if(mac_CellGroupConfig->drx_Config->choice.setup->drx_onDurationTimer.present == NR_DRX_Config__drx_onDurationTimer_PR_subMilliSeconds) {
    mac_CellGroupConfig->drx_Config->choice.setup->drx_onDurationTimer.choice.subMilliSeconds = mac_cellgroup_config->subMilliSeconds[CC_id];
  } else if(mac_CellGroupConfig->drx_Config->choice.setup->drx_onDurationTimer.present == NR_DRX_Config__drx_onDurationTimer_PR_milliSeconds) {
    mac_CellGroupConfig->drx_Config->choice.setup->drx_onDurationTimer.choice.milliSeconds    = mac_cellgroup_config->milliSeconds[CC_id];
  }

  mac_CellGroupConfig->drx_Config->choice.setup->drx_InactivityTimer        = mac_cellgroup_config->drx_InactivityTimer[CC_id];
  mac_CellGroupConfig->drx_Config->choice.setup->drx_HARQ_RTT_TimerDL       = mac_cellgroup_config->drx_HARQ_RTT_TimerDL[CC_id];
  mac_CellGroupConfig->drx_Config->choice.setup->drx_HARQ_RTT_TimerUL       = mac_cellgroup_config->drx_HARQ_RTT_TimerUL[CC_id];
  mac_CellGroupConfig->drx_Config->choice.setup->drx_RetransmissionTimerDL  = mac_cellgroup_config->drx_RetransmissionTimerDL[CC_id];
  mac_CellGroupConfig->drx_Config->choice.setup->drx_RetransmissionTimerUL  = mac_cellgroup_config->drx_RetransmissionTimerUL[CC_id];
  mac_CellGroupConfig->drx_Config->choice.setup->drx_LongCycleStartOffset.present = mac_cellgroup_config->drx_LongCycleStartOffset_PR[CC_id];

  if(mac_CellGroupConfig->drx_Config->choice.setup->drx_LongCycleStartOffset.present == NR_DRX_Config__drx_LongCycleStartOffset_PR_ms10) {
    mac_CellGroupConfig->drx_Config->choice.setup->drx_LongCycleStartOffset.choice.ms10 = mac_cellgroup_config->drx_LongCycleStartOffset[CC_id];
  } else if(mac_CellGroupConfig->drx_Config->choice.setup->drx_LongCycleStartOffset.present == NR_DRX_Config__drx_LongCycleStartOffset_PR_ms20) {
    mac_CellGroupConfig->drx_Config->choice.setup->drx_LongCycleStartOffset.choice.ms20 = mac_cellgroup_config->drx_LongCycleStartOffset[CC_id];
  } else if(mac_CellGroupConfig->drx_Config->choice.setup->drx_LongCycleStartOffset.present == NR_DRX_Config__drx_LongCycleStartOffset_PR_ms32) {
    mac_CellGroupConfig->drx_Config->choice.setup->drx_LongCycleStartOffset.choice.ms32 = mac_cellgroup_config->drx_LongCycleStartOffset[CC_id];
  } else if(mac_CellGroupConfig->drx_Config->choice.setup->drx_LongCycleStartOffset.present == NR_DRX_Config__drx_LongCycleStartOffset_PR_ms40) {
    mac_CellGroupConfig->drx_Config->choice.setup->drx_LongCycleStartOffset.choice.ms40 = mac_cellgroup_config->drx_LongCycleStartOffset[CC_id];
  } else if(mac_CellGroupConfig->drx_Config->choice.setup->drx_LongCycleStartOffset.present == NR_DRX_Config__drx_LongCycleStartOffset_PR_ms60) {
    mac_CellGroupConfig->drx_Config->choice.setup->drx_LongCycleStartOffset.choice.ms60 = mac_cellgroup_config->drx_LongCycleStartOffset[CC_id];
  } else if(mac_CellGroupConfig->drx_Config->choice.setup->drx_LongCycleStartOffset.present == NR_DRX_Config__drx_LongCycleStartOffset_PR_ms64) {
    mac_CellGroupConfig->drx_Config->choice.setup->drx_LongCycleStartOffset.choice.ms64 = mac_cellgroup_config->drx_LongCycleStartOffset[CC_id];
  } else if(mac_CellGroupConfig->drx_Config->choice.setup->drx_LongCycleStartOffset.present == NR_DRX_Config__drx_LongCycleStartOffset_PR_ms70) {
    mac_CellGroupConfig->drx_Config->choice.setup->drx_LongCycleStartOffset.choice.ms70 = mac_cellgroup_config->drx_LongCycleStartOffset[CC_id];
  } else if(mac_CellGroupConfig->drx_Config->choice.setup->drx_LongCycleStartOffset.present == NR_DRX_Config__drx_LongCycleStartOffset_PR_ms80) {
    mac_CellGroupConfig->drx_Config->choice.setup->drx_LongCycleStartOffset.choice.ms80 = mac_cellgroup_config->drx_LongCycleStartOffset[CC_id];
  } else if(mac_CellGroupConfig->drx_Config->choice.setup->drx_LongCycleStartOffset.present == NR_DRX_Config__drx_LongCycleStartOffset_PR_ms128) {
    mac_CellGroupConfig->drx_Config->choice.setup->drx_LongCycleStartOffset.choice.ms128 = mac_cellgroup_config->drx_LongCycleStartOffset[CC_id];
  } else if(mac_CellGroupConfig->drx_Config->choice.setup->drx_LongCycleStartOffset.present == NR_DRX_Config__drx_LongCycleStartOffset_PR_ms160) {
    mac_CellGroupConfig->drx_Config->choice.setup->drx_LongCycleStartOffset.choice.ms160 = mac_cellgroup_config->drx_LongCycleStartOffset[CC_id];
  } else if(mac_CellGroupConfig->drx_Config->choice.setup->drx_LongCycleStartOffset.present == NR_DRX_Config__drx_LongCycleStartOffset_PR_ms256) {
    mac_CellGroupConfig->drx_Config->choice.setup->drx_LongCycleStartOffset.choice.ms256 = mac_cellgroup_config->drx_LongCycleStartOffset[CC_id];
  } else if(mac_CellGroupConfig->drx_Config->choice.setup->drx_LongCycleStartOffset.present == NR_DRX_Config__drx_LongCycleStartOffset_PR_ms320) {
    mac_CellGroupConfig->drx_Config->choice.setup->drx_LongCycleStartOffset.choice.ms320 = mac_cellgroup_config->drx_LongCycleStartOffset[CC_id];
  } else if(mac_CellGroupConfig->drx_Config->choice.setup->drx_LongCycleStartOffset.present == NR_DRX_Config__drx_LongCycleStartOffset_PR_ms512) {
    mac_CellGroupConfig->drx_Config->choice.setup->drx_LongCycleStartOffset.choice.ms512 = mac_cellgroup_config->drx_LongCycleStartOffset[CC_id];
  } else if(mac_CellGroupConfig->drx_Config->choice.setup->drx_LongCycleStartOffset.present == NR_DRX_Config__drx_LongCycleStartOffset_PR_ms640) {
    mac_CellGroupConfig->drx_Config->choice.setup->drx_LongCycleStartOffset.choice.ms640 = mac_cellgroup_config->drx_LongCycleStartOffset[CC_id];
  } else if(mac_CellGroupConfig->drx_Config->choice.setup->drx_LongCycleStartOffset.present == NR_DRX_Config__drx_LongCycleStartOffset_PR_ms1024) {
    mac_CellGroupConfig->drx_Config->choice.setup->drx_LongCycleStartOffset.choice.ms1024 = mac_cellgroup_config->drx_LongCycleStartOffset[CC_id];
  } else if(mac_CellGroupConfig->drx_Config->choice.setup->drx_LongCycleStartOffset.present == NR_DRX_Config__drx_LongCycleStartOffset_PR_ms1280) {
    mac_CellGroupConfig->drx_Config->choice.setup->drx_LongCycleStartOffset.choice.ms1280 = mac_cellgroup_config->drx_LongCycleStartOffset[CC_id];
  } else if(mac_CellGroupConfig->drx_Config->choice.setup->drx_LongCycleStartOffset.present == NR_DRX_Config__drx_LongCycleStartOffset_PR_ms2048) {
    mac_CellGroupConfig->drx_Config->choice.setup->drx_LongCycleStartOffset.choice.ms2048 = mac_cellgroup_config->drx_LongCycleStartOffset[CC_id];
  } else if(mac_CellGroupConfig->drx_Config->choice.setup->drx_LongCycleStartOffset.present == NR_DRX_Config__drx_LongCycleStartOffset_PR_ms2560) {
    mac_CellGroupConfig->drx_Config->choice.setup->drx_LongCycleStartOffset.choice.ms2560 = mac_cellgroup_config->drx_LongCycleStartOffset[CC_id];
  } else if(mac_CellGroupConfig->drx_Config->choice.setup->drx_LongCycleStartOffset.present == NR_DRX_Config__drx_LongCycleStartOffset_PR_ms5120) {
    mac_CellGroupConfig->drx_Config->choice.setup->drx_LongCycleStartOffset.choice.ms5120 = mac_cellgroup_config->drx_LongCycleStartOffset[CC_id];
  } else if(mac_CellGroupConfig->drx_Config->choice.setup->drx_LongCycleStartOffset.present == NR_DRX_Config__drx_LongCycleStartOffset_PR_ms10240) {
    mac_CellGroupConfig->drx_Config->choice.setup->drx_LongCycleStartOffset.choice.ms10240 = mac_cellgroup_config->drx_LongCycleStartOffset[CC_id];
  }

  mac_CellGroupConfig->drx_Config->choice.setup->shortDRX = CALLOC(1,sizeof(struct NR_DRX_Config__shortDRX));
  mac_CellGroupConfig->drx_Config->choice.setup->shortDRX->drx_ShortCycle       = mac_cellgroup_config->drx_ShortCycle[CC_id];
  mac_CellGroupConfig->drx_Config->choice.setup->shortDRX->drx_ShortCycleTimer  = mac_cellgroup_config->drx_ShortCycleTimer[CC_id];
  mac_CellGroupConfig->drx_Config->choice.setup->drx_SlotOffset                 = mac_cellgroup_config->drx_SlotOffset[CC_id];
  mac_CellGroupConfig->schedulingRequestConfig->schedulingRequestToAddModList = CALLOC(1,sizeof(struct NR_SchedulingRequestConfig__schedulingRequestToAddModList));
  struct NR_SchedulingRequestToAddMod *schedulingrequestlist;
  schedulingrequestlist = CALLOC(1,sizeof(struct NR_SchedulingRequestToAddMod));
  schedulingrequestlist->schedulingRequestId  = mac_cellgroup_config->schedulingRequestId[CC_id];
  schedulingrequestlist->sr_ProhibitTimer = CALLOC(1,sizeof(long));
  *(schedulingrequestlist->sr_ProhibitTimer) = mac_cellgroup_config->sr_ProhibitTimer[CC_id];
  schedulingrequestlist->sr_TransMax      = mac_cellgroup_config->sr_TransMax[CC_id];
  ASN_SEQUENCE_ADD(&(mac_CellGroupConfig->schedulingRequestConfig->schedulingRequestToAddModList->list),&schedulingrequestlist);
  mac_CellGroupConfig->bsr_Config->periodicBSR_Timer              = mac_cellgroup_config->periodicBSR_Timer[CC_id];
  mac_CellGroupConfig->bsr_Config->retxBSR_Timer                  = mac_cellgroup_config->retxBSR_Timer[CC_id];
  mac_CellGroupConfig->bsr_Config->logicalChannelSR_DelayTimer    = CALLOC(1,sizeof(long));
  *(mac_CellGroupConfig->bsr_Config->logicalChannelSR_DelayTimer)    = mac_cellgroup_config->logicalChannelSR_DelayTimer[CC_id];
  mac_CellGroupConfig->tag_Config->tag_ToAddModList = CALLOC(1,sizeof(struct NR_TAG_Config__tag_ToAddModList));
  struct NR_TAG *tag;
  tag = CALLOC(1,sizeof(struct NR_TAG));
  tag->tag_Id             = mac_cellgroup_config->tag_Id[CC_id];
  tag->timeAlignmentTimer = mac_cellgroup_config->timeAlignmentTimer[CC_id];
  ASN_SEQUENCE_ADD(&(mac_CellGroupConfig->tag_Config->tag_ToAddModList->list),&tag);
  mac_CellGroupConfig->phr_Config->present = mac_cellgroup_config->PHR_Config_PR[CC_id];
  mac_CellGroupConfig->phr_Config->choice.setup   = CALLOC(1,sizeof(struct NR_PHR_Config));
  mac_CellGroupConfig->phr_Config->choice.setup->phr_PeriodicTimer         = mac_cellgroup_config->phr_PeriodicTimer[CC_id];
  mac_CellGroupConfig->phr_Config->choice.setup->phr_ProhibitTimer         = mac_cellgroup_config->phr_ProhibitTimer[CC_id];
  mac_CellGroupConfig->phr_Config->choice.setup->phr_Tx_PowerFactorChange  = mac_cellgroup_config->phr_Tx_PowerFactorChange[CC_id];
  mac_CellGroupConfig->phr_Config->choice.setup->multiplePHR               = mac_cellgroup_config->multiplePHR[CC_id];
  mac_CellGroupConfig->phr_Config->choice.setup->dummy                     = mac_cellgroup_config->phr_Type2SpCell[CC_id];
  mac_CellGroupConfig->phr_Config->choice.setup->phr_Type2OtherCell        = mac_cellgroup_config->phr_Type2OtherCell[CC_id];
  mac_CellGroupConfig->phr_Config->choice.setup->phr_ModeOtherCG           = mac_cellgroup_config->phr_ModeOtherCG[CC_id];
  mac_CellGroupConfig->skipUplinkTxDynamic      = mac_cellgroup_config->skipUplinkTxDynamic[CC_id];
}


void  do_PHYSICALCELLGROUP(uint8_t Mod_id,
                           int CC_id,
                           NR_PhysicalCellGroupConfig_t *physicalCellGroupConfig,
                           physicalcellgroup_t *physicalcellgroup_config) {
  physicalCellGroupConfig->harq_ACK_SpatialBundlingPUCCH = CALLOC(1,sizeof(long));
  physicalCellGroupConfig->harq_ACK_SpatialBundlingPUSCH = CALLOC(1,sizeof(long));
  physicalCellGroupConfig->p_NR_FR1                      = CALLOC(1,sizeof(NR_P_Max_t));
  physicalCellGroupConfig->tpc_SRS_RNTI                  = CALLOC(1,sizeof(NR_RNTI_Value_t));
  physicalCellGroupConfig->tpc_PUCCH_RNTI                = CALLOC(1,sizeof(NR_RNTI_Value_t));
  physicalCellGroupConfig->tpc_PUSCH_RNTI                = CALLOC(1,sizeof(NR_RNTI_Value_t));
  physicalCellGroupConfig->sp_CSI_RNTI                   = CALLOC(1,sizeof(NR_RNTI_Value_t));
  *(physicalCellGroupConfig->harq_ACK_SpatialBundlingPUCCH) = physicalcellgroup_config->harq_ACK_SpatialBundlingPUCCH[CC_id];
  *(physicalCellGroupConfig->harq_ACK_SpatialBundlingPUSCH) = physicalcellgroup_config->harq_ACK_SpatialBundlingPUSCH[CC_id];
  *(physicalCellGroupConfig->p_NR_FR1)                      = physicalcellgroup_config->p_NR[CC_id];
  physicalCellGroupConfig->pdsch_HARQ_ACK_Codebook          = physicalcellgroup_config->pdsch_HARQ_ACK_Codebook[CC_id];
  *(physicalCellGroupConfig->tpc_SRS_RNTI)                  = physicalcellgroup_config->tpc_SRS_RNTI[CC_id];
  *(physicalCellGroupConfig->tpc_PUCCH_RNTI)                = physicalcellgroup_config->tpc_PUCCH_RNTI[CC_id];
  *(physicalCellGroupConfig->tpc_PUSCH_RNTI)                = physicalcellgroup_config->tpc_PUSCH_RNTI[CC_id];
  *(physicalCellGroupConfig->sp_CSI_RNTI)                   = physicalcellgroup_config->sp_CSI_RNTI[CC_id];
  physicalCellGroupConfig->cs_RNTI                       = CALLOC(1,sizeof(struct NR_SetupRelease_RNTI_Value));
  physicalCellGroupConfig->cs_RNTI->present              = physicalcellgroup_config->RNTI_Value_PR[CC_id];

  if(physicalCellGroupConfig->cs_RNTI->present == NR_SetupRelease_RNTI_Value_PR_setup) {
    physicalCellGroupConfig->cs_RNTI->choice.setup = physicalcellgroup_config->RNTI_Value[CC_id];
  }
}



void do_SpCellConfig(gNB_RRC_INST *rrc,
                      struct NR_SpCellConfig  *spconfig){
  //gNB_RrcConfigurationReq  *common_configuration;
  //common_configuration = CALLOC(1,sizeof(gNB_RrcConfigurationReq));
  //Fill servingcellconfigcommon config value
  //Fill common config to structure
  //  rrc->configuration = common_configuration;
  spconfig->reconfigurationWithSync = CALLOC(1,sizeof(struct NR_ReconfigurationWithSync));
}

//------------------------------------------------------------------------------
uint8_t do_RRCReject(uint8_t Mod_id,
                  uint8_t *const buffer)
//------------------------------------------------------------------------------
{
    asn_enc_rval_t                                   enc_rval;;
    NR_DL_CCCH_Message_t                             dl_ccch_msg;
    NR_RRCReject_t                                   *rrcReject;
    NR_RejectWaitTime_t                              waitTime = 1;

    memset((void *)&dl_ccch_msg, 0, sizeof(NR_DL_CCCH_Message_t));
    dl_ccch_msg.message.present = NR_DL_CCCH_MessageType_PR_c1;
    dl_ccch_msg.message.choice.c1          = CALLOC(1, sizeof(struct NR_DL_CCCH_MessageType__c1));
    dl_ccch_msg.message.choice.c1->present = NR_RRCReject__criticalExtensions_PR_rrcReject;

    dl_ccch_msg.message.choice.c1->choice.rrcReject = CALLOC(1,sizeof(NR_RRCReject_t));
    rrcReject = dl_ccch_msg.message.choice.c1->choice.rrcReject;

    rrcReject->criticalExtensions.choice.rrcReject           = CALLOC(1, sizeof(struct NR_RRCReject_IEs));
    rrcReject->criticalExtensions.choice.rrcReject->waitTime = CALLOC(1, sizeof(NR_RejectWaitTime_t));

    rrcReject->criticalExtensions.present = NR_RRCReject__criticalExtensions_PR_rrcReject;
    rrcReject->criticalExtensions.choice.rrcReject->waitTime = &waitTime;

    if ( LOG_DEBUGFLAG(DEBUG_ASN1) ) {
        xer_fprint(stdout, &asn_DEF_NR_DL_CCCH_Message, (void *)&dl_ccch_msg);
    }

    enc_rval = uper_encode_to_buffer(&asn_DEF_NR_DL_CCCH_Message,
                                    NULL,
                                    (void *)&dl_ccch_msg,
                                    buffer,
                                    100);

    if(enc_rval.encoded == -1) {
        LOG_E(NR_RRC, "[gNB AssertFatal]ASN1 message encoding failed (%s, %lu)!\n",
            enc_rval.failed_type->name, enc_rval.encoded);
        return -1;
    }

    LOG_D(NR_RRC,"RRCReject Encoded %zd bits (%zd bytes)\n",
            enc_rval.encoded,(enc_rval.encoded+7)/8);
    return((enc_rval.encoded+7)/8);
}

// TODO: Implement to b_SRS = 1 and b_SRS = 2
long rrc_get_max_nr_csrs(uint8_t max_rbs, long b_SRS) {

  if(b_SRS>0) {
    LOG_E(NR_RRC,"rrc_get_max_nr_csrs(): Not implemented yet for b_SRS>0\n");
    return 0; // This c_srs is always valid
  }

  const uint16_t m_SRS[64] = { 4, 8, 12, 16, 16, 20, 24, 24, 28, 32, 36, 40, 48, 48, 52, 56, 60, 64, 72, 72, 76, 80, 88,
                               96, 96, 104, 112, 120, 120, 120, 128, 128, 128, 132, 136, 144, 144, 144, 144, 152, 160,
                               160, 160, 168, 176, 184, 192, 192, 192, 192, 208, 216, 224, 240, 240, 240, 240, 256, 256,
                               256, 264, 272, 272, 272 };

  long c_srs = 0;
  uint16_t m = 4;
  for(int c = 1; c<64; c++) {
    if(m_SRS[c]>m && m_SRS[c]<max_rbs) {
      c_srs = c;
      m = m_SRS[c];
    }
  }

  return c_srs;
}

void fill_initial_SpCellConfig(int uid,
                               NR_SpCellConfig_t *SpCellConfig,
                               NR_ServingCellConfigCommon_t *scc,
                               const gNB_RrcConfigurationReq *configuration)
{
  // This assert will never happen in the current implementation because NUMBER_OF_UE_MAX = 4.
  // However, if in the future NUMBER_OF_UE_MAX is increased, it will be necessary to improve the allocation of SRS resources,
  // where the startPosition = 2 or 3 and sl160 = 17, 17, 27 ... 157 only give us 30 different allocations.
  AssertFatal(uid>=0 && uid<30, "gNB cannot allocate the SRS resources\n");

  int curr_bwp = NRRIV2BW(scc->downlinkConfigCommon->initialDownlinkBWP->genericParameters.locationAndBandwidth,MAX_BWP_SIZE);
  SpCellConfig->servCellIndex = NULL;
  SpCellConfig->reconfigurationWithSync = NULL;
  SpCellConfig->rlmInSyncOutOfSyncThreshold = NULL;
  SpCellConfig->rlf_TimersAndConstants = NULL;
  SpCellConfig->spCellConfigDedicated = calloc(1,sizeof(*SpCellConfig->spCellConfigDedicated));
  SpCellConfig->spCellConfigDedicated->uplinkConfig = calloc(1,sizeof(*SpCellConfig->spCellConfigDedicated->uplinkConfig));
  NR_BWP_UplinkDedicated_t *initialUplinkBWP = calloc(1,sizeof(*initialUplinkBWP));
  SpCellConfig->spCellConfigDedicated->uplinkConfig->initialUplinkBWP = initialUplinkBWP;
  initialUplinkBWP->pucch_Config = calloc(1,sizeof(*initialUplinkBWP->pucch_Config));
  initialUplinkBWP->pucch_Config->present = NR_SetupRelease_PUCCH_Config_PR_setup;
  NR_PUCCH_Config_t *pucch_Config = calloc(1,sizeof(*pucch_Config));
  initialUplinkBWP->pucch_Config->choice.setup=pucch_Config;
  pucch_Config->resourceSetToAddModList = calloc(1,sizeof(*pucch_Config->resourceSetToAddModList));
  pucch_Config->resourceSetToReleaseList = NULL;
  NR_PUCCH_ResourceSet_t *pucchresset0=calloc(1,sizeof(*pucchresset0));
  pucchresset0->pucch_ResourceSetId = 0;
  NR_PUCCH_ResourceId_t *pucchresset0id0=calloc(1,sizeof(*pucchresset0id0));
  *pucchresset0id0=0;
  ASN_SEQUENCE_ADD(&pucchresset0->resourceList.list,pucchresset0id0);
  pucchresset0->maxPayloadSize=NULL;
  ASN_SEQUENCE_ADD(&pucch_Config->resourceSetToAddModList->list,pucchresset0);
  
  pucch_Config->resourceToAddModList = calloc(1,sizeof(*pucch_Config->resourceToAddModList));
  pucch_Config->resourceToReleaseList = NULL;
  // configure one single PUCCH0 opportunity for initial connection procedure
  // one symbol (13)
  NR_PUCCH_Resource_t *pucchres0=calloc(1,sizeof(*pucchres0));
  pucchres0->pucch_ResourceId=0;
  pucchres0->startingPRB=(8+uid) % curr_bwp;
  LOG_D(NR_RRC, "pucchres0->startPRB %ld uid %d curr_bwp %d\n", pucchres0->startingPRB, uid, curr_bwp);
  pucchres0->intraSlotFrequencyHopping=NULL;
  pucchres0->secondHopPRB=NULL;
  pucchres0->format.present= NR_PUCCH_Resource__format_PR_format0;
  pucchres0->format.choice.format0=calloc(1,sizeof(*pucchres0->format.choice.format0));
  pucchres0->format.choice.format0->initialCyclicShift=0;
  pucchres0->format.choice.format0->nrofSymbols=1;
  pucchres0->format.choice.format0->startingSymbolIndex=13;
  ASN_SEQUENCE_ADD(&pucch_Config->resourceToAddModList->list,pucchres0);
  initialUplinkBWP->pusch_Config = calloc(1,sizeof(*initialUplinkBWP->pusch_Config));
  initialUplinkBWP->pusch_Config->present = NR_SetupRelease_PUSCH_Config_PR_setup;
  NR_PUSCH_Config_t *pusch_Config = calloc(1,sizeof(*pusch_Config));
  initialUplinkBWP->pusch_Config->choice.setup = pusch_Config;
  pusch_Config->dataScramblingIdentityPUSCH = NULL;
  pusch_Config->txConfig=calloc(1,sizeof(*pusch_Config->txConfig));
  *pusch_Config->txConfig= NR_PUSCH_Config__txConfig_codebook;
  pusch_Config->dmrs_UplinkForPUSCH_MappingTypeA = NULL;
  pusch_Config->dmrs_UplinkForPUSCH_MappingTypeB = calloc(1,sizeof(*pusch_Config->dmrs_UplinkForPUSCH_MappingTypeB));
  pusch_Config->dmrs_UplinkForPUSCH_MappingTypeB->present = NR_SetupRelease_DMRS_UplinkConfig_PR_setup;
  pusch_Config->dmrs_UplinkForPUSCH_MappingTypeB->choice.setup = calloc(1,sizeof(*pusch_Config->dmrs_UplinkForPUSCH_MappingTypeB->choice.setup));
  NR_DMRS_UplinkConfig_t *NR_DMRS_UplinkConfig = pusch_Config->dmrs_UplinkForPUSCH_MappingTypeB->choice.setup;
  NR_DMRS_UplinkConfig->dmrs_Type = NULL;
  NR_DMRS_UplinkConfig->dmrs_AdditionalPosition = NULL; /*calloc(1,sizeof(*NR_DMRS_UplinkConfig->dmrs_AdditionalPosition));
  *NR_DMRS_UplinkConfig->dmrs_AdditionalPosition = NR_DMRS_UplinkConfig__dmrs_AdditionalPosition_pos0;*/
  NR_DMRS_UplinkConfig->phaseTrackingRS=NULL;
  NR_DMRS_UplinkConfig->maxLength=NULL;
  NR_DMRS_UplinkConfig->transformPrecodingDisabled = calloc(1,sizeof(*NR_DMRS_UplinkConfig->transformPrecodingDisabled));
  NR_DMRS_UplinkConfig->transformPrecodingDisabled->scramblingID0 = NULL;
  NR_DMRS_UplinkConfig->transformPrecodingDisabled->scramblingID1 = NULL;
  NR_DMRS_UplinkConfig->transformPrecodingEnabled = NULL;
  pusch_Config->pusch_PowerControl = calloc(1,sizeof(*pusch_Config->pusch_PowerControl));
  pusch_Config->pusch_PowerControl->tpc_Accumulation = NULL;
  pusch_Config->pusch_PowerControl->msg3_Alpha = calloc(1,sizeof(*pusch_Config->pusch_PowerControl->msg3_Alpha));
  *pusch_Config->pusch_PowerControl->msg3_Alpha = NR_Alpha_alpha1;
  pusch_Config->pusch_PowerControl->p0_NominalWithoutGrant = calloc(1,sizeof(*pusch_Config->pusch_PowerControl->p0_NominalWithoutGrant));
  *pusch_Config->pusch_PowerControl->p0_NominalWithoutGrant = -76;
  pusch_Config->pusch_PowerControl->p0_AlphaSets = calloc(1,sizeof(*pusch_Config->pusch_PowerControl->p0_AlphaSets));
  NR_P0_PUSCH_AlphaSet_t *aset = calloc(1,sizeof(*aset));
  aset->p0_PUSCH_AlphaSetId=0;
  aset->p0=calloc(1,sizeof(*aset->p0));
  *aset->p0 = 0;
  aset->alpha=calloc(1,sizeof(*aset->alpha));
  *aset->alpha=NR_Alpha_alpha1;
  ASN_SEQUENCE_ADD(&pusch_Config->pusch_PowerControl->p0_AlphaSets->list,aset);
  pusch_Config->pusch_PowerControl->pathlossReferenceRSToAddModList = calloc(1,sizeof(*pusch_Config->pusch_PowerControl->pathlossReferenceRSToAddModList));
  NR_PUSCH_PathlossReferenceRS_t *plrefRS = calloc(1,sizeof(*plrefRS));
  plrefRS->pusch_PathlossReferenceRS_Id=0;
  plrefRS->referenceSignal.present = NR_PUSCH_PathlossReferenceRS__referenceSignal_PR_ssb_Index;
  plrefRS->referenceSignal.choice.ssb_Index = 0;
  ASN_SEQUENCE_ADD(&pusch_Config->pusch_PowerControl->pathlossReferenceRSToAddModList->list,plrefRS);
  pusch_Config->pusch_PowerControl->pathlossReferenceRSToReleaseList = NULL;
  pusch_Config->pusch_PowerControl->twoPUSCH_PC_AdjustmentStates = NULL;
  pusch_Config->pusch_PowerControl->deltaMCS = NULL;
  pusch_Config->pusch_PowerControl->sri_PUSCH_MappingToAddModList = calloc(1,sizeof(*pusch_Config->pusch_PowerControl->sri_PUSCH_MappingToAddModList));
  NR_SRI_PUSCH_PowerControl_t *sriPUSCHPC=calloc(1,sizeof(*sriPUSCHPC));
  sriPUSCHPC->sri_PUSCH_PowerControlId=0;
  sriPUSCHPC->sri_PUSCH_PathlossReferenceRS_Id=0;
  sriPUSCHPC->sri_P0_PUSCH_AlphaSetId=0;
  sriPUSCHPC->sri_PUSCH_ClosedLoopIndex=NR_SRI_PUSCH_PowerControl__sri_PUSCH_ClosedLoopIndex_i0;
  ASN_SEQUENCE_ADD(&pusch_Config->pusch_PowerControl->sri_PUSCH_MappingToAddModList->list,sriPUSCHPC);
  pusch_Config->pusch_PowerControl->sri_PUSCH_MappingToReleaseList = NULL;
  pusch_Config->frequencyHopping=NULL;
  pusch_Config->frequencyHoppingOffsetLists=NULL;
  pusch_Config->resourceAllocation = NR_PUSCH_Config__resourceAllocation_resourceAllocationType1;
  pusch_Config->pusch_TimeDomainAllocationList = NULL;
  pusch_Config->pusch_AggregationFactor=NULL;
  pusch_Config->mcs_Table=NULL;
  pusch_Config->mcs_TableTransformPrecoder=NULL;
  pusch_Config->transformPrecoder= NULL;
  if (scc->uplinkConfigCommon->initialUplinkBWP->rach_ConfigCommon->choice.setup->msg3_transformPrecoder == NULL) {
    pusch_Config->transformPrecoder=calloc(1,sizeof(*pusch_Config->transformPrecoder));
    *pusch_Config->transformPrecoder = NR_PUSCH_Config__transformPrecoder_disabled;
  }
  pusch_Config->codebookSubset=calloc(1,sizeof(*pusch_Config->codebookSubset));
  *pusch_Config->codebookSubset = NR_PUSCH_Config__codebookSubset_nonCoherent;
  pusch_Config->maxRank=calloc(1,sizeof(*pusch_Config->maxRank));
  *pusch_Config->maxRank= 1;
  pusch_Config->rbg_Size=NULL;
  pusch_Config->uci_OnPUSCH=NULL;
  pusch_Config->tp_pi2BPSK=NULL;

  initialUplinkBWP->srs_Config = calloc(1,sizeof(*initialUplinkBWP->srs_Config));
  initialUplinkBWP->srs_Config->present = NR_SetupRelease_SRS_Config_PR_setup;
  NR_SRS_Config_t *srs_Config = calloc(1,sizeof(*srs_Config));
  initialUplinkBWP->srs_Config->choice.setup=srs_Config;
  srs_Config->srs_ResourceSetToReleaseList=NULL;
  srs_Config->srs_ResourceSetToAddModList=calloc(1,sizeof(*srs_Config->srs_ResourceSetToAddModList));
  NR_SRS_ResourceSet_t *srs_resset0=calloc(1,sizeof(*srs_resset0));
  srs_resset0->srs_ResourceSetId = 0;
  srs_resset0->srs_ResourceIdList=calloc(1,sizeof(*srs_resset0->srs_ResourceIdList));
  NR_SRS_ResourceId_t *srs_resset0_id=calloc(1,sizeof(*srs_resset0_id));
  *srs_resset0_id=0;
  ASN_SEQUENCE_ADD(&srs_resset0->srs_ResourceIdList->list,srs_resset0_id);
  srs_Config->srs_ResourceToReleaseList=NULL;

  if (configuration->do_SRS) {
    srs_resset0->resourceType.present =  NR_SRS_ResourceSet__resourceType_PR_periodic;
    srs_resset0->resourceType.choice.periodic = calloc(1,sizeof(*srs_resset0->resourceType.choice.periodic));
    srs_resset0->resourceType.choice.periodic->associatedCSI_RS = NULL;
  } else {
    srs_resset0->resourceType.present =  NR_SRS_ResourceSet__resourceType_PR_aperiodic;
    srs_resset0->resourceType.choice.aperiodic = calloc(1,sizeof(*srs_resset0->resourceType.choice.aperiodic));
    srs_resset0->resourceType.choice.aperiodic->aperiodicSRS_ResourceTrigger=1;
    srs_resset0->resourceType.choice.aperiodic->csi_RS=NULL;
    srs_resset0->resourceType.choice.aperiodic->slotOffset= calloc(1,sizeof(*srs_resset0->resourceType.choice.aperiodic->slotOffset));
    *srs_resset0->resourceType.choice.aperiodic->slotOffset=2;
    srs_resset0->resourceType.choice.aperiodic->ext1=NULL;
  }

  srs_resset0->usage=NR_SRS_ResourceSet__usage_codebook;
  srs_resset0->alpha = calloc(1,sizeof(*srs_resset0->alpha));
  *srs_resset0->alpha = NR_Alpha_alpha1;
  srs_resset0->p0=calloc(1,sizeof(*srs_resset0->p0));
  *srs_resset0->p0=-80;
  srs_resset0->pathlossReferenceRS=NULL;
  srs_resset0->srs_PowerControlAdjustmentStates=NULL;
  ASN_SEQUENCE_ADD(&srs_Config->srs_ResourceSetToAddModList->list,srs_resset0);
  srs_Config->srs_ResourceToReleaseList=NULL;
  srs_Config->srs_ResourceToAddModList=calloc(1,sizeof(*srs_Config->srs_ResourceToAddModList));
  NR_SRS_Resource_t *srs_res0=calloc(1,sizeof(*srs_res0));
  srs_res0->srs_ResourceId=0;
  srs_res0->nrofSRS_Ports=NR_SRS_Resource__nrofSRS_Ports_port1;
  srs_res0->ptrs_PortIndex=NULL;
  srs_res0->transmissionComb.present=NR_SRS_Resource__transmissionComb_PR_n2;
  srs_res0->transmissionComb.choice.n2=calloc(1,sizeof(*srs_res0->transmissionComb.choice.n2));
  srs_res0->transmissionComb.choice.n2->combOffset_n2=0;
  srs_res0->transmissionComb.choice.n2->cyclicShift_n2=0;
  srs_res0->resourceMapping.startPosition = 2 + uid%2;
  srs_res0->resourceMapping.nrofSymbols=NR_SRS_Resource__resourceMapping__nrofSymbols_n1;
  srs_res0->resourceMapping.repetitionFactor=NR_SRS_Resource__resourceMapping__repetitionFactor_n1;
  srs_res0->freqDomainPosition=0;
  srs_res0->freqDomainShift=0;
  srs_res0->freqHopping.b_SRS=0;
  srs_res0->freqHopping.b_hop=0;
  srs_res0->freqHopping.c_SRS = rrc_get_max_nr_csrs(
      NRRIV2BW(scc->uplinkConfigCommon->initialUplinkBWP->genericParameters.locationAndBandwidth, 275),
      srs_res0->freqHopping.b_SRS);
  srs_res0->groupOrSequenceHopping=NR_SRS_Resource__groupOrSequenceHopping_neither;

  if (configuration->do_SRS) {
    srs_res0->resourceType.present= NR_SRS_Resource__resourceType_PR_periodic;
    srs_res0->resourceType.choice.periodic=calloc(1,sizeof(*srs_res0->resourceType.choice.periodic));
    srs_res0->resourceType.choice.periodic->periodicityAndOffset_p.present = NR_SRS_PeriodicityAndOffset_PR_sl160;
    srs_res0->resourceType.choice.periodic->periodicityAndOffset_p.choice.sl160 = 17 + (uid>1)*10; // 17/17/.../147/157 are mixed slots
  } else {
    srs_res0->resourceType.present= NR_SRS_Resource__resourceType_PR_aperiodic;
    srs_res0->resourceType.choice.aperiodic=calloc(1,sizeof(*srs_res0->resourceType.choice.aperiodic));
  }

  srs_res0->sequenceId=40;
  srs_res0->spatialRelationInfo=calloc(1,sizeof(*srs_res0->spatialRelationInfo));
  srs_res0->spatialRelationInfo->servingCellId=NULL;
  srs_res0->spatialRelationInfo->referenceSignal.present=NR_SRS_SpatialRelationInfo__referenceSignal_PR_csi_RS_Index;
  srs_res0->spatialRelationInfo->referenceSignal.choice.csi_RS_Index=0;
  ASN_SEQUENCE_ADD(&srs_Config->srs_ResourceToAddModList->list,srs_res0);

  // configure Scheduling request
  // 40 slot period 
  pucch_Config->schedulingRequestResourceToAddModList = calloc(1,sizeof(*pucch_Config->schedulingRequestResourceToAddModList));
  NR_SchedulingRequestResourceConfig_t *schedulingRequestResourceConfig = calloc(1,sizeof(*schedulingRequestResourceConfig));
  schedulingRequestResourceConfig->schedulingRequestResourceId = 1;
  schedulingRequestResourceConfig->schedulingRequestID= 0;
  schedulingRequestResourceConfig->periodicityAndOffset = calloc(1,sizeof(*schedulingRequestResourceConfig->periodicityAndOffset));
  schedulingRequestResourceConfig->periodicityAndOffset->present = NR_SchedulingRequestResourceConfig__periodicityAndOffset_PR_sl40;
  // note: make sure that there is no issue here. Later choose the RNTI accordingly.
  //       Here we would be limited to 3 UEs on this resource (1 1/2 Frames 30 kHz SCS, 5 ms TDD periodicity => slots 7,8,9).
  //       This should be a temporary resource until the first RRCReconfiguration gives new pucch resources.
  // Check for above configuration and exit for now if it is not the case
  AssertFatal(scc->downlinkConfigCommon->initialDownlinkBWP->genericParameters.subcarrierSpacing==NR_SubcarrierSpacing_kHz30,
              "SCS != 30kHz\n");

  if (scc->tdd_UL_DL_ConfigurationCommon) {
    AssertFatal(scc->tdd_UL_DL_ConfigurationCommon->pattern1.dl_UL_TransmissionPeriodicity == NR_TDD_UL_DL_Pattern__dl_UL_TransmissionPeriodicity_ms5,
      "TDD period != 5ms : %ld\n", scc->tdd_UL_DL_ConfigurationCommon->pattern1.dl_UL_TransmissionPeriodicity);
  }

  schedulingRequestResourceConfig->periodicityAndOffset->choice.sl40 = 8;
  schedulingRequestResourceConfig->resource = calloc(1,sizeof(*schedulingRequestResourceConfig->resource));
  *schedulingRequestResourceConfig->resource = 0;
  ASN_SEQUENCE_ADD(&pucch_Config->schedulingRequestResourceToAddModList->list,schedulingRequestResourceConfig);

 pucch_Config->dl_DataToUL_ACK = calloc(1,sizeof(*pucch_Config->dl_DataToUL_ACK));
 long *delay[8];
 for (int i=0;i<8;i++) {
   delay[i] = calloc(1,sizeof(*delay[i]));
   AssertFatal(configuration->minRXTXTIME >= 2 && configuration->minRXTXTIME < 7,
               "minRXTXTIME is %d but should be within [2,7)\n", configuration->minRXTXTIME);
   *delay[i] = i + configuration->minRXTXTIME;
   ASN_SEQUENCE_ADD(&pucch_Config->dl_DataToUL_ACK->list,delay[i]);
 }

  SpCellConfig->spCellConfigDedicated->initialDownlinkBWP = calloc(1,sizeof(*SpCellConfig->spCellConfigDedicated->initialDownlinkBWP));
  NR_BWP_DownlinkDedicated_t *bwp_Dedicated = SpCellConfig->spCellConfigDedicated->initialDownlinkBWP;
  bwp_Dedicated->pdcch_Config=calloc(1,sizeof(*bwp_Dedicated->pdcch_Config));
  bwp_Dedicated->pdcch_Config->present = NR_SetupRelease_PDCCH_Config_PR_setup;
  bwp_Dedicated->pdcch_Config->choice.setup = calloc(1,sizeof(*bwp_Dedicated->pdcch_Config->choice.setup));

  bwp_Dedicated->pdcch_Config->choice.setup->searchSpacesToAddModList = calloc(1,sizeof(*bwp_Dedicated->pdcch_Config->choice.setup->searchSpacesToAddModList));

  bwp_Dedicated->pdcch_Config->choice.setup->controlResourceSetToAddModList = calloc(1,sizeof(*bwp_Dedicated->pdcch_Config->choice.setup->controlResourceSetToAddModList));

  NR_ControlResourceSet_t *coreset = calloc(1,sizeof(*coreset));
  coreset->controlResourceSetId=1;
  // frequency domain resources depends on BWP size
  // options are 24, 48 or 96
  coreset->frequencyDomainResources.buf = calloc(1,6);
  if (0) {
     int curr_bwp = scc->downlinkConfigCommon->frequencyInfoDL->scs_SpecificCarrierList.list.array[0]->carrierBandwidth;
     if (curr_bwp < 48)
       coreset->frequencyDomainResources.buf[0] = 0xf0;
     else
       coreset->frequencyDomainResources.buf[0] = 0xff;
     if (curr_bwp < 96)
       coreset->frequencyDomainResources.buf[1] = 0;
     else
       coreset->frequencyDomainResources.buf[1] = 0xff;
  } else {
     coreset->frequencyDomainResources.buf[0] = 0xf0;
     coreset->frequencyDomainResources.buf[1] = 0;
  }
  coreset->frequencyDomainResources.buf[2] = 0;
  coreset->frequencyDomainResources.buf[3] = 0;
  coreset->frequencyDomainResources.buf[4] = 0;
  coreset->frequencyDomainResources.buf[5] = 0;
  coreset->frequencyDomainResources.size = 6;
  coreset->frequencyDomainResources.bits_unused = 3;
  coreset->duration=1;
  coreset->cce_REG_MappingType.present = NR_ControlResourceSet__cce_REG_MappingType_PR_nonInterleaved;
  coreset->precoderGranularity = NR_ControlResourceSet__precoderGranularity_sameAsREG_bundle;

  coreset->tci_StatesPDCCH_ToAddList=NULL;
  coreset->tci_StatesPDCCH_ToReleaseList = NULL;
  coreset->tci_PresentInDCI = NULL;
  coreset->pdcch_DMRS_ScramblingID = NULL;

  ASN_SEQUENCE_ADD(&bwp_Dedicated->pdcch_Config->choice.setup->controlResourceSetToAddModList->list,
                   coreset);

  bwp_Dedicated->pdcch_Config->choice.setup->searchSpacesToAddModList = calloc(1,sizeof(*bwp_Dedicated->pdcch_Config->choice.setup->searchSpacesToAddModList));
  
  NR_SearchSpace_t *ss2 = calloc(1,sizeof(*ss2));
 
  ss2->searchSpaceId=2;
  ss2->controlResourceSetId=calloc(1,sizeof(*ss2->controlResourceSetId));
  *ss2->controlResourceSetId=1;
  ss2->monitoringSlotPeriodicityAndOffset=calloc(1,sizeof(*ss2->monitoringSlotPeriodicityAndOffset));
  ss2->monitoringSlotPeriodicityAndOffset->present = NR_SearchSpace__monitoringSlotPeriodicityAndOffset_PR_sl1;
  ss2->monitoringSlotPeriodicityAndOffset->choice.sl1=(NULL_t)0;
  ss2->duration=NULL;
  ss2->monitoringSymbolsWithinSlot = calloc(1,sizeof(*ss2->monitoringSymbolsWithinSlot));
  ss2->monitoringSymbolsWithinSlot->buf = calloc(1,2);
  ss2->monitoringSymbolsWithinSlot->size = 2;
  ss2->monitoringSymbolsWithinSlot->bits_unused = 2;
  ss2->monitoringSymbolsWithinSlot->buf[0]=0x80;
  ss2->monitoringSymbolsWithinSlot->buf[1]=0x0;
  ss2->nrofCandidates=calloc(1,sizeof(*ss2->nrofCandidates));
  ss2->nrofCandidates->aggregationLevel1 = NR_SearchSpace__nrofCandidates__aggregationLevel1_n0;
  ss2->nrofCandidates->aggregationLevel2 = NR_SearchSpace__nrofCandidates__aggregationLevel2_n2;
  ss2->nrofCandidates->aggregationLevel4 = NR_SearchSpace__nrofCandidates__aggregationLevel4_n1;
  ss2->nrofCandidates->aggregationLevel8 = NR_SearchSpace__nrofCandidates__aggregationLevel8_n0;
  ss2->nrofCandidates->aggregationLevel16 = NR_SearchSpace__nrofCandidates__aggregationLevel16_n0;
  ss2->searchSpaceType=calloc(1,sizeof(*ss2->searchSpaceType));
  ss2->searchSpaceType->present = NR_SearchSpace__searchSpaceType_PR_ue_Specific;
  ss2->searchSpaceType->choice.ue_Specific = calloc(1,sizeof(*ss2->searchSpaceType->choice.ue_Specific));
  ss2->searchSpaceType->choice.ue_Specific->dci_Formats=NR_SearchSpace__searchSpaceType__ue_Specific__dci_Formats_formats0_1_And_1_1;
  
  ASN_SEQUENCE_ADD(&bwp_Dedicated->pdcch_Config->choice.setup->searchSpacesToAddModList->list,
                   ss2);
  bwp_Dedicated->pdsch_Config=calloc(1,sizeof(*bwp_Dedicated->pdsch_Config));
  bwp_Dedicated->pdsch_Config->present = NR_SetupRelease_PDSCH_Config_PR_setup;
  bwp_Dedicated->pdsch_Config->choice.setup = calloc(1,sizeof(*bwp_Dedicated->pdsch_Config->choice.setup));
  bwp_Dedicated->pdsch_Config->choice.setup->dataScramblingIdentityPDSCH = NULL;
  bwp_Dedicated->pdsch_Config->choice.setup->dmrs_DownlinkForPDSCH_MappingTypeA = calloc(1,sizeof(*bwp_Dedicated->pdsch_Config->choice.setup->dmrs_DownlinkForPDSCH_MappingTypeA));
  bwp_Dedicated->pdsch_Config->choice.setup->dmrs_DownlinkForPDSCH_MappingTypeA->present= NR_SetupRelease_DMRS_DownlinkConfig_PR_setup;
  bwp_Dedicated->pdsch_Config->choice.setup->dmrs_DownlinkForPDSCH_MappingTypeA->choice.setup = calloc(1,sizeof(*bwp_Dedicated->pdsch_Config->choice.setup->dmrs_DownlinkForPDSCH_MappingTypeA->choice.setup));

  bwp_Dedicated->pdsch_Config->choice.setup->dmrs_DownlinkForPDSCH_MappingTypeA->choice.setup->dmrs_Type=NULL;
  bwp_Dedicated->pdsch_Config->choice.setup->dmrs_DownlinkForPDSCH_MappingTypeA->choice.setup->maxLength=NULL;

  bwp_Dedicated->pdsch_Config->choice.setup->dmrs_DownlinkForPDSCH_MappingTypeA->choice.setup->dmrs_AdditionalPosition = calloc(1,sizeof(*bwp_Dedicated->pdsch_Config->choice.setup->dmrs_DownlinkForPDSCH_MappingTypeA->choice.setup->dmrs_AdditionalPosition));
 *bwp_Dedicated->pdsch_Config->choice.setup->dmrs_DownlinkForPDSCH_MappingTypeA->choice.setup->dmrs_AdditionalPosition = NR_DMRS_DownlinkConfig__dmrs_AdditionalPosition_pos1;
 bwp_Dedicated->pdsch_Config->choice.setup->resourceAllocation = NR_PDSCH_Config__resourceAllocation_resourceAllocationType1;
 bwp_Dedicated->pdsch_Config->choice.setup->prb_BundlingType.present = NR_PDSCH_Config__prb_BundlingType_PR_staticBundling;
 bwp_Dedicated->pdsch_Config->choice.setup->prb_BundlingType.choice.staticBundling = calloc(1,sizeof(*bwp_Dedicated->pdsch_Config->choice.setup->prb_BundlingType.choice.staticBundling));
 bwp_Dedicated->pdsch_Config->choice.setup->prb_BundlingType.choice.staticBundling->bundleSize =
   calloc(1,sizeof(*bwp_Dedicated->pdsch_Config->choice.setup->prb_BundlingType.choice.staticBundling->bundleSize));
 *bwp_Dedicated->pdsch_Config->choice.setup->prb_BundlingType.choice.staticBundling->bundleSize = NR_PDSCH_Config__prb_BundlingType__staticBundling__bundleSize_wideband;

  bwp_Dedicated->pdsch_Config->choice.setup->tci_StatesToAddModList=calloc(1,sizeof(*bwp_Dedicated->pdsch_Config->choice.setup->tci_StatesToAddModList));
  NR_TCI_State_t *tcic;

  tcic=calloc(1,sizeof(*tcic));
  tcic->tci_StateId=0;
  tcic->qcl_Type1.cell=NULL;
  tcic->qcl_Type1.bwp_Id=NULL;
  tcic->qcl_Type1.referenceSignal.present = NR_QCL_Info__referenceSignal_PR_ssb;
  tcic->qcl_Type1.referenceSignal.choice.ssb = 0;
  tcic->qcl_Type1.qcl_Type=NR_QCL_Info__qcl_Type_typeD;

  ASN_SEQUENCE_ADD(&bwp_Dedicated->pdsch_Config->choice.setup->tci_StatesToAddModList->list,tcic);

  SpCellConfig->spCellConfigDedicated->tag_Id=0;
  SpCellConfig->spCellConfigDedicated->pdsch_ServingCellConfig=calloc(1,sizeof(*SpCellConfig->spCellConfigDedicated->pdsch_ServingCellConfig));
  NR_PDSCH_ServingCellConfig_t *pdsch_servingcellconfig = calloc(1,sizeof(*pdsch_servingcellconfig));
  SpCellConfig->spCellConfigDedicated->pdsch_ServingCellConfig->present = NR_SetupRelease_PDSCH_ServingCellConfig_PR_setup;
  SpCellConfig->spCellConfigDedicated->pdsch_ServingCellConfig->choice.setup = pdsch_servingcellconfig;
  pdsch_servingcellconfig->codeBlockGroupTransmission = NULL;
  pdsch_servingcellconfig->xOverhead = NULL;
  pdsch_servingcellconfig->nrofHARQ_ProcessesForPDSCH = calloc(1, sizeof(*pdsch_servingcellconfig->nrofHARQ_ProcessesForPDSCH));
  *pdsch_servingcellconfig->nrofHARQ_ProcessesForPDSCH = NR_PDSCH_ServingCellConfig__nrofHARQ_ProcessesForPDSCH_n16;
  pdsch_servingcellconfig->pucch_Cell= NULL;
  pdsch_servingcellconfig->ext1=calloc(1,sizeof(*pdsch_servingcellconfig->ext1));
  pdsch_servingcellconfig->ext1->maxMIMO_Layers = calloc(1,sizeof(*pdsch_servingcellconfig->ext1->maxMIMO_Layers));
  *pdsch_servingcellconfig->ext1->maxMIMO_Layers = 2;

}

void fill_mastercellGroupConfig(NR_CellGroupConfig_t *cellGroupConfig, NR_CellGroupConfig_t *ue_context_mastercellGroup) {

  cellGroupConfig->cellGroupId = 0;
  cellGroupConfig->rlc_BearerToReleaseList = NULL;
  cellGroupConfig->rlc_BearerToAddModList = calloc(1, sizeof(*cellGroupConfig->rlc_BearerToAddModList));

  // RLC Bearer Config
  // TS38.331 9.2.1 Default SRB configurations
  NR_RLC_BearerConfig_t *rlc_BearerConfig                          = NULL;
  NR_RLC_Config_t *rlc_Config                                      = NULL;
  NR_LogicalChannelConfig_t *logicalChannelConfig                  = NULL;
  long *logicalChannelGroup                                        = NULL;
  rlc_BearerConfig                                                 = calloc(1, sizeof(NR_RLC_BearerConfig_t));
  rlc_BearerConfig->logicalChannelIdentity                         = 2;
  rlc_BearerConfig->servedRadioBearer                              = calloc(1, sizeof(*rlc_BearerConfig->servedRadioBearer));
  rlc_BearerConfig->servedRadioBearer->present                     = NR_RLC_BearerConfig__servedRadioBearer_PR_srb_Identity;
  rlc_BearerConfig->servedRadioBearer->choice.srb_Identity         = 2;
  rlc_BearerConfig->reestablishRLC                                 = NULL;
  rlc_Config                                                       = calloc(1, sizeof(NR_RLC_Config_t));
  rlc_Config->present                                              = NR_RLC_Config_PR_am;
  rlc_Config->choice.am                                            = calloc(1, sizeof(*rlc_Config->choice.am));
  rlc_Config->choice.am->dl_AM_RLC.sn_FieldLength                  = calloc(1, sizeof(NR_SN_FieldLengthAM_t));
  *(rlc_Config->choice.am->dl_AM_RLC.sn_FieldLength)               = NR_SN_FieldLengthAM_size12;
  rlc_Config->choice.am->dl_AM_RLC.t_Reassembly                    = NR_T_Reassembly_ms35;
  rlc_Config->choice.am->dl_AM_RLC.t_StatusProhibit                = NR_T_StatusProhibit_ms0;
  rlc_Config->choice.am->ul_AM_RLC.sn_FieldLength                  = calloc(1, sizeof(NR_SN_FieldLengthAM_t));
  *(rlc_Config->choice.am->ul_AM_RLC.sn_FieldLength)               = NR_SN_FieldLengthAM_size12;
  rlc_Config->choice.am->ul_AM_RLC.t_PollRetransmit                = NR_T_PollRetransmit_ms45;
  rlc_Config->choice.am->ul_AM_RLC.pollPDU                         = NR_PollPDU_infinity;
  rlc_Config->choice.am->ul_AM_RLC.pollByte                        = NR_PollByte_infinity;
  rlc_Config->choice.am->ul_AM_RLC.maxRetxThreshold                = NR_UL_AM_RLC__maxRetxThreshold_t8;
  rlc_BearerConfig->rlc_Config                                     = rlc_Config;
  logicalChannelConfig                                             = calloc(1, sizeof(NR_LogicalChannelConfig_t));
  logicalChannelConfig->ul_SpecificParameters                      = calloc(1, sizeof(*logicalChannelConfig->ul_SpecificParameters));
  logicalChannelConfig->ul_SpecificParameters->priority            = 3;
  logicalChannelConfig->ul_SpecificParameters->prioritisedBitRate  = NR_LogicalChannelConfig__ul_SpecificParameters__prioritisedBitRate_infinity;
  logicalChannelConfig->ul_SpecificParameters->bucketSizeDuration  = NR_LogicalChannelConfig__ul_SpecificParameters__bucketSizeDuration_ms5;
  logicalChannelGroup                                              = CALLOC(1, sizeof(long));
  *logicalChannelGroup                                             = 0;
  logicalChannelConfig->ul_SpecificParameters->logicalChannelGroup = logicalChannelGroup;
  logicalChannelConfig->ul_SpecificParameters->schedulingRequestID = CALLOC(1, sizeof(*logicalChannelConfig->ul_SpecificParameters->schedulingRequestID));
  *logicalChannelConfig->ul_SpecificParameters->schedulingRequestID = 0;
  logicalChannelConfig->ul_SpecificParameters->logicalChannelSR_Mask = 0;
  logicalChannelConfig->ul_SpecificParameters->logicalChannelSR_DelayTimerApplied = 0;
  rlc_BearerConfig->mac_LogicalChannelConfig                       = logicalChannelConfig;
  ASN_SEQUENCE_ADD(&cellGroupConfig->rlc_BearerToAddModList->list, rlc_BearerConfig);
  ASN_SEQUENCE_ADD(&ue_context_mastercellGroup->rlc_BearerToAddModList->list, rlc_BearerConfig);

  // DRB Configuration
  NR_RLC_BearerConfig_t *rlc_BearerConfig_drb                      = NULL;
  NR_RLC_Config_t *rlc_Config_drb                                  = NULL;
  NR_LogicalChannelConfig_t *logicalChannelConfig_drb              = NULL;
  long *logicalChannelGroup_drb                                    = NULL;
  rlc_BearerConfig_drb                                             = calloc(1, sizeof(NR_RLC_BearerConfig_t));
  rlc_BearerConfig_drb->logicalChannelIdentity                     = 4;
  rlc_BearerConfig_drb->servedRadioBearer                          = calloc(1, sizeof(*rlc_BearerConfig_drb->servedRadioBearer));
  rlc_BearerConfig_drb->servedRadioBearer->present                 = NR_RLC_BearerConfig__servedRadioBearer_PR_drb_Identity;
  rlc_BearerConfig_drb->servedRadioBearer->choice.drb_Identity     = 1;
  rlc_BearerConfig_drb->reestablishRLC                             = NULL;
  rlc_Config_drb                                                   = calloc(1, sizeof(NR_RLC_Config_t));
  rlc_Config_drb->present                                          = NR_RLC_Config_PR_am;
  rlc_Config_drb->choice.am                                        = calloc(1, sizeof(*rlc_Config_drb->choice.am));
  rlc_Config_drb->choice.am->dl_AM_RLC.sn_FieldLength              = calloc(1, sizeof(NR_SN_FieldLengthAM_t));
  *(rlc_Config_drb->choice.am->dl_AM_RLC.sn_FieldLength)           = NR_SN_FieldLengthAM_size18;
  rlc_Config_drb->choice.am->dl_AM_RLC.t_Reassembly                = NR_T_Reassembly_ms80;
  rlc_Config_drb->choice.am->dl_AM_RLC.t_StatusProhibit            = NR_T_StatusProhibit_ms10;
  rlc_Config_drb->choice.am->ul_AM_RLC.sn_FieldLength              = calloc(1, sizeof(NR_SN_FieldLengthAM_t));
  *(rlc_Config_drb->choice.am->ul_AM_RLC.sn_FieldLength)           = NR_SN_FieldLengthAM_size18;
  rlc_Config_drb->choice.am->ul_AM_RLC.t_PollRetransmit            = NR_T_PollRetransmit_ms80;
  rlc_Config_drb->choice.am->ul_AM_RLC.pollPDU                     = NR_PollPDU_p64;
  rlc_Config_drb->choice.am->ul_AM_RLC.pollByte                    = NR_PollByte_kB125;
  rlc_Config_drb->choice.am->ul_AM_RLC.maxRetxThreshold            = NR_UL_AM_RLC__maxRetxThreshold_t8;
  rlc_BearerConfig_drb->rlc_Config                                 = rlc_Config_drb;
  logicalChannelConfig_drb                                             = calloc(1, sizeof(NR_LogicalChannelConfig_t));
  logicalChannelConfig_drb->ul_SpecificParameters                      = calloc(1, sizeof(*logicalChannelConfig_drb->ul_SpecificParameters));
  logicalChannelConfig_drb->ul_SpecificParameters->priority            = 13;
  logicalChannelConfig_drb->ul_SpecificParameters->prioritisedBitRate  = NR_LogicalChannelConfig__ul_SpecificParameters__prioritisedBitRate_kBps8;
  logicalChannelConfig_drb->ul_SpecificParameters->bucketSizeDuration  = NR_LogicalChannelConfig__ul_SpecificParameters__bucketSizeDuration_ms100;
  logicalChannelGroup_drb                                              = CALLOC(1, sizeof(long));
  *logicalChannelGroup_drb                                             = 1;
  logicalChannelConfig_drb->ul_SpecificParameters->logicalChannelGroup = logicalChannelGroup_drb;
  logicalChannelConfig_drb->ul_SpecificParameters->schedulingRequestID = CALLOC(1, sizeof(*logicalChannelConfig_drb->ul_SpecificParameters->schedulingRequestID));
  *logicalChannelConfig_drb->ul_SpecificParameters->schedulingRequestID = 0;
  logicalChannelConfig_drb->ul_SpecificParameters->logicalChannelSR_Mask = 0;
  logicalChannelConfig_drb->ul_SpecificParameters->logicalChannelSR_DelayTimerApplied = 0;
  rlc_BearerConfig_drb->mac_LogicalChannelConfig                       = logicalChannelConfig_drb;
  ASN_SEQUENCE_ADD(&cellGroupConfig->rlc_BearerToAddModList->list, rlc_BearerConfig_drb);
  ASN_SEQUENCE_ADD(&ue_context_mastercellGroup->rlc_BearerToAddModList->list, rlc_BearerConfig_drb);
}


void update_cellGroupConfig(NR_CellGroupConfig_t *cellGroupConfig,
                            rrc_gNB_carrier_data_t *carrier,
<<<<<<< HEAD
                            int uid,
                            NR_UE_NR_Capability_t *uecap) {

=======
                            NR_UE_NR_Capability_t *uecap,
                            const gNB_RrcConfigurationReq* configuration)
{
>>>>>>> 5a3eeac5
  NR_SpCellConfig_t *SpCellConfig = cellGroupConfig->spCellConfig;
  if (SpCellConfig == NULL) return;

  NR_ServingCellConfigCommon_t *scc = carrier->servingcellconfigcommon;

  NR_BWP_DownlinkDedicated_t *bwp_Dedicated = SpCellConfig->spCellConfigDedicated->initialDownlinkBWP;
  set_dl_mcs_table(scc->downlinkConfigCommon->initialDownlinkBWP->genericParameters.subcarrierSpacing,
                   configuration->force_256qam_off ? NULL : uecap, bwp_Dedicated, scc);

  struct NR_ServingCellConfig__downlinkBWP_ToAddModList *DL_BWP_list = SpCellConfig->spCellConfigDedicated->downlinkBWP_ToAddModList;
  if (DL_BWP_list) {
    for (int i=0; i<DL_BWP_list->list.count; i++){
      NR_BWP_Downlink_t *bwp = DL_BWP_list->list.array[i];
      int scs = bwp->bwp_Common->genericParameters.subcarrierSpacing;
      set_dl_mcs_table(scs, configuration->force_256qam_off ? NULL : uecap, bwp->bwp_Dedicated, carrier->servingcellconfigcommon);
    }
  }
}


void fill_initial_cellGroupConfig(int uid,
                                  NR_CellGroupConfig_t *cellGroupConfig,
                                  NR_ServingCellConfigCommon_t *scc,
                                  const gNB_RrcConfigurationReq *configuration)
{
  NR_RLC_BearerConfig_t                            *rlc_BearerConfig     = NULL;
  NR_RLC_Config_t                                  *rlc_Config           = NULL;
  NR_LogicalChannelConfig_t                        *logicalChannelConfig = NULL;
  NR_MAC_CellGroupConfig_t                         *mac_CellGroupConfig  = NULL;
  NR_PhysicalCellGroupConfig_t	                   *physicalCellGroupConfig = NULL;
  long *logicalChannelGroup = NULL;
  
  cellGroupConfig->cellGroupId = 0;
  
  /* Rlc Bearer Config */
  /* TS38.331 9.2.1	Default SRB configurations */
  cellGroupConfig->rlc_BearerToAddModList                          = calloc(1, sizeof(*cellGroupConfig->rlc_BearerToAddModList));
  rlc_BearerConfig                                                 = calloc(1, sizeof(NR_RLC_BearerConfig_t));
  rlc_BearerConfig->logicalChannelIdentity                         = 1;
  rlc_BearerConfig->servedRadioBearer                              = calloc(1, sizeof(*rlc_BearerConfig->servedRadioBearer));
  rlc_BearerConfig->servedRadioBearer->present                     = NR_RLC_BearerConfig__servedRadioBearer_PR_srb_Identity;
  rlc_BearerConfig->servedRadioBearer->choice.srb_Identity         = 1;
  rlc_BearerConfig->reestablishRLC                                 = NULL;
  rlc_Config = calloc(1, sizeof(NR_RLC_Config_t));
  rlc_Config->present                                              = NR_RLC_Config_PR_am;
  rlc_Config->choice.am                                            = calloc(1, sizeof(*rlc_Config->choice.am));
  rlc_Config->choice.am->dl_AM_RLC.sn_FieldLength                  = calloc(1, sizeof(NR_SN_FieldLengthAM_t));
  *(rlc_Config->choice.am->dl_AM_RLC.sn_FieldLength)               = NR_SN_FieldLengthAM_size12;
  rlc_Config->choice.am->dl_AM_RLC.t_Reassembly                    = NR_T_Reassembly_ms35;
  rlc_Config->choice.am->dl_AM_RLC.t_StatusProhibit                = NR_T_StatusProhibit_ms0;
  rlc_Config->choice.am->ul_AM_RLC.sn_FieldLength                  = calloc(1, sizeof(NR_SN_FieldLengthAM_t));
  *(rlc_Config->choice.am->ul_AM_RLC.sn_FieldLength)               = NR_SN_FieldLengthAM_size12;
  rlc_Config->choice.am->ul_AM_RLC.t_PollRetransmit                = NR_T_PollRetransmit_ms45;
  rlc_Config->choice.am->ul_AM_RLC.pollPDU                         = NR_PollPDU_infinity;
  rlc_Config->choice.am->ul_AM_RLC.pollByte                        = NR_PollByte_infinity;
  rlc_Config->choice.am->ul_AM_RLC.maxRetxThreshold                = NR_UL_AM_RLC__maxRetxThreshold_t8;
  rlc_BearerConfig->rlc_Config                                     = rlc_Config;
  logicalChannelConfig                                             = calloc(1, sizeof(NR_LogicalChannelConfig_t));
  logicalChannelConfig->ul_SpecificParameters                      = calloc(1, sizeof(*logicalChannelConfig->ul_SpecificParameters));
  logicalChannelConfig->ul_SpecificParameters->priority            = 1;
  logicalChannelConfig->ul_SpecificParameters->prioritisedBitRate  = NR_LogicalChannelConfig__ul_SpecificParameters__prioritisedBitRate_infinity;
  logicalChannelGroup                                              = CALLOC(1, sizeof(long));
  *logicalChannelGroup                                             = 0;
  logicalChannelConfig->ul_SpecificParameters->logicalChannelGroup = logicalChannelGroup;
  logicalChannelConfig->ul_SpecificParameters->schedulingRequestID = CALLOC(1, sizeof(*logicalChannelConfig->ul_SpecificParameters->schedulingRequestID));
  *logicalChannelConfig->ul_SpecificParameters->schedulingRequestID = 0;
  logicalChannelConfig->ul_SpecificParameters->logicalChannelSR_Mask = 0;
  logicalChannelConfig->ul_SpecificParameters->logicalChannelSR_DelayTimerApplied = 0;
  rlc_BearerConfig->mac_LogicalChannelConfig                       = logicalChannelConfig;
  ASN_SEQUENCE_ADD(&cellGroupConfig->rlc_BearerToAddModList->list, rlc_BearerConfig);
  
  cellGroupConfig->rlc_BearerToReleaseList = NULL;
  
  /* mac CellGroup Config */
  if (1) {
    mac_CellGroupConfig                                                     = calloc(1, sizeof(*mac_CellGroupConfig));
    if (1) {
      mac_CellGroupConfig->schedulingRequestConfig                            = calloc(1, sizeof(*mac_CellGroupConfig->schedulingRequestConfig));
      mac_CellGroupConfig->schedulingRequestConfig->schedulingRequestToAddModList = CALLOC(1,sizeof(*mac_CellGroupConfig->schedulingRequestConfig->schedulingRequestToAddModList));
      struct NR_SchedulingRequestToAddMod *schedulingrequestlist;
      schedulingrequestlist = CALLOC(1,sizeof(*schedulingrequestlist));
      schedulingrequestlist->schedulingRequestId  = 0;
      schedulingrequestlist->sr_ProhibitTimer = CALLOC(1,sizeof(*schedulingrequestlist->sr_ProhibitTimer));
      *(schedulingrequestlist->sr_ProhibitTimer) = 0;
      schedulingrequestlist->sr_TransMax      = NR_SchedulingRequestToAddMod__sr_TransMax_n64;
      ASN_SEQUENCE_ADD(&(mac_CellGroupConfig->schedulingRequestConfig->schedulingRequestToAddModList->list),schedulingrequestlist);
    }
    mac_CellGroupConfig->bsr_Config                                         = calloc(1, sizeof(*mac_CellGroupConfig->bsr_Config));
    mac_CellGroupConfig->bsr_Config->periodicBSR_Timer                      = NR_BSR_Config__periodicBSR_Timer_sf10;
    mac_CellGroupConfig->bsr_Config->retxBSR_Timer                          = NR_BSR_Config__retxBSR_Timer_sf80;
    mac_CellGroupConfig->tag_Config                                         = calloc(1, sizeof(*mac_CellGroupConfig->tag_Config));
    mac_CellGroupConfig->tag_Config->tag_ToReleaseList = NULL;
    mac_CellGroupConfig->tag_Config->tag_ToAddModList  = calloc(1,sizeof(*mac_CellGroupConfig->tag_Config->tag_ToAddModList));
    struct NR_TAG *tag=calloc(1,sizeof(*tag));
    tag->tag_Id             = 0;
    tag->timeAlignmentTimer = NR_TimeAlignmentTimer_infinity;
    ASN_SEQUENCE_ADD(&mac_CellGroupConfig->tag_Config->tag_ToAddModList->list,tag);
    mac_CellGroupConfig->phr_Config                                         = calloc(1, sizeof(*mac_CellGroupConfig->phr_Config));
    mac_CellGroupConfig->phr_Config->present                                = NR_SetupRelease_PHR_Config_PR_setup;
    mac_CellGroupConfig->phr_Config->choice.setup                           = calloc(1, sizeof(*mac_CellGroupConfig->phr_Config->choice.setup));
    mac_CellGroupConfig->phr_Config->choice.setup->phr_PeriodicTimer        = NR_PHR_Config__phr_PeriodicTimer_sf10;
    mac_CellGroupConfig->phr_Config->choice.setup->phr_ProhibitTimer        = NR_PHR_Config__phr_ProhibitTimer_sf10;
    mac_CellGroupConfig->phr_Config->choice.setup->phr_Tx_PowerFactorChange = NR_PHR_Config__phr_Tx_PowerFactorChange_dB1;
  }
  cellGroupConfig->mac_CellGroupConfig                                      = mac_CellGroupConfig;

  physicalCellGroupConfig                                                   = calloc(1,sizeof(*physicalCellGroupConfig));
  physicalCellGroupConfig->p_NR_FR1                                         = calloc(1,sizeof(*physicalCellGroupConfig->p_NR_FR1));
  *physicalCellGroupConfig->p_NR_FR1                                        = 10;
  physicalCellGroupConfig->pdsch_HARQ_ACK_Codebook                          = NR_PhysicalCellGroupConfig__pdsch_HARQ_ACK_Codebook_dynamic;
  cellGroupConfig->physicalCellGroupConfig                                  = physicalCellGroupConfig;
  
  cellGroupConfig->spCellConfig                                             = calloc(1,sizeof(*cellGroupConfig->spCellConfig));
  
  fill_initial_SpCellConfig(uid,cellGroupConfig->spCellConfig,scc,configuration);
  
  cellGroupConfig->sCellToAddModList                                        = NULL;
  cellGroupConfig->sCellToReleaseList                                       = NULL;
}

//------------------------------------------------------------------------------
uint8_t do_RRCSetup(rrc_gNB_ue_context_t         *const ue_context_pP,
                    uint8_t                      *const buffer,
                    const uint8_t                transaction_id,
                    OCTET_STRING_t               *masterCellGroup_from_DU,
                    NR_ServingCellConfigCommon_t *scc,
                    const gNB_RrcConfigurationReq *configuration)
//------------------------------------------------------------------------------
{
    asn_enc_rval_t                                   enc_rval;
    NR_DL_CCCH_Message_t                             dl_ccch_msg;
    NR_RRCSetup_t                                    *rrcSetup;
    NR_RRCSetup_IEs_t                                *ie;
    NR_SRB_ToAddMod_t                                *SRB1_config          = NULL;
    NR_PDCP_Config_t                                 *pdcp_Config          = NULL;
    NR_CellGroupConfig_t                             *cellGroupConfig      = NULL;
    char masterCellGroup_buf[1000];

    AssertFatal(ue_context_pP != NULL,"ue_context_p is null\n");
    gNB_RRC_UE_t *ue_p = &ue_context_pP->ue_context;
    NR_SRB_ToAddModList_t        **SRB_configList = &ue_p->SRB_configList;



    memset((void *)&dl_ccch_msg, 0, sizeof(NR_DL_CCCH_Message_t));
    dl_ccch_msg.message.present            = NR_DL_CCCH_MessageType_PR_c1;
    dl_ccch_msg.message.choice.c1          = CALLOC(1, sizeof(struct NR_DL_CCCH_MessageType__c1));
    dl_ccch_msg.message.choice.c1->present = NR_DL_CCCH_MessageType__c1_PR_rrcSetup;
    dl_ccch_msg.message.choice.c1->choice.rrcSetup = calloc(1, sizeof(NR_RRCSetup_t));

    rrcSetup = dl_ccch_msg.message.choice.c1->choice.rrcSetup;
    rrcSetup->criticalExtensions.present = NR_RRCSetup__criticalExtensions_PR_rrcSetup;
    rrcSetup->rrc_TransactionIdentifier  = transaction_id;
    rrcSetup->criticalExtensions.choice.rrcSetup = calloc(1, sizeof(NR_RRCSetup_IEs_t));
    ie = rrcSetup->criticalExtensions.choice.rrcSetup;

    /****************************** radioBearerConfig ******************************/

    /* Configure SRB1 */
    if (*SRB_configList) {
        free(*SRB_configList);
    }

    *SRB_configList = calloc(1, sizeof(NR_SRB_ToAddModList_t));
    // SRB1
    /* TODO */
    SRB1_config = calloc(1, sizeof(NR_SRB_ToAddMod_t));
    SRB1_config->srb_Identity = 1;
    // pdcp_Config->t_Reordering
    SRB1_config->pdcp_Config = pdcp_Config;
    ie->radioBearerConfig.srb_ToAddModList = *SRB_configList;
    ASN_SEQUENCE_ADD(&(*SRB_configList)->list, SRB1_config);

    ie->radioBearerConfig.srb3_ToRelease    = NULL;
    ie->radioBearerConfig.drb_ToAddModList  = NULL;
    ie->radioBearerConfig.drb_ToReleaseList = NULL;
    ie->radioBearerConfig.securityConfig    = NULL;
    
    /****************************** masterCellGroup ******************************/
    /* TODO */
    if (masterCellGroup_from_DU) {
      memcpy(&ie->masterCellGroup,masterCellGroup_from_DU,sizeof(*masterCellGroup_from_DU));
      // decode masterCellGroup OCTET_STRING received from DU and place in ue context
      uper_decode(NULL,
		  &asn_DEF_NR_CellGroupConfig,   //might be added prefix later
		  (void **)&cellGroupConfig,
		  (uint8_t *)masterCellGroup_from_DU->buf,
		  masterCellGroup_from_DU->size, 0, 0); 
      
      xer_fprint(stdout, &asn_DEF_NR_CellGroupConfig, (const void*)cellGroupConfig);
    }
    else {
      cellGroupConfig = calloc(1, sizeof(NR_CellGroupConfig_t));
      fill_initial_cellGroupConfig(ue_context_pP->local_uid, cellGroupConfig, scc, configuration);

      enc_rval = uper_encode_to_buffer(&asn_DEF_NR_CellGroupConfig,
				       NULL,
				       (void *)cellGroupConfig,
				       masterCellGroup_buf,
				       1000);
      
      if(enc_rval.encoded == -1) {
        LOG_E(NR_RRC, "ASN1 message CellGroupConfig encoding failed (%s, %lu)!\n",
	      enc_rval.failed_type->name, enc_rval.encoded);
        return -1;
      }
      
      if (OCTET_STRING_fromBuf(&ie->masterCellGroup, masterCellGroup_buf, (enc_rval.encoded+7)/8) == -1) {
        LOG_E(NR_RRC, "fatal: OCTET_STRING_fromBuf failed\n");
        return -1;
      }
    }

    ue_p->masterCellGroup = cellGroupConfig;

    if ( LOG_DEBUGFLAG(DEBUG_ASN1) ) {
      xer_fprint(stdout, &asn_DEF_NR_DL_CCCH_Message, (void *)&dl_ccch_msg);
    }
    enc_rval = uper_encode_to_buffer(&asn_DEF_NR_DL_CCCH_Message,
				     NULL,
				     (void *)&dl_ccch_msg,
				     buffer,
				     1000);
    
    if(enc_rval.encoded == -1) {
      LOG_E(NR_RRC, "[gNB AssertFatal]ASN1 message encoding failed (%s, %lu)!\n",
	    enc_rval.failed_type->name, enc_rval.encoded);
      return -1;
    }
    
    LOG_D(NR_RRC,"RRCSetup Encoded %zd bits (%zd bytes)\n",
            enc_rval.encoded,(enc_rval.encoded+7)/8);
    return((enc_rval.encoded+7)/8);
}

uint8_t do_NR_SecurityModeCommand(
  const protocol_ctxt_t *const ctxt_pP,
  uint8_t *const buffer,
  const uint8_t Transaction_id,
  const uint8_t cipheringAlgorithm,
  NR_IntegrityProtAlgorithm_t *integrityProtAlgorithm
)
//------------------------------------------------------------------------------
{
  NR_DL_DCCH_Message_t dl_dcch_msg;
  asn_enc_rval_t enc_rval;
  memset(&dl_dcch_msg,0,sizeof(NR_DL_DCCH_Message_t));
  dl_dcch_msg.message.present           = NR_DL_DCCH_MessageType_PR_c1;
  dl_dcch_msg.message.choice.c1=CALLOC(1,sizeof(struct NR_DL_DCCH_MessageType__c1));
  dl_dcch_msg.message.choice.c1->present = NR_DL_DCCH_MessageType__c1_PR_securityModeCommand;
  dl_dcch_msg.message.choice.c1->choice.securityModeCommand = CALLOC(1, sizeof(struct NR_SecurityModeCommand));
  dl_dcch_msg.message.choice.c1->choice.securityModeCommand->rrc_TransactionIdentifier = Transaction_id;
  dl_dcch_msg.message.choice.c1->choice.securityModeCommand->criticalExtensions.present = NR_SecurityModeCommand__criticalExtensions_PR_securityModeCommand;

  dl_dcch_msg.message.choice.c1->choice.securityModeCommand->criticalExtensions.choice.securityModeCommand =
		  CALLOC(1, sizeof(struct NR_SecurityModeCommand_IEs));
  // the two following information could be based on the mod_id
  dl_dcch_msg.message.choice.c1->choice.securityModeCommand->criticalExtensions.choice.securityModeCommand->securityConfigSMC.securityAlgorithmConfig.cipheringAlgorithm
    = (NR_CipheringAlgorithm_t)cipheringAlgorithm;
  dl_dcch_msg.message.choice.c1->choice.securityModeCommand->criticalExtensions.choice.securityModeCommand->securityConfigSMC.securityAlgorithmConfig.integrityProtAlgorithm
    = integrityProtAlgorithm;

  if ( LOG_DEBUGFLAG(DEBUG_ASN1) ) {
    xer_fprint(stdout, &asn_DEF_NR_DL_DCCH_Message, (void *)&dl_dcch_msg);
  }

  enc_rval = uper_encode_to_buffer(&asn_DEF_NR_DL_DCCH_Message,
                                   NULL,
                                   (void *)&dl_dcch_msg,
                                   buffer,
                                   100);

  if(enc_rval.encoded == -1) {
    LOG_I(NR_RRC, "[gNB AssertFatal]ASN1 message encoding failed (%s, %lu)!\n",
          enc_rval.failed_type->name, enc_rval.encoded);
    return -1;
  }

  LOG_D(NR_RRC,"[gNB %d] securityModeCommand for UE %x Encoded %zd bits (%zd bytes)\n",
        ctxt_pP->module_id,
        ctxt_pP->rnti,
        enc_rval.encoded,
        (enc_rval.encoded+7)/8);

  if (enc_rval.encoded==-1) {
    LOG_E(NR_RRC,"[gNB %d] ASN1 : securityModeCommand encoding failed for UE %x\n",
          ctxt_pP->module_id,
          ctxt_pP->rnti);
    return(-1);
  }

  //  rrc_ue_process_ueCapabilityEnquiry(0,1000,&dl_dcch_msg.message.choice.c1.choice.ueCapabilityEnquiry,0);
  //  exit(-1);
  return((enc_rval.encoded+7)/8);
}

/*TODO*/
//------------------------------------------------------------------------------
uint8_t do_NR_SA_UECapabilityEnquiry( const protocol_ctxt_t *const ctxt_pP,
                                   uint8_t               *const buffer,
                                   const uint8_t                Transaction_id)
//------------------------------------------------------------------------------
{
  NR_UE_CapabilityRequestFilterNR_t *sa_band_filter;
  NR_FreqBandList_t *sa_band_list;
  NR_FreqBandInformation_t *sa_band_info;
  NR_FreqBandInformationNR_t *sa_band_infoNR;

  NR_DL_DCCH_Message_t dl_dcch_msg;
  NR_UE_CapabilityRAT_Request_t *ue_capabilityrat_request;

  asn_enc_rval_t enc_rval;
  memset(&dl_dcch_msg,0,sizeof(NR_DL_DCCH_Message_t));
  dl_dcch_msg.message.present           = NR_DL_DCCH_MessageType_PR_c1;
  dl_dcch_msg.message.choice.c1 = CALLOC(1,sizeof(struct NR_DL_DCCH_MessageType__c1));
  dl_dcch_msg.message.choice.c1->present = NR_DL_DCCH_MessageType__c1_PR_ueCapabilityEnquiry;
  dl_dcch_msg.message.choice.c1->choice.ueCapabilityEnquiry = CALLOC(1,sizeof(struct NR_UECapabilityEnquiry));
  dl_dcch_msg.message.choice.c1->choice.ueCapabilityEnquiry->rrc_TransactionIdentifier = Transaction_id;
  dl_dcch_msg.message.choice.c1->choice.ueCapabilityEnquiry->criticalExtensions.present = NR_UECapabilityEnquiry__criticalExtensions_PR_ueCapabilityEnquiry;
  dl_dcch_msg.message.choice.c1->choice.ueCapabilityEnquiry->criticalExtensions.choice.ueCapabilityEnquiry = CALLOC(1,sizeof(struct NR_UECapabilityEnquiry_IEs));
  ue_capabilityrat_request =  CALLOC(1,sizeof(NR_UE_CapabilityRAT_Request_t));
  memset(ue_capabilityrat_request,0,sizeof(NR_UE_CapabilityRAT_Request_t));
  ue_capabilityrat_request->rat_Type = NR_RAT_Type_nr;

  sa_band_infoNR = (NR_FreqBandInformationNR_t*)calloc(1,sizeof(NR_FreqBandInformationNR_t));
  sa_band_infoNR->bandNR = 78;
  sa_band_info = (NR_FreqBandInformation_t*)calloc(1,sizeof(NR_FreqBandInformation_t));
  sa_band_info->present = NR_FreqBandInformation_PR_bandInformationNR;
  sa_band_info->choice.bandInformationNR = sa_band_infoNR;
  
  sa_band_list = (NR_FreqBandList_t *)calloc(1, sizeof(NR_FreqBandList_t));
  ASN_SEQUENCE_ADD(&sa_band_list->list, sa_band_info);

  sa_band_filter = (NR_UE_CapabilityRequestFilterNR_t*)calloc(1,sizeof(NR_UE_CapabilityRequestFilterNR_t));
  sa_band_filter->frequencyBandListFilter = sa_band_list;

  OCTET_STRING_t req_freq;
  unsigned char req_freq_buf[1024];
  enc_rval = uper_encode_to_buffer(&asn_DEF_NR_UE_CapabilityRequestFilterNR,
				   NULL,
				   (void *)sa_band_filter,
				   req_freq_buf,
				   1024);

  if ( LOG_DEBUGFLAG(DEBUG_ASN1) ) {
    xer_fprint(stdout, &asn_DEF_NR_UE_CapabilityRequestFilterNR, (void *)sa_band_filter);
  }

  req_freq.buf = req_freq_buf;
  req_freq.size = (enc_rval.encoded+7)/8;

  ue_capabilityrat_request->capabilityRequestFilter = &req_freq;

  ASN_SEQUENCE_ADD(&dl_dcch_msg.message.choice.c1->choice.ueCapabilityEnquiry->criticalExtensions.choice.ueCapabilityEnquiry->ue_CapabilityRAT_RequestList.list,
                   ue_capabilityrat_request);


  if ( LOG_DEBUGFLAG(DEBUG_ASN1) ) {
    xer_fprint(stdout, &asn_DEF_NR_DL_DCCH_Message, (void *)&dl_dcch_msg);
  }

  enc_rval = uper_encode_to_buffer(&asn_DEF_NR_DL_DCCH_Message,
                                   NULL,
                                   (void *)&dl_dcch_msg,
                                   buffer,
                                   100);

  if(enc_rval.encoded == -1) {
    LOG_I(NR_RRC, "[gNB AssertFatal]ASN1 message encoding failed (%s, %lu)!\n",
          enc_rval.failed_type->name, enc_rval.encoded);
    return -1;
  }

  LOG_D(NR_RRC,"[gNB %d] NR UECapabilityRequest for UE %x Encoded %zd bits (%zd bytes)\n",
        ctxt_pP->module_id,
        ctxt_pP->rnti,
        enc_rval.encoded,
        (enc_rval.encoded+7)/8);

  if (enc_rval.encoded==-1) {
    LOG_E(NR_RRC,"[gNB %d] ASN1 : NR UECapabilityRequest encoding failed for UE %x\n",
          ctxt_pP->module_id,
          ctxt_pP->rnti);
    return(-1);
  }

  return((enc_rval.encoded+7)/8);
}


uint8_t do_NR_RRCRelease(uint8_t                            *buffer,
                         size_t                              buffer_size,
                         uint8_t                             Transaction_id) {
  asn_enc_rval_t enc_rval;
  NR_DL_DCCH_Message_t dl_dcch_msg;
  NR_RRCRelease_t *rrcConnectionRelease;
  memset(&dl_dcch_msg,0,sizeof(NR_DL_DCCH_Message_t));
  dl_dcch_msg.message.present           = NR_DL_DCCH_MessageType_PR_c1;
  dl_dcch_msg.message.choice.c1=CALLOC(1,sizeof(struct NR_DL_DCCH_MessageType__c1));
  dl_dcch_msg.message.choice.c1->present = NR_DL_DCCH_MessageType__c1_PR_rrcRelease;
  dl_dcch_msg.message.choice.c1->choice.rrcRelease = CALLOC(1, sizeof(NR_RRCRelease_t));
  rrcConnectionRelease = dl_dcch_msg.message.choice.c1->choice.rrcRelease;
  // RRCConnectionRelease
  rrcConnectionRelease->rrc_TransactionIdentifier = Transaction_id;
  rrcConnectionRelease->criticalExtensions.present = NR_RRCRelease__criticalExtensions_PR_rrcRelease;
  rrcConnectionRelease->criticalExtensions.choice.rrcRelease = CALLOC(1, sizeof(NR_RRCRelease_IEs_t));
  rrcConnectionRelease->criticalExtensions.choice.rrcRelease->deprioritisationReq =
      CALLOC(1, sizeof(struct NR_RRCRelease_IEs__deprioritisationReq));
  rrcConnectionRelease->criticalExtensions.choice.rrcRelease->deprioritisationReq->deprioritisationType =
      NR_RRCRelease_IEs__deprioritisationReq__deprioritisationType_nr;
  rrcConnectionRelease->criticalExtensions.choice.rrcRelease->deprioritisationReq->deprioritisationTimer =
      NR_RRCRelease_IEs__deprioritisationReq__deprioritisationTimer_min10;

  enc_rval = uper_encode_to_buffer(&asn_DEF_NR_DL_DCCH_Message,
                                   NULL,
                                   (void *)&dl_dcch_msg,
                                   buffer,
                                   buffer_size);
  if(enc_rval.encoded == -1) {
    LOG_I(NR_RRC, "[gNB AssertFatal]ASN1 message encoding failed (%s, %lu)!\n",
        enc_rval.failed_type->name, enc_rval.encoded);
    return -1;
  }
  return((enc_rval.encoded+7)/8);
}

//------------------------------------------------------------------------------
int16_t do_RRCReconfiguration(
    const protocol_ctxt_t        *const ctxt_pP,
    uint8_t                      *buffer,
    size_t                        buffer_size,
    uint8_t                       Transaction_id,
    NR_SRB_ToAddModList_t        *SRB_configList,
    NR_DRB_ToAddModList_t        *DRB_configList,
    NR_DRB_ToReleaseList_t       *DRB_releaseList,
    NR_SecurityConfig_t          *security_config,
    NR_SDAP_Config_t             *sdap_config,
    NR_MeasConfig_t              *meas_config,
    struct NR_RRCReconfiguration_v1530_IEs__dedicatedNAS_MessageList *dedicatedNAS_MessageList,
    rrc_gNB_ue_context_t         *const ue_context_pP,
    rrc_gNB_carrier_data_t       *carrier,
    const gNB_RrcConfigurationReq *configuration,
    NR_MAC_CellGroupConfig_t     *mac_CellGroupConfig,
    NR_CellGroupConfig_t         *cellGroupConfig)
//------------------------------------------------------------------------------
{
    NR_DL_DCCH_Message_t                             dl_dcch_msg;
    asn_enc_rval_t                                   enc_rval;
    NR_RRCReconfiguration_IEs_t                      *ie;
    unsigned char masterCellGroup_buf[1000];

    memset(&dl_dcch_msg, 0, sizeof(NR_DL_DCCH_Message_t));
    dl_dcch_msg.message.present            = NR_DL_DCCH_MessageType_PR_c1;
    dl_dcch_msg.message.choice.c1          = CALLOC(1, sizeof(struct NR_DL_DCCH_MessageType__c1));
    dl_dcch_msg.message.choice.c1->present = NR_DL_DCCH_MessageType__c1_PR_rrcReconfiguration;

    dl_dcch_msg.message.choice.c1->choice.rrcReconfiguration = calloc(1, sizeof(NR_RRCReconfiguration_t));
    dl_dcch_msg.message.choice.c1->choice.rrcReconfiguration->rrc_TransactionIdentifier = Transaction_id;
    dl_dcch_msg.message.choice.c1->choice.rrcReconfiguration->criticalExtensions.present = NR_RRCReconfiguration__criticalExtensions_PR_rrcReconfiguration;

    /******************** Radio Bearer Config ********************/
    /* Configure Security */
    // security_config    =  CALLOC(1, sizeof(NR_SecurityConfig_t));
    // security_config->securityAlgorithmConfig = CALLOC(1, sizeof(*ie->radioBearerConfig->securityConfig->securityAlgorithmConfig));
    // security_config->securityAlgorithmConfig->cipheringAlgorithm     = NR_CipheringAlgorithm_nea0;
    // security_config->securityAlgorithmConfig->integrityProtAlgorithm = NULL;
    // security_config->keyToUse = CALLOC(1, sizeof(*ie->radioBearerConfig->securityConfig->keyToUse));
    // *security_config->keyToUse = NR_SecurityConfig__keyToUse_master;

    ie = calloc(1, sizeof(NR_RRCReconfiguration_IEs_t));
    if (SRB_configList || DRB_configList) {
      ie->radioBearerConfig = calloc(1, sizeof(NR_RadioBearerConfig_t));
      ie->radioBearerConfig->srb_ToAddModList  = SRB_configList;
      ie->radioBearerConfig->drb_ToAddModList  = DRB_configList;
      ie->radioBearerConfig->securityConfig    = security_config;
      ie->radioBearerConfig->srb3_ToRelease    = NULL;
      ie->radioBearerConfig->drb_ToReleaseList = DRB_releaseList;
    }

    /******************** Meas Config ********************/
    // measConfig
    ie->measConfig = meas_config;
    // lateNonCriticalExtension
    ie->lateNonCriticalExtension = NULL;
    // nonCriticalExtension

    if (cellGroupConfig || dedicatedNAS_MessageList) {
      ie->nonCriticalExtension = calloc(1, sizeof(NR_RRCReconfiguration_v1530_IEs_t));
      if (dedicatedNAS_MessageList)
        ie->nonCriticalExtension->dedicatedNAS_MessageList = dedicatedNAS_MessageList;
    }

    if(cellGroupConfig!=NULL){
      update_cellGroupConfig(cellGroupConfig,
                             carrier,
<<<<<<< HEAD
                             ue_context_pP->local_uid,
                             ue_context_pP->ue_context.UE_Capability_nr);
=======
                             ue_context_pP->ue_context.UE_Capability_nr,
                             configuration);
>>>>>>> 5a3eeac5
      enc_rval = uper_encode_to_buffer(&asn_DEF_NR_CellGroupConfig,
          NULL,
          (void *)cellGroupConfig,
          masterCellGroup_buf,
          1000);
      if(enc_rval.encoded == -1) {
        LOG_E(NR_RRC, "ASN1 message CellGroupConfig encoding failed (%s, %lu)!\n",
            enc_rval.failed_type->name, enc_rval.encoded);
        return -1;
      }
      xer_fprint(stdout, &asn_DEF_NR_CellGroupConfig, (const void*)cellGroupConfig);
      ie->nonCriticalExtension->masterCellGroup = calloc(1,sizeof(OCTET_STRING_t));

      ie->nonCriticalExtension->masterCellGroup->buf = masterCellGroup_buf;
      ie->nonCriticalExtension->masterCellGroup->size = (enc_rval.encoded+7)/8;
    }

    dl_dcch_msg.message.choice.c1->choice.rrcReconfiguration->criticalExtensions.choice.rrcReconfiguration = ie;

    //if ( LOG_DEBUGFLAG(DEBUG_ASN1) ) {
        xer_fprint(stdout, &asn_DEF_NR_DL_DCCH_Message, (void *)&dl_dcch_msg);
    //}

    enc_rval = uper_encode_to_buffer(&asn_DEF_NR_DL_DCCH_Message,
                                    NULL,
                                    (void *)&dl_dcch_msg,
                                    buffer,
                                    buffer_size);

    if(enc_rval.encoded == -1) {
        LOG_I(NR_RRC, "[gNB AssertFatal]ASN1 message encoding failed (%s, %lu)!\n",
            enc_rval.failed_type->name, enc_rval.encoded);
        return -1;
    }

    LOG_D(NR_RRC,"[gNB %d] RRCReconfiguration for UE %x Encoded %zd bits (%zd bytes)\n",
            ctxt_pP->module_id,
            ctxt_pP->rnti,
            enc_rval.encoded,
            (enc_rval.encoded+7)/8);

    if (enc_rval.encoded == -1) {
        LOG_E(NR_RRC,"[gNB %d] ASN1 : RRCReconfiguration encoding failed for UE %x\n",
            ctxt_pP->module_id,
            ctxt_pP->rnti);
        return(-1);
    }

    return((enc_rval.encoded+7)/8);
}


uint8_t do_RRCSetupRequest(uint8_t Mod_id, uint8_t *buffer, size_t buffer_size, uint8_t *rv) {
  asn_enc_rval_t enc_rval;
  uint8_t buf[5],buf2=0;
  NR_UL_CCCH_Message_t ul_ccch_msg;
  NR_RRCSetupRequest_t *rrcSetupRequest;
  memset((void *)&ul_ccch_msg,0,sizeof(NR_UL_CCCH_Message_t));
  ul_ccch_msg.message.present           = NR_UL_CCCH_MessageType_PR_c1;
  ul_ccch_msg.message.choice.c1          = CALLOC(1, sizeof(struct NR_UL_CCCH_MessageType__c1));
  ul_ccch_msg.message.choice.c1->present = NR_UL_CCCH_MessageType__c1_PR_rrcSetupRequest;
  ul_ccch_msg.message.choice.c1->choice.rrcSetupRequest = CALLOC(1, sizeof(NR_RRCSetupRequest_t));
  rrcSetupRequest          = ul_ccch_msg.message.choice.c1->choice.rrcSetupRequest;


  if (1) {
    rrcSetupRequest->rrcSetupRequest.ue_Identity.present = NR_InitialUE_Identity_PR_randomValue;
    rrcSetupRequest->rrcSetupRequest.ue_Identity.choice.randomValue.size = 5;
    rrcSetupRequest->rrcSetupRequest.ue_Identity.choice.randomValue.bits_unused = 1;
    rrcSetupRequest->rrcSetupRequest.ue_Identity.choice.randomValue.buf = buf;
    rrcSetupRequest->rrcSetupRequest.ue_Identity.choice.randomValue.buf[0] = rv[0];
    rrcSetupRequest->rrcSetupRequest.ue_Identity.choice.randomValue.buf[1] = rv[1];
    rrcSetupRequest->rrcSetupRequest.ue_Identity.choice.randomValue.buf[2] = rv[2];
    rrcSetupRequest->rrcSetupRequest.ue_Identity.choice.randomValue.buf[3] = rv[3];
    rrcSetupRequest->rrcSetupRequest.ue_Identity.choice.randomValue.buf[4] = rv[4]&0xfe;
  } else {
    rrcSetupRequest->rrcSetupRequest.ue_Identity.present = NR_InitialUE_Identity_PR_ng_5G_S_TMSI_Part1;
    rrcSetupRequest->rrcSetupRequest.ue_Identity.choice.ng_5G_S_TMSI_Part1.size = 1;
    rrcSetupRequest->rrcSetupRequest.ue_Identity.choice.ng_5G_S_TMSI_Part1.bits_unused = 0;
    rrcSetupRequest->rrcSetupRequest.ue_Identity.choice.ng_5G_S_TMSI_Part1.buf = buf;
    rrcSetupRequest->rrcSetupRequest.ue_Identity.choice.ng_5G_S_TMSI_Part1.buf[0] = 0x12;
  }

  rrcSetupRequest->rrcSetupRequest.establishmentCause = NR_EstablishmentCause_mo_Signalling; //EstablishmentCause_mo_Data;
  rrcSetupRequest->rrcSetupRequest.spare.buf = &buf2;
  rrcSetupRequest->rrcSetupRequest.spare.size=1;
  rrcSetupRequest->rrcSetupRequest.spare.bits_unused = 7;

  if ( LOG_DEBUGFLAG(DEBUG_ASN1) ) {
    xer_fprint(stdout, &asn_DEF_NR_UL_CCCH_Message, (void *)&ul_ccch_msg);
  }

  enc_rval = uper_encode_to_buffer(&asn_DEF_NR_UL_CCCH_Message,
                                   NULL,
                                   (void *)&ul_ccch_msg,
                                   buffer,
                                   buffer_size);
  AssertFatal (enc_rval.encoded > 0, "ASN1 message encoding failed (%s, %lu)!\n", enc_rval.failed_type->name, enc_rval.encoded);
  LOG_D(NR_RRC,"[UE] RRCSetupRequest Encoded %zd bits (%zd bytes)\n", enc_rval.encoded, (enc_rval.encoded+7)/8);
  return((enc_rval.encoded+7)/8);
}

//------------------------------------------------------------------------------
uint8_t
do_NR_RRCReconfigurationComplete_for_nsa(
  uint8_t *buffer,
  size_t buffer_size,
  NR_RRC_TransactionIdentifier_t Transaction_id
)
//------------------------------------------------------------------------------
{
  NR_RRCReconfigurationComplete_t rrc_complete_msg;
  memset(&rrc_complete_msg, 0, sizeof(rrc_complete_msg));
  rrc_complete_msg.rrc_TransactionIdentifier = Transaction_id;
  rrc_complete_msg.criticalExtensions.choice.rrcReconfigurationComplete =
        CALLOC(1, sizeof(*rrc_complete_msg.criticalExtensions.choice.rrcReconfigurationComplete));
  rrc_complete_msg.criticalExtensions.present =
	NR_RRCReconfigurationComplete__criticalExtensions_PR_rrcReconfigurationComplete;
  rrc_complete_msg.criticalExtensions.choice.rrcReconfigurationComplete->nonCriticalExtension = NULL;
  rrc_complete_msg.criticalExtensions.choice.rrcReconfigurationComplete->lateNonCriticalExtension = NULL;
  if (0) {
    xer_fprint(stdout, &asn_DEF_NR_RRCReconfigurationComplete, (void *)&rrc_complete_msg);
  }

  asn_enc_rval_t enc_rval = uper_encode_to_buffer(&asn_DEF_NR_RRCReconfigurationComplete,
                                                  NULL,
                                                  (void *)&rrc_complete_msg,
                                                  buffer,
                                                  buffer_size);
  AssertFatal (enc_rval.encoded > 0, "ASN1 message encoding failed (%s, %lu)!\n",
               enc_rval.failed_type->name, enc_rval.encoded);
  LOG_A(NR_RRC, "rrcReconfigurationComplete Encoded %zd bits (%zd bytes)\n", enc_rval.encoded, (enc_rval.encoded+7)/8);
  return((enc_rval.encoded+7)/8);
}

//------------------------------------------------------------------------------
uint8_t
do_NR_RRCReconfigurationComplete(
  const protocol_ctxt_t *const ctxt_pP,
  uint8_t *buffer,
  size_t buffer_size,
  const uint8_t Transaction_id
)
//------------------------------------------------------------------------------
{
  asn_enc_rval_t enc_rval;
  NR_UL_DCCH_Message_t ul_dcch_msg;
  NR_RRCReconfigurationComplete_t *rrcReconfigurationComplete;
  memset((void *)&ul_dcch_msg,0,sizeof(NR_UL_DCCH_Message_t));
  ul_dcch_msg.message.present                     = NR_UL_DCCH_MessageType_PR_c1;
  ul_dcch_msg.message.choice.c1                   = CALLOC(1, sizeof(struct NR_UL_DCCH_MessageType__c1));
  ul_dcch_msg.message.choice.c1->present           = NR_UL_DCCH_MessageType__c1_PR_rrcReconfigurationComplete;
  ul_dcch_msg.message.choice.c1->choice.rrcReconfigurationComplete = CALLOC(1, sizeof(NR_RRCReconfigurationComplete_t));
  rrcReconfigurationComplete            = ul_dcch_msg.message.choice.c1->choice.rrcReconfigurationComplete;
  rrcReconfigurationComplete->rrc_TransactionIdentifier = Transaction_id;
  rrcReconfigurationComplete->criticalExtensions.choice.rrcReconfigurationComplete = CALLOC(1, sizeof(NR_RRCReconfigurationComplete_IEs_t));
  rrcReconfigurationComplete->criticalExtensions.present =
		  NR_RRCReconfigurationComplete__criticalExtensions_PR_rrcReconfigurationComplete;
  rrcReconfigurationComplete->criticalExtensions.choice.rrcReconfigurationComplete->nonCriticalExtension = NULL;
  rrcReconfigurationComplete->criticalExtensions.choice.rrcReconfigurationComplete->lateNonCriticalExtension = NULL;
  if ( LOG_DEBUGFLAG(DEBUG_ASN1) ) {
    xer_fprint(stdout, &asn_DEF_NR_UL_DCCH_Message, (void *)&ul_dcch_msg);
  }

  enc_rval = uper_encode_to_buffer(&asn_DEF_NR_UL_DCCH_Message,
                                   NULL,
                                   (void *)&ul_dcch_msg,
                                   buffer,
                                   buffer_size);
  AssertFatal (enc_rval.encoded > 0, "ASN1 message encoding failed (%s, %lu)!\n",
               enc_rval.failed_type->name, enc_rval.encoded);
  LOG_I(NR_RRC,"rrcReconfigurationComplete Encoded %zd bits (%zd bytes)\n",enc_rval.encoded,(enc_rval.encoded+7)/8);
  return((enc_rval.encoded+7)/8);
}

uint8_t do_RRCSetupComplete(uint8_t Mod_id, uint8_t *buffer, size_t buffer_size,
                            const uint8_t Transaction_id, uint8_t sel_plmn_id, const int dedicatedInfoNASLength, const char *dedicatedInfoNAS){
  asn_enc_rval_t enc_rval;
  
  NR_UL_DCCH_Message_t  ul_dcch_msg;
  NR_RRCSetupComplete_t *RrcSetupComplete;
  memset((void *)&ul_dcch_msg,0,sizeof(NR_UL_DCCH_Message_t));

  uint8_t buf[6];

  ul_dcch_msg.message.present = NR_UL_DCCH_MessageType_PR_c1;
  ul_dcch_msg.message.choice.c1 = CALLOC(1,sizeof(struct NR_UL_DCCH_MessageType__c1));
  ul_dcch_msg.message.choice.c1->present = NR_UL_DCCH_MessageType__c1_PR_rrcSetupComplete;
  ul_dcch_msg.message.choice.c1->choice.rrcSetupComplete = CALLOC(1, sizeof(NR_RRCSetupComplete_t));
  RrcSetupComplete                       = ul_dcch_msg.message.choice.c1->choice.rrcSetupComplete;
  RrcSetupComplete->rrc_TransactionIdentifier    = Transaction_id;
  RrcSetupComplete->criticalExtensions.present   = NR_RRCSetupComplete__criticalExtensions_PR_rrcSetupComplete;
  RrcSetupComplete->criticalExtensions.choice.rrcSetupComplete = CALLOC(1, sizeof(NR_RRCSetupComplete_IEs_t));
  // RrcSetupComplete->criticalExtensions.choice.rrcSetupComplete->nonCriticalExtension = CALLOC(1,
  //   sizeof(*RrcSetupComplete->criticalExtensions.choice.rrcSetupComplete->nonCriticalExtension));
  RrcSetupComplete->criticalExtensions.choice.rrcSetupComplete->selectedPLMN_Identity = sel_plmn_id;
  RrcSetupComplete->criticalExtensions.choice.rrcSetupComplete->registeredAMF = NULL;

  RrcSetupComplete->criticalExtensions.choice.rrcSetupComplete->ng_5G_S_TMSI_Value = CALLOC(1, sizeof(struct NR_RRCSetupComplete_IEs__ng_5G_S_TMSI_Value));
  RrcSetupComplete->criticalExtensions.choice.rrcSetupComplete->ng_5G_S_TMSI_Value->present = NR_RRCSetupComplete_IEs__ng_5G_S_TMSI_Value_PR_ng_5G_S_TMSI;
  RrcSetupComplete->criticalExtensions.choice.rrcSetupComplete->ng_5G_S_TMSI_Value->choice.ng_5G_S_TMSI.size = 6;
  RrcSetupComplete->criticalExtensions.choice.rrcSetupComplete->ng_5G_S_TMSI_Value->choice.ng_5G_S_TMSI.buf = buf;
  RrcSetupComplete->criticalExtensions.choice.rrcSetupComplete->ng_5G_S_TMSI_Value->choice.ng_5G_S_TMSI.buf[0] = 0x12;
  RrcSetupComplete->criticalExtensions.choice.rrcSetupComplete->ng_5G_S_TMSI_Value->choice.ng_5G_S_TMSI.buf[1] = 0x34;
  RrcSetupComplete->criticalExtensions.choice.rrcSetupComplete->ng_5G_S_TMSI_Value->choice.ng_5G_S_TMSI.buf[2] = 0x56;
  RrcSetupComplete->criticalExtensions.choice.rrcSetupComplete->ng_5G_S_TMSI_Value->choice.ng_5G_S_TMSI.buf[3] = 0x78;
  RrcSetupComplete->criticalExtensions.choice.rrcSetupComplete->ng_5G_S_TMSI_Value->choice.ng_5G_S_TMSI.buf[4] = 0x9A;
  RrcSetupComplete->criticalExtensions.choice.rrcSetupComplete->ng_5G_S_TMSI_Value->choice.ng_5G_S_TMSI.buf[5] = 0xBC;

 memset(&RrcSetupComplete->criticalExtensions.choice.rrcSetupComplete->dedicatedNAS_Message,0,sizeof(OCTET_STRING_t));
 OCTET_STRING_fromBuf(&RrcSetupComplete->criticalExtensions.choice.rrcSetupComplete->dedicatedNAS_Message,dedicatedInfoNAS,dedicatedInfoNASLength);
if ( LOG_DEBUGFLAG(DEBUG_ASN1) ) {
  xer_fprint(stdout, &asn_DEF_NR_UL_DCCH_Message, (void *)&ul_dcch_msg);
}

enc_rval = uper_encode_to_buffer(&asn_DEF_NR_UL_DCCH_Message,
                                 NULL,
                                 (void *)&ul_dcch_msg,
                                 buffer,
                                 buffer_size);
AssertFatal(enc_rval.encoded > 0,"ASN1 message encoding failed (%s, %lu)!\n",
    enc_rval.failed_type->name,enc_rval.encoded);
LOG_D(NR_RRC,"RRCSetupComplete Encoded %zd bits (%zd bytes)\n",enc_rval.encoded,(enc_rval.encoded+7)/8);

return((enc_rval.encoded+7)/8);
}

//------------------------------------------------------------------------------
uint8_t 
do_NR_DLInformationTransfer(
    uint8_t Mod_id,
    uint8_t **buffer,
    uint8_t transaction_id,
    uint32_t pdu_length,
    uint8_t *pdu_buffer
)
//------------------------------------------------------------------------------
{
    ssize_t encoded;
    NR_DL_DCCH_Message_t   dl_dcch_msg;
    memset(&dl_dcch_msg, 0, sizeof(NR_DL_DCCH_Message_t));
    dl_dcch_msg.message.present            = NR_DL_DCCH_MessageType_PR_c1;
    dl_dcch_msg.message.choice.c1          = CALLOC(1, sizeof(struct NR_DL_DCCH_MessageType__c1));
    dl_dcch_msg.message.choice.c1->present = NR_DL_DCCH_MessageType__c1_PR_dlInformationTransfer;

    dl_dcch_msg.message.choice.c1->choice.dlInformationTransfer = CALLOC(1, sizeof(NR_DLInformationTransfer_t));
    dl_dcch_msg.message.choice.c1->choice.dlInformationTransfer->rrc_TransactionIdentifier = transaction_id;
    dl_dcch_msg.message.choice.c1->choice.dlInformationTransfer->criticalExtensions.present =
        NR_DLInformationTransfer__criticalExtensions_PR_dlInformationTransfer;

    dl_dcch_msg.message.choice.c1->choice.dlInformationTransfer->
        criticalExtensions.choice.dlInformationTransfer = CALLOC(1, sizeof(NR_DLInformationTransfer_IEs_t));
    dl_dcch_msg.message.choice.c1->choice.dlInformationTransfer->
        criticalExtensions.choice.dlInformationTransfer->dedicatedNAS_Message = CALLOC(1, sizeof(NR_DedicatedNAS_Message_t));
    dl_dcch_msg.message.choice.c1->choice.dlInformationTransfer->
        criticalExtensions.choice.dlInformationTransfer->dedicatedNAS_Message->buf = pdu_buffer;
    dl_dcch_msg.message.choice.c1->choice.dlInformationTransfer->
        criticalExtensions.choice.dlInformationTransfer->dedicatedNAS_Message->size = pdu_length;

    encoded = uper_encode_to_new_buffer (&asn_DEF_NR_DL_DCCH_Message, NULL, (void *) &dl_dcch_msg, (void **)buffer);
    AssertFatal(encoded > 0,"ASN1 message encoding failed (%s, %ld)!\n",
                "DLInformationTransfer", encoded);
    LOG_D(NR_RRC,"DLInformationTransfer Encoded %zd bytes\n", encoded);
    //for (int i=0;i<encoded;i++) printf("%02x ",(*buffer)[i]);
    return encoded;
}

uint8_t do_NR_ULInformationTransfer(uint8_t **buffer, uint32_t pdu_length, uint8_t *pdu_buffer) {
    ssize_t encoded;
    NR_UL_DCCH_Message_t ul_dcch_msg;
    memset(&ul_dcch_msg, 0, sizeof(NR_UL_DCCH_Message_t));
    ul_dcch_msg.message.present           = NR_UL_DCCH_MessageType_PR_c1;
    ul_dcch_msg.message.choice.c1          = CALLOC(1,sizeof(struct NR_UL_DCCH_MessageType__c1));
    ul_dcch_msg.message.choice.c1->present = NR_UL_DCCH_MessageType__c1_PR_ulInformationTransfer;
    ul_dcch_msg.message.choice.c1->choice.ulInformationTransfer = CALLOC(1,sizeof(struct NR_ULInformationTransfer));
    ul_dcch_msg.message.choice.c1->choice.ulInformationTransfer->criticalExtensions.present = NR_ULInformationTransfer__criticalExtensions_PR_ulInformationTransfer;
    ul_dcch_msg.message.choice.c1->choice.ulInformationTransfer->criticalExtensions.choice.ulInformationTransfer = CALLOC(1,sizeof(struct NR_ULInformationTransfer_IEs));
    struct NR_ULInformationTransfer_IEs *ulInformationTransfer = ul_dcch_msg.message.choice.c1->choice.ulInformationTransfer->criticalExtensions.choice.ulInformationTransfer;
    ulInformationTransfer->dedicatedNAS_Message = CALLOC(1,sizeof(NR_DedicatedNAS_Message_t));
    ulInformationTransfer->dedicatedNAS_Message->buf = pdu_buffer;
    ulInformationTransfer->dedicatedNAS_Message->size = pdu_length;
    ulInformationTransfer->lateNonCriticalExtension = NULL;
    encoded = uper_encode_to_new_buffer (&asn_DEF_NR_UL_DCCH_Message, NULL, (void *) &ul_dcch_msg, (void **) buffer);
    AssertFatal(encoded > 0,"ASN1 message encoding failed (%s, %ld)!\n",
                "ULInformationTransfer",encoded);
    LOG_D(NR_RRC,"ULInformationTransfer Encoded %zd bytes\n",encoded);

    return encoded;
}

uint8_t do_RRCReestablishmentRequest(uint8_t Mod_id, uint8_t *buffer, uint16_t c_rnti) {
  asn_enc_rval_t enc_rval;
  NR_UL_CCCH_Message_t ul_ccch_msg;
  NR_RRCReestablishmentRequest_t *rrcReestablishmentRequest;
  uint8_t buf[2];

  memset((void *)&ul_ccch_msg,0,sizeof(NR_UL_CCCH_Message_t));
  ul_ccch_msg.message.present            = NR_UL_CCCH_MessageType_PR_c1;
  ul_ccch_msg.message.choice.c1          = CALLOC(1, sizeof(struct NR_UL_CCCH_MessageType__c1));
  ul_ccch_msg.message.choice.c1->present = NR_UL_CCCH_MessageType__c1_PR_rrcReestablishmentRequest;
  ul_ccch_msg.message.choice.c1->choice.rrcReestablishmentRequest = CALLOC(1, sizeof(NR_RRCReestablishmentRequest_t));

  rrcReestablishmentRequest = ul_ccch_msg.message.choice.c1->choice.rrcReestablishmentRequest;
  // test
  rrcReestablishmentRequest->rrcReestablishmentRequest.reestablishmentCause = NR_ReestablishmentCause_reconfigurationFailure;
  rrcReestablishmentRequest->rrcReestablishmentRequest.ue_Identity.c_RNTI = c_rnti;
  rrcReestablishmentRequest->rrcReestablishmentRequest.ue_Identity.physCellId = 0;
  rrcReestablishmentRequest->rrcReestablishmentRequest.ue_Identity.shortMAC_I.buf = buf;
  rrcReestablishmentRequest->rrcReestablishmentRequest.ue_Identity.shortMAC_I.buf[0] = 0x08;
  rrcReestablishmentRequest->rrcReestablishmentRequest.ue_Identity.shortMAC_I.buf[1] = 0x32;
  rrcReestablishmentRequest->rrcReestablishmentRequest.ue_Identity.shortMAC_I.size = 2;


  if ( LOG_DEBUGFLAG(DEBUG_ASN1) ) {
    xer_fprint(stdout, &asn_DEF_NR_UL_CCCH_Message, (void *)&ul_ccch_msg);
  }

  enc_rval = uper_encode_to_buffer(&asn_DEF_NR_UL_CCCH_Message,
                                   NULL,
                                   (void *)&ul_ccch_msg,
                                   buffer,
                                   100);
  AssertFatal (enc_rval.encoded > 0, "ASN1 message encoding failed (%s, %lu)!\n", enc_rval.failed_type->name, enc_rval.encoded);
  LOG_D(NR_RRC,"[UE] RRCReestablishmentRequest Encoded %zd bits (%zd bytes)\n", enc_rval.encoded, (enc_rval.encoded+7)/8);
  return((enc_rval.encoded+7)/8);
}

//------------------------------------------------------------------------------
uint8_t
do_RRCReestablishment(
const protocol_ctxt_t     *const ctxt_pP,
rrc_gNB_ue_context_t      *const ue_context_pP,
int                              CC_id,
uint8_t                   *const buffer,
size_t                           buffer_size,
//const uint8_t                    transmission_mode,
const uint8_t                    Transaction_id,
NR_SRB_ToAddModList_t               **SRB_configList
) {
    asn_enc_rval_t enc_rval;
    //long *logicalchannelgroup = NULL;
    struct NR_SRB_ToAddMod *SRB1_config = NULL;
    struct NR_SRB_ToAddMod *SRB2_config = NULL;
    //gNB_RRC_INST *nrrrc               = RC.nrrrc[ctxt_pP->module_id];
    NR_DL_DCCH_Message_t dl_dcch_msg;
    NR_RRCReestablishment_t *rrcReestablishment = NULL;
    int i = 0;
    ue_context_pP->ue_context.reestablishment_xid = Transaction_id;
    NR_SRB_ToAddModList_t **SRB_configList2 = NULL;
    SRB_configList2 = &ue_context_pP->ue_context.SRB_configList2[Transaction_id];

    if (*SRB_configList2) {
      free(*SRB_configList2);
    }

    *SRB_configList2 = CALLOC(1, sizeof(NR_SRB_ToAddModList_t));
    memset((void *)&dl_dcch_msg, 0, sizeof(NR_DL_DCCH_Message_t));
    dl_dcch_msg.message.present           = NR_DL_DCCH_MessageType_PR_c1;
    dl_dcch_msg.message.choice.c1 = calloc(1,sizeof(struct NR_DL_DCCH_MessageType__c1));
    dl_dcch_msg.message.choice.c1->present = NR_DL_DCCH_MessageType__c1_PR_rrcReestablishment;
    dl_dcch_msg.message.choice.c1->choice.rrcReestablishment = CALLOC(1,sizeof(NR_RRCReestablishment_t));
    rrcReestablishment = dl_dcch_msg.message.choice.c1->choice.rrcReestablishment;

    // get old configuration of SRB2
    if (*SRB_configList != NULL) {
      for (i = 0; (i < (*SRB_configList)->list.count) && (i < 3); i++) {
        LOG_D(NR_RRC, "(*SRB_configList)->list.array[%d]->srb_Identity=%ld\n",
              i, (*SRB_configList)->list.array[i]->srb_Identity);
    
        if ((*SRB_configList)->list.array[i]->srb_Identity == 2 ) {
          SRB2_config = (*SRB_configList)->list.array[i];
        } else if ((*SRB_configList)->list.array[i]->srb_Identity == 1 ) {
          SRB1_config = (*SRB_configList)->list.array[i];
        }
      }
    }

    if (SRB1_config == NULL) {
      // default SRB1 configuration
      LOG_W(NR_RRC,"SRB1 configuration does not exist in SRB configuration list, use default\n");
      /// SRB1
      SRB1_config = CALLOC(1, sizeof(*SRB1_config));
      SRB1_config->srb_Identity = 1;
    }

    if (SRB2_config == NULL) {
      LOG_W(NR_RRC,"SRB2 configuration does not exist in SRB configuration list\n");
    } else {
      ASN_SEQUENCE_ADD(&(*SRB_configList2)->list, SRB2_config);
    }

    if (*SRB_configList) {
      free(*SRB_configList);
    }

    *SRB_configList = CALLOC(1, sizeof(LTE_SRB_ToAddModList_t));
    ASN_SEQUENCE_ADD(&(*SRB_configList)->list,SRB1_config);

    rrcReestablishment->rrc_TransactionIdentifier = Transaction_id;
    rrcReestablishment->criticalExtensions.present = NR_RRCReestablishment__criticalExtensions_PR_rrcReestablishment;
    rrcReestablishment->criticalExtensions.choice.rrcReestablishment = CALLOC(1,sizeof(NR_RRCReestablishment_IEs_t));

    uint8_t KgNB_star[32] = { 0 };
    /** TODO
    uint16_t pci = nrrrc->carrier[CC_id].physCellId;
    uint32_t earfcn_dl = (uint32_t)freq_to_arfcn10(RC.mac[ctxt_pP->module_id]->common_channels[CC_id].eutra_band,
                         nrrrc->carrier[CC_id].dl_CarrierFreq);
    bool     is_rel8_only = true;
    
    if (earfcn_dl > 65535) {
      is_rel8_only = false;
    }
    LOG_D(NR_RRC, "pci=%d, eutra_band=%d, downlink_frequency=%d, earfcn_dl=%u, is_rel8_only=%s\n",
          pci,
          RC.mac[ctxt_pP->module_id]->common_channels[CC_id].eutra_band,
          nrrrc->carrier[CC_id].dl_CarrierFreq,
          earfcn_dl,
          is_rel8_only == true ? "true": "false");
    */
    
    if (ue_context_pP->ue_context.nh_ncc >= 0) {
      //TODO derive_keNB_star(ue_context_pP->ue_context.nh, pci, earfcn_dl, is_rel8_only, KgNB_star);
      rrcReestablishment->criticalExtensions.choice.rrcReestablishment->nextHopChainingCount = ue_context_pP->ue_context.nh_ncc;
    } else { // first HO
      //TODO derive_keNB_star (ue_context_pP->ue_context.kgnb, pci, earfcn_dl, is_rel8_only, KgNB_star);
      // LG: really 1
      rrcReestablishment->criticalExtensions.choice.rrcReestablishment->nextHopChainingCount = 0;
    }
    // copy KgNB_star to ue_context_pP->ue_context.kgnb
    memcpy (ue_context_pP->ue_context.kgnb, KgNB_star, 32);
    ue_context_pP->ue_context.kgnb_ncc = 0;
    rrcReestablishment->criticalExtensions.choice.rrcReestablishment->lateNonCriticalExtension = NULL;
    rrcReestablishment->criticalExtensions.choice.rrcReestablishment->nonCriticalExtension = NULL;

    if ( LOG_DEBUGFLAG(DEBUG_ASN1) ) {
      xer_fprint(stdout, &asn_DEF_NR_DL_DCCH_Message, (void *)&dl_dcch_msg);
    }

    enc_rval = uper_encode_to_buffer(&asn_DEF_NR_DL_DCCH_Message,
                                     NULL,
                                     (void *)&dl_dcch_msg,
                                     buffer,
                                     100);

    if(enc_rval.encoded == -1) {
      LOG_E(NR_RRC, "[gNB AssertFatal]ASN1 message encoding failed (%s, %lu)!\n",
            enc_rval.failed_type->name, enc_rval.encoded);
      return -1;
    }
    
    LOG_D(NR_RRC,"RRCReestablishment Encoded %u bits (%u bytes)\n",
          (uint32_t)enc_rval.encoded, (uint32_t)(enc_rval.encoded+7)/8);
    return((enc_rval.encoded+7)/8);

}

uint8_t 
do_RRCReestablishmentComplete(uint8_t *buffer, size_t buffer_size, int64_t rrc_TransactionIdentifier) {
  asn_enc_rval_t enc_rval;
  NR_UL_DCCH_Message_t ul_dcch_msg;
  NR_RRCReestablishmentComplete_t *rrcReestablishmentComplete;

  memset((void *)&ul_dcch_msg,0,sizeof(NR_UL_DCCH_Message_t));
  ul_dcch_msg.message.present            = NR_UL_DCCH_MessageType_PR_c1;
  ul_dcch_msg.message.choice.c1          = CALLOC(1, sizeof(struct NR_UL_DCCH_MessageType__c1));
  ul_dcch_msg.message.choice.c1->present = NR_UL_DCCH_MessageType__c1_PR_rrcReestablishmentComplete;
  ul_dcch_msg.message.choice.c1->choice.rrcReestablishmentComplete = CALLOC(1, sizeof(NR_RRCReestablishmentComplete_t));

  rrcReestablishmentComplete = ul_dcch_msg.message.choice.c1->choice.rrcReestablishmentComplete;
  rrcReestablishmentComplete->rrc_TransactionIdentifier = rrc_TransactionIdentifier;
  rrcReestablishmentComplete->criticalExtensions.present = NR_RRCReestablishmentComplete__criticalExtensions_PR_rrcReestablishmentComplete;
  rrcReestablishmentComplete->criticalExtensions.choice.rrcReestablishmentComplete = CALLOC(1, sizeof(NR_RRCReestablishmentComplete_IEs_t));
  rrcReestablishmentComplete->criticalExtensions.choice.rrcReestablishmentComplete->lateNonCriticalExtension = NULL;
  rrcReestablishmentComplete->criticalExtensions.choice.rrcReestablishmentComplete->nonCriticalExtension = NULL;

  if ( LOG_DEBUGFLAG(DEBUG_ASN1) ) {
    xer_fprint(stdout, &asn_DEF_NR_UL_CCCH_Message, (void *)&ul_dcch_msg);
  }

  enc_rval = uper_encode_to_buffer(&asn_DEF_NR_UL_DCCH_Message,
                                   NULL,
                                   (void *)&ul_dcch_msg,
                                   buffer,
                                   buffer_size);
  AssertFatal (enc_rval.encoded > 0, "ASN1 message encoding failed (%s, %lu)!\n", enc_rval.failed_type->name, enc_rval.encoded);
  LOG_D(NR_RRC,"[UE] RRCReestablishmentComplete Encoded %zd bits (%zd bytes)\n", enc_rval.encoded, (enc_rval.encoded+7)/8);
  return((enc_rval.encoded+7)/8);
}
<|MERGE_RESOLUTION|>--- conflicted
+++ resolved
@@ -1454,20 +1454,13 @@
 
 
 void update_cellGroupConfig(NR_CellGroupConfig_t *cellGroupConfig,
-                            rrc_gNB_carrier_data_t *carrier,
-<<<<<<< HEAD
-                            int uid,
-                            NR_UE_NR_Capability_t *uecap) {
-
-=======
                             NR_UE_NR_Capability_t *uecap,
-                            const gNB_RrcConfigurationReq* configuration)
-{
->>>>>>> 5a3eeac5
+                            const gNB_RrcConfigurationReq* configuration) {
+
   NR_SpCellConfig_t *SpCellConfig = cellGroupConfig->spCellConfig;
   if (SpCellConfig == NULL) return;
 
-  NR_ServingCellConfigCommon_t *scc = carrier->servingcellconfigcommon;
+  NR_ServingCellConfigCommon_t *scc = configuration->scc;
 
   NR_BWP_DownlinkDedicated_t *bwp_Dedicated = SpCellConfig->spCellConfigDedicated->initialDownlinkBWP;
   set_dl_mcs_table(scc->downlinkConfigCommon->initialDownlinkBWP->genericParameters.subcarrierSpacing,
@@ -1478,7 +1471,7 @@
     for (int i=0; i<DL_BWP_list->list.count; i++){
       NR_BWP_Downlink_t *bwp = DL_BWP_list->list.array[i];
       int scs = bwp->bwp_Common->genericParameters.subcarrierSpacing;
-      set_dl_mcs_table(scs, configuration->force_256qam_off ? NULL : uecap, bwp->bwp_Dedicated, carrier->servingcellconfigcommon);
+      set_dl_mcs_table(scs, configuration->force_256qam_off ? NULL : uecap, bwp->bwp_Dedicated, scc);
     }
   }
 }
@@ -1958,14 +1951,9 @@
 
     if(cellGroupConfig!=NULL){
       update_cellGroupConfig(cellGroupConfig,
-                             carrier,
-<<<<<<< HEAD
-                             ue_context_pP->local_uid,
-                             ue_context_pP->ue_context.UE_Capability_nr);
-=======
                              ue_context_pP->ue_context.UE_Capability_nr,
                              configuration);
->>>>>>> 5a3eeac5
+
       enc_rval = uper_encode_to_buffer(&asn_DEF_NR_CellGroupConfig,
           NULL,
           (void *)cellGroupConfig,
