--- conflicted
+++ resolved
@@ -44,10 +44,7 @@
 #include "../nr_rrc_proto.h"
 #include "RRC/NR/nr_rrc_extern.h"
 #include "NR_DL-CCCH-Message.h"
-<<<<<<< HEAD
-=======
 #include "NR_UL-CCCH-Message.h"
->>>>>>> 0312db24
 #include "NR_DL-DCCH-Message.h"
 #include "NR_RRCReject.h"
 #include "NR_RejectWaitTime.h"
@@ -66,11 +63,8 @@
 #include "NR_DRB-ToAddMod.h"
 #include "NR_DRB-ToAddModList.h"
 #include "NR_SecurityConfig.h"
-<<<<<<< HEAD
-=======
 #include "NR_RRCReconfiguration-v1530-IEs.h"
 #include "NR_UL-DCCH-Message.h"
->>>>>>> 0312db24
 #if defined(NR_Rel16)
   #include "NR_SCS-SpecificCarrier.h"
   #include "NR_TDD-UL-DL-ConfigCommon.h"
@@ -669,28 +663,18 @@
     NR_MAC_CellGroupConfig_t                         *mac_CellGroupConfig  = NULL;
 
     char masterCellGroup_buf[1000];
-<<<<<<< HEAD
-    int size = 0;
-=======
->>>>>>> 0312db24
     long *logicalChannelGroup = NULL;
 
     memset((void *)&dl_ccch_msg, 0, sizeof(NR_DL_CCCH_Message_t));
     dl_ccch_msg.message.present            = NR_DL_CCCH_MessageType_PR_c1;
     dl_ccch_msg.message.choice.c1          = CALLOC(1, sizeof(struct NR_DL_CCCH_MessageType__c1));
     dl_ccch_msg.message.choice.c1->present = NR_DL_CCCH_MessageType__c1_PR_rrcSetup;
-<<<<<<< HEAD
-=======
     dl_ccch_msg.message.choice.c1->choice.rrcSetup = calloc(1, sizeof(NR_RRCSetup_t));
->>>>>>> 0312db24
 
     rrcSetup = dl_ccch_msg.message.choice.c1->choice.rrcSetup;
     rrcSetup->criticalExtensions.present = NR_RRCSetup__criticalExtensions_PR_rrcSetup;
     rrcSetup->rrc_TransactionIdentifier  = transaction_id;
-<<<<<<< HEAD
-=======
     rrcSetup->criticalExtensions.choice.rrcSetup = calloc(1, sizeof(NR_RRCSetup_IEs_t));
->>>>>>> 0312db24
     ie = rrcSetup->criticalExtensions.choice.rrcSetup;
 
     /****************************** radioBearerConfig ******************************/
@@ -724,16 +708,6 @@
     cellGroupConfig->rlc_BearerToAddModList                          = calloc(1, sizeof(*cellGroupConfig->rlc_BearerToAddModList));
     rlc_BearerConfig                                                 = calloc(1, sizeof(NR_RLC_BearerConfig_t));
     rlc_BearerConfig->logicalChannelIdentity                         = 1;
-<<<<<<< HEAD
-    rlc_BearerConfig->servedRadioBearer->present                     = NR_RLC_BearerConfig__servedRadioBearer_PR_srb_Identity;
-    rlc_BearerConfig->servedRadioBearer->choice.srb_Identity         = 1;
-    rlc_BearerConfig->reestablishRLC                                 = NULL;
-    rlc_Config->present                                              = NR_RLC_Config_PR_am;
-    rlc_Config->choice.am                                            = calloc(1, sizeof(*rlc_Config->choice.am));
-    *(rlc_Config->choice.am->dl_AM_RLC.sn_FieldLength)               = NR_SN_FieldLengthAM_size12;
-    rlc_Config->choice.am->dl_AM_RLC.t_Reassembly                    = NR_T_Reassembly_ms35;
-    rlc_Config->choice.am->dl_AM_RLC.t_StatusProhibit                = NR_T_StatusProhibit_ms0;
-=======
     rlc_BearerConfig->servedRadioBearer                              = calloc(1, sizeof(*rlc_BearerConfig->servedRadioBearer));
     rlc_BearerConfig->servedRadioBearer->present                     = NR_RLC_BearerConfig__servedRadioBearer_PR_srb_Identity;
     rlc_BearerConfig->servedRadioBearer->choice.srb_Identity         = 1;
@@ -746,7 +720,6 @@
     rlc_Config->choice.am->dl_AM_RLC.t_Reassembly                    = NR_T_Reassembly_ms35;
     rlc_Config->choice.am->dl_AM_RLC.t_StatusProhibit                = NR_T_StatusProhibit_ms0;
     rlc_Config->choice.am->ul_AM_RLC.sn_FieldLength                  = calloc(1, sizeof(NR_SN_FieldLengthAM_t));
->>>>>>> 0312db24
     *(rlc_Config->choice.am->ul_AM_RLC.sn_FieldLength)               = NR_SN_FieldLengthAM_size12;
     rlc_Config->choice.am->ul_AM_RLC.t_PollRetransmit                = NR_T_PollRetransmit_ms45;
     rlc_Config->choice.am->ul_AM_RLC.pollPDU                         = NR_PollPDU_infinity;
@@ -754,10 +727,7 @@
     rlc_Config->choice.am->ul_AM_RLC.maxRetxThreshold                = NR_UL_AM_RLC__maxRetxThreshold_t8;
     rlc_BearerConfig->rlc_Config                                     = rlc_Config;
     logicalChannelConfig                                             = calloc(1, sizeof(NR_LogicalChannelConfig_t));
-<<<<<<< HEAD
-=======
     logicalChannelConfig->ul_SpecificParameters                      = calloc(1, sizeof(*logicalChannelConfig->ul_SpecificParameters));
->>>>>>> 0312db24
     logicalChannelConfig->ul_SpecificParameters->priority            = 1;
     logicalChannelConfig->ul_SpecificParameters->prioritisedBitRate  = NR_LogicalChannelConfig__ul_SpecificParameters__prioritisedBitRate_infinity;
     logicalChannelGroup                                              = CALLOC(1, sizeof(long));
@@ -766,13 +736,10 @@
     rlc_BearerConfig->mac_LogicalChannelConfig                       = logicalChannelConfig;
     ASN_SEQUENCE_ADD(&cellGroupConfig->rlc_BearerToAddModList->list, rlc_BearerConfig);
 
-<<<<<<< HEAD
-=======
     cellGroupConfig->rlc_BearerToReleaseList = NULL;
     cellGroupConfig->sCellToAddModList       = NULL;
     cellGroupConfig->sCellToReleaseList      = NULL;
 
->>>>>>> 0312db24
     /* mac CellGroup Config */
     mac_CellGroupConfig                                                     = calloc(1, sizeof(NR_MAC_CellGroupConfig_t));
     mac_CellGroupConfig->bsr_Config                                         = calloc(1, sizeof(*mac_CellGroupConfig->bsr_Config));
@@ -979,14 +946,6 @@
     NR_DL_DCCH_Message_t                             dl_dcch_msg;
     asn_enc_rval_t                                   enc_rval;
     NR_RRCReconfiguration_IEs_t                      *ie;
-<<<<<<< HEAD
-    NR_SRB_ToAddModList_t                            *SRB2_configList      = NULL;
-    NR_SRB_ToAddMod_t                                *SRB2_config          = NULL;
-    NR_DRB_ToAddModList_t                            *DRB_configList       = NULL;
-    NR_DRB_ToAddMod_t                                *DRB_config           = NULL;
-    NR_SecurityConfig_t                              *security_config      = NULL;
-    NR_CellGroupConfig_t                             *secondaryCellGroup   = NULL;
-=======
     NR_SRB_ToAddModList_t                            *SRB_configList       = NULL;
     NR_SRB_ToAddModList_t                            *SRB_configList2      = NULL;
     NR_SRB_ToAddMod_t                                *SRB2_config          = NULL;
@@ -994,7 +953,6 @@
     NR_DRB_ToAddModList_t                            *DRB_configList2      = NULL;
     NR_DRB_ToAddMod_t                                *DRB_config           = NULL;
     NR_SecurityConfig_t                              *security_config      = NULL;
->>>>>>> 0312db24
     NR_DedicatedNAS_Message_t                        *dedicatedNAS_Message = NULL;
 
     memset(&dl_dcch_msg, 0, sizeof(NR_DL_DCCH_Message_t));
@@ -1006,28 +964,6 @@
     dl_dcch_msg.message.choice.c1->choice.rrcReconfiguration->rrc_TransactionIdentifier = Transaction_id;
     dl_dcch_msg.message.choice.c1->choice.rrcReconfiguration->criticalExtensions.present = NR_RRCReconfiguration__criticalExtensions_PR_rrcReconfiguration;
 
-<<<<<<< HEAD
-    uint8_t xid = rrc_gNB_get_next_transaction_identifier(ctxt_pP->module_id);
-    /******************** Radio Bearer Config ********************/
-    ie->radioBearerConfig = calloc(1, sizeof(NR_RadioBearerConfig_t));
-    
-    /* Configure SRB2 */
-    SRB2_configList = ue_context_pP->ue_context.SRB_configList2[xid];
-
-    if (SRB2_configList) {
-        free(SRB2_configList);
-    }
-
-    SRB2_configList = CALLOC(1, sizeof(*SRB2_configList));
-    memset(SRB2_configList, 0, sizeof(*SRB2_configList));
-    SRB2_config = CALLOC(1, sizeof(*SRB2_config));
-    SRB2_config->srb_Identity = 2;
-    ASN_SEQUENCE_ADD(&SRB2_configList->list, SRB2_config);
-
-    /* Configure DRB */
-    DRB_configList = CALLOC(1, sizeof(*DRB_configList));
-    memset(DRB_configList, 0, sizeof(*DRB_configList));
-=======
     /******************** Radio Bearer Config ********************/
     /* Configure SRB2 */
     SRB_configList2 = ue_context_pP->ue_context.SRB_configList2[Transaction_id];
@@ -1062,7 +998,6 @@
     DRB_configList2 = CALLOC(1, sizeof(*DRB_configList2));
     memset(DRB_configList2, 0, sizeof(*DRB_configList2));
 
->>>>>>> 0312db24
     DRB_config = CALLOC(1, sizeof(*DRB_config));
     DRB_config->drb_Identity = 1;
     DRB_config->cnAssociation = CALLOC(1, sizeof(*DRB_config->cnAssociation));
@@ -1092,20 +1027,6 @@
     DRB_config->pdcp_Config->ext1 = NULL;
 
     ASN_SEQUENCE_ADD(&DRB_configList->list, DRB_config);
-<<<<<<< HEAD
-
-    /* Configure Security */
-    security_config    =  CALLOC(1, sizeof(NR_SecurityConfig_t));
-    security_config->securityAlgorithmConfig = CALLOC(1, sizeof(*ie->radioBearerConfig->securityConfig->securityAlgorithmConfig));
-    security_config->securityAlgorithmConfig->cipheringAlgorithm     = NR_CipheringAlgorithm_nea0;
-    security_config->securityAlgorithmConfig->integrityProtAlgorithm = NULL;
-    security_config->keyToUse = CALLOC(1, sizeof(*ie->radioBearerConfig->securityConfig->keyToUse));
-    *security_config->keyToUse = NR_SecurityConfig__keyToUse_master;
-
-    ie = calloc(1, sizeof(NR_RRCReconfiguration_IEs_t));
-    ie->radioBearerConfig = calloc(1, sizeof(NR_RadioBearerConfig_t));
-    ie->radioBearerConfig->srb_ToAddModList  = SRB2_configList;
-=======
     ASN_SEQUENCE_ADD(&DRB_configList2->list, DRB_config);
 
     /* Configure Security */
@@ -1119,22 +1040,12 @@
     ie = calloc(1, sizeof(NR_RRCReconfiguration_IEs_t));
     ie->radioBearerConfig = calloc(1, sizeof(NR_RadioBearerConfig_t));
     ie->radioBearerConfig->srb_ToAddModList  = SRB_configList;
->>>>>>> 0312db24
     ie->radioBearerConfig->drb_ToAddModList  = DRB_configList;
     ie->radioBearerConfig->securityConfig    = security_config;
     ie->radioBearerConfig->srb3_ToRelease    = NULL;
     ie->radioBearerConfig->drb_ToReleaseList = NULL;
 
     /******************** Secondary Cell Group ********************/
-<<<<<<< HEAD
-    rrc_gNB_carrier_data_t *carrier = &(gnb_rrc_inst->carrier);
-    fill_default_secondaryCellGroup( carrier->ServingCellConfigCommon,
-                                     ue_context_pP->ue_context.secondaryCellGroup,
-                                     1,
-                                     1,
-                                     carrier->pdsch_AntennaPorts,
-                                     carrier->initial_csi_index[gnb_rrc_inst->Nb_ue]);
-=======
     // rrc_gNB_carrier_data_t *carrier = &(gnb_rrc_inst->carrier);
     // fill_default_secondaryCellGroup( carrier->servingcellconfigcommon,
     //                                  ue_context_pP->ue_context.secondaryCellGroup,
@@ -1142,7 +1053,6 @@
     //                                  1,
     //                                  carrier->pdsch_AntennaPorts,
     //                                  carrier->initial_csi_index[gnb_rrc_inst->Nb_ue]);
->>>>>>> 0312db24
 
     /******************** Meas Config ********************/
     // measConfig
@@ -1150,16 +1060,10 @@
     // lateNonCriticalExtension
     ie->lateNonCriticalExtension = NULL;
     // nonCriticalExtension
-<<<<<<< HEAD
-    dedicatedNAS_Message->buf  = ue_context_pP->ue_context.nas_pdu.buffer;
-    dedicatedNAS_Message->size = ue_context_pP->ue_context.nas_pdu.length;
-    ie->nonCriticalExtension->dedicatedNAS_MessageList = CALLOC(1, sizeof(*ie->nonCriticalExtension->dedicatedNAS_MessageList));
-=======
     ie->nonCriticalExtension = calloc(1, sizeof(NR_RRCReconfiguration_v1530_IEs_t));
     dedicatedNAS_Message = calloc(1, sizeof(NR_DedicatedNAS_Message_t));
     dedicatedNAS_Message->buf  = ue_context_pP->ue_context.nas_pdu.buffer;
     dedicatedNAS_Message->size = ue_context_pP->ue_context.nas_pdu.length;
->>>>>>> 0312db24
     ASN_SEQUENCE_ADD(&ie->nonCriticalExtension->dedicatedNAS_MessageList->list, dedicatedNAS_Message);
 
     dl_dcch_msg.message.choice.c1->choice.rrcReconfiguration->criticalExtensions.choice.rrcReconfiguration = ie;
@@ -1190,9 +1094,6 @@
     }
 
     return((enc_rval.encoded+7)/8);
-<<<<<<< HEAD
-}
-=======
 }
 
 
@@ -1315,4 +1216,3 @@
 
   return((enc_rval.encoded+7)/8);
 }
->>>>>>> 0312db24
