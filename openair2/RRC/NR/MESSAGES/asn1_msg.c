/*
 * Licensed to the OpenAirInterface (OAI) Software Alliance under one or more
 * contributor license agreements.  See the NOTICE file distributed with
 * this work for additional information regarding copyright ownership.
 * The OpenAirInterface Software Alliance licenses this file to You under
 * the OAI Public License, Version 1.1  (the "License"); you may not use this file
 * except in compliance with the License.
 * You may obtain a copy of the License at
 *
 *      http://www.openairinterface.org/?page_id=698
 *
 * Unless required by applicable law or agreed to in writing, software
 * distributed under the License is distributed on an "AS IS" BASIS,
 * WITHOUT WARRANTIES OR CONDITIONS OF ANY KIND, either express or implied.
 * See the License for the specific language governing permissions and
 * limitations under the License.
 *-------------------------------------------------------------------------------
 * For more information about the OpenAirInterface (OAI) Software Alliance:
 *      contact@openairinterface.org
 */

/*! \file asn1_msg.c
* \brief primitives to build the asn1 messages
* \author Raymond Knopp and Navid Nikaein, WEI-TAI CHEN
* \date 2011, 2018
* \version 1.0
* \company Eurecom, NTUST
* \email: {raymond.knopp, navid.nikaein}@eurecom.fr and kroempa@gmail.com
*/

#include <stdio.h>
#include <sys/types.h>
#include <stdlib.h> /* for atoi(3) */
#include <unistd.h> /* for getopt(3) */
#include <string.h> /* for strerror(3) */
#include <sysexits.h> /* for EX_* exit codes */
#include <errno.h>  /* for errno */
#include "common/utils/LOG/log.h"
#include <asn_application.h>
#include <asn_internal.h> /* for _ASN_DEFAULT_STACK_MAX */
#include <per_encoder.h>
#include <nr/nr_common.h>

#include "LAYER2/nr_rlc/nr_rlc_oai_api.h"
#include "asn1_msg.h"
#include "../nr_rrc_proto.h"
#include "RRC/NR/nr_rrc_extern.h"
#include "NR_DL-CCCH-Message.h"
#include "NR_UL-CCCH-Message.h"
#include "NR_DL-DCCH-Message.h"
#include "NR_RRCReject.h"
#include "NR_RejectWaitTime.h"
#include "NR_RRCSetup.h"
#include "NR_RRCSetup-IEs.h"
#include "NR_SRB-ToAddModList.h"
#include "NR_CellGroupConfig.h"
#include "NR_RLC-BearerConfig.h"
#include "NR_RLC-Config.h"
#include "NR_LogicalChannelConfig.h"
#include "NR_PDCP-Config.h"
#include "NR_MAC-CellGroupConfig.h"
#include "NR_SecurityModeCommand.h"
#include "NR_CipheringAlgorithm.h"
#include "NR_RRCReconfiguration-IEs.h"
#include "NR_DRB-ToAddMod.h"
#include "NR_DRB-ToAddModList.h"
#include "NR_SecurityConfig.h"
#include "NR_RRCReconfiguration-v1530-IEs.h"
#include "NR_UL-DCCH-Message.h"
#include "NR_SDAP-Config.h"
#include "NR_RRCReconfigurationComplete.h"
#include "NR_RRCReconfigurationComplete-IEs.h"
#include "NR_DLInformationTransfer.h"
#include "NR_RRCReestablishmentRequest.h"
#include "NR_UE-CapabilityRequestFilterNR.h"
#include "PHY/defs_nr_common.h"
#include "common/utils/nr/nr_common.h"
#include "openair2/LAYER2/NR_MAC_COMMON/nr_mac.h"
#if defined(NR_Rel16)
  #include "NR_SCS-SpecificCarrier.h"
  #include "NR_TDD-UL-DL-ConfigCommon.h"
  #include "NR_FrequencyInfoUL.h"
  #include "NR_FrequencyInfoDL.h"
  #include "NR_RACH-ConfigGeneric.h"
  #include "NR_RACH-ConfigCommon.h"
  #include "NR_PUSCH-TimeDomainResourceAllocation.h"
  #include "NR_PUSCH-ConfigCommon.h"
  #include "NR_PUCCH-ConfigCommon.h"
  #include "NR_PDSCH-TimeDomainResourceAllocation.h"
  #include "NR_PDSCH-ConfigCommon.h"
  #include "NR_RateMatchPattern.h"
  #include "NR_RateMatchPatternLTE-CRS.h"
  #include "NR_SearchSpace.h"
  #include "NR_ControlResourceSet.h"
  #include "NR_EUTRA-MBSFN-SubframeConfig.h"
  #include "NR_BWP-DownlinkCommon.h"
  #include "NR_BWP-DownlinkDedicated.h"
  #include "NR_UplinkConfigCommon.h"
  #include "NR_SetupRelease.h"
  #include "NR_PDCCH-ConfigCommon.h"
  #include "NR_BWP-UplinkCommon.h"

  #include "assertions.h"
  //#include "RRCConnectionRequest.h"
  //#include "UL-CCCH-Message.h"
  #include "NR_UL-DCCH-Message.h"
  //#include "DL-CCCH-Message.h"
  #include "NR_DL-DCCH-Message.h"
  //#include "EstablishmentCause.h"
  //#include "RRCConnectionSetup.h"
  #include "NR_SRB-ToAddModList.h"
  #include "NR_DRB-ToAddModList.h"
  //#include "MCCH-Message.h"
  //#define MRB1 1

  //#include "RRCConnectionSetupComplete.h"
  //#include "RRCConnectionReconfigurationComplete.h"
  //#include "RRCConnectionReconfiguration.h"
  #include "NR_MIB.h"
  //#include "SystemInformation.h"

  #include "NR_SIB1.h"
  #include "NR_ServingCellConfigCommon.h"
  //#include "SIB-Type.h"

  //#include "BCCH-DL-SCH-Message.h"

  //#include "PHY/defs.h"

  #include "NR_MeasObjectToAddModList.h"
  #include "NR_ReportConfigToAddModList.h"
  #include "NR_MeasIdToAddModList.h"
  #include "gnb_config.h"
#endif

#include "intertask_interface.h"

#include "common/ran_context.h"

//#define XER_PRINT

typedef struct xer_sprint_string_s {
  char *string;
  size_t string_size;
  size_t string_index;
} xer_sprint_string_t;

//replace LTE
//extern unsigned char NB_eNB_INST;
extern unsigned char NB_gNB_INST;

extern RAN_CONTEXT_t RC;

/*
 * This is a helper function for xer_sprint, which directs all incoming data
 * into the provided string.
 */
static int xer__nr_print2s (const void *buffer, size_t size, void *app_key) {
  xer_sprint_string_t *string_buffer = (xer_sprint_string_t *) app_key;
  size_t string_remaining = string_buffer->string_size - string_buffer->string_index;

  if (string_remaining > 0) {
    if (size > string_remaining) {
      size = string_remaining;
    }

    memcpy(&string_buffer->string[string_buffer->string_index], buffer, size);
    string_buffer->string_index += size;
  }

  return 0;
}

int xer_nr_sprint (char *string, size_t string_size, asn_TYPE_descriptor_t *td, void *sptr) {
  asn_enc_rval_t er;
  xer_sprint_string_t string_buffer;
  string_buffer.string = string;
  string_buffer.string_size = string_size;
  string_buffer.string_index = 0;
  er = xer_encode(td, sptr, XER_F_BASIC, xer__nr_print2s, &string_buffer);

  if (er.encoded < 0) {
    LOG_E(RRC, "xer_sprint encoding error (%zd)!", er.encoded);
    er.encoded = string_buffer.string_size;
  } else {
    if (er.encoded > string_buffer.string_size) {
      LOG_E(RRC, "xer_sprint string buffer too small, got %zd need %zd!", string_buffer.string_size, er.encoded);
      er.encoded = string_buffer.string_size;
    }
  }

  return er.encoded;
}

//------------------------------------------------------------------------------

uint8_t do_MIB_NR(gNB_RRC_INST *rrc,uint32_t frame) { 

  asn_enc_rval_t enc_rval;
  rrc_gNB_carrier_data_t *carrier = &rrc->carrier;  
  const gNB_RrcConfigurationReq *configuration = &rrc->configuration;

  NR_BCCH_BCH_Message_t *mib = &carrier->mib;
  NR_ServingCellConfigCommon_t *scc = carrier->servingcellconfigcommon;

  memset(mib,0,sizeof(NR_BCCH_BCH_Message_t));
  mib->message.present = NR_BCCH_BCH_MessageType_PR_mib;
  mib->message.choice.mib = CALLOC(1,sizeof(struct NR_MIB));
  memset(mib->message.choice.mib,0,sizeof(struct NR_MIB));
  //36.331 SFN BIT STRING (SIZE (8)  , 38.331 SFN BIT STRING (SIZE (6))
  uint8_t sfn_msb = (uint8_t)((frame>>4)&0x3f);
  mib->message.choice.mib->systemFrameNumber.buf = CALLOC(1,sizeof(uint8_t));
  mib->message.choice.mib->systemFrameNumber.buf[0] = sfn_msb << 2;
  mib->message.choice.mib->systemFrameNumber.size = 1;
  mib->message.choice.mib->systemFrameNumber.bits_unused=2;
  //38.331 spare BIT STRING (SIZE (1))
  uint16_t *spare= CALLOC(1, sizeof(uint16_t));

  if (spare == NULL) abort();

  mib->message.choice.mib->spare.buf = (uint8_t *)spare;
  mib->message.choice.mib->spare.size = 1;
  mib->message.choice.mib->spare.bits_unused = 7;  // This makes a spare of 1 bits

  AssertFatal(scc->ssbSubcarrierSpacing != NULL, "scc->ssbSubcarrierSpacing is null\n");
  int band = *scc->downlinkConfigCommon->frequencyInfoDL->frequencyBandList.list.array[0];
  frequency_range_t frequency_range = band<100?FR1:FR2;
  int ssb_subcarrier_offset;
  if(frequency_range == FR1)
    ssb_subcarrier_offset = (configuration->ssb_SubcarrierOffset<24) ? (configuration->ssb_SubcarrierOffset<<*scc->ssbSubcarrierSpacing) : configuration->ssb_SubcarrierOffset;
  else
    ssb_subcarrier_offset = configuration->ssb_SubcarrierOffset;
  mib->message.choice.mib->ssb_SubcarrierOffset = ssb_subcarrier_offset&15;

  /*
  * The SIB1 will be sent in this allocation (Type0-PDCCH) : 38.213, 13-4 Table and 38.213 13-11 to 13-14 tables
  * the reverse allocation is in nr_ue_decode_mib()
  */
  if(rrc->carrier.pdcch_ConfigSIB1) {
    mib->message.choice.mib->pdcch_ConfigSIB1.controlResourceSetZero = rrc->carrier.pdcch_ConfigSIB1->controlResourceSetZero;
    mib->message.choice.mib->pdcch_ConfigSIB1.searchSpaceZero = rrc->carrier.pdcch_ConfigSIB1->searchSpaceZero;
  } else {
    mib->message.choice.mib->pdcch_ConfigSIB1.controlResourceSetZero = *scc->downlinkConfigCommon->initialDownlinkBWP->pdcch_ConfigCommon->choice.setup->controlResourceSetZero;
    mib->message.choice.mib->pdcch_ConfigSIB1.searchSpaceZero = *scc->downlinkConfigCommon->initialDownlinkBWP->pdcch_ConfigCommon->choice.setup->searchSpaceZero;
  }

  switch (*scc->ssbSubcarrierSpacing) {
  case NR_SubcarrierSpacing_kHz15:
    mib->message.choice.mib->subCarrierSpacingCommon = NR_MIB__subCarrierSpacingCommon_scs15or60;
    break;
    
  case NR_SubcarrierSpacing_kHz30:
    mib->message.choice.mib->subCarrierSpacingCommon = NR_MIB__subCarrierSpacingCommon_scs30or120;
    break;
    
  case NR_SubcarrierSpacing_kHz60:
    mib->message.choice.mib->subCarrierSpacingCommon = NR_MIB__subCarrierSpacingCommon_scs15or60;
    break;
    
  case NR_SubcarrierSpacing_kHz120:
    mib->message.choice.mib->subCarrierSpacingCommon = NR_MIB__subCarrierSpacingCommon_scs30or120;
    break;
    
  case NR_SubcarrierSpacing_kHz240:
    AssertFatal(1==0,"Unknown subCarrierSpacingCommon %d\n",(int)*scc->ssbSubcarrierSpacing);
    break;
    
  default:
      AssertFatal(1==0,"Unknown subCarrierSpacingCommon %d\n",(int)*scc->ssbSubcarrierSpacing);
  }

  switch (scc->dmrs_TypeA_Position) {
  case 	NR_ServingCellConfigCommon__dmrs_TypeA_Position_pos2:
    mib->message.choice.mib->dmrs_TypeA_Position = NR_MIB__dmrs_TypeA_Position_pos2;
    break;
    
  case 	NR_ServingCellConfigCommon__dmrs_TypeA_Position_pos3:
    mib->message.choice.mib->dmrs_TypeA_Position = NR_MIB__dmrs_TypeA_Position_pos3;
    break;
    
  default:
    AssertFatal(1==0,"Unknown dmrs_TypeA_Position %d\n",(int)scc->dmrs_TypeA_Position);
  }

  //  assign_enum
  mib->message.choice.mib->cellBarred = NR_MIB__cellBarred_notBarred;
  //  assign_enum
  mib->message.choice.mib->intraFreqReselection = NR_MIB__intraFreqReselection_notAllowed;
  //encode MIB to data
  enc_rval = uper_encode_to_buffer(&asn_DEF_NR_BCCH_BCH_Message,
                                   NULL,
                                   (void *)mib,
                                   carrier->MIB,
                                   24);
  AssertFatal (enc_rval.encoded > 0, "ASN1 message encoding failed (%s, %lu)!\n",
               enc_rval.failed_type->name, enc_rval.encoded);

  if (enc_rval.encoded==-1) {
    return(-1);
  }

  return((enc_rval.encoded+7)/8);
}

uint8_t do_SIB1_NR(rrc_gNB_carrier_data_t *carrier, 
	               gNB_RrcConfigurationReq *configuration
                  ) {
  asn_enc_rval_t enc_rval;

  NR_BCCH_DL_SCH_Message_t *sib1_message = CALLOC(1,sizeof(NR_BCCH_DL_SCH_Message_t));
  carrier->siblock1 = sib1_message;
  sib1_message->message.present = NR_BCCH_DL_SCH_MessageType_PR_c1;
  sib1_message->message.choice.c1 = CALLOC(1,sizeof(struct NR_BCCH_DL_SCH_MessageType__c1));
  sib1_message->message.choice.c1->present = NR_BCCH_DL_SCH_MessageType__c1_PR_systemInformationBlockType1;
  sib1_message->message.choice.c1->choice.systemInformationBlockType1 = CALLOC(1,sizeof(struct NR_SIB1));

  struct NR_SIB1 *sib1 = sib1_message->message.choice.c1->choice.systemInformationBlockType1;

  // cellSelectionInfo
  sib1->cellSelectionInfo = CALLOC(1,sizeof(struct NR_SIB1__cellSelectionInfo));
  // Fixme: should be in config file
  //The IE Q-RxLevMin is used to indicate for cell selection/ re-selection the required minimum received RSRP level in the (NR) cell.
  //Corresponds to parameter Qrxlevmin in TS38.304.
  //Actual value Qrxlevmin = field value * 2 [dBm].
  sib1->cellSelectionInfo->q_RxLevMin = -65;

  // cellAccessRelatedInfo
  // TODO : Add support for more than one PLMN
  int num_plmn = 1; // int num_plmn = configuration->num_plmn;
  asn1cSequenceAdd(sib1->cellAccessRelatedInfo.plmn_IdentityList.list, struct NR_PLMN_IdentityInfo, nr_plmn_info);
  for (int i = 0; i < num_plmn; ++i) {
    asn1cSequenceAdd(nr_plmn_info->plmn_IdentityList.list, struct NR_PLMN_Identity, nr_plmn);
    asn1cCalloc(nr_plmn->mcc,  mcc);
    int confMcc=configuration->mcc[i];
    asn1cSequenceAdd(mcc->list, NR_MCC_MNC_Digit_t, mcc0);
    *mcc0=(confMcc/100)%10;
    asn1cSequenceAdd(mcc->list, NR_MCC_MNC_Digit_t, mcc1);
    *mcc1=(confMcc/10)%10;
    asn1cSequenceAdd(mcc->list, NR_MCC_MNC_Digit_t, mcc2);
    *mcc2=confMcc%10;
    int mnc=configuration->mnc[i];
    if(configuration->mnc_digit_length[i] == 3) {
      asn1cSequenceAdd(nr_plmn->mnc.list, NR_MCC_MNC_Digit_t, mnc0);
      *mnc0=(configuration->mnc[i]/100)%10;
      mnc/=10;
    }
    asn1cSequenceAdd(nr_plmn->mnc.list, NR_MCC_MNC_Digit_t, mnc1);
    *mnc1=(mnc/10)%10;
    asn1cSequenceAdd(nr_plmn->mnc.list, NR_MCC_MNC_Digit_t, mnc2);
    *mnc2=(mnc)%10;
  }//end plmn loop

  nr_plmn_info->cellIdentity.buf = CALLOC(1,5);
  nr_plmn_info->cellIdentity.size= 5;
  nr_plmn_info->cellIdentity.bits_unused= 4;
  uint64_t tmp=htobe64(configuration->cell_identity)<<4;
  memcpy(nr_plmn_info->cellIdentity.buf, ((char*)&tmp)+3, 5);
  nr_plmn_info->cellReservedForOperatorUse = NR_PLMN_IdentityInfo__cellReservedForOperatorUse_notReserved;

  nr_plmn_info->trackingAreaCode = CALLOC(1,sizeof(NR_TrackingAreaCode_t));
  uint32_t tmp2=htobe32(configuration->tac);
  nr_plmn_info->trackingAreaCode->buf = CALLOC(1,3);
  memcpy(nr_plmn_info->trackingAreaCode->buf, ((char*) &tmp2)+1, 3);
  nr_plmn_info->trackingAreaCode->size = 3;
  nr_plmn_info->trackingAreaCode->bits_unused = 0;

  // connEstFailureControl
  // TODO: add connEstFailureControl

  //si-SchedulingInfo
  /*sib1->si_SchedulingInfo = CALLOC(1,sizeof(struct NR_SI_SchedulingInfo));
  asn_set_empty(&sib1->si_SchedulingInfo->schedulingInfoList.list);
  sib1->si_SchedulingInfo->si_WindowLength = NR_SI_SchedulingInfo__si_WindowLength_s40;
  struct NR_SchedulingInfo *schedulingInfo = CALLOC(1,sizeof(struct NR_SchedulingInfo));
  schedulingInfo->si_BroadcastStatus = NR_SchedulingInfo__si_BroadcastStatus_broadcasting;
  schedulingInfo->si_Periodicity = NR_SchedulingInfo__si_Periodicity_rf8;
  asn_set_empty(&schedulingInfo->sib_MappingInfo.list);

  NR_SIB_TypeInfo_t *sib_type3 = CALLOC(1,sizeof(e_NR_SIB_TypeInfo__type));
  sib_type3->type = NR_SIB_TypeInfo__type_sibType3;
  sib_type3->valueTag = CALLOC(1,sizeof(sib_type3->valueTag));
  ASN_SEQUENCE_ADD(&schedulingInfo->sib_MappingInfo.list,sib_type3);

  NR_SIB_TypeInfo_t *sib_type5 = CALLOC(1,sizeof(e_NR_SIB_TypeInfo__type));
  sib_type5->type = NR_SIB_TypeInfo__type_sibType5;
  sib_type5->valueTag = CALLOC(1,sizeof(sib_type5->valueTag));
  ASN_SEQUENCE_ADD(&schedulingInfo->sib_MappingInfo.list,sib_type5);

  NR_SIB_TypeInfo_t *sib_type4 = CALLOC(1,sizeof(e_NR_SIB_TypeInfo__type));
  sib_type4->type = NR_SIB_TypeInfo__type_sibType4;
  sib_type4->valueTag = CALLOC(1,sizeof(sib_type4->valueTag));
  ASN_SEQUENCE_ADD(&schedulingInfo->sib_MappingInfo.list,sib_type4);

  NR_SIB_TypeInfo_t *sib_type2 = CALLOC(1,sizeof(e_NR_SIB_TypeInfo__type));
  sib_type2->type = NR_SIB_TypeInfo__type_sibType2;
  sib_type2->valueTag = CALLOC(1,sizeof(sib_type2->valueTag));
  ASN_SEQUENCE_ADD(&schedulingInfo->sib_MappingInfo.list,sib_type2);

  ASN_SEQUENCE_ADD(&sib1->si_SchedulingInfo->schedulingInfoList.list,schedulingInfo);*/

  // servingCellConfigCommon
  asn1cCalloc(sib1->servingCellConfigCommon,  ServCellCom);
  NR_BWP_DownlinkCommon_t  *initialDownlinkBWP=&ServCellCom->downlinkConfigCommon.initialDownlinkBWP;
  initialDownlinkBWP->genericParameters=
    configuration->scc->downlinkConfigCommon->initialDownlinkBWP->genericParameters;

  for(int i = 0; i< configuration->scc->downlinkConfigCommon->frequencyInfoDL->frequencyBandList.list.count; i++) {
    asn1cSequenceAdd(ServCellCom->downlinkConfigCommon.frequencyInfoDL.frequencyBandList.list,
		     struct NR_NR_MultiBandInfo, nrMultiBandInfo);
    nrMultiBandInfo->freqBandIndicatorNR = configuration->scc->downlinkConfigCommon->frequencyInfoDL->frequencyBandList.list.array[i];
  }

  int scs_scaling0 = 1<<(configuration->scc->downlinkConfigCommon->initialDownlinkBWP->genericParameters.subcarrierSpacing);
  int scs_scaling  = scs_scaling0;
  int scs_scaling2 = scs_scaling0;
  if (configuration->scc->downlinkConfigCommon->frequencyInfoDL->absoluteFrequencyPointA < 600000) {
    scs_scaling = scs_scaling0*3;
  }
  if (configuration->scc->downlinkConfigCommon->frequencyInfoDL->absoluteFrequencyPointA > 2016666) {
    scs_scaling = scs_scaling0>>2;
    scs_scaling2 = scs_scaling0>>2;
  }
  uint32_t absolute_diff = (*configuration->scc->downlinkConfigCommon->frequencyInfoDL->absoluteFrequencySSB -
                             configuration->scc->downlinkConfigCommon->frequencyInfoDL->absoluteFrequencyPointA);

  sib1->servingCellConfigCommon->downlinkConfigCommon.frequencyInfoDL.offsetToPointA = scs_scaling2 * (absolute_diff/(12*scs_scaling) - 10);

  LOG_I(NR_RRC,"SIB1 freq: absoluteFrequencySSB %ld, absoluteFrequencyPointA %ld\n",
                                    *configuration->scc->downlinkConfigCommon->frequencyInfoDL->absoluteFrequencySSB,
                                    configuration->scc->downlinkConfigCommon->frequencyInfoDL->absoluteFrequencyPointA);
  LOG_I(NR_RRC,"SIB1 freq: absolute_diff %d, %d*(absolute_diff/(12*%d) - 10) %d\n",
        absolute_diff,scs_scaling2,scs_scaling,(int)sib1->servingCellConfigCommon->downlinkConfigCommon.frequencyInfoDL.offsetToPointA);

  for(int i = 0; i< configuration->scc->downlinkConfigCommon->frequencyInfoDL->scs_SpecificCarrierList.list.count; i++) {
    ASN_SEQUENCE_ADD(&ServCellCom->downlinkConfigCommon.frequencyInfoDL.scs_SpecificCarrierList.list,
		     configuration->scc->downlinkConfigCommon->frequencyInfoDL->scs_SpecificCarrierList.list.array[i]);
  }

  initialDownlinkBWP->pdcch_ConfigCommon = 
      configuration->scc->downlinkConfigCommon->initialDownlinkBWP->pdcch_ConfigCommon;
  initialDownlinkBWP->pdcch_ConfigCommon->choice.setup->commonSearchSpaceList = 
       CALLOC(1,sizeof(struct NR_PDCCH_ConfigCommon__commonSearchSpaceList));

  asn1cSequenceAdd(initialDownlinkBWP->pdcch_ConfigCommon->choice.setup->commonSearchSpaceList->list,
		   NR_SearchSpace_t, ss1);
  ss1->searchSpaceId = 1;
  asn1cCallocOne(ss1->controlResourceSetId, 0);
  ss1->monitoringSlotPeriodicityAndOffset = calloc(1,sizeof(*ss1->monitoringSlotPeriodicityAndOffset));
  ss1->monitoringSlotPeriodicityAndOffset->present = NR_SearchSpace__monitoringSlotPeriodicityAndOffset_PR_sl1;
  ss1->monitoringSymbolsWithinSlot = calloc(1,sizeof(*ss1->monitoringSymbolsWithinSlot));
  ss1->monitoringSymbolsWithinSlot->buf = calloc(1,2);
  // should be '1000 0000 0000 00'B (LSB first!), first symbol in slot, adjust if needed
  ss1->monitoringSymbolsWithinSlot->buf[1] = 0;
  ss1->monitoringSymbolsWithinSlot->buf[0] = (1<<7);
  ss1->monitoringSymbolsWithinSlot->size = 2;
  ss1->monitoringSymbolsWithinSlot->bits_unused = 2;
  ss1->nrofCandidates = calloc(1,sizeof(*ss1->nrofCandidates));
  ss1->nrofCandidates->aggregationLevel1 = NR_SearchSpace__nrofCandidates__aggregationLevel1_n0;
  ss1->nrofCandidates->aggregationLevel2 = NR_SearchSpace__nrofCandidates__aggregationLevel2_n0;
  ss1->nrofCandidates->aggregationLevel4 = NR_SearchSpace__nrofCandidates__aggregationLevel4_n2;
  ss1->nrofCandidates->aggregationLevel8 = NR_SearchSpace__nrofCandidates__aggregationLevel8_n0;
  ss1->nrofCandidates->aggregationLevel16 = NR_SearchSpace__nrofCandidates__aggregationLevel16_n0;
  ss1->searchSpaceType = calloc(1,sizeof(*ss1->searchSpaceType));
  ss1->searchSpaceType->present = NR_SearchSpace__searchSpaceType_PR_common;
  ss1->searchSpaceType->choice.common=calloc(1,sizeof(*ss1->searchSpaceType->choice.common));
  ss1->searchSpaceType->choice.common->dci_Format0_0_AndFormat1_0 = calloc(1,sizeof(*ss1->searchSpaceType->choice.common->dci_Format0_0_AndFormat1_0));

  asn1cSequenceAdd(initialDownlinkBWP->pdcch_ConfigCommon->choice.setup->commonSearchSpaceList->list,
		   NR_SearchSpace_t, ss5);
  ss5->searchSpaceId = 5;
  ss5->controlResourceSetId=calloc(1,sizeof(*ss5->controlResourceSetId));
  *ss5->controlResourceSetId=0;
  ss5->monitoringSlotPeriodicityAndOffset = calloc(1,sizeof(*ss5->monitoringSlotPeriodicityAndOffset));
  ss5->monitoringSlotPeriodicityAndOffset->present = NR_SearchSpace__monitoringSlotPeriodicityAndOffset_PR_sl5;
  ss5->monitoringSlotPeriodicityAndOffset->choice.sl5 = 0;
  ss5->duration = calloc(1,sizeof(*ss5->duration));
  *ss5->duration = 2;
  ss5->monitoringSymbolsWithinSlot = calloc(1,sizeof(*ss5->monitoringSymbolsWithinSlot));
  ss5->monitoringSymbolsWithinSlot->buf = calloc(1,2);
  // should be '1100 0000 0000 00'B (LSB first!), first two symols in slot, adjust if needed
  ss5->monitoringSymbolsWithinSlot->buf[1] = 0;
  ss5->monitoringSymbolsWithinSlot->buf[0] = (1<<7);
  ss5->monitoringSymbolsWithinSlot->size = 2;
  ss5->monitoringSymbolsWithinSlot->bits_unused = 2;
  ss5->nrofCandidates = calloc(1,sizeof(*ss5->nrofCandidates));
  ss5->nrofCandidates->aggregationLevel1 = NR_SearchSpace__nrofCandidates__aggregationLevel1_n0;
  ss5->nrofCandidates->aggregationLevel2 = NR_SearchSpace__nrofCandidates__aggregationLevel2_n0;
  ss5->nrofCandidates->aggregationLevel4 = NR_SearchSpace__nrofCandidates__aggregationLevel4_n4;
  ss5->nrofCandidates->aggregationLevel8 = NR_SearchSpace__nrofCandidates__aggregationLevel8_n2;
  ss5->nrofCandidates->aggregationLevel16 = NR_SearchSpace__nrofCandidates__aggregationLevel16_n1;
  ss5->searchSpaceType = calloc(1,sizeof(*ss5->searchSpaceType));
  ss5->searchSpaceType->present = NR_SearchSpace__searchSpaceType_PR_common;
  ss5->searchSpaceType->choice.common=calloc(1,sizeof(*ss5->searchSpaceType->choice.common));
  ss5->searchSpaceType->choice.common->dci_Format0_0_AndFormat1_0 = calloc(1,sizeof(*ss5->searchSpaceType->choice.common->dci_Format0_0_AndFormat1_0));

  asn1cSequenceAdd(initialDownlinkBWP->pdcch_ConfigCommon->choice.setup->commonSearchSpaceList->list,
		   NR_SearchSpace_t, ss7);
  ss7->searchSpaceId = 7;
  ss7->controlResourceSetId=calloc(1,sizeof(*ss7->controlResourceSetId));
  *ss7->controlResourceSetId=0;
  ss7->monitoringSlotPeriodicityAndOffset = calloc(1,sizeof(*ss7->monitoringSlotPeriodicityAndOffset));
  ss7->monitoringSlotPeriodicityAndOffset->present = NR_SearchSpace__monitoringSlotPeriodicityAndOffset_PR_sl1;
  ss7->monitoringSymbolsWithinSlot = calloc(1,sizeof(*ss7->monitoringSymbolsWithinSlot));
  ss7->monitoringSymbolsWithinSlot->buf = calloc(1,2);
  // should be '1100 0000 0000 00'B (LSB first!), first two symols in slot, adjust if needed
  ss7->monitoringSymbolsWithinSlot->buf[1] = 0;
  ss7->monitoringSymbolsWithinSlot->buf[0] = (1<<7);
  ss7->monitoringSymbolsWithinSlot->size = 2;
  ss7->monitoringSymbolsWithinSlot->bits_unused = 2;
  ss7->nrofCandidates = calloc(1,sizeof(*ss7->nrofCandidates));
  ss7->nrofCandidates->aggregationLevel1 = NR_SearchSpace__nrofCandidates__aggregationLevel1_n0;
  ss7->nrofCandidates->aggregationLevel2 = NR_SearchSpace__nrofCandidates__aggregationLevel2_n0;
  ss7->nrofCandidates->aggregationLevel4 = NR_SearchSpace__nrofCandidates__aggregationLevel4_n4;
  ss7->nrofCandidates->aggregationLevel8 = NR_SearchSpace__nrofCandidates__aggregationLevel8_n2;
  ss7->nrofCandidates->aggregationLevel16 = NR_SearchSpace__nrofCandidates__aggregationLevel16_n1;
  ss7->searchSpaceType = calloc(1,sizeof(*ss7->searchSpaceType));
  ss7->searchSpaceType->present = NR_SearchSpace__searchSpaceType_PR_common;
  ss7->searchSpaceType->choice.common=calloc(1,sizeof(*ss7->searchSpaceType->choice.common));
  ss7->searchSpaceType->choice.common->dci_Format0_0_AndFormat1_0 = calloc(1,sizeof(*ss7->searchSpaceType->choice.common->dci_Format0_0_AndFormat1_0));

  asn1cCallocOne(initialDownlinkBWP->pdcch_ConfigCommon->choice.setup->searchSpaceSIB1,  0);
  asn1cCallocOne(initialDownlinkBWP->pdcch_ConfigCommon->choice.setup->searchSpaceOtherSystemInformation, 7);
  asn1cCallocOne(initialDownlinkBWP->pdcch_ConfigCommon->choice.setup->pagingSearchSpace, 5);
  asn1cCallocOne( initialDownlinkBWP->pdcch_ConfigCommon->choice.setup->ra_SearchSpace, 1);
   
  initialDownlinkBWP->pdsch_ConfigCommon = configuration->scc->downlinkConfigCommon->initialDownlinkBWP->pdsch_ConfigCommon;
  ServCellCom->downlinkConfigCommon.bcch_Config.modificationPeriodCoeff = NR_BCCH_Config__modificationPeriodCoeff_n2;
  ServCellCom->downlinkConfigCommon.pcch_Config.defaultPagingCycle = NR_PagingCycle_rf256;
  ServCellCom->downlinkConfigCommon.pcch_Config.nAndPagingFrameOffset.present = NR_PCCH_Config__nAndPagingFrameOffset_PR_quarterT;
  ServCellCom->downlinkConfigCommon.pcch_Config.nAndPagingFrameOffset.choice.quarterT = 1;
  ServCellCom->downlinkConfigCommon.pcch_Config.ns = NR_PCCH_Config__ns_one;

  asn1cCalloc(ServCellCom->downlinkConfigCommon.pcch_Config.firstPDCCH_MonitoringOccasionOfPO,
	      P0);
  P0->present = NR_PCCH_Config__firstPDCCH_MonitoringOccasionOfPO_PR_sCS120KHZoneT_SCS60KHZhalfT_SCS30KHZquarterT_SCS15KHZoneEighthT;

  asn1cCalloc(P0->choice.sCS120KHZoneT_SCS60KHZhalfT_SCS30KHZquarterT_SCS15KHZoneEighthT,
	      Z8);
  asn1cSequenceAdd(Z8->list,
		   long,
		   ZoneEight);
  asn1cCallocOne(ZoneEight, 0);

  asn1cCalloc(ServCellCom->uplinkConfigCommon, UL)
  asn_set_empty(&UL->frequencyInfoUL.scs_SpecificCarrierList.list);
  for(int i = 0; i< configuration->scc->uplinkConfigCommon->frequencyInfoUL->scs_SpecificCarrierList.list.count; i++) {
    ASN_SEQUENCE_ADD(&UL->frequencyInfoUL.scs_SpecificCarrierList.list,
		     configuration->scc->uplinkConfigCommon->frequencyInfoUL->scs_SpecificCarrierList.list.array[i]);
  }

  asn1cCallocOne(UL->frequencyInfoUL.p_Max, 23);

  UL->initialUplinkBWP.genericParameters = configuration->scc->uplinkConfigCommon->initialUplinkBWP->genericParameters;
  UL->initialUplinkBWP.rach_ConfigCommon = configuration->scc->uplinkConfigCommon->initialUplinkBWP->rach_ConfigCommon;
  UL->initialUplinkBWP.pusch_ConfigCommon = configuration->scc->uplinkConfigCommon->initialUplinkBWP->pusch_ConfigCommon;
  UL->initialUplinkBWP.pusch_ConfigCommon->choice.setup->groupHoppingEnabledTransformPrecoding = null;

  UL->initialUplinkBWP.pucch_ConfigCommon = configuration->scc->uplinkConfigCommon->initialUplinkBWP->pucch_ConfigCommon;

  UL->timeAlignmentTimerCommon = NR_TimeAlignmentTimer_infinity;

  ServCellCom->n_TimingAdvanceOffset = configuration->scc->n_TimingAdvanceOffset;

  ServCellCom->ssb_PositionsInBurst.inOneGroup.buf = calloc(1, sizeof(uint8_t));
  uint8_t bitmap8,temp_bitmap=0;
  switch (configuration->scc->ssb_PositionsInBurst->present) {
    case NR_ServingCellConfigCommon__ssb_PositionsInBurst_PR_shortBitmap:
      ServCellCom->ssb_PositionsInBurst.inOneGroup = configuration->scc->ssb_PositionsInBurst->choice.shortBitmap;
      break;
    case NR_ServingCellConfigCommon__ssb_PositionsInBurst_PR_mediumBitmap:
      ServCellCom->ssb_PositionsInBurst.inOneGroup = configuration->scc->ssb_PositionsInBurst->choice.mediumBitmap;
      break;
    /*
    groupPresence: This field is present when maximum number of SS/PBCH blocks per half frame equals to 64 as defined in TS 38.213 [13], clause 4.1.
                   The first/leftmost bit corresponds to the SS/PBCH index 0-7, the second bit corresponds to SS/PBCH block 8-15, and so on.
                   Value 0 in the bitmap indicates that the SSBs according to inOneGroup are absent. Value 1 indicates that the SS/PBCH blocks are transmitted in accordance with inOneGroup.
    inOneGroup: When maximum number of SS/PBCH blocks per half frame equals to 64 as defined in TS 38.213 [13], clause 4.1, all 8 bit are valid;
                The first/ leftmost bit corresponds to the first SS/PBCH block index in the group (i.e., to SSB index 0, 8, and so on); the second bit corresponds to the second SS/PBCH block index in the group
                (i.e., to SSB index 1, 9, and so on), and so on. Value 0 in the bitmap indicates that the corresponding SS/PBCH block is not transmitted while value 1 indicates that the corresponding SS/PBCH block is transmitted.
    */
    case NR_ServingCellConfigCommon__ssb_PositionsInBurst_PR_longBitmap:
      ServCellCom->ssb_PositionsInBurst.inOneGroup.size = 1;
      ServCellCom->ssb_PositionsInBurst.inOneGroup.bits_unused = 0;
      ServCellCom->ssb_PositionsInBurst.groupPresence = calloc(1, sizeof(BIT_STRING_t));
      ServCellCom->ssb_PositionsInBurst.groupPresence->size = 1;
      ServCellCom->ssb_PositionsInBurst.groupPresence->bits_unused = 0;
      ServCellCom->ssb_PositionsInBurst.groupPresence->buf = calloc(1, sizeof(uint8_t));
      ServCellCom->ssb_PositionsInBurst.groupPresence->buf[0] = 0;
      for (int i=0; i<8; i++){
        bitmap8 = configuration->scc->ssb_PositionsInBurst->choice.longBitmap.buf[i];
        if (bitmap8!=0){
          if(temp_bitmap==0)
            temp_bitmap = bitmap8;
          else
            AssertFatal(temp_bitmap==bitmap8,"For longBitmap the groups of 8 SSBs containing at least 1 transmitted SSB should be all the same\n");

          ServCellCom->ssb_PositionsInBurst.inOneGroup.buf[0] = bitmap8;
          ServCellCom->ssb_PositionsInBurst.groupPresence->buf[0] |= 1<<(7-i);
        }
      }
      break;
    default:
      AssertFatal(false,"ssb_PositionsInBurst not present\n");
      break;
  }

  ServCellCom->ssb_PeriodicityServingCell = *configuration->scc->ssb_periodicityServingCell;
  if (configuration->scc->tdd_UL_DL_ConfigurationCommon) {
    ServCellCom->tdd_UL_DL_ConfigurationCommon = CALLOC(1,sizeof(struct NR_TDD_UL_DL_ConfigCommon));
    ServCellCom->tdd_UL_DL_ConfigurationCommon->referenceSubcarrierSpacing = configuration->scc->tdd_UL_DL_ConfigurationCommon->referenceSubcarrierSpacing;
    ServCellCom->tdd_UL_DL_ConfigurationCommon->pattern1 = configuration->scc->tdd_UL_DL_ConfigurationCommon->pattern1;
    ServCellCom->tdd_UL_DL_ConfigurationCommon->pattern2 = configuration->scc->tdd_UL_DL_ConfigurationCommon->pattern2;
  }
  ServCellCom->ss_PBCH_BlockPower = configuration->scc->ss_PBCH_BlockPower;

  // ims-EmergencySupport
  // TODO: add ims-EmergencySupport

  // eCallOverIMS-Support
  // TODO: add eCallOverIMS-Support

  // ue-TimersAndConstants
  sib1->ue_TimersAndConstants = CALLOC(1,sizeof(struct NR_UE_TimersAndConstants));
  sib1->ue_TimersAndConstants->t300 = NR_UE_TimersAndConstants__t300_ms400;
  sib1->ue_TimersAndConstants->t301 = NR_UE_TimersAndConstants__t301_ms400;
  sib1->ue_TimersAndConstants->t310 = NR_UE_TimersAndConstants__t310_ms2000;
  sib1->ue_TimersAndConstants->n310 = NR_UE_TimersAndConstants__n310_n10;
  sib1->ue_TimersAndConstants->t311 = NR_UE_TimersAndConstants__t311_ms3000;
  sib1->ue_TimersAndConstants->n311 = NR_UE_TimersAndConstants__n311_n1;
  sib1->ue_TimersAndConstants->t319 = NR_UE_TimersAndConstants__t319_ms400;

  // uac-BarringInfo
  /*sib1->uac_BarringInfo = CALLOC(1, sizeof(struct NR_SIB1__uac_BarringInfo));
  NR_UAC_BarringInfoSet_t *nr_uac_BarringInfoSet = CALLOC(1, sizeof(NR_UAC_BarringInfoSet_t));
  asn_set_empty(&sib1->uac_BarringInfo->uac_BarringInfoSetList);
  nr_uac_BarringInfoSet->uac_BarringFactor = NR_UAC_BarringInfoSet__uac_BarringFactor_p95;
  nr_uac_BarringInfoSet->uac_BarringTime = NR_UAC_BarringInfoSet__uac_BarringTime_s4;
  nr_uac_BarringInfoSet->uac_BarringForAccessIdentity.buf = CALLOC(1, 1);
  nr_uac_BarringInfoSet->uac_BarringForAccessIdentity.size = 1;
  nr_uac_BarringInfoSet->uac_BarringForAccessIdentity.bits_unused = 1;
  ASN_SEQUENCE_ADD(&sib1->uac_BarringInfo->uac_BarringInfoSetList, nr_uac_BarringInfoSet);*/

  // useFullResumeID
  // TODO: add useFullResumeID

  // lateNonCriticalExtension
  // TODO: add lateNonCriticalExtension

  // nonCriticalExtension
  // TODO: add nonCriticalExtension

  xer_fprint(stdout, &asn_DEF_NR_SIB1, (const void*)sib1_message->message.choice.c1->choice.systemInformationBlockType1);

  if(carrier->SIB1 == NULL) carrier->SIB1=(uint8_t *) malloc16(NR_MAX_SIB_LENGTH/8);
  enc_rval = uper_encode_to_buffer(&asn_DEF_NR_BCCH_DL_SCH_Message,
                                   NULL,
                                   (void *)sib1_message,
                                   carrier->SIB1,
                                   NR_MAX_SIB_LENGTH/8);
  AssertFatal (enc_rval.encoded > 0, "ASN1 message encoding failed (%s, %lu)!\n",
               enc_rval.failed_type->name, enc_rval.encoded);

  if (enc_rval.encoded==-1) {
    return(-1);
  }

  return((enc_rval.encoded+7)/8);
}

uint8_t do_SIB23_NR(rrc_gNB_carrier_data_t *carrier,
                    gNB_RrcConfigurationReq *configuration) {
  asn_enc_rval_t enc_rval;
  SystemInformation_IEs__sib_TypeAndInfo__Member *sib2 = NULL;
  SystemInformation_IEs__sib_TypeAndInfo__Member *sib3 = NULL;

  NR_BCCH_DL_SCH_Message_t *sib_message = CALLOC(1,sizeof(NR_BCCH_DL_SCH_Message_t));
  sib_message->message.present = NR_BCCH_DL_SCH_MessageType_PR_c1;
  sib_message->message.choice.c1 = CALLOC(1,sizeof(struct NR_BCCH_DL_SCH_MessageType__c1));
  sib_message->message.choice.c1->present = NR_BCCH_DL_SCH_MessageType__c1_PR_systemInformation;
  sib_message->message.choice.c1->choice.systemInformation = CALLOC(1,sizeof(struct NR_SystemInformation));
  
  struct NR_SystemInformation *sib = sib_message->message.choice.c1->choice.systemInformation;
  sib->criticalExtensions.present = NR_SystemInformation__criticalExtensions_PR_systemInformation;
  sib->criticalExtensions.choice.systemInformation = CALLOC(1, sizeof(struct NR_SystemInformation_IEs));

  struct NR_SystemInformation_IEs *ies = sib->criticalExtensions.choice.systemInformation;
  sib2 = CALLOC(1, sizeof(SystemInformation_IEs__sib_TypeAndInfo__Member));
  sib2->present = NR_SystemInformation_IEs__sib_TypeAndInfo__Member_PR_sib2;
  sib2->choice.sib2 = CALLOC(1, sizeof(struct NR_SIB2));
  sib2->choice.sib2->cellReselectionInfoCommon.q_Hyst = NR_SIB2__cellReselectionInfoCommon__q_Hyst_dB1;
  sib2->choice.sib2->cellReselectionServingFreqInfo.threshServingLowP = 2; // INTEGER (0..31)
  sib2->choice.sib2->cellReselectionServingFreqInfo.cellReselectionPriority =  2; // INTEGER (0..7)
  sib2->choice.sib2->intraFreqCellReselectionInfo.q_RxLevMin = -50; // INTEGER (-70..-22)
  sib2->choice.sib2->intraFreqCellReselectionInfo.s_IntraSearchP = 2; // INTEGER (0..31)
  sib2->choice.sib2->intraFreqCellReselectionInfo.t_ReselectionNR = 2; // INTEGER (0..7)
  sib2->choice.sib2->intraFreqCellReselectionInfo.deriveSSB_IndexFromCell = true;
  ASN_SEQUENCE_ADD(&ies->sib_TypeAndInfo.list, sib2);

  sib3 = CALLOC(1, sizeof(SystemInformation_IEs__sib_TypeAndInfo__Member));
  sib3->present = NR_SystemInformation_IEs__sib_TypeAndInfo__Member_PR_sib3;
  sib3->choice.sib3 = CALLOC(1, sizeof(struct NR_SIB3));
  ASN_SEQUENCE_ADD(&ies->sib_TypeAndInfo.list, sib3);

  //encode SIB to data
  // carrier->SIB23 = (uint8_t *) malloc16(128);
  enc_rval = uper_encode_to_buffer(&asn_DEF_NR_BCCH_DL_SCH_Message,
                                   NULL,
                                   (void *)sib_message,
                                   carrier->SIB23,
                                   100);
  AssertFatal (enc_rval.encoded > 0, "ASN1 message encoding failed (%s, %lu)!\n",
               enc_rval.failed_type->name, enc_rval.encoded);

  if (enc_rval.encoded==-1) {
    return(-1);
  }

  return((enc_rval.encoded+7)/8);
}

void  do_RLC_BEARER(uint8_t Mod_id,
                    int CC_id,
                    struct NR_CellGroupConfig__rlc_BearerToAddModList *rlc_BearerToAddModList,
                    rlc_bearer_config_t  *rlc_config) {
  struct NR_RLC_BearerConfig *rlc_bearer;
  rlc_bearer = CALLOC(1,sizeof(struct NR_RLC_BearerConfig));
  rlc_bearer->logicalChannelIdentity = rlc_config->LogicalChannelIdentity[CC_id];
  rlc_bearer->servedRadioBearer = CALLOC(1,sizeof(struct NR_RLC_BearerConfig__servedRadioBearer));
  rlc_bearer->servedRadioBearer->present = rlc_config->servedRadioBearer_present[CC_id];

  if(rlc_bearer->servedRadioBearer->present == NR_RLC_BearerConfig__servedRadioBearer_PR_srb_Identity) {
    rlc_bearer->servedRadioBearer->choice.srb_Identity = rlc_config->srb_Identity[CC_id];
  } else if(rlc_bearer->servedRadioBearer->present == NR_RLC_BearerConfig__servedRadioBearer_PR_drb_Identity) {
    rlc_bearer->servedRadioBearer->choice.drb_Identity = rlc_config->drb_Identity[CC_id];
  }

  rlc_bearer->reestablishRLC = CALLOC(1,sizeof(long));
  *(rlc_bearer->reestablishRLC) = rlc_config->reestablishRLC[CC_id];
  rlc_bearer->rlc_Config = CALLOC(1,sizeof(struct NR_RLC_Config));
  rlc_bearer->rlc_Config->present = rlc_config->rlc_Config_present[CC_id];

  if(rlc_bearer->rlc_Config->present == NR_RLC_Config_PR_am) {
    rlc_bearer->rlc_Config->choice.am = CALLOC(1,sizeof(struct NR_RLC_Config__am));
    rlc_bearer->rlc_Config->choice.am->ul_AM_RLC.sn_FieldLength     = CALLOC(1,sizeof(NR_SN_FieldLengthAM_t));
    *(rlc_bearer->rlc_Config->choice.am->ul_AM_RLC.sn_FieldLength)  = rlc_config->ul_AM_sn_FieldLength[CC_id];
    rlc_bearer->rlc_Config->choice.am->ul_AM_RLC.t_PollRetransmit   = rlc_config->t_PollRetransmit[CC_id];
    rlc_bearer->rlc_Config->choice.am->ul_AM_RLC.pollPDU            = rlc_config->pollPDU[CC_id];
    rlc_bearer->rlc_Config->choice.am->ul_AM_RLC.pollByte           = rlc_config->pollByte[CC_id];
    rlc_bearer->rlc_Config->choice.am->ul_AM_RLC.maxRetxThreshold   = rlc_config->maxRetxThreshold[CC_id];
    rlc_bearer->rlc_Config->choice.am->dl_AM_RLC.sn_FieldLength     = CALLOC(1,sizeof(NR_SN_FieldLengthAM_t));
    *(rlc_bearer->rlc_Config->choice.am->dl_AM_RLC.sn_FieldLength)  = rlc_config->dl_AM_sn_FieldLength[CC_id];
    rlc_bearer->rlc_Config->choice.am->dl_AM_RLC.t_Reassembly       = rlc_config->dl_AM_t_Reassembly[CC_id];
    rlc_bearer->rlc_Config->choice.am->dl_AM_RLC.t_StatusProhibit   = rlc_config->t_StatusProhibit[CC_id];
  } else if(rlc_bearer->rlc_Config->present == NR_RLC_Config_PR_um_Bi_Directional) {
    rlc_bearer->rlc_Config->choice.um_Bi_Directional = CALLOC(1,sizeof(struct NR_RLC_Config__um_Bi_Directional));
    rlc_bearer->rlc_Config->choice.um_Bi_Directional->ul_UM_RLC.sn_FieldLength = CALLOC(1,sizeof(NR_SN_FieldLengthUM_t));
    *(rlc_bearer->rlc_Config->choice.um_Bi_Directional->ul_UM_RLC.sn_FieldLength) = rlc_config->ul_UM_sn_FieldLength[CC_id];
    rlc_bearer->rlc_Config->choice.um_Bi_Directional->dl_UM_RLC.sn_FieldLength = CALLOC(1,sizeof(NR_SN_FieldLengthUM_t));
    *(rlc_bearer->rlc_Config->choice.um_Bi_Directional->dl_UM_RLC.sn_FieldLength) = rlc_config->dl_UM_sn_FieldLength[CC_id];
    rlc_bearer->rlc_Config->choice.um_Bi_Directional->dl_UM_RLC.t_Reassembly   = rlc_config->dl_UM_t_Reassembly[CC_id];
  } else if(rlc_bearer->rlc_Config->present == NR_RLC_Config_PR_um_Uni_Directional_UL) {
    rlc_bearer->rlc_Config->choice.um_Uni_Directional_UL = CALLOC(1,sizeof(struct NR_RLC_Config__um_Uni_Directional_UL));
    rlc_bearer->rlc_Config->choice.um_Uni_Directional_UL->ul_UM_RLC.sn_FieldLength    = CALLOC(1,sizeof(NR_SN_FieldLengthUM_t));
    *(rlc_bearer->rlc_Config->choice.um_Uni_Directional_UL->ul_UM_RLC.sn_FieldLength) = rlc_config->ul_UM_sn_FieldLength[CC_id];
  } else if(rlc_bearer->rlc_Config->present == NR_RLC_Config_PR_um_Uni_Directional_DL) {
    rlc_bearer->rlc_Config->choice.um_Uni_Directional_DL = CALLOC(1,sizeof(struct NR_RLC_Config__um_Uni_Directional_DL));
    rlc_bearer->rlc_Config->choice.um_Uni_Directional_DL->dl_UM_RLC.sn_FieldLength    = CALLOC(1,sizeof(NR_SN_FieldLengthUM_t));
    *(rlc_bearer->rlc_Config->choice.um_Uni_Directional_DL->dl_UM_RLC.sn_FieldLength) = rlc_config->dl_UM_sn_FieldLength[CC_id];
    rlc_bearer->rlc_Config->choice.um_Uni_Directional_DL->dl_UM_RLC.t_Reassembly      = rlc_config->dl_UM_t_Reassembly[CC_id];
  }

  rlc_bearer->mac_LogicalChannelConfig = CALLOC(1,sizeof(struct NR_LogicalChannelConfig));
  rlc_bearer->mac_LogicalChannelConfig->ul_SpecificParameters = CALLOC(1,sizeof(struct NR_LogicalChannelConfig__ul_SpecificParameters));
  rlc_bearer->mac_LogicalChannelConfig->ul_SpecificParameters->priority            = rlc_config->priority[CC_id];
  rlc_bearer->mac_LogicalChannelConfig->ul_SpecificParameters->prioritisedBitRate  = rlc_config->prioritisedBitRate[CC_id];
  rlc_bearer->mac_LogicalChannelConfig->ul_SpecificParameters->bucketSizeDuration  = rlc_config->bucketSizeDuration[CC_id];
  rlc_bearer->mac_LogicalChannelConfig->ul_SpecificParameters->allowedServingCells = CALLOC(1,sizeof(struct NR_LogicalChannelConfig__ul_SpecificParameters__allowedServingCells));
  rlc_bearer->mac_LogicalChannelConfig->ul_SpecificParameters->allowedSCS_List     = CALLOC(1,sizeof(struct NR_LogicalChannelConfig__ul_SpecificParameters__allowedSCS_List));
  NR_ServCellIndex_t *servingcellindex;
  servingcellindex = CALLOC(1,sizeof(NR_ServCellIndex_t));
  *servingcellindex = rlc_config->allowedServingCells[CC_id];
  ASN_SEQUENCE_ADD(&(rlc_bearer->mac_LogicalChannelConfig->ul_SpecificParameters->allowedServingCells->list),&servingcellindex);
  NR_SubcarrierSpacing_t *subcarrierspacing;
  subcarrierspacing = CALLOC(1,sizeof(NR_SubcarrierSpacing_t));
  *subcarrierspacing = rlc_config->subcarrierspacing[CC_id];
  ASN_SEQUENCE_ADD(&(rlc_bearer->mac_LogicalChannelConfig->ul_SpecificParameters->allowedSCS_List->list),&subcarrierspacing);
  rlc_bearer->mac_LogicalChannelConfig->ul_SpecificParameters->maxPUSCH_Duration           = CALLOC(1,sizeof(long));
  rlc_bearer->mac_LogicalChannelConfig->ul_SpecificParameters->configuredGrantType1Allowed = CALLOC(1,sizeof(long));
  rlc_bearer->mac_LogicalChannelConfig->ul_SpecificParameters->logicalChannelGroup         = CALLOC(1,sizeof(long));
  rlc_bearer->mac_LogicalChannelConfig->ul_SpecificParameters->schedulingRequestID         = CALLOC(1,sizeof(NR_SchedulingRequestId_t));
  *(rlc_bearer->mac_LogicalChannelConfig->ul_SpecificParameters->maxPUSCH_Duration)           = rlc_config->maxPUSCH_Duration[CC_id];
  *(rlc_bearer->mac_LogicalChannelConfig->ul_SpecificParameters->configuredGrantType1Allowed) = rlc_config->configuredGrantType1Allowed[CC_id];
  *(rlc_bearer->mac_LogicalChannelConfig->ul_SpecificParameters->logicalChannelGroup)         = rlc_config->logicalChannelGroup[CC_id];
  *(rlc_bearer->mac_LogicalChannelConfig->ul_SpecificParameters->schedulingRequestID)         = rlc_config->schedulingRequestID[CC_id];
  rlc_bearer->mac_LogicalChannelConfig->ul_SpecificParameters->logicalChannelSR_Mask               = rlc_config->logicalChannelSR_Mask[CC_id];
  rlc_bearer->mac_LogicalChannelConfig->ul_SpecificParameters->logicalChannelSR_DelayTimerApplied  = rlc_config->logicalChannelSR_DelayTimerApplied[CC_id];
  ASN_SEQUENCE_ADD(&(rlc_BearerToAddModList->list),&rlc_bearer);
}


void do_MAC_CELLGROUP(uint8_t Mod_id,
                      int CC_id,
                      NR_MAC_CellGroupConfig_t *mac_CellGroupConfig,
                      mac_cellgroup_t  *mac_cellgroup_config) {
  mac_CellGroupConfig->drx_Config               = CALLOC(1,sizeof(struct NR_SetupRelease_DRX_Config));
  mac_CellGroupConfig->schedulingRequestConfig  = CALLOC(1,sizeof(struct NR_SchedulingRequestConfig));
  mac_CellGroupConfig->bsr_Config               = CALLOC(1,sizeof(struct NR_BSR_Config));
  mac_CellGroupConfig->tag_Config               = CALLOC(1,sizeof(struct NR_TAG_Config));
  mac_CellGroupConfig->phr_Config               = CALLOC(1,sizeof(struct NR_SetupRelease_PHR_Config));
  mac_CellGroupConfig->drx_Config->present      = mac_cellgroup_config->DRX_Config_PR[CC_id];
  mac_CellGroupConfig->drx_Config->choice.setup = CALLOC(1,sizeof(struct NR_DRX_Config));
  mac_CellGroupConfig->drx_Config->choice.setup->drx_onDurationTimer.present = mac_cellgroup_config->drx_onDurationTimer_PR[CC_id];

  if(mac_CellGroupConfig->drx_Config->choice.setup->drx_onDurationTimer.present == NR_DRX_Config__drx_onDurationTimer_PR_subMilliSeconds) {
    mac_CellGroupConfig->drx_Config->choice.setup->drx_onDurationTimer.choice.subMilliSeconds = mac_cellgroup_config->subMilliSeconds[CC_id];
  } else if(mac_CellGroupConfig->drx_Config->choice.setup->drx_onDurationTimer.present == NR_DRX_Config__drx_onDurationTimer_PR_milliSeconds) {
    mac_CellGroupConfig->drx_Config->choice.setup->drx_onDurationTimer.choice.milliSeconds    = mac_cellgroup_config->milliSeconds[CC_id];
  }

  mac_CellGroupConfig->drx_Config->choice.setup->drx_InactivityTimer        = mac_cellgroup_config->drx_InactivityTimer[CC_id];
  mac_CellGroupConfig->drx_Config->choice.setup->drx_HARQ_RTT_TimerDL       = mac_cellgroup_config->drx_HARQ_RTT_TimerDL[CC_id];
  mac_CellGroupConfig->drx_Config->choice.setup->drx_HARQ_RTT_TimerUL       = mac_cellgroup_config->drx_HARQ_RTT_TimerUL[CC_id];
  mac_CellGroupConfig->drx_Config->choice.setup->drx_RetransmissionTimerDL  = mac_cellgroup_config->drx_RetransmissionTimerDL[CC_id];
  mac_CellGroupConfig->drx_Config->choice.setup->drx_RetransmissionTimerUL  = mac_cellgroup_config->drx_RetransmissionTimerUL[CC_id];
  mac_CellGroupConfig->drx_Config->choice.setup->drx_LongCycleStartOffset.present = mac_cellgroup_config->drx_LongCycleStartOffset_PR[CC_id];

  if(mac_CellGroupConfig->drx_Config->choice.setup->drx_LongCycleStartOffset.present == NR_DRX_Config__drx_LongCycleStartOffset_PR_ms10) {
    mac_CellGroupConfig->drx_Config->choice.setup->drx_LongCycleStartOffset.choice.ms10 = mac_cellgroup_config->drx_LongCycleStartOffset[CC_id];
  } else if(mac_CellGroupConfig->drx_Config->choice.setup->drx_LongCycleStartOffset.present == NR_DRX_Config__drx_LongCycleStartOffset_PR_ms20) {
    mac_CellGroupConfig->drx_Config->choice.setup->drx_LongCycleStartOffset.choice.ms20 = mac_cellgroup_config->drx_LongCycleStartOffset[CC_id];
  } else if(mac_CellGroupConfig->drx_Config->choice.setup->drx_LongCycleStartOffset.present == NR_DRX_Config__drx_LongCycleStartOffset_PR_ms32) {
    mac_CellGroupConfig->drx_Config->choice.setup->drx_LongCycleStartOffset.choice.ms32 = mac_cellgroup_config->drx_LongCycleStartOffset[CC_id];
  } else if(mac_CellGroupConfig->drx_Config->choice.setup->drx_LongCycleStartOffset.present == NR_DRX_Config__drx_LongCycleStartOffset_PR_ms40) {
    mac_CellGroupConfig->drx_Config->choice.setup->drx_LongCycleStartOffset.choice.ms40 = mac_cellgroup_config->drx_LongCycleStartOffset[CC_id];
  } else if(mac_CellGroupConfig->drx_Config->choice.setup->drx_LongCycleStartOffset.present == NR_DRX_Config__drx_LongCycleStartOffset_PR_ms60) {
    mac_CellGroupConfig->drx_Config->choice.setup->drx_LongCycleStartOffset.choice.ms60 = mac_cellgroup_config->drx_LongCycleStartOffset[CC_id];
  } else if(mac_CellGroupConfig->drx_Config->choice.setup->drx_LongCycleStartOffset.present == NR_DRX_Config__drx_LongCycleStartOffset_PR_ms64) {
    mac_CellGroupConfig->drx_Config->choice.setup->drx_LongCycleStartOffset.choice.ms64 = mac_cellgroup_config->drx_LongCycleStartOffset[CC_id];
  } else if(mac_CellGroupConfig->drx_Config->choice.setup->drx_LongCycleStartOffset.present == NR_DRX_Config__drx_LongCycleStartOffset_PR_ms70) {
    mac_CellGroupConfig->drx_Config->choice.setup->drx_LongCycleStartOffset.choice.ms70 = mac_cellgroup_config->drx_LongCycleStartOffset[CC_id];
  } else if(mac_CellGroupConfig->drx_Config->choice.setup->drx_LongCycleStartOffset.present == NR_DRX_Config__drx_LongCycleStartOffset_PR_ms80) {
    mac_CellGroupConfig->drx_Config->choice.setup->drx_LongCycleStartOffset.choice.ms80 = mac_cellgroup_config->drx_LongCycleStartOffset[CC_id];
  } else if(mac_CellGroupConfig->drx_Config->choice.setup->drx_LongCycleStartOffset.present == NR_DRX_Config__drx_LongCycleStartOffset_PR_ms128) {
    mac_CellGroupConfig->drx_Config->choice.setup->drx_LongCycleStartOffset.choice.ms128 = mac_cellgroup_config->drx_LongCycleStartOffset[CC_id];
  } else if(mac_CellGroupConfig->drx_Config->choice.setup->drx_LongCycleStartOffset.present == NR_DRX_Config__drx_LongCycleStartOffset_PR_ms160) {
    mac_CellGroupConfig->drx_Config->choice.setup->drx_LongCycleStartOffset.choice.ms160 = mac_cellgroup_config->drx_LongCycleStartOffset[CC_id];
  } else if(mac_CellGroupConfig->drx_Config->choice.setup->drx_LongCycleStartOffset.present == NR_DRX_Config__drx_LongCycleStartOffset_PR_ms256) {
    mac_CellGroupConfig->drx_Config->choice.setup->drx_LongCycleStartOffset.choice.ms256 = mac_cellgroup_config->drx_LongCycleStartOffset[CC_id];
  } else if(mac_CellGroupConfig->drx_Config->choice.setup->drx_LongCycleStartOffset.present == NR_DRX_Config__drx_LongCycleStartOffset_PR_ms320) {
    mac_CellGroupConfig->drx_Config->choice.setup->drx_LongCycleStartOffset.choice.ms320 = mac_cellgroup_config->drx_LongCycleStartOffset[CC_id];
  } else if(mac_CellGroupConfig->drx_Config->choice.setup->drx_LongCycleStartOffset.present == NR_DRX_Config__drx_LongCycleStartOffset_PR_ms512) {
    mac_CellGroupConfig->drx_Config->choice.setup->drx_LongCycleStartOffset.choice.ms512 = mac_cellgroup_config->drx_LongCycleStartOffset[CC_id];
  } else if(mac_CellGroupConfig->drx_Config->choice.setup->drx_LongCycleStartOffset.present == NR_DRX_Config__drx_LongCycleStartOffset_PR_ms640) {
    mac_CellGroupConfig->drx_Config->choice.setup->drx_LongCycleStartOffset.choice.ms640 = mac_cellgroup_config->drx_LongCycleStartOffset[CC_id];
  } else if(mac_CellGroupConfig->drx_Config->choice.setup->drx_LongCycleStartOffset.present == NR_DRX_Config__drx_LongCycleStartOffset_PR_ms1024) {
    mac_CellGroupConfig->drx_Config->choice.setup->drx_LongCycleStartOffset.choice.ms1024 = mac_cellgroup_config->drx_LongCycleStartOffset[CC_id];
  } else if(mac_CellGroupConfig->drx_Config->choice.setup->drx_LongCycleStartOffset.present == NR_DRX_Config__drx_LongCycleStartOffset_PR_ms1280) {
    mac_CellGroupConfig->drx_Config->choice.setup->drx_LongCycleStartOffset.choice.ms1280 = mac_cellgroup_config->drx_LongCycleStartOffset[CC_id];
  } else if(mac_CellGroupConfig->drx_Config->choice.setup->drx_LongCycleStartOffset.present == NR_DRX_Config__drx_LongCycleStartOffset_PR_ms2048) {
    mac_CellGroupConfig->drx_Config->choice.setup->drx_LongCycleStartOffset.choice.ms2048 = mac_cellgroup_config->drx_LongCycleStartOffset[CC_id];
  } else if(mac_CellGroupConfig->drx_Config->choice.setup->drx_LongCycleStartOffset.present == NR_DRX_Config__drx_LongCycleStartOffset_PR_ms2560) {
    mac_CellGroupConfig->drx_Config->choice.setup->drx_LongCycleStartOffset.choice.ms2560 = mac_cellgroup_config->drx_LongCycleStartOffset[CC_id];
  } else if(mac_CellGroupConfig->drx_Config->choice.setup->drx_LongCycleStartOffset.present == NR_DRX_Config__drx_LongCycleStartOffset_PR_ms5120) {
    mac_CellGroupConfig->drx_Config->choice.setup->drx_LongCycleStartOffset.choice.ms5120 = mac_cellgroup_config->drx_LongCycleStartOffset[CC_id];
  } else if(mac_CellGroupConfig->drx_Config->choice.setup->drx_LongCycleStartOffset.present == NR_DRX_Config__drx_LongCycleStartOffset_PR_ms10240) {
    mac_CellGroupConfig->drx_Config->choice.setup->drx_LongCycleStartOffset.choice.ms10240 = mac_cellgroup_config->drx_LongCycleStartOffset[CC_id];
  }

  mac_CellGroupConfig->drx_Config->choice.setup->shortDRX = CALLOC(1,sizeof(struct NR_DRX_Config__shortDRX));
  mac_CellGroupConfig->drx_Config->choice.setup->shortDRX->drx_ShortCycle       = mac_cellgroup_config->drx_ShortCycle[CC_id];
  mac_CellGroupConfig->drx_Config->choice.setup->shortDRX->drx_ShortCycleTimer  = mac_cellgroup_config->drx_ShortCycleTimer[CC_id];
  mac_CellGroupConfig->drx_Config->choice.setup->drx_SlotOffset                 = mac_cellgroup_config->drx_SlotOffset[CC_id];
  mac_CellGroupConfig->schedulingRequestConfig->schedulingRequestToAddModList = CALLOC(1,sizeof(struct NR_SchedulingRequestConfig__schedulingRequestToAddModList));
  struct NR_SchedulingRequestToAddMod *schedulingrequestlist;
  schedulingrequestlist = CALLOC(1,sizeof(struct NR_SchedulingRequestToAddMod));
  schedulingrequestlist->schedulingRequestId  = mac_cellgroup_config->schedulingRequestId[CC_id];
  schedulingrequestlist->sr_ProhibitTimer = CALLOC(1,sizeof(long));
  *(schedulingrequestlist->sr_ProhibitTimer) = mac_cellgroup_config->sr_ProhibitTimer[CC_id];
  schedulingrequestlist->sr_TransMax      = mac_cellgroup_config->sr_TransMax[CC_id];
  ASN_SEQUENCE_ADD(&(mac_CellGroupConfig->schedulingRequestConfig->schedulingRequestToAddModList->list),&schedulingrequestlist);
  mac_CellGroupConfig->bsr_Config->periodicBSR_Timer              = mac_cellgroup_config->periodicBSR_Timer[CC_id];
  mac_CellGroupConfig->bsr_Config->retxBSR_Timer                  = mac_cellgroup_config->retxBSR_Timer[CC_id];
  mac_CellGroupConfig->bsr_Config->logicalChannelSR_DelayTimer    = CALLOC(1,sizeof(long));
  *(mac_CellGroupConfig->bsr_Config->logicalChannelSR_DelayTimer)    = mac_cellgroup_config->logicalChannelSR_DelayTimer[CC_id];
  mac_CellGroupConfig->tag_Config->tag_ToAddModList = CALLOC(1,sizeof(struct NR_TAG_Config__tag_ToAddModList));
  struct NR_TAG *tag;
  tag = CALLOC(1,sizeof(struct NR_TAG));
  tag->tag_Id             = mac_cellgroup_config->tag_Id[CC_id];
  tag->timeAlignmentTimer = mac_cellgroup_config->timeAlignmentTimer[CC_id];
  ASN_SEQUENCE_ADD(&(mac_CellGroupConfig->tag_Config->tag_ToAddModList->list),&tag);
  mac_CellGroupConfig->phr_Config->present = mac_cellgroup_config->PHR_Config_PR[CC_id];
  mac_CellGroupConfig->phr_Config->choice.setup   = CALLOC(1,sizeof(struct NR_PHR_Config));
  mac_CellGroupConfig->phr_Config->choice.setup->phr_PeriodicTimer         = mac_cellgroup_config->phr_PeriodicTimer[CC_id];
  mac_CellGroupConfig->phr_Config->choice.setup->phr_ProhibitTimer         = mac_cellgroup_config->phr_ProhibitTimer[CC_id];
  mac_CellGroupConfig->phr_Config->choice.setup->phr_Tx_PowerFactorChange  = mac_cellgroup_config->phr_Tx_PowerFactorChange[CC_id];
  mac_CellGroupConfig->phr_Config->choice.setup->multiplePHR               = mac_cellgroup_config->multiplePHR[CC_id];
  mac_CellGroupConfig->phr_Config->choice.setup->dummy                     = mac_cellgroup_config->phr_Type2SpCell[CC_id];
  mac_CellGroupConfig->phr_Config->choice.setup->phr_Type2OtherCell        = mac_cellgroup_config->phr_Type2OtherCell[CC_id];
  mac_CellGroupConfig->phr_Config->choice.setup->phr_ModeOtherCG           = mac_cellgroup_config->phr_ModeOtherCG[CC_id];
  mac_CellGroupConfig->skipUplinkTxDynamic      = mac_cellgroup_config->skipUplinkTxDynamic[CC_id];
}


void  do_PHYSICALCELLGROUP(uint8_t Mod_id,
                           int CC_id,
                           NR_PhysicalCellGroupConfig_t *physicalCellGroupConfig,
                           physicalcellgroup_t *physicalcellgroup_config) {
  physicalCellGroupConfig->harq_ACK_SpatialBundlingPUCCH = CALLOC(1,sizeof(long));
  physicalCellGroupConfig->harq_ACK_SpatialBundlingPUSCH = CALLOC(1,sizeof(long));
  physicalCellGroupConfig->p_NR_FR1                      = CALLOC(1,sizeof(NR_P_Max_t));
  physicalCellGroupConfig->tpc_SRS_RNTI                  = CALLOC(1,sizeof(NR_RNTI_Value_t));
  physicalCellGroupConfig->tpc_PUCCH_RNTI                = CALLOC(1,sizeof(NR_RNTI_Value_t));
  physicalCellGroupConfig->tpc_PUSCH_RNTI                = CALLOC(1,sizeof(NR_RNTI_Value_t));
  physicalCellGroupConfig->sp_CSI_RNTI                   = CALLOC(1,sizeof(NR_RNTI_Value_t));
  *(physicalCellGroupConfig->harq_ACK_SpatialBundlingPUCCH) = physicalcellgroup_config->harq_ACK_SpatialBundlingPUCCH[CC_id];
  *(physicalCellGroupConfig->harq_ACK_SpatialBundlingPUSCH) = physicalcellgroup_config->harq_ACK_SpatialBundlingPUSCH[CC_id];
  *(physicalCellGroupConfig->p_NR_FR1)                      = physicalcellgroup_config->p_NR[CC_id];
  physicalCellGroupConfig->pdsch_HARQ_ACK_Codebook          = physicalcellgroup_config->pdsch_HARQ_ACK_Codebook[CC_id];
  *(physicalCellGroupConfig->tpc_SRS_RNTI)                  = physicalcellgroup_config->tpc_SRS_RNTI[CC_id];
  *(physicalCellGroupConfig->tpc_PUCCH_RNTI)                = physicalcellgroup_config->tpc_PUCCH_RNTI[CC_id];
  *(physicalCellGroupConfig->tpc_PUSCH_RNTI)                = physicalcellgroup_config->tpc_PUSCH_RNTI[CC_id];
  *(physicalCellGroupConfig->sp_CSI_RNTI)                   = physicalcellgroup_config->sp_CSI_RNTI[CC_id];
  physicalCellGroupConfig->cs_RNTI                       = CALLOC(1,sizeof(struct NR_SetupRelease_RNTI_Value));
  physicalCellGroupConfig->cs_RNTI->present              = physicalcellgroup_config->RNTI_Value_PR[CC_id];

  if(physicalCellGroupConfig->cs_RNTI->present == NR_SetupRelease_RNTI_Value_PR_setup) {
    physicalCellGroupConfig->cs_RNTI->choice.setup = physicalcellgroup_config->RNTI_Value[CC_id];
  }
}



void do_SpCellConfig(gNB_RRC_INST *rrc,
                      struct NR_SpCellConfig  *spconfig){
  //gNB_RrcConfigurationReq  *common_configuration;
  //common_configuration = CALLOC(1,sizeof(gNB_RrcConfigurationReq));
  //Fill servingcellconfigcommon config value
  //Fill common config to structure
  //  rrc->configuration = common_configuration;
  spconfig->reconfigurationWithSync = CALLOC(1,sizeof(struct NR_ReconfigurationWithSync));
}

//------------------------------------------------------------------------------
uint8_t do_RRCReject(uint8_t Mod_id,
                  uint8_t *const buffer)
//------------------------------------------------------------------------------
{
    asn_enc_rval_t                                   enc_rval;;
    NR_DL_CCCH_Message_t                             dl_ccch_msg;
    NR_RRCReject_t                                   *rrcReject;
    NR_RejectWaitTime_t                              waitTime = 1;

    memset((void *)&dl_ccch_msg, 0, sizeof(NR_DL_CCCH_Message_t));
    dl_ccch_msg.message.present = NR_DL_CCCH_MessageType_PR_c1;
    dl_ccch_msg.message.choice.c1          = CALLOC(1, sizeof(struct NR_DL_CCCH_MessageType__c1));
    dl_ccch_msg.message.choice.c1->present = NR_RRCReject__criticalExtensions_PR_rrcReject;

    dl_ccch_msg.message.choice.c1->choice.rrcReject = CALLOC(1,sizeof(NR_RRCReject_t));
    rrcReject = dl_ccch_msg.message.choice.c1->choice.rrcReject;

    rrcReject->criticalExtensions.choice.rrcReject           = CALLOC(1, sizeof(struct NR_RRCReject_IEs));
    rrcReject->criticalExtensions.choice.rrcReject->waitTime = CALLOC(1, sizeof(NR_RejectWaitTime_t));

    rrcReject->criticalExtensions.present = NR_RRCReject__criticalExtensions_PR_rrcReject;
    rrcReject->criticalExtensions.choice.rrcReject->waitTime = &waitTime;

    if ( LOG_DEBUGFLAG(DEBUG_ASN1) ) {
        xer_fprint(stdout, &asn_DEF_NR_DL_CCCH_Message, (void *)&dl_ccch_msg);
    }

    enc_rval = uper_encode_to_buffer(&asn_DEF_NR_DL_CCCH_Message,
                                    NULL,
                                    (void *)&dl_ccch_msg,
                                    buffer,
                                    100);

    if(enc_rval.encoded == -1) {
        LOG_E(NR_RRC, "[gNB AssertFatal]ASN1 message encoding failed (%s, %lu)!\n",
            enc_rval.failed_type->name, enc_rval.encoded);
        return -1;
    }

    LOG_D(NR_RRC,"RRCReject Encoded %zd bits (%zd bytes)\n",
            enc_rval.encoded,(enc_rval.encoded+7)/8);
    return((enc_rval.encoded+7)/8);
}

<<<<<<< HEAD
=======
// TODO: Implement to b_SRS = 1 and b_SRS = 2
long rrc_get_max_nr_csrs(uint8_t max_rbs, long b_SRS) {

  if(b_SRS>0) {
    LOG_E(NR_RRC,"rrc_get_max_nr_csrs(): Not implemented yet for b_SRS>0\n");
    return 0; // This c_srs is always valid
  }

  const uint16_t m_SRS[64] = { 4, 8, 12, 16, 16, 20, 24, 24, 28, 32, 36, 40, 48, 48, 52, 56, 60, 64, 72, 72, 76, 80, 88,
                               96, 96, 104, 112, 120, 120, 120, 128, 128, 128, 132, 136, 144, 144, 144, 144, 152, 160,
                               160, 160, 168, 176, 184, 192, 192, 192, 192, 208, 216, 224, 240, 240, 240, 240, 256, 256,
                               256, 264, 272, 272, 272 };

  long c_srs = 0;
  uint16_t m = 4;
  for(int c = 1; c<64; c++) {
    if(m_SRS[c]>m && m_SRS[c]<max_rbs) {
      c_srs = c;
      m = m_SRS[c];
    }
  }

  return c_srs;
}


>>>>>>> d11350c0
void fill_initial_SpCellConfig(int uid,
                               NR_SpCellConfig_t *SpCellConfig,
                               NR_ServingCellConfigCommon_t *scc,
                               const gNB_RrcConfigurationReq *configuration) {

  // This assert will never happen in the current implementation because NUMBER_OF_UE_MAX = 4.
  // However, if in the future NUMBER_OF_UE_MAX is increased, it will be necessary to improve the allocation of SRS resources,
  // where the startPosition = 2 or 3 and sl160 = 17, 17, 27 ... 157 only give us 30 different allocations.
  AssertFatal(uid>=0 && uid<30, "gNB cannot allocate the SRS resources\n");

  int curr_bwp = NRRIV2BW(scc->downlinkConfigCommon->initialDownlinkBWP->genericParameters.locationAndBandwidth,MAX_BWP_SIZE);
  SpCellConfig->servCellIndex = NULL;
  SpCellConfig->reconfigurationWithSync = NULL;
  SpCellConfig->rlmInSyncOutOfSyncThreshold = NULL;
  SpCellConfig->rlf_TimersAndConstants = NULL;
  SpCellConfig->spCellConfigDedicated = calloc(1,sizeof(*SpCellConfig->spCellConfigDedicated));
  SpCellConfig->spCellConfigDedicated->uplinkConfig = calloc(1,sizeof(*SpCellConfig->spCellConfigDedicated->uplinkConfig));
  NR_BWP_UplinkDedicated_t *initialUplinkBWP = calloc(1,sizeof(*initialUplinkBWP));
  SpCellConfig->spCellConfigDedicated->uplinkConfig->initialUplinkBWP = initialUplinkBWP;
  initialUplinkBWP->pucch_Config = calloc(1,sizeof(*initialUplinkBWP->pucch_Config));
  initialUplinkBWP->pucch_Config->present = NR_SetupRelease_PUCCH_Config_PR_setup;
  NR_PUCCH_Config_t *pucch_Config = calloc(1,sizeof(*pucch_Config));
  initialUplinkBWP->pucch_Config->choice.setup=pucch_Config;
  pucch_Config->resourceSetToAddModList = calloc(1,sizeof(*pucch_Config->resourceSetToAddModList));
  pucch_Config->resourceSetToReleaseList = NULL;
  NR_PUCCH_ResourceSet_t *pucchresset0=calloc(1,sizeof(*pucchresset0));
  NR_PUCCH_ResourceSet_t *pucchresset1=calloc(1,sizeof(*pucchresset1));
  pucchresset0->pucch_ResourceSetId = 0;
  NR_PUCCH_ResourceId_t *pucchresset0id0=calloc(1,sizeof(*pucchresset0id0));
  *pucchresset0id0=0;
  ASN_SEQUENCE_ADD(&pucchresset0->resourceList.list,pucchresset0id0);
  pucchresset0->maxPayloadSize=NULL;
  ASN_SEQUENCE_ADD(&pucch_Config->resourceSetToAddModList->list,pucchresset0);
  
  pucchresset1->pucch_ResourceSetId = 1;
  NR_PUCCH_ResourceId_t *pucchresset1id0=calloc(1,sizeof(*pucchresset1id0));
  *pucchresset1id0=1;
  ASN_SEQUENCE_ADD(&pucchresset1->resourceList.list,pucchresset1id0);
  pucchresset1->maxPayloadSize=NULL;
  ASN_SEQUENCE_ADD(&pucch_Config->resourceSetToAddModList->list,pucchresset1);

  pucch_Config->resourceToAddModList = calloc(1,sizeof(*pucch_Config->resourceToAddModList));
  pucch_Config->resourceToReleaseList = NULL;
  // configure one single PUCCH0 opportunity for initial connection procedure
  // one symbol (13)
  NR_PUCCH_Resource_t *pucchres0=calloc(1,sizeof(*pucchres0));
  pucchres0->pucch_ResourceId=0;
  //pucchres0->startingPRB=0;
  pucchres0->startingPRB=(8+uid) % (curr_bwp/2);
  LOG_D(NR_RRC, "pucchres0->startPRB %ld uid %d curr_bwp %d\n", pucchres0->startingPRB, uid, curr_bwp);
  pucchres0->intraSlotFrequencyHopping=NULL;
  pucchres0->secondHopPRB=NULL;
  pucchres0->format.present= NR_PUCCH_Resource__format_PR_format0;
  pucchres0->format.choice.format0=calloc(1,sizeof(*pucchres0->format.choice.format0));
  pucchres0->format.choice.format0->initialCyclicShift=0;
  pucchres0->format.choice.format0->nrofSymbols=1;
  pucchres0->format.choice.format0->startingSymbolIndex=13;
  ASN_SEQUENCE_ADD(&pucch_Config->resourceToAddModList->list,pucchres0);

  NR_PUCCH_Resource_t *pucchres2=calloc(1,sizeof(*pucchres2));
  pucchres2->pucch_ResourceId=1;
  pucchres2->startingPRB=0;
  pucchres2->intraSlotFrequencyHopping=NULL;
  pucchres2->secondHopPRB=NULL;
  pucchres2->format.present= NR_PUCCH_Resource__format_PR_format2;
  pucchres2->format.choice.format2=calloc(1,sizeof(*pucchres2->format.choice.format2));
  pucchres2->format.choice.format2->nrofPRBs=8;
  pucchres2->format.choice.format2->nrofSymbols=1;
  pucchres2->format.choice.format2->startingSymbolIndex=13;
  ASN_SEQUENCE_ADD(&pucch_Config->resourceToAddModList->list,pucchres2);

  pucch_Config->format2=calloc(1,sizeof(*pucch_Config->format2));
  pucch_Config->format2->present=NR_SetupRelease_PUCCH_FormatConfig_PR_setup;
  NR_PUCCH_FormatConfig_t *pucchfmt2 = calloc(1,sizeof(*pucchfmt2));
  pucch_Config->format2->choice.setup = pucchfmt2;
  pucchfmt2->interslotFrequencyHopping=NULL;
  pucchfmt2->additionalDMRS=NULL;
  pucchfmt2->maxCodeRate=calloc(1,sizeof(*pucchfmt2->maxCodeRate));
  *pucchfmt2->maxCodeRate=NR_PUCCH_MaxCodeRate_zeroDot35;
  pucchfmt2->nrofSlots=NULL;
  pucchfmt2->pi2BPSK=NULL;
  pucchfmt2->simultaneousHARQ_ACK_CSI=calloc(1,sizeof(*pucchfmt2->simultaneousHARQ_ACK_CSI));
  *pucchfmt2->simultaneousHARQ_ACK_CSI=NR_PUCCH_FormatConfig__simultaneousHARQ_ACK_CSI_true;
  
  pucch_Config->spatialRelationInfoToAddModList = calloc(1,sizeof(*pucch_Config->spatialRelationInfoToAddModList));
  NR_PUCCH_SpatialRelationInfo_t *pucchspatial = calloc(1,sizeof(*pucchspatial));
  pucchspatial->pucch_SpatialRelationInfoId = 1;
  pucchspatial->servingCellId = NULL;
  if(configuration->do_CSIRS) {
    pucchspatial->referenceSignal.present = NR_PUCCH_SpatialRelationInfo__referenceSignal_PR_csi_RS_Index;
    pucchspatial->referenceSignal.choice.csi_RS_Index = 0;
  }
  else {
    pucchspatial->referenceSignal.present = NR_PUCCH_SpatialRelationInfo__referenceSignal_PR_ssb_Index;
    pucchspatial->referenceSignal.choice.ssb_Index = 0;
  }
  pucchspatial->pucch_PathlossReferenceRS_Id = 0;
  pucchspatial->p0_PUCCH_Id = 1;
  pucchspatial->closedLoopIndex = NR_PUCCH_SpatialRelationInfo__closedLoopIndex_i0;
  ASN_SEQUENCE_ADD(&pucch_Config->spatialRelationInfoToAddModList->list,pucchspatial);


  initialUplinkBWP->pusch_Config = calloc(1,sizeof(*initialUplinkBWP->pusch_Config));
  initialUplinkBWP->pusch_Config->present = NR_SetupRelease_PUSCH_Config_PR_setup;
  NR_PUSCH_Config_t *pusch_Config = calloc(1,sizeof(*pusch_Config));
  initialUplinkBWP->pusch_Config->choice.setup = pusch_Config;
  pusch_Config->dataScramblingIdentityPUSCH = NULL;
  pusch_Config->txConfig=calloc(1,sizeof(*pusch_Config->txConfig));
  *pusch_Config->txConfig= NR_PUSCH_Config__txConfig_codebook;
  pusch_Config->dmrs_UplinkForPUSCH_MappingTypeA = NULL;
  pusch_Config->dmrs_UplinkForPUSCH_MappingTypeB = calloc(1,sizeof(*pusch_Config->dmrs_UplinkForPUSCH_MappingTypeB));
  pusch_Config->dmrs_UplinkForPUSCH_MappingTypeB->present = NR_SetupRelease_DMRS_UplinkConfig_PR_setup;
  pusch_Config->dmrs_UplinkForPUSCH_MappingTypeB->choice.setup = calloc(1,sizeof(*pusch_Config->dmrs_UplinkForPUSCH_MappingTypeB->choice.setup));
  NR_DMRS_UplinkConfig_t *NR_DMRS_UplinkConfig = pusch_Config->dmrs_UplinkForPUSCH_MappingTypeB->choice.setup;
  NR_DMRS_UplinkConfig->dmrs_Type = NULL;
  NR_DMRS_UplinkConfig->dmrs_AdditionalPosition = NULL; /*calloc(1,sizeof(*NR_DMRS_UplinkConfig->dmrs_AdditionalPosition));
  *NR_DMRS_UplinkConfig->dmrs_AdditionalPosition = NR_DMRS_UplinkConfig__dmrs_AdditionalPosition_pos0;*/
  NR_DMRS_UplinkConfig->phaseTrackingRS=NULL;
  NR_DMRS_UplinkConfig->maxLength=NULL;
  NR_DMRS_UplinkConfig->transformPrecodingDisabled = calloc(1,sizeof(*NR_DMRS_UplinkConfig->transformPrecodingDisabled));
  NR_DMRS_UplinkConfig->transformPrecodingDisabled->scramblingID0 = NULL;
  NR_DMRS_UplinkConfig->transformPrecodingDisabled->scramblingID1 = NULL;
  NR_DMRS_UplinkConfig->transformPrecodingEnabled = NULL;
  pusch_Config->pusch_PowerControl = calloc(1,sizeof(*pusch_Config->pusch_PowerControl));
  pusch_Config->pusch_PowerControl->tpc_Accumulation = NULL;
  pusch_Config->pusch_PowerControl->msg3_Alpha = calloc(1,sizeof(*pusch_Config->pusch_PowerControl->msg3_Alpha));
  *pusch_Config->pusch_PowerControl->msg3_Alpha = NR_Alpha_alpha1;
  pusch_Config->pusch_PowerControl->p0_NominalWithoutGrant = calloc(1,sizeof(*pusch_Config->pusch_PowerControl->p0_NominalWithoutGrant));
  *pusch_Config->pusch_PowerControl->p0_NominalWithoutGrant = -76;
  pusch_Config->pusch_PowerControl->p0_AlphaSets = calloc(1,sizeof(*pusch_Config->pusch_PowerControl->p0_AlphaSets));
  NR_P0_PUSCH_AlphaSet_t *aset = calloc(1,sizeof(*aset));
  aset->p0_PUSCH_AlphaSetId=0;
  aset->p0=calloc(1,sizeof(*aset->p0));
  *aset->p0 = 0;
  aset->alpha=calloc(1,sizeof(*aset->alpha));
  *aset->alpha=NR_Alpha_alpha1;
  ASN_SEQUENCE_ADD(&pusch_Config->pusch_PowerControl->p0_AlphaSets->list,aset);
  pusch_Config->pusch_PowerControl->pathlossReferenceRSToAddModList = calloc(1,sizeof(*pusch_Config->pusch_PowerControl->pathlossReferenceRSToAddModList));
  NR_PUSCH_PathlossReferenceRS_t *plrefRS = calloc(1,sizeof(*plrefRS));
  plrefRS->pusch_PathlossReferenceRS_Id=0;
  plrefRS->referenceSignal.present = NR_PUSCH_PathlossReferenceRS__referenceSignal_PR_ssb_Index;
  plrefRS->referenceSignal.choice.ssb_Index = 0;
  ASN_SEQUENCE_ADD(&pusch_Config->pusch_PowerControl->pathlossReferenceRSToAddModList->list,plrefRS);
  pusch_Config->pusch_PowerControl->pathlossReferenceRSToReleaseList = NULL;
  pusch_Config->pusch_PowerControl->twoPUSCH_PC_AdjustmentStates = NULL;
  pusch_Config->pusch_PowerControl->deltaMCS = NULL;
  pusch_Config->pusch_PowerControl->sri_PUSCH_MappingToAddModList = calloc(1,sizeof(*pusch_Config->pusch_PowerControl->sri_PUSCH_MappingToAddModList));
  NR_SRI_PUSCH_PowerControl_t *sriPUSCHPC=calloc(1,sizeof(*sriPUSCHPC));
  sriPUSCHPC->sri_PUSCH_PowerControlId=0;
  sriPUSCHPC->sri_PUSCH_PathlossReferenceRS_Id=0;
  sriPUSCHPC->sri_P0_PUSCH_AlphaSetId=0;
  sriPUSCHPC->sri_PUSCH_ClosedLoopIndex=NR_SRI_PUSCH_PowerControl__sri_PUSCH_ClosedLoopIndex_i0;
  ASN_SEQUENCE_ADD(&pusch_Config->pusch_PowerControl->sri_PUSCH_MappingToAddModList->list,sriPUSCHPC);
  pusch_Config->pusch_PowerControl->sri_PUSCH_MappingToReleaseList = NULL;
  pusch_Config->frequencyHopping=NULL;
  pusch_Config->frequencyHoppingOffsetLists=NULL;
  pusch_Config->resourceAllocation = NR_PUSCH_Config__resourceAllocation_resourceAllocationType1;
  pusch_Config->pusch_TimeDomainAllocationList = NULL;
  pusch_Config->pusch_AggregationFactor=NULL;
  pusch_Config->mcs_Table=NULL;
  pusch_Config->mcs_TableTransformPrecoder=NULL;
  pusch_Config->transformPrecoder= NULL;
  if (scc->uplinkConfigCommon->initialUplinkBWP->rach_ConfigCommon->choice.setup->msg3_transformPrecoder == NULL) {
    pusch_Config->transformPrecoder=calloc(1,sizeof(*pusch_Config->transformPrecoder));
    *pusch_Config->transformPrecoder = NR_PUSCH_Config__transformPrecoder_disabled;
  }
  pusch_Config->codebookSubset=calloc(1,sizeof(*pusch_Config->codebookSubset));
  *pusch_Config->codebookSubset = NR_PUSCH_Config__codebookSubset_nonCoherent;
  pusch_Config->maxRank=calloc(1,sizeof(*pusch_Config->maxRank));
  *pusch_Config->maxRank= 1;
  pusch_Config->rbg_Size=NULL;
  pusch_Config->uci_OnPUSCH=NULL;
  pusch_Config->tp_pi2BPSK=NULL;

  // We are using do_srs = 0 here because the periodic SRS will only be enabled in update_cellGroupConfig() if do_srs == 1
  initialUplinkBWP->srs_Config = calloc(1,sizeof(*initialUplinkBWP->srs_Config));
  config_srs(initialUplinkBWP->srs_Config, scc, uid, 0);

  // configure Scheduling request
  // 40 slot period 
  pucch_Config->schedulingRequestResourceToAddModList = calloc(1,sizeof(*pucch_Config->schedulingRequestResourceToAddModList));
  NR_SchedulingRequestResourceConfig_t *schedulingRequestResourceConfig = calloc(1,sizeof(*schedulingRequestResourceConfig));
  schedulingRequestResourceConfig->schedulingRequestResourceId = 1;
  schedulingRequestResourceConfig->schedulingRequestID= 0;
  schedulingRequestResourceConfig->periodicityAndOffset = calloc(1,sizeof(*schedulingRequestResourceConfig->periodicityAndOffset));
  schedulingRequestResourceConfig->periodicityAndOffset->present = NR_SchedulingRequestResourceConfig__periodicityAndOffset_PR_sl40;
  AssertFatal(scc->downlinkConfigCommon->initialDownlinkBWP->genericParameters.subcarrierSpacing==NR_SubcarrierSpacing_kHz30,
              "SCS != 30kHz\n");

  schedulingRequestResourceConfig->periodicityAndOffset->choice.sl40 = 8;
  schedulingRequestResourceConfig->resource = calloc(1,sizeof(*schedulingRequestResourceConfig->resource));
  *schedulingRequestResourceConfig->resource = 0;
  ASN_SEQUENCE_ADD(&pucch_Config->schedulingRequestResourceToAddModList->list,schedulingRequestResourceConfig);

 pucch_Config->dl_DataToUL_ACK = calloc(1,sizeof(*pucch_Config->dl_DataToUL_ACK));
 long *delay[8];
 for (int i=0;i<8;i++) {
   delay[i] = calloc(1,sizeof(*delay[i]));
   AssertFatal(configuration->minRXTXTIME >= 2 && configuration->minRXTXTIME < 7,
               "minRXTXTIME is %d but should be within [2,7)\n", configuration->minRXTXTIME);
   *delay[i] = i + configuration->minRXTXTIME;
   ASN_SEQUENCE_ADD(&pucch_Config->dl_DataToUL_ACK->list,delay[i]);
 }

  SpCellConfig->spCellConfigDedicated->initialDownlinkBWP = calloc(1,sizeof(*SpCellConfig->spCellConfigDedicated->initialDownlinkBWP));
  NR_BWP_DownlinkDedicated_t *bwp_Dedicated = SpCellConfig->spCellConfigDedicated->initialDownlinkBWP;
  bwp_Dedicated->pdcch_Config=calloc(1,sizeof(*bwp_Dedicated->pdcch_Config));
  bwp_Dedicated->pdcch_Config->present = NR_SetupRelease_PDCCH_Config_PR_setup;
  bwp_Dedicated->pdcch_Config->choice.setup = calloc(1,sizeof(*bwp_Dedicated->pdcch_Config->choice.setup));

  bwp_Dedicated->pdcch_Config->choice.setup->searchSpacesToAddModList = calloc(1,sizeof(*bwp_Dedicated->pdcch_Config->choice.setup->searchSpacesToAddModList));

  bwp_Dedicated->pdcch_Config->choice.setup->controlResourceSetToAddModList = calloc(1,sizeof(*bwp_Dedicated->pdcch_Config->choice.setup->controlResourceSetToAddModList));

  NR_ControlResourceSet_t *coreset = calloc(1,sizeof(*coreset));
  coreset->controlResourceSetId=1;
  // frequency domain resources depends on BWP size
  // options are 24, 48 or 96
  coreset->frequencyDomainResources.buf = calloc(1,6);
  if (0) {
     if (curr_bwp < 48)
       coreset->frequencyDomainResources.buf[0] = 0xf0;
     else
       coreset->frequencyDomainResources.buf[0] = 0xff;
     if (curr_bwp < 96)
       coreset->frequencyDomainResources.buf[1] = 0;
     else
       coreset->frequencyDomainResources.buf[1] = 0xff;
  } else {
     coreset->frequencyDomainResources.buf[0] = 0xf0;
     coreset->frequencyDomainResources.buf[1] = 0;
  }
  coreset->frequencyDomainResources.buf[2] = 0;
  coreset->frequencyDomainResources.buf[3] = 0;
  coreset->frequencyDomainResources.buf[4] = 0;
  coreset->frequencyDomainResources.buf[5] = 0;
  coreset->frequencyDomainResources.size = 6;
  coreset->frequencyDomainResources.bits_unused = 3;
  coreset->duration=1;
  coreset->cce_REG_MappingType.present = NR_ControlResourceSet__cce_REG_MappingType_PR_nonInterleaved;
  coreset->precoderGranularity = NR_ControlResourceSet__precoderGranularity_sameAsREG_bundle;

  coreset->tci_StatesPDCCH_ToAddList=NULL;
  coreset->tci_StatesPDCCH_ToReleaseList = NULL;
  coreset->tci_PresentInDCI = NULL;
  coreset->pdcch_DMRS_ScramblingID = NULL;

  ASN_SEQUENCE_ADD(&bwp_Dedicated->pdcch_Config->choice.setup->controlResourceSetToAddModList->list,
                   coreset);

  bwp_Dedicated->pdcch_Config->choice.setup->searchSpacesToAddModList = calloc(1,sizeof(*bwp_Dedicated->pdcch_Config->choice.setup->searchSpacesToAddModList));
  
  NR_SearchSpace_t *ss2 = calloc(1,sizeof(*ss2));
 
  ss2->searchSpaceId=2;
  ss2->controlResourceSetId=calloc(1,sizeof(*ss2->controlResourceSetId));
  *ss2->controlResourceSetId=1;
  ss2->monitoringSlotPeriodicityAndOffset=calloc(1,sizeof(*ss2->monitoringSlotPeriodicityAndOffset));
  ss2->monitoringSlotPeriodicityAndOffset->present = NR_SearchSpace__monitoringSlotPeriodicityAndOffset_PR_sl1;
  ss2->monitoringSlotPeriodicityAndOffset->choice.sl1=(NULL_t)0;
  ss2->duration=NULL;
  ss2->monitoringSymbolsWithinSlot = calloc(1,sizeof(*ss2->monitoringSymbolsWithinSlot));
  ss2->monitoringSymbolsWithinSlot->buf = calloc(1,2);
  ss2->monitoringSymbolsWithinSlot->size = 2;
  ss2->monitoringSymbolsWithinSlot->bits_unused = 2;
  ss2->monitoringSymbolsWithinSlot->buf[0]=0x80;
  ss2->monitoringSymbolsWithinSlot->buf[1]=0x0;
  ss2->nrofCandidates=calloc(1,sizeof(*ss2->nrofCandidates));
  ss2->nrofCandidates->aggregationLevel1 = NR_SearchSpace__nrofCandidates__aggregationLevel1_n0;
  ss2->nrofCandidates->aggregationLevel2 = NR_SearchSpace__nrofCandidates__aggregationLevel2_n2;
  ss2->nrofCandidates->aggregationLevel4 = NR_SearchSpace__nrofCandidates__aggregationLevel4_n0;
  ss2->nrofCandidates->aggregationLevel8 = NR_SearchSpace__nrofCandidates__aggregationLevel8_n0;
  ss2->nrofCandidates->aggregationLevel16 = NR_SearchSpace__nrofCandidates__aggregationLevel16_n0;
  ss2->searchSpaceType=calloc(1,sizeof(*ss2->searchSpaceType));
  ss2->searchSpaceType->present = NR_SearchSpace__searchSpaceType_PR_ue_Specific;
  ss2->searchSpaceType->choice.ue_Specific = calloc(1,sizeof(*ss2->searchSpaceType->choice.ue_Specific));
  ss2->searchSpaceType->choice.ue_Specific->dci_Formats=NR_SearchSpace__searchSpaceType__ue_Specific__dci_Formats_formats0_1_And_1_1;
  
  ASN_SEQUENCE_ADD(&bwp_Dedicated->pdcch_Config->choice.setup->searchSpacesToAddModList->list,
                   ss2);
  bwp_Dedicated->pdsch_Config=calloc(1,sizeof(*bwp_Dedicated->pdsch_Config));
  bwp_Dedicated->pdsch_Config->present = NR_SetupRelease_PDSCH_Config_PR_setup;
  bwp_Dedicated->pdsch_Config->choice.setup = calloc(1,sizeof(*bwp_Dedicated->pdsch_Config->choice.setup));
  bwp_Dedicated->pdsch_Config->choice.setup->dataScramblingIdentityPDSCH = NULL;
  bwp_Dedicated->pdsch_Config->choice.setup->dmrs_DownlinkForPDSCH_MappingTypeA = calloc(1,sizeof(*bwp_Dedicated->pdsch_Config->choice.setup->dmrs_DownlinkForPDSCH_MappingTypeA));
  bwp_Dedicated->pdsch_Config->choice.setup->dmrs_DownlinkForPDSCH_MappingTypeA->present= NR_SetupRelease_DMRS_DownlinkConfig_PR_setup;
  bwp_Dedicated->pdsch_Config->choice.setup->dmrs_DownlinkForPDSCH_MappingTypeA->choice.setup = calloc(1,sizeof(*bwp_Dedicated->pdsch_Config->choice.setup->dmrs_DownlinkForPDSCH_MappingTypeA->choice.setup));

  bwp_Dedicated->pdsch_Config->choice.setup->dmrs_DownlinkForPDSCH_MappingTypeA->choice.setup->dmrs_Type=NULL;
  bwp_Dedicated->pdsch_Config->choice.setup->dmrs_DownlinkForPDSCH_MappingTypeA->choice.setup->maxLength=NULL;

  bwp_Dedicated->pdsch_Config->choice.setup->dmrs_DownlinkForPDSCH_MappingTypeA->choice.setup->dmrs_AdditionalPosition = calloc(1,sizeof(*bwp_Dedicated->pdsch_Config->choice.setup->dmrs_DownlinkForPDSCH_MappingTypeA->choice.setup->dmrs_AdditionalPosition));
  *bwp_Dedicated->pdsch_Config->choice.setup->dmrs_DownlinkForPDSCH_MappingTypeA->choice.setup->dmrs_AdditionalPosition = NR_DMRS_DownlinkConfig__dmrs_AdditionalPosition_pos1;
  bwp_Dedicated->pdsch_Config->choice.setup->resourceAllocation = NR_PDSCH_Config__resourceAllocation_resourceAllocationType1;
  bwp_Dedicated->pdsch_Config->choice.setup->prb_BundlingType.present = NR_PDSCH_Config__prb_BundlingType_PR_staticBundling;
  bwp_Dedicated->pdsch_Config->choice.setup->prb_BundlingType.choice.staticBundling = calloc(1,sizeof(*bwp_Dedicated->pdsch_Config->choice.setup->prb_BundlingType.choice.staticBundling));
  bwp_Dedicated->pdsch_Config->choice.setup->prb_BundlingType.choice.staticBundling->bundleSize =
      calloc(1,sizeof(*bwp_Dedicated->pdsch_Config->choice.setup->prb_BundlingType.choice.staticBundling->bundleSize));
  *bwp_Dedicated->pdsch_Config->choice.setup->prb_BundlingType.choice.staticBundling->bundleSize = NR_PDSCH_Config__prb_BundlingType__staticBundling__bundleSize_wideband;

  bwp_Dedicated->pdsch_Config->choice.setup->tci_StatesToAddModList=calloc(1,sizeof(*bwp_Dedicated->pdsch_Config->choice.setup->tci_StatesToAddModList));
  NR_TCI_State_t *tcic;

  tcic=calloc(1,sizeof(*tcic));
  tcic->tci_StateId=0;
  tcic->qcl_Type1.cell=NULL;
  tcic->qcl_Type1.bwp_Id=NULL;
  tcic->qcl_Type1.referenceSignal.present = NR_QCL_Info__referenceSignal_PR_ssb;
  tcic->qcl_Type1.referenceSignal.choice.ssb = 0;
  tcic->qcl_Type1.qcl_Type=NR_QCL_Info__qcl_Type_typeD;

  ASN_SEQUENCE_ADD(&bwp_Dedicated->pdsch_Config->choice.setup->tci_StatesToAddModList->list,tcic);

  SpCellConfig->spCellConfigDedicated->tag_Id=0;
  SpCellConfig->spCellConfigDedicated->pdsch_ServingCellConfig=calloc(1,sizeof(*SpCellConfig->spCellConfigDedicated->pdsch_ServingCellConfig));
  NR_PDSCH_ServingCellConfig_t *pdsch_servingcellconfig = calloc(1,sizeof(*pdsch_servingcellconfig));
  SpCellConfig->spCellConfigDedicated->pdsch_ServingCellConfig->present = NR_SetupRelease_PDSCH_ServingCellConfig_PR_setup;
  SpCellConfig->spCellConfigDedicated->pdsch_ServingCellConfig->choice.setup = pdsch_servingcellconfig;

<<<<<<< HEAD
=======
  if (configuration->do_CSIRS) {
 
    SpCellConfig->spCellConfigDedicated->csi_MeasConfig=calloc(1,sizeof(*SpCellConfig->spCellConfigDedicated->csi_MeasConfig));
    SpCellConfig->spCellConfigDedicated->csi_MeasConfig->present = NR_SetupRelease_CSI_MeasConfig_PR_setup;

    NR_CSI_MeasConfig_t *csi_MeasConfig = calloc(1,sizeof(*csi_MeasConfig));
    SpCellConfig->spCellConfigDedicated->csi_MeasConfig->choice.setup = csi_MeasConfig;
    int pdsch_AntennaPorts = configuration->pdsch_AntennaPorts.N1 * configuration->pdsch_AntennaPorts.N2 * configuration->pdsch_AntennaPorts.XP;
    if (pdsch_AntennaPorts > 1) {
      csi_MeasConfig->csi_IM_ResourceToAddModList = calloc(1,sizeof(*csi_MeasConfig->csi_IM_ResourceToAddModList));
      NR_CSI_IM_Resource_t *imres0 = calloc(1,sizeof(*imres0));
      imres0->csi_IM_ResourceId = 0; 
      imres0->csi_IM_ResourceElementPattern = calloc(1,sizeof(*imres0->csi_IM_ResourceElementPattern));
      imres0->csi_IM_ResourceElementPattern->present = NR_CSI_IM_Resource__csi_IM_ResourceElementPattern_PR_pattern1;
      imres0->csi_IM_ResourceElementPattern->choice.pattern1 = calloc(1,sizeof(*imres0->csi_IM_ResourceElementPattern->choice.pattern1));
      imres0->csi_IM_ResourceElementPattern->choice.pattern1->subcarrierLocation_p1 = NR_CSI_IM_Resource__csi_IM_ResourceElementPattern__pattern1__subcarrierLocation_p1_s4;
      imres0->csi_IM_ResourceElementPattern->choice.pattern1->symbolLocation_p1 = 6;
      imres0->freqBand = calloc(1,sizeof(*imres0->freqBand));
      imres0->freqBand->startingRB = 0;
      imres0->freqBand->nrofRBs = 108;
      imres0->periodicityAndOffset = calloc(1,sizeof(*imres0->periodicityAndOffset));
      imres0->periodicityAndOffset->present = NR_CSI_ResourcePeriodicityAndOffset_PR_slots320;
      imres0->periodicityAndOffset->choice.slots320 = 0;
      ASN_SEQUENCE_ADD(&csi_MeasConfig->csi_IM_ResourceToAddModList->list,imres0);
      csi_MeasConfig->csi_IM_ResourceSetToAddModList = calloc(1,sizeof(*csi_MeasConfig->csi_IM_ResourceSetToAddModList));
      NR_CSI_IM_ResourceSet_t *imset0 = calloc(1,sizeof(*imset0));
      imset0->csi_IM_ResourceSetId = 0; 
      NR_CSI_IM_ResourceId_t *res0 = calloc(1,sizeof(*res0));
      *res0 = 0;
      ASN_SEQUENCE_ADD(&imset0->csi_IM_Resources,res0);
      ASN_SEQUENCE_ADD(&csi_MeasConfig->csi_IM_ResourceSetToAddModList->list,imset0);
    }
    else {
      csi_MeasConfig->csi_IM_ResourceToAddModList = NULL;
      csi_MeasConfig->csi_IM_ResourceSetToAddModList = NULL;
    }

    csi_MeasConfig->csi_IM_ResourceToReleaseList = NULL;
    csi_MeasConfig->csi_IM_ResourceSetToReleaseList = NULL;

    config_csirs(scc, csi_MeasConfig, uid, pdsch_AntennaPorts,curr_bwp,configuration->do_CSIRS);

    csi_MeasConfig->csi_SSB_ResourceSetToAddModList = calloc(1,sizeof(*csi_MeasConfig->csi_SSB_ResourceSetToAddModList));
    csi_MeasConfig->csi_SSB_ResourceSetToReleaseList = NULL;
  
    NR_CSI_SSB_ResourceSet_t *ssbresset0 = calloc(1,sizeof(*ssbresset0));
    ssbresset0->csi_SSB_ResourceSetId=0;

    uint64_t bitmap=0;
    switch (scc->ssb_PositionsInBurst->present) {
      case 1 :
        bitmap = ((uint64_t) scc->ssb_PositionsInBurst->choice.shortBitmap.buf[0])<<56;
        break;
      case 2 :
     bitmap = ((uint64_t) scc->ssb_PositionsInBurst->choice.mediumBitmap.buf[0])<<56;
     break;
     case 3 :
       for (int i=0; i<8; i++) {
         bitmap |= (((uint64_t) scc->ssb_PositionsInBurst->choice.longBitmap.buf[i])<<((7-i)*8));
       }
      break;
     default:
       AssertFatal(1==0,"SSB bitmap size value %d undefined (allowed values 1,2,3) \n", scc->ssb_PositionsInBurst->present);
   }

   NR_SSB_Index_t *ssbresset[64];
   for (int i=0;i<64;i++) {
     if ((bitmap>>(63-i))&0x01){
       ssbresset[i]=calloc(1,sizeof(*ssbresset[i]));
       *ssbresset[i] = i;
       ASN_SEQUENCE_ADD(&ssbresset0->csi_SSB_ResourceList.list,ssbresset[i]);
     }
   }
   ASN_SEQUENCE_ADD(&csi_MeasConfig->csi_SSB_ResourceSetToAddModList->list,ssbresset0);

   csi_MeasConfig->csi_ResourceConfigToAddModList = calloc(1,sizeof(*csi_MeasConfig->csi_ResourceConfigToAddModList));

   csi_MeasConfig->csi_ResourceConfigToReleaseList = NULL;
   NR_CSI_ResourceConfig_t *csires0 = calloc(1,sizeof(*csires0));
   csires0->csi_ResourceConfigId=0;
   csires0->csi_RS_ResourceSetList.present = NR_CSI_ResourceConfig__csi_RS_ResourceSetList_PR_nzp_CSI_RS_SSB;
   csires0->csi_RS_ResourceSetList.choice.nzp_CSI_RS_SSB = calloc(1,sizeof(*csires0->csi_RS_ResourceSetList.choice.nzp_CSI_RS_SSB));
   csires0->csi_RS_ResourceSetList.choice.nzp_CSI_RS_SSB->nzp_CSI_RS_ResourceSetList = calloc(1,sizeof(*csires0->csi_RS_ResourceSetList.choice.nzp_CSI_RS_SSB->nzp_CSI_RS_ResourceSetList));
   NR_NZP_CSI_RS_ResourceSetId_t *nzp0 = calloc(1,sizeof(*nzp0));
   *nzp0 = 0;
   ASN_SEQUENCE_ADD(&csires0->csi_RS_ResourceSetList.choice.nzp_CSI_RS_SSB->nzp_CSI_RS_ResourceSetList->list,nzp0);
   csires0->bwp_Id = 0;
   csires0->resourceType = NR_CSI_ResourceConfig__resourceType_periodic;
   ASN_SEQUENCE_ADD(&csi_MeasConfig->csi_ResourceConfigToAddModList->list,csires0);
 

   NR_CSI_ResourceConfig_t *csires1 = calloc(1,sizeof(*csires1));
   csires1->csi_ResourceConfigId=1;
   csires1->csi_RS_ResourceSetList.present = NR_CSI_ResourceConfig__csi_RS_ResourceSetList_PR_nzp_CSI_RS_SSB;
   csires1->csi_RS_ResourceSetList.choice.nzp_CSI_RS_SSB = calloc(1,sizeof(*csires1->csi_RS_ResourceSetList.choice.nzp_CSI_RS_SSB));
   csires1->csi_RS_ResourceSetList.choice.nzp_CSI_RS_SSB->csi_SSB_ResourceSetList = calloc(1,sizeof(*csires1->csi_RS_ResourceSetList.choice.nzp_CSI_RS_SSB->csi_SSB_ResourceSetList));
   NR_CSI_SSB_ResourceSetId_t *ssbres00 = calloc(1,sizeof(*ssbres00));
 *ssbres00 = 0;
   ASN_SEQUENCE_ADD(&csires1->csi_RS_ResourceSetList.choice.nzp_CSI_RS_SSB->csi_SSB_ResourceSetList->list,ssbres00);
   csires1->bwp_Id = 0;
   csires1->resourceType = NR_CSI_ResourceConfig__resourceType_periodic;
   ASN_SEQUENCE_ADD(&csi_MeasConfig->csi_ResourceConfigToAddModList->list,csires1);

   if (pdsch_AntennaPorts > 1) {
     NR_CSI_ResourceConfig_t *csires2 = calloc(1,sizeof(*csires2));
     csires2->csi_ResourceConfigId=2;
     csires2->csi_RS_ResourceSetList.present = NR_CSI_ResourceConfig__csi_RS_ResourceSetList_PR_csi_IM_ResourceSetList;
     csires2->csi_RS_ResourceSetList.choice.csi_IM_ResourceSetList = calloc(1,sizeof(*csires2->csi_RS_ResourceSetList.choice.csi_IM_ResourceSetList));
     NR_CSI_IM_ResourceSetId_t *csiim00 = calloc(1,sizeof(*csiim00));
     *csiim00 = 0;
     ASN_SEQUENCE_ADD(&csires2->csi_RS_ResourceSetList.choice.csi_IM_ResourceSetList->list,csiim00);
     csires2->bwp_Id=0;
     csires2->resourceType = NR_CSI_ResourceConfig__resourceType_periodic;
     ASN_SEQUENCE_ADD(&csi_MeasConfig->csi_ResourceConfigToAddModList->list,csires2);
   }

   NR_PUCCH_CSI_Resource_t *pucchcsires1 = calloc(1,sizeof(*pucchcsires1));
   pucchcsires1->uplinkBandwidthPartId=0;
   pucchcsires1->pucch_Resource=1;
   csi_MeasConfig->csi_ReportConfigToAddModList = calloc(1,sizeof(*csi_MeasConfig->csi_ReportConfigToAddModList));
   csi_MeasConfig->csi_ReportConfigToReleaseList = NULL;
   if (pdsch_AntennaPorts > 1) {
     LOG_I(NR_RRC,"Filling CSI Report Config for RI_PMI_CQI\n");
     NR_CSI_ReportConfig_t *csirep1 = calloc(1,sizeof(*csirep1));
     csirep1->reportConfigId=0;
     csirep1->carrier=NULL;
     csirep1->resourcesForChannelMeasurement=0;
     csirep1->csi_IM_ResourcesForInterference=calloc(1,sizeof(*csirep1->csi_IM_ResourcesForInterference));
     *csirep1->csi_IM_ResourcesForInterference=2;
     csirep1->nzp_CSI_RS_ResourcesForInterference=NULL;
     csirep1->reportConfigType.present = NR_CSI_ReportConfig__reportConfigType_PR_periodic;
     csirep1->reportConfigType.choice.periodic = calloc(1,sizeof(*csirep1->reportConfigType.choice.periodic));
     csirep1->reportConfigType.choice.periodic->reportSlotConfig.present=NR_CSI_ReportPeriodicityAndOffset_PR_slots320;
     csirep1->reportConfigType.choice.periodic->reportSlotConfig.choice.slots320 = (7 + (20 * uid)) % 320;
     ASN_SEQUENCE_ADD(&csirep1->reportConfigType.choice.periodic->pucch_CSI_ResourceList.list,pucchcsires1);
     csirep1->reportQuantity.present = NR_CSI_ReportConfig__reportQuantity_PR_cri_RI_PMI_CQI;
     csirep1->reportQuantity.choice.cri_RI_PMI_CQI=(NULL_t)0;
     csirep1->reportFreqConfiguration = calloc(1,sizeof(*csirep1->reportFreqConfiguration));
     csirep1->reportFreqConfiguration->cqi_FormatIndicator = calloc(1,sizeof(*csirep1->reportFreqConfiguration->cqi_FormatIndicator));
     *csirep1->reportFreqConfiguration->cqi_FormatIndicator=NR_CSI_ReportConfig__reportFreqConfiguration__cqi_FormatIndicator_widebandCQI;
     csirep1->reportFreqConfiguration->pmi_FormatIndicator = calloc(1,sizeof(*csirep1->reportFreqConfiguration->pmi_FormatIndicator));
     *csirep1->reportFreqConfiguration->pmi_FormatIndicator=NR_CSI_ReportConfig__reportFreqConfiguration__pmi_FormatIndicator_widebandPMI;
     csirep1->reportFreqConfiguration->csi_ReportingBand = NULL; 
/*calloc(1,sizeof(*csirep1->reportFreqConfiguration->csi_ReportingBand));
     csirep1->reportFreqConfiguration->csi_ReportingBand->present = NR_CSI_ReportConfig__reportFreqConfiguration__csi_ReportingBand_PR_subbands7;
     csirep1->reportFreqConfiguration->csi_ReportingBand->choice.subbands7.size=1;
     csirep1->reportFreqConfiguration->csi_ReportingBand->choice.subbands7.bits_unused=1;
     csirep1->reportFreqConfiguration->csi_ReportingBand->choice.subbands7.buf=malloc(1);
     csirep1->reportFreqConfiguration->csi_ReportingBand->choice.subbands7.buf[0]=254;*/
     csirep1->timeRestrictionForChannelMeasurements= NR_CSI_ReportConfig__timeRestrictionForChannelMeasurements_notConfigured;
     csirep1->timeRestrictionForInterferenceMeasurements=NR_CSI_ReportConfig__timeRestrictionForInterferenceMeasurements_notConfigured;
     csirep1->codebookConfig=calloc(1,sizeof(*csirep1->codebookConfig));
     csirep1->codebookConfig->codebookType.present = NR_CodebookConfig__codebookType_PR_type1;
     csirep1->codebookConfig->codebookType.choice.type1 = calloc(1,sizeof(*csirep1->codebookConfig->codebookType.choice.type1));
     csirep1->codebookConfig->codebookType.choice.type1->subType.present=NR_CodebookConfig__codebookType__type1__subType_PR_typeI_SinglePanel;
     csirep1->codebookConfig->codebookType.choice.type1->subType.choice.typeI_SinglePanel=calloc(1,sizeof(*csirep1->codebookConfig->codebookType.choice.type1->subType.choice.typeI_SinglePanel));
     csirep1->codebookConfig->codebookType.choice.type1->subType.choice.typeI_SinglePanel->nrOfAntennaPorts.present=
       NR_CodebookConfig__codebookType__type1__subType__typeI_SinglePanel__nrOfAntennaPorts_PR_two;
     csirep1->codebookConfig->codebookType.choice.type1->subType.choice.typeI_SinglePanel->nrOfAntennaPorts.choice.two=
     calloc(1,sizeof(*csirep1->codebookConfig->codebookType.choice.type1->subType.choice.typeI_SinglePanel->nrOfAntennaPorts.choice.two));
     csirep1->codebookConfig->codebookType.choice.type1->subType.choice.typeI_SinglePanel->nrOfAntennaPorts.choice.two->twoTX_CodebookSubsetRestriction.size=1;
     csirep1->codebookConfig->codebookType.choice.type1->subType.choice.typeI_SinglePanel->nrOfAntennaPorts.choice.two->twoTX_CodebookSubsetRestriction.bits_unused=2;
     csirep1->codebookConfig->codebookType.choice.type1->subType.choice.typeI_SinglePanel->nrOfAntennaPorts.choice.two->twoTX_CodebookSubsetRestriction.buf=malloc(1);
     csirep1->codebookConfig->codebookType.choice.type1->subType.choice.typeI_SinglePanel->nrOfAntennaPorts.choice.two->twoTX_CodebookSubsetRestriction.buf[0]=0xfc;
     csirep1->codebookConfig->codebookType.choice.type1->subType.choice.typeI_SinglePanel->typeI_SinglePanel_ri_Restriction.size=1;
     csirep1->codebookConfig->codebookType.choice.type1->subType.choice.typeI_SinglePanel->typeI_SinglePanel_ri_Restriction.bits_unused=0;
     csirep1->codebookConfig->codebookType.choice.type1->subType.choice.typeI_SinglePanel->typeI_SinglePanel_ri_Restriction.buf=malloc(1);
     csirep1->codebookConfig->codebookType.choice.type1->subType.choice.typeI_SinglePanel->typeI_SinglePanel_ri_Restriction.buf[0]=0x03;
     csirep1->codebookConfig->codebookType.choice.type1->codebookMode=1;
     csirep1->dummy = NULL;
     csirep1->groupBasedBeamReporting.present = NR_CSI_ReportConfig__groupBasedBeamReporting_PR_disabled;
     csirep1->groupBasedBeamReporting.choice.disabled=calloc(1,sizeof(*csirep1->groupBasedBeamReporting.choice.disabled));
     //csirep1->groupBasedBeamReporting.choice.disabled->nrofReportedRS = calloc(1,sizeof(*csirep1->groupBasedBeamReporting.choice.disabled->nrofReportedRS));
     //*csirep1->groupBasedBeamReporting.choice.disabled->nrofReportedRS=NR_CSI_ReportConfig__groupBasedBeamReporting__disabled__nrofReportedRS_n1;
     csirep1->cqi_Table = calloc(1,sizeof(*csirep1->cqi_Table));
     *csirep1->cqi_Table = NR_CSI_ReportConfig__cqi_Table_table1;
     csirep1->subbandSize = NR_CSI_ReportConfig__subbandSize_value2;
     csirep1->non_PMI_PortIndication = NULL;
     csirep1->ext1 = NULL;
     ASN_SEQUENCE_ADD(&csi_MeasConfig->csi_ReportConfigToAddModList->list,csirep1);
   }

   LOG_I(NR_RRC,"Filling CSI Report Config for CRI_RSRP\n");
   NR_CSI_ReportConfig_t *csirep2 = calloc(1,sizeof(*csirep2));
   csirep2->reportConfigId=1;
   csirep2->carrier=NULL;
   csirep2->resourcesForChannelMeasurement=0;
   csirep2->csi_IM_ResourcesForInterference=NULL;
   csirep2->nzp_CSI_RS_ResourcesForInterference=NULL;
   csirep2->reportConfigType.present = NR_CSI_ReportConfig__reportConfigType_PR_periodic;
   csirep2->reportConfigType.choice.periodic = calloc(1,sizeof(*csirep2->reportConfigType.choice.periodic));
   csirep2->reportConfigType.choice.periodic->reportSlotConfig.present=NR_CSI_ReportPeriodicityAndOffset_PR_slots320;
   csirep2->reportConfigType.choice.periodic->reportSlotConfig.choice.slots320 = (27 + (20 * uid)) % 320;
   ASN_SEQUENCE_ADD(&csirep2->reportConfigType.choice.periodic->pucch_CSI_ResourceList.list,pucchcsires1);
   csirep2->reportQuantity.present = NR_CSI_ReportConfig__reportQuantity_PR_cri_RSRP;
   csirep2->reportQuantity.choice.cri_RSRP=(NULL_t)0;
   csirep2->reportFreqConfiguration = calloc(1,sizeof(*csirep2->reportFreqConfiguration));
   csirep2->reportFreqConfiguration->cqi_FormatIndicator = NULL;
   csirep2->reportFreqConfiguration->pmi_FormatIndicator=NULL;
   csirep2->reportFreqConfiguration->csi_ReportingBand=NULL;
   csirep2->timeRestrictionForChannelMeasurements= NR_CSI_ReportConfig__timeRestrictionForChannelMeasurements_configured;
   csirep2->timeRestrictionForInterferenceMeasurements=NR_CSI_ReportConfig__timeRestrictionForInterferenceMeasurements_configured;
   csirep2->codebookConfig=NULL;
   csirep2->dummy = NULL;
   csirep2->groupBasedBeamReporting.present = NR_CSI_ReportConfig__groupBasedBeamReporting_PR_disabled;
   csirep2->groupBasedBeamReporting.choice.disabled=calloc(1,sizeof(*csirep2->groupBasedBeamReporting.choice.disabled));
   csirep2->groupBasedBeamReporting.choice.disabled->nrofReportedRS=calloc(1,sizeof(*csirep2->groupBasedBeamReporting.choice.disabled->nrofReportedRS));
   *csirep2->groupBasedBeamReporting.choice.disabled->nrofReportedRS=NR_CSI_ReportConfig__groupBasedBeamReporting__disabled__nrofReportedRS_n1;
   csirep2->cqi_Table = NULL;
   csirep2->subbandSize = NR_CSI_ReportConfig__subbandSize_value1;
   csirep2->non_PMI_PortIndication = NULL;
   csirep2->ext1 = NULL;
   ASN_SEQUENCE_ADD(&csi_MeasConfig->csi_ReportConfigToAddModList->list,csirep2);
 }
>>>>>>> d11350c0
  pdsch_servingcellconfig->codeBlockGroupTransmission = NULL;
  pdsch_servingcellconfig->xOverhead = NULL;
  pdsch_servingcellconfig->nrofHARQ_ProcessesForPDSCH = calloc(1, sizeof(*pdsch_servingcellconfig->nrofHARQ_ProcessesForPDSCH));
  *pdsch_servingcellconfig->nrofHARQ_ProcessesForPDSCH = NR_PDSCH_ServingCellConfig__nrofHARQ_ProcessesForPDSCH_n16;
  pdsch_servingcellconfig->pucch_Cell= NULL;
  pdsch_servingcellconfig->ext1=calloc(1,sizeof(*pdsch_servingcellconfig->ext1));
  pdsch_servingcellconfig->ext1->maxMIMO_Layers = calloc(1,sizeof(*pdsch_servingcellconfig->ext1->maxMIMO_Layers));
  *pdsch_servingcellconfig->ext1->maxMIMO_Layers = 2;

}

void fill_mastercellGroupConfig(NR_CellGroupConfig_t *cellGroupConfig, NR_CellGroupConfig_t *ue_context_mastercellGroup,int use_rlc_um_for_drb) {

  cellGroupConfig->cellGroupId = 0;
  cellGroupConfig->rlc_BearerToReleaseList = NULL;
  cellGroupConfig->rlc_BearerToAddModList = calloc(1, sizeof(*cellGroupConfig->rlc_BearerToAddModList));

  // RLC Bearer Config
  // TS38.331 9.2.1 Default SRB configurations
  NR_RLC_BearerConfig_t *rlc_BearerConfig                          = NULL;
  NR_RLC_Config_t *rlc_Config                                      = NULL;
  NR_LogicalChannelConfig_t *logicalChannelConfig                  = NULL;
  long *logicalChannelGroup                                        = NULL;
  rlc_BearerConfig                                                 = calloc(1, sizeof(NR_RLC_BearerConfig_t));
  rlc_BearerConfig->logicalChannelIdentity                         = 2;
  rlc_BearerConfig->servedRadioBearer                              = calloc(1, sizeof(*rlc_BearerConfig->servedRadioBearer));
  rlc_BearerConfig->servedRadioBearer->present                     = NR_RLC_BearerConfig__servedRadioBearer_PR_srb_Identity;
  rlc_BearerConfig->servedRadioBearer->choice.srb_Identity         = 2;
  rlc_BearerConfig->reestablishRLC                                 = NULL;
  rlc_Config                                                       = calloc(1, sizeof(NR_RLC_Config_t));
  rlc_Config->present                                              = NR_RLC_Config_PR_am;
  rlc_Config->choice.am                                            = calloc(1, sizeof(*rlc_Config->choice.am));
  rlc_Config->choice.am->dl_AM_RLC.sn_FieldLength                  = calloc(1, sizeof(NR_SN_FieldLengthAM_t));
  *(rlc_Config->choice.am->dl_AM_RLC.sn_FieldLength)               = NR_SN_FieldLengthAM_size12;
  rlc_Config->choice.am->dl_AM_RLC.t_Reassembly                    = NR_T_Reassembly_ms35;
  rlc_Config->choice.am->dl_AM_RLC.t_StatusProhibit                = NR_T_StatusProhibit_ms0;
  rlc_Config->choice.am->ul_AM_RLC.sn_FieldLength                  = calloc(1, sizeof(NR_SN_FieldLengthAM_t));
  *(rlc_Config->choice.am->ul_AM_RLC.sn_FieldLength)               = NR_SN_FieldLengthAM_size12;
  rlc_Config->choice.am->ul_AM_RLC.t_PollRetransmit                = NR_T_PollRetransmit_ms45;
  rlc_Config->choice.am->ul_AM_RLC.pollPDU                         = NR_PollPDU_infinity;
  rlc_Config->choice.am->ul_AM_RLC.pollByte                        = NR_PollByte_infinity;
  rlc_Config->choice.am->ul_AM_RLC.maxRetxThreshold                = NR_UL_AM_RLC__maxRetxThreshold_t8;
  rlc_BearerConfig->rlc_Config                                     = rlc_Config;
  logicalChannelConfig                                             = calloc(1, sizeof(NR_LogicalChannelConfig_t));
  logicalChannelConfig->ul_SpecificParameters                      = calloc(1, sizeof(*logicalChannelConfig->ul_SpecificParameters));
  logicalChannelConfig->ul_SpecificParameters->priority            = 3;
  logicalChannelConfig->ul_SpecificParameters->prioritisedBitRate  = NR_LogicalChannelConfig__ul_SpecificParameters__prioritisedBitRate_infinity;
  logicalChannelConfig->ul_SpecificParameters->bucketSizeDuration  = NR_LogicalChannelConfig__ul_SpecificParameters__bucketSizeDuration_ms5;
  logicalChannelGroup                                              = CALLOC(1, sizeof(long));
  *logicalChannelGroup                                             = 0;
  logicalChannelConfig->ul_SpecificParameters->logicalChannelGroup = logicalChannelGroup;
  logicalChannelConfig->ul_SpecificParameters->schedulingRequestID = CALLOC(1, sizeof(*logicalChannelConfig->ul_SpecificParameters->schedulingRequestID));
  *logicalChannelConfig->ul_SpecificParameters->schedulingRequestID = 0;
  logicalChannelConfig->ul_SpecificParameters->logicalChannelSR_Mask = 0;
  logicalChannelConfig->ul_SpecificParameters->logicalChannelSR_DelayTimerApplied = 0;
  rlc_BearerConfig->mac_LogicalChannelConfig                       = logicalChannelConfig;
  ASN_SEQUENCE_ADD(&cellGroupConfig->rlc_BearerToAddModList->list, rlc_BearerConfig);
  ASN_SEQUENCE_ADD(&ue_context_mastercellGroup->rlc_BearerToAddModList->list, rlc_BearerConfig);

  // DRB Configuration
  NR_RLC_BearerConfig_t *rlc_BearerConfig_drb                      = NULL;
  NR_RLC_Config_t *rlc_Config_drb                                  = NULL;
  NR_LogicalChannelConfig_t *logicalChannelConfig_drb              = NULL;
  long *logicalChannelGroup_drb                                    = NULL;
  rlc_BearerConfig_drb                                             = calloc(1, sizeof(NR_RLC_BearerConfig_t));
  rlc_BearerConfig_drb->logicalChannelIdentity                     = 4;
  rlc_BearerConfig_drb->servedRadioBearer                          = calloc(1, sizeof(*rlc_BearerConfig_drb->servedRadioBearer));
  rlc_BearerConfig_drb->servedRadioBearer->present                 = NR_RLC_BearerConfig__servedRadioBearer_PR_drb_Identity;
  rlc_BearerConfig_drb->servedRadioBearer->choice.drb_Identity     = 1;
  rlc_BearerConfig_drb->reestablishRLC                             = NULL;
  rlc_Config_drb                                                   = calloc(1, sizeof(NR_RLC_Config_t));

  if (use_rlc_um_for_drb) nr_drb_config(rlc_Config_drb, NR_RLC_Config_PR_um_Bi_Directional);
  else                    nr_drb_config(rlc_Config_drb, NR_RLC_Config_PR_am);

  
  rlc_BearerConfig_drb->rlc_Config                                 = rlc_Config_drb;
  logicalChannelConfig_drb                                             = calloc(1, sizeof(NR_LogicalChannelConfig_t));
  logicalChannelConfig_drb->ul_SpecificParameters                      = calloc(1, sizeof(*logicalChannelConfig_drb->ul_SpecificParameters));
  logicalChannelConfig_drb->ul_SpecificParameters->priority            = 13;
  logicalChannelConfig_drb->ul_SpecificParameters->prioritisedBitRate  = NR_LogicalChannelConfig__ul_SpecificParameters__prioritisedBitRate_kBps8;
  logicalChannelConfig_drb->ul_SpecificParameters->bucketSizeDuration  = NR_LogicalChannelConfig__ul_SpecificParameters__bucketSizeDuration_ms100;
  logicalChannelGroup_drb                                              = CALLOC(1, sizeof(long));
  *logicalChannelGroup_drb                                             = 1;
  logicalChannelConfig_drb->ul_SpecificParameters->logicalChannelGroup = logicalChannelGroup_drb;
  logicalChannelConfig_drb->ul_SpecificParameters->schedulingRequestID = CALLOC(1, sizeof(*logicalChannelConfig_drb->ul_SpecificParameters->schedulingRequestID));
  *logicalChannelConfig_drb->ul_SpecificParameters->schedulingRequestID = 0;
  logicalChannelConfig_drb->ul_SpecificParameters->logicalChannelSR_Mask = 0;
  logicalChannelConfig_drb->ul_SpecificParameters->logicalChannelSR_DelayTimerApplied = 0;
  rlc_BearerConfig_drb->mac_LogicalChannelConfig                       = logicalChannelConfig_drb;
  ASN_SEQUENCE_ADD(&cellGroupConfig->rlc_BearerToAddModList->list, rlc_BearerConfig_drb);
  ASN_SEQUENCE_ADD(&ue_context_mastercellGroup->rlc_BearerToAddModList->list, rlc_BearerConfig_drb);
}

void update_cellGroupConfig(NR_CellGroupConfig_t *cellGroupConfig,
                            int uid,
                            NR_UE_NR_Capability_t *uecap,
                            const gNB_RrcConfigurationReq* configuration) {

  NR_SpCellConfig_t *SpCellConfig = cellGroupConfig->spCellConfig;
  if (SpCellConfig == NULL) return;

  NR_ServingCellConfigCommon_t *scc = configuration->scc;

  if (configuration &&
      configuration->do_SRS &&
      SpCellConfig &&
      SpCellConfig->spCellConfigDedicated &&
      SpCellConfig->spCellConfigDedicated->uplinkConfig &&
      SpCellConfig->spCellConfigDedicated->uplinkConfig->initialUplinkBWP) {
    if (!SpCellConfig->spCellConfigDedicated->uplinkConfig->initialUplinkBWP->srs_Config) {
      SpCellConfig->spCellConfigDedicated->uplinkConfig->initialUplinkBWP->srs_Config =
          calloc(1,sizeof(*SpCellConfig->spCellConfigDedicated->uplinkConfig->initialUplinkBWP->srs_Config));
    }
    config_srs(SpCellConfig->spCellConfigDedicated->uplinkConfig->initialUplinkBWP->srs_Config,
               scc,
               uid,
               configuration->do_SRS);
  }

  NR_BWP_DownlinkDedicated_t *bwp_Dedicated = SpCellConfig->spCellConfigDedicated->initialDownlinkBWP;
  set_dl_mcs_table(scc->downlinkConfigCommon->initialDownlinkBWP->genericParameters.subcarrierSpacing,
                   configuration->force_256qam_off ? NULL : uecap, SpCellConfig,bwp_Dedicated, scc);

  struct NR_ServingCellConfig__downlinkBWP_ToAddModList *DL_BWP_list = SpCellConfig->spCellConfigDedicated->downlinkBWP_ToAddModList;
  if (DL_BWP_list) {
    for (int i=0; i<DL_BWP_list->list.count; i++){
      NR_BWP_Downlink_t *bwp = DL_BWP_list->list.array[i];
      int scs = bwp->bwp_Common->genericParameters.subcarrierSpacing;
      set_dl_mcs_table(scs, configuration->force_256qam_off ? NULL : uecap, SpCellConfig, bwp->bwp_Dedicated, scc);
    }
  }
}

void fill_initial_cellGroupConfig(int uid,
                                  NR_CellGroupConfig_t *cellGroupConfig,
                                  NR_ServingCellConfigCommon_t *scc,
                                  const gNB_RrcConfigurationReq *configuration)
{
  NR_RLC_BearerConfig_t                            *rlc_BearerConfig     = NULL;
  NR_RLC_Config_t                                  *rlc_Config           = NULL;
  NR_LogicalChannelConfig_t                        *logicalChannelConfig = NULL;
  NR_MAC_CellGroupConfig_t                         *mac_CellGroupConfig  = NULL;
  NR_PhysicalCellGroupConfig_t	                   *physicalCellGroupConfig = NULL;
  long *logicalChannelGroup = NULL;
  
  cellGroupConfig->cellGroupId = 0;
  
  /* Rlc Bearer Config */
  /* TS38.331 9.2.1	Default SRB configurations */
  cellGroupConfig->rlc_BearerToAddModList                          = calloc(1, sizeof(*cellGroupConfig->rlc_BearerToAddModList));
  rlc_BearerConfig                                                 = calloc(1, sizeof(NR_RLC_BearerConfig_t));
  rlc_BearerConfig->logicalChannelIdentity                         = 1;
  rlc_BearerConfig->servedRadioBearer                              = calloc(1, sizeof(*rlc_BearerConfig->servedRadioBearer));
  rlc_BearerConfig->servedRadioBearer->present                     = NR_RLC_BearerConfig__servedRadioBearer_PR_srb_Identity;
  rlc_BearerConfig->servedRadioBearer->choice.srb_Identity         = 1;
  rlc_BearerConfig->reestablishRLC                                 = NULL;
  rlc_Config = calloc(1, sizeof(NR_RLC_Config_t));
  rlc_Config->present                                              = NR_RLC_Config_PR_am;
  rlc_Config->choice.am                                            = calloc(1, sizeof(*rlc_Config->choice.am));
  rlc_Config->choice.am->dl_AM_RLC.sn_FieldLength                  = calloc(1, sizeof(NR_SN_FieldLengthAM_t));
  *(rlc_Config->choice.am->dl_AM_RLC.sn_FieldLength)               = NR_SN_FieldLengthAM_size12;
  rlc_Config->choice.am->dl_AM_RLC.t_Reassembly                    = NR_T_Reassembly_ms35;
  rlc_Config->choice.am->dl_AM_RLC.t_StatusProhibit                = NR_T_StatusProhibit_ms0;
  rlc_Config->choice.am->ul_AM_RLC.sn_FieldLength                  = calloc(1, sizeof(NR_SN_FieldLengthAM_t));
  *(rlc_Config->choice.am->ul_AM_RLC.sn_FieldLength)               = NR_SN_FieldLengthAM_size12;
  rlc_Config->choice.am->ul_AM_RLC.t_PollRetransmit                = NR_T_PollRetransmit_ms45;
  rlc_Config->choice.am->ul_AM_RLC.pollPDU                         = NR_PollPDU_infinity;
  rlc_Config->choice.am->ul_AM_RLC.pollByte                        = NR_PollByte_infinity;
  rlc_Config->choice.am->ul_AM_RLC.maxRetxThreshold                = NR_UL_AM_RLC__maxRetxThreshold_t8;
  rlc_BearerConfig->rlc_Config                                     = rlc_Config;
  logicalChannelConfig                                             = calloc(1, sizeof(NR_LogicalChannelConfig_t));
  logicalChannelConfig->ul_SpecificParameters                      = calloc(1, sizeof(*logicalChannelConfig->ul_SpecificParameters));
  logicalChannelConfig->ul_SpecificParameters->priority            = 1;
  logicalChannelConfig->ul_SpecificParameters->prioritisedBitRate  = NR_LogicalChannelConfig__ul_SpecificParameters__prioritisedBitRate_infinity;
  logicalChannelGroup                                              = CALLOC(1, sizeof(long));
  *logicalChannelGroup                                             = 0;
  logicalChannelConfig->ul_SpecificParameters->logicalChannelGroup = logicalChannelGroup;
  logicalChannelConfig->ul_SpecificParameters->schedulingRequestID = CALLOC(1, sizeof(*logicalChannelConfig->ul_SpecificParameters->schedulingRequestID));
  *logicalChannelConfig->ul_SpecificParameters->schedulingRequestID = 0;
  logicalChannelConfig->ul_SpecificParameters->logicalChannelSR_Mask = 0;
  logicalChannelConfig->ul_SpecificParameters->logicalChannelSR_DelayTimerApplied = 0;
  rlc_BearerConfig->mac_LogicalChannelConfig                       = logicalChannelConfig;
  ASN_SEQUENCE_ADD(&cellGroupConfig->rlc_BearerToAddModList->list, rlc_BearerConfig);
  
  cellGroupConfig->rlc_BearerToReleaseList = NULL;
  
  /* mac CellGroup Config */
  if (1) {
    mac_CellGroupConfig                                                     = calloc(1, sizeof(*mac_CellGroupConfig));
    if (1) {
      mac_CellGroupConfig->schedulingRequestConfig                            = calloc(1, sizeof(*mac_CellGroupConfig->schedulingRequestConfig));
      mac_CellGroupConfig->schedulingRequestConfig->schedulingRequestToAddModList = CALLOC(1,sizeof(*mac_CellGroupConfig->schedulingRequestConfig->schedulingRequestToAddModList));
      struct NR_SchedulingRequestToAddMod *schedulingrequestlist;
      schedulingrequestlist = CALLOC(1,sizeof(*schedulingrequestlist));
      schedulingrequestlist->schedulingRequestId  = 0;
      schedulingrequestlist->sr_ProhibitTimer = CALLOC(1,sizeof(*schedulingrequestlist->sr_ProhibitTimer));
      *(schedulingrequestlist->sr_ProhibitTimer) = 0;
      schedulingrequestlist->sr_TransMax      = NR_SchedulingRequestToAddMod__sr_TransMax_n64;
      ASN_SEQUENCE_ADD(&(mac_CellGroupConfig->schedulingRequestConfig->schedulingRequestToAddModList->list),schedulingrequestlist);
    }
    mac_CellGroupConfig->bsr_Config                                         = calloc(1, sizeof(*mac_CellGroupConfig->bsr_Config));
    mac_CellGroupConfig->bsr_Config->periodicBSR_Timer                      = NR_BSR_Config__periodicBSR_Timer_sf10;
    mac_CellGroupConfig->bsr_Config->retxBSR_Timer                          = NR_BSR_Config__retxBSR_Timer_sf80;
    mac_CellGroupConfig->tag_Config                                         = calloc(1, sizeof(*mac_CellGroupConfig->tag_Config));
    mac_CellGroupConfig->tag_Config->tag_ToReleaseList = NULL;
    mac_CellGroupConfig->tag_Config->tag_ToAddModList  = calloc(1,sizeof(*mac_CellGroupConfig->tag_Config->tag_ToAddModList));
    struct NR_TAG *tag=calloc(1,sizeof(*tag));
    tag->tag_Id             = 0;
    tag->timeAlignmentTimer = NR_TimeAlignmentTimer_infinity;
    ASN_SEQUENCE_ADD(&mac_CellGroupConfig->tag_Config->tag_ToAddModList->list,tag);
    mac_CellGroupConfig->phr_Config                                         = calloc(1, sizeof(*mac_CellGroupConfig->phr_Config));
    mac_CellGroupConfig->phr_Config->present                                = NR_SetupRelease_PHR_Config_PR_setup;
    mac_CellGroupConfig->phr_Config->choice.setup                           = calloc(1, sizeof(*mac_CellGroupConfig->phr_Config->choice.setup));
    mac_CellGroupConfig->phr_Config->choice.setup->phr_PeriodicTimer        = NR_PHR_Config__phr_PeriodicTimer_sf10;
    mac_CellGroupConfig->phr_Config->choice.setup->phr_ProhibitTimer        = NR_PHR_Config__phr_ProhibitTimer_sf10;
    mac_CellGroupConfig->phr_Config->choice.setup->phr_Tx_PowerFactorChange = NR_PHR_Config__phr_Tx_PowerFactorChange_dB1;
  }
  cellGroupConfig->mac_CellGroupConfig                                      = mac_CellGroupConfig;

  physicalCellGroupConfig                                                   = calloc(1,sizeof(*physicalCellGroupConfig));
  physicalCellGroupConfig->p_NR_FR1                                         = calloc(1,sizeof(*physicalCellGroupConfig->p_NR_FR1));
  *physicalCellGroupConfig->p_NR_FR1                                        = 10;
  physicalCellGroupConfig->pdsch_HARQ_ACK_Codebook                          = NR_PhysicalCellGroupConfig__pdsch_HARQ_ACK_Codebook_dynamic;
  cellGroupConfig->physicalCellGroupConfig                                  = physicalCellGroupConfig;
  
  cellGroupConfig->spCellConfig                                             = calloc(1,sizeof(*cellGroupConfig->spCellConfig));
  
  fill_initial_SpCellConfig(uid,cellGroupConfig->spCellConfig,scc,configuration);
  
  cellGroupConfig->sCellToAddModList                                        = NULL;
  cellGroupConfig->sCellToReleaseList                                       = NULL;
}

//------------------------------------------------------------------------------
int     do_RRCSetup(rrc_gNB_ue_context_t         *const ue_context_pP,
                    uint8_t                      *const buffer,
                    const uint8_t                transaction_id,
                    OCTET_STRING_t               *masterCellGroup_from_DU,
                    NR_ServingCellConfigCommon_t *scc,
                    const gNB_RrcConfigurationReq *configuration)
//------------------------------------------------------------------------------
{
    asn_enc_rval_t                                   enc_rval;
    NR_DL_CCCH_Message_t                             dl_ccch_msg;
    NR_RRCSetup_t                                    *rrcSetup;
    NR_RRCSetup_IEs_t                                *ie;
    NR_SRB_ToAddMod_t                                *SRB1_config          = NULL;
    NR_PDCP_Config_t                                 *pdcp_Config          = NULL;
    NR_CellGroupConfig_t                             *cellGroupConfig      = NULL;
    char masterCellGroup_buf[3000];

    AssertFatal(ue_context_pP != NULL,"ue_context_p is null\n");
    gNB_RRC_UE_t *ue_p = &ue_context_pP->ue_context;
    NR_SRB_ToAddModList_t        **SRB_configList = &ue_p->SRB_configList;



    memset((void *)&dl_ccch_msg, 0, sizeof(NR_DL_CCCH_Message_t));
    dl_ccch_msg.message.present            = NR_DL_CCCH_MessageType_PR_c1;
    dl_ccch_msg.message.choice.c1          = CALLOC(1, sizeof(struct NR_DL_CCCH_MessageType__c1));
    dl_ccch_msg.message.choice.c1->present = NR_DL_CCCH_MessageType__c1_PR_rrcSetup;
    dl_ccch_msg.message.choice.c1->choice.rrcSetup = calloc(1, sizeof(NR_RRCSetup_t));

    rrcSetup = dl_ccch_msg.message.choice.c1->choice.rrcSetup;
    rrcSetup->criticalExtensions.present = NR_RRCSetup__criticalExtensions_PR_rrcSetup;
    rrcSetup->rrc_TransactionIdentifier  = transaction_id;
    rrcSetup->criticalExtensions.choice.rrcSetup = calloc(1, sizeof(NR_RRCSetup_IEs_t));
    ie = rrcSetup->criticalExtensions.choice.rrcSetup;

    /****************************** radioBearerConfig ******************************/

    /* Configure SRB1 */
    if (*SRB_configList) {
        free(*SRB_configList);
    }

    *SRB_configList = calloc(1, sizeof(NR_SRB_ToAddModList_t));
    // SRB1
    /* TODO */
    SRB1_config = calloc(1, sizeof(NR_SRB_ToAddMod_t));
    SRB1_config->srb_Identity = 1;
    // pdcp_Config->t_Reordering
    SRB1_config->pdcp_Config = pdcp_Config;
    ie->radioBearerConfig.srb_ToAddModList = *SRB_configList;
    ASN_SEQUENCE_ADD(&(*SRB_configList)->list, SRB1_config);

    ie->radioBearerConfig.srb3_ToRelease    = NULL;
    ie->radioBearerConfig.drb_ToAddModList  = NULL;
    ie->radioBearerConfig.drb_ToReleaseList = NULL;
    ie->radioBearerConfig.securityConfig    = NULL;
    
    /****************************** masterCellGroup ******************************/
    /* TODO */
    if (masterCellGroup_from_DU) {
      memcpy(&ie->masterCellGroup,masterCellGroup_from_DU,sizeof(*masterCellGroup_from_DU));
      // decode masterCellGroup OCTET_STRING received from DU and place in ue context
      uper_decode(NULL,
		  &asn_DEF_NR_CellGroupConfig,   //might be added prefix later
		  (void **)&cellGroupConfig,
		  (uint8_t *)masterCellGroup_from_DU->buf,
		  masterCellGroup_from_DU->size, 0, 0); 
      
      xer_fprint(stdout, &asn_DEF_NR_CellGroupConfig, (const void*)cellGroupConfig);
    }
    else {
      cellGroupConfig = calloc(1, sizeof(NR_CellGroupConfig_t));
      fill_initial_cellGroupConfig(ue_context_pP->local_uid, cellGroupConfig, scc, configuration);

      enc_rval = uper_encode_to_buffer(&asn_DEF_NR_CellGroupConfig,
				       NULL,
				       (void *)cellGroupConfig,
				       masterCellGroup_buf,
				       3000);
      
      if(enc_rval.encoded == -1) {
        LOG_E(NR_RRC, "ASN1 message CellGroupConfig encoding failed (%s, %lu)!\n",
	      enc_rval.failed_type->name, enc_rval.encoded);
        return -1;
      }
      
      if (OCTET_STRING_fromBuf(&ie->masterCellGroup, masterCellGroup_buf, (enc_rval.encoded+7)/8) == -1) {
        LOG_E(NR_RRC, "fatal: OCTET_STRING_fromBuf failed\n");
        return -1;
      }
    }

    ue_p->masterCellGroup = cellGroupConfig;

    if ( LOG_DEBUGFLAG(DEBUG_ASN1) ) {
      xer_fprint(stdout, &asn_DEF_NR_DL_CCCH_Message, (void *)&dl_ccch_msg);
    }
    enc_rval = uper_encode_to_buffer(&asn_DEF_NR_DL_CCCH_Message,
				     NULL,
				     (void *)&dl_ccch_msg,
				     buffer,
				     1000);
    
    if(enc_rval.encoded == -1) {
      LOG_E(NR_RRC, "[gNB AssertFatal]ASN1 message encoding failed (%s, %lu)!\n",
	    enc_rval.failed_type->name, enc_rval.encoded);
      return -1;
    }
    
    LOG_I(NR_RRC,"RRCSetup Encoded %zd bits (%zd bytes)\n",
            enc_rval.encoded,(enc_rval.encoded+7)/8);
    return((enc_rval.encoded+7)/8);
}

uint8_t do_NR_SecurityModeCommand(
  const protocol_ctxt_t *const ctxt_pP,
  uint8_t *const buffer,
  const uint8_t Transaction_id,
  const uint8_t cipheringAlgorithm,
  NR_IntegrityProtAlgorithm_t *integrityProtAlgorithm
)
//------------------------------------------------------------------------------
{
  NR_DL_DCCH_Message_t dl_dcch_msg;
  asn_enc_rval_t enc_rval;
  memset(&dl_dcch_msg,0,sizeof(NR_DL_DCCH_Message_t));
  dl_dcch_msg.message.present           = NR_DL_DCCH_MessageType_PR_c1;
  dl_dcch_msg.message.choice.c1=CALLOC(1,sizeof(struct NR_DL_DCCH_MessageType__c1));
  dl_dcch_msg.message.choice.c1->present = NR_DL_DCCH_MessageType__c1_PR_securityModeCommand;
  dl_dcch_msg.message.choice.c1->choice.securityModeCommand = CALLOC(1, sizeof(struct NR_SecurityModeCommand));
  dl_dcch_msg.message.choice.c1->choice.securityModeCommand->rrc_TransactionIdentifier = Transaction_id;
  dl_dcch_msg.message.choice.c1->choice.securityModeCommand->criticalExtensions.present = NR_SecurityModeCommand__criticalExtensions_PR_securityModeCommand;

  dl_dcch_msg.message.choice.c1->choice.securityModeCommand->criticalExtensions.choice.securityModeCommand =
		  CALLOC(1, sizeof(struct NR_SecurityModeCommand_IEs));
  // the two following information could be based on the mod_id
  dl_dcch_msg.message.choice.c1->choice.securityModeCommand->criticalExtensions.choice.securityModeCommand->securityConfigSMC.securityAlgorithmConfig.cipheringAlgorithm
    = (NR_CipheringAlgorithm_t)cipheringAlgorithm;
  dl_dcch_msg.message.choice.c1->choice.securityModeCommand->criticalExtensions.choice.securityModeCommand->securityConfigSMC.securityAlgorithmConfig.integrityProtAlgorithm
    = integrityProtAlgorithm;

  if ( LOG_DEBUGFLAG(DEBUG_ASN1) ) {
    xer_fprint(stdout, &asn_DEF_NR_DL_DCCH_Message, (void *)&dl_dcch_msg);
  }

  enc_rval = uper_encode_to_buffer(&asn_DEF_NR_DL_DCCH_Message,
                                   NULL,
                                   (void *)&dl_dcch_msg,
                                   buffer,
                                   100);

  if(enc_rval.encoded == -1) {
    LOG_I(NR_RRC, "[gNB AssertFatal]ASN1 message encoding failed (%s, %lu)!\n",
          enc_rval.failed_type->name, enc_rval.encoded);
    return -1;
  }

  LOG_D(NR_RRC,"[gNB %d] securityModeCommand for UE %x Encoded %zd bits (%zd bytes)\n",
        ctxt_pP->module_id,
        ctxt_pP->rnti,
        enc_rval.encoded,
        (enc_rval.encoded+7)/8);

  if (enc_rval.encoded==-1) {
    LOG_E(NR_RRC,"[gNB %d] ASN1 : securityModeCommand encoding failed for UE %x\n",
          ctxt_pP->module_id,
          ctxt_pP->rnti);
    return(-1);
  }

  //  rrc_ue_process_ueCapabilityEnquiry(0,1000,&dl_dcch_msg.message.choice.c1.choice.ueCapabilityEnquiry,0);
  //  exit(-1);
  return((enc_rval.encoded+7)/8);
}

/*TODO*/
//------------------------------------------------------------------------------
uint8_t do_NR_SA_UECapabilityEnquiry( const protocol_ctxt_t *const ctxt_pP,
                                   uint8_t               *const buffer,
                                   const uint8_t                Transaction_id)
//------------------------------------------------------------------------------
{
  NR_UE_CapabilityRequestFilterNR_t *sa_band_filter;
  NR_FreqBandList_t *sa_band_list;
  NR_FreqBandInformation_t *sa_band_info;
  NR_FreqBandInformationNR_t *sa_band_infoNR;

  NR_DL_DCCH_Message_t dl_dcch_msg;
  NR_UE_CapabilityRAT_Request_t *ue_capabilityrat_request;

  asn_enc_rval_t enc_rval;
  memset(&dl_dcch_msg,0,sizeof(NR_DL_DCCH_Message_t));
  dl_dcch_msg.message.present           = NR_DL_DCCH_MessageType_PR_c1;
  dl_dcch_msg.message.choice.c1 = CALLOC(1,sizeof(struct NR_DL_DCCH_MessageType__c1));
  dl_dcch_msg.message.choice.c1->present = NR_DL_DCCH_MessageType__c1_PR_ueCapabilityEnquiry;
  dl_dcch_msg.message.choice.c1->choice.ueCapabilityEnquiry = CALLOC(1,sizeof(struct NR_UECapabilityEnquiry));
  dl_dcch_msg.message.choice.c1->choice.ueCapabilityEnquiry->rrc_TransactionIdentifier = Transaction_id;
  dl_dcch_msg.message.choice.c1->choice.ueCapabilityEnquiry->criticalExtensions.present = NR_UECapabilityEnquiry__criticalExtensions_PR_ueCapabilityEnquiry;
  dl_dcch_msg.message.choice.c1->choice.ueCapabilityEnquiry->criticalExtensions.choice.ueCapabilityEnquiry = CALLOC(1,sizeof(struct NR_UECapabilityEnquiry_IEs));
  ue_capabilityrat_request =  CALLOC(1,sizeof(NR_UE_CapabilityRAT_Request_t));
  memset(ue_capabilityrat_request,0,sizeof(NR_UE_CapabilityRAT_Request_t));
  ue_capabilityrat_request->rat_Type = NR_RAT_Type_nr;

  sa_band_infoNR = (NR_FreqBandInformationNR_t*)calloc(1,sizeof(NR_FreqBandInformationNR_t));
  sa_band_infoNR->bandNR = 78;
  sa_band_info = (NR_FreqBandInformation_t*)calloc(1,sizeof(NR_FreqBandInformation_t));
  sa_band_info->present = NR_FreqBandInformation_PR_bandInformationNR;
  sa_band_info->choice.bandInformationNR = sa_band_infoNR;
  
  sa_band_list = (NR_FreqBandList_t *)calloc(1, sizeof(NR_FreqBandList_t));
  ASN_SEQUENCE_ADD(&sa_band_list->list, sa_band_info);

  sa_band_filter = (NR_UE_CapabilityRequestFilterNR_t*)calloc(1,sizeof(NR_UE_CapabilityRequestFilterNR_t));
  sa_band_filter->frequencyBandListFilter = sa_band_list;

  OCTET_STRING_t req_freq;
  unsigned char req_freq_buf[1024];
  enc_rval = uper_encode_to_buffer(&asn_DEF_NR_UE_CapabilityRequestFilterNR,
				   NULL,
				   (void *)sa_band_filter,
				   req_freq_buf,
				   1024);

  if ( LOG_DEBUGFLAG(DEBUG_ASN1) ) {
    xer_fprint(stdout, &asn_DEF_NR_UE_CapabilityRequestFilterNR, (void *)sa_band_filter);
  }

  req_freq.buf = req_freq_buf;
  req_freq.size = (enc_rval.encoded+7)/8;

  ue_capabilityrat_request->capabilityRequestFilter = &req_freq;

  ASN_SEQUENCE_ADD(&dl_dcch_msg.message.choice.c1->choice.ueCapabilityEnquiry->criticalExtensions.choice.ueCapabilityEnquiry->ue_CapabilityRAT_RequestList.list,
                   ue_capabilityrat_request);


  if ( LOG_DEBUGFLAG(DEBUG_ASN1) ) {
    xer_fprint(stdout, &asn_DEF_NR_DL_DCCH_Message, (void *)&dl_dcch_msg);
  }

  enc_rval = uper_encode_to_buffer(&asn_DEF_NR_DL_DCCH_Message,
                                   NULL,
                                   (void *)&dl_dcch_msg,
                                   buffer,
                                   100);

  if(enc_rval.encoded == -1) {
    LOG_I(NR_RRC, "[gNB AssertFatal]ASN1 message encoding failed (%s, %lu)!\n",
          enc_rval.failed_type->name, enc_rval.encoded);
    return -1;
  }

  LOG_D(NR_RRC,"[gNB %d] NR UECapabilityRequest for UE %x Encoded %zd bits (%zd bytes)\n",
        ctxt_pP->module_id,
        ctxt_pP->rnti,
        enc_rval.encoded,
        (enc_rval.encoded+7)/8);

  if (enc_rval.encoded==-1) {
    LOG_E(NR_RRC,"[gNB %d] ASN1 : NR UECapabilityRequest encoding failed for UE %x\n",
          ctxt_pP->module_id,
          ctxt_pP->rnti);
    return(-1);
  }

  return((enc_rval.encoded+7)/8);
}


uint8_t do_NR_RRCRelease(uint8_t                            *buffer,
                         size_t                              buffer_size,
                         uint8_t                             Transaction_id) {
  asn_enc_rval_t enc_rval;
  NR_DL_DCCH_Message_t dl_dcch_msg;
  NR_RRCRelease_t *rrcConnectionRelease;
  memset(&dl_dcch_msg,0,sizeof(NR_DL_DCCH_Message_t));
  dl_dcch_msg.message.present           = NR_DL_DCCH_MessageType_PR_c1;
  dl_dcch_msg.message.choice.c1=CALLOC(1,sizeof(struct NR_DL_DCCH_MessageType__c1));
  dl_dcch_msg.message.choice.c1->present = NR_DL_DCCH_MessageType__c1_PR_rrcRelease;
  dl_dcch_msg.message.choice.c1->choice.rrcRelease = CALLOC(1, sizeof(NR_RRCRelease_t));
  rrcConnectionRelease = dl_dcch_msg.message.choice.c1->choice.rrcRelease;
  // RRCConnectionRelease
  rrcConnectionRelease->rrc_TransactionIdentifier = Transaction_id;
  rrcConnectionRelease->criticalExtensions.present = NR_RRCRelease__criticalExtensions_PR_rrcRelease;
  rrcConnectionRelease->criticalExtensions.choice.rrcRelease = CALLOC(1, sizeof(NR_RRCRelease_IEs_t));
  rrcConnectionRelease->criticalExtensions.choice.rrcRelease->deprioritisationReq =
      CALLOC(1, sizeof(struct NR_RRCRelease_IEs__deprioritisationReq));
  rrcConnectionRelease->criticalExtensions.choice.rrcRelease->deprioritisationReq->deprioritisationType =
      NR_RRCRelease_IEs__deprioritisationReq__deprioritisationType_nr;
  rrcConnectionRelease->criticalExtensions.choice.rrcRelease->deprioritisationReq->deprioritisationTimer =
      NR_RRCRelease_IEs__deprioritisationReq__deprioritisationTimer_min10;

  enc_rval = uper_encode_to_buffer(&asn_DEF_NR_DL_DCCH_Message,
                                   NULL,
                                   (void *)&dl_dcch_msg,
                                   buffer,
                                   buffer_size);
  if(enc_rval.encoded == -1) {
    LOG_I(NR_RRC, "[gNB AssertFatal]ASN1 message encoding failed (%s, %lu)!\n",
        enc_rval.failed_type->name, enc_rval.encoded);
    return -1;
  }
  return((enc_rval.encoded+7)/8);
}

//------------------------------------------------------------------------------
int16_t do_RRCReconfiguration(
    const protocol_ctxt_t        *const ctxt_pP,
    uint8_t                      *buffer,
    size_t                        buffer_size,
    uint8_t                       Transaction_id,
    NR_SRB_ToAddModList_t        *SRB_configList,
    NR_DRB_ToAddModList_t        *DRB_configList,
    NR_DRB_ToReleaseList_t       *DRB_releaseList,
    NR_SecurityConfig_t          *security_config,
    NR_SDAP_Config_t             *sdap_config,
    NR_MeasConfig_t              *meas_config,
    struct NR_RRCReconfiguration_v1530_IEs__dedicatedNAS_MessageList *dedicatedNAS_MessageList,
    rrc_gNB_ue_context_t         *const ue_context_pP,
    rrc_gNB_carrier_data_t       *carrier,
    const gNB_RrcConfigurationReq *configuration,
    NR_MAC_CellGroupConfig_t     *mac_CellGroupConfig,
    NR_CellGroupConfig_t         *cellGroupConfig)
//------------------------------------------------------------------------------
{
    NR_DL_DCCH_Message_t                             dl_dcch_msg;
    asn_enc_rval_t                                   enc_rval;
    NR_RRCReconfiguration_IEs_t                      *ie;
    unsigned char masterCellGroup_buf[1000];

    memset(&dl_dcch_msg, 0, sizeof(NR_DL_DCCH_Message_t));
    dl_dcch_msg.message.present            = NR_DL_DCCH_MessageType_PR_c1;
    dl_dcch_msg.message.choice.c1          = CALLOC(1, sizeof(struct NR_DL_DCCH_MessageType__c1));
    dl_dcch_msg.message.choice.c1->present = NR_DL_DCCH_MessageType__c1_PR_rrcReconfiguration;

    dl_dcch_msg.message.choice.c1->choice.rrcReconfiguration = calloc(1, sizeof(NR_RRCReconfiguration_t));
    dl_dcch_msg.message.choice.c1->choice.rrcReconfiguration->rrc_TransactionIdentifier = Transaction_id;
    dl_dcch_msg.message.choice.c1->choice.rrcReconfiguration->criticalExtensions.present = NR_RRCReconfiguration__criticalExtensions_PR_rrcReconfiguration;

    /******************** Radio Bearer Config ********************/
    /* Configure Security */
    // security_config    =  CALLOC(1, sizeof(NR_SecurityConfig_t));
    // security_config->securityAlgorithmConfig = CALLOC(1, sizeof(*ie->radioBearerConfig->securityConfig->securityAlgorithmConfig));
    // security_config->securityAlgorithmConfig->cipheringAlgorithm     = NR_CipheringAlgorithm_nea0;
    // security_config->securityAlgorithmConfig->integrityProtAlgorithm = NULL;
    // security_config->keyToUse = CALLOC(1, sizeof(*ie->radioBearerConfig->securityConfig->keyToUse));
    // *security_config->keyToUse = NR_SecurityConfig__keyToUse_master;

    ie = calloc(1, sizeof(NR_RRCReconfiguration_IEs_t));
    if (SRB_configList || DRB_configList) {
      ie->radioBearerConfig = calloc(1, sizeof(NR_RadioBearerConfig_t));
      ie->radioBearerConfig->srb_ToAddModList  = SRB_configList;
      ie->radioBearerConfig->drb_ToAddModList  = DRB_configList;
      ie->radioBearerConfig->securityConfig    = security_config;
      ie->radioBearerConfig->srb3_ToRelease    = NULL;
      ie->radioBearerConfig->drb_ToReleaseList = DRB_releaseList;
    }

    /******************** Meas Config ********************/
    // measConfig
    ie->measConfig = meas_config;
    // lateNonCriticalExtension
    ie->lateNonCriticalExtension = NULL;
    // nonCriticalExtension

    if (cellGroupConfig || dedicatedNAS_MessageList) {
      ie->nonCriticalExtension = calloc(1, sizeof(NR_RRCReconfiguration_v1530_IEs_t));
      if (dedicatedNAS_MessageList)
        ie->nonCriticalExtension->dedicatedNAS_MessageList = dedicatedNAS_MessageList;
    }

    if(cellGroupConfig!=NULL){
      update_cellGroupConfig(cellGroupConfig,
                             ue_context_pP->local_uid,
                             ue_context_pP->ue_context.UE_Capability_nr,
                             configuration);

      enc_rval = uper_encode_to_buffer(&asn_DEF_NR_CellGroupConfig,
          NULL,
          (void *)cellGroupConfig,
          masterCellGroup_buf,
          1000);
      if(enc_rval.encoded == -1) {
        LOG_E(NR_RRC, "ASN1 message CellGroupConfig encoding failed (%s, %lu)!\n",
            enc_rval.failed_type->name, enc_rval.encoded);
        return -1;
      }
      xer_fprint(stdout, &asn_DEF_NR_CellGroupConfig, (const void*)cellGroupConfig);
      ie->nonCriticalExtension->masterCellGroup = calloc(1,sizeof(OCTET_STRING_t));

      ie->nonCriticalExtension->masterCellGroup->buf = masterCellGroup_buf;
      ie->nonCriticalExtension->masterCellGroup->size = (enc_rval.encoded+7)/8;
    }

    dl_dcch_msg.message.choice.c1->choice.rrcReconfiguration->criticalExtensions.choice.rrcReconfiguration = ie;

    //if ( LOG_DEBUGFLAG(DEBUG_ASN1) ) {
        xer_fprint(stdout, &asn_DEF_NR_DL_DCCH_Message, (void *)&dl_dcch_msg);
    //}

    enc_rval = uper_encode_to_buffer(&asn_DEF_NR_DL_DCCH_Message,
                                    NULL,
                                    (void *)&dl_dcch_msg,
                                    buffer,
                                    buffer_size);

    if(enc_rval.encoded == -1) {
        LOG_I(NR_RRC, "[gNB AssertFatal]ASN1 message encoding failed (%s, %lu)!\n",
            enc_rval.failed_type->name, enc_rval.encoded);
        return -1;
    }

    LOG_D(NR_RRC,"[gNB %d] RRCReconfiguration for UE %x Encoded %zd bits (%zd bytes)\n",
            ctxt_pP->module_id,
            ctxt_pP->rnti,
            enc_rval.encoded,
            (enc_rval.encoded+7)/8);

    if (enc_rval.encoded == -1) {
        LOG_E(NR_RRC,"[gNB %d] ASN1 : RRCReconfiguration encoding failed for UE %x\n",
            ctxt_pP->module_id,
            ctxt_pP->rnti);
        return(-1);
    }

    return((enc_rval.encoded+7)/8);
}


uint8_t do_RRCSetupRequest(uint8_t Mod_id, uint8_t *buffer, size_t buffer_size, uint8_t *rv) {
  asn_enc_rval_t enc_rval;
  uint8_t buf[5],buf2=0;
  NR_UL_CCCH_Message_t ul_ccch_msg;
  NR_RRCSetupRequest_t *rrcSetupRequest;
  memset((void *)&ul_ccch_msg,0,sizeof(NR_UL_CCCH_Message_t));
  ul_ccch_msg.message.present           = NR_UL_CCCH_MessageType_PR_c1;
  ul_ccch_msg.message.choice.c1          = CALLOC(1, sizeof(struct NR_UL_CCCH_MessageType__c1));
  ul_ccch_msg.message.choice.c1->present = NR_UL_CCCH_MessageType__c1_PR_rrcSetupRequest;
  ul_ccch_msg.message.choice.c1->choice.rrcSetupRequest = CALLOC(1, sizeof(NR_RRCSetupRequest_t));
  rrcSetupRequest          = ul_ccch_msg.message.choice.c1->choice.rrcSetupRequest;


  if (1) {
    rrcSetupRequest->rrcSetupRequest.ue_Identity.present = NR_InitialUE_Identity_PR_randomValue;
    rrcSetupRequest->rrcSetupRequest.ue_Identity.choice.randomValue.size = 5;
    rrcSetupRequest->rrcSetupRequest.ue_Identity.choice.randomValue.bits_unused = 1;
    rrcSetupRequest->rrcSetupRequest.ue_Identity.choice.randomValue.buf = buf;
    rrcSetupRequest->rrcSetupRequest.ue_Identity.choice.randomValue.buf[0] = rv[0];
    rrcSetupRequest->rrcSetupRequest.ue_Identity.choice.randomValue.buf[1] = rv[1];
    rrcSetupRequest->rrcSetupRequest.ue_Identity.choice.randomValue.buf[2] = rv[2];
    rrcSetupRequest->rrcSetupRequest.ue_Identity.choice.randomValue.buf[3] = rv[3];
    rrcSetupRequest->rrcSetupRequest.ue_Identity.choice.randomValue.buf[4] = rv[4]&0xfe;
  } else {
    rrcSetupRequest->rrcSetupRequest.ue_Identity.present = NR_InitialUE_Identity_PR_ng_5G_S_TMSI_Part1;
    rrcSetupRequest->rrcSetupRequest.ue_Identity.choice.ng_5G_S_TMSI_Part1.size = 1;
    rrcSetupRequest->rrcSetupRequest.ue_Identity.choice.ng_5G_S_TMSI_Part1.bits_unused = 0;
    rrcSetupRequest->rrcSetupRequest.ue_Identity.choice.ng_5G_S_TMSI_Part1.buf = buf;
    rrcSetupRequest->rrcSetupRequest.ue_Identity.choice.ng_5G_S_TMSI_Part1.buf[0] = 0x12;
  }

  rrcSetupRequest->rrcSetupRequest.establishmentCause = NR_EstablishmentCause_mo_Signalling; //EstablishmentCause_mo_Data;
  rrcSetupRequest->rrcSetupRequest.spare.buf = &buf2;
  rrcSetupRequest->rrcSetupRequest.spare.size=1;
  rrcSetupRequest->rrcSetupRequest.spare.bits_unused = 7;

  if ( LOG_DEBUGFLAG(DEBUG_ASN1) ) {
    xer_fprint(stdout, &asn_DEF_NR_UL_CCCH_Message, (void *)&ul_ccch_msg);
  }

  enc_rval = uper_encode_to_buffer(&asn_DEF_NR_UL_CCCH_Message,
                                   NULL,
                                   (void *)&ul_ccch_msg,
                                   buffer,
                                   buffer_size);
  AssertFatal (enc_rval.encoded > 0, "ASN1 message encoding failed (%s, %lu)!\n", enc_rval.failed_type->name, enc_rval.encoded);
  LOG_D(NR_RRC,"[UE] RRCSetupRequest Encoded %zd bits (%zd bytes)\n", enc_rval.encoded, (enc_rval.encoded+7)/8);
  return((enc_rval.encoded+7)/8);
}

//------------------------------------------------------------------------------
uint8_t
do_NR_RRCReconfigurationComplete_for_nsa(
  uint8_t *buffer,
  size_t buffer_size,
  NR_RRC_TransactionIdentifier_t Transaction_id
)
//------------------------------------------------------------------------------
{
  NR_RRCReconfigurationComplete_t rrc_complete_msg;
  memset(&rrc_complete_msg, 0, sizeof(rrc_complete_msg));
  rrc_complete_msg.rrc_TransactionIdentifier = Transaction_id;
  rrc_complete_msg.criticalExtensions.choice.rrcReconfigurationComplete =
        CALLOC(1, sizeof(*rrc_complete_msg.criticalExtensions.choice.rrcReconfigurationComplete));
  rrc_complete_msg.criticalExtensions.present =
	NR_RRCReconfigurationComplete__criticalExtensions_PR_rrcReconfigurationComplete;
  rrc_complete_msg.criticalExtensions.choice.rrcReconfigurationComplete->nonCriticalExtension = NULL;
  rrc_complete_msg.criticalExtensions.choice.rrcReconfigurationComplete->lateNonCriticalExtension = NULL;
  if (0) {
    xer_fprint(stdout, &asn_DEF_NR_RRCReconfigurationComplete, (void *)&rrc_complete_msg);
  }

  asn_enc_rval_t enc_rval = uper_encode_to_buffer(&asn_DEF_NR_RRCReconfigurationComplete,
                                                  NULL,
                                                  (void *)&rrc_complete_msg,
                                                  buffer,
                                                  buffer_size);
  AssertFatal (enc_rval.encoded > 0, "ASN1 message encoding failed (%s, %lu)!\n",
               enc_rval.failed_type->name, enc_rval.encoded);
  LOG_A(NR_RRC, "rrcReconfigurationComplete Encoded %zd bits (%zd bytes)\n", enc_rval.encoded, (enc_rval.encoded+7)/8);
  return((enc_rval.encoded+7)/8);
}

//------------------------------------------------------------------------------
uint8_t
do_NR_RRCReconfigurationComplete(
  const protocol_ctxt_t *const ctxt_pP,
  uint8_t *buffer,
  size_t buffer_size,
  const uint8_t Transaction_id
)
//------------------------------------------------------------------------------
{
  asn_enc_rval_t enc_rval;
  NR_UL_DCCH_Message_t ul_dcch_msg;
  NR_RRCReconfigurationComplete_t *rrcReconfigurationComplete;
  memset((void *)&ul_dcch_msg,0,sizeof(NR_UL_DCCH_Message_t));
  ul_dcch_msg.message.present                     = NR_UL_DCCH_MessageType_PR_c1;
  ul_dcch_msg.message.choice.c1                   = CALLOC(1, sizeof(struct NR_UL_DCCH_MessageType__c1));
  ul_dcch_msg.message.choice.c1->present           = NR_UL_DCCH_MessageType__c1_PR_rrcReconfigurationComplete;
  ul_dcch_msg.message.choice.c1->choice.rrcReconfigurationComplete = CALLOC(1, sizeof(NR_RRCReconfigurationComplete_t));
  rrcReconfigurationComplete            = ul_dcch_msg.message.choice.c1->choice.rrcReconfigurationComplete;
  rrcReconfigurationComplete->rrc_TransactionIdentifier = Transaction_id;
  rrcReconfigurationComplete->criticalExtensions.choice.rrcReconfigurationComplete = CALLOC(1, sizeof(NR_RRCReconfigurationComplete_IEs_t));
  rrcReconfigurationComplete->criticalExtensions.present =
		  NR_RRCReconfigurationComplete__criticalExtensions_PR_rrcReconfigurationComplete;
  rrcReconfigurationComplete->criticalExtensions.choice.rrcReconfigurationComplete->nonCriticalExtension = NULL;
  rrcReconfigurationComplete->criticalExtensions.choice.rrcReconfigurationComplete->lateNonCriticalExtension = NULL;
  if ( LOG_DEBUGFLAG(DEBUG_ASN1) ) {
    xer_fprint(stdout, &asn_DEF_NR_UL_DCCH_Message, (void *)&ul_dcch_msg);
  }

  enc_rval = uper_encode_to_buffer(&asn_DEF_NR_UL_DCCH_Message,
                                   NULL,
                                   (void *)&ul_dcch_msg,
                                   buffer,
                                   buffer_size);
  AssertFatal (enc_rval.encoded > 0, "ASN1 message encoding failed (%s, %lu)!\n",
               enc_rval.failed_type->name, enc_rval.encoded);
  LOG_I(NR_RRC,"rrcReconfigurationComplete Encoded %zd bits (%zd bytes)\n",enc_rval.encoded,(enc_rval.encoded+7)/8);
  return((enc_rval.encoded+7)/8);
}

uint8_t do_RRCSetupComplete(uint8_t Mod_id, uint8_t *buffer, size_t buffer_size,
                            const uint8_t Transaction_id, uint8_t sel_plmn_id, const int dedicatedInfoNASLength, const char *dedicatedInfoNAS){
  asn_enc_rval_t enc_rval;
  
  NR_UL_DCCH_Message_t  ul_dcch_msg;
  NR_RRCSetupComplete_t *RrcSetupComplete;
  memset((void *)&ul_dcch_msg,0,sizeof(NR_UL_DCCH_Message_t));

  uint8_t buf[6];

  ul_dcch_msg.message.present = NR_UL_DCCH_MessageType_PR_c1;
  ul_dcch_msg.message.choice.c1 = CALLOC(1,sizeof(struct NR_UL_DCCH_MessageType__c1));
  ul_dcch_msg.message.choice.c1->present = NR_UL_DCCH_MessageType__c1_PR_rrcSetupComplete;
  ul_dcch_msg.message.choice.c1->choice.rrcSetupComplete = CALLOC(1, sizeof(NR_RRCSetupComplete_t));
  RrcSetupComplete                       = ul_dcch_msg.message.choice.c1->choice.rrcSetupComplete;
  RrcSetupComplete->rrc_TransactionIdentifier    = Transaction_id;
  RrcSetupComplete->criticalExtensions.present   = NR_RRCSetupComplete__criticalExtensions_PR_rrcSetupComplete;
  RrcSetupComplete->criticalExtensions.choice.rrcSetupComplete = CALLOC(1, sizeof(NR_RRCSetupComplete_IEs_t));
  // RrcSetupComplete->criticalExtensions.choice.rrcSetupComplete->nonCriticalExtension = CALLOC(1,
  //   sizeof(*RrcSetupComplete->criticalExtensions.choice.rrcSetupComplete->nonCriticalExtension));
  RrcSetupComplete->criticalExtensions.choice.rrcSetupComplete->selectedPLMN_Identity = sel_plmn_id;
  RrcSetupComplete->criticalExtensions.choice.rrcSetupComplete->registeredAMF = NULL;

  RrcSetupComplete->criticalExtensions.choice.rrcSetupComplete->ng_5G_S_TMSI_Value = CALLOC(1, sizeof(struct NR_RRCSetupComplete_IEs__ng_5G_S_TMSI_Value));
  RrcSetupComplete->criticalExtensions.choice.rrcSetupComplete->ng_5G_S_TMSI_Value->present = NR_RRCSetupComplete_IEs__ng_5G_S_TMSI_Value_PR_ng_5G_S_TMSI;
  RrcSetupComplete->criticalExtensions.choice.rrcSetupComplete->ng_5G_S_TMSI_Value->choice.ng_5G_S_TMSI.size = 6;
  RrcSetupComplete->criticalExtensions.choice.rrcSetupComplete->ng_5G_S_TMSI_Value->choice.ng_5G_S_TMSI.buf = buf;
  RrcSetupComplete->criticalExtensions.choice.rrcSetupComplete->ng_5G_S_TMSI_Value->choice.ng_5G_S_TMSI.buf[0] = 0x12;
  RrcSetupComplete->criticalExtensions.choice.rrcSetupComplete->ng_5G_S_TMSI_Value->choice.ng_5G_S_TMSI.buf[1] = 0x34;
  RrcSetupComplete->criticalExtensions.choice.rrcSetupComplete->ng_5G_S_TMSI_Value->choice.ng_5G_S_TMSI.buf[2] = 0x56;
  RrcSetupComplete->criticalExtensions.choice.rrcSetupComplete->ng_5G_S_TMSI_Value->choice.ng_5G_S_TMSI.buf[3] = 0x78;
  RrcSetupComplete->criticalExtensions.choice.rrcSetupComplete->ng_5G_S_TMSI_Value->choice.ng_5G_S_TMSI.buf[4] = 0x9A;
  RrcSetupComplete->criticalExtensions.choice.rrcSetupComplete->ng_5G_S_TMSI_Value->choice.ng_5G_S_TMSI.buf[5] = 0xBC;

 memset(&RrcSetupComplete->criticalExtensions.choice.rrcSetupComplete->dedicatedNAS_Message,0,sizeof(OCTET_STRING_t));
 OCTET_STRING_fromBuf(&RrcSetupComplete->criticalExtensions.choice.rrcSetupComplete->dedicatedNAS_Message,dedicatedInfoNAS,dedicatedInfoNASLength);
if ( LOG_DEBUGFLAG(DEBUG_ASN1) ) {
  xer_fprint(stdout, &asn_DEF_NR_UL_DCCH_Message, (void *)&ul_dcch_msg);
}

enc_rval = uper_encode_to_buffer(&asn_DEF_NR_UL_DCCH_Message,
                                 NULL,
                                 (void *)&ul_dcch_msg,
                                 buffer,
                                 buffer_size);
AssertFatal(enc_rval.encoded > 0,"ASN1 message encoding failed (%s, %lu)!\n",
    enc_rval.failed_type->name,enc_rval.encoded);
LOG_D(NR_RRC,"RRCSetupComplete Encoded %zd bits (%zd bytes)\n",enc_rval.encoded,(enc_rval.encoded+7)/8);

return((enc_rval.encoded+7)/8);
}

//------------------------------------------------------------------------------
uint8_t 
do_NR_DLInformationTransfer(
    uint8_t Mod_id,
    uint8_t **buffer,
    uint8_t transaction_id,
    uint32_t pdu_length,
    uint8_t *pdu_buffer
)
//------------------------------------------------------------------------------
{
    ssize_t encoded;
    NR_DL_DCCH_Message_t   dl_dcch_msg;
    memset(&dl_dcch_msg, 0, sizeof(NR_DL_DCCH_Message_t));
    dl_dcch_msg.message.present            = NR_DL_DCCH_MessageType_PR_c1;
    dl_dcch_msg.message.choice.c1          = CALLOC(1, sizeof(struct NR_DL_DCCH_MessageType__c1));
    dl_dcch_msg.message.choice.c1->present = NR_DL_DCCH_MessageType__c1_PR_dlInformationTransfer;

    dl_dcch_msg.message.choice.c1->choice.dlInformationTransfer = CALLOC(1, sizeof(NR_DLInformationTransfer_t));
    dl_dcch_msg.message.choice.c1->choice.dlInformationTransfer->rrc_TransactionIdentifier = transaction_id;
    dl_dcch_msg.message.choice.c1->choice.dlInformationTransfer->criticalExtensions.present =
        NR_DLInformationTransfer__criticalExtensions_PR_dlInformationTransfer;

    dl_dcch_msg.message.choice.c1->choice.dlInformationTransfer->
        criticalExtensions.choice.dlInformationTransfer = CALLOC(1, sizeof(NR_DLInformationTransfer_IEs_t));
    dl_dcch_msg.message.choice.c1->choice.dlInformationTransfer->
        criticalExtensions.choice.dlInformationTransfer->dedicatedNAS_Message = CALLOC(1, sizeof(NR_DedicatedNAS_Message_t));
    dl_dcch_msg.message.choice.c1->choice.dlInformationTransfer->
        criticalExtensions.choice.dlInformationTransfer->dedicatedNAS_Message->buf = pdu_buffer;
    dl_dcch_msg.message.choice.c1->choice.dlInformationTransfer->
        criticalExtensions.choice.dlInformationTransfer->dedicatedNAS_Message->size = pdu_length;

    encoded = uper_encode_to_new_buffer (&asn_DEF_NR_DL_DCCH_Message, NULL, (void *) &dl_dcch_msg, (void **)buffer);
    AssertFatal(encoded > 0,"ASN1 message encoding failed (%s, %ld)!\n",
                "DLInformationTransfer", encoded);
    LOG_D(NR_RRC,"DLInformationTransfer Encoded %zd bytes\n", encoded);
    //for (int i=0;i<encoded;i++) printf("%02x ",(*buffer)[i]);
    return encoded;
}

uint8_t do_NR_ULInformationTransfer(uint8_t **buffer, uint32_t pdu_length, uint8_t *pdu_buffer) {
    ssize_t encoded;
    NR_UL_DCCH_Message_t ul_dcch_msg;
    memset(&ul_dcch_msg, 0, sizeof(NR_UL_DCCH_Message_t));
    ul_dcch_msg.message.present           = NR_UL_DCCH_MessageType_PR_c1;
    ul_dcch_msg.message.choice.c1          = CALLOC(1,sizeof(struct NR_UL_DCCH_MessageType__c1));
    ul_dcch_msg.message.choice.c1->present = NR_UL_DCCH_MessageType__c1_PR_ulInformationTransfer;
    ul_dcch_msg.message.choice.c1->choice.ulInformationTransfer = CALLOC(1,sizeof(struct NR_ULInformationTransfer));
    ul_dcch_msg.message.choice.c1->choice.ulInformationTransfer->criticalExtensions.present = NR_ULInformationTransfer__criticalExtensions_PR_ulInformationTransfer;
    ul_dcch_msg.message.choice.c1->choice.ulInformationTransfer->criticalExtensions.choice.ulInformationTransfer = CALLOC(1,sizeof(struct NR_ULInformationTransfer_IEs));
    struct NR_ULInformationTransfer_IEs *ulInformationTransfer = ul_dcch_msg.message.choice.c1->choice.ulInformationTransfer->criticalExtensions.choice.ulInformationTransfer;
    ulInformationTransfer->dedicatedNAS_Message = CALLOC(1,sizeof(NR_DedicatedNAS_Message_t));
    ulInformationTransfer->dedicatedNAS_Message->buf = pdu_buffer;
    ulInformationTransfer->dedicatedNAS_Message->size = pdu_length;
    ulInformationTransfer->lateNonCriticalExtension = NULL;
    encoded = uper_encode_to_new_buffer (&asn_DEF_NR_UL_DCCH_Message, NULL, (void *) &ul_dcch_msg, (void **) buffer);
    AssertFatal(encoded > 0,"ASN1 message encoding failed (%s, %ld)!\n",
                "ULInformationTransfer",encoded);
    LOG_D(NR_RRC,"ULInformationTransfer Encoded %zd bytes\n",encoded);

    return encoded;
}

uint8_t do_RRCReestablishmentRequest(uint8_t Mod_id, uint8_t *buffer, uint16_t c_rnti) {
  asn_enc_rval_t enc_rval;
  NR_UL_CCCH_Message_t ul_ccch_msg;
  NR_RRCReestablishmentRequest_t *rrcReestablishmentRequest;
  uint8_t buf[2];

  memset((void *)&ul_ccch_msg,0,sizeof(NR_UL_CCCH_Message_t));
  ul_ccch_msg.message.present            = NR_UL_CCCH_MessageType_PR_c1;
  ul_ccch_msg.message.choice.c1          = CALLOC(1, sizeof(struct NR_UL_CCCH_MessageType__c1));
  ul_ccch_msg.message.choice.c1->present = NR_UL_CCCH_MessageType__c1_PR_rrcReestablishmentRequest;
  ul_ccch_msg.message.choice.c1->choice.rrcReestablishmentRequest = CALLOC(1, sizeof(NR_RRCReestablishmentRequest_t));

  rrcReestablishmentRequest = ul_ccch_msg.message.choice.c1->choice.rrcReestablishmentRequest;
  // test
  rrcReestablishmentRequest->rrcReestablishmentRequest.reestablishmentCause = NR_ReestablishmentCause_reconfigurationFailure;
  rrcReestablishmentRequest->rrcReestablishmentRequest.ue_Identity.c_RNTI = c_rnti;
  rrcReestablishmentRequest->rrcReestablishmentRequest.ue_Identity.physCellId = 0;
  rrcReestablishmentRequest->rrcReestablishmentRequest.ue_Identity.shortMAC_I.buf = buf;
  rrcReestablishmentRequest->rrcReestablishmentRequest.ue_Identity.shortMAC_I.buf[0] = 0x08;
  rrcReestablishmentRequest->rrcReestablishmentRequest.ue_Identity.shortMAC_I.buf[1] = 0x32;
  rrcReestablishmentRequest->rrcReestablishmentRequest.ue_Identity.shortMAC_I.size = 2;


  if ( LOG_DEBUGFLAG(DEBUG_ASN1) ) {
    xer_fprint(stdout, &asn_DEF_NR_UL_CCCH_Message, (void *)&ul_ccch_msg);
  }

  enc_rval = uper_encode_to_buffer(&asn_DEF_NR_UL_CCCH_Message,
                                   NULL,
                                   (void *)&ul_ccch_msg,
                                   buffer,
                                   100);
  AssertFatal (enc_rval.encoded > 0, "ASN1 message encoding failed (%s, %lu)!\n", enc_rval.failed_type->name, enc_rval.encoded);
  LOG_D(NR_RRC,"[UE] RRCReestablishmentRequest Encoded %zd bits (%zd bytes)\n", enc_rval.encoded, (enc_rval.encoded+7)/8);
  return((enc_rval.encoded+7)/8);
}

//------------------------------------------------------------------------------
uint8_t
do_RRCReestablishment(
const protocol_ctxt_t     *const ctxt_pP,
rrc_gNB_ue_context_t      *const ue_context_pP,
int                              CC_id,
uint8_t                   *const buffer,
size_t                           buffer_size,
//const uint8_t                    transmission_mode,
const uint8_t                    Transaction_id,
NR_SRB_ToAddModList_t               **SRB_configList
) {
    asn_enc_rval_t enc_rval;
    //long *logicalchannelgroup = NULL;
    struct NR_SRB_ToAddMod *SRB1_config = NULL;
    struct NR_SRB_ToAddMod *SRB2_config = NULL;
    //gNB_RRC_INST *nrrrc               = RC.nrrrc[ctxt_pP->module_id];
    NR_DL_DCCH_Message_t dl_dcch_msg;
    NR_RRCReestablishment_t *rrcReestablishment = NULL;
    int i = 0;
    ue_context_pP->ue_context.reestablishment_xid = Transaction_id;
    NR_SRB_ToAddModList_t **SRB_configList2 = NULL;
    SRB_configList2 = &ue_context_pP->ue_context.SRB_configList2[Transaction_id];

    if (*SRB_configList2) {
      free(*SRB_configList2);
    }

    *SRB_configList2 = CALLOC(1, sizeof(NR_SRB_ToAddModList_t));
    memset((void *)&dl_dcch_msg, 0, sizeof(NR_DL_DCCH_Message_t));
    dl_dcch_msg.message.present           = NR_DL_DCCH_MessageType_PR_c1;
    dl_dcch_msg.message.choice.c1 = calloc(1,sizeof(struct NR_DL_DCCH_MessageType__c1));
    dl_dcch_msg.message.choice.c1->present = NR_DL_DCCH_MessageType__c1_PR_rrcReestablishment;
    dl_dcch_msg.message.choice.c1->choice.rrcReestablishment = CALLOC(1,sizeof(NR_RRCReestablishment_t));
    rrcReestablishment = dl_dcch_msg.message.choice.c1->choice.rrcReestablishment;

    // get old configuration of SRB2
    if (*SRB_configList != NULL) {
      for (i = 0; (i < (*SRB_configList)->list.count) && (i < 3); i++) {
        LOG_D(NR_RRC, "(*SRB_configList)->list.array[%d]->srb_Identity=%ld\n",
              i, (*SRB_configList)->list.array[i]->srb_Identity);
    
        if ((*SRB_configList)->list.array[i]->srb_Identity == 2 ) {
          SRB2_config = (*SRB_configList)->list.array[i];
        } else if ((*SRB_configList)->list.array[i]->srb_Identity == 1 ) {
          SRB1_config = (*SRB_configList)->list.array[i];
        }
      }
    }

    if (SRB1_config == NULL) {
      // default SRB1 configuration
      LOG_W(NR_RRC,"SRB1 configuration does not exist in SRB configuration list, use default\n");
      /// SRB1
      SRB1_config = CALLOC(1, sizeof(*SRB1_config));
      SRB1_config->srb_Identity = 1;
    }

    if (SRB2_config == NULL) {
      LOG_W(NR_RRC,"SRB2 configuration does not exist in SRB configuration list\n");
    } else {
      ASN_SEQUENCE_ADD(&(*SRB_configList2)->list, SRB2_config);
    }

    if (*SRB_configList) {
      free(*SRB_configList);
    }

    *SRB_configList = CALLOC(1, sizeof(LTE_SRB_ToAddModList_t));
    ASN_SEQUENCE_ADD(&(*SRB_configList)->list,SRB1_config);

    rrcReestablishment->rrc_TransactionIdentifier = Transaction_id;
    rrcReestablishment->criticalExtensions.present = NR_RRCReestablishment__criticalExtensions_PR_rrcReestablishment;
    rrcReestablishment->criticalExtensions.choice.rrcReestablishment = CALLOC(1,sizeof(NR_RRCReestablishment_IEs_t));

    uint8_t KgNB_star[32] = { 0 };
    /** TODO
    uint16_t pci = nrrrc->carrier[CC_id].physCellId;
    uint32_t earfcn_dl = (uint32_t)freq_to_arfcn10(RC.mac[ctxt_pP->module_id]->common_channels[CC_id].eutra_band,
                         nrrrc->carrier[CC_id].dl_CarrierFreq);
    bool     is_rel8_only = true;
    
    if (earfcn_dl > 65535) {
      is_rel8_only = false;
    }
    LOG_D(NR_RRC, "pci=%d, eutra_band=%d, downlink_frequency=%d, earfcn_dl=%u, is_rel8_only=%s\n",
          pci,
          RC.mac[ctxt_pP->module_id]->common_channels[CC_id].eutra_band,
          nrrrc->carrier[CC_id].dl_CarrierFreq,
          earfcn_dl,
          is_rel8_only == true ? "true": "false");
    */
    
    if (ue_context_pP->ue_context.nh_ncc >= 0) {
      //TODO derive_keNB_star(ue_context_pP->ue_context.nh, pci, earfcn_dl, is_rel8_only, KgNB_star);
      rrcReestablishment->criticalExtensions.choice.rrcReestablishment->nextHopChainingCount = ue_context_pP->ue_context.nh_ncc;
    } else { // first HO
      //TODO derive_keNB_star (ue_context_pP->ue_context.kgnb, pci, earfcn_dl, is_rel8_only, KgNB_star);
      // LG: really 1
      rrcReestablishment->criticalExtensions.choice.rrcReestablishment->nextHopChainingCount = 0;
    }
    // copy KgNB_star to ue_context_pP->ue_context.kgnb
    memcpy (ue_context_pP->ue_context.kgnb, KgNB_star, 32);
    ue_context_pP->ue_context.kgnb_ncc = 0;
    rrcReestablishment->criticalExtensions.choice.rrcReestablishment->lateNonCriticalExtension = NULL;
    rrcReestablishment->criticalExtensions.choice.rrcReestablishment->nonCriticalExtension = NULL;

    if ( LOG_DEBUGFLAG(DEBUG_ASN1) ) {
      xer_fprint(stdout, &asn_DEF_NR_DL_DCCH_Message, (void *)&dl_dcch_msg);
    }

    enc_rval = uper_encode_to_buffer(&asn_DEF_NR_DL_DCCH_Message,
                                     NULL,
                                     (void *)&dl_dcch_msg,
                                     buffer,
                                     100);

    if(enc_rval.encoded == -1) {
      LOG_E(NR_RRC, "[gNB AssertFatal]ASN1 message encoding failed (%s, %lu)!\n",
            enc_rval.failed_type->name, enc_rval.encoded);
      return -1;
    }
    
    LOG_D(NR_RRC,"RRCReestablishment Encoded %u bits (%u bytes)\n",
          (uint32_t)enc_rval.encoded, (uint32_t)(enc_rval.encoded+7)/8);
    return((enc_rval.encoded+7)/8);

}

uint8_t 
do_RRCReestablishmentComplete(uint8_t *buffer, size_t buffer_size, int64_t rrc_TransactionIdentifier) {
  asn_enc_rval_t enc_rval;
  NR_UL_DCCH_Message_t ul_dcch_msg;
  NR_RRCReestablishmentComplete_t *rrcReestablishmentComplete;

  memset((void *)&ul_dcch_msg,0,sizeof(NR_UL_DCCH_Message_t));
  ul_dcch_msg.message.present            = NR_UL_DCCH_MessageType_PR_c1;
  ul_dcch_msg.message.choice.c1          = CALLOC(1, sizeof(struct NR_UL_DCCH_MessageType__c1));
  ul_dcch_msg.message.choice.c1->present = NR_UL_DCCH_MessageType__c1_PR_rrcReestablishmentComplete;
  ul_dcch_msg.message.choice.c1->choice.rrcReestablishmentComplete = CALLOC(1, sizeof(NR_RRCReestablishmentComplete_t));

  rrcReestablishmentComplete = ul_dcch_msg.message.choice.c1->choice.rrcReestablishmentComplete;
  rrcReestablishmentComplete->rrc_TransactionIdentifier = rrc_TransactionIdentifier;
  rrcReestablishmentComplete->criticalExtensions.present = NR_RRCReestablishmentComplete__criticalExtensions_PR_rrcReestablishmentComplete;
  rrcReestablishmentComplete->criticalExtensions.choice.rrcReestablishmentComplete = CALLOC(1, sizeof(NR_RRCReestablishmentComplete_IEs_t));
  rrcReestablishmentComplete->criticalExtensions.choice.rrcReestablishmentComplete->lateNonCriticalExtension = NULL;
  rrcReestablishmentComplete->criticalExtensions.choice.rrcReestablishmentComplete->nonCriticalExtension = NULL;

  if ( LOG_DEBUGFLAG(DEBUG_ASN1) ) {
    xer_fprint(stdout, &asn_DEF_NR_UL_CCCH_Message, (void *)&ul_dcch_msg);
  }

  enc_rval = uper_encode_to_buffer(&asn_DEF_NR_UL_DCCH_Message,
                                   NULL,
                                   (void *)&ul_dcch_msg,
                                   buffer,
                                   buffer_size);
  AssertFatal (enc_rval.encoded > 0, "ASN1 message encoding failed (%s, %lu)!\n", enc_rval.failed_type->name, enc_rval.encoded);
  LOG_D(NR_RRC,"[UE] RRCReestablishmentComplete Encoded %zd bits (%zd bytes)\n", enc_rval.encoded, (enc_rval.encoded+7)/8);
  return((enc_rval.encoded+7)/8);
}
<|MERGE_RESOLUTION|>--- conflicted
+++ resolved
@@ -985,35 +985,6 @@
     return((enc_rval.encoded+7)/8);
 }
 
-<<<<<<< HEAD
-=======
-// TODO: Implement to b_SRS = 1 and b_SRS = 2
-long rrc_get_max_nr_csrs(uint8_t max_rbs, long b_SRS) {
-
-  if(b_SRS>0) {
-    LOG_E(NR_RRC,"rrc_get_max_nr_csrs(): Not implemented yet for b_SRS>0\n");
-    return 0; // This c_srs is always valid
-  }
-
-  const uint16_t m_SRS[64] = { 4, 8, 12, 16, 16, 20, 24, 24, 28, 32, 36, 40, 48, 48, 52, 56, 60, 64, 72, 72, 76, 80, 88,
-                               96, 96, 104, 112, 120, 120, 120, 128, 128, 128, 132, 136, 144, 144, 144, 144, 152, 160,
-                               160, 160, 168, 176, 184, 192, 192, 192, 192, 208, 216, 224, 240, 240, 240, 240, 256, 256,
-                               256, 264, 272, 272, 272 };
-
-  long c_srs = 0;
-  uint16_t m = 4;
-  for(int c = 1; c<64; c++) {
-    if(m_SRS[c]>m && m_SRS[c]<max_rbs) {
-      c_srs = c;
-      m = m_SRS[c];
-    }
-  }
-
-  return c_srs;
-}
-
-
->>>>>>> d11350c0
 void fill_initial_SpCellConfig(int uid,
                                NR_SpCellConfig_t *SpCellConfig,
                                NR_ServingCellConfigCommon_t *scc,
@@ -1097,7 +1068,7 @@
   pucchfmt2->pi2BPSK=NULL;
   pucchfmt2->simultaneousHARQ_ACK_CSI=calloc(1,sizeof(*pucchfmt2->simultaneousHARQ_ACK_CSI));
   *pucchfmt2->simultaneousHARQ_ACK_CSI=NR_PUCCH_FormatConfig__simultaneousHARQ_ACK_CSI_true;
-  
+
   pucch_Config->spatialRelationInfoToAddModList = calloc(1,sizeof(*pucch_Config->spatialRelationInfoToAddModList));
   NR_PUCCH_SpatialRelationInfo_t *pucchspatial = calloc(1,sizeof(*pucchspatial));
   pucchspatial->pucch_SpatialRelationInfoId = 1;
@@ -1333,10 +1304,8 @@
   SpCellConfig->spCellConfigDedicated->pdsch_ServingCellConfig->present = NR_SetupRelease_PDSCH_ServingCellConfig_PR_setup;
   SpCellConfig->spCellConfigDedicated->pdsch_ServingCellConfig->choice.setup = pdsch_servingcellconfig;
 
-<<<<<<< HEAD
-=======
   if (configuration->do_CSIRS) {
- 
+
     SpCellConfig->spCellConfigDedicated->csi_MeasConfig=calloc(1,sizeof(*SpCellConfig->spCellConfigDedicated->csi_MeasConfig));
     SpCellConfig->spCellConfigDedicated->csi_MeasConfig->present = NR_SetupRelease_CSI_MeasConfig_PR_setup;
 
@@ -1346,7 +1315,7 @@
     if (pdsch_AntennaPorts > 1) {
       csi_MeasConfig->csi_IM_ResourceToAddModList = calloc(1,sizeof(*csi_MeasConfig->csi_IM_ResourceToAddModList));
       NR_CSI_IM_Resource_t *imres0 = calloc(1,sizeof(*imres0));
-      imres0->csi_IM_ResourceId = 0; 
+      imres0->csi_IM_ResourceId = 0;
       imres0->csi_IM_ResourceElementPattern = calloc(1,sizeof(*imres0->csi_IM_ResourceElementPattern));
       imres0->csi_IM_ResourceElementPattern->present = NR_CSI_IM_Resource__csi_IM_ResourceElementPattern_PR_pattern1;
       imres0->csi_IM_ResourceElementPattern->choice.pattern1 = calloc(1,sizeof(*imres0->csi_IM_ResourceElementPattern->choice.pattern1));
@@ -1361,7 +1330,7 @@
       ASN_SEQUENCE_ADD(&csi_MeasConfig->csi_IM_ResourceToAddModList->list,imres0);
       csi_MeasConfig->csi_IM_ResourceSetToAddModList = calloc(1,sizeof(*csi_MeasConfig->csi_IM_ResourceSetToAddModList));
       NR_CSI_IM_ResourceSet_t *imset0 = calloc(1,sizeof(*imset0));
-      imset0->csi_IM_ResourceSetId = 0; 
+      imset0->csi_IM_ResourceSetId = 0;
       NR_CSI_IM_ResourceId_t *res0 = calloc(1,sizeof(*res0));
       *res0 = 0;
       ASN_SEQUENCE_ADD(&imset0->csi_IM_Resources,res0);
@@ -1379,7 +1348,7 @@
 
     csi_MeasConfig->csi_SSB_ResourceSetToAddModList = calloc(1,sizeof(*csi_MeasConfig->csi_SSB_ResourceSetToAddModList));
     csi_MeasConfig->csi_SSB_ResourceSetToReleaseList = NULL;
-  
+
     NR_CSI_SSB_ResourceSet_t *ssbresset0 = calloc(1,sizeof(*ssbresset0));
     ssbresset0->csi_SSB_ResourceSetId=0;
 
@@ -1424,7 +1393,7 @@
    csires0->bwp_Id = 0;
    csires0->resourceType = NR_CSI_ResourceConfig__resourceType_periodic;
    ASN_SEQUENCE_ADD(&csi_MeasConfig->csi_ResourceConfigToAddModList->list,csires0);
- 
+
 
    NR_CSI_ResourceConfig_t *csires1 = calloc(1,sizeof(*csires1));
    csires1->csi_ResourceConfigId=1;
@@ -1432,7 +1401,7 @@
    csires1->csi_RS_ResourceSetList.choice.nzp_CSI_RS_SSB = calloc(1,sizeof(*csires1->csi_RS_ResourceSetList.choice.nzp_CSI_RS_SSB));
    csires1->csi_RS_ResourceSetList.choice.nzp_CSI_RS_SSB->csi_SSB_ResourceSetList = calloc(1,sizeof(*csires1->csi_RS_ResourceSetList.choice.nzp_CSI_RS_SSB->csi_SSB_ResourceSetList));
    NR_CSI_SSB_ResourceSetId_t *ssbres00 = calloc(1,sizeof(*ssbres00));
- *ssbres00 = 0;
+   *ssbres00 = 0;
    ASN_SEQUENCE_ADD(&csires1->csi_RS_ResourceSetList.choice.nzp_CSI_RS_SSB->csi_SSB_ResourceSetList->list,ssbres00);
    csires1->bwp_Id = 0;
    csires1->resourceType = NR_CSI_ResourceConfig__resourceType_periodic;
@@ -1477,8 +1446,8 @@
      *csirep1->reportFreqConfiguration->cqi_FormatIndicator=NR_CSI_ReportConfig__reportFreqConfiguration__cqi_FormatIndicator_widebandCQI;
      csirep1->reportFreqConfiguration->pmi_FormatIndicator = calloc(1,sizeof(*csirep1->reportFreqConfiguration->pmi_FormatIndicator));
      *csirep1->reportFreqConfiguration->pmi_FormatIndicator=NR_CSI_ReportConfig__reportFreqConfiguration__pmi_FormatIndicator_widebandPMI;
-     csirep1->reportFreqConfiguration->csi_ReportingBand = NULL; 
-/*calloc(1,sizeof(*csirep1->reportFreqConfiguration->csi_ReportingBand));
+     csirep1->reportFreqConfiguration->csi_ReportingBand = NULL;
+     /*calloc(1,sizeof(*csirep1->reportFreqConfiguration->csi_ReportingBand));
      csirep1->reportFreqConfiguration->csi_ReportingBand->present = NR_CSI_ReportConfig__reportFreqConfiguration__csi_ReportingBand_PR_subbands7;
      csirep1->reportFreqConfiguration->csi_ReportingBand->choice.subbands7.size=1;
      csirep1->reportFreqConfiguration->csi_ReportingBand->choice.subbands7.bits_unused=1;
@@ -1549,7 +1518,7 @@
    csirep2->ext1 = NULL;
    ASN_SEQUENCE_ADD(&csi_MeasConfig->csi_ReportConfigToAddModList->list,csirep2);
  }
->>>>>>> d11350c0
+
   pdsch_servingcellconfig->codeBlockGroupTransmission = NULL;
   pdsch_servingcellconfig->xOverhead = NULL;
   pdsch_servingcellconfig->nrofHARQ_ProcessesForPDSCH = calloc(1, sizeof(*pdsch_servingcellconfig->nrofHARQ_ProcessesForPDSCH));
@@ -1625,7 +1594,6 @@
   if (use_rlc_um_for_drb) nr_drb_config(rlc_Config_drb, NR_RLC_Config_PR_um_Bi_Directional);
   else                    nr_drb_config(rlc_Config_drb, NR_RLC_Config_PR_am);
 
-  
   rlc_BearerConfig_drb->rlc_Config                                 = rlc_Config_drb;
   logicalChannelConfig_drb                                             = calloc(1, sizeof(NR_LogicalChannelConfig_t));
   logicalChannelConfig_drb->ul_SpecificParameters                      = calloc(1, sizeof(*logicalChannelConfig_drb->ul_SpecificParameters));
@@ -1672,7 +1640,7 @@
 
   NR_BWP_DownlinkDedicated_t *bwp_Dedicated = SpCellConfig->spCellConfigDedicated->initialDownlinkBWP;
   set_dl_mcs_table(scc->downlinkConfigCommon->initialDownlinkBWP->genericParameters.subcarrierSpacing,
-                   configuration->force_256qam_off ? NULL : uecap, SpCellConfig,bwp_Dedicated, scc);
+                   configuration->force_256qam_off ? NULL : uecap, SpCellConfig, bwp_Dedicated, scc);
 
   struct NR_ServingCellConfig__downlinkBWP_ToAddModList *DL_BWP_list = SpCellConfig->spCellConfigDedicated->downlinkBWP_ToAddModList;
   if (DL_BWP_list) {
