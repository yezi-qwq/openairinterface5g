--- conflicted
+++ resolved
@@ -206,29 +206,10 @@
   mib->message.choice.mib->spare.size = 1;
   mib->message.choice.mib->spare.bits_unused = 7;  // This makes a spare of 1 bits
 
-<<<<<<< HEAD
   mib->message.choice.mib->ssb_SubcarrierOffset = carrier->ssb_SubcarrierOffset;
   mib->message.choice.mib->pdcch_ConfigSIB1.controlResourceSetZero = *scc->downlinkConfigCommon->initialDownlinkBWP->pdcch_ConfigCommon->choice.setup->controlResourceSetZero;
   mib->message.choice.mib->pdcch_ConfigSIB1.searchSpaceZero = *scc->downlinkConfigCommon->initialDownlinkBWP->pdcch_ConfigCommon->choice.setup->searchSpaceZero;
   AssertFatal(scc->ssbSubcarrierSpacing != NULL, "scc->ssbSubcarrierSpacing is null\n");
-=======
-  mib->message.choice.mib->ssb_SubcarrierOffset = ssb_SubcarrierOffset;
-  mib->message.choice.mib->pdcch_ConfigSIB1.controlResourceSetZero = (pdcch_ConfigSIB1 / 16);
-  mib->message.choice.mib->pdcch_ConfigSIB1.searchSpaceZero = (pdcch_ConfigSIB1 % 16);
-  switch (subCarrierSpacingCommon) {
-    case 15:
-      mib->message.choice.mib->subCarrierSpacingCommon = NR_MIB__subCarrierSpacingCommon_scs15or60;
-      break;
-
-    case 30:
-      mib->message.choice.mib->subCarrierSpacingCommon = NR_MIB__subCarrierSpacingCommon_scs30or120;
-      break;
-
-    case 60:
-      mib->message.choice.mib->subCarrierSpacingCommon = NR_MIB__subCarrierSpacingCommon_scs15or60;
-      break;
->>>>>>> 6548ae15
-
   switch (*scc->ssbSubcarrierSpacing) {
   case NR_SubcarrierSpacing_kHz15:
     mib->message.choice.mib->subCarrierSpacingCommon = NR_MIB__subCarrierSpacingCommon_scs15or60;
@@ -291,554 +272,6 @@
 
   return((enc_rval.encoded+7)/8);
 }
-
-<<<<<<< HEAD
-=======
-void do_SERVINGCELLCONFIGCOMMON(uint8_t Mod_id,
-                                int     CC_id,
-                                #if defined(ENABLE_ITTI)
-                                gNB_RrcConfigurationReq *configuration,
-                                #endif
-                                int initial_flag
-                                )
-{ 
-  NR_ServingCellConfigCommon_t    **servingcellconfigcommon  =  &RC.nrrrc[Mod_id]->carrier[CC_id].servingcellconfigcommon;
-  NR_FreqBandIndicatorNR_t                        *dl_frequencyBandList;
-  struct NR_SCS_SpecificCarrier                   *dl_scs_SpecificCarrierList;
-  NR_TCI_StateId_t                                *TCI_StateId;
-  struct NR_ControlResourceSet                    *bwp_dl_controlresourceset;
-  NR_SearchSpace_t                                *bwp_dl_searchspace;
-  struct NR_PDSCH_TimeDomainResourceAllocation    *bwp_dl_timedomainresourceallocation;
-  NR_FreqBandIndicatorNR_t                        *ul_frequencyBandList;
-  struct NR_SCS_SpecificCarrier                   *ul_scs_SpecificCarrierList;
-  struct NR_PUSCH_TimeDomainResourceAllocation    *pusch_configcommontimedomainresourceallocation;
-  struct NR_RateMatchPattern                      *ratematchpattern;
-  NR_RateMatchPatternId_t                         *ratematchpatternid;
-
-  if(initial_flag == 1){
-    (*servingcellconfigcommon)                                            = CALLOC(1,sizeof(NR_ServingCellConfigCommon_t));
-    (*servingcellconfigcommon)->physCellId                                = CALLOC(1,sizeof(NR_PhysCellId_t));
-    (*servingcellconfigcommon)->downlinkConfigCommon                      = CALLOC(1,sizeof(struct NR_DownlinkConfigCommon));
-    (*servingcellconfigcommon)->downlinkConfigCommon->frequencyInfoDL     = CALLOC(1,sizeof(struct NR_FrequencyInfoDL));
-    (*servingcellconfigcommon)->downlinkConfigCommon->initialDownlinkBWP  = CALLOC(1,sizeof(struct NR_BWP_DownlinkCommon));
-    (*servingcellconfigcommon)->uplinkConfigCommon                        = CALLOC(1,sizeof(struct NR_UplinkConfigCommon));
-    (*servingcellconfigcommon)->uplinkConfigCommon->frequencyInfoUL       = CALLOC(1,sizeof(struct NR_FrequencyInfoUL));
-    (*servingcellconfigcommon)->uplinkConfigCommon->initialUplinkBWP      = CALLOC(1,sizeof(struct NR_BWP_UplinkCommon));
-    //(*servingcellconfigcommon)->supplementaryUplinkConfig       = CALLOC(1,sizeof(struct NR_UplinkConfigCommon));  
-    (*servingcellconfigcommon)->ssb_PositionsInBurst                      = CALLOC(1,sizeof(struct NR_ServingCellConfigCommon__ssb_PositionsInBurst));
-    (*servingcellconfigcommon)->ssb_periodicityServingCell                = CALLOC(1,sizeof(long));
-    //(*servingcellconfigcommon)->lte_CRS_ToMatchAround           = CALLOC(1,sizeof(struct NR_SetupRelease_RateMatchPatternLTE_CRS));
-    (*servingcellconfigcommon)->rateMatchPatternToAddModList              = CALLOC(1,sizeof(struct NR_ServingCellConfigCommon__rateMatchPatternToAddModList));
-    (*servingcellconfigcommon)->rateMatchPatternToReleaseList             = CALLOC(1,sizeof(struct NR_ServingCellConfigCommon__rateMatchPatternToReleaseList));
-    (*servingcellconfigcommon)->ssbSubcarrierSpacing                      = CALLOC(1,sizeof(NR_SubcarrierSpacing_t));
-    (*servingcellconfigcommon)->tdd_UL_DL_ConfigurationCommon             = CALLOC(1,sizeof(struct NR_TDD_UL_DL_ConfigCommon));
-
-
-    (*servingcellconfigcommon)->downlinkConfigCommon->frequencyInfoDL->absoluteFrequencySSB     = CALLOC(1,sizeof(NR_ARFCN_ValueNR_t));
-    
-    dl_frequencyBandList              = CALLOC(1,sizeof(NR_FreqBandIndicatorNR_t));
-    dl_scs_SpecificCarrierList        = CALLOC(1,sizeof(struct NR_SCS_SpecificCarrier));
-
-    (*servingcellconfigcommon)->downlinkConfigCommon->initialDownlinkBWP->genericParameters.cyclicPrefix    = CALLOC(1,sizeof(long));
-    (*servingcellconfigcommon)->downlinkConfigCommon->initialDownlinkBWP->pdcch_ConfigCommon                = CALLOC(1,sizeof(struct NR_SetupRelease_PDCCH_ConfigCommon));
-    (*servingcellconfigcommon)->downlinkConfigCommon->initialDownlinkBWP->pdcch_ConfigCommon->choice.setup  = CALLOC(1,sizeof(struct NR_PDCCH_ConfigCommon));
-    (*servingcellconfigcommon)->downlinkConfigCommon->initialDownlinkBWP->pdcch_ConfigCommon->choice.setup->controlResourceSetZero    = CALLOC(1,sizeof(long));
-    (*servingcellconfigcommon)->downlinkConfigCommon->initialDownlinkBWP->pdcch_ConfigCommon->choice.setup->searchSpaceZero           = CALLOC(1,sizeof(long));
-    (*servingcellconfigcommon)->downlinkConfigCommon->initialDownlinkBWP->pdcch_ConfigCommon->choice.setup->commonControlResourceSet  = CALLOC(1,sizeof(struct NR_ControlResourceSet));
-    (*servingcellconfigcommon)->downlinkConfigCommon->initialDownlinkBWP->pdcch_ConfigCommon->choice.setup->commonSearchSpaceList     = CALLOC(1,sizeof(struct NR_PDCCH_ConfigCommon__commonSearchSpaceList));
-    (*servingcellconfigcommon)->downlinkConfigCommon->initialDownlinkBWP->pdcch_ConfigCommon->choice.setup->searchSpaceSIB1                    = CALLOC(1,sizeof(NR_SearchSpaceId_t));
-    (*servingcellconfigcommon)->downlinkConfigCommon->initialDownlinkBWP->pdcch_ConfigCommon->choice.setup->searchSpaceOtherSystemInformation  = CALLOC(1,sizeof(NR_SearchSpaceId_t));
-    (*servingcellconfigcommon)->downlinkConfigCommon->initialDownlinkBWP->pdcch_ConfigCommon->choice.setup->pagingSearchSpace                  = CALLOC(1,sizeof(NR_SearchSpaceId_t));
-    (*servingcellconfigcommon)->downlinkConfigCommon->initialDownlinkBWP->pdcch_ConfigCommon->choice.setup->ra_SearchSpace                     = CALLOC(1,sizeof(NR_SearchSpaceId_t));
-    (*servingcellconfigcommon)->downlinkConfigCommon->initialDownlinkBWP->pdsch_ConfigCommon                 = CALLOC(1,sizeof(struct NR_SetupRelease_PDSCH_ConfigCommon));
-    (*servingcellconfigcommon)->downlinkConfigCommon->initialDownlinkBWP->pdsch_ConfigCommon->choice.setup   = CALLOC(1,sizeof(struct NR_PDSCH_ConfigCommon));
-    (*servingcellconfigcommon)->downlinkConfigCommon->initialDownlinkBWP->pdsch_ConfigCommon->choice.setup->pdsch_TimeDomainAllocationList = CALLOC(1,sizeof(struct NR_PDSCH_TimeDomainResourceAllocationList));
-
-    (*servingcellconfigcommon)->uplinkConfigCommon->frequencyInfoUL->frequencyBandList          = CALLOC(1,sizeof(struct NR_MultiFrequencyBandListNR));
-    (*servingcellconfigcommon)->uplinkConfigCommon->frequencyInfoUL->absoluteFrequencyPointA    = CALLOC(1,sizeof(NR_ARFCN_ValueNR_t));
-    (*servingcellconfigcommon)->uplinkConfigCommon->frequencyInfoUL->additionalSpectrumEmission = CALLOC(1,sizeof(NR_AdditionalSpectrumEmission_t));
-    (*servingcellconfigcommon)->uplinkConfigCommon->frequencyInfoUL->p_Max                      = CALLOC(1,sizeof(NR_P_Max_t));
-    (*servingcellconfigcommon)->uplinkConfigCommon->frequencyInfoUL->frequencyShift7p5khz       = CALLOC(1,sizeof(long));
-
-    (*servingcellconfigcommon)->uplinkConfigCommon->initialUplinkBWP->genericParameters.cyclicPrefix    = CALLOC(1,sizeof(long));
-    (*servingcellconfigcommon)->uplinkConfigCommon->initialUplinkBWP->rach_ConfigCommon                 = CALLOC(1,sizeof(NR_SetupRelease_RACH_ConfigCommon_t));
-    (*servingcellconfigcommon)->uplinkConfigCommon->initialUplinkBWP->rach_ConfigCommon->choice.setup   = CALLOC(1,sizeof(struct NR_RACH_ConfigCommon));
-    (*servingcellconfigcommon)->uplinkConfigCommon->initialUplinkBWP->rach_ConfigCommon->choice.setup->totalNumberOfRA_Preambles                  = CALLOC(1,sizeof(long));
-    (*servingcellconfigcommon)->uplinkConfigCommon->initialUplinkBWP->rach_ConfigCommon->choice.setup->ssb_perRACH_OccasionAndCB_PreamblesPerSSB  = CALLOC(1,sizeof(struct NR_RACH_ConfigCommon__ssb_perRACH_OccasionAndCB_PreamblesPerSSB));
-    (*servingcellconfigcommon)->uplinkConfigCommon->initialUplinkBWP->rach_ConfigCommon->choice.setup->groupBconfigured                           = CALLOC(1,sizeof(struct NR_RACH_ConfigCommon__groupBconfigured));
-    (*servingcellconfigcommon)->uplinkConfigCommon->initialUplinkBWP->rach_ConfigCommon->choice.setup->rsrp_ThresholdSSB            = CALLOC(1,sizeof(NR_RSRP_Range_t));
-    (*servingcellconfigcommon)->uplinkConfigCommon->initialUplinkBWP->rach_ConfigCommon->choice.setup->rsrp_ThresholdSSB_SUL        = CALLOC(1,sizeof(NR_RSRP_Range_t));
-    (*servingcellconfigcommon)->uplinkConfigCommon->initialUplinkBWP->rach_ConfigCommon->choice.setup->msg1_SubcarrierSpacing       = CALLOC(1,sizeof(NR_SubcarrierSpacing_t));
-    (*servingcellconfigcommon)->uplinkConfigCommon->initialUplinkBWP->rach_ConfigCommon->choice.setup->msg3_transformPrecoder       = CALLOC(1,sizeof(long));
-    (*servingcellconfigcommon)->uplinkConfigCommon->initialUplinkBWP->pusch_ConfigCommon                 = CALLOC(1,sizeof(NR_SetupRelease_PUSCH_ConfigCommon_t)); 
-    (*servingcellconfigcommon)->uplinkConfigCommon->initialUplinkBWP->pusch_ConfigCommon->choice.setup   = CALLOC(1,sizeof(struct NR_PUSCH_ConfigCommon));
-    (*servingcellconfigcommon)->uplinkConfigCommon->initialUplinkBWP->pusch_ConfigCommon->choice.setup->groupHoppingEnabledTransformPrecoding = CALLOC(1,sizeof(long));
-
-    (*servingcellconfigcommon)->uplinkConfigCommon->initialUplinkBWP->pusch_ConfigCommon->choice.setup->pusch_TimeDomainAllocationList  = CALLOC(1,sizeof(struct NR_PUSCH_TimeDomainResourceAllocationList));
-    (*servingcellconfigcommon)->uplinkConfigCommon->initialUplinkBWP->pusch_ConfigCommon->choice.setup->msg3_DeltaPreamble              = CALLOC(1,sizeof(long));
-    (*servingcellconfigcommon)->uplinkConfigCommon->initialUplinkBWP->pusch_ConfigCommon->choice.setup->p0_NominalWithGrant             = CALLOC(1,sizeof(long));
-
-    (*servingcellconfigcommon)->uplinkConfigCommon->initialUplinkBWP->pucch_ConfigCommon                                                = CALLOC(1,sizeof(struct NR_SetupRelease_PUCCH_ConfigCommon)); 
-    (*servingcellconfigcommon)->uplinkConfigCommon->initialUplinkBWP->pucch_ConfigCommon->choice.setup                                  = CALLOC(1,sizeof(struct NR_PUCCH_ConfigCommon));
-    (*servingcellconfigcommon)->uplinkConfigCommon->initialUplinkBWP->pucch_ConfigCommon->choice.setup->pucch_ResourceCommon            = CALLOC(1,sizeof(BIT_STRING_t));
-    (*servingcellconfigcommon)->uplinkConfigCommon->initialUplinkBWP->pucch_ConfigCommon->choice.setup->p0_nominal                      = CALLOC(1,sizeof(long));
-    (*servingcellconfigcommon)->uplinkConfigCommon->initialUplinkBWP->pucch_ConfigCommon->choice.setup->pucch_ResourceCommon            = CALLOC(1,sizeof(long));
-    (*servingcellconfigcommon)->uplinkConfigCommon->initialUplinkBWP->pucch_ConfigCommon->choice.setup->hoppingId                       = CALLOC(1,sizeof(long));
-    (*servingcellconfigcommon)->ssb_PositionsInBurst->choice.shortBitmap.buf  = MALLOC(1);
-    (*servingcellconfigcommon)->ssb_PositionsInBurst->choice.mediumBitmap.buf = MALLOC(1);
-    (*servingcellconfigcommon)->ssb_PositionsInBurst->choice.longBitmap.buf   = MALLOC(8);
-
-    bwp_dl_controlresourceset =(*servingcellconfigcommon)->downlinkConfigCommon->initialDownlinkBWP->pdcch_ConfigCommon->choice.setup->commonControlResourceSet;
-    bwp_dl_controlresourceset->cce_REG_MappingType.choice.interleaved               = CALLOC(1,sizeof(struct NR_ControlResourceSet__cce_REG_MappingType__interleaved));
-    bwp_dl_controlresourceset->frequencyDomainResources.buf                         = MALLOC(6);
-    bwp_dl_controlresourceset->cce_REG_MappingType.choice.interleaved->shiftIndex   = CALLOC(1,sizeof(long));
-    bwp_dl_controlresourceset->tci_StatesPDCCH_ToAddList                            = CALLOC(1,sizeof(struct NR_ControlResourceSet__tci_StatesPDCCH_ToAddList));
-    bwp_dl_controlresourceset->tci_PresentInDCI                                     = CALLOC(1,sizeof(long));
-    bwp_dl_controlresourceset->pdcch_DMRS_ScramblingID                              = CALLOC(1,sizeof(long));
-    TCI_StateId                                                                     = CALLOC(1,sizeof(NR_TCI_StateId_t));
-    bwp_dl_searchspace                                                              = CALLOC(1,sizeof(NR_SearchSpace_t));
-    bwp_dl_searchspace->controlResourceSetId                                        = CALLOC(1,sizeof(NR_ControlResourceSetId_t));
-    bwp_dl_searchspace->monitoringSlotPeriodicityAndOffset                          = CALLOC(1,sizeof(struct NR_SearchSpace__monitoringSlotPeriodicityAndOffset));
-    bwp_dl_searchspace->duration                                                    = CALLOC(1,sizeof(long));
-    bwp_dl_searchspace->monitoringSymbolsWithinSlot                                 = CALLOC(1,sizeof(BIT_STRING_t));
-    bwp_dl_searchspace->monitoringSymbolsWithinSlot->buf                            = MALLOC(2);
-    bwp_dl_searchspace->nrofCandidates                                              = CALLOC(1,sizeof(struct NR_SearchSpace__nrofCandidates)); 
-    bwp_dl_searchspace->searchSpaceType                                             = CALLOC(1,sizeof(struct NR_SearchSpace__searchSpaceType));
-    bwp_dl_searchspace->searchSpaceType->choice.common                              = CALLOC(1,sizeof(struct NR_SearchSpace__searchSpaceType__common));
-    bwp_dl_searchspace->searchSpaceType->choice.ue_Specific = CALLOC(1,sizeof(struct NR_SearchSpace__searchSpaceType__ue_Specific));
-
-    bwp_dl_timedomainresourceallocation               = CALLOC(1,sizeof(struct NR_PDSCH_TimeDomainResourceAllocation));
-    bwp_dl_timedomainresourceallocation->k0           = CALLOC(1,sizeof(long));
-    
-    ul_frequencyBandList        = CALLOC(1,sizeof(NR_FreqBandIndicatorNR_t));
-    ul_scs_SpecificCarrierList  = CALLOC(1,sizeof(struct NR_SCS_SpecificCarrier));
-
-    pusch_configcommontimedomainresourceallocation      = CALLOC(1,sizeof(struct NR_PUSCH_TimeDomainResourceAllocation));
-    pusch_configcommontimedomainresourceallocation->k2  = CALLOC(1,sizeof(long));
-
-    ratematchpattern                              = CALLOC(1,sizeof(struct NR_RateMatchPattern));
-    ratematchpattern->patternType.choice.bitmaps  = CALLOC(1,sizeof(struct NR_RateMatchPattern__patternType__bitmaps));
-    ratematchpattern->patternType.choice.bitmaps->resourceBlocks.buf = MALLOC(35);
-    ratematchpattern->patternType.choice.bitmaps->symbolsInResourceBlock.choice.oneSlot.buf   = MALLOC(2);
-    ratematchpattern->patternType.choice.bitmaps->symbolsInResourceBlock.choice.twoSlots.buf  = MALLOC(4);
-    ratematchpattern->patternType.choice.bitmaps->periodicityAndPattern                       = CALLOC(1,sizeof(struct NR_RateMatchPattern__patternType__bitmaps__periodicityAndPattern));
-    ratematchpattern->patternType.choice.bitmaps->periodicityAndPattern->choice.n2.buf        = MALLOC(1);
-    ratematchpattern->patternType.choice.bitmaps->periodicityAndPattern->choice.n4.buf        = MALLOC(1);
-    ratematchpattern->patternType.choice.bitmaps->periodicityAndPattern->choice.n5.buf        = MALLOC(1);
-    ratematchpattern->patternType.choice.bitmaps->periodicityAndPattern->choice.n8.buf        = MALLOC(1);
-    ratematchpattern->patternType.choice.bitmaps->periodicityAndPattern->choice.n10.buf       = MALLOC(2);
-    ratematchpattern->patternType.choice.bitmaps->periodicityAndPattern->choice.n20.buf       = MALLOC(3);
-    ratematchpattern->patternType.choice.bitmaps->periodicityAndPattern->choice.n40.buf       = MALLOC(5);
-    ratematchpattern->subcarrierSpacing           = CALLOC(1,sizeof(NR_SubcarrierSpacing_t));
-    ratematchpatternid                            = CALLOC(1,sizeof(NR_RateMatchPatternId_t));
-  }else{
-    bwp_dl_controlresourceset =(*servingcellconfigcommon)->downlinkConfigCommon->initialDownlinkBWP->pdcch_ConfigCommon->choice.setup->commonControlResourceSet;
-  }
-
-
-  //------------------------------------Start Fill ServingCellConfigCommon------------------------------------//
-  //physCellId
-  *((*servingcellconfigcommon)->physCellId)  = configuration->Nid_cell[CC_id];
-
-    //NR_DownlinkConfigCommon
-  *((*servingcellconfigcommon)->downlinkConfigCommon->frequencyInfoDL->absoluteFrequencySSB)  = configuration->absoluteFrequencySSB[CC_id]; 
-
-  *(dl_frequencyBandList)   = configuration->DL_FreqBandIndicatorNR[CC_id];
-  ASN_SEQUENCE_ADD(&(*servingcellconfigcommon)->downlinkConfigCommon->frequencyInfoDL->frequencyBandList.list,&dl_frequencyBandList);
-
-  (*servingcellconfigcommon)->downlinkConfigCommon->frequencyInfoDL->absoluteFrequencyPointA = configuration->DL_absoluteFrequencyPointA[CC_id];
-
-  dl_scs_SpecificCarrierList->offsetToCarrier    = configuration->DL_offsetToCarrier[CC_id];
-  dl_scs_SpecificCarrierList->subcarrierSpacing  = configuration->DL_SCS_SubcarrierSpacing[CC_id];
-  dl_scs_SpecificCarrierList->carrierBandwidth   = configuration->DL_carrierBandwidth[CC_id];
-  ASN_SEQUENCE_ADD(&(*servingcellconfigcommon)->downlinkConfigCommon->frequencyInfoDL->scs_SpecificCarrierList.list,&dl_scs_SpecificCarrierList);
-
-  //initialDownlinkBWP
-  //initialDownlinkBWP  -----  genericParameters
-  (*servingcellconfigcommon)->downlinkConfigCommon->initialDownlinkBWP->genericParameters.locationAndBandwidth = configuration->DL_locationAndBandwidth[CC_id];
-  (*servingcellconfigcommon)->downlinkConfigCommon->initialDownlinkBWP->genericParameters.subcarrierSpacing    = configuration->DL_BWP_SubcarrierSpacing[CC_id];
-
-  if(configuration->DL_BWP_prefix_type[CC_id]){
-    (*servingcellconfigcommon)->downlinkConfigCommon->initialDownlinkBWP->genericParameters.cyclicPrefix  = NR_BWP__cyclicPrefix_extended;
-  }
-
-  //initialDownlinkBWP  -----  pdcch_ConfigCommon
-  
-  (*servingcellconfigcommon)->downlinkConfigCommon->initialDownlinkBWP->pdcch_ConfigCommon->present       = NR_SetupRelease_PDCCH_ConfigCommon_PR_setup;
-
-  //Fill  initialDownlinkBWP  ->  pdcch_ConfigCommon  ->  ControlResourceSet list //
-
-  *((*servingcellconfigcommon)->downlinkConfigCommon->initialDownlinkBWP->pdcch_ConfigCommon->choice.setup->controlResourceSetZero) = configuration->controlResourceSetZero[CC_id];
-  *((*servingcellconfigcommon)->downlinkConfigCommon->initialDownlinkBWP->pdcch_ConfigCommon->choice.setup->searchSpaceZero)        = configuration->searchSpaceZero[CC_id];
-
-  bwp_dl_controlresourceset->controlResourceSetId         = configuration->PDCCH_common_controlResourceSetId[CC_id];
-  //BIT STRING (SIZE (45))
-  bwp_dl_controlresourceset->frequencyDomainResources.size          = 6;
-  bwp_dl_controlresourceset->frequencyDomainResources.bits_unused   = 3;
-  bwp_dl_controlresourceset->frequencyDomainResources.buf[0]        = 0x1f;
-  bwp_dl_controlresourceset->frequencyDomainResources.buf[1]        = 0xff;
-  bwp_dl_controlresourceset->frequencyDomainResources.buf[2]        = 0xff;
-  bwp_dl_controlresourceset->frequencyDomainResources.buf[3]        = 0xff; 
-  bwp_dl_controlresourceset->frequencyDomainResources.buf[4]        = 0xff; 
-  bwp_dl_controlresourceset->frequencyDomainResources.buf[5]        = 0xff; 
-
-  bwp_dl_controlresourceset->duration                     = configuration->PDCCH_common_ControlResourceSet_duration[CC_id];
-  bwp_dl_controlresourceset->cce_REG_MappingType.present  = configuration->PDCCH_cce_REG_MappingType[CC_id];
-
-  if(bwp_dl_controlresourceset->cce_REG_MappingType.present == NR_ControlResourceSet__cce_REG_MappingType_PR_interleaved ){
-    bwp_dl_controlresourceset->cce_REG_MappingType.choice.interleaved->reg_BundleSize    = configuration->PDCCH_reg_BundleSize[CC_id];
-    bwp_dl_controlresourceset->cce_REG_MappingType.choice.interleaved->interleaverSize   = configuration->PDCCH_interleaverSize[CC_id];
-    *(bwp_dl_controlresourceset->cce_REG_MappingType.choice.interleaved->shiftIndex)        = configuration->PDCCH_shiftIndex[CC_id];
-  }else if(bwp_dl_controlresourceset->cce_REG_MappingType.present == NR_ControlResourceSet__cce_REG_MappingType_PR_nonInterleaved){
-    bwp_dl_controlresourceset->cce_REG_MappingType.choice.nonInterleaved = 0;
-  }
-
-  bwp_dl_controlresourceset->precoderGranularity =  configuration->PDCCH_precoderGranularity[CC_id];
-
-  *(TCI_StateId) = configuration->PDCCH_TCI_StateId[CC_id];
-  ASN_SEQUENCE_ADD(&bwp_dl_controlresourceset->tci_StatesPDCCH_ToAddList->list,&TCI_StateId);
-
-  if(configuration->tci_PresentInDCI[CC_id]){
-    bwp_dl_controlresourceset->tci_PresentInDCI  = NR_ControlResourceSet__tci_PresentInDCI_enabled;
-  }
-
-  *(bwp_dl_controlresourceset->pdcch_DMRS_ScramblingID)   = configuration->PDCCH_DMRS_ScramblingID[CC_id];;
-
-  //Fill  downlinkConfigCommon  ->  initialDownlinkBWP  ->  pdcch_ConfigCommon  ->  SearchSpace list //
-  bwp_dl_searchspace->searchSpaceId             = configuration->SearchSpaceId[CC_id];
-  *(bwp_dl_searchspace->controlResourceSetId)   = configuration->commonSearchSpaces_controlResourceSetId[CC_id];
-
-  bwp_dl_searchspace->monitoringSlotPeriodicityAndOffset->present = configuration->SearchSpace_monitoringSlotPeriodicityAndOffset_choice[CC_id];
-  
-  if(bwp_dl_searchspace->monitoringSlotPeriodicityAndOffset->present == NR_SearchSpace__monitoringSlotPeriodicityAndOffset_PR_sl1){
-    bwp_dl_searchspace->monitoringSlotPeriodicityAndOffset->choice.sl1 = configuration->SearchSpace_monitoringSlotPeriodicityAndOffset_value[CC_id];
-  }else if(bwp_dl_searchspace->monitoringSlotPeriodicityAndOffset->present == NR_SearchSpace__monitoringSlotPeriodicityAndOffset_PR_sl2){
-    bwp_dl_searchspace->monitoringSlotPeriodicityAndOffset->choice.sl2 = configuration->SearchSpace_monitoringSlotPeriodicityAndOffset_value[CC_id];    
-  }else if(bwp_dl_searchspace->monitoringSlotPeriodicityAndOffset->present == NR_SearchSpace__monitoringSlotPeriodicityAndOffset_PR_sl4){
-    bwp_dl_searchspace->monitoringSlotPeriodicityAndOffset->choice.sl4 = configuration->SearchSpace_monitoringSlotPeriodicityAndOffset_value[CC_id];    
-  }else if(bwp_dl_searchspace->monitoringSlotPeriodicityAndOffset->present == NR_SearchSpace__monitoringSlotPeriodicityAndOffset_PR_sl5){
-    bwp_dl_searchspace->monitoringSlotPeriodicityAndOffset->choice.sl5 = configuration->SearchSpace_monitoringSlotPeriodicityAndOffset_value[CC_id];    
-  }else if(bwp_dl_searchspace->monitoringSlotPeriodicityAndOffset->present == NR_SearchSpace__monitoringSlotPeriodicityAndOffset_PR_sl8){
-    bwp_dl_searchspace->monitoringSlotPeriodicityAndOffset->choice.sl8 = configuration->SearchSpace_monitoringSlotPeriodicityAndOffset_value[CC_id];    
-  }else if(bwp_dl_searchspace->monitoringSlotPeriodicityAndOffset->present == NR_SearchSpace__monitoringSlotPeriodicityAndOffset_PR_sl10){
-    bwp_dl_searchspace->monitoringSlotPeriodicityAndOffset->choice.sl10 = configuration->SearchSpace_monitoringSlotPeriodicityAndOffset_value[CC_id];    
-  }else if(bwp_dl_searchspace->monitoringSlotPeriodicityAndOffset->present == NR_SearchSpace__monitoringSlotPeriodicityAndOffset_PR_sl16){
-    bwp_dl_searchspace->monitoringSlotPeriodicityAndOffset->choice.sl16 = configuration->SearchSpace_monitoringSlotPeriodicityAndOffset_value[CC_id];    
-  }else if(bwp_dl_searchspace->monitoringSlotPeriodicityAndOffset->present == NR_SearchSpace__monitoringSlotPeriodicityAndOffset_PR_sl20){
-    bwp_dl_searchspace->monitoringSlotPeriodicityAndOffset->choice.sl20 = configuration->SearchSpace_monitoringSlotPeriodicityAndOffset_value[CC_id];    
-  }else if(bwp_dl_searchspace->monitoringSlotPeriodicityAndOffset->present == NR_SearchSpace__monitoringSlotPeriodicityAndOffset_PR_sl40){
-    bwp_dl_searchspace->monitoringSlotPeriodicityAndOffset->choice.sl40 = configuration->SearchSpace_monitoringSlotPeriodicityAndOffset_value[CC_id];    
-  }else if(bwp_dl_searchspace->monitoringSlotPeriodicityAndOffset->present == NR_SearchSpace__monitoringSlotPeriodicityAndOffset_PR_sl80){
-    bwp_dl_searchspace->monitoringSlotPeriodicityAndOffset->choice.sl80 = configuration->SearchSpace_monitoringSlotPeriodicityAndOffset_value[CC_id];    
-  }else if(bwp_dl_searchspace->monitoringSlotPeriodicityAndOffset->present == NR_SearchSpace__monitoringSlotPeriodicityAndOffset_PR_sl160){
-    bwp_dl_searchspace->monitoringSlotPeriodicityAndOffset->choice.sl160 = configuration->SearchSpace_monitoringSlotPeriodicityAndOffset_value[CC_id];    
-  }else if(bwp_dl_searchspace->monitoringSlotPeriodicityAndOffset->present == NR_SearchSpace__monitoringSlotPeriodicityAndOffset_PR_sl320){
-    bwp_dl_searchspace->monitoringSlotPeriodicityAndOffset->choice.sl320 = configuration->SearchSpace_monitoringSlotPeriodicityAndOffset_value[CC_id];    
-  }else if(bwp_dl_searchspace->monitoringSlotPeriodicityAndOffset->present == NR_SearchSpace__monitoringSlotPeriodicityAndOffset_PR_sl640){
-    bwp_dl_searchspace->monitoringSlotPeriodicityAndOffset->choice.sl640 = configuration->SearchSpace_monitoringSlotPeriodicityAndOffset_value[CC_id];    
-  }else if(bwp_dl_searchspace->monitoringSlotPeriodicityAndOffset->present == NR_SearchSpace__monitoringSlotPeriodicityAndOffset_PR_sl1280){
-    bwp_dl_searchspace->monitoringSlotPeriodicityAndOffset->choice.sl1280 = configuration->SearchSpace_monitoringSlotPeriodicityAndOffset_value[CC_id];    
-  }else if(bwp_dl_searchspace->monitoringSlotPeriodicityAndOffset->present == NR_SearchSpace__monitoringSlotPeriodicityAndOffset_PR_sl2560){
-    bwp_dl_searchspace->monitoringSlotPeriodicityAndOffset->choice.sl2560 = configuration->SearchSpace_monitoringSlotPeriodicityAndOffset_value[CC_id];    
-  }
-
-  *(bwp_dl_searchspace->duration)                 = configuration->SearchSpace_duration[CC_id];
-
-  bwp_dl_searchspace->monitoringSymbolsWithinSlot->size=2;
-  bwp_dl_searchspace->monitoringSymbolsWithinSlot->bits_unused=2;  
-  bwp_dl_searchspace->monitoringSymbolsWithinSlot->buf[0]=0x3f;
-  bwp_dl_searchspace->monitoringSymbolsWithinSlot->buf[1]=0xff;
-
-  bwp_dl_searchspace->nrofCandidates->aggregationLevel1 = configuration->SearchSpace_nrofCandidates_aggregationLevel1[CC_id];
-  bwp_dl_searchspace->nrofCandidates->aggregationLevel2 = configuration->SearchSpace_nrofCandidates_aggregationLevel2[CC_id];
-  bwp_dl_searchspace->nrofCandidates->aggregationLevel4 = configuration->SearchSpace_nrofCandidates_aggregationLevel4[CC_id];
-  bwp_dl_searchspace->nrofCandidates->aggregationLevel8 = configuration->SearchSpace_nrofCandidates_aggregationLevel8[CC_id];
-  bwp_dl_searchspace->nrofCandidates->aggregationLevel16 = configuration->SearchSpace_nrofCandidates_aggregationLevel16[CC_id];
-
-  bwp_dl_searchspace->searchSpaceType->present = configuration->SearchSpace_searchSpaceType[CC_id];
-
-  if(bwp_dl_searchspace->searchSpaceType->present == NR_SearchSpace__searchSpaceType_PR_common){
-    bwp_dl_searchspace->searchSpaceType->choice.common->dci_Format2_0               = CALLOC(1,sizeof(struct NR_SearchSpace__searchSpaceType__common__dci_Format2_0));
-    bwp_dl_searchspace->searchSpaceType->choice.common->dci_Format2_0->nrofCandidates_SFI.aggregationLevel1   = CALLOC(1,sizeof(long)); 
-    bwp_dl_searchspace->searchSpaceType->choice.common->dci_Format2_0->nrofCandidates_SFI.aggregationLevel2   = CALLOC(1,sizeof(long)); 
-    bwp_dl_searchspace->searchSpaceType->choice.common->dci_Format2_0->nrofCandidates_SFI.aggregationLevel4   = CALLOC(1,sizeof(long)); 
-    bwp_dl_searchspace->searchSpaceType->choice.common->dci_Format2_0->nrofCandidates_SFI.aggregationLevel8   = CALLOC(1,sizeof(long)); 
-    bwp_dl_searchspace->searchSpaceType->choice.common->dci_Format2_0->nrofCandidates_SFI.aggregationLevel16  = CALLOC(1,sizeof(long));
-    bwp_dl_searchspace->searchSpaceType->choice.common->dci_Format2_3                         = CALLOC(1,sizeof(struct NR_SearchSpace__searchSpaceType__common__dci_Format2_3));
-    bwp_dl_searchspace->searchSpaceType->choice.common->dci_Format2_3->dummy1                 = CALLOC(1,sizeof(long));
-    *(bwp_dl_searchspace->searchSpaceType->choice.common->dci_Format2_0->nrofCandidates_SFI.aggregationLevel1)  = configuration->Common_dci_Format2_0_nrofCandidates_SFI_aggregationLevel1[CC_id];
-    *(bwp_dl_searchspace->searchSpaceType->choice.common->dci_Format2_0->nrofCandidates_SFI.aggregationLevel2)  = configuration->Common_dci_Format2_0_nrofCandidates_SFI_aggregationLevel2[CC_id];
-    *(bwp_dl_searchspace->searchSpaceType->choice.common->dci_Format2_0->nrofCandidates_SFI.aggregationLevel4)  = configuration->Common_dci_Format2_0_nrofCandidates_SFI_aggregationLevel4[CC_id];
-    *(bwp_dl_searchspace->searchSpaceType->choice.common->dci_Format2_0->nrofCandidates_SFI.aggregationLevel8)  = configuration->Common_dci_Format2_0_nrofCandidates_SFI_aggregationLevel8[CC_id];
-    *(bwp_dl_searchspace->searchSpaceType->choice.common->dci_Format2_0->nrofCandidates_SFI.aggregationLevel16) = configuration->Common_dci_Format2_0_nrofCandidates_SFI_aggregationLevel16[CC_id];
-    *(bwp_dl_searchspace->searchSpaceType->choice.common->dci_Format2_3->dummy1)                = configuration->Common_dci_Format2_3_monitoringPeriodicity[CC_id];
-    bwp_dl_searchspace->searchSpaceType->choice.common->dci_Format2_3->dummy2                   = configuration->Common_dci_Format2_3_nrofPDCCH_Candidates[CC_id];
-  }else if (bwp_dl_searchspace->searchSpaceType->present == NR_SearchSpace__searchSpaceType_PR_ue_Specific){
-    bwp_dl_searchspace->searchSpaceType->choice.ue_Specific->dci_Formats = configuration->ue_Specific__dci_Formats[CC_id];
-  }
-
-  ASN_SEQUENCE_ADD(&(*servingcellconfigcommon)->downlinkConfigCommon->initialDownlinkBWP->pdcch_ConfigCommon->choice.setup->commonSearchSpaceList->list,&bwp_dl_searchspace);
-
-  *((*servingcellconfigcommon)->downlinkConfigCommon->initialDownlinkBWP->pdcch_ConfigCommon->choice.setup->searchSpaceSIB1)                    = configuration->searchSpaceSIB1[CC_id];
-  *((*servingcellconfigcommon)->downlinkConfigCommon->initialDownlinkBWP->pdcch_ConfigCommon->choice.setup->searchSpaceOtherSystemInformation)  = configuration->searchSpaceOtherSystemInformation[CC_id];
-  *((*servingcellconfigcommon)->downlinkConfigCommon->initialDownlinkBWP->pdcch_ConfigCommon->choice.setup->pagingSearchSpace)                  = configuration->pagingSearchSpace[CC_id];
-  *((*servingcellconfigcommon)->downlinkConfigCommon->initialDownlinkBWP->pdcch_ConfigCommon->choice.setup->ra_SearchSpace)                     = configuration->ra_SearchSpace[CC_id];
-
-  //initialDownlinkBWP  -----  pdsch_ConfigCommon
-  (*servingcellconfigcommon)->downlinkConfigCommon->initialDownlinkBWP->pdsch_ConfigCommon->present        = NR_SetupRelease_PDSCH_ConfigCommon_PR_setup;
-  
-  *(bwp_dl_timedomainresourceallocation->k0)                            = configuration->PDSCH_TimeDomainResourceAllocation_k0[CC_id];
-  bwp_dl_timedomainresourceallocation->mappingType                      = configuration->PDSCH_TimeDomainResourceAllocation_mappingType[CC_id];
-  bwp_dl_timedomainresourceallocation->startSymbolAndLength             = configuration->PDSCH_TimeDomainResourceAllocation_startSymbolAndLength[CC_id];
-
-  ASN_SEQUENCE_ADD(&(*servingcellconfigcommon)->downlinkConfigCommon->initialDownlinkBWP->pdsch_ConfigCommon->choice.setup->pdsch_TimeDomainAllocationList->list,&bwp_dl_timedomainresourceallocation);
-
-  //uplinkConfigCommon 
-  //uplinkConfigCommon  frequencyInfoUL //
-  *(ul_frequencyBandList)   = configuration->UL_FreqBandIndicatorNR[CC_id];
-  ASN_SEQUENCE_ADD(&(*servingcellconfigcommon)->uplinkConfigCommon->frequencyInfoUL->frequencyBandList->list,&ul_frequencyBandList);
-
-  *((*servingcellconfigcommon)->uplinkConfigCommon->frequencyInfoUL->absoluteFrequencyPointA) = configuration->UL_absoluteFrequencyPointA[CC_id];
-  
-  ul_scs_SpecificCarrierList->offsetToCarrier    = configuration->UL_offsetToCarrier[CC_id];
-  ul_scs_SpecificCarrierList->subcarrierSpacing  = configuration->UL_SCS_SubcarrierSpacing[CC_id];
-  ul_scs_SpecificCarrierList->carrierBandwidth   = configuration->UL_carrierBandwidth[CC_id];
-  ASN_SEQUENCE_ADD(&(*servingcellconfigcommon)->uplinkConfigCommon->frequencyInfoUL->scs_SpecificCarrierList.list,&ul_scs_SpecificCarrierList);
-
-  *((*servingcellconfigcommon)->uplinkConfigCommon->frequencyInfoUL->additionalSpectrumEmission) = configuration->UL_additionalSpectrumEmission[CC_id];
-  *((*servingcellconfigcommon)->uplinkConfigCommon->frequencyInfoUL->p_Max)                      = configuration->UL_p_Max[CC_id];
-  *((*servingcellconfigcommon)->uplinkConfigCommon->frequencyInfoUL->frequencyShift7p5khz)       = configuration->UL_frequencyShift7p5khz[CC_id];
-  
-  //uplinkConfigCommon  initialUplinkBWP //
-  //Fill  initialUplinkBWP -> BWP-UplinkCommon -> genericParameters//
-  (*servingcellconfigcommon)->uplinkConfigCommon->initialUplinkBWP->genericParameters.locationAndBandwidth = configuration->UL_locationAndBandwidth[CC_id];
-  (*servingcellconfigcommon)->uplinkConfigCommon->initialUplinkBWP->genericParameters.subcarrierSpacing    = configuration->UL_BWP_SubcarrierSpacing[CC_id];
-
-  if(configuration->UL_BWP_prefix_type[CC_id]){
-    (*servingcellconfigcommon)->uplinkConfigCommon->initialUplinkBWP->genericParameters.cyclicPrefix = NR_BWP__cyclicPrefix_extended;
-  } 
-
-  //Fill  initialUplinkBWP -> BWP-UplinkCommon -> rach_ConfigCommon//
-  (*servingcellconfigcommon)->uplinkConfigCommon->initialUplinkBWP->rach_ConfigCommon->present       = NR_SetupRelease_RACH_ConfigCommon_PR_setup;
-  
-  *((*servingcellconfigcommon)->uplinkConfigCommon->initialUplinkBWP->rach_ConfigCommon->choice.setup->totalNumberOfRA_Preambles) = configuration->rach_totalNumberOfRA_Preambles[CC_id];
-
-  (*servingcellconfigcommon)->uplinkConfigCommon->initialUplinkBWP->rach_ConfigCommon->choice.setup->ssb_perRACH_OccasionAndCB_PreamblesPerSSB->present = configuration->rach_ssb_perRACH_OccasionAndCB_PreamblesPerSSB_choice[CC_id];
-  
-  if((*servingcellconfigcommon)->uplinkConfigCommon->initialUplinkBWP->rach_ConfigCommon->choice.setup->ssb_perRACH_OccasionAndCB_PreamblesPerSSB->present       == NR_RACH_ConfigCommon__ssb_perRACH_OccasionAndCB_PreamblesPerSSB_PR_oneEighth){
-    (*servingcellconfigcommon)->uplinkConfigCommon->initialUplinkBWP->rach_ConfigCommon->choice.setup->ssb_perRACH_OccasionAndCB_PreamblesPerSSB->choice.oneEighth = configuration->rach_ssb_perRACH_OccasionAndCB_PreamblesPerSSB_oneEighth[CC_id];
-  }else if((*servingcellconfigcommon)->uplinkConfigCommon->initialUplinkBWP->rach_ConfigCommon->choice.setup->ssb_perRACH_OccasionAndCB_PreamblesPerSSB->present == NR_RACH_ConfigCommon__ssb_perRACH_OccasionAndCB_PreamblesPerSSB_PR_oneFourth){
-    (*servingcellconfigcommon)->uplinkConfigCommon->initialUplinkBWP->rach_ConfigCommon->choice.setup->ssb_perRACH_OccasionAndCB_PreamblesPerSSB->choice.oneFourth = configuration->rach_ssb_perRACH_OccasionAndCB_PreamblesPerSSB_oneFourth[CC_id];
-  }else if((*servingcellconfigcommon)->uplinkConfigCommon->initialUplinkBWP->rach_ConfigCommon->choice.setup->ssb_perRACH_OccasionAndCB_PreamblesPerSSB->present == NR_RACH_ConfigCommon__ssb_perRACH_OccasionAndCB_PreamblesPerSSB_PR_oneHalf){
-    (*servingcellconfigcommon)->uplinkConfigCommon->initialUplinkBWP->rach_ConfigCommon->choice.setup->ssb_perRACH_OccasionAndCB_PreamblesPerSSB->choice.oneHalf   = configuration->rach_ssb_perRACH_OccasionAndCB_PreamblesPerSSB_oneHalf[CC_id];
-  }else if((*servingcellconfigcommon)->uplinkConfigCommon->initialUplinkBWP->rach_ConfigCommon->choice.setup->ssb_perRACH_OccasionAndCB_PreamblesPerSSB->present == NR_RACH_ConfigCommon__ssb_perRACH_OccasionAndCB_PreamblesPerSSB_PR_one){
-    (*servingcellconfigcommon)->uplinkConfigCommon->initialUplinkBWP->rach_ConfigCommon->choice.setup->ssb_perRACH_OccasionAndCB_PreamblesPerSSB->choice.one       = configuration->rach_ssb_perRACH_OccasionAndCB_PreamblesPerSSB_one[CC_id];
-  }else if((*servingcellconfigcommon)->uplinkConfigCommon->initialUplinkBWP->rach_ConfigCommon->choice.setup->ssb_perRACH_OccasionAndCB_PreamblesPerSSB->present == NR_RACH_ConfigCommon__ssb_perRACH_OccasionAndCB_PreamblesPerSSB_PR_two){
-    (*servingcellconfigcommon)->uplinkConfigCommon->initialUplinkBWP->rach_ConfigCommon->choice.setup->ssb_perRACH_OccasionAndCB_PreamblesPerSSB->choice.two       = configuration->rach_ssb_perRACH_OccasionAndCB_PreamblesPerSSB_two[CC_id];
-  }else if((*servingcellconfigcommon)->uplinkConfigCommon->initialUplinkBWP->rach_ConfigCommon->choice.setup->ssb_perRACH_OccasionAndCB_PreamblesPerSSB->present == NR_RACH_ConfigCommon__ssb_perRACH_OccasionAndCB_PreamblesPerSSB_PR_four){
-    (*servingcellconfigcommon)->uplinkConfigCommon->initialUplinkBWP->rach_ConfigCommon->choice.setup->ssb_perRACH_OccasionAndCB_PreamblesPerSSB->choice.four      = configuration->rach_ssb_perRACH_OccasionAndCB_PreamblesPerSSB_four[CC_id];
-  }else if((*servingcellconfigcommon)->uplinkConfigCommon->initialUplinkBWP->rach_ConfigCommon->choice.setup->ssb_perRACH_OccasionAndCB_PreamblesPerSSB->present == NR_RACH_ConfigCommon__ssb_perRACH_OccasionAndCB_PreamblesPerSSB_PR_eight){
-    (*servingcellconfigcommon)->uplinkConfigCommon->initialUplinkBWP->rach_ConfigCommon->choice.setup->ssb_perRACH_OccasionAndCB_PreamblesPerSSB->choice.eight     = configuration->rach_ssb_perRACH_OccasionAndCB_PreamblesPerSSB_eight[CC_id];
-  }else if((*servingcellconfigcommon)->uplinkConfigCommon->initialUplinkBWP->rach_ConfigCommon->choice.setup->ssb_perRACH_OccasionAndCB_PreamblesPerSSB->present == NR_RACH_ConfigCommon__ssb_perRACH_OccasionAndCB_PreamblesPerSSB_PR_sixteen){
-    (*servingcellconfigcommon)->uplinkConfigCommon->initialUplinkBWP->rach_ConfigCommon->choice.setup->ssb_perRACH_OccasionAndCB_PreamblesPerSSB->choice.sixteen   = configuration->rach_ssb_perRACH_OccasionAndCB_PreamblesPerSSB_sixteen[CC_id];
-  }      
-
-  if(configuration->rach_groupBconfigured[CC_id]){
-    (*servingcellconfigcommon)->uplinkConfigCommon->initialUplinkBWP->rach_ConfigCommon->choice.setup->groupBconfigured->ra_Msg3SizeGroupA            = configuration->rach_ra_Msg3SizeGroupA[CC_id];
-    (*servingcellconfigcommon)->uplinkConfigCommon->initialUplinkBWP->rach_ConfigCommon->choice.setup->groupBconfigured->messagePowerOffsetGroupB     = configuration->rach_messagePowerOffsetGroupB[CC_id];
-    (*servingcellconfigcommon)->uplinkConfigCommon->initialUplinkBWP->rach_ConfigCommon->choice.setup->groupBconfigured->numberOfRA_PreamblesGroupA   = configuration->rach_numberOfRA_PreamblesGroupA[CC_id];
-  }
-
-  (*servingcellconfigcommon)->uplinkConfigCommon->initialUplinkBWP->rach_ConfigCommon->choice.setup->ra_ContentionResolutionTimer = configuration->rach_ra_ContentionResolutionTimer[CC_id];
-
-  *((*servingcellconfigcommon)->uplinkConfigCommon->initialUplinkBWP->rach_ConfigCommon->choice.setup->rsrp_ThresholdSSB)            = configuration->rsrp_ThresholdSSB[CC_id];
-  *((*servingcellconfigcommon)->uplinkConfigCommon->initialUplinkBWP->rach_ConfigCommon->choice.setup->rsrp_ThresholdSSB_SUL)        = configuration->rsrp_ThresholdSSB_SUL[CC_id];
-
-  (*servingcellconfigcommon)->uplinkConfigCommon->initialUplinkBWP->rach_ConfigCommon->choice.setup->prach_RootSequenceIndex.present   = configuration->prach_RootSequenceIndex_choice[CC_id];  
-  if((*servingcellconfigcommon)->uplinkConfigCommon->initialUplinkBWP->rach_ConfigCommon->choice.setup->prach_RootSequenceIndex.present == NR_RACH_ConfigCommon__prach_RootSequenceIndex_PR_l839){
-    (*servingcellconfigcommon)->uplinkConfigCommon->initialUplinkBWP->rach_ConfigCommon->choice.setup->prach_RootSequenceIndex.choice.l839 = configuration->prach_RootSequenceIndex_l839[CC_id];
-  }else if ((*servingcellconfigcommon)->uplinkConfigCommon->initialUplinkBWP->rach_ConfigCommon->choice.setup->prach_RootSequenceIndex.present == NR_RACH_ConfigCommon__prach_RootSequenceIndex_PR_l139){
-    (*servingcellconfigcommon)->uplinkConfigCommon->initialUplinkBWP->rach_ConfigCommon->choice.setup->prach_RootSequenceIndex.choice.l139 = configuration->prach_RootSequenceIndex_l139[CC_id];
-  }
-
-  *((*servingcellconfigcommon)->uplinkConfigCommon->initialUplinkBWP->rach_ConfigCommon->choice.setup->msg1_SubcarrierSpacing)    = configuration->prach_msg1_SubcarrierSpacing[CC_id]; 
-  (*servingcellconfigcommon)->uplinkConfigCommon->initialUplinkBWP->rach_ConfigCommon->choice.setup->restrictedSetConfig          = configuration->restrictedSetConfig[CC_id];
-
-  if(configuration->msg3_transformPrecoding[CC_id]){
-    *((*servingcellconfigcommon)->uplinkConfigCommon->initialUplinkBWP->rach_ConfigCommon->choice.setup->msg3_transformPrecoder)   = NR_RACH_ConfigCommon__msg3_transformPrecoder_enabled;
-  }
-
-  //Fill  initialUplinkBWP -> BWP-UplinkCommon -> rach_ConfigCommon -> rach_ConfigGeneric//  
-  (*servingcellconfigcommon)->uplinkConfigCommon->initialUplinkBWP->rach_ConfigCommon->choice.setup->rach_ConfigGeneric.prach_ConfigurationIndex       = configuration->prach_ConfigurationIndex[CC_id];
-  (*servingcellconfigcommon)->uplinkConfigCommon->initialUplinkBWP->rach_ConfigCommon->choice.setup->rach_ConfigGeneric.msg1_FDM                       = configuration->prach_msg1_FDM[CC_id];
-  (*servingcellconfigcommon)->uplinkConfigCommon->initialUplinkBWP->rach_ConfigCommon->choice.setup->rach_ConfigGeneric.msg1_FrequencyStart            = configuration->prach_msg1_FrequencyStart[CC_id];
-  (*servingcellconfigcommon)->uplinkConfigCommon->initialUplinkBWP->rach_ConfigCommon->choice.setup->rach_ConfigGeneric.zeroCorrelationZoneConfig      = configuration->zeroCorrelationZoneConfig[CC_id];
-  (*servingcellconfigcommon)->uplinkConfigCommon->initialUplinkBWP->rach_ConfigCommon->choice.setup->rach_ConfigGeneric.preambleReceivedTargetPower    = configuration->preambleReceivedTargetPower[CC_id];
-  (*servingcellconfigcommon)->uplinkConfigCommon->initialUplinkBWP->rach_ConfigCommon->choice.setup->rach_ConfigGeneric.preambleTransMax               = configuration->preambleTransMax[CC_id];
-  (*servingcellconfigcommon)->uplinkConfigCommon->initialUplinkBWP->rach_ConfigCommon->choice.setup->rach_ConfigGeneric.powerRampingStep               = configuration->powerRampingStep[CC_id];
-  (*servingcellconfigcommon)->uplinkConfigCommon->initialUplinkBWP->rach_ConfigCommon->choice.setup->rach_ConfigGeneric.ra_ResponseWindow              = configuration->ra_ResponseWindow[CC_id];
-
-  //Fill  initialUplinkBWP -> BWP-UplinkCommon -> pusch_ConfigCommon//
-  (*servingcellconfigcommon)->uplinkConfigCommon->initialUplinkBWP->pusch_ConfigCommon->present        = NR_SetupRelease_PUSCH_ConfigCommon_PR_setup;
-
-  if(configuration->groupHoppingEnabledTransformPrecoding[CC_id]){
-    (*servingcellconfigcommon)->uplinkConfigCommon->initialUplinkBWP->pusch_ConfigCommon->choice.setup->groupHoppingEnabledTransformPrecoding = NR_PUSCH_ConfigCommon__groupHoppingEnabledTransformPrecoding_enabled;
-  }
-
-  *(pusch_configcommontimedomainresourceallocation->k2)         = configuration->PUSCH_TimeDomainResourceAllocation_k2[CC_id];
-  pusch_configcommontimedomainresourceallocation->mappingType   = configuration->PUSCH_TimeDomainResourceAllocation_mappingType[CC_id];
-  pusch_configcommontimedomainresourceallocation->startSymbolAndLength  = configuration->PUSCH_TimeDomainResourceAllocation_startSymbolAndLength[CC_id];
-  ASN_SEQUENCE_ADD(&(*servingcellconfigcommon)->uplinkConfigCommon->initialUplinkBWP->pusch_ConfigCommon->choice.setup->pusch_TimeDomainAllocationList->list,&pusch_configcommontimedomainresourceallocation); 
-
-  *((*servingcellconfigcommon)->uplinkConfigCommon->initialUplinkBWP->pusch_ConfigCommon->choice.setup->msg3_DeltaPreamble)   = configuration->msg3_DeltaPreamble[CC_id];
-  *((*servingcellconfigcommon)->uplinkConfigCommon->initialUplinkBWP->pusch_ConfigCommon->choice.setup->p0_NominalWithGrant)  = configuration->p0_NominalWithGrant[CC_id];
-
-  //Fill  initialUplinkBWP -> BWP-UplinkCommon -> pucch_ConfigCommon//
-  (*servingcellconfigcommon)->uplinkConfigCommon->initialUplinkBWP->pucch_ConfigCommon->present      = NR_SetupRelease_PUCCH_ConfigCommon_PR_setup;
-  
-  (*servingcellconfigcommon)->uplinkConfigCommon->initialUplinkBWP->pucch_ConfigCommon->choice.setup->pucch_GroupHopping      = configuration->pucch_GroupHopping[CC_id];
-  *((*servingcellconfigcommon)->uplinkConfigCommon->initialUplinkBWP->pucch_ConfigCommon->choice.setup->p0_nominal)           = configuration->p0_nominal[CC_id];
-  *((*servingcellconfigcommon)->uplinkConfigCommon->initialUplinkBWP->pucch_ConfigCommon->choice.setup->pucch_ResourceCommon) = configuration->pucch_ResourceCommon[CC_id];
-  *((*servingcellconfigcommon)->uplinkConfigCommon->initialUplinkBWP->pucch_ConfigCommon->choice.setup->hoppingId)            = configuration->hoppingId[CC_id];
-  (*servingcellconfigcommon)->uplinkConfigCommon->dummy                    = configuration->UL_timeAlignmentTimerCommon[CC_id];
-  (*servingcellconfigcommon)->n_TimingAdvanceOffset = CALLOC(1,sizeof(long));
-  *((*servingcellconfigcommon)->n_TimingAdvanceOffset)=configuration->ServingCellConfigCommon_n_TimingAdvanceOffset[CC_id];
-  //ssb_PositionsInBurst
-  (*servingcellconfigcommon)->ssb_PositionsInBurst->present = configuration->ServingCellConfigCommon_ssb_PositionsInBurst_PR[CC_id];
-
-  uint64_t t_freq;
-  if(configuration->nr_band[CC_id] == 41 || (configuration->nr_band[CC_id] > 76 && configuration->nr_band[CC_id] < 80))
-	t_freq = 2400000000;
-  else
-	t_freq = 3000000000;
-
-  if(configuration->downlink_frequency[CC_id]<t_freq){
-    (*servingcellconfigcommon)->ssb_PositionsInBurst->choice.shortBitmap.size = 1;
-    (*servingcellconfigcommon)->ssb_PositionsInBurst->choice.shortBitmap.bits_unused = 4;
-    (*servingcellconfigcommon)->ssb_PositionsInBurst->choice.shortBitmap.buf[0] = configuration->ServingCellConfigCommon_ssb_PositionsInBurst_PR[CC_id];
-  }else if(configuration->downlink_frequency[CC_id]<6000000000){
-    (*servingcellconfigcommon)->ssb_PositionsInBurst->choice.mediumBitmap.size = 1;
-    (*servingcellconfigcommon)->ssb_PositionsInBurst->choice.mediumBitmap.bits_unused = 0;
-    (*servingcellconfigcommon)->ssb_PositionsInBurst->choice.mediumBitmap.buf[0] = configuration->ServingCellConfigCommon_ssb_PositionsInBurst_PR[CC_id];
-  }else {
-    (*servingcellconfigcommon)->ssb_PositionsInBurst->choice.longBitmap.size = 8;
-    (*servingcellconfigcommon)->ssb_PositionsInBurst->choice.longBitmap.bits_unused = 0;
-    (*servingcellconfigcommon)->ssb_PositionsInBurst->choice.longBitmap.buf[0] = 0xff;
-    (*servingcellconfigcommon)->ssb_PositionsInBurst->choice.longBitmap.buf[1] = 0xff;
-    (*servingcellconfigcommon)->ssb_PositionsInBurst->choice.longBitmap.buf[2] = 0xff;
-    (*servingcellconfigcommon)->ssb_PositionsInBurst->choice.longBitmap.buf[3] = 0xff;
-    (*servingcellconfigcommon)->ssb_PositionsInBurst->choice.longBitmap.buf[4] = 0xff;
-    (*servingcellconfigcommon)->ssb_PositionsInBurst->choice.longBitmap.buf[5] = 0xff;
-    (*servingcellconfigcommon)->ssb_PositionsInBurst->choice.longBitmap.buf[6] = 0xff;
-    (*servingcellconfigcommon)->ssb_PositionsInBurst->choice.longBitmap.buf[7] = 0xff;
-  }
-
-
-  //ssb_periodicityServingCell
-  *(*servingcellconfigcommon)->ssb_periodicityServingCell  = configuration->ServingCellConfigCommon_ssb_periodicityServingCell[CC_id];
-  //dmrs_TypeA_Position
-  (*servingcellconfigcommon)->dmrs_TypeA_Position          = configuration->ServingCellConfigCommon_dmrs_TypeA_Position[CC_id];
-
-  //lte_CRS_ToMatchAround
-
-  //rateMatchPatternToAddModList
-   
-  ratematchpattern->rateMatchPatternId    = configuration->rateMatchPatternId[CC_id];
-  ratematchpattern->patternType.present   = configuration->RateMatchPattern_patternType[CC_id];
-
-  if(ratematchpattern->patternType.present == NR_RateMatchPattern__patternType_PR_bitmaps){
-
-    ratematchpattern->patternType.choice.bitmaps->resourceBlocks.size = 35;
-    ratematchpattern->patternType.choice.bitmaps->resourceBlocks.bits_unused = 5;
-    ratematchpattern->patternType.choice.bitmaps->resourceBlocks.buf[0] = 0x07;
-
-    for (int i =1;i<=34;i++ ){
-      ratematchpattern->patternType.choice.bitmaps->resourceBlocks.buf[i] =0xff;
-    }
-
-    ratematchpattern->patternType.choice.bitmaps->symbolsInResourceBlock.present = configuration->symbolsInResourceBlock[CC_id];
-    if(ratematchpattern->patternType.choice.bitmaps->symbolsInResourceBlock.present == NR_RateMatchPattern__patternType__bitmaps__symbolsInResourceBlock_PR_oneSlot){
-      ratematchpattern->patternType.choice.bitmaps->symbolsInResourceBlock.choice.oneSlot.size=2;
-      ratematchpattern->patternType.choice.bitmaps->symbolsInResourceBlock.choice.oneSlot.bits_unused=2;
-      ratematchpattern->patternType.choice.bitmaps->symbolsInResourceBlock.choice.oneSlot.buf[0]=0x3f;
-      ratematchpattern->patternType.choice.bitmaps->symbolsInResourceBlock.choice.oneSlot.buf[1]=0xff;      
-    }else if(ratematchpattern->patternType.choice.bitmaps->symbolsInResourceBlock.present == NR_RateMatchPattern__patternType__bitmaps__symbolsInResourceBlock_PR_twoSlots){
-      ratematchpattern->patternType.choice.bitmaps->symbolsInResourceBlock.choice.twoSlots.size=4;
-      ratematchpattern->patternType.choice.bitmaps->symbolsInResourceBlock.choice.twoSlots.bits_unused=4;
-      ratematchpattern->patternType.choice.bitmaps->symbolsInResourceBlock.choice.twoSlots.buf[0]=0x0f;
-      ratematchpattern->patternType.choice.bitmaps->symbolsInResourceBlock.choice.twoSlots.buf[1]=0xff;
-      ratematchpattern->patternType.choice.bitmaps->symbolsInResourceBlock.choice.twoSlots.buf[2]=0xff;
-      ratematchpattern->patternType.choice.bitmaps->symbolsInResourceBlock.choice.twoSlots.buf[3]=0xff;      
-    }
-
-    
-    ratematchpattern->patternType.choice.bitmaps->periodicityAndPattern->present = configuration->periodicityAndPattern[CC_id];
-    if(ratematchpattern->patternType.choice.bitmaps->periodicityAndPattern->present == NR_RateMatchPattern__patternType__bitmaps__periodicityAndPattern_PR_n2){
-      ratematchpattern->patternType.choice.bitmaps->periodicityAndPattern->choice.n2.size = 1;
-      ratematchpattern->patternType.choice.bitmaps->periodicityAndPattern->choice.n2.bits_unused = 6;
-      ratematchpattern->patternType.choice.bitmaps->periodicityAndPattern->choice.n2.buf[0] =0x03;
-    }else if(ratematchpattern->patternType.choice.bitmaps->periodicityAndPattern->present == NR_RateMatchPattern__patternType__bitmaps__periodicityAndPattern_PR_n4){
-      ratematchpattern->patternType.choice.bitmaps->periodicityAndPattern->choice.n4.size = 1;
-      ratematchpattern->patternType.choice.bitmaps->periodicityAndPattern->choice.n4.bits_unused = 4;
-      ratematchpattern->patternType.choice.bitmaps->periodicityAndPattern->choice.n4.buf[0] = 0x0f;
-    }else if(ratematchpattern->patternType.choice.bitmaps->periodicityAndPattern->present == NR_RateMatchPattern__patternType__bitmaps__periodicityAndPattern_PR_n5){
-      ratematchpattern->patternType.choice.bitmaps->periodicityAndPattern->choice.n5.size = 1;
-      ratematchpattern->patternType.choice.bitmaps->periodicityAndPattern->choice.n5.bits_unused = 3;
-      ratematchpattern->patternType.choice.bitmaps->periodicityAndPattern->choice.n5.buf[0] = 0x1f;   
-    }else if(ratematchpattern->patternType.choice.bitmaps->periodicityAndPattern->present == NR_RateMatchPattern__patternType__bitmaps__periodicityAndPattern_PR_n8){
-      ratematchpattern->patternType.choice.bitmaps->periodicityAndPattern->choice.n8.size = 1;
-      ratematchpattern->patternType.choice.bitmaps->periodicityAndPattern->choice.n8.bits_unused = 0;
-      ratematchpattern->patternType.choice.bitmaps->periodicityAndPattern->choice.n8.buf[0] = 0xff;    
-    }else if(ratematchpattern->patternType.choice.bitmaps->periodicityAndPattern->present == NR_RateMatchPattern__patternType__bitmaps__periodicityAndPattern_PR_n10){
-      ratematchpattern->patternType.choice.bitmaps->periodicityAndPattern->choice.n10.size = 2;
-      ratematchpattern->patternType.choice.bitmaps->periodicityAndPattern->choice.n10.bits_unused = 6;
-      ratematchpattern->patternType.choice.bitmaps->periodicityAndPattern->choice.n10.buf[0] = 0x03;
-      ratematchpattern->patternType.choice.bitmaps->periodicityAndPattern->choice.n10.buf[1] = 0xff;    
-    }else if(ratematchpattern->patternType.choice.bitmaps->periodicityAndPattern->present == NR_RateMatchPattern__patternType__bitmaps__periodicityAndPattern_PR_n20){
-      ratematchpattern->patternType.choice.bitmaps->periodicityAndPattern->choice.n20.size = 3;
-      ratematchpattern->patternType.choice.bitmaps->periodicityAndPattern->choice.n20.bits_unused = 4;
-      ratematchpattern->patternType.choice.bitmaps->periodicityAndPattern->choice.n20.buf[0] = 0x0f;
-      ratematchpattern->patternType.choice.bitmaps->periodicityAndPattern->choice.n20.buf[1] = 0xff;
-      ratematchpattern->patternType.choice.bitmaps->periodicityAndPattern->choice.n20.buf[2] = 0xff;   
-    }else if(ratematchpattern->patternType.choice.bitmaps->periodicityAndPattern->present == NR_RateMatchPattern__patternType__bitmaps__periodicityAndPattern_PR_n40){
-      ratematchpattern->patternType.choice.bitmaps->periodicityAndPattern->choice.n40.size = 5;
-      ratematchpattern->patternType.choice.bitmaps->periodicityAndPattern->choice.n40.bits_unused = 0;
-      ratematchpattern->patternType.choice.bitmaps->periodicityAndPattern->choice.n40.buf[0] = 0xff;
-      ratematchpattern->patternType.choice.bitmaps->periodicityAndPattern->choice.n40.buf[1] = 0xff; 
-      ratematchpattern->patternType.choice.bitmaps->periodicityAndPattern->choice.n40.buf[2] = 0xff;
-      ratematchpattern->patternType.choice.bitmaps->periodicityAndPattern->choice.n40.buf[3] = 0xff;
-      ratematchpattern->patternType.choice.bitmaps->periodicityAndPattern->choice.n40.buf[4] = 0xff;     
-    }
-
-  }else if(ratematchpattern->patternType.present == NR_RateMatchPattern__patternType_PR_controlResourceSet){
-    ratematchpattern->patternType.choice.controlResourceSet = configuration->RateMatchPattern_controlResourceSet[CC_id];
-  }
-
-  *(ratematchpattern->subcarrierSpacing) = configuration->RateMatchPattern_subcarrierSpacing[CC_id];
-  ratematchpattern->dummy = configuration->RateMatchPattern_mode[CC_id];
-
-  ASN_SEQUENCE_ADD(&(*servingcellconfigcommon)->rateMatchPatternToAddModList->list,&ratematchpattern);
-  
-  //rateMatchPatternToReleaseList
-  *(ratematchpatternid) = configuration->rateMatchPatternId[CC_id];
-  ASN_SEQUENCE_ADD(&(*servingcellconfigcommon)->rateMatchPatternToReleaseList->list,&ratematchpatternid);
-
-  //subcarrierSpacing
-  *(*servingcellconfigcommon)->ssbSubcarrierSpacing         = configuration->NIA_SubcarrierSpacing[CC_id];
-
-  //tdd_UL_DL_ConfigurationCommon
-  (*servingcellconfigcommon)->tdd_UL_DL_ConfigurationCommon->referenceSubcarrierSpacing             = configuration->referenceSubcarrierSpacing[CC_id];
-  (*servingcellconfigcommon)->tdd_UL_DL_ConfigurationCommon->pattern1.dl_UL_TransmissionPeriodicity = configuration->dl_UL_TransmissionPeriodicity[CC_id];
-  (*servingcellconfigcommon)->tdd_UL_DL_ConfigurationCommon->pattern1.nrofDownlinkSlots             = configuration->nrofDownlinkSlots[CC_id];
-  (*servingcellconfigcommon)->tdd_UL_DL_ConfigurationCommon->pattern1.nrofDownlinkSymbols           = configuration->nrofDownlinkSymbols[CC_id];
-  (*servingcellconfigcommon)->tdd_UL_DL_ConfigurationCommon->pattern1.nrofUplinkSlots               = configuration->nrofUplinkSlots[CC_id];
-  (*servingcellconfigcommon)->tdd_UL_DL_ConfigurationCommon->pattern1.nrofUplinkSymbols             = configuration->nrofUplinkSymbols[CC_id];
-
-  //ss_PBCH_BlockPower
-  (*servingcellconfigcommon)->ss_PBCH_BlockPower           = configuration->ServingCellConfigCommon_ss_PBCH_BlockPower[CC_id];
-
-}
->>>>>>> 6548ae15
 
 void  do_RLC_BEARER(uint8_t Mod_id,
                     int CC_id,
