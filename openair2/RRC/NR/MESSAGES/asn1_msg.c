--- conflicted
+++ resolved
@@ -1310,7 +1310,7 @@
   pucchfmt2->pi2BPSK=NULL;
   pucchfmt2->simultaneousHARQ_ACK_CSI=calloc(1,sizeof(*pucchfmt2->simultaneousHARQ_ACK_CSI));
   *pucchfmt2->simultaneousHARQ_ACK_CSI=NR_PUCCH_FormatConfig__simultaneousHARQ_ACK_CSI_true;
-  
+
   pucch_Config->spatialRelationInfoToAddModList = calloc(1,sizeof(*pucch_Config->spatialRelationInfoToAddModList));
   NR_PUCCH_SpatialRelationInfo_t *pucchspatial = calloc(1,sizeof(*pucchspatial));
   pucchspatial->pucch_SpatialRelationInfoId = 1;
@@ -1682,17 +1682,11 @@
   rlc_BearerConfig_drb->reestablishRLC                             = NULL;
   rlc_Config_drb                                                   = calloc(1, sizeof(NR_RLC_Config_t));
 
-<<<<<<< HEAD
   if (use_rlc_um_for_drb) {
     nr_drb_config(rlc_Config_drb, NR_RLC_Config_PR_um_Bi_Directional);
   } else {
     nr_drb_config(rlc_Config_drb, NR_RLC_Config_PR_am);
   }
-=======
-  if (use_rlc_um_for_drb) nr_drb_config(rlc_Config_drb, NR_RLC_Config_PR_um_Bi_Directional);
-  else                    nr_drb_config(rlc_Config_drb, NR_RLC_Config_PR_am);
-
->>>>>>> 87e79e5e
 
   rlc_BearerConfig_drb->rlc_Config                                 = rlc_Config_drb;
   logicalChannelConfig_drb                                             = calloc(1, sizeof(NR_LogicalChannelConfig_t));
@@ -1744,11 +1738,7 @@
   // Set DL MCS table
   NR_BWP_DownlinkDedicated_t *bwp_Dedicated = SpCellConfig->spCellConfigDedicated->initialDownlinkBWP;
   set_dl_mcs_table(scc->downlinkConfigCommon->initialDownlinkBWP->genericParameters.subcarrierSpacing,
-<<<<<<< HEAD
                    configuration->force_256qam_off ? NULL : uecap, SpCellConfig, bwp_Dedicated, scc);
-=======
-                   configuration->force_256qam_off ? NULL : uecap, SpCellConfig,bwp_Dedicated, scc);
->>>>>>> 87e79e5e
 
   struct NR_ServingCellConfig__downlinkBWP_ToAddModList *DL_BWP_list = SpCellConfig->spCellConfigDedicated->downlinkBWP_ToAddModList;
   if (DL_BWP_list) {
