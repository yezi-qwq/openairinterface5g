--- conflicted
+++ resolved
@@ -205,12 +205,8 @@
   mib->message.choice.mib = CALLOC(1,sizeof(struct NR_MIB));
   memset(mib->message.choice.mib,0,sizeof(struct NR_MIB));
   //36.331 SFN BIT STRING (SIZE (8)  , 38.331 SFN BIT STRING (SIZE (6))
-<<<<<<< HEAD
   uint8_t sfn_msb = (uint8_t)((frame>>4)&0x3f);
-=======
-  uint8_t sfn = (uint8_t)((frame>>4)&0x3f);
->>>>>>> 0d4b7069
-  mib->message.choice.mib->systemFrameNumber.buf = &sfn;
+  mib->message.choice.mib->systemFrameNumber.buf = &sfn_msb;
   mib->message.choice.mib->systemFrameNumber.size = 1;
   mib->message.choice.mib->systemFrameNumber.bits_unused=2;
 
