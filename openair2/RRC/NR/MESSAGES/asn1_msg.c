/*
 * Licensed to the OpenAirInterface (OAI) Software Alliance under one or more
 * contributor license agreements.  See the NOTICE file distributed with
 * this work for additional information regarding copyright ownership.
 * The OpenAirInterface Software Alliance licenses this file to You under
 * the OAI Public License, Version 1.1  (the "License"); you may not use this file
 * except in compliance with the License.
 * You may obtain a copy of the License at
 *
 *      http://www.openairinterface.org/?page_id=698
 *
 * Unless required by applicable law or agreed to in writing, software
 * distributed under the License is distributed on an "AS IS" BASIS,
 * WITHOUT WARRANTIES OR CONDITIONS OF ANY KIND, either express or implied.
 * See the License for the specific language governing permissions and
 * limitations under the License.
 *-------------------------------------------------------------------------------
 * For more information about the OpenAirInterface (OAI) Software Alliance:
 *      contact@openairinterface.org
 */

/*! \file asn1_msg.c
* \brief primitives to build the asn1 messages
* \author Raymond Knopp and Navid Nikaein, WEI-TAI CHEN
* \date 2011, 2018
* \version 1.0
* \company Eurecom, NTUST
* \email: {raymond.knopp, navid.nikaein}@eurecom.fr and kroempa@gmail.com
*/

#include <stdio.h>
#include <sys/types.h>
#include <stdlib.h> /* for atoi(3) */
#include <unistd.h> /* for getopt(3) */
#include <string.h> /* for strerror(3) */
#include <sysexits.h> /* for EX_* exit codes */
#include <errno.h>  /* for errno */
#include "common/utils/LOG/log.h"
#include <asn_application.h>
#include <asn_internal.h> /* for _ASN_DEFAULT_STACK_MAX */
#include <per_encoder.h>
#include <nr/nr_common.h>

#include "asn1_msg.h"
#include "../nr_rrc_proto.h"
#include "RRC/NR/nr_rrc_extern.h"
#include "NR_DL-CCCH-Message.h"
#include "NR_UL-CCCH-Message.h"
#include "NR_DL-DCCH-Message.h"
#include "NR_RRCReject.h"
#include "NR_RejectWaitTime.h"
#include "NR_RRCSetup.h"
#include "NR_RRCSetup-IEs.h"
#include "NR_SRB-ToAddModList.h"
#include "NR_CellGroupConfig.h"
#include "NR_RLC-BearerConfig.h"
#include "NR_RLC-Config.h"
#include "NR_LogicalChannelConfig.h"
#include "NR_PDCP-Config.h"
#include "NR_MAC-CellGroupConfig.h"
#include "NR_SecurityModeCommand.h"
#include "NR_CipheringAlgorithm.h"
#include "NR_RRCReconfiguration-IEs.h"
#include "NR_DRB-ToAddMod.h"
#include "NR_DRB-ToAddModList.h"
#include "NR_SecurityConfig.h"
#include "NR_RRCReconfiguration-v1530-IEs.h"
#include "NR_UL-DCCH-Message.h"
#include "NR_SDAP-Config.h"
#include "NR_RRCReconfigurationComplete.h"
#include "NR_RRCReconfigurationComplete-IEs.h"
#include "NR_DLInformationTransfer.h"
#include "NR_RRCReestablishmentRequest.h"
#include "NR_UE-CapabilityRequestFilterNR.h"
#include "PHY/defs_nr_common.h"
#include "common/utils/nr/nr_common.h"
#include "openair2/LAYER2/NR_MAC_COMMON/nr_mac.h"
#if defined(NR_Rel16)
  #include "NR_SCS-SpecificCarrier.h"
  #include "NR_TDD-UL-DL-ConfigCommon.h"
  #include "NR_FrequencyInfoUL.h"
  #include "NR_FrequencyInfoDL.h"
  #include "NR_RACH-ConfigGeneric.h"
  #include "NR_RACH-ConfigCommon.h"
  #include "NR_PUSCH-TimeDomainResourceAllocation.h"
  #include "NR_PUSCH-ConfigCommon.h"
  #include "NR_PUCCH-ConfigCommon.h"
  #include "NR_PDSCH-TimeDomainResourceAllocation.h"
  #include "NR_PDSCH-ConfigCommon.h"
  #include "NR_RateMatchPattern.h"
  #include "NR_RateMatchPatternLTE-CRS.h"
  #include "NR_SearchSpace.h"
  #include "NR_ControlResourceSet.h"
  #include "NR_EUTRA-MBSFN-SubframeConfig.h"
  #include "NR_BWP-DownlinkCommon.h"
  #include "NR_BWP-DownlinkDedicated.h"
  #include "NR_UplinkConfigCommon.h"
  #include "NR_SetupRelease.h"
  #include "NR_PDCCH-ConfigCommon.h"
  #include "NR_BWP-UplinkCommon.h"

  #include "assertions.h"
  //#include "RRCConnectionRequest.h"
  //#include "UL-CCCH-Message.h"
  #include "NR_UL-DCCH-Message.h"
  //#include "DL-CCCH-Message.h"
  #include "NR_DL-DCCH-Message.h"
  //#include "EstablishmentCause.h"
  //#include "RRCConnectionSetup.h"
  #include "NR_SRB-ToAddModList.h"
  #include "NR_DRB-ToAddModList.h"
  //#include "MCCH-Message.h"
  //#define MRB1 1

  //#include "RRCConnectionSetupComplete.h"
  //#include "RRCConnectionReconfigurationComplete.h"
  //#include "RRCConnectionReconfiguration.h"
  #include "NR_MIB.h"
  //#include "SystemInformation.h"

  #include "NR_SIB1.h"
  #include "NR_ServingCellConfigCommon.h"
  //#include "SIB-Type.h"

  //#include "BCCH-DL-SCH-Message.h"

  //#include "PHY/defs.h"

  #include "NR_MeasObjectToAddModList.h"
  #include "NR_ReportConfigToAddModList.h"
  #include "NR_MeasIdToAddModList.h"
  #include "gnb_config.h"
#endif

#include "intertask_interface.h"

#include "common/ran_context.h"

//#define XER_PRINT

typedef struct xer_sprint_string_s {
  char *string;
  size_t string_size;
  size_t string_index;
} xer_sprint_string_t;

//replace LTE
//extern unsigned char NB_eNB_INST;
extern unsigned char NB_gNB_INST;

extern RAN_CONTEXT_t RC;

/*
 * This is a helper function for xer_sprint, which directs all incoming data
 * into the provided string.
 */
static int xer__nr_print2s (const void *buffer, size_t size, void *app_key) {
  xer_sprint_string_t *string_buffer = (xer_sprint_string_t *) app_key;
  size_t string_remaining = string_buffer->string_size - string_buffer->string_index;

  if (string_remaining > 0) {
    if (size > string_remaining) {
      size = string_remaining;
    }

    memcpy(&string_buffer->string[string_buffer->string_index], buffer, size);
    string_buffer->string_index += size;
  }

  return 0;
}

int xer_nr_sprint (char *string, size_t string_size, asn_TYPE_descriptor_t *td, void *sptr) {
  asn_enc_rval_t er;
  xer_sprint_string_t string_buffer;
  string_buffer.string = string;
  string_buffer.string_size = string_size;
  string_buffer.string_index = 0;
  er = xer_encode(td, sptr, XER_F_BASIC, xer__nr_print2s, &string_buffer);

  if (er.encoded < 0) {
    LOG_E(RRC, "xer_sprint encoding error (%zd)!", er.encoded);
    er.encoded = string_buffer.string_size;
  } else {
    if (er.encoded > string_buffer.string_size) {
      LOG_E(RRC, "xer_sprint string buffer too small, got %zd need %zd!", string_buffer.string_size, er.encoded);
      er.encoded = string_buffer.string_size;
    }
  }

  return er.encoded;
}

//------------------------------------------------------------------------------

uint8_t do_MIB_NR(gNB_RRC_INST *rrc,uint32_t frame) { 

  asn_enc_rval_t enc_rval;
  rrc_gNB_carrier_data_t *carrier = &rrc->carrier;  

  NR_BCCH_BCH_Message_t *mib = &carrier->mib;
  NR_ServingCellConfigCommon_t *scc = carrier->servingcellconfigcommon;

  memset(mib,0,sizeof(NR_BCCH_BCH_Message_t));
  mib->message.present = NR_BCCH_BCH_MessageType_PR_mib;
  mib->message.choice.mib = CALLOC(1,sizeof(struct NR_MIB));
  memset(mib->message.choice.mib,0,sizeof(struct NR_MIB));
  //36.331 SFN BIT STRING (SIZE (8)  , 38.331 SFN BIT STRING (SIZE (6))
  uint8_t sfn_msb = (uint8_t)((frame>>4)&0x3f);
  mib->message.choice.mib->systemFrameNumber.buf = CALLOC(1,sizeof(uint8_t));
  mib->message.choice.mib->systemFrameNumber.buf[0] = sfn_msb << 2;
  mib->message.choice.mib->systemFrameNumber.size = 1;
  mib->message.choice.mib->systemFrameNumber.bits_unused=2;
  //38.331 spare BIT STRING (SIZE (1))
  uint16_t *spare= CALLOC(1, sizeof(uint16_t));

  if (spare == NULL) abort();

  mib->message.choice.mib->spare.buf = (uint8_t *)spare;
  mib->message.choice.mib->spare.size = 1;
  mib->message.choice.mib->spare.bits_unused = 7;  // This makes a spare of 1 bits

  mib->message.choice.mib->ssb_SubcarrierOffset = (carrier->ssb_SubcarrierOffset)&15;

  /*
  * The SIB1 will be sent in this allocation (Type0-PDCCH) : 38.213, 13-4 Table and 38.213 13-11 to 13-14 tables
  * the reverse allocation is in nr_ue_decode_mib()
  */
  if(rrc->carrier.pdcch_ConfigSIB1) {
    mib->message.choice.mib->pdcch_ConfigSIB1.controlResourceSetZero = rrc->carrier.pdcch_ConfigSIB1->controlResourceSetZero;
    mib->message.choice.mib->pdcch_ConfigSIB1.searchSpaceZero = rrc->carrier.pdcch_ConfigSIB1->searchSpaceZero;
  } else {
    mib->message.choice.mib->pdcch_ConfigSIB1.controlResourceSetZero = *scc->downlinkConfigCommon->initialDownlinkBWP->pdcch_ConfigCommon->choice.setup->controlResourceSetZero;
    mib->message.choice.mib->pdcch_ConfigSIB1.searchSpaceZero = *scc->downlinkConfigCommon->initialDownlinkBWP->pdcch_ConfigCommon->choice.setup->searchSpaceZero;
  }

  AssertFatal(scc->ssbSubcarrierSpacing != NULL, "scc->ssbSubcarrierSpacing is null\n");
  switch (*scc->ssbSubcarrierSpacing) {
  case NR_SubcarrierSpacing_kHz15:
    mib->message.choice.mib->subCarrierSpacingCommon = NR_MIB__subCarrierSpacingCommon_scs15or60;
    break;
    
  case NR_SubcarrierSpacing_kHz30:
    mib->message.choice.mib->subCarrierSpacingCommon = NR_MIB__subCarrierSpacingCommon_scs30or120;
    break;
    
  case NR_SubcarrierSpacing_kHz60:
    mib->message.choice.mib->subCarrierSpacingCommon = NR_MIB__subCarrierSpacingCommon_scs15or60;
    break;
    
  case NR_SubcarrierSpacing_kHz120:
    mib->message.choice.mib->subCarrierSpacingCommon = NR_MIB__subCarrierSpacingCommon_scs30or120;
    break;
    
  case NR_SubcarrierSpacing_kHz240:
    AssertFatal(1==0,"Unknown subCarrierSpacingCommon %d\n",(int)*scc->ssbSubcarrierSpacing);
    break;
    
  default:
      AssertFatal(1==0,"Unknown subCarrierSpacingCommon %d\n",(int)*scc->ssbSubcarrierSpacing);
  }

  switch (scc->dmrs_TypeA_Position) {
  case 	NR_ServingCellConfigCommon__dmrs_TypeA_Position_pos2:
    mib->message.choice.mib->dmrs_TypeA_Position = NR_MIB__dmrs_TypeA_Position_pos2;
    break;
    
  case 	NR_ServingCellConfigCommon__dmrs_TypeA_Position_pos3:
    mib->message.choice.mib->dmrs_TypeA_Position = NR_MIB__dmrs_TypeA_Position_pos3;
    break;
    
  default:
    AssertFatal(1==0,"Unknown dmrs_TypeA_Position %d\n",(int)scc->dmrs_TypeA_Position);
  }

  //  assign_enum
  mib->message.choice.mib->cellBarred = NR_MIB__cellBarred_notBarred;
  //  assign_enum
  mib->message.choice.mib->intraFreqReselection = NR_MIB__intraFreqReselection_notAllowed;
  //encode MIB to data
  enc_rval = uper_encode_to_buffer(&asn_DEF_NR_BCCH_BCH_Message,
                                   NULL,
                                   (void *)mib,
                                   carrier->MIB,
                                   24);
  AssertFatal (enc_rval.encoded > 0, "ASN1 message encoding failed (%s, %lu)!\n",
               enc_rval.failed_type->name, enc_rval.encoded);

  if (enc_rval.encoded==-1) {
    return(-1);
  }

  return((enc_rval.encoded+7)/8);
}

uint8_t do_SIB1_NR(rrc_gNB_carrier_data_t *carrier, 
	               gNB_RrcConfigurationReq *configuration
                  ) {
  asn_enc_rval_t enc_rval;

  NR_BCCH_DL_SCH_Message_t *sib1_message = CALLOC(1,sizeof(NR_BCCH_DL_SCH_Message_t));
  carrier->siblock1 = sib1_message;
  sib1_message->message.present = NR_BCCH_DL_SCH_MessageType_PR_c1;
  sib1_message->message.choice.c1 = CALLOC(1,sizeof(struct NR_BCCH_DL_SCH_MessageType__c1));
  sib1_message->message.choice.c1->present = NR_BCCH_DL_SCH_MessageType__c1_PR_systemInformationBlockType1;
  sib1_message->message.choice.c1->choice.systemInformationBlockType1 = CALLOC(1,sizeof(struct NR_SIB1));

  struct NR_SIB1 *sib1 = sib1_message->message.choice.c1->choice.systemInformationBlockType1;

  // cellSelectionInfo
  sib1->cellSelectionInfo = CALLOC(1,sizeof(struct NR_SIB1__cellSelectionInfo));
  // Fixme: should be in config file
  //The IE Q-RxLevMin is used to indicate for cell selection/ re-selection the required minimum received RSRP level in the (NR) cell.
  //Corresponds to parameter Qrxlevmin in TS38.304.
  //Actual value Qrxlevmin = field value * 2 [dBm].
  sib1->cellSelectionInfo->q_RxLevMin = -65;

  // cellAccessRelatedInfo
  // TODO : Add support for more than one PLMN
  int num_plmn = 1; // int num_plmn = configuration->num_plmn;
  asn1cSequenceAdd(sib1->cellAccessRelatedInfo.plmn_IdentityList.list, struct NR_PLMN_IdentityInfo, nr_plmn_info);
  for (int i = 0; i < num_plmn; ++i) {
    asn1cSequenceAdd(nr_plmn_info->plmn_IdentityList.list, struct NR_PLMN_Identity, nr_plmn);
    asn1cCalloc(nr_plmn->mcc,  mcc);
    int confMcc=configuration->mcc[i];
    asn1cSequenceAdd(mcc->list, NR_MCC_MNC_Digit_t, mcc0);
    *mcc0=(confMcc/100)%10;
    asn1cSequenceAdd(mcc->list, NR_MCC_MNC_Digit_t, mcc1);
    *mcc1=(confMcc/10)%10;
    asn1cSequenceAdd(mcc->list, NR_MCC_MNC_Digit_t, mcc2);
    *mcc2=confMcc%10;
    int mnc=configuration->mnc[i];
    if(configuration->mnc_digit_length[i] == 3) {
      asn1cSequenceAdd(nr_plmn->mnc.list, NR_MCC_MNC_Digit_t, mnc0);
      *mnc0=(configuration->mnc[i]/100)%10;
      mnc/=10;
    }
    asn1cSequenceAdd(nr_plmn->mnc.list, NR_MCC_MNC_Digit_t, mnc1);
    *mnc1=(mnc/10)%10;
    asn1cSequenceAdd(nr_plmn->mnc.list, NR_MCC_MNC_Digit_t, mnc2);
    *mnc2=(mnc)%10;
  }//end plmn loop

  nr_plmn_info->cellIdentity.buf = CALLOC(1,5);
  nr_plmn_info->cellIdentity.size= 5;
  nr_plmn_info->cellIdentity.bits_unused= 4;
  uint64_t tmp=htobe64(configuration->cell_identity)<<4;
  memcpy(nr_plmn_info->cellIdentity.buf, ((char*)&tmp)+3, 5);
  nr_plmn_info->cellReservedForOperatorUse = NR_PLMN_IdentityInfo__cellReservedForOperatorUse_notReserved;

  nr_plmn_info->trackingAreaCode = CALLOC(1,sizeof(NR_TrackingAreaCode_t));
  uint32_t tmp2=htobe32(configuration->tac);
  nr_plmn_info->trackingAreaCode->buf = CALLOC(1,3);
  memcpy(nr_plmn_info->trackingAreaCode->buf, ((char*) &tmp2)+1, 3);
  nr_plmn_info->trackingAreaCode->size = 3;
  nr_plmn_info->trackingAreaCode->bits_unused = 0;

  // connEstFailureControl
  // TODO: add connEstFailureControl

  //si-SchedulingInfo
  /*sib1->si_SchedulingInfo = CALLOC(1,sizeof(struct NR_SI_SchedulingInfo));
  asn_set_empty(&sib1->si_SchedulingInfo->schedulingInfoList.list);
  sib1->si_SchedulingInfo->si_WindowLength = NR_SI_SchedulingInfo__si_WindowLength_s40;
  struct NR_SchedulingInfo *schedulingInfo = CALLOC(1,sizeof(struct NR_SchedulingInfo));
  schedulingInfo->si_BroadcastStatus = NR_SchedulingInfo__si_BroadcastStatus_broadcasting;
  schedulingInfo->si_Periodicity = NR_SchedulingInfo__si_Periodicity_rf8;
  asn_set_empty(&schedulingInfo->sib_MappingInfo.list);

  NR_SIB_TypeInfo_t *sib_type3 = CALLOC(1,sizeof(e_NR_SIB_TypeInfo__type));
  sib_type3->type = NR_SIB_TypeInfo__type_sibType3;
  sib_type3->valueTag = CALLOC(1,sizeof(sib_type3->valueTag));
  ASN_SEQUENCE_ADD(&schedulingInfo->sib_MappingInfo.list,sib_type3);

  NR_SIB_TypeInfo_t *sib_type5 = CALLOC(1,sizeof(e_NR_SIB_TypeInfo__type));
  sib_type5->type = NR_SIB_TypeInfo__type_sibType5;
  sib_type5->valueTag = CALLOC(1,sizeof(sib_type5->valueTag));
  ASN_SEQUENCE_ADD(&schedulingInfo->sib_MappingInfo.list,sib_type5);

  NR_SIB_TypeInfo_t *sib_type4 = CALLOC(1,sizeof(e_NR_SIB_TypeInfo__type));
  sib_type4->type = NR_SIB_TypeInfo__type_sibType4;
  sib_type4->valueTag = CALLOC(1,sizeof(sib_type4->valueTag));
  ASN_SEQUENCE_ADD(&schedulingInfo->sib_MappingInfo.list,sib_type4);

  NR_SIB_TypeInfo_t *sib_type2 = CALLOC(1,sizeof(e_NR_SIB_TypeInfo__type));
  sib_type2->type = NR_SIB_TypeInfo__type_sibType2;
  sib_type2->valueTag = CALLOC(1,sizeof(sib_type2->valueTag));
  ASN_SEQUENCE_ADD(&schedulingInfo->sib_MappingInfo.list,sib_type2);

  ASN_SEQUENCE_ADD(&sib1->si_SchedulingInfo->schedulingInfoList.list,schedulingInfo);*/

  // servingCellConfigCommon
  asn1cCalloc(sib1->servingCellConfigCommon,  ServCellCom);
  NR_BWP_DownlinkCommon_t  *initialDownlinkBWP=&ServCellCom->downlinkConfigCommon.initialDownlinkBWP;
  initialDownlinkBWP->genericParameters=
    configuration->scc->downlinkConfigCommon->initialDownlinkBWP->genericParameters;
  

  for(int i = 0; i< configuration->scc->downlinkConfigCommon->frequencyInfoDL->frequencyBandList.list.count; i++) {
    asn1cSequenceAdd(ServCellCom->downlinkConfigCommon.frequencyInfoDL.frequencyBandList.list,
		     struct NR_NR_MultiBandInfo, nrMultiBandInfo);
    nrMultiBandInfo->freqBandIndicatorNR = configuration->scc->downlinkConfigCommon->frequencyInfoDL->frequencyBandList.list.array[i];
  }


  int scs_scaling0 = 1<<(configuration->scc->downlinkConfigCommon->initialDownlinkBWP->genericParameters.subcarrierSpacing);
  int scs_scaling  = scs_scaling0;
  int scs_scaling2 = scs_scaling0;
  if (configuration->scc->downlinkConfigCommon->frequencyInfoDL->absoluteFrequencyPointA < 600000) {
    scs_scaling = scs_scaling0*3;
  }
  if (configuration->scc->downlinkConfigCommon->frequencyInfoDL->absoluteFrequencyPointA > 2016666) {
    scs_scaling = scs_scaling0>>2;
    scs_scaling2 = scs_scaling0>>2;
  }
  uint32_t absolute_diff = (*configuration->scc->downlinkConfigCommon->frequencyInfoDL->absoluteFrequencySSB -
                             configuration->scc->downlinkConfigCommon->frequencyInfoDL->absoluteFrequencyPointA);

  sib1->servingCellConfigCommon->downlinkConfigCommon.frequencyInfoDL.offsetToPointA = scs_scaling2 * (absolute_diff/(12*scs_scaling) - 10);

  LOG_I(NR_RRC,"SIB1 freq: absoluteFrequencySSB %ld, absoluteFrequencyPointA %ld\n",
                                    *configuration->scc->downlinkConfigCommon->frequencyInfoDL->absoluteFrequencySSB,
                                    configuration->scc->downlinkConfigCommon->frequencyInfoDL->absoluteFrequencyPointA);
  LOG_I(NR_RRC,"SIB1 freq: absolute_diff %d, %d*(absolute_diff/(12*%d) - 10) %d\n",
        absolute_diff,scs_scaling2,scs_scaling,(int)sib1->servingCellConfigCommon->downlinkConfigCommon.frequencyInfoDL.offsetToPointA);

  for(int i = 0; i< configuration->scc->downlinkConfigCommon->frequencyInfoDL->scs_SpecificCarrierList.list.count; i++) {
    ASN_SEQUENCE_ADD(&ServCellCom->downlinkConfigCommon.frequencyInfoDL.scs_SpecificCarrierList.list,
		     configuration->scc->downlinkConfigCommon->frequencyInfoDL->scs_SpecificCarrierList.list.array[i]);
  }

  initialDownlinkBWP->pdcch_ConfigCommon = 
      configuration->scc->downlinkConfigCommon->initialDownlinkBWP->pdcch_ConfigCommon;
  initialDownlinkBWP->pdcch_ConfigCommon->choice.setup->commonSearchSpaceList = 
       CALLOC(1,sizeof(struct NR_PDCCH_ConfigCommon__commonSearchSpaceList));

  asn1cSequenceAdd(initialDownlinkBWP->pdcch_ConfigCommon->choice.setup->commonSearchSpaceList->list,
		   NR_SearchSpace_t, ss1);
  ss1->searchSpaceId = 1;
  asn1cCallocOne(ss1->controlResourceSetId, 0);
  ss1->monitoringSlotPeriodicityAndOffset = calloc(1,sizeof(*ss1->monitoringSlotPeriodicityAndOffset));
  ss1->monitoringSlotPeriodicityAndOffset->present = NR_SearchSpace__monitoringSlotPeriodicityAndOffset_PR_sl1;
  ss1->monitoringSymbolsWithinSlot = calloc(1,sizeof(*ss1->monitoringSymbolsWithinSlot));
  ss1->monitoringSymbolsWithinSlot->buf = calloc(1,2);
  // should be '1000 0000 0000 00'B (LSB first!), first symbol in slot, adjust if needed
  ss1->monitoringSymbolsWithinSlot->buf[1] = 0;
  ss1->monitoringSymbolsWithinSlot->buf[0] = (1<<7);
  ss1->monitoringSymbolsWithinSlot->size = 2;
  ss1->monitoringSymbolsWithinSlot->bits_unused = 2;
  ss1->nrofCandidates = calloc(1,sizeof(*ss1->nrofCandidates));
  ss1->nrofCandidates->aggregationLevel1 = NR_SearchSpace__nrofCandidates__aggregationLevel1_n0;
  ss1->nrofCandidates->aggregationLevel2 = NR_SearchSpace__nrofCandidates__aggregationLevel2_n0;
  ss1->nrofCandidates->aggregationLevel4 = NR_SearchSpace__nrofCandidates__aggregationLevel4_n2;
  ss1->nrofCandidates->aggregationLevel8 = NR_SearchSpace__nrofCandidates__aggregationLevel8_n0;
  ss1->nrofCandidates->aggregationLevel16 = NR_SearchSpace__nrofCandidates__aggregationLevel16_n0;
  ss1->searchSpaceType = calloc(1,sizeof(*ss1->searchSpaceType));
  ss1->searchSpaceType->present = NR_SearchSpace__searchSpaceType_PR_common;
  ss1->searchSpaceType->choice.common=calloc(1,sizeof(*ss1->searchSpaceType->choice.common));
  ss1->searchSpaceType->choice.common->dci_Format0_0_AndFormat1_0 = calloc(1,sizeof(*ss1->searchSpaceType->choice.common->dci_Format0_0_AndFormat1_0));

  asn1cSequenceAdd(initialDownlinkBWP->pdcch_ConfigCommon->choice.setup->commonSearchSpaceList->list,
		   NR_SearchSpace_t, ss5);
  ss5->searchSpaceId = 5;
  ss5->controlResourceSetId=calloc(1,sizeof(*ss5->controlResourceSetId));
  *ss5->controlResourceSetId=0;
  ss5->monitoringSlotPeriodicityAndOffset = calloc(1,sizeof(*ss5->monitoringSlotPeriodicityAndOffset));
  ss5->monitoringSlotPeriodicityAndOffset->present = NR_SearchSpace__monitoringSlotPeriodicityAndOffset_PR_sl5;
  ss5->monitoringSlotPeriodicityAndOffset->choice.sl5 = 0;
  ss5->duration = calloc(1,sizeof(*ss5->duration));
  *ss5->duration = 2;
  ss5->monitoringSymbolsWithinSlot = calloc(1,sizeof(*ss5->monitoringSymbolsWithinSlot));
  ss5->monitoringSymbolsWithinSlot->buf = calloc(1,2);
  // should be '1100 0000 0000 00'B (LSB first!), first two symols in slot, adjust if needed
  ss5->monitoringSymbolsWithinSlot->buf[1] = 0;
  ss5->monitoringSymbolsWithinSlot->buf[0] = (1<<7);
  ss5->monitoringSymbolsWithinSlot->size = 2;
  ss5->monitoringSymbolsWithinSlot->bits_unused = 2;
  ss5->nrofCandidates = calloc(1,sizeof(*ss5->nrofCandidates));
  ss5->nrofCandidates->aggregationLevel1 = NR_SearchSpace__nrofCandidates__aggregationLevel1_n0;
  ss5->nrofCandidates->aggregationLevel2 = NR_SearchSpace__nrofCandidates__aggregationLevel2_n0;
  ss5->nrofCandidates->aggregationLevel4 = NR_SearchSpace__nrofCandidates__aggregationLevel4_n4;
  ss5->nrofCandidates->aggregationLevel8 = NR_SearchSpace__nrofCandidates__aggregationLevel8_n2;
  ss5->nrofCandidates->aggregationLevel16 = NR_SearchSpace__nrofCandidates__aggregationLevel16_n1;
  ss5->searchSpaceType = calloc(1,sizeof(*ss5->searchSpaceType));
  ss5->searchSpaceType->present = NR_SearchSpace__searchSpaceType_PR_common;
  ss5->searchSpaceType->choice.common=calloc(1,sizeof(*ss5->searchSpaceType->choice.common));
  ss5->searchSpaceType->choice.common->dci_Format0_0_AndFormat1_0 = calloc(1,sizeof(*ss5->searchSpaceType->choice.common->dci_Format0_0_AndFormat1_0));

  asn1cSequenceAdd(initialDownlinkBWP->pdcch_ConfigCommon->choice.setup->commonSearchSpaceList->list,
		   NR_SearchSpace_t, ss7);
  ss7->searchSpaceId = 7;
  ss7->controlResourceSetId=calloc(1,sizeof(*ss7->controlResourceSetId));
  *ss7->controlResourceSetId=0;
  ss7->monitoringSlotPeriodicityAndOffset = calloc(1,sizeof(*ss7->monitoringSlotPeriodicityAndOffset));
  ss7->monitoringSlotPeriodicityAndOffset->present = NR_SearchSpace__monitoringSlotPeriodicityAndOffset_PR_sl1;
  ss7->monitoringSymbolsWithinSlot = calloc(1,sizeof(*ss7->monitoringSymbolsWithinSlot));
  ss7->monitoringSymbolsWithinSlot->buf = calloc(1,2);
  // should be '1100 0000 0000 00'B (LSB first!), first two symols in slot, adjust if needed
  ss7->monitoringSymbolsWithinSlot->buf[1] = 0;
  ss7->monitoringSymbolsWithinSlot->buf[0] = (1<<7);
  ss7->monitoringSymbolsWithinSlot->size = 2;
  ss7->monitoringSymbolsWithinSlot->bits_unused = 2;
  ss7->nrofCandidates = calloc(1,sizeof(*ss7->nrofCandidates));
  ss7->nrofCandidates->aggregationLevel1 = NR_SearchSpace__nrofCandidates__aggregationLevel1_n0;
  ss7->nrofCandidates->aggregationLevel2 = NR_SearchSpace__nrofCandidates__aggregationLevel2_n0;
  ss7->nrofCandidates->aggregationLevel4 = NR_SearchSpace__nrofCandidates__aggregationLevel4_n4;
  ss7->nrofCandidates->aggregationLevel8 = NR_SearchSpace__nrofCandidates__aggregationLevel8_n2;
  ss7->nrofCandidates->aggregationLevel16 = NR_SearchSpace__nrofCandidates__aggregationLevel16_n1;
  ss7->searchSpaceType = calloc(1,sizeof(*ss7->searchSpaceType));
  ss7->searchSpaceType->present = NR_SearchSpace__searchSpaceType_PR_common;
  ss7->searchSpaceType->choice.common=calloc(1,sizeof(*ss7->searchSpaceType->choice.common));
  ss7->searchSpaceType->choice.common->dci_Format0_0_AndFormat1_0 = calloc(1,sizeof(*ss7->searchSpaceType->choice.common->dci_Format0_0_AndFormat1_0));

  
  asn1cCallocOne(initialDownlinkBWP->pdcch_ConfigCommon->choice.setup->searchSpaceSIB1,  0);
  asn1cCallocOne(initialDownlinkBWP->pdcch_ConfigCommon->choice.setup->searchSpaceOtherSystemInformation, 7);
  asn1cCallocOne(initialDownlinkBWP->pdcch_ConfigCommon->choice.setup->pagingSearchSpace, 5);
  asn1cCallocOne( initialDownlinkBWP->pdcch_ConfigCommon->choice.setup->ra_SearchSpace, 1);
   
  initialDownlinkBWP->pdsch_ConfigCommon = configuration->scc->downlinkConfigCommon->initialDownlinkBWP->pdsch_ConfigCommon;
  ServCellCom->downlinkConfigCommon.bcch_Config.modificationPeriodCoeff = NR_BCCH_Config__modificationPeriodCoeff_n2;
  ServCellCom->downlinkConfigCommon.pcch_Config.defaultPagingCycle = NR_PagingCycle_rf256;
  ServCellCom->downlinkConfigCommon.pcch_Config.nAndPagingFrameOffset.present = NR_PCCH_Config__nAndPagingFrameOffset_PR_quarterT;
  ServCellCom->downlinkConfigCommon.pcch_Config.nAndPagingFrameOffset.choice.quarterT = 1;
  ServCellCom->downlinkConfigCommon.pcch_Config.ns = NR_PCCH_Config__ns_one;

  asn1cCalloc(ServCellCom->downlinkConfigCommon.pcch_Config.firstPDCCH_MonitoringOccasionOfPO,
	      P0);
  P0->present = NR_PCCH_Config__firstPDCCH_MonitoringOccasionOfPO_PR_sCS120KHZoneT_SCS60KHZhalfT_SCS30KHZquarterT_SCS15KHZoneEighthT;

  asn1cCalloc(P0->choice.sCS120KHZoneT_SCS60KHZhalfT_SCS30KHZquarterT_SCS15KHZoneEighthT,
	      Z8);
  asn1cSequenceAdd(Z8->list,
		   long,
		   ZoneEight);
  asn1cCallocOne(ZoneEight, 0);

  asn1cCalloc(ServCellCom->uplinkConfigCommon, UL)
  asn_set_empty(&UL->frequencyInfoUL.scs_SpecificCarrierList.list);
  for(int i = 0; i< configuration->scc->uplinkConfigCommon->frequencyInfoUL->scs_SpecificCarrierList.list.count; i++) {
    ASN_SEQUENCE_ADD(&UL->frequencyInfoUL.scs_SpecificCarrierList.list,
		     configuration->scc->uplinkConfigCommon->frequencyInfoUL->scs_SpecificCarrierList.list.array[i]);
  }

  asn1cCallocOne(UL->frequencyInfoUL.p_Max, 23);

  UL->initialUplinkBWP.genericParameters = configuration->scc->uplinkConfigCommon->initialUplinkBWP->genericParameters;
  UL->initialUplinkBWP.rach_ConfigCommon = configuration->scc->uplinkConfigCommon->initialUplinkBWP->rach_ConfigCommon;
  UL->initialUplinkBWP.pusch_ConfigCommon = configuration->scc->uplinkConfigCommon->initialUplinkBWP->pusch_ConfigCommon;
  UL->initialUplinkBWP.pusch_ConfigCommon->choice.setup->groupHoppingEnabledTransformPrecoding = null;

  UL->initialUplinkBWP.pucch_ConfigCommon = configuration->scc->uplinkConfigCommon->initialUplinkBWP->pucch_ConfigCommon;

  UL->timeAlignmentTimerCommon = NR_TimeAlignmentTimer_infinity;

  ServCellCom->n_TimingAdvanceOffset = configuration->scc->n_TimingAdvanceOffset;

  ServCellCom->ssb_PositionsInBurst.inOneGroup.buf = calloc(1, sizeof(uint8_t));
  uint8_t bitmap8,temp_bitmap=0;
  switch (configuration->scc->ssb_PositionsInBurst->present) {
    case NR_ServingCellConfigCommon__ssb_PositionsInBurst_PR_shortBitmap:
      ServCellCom->ssb_PositionsInBurst.inOneGroup = configuration->scc->ssb_PositionsInBurst->choice.shortBitmap;
      break;
    case NR_ServingCellConfigCommon__ssb_PositionsInBurst_PR_mediumBitmap:
      ServCellCom->ssb_PositionsInBurst.inOneGroup = configuration->scc->ssb_PositionsInBurst->choice.mediumBitmap;
      break;
    /*
    groupPresence: This field is present when maximum number of SS/PBCH blocks per half frame equals to 64 as defined in TS 38.213 [13], clause 4.1.
                   The first/leftmost bit corresponds to the SS/PBCH index 0-7, the second bit corresponds to SS/PBCH block 8-15, and so on.
                   Value 0 in the bitmap indicates that the SSBs according to inOneGroup are absent. Value 1 indicates that the SS/PBCH blocks are transmitted in accordance with inOneGroup.
    inOneGroup: When maximum number of SS/PBCH blocks per half frame equals to 64 as defined in TS 38.213 [13], clause 4.1, all 8 bit are valid;
                The first/ leftmost bit corresponds to the first SS/PBCH block index in the group (i.e., to SSB index 0, 8, and so on); the second bit corresponds to the second SS/PBCH block index in the group
                (i.e., to SSB index 1, 9, and so on), and so on. Value 0 in the bitmap indicates that the corresponding SS/PBCH block is not transmitted while value 1 indicates that the corresponding SS/PBCH block is transmitted.
    */
    case NR_ServingCellConfigCommon__ssb_PositionsInBurst_PR_longBitmap:
      ServCellCom->ssb_PositionsInBurst.inOneGroup.size = 1;
      ServCellCom->ssb_PositionsInBurst.inOneGroup.bits_unused = 0;
      ServCellCom->ssb_PositionsInBurst.groupPresence = calloc(1, sizeof(BIT_STRING_t));
      ServCellCom->ssb_PositionsInBurst.groupPresence->size = 1;
      ServCellCom->ssb_PositionsInBurst.groupPresence->bits_unused = 0;
      ServCellCom->ssb_PositionsInBurst.groupPresence->buf = calloc(1, sizeof(uint8_t));
      ServCellCom->ssb_PositionsInBurst.groupPresence->buf[0] = 0;
      for (int i=0; i<8; i++){
        bitmap8 = configuration->scc->ssb_PositionsInBurst->choice.longBitmap.buf[i];
        if (bitmap8!=0){
          if(temp_bitmap==0)
            temp_bitmap = bitmap8;
          else
            AssertFatal(temp_bitmap==bitmap8,"For longBitmap the groups of 8 SSBs containing at least 1 transmitted SSB should be all the same\n");

          ServCellCom->ssb_PositionsInBurst.inOneGroup.buf[0] = bitmap8;
          ServCellCom->ssb_PositionsInBurst.groupPresence->buf[0] |= 1<<(7-i);
        }
      }
      break;
    default:
      AssertFatal(false,"ssb_PositionsInBurst not present\n");
      break;
  }

  ServCellCom->ssb_PeriodicityServingCell = *configuration->scc->ssb_periodicityServingCell;
  if (configuration->scc->tdd_UL_DL_ConfigurationCommon) {
    ServCellCom->tdd_UL_DL_ConfigurationCommon = CALLOC(1,sizeof(struct NR_TDD_UL_DL_ConfigCommon));
    ServCellCom->tdd_UL_DL_ConfigurationCommon->referenceSubcarrierSpacing = configuration->scc->tdd_UL_DL_ConfigurationCommon->referenceSubcarrierSpacing;
    ServCellCom->tdd_UL_DL_ConfigurationCommon->pattern1 = configuration->scc->tdd_UL_DL_ConfigurationCommon->pattern1;
    ServCellCom->tdd_UL_DL_ConfigurationCommon->pattern2 = configuration->scc->tdd_UL_DL_ConfigurationCommon->pattern2;
  }
  ServCellCom->ss_PBCH_BlockPower = configuration->scc->ss_PBCH_BlockPower;

  // ims-EmergencySupport
  // TODO: add ims-EmergencySupport

  // eCallOverIMS-Support
  // TODO: add eCallOverIMS-Support

  // ue-TimersAndConstants
  sib1->ue_TimersAndConstants = CALLOC(1,sizeof(struct NR_UE_TimersAndConstants));
  sib1->ue_TimersAndConstants->t300 = NR_UE_TimersAndConstants__t300_ms400;
  sib1->ue_TimersAndConstants->t301 = NR_UE_TimersAndConstants__t301_ms400;
  sib1->ue_TimersAndConstants->t310 = NR_UE_TimersAndConstants__t310_ms2000;
  sib1->ue_TimersAndConstants->n310 = NR_UE_TimersAndConstants__n310_n10;
  sib1->ue_TimersAndConstants->t311 = NR_UE_TimersAndConstants__t311_ms3000;
  sib1->ue_TimersAndConstants->n311 = NR_UE_TimersAndConstants__n311_n1;
  sib1->ue_TimersAndConstants->t319 = NR_UE_TimersAndConstants__t319_ms400;

  // uac-BarringInfo
  /*sib1->uac_BarringInfo = CALLOC(1, sizeof(struct NR_SIB1__uac_BarringInfo));
  NR_UAC_BarringInfoSet_t *nr_uac_BarringInfoSet = CALLOC(1, sizeof(NR_UAC_BarringInfoSet_t));
  asn_set_empty(&sib1->uac_BarringInfo->uac_BarringInfoSetList);
  nr_uac_BarringInfoSet->uac_BarringFactor = NR_UAC_BarringInfoSet__uac_BarringFactor_p95;
  nr_uac_BarringInfoSet->uac_BarringTime = NR_UAC_BarringInfoSet__uac_BarringTime_s4;
  nr_uac_BarringInfoSet->uac_BarringForAccessIdentity.buf = CALLOC(1, 1);
  nr_uac_BarringInfoSet->uac_BarringForAccessIdentity.size = 1;
  nr_uac_BarringInfoSet->uac_BarringForAccessIdentity.bits_unused = 1;
  ASN_SEQUENCE_ADD(&sib1->uac_BarringInfo->uac_BarringInfoSetList, nr_uac_BarringInfoSet);*/

  // useFullResumeID
  // TODO: add useFullResumeID

  // lateNonCriticalExtension
  // TODO: add lateNonCriticalExtension

  // nonCriticalExtension
  // TODO: add nonCriticalExtension

  xer_fprint(stdout, &asn_DEF_NR_SIB1, (const void*)sib1_message->message.choice.c1->choice.systemInformationBlockType1);

  if(carrier->SIB1 == NULL) carrier->SIB1=(uint8_t *) malloc16(NR_MAX_SIB_LENGTH/8);
  enc_rval = uper_encode_to_buffer(&asn_DEF_NR_BCCH_DL_SCH_Message,
                                   NULL,
                                   (void *)sib1_message,
                                   carrier->SIB1,
                                   NR_MAX_SIB_LENGTH/8);
  AssertFatal (enc_rval.encoded > 0, "ASN1 message encoding failed (%s, %lu)!\n",
               enc_rval.failed_type->name, enc_rval.encoded);

  if (enc_rval.encoded==-1) {
    return(-1);
  }

  return((enc_rval.encoded+7)/8);
}

uint8_t do_SIB23_NR(rrc_gNB_carrier_data_t *carrier,
                    gNB_RrcConfigurationReq *configuration) {
  asn_enc_rval_t enc_rval;
  SystemInformation_IEs__sib_TypeAndInfo__Member *sib2 = NULL;
  SystemInformation_IEs__sib_TypeAndInfo__Member *sib3 = NULL;

  NR_BCCH_DL_SCH_Message_t *sib_message = CALLOC(1,sizeof(NR_BCCH_DL_SCH_Message_t));
  sib_message->message.present = NR_BCCH_DL_SCH_MessageType_PR_c1;
  sib_message->message.choice.c1 = CALLOC(1,sizeof(struct NR_BCCH_DL_SCH_MessageType__c1));
  sib_message->message.choice.c1->present = NR_BCCH_DL_SCH_MessageType__c1_PR_systemInformation;
  sib_message->message.choice.c1->choice.systemInformation = CALLOC(1,sizeof(struct NR_SystemInformation));
  
  struct NR_SystemInformation *sib = sib_message->message.choice.c1->choice.systemInformation;
  sib->criticalExtensions.present = NR_SystemInformation__criticalExtensions_PR_systemInformation;
  sib->criticalExtensions.choice.systemInformation = CALLOC(1, sizeof(struct NR_SystemInformation_IEs));

  struct NR_SystemInformation_IEs *ies = sib->criticalExtensions.choice.systemInformation;
  sib2 = CALLOC(1, sizeof(SystemInformation_IEs__sib_TypeAndInfo__Member));
  sib2->present = NR_SystemInformation_IEs__sib_TypeAndInfo__Member_PR_sib2;
  sib2->choice.sib2 = CALLOC(1, sizeof(struct NR_SIB2));
  sib2->choice.sib2->cellReselectionInfoCommon.q_Hyst = NR_SIB2__cellReselectionInfoCommon__q_Hyst_dB1;
  sib2->choice.sib2->cellReselectionServingFreqInfo.threshServingLowP = 2; // INTEGER (0..31)
  sib2->choice.sib2->cellReselectionServingFreqInfo.cellReselectionPriority =  2; // INTEGER (0..7)
  sib2->choice.sib2->intraFreqCellReselectionInfo.q_RxLevMin = -50; // INTEGER (-70..-22)
  sib2->choice.sib2->intraFreqCellReselectionInfo.s_IntraSearchP = 2; // INTEGER (0..31)
  sib2->choice.sib2->intraFreqCellReselectionInfo.t_ReselectionNR = 2; // INTEGER (0..7)
  sib2->choice.sib2->intraFreqCellReselectionInfo.deriveSSB_IndexFromCell = true;
  ASN_SEQUENCE_ADD(&ies->sib_TypeAndInfo.list, sib2);

  sib3 = CALLOC(1, sizeof(SystemInformation_IEs__sib_TypeAndInfo__Member));
  sib3->present = NR_SystemInformation_IEs__sib_TypeAndInfo__Member_PR_sib3;
  sib3->choice.sib3 = CALLOC(1, sizeof(struct NR_SIB3));
  ASN_SEQUENCE_ADD(&ies->sib_TypeAndInfo.list, sib3);

  //encode SIB to data
  // carrier->SIB23 = (uint8_t *) malloc16(128);
  enc_rval = uper_encode_to_buffer(&asn_DEF_NR_BCCH_DL_SCH_Message,
                                   NULL,
                                   (void *)sib_message,
                                   carrier->SIB23,
                                   100);
  AssertFatal (enc_rval.encoded > 0, "ASN1 message encoding failed (%s, %lu)!\n",
               enc_rval.failed_type->name, enc_rval.encoded);

  if (enc_rval.encoded==-1) {
    return(-1);
  }

  return((enc_rval.encoded+7)/8);
}

void  do_RLC_BEARER(uint8_t Mod_id,
                    int CC_id,
                    struct NR_CellGroupConfig__rlc_BearerToAddModList *rlc_BearerToAddModList,
                    rlc_bearer_config_t  *rlc_config) {
  struct NR_RLC_BearerConfig *rlc_bearer;
  rlc_bearer = CALLOC(1,sizeof(struct NR_RLC_BearerConfig));
  rlc_bearer->logicalChannelIdentity = rlc_config->LogicalChannelIdentity[CC_id];
  rlc_bearer->servedRadioBearer = CALLOC(1,sizeof(struct NR_RLC_BearerConfig__servedRadioBearer));
  rlc_bearer->servedRadioBearer->present = rlc_config->servedRadioBearer_present[CC_id];

  if(rlc_bearer->servedRadioBearer->present == NR_RLC_BearerConfig__servedRadioBearer_PR_srb_Identity) {
    rlc_bearer->servedRadioBearer->choice.srb_Identity = rlc_config->srb_Identity[CC_id];
  } else if(rlc_bearer->servedRadioBearer->present == NR_RLC_BearerConfig__servedRadioBearer_PR_drb_Identity) {
    rlc_bearer->servedRadioBearer->choice.drb_Identity = rlc_config->drb_Identity[CC_id];
  }

  rlc_bearer->reestablishRLC = CALLOC(1,sizeof(long));
  *(rlc_bearer->reestablishRLC) = rlc_config->reestablishRLC[CC_id];
  rlc_bearer->rlc_Config = CALLOC(1,sizeof(struct NR_RLC_Config));
  rlc_bearer->rlc_Config->present = rlc_config->rlc_Config_present[CC_id];

  if(rlc_bearer->rlc_Config->present == NR_RLC_Config_PR_am) {
    rlc_bearer->rlc_Config->choice.am = CALLOC(1,sizeof(struct NR_RLC_Config__am));
    rlc_bearer->rlc_Config->choice.am->ul_AM_RLC.sn_FieldLength     = CALLOC(1,sizeof(NR_SN_FieldLengthAM_t));
    *(rlc_bearer->rlc_Config->choice.am->ul_AM_RLC.sn_FieldLength)  = rlc_config->ul_AM_sn_FieldLength[CC_id];
    rlc_bearer->rlc_Config->choice.am->ul_AM_RLC.t_PollRetransmit   = rlc_config->t_PollRetransmit[CC_id];
    rlc_bearer->rlc_Config->choice.am->ul_AM_RLC.pollPDU            = rlc_config->pollPDU[CC_id];
    rlc_bearer->rlc_Config->choice.am->ul_AM_RLC.pollByte           = rlc_config->pollByte[CC_id];
    rlc_bearer->rlc_Config->choice.am->ul_AM_RLC.maxRetxThreshold   = rlc_config->maxRetxThreshold[CC_id];
    rlc_bearer->rlc_Config->choice.am->dl_AM_RLC.sn_FieldLength     = CALLOC(1,sizeof(NR_SN_FieldLengthAM_t));
    *(rlc_bearer->rlc_Config->choice.am->dl_AM_RLC.sn_FieldLength)  = rlc_config->dl_AM_sn_FieldLength[CC_id];
    rlc_bearer->rlc_Config->choice.am->dl_AM_RLC.t_Reassembly       = rlc_config->dl_AM_t_Reassembly[CC_id];
    rlc_bearer->rlc_Config->choice.am->dl_AM_RLC.t_StatusProhibit   = rlc_config->t_StatusProhibit[CC_id];
  } else if(rlc_bearer->rlc_Config->present == NR_RLC_Config_PR_um_Bi_Directional) {
    rlc_bearer->rlc_Config->choice.um_Bi_Directional = CALLOC(1,sizeof(struct NR_RLC_Config__um_Bi_Directional));
    rlc_bearer->rlc_Config->choice.um_Bi_Directional->ul_UM_RLC.sn_FieldLength = CALLOC(1,sizeof(NR_SN_FieldLengthUM_t));
    *(rlc_bearer->rlc_Config->choice.um_Bi_Directional->ul_UM_RLC.sn_FieldLength) = rlc_config->ul_UM_sn_FieldLength[CC_id];
    rlc_bearer->rlc_Config->choice.um_Bi_Directional->dl_UM_RLC.sn_FieldLength = CALLOC(1,sizeof(NR_SN_FieldLengthUM_t));
    *(rlc_bearer->rlc_Config->choice.um_Bi_Directional->dl_UM_RLC.sn_FieldLength) = rlc_config->dl_UM_sn_FieldLength[CC_id];
    rlc_bearer->rlc_Config->choice.um_Bi_Directional->dl_UM_RLC.t_Reassembly   = rlc_config->dl_UM_t_Reassembly[CC_id];
  } else if(rlc_bearer->rlc_Config->present == NR_RLC_Config_PR_um_Uni_Directional_UL) {
    rlc_bearer->rlc_Config->choice.um_Uni_Directional_UL = CALLOC(1,sizeof(struct NR_RLC_Config__um_Uni_Directional_UL));
    rlc_bearer->rlc_Config->choice.um_Uni_Directional_UL->ul_UM_RLC.sn_FieldLength    = CALLOC(1,sizeof(NR_SN_FieldLengthUM_t));
    *(rlc_bearer->rlc_Config->choice.um_Uni_Directional_UL->ul_UM_RLC.sn_FieldLength) = rlc_config->ul_UM_sn_FieldLength[CC_id];
  } else if(rlc_bearer->rlc_Config->present == NR_RLC_Config_PR_um_Uni_Directional_DL) {
    rlc_bearer->rlc_Config->choice.um_Uni_Directional_DL = CALLOC(1,sizeof(struct NR_RLC_Config__um_Uni_Directional_DL));
    rlc_bearer->rlc_Config->choice.um_Uni_Directional_DL->dl_UM_RLC.sn_FieldLength    = CALLOC(1,sizeof(NR_SN_FieldLengthUM_t));
    *(rlc_bearer->rlc_Config->choice.um_Uni_Directional_DL->dl_UM_RLC.sn_FieldLength) = rlc_config->dl_UM_sn_FieldLength[CC_id];
    rlc_bearer->rlc_Config->choice.um_Uni_Directional_DL->dl_UM_RLC.t_Reassembly      = rlc_config->dl_UM_t_Reassembly[CC_id];
  }

  rlc_bearer->mac_LogicalChannelConfig = CALLOC(1,sizeof(struct NR_LogicalChannelConfig));
  rlc_bearer->mac_LogicalChannelConfig->ul_SpecificParameters = CALLOC(1,sizeof(struct NR_LogicalChannelConfig__ul_SpecificParameters));
  rlc_bearer->mac_LogicalChannelConfig->ul_SpecificParameters->priority            = rlc_config->priority[CC_id];
  rlc_bearer->mac_LogicalChannelConfig->ul_SpecificParameters->prioritisedBitRate  = rlc_config->prioritisedBitRate[CC_id];
  rlc_bearer->mac_LogicalChannelConfig->ul_SpecificParameters->bucketSizeDuration  = rlc_config->bucketSizeDuration[CC_id];
  rlc_bearer->mac_LogicalChannelConfig->ul_SpecificParameters->allowedServingCells = CALLOC(1,sizeof(struct NR_LogicalChannelConfig__ul_SpecificParameters__allowedServingCells));
  rlc_bearer->mac_LogicalChannelConfig->ul_SpecificParameters->allowedSCS_List     = CALLOC(1,sizeof(struct NR_LogicalChannelConfig__ul_SpecificParameters__allowedSCS_List));
  NR_ServCellIndex_t *servingcellindex;
  servingcellindex = CALLOC(1,sizeof(NR_ServCellIndex_t));
  *servingcellindex = rlc_config->allowedServingCells[CC_id];
  ASN_SEQUENCE_ADD(&(rlc_bearer->mac_LogicalChannelConfig->ul_SpecificParameters->allowedServingCells->list),&servingcellindex);
  NR_SubcarrierSpacing_t *subcarrierspacing;
  subcarrierspacing = CALLOC(1,sizeof(NR_SubcarrierSpacing_t));
  *subcarrierspacing = rlc_config->subcarrierspacing[CC_id];
  ASN_SEQUENCE_ADD(&(rlc_bearer->mac_LogicalChannelConfig->ul_SpecificParameters->allowedSCS_List->list),&subcarrierspacing);
  rlc_bearer->mac_LogicalChannelConfig->ul_SpecificParameters->maxPUSCH_Duration           = CALLOC(1,sizeof(long));
  rlc_bearer->mac_LogicalChannelConfig->ul_SpecificParameters->configuredGrantType1Allowed = CALLOC(1,sizeof(long));
  rlc_bearer->mac_LogicalChannelConfig->ul_SpecificParameters->logicalChannelGroup         = CALLOC(1,sizeof(long));
  rlc_bearer->mac_LogicalChannelConfig->ul_SpecificParameters->schedulingRequestID         = CALLOC(1,sizeof(NR_SchedulingRequestId_t));
  *(rlc_bearer->mac_LogicalChannelConfig->ul_SpecificParameters->maxPUSCH_Duration)           = rlc_config->maxPUSCH_Duration[CC_id];
  *(rlc_bearer->mac_LogicalChannelConfig->ul_SpecificParameters->configuredGrantType1Allowed) = rlc_config->configuredGrantType1Allowed[CC_id];
  *(rlc_bearer->mac_LogicalChannelConfig->ul_SpecificParameters->logicalChannelGroup)         = rlc_config->logicalChannelGroup[CC_id];
  *(rlc_bearer->mac_LogicalChannelConfig->ul_SpecificParameters->schedulingRequestID)         = rlc_config->schedulingRequestID[CC_id];
  rlc_bearer->mac_LogicalChannelConfig->ul_SpecificParameters->logicalChannelSR_Mask               = rlc_config->logicalChannelSR_Mask[CC_id];
  rlc_bearer->mac_LogicalChannelConfig->ul_SpecificParameters->logicalChannelSR_DelayTimerApplied  = rlc_config->logicalChannelSR_DelayTimerApplied[CC_id];
  ASN_SEQUENCE_ADD(&(rlc_BearerToAddModList->list),&rlc_bearer);
}


void do_MAC_CELLGROUP(uint8_t Mod_id,
                      int CC_id,
                      NR_MAC_CellGroupConfig_t *mac_CellGroupConfig,
                      mac_cellgroup_t  *mac_cellgroup_config) {
  mac_CellGroupConfig->drx_Config               = CALLOC(1,sizeof(struct NR_SetupRelease_DRX_Config));
  mac_CellGroupConfig->schedulingRequestConfig  = CALLOC(1,sizeof(struct NR_SchedulingRequestConfig));
  mac_CellGroupConfig->bsr_Config               = CALLOC(1,sizeof(struct NR_BSR_Config));
  mac_CellGroupConfig->tag_Config               = CALLOC(1,sizeof(struct NR_TAG_Config));
  mac_CellGroupConfig->phr_Config               = CALLOC(1,sizeof(struct NR_SetupRelease_PHR_Config));
  mac_CellGroupConfig->drx_Config->present      = mac_cellgroup_config->DRX_Config_PR[CC_id];
  mac_CellGroupConfig->drx_Config->choice.setup = CALLOC(1,sizeof(struct NR_DRX_Config));
  mac_CellGroupConfig->drx_Config->choice.setup->drx_onDurationTimer.present = mac_cellgroup_config->drx_onDurationTimer_PR[CC_id];

  if(mac_CellGroupConfig->drx_Config->choice.setup->drx_onDurationTimer.present == NR_DRX_Config__drx_onDurationTimer_PR_subMilliSeconds) {
    mac_CellGroupConfig->drx_Config->choice.setup->drx_onDurationTimer.choice.subMilliSeconds = mac_cellgroup_config->subMilliSeconds[CC_id];
  } else if(mac_CellGroupConfig->drx_Config->choice.setup->drx_onDurationTimer.present == NR_DRX_Config__drx_onDurationTimer_PR_milliSeconds) {
    mac_CellGroupConfig->drx_Config->choice.setup->drx_onDurationTimer.choice.milliSeconds    = mac_cellgroup_config->milliSeconds[CC_id];
  }

  mac_CellGroupConfig->drx_Config->choice.setup->drx_InactivityTimer        = mac_cellgroup_config->drx_InactivityTimer[CC_id];
  mac_CellGroupConfig->drx_Config->choice.setup->drx_HARQ_RTT_TimerDL       = mac_cellgroup_config->drx_HARQ_RTT_TimerDL[CC_id];
  mac_CellGroupConfig->drx_Config->choice.setup->drx_HARQ_RTT_TimerUL       = mac_cellgroup_config->drx_HARQ_RTT_TimerUL[CC_id];
  mac_CellGroupConfig->drx_Config->choice.setup->drx_RetransmissionTimerDL  = mac_cellgroup_config->drx_RetransmissionTimerDL[CC_id];
  mac_CellGroupConfig->drx_Config->choice.setup->drx_RetransmissionTimerUL  = mac_cellgroup_config->drx_RetransmissionTimerUL[CC_id];
  mac_CellGroupConfig->drx_Config->choice.setup->drx_LongCycleStartOffset.present = mac_cellgroup_config->drx_LongCycleStartOffset_PR[CC_id];

  if(mac_CellGroupConfig->drx_Config->choice.setup->drx_LongCycleStartOffset.present == NR_DRX_Config__drx_LongCycleStartOffset_PR_ms10) {
    mac_CellGroupConfig->drx_Config->choice.setup->drx_LongCycleStartOffset.choice.ms10 = mac_cellgroup_config->drx_LongCycleStartOffset[CC_id];
  } else if(mac_CellGroupConfig->drx_Config->choice.setup->drx_LongCycleStartOffset.present == NR_DRX_Config__drx_LongCycleStartOffset_PR_ms20) {
    mac_CellGroupConfig->drx_Config->choice.setup->drx_LongCycleStartOffset.choice.ms20 = mac_cellgroup_config->drx_LongCycleStartOffset[CC_id];
  } else if(mac_CellGroupConfig->drx_Config->choice.setup->drx_LongCycleStartOffset.present == NR_DRX_Config__drx_LongCycleStartOffset_PR_ms32) {
    mac_CellGroupConfig->drx_Config->choice.setup->drx_LongCycleStartOffset.choice.ms32 = mac_cellgroup_config->drx_LongCycleStartOffset[CC_id];
  } else if(mac_CellGroupConfig->drx_Config->choice.setup->drx_LongCycleStartOffset.present == NR_DRX_Config__drx_LongCycleStartOffset_PR_ms40) {
    mac_CellGroupConfig->drx_Config->choice.setup->drx_LongCycleStartOffset.choice.ms40 = mac_cellgroup_config->drx_LongCycleStartOffset[CC_id];
  } else if(mac_CellGroupConfig->drx_Config->choice.setup->drx_LongCycleStartOffset.present == NR_DRX_Config__drx_LongCycleStartOffset_PR_ms60) {
    mac_CellGroupConfig->drx_Config->choice.setup->drx_LongCycleStartOffset.choice.ms60 = mac_cellgroup_config->drx_LongCycleStartOffset[CC_id];
  } else if(mac_CellGroupConfig->drx_Config->choice.setup->drx_LongCycleStartOffset.present == NR_DRX_Config__drx_LongCycleStartOffset_PR_ms64) {
    mac_CellGroupConfig->drx_Config->choice.setup->drx_LongCycleStartOffset.choice.ms64 = mac_cellgroup_config->drx_LongCycleStartOffset[CC_id];
  } else if(mac_CellGroupConfig->drx_Config->choice.setup->drx_LongCycleStartOffset.present == NR_DRX_Config__drx_LongCycleStartOffset_PR_ms70) {
    mac_CellGroupConfig->drx_Config->choice.setup->drx_LongCycleStartOffset.choice.ms70 = mac_cellgroup_config->drx_LongCycleStartOffset[CC_id];
  } else if(mac_CellGroupConfig->drx_Config->choice.setup->drx_LongCycleStartOffset.present == NR_DRX_Config__drx_LongCycleStartOffset_PR_ms80) {
    mac_CellGroupConfig->drx_Config->choice.setup->drx_LongCycleStartOffset.choice.ms80 = mac_cellgroup_config->drx_LongCycleStartOffset[CC_id];
  } else if(mac_CellGroupConfig->drx_Config->choice.setup->drx_LongCycleStartOffset.present == NR_DRX_Config__drx_LongCycleStartOffset_PR_ms128) {
    mac_CellGroupConfig->drx_Config->choice.setup->drx_LongCycleStartOffset.choice.ms128 = mac_cellgroup_config->drx_LongCycleStartOffset[CC_id];
  } else if(mac_CellGroupConfig->drx_Config->choice.setup->drx_LongCycleStartOffset.present == NR_DRX_Config__drx_LongCycleStartOffset_PR_ms160) {
    mac_CellGroupConfig->drx_Config->choice.setup->drx_LongCycleStartOffset.choice.ms160 = mac_cellgroup_config->drx_LongCycleStartOffset[CC_id];
  } else if(mac_CellGroupConfig->drx_Config->choice.setup->drx_LongCycleStartOffset.present == NR_DRX_Config__drx_LongCycleStartOffset_PR_ms256) {
    mac_CellGroupConfig->drx_Config->choice.setup->drx_LongCycleStartOffset.choice.ms256 = mac_cellgroup_config->drx_LongCycleStartOffset[CC_id];
  } else if(mac_CellGroupConfig->drx_Config->choice.setup->drx_LongCycleStartOffset.present == NR_DRX_Config__drx_LongCycleStartOffset_PR_ms320) {
    mac_CellGroupConfig->drx_Config->choice.setup->drx_LongCycleStartOffset.choice.ms320 = mac_cellgroup_config->drx_LongCycleStartOffset[CC_id];
  } else if(mac_CellGroupConfig->drx_Config->choice.setup->drx_LongCycleStartOffset.present == NR_DRX_Config__drx_LongCycleStartOffset_PR_ms512) {
    mac_CellGroupConfig->drx_Config->choice.setup->drx_LongCycleStartOffset.choice.ms512 = mac_cellgroup_config->drx_LongCycleStartOffset[CC_id];
  } else if(mac_CellGroupConfig->drx_Config->choice.setup->drx_LongCycleStartOffset.present == NR_DRX_Config__drx_LongCycleStartOffset_PR_ms640) {
    mac_CellGroupConfig->drx_Config->choice.setup->drx_LongCycleStartOffset.choice.ms640 = mac_cellgroup_config->drx_LongCycleStartOffset[CC_id];
  } else if(mac_CellGroupConfig->drx_Config->choice.setup->drx_LongCycleStartOffset.present == NR_DRX_Config__drx_LongCycleStartOffset_PR_ms1024) {
    mac_CellGroupConfig->drx_Config->choice.setup->drx_LongCycleStartOffset.choice.ms1024 = mac_cellgroup_config->drx_LongCycleStartOffset[CC_id];
  } else if(mac_CellGroupConfig->drx_Config->choice.setup->drx_LongCycleStartOffset.present == NR_DRX_Config__drx_LongCycleStartOffset_PR_ms1280) {
    mac_CellGroupConfig->drx_Config->choice.setup->drx_LongCycleStartOffset.choice.ms1280 = mac_cellgroup_config->drx_LongCycleStartOffset[CC_id];
  } else if(mac_CellGroupConfig->drx_Config->choice.setup->drx_LongCycleStartOffset.present == NR_DRX_Config__drx_LongCycleStartOffset_PR_ms2048) {
    mac_CellGroupConfig->drx_Config->choice.setup->drx_LongCycleStartOffset.choice.ms2048 = mac_cellgroup_config->drx_LongCycleStartOffset[CC_id];
  } else if(mac_CellGroupConfig->drx_Config->choice.setup->drx_LongCycleStartOffset.present == NR_DRX_Config__drx_LongCycleStartOffset_PR_ms2560) {
    mac_CellGroupConfig->drx_Config->choice.setup->drx_LongCycleStartOffset.choice.ms2560 = mac_cellgroup_config->drx_LongCycleStartOffset[CC_id];
  } else if(mac_CellGroupConfig->drx_Config->choice.setup->drx_LongCycleStartOffset.present == NR_DRX_Config__drx_LongCycleStartOffset_PR_ms5120) {
    mac_CellGroupConfig->drx_Config->choice.setup->drx_LongCycleStartOffset.choice.ms5120 = mac_cellgroup_config->drx_LongCycleStartOffset[CC_id];
  } else if(mac_CellGroupConfig->drx_Config->choice.setup->drx_LongCycleStartOffset.present == NR_DRX_Config__drx_LongCycleStartOffset_PR_ms10240) {
    mac_CellGroupConfig->drx_Config->choice.setup->drx_LongCycleStartOffset.choice.ms10240 = mac_cellgroup_config->drx_LongCycleStartOffset[CC_id];
  }

  mac_CellGroupConfig->drx_Config->choice.setup->shortDRX = CALLOC(1,sizeof(struct NR_DRX_Config__shortDRX));
  mac_CellGroupConfig->drx_Config->choice.setup->shortDRX->drx_ShortCycle       = mac_cellgroup_config->drx_ShortCycle[CC_id];
  mac_CellGroupConfig->drx_Config->choice.setup->shortDRX->drx_ShortCycleTimer  = mac_cellgroup_config->drx_ShortCycleTimer[CC_id];
  mac_CellGroupConfig->drx_Config->choice.setup->drx_SlotOffset                 = mac_cellgroup_config->drx_SlotOffset[CC_id];
  mac_CellGroupConfig->schedulingRequestConfig->schedulingRequestToAddModList = CALLOC(1,sizeof(struct NR_SchedulingRequestConfig__schedulingRequestToAddModList));
  struct NR_SchedulingRequestToAddMod *schedulingrequestlist;
  schedulingrequestlist = CALLOC(1,sizeof(struct NR_SchedulingRequestToAddMod));
  schedulingrequestlist->schedulingRequestId  = mac_cellgroup_config->schedulingRequestId[CC_id];
  schedulingrequestlist->sr_ProhibitTimer = CALLOC(1,sizeof(long));
  *(schedulingrequestlist->sr_ProhibitTimer) = mac_cellgroup_config->sr_ProhibitTimer[CC_id];
  schedulingrequestlist->sr_TransMax      = mac_cellgroup_config->sr_TransMax[CC_id];
  ASN_SEQUENCE_ADD(&(mac_CellGroupConfig->schedulingRequestConfig->schedulingRequestToAddModList->list),&schedulingrequestlist);
  mac_CellGroupConfig->bsr_Config->periodicBSR_Timer              = mac_cellgroup_config->periodicBSR_Timer[CC_id];
  mac_CellGroupConfig->bsr_Config->retxBSR_Timer                  = mac_cellgroup_config->retxBSR_Timer[CC_id];
  mac_CellGroupConfig->bsr_Config->logicalChannelSR_DelayTimer    = CALLOC(1,sizeof(long));
  *(mac_CellGroupConfig->bsr_Config->logicalChannelSR_DelayTimer)    = mac_cellgroup_config->logicalChannelSR_DelayTimer[CC_id];
  mac_CellGroupConfig->tag_Config->tag_ToAddModList = CALLOC(1,sizeof(struct NR_TAG_Config__tag_ToAddModList));
  struct NR_TAG *tag;
  tag = CALLOC(1,sizeof(struct NR_TAG));
  tag->tag_Id             = mac_cellgroup_config->tag_Id[CC_id];
  tag->timeAlignmentTimer = mac_cellgroup_config->timeAlignmentTimer[CC_id];
  ASN_SEQUENCE_ADD(&(mac_CellGroupConfig->tag_Config->tag_ToAddModList->list),&tag);
  mac_CellGroupConfig->phr_Config->present = mac_cellgroup_config->PHR_Config_PR[CC_id];
  mac_CellGroupConfig->phr_Config->choice.setup   = CALLOC(1,sizeof(struct NR_PHR_Config));
  mac_CellGroupConfig->phr_Config->choice.setup->phr_PeriodicTimer         = mac_cellgroup_config->phr_PeriodicTimer[CC_id];
  mac_CellGroupConfig->phr_Config->choice.setup->phr_ProhibitTimer         = mac_cellgroup_config->phr_ProhibitTimer[CC_id];
  mac_CellGroupConfig->phr_Config->choice.setup->phr_Tx_PowerFactorChange  = mac_cellgroup_config->phr_Tx_PowerFactorChange[CC_id];
  mac_CellGroupConfig->phr_Config->choice.setup->multiplePHR               = mac_cellgroup_config->multiplePHR[CC_id];
  mac_CellGroupConfig->phr_Config->choice.setup->dummy                     = mac_cellgroup_config->phr_Type2SpCell[CC_id];
  mac_CellGroupConfig->phr_Config->choice.setup->phr_Type2OtherCell        = mac_cellgroup_config->phr_Type2OtherCell[CC_id];
  mac_CellGroupConfig->phr_Config->choice.setup->phr_ModeOtherCG           = mac_cellgroup_config->phr_ModeOtherCG[CC_id];
  mac_CellGroupConfig->skipUplinkTxDynamic      = mac_cellgroup_config->skipUplinkTxDynamic[CC_id];
}


void  do_PHYSICALCELLGROUP(uint8_t Mod_id,
                           int CC_id,
                           NR_PhysicalCellGroupConfig_t *physicalCellGroupConfig,
                           physicalcellgroup_t *physicalcellgroup_config) {
  physicalCellGroupConfig->harq_ACK_SpatialBundlingPUCCH = CALLOC(1,sizeof(long));
  physicalCellGroupConfig->harq_ACK_SpatialBundlingPUSCH = CALLOC(1,sizeof(long));
  physicalCellGroupConfig->p_NR_FR1                      = CALLOC(1,sizeof(NR_P_Max_t));
  physicalCellGroupConfig->tpc_SRS_RNTI                  = CALLOC(1,sizeof(NR_RNTI_Value_t));
  physicalCellGroupConfig->tpc_PUCCH_RNTI                = CALLOC(1,sizeof(NR_RNTI_Value_t));
  physicalCellGroupConfig->tpc_PUSCH_RNTI                = CALLOC(1,sizeof(NR_RNTI_Value_t));
  physicalCellGroupConfig->sp_CSI_RNTI                   = CALLOC(1,sizeof(NR_RNTI_Value_t));
  *(physicalCellGroupConfig->harq_ACK_SpatialBundlingPUCCH) = physicalcellgroup_config->harq_ACK_SpatialBundlingPUCCH[CC_id];
  *(physicalCellGroupConfig->harq_ACK_SpatialBundlingPUSCH) = physicalcellgroup_config->harq_ACK_SpatialBundlingPUSCH[CC_id];
  *(physicalCellGroupConfig->p_NR_FR1)                      = physicalcellgroup_config->p_NR[CC_id];
  physicalCellGroupConfig->pdsch_HARQ_ACK_Codebook          = physicalcellgroup_config->pdsch_HARQ_ACK_Codebook[CC_id];
  *(physicalCellGroupConfig->tpc_SRS_RNTI)                  = physicalcellgroup_config->tpc_SRS_RNTI[CC_id];
  *(physicalCellGroupConfig->tpc_PUCCH_RNTI)                = physicalcellgroup_config->tpc_PUCCH_RNTI[CC_id];
  *(physicalCellGroupConfig->tpc_PUSCH_RNTI)                = physicalcellgroup_config->tpc_PUSCH_RNTI[CC_id];
  *(physicalCellGroupConfig->sp_CSI_RNTI)                   = physicalcellgroup_config->sp_CSI_RNTI[CC_id];
  physicalCellGroupConfig->cs_RNTI                       = CALLOC(1,sizeof(struct NR_SetupRelease_RNTI_Value));
  physicalCellGroupConfig->cs_RNTI->present              = physicalcellgroup_config->RNTI_Value_PR[CC_id];

  if(physicalCellGroupConfig->cs_RNTI->present == NR_SetupRelease_RNTI_Value_PR_setup) {
    physicalCellGroupConfig->cs_RNTI->choice.setup = physicalcellgroup_config->RNTI_Value[CC_id];
  }
}



void do_SpCellConfig(gNB_RRC_INST *rrc,
                      struct NR_SpCellConfig  *spconfig){
  //gNB_RrcConfigurationReq  *common_configuration;
  //common_configuration = CALLOC(1,sizeof(gNB_RrcConfigurationReq));
  //Fill servingcellconfigcommon config value
  //Fill common config to structure
  //  rrc->configuration = common_configuration;
  spconfig->reconfigurationWithSync = CALLOC(1,sizeof(struct NR_ReconfigurationWithSync));
}

//------------------------------------------------------------------------------
uint8_t do_RRCReject(uint8_t Mod_id,
                  uint8_t *const buffer)
//------------------------------------------------------------------------------
{
    asn_enc_rval_t                                   enc_rval;;
    NR_DL_CCCH_Message_t                             dl_ccch_msg;
    NR_RRCReject_t                                   *rrcReject;
    NR_RejectWaitTime_t                              waitTime = 1;

    memset((void *)&dl_ccch_msg, 0, sizeof(NR_DL_CCCH_Message_t));
    dl_ccch_msg.message.present = NR_DL_CCCH_MessageType_PR_c1;
    dl_ccch_msg.message.choice.c1          = CALLOC(1, sizeof(struct NR_DL_CCCH_MessageType__c1));
    dl_ccch_msg.message.choice.c1->present = NR_RRCReject__criticalExtensions_PR_rrcReject;

    dl_ccch_msg.message.choice.c1->choice.rrcReject = CALLOC(1,sizeof(NR_RRCReject_t));
    rrcReject = dl_ccch_msg.message.choice.c1->choice.rrcReject;

    rrcReject->criticalExtensions.choice.rrcReject           = CALLOC(1, sizeof(struct NR_RRCReject_IEs));
    rrcReject->criticalExtensions.choice.rrcReject->waitTime = CALLOC(1, sizeof(NR_RejectWaitTime_t));

    rrcReject->criticalExtensions.present = NR_RRCReject__criticalExtensions_PR_rrcReject;
    rrcReject->criticalExtensions.choice.rrcReject->waitTime = &waitTime;

    if ( LOG_DEBUGFLAG(DEBUG_ASN1) ) {
        xer_fprint(stdout, &asn_DEF_NR_DL_CCCH_Message, (void *)&dl_ccch_msg);
    }

    enc_rval = uper_encode_to_buffer(&asn_DEF_NR_DL_CCCH_Message,
                                    NULL,
                                    (void *)&dl_ccch_msg,
                                    buffer,
                                    100);

    if(enc_rval.encoded == -1) {
        LOG_E(NR_RRC, "[gNB AssertFatal]ASN1 message encoding failed (%s, %lu)!\n",
            enc_rval.failed_type->name, enc_rval.encoded);
        return -1;
    }

    LOG_D(NR_RRC,"RRCReject Encoded %zd bits (%zd bytes)\n",
            enc_rval.encoded,(enc_rval.encoded+7)/8);
    return((enc_rval.encoded+7)/8);
}

// TODO: Implement to b_SRS = 1 and b_SRS = 2
long rrc_get_max_nr_csrs(uint8_t max_rbs, long b_SRS) {

  if(b_SRS>0) {
    LOG_E(NR_RRC,"rrc_get_max_nr_csrs(): Not implemented yet for b_SRS>0\n");
    return 0; // This c_srs is always valid
  }

  const uint16_t m_SRS[64] = { 4, 8, 12, 16, 16, 20, 24, 24, 28, 32, 36, 40, 48, 48, 52, 56, 60, 64, 72, 72, 76, 80, 88,
                               96, 96, 104, 112, 120, 120, 120, 128, 128, 128, 132, 136, 144, 144, 144, 144, 152, 160,
                               160, 160, 168, 176, 184, 192, 192, 192, 192, 208, 216, 224, 240, 240, 240, 240, 256, 256,
                               256, 264, 272, 272, 272 };

  long c_srs = 0;
  uint16_t m = 4;
  for(int c = 1; c<64; c++) {
    if(m_SRS[c]>m && m_SRS[c]<max_rbs) {
      c_srs = c;
      m = m_SRS[c];
    }
  }

  return c_srs;
}

void fill_initial_SpCellConfig(int uid,
                               NR_SpCellConfig_t *SpCellConfig,
                               NR_ServingCellConfigCommon_t *scc,
                               rrc_gNB_carrier_data_t *carrier) {

  // This assert will never happen in the current implementation because NUMBER_OF_UE_MAX = 4.
  // However, if in the future NUMBER_OF_UE_MAX is increased, it will be necessary to improve the allocation of SRS resources,
  // where the startPosition = 2 or 3 and sl160 = 17, 17, 27 ... 157 only give us 30 different allocations.
  AssertFatal(uid>=0 && uid<30, "gNB cannot allocate the SRS resources\n");

  int curr_bwp = NRRIV2BW(scc->downlinkConfigCommon->initialDownlinkBWP->genericParameters.locationAndBandwidth,MAX_BWP_SIZE);
  SpCellConfig->servCellIndex = NULL;
  SpCellConfig->reconfigurationWithSync = NULL;
  SpCellConfig->rlmInSyncOutOfSyncThreshold = NULL;
  SpCellConfig->rlf_TimersAndConstants = NULL;
  SpCellConfig->spCellConfigDedicated = calloc(1,sizeof(*SpCellConfig->spCellConfigDedicated));
  SpCellConfig->spCellConfigDedicated->uplinkConfig = calloc(1,sizeof(*SpCellConfig->spCellConfigDedicated->uplinkConfig));
  NR_BWP_UplinkDedicated_t *initialUplinkBWP = calloc(1,sizeof(*initialUplinkBWP));
  SpCellConfig->spCellConfigDedicated->uplinkConfig->initialUplinkBWP = initialUplinkBWP;
  initialUplinkBWP->pucch_Config = calloc(1,sizeof(*initialUplinkBWP->pucch_Config));
  initialUplinkBWP->pucch_Config->present = NR_SetupRelease_PUCCH_Config_PR_setup;
  NR_PUCCH_Config_t *pucch_Config = calloc(1,sizeof(*pucch_Config));
  initialUplinkBWP->pucch_Config->choice.setup=pucch_Config;
  pucch_Config->resourceSetToAddModList = calloc(1,sizeof(*pucch_Config->resourceSetToAddModList));
  pucch_Config->resourceSetToReleaseList = NULL;
  NR_PUCCH_ResourceSet_t *pucchresset0=calloc(1,sizeof(*pucchresset0));
  pucchresset0->pucch_ResourceSetId = 0;
  NR_PUCCH_ResourceId_t *pucchresset0id0=calloc(1,sizeof(*pucchresset0id0));
  *pucchresset0id0=0;
  ASN_SEQUENCE_ADD(&pucchresset0->resourceList.list,pucchresset0id0);
  pucchresset0->maxPayloadSize=NULL;
  ASN_SEQUENCE_ADD(&pucch_Config->resourceSetToAddModList->list,pucchresset0);
  
  pucch_Config->resourceToAddModList = calloc(1,sizeof(*pucch_Config->resourceToAddModList));
  pucch_Config->resourceToReleaseList = NULL;
  // configure one single PUCCH0 opportunity for initial connection procedure
  // one symbol (13)
  NR_PUCCH_Resource_t *pucchres0=calloc(1,sizeof(*pucchres0));
  pucchres0->pucch_ResourceId=0;
  pucchres0->startingPRB=(8+uid) % curr_bwp;
  LOG_D(NR_RRC, "pucchres0->startPRB %ld uid %d curr_bwp %d\n", pucchres0->startingPRB, uid, curr_bwp);
  pucchres0->intraSlotFrequencyHopping=NULL;
  pucchres0->secondHopPRB=NULL;
  pucchres0->format.present= NR_PUCCH_Resource__format_PR_format0;
  pucchres0->format.choice.format0=calloc(1,sizeof(*pucchres0->format.choice.format0));
  pucchres0->format.choice.format0->initialCyclicShift=0;
  pucchres0->format.choice.format0->nrofSymbols=1;
  pucchres0->format.choice.format0->startingSymbolIndex=13;
  ASN_SEQUENCE_ADD(&pucch_Config->resourceToAddModList->list,pucchres0);
  initialUplinkBWP->pusch_Config = calloc(1,sizeof(*initialUplinkBWP->pusch_Config));
  initialUplinkBWP->pusch_Config->present = NR_SetupRelease_PUSCH_Config_PR_setup;
  NR_PUSCH_Config_t *pusch_Config = calloc(1,sizeof(*pusch_Config));
  initialUplinkBWP->pusch_Config->choice.setup = pusch_Config;
  pusch_Config->dataScramblingIdentityPUSCH = NULL;
  pusch_Config->txConfig=calloc(1,sizeof(*pusch_Config->txConfig));
  *pusch_Config->txConfig= NR_PUSCH_Config__txConfig_codebook;
  pusch_Config->dmrs_UplinkForPUSCH_MappingTypeA = NULL;
  pusch_Config->dmrs_UplinkForPUSCH_MappingTypeB = calloc(1,sizeof(*pusch_Config->dmrs_UplinkForPUSCH_MappingTypeB));
  pusch_Config->dmrs_UplinkForPUSCH_MappingTypeB->present = NR_SetupRelease_DMRS_UplinkConfig_PR_setup;
  pusch_Config->dmrs_UplinkForPUSCH_MappingTypeB->choice.setup = calloc(1,sizeof(*pusch_Config->dmrs_UplinkForPUSCH_MappingTypeB->choice.setup));
  NR_DMRS_UplinkConfig_t *NR_DMRS_UplinkConfig = pusch_Config->dmrs_UplinkForPUSCH_MappingTypeB->choice.setup;
  NR_DMRS_UplinkConfig->dmrs_Type = NULL;
  NR_DMRS_UplinkConfig->dmrs_AdditionalPosition = NULL; /*calloc(1,sizeof(*NR_DMRS_UplinkConfig->dmrs_AdditionalPosition));
  *NR_DMRS_UplinkConfig->dmrs_AdditionalPosition = NR_DMRS_UplinkConfig__dmrs_AdditionalPosition_pos0;*/
  NR_DMRS_UplinkConfig->phaseTrackingRS=NULL;
  NR_DMRS_UplinkConfig->maxLength=NULL;
  NR_DMRS_UplinkConfig->transformPrecodingDisabled = calloc(1,sizeof(*NR_DMRS_UplinkConfig->transformPrecodingDisabled));
  NR_DMRS_UplinkConfig->transformPrecodingDisabled->scramblingID0 = NULL;
  NR_DMRS_UplinkConfig->transformPrecodingDisabled->scramblingID1 = NULL;
  NR_DMRS_UplinkConfig->transformPrecodingEnabled = NULL;
  pusch_Config->pusch_PowerControl = calloc(1,sizeof(*pusch_Config->pusch_PowerControl));
  pusch_Config->pusch_PowerControl->tpc_Accumulation = NULL;
  pusch_Config->pusch_PowerControl->msg3_Alpha = calloc(1,sizeof(*pusch_Config->pusch_PowerControl->msg3_Alpha));
  *pusch_Config->pusch_PowerControl->msg3_Alpha = NR_Alpha_alpha1;
  pusch_Config->pusch_PowerControl->p0_NominalWithoutGrant = calloc(1,sizeof(*pusch_Config->pusch_PowerControl->p0_NominalWithoutGrant));
  *pusch_Config->pusch_PowerControl->p0_NominalWithoutGrant = -76;
  pusch_Config->pusch_PowerControl->p0_AlphaSets = calloc(1,sizeof(*pusch_Config->pusch_PowerControl->p0_AlphaSets));
  NR_P0_PUSCH_AlphaSet_t *aset = calloc(1,sizeof(*aset));
  aset->p0_PUSCH_AlphaSetId=0;
  aset->p0=calloc(1,sizeof(*aset->p0));
  *aset->p0 = 0;
  aset->alpha=calloc(1,sizeof(*aset->alpha));
  *aset->alpha=NR_Alpha_alpha1;
  ASN_SEQUENCE_ADD(&pusch_Config->pusch_PowerControl->p0_AlphaSets->list,aset);
  pusch_Config->pusch_PowerControl->pathlossReferenceRSToAddModList = calloc(1,sizeof(*pusch_Config->pusch_PowerControl->pathlossReferenceRSToAddModList));
  NR_PUSCH_PathlossReferenceRS_t *plrefRS = calloc(1,sizeof(*plrefRS));
  plrefRS->pusch_PathlossReferenceRS_Id=0;
  plrefRS->referenceSignal.present = NR_PUSCH_PathlossReferenceRS__referenceSignal_PR_ssb_Index;
  plrefRS->referenceSignal.choice.ssb_Index = 0;
  ASN_SEQUENCE_ADD(&pusch_Config->pusch_PowerControl->pathlossReferenceRSToAddModList->list,plrefRS);
  pusch_Config->pusch_PowerControl->pathlossReferenceRSToReleaseList = NULL;
  pusch_Config->pusch_PowerControl->twoPUSCH_PC_AdjustmentStates = NULL;
  pusch_Config->pusch_PowerControl->deltaMCS = NULL;
  pusch_Config->pusch_PowerControl->sri_PUSCH_MappingToAddModList = calloc(1,sizeof(*pusch_Config->pusch_PowerControl->sri_PUSCH_MappingToAddModList));
  NR_SRI_PUSCH_PowerControl_t *sriPUSCHPC=calloc(1,sizeof(*sriPUSCHPC));
  sriPUSCHPC->sri_PUSCH_PowerControlId=0;
  sriPUSCHPC->sri_PUSCH_PathlossReferenceRS_Id=0;
  sriPUSCHPC->sri_P0_PUSCH_AlphaSetId=0;
  sriPUSCHPC->sri_PUSCH_ClosedLoopIndex=NR_SRI_PUSCH_PowerControl__sri_PUSCH_ClosedLoopIndex_i0;
  ASN_SEQUENCE_ADD(&pusch_Config->pusch_PowerControl->sri_PUSCH_MappingToAddModList->list,sriPUSCHPC);
  pusch_Config->pusch_PowerControl->sri_PUSCH_MappingToReleaseList = NULL;
  pusch_Config->frequencyHopping=NULL;
  pusch_Config->frequencyHoppingOffsetLists=NULL;
  pusch_Config->resourceAllocation = NR_PUSCH_Config__resourceAllocation_resourceAllocationType1;
  pusch_Config->pusch_TimeDomainAllocationList = NULL;
  pusch_Config->pusch_AggregationFactor=NULL;
  pusch_Config->mcs_Table=NULL;
  pusch_Config->mcs_TableTransformPrecoder=NULL;
  pusch_Config->transformPrecoder= NULL;
  if (scc->uplinkConfigCommon->initialUplinkBWP->rach_ConfigCommon->choice.setup->msg3_transformPrecoder == NULL) {
    pusch_Config->transformPrecoder=calloc(1,sizeof(*pusch_Config->transformPrecoder));
    *pusch_Config->transformPrecoder = NR_PUSCH_Config__transformPrecoder_disabled;
  }
  pusch_Config->codebookSubset=calloc(1,sizeof(*pusch_Config->codebookSubset));
  *pusch_Config->codebookSubset = NR_PUSCH_Config__codebookSubset_nonCoherent;
  pusch_Config->maxRank=calloc(1,sizeof(*pusch_Config->maxRank));
  *pusch_Config->maxRank= 1;
  pusch_Config->rbg_Size=NULL;
  pusch_Config->uci_OnPUSCH=NULL;
  pusch_Config->tp_pi2BPSK=NULL;

  initialUplinkBWP->srs_Config = calloc(1,sizeof(*initialUplinkBWP->srs_Config));
  initialUplinkBWP->srs_Config->present = NR_SetupRelease_SRS_Config_PR_setup;
  NR_SRS_Config_t *srs_Config = calloc(1,sizeof(*srs_Config));
  initialUplinkBWP->srs_Config->choice.setup=srs_Config;
  srs_Config->srs_ResourceSetToReleaseList=NULL;
  srs_Config->srs_ResourceSetToAddModList=calloc(1,sizeof(*srs_Config->srs_ResourceSetToAddModList));
  NR_SRS_ResourceSet_t *srs_resset0=calloc(1,sizeof(*srs_resset0));
  srs_resset0->srs_ResourceSetId = 0;
  srs_resset0->srs_ResourceIdList=calloc(1,sizeof(*srs_resset0->srs_ResourceIdList));
  NR_SRS_ResourceId_t *srs_resset0_id=calloc(1,sizeof(*srs_resset0_id));
  *srs_resset0_id=0;
  ASN_SEQUENCE_ADD(&srs_resset0->srs_ResourceIdList->list,srs_resset0_id);
  srs_Config->srs_ResourceToReleaseList=NULL;

  if(carrier->do_SRS) {
    srs_resset0->resourceType.present =  NR_SRS_ResourceSet__resourceType_PR_periodic;
    srs_resset0->resourceType.choice.periodic = calloc(1,sizeof(*srs_resset0->resourceType.choice.periodic));
    srs_resset0->resourceType.choice.periodic->associatedCSI_RS = NULL;
  } else {
    srs_resset0->resourceType.present =  NR_SRS_ResourceSet__resourceType_PR_aperiodic;
    srs_resset0->resourceType.choice.aperiodic = calloc(1,sizeof(*srs_resset0->resourceType.choice.aperiodic));
    srs_resset0->resourceType.choice.aperiodic->aperiodicSRS_ResourceTrigger=1;
    srs_resset0->resourceType.choice.aperiodic->csi_RS=NULL;
    srs_resset0->resourceType.choice.aperiodic->slotOffset= calloc(1,sizeof(*srs_resset0->resourceType.choice.aperiodic->slotOffset));
    *srs_resset0->resourceType.choice.aperiodic->slotOffset=2;
    srs_resset0->resourceType.choice.aperiodic->ext1=NULL;
  }

  srs_resset0->usage=NR_SRS_ResourceSet__usage_codebook;
  srs_resset0->alpha = calloc(1,sizeof(*srs_resset0->alpha));
  *srs_resset0->alpha = NR_Alpha_alpha1;
  srs_resset0->p0=calloc(1,sizeof(*srs_resset0->p0));
  *srs_resset0->p0=-80;
  srs_resset0->pathlossReferenceRS=NULL;
  srs_resset0->srs_PowerControlAdjustmentStates=NULL;
  ASN_SEQUENCE_ADD(&srs_Config->srs_ResourceSetToAddModList->list,srs_resset0);
  srs_Config->srs_ResourceToReleaseList=NULL;
  srs_Config->srs_ResourceToAddModList=calloc(1,sizeof(*srs_Config->srs_ResourceToAddModList));
  NR_SRS_Resource_t *srs_res0=calloc(1,sizeof(*srs_res0));
  srs_res0->srs_ResourceId=0;
  srs_res0->nrofSRS_Ports=NR_SRS_Resource__nrofSRS_Ports_port1;
  srs_res0->ptrs_PortIndex=NULL;
  srs_res0->transmissionComb.present=NR_SRS_Resource__transmissionComb_PR_n2;
  srs_res0->transmissionComb.choice.n2=calloc(1,sizeof(*srs_res0->transmissionComb.choice.n2));
  srs_res0->transmissionComb.choice.n2->combOffset_n2=0;
  srs_res0->transmissionComb.choice.n2->cyclicShift_n2=0;
  srs_res0->resourceMapping.startPosition = 2 + uid%2;
  srs_res0->resourceMapping.nrofSymbols=NR_SRS_Resource__resourceMapping__nrofSymbols_n1;
  srs_res0->resourceMapping.repetitionFactor=NR_SRS_Resource__resourceMapping__repetitionFactor_n1;
  srs_res0->freqDomainPosition=0;
  srs_res0->freqDomainShift=0;
  srs_res0->freqHopping.b_SRS=0;
  srs_res0->freqHopping.b_hop=0;
  srs_res0->freqHopping.c_SRS = rrc_get_max_nr_csrs(
      NRRIV2BW(scc->uplinkConfigCommon->initialUplinkBWP->genericParameters.locationAndBandwidth, 275),
      srs_res0->freqHopping.b_SRS);
  srs_res0->groupOrSequenceHopping=NR_SRS_Resource__groupOrSequenceHopping_neither;

  if(carrier->do_SRS) {
    srs_res0->resourceType.present= NR_SRS_Resource__resourceType_PR_periodic;
    srs_res0->resourceType.choice.periodic=calloc(1,sizeof(*srs_res0->resourceType.choice.periodic));
    srs_res0->resourceType.choice.periodic->periodicityAndOffset_p.present = NR_SRS_PeriodicityAndOffset_PR_sl160;
    srs_res0->resourceType.choice.periodic->periodicityAndOffset_p.choice.sl160 = 17 + (uid>1)*10; // 17/17/.../147/157 are mixed slots
  } else {
    srs_res0->resourceType.present= NR_SRS_Resource__resourceType_PR_aperiodic;
    srs_res0->resourceType.choice.aperiodic=calloc(1,sizeof(*srs_res0->resourceType.choice.aperiodic));
  }

  srs_res0->sequenceId=40;
  srs_res0->spatialRelationInfo=calloc(1,sizeof(*srs_res0->spatialRelationInfo));
  srs_res0->spatialRelationInfo->servingCellId=NULL;
  srs_res0->spatialRelationInfo->referenceSignal.present=NR_SRS_SpatialRelationInfo__referenceSignal_PR_csi_RS_Index;
  srs_res0->spatialRelationInfo->referenceSignal.choice.csi_RS_Index=0;
  ASN_SEQUENCE_ADD(&srs_Config->srs_ResourceToAddModList->list,srs_res0);

  // configure Scheduling request
  // 40 slot period 
  pucch_Config->schedulingRequestResourceToAddModList = calloc(1,sizeof(*pucch_Config->schedulingRequestResourceToAddModList));
  NR_SchedulingRequestResourceConfig_t *schedulingRequestResourceConfig = calloc(1,sizeof(*schedulingRequestResourceConfig));
  schedulingRequestResourceConfig->schedulingRequestResourceId = 1;
  schedulingRequestResourceConfig->schedulingRequestID= 0;
  schedulingRequestResourceConfig->periodicityAndOffset = calloc(1,sizeof(*schedulingRequestResourceConfig->periodicityAndOffset));
  schedulingRequestResourceConfig->periodicityAndOffset->present = NR_SchedulingRequestResourceConfig__periodicityAndOffset_PR_sl40;
  // note: make sure that there is no issue here. Later choose the RNTI accordingly.
  //       Here we would be limited to 3 UEs on this resource (1 1/2 Frames 30 kHz SCS, 5 ms TDD periodicity => slots 7,8,9).
  //       This should be a temporary resource until the first RRCReconfiguration gives new pucch resources.
  // Check for above configuration and exit for now if it is not the case
  AssertFatal(scc->downlinkConfigCommon->initialDownlinkBWP->genericParameters.subcarrierSpacing==NR_SubcarrierSpacing_kHz30,
              "SCS != 30kHz\n");

  if (scc->tdd_UL_DL_ConfigurationCommon) {
    AssertFatal(scc->tdd_UL_DL_ConfigurationCommon->pattern1.dl_UL_TransmissionPeriodicity == NR_TDD_UL_DL_Pattern__dl_UL_TransmissionPeriodicity_ms5,
      "TDD period != 5ms : %ld\n", scc->tdd_UL_DL_ConfigurationCommon->pattern1.dl_UL_TransmissionPeriodicity);
  }

  schedulingRequestResourceConfig->periodicityAndOffset->choice.sl40 = 8;
  schedulingRequestResourceConfig->resource = calloc(1,sizeof(*schedulingRequestResourceConfig->resource));
  *schedulingRequestResourceConfig->resource = 0;
  ASN_SEQUENCE_ADD(&pucch_Config->schedulingRequestResourceToAddModList->list,schedulingRequestResourceConfig);

 pucch_Config->dl_DataToUL_ACK = calloc(1,sizeof(*pucch_Config->dl_DataToUL_ACK));
 long *delay[8];
 for (int i=0;i<8;i++) {
   delay[i] = calloc(1,sizeof(*delay[i]));
   AssertFatal(carrier->minRXTXTIME >=2 && carrier->minRXTXTIME <7,
               "check minRXTXTIME %d\n",carrier->minRXTXTIME);
   *delay[i] = (i+carrier->minRXTXTIME);
   ASN_SEQUENCE_ADD(&pucch_Config->dl_DataToUL_ACK->list,delay[i]);
 }

  SpCellConfig->spCellConfigDedicated->initialDownlinkBWP = calloc(1,sizeof(*SpCellConfig->spCellConfigDedicated->initialDownlinkBWP));
  NR_BWP_DownlinkDedicated_t *bwp_Dedicated = SpCellConfig->spCellConfigDedicated->initialDownlinkBWP;
  bwp_Dedicated->pdcch_Config=calloc(1,sizeof(*bwp_Dedicated->pdcch_Config));
  bwp_Dedicated->pdcch_Config->present = NR_SetupRelease_PDCCH_Config_PR_setup;
  bwp_Dedicated->pdcch_Config->choice.setup = calloc(1,sizeof(*bwp_Dedicated->pdcch_Config->choice.setup));

  bwp_Dedicated->pdcch_Config->choice.setup->searchSpacesToAddModList = calloc(1,sizeof(*bwp_Dedicated->pdcch_Config->choice.setup->searchSpacesToAddModList));

  bwp_Dedicated->pdcch_Config->choice.setup->controlResourceSetToAddModList = calloc(1,sizeof(*bwp_Dedicated->pdcch_Config->choice.setup->controlResourceSetToAddModList));

  NR_ControlResourceSet_t *coreset = calloc(1,sizeof(*coreset));
  coreset->controlResourceSetId=1;
  // frequency domain resources depends on BWP size
  // options are 24, 48 or 96
  coreset->frequencyDomainResources.buf = calloc(1,6);
  if (0) {
     int curr_bwp = scc->downlinkConfigCommon->frequencyInfoDL->scs_SpecificCarrierList.list.array[0]->carrierBandwidth;
     if (curr_bwp < 48)
       coreset->frequencyDomainResources.buf[0] = 0xf0;
     else
       coreset->frequencyDomainResources.buf[0] = 0xff;
     if (curr_bwp < 96)
       coreset->frequencyDomainResources.buf[1] = 0;
     else
       coreset->frequencyDomainResources.buf[1] = 0xff;
  } else {
     coreset->frequencyDomainResources.buf[0] = 0xf0;
     coreset->frequencyDomainResources.buf[1] = 0;
  }
  coreset->frequencyDomainResources.buf[2] = 0;
  coreset->frequencyDomainResources.buf[3] = 0;
  coreset->frequencyDomainResources.buf[4] = 0;
  coreset->frequencyDomainResources.buf[5] = 0;
  coreset->frequencyDomainResources.size = 6;
  coreset->frequencyDomainResources.bits_unused = 3;
  coreset->duration=1;
  coreset->cce_REG_MappingType.present = NR_ControlResourceSet__cce_REG_MappingType_PR_nonInterleaved;
  coreset->precoderGranularity = NR_ControlResourceSet__precoderGranularity_sameAsREG_bundle;

  coreset->tci_StatesPDCCH_ToAddList=NULL;
  coreset->tci_StatesPDCCH_ToReleaseList = NULL;
  coreset->tci_PresentInDCI = NULL;
  coreset->pdcch_DMRS_ScramblingID = NULL;

  ASN_SEQUENCE_ADD(&bwp_Dedicated->pdcch_Config->choice.setup->controlResourceSetToAddModList->list,
                   coreset);

  bwp_Dedicated->pdcch_Config->choice.setup->searchSpacesToAddModList = calloc(1,sizeof(*bwp_Dedicated->pdcch_Config->choice.setup->searchSpacesToAddModList));
  
  NR_SearchSpace_t *ss2 = calloc(1,sizeof(*ss2));
 
  ss2->searchSpaceId=2;
  ss2->controlResourceSetId=calloc(1,sizeof(*ss2->controlResourceSetId));
  *ss2->controlResourceSetId=1;
  ss2->monitoringSlotPeriodicityAndOffset=calloc(1,sizeof(*ss2->monitoringSlotPeriodicityAndOffset));
  ss2->monitoringSlotPeriodicityAndOffset->present = NR_SearchSpace__monitoringSlotPeriodicityAndOffset_PR_sl1;
  ss2->monitoringSlotPeriodicityAndOffset->choice.sl1=(NULL_t)0;
  ss2->duration=NULL;
  ss2->monitoringSymbolsWithinSlot = calloc(1,sizeof(*ss2->monitoringSymbolsWithinSlot));
  ss2->monitoringSymbolsWithinSlot->buf = calloc(1,2);
  ss2->monitoringSymbolsWithinSlot->size = 2;
  ss2->monitoringSymbolsWithinSlot->bits_unused = 2;
  ss2->monitoringSymbolsWithinSlot->buf[0]=0x80;
  ss2->monitoringSymbolsWithinSlot->buf[1]=0x0;
  ss2->nrofCandidates=calloc(1,sizeof(*ss2->nrofCandidates));
  ss2->nrofCandidates->aggregationLevel1 = NR_SearchSpace__nrofCandidates__aggregationLevel1_n0;
  ss2->nrofCandidates->aggregationLevel2 = NR_SearchSpace__nrofCandidates__aggregationLevel2_n2;
  ss2->nrofCandidates->aggregationLevel4 = NR_SearchSpace__nrofCandidates__aggregationLevel4_n1;
  ss2->nrofCandidates->aggregationLevel8 = NR_SearchSpace__nrofCandidates__aggregationLevel8_n0;
  ss2->nrofCandidates->aggregationLevel16 = NR_SearchSpace__nrofCandidates__aggregationLevel16_n0;
  ss2->searchSpaceType=calloc(1,sizeof(*ss2->searchSpaceType));
  ss2->searchSpaceType->present = NR_SearchSpace__searchSpaceType_PR_ue_Specific;
  ss2->searchSpaceType->choice.ue_Specific = calloc(1,sizeof(*ss2->searchSpaceType->choice.ue_Specific));
  ss2->searchSpaceType->choice.ue_Specific->dci_Formats=NR_SearchSpace__searchSpaceType__ue_Specific__dci_Formats_formats0_1_And_1_1;
  
  ASN_SEQUENCE_ADD(&bwp_Dedicated->pdcch_Config->choice.setup->searchSpacesToAddModList->list,
                   ss2);
  bwp_Dedicated->pdsch_Config=calloc(1,sizeof(*bwp_Dedicated->pdsch_Config));
  bwp_Dedicated->pdsch_Config->present = NR_SetupRelease_PDSCH_Config_PR_setup;
  bwp_Dedicated->pdsch_Config->choice.setup = calloc(1,sizeof(*bwp_Dedicated->pdsch_Config->choice.setup));
  bwp_Dedicated->pdsch_Config->choice.setup->dataScramblingIdentityPDSCH = NULL;
  bwp_Dedicated->pdsch_Config->choice.setup->dmrs_DownlinkForPDSCH_MappingTypeA = calloc(1,sizeof(*bwp_Dedicated->pdsch_Config->choice.setup->dmrs_DownlinkForPDSCH_MappingTypeA));
  bwp_Dedicated->pdsch_Config->choice.setup->dmrs_DownlinkForPDSCH_MappingTypeA->present= NR_SetupRelease_DMRS_DownlinkConfig_PR_setup;
  bwp_Dedicated->pdsch_Config->choice.setup->dmrs_DownlinkForPDSCH_MappingTypeA->choice.setup = calloc(1,sizeof(*bwp_Dedicated->pdsch_Config->choice.setup->dmrs_DownlinkForPDSCH_MappingTypeA->choice.setup));

  bwp_Dedicated->pdsch_Config->choice.setup->dmrs_DownlinkForPDSCH_MappingTypeA->choice.setup->dmrs_Type=NULL;
  bwp_Dedicated->pdsch_Config->choice.setup->dmrs_DownlinkForPDSCH_MappingTypeA->choice.setup->maxLength=NULL;

  bwp_Dedicated->pdsch_Config->choice.setup->dmrs_DownlinkForPDSCH_MappingTypeA->choice.setup->dmrs_AdditionalPosition = calloc(1,sizeof(*bwp_Dedicated->pdsch_Config->choice.setup->dmrs_DownlinkForPDSCH_MappingTypeA->choice.setup->dmrs_AdditionalPosition));
 *bwp_Dedicated->pdsch_Config->choice.setup->dmrs_DownlinkForPDSCH_MappingTypeA->choice.setup->dmrs_AdditionalPosition = NR_DMRS_DownlinkConfig__dmrs_AdditionalPosition_pos1;
 bwp_Dedicated->pdsch_Config->choice.setup->resourceAllocation = NR_PDSCH_Config__resourceAllocation_resourceAllocationType1;
 bwp_Dedicated->pdsch_Config->choice.setup->prb_BundlingType.present = NR_PDSCH_Config__prb_BundlingType_PR_staticBundling;
 bwp_Dedicated->pdsch_Config->choice.setup->prb_BundlingType.choice.staticBundling = calloc(1,sizeof(*bwp_Dedicated->pdsch_Config->choice.setup->prb_BundlingType.choice.staticBundling));
 bwp_Dedicated->pdsch_Config->choice.setup->prb_BundlingType.choice.staticBundling->bundleSize =
   calloc(1,sizeof(*bwp_Dedicated->pdsch_Config->choice.setup->prb_BundlingType.choice.staticBundling->bundleSize));
 *bwp_Dedicated->pdsch_Config->choice.setup->prb_BundlingType.choice.staticBundling->bundleSize = NR_PDSCH_Config__prb_BundlingType__staticBundling__bundleSize_wideband;

  bwp_Dedicated->pdsch_Config->choice.setup->tci_StatesToAddModList=calloc(1,sizeof(*bwp_Dedicated->pdsch_Config->choice.setup->tci_StatesToAddModList));
  NR_TCI_State_t *tcic;

  tcic=calloc(1,sizeof(*tcic));
  tcic->tci_StateId=0;
  tcic->qcl_Type1.cell=NULL;
  tcic->qcl_Type1.bwp_Id=NULL;
  tcic->qcl_Type1.referenceSignal.present = NR_QCL_Info__referenceSignal_PR_ssb;
  tcic->qcl_Type1.referenceSignal.choice.ssb = 0;
  tcic->qcl_Type1.qcl_Type=NR_QCL_Info__qcl_Type_typeD;

  ASN_SEQUENCE_ADD(&bwp_Dedicated->pdsch_Config->choice.setup->tci_StatesToAddModList->list,tcic);

  SpCellConfig->spCellConfigDedicated->tag_Id=0;
  SpCellConfig->spCellConfigDedicated->pdsch_ServingCellConfig=calloc(1,sizeof(*SpCellConfig->spCellConfigDedicated->pdsch_ServingCellConfig));
  NR_PDSCH_ServingCellConfig_t *pdsch_servingcellconfig = calloc(1,sizeof(*pdsch_servingcellconfig));
  SpCellConfig->spCellConfigDedicated->pdsch_ServingCellConfig->present = NR_SetupRelease_PDSCH_ServingCellConfig_PR_setup;
  SpCellConfig->spCellConfigDedicated->pdsch_ServingCellConfig->choice.setup = pdsch_servingcellconfig;
  pdsch_servingcellconfig->codeBlockGroupTransmission = NULL;
  pdsch_servingcellconfig->xOverhead = NULL;
  pdsch_servingcellconfig->nrofHARQ_ProcessesForPDSCH = calloc(1, sizeof(*pdsch_servingcellconfig->nrofHARQ_ProcessesForPDSCH));
  *pdsch_servingcellconfig->nrofHARQ_ProcessesForPDSCH = NR_PDSCH_ServingCellConfig__nrofHARQ_ProcessesForPDSCH_n16;
  pdsch_servingcellconfig->pucch_Cell= NULL;
  pdsch_servingcellconfig->ext1=calloc(1,sizeof(*pdsch_servingcellconfig->ext1));
  pdsch_servingcellconfig->ext1->maxMIMO_Layers = calloc(1,sizeof(*pdsch_servingcellconfig->ext1->maxMIMO_Layers));
  *pdsch_servingcellconfig->ext1->maxMIMO_Layers = 2;

}

void fill_mastercellGroupConfig(NR_CellGroupConfig_t *cellGroupConfig, NR_CellGroupConfig_t *ue_context_mastercellGroup) {

  cellGroupConfig->cellGroupId = 0;
  cellGroupConfig->rlc_BearerToReleaseList = NULL;
  cellGroupConfig->rlc_BearerToAddModList = calloc(1, sizeof(*cellGroupConfig->rlc_BearerToAddModList));

  // RLC Bearer Config
  // TS38.331 9.2.1 Default SRB configurations
  NR_RLC_BearerConfig_t *rlc_BearerConfig                          = NULL;
  NR_RLC_Config_t *rlc_Config                                      = NULL;
  NR_LogicalChannelConfig_t *logicalChannelConfig                  = NULL;
  long *logicalChannelGroup                                        = NULL;
  rlc_BearerConfig                                                 = calloc(1, sizeof(NR_RLC_BearerConfig_t));
  rlc_BearerConfig->logicalChannelIdentity                         = 2;
  rlc_BearerConfig->servedRadioBearer                              = calloc(1, sizeof(*rlc_BearerConfig->servedRadioBearer));
  rlc_BearerConfig->servedRadioBearer->present                     = NR_RLC_BearerConfig__servedRadioBearer_PR_srb_Identity;
  rlc_BearerConfig->servedRadioBearer->choice.srb_Identity         = 2;
  rlc_BearerConfig->reestablishRLC                                 = NULL;
  rlc_Config                                                       = calloc(1, sizeof(NR_RLC_Config_t));
  rlc_Config->present                                              = NR_RLC_Config_PR_am;
  rlc_Config->choice.am                                            = calloc(1, sizeof(*rlc_Config->choice.am));
  rlc_Config->choice.am->dl_AM_RLC.sn_FieldLength                  = calloc(1, sizeof(NR_SN_FieldLengthAM_t));
  *(rlc_Config->choice.am->dl_AM_RLC.sn_FieldLength)               = NR_SN_FieldLengthAM_size12;
  rlc_Config->choice.am->dl_AM_RLC.t_Reassembly                    = NR_T_Reassembly_ms35;
  rlc_Config->choice.am->dl_AM_RLC.t_StatusProhibit                = NR_T_StatusProhibit_ms0;
  rlc_Config->choice.am->ul_AM_RLC.sn_FieldLength                  = calloc(1, sizeof(NR_SN_FieldLengthAM_t));
  *(rlc_Config->choice.am->ul_AM_RLC.sn_FieldLength)               = NR_SN_FieldLengthAM_size12;
  rlc_Config->choice.am->ul_AM_RLC.t_PollRetransmit                = NR_T_PollRetransmit_ms45;
  rlc_Config->choice.am->ul_AM_RLC.pollPDU                         = NR_PollPDU_infinity;
  rlc_Config->choice.am->ul_AM_RLC.pollByte                        = NR_PollByte_infinity;
  rlc_Config->choice.am->ul_AM_RLC.maxRetxThreshold                = NR_UL_AM_RLC__maxRetxThreshold_t8;
  rlc_BearerConfig->rlc_Config                                     = rlc_Config;
  logicalChannelConfig                                             = calloc(1, sizeof(NR_LogicalChannelConfig_t));
  logicalChannelConfig->ul_SpecificParameters                      = calloc(1, sizeof(*logicalChannelConfig->ul_SpecificParameters));
  logicalChannelConfig->ul_SpecificParameters->priority            = 3;
  logicalChannelConfig->ul_SpecificParameters->prioritisedBitRate  = NR_LogicalChannelConfig__ul_SpecificParameters__prioritisedBitRate_infinity;
  logicalChannelConfig->ul_SpecificParameters->bucketSizeDuration  = NR_LogicalChannelConfig__ul_SpecificParameters__bucketSizeDuration_ms5;
  logicalChannelGroup                                              = CALLOC(1, sizeof(long));
  *logicalChannelGroup                                             = 0;
  logicalChannelConfig->ul_SpecificParameters->logicalChannelGroup = logicalChannelGroup;
  logicalChannelConfig->ul_SpecificParameters->schedulingRequestID = CALLOC(1, sizeof(*logicalChannelConfig->ul_SpecificParameters->schedulingRequestID));
  *logicalChannelConfig->ul_SpecificParameters->schedulingRequestID = 0;
  logicalChannelConfig->ul_SpecificParameters->logicalChannelSR_Mask = 0;
  logicalChannelConfig->ul_SpecificParameters->logicalChannelSR_DelayTimerApplied = 0;
  rlc_BearerConfig->mac_LogicalChannelConfig                       = logicalChannelConfig;
  ASN_SEQUENCE_ADD(&cellGroupConfig->rlc_BearerToAddModList->list, rlc_BearerConfig);
  ASN_SEQUENCE_ADD(&ue_context_mastercellGroup->rlc_BearerToAddModList->list, rlc_BearerConfig);

  // DRB Configuration
  NR_RLC_BearerConfig_t *rlc_BearerConfig_drb                      = NULL;
  NR_RLC_Config_t *rlc_Config_drb                                  = NULL;
  NR_LogicalChannelConfig_t *logicalChannelConfig_drb              = NULL;
  long *logicalChannelGroup_drb                                    = NULL;
  rlc_BearerConfig_drb                                             = calloc(1, sizeof(NR_RLC_BearerConfig_t));
  rlc_BearerConfig_drb->logicalChannelIdentity                     = 4;
  rlc_BearerConfig_drb->servedRadioBearer                          = calloc(1, sizeof(*rlc_BearerConfig_drb->servedRadioBearer));
  rlc_BearerConfig_drb->servedRadioBearer->present                 = NR_RLC_BearerConfig__servedRadioBearer_PR_drb_Identity;
  rlc_BearerConfig_drb->servedRadioBearer->choice.drb_Identity     = 1;
  rlc_BearerConfig_drb->reestablishRLC                             = NULL;
  rlc_Config_drb                                                   = calloc(1, sizeof(NR_RLC_Config_t));
  rlc_Config_drb->present                                          = NR_RLC_Config_PR_am;
  rlc_Config_drb->choice.am                                        = calloc(1, sizeof(*rlc_Config_drb->choice.am));
  rlc_Config_drb->choice.am->dl_AM_RLC.sn_FieldLength              = calloc(1, sizeof(NR_SN_FieldLengthAM_t));
  *(rlc_Config_drb->choice.am->dl_AM_RLC.sn_FieldLength)           = NR_SN_FieldLengthAM_size18;
  rlc_Config_drb->choice.am->dl_AM_RLC.t_Reassembly                = NR_T_Reassembly_ms80;
  rlc_Config_drb->choice.am->dl_AM_RLC.t_StatusProhibit            = NR_T_StatusProhibit_ms10;
  rlc_Config_drb->choice.am->ul_AM_RLC.sn_FieldLength              = calloc(1, sizeof(NR_SN_FieldLengthAM_t));
  *(rlc_Config_drb->choice.am->ul_AM_RLC.sn_FieldLength)           = NR_SN_FieldLengthAM_size18;
  rlc_Config_drb->choice.am->ul_AM_RLC.t_PollRetransmit            = NR_T_PollRetransmit_ms80;
  rlc_Config_drb->choice.am->ul_AM_RLC.pollPDU                     = NR_PollPDU_p64;
  rlc_Config_drb->choice.am->ul_AM_RLC.pollByte                    = NR_PollByte_kB125;
  rlc_Config_drb->choice.am->ul_AM_RLC.maxRetxThreshold            = NR_UL_AM_RLC__maxRetxThreshold_t8;
  rlc_BearerConfig_drb->rlc_Config                                 = rlc_Config_drb;
  logicalChannelConfig_drb                                             = calloc(1, sizeof(NR_LogicalChannelConfig_t));
  logicalChannelConfig_drb->ul_SpecificParameters                      = calloc(1, sizeof(*logicalChannelConfig_drb->ul_SpecificParameters));
  logicalChannelConfig_drb->ul_SpecificParameters->priority            = 13;
  logicalChannelConfig_drb->ul_SpecificParameters->prioritisedBitRate  = NR_LogicalChannelConfig__ul_SpecificParameters__prioritisedBitRate_kBps8;
  logicalChannelConfig_drb->ul_SpecificParameters->bucketSizeDuration  = NR_LogicalChannelConfig__ul_SpecificParameters__bucketSizeDuration_ms100;
  logicalChannelGroup_drb                                              = CALLOC(1, sizeof(long));
  *logicalChannelGroup_drb                                             = 1;
  logicalChannelConfig_drb->ul_SpecificParameters->logicalChannelGroup = logicalChannelGroup_drb;
  logicalChannelConfig_drb->ul_SpecificParameters->schedulingRequestID = CALLOC(1, sizeof(*logicalChannelConfig_drb->ul_SpecificParameters->schedulingRequestID));
  *logicalChannelConfig_drb->ul_SpecificParameters->schedulingRequestID = 0;
  logicalChannelConfig_drb->ul_SpecificParameters->logicalChannelSR_Mask = 0;
  logicalChannelConfig_drb->ul_SpecificParameters->logicalChannelSR_DelayTimerApplied = 0;
  rlc_BearerConfig_drb->mac_LogicalChannelConfig                       = logicalChannelConfig_drb;
  ASN_SEQUENCE_ADD(&cellGroupConfig->rlc_BearerToAddModList->list, rlc_BearerConfig_drb);
  ASN_SEQUENCE_ADD(&ue_context_mastercellGroup->rlc_BearerToAddModList->list, rlc_BearerConfig_drb);
}

<<<<<<< HEAD
void fill_initial_cellGroupConfig(int uid,
=======

void update_cellGroupConfig(NR_CellGroupConfig_t *cellGroupConfig,
                            rrc_gNB_carrier_data_t *carrier,
                            int uid,
                            NR_UE_NR_Capability_t *uecap) {

  NR_SpCellConfig_t *SpCellConfig = cellGroupConfig->spCellConfig;
  if (SpCellConfig == NULL) return;

  NR_ServingCellConfigCommon_t *scc = carrier->servingcellconfigcommon;

  NR_CSI_MeasConfig_t *csi_MeasConfig = calloc(1,sizeof(*csi_MeasConfig));
  SpCellConfig->spCellConfigDedicated->csi_MeasConfig->choice.setup = csi_MeasConfig;

  int curr_bwp = NRRIV2BW(scc->downlinkConfigCommon->initialDownlinkBWP->genericParameters.locationAndBandwidth,MAX_BWP_SIZE);
  config_csirs(scc, csi_MeasConfig, uid, carrier->pdsch_AntennaPorts, curr_bwp, carrier->do_CSIRS);
}

void fill_initial_cellGroupConfig(rnti_t rnti,
>>>>>>> edb32cad
                                  NR_CellGroupConfig_t *cellGroupConfig,
                                  NR_ServingCellConfigCommon_t *scc,
                                  rrc_gNB_carrier_data_t *carrier) {

  NR_RLC_BearerConfig_t                            *rlc_BearerConfig     = NULL;
  NR_RLC_Config_t                                  *rlc_Config           = NULL;
  NR_LogicalChannelConfig_t                        *logicalChannelConfig = NULL;
  NR_MAC_CellGroupConfig_t                         *mac_CellGroupConfig  = NULL;
  NR_PhysicalCellGroupConfig_t	                   *physicalCellGroupConfig = NULL;
  long *logicalChannelGroup = NULL;
  
  cellGroupConfig->cellGroupId = 0;
  
  /* Rlc Bearer Config */
  /* TS38.331 9.2.1	Default SRB configurations */
  cellGroupConfig->rlc_BearerToAddModList                          = calloc(1, sizeof(*cellGroupConfig->rlc_BearerToAddModList));
  rlc_BearerConfig                                                 = calloc(1, sizeof(NR_RLC_BearerConfig_t));
  rlc_BearerConfig->logicalChannelIdentity                         = 1;
  rlc_BearerConfig->servedRadioBearer                              = calloc(1, sizeof(*rlc_BearerConfig->servedRadioBearer));
  rlc_BearerConfig->servedRadioBearer->present                     = NR_RLC_BearerConfig__servedRadioBearer_PR_srb_Identity;
  rlc_BearerConfig->servedRadioBearer->choice.srb_Identity         = 1;
  rlc_BearerConfig->reestablishRLC                                 = NULL;
  rlc_Config = calloc(1, sizeof(NR_RLC_Config_t));
  rlc_Config->present                                              = NR_RLC_Config_PR_am;
  rlc_Config->choice.am                                            = calloc(1, sizeof(*rlc_Config->choice.am));
  rlc_Config->choice.am->dl_AM_RLC.sn_FieldLength                  = calloc(1, sizeof(NR_SN_FieldLengthAM_t));
  *(rlc_Config->choice.am->dl_AM_RLC.sn_FieldLength)               = NR_SN_FieldLengthAM_size12;
  rlc_Config->choice.am->dl_AM_RLC.t_Reassembly                    = NR_T_Reassembly_ms35;
  rlc_Config->choice.am->dl_AM_RLC.t_StatusProhibit                = NR_T_StatusProhibit_ms0;
  rlc_Config->choice.am->ul_AM_RLC.sn_FieldLength                  = calloc(1, sizeof(NR_SN_FieldLengthAM_t));
  *(rlc_Config->choice.am->ul_AM_RLC.sn_FieldLength)               = NR_SN_FieldLengthAM_size12;
  rlc_Config->choice.am->ul_AM_RLC.t_PollRetransmit                = NR_T_PollRetransmit_ms45;
  rlc_Config->choice.am->ul_AM_RLC.pollPDU                         = NR_PollPDU_infinity;
  rlc_Config->choice.am->ul_AM_RLC.pollByte                        = NR_PollByte_infinity;
  rlc_Config->choice.am->ul_AM_RLC.maxRetxThreshold                = NR_UL_AM_RLC__maxRetxThreshold_t8;
  rlc_BearerConfig->rlc_Config                                     = rlc_Config;
  logicalChannelConfig                                             = calloc(1, sizeof(NR_LogicalChannelConfig_t));
  logicalChannelConfig->ul_SpecificParameters                      = calloc(1, sizeof(*logicalChannelConfig->ul_SpecificParameters));
  logicalChannelConfig->ul_SpecificParameters->priority            = 1;
  logicalChannelConfig->ul_SpecificParameters->prioritisedBitRate  = NR_LogicalChannelConfig__ul_SpecificParameters__prioritisedBitRate_infinity;
  logicalChannelGroup                                              = CALLOC(1, sizeof(long));
  *logicalChannelGroup                                             = 0;
  logicalChannelConfig->ul_SpecificParameters->logicalChannelGroup = logicalChannelGroup;
  logicalChannelConfig->ul_SpecificParameters->schedulingRequestID = CALLOC(1, sizeof(*logicalChannelConfig->ul_SpecificParameters->schedulingRequestID));
  *logicalChannelConfig->ul_SpecificParameters->schedulingRequestID = 0;
  logicalChannelConfig->ul_SpecificParameters->logicalChannelSR_Mask = 0;
  logicalChannelConfig->ul_SpecificParameters->logicalChannelSR_DelayTimerApplied = 0;
  rlc_BearerConfig->mac_LogicalChannelConfig                       = logicalChannelConfig;
  ASN_SEQUENCE_ADD(&cellGroupConfig->rlc_BearerToAddModList->list, rlc_BearerConfig);
  
  cellGroupConfig->rlc_BearerToReleaseList = NULL;
  
  /* mac CellGroup Config */
  if (1) {
    mac_CellGroupConfig                                                     = calloc(1, sizeof(*mac_CellGroupConfig));
    if (1) {
      mac_CellGroupConfig->schedulingRequestConfig                            = calloc(1, sizeof(*mac_CellGroupConfig->schedulingRequestConfig));
      mac_CellGroupConfig->schedulingRequestConfig->schedulingRequestToAddModList = CALLOC(1,sizeof(*mac_CellGroupConfig->schedulingRequestConfig->schedulingRequestToAddModList));
      struct NR_SchedulingRequestToAddMod *schedulingrequestlist;
      schedulingrequestlist = CALLOC(1,sizeof(*schedulingrequestlist));
      schedulingrequestlist->schedulingRequestId  = 0;
      schedulingrequestlist->sr_ProhibitTimer = CALLOC(1,sizeof(*schedulingrequestlist->sr_ProhibitTimer));
      *(schedulingrequestlist->sr_ProhibitTimer) = 0;
      schedulingrequestlist->sr_TransMax      = NR_SchedulingRequestToAddMod__sr_TransMax_n64;
      ASN_SEQUENCE_ADD(&(mac_CellGroupConfig->schedulingRequestConfig->schedulingRequestToAddModList->list),schedulingrequestlist);
    }
    mac_CellGroupConfig->bsr_Config                                         = calloc(1, sizeof(*mac_CellGroupConfig->bsr_Config));
    mac_CellGroupConfig->bsr_Config->periodicBSR_Timer                      = NR_BSR_Config__periodicBSR_Timer_sf10;
    mac_CellGroupConfig->bsr_Config->retxBSR_Timer                          = NR_BSR_Config__retxBSR_Timer_sf80;
    mac_CellGroupConfig->tag_Config                                         = calloc(1, sizeof(*mac_CellGroupConfig->tag_Config));
    mac_CellGroupConfig->tag_Config->tag_ToReleaseList = NULL;
    mac_CellGroupConfig->tag_Config->tag_ToAddModList  = calloc(1,sizeof(*mac_CellGroupConfig->tag_Config->tag_ToAddModList));
    struct NR_TAG *tag=calloc(1,sizeof(*tag));
    tag->tag_Id             = 0;
    tag->timeAlignmentTimer = NR_TimeAlignmentTimer_infinity;
    ASN_SEQUENCE_ADD(&mac_CellGroupConfig->tag_Config->tag_ToAddModList->list,tag);
    mac_CellGroupConfig->phr_Config                                         = calloc(1, sizeof(*mac_CellGroupConfig->phr_Config));
    mac_CellGroupConfig->phr_Config->present                                = NR_SetupRelease_PHR_Config_PR_setup;
    mac_CellGroupConfig->phr_Config->choice.setup                           = calloc(1, sizeof(*mac_CellGroupConfig->phr_Config->choice.setup));
    mac_CellGroupConfig->phr_Config->choice.setup->phr_PeriodicTimer        = NR_PHR_Config__phr_PeriodicTimer_sf10;
    mac_CellGroupConfig->phr_Config->choice.setup->phr_ProhibitTimer        = NR_PHR_Config__phr_ProhibitTimer_sf10;
    mac_CellGroupConfig->phr_Config->choice.setup->phr_Tx_PowerFactorChange = NR_PHR_Config__phr_Tx_PowerFactorChange_dB1;
  }
  cellGroupConfig->mac_CellGroupConfig                                      = mac_CellGroupConfig;

  physicalCellGroupConfig                                                   = calloc(1,sizeof(*physicalCellGroupConfig));
  physicalCellGroupConfig->p_NR_FR1                                         = calloc(1,sizeof(*physicalCellGroupConfig->p_NR_FR1));
  *physicalCellGroupConfig->p_NR_FR1                                        = 10;
  physicalCellGroupConfig->pdsch_HARQ_ACK_Codebook                          = NR_PhysicalCellGroupConfig__pdsch_HARQ_ACK_Codebook_dynamic;
  cellGroupConfig->physicalCellGroupConfig                                  = physicalCellGroupConfig;
  
  cellGroupConfig->spCellConfig                                             = calloc(1,sizeof(*cellGroupConfig->spCellConfig));
  
  fill_initial_SpCellConfig(uid,cellGroupConfig->spCellConfig,scc,carrier);
  
  cellGroupConfig->sCellToAddModList                                        = NULL;
  cellGroupConfig->sCellToReleaseList                                       = NULL;
}

//------------------------------------------------------------------------------
uint8_t do_RRCSetup(rrc_gNB_ue_context_t         *const ue_context_pP,
                    uint8_t                      *const buffer,
                    const uint8_t                transaction_id,
                    OCTET_STRING_t               *masterCellGroup_from_DU,
                    NR_ServingCellConfigCommon_t *scc,
                    rrc_gNB_carrier_data_t *carrier)
//------------------------------------------------------------------------------
{
    asn_enc_rval_t                                   enc_rval;
    NR_DL_CCCH_Message_t                             dl_ccch_msg;
    NR_RRCSetup_t                                    *rrcSetup;
    NR_RRCSetup_IEs_t                                *ie;
    NR_SRB_ToAddMod_t                                *SRB1_config          = NULL;
    NR_PDCP_Config_t                                 *pdcp_Config          = NULL;
    NR_CellGroupConfig_t                             *cellGroupConfig      = NULL;
    char masterCellGroup_buf[1000];

    AssertFatal(ue_context_pP != NULL,"ue_context_p is null\n");
    gNB_RRC_UE_t *ue_p = &ue_context_pP->ue_context;
    NR_SRB_ToAddModList_t        **SRB_configList = &ue_p->SRB_configList;



    memset((void *)&dl_ccch_msg, 0, sizeof(NR_DL_CCCH_Message_t));
    dl_ccch_msg.message.present            = NR_DL_CCCH_MessageType_PR_c1;
    dl_ccch_msg.message.choice.c1          = CALLOC(1, sizeof(struct NR_DL_CCCH_MessageType__c1));
    dl_ccch_msg.message.choice.c1->present = NR_DL_CCCH_MessageType__c1_PR_rrcSetup;
    dl_ccch_msg.message.choice.c1->choice.rrcSetup = calloc(1, sizeof(NR_RRCSetup_t));

    rrcSetup = dl_ccch_msg.message.choice.c1->choice.rrcSetup;
    rrcSetup->criticalExtensions.present = NR_RRCSetup__criticalExtensions_PR_rrcSetup;
    rrcSetup->rrc_TransactionIdentifier  = transaction_id;
    rrcSetup->criticalExtensions.choice.rrcSetup = calloc(1, sizeof(NR_RRCSetup_IEs_t));
    ie = rrcSetup->criticalExtensions.choice.rrcSetup;

    /****************************** radioBearerConfig ******************************/

    /* Configure SRB1 */
    if (*SRB_configList) {
        free(*SRB_configList);
    }

    *SRB_configList = calloc(1, sizeof(NR_SRB_ToAddModList_t));
    // SRB1
    /* TODO */
    SRB1_config = calloc(1, sizeof(NR_SRB_ToAddMod_t));
    SRB1_config->srb_Identity = 1;
    // pdcp_Config->t_Reordering
    SRB1_config->pdcp_Config = pdcp_Config;
    ie->radioBearerConfig.srb_ToAddModList = *SRB_configList;
    ASN_SEQUENCE_ADD(&(*SRB_configList)->list, SRB1_config);

    ie->radioBearerConfig.srb3_ToRelease    = NULL;
    ie->radioBearerConfig.drb_ToAddModList  = NULL;
    ie->radioBearerConfig.drb_ToReleaseList = NULL;
    ie->radioBearerConfig.securityConfig    = NULL;
    
    /****************************** masterCellGroup ******************************/
    /* TODO */
    if (masterCellGroup_from_DU) {
      memcpy(&ie->masterCellGroup,masterCellGroup_from_DU,sizeof(*masterCellGroup_from_DU));
      // decode masterCellGroup OCTET_STRING received from DU and place in ue context
      uper_decode(NULL,
		  &asn_DEF_NR_CellGroupConfig,   //might be added prefix later
		  (void **)&cellGroupConfig,
		  (uint8_t *)masterCellGroup_from_DU->buf,
		  masterCellGroup_from_DU->size, 0, 0); 
      
      xer_fprint(stdout, &asn_DEF_NR_CellGroupConfig, (const void*)cellGroupConfig);
    }
    else {
      cellGroupConfig = calloc(1, sizeof(NR_CellGroupConfig_t));
      fill_initial_cellGroupConfig(ue_context_pP->local_uid,cellGroupConfig,scc,carrier);

      enc_rval = uper_encode_to_buffer(&asn_DEF_NR_CellGroupConfig,
				       NULL,
				       (void *)cellGroupConfig,
				       masterCellGroup_buf,
				       1000);
      
      if(enc_rval.encoded == -1) {
        LOG_E(NR_RRC, "ASN1 message CellGroupConfig encoding failed (%s, %lu)!\n",
	      enc_rval.failed_type->name, enc_rval.encoded);
        return -1;
      }
      
      if (OCTET_STRING_fromBuf(&ie->masterCellGroup, masterCellGroup_buf, (enc_rval.encoded+7)/8) == -1) {
        LOG_E(NR_RRC, "fatal: OCTET_STRING_fromBuf failed\n");
        return -1;
      }
    }

    ue_p->masterCellGroup = cellGroupConfig;

    if ( LOG_DEBUGFLAG(DEBUG_ASN1) ) {
      xer_fprint(stdout, &asn_DEF_NR_DL_CCCH_Message, (void *)&dl_ccch_msg);
    }
    enc_rval = uper_encode_to_buffer(&asn_DEF_NR_DL_CCCH_Message,
				     NULL,
				     (void *)&dl_ccch_msg,
				     buffer,
				     1000);
    
    if(enc_rval.encoded == -1) {
      LOG_E(NR_RRC, "[gNB AssertFatal]ASN1 message encoding failed (%s, %lu)!\n",
	    enc_rval.failed_type->name, enc_rval.encoded);
      return -1;
    }
    
    LOG_D(NR_RRC,"RRCSetup Encoded %zd bits (%zd bytes)\n",
            enc_rval.encoded,(enc_rval.encoded+7)/8);
    return((enc_rval.encoded+7)/8);
}

uint8_t do_NR_SecurityModeCommand(
  const protocol_ctxt_t *const ctxt_pP,
  uint8_t *const buffer,
  const uint8_t Transaction_id,
  const uint8_t cipheringAlgorithm,
  NR_IntegrityProtAlgorithm_t *integrityProtAlgorithm
)
//------------------------------------------------------------------------------
{
  NR_DL_DCCH_Message_t dl_dcch_msg;
  asn_enc_rval_t enc_rval;
  memset(&dl_dcch_msg,0,sizeof(NR_DL_DCCH_Message_t));
  dl_dcch_msg.message.present           = NR_DL_DCCH_MessageType_PR_c1;
  dl_dcch_msg.message.choice.c1=CALLOC(1,sizeof(struct NR_DL_DCCH_MessageType__c1));
  dl_dcch_msg.message.choice.c1->present = NR_DL_DCCH_MessageType__c1_PR_securityModeCommand;
  dl_dcch_msg.message.choice.c1->choice.securityModeCommand = CALLOC(1, sizeof(struct NR_SecurityModeCommand));
  dl_dcch_msg.message.choice.c1->choice.securityModeCommand->rrc_TransactionIdentifier = Transaction_id;
  dl_dcch_msg.message.choice.c1->choice.securityModeCommand->criticalExtensions.present = NR_SecurityModeCommand__criticalExtensions_PR_securityModeCommand;

  dl_dcch_msg.message.choice.c1->choice.securityModeCommand->criticalExtensions.choice.securityModeCommand =
		  CALLOC(1, sizeof(struct NR_SecurityModeCommand_IEs));
  // the two following information could be based on the mod_id
  dl_dcch_msg.message.choice.c1->choice.securityModeCommand->criticalExtensions.choice.securityModeCommand->securityConfigSMC.securityAlgorithmConfig.cipheringAlgorithm
    = (NR_CipheringAlgorithm_t)cipheringAlgorithm;
  dl_dcch_msg.message.choice.c1->choice.securityModeCommand->criticalExtensions.choice.securityModeCommand->securityConfigSMC.securityAlgorithmConfig.integrityProtAlgorithm
    = integrityProtAlgorithm;

  if ( LOG_DEBUGFLAG(DEBUG_ASN1) ) {
    xer_fprint(stdout, &asn_DEF_NR_DL_DCCH_Message, (void *)&dl_dcch_msg);
  }

  enc_rval = uper_encode_to_buffer(&asn_DEF_NR_DL_DCCH_Message,
                                   NULL,
                                   (void *)&dl_dcch_msg,
                                   buffer,
                                   100);

  if(enc_rval.encoded == -1) {
    LOG_I(NR_RRC, "[gNB AssertFatal]ASN1 message encoding failed (%s, %lu)!\n",
          enc_rval.failed_type->name, enc_rval.encoded);
    return -1;
  }

  LOG_D(NR_RRC,"[gNB %d] securityModeCommand for UE %x Encoded %zd bits (%zd bytes)\n",
        ctxt_pP->module_id,
        ctxt_pP->rnti,
        enc_rval.encoded,
        (enc_rval.encoded+7)/8);

  if (enc_rval.encoded==-1) {
    LOG_E(NR_RRC,"[gNB %d] ASN1 : securityModeCommand encoding failed for UE %x\n",
          ctxt_pP->module_id,
          ctxt_pP->rnti);
    return(-1);
  }

  //  rrc_ue_process_ueCapabilityEnquiry(0,1000,&dl_dcch_msg.message.choice.c1.choice.ueCapabilityEnquiry,0);
  //  exit(-1);
  return((enc_rval.encoded+7)/8);
}

/*TODO*/
//------------------------------------------------------------------------------
uint8_t do_NR_SA_UECapabilityEnquiry( const protocol_ctxt_t *const ctxt_pP,
                                   uint8_t               *const buffer,
                                   const uint8_t                Transaction_id)
//------------------------------------------------------------------------------
{
  NR_UE_CapabilityRequestFilterNR_t *sa_band_filter;
  NR_FreqBandList_t *sa_band_list;
  NR_FreqBandInformation_t *sa_band_info;
  NR_FreqBandInformationNR_t *sa_band_infoNR;

  NR_DL_DCCH_Message_t dl_dcch_msg;
  NR_UE_CapabilityRAT_Request_t *ue_capabilityrat_request;

  asn_enc_rval_t enc_rval;
  memset(&dl_dcch_msg,0,sizeof(NR_DL_DCCH_Message_t));
  dl_dcch_msg.message.present           = NR_DL_DCCH_MessageType_PR_c1;
  dl_dcch_msg.message.choice.c1 = CALLOC(1,sizeof(struct NR_DL_DCCH_MessageType__c1));
  dl_dcch_msg.message.choice.c1->present = NR_DL_DCCH_MessageType__c1_PR_ueCapabilityEnquiry;
  dl_dcch_msg.message.choice.c1->choice.ueCapabilityEnquiry = CALLOC(1,sizeof(struct NR_UECapabilityEnquiry));
  dl_dcch_msg.message.choice.c1->choice.ueCapabilityEnquiry->rrc_TransactionIdentifier = Transaction_id;
  dl_dcch_msg.message.choice.c1->choice.ueCapabilityEnquiry->criticalExtensions.present = NR_UECapabilityEnquiry__criticalExtensions_PR_ueCapabilityEnquiry;
  dl_dcch_msg.message.choice.c1->choice.ueCapabilityEnquiry->criticalExtensions.choice.ueCapabilityEnquiry = CALLOC(1,sizeof(struct NR_UECapabilityEnquiry_IEs));
  ue_capabilityrat_request =  CALLOC(1,sizeof(NR_UE_CapabilityRAT_Request_t));
  memset(ue_capabilityrat_request,0,sizeof(NR_UE_CapabilityRAT_Request_t));
  ue_capabilityrat_request->rat_Type = NR_RAT_Type_nr;

  sa_band_infoNR = (NR_FreqBandInformationNR_t*)calloc(1,sizeof(NR_FreqBandInformationNR_t));
  sa_band_infoNR->bandNR = 78;
  sa_band_info = (NR_FreqBandInformation_t*)calloc(1,sizeof(NR_FreqBandInformation_t));
  sa_band_info->present = NR_FreqBandInformation_PR_bandInformationNR;
  sa_band_info->choice.bandInformationNR = sa_band_infoNR;
  
  sa_band_list = (NR_FreqBandList_t *)calloc(1, sizeof(NR_FreqBandList_t));
  ASN_SEQUENCE_ADD(&sa_band_list->list, sa_band_info);

  sa_band_filter = (NR_UE_CapabilityRequestFilterNR_t*)calloc(1,sizeof(NR_UE_CapabilityRequestFilterNR_t));
  sa_band_filter->frequencyBandListFilter = sa_band_list;

  OCTET_STRING_t req_freq;
  unsigned char req_freq_buf[1024];
  enc_rval = uper_encode_to_buffer(&asn_DEF_NR_UE_CapabilityRequestFilterNR,
				   NULL,
				   (void *)sa_band_filter,
				   req_freq_buf,
				   1024);

  if ( LOG_DEBUGFLAG(DEBUG_ASN1) ) {
    xer_fprint(stdout, &asn_DEF_NR_UE_CapabilityRequestFilterNR, (void *)sa_band_filter);
  }

  req_freq.buf = req_freq_buf;
  req_freq.size = (enc_rval.encoded+7)/8;

  ue_capabilityrat_request->capabilityRequestFilter = &req_freq;

  ASN_SEQUENCE_ADD(&dl_dcch_msg.message.choice.c1->choice.ueCapabilityEnquiry->criticalExtensions.choice.ueCapabilityEnquiry->ue_CapabilityRAT_RequestList.list,
                   ue_capabilityrat_request);


  if ( LOG_DEBUGFLAG(DEBUG_ASN1) ) {
    xer_fprint(stdout, &asn_DEF_NR_DL_DCCH_Message, (void *)&dl_dcch_msg);
  }

  enc_rval = uper_encode_to_buffer(&asn_DEF_NR_DL_DCCH_Message,
                                   NULL,
                                   (void *)&dl_dcch_msg,
                                   buffer,
                                   100);

  if(enc_rval.encoded == -1) {
    LOG_I(NR_RRC, "[gNB AssertFatal]ASN1 message encoding failed (%s, %lu)!\n",
          enc_rval.failed_type->name, enc_rval.encoded);
    return -1;
  }

  LOG_D(NR_RRC,"[gNB %d] NR UECapabilityRequest for UE %x Encoded %zd bits (%zd bytes)\n",
        ctxt_pP->module_id,
        ctxt_pP->rnti,
        enc_rval.encoded,
        (enc_rval.encoded+7)/8);

  if (enc_rval.encoded==-1) {
    LOG_E(NR_RRC,"[gNB %d] ASN1 : NR UECapabilityRequest encoding failed for UE %x\n",
          ctxt_pP->module_id,
          ctxt_pP->rnti);
    return(-1);
  }

  return((enc_rval.encoded+7)/8);
}


uint8_t do_NR_RRCRelease(uint8_t                            *buffer,
                         size_t                              buffer_size,
                         uint8_t                             Transaction_id) {
  asn_enc_rval_t enc_rval;
  NR_DL_DCCH_Message_t dl_dcch_msg;
  NR_RRCRelease_t *rrcConnectionRelease;
  memset(&dl_dcch_msg,0,sizeof(NR_DL_DCCH_Message_t));
  dl_dcch_msg.message.present           = NR_DL_DCCH_MessageType_PR_c1;
  dl_dcch_msg.message.choice.c1=CALLOC(1,sizeof(struct NR_DL_DCCH_MessageType__c1));
  dl_dcch_msg.message.choice.c1->present = NR_DL_DCCH_MessageType__c1_PR_rrcRelease;
  dl_dcch_msg.message.choice.c1->choice.rrcRelease = CALLOC(1, sizeof(NR_RRCRelease_t));
  rrcConnectionRelease = dl_dcch_msg.message.choice.c1->choice.rrcRelease;
  // RRCConnectionRelease
  rrcConnectionRelease->rrc_TransactionIdentifier = Transaction_id;
  rrcConnectionRelease->criticalExtensions.present = NR_RRCRelease__criticalExtensions_PR_rrcRelease;
  rrcConnectionRelease->criticalExtensions.choice.rrcRelease = CALLOC(1, sizeof(NR_RRCRelease_IEs_t));
  rrcConnectionRelease->criticalExtensions.choice.rrcRelease->deprioritisationReq =
      CALLOC(1, sizeof(struct NR_RRCRelease_IEs__deprioritisationReq));
  rrcConnectionRelease->criticalExtensions.choice.rrcRelease->deprioritisationReq->deprioritisationType =
      NR_RRCRelease_IEs__deprioritisationReq__deprioritisationType_nr;
  rrcConnectionRelease->criticalExtensions.choice.rrcRelease->deprioritisationReq->deprioritisationTimer =
      NR_RRCRelease_IEs__deprioritisationReq__deprioritisationTimer_min10;

  enc_rval = uper_encode_to_buffer(&asn_DEF_NR_DL_DCCH_Message,
                                   NULL,
                                   (void *)&dl_dcch_msg,
                                   buffer,
                                   buffer_size);
  if(enc_rval.encoded == -1) {
    LOG_I(NR_RRC, "[gNB AssertFatal]ASN1 message encoding failed (%s, %lu)!\n",
        enc_rval.failed_type->name, enc_rval.encoded);
    return -1;
  }
  return((enc_rval.encoded+7)/8);
}

//------------------------------------------------------------------------------
int16_t do_RRCReconfiguration(
    const protocol_ctxt_t        *const ctxt_pP,
    uint8_t                      *buffer,
    size_t                        buffer_size,
    uint8_t                       Transaction_id,
    NR_SRB_ToAddModList_t        *SRB_configList,
    NR_DRB_ToAddModList_t        *DRB_configList,
    NR_DRB_ToReleaseList_t       *DRB_releaseList,
    NR_SecurityConfig_t          *security_config,
    NR_SDAP_Config_t             *sdap_config,
    NR_MeasConfig_t              *meas_config,
    struct NR_RRCReconfiguration_v1530_IEs__dedicatedNAS_MessageList *dedicatedNAS_MessageList,
    rrc_gNB_ue_context_t         *const ue_context_pP,
    rrc_gNB_carrier_data_t       *carrier,
    NR_MAC_CellGroupConfig_t     *mac_CellGroupConfig,
    NR_CellGroupConfig_t         *cellGroupConfig)
//------------------------------------------------------------------------------
{
    NR_DL_DCCH_Message_t                             dl_dcch_msg;
    asn_enc_rval_t                                   enc_rval;
    NR_RRCReconfiguration_IEs_t                      *ie;
    unsigned char masterCellGroup_buf[1000];

    memset(&dl_dcch_msg, 0, sizeof(NR_DL_DCCH_Message_t));
    dl_dcch_msg.message.present            = NR_DL_DCCH_MessageType_PR_c1;
    dl_dcch_msg.message.choice.c1          = CALLOC(1, sizeof(struct NR_DL_DCCH_MessageType__c1));
    dl_dcch_msg.message.choice.c1->present = NR_DL_DCCH_MessageType__c1_PR_rrcReconfiguration;

    dl_dcch_msg.message.choice.c1->choice.rrcReconfiguration = calloc(1, sizeof(NR_RRCReconfiguration_t));
    dl_dcch_msg.message.choice.c1->choice.rrcReconfiguration->rrc_TransactionIdentifier = Transaction_id;
    dl_dcch_msg.message.choice.c1->choice.rrcReconfiguration->criticalExtensions.present = NR_RRCReconfiguration__criticalExtensions_PR_rrcReconfiguration;

    /******************** Radio Bearer Config ********************/
    /* Configure Security */
    // security_config    =  CALLOC(1, sizeof(NR_SecurityConfig_t));
    // security_config->securityAlgorithmConfig = CALLOC(1, sizeof(*ie->radioBearerConfig->securityConfig->securityAlgorithmConfig));
    // security_config->securityAlgorithmConfig->cipheringAlgorithm     = NR_CipheringAlgorithm_nea0;
    // security_config->securityAlgorithmConfig->integrityProtAlgorithm = NULL;
    // security_config->keyToUse = CALLOC(1, sizeof(*ie->radioBearerConfig->securityConfig->keyToUse));
    // *security_config->keyToUse = NR_SecurityConfig__keyToUse_master;

    ie = calloc(1, sizeof(NR_RRCReconfiguration_IEs_t));
    if (SRB_configList || DRB_configList) {
      ie->radioBearerConfig = calloc(1, sizeof(NR_RadioBearerConfig_t));
      ie->radioBearerConfig->srb_ToAddModList  = SRB_configList;
      ie->radioBearerConfig->drb_ToAddModList  = DRB_configList;
      ie->radioBearerConfig->securityConfig    = security_config;
      ie->radioBearerConfig->srb3_ToRelease    = NULL;
      ie->radioBearerConfig->drb_ToReleaseList = DRB_releaseList;
    }

    /******************** Meas Config ********************/
    // measConfig
    ie->measConfig = meas_config;
    // lateNonCriticalExtension
    ie->lateNonCriticalExtension = NULL;
    // nonCriticalExtension

    if (cellGroupConfig || dedicatedNAS_MessageList) {
      ie->nonCriticalExtension = calloc(1, sizeof(NR_RRCReconfiguration_v1530_IEs_t));
      if (dedicatedNAS_MessageList)
        ie->nonCriticalExtension->dedicatedNAS_MessageList = dedicatedNAS_MessageList;
    }

    if(cellGroupConfig!=NULL){
      update_cellGroupConfig(cellGroupConfig,
                             carrier,
                             ue_context_pP->local_uid,
                             ue_context_pP->ue_context.UE_Capability_nr);
      enc_rval = uper_encode_to_buffer(&asn_DEF_NR_CellGroupConfig,
          NULL,
          (void *)cellGroupConfig,
          masterCellGroup_buf,
          1000);
      if(enc_rval.encoded == -1) {
        LOG_E(NR_RRC, "ASN1 message CellGroupConfig encoding failed (%s, %lu)!\n",
            enc_rval.failed_type->name, enc_rval.encoded);
        return -1;
      }
      xer_fprint(stdout, &asn_DEF_NR_CellGroupConfig, (const void*)cellGroupConfig);
      ie->nonCriticalExtension->masterCellGroup = calloc(1,sizeof(OCTET_STRING_t));

      ie->nonCriticalExtension->masterCellGroup->buf = masterCellGroup_buf;
      ie->nonCriticalExtension->masterCellGroup->size = (enc_rval.encoded+7)/8;
    }

    dl_dcch_msg.message.choice.c1->choice.rrcReconfiguration->criticalExtensions.choice.rrcReconfiguration = ie;

    //if ( LOG_DEBUGFLAG(DEBUG_ASN1) ) {
        xer_fprint(stdout, &asn_DEF_NR_DL_DCCH_Message, (void *)&dl_dcch_msg);
    //}

    enc_rval = uper_encode_to_buffer(&asn_DEF_NR_DL_DCCH_Message,
                                    NULL,
                                    (void *)&dl_dcch_msg,
                                    buffer,
                                    buffer_size);

    if(enc_rval.encoded == -1) {
        LOG_I(NR_RRC, "[gNB AssertFatal]ASN1 message encoding failed (%s, %lu)!\n",
            enc_rval.failed_type->name, enc_rval.encoded);
        return -1;
    }

    LOG_D(NR_RRC,"[gNB %d] RRCReconfiguration for UE %x Encoded %zd bits (%zd bytes)\n",
            ctxt_pP->module_id,
            ctxt_pP->rnti,
            enc_rval.encoded,
            (enc_rval.encoded+7)/8);

    if (enc_rval.encoded == -1) {
        LOG_E(NR_RRC,"[gNB %d] ASN1 : RRCReconfiguration encoding failed for UE %x\n",
            ctxt_pP->module_id,
            ctxt_pP->rnti);
        return(-1);
    }

    return((enc_rval.encoded+7)/8);
}


uint8_t do_RRCSetupRequest(uint8_t Mod_id, uint8_t *buffer, size_t buffer_size, uint8_t *rv) {
  asn_enc_rval_t enc_rval;
  uint8_t buf[5],buf2=0;
  NR_UL_CCCH_Message_t ul_ccch_msg;
  NR_RRCSetupRequest_t *rrcSetupRequest;
  memset((void *)&ul_ccch_msg,0,sizeof(NR_UL_CCCH_Message_t));
  ul_ccch_msg.message.present           = NR_UL_CCCH_MessageType_PR_c1;
  ul_ccch_msg.message.choice.c1          = CALLOC(1, sizeof(struct NR_UL_CCCH_MessageType__c1));
  ul_ccch_msg.message.choice.c1->present = NR_UL_CCCH_MessageType__c1_PR_rrcSetupRequest;
  ul_ccch_msg.message.choice.c1->choice.rrcSetupRequest = CALLOC(1, sizeof(NR_RRCSetupRequest_t));
  rrcSetupRequest          = ul_ccch_msg.message.choice.c1->choice.rrcSetupRequest;


  if (1) {
    rrcSetupRequest->rrcSetupRequest.ue_Identity.present = NR_InitialUE_Identity_PR_randomValue;
    rrcSetupRequest->rrcSetupRequest.ue_Identity.choice.randomValue.size = 5;
    rrcSetupRequest->rrcSetupRequest.ue_Identity.choice.randomValue.bits_unused = 1;
    rrcSetupRequest->rrcSetupRequest.ue_Identity.choice.randomValue.buf = buf;
    rrcSetupRequest->rrcSetupRequest.ue_Identity.choice.randomValue.buf[0] = rv[0];
    rrcSetupRequest->rrcSetupRequest.ue_Identity.choice.randomValue.buf[1] = rv[1];
    rrcSetupRequest->rrcSetupRequest.ue_Identity.choice.randomValue.buf[2] = rv[2];
    rrcSetupRequest->rrcSetupRequest.ue_Identity.choice.randomValue.buf[3] = rv[3];
    rrcSetupRequest->rrcSetupRequest.ue_Identity.choice.randomValue.buf[4] = rv[4]&0xfe;
  } else {
    rrcSetupRequest->rrcSetupRequest.ue_Identity.present = NR_InitialUE_Identity_PR_ng_5G_S_TMSI_Part1;
    rrcSetupRequest->rrcSetupRequest.ue_Identity.choice.ng_5G_S_TMSI_Part1.size = 1;
    rrcSetupRequest->rrcSetupRequest.ue_Identity.choice.ng_5G_S_TMSI_Part1.bits_unused = 0;
    rrcSetupRequest->rrcSetupRequest.ue_Identity.choice.ng_5G_S_TMSI_Part1.buf = buf;
    rrcSetupRequest->rrcSetupRequest.ue_Identity.choice.ng_5G_S_TMSI_Part1.buf[0] = 0x12;
  }

  rrcSetupRequest->rrcSetupRequest.establishmentCause = NR_EstablishmentCause_mo_Signalling; //EstablishmentCause_mo_Data;
  rrcSetupRequest->rrcSetupRequest.spare.buf = &buf2;
  rrcSetupRequest->rrcSetupRequest.spare.size=1;
  rrcSetupRequest->rrcSetupRequest.spare.bits_unused = 7;

  if ( LOG_DEBUGFLAG(DEBUG_ASN1) ) {
    xer_fprint(stdout, &asn_DEF_NR_UL_CCCH_Message, (void *)&ul_ccch_msg);
  }

  enc_rval = uper_encode_to_buffer(&asn_DEF_NR_UL_CCCH_Message,
                                   NULL,
                                   (void *)&ul_ccch_msg,
                                   buffer,
                                   buffer_size);
  AssertFatal (enc_rval.encoded > 0, "ASN1 message encoding failed (%s, %lu)!\n", enc_rval.failed_type->name, enc_rval.encoded);
  LOG_D(NR_RRC,"[UE] RRCSetupRequest Encoded %zd bits (%zd bytes)\n", enc_rval.encoded, (enc_rval.encoded+7)/8);
  return((enc_rval.encoded+7)/8);
}

//------------------------------------------------------------------------------
uint8_t
do_NR_RRCReconfigurationComplete_for_nsa(
  uint8_t *buffer,
  size_t buffer_size,
  NR_RRC_TransactionIdentifier_t Transaction_id
)
//------------------------------------------------------------------------------
{
  NR_RRCReconfigurationComplete_t rrc_complete_msg;
  memset(&rrc_complete_msg, 0, sizeof(rrc_complete_msg));
  rrc_complete_msg.rrc_TransactionIdentifier = Transaction_id;
  rrc_complete_msg.criticalExtensions.choice.rrcReconfigurationComplete =
        CALLOC(1, sizeof(*rrc_complete_msg.criticalExtensions.choice.rrcReconfigurationComplete));
  rrc_complete_msg.criticalExtensions.present =
	NR_RRCReconfigurationComplete__criticalExtensions_PR_rrcReconfigurationComplete;
  rrc_complete_msg.criticalExtensions.choice.rrcReconfigurationComplete->nonCriticalExtension = NULL;
  rrc_complete_msg.criticalExtensions.choice.rrcReconfigurationComplete->lateNonCriticalExtension = NULL;
  if (0) {
    xer_fprint(stdout, &asn_DEF_NR_RRCReconfigurationComplete, (void *)&rrc_complete_msg);
  }

  asn_enc_rval_t enc_rval = uper_encode_to_buffer(&asn_DEF_NR_RRCReconfigurationComplete,
                                                  NULL,
                                                  (void *)&rrc_complete_msg,
                                                  buffer,
                                                  buffer_size);
  AssertFatal (enc_rval.encoded > 0, "ASN1 message encoding failed (%s, %lu)!\n",
               enc_rval.failed_type->name, enc_rval.encoded);
  LOG_A(NR_RRC, "rrcReconfigurationComplete Encoded %zd bits (%zd bytes)\n", enc_rval.encoded, (enc_rval.encoded+7)/8);
  return((enc_rval.encoded+7)/8);
}

//------------------------------------------------------------------------------
uint8_t
do_NR_RRCReconfigurationComplete(
  const protocol_ctxt_t *const ctxt_pP,
  uint8_t *buffer,
  size_t buffer_size,
  const uint8_t Transaction_id
)
//------------------------------------------------------------------------------
{
  asn_enc_rval_t enc_rval;
  NR_UL_DCCH_Message_t ul_dcch_msg;
  NR_RRCReconfigurationComplete_t *rrcReconfigurationComplete;
  memset((void *)&ul_dcch_msg,0,sizeof(NR_UL_DCCH_Message_t));
  ul_dcch_msg.message.present                     = NR_UL_DCCH_MessageType_PR_c1;
  ul_dcch_msg.message.choice.c1                   = CALLOC(1, sizeof(struct NR_UL_DCCH_MessageType__c1));
  ul_dcch_msg.message.choice.c1->present           = NR_UL_DCCH_MessageType__c1_PR_rrcReconfigurationComplete;
  ul_dcch_msg.message.choice.c1->choice.rrcReconfigurationComplete = CALLOC(1, sizeof(NR_RRCReconfigurationComplete_t));
  rrcReconfigurationComplete            = ul_dcch_msg.message.choice.c1->choice.rrcReconfigurationComplete;
  rrcReconfigurationComplete->rrc_TransactionIdentifier = Transaction_id;
  rrcReconfigurationComplete->criticalExtensions.choice.rrcReconfigurationComplete = CALLOC(1, sizeof(NR_RRCReconfigurationComplete_IEs_t));
  rrcReconfigurationComplete->criticalExtensions.present =
		  NR_RRCReconfigurationComplete__criticalExtensions_PR_rrcReconfigurationComplete;
  rrcReconfigurationComplete->criticalExtensions.choice.rrcReconfigurationComplete->nonCriticalExtension = NULL;
  rrcReconfigurationComplete->criticalExtensions.choice.rrcReconfigurationComplete->lateNonCriticalExtension = NULL;
  if ( LOG_DEBUGFLAG(DEBUG_ASN1) ) {
    xer_fprint(stdout, &asn_DEF_NR_UL_DCCH_Message, (void *)&ul_dcch_msg);
  }

  enc_rval = uper_encode_to_buffer(&asn_DEF_NR_UL_DCCH_Message,
                                   NULL,
                                   (void *)&ul_dcch_msg,
                                   buffer,
                                   buffer_size);
  AssertFatal (enc_rval.encoded > 0, "ASN1 message encoding failed (%s, %lu)!\n",
               enc_rval.failed_type->name, enc_rval.encoded);
  LOG_I(NR_RRC,"rrcReconfigurationComplete Encoded %zd bits (%zd bytes)\n",enc_rval.encoded,(enc_rval.encoded+7)/8);
  return((enc_rval.encoded+7)/8);
}

uint8_t do_RRCSetupComplete(uint8_t Mod_id, uint8_t *buffer, size_t buffer_size,
                            const uint8_t Transaction_id, uint8_t sel_plmn_id, const int dedicatedInfoNASLength, const char *dedicatedInfoNAS){
  asn_enc_rval_t enc_rval;
  
  NR_UL_DCCH_Message_t  ul_dcch_msg;
  NR_RRCSetupComplete_t *RrcSetupComplete;
  memset((void *)&ul_dcch_msg,0,sizeof(NR_UL_DCCH_Message_t));

  uint8_t buf[6];

  ul_dcch_msg.message.present = NR_UL_DCCH_MessageType_PR_c1;
  ul_dcch_msg.message.choice.c1 = CALLOC(1,sizeof(struct NR_UL_DCCH_MessageType__c1));
  ul_dcch_msg.message.choice.c1->present = NR_UL_DCCH_MessageType__c1_PR_rrcSetupComplete;
  ul_dcch_msg.message.choice.c1->choice.rrcSetupComplete = CALLOC(1, sizeof(NR_RRCSetupComplete_t));
  RrcSetupComplete                       = ul_dcch_msg.message.choice.c1->choice.rrcSetupComplete;
  RrcSetupComplete->rrc_TransactionIdentifier    = Transaction_id;
  RrcSetupComplete->criticalExtensions.present   = NR_RRCSetupComplete__criticalExtensions_PR_rrcSetupComplete;
  RrcSetupComplete->criticalExtensions.choice.rrcSetupComplete = CALLOC(1, sizeof(NR_RRCSetupComplete_IEs_t));
  // RrcSetupComplete->criticalExtensions.choice.rrcSetupComplete->nonCriticalExtension = CALLOC(1,
  //   sizeof(*RrcSetupComplete->criticalExtensions.choice.rrcSetupComplete->nonCriticalExtension));
  RrcSetupComplete->criticalExtensions.choice.rrcSetupComplete->selectedPLMN_Identity = sel_plmn_id;
  RrcSetupComplete->criticalExtensions.choice.rrcSetupComplete->registeredAMF = NULL;

  RrcSetupComplete->criticalExtensions.choice.rrcSetupComplete->ng_5G_S_TMSI_Value = CALLOC(1, sizeof(struct NR_RRCSetupComplete_IEs__ng_5G_S_TMSI_Value));
  RrcSetupComplete->criticalExtensions.choice.rrcSetupComplete->ng_5G_S_TMSI_Value->present = NR_RRCSetupComplete_IEs__ng_5G_S_TMSI_Value_PR_ng_5G_S_TMSI;
  RrcSetupComplete->criticalExtensions.choice.rrcSetupComplete->ng_5G_S_TMSI_Value->choice.ng_5G_S_TMSI.size = 6;
  RrcSetupComplete->criticalExtensions.choice.rrcSetupComplete->ng_5G_S_TMSI_Value->choice.ng_5G_S_TMSI.buf = buf;
  RrcSetupComplete->criticalExtensions.choice.rrcSetupComplete->ng_5G_S_TMSI_Value->choice.ng_5G_S_TMSI.buf[0] = 0x12;
  RrcSetupComplete->criticalExtensions.choice.rrcSetupComplete->ng_5G_S_TMSI_Value->choice.ng_5G_S_TMSI.buf[1] = 0x34;
  RrcSetupComplete->criticalExtensions.choice.rrcSetupComplete->ng_5G_S_TMSI_Value->choice.ng_5G_S_TMSI.buf[2] = 0x56;
  RrcSetupComplete->criticalExtensions.choice.rrcSetupComplete->ng_5G_S_TMSI_Value->choice.ng_5G_S_TMSI.buf[3] = 0x78;
  RrcSetupComplete->criticalExtensions.choice.rrcSetupComplete->ng_5G_S_TMSI_Value->choice.ng_5G_S_TMSI.buf[4] = 0x9A;
  RrcSetupComplete->criticalExtensions.choice.rrcSetupComplete->ng_5G_S_TMSI_Value->choice.ng_5G_S_TMSI.buf[5] = 0xBC;

 memset(&RrcSetupComplete->criticalExtensions.choice.rrcSetupComplete->dedicatedNAS_Message,0,sizeof(OCTET_STRING_t));
 OCTET_STRING_fromBuf(&RrcSetupComplete->criticalExtensions.choice.rrcSetupComplete->dedicatedNAS_Message,dedicatedInfoNAS,dedicatedInfoNASLength);
if ( LOG_DEBUGFLAG(DEBUG_ASN1) ) {
  xer_fprint(stdout, &asn_DEF_NR_UL_DCCH_Message, (void *)&ul_dcch_msg);
}

enc_rval = uper_encode_to_buffer(&asn_DEF_NR_UL_DCCH_Message,
                                 NULL,
                                 (void *)&ul_dcch_msg,
                                 buffer,
                                 buffer_size);
AssertFatal(enc_rval.encoded > 0,"ASN1 message encoding failed (%s, %lu)!\n",
    enc_rval.failed_type->name,enc_rval.encoded);
LOG_D(NR_RRC,"RRCSetupComplete Encoded %zd bits (%zd bytes)\n",enc_rval.encoded,(enc_rval.encoded+7)/8);

return((enc_rval.encoded+7)/8);
}

//------------------------------------------------------------------------------
uint8_t 
do_NR_DLInformationTransfer(
    uint8_t Mod_id,
    uint8_t **buffer,
    uint8_t transaction_id,
    uint32_t pdu_length,
    uint8_t *pdu_buffer
)
//------------------------------------------------------------------------------
{
    ssize_t encoded;
    NR_DL_DCCH_Message_t   dl_dcch_msg;
    memset(&dl_dcch_msg, 0, sizeof(NR_DL_DCCH_Message_t));
    dl_dcch_msg.message.present            = NR_DL_DCCH_MessageType_PR_c1;
    dl_dcch_msg.message.choice.c1          = CALLOC(1, sizeof(struct NR_DL_DCCH_MessageType__c1));
    dl_dcch_msg.message.choice.c1->present = NR_DL_DCCH_MessageType__c1_PR_dlInformationTransfer;

    dl_dcch_msg.message.choice.c1->choice.dlInformationTransfer = CALLOC(1, sizeof(NR_DLInformationTransfer_t));
    dl_dcch_msg.message.choice.c1->choice.dlInformationTransfer->rrc_TransactionIdentifier = transaction_id;
    dl_dcch_msg.message.choice.c1->choice.dlInformationTransfer->criticalExtensions.present =
        NR_DLInformationTransfer__criticalExtensions_PR_dlInformationTransfer;

    dl_dcch_msg.message.choice.c1->choice.dlInformationTransfer->
        criticalExtensions.choice.dlInformationTransfer = CALLOC(1, sizeof(NR_DLInformationTransfer_IEs_t));
    dl_dcch_msg.message.choice.c1->choice.dlInformationTransfer->
        criticalExtensions.choice.dlInformationTransfer->dedicatedNAS_Message = CALLOC(1, sizeof(NR_DedicatedNAS_Message_t));
    dl_dcch_msg.message.choice.c1->choice.dlInformationTransfer->
        criticalExtensions.choice.dlInformationTransfer->dedicatedNAS_Message->buf = pdu_buffer;
    dl_dcch_msg.message.choice.c1->choice.dlInformationTransfer->
        criticalExtensions.choice.dlInformationTransfer->dedicatedNAS_Message->size = pdu_length;

    encoded = uper_encode_to_new_buffer (&asn_DEF_NR_DL_DCCH_Message, NULL, (void *) &dl_dcch_msg, (void **)buffer);
    AssertFatal(encoded > 0,"ASN1 message encoding failed (%s, %ld)!\n",
                "DLInformationTransfer", encoded);
    LOG_D(NR_RRC,"DLInformationTransfer Encoded %zd bytes\n", encoded);
    //for (int i=0;i<encoded;i++) printf("%02x ",(*buffer)[i]);
    return encoded;
}

uint8_t do_NR_ULInformationTransfer(uint8_t **buffer, uint32_t pdu_length, uint8_t *pdu_buffer) {
    ssize_t encoded;
    NR_UL_DCCH_Message_t ul_dcch_msg;
    memset(&ul_dcch_msg, 0, sizeof(NR_UL_DCCH_Message_t));
    ul_dcch_msg.message.present           = NR_UL_DCCH_MessageType_PR_c1;
    ul_dcch_msg.message.choice.c1          = CALLOC(1,sizeof(struct NR_UL_DCCH_MessageType__c1));
    ul_dcch_msg.message.choice.c1->present = NR_UL_DCCH_MessageType__c1_PR_ulInformationTransfer;
    ul_dcch_msg.message.choice.c1->choice.ulInformationTransfer = CALLOC(1,sizeof(struct NR_ULInformationTransfer));
    ul_dcch_msg.message.choice.c1->choice.ulInformationTransfer->criticalExtensions.present = NR_ULInformationTransfer__criticalExtensions_PR_ulInformationTransfer;
    ul_dcch_msg.message.choice.c1->choice.ulInformationTransfer->criticalExtensions.choice.ulInformationTransfer = CALLOC(1,sizeof(struct NR_ULInformationTransfer_IEs));
    struct NR_ULInformationTransfer_IEs *ulInformationTransfer = ul_dcch_msg.message.choice.c1->choice.ulInformationTransfer->criticalExtensions.choice.ulInformationTransfer;
    ulInformationTransfer->dedicatedNAS_Message = CALLOC(1,sizeof(NR_DedicatedNAS_Message_t));
    ulInformationTransfer->dedicatedNAS_Message->buf = pdu_buffer;
    ulInformationTransfer->dedicatedNAS_Message->size = pdu_length;
    ulInformationTransfer->lateNonCriticalExtension = NULL;
    encoded = uper_encode_to_new_buffer (&asn_DEF_NR_UL_DCCH_Message, NULL, (void *) &ul_dcch_msg, (void **) buffer);
    AssertFatal(encoded > 0,"ASN1 message encoding failed (%s, %ld)!\n",
                "ULInformationTransfer",encoded);
    LOG_D(NR_RRC,"ULInformationTransfer Encoded %zd bytes\n",encoded);

    return encoded;
}

uint8_t do_RRCReestablishmentRequest(uint8_t Mod_id, uint8_t *buffer, uint16_t c_rnti) {
  asn_enc_rval_t enc_rval;
  NR_UL_CCCH_Message_t ul_ccch_msg;
  NR_RRCReestablishmentRequest_t *rrcReestablishmentRequest;
  uint8_t buf[2];

  memset((void *)&ul_ccch_msg,0,sizeof(NR_UL_CCCH_Message_t));
  ul_ccch_msg.message.present            = NR_UL_CCCH_MessageType_PR_c1;
  ul_ccch_msg.message.choice.c1          = CALLOC(1, sizeof(struct NR_UL_CCCH_MessageType__c1));
  ul_ccch_msg.message.choice.c1->present = NR_UL_CCCH_MessageType__c1_PR_rrcReestablishmentRequest;
  ul_ccch_msg.message.choice.c1->choice.rrcReestablishmentRequest = CALLOC(1, sizeof(NR_RRCReestablishmentRequest_t));

  rrcReestablishmentRequest = ul_ccch_msg.message.choice.c1->choice.rrcReestablishmentRequest;
  // test
  rrcReestablishmentRequest->rrcReestablishmentRequest.reestablishmentCause = NR_ReestablishmentCause_reconfigurationFailure;
  rrcReestablishmentRequest->rrcReestablishmentRequest.ue_Identity.c_RNTI = c_rnti;
  rrcReestablishmentRequest->rrcReestablishmentRequest.ue_Identity.physCellId = 0;
  rrcReestablishmentRequest->rrcReestablishmentRequest.ue_Identity.shortMAC_I.buf = buf;
  rrcReestablishmentRequest->rrcReestablishmentRequest.ue_Identity.shortMAC_I.buf[0] = 0x08;
  rrcReestablishmentRequest->rrcReestablishmentRequest.ue_Identity.shortMAC_I.buf[1] = 0x32;
  rrcReestablishmentRequest->rrcReestablishmentRequest.ue_Identity.shortMAC_I.size = 2;


  if ( LOG_DEBUGFLAG(DEBUG_ASN1) ) {
    xer_fprint(stdout, &asn_DEF_NR_UL_CCCH_Message, (void *)&ul_ccch_msg);
  }

  enc_rval = uper_encode_to_buffer(&asn_DEF_NR_UL_CCCH_Message,
                                   NULL,
                                   (void *)&ul_ccch_msg,
                                   buffer,
                                   100);
  AssertFatal (enc_rval.encoded > 0, "ASN1 message encoding failed (%s, %lu)!\n", enc_rval.failed_type->name, enc_rval.encoded);
  LOG_D(NR_RRC,"[UE] RRCReestablishmentRequest Encoded %zd bits (%zd bytes)\n", enc_rval.encoded, (enc_rval.encoded+7)/8);
  return((enc_rval.encoded+7)/8);
}

//------------------------------------------------------------------------------
uint8_t
do_RRCReestablishment(
const protocol_ctxt_t     *const ctxt_pP,
rrc_gNB_ue_context_t      *const ue_context_pP,
int                              CC_id,
uint8_t                   *const buffer,
size_t                           buffer_size,
//const uint8_t                    transmission_mode,
const uint8_t                    Transaction_id,
NR_SRB_ToAddModList_t               **SRB_configList
) {
    asn_enc_rval_t enc_rval;
    //long *logicalchannelgroup = NULL;
    struct NR_SRB_ToAddMod *SRB1_config = NULL;
    struct NR_SRB_ToAddMod *SRB2_config = NULL;
    //gNB_RRC_INST *nrrrc               = RC.nrrrc[ctxt_pP->module_id];
    NR_DL_DCCH_Message_t dl_dcch_msg;
    NR_RRCReestablishment_t *rrcReestablishment = NULL;
    int i = 0;
    ue_context_pP->ue_context.reestablishment_xid = Transaction_id;
    NR_SRB_ToAddModList_t **SRB_configList2 = NULL;
    SRB_configList2 = &ue_context_pP->ue_context.SRB_configList2[Transaction_id];

    if (*SRB_configList2) {
      free(*SRB_configList2);
    }

    *SRB_configList2 = CALLOC(1, sizeof(NR_SRB_ToAddModList_t));
    memset((void *)&dl_dcch_msg, 0, sizeof(NR_DL_DCCH_Message_t));
    dl_dcch_msg.message.present           = NR_DL_DCCH_MessageType_PR_c1;
    dl_dcch_msg.message.choice.c1 = calloc(1,sizeof(struct NR_DL_DCCH_MessageType__c1));
    dl_dcch_msg.message.choice.c1->present = NR_DL_DCCH_MessageType__c1_PR_rrcReestablishment;
    dl_dcch_msg.message.choice.c1->choice.rrcReestablishment = CALLOC(1,sizeof(NR_RRCReestablishment_t));
    rrcReestablishment = dl_dcch_msg.message.choice.c1->choice.rrcReestablishment;

    // get old configuration of SRB2
    if (*SRB_configList != NULL) {
      for (i = 0; (i < (*SRB_configList)->list.count) && (i < 3); i++) {
        LOG_D(NR_RRC, "(*SRB_configList)->list.array[%d]->srb_Identity=%ld\n",
              i, (*SRB_configList)->list.array[i]->srb_Identity);
    
        if ((*SRB_configList)->list.array[i]->srb_Identity == 2 ) {
          SRB2_config = (*SRB_configList)->list.array[i];
        } else if ((*SRB_configList)->list.array[i]->srb_Identity == 1 ) {
          SRB1_config = (*SRB_configList)->list.array[i];
        }
      }
    }

    if (SRB1_config == NULL) {
      // default SRB1 configuration
      LOG_W(NR_RRC,"SRB1 configuration does not exist in SRB configuration list, use default\n");
      /// SRB1
      SRB1_config = CALLOC(1, sizeof(*SRB1_config));
      SRB1_config->srb_Identity = 1;
    }

    if (SRB2_config == NULL) {
      LOG_W(NR_RRC,"SRB2 configuration does not exist in SRB configuration list\n");
    } else {
      ASN_SEQUENCE_ADD(&(*SRB_configList2)->list, SRB2_config);
    }

    if (*SRB_configList) {
      free(*SRB_configList);
    }

    *SRB_configList = CALLOC(1, sizeof(LTE_SRB_ToAddModList_t));
    ASN_SEQUENCE_ADD(&(*SRB_configList)->list,SRB1_config);

    rrcReestablishment->rrc_TransactionIdentifier = Transaction_id;
    rrcReestablishment->criticalExtensions.present = NR_RRCReestablishment__criticalExtensions_PR_rrcReestablishment;
    rrcReestablishment->criticalExtensions.choice.rrcReestablishment = CALLOC(1,sizeof(NR_RRCReestablishment_IEs_t));

    uint8_t KgNB_star[32] = { 0 };
    /** TODO
    uint16_t pci = nrrrc->carrier[CC_id].physCellId;
    uint32_t earfcn_dl = (uint32_t)freq_to_arfcn10(RC.mac[ctxt_pP->module_id]->common_channels[CC_id].eutra_band,
                         nrrrc->carrier[CC_id].dl_CarrierFreq);
    bool     is_rel8_only = true;
    
    if (earfcn_dl > 65535) {
      is_rel8_only = false;
    }
    LOG_D(NR_RRC, "pci=%d, eutra_band=%d, downlink_frequency=%d, earfcn_dl=%u, is_rel8_only=%s\n",
          pci,
          RC.mac[ctxt_pP->module_id]->common_channels[CC_id].eutra_band,
          nrrrc->carrier[CC_id].dl_CarrierFreq,
          earfcn_dl,
          is_rel8_only == true ? "true": "false");
    */
    
    if (ue_context_pP->ue_context.nh_ncc >= 0) {
      //TODO derive_keNB_star(ue_context_pP->ue_context.nh, pci, earfcn_dl, is_rel8_only, KgNB_star);
      rrcReestablishment->criticalExtensions.choice.rrcReestablishment->nextHopChainingCount = ue_context_pP->ue_context.nh_ncc;
    } else { // first HO
      //TODO derive_keNB_star (ue_context_pP->ue_context.kgnb, pci, earfcn_dl, is_rel8_only, KgNB_star);
      // LG: really 1
      rrcReestablishment->criticalExtensions.choice.rrcReestablishment->nextHopChainingCount = 0;
    }
    // copy KgNB_star to ue_context_pP->ue_context.kgnb
    memcpy (ue_context_pP->ue_context.kgnb, KgNB_star, 32);
    ue_context_pP->ue_context.kgnb_ncc = 0;
    rrcReestablishment->criticalExtensions.choice.rrcReestablishment->lateNonCriticalExtension = NULL;
    rrcReestablishment->criticalExtensions.choice.rrcReestablishment->nonCriticalExtension = NULL;

    if ( LOG_DEBUGFLAG(DEBUG_ASN1) ) {
      xer_fprint(stdout, &asn_DEF_NR_DL_DCCH_Message, (void *)&dl_dcch_msg);
    }

    enc_rval = uper_encode_to_buffer(&asn_DEF_NR_DL_DCCH_Message,
                                     NULL,
                                     (void *)&dl_dcch_msg,
                                     buffer,
                                     100);

    if(enc_rval.encoded == -1) {
      LOG_E(NR_RRC, "[gNB AssertFatal]ASN1 message encoding failed (%s, %lu)!\n",
            enc_rval.failed_type->name, enc_rval.encoded);
      return -1;
    }
    
    LOG_D(NR_RRC,"RRCReestablishment Encoded %u bits (%u bytes)\n",
          (uint32_t)enc_rval.encoded, (uint32_t)(enc_rval.encoded+7)/8);
    return((enc_rval.encoded+7)/8);

}

uint8_t 
do_RRCReestablishmentComplete(uint8_t *buffer, size_t buffer_size, int64_t rrc_TransactionIdentifier) {
  asn_enc_rval_t enc_rval;
  NR_UL_DCCH_Message_t ul_dcch_msg;
  NR_RRCReestablishmentComplete_t *rrcReestablishmentComplete;

  memset((void *)&ul_dcch_msg,0,sizeof(NR_UL_DCCH_Message_t));
  ul_dcch_msg.message.present            = NR_UL_DCCH_MessageType_PR_c1;
  ul_dcch_msg.message.choice.c1          = CALLOC(1, sizeof(struct NR_UL_DCCH_MessageType__c1));
  ul_dcch_msg.message.choice.c1->present = NR_UL_DCCH_MessageType__c1_PR_rrcReestablishmentComplete;
  ul_dcch_msg.message.choice.c1->choice.rrcReestablishmentComplete = CALLOC(1, sizeof(NR_RRCReestablishmentComplete_t));

  rrcReestablishmentComplete = ul_dcch_msg.message.choice.c1->choice.rrcReestablishmentComplete;
  rrcReestablishmentComplete->rrc_TransactionIdentifier = rrc_TransactionIdentifier;
  rrcReestablishmentComplete->criticalExtensions.present = NR_RRCReestablishmentComplete__criticalExtensions_PR_rrcReestablishmentComplete;
  rrcReestablishmentComplete->criticalExtensions.choice.rrcReestablishmentComplete = CALLOC(1, sizeof(NR_RRCReestablishmentComplete_IEs_t));
  rrcReestablishmentComplete->criticalExtensions.choice.rrcReestablishmentComplete->lateNonCriticalExtension = NULL;
  rrcReestablishmentComplete->criticalExtensions.choice.rrcReestablishmentComplete->nonCriticalExtension = NULL;

  if ( LOG_DEBUGFLAG(DEBUG_ASN1) ) {
    xer_fprint(stdout, &asn_DEF_NR_UL_CCCH_Message, (void *)&ul_dcch_msg);
  }

  enc_rval = uper_encode_to_buffer(&asn_DEF_NR_UL_DCCH_Message,
                                   NULL,
                                   (void *)&ul_dcch_msg,
                                   buffer,
                                   buffer_size);
  AssertFatal (enc_rval.encoded > 0, "ASN1 message encoding failed (%s, %lu)!\n", enc_rval.failed_type->name, enc_rval.encoded);
  LOG_D(NR_RRC,"[UE] RRCReestablishmentComplete Encoded %zd bits (%zd bytes)\n", enc_rval.encoded, (enc_rval.encoded+7)/8);
  return((enc_rval.encoded+7)/8);
}
<|MERGE_RESOLUTION|>--- conflicted
+++ resolved
@@ -1451,10 +1451,6 @@
   ASN_SEQUENCE_ADD(&ue_context_mastercellGroup->rlc_BearerToAddModList->list, rlc_BearerConfig_drb);
 }
 
-<<<<<<< HEAD
-void fill_initial_cellGroupConfig(int uid,
-=======
-
 void update_cellGroupConfig(NR_CellGroupConfig_t *cellGroupConfig,
                             rrc_gNB_carrier_data_t *carrier,
                             int uid,
@@ -1472,8 +1468,7 @@
   config_csirs(scc, csi_MeasConfig, uid, carrier->pdsch_AntennaPorts, curr_bwp, carrier->do_CSIRS);
 }
 
-void fill_initial_cellGroupConfig(rnti_t rnti,
->>>>>>> edb32cad
+void fill_initial_cellGroupConfig(int uid,
                                   NR_CellGroupConfig_t *cellGroupConfig,
                                   NR_ServingCellConfigCommon_t *scc,
                                   rrc_gNB_carrier_data_t *carrier) {
