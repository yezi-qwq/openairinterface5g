/*
 * Licensed to the OpenAirInterface (OAI) Software Alliance under one or more
 * contributor license agreements.  See the NOTICE file distributed with
 * this work for additional information regarding copyright ownership.
 * The OpenAirInterface Software Alliance licenses this file to You under
 * the OAI Public License, Version 1.1  (the "License"); you may not use this file
 * except in compliance with the License.
 * You may obtain a copy of the License at
 *
 *      http://www.openairinterface.org/?page_id=698
 *
 * Unless required by applicable law or agreed to in writing, software
 * distributed under the License is distributed on an "AS IS" BASIS,
 * WITHOUT WARRANTIES OR CONDITIONS OF ANY KIND, either express or implied.
 * See the License for the specific language governing permissions and
 * limitations under the License.
 *-------------------------------------------------------------------------------
 * For more information about the OpenAirInterface (OAI) Software Alliance:
 *      contact@openairinterface.org
 */

/*! \file asn1_msg.c
* \brief primitives to build the asn1 messages
* \author Raymond Knopp and Navid Nikaein, WEI-TAI CHEN
* \date 2011, 2018
* \version 1.0
* \company Eurecom, NTUST
* \email: {raymond.knopp, navid.nikaein}@eurecom.fr and kroempa@gmail.com
*/

#include <stdio.h>
#include <sys/types.h>
#include <stdlib.h> /* for atoi(3) */
#include <unistd.h> /* for getopt(3) */
#include <string.h> /* for strerror(3) */
#include <sysexits.h> /* for EX_* exit codes */
#include <errno.h>  /* for errno */
#include "common/utils/LOG/log.h"
#include <asn_application.h>
#include <asn_internal.h> /* for _ASN_DEFAULT_STACK_MAX */
#include <per_encoder.h>

#include "asn1_msg.h"
#include "../nr_rrc_proto.h"
#include "RRC/NR/nr_rrc_extern.h"
#include "NR_DL-CCCH-Message.h"
#include "NR_UL-CCCH-Message.h"
#include "NR_DL-DCCH-Message.h"
#include "NR_RRCReject.h"
#include "NR_RejectWaitTime.h"
#include "NR_RRCSetup.h"
#include "NR_RRCSetup-IEs.h"
#include "NR_SRB-ToAddModList.h"
#include "NR_CellGroupConfig.h"
#include "NR_RLC-BearerConfig.h"
#include "NR_RLC-Config.h"
#include "NR_LogicalChannelConfig.h"
#include "NR_PDCP-Config.h"
#include "NR_MAC-CellGroupConfig.h"
#include "NR_SecurityModeCommand.h"
#include "NR_CipheringAlgorithm.h"
#include "NR_RRCReconfiguration-IEs.h"
#include "NR_DRB-ToAddMod.h"
#include "NR_DRB-ToAddModList.h"
#include "NR_SecurityConfig.h"
#include "NR_RRCReconfiguration-v1530-IEs.h"
#include "NR_UL-DCCH-Message.h"
#include "NR_SDAP-Config.h"
#include "NR_RRCReconfigurationComplete.h"
#include "NR_RRCReconfigurationComplete-IEs.h"
#include "NR_DLInformationTransfer.h"
#include "NR_RRCReestablishmentRequest.h"
#include "PHY/defs_nr_common.h"
#if defined(NR_Rel16)
  #include "NR_SCS-SpecificCarrier.h"
  #include "NR_TDD-UL-DL-ConfigCommon.h"
  #include "NR_FrequencyInfoUL.h"
  #include "NR_FrequencyInfoDL.h"
  #include "NR_RACH-ConfigGeneric.h"
  #include "NR_RACH-ConfigCommon.h"
  #include "NR_PUSCH-TimeDomainResourceAllocation.h"
  #include "NR_PUSCH-ConfigCommon.h"
  #include "NR_PUCCH-ConfigCommon.h"
  #include "NR_PDSCH-TimeDomainResourceAllocation.h"
  #include "NR_PDSCH-ConfigCommon.h"
  #include "NR_RateMatchPattern.h"
  #include "NR_RateMatchPatternLTE-CRS.h"
  #include "NR_SearchSpace.h"
  #include "NR_ControlResourceSet.h"
  #include "NR_EUTRA-MBSFN-SubframeConfig.h"
  #include "NR_BWP-DownlinkCommon.h"
  #include "NR_BWP-DownlinkDedicated.h"
  #include "NR_UplinkConfigCommon.h"
  #include "NR_SetupRelease.h"
  #include "NR_PDCCH-ConfigCommon.h"
  #include "NR_BWP-UplinkCommon.h"

  #include "assertions.h"
  //#include "RRCConnectionRequest.h"
  //#include "UL-CCCH-Message.h"
  #include "NR_UL-DCCH-Message.h"
  //#include "DL-CCCH-Message.h"
  #include "NR_DL-DCCH-Message.h"
  //#include "EstablishmentCause.h"
  //#include "RRCConnectionSetup.h"
  #include "NR_SRB-ToAddModList.h"
  #include "NR_DRB-ToAddModList.h"
  //#include "MCCH-Message.h"
  //#define MRB1 1

  //#include "RRCConnectionSetupComplete.h"
  //#include "RRCConnectionReconfigurationComplete.h"
  //#include "RRCConnectionReconfiguration.h"
  #include "NR_MIB.h"
  //#include "SystemInformation.h"

  #include "NR_SIB1.h"
  #include "NR_ServingCellConfigCommon.h"
  //#include "SIB-Type.h"

  //#include "BCCH-DL-SCH-Message.h"

  //#include "PHY/defs.h"

  #include "NR_MeasObjectToAddModList.h"
  #include "NR_ReportConfigToAddModList.h"
  #include "NR_MeasIdToAddModList.h"
  #include "gnb_config.h"
#endif

#include "intertask_interface.h"

#include "common/ran_context.h"

//#include "PHY/defs.h"
/*#ifndef USER_MODE
#define msg printk
#ifndef errno
int errno;
#endif
#else
# if !defined (msg)
#   define msg printf
# endif
#endif*/

//#define XER_PRINT

typedef struct xer_sprint_string_s {
  char *string;
  size_t string_size;
  size_t string_index;
} xer_sprint_string_t;

//replace LTE
//extern unsigned char NB_eNB_INST;
extern unsigned char NB_gNB_INST;

extern RAN_CONTEXT_t RC;

/*
 * This is a helper function for xer_sprint, which directs all incoming data
 * into the provided string.
 */
static int xer__nr_print2s (const void *buffer, size_t size, void *app_key) {
  xer_sprint_string_t *string_buffer = (xer_sprint_string_t *) app_key;
  size_t string_remaining = string_buffer->string_size - string_buffer->string_index;

  if (string_remaining > 0) {
    if (size > string_remaining) {
      size = string_remaining;
    }

    memcpy(&string_buffer->string[string_buffer->string_index], buffer, size);
    string_buffer->string_index += size;
  }

  return 0;
}

int xer_nr_sprint (char *string, size_t string_size, asn_TYPE_descriptor_t *td, void *sptr) {
  asn_enc_rval_t er;
  xer_sprint_string_t string_buffer;
  string_buffer.string = string;
  string_buffer.string_size = string_size;
  string_buffer.string_index = 0;
  er = xer_encode(td, sptr, XER_F_BASIC, xer__nr_print2s, &string_buffer);

  if (er.encoded < 0) {
    LOG_E(RRC, "xer_sprint encoding error (%zd)!", er.encoded);
    er.encoded = string_buffer.string_size;
  } else {
    if (er.encoded > string_buffer.string_size) {
      LOG_E(RRC, "xer_sprint string buffer too small, got %zd need %zd!", string_buffer.string_size, er.encoded);
      er.encoded = string_buffer.string_size;
    }
  }

  return er.encoded;
}

//------------------------------------------------------------------------------

uint8_t do_MIB_NR(gNB_RRC_INST *rrc,uint32_t frame) { 

  asn_enc_rval_t enc_rval;
  rrc_gNB_carrier_data_t *carrier = &rrc->carrier;  

  NR_BCCH_BCH_Message_t *mib = &carrier->mib;
  NR_ServingCellConfigCommon_t *scc = carrier->servingcellconfigcommon;

  memset(mib,0,sizeof(NR_BCCH_BCH_Message_t));
  mib->message.present = NR_BCCH_BCH_MessageType_PR_mib;
  mib->message.choice.mib = CALLOC(1,sizeof(struct NR_MIB));
  memset(mib->message.choice.mib,0,sizeof(struct NR_MIB));
  //36.331 SFN BIT STRING (SIZE (8)  , 38.331 SFN BIT STRING (SIZE (6))
  uint8_t sfn_msb = (uint8_t)((frame>>4)&0x3f);
  mib->message.choice.mib->systemFrameNumber.buf = CALLOC(1,sizeof(uint8_t));
  mib->message.choice.mib->systemFrameNumber.buf[0] = sfn_msb << 2;
  mib->message.choice.mib->systemFrameNumber.size = 1;
  mib->message.choice.mib->systemFrameNumber.bits_unused=2;
  //38.331 spare BIT STRING (SIZE (1))
  uint16_t *spare= CALLOC(1, sizeof(uint16_t));

  if (spare == NULL) abort();

  mib->message.choice.mib->spare.buf = (uint8_t *)spare;
  mib->message.choice.mib->spare.size = 1;
  mib->message.choice.mib->spare.bits_unused = 7;  // This makes a spare of 1 bits

  mib->message.choice.mib->ssb_SubcarrierOffset = (carrier->ssb_SubcarrierOffset)&15;

  /*
  * The SIB1 will be sent in this allocation (Type0-PDCCH) : 38.213, 13-4 Table and 38.213 13-11 to 13-14 tables
  * the reverse allocation is in nr_ue_decode_mib()
  */
  if(rrc->carrier.pdcch_ConfigSIB1) {
    mib->message.choice.mib->pdcch_ConfigSIB1.controlResourceSetZero = rrc->carrier.pdcch_ConfigSIB1->controlResourceSetZero;
    mib->message.choice.mib->pdcch_ConfigSIB1.searchSpaceZero = rrc->carrier.pdcch_ConfigSIB1->searchSpaceZero;
  } else {
    mib->message.choice.mib->pdcch_ConfigSIB1.controlResourceSetZero = *scc->downlinkConfigCommon->initialDownlinkBWP->pdcch_ConfigCommon->choice.setup->controlResourceSetZero;
    mib->message.choice.mib->pdcch_ConfigSIB1.searchSpaceZero = *scc->downlinkConfigCommon->initialDownlinkBWP->pdcch_ConfigCommon->choice.setup->searchSpaceZero;
  }

  AssertFatal(scc->ssbSubcarrierSpacing != NULL, "scc->ssbSubcarrierSpacing is null\n");
  switch (*scc->ssbSubcarrierSpacing) {
  case NR_SubcarrierSpacing_kHz15:
    mib->message.choice.mib->subCarrierSpacingCommon = NR_MIB__subCarrierSpacingCommon_scs15or60;
    break;
    
  case NR_SubcarrierSpacing_kHz30:
    mib->message.choice.mib->subCarrierSpacingCommon = NR_MIB__subCarrierSpacingCommon_scs30or120;
    break;
    
  case NR_SubcarrierSpacing_kHz60:
    mib->message.choice.mib->subCarrierSpacingCommon = NR_MIB__subCarrierSpacingCommon_scs15or60;
    break;
    
  case NR_SubcarrierSpacing_kHz120:
    mib->message.choice.mib->subCarrierSpacingCommon = NR_MIB__subCarrierSpacingCommon_scs30or120;
    break;
    
  case NR_SubcarrierSpacing_kHz240:
    AssertFatal(1==0,"Unknown subCarrierSpacingCommon %d\n",(int)*scc->ssbSubcarrierSpacing);
    break;
    
  default:
      AssertFatal(1==0,"Unknown subCarrierSpacingCommon %d\n",(int)*scc->ssbSubcarrierSpacing);
  }

  switch (scc->dmrs_TypeA_Position) {
  case 	NR_ServingCellConfigCommon__dmrs_TypeA_Position_pos2:
    mib->message.choice.mib->dmrs_TypeA_Position = NR_MIB__dmrs_TypeA_Position_pos2;
    break;
    
  case 	NR_ServingCellConfigCommon__dmrs_TypeA_Position_pos3:
    mib->message.choice.mib->dmrs_TypeA_Position = NR_MIB__dmrs_TypeA_Position_pos3;
    break;
    
  default:
    AssertFatal(1==0,"Unknown dmrs_TypeA_Position %d\n",(int)scc->dmrs_TypeA_Position);
  }

  //  assign_enum
  mib->message.choice.mib->cellBarred = NR_MIB__cellBarred_notBarred;
  //  assign_enum
  mib->message.choice.mib->intraFreqReselection = NR_MIB__intraFreqReselection_notAllowed;
  //encode MIB to data
  enc_rval = uper_encode_to_buffer(&asn_DEF_NR_BCCH_BCH_Message,
                                   NULL,
                                   (void *)mib,
                                   carrier->MIB,
                                   24);
  AssertFatal (enc_rval.encoded > 0, "ASN1 message encoding failed (%s, %lu)!\n",
               enc_rval.failed_type->name, enc_rval.encoded);

  if (enc_rval.encoded==-1) {
    return(-1);
  }

  return((enc_rval.encoded+7)/8);
}

uint8_t do_SIB1_NR(rrc_gNB_carrier_data_t *carrier, 
	               gNB_RrcConfigurationReq *configuration
                  ) {
  asn_enc_rval_t enc_rval;

  // TODO : Add support for more than one PLMN
  int num_plmn = 1; // int num_plmn = configuration->num_plmn;
  struct NR_PLMN_Identity nr_plmn[num_plmn];
  NR_MCC_MNC_Digit_t nr_mcc_digit[num_plmn][3];
  NR_MCC_MNC_Digit_t nr_mnc_digit[num_plmn][3];
  memset(nr_plmn,0,sizeof(nr_plmn));
  memset(nr_mcc_digit,0,sizeof(nr_mcc_digit));
  memset(nr_mnc_digit,0,sizeof(nr_mnc_digit));

  NR_BCCH_DL_SCH_Message_t *sib1_message = CALLOC(1,sizeof(NR_BCCH_DL_SCH_Message_t));
  carrier->siblock1 = sib1_message;
  sib1_message->message.present = NR_BCCH_DL_SCH_MessageType_PR_c1;
  sib1_message->message.choice.c1 = CALLOC(1,sizeof(struct NR_BCCH_DL_SCH_MessageType__c1));
  sib1_message->message.choice.c1->present = NR_BCCH_DL_SCH_MessageType__c1_PR_systemInformationBlockType1;
  sib1_message->message.choice.c1->choice.systemInformationBlockType1 = CALLOC(1,sizeof(struct NR_SIB1));

  struct NR_SIB1 *sib1 = sib1_message->message.choice.c1->choice.systemInformationBlockType1;

  // cellSelectionInfo
  sib1->cellSelectionInfo = CALLOC(1,sizeof(struct NR_SIB1__cellSelectionInfo));
  sib1->cellSelectionInfo->q_RxLevMin = -50;

  // cellAccessRelatedInfo
  struct NR_PLMN_IdentityInfo *nr_plmn_info=CALLOC(1,sizeof(struct NR_PLMN_IdentityInfo));
  asn_set_empty(&nr_plmn_info->plmn_IdentityList.list);
  for (int i = 0; i < num_plmn; ++i) {
    nr_mcc_digit[i][0] = (configuration->mcc[i]/100)%10;
    nr_mcc_digit[i][1] = (configuration->mcc[i]/10)%10;
    nr_mcc_digit[i][2] = (configuration->mcc[i])%10;
    nr_plmn[i].mcc = CALLOC(1,sizeof(struct NR_MCC));
    asn_set_empty(&nr_plmn[i].mcc->list);
    ASN_SEQUENCE_ADD(&nr_plmn[i].mcc->list, &nr_mcc_digit[i][0]);
    ASN_SEQUENCE_ADD(&nr_plmn[i].mcc->list, &nr_mcc_digit[i][1]);
    ASN_SEQUENCE_ADD(&nr_plmn[i].mcc->list, &nr_mcc_digit[i][2]);
    if(configuration->mnc_digit_length[i] == 3) nr_mnc_digit[i][0] = (configuration->mnc[i]/100)%10;
    nr_mnc_digit[i][1] = (configuration->mnc[i]/10)%10;
    nr_mnc_digit[i][2] = (configuration->mnc[i])%10;
    nr_plmn[i].mnc.list.size=0;
    nr_plmn[i].mnc.list.count=0;
    if(configuration->mnc_digit_length[i] == 3) ASN_SEQUENCE_ADD(&nr_plmn[i].mnc.list, &nr_mnc_digit[i][0]);
    ASN_SEQUENCE_ADD(&nr_plmn[i].mnc.list, &nr_mnc_digit[i][1]);
    ASN_SEQUENCE_ADD(&nr_plmn[i].mnc.list, &nr_mnc_digit[i][2]);
    ASN_SEQUENCE_ADD(&nr_plmn_info->plmn_IdentityList.list, &nr_plmn[i]);
  }//end plmn loop

  nr_plmn_info->cellIdentity.buf = CALLOC(1,5);
  nr_plmn_info->cellIdentity.buf[0]= (configuration->cell_identity >> 28) & 0xff;
  nr_plmn_info->cellIdentity.buf[1]= (configuration->cell_identity >> 20) & 0xff;
  nr_plmn_info->cellIdentity.buf[2]= (configuration->cell_identity >> 12) & 0xff;
  nr_plmn_info->cellIdentity.buf[3]= (configuration->cell_identity >> 4) & 0xff;
  nr_plmn_info->cellIdentity.buf[4]= (configuration->cell_identity << 4) & 0xff;
  nr_plmn_info->cellIdentity.size= 5;
  nr_plmn_info->cellIdentity.bits_unused= 4;
  nr_plmn_info->cellReservedForOperatorUse = NR_PLMN_IdentityInfo__cellReservedForOperatorUse_notReserved;

  nr_plmn_info->trackingAreaCode = CALLOC(1,sizeof(NR_TrackingAreaCode_t));
  nr_plmn_info->trackingAreaCode->buf = CALLOC(1,3);
  nr_plmn_info->trackingAreaCode->buf[0] = ( ((uint32_t)configuration->tac) >> 16) & 0xff;
  nr_plmn_info->trackingAreaCode->buf[1] = ( ((uint32_t)configuration->tac) >> 8) & 0xff;
  nr_plmn_info->trackingAreaCode->buf[2] = ( ((uint32_t)configuration->tac) >> 0) & 0xff;
  nr_plmn_info->trackingAreaCode->size = 3;
  nr_plmn_info->trackingAreaCode->bits_unused = 0;

  ASN_SEQUENCE_ADD(&sib1->cellAccessRelatedInfo.plmn_IdentityList.list, nr_plmn_info);

  // connEstFailureControl
  // TODO: add connEstFailureControl

  //si-SchedulingInfo
  /*sib1->si_SchedulingInfo = CALLOC(1,sizeof(struct NR_SI_SchedulingInfo));
  asn_set_empty(&sib1->si_SchedulingInfo->schedulingInfoList.list);
  sib1->si_SchedulingInfo->si_WindowLength = NR_SI_SchedulingInfo__si_WindowLength_s40;
  struct NR_SchedulingInfo *schedulingInfo = CALLOC(1,sizeof(struct NR_SchedulingInfo));
  schedulingInfo->si_BroadcastStatus = NR_SchedulingInfo__si_BroadcastStatus_broadcasting;
  schedulingInfo->si_Periodicity = NR_SchedulingInfo__si_Periodicity_rf8;
  asn_set_empty(&schedulingInfo->sib_MappingInfo.list);

  NR_SIB_TypeInfo_t *sib_type3 = CALLOC(1,sizeof(e_NR_SIB_TypeInfo__type));
  sib_type3->type = NR_SIB_TypeInfo__type_sibType3;
  sib_type3->valueTag = CALLOC(1,sizeof(sib_type3->valueTag));
  ASN_SEQUENCE_ADD(&schedulingInfo->sib_MappingInfo.list,sib_type3);

  NR_SIB_TypeInfo_t *sib_type5 = CALLOC(1,sizeof(e_NR_SIB_TypeInfo__type));
  sib_type5->type = NR_SIB_TypeInfo__type_sibType5;
  sib_type5->valueTag = CALLOC(1,sizeof(sib_type5->valueTag));
  ASN_SEQUENCE_ADD(&schedulingInfo->sib_MappingInfo.list,sib_type5);

  NR_SIB_TypeInfo_t *sib_type4 = CALLOC(1,sizeof(e_NR_SIB_TypeInfo__type));
  sib_type4->type = NR_SIB_TypeInfo__type_sibType4;
  sib_type4->valueTag = CALLOC(1,sizeof(sib_type4->valueTag));
  ASN_SEQUENCE_ADD(&schedulingInfo->sib_MappingInfo.list,sib_type4);

  NR_SIB_TypeInfo_t *sib_type2 = CALLOC(1,sizeof(e_NR_SIB_TypeInfo__type));
  sib_type2->type = NR_SIB_TypeInfo__type_sibType2;
  sib_type2->valueTag = CALLOC(1,sizeof(sib_type2->valueTag));
  ASN_SEQUENCE_ADD(&schedulingInfo->sib_MappingInfo.list,sib_type2);

  ASN_SEQUENCE_ADD(&sib1->si_SchedulingInfo->schedulingInfoList.list,schedulingInfo);*/

  // servingCellConfigCommon
  sib1->servingCellConfigCommon = CALLOC(1,sizeof(struct NR_ServingCellConfigCommonSIB));

  asn_set_empty(&sib1->servingCellConfigCommon->downlinkConfigCommon.frequencyInfoDL.frequencyBandList.list);
  asn_set_empty(&sib1->servingCellConfigCommon->downlinkConfigCommon.frequencyInfoDL.scs_SpecificCarrierList.list);
  sib1->servingCellConfigCommon->downlinkConfigCommon.initialDownlinkBWP.genericParameters.locationAndBandwidth = configuration->scc->downlinkConfigCommon->initialDownlinkBWP->genericParameters.locationAndBandwidth;
  sib1->servingCellConfigCommon->downlinkConfigCommon.initialDownlinkBWP.genericParameters.subcarrierSpacing = configuration->scc->downlinkConfigCommon->initialDownlinkBWP->genericParameters.subcarrierSpacing;
  sib1->servingCellConfigCommon->downlinkConfigCommon.initialDownlinkBWP.genericParameters.cyclicPrefix = configuration->scc->downlinkConfigCommon->initialDownlinkBWP->genericParameters.cyclicPrefix;
  for(int i = 0; i< configuration->scc->downlinkConfigCommon->frequencyInfoDL->frequencyBandList.list.count; i++) {
    struct NR_NR_MultiBandInfo *nrMultiBandInfo = CALLOC(1,sizeof(struct NR_NR_MultiBandInfo));
    nrMultiBandInfo->freqBandIndicatorNR = configuration->scc->downlinkConfigCommon->frequencyInfoDL->frequencyBandList.list.array[i];
    ASN_SEQUENCE_ADD(&sib1->servingCellConfigCommon->downlinkConfigCommon.frequencyInfoDL.frequencyBandList.list,nrMultiBandInfo);
  }
  sib1->servingCellConfigCommon->downlinkConfigCommon.frequencyInfoDL.offsetToPointA = configuration->scc->downlinkConfigCommon->frequencyInfoDL->scs_SpecificCarrierList.list.array[0]->offsetToCarrier;
  for(int i = 0; i< configuration->scc->downlinkConfigCommon->frequencyInfoDL->scs_SpecificCarrierList.list.count; i++) {
    ASN_SEQUENCE_ADD(&sib1->servingCellConfigCommon->downlinkConfigCommon.frequencyInfoDL.scs_SpecificCarrierList.list,configuration->scc->downlinkConfigCommon->frequencyInfoDL->scs_SpecificCarrierList.list.array[i]);
  }

  sib1->servingCellConfigCommon->downlinkConfigCommon.initialDownlinkBWP.pdcch_ConfigCommon = configuration->scc->downlinkConfigCommon->initialDownlinkBWP->pdcch_ConfigCommon;
  sib1->servingCellConfigCommon->downlinkConfigCommon.initialDownlinkBWP.pdcch_ConfigCommon->choice.setup->commonSearchSpaceList = CALLOC(1,sizeof(struct NR_PDCCH_ConfigCommon__commonSearchSpaceList));
  asn_set_empty(&sib1->servingCellConfigCommon->downlinkConfigCommon.initialDownlinkBWP.pdcch_ConfigCommon->choice.setup->commonSearchSpaceList->list);

  NR_SearchSpace_t *ss1 = calloc(1,sizeof(*ss1));
  ss1->searchSpaceId = 1;
  ss1->controlResourceSetId=calloc(1,sizeof(*ss1->controlResourceSetId));
  *ss1->controlResourceSetId=0;
  ss1->monitoringSlotPeriodicityAndOffset = calloc(1,sizeof(*ss1->monitoringSlotPeriodicityAndOffset));
  ss1->monitoringSlotPeriodicityAndOffset->present = NR_SearchSpace__monitoringSlotPeriodicityAndOffset_PR_sl1;
  ss1->monitoringSymbolsWithinSlot = calloc(1,sizeof(*ss1->monitoringSymbolsWithinSlot));
  ss1->monitoringSymbolsWithinSlot->buf = calloc(1,2);
  // should be '1100 0000 0000 00'B (LSB first!), first two symols in slot, adjust if needed
  ss1->monitoringSymbolsWithinSlot->buf[1] = 0;
  ss1->monitoringSymbolsWithinSlot->buf[0] = (1<<7);
  ss1->monitoringSymbolsWithinSlot->size = 2;
  ss1->monitoringSymbolsWithinSlot->bits_unused = 2;
  ss1->nrofCandidates = calloc(1,sizeof(*ss1->nrofCandidates));
  ss1->nrofCandidates->aggregationLevel1 = NR_SearchSpace__nrofCandidates__aggregationLevel1_n0;
  ss1->nrofCandidates->aggregationLevel2 = NR_SearchSpace__nrofCandidates__aggregationLevel2_n0;
  ss1->nrofCandidates->aggregationLevel4 = NR_SearchSpace__nrofCandidates__aggregationLevel4_n1;
  ss1->nrofCandidates->aggregationLevel8 = NR_SearchSpace__nrofCandidates__aggregationLevel8_n0;
  ss1->nrofCandidates->aggregationLevel16 = NR_SearchSpace__nrofCandidates__aggregationLevel16_n0;
  ss1->searchSpaceType = calloc(1,sizeof(*ss1->searchSpaceType));
  ss1->searchSpaceType->present = NR_SearchSpace__searchSpaceType_PR_common;
  ss1->searchSpaceType->choice.common=calloc(1,sizeof(*ss1->searchSpaceType->choice.common));
  ss1->searchSpaceType->choice.common->dci_Format0_0_AndFormat1_0 = calloc(1,sizeof(*ss1->searchSpaceType->choice.common->dci_Format0_0_AndFormat1_0));
  ASN_SEQUENCE_ADD(&sib1->servingCellConfigCommon->downlinkConfigCommon.initialDownlinkBWP.pdcch_ConfigCommon->choice.setup->commonSearchSpaceList->list,ss1);

  NR_SearchSpace_t *ss5 = calloc(1,sizeof(*ss5));
  ss5->searchSpaceId = 5;
  ss5->controlResourceSetId=calloc(1,sizeof(*ss5->controlResourceSetId));
  *ss5->controlResourceSetId=0;
  ss5->monitoringSlotPeriodicityAndOffset = calloc(1,sizeof(*ss5->monitoringSlotPeriodicityAndOffset));
  ss5->monitoringSlotPeriodicityAndOffset->present = NR_SearchSpace__monitoringSlotPeriodicityAndOffset_PR_sl5;
  ss5->monitoringSlotPeriodicityAndOffset->choice.sl5 = 0;
  ss5->duration = calloc(1,sizeof(*ss5->duration));
  *ss5->duration = 2;
  ss5->monitoringSymbolsWithinSlot = calloc(1,sizeof(*ss5->monitoringSymbolsWithinSlot));
  ss5->monitoringSymbolsWithinSlot->buf = calloc(1,2);
  // should be '1100 0000 0000 00'B (LSB first!), first two symols in slot, adjust if needed
  ss5->monitoringSymbolsWithinSlot->buf[1] = 0;
  ss5->monitoringSymbolsWithinSlot->buf[0] = (1<<7);
  ss5->monitoringSymbolsWithinSlot->size = 2;
  ss5->monitoringSymbolsWithinSlot->bits_unused = 2;
  ss5->nrofCandidates = calloc(1,sizeof(*ss5->nrofCandidates));
  ss5->nrofCandidates->aggregationLevel1 = NR_SearchSpace__nrofCandidates__aggregationLevel1_n0;
  ss5->nrofCandidates->aggregationLevel2 = NR_SearchSpace__nrofCandidates__aggregationLevel2_n0;
  ss5->nrofCandidates->aggregationLevel4 = NR_SearchSpace__nrofCandidates__aggregationLevel4_n4;
  ss5->nrofCandidates->aggregationLevel8 = NR_SearchSpace__nrofCandidates__aggregationLevel8_n2;
  ss5->nrofCandidates->aggregationLevel16 = NR_SearchSpace__nrofCandidates__aggregationLevel16_n1;
  ss5->searchSpaceType = calloc(1,sizeof(*ss5->searchSpaceType));
  ss5->searchSpaceType->present = NR_SearchSpace__searchSpaceType_PR_common;
  ss5->searchSpaceType->choice.common=calloc(1,sizeof(*ss5->searchSpaceType->choice.common));
  ss5->searchSpaceType->choice.common->dci_Format0_0_AndFormat1_0 = calloc(1,sizeof(*ss5->searchSpaceType->choice.common->dci_Format0_0_AndFormat1_0));
  ASN_SEQUENCE_ADD(&sib1->servingCellConfigCommon->downlinkConfigCommon.initialDownlinkBWP.pdcch_ConfigCommon->choice.setup->commonSearchSpaceList->list,ss5);

  NR_SearchSpace_t *ss7 = calloc(1,sizeof(*ss7));
  ss7->searchSpaceId = 7;
  ss7->controlResourceSetId=calloc(1,sizeof(*ss7->controlResourceSetId));
  *ss7->controlResourceSetId=0;
  ss7->monitoringSlotPeriodicityAndOffset = calloc(1,sizeof(*ss7->monitoringSlotPeriodicityAndOffset));
  ss7->monitoringSlotPeriodicityAndOffset->present = NR_SearchSpace__monitoringSlotPeriodicityAndOffset_PR_sl1;
  ss7->monitoringSymbolsWithinSlot = calloc(1,sizeof(*ss7->monitoringSymbolsWithinSlot));
  ss7->monitoringSymbolsWithinSlot->buf = calloc(1,2);
  // should be '1100 0000 0000 00'B (LSB first!), first two symols in slot, adjust if needed
  ss7->monitoringSymbolsWithinSlot->buf[1] = 0;
  ss7->monitoringSymbolsWithinSlot->buf[0] = (1<<7);
  ss7->monitoringSymbolsWithinSlot->size = 2;
  ss7->monitoringSymbolsWithinSlot->bits_unused = 2;
  ss7->nrofCandidates = calloc(1,sizeof(*ss7->nrofCandidates));
  ss7->nrofCandidates->aggregationLevel1 = NR_SearchSpace__nrofCandidates__aggregationLevel1_n0;
  ss7->nrofCandidates->aggregationLevel2 = NR_SearchSpace__nrofCandidates__aggregationLevel2_n0;
  ss7->nrofCandidates->aggregationLevel4 = NR_SearchSpace__nrofCandidates__aggregationLevel4_n4;
  ss7->nrofCandidates->aggregationLevel8 = NR_SearchSpace__nrofCandidates__aggregationLevel8_n2;
  ss7->nrofCandidates->aggregationLevel16 = NR_SearchSpace__nrofCandidates__aggregationLevel16_n1;
  ss7->searchSpaceType = calloc(1,sizeof(*ss7->searchSpaceType));
  ss7->searchSpaceType->present = NR_SearchSpace__searchSpaceType_PR_common;
  ss7->searchSpaceType->choice.common=calloc(1,sizeof(*ss7->searchSpaceType->choice.common));
  ss7->searchSpaceType->choice.common->dci_Format0_0_AndFormat1_0 = calloc(1,sizeof(*ss7->searchSpaceType->choice.common->dci_Format0_0_AndFormat1_0));
  ASN_SEQUENCE_ADD(&sib1->servingCellConfigCommon->downlinkConfigCommon.initialDownlinkBWP.pdcch_ConfigCommon->choice.setup->commonSearchSpaceList->list,ss7);

  sib1->servingCellConfigCommon->downlinkConfigCommon.initialDownlinkBWP.pdcch_ConfigCommon->choice.setup->searchSpaceSIB1 = calloc(1,sizeof(NR_SearchSpaceId_t));
  *sib1->servingCellConfigCommon->downlinkConfigCommon.initialDownlinkBWP.pdcch_ConfigCommon->choice.setup->searchSpaceSIB1 = 0;
  sib1->servingCellConfigCommon->downlinkConfigCommon.initialDownlinkBWP.pdcch_ConfigCommon->choice.setup->searchSpaceOtherSystemInformation = calloc(1,sizeof(NR_SearchSpaceId_t));
  *sib1->servingCellConfigCommon->downlinkConfigCommon.initialDownlinkBWP.pdcch_ConfigCommon->choice.setup->searchSpaceOtherSystemInformation = 7;
  sib1->servingCellConfigCommon->downlinkConfigCommon.initialDownlinkBWP.pdcch_ConfigCommon->choice.setup->pagingSearchSpace = calloc(1,sizeof(NR_SearchSpaceId_t));
  *sib1->servingCellConfigCommon->downlinkConfigCommon.initialDownlinkBWP.pdcch_ConfigCommon->choice.setup->pagingSearchSpace = 5;
  sib1->servingCellConfigCommon->downlinkConfigCommon.initialDownlinkBWP.pdcch_ConfigCommon->choice.setup->ra_SearchSpace = calloc(1,sizeof(NR_SearchSpaceId_t));
  *sib1->servingCellConfigCommon->downlinkConfigCommon.initialDownlinkBWP.pdcch_ConfigCommon->choice.setup->ra_SearchSpace = 1;

  sib1->servingCellConfigCommon->downlinkConfigCommon.initialDownlinkBWP.pdsch_ConfigCommon = configuration->scc->downlinkConfigCommon->initialDownlinkBWP->pdsch_ConfigCommon;
  sib1->servingCellConfigCommon->downlinkConfigCommon.bcch_Config.modificationPeriodCoeff = NR_BCCH_Config__modificationPeriodCoeff_n2;
  sib1->servingCellConfigCommon->downlinkConfigCommon.pcch_Config.defaultPagingCycle = NR_PagingCycle_rf256;
  sib1->servingCellConfigCommon->downlinkConfigCommon.pcch_Config.nAndPagingFrameOffset.present = NR_PCCH_Config__nAndPagingFrameOffset_PR_quarterT;
  sib1->servingCellConfigCommon->downlinkConfigCommon.pcch_Config.nAndPagingFrameOffset.choice.quarterT = 1;
  sib1->servingCellConfigCommon->downlinkConfigCommon.pcch_Config.ns = NR_PCCH_Config__ns_one;

  sib1->servingCellConfigCommon->downlinkConfigCommon.pcch_Config.firstPDCCH_MonitoringOccasionOfPO = calloc(1,sizeof(struct NR_PCCH_Config__firstPDCCH_MonitoringOccasionOfPO));
  sib1->servingCellConfigCommon->downlinkConfigCommon.pcch_Config.firstPDCCH_MonitoringOccasionOfPO->present = NR_PCCH_Config__firstPDCCH_MonitoringOccasionOfPO_PR_sCS120KHZoneT_SCS60KHZhalfT_SCS30KHZquarterT_SCS15KHZoneEighthT;

  sib1->servingCellConfigCommon->downlinkConfigCommon.pcch_Config.firstPDCCH_MonitoringOccasionOfPO->choice.sCS120KHZoneT_SCS60KHZhalfT_SCS30KHZquarterT_SCS15KHZoneEighthT = CALLOC(1,sizeof(struct NR_PCCH_Config__firstPDCCH_MonitoringOccasionOfPO__sCS120KHZoneT_SCS60KHZhalfT_SCS30KHZquarterT_SCS15KHZoneEighthT));
  asn_set_empty(&sib1->servingCellConfigCommon->downlinkConfigCommon.pcch_Config.firstPDCCH_MonitoringOccasionOfPO->choice.sCS120KHZoneT_SCS60KHZhalfT_SCS30KHZquarterT_SCS15KHZoneEighthT->list);

  long *sCS120KHZoneT_SCS60KHZhalfT_SCS30KHZquarterT_SCS15KHZoneEighthT = calloc(1,sizeof(long));
  *sCS120KHZoneT_SCS60KHZhalfT_SCS30KHZquarterT_SCS15KHZoneEighthT = 0;
  ASN_SEQUENCE_ADD(&sib1->servingCellConfigCommon->downlinkConfigCommon.pcch_Config.firstPDCCH_MonitoringOccasionOfPO->choice.sCS120KHZoneT_SCS60KHZhalfT_SCS30KHZquarterT_SCS15KHZoneEighthT->list,sCS120KHZoneT_SCS60KHZhalfT_SCS30KHZquarterT_SCS15KHZoneEighthT);

  sib1->servingCellConfigCommon->uplinkConfigCommon = CALLOC(1,sizeof(struct NR_UplinkConfigCommonSIB));
  asn_set_empty(&sib1->servingCellConfigCommon->uplinkConfigCommon->frequencyInfoUL.scs_SpecificCarrierList.list);
  for(int i = 0; i< configuration->scc->uplinkConfigCommon->frequencyInfoUL->scs_SpecificCarrierList.list.count; i++) {
    ASN_SEQUENCE_ADD(&sib1->servingCellConfigCommon->uplinkConfigCommon->frequencyInfoUL.scs_SpecificCarrierList.list,configuration->scc->uplinkConfigCommon->frequencyInfoUL->scs_SpecificCarrierList.list.array[i]);
  }

  sib1->servingCellConfigCommon->uplinkConfigCommon->frequencyInfoUL.p_Max = CALLOC(1,sizeof(NR_P_Max_t));
  *sib1->servingCellConfigCommon->uplinkConfigCommon->frequencyInfoUL.p_Max = 23;

  sib1->servingCellConfigCommon->uplinkConfigCommon->initialUplinkBWP.genericParameters = configuration->scc->uplinkConfigCommon->initialUplinkBWP->genericParameters;
  sib1->servingCellConfigCommon->uplinkConfigCommon->initialUplinkBWP.rach_ConfigCommon = configuration->scc->uplinkConfigCommon->initialUplinkBWP->rach_ConfigCommon;

  sib1->servingCellConfigCommon->uplinkConfigCommon->initialUplinkBWP.pusch_ConfigCommon = configuration->scc->uplinkConfigCommon->initialUplinkBWP->pusch_ConfigCommon;
  sib1->servingCellConfigCommon->uplinkConfigCommon->initialUplinkBWP.pusch_ConfigCommon->choice.setup->groupHoppingEnabledTransformPrecoding = null;

  sib1->servingCellConfigCommon->uplinkConfigCommon->initialUplinkBWP.pucch_ConfigCommon = configuration->scc->uplinkConfigCommon->initialUplinkBWP->pucch_ConfigCommon;

  sib1->servingCellConfigCommon->uplinkConfigCommon->timeAlignmentTimerCommon = NR_TimeAlignmentTimer_infinity;

  sib1->servingCellConfigCommon->n_TimingAdvanceOffset = configuration->scc->n_TimingAdvanceOffset;

  sib1->servingCellConfigCommon->ssb_PositionsInBurst.inOneGroup.buf = calloc(1, sizeof(uint8_t));
  uint8_t bitmap8,temp_bitmap=0;
  switch (configuration->scc->ssb_PositionsInBurst->present) {
    case NR_ServingCellConfigCommon__ssb_PositionsInBurst_PR_shortBitmap:
      sib1->servingCellConfigCommon->ssb_PositionsInBurst.inOneGroup = configuration->scc->ssb_PositionsInBurst->choice.shortBitmap;
      break;
    case NR_ServingCellConfigCommon__ssb_PositionsInBurst_PR_mediumBitmap:
      sib1->servingCellConfigCommon->ssb_PositionsInBurst.inOneGroup = configuration->scc->ssb_PositionsInBurst->choice.mediumBitmap;
      break;
<<<<<<< HEAD
    /*
    groupPresence: This field is present when maximum number of SS/PBCH blocks per half frame equals to 64 as defined in TS 38.213 [13], clause 4.1.
                   The first/leftmost bit corresponds to the SS/PBCH index 0-7, the second bit corresponds to SS/PBCH block 8-15, and so on.
                   Value 0 in the bitmap indicates that the SSBs according to inOneGroup are absent. Value 1 indicates that the SS/PBCH blocks are transmitted in accordance with inOneGroup.
    inOneGroup: When maximum number of SS/PBCH blocks per half frame equals to 64 as defined in TS 38.213 [13], clause 4.1, all 8 bit are valid;
                The first/ leftmost bit corresponds to the first SS/PBCH block index in the group (i.e., to SSB index 0, 8, and so on); the second bit corresponds to the second SS/PBCH block index in the group
                (i.e., to SSB index 1, 9, and so on), and so on. Value 0 in the bitmap indicates that the corresponding SS/PBCH block is not transmitted while value 1 indicates that the corresponding SS/PBCH block is transmitted.
    */
=======
      /*
      groupPresence: This field is present when maximum number of SS/PBCH blocks per half frame equals to 64 as defined in TS 38.213 [13], clause 4.1.
                     The first/leftmost bit corresponds to the SS/PBCH index 0-7, the second bit corresponds to SS/PBCH block 8-15, and so on.
                     Value 0 in the bitmap indicates that the SSBs according to inOneGroup are absent. Value 1 indicates that the SS/PBCH blocks are transmitted in accordance with inOneGroup.
      inOneGroup: When maximum number of SS/PBCH blocks per half frame equals to 64 as defined in TS 38.213 [13], clause 4.1, all 8 bit are valid;
                  The first/ leftmost bit corresponds to the first SS/PBCH block index in the group (i.e., to SSB index 0, 8, and so on); the second bit corresponds to the second SS/PBCH block index in the group
                  (i.e., to SSB index 1, 9, and so on), and so on. Value 0 in the bitmap indicates that the corresponding SS/PBCH block is not transmitted while value 1 indicates that the corresponding SS/PBCH block is transmitted.
      */
>>>>>>> 403db5f6
    case NR_ServingCellConfigCommon__ssb_PositionsInBurst_PR_longBitmap:
      sib1->servingCellConfigCommon->ssb_PositionsInBurst.inOneGroup.size = 1;
      sib1->servingCellConfigCommon->ssb_PositionsInBurst.inOneGroup.bits_unused = 0;
      sib1->servingCellConfigCommon->ssb_PositionsInBurst.groupPresence = calloc(1, sizeof(BIT_STRING_t));
      memset(sib1->servingCellConfigCommon->ssb_PositionsInBurst.groupPresence, 0, sizeof(BIT_STRING_t));
      sib1->servingCellConfigCommon->ssb_PositionsInBurst.groupPresence->size = 1;
      sib1->servingCellConfigCommon->ssb_PositionsInBurst.groupPresence->bits_unused = 0;
      sib1->servingCellConfigCommon->ssb_PositionsInBurst.groupPresence->buf = calloc(1, sizeof(uint8_t));
      sib1->servingCellConfigCommon->ssb_PositionsInBurst.groupPresence->buf[0] = 0;
      for (int i=0; i<8; i++){
        bitmap8 = configuration->scc->ssb_PositionsInBurst->choice.longBitmap.buf[i];
        if (bitmap8!=0){
          if(temp_bitmap==0)
            temp_bitmap = bitmap8;
          else
            AssertFatal(temp_bitmap==bitmap8,"For longBitmap the groups of 8 SSBs containing at least 1 transmitted SSB should be all the same\n");

          sib1->servingCellConfigCommon->ssb_PositionsInBurst.inOneGroup.buf[0] = bitmap8;
          sib1->servingCellConfigCommon->ssb_PositionsInBurst.groupPresence->buf[0] |= 1<<(7-i);
        }
      }
      break;
    default:
      AssertFatal(false,"ssb_PositionsInBurst not present\n");
      break;
  }

  sib1->servingCellConfigCommon->ssb_PeriodicityServingCell = *configuration->scc->ssb_periodicityServingCell;
  sib1->servingCellConfigCommon->tdd_UL_DL_ConfigurationCommon = CALLOC(1,sizeof(struct NR_TDD_UL_DL_ConfigCommon));
  sib1->servingCellConfigCommon->tdd_UL_DL_ConfigurationCommon->referenceSubcarrierSpacing = configuration->scc->tdd_UL_DL_ConfigurationCommon->referenceSubcarrierSpacing;
  sib1->servingCellConfigCommon->tdd_UL_DL_ConfigurationCommon->pattern1 = configuration->scc->tdd_UL_DL_ConfigurationCommon->pattern1;
  sib1->servingCellConfigCommon->tdd_UL_DL_ConfigurationCommon->pattern2 = configuration->scc->tdd_UL_DL_ConfigurationCommon->pattern2;
  sib1->servingCellConfigCommon->ss_PBCH_BlockPower = configuration->scc->ss_PBCH_BlockPower;

  // ims-EmergencySupport
  // TODO: add ims-EmergencySupport

  // eCallOverIMS-Support
  // TODO: add eCallOverIMS-Support

  // ue-TimersAndConstants
  sib1->ue_TimersAndConstants = CALLOC(1,sizeof(struct NR_UE_TimersAndConstants));
  sib1->ue_TimersAndConstants->t300 = NR_UE_TimersAndConstants__t300_ms400;
  sib1->ue_TimersAndConstants->t301 = NR_UE_TimersAndConstants__t301_ms400;
  sib1->ue_TimersAndConstants->t310 = NR_UE_TimersAndConstants__t310_ms2000;
  sib1->ue_TimersAndConstants->n310 = NR_UE_TimersAndConstants__n310_n10;
  sib1->ue_TimersAndConstants->t311 = NR_UE_TimersAndConstants__t311_ms3000;
  sib1->ue_TimersAndConstants->n311 = NR_UE_TimersAndConstants__n311_n1;
  sib1->ue_TimersAndConstants->t319 = NR_UE_TimersAndConstants__t319_ms400;

  // uac-BarringInfo
  /*sib1->uac_BarringInfo = CALLOC(1, sizeof(struct NR_SIB1__uac_BarringInfo));
  NR_UAC_BarringInfoSet_t *nr_uac_BarringInfoSet = CALLOC(1, sizeof(NR_UAC_BarringInfoSet_t));
  asn_set_empty(&sib1->uac_BarringInfo->uac_BarringInfoSetList);
  nr_uac_BarringInfoSet->uac_BarringFactor = NR_UAC_BarringInfoSet__uac_BarringFactor_p95;
  nr_uac_BarringInfoSet->uac_BarringTime = NR_UAC_BarringInfoSet__uac_BarringTime_s4;
  nr_uac_BarringInfoSet->uac_BarringForAccessIdentity.buf = CALLOC(1, 1);
  nr_uac_BarringInfoSet->uac_BarringForAccessIdentity.size = 1;
  nr_uac_BarringInfoSet->uac_BarringForAccessIdentity.bits_unused = 1;
  ASN_SEQUENCE_ADD(&sib1->uac_BarringInfo->uac_BarringInfoSetList, nr_uac_BarringInfoSet);*/

  // useFullResumeID
  // TODO: add useFullResumeID

  // lateNonCriticalExtension
  // TODO: add lateNonCriticalExtension

  // nonCriticalExtension
  // TODO: add nonCriticalExtension

  xer_fprint(stdout, &asn_DEF_NR_SIB1, (const void*)sib1_message->message.choice.c1->choice.systemInformationBlockType1);

  if(carrier->SIB1 == NULL) carrier->SIB1=(uint8_t *) malloc16(NR_MAX_SIB_LENGTH/8);
  enc_rval = uper_encode_to_buffer(&asn_DEF_NR_BCCH_DL_SCH_Message,
                                   NULL,
                                   (void *)sib1_message,
                                   carrier->SIB1,
                                   NR_MAX_SIB_LENGTH/8);
  AssertFatal (enc_rval.encoded > 0, "ASN1 message encoding failed (%s, %lu)!\n",
               enc_rval.failed_type->name, enc_rval.encoded);

  if (enc_rval.encoded==-1) {
    return(-1);
  }

  return((enc_rval.encoded+7)/8);
}


void  do_RLC_BEARER(uint8_t Mod_id,
                    int CC_id,
                    struct NR_CellGroupConfig__rlc_BearerToAddModList *rlc_BearerToAddModList,
                    rlc_bearer_config_t  *rlc_config) {
  struct NR_RLC_BearerConfig *rlc_bearer;
  rlc_bearer = CALLOC(1,sizeof(struct NR_RLC_BearerConfig));
  rlc_bearer->logicalChannelIdentity = rlc_config->LogicalChannelIdentity[CC_id];
  rlc_bearer->servedRadioBearer = CALLOC(1,sizeof(struct NR_RLC_BearerConfig__servedRadioBearer));
  rlc_bearer->servedRadioBearer->present = rlc_config->servedRadioBearer_present[CC_id];

  if(rlc_bearer->servedRadioBearer->present == NR_RLC_BearerConfig__servedRadioBearer_PR_srb_Identity) {
    rlc_bearer->servedRadioBearer->choice.srb_Identity = rlc_config->srb_Identity[CC_id];
  } else if(rlc_bearer->servedRadioBearer->present == NR_RLC_BearerConfig__servedRadioBearer_PR_drb_Identity) {
    rlc_bearer->servedRadioBearer->choice.drb_Identity = rlc_config->drb_Identity[CC_id];
  }

  rlc_bearer->reestablishRLC = CALLOC(1,sizeof(long));
  *(rlc_bearer->reestablishRLC) = rlc_config->reestablishRLC[CC_id];
  rlc_bearer->rlc_Config = CALLOC(1,sizeof(struct NR_RLC_Config));
  rlc_bearer->rlc_Config->present = rlc_config->rlc_Config_present[CC_id];

  if(rlc_bearer->rlc_Config->present == NR_RLC_Config_PR_am) {
    rlc_bearer->rlc_Config->choice.am = CALLOC(1,sizeof(struct NR_RLC_Config__am));
    rlc_bearer->rlc_Config->choice.am->ul_AM_RLC.sn_FieldLength     = CALLOC(1,sizeof(NR_SN_FieldLengthAM_t));
    *(rlc_bearer->rlc_Config->choice.am->ul_AM_RLC.sn_FieldLength)  = rlc_config->ul_AM_sn_FieldLength[CC_id];
    rlc_bearer->rlc_Config->choice.am->ul_AM_RLC.t_PollRetransmit   = rlc_config->t_PollRetransmit[CC_id];
    rlc_bearer->rlc_Config->choice.am->ul_AM_RLC.pollPDU            = rlc_config->pollPDU[CC_id];
    rlc_bearer->rlc_Config->choice.am->ul_AM_RLC.pollByte           = rlc_config->pollByte[CC_id];
    rlc_bearer->rlc_Config->choice.am->ul_AM_RLC.maxRetxThreshold   = rlc_config->maxRetxThreshold[CC_id];
    rlc_bearer->rlc_Config->choice.am->dl_AM_RLC.sn_FieldLength     = CALLOC(1,sizeof(NR_SN_FieldLengthAM_t));
    *(rlc_bearer->rlc_Config->choice.am->dl_AM_RLC.sn_FieldLength)  = rlc_config->dl_AM_sn_FieldLength[CC_id];
    rlc_bearer->rlc_Config->choice.am->dl_AM_RLC.t_Reassembly       = rlc_config->dl_AM_t_Reassembly[CC_id];
    rlc_bearer->rlc_Config->choice.am->dl_AM_RLC.t_StatusProhibit   = rlc_config->t_StatusProhibit[CC_id];
  } else if(rlc_bearer->rlc_Config->present == NR_RLC_Config_PR_um_Bi_Directional) {
    rlc_bearer->rlc_Config->choice.um_Bi_Directional = CALLOC(1,sizeof(struct NR_RLC_Config__um_Bi_Directional));
    rlc_bearer->rlc_Config->choice.um_Bi_Directional->ul_UM_RLC.sn_FieldLength = CALLOC(1,sizeof(NR_SN_FieldLengthUM_t));
    *(rlc_bearer->rlc_Config->choice.um_Bi_Directional->ul_UM_RLC.sn_FieldLength) = rlc_config->ul_UM_sn_FieldLength[CC_id];
    rlc_bearer->rlc_Config->choice.um_Bi_Directional->dl_UM_RLC.sn_FieldLength = CALLOC(1,sizeof(NR_SN_FieldLengthUM_t));
    *(rlc_bearer->rlc_Config->choice.um_Bi_Directional->dl_UM_RLC.sn_FieldLength) = rlc_config->dl_UM_sn_FieldLength[CC_id];
    rlc_bearer->rlc_Config->choice.um_Bi_Directional->dl_UM_RLC.t_Reassembly   = rlc_config->dl_UM_t_Reassembly[CC_id];
  } else if(rlc_bearer->rlc_Config->present == NR_RLC_Config_PR_um_Uni_Directional_UL) {
    rlc_bearer->rlc_Config->choice.um_Uni_Directional_UL = CALLOC(1,sizeof(struct NR_RLC_Config__um_Uni_Directional_UL));
    rlc_bearer->rlc_Config->choice.um_Uni_Directional_UL->ul_UM_RLC.sn_FieldLength    = CALLOC(1,sizeof(NR_SN_FieldLengthUM_t));
    *(rlc_bearer->rlc_Config->choice.um_Uni_Directional_UL->ul_UM_RLC.sn_FieldLength) = rlc_config->ul_UM_sn_FieldLength[CC_id];
  } else if(rlc_bearer->rlc_Config->present == NR_RLC_Config_PR_um_Uni_Directional_DL) {
    rlc_bearer->rlc_Config->choice.um_Uni_Directional_DL = CALLOC(1,sizeof(struct NR_RLC_Config__um_Uni_Directional_DL));
    rlc_bearer->rlc_Config->choice.um_Uni_Directional_DL->dl_UM_RLC.sn_FieldLength    = CALLOC(1,sizeof(NR_SN_FieldLengthUM_t));
    *(rlc_bearer->rlc_Config->choice.um_Uni_Directional_DL->dl_UM_RLC.sn_FieldLength) = rlc_config->dl_UM_sn_FieldLength[CC_id];
    rlc_bearer->rlc_Config->choice.um_Uni_Directional_DL->dl_UM_RLC.t_Reassembly      = rlc_config->dl_UM_t_Reassembly[CC_id];
  }

  rlc_bearer->mac_LogicalChannelConfig = CALLOC(1,sizeof(struct NR_LogicalChannelConfig));
  rlc_bearer->mac_LogicalChannelConfig->ul_SpecificParameters = CALLOC(1,sizeof(struct NR_LogicalChannelConfig__ul_SpecificParameters));
  rlc_bearer->mac_LogicalChannelConfig->ul_SpecificParameters->priority            = rlc_config->priority[CC_id];
  rlc_bearer->mac_LogicalChannelConfig->ul_SpecificParameters->prioritisedBitRate  = rlc_config->prioritisedBitRate[CC_id];
  rlc_bearer->mac_LogicalChannelConfig->ul_SpecificParameters->bucketSizeDuration  = rlc_config->bucketSizeDuration[CC_id];
  rlc_bearer->mac_LogicalChannelConfig->ul_SpecificParameters->allowedServingCells = CALLOC(1,sizeof(struct NR_LogicalChannelConfig__ul_SpecificParameters__allowedServingCells));
  rlc_bearer->mac_LogicalChannelConfig->ul_SpecificParameters->allowedSCS_List     = CALLOC(1,sizeof(struct NR_LogicalChannelConfig__ul_SpecificParameters__allowedSCS_List));
  NR_ServCellIndex_t *servingcellindex;
  servingcellindex = CALLOC(1,sizeof(NR_ServCellIndex_t));
  *servingcellindex = rlc_config->allowedServingCells[CC_id];
  ASN_SEQUENCE_ADD(&(rlc_bearer->mac_LogicalChannelConfig->ul_SpecificParameters->allowedServingCells->list),&servingcellindex);
  NR_SubcarrierSpacing_t *subcarrierspacing;
  subcarrierspacing = CALLOC(1,sizeof(NR_SubcarrierSpacing_t));
  *subcarrierspacing = rlc_config->subcarrierspacing[CC_id];
  ASN_SEQUENCE_ADD(&(rlc_bearer->mac_LogicalChannelConfig->ul_SpecificParameters->allowedSCS_List->list),&subcarrierspacing);
  rlc_bearer->mac_LogicalChannelConfig->ul_SpecificParameters->maxPUSCH_Duration           = CALLOC(1,sizeof(long));
  rlc_bearer->mac_LogicalChannelConfig->ul_SpecificParameters->configuredGrantType1Allowed = CALLOC(1,sizeof(long));
  rlc_bearer->mac_LogicalChannelConfig->ul_SpecificParameters->logicalChannelGroup         = CALLOC(1,sizeof(long));
  rlc_bearer->mac_LogicalChannelConfig->ul_SpecificParameters->schedulingRequestID         = CALLOC(1,sizeof(NR_SchedulingRequestId_t));
  *(rlc_bearer->mac_LogicalChannelConfig->ul_SpecificParameters->maxPUSCH_Duration)           = rlc_config->maxPUSCH_Duration[CC_id];
  *(rlc_bearer->mac_LogicalChannelConfig->ul_SpecificParameters->configuredGrantType1Allowed) = rlc_config->configuredGrantType1Allowed[CC_id];
  *(rlc_bearer->mac_LogicalChannelConfig->ul_SpecificParameters->logicalChannelGroup)         = rlc_config->logicalChannelGroup[CC_id];
  *(rlc_bearer->mac_LogicalChannelConfig->ul_SpecificParameters->schedulingRequestID)         = rlc_config->schedulingRequestID[CC_id];
  rlc_bearer->mac_LogicalChannelConfig->ul_SpecificParameters->logicalChannelSR_Mask               = rlc_config->logicalChannelSR_Mask[CC_id];
  rlc_bearer->mac_LogicalChannelConfig->ul_SpecificParameters->logicalChannelSR_DelayTimerApplied  = rlc_config->logicalChannelSR_DelayTimerApplied[CC_id];
  ASN_SEQUENCE_ADD(&(rlc_BearerToAddModList->list),&rlc_bearer);
}


void do_MAC_CELLGROUP(uint8_t Mod_id,
                      int CC_id,
                      NR_MAC_CellGroupConfig_t *mac_CellGroupConfig,
                      mac_cellgroup_t  *mac_cellgroup_config) {
  mac_CellGroupConfig->drx_Config               = CALLOC(1,sizeof(struct NR_SetupRelease_DRX_Config));
  mac_CellGroupConfig->schedulingRequestConfig  = CALLOC(1,sizeof(struct NR_SchedulingRequestConfig));
  mac_CellGroupConfig->bsr_Config               = CALLOC(1,sizeof(struct NR_BSR_Config));
  mac_CellGroupConfig->tag_Config               = CALLOC(1,sizeof(struct NR_TAG_Config));
  mac_CellGroupConfig->phr_Config               = CALLOC(1,sizeof(struct NR_SetupRelease_PHR_Config));
  mac_CellGroupConfig->drx_Config->present      = mac_cellgroup_config->DRX_Config_PR[CC_id];
  mac_CellGroupConfig->drx_Config->choice.setup = CALLOC(1,sizeof(struct NR_DRX_Config));
  mac_CellGroupConfig->drx_Config->choice.setup->drx_onDurationTimer.present = mac_cellgroup_config->drx_onDurationTimer_PR[CC_id];

  if(mac_CellGroupConfig->drx_Config->choice.setup->drx_onDurationTimer.present == NR_DRX_Config__drx_onDurationTimer_PR_subMilliSeconds) {
    mac_CellGroupConfig->drx_Config->choice.setup->drx_onDurationTimer.choice.subMilliSeconds = mac_cellgroup_config->subMilliSeconds[CC_id];
  } else if(mac_CellGroupConfig->drx_Config->choice.setup->drx_onDurationTimer.present == NR_DRX_Config__drx_onDurationTimer_PR_milliSeconds) {
    mac_CellGroupConfig->drx_Config->choice.setup->drx_onDurationTimer.choice.milliSeconds    = mac_cellgroup_config->milliSeconds[CC_id];
  }

  mac_CellGroupConfig->drx_Config->choice.setup->drx_InactivityTimer        = mac_cellgroup_config->drx_InactivityTimer[CC_id];
  mac_CellGroupConfig->drx_Config->choice.setup->drx_HARQ_RTT_TimerDL       = mac_cellgroup_config->drx_HARQ_RTT_TimerDL[CC_id];
  mac_CellGroupConfig->drx_Config->choice.setup->drx_HARQ_RTT_TimerUL       = mac_cellgroup_config->drx_HARQ_RTT_TimerUL[CC_id];
  mac_CellGroupConfig->drx_Config->choice.setup->drx_RetransmissionTimerDL  = mac_cellgroup_config->drx_RetransmissionTimerDL[CC_id];
  mac_CellGroupConfig->drx_Config->choice.setup->drx_RetransmissionTimerUL  = mac_cellgroup_config->drx_RetransmissionTimerUL[CC_id];
  mac_CellGroupConfig->drx_Config->choice.setup->drx_LongCycleStartOffset.present = mac_cellgroup_config->drx_LongCycleStartOffset_PR[CC_id];

  if(mac_CellGroupConfig->drx_Config->choice.setup->drx_LongCycleStartOffset.present == NR_DRX_Config__drx_LongCycleStartOffset_PR_ms10) {
    mac_CellGroupConfig->drx_Config->choice.setup->drx_LongCycleStartOffset.choice.ms10 = mac_cellgroup_config->drx_LongCycleStartOffset[CC_id];
  } else if(mac_CellGroupConfig->drx_Config->choice.setup->drx_LongCycleStartOffset.present == NR_DRX_Config__drx_LongCycleStartOffset_PR_ms20) {
    mac_CellGroupConfig->drx_Config->choice.setup->drx_LongCycleStartOffset.choice.ms20 = mac_cellgroup_config->drx_LongCycleStartOffset[CC_id];
  } else if(mac_CellGroupConfig->drx_Config->choice.setup->drx_LongCycleStartOffset.present == NR_DRX_Config__drx_LongCycleStartOffset_PR_ms32) {
    mac_CellGroupConfig->drx_Config->choice.setup->drx_LongCycleStartOffset.choice.ms32 = mac_cellgroup_config->drx_LongCycleStartOffset[CC_id];
  } else if(mac_CellGroupConfig->drx_Config->choice.setup->drx_LongCycleStartOffset.present == NR_DRX_Config__drx_LongCycleStartOffset_PR_ms40) {
    mac_CellGroupConfig->drx_Config->choice.setup->drx_LongCycleStartOffset.choice.ms40 = mac_cellgroup_config->drx_LongCycleStartOffset[CC_id];
  } else if(mac_CellGroupConfig->drx_Config->choice.setup->drx_LongCycleStartOffset.present == NR_DRX_Config__drx_LongCycleStartOffset_PR_ms60) {
    mac_CellGroupConfig->drx_Config->choice.setup->drx_LongCycleStartOffset.choice.ms60 = mac_cellgroup_config->drx_LongCycleStartOffset[CC_id];
  } else if(mac_CellGroupConfig->drx_Config->choice.setup->drx_LongCycleStartOffset.present == NR_DRX_Config__drx_LongCycleStartOffset_PR_ms64) {
    mac_CellGroupConfig->drx_Config->choice.setup->drx_LongCycleStartOffset.choice.ms64 = mac_cellgroup_config->drx_LongCycleStartOffset[CC_id];
  } else if(mac_CellGroupConfig->drx_Config->choice.setup->drx_LongCycleStartOffset.present == NR_DRX_Config__drx_LongCycleStartOffset_PR_ms70) {
    mac_CellGroupConfig->drx_Config->choice.setup->drx_LongCycleStartOffset.choice.ms70 = mac_cellgroup_config->drx_LongCycleStartOffset[CC_id];
  } else if(mac_CellGroupConfig->drx_Config->choice.setup->drx_LongCycleStartOffset.present == NR_DRX_Config__drx_LongCycleStartOffset_PR_ms80) {
    mac_CellGroupConfig->drx_Config->choice.setup->drx_LongCycleStartOffset.choice.ms80 = mac_cellgroup_config->drx_LongCycleStartOffset[CC_id];
  } else if(mac_CellGroupConfig->drx_Config->choice.setup->drx_LongCycleStartOffset.present == NR_DRX_Config__drx_LongCycleStartOffset_PR_ms128) {
    mac_CellGroupConfig->drx_Config->choice.setup->drx_LongCycleStartOffset.choice.ms128 = mac_cellgroup_config->drx_LongCycleStartOffset[CC_id];
  } else if(mac_CellGroupConfig->drx_Config->choice.setup->drx_LongCycleStartOffset.present == NR_DRX_Config__drx_LongCycleStartOffset_PR_ms160) {
    mac_CellGroupConfig->drx_Config->choice.setup->drx_LongCycleStartOffset.choice.ms160 = mac_cellgroup_config->drx_LongCycleStartOffset[CC_id];
  } else if(mac_CellGroupConfig->drx_Config->choice.setup->drx_LongCycleStartOffset.present == NR_DRX_Config__drx_LongCycleStartOffset_PR_ms256) {
    mac_CellGroupConfig->drx_Config->choice.setup->drx_LongCycleStartOffset.choice.ms256 = mac_cellgroup_config->drx_LongCycleStartOffset[CC_id];
  } else if(mac_CellGroupConfig->drx_Config->choice.setup->drx_LongCycleStartOffset.present == NR_DRX_Config__drx_LongCycleStartOffset_PR_ms320) {
    mac_CellGroupConfig->drx_Config->choice.setup->drx_LongCycleStartOffset.choice.ms320 = mac_cellgroup_config->drx_LongCycleStartOffset[CC_id];
  } else if(mac_CellGroupConfig->drx_Config->choice.setup->drx_LongCycleStartOffset.present == NR_DRX_Config__drx_LongCycleStartOffset_PR_ms512) {
    mac_CellGroupConfig->drx_Config->choice.setup->drx_LongCycleStartOffset.choice.ms512 = mac_cellgroup_config->drx_LongCycleStartOffset[CC_id];
  } else if(mac_CellGroupConfig->drx_Config->choice.setup->drx_LongCycleStartOffset.present == NR_DRX_Config__drx_LongCycleStartOffset_PR_ms640) {
    mac_CellGroupConfig->drx_Config->choice.setup->drx_LongCycleStartOffset.choice.ms640 = mac_cellgroup_config->drx_LongCycleStartOffset[CC_id];
  } else if(mac_CellGroupConfig->drx_Config->choice.setup->drx_LongCycleStartOffset.present == NR_DRX_Config__drx_LongCycleStartOffset_PR_ms1024) {
    mac_CellGroupConfig->drx_Config->choice.setup->drx_LongCycleStartOffset.choice.ms1024 = mac_cellgroup_config->drx_LongCycleStartOffset[CC_id];
  } else if(mac_CellGroupConfig->drx_Config->choice.setup->drx_LongCycleStartOffset.present == NR_DRX_Config__drx_LongCycleStartOffset_PR_ms1280) {
    mac_CellGroupConfig->drx_Config->choice.setup->drx_LongCycleStartOffset.choice.ms1280 = mac_cellgroup_config->drx_LongCycleStartOffset[CC_id];
  } else if(mac_CellGroupConfig->drx_Config->choice.setup->drx_LongCycleStartOffset.present == NR_DRX_Config__drx_LongCycleStartOffset_PR_ms2048) {
    mac_CellGroupConfig->drx_Config->choice.setup->drx_LongCycleStartOffset.choice.ms2048 = mac_cellgroup_config->drx_LongCycleStartOffset[CC_id];
  } else if(mac_CellGroupConfig->drx_Config->choice.setup->drx_LongCycleStartOffset.present == NR_DRX_Config__drx_LongCycleStartOffset_PR_ms2560) {
    mac_CellGroupConfig->drx_Config->choice.setup->drx_LongCycleStartOffset.choice.ms2560 = mac_cellgroup_config->drx_LongCycleStartOffset[CC_id];
  } else if(mac_CellGroupConfig->drx_Config->choice.setup->drx_LongCycleStartOffset.present == NR_DRX_Config__drx_LongCycleStartOffset_PR_ms5120) {
    mac_CellGroupConfig->drx_Config->choice.setup->drx_LongCycleStartOffset.choice.ms5120 = mac_cellgroup_config->drx_LongCycleStartOffset[CC_id];
  } else if(mac_CellGroupConfig->drx_Config->choice.setup->drx_LongCycleStartOffset.present == NR_DRX_Config__drx_LongCycleStartOffset_PR_ms10240) {
    mac_CellGroupConfig->drx_Config->choice.setup->drx_LongCycleStartOffset.choice.ms10240 = mac_cellgroup_config->drx_LongCycleStartOffset[CC_id];
  }

  mac_CellGroupConfig->drx_Config->choice.setup->shortDRX = CALLOC(1,sizeof(struct NR_DRX_Config__shortDRX));
  mac_CellGroupConfig->drx_Config->choice.setup->shortDRX->drx_ShortCycle       = mac_cellgroup_config->drx_ShortCycle[CC_id];
  mac_CellGroupConfig->drx_Config->choice.setup->shortDRX->drx_ShortCycleTimer  = mac_cellgroup_config->drx_ShortCycleTimer[CC_id];
  mac_CellGroupConfig->drx_Config->choice.setup->drx_SlotOffset                 = mac_cellgroup_config->drx_SlotOffset[CC_id];
  mac_CellGroupConfig->schedulingRequestConfig->schedulingRequestToAddModList = CALLOC(1,sizeof(struct NR_SchedulingRequestConfig__schedulingRequestToAddModList));
  struct NR_SchedulingRequestToAddMod *schedulingrequestlist;
  schedulingrequestlist = CALLOC(1,sizeof(struct NR_SchedulingRequestToAddMod));
  schedulingrequestlist->schedulingRequestId  = mac_cellgroup_config->schedulingRequestId[CC_id];
  schedulingrequestlist->sr_ProhibitTimer = CALLOC(1,sizeof(long));
  *(schedulingrequestlist->sr_ProhibitTimer) = mac_cellgroup_config->sr_ProhibitTimer[CC_id];
  schedulingrequestlist->sr_TransMax      = mac_cellgroup_config->sr_TransMax[CC_id];
  ASN_SEQUENCE_ADD(&(mac_CellGroupConfig->schedulingRequestConfig->schedulingRequestToAddModList->list),&schedulingrequestlist);
  mac_CellGroupConfig->bsr_Config->periodicBSR_Timer              = mac_cellgroup_config->periodicBSR_Timer[CC_id];
  mac_CellGroupConfig->bsr_Config->retxBSR_Timer                  = mac_cellgroup_config->retxBSR_Timer[CC_id];
  mac_CellGroupConfig->bsr_Config->logicalChannelSR_DelayTimer    = CALLOC(1,sizeof(long));
  *(mac_CellGroupConfig->bsr_Config->logicalChannelSR_DelayTimer)    = mac_cellgroup_config->logicalChannelSR_DelayTimer[CC_id];
  mac_CellGroupConfig->tag_Config->tag_ToAddModList = CALLOC(1,sizeof(struct NR_TAG_Config__tag_ToAddModList));
  struct NR_TAG *tag;
  tag = CALLOC(1,sizeof(struct NR_TAG));
  tag->tag_Id             = mac_cellgroup_config->tag_Id[CC_id];
  tag->timeAlignmentTimer = mac_cellgroup_config->timeAlignmentTimer[CC_id];
  ASN_SEQUENCE_ADD(&(mac_CellGroupConfig->tag_Config->tag_ToAddModList->list),&tag);
  mac_CellGroupConfig->phr_Config->present = mac_cellgroup_config->PHR_Config_PR[CC_id];
  mac_CellGroupConfig->phr_Config->choice.setup   = CALLOC(1,sizeof(struct NR_PHR_Config));
  mac_CellGroupConfig->phr_Config->choice.setup->phr_PeriodicTimer         = mac_cellgroup_config->phr_PeriodicTimer[CC_id];
  mac_CellGroupConfig->phr_Config->choice.setup->phr_ProhibitTimer         = mac_cellgroup_config->phr_ProhibitTimer[CC_id];
  mac_CellGroupConfig->phr_Config->choice.setup->phr_Tx_PowerFactorChange  = mac_cellgroup_config->phr_Tx_PowerFactorChange[CC_id];
  mac_CellGroupConfig->phr_Config->choice.setup->multiplePHR               = mac_cellgroup_config->multiplePHR[CC_id];
  mac_CellGroupConfig->phr_Config->choice.setup->dummy                     = mac_cellgroup_config->phr_Type2SpCell[CC_id];
  mac_CellGroupConfig->phr_Config->choice.setup->phr_Type2OtherCell        = mac_cellgroup_config->phr_Type2OtherCell[CC_id];
  mac_CellGroupConfig->phr_Config->choice.setup->phr_ModeOtherCG           = mac_cellgroup_config->phr_ModeOtherCG[CC_id];
  mac_CellGroupConfig->skipUplinkTxDynamic      = mac_cellgroup_config->skipUplinkTxDynamic[CC_id];
}


void  do_PHYSICALCELLGROUP(uint8_t Mod_id,
                           int CC_id,
                           NR_PhysicalCellGroupConfig_t *physicalCellGroupConfig,
                           physicalcellgroup_t *physicalcellgroup_config) {
  physicalCellGroupConfig->harq_ACK_SpatialBundlingPUCCH = CALLOC(1,sizeof(long));
  physicalCellGroupConfig->harq_ACK_SpatialBundlingPUSCH = CALLOC(1,sizeof(long));
  physicalCellGroupConfig->p_NR_FR1                      = CALLOC(1,sizeof(NR_P_Max_t));
  physicalCellGroupConfig->tpc_SRS_RNTI                  = CALLOC(1,sizeof(NR_RNTI_Value_t));
  physicalCellGroupConfig->tpc_PUCCH_RNTI                = CALLOC(1,sizeof(NR_RNTI_Value_t));
  physicalCellGroupConfig->tpc_PUSCH_RNTI                = CALLOC(1,sizeof(NR_RNTI_Value_t));
  physicalCellGroupConfig->sp_CSI_RNTI                   = CALLOC(1,sizeof(NR_RNTI_Value_t));
  *(physicalCellGroupConfig->harq_ACK_SpatialBundlingPUCCH) = physicalcellgroup_config->harq_ACK_SpatialBundlingPUCCH[CC_id];
  *(physicalCellGroupConfig->harq_ACK_SpatialBundlingPUSCH) = physicalcellgroup_config->harq_ACK_SpatialBundlingPUSCH[CC_id];
  *(physicalCellGroupConfig->p_NR_FR1)                      = physicalcellgroup_config->p_NR[CC_id];
  physicalCellGroupConfig->pdsch_HARQ_ACK_Codebook          = physicalcellgroup_config->pdsch_HARQ_ACK_Codebook[CC_id];
  *(physicalCellGroupConfig->tpc_SRS_RNTI)                  = physicalcellgroup_config->tpc_SRS_RNTI[CC_id];
  *(physicalCellGroupConfig->tpc_PUCCH_RNTI)                = physicalcellgroup_config->tpc_PUCCH_RNTI[CC_id];
  *(physicalCellGroupConfig->tpc_PUSCH_RNTI)                = physicalcellgroup_config->tpc_PUSCH_RNTI[CC_id];
  *(physicalCellGroupConfig->sp_CSI_RNTI)                   = physicalcellgroup_config->sp_CSI_RNTI[CC_id];
  physicalCellGroupConfig->cs_RNTI                       = CALLOC(1,sizeof(struct NR_SetupRelease_RNTI_Value));
  physicalCellGroupConfig->cs_RNTI->present              = physicalcellgroup_config->RNTI_Value_PR[CC_id];

  if(physicalCellGroupConfig->cs_RNTI->present == NR_SetupRelease_RNTI_Value_PR_setup) {
    physicalCellGroupConfig->cs_RNTI->choice.setup = physicalcellgroup_config->RNTI_Value[CC_id];
  }
}



void do_SpCellConfig(gNB_RRC_INST *rrc,
                      struct NR_SpCellConfig  *spconfig){
  //gNB_RrcConfigurationReq  *common_configuration;
  //common_configuration = CALLOC(1,sizeof(gNB_RrcConfigurationReq));
  //Fill servingcellconfigcommon config value
  //Fill common config to structure
  //  rrc->configuration = common_configuration;
  spconfig->reconfigurationWithSync = CALLOC(1,sizeof(struct NR_ReconfigurationWithSync));
}

//------------------------------------------------------------------------------
uint8_t do_RRCReject(uint8_t Mod_id,
                  uint8_t *const buffer)
//------------------------------------------------------------------------------
{
    asn_enc_rval_t                                   enc_rval;;
    NR_DL_CCCH_Message_t                             dl_ccch_msg;
    NR_RRCReject_t                                   *rrcReject;
    NR_RejectWaitTime_t                              waitTime = 1;

    memset((void *)&dl_ccch_msg, 0, sizeof(NR_DL_CCCH_Message_t));
    dl_ccch_msg.message.present = NR_DL_CCCH_MessageType_PR_c1;
    dl_ccch_msg.message.choice.c1          = CALLOC(1, sizeof(struct NR_DL_CCCH_MessageType__c1));
    dl_ccch_msg.message.choice.c1->present = NR_RRCReject__criticalExtensions_PR_rrcReject;

    dl_ccch_msg.message.choice.c1->choice.rrcReject = CALLOC(1,sizeof(NR_RRCReject_t));
    rrcReject = dl_ccch_msg.message.choice.c1->choice.rrcReject;

    rrcReject->criticalExtensions.choice.rrcReject           = CALLOC(1, sizeof(struct NR_RRCReject_IEs));
    rrcReject->criticalExtensions.choice.rrcReject->waitTime = CALLOC(1, sizeof(NR_RejectWaitTime_t));

    rrcReject->criticalExtensions.present = NR_RRCReject__criticalExtensions_PR_rrcReject;
    rrcReject->criticalExtensions.choice.rrcReject->waitTime = &waitTime;

    if ( LOG_DEBUGFLAG(DEBUG_ASN1) ) {
        xer_fprint(stdout, &asn_DEF_NR_DL_CCCH_Message, (void *)&dl_ccch_msg);
    }

    enc_rval = uper_encode_to_buffer(&asn_DEF_NR_DL_CCCH_Message,
                                    NULL,
                                    (void *)&dl_ccch_msg,
                                    buffer,
                                    100);

    if(enc_rval.encoded == -1) {
        LOG_E(NR_RRC, "[gNB AssertFatal]ASN1 message encoding failed (%s, %lu)!\n",
            enc_rval.failed_type->name, enc_rval.encoded);
        return -1;
    }

    LOG_D(NR_RRC,"RRCReject Encoded %zd bits (%zd bytes)\n",
            enc_rval.encoded,(enc_rval.encoded+7)/8);
    return((enc_rval.encoded+7)/8);
}

//------------------------------------------------------------------------------
uint8_t do_RRCSetup(const protocol_ctxt_t        *const ctxt_pP,
                    rrc_gNB_ue_context_t         *const ue_context_pP,
                    int                          CC_id,
                    uint8_t                      *const buffer,
                    const uint8_t                transaction_id,
                    NR_SRB_ToAddModList_t        **SRB_configList)
//------------------------------------------------------------------------------
{
    asn_enc_rval_t                                   enc_rval;;
    NR_DL_CCCH_Message_t                             dl_ccch_msg;
    NR_RRCSetup_t                                    *rrcSetup;
    NR_RRCSetup_IEs_t                                *ie;
    NR_SRB_ToAddMod_t                                *SRB1_config          = NULL;
    NR_PDCP_Config_t                                 *pdcp_Config          = NULL;
    NR_CellGroupConfig_t                             *cellGroupConfig      = NULL;
    NR_RLC_BearerConfig_t                            *rlc_BearerConfig     = NULL;
    NR_RLC_Config_t                                  *rlc_Config           = NULL;
    NR_LogicalChannelConfig_t                        *logicalChannelConfig = NULL;
    NR_MAC_CellGroupConfig_t                         *mac_CellGroupConfig  = NULL;

    char masterCellGroup_buf[1000];
    long *logicalChannelGroup = NULL;

    memset((void *)&dl_ccch_msg, 0, sizeof(NR_DL_CCCH_Message_t));
    dl_ccch_msg.message.present            = NR_DL_CCCH_MessageType_PR_c1;
    dl_ccch_msg.message.choice.c1          = CALLOC(1, sizeof(struct NR_DL_CCCH_MessageType__c1));
    dl_ccch_msg.message.choice.c1->present = NR_DL_CCCH_MessageType__c1_PR_rrcSetup;
    dl_ccch_msg.message.choice.c1->choice.rrcSetup = calloc(1, sizeof(NR_RRCSetup_t));

    rrcSetup = dl_ccch_msg.message.choice.c1->choice.rrcSetup;
    rrcSetup->criticalExtensions.present = NR_RRCSetup__criticalExtensions_PR_rrcSetup;
    rrcSetup->rrc_TransactionIdentifier  = transaction_id;
    rrcSetup->criticalExtensions.choice.rrcSetup = calloc(1, sizeof(NR_RRCSetup_IEs_t));
    ie = rrcSetup->criticalExtensions.choice.rrcSetup;

    /****************************** radioBearerConfig ******************************/
    /* Configure SRB1 */
    if (*SRB_configList) {
        free(*SRB_configList);
    }

    *SRB_configList = calloc(1, sizeof(NR_SRB_ToAddModList_t));
    // SRB1
    /* TODO */
    SRB1_config = calloc(1, sizeof(NR_SRB_ToAddMod_t));
    SRB1_config->srb_Identity = 1;
    // pdcp_Config->t_Reordering
    SRB1_config->pdcp_Config = pdcp_Config;
    ie->radioBearerConfig.srb_ToAddModList = *SRB_configList;
    ASN_SEQUENCE_ADD(&(*SRB_configList)->list, SRB1_config);

    ie->radioBearerConfig.srb3_ToRelease    = NULL;
    ie->radioBearerConfig.drb_ToAddModList  = NULL;
    ie->radioBearerConfig.drb_ToReleaseList = NULL;
    ie->radioBearerConfig.securityConfig    = NULL;

    /****************************** masterCellGroup ******************************/
    /* TODO */
    cellGroupConfig = calloc(1, sizeof(NR_CellGroupConfig_t));
    cellGroupConfig->cellGroupId = 0;

    /* Rlc Bearer Config */
    /* TS38.331 9.2.1	Default SRB configurations */
    cellGroupConfig->rlc_BearerToAddModList                          = calloc(1, sizeof(*cellGroupConfig->rlc_BearerToAddModList));
    rlc_BearerConfig                                                 = calloc(1, sizeof(NR_RLC_BearerConfig_t));
    rlc_BearerConfig->logicalChannelIdentity                         = 1;
    rlc_BearerConfig->servedRadioBearer                              = calloc(1, sizeof(*rlc_BearerConfig->servedRadioBearer));
    rlc_BearerConfig->servedRadioBearer->present                     = NR_RLC_BearerConfig__servedRadioBearer_PR_srb_Identity;
    rlc_BearerConfig->servedRadioBearer->choice.srb_Identity         = 1;
    rlc_BearerConfig->reestablishRLC                                 = NULL;
    rlc_Config = calloc(1, sizeof(NR_RLC_Config_t));
    rlc_Config->present                                              = NR_RLC_Config_PR_am;
    rlc_Config->choice.am                                            = calloc(1, sizeof(*rlc_Config->choice.am));
    rlc_Config->choice.am->dl_AM_RLC.sn_FieldLength                  = calloc(1, sizeof(NR_SN_FieldLengthAM_t));
    *(rlc_Config->choice.am->dl_AM_RLC.sn_FieldLength)               = NR_SN_FieldLengthAM_size12;
    rlc_Config->choice.am->dl_AM_RLC.t_Reassembly                    = NR_T_Reassembly_ms35;
    rlc_Config->choice.am->dl_AM_RLC.t_StatusProhibit                = NR_T_StatusProhibit_ms0;
    rlc_Config->choice.am->ul_AM_RLC.sn_FieldLength                  = calloc(1, sizeof(NR_SN_FieldLengthAM_t));
    *(rlc_Config->choice.am->ul_AM_RLC.sn_FieldLength)               = NR_SN_FieldLengthAM_size12;
    rlc_Config->choice.am->ul_AM_RLC.t_PollRetransmit                = NR_T_PollRetransmit_ms45;
    rlc_Config->choice.am->ul_AM_RLC.pollPDU                         = NR_PollPDU_infinity;
    rlc_Config->choice.am->ul_AM_RLC.pollByte                        = NR_PollByte_infinity;
    rlc_Config->choice.am->ul_AM_RLC.maxRetxThreshold                = NR_UL_AM_RLC__maxRetxThreshold_t8;
    rlc_BearerConfig->rlc_Config                                     = rlc_Config;
    logicalChannelConfig                                             = calloc(1, sizeof(NR_LogicalChannelConfig_t));
    logicalChannelConfig->ul_SpecificParameters                      = calloc(1, sizeof(*logicalChannelConfig->ul_SpecificParameters));
    logicalChannelConfig->ul_SpecificParameters->priority            = 1;
    logicalChannelConfig->ul_SpecificParameters->prioritisedBitRate  = NR_LogicalChannelConfig__ul_SpecificParameters__prioritisedBitRate_infinity;
    logicalChannelGroup                                              = CALLOC(1, sizeof(long));
    *logicalChannelGroup                                             = 0;
    logicalChannelConfig->ul_SpecificParameters->logicalChannelGroup = logicalChannelGroup;
    rlc_BearerConfig->mac_LogicalChannelConfig                       = logicalChannelConfig;
    ASN_SEQUENCE_ADD(&cellGroupConfig->rlc_BearerToAddModList->list, rlc_BearerConfig);

    cellGroupConfig->rlc_BearerToReleaseList = NULL;
    cellGroupConfig->sCellToAddModList       = NULL;
    cellGroupConfig->sCellToReleaseList      = NULL;

    /* mac CellGroup Config */
    mac_CellGroupConfig                                                     = calloc(1, sizeof(NR_MAC_CellGroupConfig_t));
    mac_CellGroupConfig->bsr_Config                                         = calloc(1, sizeof(*mac_CellGroupConfig->bsr_Config));
    mac_CellGroupConfig->bsr_Config->periodicBSR_Timer                      = NR_BSR_Config__periodicBSR_Timer_sf10;
    mac_CellGroupConfig->bsr_Config->retxBSR_Timer                          = NR_BSR_Config__retxBSR_Timer_sf80;
    mac_CellGroupConfig->phr_Config                                         = calloc(1, sizeof(*mac_CellGroupConfig->phr_Config));
    mac_CellGroupConfig->phr_Config->present                                = NR_SetupRelease_PHR_Config_PR_setup;
    mac_CellGroupConfig->phr_Config->choice.setup                           = calloc(1, sizeof(*mac_CellGroupConfig->phr_Config->choice.setup));
    mac_CellGroupConfig->phr_Config->choice.setup->phr_PeriodicTimer        = NR_PHR_Config__phr_PeriodicTimer_sf10;
    mac_CellGroupConfig->phr_Config->choice.setup->phr_ProhibitTimer        = NR_PHR_Config__phr_ProhibitTimer_sf10;
    mac_CellGroupConfig->phr_Config->choice.setup->phr_Tx_PowerFactorChange = NR_PHR_Config__phr_Tx_PowerFactorChange_dB1;
    cellGroupConfig->mac_CellGroupConfig                                     = mac_CellGroupConfig;

    // cellGroupConfig.physicalCellGroupConfig;

    enc_rval = uper_encode_to_buffer(&asn_DEF_NR_CellGroupConfig,
                                    NULL,
                                    (void *)cellGroupConfig,
                                    masterCellGroup_buf,
                                    100);

    if(enc_rval.encoded == -1) {
        LOG_E(NR_RRC, "ASN1 message CellGroupConfig encoding failed (%s, %lu)!\n",
            enc_rval.failed_type->name, enc_rval.encoded);
        return -1;
    }

    if (OCTET_STRING_fromBuf(&ie->masterCellGroup, masterCellGroup_buf, (enc_rval.encoded+7)/8) == -1) {
        LOG_E(NR_RRC, "fatal: OCTET_STRING_fromBuf failed\n");
        return -1;
    }

    if ( LOG_DEBUGFLAG(DEBUG_ASN1) ) {
        xer_fprint(stdout, &asn_DEF_NR_DL_CCCH_Message, (void *)&dl_ccch_msg);
    }

    enc_rval = uper_encode_to_buffer(&asn_DEF_NR_DL_CCCH_Message,
                                    NULL,
                                    (void *)&dl_ccch_msg,
                                    buffer,
                                    100);

    if(enc_rval.encoded == -1) {
        LOG_E(NR_RRC, "[gNB AssertFatal]ASN1 message encoding failed (%s, %lu)!\n",
            enc_rval.failed_type->name, enc_rval.encoded);
        return -1;
    }

    LOG_D(NR_RRC,"RRCSetup Encoded %zd bits (%zd bytes)\n",
            enc_rval.encoded,(enc_rval.encoded+7)/8);
    return((enc_rval.encoded+7)/8);
}

uint8_t do_NR_SecurityModeCommand(
  const protocol_ctxt_t *const ctxt_pP,
  uint8_t *const buffer,
  const uint8_t Transaction_id,
  const uint8_t cipheringAlgorithm,
  NR_IntegrityProtAlgorithm_t *integrityProtAlgorithm
)
//------------------------------------------------------------------------------
{
  NR_DL_DCCH_Message_t dl_dcch_msg;
  asn_enc_rval_t enc_rval;
  memset(&dl_dcch_msg,0,sizeof(NR_DL_DCCH_Message_t));
  dl_dcch_msg.message.present           = NR_DL_DCCH_MessageType_PR_c1;
  dl_dcch_msg.message.choice.c1=CALLOC(1,sizeof(struct NR_DL_DCCH_MessageType__c1));
  dl_dcch_msg.message.choice.c1->present = NR_DL_DCCH_MessageType__c1_PR_securityModeCommand;
  dl_dcch_msg.message.choice.c1->choice.securityModeCommand = CALLOC(1, sizeof(struct NR_SecurityModeCommand));
  dl_dcch_msg.message.choice.c1->choice.securityModeCommand->rrc_TransactionIdentifier = Transaction_id;
  dl_dcch_msg.message.choice.c1->choice.securityModeCommand->criticalExtensions.present = NR_SecurityModeCommand__criticalExtensions_PR_securityModeCommand;

  dl_dcch_msg.message.choice.c1->choice.securityModeCommand->criticalExtensions.choice.securityModeCommand =
		  CALLOC(1, sizeof(struct NR_SecurityModeCommand_IEs));
  // the two following information could be based on the mod_id
  dl_dcch_msg.message.choice.c1->choice.securityModeCommand->criticalExtensions.choice.securityModeCommand->securityConfigSMC.securityAlgorithmConfig.cipheringAlgorithm
    = (NR_CipheringAlgorithm_t)cipheringAlgorithm;
  dl_dcch_msg.message.choice.c1->choice.securityModeCommand->criticalExtensions.choice.securityModeCommand->securityConfigSMC.securityAlgorithmConfig.integrityProtAlgorithm
    = integrityProtAlgorithm;

  if ( LOG_DEBUGFLAG(DEBUG_ASN1) ) {
    xer_fprint(stdout, &asn_DEF_NR_DL_DCCH_Message, (void *)&dl_dcch_msg);
  }

  enc_rval = uper_encode_to_buffer(&asn_DEF_NR_DL_DCCH_Message,
                                   NULL,
                                   (void *)&dl_dcch_msg,
                                   buffer,
                                   100);

  if(enc_rval.encoded == -1) {
    LOG_I(NR_RRC, "[gNB AssertFatal]ASN1 message encoding failed (%s, %lu)!\n",
          enc_rval.failed_type->name, enc_rval.encoded);
    return -1;
  }

  LOG_D(NR_RRC,"[gNB %d] securityModeCommand for UE %x Encoded %zd bits (%zd bytes)\n",
        ctxt_pP->module_id,
        ctxt_pP->rnti,
        enc_rval.encoded,
        (enc_rval.encoded+7)/8);

  if (enc_rval.encoded==-1) {
    LOG_E(NR_RRC,"[gNB %d] ASN1 : securityModeCommand encoding failed for UE %x\n",
          ctxt_pP->module_id,
          ctxt_pP->rnti);
    return(-1);
  }

  //  rrc_ue_process_ueCapabilityEnquiry(0,1000,&dl_dcch_msg.message.choice.c1.choice.ueCapabilityEnquiry,0);
  //  exit(-1);
  return((enc_rval.encoded+7)/8);
}

/*TODO*/
//------------------------------------------------------------------------------
uint8_t do_NR_SA_UECapabilityEnquiry( const protocol_ctxt_t *const ctxt_pP,
                                   uint8_t               *const buffer,
                                   const uint8_t                Transaction_id)
//------------------------------------------------------------------------------
{
  NR_DL_DCCH_Message_t dl_dcch_msg;
  NR_UE_CapabilityRAT_Request_t *ue_capabilityrat_request;

  asn_enc_rval_t enc_rval;
  memset(&dl_dcch_msg,0,sizeof(NR_DL_DCCH_Message_t));
  dl_dcch_msg.message.present           = NR_DL_DCCH_MessageType_PR_c1;
  dl_dcch_msg.message.choice.c1 = CALLOC(1,sizeof(struct NR_DL_DCCH_MessageType__c1));
  dl_dcch_msg.message.choice.c1->present = NR_DL_DCCH_MessageType__c1_PR_ueCapabilityEnquiry;
  dl_dcch_msg.message.choice.c1->choice.ueCapabilityEnquiry = CALLOC(1,sizeof(struct NR_UECapabilityEnquiry));
  dl_dcch_msg.message.choice.c1->choice.ueCapabilityEnquiry->rrc_TransactionIdentifier = Transaction_id;
  dl_dcch_msg.message.choice.c1->choice.ueCapabilityEnquiry->criticalExtensions.present = NR_UECapabilityEnquiry__criticalExtensions_PR_ueCapabilityEnquiry;
  dl_dcch_msg.message.choice.c1->choice.ueCapabilityEnquiry->criticalExtensions.choice.ueCapabilityEnquiry = CALLOC(1,sizeof(struct NR_UECapabilityEnquiry_IEs));
  ue_capabilityrat_request =  CALLOC(1,sizeof(NR_UE_CapabilityRAT_Request_t));
  memset(ue_capabilityrat_request,0,sizeof(NR_UE_CapabilityRAT_Request_t));
  ue_capabilityrat_request->rat_Type = NR_RAT_Type_nr;

  ASN_SEQUENCE_ADD(&dl_dcch_msg.message.choice.c1->choice.ueCapabilityEnquiry->criticalExtensions.choice.ueCapabilityEnquiry->ue_CapabilityRAT_RequestList.list,
                   ue_capabilityrat_request);


  if ( LOG_DEBUGFLAG(DEBUG_ASN1) ) {
    xer_fprint(stdout, &asn_DEF_NR_DL_DCCH_Message, (void *)&dl_dcch_msg);
  }

  enc_rval = uper_encode_to_buffer(&asn_DEF_NR_DL_DCCH_Message,
                                   NULL,
                                   (void *)&dl_dcch_msg,
                                   buffer,
                                   100);

  if(enc_rval.encoded == -1) {
    LOG_I(NR_RRC, "[gNB AssertFatal]ASN1 message encoding failed (%s, %lu)!\n",
          enc_rval.failed_type->name, enc_rval.encoded);
    return -1;
  }

  LOG_D(NR_RRC,"[gNB %d] NR UECapabilityRequest for UE %x Encoded %zd bits (%zd bytes)\n",
        ctxt_pP->module_id,
        ctxt_pP->rnti,
        enc_rval.encoded,
        (enc_rval.encoded+7)/8);

  if (enc_rval.encoded==-1) {
    LOG_E(NR_RRC,"[gNB %d] ASN1 : NR UECapabilityRequest encoding failed for UE %x\n",
          ctxt_pP->module_id,
          ctxt_pP->rnti);
    return(-1);
  }

  return((enc_rval.encoded+7)/8);
}


uint8_t do_NR_RRCRelease(uint8_t                            *buffer,
                         uint8_t                             Transaction_id) {
  asn_enc_rval_t enc_rval;
  NR_DL_DCCH_Message_t dl_dcch_msg;
  NR_RRCRelease_t *rrcConnectionRelease;
  memset(&dl_dcch_msg,0,sizeof(NR_DL_DCCH_Message_t));
  dl_dcch_msg.message.present           = NR_DL_DCCH_MessageType_PR_c1;
  dl_dcch_msg.message.choice.c1=CALLOC(1,sizeof(struct NR_DL_DCCH_MessageType__c1));
  dl_dcch_msg.message.choice.c1->present = NR_DL_DCCH_MessageType__c1_PR_rrcRelease;
  dl_dcch_msg.message.choice.c1->choice.rrcRelease = CALLOC(1, sizeof(NR_RRCRelease_t));
  rrcConnectionRelease = dl_dcch_msg.message.choice.c1->choice.rrcRelease;
  // RRCConnectionRelease
  rrcConnectionRelease->rrc_TransactionIdentifier = Transaction_id;
  rrcConnectionRelease->criticalExtensions.present = NR_RRCRelease__criticalExtensions_PR_rrcRelease;
  rrcConnectionRelease->criticalExtensions.choice.rrcRelease = CALLOC(1, sizeof(NR_RRCRelease_IEs_t));
  rrcConnectionRelease->criticalExtensions.choice.rrcRelease->deprioritisationReq =
      CALLOC(1, sizeof(struct NR_RRCRelease_IEs__deprioritisationReq));
  rrcConnectionRelease->criticalExtensions.choice.rrcRelease->deprioritisationReq->deprioritisationType =
      NR_RRCRelease_IEs__deprioritisationReq__deprioritisationType_nr;
  rrcConnectionRelease->criticalExtensions.choice.rrcRelease->deprioritisationReq->deprioritisationTimer =
      NR_RRCRelease_IEs__deprioritisationReq__deprioritisationTimer_min10;

  enc_rval = uper_encode_to_buffer(&asn_DEF_NR_DL_DCCH_Message,
                                   NULL,
                                   (void *)&dl_dcch_msg,
                                   buffer,
                                   RRC_BUF_SIZE);
  if(enc_rval.encoded == -1) {
    LOG_I(NR_RRC, "[gNB AssertFatal]ASN1 message encoding failed (%s, %lu)!\n",
        enc_rval.failed_type->name, enc_rval.encoded);
    return -1;
  }
  return((enc_rval.encoded+7)/8);
}

//------------------------------------------------------------------------------
uint16_t do_RRCReconfiguration(
    const protocol_ctxt_t        *const ctxt_pP,
    uint8_t                      *buffer,
    uint8_t                       Transaction_id,
    NR_SRB_ToAddModList_t        *SRB_configList,
    NR_DRB_ToAddModList_t        *DRB_configList,
    NR_DRB_ToReleaseList_t       *DRB_releaseList,
    NR_SecurityConfig_t          *security_config,
    NR_SDAP_Config_t             *sdap_config,
    NR_MeasConfig_t              *meas_config,
    struct NR_RRCReconfiguration_v1530_IEs__dedicatedNAS_MessageList
                                 *dedicatedNAS_MessageList,
    NR_MAC_CellGroupConfig_t     *mac_CellGroupConfig)
//------------------------------------------------------------------------------
{
    NR_DL_DCCH_Message_t                             dl_dcch_msg;
    asn_enc_rval_t                                   enc_rval;
    NR_RRCReconfiguration_IEs_t                      *ie;

    memset(&dl_dcch_msg, 0, sizeof(NR_DL_DCCH_Message_t));
    dl_dcch_msg.message.present            = NR_DL_DCCH_MessageType_PR_c1;
    dl_dcch_msg.message.choice.c1          = CALLOC(1, sizeof(struct NR_DL_DCCH_MessageType__c1));
    dl_dcch_msg.message.choice.c1->present = NR_DL_DCCH_MessageType__c1_PR_rrcReconfiguration;

    dl_dcch_msg.message.choice.c1->choice.rrcReconfiguration = calloc(1, sizeof(NR_RRCReconfiguration_t));
    dl_dcch_msg.message.choice.c1->choice.rrcReconfiguration->rrc_TransactionIdentifier = Transaction_id;
    dl_dcch_msg.message.choice.c1->choice.rrcReconfiguration->criticalExtensions.present = NR_RRCReconfiguration__criticalExtensions_PR_rrcReconfiguration;

    /******************** Radio Bearer Config ********************/
    /* Configure Security */
    // security_config    =  CALLOC(1, sizeof(NR_SecurityConfig_t));
    // security_config->securityAlgorithmConfig = CALLOC(1, sizeof(*ie->radioBearerConfig->securityConfig->securityAlgorithmConfig));
    // security_config->securityAlgorithmConfig->cipheringAlgorithm     = NR_CipheringAlgorithm_nea0;
    // security_config->securityAlgorithmConfig->integrityProtAlgorithm = NULL;
    // security_config->keyToUse = CALLOC(1, sizeof(*ie->radioBearerConfig->securityConfig->keyToUse));
    // *security_config->keyToUse = NR_SecurityConfig__keyToUse_master;

    ie = calloc(1, sizeof(NR_RRCReconfiguration_IEs_t));
    ie->radioBearerConfig = calloc(1, sizeof(NR_RadioBearerConfig_t));
    ie->radioBearerConfig->srb_ToAddModList  = SRB_configList;
    ie->radioBearerConfig->drb_ToAddModList  = DRB_configList;
    ie->radioBearerConfig->securityConfig    = security_config;
    ie->radioBearerConfig->srb3_ToRelease    = NULL;
    ie->radioBearerConfig->drb_ToReleaseList = DRB_releaseList;

    /******************** Secondary Cell Group ********************/
    // rrc_gNB_carrier_data_t *carrier = &(gnb_rrc_inst->carrier);
    // fill_default_secondaryCellGroup( carrier->servingcellconfigcommon,
    //                                  ue_context_pP->ue_context.secondaryCellGroup,
    //                                  1,
    //                                  1,
    //                                  carrier->pdsch_AntennaPorts,
    //                                  carrier->initial_csi_index[gnb_rrc_inst->Nb_ue]);

    /******************** Meas Config ********************/
    // measConfig
    ie->measConfig = meas_config;
    // lateNonCriticalExtension
    ie->lateNonCriticalExtension = NULL;
    // nonCriticalExtension
    ie->nonCriticalExtension = calloc(1, sizeof(NR_RRCReconfiguration_v1530_IEs_t));
    ie->nonCriticalExtension->dedicatedNAS_MessageList = dedicatedNAS_MessageList;

    dl_dcch_msg.message.choice.c1->choice.rrcReconfiguration->criticalExtensions.choice.rrcReconfiguration = ie;

    if ( LOG_DEBUGFLAG(DEBUG_ASN1) ) {
        xer_fprint(stdout, &asn_DEF_NR_DL_DCCH_Message, (void *)&dl_dcch_msg);
    }

    enc_rval = uper_encode_to_buffer(&asn_DEF_NR_DL_DCCH_Message,
                                    NULL,
                                    (void *)&dl_dcch_msg,
                                    buffer,
                                    100);

    if(enc_rval.encoded == -1) {
        LOG_I(NR_RRC, "[gNB AssertFatal]ASN1 message encoding failed (%s, %lu)!\n",
            enc_rval.failed_type->name, enc_rval.encoded);
        return -1;
    }

    LOG_D(NR_RRC,"[gNB %d] RRCReconfiguration for UE %x Encoded %zd bits (%zd bytes)\n",
            ctxt_pP->module_id,
            ctxt_pP->rnti,
            enc_rval.encoded,
            (enc_rval.encoded+7)/8);

    if (enc_rval.encoded == -1) {
        LOG_E(NR_RRC,"[gNB %d] ASN1 : RRCReconfiguration encoding failed for UE %x\n",
            ctxt_pP->module_id,
            ctxt_pP->rnti);
        return(-1);
    }

    return((enc_rval.encoded+7)/8);
}


uint8_t do_RRCSetupRequest(uint8_t Mod_id, uint8_t *buffer,uint8_t *rv) {
  asn_enc_rval_t enc_rval;
  uint8_t buf[5],buf2=0;
  NR_UL_CCCH_Message_t ul_ccch_msg;
  NR_RRCSetupRequest_t *rrcSetupRequest;
  memset((void *)&ul_ccch_msg,0,sizeof(NR_UL_CCCH_Message_t));
  ul_ccch_msg.message.present           = NR_UL_CCCH_MessageType_PR_c1;
  ul_ccch_msg.message.choice.c1          = CALLOC(1, sizeof(struct NR_UL_CCCH_MessageType__c1));
  ul_ccch_msg.message.choice.c1->present = NR_UL_CCCH_MessageType__c1_PR_rrcSetupRequest;
  ul_ccch_msg.message.choice.c1->choice.rrcSetupRequest = CALLOC(1, sizeof(NR_RRCSetupRequest_t));
  rrcSetupRequest          = ul_ccch_msg.message.choice.c1->choice.rrcSetupRequest;


  if (1) {
    rrcSetupRequest->rrcSetupRequest.ue_Identity.present = NR_InitialUE_Identity_PR_randomValue;
    rrcSetupRequest->rrcSetupRequest.ue_Identity.choice.randomValue.size = 5;
    rrcSetupRequest->rrcSetupRequest.ue_Identity.choice.randomValue.bits_unused = 1;
    rrcSetupRequest->rrcSetupRequest.ue_Identity.choice.randomValue.buf = buf;
    rrcSetupRequest->rrcSetupRequest.ue_Identity.choice.randomValue.buf[0] = rv[0];
    rrcSetupRequest->rrcSetupRequest.ue_Identity.choice.randomValue.buf[1] = rv[1];
    rrcSetupRequest->rrcSetupRequest.ue_Identity.choice.randomValue.buf[2] = rv[2];
    rrcSetupRequest->rrcSetupRequest.ue_Identity.choice.randomValue.buf[3] = rv[3];
    rrcSetupRequest->rrcSetupRequest.ue_Identity.choice.randomValue.buf[4] = rv[4]&0xfe;
  } else {
    rrcSetupRequest->rrcSetupRequest.ue_Identity.present = NR_InitialUE_Identity_PR_ng_5G_S_TMSI_Part1;
    rrcSetupRequest->rrcSetupRequest.ue_Identity.choice.ng_5G_S_TMSI_Part1.size = 1;
    rrcSetupRequest->rrcSetupRequest.ue_Identity.choice.ng_5G_S_TMSI_Part1.bits_unused = 0;
    rrcSetupRequest->rrcSetupRequest.ue_Identity.choice.ng_5G_S_TMSI_Part1.buf = buf;
    rrcSetupRequest->rrcSetupRequest.ue_Identity.choice.ng_5G_S_TMSI_Part1.buf[0] = 0x12;
  }

  rrcSetupRequest->rrcSetupRequest.establishmentCause = NR_EstablishmentCause_mo_Signalling; //EstablishmentCause_mo_Data;
  rrcSetupRequest->rrcSetupRequest.spare.buf = &buf2;
  rrcSetupRequest->rrcSetupRequest.spare.size=1;
  rrcSetupRequest->rrcSetupRequest.spare.bits_unused = 7;

  if ( LOG_DEBUGFLAG(DEBUG_ASN1) ) {
    xer_fprint(stdout, &asn_DEF_NR_UL_CCCH_Message, (void *)&ul_ccch_msg);
  }

  enc_rval = uper_encode_to_buffer(&asn_DEF_NR_UL_CCCH_Message,
                                   NULL,
                                   (void *)&ul_ccch_msg,
                                   buffer,
                                   100);
  AssertFatal (enc_rval.encoded > 0, "ASN1 message encoding failed (%s, %lu)!\n", enc_rval.failed_type->name, enc_rval.encoded);
  LOG_D(NR_RRC,"[UE] RRCSetupRequest Encoded %zd bits (%zd bytes)\n", enc_rval.encoded, (enc_rval.encoded+7)/8);
  return((enc_rval.encoded+7)/8);
}
//------------------------------------------------------------------------------
uint8_t
do_NR_RRCReconfigurationComplete(
  const protocol_ctxt_t *const ctxt_pP,
  uint8_t *buffer,
  const uint8_t Transaction_id
)
//------------------------------------------------------------------------------
{
  asn_enc_rval_t enc_rval;
  NR_UL_DCCH_Message_t ul_dcch_msg;
  NR_RRCReconfigurationComplete_t *rrcReconfigurationComplete;
  memset((void *)&ul_dcch_msg,0,sizeof(NR_UL_DCCH_Message_t));
  ul_dcch_msg.message.present                     = NR_UL_DCCH_MessageType_PR_c1;
  ul_dcch_msg.message.choice.c1                   = CALLOC(1, sizeof(struct NR_UL_DCCH_MessageType__c1));
  ul_dcch_msg.message.choice.c1->present           = NR_UL_DCCH_MessageType__c1_PR_rrcReconfigurationComplete;
  ul_dcch_msg.message.choice.c1->choice.rrcReconfigurationComplete = CALLOC(1, sizeof(NR_RRCReconfigurationComplete_t));
  rrcReconfigurationComplete            = ul_dcch_msg.message.choice.c1->choice.rrcReconfigurationComplete;
  rrcReconfigurationComplete->rrc_TransactionIdentifier = Transaction_id;
  rrcReconfigurationComplete->criticalExtensions.choice.rrcReconfigurationComplete = CALLOC(1, sizeof(NR_RRCReconfigurationComplete_IEs_t));
  rrcReconfigurationComplete->criticalExtensions.present =
		  NR_RRCReconfigurationComplete__criticalExtensions_PR_rrcReconfigurationComplete;
  rrcReconfigurationComplete->criticalExtensions.choice.rrcReconfigurationComplete->nonCriticalExtension = NULL;
  rrcReconfigurationComplete->criticalExtensions.choice.rrcReconfigurationComplete->lateNonCriticalExtension = NULL;
  if ( LOG_DEBUGFLAG(DEBUG_ASN1) ) {
    xer_fprint(stdout, &asn_DEF_NR_UL_DCCH_Message, (void *)&ul_dcch_msg);
  }

  enc_rval = uper_encode_to_buffer(&asn_DEF_NR_UL_DCCH_Message,
                                   NULL,
                                   (void *)&ul_dcch_msg,
                                   buffer,
                                   100);
  AssertFatal (enc_rval.encoded > 0, "ASN1 message encoding failed (%s, %lu)!\n",
               enc_rval.failed_type->name, enc_rval.encoded);
  LOG_I(NR_RRC,"rrcReconfigurationComplete Encoded %zd bits (%zd bytes)\n",enc_rval.encoded,(enc_rval.encoded+7)/8);
  return((enc_rval.encoded+7)/8);
}

uint8_t do_RRCSetupComplete(uint8_t Mod_id, uint8_t *buffer, const uint8_t Transaction_id, uint8_t sel_plmn_id, const int dedicatedInfoNASLength, const char *dedicatedInfoNAS){
  asn_enc_rval_t enc_rval;
  
  NR_UL_DCCH_Message_t  ul_dcch_msg;
  NR_RRCSetupComplete_t *RrcSetupComplete;
  memset((void *)&ul_dcch_msg,0,sizeof(NR_UL_DCCH_Message_t));

  uint8_t buf[6];

  ul_dcch_msg.message.present = NR_UL_DCCH_MessageType_PR_c1;
  ul_dcch_msg.message.choice.c1 = CALLOC(1,sizeof(struct NR_UL_DCCH_MessageType__c1));
  ul_dcch_msg.message.choice.c1->present = NR_UL_DCCH_MessageType__c1_PR_rrcSetupComplete;
  ul_dcch_msg.message.choice.c1->choice.rrcSetupComplete = CALLOC(1, sizeof(NR_RRCSetupComplete_t));
  RrcSetupComplete                       = ul_dcch_msg.message.choice.c1->choice.rrcSetupComplete;
  RrcSetupComplete->rrc_TransactionIdentifier    = Transaction_id;
  RrcSetupComplete->criticalExtensions.present   = NR_RRCSetupComplete__criticalExtensions_PR_rrcSetupComplete;
  RrcSetupComplete->criticalExtensions.choice.rrcSetupComplete = CALLOC(1, sizeof(NR_RRCSetupComplete_IEs_t));
  // RrcSetupComplete->criticalExtensions.choice.rrcSetupComplete->nonCriticalExtension = CALLOC(1,
  //   sizeof(*RrcSetupComplete->criticalExtensions.choice.rrcSetupComplete->nonCriticalExtension));
  RrcSetupComplete->criticalExtensions.choice.rrcSetupComplete->selectedPLMN_Identity = sel_plmn_id;
  RrcSetupComplete->criticalExtensions.choice.rrcSetupComplete->registeredAMF = NULL;

  RrcSetupComplete->criticalExtensions.choice.rrcSetupComplete->ng_5G_S_TMSI_Value = CALLOC(1, sizeof(struct NR_RRCSetupComplete_IEs__ng_5G_S_TMSI_Value));
  RrcSetupComplete->criticalExtensions.choice.rrcSetupComplete->ng_5G_S_TMSI_Value->present = NR_RRCSetupComplete_IEs__ng_5G_S_TMSI_Value_PR_ng_5G_S_TMSI;
  RrcSetupComplete->criticalExtensions.choice.rrcSetupComplete->ng_5G_S_TMSI_Value->choice.ng_5G_S_TMSI.size = 6;
  RrcSetupComplete->criticalExtensions.choice.rrcSetupComplete->ng_5G_S_TMSI_Value->choice.ng_5G_S_TMSI.buf = buf;
  RrcSetupComplete->criticalExtensions.choice.rrcSetupComplete->ng_5G_S_TMSI_Value->choice.ng_5G_S_TMSI.buf[0] = 0x12;
  RrcSetupComplete->criticalExtensions.choice.rrcSetupComplete->ng_5G_S_TMSI_Value->choice.ng_5G_S_TMSI.buf[1] = 0x34;
  RrcSetupComplete->criticalExtensions.choice.rrcSetupComplete->ng_5G_S_TMSI_Value->choice.ng_5G_S_TMSI.buf[2] = 0x56;
  RrcSetupComplete->criticalExtensions.choice.rrcSetupComplete->ng_5G_S_TMSI_Value->choice.ng_5G_S_TMSI.buf[3] = 0x78;
  RrcSetupComplete->criticalExtensions.choice.rrcSetupComplete->ng_5G_S_TMSI_Value->choice.ng_5G_S_TMSI.buf[4] = 0x9A;
  RrcSetupComplete->criticalExtensions.choice.rrcSetupComplete->ng_5G_S_TMSI_Value->choice.ng_5G_S_TMSI.buf[5] = 0xBC;

 memset(&RrcSetupComplete->criticalExtensions.choice.rrcSetupComplete->dedicatedNAS_Message,0,sizeof(OCTET_STRING_t));
 OCTET_STRING_fromBuf(&RrcSetupComplete->criticalExtensions.choice.rrcSetupComplete->dedicatedNAS_Message,dedicatedInfoNAS,dedicatedInfoNASLength);
if ( LOG_DEBUGFLAG(DEBUG_ASN1) ) {
  xer_fprint(stdout, &asn_DEF_NR_UL_DCCH_Message, (void *)&ul_dcch_msg);
}

enc_rval = uper_encode_to_buffer(&asn_DEF_NR_UL_DCCH_Message,
                                 NULL,
                                 (void *)&ul_dcch_msg,
                                 buffer,
                                 100);
AssertFatal(enc_rval.encoded > 0,"ASN1 message encoding failed (%s, %lu)!\n",
    enc_rval.failed_type->name,enc_rval.encoded);
LOG_D(NR_RRC,"RRCSetupComplete Encoded %zd bits (%zd bytes)\n",enc_rval.encoded,(enc_rval.encoded+7)/8);

return((enc_rval.encoded+7)/8);
}

//------------------------------------------------------------------------------
uint8_t 
do_NR_DLInformationTransfer(
    uint8_t Mod_id,
    uint8_t **buffer,
    uint8_t transaction_id,
    uint32_t pdu_length,
    uint8_t *pdu_buffer
)
//------------------------------------------------------------------------------
{
    ssize_t encoded;
    NR_DL_DCCH_Message_t   dl_dcch_msg;
    memset(&dl_dcch_msg, 0, sizeof(NR_DL_DCCH_Message_t));
    dl_dcch_msg.message.present            = NR_DL_DCCH_MessageType_PR_c1;
    dl_dcch_msg.message.choice.c1          = CALLOC(1, sizeof(struct NR_DL_DCCH_MessageType__c1));
    dl_dcch_msg.message.choice.c1->present = NR_DL_DCCH_MessageType__c1_PR_dlInformationTransfer;

    dl_dcch_msg.message.choice.c1->choice.dlInformationTransfer = CALLOC(1, sizeof(NR_DLInformationTransfer_t));
    dl_dcch_msg.message.choice.c1->choice.dlInformationTransfer->rrc_TransactionIdentifier = transaction_id;
    dl_dcch_msg.message.choice.c1->choice.dlInformationTransfer->criticalExtensions.present =
        NR_DLInformationTransfer__criticalExtensions_PR_dlInformationTransfer;

    dl_dcch_msg.message.choice.c1->choice.dlInformationTransfer->
        criticalExtensions.choice.dlInformationTransfer = CALLOC(1, sizeof(NR_DLInformationTransfer_IEs_t));
    dl_dcch_msg.message.choice.c1->choice.dlInformationTransfer->
        criticalExtensions.choice.dlInformationTransfer->dedicatedNAS_Message = CALLOC(1, sizeof(NR_DedicatedNAS_Message_t));
    dl_dcch_msg.message.choice.c1->choice.dlInformationTransfer->
        criticalExtensions.choice.dlInformationTransfer->dedicatedNAS_Message->buf = pdu_buffer;
    dl_dcch_msg.message.choice.c1->choice.dlInformationTransfer->
        criticalExtensions.choice.dlInformationTransfer->dedicatedNAS_Message->size = pdu_length;

    encoded = uper_encode_to_new_buffer (&asn_DEF_NR_DL_DCCH_Message, NULL, (void *) &dl_dcch_msg, (void **)buffer);
    AssertFatal(encoded > 0,"ASN1 message encoding failed (%s, %ld)!\n",
                "DLInformationTransfer", encoded);
    LOG_D(NR_RRC,"DLInformationTransfer Encoded %zd bytes\n", encoded);
    return encoded;
}

uint8_t do_NR_ULInformationTransfer(uint8_t **buffer, uint32_t pdu_length, uint8_t *pdu_buffer) {
    ssize_t encoded;
    NR_UL_DCCH_Message_t ul_dcch_msg;
    memset(&ul_dcch_msg, 0, sizeof(NR_UL_DCCH_Message_t));
    ul_dcch_msg.message.present           = NR_UL_DCCH_MessageType_PR_c1;
    ul_dcch_msg.message.choice.c1          = CALLOC(1,sizeof(struct NR_UL_DCCH_MessageType__c1));
    ul_dcch_msg.message.choice.c1->present = NR_UL_DCCH_MessageType__c1_PR_ulInformationTransfer;
    ul_dcch_msg.message.choice.c1->choice.ulInformationTransfer = CALLOC(1,sizeof(struct NR_ULInformationTransfer));
    ul_dcch_msg.message.choice.c1->choice.ulInformationTransfer->criticalExtensions.present = NR_ULInformationTransfer__criticalExtensions_PR_ulInformationTransfer;
    ul_dcch_msg.message.choice.c1->choice.ulInformationTransfer->criticalExtensions.choice.ulInformationTransfer = CALLOC(1,sizeof(struct NR_ULInformationTransfer_IEs));
    struct NR_ULInformationTransfer_IEs *ulInformationTransfer = ul_dcch_msg.message.choice.c1->choice.ulInformationTransfer->criticalExtensions.choice.ulInformationTransfer;
    ulInformationTransfer->dedicatedNAS_Message = CALLOC(1,sizeof(NR_DedicatedNAS_Message_t));
    ulInformationTransfer->dedicatedNAS_Message->buf = pdu_buffer;
    ulInformationTransfer->dedicatedNAS_Message->size = pdu_length;
    ulInformationTransfer->lateNonCriticalExtension = NULL;
    encoded = uper_encode_to_new_buffer (&asn_DEF_NR_UL_DCCH_Message, NULL, (void *) &ul_dcch_msg, (void **) buffer);
    AssertFatal(encoded > 0,"ASN1 message encoding failed (%s, %ld)!\n",
                "ULInformationTransfer",encoded);
    LOG_D(NR_RRC,"ULInformationTransfer Encoded %zd bytes\n",encoded);

    return encoded;
}

uint8_t do_RRCReestablishmentRequest(uint8_t Mod_id, uint8_t *buffer, uint16_t c_rnti) {
  asn_enc_rval_t enc_rval;
  NR_UL_CCCH_Message_t ul_ccch_msg;
  NR_RRCReestablishmentRequest_t *rrcReestablishmentRequest;
  uint8_t buf[2];

  memset((void *)&ul_ccch_msg,0,sizeof(NR_UL_CCCH_Message_t));
  ul_ccch_msg.message.present            = NR_UL_CCCH_MessageType_PR_c1;
  ul_ccch_msg.message.choice.c1          = CALLOC(1, sizeof(struct NR_UL_CCCH_MessageType__c1));
  ul_ccch_msg.message.choice.c1->present = NR_UL_CCCH_MessageType__c1_PR_rrcReestablishmentRequest;
  ul_ccch_msg.message.choice.c1->choice.rrcReestablishmentRequest = CALLOC(1, sizeof(NR_RRCReestablishmentRequest_t));

  rrcReestablishmentRequest = ul_ccch_msg.message.choice.c1->choice.rrcReestablishmentRequest;
  // test
  rrcReestablishmentRequest->rrcReestablishmentRequest.reestablishmentCause = NR_ReestablishmentCause_reconfigurationFailure;
  rrcReestablishmentRequest->rrcReestablishmentRequest.ue_Identity.c_RNTI = c_rnti;
  rrcReestablishmentRequest->rrcReestablishmentRequest.ue_Identity.physCellId = 0;
  rrcReestablishmentRequest->rrcReestablishmentRequest.ue_Identity.shortMAC_I.buf = buf;
  rrcReestablishmentRequest->rrcReestablishmentRequest.ue_Identity.shortMAC_I.buf[0] = 0x08;
  rrcReestablishmentRequest->rrcReestablishmentRequest.ue_Identity.shortMAC_I.buf[1] = 0x32;
  rrcReestablishmentRequest->rrcReestablishmentRequest.ue_Identity.shortMAC_I.size = 2;


  if ( LOG_DEBUGFLAG(DEBUG_ASN1) ) {
    xer_fprint(stdout, &asn_DEF_NR_UL_CCCH_Message, (void *)&ul_ccch_msg);
  }

  enc_rval = uper_encode_to_buffer(&asn_DEF_NR_UL_CCCH_Message,
                                   NULL,
                                   (void *)&ul_ccch_msg,
                                   buffer,
                                   100);
  AssertFatal (enc_rval.encoded > 0, "ASN1 message encoding failed (%s, %lu)!\n", enc_rval.failed_type->name, enc_rval.encoded);
  LOG_D(NR_RRC,"[UE] RRCReestablishmentRequest Encoded %zd bits (%zd bytes)\n", enc_rval.encoded, (enc_rval.encoded+7)/8);
  return((enc_rval.encoded+7)/8);
}

//------------------------------------------------------------------------------
uint8_t
do_RRCReestablishment(
const protocol_ctxt_t     *const ctxt_pP,
rrc_gNB_ue_context_t      *const ue_context_pP,
int                              CC_id,
uint8_t                   *const buffer,
//const uint8_t                    transmission_mode,
const uint8_t                    Transaction_id,
NR_SRB_ToAddModList_t               **SRB_configList
) {
    asn_enc_rval_t enc_rval;
    //long *logicalchannelgroup = NULL;
    struct NR_SRB_ToAddMod *SRB1_config = NULL;
    struct NR_SRB_ToAddMod *SRB2_config = NULL;
    //gNB_RRC_INST *nrrrc               = RC.nrrrc[ctxt_pP->module_id];
    NR_DL_DCCH_Message_t dl_dcch_msg;
    NR_RRCReestablishment_t *rrcReestablishment = NULL;
    int i = 0;
    ue_context_pP->ue_context.reestablishment_xid = Transaction_id;
    NR_SRB_ToAddModList_t **SRB_configList2 = NULL;
    SRB_configList2 = &ue_context_pP->ue_context.SRB_configList2[Transaction_id];

    if (*SRB_configList2) {
      free(*SRB_configList2);
    }

    *SRB_configList2 = CALLOC(1, sizeof(NR_SRB_ToAddModList_t));
    memset((void *)&dl_dcch_msg, 0, sizeof(NR_DL_DCCH_Message_t));
    dl_dcch_msg.message.present           = NR_DL_DCCH_MessageType_PR_c1;
    dl_dcch_msg.message.choice.c1 = calloc(1,sizeof(struct NR_DL_DCCH_MessageType__c1));
    dl_dcch_msg.message.choice.c1->present = NR_DL_DCCH_MessageType__c1_PR_rrcReestablishment;
    dl_dcch_msg.message.choice.c1->choice.rrcReestablishment = CALLOC(1,sizeof(NR_RRCReestablishment_t));
    rrcReestablishment = dl_dcch_msg.message.choice.c1->choice.rrcReestablishment;

    // get old configuration of SRB2
    if (*SRB_configList != NULL) {
      for (i = 0; (i < (*SRB_configList)->list.count) && (i < 3); i++) {
        LOG_D(NR_RRC, "(*SRB_configList)->list.array[%d]->srb_Identity=%ld\n",
              i, (*SRB_configList)->list.array[i]->srb_Identity);
    
        if ((*SRB_configList)->list.array[i]->srb_Identity == 2 ) {
          SRB2_config = (*SRB_configList)->list.array[i];
        } else if ((*SRB_configList)->list.array[i]->srb_Identity == 1 ) {
          SRB1_config = (*SRB_configList)->list.array[i];
        }
      }
    }

    if (SRB1_config == NULL) {
      // default SRB1 configuration
      LOG_W(NR_RRC,"SRB1 configuration does not exist in SRB configuration list, use default\n");
      /// SRB1
      SRB1_config = CALLOC(1, sizeof(*SRB1_config));
      SRB1_config->srb_Identity = 1;
    }

    if (SRB2_config == NULL) {
      LOG_W(NR_RRC,"SRB2 configuration does not exist in SRB configuration list\n");
    } else {
      ASN_SEQUENCE_ADD(&(*SRB_configList2)->list, SRB2_config);
    }

    if (*SRB_configList) {
      free(*SRB_configList);
    }

    *SRB_configList = CALLOC(1, sizeof(LTE_SRB_ToAddModList_t));
    ASN_SEQUENCE_ADD(&(*SRB_configList)->list,SRB1_config);

    rrcReestablishment->rrc_TransactionIdentifier = Transaction_id;
    rrcReestablishment->criticalExtensions.present = NR_RRCReestablishment__criticalExtensions_PR_rrcReestablishment;
    rrcReestablishment->criticalExtensions.choice.rrcReestablishment = CALLOC(1,sizeof(NR_RRCReestablishment_IEs_t));

    uint8_t KgNB_star[32] = { 0 };
    /** TODO
    uint16_t pci = nrrrc->carrier[CC_id].physCellId;
    uint32_t earfcn_dl = (uint32_t)freq_to_arfcn10(RC.mac[ctxt_pP->module_id]->common_channels[CC_id].eutra_band,
                         nrrrc->carrier[CC_id].dl_CarrierFreq);
    bool     is_rel8_only = true;
    
    if (earfcn_dl > 65535) {
      is_rel8_only = false;
    }
    LOG_D(NR_RRC, "pci=%d, eutra_band=%d, downlink_frequency=%d, earfcn_dl=%u, is_rel8_only=%s\n",
          pci,
          RC.mac[ctxt_pP->module_id]->common_channels[CC_id].eutra_band,
          nrrrc->carrier[CC_id].dl_CarrierFreq,
          earfcn_dl,
          is_rel8_only == true ? "true": "false");
    */
    
    if (ue_context_pP->ue_context.nh_ncc >= 0) {
      //TODO derive_keNB_star(ue_context_pP->ue_context.nh, pci, earfcn_dl, is_rel8_only, KgNB_star);
      rrcReestablishment->criticalExtensions.choice.rrcReestablishment->nextHopChainingCount = ue_context_pP->ue_context.nh_ncc;
    } else { // first HO
      //TODO derive_keNB_star (ue_context_pP->ue_context.kgnb, pci, earfcn_dl, is_rel8_only, KgNB_star);
      // LG: really 1
      rrcReestablishment->criticalExtensions.choice.rrcReestablishment->nextHopChainingCount = 0;
    }
    // copy KgNB_star to ue_context_pP->ue_context.kgnb
    memcpy (ue_context_pP->ue_context.kgnb, KgNB_star, 32);
    ue_context_pP->ue_context.kgnb_ncc = 0;
    rrcReestablishment->criticalExtensions.choice.rrcReestablishment->lateNonCriticalExtension = NULL;
    rrcReestablishment->criticalExtensions.choice.rrcReestablishment->nonCriticalExtension = NULL;

    if ( LOG_DEBUGFLAG(DEBUG_ASN1) ) {
      xer_fprint(stdout, &asn_DEF_NR_DL_DCCH_Message, (void *)&dl_dcch_msg);
    }

    enc_rval = uper_encode_to_buffer(&asn_DEF_NR_DL_DCCH_Message,
                                     NULL,
                                     (void *)&dl_dcch_msg,
                                     buffer,
                                     100);

    if(enc_rval.encoded == -1) {
      LOG_E(NR_RRC, "[gNB AssertFatal]ASN1 message encoding failed (%s, %lu)!\n",
            enc_rval.failed_type->name, enc_rval.encoded);
      return -1;
    }
    
    LOG_D(NR_RRC,"RRCReestablishment Encoded %u bits (%u bytes)\n",
          (uint32_t)enc_rval.encoded, (uint32_t)(enc_rval.encoded+7)/8);
    return((enc_rval.encoded+7)/8);

}

uint8_t 
do_RRCReestablishmentComplete(uint8_t *buffer, int64_t rrc_TransactionIdentifier) {
  asn_enc_rval_t enc_rval;
  NR_UL_DCCH_Message_t ul_dcch_msg;
  NR_RRCReestablishmentComplete_t *rrcReestablishmentComplete;

  memset((void *)&ul_dcch_msg,0,sizeof(NR_UL_DCCH_Message_t));
  ul_dcch_msg.message.present            = NR_UL_DCCH_MessageType_PR_c1;
  ul_dcch_msg.message.choice.c1          = CALLOC(1, sizeof(struct NR_UL_DCCH_MessageType__c1));
  ul_dcch_msg.message.choice.c1->present = NR_UL_DCCH_MessageType__c1_PR_rrcReestablishmentComplete;
  ul_dcch_msg.message.choice.c1->choice.rrcReestablishmentComplete = CALLOC(1, sizeof(NR_RRCReestablishmentComplete_t));

  rrcReestablishmentComplete = ul_dcch_msg.message.choice.c1->choice.rrcReestablishmentComplete;
  rrcReestablishmentComplete->rrc_TransactionIdentifier = rrc_TransactionIdentifier;
  rrcReestablishmentComplete->criticalExtensions.present = NR_RRCReestablishmentComplete__criticalExtensions_PR_rrcReestablishmentComplete;
  rrcReestablishmentComplete->criticalExtensions.choice.rrcReestablishmentComplete = CALLOC(1, sizeof(NR_RRCReestablishmentComplete_IEs_t));
  rrcReestablishmentComplete->criticalExtensions.choice.rrcReestablishmentComplete->lateNonCriticalExtension = NULL;
  rrcReestablishmentComplete->criticalExtensions.choice.rrcReestablishmentComplete->nonCriticalExtension = NULL;

  if ( LOG_DEBUGFLAG(DEBUG_ASN1) ) {
    xer_fprint(stdout, &asn_DEF_NR_UL_CCCH_Message, (void *)&ul_dcch_msg);
  }

  enc_rval = uper_encode_to_buffer(&asn_DEF_NR_UL_DCCH_Message,
                                   NULL,
                                   (void *)&ul_dcch_msg,
                                   buffer,
                                   100);
  AssertFatal (enc_rval.encoded > 0, "ASN1 message encoding failed (%s, %lu)!\n", enc_rval.failed_type->name, enc_rval.encoded);
  LOG_D(NR_RRC,"[UE] RRCReestablishmentComplete Encoded %zd bits (%zd bytes)\n", enc_rval.encoded, (enc_rval.encoded+7)/8);
  return((enc_rval.encoded+7)/8);
}
<|MERGE_RESOLUTION|>--- conflicted
+++ resolved
@@ -561,7 +561,6 @@
     case NR_ServingCellConfigCommon__ssb_PositionsInBurst_PR_mediumBitmap:
       sib1->servingCellConfigCommon->ssb_PositionsInBurst.inOneGroup = configuration->scc->ssb_PositionsInBurst->choice.mediumBitmap;
       break;
-<<<<<<< HEAD
     /*
     groupPresence: This field is present when maximum number of SS/PBCH blocks per half frame equals to 64 as defined in TS 38.213 [13], clause 4.1.
                    The first/leftmost bit corresponds to the SS/PBCH index 0-7, the second bit corresponds to SS/PBCH block 8-15, and so on.
@@ -570,16 +569,6 @@
                 The first/ leftmost bit corresponds to the first SS/PBCH block index in the group (i.e., to SSB index 0, 8, and so on); the second bit corresponds to the second SS/PBCH block index in the group
                 (i.e., to SSB index 1, 9, and so on), and so on. Value 0 in the bitmap indicates that the corresponding SS/PBCH block is not transmitted while value 1 indicates that the corresponding SS/PBCH block is transmitted.
     */
-=======
-      /*
-      groupPresence: This field is present when maximum number of SS/PBCH blocks per half frame equals to 64 as defined in TS 38.213 [13], clause 4.1.
-                     The first/leftmost bit corresponds to the SS/PBCH index 0-7, the second bit corresponds to SS/PBCH block 8-15, and so on.
-                     Value 0 in the bitmap indicates that the SSBs according to inOneGroup are absent. Value 1 indicates that the SS/PBCH blocks are transmitted in accordance with inOneGroup.
-      inOneGroup: When maximum number of SS/PBCH blocks per half frame equals to 64 as defined in TS 38.213 [13], clause 4.1, all 8 bit are valid;
-                  The first/ leftmost bit corresponds to the first SS/PBCH block index in the group (i.e., to SSB index 0, 8, and so on); the second bit corresponds to the second SS/PBCH block index in the group
-                  (i.e., to SSB index 1, 9, and so on), and so on. Value 0 in the bitmap indicates that the corresponding SS/PBCH block is not transmitted while value 1 indicates that the corresponding SS/PBCH block is transmitted.
-      */
->>>>>>> 403db5f6
     case NR_ServingCellConfigCommon__ssb_PositionsInBurst_PR_longBitmap:
       sib1->servingCellConfigCommon->ssb_PositionsInBurst.inOneGroup.size = 1;
       sib1->servingCellConfigCommon->ssb_PositionsInBurst.inOneGroup.bits_unused = 0;
