--- conflicted
+++ resolved
@@ -1008,15 +1008,11 @@
                                NR_ServingCellConfigCommon_t *scc,
                                rrc_gNB_carrier_data_t *carrier) {
 
-<<<<<<< HEAD
   // This assert will never happen in the current implementation because NUMBER_OF_UE_MAX = 4.
   // However, if in the future NUMBER_OF_UE_MAX is increased, it will be necessary to improve the allocation of SRS resources,
   // where the startPosition = 2 or 3 and sl160 = 17, 17, 27 ... 157 only give us 30 different allocations.
   AssertFatal(uid>=0 && uid<30, "gNB cannot allocate the SRS resources\n");
 
-=======
-  int uid=rnti&15;
->>>>>>> 74fd3f02
   int curr_bwp = NRRIV2BW(scc->downlinkConfigCommon->initialDownlinkBWP->genericParameters.locationAndBandwidth,MAX_BWP_SIZE);
   SpCellConfig->servCellIndex = NULL;
   SpCellConfig->reconfigurationWithSync = NULL;
