/*
 * Licensed to the OpenAirInterface (OAI) Software Alliance under one or more
 * contributor license agreements.  See the NOTICE file distributed with
 * this work for additional information regarding copyright ownership.
 * The OpenAirInterface Software Alliance licenses this file to You under
 * the OAI Public License, Version 1.1  (the "License"); you may not use this file
 * except in compliance with the License.
 * You may obtain a copy of the License at
 *
 *      http://www.openairinterface.org/?page_id=698
 *
 * Unless required by applicable law or agreed to in writing, software
 * distributed under the License is distributed on an "AS IS" BASIS,
 * WITHOUT WARRANTIES OR CONDITIONS OF ANY KIND, either express or implied.
 * See the License for the specific language governing permissions and
 * limitations under the License.
 *-------------------------------------------------------------------------------
 * For more information about the OpenAirInterface (OAI) Software Alliance:
 *      contact@openairinterface.org
 */

/*! \file asn1_msg.c
* \brief primitives to build the asn1 messages
* \author Raymond Knopp and Navid Nikaein, WEI-TAI CHEN
* \date 2011, 2018
* \version 1.0
* \company Eurecom, NTUST
* \email: {raymond.knopp, navid.nikaein}@eurecom.fr and kroempa@gmail.com
*/

#include <stdio.h>
#include <sys/types.h>
#include <stdlib.h> /* for atoi(3) */
#include <unistd.h> /* for getopt(3) */
#include <string.h> /* for strerror(3) */
#include <sysexits.h> /* for EX_* exit codes */
#include <errno.h>  /* for errno */
#include "common/utils/LOG/log.h"
#include <asn_application.h>
#include <asn_internal.h> /* for _ASN_DEFAULT_STACK_MAX */
#include <per_encoder.h>

#include "asn1_msg.h"
#include "../nr_rrc_proto.h"
#include "RRC/NR/nr_rrc_extern.h"
#include "NR_DL-CCCH-Message.h"
#include "NR_UL-CCCH-Message.h"
#include "NR_DL-DCCH-Message.h"
#include "NR_RRCReject.h"
#include "NR_RejectWaitTime.h"
#include "NR_RRCSetup.h"
#include "NR_RRCSetup-IEs.h"
#include "NR_SRB-ToAddModList.h"
#include "NR_CellGroupConfig.h"
#include "NR_RLC-BearerConfig.h"
#include "NR_RLC-Config.h"
#include "NR_LogicalChannelConfig.h"
#include "NR_PDCP-Config.h"
#include "NR_MAC-CellGroupConfig.h"
#include "NR_SecurityModeCommand.h"
#include "NR_CipheringAlgorithm.h"
#include "NR_RRCReconfiguration-IEs.h"
#include "NR_DRB-ToAddMod.h"
#include "NR_DRB-ToAddModList.h"
#include "NR_SecurityConfig.h"
#include "NR_RRCReconfiguration-v1530-IEs.h"
#include "NR_UL-DCCH-Message.h"
#include "NR_SDAP-Config.h"
#include "NR_RRCReconfigurationComplete.h"
#include "NR_RRCReconfigurationComplete-IEs.h"
#include "NR_DLInformationTransfer.h"
#include "NR_RRCReestablishmentRequest.h"
#include "NR_UE-CapabilityRequestFilterNR.h"
#include "PHY/defs_nr_common.h"
#include "common/utils/nr/nr_common.h"
#include "openair2/LAYER2/NR_MAC_COMMON/nr_mac.h"
#if defined(NR_Rel16)
  #include "NR_SCS-SpecificCarrier.h"
  #include "NR_TDD-UL-DL-ConfigCommon.h"
  #include "NR_FrequencyInfoUL.h"
  #include "NR_FrequencyInfoDL.h"
  #include "NR_RACH-ConfigGeneric.h"
  #include "NR_RACH-ConfigCommon.h"
  #include "NR_PUSCH-TimeDomainResourceAllocation.h"
  #include "NR_PUSCH-ConfigCommon.h"
  #include "NR_PUCCH-ConfigCommon.h"
  #include "NR_PDSCH-TimeDomainResourceAllocation.h"
  #include "NR_PDSCH-ConfigCommon.h"
  #include "NR_RateMatchPattern.h"
  #include "NR_RateMatchPatternLTE-CRS.h"
  #include "NR_SearchSpace.h"
  #include "NR_ControlResourceSet.h"
  #include "NR_EUTRA-MBSFN-SubframeConfig.h"
  #include "NR_BWP-DownlinkCommon.h"
  #include "NR_BWP-DownlinkDedicated.h"
  #include "NR_UplinkConfigCommon.h"
  #include "NR_SetupRelease.h"
  #include "NR_PDCCH-ConfigCommon.h"
  #include "NR_BWP-UplinkCommon.h"

  #include "assertions.h"
  //#include "RRCConnectionRequest.h"
  //#include "UL-CCCH-Message.h"
  #include "NR_UL-DCCH-Message.h"
  //#include "DL-CCCH-Message.h"
  #include "NR_DL-DCCH-Message.h"
  //#include "EstablishmentCause.h"
  //#include "RRCConnectionSetup.h"
  #include "NR_SRB-ToAddModList.h"
  #include "NR_DRB-ToAddModList.h"
  //#include "MCCH-Message.h"
  //#define MRB1 1

  //#include "RRCConnectionSetupComplete.h"
  //#include "RRCConnectionReconfigurationComplete.h"
  //#include "RRCConnectionReconfiguration.h"
  #include "NR_MIB.h"
  //#include "SystemInformation.h"

  #include "NR_SIB1.h"
  #include "NR_ServingCellConfigCommon.h"
  //#include "SIB-Type.h"

  //#include "BCCH-DL-SCH-Message.h"

  //#include "PHY/defs.h"

  #include "NR_MeasObjectToAddModList.h"
  #include "NR_ReportConfigToAddModList.h"
  #include "NR_MeasIdToAddModList.h"
  #include "gnb_config.h"
#endif

#include "intertask_interface.h"

#include "common/ran_context.h"

//#define XER_PRINT

typedef struct xer_sprint_string_s {
  char *string;
  size_t string_size;
  size_t string_index;
} xer_sprint_string_t;

//replace LTE
//extern unsigned char NB_eNB_INST;
extern unsigned char NB_gNB_INST;

extern RAN_CONTEXT_t RC;

/*
 * This is a helper function for xer_sprint, which directs all incoming data
 * into the provided string.
 */
static int xer__nr_print2s (const void *buffer, size_t size, void *app_key) {
  xer_sprint_string_t *string_buffer = (xer_sprint_string_t *) app_key;
  size_t string_remaining = string_buffer->string_size - string_buffer->string_index;

  if (string_remaining > 0) {
    if (size > string_remaining) {
      size = string_remaining;
    }

    memcpy(&string_buffer->string[string_buffer->string_index], buffer, size);
    string_buffer->string_index += size;
  }

  return 0;
}

int xer_nr_sprint (char *string, size_t string_size, asn_TYPE_descriptor_t *td, void *sptr) {
  asn_enc_rval_t er;
  xer_sprint_string_t string_buffer;
  string_buffer.string = string;
  string_buffer.string_size = string_size;
  string_buffer.string_index = 0;
  er = xer_encode(td, sptr, XER_F_BASIC, xer__nr_print2s, &string_buffer);

  if (er.encoded < 0) {
    LOG_E(RRC, "xer_sprint encoding error (%zd)!", er.encoded);
    er.encoded = string_buffer.string_size;
  } else {
    if (er.encoded > string_buffer.string_size) {
      LOG_E(RRC, "xer_sprint string buffer too small, got %zd need %zd!", string_buffer.string_size, er.encoded);
      er.encoded = string_buffer.string_size;
    }
  }

  return er.encoded;
}

//------------------------------------------------------------------------------

uint8_t do_MIB_NR(gNB_RRC_INST *rrc,uint32_t frame) { 

  asn_enc_rval_t enc_rval;
  rrc_gNB_carrier_data_t *carrier = &rrc->carrier;  

  NR_BCCH_BCH_Message_t *mib = &carrier->mib;
  NR_ServingCellConfigCommon_t *scc = carrier->servingcellconfigcommon;

  memset(mib,0,sizeof(NR_BCCH_BCH_Message_t));
  mib->message.present = NR_BCCH_BCH_MessageType_PR_mib;
  mib->message.choice.mib = CALLOC(1,sizeof(struct NR_MIB));
  memset(mib->message.choice.mib,0,sizeof(struct NR_MIB));
  //36.331 SFN BIT STRING (SIZE (8)  , 38.331 SFN BIT STRING (SIZE (6))
  uint8_t sfn_msb = (uint8_t)((frame>>4)&0x3f);
  mib->message.choice.mib->systemFrameNumber.buf = CALLOC(1,sizeof(uint8_t));
  mib->message.choice.mib->systemFrameNumber.buf[0] = sfn_msb << 2;
  mib->message.choice.mib->systemFrameNumber.size = 1;
  mib->message.choice.mib->systemFrameNumber.bits_unused=2;
  //38.331 spare BIT STRING (SIZE (1))
  uint16_t *spare= CALLOC(1, sizeof(uint16_t));

  if (spare == NULL) abort();

  mib->message.choice.mib->spare.buf = (uint8_t *)spare;
  mib->message.choice.mib->spare.size = 1;
  mib->message.choice.mib->spare.bits_unused = 7;  // This makes a spare of 1 bits

  mib->message.choice.mib->ssb_SubcarrierOffset = (carrier->ssb_SubcarrierOffset)&15;

  /*
  * The SIB1 will be sent in this allocation (Type0-PDCCH) : 38.213, 13-4 Table and 38.213 13-11 to 13-14 tables
  * the reverse allocation is in nr_ue_decode_mib()
  */
  if(rrc->carrier.pdcch_ConfigSIB1) {
    mib->message.choice.mib->pdcch_ConfigSIB1.controlResourceSetZero = rrc->carrier.pdcch_ConfigSIB1->controlResourceSetZero;
    mib->message.choice.mib->pdcch_ConfigSIB1.searchSpaceZero = rrc->carrier.pdcch_ConfigSIB1->searchSpaceZero;
  } else {
    mib->message.choice.mib->pdcch_ConfigSIB1.controlResourceSetZero = *scc->downlinkConfigCommon->initialDownlinkBWP->pdcch_ConfigCommon->choice.setup->controlResourceSetZero;
    mib->message.choice.mib->pdcch_ConfigSIB1.searchSpaceZero = *scc->downlinkConfigCommon->initialDownlinkBWP->pdcch_ConfigCommon->choice.setup->searchSpaceZero;
  }

  AssertFatal(scc->ssbSubcarrierSpacing != NULL, "scc->ssbSubcarrierSpacing is null\n");
  switch (*scc->ssbSubcarrierSpacing) {
  case NR_SubcarrierSpacing_kHz15:
    mib->message.choice.mib->subCarrierSpacingCommon = NR_MIB__subCarrierSpacingCommon_scs15or60;
    break;
    
  case NR_SubcarrierSpacing_kHz30:
    mib->message.choice.mib->subCarrierSpacingCommon = NR_MIB__subCarrierSpacingCommon_scs30or120;
    break;
    
  case NR_SubcarrierSpacing_kHz60:
    mib->message.choice.mib->subCarrierSpacingCommon = NR_MIB__subCarrierSpacingCommon_scs15or60;
    break;
    
  case NR_SubcarrierSpacing_kHz120:
    mib->message.choice.mib->subCarrierSpacingCommon = NR_MIB__subCarrierSpacingCommon_scs30or120;
    break;
    
  case NR_SubcarrierSpacing_kHz240:
    AssertFatal(1==0,"Unknown subCarrierSpacingCommon %d\n",(int)*scc->ssbSubcarrierSpacing);
    break;
    
  default:
      AssertFatal(1==0,"Unknown subCarrierSpacingCommon %d\n",(int)*scc->ssbSubcarrierSpacing);
  }

  switch (scc->dmrs_TypeA_Position) {
  case 	NR_ServingCellConfigCommon__dmrs_TypeA_Position_pos2:
    mib->message.choice.mib->dmrs_TypeA_Position = NR_MIB__dmrs_TypeA_Position_pos2;
    break;
    
  case 	NR_ServingCellConfigCommon__dmrs_TypeA_Position_pos3:
    mib->message.choice.mib->dmrs_TypeA_Position = NR_MIB__dmrs_TypeA_Position_pos3;
    break;
    
  default:
    AssertFatal(1==0,"Unknown dmrs_TypeA_Position %d\n",(int)scc->dmrs_TypeA_Position);
  }

  //  assign_enum
  mib->message.choice.mib->cellBarred = NR_MIB__cellBarred_notBarred;
  //  assign_enum
  mib->message.choice.mib->intraFreqReselection = NR_MIB__intraFreqReselection_notAllowed;
  //encode MIB to data
  enc_rval = uper_encode_to_buffer(&asn_DEF_NR_BCCH_BCH_Message,
                                   NULL,
                                   (void *)mib,
                                   carrier->MIB,
                                   24);
  AssertFatal (enc_rval.encoded > 0, "ASN1 message encoding failed (%s, %lu)!\n",
               enc_rval.failed_type->name, enc_rval.encoded);

  if (enc_rval.encoded==-1) {
    return(-1);
  }

  return((enc_rval.encoded+7)/8);
}

uint8_t do_SIB1_NR(rrc_gNB_carrier_data_t *carrier, 
	               gNB_RrcConfigurationReq *configuration
                  ) {
  asn_enc_rval_t enc_rval;

  // TODO : Add support for more than one PLMN
  int num_plmn = 1; // int num_plmn = configuration->num_plmn;
  struct NR_PLMN_Identity *nr_plmn = CALLOC(1, sizeof(struct NR_PLMN_Identity) * num_plmn);
  NR_MCC_MNC_Digit_t (*nr_mcc_digit)[3] = (NR_MCC_MNC_Digit_t(*)[3])CALLOC(1, sizeof(NR_MCC_MNC_Digit_t)*num_plmn*3);
  NR_MCC_MNC_Digit_t (*nr_mnc_digit)[3] = (NR_MCC_MNC_Digit_t(*)[3])CALLOC(1, sizeof(NR_MCC_MNC_Digit_t)*num_plmn*3);;
  memset(nr_plmn,0,sizeof(struct NR_PLMN_Identity) * num_plmn);
  memset(nr_mcc_digit,0,sizeof(NR_MCC_MNC_Digit_t)*num_plmn*3);
  memset(nr_mnc_digit,0,sizeof(NR_MCC_MNC_Digit_t)*num_plmn*3);

  NR_BCCH_DL_SCH_Message_t *sib1_message = CALLOC(1,sizeof(NR_BCCH_DL_SCH_Message_t));
  carrier->siblock1 = sib1_message;
  sib1_message->message.present = NR_BCCH_DL_SCH_MessageType_PR_c1;
  sib1_message->message.choice.c1 = CALLOC(1,sizeof(struct NR_BCCH_DL_SCH_MessageType__c1));
  sib1_message->message.choice.c1->present = NR_BCCH_DL_SCH_MessageType__c1_PR_systemInformationBlockType1;
  sib1_message->message.choice.c1->choice.systemInformationBlockType1 = CALLOC(1,sizeof(struct NR_SIB1));

  struct NR_SIB1 *sib1 = sib1_message->message.choice.c1->choice.systemInformationBlockType1;

  // cellSelectionInfo
  sib1->cellSelectionInfo = CALLOC(1,sizeof(struct NR_SIB1__cellSelectionInfo));
  sib1->cellSelectionInfo->q_RxLevMin = -65;

  // cellAccessRelatedInfo
  struct NR_PLMN_IdentityInfo *nr_plmn_info=CALLOC(1,sizeof(struct NR_PLMN_IdentityInfo));
  asn_set_empty(&nr_plmn_info->plmn_IdentityList.list);
  for (int i = 0; i < num_plmn; ++i) {
    nr_mcc_digit[i][0] = (configuration->mcc[i]/100)%10;
    nr_mcc_digit[i][1] = (configuration->mcc[i]/10)%10;
    nr_mcc_digit[i][2] = (configuration->mcc[i])%10;
    nr_plmn[i].mcc = CALLOC(1,sizeof(struct NR_MCC));
    asn_set_empty(&nr_plmn[i].mcc->list);
    ASN_SEQUENCE_ADD(&nr_plmn[i].mcc->list, &nr_mcc_digit[i][0]);
    ASN_SEQUENCE_ADD(&nr_plmn[i].mcc->list, &nr_mcc_digit[i][1]);
    ASN_SEQUENCE_ADD(&nr_plmn[i].mcc->list, &nr_mcc_digit[i][2]);
    if(configuration->mnc_digit_length[i] == 3) nr_mnc_digit[i][0] = (configuration->mnc[i]/100)%10;
    nr_mnc_digit[i][1] = (configuration->mnc[i]/10)%10;
    nr_mnc_digit[i][2] = (configuration->mnc[i])%10;
    nr_plmn[i].mnc.list.size=0;
    nr_plmn[i].mnc.list.count=0;
    if(configuration->mnc_digit_length[i] == 3) ASN_SEQUENCE_ADD(&nr_plmn[i].mnc.list, &nr_mnc_digit[i][0]);
    ASN_SEQUENCE_ADD(&nr_plmn[i].mnc.list, &nr_mnc_digit[i][1]);
    ASN_SEQUENCE_ADD(&nr_plmn[i].mnc.list, &nr_mnc_digit[i][2]);
    ASN_SEQUENCE_ADD(&nr_plmn_info->plmn_IdentityList.list, &nr_plmn[i]);
  }//end plmn loop

  nr_plmn_info->cellIdentity.buf = CALLOC(1,5);
  nr_plmn_info->cellIdentity.buf[0]= (configuration->cell_identity >> 28) & 0xff;
  nr_plmn_info->cellIdentity.buf[1]= (configuration->cell_identity >> 20) & 0xff;
  nr_plmn_info->cellIdentity.buf[2]= (configuration->cell_identity >> 12) & 0xff;
  nr_plmn_info->cellIdentity.buf[3]= (configuration->cell_identity >> 4) & 0xff;
  nr_plmn_info->cellIdentity.buf[4]= (configuration->cell_identity << 4) & 0xff;
  nr_plmn_info->cellIdentity.size= 5;
  nr_plmn_info->cellIdentity.bits_unused= 4;
  nr_plmn_info->cellReservedForOperatorUse = NR_PLMN_IdentityInfo__cellReservedForOperatorUse_notReserved;

  nr_plmn_info->trackingAreaCode = CALLOC(1,sizeof(NR_TrackingAreaCode_t));
  nr_plmn_info->trackingAreaCode->buf = CALLOC(1,3);
  nr_plmn_info->trackingAreaCode->buf[0] = ( ((uint32_t)configuration->tac) >> 16) & 0xff;
  nr_plmn_info->trackingAreaCode->buf[1] = ( ((uint32_t)configuration->tac) >> 8) & 0xff;
  nr_plmn_info->trackingAreaCode->buf[2] = ( ((uint32_t)configuration->tac) >> 0) & 0xff;
  nr_plmn_info->trackingAreaCode->size = 3;
  nr_plmn_info->trackingAreaCode->bits_unused = 0;

  ASN_SEQUENCE_ADD(&sib1->cellAccessRelatedInfo.plmn_IdentityList.list, nr_plmn_info);

  // connEstFailureControl
  // TODO: add connEstFailureControl

  //si-SchedulingInfo
  /*sib1->si_SchedulingInfo = CALLOC(1,sizeof(struct NR_SI_SchedulingInfo));
  asn_set_empty(&sib1->si_SchedulingInfo->schedulingInfoList.list);
  sib1->si_SchedulingInfo->si_WindowLength = NR_SI_SchedulingInfo__si_WindowLength_s40;
  struct NR_SchedulingInfo *schedulingInfo = CALLOC(1,sizeof(struct NR_SchedulingInfo));
  schedulingInfo->si_BroadcastStatus = NR_SchedulingInfo__si_BroadcastStatus_broadcasting;
  schedulingInfo->si_Periodicity = NR_SchedulingInfo__si_Periodicity_rf8;
  asn_set_empty(&schedulingInfo->sib_MappingInfo.list);

  NR_SIB_TypeInfo_t *sib_type3 = CALLOC(1,sizeof(e_NR_SIB_TypeInfo__type));
  sib_type3->type = NR_SIB_TypeInfo__type_sibType3;
  sib_type3->valueTag = CALLOC(1,sizeof(sib_type3->valueTag));
  ASN_SEQUENCE_ADD(&schedulingInfo->sib_MappingInfo.list,sib_type3);

  NR_SIB_TypeInfo_t *sib_type5 = CALLOC(1,sizeof(e_NR_SIB_TypeInfo__type));
  sib_type5->type = NR_SIB_TypeInfo__type_sibType5;
  sib_type5->valueTag = CALLOC(1,sizeof(sib_type5->valueTag));
  ASN_SEQUENCE_ADD(&schedulingInfo->sib_MappingInfo.list,sib_type5);

  NR_SIB_TypeInfo_t *sib_type4 = CALLOC(1,sizeof(e_NR_SIB_TypeInfo__type));
  sib_type4->type = NR_SIB_TypeInfo__type_sibType4;
  sib_type4->valueTag = CALLOC(1,sizeof(sib_type4->valueTag));
  ASN_SEQUENCE_ADD(&schedulingInfo->sib_MappingInfo.list,sib_type4);

  NR_SIB_TypeInfo_t *sib_type2 = CALLOC(1,sizeof(e_NR_SIB_TypeInfo__type));
  sib_type2->type = NR_SIB_TypeInfo__type_sibType2;
  sib_type2->valueTag = CALLOC(1,sizeof(sib_type2->valueTag));
  ASN_SEQUENCE_ADD(&schedulingInfo->sib_MappingInfo.list,sib_type2);

  ASN_SEQUENCE_ADD(&sib1->si_SchedulingInfo->schedulingInfoList.list,schedulingInfo);*/

  // servingCellConfigCommon
  sib1->servingCellConfigCommon = CALLOC(1,sizeof(struct NR_ServingCellConfigCommonSIB));

  asn_set_empty(&sib1->servingCellConfigCommon->downlinkConfigCommon.frequencyInfoDL.frequencyBandList.list);
  asn_set_empty(&sib1->servingCellConfigCommon->downlinkConfigCommon.frequencyInfoDL.scs_SpecificCarrierList.list);
  sib1->servingCellConfigCommon->downlinkConfigCommon.initialDownlinkBWP.genericParameters.locationAndBandwidth = configuration->scc->downlinkConfigCommon->initialDownlinkBWP->genericParameters.locationAndBandwidth;
  sib1->servingCellConfigCommon->downlinkConfigCommon.initialDownlinkBWP.genericParameters.subcarrierSpacing = configuration->scc->downlinkConfigCommon->initialDownlinkBWP->genericParameters.subcarrierSpacing;
  sib1->servingCellConfigCommon->downlinkConfigCommon.initialDownlinkBWP.genericParameters.cyclicPrefix = configuration->scc->downlinkConfigCommon->initialDownlinkBWP->genericParameters.cyclicPrefix;
  for(int i = 0; i< configuration->scc->downlinkConfigCommon->frequencyInfoDL->frequencyBandList.list.count; i++) {
    struct NR_NR_MultiBandInfo *nrMultiBandInfo = CALLOC(1,sizeof(struct NR_NR_MultiBandInfo));
    nrMultiBandInfo->freqBandIndicatorNR = configuration->scc->downlinkConfigCommon->frequencyInfoDL->frequencyBandList.list.array[i];
    ASN_SEQUENCE_ADD(&sib1->servingCellConfigCommon->downlinkConfigCommon.frequencyInfoDL.frequencyBandList.list,nrMultiBandInfo);
  }

  int scs_scaling0 = 1<<(configuration->scc->downlinkConfigCommon->initialDownlinkBWP->genericParameters.subcarrierSpacing);
  int scs_scaling  = scs_scaling0;
  int scs_scaling2 = scs_scaling0;
  if (configuration->scc->downlinkConfigCommon->frequencyInfoDL->absoluteFrequencyPointA < 600000) {
    scs_scaling = scs_scaling0*3;
  }
  if (configuration->scc->downlinkConfigCommon->frequencyInfoDL->absoluteFrequencyPointA > 2016666) {
    scs_scaling = scs_scaling0>>2;
    scs_scaling2 = scs_scaling0>>2;
  }
  uint32_t absolute_diff = (*configuration->scc->downlinkConfigCommon->frequencyInfoDL->absoluteFrequencySSB -
                             configuration->scc->downlinkConfigCommon->frequencyInfoDL->absoluteFrequencyPointA);

  sib1->servingCellConfigCommon->downlinkConfigCommon.frequencyInfoDL.offsetToPointA = scs_scaling2 * (absolute_diff/(12*scs_scaling) - 10);

  LOG_I(NR_RRC,"SIB1 freq: absoluteFrequencySSB %ld, absoluteFrequencyPointA %ld\n",
                                    *configuration->scc->downlinkConfigCommon->frequencyInfoDL->absoluteFrequencySSB,
                                    configuration->scc->downlinkConfigCommon->frequencyInfoDL->absoluteFrequencyPointA);
  LOG_I(NR_RRC,"SIB1 freq: absolute_diff %d, %d*(absolute_diff/(12*%d) - 10) %d\n",
        absolute_diff,scs_scaling2,scs_scaling,(int)sib1->servingCellConfigCommon->downlinkConfigCommon.frequencyInfoDL.offsetToPointA);

  for(int i = 0; i< configuration->scc->downlinkConfigCommon->frequencyInfoDL->scs_SpecificCarrierList.list.count; i++) {
    ASN_SEQUENCE_ADD(&sib1->servingCellConfigCommon->downlinkConfigCommon.frequencyInfoDL.scs_SpecificCarrierList.list,configuration->scc->downlinkConfigCommon->frequencyInfoDL->scs_SpecificCarrierList.list.array[i]);
  }

  sib1->servingCellConfigCommon->downlinkConfigCommon.initialDownlinkBWP.pdcch_ConfigCommon = configuration->scc->downlinkConfigCommon->initialDownlinkBWP->pdcch_ConfigCommon;
  sib1->servingCellConfigCommon->downlinkConfigCommon.initialDownlinkBWP.pdcch_ConfigCommon->choice.setup->commonSearchSpaceList = CALLOC(1,sizeof(struct NR_PDCCH_ConfigCommon__commonSearchSpaceList));
  asn_set_empty(&sib1->servingCellConfigCommon->downlinkConfigCommon.initialDownlinkBWP.pdcch_ConfigCommon->choice.setup->commonSearchSpaceList->list);

  NR_SearchSpace_t *ss1 = calloc(1,sizeof(*ss1));
  ss1->searchSpaceId = 1;
  ss1->controlResourceSetId=calloc(1,sizeof(*ss1->controlResourceSetId));
  *ss1->controlResourceSetId=0;
  ss1->monitoringSlotPeriodicityAndOffset = calloc(1,sizeof(*ss1->monitoringSlotPeriodicityAndOffset));
  ss1->monitoringSlotPeriodicityAndOffset->present = NR_SearchSpace__monitoringSlotPeriodicityAndOffset_PR_sl1;
  ss1->monitoringSymbolsWithinSlot = calloc(1,sizeof(*ss1->monitoringSymbolsWithinSlot));
  ss1->monitoringSymbolsWithinSlot->buf = calloc(1,2);
  // should be '1000 0000 0000 00'B (LSB first!), first symbol in slot, adjust if needed
  ss1->monitoringSymbolsWithinSlot->buf[1] = 0;
  ss1->monitoringSymbolsWithinSlot->buf[0] = (1<<7);
  ss1->monitoringSymbolsWithinSlot->size = 2;
  ss1->monitoringSymbolsWithinSlot->bits_unused = 2;
  ss1->nrofCandidates = calloc(1,sizeof(*ss1->nrofCandidates));
  ss1->nrofCandidates->aggregationLevel1 = NR_SearchSpace__nrofCandidates__aggregationLevel1_n0;
  ss1->nrofCandidates->aggregationLevel2 = NR_SearchSpace__nrofCandidates__aggregationLevel2_n0;
  ss1->nrofCandidates->aggregationLevel4 = NR_SearchSpace__nrofCandidates__aggregationLevel4_n2;
  ss1->nrofCandidates->aggregationLevel8 = NR_SearchSpace__nrofCandidates__aggregationLevel8_n0;
  ss1->nrofCandidates->aggregationLevel16 = NR_SearchSpace__nrofCandidates__aggregationLevel16_n0;
  ss1->searchSpaceType = calloc(1,sizeof(*ss1->searchSpaceType));
  ss1->searchSpaceType->present = NR_SearchSpace__searchSpaceType_PR_common;
  ss1->searchSpaceType->choice.common=calloc(1,sizeof(*ss1->searchSpaceType->choice.common));
  ss1->searchSpaceType->choice.common->dci_Format0_0_AndFormat1_0 = calloc(1,sizeof(*ss1->searchSpaceType->choice.common->dci_Format0_0_AndFormat1_0));
  ASN_SEQUENCE_ADD(&sib1->servingCellConfigCommon->downlinkConfigCommon.initialDownlinkBWP.pdcch_ConfigCommon->choice.setup->commonSearchSpaceList->list,ss1);

  NR_SearchSpace_t *ss5 = calloc(1,sizeof(*ss5));
  ss5->searchSpaceId = 5;
  ss5->controlResourceSetId=calloc(1,sizeof(*ss5->controlResourceSetId));
  *ss5->controlResourceSetId=0;
  ss5->monitoringSlotPeriodicityAndOffset = calloc(1,sizeof(*ss5->monitoringSlotPeriodicityAndOffset));
  ss5->monitoringSlotPeriodicityAndOffset->present = NR_SearchSpace__monitoringSlotPeriodicityAndOffset_PR_sl5;
  ss5->monitoringSlotPeriodicityAndOffset->choice.sl5 = 0;
  ss5->duration = calloc(1,sizeof(*ss5->duration));
  *ss5->duration = 2;
  ss5->monitoringSymbolsWithinSlot = calloc(1,sizeof(*ss5->monitoringSymbolsWithinSlot));
  ss5->monitoringSymbolsWithinSlot->buf = calloc(1,2);
  // should be '1100 0000 0000 00'B (LSB first!), first two symols in slot, adjust if needed
  ss5->monitoringSymbolsWithinSlot->buf[1] = 0;
  ss5->monitoringSymbolsWithinSlot->buf[0] = (1<<7);
  ss5->monitoringSymbolsWithinSlot->size = 2;
  ss5->monitoringSymbolsWithinSlot->bits_unused = 2;
  ss5->nrofCandidates = calloc(1,sizeof(*ss5->nrofCandidates));
  ss5->nrofCandidates->aggregationLevel1 = NR_SearchSpace__nrofCandidates__aggregationLevel1_n0;
  ss5->nrofCandidates->aggregationLevel2 = NR_SearchSpace__nrofCandidates__aggregationLevel2_n0;
  ss5->nrofCandidates->aggregationLevel4 = NR_SearchSpace__nrofCandidates__aggregationLevel4_n4;
  ss5->nrofCandidates->aggregationLevel8 = NR_SearchSpace__nrofCandidates__aggregationLevel8_n2;
  ss5->nrofCandidates->aggregationLevel16 = NR_SearchSpace__nrofCandidates__aggregationLevel16_n1;
  ss5->searchSpaceType = calloc(1,sizeof(*ss5->searchSpaceType));
  ss5->searchSpaceType->present = NR_SearchSpace__searchSpaceType_PR_common;
  ss5->searchSpaceType->choice.common=calloc(1,sizeof(*ss5->searchSpaceType->choice.common));
  ss5->searchSpaceType->choice.common->dci_Format0_0_AndFormat1_0 = calloc(1,sizeof(*ss5->searchSpaceType->choice.common->dci_Format0_0_AndFormat1_0));
  ASN_SEQUENCE_ADD(&sib1->servingCellConfigCommon->downlinkConfigCommon.initialDownlinkBWP.pdcch_ConfigCommon->choice.setup->commonSearchSpaceList->list,ss5);

  NR_SearchSpace_t *ss7 = calloc(1,sizeof(*ss7));
  ss7->searchSpaceId = 7;
  ss7->controlResourceSetId=calloc(1,sizeof(*ss7->controlResourceSetId));
  *ss7->controlResourceSetId=0;
  ss7->monitoringSlotPeriodicityAndOffset = calloc(1,sizeof(*ss7->monitoringSlotPeriodicityAndOffset));
  ss7->monitoringSlotPeriodicityAndOffset->present = NR_SearchSpace__monitoringSlotPeriodicityAndOffset_PR_sl1;
  ss7->monitoringSymbolsWithinSlot = calloc(1,sizeof(*ss7->monitoringSymbolsWithinSlot));
  ss7->monitoringSymbolsWithinSlot->buf = calloc(1,2);
  // should be '1100 0000 0000 00'B (LSB first!), first two symols in slot, adjust if needed
  ss7->monitoringSymbolsWithinSlot->buf[1] = 0;
  ss7->monitoringSymbolsWithinSlot->buf[0] = (1<<7);
  ss7->monitoringSymbolsWithinSlot->size = 2;
  ss7->monitoringSymbolsWithinSlot->bits_unused = 2;
  ss7->nrofCandidates = calloc(1,sizeof(*ss7->nrofCandidates));
  ss7->nrofCandidates->aggregationLevel1 = NR_SearchSpace__nrofCandidates__aggregationLevel1_n0;
  ss7->nrofCandidates->aggregationLevel2 = NR_SearchSpace__nrofCandidates__aggregationLevel2_n0;
  ss7->nrofCandidates->aggregationLevel4 = NR_SearchSpace__nrofCandidates__aggregationLevel4_n4;
  ss7->nrofCandidates->aggregationLevel8 = NR_SearchSpace__nrofCandidates__aggregationLevel8_n2;
  ss7->nrofCandidates->aggregationLevel16 = NR_SearchSpace__nrofCandidates__aggregationLevel16_n1;
  ss7->searchSpaceType = calloc(1,sizeof(*ss7->searchSpaceType));
  ss7->searchSpaceType->present = NR_SearchSpace__searchSpaceType_PR_common;
  ss7->searchSpaceType->choice.common=calloc(1,sizeof(*ss7->searchSpaceType->choice.common));
  ss7->searchSpaceType->choice.common->dci_Format0_0_AndFormat1_0 = calloc(1,sizeof(*ss7->searchSpaceType->choice.common->dci_Format0_0_AndFormat1_0));
  ASN_SEQUENCE_ADD(&sib1->servingCellConfigCommon->downlinkConfigCommon.initialDownlinkBWP.pdcch_ConfigCommon->choice.setup->commonSearchSpaceList->list,ss7);

  sib1->servingCellConfigCommon->downlinkConfigCommon.initialDownlinkBWP.pdcch_ConfigCommon->choice.setup->searchSpaceSIB1 = calloc(1,sizeof(NR_SearchSpaceId_t));
  *sib1->servingCellConfigCommon->downlinkConfigCommon.initialDownlinkBWP.pdcch_ConfigCommon->choice.setup->searchSpaceSIB1 = 0;
  sib1->servingCellConfigCommon->downlinkConfigCommon.initialDownlinkBWP.pdcch_ConfigCommon->choice.setup->searchSpaceOtherSystemInformation = calloc(1,sizeof(NR_SearchSpaceId_t));
  *sib1->servingCellConfigCommon->downlinkConfigCommon.initialDownlinkBWP.pdcch_ConfigCommon->choice.setup->searchSpaceOtherSystemInformation = 7;
  sib1->servingCellConfigCommon->downlinkConfigCommon.initialDownlinkBWP.pdcch_ConfigCommon->choice.setup->pagingSearchSpace = calloc(1,sizeof(NR_SearchSpaceId_t));
  *sib1->servingCellConfigCommon->downlinkConfigCommon.initialDownlinkBWP.pdcch_ConfigCommon->choice.setup->pagingSearchSpace = 5;
  sib1->servingCellConfigCommon->downlinkConfigCommon.initialDownlinkBWP.pdcch_ConfigCommon->choice.setup->ra_SearchSpace = calloc(1,sizeof(NR_SearchSpaceId_t));
  *sib1->servingCellConfigCommon->downlinkConfigCommon.initialDownlinkBWP.pdcch_ConfigCommon->choice.setup->ra_SearchSpace = 1;

  sib1->servingCellConfigCommon->downlinkConfigCommon.initialDownlinkBWP.pdsch_ConfigCommon = configuration->scc->downlinkConfigCommon->initialDownlinkBWP->pdsch_ConfigCommon;
  sib1->servingCellConfigCommon->downlinkConfigCommon.bcch_Config.modificationPeriodCoeff = NR_BCCH_Config__modificationPeriodCoeff_n2;
  sib1->servingCellConfigCommon->downlinkConfigCommon.pcch_Config.defaultPagingCycle = NR_PagingCycle_rf256;
  sib1->servingCellConfigCommon->downlinkConfigCommon.pcch_Config.nAndPagingFrameOffset.present = NR_PCCH_Config__nAndPagingFrameOffset_PR_quarterT;
  sib1->servingCellConfigCommon->downlinkConfigCommon.pcch_Config.nAndPagingFrameOffset.choice.quarterT = 1;
  sib1->servingCellConfigCommon->downlinkConfigCommon.pcch_Config.ns = NR_PCCH_Config__ns_one;

  sib1->servingCellConfigCommon->downlinkConfigCommon.pcch_Config.firstPDCCH_MonitoringOccasionOfPO = calloc(1,sizeof(struct NR_PCCH_Config__firstPDCCH_MonitoringOccasionOfPO));
  sib1->servingCellConfigCommon->downlinkConfigCommon.pcch_Config.firstPDCCH_MonitoringOccasionOfPO->present = NR_PCCH_Config__firstPDCCH_MonitoringOccasionOfPO_PR_sCS120KHZoneT_SCS60KHZhalfT_SCS30KHZquarterT_SCS15KHZoneEighthT;

  sib1->servingCellConfigCommon->downlinkConfigCommon.pcch_Config.firstPDCCH_MonitoringOccasionOfPO->choice.sCS120KHZoneT_SCS60KHZhalfT_SCS30KHZquarterT_SCS15KHZoneEighthT = CALLOC(1,sizeof(struct NR_PCCH_Config__firstPDCCH_MonitoringOccasionOfPO__sCS120KHZoneT_SCS60KHZhalfT_SCS30KHZquarterT_SCS15KHZoneEighthT));
  asn_set_empty(&sib1->servingCellConfigCommon->downlinkConfigCommon.pcch_Config.firstPDCCH_MonitoringOccasionOfPO->choice.sCS120KHZoneT_SCS60KHZhalfT_SCS30KHZquarterT_SCS15KHZoneEighthT->list);

  long *sCS120KHZoneT_SCS60KHZhalfT_SCS30KHZquarterT_SCS15KHZoneEighthT = calloc(1,sizeof(long));
  *sCS120KHZoneT_SCS60KHZhalfT_SCS30KHZquarterT_SCS15KHZoneEighthT = 0;
  ASN_SEQUENCE_ADD(&sib1->servingCellConfigCommon->downlinkConfigCommon.pcch_Config.firstPDCCH_MonitoringOccasionOfPO->choice.sCS120KHZoneT_SCS60KHZhalfT_SCS30KHZquarterT_SCS15KHZoneEighthT->list,sCS120KHZoneT_SCS60KHZhalfT_SCS30KHZquarterT_SCS15KHZoneEighthT);

  sib1->servingCellConfigCommon->uplinkConfigCommon = CALLOC(1,sizeof(struct NR_UplinkConfigCommonSIB));
  asn_set_empty(&sib1->servingCellConfigCommon->uplinkConfigCommon->frequencyInfoUL.scs_SpecificCarrierList.list);
  for(int i = 0; i< configuration->scc->uplinkConfigCommon->frequencyInfoUL->scs_SpecificCarrierList.list.count; i++) {
    ASN_SEQUENCE_ADD(&sib1->servingCellConfigCommon->uplinkConfigCommon->frequencyInfoUL.scs_SpecificCarrierList.list,configuration->scc->uplinkConfigCommon->frequencyInfoUL->scs_SpecificCarrierList.list.array[i]);
  }

  sib1->servingCellConfigCommon->uplinkConfigCommon->frequencyInfoUL.p_Max = CALLOC(1,sizeof(NR_P_Max_t));
  *sib1->servingCellConfigCommon->uplinkConfigCommon->frequencyInfoUL.p_Max = 23;

  sib1->servingCellConfigCommon->uplinkConfigCommon->initialUplinkBWP.genericParameters = configuration->scc->uplinkConfigCommon->initialUplinkBWP->genericParameters;
  sib1->servingCellConfigCommon->uplinkConfigCommon->initialUplinkBWP.rach_ConfigCommon = configuration->scc->uplinkConfigCommon->initialUplinkBWP->rach_ConfigCommon;

  sib1->servingCellConfigCommon->uplinkConfigCommon->initialUplinkBWP.pusch_ConfigCommon = configuration->scc->uplinkConfigCommon->initialUplinkBWP->pusch_ConfigCommon;
  sib1->servingCellConfigCommon->uplinkConfigCommon->initialUplinkBWP.pusch_ConfigCommon->choice.setup->groupHoppingEnabledTransformPrecoding = null;

  sib1->servingCellConfigCommon->uplinkConfigCommon->initialUplinkBWP.pucch_ConfigCommon = configuration->scc->uplinkConfigCommon->initialUplinkBWP->pucch_ConfigCommon;

  sib1->servingCellConfigCommon->uplinkConfigCommon->timeAlignmentTimerCommon = NR_TimeAlignmentTimer_infinity;

  sib1->servingCellConfigCommon->n_TimingAdvanceOffset = configuration->scc->n_TimingAdvanceOffset;

  sib1->servingCellConfigCommon->ssb_PositionsInBurst.inOneGroup.buf = calloc(1, sizeof(uint8_t));
  uint8_t bitmap8,temp_bitmap=0;
  switch (configuration->scc->ssb_PositionsInBurst->present) {
    case NR_ServingCellConfigCommon__ssb_PositionsInBurst_PR_shortBitmap:
      sib1->servingCellConfigCommon->ssb_PositionsInBurst.inOneGroup = configuration->scc->ssb_PositionsInBurst->choice.shortBitmap;
      break;
    case NR_ServingCellConfigCommon__ssb_PositionsInBurst_PR_mediumBitmap:
      sib1->servingCellConfigCommon->ssb_PositionsInBurst.inOneGroup = configuration->scc->ssb_PositionsInBurst->choice.mediumBitmap;
      break;
    /*
    groupPresence: This field is present when maximum number of SS/PBCH blocks per half frame equals to 64 as defined in TS 38.213 [13], clause 4.1.
                   The first/leftmost bit corresponds to the SS/PBCH index 0-7, the second bit corresponds to SS/PBCH block 8-15, and so on.
                   Value 0 in the bitmap indicates that the SSBs according to inOneGroup are absent. Value 1 indicates that the SS/PBCH blocks are transmitted in accordance with inOneGroup.
    inOneGroup: When maximum number of SS/PBCH blocks per half frame equals to 64 as defined in TS 38.213 [13], clause 4.1, all 8 bit are valid;
                The first/ leftmost bit corresponds to the first SS/PBCH block index in the group (i.e., to SSB index 0, 8, and so on); the second bit corresponds to the second SS/PBCH block index in the group
                (i.e., to SSB index 1, 9, and so on), and so on. Value 0 in the bitmap indicates that the corresponding SS/PBCH block is not transmitted while value 1 indicates that the corresponding SS/PBCH block is transmitted.
    */
    case NR_ServingCellConfigCommon__ssb_PositionsInBurst_PR_longBitmap:
      sib1->servingCellConfigCommon->ssb_PositionsInBurst.inOneGroup.size = 1;
      sib1->servingCellConfigCommon->ssb_PositionsInBurst.inOneGroup.bits_unused = 0;
      sib1->servingCellConfigCommon->ssb_PositionsInBurst.groupPresence = calloc(1, sizeof(BIT_STRING_t));
      memset(sib1->servingCellConfigCommon->ssb_PositionsInBurst.groupPresence, 0, sizeof(BIT_STRING_t));
      sib1->servingCellConfigCommon->ssb_PositionsInBurst.groupPresence->size = 1;
      sib1->servingCellConfigCommon->ssb_PositionsInBurst.groupPresence->bits_unused = 0;
      sib1->servingCellConfigCommon->ssb_PositionsInBurst.groupPresence->buf = calloc(1, sizeof(uint8_t));
      sib1->servingCellConfigCommon->ssb_PositionsInBurst.groupPresence->buf[0] = 0;
      for (int i=0; i<8; i++){
        bitmap8 = configuration->scc->ssb_PositionsInBurst->choice.longBitmap.buf[i];
        if (bitmap8!=0){
          if(temp_bitmap==0)
            temp_bitmap = bitmap8;
          else
            AssertFatal(temp_bitmap==bitmap8,"For longBitmap the groups of 8 SSBs containing at least 1 transmitted SSB should be all the same\n");

          sib1->servingCellConfigCommon->ssb_PositionsInBurst.inOneGroup.buf[0] = bitmap8;
          sib1->servingCellConfigCommon->ssb_PositionsInBurst.groupPresence->buf[0] |= 1<<(7-i);
        }
      }
      break;
    default:
      AssertFatal(false,"ssb_PositionsInBurst not present\n");
      break;
  }

  sib1->servingCellConfigCommon->ssb_PeriodicityServingCell = *configuration->scc->ssb_periodicityServingCell;
  sib1->servingCellConfigCommon->tdd_UL_DL_ConfigurationCommon = CALLOC(1,sizeof(struct NR_TDD_UL_DL_ConfigCommon));
  sib1->servingCellConfigCommon->tdd_UL_DL_ConfigurationCommon->referenceSubcarrierSpacing = configuration->scc->tdd_UL_DL_ConfigurationCommon->referenceSubcarrierSpacing;
  sib1->servingCellConfigCommon->tdd_UL_DL_ConfigurationCommon->pattern1 = configuration->scc->tdd_UL_DL_ConfigurationCommon->pattern1;
  sib1->servingCellConfigCommon->tdd_UL_DL_ConfigurationCommon->pattern2 = configuration->scc->tdd_UL_DL_ConfigurationCommon->pattern2;
  sib1->servingCellConfigCommon->ss_PBCH_BlockPower = configuration->scc->ss_PBCH_BlockPower;

  // ims-EmergencySupport
  // TODO: add ims-EmergencySupport

  // eCallOverIMS-Support
  // TODO: add eCallOverIMS-Support

  // ue-TimersAndConstants
  sib1->ue_TimersAndConstants = CALLOC(1,sizeof(struct NR_UE_TimersAndConstants));
  sib1->ue_TimersAndConstants->t300 = NR_UE_TimersAndConstants__t300_ms400;
  sib1->ue_TimersAndConstants->t301 = NR_UE_TimersAndConstants__t301_ms400;
  sib1->ue_TimersAndConstants->t310 = NR_UE_TimersAndConstants__t310_ms2000;
  sib1->ue_TimersAndConstants->n310 = NR_UE_TimersAndConstants__n310_n10;
  sib1->ue_TimersAndConstants->t311 = NR_UE_TimersAndConstants__t311_ms3000;
  sib1->ue_TimersAndConstants->n311 = NR_UE_TimersAndConstants__n311_n1;
  sib1->ue_TimersAndConstants->t319 = NR_UE_TimersAndConstants__t319_ms400;

  // uac-BarringInfo
  /*sib1->uac_BarringInfo = CALLOC(1, sizeof(struct NR_SIB1__uac_BarringInfo));
  NR_UAC_BarringInfoSet_t *nr_uac_BarringInfoSet = CALLOC(1, sizeof(NR_UAC_BarringInfoSet_t));
  asn_set_empty(&sib1->uac_BarringInfo->uac_BarringInfoSetList);
  nr_uac_BarringInfoSet->uac_BarringFactor = NR_UAC_BarringInfoSet__uac_BarringFactor_p95;
  nr_uac_BarringInfoSet->uac_BarringTime = NR_UAC_BarringInfoSet__uac_BarringTime_s4;
  nr_uac_BarringInfoSet->uac_BarringForAccessIdentity.buf = CALLOC(1, 1);
  nr_uac_BarringInfoSet->uac_BarringForAccessIdentity.size = 1;
  nr_uac_BarringInfoSet->uac_BarringForAccessIdentity.bits_unused = 1;
  ASN_SEQUENCE_ADD(&sib1->uac_BarringInfo->uac_BarringInfoSetList, nr_uac_BarringInfoSet);*/

  // useFullResumeID
  // TODO: add useFullResumeID

  // lateNonCriticalExtension
  // TODO: add lateNonCriticalExtension

  // nonCriticalExtension
  // TODO: add nonCriticalExtension

  xer_fprint(stdout, &asn_DEF_NR_SIB1, (const void*)sib1_message->message.choice.c1->choice.systemInformationBlockType1);

  if(carrier->SIB1 == NULL) carrier->SIB1=(uint8_t *) malloc16(NR_MAX_SIB_LENGTH/8);
  enc_rval = uper_encode_to_buffer(&asn_DEF_NR_BCCH_DL_SCH_Message,
                                   NULL,
                                   (void *)sib1_message,
                                   carrier->SIB1,
                                   NR_MAX_SIB_LENGTH/8);
  AssertFatal (enc_rval.encoded > 0, "ASN1 message encoding failed (%s, %lu)!\n",
               enc_rval.failed_type->name, enc_rval.encoded);

  if (enc_rval.encoded==-1) {
    return(-1);
  }

  return((enc_rval.encoded+7)/8);
}

uint8_t do_SIB23_NR(rrc_gNB_carrier_data_t *carrier,
                    gNB_RrcConfigurationReq *configuration) {
  asn_enc_rval_t enc_rval;
  SystemInformation_IEs__sib_TypeAndInfo__Member *sib2 = NULL;
  SystemInformation_IEs__sib_TypeAndInfo__Member *sib3 = NULL;

  NR_BCCH_DL_SCH_Message_t *sib_message = CALLOC(1,sizeof(NR_BCCH_DL_SCH_Message_t));
  sib_message->message.present = NR_BCCH_DL_SCH_MessageType_PR_c1;
  sib_message->message.choice.c1 = CALLOC(1,sizeof(struct NR_BCCH_DL_SCH_MessageType__c1));
  sib_message->message.choice.c1->present = NR_BCCH_DL_SCH_MessageType__c1_PR_systemInformation;
  sib_message->message.choice.c1->choice.systemInformation = CALLOC(1,sizeof(struct NR_SystemInformation));
  
  struct NR_SystemInformation *sib = sib_message->message.choice.c1->choice.systemInformation;
  sib->criticalExtensions.present = NR_SystemInformation__criticalExtensions_PR_systemInformation;
  sib->criticalExtensions.choice.systemInformation = CALLOC(1, sizeof(struct NR_SystemInformation_IEs));

  struct NR_SystemInformation_IEs *ies = sib->criticalExtensions.choice.systemInformation;
  sib2 = CALLOC(1, sizeof(SystemInformation_IEs__sib_TypeAndInfo__Member));
  sib2->present = NR_SystemInformation_IEs__sib_TypeAndInfo__Member_PR_sib2;
  sib2->choice.sib2 = CALLOC(1, sizeof(struct NR_SIB2));
  sib2->choice.sib2->cellReselectionInfoCommon.q_Hyst = NR_SIB2__cellReselectionInfoCommon__q_Hyst_dB1;
  sib2->choice.sib2->cellReselectionServingFreqInfo.threshServingLowP = 2; // INTEGER (0..31)
  sib2->choice.sib2->cellReselectionServingFreqInfo.cellReselectionPriority =  2; // INTEGER (0..7)
  sib2->choice.sib2->intraFreqCellReselectionInfo.q_RxLevMin = -50; // INTEGER (-70..-22)
  sib2->choice.sib2->intraFreqCellReselectionInfo.s_IntraSearchP = 2; // INTEGER (0..31)
  sib2->choice.sib2->intraFreqCellReselectionInfo.t_ReselectionNR = 2; // INTEGER (0..7)
  sib2->choice.sib2->intraFreqCellReselectionInfo.deriveSSB_IndexFromCell = true;
  ASN_SEQUENCE_ADD(&ies->sib_TypeAndInfo.list, sib2);

  sib3 = CALLOC(1, sizeof(SystemInformation_IEs__sib_TypeAndInfo__Member));
  sib3->present = NR_SystemInformation_IEs__sib_TypeAndInfo__Member_PR_sib3;
  sib3->choice.sib3 = CALLOC(1, sizeof(struct NR_SIB3));
  ASN_SEQUENCE_ADD(&ies->sib_TypeAndInfo.list, sib3);

  //encode SIB to data
  // carrier->SIB23 = (uint8_t *) malloc16(128);
  enc_rval = uper_encode_to_buffer(&asn_DEF_NR_BCCH_DL_SCH_Message,
                                   NULL,
                                   (void *)sib_message,
                                   carrier->SIB23,
                                   100);
  AssertFatal (enc_rval.encoded > 0, "ASN1 message encoding failed (%s, %lu)!\n",
               enc_rval.failed_type->name, enc_rval.encoded);

  if (enc_rval.encoded==-1) {
    return(-1);
  }

  return((enc_rval.encoded+7)/8);
}

void  do_RLC_BEARER(uint8_t Mod_id,
                    int CC_id,
                    struct NR_CellGroupConfig__rlc_BearerToAddModList *rlc_BearerToAddModList,
                    rlc_bearer_config_t  *rlc_config) {
  struct NR_RLC_BearerConfig *rlc_bearer;
  rlc_bearer = CALLOC(1,sizeof(struct NR_RLC_BearerConfig));
  rlc_bearer->logicalChannelIdentity = rlc_config->LogicalChannelIdentity[CC_id];
  rlc_bearer->servedRadioBearer = CALLOC(1,sizeof(struct NR_RLC_BearerConfig__servedRadioBearer));
  rlc_bearer->servedRadioBearer->present = rlc_config->servedRadioBearer_present[CC_id];

  if(rlc_bearer->servedRadioBearer->present == NR_RLC_BearerConfig__servedRadioBearer_PR_srb_Identity) {
    rlc_bearer->servedRadioBearer->choice.srb_Identity = rlc_config->srb_Identity[CC_id];
  } else if(rlc_bearer->servedRadioBearer->present == NR_RLC_BearerConfig__servedRadioBearer_PR_drb_Identity) {
    rlc_bearer->servedRadioBearer->choice.drb_Identity = rlc_config->drb_Identity[CC_id];
  }

  rlc_bearer->reestablishRLC = CALLOC(1,sizeof(long));
  *(rlc_bearer->reestablishRLC) = rlc_config->reestablishRLC[CC_id];
  rlc_bearer->rlc_Config = CALLOC(1,sizeof(struct NR_RLC_Config));
  rlc_bearer->rlc_Config->present = rlc_config->rlc_Config_present[CC_id];

  if(rlc_bearer->rlc_Config->present == NR_RLC_Config_PR_am) {
    rlc_bearer->rlc_Config->choice.am = CALLOC(1,sizeof(struct NR_RLC_Config__am));
    rlc_bearer->rlc_Config->choice.am->ul_AM_RLC.sn_FieldLength     = CALLOC(1,sizeof(NR_SN_FieldLengthAM_t));
    *(rlc_bearer->rlc_Config->choice.am->ul_AM_RLC.sn_FieldLength)  = rlc_config->ul_AM_sn_FieldLength[CC_id];
    rlc_bearer->rlc_Config->choice.am->ul_AM_RLC.t_PollRetransmit   = rlc_config->t_PollRetransmit[CC_id];
    rlc_bearer->rlc_Config->choice.am->ul_AM_RLC.pollPDU            = rlc_config->pollPDU[CC_id];
    rlc_bearer->rlc_Config->choice.am->ul_AM_RLC.pollByte           = rlc_config->pollByte[CC_id];
    rlc_bearer->rlc_Config->choice.am->ul_AM_RLC.maxRetxThreshold   = rlc_config->maxRetxThreshold[CC_id];
    rlc_bearer->rlc_Config->choice.am->dl_AM_RLC.sn_FieldLength     = CALLOC(1,sizeof(NR_SN_FieldLengthAM_t));
    *(rlc_bearer->rlc_Config->choice.am->dl_AM_RLC.sn_FieldLength)  = rlc_config->dl_AM_sn_FieldLength[CC_id];
    rlc_bearer->rlc_Config->choice.am->dl_AM_RLC.t_Reassembly       = rlc_config->dl_AM_t_Reassembly[CC_id];
    rlc_bearer->rlc_Config->choice.am->dl_AM_RLC.t_StatusProhibit   = rlc_config->t_StatusProhibit[CC_id];
  } else if(rlc_bearer->rlc_Config->present == NR_RLC_Config_PR_um_Bi_Directional) {
    rlc_bearer->rlc_Config->choice.um_Bi_Directional = CALLOC(1,sizeof(struct NR_RLC_Config__um_Bi_Directional));
    rlc_bearer->rlc_Config->choice.um_Bi_Directional->ul_UM_RLC.sn_FieldLength = CALLOC(1,sizeof(NR_SN_FieldLengthUM_t));
    *(rlc_bearer->rlc_Config->choice.um_Bi_Directional->ul_UM_RLC.sn_FieldLength) = rlc_config->ul_UM_sn_FieldLength[CC_id];
    rlc_bearer->rlc_Config->choice.um_Bi_Directional->dl_UM_RLC.sn_FieldLength = CALLOC(1,sizeof(NR_SN_FieldLengthUM_t));
    *(rlc_bearer->rlc_Config->choice.um_Bi_Directional->dl_UM_RLC.sn_FieldLength) = rlc_config->dl_UM_sn_FieldLength[CC_id];
    rlc_bearer->rlc_Config->choice.um_Bi_Directional->dl_UM_RLC.t_Reassembly   = rlc_config->dl_UM_t_Reassembly[CC_id];
  } else if(rlc_bearer->rlc_Config->present == NR_RLC_Config_PR_um_Uni_Directional_UL) {
    rlc_bearer->rlc_Config->choice.um_Uni_Directional_UL = CALLOC(1,sizeof(struct NR_RLC_Config__um_Uni_Directional_UL));
    rlc_bearer->rlc_Config->choice.um_Uni_Directional_UL->ul_UM_RLC.sn_FieldLength    = CALLOC(1,sizeof(NR_SN_FieldLengthUM_t));
    *(rlc_bearer->rlc_Config->choice.um_Uni_Directional_UL->ul_UM_RLC.sn_FieldLength) = rlc_config->ul_UM_sn_FieldLength[CC_id];
  } else if(rlc_bearer->rlc_Config->present == NR_RLC_Config_PR_um_Uni_Directional_DL) {
    rlc_bearer->rlc_Config->choice.um_Uni_Directional_DL = CALLOC(1,sizeof(struct NR_RLC_Config__um_Uni_Directional_DL));
    rlc_bearer->rlc_Config->choice.um_Uni_Directional_DL->dl_UM_RLC.sn_FieldLength    = CALLOC(1,sizeof(NR_SN_FieldLengthUM_t));
    *(rlc_bearer->rlc_Config->choice.um_Uni_Directional_DL->dl_UM_RLC.sn_FieldLength) = rlc_config->dl_UM_sn_FieldLength[CC_id];
    rlc_bearer->rlc_Config->choice.um_Uni_Directional_DL->dl_UM_RLC.t_Reassembly      = rlc_config->dl_UM_t_Reassembly[CC_id];
  }

  rlc_bearer->mac_LogicalChannelConfig = CALLOC(1,sizeof(struct NR_LogicalChannelConfig));
  rlc_bearer->mac_LogicalChannelConfig->ul_SpecificParameters = CALLOC(1,sizeof(struct NR_LogicalChannelConfig__ul_SpecificParameters));
  rlc_bearer->mac_LogicalChannelConfig->ul_SpecificParameters->priority            = rlc_config->priority[CC_id];
  rlc_bearer->mac_LogicalChannelConfig->ul_SpecificParameters->prioritisedBitRate  = rlc_config->prioritisedBitRate[CC_id];
  rlc_bearer->mac_LogicalChannelConfig->ul_SpecificParameters->bucketSizeDuration  = rlc_config->bucketSizeDuration[CC_id];
  rlc_bearer->mac_LogicalChannelConfig->ul_SpecificParameters->allowedServingCells = CALLOC(1,sizeof(struct NR_LogicalChannelConfig__ul_SpecificParameters__allowedServingCells));
  rlc_bearer->mac_LogicalChannelConfig->ul_SpecificParameters->allowedSCS_List     = CALLOC(1,sizeof(struct NR_LogicalChannelConfig__ul_SpecificParameters__allowedSCS_List));
  NR_ServCellIndex_t *servingcellindex;
  servingcellindex = CALLOC(1,sizeof(NR_ServCellIndex_t));
  *servingcellindex = rlc_config->allowedServingCells[CC_id];
  ASN_SEQUENCE_ADD(&(rlc_bearer->mac_LogicalChannelConfig->ul_SpecificParameters->allowedServingCells->list),&servingcellindex);
  NR_SubcarrierSpacing_t *subcarrierspacing;
  subcarrierspacing = CALLOC(1,sizeof(NR_SubcarrierSpacing_t));
  *subcarrierspacing = rlc_config->subcarrierspacing[CC_id];
  ASN_SEQUENCE_ADD(&(rlc_bearer->mac_LogicalChannelConfig->ul_SpecificParameters->allowedSCS_List->list),&subcarrierspacing);
  rlc_bearer->mac_LogicalChannelConfig->ul_SpecificParameters->maxPUSCH_Duration           = CALLOC(1,sizeof(long));
  rlc_bearer->mac_LogicalChannelConfig->ul_SpecificParameters->configuredGrantType1Allowed = CALLOC(1,sizeof(long));
  rlc_bearer->mac_LogicalChannelConfig->ul_SpecificParameters->logicalChannelGroup         = CALLOC(1,sizeof(long));
  rlc_bearer->mac_LogicalChannelConfig->ul_SpecificParameters->schedulingRequestID         = CALLOC(1,sizeof(NR_SchedulingRequestId_t));
  *(rlc_bearer->mac_LogicalChannelConfig->ul_SpecificParameters->maxPUSCH_Duration)           = rlc_config->maxPUSCH_Duration[CC_id];
  *(rlc_bearer->mac_LogicalChannelConfig->ul_SpecificParameters->configuredGrantType1Allowed) = rlc_config->configuredGrantType1Allowed[CC_id];
  *(rlc_bearer->mac_LogicalChannelConfig->ul_SpecificParameters->logicalChannelGroup)         = rlc_config->logicalChannelGroup[CC_id];
  *(rlc_bearer->mac_LogicalChannelConfig->ul_SpecificParameters->schedulingRequestID)         = rlc_config->schedulingRequestID[CC_id];
  rlc_bearer->mac_LogicalChannelConfig->ul_SpecificParameters->logicalChannelSR_Mask               = rlc_config->logicalChannelSR_Mask[CC_id];
  rlc_bearer->mac_LogicalChannelConfig->ul_SpecificParameters->logicalChannelSR_DelayTimerApplied  = rlc_config->logicalChannelSR_DelayTimerApplied[CC_id];
  ASN_SEQUENCE_ADD(&(rlc_BearerToAddModList->list),&rlc_bearer);
}


void do_MAC_CELLGROUP(uint8_t Mod_id,
                      int CC_id,
                      NR_MAC_CellGroupConfig_t *mac_CellGroupConfig,
                      mac_cellgroup_t  *mac_cellgroup_config) {
  mac_CellGroupConfig->drx_Config               = CALLOC(1,sizeof(struct NR_SetupRelease_DRX_Config));
  mac_CellGroupConfig->schedulingRequestConfig  = CALLOC(1,sizeof(struct NR_SchedulingRequestConfig));
  mac_CellGroupConfig->bsr_Config               = CALLOC(1,sizeof(struct NR_BSR_Config));
  mac_CellGroupConfig->tag_Config               = CALLOC(1,sizeof(struct NR_TAG_Config));
  mac_CellGroupConfig->phr_Config               = CALLOC(1,sizeof(struct NR_SetupRelease_PHR_Config));
  mac_CellGroupConfig->drx_Config->present      = mac_cellgroup_config->DRX_Config_PR[CC_id];
  mac_CellGroupConfig->drx_Config->choice.setup = CALLOC(1,sizeof(struct NR_DRX_Config));
  mac_CellGroupConfig->drx_Config->choice.setup->drx_onDurationTimer.present = mac_cellgroup_config->drx_onDurationTimer_PR[CC_id];

  if(mac_CellGroupConfig->drx_Config->choice.setup->drx_onDurationTimer.present == NR_DRX_Config__drx_onDurationTimer_PR_subMilliSeconds) {
    mac_CellGroupConfig->drx_Config->choice.setup->drx_onDurationTimer.choice.subMilliSeconds = mac_cellgroup_config->subMilliSeconds[CC_id];
  } else if(mac_CellGroupConfig->drx_Config->choice.setup->drx_onDurationTimer.present == NR_DRX_Config__drx_onDurationTimer_PR_milliSeconds) {
    mac_CellGroupConfig->drx_Config->choice.setup->drx_onDurationTimer.choice.milliSeconds    = mac_cellgroup_config->milliSeconds[CC_id];
  }

  mac_CellGroupConfig->drx_Config->choice.setup->drx_InactivityTimer        = mac_cellgroup_config->drx_InactivityTimer[CC_id];
  mac_CellGroupConfig->drx_Config->choice.setup->drx_HARQ_RTT_TimerDL       = mac_cellgroup_config->drx_HARQ_RTT_TimerDL[CC_id];
  mac_CellGroupConfig->drx_Config->choice.setup->drx_HARQ_RTT_TimerUL       = mac_cellgroup_config->drx_HARQ_RTT_TimerUL[CC_id];
  mac_CellGroupConfig->drx_Config->choice.setup->drx_RetransmissionTimerDL  = mac_cellgroup_config->drx_RetransmissionTimerDL[CC_id];
  mac_CellGroupConfig->drx_Config->choice.setup->drx_RetransmissionTimerUL  = mac_cellgroup_config->drx_RetransmissionTimerUL[CC_id];
  mac_CellGroupConfig->drx_Config->choice.setup->drx_LongCycleStartOffset.present = mac_cellgroup_config->drx_LongCycleStartOffset_PR[CC_id];

  if(mac_CellGroupConfig->drx_Config->choice.setup->drx_LongCycleStartOffset.present == NR_DRX_Config__drx_LongCycleStartOffset_PR_ms10) {
    mac_CellGroupConfig->drx_Config->choice.setup->drx_LongCycleStartOffset.choice.ms10 = mac_cellgroup_config->drx_LongCycleStartOffset[CC_id];
  } else if(mac_CellGroupConfig->drx_Config->choice.setup->drx_LongCycleStartOffset.present == NR_DRX_Config__drx_LongCycleStartOffset_PR_ms20) {
    mac_CellGroupConfig->drx_Config->choice.setup->drx_LongCycleStartOffset.choice.ms20 = mac_cellgroup_config->drx_LongCycleStartOffset[CC_id];
  } else if(mac_CellGroupConfig->drx_Config->choice.setup->drx_LongCycleStartOffset.present == NR_DRX_Config__drx_LongCycleStartOffset_PR_ms32) {
    mac_CellGroupConfig->drx_Config->choice.setup->drx_LongCycleStartOffset.choice.ms32 = mac_cellgroup_config->drx_LongCycleStartOffset[CC_id];
  } else if(mac_CellGroupConfig->drx_Config->choice.setup->drx_LongCycleStartOffset.present == NR_DRX_Config__drx_LongCycleStartOffset_PR_ms40) {
    mac_CellGroupConfig->drx_Config->choice.setup->drx_LongCycleStartOffset.choice.ms40 = mac_cellgroup_config->drx_LongCycleStartOffset[CC_id];
  } else if(mac_CellGroupConfig->drx_Config->choice.setup->drx_LongCycleStartOffset.present == NR_DRX_Config__drx_LongCycleStartOffset_PR_ms60) {
    mac_CellGroupConfig->drx_Config->choice.setup->drx_LongCycleStartOffset.choice.ms60 = mac_cellgroup_config->drx_LongCycleStartOffset[CC_id];
  } else if(mac_CellGroupConfig->drx_Config->choice.setup->drx_LongCycleStartOffset.present == NR_DRX_Config__drx_LongCycleStartOffset_PR_ms64) {
    mac_CellGroupConfig->drx_Config->choice.setup->drx_LongCycleStartOffset.choice.ms64 = mac_cellgroup_config->drx_LongCycleStartOffset[CC_id];
  } else if(mac_CellGroupConfig->drx_Config->choice.setup->drx_LongCycleStartOffset.present == NR_DRX_Config__drx_LongCycleStartOffset_PR_ms70) {
    mac_CellGroupConfig->drx_Config->choice.setup->drx_LongCycleStartOffset.choice.ms70 = mac_cellgroup_config->drx_LongCycleStartOffset[CC_id];
  } else if(mac_CellGroupConfig->drx_Config->choice.setup->drx_LongCycleStartOffset.present == NR_DRX_Config__drx_LongCycleStartOffset_PR_ms80) {
    mac_CellGroupConfig->drx_Config->choice.setup->drx_LongCycleStartOffset.choice.ms80 = mac_cellgroup_config->drx_LongCycleStartOffset[CC_id];
  } else if(mac_CellGroupConfig->drx_Config->choice.setup->drx_LongCycleStartOffset.present == NR_DRX_Config__drx_LongCycleStartOffset_PR_ms128) {
    mac_CellGroupConfig->drx_Config->choice.setup->drx_LongCycleStartOffset.choice.ms128 = mac_cellgroup_config->drx_LongCycleStartOffset[CC_id];
  } else if(mac_CellGroupConfig->drx_Config->choice.setup->drx_LongCycleStartOffset.present == NR_DRX_Config__drx_LongCycleStartOffset_PR_ms160) {
    mac_CellGroupConfig->drx_Config->choice.setup->drx_LongCycleStartOffset.choice.ms160 = mac_cellgroup_config->drx_LongCycleStartOffset[CC_id];
  } else if(mac_CellGroupConfig->drx_Config->choice.setup->drx_LongCycleStartOffset.present == NR_DRX_Config__drx_LongCycleStartOffset_PR_ms256) {
    mac_CellGroupConfig->drx_Config->choice.setup->drx_LongCycleStartOffset.choice.ms256 = mac_cellgroup_config->drx_LongCycleStartOffset[CC_id];
  } else if(mac_CellGroupConfig->drx_Config->choice.setup->drx_LongCycleStartOffset.present == NR_DRX_Config__drx_LongCycleStartOffset_PR_ms320) {
    mac_CellGroupConfig->drx_Config->choice.setup->drx_LongCycleStartOffset.choice.ms320 = mac_cellgroup_config->drx_LongCycleStartOffset[CC_id];
  } else if(mac_CellGroupConfig->drx_Config->choice.setup->drx_LongCycleStartOffset.present == NR_DRX_Config__drx_LongCycleStartOffset_PR_ms512) {
    mac_CellGroupConfig->drx_Config->choice.setup->drx_LongCycleStartOffset.choice.ms512 = mac_cellgroup_config->drx_LongCycleStartOffset[CC_id];
  } else if(mac_CellGroupConfig->drx_Config->choice.setup->drx_LongCycleStartOffset.present == NR_DRX_Config__drx_LongCycleStartOffset_PR_ms640) {
    mac_CellGroupConfig->drx_Config->choice.setup->drx_LongCycleStartOffset.choice.ms640 = mac_cellgroup_config->drx_LongCycleStartOffset[CC_id];
  } else if(mac_CellGroupConfig->drx_Config->choice.setup->drx_LongCycleStartOffset.present == NR_DRX_Config__drx_LongCycleStartOffset_PR_ms1024) {
    mac_CellGroupConfig->drx_Config->choice.setup->drx_LongCycleStartOffset.choice.ms1024 = mac_cellgroup_config->drx_LongCycleStartOffset[CC_id];
  } else if(mac_CellGroupConfig->drx_Config->choice.setup->drx_LongCycleStartOffset.present == NR_DRX_Config__drx_LongCycleStartOffset_PR_ms1280) {
    mac_CellGroupConfig->drx_Config->choice.setup->drx_LongCycleStartOffset.choice.ms1280 = mac_cellgroup_config->drx_LongCycleStartOffset[CC_id];
  } else if(mac_CellGroupConfig->drx_Config->choice.setup->drx_LongCycleStartOffset.present == NR_DRX_Config__drx_LongCycleStartOffset_PR_ms2048) {
    mac_CellGroupConfig->drx_Config->choice.setup->drx_LongCycleStartOffset.choice.ms2048 = mac_cellgroup_config->drx_LongCycleStartOffset[CC_id];
  } else if(mac_CellGroupConfig->drx_Config->choice.setup->drx_LongCycleStartOffset.present == NR_DRX_Config__drx_LongCycleStartOffset_PR_ms2560) {
    mac_CellGroupConfig->drx_Config->choice.setup->drx_LongCycleStartOffset.choice.ms2560 = mac_cellgroup_config->drx_LongCycleStartOffset[CC_id];
  } else if(mac_CellGroupConfig->drx_Config->choice.setup->drx_LongCycleStartOffset.present == NR_DRX_Config__drx_LongCycleStartOffset_PR_ms5120) {
    mac_CellGroupConfig->drx_Config->choice.setup->drx_LongCycleStartOffset.choice.ms5120 = mac_cellgroup_config->drx_LongCycleStartOffset[CC_id];
  } else if(mac_CellGroupConfig->drx_Config->choice.setup->drx_LongCycleStartOffset.present == NR_DRX_Config__drx_LongCycleStartOffset_PR_ms10240) {
    mac_CellGroupConfig->drx_Config->choice.setup->drx_LongCycleStartOffset.choice.ms10240 = mac_cellgroup_config->drx_LongCycleStartOffset[CC_id];
  }

  mac_CellGroupConfig->drx_Config->choice.setup->shortDRX = CALLOC(1,sizeof(struct NR_DRX_Config__shortDRX));
  mac_CellGroupConfig->drx_Config->choice.setup->shortDRX->drx_ShortCycle       = mac_cellgroup_config->drx_ShortCycle[CC_id];
  mac_CellGroupConfig->drx_Config->choice.setup->shortDRX->drx_ShortCycleTimer  = mac_cellgroup_config->drx_ShortCycleTimer[CC_id];
  mac_CellGroupConfig->drx_Config->choice.setup->drx_SlotOffset                 = mac_cellgroup_config->drx_SlotOffset[CC_id];
  mac_CellGroupConfig->schedulingRequestConfig->schedulingRequestToAddModList = CALLOC(1,sizeof(struct NR_SchedulingRequestConfig__schedulingRequestToAddModList));
  struct NR_SchedulingRequestToAddMod *schedulingrequestlist;
  schedulingrequestlist = CALLOC(1,sizeof(struct NR_SchedulingRequestToAddMod));
  schedulingrequestlist->schedulingRequestId  = mac_cellgroup_config->schedulingRequestId[CC_id];
  schedulingrequestlist->sr_ProhibitTimer = CALLOC(1,sizeof(long));
  *(schedulingrequestlist->sr_ProhibitTimer) = mac_cellgroup_config->sr_ProhibitTimer[CC_id];
  schedulingrequestlist->sr_TransMax      = mac_cellgroup_config->sr_TransMax[CC_id];
  ASN_SEQUENCE_ADD(&(mac_CellGroupConfig->schedulingRequestConfig->schedulingRequestToAddModList->list),&schedulingrequestlist);
  mac_CellGroupConfig->bsr_Config->periodicBSR_Timer              = mac_cellgroup_config->periodicBSR_Timer[CC_id];
  mac_CellGroupConfig->bsr_Config->retxBSR_Timer                  = mac_cellgroup_config->retxBSR_Timer[CC_id];
  mac_CellGroupConfig->bsr_Config->logicalChannelSR_DelayTimer    = CALLOC(1,sizeof(long));
  *(mac_CellGroupConfig->bsr_Config->logicalChannelSR_DelayTimer)    = mac_cellgroup_config->logicalChannelSR_DelayTimer[CC_id];
  mac_CellGroupConfig->tag_Config->tag_ToAddModList = CALLOC(1,sizeof(struct NR_TAG_Config__tag_ToAddModList));
  struct NR_TAG *tag;
  tag = CALLOC(1,sizeof(struct NR_TAG));
  tag->tag_Id             = mac_cellgroup_config->tag_Id[CC_id];
  tag->timeAlignmentTimer = mac_cellgroup_config->timeAlignmentTimer[CC_id];
  ASN_SEQUENCE_ADD(&(mac_CellGroupConfig->tag_Config->tag_ToAddModList->list),&tag);
  mac_CellGroupConfig->phr_Config->present = mac_cellgroup_config->PHR_Config_PR[CC_id];
  mac_CellGroupConfig->phr_Config->choice.setup   = CALLOC(1,sizeof(struct NR_PHR_Config));
  mac_CellGroupConfig->phr_Config->choice.setup->phr_PeriodicTimer         = mac_cellgroup_config->phr_PeriodicTimer[CC_id];
  mac_CellGroupConfig->phr_Config->choice.setup->phr_ProhibitTimer         = mac_cellgroup_config->phr_ProhibitTimer[CC_id];
  mac_CellGroupConfig->phr_Config->choice.setup->phr_Tx_PowerFactorChange  = mac_cellgroup_config->phr_Tx_PowerFactorChange[CC_id];
  mac_CellGroupConfig->phr_Config->choice.setup->multiplePHR               = mac_cellgroup_config->multiplePHR[CC_id];
  mac_CellGroupConfig->phr_Config->choice.setup->dummy                     = mac_cellgroup_config->phr_Type2SpCell[CC_id];
  mac_CellGroupConfig->phr_Config->choice.setup->phr_Type2OtherCell        = mac_cellgroup_config->phr_Type2OtherCell[CC_id];
  mac_CellGroupConfig->phr_Config->choice.setup->phr_ModeOtherCG           = mac_cellgroup_config->phr_ModeOtherCG[CC_id];
  mac_CellGroupConfig->skipUplinkTxDynamic      = mac_cellgroup_config->skipUplinkTxDynamic[CC_id];
}


void  do_PHYSICALCELLGROUP(uint8_t Mod_id,
                           int CC_id,
                           NR_PhysicalCellGroupConfig_t *physicalCellGroupConfig,
                           physicalcellgroup_t *physicalcellgroup_config) {
  physicalCellGroupConfig->harq_ACK_SpatialBundlingPUCCH = CALLOC(1,sizeof(long));
  physicalCellGroupConfig->harq_ACK_SpatialBundlingPUSCH = CALLOC(1,sizeof(long));
  physicalCellGroupConfig->p_NR_FR1                      = CALLOC(1,sizeof(NR_P_Max_t));
  physicalCellGroupConfig->tpc_SRS_RNTI                  = CALLOC(1,sizeof(NR_RNTI_Value_t));
  physicalCellGroupConfig->tpc_PUCCH_RNTI                = CALLOC(1,sizeof(NR_RNTI_Value_t));
  physicalCellGroupConfig->tpc_PUSCH_RNTI                = CALLOC(1,sizeof(NR_RNTI_Value_t));
  physicalCellGroupConfig->sp_CSI_RNTI                   = CALLOC(1,sizeof(NR_RNTI_Value_t));
  *(physicalCellGroupConfig->harq_ACK_SpatialBundlingPUCCH) = physicalcellgroup_config->harq_ACK_SpatialBundlingPUCCH[CC_id];
  *(physicalCellGroupConfig->harq_ACK_SpatialBundlingPUSCH) = physicalcellgroup_config->harq_ACK_SpatialBundlingPUSCH[CC_id];
  *(physicalCellGroupConfig->p_NR_FR1)                      = physicalcellgroup_config->p_NR[CC_id];
  physicalCellGroupConfig->pdsch_HARQ_ACK_Codebook          = physicalcellgroup_config->pdsch_HARQ_ACK_Codebook[CC_id];
  *(physicalCellGroupConfig->tpc_SRS_RNTI)                  = physicalcellgroup_config->tpc_SRS_RNTI[CC_id];
  *(physicalCellGroupConfig->tpc_PUCCH_RNTI)                = physicalcellgroup_config->tpc_PUCCH_RNTI[CC_id];
  *(physicalCellGroupConfig->tpc_PUSCH_RNTI)                = physicalcellgroup_config->tpc_PUSCH_RNTI[CC_id];
  *(physicalCellGroupConfig->sp_CSI_RNTI)                   = physicalcellgroup_config->sp_CSI_RNTI[CC_id];
  physicalCellGroupConfig->cs_RNTI                       = CALLOC(1,sizeof(struct NR_SetupRelease_RNTI_Value));
  physicalCellGroupConfig->cs_RNTI->present              = physicalcellgroup_config->RNTI_Value_PR[CC_id];

  if(physicalCellGroupConfig->cs_RNTI->present == NR_SetupRelease_RNTI_Value_PR_setup) {
    physicalCellGroupConfig->cs_RNTI->choice.setup = physicalcellgroup_config->RNTI_Value[CC_id];
  }
}



void do_SpCellConfig(gNB_RRC_INST *rrc,
                      struct NR_SpCellConfig  *spconfig){
  //gNB_RrcConfigurationReq  *common_configuration;
  //common_configuration = CALLOC(1,sizeof(gNB_RrcConfigurationReq));
  //Fill servingcellconfigcommon config value
  //Fill common config to structure
  //  rrc->configuration = common_configuration;
  spconfig->reconfigurationWithSync = CALLOC(1,sizeof(struct NR_ReconfigurationWithSync));
}

//------------------------------------------------------------------------------
uint8_t do_RRCReject(uint8_t Mod_id,
                  uint8_t *const buffer)
//------------------------------------------------------------------------------
{
    asn_enc_rval_t                                   enc_rval;;
    NR_DL_CCCH_Message_t                             dl_ccch_msg;
    NR_RRCReject_t                                   *rrcReject;
    NR_RejectWaitTime_t                              waitTime = 1;

    memset((void *)&dl_ccch_msg, 0, sizeof(NR_DL_CCCH_Message_t));
    dl_ccch_msg.message.present = NR_DL_CCCH_MessageType_PR_c1;
    dl_ccch_msg.message.choice.c1          = CALLOC(1, sizeof(struct NR_DL_CCCH_MessageType__c1));
    dl_ccch_msg.message.choice.c1->present = NR_RRCReject__criticalExtensions_PR_rrcReject;

    dl_ccch_msg.message.choice.c1->choice.rrcReject = CALLOC(1,sizeof(NR_RRCReject_t));
    rrcReject = dl_ccch_msg.message.choice.c1->choice.rrcReject;

    rrcReject->criticalExtensions.choice.rrcReject           = CALLOC(1, sizeof(struct NR_RRCReject_IEs));
    rrcReject->criticalExtensions.choice.rrcReject->waitTime = CALLOC(1, sizeof(NR_RejectWaitTime_t));

    rrcReject->criticalExtensions.present = NR_RRCReject__criticalExtensions_PR_rrcReject;
    rrcReject->criticalExtensions.choice.rrcReject->waitTime = &waitTime;

    if ( LOG_DEBUGFLAG(DEBUG_ASN1) ) {
        xer_fprint(stdout, &asn_DEF_NR_DL_CCCH_Message, (void *)&dl_ccch_msg);
    }

    enc_rval = uper_encode_to_buffer(&asn_DEF_NR_DL_CCCH_Message,
                                    NULL,
                                    (void *)&dl_ccch_msg,
                                    buffer,
                                    100);

    if(enc_rval.encoded == -1) {
        LOG_E(NR_RRC, "[gNB AssertFatal]ASN1 message encoding failed (%s, %lu)!\n",
            enc_rval.failed_type->name, enc_rval.encoded);
        return -1;
    }

    LOG_D(NR_RRC,"RRCReject Encoded %zd bits (%zd bytes)\n",
            enc_rval.encoded,(enc_rval.encoded+7)/8);
    return((enc_rval.encoded+7)/8);
}

void fill_initial_SpCellConfig(rnti_t rnti,
                               NR_SpCellConfig_t *SpCellConfig,
                               NR_ServingCellConfigCommon_t *scc,
                               rrc_gNB_carrier_data_t *carrier) {
<<<<<<< HEAD

=======
>>>>>>> 5319d220
  int curr_bwp = NRRIV2BW(scc->downlinkConfigCommon->initialDownlinkBWP->genericParameters.locationAndBandwidth,MAX_BWP_SIZE);
  SpCellConfig->servCellIndex = NULL;
  SpCellConfig->reconfigurationWithSync = NULL;
  SpCellConfig->rlmInSyncOutOfSyncThreshold = NULL;
  SpCellConfig->rlf_TimersAndConstants = NULL;
  SpCellConfig->spCellConfigDedicated = calloc(1,sizeof(*SpCellConfig->spCellConfigDedicated));
  SpCellConfig->spCellConfigDedicated->uplinkConfig = calloc(1,sizeof(*SpCellConfig->spCellConfigDedicated->uplinkConfig));
  NR_BWP_UplinkDedicated_t *initialUplinkBWP = calloc(1,sizeof(*initialUplinkBWP));
  SpCellConfig->spCellConfigDedicated->uplinkConfig->initialUplinkBWP = initialUplinkBWP;
  initialUplinkBWP->pucch_Config = calloc(1,sizeof(*initialUplinkBWP->pucch_Config));
  initialUplinkBWP->pucch_Config->present = NR_SetupRelease_PUCCH_Config_PR_setup;
  NR_PUCCH_Config_t *pucch_Config = calloc(1,sizeof(*pucch_Config));
  initialUplinkBWP->pucch_Config->choice.setup=pucch_Config;
  pucch_Config->resourceSetToAddModList = calloc(1,sizeof(*pucch_Config->resourceSetToAddModList));
  pucch_Config->resourceSetToReleaseList = NULL;
  NR_PUCCH_ResourceSet_t *pucchresset0=calloc(1,sizeof(*pucchresset0));
  pucchresset0->pucch_ResourceSetId = 0;
  NR_PUCCH_ResourceId_t *pucchresset0id0=calloc(1,sizeof(*pucchresset0id0));
  *pucchresset0id0=0;
  ASN_SEQUENCE_ADD(&pucchresset0->resourceList.list,pucchresset0id0);
  pucchresset0->maxPayloadSize=NULL;
  ASN_SEQUENCE_ADD(&pucch_Config->resourceSetToAddModList->list,pucchresset0);
  
  pucch_Config->resourceToAddModList = calloc(1,sizeof(*pucch_Config->resourceToAddModList));
  pucch_Config->resourceToReleaseList = NULL;
  // configure one single PUCCH0 opportunity for initial connection procedure
  // one symbol (13)
  NR_PUCCH_Resource_t *pucchres0=calloc(1,sizeof(*pucchres0));
  pucchres0->pucch_ResourceId=0;
<<<<<<< HEAD
=======
  //pucchres0->startingPRB=0;
>>>>>>> 5319d220
  pucchres0->startingPRB=(8+rnti) % curr_bwp;
  LOG_D(NR_RRC, "pucchres0->startPRB %ld rnti %d curr_bwp %d\n", pucchres0->startingPRB, rnti, curr_bwp);
  pucchres0->intraSlotFrequencyHopping=NULL;
  pucchres0->secondHopPRB=NULL;
  pucchres0->format.present= NR_PUCCH_Resource__format_PR_format0;
  pucchres0->format.choice.format0=calloc(1,sizeof(*pucchres0->format.choice.format0));
  pucchres0->format.choice.format0->initialCyclicShift=0;
  pucchres0->format.choice.format0->nrofSymbols=1;
  pucchres0->format.choice.format0->startingSymbolIndex=13;
  ASN_SEQUENCE_ADD(&pucch_Config->resourceToAddModList->list,pucchres0);
  initialUplinkBWP->pusch_Config = calloc(1,sizeof(*initialUplinkBWP->pusch_Config));
  initialUplinkBWP->pusch_Config->present = NR_SetupRelease_PUSCH_Config_PR_setup;
  NR_PUSCH_Config_t *pusch_Config = calloc(1,sizeof(*pusch_Config));
  initialUplinkBWP->pusch_Config->choice.setup = pusch_Config;
  pusch_Config->dataScramblingIdentityPUSCH = NULL;
  pusch_Config->txConfig=calloc(1,sizeof(*pusch_Config->txConfig));
  *pusch_Config->txConfig= NR_PUSCH_Config__txConfig_codebook;
  pusch_Config->dmrs_UplinkForPUSCH_MappingTypeA = NULL;
  pusch_Config->dmrs_UplinkForPUSCH_MappingTypeB = calloc(1,sizeof(*pusch_Config->dmrs_UplinkForPUSCH_MappingTypeB));
  pusch_Config->dmrs_UplinkForPUSCH_MappingTypeB->present = NR_SetupRelease_DMRS_UplinkConfig_PR_setup;
  pusch_Config->dmrs_UplinkForPUSCH_MappingTypeB->choice.setup = calloc(1,sizeof(*pusch_Config->dmrs_UplinkForPUSCH_MappingTypeB->choice.setup));
  NR_DMRS_UplinkConfig_t *NR_DMRS_UplinkConfig = pusch_Config->dmrs_UplinkForPUSCH_MappingTypeB->choice.setup;
  NR_DMRS_UplinkConfig->dmrs_Type = NULL;
  NR_DMRS_UplinkConfig->dmrs_AdditionalPosition = NULL; /*calloc(1,sizeof(*NR_DMRS_UplinkConfig->dmrs_AdditionalPosition));
  *NR_DMRS_UplinkConfig->dmrs_AdditionalPosition = NR_DMRS_UplinkConfig__dmrs_AdditionalPosition_pos0;*/
  NR_DMRS_UplinkConfig->phaseTrackingRS=NULL;
  NR_DMRS_UplinkConfig->maxLength=NULL;
  NR_DMRS_UplinkConfig->transformPrecodingDisabled = calloc(1,sizeof(*NR_DMRS_UplinkConfig->transformPrecodingDisabled));
  NR_DMRS_UplinkConfig->transformPrecodingDisabled->scramblingID0 = NULL;
  NR_DMRS_UplinkConfig->transformPrecodingDisabled->scramblingID1 = NULL;
  NR_DMRS_UplinkConfig->transformPrecodingEnabled = NULL;
  pusch_Config->pusch_PowerControl = calloc(1,sizeof(*pusch_Config->pusch_PowerControl));
  pusch_Config->pusch_PowerControl->tpc_Accumulation = NULL;
  pusch_Config->pusch_PowerControl->msg3_Alpha = calloc(1,sizeof(*pusch_Config->pusch_PowerControl->msg3_Alpha));
  *pusch_Config->pusch_PowerControl->msg3_Alpha = NR_Alpha_alpha1;
  pusch_Config->pusch_PowerControl->p0_NominalWithoutGrant = calloc(1,sizeof(*pusch_Config->pusch_PowerControl->p0_NominalWithoutGrant));
  *pusch_Config->pusch_PowerControl->p0_NominalWithoutGrant = -76;
  pusch_Config->pusch_PowerControl->p0_AlphaSets = calloc(1,sizeof(*pusch_Config->pusch_PowerControl->p0_AlphaSets));
  NR_P0_PUSCH_AlphaSet_t *aset = calloc(1,sizeof(*aset));
  aset->p0_PUSCH_AlphaSetId=0;
  aset->p0=calloc(1,sizeof(*aset->p0));
  *aset->p0 = 0;
  aset->alpha=calloc(1,sizeof(*aset->alpha));
  *aset->alpha=NR_Alpha_alpha1;
  ASN_SEQUENCE_ADD(&pusch_Config->pusch_PowerControl->p0_AlphaSets->list,aset);
  pusch_Config->pusch_PowerControl->pathlossReferenceRSToAddModList = calloc(1,sizeof(*pusch_Config->pusch_PowerControl->pathlossReferenceRSToAddModList));
  NR_PUSCH_PathlossReferenceRS_t *plrefRS = calloc(1,sizeof(*plrefRS));
  plrefRS->pusch_PathlossReferenceRS_Id=0;
  plrefRS->referenceSignal.present = NR_PathlossReferenceRS_Config_PR_ssb_Index;
  plrefRS->referenceSignal.choice.ssb_Index = 0;
  ASN_SEQUENCE_ADD(&pusch_Config->pusch_PowerControl->pathlossReferenceRSToAddModList->list,plrefRS);
  pusch_Config->pusch_PowerControl->pathlossReferenceRSToReleaseList = NULL;
  pusch_Config->pusch_PowerControl->twoPUSCH_PC_AdjustmentStates = NULL;
  pusch_Config->pusch_PowerControl->deltaMCS = NULL;
  pusch_Config->pusch_PowerControl->sri_PUSCH_MappingToAddModList = calloc(1,sizeof(*pusch_Config->pusch_PowerControl->sri_PUSCH_MappingToAddModList));
  NR_SRI_PUSCH_PowerControl_t *sriPUSCHPC=calloc(1,sizeof(*sriPUSCHPC));
  sriPUSCHPC->sri_PUSCH_PowerControlId=0;
  sriPUSCHPC->sri_PUSCH_PathlossReferenceRS_Id=0;
  sriPUSCHPC->sri_P0_PUSCH_AlphaSetId=0;
  sriPUSCHPC->sri_PUSCH_ClosedLoopIndex=NR_SRI_PUSCH_PowerControl__sri_PUSCH_ClosedLoopIndex_i0;
  ASN_SEQUENCE_ADD(&pusch_Config->pusch_PowerControl->sri_PUSCH_MappingToAddModList->list,sriPUSCHPC);
  pusch_Config->pusch_PowerControl->sri_PUSCH_MappingToReleaseList = NULL;
  pusch_Config->frequencyHopping=NULL;
  pusch_Config->frequencyHoppingOffsetLists=NULL;
  pusch_Config->resourceAllocation = NR_PUSCH_Config__resourceAllocation_resourceAllocationType1;
  pusch_Config->pusch_TimeDomainAllocationList = NULL;
  pusch_Config->pusch_AggregationFactor=NULL;
  pusch_Config->mcs_Table=NULL;
  pusch_Config->mcs_TableTransformPrecoder=NULL;
  pusch_Config->transformPrecoder= NULL;
  if (scc->uplinkConfigCommon->initialUplinkBWP->rach_ConfigCommon->choice.setup->msg3_transformPrecoder == NULL) {
    pusch_Config->transformPrecoder=calloc(1,sizeof(*pusch_Config->transformPrecoder));
    *pusch_Config->transformPrecoder = NR_PUSCH_Config__transformPrecoder_disabled;
  }
  pusch_Config->codebookSubset=calloc(1,sizeof(*pusch_Config->codebookSubset));
  *pusch_Config->codebookSubset = NR_PUSCH_Config__codebookSubset_nonCoherent;
  pusch_Config->maxRank=calloc(1,sizeof(*pusch_Config->maxRank));
  *pusch_Config->maxRank= 1;
  pusch_Config->rbg_Size=NULL;
  pusch_Config->uci_OnPUSCH=NULL;
  pusch_Config->tp_pi2BPSK=NULL;

  initialUplinkBWP->srs_Config = calloc(1,sizeof(*initialUplinkBWP->srs_Config));
  initialUplinkBWP->srs_Config->present = NR_SetupRelease_SRS_Config_PR_setup;
  NR_SRS_Config_t *srs_Config = calloc(1,sizeof(*srs_Config));
  initialUplinkBWP->srs_Config->choice.setup=srs_Config;
  srs_Config->srs_ResourceSetToReleaseList=NULL;
  srs_Config->srs_ResourceSetToAddModList=calloc(1,sizeof(*srs_Config->srs_ResourceSetToAddModList));
  NR_SRS_ResourceSet_t *srs_resset0=calloc(1,sizeof(*srs_resset0));
  srs_resset0->srs_ResourceSetId = 0;
  srs_resset0->srs_ResourceIdList=calloc(1,sizeof(*srs_resset0->srs_ResourceIdList));
  NR_SRS_ResourceId_t *srs_resset0_id=calloc(1,sizeof(*srs_resset0_id));
  *srs_resset0_id=0;
  ASN_SEQUENCE_ADD(&srs_resset0->srs_ResourceIdList->list,srs_resset0_id);
  srs_Config->srs_ResourceToReleaseList=NULL;
  srs_resset0->resourceType.present =  NR_SRS_ResourceSet__resourceType_PR_aperiodic;
  srs_resset0->resourceType.choice.aperiodic = calloc(1,sizeof(*srs_resset0->resourceType.choice.aperiodic));
  srs_resset0->resourceType.choice.aperiodic->aperiodicSRS_ResourceTrigger=1;
  srs_resset0->resourceType.choice.aperiodic->csi_RS=NULL;
  srs_resset0->resourceType.choice.aperiodic->slotOffset= calloc(1,sizeof(*srs_resset0->resourceType.choice.aperiodic->slotOffset));
  *srs_resset0->resourceType.choice.aperiodic->slotOffset=2;
  srs_resset0->resourceType.choice.aperiodic->ext1=NULL;
  srs_resset0->usage=NR_SRS_ResourceSet__usage_codebook;
  srs_resset0->alpha = calloc(1,sizeof(*srs_resset0->alpha));
  *srs_resset0->alpha = NR_Alpha_alpha1;
  srs_resset0->p0=calloc(1,sizeof(*srs_resset0->p0));
  *srs_resset0->p0=-80;
  srs_resset0->pathlossReferenceRS=NULL;
  srs_resset0->srs_PowerControlAdjustmentStates=NULL;
  ASN_SEQUENCE_ADD(&srs_Config->srs_ResourceSetToAddModList->list,srs_resset0);
  srs_Config->srs_ResourceToReleaseList=NULL;
  srs_Config->srs_ResourceToAddModList=calloc(1,sizeof(*srs_Config->srs_ResourceToAddModList));
  NR_SRS_Resource_t *srs_res0=calloc(1,sizeof(*srs_res0));
  srs_res0->srs_ResourceId=0;
  srs_res0->nrofSRS_Ports=NR_SRS_Resource__nrofSRS_Ports_port1;
  srs_res0->ptrs_PortIndex=NULL;
  srs_res0->transmissionComb.present=NR_SRS_Resource__transmissionComb_PR_n2;
  srs_res0->transmissionComb.choice.n2=calloc(1,sizeof(*srs_res0->transmissionComb.choice.n2));
  srs_res0->transmissionComb.choice.n2->combOffset_n2=0;
  srs_res0->transmissionComb.choice.n2->cyclicShift_n2=0;
  srs_res0->resourceMapping.startPosition=2;
  srs_res0->resourceMapping.nrofSymbols=NR_SRS_Resource__resourceMapping__nrofSymbols_n1;
  srs_res0->resourceMapping.repetitionFactor=NR_SRS_Resource__resourceMapping__repetitionFactor_n1;
  srs_res0->freqDomainPosition=0;
  srs_res0->freqDomainShift=0;
  srs_res0->freqHopping.c_SRS = 0;
  srs_res0->freqHopping.b_SRS=0;
  srs_res0->freqHopping.b_hop=0;
  srs_res0->groupOrSequenceHopping=NR_SRS_Resource__groupOrSequenceHopping_neither;
  srs_res0->resourceType.present= NR_SRS_Resource__resourceType_PR_aperiodic;
  srs_res0->resourceType.choice.aperiodic=calloc(1,sizeof(*srs_res0->resourceType.choice.aperiodic));
  srs_res0->sequenceId=40;
  srs_res0->spatialRelationInfo=calloc(1,sizeof(*srs_res0->spatialRelationInfo));
  srs_res0->spatialRelationInfo->servingCellId=NULL;
  srs_res0->spatialRelationInfo->referenceSignal.present=NR_SRS_SpatialRelationInfo__referenceSignal_PR_csi_RS_Index;
  srs_res0->spatialRelationInfo->referenceSignal.choice.csi_RS_Index=0;
  ASN_SEQUENCE_ADD(&srs_Config->srs_ResourceToAddModList->list,srs_res0);

  // configure Scheduling request
  // 40 slot period 
  pucch_Config->schedulingRequestResourceToAddModList = calloc(1,sizeof(*pucch_Config->schedulingRequestResourceToAddModList));
  NR_SchedulingRequestResourceConfig_t *schedulingRequestResourceConfig = calloc(1,sizeof(*schedulingRequestResourceConfig));
  schedulingRequestResourceConfig->schedulingRequestResourceId = 1;
  schedulingRequestResourceConfig->schedulingRequestID= 0;
  schedulingRequestResourceConfig->periodicityAndOffset = calloc(1,sizeof(*schedulingRequestResourceConfig->periodicityAndOffset));
  schedulingRequestResourceConfig->periodicityAndOffset->present = NR_SchedulingRequestResourceConfig__periodicityAndOffset_PR_sl40;
  // note: make sure that there is no issue here. Later choose the RNTI accordingly.
  //       Here we would be limited to 3 UEs on this resource (1 1/2 Frames 30 kHz SCS, 5 ms TDD periodicity => slots 7,8,9).
  //       This should be a temporary resource until the first RRCReconfiguration gives new pucch resources.
  // Check for above configuration and exit for now if it is not the case
  AssertFatal(scc->downlinkConfigCommon->initialDownlinkBWP->genericParameters.subcarrierSpacing==NR_SubcarrierSpacing_kHz30,
              "SCS != 30kHz\n");
  AssertFatal(scc->tdd_UL_DL_ConfigurationCommon->pattern1.dl_UL_TransmissionPeriodicity==NR_TDD_UL_DL_Pattern__dl_UL_TransmissionPeriodicity_ms5,
              "TDD period != 5ms : %ld\n",scc->tdd_UL_DL_ConfigurationCommon->pattern1.dl_UL_TransmissionPeriodicity);

  schedulingRequestResourceConfig->periodicityAndOffset->choice.sl40 = 8;
  schedulingRequestResourceConfig->resource = calloc(1,sizeof(*schedulingRequestResourceConfig->resource));
  *schedulingRequestResourceConfig->resource = 0;
  ASN_SEQUENCE_ADD(&pucch_Config->schedulingRequestResourceToAddModList->list,schedulingRequestResourceConfig);

 pucch_Config->dl_DataToUL_ACK = calloc(1,sizeof(*pucch_Config->dl_DataToUL_ACK));
 long *delay[8];
 for (int i=0;i<8;i++) {
   delay[i] = calloc(1,sizeof(*delay[i]));
   AssertFatal(carrier->minRXTXTIMEpdsch >=2 && carrier->minRXTXTIMEpdsch <7,
               "check minRXTXTIMEpdsch %d\n",carrier->minRXTXTIMEpdsch);
   *delay[i] = (i+carrier->minRXTXTIMEpdsch);
   ASN_SEQUENCE_ADD(&pucch_Config->dl_DataToUL_ACK->list,delay[i]);
 }

  SpCellConfig->spCellConfigDedicated->initialDownlinkBWP = calloc(1,sizeof(*SpCellConfig->spCellConfigDedicated->initialDownlinkBWP));
  NR_BWP_DownlinkDedicated_t *bwp_Dedicated = SpCellConfig->spCellConfigDedicated->initialDownlinkBWP;
  bwp_Dedicated->pdcch_Config=calloc(1,sizeof(*bwp_Dedicated->pdcch_Config));
  bwp_Dedicated->pdcch_Config->present = NR_SetupRelease_PDCCH_Config_PR_setup;
  bwp_Dedicated->pdcch_Config->choice.setup = calloc(1,sizeof(*bwp_Dedicated->pdcch_Config->choice.setup));

  bwp_Dedicated->pdcch_Config->choice.setup->searchSpacesToAddModList = calloc(1,sizeof(*bwp_Dedicated->pdcch_Config->choice.setup->searchSpacesToAddModList));

  bwp_Dedicated->pdcch_Config->choice.setup->controlResourceSetToAddModList = calloc(1,sizeof(*bwp_Dedicated->pdcch_Config->choice.setup->controlResourceSetToAddModList));

  NR_ControlResourceSet_t *coreset = calloc(1,sizeof(*coreset));
  coreset->controlResourceSetId=1;
  // frequency domain resources depends on BWP size
  // options are 24, 48 or 96
  coreset->frequencyDomainResources.buf = calloc(1,6);
  if (0) {
     int curr_bwp = scc->downlinkConfigCommon->frequencyInfoDL->scs_SpecificCarrierList.list.array[0]->carrierBandwidth;
     if (curr_bwp < 48)
       coreset->frequencyDomainResources.buf[0] = 0xf0;
     else
       coreset->frequencyDomainResources.buf[0] = 0xff;
     if (curr_bwp < 96)
       coreset->frequencyDomainResources.buf[1] = 0;
     else
       coreset->frequencyDomainResources.buf[1] = 0xff;
  } else {
     coreset->frequencyDomainResources.buf[0] = 0xf0;
     coreset->frequencyDomainResources.buf[1] = 0;
  }
  coreset->frequencyDomainResources.buf[2] = 0;
  coreset->frequencyDomainResources.buf[3] = 0;
  coreset->frequencyDomainResources.buf[4] = 0;
  coreset->frequencyDomainResources.buf[5] = 0;
  coreset->frequencyDomainResources.size = 6;
  coreset->frequencyDomainResources.bits_unused = 3;
  coreset->duration=1;
  coreset->cce_REG_MappingType.present = NR_ControlResourceSet__cce_REG_MappingType_PR_nonInterleaved;
  coreset->precoderGranularity = NR_ControlResourceSet__precoderGranularity_sameAsREG_bundle;

  coreset->tci_StatesPDCCH_ToAddList=NULL;
  coreset->tci_StatesPDCCH_ToReleaseList = NULL;
  coreset->tci_PresentInDCI = NULL;
  coreset->pdcch_DMRS_ScramblingID = NULL;

  ASN_SEQUENCE_ADD(&bwp_Dedicated->pdcch_Config->choice.setup->controlResourceSetToAddModList->list,
                   coreset);

  bwp_Dedicated->pdcch_Config->choice.setup->searchSpacesToAddModList = calloc(1,sizeof(*bwp_Dedicated->pdcch_Config->choice.setup->searchSpacesToAddModList));
  
  NR_SearchSpace_t *ss2 = calloc(1,sizeof(*ss2));
 
  ss2->searchSpaceId=2;
  ss2->controlResourceSetId=calloc(1,sizeof(*ss2->controlResourceSetId));
  *ss2->controlResourceSetId=1;
  ss2->monitoringSlotPeriodicityAndOffset=calloc(1,sizeof(*ss2->monitoringSlotPeriodicityAndOffset));
  ss2->monitoringSlotPeriodicityAndOffset->present = NR_SearchSpace__monitoringSlotPeriodicityAndOffset_PR_sl1;
  ss2->monitoringSlotPeriodicityAndOffset->choice.sl1=(NULL_t)0;
  ss2->duration=NULL;
  ss2->monitoringSymbolsWithinSlot = calloc(1,sizeof(*ss2->monitoringSymbolsWithinSlot));
  ss2->monitoringSymbolsWithinSlot->buf = calloc(1,2);
  ss2->monitoringSymbolsWithinSlot->size = 2;
  ss2->monitoringSymbolsWithinSlot->bits_unused = 2;
  ss2->monitoringSymbolsWithinSlot->buf[0]=0x80;
  ss2->monitoringSymbolsWithinSlot->buf[1]=0x0;
  ss2->nrofCandidates=calloc(1,sizeof(*ss2->nrofCandidates));
  ss2->nrofCandidates->aggregationLevel1 = NR_SearchSpace__nrofCandidates__aggregationLevel1_n0;
  ss2->nrofCandidates->aggregationLevel2 = NR_SearchSpace__nrofCandidates__aggregationLevel2_n2;
  ss2->nrofCandidates->aggregationLevel4 = NR_SearchSpace__nrofCandidates__aggregationLevel4_n1;
  ss2->nrofCandidates->aggregationLevel8 = NR_SearchSpace__nrofCandidates__aggregationLevel8_n0;
  ss2->nrofCandidates->aggregationLevel16 = NR_SearchSpace__nrofCandidates__aggregationLevel16_n0;
  ss2->searchSpaceType=calloc(1,sizeof(*ss2->searchSpaceType));
  ss2->searchSpaceType->present = NR_SearchSpace__searchSpaceType_PR_ue_Specific;
  ss2->searchSpaceType->choice.ue_Specific = calloc(1,sizeof(*ss2->searchSpaceType->choice.ue_Specific));
  ss2->searchSpaceType->choice.ue_Specific->dci_Formats=NR_SearchSpace__searchSpaceType__ue_Specific__dci_Formats_formats0_1_And_1_1;
  
  ASN_SEQUENCE_ADD(&bwp_Dedicated->pdcch_Config->choice.setup->searchSpacesToAddModList->list,
                   ss2);
  bwp_Dedicated->pdsch_Config=calloc(1,sizeof(*bwp_Dedicated->pdsch_Config));
  bwp_Dedicated->pdsch_Config->present = NR_SetupRelease_PDSCH_Config_PR_setup;
  bwp_Dedicated->pdsch_Config->choice.setup = calloc(1,sizeof(*bwp_Dedicated->pdsch_Config->choice.setup));
  bwp_Dedicated->pdsch_Config->choice.setup->dataScramblingIdentityPDSCH = NULL;
  bwp_Dedicated->pdsch_Config->choice.setup->dmrs_DownlinkForPDSCH_MappingTypeA = calloc(1,sizeof(*bwp_Dedicated->pdsch_Config->choice.setup->dmrs_DownlinkForPDSCH_MappingTypeA));
  bwp_Dedicated->pdsch_Config->choice.setup->dmrs_DownlinkForPDSCH_MappingTypeA->present= NR_SetupRelease_DMRS_DownlinkConfig_PR_setup;
  bwp_Dedicated->pdsch_Config->choice.setup->dmrs_DownlinkForPDSCH_MappingTypeA->choice.setup = calloc(1,sizeof(*bwp_Dedicated->pdsch_Config->choice.setup->dmrs_DownlinkForPDSCH_MappingTypeA->choice.setup));

  bwp_Dedicated->pdsch_Config->choice.setup->dmrs_DownlinkForPDSCH_MappingTypeA->choice.setup->dmrs_Type=NULL;
  bwp_Dedicated->pdsch_Config->choice.setup->dmrs_DownlinkForPDSCH_MappingTypeA->choice.setup->maxLength=NULL;

  bwp_Dedicated->pdsch_Config->choice.setup->dmrs_DownlinkForPDSCH_MappingTypeA->choice.setup->dmrs_AdditionalPosition = calloc(1,sizeof(*bwp_Dedicated->pdsch_Config->choice.setup->dmrs_DownlinkForPDSCH_MappingTypeA->choice.setup->dmrs_AdditionalPosition));
 *bwp_Dedicated->pdsch_Config->choice.setup->dmrs_DownlinkForPDSCH_MappingTypeA->choice.setup->dmrs_AdditionalPosition = NR_DMRS_DownlinkConfig__dmrs_AdditionalPosition_pos1;
 bwp_Dedicated->pdsch_Config->choice.setup->resourceAllocation = NR_PDSCH_Config__resourceAllocation_resourceAllocationType1;
 bwp_Dedicated->pdsch_Config->choice.setup->prb_BundlingType.present = NR_PDSCH_Config__prb_BundlingType_PR_staticBundling;
 bwp_Dedicated->pdsch_Config->choice.setup->prb_BundlingType.choice.staticBundling = calloc(1,sizeof(*bwp_Dedicated->pdsch_Config->choice.setup->prb_BundlingType.choice.staticBundling));
 bwp_Dedicated->pdsch_Config->choice.setup->prb_BundlingType.choice.staticBundling->bundleSize =
   calloc(1,sizeof(*bwp_Dedicated->pdsch_Config->choice.setup->prb_BundlingType.choice.staticBundling->bundleSize));
 *bwp_Dedicated->pdsch_Config->choice.setup->prb_BundlingType.choice.staticBundling->bundleSize = NR_PDSCH_Config__prb_BundlingType__staticBundling__bundleSize_wideband;

  bwp_Dedicated->pdsch_Config->choice.setup->tci_StatesToAddModList=calloc(1,sizeof(*bwp_Dedicated->pdsch_Config->choice.setup->tci_StatesToAddModList));
  NR_TCI_State_t *tcic;

  tcic=calloc(1,sizeof(*tcic));
  tcic->tci_StateId=0;
  tcic->qcl_Type1.cell=NULL;
  tcic->qcl_Type1.bwp_Id=NULL;
  tcic->qcl_Type1.referenceSignal.present = NR_QCL_Info__referenceSignal_PR_ssb;
  tcic->qcl_Type1.referenceSignal.choice.ssb = 0;
  tcic->qcl_Type1.qcl_Type=NR_QCL_Info__qcl_Type_typeD;

  ASN_SEQUENCE_ADD(&bwp_Dedicated->pdsch_Config->choice.setup->tci_StatesToAddModList->list,tcic);

  SpCellConfig->spCellConfigDedicated->tag_Id=0;
  SpCellConfig->spCellConfigDedicated->pdsch_ServingCellConfig=calloc(1,sizeof(*SpCellConfig->spCellConfigDedicated->pdsch_ServingCellConfig));
  NR_PDSCH_ServingCellConfig_t *pdsch_servingcellconfig = calloc(1,sizeof(*pdsch_servingcellconfig));
  SpCellConfig->spCellConfigDedicated->pdsch_ServingCellConfig->present = NR_SetupRelease_PDSCH_ServingCellConfig_PR_setup;
  SpCellConfig->spCellConfigDedicated->pdsch_ServingCellConfig->choice.setup = pdsch_servingcellconfig;
  pdsch_servingcellconfig->codeBlockGroupTransmission = NULL;
  pdsch_servingcellconfig->xOverhead = NULL;
  pdsch_servingcellconfig->nrofHARQ_ProcessesForPDSCH = calloc(1, sizeof(*pdsch_servingcellconfig->nrofHARQ_ProcessesForPDSCH));
  *pdsch_servingcellconfig->nrofHARQ_ProcessesForPDSCH = NR_PDSCH_ServingCellConfig__nrofHARQ_ProcessesForPDSCH_n16;
  pdsch_servingcellconfig->pucch_Cell= NULL;
  pdsch_servingcellconfig->ext1=calloc(1,sizeof(*pdsch_servingcellconfig->ext1));
  pdsch_servingcellconfig->ext1->maxMIMO_Layers = calloc(1,sizeof(*pdsch_servingcellconfig->ext1->maxMIMO_Layers));
  *pdsch_servingcellconfig->ext1->maxMIMO_Layers = 2;

}

void fill_mastercellGroupConfig(NR_CellGroupConfig_t *cellGroupConfig, NR_CellGroupConfig_t *ue_context_mastercellGroup) {

  cellGroupConfig->cellGroupId = 0;
  cellGroupConfig->rlc_BearerToReleaseList = NULL;
  cellGroupConfig->rlc_BearerToAddModList = calloc(1, sizeof(*cellGroupConfig->rlc_BearerToAddModList));

  // RLC Bearer Config
  // TS38.331 9.2.1 Default SRB configurations
  NR_RLC_BearerConfig_t *rlc_BearerConfig                          = NULL;
  NR_RLC_Config_t *rlc_Config                                      = NULL;
  NR_LogicalChannelConfig_t *logicalChannelConfig                  = NULL;
  long *logicalChannelGroup                                        = NULL;
  rlc_BearerConfig                                                 = calloc(1, sizeof(NR_RLC_BearerConfig_t));
  rlc_BearerConfig->logicalChannelIdentity                         = 2;
  rlc_BearerConfig->servedRadioBearer                              = calloc(1, sizeof(*rlc_BearerConfig->servedRadioBearer));
  rlc_BearerConfig->servedRadioBearer->present                     = NR_RLC_BearerConfig__servedRadioBearer_PR_srb_Identity;
  rlc_BearerConfig->servedRadioBearer->choice.srb_Identity         = 2;
  rlc_BearerConfig->reestablishRLC                                 = NULL;
  rlc_Config                                                       = calloc(1, sizeof(NR_RLC_Config_t));
  rlc_Config->present                                              = NR_RLC_Config_PR_am;
  rlc_Config->choice.am                                            = calloc(1, sizeof(*rlc_Config->choice.am));
  rlc_Config->choice.am->dl_AM_RLC.sn_FieldLength                  = calloc(1, sizeof(NR_SN_FieldLengthAM_t));
  *(rlc_Config->choice.am->dl_AM_RLC.sn_FieldLength)               = NR_SN_FieldLengthAM_size12;
  rlc_Config->choice.am->dl_AM_RLC.t_Reassembly                    = NR_T_Reassembly_ms35;
  rlc_Config->choice.am->dl_AM_RLC.t_StatusProhibit                = NR_T_StatusProhibit_ms0;
  rlc_Config->choice.am->ul_AM_RLC.sn_FieldLength                  = calloc(1, sizeof(NR_SN_FieldLengthAM_t));
  *(rlc_Config->choice.am->ul_AM_RLC.sn_FieldLength)               = NR_SN_FieldLengthAM_size12;
  rlc_Config->choice.am->ul_AM_RLC.t_PollRetransmit                = NR_T_PollRetransmit_ms45;
  rlc_Config->choice.am->ul_AM_RLC.pollPDU                         = NR_PollPDU_infinity;
  rlc_Config->choice.am->ul_AM_RLC.pollByte                        = NR_PollByte_infinity;
  rlc_Config->choice.am->ul_AM_RLC.maxRetxThreshold                = NR_UL_AM_RLC__maxRetxThreshold_t8;
  rlc_BearerConfig->rlc_Config                                     = rlc_Config;
  logicalChannelConfig                                             = calloc(1, sizeof(NR_LogicalChannelConfig_t));
  logicalChannelConfig->ul_SpecificParameters                      = calloc(1, sizeof(*logicalChannelConfig->ul_SpecificParameters));
  logicalChannelConfig->ul_SpecificParameters->priority            = 3;
  logicalChannelConfig->ul_SpecificParameters->prioritisedBitRate  = NR_LogicalChannelConfig__ul_SpecificParameters__prioritisedBitRate_infinity;
  logicalChannelConfig->ul_SpecificParameters->bucketSizeDuration  = NR_LogicalChannelConfig__ul_SpecificParameters__bucketSizeDuration_ms5;
  logicalChannelGroup                                              = CALLOC(1, sizeof(long));
  *logicalChannelGroup                                             = 0;
  logicalChannelConfig->ul_SpecificParameters->logicalChannelGroup = logicalChannelGroup;
  logicalChannelConfig->ul_SpecificParameters->schedulingRequestID = CALLOC(1, sizeof(*logicalChannelConfig->ul_SpecificParameters->schedulingRequestID));
  *logicalChannelConfig->ul_SpecificParameters->schedulingRequestID = 0;
  logicalChannelConfig->ul_SpecificParameters->logicalChannelSR_Mask = 0;
  logicalChannelConfig->ul_SpecificParameters->logicalChannelSR_DelayTimerApplied = 0;
  rlc_BearerConfig->mac_LogicalChannelConfig                       = logicalChannelConfig;
  ASN_SEQUENCE_ADD(&cellGroupConfig->rlc_BearerToAddModList->list, rlc_BearerConfig);
  ASN_SEQUENCE_ADD(&ue_context_mastercellGroup->rlc_BearerToAddModList->list, rlc_BearerConfig);

  // DRB Configuration
  NR_RLC_BearerConfig_t *rlc_BearerConfig_drb                      = NULL;
  NR_RLC_Config_t *rlc_Config_drb                                  = NULL;
  NR_LogicalChannelConfig_t *logicalChannelConfig_drb              = NULL;
  long *logicalChannelGroup_drb                                    = NULL;
  rlc_BearerConfig_drb                                             = calloc(1, sizeof(NR_RLC_BearerConfig_t));
  rlc_BearerConfig_drb->logicalChannelIdentity                     = 4;
  rlc_BearerConfig_drb->servedRadioBearer                          = calloc(1, sizeof(*rlc_BearerConfig_drb->servedRadioBearer));
  rlc_BearerConfig_drb->servedRadioBearer->present                 = NR_RLC_BearerConfig__servedRadioBearer_PR_drb_Identity;
  rlc_BearerConfig_drb->servedRadioBearer->choice.drb_Identity     = 1;
  rlc_BearerConfig_drb->reestablishRLC                             = NULL;
  rlc_Config_drb                                                   = calloc(1, sizeof(NR_RLC_Config_t));
  rlc_Config_drb->present                                          = NR_RLC_Config_PR_am;
  rlc_Config_drb->choice.am                                        = calloc(1, sizeof(*rlc_Config_drb->choice.am));
  rlc_Config_drb->choice.am->dl_AM_RLC.sn_FieldLength              = calloc(1, sizeof(NR_SN_FieldLengthAM_t));
  *(rlc_Config_drb->choice.am->dl_AM_RLC.sn_FieldLength)           = NR_SN_FieldLengthAM_size18;
  rlc_Config_drb->choice.am->dl_AM_RLC.t_Reassembly                = NR_T_Reassembly_ms80;
  rlc_Config_drb->choice.am->dl_AM_RLC.t_StatusProhibit            = NR_T_StatusProhibit_ms10;
  rlc_Config_drb->choice.am->ul_AM_RLC.sn_FieldLength              = calloc(1, sizeof(NR_SN_FieldLengthAM_t));
  *(rlc_Config_drb->choice.am->ul_AM_RLC.sn_FieldLength)           = NR_SN_FieldLengthAM_size18;
  rlc_Config_drb->choice.am->ul_AM_RLC.t_PollRetransmit            = NR_T_PollRetransmit_ms80;
  rlc_Config_drb->choice.am->ul_AM_RLC.pollPDU                     = NR_PollPDU_p64;
  rlc_Config_drb->choice.am->ul_AM_RLC.pollByte                    = NR_PollByte_kB125;
  rlc_Config_drb->choice.am->ul_AM_RLC.maxRetxThreshold            = NR_UL_AM_RLC__maxRetxThreshold_t8;
  rlc_BearerConfig_drb->rlc_Config                                 = rlc_Config_drb;
  logicalChannelConfig_drb                                             = calloc(1, sizeof(NR_LogicalChannelConfig_t));
  logicalChannelConfig_drb->ul_SpecificParameters                      = calloc(1, sizeof(*logicalChannelConfig_drb->ul_SpecificParameters));
  logicalChannelConfig_drb->ul_SpecificParameters->priority            = 13;
  logicalChannelConfig_drb->ul_SpecificParameters->prioritisedBitRate  = NR_LogicalChannelConfig__ul_SpecificParameters__prioritisedBitRate_kBps8;
  logicalChannelConfig_drb->ul_SpecificParameters->bucketSizeDuration  = NR_LogicalChannelConfig__ul_SpecificParameters__bucketSizeDuration_ms100;
  logicalChannelGroup_drb                                              = CALLOC(1, sizeof(long));
  *logicalChannelGroup_drb                                             = 1;
  logicalChannelConfig_drb->ul_SpecificParameters->logicalChannelGroup = logicalChannelGroup_drb;
  logicalChannelConfig_drb->ul_SpecificParameters->schedulingRequestID = CALLOC(1, sizeof(*logicalChannelConfig_drb->ul_SpecificParameters->schedulingRequestID));
  *logicalChannelConfig_drb->ul_SpecificParameters->schedulingRequestID = 0;
  logicalChannelConfig_drb->ul_SpecificParameters->logicalChannelSR_Mask = 0;
  logicalChannelConfig_drb->ul_SpecificParameters->logicalChannelSR_DelayTimerApplied = 0;
  rlc_BearerConfig_drb->mac_LogicalChannelConfig                       = logicalChannelConfig_drb;
  ASN_SEQUENCE_ADD(&cellGroupConfig->rlc_BearerToAddModList->list, rlc_BearerConfig_drb);
  ASN_SEQUENCE_ADD(&ue_context_mastercellGroup->rlc_BearerToAddModList->list, rlc_BearerConfig_drb);
}

void fill_initial_cellGroupConfig(rnti_t rnti,
                                  NR_CellGroupConfig_t *cellGroupConfig,
                                  NR_ServingCellConfigCommon_t *scc,
                                  rrc_gNB_carrier_data_t *carrier) {

  NR_RLC_BearerConfig_t                            *rlc_BearerConfig     = NULL;
  NR_RLC_Config_t                                  *rlc_Config           = NULL;
  NR_LogicalChannelConfig_t                        *logicalChannelConfig = NULL;
  NR_MAC_CellGroupConfig_t                         *mac_CellGroupConfig  = NULL;
  NR_PhysicalCellGroupConfig_t	                   *physicalCellGroupConfig = NULL;
  long *logicalChannelGroup = NULL;
  
  cellGroupConfig->cellGroupId = 0;
  
  /* Rlc Bearer Config */
  /* TS38.331 9.2.1	Default SRB configurations */
  cellGroupConfig->rlc_BearerToAddModList                          = calloc(1, sizeof(*cellGroupConfig->rlc_BearerToAddModList));
  rlc_BearerConfig                                                 = calloc(1, sizeof(NR_RLC_BearerConfig_t));
  rlc_BearerConfig->logicalChannelIdentity                         = 1;
  rlc_BearerConfig->servedRadioBearer                              = calloc(1, sizeof(*rlc_BearerConfig->servedRadioBearer));
  rlc_BearerConfig->servedRadioBearer->present                     = NR_RLC_BearerConfig__servedRadioBearer_PR_srb_Identity;
  rlc_BearerConfig->servedRadioBearer->choice.srb_Identity         = 1;
  rlc_BearerConfig->reestablishRLC                                 = NULL;
  rlc_Config = calloc(1, sizeof(NR_RLC_Config_t));
  rlc_Config->present                                              = NR_RLC_Config_PR_am;
  rlc_Config->choice.am                                            = calloc(1, sizeof(*rlc_Config->choice.am));
  rlc_Config->choice.am->dl_AM_RLC.sn_FieldLength                  = calloc(1, sizeof(NR_SN_FieldLengthAM_t));
  *(rlc_Config->choice.am->dl_AM_RLC.sn_FieldLength)               = NR_SN_FieldLengthAM_size12;
  rlc_Config->choice.am->dl_AM_RLC.t_Reassembly                    = NR_T_Reassembly_ms35;
  rlc_Config->choice.am->dl_AM_RLC.t_StatusProhibit                = NR_T_StatusProhibit_ms0;
  rlc_Config->choice.am->ul_AM_RLC.sn_FieldLength                  = calloc(1, sizeof(NR_SN_FieldLengthAM_t));
  *(rlc_Config->choice.am->ul_AM_RLC.sn_FieldLength)               = NR_SN_FieldLengthAM_size12;
  rlc_Config->choice.am->ul_AM_RLC.t_PollRetransmit                = NR_T_PollRetransmit_ms45;
  rlc_Config->choice.am->ul_AM_RLC.pollPDU                         = NR_PollPDU_infinity;
  rlc_Config->choice.am->ul_AM_RLC.pollByte                        = NR_PollByte_infinity;
  rlc_Config->choice.am->ul_AM_RLC.maxRetxThreshold                = NR_UL_AM_RLC__maxRetxThreshold_t8;
  rlc_BearerConfig->rlc_Config                                     = rlc_Config;
  logicalChannelConfig                                             = calloc(1, sizeof(NR_LogicalChannelConfig_t));
  logicalChannelConfig->ul_SpecificParameters                      = calloc(1, sizeof(*logicalChannelConfig->ul_SpecificParameters));
  logicalChannelConfig->ul_SpecificParameters->priority            = 1;
  logicalChannelConfig->ul_SpecificParameters->prioritisedBitRate  = NR_LogicalChannelConfig__ul_SpecificParameters__prioritisedBitRate_infinity;
  logicalChannelGroup                                              = CALLOC(1, sizeof(long));
  *logicalChannelGroup                                             = 0;
  logicalChannelConfig->ul_SpecificParameters->logicalChannelGroup = logicalChannelGroup;
  logicalChannelConfig->ul_SpecificParameters->schedulingRequestID = CALLOC(1, sizeof(*logicalChannelConfig->ul_SpecificParameters->schedulingRequestID));
  *logicalChannelConfig->ul_SpecificParameters->schedulingRequestID = 0;
  logicalChannelConfig->ul_SpecificParameters->logicalChannelSR_Mask = 0;
  logicalChannelConfig->ul_SpecificParameters->logicalChannelSR_DelayTimerApplied = 0;
  rlc_BearerConfig->mac_LogicalChannelConfig                       = logicalChannelConfig;
  ASN_SEQUENCE_ADD(&cellGroupConfig->rlc_BearerToAddModList->list, rlc_BearerConfig);
  
  cellGroupConfig->rlc_BearerToReleaseList = NULL;
  
  /* mac CellGroup Config */
  if (1) {
    mac_CellGroupConfig                                                     = calloc(1, sizeof(*mac_CellGroupConfig));
    if (1) {
      mac_CellGroupConfig->schedulingRequestConfig                            = calloc(1, sizeof(*mac_CellGroupConfig->schedulingRequestConfig));
      mac_CellGroupConfig->schedulingRequestConfig->schedulingRequestToAddModList = CALLOC(1,sizeof(*mac_CellGroupConfig->schedulingRequestConfig->schedulingRequestToAddModList));
      struct NR_SchedulingRequestToAddMod *schedulingrequestlist;
      schedulingrequestlist = CALLOC(1,sizeof(*schedulingrequestlist));
      schedulingrequestlist->schedulingRequestId  = 0;
      schedulingrequestlist->sr_ProhibitTimer = CALLOC(1,sizeof(*schedulingrequestlist->sr_ProhibitTimer));
      *(schedulingrequestlist->sr_ProhibitTimer) = 0;
      schedulingrequestlist->sr_TransMax      = NR_SchedulingRequestToAddMod__sr_TransMax_n64;
      ASN_SEQUENCE_ADD(&(mac_CellGroupConfig->schedulingRequestConfig->schedulingRequestToAddModList->list),schedulingrequestlist);
    }
    mac_CellGroupConfig->bsr_Config                                         = calloc(1, sizeof(*mac_CellGroupConfig->bsr_Config));
    mac_CellGroupConfig->bsr_Config->periodicBSR_Timer                      = NR_BSR_Config__periodicBSR_Timer_sf10;
    mac_CellGroupConfig->bsr_Config->retxBSR_Timer                          = NR_BSR_Config__retxBSR_Timer_sf80;
    mac_CellGroupConfig->tag_Config                                         = calloc(1, sizeof(*mac_CellGroupConfig->tag_Config));
    mac_CellGroupConfig->tag_Config->tag_ToReleaseList = NULL;
    mac_CellGroupConfig->tag_Config->tag_ToAddModList  = calloc(1,sizeof(*mac_CellGroupConfig->tag_Config->tag_ToAddModList));
    struct NR_TAG *tag=calloc(1,sizeof(*tag));
    tag->tag_Id             = 0;
    tag->timeAlignmentTimer = NR_TimeAlignmentTimer_infinity;
    ASN_SEQUENCE_ADD(&mac_CellGroupConfig->tag_Config->tag_ToAddModList->list,tag);
    mac_CellGroupConfig->phr_Config                                         = calloc(1, sizeof(*mac_CellGroupConfig->phr_Config));
    mac_CellGroupConfig->phr_Config->present                                = NR_SetupRelease_PHR_Config_PR_setup;
    mac_CellGroupConfig->phr_Config->choice.setup                           = calloc(1, sizeof(*mac_CellGroupConfig->phr_Config->choice.setup));
    mac_CellGroupConfig->phr_Config->choice.setup->phr_PeriodicTimer        = NR_PHR_Config__phr_PeriodicTimer_sf10;
    mac_CellGroupConfig->phr_Config->choice.setup->phr_ProhibitTimer        = NR_PHR_Config__phr_ProhibitTimer_sf10;
    mac_CellGroupConfig->phr_Config->choice.setup->phr_Tx_PowerFactorChange = NR_PHR_Config__phr_Tx_PowerFactorChange_dB1;
  }
  cellGroupConfig->mac_CellGroupConfig                                      = mac_CellGroupConfig;

  physicalCellGroupConfig                                                   = calloc(1,sizeof(*physicalCellGroupConfig));
  physicalCellGroupConfig->p_NR_FR1                                         = calloc(1,sizeof(*physicalCellGroupConfig->p_NR_FR1));
  *physicalCellGroupConfig->p_NR_FR1                                        = 10;
  physicalCellGroupConfig->pdsch_HARQ_ACK_Codebook                          = NR_PhysicalCellGroupConfig__pdsch_HARQ_ACK_Codebook_dynamic;
  cellGroupConfig->physicalCellGroupConfig                                  = physicalCellGroupConfig;
  
  cellGroupConfig->spCellConfig                                             = calloc(1,sizeof(*cellGroupConfig->spCellConfig));
  
  fill_initial_SpCellConfig(rnti,cellGroupConfig->spCellConfig,scc,carrier);
  
  cellGroupConfig->sCellToAddModList                                        = NULL;
  cellGroupConfig->sCellToReleaseList                                       = NULL;
}

//------------------------------------------------------------------------------
uint8_t do_RRCSetup(rrc_gNB_ue_context_t         *const ue_context_pP,
                    uint8_t                      *const buffer,
                    const uint8_t                transaction_id,
                    OCTET_STRING_t               *masterCellGroup_from_DU,
                    NR_ServingCellConfigCommon_t *scc,
                    rrc_gNB_carrier_data_t *carrier)
//------------------------------------------------------------------------------
{
    asn_enc_rval_t                                   enc_rval;
    NR_DL_CCCH_Message_t                             dl_ccch_msg;
    NR_RRCSetup_t                                    *rrcSetup;
    NR_RRCSetup_IEs_t                                *ie;
    NR_SRB_ToAddMod_t                                *SRB1_config          = NULL;
    NR_PDCP_Config_t                                 *pdcp_Config          = NULL;
    NR_CellGroupConfig_t                             *cellGroupConfig      = NULL;
    char masterCellGroup_buf[1000];

    AssertFatal(ue_context_pP != NULL,"ue_context_p is null\n");
    gNB_RRC_UE_t *ue_p = &ue_context_pP->ue_context;
    NR_SRB_ToAddModList_t        **SRB_configList = &ue_p->SRB_configList;



    memset((void *)&dl_ccch_msg, 0, sizeof(NR_DL_CCCH_Message_t));
    dl_ccch_msg.message.present            = NR_DL_CCCH_MessageType_PR_c1;
    dl_ccch_msg.message.choice.c1          = CALLOC(1, sizeof(struct NR_DL_CCCH_MessageType__c1));
    dl_ccch_msg.message.choice.c1->present = NR_DL_CCCH_MessageType__c1_PR_rrcSetup;
    dl_ccch_msg.message.choice.c1->choice.rrcSetup = calloc(1, sizeof(NR_RRCSetup_t));

    rrcSetup = dl_ccch_msg.message.choice.c1->choice.rrcSetup;
    rrcSetup->criticalExtensions.present = NR_RRCSetup__criticalExtensions_PR_rrcSetup;
    rrcSetup->rrc_TransactionIdentifier  = transaction_id;
    rrcSetup->criticalExtensions.choice.rrcSetup = calloc(1, sizeof(NR_RRCSetup_IEs_t));
    ie = rrcSetup->criticalExtensions.choice.rrcSetup;

    /****************************** radioBearerConfig ******************************/

    /* Configure SRB1 */
    if (*SRB_configList) {
        free(*SRB_configList);
    }

    *SRB_configList = calloc(1, sizeof(NR_SRB_ToAddModList_t));
    // SRB1
    /* TODO */
    SRB1_config = calloc(1, sizeof(NR_SRB_ToAddMod_t));
    SRB1_config->srb_Identity = 1;
    // pdcp_Config->t_Reordering
    SRB1_config->pdcp_Config = pdcp_Config;
    ie->radioBearerConfig.srb_ToAddModList = *SRB_configList;
    ASN_SEQUENCE_ADD(&(*SRB_configList)->list, SRB1_config);

    ie->radioBearerConfig.srb3_ToRelease    = NULL;
    ie->radioBearerConfig.drb_ToAddModList  = NULL;
    ie->radioBearerConfig.drb_ToReleaseList = NULL;
    ie->radioBearerConfig.securityConfig    = NULL;
    
    /****************************** masterCellGroup ******************************/
    /* TODO */
    if (masterCellGroup_from_DU) {
      memcpy(&ie->masterCellGroup,masterCellGroup_from_DU,sizeof(*masterCellGroup_from_DU));
      // decode masterCellGroup OCTET_STRING received from DU and place in ue context
      uper_decode(NULL,
		  &asn_DEF_NR_CellGroupConfig,   //might be added prefix later
		  (void **)&cellGroupConfig,
		  (uint8_t *)masterCellGroup_from_DU->buf,
		  masterCellGroup_from_DU->size, 0, 0); 
      
      xer_fprint(stdout, &asn_DEF_NR_CellGroupConfig, (const void*)cellGroupConfig);
    }
    else {
      cellGroupConfig = calloc(1, sizeof(NR_CellGroupConfig_t));
      fill_initial_cellGroupConfig(ue_context_pP->ue_context.rnti,cellGroupConfig,scc,carrier);

      enc_rval = uper_encode_to_buffer(&asn_DEF_NR_CellGroupConfig,
				       NULL,
				       (void *)cellGroupConfig,
				       masterCellGroup_buf,
				       1000);
      
      if(enc_rval.encoded == -1) {
        LOG_E(NR_RRC, "ASN1 message CellGroupConfig encoding failed (%s, %lu)!\n",
	      enc_rval.failed_type->name, enc_rval.encoded);
        return -1;
      }
      
      if (OCTET_STRING_fromBuf(&ie->masterCellGroup, masterCellGroup_buf, (enc_rval.encoded+7)/8) == -1) {
        LOG_E(NR_RRC, "fatal: OCTET_STRING_fromBuf failed\n");
        return -1;
      }
    }

    ue_p->masterCellGroup = cellGroupConfig;

    if ( LOG_DEBUGFLAG(DEBUG_ASN1) ) {
      xer_fprint(stdout, &asn_DEF_NR_DL_CCCH_Message, (void *)&dl_ccch_msg);
    }
    enc_rval = uper_encode_to_buffer(&asn_DEF_NR_DL_CCCH_Message,
				     NULL,
				     (void *)&dl_ccch_msg,
				     buffer,
				     1000);
    
    if(enc_rval.encoded == -1) {
      LOG_E(NR_RRC, "[gNB AssertFatal]ASN1 message encoding failed (%s, %lu)!\n",
	    enc_rval.failed_type->name, enc_rval.encoded);
      return -1;
    }
    
    LOG_D(NR_RRC,"RRCSetup Encoded %zd bits (%zd bytes)\n",
            enc_rval.encoded,(enc_rval.encoded+7)/8);
    return((enc_rval.encoded+7)/8);
}

uint8_t do_NR_SecurityModeCommand(
  const protocol_ctxt_t *const ctxt_pP,
  uint8_t *const buffer,
  const uint8_t Transaction_id,
  const uint8_t cipheringAlgorithm,
  NR_IntegrityProtAlgorithm_t *integrityProtAlgorithm
)
//------------------------------------------------------------------------------
{
  NR_DL_DCCH_Message_t dl_dcch_msg;
  asn_enc_rval_t enc_rval;
  memset(&dl_dcch_msg,0,sizeof(NR_DL_DCCH_Message_t));
  dl_dcch_msg.message.present           = NR_DL_DCCH_MessageType_PR_c1;
  dl_dcch_msg.message.choice.c1=CALLOC(1,sizeof(struct NR_DL_DCCH_MessageType__c1));
  dl_dcch_msg.message.choice.c1->present = NR_DL_DCCH_MessageType__c1_PR_securityModeCommand;
  dl_dcch_msg.message.choice.c1->choice.securityModeCommand = CALLOC(1, sizeof(struct NR_SecurityModeCommand));
  dl_dcch_msg.message.choice.c1->choice.securityModeCommand->rrc_TransactionIdentifier = Transaction_id;
  dl_dcch_msg.message.choice.c1->choice.securityModeCommand->criticalExtensions.present = NR_SecurityModeCommand__criticalExtensions_PR_securityModeCommand;

  dl_dcch_msg.message.choice.c1->choice.securityModeCommand->criticalExtensions.choice.securityModeCommand =
		  CALLOC(1, sizeof(struct NR_SecurityModeCommand_IEs));
  // the two following information could be based on the mod_id
  dl_dcch_msg.message.choice.c1->choice.securityModeCommand->criticalExtensions.choice.securityModeCommand->securityConfigSMC.securityAlgorithmConfig.cipheringAlgorithm
    = (NR_CipheringAlgorithm_t)cipheringAlgorithm;
  dl_dcch_msg.message.choice.c1->choice.securityModeCommand->criticalExtensions.choice.securityModeCommand->securityConfigSMC.securityAlgorithmConfig.integrityProtAlgorithm
    = integrityProtAlgorithm;

  if ( LOG_DEBUGFLAG(DEBUG_ASN1) ) {
    xer_fprint(stdout, &asn_DEF_NR_DL_DCCH_Message, (void *)&dl_dcch_msg);
  }

  enc_rval = uper_encode_to_buffer(&asn_DEF_NR_DL_DCCH_Message,
                                   NULL,
                                   (void *)&dl_dcch_msg,
                                   buffer,
                                   100);

  if(enc_rval.encoded == -1) {
    LOG_I(NR_RRC, "[gNB AssertFatal]ASN1 message encoding failed (%s, %lu)!\n",
          enc_rval.failed_type->name, enc_rval.encoded);
    return -1;
  }

  LOG_D(NR_RRC,"[gNB %d] securityModeCommand for UE %x Encoded %zd bits (%zd bytes)\n",
        ctxt_pP->module_id,
        ctxt_pP->rnti,
        enc_rval.encoded,
        (enc_rval.encoded+7)/8);

  if (enc_rval.encoded==-1) {
    LOG_E(NR_RRC,"[gNB %d] ASN1 : securityModeCommand encoding failed for UE %x\n",
          ctxt_pP->module_id,
          ctxt_pP->rnti);
    return(-1);
  }

  //  rrc_ue_process_ueCapabilityEnquiry(0,1000,&dl_dcch_msg.message.choice.c1.choice.ueCapabilityEnquiry,0);
  //  exit(-1);
  return((enc_rval.encoded+7)/8);
}

/*TODO*/
//------------------------------------------------------------------------------
uint8_t do_NR_SA_UECapabilityEnquiry( const protocol_ctxt_t *const ctxt_pP,
                                   uint8_t               *const buffer,
                                   const uint8_t                Transaction_id)
//------------------------------------------------------------------------------
{
  NR_UE_CapabilityRequestFilterNR_t *sa_band_filter;
  NR_FreqBandList_t *sa_band_list;
  NR_FreqBandInformation_t *sa_band_info;
  NR_FreqBandInformationNR_t *sa_band_infoNR;

  NR_DL_DCCH_Message_t dl_dcch_msg;
  NR_UE_CapabilityRAT_Request_t *ue_capabilityrat_request;

  asn_enc_rval_t enc_rval;
  memset(&dl_dcch_msg,0,sizeof(NR_DL_DCCH_Message_t));
  dl_dcch_msg.message.present           = NR_DL_DCCH_MessageType_PR_c1;
  dl_dcch_msg.message.choice.c1 = CALLOC(1,sizeof(struct NR_DL_DCCH_MessageType__c1));
  dl_dcch_msg.message.choice.c1->present = NR_DL_DCCH_MessageType__c1_PR_ueCapabilityEnquiry;
  dl_dcch_msg.message.choice.c1->choice.ueCapabilityEnquiry = CALLOC(1,sizeof(struct NR_UECapabilityEnquiry));
  dl_dcch_msg.message.choice.c1->choice.ueCapabilityEnquiry->rrc_TransactionIdentifier = Transaction_id;
  dl_dcch_msg.message.choice.c1->choice.ueCapabilityEnquiry->criticalExtensions.present = NR_UECapabilityEnquiry__criticalExtensions_PR_ueCapabilityEnquiry;
  dl_dcch_msg.message.choice.c1->choice.ueCapabilityEnquiry->criticalExtensions.choice.ueCapabilityEnquiry = CALLOC(1,sizeof(struct NR_UECapabilityEnquiry_IEs));
  ue_capabilityrat_request =  CALLOC(1,sizeof(NR_UE_CapabilityRAT_Request_t));
  memset(ue_capabilityrat_request,0,sizeof(NR_UE_CapabilityRAT_Request_t));
  ue_capabilityrat_request->rat_Type = NR_RAT_Type_nr;

  sa_band_infoNR = (NR_FreqBandInformationNR_t*)calloc(1,sizeof(NR_FreqBandInformationNR_t));
  sa_band_infoNR->bandNR = 78;
  sa_band_info = (NR_FreqBandInformation_t*)calloc(1,sizeof(NR_FreqBandInformation_t));
  sa_band_info->present = NR_FreqBandInformation_PR_bandInformationNR;
  sa_band_info->choice.bandInformationNR = sa_band_infoNR;
  
  sa_band_list = (NR_FreqBandList_t *)calloc(1, sizeof(NR_FreqBandList_t));
  ASN_SEQUENCE_ADD(&sa_band_list->list, sa_band_info);

  sa_band_filter = (NR_UE_CapabilityRequestFilterNR_t*)calloc(1,sizeof(NR_UE_CapabilityRequestFilterNR_t));
  sa_band_filter->frequencyBandListFilter = sa_band_list;

  OCTET_STRING_t req_freq;
  unsigned char req_freq_buf[1024];
  enc_rval = uper_encode_to_buffer(&asn_DEF_NR_UE_CapabilityRequestFilterNR,
				   NULL,
				   (void *)sa_band_filter,
				   req_freq_buf,
				   1024);

  if ( LOG_DEBUGFLAG(DEBUG_ASN1) ) {
    xer_fprint(stdout, &asn_DEF_NR_UE_CapabilityRequestFilterNR, (void *)sa_band_filter);
  }

  req_freq.buf = req_freq_buf;
  req_freq.size = (enc_rval.encoded+7)/8;

  ue_capabilityrat_request->capabilityRequestFilter = &req_freq;

  ASN_SEQUENCE_ADD(&dl_dcch_msg.message.choice.c1->choice.ueCapabilityEnquiry->criticalExtensions.choice.ueCapabilityEnquiry->ue_CapabilityRAT_RequestList.list,
                   ue_capabilityrat_request);


  if ( LOG_DEBUGFLAG(DEBUG_ASN1) ) {
    xer_fprint(stdout, &asn_DEF_NR_DL_DCCH_Message, (void *)&dl_dcch_msg);
  }

  enc_rval = uper_encode_to_buffer(&asn_DEF_NR_DL_DCCH_Message,
                                   NULL,
                                   (void *)&dl_dcch_msg,
                                   buffer,
                                   100);

  if(enc_rval.encoded == -1) {
    LOG_I(NR_RRC, "[gNB AssertFatal]ASN1 message encoding failed (%s, %lu)!\n",
          enc_rval.failed_type->name, enc_rval.encoded);
    return -1;
  }

  LOG_D(NR_RRC,"[gNB %d] NR UECapabilityRequest for UE %x Encoded %zd bits (%zd bytes)\n",
        ctxt_pP->module_id,
        ctxt_pP->rnti,
        enc_rval.encoded,
        (enc_rval.encoded+7)/8);

  if (enc_rval.encoded==-1) {
    LOG_E(NR_RRC,"[gNB %d] ASN1 : NR UECapabilityRequest encoding failed for UE %x\n",
          ctxt_pP->module_id,
          ctxt_pP->rnti);
    return(-1);
  }

  return((enc_rval.encoded+7)/8);
}


uint8_t do_NR_RRCRelease(uint8_t                            *buffer,
                         size_t                              buffer_size,
                         uint8_t                             Transaction_id) {
  asn_enc_rval_t enc_rval;
  NR_DL_DCCH_Message_t dl_dcch_msg;
  NR_RRCRelease_t *rrcConnectionRelease;
  memset(&dl_dcch_msg,0,sizeof(NR_DL_DCCH_Message_t));
  dl_dcch_msg.message.present           = NR_DL_DCCH_MessageType_PR_c1;
  dl_dcch_msg.message.choice.c1=CALLOC(1,sizeof(struct NR_DL_DCCH_MessageType__c1));
  dl_dcch_msg.message.choice.c1->present = NR_DL_DCCH_MessageType__c1_PR_rrcRelease;
  dl_dcch_msg.message.choice.c1->choice.rrcRelease = CALLOC(1, sizeof(NR_RRCRelease_t));
  rrcConnectionRelease = dl_dcch_msg.message.choice.c1->choice.rrcRelease;
  // RRCConnectionRelease
  rrcConnectionRelease->rrc_TransactionIdentifier = Transaction_id;
  rrcConnectionRelease->criticalExtensions.present = NR_RRCRelease__criticalExtensions_PR_rrcRelease;
  rrcConnectionRelease->criticalExtensions.choice.rrcRelease = CALLOC(1, sizeof(NR_RRCRelease_IEs_t));
  rrcConnectionRelease->criticalExtensions.choice.rrcRelease->deprioritisationReq =
      CALLOC(1, sizeof(struct NR_RRCRelease_IEs__deprioritisationReq));
  rrcConnectionRelease->criticalExtensions.choice.rrcRelease->deprioritisationReq->deprioritisationType =
      NR_RRCRelease_IEs__deprioritisationReq__deprioritisationType_nr;
  rrcConnectionRelease->criticalExtensions.choice.rrcRelease->deprioritisationReq->deprioritisationTimer =
      NR_RRCRelease_IEs__deprioritisationReq__deprioritisationTimer_min10;

  enc_rval = uper_encode_to_buffer(&asn_DEF_NR_DL_DCCH_Message,
                                   NULL,
                                   (void *)&dl_dcch_msg,
                                   buffer,
                                   buffer_size);
  if(enc_rval.encoded == -1) {
    LOG_I(NR_RRC, "[gNB AssertFatal]ASN1 message encoding failed (%s, %lu)!\n",
        enc_rval.failed_type->name, enc_rval.encoded);
    return -1;
  }
  return((enc_rval.encoded+7)/8);
}

//------------------------------------------------------------------------------
int16_t do_RRCReconfiguration(
    const protocol_ctxt_t        *const ctxt_pP,
    uint8_t                      *buffer,
    size_t                        buffer_size,
    uint8_t                       Transaction_id,
    NR_SRB_ToAddModList_t        *SRB_configList,
    NR_DRB_ToAddModList_t        *DRB_configList,
    NR_DRB_ToReleaseList_t       *DRB_releaseList,
    NR_SecurityConfig_t          *security_config,
    NR_SDAP_Config_t             *sdap_config,
    NR_MeasConfig_t              *meas_config,
    struct NR_RRCReconfiguration_v1530_IEs__dedicatedNAS_MessageList *dedicatedNAS_MessageList,
    NR_MAC_CellGroupConfig_t     *mac_CellGroupConfig,
    NR_CellGroupConfig_t         *cellGroupConfig)
//------------------------------------------------------------------------------
{
    NR_DL_DCCH_Message_t                             dl_dcch_msg;
    asn_enc_rval_t                                   enc_rval;
    NR_RRCReconfiguration_IEs_t                      *ie;
    unsigned char masterCellGroup_buf[1000];

    memset(&dl_dcch_msg, 0, sizeof(NR_DL_DCCH_Message_t));
    dl_dcch_msg.message.present            = NR_DL_DCCH_MessageType_PR_c1;
    dl_dcch_msg.message.choice.c1          = CALLOC(1, sizeof(struct NR_DL_DCCH_MessageType__c1));
    dl_dcch_msg.message.choice.c1->present = NR_DL_DCCH_MessageType__c1_PR_rrcReconfiguration;

    dl_dcch_msg.message.choice.c1->choice.rrcReconfiguration = calloc(1, sizeof(NR_RRCReconfiguration_t));
    dl_dcch_msg.message.choice.c1->choice.rrcReconfiguration->rrc_TransactionIdentifier = Transaction_id;
    dl_dcch_msg.message.choice.c1->choice.rrcReconfiguration->criticalExtensions.present = NR_RRCReconfiguration__criticalExtensions_PR_rrcReconfiguration;

    /******************** Radio Bearer Config ********************/
    /* Configure Security */
    // security_config    =  CALLOC(1, sizeof(NR_SecurityConfig_t));
    // security_config->securityAlgorithmConfig = CALLOC(1, sizeof(*ie->radioBearerConfig->securityConfig->securityAlgorithmConfig));
    // security_config->securityAlgorithmConfig->cipheringAlgorithm     = NR_CipheringAlgorithm_nea0;
    // security_config->securityAlgorithmConfig->integrityProtAlgorithm = NULL;
    // security_config->keyToUse = CALLOC(1, sizeof(*ie->radioBearerConfig->securityConfig->keyToUse));
    // *security_config->keyToUse = NR_SecurityConfig__keyToUse_master;

    ie = calloc(1, sizeof(NR_RRCReconfiguration_IEs_t));
    if (SRB_configList || DRB_configList) {
      ie->radioBearerConfig = calloc(1, sizeof(NR_RadioBearerConfig_t));
      ie->radioBearerConfig->srb_ToAddModList  = SRB_configList;
      ie->radioBearerConfig->drb_ToAddModList  = DRB_configList;
      ie->radioBearerConfig->securityConfig    = security_config;
      ie->radioBearerConfig->srb3_ToRelease    = NULL;
      ie->radioBearerConfig->drb_ToReleaseList = DRB_releaseList;
    }
    /******************** Secondary Cell Group ********************/
    // rrc_gNB_carrier_data_t *carrier = &(gnb_rrc_inst->carrier);
    // fill_default_secondaryCellGroup( carrier->servingcellconfigcommon,
    //                                  ue_context_pP->ue_context.secondaryCellGroup,
    //                                  1,
    //                                  1,
    //                                  carrier->pdsch_AntennaPorts,
    //                                  carrier->initial_csi_index[ue_context_p->local_uid + 1],
    //                                  ue_context_pP->local_uid);

    /******************** Meas Config ********************/
    // measConfig
    ie->measConfig = meas_config;
    // lateNonCriticalExtension
    ie->lateNonCriticalExtension = NULL;
    // nonCriticalExtension

    if (cellGroupConfig || dedicatedNAS_MessageList) {
      ie->nonCriticalExtension = calloc(1, sizeof(NR_RRCReconfiguration_v1530_IEs_t));
      if (dedicatedNAS_MessageList)
        ie->nonCriticalExtension->dedicatedNAS_MessageList = dedicatedNAS_MessageList;
    }

    if(cellGroupConfig!=NULL){
      enc_rval = uper_encode_to_buffer(&asn_DEF_NR_CellGroupConfig,
          NULL,
          (void *)cellGroupConfig,
          masterCellGroup_buf,
          1000);
      if(enc_rval.encoded == -1) {
        LOG_E(NR_RRC, "ASN1 message CellGroupConfig encoding failed (%s, %lu)!\n",
            enc_rval.failed_type->name, enc_rval.encoded);
        return -1;
      }
      xer_fprint(stdout, &asn_DEF_NR_CellGroupConfig, (const void*)cellGroupConfig);
      ie->nonCriticalExtension->masterCellGroup = calloc(1,sizeof(OCTET_STRING_t));

      ie->nonCriticalExtension->masterCellGroup->buf = masterCellGroup_buf;
      ie->nonCriticalExtension->masterCellGroup->size = (enc_rval.encoded+7)/8;
    }

    dl_dcch_msg.message.choice.c1->choice.rrcReconfiguration->criticalExtensions.choice.rrcReconfiguration = ie;

    //if ( LOG_DEBUGFLAG(DEBUG_ASN1) ) {
        xer_fprint(stdout, &asn_DEF_NR_DL_DCCH_Message, (void *)&dl_dcch_msg);
    //}

    enc_rval = uper_encode_to_buffer(&asn_DEF_NR_DL_DCCH_Message,
                                    NULL,
                                    (void *)&dl_dcch_msg,
                                    buffer,
                                    buffer_size);

    if(enc_rval.encoded == -1) {
        LOG_I(NR_RRC, "[gNB AssertFatal]ASN1 message encoding failed (%s, %lu)!\n",
            enc_rval.failed_type->name, enc_rval.encoded);
        return -1;
    }

    LOG_D(NR_RRC,"[gNB %d] RRCReconfiguration for UE %x Encoded %zd bits (%zd bytes)\n",
            ctxt_pP->module_id,
            ctxt_pP->rnti,
            enc_rval.encoded,
            (enc_rval.encoded+7)/8);

    if (enc_rval.encoded == -1) {
        LOG_E(NR_RRC,"[gNB %d] ASN1 : RRCReconfiguration encoding failed for UE %x\n",
            ctxt_pP->module_id,
            ctxt_pP->rnti);
        return(-1);
    }

    return((enc_rval.encoded+7)/8);
}


uint8_t do_RRCSetupRequest(uint8_t Mod_id, uint8_t *buffer, size_t buffer_size, uint8_t *rv) {
  asn_enc_rval_t enc_rval;
  uint8_t buf[5],buf2=0;
  NR_UL_CCCH_Message_t ul_ccch_msg;
  NR_RRCSetupRequest_t *rrcSetupRequest;
  memset((void *)&ul_ccch_msg,0,sizeof(NR_UL_CCCH_Message_t));
  ul_ccch_msg.message.present           = NR_UL_CCCH_MessageType_PR_c1;
  ul_ccch_msg.message.choice.c1          = CALLOC(1, sizeof(struct NR_UL_CCCH_MessageType__c1));
  ul_ccch_msg.message.choice.c1->present = NR_UL_CCCH_MessageType__c1_PR_rrcSetupRequest;
  ul_ccch_msg.message.choice.c1->choice.rrcSetupRequest = CALLOC(1, sizeof(NR_RRCSetupRequest_t));
  rrcSetupRequest          = ul_ccch_msg.message.choice.c1->choice.rrcSetupRequest;


  if (1) {
    rrcSetupRequest->rrcSetupRequest.ue_Identity.present = NR_InitialUE_Identity_PR_randomValue;
    rrcSetupRequest->rrcSetupRequest.ue_Identity.choice.randomValue.size = 5;
    rrcSetupRequest->rrcSetupRequest.ue_Identity.choice.randomValue.bits_unused = 1;
    rrcSetupRequest->rrcSetupRequest.ue_Identity.choice.randomValue.buf = buf;
    rrcSetupRequest->rrcSetupRequest.ue_Identity.choice.randomValue.buf[0] = rv[0];
    rrcSetupRequest->rrcSetupRequest.ue_Identity.choice.randomValue.buf[1] = rv[1];
    rrcSetupRequest->rrcSetupRequest.ue_Identity.choice.randomValue.buf[2] = rv[2];
    rrcSetupRequest->rrcSetupRequest.ue_Identity.choice.randomValue.buf[3] = rv[3];
    rrcSetupRequest->rrcSetupRequest.ue_Identity.choice.randomValue.buf[4] = rv[4]&0xfe;
  } else {
    rrcSetupRequest->rrcSetupRequest.ue_Identity.present = NR_InitialUE_Identity_PR_ng_5G_S_TMSI_Part1;
    rrcSetupRequest->rrcSetupRequest.ue_Identity.choice.ng_5G_S_TMSI_Part1.size = 1;
    rrcSetupRequest->rrcSetupRequest.ue_Identity.choice.ng_5G_S_TMSI_Part1.bits_unused = 0;
    rrcSetupRequest->rrcSetupRequest.ue_Identity.choice.ng_5G_S_TMSI_Part1.buf = buf;
    rrcSetupRequest->rrcSetupRequest.ue_Identity.choice.ng_5G_S_TMSI_Part1.buf[0] = 0x12;
  }

  rrcSetupRequest->rrcSetupRequest.establishmentCause = NR_EstablishmentCause_mo_Signalling; //EstablishmentCause_mo_Data;
  rrcSetupRequest->rrcSetupRequest.spare.buf = &buf2;
  rrcSetupRequest->rrcSetupRequest.spare.size=1;
  rrcSetupRequest->rrcSetupRequest.spare.bits_unused = 7;

  if ( LOG_DEBUGFLAG(DEBUG_ASN1) ) {
    xer_fprint(stdout, &asn_DEF_NR_UL_CCCH_Message, (void *)&ul_ccch_msg);
  }

  enc_rval = uper_encode_to_buffer(&asn_DEF_NR_UL_CCCH_Message,
                                   NULL,
                                   (void *)&ul_ccch_msg,
                                   buffer,
                                   buffer_size);
  AssertFatal (enc_rval.encoded > 0, "ASN1 message encoding failed (%s, %lu)!\n", enc_rval.failed_type->name, enc_rval.encoded);
  LOG_D(NR_RRC,"[UE] RRCSetupRequest Encoded %zd bits (%zd bytes)\n", enc_rval.encoded, (enc_rval.encoded+7)/8);
  return((enc_rval.encoded+7)/8);
}

//------------------------------------------------------------------------------
uint8_t
do_NR_RRCReconfigurationComplete_for_nsa(
  uint8_t *buffer,
  size_t buffer_size,
  NR_RRC_TransactionIdentifier_t Transaction_id
)
//------------------------------------------------------------------------------
{
  NR_RRCReconfigurationComplete_t rrc_complete_msg;
  memset(&rrc_complete_msg, 0, sizeof(rrc_complete_msg));
  rrc_complete_msg.rrc_TransactionIdentifier = Transaction_id;
  rrc_complete_msg.criticalExtensions.choice.rrcReconfigurationComplete =
        CALLOC(1, sizeof(*rrc_complete_msg.criticalExtensions.choice.rrcReconfigurationComplete));
  rrc_complete_msg.criticalExtensions.present =
	NR_RRCReconfigurationComplete__criticalExtensions_PR_rrcReconfigurationComplete;
  rrc_complete_msg.criticalExtensions.choice.rrcReconfigurationComplete->nonCriticalExtension = NULL;
  rrc_complete_msg.criticalExtensions.choice.rrcReconfigurationComplete->lateNonCriticalExtension = NULL;
  if (0) {
    xer_fprint(stdout, &asn_DEF_NR_RRCReconfigurationComplete, (void *)&rrc_complete_msg);
  }

  asn_enc_rval_t enc_rval = uper_encode_to_buffer(&asn_DEF_NR_RRCReconfigurationComplete,
                                                  NULL,
                                                  (void *)&rrc_complete_msg,
                                                  buffer,
                                                  buffer_size);
  AssertFatal (enc_rval.encoded > 0, "ASN1 message encoding failed (%s, %lu)!\n",
               enc_rval.failed_type->name, enc_rval.encoded);
  LOG_A(NR_RRC, "rrcReconfigurationComplete Encoded %zd bits (%zd bytes)\n", enc_rval.encoded, (enc_rval.encoded+7)/8);
  return((enc_rval.encoded+7)/8);
}

//------------------------------------------------------------------------------
uint8_t
do_NR_RRCReconfigurationComplete(
  const protocol_ctxt_t *const ctxt_pP,
  uint8_t *buffer,
  size_t buffer_size,
  const uint8_t Transaction_id
)
//------------------------------------------------------------------------------
{
  asn_enc_rval_t enc_rval;
  NR_UL_DCCH_Message_t ul_dcch_msg;
  NR_RRCReconfigurationComplete_t *rrcReconfigurationComplete;
  memset((void *)&ul_dcch_msg,0,sizeof(NR_UL_DCCH_Message_t));
  ul_dcch_msg.message.present                     = NR_UL_DCCH_MessageType_PR_c1;
  ul_dcch_msg.message.choice.c1                   = CALLOC(1, sizeof(struct NR_UL_DCCH_MessageType__c1));
  ul_dcch_msg.message.choice.c1->present           = NR_UL_DCCH_MessageType__c1_PR_rrcReconfigurationComplete;
  ul_dcch_msg.message.choice.c1->choice.rrcReconfigurationComplete = CALLOC(1, sizeof(NR_RRCReconfigurationComplete_t));
  rrcReconfigurationComplete            = ul_dcch_msg.message.choice.c1->choice.rrcReconfigurationComplete;
  rrcReconfigurationComplete->rrc_TransactionIdentifier = Transaction_id;
  rrcReconfigurationComplete->criticalExtensions.choice.rrcReconfigurationComplete = CALLOC(1, sizeof(NR_RRCReconfigurationComplete_IEs_t));
  rrcReconfigurationComplete->criticalExtensions.present =
		  NR_RRCReconfigurationComplete__criticalExtensions_PR_rrcReconfigurationComplete;
  rrcReconfigurationComplete->criticalExtensions.choice.rrcReconfigurationComplete->nonCriticalExtension = NULL;
  rrcReconfigurationComplete->criticalExtensions.choice.rrcReconfigurationComplete->lateNonCriticalExtension = NULL;
  if ( LOG_DEBUGFLAG(DEBUG_ASN1) ) {
    xer_fprint(stdout, &asn_DEF_NR_UL_DCCH_Message, (void *)&ul_dcch_msg);
  }

  enc_rval = uper_encode_to_buffer(&asn_DEF_NR_UL_DCCH_Message,
                                   NULL,
                                   (void *)&ul_dcch_msg,
                                   buffer,
                                   buffer_size);
  AssertFatal (enc_rval.encoded > 0, "ASN1 message encoding failed (%s, %lu)!\n",
               enc_rval.failed_type->name, enc_rval.encoded);
  LOG_I(NR_RRC,"rrcReconfigurationComplete Encoded %zd bits (%zd bytes)\n",enc_rval.encoded,(enc_rval.encoded+7)/8);
  return((enc_rval.encoded+7)/8);
}

uint8_t do_RRCSetupComplete(uint8_t Mod_id, uint8_t *buffer, size_t buffer_size,
                            const uint8_t Transaction_id, uint8_t sel_plmn_id, const int dedicatedInfoNASLength, const char *dedicatedInfoNAS){
  asn_enc_rval_t enc_rval;
  
  NR_UL_DCCH_Message_t  ul_dcch_msg;
  NR_RRCSetupComplete_t *RrcSetupComplete;
  memset((void *)&ul_dcch_msg,0,sizeof(NR_UL_DCCH_Message_t));

  uint8_t buf[6];

  ul_dcch_msg.message.present = NR_UL_DCCH_MessageType_PR_c1;
  ul_dcch_msg.message.choice.c1 = CALLOC(1,sizeof(struct NR_UL_DCCH_MessageType__c1));
  ul_dcch_msg.message.choice.c1->present = NR_UL_DCCH_MessageType__c1_PR_rrcSetupComplete;
  ul_dcch_msg.message.choice.c1->choice.rrcSetupComplete = CALLOC(1, sizeof(NR_RRCSetupComplete_t));
  RrcSetupComplete                       = ul_dcch_msg.message.choice.c1->choice.rrcSetupComplete;
  RrcSetupComplete->rrc_TransactionIdentifier    = Transaction_id;
  RrcSetupComplete->criticalExtensions.present   = NR_RRCSetupComplete__criticalExtensions_PR_rrcSetupComplete;
  RrcSetupComplete->criticalExtensions.choice.rrcSetupComplete = CALLOC(1, sizeof(NR_RRCSetupComplete_IEs_t));
  // RrcSetupComplete->criticalExtensions.choice.rrcSetupComplete->nonCriticalExtension = CALLOC(1,
  //   sizeof(*RrcSetupComplete->criticalExtensions.choice.rrcSetupComplete->nonCriticalExtension));
  RrcSetupComplete->criticalExtensions.choice.rrcSetupComplete->selectedPLMN_Identity = sel_plmn_id;
  RrcSetupComplete->criticalExtensions.choice.rrcSetupComplete->registeredAMF = NULL;

  RrcSetupComplete->criticalExtensions.choice.rrcSetupComplete->ng_5G_S_TMSI_Value = CALLOC(1, sizeof(struct NR_RRCSetupComplete_IEs__ng_5G_S_TMSI_Value));
  RrcSetupComplete->criticalExtensions.choice.rrcSetupComplete->ng_5G_S_TMSI_Value->present = NR_RRCSetupComplete_IEs__ng_5G_S_TMSI_Value_PR_ng_5G_S_TMSI;
  RrcSetupComplete->criticalExtensions.choice.rrcSetupComplete->ng_5G_S_TMSI_Value->choice.ng_5G_S_TMSI.size = 6;
  RrcSetupComplete->criticalExtensions.choice.rrcSetupComplete->ng_5G_S_TMSI_Value->choice.ng_5G_S_TMSI.buf = buf;
  RrcSetupComplete->criticalExtensions.choice.rrcSetupComplete->ng_5G_S_TMSI_Value->choice.ng_5G_S_TMSI.buf[0] = 0x12;
  RrcSetupComplete->criticalExtensions.choice.rrcSetupComplete->ng_5G_S_TMSI_Value->choice.ng_5G_S_TMSI.buf[1] = 0x34;
  RrcSetupComplete->criticalExtensions.choice.rrcSetupComplete->ng_5G_S_TMSI_Value->choice.ng_5G_S_TMSI.buf[2] = 0x56;
  RrcSetupComplete->criticalExtensions.choice.rrcSetupComplete->ng_5G_S_TMSI_Value->choice.ng_5G_S_TMSI.buf[3] = 0x78;
  RrcSetupComplete->criticalExtensions.choice.rrcSetupComplete->ng_5G_S_TMSI_Value->choice.ng_5G_S_TMSI.buf[4] = 0x9A;
  RrcSetupComplete->criticalExtensions.choice.rrcSetupComplete->ng_5G_S_TMSI_Value->choice.ng_5G_S_TMSI.buf[5] = 0xBC;

 memset(&RrcSetupComplete->criticalExtensions.choice.rrcSetupComplete->dedicatedNAS_Message,0,sizeof(OCTET_STRING_t));
 OCTET_STRING_fromBuf(&RrcSetupComplete->criticalExtensions.choice.rrcSetupComplete->dedicatedNAS_Message,dedicatedInfoNAS,dedicatedInfoNASLength);
if ( LOG_DEBUGFLAG(DEBUG_ASN1) ) {
  xer_fprint(stdout, &asn_DEF_NR_UL_DCCH_Message, (void *)&ul_dcch_msg);
}

enc_rval = uper_encode_to_buffer(&asn_DEF_NR_UL_DCCH_Message,
                                 NULL,
                                 (void *)&ul_dcch_msg,
                                 buffer,
                                 buffer_size);
AssertFatal(enc_rval.encoded > 0,"ASN1 message encoding failed (%s, %lu)!\n",
    enc_rval.failed_type->name,enc_rval.encoded);
LOG_D(NR_RRC,"RRCSetupComplete Encoded %zd bits (%zd bytes)\n",enc_rval.encoded,(enc_rval.encoded+7)/8);

return((enc_rval.encoded+7)/8);
}

//------------------------------------------------------------------------------
uint8_t 
do_NR_DLInformationTransfer(
    uint8_t Mod_id,
    uint8_t **buffer,
    uint8_t transaction_id,
    uint32_t pdu_length,
    uint8_t *pdu_buffer
)
//------------------------------------------------------------------------------
{
    ssize_t encoded;
    NR_DL_DCCH_Message_t   dl_dcch_msg;
    memset(&dl_dcch_msg, 0, sizeof(NR_DL_DCCH_Message_t));
    dl_dcch_msg.message.present            = NR_DL_DCCH_MessageType_PR_c1;
    dl_dcch_msg.message.choice.c1          = CALLOC(1, sizeof(struct NR_DL_DCCH_MessageType__c1));
    dl_dcch_msg.message.choice.c1->present = NR_DL_DCCH_MessageType__c1_PR_dlInformationTransfer;

    dl_dcch_msg.message.choice.c1->choice.dlInformationTransfer = CALLOC(1, sizeof(NR_DLInformationTransfer_t));
    dl_dcch_msg.message.choice.c1->choice.dlInformationTransfer->rrc_TransactionIdentifier = transaction_id;
    dl_dcch_msg.message.choice.c1->choice.dlInformationTransfer->criticalExtensions.present =
        NR_DLInformationTransfer__criticalExtensions_PR_dlInformationTransfer;

    dl_dcch_msg.message.choice.c1->choice.dlInformationTransfer->
        criticalExtensions.choice.dlInformationTransfer = CALLOC(1, sizeof(NR_DLInformationTransfer_IEs_t));
    dl_dcch_msg.message.choice.c1->choice.dlInformationTransfer->
        criticalExtensions.choice.dlInformationTransfer->dedicatedNAS_Message = CALLOC(1, sizeof(NR_DedicatedNAS_Message_t));
    dl_dcch_msg.message.choice.c1->choice.dlInformationTransfer->
        criticalExtensions.choice.dlInformationTransfer->dedicatedNAS_Message->buf = pdu_buffer;
    dl_dcch_msg.message.choice.c1->choice.dlInformationTransfer->
        criticalExtensions.choice.dlInformationTransfer->dedicatedNAS_Message->size = pdu_length;

    encoded = uper_encode_to_new_buffer (&asn_DEF_NR_DL_DCCH_Message, NULL, (void *) &dl_dcch_msg, (void **)buffer);
    AssertFatal(encoded > 0,"ASN1 message encoding failed (%s, %ld)!\n",
                "DLInformationTransfer", encoded);
    LOG_D(NR_RRC,"DLInformationTransfer Encoded %zd bytes\n", encoded);
    //for (int i=0;i<encoded;i++) printf("%02x ",(*buffer)[i]);
    return encoded;
}

uint8_t do_NR_ULInformationTransfer(uint8_t **buffer, uint32_t pdu_length, uint8_t *pdu_buffer) {
    ssize_t encoded;
    NR_UL_DCCH_Message_t ul_dcch_msg;
    memset(&ul_dcch_msg, 0, sizeof(NR_UL_DCCH_Message_t));
    ul_dcch_msg.message.present           = NR_UL_DCCH_MessageType_PR_c1;
    ul_dcch_msg.message.choice.c1          = CALLOC(1,sizeof(struct NR_UL_DCCH_MessageType__c1));
    ul_dcch_msg.message.choice.c1->present = NR_UL_DCCH_MessageType__c1_PR_ulInformationTransfer;
    ul_dcch_msg.message.choice.c1->choice.ulInformationTransfer = CALLOC(1,sizeof(struct NR_ULInformationTransfer));
    ul_dcch_msg.message.choice.c1->choice.ulInformationTransfer->criticalExtensions.present = NR_ULInformationTransfer__criticalExtensions_PR_ulInformationTransfer;
    ul_dcch_msg.message.choice.c1->choice.ulInformationTransfer->criticalExtensions.choice.ulInformationTransfer = CALLOC(1,sizeof(struct NR_ULInformationTransfer_IEs));
    struct NR_ULInformationTransfer_IEs *ulInformationTransfer = ul_dcch_msg.message.choice.c1->choice.ulInformationTransfer->criticalExtensions.choice.ulInformationTransfer;
    ulInformationTransfer->dedicatedNAS_Message = CALLOC(1,sizeof(NR_DedicatedNAS_Message_t));
    ulInformationTransfer->dedicatedNAS_Message->buf = pdu_buffer;
    ulInformationTransfer->dedicatedNAS_Message->size = pdu_length;
    ulInformationTransfer->lateNonCriticalExtension = NULL;
    encoded = uper_encode_to_new_buffer (&asn_DEF_NR_UL_DCCH_Message, NULL, (void *) &ul_dcch_msg, (void **) buffer);
    AssertFatal(encoded > 0,"ASN1 message encoding failed (%s, %ld)!\n",
                "ULInformationTransfer",encoded);
    LOG_D(NR_RRC,"ULInformationTransfer Encoded %zd bytes\n",encoded);

    return encoded;
}

uint8_t do_RRCReestablishmentRequest(uint8_t Mod_id, uint8_t *buffer, uint16_t c_rnti) {
  asn_enc_rval_t enc_rval;
  NR_UL_CCCH_Message_t ul_ccch_msg;
  NR_RRCReestablishmentRequest_t *rrcReestablishmentRequest;
  uint8_t buf[2];

  memset((void *)&ul_ccch_msg,0,sizeof(NR_UL_CCCH_Message_t));
  ul_ccch_msg.message.present            = NR_UL_CCCH_MessageType_PR_c1;
  ul_ccch_msg.message.choice.c1          = CALLOC(1, sizeof(struct NR_UL_CCCH_MessageType__c1));
  ul_ccch_msg.message.choice.c1->present = NR_UL_CCCH_MessageType__c1_PR_rrcReestablishmentRequest;
  ul_ccch_msg.message.choice.c1->choice.rrcReestablishmentRequest = CALLOC(1, sizeof(NR_RRCReestablishmentRequest_t));

  rrcReestablishmentRequest = ul_ccch_msg.message.choice.c1->choice.rrcReestablishmentRequest;
  // test
  rrcReestablishmentRequest->rrcReestablishmentRequest.reestablishmentCause = NR_ReestablishmentCause_reconfigurationFailure;
  rrcReestablishmentRequest->rrcReestablishmentRequest.ue_Identity.c_RNTI = c_rnti;
  rrcReestablishmentRequest->rrcReestablishmentRequest.ue_Identity.physCellId = 0;
  rrcReestablishmentRequest->rrcReestablishmentRequest.ue_Identity.shortMAC_I.buf = buf;
  rrcReestablishmentRequest->rrcReestablishmentRequest.ue_Identity.shortMAC_I.buf[0] = 0x08;
  rrcReestablishmentRequest->rrcReestablishmentRequest.ue_Identity.shortMAC_I.buf[1] = 0x32;
  rrcReestablishmentRequest->rrcReestablishmentRequest.ue_Identity.shortMAC_I.size = 2;


  if ( LOG_DEBUGFLAG(DEBUG_ASN1) ) {
    xer_fprint(stdout, &asn_DEF_NR_UL_CCCH_Message, (void *)&ul_ccch_msg);
  }

  enc_rval = uper_encode_to_buffer(&asn_DEF_NR_UL_CCCH_Message,
                                   NULL,
                                   (void *)&ul_ccch_msg,
                                   buffer,
                                   100);
  AssertFatal (enc_rval.encoded > 0, "ASN1 message encoding failed (%s, %lu)!\n", enc_rval.failed_type->name, enc_rval.encoded);
  LOG_D(NR_RRC,"[UE] RRCReestablishmentRequest Encoded %zd bits (%zd bytes)\n", enc_rval.encoded, (enc_rval.encoded+7)/8);
  return((enc_rval.encoded+7)/8);
}

//------------------------------------------------------------------------------
uint8_t
do_RRCReestablishment(
const protocol_ctxt_t     *const ctxt_pP,
rrc_gNB_ue_context_t      *const ue_context_pP,
int                              CC_id,
uint8_t                   *const buffer,
size_t                           buffer_size,
//const uint8_t                    transmission_mode,
const uint8_t                    Transaction_id,
NR_SRB_ToAddModList_t               **SRB_configList
) {
    asn_enc_rval_t enc_rval;
    //long *logicalchannelgroup = NULL;
    struct NR_SRB_ToAddMod *SRB1_config = NULL;
    struct NR_SRB_ToAddMod *SRB2_config = NULL;
    //gNB_RRC_INST *nrrrc               = RC.nrrrc[ctxt_pP->module_id];
    NR_DL_DCCH_Message_t dl_dcch_msg;
    NR_RRCReestablishment_t *rrcReestablishment = NULL;
    int i = 0;
    ue_context_pP->ue_context.reestablishment_xid = Transaction_id;
    NR_SRB_ToAddModList_t **SRB_configList2 = NULL;
    SRB_configList2 = &ue_context_pP->ue_context.SRB_configList2[Transaction_id];

    if (*SRB_configList2) {
      free(*SRB_configList2);
    }

    *SRB_configList2 = CALLOC(1, sizeof(NR_SRB_ToAddModList_t));
    memset((void *)&dl_dcch_msg, 0, sizeof(NR_DL_DCCH_Message_t));
    dl_dcch_msg.message.present           = NR_DL_DCCH_MessageType_PR_c1;
    dl_dcch_msg.message.choice.c1 = calloc(1,sizeof(struct NR_DL_DCCH_MessageType__c1));
    dl_dcch_msg.message.choice.c1->present = NR_DL_DCCH_MessageType__c1_PR_rrcReestablishment;
    dl_dcch_msg.message.choice.c1->choice.rrcReestablishment = CALLOC(1,sizeof(NR_RRCReestablishment_t));
    rrcReestablishment = dl_dcch_msg.message.choice.c1->choice.rrcReestablishment;

    // get old configuration of SRB2
    if (*SRB_configList != NULL) {
      for (i = 0; (i < (*SRB_configList)->list.count) && (i < 3); i++) {
        LOG_D(NR_RRC, "(*SRB_configList)->list.array[%d]->srb_Identity=%ld\n",
              i, (*SRB_configList)->list.array[i]->srb_Identity);
    
        if ((*SRB_configList)->list.array[i]->srb_Identity == 2 ) {
          SRB2_config = (*SRB_configList)->list.array[i];
        } else if ((*SRB_configList)->list.array[i]->srb_Identity == 1 ) {
          SRB1_config = (*SRB_configList)->list.array[i];
        }
      }
    }

    if (SRB1_config == NULL) {
      // default SRB1 configuration
      LOG_W(NR_RRC,"SRB1 configuration does not exist in SRB configuration list, use default\n");
      /// SRB1
      SRB1_config = CALLOC(1, sizeof(*SRB1_config));
      SRB1_config->srb_Identity = 1;
    }

    if (SRB2_config == NULL) {
      LOG_W(NR_RRC,"SRB2 configuration does not exist in SRB configuration list\n");
    } else {
      ASN_SEQUENCE_ADD(&(*SRB_configList2)->list, SRB2_config);
    }

    if (*SRB_configList) {
      free(*SRB_configList);
    }

    *SRB_configList = CALLOC(1, sizeof(LTE_SRB_ToAddModList_t));
    ASN_SEQUENCE_ADD(&(*SRB_configList)->list,SRB1_config);

    rrcReestablishment->rrc_TransactionIdentifier = Transaction_id;
    rrcReestablishment->criticalExtensions.present = NR_RRCReestablishment__criticalExtensions_PR_rrcReestablishment;
    rrcReestablishment->criticalExtensions.choice.rrcReestablishment = CALLOC(1,sizeof(NR_RRCReestablishment_IEs_t));

    uint8_t KgNB_star[32] = { 0 };
    /** TODO
    uint16_t pci = nrrrc->carrier[CC_id].physCellId;
    uint32_t earfcn_dl = (uint32_t)freq_to_arfcn10(RC.mac[ctxt_pP->module_id]->common_channels[CC_id].eutra_band,
                         nrrrc->carrier[CC_id].dl_CarrierFreq);
    bool     is_rel8_only = true;
    
    if (earfcn_dl > 65535) {
      is_rel8_only = false;
    }
    LOG_D(NR_RRC, "pci=%d, eutra_band=%d, downlink_frequency=%d, earfcn_dl=%u, is_rel8_only=%s\n",
          pci,
          RC.mac[ctxt_pP->module_id]->common_channels[CC_id].eutra_band,
          nrrrc->carrier[CC_id].dl_CarrierFreq,
          earfcn_dl,
          is_rel8_only == true ? "true": "false");
    */
    
    if (ue_context_pP->ue_context.nh_ncc >= 0) {
      //TODO derive_keNB_star(ue_context_pP->ue_context.nh, pci, earfcn_dl, is_rel8_only, KgNB_star);
      rrcReestablishment->criticalExtensions.choice.rrcReestablishment->nextHopChainingCount = ue_context_pP->ue_context.nh_ncc;
    } else { // first HO
      //TODO derive_keNB_star (ue_context_pP->ue_context.kgnb, pci, earfcn_dl, is_rel8_only, KgNB_star);
      // LG: really 1
      rrcReestablishment->criticalExtensions.choice.rrcReestablishment->nextHopChainingCount = 0;
    }
    // copy KgNB_star to ue_context_pP->ue_context.kgnb
    memcpy (ue_context_pP->ue_context.kgnb, KgNB_star, 32);
    ue_context_pP->ue_context.kgnb_ncc = 0;
    rrcReestablishment->criticalExtensions.choice.rrcReestablishment->lateNonCriticalExtension = NULL;
    rrcReestablishment->criticalExtensions.choice.rrcReestablishment->nonCriticalExtension = NULL;

    if ( LOG_DEBUGFLAG(DEBUG_ASN1) ) {
      xer_fprint(stdout, &asn_DEF_NR_DL_DCCH_Message, (void *)&dl_dcch_msg);
    }

    enc_rval = uper_encode_to_buffer(&asn_DEF_NR_DL_DCCH_Message,
                                     NULL,
                                     (void *)&dl_dcch_msg,
                                     buffer,
                                     100);

    if(enc_rval.encoded == -1) {
      LOG_E(NR_RRC, "[gNB AssertFatal]ASN1 message encoding failed (%s, %lu)!\n",
            enc_rval.failed_type->name, enc_rval.encoded);
      return -1;
    }
    
    LOG_D(NR_RRC,"RRCReestablishment Encoded %u bits (%u bytes)\n",
          (uint32_t)enc_rval.encoded, (uint32_t)(enc_rval.encoded+7)/8);
    return((enc_rval.encoded+7)/8);

}

uint8_t 
do_RRCReestablishmentComplete(uint8_t *buffer, size_t buffer_size, int64_t rrc_TransactionIdentifier) {
  asn_enc_rval_t enc_rval;
  NR_UL_DCCH_Message_t ul_dcch_msg;
  NR_RRCReestablishmentComplete_t *rrcReestablishmentComplete;

  memset((void *)&ul_dcch_msg,0,sizeof(NR_UL_DCCH_Message_t));
  ul_dcch_msg.message.present            = NR_UL_DCCH_MessageType_PR_c1;
  ul_dcch_msg.message.choice.c1          = CALLOC(1, sizeof(struct NR_UL_DCCH_MessageType__c1));
  ul_dcch_msg.message.choice.c1->present = NR_UL_DCCH_MessageType__c1_PR_rrcReestablishmentComplete;
  ul_dcch_msg.message.choice.c1->choice.rrcReestablishmentComplete = CALLOC(1, sizeof(NR_RRCReestablishmentComplete_t));

  rrcReestablishmentComplete = ul_dcch_msg.message.choice.c1->choice.rrcReestablishmentComplete;
  rrcReestablishmentComplete->rrc_TransactionIdentifier = rrc_TransactionIdentifier;
  rrcReestablishmentComplete->criticalExtensions.present = NR_RRCReestablishmentComplete__criticalExtensions_PR_rrcReestablishmentComplete;
  rrcReestablishmentComplete->criticalExtensions.choice.rrcReestablishmentComplete = CALLOC(1, sizeof(NR_RRCReestablishmentComplete_IEs_t));
  rrcReestablishmentComplete->criticalExtensions.choice.rrcReestablishmentComplete->lateNonCriticalExtension = NULL;
  rrcReestablishmentComplete->criticalExtensions.choice.rrcReestablishmentComplete->nonCriticalExtension = NULL;

  if ( LOG_DEBUGFLAG(DEBUG_ASN1) ) {
    xer_fprint(stdout, &asn_DEF_NR_UL_CCCH_Message, (void *)&ul_dcch_msg);
  }

  enc_rval = uper_encode_to_buffer(&asn_DEF_NR_UL_DCCH_Message,
                                   NULL,
                                   (void *)&ul_dcch_msg,
                                   buffer,
                                   buffer_size);
  AssertFatal (enc_rval.encoded > 0, "ASN1 message encoding failed (%s, %lu)!\n", enc_rval.failed_type->name, enc_rval.encoded);
  LOG_D(NR_RRC,"[UE] RRCReestablishmentComplete Encoded %zd bits (%zd bytes)\n", enc_rval.encoded, (enc_rval.encoded+7)/8);
  return((enc_rval.encoded+7)/8);
}
<|MERGE_RESOLUTION|>--- conflicted
+++ resolved
@@ -991,10 +991,6 @@
                                NR_SpCellConfig_t *SpCellConfig,
                                NR_ServingCellConfigCommon_t *scc,
                                rrc_gNB_carrier_data_t *carrier) {
-<<<<<<< HEAD
-
-=======
->>>>>>> 5319d220
   int curr_bwp = NRRIV2BW(scc->downlinkConfigCommon->initialDownlinkBWP->genericParameters.locationAndBandwidth,MAX_BWP_SIZE);
   SpCellConfig->servCellIndex = NULL;
   SpCellConfig->reconfigurationWithSync = NULL;
@@ -1024,10 +1020,7 @@
   // one symbol (13)
   NR_PUCCH_Resource_t *pucchres0=calloc(1,sizeof(*pucchres0));
   pucchres0->pucch_ResourceId=0;
-<<<<<<< HEAD
-=======
   //pucchres0->startingPRB=0;
->>>>>>> 5319d220
   pucchres0->startingPRB=(8+rnti) % curr_bwp;
   LOG_D(NR_RRC, "pucchres0->startPRB %ld rnti %d curr_bwp %d\n", pucchres0->startingPRB, rnti, curr_bwp);
   pucchres0->intraSlotFrequencyHopping=NULL;
