/*
 * Licensed to the OpenAirInterface (OAI) Software Alliance under one or more
 * contributor license agreements.  See the NOTICE file distributed with
 * this work for additional information regarding copyright ownership.
 * The OpenAirInterface Software Alliance licenses this file to You under
 * the OAI Public License, Version 1.1  (the "License"); you may not use this file
 * except in compliance with the License.
 * You may obtain a copy of the License at
 *
 *      http://www.openairinterface.org/?page_id=698
 *
 * Unless required by applicable law or agreed to in writing, software
 * distributed under the License is distributed on an "AS IS" BASIS,
 * WITHOUT WARRANTIES OR CONDITIONS OF ANY KIND, either express or implied.
 * See the License for the specific language governing permissions and
 * limitations under the License.
 *-------------------------------------------------------------------------------
 * For more information about the OpenAirInterface (OAI) Software Alliance:
 *      contact@openairinterface.org
 */

/*! \file asn1_msg.c
* \brief primitives to build the asn1 messages
* \author Raymond Knopp and Navid Nikaein, WEI-TAI CHEN
* \date 2011, 2018
* \version 1.0
* \company Eurecom, NTUST
* \email: {raymond.knopp, navid.nikaein}@eurecom.fr and kroempa@gmail.com
*/

#include <stdio.h>
#include <sys/types.h>
#include <stdlib.h> /* for atoi(3) */
#include <unistd.h> /* for getopt(3) */
#include <string.h> /* for strerror(3) */
#include <sysexits.h> /* for EX_* exit codes */
#include <errno.h>  /* for errno */
#include "common/utils/LOG/log.h"
#include <asn_application.h>
#include <asn_internal.h> /* for _ASN_DEFAULT_STACK_MAX */
#include <per_encoder.h>
#include <nr/nr_common.h>

#include "LAYER2/nr_rlc/nr_rlc_oai_api.h"
#include "asn1_msg.h"
#include "../nr_rrc_proto.h"
#include "RRC/NR/nr_rrc_extern.h"
#include "NR_DL-CCCH-Message.h"
#include "NR_UL-CCCH-Message.h"
#include "NR_DL-DCCH-Message.h"
#include "NR_RRCReject.h"
#include "NR_RejectWaitTime.h"
#include "NR_RRCSetup.h"
#include "NR_RRCSetup-IEs.h"
#include "NR_SRB-ToAddModList.h"
#include "NR_CellGroupConfig.h"
#include "NR_RLC-BearerConfig.h"
#include "NR_RLC-Config.h"
#include "NR_LogicalChannelConfig.h"
#include "NR_PDCP-Config.h"
#include "NR_MAC-CellGroupConfig.h"
#include "NR_SecurityModeCommand.h"
#include "NR_CipheringAlgorithm.h"
#include "NR_RRCReconfiguration-IEs.h"
#include "NR_DRB-ToAddMod.h"
#include "NR_DRB-ToAddModList.h"
#include "NR_SecurityConfig.h"
#include "NR_RRCReconfiguration-v1530-IEs.h"
#include "NR_UL-DCCH-Message.h"
#include "NR_SDAP-Config.h"
#include "NR_RRCReconfigurationComplete.h"
#include "NR_RRCReconfigurationComplete-IEs.h"
#include "NR_DLInformationTransfer.h"
#include "NR_RRCReestablishmentRequest.h"
#include "NR_UE-CapabilityRequestFilterNR.h"
#include "PHY/defs_nr_common.h"
#include "common/utils/nr/nr_common.h"
#include "openair2/LAYER2/NR_MAC_COMMON/nr_mac.h"
#if defined(NR_Rel16)
  #include "NR_SCS-SpecificCarrier.h"
  #include "NR_TDD-UL-DL-ConfigCommon.h"
  #include "NR_FrequencyInfoUL.h"
  #include "NR_FrequencyInfoDL.h"
  #include "NR_RACH-ConfigGeneric.h"
  #include "NR_RACH-ConfigCommon.h"
  #include "NR_PUSCH-TimeDomainResourceAllocation.h"
  #include "NR_PUSCH-ConfigCommon.h"
  #include "NR_PUCCH-ConfigCommon.h"
  #include "NR_PDSCH-TimeDomainResourceAllocation.h"
  #include "NR_PDSCH-ConfigCommon.h"
  #include "NR_RateMatchPattern.h"
  #include "NR_RateMatchPatternLTE-CRS.h"
  #include "NR_SearchSpace.h"
  #include "NR_ControlResourceSet.h"
  #include "NR_EUTRA-MBSFN-SubframeConfig.h"
  #include "NR_BWP-DownlinkCommon.h"
  #include "NR_BWP-DownlinkDedicated.h"
  #include "NR_UplinkConfigCommon.h"
  #include "NR_SetupRelease.h"
  #include "NR_PDCCH-ConfigCommon.h"
  #include "NR_BWP-UplinkCommon.h"

  #include "assertions.h"
  //#include "RRCConnectionRequest.h"
  //#include "UL-CCCH-Message.h"
  #include "NR_UL-DCCH-Message.h"
  //#include "DL-CCCH-Message.h"
  #include "NR_DL-DCCH-Message.h"
  //#include "EstablishmentCause.h"
  //#include "RRCConnectionSetup.h"
  #include "NR_SRB-ToAddModList.h"
  #include "NR_DRB-ToAddModList.h"
  //#include "MCCH-Message.h"
  //#define MRB1 1

  //#include "RRCConnectionSetupComplete.h"
  //#include "RRCConnectionReconfigurationComplete.h"
  //#include "RRCConnectionReconfiguration.h"
  #include "NR_MIB.h"
  //#include "SystemInformation.h"

  #include "NR_SIB1.h"
  #include "NR_ServingCellConfigCommon.h"
  //#include "SIB-Type.h"

  //#include "BCCH-DL-SCH-Message.h"

  //#include "PHY/defs.h"

  #include "NR_MeasObjectToAddModList.h"
  #include "NR_ReportConfigToAddModList.h"
  #include "NR_MeasIdToAddModList.h"
  #include "gnb_config.h"
#endif

#include "intertask_interface.h"

#include "common/ran_context.h"

//#define XER_PRINT

typedef struct xer_sprint_string_s {
  char *string;
  size_t string_size;
  size_t string_index;
} xer_sprint_string_t;

//replace LTE
//extern unsigned char NB_eNB_INST;
extern unsigned char NB_gNB_INST;

extern RAN_CONTEXT_t RC;

/*
 * This is a helper function for xer_sprint, which directs all incoming data
 * into the provided string.
 */
static int xer__nr_print2s (const void *buffer, size_t size, void *app_key) {
  xer_sprint_string_t *string_buffer = (xer_sprint_string_t *) app_key;
  size_t string_remaining = string_buffer->string_size - string_buffer->string_index;

  if (string_remaining > 0) {
    if (size > string_remaining) {
      size = string_remaining;
    }

    memcpy(&string_buffer->string[string_buffer->string_index], buffer, size);
    string_buffer->string_index += size;
  }

  return 0;
}

int xer_nr_sprint (char *string, size_t string_size, asn_TYPE_descriptor_t *td, void *sptr) {
  asn_enc_rval_t er;
  xer_sprint_string_t string_buffer;
  string_buffer.string = string;
  string_buffer.string_size = string_size;
  string_buffer.string_index = 0;
  er = xer_encode(td, sptr, XER_F_BASIC, xer__nr_print2s, &string_buffer);

  if (er.encoded < 0) {
    LOG_E(RRC, "xer_sprint encoding error (%zd)!", er.encoded);
    er.encoded = string_buffer.string_size;
  } else {
    if (er.encoded > string_buffer.string_size) {
      LOG_E(RRC, "xer_sprint string buffer too small, got %zd need %zd!", string_buffer.string_size, er.encoded);
      er.encoded = string_buffer.string_size;
    }
  }

  return er.encoded;
}

//------------------------------------------------------------------------------

uint8_t do_MIB_NR(gNB_RRC_INST *rrc,uint32_t frame) { 

  asn_enc_rval_t enc_rval;
  rrc_gNB_carrier_data_t *carrier = &rrc->carrier;  

  NR_BCCH_BCH_Message_t *mib = &carrier->mib;
  NR_ServingCellConfigCommon_t *scc = carrier->servingcellconfigcommon;

  memset(mib,0,sizeof(NR_BCCH_BCH_Message_t));
  mib->message.present = NR_BCCH_BCH_MessageType_PR_mib;
  mib->message.choice.mib = CALLOC(1,sizeof(struct NR_MIB));
  memset(mib->message.choice.mib,0,sizeof(struct NR_MIB));
  //36.331 SFN BIT STRING (SIZE (8)  , 38.331 SFN BIT STRING (SIZE (6))
  uint8_t sfn_msb = (uint8_t)((frame>>4)&0x3f);
  mib->message.choice.mib->systemFrameNumber.buf = CALLOC(1,sizeof(uint8_t));
  mib->message.choice.mib->systemFrameNumber.buf[0] = sfn_msb << 2;
  mib->message.choice.mib->systemFrameNumber.size = 1;
  mib->message.choice.mib->systemFrameNumber.bits_unused=2;
  //38.331 spare BIT STRING (SIZE (1))
  uint16_t *spare= CALLOC(1, sizeof(uint16_t));

  if (spare == NULL) abort();

  mib->message.choice.mib->spare.buf = (uint8_t *)spare;
  mib->message.choice.mib->spare.size = 1;
  mib->message.choice.mib->spare.bits_unused = 7;  // This makes a spare of 1 bits

  mib->message.choice.mib->ssb_SubcarrierOffset = (carrier->ssb_SubcarrierOffset)&15;

  /*
  * The SIB1 will be sent in this allocation (Type0-PDCCH) : 38.213, 13-4 Table and 38.213 13-11 to 13-14 tables
  * the reverse allocation is in nr_ue_decode_mib()
  */
  if(rrc->carrier.pdcch_ConfigSIB1) {
    mib->message.choice.mib->pdcch_ConfigSIB1.controlResourceSetZero = rrc->carrier.pdcch_ConfigSIB1->controlResourceSetZero;
    mib->message.choice.mib->pdcch_ConfigSIB1.searchSpaceZero = rrc->carrier.pdcch_ConfigSIB1->searchSpaceZero;
  } else {
    mib->message.choice.mib->pdcch_ConfigSIB1.controlResourceSetZero = *scc->downlinkConfigCommon->initialDownlinkBWP->pdcch_ConfigCommon->choice.setup->controlResourceSetZero;
    mib->message.choice.mib->pdcch_ConfigSIB1.searchSpaceZero = *scc->downlinkConfigCommon->initialDownlinkBWP->pdcch_ConfigCommon->choice.setup->searchSpaceZero;
  }

  AssertFatal(scc->ssbSubcarrierSpacing != NULL, "scc->ssbSubcarrierSpacing is null\n");
  switch (*scc->ssbSubcarrierSpacing) {
  case NR_SubcarrierSpacing_kHz15:
    mib->message.choice.mib->subCarrierSpacingCommon = NR_MIB__subCarrierSpacingCommon_scs15or60;
    break;
    
  case NR_SubcarrierSpacing_kHz30:
    mib->message.choice.mib->subCarrierSpacingCommon = NR_MIB__subCarrierSpacingCommon_scs30or120;
    break;
    
  case NR_SubcarrierSpacing_kHz60:
    mib->message.choice.mib->subCarrierSpacingCommon = NR_MIB__subCarrierSpacingCommon_scs15or60;
    break;
    
  case NR_SubcarrierSpacing_kHz120:
    mib->message.choice.mib->subCarrierSpacingCommon = NR_MIB__subCarrierSpacingCommon_scs30or120;
    break;
    
  case NR_SubcarrierSpacing_kHz240:
    AssertFatal(1==0,"Unknown subCarrierSpacingCommon %d\n",(int)*scc->ssbSubcarrierSpacing);
    break;
    
  default:
      AssertFatal(1==0,"Unknown subCarrierSpacingCommon %d\n",(int)*scc->ssbSubcarrierSpacing);
  }

  switch (scc->dmrs_TypeA_Position) {
  case 	NR_ServingCellConfigCommon__dmrs_TypeA_Position_pos2:
    mib->message.choice.mib->dmrs_TypeA_Position = NR_MIB__dmrs_TypeA_Position_pos2;
    break;
    
  case 	NR_ServingCellConfigCommon__dmrs_TypeA_Position_pos3:
    mib->message.choice.mib->dmrs_TypeA_Position = NR_MIB__dmrs_TypeA_Position_pos3;
    break;
    
  default:
    AssertFatal(1==0,"Unknown dmrs_TypeA_Position %d\n",(int)scc->dmrs_TypeA_Position);
  }

  //  assign_enum
  mib->message.choice.mib->cellBarred = NR_MIB__cellBarred_notBarred;
  //  assign_enum
  mib->message.choice.mib->intraFreqReselection = NR_MIB__intraFreqReselection_notAllowed;
  //encode MIB to data
  enc_rval = uper_encode_to_buffer(&asn_DEF_NR_BCCH_BCH_Message,
                                   NULL,
                                   (void *)mib,
                                   carrier->MIB,
                                   24);
  AssertFatal (enc_rval.encoded > 0, "ASN1 message encoding failed (%s, %lu)!\n",
               enc_rval.failed_type->name, enc_rval.encoded);

  if (enc_rval.encoded==-1) {
    return(-1);
  }

  return((enc_rval.encoded+7)/8);
}

uint8_t do_SIB1_NR(rrc_gNB_carrier_data_t *carrier, 
	               gNB_RrcConfigurationReq *configuration
                  ) {
  asn_enc_rval_t enc_rval;

  NR_BCCH_DL_SCH_Message_t *sib1_message = CALLOC(1,sizeof(NR_BCCH_DL_SCH_Message_t));
  carrier->siblock1 = sib1_message;
  sib1_message->message.present = NR_BCCH_DL_SCH_MessageType_PR_c1;
  sib1_message->message.choice.c1 = CALLOC(1,sizeof(struct NR_BCCH_DL_SCH_MessageType__c1));
  sib1_message->message.choice.c1->present = NR_BCCH_DL_SCH_MessageType__c1_PR_systemInformationBlockType1;
  sib1_message->message.choice.c1->choice.systemInformationBlockType1 = CALLOC(1,sizeof(struct NR_SIB1));

  struct NR_SIB1 *sib1 = sib1_message->message.choice.c1->choice.systemInformationBlockType1;

  // cellSelectionInfo
  sib1->cellSelectionInfo = CALLOC(1,sizeof(struct NR_SIB1__cellSelectionInfo));
  // Fixme: should be in config file
  //The IE Q-RxLevMin is used to indicate for cell selection/ re-selection the required minimum received RSRP level in the (NR) cell.
  //Corresponds to parameter Qrxlevmin in TS38.304.
  //Actual value Qrxlevmin = field value * 2 [dBm].
  sib1->cellSelectionInfo->q_RxLevMin = -65;

  // cellAccessRelatedInfo
  // TODO : Add support for more than one PLMN
  int num_plmn = 1; // int num_plmn = configuration->num_plmn;
  asn1cSequenceAdd(sib1->cellAccessRelatedInfo.plmn_IdentityList.list, struct NR_PLMN_IdentityInfo, nr_plmn_info);
  for (int i = 0; i < num_plmn; ++i) {
    asn1cSequenceAdd(nr_plmn_info->plmn_IdentityList.list, struct NR_PLMN_Identity, nr_plmn);
    asn1cCalloc(nr_plmn->mcc,  mcc);
    int confMcc=configuration->mcc[i];
    asn1cSequenceAdd(mcc->list, NR_MCC_MNC_Digit_t, mcc0);
    *mcc0=(confMcc/100)%10;
    asn1cSequenceAdd(mcc->list, NR_MCC_MNC_Digit_t, mcc1);
    *mcc1=(confMcc/10)%10;
    asn1cSequenceAdd(mcc->list, NR_MCC_MNC_Digit_t, mcc2);
    *mcc2=confMcc%10;
    int mnc=configuration->mnc[i];
    if(configuration->mnc_digit_length[i] == 3) {
      asn1cSequenceAdd(nr_plmn->mnc.list, NR_MCC_MNC_Digit_t, mnc0);
      *mnc0=(configuration->mnc[i]/100)%10;
      mnc/=10;
    }
    asn1cSequenceAdd(nr_plmn->mnc.list, NR_MCC_MNC_Digit_t, mnc1);
    *mnc1=(mnc/10)%10;
    asn1cSequenceAdd(nr_plmn->mnc.list, NR_MCC_MNC_Digit_t, mnc2);
    *mnc2=(mnc)%10;
  }//end plmn loop

  nr_plmn_info->cellIdentity.buf = CALLOC(1,5);
  nr_plmn_info->cellIdentity.size= 5;
  nr_plmn_info->cellIdentity.bits_unused= 4;
  uint64_t tmp=htobe64(configuration->cell_identity)<<4;
  memcpy(nr_plmn_info->cellIdentity.buf, ((char*)&tmp)+3, 5);
  nr_plmn_info->cellReservedForOperatorUse = NR_PLMN_IdentityInfo__cellReservedForOperatorUse_notReserved;

  nr_plmn_info->trackingAreaCode = CALLOC(1,sizeof(NR_TrackingAreaCode_t));
  uint32_t tmp2=htobe32(configuration->tac);
  nr_plmn_info->trackingAreaCode->buf = CALLOC(1,3);
  memcpy(nr_plmn_info->trackingAreaCode->buf, ((char*) &tmp2)+1, 3);
  nr_plmn_info->trackingAreaCode->size = 3;
  nr_plmn_info->trackingAreaCode->bits_unused = 0;

  // connEstFailureControl
  // TODO: add connEstFailureControl

  //si-SchedulingInfo
  /*sib1->si_SchedulingInfo = CALLOC(1,sizeof(struct NR_SI_SchedulingInfo));
  asn_set_empty(&sib1->si_SchedulingInfo->schedulingInfoList.list);
  sib1->si_SchedulingInfo->si_WindowLength = NR_SI_SchedulingInfo__si_WindowLength_s40;
  struct NR_SchedulingInfo *schedulingInfo = CALLOC(1,sizeof(struct NR_SchedulingInfo));
  schedulingInfo->si_BroadcastStatus = NR_SchedulingInfo__si_BroadcastStatus_broadcasting;
  schedulingInfo->si_Periodicity = NR_SchedulingInfo__si_Periodicity_rf8;
  asn_set_empty(&schedulingInfo->sib_MappingInfo.list);

  NR_SIB_TypeInfo_t *sib_type3 = CALLOC(1,sizeof(e_NR_SIB_TypeInfo__type));
  sib_type3->type = NR_SIB_TypeInfo__type_sibType3;
  sib_type3->valueTag = CALLOC(1,sizeof(sib_type3->valueTag));
  ASN_SEQUENCE_ADD(&schedulingInfo->sib_MappingInfo.list,sib_type3);

  NR_SIB_TypeInfo_t *sib_type5 = CALLOC(1,sizeof(e_NR_SIB_TypeInfo__type));
  sib_type5->type = NR_SIB_TypeInfo__type_sibType5;
  sib_type5->valueTag = CALLOC(1,sizeof(sib_type5->valueTag));
  ASN_SEQUENCE_ADD(&schedulingInfo->sib_MappingInfo.list,sib_type5);

  NR_SIB_TypeInfo_t *sib_type4 = CALLOC(1,sizeof(e_NR_SIB_TypeInfo__type));
  sib_type4->type = NR_SIB_TypeInfo__type_sibType4;
  sib_type4->valueTag = CALLOC(1,sizeof(sib_type4->valueTag));
  ASN_SEQUENCE_ADD(&schedulingInfo->sib_MappingInfo.list,sib_type4);

  NR_SIB_TypeInfo_t *sib_type2 = CALLOC(1,sizeof(e_NR_SIB_TypeInfo__type));
  sib_type2->type = NR_SIB_TypeInfo__type_sibType2;
  sib_type2->valueTag = CALLOC(1,sizeof(sib_type2->valueTag));
  ASN_SEQUENCE_ADD(&schedulingInfo->sib_MappingInfo.list,sib_type2);

  ASN_SEQUENCE_ADD(&sib1->si_SchedulingInfo->schedulingInfoList.list,schedulingInfo);*/

  // servingCellConfigCommon
  asn1cCalloc(sib1->servingCellConfigCommon,  ServCellCom);
  NR_BWP_DownlinkCommon_t  *initialDownlinkBWP=&ServCellCom->downlinkConfigCommon.initialDownlinkBWP;
  initialDownlinkBWP->genericParameters=
    configuration->scc->downlinkConfigCommon->initialDownlinkBWP->genericParameters;
  

  for(int i = 0; i< configuration->scc->downlinkConfigCommon->frequencyInfoDL->frequencyBandList.list.count; i++) {
    asn1cSequenceAdd(ServCellCom->downlinkConfigCommon.frequencyInfoDL.frequencyBandList.list,
		     struct NR_NR_MultiBandInfo, nrMultiBandInfo);
    nrMultiBandInfo->freqBandIndicatorNR = configuration->scc->downlinkConfigCommon->frequencyInfoDL->frequencyBandList.list.array[i];
  }


  int scs_scaling0 = 1<<(configuration->scc->downlinkConfigCommon->initialDownlinkBWP->genericParameters.subcarrierSpacing);
  int scs_scaling  = scs_scaling0;
  int scs_scaling2 = scs_scaling0;
  if (configuration->scc->downlinkConfigCommon->frequencyInfoDL->absoluteFrequencyPointA < 600000) {
    scs_scaling = scs_scaling0*3;
  }
  if (configuration->scc->downlinkConfigCommon->frequencyInfoDL->absoluteFrequencyPointA > 2016666) {
    scs_scaling = scs_scaling0>>2;
    scs_scaling2 = scs_scaling0>>2;
  }
  uint32_t absolute_diff = (*configuration->scc->downlinkConfigCommon->frequencyInfoDL->absoluteFrequencySSB -
                             configuration->scc->downlinkConfigCommon->frequencyInfoDL->absoluteFrequencyPointA);

  sib1->servingCellConfigCommon->downlinkConfigCommon.frequencyInfoDL.offsetToPointA = scs_scaling2 * (absolute_diff/(12*scs_scaling) - 10);

  LOG_I(NR_RRC,"SIB1 freq: absoluteFrequencySSB %ld, absoluteFrequencyPointA %ld\n",
                                    *configuration->scc->downlinkConfigCommon->frequencyInfoDL->absoluteFrequencySSB,
                                    configuration->scc->downlinkConfigCommon->frequencyInfoDL->absoluteFrequencyPointA);
  LOG_I(NR_RRC,"SIB1 freq: absolute_diff %d, %d*(absolute_diff/(12*%d) - 10) %d\n",
        absolute_diff,scs_scaling2,scs_scaling,(int)sib1->servingCellConfigCommon->downlinkConfigCommon.frequencyInfoDL.offsetToPointA);

  for(int i = 0; i< configuration->scc->downlinkConfigCommon->frequencyInfoDL->scs_SpecificCarrierList.list.count; i++) {
    ASN_SEQUENCE_ADD(&ServCellCom->downlinkConfigCommon.frequencyInfoDL.scs_SpecificCarrierList.list,
		     configuration->scc->downlinkConfigCommon->frequencyInfoDL->scs_SpecificCarrierList.list.array[i]);
  }

  initialDownlinkBWP->pdcch_ConfigCommon = 
      configuration->scc->downlinkConfigCommon->initialDownlinkBWP->pdcch_ConfigCommon;
  initialDownlinkBWP->pdcch_ConfigCommon->choice.setup->commonSearchSpaceList = 
       CALLOC(1,sizeof(struct NR_PDCCH_ConfigCommon__commonSearchSpaceList));

  asn1cSequenceAdd(initialDownlinkBWP->pdcch_ConfigCommon->choice.setup->commonSearchSpaceList->list,
		   NR_SearchSpace_t, ss1);
  ss1->searchSpaceId = 1;
  asn1cCallocOne(ss1->controlResourceSetId, 0);
  ss1->monitoringSlotPeriodicityAndOffset = calloc(1,sizeof(*ss1->monitoringSlotPeriodicityAndOffset));
  ss1->monitoringSlotPeriodicityAndOffset->present = NR_SearchSpace__monitoringSlotPeriodicityAndOffset_PR_sl1;
  ss1->monitoringSymbolsWithinSlot = calloc(1,sizeof(*ss1->monitoringSymbolsWithinSlot));
  ss1->monitoringSymbolsWithinSlot->buf = calloc(1,2);
  // should be '1000 0000 0000 00'B (LSB first!), first symbol in slot, adjust if needed
  ss1->monitoringSymbolsWithinSlot->buf[1] = 0;
  ss1->monitoringSymbolsWithinSlot->buf[0] = (1<<7);
  ss1->monitoringSymbolsWithinSlot->size = 2;
  ss1->monitoringSymbolsWithinSlot->bits_unused = 2;
  ss1->nrofCandidates = calloc(1,sizeof(*ss1->nrofCandidates));
  ss1->nrofCandidates->aggregationLevel1 = NR_SearchSpace__nrofCandidates__aggregationLevel1_n0;
  ss1->nrofCandidates->aggregationLevel2 = NR_SearchSpace__nrofCandidates__aggregationLevel2_n0;
  ss1->nrofCandidates->aggregationLevel4 = NR_SearchSpace__nrofCandidates__aggregationLevel4_n2;
  ss1->nrofCandidates->aggregationLevel8 = NR_SearchSpace__nrofCandidates__aggregationLevel8_n0;
  ss1->nrofCandidates->aggregationLevel16 = NR_SearchSpace__nrofCandidates__aggregationLevel16_n0;
  ss1->searchSpaceType = calloc(1,sizeof(*ss1->searchSpaceType));
  ss1->searchSpaceType->present = NR_SearchSpace__searchSpaceType_PR_common;
  ss1->searchSpaceType->choice.common=calloc(1,sizeof(*ss1->searchSpaceType->choice.common));
  ss1->searchSpaceType->choice.common->dci_Format0_0_AndFormat1_0 = calloc(1,sizeof(*ss1->searchSpaceType->choice.common->dci_Format0_0_AndFormat1_0));

  asn1cSequenceAdd(initialDownlinkBWP->pdcch_ConfigCommon->choice.setup->commonSearchSpaceList->list,
		   NR_SearchSpace_t, ss5);
  ss5->searchSpaceId = 5;
  ss5->controlResourceSetId=calloc(1,sizeof(*ss5->controlResourceSetId));
  *ss5->controlResourceSetId=0;
  ss5->monitoringSlotPeriodicityAndOffset = calloc(1,sizeof(*ss5->monitoringSlotPeriodicityAndOffset));
  ss5->monitoringSlotPeriodicityAndOffset->present = NR_SearchSpace__monitoringSlotPeriodicityAndOffset_PR_sl5;
  ss5->monitoringSlotPeriodicityAndOffset->choice.sl5 = 0;
  ss5->duration = calloc(1,sizeof(*ss5->duration));
  *ss5->duration = 2;
  ss5->monitoringSymbolsWithinSlot = calloc(1,sizeof(*ss5->monitoringSymbolsWithinSlot));
  ss5->monitoringSymbolsWithinSlot->buf = calloc(1,2);
  // should be '1100 0000 0000 00'B (LSB first!), first two symols in slot, adjust if needed
  ss5->monitoringSymbolsWithinSlot->buf[1] = 0;
  ss5->monitoringSymbolsWithinSlot->buf[0] = (1<<7);
  ss5->monitoringSymbolsWithinSlot->size = 2;
  ss5->monitoringSymbolsWithinSlot->bits_unused = 2;
  ss5->nrofCandidates = calloc(1,sizeof(*ss5->nrofCandidates));
  ss5->nrofCandidates->aggregationLevel1 = NR_SearchSpace__nrofCandidates__aggregationLevel1_n0;
  ss5->nrofCandidates->aggregationLevel2 = NR_SearchSpace__nrofCandidates__aggregationLevel2_n0;
  ss5->nrofCandidates->aggregationLevel4 = NR_SearchSpace__nrofCandidates__aggregationLevel4_n4;
  ss5->nrofCandidates->aggregationLevel8 = NR_SearchSpace__nrofCandidates__aggregationLevel8_n2;
  ss5->nrofCandidates->aggregationLevel16 = NR_SearchSpace__nrofCandidates__aggregationLevel16_n1;
  ss5->searchSpaceType = calloc(1,sizeof(*ss5->searchSpaceType));
  ss5->searchSpaceType->present = NR_SearchSpace__searchSpaceType_PR_common;
  ss5->searchSpaceType->choice.common=calloc(1,sizeof(*ss5->searchSpaceType->choice.common));
  ss5->searchSpaceType->choice.common->dci_Format0_0_AndFormat1_0 = calloc(1,sizeof(*ss5->searchSpaceType->choice.common->dci_Format0_0_AndFormat1_0));

  asn1cSequenceAdd(initialDownlinkBWP->pdcch_ConfigCommon->choice.setup->commonSearchSpaceList->list,
		   NR_SearchSpace_t, ss7);
  ss7->searchSpaceId = 7;
  ss7->controlResourceSetId=calloc(1,sizeof(*ss7->controlResourceSetId));
  *ss7->controlResourceSetId=0;
  ss7->monitoringSlotPeriodicityAndOffset = calloc(1,sizeof(*ss7->monitoringSlotPeriodicityAndOffset));
  ss7->monitoringSlotPeriodicityAndOffset->present = NR_SearchSpace__monitoringSlotPeriodicityAndOffset_PR_sl1;
  ss7->monitoringSymbolsWithinSlot = calloc(1,sizeof(*ss7->monitoringSymbolsWithinSlot));
  ss7->monitoringSymbolsWithinSlot->buf = calloc(1,2);
  // should be '1100 0000 0000 00'B (LSB first!), first two symols in slot, adjust if needed
  ss7->monitoringSymbolsWithinSlot->buf[1] = 0;
  ss7->monitoringSymbolsWithinSlot->buf[0] = (1<<7);
  ss7->monitoringSymbolsWithinSlot->size = 2;
  ss7->monitoringSymbolsWithinSlot->bits_unused = 2;
  ss7->nrofCandidates = calloc(1,sizeof(*ss7->nrofCandidates));
  ss7->nrofCandidates->aggregationLevel1 = NR_SearchSpace__nrofCandidates__aggregationLevel1_n0;
  ss7->nrofCandidates->aggregationLevel2 = NR_SearchSpace__nrofCandidates__aggregationLevel2_n0;
  ss7->nrofCandidates->aggregationLevel4 = NR_SearchSpace__nrofCandidates__aggregationLevel4_n4;
  ss7->nrofCandidates->aggregationLevel8 = NR_SearchSpace__nrofCandidates__aggregationLevel8_n2;
  ss7->nrofCandidates->aggregationLevel16 = NR_SearchSpace__nrofCandidates__aggregationLevel16_n1;
  ss7->searchSpaceType = calloc(1,sizeof(*ss7->searchSpaceType));
  ss7->searchSpaceType->present = NR_SearchSpace__searchSpaceType_PR_common;
  ss7->searchSpaceType->choice.common=calloc(1,sizeof(*ss7->searchSpaceType->choice.common));
  ss7->searchSpaceType->choice.common->dci_Format0_0_AndFormat1_0 = calloc(1,sizeof(*ss7->searchSpaceType->choice.common->dci_Format0_0_AndFormat1_0));

  
  asn1cCallocOne(initialDownlinkBWP->pdcch_ConfigCommon->choice.setup->searchSpaceSIB1,  0);
  asn1cCallocOne(initialDownlinkBWP->pdcch_ConfigCommon->choice.setup->searchSpaceOtherSystemInformation, 7);
  asn1cCallocOne(initialDownlinkBWP->pdcch_ConfigCommon->choice.setup->pagingSearchSpace, 5);
  asn1cCallocOne( initialDownlinkBWP->pdcch_ConfigCommon->choice.setup->ra_SearchSpace, 1);
   
  initialDownlinkBWP->pdsch_ConfigCommon = configuration->scc->downlinkConfigCommon->initialDownlinkBWP->pdsch_ConfigCommon;
  ServCellCom->downlinkConfigCommon.bcch_Config.modificationPeriodCoeff = NR_BCCH_Config__modificationPeriodCoeff_n2;
  ServCellCom->downlinkConfigCommon.pcch_Config.defaultPagingCycle = NR_PagingCycle_rf256;
  ServCellCom->downlinkConfigCommon.pcch_Config.nAndPagingFrameOffset.present = NR_PCCH_Config__nAndPagingFrameOffset_PR_quarterT;
  ServCellCom->downlinkConfigCommon.pcch_Config.nAndPagingFrameOffset.choice.quarterT = 1;
  ServCellCom->downlinkConfigCommon.pcch_Config.ns = NR_PCCH_Config__ns_one;

  asn1cCalloc(ServCellCom->downlinkConfigCommon.pcch_Config.firstPDCCH_MonitoringOccasionOfPO,
	      P0);
  P0->present = NR_PCCH_Config__firstPDCCH_MonitoringOccasionOfPO_PR_sCS120KHZoneT_SCS60KHZhalfT_SCS30KHZquarterT_SCS15KHZoneEighthT;

  asn1cCalloc(P0->choice.sCS120KHZoneT_SCS60KHZhalfT_SCS30KHZquarterT_SCS15KHZoneEighthT,
	      Z8);
  asn1cSequenceAdd(Z8->list,
		   long,
		   ZoneEight);
  asn1cCallocOne(ZoneEight, 0);

  asn1cCalloc(ServCellCom->uplinkConfigCommon, UL)
  asn_set_empty(&UL->frequencyInfoUL.scs_SpecificCarrierList.list);
  for(int i = 0; i< configuration->scc->uplinkConfigCommon->frequencyInfoUL->scs_SpecificCarrierList.list.count; i++) {
    ASN_SEQUENCE_ADD(&UL->frequencyInfoUL.scs_SpecificCarrierList.list,
		     configuration->scc->uplinkConfigCommon->frequencyInfoUL->scs_SpecificCarrierList.list.array[i]);
  }

  asn1cCallocOne(UL->frequencyInfoUL.p_Max, 23);

  UL->initialUplinkBWP.genericParameters = configuration->scc->uplinkConfigCommon->initialUplinkBWP->genericParameters;
  UL->initialUplinkBWP.rach_ConfigCommon = configuration->scc->uplinkConfigCommon->initialUplinkBWP->rach_ConfigCommon;
  UL->initialUplinkBWP.pusch_ConfigCommon = configuration->scc->uplinkConfigCommon->initialUplinkBWP->pusch_ConfigCommon;
  UL->initialUplinkBWP.pusch_ConfigCommon->choice.setup->groupHoppingEnabledTransformPrecoding = null;

  UL->initialUplinkBWP.pucch_ConfigCommon = configuration->scc->uplinkConfigCommon->initialUplinkBWP->pucch_ConfigCommon;

  UL->timeAlignmentTimerCommon = NR_TimeAlignmentTimer_infinity;

  ServCellCom->n_TimingAdvanceOffset = configuration->scc->n_TimingAdvanceOffset;

  ServCellCom->ssb_PositionsInBurst.inOneGroup.buf = calloc(1, sizeof(uint8_t));
  uint8_t bitmap8,temp_bitmap=0;
  switch (configuration->scc->ssb_PositionsInBurst->present) {
    case NR_ServingCellConfigCommon__ssb_PositionsInBurst_PR_shortBitmap:
      ServCellCom->ssb_PositionsInBurst.inOneGroup = configuration->scc->ssb_PositionsInBurst->choice.shortBitmap;
      break;
    case NR_ServingCellConfigCommon__ssb_PositionsInBurst_PR_mediumBitmap:
      ServCellCom->ssb_PositionsInBurst.inOneGroup = configuration->scc->ssb_PositionsInBurst->choice.mediumBitmap;
      break;
    /*
    groupPresence: This field is present when maximum number of SS/PBCH blocks per half frame equals to 64 as defined in TS 38.213 [13], clause 4.1.
                   The first/leftmost bit corresponds to the SS/PBCH index 0-7, the second bit corresponds to SS/PBCH block 8-15, and so on.
                   Value 0 in the bitmap indicates that the SSBs according to inOneGroup are absent. Value 1 indicates that the SS/PBCH blocks are transmitted in accordance with inOneGroup.
    inOneGroup: When maximum number of SS/PBCH blocks per half frame equals to 64 as defined in TS 38.213 [13], clause 4.1, all 8 bit are valid;
                The first/ leftmost bit corresponds to the first SS/PBCH block index in the group (i.e., to SSB index 0, 8, and so on); the second bit corresponds to the second SS/PBCH block index in the group
                (i.e., to SSB index 1, 9, and so on), and so on. Value 0 in the bitmap indicates that the corresponding SS/PBCH block is not transmitted while value 1 indicates that the corresponding SS/PBCH block is transmitted.
    */
    case NR_ServingCellConfigCommon__ssb_PositionsInBurst_PR_longBitmap:
      ServCellCom->ssb_PositionsInBurst.inOneGroup.size = 1;
      ServCellCom->ssb_PositionsInBurst.inOneGroup.bits_unused = 0;
      ServCellCom->ssb_PositionsInBurst.groupPresence = calloc(1, sizeof(BIT_STRING_t));
      ServCellCom->ssb_PositionsInBurst.groupPresence->size = 1;
      ServCellCom->ssb_PositionsInBurst.groupPresence->bits_unused = 0;
      ServCellCom->ssb_PositionsInBurst.groupPresence->buf = calloc(1, sizeof(uint8_t));
      ServCellCom->ssb_PositionsInBurst.groupPresence->buf[0] = 0;
      for (int i=0; i<8; i++){
        bitmap8 = configuration->scc->ssb_PositionsInBurst->choice.longBitmap.buf[i];
        if (bitmap8!=0){
          if(temp_bitmap==0)
            temp_bitmap = bitmap8;
          else
            AssertFatal(temp_bitmap==bitmap8,"For longBitmap the groups of 8 SSBs containing at least 1 transmitted SSB should be all the same\n");

          ServCellCom->ssb_PositionsInBurst.inOneGroup.buf[0] = bitmap8;
          ServCellCom->ssb_PositionsInBurst.groupPresence->buf[0] |= 1<<(7-i);
        }
      }
      break;
    default:
      AssertFatal(false,"ssb_PositionsInBurst not present\n");
      break;
  }

  ServCellCom->ssb_PeriodicityServingCell = *configuration->scc->ssb_periodicityServingCell;
  if (configuration->scc->tdd_UL_DL_ConfigurationCommon) {
    ServCellCom->tdd_UL_DL_ConfigurationCommon = CALLOC(1,sizeof(struct NR_TDD_UL_DL_ConfigCommon));
    ServCellCom->tdd_UL_DL_ConfigurationCommon->referenceSubcarrierSpacing = configuration->scc->tdd_UL_DL_ConfigurationCommon->referenceSubcarrierSpacing;
    ServCellCom->tdd_UL_DL_ConfigurationCommon->pattern1 = configuration->scc->tdd_UL_DL_ConfigurationCommon->pattern1;
    ServCellCom->tdd_UL_DL_ConfigurationCommon->pattern2 = configuration->scc->tdd_UL_DL_ConfigurationCommon->pattern2;
  }
  ServCellCom->ss_PBCH_BlockPower = configuration->scc->ss_PBCH_BlockPower;

  // ims-EmergencySupport
  // TODO: add ims-EmergencySupport

  // eCallOverIMS-Support
  // TODO: add eCallOverIMS-Support

  // ue-TimersAndConstants
  sib1->ue_TimersAndConstants = CALLOC(1,sizeof(struct NR_UE_TimersAndConstants));
  sib1->ue_TimersAndConstants->t300 = NR_UE_TimersAndConstants__t300_ms400;
  sib1->ue_TimersAndConstants->t301 = NR_UE_TimersAndConstants__t301_ms400;
  sib1->ue_TimersAndConstants->t310 = NR_UE_TimersAndConstants__t310_ms2000;
  sib1->ue_TimersAndConstants->n310 = NR_UE_TimersAndConstants__n310_n10;
  sib1->ue_TimersAndConstants->t311 = NR_UE_TimersAndConstants__t311_ms3000;
  sib1->ue_TimersAndConstants->n311 = NR_UE_TimersAndConstants__n311_n1;
  sib1->ue_TimersAndConstants->t319 = NR_UE_TimersAndConstants__t319_ms400;

  // uac-BarringInfo
  /*sib1->uac_BarringInfo = CALLOC(1, sizeof(struct NR_SIB1__uac_BarringInfo));
  NR_UAC_BarringInfoSet_t *nr_uac_BarringInfoSet = CALLOC(1, sizeof(NR_UAC_BarringInfoSet_t));
  asn_set_empty(&sib1->uac_BarringInfo->uac_BarringInfoSetList);
  nr_uac_BarringInfoSet->uac_BarringFactor = NR_UAC_BarringInfoSet__uac_BarringFactor_p95;
  nr_uac_BarringInfoSet->uac_BarringTime = NR_UAC_BarringInfoSet__uac_BarringTime_s4;
  nr_uac_BarringInfoSet->uac_BarringForAccessIdentity.buf = CALLOC(1, 1);
  nr_uac_BarringInfoSet->uac_BarringForAccessIdentity.size = 1;
  nr_uac_BarringInfoSet->uac_BarringForAccessIdentity.bits_unused = 1;
  ASN_SEQUENCE_ADD(&sib1->uac_BarringInfo->uac_BarringInfoSetList, nr_uac_BarringInfoSet);*/

  // useFullResumeID
  // TODO: add useFullResumeID

  // lateNonCriticalExtension
  // TODO: add lateNonCriticalExtension

  // nonCriticalExtension
  // TODO: add nonCriticalExtension

  xer_fprint(stdout, &asn_DEF_NR_SIB1, (const void*)sib1_message->message.choice.c1->choice.systemInformationBlockType1);

  if(carrier->SIB1 == NULL) carrier->SIB1=(uint8_t *) malloc16(NR_MAX_SIB_LENGTH/8);
  enc_rval = uper_encode_to_buffer(&asn_DEF_NR_BCCH_DL_SCH_Message,
                                   NULL,
                                   (void *)sib1_message,
                                   carrier->SIB1,
                                   NR_MAX_SIB_LENGTH/8);
  AssertFatal (enc_rval.encoded > 0, "ASN1 message encoding failed (%s, %lu)!\n",
               enc_rval.failed_type->name, enc_rval.encoded);

  if (enc_rval.encoded==-1) {
    return(-1);
  }

  return((enc_rval.encoded+7)/8);
}

uint8_t do_SIB23_NR(rrc_gNB_carrier_data_t *carrier,
                    gNB_RrcConfigurationReq *configuration) {
  asn_enc_rval_t enc_rval;
  SystemInformation_IEs__sib_TypeAndInfo__Member *sib2 = NULL;
  SystemInformation_IEs__sib_TypeAndInfo__Member *sib3 = NULL;

  NR_BCCH_DL_SCH_Message_t *sib_message = CALLOC(1,sizeof(NR_BCCH_DL_SCH_Message_t));
  sib_message->message.present = NR_BCCH_DL_SCH_MessageType_PR_c1;
  sib_message->message.choice.c1 = CALLOC(1,sizeof(struct NR_BCCH_DL_SCH_MessageType__c1));
  sib_message->message.choice.c1->present = NR_BCCH_DL_SCH_MessageType__c1_PR_systemInformation;
  sib_message->message.choice.c1->choice.systemInformation = CALLOC(1,sizeof(struct NR_SystemInformation));
  
  struct NR_SystemInformation *sib = sib_message->message.choice.c1->choice.systemInformation;
  sib->criticalExtensions.present = NR_SystemInformation__criticalExtensions_PR_systemInformation;
  sib->criticalExtensions.choice.systemInformation = CALLOC(1, sizeof(struct NR_SystemInformation_IEs));

  struct NR_SystemInformation_IEs *ies = sib->criticalExtensions.choice.systemInformation;
  sib2 = CALLOC(1, sizeof(SystemInformation_IEs__sib_TypeAndInfo__Member));
  sib2->present = NR_SystemInformation_IEs__sib_TypeAndInfo__Member_PR_sib2;
  sib2->choice.sib2 = CALLOC(1, sizeof(struct NR_SIB2));
  sib2->choice.sib2->cellReselectionInfoCommon.q_Hyst = NR_SIB2__cellReselectionInfoCommon__q_Hyst_dB1;
  sib2->choice.sib2->cellReselectionServingFreqInfo.threshServingLowP = 2; // INTEGER (0..31)
  sib2->choice.sib2->cellReselectionServingFreqInfo.cellReselectionPriority =  2; // INTEGER (0..7)
  sib2->choice.sib2->intraFreqCellReselectionInfo.q_RxLevMin = -50; // INTEGER (-70..-22)
  sib2->choice.sib2->intraFreqCellReselectionInfo.s_IntraSearchP = 2; // INTEGER (0..31)
  sib2->choice.sib2->intraFreqCellReselectionInfo.t_ReselectionNR = 2; // INTEGER (0..7)
  sib2->choice.sib2->intraFreqCellReselectionInfo.deriveSSB_IndexFromCell = true;
  ASN_SEQUENCE_ADD(&ies->sib_TypeAndInfo.list, sib2);

  sib3 = CALLOC(1, sizeof(SystemInformation_IEs__sib_TypeAndInfo__Member));
  sib3->present = NR_SystemInformation_IEs__sib_TypeAndInfo__Member_PR_sib3;
  sib3->choice.sib3 = CALLOC(1, sizeof(struct NR_SIB3));
  ASN_SEQUENCE_ADD(&ies->sib_TypeAndInfo.list, sib3);

  //encode SIB to data
  // carrier->SIB23 = (uint8_t *) malloc16(128);
  enc_rval = uper_encode_to_buffer(&asn_DEF_NR_BCCH_DL_SCH_Message,
                                   NULL,
                                   (void *)sib_message,
                                   carrier->SIB23,
                                   100);
  AssertFatal (enc_rval.encoded > 0, "ASN1 message encoding failed (%s, %lu)!\n",
               enc_rval.failed_type->name, enc_rval.encoded);

  if (enc_rval.encoded==-1) {
    return(-1);
  }

  return((enc_rval.encoded+7)/8);
}

void  do_RLC_BEARER(uint8_t Mod_id,
                    int CC_id,
                    struct NR_CellGroupConfig__rlc_BearerToAddModList *rlc_BearerToAddModList,
                    rlc_bearer_config_t  *rlc_config) {
  struct NR_RLC_BearerConfig *rlc_bearer;
  rlc_bearer = CALLOC(1,sizeof(struct NR_RLC_BearerConfig));
  rlc_bearer->logicalChannelIdentity = rlc_config->LogicalChannelIdentity[CC_id];
  rlc_bearer->servedRadioBearer = CALLOC(1,sizeof(struct NR_RLC_BearerConfig__servedRadioBearer));
  rlc_bearer->servedRadioBearer->present = rlc_config->servedRadioBearer_present[CC_id];

  if(rlc_bearer->servedRadioBearer->present == NR_RLC_BearerConfig__servedRadioBearer_PR_srb_Identity) {
    rlc_bearer->servedRadioBearer->choice.srb_Identity = rlc_config->srb_Identity[CC_id];
  } else if(rlc_bearer->servedRadioBearer->present == NR_RLC_BearerConfig__servedRadioBearer_PR_drb_Identity) {
    rlc_bearer->servedRadioBearer->choice.drb_Identity = rlc_config->drb_Identity[CC_id];
  }

  rlc_bearer->reestablishRLC = CALLOC(1,sizeof(long));
  *(rlc_bearer->reestablishRLC) = rlc_config->reestablishRLC[CC_id];
  rlc_bearer->rlc_Config = CALLOC(1,sizeof(struct NR_RLC_Config));
  rlc_bearer->rlc_Config->present = rlc_config->rlc_Config_present[CC_id];

  if(rlc_bearer->rlc_Config->present == NR_RLC_Config_PR_am) {
    rlc_bearer->rlc_Config->choice.am = CALLOC(1,sizeof(struct NR_RLC_Config__am));
    rlc_bearer->rlc_Config->choice.am->ul_AM_RLC.sn_FieldLength     = CALLOC(1,sizeof(NR_SN_FieldLengthAM_t));
    *(rlc_bearer->rlc_Config->choice.am->ul_AM_RLC.sn_FieldLength)  = rlc_config->ul_AM_sn_FieldLength[CC_id];
    rlc_bearer->rlc_Config->choice.am->ul_AM_RLC.t_PollRetransmit   = rlc_config->t_PollRetransmit[CC_id];
    rlc_bearer->rlc_Config->choice.am->ul_AM_RLC.pollPDU            = rlc_config->pollPDU[CC_id];
    rlc_bearer->rlc_Config->choice.am->ul_AM_RLC.pollByte           = rlc_config->pollByte[CC_id];
    rlc_bearer->rlc_Config->choice.am->ul_AM_RLC.maxRetxThreshold   = rlc_config->maxRetxThreshold[CC_id];
    rlc_bearer->rlc_Config->choice.am->dl_AM_RLC.sn_FieldLength     = CALLOC(1,sizeof(NR_SN_FieldLengthAM_t));
    *(rlc_bearer->rlc_Config->choice.am->dl_AM_RLC.sn_FieldLength)  = rlc_config->dl_AM_sn_FieldLength[CC_id];
    rlc_bearer->rlc_Config->choice.am->dl_AM_RLC.t_Reassembly       = rlc_config->dl_AM_t_Reassembly[CC_id];
    rlc_bearer->rlc_Config->choice.am->dl_AM_RLC.t_StatusProhibit   = rlc_config->t_StatusProhibit[CC_id];
  } else if(rlc_bearer->rlc_Config->present == NR_RLC_Config_PR_um_Bi_Directional) {
    rlc_bearer->rlc_Config->choice.um_Bi_Directional = CALLOC(1,sizeof(struct NR_RLC_Config__um_Bi_Directional));
    rlc_bearer->rlc_Config->choice.um_Bi_Directional->ul_UM_RLC.sn_FieldLength = CALLOC(1,sizeof(NR_SN_FieldLengthUM_t));
    *(rlc_bearer->rlc_Config->choice.um_Bi_Directional->ul_UM_RLC.sn_FieldLength) = rlc_config->ul_UM_sn_FieldLength[CC_id];
    rlc_bearer->rlc_Config->choice.um_Bi_Directional->dl_UM_RLC.sn_FieldLength = CALLOC(1,sizeof(NR_SN_FieldLengthUM_t));
    *(rlc_bearer->rlc_Config->choice.um_Bi_Directional->dl_UM_RLC.sn_FieldLength) = rlc_config->dl_UM_sn_FieldLength[CC_id];
    rlc_bearer->rlc_Config->choice.um_Bi_Directional->dl_UM_RLC.t_Reassembly   = rlc_config->dl_UM_t_Reassembly[CC_id];
  } else if(rlc_bearer->rlc_Config->present == NR_RLC_Config_PR_um_Uni_Directional_UL) {
    rlc_bearer->rlc_Config->choice.um_Uni_Directional_UL = CALLOC(1,sizeof(struct NR_RLC_Config__um_Uni_Directional_UL));
    rlc_bearer->rlc_Config->choice.um_Uni_Directional_UL->ul_UM_RLC.sn_FieldLength    = CALLOC(1,sizeof(NR_SN_FieldLengthUM_t));
    *(rlc_bearer->rlc_Config->choice.um_Uni_Directional_UL->ul_UM_RLC.sn_FieldLength) = rlc_config->ul_UM_sn_FieldLength[CC_id];
  } else if(rlc_bearer->rlc_Config->present == NR_RLC_Config_PR_um_Uni_Directional_DL) {
    rlc_bearer->rlc_Config->choice.um_Uni_Directional_DL = CALLOC(1,sizeof(struct NR_RLC_Config__um_Uni_Directional_DL));
    rlc_bearer->rlc_Config->choice.um_Uni_Directional_DL->dl_UM_RLC.sn_FieldLength    = CALLOC(1,sizeof(NR_SN_FieldLengthUM_t));
    *(rlc_bearer->rlc_Config->choice.um_Uni_Directional_DL->dl_UM_RLC.sn_FieldLength) = rlc_config->dl_UM_sn_FieldLength[CC_id];
    rlc_bearer->rlc_Config->choice.um_Uni_Directional_DL->dl_UM_RLC.t_Reassembly      = rlc_config->dl_UM_t_Reassembly[CC_id];
  }

  rlc_bearer->mac_LogicalChannelConfig = CALLOC(1,sizeof(struct NR_LogicalChannelConfig));
  rlc_bearer->mac_LogicalChannelConfig->ul_SpecificParameters = CALLOC(1,sizeof(struct NR_LogicalChannelConfig__ul_SpecificParameters));
  rlc_bearer->mac_LogicalChannelConfig->ul_SpecificParameters->priority            = rlc_config->priority[CC_id];
  rlc_bearer->mac_LogicalChannelConfig->ul_SpecificParameters->prioritisedBitRate  = rlc_config->prioritisedBitRate[CC_id];
  rlc_bearer->mac_LogicalChannelConfig->ul_SpecificParameters->bucketSizeDuration  = rlc_config->bucketSizeDuration[CC_id];
  rlc_bearer->mac_LogicalChannelConfig->ul_SpecificParameters->allowedServingCells = CALLOC(1,sizeof(struct NR_LogicalChannelConfig__ul_SpecificParameters__allowedServingCells));
  rlc_bearer->mac_LogicalChannelConfig->ul_SpecificParameters->allowedSCS_List     = CALLOC(1,sizeof(struct NR_LogicalChannelConfig__ul_SpecificParameters__allowedSCS_List));
  NR_ServCellIndex_t *servingcellindex;
  servingcellindex = CALLOC(1,sizeof(NR_ServCellIndex_t));
  *servingcellindex = rlc_config->allowedServingCells[CC_id];
  ASN_SEQUENCE_ADD(&(rlc_bearer->mac_LogicalChannelConfig->ul_SpecificParameters->allowedServingCells->list),&servingcellindex);
  NR_SubcarrierSpacing_t *subcarrierspacing;
  subcarrierspacing = CALLOC(1,sizeof(NR_SubcarrierSpacing_t));
  *subcarrierspacing = rlc_config->subcarrierspacing[CC_id];
  ASN_SEQUENCE_ADD(&(rlc_bearer->mac_LogicalChannelConfig->ul_SpecificParameters->allowedSCS_List->list),&subcarrierspacing);
  rlc_bearer->mac_LogicalChannelConfig->ul_SpecificParameters->maxPUSCH_Duration           = CALLOC(1,sizeof(long));
  rlc_bearer->mac_LogicalChannelConfig->ul_SpecificParameters->configuredGrantType1Allowed = CALLOC(1,sizeof(long));
  rlc_bearer->mac_LogicalChannelConfig->ul_SpecificParameters->logicalChannelGroup         = CALLOC(1,sizeof(long));
  rlc_bearer->mac_LogicalChannelConfig->ul_SpecificParameters->schedulingRequestID         = CALLOC(1,sizeof(NR_SchedulingRequestId_t));
  *(rlc_bearer->mac_LogicalChannelConfig->ul_SpecificParameters->maxPUSCH_Duration)           = rlc_config->maxPUSCH_Duration[CC_id];
  *(rlc_bearer->mac_LogicalChannelConfig->ul_SpecificParameters->configuredGrantType1Allowed) = rlc_config->configuredGrantType1Allowed[CC_id];
  *(rlc_bearer->mac_LogicalChannelConfig->ul_SpecificParameters->logicalChannelGroup)         = rlc_config->logicalChannelGroup[CC_id];
  *(rlc_bearer->mac_LogicalChannelConfig->ul_SpecificParameters->schedulingRequestID)         = rlc_config->schedulingRequestID[CC_id];
  rlc_bearer->mac_LogicalChannelConfig->ul_SpecificParameters->logicalChannelSR_Mask               = rlc_config->logicalChannelSR_Mask[CC_id];
  rlc_bearer->mac_LogicalChannelConfig->ul_SpecificParameters->logicalChannelSR_DelayTimerApplied  = rlc_config->logicalChannelSR_DelayTimerApplied[CC_id];
  ASN_SEQUENCE_ADD(&(rlc_BearerToAddModList->list),&rlc_bearer);
}


void do_MAC_CELLGROUP(uint8_t Mod_id,
                      int CC_id,
                      NR_MAC_CellGroupConfig_t *mac_CellGroupConfig,
                      mac_cellgroup_t  *mac_cellgroup_config) {
  mac_CellGroupConfig->drx_Config               = CALLOC(1,sizeof(struct NR_SetupRelease_DRX_Config));
  mac_CellGroupConfig->schedulingRequestConfig  = CALLOC(1,sizeof(struct NR_SchedulingRequestConfig));
  mac_CellGroupConfig->bsr_Config               = CALLOC(1,sizeof(struct NR_BSR_Config));
  mac_CellGroupConfig->tag_Config               = CALLOC(1,sizeof(struct NR_TAG_Config));
  mac_CellGroupConfig->phr_Config               = CALLOC(1,sizeof(struct NR_SetupRelease_PHR_Config));
  mac_CellGroupConfig->drx_Config->present      = mac_cellgroup_config->DRX_Config_PR[CC_id];
  mac_CellGroupConfig->drx_Config->choice.setup = CALLOC(1,sizeof(struct NR_DRX_Config));
  mac_CellGroupConfig->drx_Config->choice.setup->drx_onDurationTimer.present = mac_cellgroup_config->drx_onDurationTimer_PR[CC_id];

  if(mac_CellGroupConfig->drx_Config->choice.setup->drx_onDurationTimer.present == NR_DRX_Config__drx_onDurationTimer_PR_subMilliSeconds) {
    mac_CellGroupConfig->drx_Config->choice.setup->drx_onDurationTimer.choice.subMilliSeconds = mac_cellgroup_config->subMilliSeconds[CC_id];
  } else if(mac_CellGroupConfig->drx_Config->choice.setup->drx_onDurationTimer.present == NR_DRX_Config__drx_onDurationTimer_PR_milliSeconds) {
    mac_CellGroupConfig->drx_Config->choice.setup->drx_onDurationTimer.choice.milliSeconds    = mac_cellgroup_config->milliSeconds[CC_id];
  }

  mac_CellGroupConfig->drx_Config->choice.setup->drx_InactivityTimer        = mac_cellgroup_config->drx_InactivityTimer[CC_id];
  mac_CellGroupConfig->drx_Config->choice.setup->drx_HARQ_RTT_TimerDL       = mac_cellgroup_config->drx_HARQ_RTT_TimerDL[CC_id];
  mac_CellGroupConfig->drx_Config->choice.setup->drx_HARQ_RTT_TimerUL       = mac_cellgroup_config->drx_HARQ_RTT_TimerUL[CC_id];
  mac_CellGroupConfig->drx_Config->choice.setup->drx_RetransmissionTimerDL  = mac_cellgroup_config->drx_RetransmissionTimerDL[CC_id];
  mac_CellGroupConfig->drx_Config->choice.setup->drx_RetransmissionTimerUL  = mac_cellgroup_config->drx_RetransmissionTimerUL[CC_id];
  mac_CellGroupConfig->drx_Config->choice.setup->drx_LongCycleStartOffset.present = mac_cellgroup_config->drx_LongCycleStartOffset_PR[CC_id];

  if(mac_CellGroupConfig->drx_Config->choice.setup->drx_LongCycleStartOffset.present == NR_DRX_Config__drx_LongCycleStartOffset_PR_ms10) {
    mac_CellGroupConfig->drx_Config->choice.setup->drx_LongCycleStartOffset.choice.ms10 = mac_cellgroup_config->drx_LongCycleStartOffset[CC_id];
  } else if(mac_CellGroupConfig->drx_Config->choice.setup->drx_LongCycleStartOffset.present == NR_DRX_Config__drx_LongCycleStartOffset_PR_ms20) {
    mac_CellGroupConfig->drx_Config->choice.setup->drx_LongCycleStartOffset.choice.ms20 = mac_cellgroup_config->drx_LongCycleStartOffset[CC_id];
  } else if(mac_CellGroupConfig->drx_Config->choice.setup->drx_LongCycleStartOffset.present == NR_DRX_Config__drx_LongCycleStartOffset_PR_ms32) {
    mac_CellGroupConfig->drx_Config->choice.setup->drx_LongCycleStartOffset.choice.ms32 = mac_cellgroup_config->drx_LongCycleStartOffset[CC_id];
  } else if(mac_CellGroupConfig->drx_Config->choice.setup->drx_LongCycleStartOffset.present == NR_DRX_Config__drx_LongCycleStartOffset_PR_ms40) {
    mac_CellGroupConfig->drx_Config->choice.setup->drx_LongCycleStartOffset.choice.ms40 = mac_cellgroup_config->drx_LongCycleStartOffset[CC_id];
  } else if(mac_CellGroupConfig->drx_Config->choice.setup->drx_LongCycleStartOffset.present == NR_DRX_Config__drx_LongCycleStartOffset_PR_ms60) {
    mac_CellGroupConfig->drx_Config->choice.setup->drx_LongCycleStartOffset.choice.ms60 = mac_cellgroup_config->drx_LongCycleStartOffset[CC_id];
  } else if(mac_CellGroupConfig->drx_Config->choice.setup->drx_LongCycleStartOffset.present == NR_DRX_Config__drx_LongCycleStartOffset_PR_ms64) {
    mac_CellGroupConfig->drx_Config->choice.setup->drx_LongCycleStartOffset.choice.ms64 = mac_cellgroup_config->drx_LongCycleStartOffset[CC_id];
  } else if(mac_CellGroupConfig->drx_Config->choice.setup->drx_LongCycleStartOffset.present == NR_DRX_Config__drx_LongCycleStartOffset_PR_ms70) {
    mac_CellGroupConfig->drx_Config->choice.setup->drx_LongCycleStartOffset.choice.ms70 = mac_cellgroup_config->drx_LongCycleStartOffset[CC_id];
  } else if(mac_CellGroupConfig->drx_Config->choice.setup->drx_LongCycleStartOffset.present == NR_DRX_Config__drx_LongCycleStartOffset_PR_ms80) {
    mac_CellGroupConfig->drx_Config->choice.setup->drx_LongCycleStartOffset.choice.ms80 = mac_cellgroup_config->drx_LongCycleStartOffset[CC_id];
  } else if(mac_CellGroupConfig->drx_Config->choice.setup->drx_LongCycleStartOffset.present == NR_DRX_Config__drx_LongCycleStartOffset_PR_ms128) {
    mac_CellGroupConfig->drx_Config->choice.setup->drx_LongCycleStartOffset.choice.ms128 = mac_cellgroup_config->drx_LongCycleStartOffset[CC_id];
  } else if(mac_CellGroupConfig->drx_Config->choice.setup->drx_LongCycleStartOffset.present == NR_DRX_Config__drx_LongCycleStartOffset_PR_ms160) {
    mac_CellGroupConfig->drx_Config->choice.setup->drx_LongCycleStartOffset.choice.ms160 = mac_cellgroup_config->drx_LongCycleStartOffset[CC_id];
  } else if(mac_CellGroupConfig->drx_Config->choice.setup->drx_LongCycleStartOffset.present == NR_DRX_Config__drx_LongCycleStartOffset_PR_ms256) {
    mac_CellGroupConfig->drx_Config->choice.setup->drx_LongCycleStartOffset.choice.ms256 = mac_cellgroup_config->drx_LongCycleStartOffset[CC_id];
  } else if(mac_CellGroupConfig->drx_Config->choice.setup->drx_LongCycleStartOffset.present == NR_DRX_Config__drx_LongCycleStartOffset_PR_ms320) {
    mac_CellGroupConfig->drx_Config->choice.setup->drx_LongCycleStartOffset.choice.ms320 = mac_cellgroup_config->drx_LongCycleStartOffset[CC_id];
  } else if(mac_CellGroupConfig->drx_Config->choice.setup->drx_LongCycleStartOffset.present == NR_DRX_Config__drx_LongCycleStartOffset_PR_ms512) {
    mac_CellGroupConfig->drx_Config->choice.setup->drx_LongCycleStartOffset.choice.ms512 = mac_cellgroup_config->drx_LongCycleStartOffset[CC_id];
  } else if(mac_CellGroupConfig->drx_Config->choice.setup->drx_LongCycleStartOffset.present == NR_DRX_Config__drx_LongCycleStartOffset_PR_ms640) {
    mac_CellGroupConfig->drx_Config->choice.setup->drx_LongCycleStartOffset.choice.ms640 = mac_cellgroup_config->drx_LongCycleStartOffset[CC_id];
  } else if(mac_CellGroupConfig->drx_Config->choice.setup->drx_LongCycleStartOffset.present == NR_DRX_Config__drx_LongCycleStartOffset_PR_ms1024) {
    mac_CellGroupConfig->drx_Config->choice.setup->drx_LongCycleStartOffset.choice.ms1024 = mac_cellgroup_config->drx_LongCycleStartOffset[CC_id];
  } else if(mac_CellGroupConfig->drx_Config->choice.setup->drx_LongCycleStartOffset.present == NR_DRX_Config__drx_LongCycleStartOffset_PR_ms1280) {
    mac_CellGroupConfig->drx_Config->choice.setup->drx_LongCycleStartOffset.choice.ms1280 = mac_cellgroup_config->drx_LongCycleStartOffset[CC_id];
  } else if(mac_CellGroupConfig->drx_Config->choice.setup->drx_LongCycleStartOffset.present == NR_DRX_Config__drx_LongCycleStartOffset_PR_ms2048) {
    mac_CellGroupConfig->drx_Config->choice.setup->drx_LongCycleStartOffset.choice.ms2048 = mac_cellgroup_config->drx_LongCycleStartOffset[CC_id];
  } else if(mac_CellGroupConfig->drx_Config->choice.setup->drx_LongCycleStartOffset.present == NR_DRX_Config__drx_LongCycleStartOffset_PR_ms2560) {
    mac_CellGroupConfig->drx_Config->choice.setup->drx_LongCycleStartOffset.choice.ms2560 = mac_cellgroup_config->drx_LongCycleStartOffset[CC_id];
  } else if(mac_CellGroupConfig->drx_Config->choice.setup->drx_LongCycleStartOffset.present == NR_DRX_Config__drx_LongCycleStartOffset_PR_ms5120) {
    mac_CellGroupConfig->drx_Config->choice.setup->drx_LongCycleStartOffset.choice.ms5120 = mac_cellgroup_config->drx_LongCycleStartOffset[CC_id];
  } else if(mac_CellGroupConfig->drx_Config->choice.setup->drx_LongCycleStartOffset.present == NR_DRX_Config__drx_LongCycleStartOffset_PR_ms10240) {
    mac_CellGroupConfig->drx_Config->choice.setup->drx_LongCycleStartOffset.choice.ms10240 = mac_cellgroup_config->drx_LongCycleStartOffset[CC_id];
  }

  mac_CellGroupConfig->drx_Config->choice.setup->shortDRX = CALLOC(1,sizeof(struct NR_DRX_Config__shortDRX));
  mac_CellGroupConfig->drx_Config->choice.setup->shortDRX->drx_ShortCycle       = mac_cellgroup_config->drx_ShortCycle[CC_id];
  mac_CellGroupConfig->drx_Config->choice.setup->shortDRX->drx_ShortCycleTimer  = mac_cellgroup_config->drx_ShortCycleTimer[CC_id];
  mac_CellGroupConfig->drx_Config->choice.setup->drx_SlotOffset                 = mac_cellgroup_config->drx_SlotOffset[CC_id];
  mac_CellGroupConfig->schedulingRequestConfig->schedulingRequestToAddModList = CALLOC(1,sizeof(struct NR_SchedulingRequestConfig__schedulingRequestToAddModList));
  struct NR_SchedulingRequestToAddMod *schedulingrequestlist;
  schedulingrequestlist = CALLOC(1,sizeof(struct NR_SchedulingRequestToAddMod));
  schedulingrequestlist->schedulingRequestId  = mac_cellgroup_config->schedulingRequestId[CC_id];
  schedulingrequestlist->sr_ProhibitTimer = CALLOC(1,sizeof(long));
  *(schedulingrequestlist->sr_ProhibitTimer) = mac_cellgroup_config->sr_ProhibitTimer[CC_id];
  schedulingrequestlist->sr_TransMax      = mac_cellgroup_config->sr_TransMax[CC_id];
  ASN_SEQUENCE_ADD(&(mac_CellGroupConfig->schedulingRequestConfig->schedulingRequestToAddModList->list),&schedulingrequestlist);
  mac_CellGroupConfig->bsr_Config->periodicBSR_Timer              = mac_cellgroup_config->periodicBSR_Timer[CC_id];
  mac_CellGroupConfig->bsr_Config->retxBSR_Timer                  = mac_cellgroup_config->retxBSR_Timer[CC_id];
  mac_CellGroupConfig->bsr_Config->logicalChannelSR_DelayTimer    = CALLOC(1,sizeof(long));
  *(mac_CellGroupConfig->bsr_Config->logicalChannelSR_DelayTimer)    = mac_cellgroup_config->logicalChannelSR_DelayTimer[CC_id];
  mac_CellGroupConfig->tag_Config->tag_ToAddModList = CALLOC(1,sizeof(struct NR_TAG_Config__tag_ToAddModList));
  struct NR_TAG *tag;
  tag = CALLOC(1,sizeof(struct NR_TAG));
  tag->tag_Id             = mac_cellgroup_config->tag_Id[CC_id];
  tag->timeAlignmentTimer = mac_cellgroup_config->timeAlignmentTimer[CC_id];
  ASN_SEQUENCE_ADD(&(mac_CellGroupConfig->tag_Config->tag_ToAddModList->list),&tag);
  mac_CellGroupConfig->phr_Config->present = mac_cellgroup_config->PHR_Config_PR[CC_id];
  mac_CellGroupConfig->phr_Config->choice.setup   = CALLOC(1,sizeof(struct NR_PHR_Config));
  mac_CellGroupConfig->phr_Config->choice.setup->phr_PeriodicTimer         = mac_cellgroup_config->phr_PeriodicTimer[CC_id];
  mac_CellGroupConfig->phr_Config->choice.setup->phr_ProhibitTimer         = mac_cellgroup_config->phr_ProhibitTimer[CC_id];
  mac_CellGroupConfig->phr_Config->choice.setup->phr_Tx_PowerFactorChange  = mac_cellgroup_config->phr_Tx_PowerFactorChange[CC_id];
  mac_CellGroupConfig->phr_Config->choice.setup->multiplePHR               = mac_cellgroup_config->multiplePHR[CC_id];
  mac_CellGroupConfig->phr_Config->choice.setup->dummy                     = mac_cellgroup_config->phr_Type2SpCell[CC_id];
  mac_CellGroupConfig->phr_Config->choice.setup->phr_Type2OtherCell        = mac_cellgroup_config->phr_Type2OtherCell[CC_id];
  mac_CellGroupConfig->phr_Config->choice.setup->phr_ModeOtherCG           = mac_cellgroup_config->phr_ModeOtherCG[CC_id];
  mac_CellGroupConfig->skipUplinkTxDynamic      = mac_cellgroup_config->skipUplinkTxDynamic[CC_id];
}


void  do_PHYSICALCELLGROUP(uint8_t Mod_id,
                           int CC_id,
                           NR_PhysicalCellGroupConfig_t *physicalCellGroupConfig,
                           physicalcellgroup_t *physicalcellgroup_config) {
  physicalCellGroupConfig->harq_ACK_SpatialBundlingPUCCH = CALLOC(1,sizeof(long));
  physicalCellGroupConfig->harq_ACK_SpatialBundlingPUSCH = CALLOC(1,sizeof(long));
  physicalCellGroupConfig->p_NR_FR1                      = CALLOC(1,sizeof(NR_P_Max_t));
  physicalCellGroupConfig->tpc_SRS_RNTI                  = CALLOC(1,sizeof(NR_RNTI_Value_t));
  physicalCellGroupConfig->tpc_PUCCH_RNTI                = CALLOC(1,sizeof(NR_RNTI_Value_t));
  physicalCellGroupConfig->tpc_PUSCH_RNTI                = CALLOC(1,sizeof(NR_RNTI_Value_t));
  physicalCellGroupConfig->sp_CSI_RNTI                   = CALLOC(1,sizeof(NR_RNTI_Value_t));
  *(physicalCellGroupConfig->harq_ACK_SpatialBundlingPUCCH) = physicalcellgroup_config->harq_ACK_SpatialBundlingPUCCH[CC_id];
  *(physicalCellGroupConfig->harq_ACK_SpatialBundlingPUSCH) = physicalcellgroup_config->harq_ACK_SpatialBundlingPUSCH[CC_id];
  *(physicalCellGroupConfig->p_NR_FR1)                      = physicalcellgroup_config->p_NR[CC_id];
  physicalCellGroupConfig->pdsch_HARQ_ACK_Codebook          = physicalcellgroup_config->pdsch_HARQ_ACK_Codebook[CC_id];
  *(physicalCellGroupConfig->tpc_SRS_RNTI)                  = physicalcellgroup_config->tpc_SRS_RNTI[CC_id];
  *(physicalCellGroupConfig->tpc_PUCCH_RNTI)                = physicalcellgroup_config->tpc_PUCCH_RNTI[CC_id];
  *(physicalCellGroupConfig->tpc_PUSCH_RNTI)                = physicalcellgroup_config->tpc_PUSCH_RNTI[CC_id];
  *(physicalCellGroupConfig->sp_CSI_RNTI)                   = physicalcellgroup_config->sp_CSI_RNTI[CC_id];
  physicalCellGroupConfig->cs_RNTI                       = CALLOC(1,sizeof(struct NR_SetupRelease_RNTI_Value));
  physicalCellGroupConfig->cs_RNTI->present              = physicalcellgroup_config->RNTI_Value_PR[CC_id];

  if(physicalCellGroupConfig->cs_RNTI->present == NR_SetupRelease_RNTI_Value_PR_setup) {
    physicalCellGroupConfig->cs_RNTI->choice.setup = physicalcellgroup_config->RNTI_Value[CC_id];
  }
}



void do_SpCellConfig(gNB_RRC_INST *rrc,
                      struct NR_SpCellConfig  *spconfig){
  //gNB_RrcConfigurationReq  *common_configuration;
  //common_configuration = CALLOC(1,sizeof(gNB_RrcConfigurationReq));
  //Fill servingcellconfigcommon config value
  //Fill common config to structure
  //  rrc->configuration = common_configuration;
  spconfig->reconfigurationWithSync = CALLOC(1,sizeof(struct NR_ReconfigurationWithSync));
}

//------------------------------------------------------------------------------
uint8_t do_RRCReject(uint8_t Mod_id,
                  uint8_t *const buffer)
//------------------------------------------------------------------------------
{
    asn_enc_rval_t                                   enc_rval;;
    NR_DL_CCCH_Message_t                             dl_ccch_msg;
    NR_RRCReject_t                                   *rrcReject;
    NR_RejectWaitTime_t                              waitTime = 1;

    memset((void *)&dl_ccch_msg, 0, sizeof(NR_DL_CCCH_Message_t));
    dl_ccch_msg.message.present = NR_DL_CCCH_MessageType_PR_c1;
    dl_ccch_msg.message.choice.c1          = CALLOC(1, sizeof(struct NR_DL_CCCH_MessageType__c1));
    dl_ccch_msg.message.choice.c1->present = NR_RRCReject__criticalExtensions_PR_rrcReject;

    dl_ccch_msg.message.choice.c1->choice.rrcReject = CALLOC(1,sizeof(NR_RRCReject_t));
    rrcReject = dl_ccch_msg.message.choice.c1->choice.rrcReject;

    rrcReject->criticalExtensions.choice.rrcReject           = CALLOC(1, sizeof(struct NR_RRCReject_IEs));
    rrcReject->criticalExtensions.choice.rrcReject->waitTime = CALLOC(1, sizeof(NR_RejectWaitTime_t));

    rrcReject->criticalExtensions.present = NR_RRCReject__criticalExtensions_PR_rrcReject;
    rrcReject->criticalExtensions.choice.rrcReject->waitTime = &waitTime;

    if ( LOG_DEBUGFLAG(DEBUG_ASN1) ) {
        xer_fprint(stdout, &asn_DEF_NR_DL_CCCH_Message, (void *)&dl_ccch_msg);
    }

    enc_rval = uper_encode_to_buffer(&asn_DEF_NR_DL_CCCH_Message,
                                    NULL,
                                    (void *)&dl_ccch_msg,
                                    buffer,
                                    100);

    if(enc_rval.encoded == -1) {
        LOG_E(NR_RRC, "[gNB AssertFatal]ASN1 message encoding failed (%s, %lu)!\n",
            enc_rval.failed_type->name, enc_rval.encoded);
        return -1;
    }

    LOG_D(NR_RRC,"RRCReject Encoded %zd bits (%zd bytes)\n",
            enc_rval.encoded,(enc_rval.encoded+7)/8);
    return((enc_rval.encoded+7)/8);
}

// TODO: Implement to b_SRS = 1 and b_SRS = 2
long rrc_get_max_nr_csrs(uint8_t max_rbs, long b_SRS) {

  if(b_SRS>0) {
    LOG_E(NR_RRC,"rrc_get_max_nr_csrs(): Not implemented yet for b_SRS>0\n");
    return 0; // This c_srs is always valid
  }

  const uint16_t m_SRS[64] = { 4, 8, 12, 16, 16, 20, 24, 24, 28, 32, 36, 40, 48, 48, 52, 56, 60, 64, 72, 72, 76, 80, 88,
                               96, 96, 104, 112, 120, 120, 120, 128, 128, 128, 132, 136, 144, 144, 144, 144, 152, 160,
                               160, 160, 168, 176, 184, 192, 192, 192, 192, 208, 216, 224, 240, 240, 240, 240, 256, 256,
                               256, 264, 272, 272, 272 };

  long c_srs = 0;
  uint16_t m = 4;
  for(int c = 1; c<64; c++) {
    if(m_SRS[c]>m && m_SRS[c]<max_rbs) {
      c_srs = c;
      m = m_SRS[c];
    }
  }

  return c_srs;
}

<<<<<<< HEAD
=======
void config_csirs(NR_ServingCellConfigCommon_t *servingcellconfigcommon,
                  NR_CSI_MeasConfig_t *csi_MeasConfig,
                  int dl_antenna_ports,
                  int curr_bwp,
                  int do_csirs) {

 if (do_csirs) {
   csi_MeasConfig->nzp_CSI_RS_ResourceToAddModList = calloc(1,sizeof(*csi_MeasConfig->nzp_CSI_RS_ResourceToAddModList));
   NR_NZP_CSI_RS_Resource_t *nzpcsi0 = calloc(1,sizeof(*nzpcsi0));
   nzpcsi0->nzp_CSI_RS_ResourceId = 0;
   NR_CSI_RS_ResourceMapping_t resourceMapping;
   switch (dl_antenna_ports) {
     case 1:
       resourceMapping.frequencyDomainAllocation.present = NR_CSI_RS_ResourceMapping__frequencyDomainAllocation_PR_row2;
       resourceMapping.frequencyDomainAllocation.choice.row2.buf = calloc(2, sizeof(uint8_t));
       resourceMapping.frequencyDomainAllocation.choice.row2.size = 2;
       resourceMapping.frequencyDomainAllocation.choice.row2.bits_unused = 4;
       resourceMapping.frequencyDomainAllocation.choice.row2.buf[0] = 0;
       resourceMapping.frequencyDomainAllocation.choice.row2.buf[1] = 16;
       resourceMapping.nrofPorts = NR_CSI_RS_ResourceMapping__nrofPorts_p1;
       resourceMapping.cdm_Type = NR_CSI_RS_ResourceMapping__cdm_Type_noCDM;
       break;
     case 2:
       resourceMapping.frequencyDomainAllocation.present = NR_CSI_RS_ResourceMapping__frequencyDomainAllocation_PR_other;
       resourceMapping.frequencyDomainAllocation.choice.other.buf = calloc(2, sizeof(uint8_t));
       resourceMapping.frequencyDomainAllocation.choice.other.size = 1;
       resourceMapping.frequencyDomainAllocation.choice.other.bits_unused = 2;
       resourceMapping.frequencyDomainAllocation.choice.other.buf[0] = 4;
       resourceMapping.nrofPorts = NR_CSI_RS_ResourceMapping__nrofPorts_p2;
       resourceMapping.cdm_Type = NR_CSI_RS_ResourceMapping__cdm_Type_fd_CDM2;
       break;
     default:
       AssertFatal(1==0,"Number of ports not yet supported\n");
   }
   resourceMapping.firstOFDMSymbolInTimeDomain = 6;
   resourceMapping.firstOFDMSymbolInTimeDomain2 = NULL;
   resourceMapping.density.present = NR_CSI_RS_ResourceMapping__density_PR_one;
   resourceMapping.density.choice.one = (NULL_t)0;
   resourceMapping.freqBand.startingRB = 0;
   resourceMapping.freqBand.nrofRBs = ((curr_bwp>>2)+(curr_bwp%4>0))<<2;
   nzpcsi0->resourceMapping = resourceMapping;
   nzpcsi0->powerControlOffset = 0;
   nzpcsi0->powerControlOffsetSS=calloc(1,sizeof(*nzpcsi0->powerControlOffsetSS));
   *nzpcsi0->powerControlOffsetSS = NR_NZP_CSI_RS_Resource__powerControlOffsetSS_db0;
   nzpcsi0->scramblingID = *servingcellconfigcommon->physCellId;
   nzpcsi0->periodicityAndOffset = calloc(1,sizeof(*nzpcsi0->periodicityAndOffset));
   nzpcsi0->periodicityAndOffset->present = NR_CSI_ResourcePeriodicityAndOffset_PR_slots320;
   nzpcsi0->periodicityAndOffset->choice.slots320 = 20;
   nzpcsi0->qcl_InfoPeriodicCSI_RS = calloc(1,sizeof(*nzpcsi0->qcl_InfoPeriodicCSI_RS)); 
   *nzpcsi0->qcl_InfoPeriodicCSI_RS=0;
   ASN_SEQUENCE_ADD(&csi_MeasConfig->nzp_CSI_RS_ResourceToAddModList->list,nzpcsi0);
 }
 else
   csi_MeasConfig->nzp_CSI_RS_ResourceToAddModList = NULL;
}

>>>>>>> 1ab1fde7
void fill_initial_SpCellConfig(int uid,
                               NR_SpCellConfig_t *SpCellConfig,
                               NR_ServingCellConfigCommon_t *scc,
                               rrc_gNB_carrier_data_t *carrier) {

  // This assert will never happen in the current implementation because NUMBER_OF_UE_MAX = 4.
  // However, if in the future NUMBER_OF_UE_MAX is increased, it will be necessary to improve the allocation of SRS resources,
  // where the startPosition = 2 or 3 and sl160 = 17, 17, 27 ... 157 only give us 30 different allocations.
  AssertFatal(uid>=0 && uid<30, "gNB cannot allocate the SRS resources\n");

  int curr_bwp = NRRIV2BW(scc->downlinkConfigCommon->initialDownlinkBWP->genericParameters.locationAndBandwidth,MAX_BWP_SIZE);
  SpCellConfig->servCellIndex = NULL;
  SpCellConfig->reconfigurationWithSync = NULL;
  SpCellConfig->rlmInSyncOutOfSyncThreshold = NULL;
  SpCellConfig->rlf_TimersAndConstants = NULL;
  SpCellConfig->spCellConfigDedicated = calloc(1,sizeof(*SpCellConfig->spCellConfigDedicated));
  SpCellConfig->spCellConfigDedicated->uplinkConfig = calloc(1,sizeof(*SpCellConfig->spCellConfigDedicated->uplinkConfig));
  NR_BWP_UplinkDedicated_t *initialUplinkBWP = calloc(1,sizeof(*initialUplinkBWP));
  SpCellConfig->spCellConfigDedicated->uplinkConfig->initialUplinkBWP = initialUplinkBWP;
  initialUplinkBWP->pucch_Config = calloc(1,sizeof(*initialUplinkBWP->pucch_Config));
  initialUplinkBWP->pucch_Config->present = NR_SetupRelease_PUCCH_Config_PR_setup;
  NR_PUCCH_Config_t *pucch_Config = calloc(1,sizeof(*pucch_Config));
  initialUplinkBWP->pucch_Config->choice.setup=pucch_Config;
  pucch_Config->resourceSetToAddModList = calloc(1,sizeof(*pucch_Config->resourceSetToAddModList));
  pucch_Config->resourceSetToReleaseList = NULL;
  NR_PUCCH_ResourceSet_t *pucchresset0=calloc(1,sizeof(*pucchresset0));
  NR_PUCCH_ResourceSet_t *pucchresset1=calloc(1,sizeof(*pucchresset1));
  pucchresset0->pucch_ResourceSetId = 0;
  NR_PUCCH_ResourceId_t *pucchresset0id0=calloc(1,sizeof(*pucchresset0id0));
  *pucchresset0id0=0;
  ASN_SEQUENCE_ADD(&pucchresset0->resourceList.list,pucchresset0id0);
  pucchresset0->maxPayloadSize=NULL;
  ASN_SEQUENCE_ADD(&pucch_Config->resourceSetToAddModList->list,pucchresset0);
  
  pucchresset1->pucch_ResourceSetId = 1;
  NR_PUCCH_ResourceId_t *pucchresset1id0=calloc(1,sizeof(*pucchresset1id0));
  *pucchresset1id0=1;
  ASN_SEQUENCE_ADD(&pucchresset1->resourceList.list,pucchresset1id0);
  pucchresset1->maxPayloadSize=NULL;
  ASN_SEQUENCE_ADD(&pucch_Config->resourceSetToAddModList->list,pucchresset1);

  pucch_Config->resourceToAddModList = calloc(1,sizeof(*pucch_Config->resourceToAddModList));
  pucch_Config->resourceToReleaseList = NULL;
  // configure one single PUCCH0 opportunity for initial connection procedure
  // one symbol (13)
  NR_PUCCH_Resource_t *pucchres0=calloc(1,sizeof(*pucchres0));
  pucchres0->pucch_ResourceId=0;
  //pucchres0->startingPRB=0;
  pucchres0->startingPRB=(8+uid) % (curr_bwp/2);
  LOG_D(NR_RRC, "pucchres0->startPRB %ld uid %d curr_bwp %d\n", pucchres0->startingPRB, uid, curr_bwp);
  pucchres0->intraSlotFrequencyHopping=NULL;
  pucchres0->secondHopPRB=NULL;
  pucchres0->format.present= NR_PUCCH_Resource__format_PR_format0;
  pucchres0->format.choice.format0=calloc(1,sizeof(*pucchres0->format.choice.format0));
  pucchres0->format.choice.format0->initialCyclicShift=0;
  pucchres0->format.choice.format0->nrofSymbols=1;
  pucchres0->format.choice.format0->startingSymbolIndex=13;
  ASN_SEQUENCE_ADD(&pucch_Config->resourceToAddModList->list,pucchres0);

  NR_PUCCH_Resource_t *pucchres2=calloc(1,sizeof(*pucchres2));
  pucchres2->pucch_ResourceId=1;
  pucchres2->startingPRB=0;
  pucchres2->intraSlotFrequencyHopping=NULL;
  pucchres2->secondHopPRB=NULL;
  pucchres2->format.present= NR_PUCCH_Resource__format_PR_format2;
  pucchres2->format.choice.format2=calloc(1,sizeof(*pucchres2->format.choice.format2));
  pucchres2->format.choice.format2->nrofPRBs=8;
  pucchres2->format.choice.format2->nrofSymbols=1;
  pucchres2->format.choice.format2->startingSymbolIndex=13;
  ASN_SEQUENCE_ADD(&pucch_Config->resourceToAddModList->list,pucchres2);

  pucch_Config->format2=calloc(1,sizeof(*pucch_Config->format2));
  pucch_Config->format2->present=NR_SetupRelease_PUCCH_FormatConfig_PR_setup;
  NR_PUCCH_FormatConfig_t *pucchfmt2 = calloc(1,sizeof(*pucchfmt2));
  pucch_Config->format2->choice.setup = pucchfmt2;
  pucchfmt2->interslotFrequencyHopping=NULL;
  pucchfmt2->additionalDMRS=NULL;
  pucchfmt2->maxCodeRate=calloc(1,sizeof(*pucchfmt2->maxCodeRate));
  *pucchfmt2->maxCodeRate=NR_PUCCH_MaxCodeRate_zeroDot35;
  pucchfmt2->nrofSlots=NULL;
  pucchfmt2->pi2BPSK=NULL;
  pucchfmt2->simultaneousHARQ_ACK_CSI=calloc(1,sizeof(*pucchfmt2->simultaneousHARQ_ACK_CSI));
  *pucchfmt2->simultaneousHARQ_ACK_CSI=NR_PUCCH_FormatConfig__simultaneousHARQ_ACK_CSI_true;
  
  pucch_Config->spatialRelationInfoToAddModList = calloc(1,sizeof(*pucch_Config->spatialRelationInfoToAddModList));
  NR_PUCCH_SpatialRelationInfo_t *pucchspatial = calloc(1,sizeof(*pucchspatial));
  pucchspatial->pucch_SpatialRelationInfoId = 1;
  pucchspatial->servingCellId = NULL;
  if(carrier->do_CSIRS) {
    pucchspatial->referenceSignal.present = NR_PUCCH_SpatialRelationInfo__referenceSignal_PR_csi_RS_Index;
    pucchspatial->referenceSignal.choice.csi_RS_Index = 0;
  }
  else {
    pucchspatial->referenceSignal.present = NR_PUCCH_SpatialRelationInfo__referenceSignal_PR_ssb_Index;
    pucchspatial->referenceSignal.choice.ssb_Index = 0;
  }
  pucchspatial->pucch_PathlossReferenceRS_Id = 0;
  pucchspatial->p0_PUCCH_Id = 1;
  pucchspatial->closedLoopIndex = NR_PUCCH_SpatialRelationInfo__closedLoopIndex_i0;
  ASN_SEQUENCE_ADD(&pucch_Config->spatialRelationInfoToAddModList->list,pucchspatial);


  initialUplinkBWP->pusch_Config = calloc(1,sizeof(*initialUplinkBWP->pusch_Config));
  initialUplinkBWP->pusch_Config->present = NR_SetupRelease_PUSCH_Config_PR_setup;
  NR_PUSCH_Config_t *pusch_Config = calloc(1,sizeof(*pusch_Config));
  initialUplinkBWP->pusch_Config->choice.setup = pusch_Config;
  pusch_Config->dataScramblingIdentityPUSCH = NULL;
  pusch_Config->txConfig=calloc(1,sizeof(*pusch_Config->txConfig));
  *pusch_Config->txConfig= NR_PUSCH_Config__txConfig_codebook;
  pusch_Config->dmrs_UplinkForPUSCH_MappingTypeA = NULL;
  pusch_Config->dmrs_UplinkForPUSCH_MappingTypeB = calloc(1,sizeof(*pusch_Config->dmrs_UplinkForPUSCH_MappingTypeB));
  pusch_Config->dmrs_UplinkForPUSCH_MappingTypeB->present = NR_SetupRelease_DMRS_UplinkConfig_PR_setup;
  pusch_Config->dmrs_UplinkForPUSCH_MappingTypeB->choice.setup = calloc(1,sizeof(*pusch_Config->dmrs_UplinkForPUSCH_MappingTypeB->choice.setup));
  NR_DMRS_UplinkConfig_t *NR_DMRS_UplinkConfig = pusch_Config->dmrs_UplinkForPUSCH_MappingTypeB->choice.setup;
  NR_DMRS_UplinkConfig->dmrs_Type = NULL;
  NR_DMRS_UplinkConfig->dmrs_AdditionalPosition = NULL; /*calloc(1,sizeof(*NR_DMRS_UplinkConfig->dmrs_AdditionalPosition));
  *NR_DMRS_UplinkConfig->dmrs_AdditionalPosition = NR_DMRS_UplinkConfig__dmrs_AdditionalPosition_pos0;*/
  NR_DMRS_UplinkConfig->phaseTrackingRS=NULL;
  NR_DMRS_UplinkConfig->maxLength=NULL;
  NR_DMRS_UplinkConfig->transformPrecodingDisabled = calloc(1,sizeof(*NR_DMRS_UplinkConfig->transformPrecodingDisabled));
  NR_DMRS_UplinkConfig->transformPrecodingDisabled->scramblingID0 = NULL;
  NR_DMRS_UplinkConfig->transformPrecodingDisabled->scramblingID1 = NULL;
  NR_DMRS_UplinkConfig->transformPrecodingEnabled = NULL;
  pusch_Config->pusch_PowerControl = calloc(1,sizeof(*pusch_Config->pusch_PowerControl));
  pusch_Config->pusch_PowerControl->tpc_Accumulation = NULL;
  pusch_Config->pusch_PowerControl->msg3_Alpha = calloc(1,sizeof(*pusch_Config->pusch_PowerControl->msg3_Alpha));
  *pusch_Config->pusch_PowerControl->msg3_Alpha = NR_Alpha_alpha1;
  pusch_Config->pusch_PowerControl->p0_NominalWithoutGrant = calloc(1,sizeof(*pusch_Config->pusch_PowerControl->p0_NominalWithoutGrant));
  *pusch_Config->pusch_PowerControl->p0_NominalWithoutGrant = -76;
  pusch_Config->pusch_PowerControl->p0_AlphaSets = calloc(1,sizeof(*pusch_Config->pusch_PowerControl->p0_AlphaSets));
  NR_P0_PUSCH_AlphaSet_t *aset = calloc(1,sizeof(*aset));
  aset->p0_PUSCH_AlphaSetId=0;
  aset->p0=calloc(1,sizeof(*aset->p0));
  *aset->p0 = 0;
  aset->alpha=calloc(1,sizeof(*aset->alpha));
  *aset->alpha=NR_Alpha_alpha1;
  ASN_SEQUENCE_ADD(&pusch_Config->pusch_PowerControl->p0_AlphaSets->list,aset);
  pusch_Config->pusch_PowerControl->pathlossReferenceRSToAddModList = calloc(1,sizeof(*pusch_Config->pusch_PowerControl->pathlossReferenceRSToAddModList));
  NR_PUSCH_PathlossReferenceRS_t *plrefRS = calloc(1,sizeof(*plrefRS));
  plrefRS->pusch_PathlossReferenceRS_Id=0;
  plrefRS->referenceSignal.present = NR_PUSCH_PathlossReferenceRS__referenceSignal_PR_ssb_Index;
  plrefRS->referenceSignal.choice.ssb_Index = 0;
  ASN_SEQUENCE_ADD(&pusch_Config->pusch_PowerControl->pathlossReferenceRSToAddModList->list,plrefRS);
  pusch_Config->pusch_PowerControl->pathlossReferenceRSToReleaseList = NULL;
  pusch_Config->pusch_PowerControl->twoPUSCH_PC_AdjustmentStates = NULL;
  pusch_Config->pusch_PowerControl->deltaMCS = NULL;
  pusch_Config->pusch_PowerControl->sri_PUSCH_MappingToAddModList = calloc(1,sizeof(*pusch_Config->pusch_PowerControl->sri_PUSCH_MappingToAddModList));
  NR_SRI_PUSCH_PowerControl_t *sriPUSCHPC=calloc(1,sizeof(*sriPUSCHPC));
  sriPUSCHPC->sri_PUSCH_PowerControlId=0;
  sriPUSCHPC->sri_PUSCH_PathlossReferenceRS_Id=0;
  sriPUSCHPC->sri_P0_PUSCH_AlphaSetId=0;
  sriPUSCHPC->sri_PUSCH_ClosedLoopIndex=NR_SRI_PUSCH_PowerControl__sri_PUSCH_ClosedLoopIndex_i0;
  ASN_SEQUENCE_ADD(&pusch_Config->pusch_PowerControl->sri_PUSCH_MappingToAddModList->list,sriPUSCHPC);
  pusch_Config->pusch_PowerControl->sri_PUSCH_MappingToReleaseList = NULL;
  pusch_Config->frequencyHopping=NULL;
  pusch_Config->frequencyHoppingOffsetLists=NULL;
  pusch_Config->resourceAllocation = NR_PUSCH_Config__resourceAllocation_resourceAllocationType1;
  pusch_Config->pusch_TimeDomainAllocationList = NULL;
  pusch_Config->pusch_AggregationFactor=NULL;
  pusch_Config->mcs_Table=NULL;
  pusch_Config->mcs_TableTransformPrecoder=NULL;
  pusch_Config->transformPrecoder= NULL;
  if (scc->uplinkConfigCommon->initialUplinkBWP->rach_ConfigCommon->choice.setup->msg3_transformPrecoder == NULL) {
    pusch_Config->transformPrecoder=calloc(1,sizeof(*pusch_Config->transformPrecoder));
    *pusch_Config->transformPrecoder = NR_PUSCH_Config__transformPrecoder_disabled;
  }
  pusch_Config->codebookSubset=calloc(1,sizeof(*pusch_Config->codebookSubset));
  *pusch_Config->codebookSubset = NR_PUSCH_Config__codebookSubset_nonCoherent;
  pusch_Config->maxRank=calloc(1,sizeof(*pusch_Config->maxRank));
  *pusch_Config->maxRank= 1;
  pusch_Config->rbg_Size=NULL;
  pusch_Config->uci_OnPUSCH=NULL;
  pusch_Config->tp_pi2BPSK=NULL;

  initialUplinkBWP->srs_Config = calloc(1,sizeof(*initialUplinkBWP->srs_Config));
  initialUplinkBWP->srs_Config->present = NR_SetupRelease_SRS_Config_PR_setup;
  NR_SRS_Config_t *srs_Config = calloc(1,sizeof(*srs_Config));
  initialUplinkBWP->srs_Config->choice.setup=srs_Config;
  srs_Config->srs_ResourceSetToReleaseList=NULL;
  srs_Config->srs_ResourceSetToAddModList=calloc(1,sizeof(*srs_Config->srs_ResourceSetToAddModList));
  NR_SRS_ResourceSet_t *srs_resset0=calloc(1,sizeof(*srs_resset0));
  srs_resset0->srs_ResourceSetId = 0;
  srs_resset0->srs_ResourceIdList=calloc(1,sizeof(*srs_resset0->srs_ResourceIdList));
  NR_SRS_ResourceId_t *srs_resset0_id=calloc(1,sizeof(*srs_resset0_id));
  *srs_resset0_id=0;
  ASN_SEQUENCE_ADD(&srs_resset0->srs_ResourceIdList->list,srs_resset0_id);
  srs_Config->srs_ResourceToReleaseList=NULL;

  if(carrier->do_SRS) {
    srs_resset0->resourceType.present =  NR_SRS_ResourceSet__resourceType_PR_periodic;
    srs_resset0->resourceType.choice.periodic = calloc(1,sizeof(*srs_resset0->resourceType.choice.periodic));
    srs_resset0->resourceType.choice.periodic->associatedCSI_RS = NULL;
  } else {
    srs_resset0->resourceType.present =  NR_SRS_ResourceSet__resourceType_PR_aperiodic;
    srs_resset0->resourceType.choice.aperiodic = calloc(1,sizeof(*srs_resset0->resourceType.choice.aperiodic));
    srs_resset0->resourceType.choice.aperiodic->aperiodicSRS_ResourceTrigger=1;
    srs_resset0->resourceType.choice.aperiodic->csi_RS=NULL;
    srs_resset0->resourceType.choice.aperiodic->slotOffset= calloc(1,sizeof(*srs_resset0->resourceType.choice.aperiodic->slotOffset));
    *srs_resset0->resourceType.choice.aperiodic->slotOffset=2;
    srs_resset0->resourceType.choice.aperiodic->ext1=NULL;
  }

  srs_resset0->usage=NR_SRS_ResourceSet__usage_codebook;
  srs_resset0->alpha = calloc(1,sizeof(*srs_resset0->alpha));
  *srs_resset0->alpha = NR_Alpha_alpha1;
  srs_resset0->p0=calloc(1,sizeof(*srs_resset0->p0));
  *srs_resset0->p0=-80;
  srs_resset0->pathlossReferenceRS=NULL;
  srs_resset0->srs_PowerControlAdjustmentStates=NULL;
  ASN_SEQUENCE_ADD(&srs_Config->srs_ResourceSetToAddModList->list,srs_resset0);
  srs_Config->srs_ResourceToReleaseList=NULL;
  srs_Config->srs_ResourceToAddModList=calloc(1,sizeof(*srs_Config->srs_ResourceToAddModList));
  NR_SRS_Resource_t *srs_res0=calloc(1,sizeof(*srs_res0));
  srs_res0->srs_ResourceId=0;
  srs_res0->nrofSRS_Ports=NR_SRS_Resource__nrofSRS_Ports_port1;
  srs_res0->ptrs_PortIndex=NULL;
  srs_res0->transmissionComb.present=NR_SRS_Resource__transmissionComb_PR_n2;
  srs_res0->transmissionComb.choice.n2=calloc(1,sizeof(*srs_res0->transmissionComb.choice.n2));
  srs_res0->transmissionComb.choice.n2->combOffset_n2=0;
  srs_res0->transmissionComb.choice.n2->cyclicShift_n2=0;
  srs_res0->resourceMapping.startPosition = 2 + uid%2;
  srs_res0->resourceMapping.nrofSymbols=NR_SRS_Resource__resourceMapping__nrofSymbols_n1;
  srs_res0->resourceMapping.repetitionFactor=NR_SRS_Resource__resourceMapping__repetitionFactor_n1;
  srs_res0->freqDomainPosition=0;
  srs_res0->freqDomainShift=0;
  srs_res0->freqHopping.b_SRS=0;
  srs_res0->freqHopping.b_hop=0;
  srs_res0->freqHopping.c_SRS = rrc_get_max_nr_csrs(
      NRRIV2BW(scc->uplinkConfigCommon->initialUplinkBWP->genericParameters.locationAndBandwidth, 275),
      srs_res0->freqHopping.b_SRS);
  srs_res0->groupOrSequenceHopping=NR_SRS_Resource__groupOrSequenceHopping_neither;

  if(carrier->do_SRS) {
    srs_res0->resourceType.present= NR_SRS_Resource__resourceType_PR_periodic;
    srs_res0->resourceType.choice.periodic=calloc(1,sizeof(*srs_res0->resourceType.choice.periodic));
    srs_res0->resourceType.choice.periodic->periodicityAndOffset_p.present = NR_SRS_PeriodicityAndOffset_PR_sl160;
    srs_res0->resourceType.choice.periodic->periodicityAndOffset_p.choice.sl160 = 17 + (uid>1)*10; // 17/17/.../147/157 are mixed slots
  } else {
    srs_res0->resourceType.present= NR_SRS_Resource__resourceType_PR_aperiodic;
    srs_res0->resourceType.choice.aperiodic=calloc(1,sizeof(*srs_res0->resourceType.choice.aperiodic));
  }

  srs_res0->sequenceId=40;
  srs_res0->spatialRelationInfo=calloc(1,sizeof(*srs_res0->spatialRelationInfo));
  srs_res0->spatialRelationInfo->servingCellId=NULL;
  srs_res0->spatialRelationInfo->referenceSignal.present=NR_SRS_SpatialRelationInfo__referenceSignal_PR_csi_RS_Index;
  srs_res0->spatialRelationInfo->referenceSignal.choice.csi_RS_Index=0;
  ASN_SEQUENCE_ADD(&srs_Config->srs_ResourceToAddModList->list,srs_res0);

  // configure Scheduling request
  // 40 slot period 
  pucch_Config->schedulingRequestResourceToAddModList = calloc(1,sizeof(*pucch_Config->schedulingRequestResourceToAddModList));
  NR_SchedulingRequestResourceConfig_t *schedulingRequestResourceConfig = calloc(1,sizeof(*schedulingRequestResourceConfig));
  schedulingRequestResourceConfig->schedulingRequestResourceId = 1;
  schedulingRequestResourceConfig->schedulingRequestID= 0;
  schedulingRequestResourceConfig->periodicityAndOffset = calloc(1,sizeof(*schedulingRequestResourceConfig->periodicityAndOffset));
  schedulingRequestResourceConfig->periodicityAndOffset->present = NR_SchedulingRequestResourceConfig__periodicityAndOffset_PR_sl40;
  AssertFatal(scc->downlinkConfigCommon->initialDownlinkBWP->genericParameters.subcarrierSpacing==NR_SubcarrierSpacing_kHz30,
              "SCS != 30kHz\n");

  schedulingRequestResourceConfig->periodicityAndOffset->choice.sl40 = 8;
  schedulingRequestResourceConfig->resource = calloc(1,sizeof(*schedulingRequestResourceConfig->resource));
  *schedulingRequestResourceConfig->resource = 0;
  ASN_SEQUENCE_ADD(&pucch_Config->schedulingRequestResourceToAddModList->list,schedulingRequestResourceConfig);

 pucch_Config->dl_DataToUL_ACK = calloc(1,sizeof(*pucch_Config->dl_DataToUL_ACK));
 long *delay[8];
 for (int i=0;i<8;i++) {
   delay[i] = calloc(1,sizeof(*delay[i]));
   AssertFatal(carrier->minRXTXTIME >=2 && carrier->minRXTXTIME <7,
               "check minRXTXTIME %d\n",carrier->minRXTXTIME);
   *delay[i] = (i+carrier->minRXTXTIME);
   ASN_SEQUENCE_ADD(&pucch_Config->dl_DataToUL_ACK->list,delay[i]);
 }

  SpCellConfig->spCellConfigDedicated->initialDownlinkBWP = calloc(1,sizeof(*SpCellConfig->spCellConfigDedicated->initialDownlinkBWP));
  NR_BWP_DownlinkDedicated_t *bwp_Dedicated = SpCellConfig->spCellConfigDedicated->initialDownlinkBWP;
  bwp_Dedicated->pdcch_Config=calloc(1,sizeof(*bwp_Dedicated->pdcch_Config));
  bwp_Dedicated->pdcch_Config->present = NR_SetupRelease_PDCCH_Config_PR_setup;
  bwp_Dedicated->pdcch_Config->choice.setup = calloc(1,sizeof(*bwp_Dedicated->pdcch_Config->choice.setup));

  bwp_Dedicated->pdcch_Config->choice.setup->searchSpacesToAddModList = calloc(1,sizeof(*bwp_Dedicated->pdcch_Config->choice.setup->searchSpacesToAddModList));

  bwp_Dedicated->pdcch_Config->choice.setup->controlResourceSetToAddModList = calloc(1,sizeof(*bwp_Dedicated->pdcch_Config->choice.setup->controlResourceSetToAddModList));

  NR_ControlResourceSet_t *coreset = calloc(1,sizeof(*coreset));
  coreset->controlResourceSetId=1;
  // frequency domain resources depends on BWP size
  // options are 24, 48 or 96
  coreset->frequencyDomainResources.buf = calloc(1,6);
  if (0) {
     if (curr_bwp < 48)
       coreset->frequencyDomainResources.buf[0] = 0xf0;
     else
       coreset->frequencyDomainResources.buf[0] = 0xff;
     if (curr_bwp < 96)
       coreset->frequencyDomainResources.buf[1] = 0;
     else
       coreset->frequencyDomainResources.buf[1] = 0xff;
  } else {
     coreset->frequencyDomainResources.buf[0] = 0xf0;
     coreset->frequencyDomainResources.buf[1] = 0;
  }
  coreset->frequencyDomainResources.buf[2] = 0;
  coreset->frequencyDomainResources.buf[3] = 0;
  coreset->frequencyDomainResources.buf[4] = 0;
  coreset->frequencyDomainResources.buf[5] = 0;
  coreset->frequencyDomainResources.size = 6;
  coreset->frequencyDomainResources.bits_unused = 3;
  coreset->duration=1;
  coreset->cce_REG_MappingType.present = NR_ControlResourceSet__cce_REG_MappingType_PR_nonInterleaved;
  coreset->precoderGranularity = NR_ControlResourceSet__precoderGranularity_sameAsREG_bundle;

  coreset->tci_StatesPDCCH_ToAddList=NULL;
  coreset->tci_StatesPDCCH_ToReleaseList = NULL;
  coreset->tci_PresentInDCI = NULL;
  coreset->pdcch_DMRS_ScramblingID = NULL;

  ASN_SEQUENCE_ADD(&bwp_Dedicated->pdcch_Config->choice.setup->controlResourceSetToAddModList->list,
                   coreset);

  bwp_Dedicated->pdcch_Config->choice.setup->searchSpacesToAddModList = calloc(1,sizeof(*bwp_Dedicated->pdcch_Config->choice.setup->searchSpacesToAddModList));
  
  NR_SearchSpace_t *ss2 = calloc(1,sizeof(*ss2));
 
  ss2->searchSpaceId=2;
  ss2->controlResourceSetId=calloc(1,sizeof(*ss2->controlResourceSetId));
  *ss2->controlResourceSetId=1;
  ss2->monitoringSlotPeriodicityAndOffset=calloc(1,sizeof(*ss2->monitoringSlotPeriodicityAndOffset));
  ss2->monitoringSlotPeriodicityAndOffset->present = NR_SearchSpace__monitoringSlotPeriodicityAndOffset_PR_sl1;
  ss2->monitoringSlotPeriodicityAndOffset->choice.sl1=(NULL_t)0;
  ss2->duration=NULL;
  ss2->monitoringSymbolsWithinSlot = calloc(1,sizeof(*ss2->monitoringSymbolsWithinSlot));
  ss2->monitoringSymbolsWithinSlot->buf = calloc(1,2);
  ss2->monitoringSymbolsWithinSlot->size = 2;
  ss2->monitoringSymbolsWithinSlot->bits_unused = 2;
  ss2->monitoringSymbolsWithinSlot->buf[0]=0x80;
  ss2->monitoringSymbolsWithinSlot->buf[1]=0x0;
  ss2->nrofCandidates=calloc(1,sizeof(*ss2->nrofCandidates));
  ss2->nrofCandidates->aggregationLevel1 = NR_SearchSpace__nrofCandidates__aggregationLevel1_n0;
  ss2->nrofCandidates->aggregationLevel2 = NR_SearchSpace__nrofCandidates__aggregationLevel2_n2;
  ss2->nrofCandidates->aggregationLevel4 = NR_SearchSpace__nrofCandidates__aggregationLevel4_n0;
  ss2->nrofCandidates->aggregationLevel8 = NR_SearchSpace__nrofCandidates__aggregationLevel8_n0;
  ss2->nrofCandidates->aggregationLevel16 = NR_SearchSpace__nrofCandidates__aggregationLevel16_n0;
  ss2->searchSpaceType=calloc(1,sizeof(*ss2->searchSpaceType));
  ss2->searchSpaceType->present = NR_SearchSpace__searchSpaceType_PR_ue_Specific;
  ss2->searchSpaceType->choice.ue_Specific = calloc(1,sizeof(*ss2->searchSpaceType->choice.ue_Specific));
  ss2->searchSpaceType->choice.ue_Specific->dci_Formats=NR_SearchSpace__searchSpaceType__ue_Specific__dci_Formats_formats0_1_And_1_1;
  
  ASN_SEQUENCE_ADD(&bwp_Dedicated->pdcch_Config->choice.setup->searchSpacesToAddModList->list,
                   ss2);
  bwp_Dedicated->pdsch_Config=calloc(1,sizeof(*bwp_Dedicated->pdsch_Config));
  bwp_Dedicated->pdsch_Config->present = NR_SetupRelease_PDSCH_Config_PR_setup;
  bwp_Dedicated->pdsch_Config->choice.setup = calloc(1,sizeof(*bwp_Dedicated->pdsch_Config->choice.setup));
  bwp_Dedicated->pdsch_Config->choice.setup->dataScramblingIdentityPDSCH = NULL;
  bwp_Dedicated->pdsch_Config->choice.setup->dmrs_DownlinkForPDSCH_MappingTypeA = calloc(1,sizeof(*bwp_Dedicated->pdsch_Config->choice.setup->dmrs_DownlinkForPDSCH_MappingTypeA));
  bwp_Dedicated->pdsch_Config->choice.setup->dmrs_DownlinkForPDSCH_MappingTypeA->present= NR_SetupRelease_DMRS_DownlinkConfig_PR_setup;
  bwp_Dedicated->pdsch_Config->choice.setup->dmrs_DownlinkForPDSCH_MappingTypeA->choice.setup = calloc(1,sizeof(*bwp_Dedicated->pdsch_Config->choice.setup->dmrs_DownlinkForPDSCH_MappingTypeA->choice.setup));

  bwp_Dedicated->pdsch_Config->choice.setup->dmrs_DownlinkForPDSCH_MappingTypeA->choice.setup->dmrs_Type=NULL;
  bwp_Dedicated->pdsch_Config->choice.setup->dmrs_DownlinkForPDSCH_MappingTypeA->choice.setup->maxLength=NULL;

  bwp_Dedicated->pdsch_Config->choice.setup->dmrs_DownlinkForPDSCH_MappingTypeA->choice.setup->dmrs_AdditionalPosition = calloc(1,sizeof(*bwp_Dedicated->pdsch_Config->choice.setup->dmrs_DownlinkForPDSCH_MappingTypeA->choice.setup->dmrs_AdditionalPosition));
 *bwp_Dedicated->pdsch_Config->choice.setup->dmrs_DownlinkForPDSCH_MappingTypeA->choice.setup->dmrs_AdditionalPosition = NR_DMRS_DownlinkConfig__dmrs_AdditionalPosition_pos1;
 bwp_Dedicated->pdsch_Config->choice.setup->resourceAllocation = NR_PDSCH_Config__resourceAllocation_resourceAllocationType1;
 bwp_Dedicated->pdsch_Config->choice.setup->prb_BundlingType.present = NR_PDSCH_Config__prb_BundlingType_PR_staticBundling;
 bwp_Dedicated->pdsch_Config->choice.setup->prb_BundlingType.choice.staticBundling = calloc(1,sizeof(*bwp_Dedicated->pdsch_Config->choice.setup->prb_BundlingType.choice.staticBundling));
 bwp_Dedicated->pdsch_Config->choice.setup->prb_BundlingType.choice.staticBundling->bundleSize =
   calloc(1,sizeof(*bwp_Dedicated->pdsch_Config->choice.setup->prb_BundlingType.choice.staticBundling->bundleSize));
 *bwp_Dedicated->pdsch_Config->choice.setup->prb_BundlingType.choice.staticBundling->bundleSize = NR_PDSCH_Config__prb_BundlingType__staticBundling__bundleSize_wideband;

  bwp_Dedicated->pdsch_Config->choice.setup->tci_StatesToAddModList=calloc(1,sizeof(*bwp_Dedicated->pdsch_Config->choice.setup->tci_StatesToAddModList));
  NR_TCI_State_t *tcic;

  tcic=calloc(1,sizeof(*tcic));
  tcic->tci_StateId=0;
  tcic->qcl_Type1.cell=NULL;
  tcic->qcl_Type1.bwp_Id=NULL;
  tcic->qcl_Type1.referenceSignal.present = NR_QCL_Info__referenceSignal_PR_ssb;
  tcic->qcl_Type1.referenceSignal.choice.ssb = 0;
  tcic->qcl_Type1.qcl_Type=NR_QCL_Info__qcl_Type_typeD;

  ASN_SEQUENCE_ADD(&bwp_Dedicated->pdsch_Config->choice.setup->tci_StatesToAddModList->list,tcic);

  SpCellConfig->spCellConfigDedicated->tag_Id=0;
  SpCellConfig->spCellConfigDedicated->pdsch_ServingCellConfig=calloc(1,sizeof(*SpCellConfig->spCellConfigDedicated->pdsch_ServingCellConfig));
  NR_PDSCH_ServingCellConfig_t *pdsch_servingcellconfig = calloc(1,sizeof(*pdsch_servingcellconfig));
  SpCellConfig->spCellConfigDedicated->pdsch_ServingCellConfig->present = NR_SetupRelease_PDSCH_ServingCellConfig_PR_setup;
  SpCellConfig->spCellConfigDedicated->pdsch_ServingCellConfig->choice.setup = pdsch_servingcellconfig;

  if (carrier->do_CSIRS) {
 
    SpCellConfig->spCellConfigDedicated->csi_MeasConfig=calloc(1,sizeof(*SpCellConfig->spCellConfigDedicated->csi_MeasConfig));
    SpCellConfig->spCellConfigDedicated->csi_MeasConfig->present = NR_SetupRelease_CSI_MeasConfig_PR_setup;

    NR_CSI_MeasConfig_t *csi_MeasConfig = calloc(1,sizeof(*csi_MeasConfig));
    SpCellConfig->spCellConfigDedicated->csi_MeasConfig->choice.setup = csi_MeasConfig;

    if (carrier->pdsch_AntennaPorts > 1) {
      csi_MeasConfig->csi_IM_ResourceToAddModList = calloc(1,sizeof(*csi_MeasConfig->csi_IM_ResourceToAddModList));
      NR_CSI_IM_Resource_t *imres0 = calloc(1,sizeof(*imres0));
      imres0->csi_IM_ResourceId = 0; 
      imres0->csi_IM_ResourceElementPattern = calloc(1,sizeof(*imres0->csi_IM_ResourceElementPattern));
      imres0->csi_IM_ResourceElementPattern->present = NR_CSI_IM_Resource__csi_IM_ResourceElementPattern_PR_pattern1;
      imres0->csi_IM_ResourceElementPattern->choice.pattern1 = calloc(1,sizeof(*imres0->csi_IM_ResourceElementPattern->choice.pattern1));
      imres0->csi_IM_ResourceElementPattern->choice.pattern1->subcarrierLocation_p1 = NR_CSI_IM_Resource__csi_IM_ResourceElementPattern__pattern1__subcarrierLocation_p1_s4;
      imres0->csi_IM_ResourceElementPattern->choice.pattern1->symbolLocation_p1 = 6;
      imres0->freqBand = calloc(1,sizeof(*imres0->freqBand));
      imres0->freqBand->startingRB = 0;
      imres0->freqBand->nrofRBs = 108;
      imres0->periodicityAndOffset = calloc(1,sizeof(*imres0->periodicityAndOffset));
      imres0->periodicityAndOffset->present = NR_CSI_ResourcePeriodicityAndOffset_PR_slots320;
      imres0->periodicityAndOffset->choice.slots320 = 0;
      ASN_SEQUENCE_ADD(&csi_MeasConfig->csi_IM_ResourceToAddModList->list,imres0);
      csi_MeasConfig->csi_IM_ResourceSetToAddModList = calloc(1,sizeof(*csi_MeasConfig->csi_IM_ResourceSetToAddModList));
      NR_CSI_IM_ResourceSet_t *imset0 = calloc(1,sizeof(*imset0));
      imset0->csi_IM_ResourceSetId = 0; 
      NR_CSI_IM_ResourceId_t *res0 = calloc(1,sizeof(*res0));
      *res0 = 0;
      ASN_SEQUENCE_ADD(&imset0->csi_IM_Resources,res0);
      ASN_SEQUENCE_ADD(&csi_MeasConfig->csi_IM_ResourceSetToAddModList->list,imset0);
    }
    else {
      csi_MeasConfig->csi_IM_ResourceToAddModList = NULL;
      csi_MeasConfig->csi_IM_ResourceSetToAddModList = NULL;
    }

    csi_MeasConfig->csi_IM_ResourceToReleaseList = NULL;
    csi_MeasConfig->csi_IM_ResourceSetToReleaseList = NULL;

    csi_MeasConfig->nzp_CSI_RS_ResourceSetToAddModList  = calloc(1,sizeof(*csi_MeasConfig->nzp_CSI_RS_ResourceSetToAddModList));
    NR_NZP_CSI_RS_ResourceSet_t *nzpcsirs0 = calloc(1,sizeof(*nzpcsirs0));
    nzpcsirs0->nzp_CSI_ResourceSetId = 0;
    NR_NZP_CSI_RS_ResourceId_t *nzpid0 = calloc(1,sizeof(*nzpid0));
    *nzpid0 = 0;
    ASN_SEQUENCE_ADD(&nzpcsirs0->nzp_CSI_RS_Resources,nzpid0);
    nzpcsirs0->repetition = NULL;
    nzpcsirs0->aperiodicTriggeringOffset = NULL;
    nzpcsirs0->trs_Info = NULL;
    ASN_SEQUENCE_ADD(&csi_MeasConfig->nzp_CSI_RS_ResourceSetToAddModList->list,nzpcsirs0);

    csi_MeasConfig->nzp_CSI_RS_ResourceSetToReleaseList = NULL;

    config_csirs(scc, csi_MeasConfig,carrier->pdsch_AntennaPorts,curr_bwp,carrier->do_CSIRS);

    csi_MeasConfig->csi_SSB_ResourceSetToAddModList = calloc(1,sizeof(*csi_MeasConfig->csi_SSB_ResourceSetToAddModList));
    csi_MeasConfig->csi_SSB_ResourceSetToReleaseList = NULL;
  
    NR_CSI_SSB_ResourceSet_t *ssbresset0 = calloc(1,sizeof(*ssbresset0));
    ssbresset0->csi_SSB_ResourceSetId=0;

    uint64_t bitmap=0;
    switch (scc->ssb_PositionsInBurst->present) {
      case 1 :
        bitmap = ((uint64_t) scc->ssb_PositionsInBurst->choice.shortBitmap.buf[0])<<56;
        break;
      case 2 :
     bitmap = ((uint64_t) scc->ssb_PositionsInBurst->choice.mediumBitmap.buf[0])<<56;
     break;
     case 3 :
       for (int i=0; i<8; i++) {
         bitmap |= (((uint64_t) scc->ssb_PositionsInBurst->choice.longBitmap.buf[i])<<((7-i)*8));
       }
      break;
     default:
       AssertFatal(1==0,"SSB bitmap size value %d undefined (allowed values 1,2,3) \n", scc->ssb_PositionsInBurst->present);
   }

   NR_SSB_Index_t *ssbresset[64];
   for (int i=0;i<64;i++) {
     if ((bitmap>>(63-i))&0x01){
       ssbresset[i]=calloc(1,sizeof(*ssbresset[i]));
       *ssbresset[i] = i;
       ASN_SEQUENCE_ADD(&ssbresset0->csi_SSB_ResourceList.list,ssbresset[i]);
     }
   }
   ASN_SEQUENCE_ADD(&csi_MeasConfig->csi_SSB_ResourceSetToAddModList->list,ssbresset0);

   csi_MeasConfig->csi_ResourceConfigToAddModList = calloc(1,sizeof(*csi_MeasConfig->csi_ResourceConfigToAddModList));

   csi_MeasConfig->csi_ResourceConfigToReleaseList = NULL;
   NR_CSI_ResourceConfig_t *csires0 = calloc(1,sizeof(*csires0));
   csires0->csi_ResourceConfigId=0;
   csires0->csi_RS_ResourceSetList.present = NR_CSI_ResourceConfig__csi_RS_ResourceSetList_PR_nzp_CSI_RS_SSB;
   csires0->csi_RS_ResourceSetList.choice.nzp_CSI_RS_SSB = calloc(1,sizeof(*csires0->csi_RS_ResourceSetList.choice.nzp_CSI_RS_SSB));
   csires0->csi_RS_ResourceSetList.choice.nzp_CSI_RS_SSB->nzp_CSI_RS_ResourceSetList = calloc(1,sizeof(*csires0->csi_RS_ResourceSetList.choice.nzp_CSI_RS_SSB->nzp_CSI_RS_ResourceSetList));
   NR_NZP_CSI_RS_ResourceSetId_t *nzp0 = calloc(1,sizeof(*nzp0));
   *nzp0 = 0;
   ASN_SEQUENCE_ADD(&csires0->csi_RS_ResourceSetList.choice.nzp_CSI_RS_SSB->nzp_CSI_RS_ResourceSetList->list,nzp0);
   csires0->bwp_Id = 0;
   csires0->resourceType = NR_CSI_ResourceConfig__resourceType_periodic;
   ASN_SEQUENCE_ADD(&csi_MeasConfig->csi_ResourceConfigToAddModList->list,csires0);
 

   NR_CSI_ResourceConfig_t *csires1 = calloc(1,sizeof(*csires1));
   csires1->csi_ResourceConfigId=1;
   csires1->csi_RS_ResourceSetList.present = NR_CSI_ResourceConfig__csi_RS_ResourceSetList_PR_nzp_CSI_RS_SSB;
   csires1->csi_RS_ResourceSetList.choice.nzp_CSI_RS_SSB = calloc(1,sizeof(*csires1->csi_RS_ResourceSetList.choice.nzp_CSI_RS_SSB));
   csires1->csi_RS_ResourceSetList.choice.nzp_CSI_RS_SSB->csi_SSB_ResourceSetList = calloc(1,sizeof(*csires1->csi_RS_ResourceSetList.choice.nzp_CSI_RS_SSB->csi_SSB_ResourceSetList));
   NR_CSI_SSB_ResourceSetId_t *ssbres00 = calloc(1,sizeof(*ssbres00));
 *ssbres00 = 0;
   ASN_SEQUENCE_ADD(&csires1->csi_RS_ResourceSetList.choice.nzp_CSI_RS_SSB->csi_SSB_ResourceSetList->list,ssbres00);
   csires1->bwp_Id = 0;
   csires1->resourceType = NR_CSI_ResourceConfig__resourceType_periodic;
   ASN_SEQUENCE_ADD(&csi_MeasConfig->csi_ResourceConfigToAddModList->list,csires1);

   if (carrier->pdsch_AntennaPorts > 1) {
     NR_CSI_ResourceConfig_t *csires2 = calloc(1,sizeof(*csires2));
     csires2->csi_ResourceConfigId=2;
     csires2->csi_RS_ResourceSetList.present = NR_CSI_ResourceConfig__csi_RS_ResourceSetList_PR_csi_IM_ResourceSetList;
     csires2->csi_RS_ResourceSetList.choice.csi_IM_ResourceSetList = calloc(1,sizeof(*csires2->csi_RS_ResourceSetList.choice.csi_IM_ResourceSetList));
     NR_CSI_IM_ResourceSetId_t *csiim00 = calloc(1,sizeof(*csiim00));
     *csiim00 = 0;
     ASN_SEQUENCE_ADD(&csires2->csi_RS_ResourceSetList.choice.csi_IM_ResourceSetList->list,csiim00);
     csires2->bwp_Id=0;
     csires2->resourceType = NR_CSI_ResourceConfig__resourceType_periodic;
     ASN_SEQUENCE_ADD(&csi_MeasConfig->csi_ResourceConfigToAddModList->list,csires2);
   }

   NR_PUCCH_CSI_Resource_t *pucchcsires1 = calloc(1,sizeof(*pucchcsires1));
   pucchcsires1->uplinkBandwidthPartId=0;
   pucchcsires1->pucch_Resource=1;
   csi_MeasConfig->csi_ReportConfigToAddModList = calloc(1,sizeof(*csi_MeasConfig->csi_ReportConfigToAddModList));
   csi_MeasConfig->csi_ReportConfigToReleaseList = NULL;
   if (carrier->pdsch_AntennaPorts > 1) {
     LOG_I(NR_RRC,"Filling CSI Report Config for RI_PMI_CQI\n");
     NR_CSI_ReportConfig_t *csirep1 = calloc(1,sizeof(*csirep1));
     csirep1->reportConfigId=0;
     csirep1->carrier=NULL;
     csirep1->resourcesForChannelMeasurement=0;
     csirep1->csi_IM_ResourcesForInterference=calloc(1,sizeof(*csirep1->csi_IM_ResourcesForInterference));
     *csirep1->csi_IM_ResourcesForInterference=2;
     csirep1->nzp_CSI_RS_ResourcesForInterference=NULL;
     csirep1->reportConfigType.present = NR_CSI_ReportConfig__reportConfigType_PR_periodic;
     csirep1->reportConfigType.choice.periodic = calloc(1,sizeof(*csirep1->reportConfigType.choice.periodic));
     csirep1->reportConfigType.choice.periodic->reportSlotConfig.present=NR_CSI_ReportPeriodicityAndOffset_PR_slots320;
     csirep1->reportConfigType.choice.periodic->reportSlotConfig.choice.slots320 = (8 + (20 * uid)) % 320;
     ASN_SEQUENCE_ADD(&csirep1->reportConfigType.choice.periodic->pucch_CSI_ResourceList.list,pucchcsires1);
     csirep1->reportQuantity.present = NR_CSI_ReportConfig__reportQuantity_PR_cri_RI_PMI_CQI;
     csirep1->reportQuantity.choice.cri_RI_PMI_CQI=(NULL_t)0;
     csirep1->reportFreqConfiguration = calloc(1,sizeof(*csirep1->reportFreqConfiguration));
     csirep1->reportFreqConfiguration->cqi_FormatIndicator = calloc(1,sizeof(*csirep1->reportFreqConfiguration->cqi_FormatIndicator));
     *csirep1->reportFreqConfiguration->cqi_FormatIndicator=NR_CSI_ReportConfig__reportFreqConfiguration__cqi_FormatIndicator_widebandCQI;
     csirep1->reportFreqConfiguration->pmi_FormatIndicator = calloc(1,sizeof(*csirep1->reportFreqConfiguration->pmi_FormatIndicator));
     *csirep1->reportFreqConfiguration->pmi_FormatIndicator=NR_CSI_ReportConfig__reportFreqConfiguration__pmi_FormatIndicator_widebandPMI;
     csirep1->reportFreqConfiguration->csi_ReportingBand = NULL; 
/*calloc(1,sizeof(*csirep1->reportFreqConfiguration->csi_ReportingBand));
     csirep1->reportFreqConfiguration->csi_ReportingBand->present = NR_CSI_ReportConfig__reportFreqConfiguration__csi_ReportingBand_PR_subbands7;
     csirep1->reportFreqConfiguration->csi_ReportingBand->choice.subbands7.size=1;
     csirep1->reportFreqConfiguration->csi_ReportingBand->choice.subbands7.bits_unused=1;
     csirep1->reportFreqConfiguration->csi_ReportingBand->choice.subbands7.buf=malloc(1);
     csirep1->reportFreqConfiguration->csi_ReportingBand->choice.subbands7.buf[0]=254;*/
     csirep1->timeRestrictionForChannelMeasurements= NR_CSI_ReportConfig__timeRestrictionForChannelMeasurements_notConfigured;
     csirep1->timeRestrictionForInterferenceMeasurements=NR_CSI_ReportConfig__timeRestrictionForInterferenceMeasurements_notConfigured;
     csirep1->codebookConfig=calloc(1,sizeof(*csirep1->codebookConfig));
     csirep1->codebookConfig->codebookType.present = NR_CodebookConfig__codebookType_PR_type1;
     csirep1->codebookConfig->codebookType.choice.type1 = calloc(1,sizeof(*csirep1->codebookConfig->codebookType.choice.type1));
     csirep1->codebookConfig->codebookType.choice.type1->subType.present=NR_CodebookConfig__codebookType__type1__subType_PR_typeI_SinglePanel;
     csirep1->codebookConfig->codebookType.choice.type1->subType.choice.typeI_SinglePanel=calloc(1,sizeof(*csirep1->codebookConfig->codebookType.choice.type1->subType.choice.typeI_SinglePanel));
     csirep1->codebookConfig->codebookType.choice.type1->subType.choice.typeI_SinglePanel->nrOfAntennaPorts.present=
       NR_CodebookConfig__codebookType__type1__subType__typeI_SinglePanel__nrOfAntennaPorts_PR_two;
     csirep1->codebookConfig->codebookType.choice.type1->subType.choice.typeI_SinglePanel->nrOfAntennaPorts.choice.two=
     calloc(1,sizeof(*csirep1->codebookConfig->codebookType.choice.type1->subType.choice.typeI_SinglePanel->nrOfAntennaPorts.choice.two));
     csirep1->codebookConfig->codebookType.choice.type1->subType.choice.typeI_SinglePanel->nrOfAntennaPorts.choice.two->twoTX_CodebookSubsetRestriction.size=1;
     csirep1->codebookConfig->codebookType.choice.type1->subType.choice.typeI_SinglePanel->nrOfAntennaPorts.choice.two->twoTX_CodebookSubsetRestriction.bits_unused=2;
     csirep1->codebookConfig->codebookType.choice.type1->subType.choice.typeI_SinglePanel->nrOfAntennaPorts.choice.two->twoTX_CodebookSubsetRestriction.buf=malloc(1);
     csirep1->codebookConfig->codebookType.choice.type1->subType.choice.typeI_SinglePanel->nrOfAntennaPorts.choice.two->twoTX_CodebookSubsetRestriction.buf[0]=0xfc;
     csirep1->codebookConfig->codebookType.choice.type1->subType.choice.typeI_SinglePanel->typeI_SinglePanel_ri_Restriction.size=1;
     csirep1->codebookConfig->codebookType.choice.type1->subType.choice.typeI_SinglePanel->typeI_SinglePanel_ri_Restriction.bits_unused=0;
     csirep1->codebookConfig->codebookType.choice.type1->subType.choice.typeI_SinglePanel->typeI_SinglePanel_ri_Restriction.buf=malloc(1);
     csirep1->codebookConfig->codebookType.choice.type1->subType.choice.typeI_SinglePanel->typeI_SinglePanel_ri_Restriction.buf[0]=0x03;
     csirep1->codebookConfig->codebookType.choice.type1->codebookMode=1;
     csirep1->dummy = NULL;
     csirep1->groupBasedBeamReporting.present = NR_CSI_ReportConfig__groupBasedBeamReporting_PR_disabled;
     csirep1->groupBasedBeamReporting.choice.disabled=calloc(1,sizeof(*csirep1->groupBasedBeamReporting.choice.disabled));
     //csirep1->groupBasedBeamReporting.choice.disabled->nrofReportedRS = calloc(1,sizeof(*csirep1->groupBasedBeamReporting.choice.disabled->nrofReportedRS));
     //*csirep1->groupBasedBeamReporting.choice.disabled->nrofReportedRS=NR_CSI_ReportConfig__groupBasedBeamReporting__disabled__nrofReportedRS_n1;
     csirep1->cqi_Table = calloc(1,sizeof(*csirep1->cqi_Table));
     *csirep1->cqi_Table = NR_CSI_ReportConfig__cqi_Table_table1;
     csirep1->subbandSize = NR_CSI_ReportConfig__subbandSize_value2;
     csirep1->non_PMI_PortIndication = NULL;
     csirep1->ext1 = NULL;
     ASN_SEQUENCE_ADD(&csi_MeasConfig->csi_ReportConfigToAddModList->list,csirep1);
   }

   LOG_I(NR_RRC,"Filling CSI Report Config for CRI_RSRP\n");
   NR_CSI_ReportConfig_t *csirep2 = calloc(1,sizeof(*csirep2));
   csirep2->reportConfigId=1;
   csirep2->carrier=NULL;
   csirep2->resourcesForChannelMeasurement=0;
   csirep2->csi_IM_ResourcesForInterference=NULL;
   csirep2->nzp_CSI_RS_ResourcesForInterference=NULL;
   csirep2->reportConfigType.present = NR_CSI_ReportConfig__reportConfigType_PR_periodic;
   csirep2->reportConfigType.choice.periodic = calloc(1,sizeof(*csirep2->reportConfigType.choice.periodic));
   csirep2->reportConfigType.choice.periodic->reportSlotConfig.present=NR_CSI_ReportPeriodicityAndOffset_PR_slots320;
   csirep2->reportConfigType.choice.periodic->reportSlotConfig.choice.slots320 = (28 + (20 * uid)) % 320;
   ASN_SEQUENCE_ADD(&csirep2->reportConfigType.choice.periodic->pucch_CSI_ResourceList.list,pucchcsires1);
   csirep2->reportQuantity.present = NR_CSI_ReportConfig__reportQuantity_PR_cri_RSRP;
   csirep2->reportQuantity.choice.cri_RSRP=(NULL_t)0;
   csirep2->reportFreqConfiguration = calloc(1,sizeof(*csirep2->reportFreqConfiguration));
   csirep2->reportFreqConfiguration->cqi_FormatIndicator = NULL;
   csirep2->reportFreqConfiguration->pmi_FormatIndicator=NULL;
   csirep2->reportFreqConfiguration->csi_ReportingBand=NULL;
   csirep2->timeRestrictionForChannelMeasurements= NR_CSI_ReportConfig__timeRestrictionForChannelMeasurements_configured;
   csirep2->timeRestrictionForInterferenceMeasurements=NR_CSI_ReportConfig__timeRestrictionForInterferenceMeasurements_configured;
   csirep2->codebookConfig=NULL;
   csirep2->dummy = NULL;
   csirep2->groupBasedBeamReporting.present = NR_CSI_ReportConfig__groupBasedBeamReporting_PR_disabled;
   csirep2->groupBasedBeamReporting.choice.disabled=calloc(1,sizeof(*csirep2->groupBasedBeamReporting.choice.disabled));
   csirep2->groupBasedBeamReporting.choice.disabled->nrofReportedRS=calloc(1,sizeof(*csirep2->groupBasedBeamReporting.choice.disabled->nrofReportedRS));
   *csirep2->groupBasedBeamReporting.choice.disabled->nrofReportedRS=NR_CSI_ReportConfig__groupBasedBeamReporting__disabled__nrofReportedRS_n1;
   csirep2->cqi_Table = NULL;
   csirep2->subbandSize = NR_CSI_ReportConfig__subbandSize_value1;
   csirep2->non_PMI_PortIndication = NULL;
   csirep2->ext1 = NULL;
   ASN_SEQUENCE_ADD(&csi_MeasConfig->csi_ReportConfigToAddModList->list,csirep2);
 }
  pdsch_servingcellconfig->codeBlockGroupTransmission = NULL;
  pdsch_servingcellconfig->xOverhead = NULL;
  pdsch_servingcellconfig->nrofHARQ_ProcessesForPDSCH = calloc(1, sizeof(*pdsch_servingcellconfig->nrofHARQ_ProcessesForPDSCH));
  *pdsch_servingcellconfig->nrofHARQ_ProcessesForPDSCH = NR_PDSCH_ServingCellConfig__nrofHARQ_ProcessesForPDSCH_n16;
  pdsch_servingcellconfig->pucch_Cell= NULL;
  pdsch_servingcellconfig->ext1=calloc(1,sizeof(*pdsch_servingcellconfig->ext1));
  pdsch_servingcellconfig->ext1->maxMIMO_Layers = calloc(1,sizeof(*pdsch_servingcellconfig->ext1->maxMIMO_Layers));
  *pdsch_servingcellconfig->ext1->maxMIMO_Layers = 2;

}

void fill_mastercellGroupConfig(NR_CellGroupConfig_t *cellGroupConfig, NR_CellGroupConfig_t *ue_context_mastercellGroup,int use_rlc_um_for_drb) {

  cellGroupConfig->cellGroupId = 0;
  cellGroupConfig->rlc_BearerToReleaseList = NULL;
  cellGroupConfig->rlc_BearerToAddModList = calloc(1, sizeof(*cellGroupConfig->rlc_BearerToAddModList));

  // RLC Bearer Config
  // TS38.331 9.2.1 Default SRB configurations
  NR_RLC_BearerConfig_t *rlc_BearerConfig                          = NULL;
  NR_RLC_Config_t *rlc_Config                                      = NULL;
  NR_LogicalChannelConfig_t *logicalChannelConfig                  = NULL;
  long *logicalChannelGroup                                        = NULL;
  rlc_BearerConfig                                                 = calloc(1, sizeof(NR_RLC_BearerConfig_t));
  rlc_BearerConfig->logicalChannelIdentity                         = 2;
  rlc_BearerConfig->servedRadioBearer                              = calloc(1, sizeof(*rlc_BearerConfig->servedRadioBearer));
  rlc_BearerConfig->servedRadioBearer->present                     = NR_RLC_BearerConfig__servedRadioBearer_PR_srb_Identity;
  rlc_BearerConfig->servedRadioBearer->choice.srb_Identity         = 2;
  rlc_BearerConfig->reestablishRLC                                 = NULL;
  rlc_Config                                                       = calloc(1, sizeof(NR_RLC_Config_t));
  rlc_Config->present                                              = NR_RLC_Config_PR_am;
  rlc_Config->choice.am                                            = calloc(1, sizeof(*rlc_Config->choice.am));
  rlc_Config->choice.am->dl_AM_RLC.sn_FieldLength                  = calloc(1, sizeof(NR_SN_FieldLengthAM_t));
  *(rlc_Config->choice.am->dl_AM_RLC.sn_FieldLength)               = NR_SN_FieldLengthAM_size12;
  rlc_Config->choice.am->dl_AM_RLC.t_Reassembly                    = NR_T_Reassembly_ms35;
  rlc_Config->choice.am->dl_AM_RLC.t_StatusProhibit                = NR_T_StatusProhibit_ms0;
  rlc_Config->choice.am->ul_AM_RLC.sn_FieldLength                  = calloc(1, sizeof(NR_SN_FieldLengthAM_t));
  *(rlc_Config->choice.am->ul_AM_RLC.sn_FieldLength)               = NR_SN_FieldLengthAM_size12;
  rlc_Config->choice.am->ul_AM_RLC.t_PollRetransmit                = NR_T_PollRetransmit_ms45;
  rlc_Config->choice.am->ul_AM_RLC.pollPDU                         = NR_PollPDU_infinity;
  rlc_Config->choice.am->ul_AM_RLC.pollByte                        = NR_PollByte_infinity;
  rlc_Config->choice.am->ul_AM_RLC.maxRetxThreshold                = NR_UL_AM_RLC__maxRetxThreshold_t8;
  rlc_BearerConfig->rlc_Config                                     = rlc_Config;
  logicalChannelConfig                                             = calloc(1, sizeof(NR_LogicalChannelConfig_t));
  logicalChannelConfig->ul_SpecificParameters                      = calloc(1, sizeof(*logicalChannelConfig->ul_SpecificParameters));
  logicalChannelConfig->ul_SpecificParameters->priority            = 3;
  logicalChannelConfig->ul_SpecificParameters->prioritisedBitRate  = NR_LogicalChannelConfig__ul_SpecificParameters__prioritisedBitRate_infinity;
  logicalChannelConfig->ul_SpecificParameters->bucketSizeDuration  = NR_LogicalChannelConfig__ul_SpecificParameters__bucketSizeDuration_ms5;
  logicalChannelGroup                                              = CALLOC(1, sizeof(long));
  *logicalChannelGroup                                             = 0;
  logicalChannelConfig->ul_SpecificParameters->logicalChannelGroup = logicalChannelGroup;
  logicalChannelConfig->ul_SpecificParameters->schedulingRequestID = CALLOC(1, sizeof(*logicalChannelConfig->ul_SpecificParameters->schedulingRequestID));
  *logicalChannelConfig->ul_SpecificParameters->schedulingRequestID = 0;
  logicalChannelConfig->ul_SpecificParameters->logicalChannelSR_Mask = 0;
  logicalChannelConfig->ul_SpecificParameters->logicalChannelSR_DelayTimerApplied = 0;
  rlc_BearerConfig->mac_LogicalChannelConfig                       = logicalChannelConfig;
  ASN_SEQUENCE_ADD(&cellGroupConfig->rlc_BearerToAddModList->list, rlc_BearerConfig);
  ASN_SEQUENCE_ADD(&ue_context_mastercellGroup->rlc_BearerToAddModList->list, rlc_BearerConfig);

  // DRB Configuration
  NR_RLC_BearerConfig_t *rlc_BearerConfig_drb                      = NULL;
  NR_RLC_Config_t *rlc_Config_drb                                  = NULL;
  NR_LogicalChannelConfig_t *logicalChannelConfig_drb              = NULL;
  long *logicalChannelGroup_drb                                    = NULL;
  rlc_BearerConfig_drb                                             = calloc(1, sizeof(NR_RLC_BearerConfig_t));
  rlc_BearerConfig_drb->logicalChannelIdentity                     = 4;
  rlc_BearerConfig_drb->servedRadioBearer                          = calloc(1, sizeof(*rlc_BearerConfig_drb->servedRadioBearer));
  rlc_BearerConfig_drb->servedRadioBearer->present                 = NR_RLC_BearerConfig__servedRadioBearer_PR_drb_Identity;
  rlc_BearerConfig_drb->servedRadioBearer->choice.drb_Identity     = 1;
  rlc_BearerConfig_drb->reestablishRLC                             = NULL;
  rlc_Config_drb                                                   = calloc(1, sizeof(NR_RLC_Config_t));

  if (use_rlc_um_for_drb) nr_drb_config(rlc_Config_drb, NR_RLC_Config_PR_um_Bi_Directional);
  else                    nr_drb_config(rlc_Config_drb, NR_RLC_Config_PR_am);

  
  rlc_BearerConfig_drb->rlc_Config                                 = rlc_Config_drb;
  logicalChannelConfig_drb                                             = calloc(1, sizeof(NR_LogicalChannelConfig_t));
  logicalChannelConfig_drb->ul_SpecificParameters                      = calloc(1, sizeof(*logicalChannelConfig_drb->ul_SpecificParameters));
  logicalChannelConfig_drb->ul_SpecificParameters->priority            = 13;
  logicalChannelConfig_drb->ul_SpecificParameters->prioritisedBitRate  = NR_LogicalChannelConfig__ul_SpecificParameters__prioritisedBitRate_kBps8;
  logicalChannelConfig_drb->ul_SpecificParameters->bucketSizeDuration  = NR_LogicalChannelConfig__ul_SpecificParameters__bucketSizeDuration_ms100;
  logicalChannelGroup_drb                                              = CALLOC(1, sizeof(long));
  *logicalChannelGroup_drb                                             = 1;
  logicalChannelConfig_drb->ul_SpecificParameters->logicalChannelGroup = logicalChannelGroup_drb;
  logicalChannelConfig_drb->ul_SpecificParameters->schedulingRequestID = CALLOC(1, sizeof(*logicalChannelConfig_drb->ul_SpecificParameters->schedulingRequestID));
  *logicalChannelConfig_drb->ul_SpecificParameters->schedulingRequestID = 0;
  logicalChannelConfig_drb->ul_SpecificParameters->logicalChannelSR_Mask = 0;
  logicalChannelConfig_drb->ul_SpecificParameters->logicalChannelSR_DelayTimerApplied = 0;
  rlc_BearerConfig_drb->mac_LogicalChannelConfig                       = logicalChannelConfig_drb;
  ASN_SEQUENCE_ADD(&cellGroupConfig->rlc_BearerToAddModList->list, rlc_BearerConfig_drb);
  ASN_SEQUENCE_ADD(&ue_context_mastercellGroup->rlc_BearerToAddModList->list, rlc_BearerConfig_drb);
}

<<<<<<< HEAD
=======
void update_cellGroupConfig(NR_CellGroupConfig_t *cellGroupConfig,
                            rrc_gNB_carrier_data_t *carrier,
                            NR_UE_NR_Capability_t *uecap) {

  NR_SpCellConfig_t *SpCellConfig = cellGroupConfig->spCellConfig;
  if (SpCellConfig == NULL) return;

  NR_ServingCellConfigCommon_t *scc = carrier->servingcellconfigcommon;

  NR_BWP_DownlinkDedicated_t *bwp_Dedicated = SpCellConfig->spCellConfigDedicated->initialDownlinkBWP;
  set_dl_mcs_table(scc->downlinkConfigCommon->initialDownlinkBWP->genericParameters.subcarrierSpacing,
                   uecap, SpCellConfig, bwp_Dedicated, scc);

  struct NR_ServingCellConfig__downlinkBWP_ToAddModList *DL_BWP_list = SpCellConfig->spCellConfigDedicated->downlinkBWP_ToAddModList;
  if (DL_BWP_list) {
    for (int i=0; i<DL_BWP_list->list.count; i++){
      NR_BWP_Downlink_t *bwp = DL_BWP_list->list.array[i];
      int scs = bwp->bwp_Common->genericParameters.subcarrierSpacing;
      set_dl_mcs_table(scs, uecap, SpCellConfig,bwp->bwp_Dedicated, carrier->servingcellconfigcommon);
    }
  }
}


>>>>>>> 1ab1fde7
void fill_initial_cellGroupConfig(int uid,
                                  NR_CellGroupConfig_t *cellGroupConfig,
                                  NR_ServingCellConfigCommon_t *scc,
                                  rrc_gNB_carrier_data_t *carrier) {

  NR_RLC_BearerConfig_t                            *rlc_BearerConfig     = NULL;
  NR_RLC_Config_t                                  *rlc_Config           = NULL;
  NR_LogicalChannelConfig_t                        *logicalChannelConfig = NULL;
  NR_MAC_CellGroupConfig_t                         *mac_CellGroupConfig  = NULL;
  NR_PhysicalCellGroupConfig_t	                   *physicalCellGroupConfig = NULL;
  long *logicalChannelGroup = NULL;
  
  cellGroupConfig->cellGroupId = 0;
  
  /* Rlc Bearer Config */
  /* TS38.331 9.2.1	Default SRB configurations */
  cellGroupConfig->rlc_BearerToAddModList                          = calloc(1, sizeof(*cellGroupConfig->rlc_BearerToAddModList));
  rlc_BearerConfig                                                 = calloc(1, sizeof(NR_RLC_BearerConfig_t));
  rlc_BearerConfig->logicalChannelIdentity                         = 1;
  rlc_BearerConfig->servedRadioBearer                              = calloc(1, sizeof(*rlc_BearerConfig->servedRadioBearer));
  rlc_BearerConfig->servedRadioBearer->present                     = NR_RLC_BearerConfig__servedRadioBearer_PR_srb_Identity;
  rlc_BearerConfig->servedRadioBearer->choice.srb_Identity         = 1;
  rlc_BearerConfig->reestablishRLC                                 = NULL;
  rlc_Config = calloc(1, sizeof(NR_RLC_Config_t));
  rlc_Config->present                                              = NR_RLC_Config_PR_am;
  rlc_Config->choice.am                                            = calloc(1, sizeof(*rlc_Config->choice.am));
  rlc_Config->choice.am->dl_AM_RLC.sn_FieldLength                  = calloc(1, sizeof(NR_SN_FieldLengthAM_t));
  *(rlc_Config->choice.am->dl_AM_RLC.sn_FieldLength)               = NR_SN_FieldLengthAM_size12;
  rlc_Config->choice.am->dl_AM_RLC.t_Reassembly                    = NR_T_Reassembly_ms35;
  rlc_Config->choice.am->dl_AM_RLC.t_StatusProhibit                = NR_T_StatusProhibit_ms0;
  rlc_Config->choice.am->ul_AM_RLC.sn_FieldLength                  = calloc(1, sizeof(NR_SN_FieldLengthAM_t));
  *(rlc_Config->choice.am->ul_AM_RLC.sn_FieldLength)               = NR_SN_FieldLengthAM_size12;
  rlc_Config->choice.am->ul_AM_RLC.t_PollRetransmit                = NR_T_PollRetransmit_ms45;
  rlc_Config->choice.am->ul_AM_RLC.pollPDU                         = NR_PollPDU_infinity;
  rlc_Config->choice.am->ul_AM_RLC.pollByte                        = NR_PollByte_infinity;
  rlc_Config->choice.am->ul_AM_RLC.maxRetxThreshold                = NR_UL_AM_RLC__maxRetxThreshold_t8;
  rlc_BearerConfig->rlc_Config                                     = rlc_Config;
  logicalChannelConfig                                             = calloc(1, sizeof(NR_LogicalChannelConfig_t));
  logicalChannelConfig->ul_SpecificParameters                      = calloc(1, sizeof(*logicalChannelConfig->ul_SpecificParameters));
  logicalChannelConfig->ul_SpecificParameters->priority            = 1;
  logicalChannelConfig->ul_SpecificParameters->prioritisedBitRate  = NR_LogicalChannelConfig__ul_SpecificParameters__prioritisedBitRate_infinity;
  logicalChannelGroup                                              = CALLOC(1, sizeof(long));
  *logicalChannelGroup                                             = 0;
  logicalChannelConfig->ul_SpecificParameters->logicalChannelGroup = logicalChannelGroup;
  logicalChannelConfig->ul_SpecificParameters->schedulingRequestID = CALLOC(1, sizeof(*logicalChannelConfig->ul_SpecificParameters->schedulingRequestID));
  *logicalChannelConfig->ul_SpecificParameters->schedulingRequestID = 0;
  logicalChannelConfig->ul_SpecificParameters->logicalChannelSR_Mask = 0;
  logicalChannelConfig->ul_SpecificParameters->logicalChannelSR_DelayTimerApplied = 0;
  rlc_BearerConfig->mac_LogicalChannelConfig                       = logicalChannelConfig;
  ASN_SEQUENCE_ADD(&cellGroupConfig->rlc_BearerToAddModList->list, rlc_BearerConfig);
  
  cellGroupConfig->rlc_BearerToReleaseList = NULL;
  
  /* mac CellGroup Config */
  if (1) {
    mac_CellGroupConfig                                                     = calloc(1, sizeof(*mac_CellGroupConfig));
    if (1) {
      mac_CellGroupConfig->schedulingRequestConfig                            = calloc(1, sizeof(*mac_CellGroupConfig->schedulingRequestConfig));
      mac_CellGroupConfig->schedulingRequestConfig->schedulingRequestToAddModList = CALLOC(1,sizeof(*mac_CellGroupConfig->schedulingRequestConfig->schedulingRequestToAddModList));
      struct NR_SchedulingRequestToAddMod *schedulingrequestlist;
      schedulingrequestlist = CALLOC(1,sizeof(*schedulingrequestlist));
      schedulingrequestlist->schedulingRequestId  = 0;
      schedulingrequestlist->sr_ProhibitTimer = CALLOC(1,sizeof(*schedulingrequestlist->sr_ProhibitTimer));
      *(schedulingrequestlist->sr_ProhibitTimer) = 0;
      schedulingrequestlist->sr_TransMax      = NR_SchedulingRequestToAddMod__sr_TransMax_n64;
      ASN_SEQUENCE_ADD(&(mac_CellGroupConfig->schedulingRequestConfig->schedulingRequestToAddModList->list),schedulingrequestlist);
    }
    mac_CellGroupConfig->bsr_Config                                         = calloc(1, sizeof(*mac_CellGroupConfig->bsr_Config));
    mac_CellGroupConfig->bsr_Config->periodicBSR_Timer                      = NR_BSR_Config__periodicBSR_Timer_sf10;
    mac_CellGroupConfig->bsr_Config->retxBSR_Timer                          = NR_BSR_Config__retxBSR_Timer_sf80;
    mac_CellGroupConfig->tag_Config                                         = calloc(1, sizeof(*mac_CellGroupConfig->tag_Config));
    mac_CellGroupConfig->tag_Config->tag_ToReleaseList = NULL;
    mac_CellGroupConfig->tag_Config->tag_ToAddModList  = calloc(1,sizeof(*mac_CellGroupConfig->tag_Config->tag_ToAddModList));
    struct NR_TAG *tag=calloc(1,sizeof(*tag));
    tag->tag_Id             = 0;
    tag->timeAlignmentTimer = NR_TimeAlignmentTimer_infinity;
    ASN_SEQUENCE_ADD(&mac_CellGroupConfig->tag_Config->tag_ToAddModList->list,tag);
    mac_CellGroupConfig->phr_Config                                         = calloc(1, sizeof(*mac_CellGroupConfig->phr_Config));
    mac_CellGroupConfig->phr_Config->present                                = NR_SetupRelease_PHR_Config_PR_setup;
    mac_CellGroupConfig->phr_Config->choice.setup                           = calloc(1, sizeof(*mac_CellGroupConfig->phr_Config->choice.setup));
    mac_CellGroupConfig->phr_Config->choice.setup->phr_PeriodicTimer        = NR_PHR_Config__phr_PeriodicTimer_sf10;
    mac_CellGroupConfig->phr_Config->choice.setup->phr_ProhibitTimer        = NR_PHR_Config__phr_ProhibitTimer_sf10;
    mac_CellGroupConfig->phr_Config->choice.setup->phr_Tx_PowerFactorChange = NR_PHR_Config__phr_Tx_PowerFactorChange_dB1;
  }
  cellGroupConfig->mac_CellGroupConfig                                      = mac_CellGroupConfig;

  physicalCellGroupConfig                                                   = calloc(1,sizeof(*physicalCellGroupConfig));
  physicalCellGroupConfig->p_NR_FR1                                         = calloc(1,sizeof(*physicalCellGroupConfig->p_NR_FR1));
  *physicalCellGroupConfig->p_NR_FR1                                        = 10;
  physicalCellGroupConfig->pdsch_HARQ_ACK_Codebook                          = NR_PhysicalCellGroupConfig__pdsch_HARQ_ACK_Codebook_dynamic;
  cellGroupConfig->physicalCellGroupConfig                                  = physicalCellGroupConfig;
  
  cellGroupConfig->spCellConfig                                             = calloc(1,sizeof(*cellGroupConfig->spCellConfig));
  
  fill_initial_SpCellConfig(uid,cellGroupConfig->spCellConfig,scc,carrier);
  
  cellGroupConfig->sCellToAddModList                                        = NULL;
  cellGroupConfig->sCellToReleaseList                                       = NULL;
}

//------------------------------------------------------------------------------
int     do_RRCSetup(rrc_gNB_ue_context_t         *const ue_context_pP,
                    uint8_t                      *const buffer,
                    const uint8_t                transaction_id,
                    OCTET_STRING_t               *masterCellGroup_from_DU,
                    NR_ServingCellConfigCommon_t *scc,
                    rrc_gNB_carrier_data_t *carrier)
//------------------------------------------------------------------------------
{
    asn_enc_rval_t                                   enc_rval;
    NR_DL_CCCH_Message_t                             dl_ccch_msg;
    NR_RRCSetup_t                                    *rrcSetup;
    NR_RRCSetup_IEs_t                                *ie;
    NR_SRB_ToAddMod_t                                *SRB1_config          = NULL;
    NR_PDCP_Config_t                                 *pdcp_Config          = NULL;
    NR_CellGroupConfig_t                             *cellGroupConfig      = NULL;
    char masterCellGroup_buf[3000];

    AssertFatal(ue_context_pP != NULL,"ue_context_p is null\n");
    gNB_RRC_UE_t *ue_p = &ue_context_pP->ue_context;
    NR_SRB_ToAddModList_t        **SRB_configList = &ue_p->SRB_configList;



    memset((void *)&dl_ccch_msg, 0, sizeof(NR_DL_CCCH_Message_t));
    dl_ccch_msg.message.present            = NR_DL_CCCH_MessageType_PR_c1;
    dl_ccch_msg.message.choice.c1          = CALLOC(1, sizeof(struct NR_DL_CCCH_MessageType__c1));
    dl_ccch_msg.message.choice.c1->present = NR_DL_CCCH_MessageType__c1_PR_rrcSetup;
    dl_ccch_msg.message.choice.c1->choice.rrcSetup = calloc(1, sizeof(NR_RRCSetup_t));

    rrcSetup = dl_ccch_msg.message.choice.c1->choice.rrcSetup;
    rrcSetup->criticalExtensions.present = NR_RRCSetup__criticalExtensions_PR_rrcSetup;
    rrcSetup->rrc_TransactionIdentifier  = transaction_id;
    rrcSetup->criticalExtensions.choice.rrcSetup = calloc(1, sizeof(NR_RRCSetup_IEs_t));
    ie = rrcSetup->criticalExtensions.choice.rrcSetup;

    /****************************** radioBearerConfig ******************************/

    /* Configure SRB1 */
    if (*SRB_configList) {
        free(*SRB_configList);
    }

    *SRB_configList = calloc(1, sizeof(NR_SRB_ToAddModList_t));
    // SRB1
    /* TODO */
    SRB1_config = calloc(1, sizeof(NR_SRB_ToAddMod_t));
    SRB1_config->srb_Identity = 1;
    // pdcp_Config->t_Reordering
    SRB1_config->pdcp_Config = pdcp_Config;
    ie->radioBearerConfig.srb_ToAddModList = *SRB_configList;
    ASN_SEQUENCE_ADD(&(*SRB_configList)->list, SRB1_config);

    ie->radioBearerConfig.srb3_ToRelease    = NULL;
    ie->radioBearerConfig.drb_ToAddModList  = NULL;
    ie->radioBearerConfig.drb_ToReleaseList = NULL;
    ie->radioBearerConfig.securityConfig    = NULL;
    
    /****************************** masterCellGroup ******************************/
    /* TODO */
    if (masterCellGroup_from_DU) {
      memcpy(&ie->masterCellGroup,masterCellGroup_from_DU,sizeof(*masterCellGroup_from_DU));
      // decode masterCellGroup OCTET_STRING received from DU and place in ue context
      uper_decode(NULL,
		  &asn_DEF_NR_CellGroupConfig,   //might be added prefix later
		  (void **)&cellGroupConfig,
		  (uint8_t *)masterCellGroup_from_DU->buf,
		  masterCellGroup_from_DU->size, 0, 0); 
      
      xer_fprint(stdout, &asn_DEF_NR_CellGroupConfig, (const void*)cellGroupConfig);
    }
    else {
      cellGroupConfig = calloc(1, sizeof(NR_CellGroupConfig_t));
      fill_initial_cellGroupConfig(ue_context_pP->local_uid,cellGroupConfig,scc,carrier);

      enc_rval = uper_encode_to_buffer(&asn_DEF_NR_CellGroupConfig,
				       NULL,
				       (void *)cellGroupConfig,
				       masterCellGroup_buf,
				       3000);
      
      if(enc_rval.encoded == -1) {
        LOG_E(NR_RRC, "ASN1 message CellGroupConfig encoding failed (%s, %lu)!\n",
	      enc_rval.failed_type->name, enc_rval.encoded);
        return -1;
      }
      
      if (OCTET_STRING_fromBuf(&ie->masterCellGroup, masterCellGroup_buf, (enc_rval.encoded+7)/8) == -1) {
        LOG_E(NR_RRC, "fatal: OCTET_STRING_fromBuf failed\n");
        return -1;
      }
    }

    ue_p->masterCellGroup = cellGroupConfig;

    if ( LOG_DEBUGFLAG(DEBUG_ASN1) ) {
      xer_fprint(stdout, &asn_DEF_NR_DL_CCCH_Message, (void *)&dl_ccch_msg);
    }
    enc_rval = uper_encode_to_buffer(&asn_DEF_NR_DL_CCCH_Message,
				     NULL,
				     (void *)&dl_ccch_msg,
				     buffer,
				     1000);
    
    if(enc_rval.encoded == -1) {
      LOG_E(NR_RRC, "[gNB AssertFatal]ASN1 message encoding failed (%s, %lu)!\n",
	    enc_rval.failed_type->name, enc_rval.encoded);
      return -1;
    }
    
    LOG_I(NR_RRC,"RRCSetup Encoded %zd bits (%zd bytes)\n",
            enc_rval.encoded,(enc_rval.encoded+7)/8);
    return((enc_rval.encoded+7)/8);
}

uint8_t do_NR_SecurityModeCommand(
  const protocol_ctxt_t *const ctxt_pP,
  uint8_t *const buffer,
  const uint8_t Transaction_id,
  const uint8_t cipheringAlgorithm,
  NR_IntegrityProtAlgorithm_t *integrityProtAlgorithm
)
//------------------------------------------------------------------------------
{
  NR_DL_DCCH_Message_t dl_dcch_msg;
  asn_enc_rval_t enc_rval;
  memset(&dl_dcch_msg,0,sizeof(NR_DL_DCCH_Message_t));
  dl_dcch_msg.message.present           = NR_DL_DCCH_MessageType_PR_c1;
  dl_dcch_msg.message.choice.c1=CALLOC(1,sizeof(struct NR_DL_DCCH_MessageType__c1));
  dl_dcch_msg.message.choice.c1->present = NR_DL_DCCH_MessageType__c1_PR_securityModeCommand;
  dl_dcch_msg.message.choice.c1->choice.securityModeCommand = CALLOC(1, sizeof(struct NR_SecurityModeCommand));
  dl_dcch_msg.message.choice.c1->choice.securityModeCommand->rrc_TransactionIdentifier = Transaction_id;
  dl_dcch_msg.message.choice.c1->choice.securityModeCommand->criticalExtensions.present = NR_SecurityModeCommand__criticalExtensions_PR_securityModeCommand;

  dl_dcch_msg.message.choice.c1->choice.securityModeCommand->criticalExtensions.choice.securityModeCommand =
		  CALLOC(1, sizeof(struct NR_SecurityModeCommand_IEs));
  // the two following information could be based on the mod_id
  dl_dcch_msg.message.choice.c1->choice.securityModeCommand->criticalExtensions.choice.securityModeCommand->securityConfigSMC.securityAlgorithmConfig.cipheringAlgorithm
    = (NR_CipheringAlgorithm_t)cipheringAlgorithm;
  dl_dcch_msg.message.choice.c1->choice.securityModeCommand->criticalExtensions.choice.securityModeCommand->securityConfigSMC.securityAlgorithmConfig.integrityProtAlgorithm
    = integrityProtAlgorithm;

  if ( LOG_DEBUGFLAG(DEBUG_ASN1) ) {
    xer_fprint(stdout, &asn_DEF_NR_DL_DCCH_Message, (void *)&dl_dcch_msg);
  }

  enc_rval = uper_encode_to_buffer(&asn_DEF_NR_DL_DCCH_Message,
                                   NULL,
                                   (void *)&dl_dcch_msg,
                                   buffer,
                                   100);

  if(enc_rval.encoded == -1) {
    LOG_I(NR_RRC, "[gNB AssertFatal]ASN1 message encoding failed (%s, %lu)!\n",
          enc_rval.failed_type->name, enc_rval.encoded);
    return -1;
  }

  LOG_D(NR_RRC,"[gNB %d] securityModeCommand for UE %x Encoded %zd bits (%zd bytes)\n",
        ctxt_pP->module_id,
        ctxt_pP->rnti,
        enc_rval.encoded,
        (enc_rval.encoded+7)/8);

  if (enc_rval.encoded==-1) {
    LOG_E(NR_RRC,"[gNB %d] ASN1 : securityModeCommand encoding failed for UE %x\n",
          ctxt_pP->module_id,
          ctxt_pP->rnti);
    return(-1);
  }

  //  rrc_ue_process_ueCapabilityEnquiry(0,1000,&dl_dcch_msg.message.choice.c1.choice.ueCapabilityEnquiry,0);
  //  exit(-1);
  return((enc_rval.encoded+7)/8);
}

/*TODO*/
//------------------------------------------------------------------------------
uint8_t do_NR_SA_UECapabilityEnquiry( const protocol_ctxt_t *const ctxt_pP,
                                   uint8_t               *const buffer,
                                   const uint8_t                Transaction_id)
//------------------------------------------------------------------------------
{
  NR_UE_CapabilityRequestFilterNR_t *sa_band_filter;
  NR_FreqBandList_t *sa_band_list;
  NR_FreqBandInformation_t *sa_band_info;
  NR_FreqBandInformationNR_t *sa_band_infoNR;

  NR_DL_DCCH_Message_t dl_dcch_msg;
  NR_UE_CapabilityRAT_Request_t *ue_capabilityrat_request;

  asn_enc_rval_t enc_rval;
  memset(&dl_dcch_msg,0,sizeof(NR_DL_DCCH_Message_t));
  dl_dcch_msg.message.present           = NR_DL_DCCH_MessageType_PR_c1;
  dl_dcch_msg.message.choice.c1 = CALLOC(1,sizeof(struct NR_DL_DCCH_MessageType__c1));
  dl_dcch_msg.message.choice.c1->present = NR_DL_DCCH_MessageType__c1_PR_ueCapabilityEnquiry;
  dl_dcch_msg.message.choice.c1->choice.ueCapabilityEnquiry = CALLOC(1,sizeof(struct NR_UECapabilityEnquiry));
  dl_dcch_msg.message.choice.c1->choice.ueCapabilityEnquiry->rrc_TransactionIdentifier = Transaction_id;
  dl_dcch_msg.message.choice.c1->choice.ueCapabilityEnquiry->criticalExtensions.present = NR_UECapabilityEnquiry__criticalExtensions_PR_ueCapabilityEnquiry;
  dl_dcch_msg.message.choice.c1->choice.ueCapabilityEnquiry->criticalExtensions.choice.ueCapabilityEnquiry = CALLOC(1,sizeof(struct NR_UECapabilityEnquiry_IEs));
  ue_capabilityrat_request =  CALLOC(1,sizeof(NR_UE_CapabilityRAT_Request_t));
  memset(ue_capabilityrat_request,0,sizeof(NR_UE_CapabilityRAT_Request_t));
  ue_capabilityrat_request->rat_Type = NR_RAT_Type_nr;

  sa_band_infoNR = (NR_FreqBandInformationNR_t*)calloc(1,sizeof(NR_FreqBandInformationNR_t));
  sa_band_infoNR->bandNR = 78;
  sa_band_info = (NR_FreqBandInformation_t*)calloc(1,sizeof(NR_FreqBandInformation_t));
  sa_band_info->present = NR_FreqBandInformation_PR_bandInformationNR;
  sa_band_info->choice.bandInformationNR = sa_band_infoNR;
  
  sa_band_list = (NR_FreqBandList_t *)calloc(1, sizeof(NR_FreqBandList_t));
  ASN_SEQUENCE_ADD(&sa_band_list->list, sa_band_info);

  sa_band_filter = (NR_UE_CapabilityRequestFilterNR_t*)calloc(1,sizeof(NR_UE_CapabilityRequestFilterNR_t));
  sa_band_filter->frequencyBandListFilter = sa_band_list;

  OCTET_STRING_t req_freq;
  unsigned char req_freq_buf[1024];
  enc_rval = uper_encode_to_buffer(&asn_DEF_NR_UE_CapabilityRequestFilterNR,
				   NULL,
				   (void *)sa_band_filter,
				   req_freq_buf,
				   1024);

  if ( LOG_DEBUGFLAG(DEBUG_ASN1) ) {
    xer_fprint(stdout, &asn_DEF_NR_UE_CapabilityRequestFilterNR, (void *)sa_band_filter);
  }

  req_freq.buf = req_freq_buf;
  req_freq.size = (enc_rval.encoded+7)/8;

  ue_capabilityrat_request->capabilityRequestFilter = &req_freq;

  ASN_SEQUENCE_ADD(&dl_dcch_msg.message.choice.c1->choice.ueCapabilityEnquiry->criticalExtensions.choice.ueCapabilityEnquiry->ue_CapabilityRAT_RequestList.list,
                   ue_capabilityrat_request);


  if ( LOG_DEBUGFLAG(DEBUG_ASN1) ) {
    xer_fprint(stdout, &asn_DEF_NR_DL_DCCH_Message, (void *)&dl_dcch_msg);
  }

  enc_rval = uper_encode_to_buffer(&asn_DEF_NR_DL_DCCH_Message,
                                   NULL,
                                   (void *)&dl_dcch_msg,
                                   buffer,
                                   100);

  if(enc_rval.encoded == -1) {
    LOG_I(NR_RRC, "[gNB AssertFatal]ASN1 message encoding failed (%s, %lu)!\n",
          enc_rval.failed_type->name, enc_rval.encoded);
    return -1;
  }

  LOG_D(NR_RRC,"[gNB %d] NR UECapabilityRequest for UE %x Encoded %zd bits (%zd bytes)\n",
        ctxt_pP->module_id,
        ctxt_pP->rnti,
        enc_rval.encoded,
        (enc_rval.encoded+7)/8);

  if (enc_rval.encoded==-1) {
    LOG_E(NR_RRC,"[gNB %d] ASN1 : NR UECapabilityRequest encoding failed for UE %x\n",
          ctxt_pP->module_id,
          ctxt_pP->rnti);
    return(-1);
  }

  return((enc_rval.encoded+7)/8);
}


uint8_t do_NR_RRCRelease(uint8_t                            *buffer,
                         size_t                              buffer_size,
                         uint8_t                             Transaction_id) {
  asn_enc_rval_t enc_rval;
  NR_DL_DCCH_Message_t dl_dcch_msg;
  NR_RRCRelease_t *rrcConnectionRelease;
  memset(&dl_dcch_msg,0,sizeof(NR_DL_DCCH_Message_t));
  dl_dcch_msg.message.present           = NR_DL_DCCH_MessageType_PR_c1;
  dl_dcch_msg.message.choice.c1=CALLOC(1,sizeof(struct NR_DL_DCCH_MessageType__c1));
  dl_dcch_msg.message.choice.c1->present = NR_DL_DCCH_MessageType__c1_PR_rrcRelease;
  dl_dcch_msg.message.choice.c1->choice.rrcRelease = CALLOC(1, sizeof(NR_RRCRelease_t));
  rrcConnectionRelease = dl_dcch_msg.message.choice.c1->choice.rrcRelease;
  // RRCConnectionRelease
  rrcConnectionRelease->rrc_TransactionIdentifier = Transaction_id;
  rrcConnectionRelease->criticalExtensions.present = NR_RRCRelease__criticalExtensions_PR_rrcRelease;
  rrcConnectionRelease->criticalExtensions.choice.rrcRelease = CALLOC(1, sizeof(NR_RRCRelease_IEs_t));
  rrcConnectionRelease->criticalExtensions.choice.rrcRelease->deprioritisationReq =
      CALLOC(1, sizeof(struct NR_RRCRelease_IEs__deprioritisationReq));
  rrcConnectionRelease->criticalExtensions.choice.rrcRelease->deprioritisationReq->deprioritisationType =
      NR_RRCRelease_IEs__deprioritisationReq__deprioritisationType_nr;
  rrcConnectionRelease->criticalExtensions.choice.rrcRelease->deprioritisationReq->deprioritisationTimer =
      NR_RRCRelease_IEs__deprioritisationReq__deprioritisationTimer_min10;

  enc_rval = uper_encode_to_buffer(&asn_DEF_NR_DL_DCCH_Message,
                                   NULL,
                                   (void *)&dl_dcch_msg,
                                   buffer,
                                   buffer_size);
  if(enc_rval.encoded == -1) {
    LOG_I(NR_RRC, "[gNB AssertFatal]ASN1 message encoding failed (%s, %lu)!\n",
        enc_rval.failed_type->name, enc_rval.encoded);
    return -1;
  }
  return((enc_rval.encoded+7)/8);
}

//------------------------------------------------------------------------------
int16_t do_RRCReconfiguration(
    const protocol_ctxt_t        *const ctxt_pP,
    uint8_t                      *buffer,
    size_t                        buffer_size,
    uint8_t                       Transaction_id,
    NR_SRB_ToAddModList_t        *SRB_configList,
    NR_DRB_ToAddModList_t        *DRB_configList,
    NR_DRB_ToReleaseList_t       *DRB_releaseList,
    NR_SecurityConfig_t          *security_config,
    NR_SDAP_Config_t             *sdap_config,
    NR_MeasConfig_t              *meas_config,
    struct NR_RRCReconfiguration_v1530_IEs__dedicatedNAS_MessageList *dedicatedNAS_MessageList,
    rrc_gNB_ue_context_t         *const ue_context_pP,
    rrc_gNB_carrier_data_t       *carrier,
    NR_MAC_CellGroupConfig_t     *mac_CellGroupConfig,
    NR_CellGroupConfig_t         *cellGroupConfig)
//------------------------------------------------------------------------------
{
    NR_DL_DCCH_Message_t                             dl_dcch_msg;
    asn_enc_rval_t                                   enc_rval;
    NR_RRCReconfiguration_IEs_t                      *ie;
    unsigned char masterCellGroup_buf[1000];

    memset(&dl_dcch_msg, 0, sizeof(NR_DL_DCCH_Message_t));
    dl_dcch_msg.message.present            = NR_DL_DCCH_MessageType_PR_c1;
    dl_dcch_msg.message.choice.c1          = CALLOC(1, sizeof(struct NR_DL_DCCH_MessageType__c1));
    dl_dcch_msg.message.choice.c1->present = NR_DL_DCCH_MessageType__c1_PR_rrcReconfiguration;

    dl_dcch_msg.message.choice.c1->choice.rrcReconfiguration = calloc(1, sizeof(NR_RRCReconfiguration_t));
    dl_dcch_msg.message.choice.c1->choice.rrcReconfiguration->rrc_TransactionIdentifier = Transaction_id;
    dl_dcch_msg.message.choice.c1->choice.rrcReconfiguration->criticalExtensions.present = NR_RRCReconfiguration__criticalExtensions_PR_rrcReconfiguration;

    /******************** Radio Bearer Config ********************/
    /* Configure Security */
    // security_config    =  CALLOC(1, sizeof(NR_SecurityConfig_t));
    // security_config->securityAlgorithmConfig = CALLOC(1, sizeof(*ie->radioBearerConfig->securityConfig->securityAlgorithmConfig));
    // security_config->securityAlgorithmConfig->cipheringAlgorithm     = NR_CipheringAlgorithm_nea0;
    // security_config->securityAlgorithmConfig->integrityProtAlgorithm = NULL;
    // security_config->keyToUse = CALLOC(1, sizeof(*ie->radioBearerConfig->securityConfig->keyToUse));
    // *security_config->keyToUse = NR_SecurityConfig__keyToUse_master;

    ie = calloc(1, sizeof(NR_RRCReconfiguration_IEs_t));
    if (SRB_configList || DRB_configList) {
      ie->radioBearerConfig = calloc(1, sizeof(NR_RadioBearerConfig_t));
      ie->radioBearerConfig->srb_ToAddModList  = SRB_configList;
      ie->radioBearerConfig->drb_ToAddModList  = DRB_configList;
      ie->radioBearerConfig->securityConfig    = security_config;
      ie->radioBearerConfig->srb3_ToRelease    = NULL;
      ie->radioBearerConfig->drb_ToReleaseList = DRB_releaseList;
    }

    /******************** Meas Config ********************/
    // measConfig
    ie->measConfig = meas_config;
    // lateNonCriticalExtension
    ie->lateNonCriticalExtension = NULL;
    // nonCriticalExtension

    if (cellGroupConfig || dedicatedNAS_MessageList) {
      ie->nonCriticalExtension = calloc(1, sizeof(NR_RRCReconfiguration_v1530_IEs_t));
      if (dedicatedNAS_MessageList)
        ie->nonCriticalExtension->dedicatedNAS_MessageList = dedicatedNAS_MessageList;
    }

    if(cellGroupConfig!=NULL){
      update_cellGroupConfig(cellGroupConfig,
                             carrier,
                             ue_context_pP->ue_context.UE_Capability_nr);
      enc_rval = uper_encode_to_buffer(&asn_DEF_NR_CellGroupConfig,
          NULL,
          (void *)cellGroupConfig,
          masterCellGroup_buf,
          1000);
      if(enc_rval.encoded == -1) {
        LOG_E(NR_RRC, "ASN1 message CellGroupConfig encoding failed (%s, %lu)!\n",
            enc_rval.failed_type->name, enc_rval.encoded);
        return -1;
      }
      xer_fprint(stdout, &asn_DEF_NR_CellGroupConfig, (const void*)cellGroupConfig);
      ie->nonCriticalExtension->masterCellGroup = calloc(1,sizeof(OCTET_STRING_t));

      ie->nonCriticalExtension->masterCellGroup->buf = masterCellGroup_buf;
      ie->nonCriticalExtension->masterCellGroup->size = (enc_rval.encoded+7)/8;
    }

    dl_dcch_msg.message.choice.c1->choice.rrcReconfiguration->criticalExtensions.choice.rrcReconfiguration = ie;

    //if ( LOG_DEBUGFLAG(DEBUG_ASN1) ) {
        xer_fprint(stdout, &asn_DEF_NR_DL_DCCH_Message, (void *)&dl_dcch_msg);
    //}

    enc_rval = uper_encode_to_buffer(&asn_DEF_NR_DL_DCCH_Message,
                                    NULL,
                                    (void *)&dl_dcch_msg,
                                    buffer,
                                    buffer_size);

    if(enc_rval.encoded == -1) {
        LOG_I(NR_RRC, "[gNB AssertFatal]ASN1 message encoding failed (%s, %lu)!\n",
            enc_rval.failed_type->name, enc_rval.encoded);
        return -1;
    }

    LOG_D(NR_RRC,"[gNB %d] RRCReconfiguration for UE %x Encoded %zd bits (%zd bytes)\n",
            ctxt_pP->module_id,
            ctxt_pP->rnti,
            enc_rval.encoded,
            (enc_rval.encoded+7)/8);

    if (enc_rval.encoded == -1) {
        LOG_E(NR_RRC,"[gNB %d] ASN1 : RRCReconfiguration encoding failed for UE %x\n",
            ctxt_pP->module_id,
            ctxt_pP->rnti);
        return(-1);
    }

    return((enc_rval.encoded+7)/8);
}


uint8_t do_RRCSetupRequest(uint8_t Mod_id, uint8_t *buffer, size_t buffer_size, uint8_t *rv) {
  asn_enc_rval_t enc_rval;
  uint8_t buf[5],buf2=0;
  NR_UL_CCCH_Message_t ul_ccch_msg;
  NR_RRCSetupRequest_t *rrcSetupRequest;
  memset((void *)&ul_ccch_msg,0,sizeof(NR_UL_CCCH_Message_t));
  ul_ccch_msg.message.present           = NR_UL_CCCH_MessageType_PR_c1;
  ul_ccch_msg.message.choice.c1          = CALLOC(1, sizeof(struct NR_UL_CCCH_MessageType__c1));
  ul_ccch_msg.message.choice.c1->present = NR_UL_CCCH_MessageType__c1_PR_rrcSetupRequest;
  ul_ccch_msg.message.choice.c1->choice.rrcSetupRequest = CALLOC(1, sizeof(NR_RRCSetupRequest_t));
  rrcSetupRequest          = ul_ccch_msg.message.choice.c1->choice.rrcSetupRequest;


  if (1) {
    rrcSetupRequest->rrcSetupRequest.ue_Identity.present = NR_InitialUE_Identity_PR_randomValue;
    rrcSetupRequest->rrcSetupRequest.ue_Identity.choice.randomValue.size = 5;
    rrcSetupRequest->rrcSetupRequest.ue_Identity.choice.randomValue.bits_unused = 1;
    rrcSetupRequest->rrcSetupRequest.ue_Identity.choice.randomValue.buf = buf;
    rrcSetupRequest->rrcSetupRequest.ue_Identity.choice.randomValue.buf[0] = rv[0];
    rrcSetupRequest->rrcSetupRequest.ue_Identity.choice.randomValue.buf[1] = rv[1];
    rrcSetupRequest->rrcSetupRequest.ue_Identity.choice.randomValue.buf[2] = rv[2];
    rrcSetupRequest->rrcSetupRequest.ue_Identity.choice.randomValue.buf[3] = rv[3];
    rrcSetupRequest->rrcSetupRequest.ue_Identity.choice.randomValue.buf[4] = rv[4]&0xfe;
  } else {
    rrcSetupRequest->rrcSetupRequest.ue_Identity.present = NR_InitialUE_Identity_PR_ng_5G_S_TMSI_Part1;
    rrcSetupRequest->rrcSetupRequest.ue_Identity.choice.ng_5G_S_TMSI_Part1.size = 1;
    rrcSetupRequest->rrcSetupRequest.ue_Identity.choice.ng_5G_S_TMSI_Part1.bits_unused = 0;
    rrcSetupRequest->rrcSetupRequest.ue_Identity.choice.ng_5G_S_TMSI_Part1.buf = buf;
    rrcSetupRequest->rrcSetupRequest.ue_Identity.choice.ng_5G_S_TMSI_Part1.buf[0] = 0x12;
  }

  rrcSetupRequest->rrcSetupRequest.establishmentCause = NR_EstablishmentCause_mo_Signalling; //EstablishmentCause_mo_Data;
  rrcSetupRequest->rrcSetupRequest.spare.buf = &buf2;
  rrcSetupRequest->rrcSetupRequest.spare.size=1;
  rrcSetupRequest->rrcSetupRequest.spare.bits_unused = 7;

  if ( LOG_DEBUGFLAG(DEBUG_ASN1) ) {
    xer_fprint(stdout, &asn_DEF_NR_UL_CCCH_Message, (void *)&ul_ccch_msg);
  }

  enc_rval = uper_encode_to_buffer(&asn_DEF_NR_UL_CCCH_Message,
                                   NULL,
                                   (void *)&ul_ccch_msg,
                                   buffer,
                                   buffer_size);
  AssertFatal (enc_rval.encoded > 0, "ASN1 message encoding failed (%s, %lu)!\n", enc_rval.failed_type->name, enc_rval.encoded);
  LOG_D(NR_RRC,"[UE] RRCSetupRequest Encoded %zd bits (%zd bytes)\n", enc_rval.encoded, (enc_rval.encoded+7)/8);
  return((enc_rval.encoded+7)/8);
}

//------------------------------------------------------------------------------
uint8_t
do_NR_RRCReconfigurationComplete_for_nsa(
  uint8_t *buffer,
  size_t buffer_size,
  NR_RRC_TransactionIdentifier_t Transaction_id
)
//------------------------------------------------------------------------------
{
  NR_RRCReconfigurationComplete_t rrc_complete_msg;
  memset(&rrc_complete_msg, 0, sizeof(rrc_complete_msg));
  rrc_complete_msg.rrc_TransactionIdentifier = Transaction_id;
  rrc_complete_msg.criticalExtensions.choice.rrcReconfigurationComplete =
        CALLOC(1, sizeof(*rrc_complete_msg.criticalExtensions.choice.rrcReconfigurationComplete));
  rrc_complete_msg.criticalExtensions.present =
	NR_RRCReconfigurationComplete__criticalExtensions_PR_rrcReconfigurationComplete;
  rrc_complete_msg.criticalExtensions.choice.rrcReconfigurationComplete->nonCriticalExtension = NULL;
  rrc_complete_msg.criticalExtensions.choice.rrcReconfigurationComplete->lateNonCriticalExtension = NULL;
  if (0) {
    xer_fprint(stdout, &asn_DEF_NR_RRCReconfigurationComplete, (void *)&rrc_complete_msg);
  }

  asn_enc_rval_t enc_rval = uper_encode_to_buffer(&asn_DEF_NR_RRCReconfigurationComplete,
                                                  NULL,
                                                  (void *)&rrc_complete_msg,
                                                  buffer,
                                                  buffer_size);
  AssertFatal (enc_rval.encoded > 0, "ASN1 message encoding failed (%s, %lu)!\n",
               enc_rval.failed_type->name, enc_rval.encoded);
  LOG_A(NR_RRC, "rrcReconfigurationComplete Encoded %zd bits (%zd bytes)\n", enc_rval.encoded, (enc_rval.encoded+7)/8);
  return((enc_rval.encoded+7)/8);
}

//------------------------------------------------------------------------------
uint8_t
do_NR_RRCReconfigurationComplete(
  const protocol_ctxt_t *const ctxt_pP,
  uint8_t *buffer,
  size_t buffer_size,
  const uint8_t Transaction_id
)
//------------------------------------------------------------------------------
{
  asn_enc_rval_t enc_rval;
  NR_UL_DCCH_Message_t ul_dcch_msg;
  NR_RRCReconfigurationComplete_t *rrcReconfigurationComplete;
  memset((void *)&ul_dcch_msg,0,sizeof(NR_UL_DCCH_Message_t));
  ul_dcch_msg.message.present                     = NR_UL_DCCH_MessageType_PR_c1;
  ul_dcch_msg.message.choice.c1                   = CALLOC(1, sizeof(struct NR_UL_DCCH_MessageType__c1));
  ul_dcch_msg.message.choice.c1->present           = NR_UL_DCCH_MessageType__c1_PR_rrcReconfigurationComplete;
  ul_dcch_msg.message.choice.c1->choice.rrcReconfigurationComplete = CALLOC(1, sizeof(NR_RRCReconfigurationComplete_t));
  rrcReconfigurationComplete            = ul_dcch_msg.message.choice.c1->choice.rrcReconfigurationComplete;
  rrcReconfigurationComplete->rrc_TransactionIdentifier = Transaction_id;
  rrcReconfigurationComplete->criticalExtensions.choice.rrcReconfigurationComplete = CALLOC(1, sizeof(NR_RRCReconfigurationComplete_IEs_t));
  rrcReconfigurationComplete->criticalExtensions.present =
		  NR_RRCReconfigurationComplete__criticalExtensions_PR_rrcReconfigurationComplete;
  rrcReconfigurationComplete->criticalExtensions.choice.rrcReconfigurationComplete->nonCriticalExtension = NULL;
  rrcReconfigurationComplete->criticalExtensions.choice.rrcReconfigurationComplete->lateNonCriticalExtension = NULL;
  if ( LOG_DEBUGFLAG(DEBUG_ASN1) ) {
    xer_fprint(stdout, &asn_DEF_NR_UL_DCCH_Message, (void *)&ul_dcch_msg);
  }

  enc_rval = uper_encode_to_buffer(&asn_DEF_NR_UL_DCCH_Message,
                                   NULL,
                                   (void *)&ul_dcch_msg,
                                   buffer,
                                   buffer_size);
  AssertFatal (enc_rval.encoded > 0, "ASN1 message encoding failed (%s, %lu)!\n",
               enc_rval.failed_type->name, enc_rval.encoded);
  LOG_I(NR_RRC,"rrcReconfigurationComplete Encoded %zd bits (%zd bytes)\n",enc_rval.encoded,(enc_rval.encoded+7)/8);
  return((enc_rval.encoded+7)/8);
}

uint8_t do_RRCSetupComplete(uint8_t Mod_id, uint8_t *buffer, size_t buffer_size,
                            const uint8_t Transaction_id, uint8_t sel_plmn_id, const int dedicatedInfoNASLength, const char *dedicatedInfoNAS){
  asn_enc_rval_t enc_rval;
  
  NR_UL_DCCH_Message_t  ul_dcch_msg;
  NR_RRCSetupComplete_t *RrcSetupComplete;
  memset((void *)&ul_dcch_msg,0,sizeof(NR_UL_DCCH_Message_t));

  uint8_t buf[6];

  ul_dcch_msg.message.present = NR_UL_DCCH_MessageType_PR_c1;
  ul_dcch_msg.message.choice.c1 = CALLOC(1,sizeof(struct NR_UL_DCCH_MessageType__c1));
  ul_dcch_msg.message.choice.c1->present = NR_UL_DCCH_MessageType__c1_PR_rrcSetupComplete;
  ul_dcch_msg.message.choice.c1->choice.rrcSetupComplete = CALLOC(1, sizeof(NR_RRCSetupComplete_t));
  RrcSetupComplete                       = ul_dcch_msg.message.choice.c1->choice.rrcSetupComplete;
  RrcSetupComplete->rrc_TransactionIdentifier    = Transaction_id;
  RrcSetupComplete->criticalExtensions.present   = NR_RRCSetupComplete__criticalExtensions_PR_rrcSetupComplete;
  RrcSetupComplete->criticalExtensions.choice.rrcSetupComplete = CALLOC(1, sizeof(NR_RRCSetupComplete_IEs_t));
  // RrcSetupComplete->criticalExtensions.choice.rrcSetupComplete->nonCriticalExtension = CALLOC(1,
  //   sizeof(*RrcSetupComplete->criticalExtensions.choice.rrcSetupComplete->nonCriticalExtension));
  RrcSetupComplete->criticalExtensions.choice.rrcSetupComplete->selectedPLMN_Identity = sel_plmn_id;
  RrcSetupComplete->criticalExtensions.choice.rrcSetupComplete->registeredAMF = NULL;

  RrcSetupComplete->criticalExtensions.choice.rrcSetupComplete->ng_5G_S_TMSI_Value = CALLOC(1, sizeof(struct NR_RRCSetupComplete_IEs__ng_5G_S_TMSI_Value));
  RrcSetupComplete->criticalExtensions.choice.rrcSetupComplete->ng_5G_S_TMSI_Value->present = NR_RRCSetupComplete_IEs__ng_5G_S_TMSI_Value_PR_ng_5G_S_TMSI;
  RrcSetupComplete->criticalExtensions.choice.rrcSetupComplete->ng_5G_S_TMSI_Value->choice.ng_5G_S_TMSI.size = 6;
  RrcSetupComplete->criticalExtensions.choice.rrcSetupComplete->ng_5G_S_TMSI_Value->choice.ng_5G_S_TMSI.buf = buf;
  RrcSetupComplete->criticalExtensions.choice.rrcSetupComplete->ng_5G_S_TMSI_Value->choice.ng_5G_S_TMSI.buf[0] = 0x12;
  RrcSetupComplete->criticalExtensions.choice.rrcSetupComplete->ng_5G_S_TMSI_Value->choice.ng_5G_S_TMSI.buf[1] = 0x34;
  RrcSetupComplete->criticalExtensions.choice.rrcSetupComplete->ng_5G_S_TMSI_Value->choice.ng_5G_S_TMSI.buf[2] = 0x56;
  RrcSetupComplete->criticalExtensions.choice.rrcSetupComplete->ng_5G_S_TMSI_Value->choice.ng_5G_S_TMSI.buf[3] = 0x78;
  RrcSetupComplete->criticalExtensions.choice.rrcSetupComplete->ng_5G_S_TMSI_Value->choice.ng_5G_S_TMSI.buf[4] = 0x9A;
  RrcSetupComplete->criticalExtensions.choice.rrcSetupComplete->ng_5G_S_TMSI_Value->choice.ng_5G_S_TMSI.buf[5] = 0xBC;

 memset(&RrcSetupComplete->criticalExtensions.choice.rrcSetupComplete->dedicatedNAS_Message,0,sizeof(OCTET_STRING_t));
 OCTET_STRING_fromBuf(&RrcSetupComplete->criticalExtensions.choice.rrcSetupComplete->dedicatedNAS_Message,dedicatedInfoNAS,dedicatedInfoNASLength);
if ( LOG_DEBUGFLAG(DEBUG_ASN1) ) {
  xer_fprint(stdout, &asn_DEF_NR_UL_DCCH_Message, (void *)&ul_dcch_msg);
}

enc_rval = uper_encode_to_buffer(&asn_DEF_NR_UL_DCCH_Message,
                                 NULL,
                                 (void *)&ul_dcch_msg,
                                 buffer,
                                 buffer_size);
AssertFatal(enc_rval.encoded > 0,"ASN1 message encoding failed (%s, %lu)!\n",
    enc_rval.failed_type->name,enc_rval.encoded);
LOG_D(NR_RRC,"RRCSetupComplete Encoded %zd bits (%zd bytes)\n",enc_rval.encoded,(enc_rval.encoded+7)/8);

return((enc_rval.encoded+7)/8);
}

//------------------------------------------------------------------------------
uint8_t 
do_NR_DLInformationTransfer(
    uint8_t Mod_id,
    uint8_t **buffer,
    uint8_t transaction_id,
    uint32_t pdu_length,
    uint8_t *pdu_buffer
)
//------------------------------------------------------------------------------
{
    ssize_t encoded;
    NR_DL_DCCH_Message_t   dl_dcch_msg;
    memset(&dl_dcch_msg, 0, sizeof(NR_DL_DCCH_Message_t));
    dl_dcch_msg.message.present            = NR_DL_DCCH_MessageType_PR_c1;
    dl_dcch_msg.message.choice.c1          = CALLOC(1, sizeof(struct NR_DL_DCCH_MessageType__c1));
    dl_dcch_msg.message.choice.c1->present = NR_DL_DCCH_MessageType__c1_PR_dlInformationTransfer;

    dl_dcch_msg.message.choice.c1->choice.dlInformationTransfer = CALLOC(1, sizeof(NR_DLInformationTransfer_t));
    dl_dcch_msg.message.choice.c1->choice.dlInformationTransfer->rrc_TransactionIdentifier = transaction_id;
    dl_dcch_msg.message.choice.c1->choice.dlInformationTransfer->criticalExtensions.present =
        NR_DLInformationTransfer__criticalExtensions_PR_dlInformationTransfer;

    dl_dcch_msg.message.choice.c1->choice.dlInformationTransfer->
        criticalExtensions.choice.dlInformationTransfer = CALLOC(1, sizeof(NR_DLInformationTransfer_IEs_t));
    dl_dcch_msg.message.choice.c1->choice.dlInformationTransfer->
        criticalExtensions.choice.dlInformationTransfer->dedicatedNAS_Message = CALLOC(1, sizeof(NR_DedicatedNAS_Message_t));
    dl_dcch_msg.message.choice.c1->choice.dlInformationTransfer->
        criticalExtensions.choice.dlInformationTransfer->dedicatedNAS_Message->buf = pdu_buffer;
    dl_dcch_msg.message.choice.c1->choice.dlInformationTransfer->
        criticalExtensions.choice.dlInformationTransfer->dedicatedNAS_Message->size = pdu_length;

    encoded = uper_encode_to_new_buffer (&asn_DEF_NR_DL_DCCH_Message, NULL, (void *) &dl_dcch_msg, (void **)buffer);
    AssertFatal(encoded > 0,"ASN1 message encoding failed (%s, %ld)!\n",
                "DLInformationTransfer", encoded);
    LOG_D(NR_RRC,"DLInformationTransfer Encoded %zd bytes\n", encoded);
    //for (int i=0;i<encoded;i++) printf("%02x ",(*buffer)[i]);
    return encoded;
}

uint8_t do_NR_ULInformationTransfer(uint8_t **buffer, uint32_t pdu_length, uint8_t *pdu_buffer) {
    ssize_t encoded;
    NR_UL_DCCH_Message_t ul_dcch_msg;
    memset(&ul_dcch_msg, 0, sizeof(NR_UL_DCCH_Message_t));
    ul_dcch_msg.message.present           = NR_UL_DCCH_MessageType_PR_c1;
    ul_dcch_msg.message.choice.c1          = CALLOC(1,sizeof(struct NR_UL_DCCH_MessageType__c1));
    ul_dcch_msg.message.choice.c1->present = NR_UL_DCCH_MessageType__c1_PR_ulInformationTransfer;
    ul_dcch_msg.message.choice.c1->choice.ulInformationTransfer = CALLOC(1,sizeof(struct NR_ULInformationTransfer));
    ul_dcch_msg.message.choice.c1->choice.ulInformationTransfer->criticalExtensions.present = NR_ULInformationTransfer__criticalExtensions_PR_ulInformationTransfer;
    ul_dcch_msg.message.choice.c1->choice.ulInformationTransfer->criticalExtensions.choice.ulInformationTransfer = CALLOC(1,sizeof(struct NR_ULInformationTransfer_IEs));
    struct NR_ULInformationTransfer_IEs *ulInformationTransfer = ul_dcch_msg.message.choice.c1->choice.ulInformationTransfer->criticalExtensions.choice.ulInformationTransfer;
    ulInformationTransfer->dedicatedNAS_Message = CALLOC(1,sizeof(NR_DedicatedNAS_Message_t));
    ulInformationTransfer->dedicatedNAS_Message->buf = pdu_buffer;
    ulInformationTransfer->dedicatedNAS_Message->size = pdu_length;
    ulInformationTransfer->lateNonCriticalExtension = NULL;
    encoded = uper_encode_to_new_buffer (&asn_DEF_NR_UL_DCCH_Message, NULL, (void *) &ul_dcch_msg, (void **) buffer);
    AssertFatal(encoded > 0,"ASN1 message encoding failed (%s, %ld)!\n",
                "ULInformationTransfer",encoded);
    LOG_D(NR_RRC,"ULInformationTransfer Encoded %zd bytes\n",encoded);

    return encoded;
}

uint8_t do_RRCReestablishmentRequest(uint8_t Mod_id, uint8_t *buffer, uint16_t c_rnti) {
  asn_enc_rval_t enc_rval;
  NR_UL_CCCH_Message_t ul_ccch_msg;
  NR_RRCReestablishmentRequest_t *rrcReestablishmentRequest;
  uint8_t buf[2];

  memset((void *)&ul_ccch_msg,0,sizeof(NR_UL_CCCH_Message_t));
  ul_ccch_msg.message.present            = NR_UL_CCCH_MessageType_PR_c1;
  ul_ccch_msg.message.choice.c1          = CALLOC(1, sizeof(struct NR_UL_CCCH_MessageType__c1));
  ul_ccch_msg.message.choice.c1->present = NR_UL_CCCH_MessageType__c1_PR_rrcReestablishmentRequest;
  ul_ccch_msg.message.choice.c1->choice.rrcReestablishmentRequest = CALLOC(1, sizeof(NR_RRCReestablishmentRequest_t));

  rrcReestablishmentRequest = ul_ccch_msg.message.choice.c1->choice.rrcReestablishmentRequest;
  // test
  rrcReestablishmentRequest->rrcReestablishmentRequest.reestablishmentCause = NR_ReestablishmentCause_reconfigurationFailure;
  rrcReestablishmentRequest->rrcReestablishmentRequest.ue_Identity.c_RNTI = c_rnti;
  rrcReestablishmentRequest->rrcReestablishmentRequest.ue_Identity.physCellId = 0;
  rrcReestablishmentRequest->rrcReestablishmentRequest.ue_Identity.shortMAC_I.buf = buf;
  rrcReestablishmentRequest->rrcReestablishmentRequest.ue_Identity.shortMAC_I.buf[0] = 0x08;
  rrcReestablishmentRequest->rrcReestablishmentRequest.ue_Identity.shortMAC_I.buf[1] = 0x32;
  rrcReestablishmentRequest->rrcReestablishmentRequest.ue_Identity.shortMAC_I.size = 2;


  if ( LOG_DEBUGFLAG(DEBUG_ASN1) ) {
    xer_fprint(stdout, &asn_DEF_NR_UL_CCCH_Message, (void *)&ul_ccch_msg);
  }

  enc_rval = uper_encode_to_buffer(&asn_DEF_NR_UL_CCCH_Message,
                                   NULL,
                                   (void *)&ul_ccch_msg,
                                   buffer,
                                   100);
  AssertFatal (enc_rval.encoded > 0, "ASN1 message encoding failed (%s, %lu)!\n", enc_rval.failed_type->name, enc_rval.encoded);
  LOG_D(NR_RRC,"[UE] RRCReestablishmentRequest Encoded %zd bits (%zd bytes)\n", enc_rval.encoded, (enc_rval.encoded+7)/8);
  return((enc_rval.encoded+7)/8);
}

//------------------------------------------------------------------------------
uint8_t
do_RRCReestablishment(
const protocol_ctxt_t     *const ctxt_pP,
rrc_gNB_ue_context_t      *const ue_context_pP,
int                              CC_id,
uint8_t                   *const buffer,
size_t                           buffer_size,
//const uint8_t                    transmission_mode,
const uint8_t                    Transaction_id,
NR_SRB_ToAddModList_t               **SRB_configList
) {
    asn_enc_rval_t enc_rval;
    //long *logicalchannelgroup = NULL;
    struct NR_SRB_ToAddMod *SRB1_config = NULL;
    struct NR_SRB_ToAddMod *SRB2_config = NULL;
    //gNB_RRC_INST *nrrrc               = RC.nrrrc[ctxt_pP->module_id];
    NR_DL_DCCH_Message_t dl_dcch_msg;
    NR_RRCReestablishment_t *rrcReestablishment = NULL;
    int i = 0;
    ue_context_pP->ue_context.reestablishment_xid = Transaction_id;
    NR_SRB_ToAddModList_t **SRB_configList2 = NULL;
    SRB_configList2 = &ue_context_pP->ue_context.SRB_configList2[Transaction_id];

    if (*SRB_configList2) {
      free(*SRB_configList2);
    }

    *SRB_configList2 = CALLOC(1, sizeof(NR_SRB_ToAddModList_t));
    memset((void *)&dl_dcch_msg, 0, sizeof(NR_DL_DCCH_Message_t));
    dl_dcch_msg.message.present           = NR_DL_DCCH_MessageType_PR_c1;
    dl_dcch_msg.message.choice.c1 = calloc(1,sizeof(struct NR_DL_DCCH_MessageType__c1));
    dl_dcch_msg.message.choice.c1->present = NR_DL_DCCH_MessageType__c1_PR_rrcReestablishment;
    dl_dcch_msg.message.choice.c1->choice.rrcReestablishment = CALLOC(1,sizeof(NR_RRCReestablishment_t));
    rrcReestablishment = dl_dcch_msg.message.choice.c1->choice.rrcReestablishment;

    // get old configuration of SRB2
    if (*SRB_configList != NULL) {
      for (i = 0; (i < (*SRB_configList)->list.count) && (i < 3); i++) {
        LOG_D(NR_RRC, "(*SRB_configList)->list.array[%d]->srb_Identity=%ld\n",
              i, (*SRB_configList)->list.array[i]->srb_Identity);
    
        if ((*SRB_configList)->list.array[i]->srb_Identity == 2 ) {
          SRB2_config = (*SRB_configList)->list.array[i];
        } else if ((*SRB_configList)->list.array[i]->srb_Identity == 1 ) {
          SRB1_config = (*SRB_configList)->list.array[i];
        }
      }
    }

    if (SRB1_config == NULL) {
      // default SRB1 configuration
      LOG_W(NR_RRC,"SRB1 configuration does not exist in SRB configuration list, use default\n");
      /// SRB1
      SRB1_config = CALLOC(1, sizeof(*SRB1_config));
      SRB1_config->srb_Identity = 1;
    }

    if (SRB2_config == NULL) {
      LOG_W(NR_RRC,"SRB2 configuration does not exist in SRB configuration list\n");
    } else {
      ASN_SEQUENCE_ADD(&(*SRB_configList2)->list, SRB2_config);
    }

    if (*SRB_configList) {
      free(*SRB_configList);
    }

    *SRB_configList = CALLOC(1, sizeof(LTE_SRB_ToAddModList_t));
    ASN_SEQUENCE_ADD(&(*SRB_configList)->list,SRB1_config);

    rrcReestablishment->rrc_TransactionIdentifier = Transaction_id;
    rrcReestablishment->criticalExtensions.present = NR_RRCReestablishment__criticalExtensions_PR_rrcReestablishment;
    rrcReestablishment->criticalExtensions.choice.rrcReestablishment = CALLOC(1,sizeof(NR_RRCReestablishment_IEs_t));

    uint8_t KgNB_star[32] = { 0 };
    /** TODO
    uint16_t pci = nrrrc->carrier[CC_id].physCellId;
    uint32_t earfcn_dl = (uint32_t)freq_to_arfcn10(RC.mac[ctxt_pP->module_id]->common_channels[CC_id].eutra_band,
                         nrrrc->carrier[CC_id].dl_CarrierFreq);
    bool     is_rel8_only = true;
    
    if (earfcn_dl > 65535) {
      is_rel8_only = false;
    }
    LOG_D(NR_RRC, "pci=%d, eutra_band=%d, downlink_frequency=%d, earfcn_dl=%u, is_rel8_only=%s\n",
          pci,
          RC.mac[ctxt_pP->module_id]->common_channels[CC_id].eutra_band,
          nrrrc->carrier[CC_id].dl_CarrierFreq,
          earfcn_dl,
          is_rel8_only == true ? "true": "false");
    */
    
    if (ue_context_pP->ue_context.nh_ncc >= 0) {
      //TODO derive_keNB_star(ue_context_pP->ue_context.nh, pci, earfcn_dl, is_rel8_only, KgNB_star);
      rrcReestablishment->criticalExtensions.choice.rrcReestablishment->nextHopChainingCount = ue_context_pP->ue_context.nh_ncc;
    } else { // first HO
      //TODO derive_keNB_star (ue_context_pP->ue_context.kgnb, pci, earfcn_dl, is_rel8_only, KgNB_star);
      // LG: really 1
      rrcReestablishment->criticalExtensions.choice.rrcReestablishment->nextHopChainingCount = 0;
    }
    // copy KgNB_star to ue_context_pP->ue_context.kgnb
    memcpy (ue_context_pP->ue_context.kgnb, KgNB_star, 32);
    ue_context_pP->ue_context.kgnb_ncc = 0;
    rrcReestablishment->criticalExtensions.choice.rrcReestablishment->lateNonCriticalExtension = NULL;
    rrcReestablishment->criticalExtensions.choice.rrcReestablishment->nonCriticalExtension = NULL;

    if ( LOG_DEBUGFLAG(DEBUG_ASN1) ) {
      xer_fprint(stdout, &asn_DEF_NR_DL_DCCH_Message, (void *)&dl_dcch_msg);
    }

    enc_rval = uper_encode_to_buffer(&asn_DEF_NR_DL_DCCH_Message,
                                     NULL,
                                     (void *)&dl_dcch_msg,
                                     buffer,
                                     100);

    if(enc_rval.encoded == -1) {
      LOG_E(NR_RRC, "[gNB AssertFatal]ASN1 message encoding failed (%s, %lu)!\n",
            enc_rval.failed_type->name, enc_rval.encoded);
      return -1;
    }
    
    LOG_D(NR_RRC,"RRCReestablishment Encoded %u bits (%u bytes)\n",
          (uint32_t)enc_rval.encoded, (uint32_t)(enc_rval.encoded+7)/8);
    return((enc_rval.encoded+7)/8);

}

uint8_t 
do_RRCReestablishmentComplete(uint8_t *buffer, size_t buffer_size, int64_t rrc_TransactionIdentifier) {
  asn_enc_rval_t enc_rval;
  NR_UL_DCCH_Message_t ul_dcch_msg;
  NR_RRCReestablishmentComplete_t *rrcReestablishmentComplete;

  memset((void *)&ul_dcch_msg,0,sizeof(NR_UL_DCCH_Message_t));
  ul_dcch_msg.message.present            = NR_UL_DCCH_MessageType_PR_c1;
  ul_dcch_msg.message.choice.c1          = CALLOC(1, sizeof(struct NR_UL_DCCH_MessageType__c1));
  ul_dcch_msg.message.choice.c1->present = NR_UL_DCCH_MessageType__c1_PR_rrcReestablishmentComplete;
  ul_dcch_msg.message.choice.c1->choice.rrcReestablishmentComplete = CALLOC(1, sizeof(NR_RRCReestablishmentComplete_t));

  rrcReestablishmentComplete = ul_dcch_msg.message.choice.c1->choice.rrcReestablishmentComplete;
  rrcReestablishmentComplete->rrc_TransactionIdentifier = rrc_TransactionIdentifier;
  rrcReestablishmentComplete->criticalExtensions.present = NR_RRCReestablishmentComplete__criticalExtensions_PR_rrcReestablishmentComplete;
  rrcReestablishmentComplete->criticalExtensions.choice.rrcReestablishmentComplete = CALLOC(1, sizeof(NR_RRCReestablishmentComplete_IEs_t));
  rrcReestablishmentComplete->criticalExtensions.choice.rrcReestablishmentComplete->lateNonCriticalExtension = NULL;
  rrcReestablishmentComplete->criticalExtensions.choice.rrcReestablishmentComplete->nonCriticalExtension = NULL;

  if ( LOG_DEBUGFLAG(DEBUG_ASN1) ) {
    xer_fprint(stdout, &asn_DEF_NR_UL_CCCH_Message, (void *)&ul_dcch_msg);
  }

  enc_rval = uper_encode_to_buffer(&asn_DEF_NR_UL_DCCH_Message,
                                   NULL,
                                   (void *)&ul_dcch_msg,
                                   buffer,
                                   buffer_size);
  AssertFatal (enc_rval.encoded > 0, "ASN1 message encoding failed (%s, %lu)!\n", enc_rval.failed_type->name, enc_rval.encoded);
  LOG_D(NR_RRC,"[UE] RRCReestablishmentComplete Encoded %zd bits (%zd bytes)\n", enc_rval.encoded, (enc_rval.encoded+7)/8);
  return((enc_rval.encoded+7)/8);
}
<|MERGE_RESOLUTION|>--- conflicted
+++ resolved
@@ -1005,8 +1005,6 @@
   return c_srs;
 }
 
-<<<<<<< HEAD
-=======
 void config_csirs(NR_ServingCellConfigCommon_t *servingcellconfigcommon,
                   NR_CSI_MeasConfig_t *csi_MeasConfig,
                   int dl_antenna_ports,
@@ -1063,7 +1061,6 @@
    csi_MeasConfig->nzp_CSI_RS_ResourceToAddModList = NULL;
 }
 
->>>>>>> 1ab1fde7
 void fill_initial_SpCellConfig(int uid,
                                NR_SpCellConfig_t *SpCellConfig,
                                NR_ServingCellConfigCommon_t *scc,
@@ -1775,8 +1772,6 @@
   ASN_SEQUENCE_ADD(&ue_context_mastercellGroup->rlc_BearerToAddModList->list, rlc_BearerConfig_drb);
 }
 
-<<<<<<< HEAD
-=======
 void update_cellGroupConfig(NR_CellGroupConfig_t *cellGroupConfig,
                             rrc_gNB_carrier_data_t *carrier,
                             NR_UE_NR_Capability_t *uecap) {
@@ -1801,7 +1796,6 @@
 }
 
 
->>>>>>> 1ab1fde7
 void fill_initial_cellGroupConfig(int uid,
                                   NR_CellGroupConfig_t *cellGroupConfig,
                                   NR_ServingCellConfigCommon_t *scc,
