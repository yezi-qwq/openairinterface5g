/*
 * Licensed to the OpenAirInterface (OAI) Software Alliance under one or more
 * contributor license agreements.  See the NOTICE file distributed with
 * this work for additional information regarding copyright ownership.
 * The OpenAirInterface Software Alliance licenses this file to You under
 * the OAI Public License, Version 1.1  (the "License"); you may not use this file
 * except in compliance with the License.
 * You may obtain a copy of the License at
 *
 *      http://www.openairinterface.org/?page_id=698
 *
 * Unless required by applicable law or agreed to in writing, software
 * distributed under the License is distributed on an "AS IS" BASIS,
 * WITHOUT WARRANTIES OR CONDITIONS OF ANY KIND, either express or implied.
 * See the License for the specific language governing permissions and
 * limitations under the License.
 *-------------------------------------------------------------------------------
 * For more information about the OpenAirInterface (OAI) Software Alliance:
 *      contact@openairinterface.org
 */

/*! \file asn1_msg.c
* \brief primitives to build the asn1 messages
* \author Raymond Knopp and Navid Nikaein, WEI-TAI CHEN
* \date 2011, 2018
* \version 1.0
* \company Eurecom, NTUST
* \email: {raymond.knopp, navid.nikaein}@eurecom.fr and kroempa@gmail.com
*/

#include <stdio.h>
#include <sys/types.h>
#include <stdlib.h> /* for atoi(3) */
#include <unistd.h> /* for getopt(3) */
#include <string.h> /* for strerror(3) */
#include <sysexits.h> /* for EX_* exit codes */
#include <errno.h>  /* for errno */
#include "common/utils/LOG/log.h"
#include <asn_application.h>
#include <asn_internal.h> /* for _ASN_DEFAULT_STACK_MAX */
#include <per_encoder.h>
#include <nr/nr_common.h>

#include "asn1_msg.h"
#include "../nr_rrc_proto.h"
#include "RRC/NR/nr_rrc_extern.h"
#include "NR_DL-CCCH-Message.h"
#include "NR_UL-CCCH-Message.h"
#include "NR_DL-DCCH-Message.h"
#include "NR_RRCReject.h"
#include "NR_RejectWaitTime.h"
#include "NR_RRCSetup.h"
#include "NR_RRCSetup-IEs.h"
#include "NR_SRB-ToAddModList.h"
#include "NR_CellGroupConfig.h"
#include "NR_RLC-BearerConfig.h"
#include "NR_RLC-Config.h"
#include "NR_LogicalChannelConfig.h"
#include "NR_PDCP-Config.h"
#include "NR_MAC-CellGroupConfig.h"
#include "NR_SecurityModeCommand.h"
#include "NR_CipheringAlgorithm.h"
#include "NR_RRCReconfiguration-IEs.h"
#include "NR_DRB-ToAddMod.h"
#include "NR_DRB-ToAddModList.h"
#include "NR_SecurityConfig.h"
#include "NR_RRCReconfiguration-v1530-IEs.h"
#include "NR_UL-DCCH-Message.h"
#include "NR_SDAP-Config.h"
#include "NR_RRCReconfigurationComplete.h"
#include "NR_RRCReconfigurationComplete-IEs.h"
#include "NR_DLInformationTransfer.h"
#include "NR_RRCReestablishmentRequest.h"
#include "NR_UE-CapabilityRequestFilterNR.h"
#include "PHY/defs_nr_common.h"
#include "common/utils/nr/nr_common.h"
#include "openair2/LAYER2/NR_MAC_COMMON/nr_mac.h"
#if defined(NR_Rel16)
  #include "NR_SCS-SpecificCarrier.h"
  #include "NR_TDD-UL-DL-ConfigCommon.h"
  #include "NR_FrequencyInfoUL.h"
  #include "NR_FrequencyInfoDL.h"
  #include "NR_RACH-ConfigGeneric.h"
  #include "NR_RACH-ConfigCommon.h"
  #include "NR_PUSCH-TimeDomainResourceAllocation.h"
  #include "NR_PUSCH-ConfigCommon.h"
  #include "NR_PUCCH-ConfigCommon.h"
  #include "NR_PDSCH-TimeDomainResourceAllocation.h"
  #include "NR_PDSCH-ConfigCommon.h"
  #include "NR_RateMatchPattern.h"
  #include "NR_RateMatchPatternLTE-CRS.h"
  #include "NR_SearchSpace.h"
  #include "NR_ControlResourceSet.h"
  #include "NR_EUTRA-MBSFN-SubframeConfig.h"
  #include "NR_BWP-DownlinkCommon.h"
  #include "NR_BWP-DownlinkDedicated.h"
  #include "NR_UplinkConfigCommon.h"
  #include "NR_SetupRelease.h"
  #include "NR_PDCCH-ConfigCommon.h"
  #include "NR_BWP-UplinkCommon.h"

  #include "assertions.h"
  //#include "RRCConnectionRequest.h"
  //#include "UL-CCCH-Message.h"
  #include "NR_UL-DCCH-Message.h"
  //#include "DL-CCCH-Message.h"
  #include "NR_DL-DCCH-Message.h"
  //#include "EstablishmentCause.h"
  //#include "RRCConnectionSetup.h"
  #include "NR_SRB-ToAddModList.h"
  #include "NR_DRB-ToAddModList.h"
  //#include "MCCH-Message.h"
  //#define MRB1 1

  //#include "RRCConnectionSetupComplete.h"
  //#include "RRCConnectionReconfigurationComplete.h"
  //#include "RRCConnectionReconfiguration.h"
  #include "NR_MIB.h"
  //#include "SystemInformation.h"

  #include "NR_SIB1.h"
  #include "NR_ServingCellConfigCommon.h"
  //#include "SIB-Type.h"

  //#include "BCCH-DL-SCH-Message.h"

  //#include "PHY/defs.h"

  #include "NR_MeasObjectToAddModList.h"
  #include "NR_ReportConfigToAddModList.h"
  #include "NR_MeasIdToAddModList.h"
  #include "gnb_config.h"
#endif

#include "intertask_interface.h"

#include "common/ran_context.h"

//#define XER_PRINT

typedef struct xer_sprint_string_s {
  char *string;
  size_t string_size;
  size_t string_index;
} xer_sprint_string_t;

//replace LTE
//extern unsigned char NB_eNB_INST;
extern unsigned char NB_gNB_INST;

extern RAN_CONTEXT_t RC;

/*
 * This is a helper function for xer_sprint, which directs all incoming data
 * into the provided string.
 */
static int xer__nr_print2s (const void *buffer, size_t size, void *app_key) {
  xer_sprint_string_t *string_buffer = (xer_sprint_string_t *) app_key;
  size_t string_remaining = string_buffer->string_size - string_buffer->string_index;

  if (string_remaining > 0) {
    if (size > string_remaining) {
      size = string_remaining;
    }

    memcpy(&string_buffer->string[string_buffer->string_index], buffer, size);
    string_buffer->string_index += size;
  }

  return 0;
}

int xer_nr_sprint (char *string, size_t string_size, asn_TYPE_descriptor_t *td, void *sptr) {
  asn_enc_rval_t er;
  xer_sprint_string_t string_buffer;
  string_buffer.string = string;
  string_buffer.string_size = string_size;
  string_buffer.string_index = 0;
  er = xer_encode(td, sptr, XER_F_BASIC, xer__nr_print2s, &string_buffer);

  if (er.encoded < 0) {
    LOG_E(RRC, "xer_sprint encoding error (%zd)!", er.encoded);
    er.encoded = string_buffer.string_size;
  } else {
    if (er.encoded > string_buffer.string_size) {
      LOG_E(RRC, "xer_sprint string buffer too small, got %zd need %zd!", string_buffer.string_size, er.encoded);
      er.encoded = string_buffer.string_size;
    }
  }

  return er.encoded;
}

//------------------------------------------------------------------------------

uint8_t do_MIB_NR(gNB_RRC_INST *rrc,uint32_t frame) { 

  asn_enc_rval_t enc_rval;
  rrc_gNB_carrier_data_t *carrier = &rrc->carrier;  

  NR_BCCH_BCH_Message_t *mib = &carrier->mib;
  NR_ServingCellConfigCommon_t *scc = carrier->servingcellconfigcommon;

  memset(mib,0,sizeof(NR_BCCH_BCH_Message_t));
  mib->message.present = NR_BCCH_BCH_MessageType_PR_mib;
  mib->message.choice.mib = CALLOC(1,sizeof(struct NR_MIB));
  memset(mib->message.choice.mib,0,sizeof(struct NR_MIB));
  //36.331 SFN BIT STRING (SIZE (8)  , 38.331 SFN BIT STRING (SIZE (6))
  uint8_t sfn_msb = (uint8_t)((frame>>4)&0x3f);
  mib->message.choice.mib->systemFrameNumber.buf = CALLOC(1,sizeof(uint8_t));
  mib->message.choice.mib->systemFrameNumber.buf[0] = sfn_msb << 2;
  mib->message.choice.mib->systemFrameNumber.size = 1;
  mib->message.choice.mib->systemFrameNumber.bits_unused=2;
  //38.331 spare BIT STRING (SIZE (1))
  uint16_t *spare= CALLOC(1, sizeof(uint16_t));

  if (spare == NULL) abort();

  mib->message.choice.mib->spare.buf = (uint8_t *)spare;
  mib->message.choice.mib->spare.size = 1;
  mib->message.choice.mib->spare.bits_unused = 7;  // This makes a spare of 1 bits

  mib->message.choice.mib->ssb_SubcarrierOffset = (carrier->ssb_SubcarrierOffset)&15;

  /*
  * The SIB1 will be sent in this allocation (Type0-PDCCH) : 38.213, 13-4 Table and 38.213 13-11 to 13-14 tables
  * the reverse allocation is in nr_ue_decode_mib()
  */
  if(rrc->carrier.pdcch_ConfigSIB1) {
    mib->message.choice.mib->pdcch_ConfigSIB1.controlResourceSetZero = rrc->carrier.pdcch_ConfigSIB1->controlResourceSetZero;
    mib->message.choice.mib->pdcch_ConfigSIB1.searchSpaceZero = rrc->carrier.pdcch_ConfigSIB1->searchSpaceZero;
  } else {
    mib->message.choice.mib->pdcch_ConfigSIB1.controlResourceSetZero = *scc->downlinkConfigCommon->initialDownlinkBWP->pdcch_ConfigCommon->choice.setup->controlResourceSetZero;
    mib->message.choice.mib->pdcch_ConfigSIB1.searchSpaceZero = *scc->downlinkConfigCommon->initialDownlinkBWP->pdcch_ConfigCommon->choice.setup->searchSpaceZero;
  }

  AssertFatal(scc->ssbSubcarrierSpacing != NULL, "scc->ssbSubcarrierSpacing is null\n");
  switch (*scc->ssbSubcarrierSpacing) {
  case NR_SubcarrierSpacing_kHz15:
    mib->message.choice.mib->subCarrierSpacingCommon = NR_MIB__subCarrierSpacingCommon_scs15or60;
    break;
    
  case NR_SubcarrierSpacing_kHz30:
    mib->message.choice.mib->subCarrierSpacingCommon = NR_MIB__subCarrierSpacingCommon_scs30or120;
    break;
    
  case NR_SubcarrierSpacing_kHz60:
    mib->message.choice.mib->subCarrierSpacingCommon = NR_MIB__subCarrierSpacingCommon_scs15or60;
    break;
    
  case NR_SubcarrierSpacing_kHz120:
    mib->message.choice.mib->subCarrierSpacingCommon = NR_MIB__subCarrierSpacingCommon_scs30or120;
    break;
    
  case NR_SubcarrierSpacing_kHz240:
    AssertFatal(1==0,"Unknown subCarrierSpacingCommon %d\n",(int)*scc->ssbSubcarrierSpacing);
    break;
    
  default:
      AssertFatal(1==0,"Unknown subCarrierSpacingCommon %d\n",(int)*scc->ssbSubcarrierSpacing);
  }

  switch (scc->dmrs_TypeA_Position) {
  case 	NR_ServingCellConfigCommon__dmrs_TypeA_Position_pos2:
    mib->message.choice.mib->dmrs_TypeA_Position = NR_MIB__dmrs_TypeA_Position_pos2;
    break;
    
  case 	NR_ServingCellConfigCommon__dmrs_TypeA_Position_pos3:
    mib->message.choice.mib->dmrs_TypeA_Position = NR_MIB__dmrs_TypeA_Position_pos3;
    break;
    
  default:
    AssertFatal(1==0,"Unknown dmrs_TypeA_Position %d\n",(int)scc->dmrs_TypeA_Position);
  }

  //  assign_enum
  mib->message.choice.mib->cellBarred = NR_MIB__cellBarred_notBarred;
  //  assign_enum
  mib->message.choice.mib->intraFreqReselection = NR_MIB__intraFreqReselection_notAllowed;
  //encode MIB to data
  enc_rval = uper_encode_to_buffer(&asn_DEF_NR_BCCH_BCH_Message,
                                   NULL,
                                   (void *)mib,
                                   carrier->MIB,
                                   24);
  AssertFatal (enc_rval.encoded > 0, "ASN1 message encoding failed (%s, %lu)!\n",
               enc_rval.failed_type->name, enc_rval.encoded);

  if (enc_rval.encoded==-1) {
    return(-1);
  }

  return((enc_rval.encoded+7)/8);
}

uint8_t do_SIB1_NR(rrc_gNB_carrier_data_t *carrier, 
	               gNB_RrcConfigurationReq *configuration
                  ) {
  asn_enc_rval_t enc_rval;

  NR_BCCH_DL_SCH_Message_t *sib1_message = CALLOC(1,sizeof(NR_BCCH_DL_SCH_Message_t));
  carrier->siblock1 = sib1_message;
  sib1_message->message.present = NR_BCCH_DL_SCH_MessageType_PR_c1;
  sib1_message->message.choice.c1 = CALLOC(1,sizeof(struct NR_BCCH_DL_SCH_MessageType__c1));
  sib1_message->message.choice.c1->present = NR_BCCH_DL_SCH_MessageType__c1_PR_systemInformationBlockType1;
  sib1_message->message.choice.c1->choice.systemInformationBlockType1 = CALLOC(1,sizeof(struct NR_SIB1));

  struct NR_SIB1 *sib1 = sib1_message->message.choice.c1->choice.systemInformationBlockType1;

  // cellSelectionInfo
  sib1->cellSelectionInfo = CALLOC(1,sizeof(struct NR_SIB1__cellSelectionInfo));
  // Fixme: should be in config file
  //The IE Q-RxLevMin is used to indicate for cell selection/ re-selection the required minimum received RSRP level in the (NR) cell.
  //Corresponds to parameter Qrxlevmin in TS38.304.
  //Actual value Qrxlevmin = field value * 2 [dBm].
  sib1->cellSelectionInfo->q_RxLevMin = -65;

  // cellAccessRelatedInfo
  // TODO : Add support for more than one PLMN
  int num_plmn = 1; // int num_plmn = configuration->num_plmn;
  asn1cSequenceAdd(sib1->cellAccessRelatedInfo.plmn_IdentityList.list, struct NR_PLMN_IdentityInfo, nr_plmn_info);
  for (int i = 0; i < num_plmn; ++i) {
    asn1cSequenceAdd(nr_plmn_info->plmn_IdentityList.list, struct NR_PLMN_Identity, nr_plmn);
    asn1cCalloc(nr_plmn->mcc,  mcc);
    int confMcc=configuration->mcc[i];
    asn1cSequenceAdd(mcc->list, NR_MCC_MNC_Digit_t, mcc0);
    *mcc0=(confMcc/100)%10;
    asn1cSequenceAdd(mcc->list, NR_MCC_MNC_Digit_t, mcc1);
    *mcc1=(confMcc/10)%10;
    asn1cSequenceAdd(mcc->list, NR_MCC_MNC_Digit_t, mcc2);
    *mcc2=confMcc%10;
    int mnc=configuration->mnc[i];
    if(configuration->mnc_digit_length[i] == 3) {
      asn1cSequenceAdd(nr_plmn->mnc.list, NR_MCC_MNC_Digit_t, mnc0);
      *mnc0=(configuration->mnc[i]/100)%10;
      mnc/=10;
    }
    asn1cSequenceAdd(nr_plmn->mnc.list, NR_MCC_MNC_Digit_t, mnc1);
    *mnc1=(mnc/10)%10;
    asn1cSequenceAdd(nr_plmn->mnc.list, NR_MCC_MNC_Digit_t, mnc2);
    *mnc2=(mnc)%10;
  }//end plmn loop

  nr_plmn_info->cellIdentity.buf = CALLOC(1,5);
  nr_plmn_info->cellIdentity.size= 5;
  nr_plmn_info->cellIdentity.bits_unused= 4;
  uint64_t tmp=htobe64(configuration->cell_identity)<<4;
  memcpy(nr_plmn_info->cellIdentity.buf, ((char*)&tmp)+3, 5);
  nr_plmn_info->cellReservedForOperatorUse = NR_PLMN_IdentityInfo__cellReservedForOperatorUse_notReserved;

  nr_plmn_info->trackingAreaCode = CALLOC(1,sizeof(NR_TrackingAreaCode_t));
  uint32_t tmp2=htobe32(configuration->tac);
  nr_plmn_info->trackingAreaCode->buf = CALLOC(1,3);
  memcpy(nr_plmn_info->trackingAreaCode->buf, ((char*) &tmp2)+1, 3);
  nr_plmn_info->trackingAreaCode->size = 3;
  nr_plmn_info->trackingAreaCode->bits_unused = 0;

  // connEstFailureControl
  // TODO: add connEstFailureControl

  //si-SchedulingInfo
  /*sib1->si_SchedulingInfo = CALLOC(1,sizeof(struct NR_SI_SchedulingInfo));
  asn_set_empty(&sib1->si_SchedulingInfo->schedulingInfoList.list);
  sib1->si_SchedulingInfo->si_WindowLength = NR_SI_SchedulingInfo__si_WindowLength_s40;
  struct NR_SchedulingInfo *schedulingInfo = CALLOC(1,sizeof(struct NR_SchedulingInfo));
  schedulingInfo->si_BroadcastStatus = NR_SchedulingInfo__si_BroadcastStatus_broadcasting;
  schedulingInfo->si_Periodicity = NR_SchedulingInfo__si_Periodicity_rf8;
  asn_set_empty(&schedulingInfo->sib_MappingInfo.list);

  NR_SIB_TypeInfo_t *sib_type3 = CALLOC(1,sizeof(e_NR_SIB_TypeInfo__type));
  sib_type3->type = NR_SIB_TypeInfo__type_sibType3;
  sib_type3->valueTag = CALLOC(1,sizeof(sib_type3->valueTag));
  ASN_SEQUENCE_ADD(&schedulingInfo->sib_MappingInfo.list,sib_type3);

  NR_SIB_TypeInfo_t *sib_type5 = CALLOC(1,sizeof(e_NR_SIB_TypeInfo__type));
  sib_type5->type = NR_SIB_TypeInfo__type_sibType5;
  sib_type5->valueTag = CALLOC(1,sizeof(sib_type5->valueTag));
  ASN_SEQUENCE_ADD(&schedulingInfo->sib_MappingInfo.list,sib_type5);

  NR_SIB_TypeInfo_t *sib_type4 = CALLOC(1,sizeof(e_NR_SIB_TypeInfo__type));
  sib_type4->type = NR_SIB_TypeInfo__type_sibType4;
  sib_type4->valueTag = CALLOC(1,sizeof(sib_type4->valueTag));
  ASN_SEQUENCE_ADD(&schedulingInfo->sib_MappingInfo.list,sib_type4);

  NR_SIB_TypeInfo_t *sib_type2 = CALLOC(1,sizeof(e_NR_SIB_TypeInfo__type));
  sib_type2->type = NR_SIB_TypeInfo__type_sibType2;
  sib_type2->valueTag = CALLOC(1,sizeof(sib_type2->valueTag));
  ASN_SEQUENCE_ADD(&schedulingInfo->sib_MappingInfo.list,sib_type2);

  ASN_SEQUENCE_ADD(&sib1->si_SchedulingInfo->schedulingInfoList.list,schedulingInfo);*/

  // servingCellConfigCommon
  asn1cCalloc(sib1->servingCellConfigCommon,  ServCellCom);
  NR_BWP_DownlinkCommon_t  *initialDownlinkBWP=&ServCellCom->downlinkConfigCommon.initialDownlinkBWP;
  initialDownlinkBWP->genericParameters=
    configuration->scc->downlinkConfigCommon->initialDownlinkBWP->genericParameters;

  for(int i = 0; i< configuration->scc->downlinkConfigCommon->frequencyInfoDL->frequencyBandList.list.count; i++) {
    asn1cSequenceAdd(ServCellCom->downlinkConfigCommon.frequencyInfoDL.frequencyBandList.list,
		     struct NR_NR_MultiBandInfo, nrMultiBandInfo);
    nrMultiBandInfo->freqBandIndicatorNR = configuration->scc->downlinkConfigCommon->frequencyInfoDL->frequencyBandList.list.array[i];
  }

  int scs_scaling0 = 1<<(configuration->scc->downlinkConfigCommon->initialDownlinkBWP->genericParameters.subcarrierSpacing);
  int scs_scaling  = scs_scaling0;
  int scs_scaling2 = scs_scaling0;
  if (configuration->scc->downlinkConfigCommon->frequencyInfoDL->absoluteFrequencyPointA < 600000) {
    scs_scaling = scs_scaling0*3;
  }
  if (configuration->scc->downlinkConfigCommon->frequencyInfoDL->absoluteFrequencyPointA > 2016666) {
    scs_scaling = scs_scaling0>>2;
    scs_scaling2 = scs_scaling0>>2;
  }
  uint32_t absolute_diff = (*configuration->scc->downlinkConfigCommon->frequencyInfoDL->absoluteFrequencySSB -
                             configuration->scc->downlinkConfigCommon->frequencyInfoDL->absoluteFrequencyPointA);

  sib1->servingCellConfigCommon->downlinkConfigCommon.frequencyInfoDL.offsetToPointA = scs_scaling2 * (absolute_diff/(12*scs_scaling) - 10);

  LOG_I(NR_RRC,"SIB1 freq: absoluteFrequencySSB %ld, absoluteFrequencyPointA %ld\n",
                                    *configuration->scc->downlinkConfigCommon->frequencyInfoDL->absoluteFrequencySSB,
                                    configuration->scc->downlinkConfigCommon->frequencyInfoDL->absoluteFrequencyPointA);
  LOG_I(NR_RRC,"SIB1 freq: absolute_diff %d, %d*(absolute_diff/(12*%d) - 10) %d\n",
        absolute_diff,scs_scaling2,scs_scaling,(int)sib1->servingCellConfigCommon->downlinkConfigCommon.frequencyInfoDL.offsetToPointA);

  for(int i = 0; i< configuration->scc->downlinkConfigCommon->frequencyInfoDL->scs_SpecificCarrierList.list.count; i++) {
    ASN_SEQUENCE_ADD(&ServCellCom->downlinkConfigCommon.frequencyInfoDL.scs_SpecificCarrierList.list,
		     configuration->scc->downlinkConfigCommon->frequencyInfoDL->scs_SpecificCarrierList.list.array[i]);
  }

  initialDownlinkBWP->pdcch_ConfigCommon = 
      configuration->scc->downlinkConfigCommon->initialDownlinkBWP->pdcch_ConfigCommon;
  initialDownlinkBWP->pdcch_ConfigCommon->choice.setup->commonSearchSpaceList = 
       CALLOC(1,sizeof(struct NR_PDCCH_ConfigCommon__commonSearchSpaceList));

  asn1cSequenceAdd(initialDownlinkBWP->pdcch_ConfigCommon->choice.setup->commonSearchSpaceList->list,
		   NR_SearchSpace_t, ss1);
  ss1->searchSpaceId = 1;
  asn1cCallocOne(ss1->controlResourceSetId, 0);
  ss1->monitoringSlotPeriodicityAndOffset = calloc(1,sizeof(*ss1->monitoringSlotPeriodicityAndOffset));
  ss1->monitoringSlotPeriodicityAndOffset->present = NR_SearchSpace__monitoringSlotPeriodicityAndOffset_PR_sl1;
  ss1->monitoringSymbolsWithinSlot = calloc(1,sizeof(*ss1->monitoringSymbolsWithinSlot));
  ss1->monitoringSymbolsWithinSlot->buf = calloc(1,2);
  // should be '1000 0000 0000 00'B (LSB first!), first symbol in slot, adjust if needed
  ss1->monitoringSymbolsWithinSlot->buf[1] = 0;
  ss1->monitoringSymbolsWithinSlot->buf[0] = (1<<7);
  ss1->monitoringSymbolsWithinSlot->size = 2;
  ss1->monitoringSymbolsWithinSlot->bits_unused = 2;
  ss1->nrofCandidates = calloc(1,sizeof(*ss1->nrofCandidates));
  ss1->nrofCandidates->aggregationLevel1 = NR_SearchSpace__nrofCandidates__aggregationLevel1_n0;
  ss1->nrofCandidates->aggregationLevel2 = NR_SearchSpace__nrofCandidates__aggregationLevel2_n0;
  ss1->nrofCandidates->aggregationLevel4 = NR_SearchSpace__nrofCandidates__aggregationLevel4_n2;
  ss1->nrofCandidates->aggregationLevel8 = NR_SearchSpace__nrofCandidates__aggregationLevel8_n0;
  ss1->nrofCandidates->aggregationLevel16 = NR_SearchSpace__nrofCandidates__aggregationLevel16_n0;
  ss1->searchSpaceType = calloc(1,sizeof(*ss1->searchSpaceType));
  ss1->searchSpaceType->present = NR_SearchSpace__searchSpaceType_PR_common;
  ss1->searchSpaceType->choice.common=calloc(1,sizeof(*ss1->searchSpaceType->choice.common));
  ss1->searchSpaceType->choice.common->dci_Format0_0_AndFormat1_0 = calloc(1,sizeof(*ss1->searchSpaceType->choice.common->dci_Format0_0_AndFormat1_0));

  asn1cSequenceAdd(initialDownlinkBWP->pdcch_ConfigCommon->choice.setup->commonSearchSpaceList->list,
		   NR_SearchSpace_t, ss5);
  ss5->searchSpaceId = 5;
  ss5->controlResourceSetId=calloc(1,sizeof(*ss5->controlResourceSetId));
  *ss5->controlResourceSetId=0;
  ss5->monitoringSlotPeriodicityAndOffset = calloc(1,sizeof(*ss5->monitoringSlotPeriodicityAndOffset));
  ss5->monitoringSlotPeriodicityAndOffset->present = NR_SearchSpace__monitoringSlotPeriodicityAndOffset_PR_sl5;
  ss5->monitoringSlotPeriodicityAndOffset->choice.sl5 = 0;
  ss5->duration = calloc(1,sizeof(*ss5->duration));
  *ss5->duration = 2;
  ss5->monitoringSymbolsWithinSlot = calloc(1,sizeof(*ss5->monitoringSymbolsWithinSlot));
  ss5->monitoringSymbolsWithinSlot->buf = calloc(1,2);
  // should be '1100 0000 0000 00'B (LSB first!), first two symols in slot, adjust if needed
  ss5->monitoringSymbolsWithinSlot->buf[1] = 0;
  ss5->monitoringSymbolsWithinSlot->buf[0] = (1<<7);
  ss5->monitoringSymbolsWithinSlot->size = 2;
  ss5->monitoringSymbolsWithinSlot->bits_unused = 2;
  ss5->nrofCandidates = calloc(1,sizeof(*ss5->nrofCandidates));
  ss5->nrofCandidates->aggregationLevel1 = NR_SearchSpace__nrofCandidates__aggregationLevel1_n0;
  ss5->nrofCandidates->aggregationLevel2 = NR_SearchSpace__nrofCandidates__aggregationLevel2_n0;
  ss5->nrofCandidates->aggregationLevel4 = NR_SearchSpace__nrofCandidates__aggregationLevel4_n4;
  ss5->nrofCandidates->aggregationLevel8 = NR_SearchSpace__nrofCandidates__aggregationLevel8_n2;
  ss5->nrofCandidates->aggregationLevel16 = NR_SearchSpace__nrofCandidates__aggregationLevel16_n1;
  ss5->searchSpaceType = calloc(1,sizeof(*ss5->searchSpaceType));
  ss5->searchSpaceType->present = NR_SearchSpace__searchSpaceType_PR_common;
  ss5->searchSpaceType->choice.common=calloc(1,sizeof(*ss5->searchSpaceType->choice.common));
  ss5->searchSpaceType->choice.common->dci_Format0_0_AndFormat1_0 = calloc(1,sizeof(*ss5->searchSpaceType->choice.common->dci_Format0_0_AndFormat1_0));

  asn1cSequenceAdd(initialDownlinkBWP->pdcch_ConfigCommon->choice.setup->commonSearchSpaceList->list,
		   NR_SearchSpace_t, ss7);
  ss7->searchSpaceId = 7;
  ss7->controlResourceSetId=calloc(1,sizeof(*ss7->controlResourceSetId));
  *ss7->controlResourceSetId=0;
  ss7->monitoringSlotPeriodicityAndOffset = calloc(1,sizeof(*ss7->monitoringSlotPeriodicityAndOffset));
  ss7->monitoringSlotPeriodicityAndOffset->present = NR_SearchSpace__monitoringSlotPeriodicityAndOffset_PR_sl1;
  ss7->monitoringSymbolsWithinSlot = calloc(1,sizeof(*ss7->monitoringSymbolsWithinSlot));
  ss7->monitoringSymbolsWithinSlot->buf = calloc(1,2);
  // should be '1100 0000 0000 00'B (LSB first!), first two symols in slot, adjust if needed
  ss7->monitoringSymbolsWithinSlot->buf[1] = 0;
  ss7->monitoringSymbolsWithinSlot->buf[0] = (1<<7);
  ss7->monitoringSymbolsWithinSlot->size = 2;
  ss7->monitoringSymbolsWithinSlot->bits_unused = 2;
  ss7->nrofCandidates = calloc(1,sizeof(*ss7->nrofCandidates));
  ss7->nrofCandidates->aggregationLevel1 = NR_SearchSpace__nrofCandidates__aggregationLevel1_n0;
  ss7->nrofCandidates->aggregationLevel2 = NR_SearchSpace__nrofCandidates__aggregationLevel2_n0;
  ss7->nrofCandidates->aggregationLevel4 = NR_SearchSpace__nrofCandidates__aggregationLevel4_n4;
  ss7->nrofCandidates->aggregationLevel8 = NR_SearchSpace__nrofCandidates__aggregationLevel8_n2;
  ss7->nrofCandidates->aggregationLevel16 = NR_SearchSpace__nrofCandidates__aggregationLevel16_n1;
  ss7->searchSpaceType = calloc(1,sizeof(*ss7->searchSpaceType));
  ss7->searchSpaceType->present = NR_SearchSpace__searchSpaceType_PR_common;
  ss7->searchSpaceType->choice.common=calloc(1,sizeof(*ss7->searchSpaceType->choice.common));
  ss7->searchSpaceType->choice.common->dci_Format0_0_AndFormat1_0 = calloc(1,sizeof(*ss7->searchSpaceType->choice.common->dci_Format0_0_AndFormat1_0));

  asn1cCallocOne(initialDownlinkBWP->pdcch_ConfigCommon->choice.setup->searchSpaceSIB1,  0);
  asn1cCallocOne(initialDownlinkBWP->pdcch_ConfigCommon->choice.setup->searchSpaceOtherSystemInformation, 7);
  asn1cCallocOne(initialDownlinkBWP->pdcch_ConfigCommon->choice.setup->pagingSearchSpace, 5);
  asn1cCallocOne( initialDownlinkBWP->pdcch_ConfigCommon->choice.setup->ra_SearchSpace, 1);
   
  initialDownlinkBWP->pdsch_ConfigCommon = configuration->scc->downlinkConfigCommon->initialDownlinkBWP->pdsch_ConfigCommon;
  ServCellCom->downlinkConfigCommon.bcch_Config.modificationPeriodCoeff = NR_BCCH_Config__modificationPeriodCoeff_n2;
  ServCellCom->downlinkConfigCommon.pcch_Config.defaultPagingCycle = NR_PagingCycle_rf256;
  ServCellCom->downlinkConfigCommon.pcch_Config.nAndPagingFrameOffset.present = NR_PCCH_Config__nAndPagingFrameOffset_PR_quarterT;
  ServCellCom->downlinkConfigCommon.pcch_Config.nAndPagingFrameOffset.choice.quarterT = 1;
  ServCellCom->downlinkConfigCommon.pcch_Config.ns = NR_PCCH_Config__ns_one;

  asn1cCalloc(ServCellCom->downlinkConfigCommon.pcch_Config.firstPDCCH_MonitoringOccasionOfPO,
	      P0);
  P0->present = NR_PCCH_Config__firstPDCCH_MonitoringOccasionOfPO_PR_sCS120KHZoneT_SCS60KHZhalfT_SCS30KHZquarterT_SCS15KHZoneEighthT;

  asn1cCalloc(P0->choice.sCS120KHZoneT_SCS60KHZhalfT_SCS30KHZquarterT_SCS15KHZoneEighthT,
	      Z8);
  asn1cSequenceAdd(Z8->list,
		   long,
		   ZoneEight);
  asn1cCallocOne(ZoneEight, 0);

  asn1cCalloc(ServCellCom->uplinkConfigCommon, UL)
  asn_set_empty(&UL->frequencyInfoUL.scs_SpecificCarrierList.list);
  for(int i = 0; i< configuration->scc->uplinkConfigCommon->frequencyInfoUL->scs_SpecificCarrierList.list.count; i++) {
    ASN_SEQUENCE_ADD(&UL->frequencyInfoUL.scs_SpecificCarrierList.list,
		     configuration->scc->uplinkConfigCommon->frequencyInfoUL->scs_SpecificCarrierList.list.array[i]);
  }

  asn1cCallocOne(UL->frequencyInfoUL.p_Max, 23);

  UL->initialUplinkBWP.genericParameters = configuration->scc->uplinkConfigCommon->initialUplinkBWP->genericParameters;
  UL->initialUplinkBWP.rach_ConfigCommon = configuration->scc->uplinkConfigCommon->initialUplinkBWP->rach_ConfigCommon;
  UL->initialUplinkBWP.pusch_ConfigCommon = configuration->scc->uplinkConfigCommon->initialUplinkBWP->pusch_ConfigCommon;
  UL->initialUplinkBWP.pusch_ConfigCommon->choice.setup->groupHoppingEnabledTransformPrecoding = null;

  UL->initialUplinkBWP.pucch_ConfigCommon = configuration->scc->uplinkConfigCommon->initialUplinkBWP->pucch_ConfigCommon;

  UL->timeAlignmentTimerCommon = NR_TimeAlignmentTimer_infinity;

  ServCellCom->n_TimingAdvanceOffset = configuration->scc->n_TimingAdvanceOffset;

  ServCellCom->ssb_PositionsInBurst.inOneGroup.buf = calloc(1, sizeof(uint8_t));
  uint8_t bitmap8,temp_bitmap=0;
  switch (configuration->scc->ssb_PositionsInBurst->present) {
    case NR_ServingCellConfigCommon__ssb_PositionsInBurst_PR_shortBitmap:
      ServCellCom->ssb_PositionsInBurst.inOneGroup = configuration->scc->ssb_PositionsInBurst->choice.shortBitmap;
      break;
    case NR_ServingCellConfigCommon__ssb_PositionsInBurst_PR_mediumBitmap:
      ServCellCom->ssb_PositionsInBurst.inOneGroup = configuration->scc->ssb_PositionsInBurst->choice.mediumBitmap;
      break;
    /*
    groupPresence: This field is present when maximum number of SS/PBCH blocks per half frame equals to 64 as defined in TS 38.213 [13], clause 4.1.
                   The first/leftmost bit corresponds to the SS/PBCH index 0-7, the second bit corresponds to SS/PBCH block 8-15, and so on.
                   Value 0 in the bitmap indicates that the SSBs according to inOneGroup are absent. Value 1 indicates that the SS/PBCH blocks are transmitted in accordance with inOneGroup.
    inOneGroup: When maximum number of SS/PBCH blocks per half frame equals to 64 as defined in TS 38.213 [13], clause 4.1, all 8 bit are valid;
                The first/ leftmost bit corresponds to the first SS/PBCH block index in the group (i.e., to SSB index 0, 8, and so on); the second bit corresponds to the second SS/PBCH block index in the group
                (i.e., to SSB index 1, 9, and so on), and so on. Value 0 in the bitmap indicates that the corresponding SS/PBCH block is not transmitted while value 1 indicates that the corresponding SS/PBCH block is transmitted.
    */
    case NR_ServingCellConfigCommon__ssb_PositionsInBurst_PR_longBitmap:
      ServCellCom->ssb_PositionsInBurst.inOneGroup.size = 1;
      ServCellCom->ssb_PositionsInBurst.inOneGroup.bits_unused = 0;
      ServCellCom->ssb_PositionsInBurst.groupPresence = calloc(1, sizeof(BIT_STRING_t));
      ServCellCom->ssb_PositionsInBurst.groupPresence->size = 1;
      ServCellCom->ssb_PositionsInBurst.groupPresence->bits_unused = 0;
      ServCellCom->ssb_PositionsInBurst.groupPresence->buf = calloc(1, sizeof(uint8_t));
      ServCellCom->ssb_PositionsInBurst.groupPresence->buf[0] = 0;
      for (int i=0; i<8; i++){
        bitmap8 = configuration->scc->ssb_PositionsInBurst->choice.longBitmap.buf[i];
        if (bitmap8!=0){
          if(temp_bitmap==0)
            temp_bitmap = bitmap8;
          else
            AssertFatal(temp_bitmap==bitmap8,"For longBitmap the groups of 8 SSBs containing at least 1 transmitted SSB should be all the same\n");

          ServCellCom->ssb_PositionsInBurst.inOneGroup.buf[0] = bitmap8;
          ServCellCom->ssb_PositionsInBurst.groupPresence->buf[0] |= 1<<(7-i);
        }
      }
      break;
    default:
      AssertFatal(false,"ssb_PositionsInBurst not present\n");
      break;
  }

  ServCellCom->ssb_PeriodicityServingCell = *configuration->scc->ssb_periodicityServingCell;
  if (configuration->scc->tdd_UL_DL_ConfigurationCommon) {
    ServCellCom->tdd_UL_DL_ConfigurationCommon = CALLOC(1,sizeof(struct NR_TDD_UL_DL_ConfigCommon));
    ServCellCom->tdd_UL_DL_ConfigurationCommon->referenceSubcarrierSpacing = configuration->scc->tdd_UL_DL_ConfigurationCommon->referenceSubcarrierSpacing;
    ServCellCom->tdd_UL_DL_ConfigurationCommon->pattern1 = configuration->scc->tdd_UL_DL_ConfigurationCommon->pattern1;
    ServCellCom->tdd_UL_DL_ConfigurationCommon->pattern2 = configuration->scc->tdd_UL_DL_ConfigurationCommon->pattern2;
  }
  ServCellCom->ss_PBCH_BlockPower = configuration->scc->ss_PBCH_BlockPower;

  // ims-EmergencySupport
  // TODO: add ims-EmergencySupport

  // eCallOverIMS-Support
  // TODO: add eCallOverIMS-Support

  // ue-TimersAndConstants
  sib1->ue_TimersAndConstants = CALLOC(1,sizeof(struct NR_UE_TimersAndConstants));
  sib1->ue_TimersAndConstants->t300 = NR_UE_TimersAndConstants__t300_ms400;
  sib1->ue_TimersAndConstants->t301 = NR_UE_TimersAndConstants__t301_ms400;
  sib1->ue_TimersAndConstants->t310 = NR_UE_TimersAndConstants__t310_ms2000;
  sib1->ue_TimersAndConstants->n310 = NR_UE_TimersAndConstants__n310_n10;
  sib1->ue_TimersAndConstants->t311 = NR_UE_TimersAndConstants__t311_ms3000;
  sib1->ue_TimersAndConstants->n311 = NR_UE_TimersAndConstants__n311_n1;
  sib1->ue_TimersAndConstants->t319 = NR_UE_TimersAndConstants__t319_ms400;

  // uac-BarringInfo
  /*sib1->uac_BarringInfo = CALLOC(1, sizeof(struct NR_SIB1__uac_BarringInfo));
  NR_UAC_BarringInfoSet_t *nr_uac_BarringInfoSet = CALLOC(1, sizeof(NR_UAC_BarringInfoSet_t));
  asn_set_empty(&sib1->uac_BarringInfo->uac_BarringInfoSetList);
  nr_uac_BarringInfoSet->uac_BarringFactor = NR_UAC_BarringInfoSet__uac_BarringFactor_p95;
  nr_uac_BarringInfoSet->uac_BarringTime = NR_UAC_BarringInfoSet__uac_BarringTime_s4;
  nr_uac_BarringInfoSet->uac_BarringForAccessIdentity.buf = CALLOC(1, 1);
  nr_uac_BarringInfoSet->uac_BarringForAccessIdentity.size = 1;
  nr_uac_BarringInfoSet->uac_BarringForAccessIdentity.bits_unused = 1;
  ASN_SEQUENCE_ADD(&sib1->uac_BarringInfo->uac_BarringInfoSetList, nr_uac_BarringInfoSet);*/

  // useFullResumeID
  // TODO: add useFullResumeID

  // lateNonCriticalExtension
  // TODO: add lateNonCriticalExtension

  // nonCriticalExtension
  // TODO: add nonCriticalExtension

  xer_fprint(stdout, &asn_DEF_NR_SIB1, (const void*)sib1_message->message.choice.c1->choice.systemInformationBlockType1);

  if(carrier->SIB1 == NULL) carrier->SIB1=(uint8_t *) malloc16(NR_MAX_SIB_LENGTH/8);
  enc_rval = uper_encode_to_buffer(&asn_DEF_NR_BCCH_DL_SCH_Message,
                                   NULL,
                                   (void *)sib1_message,
                                   carrier->SIB1,
                                   NR_MAX_SIB_LENGTH/8);
  AssertFatal (enc_rval.encoded > 0, "ASN1 message encoding failed (%s, %lu)!\n",
               enc_rval.failed_type->name, enc_rval.encoded);

  if (enc_rval.encoded==-1) {
    return(-1);
  }

  return((enc_rval.encoded+7)/8);
}

uint8_t do_SIB23_NR(rrc_gNB_carrier_data_t *carrier,
                    gNB_RrcConfigurationReq *configuration) {
  asn_enc_rval_t enc_rval;
  SystemInformation_IEs__sib_TypeAndInfo__Member *sib2 = NULL;
  SystemInformation_IEs__sib_TypeAndInfo__Member *sib3 = NULL;

  NR_BCCH_DL_SCH_Message_t *sib_message = CALLOC(1,sizeof(NR_BCCH_DL_SCH_Message_t));
  sib_message->message.present = NR_BCCH_DL_SCH_MessageType_PR_c1;
  sib_message->message.choice.c1 = CALLOC(1,sizeof(struct NR_BCCH_DL_SCH_MessageType__c1));
  sib_message->message.choice.c1->present = NR_BCCH_DL_SCH_MessageType__c1_PR_systemInformation;
  sib_message->message.choice.c1->choice.systemInformation = CALLOC(1,sizeof(struct NR_SystemInformation));
  
  struct NR_SystemInformation *sib = sib_message->message.choice.c1->choice.systemInformation;
  sib->criticalExtensions.present = NR_SystemInformation__criticalExtensions_PR_systemInformation;
  sib->criticalExtensions.choice.systemInformation = CALLOC(1, sizeof(struct NR_SystemInformation_IEs));

  struct NR_SystemInformation_IEs *ies = sib->criticalExtensions.choice.systemInformation;
  sib2 = CALLOC(1, sizeof(SystemInformation_IEs__sib_TypeAndInfo__Member));
  sib2->present = NR_SystemInformation_IEs__sib_TypeAndInfo__Member_PR_sib2;
  sib2->choice.sib2 = CALLOC(1, sizeof(struct NR_SIB2));
  sib2->choice.sib2->cellReselectionInfoCommon.q_Hyst = NR_SIB2__cellReselectionInfoCommon__q_Hyst_dB1;
  sib2->choice.sib2->cellReselectionServingFreqInfo.threshServingLowP = 2; // INTEGER (0..31)
  sib2->choice.sib2->cellReselectionServingFreqInfo.cellReselectionPriority =  2; // INTEGER (0..7)
  sib2->choice.sib2->intraFreqCellReselectionInfo.q_RxLevMin = -50; // INTEGER (-70..-22)
  sib2->choice.sib2->intraFreqCellReselectionInfo.s_IntraSearchP = 2; // INTEGER (0..31)
  sib2->choice.sib2->intraFreqCellReselectionInfo.t_ReselectionNR = 2; // INTEGER (0..7)
  sib2->choice.sib2->intraFreqCellReselectionInfo.deriveSSB_IndexFromCell = true;
  ASN_SEQUENCE_ADD(&ies->sib_TypeAndInfo.list, sib2);

  sib3 = CALLOC(1, sizeof(SystemInformation_IEs__sib_TypeAndInfo__Member));
  sib3->present = NR_SystemInformation_IEs__sib_TypeAndInfo__Member_PR_sib3;
  sib3->choice.sib3 = CALLOC(1, sizeof(struct NR_SIB3));
  ASN_SEQUENCE_ADD(&ies->sib_TypeAndInfo.list, sib3);

  //encode SIB to data
  // carrier->SIB23 = (uint8_t *) malloc16(128);
  enc_rval = uper_encode_to_buffer(&asn_DEF_NR_BCCH_DL_SCH_Message,
                                   NULL,
                                   (void *)sib_message,
                                   carrier->SIB23,
                                   100);
  AssertFatal (enc_rval.encoded > 0, "ASN1 message encoding failed (%s, %lu)!\n",
               enc_rval.failed_type->name, enc_rval.encoded);

  if (enc_rval.encoded==-1) {
    return(-1);
  }

  return((enc_rval.encoded+7)/8);
}

void  do_RLC_BEARER(uint8_t Mod_id,
                    int CC_id,
                    struct NR_CellGroupConfig__rlc_BearerToAddModList *rlc_BearerToAddModList,
                    rlc_bearer_config_t  *rlc_config) {
  struct NR_RLC_BearerConfig *rlc_bearer;
  rlc_bearer = CALLOC(1,sizeof(struct NR_RLC_BearerConfig));
  rlc_bearer->logicalChannelIdentity = rlc_config->LogicalChannelIdentity[CC_id];
  rlc_bearer->servedRadioBearer = CALLOC(1,sizeof(struct NR_RLC_BearerConfig__servedRadioBearer));
  rlc_bearer->servedRadioBearer->present = rlc_config->servedRadioBearer_present[CC_id];

  if(rlc_bearer->servedRadioBearer->present == NR_RLC_BearerConfig__servedRadioBearer_PR_srb_Identity) {
    rlc_bearer->servedRadioBearer->choice.srb_Identity = rlc_config->srb_Identity[CC_id];
  } else if(rlc_bearer->servedRadioBearer->present == NR_RLC_BearerConfig__servedRadioBearer_PR_drb_Identity) {
    rlc_bearer->servedRadioBearer->choice.drb_Identity = rlc_config->drb_Identity[CC_id];
  }

  rlc_bearer->reestablishRLC = CALLOC(1,sizeof(long));
  *(rlc_bearer->reestablishRLC) = rlc_config->reestablishRLC[CC_id];
  rlc_bearer->rlc_Config = CALLOC(1,sizeof(struct NR_RLC_Config));
  rlc_bearer->rlc_Config->present = rlc_config->rlc_Config_present[CC_id];

  if(rlc_bearer->rlc_Config->present == NR_RLC_Config_PR_am) {
    rlc_bearer->rlc_Config->choice.am = CALLOC(1,sizeof(struct NR_RLC_Config__am));
    rlc_bearer->rlc_Config->choice.am->ul_AM_RLC.sn_FieldLength     = CALLOC(1,sizeof(NR_SN_FieldLengthAM_t));
    *(rlc_bearer->rlc_Config->choice.am->ul_AM_RLC.sn_FieldLength)  = rlc_config->ul_AM_sn_FieldLength[CC_id];
    rlc_bearer->rlc_Config->choice.am->ul_AM_RLC.t_PollRetransmit   = rlc_config->t_PollRetransmit[CC_id];
    rlc_bearer->rlc_Config->choice.am->ul_AM_RLC.pollPDU            = rlc_config->pollPDU[CC_id];
    rlc_bearer->rlc_Config->choice.am->ul_AM_RLC.pollByte           = rlc_config->pollByte[CC_id];
    rlc_bearer->rlc_Config->choice.am->ul_AM_RLC.maxRetxThreshold   = rlc_config->maxRetxThreshold[CC_id];
    rlc_bearer->rlc_Config->choice.am->dl_AM_RLC.sn_FieldLength     = CALLOC(1,sizeof(NR_SN_FieldLengthAM_t));
    *(rlc_bearer->rlc_Config->choice.am->dl_AM_RLC.sn_FieldLength)  = rlc_config->dl_AM_sn_FieldLength[CC_id];
    rlc_bearer->rlc_Config->choice.am->dl_AM_RLC.t_Reassembly       = rlc_config->dl_AM_t_Reassembly[CC_id];
    rlc_bearer->rlc_Config->choice.am->dl_AM_RLC.t_StatusProhibit   = rlc_config->t_StatusProhibit[CC_id];
  } else if(rlc_bearer->rlc_Config->present == NR_RLC_Config_PR_um_Bi_Directional) {
    rlc_bearer->rlc_Config->choice.um_Bi_Directional = CALLOC(1,sizeof(struct NR_RLC_Config__um_Bi_Directional));
    rlc_bearer->rlc_Config->choice.um_Bi_Directional->ul_UM_RLC.sn_FieldLength = CALLOC(1,sizeof(NR_SN_FieldLengthUM_t));
    *(rlc_bearer->rlc_Config->choice.um_Bi_Directional->ul_UM_RLC.sn_FieldLength) = rlc_config->ul_UM_sn_FieldLength[CC_id];
    rlc_bearer->rlc_Config->choice.um_Bi_Directional->dl_UM_RLC.sn_FieldLength = CALLOC(1,sizeof(NR_SN_FieldLengthUM_t));
    *(rlc_bearer->rlc_Config->choice.um_Bi_Directional->dl_UM_RLC.sn_FieldLength) = rlc_config->dl_UM_sn_FieldLength[CC_id];
    rlc_bearer->rlc_Config->choice.um_Bi_Directional->dl_UM_RLC.t_Reassembly   = rlc_config->dl_UM_t_Reassembly[CC_id];
  } else if(rlc_bearer->rlc_Config->present == NR_RLC_Config_PR_um_Uni_Directional_UL) {
    rlc_bearer->rlc_Config->choice.um_Uni_Directional_UL = CALLOC(1,sizeof(struct NR_RLC_Config__um_Uni_Directional_UL));
    rlc_bearer->rlc_Config->choice.um_Uni_Directional_UL->ul_UM_RLC.sn_FieldLength    = CALLOC(1,sizeof(NR_SN_FieldLengthUM_t));
    *(rlc_bearer->rlc_Config->choice.um_Uni_Directional_UL->ul_UM_RLC.sn_FieldLength) = rlc_config->ul_UM_sn_FieldLength[CC_id];
  } else if(rlc_bearer->rlc_Config->present == NR_RLC_Config_PR_um_Uni_Directional_DL) {
    rlc_bearer->rlc_Config->choice.um_Uni_Directional_DL = CALLOC(1,sizeof(struct NR_RLC_Config__um_Uni_Directional_DL));
    rlc_bearer->rlc_Config->choice.um_Uni_Directional_DL->dl_UM_RLC.sn_FieldLength    = CALLOC(1,sizeof(NR_SN_FieldLengthUM_t));
    *(rlc_bearer->rlc_Config->choice.um_Uni_Directional_DL->dl_UM_RLC.sn_FieldLength) = rlc_config->dl_UM_sn_FieldLength[CC_id];
    rlc_bearer->rlc_Config->choice.um_Uni_Directional_DL->dl_UM_RLC.t_Reassembly      = rlc_config->dl_UM_t_Reassembly[CC_id];
  }

  rlc_bearer->mac_LogicalChannelConfig = CALLOC(1,sizeof(struct NR_LogicalChannelConfig));
  rlc_bearer->mac_LogicalChannelConfig->ul_SpecificParameters = CALLOC(1,sizeof(struct NR_LogicalChannelConfig__ul_SpecificParameters));
  rlc_bearer->mac_LogicalChannelConfig->ul_SpecificParameters->priority            = rlc_config->priority[CC_id];
  rlc_bearer->mac_LogicalChannelConfig->ul_SpecificParameters->prioritisedBitRate  = rlc_config->prioritisedBitRate[CC_id];
  rlc_bearer->mac_LogicalChannelConfig->ul_SpecificParameters->bucketSizeDuration  = rlc_config->bucketSizeDuration[CC_id];
  rlc_bearer->mac_LogicalChannelConfig->ul_SpecificParameters->allowedServingCells = CALLOC(1,sizeof(struct NR_LogicalChannelConfig__ul_SpecificParameters__allowedServingCells));
  rlc_bearer->mac_LogicalChannelConfig->ul_SpecificParameters->allowedSCS_List     = CALLOC(1,sizeof(struct NR_LogicalChannelConfig__ul_SpecificParameters__allowedSCS_List));
  NR_ServCellIndex_t *servingcellindex;
  servingcellindex = CALLOC(1,sizeof(NR_ServCellIndex_t));
  *servingcellindex = rlc_config->allowedServingCells[CC_id];
  ASN_SEQUENCE_ADD(&(rlc_bearer->mac_LogicalChannelConfig->ul_SpecificParameters->allowedServingCells->list),&servingcellindex);
  NR_SubcarrierSpacing_t *subcarrierspacing;
  subcarrierspacing = CALLOC(1,sizeof(NR_SubcarrierSpacing_t));
  *subcarrierspacing = rlc_config->subcarrierspacing[CC_id];
  ASN_SEQUENCE_ADD(&(rlc_bearer->mac_LogicalChannelConfig->ul_SpecificParameters->allowedSCS_List->list),&subcarrierspacing);
  rlc_bearer->mac_LogicalChannelConfig->ul_SpecificParameters->maxPUSCH_Duration           = CALLOC(1,sizeof(long));
  rlc_bearer->mac_LogicalChannelConfig->ul_SpecificParameters->configuredGrantType1Allowed = CALLOC(1,sizeof(long));
  rlc_bearer->mac_LogicalChannelConfig->ul_SpecificParameters->logicalChannelGroup         = CALLOC(1,sizeof(long));
  rlc_bearer->mac_LogicalChannelConfig->ul_SpecificParameters->schedulingRequestID         = CALLOC(1,sizeof(NR_SchedulingRequestId_t));
  *(rlc_bearer->mac_LogicalChannelConfig->ul_SpecificParameters->maxPUSCH_Duration)           = rlc_config->maxPUSCH_Duration[CC_id];
  *(rlc_bearer->mac_LogicalChannelConfig->ul_SpecificParameters->configuredGrantType1Allowed) = rlc_config->configuredGrantType1Allowed[CC_id];
  *(rlc_bearer->mac_LogicalChannelConfig->ul_SpecificParameters->logicalChannelGroup)         = rlc_config->logicalChannelGroup[CC_id];
  *(rlc_bearer->mac_LogicalChannelConfig->ul_SpecificParameters->schedulingRequestID)         = rlc_config->schedulingRequestID[CC_id];
  rlc_bearer->mac_LogicalChannelConfig->ul_SpecificParameters->logicalChannelSR_Mask               = rlc_config->logicalChannelSR_Mask[CC_id];
  rlc_bearer->mac_LogicalChannelConfig->ul_SpecificParameters->logicalChannelSR_DelayTimerApplied  = rlc_config->logicalChannelSR_DelayTimerApplied[CC_id];
  ASN_SEQUENCE_ADD(&(rlc_BearerToAddModList->list),&rlc_bearer);
}


void do_MAC_CELLGROUP(uint8_t Mod_id,
                      int CC_id,
                      NR_MAC_CellGroupConfig_t *mac_CellGroupConfig,
                      mac_cellgroup_t  *mac_cellgroup_config) {
  mac_CellGroupConfig->drx_Config               = CALLOC(1,sizeof(struct NR_SetupRelease_DRX_Config));
  mac_CellGroupConfig->schedulingRequestConfig  = CALLOC(1,sizeof(struct NR_SchedulingRequestConfig));
  mac_CellGroupConfig->bsr_Config               = CALLOC(1,sizeof(struct NR_BSR_Config));
  mac_CellGroupConfig->tag_Config               = CALLOC(1,sizeof(struct NR_TAG_Config));
  mac_CellGroupConfig->phr_Config               = CALLOC(1,sizeof(struct NR_SetupRelease_PHR_Config));
  mac_CellGroupConfig->drx_Config->present      = mac_cellgroup_config->DRX_Config_PR[CC_id];
  mac_CellGroupConfig->drx_Config->choice.setup = CALLOC(1,sizeof(struct NR_DRX_Config));
  mac_CellGroupConfig->drx_Config->choice.setup->drx_onDurationTimer.present = mac_cellgroup_config->drx_onDurationTimer_PR[CC_id];

  if(mac_CellGroupConfig->drx_Config->choice.setup->drx_onDurationTimer.present == NR_DRX_Config__drx_onDurationTimer_PR_subMilliSeconds) {
    mac_CellGroupConfig->drx_Config->choice.setup->drx_onDurationTimer.choice.subMilliSeconds = mac_cellgroup_config->subMilliSeconds[CC_id];
  } else if(mac_CellGroupConfig->drx_Config->choice.setup->drx_onDurationTimer.present == NR_DRX_Config__drx_onDurationTimer_PR_milliSeconds) {
    mac_CellGroupConfig->drx_Config->choice.setup->drx_onDurationTimer.choice.milliSeconds    = mac_cellgroup_config->milliSeconds[CC_id];
  }

  mac_CellGroupConfig->drx_Config->choice.setup->drx_InactivityTimer        = mac_cellgroup_config->drx_InactivityTimer[CC_id];
  mac_CellGroupConfig->drx_Config->choice.setup->drx_HARQ_RTT_TimerDL       = mac_cellgroup_config->drx_HARQ_RTT_TimerDL[CC_id];
  mac_CellGroupConfig->drx_Config->choice.setup->drx_HARQ_RTT_TimerUL       = mac_cellgroup_config->drx_HARQ_RTT_TimerUL[CC_id];
  mac_CellGroupConfig->drx_Config->choice.setup->drx_RetransmissionTimerDL  = mac_cellgroup_config->drx_RetransmissionTimerDL[CC_id];
  mac_CellGroupConfig->drx_Config->choice.setup->drx_RetransmissionTimerUL  = mac_cellgroup_config->drx_RetransmissionTimerUL[CC_id];
  mac_CellGroupConfig->drx_Config->choice.setup->drx_LongCycleStartOffset.present = mac_cellgroup_config->drx_LongCycleStartOffset_PR[CC_id];

  if(mac_CellGroupConfig->drx_Config->choice.setup->drx_LongCycleStartOffset.present == NR_DRX_Config__drx_LongCycleStartOffset_PR_ms10) {
    mac_CellGroupConfig->drx_Config->choice.setup->drx_LongCycleStartOffset.choice.ms10 = mac_cellgroup_config->drx_LongCycleStartOffset[CC_id];
  } else if(mac_CellGroupConfig->drx_Config->choice.setup->drx_LongCycleStartOffset.present == NR_DRX_Config__drx_LongCycleStartOffset_PR_ms20) {
    mac_CellGroupConfig->drx_Config->choice.setup->drx_LongCycleStartOffset.choice.ms20 = mac_cellgroup_config->drx_LongCycleStartOffset[CC_id];
  } else if(mac_CellGroupConfig->drx_Config->choice.setup->drx_LongCycleStartOffset.present == NR_DRX_Config__drx_LongCycleStartOffset_PR_ms32) {
    mac_CellGroupConfig->drx_Config->choice.setup->drx_LongCycleStartOffset.choice.ms32 = mac_cellgroup_config->drx_LongCycleStartOffset[CC_id];
  } else if(mac_CellGroupConfig->drx_Config->choice.setup->drx_LongCycleStartOffset.present == NR_DRX_Config__drx_LongCycleStartOffset_PR_ms40) {
    mac_CellGroupConfig->drx_Config->choice.setup->drx_LongCycleStartOffset.choice.ms40 = mac_cellgroup_config->drx_LongCycleStartOffset[CC_id];
  } else if(mac_CellGroupConfig->drx_Config->choice.setup->drx_LongCycleStartOffset.present == NR_DRX_Config__drx_LongCycleStartOffset_PR_ms60) {
    mac_CellGroupConfig->drx_Config->choice.setup->drx_LongCycleStartOffset.choice.ms60 = mac_cellgroup_config->drx_LongCycleStartOffset[CC_id];
  } else if(mac_CellGroupConfig->drx_Config->choice.setup->drx_LongCycleStartOffset.present == NR_DRX_Config__drx_LongCycleStartOffset_PR_ms64) {
    mac_CellGroupConfig->drx_Config->choice.setup->drx_LongCycleStartOffset.choice.ms64 = mac_cellgroup_config->drx_LongCycleStartOffset[CC_id];
  } else if(mac_CellGroupConfig->drx_Config->choice.setup->drx_LongCycleStartOffset.present == NR_DRX_Config__drx_LongCycleStartOffset_PR_ms70) {
    mac_CellGroupConfig->drx_Config->choice.setup->drx_LongCycleStartOffset.choice.ms70 = mac_cellgroup_config->drx_LongCycleStartOffset[CC_id];
  } else if(mac_CellGroupConfig->drx_Config->choice.setup->drx_LongCycleStartOffset.present == NR_DRX_Config__drx_LongCycleStartOffset_PR_ms80) {
    mac_CellGroupConfig->drx_Config->choice.setup->drx_LongCycleStartOffset.choice.ms80 = mac_cellgroup_config->drx_LongCycleStartOffset[CC_id];
  } else if(mac_CellGroupConfig->drx_Config->choice.setup->drx_LongCycleStartOffset.present == NR_DRX_Config__drx_LongCycleStartOffset_PR_ms128) {
    mac_CellGroupConfig->drx_Config->choice.setup->drx_LongCycleStartOffset.choice.ms128 = mac_cellgroup_config->drx_LongCycleStartOffset[CC_id];
  } else if(mac_CellGroupConfig->drx_Config->choice.setup->drx_LongCycleStartOffset.present == NR_DRX_Config__drx_LongCycleStartOffset_PR_ms160) {
    mac_CellGroupConfig->drx_Config->choice.setup->drx_LongCycleStartOffset.choice.ms160 = mac_cellgroup_config->drx_LongCycleStartOffset[CC_id];
  } else if(mac_CellGroupConfig->drx_Config->choice.setup->drx_LongCycleStartOffset.present == NR_DRX_Config__drx_LongCycleStartOffset_PR_ms256) {
    mac_CellGroupConfig->drx_Config->choice.setup->drx_LongCycleStartOffset.choice.ms256 = mac_cellgroup_config->drx_LongCycleStartOffset[CC_id];
  } else if(mac_CellGroupConfig->drx_Config->choice.setup->drx_LongCycleStartOffset.present == NR_DRX_Config__drx_LongCycleStartOffset_PR_ms320) {
    mac_CellGroupConfig->drx_Config->choice.setup->drx_LongCycleStartOffset.choice.ms320 = mac_cellgroup_config->drx_LongCycleStartOffset[CC_id];
  } else if(mac_CellGroupConfig->drx_Config->choice.setup->drx_LongCycleStartOffset.present == NR_DRX_Config__drx_LongCycleStartOffset_PR_ms512) {
    mac_CellGroupConfig->drx_Config->choice.setup->drx_LongCycleStartOffset.choice.ms512 = mac_cellgroup_config->drx_LongCycleStartOffset[CC_id];
  } else if(mac_CellGroupConfig->drx_Config->choice.setup->drx_LongCycleStartOffset.present == NR_DRX_Config__drx_LongCycleStartOffset_PR_ms640) {
    mac_CellGroupConfig->drx_Config->choice.setup->drx_LongCycleStartOffset.choice.ms640 = mac_cellgroup_config->drx_LongCycleStartOffset[CC_id];
  } else if(mac_CellGroupConfig->drx_Config->choice.setup->drx_LongCycleStartOffset.present == NR_DRX_Config__drx_LongCycleStartOffset_PR_ms1024) {
    mac_CellGroupConfig->drx_Config->choice.setup->drx_LongCycleStartOffset.choice.ms1024 = mac_cellgroup_config->drx_LongCycleStartOffset[CC_id];
  } else if(mac_CellGroupConfig->drx_Config->choice.setup->drx_LongCycleStartOffset.present == NR_DRX_Config__drx_LongCycleStartOffset_PR_ms1280) {
    mac_CellGroupConfig->drx_Config->choice.setup->drx_LongCycleStartOffset.choice.ms1280 = mac_cellgroup_config->drx_LongCycleStartOffset[CC_id];
  } else if(mac_CellGroupConfig->drx_Config->choice.setup->drx_LongCycleStartOffset.present == NR_DRX_Config__drx_LongCycleStartOffset_PR_ms2048) {
    mac_CellGroupConfig->drx_Config->choice.setup->drx_LongCycleStartOffset.choice.ms2048 = mac_cellgroup_config->drx_LongCycleStartOffset[CC_id];
  } else if(mac_CellGroupConfig->drx_Config->choice.setup->drx_LongCycleStartOffset.present == NR_DRX_Config__drx_LongCycleStartOffset_PR_ms2560) {
    mac_CellGroupConfig->drx_Config->choice.setup->drx_LongCycleStartOffset.choice.ms2560 = mac_cellgroup_config->drx_LongCycleStartOffset[CC_id];
  } else if(mac_CellGroupConfig->drx_Config->choice.setup->drx_LongCycleStartOffset.present == NR_DRX_Config__drx_LongCycleStartOffset_PR_ms5120) {
    mac_CellGroupConfig->drx_Config->choice.setup->drx_LongCycleStartOffset.choice.ms5120 = mac_cellgroup_config->drx_LongCycleStartOffset[CC_id];
  } else if(mac_CellGroupConfig->drx_Config->choice.setup->drx_LongCycleStartOffset.present == NR_DRX_Config__drx_LongCycleStartOffset_PR_ms10240) {
    mac_CellGroupConfig->drx_Config->choice.setup->drx_LongCycleStartOffset.choice.ms10240 = mac_cellgroup_config->drx_LongCycleStartOffset[CC_id];
  }

  mac_CellGroupConfig->drx_Config->choice.setup->shortDRX = CALLOC(1,sizeof(struct NR_DRX_Config__shortDRX));
  mac_CellGroupConfig->drx_Config->choice.setup->shortDRX->drx_ShortCycle       = mac_cellgroup_config->drx_ShortCycle[CC_id];
  mac_CellGroupConfig->drx_Config->choice.setup->shortDRX->drx_ShortCycleTimer  = mac_cellgroup_config->drx_ShortCycleTimer[CC_id];
  mac_CellGroupConfig->drx_Config->choice.setup->drx_SlotOffset                 = mac_cellgroup_config->drx_SlotOffset[CC_id];
  mac_CellGroupConfig->schedulingRequestConfig->schedulingRequestToAddModList = CALLOC(1,sizeof(struct NR_SchedulingRequestConfig__schedulingRequestToAddModList));
  struct NR_SchedulingRequestToAddMod *schedulingrequestlist;
  schedulingrequestlist = CALLOC(1,sizeof(struct NR_SchedulingRequestToAddMod));
  schedulingrequestlist->schedulingRequestId  = mac_cellgroup_config->schedulingRequestId[CC_id];
  schedulingrequestlist->sr_ProhibitTimer = CALLOC(1,sizeof(long));
  *(schedulingrequestlist->sr_ProhibitTimer) = mac_cellgroup_config->sr_ProhibitTimer[CC_id];
  schedulingrequestlist->sr_TransMax      = mac_cellgroup_config->sr_TransMax[CC_id];
  ASN_SEQUENCE_ADD(&(mac_CellGroupConfig->schedulingRequestConfig->schedulingRequestToAddModList->list),&schedulingrequestlist);
  mac_CellGroupConfig->bsr_Config->periodicBSR_Timer              = mac_cellgroup_config->periodicBSR_Timer[CC_id];
  mac_CellGroupConfig->bsr_Config->retxBSR_Timer                  = mac_cellgroup_config->retxBSR_Timer[CC_id];
  mac_CellGroupConfig->bsr_Config->logicalChannelSR_DelayTimer    = CALLOC(1,sizeof(long));
  *(mac_CellGroupConfig->bsr_Config->logicalChannelSR_DelayTimer)    = mac_cellgroup_config->logicalChannelSR_DelayTimer[CC_id];
  mac_CellGroupConfig->tag_Config->tag_ToAddModList = CALLOC(1,sizeof(struct NR_TAG_Config__tag_ToAddModList));
  struct NR_TAG *tag;
  tag = CALLOC(1,sizeof(struct NR_TAG));
  tag->tag_Id             = mac_cellgroup_config->tag_Id[CC_id];
  tag->timeAlignmentTimer = mac_cellgroup_config->timeAlignmentTimer[CC_id];
  ASN_SEQUENCE_ADD(&(mac_CellGroupConfig->tag_Config->tag_ToAddModList->list),&tag);
  mac_CellGroupConfig->phr_Config->present = mac_cellgroup_config->PHR_Config_PR[CC_id];
  mac_CellGroupConfig->phr_Config->choice.setup   = CALLOC(1,sizeof(struct NR_PHR_Config));
  mac_CellGroupConfig->phr_Config->choice.setup->phr_PeriodicTimer         = mac_cellgroup_config->phr_PeriodicTimer[CC_id];
  mac_CellGroupConfig->phr_Config->choice.setup->phr_ProhibitTimer         = mac_cellgroup_config->phr_ProhibitTimer[CC_id];
  mac_CellGroupConfig->phr_Config->choice.setup->phr_Tx_PowerFactorChange  = mac_cellgroup_config->phr_Tx_PowerFactorChange[CC_id];
  mac_CellGroupConfig->phr_Config->choice.setup->multiplePHR               = mac_cellgroup_config->multiplePHR[CC_id];
  mac_CellGroupConfig->phr_Config->choice.setup->dummy                     = mac_cellgroup_config->phr_Type2SpCell[CC_id];
  mac_CellGroupConfig->phr_Config->choice.setup->phr_Type2OtherCell        = mac_cellgroup_config->phr_Type2OtherCell[CC_id];
  mac_CellGroupConfig->phr_Config->choice.setup->phr_ModeOtherCG           = mac_cellgroup_config->phr_ModeOtherCG[CC_id];
  mac_CellGroupConfig->skipUplinkTxDynamic      = mac_cellgroup_config->skipUplinkTxDynamic[CC_id];
}


void  do_PHYSICALCELLGROUP(uint8_t Mod_id,
                           int CC_id,
                           NR_PhysicalCellGroupConfig_t *physicalCellGroupConfig,
                           physicalcellgroup_t *physicalcellgroup_config) {
  physicalCellGroupConfig->harq_ACK_SpatialBundlingPUCCH = CALLOC(1,sizeof(long));
  physicalCellGroupConfig->harq_ACK_SpatialBundlingPUSCH = CALLOC(1,sizeof(long));
  physicalCellGroupConfig->p_NR_FR1                      = CALLOC(1,sizeof(NR_P_Max_t));
  physicalCellGroupConfig->tpc_SRS_RNTI                  = CALLOC(1,sizeof(NR_RNTI_Value_t));
  physicalCellGroupConfig->tpc_PUCCH_RNTI                = CALLOC(1,sizeof(NR_RNTI_Value_t));
  physicalCellGroupConfig->tpc_PUSCH_RNTI                = CALLOC(1,sizeof(NR_RNTI_Value_t));
  physicalCellGroupConfig->sp_CSI_RNTI                   = CALLOC(1,sizeof(NR_RNTI_Value_t));
  *(physicalCellGroupConfig->harq_ACK_SpatialBundlingPUCCH) = physicalcellgroup_config->harq_ACK_SpatialBundlingPUCCH[CC_id];
  *(physicalCellGroupConfig->harq_ACK_SpatialBundlingPUSCH) = physicalcellgroup_config->harq_ACK_SpatialBundlingPUSCH[CC_id];
  *(physicalCellGroupConfig->p_NR_FR1)                      = physicalcellgroup_config->p_NR[CC_id];
  physicalCellGroupConfig->pdsch_HARQ_ACK_Codebook          = physicalcellgroup_config->pdsch_HARQ_ACK_Codebook[CC_id];
  *(physicalCellGroupConfig->tpc_SRS_RNTI)                  = physicalcellgroup_config->tpc_SRS_RNTI[CC_id];
  *(physicalCellGroupConfig->tpc_PUCCH_RNTI)                = physicalcellgroup_config->tpc_PUCCH_RNTI[CC_id];
  *(physicalCellGroupConfig->tpc_PUSCH_RNTI)                = physicalcellgroup_config->tpc_PUSCH_RNTI[CC_id];
  *(physicalCellGroupConfig->sp_CSI_RNTI)                   = physicalcellgroup_config->sp_CSI_RNTI[CC_id];
  physicalCellGroupConfig->cs_RNTI                       = CALLOC(1,sizeof(struct NR_SetupRelease_RNTI_Value));
  physicalCellGroupConfig->cs_RNTI->present              = physicalcellgroup_config->RNTI_Value_PR[CC_id];

  if(physicalCellGroupConfig->cs_RNTI->present == NR_SetupRelease_RNTI_Value_PR_setup) {
    physicalCellGroupConfig->cs_RNTI->choice.setup = physicalcellgroup_config->RNTI_Value[CC_id];
  }
}



void do_SpCellConfig(gNB_RRC_INST *rrc,
                      struct NR_SpCellConfig  *spconfig){
  //gNB_RrcConfigurationReq  *common_configuration;
  //common_configuration = CALLOC(1,sizeof(gNB_RrcConfigurationReq));
  //Fill servingcellconfigcommon config value
  //Fill common config to structure
  //  rrc->configuration = common_configuration;
  spconfig->reconfigurationWithSync = CALLOC(1,sizeof(struct NR_ReconfigurationWithSync));
}

//------------------------------------------------------------------------------
uint8_t do_RRCReject(uint8_t Mod_id,
                  uint8_t *const buffer)
//------------------------------------------------------------------------------
{
    asn_enc_rval_t                                   enc_rval;;
    NR_DL_CCCH_Message_t                             dl_ccch_msg;
    NR_RRCReject_t                                   *rrcReject;
    NR_RejectWaitTime_t                              waitTime = 1;

    memset((void *)&dl_ccch_msg, 0, sizeof(NR_DL_CCCH_Message_t));
    dl_ccch_msg.message.present = NR_DL_CCCH_MessageType_PR_c1;
    dl_ccch_msg.message.choice.c1          = CALLOC(1, sizeof(struct NR_DL_CCCH_MessageType__c1));
    dl_ccch_msg.message.choice.c1->present = NR_RRCReject__criticalExtensions_PR_rrcReject;

    dl_ccch_msg.message.choice.c1->choice.rrcReject = CALLOC(1,sizeof(NR_RRCReject_t));
    rrcReject = dl_ccch_msg.message.choice.c1->choice.rrcReject;

    rrcReject->criticalExtensions.choice.rrcReject           = CALLOC(1, sizeof(struct NR_RRCReject_IEs));
    rrcReject->criticalExtensions.choice.rrcReject->waitTime = CALLOC(1, sizeof(NR_RejectWaitTime_t));

    rrcReject->criticalExtensions.present = NR_RRCReject__criticalExtensions_PR_rrcReject;
    rrcReject->criticalExtensions.choice.rrcReject->waitTime = &waitTime;

    if ( LOG_DEBUGFLAG(DEBUG_ASN1) ) {
        xer_fprint(stdout, &asn_DEF_NR_DL_CCCH_Message, (void *)&dl_ccch_msg);
    }

    enc_rval = uper_encode_to_buffer(&asn_DEF_NR_DL_CCCH_Message,
                                    NULL,
                                    (void *)&dl_ccch_msg,
                                    buffer,
                                    100);

    if(enc_rval.encoded == -1) {
        LOG_E(NR_RRC, "[gNB AssertFatal]ASN1 message encoding failed (%s, %lu)!\n",
            enc_rval.failed_type->name, enc_rval.encoded);
        return -1;
    }

    LOG_D(NR_RRC,"RRCReject Encoded %zd bits (%zd bytes)\n",
            enc_rval.encoded,(enc_rval.encoded+7)/8);
    return((enc_rval.encoded+7)/8);
}

// TODO: Implement to b_SRS = 1 and b_SRS = 2
long rrc_get_max_nr_csrs(uint8_t max_rbs, long b_SRS) {

  if(b_SRS>0) {
    LOG_E(NR_RRC,"rrc_get_max_nr_csrs(): Not implemented yet for b_SRS>0\n");
    return 0; // This c_srs is always valid
  }

  const uint16_t m_SRS[64] = { 4, 8, 12, 16, 16, 20, 24, 24, 28, 32, 36, 40, 48, 48, 52, 56, 60, 64, 72, 72, 76, 80, 88,
                               96, 96, 104, 112, 120, 120, 120, 128, 128, 128, 132, 136, 144, 144, 144, 144, 152, 160,
                               160, 160, 168, 176, 184, 192, 192, 192, 192, 208, 216, 224, 240, 240, 240, 240, 256, 256,
                               256, 264, 272, 272, 272 };

  long c_srs = 0;
  uint16_t m = 4;
  for(int c = 1; c<64; c++) {
    if(m_SRS[c]>m && m_SRS[c]<max_rbs) {
      c_srs = c;
      m = m_SRS[c];
    }
  }

  return c_srs;
}

void fill_default_csi_MeasConfig(int uid,
                                 NR_SetupRelease_CSI_MeasConfig_t	*setupRelease_csi_MeasConfig,
                                 NR_ServingCellConfigCommon_t *scc,
                                 rrc_gNB_carrier_data_t *carrier) {

  int curr_bwp = NRRIV2BW(scc->downlinkConfigCommon->initialDownlinkBWP->genericParameters.locationAndBandwidth,MAX_BWP_SIZE);

  setupRelease_csi_MeasConfig->present = NR_SetupRelease_CSI_MeasConfig_PR_setup;
  NR_CSI_MeasConfig_t *csi_MeasConfig = calloc(1,sizeof(*csi_MeasConfig));
  setupRelease_csi_MeasConfig->choice.setup = csi_MeasConfig;

  if (carrier->pdsch_AntennaPorts > 1) {
    csi_MeasConfig->csi_IM_ResourceToAddModList = calloc(1,sizeof(*csi_MeasConfig->csi_IM_ResourceToAddModList));
    NR_CSI_IM_Resource_t *imres0 = calloc(1,sizeof(*imres0));
    imres0->csi_IM_ResourceId = 0;
    imres0->csi_IM_ResourceElementPattern = calloc(1,sizeof(*imres0->csi_IM_ResourceElementPattern));
    imres0->csi_IM_ResourceElementPattern->present = NR_CSI_IM_Resource__csi_IM_ResourceElementPattern_PR_pattern1;
    imres0->csi_IM_ResourceElementPattern->choice.pattern1 = calloc(1,sizeof(*imres0->csi_IM_ResourceElementPattern->choice.pattern1));
    imres0->csi_IM_ResourceElementPattern->choice.pattern1->subcarrierLocation_p1 = NR_CSI_IM_Resource__csi_IM_ResourceElementPattern__pattern1__subcarrierLocation_p1_s4;
    imres0->csi_IM_ResourceElementPattern->choice.pattern1->symbolLocation_p1 = 6;
    imres0->freqBand = calloc(1,sizeof(*imres0->freqBand));
    imres0->freqBand->startingRB = 0;
    imres0->freqBand->nrofRBs = ((curr_bwp>>2)+(curr_bwp%4>0))<<2;
    imres0->periodicityAndOffset = calloc(1,sizeof(*imres0->periodicityAndOffset));
    imres0->periodicityAndOffset->present = NR_CSI_ResourcePeriodicityAndOffset_PR_slots320;
    imres0->periodicityAndOffset->choice.slots320 = 0;
    ASN_SEQUENCE_ADD(&csi_MeasConfig->csi_IM_ResourceToAddModList->list,imres0);
    csi_MeasConfig->csi_IM_ResourceSetToAddModList = calloc(1,sizeof(*csi_MeasConfig->csi_IM_ResourceSetToAddModList));
    NR_CSI_IM_ResourceSet_t *imset0 = calloc(1,sizeof(*imset0));
    imset0->csi_IM_ResourceSetId = 0;
    NR_CSI_IM_ResourceId_t *res0 = calloc(1,sizeof(*res0));
    *res0 = 0;
    ASN_SEQUENCE_ADD(&imset0->csi_IM_Resources,res0);
    ASN_SEQUENCE_ADD(&csi_MeasConfig->csi_IM_ResourceSetToAddModList->list,imset0);
  }
  else {
    csi_MeasConfig->csi_IM_ResourceToAddModList = NULL;
    csi_MeasConfig->csi_IM_ResourceSetToAddModList = NULL;
  }

  csi_MeasConfig->csi_IM_ResourceToReleaseList = NULL;
  csi_MeasConfig->csi_IM_ResourceSetToReleaseList = NULL;

  csi_MeasConfig->nzp_CSI_RS_ResourceSetToAddModList  = calloc(1,sizeof(*csi_MeasConfig->nzp_CSI_RS_ResourceSetToAddModList));
  NR_NZP_CSI_RS_ResourceSet_t *nzpcsirs0 = calloc(1,sizeof(*nzpcsirs0));
  nzpcsirs0->nzp_CSI_ResourceSetId = 0;
  NR_NZP_CSI_RS_ResourceId_t *nzpid0 = calloc(1,sizeof(*nzpid0));
  *nzpid0 = 0;
  ASN_SEQUENCE_ADD(&nzpcsirs0->nzp_CSI_RS_Resources,nzpid0);
  nzpcsirs0->repetition = NULL;
  nzpcsirs0->aperiodicTriggeringOffset = NULL;
  nzpcsirs0->trs_Info = NULL;
  ASN_SEQUENCE_ADD(&csi_MeasConfig->nzp_CSI_RS_ResourceSetToAddModList->list,nzpcsirs0);

  csi_MeasConfig->nzp_CSI_RS_ResourceSetToReleaseList = NULL;

  config_csirs(scc, csi_MeasConfig, uid, carrier->pdsch_AntennaPorts, curr_bwp, carrier->do_CSIRS);

  csi_MeasConfig->csi_SSB_ResourceSetToAddModList = calloc(1,sizeof(*csi_MeasConfig->csi_SSB_ResourceSetToAddModList));
  csi_MeasConfig->csi_SSB_ResourceSetToReleaseList = NULL;

  NR_CSI_SSB_ResourceSet_t *ssbresset0 = calloc(1,sizeof(*ssbresset0));
  ssbresset0->csi_SSB_ResourceSetId=0;

  uint64_t bitmap=0;
  switch (scc->ssb_PositionsInBurst->present) {
    case 1 :
      bitmap = ((uint64_t) scc->ssb_PositionsInBurst->choice.shortBitmap.buf[0])<<56;
      break;
    case 2 :
      bitmap = ((uint64_t) scc->ssb_PositionsInBurst->choice.mediumBitmap.buf[0])<<56;
      break;
    case 3 :
      for (int i=0; i<8; i++) {
        bitmap |= (((uint64_t) scc->ssb_PositionsInBurst->choice.longBitmap.buf[i])<<((7-i)*8));
      }
      break;
    default:
      AssertFatal(1==0,"SSB bitmap size value %d undefined (allowed values 1,2,3) \n", scc->ssb_PositionsInBurst->present);
  }

  NR_SSB_Index_t *ssbresset[64];
  for (int i=0;i<64;i++) {
    if ((bitmap>>(63-i))&0x01){
      ssbresset[i]=calloc(1,sizeof(*ssbresset[i]));
      *ssbresset[i] = i;
      ASN_SEQUENCE_ADD(&ssbresset0->csi_SSB_ResourceList.list,ssbresset[i]);
    }
  }
  ASN_SEQUENCE_ADD(&csi_MeasConfig->csi_SSB_ResourceSetToAddModList->list,ssbresset0);

  csi_MeasConfig->csi_ResourceConfigToAddModList = calloc(1,sizeof(*csi_MeasConfig->csi_ResourceConfigToAddModList));

  csi_MeasConfig->csi_ResourceConfigToReleaseList = NULL;
  NR_CSI_ResourceConfig_t *csires0 = calloc(1,sizeof(*csires0));
  csires0->csi_ResourceConfigId=0;
  csires0->csi_RS_ResourceSetList.present = NR_CSI_ResourceConfig__csi_RS_ResourceSetList_PR_nzp_CSI_RS_SSB;
  csires0->csi_RS_ResourceSetList.choice.nzp_CSI_RS_SSB = calloc(1,sizeof(*csires0->csi_RS_ResourceSetList.choice.nzp_CSI_RS_SSB));
  csires0->csi_RS_ResourceSetList.choice.nzp_CSI_RS_SSB->nzp_CSI_RS_ResourceSetList = calloc(1,sizeof(*csires0->csi_RS_ResourceSetList.choice.nzp_CSI_RS_SSB->nzp_CSI_RS_ResourceSetList));
  NR_NZP_CSI_RS_ResourceSetId_t *nzp0 = calloc(1,sizeof(*nzp0));
  *nzp0 = 0;
  ASN_SEQUENCE_ADD(&csires0->csi_RS_ResourceSetList.choice.nzp_CSI_RS_SSB->nzp_CSI_RS_ResourceSetList->list,nzp0);
  csires0->bwp_Id = 0;
  csires0->resourceType = NR_CSI_ResourceConfig__resourceType_periodic;
  ASN_SEQUENCE_ADD(&csi_MeasConfig->csi_ResourceConfigToAddModList->list,csires0);


  NR_CSI_ResourceConfig_t *csires1 = calloc(1,sizeof(*csires1));
  csires1->csi_ResourceConfigId=1;
  csires1->csi_RS_ResourceSetList.present = NR_CSI_ResourceConfig__csi_RS_ResourceSetList_PR_nzp_CSI_RS_SSB;
  csires1->csi_RS_ResourceSetList.choice.nzp_CSI_RS_SSB = calloc(1,sizeof(*csires1->csi_RS_ResourceSetList.choice.nzp_CSI_RS_SSB));
  csires1->csi_RS_ResourceSetList.choice.nzp_CSI_RS_SSB->csi_SSB_ResourceSetList = calloc(1,sizeof(*csires1->csi_RS_ResourceSetList.choice.nzp_CSI_RS_SSB->csi_SSB_ResourceSetList));
  NR_CSI_SSB_ResourceSetId_t *ssbres00 = calloc(1,sizeof(*ssbres00));
  *ssbres00 = 0;
  ASN_SEQUENCE_ADD(&csires1->csi_RS_ResourceSetList.choice.nzp_CSI_RS_SSB->csi_SSB_ResourceSetList->list,ssbres00);
  csires1->bwp_Id = 0;
  csires1->resourceType = NR_CSI_ResourceConfig__resourceType_periodic;
  ASN_SEQUENCE_ADD(&csi_MeasConfig->csi_ResourceConfigToAddModList->list,csires1);

  if (carrier->pdsch_AntennaPorts > 1) {
    NR_CSI_ResourceConfig_t *csires2 = calloc(1,sizeof(*csires2));
    csires2->csi_ResourceConfigId=2;
    csires2->csi_RS_ResourceSetList.present = NR_CSI_ResourceConfig__csi_RS_ResourceSetList_PR_csi_IM_ResourceSetList;
    csires2->csi_RS_ResourceSetList.choice.csi_IM_ResourceSetList = calloc(1,sizeof(*csires2->csi_RS_ResourceSetList.choice.csi_IM_ResourceSetList));
    NR_CSI_IM_ResourceSetId_t *csiim00 = calloc(1,sizeof(*csiim00));
    *csiim00 = 0;
    ASN_SEQUENCE_ADD(&csires2->csi_RS_ResourceSetList.choice.csi_IM_ResourceSetList->list,csiim00);
    csires2->bwp_Id=0;
    csires2->resourceType = NR_CSI_ResourceConfig__resourceType_periodic;
    ASN_SEQUENCE_ADD(&csi_MeasConfig->csi_ResourceConfigToAddModList->list,csires2);
  }

  NR_PUCCH_CSI_Resource_t *pucchcsires1 = calloc(1,sizeof(*pucchcsires1));
  pucchcsires1->uplinkBandwidthPartId=0;
  pucchcsires1->pucch_Resource=1;
  csi_MeasConfig->csi_ReportConfigToAddModList = calloc(1,sizeof(*csi_MeasConfig->csi_ReportConfigToAddModList));
  csi_MeasConfig->csi_ReportConfigToReleaseList = NULL;
  if (carrier->pdsch_AntennaPorts > 1) {
    LOG_I(NR_RRC,"Filling CSI Report Config for RI_PMI_CQI\n");
    NR_CSI_ReportConfig_t *csirep1 = calloc(1,sizeof(*csirep1));
    csirep1->reportConfigId=0;
    csirep1->carrier=NULL;
    csirep1->resourcesForChannelMeasurement=0;
    csirep1->csi_IM_ResourcesForInterference=calloc(1,sizeof(*csirep1->csi_IM_ResourcesForInterference));
    *csirep1->csi_IM_ResourcesForInterference=2;
    csirep1->nzp_CSI_RS_ResourcesForInterference=NULL;
    csirep1->reportConfigType.present = NR_CSI_ReportConfig__reportConfigType_PR_periodic;
    csirep1->reportConfigType.choice.periodic = calloc(1,sizeof(*csirep1->reportConfigType.choice.periodic));
    csirep1->reportConfigType.choice.periodic->reportSlotConfig.present=NR_CSI_ReportPeriodicityAndOffset_PR_slots320;
    csirep1->reportConfigType.choice.periodic->reportSlotConfig.choice.slots320 = 9 + (20 * uid) % 320;
    ASN_SEQUENCE_ADD(&csirep1->reportConfigType.choice.periodic->pucch_CSI_ResourceList.list,pucchcsires1);
    csirep1->reportQuantity.present = NR_CSI_ReportConfig__reportQuantity_PR_cri_RI_PMI_CQI;
    csirep1->reportQuantity.choice.cri_RI_PMI_CQI=(NULL_t)0;
    csirep1->reportFreqConfiguration = calloc(1,sizeof(*csirep1->reportFreqConfiguration));
    csirep1->reportFreqConfiguration->cqi_FormatIndicator = calloc(1,sizeof(*csirep1->reportFreqConfiguration->cqi_FormatIndicator));
    *csirep1->reportFreqConfiguration->cqi_FormatIndicator=NR_CSI_ReportConfig__reportFreqConfiguration__cqi_FormatIndicator_widebandCQI;
    csirep1->reportFreqConfiguration->pmi_FormatIndicator = calloc(1,sizeof(*csirep1->reportFreqConfiguration->pmi_FormatIndicator));
    *csirep1->reportFreqConfiguration->pmi_FormatIndicator=NR_CSI_ReportConfig__reportFreqConfiguration__pmi_FormatIndicator_widebandPMI;
    csirep1->reportFreqConfiguration->csi_ReportingBand = NULL;
/*calloc(1,sizeof(*csirep1->reportFreqConfiguration->csi_ReportingBand));
     csirep1->reportFreqConfiguration->csi_ReportingBand->present = NR_CSI_ReportConfig__reportFreqConfiguration__csi_ReportingBand_PR_subbands7;
     csirep1->reportFreqConfiguration->csi_ReportingBand->choice.subbands7.size=1;
     csirep1->reportFreqConfiguration->csi_ReportingBand->choice.subbands7.bits_unused=1;
     csirep1->reportFreqConfiguration->csi_ReportingBand->choice.subbands7.buf=malloc(1);
     csirep1->reportFreqConfiguration->csi_ReportingBand->choice.subbands7.buf[0]=254;*/
    csirep1->timeRestrictionForChannelMeasurements= NR_CSI_ReportConfig__timeRestrictionForChannelMeasurements_notConfigured;
    csirep1->timeRestrictionForInterferenceMeasurements=NR_CSI_ReportConfig__timeRestrictionForInterferenceMeasurements_notConfigured;
    csirep1->codebookConfig=calloc(1,sizeof(*csirep1->codebookConfig));
    csirep1->codebookConfig->codebookType.present = NR_CodebookConfig__codebookType_PR_type1;
    csirep1->codebookConfig->codebookType.choice.type1 = calloc(1,sizeof(*csirep1->codebookConfig->codebookType.choice.type1));
    csirep1->codebookConfig->codebookType.choice.type1->subType.present=NR_CodebookConfig__codebookType__type1__subType_PR_typeI_SinglePanel;
    csirep1->codebookConfig->codebookType.choice.type1->subType.choice.typeI_SinglePanel=calloc(1,sizeof(*csirep1->codebookConfig->codebookType.choice.type1->subType.choice.typeI_SinglePanel));
    csirep1->codebookConfig->codebookType.choice.type1->subType.choice.typeI_SinglePanel->nrOfAntennaPorts.present=
        NR_CodebookConfig__codebookType__type1__subType__typeI_SinglePanel__nrOfAntennaPorts_PR_two;
    csirep1->codebookConfig->codebookType.choice.type1->subType.choice.typeI_SinglePanel->nrOfAntennaPorts.choice.two=
        calloc(1,sizeof(*csirep1->codebookConfig->codebookType.choice.type1->subType.choice.typeI_SinglePanel->nrOfAntennaPorts.choice.two));
    csirep1->codebookConfig->codebookType.choice.type1->subType.choice.typeI_SinglePanel->nrOfAntennaPorts.choice.two->twoTX_CodebookSubsetRestriction.size=1;
    csirep1->codebookConfig->codebookType.choice.type1->subType.choice.typeI_SinglePanel->nrOfAntennaPorts.choice.two->twoTX_CodebookSubsetRestriction.bits_unused=2;
    csirep1->codebookConfig->codebookType.choice.type1->subType.choice.typeI_SinglePanel->nrOfAntennaPorts.choice.two->twoTX_CodebookSubsetRestriction.buf=malloc(1);
    csirep1->codebookConfig->codebookType.choice.type1->subType.choice.typeI_SinglePanel->nrOfAntennaPorts.choice.two->twoTX_CodebookSubsetRestriction.buf[0]=0xfc;
    csirep1->codebookConfig->codebookType.choice.type1->subType.choice.typeI_SinglePanel->typeI_SinglePanel_ri_Restriction.size=1;
    csirep1->codebookConfig->codebookType.choice.type1->subType.choice.typeI_SinglePanel->typeI_SinglePanel_ri_Restriction.bits_unused=0;
    csirep1->codebookConfig->codebookType.choice.type1->subType.choice.typeI_SinglePanel->typeI_SinglePanel_ri_Restriction.buf=malloc(1);
    csirep1->codebookConfig->codebookType.choice.type1->subType.choice.typeI_SinglePanel->typeI_SinglePanel_ri_Restriction.buf[0]=0x03;
    csirep1->codebookConfig->codebookType.choice.type1->codebookMode=1;
    csirep1->dummy = NULL;
    csirep1->groupBasedBeamReporting.present = NR_CSI_ReportConfig__groupBasedBeamReporting_PR_disabled;
    csirep1->groupBasedBeamReporting.choice.disabled=calloc(1,sizeof(*csirep1->groupBasedBeamReporting.choice.disabled));
    //csirep1->groupBasedBeamReporting.choice.disabled->nrofReportedRS = calloc(1,sizeof(*csirep1->groupBasedBeamReporting.choice.disabled->nrofReportedRS));
    //*csirep1->groupBasedBeamReporting.choice.disabled->nrofReportedRS=NR_CSI_ReportConfig__groupBasedBeamReporting__disabled__nrofReportedRS_n1;
    csirep1->cqi_Table = calloc(1,sizeof(*csirep1->cqi_Table));
    *csirep1->cqi_Table = NR_CSI_ReportConfig__cqi_Table_table1;
    csirep1->subbandSize = NR_CSI_ReportConfig__subbandSize_value2;
    csirep1->non_PMI_PortIndication = NULL;
    csirep1->ext1 = NULL;
    ASN_SEQUENCE_ADD(&csi_MeasConfig->csi_ReportConfigToAddModList->list,csirep1);
  }

  LOG_I(NR_RRC,"Filling CSI Report Config for CRI_RSRP\n");
  NR_CSI_ReportConfig_t *csirep2 = calloc(1,sizeof(*csirep2));
  csirep2->reportConfigId=1;
  csirep2->carrier=NULL;
  csirep2->resourcesForChannelMeasurement=0;
  csirep2->csi_IM_ResourcesForInterference=NULL;
  csirep2->nzp_CSI_RS_ResourcesForInterference=NULL;
  csirep2->reportConfigType.present = NR_CSI_ReportConfig__reportConfigType_PR_periodic;
  csirep2->reportConfigType.choice.periodic = calloc(1,sizeof(*csirep2->reportConfigType.choice.periodic));
  csirep2->reportConfigType.choice.periodic->reportSlotConfig.present=NR_CSI_ReportPeriodicityAndOffset_PR_slots320;
  csirep2->reportConfigType.choice.periodic->reportSlotConfig.choice.slots320 = 29 + (20 * uid) % 320;
  ASN_SEQUENCE_ADD(&csirep2->reportConfigType.choice.periodic->pucch_CSI_ResourceList.list,pucchcsires1);
  csirep2->reportQuantity.present = NR_CSI_ReportConfig__reportQuantity_PR_cri_RSRP;
  csirep2->reportQuantity.choice.cri_RSRP=(NULL_t)0;
  csirep2->reportFreqConfiguration = calloc(1,sizeof(*csirep2->reportFreqConfiguration));
  csirep2->reportFreqConfiguration->cqi_FormatIndicator = NULL;
  csirep2->reportFreqConfiguration->pmi_FormatIndicator=NULL;
  csirep2->reportFreqConfiguration->csi_ReportingBand=NULL;
  csirep2->timeRestrictionForChannelMeasurements= NR_CSI_ReportConfig__timeRestrictionForChannelMeasurements_configured;
  csirep2->timeRestrictionForInterferenceMeasurements=NR_CSI_ReportConfig__timeRestrictionForInterferenceMeasurements_configured;
  csirep2->codebookConfig=NULL;
  csirep2->dummy = NULL;
  csirep2->groupBasedBeamReporting.present = NR_CSI_ReportConfig__groupBasedBeamReporting_PR_disabled;
  csirep2->groupBasedBeamReporting.choice.disabled=calloc(1,sizeof(*csirep2->groupBasedBeamReporting.choice.disabled));
  csirep2->groupBasedBeamReporting.choice.disabled->nrofReportedRS=calloc(1,sizeof(*csirep2->groupBasedBeamReporting.choice.disabled->nrofReportedRS));
  *csirep2->groupBasedBeamReporting.choice.disabled->nrofReportedRS=NR_CSI_ReportConfig__groupBasedBeamReporting__disabled__nrofReportedRS_n1;
  csirep2->cqi_Table = NULL;
  csirep2->subbandSize = NR_CSI_ReportConfig__subbandSize_value1;
  csirep2->non_PMI_PortIndication = NULL;
  csirep2->ext1 = NULL;
  ASN_SEQUENCE_ADD(&csi_MeasConfig->csi_ReportConfigToAddModList->list,csirep2);
}

void fill_initial_SpCellConfig(int uid,
                               NR_SpCellConfig_t *SpCellConfig,
                               NR_ServingCellConfigCommon_t *scc,
                               rrc_gNB_carrier_data_t *carrier) {

  // This assert will never happen in the current implementation because NUMBER_OF_UE_MAX = 4.
  // However, if in the future NUMBER_OF_UE_MAX is increased, it will be necessary to improve the allocation of SRS resources,
  // where the startPosition = 2 or 3 and sl160 = 17, 17, 27 ... 157 only give us 30 different allocations.
  AssertFatal(uid>=0 && uid<30, "gNB cannot allocate the SRS resources\n");

  int curr_bwp = NRRIV2BW(scc->downlinkConfigCommon->initialDownlinkBWP->genericParameters.locationAndBandwidth,MAX_BWP_SIZE);
  SpCellConfig->servCellIndex = NULL;
  SpCellConfig->reconfigurationWithSync = NULL;
  SpCellConfig->rlmInSyncOutOfSyncThreshold = NULL;
  SpCellConfig->rlf_TimersAndConstants = NULL;
  SpCellConfig->spCellConfigDedicated = calloc(1,sizeof(*SpCellConfig->spCellConfigDedicated));
  SpCellConfig->spCellConfigDedicated->uplinkConfig = calloc(1,sizeof(*SpCellConfig->spCellConfigDedicated->uplinkConfig));
  NR_BWP_UplinkDedicated_t *initialUplinkBWP = calloc(1,sizeof(*initialUplinkBWP));
  SpCellConfig->spCellConfigDedicated->uplinkConfig->initialUplinkBWP = initialUplinkBWP;
  initialUplinkBWP->pucch_Config = calloc(1,sizeof(*initialUplinkBWP->pucch_Config));
  initialUplinkBWP->pucch_Config->present = NR_SetupRelease_PUCCH_Config_PR_setup;
  NR_PUCCH_Config_t *pucch_Config = calloc(1,sizeof(*pucch_Config));
  initialUplinkBWP->pucch_Config->choice.setup=pucch_Config;
  pucch_Config->resourceSetToAddModList = calloc(1,sizeof(*pucch_Config->resourceSetToAddModList));
  pucch_Config->resourceSetToReleaseList = NULL;
  NR_PUCCH_ResourceSet_t *pucchresset0=calloc(1,sizeof(*pucchresset0));
  NR_PUCCH_ResourceSet_t *pucchresset1=calloc(1,sizeof(*pucchresset1));
  pucchresset0->pucch_ResourceSetId = 0;
  NR_PUCCH_ResourceId_t *pucchresset0id0=calloc(1,sizeof(*pucchresset0id0));
  *pucchresset0id0=0;
  ASN_SEQUENCE_ADD(&pucchresset0->resourceList.list,pucchresset0id0);
  pucchresset0->maxPayloadSize=NULL;
  ASN_SEQUENCE_ADD(&pucch_Config->resourceSetToAddModList->list,pucchresset0);
  
  pucchresset1->pucch_ResourceSetId = 1;
  NR_PUCCH_ResourceId_t *pucchresset1id0=calloc(1,sizeof(*pucchresset1id0));
  *pucchresset1id0=1;
  ASN_SEQUENCE_ADD(&pucchresset1->resourceList.list,pucchresset1id0);
  pucchresset1->maxPayloadSize=NULL;
  ASN_SEQUENCE_ADD(&pucch_Config->resourceSetToAddModList->list,pucchresset1);

  pucch_Config->resourceToAddModList = calloc(1,sizeof(*pucch_Config->resourceToAddModList));
  pucch_Config->resourceToReleaseList = NULL;
  // configure one single PUCCH0 opportunity for initial connection procedure
  // one symbol (13)
  NR_PUCCH_Resource_t *pucchres0=calloc(1,sizeof(*pucchres0));
  pucchres0->pucch_ResourceId=0;
  pucchres0->startingPRB=(8+uid) % curr_bwp;
  LOG_D(NR_RRC, "pucchres0->startPRB %ld uid %d curr_bwp %d\n", pucchres0->startingPRB, uid, curr_bwp);
  pucchres0->intraSlotFrequencyHopping=NULL;
  pucchres0->secondHopPRB=NULL;
  pucchres0->format.present= NR_PUCCH_Resource__format_PR_format0;
  pucchres0->format.choice.format0=calloc(1,sizeof(*pucchres0->format.choice.format0));
  pucchres0->format.choice.format0->initialCyclicShift=0;
  pucchres0->format.choice.format0->nrofSymbols=1;
  pucchres0->format.choice.format0->startingSymbolIndex=13;
  ASN_SEQUENCE_ADD(&pucch_Config->resourceToAddModList->list,pucchres0);

  NR_PUCCH_Resource_t *pucchres2=calloc(1,sizeof(*pucchres2));
  pucchres2->pucch_ResourceId=1;
  pucchres2->startingPRB=0;
  pucchres2->intraSlotFrequencyHopping=NULL;
  pucchres2->secondHopPRB=NULL;
  pucchres2->format.present= NR_PUCCH_Resource__format_PR_format2;
  pucchres2->format.choice.format2=calloc(1,sizeof(*pucchres2->format.choice.format2));
  pucchres2->format.choice.format2->nrofPRBs=8;
  pucchres2->format.choice.format2->nrofSymbols=1;
  pucchres2->format.choice.format2->startingSymbolIndex=13;
  ASN_SEQUENCE_ADD(&pucch_Config->resourceToAddModList->list,pucchres2);

  pucch_Config->format2=calloc(1,sizeof(*pucch_Config->format2));
  pucch_Config->format2->present=NR_SetupRelease_PUCCH_FormatConfig_PR_setup;
  NR_PUCCH_FormatConfig_t *pucchfmt2 = calloc(1,sizeof(*pucchfmt2));
  pucch_Config->format2->choice.setup = pucchfmt2;
  pucchfmt2->interslotFrequencyHopping=NULL;
  pucchfmt2->additionalDMRS=NULL;
  pucchfmt2->maxCodeRate=calloc(1,sizeof(*pucchfmt2->maxCodeRate));
  *pucchfmt2->maxCodeRate=NR_PUCCH_MaxCodeRate_zeroDot35;
  pucchfmt2->nrofSlots=NULL;
  pucchfmt2->pi2BPSK=NULL;
  pucchfmt2->simultaneousHARQ_ACK_CSI=calloc(1,sizeof(*pucchfmt2->simultaneousHARQ_ACK_CSI));
  *pucchfmt2->simultaneousHARQ_ACK_CSI=NR_PUCCH_FormatConfig__simultaneousHARQ_ACK_CSI_true;

  pucch_Config->spatialRelationInfoToAddModList = calloc(1,sizeof(*pucch_Config->spatialRelationInfoToAddModList));
  NR_PUCCH_SpatialRelationInfo_t *pucchspatial = calloc(1,sizeof(*pucchspatial));
  pucchspatial->pucch_SpatialRelationInfoId = 1;
  pucchspatial->servingCellId = NULL;
  if(carrier->do_CSIRS) {
    pucchspatial->referenceSignal.present = NR_PUCCH_SpatialRelationInfo__referenceSignal_PR_csi_RS_Index;
    pucchspatial->referenceSignal.choice.csi_RS_Index = 0;
  }
  else {
    pucchspatial->referenceSignal.present = NR_PUCCH_SpatialRelationInfo__referenceSignal_PR_ssb_Index;
    pucchspatial->referenceSignal.choice.ssb_Index = 0;
  }
  pucchspatial->pucch_PathlossReferenceRS_Id = 0;
  pucchspatial->p0_PUCCH_Id = 1;
  pucchspatial->closedLoopIndex = NR_PUCCH_SpatialRelationInfo__closedLoopIndex_i0;
  ASN_SEQUENCE_ADD(&pucch_Config->spatialRelationInfoToAddModList->list,pucchspatial);

  initialUplinkBWP->pusch_Config = calloc(1,sizeof(*initialUplinkBWP->pusch_Config));
  initialUplinkBWP->pusch_Config->present = NR_SetupRelease_PUSCH_Config_PR_setup;
  NR_PUSCH_Config_t *pusch_Config = calloc(1,sizeof(*pusch_Config));
  initialUplinkBWP->pusch_Config->choice.setup = pusch_Config;
  pusch_Config->dataScramblingIdentityPUSCH = NULL;
  pusch_Config->txConfig=calloc(1,sizeof(*pusch_Config->txConfig));
  *pusch_Config->txConfig= NR_PUSCH_Config__txConfig_codebook;
  pusch_Config->dmrs_UplinkForPUSCH_MappingTypeA = NULL;
  pusch_Config->dmrs_UplinkForPUSCH_MappingTypeB = calloc(1,sizeof(*pusch_Config->dmrs_UplinkForPUSCH_MappingTypeB));
  pusch_Config->dmrs_UplinkForPUSCH_MappingTypeB->present = NR_SetupRelease_DMRS_UplinkConfig_PR_setup;
  pusch_Config->dmrs_UplinkForPUSCH_MappingTypeB->choice.setup = calloc(1,sizeof(*pusch_Config->dmrs_UplinkForPUSCH_MappingTypeB->choice.setup));
  NR_DMRS_UplinkConfig_t *NR_DMRS_UplinkConfig = pusch_Config->dmrs_UplinkForPUSCH_MappingTypeB->choice.setup;
  NR_DMRS_UplinkConfig->dmrs_Type = NULL;
  NR_DMRS_UplinkConfig->dmrs_AdditionalPosition = NULL; /*calloc(1,sizeof(*NR_DMRS_UplinkConfig->dmrs_AdditionalPosition));
  *NR_DMRS_UplinkConfig->dmrs_AdditionalPosition = NR_DMRS_UplinkConfig__dmrs_AdditionalPosition_pos0;*/
  NR_DMRS_UplinkConfig->phaseTrackingRS=NULL;
  NR_DMRS_UplinkConfig->maxLength=NULL;
  NR_DMRS_UplinkConfig->transformPrecodingDisabled = calloc(1,sizeof(*NR_DMRS_UplinkConfig->transformPrecodingDisabled));
  NR_DMRS_UplinkConfig->transformPrecodingDisabled->scramblingID0 = NULL;
  NR_DMRS_UplinkConfig->transformPrecodingDisabled->scramblingID1 = NULL;
  NR_DMRS_UplinkConfig->transformPrecodingEnabled = NULL;
  pusch_Config->pusch_PowerControl = calloc(1,sizeof(*pusch_Config->pusch_PowerControl));
  pusch_Config->pusch_PowerControl->tpc_Accumulation = NULL;
  pusch_Config->pusch_PowerControl->msg3_Alpha = calloc(1,sizeof(*pusch_Config->pusch_PowerControl->msg3_Alpha));
  *pusch_Config->pusch_PowerControl->msg3_Alpha = NR_Alpha_alpha1;
  pusch_Config->pusch_PowerControl->p0_NominalWithoutGrant = calloc(1,sizeof(*pusch_Config->pusch_PowerControl->p0_NominalWithoutGrant));
  *pusch_Config->pusch_PowerControl->p0_NominalWithoutGrant = -76;
  pusch_Config->pusch_PowerControl->p0_AlphaSets = calloc(1,sizeof(*pusch_Config->pusch_PowerControl->p0_AlphaSets));
  NR_P0_PUSCH_AlphaSet_t *aset = calloc(1,sizeof(*aset));
  aset->p0_PUSCH_AlphaSetId=0;
  aset->p0=calloc(1,sizeof(*aset->p0));
  *aset->p0 = 0;
  aset->alpha=calloc(1,sizeof(*aset->alpha));
  *aset->alpha=NR_Alpha_alpha1;
  ASN_SEQUENCE_ADD(&pusch_Config->pusch_PowerControl->p0_AlphaSets->list,aset);
  pusch_Config->pusch_PowerControl->pathlossReferenceRSToAddModList = calloc(1,sizeof(*pusch_Config->pusch_PowerControl->pathlossReferenceRSToAddModList));
  NR_PUSCH_PathlossReferenceRS_t *plrefRS = calloc(1,sizeof(*plrefRS));
  plrefRS->pusch_PathlossReferenceRS_Id=0;
  plrefRS->referenceSignal.present = NR_PUSCH_PathlossReferenceRS__referenceSignal_PR_ssb_Index;
  plrefRS->referenceSignal.choice.ssb_Index = 0;
  ASN_SEQUENCE_ADD(&pusch_Config->pusch_PowerControl->pathlossReferenceRSToAddModList->list,plrefRS);
  pusch_Config->pusch_PowerControl->pathlossReferenceRSToReleaseList = NULL;
  pusch_Config->pusch_PowerControl->twoPUSCH_PC_AdjustmentStates = NULL;
  pusch_Config->pusch_PowerControl->deltaMCS = NULL;
  pusch_Config->pusch_PowerControl->sri_PUSCH_MappingToAddModList = calloc(1,sizeof(*pusch_Config->pusch_PowerControl->sri_PUSCH_MappingToAddModList));
  NR_SRI_PUSCH_PowerControl_t *sriPUSCHPC=calloc(1,sizeof(*sriPUSCHPC));
  sriPUSCHPC->sri_PUSCH_PowerControlId=0;
  sriPUSCHPC->sri_PUSCH_PathlossReferenceRS_Id=0;
  sriPUSCHPC->sri_P0_PUSCH_AlphaSetId=0;
  sriPUSCHPC->sri_PUSCH_ClosedLoopIndex=NR_SRI_PUSCH_PowerControl__sri_PUSCH_ClosedLoopIndex_i0;
  ASN_SEQUENCE_ADD(&pusch_Config->pusch_PowerControl->sri_PUSCH_MappingToAddModList->list,sriPUSCHPC);
  pusch_Config->pusch_PowerControl->sri_PUSCH_MappingToReleaseList = NULL;
  pusch_Config->frequencyHopping=NULL;
  pusch_Config->frequencyHoppingOffsetLists=NULL;
  pusch_Config->resourceAllocation = NR_PUSCH_Config__resourceAllocation_resourceAllocationType1;
  pusch_Config->pusch_TimeDomainAllocationList = NULL;
  pusch_Config->pusch_AggregationFactor=NULL;
  pusch_Config->mcs_Table=NULL;
  pusch_Config->mcs_TableTransformPrecoder=NULL;
  pusch_Config->transformPrecoder= NULL;
  if (scc->uplinkConfigCommon->initialUplinkBWP->rach_ConfigCommon->choice.setup->msg3_transformPrecoder == NULL) {
    pusch_Config->transformPrecoder=calloc(1,sizeof(*pusch_Config->transformPrecoder));
    *pusch_Config->transformPrecoder = NR_PUSCH_Config__transformPrecoder_disabled;
  }
  pusch_Config->codebookSubset=calloc(1,sizeof(*pusch_Config->codebookSubset));
  *pusch_Config->codebookSubset = NR_PUSCH_Config__codebookSubset_nonCoherent;
  pusch_Config->maxRank=calloc(1,sizeof(*pusch_Config->maxRank));
  *pusch_Config->maxRank= 1;
  pusch_Config->rbg_Size=NULL;
  pusch_Config->uci_OnPUSCH=NULL;
  pusch_Config->tp_pi2BPSK=NULL;

  initialUplinkBWP->srs_Config = calloc(1,sizeof(*initialUplinkBWP->srs_Config));
  initialUplinkBWP->srs_Config->present = NR_SetupRelease_SRS_Config_PR_setup;
  NR_SRS_Config_t *srs_Config = calloc(1,sizeof(*srs_Config));
  initialUplinkBWP->srs_Config->choice.setup=srs_Config;
  srs_Config->srs_ResourceSetToReleaseList=NULL;
  srs_Config->srs_ResourceSetToAddModList=calloc(1,sizeof(*srs_Config->srs_ResourceSetToAddModList));
  NR_SRS_ResourceSet_t *srs_resset0=calloc(1,sizeof(*srs_resset0));
  srs_resset0->srs_ResourceSetId = 0;
  srs_resset0->srs_ResourceIdList=calloc(1,sizeof(*srs_resset0->srs_ResourceIdList));
  NR_SRS_ResourceId_t *srs_resset0_id=calloc(1,sizeof(*srs_resset0_id));
  *srs_resset0_id=0;
  ASN_SEQUENCE_ADD(&srs_resset0->srs_ResourceIdList->list,srs_resset0_id);
  srs_Config->srs_ResourceToReleaseList=NULL;

  if(carrier->do_SRS) {
    srs_resset0->resourceType.present =  NR_SRS_ResourceSet__resourceType_PR_periodic;
    srs_resset0->resourceType.choice.periodic = calloc(1,sizeof(*srs_resset0->resourceType.choice.periodic));
    srs_resset0->resourceType.choice.periodic->associatedCSI_RS = NULL;
  } else {
    srs_resset0->resourceType.present =  NR_SRS_ResourceSet__resourceType_PR_aperiodic;
    srs_resset0->resourceType.choice.aperiodic = calloc(1,sizeof(*srs_resset0->resourceType.choice.aperiodic));
    srs_resset0->resourceType.choice.aperiodic->aperiodicSRS_ResourceTrigger=1;
    srs_resset0->resourceType.choice.aperiodic->csi_RS=NULL;
    srs_resset0->resourceType.choice.aperiodic->slotOffset= calloc(1,sizeof(*srs_resset0->resourceType.choice.aperiodic->slotOffset));
    *srs_resset0->resourceType.choice.aperiodic->slotOffset=2;
    srs_resset0->resourceType.choice.aperiodic->ext1=NULL;
  }

  srs_resset0->usage=NR_SRS_ResourceSet__usage_codebook;
  srs_resset0->alpha = calloc(1,sizeof(*srs_resset0->alpha));
  *srs_resset0->alpha = NR_Alpha_alpha1;
  srs_resset0->p0=calloc(1,sizeof(*srs_resset0->p0));
  *srs_resset0->p0=-80;
  srs_resset0->pathlossReferenceRS=NULL;
  srs_resset0->srs_PowerControlAdjustmentStates=NULL;
  ASN_SEQUENCE_ADD(&srs_Config->srs_ResourceSetToAddModList->list,srs_resset0);
  srs_Config->srs_ResourceToReleaseList=NULL;
  srs_Config->srs_ResourceToAddModList=calloc(1,sizeof(*srs_Config->srs_ResourceToAddModList));
  NR_SRS_Resource_t *srs_res0=calloc(1,sizeof(*srs_res0));
  srs_res0->srs_ResourceId=0;
  srs_res0->nrofSRS_Ports=NR_SRS_Resource__nrofSRS_Ports_port1;
  srs_res0->ptrs_PortIndex=NULL;
  srs_res0->transmissionComb.present=NR_SRS_Resource__transmissionComb_PR_n2;
  srs_res0->transmissionComb.choice.n2=calloc(1,sizeof(*srs_res0->transmissionComb.choice.n2));
  srs_res0->transmissionComb.choice.n2->combOffset_n2=0;
  srs_res0->transmissionComb.choice.n2->cyclicShift_n2=0;
  srs_res0->resourceMapping.startPosition = 2 + uid%2;
  srs_res0->resourceMapping.nrofSymbols=NR_SRS_Resource__resourceMapping__nrofSymbols_n1;
  srs_res0->resourceMapping.repetitionFactor=NR_SRS_Resource__resourceMapping__repetitionFactor_n1;
  srs_res0->freqDomainPosition=0;
  srs_res0->freqDomainShift=0;
  srs_res0->freqHopping.b_SRS=0;
  srs_res0->freqHopping.b_hop=0;
  srs_res0->freqHopping.c_SRS = rrc_get_max_nr_csrs(
      NRRIV2BW(scc->uplinkConfigCommon->initialUplinkBWP->genericParameters.locationAndBandwidth, 275),
      srs_res0->freqHopping.b_SRS);
  srs_res0->groupOrSequenceHopping=NR_SRS_Resource__groupOrSequenceHopping_neither;

  if(carrier->do_SRS) {
    srs_res0->resourceType.present= NR_SRS_Resource__resourceType_PR_periodic;
    srs_res0->resourceType.choice.periodic=calloc(1,sizeof(*srs_res0->resourceType.choice.periodic));
    srs_res0->resourceType.choice.periodic->periodicityAndOffset_p.present = NR_SRS_PeriodicityAndOffset_PR_sl160;
    srs_res0->resourceType.choice.periodic->periodicityAndOffset_p.choice.sl160 = 17 + (uid>1)*10; // 17/17/.../147/157 are mixed slots
  } else {
    srs_res0->resourceType.present= NR_SRS_Resource__resourceType_PR_aperiodic;
    srs_res0->resourceType.choice.aperiodic=calloc(1,sizeof(*srs_res0->resourceType.choice.aperiodic));
  }

  srs_res0->sequenceId=40;
  srs_res0->spatialRelationInfo=calloc(1,sizeof(*srs_res0->spatialRelationInfo));
  srs_res0->spatialRelationInfo->servingCellId=NULL;
  srs_res0->spatialRelationInfo->referenceSignal.present=NR_SRS_SpatialRelationInfo__referenceSignal_PR_csi_RS_Index;
  srs_res0->spatialRelationInfo->referenceSignal.choice.csi_RS_Index=0;
  ASN_SEQUENCE_ADD(&srs_Config->srs_ResourceToAddModList->list,srs_res0);

  // configure Scheduling request
  // 40 slot period 
  pucch_Config->schedulingRequestResourceToAddModList = calloc(1,sizeof(*pucch_Config->schedulingRequestResourceToAddModList));
  NR_SchedulingRequestResourceConfig_t *schedulingRequestResourceConfig = calloc(1,sizeof(*schedulingRequestResourceConfig));
  schedulingRequestResourceConfig->schedulingRequestResourceId = 1;
  schedulingRequestResourceConfig->schedulingRequestID= 0;
  schedulingRequestResourceConfig->periodicityAndOffset = calloc(1,sizeof(*schedulingRequestResourceConfig->periodicityAndOffset));
  schedulingRequestResourceConfig->periodicityAndOffset->present = NR_SchedulingRequestResourceConfig__periodicityAndOffset_PR_sl40;
  // note: make sure that there is no issue here. Later choose the RNTI accordingly.
  //       Here we would be limited to 3 UEs on this resource (1 1/2 Frames 30 kHz SCS, 5 ms TDD periodicity => slots 7,8,9).
  //       This should be a temporary resource until the first RRCReconfiguration gives new pucch resources.
  // Check for above configuration and exit for now if it is not the case
  AssertFatal(scc->downlinkConfigCommon->initialDownlinkBWP->genericParameters.subcarrierSpacing==NR_SubcarrierSpacing_kHz30,
              "SCS != 30kHz\n");

  if (scc->tdd_UL_DL_ConfigurationCommon) {
    AssertFatal(scc->tdd_UL_DL_ConfigurationCommon->pattern1.dl_UL_TransmissionPeriodicity == NR_TDD_UL_DL_Pattern__dl_UL_TransmissionPeriodicity_ms5,
      "TDD period != 5ms : %ld\n", scc->tdd_UL_DL_ConfigurationCommon->pattern1.dl_UL_TransmissionPeriodicity);
  }

  schedulingRequestResourceConfig->periodicityAndOffset->choice.sl40 = 8;
  schedulingRequestResourceConfig->resource = calloc(1,sizeof(*schedulingRequestResourceConfig->resource));
  *schedulingRequestResourceConfig->resource = 0;
  ASN_SEQUENCE_ADD(&pucch_Config->schedulingRequestResourceToAddModList->list,schedulingRequestResourceConfig);

 pucch_Config->dl_DataToUL_ACK = calloc(1,sizeof(*pucch_Config->dl_DataToUL_ACK));
 long *delay[8];
 for (int i=0;i<8;i++) {
   delay[i] = calloc(1,sizeof(*delay[i]));
   AssertFatal(carrier->minRXTXTIME >=2 && carrier->minRXTXTIME <7,
               "check minRXTXTIME %d\n",carrier->minRXTXTIME);
   *delay[i] = (i+carrier->minRXTXTIME);
   ASN_SEQUENCE_ADD(&pucch_Config->dl_DataToUL_ACK->list,delay[i]);
 }

  SpCellConfig->spCellConfigDedicated->initialDownlinkBWP = calloc(1,sizeof(*SpCellConfig->spCellConfigDedicated->initialDownlinkBWP));
  NR_BWP_DownlinkDedicated_t *bwp_Dedicated = SpCellConfig->spCellConfigDedicated->initialDownlinkBWP;
  bwp_Dedicated->pdcch_Config=calloc(1,sizeof(*bwp_Dedicated->pdcch_Config));
  bwp_Dedicated->pdcch_Config->present = NR_SetupRelease_PDCCH_Config_PR_setup;
  bwp_Dedicated->pdcch_Config->choice.setup = calloc(1,sizeof(*bwp_Dedicated->pdcch_Config->choice.setup));

  bwp_Dedicated->pdcch_Config->choice.setup->searchSpacesToAddModList = calloc(1,sizeof(*bwp_Dedicated->pdcch_Config->choice.setup->searchSpacesToAddModList));

  bwp_Dedicated->pdcch_Config->choice.setup->controlResourceSetToAddModList = calloc(1,sizeof(*bwp_Dedicated->pdcch_Config->choice.setup->controlResourceSetToAddModList));

  NR_ControlResourceSet_t *coreset = calloc(1,sizeof(*coreset));
  coreset->controlResourceSetId=1;
  // frequency domain resources depends on BWP size
  // options are 24, 48 or 96
  coreset->frequencyDomainResources.buf = calloc(1,6);
  if (0) {
     int curr_bwp = scc->downlinkConfigCommon->frequencyInfoDL->scs_SpecificCarrierList.list.array[0]->carrierBandwidth;
     if (curr_bwp < 48)
       coreset->frequencyDomainResources.buf[0] = 0xf0;
     else
       coreset->frequencyDomainResources.buf[0] = 0xff;
     if (curr_bwp < 96)
       coreset->frequencyDomainResources.buf[1] = 0;
     else
       coreset->frequencyDomainResources.buf[1] = 0xff;
  } else {
     coreset->frequencyDomainResources.buf[0] = 0xf0;
     coreset->frequencyDomainResources.buf[1] = 0;
  }
  coreset->frequencyDomainResources.buf[2] = 0;
  coreset->frequencyDomainResources.buf[3] = 0;
  coreset->frequencyDomainResources.buf[4] = 0;
  coreset->frequencyDomainResources.buf[5] = 0;
  coreset->frequencyDomainResources.size = 6;
  coreset->frequencyDomainResources.bits_unused = 3;
  coreset->duration=1;
  coreset->cce_REG_MappingType.present = NR_ControlResourceSet__cce_REG_MappingType_PR_nonInterleaved;
  coreset->precoderGranularity = NR_ControlResourceSet__precoderGranularity_sameAsREG_bundle;

  coreset->tci_StatesPDCCH_ToAddList=NULL;
  coreset->tci_StatesPDCCH_ToReleaseList = NULL;
  coreset->tci_PresentInDCI = NULL;
  coreset->pdcch_DMRS_ScramblingID = NULL;

  ASN_SEQUENCE_ADD(&bwp_Dedicated->pdcch_Config->choice.setup->controlResourceSetToAddModList->list,
                   coreset);

  bwp_Dedicated->pdcch_Config->choice.setup->searchSpacesToAddModList = calloc(1,sizeof(*bwp_Dedicated->pdcch_Config->choice.setup->searchSpacesToAddModList));
  
  NR_SearchSpace_t *ss2 = calloc(1,sizeof(*ss2));
 
  ss2->searchSpaceId=2;
  ss2->controlResourceSetId=calloc(1,sizeof(*ss2->controlResourceSetId));
  *ss2->controlResourceSetId=1;
  ss2->monitoringSlotPeriodicityAndOffset=calloc(1,sizeof(*ss2->monitoringSlotPeriodicityAndOffset));
  ss2->monitoringSlotPeriodicityAndOffset->present = NR_SearchSpace__monitoringSlotPeriodicityAndOffset_PR_sl1;
  ss2->monitoringSlotPeriodicityAndOffset->choice.sl1=(NULL_t)0;
  ss2->duration=NULL;
  ss2->monitoringSymbolsWithinSlot = calloc(1,sizeof(*ss2->monitoringSymbolsWithinSlot));
  ss2->monitoringSymbolsWithinSlot->buf = calloc(1,2);
  ss2->monitoringSymbolsWithinSlot->size = 2;
  ss2->monitoringSymbolsWithinSlot->bits_unused = 2;
  ss2->monitoringSymbolsWithinSlot->buf[0]=0x80;
  ss2->monitoringSymbolsWithinSlot->buf[1]=0x0;
  ss2->nrofCandidates=calloc(1,sizeof(*ss2->nrofCandidates));
  ss2->nrofCandidates->aggregationLevel1 = NR_SearchSpace__nrofCandidates__aggregationLevel1_n0;
  ss2->nrofCandidates->aggregationLevel2 = NR_SearchSpace__nrofCandidates__aggregationLevel2_n2;
  ss2->nrofCandidates->aggregationLevel4 = NR_SearchSpace__nrofCandidates__aggregationLevel4_n1;
  ss2->nrofCandidates->aggregationLevel8 = NR_SearchSpace__nrofCandidates__aggregationLevel8_n0;
  ss2->nrofCandidates->aggregationLevel16 = NR_SearchSpace__nrofCandidates__aggregationLevel16_n0;
  ss2->searchSpaceType=calloc(1,sizeof(*ss2->searchSpaceType));
  ss2->searchSpaceType->present = NR_SearchSpace__searchSpaceType_PR_ue_Specific;
  ss2->searchSpaceType->choice.ue_Specific = calloc(1,sizeof(*ss2->searchSpaceType->choice.ue_Specific));
  ss2->searchSpaceType->choice.ue_Specific->dci_Formats=NR_SearchSpace__searchSpaceType__ue_Specific__dci_Formats_formats0_1_And_1_1;
  
  ASN_SEQUENCE_ADD(&bwp_Dedicated->pdcch_Config->choice.setup->searchSpacesToAddModList->list,
                   ss2);
  bwp_Dedicated->pdsch_Config=calloc(1,sizeof(*bwp_Dedicated->pdsch_Config));
  bwp_Dedicated->pdsch_Config->present = NR_SetupRelease_PDSCH_Config_PR_setup;
  bwp_Dedicated->pdsch_Config->choice.setup = calloc(1,sizeof(*bwp_Dedicated->pdsch_Config->choice.setup));
  bwp_Dedicated->pdsch_Config->choice.setup->dataScramblingIdentityPDSCH = NULL;
  bwp_Dedicated->pdsch_Config->choice.setup->dmrs_DownlinkForPDSCH_MappingTypeA = calloc(1,sizeof(*bwp_Dedicated->pdsch_Config->choice.setup->dmrs_DownlinkForPDSCH_MappingTypeA));
  bwp_Dedicated->pdsch_Config->choice.setup->dmrs_DownlinkForPDSCH_MappingTypeA->present= NR_SetupRelease_DMRS_DownlinkConfig_PR_setup;
  bwp_Dedicated->pdsch_Config->choice.setup->dmrs_DownlinkForPDSCH_MappingTypeA->choice.setup = calloc(1,sizeof(*bwp_Dedicated->pdsch_Config->choice.setup->dmrs_DownlinkForPDSCH_MappingTypeA->choice.setup));

  bwp_Dedicated->pdsch_Config->choice.setup->dmrs_DownlinkForPDSCH_MappingTypeA->choice.setup->dmrs_Type=NULL;
  bwp_Dedicated->pdsch_Config->choice.setup->dmrs_DownlinkForPDSCH_MappingTypeA->choice.setup->maxLength=NULL;

  bwp_Dedicated->pdsch_Config->choice.setup->dmrs_DownlinkForPDSCH_MappingTypeA->choice.setup->dmrs_AdditionalPosition = calloc(1,sizeof(*bwp_Dedicated->pdsch_Config->choice.setup->dmrs_DownlinkForPDSCH_MappingTypeA->choice.setup->dmrs_AdditionalPosition));
 *bwp_Dedicated->pdsch_Config->choice.setup->dmrs_DownlinkForPDSCH_MappingTypeA->choice.setup->dmrs_AdditionalPosition = NR_DMRS_DownlinkConfig__dmrs_AdditionalPosition_pos1;
 bwp_Dedicated->pdsch_Config->choice.setup->resourceAllocation = NR_PDSCH_Config__resourceAllocation_resourceAllocationType1;
 bwp_Dedicated->pdsch_Config->choice.setup->prb_BundlingType.present = NR_PDSCH_Config__prb_BundlingType_PR_staticBundling;
 bwp_Dedicated->pdsch_Config->choice.setup->prb_BundlingType.choice.staticBundling = calloc(1,sizeof(*bwp_Dedicated->pdsch_Config->choice.setup->prb_BundlingType.choice.staticBundling));
 bwp_Dedicated->pdsch_Config->choice.setup->prb_BundlingType.choice.staticBundling->bundleSize =
   calloc(1,sizeof(*bwp_Dedicated->pdsch_Config->choice.setup->prb_BundlingType.choice.staticBundling->bundleSize));
 *bwp_Dedicated->pdsch_Config->choice.setup->prb_BundlingType.choice.staticBundling->bundleSize = NR_PDSCH_Config__prb_BundlingType__staticBundling__bundleSize_wideband;

  bwp_Dedicated->pdsch_Config->choice.setup->tci_StatesToAddModList=calloc(1,sizeof(*bwp_Dedicated->pdsch_Config->choice.setup->tci_StatesToAddModList));
  NR_TCI_State_t *tcic;

  tcic=calloc(1,sizeof(*tcic));
  tcic->tci_StateId=0;
  tcic->qcl_Type1.cell=NULL;
  tcic->qcl_Type1.bwp_Id=NULL;
  tcic->qcl_Type1.referenceSignal.present = NR_QCL_Info__referenceSignal_PR_ssb;
  tcic->qcl_Type1.referenceSignal.choice.ssb = 0;
  tcic->qcl_Type1.qcl_Type=NR_QCL_Info__qcl_Type_typeD;

  ASN_SEQUENCE_ADD(&bwp_Dedicated->pdsch_Config->choice.setup->tci_StatesToAddModList->list,tcic);

  SpCellConfig->spCellConfigDedicated->tag_Id=0;
  SpCellConfig->spCellConfigDedicated->pdsch_ServingCellConfig=calloc(1,sizeof(*SpCellConfig->spCellConfigDedicated->pdsch_ServingCellConfig));
  NR_PDSCH_ServingCellConfig_t *pdsch_servingcellconfig = calloc(1,sizeof(*pdsch_servingcellconfig));
  SpCellConfig->spCellConfigDedicated->pdsch_ServingCellConfig->present = NR_SetupRelease_PDSCH_ServingCellConfig_PR_setup;
  SpCellConfig->spCellConfigDedicated->pdsch_ServingCellConfig->choice.setup = pdsch_servingcellconfig;

  if (carrier->do_CSIRS) {
    SpCellConfig->spCellConfigDedicated->csi_MeasConfig=calloc(1,sizeof(*SpCellConfig->spCellConfigDedicated->csi_MeasConfig));
    fill_default_csi_MeasConfig(uid, SpCellConfig->spCellConfigDedicated->csi_MeasConfig, scc, carrier);
 }

  pdsch_servingcellconfig->codeBlockGroupTransmission = NULL;
  pdsch_servingcellconfig->xOverhead = NULL;
  pdsch_servingcellconfig->nrofHARQ_ProcessesForPDSCH = calloc(1, sizeof(*pdsch_servingcellconfig->nrofHARQ_ProcessesForPDSCH));
  *pdsch_servingcellconfig->nrofHARQ_ProcessesForPDSCH = NR_PDSCH_ServingCellConfig__nrofHARQ_ProcessesForPDSCH_n16;
  pdsch_servingcellconfig->pucch_Cell= NULL;
  pdsch_servingcellconfig->ext1=calloc(1,sizeof(*pdsch_servingcellconfig->ext1));
  pdsch_servingcellconfig->ext1->maxMIMO_Layers = calloc(1,sizeof(*pdsch_servingcellconfig->ext1->maxMIMO_Layers));
  *pdsch_servingcellconfig->ext1->maxMIMO_Layers = 2;

}

void fill_mastercellGroupConfig(NR_CellGroupConfig_t *cellGroupConfig, NR_CellGroupConfig_t *ue_context_mastercellGroup) {

  cellGroupConfig->cellGroupId = 0;
  cellGroupConfig->rlc_BearerToReleaseList = NULL;
  cellGroupConfig->rlc_BearerToAddModList = calloc(1, sizeof(*cellGroupConfig->rlc_BearerToAddModList));

  // RLC Bearer Config
  // TS38.331 9.2.1 Default SRB configurations
  NR_RLC_BearerConfig_t *rlc_BearerConfig                          = NULL;
  NR_RLC_Config_t *rlc_Config                                      = NULL;
  NR_LogicalChannelConfig_t *logicalChannelConfig                  = NULL;
  long *logicalChannelGroup                                        = NULL;
  rlc_BearerConfig                                                 = calloc(1, sizeof(NR_RLC_BearerConfig_t));
  rlc_BearerConfig->logicalChannelIdentity                         = 2;
  rlc_BearerConfig->servedRadioBearer                              = calloc(1, sizeof(*rlc_BearerConfig->servedRadioBearer));
  rlc_BearerConfig->servedRadioBearer->present                     = NR_RLC_BearerConfig__servedRadioBearer_PR_srb_Identity;
  rlc_BearerConfig->servedRadioBearer->choice.srb_Identity         = 2;
  rlc_BearerConfig->reestablishRLC                                 = NULL;
  rlc_Config                                                       = calloc(1, sizeof(NR_RLC_Config_t));
  rlc_Config->present                                              = NR_RLC_Config_PR_am;
  rlc_Config->choice.am                                            = calloc(1, sizeof(*rlc_Config->choice.am));
  rlc_Config->choice.am->dl_AM_RLC.sn_FieldLength                  = calloc(1, sizeof(NR_SN_FieldLengthAM_t));
  *(rlc_Config->choice.am->dl_AM_RLC.sn_FieldLength)               = NR_SN_FieldLengthAM_size12;
  rlc_Config->choice.am->dl_AM_RLC.t_Reassembly                    = NR_T_Reassembly_ms35;
  rlc_Config->choice.am->dl_AM_RLC.t_StatusProhibit                = NR_T_StatusProhibit_ms0;
  rlc_Config->choice.am->ul_AM_RLC.sn_FieldLength                  = calloc(1, sizeof(NR_SN_FieldLengthAM_t));
  *(rlc_Config->choice.am->ul_AM_RLC.sn_FieldLength)               = NR_SN_FieldLengthAM_size12;
  rlc_Config->choice.am->ul_AM_RLC.t_PollRetransmit                = NR_T_PollRetransmit_ms45;
  rlc_Config->choice.am->ul_AM_RLC.pollPDU                         = NR_PollPDU_infinity;
  rlc_Config->choice.am->ul_AM_RLC.pollByte                        = NR_PollByte_infinity;
  rlc_Config->choice.am->ul_AM_RLC.maxRetxThreshold                = NR_UL_AM_RLC__maxRetxThreshold_t8;
  rlc_BearerConfig->rlc_Config                                     = rlc_Config;
  logicalChannelConfig                                             = calloc(1, sizeof(NR_LogicalChannelConfig_t));
  logicalChannelConfig->ul_SpecificParameters                      = calloc(1, sizeof(*logicalChannelConfig->ul_SpecificParameters));
  logicalChannelConfig->ul_SpecificParameters->priority            = 3;
  logicalChannelConfig->ul_SpecificParameters->prioritisedBitRate  = NR_LogicalChannelConfig__ul_SpecificParameters__prioritisedBitRate_infinity;
  logicalChannelConfig->ul_SpecificParameters->bucketSizeDuration  = NR_LogicalChannelConfig__ul_SpecificParameters__bucketSizeDuration_ms5;
  logicalChannelGroup                                              = CALLOC(1, sizeof(long));
  *logicalChannelGroup                                             = 0;
  logicalChannelConfig->ul_SpecificParameters->logicalChannelGroup = logicalChannelGroup;
  logicalChannelConfig->ul_SpecificParameters->schedulingRequestID = CALLOC(1, sizeof(*logicalChannelConfig->ul_SpecificParameters->schedulingRequestID));
  *logicalChannelConfig->ul_SpecificParameters->schedulingRequestID = 0;
  logicalChannelConfig->ul_SpecificParameters->logicalChannelSR_Mask = 0;
  logicalChannelConfig->ul_SpecificParameters->logicalChannelSR_DelayTimerApplied = 0;
  rlc_BearerConfig->mac_LogicalChannelConfig                       = logicalChannelConfig;
  ASN_SEQUENCE_ADD(&cellGroupConfig->rlc_BearerToAddModList->list, rlc_BearerConfig);
  ASN_SEQUENCE_ADD(&ue_context_mastercellGroup->rlc_BearerToAddModList->list, rlc_BearerConfig);

  // DRB Configuration
  NR_RLC_BearerConfig_t *rlc_BearerConfig_drb                      = NULL;
  NR_RLC_Config_t *rlc_Config_drb                                  = NULL;
  NR_LogicalChannelConfig_t *logicalChannelConfig_drb              = NULL;
  long *logicalChannelGroup_drb                                    = NULL;
  rlc_BearerConfig_drb                                             = calloc(1, sizeof(NR_RLC_BearerConfig_t));
  rlc_BearerConfig_drb->logicalChannelIdentity                     = 4;
  rlc_BearerConfig_drb->servedRadioBearer                          = calloc(1, sizeof(*rlc_BearerConfig_drb->servedRadioBearer));
  rlc_BearerConfig_drb->servedRadioBearer->present                 = NR_RLC_BearerConfig__servedRadioBearer_PR_drb_Identity;
  rlc_BearerConfig_drb->servedRadioBearer->choice.drb_Identity     = 1;
  rlc_BearerConfig_drb->reestablishRLC                             = NULL;
  rlc_Config_drb                                                   = calloc(1, sizeof(NR_RLC_Config_t));
  rlc_Config_drb->present                                          = NR_RLC_Config_PR_am;
  rlc_Config_drb->choice.am                                        = calloc(1, sizeof(*rlc_Config_drb->choice.am));
  rlc_Config_drb->choice.am->dl_AM_RLC.sn_FieldLength              = calloc(1, sizeof(NR_SN_FieldLengthAM_t));
  *(rlc_Config_drb->choice.am->dl_AM_RLC.sn_FieldLength)           = NR_SN_FieldLengthAM_size18;
  rlc_Config_drb->choice.am->dl_AM_RLC.t_Reassembly                = NR_T_Reassembly_ms80;
  rlc_Config_drb->choice.am->dl_AM_RLC.t_StatusProhibit            = NR_T_StatusProhibit_ms10;
  rlc_Config_drb->choice.am->ul_AM_RLC.sn_FieldLength              = calloc(1, sizeof(NR_SN_FieldLengthAM_t));
  *(rlc_Config_drb->choice.am->ul_AM_RLC.sn_FieldLength)           = NR_SN_FieldLengthAM_size18;
  rlc_Config_drb->choice.am->ul_AM_RLC.t_PollRetransmit            = NR_T_PollRetransmit_ms80;
  rlc_Config_drb->choice.am->ul_AM_RLC.pollPDU                     = NR_PollPDU_p64;
  rlc_Config_drb->choice.am->ul_AM_RLC.pollByte                    = NR_PollByte_kB125;
  rlc_Config_drb->choice.am->ul_AM_RLC.maxRetxThreshold            = NR_UL_AM_RLC__maxRetxThreshold_t8;
  rlc_BearerConfig_drb->rlc_Config                                 = rlc_Config_drb;
  logicalChannelConfig_drb                                             = calloc(1, sizeof(NR_LogicalChannelConfig_t));
  logicalChannelConfig_drb->ul_SpecificParameters                      = calloc(1, sizeof(*logicalChannelConfig_drb->ul_SpecificParameters));
  logicalChannelConfig_drb->ul_SpecificParameters->priority            = 13;
  logicalChannelConfig_drb->ul_SpecificParameters->prioritisedBitRate  = NR_LogicalChannelConfig__ul_SpecificParameters__prioritisedBitRate_kBps8;
  logicalChannelConfig_drb->ul_SpecificParameters->bucketSizeDuration  = NR_LogicalChannelConfig__ul_SpecificParameters__bucketSizeDuration_ms100;
  logicalChannelGroup_drb                                              = CALLOC(1, sizeof(long));
  *logicalChannelGroup_drb                                             = 1;
  logicalChannelConfig_drb->ul_SpecificParameters->logicalChannelGroup = logicalChannelGroup_drb;
  logicalChannelConfig_drb->ul_SpecificParameters->schedulingRequestID = CALLOC(1, sizeof(*logicalChannelConfig_drb->ul_SpecificParameters->schedulingRequestID));
  *logicalChannelConfig_drb->ul_SpecificParameters->schedulingRequestID = 0;
  logicalChannelConfig_drb->ul_SpecificParameters->logicalChannelSR_Mask = 0;
  logicalChannelConfig_drb->ul_SpecificParameters->logicalChannelSR_DelayTimerApplied = 0;
  rlc_BearerConfig_drb->mac_LogicalChannelConfig                       = logicalChannelConfig_drb;
  ASN_SEQUENCE_ADD(&cellGroupConfig->rlc_BearerToAddModList->list, rlc_BearerConfig_drb);
  ASN_SEQUENCE_ADD(&ue_context_mastercellGroup->rlc_BearerToAddModList->list, rlc_BearerConfig_drb);
}


void update_cellGroupConfig(NR_CellGroupConfig_t *cellGroupConfig,
                            rrc_gNB_carrier_data_t *carrier,
                            int uid,
                            NR_UE_NR_Capability_t *uecap) {

  NR_SpCellConfig_t *SpCellConfig = cellGroupConfig->spCellConfig;
  if (SpCellConfig == NULL) return;

  NR_ServingCellConfigCommon_t *scc = carrier->servingcellconfigcommon;

<<<<<<< HEAD
  // Set DL MCS table
=======
  NR_CSI_MeasConfig_t *csi_MeasConfig;
  if(!SpCellConfig->spCellConfigDedicated->csi_MeasConfig) {
    csi_MeasConfig = calloc(1,sizeof(*csi_MeasConfig));
    SpCellConfig->spCellConfigDedicated->csi_MeasConfig->choice.setup = csi_MeasConfig;
  }
  else
    csi_MeasConfig = SpCellConfig->spCellConfigDedicated->csi_MeasConfig->choice.setup;

  int curr_bwp = NRRIV2BW(scc->downlinkConfigCommon->initialDownlinkBWP->genericParameters.locationAndBandwidth,MAX_BWP_SIZE);
  config_csirs(scc, csi_MeasConfig, uid, carrier->pdsch_AntennaPorts, curr_bwp, carrier->do_CSIRS);

>>>>>>> 4e76491f
  NR_BWP_DownlinkDedicated_t *bwp_Dedicated = SpCellConfig->spCellConfigDedicated->initialDownlinkBWP;
  set_dl_mcs_table(scc->downlinkConfigCommon->initialDownlinkBWP->genericParameters.subcarrierSpacing,
                   uecap, bwp_Dedicated, scc);
  struct NR_ServingCellConfig__downlinkBWP_ToAddModList *DL_BWP_list = SpCellConfig->spCellConfigDedicated->downlinkBWP_ToAddModList;
  if (DL_BWP_list) {
    for (int i=0; i<DL_BWP_list->list.count; i++){
      NR_BWP_Downlink_t *bwp = DL_BWP_list->list.array[i];
      int scs = bwp->bwp_Common->genericParameters.subcarrierSpacing;
      set_dl_mcs_table(scs, uecap, bwp->bwp_Dedicated, carrier->servingcellconfigcommon);
    }
  }

  // Config CSI-RS
  NR_CSI_MeasConfig_t *csi_MeasConfig = calloc(1,sizeof(*csi_MeasConfig));
  SpCellConfig->spCellConfigDedicated->csi_MeasConfig->choice.setup = csi_MeasConfig;
  int curr_bwp = NRRIV2BW(scc->downlinkConfigCommon->initialDownlinkBWP->genericParameters.locationAndBandwidth,MAX_BWP_SIZE);
  config_csirs(scc, csi_MeasConfig, uid, carrier->pdsch_AntennaPorts, curr_bwp, carrier->do_CSIRS);
}

void fill_initial_cellGroupConfig(int uid,
                                  NR_CellGroupConfig_t *cellGroupConfig,
                                  NR_ServingCellConfigCommon_t *scc,
                                  rrc_gNB_carrier_data_t *carrier) {

  NR_RLC_BearerConfig_t                            *rlc_BearerConfig     = NULL;
  NR_RLC_Config_t                                  *rlc_Config           = NULL;
  NR_LogicalChannelConfig_t                        *logicalChannelConfig = NULL;
  NR_MAC_CellGroupConfig_t                         *mac_CellGroupConfig  = NULL;
  NR_PhysicalCellGroupConfig_t	                   *physicalCellGroupConfig = NULL;
  long *logicalChannelGroup = NULL;
  
  cellGroupConfig->cellGroupId = 0;
  
  /* Rlc Bearer Config */
  /* TS38.331 9.2.1	Default SRB configurations */
  cellGroupConfig->rlc_BearerToAddModList                          = calloc(1, sizeof(*cellGroupConfig->rlc_BearerToAddModList));
  rlc_BearerConfig                                                 = calloc(1, sizeof(NR_RLC_BearerConfig_t));
  rlc_BearerConfig->logicalChannelIdentity                         = 1;
  rlc_BearerConfig->servedRadioBearer                              = calloc(1, sizeof(*rlc_BearerConfig->servedRadioBearer));
  rlc_BearerConfig->servedRadioBearer->present                     = NR_RLC_BearerConfig__servedRadioBearer_PR_srb_Identity;
  rlc_BearerConfig->servedRadioBearer->choice.srb_Identity         = 1;
  rlc_BearerConfig->reestablishRLC                                 = NULL;
  rlc_Config = calloc(1, sizeof(NR_RLC_Config_t));
  rlc_Config->present                                              = NR_RLC_Config_PR_am;
  rlc_Config->choice.am                                            = calloc(1, sizeof(*rlc_Config->choice.am));
  rlc_Config->choice.am->dl_AM_RLC.sn_FieldLength                  = calloc(1, sizeof(NR_SN_FieldLengthAM_t));
  *(rlc_Config->choice.am->dl_AM_RLC.sn_FieldLength)               = NR_SN_FieldLengthAM_size12;
  rlc_Config->choice.am->dl_AM_RLC.t_Reassembly                    = NR_T_Reassembly_ms35;
  rlc_Config->choice.am->dl_AM_RLC.t_StatusProhibit                = NR_T_StatusProhibit_ms0;
  rlc_Config->choice.am->ul_AM_RLC.sn_FieldLength                  = calloc(1, sizeof(NR_SN_FieldLengthAM_t));
  *(rlc_Config->choice.am->ul_AM_RLC.sn_FieldLength)               = NR_SN_FieldLengthAM_size12;
  rlc_Config->choice.am->ul_AM_RLC.t_PollRetransmit                = NR_T_PollRetransmit_ms45;
  rlc_Config->choice.am->ul_AM_RLC.pollPDU                         = NR_PollPDU_infinity;
  rlc_Config->choice.am->ul_AM_RLC.pollByte                        = NR_PollByte_infinity;
  rlc_Config->choice.am->ul_AM_RLC.maxRetxThreshold                = NR_UL_AM_RLC__maxRetxThreshold_t8;
  rlc_BearerConfig->rlc_Config                                     = rlc_Config;
  logicalChannelConfig                                             = calloc(1, sizeof(NR_LogicalChannelConfig_t));
  logicalChannelConfig->ul_SpecificParameters                      = calloc(1, sizeof(*logicalChannelConfig->ul_SpecificParameters));
  logicalChannelConfig->ul_SpecificParameters->priority            = 1;
  logicalChannelConfig->ul_SpecificParameters->prioritisedBitRate  = NR_LogicalChannelConfig__ul_SpecificParameters__prioritisedBitRate_infinity;
  logicalChannelGroup                                              = CALLOC(1, sizeof(long));
  *logicalChannelGroup                                             = 0;
  logicalChannelConfig->ul_SpecificParameters->logicalChannelGroup = logicalChannelGroup;
  logicalChannelConfig->ul_SpecificParameters->schedulingRequestID = CALLOC(1, sizeof(*logicalChannelConfig->ul_SpecificParameters->schedulingRequestID));
  *logicalChannelConfig->ul_SpecificParameters->schedulingRequestID = 0;
  logicalChannelConfig->ul_SpecificParameters->logicalChannelSR_Mask = 0;
  logicalChannelConfig->ul_SpecificParameters->logicalChannelSR_DelayTimerApplied = 0;
  rlc_BearerConfig->mac_LogicalChannelConfig                       = logicalChannelConfig;
  ASN_SEQUENCE_ADD(&cellGroupConfig->rlc_BearerToAddModList->list, rlc_BearerConfig);
  
  cellGroupConfig->rlc_BearerToReleaseList = NULL;
  
  /* mac CellGroup Config */
  if (1) {
    mac_CellGroupConfig                                                     = calloc(1, sizeof(*mac_CellGroupConfig));
    if (1) {
      mac_CellGroupConfig->schedulingRequestConfig                            = calloc(1, sizeof(*mac_CellGroupConfig->schedulingRequestConfig));
      mac_CellGroupConfig->schedulingRequestConfig->schedulingRequestToAddModList = CALLOC(1,sizeof(*mac_CellGroupConfig->schedulingRequestConfig->schedulingRequestToAddModList));
      struct NR_SchedulingRequestToAddMod *schedulingrequestlist;
      schedulingrequestlist = CALLOC(1,sizeof(*schedulingrequestlist));
      schedulingrequestlist->schedulingRequestId  = 0;
      schedulingrequestlist->sr_ProhibitTimer = CALLOC(1,sizeof(*schedulingrequestlist->sr_ProhibitTimer));
      *(schedulingrequestlist->sr_ProhibitTimer) = 0;
      schedulingrequestlist->sr_TransMax      = NR_SchedulingRequestToAddMod__sr_TransMax_n64;
      ASN_SEQUENCE_ADD(&(mac_CellGroupConfig->schedulingRequestConfig->schedulingRequestToAddModList->list),schedulingrequestlist);
    }
    mac_CellGroupConfig->bsr_Config                                         = calloc(1, sizeof(*mac_CellGroupConfig->bsr_Config));
    mac_CellGroupConfig->bsr_Config->periodicBSR_Timer                      = NR_BSR_Config__periodicBSR_Timer_sf10;
    mac_CellGroupConfig->bsr_Config->retxBSR_Timer                          = NR_BSR_Config__retxBSR_Timer_sf80;
    mac_CellGroupConfig->tag_Config                                         = calloc(1, sizeof(*mac_CellGroupConfig->tag_Config));
    mac_CellGroupConfig->tag_Config->tag_ToReleaseList = NULL;
    mac_CellGroupConfig->tag_Config->tag_ToAddModList  = calloc(1,sizeof(*mac_CellGroupConfig->tag_Config->tag_ToAddModList));
    struct NR_TAG *tag=calloc(1,sizeof(*tag));
    tag->tag_Id             = 0;
    tag->timeAlignmentTimer = NR_TimeAlignmentTimer_infinity;
    ASN_SEQUENCE_ADD(&mac_CellGroupConfig->tag_Config->tag_ToAddModList->list,tag);
    mac_CellGroupConfig->phr_Config                                         = calloc(1, sizeof(*mac_CellGroupConfig->phr_Config));
    mac_CellGroupConfig->phr_Config->present                                = NR_SetupRelease_PHR_Config_PR_setup;
    mac_CellGroupConfig->phr_Config->choice.setup                           = calloc(1, sizeof(*mac_CellGroupConfig->phr_Config->choice.setup));
    mac_CellGroupConfig->phr_Config->choice.setup->phr_PeriodicTimer        = NR_PHR_Config__phr_PeriodicTimer_sf10;
    mac_CellGroupConfig->phr_Config->choice.setup->phr_ProhibitTimer        = NR_PHR_Config__phr_ProhibitTimer_sf10;
    mac_CellGroupConfig->phr_Config->choice.setup->phr_Tx_PowerFactorChange = NR_PHR_Config__phr_Tx_PowerFactorChange_dB1;
  }
  cellGroupConfig->mac_CellGroupConfig                                      = mac_CellGroupConfig;

  physicalCellGroupConfig                                                   = calloc(1,sizeof(*physicalCellGroupConfig));
  physicalCellGroupConfig->p_NR_FR1                                         = calloc(1,sizeof(*physicalCellGroupConfig->p_NR_FR1));
  *physicalCellGroupConfig->p_NR_FR1                                        = 10;
  physicalCellGroupConfig->pdsch_HARQ_ACK_Codebook                          = NR_PhysicalCellGroupConfig__pdsch_HARQ_ACK_Codebook_dynamic;
  cellGroupConfig->physicalCellGroupConfig                                  = physicalCellGroupConfig;
  
  cellGroupConfig->spCellConfig                                             = calloc(1,sizeof(*cellGroupConfig->spCellConfig));
  
  fill_initial_SpCellConfig(uid,cellGroupConfig->spCellConfig,scc,carrier);
  
  cellGroupConfig->sCellToAddModList                                        = NULL;
  cellGroupConfig->sCellToReleaseList                                       = NULL;
}

//------------------------------------------------------------------------------
int     do_RRCSetup(rrc_gNB_ue_context_t         *const ue_context_pP,
                    uint8_t                      *const buffer,
                    const uint8_t                transaction_id,
                    OCTET_STRING_t               *masterCellGroup_from_DU,
                    NR_ServingCellConfigCommon_t *scc,
                    rrc_gNB_carrier_data_t *carrier)
//------------------------------------------------------------------------------
{
    asn_enc_rval_t                                   enc_rval;
    NR_DL_CCCH_Message_t                             dl_ccch_msg;
    NR_RRCSetup_t                                    *rrcSetup;
    NR_RRCSetup_IEs_t                                *ie;
    NR_SRB_ToAddMod_t                                *SRB1_config          = NULL;
    NR_PDCP_Config_t                                 *pdcp_Config          = NULL;
    NR_CellGroupConfig_t                             *cellGroupConfig      = NULL;
    char masterCellGroup_buf[3000];

    AssertFatal(ue_context_pP != NULL,"ue_context_p is null\n");
    gNB_RRC_UE_t *ue_p = &ue_context_pP->ue_context;
    NR_SRB_ToAddModList_t        **SRB_configList = &ue_p->SRB_configList;



    memset((void *)&dl_ccch_msg, 0, sizeof(NR_DL_CCCH_Message_t));
    dl_ccch_msg.message.present            = NR_DL_CCCH_MessageType_PR_c1;
    dl_ccch_msg.message.choice.c1          = CALLOC(1, sizeof(struct NR_DL_CCCH_MessageType__c1));
    dl_ccch_msg.message.choice.c1->present = NR_DL_CCCH_MessageType__c1_PR_rrcSetup;
    dl_ccch_msg.message.choice.c1->choice.rrcSetup = calloc(1, sizeof(NR_RRCSetup_t));

    rrcSetup = dl_ccch_msg.message.choice.c1->choice.rrcSetup;
    rrcSetup->criticalExtensions.present = NR_RRCSetup__criticalExtensions_PR_rrcSetup;
    rrcSetup->rrc_TransactionIdentifier  = transaction_id;
    rrcSetup->criticalExtensions.choice.rrcSetup = calloc(1, sizeof(NR_RRCSetup_IEs_t));
    ie = rrcSetup->criticalExtensions.choice.rrcSetup;

    /****************************** radioBearerConfig ******************************/

    /* Configure SRB1 */
    if (*SRB_configList) {
        free(*SRB_configList);
    }

    *SRB_configList = calloc(1, sizeof(NR_SRB_ToAddModList_t));
    // SRB1
    /* TODO */
    SRB1_config = calloc(1, sizeof(NR_SRB_ToAddMod_t));
    SRB1_config->srb_Identity = 1;
    // pdcp_Config->t_Reordering
    SRB1_config->pdcp_Config = pdcp_Config;
    ie->radioBearerConfig.srb_ToAddModList = *SRB_configList;
    ASN_SEQUENCE_ADD(&(*SRB_configList)->list, SRB1_config);

    ie->radioBearerConfig.srb3_ToRelease    = NULL;
    ie->radioBearerConfig.drb_ToAddModList  = NULL;
    ie->radioBearerConfig.drb_ToReleaseList = NULL;
    ie->radioBearerConfig.securityConfig    = NULL;
    
    /****************************** masterCellGroup ******************************/
    /* TODO */
    if (masterCellGroup_from_DU) {
      memcpy(&ie->masterCellGroup,masterCellGroup_from_DU,sizeof(*masterCellGroup_from_DU));
      // decode masterCellGroup OCTET_STRING received from DU and place in ue context
      uper_decode(NULL,
		  &asn_DEF_NR_CellGroupConfig,   //might be added prefix later
		  (void **)&cellGroupConfig,
		  (uint8_t *)masterCellGroup_from_DU->buf,
		  masterCellGroup_from_DU->size, 0, 0); 
      
      xer_fprint(stdout, &asn_DEF_NR_CellGroupConfig, (const void*)cellGroupConfig);
    }
    else {
      cellGroupConfig = calloc(1, sizeof(NR_CellGroupConfig_t));
      fill_initial_cellGroupConfig(ue_context_pP->local_uid,cellGroupConfig,scc,carrier);

      enc_rval = uper_encode_to_buffer(&asn_DEF_NR_CellGroupConfig,
				       NULL,
				       (void *)cellGroupConfig,
				       masterCellGroup_buf,
				       3000);
      
      if(enc_rval.encoded == -1) {
        LOG_E(NR_RRC, "ASN1 message CellGroupConfig encoding failed (%s, %lu)!\n",
	      enc_rval.failed_type->name, enc_rval.encoded);
        return -1;
      }
      
      if (OCTET_STRING_fromBuf(&ie->masterCellGroup, masterCellGroup_buf, (enc_rval.encoded+7)/8) == -1) {
        LOG_E(NR_RRC, "fatal: OCTET_STRING_fromBuf failed\n");
        return -1;
      }
    }

    ue_p->masterCellGroup = cellGroupConfig;

    if ( LOG_DEBUGFLAG(DEBUG_ASN1) ) {
      xer_fprint(stdout, &asn_DEF_NR_DL_CCCH_Message, (void *)&dl_ccch_msg);
    }
    enc_rval = uper_encode_to_buffer(&asn_DEF_NR_DL_CCCH_Message,
				     NULL,
				     (void *)&dl_ccch_msg,
				     buffer,
				     1000);
    
    if(enc_rval.encoded == -1) {
      LOG_E(NR_RRC, "[gNB AssertFatal]ASN1 message encoding failed (%s, %lu)!\n",
	    enc_rval.failed_type->name, enc_rval.encoded);
      return -1;
    }
    
    LOG_D(NR_RRC,"RRCSetup Encoded %zd bits (%zd bytes)\n",
            enc_rval.encoded,(enc_rval.encoded+7)/8);
    return((enc_rval.encoded+7)/8);
}

uint8_t do_NR_SecurityModeCommand(
  const protocol_ctxt_t *const ctxt_pP,
  uint8_t *const buffer,
  const uint8_t Transaction_id,
  const uint8_t cipheringAlgorithm,
  NR_IntegrityProtAlgorithm_t *integrityProtAlgorithm
)
//------------------------------------------------------------------------------
{
  NR_DL_DCCH_Message_t dl_dcch_msg;
  asn_enc_rval_t enc_rval;
  memset(&dl_dcch_msg,0,sizeof(NR_DL_DCCH_Message_t));
  dl_dcch_msg.message.present           = NR_DL_DCCH_MessageType_PR_c1;
  dl_dcch_msg.message.choice.c1=CALLOC(1,sizeof(struct NR_DL_DCCH_MessageType__c1));
  dl_dcch_msg.message.choice.c1->present = NR_DL_DCCH_MessageType__c1_PR_securityModeCommand;
  dl_dcch_msg.message.choice.c1->choice.securityModeCommand = CALLOC(1, sizeof(struct NR_SecurityModeCommand));
  dl_dcch_msg.message.choice.c1->choice.securityModeCommand->rrc_TransactionIdentifier = Transaction_id;
  dl_dcch_msg.message.choice.c1->choice.securityModeCommand->criticalExtensions.present = NR_SecurityModeCommand__criticalExtensions_PR_securityModeCommand;

  dl_dcch_msg.message.choice.c1->choice.securityModeCommand->criticalExtensions.choice.securityModeCommand =
		  CALLOC(1, sizeof(struct NR_SecurityModeCommand_IEs));
  // the two following information could be based on the mod_id
  dl_dcch_msg.message.choice.c1->choice.securityModeCommand->criticalExtensions.choice.securityModeCommand->securityConfigSMC.securityAlgorithmConfig.cipheringAlgorithm
    = (NR_CipheringAlgorithm_t)cipheringAlgorithm;
  dl_dcch_msg.message.choice.c1->choice.securityModeCommand->criticalExtensions.choice.securityModeCommand->securityConfigSMC.securityAlgorithmConfig.integrityProtAlgorithm
    = integrityProtAlgorithm;

  if ( LOG_DEBUGFLAG(DEBUG_ASN1) ) {
    xer_fprint(stdout, &asn_DEF_NR_DL_DCCH_Message, (void *)&dl_dcch_msg);
  }

  enc_rval = uper_encode_to_buffer(&asn_DEF_NR_DL_DCCH_Message,
                                   NULL,
                                   (void *)&dl_dcch_msg,
                                   buffer,
                                   100);

  if(enc_rval.encoded == -1) {
    LOG_I(NR_RRC, "[gNB AssertFatal]ASN1 message encoding failed (%s, %lu)!\n",
          enc_rval.failed_type->name, enc_rval.encoded);
    return -1;
  }

  LOG_D(NR_RRC,"[gNB %d] securityModeCommand for UE %x Encoded %zd bits (%zd bytes)\n",
        ctxt_pP->module_id,
        ctxt_pP->rnti,
        enc_rval.encoded,
        (enc_rval.encoded+7)/8);

  if (enc_rval.encoded==-1) {
    LOG_E(NR_RRC,"[gNB %d] ASN1 : securityModeCommand encoding failed for UE %x\n",
          ctxt_pP->module_id,
          ctxt_pP->rnti);
    return(-1);
  }

  //  rrc_ue_process_ueCapabilityEnquiry(0,1000,&dl_dcch_msg.message.choice.c1.choice.ueCapabilityEnquiry,0);
  //  exit(-1);
  return((enc_rval.encoded+7)/8);
}

/*TODO*/
//------------------------------------------------------------------------------
uint8_t do_NR_SA_UECapabilityEnquiry( const protocol_ctxt_t *const ctxt_pP,
                                   uint8_t               *const buffer,
                                   const uint8_t                Transaction_id)
//------------------------------------------------------------------------------
{
  NR_UE_CapabilityRequestFilterNR_t *sa_band_filter;
  NR_FreqBandList_t *sa_band_list;
  NR_FreqBandInformation_t *sa_band_info;
  NR_FreqBandInformationNR_t *sa_band_infoNR;

  NR_DL_DCCH_Message_t dl_dcch_msg;
  NR_UE_CapabilityRAT_Request_t *ue_capabilityrat_request;

  asn_enc_rval_t enc_rval;
  memset(&dl_dcch_msg,0,sizeof(NR_DL_DCCH_Message_t));
  dl_dcch_msg.message.present           = NR_DL_DCCH_MessageType_PR_c1;
  dl_dcch_msg.message.choice.c1 = CALLOC(1,sizeof(struct NR_DL_DCCH_MessageType__c1));
  dl_dcch_msg.message.choice.c1->present = NR_DL_DCCH_MessageType__c1_PR_ueCapabilityEnquiry;
  dl_dcch_msg.message.choice.c1->choice.ueCapabilityEnquiry = CALLOC(1,sizeof(struct NR_UECapabilityEnquiry));
  dl_dcch_msg.message.choice.c1->choice.ueCapabilityEnquiry->rrc_TransactionIdentifier = Transaction_id;
  dl_dcch_msg.message.choice.c1->choice.ueCapabilityEnquiry->criticalExtensions.present = NR_UECapabilityEnquiry__criticalExtensions_PR_ueCapabilityEnquiry;
  dl_dcch_msg.message.choice.c1->choice.ueCapabilityEnquiry->criticalExtensions.choice.ueCapabilityEnquiry = CALLOC(1,sizeof(struct NR_UECapabilityEnquiry_IEs));
  ue_capabilityrat_request =  CALLOC(1,sizeof(NR_UE_CapabilityRAT_Request_t));
  memset(ue_capabilityrat_request,0,sizeof(NR_UE_CapabilityRAT_Request_t));
  ue_capabilityrat_request->rat_Type = NR_RAT_Type_nr;

  sa_band_infoNR = (NR_FreqBandInformationNR_t*)calloc(1,sizeof(NR_FreqBandInformationNR_t));
  sa_band_infoNR->bandNR = 78;
  sa_band_info = (NR_FreqBandInformation_t*)calloc(1,sizeof(NR_FreqBandInformation_t));
  sa_band_info->present = NR_FreqBandInformation_PR_bandInformationNR;
  sa_band_info->choice.bandInformationNR = sa_band_infoNR;
  
  sa_band_list = (NR_FreqBandList_t *)calloc(1, sizeof(NR_FreqBandList_t));
  ASN_SEQUENCE_ADD(&sa_band_list->list, sa_band_info);

  sa_band_filter = (NR_UE_CapabilityRequestFilterNR_t*)calloc(1,sizeof(NR_UE_CapabilityRequestFilterNR_t));
  sa_band_filter->frequencyBandListFilter = sa_band_list;

  OCTET_STRING_t req_freq;
  unsigned char req_freq_buf[1024];
  enc_rval = uper_encode_to_buffer(&asn_DEF_NR_UE_CapabilityRequestFilterNR,
				   NULL,
				   (void *)sa_band_filter,
				   req_freq_buf,
				   1024);

  if ( LOG_DEBUGFLAG(DEBUG_ASN1) ) {
    xer_fprint(stdout, &asn_DEF_NR_UE_CapabilityRequestFilterNR, (void *)sa_band_filter);
  }

  req_freq.buf = req_freq_buf;
  req_freq.size = (enc_rval.encoded+7)/8;

  ue_capabilityrat_request->capabilityRequestFilter = &req_freq;

  ASN_SEQUENCE_ADD(&dl_dcch_msg.message.choice.c1->choice.ueCapabilityEnquiry->criticalExtensions.choice.ueCapabilityEnquiry->ue_CapabilityRAT_RequestList.list,
                   ue_capabilityrat_request);


  if ( LOG_DEBUGFLAG(DEBUG_ASN1) ) {
    xer_fprint(stdout, &asn_DEF_NR_DL_DCCH_Message, (void *)&dl_dcch_msg);
  }

  enc_rval = uper_encode_to_buffer(&asn_DEF_NR_DL_DCCH_Message,
                                   NULL,
                                   (void *)&dl_dcch_msg,
                                   buffer,
                                   100);

  if(enc_rval.encoded == -1) {
    LOG_I(NR_RRC, "[gNB AssertFatal]ASN1 message encoding failed (%s, %lu)!\n",
          enc_rval.failed_type->name, enc_rval.encoded);
    return -1;
  }

  LOG_D(NR_RRC,"[gNB %d] NR UECapabilityRequest for UE %x Encoded %zd bits (%zd bytes)\n",
        ctxt_pP->module_id,
        ctxt_pP->rnti,
        enc_rval.encoded,
        (enc_rval.encoded+7)/8);

  if (enc_rval.encoded==-1) {
    LOG_E(NR_RRC,"[gNB %d] ASN1 : NR UECapabilityRequest encoding failed for UE %x\n",
          ctxt_pP->module_id,
          ctxt_pP->rnti);
    return(-1);
  }

  return((enc_rval.encoded+7)/8);
}


uint8_t do_NR_RRCRelease(uint8_t                            *buffer,
                         size_t                              buffer_size,
                         uint8_t                             Transaction_id) {
  asn_enc_rval_t enc_rval;
  NR_DL_DCCH_Message_t dl_dcch_msg;
  NR_RRCRelease_t *rrcConnectionRelease;
  memset(&dl_dcch_msg,0,sizeof(NR_DL_DCCH_Message_t));
  dl_dcch_msg.message.present           = NR_DL_DCCH_MessageType_PR_c1;
  dl_dcch_msg.message.choice.c1=CALLOC(1,sizeof(struct NR_DL_DCCH_MessageType__c1));
  dl_dcch_msg.message.choice.c1->present = NR_DL_DCCH_MessageType__c1_PR_rrcRelease;
  dl_dcch_msg.message.choice.c1->choice.rrcRelease = CALLOC(1, sizeof(NR_RRCRelease_t));
  rrcConnectionRelease = dl_dcch_msg.message.choice.c1->choice.rrcRelease;
  // RRCConnectionRelease
  rrcConnectionRelease->rrc_TransactionIdentifier = Transaction_id;
  rrcConnectionRelease->criticalExtensions.present = NR_RRCRelease__criticalExtensions_PR_rrcRelease;
  rrcConnectionRelease->criticalExtensions.choice.rrcRelease = CALLOC(1, sizeof(NR_RRCRelease_IEs_t));
  rrcConnectionRelease->criticalExtensions.choice.rrcRelease->deprioritisationReq =
      CALLOC(1, sizeof(struct NR_RRCRelease_IEs__deprioritisationReq));
  rrcConnectionRelease->criticalExtensions.choice.rrcRelease->deprioritisationReq->deprioritisationType =
      NR_RRCRelease_IEs__deprioritisationReq__deprioritisationType_nr;
  rrcConnectionRelease->criticalExtensions.choice.rrcRelease->deprioritisationReq->deprioritisationTimer =
      NR_RRCRelease_IEs__deprioritisationReq__deprioritisationTimer_min10;

  enc_rval = uper_encode_to_buffer(&asn_DEF_NR_DL_DCCH_Message,
                                   NULL,
                                   (void *)&dl_dcch_msg,
                                   buffer,
                                   buffer_size);
  if(enc_rval.encoded == -1) {
    LOG_I(NR_RRC, "[gNB AssertFatal]ASN1 message encoding failed (%s, %lu)!\n",
        enc_rval.failed_type->name, enc_rval.encoded);
    return -1;
  }
  return((enc_rval.encoded+7)/8);
}

//------------------------------------------------------------------------------
int16_t do_RRCReconfiguration(
    const protocol_ctxt_t        *const ctxt_pP,
    uint8_t                      *buffer,
    size_t                        buffer_size,
    uint8_t                       Transaction_id,
    NR_SRB_ToAddModList_t        *SRB_configList,
    NR_DRB_ToAddModList_t        *DRB_configList,
    NR_DRB_ToReleaseList_t       *DRB_releaseList,
    NR_SecurityConfig_t          *security_config,
    NR_SDAP_Config_t             *sdap_config,
    NR_MeasConfig_t              *meas_config,
    struct NR_RRCReconfiguration_v1530_IEs__dedicatedNAS_MessageList *dedicatedNAS_MessageList,
    rrc_gNB_ue_context_t         *const ue_context_pP,
    rrc_gNB_carrier_data_t       *carrier,
    NR_MAC_CellGroupConfig_t     *mac_CellGroupConfig,
    NR_CellGroupConfig_t         *cellGroupConfig)
//------------------------------------------------------------------------------
{
    NR_DL_DCCH_Message_t                             dl_dcch_msg;
    asn_enc_rval_t                                   enc_rval;
    NR_RRCReconfiguration_IEs_t                      *ie;
    unsigned char masterCellGroup_buf[1000];

    memset(&dl_dcch_msg, 0, sizeof(NR_DL_DCCH_Message_t));
    dl_dcch_msg.message.present            = NR_DL_DCCH_MessageType_PR_c1;
    dl_dcch_msg.message.choice.c1          = CALLOC(1, sizeof(struct NR_DL_DCCH_MessageType__c1));
    dl_dcch_msg.message.choice.c1->present = NR_DL_DCCH_MessageType__c1_PR_rrcReconfiguration;

    dl_dcch_msg.message.choice.c1->choice.rrcReconfiguration = calloc(1, sizeof(NR_RRCReconfiguration_t));
    dl_dcch_msg.message.choice.c1->choice.rrcReconfiguration->rrc_TransactionIdentifier = Transaction_id;
    dl_dcch_msg.message.choice.c1->choice.rrcReconfiguration->criticalExtensions.present = NR_RRCReconfiguration__criticalExtensions_PR_rrcReconfiguration;

    /******************** Radio Bearer Config ********************/
    /* Configure Security */
    // security_config    =  CALLOC(1, sizeof(NR_SecurityConfig_t));
    // security_config->securityAlgorithmConfig = CALLOC(1, sizeof(*ie->radioBearerConfig->securityConfig->securityAlgorithmConfig));
    // security_config->securityAlgorithmConfig->cipheringAlgorithm     = NR_CipheringAlgorithm_nea0;
    // security_config->securityAlgorithmConfig->integrityProtAlgorithm = NULL;
    // security_config->keyToUse = CALLOC(1, sizeof(*ie->radioBearerConfig->securityConfig->keyToUse));
    // *security_config->keyToUse = NR_SecurityConfig__keyToUse_master;

    ie = calloc(1, sizeof(NR_RRCReconfiguration_IEs_t));
    if (SRB_configList || DRB_configList) {
      ie->radioBearerConfig = calloc(1, sizeof(NR_RadioBearerConfig_t));
      ie->radioBearerConfig->srb_ToAddModList  = SRB_configList;
      ie->radioBearerConfig->drb_ToAddModList  = DRB_configList;
      ie->radioBearerConfig->securityConfig    = security_config;
      ie->radioBearerConfig->srb3_ToRelease    = NULL;
      ie->radioBearerConfig->drb_ToReleaseList = DRB_releaseList;
    }

    /******************** Meas Config ********************/
    // measConfig
    ie->measConfig = meas_config;
    // lateNonCriticalExtension
    ie->lateNonCriticalExtension = NULL;
    // nonCriticalExtension

    if (cellGroupConfig || dedicatedNAS_MessageList) {
      ie->nonCriticalExtension = calloc(1, sizeof(NR_RRCReconfiguration_v1530_IEs_t));
      if (dedicatedNAS_MessageList)
        ie->nonCriticalExtension->dedicatedNAS_MessageList = dedicatedNAS_MessageList;
    }

    if(cellGroupConfig!=NULL){
      update_cellGroupConfig(cellGroupConfig,
                             carrier,
                             ue_context_pP->local_uid,
                             ue_context_pP->ue_context.UE_Capability_nr);
      enc_rval = uper_encode_to_buffer(&asn_DEF_NR_CellGroupConfig,
          NULL,
          (void *)cellGroupConfig,
          masterCellGroup_buf,
          1000);
      if(enc_rval.encoded == -1) {
        LOG_E(NR_RRC, "ASN1 message CellGroupConfig encoding failed (%s, %lu)!\n",
            enc_rval.failed_type->name, enc_rval.encoded);
        return -1;
      }
      xer_fprint(stdout, &asn_DEF_NR_CellGroupConfig, (const void*)cellGroupConfig);
      ie->nonCriticalExtension->masterCellGroup = calloc(1,sizeof(OCTET_STRING_t));

      ie->nonCriticalExtension->masterCellGroup->buf = masterCellGroup_buf;
      ie->nonCriticalExtension->masterCellGroup->size = (enc_rval.encoded+7)/8;
    }

    dl_dcch_msg.message.choice.c1->choice.rrcReconfiguration->criticalExtensions.choice.rrcReconfiguration = ie;

    //if ( LOG_DEBUGFLAG(DEBUG_ASN1) ) {
        xer_fprint(stdout, &asn_DEF_NR_DL_DCCH_Message, (void *)&dl_dcch_msg);
    //}

    enc_rval = uper_encode_to_buffer(&asn_DEF_NR_DL_DCCH_Message,
                                    NULL,
                                    (void *)&dl_dcch_msg,
                                    buffer,
                                    buffer_size);

    if(enc_rval.encoded == -1) {
        LOG_I(NR_RRC, "[gNB AssertFatal]ASN1 message encoding failed (%s, %lu)!\n",
            enc_rval.failed_type->name, enc_rval.encoded);
        return -1;
    }

    LOG_D(NR_RRC,"[gNB %d] RRCReconfiguration for UE %x Encoded %zd bits (%zd bytes)\n",
            ctxt_pP->module_id,
            ctxt_pP->rnti,
            enc_rval.encoded,
            (enc_rval.encoded+7)/8);

    if (enc_rval.encoded == -1) {
        LOG_E(NR_RRC,"[gNB %d] ASN1 : RRCReconfiguration encoding failed for UE %x\n",
            ctxt_pP->module_id,
            ctxt_pP->rnti);
        return(-1);
    }

    return((enc_rval.encoded+7)/8);
}


uint8_t do_RRCSetupRequest(uint8_t Mod_id, uint8_t *buffer, size_t buffer_size, uint8_t *rv) {
  asn_enc_rval_t enc_rval;
  uint8_t buf[5],buf2=0;
  NR_UL_CCCH_Message_t ul_ccch_msg;
  NR_RRCSetupRequest_t *rrcSetupRequest;
  memset((void *)&ul_ccch_msg,0,sizeof(NR_UL_CCCH_Message_t));
  ul_ccch_msg.message.present           = NR_UL_CCCH_MessageType_PR_c1;
  ul_ccch_msg.message.choice.c1          = CALLOC(1, sizeof(struct NR_UL_CCCH_MessageType__c1));
  ul_ccch_msg.message.choice.c1->present = NR_UL_CCCH_MessageType__c1_PR_rrcSetupRequest;
  ul_ccch_msg.message.choice.c1->choice.rrcSetupRequest = CALLOC(1, sizeof(NR_RRCSetupRequest_t));
  rrcSetupRequest          = ul_ccch_msg.message.choice.c1->choice.rrcSetupRequest;


  if (1) {
    rrcSetupRequest->rrcSetupRequest.ue_Identity.present = NR_InitialUE_Identity_PR_randomValue;
    rrcSetupRequest->rrcSetupRequest.ue_Identity.choice.randomValue.size = 5;
    rrcSetupRequest->rrcSetupRequest.ue_Identity.choice.randomValue.bits_unused = 1;
    rrcSetupRequest->rrcSetupRequest.ue_Identity.choice.randomValue.buf = buf;
    rrcSetupRequest->rrcSetupRequest.ue_Identity.choice.randomValue.buf[0] = rv[0];
    rrcSetupRequest->rrcSetupRequest.ue_Identity.choice.randomValue.buf[1] = rv[1];
    rrcSetupRequest->rrcSetupRequest.ue_Identity.choice.randomValue.buf[2] = rv[2];
    rrcSetupRequest->rrcSetupRequest.ue_Identity.choice.randomValue.buf[3] = rv[3];
    rrcSetupRequest->rrcSetupRequest.ue_Identity.choice.randomValue.buf[4] = rv[4]&0xfe;
  } else {
    rrcSetupRequest->rrcSetupRequest.ue_Identity.present = NR_InitialUE_Identity_PR_ng_5G_S_TMSI_Part1;
    rrcSetupRequest->rrcSetupRequest.ue_Identity.choice.ng_5G_S_TMSI_Part1.size = 1;
    rrcSetupRequest->rrcSetupRequest.ue_Identity.choice.ng_5G_S_TMSI_Part1.bits_unused = 0;
    rrcSetupRequest->rrcSetupRequest.ue_Identity.choice.ng_5G_S_TMSI_Part1.buf = buf;
    rrcSetupRequest->rrcSetupRequest.ue_Identity.choice.ng_5G_S_TMSI_Part1.buf[0] = 0x12;
  }

  rrcSetupRequest->rrcSetupRequest.establishmentCause = NR_EstablishmentCause_mo_Signalling; //EstablishmentCause_mo_Data;
  rrcSetupRequest->rrcSetupRequest.spare.buf = &buf2;
  rrcSetupRequest->rrcSetupRequest.spare.size=1;
  rrcSetupRequest->rrcSetupRequest.spare.bits_unused = 7;

  if ( LOG_DEBUGFLAG(DEBUG_ASN1) ) {
    xer_fprint(stdout, &asn_DEF_NR_UL_CCCH_Message, (void *)&ul_ccch_msg);
  }

  enc_rval = uper_encode_to_buffer(&asn_DEF_NR_UL_CCCH_Message,
                                   NULL,
                                   (void *)&ul_ccch_msg,
                                   buffer,
                                   buffer_size);
  AssertFatal (enc_rval.encoded > 0, "ASN1 message encoding failed (%s, %lu)!\n", enc_rval.failed_type->name, enc_rval.encoded);
  LOG_D(NR_RRC,"[UE] RRCSetupRequest Encoded %zd bits (%zd bytes)\n", enc_rval.encoded, (enc_rval.encoded+7)/8);
  return((enc_rval.encoded+7)/8);
}

//------------------------------------------------------------------------------
uint8_t
do_NR_RRCReconfigurationComplete_for_nsa(
  uint8_t *buffer,
  size_t buffer_size,
  NR_RRC_TransactionIdentifier_t Transaction_id
)
//------------------------------------------------------------------------------
{
  NR_RRCReconfigurationComplete_t rrc_complete_msg;
  memset(&rrc_complete_msg, 0, sizeof(rrc_complete_msg));
  rrc_complete_msg.rrc_TransactionIdentifier = Transaction_id;
  rrc_complete_msg.criticalExtensions.choice.rrcReconfigurationComplete =
        CALLOC(1, sizeof(*rrc_complete_msg.criticalExtensions.choice.rrcReconfigurationComplete));
  rrc_complete_msg.criticalExtensions.present =
	NR_RRCReconfigurationComplete__criticalExtensions_PR_rrcReconfigurationComplete;
  rrc_complete_msg.criticalExtensions.choice.rrcReconfigurationComplete->nonCriticalExtension = NULL;
  rrc_complete_msg.criticalExtensions.choice.rrcReconfigurationComplete->lateNonCriticalExtension = NULL;
  if (0) {
    xer_fprint(stdout, &asn_DEF_NR_RRCReconfigurationComplete, (void *)&rrc_complete_msg);
  }

  asn_enc_rval_t enc_rval = uper_encode_to_buffer(&asn_DEF_NR_RRCReconfigurationComplete,
                                                  NULL,
                                                  (void *)&rrc_complete_msg,
                                                  buffer,
                                                  buffer_size);
  AssertFatal (enc_rval.encoded > 0, "ASN1 message encoding failed (%s, %lu)!\n",
               enc_rval.failed_type->name, enc_rval.encoded);
  LOG_A(NR_RRC, "rrcReconfigurationComplete Encoded %zd bits (%zd bytes)\n", enc_rval.encoded, (enc_rval.encoded+7)/8);
  return((enc_rval.encoded+7)/8);
}

//------------------------------------------------------------------------------
uint8_t
do_NR_RRCReconfigurationComplete(
  const protocol_ctxt_t *const ctxt_pP,
  uint8_t *buffer,
  size_t buffer_size,
  const uint8_t Transaction_id
)
//------------------------------------------------------------------------------
{
  asn_enc_rval_t enc_rval;
  NR_UL_DCCH_Message_t ul_dcch_msg;
  NR_RRCReconfigurationComplete_t *rrcReconfigurationComplete;
  memset((void *)&ul_dcch_msg,0,sizeof(NR_UL_DCCH_Message_t));
  ul_dcch_msg.message.present                     = NR_UL_DCCH_MessageType_PR_c1;
  ul_dcch_msg.message.choice.c1                   = CALLOC(1, sizeof(struct NR_UL_DCCH_MessageType__c1));
  ul_dcch_msg.message.choice.c1->present           = NR_UL_DCCH_MessageType__c1_PR_rrcReconfigurationComplete;
  ul_dcch_msg.message.choice.c1->choice.rrcReconfigurationComplete = CALLOC(1, sizeof(NR_RRCReconfigurationComplete_t));
  rrcReconfigurationComplete            = ul_dcch_msg.message.choice.c1->choice.rrcReconfigurationComplete;
  rrcReconfigurationComplete->rrc_TransactionIdentifier = Transaction_id;
  rrcReconfigurationComplete->criticalExtensions.choice.rrcReconfigurationComplete = CALLOC(1, sizeof(NR_RRCReconfigurationComplete_IEs_t));
  rrcReconfigurationComplete->criticalExtensions.present =
		  NR_RRCReconfigurationComplete__criticalExtensions_PR_rrcReconfigurationComplete;
  rrcReconfigurationComplete->criticalExtensions.choice.rrcReconfigurationComplete->nonCriticalExtension = NULL;
  rrcReconfigurationComplete->criticalExtensions.choice.rrcReconfigurationComplete->lateNonCriticalExtension = NULL;
  if ( LOG_DEBUGFLAG(DEBUG_ASN1) ) {
    xer_fprint(stdout, &asn_DEF_NR_UL_DCCH_Message, (void *)&ul_dcch_msg);
  }

  enc_rval = uper_encode_to_buffer(&asn_DEF_NR_UL_DCCH_Message,
                                   NULL,
                                   (void *)&ul_dcch_msg,
                                   buffer,
                                   buffer_size);
  AssertFatal (enc_rval.encoded > 0, "ASN1 message encoding failed (%s, %lu)!\n",
               enc_rval.failed_type->name, enc_rval.encoded);
  LOG_I(NR_RRC,"rrcReconfigurationComplete Encoded %zd bits (%zd bytes)\n",enc_rval.encoded,(enc_rval.encoded+7)/8);
  return((enc_rval.encoded+7)/8);
}

uint8_t do_RRCSetupComplete(uint8_t Mod_id, uint8_t *buffer, size_t buffer_size,
                            const uint8_t Transaction_id, uint8_t sel_plmn_id, const int dedicatedInfoNASLength, const char *dedicatedInfoNAS){
  asn_enc_rval_t enc_rval;
  
  NR_UL_DCCH_Message_t  ul_dcch_msg;
  NR_RRCSetupComplete_t *RrcSetupComplete;
  memset((void *)&ul_dcch_msg,0,sizeof(NR_UL_DCCH_Message_t));

  uint8_t buf[6];

  ul_dcch_msg.message.present = NR_UL_DCCH_MessageType_PR_c1;
  ul_dcch_msg.message.choice.c1 = CALLOC(1,sizeof(struct NR_UL_DCCH_MessageType__c1));
  ul_dcch_msg.message.choice.c1->present = NR_UL_DCCH_MessageType__c1_PR_rrcSetupComplete;
  ul_dcch_msg.message.choice.c1->choice.rrcSetupComplete = CALLOC(1, sizeof(NR_RRCSetupComplete_t));
  RrcSetupComplete                       = ul_dcch_msg.message.choice.c1->choice.rrcSetupComplete;
  RrcSetupComplete->rrc_TransactionIdentifier    = Transaction_id;
  RrcSetupComplete->criticalExtensions.present   = NR_RRCSetupComplete__criticalExtensions_PR_rrcSetupComplete;
  RrcSetupComplete->criticalExtensions.choice.rrcSetupComplete = CALLOC(1, sizeof(NR_RRCSetupComplete_IEs_t));
  // RrcSetupComplete->criticalExtensions.choice.rrcSetupComplete->nonCriticalExtension = CALLOC(1,
  //   sizeof(*RrcSetupComplete->criticalExtensions.choice.rrcSetupComplete->nonCriticalExtension));
  RrcSetupComplete->criticalExtensions.choice.rrcSetupComplete->selectedPLMN_Identity = sel_plmn_id;
  RrcSetupComplete->criticalExtensions.choice.rrcSetupComplete->registeredAMF = NULL;

  RrcSetupComplete->criticalExtensions.choice.rrcSetupComplete->ng_5G_S_TMSI_Value = CALLOC(1, sizeof(struct NR_RRCSetupComplete_IEs__ng_5G_S_TMSI_Value));
  RrcSetupComplete->criticalExtensions.choice.rrcSetupComplete->ng_5G_S_TMSI_Value->present = NR_RRCSetupComplete_IEs__ng_5G_S_TMSI_Value_PR_ng_5G_S_TMSI;
  RrcSetupComplete->criticalExtensions.choice.rrcSetupComplete->ng_5G_S_TMSI_Value->choice.ng_5G_S_TMSI.size = 6;
  RrcSetupComplete->criticalExtensions.choice.rrcSetupComplete->ng_5G_S_TMSI_Value->choice.ng_5G_S_TMSI.buf = buf;
  RrcSetupComplete->criticalExtensions.choice.rrcSetupComplete->ng_5G_S_TMSI_Value->choice.ng_5G_S_TMSI.buf[0] = 0x12;
  RrcSetupComplete->criticalExtensions.choice.rrcSetupComplete->ng_5G_S_TMSI_Value->choice.ng_5G_S_TMSI.buf[1] = 0x34;
  RrcSetupComplete->criticalExtensions.choice.rrcSetupComplete->ng_5G_S_TMSI_Value->choice.ng_5G_S_TMSI.buf[2] = 0x56;
  RrcSetupComplete->criticalExtensions.choice.rrcSetupComplete->ng_5G_S_TMSI_Value->choice.ng_5G_S_TMSI.buf[3] = 0x78;
  RrcSetupComplete->criticalExtensions.choice.rrcSetupComplete->ng_5G_S_TMSI_Value->choice.ng_5G_S_TMSI.buf[4] = 0x9A;
  RrcSetupComplete->criticalExtensions.choice.rrcSetupComplete->ng_5G_S_TMSI_Value->choice.ng_5G_S_TMSI.buf[5] = 0xBC;

 memset(&RrcSetupComplete->criticalExtensions.choice.rrcSetupComplete->dedicatedNAS_Message,0,sizeof(OCTET_STRING_t));
 OCTET_STRING_fromBuf(&RrcSetupComplete->criticalExtensions.choice.rrcSetupComplete->dedicatedNAS_Message,dedicatedInfoNAS,dedicatedInfoNASLength);
if ( LOG_DEBUGFLAG(DEBUG_ASN1) ) {
  xer_fprint(stdout, &asn_DEF_NR_UL_DCCH_Message, (void *)&ul_dcch_msg);
}

enc_rval = uper_encode_to_buffer(&asn_DEF_NR_UL_DCCH_Message,
                                 NULL,
                                 (void *)&ul_dcch_msg,
                                 buffer,
                                 buffer_size);
AssertFatal(enc_rval.encoded > 0,"ASN1 message encoding failed (%s, %lu)!\n",
    enc_rval.failed_type->name,enc_rval.encoded);
LOG_D(NR_RRC,"RRCSetupComplete Encoded %zd bits (%zd bytes)\n",enc_rval.encoded,(enc_rval.encoded+7)/8);

return((enc_rval.encoded+7)/8);
}

//------------------------------------------------------------------------------
uint8_t 
do_NR_DLInformationTransfer(
    uint8_t Mod_id,
    uint8_t **buffer,
    uint8_t transaction_id,
    uint32_t pdu_length,
    uint8_t *pdu_buffer
)
//------------------------------------------------------------------------------
{
    ssize_t encoded;
    NR_DL_DCCH_Message_t   dl_dcch_msg;
    memset(&dl_dcch_msg, 0, sizeof(NR_DL_DCCH_Message_t));
    dl_dcch_msg.message.present            = NR_DL_DCCH_MessageType_PR_c1;
    dl_dcch_msg.message.choice.c1          = CALLOC(1, sizeof(struct NR_DL_DCCH_MessageType__c1));
    dl_dcch_msg.message.choice.c1->present = NR_DL_DCCH_MessageType__c1_PR_dlInformationTransfer;

    dl_dcch_msg.message.choice.c1->choice.dlInformationTransfer = CALLOC(1, sizeof(NR_DLInformationTransfer_t));
    dl_dcch_msg.message.choice.c1->choice.dlInformationTransfer->rrc_TransactionIdentifier = transaction_id;
    dl_dcch_msg.message.choice.c1->choice.dlInformationTransfer->criticalExtensions.present =
        NR_DLInformationTransfer__criticalExtensions_PR_dlInformationTransfer;

    dl_dcch_msg.message.choice.c1->choice.dlInformationTransfer->
        criticalExtensions.choice.dlInformationTransfer = CALLOC(1, sizeof(NR_DLInformationTransfer_IEs_t));
    dl_dcch_msg.message.choice.c1->choice.dlInformationTransfer->
        criticalExtensions.choice.dlInformationTransfer->dedicatedNAS_Message = CALLOC(1, sizeof(NR_DedicatedNAS_Message_t));
    dl_dcch_msg.message.choice.c1->choice.dlInformationTransfer->
        criticalExtensions.choice.dlInformationTransfer->dedicatedNAS_Message->buf = pdu_buffer;
    dl_dcch_msg.message.choice.c1->choice.dlInformationTransfer->
        criticalExtensions.choice.dlInformationTransfer->dedicatedNAS_Message->size = pdu_length;

    encoded = uper_encode_to_new_buffer (&asn_DEF_NR_DL_DCCH_Message, NULL, (void *) &dl_dcch_msg, (void **)buffer);
    AssertFatal(encoded > 0,"ASN1 message encoding failed (%s, %ld)!\n",
                "DLInformationTransfer", encoded);
    LOG_D(NR_RRC,"DLInformationTransfer Encoded %zd bytes\n", encoded);
    //for (int i=0;i<encoded;i++) printf("%02x ",(*buffer)[i]);
    return encoded;
}

uint8_t do_NR_ULInformationTransfer(uint8_t **buffer, uint32_t pdu_length, uint8_t *pdu_buffer) {
    ssize_t encoded;
    NR_UL_DCCH_Message_t ul_dcch_msg;
    memset(&ul_dcch_msg, 0, sizeof(NR_UL_DCCH_Message_t));
    ul_dcch_msg.message.present           = NR_UL_DCCH_MessageType_PR_c1;
    ul_dcch_msg.message.choice.c1          = CALLOC(1,sizeof(struct NR_UL_DCCH_MessageType__c1));
    ul_dcch_msg.message.choice.c1->present = NR_UL_DCCH_MessageType__c1_PR_ulInformationTransfer;
    ul_dcch_msg.message.choice.c1->choice.ulInformationTransfer = CALLOC(1,sizeof(struct NR_ULInformationTransfer));
    ul_dcch_msg.message.choice.c1->choice.ulInformationTransfer->criticalExtensions.present = NR_ULInformationTransfer__criticalExtensions_PR_ulInformationTransfer;
    ul_dcch_msg.message.choice.c1->choice.ulInformationTransfer->criticalExtensions.choice.ulInformationTransfer = CALLOC(1,sizeof(struct NR_ULInformationTransfer_IEs));
    struct NR_ULInformationTransfer_IEs *ulInformationTransfer = ul_dcch_msg.message.choice.c1->choice.ulInformationTransfer->criticalExtensions.choice.ulInformationTransfer;
    ulInformationTransfer->dedicatedNAS_Message = CALLOC(1,sizeof(NR_DedicatedNAS_Message_t));
    ulInformationTransfer->dedicatedNAS_Message->buf = pdu_buffer;
    ulInformationTransfer->dedicatedNAS_Message->size = pdu_length;
    ulInformationTransfer->lateNonCriticalExtension = NULL;
    encoded = uper_encode_to_new_buffer (&asn_DEF_NR_UL_DCCH_Message, NULL, (void *) &ul_dcch_msg, (void **) buffer);
    AssertFatal(encoded > 0,"ASN1 message encoding failed (%s, %ld)!\n",
                "ULInformationTransfer",encoded);
    LOG_D(NR_RRC,"ULInformationTransfer Encoded %zd bytes\n",encoded);

    return encoded;
}

uint8_t do_RRCReestablishmentRequest(uint8_t Mod_id, uint8_t *buffer, uint16_t c_rnti) {
  asn_enc_rval_t enc_rval;
  NR_UL_CCCH_Message_t ul_ccch_msg;
  NR_RRCReestablishmentRequest_t *rrcReestablishmentRequest;
  uint8_t buf[2];

  memset((void *)&ul_ccch_msg,0,sizeof(NR_UL_CCCH_Message_t));
  ul_ccch_msg.message.present            = NR_UL_CCCH_MessageType_PR_c1;
  ul_ccch_msg.message.choice.c1          = CALLOC(1, sizeof(struct NR_UL_CCCH_MessageType__c1));
  ul_ccch_msg.message.choice.c1->present = NR_UL_CCCH_MessageType__c1_PR_rrcReestablishmentRequest;
  ul_ccch_msg.message.choice.c1->choice.rrcReestablishmentRequest = CALLOC(1, sizeof(NR_RRCReestablishmentRequest_t));

  rrcReestablishmentRequest = ul_ccch_msg.message.choice.c1->choice.rrcReestablishmentRequest;
  // test
  rrcReestablishmentRequest->rrcReestablishmentRequest.reestablishmentCause = NR_ReestablishmentCause_reconfigurationFailure;
  rrcReestablishmentRequest->rrcReestablishmentRequest.ue_Identity.c_RNTI = c_rnti;
  rrcReestablishmentRequest->rrcReestablishmentRequest.ue_Identity.physCellId = 0;
  rrcReestablishmentRequest->rrcReestablishmentRequest.ue_Identity.shortMAC_I.buf = buf;
  rrcReestablishmentRequest->rrcReestablishmentRequest.ue_Identity.shortMAC_I.buf[0] = 0x08;
  rrcReestablishmentRequest->rrcReestablishmentRequest.ue_Identity.shortMAC_I.buf[1] = 0x32;
  rrcReestablishmentRequest->rrcReestablishmentRequest.ue_Identity.shortMAC_I.size = 2;


  if ( LOG_DEBUGFLAG(DEBUG_ASN1) ) {
    xer_fprint(stdout, &asn_DEF_NR_UL_CCCH_Message, (void *)&ul_ccch_msg);
  }

  enc_rval = uper_encode_to_buffer(&asn_DEF_NR_UL_CCCH_Message,
                                   NULL,
                                   (void *)&ul_ccch_msg,
                                   buffer,
                                   100);
  AssertFatal (enc_rval.encoded > 0, "ASN1 message encoding failed (%s, %lu)!\n", enc_rval.failed_type->name, enc_rval.encoded);
  LOG_D(NR_RRC,"[UE] RRCReestablishmentRequest Encoded %zd bits (%zd bytes)\n", enc_rval.encoded, (enc_rval.encoded+7)/8);
  return((enc_rval.encoded+7)/8);
}

//------------------------------------------------------------------------------
uint8_t
do_RRCReestablishment(
const protocol_ctxt_t     *const ctxt_pP,
rrc_gNB_ue_context_t      *const ue_context_pP,
int                              CC_id,
uint8_t                   *const buffer,
size_t                           buffer_size,
//const uint8_t                    transmission_mode,
const uint8_t                    Transaction_id,
NR_SRB_ToAddModList_t               **SRB_configList
) {
    asn_enc_rval_t enc_rval;
    //long *logicalchannelgroup = NULL;
    struct NR_SRB_ToAddMod *SRB1_config = NULL;
    struct NR_SRB_ToAddMod *SRB2_config = NULL;
    //gNB_RRC_INST *nrrrc               = RC.nrrrc[ctxt_pP->module_id];
    NR_DL_DCCH_Message_t dl_dcch_msg;
    NR_RRCReestablishment_t *rrcReestablishment = NULL;
    int i = 0;
    ue_context_pP->ue_context.reestablishment_xid = Transaction_id;
    NR_SRB_ToAddModList_t **SRB_configList2 = NULL;
    SRB_configList2 = &ue_context_pP->ue_context.SRB_configList2[Transaction_id];

    if (*SRB_configList2) {
      free(*SRB_configList2);
    }

    *SRB_configList2 = CALLOC(1, sizeof(NR_SRB_ToAddModList_t));
    memset((void *)&dl_dcch_msg, 0, sizeof(NR_DL_DCCH_Message_t));
    dl_dcch_msg.message.present           = NR_DL_DCCH_MessageType_PR_c1;
    dl_dcch_msg.message.choice.c1 = calloc(1,sizeof(struct NR_DL_DCCH_MessageType__c1));
    dl_dcch_msg.message.choice.c1->present = NR_DL_DCCH_MessageType__c1_PR_rrcReestablishment;
    dl_dcch_msg.message.choice.c1->choice.rrcReestablishment = CALLOC(1,sizeof(NR_RRCReestablishment_t));
    rrcReestablishment = dl_dcch_msg.message.choice.c1->choice.rrcReestablishment;

    // get old configuration of SRB2
    if (*SRB_configList != NULL) {
      for (i = 0; (i < (*SRB_configList)->list.count) && (i < 3); i++) {
        LOG_D(NR_RRC, "(*SRB_configList)->list.array[%d]->srb_Identity=%ld\n",
              i, (*SRB_configList)->list.array[i]->srb_Identity);
    
        if ((*SRB_configList)->list.array[i]->srb_Identity == 2 ) {
          SRB2_config = (*SRB_configList)->list.array[i];
        } else if ((*SRB_configList)->list.array[i]->srb_Identity == 1 ) {
          SRB1_config = (*SRB_configList)->list.array[i];
        }
      }
    }

    if (SRB1_config == NULL) {
      // default SRB1 configuration
      LOG_W(NR_RRC,"SRB1 configuration does not exist in SRB configuration list, use default\n");
      /// SRB1
      SRB1_config = CALLOC(1, sizeof(*SRB1_config));
      SRB1_config->srb_Identity = 1;
    }

    if (SRB2_config == NULL) {
      LOG_W(NR_RRC,"SRB2 configuration does not exist in SRB configuration list\n");
    } else {
      ASN_SEQUENCE_ADD(&(*SRB_configList2)->list, SRB2_config);
    }

    if (*SRB_configList) {
      free(*SRB_configList);
    }

    *SRB_configList = CALLOC(1, sizeof(LTE_SRB_ToAddModList_t));
    ASN_SEQUENCE_ADD(&(*SRB_configList)->list,SRB1_config);

    rrcReestablishment->rrc_TransactionIdentifier = Transaction_id;
    rrcReestablishment->criticalExtensions.present = NR_RRCReestablishment__criticalExtensions_PR_rrcReestablishment;
    rrcReestablishment->criticalExtensions.choice.rrcReestablishment = CALLOC(1,sizeof(NR_RRCReestablishment_IEs_t));

    uint8_t KgNB_star[32] = { 0 };
    /** TODO
    uint16_t pci = nrrrc->carrier[CC_id].physCellId;
    uint32_t earfcn_dl = (uint32_t)freq_to_arfcn10(RC.mac[ctxt_pP->module_id]->common_channels[CC_id].eutra_band,
                         nrrrc->carrier[CC_id].dl_CarrierFreq);
    bool     is_rel8_only = true;
    
    if (earfcn_dl > 65535) {
      is_rel8_only = false;
    }
    LOG_D(NR_RRC, "pci=%d, eutra_band=%d, downlink_frequency=%d, earfcn_dl=%u, is_rel8_only=%s\n",
          pci,
          RC.mac[ctxt_pP->module_id]->common_channels[CC_id].eutra_band,
          nrrrc->carrier[CC_id].dl_CarrierFreq,
          earfcn_dl,
          is_rel8_only == true ? "true": "false");
    */
    
    if (ue_context_pP->ue_context.nh_ncc >= 0) {
      //TODO derive_keNB_star(ue_context_pP->ue_context.nh, pci, earfcn_dl, is_rel8_only, KgNB_star);
      rrcReestablishment->criticalExtensions.choice.rrcReestablishment->nextHopChainingCount = ue_context_pP->ue_context.nh_ncc;
    } else { // first HO
      //TODO derive_keNB_star (ue_context_pP->ue_context.kgnb, pci, earfcn_dl, is_rel8_only, KgNB_star);
      // LG: really 1
      rrcReestablishment->criticalExtensions.choice.rrcReestablishment->nextHopChainingCount = 0;
    }
    // copy KgNB_star to ue_context_pP->ue_context.kgnb
    memcpy (ue_context_pP->ue_context.kgnb, KgNB_star, 32);
    ue_context_pP->ue_context.kgnb_ncc = 0;
    rrcReestablishment->criticalExtensions.choice.rrcReestablishment->lateNonCriticalExtension = NULL;
    rrcReestablishment->criticalExtensions.choice.rrcReestablishment->nonCriticalExtension = NULL;

    if ( LOG_DEBUGFLAG(DEBUG_ASN1) ) {
      xer_fprint(stdout, &asn_DEF_NR_DL_DCCH_Message, (void *)&dl_dcch_msg);
    }

    enc_rval = uper_encode_to_buffer(&asn_DEF_NR_DL_DCCH_Message,
                                     NULL,
                                     (void *)&dl_dcch_msg,
                                     buffer,
                                     100);

    if(enc_rval.encoded == -1) {
      LOG_E(NR_RRC, "[gNB AssertFatal]ASN1 message encoding failed (%s, %lu)!\n",
            enc_rval.failed_type->name, enc_rval.encoded);
      return -1;
    }
    
    LOG_D(NR_RRC,"RRCReestablishment Encoded %u bits (%u bytes)\n",
          (uint32_t)enc_rval.encoded, (uint32_t)(enc_rval.encoded+7)/8);
    return((enc_rval.encoded+7)/8);

}

uint8_t 
do_RRCReestablishmentComplete(uint8_t *buffer, size_t buffer_size, int64_t rrc_TransactionIdentifier) {
  asn_enc_rval_t enc_rval;
  NR_UL_DCCH_Message_t ul_dcch_msg;
  NR_RRCReestablishmentComplete_t *rrcReestablishmentComplete;

  memset((void *)&ul_dcch_msg,0,sizeof(NR_UL_DCCH_Message_t));
  ul_dcch_msg.message.present            = NR_UL_DCCH_MessageType_PR_c1;
  ul_dcch_msg.message.choice.c1          = CALLOC(1, sizeof(struct NR_UL_DCCH_MessageType__c1));
  ul_dcch_msg.message.choice.c1->present = NR_UL_DCCH_MessageType__c1_PR_rrcReestablishmentComplete;
  ul_dcch_msg.message.choice.c1->choice.rrcReestablishmentComplete = CALLOC(1, sizeof(NR_RRCReestablishmentComplete_t));

  rrcReestablishmentComplete = ul_dcch_msg.message.choice.c1->choice.rrcReestablishmentComplete;
  rrcReestablishmentComplete->rrc_TransactionIdentifier = rrc_TransactionIdentifier;
  rrcReestablishmentComplete->criticalExtensions.present = NR_RRCReestablishmentComplete__criticalExtensions_PR_rrcReestablishmentComplete;
  rrcReestablishmentComplete->criticalExtensions.choice.rrcReestablishmentComplete = CALLOC(1, sizeof(NR_RRCReestablishmentComplete_IEs_t));
  rrcReestablishmentComplete->criticalExtensions.choice.rrcReestablishmentComplete->lateNonCriticalExtension = NULL;
  rrcReestablishmentComplete->criticalExtensions.choice.rrcReestablishmentComplete->nonCriticalExtension = NULL;

  if ( LOG_DEBUGFLAG(DEBUG_ASN1) ) {
    xer_fprint(stdout, &asn_DEF_NR_UL_CCCH_Message, (void *)&ul_dcch_msg);
  }

  enc_rval = uper_encode_to_buffer(&asn_DEF_NR_UL_DCCH_Message,
                                   NULL,
                                   (void *)&ul_dcch_msg,
                                   buffer,
                                   buffer_size);
  AssertFatal (enc_rval.encoded > 0, "ASN1 message encoding failed (%s, %lu)!\n", enc_rval.failed_type->name, enc_rval.encoded);
  LOG_D(NR_RRC,"[UE] RRCReestablishmentComplete Encoded %zd bits (%zd bytes)\n", enc_rval.encoded, (enc_rval.encoded+7)/8);
  return((enc_rval.encoded+7)/8);
}
<|MERGE_RESOLUTION|>--- conflicted
+++ resolved
@@ -1736,7 +1736,6 @@
   ASN_SEQUENCE_ADD(&ue_context_mastercellGroup->rlc_BearerToAddModList->list, rlc_BearerConfig_drb);
 }
 
-
 void update_cellGroupConfig(NR_CellGroupConfig_t *cellGroupConfig,
                             rrc_gNB_carrier_data_t *carrier,
                             int uid,
@@ -1747,9 +1746,7 @@
 
   NR_ServingCellConfigCommon_t *scc = carrier->servingcellconfigcommon;
 
-<<<<<<< HEAD
-  // Set DL MCS table
-=======
+  // Config CSI-RS
   NR_CSI_MeasConfig_t *csi_MeasConfig;
   if(!SpCellConfig->spCellConfigDedicated->csi_MeasConfig) {
     csi_MeasConfig = calloc(1,sizeof(*csi_MeasConfig));
@@ -1761,7 +1758,7 @@
   int curr_bwp = NRRIV2BW(scc->downlinkConfigCommon->initialDownlinkBWP->genericParameters.locationAndBandwidth,MAX_BWP_SIZE);
   config_csirs(scc, csi_MeasConfig, uid, carrier->pdsch_AntennaPorts, curr_bwp, carrier->do_CSIRS);
 
->>>>>>> 4e76491f
+  // Set DL MCS table
   NR_BWP_DownlinkDedicated_t *bwp_Dedicated = SpCellConfig->spCellConfigDedicated->initialDownlinkBWP;
   set_dl_mcs_table(scc->downlinkConfigCommon->initialDownlinkBWP->genericParameters.subcarrierSpacing,
                    uecap, bwp_Dedicated, scc);
@@ -1773,13 +1770,8 @@
       set_dl_mcs_table(scs, uecap, bwp->bwp_Dedicated, carrier->servingcellconfigcommon);
     }
   }
-
-  // Config CSI-RS
-  NR_CSI_MeasConfig_t *csi_MeasConfig = calloc(1,sizeof(*csi_MeasConfig));
-  SpCellConfig->spCellConfigDedicated->csi_MeasConfig->choice.setup = csi_MeasConfig;
-  int curr_bwp = NRRIV2BW(scc->downlinkConfigCommon->initialDownlinkBWP->genericParameters.locationAndBandwidth,MAX_BWP_SIZE);
-  config_csirs(scc, csi_MeasConfig, uid, carrier->pdsch_AntennaPorts, curr_bwp, carrier->do_CSIRS);
-}
+}
+
 
 void fill_initial_cellGroupConfig(int uid,
                                   NR_CellGroupConfig_t *cellGroupConfig,
