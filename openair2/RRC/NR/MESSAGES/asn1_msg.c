/*
 * Licensed to the OpenAirInterface (OAI) Software Alliance under one or more
 * contributor license agreements.  See the NOTICE file distributed with
 * this work for additional information regarding copyright ownership.
 * The OpenAirInterface Software Alliance licenses this file to You under
 * the OAI Public License, Version 1.1  (the "License"); you may not use this file
 * except in compliance with the License.
 * You may obtain a copy of the License at
 *
 *      http://www.openairinterface.org/?page_id=698
 *
 * Unless required by applicable law or agreed to in writing, software
 * distributed under the License is distributed on an "AS IS" BASIS,
 * WITHOUT WARRANTIES OR CONDITIONS OF ANY KIND, either express or implied.
 * See the License for the specific language governing permissions and
 * limitations under the License.
 *-------------------------------------------------------------------------------
 * For more information about the OpenAirInterface (OAI) Software Alliance:
 *      contact@openairinterface.org
 */

/*! \file asn1_msg.c
* \brief primitives to build the asn1 messages
* \author Raymond Knopp and Navid Nikaein, WEI-TAI CHEN
* \date 2011, 2018
* \version 1.0
* \company Eurecom, NTUST
* \email: {raymond.knopp, navid.nikaein}@eurecom.fr and kroempa@gmail.com
*/

#include <stdio.h>
#include <sys/types.h>
#include <stdlib.h> /* for atoi(3) */
#include <unistd.h> /* for getopt(3) */
#include <string.h> /* for strerror(3) */
#include <sysexits.h> /* for EX_* exit codes */
#include <errno.h>  /* for errno */
#include "common/utils/LOG/log.h"
#include <asn_application.h>
#include <asn_internal.h> /* for _ASN_DEFAULT_STACK_MAX */
#include <per_encoder.h>
#include <nr/nr_common.h>
#include <softmodem-common.h>

#include "asn1_msg.h"
#include "../nr_rrc_proto.h"
#include "RRC/NR/nr_rrc_extern.h"
#include "NR_DL-CCCH-Message.h"
#include "NR_UL-CCCH-Message.h"
#include "NR_DL-DCCH-Message.h"
#include "NR_RRCReject.h"
#include "NR_RejectWaitTime.h"
#include "NR_RRCSetup.h"
#include "NR_RRCSetup-IEs.h"
#include "NR_SRB-ToAddModList.h"
#include "NR_CellGroupConfig.h"
#include "NR_RLC-BearerConfig.h"
#include "NR_RLC-Config.h"
#include "NR_LogicalChannelConfig.h"
#include "NR_PDCP-Config.h"
#include "NR_MAC-CellGroupConfig.h"
#include "NR_SecurityModeCommand.h"
#include "NR_CipheringAlgorithm.h"
#include "NR_RRCReconfiguration-IEs.h"
#include "NR_DRB-ToAddMod.h"
#include "NR_DRB-ToAddModList.h"
#include "NR_SecurityConfig.h"
#include "NR_RRCReconfiguration-v1530-IEs.h"
#include "NR_UL-DCCH-Message.h"
#include "NR_SDAP-Config.h"
#include "NR_RRCReconfigurationComplete.h"
#include "NR_RRCReconfigurationComplete-IEs.h"
#include "NR_DLInformationTransfer.h"
#include "NR_RRCReestablishmentRequest.h"
#include "NR_UE-CapabilityRequestFilterNR.h"
#include "PHY/defs_nr_common.h"
#include "common/utils/nr/nr_common.h"
#if defined(NR_Rel16)
  #include "NR_SCS-SpecificCarrier.h"
  #include "NR_TDD-UL-DL-ConfigCommon.h"
  #include "NR_FrequencyInfoUL.h"
  #include "NR_FrequencyInfoDL.h"
  #include "NR_RACH-ConfigGeneric.h"
  #include "NR_RACH-ConfigCommon.h"
  #include "NR_PUSCH-TimeDomainResourceAllocation.h"
  #include "NR_PUSCH-ConfigCommon.h"
  #include "NR_PUCCH-ConfigCommon.h"
  #include "NR_PDSCH-TimeDomainResourceAllocation.h"
  #include "NR_PDSCH-ConfigCommon.h"
  #include "NR_RateMatchPattern.h"
  #include "NR_RateMatchPatternLTE-CRS.h"
  #include "NR_SearchSpace.h"
  #include "NR_ControlResourceSet.h"
  #include "NR_EUTRA-MBSFN-SubframeConfig.h"
  #include "NR_BWP-DownlinkCommon.h"
  #include "NR_BWP-DownlinkDedicated.h"
  #include "NR_UplinkConfigCommon.h"
  #include "NR_SetupRelease.h"
  #include "NR_PDCCH-ConfigCommon.h"
  #include "NR_BWP-UplinkCommon.h"

  #include "assertions.h"
  //#include "RRCConnectionRequest.h"
  //#include "UL-CCCH-Message.h"
  #include "NR_UL-DCCH-Message.h"
  //#include "DL-CCCH-Message.h"
  #include "NR_DL-DCCH-Message.h"
  //#include "EstablishmentCause.h"
  //#include "RRCConnectionSetup.h"
  #include "NR_SRB-ToAddModList.h"
  #include "NR_DRB-ToAddModList.h"
  //#include "MCCH-Message.h"
  //#define MRB1 1

  //#include "RRCConnectionSetupComplete.h"
  //#include "RRCConnectionReconfigurationComplete.h"
  //#include "RRCConnectionReconfiguration.h"
  #include "NR_MIB.h"
  //#include "SystemInformation.h"

  #include "NR_SIB1.h"
  #include "NR_ServingCellConfigCommon.h"
  //#include "SIB-Type.h"

  //#include "BCCH-DL-SCH-Message.h"

  //#include "PHY/defs.h"

  #include "NR_MeasObjectToAddModList.h"
  #include "NR_ReportConfigToAddModList.h"
  #include "NR_MeasIdToAddModList.h"
  #include "gnb_config.h"
#endif

#include "intertask_interface.h"

#include "common/ran_context.h"

//#define XER_PRINT

typedef struct xer_sprint_string_s {
  char *string;
  size_t string_size;
  size_t string_index;
} xer_sprint_string_t;

//replace LTE
//extern unsigned char NB_eNB_INST;
extern unsigned char NB_gNB_INST;

extern RAN_CONTEXT_t RC;

/*
 * This is a helper function for xer_sprint, which directs all incoming data
 * into the provided string.
 */
static int xer__nr_print2s (const void *buffer, size_t size, void *app_key) {
  xer_sprint_string_t *string_buffer = (xer_sprint_string_t *) app_key;
  size_t string_remaining = string_buffer->string_size - string_buffer->string_index;

  if (string_remaining > 0) {
    if (size > string_remaining) {
      size = string_remaining;
    }

    memcpy(&string_buffer->string[string_buffer->string_index], buffer, size);
    string_buffer->string_index += size;
  }

  return 0;
}

int xer_nr_sprint (char *string, size_t string_size, asn_TYPE_descriptor_t *td, void *sptr) {
  asn_enc_rval_t er;
  xer_sprint_string_t string_buffer;
  string_buffer.string = string;
  string_buffer.string_size = string_size;
  string_buffer.string_index = 0;
  er = xer_encode(td, sptr, XER_F_BASIC, xer__nr_print2s, &string_buffer);

  if (er.encoded < 0) {
    LOG_E(RRC, "xer_sprint encoding error (%zd)!", er.encoded);
    er.encoded = string_buffer.string_size;
  } else {
    if (er.encoded > string_buffer.string_size) {
      LOG_E(RRC, "xer_sprint string buffer too small, got %zd need %zd!", string_buffer.string_size, er.encoded);
      er.encoded = string_buffer.string_size;
    }
  }

  return er.encoded;
}

//------------------------------------------------------------------------------

uint8_t do_MIB_NR(gNB_RRC_INST *rrc,uint32_t frame) { 

  asn_enc_rval_t enc_rval;
  rrc_gNB_carrier_data_t *carrier = &rrc->carrier;
  const gNB_RrcConfigurationReq *configuration = &rrc->configuration;

  NR_BCCH_BCH_Message_t *mib = &carrier->mib;
  NR_ServingCellConfigCommon_t *scc = carrier->servingcellconfigcommon;

  memset(mib,0,sizeof(NR_BCCH_BCH_Message_t));
  mib->message.present = NR_BCCH_BCH_MessageType_PR_mib;
  mib->message.choice.mib = CALLOC(1,sizeof(struct NR_MIB));
  memset(mib->message.choice.mib,0,sizeof(struct NR_MIB));
  //36.331 SFN BIT STRING (SIZE (8)  , 38.331 SFN BIT STRING (SIZE (6))
  uint8_t sfn_msb = (uint8_t)((frame>>4)&0x3f);
  mib->message.choice.mib->systemFrameNumber.buf = CALLOC(1,sizeof(uint8_t));
  mib->message.choice.mib->systemFrameNumber.buf[0] = sfn_msb << 2;
  mib->message.choice.mib->systemFrameNumber.size = 1;
  mib->message.choice.mib->systemFrameNumber.bits_unused=2;
  //38.331 spare BIT STRING (SIZE (1))
  uint16_t *spare= CALLOC(1, sizeof(uint16_t));

  if (spare == NULL) abort();

  mib->message.choice.mib->spare.buf = (uint8_t *)spare;
  mib->message.choice.mib->spare.size = 1;
  mib->message.choice.mib->spare.bits_unused = 7;  // This makes a spare of 1 bits

  mib->message.choice.mib->ssb_SubcarrierOffset = (configuration->ssb_SubcarrierOffset)&15;

  /*
  * The SIB1 will be sent in this allocation (Type0-PDCCH) : 38.213, 13-4 Table and 38.213 13-11 to 13-14 tables
  * the reverse allocation is in nr_ue_decode_mib()
  */
  if(rrc->carrier.pdcch_ConfigSIB1) {
    mib->message.choice.mib->pdcch_ConfigSIB1.controlResourceSetZero = rrc->carrier.pdcch_ConfigSIB1->controlResourceSetZero;
    mib->message.choice.mib->pdcch_ConfigSIB1.searchSpaceZero = rrc->carrier.pdcch_ConfigSIB1->searchSpaceZero;
  } else {
    mib->message.choice.mib->pdcch_ConfigSIB1.controlResourceSetZero = *scc->downlinkConfigCommon->initialDownlinkBWP->pdcch_ConfigCommon->choice.setup->controlResourceSetZero;
    mib->message.choice.mib->pdcch_ConfigSIB1.searchSpaceZero = *scc->downlinkConfigCommon->initialDownlinkBWP->pdcch_ConfigCommon->choice.setup->searchSpaceZero;
  }

  AssertFatal(scc->ssbSubcarrierSpacing != NULL, "scc->ssbSubcarrierSpacing is null\n");
  switch (*scc->ssbSubcarrierSpacing) {
  case NR_SubcarrierSpacing_kHz15:
    mib->message.choice.mib->subCarrierSpacingCommon = NR_MIB__subCarrierSpacingCommon_scs15or60;
    break;
    
  case NR_SubcarrierSpacing_kHz30:
    mib->message.choice.mib->subCarrierSpacingCommon = NR_MIB__subCarrierSpacingCommon_scs30or120;
    break;
    
  case NR_SubcarrierSpacing_kHz60:
    mib->message.choice.mib->subCarrierSpacingCommon = NR_MIB__subCarrierSpacingCommon_scs15or60;
    break;
    
  case NR_SubcarrierSpacing_kHz120:
    mib->message.choice.mib->subCarrierSpacingCommon = NR_MIB__subCarrierSpacingCommon_scs30or120;
    break;
    
  case NR_SubcarrierSpacing_kHz240:
    AssertFatal(1==0,"Unknown subCarrierSpacingCommon %d\n",(int)*scc->ssbSubcarrierSpacing);
    break;
    
  default:
      AssertFatal(1==0,"Unknown subCarrierSpacingCommon %d\n",(int)*scc->ssbSubcarrierSpacing);
  }

  switch (scc->dmrs_TypeA_Position) {
  case 	NR_ServingCellConfigCommon__dmrs_TypeA_Position_pos2:
    mib->message.choice.mib->dmrs_TypeA_Position = NR_MIB__dmrs_TypeA_Position_pos2;
    break;
    
  case 	NR_ServingCellConfigCommon__dmrs_TypeA_Position_pos3:
    mib->message.choice.mib->dmrs_TypeA_Position = NR_MIB__dmrs_TypeA_Position_pos3;
    break;
    
  default:
    AssertFatal(1==0,"Unknown dmrs_TypeA_Position %d\n",(int)scc->dmrs_TypeA_Position);
  }

  //  assign_enum
  mib->message.choice.mib->cellBarred = NR_MIB__cellBarred_notBarred;
  //  assign_enum
  mib->message.choice.mib->intraFreqReselection = NR_MIB__intraFreqReselection_notAllowed;
  //encode MIB to data
  enc_rval = uper_encode_to_buffer(&asn_DEF_NR_BCCH_BCH_Message,
                                   NULL,
                                   (void *)mib,
                                   carrier->MIB,
                                   24);
  AssertFatal (enc_rval.encoded > 0, "ASN1 message encoding failed (%s, %lu)!\n",
               enc_rval.failed_type->name, enc_rval.encoded);

  if (enc_rval.encoded==-1) {
    return(-1);
  }

  return((enc_rval.encoded+7)/8);
}

uint8_t do_SIB1_NR(rrc_gNB_carrier_data_t *carrier, 
	               gNB_RrcConfigurationReq *configuration
                  ) {
  asn_enc_rval_t enc_rval;

  NR_BCCH_DL_SCH_Message_t *sib1_message = CALLOC(1,sizeof(NR_BCCH_DL_SCH_Message_t));
  carrier->siblock1 = sib1_message;
  sib1_message->message.present = NR_BCCH_DL_SCH_MessageType_PR_c1;
  sib1_message->message.choice.c1 = CALLOC(1,sizeof(struct NR_BCCH_DL_SCH_MessageType__c1));
  sib1_message->message.choice.c1->present = NR_BCCH_DL_SCH_MessageType__c1_PR_systemInformationBlockType1;
  sib1_message->message.choice.c1->choice.systemInformationBlockType1 = CALLOC(1,sizeof(struct NR_SIB1));

  struct NR_SIB1 *sib1 = sib1_message->message.choice.c1->choice.systemInformationBlockType1;

  // cellSelectionInfo
  sib1->cellSelectionInfo = CALLOC(1,sizeof(struct NR_SIB1__cellSelectionInfo));
  // Fixme: should be in config file
  //The IE Q-RxLevMin is used to indicate for cell selection/ re-selection the required minimum received RSRP level in the (NR) cell.
  //Corresponds to parameter Qrxlevmin in TS38.304.
  //Actual value Qrxlevmin = field value * 2 [dBm].
  sib1->cellSelectionInfo->q_RxLevMin = -65;

  // cellAccessRelatedInfo
  // TODO : Add support for more than one PLMN
  int num_plmn = 1; // int num_plmn = configuration->num_plmn;
  asn1cSequenceAdd(sib1->cellAccessRelatedInfo.plmn_IdentityList.list, struct NR_PLMN_IdentityInfo, nr_plmn_info);
  for (int i = 0; i < num_plmn; ++i) {
    asn1cSequenceAdd(nr_plmn_info->plmn_IdentityList.list, struct NR_PLMN_Identity, nr_plmn);
    asn1cCalloc(nr_plmn->mcc,  mcc);
    int confMcc=configuration->mcc[i];
    asn1cSequenceAdd(mcc->list, NR_MCC_MNC_Digit_t, mcc0);
    *mcc0=(confMcc/100)%10;
    asn1cSequenceAdd(mcc->list, NR_MCC_MNC_Digit_t, mcc1);
    *mcc1=(confMcc/10)%10;
    asn1cSequenceAdd(mcc->list, NR_MCC_MNC_Digit_t, mcc2);
    *mcc2=confMcc%10;
    int mnc=configuration->mnc[i];
    if(configuration->mnc_digit_length[i] == 3) {
      asn1cSequenceAdd(nr_plmn->mnc.list, NR_MCC_MNC_Digit_t, mnc0);
      *mnc0=(configuration->mnc[i]/100)%10;
      mnc/=10;
    }
    asn1cSequenceAdd(nr_plmn->mnc.list, NR_MCC_MNC_Digit_t, mnc1);
    *mnc1=(mnc/10)%10;
    asn1cSequenceAdd(nr_plmn->mnc.list, NR_MCC_MNC_Digit_t, mnc2);
    *mnc2=(mnc)%10;
  }//end plmn loop

  nr_plmn_info->cellIdentity.buf = CALLOC(1,5);
  nr_plmn_info->cellIdentity.size= 5;
  nr_plmn_info->cellIdentity.bits_unused= 4;
  uint64_t tmp=htobe64(configuration->cell_identity)<<4;
  memcpy(nr_plmn_info->cellIdentity.buf, ((char*)&tmp)+3, 5);
  nr_plmn_info->cellReservedForOperatorUse = NR_PLMN_IdentityInfo__cellReservedForOperatorUse_notReserved;

  nr_plmn_info->trackingAreaCode = CALLOC(1,sizeof(NR_TrackingAreaCode_t));
  uint32_t tmp2=htobe32(configuration->tac);
  nr_plmn_info->trackingAreaCode->buf = CALLOC(1,3);
  memcpy(nr_plmn_info->trackingAreaCode->buf, ((char*) &tmp2)+1, 3);
  nr_plmn_info->trackingAreaCode->size = 3;
  nr_plmn_info->trackingAreaCode->bits_unused = 0;

  // connEstFailureControl
  // TODO: add connEstFailureControl

  //si-SchedulingInfo
  /*sib1->si_SchedulingInfo = CALLOC(1,sizeof(struct NR_SI_SchedulingInfo));
  asn_set_empty(&sib1->si_SchedulingInfo->schedulingInfoList.list);
  sib1->si_SchedulingInfo->si_WindowLength = NR_SI_SchedulingInfo__si_WindowLength_s40;
  struct NR_SchedulingInfo *schedulingInfo = CALLOC(1,sizeof(struct NR_SchedulingInfo));
  schedulingInfo->si_BroadcastStatus = NR_SchedulingInfo__si_BroadcastStatus_broadcasting;
  schedulingInfo->si_Periodicity = NR_SchedulingInfo__si_Periodicity_rf8;
  asn_set_empty(&schedulingInfo->sib_MappingInfo.list);

  NR_SIB_TypeInfo_t *sib_type3 = CALLOC(1,sizeof(e_NR_SIB_TypeInfo__type));
  sib_type3->type = NR_SIB_TypeInfo__type_sibType3;
  sib_type3->valueTag = CALLOC(1,sizeof(sib_type3->valueTag));
  ASN_SEQUENCE_ADD(&schedulingInfo->sib_MappingInfo.list,sib_type3);

  NR_SIB_TypeInfo_t *sib_type5 = CALLOC(1,sizeof(e_NR_SIB_TypeInfo__type));
  sib_type5->type = NR_SIB_TypeInfo__type_sibType5;
  sib_type5->valueTag = CALLOC(1,sizeof(sib_type5->valueTag));
  ASN_SEQUENCE_ADD(&schedulingInfo->sib_MappingInfo.list,sib_type5);

  NR_SIB_TypeInfo_t *sib_type4 = CALLOC(1,sizeof(e_NR_SIB_TypeInfo__type));
  sib_type4->type = NR_SIB_TypeInfo__type_sibType4;
  sib_type4->valueTag = CALLOC(1,sizeof(sib_type4->valueTag));
  ASN_SEQUENCE_ADD(&schedulingInfo->sib_MappingInfo.list,sib_type4);

  NR_SIB_TypeInfo_t *sib_type2 = CALLOC(1,sizeof(e_NR_SIB_TypeInfo__type));
  sib_type2->type = NR_SIB_TypeInfo__type_sibType2;
  sib_type2->valueTag = CALLOC(1,sizeof(sib_type2->valueTag));
  ASN_SEQUENCE_ADD(&schedulingInfo->sib_MappingInfo.list,sib_type2);

  ASN_SEQUENCE_ADD(&sib1->si_SchedulingInfo->schedulingInfoList.list,schedulingInfo);*/

  // servingCellConfigCommon
  asn1cCalloc(sib1->servingCellConfigCommon,  ServCellCom);
  NR_BWP_DownlinkCommon_t  *initialDownlinkBWP=&ServCellCom->downlinkConfigCommon.initialDownlinkBWP;
  initialDownlinkBWP->genericParameters=
    configuration->scc->downlinkConfigCommon->initialDownlinkBWP->genericParameters;
  

  for(int i = 0; i< configuration->scc->downlinkConfigCommon->frequencyInfoDL->frequencyBandList.list.count; i++) {
    asn1cSequenceAdd(ServCellCom->downlinkConfigCommon.frequencyInfoDL.frequencyBandList.list,
		     struct NR_NR_MultiBandInfo, nrMultiBandInfo);
    nrMultiBandInfo->freqBandIndicatorNR = configuration->scc->downlinkConfigCommon->frequencyInfoDL->frequencyBandList.list.array[i];
  }


  int scs_scaling0 = 1<<(configuration->scc->downlinkConfigCommon->initialDownlinkBWP->genericParameters.subcarrierSpacing);
  int scs_scaling  = scs_scaling0;
  int scs_scaling2 = scs_scaling0;
  if (configuration->scc->downlinkConfigCommon->frequencyInfoDL->absoluteFrequencyPointA < 600000) {
    scs_scaling = scs_scaling0*3;
  }
  if (configuration->scc->downlinkConfigCommon->frequencyInfoDL->absoluteFrequencyPointA > 2016666) {
    scs_scaling = scs_scaling0>>2;
    scs_scaling2 = scs_scaling0>>2;
  }
  uint32_t absolute_diff = (*configuration->scc->downlinkConfigCommon->frequencyInfoDL->absoluteFrequencySSB -
                             configuration->scc->downlinkConfigCommon->frequencyInfoDL->absoluteFrequencyPointA);

  sib1->servingCellConfigCommon->downlinkConfigCommon.frequencyInfoDL.offsetToPointA = scs_scaling2 * (absolute_diff/(12*scs_scaling) - 10);

  LOG_I(NR_RRC,"SIB1 freq: absoluteFrequencySSB %ld, absoluteFrequencyPointA %ld\n",
                                    *configuration->scc->downlinkConfigCommon->frequencyInfoDL->absoluteFrequencySSB,
                                    configuration->scc->downlinkConfigCommon->frequencyInfoDL->absoluteFrequencyPointA);
  LOG_I(NR_RRC,"SIB1 freq: absolute_diff %d, %d*(absolute_diff/(12*%d) - 10) %d\n",
        absolute_diff,scs_scaling2,scs_scaling,(int)sib1->servingCellConfigCommon->downlinkConfigCommon.frequencyInfoDL.offsetToPointA);

  for(int i = 0; i< configuration->scc->downlinkConfigCommon->frequencyInfoDL->scs_SpecificCarrierList.list.count; i++) {
    ASN_SEQUENCE_ADD(&ServCellCom->downlinkConfigCommon.frequencyInfoDL.scs_SpecificCarrierList.list,
		     configuration->scc->downlinkConfigCommon->frequencyInfoDL->scs_SpecificCarrierList.list.array[i]);
  }

  initialDownlinkBWP->pdcch_ConfigCommon = 
      configuration->scc->downlinkConfigCommon->initialDownlinkBWP->pdcch_ConfigCommon;
  initialDownlinkBWP->pdcch_ConfigCommon->choice.setup->commonSearchSpaceList = 
       CALLOC(1,sizeof(struct NR_PDCCH_ConfigCommon__commonSearchSpaceList));

  asn1cSequenceAdd(initialDownlinkBWP->pdcch_ConfigCommon->choice.setup->commonSearchSpaceList->list,
		   NR_SearchSpace_t, ss1);
  ss1->searchSpaceId = 1;
  asn1cCallocOne(ss1->controlResourceSetId, 0);
  ss1->monitoringSlotPeriodicityAndOffset = calloc(1,sizeof(*ss1->monitoringSlotPeriodicityAndOffset));
  ss1->monitoringSlotPeriodicityAndOffset->present = NR_SearchSpace__monitoringSlotPeriodicityAndOffset_PR_sl1;
  ss1->monitoringSymbolsWithinSlot = calloc(1,sizeof(*ss1->monitoringSymbolsWithinSlot));
  ss1->monitoringSymbolsWithinSlot->buf = calloc(1,2);
  // should be '1000 0000 0000 00'B (LSB first!), first symbol in slot, adjust if needed
  ss1->monitoringSymbolsWithinSlot->buf[1] = 0;
  ss1->monitoringSymbolsWithinSlot->buf[0] = (1<<7);
  ss1->monitoringSymbolsWithinSlot->size = 2;
  ss1->monitoringSymbolsWithinSlot->bits_unused = 2;
  ss1->nrofCandidates = calloc(1,sizeof(*ss1->nrofCandidates));
  ss1->nrofCandidates->aggregationLevel1 = NR_SearchSpace__nrofCandidates__aggregationLevel1_n0;
  ss1->nrofCandidates->aggregationLevel2 = NR_SearchSpace__nrofCandidates__aggregationLevel2_n0;
  ss1->nrofCandidates->aggregationLevel4 = NR_SearchSpace__nrofCandidates__aggregationLevel4_n2;
  ss1->nrofCandidates->aggregationLevel8 = NR_SearchSpace__nrofCandidates__aggregationLevel8_n0;
  ss1->nrofCandidates->aggregationLevel16 = NR_SearchSpace__nrofCandidates__aggregationLevel16_n0;
  ss1->searchSpaceType = calloc(1,sizeof(*ss1->searchSpaceType));
  ss1->searchSpaceType->present = NR_SearchSpace__searchSpaceType_PR_common;
  ss1->searchSpaceType->choice.common=calloc(1,sizeof(*ss1->searchSpaceType->choice.common));
  ss1->searchSpaceType->choice.common->dci_Format0_0_AndFormat1_0 = calloc(1,sizeof(*ss1->searchSpaceType->choice.common->dci_Format0_0_AndFormat1_0));

  asn1cSequenceAdd(initialDownlinkBWP->pdcch_ConfigCommon->choice.setup->commonSearchSpaceList->list,
		   NR_SearchSpace_t, ss5);
  ss5->searchSpaceId = 5;
  ss5->controlResourceSetId=calloc(1,sizeof(*ss5->controlResourceSetId));
  *ss5->controlResourceSetId=0;
  ss5->monitoringSlotPeriodicityAndOffset = calloc(1,sizeof(*ss5->monitoringSlotPeriodicityAndOffset));
  ss5->monitoringSlotPeriodicityAndOffset->present = NR_SearchSpace__monitoringSlotPeriodicityAndOffset_PR_sl5;
  ss5->monitoringSlotPeriodicityAndOffset->choice.sl5 = 0;
  ss5->duration = calloc(1,sizeof(*ss5->duration));
  *ss5->duration = 2;
  ss5->monitoringSymbolsWithinSlot = calloc(1,sizeof(*ss5->monitoringSymbolsWithinSlot));
  ss5->monitoringSymbolsWithinSlot->buf = calloc(1,2);
  // should be '1100 0000 0000 00'B (LSB first!), first two symols in slot, adjust if needed
  ss5->monitoringSymbolsWithinSlot->buf[1] = 0;
  ss5->monitoringSymbolsWithinSlot->buf[0] = (1<<7);
  ss5->monitoringSymbolsWithinSlot->size = 2;
  ss5->monitoringSymbolsWithinSlot->bits_unused = 2;
  ss5->nrofCandidates = calloc(1,sizeof(*ss5->nrofCandidates));
  ss5->nrofCandidates->aggregationLevel1 = NR_SearchSpace__nrofCandidates__aggregationLevel1_n0;
  ss5->nrofCandidates->aggregationLevel2 = NR_SearchSpace__nrofCandidates__aggregationLevel2_n0;
  ss5->nrofCandidates->aggregationLevel4 = NR_SearchSpace__nrofCandidates__aggregationLevel4_n4;
  ss5->nrofCandidates->aggregationLevel8 = NR_SearchSpace__nrofCandidates__aggregationLevel8_n2;
  ss5->nrofCandidates->aggregationLevel16 = NR_SearchSpace__nrofCandidates__aggregationLevel16_n1;
  ss5->searchSpaceType = calloc(1,sizeof(*ss5->searchSpaceType));
  ss5->searchSpaceType->present = NR_SearchSpace__searchSpaceType_PR_common;
  ss5->searchSpaceType->choice.common=calloc(1,sizeof(*ss5->searchSpaceType->choice.common));
  ss5->searchSpaceType->choice.common->dci_Format0_0_AndFormat1_0 = calloc(1,sizeof(*ss5->searchSpaceType->choice.common->dci_Format0_0_AndFormat1_0));

  asn1cSequenceAdd(initialDownlinkBWP->pdcch_ConfigCommon->choice.setup->commonSearchSpaceList->list,
		   NR_SearchSpace_t, ss7);
  ss7->searchSpaceId = 7;
  ss7->controlResourceSetId=calloc(1,sizeof(*ss7->controlResourceSetId));
  *ss7->controlResourceSetId=0;
  ss7->monitoringSlotPeriodicityAndOffset = calloc(1,sizeof(*ss7->monitoringSlotPeriodicityAndOffset));
  ss7->monitoringSlotPeriodicityAndOffset->present = NR_SearchSpace__monitoringSlotPeriodicityAndOffset_PR_sl1;
  ss7->monitoringSymbolsWithinSlot = calloc(1,sizeof(*ss7->monitoringSymbolsWithinSlot));
  ss7->monitoringSymbolsWithinSlot->buf = calloc(1,2);
  // should be '1100 0000 0000 00'B (LSB first!), first two symols in slot, adjust if needed
  ss7->monitoringSymbolsWithinSlot->buf[1] = 0;
  ss7->monitoringSymbolsWithinSlot->buf[0] = (1<<7);
  ss7->monitoringSymbolsWithinSlot->size = 2;
  ss7->monitoringSymbolsWithinSlot->bits_unused = 2;
  ss7->nrofCandidates = calloc(1,sizeof(*ss7->nrofCandidates));
  ss7->nrofCandidates->aggregationLevel1 = NR_SearchSpace__nrofCandidates__aggregationLevel1_n0;
  ss7->nrofCandidates->aggregationLevel2 = NR_SearchSpace__nrofCandidates__aggregationLevel2_n0;
  ss7->nrofCandidates->aggregationLevel4 = NR_SearchSpace__nrofCandidates__aggregationLevel4_n4;
  ss7->nrofCandidates->aggregationLevel8 = NR_SearchSpace__nrofCandidates__aggregationLevel8_n2;
  ss7->nrofCandidates->aggregationLevel16 = NR_SearchSpace__nrofCandidates__aggregationLevel16_n1;
  ss7->searchSpaceType = calloc(1,sizeof(*ss7->searchSpaceType));
  ss7->searchSpaceType->present = NR_SearchSpace__searchSpaceType_PR_common;
  ss7->searchSpaceType->choice.common=calloc(1,sizeof(*ss7->searchSpaceType->choice.common));
  ss7->searchSpaceType->choice.common->dci_Format0_0_AndFormat1_0 = calloc(1,sizeof(*ss7->searchSpaceType->choice.common->dci_Format0_0_AndFormat1_0));

  
  asn1cCallocOne(initialDownlinkBWP->pdcch_ConfigCommon->choice.setup->searchSpaceSIB1,  0);
  asn1cCallocOne(initialDownlinkBWP->pdcch_ConfigCommon->choice.setup->searchSpaceOtherSystemInformation, 7);
  asn1cCallocOne(initialDownlinkBWP->pdcch_ConfigCommon->choice.setup->pagingSearchSpace, 5);
  asn1cCallocOne( initialDownlinkBWP->pdcch_ConfigCommon->choice.setup->ra_SearchSpace, 1);
   
  initialDownlinkBWP->pdsch_ConfigCommon = configuration->scc->downlinkConfigCommon->initialDownlinkBWP->pdsch_ConfigCommon;
  ServCellCom->downlinkConfigCommon.bcch_Config.modificationPeriodCoeff = NR_BCCH_Config__modificationPeriodCoeff_n2;
  ServCellCom->downlinkConfigCommon.pcch_Config.defaultPagingCycle = NR_PagingCycle_rf256;
  ServCellCom->downlinkConfigCommon.pcch_Config.nAndPagingFrameOffset.present = NR_PCCH_Config__nAndPagingFrameOffset_PR_quarterT;
  ServCellCom->downlinkConfigCommon.pcch_Config.nAndPagingFrameOffset.choice.quarterT = 1;
  ServCellCom->downlinkConfigCommon.pcch_Config.ns = NR_PCCH_Config__ns_one;

  asn1cCalloc(ServCellCom->downlinkConfigCommon.pcch_Config.firstPDCCH_MonitoringOccasionOfPO,
	      P0);
  P0->present = NR_PCCH_Config__firstPDCCH_MonitoringOccasionOfPO_PR_sCS120KHZoneT_SCS60KHZhalfT_SCS30KHZquarterT_SCS15KHZoneEighthT;

  asn1cCalloc(P0->choice.sCS120KHZoneT_SCS60KHZhalfT_SCS30KHZquarterT_SCS15KHZoneEighthT,
	      Z8);
  asn1cSequenceAdd(Z8->list,
		   long,
		   ZoneEight);
  asn1cCallocOne(ZoneEight, 0);

  asn1cCalloc(ServCellCom->uplinkConfigCommon, UL)
  asn_set_empty(&UL->frequencyInfoUL.scs_SpecificCarrierList.list);
  for(int i = 0; i< configuration->scc->uplinkConfigCommon->frequencyInfoUL->scs_SpecificCarrierList.list.count; i++) {
    ASN_SEQUENCE_ADD(&UL->frequencyInfoUL.scs_SpecificCarrierList.list,
		     configuration->scc->uplinkConfigCommon->frequencyInfoUL->scs_SpecificCarrierList.list.array[i]);
  }

  asn1cCallocOne(UL->frequencyInfoUL.p_Max, 23);

  UL->initialUplinkBWP.genericParameters = configuration->scc->uplinkConfigCommon->initialUplinkBWP->genericParameters;
  UL->initialUplinkBWP.rach_ConfigCommon = configuration->scc->uplinkConfigCommon->initialUplinkBWP->rach_ConfigCommon;
  UL->initialUplinkBWP.pusch_ConfigCommon = configuration->scc->uplinkConfigCommon->initialUplinkBWP->pusch_ConfigCommon;
  UL->initialUplinkBWP.pusch_ConfigCommon->choice.setup->groupHoppingEnabledTransformPrecoding = null;

  UL->initialUplinkBWP.pucch_ConfigCommon = configuration->scc->uplinkConfigCommon->initialUplinkBWP->pucch_ConfigCommon;

  UL->timeAlignmentTimerCommon = NR_TimeAlignmentTimer_infinity;

  ServCellCom->n_TimingAdvanceOffset = configuration->scc->n_TimingAdvanceOffset;

  ServCellCom->ssb_PositionsInBurst.inOneGroup.buf = calloc(1, sizeof(uint8_t));
  uint8_t bitmap8,temp_bitmap=0;
  switch (configuration->scc->ssb_PositionsInBurst->present) {
    case NR_ServingCellConfigCommon__ssb_PositionsInBurst_PR_shortBitmap:
      ServCellCom->ssb_PositionsInBurst.inOneGroup = configuration->scc->ssb_PositionsInBurst->choice.shortBitmap;
      break;
    case NR_ServingCellConfigCommon__ssb_PositionsInBurst_PR_mediumBitmap:
      ServCellCom->ssb_PositionsInBurst.inOneGroup = configuration->scc->ssb_PositionsInBurst->choice.mediumBitmap;
      break;
    /*
    groupPresence: This field is present when maximum number of SS/PBCH blocks per half frame equals to 64 as defined in TS 38.213 [13], clause 4.1.
                   The first/leftmost bit corresponds to the SS/PBCH index 0-7, the second bit corresponds to SS/PBCH block 8-15, and so on.
                   Value 0 in the bitmap indicates that the SSBs according to inOneGroup are absent. Value 1 indicates that the SS/PBCH blocks are transmitted in accordance with inOneGroup.
    inOneGroup: When maximum number of SS/PBCH blocks per half frame equals to 64 as defined in TS 38.213 [13], clause 4.1, all 8 bit are valid;
                The first/ leftmost bit corresponds to the first SS/PBCH block index in the group (i.e., to SSB index 0, 8, and so on); the second bit corresponds to the second SS/PBCH block index in the group
                (i.e., to SSB index 1, 9, and so on), and so on. Value 0 in the bitmap indicates that the corresponding SS/PBCH block is not transmitted while value 1 indicates that the corresponding SS/PBCH block is transmitted.
    */
    case NR_ServingCellConfigCommon__ssb_PositionsInBurst_PR_longBitmap:
      ServCellCom->ssb_PositionsInBurst.inOneGroup.size = 1;
      ServCellCom->ssb_PositionsInBurst.inOneGroup.bits_unused = 0;
      ServCellCom->ssb_PositionsInBurst.groupPresence = calloc(1, sizeof(BIT_STRING_t));
      ServCellCom->ssb_PositionsInBurst.groupPresence->size = 1;
      ServCellCom->ssb_PositionsInBurst.groupPresence->bits_unused = 0;
      ServCellCom->ssb_PositionsInBurst.groupPresence->buf = calloc(1, sizeof(uint8_t));
      ServCellCom->ssb_PositionsInBurst.groupPresence->buf[0] = 0;
      for (int i=0; i<8; i++){
        bitmap8 = configuration->scc->ssb_PositionsInBurst->choice.longBitmap.buf[i];
        if (bitmap8!=0){
          if(temp_bitmap==0)
            temp_bitmap = bitmap8;
          else
            AssertFatal(temp_bitmap==bitmap8,"For longBitmap the groups of 8 SSBs containing at least 1 transmitted SSB should be all the same\n");

          ServCellCom->ssb_PositionsInBurst.inOneGroup.buf[0] = bitmap8;
          ServCellCom->ssb_PositionsInBurst.groupPresence->buf[0] |= 1<<(7-i);
        }
      }
      break;
    default:
      AssertFatal(false,"ssb_PositionsInBurst not present\n");
      break;
  }

  ServCellCom->ssb_PeriodicityServingCell = *configuration->scc->ssb_periodicityServingCell;
  if (configuration->scc->tdd_UL_DL_ConfigurationCommon) {
    ServCellCom->tdd_UL_DL_ConfigurationCommon = CALLOC(1,sizeof(struct NR_TDD_UL_DL_ConfigCommon));
    ServCellCom->tdd_UL_DL_ConfigurationCommon->referenceSubcarrierSpacing = configuration->scc->tdd_UL_DL_ConfigurationCommon->referenceSubcarrierSpacing;
    ServCellCom->tdd_UL_DL_ConfigurationCommon->pattern1 = configuration->scc->tdd_UL_DL_ConfigurationCommon->pattern1;
    ServCellCom->tdd_UL_DL_ConfigurationCommon->pattern2 = configuration->scc->tdd_UL_DL_ConfigurationCommon->pattern2;
  }
  ServCellCom->ss_PBCH_BlockPower = configuration->scc->ss_PBCH_BlockPower;

  // ims-EmergencySupport
  // TODO: add ims-EmergencySupport

  // eCallOverIMS-Support
  // TODO: add eCallOverIMS-Support

  // ue-TimersAndConstants
  sib1->ue_TimersAndConstants = CALLOC(1,sizeof(struct NR_UE_TimersAndConstants));
  sib1->ue_TimersAndConstants->t300 = NR_UE_TimersAndConstants__t300_ms400;
  sib1->ue_TimersAndConstants->t301 = NR_UE_TimersAndConstants__t301_ms400;
  sib1->ue_TimersAndConstants->t310 = NR_UE_TimersAndConstants__t310_ms2000;
  sib1->ue_TimersAndConstants->n310 = NR_UE_TimersAndConstants__n310_n10;
  sib1->ue_TimersAndConstants->t311 = NR_UE_TimersAndConstants__t311_ms3000;
  sib1->ue_TimersAndConstants->n311 = NR_UE_TimersAndConstants__n311_n1;
  sib1->ue_TimersAndConstants->t319 = NR_UE_TimersAndConstants__t319_ms400;

  // uac-BarringInfo
  /*sib1->uac_BarringInfo = CALLOC(1, sizeof(struct NR_SIB1__uac_BarringInfo));
  NR_UAC_BarringInfoSet_t *nr_uac_BarringInfoSet = CALLOC(1, sizeof(NR_UAC_BarringInfoSet_t));
  asn_set_empty(&sib1->uac_BarringInfo->uac_BarringInfoSetList);
  nr_uac_BarringInfoSet->uac_BarringFactor = NR_UAC_BarringInfoSet__uac_BarringFactor_p95;
  nr_uac_BarringInfoSet->uac_BarringTime = NR_UAC_BarringInfoSet__uac_BarringTime_s4;
  nr_uac_BarringInfoSet->uac_BarringForAccessIdentity.buf = CALLOC(1, 1);
  nr_uac_BarringInfoSet->uac_BarringForAccessIdentity.size = 1;
  nr_uac_BarringInfoSet->uac_BarringForAccessIdentity.bits_unused = 1;
  ASN_SEQUENCE_ADD(&sib1->uac_BarringInfo->uac_BarringInfoSetList, nr_uac_BarringInfoSet);*/

  // useFullResumeID
  // TODO: add useFullResumeID

  // lateNonCriticalExtension
  // TODO: add lateNonCriticalExtension

  // nonCriticalExtension
  // TODO: add nonCriticalExtension

  xer_fprint(stdout, &asn_DEF_NR_SIB1, (const void*)sib1_message->message.choice.c1->choice.systemInformationBlockType1);

  if(carrier->SIB1 == NULL) carrier->SIB1=(uint8_t *) malloc16(NR_MAX_SIB_LENGTH/8);
  enc_rval = uper_encode_to_buffer(&asn_DEF_NR_BCCH_DL_SCH_Message,
                                   NULL,
                                   (void *)sib1_message,
                                   carrier->SIB1,
                                   NR_MAX_SIB_LENGTH/8);
  AssertFatal (enc_rval.encoded > 0, "ASN1 message encoding failed (%s, %lu)!\n",
               enc_rval.failed_type->name, enc_rval.encoded);

  if (enc_rval.encoded==-1) {
    return(-1);
  }

  return((enc_rval.encoded+7)/8);
}

uint8_t do_SIB23_NR(rrc_gNB_carrier_data_t *carrier,
                    gNB_RrcConfigurationReq *configuration) {
  asn_enc_rval_t enc_rval;
  SystemInformation_IEs__sib_TypeAndInfo__Member *sib2 = NULL;
  SystemInformation_IEs__sib_TypeAndInfo__Member *sib3 = NULL;

  NR_BCCH_DL_SCH_Message_t *sib_message = CALLOC(1,sizeof(NR_BCCH_DL_SCH_Message_t));
  sib_message->message.present = NR_BCCH_DL_SCH_MessageType_PR_c1;
  sib_message->message.choice.c1 = CALLOC(1,sizeof(struct NR_BCCH_DL_SCH_MessageType__c1));
  sib_message->message.choice.c1->present = NR_BCCH_DL_SCH_MessageType__c1_PR_systemInformation;
  sib_message->message.choice.c1->choice.systemInformation = CALLOC(1,sizeof(struct NR_SystemInformation));
  
  struct NR_SystemInformation *sib = sib_message->message.choice.c1->choice.systemInformation;
  sib->criticalExtensions.present = NR_SystemInformation__criticalExtensions_PR_systemInformation;
  sib->criticalExtensions.choice.systemInformation = CALLOC(1, sizeof(struct NR_SystemInformation_IEs));

  struct NR_SystemInformation_IEs *ies = sib->criticalExtensions.choice.systemInformation;
  sib2 = CALLOC(1, sizeof(SystemInformation_IEs__sib_TypeAndInfo__Member));
  sib2->present = NR_SystemInformation_IEs__sib_TypeAndInfo__Member_PR_sib2;
  sib2->choice.sib2 = CALLOC(1, sizeof(struct NR_SIB2));
  sib2->choice.sib2->cellReselectionInfoCommon.q_Hyst = NR_SIB2__cellReselectionInfoCommon__q_Hyst_dB1;
  sib2->choice.sib2->cellReselectionServingFreqInfo.threshServingLowP = 2; // INTEGER (0..31)
  sib2->choice.sib2->cellReselectionServingFreqInfo.cellReselectionPriority =  2; // INTEGER (0..7)
  sib2->choice.sib2->intraFreqCellReselectionInfo.q_RxLevMin = -50; // INTEGER (-70..-22)
  sib2->choice.sib2->intraFreqCellReselectionInfo.s_IntraSearchP = 2; // INTEGER (0..31)
  sib2->choice.sib2->intraFreqCellReselectionInfo.t_ReselectionNR = 2; // INTEGER (0..7)
  sib2->choice.sib2->intraFreqCellReselectionInfo.deriveSSB_IndexFromCell = true;
  ASN_SEQUENCE_ADD(&ies->sib_TypeAndInfo.list, sib2);

  sib3 = CALLOC(1, sizeof(SystemInformation_IEs__sib_TypeAndInfo__Member));
  sib3->present = NR_SystemInformation_IEs__sib_TypeAndInfo__Member_PR_sib3;
  sib3->choice.sib3 = CALLOC(1, sizeof(struct NR_SIB3));
  ASN_SEQUENCE_ADD(&ies->sib_TypeAndInfo.list, sib3);

  //encode SIB to data
  // carrier->SIB23 = (uint8_t *) malloc16(128);
  enc_rval = uper_encode_to_buffer(&asn_DEF_NR_BCCH_DL_SCH_Message,
                                   NULL,
                                   (void *)sib_message,
                                   carrier->SIB23,
                                   100);
  AssertFatal (enc_rval.encoded > 0, "ASN1 message encoding failed (%s, %lu)!\n",
               enc_rval.failed_type->name, enc_rval.encoded);

  if (enc_rval.encoded==-1) {
    return(-1);
  }

  return((enc_rval.encoded+7)/8);
}

void  do_RLC_BEARER(uint8_t Mod_id,
                    int CC_id,
                    struct NR_CellGroupConfig__rlc_BearerToAddModList *rlc_BearerToAddModList,
                    rlc_bearer_config_t  *rlc_config) {
  struct NR_RLC_BearerConfig *rlc_bearer;
  rlc_bearer = CALLOC(1,sizeof(struct NR_RLC_BearerConfig));
  rlc_bearer->logicalChannelIdentity = rlc_config->LogicalChannelIdentity[CC_id];
  rlc_bearer->servedRadioBearer = CALLOC(1,sizeof(struct NR_RLC_BearerConfig__servedRadioBearer));
  rlc_bearer->servedRadioBearer->present = rlc_config->servedRadioBearer_present[CC_id];

  if(rlc_bearer->servedRadioBearer->present == NR_RLC_BearerConfig__servedRadioBearer_PR_srb_Identity) {
    rlc_bearer->servedRadioBearer->choice.srb_Identity = rlc_config->srb_Identity[CC_id];
  } else if(rlc_bearer->servedRadioBearer->present == NR_RLC_BearerConfig__servedRadioBearer_PR_drb_Identity) {
    rlc_bearer->servedRadioBearer->choice.drb_Identity = rlc_config->drb_Identity[CC_id];
  }

  rlc_bearer->reestablishRLC = CALLOC(1,sizeof(long));
  *(rlc_bearer->reestablishRLC) = rlc_config->reestablishRLC[CC_id];
  rlc_bearer->rlc_Config = CALLOC(1,sizeof(struct NR_RLC_Config));
  rlc_bearer->rlc_Config->present = rlc_config->rlc_Config_present[CC_id];

  if(rlc_bearer->rlc_Config->present == NR_RLC_Config_PR_am) {
    rlc_bearer->rlc_Config->choice.am = CALLOC(1,sizeof(struct NR_RLC_Config__am));
    rlc_bearer->rlc_Config->choice.am->ul_AM_RLC.sn_FieldLength     = CALLOC(1,sizeof(NR_SN_FieldLengthAM_t));
    *(rlc_bearer->rlc_Config->choice.am->ul_AM_RLC.sn_FieldLength)  = rlc_config->ul_AM_sn_FieldLength[CC_id];
    rlc_bearer->rlc_Config->choice.am->ul_AM_RLC.t_PollRetransmit   = rlc_config->t_PollRetransmit[CC_id];
    rlc_bearer->rlc_Config->choice.am->ul_AM_RLC.pollPDU            = rlc_config->pollPDU[CC_id];
    rlc_bearer->rlc_Config->choice.am->ul_AM_RLC.pollByte           = rlc_config->pollByte[CC_id];
    rlc_bearer->rlc_Config->choice.am->ul_AM_RLC.maxRetxThreshold   = rlc_config->maxRetxThreshold[CC_id];
    rlc_bearer->rlc_Config->choice.am->dl_AM_RLC.sn_FieldLength     = CALLOC(1,sizeof(NR_SN_FieldLengthAM_t));
    *(rlc_bearer->rlc_Config->choice.am->dl_AM_RLC.sn_FieldLength)  = rlc_config->dl_AM_sn_FieldLength[CC_id];
    rlc_bearer->rlc_Config->choice.am->dl_AM_RLC.t_Reassembly       = rlc_config->dl_AM_t_Reassembly[CC_id];
    rlc_bearer->rlc_Config->choice.am->dl_AM_RLC.t_StatusProhibit   = rlc_config->t_StatusProhibit[CC_id];
  } else if(rlc_bearer->rlc_Config->present == NR_RLC_Config_PR_um_Bi_Directional) {
    rlc_bearer->rlc_Config->choice.um_Bi_Directional = CALLOC(1,sizeof(struct NR_RLC_Config__um_Bi_Directional));
    rlc_bearer->rlc_Config->choice.um_Bi_Directional->ul_UM_RLC.sn_FieldLength = CALLOC(1,sizeof(NR_SN_FieldLengthUM_t));
    *(rlc_bearer->rlc_Config->choice.um_Bi_Directional->ul_UM_RLC.sn_FieldLength) = rlc_config->ul_UM_sn_FieldLength[CC_id];
    rlc_bearer->rlc_Config->choice.um_Bi_Directional->dl_UM_RLC.sn_FieldLength = CALLOC(1,sizeof(NR_SN_FieldLengthUM_t));
    *(rlc_bearer->rlc_Config->choice.um_Bi_Directional->dl_UM_RLC.sn_FieldLength) = rlc_config->dl_UM_sn_FieldLength[CC_id];
    rlc_bearer->rlc_Config->choice.um_Bi_Directional->dl_UM_RLC.t_Reassembly   = rlc_config->dl_UM_t_Reassembly[CC_id];
  } else if(rlc_bearer->rlc_Config->present == NR_RLC_Config_PR_um_Uni_Directional_UL) {
    rlc_bearer->rlc_Config->choice.um_Uni_Directional_UL = CALLOC(1,sizeof(struct NR_RLC_Config__um_Uni_Directional_UL));
    rlc_bearer->rlc_Config->choice.um_Uni_Directional_UL->ul_UM_RLC.sn_FieldLength    = CALLOC(1,sizeof(NR_SN_FieldLengthUM_t));
    *(rlc_bearer->rlc_Config->choice.um_Uni_Directional_UL->ul_UM_RLC.sn_FieldLength) = rlc_config->ul_UM_sn_FieldLength[CC_id];
  } else if(rlc_bearer->rlc_Config->present == NR_RLC_Config_PR_um_Uni_Directional_DL) {
    rlc_bearer->rlc_Config->choice.um_Uni_Directional_DL = CALLOC(1,sizeof(struct NR_RLC_Config__um_Uni_Directional_DL));
    rlc_bearer->rlc_Config->choice.um_Uni_Directional_DL->dl_UM_RLC.sn_FieldLength    = CALLOC(1,sizeof(NR_SN_FieldLengthUM_t));
    *(rlc_bearer->rlc_Config->choice.um_Uni_Directional_DL->dl_UM_RLC.sn_FieldLength) = rlc_config->dl_UM_sn_FieldLength[CC_id];
    rlc_bearer->rlc_Config->choice.um_Uni_Directional_DL->dl_UM_RLC.t_Reassembly      = rlc_config->dl_UM_t_Reassembly[CC_id];
  }

  rlc_bearer->mac_LogicalChannelConfig = CALLOC(1,sizeof(struct NR_LogicalChannelConfig));
  rlc_bearer->mac_LogicalChannelConfig->ul_SpecificParameters = CALLOC(1,sizeof(struct NR_LogicalChannelConfig__ul_SpecificParameters));
  rlc_bearer->mac_LogicalChannelConfig->ul_SpecificParameters->priority            = rlc_config->priority[CC_id];
  rlc_bearer->mac_LogicalChannelConfig->ul_SpecificParameters->prioritisedBitRate  = rlc_config->prioritisedBitRate[CC_id];
  rlc_bearer->mac_LogicalChannelConfig->ul_SpecificParameters->bucketSizeDuration  = rlc_config->bucketSizeDuration[CC_id];
  rlc_bearer->mac_LogicalChannelConfig->ul_SpecificParameters->allowedServingCells = CALLOC(1,sizeof(struct NR_LogicalChannelConfig__ul_SpecificParameters__allowedServingCells));
  rlc_bearer->mac_LogicalChannelConfig->ul_SpecificParameters->allowedSCS_List     = CALLOC(1,sizeof(struct NR_LogicalChannelConfig__ul_SpecificParameters__allowedSCS_List));
  NR_ServCellIndex_t *servingcellindex;
  servingcellindex = CALLOC(1,sizeof(NR_ServCellIndex_t));
  *servingcellindex = rlc_config->allowedServingCells[CC_id];
  ASN_SEQUENCE_ADD(&(rlc_bearer->mac_LogicalChannelConfig->ul_SpecificParameters->allowedServingCells->list),&servingcellindex);
  NR_SubcarrierSpacing_t *subcarrierspacing;
  subcarrierspacing = CALLOC(1,sizeof(NR_SubcarrierSpacing_t));
  *subcarrierspacing = rlc_config->subcarrierspacing[CC_id];
  ASN_SEQUENCE_ADD(&(rlc_bearer->mac_LogicalChannelConfig->ul_SpecificParameters->allowedSCS_List->list),&subcarrierspacing);
  rlc_bearer->mac_LogicalChannelConfig->ul_SpecificParameters->maxPUSCH_Duration           = CALLOC(1,sizeof(long));
  rlc_bearer->mac_LogicalChannelConfig->ul_SpecificParameters->configuredGrantType1Allowed = CALLOC(1,sizeof(long));
  rlc_bearer->mac_LogicalChannelConfig->ul_SpecificParameters->logicalChannelGroup         = CALLOC(1,sizeof(long));
  rlc_bearer->mac_LogicalChannelConfig->ul_SpecificParameters->schedulingRequestID         = CALLOC(1,sizeof(NR_SchedulingRequestId_t));
  *(rlc_bearer->mac_LogicalChannelConfig->ul_SpecificParameters->maxPUSCH_Duration)           = rlc_config->maxPUSCH_Duration[CC_id];
  *(rlc_bearer->mac_LogicalChannelConfig->ul_SpecificParameters->configuredGrantType1Allowed) = rlc_config->configuredGrantType1Allowed[CC_id];
  *(rlc_bearer->mac_LogicalChannelConfig->ul_SpecificParameters->logicalChannelGroup)         = rlc_config->logicalChannelGroup[CC_id];
  *(rlc_bearer->mac_LogicalChannelConfig->ul_SpecificParameters->schedulingRequestID)         = rlc_config->schedulingRequestID[CC_id];
  rlc_bearer->mac_LogicalChannelConfig->ul_SpecificParameters->logicalChannelSR_Mask               = rlc_config->logicalChannelSR_Mask[CC_id];
  rlc_bearer->mac_LogicalChannelConfig->ul_SpecificParameters->logicalChannelSR_DelayTimerApplied  = rlc_config->logicalChannelSR_DelayTimerApplied[CC_id];
  ASN_SEQUENCE_ADD(&(rlc_BearerToAddModList->list),&rlc_bearer);
}


void do_MAC_CELLGROUP(uint8_t Mod_id,
                      int CC_id,
                      NR_MAC_CellGroupConfig_t *mac_CellGroupConfig,
                      mac_cellgroup_t  *mac_cellgroup_config) {
  mac_CellGroupConfig->drx_Config               = CALLOC(1,sizeof(struct NR_SetupRelease_DRX_Config));
  mac_CellGroupConfig->schedulingRequestConfig  = CALLOC(1,sizeof(struct NR_SchedulingRequestConfig));
  mac_CellGroupConfig->bsr_Config               = CALLOC(1,sizeof(struct NR_BSR_Config));
  mac_CellGroupConfig->tag_Config               = CALLOC(1,sizeof(struct NR_TAG_Config));
  mac_CellGroupConfig->phr_Config               = CALLOC(1,sizeof(struct NR_SetupRelease_PHR_Config));
  mac_CellGroupConfig->drx_Config->present      = mac_cellgroup_config->DRX_Config_PR[CC_id];
  mac_CellGroupConfig->drx_Config->choice.setup = CALLOC(1,sizeof(struct NR_DRX_Config));
  mac_CellGroupConfig->drx_Config->choice.setup->drx_onDurationTimer.present = mac_cellgroup_config->drx_onDurationTimer_PR[CC_id];

  if(mac_CellGroupConfig->drx_Config->choice.setup->drx_onDurationTimer.present == NR_DRX_Config__drx_onDurationTimer_PR_subMilliSeconds) {
    mac_CellGroupConfig->drx_Config->choice.setup->drx_onDurationTimer.choice.subMilliSeconds = mac_cellgroup_config->subMilliSeconds[CC_id];
  } else if(mac_CellGroupConfig->drx_Config->choice.setup->drx_onDurationTimer.present == NR_DRX_Config__drx_onDurationTimer_PR_milliSeconds) {
    mac_CellGroupConfig->drx_Config->choice.setup->drx_onDurationTimer.choice.milliSeconds    = mac_cellgroup_config->milliSeconds[CC_id];
  }

  mac_CellGroupConfig->drx_Config->choice.setup->drx_InactivityTimer        = mac_cellgroup_config->drx_InactivityTimer[CC_id];
  mac_CellGroupConfig->drx_Config->choice.setup->drx_HARQ_RTT_TimerDL       = mac_cellgroup_config->drx_HARQ_RTT_TimerDL[CC_id];
  mac_CellGroupConfig->drx_Config->choice.setup->drx_HARQ_RTT_TimerUL       = mac_cellgroup_config->drx_HARQ_RTT_TimerUL[CC_id];
  mac_CellGroupConfig->drx_Config->choice.setup->drx_RetransmissionTimerDL  = mac_cellgroup_config->drx_RetransmissionTimerDL[CC_id];
  mac_CellGroupConfig->drx_Config->choice.setup->drx_RetransmissionTimerUL  = mac_cellgroup_config->drx_RetransmissionTimerUL[CC_id];
  mac_CellGroupConfig->drx_Config->choice.setup->drx_LongCycleStartOffset.present = mac_cellgroup_config->drx_LongCycleStartOffset_PR[CC_id];

  if(mac_CellGroupConfig->drx_Config->choice.setup->drx_LongCycleStartOffset.present == NR_DRX_Config__drx_LongCycleStartOffset_PR_ms10) {
    mac_CellGroupConfig->drx_Config->choice.setup->drx_LongCycleStartOffset.choice.ms10 = mac_cellgroup_config->drx_LongCycleStartOffset[CC_id];
  } else if(mac_CellGroupConfig->drx_Config->choice.setup->drx_LongCycleStartOffset.present == NR_DRX_Config__drx_LongCycleStartOffset_PR_ms20) {
    mac_CellGroupConfig->drx_Config->choice.setup->drx_LongCycleStartOffset.choice.ms20 = mac_cellgroup_config->drx_LongCycleStartOffset[CC_id];
  } else if(mac_CellGroupConfig->drx_Config->choice.setup->drx_LongCycleStartOffset.present == NR_DRX_Config__drx_LongCycleStartOffset_PR_ms32) {
    mac_CellGroupConfig->drx_Config->choice.setup->drx_LongCycleStartOffset.choice.ms32 = mac_cellgroup_config->drx_LongCycleStartOffset[CC_id];
  } else if(mac_CellGroupConfig->drx_Config->choice.setup->drx_LongCycleStartOffset.present == NR_DRX_Config__drx_LongCycleStartOffset_PR_ms40) {
    mac_CellGroupConfig->drx_Config->choice.setup->drx_LongCycleStartOffset.choice.ms40 = mac_cellgroup_config->drx_LongCycleStartOffset[CC_id];
  } else if(mac_CellGroupConfig->drx_Config->choice.setup->drx_LongCycleStartOffset.present == NR_DRX_Config__drx_LongCycleStartOffset_PR_ms60) {
    mac_CellGroupConfig->drx_Config->choice.setup->drx_LongCycleStartOffset.choice.ms60 = mac_cellgroup_config->drx_LongCycleStartOffset[CC_id];
  } else if(mac_CellGroupConfig->drx_Config->choice.setup->drx_LongCycleStartOffset.present == NR_DRX_Config__drx_LongCycleStartOffset_PR_ms64) {
    mac_CellGroupConfig->drx_Config->choice.setup->drx_LongCycleStartOffset.choice.ms64 = mac_cellgroup_config->drx_LongCycleStartOffset[CC_id];
  } else if(mac_CellGroupConfig->drx_Config->choice.setup->drx_LongCycleStartOffset.present == NR_DRX_Config__drx_LongCycleStartOffset_PR_ms70) {
    mac_CellGroupConfig->drx_Config->choice.setup->drx_LongCycleStartOffset.choice.ms70 = mac_cellgroup_config->drx_LongCycleStartOffset[CC_id];
  } else if(mac_CellGroupConfig->drx_Config->choice.setup->drx_LongCycleStartOffset.present == NR_DRX_Config__drx_LongCycleStartOffset_PR_ms80) {
    mac_CellGroupConfig->drx_Config->choice.setup->drx_LongCycleStartOffset.choice.ms80 = mac_cellgroup_config->drx_LongCycleStartOffset[CC_id];
  } else if(mac_CellGroupConfig->drx_Config->choice.setup->drx_LongCycleStartOffset.present == NR_DRX_Config__drx_LongCycleStartOffset_PR_ms128) {
    mac_CellGroupConfig->drx_Config->choice.setup->drx_LongCycleStartOffset.choice.ms128 = mac_cellgroup_config->drx_LongCycleStartOffset[CC_id];
  } else if(mac_CellGroupConfig->drx_Config->choice.setup->drx_LongCycleStartOffset.present == NR_DRX_Config__drx_LongCycleStartOffset_PR_ms160) {
    mac_CellGroupConfig->drx_Config->choice.setup->drx_LongCycleStartOffset.choice.ms160 = mac_cellgroup_config->drx_LongCycleStartOffset[CC_id];
  } else if(mac_CellGroupConfig->drx_Config->choice.setup->drx_LongCycleStartOffset.present == NR_DRX_Config__drx_LongCycleStartOffset_PR_ms256) {
    mac_CellGroupConfig->drx_Config->choice.setup->drx_LongCycleStartOffset.choice.ms256 = mac_cellgroup_config->drx_LongCycleStartOffset[CC_id];
  } else if(mac_CellGroupConfig->drx_Config->choice.setup->drx_LongCycleStartOffset.present == NR_DRX_Config__drx_LongCycleStartOffset_PR_ms320) {
    mac_CellGroupConfig->drx_Config->choice.setup->drx_LongCycleStartOffset.choice.ms320 = mac_cellgroup_config->drx_LongCycleStartOffset[CC_id];
  } else if(mac_CellGroupConfig->drx_Config->choice.setup->drx_LongCycleStartOffset.present == NR_DRX_Config__drx_LongCycleStartOffset_PR_ms512) {
    mac_CellGroupConfig->drx_Config->choice.setup->drx_LongCycleStartOffset.choice.ms512 = mac_cellgroup_config->drx_LongCycleStartOffset[CC_id];
  } else if(mac_CellGroupConfig->drx_Config->choice.setup->drx_LongCycleStartOffset.present == NR_DRX_Config__drx_LongCycleStartOffset_PR_ms640) {
    mac_CellGroupConfig->drx_Config->choice.setup->drx_LongCycleStartOffset.choice.ms640 = mac_cellgroup_config->drx_LongCycleStartOffset[CC_id];
  } else if(mac_CellGroupConfig->drx_Config->choice.setup->drx_LongCycleStartOffset.present == NR_DRX_Config__drx_LongCycleStartOffset_PR_ms1024) {
    mac_CellGroupConfig->drx_Config->choice.setup->drx_LongCycleStartOffset.choice.ms1024 = mac_cellgroup_config->drx_LongCycleStartOffset[CC_id];
  } else if(mac_CellGroupConfig->drx_Config->choice.setup->drx_LongCycleStartOffset.present == NR_DRX_Config__drx_LongCycleStartOffset_PR_ms1280) {
    mac_CellGroupConfig->drx_Config->choice.setup->drx_LongCycleStartOffset.choice.ms1280 = mac_cellgroup_config->drx_LongCycleStartOffset[CC_id];
  } else if(mac_CellGroupConfig->drx_Config->choice.setup->drx_LongCycleStartOffset.present == NR_DRX_Config__drx_LongCycleStartOffset_PR_ms2048) {
    mac_CellGroupConfig->drx_Config->choice.setup->drx_LongCycleStartOffset.choice.ms2048 = mac_cellgroup_config->drx_LongCycleStartOffset[CC_id];
  } else if(mac_CellGroupConfig->drx_Config->choice.setup->drx_LongCycleStartOffset.present == NR_DRX_Config__drx_LongCycleStartOffset_PR_ms2560) {
    mac_CellGroupConfig->drx_Config->choice.setup->drx_LongCycleStartOffset.choice.ms2560 = mac_cellgroup_config->drx_LongCycleStartOffset[CC_id];
  } else if(mac_CellGroupConfig->drx_Config->choice.setup->drx_LongCycleStartOffset.present == NR_DRX_Config__drx_LongCycleStartOffset_PR_ms5120) {
    mac_CellGroupConfig->drx_Config->choice.setup->drx_LongCycleStartOffset.choice.ms5120 = mac_cellgroup_config->drx_LongCycleStartOffset[CC_id];
  } else if(mac_CellGroupConfig->drx_Config->choice.setup->drx_LongCycleStartOffset.present == NR_DRX_Config__drx_LongCycleStartOffset_PR_ms10240) {
    mac_CellGroupConfig->drx_Config->choice.setup->drx_LongCycleStartOffset.choice.ms10240 = mac_cellgroup_config->drx_LongCycleStartOffset[CC_id];
  }

  mac_CellGroupConfig->drx_Config->choice.setup->shortDRX = CALLOC(1,sizeof(struct NR_DRX_Config__shortDRX));
  mac_CellGroupConfig->drx_Config->choice.setup->shortDRX->drx_ShortCycle       = mac_cellgroup_config->drx_ShortCycle[CC_id];
  mac_CellGroupConfig->drx_Config->choice.setup->shortDRX->drx_ShortCycleTimer  = mac_cellgroup_config->drx_ShortCycleTimer[CC_id];
  mac_CellGroupConfig->drx_Config->choice.setup->drx_SlotOffset                 = mac_cellgroup_config->drx_SlotOffset[CC_id];
  mac_CellGroupConfig->schedulingRequestConfig->schedulingRequestToAddModList = CALLOC(1,sizeof(struct NR_SchedulingRequestConfig__schedulingRequestToAddModList));
  struct NR_SchedulingRequestToAddMod *schedulingrequestlist;
  schedulingrequestlist = CALLOC(1,sizeof(struct NR_SchedulingRequestToAddMod));
  schedulingrequestlist->schedulingRequestId  = mac_cellgroup_config->schedulingRequestId[CC_id];
  schedulingrequestlist->sr_ProhibitTimer = CALLOC(1,sizeof(long));
  *(schedulingrequestlist->sr_ProhibitTimer) = mac_cellgroup_config->sr_ProhibitTimer[CC_id];
  schedulingrequestlist->sr_TransMax      = mac_cellgroup_config->sr_TransMax[CC_id];
  ASN_SEQUENCE_ADD(&(mac_CellGroupConfig->schedulingRequestConfig->schedulingRequestToAddModList->list),&schedulingrequestlist);
  mac_CellGroupConfig->bsr_Config->periodicBSR_Timer              = mac_cellgroup_config->periodicBSR_Timer[CC_id];
  mac_CellGroupConfig->bsr_Config->retxBSR_Timer                  = mac_cellgroup_config->retxBSR_Timer[CC_id];
  mac_CellGroupConfig->bsr_Config->logicalChannelSR_DelayTimer    = CALLOC(1,sizeof(long));
  *(mac_CellGroupConfig->bsr_Config->logicalChannelSR_DelayTimer)    = mac_cellgroup_config->logicalChannelSR_DelayTimer[CC_id];
  mac_CellGroupConfig->tag_Config->tag_ToAddModList = CALLOC(1,sizeof(struct NR_TAG_Config__tag_ToAddModList));
  struct NR_TAG *tag;
  tag = CALLOC(1,sizeof(struct NR_TAG));
  tag->tag_Id             = mac_cellgroup_config->tag_Id[CC_id];
  tag->timeAlignmentTimer = mac_cellgroup_config->timeAlignmentTimer[CC_id];
  ASN_SEQUENCE_ADD(&(mac_CellGroupConfig->tag_Config->tag_ToAddModList->list),&tag);
  mac_CellGroupConfig->phr_Config->present = mac_cellgroup_config->PHR_Config_PR[CC_id];
  mac_CellGroupConfig->phr_Config->choice.setup   = CALLOC(1,sizeof(struct NR_PHR_Config));
  mac_CellGroupConfig->phr_Config->choice.setup->phr_PeriodicTimer         = mac_cellgroup_config->phr_PeriodicTimer[CC_id];
  mac_CellGroupConfig->phr_Config->choice.setup->phr_ProhibitTimer         = mac_cellgroup_config->phr_ProhibitTimer[CC_id];
  mac_CellGroupConfig->phr_Config->choice.setup->phr_Tx_PowerFactorChange  = mac_cellgroup_config->phr_Tx_PowerFactorChange[CC_id];
  mac_CellGroupConfig->phr_Config->choice.setup->multiplePHR               = mac_cellgroup_config->multiplePHR[CC_id];
  mac_CellGroupConfig->phr_Config->choice.setup->dummy                     = mac_cellgroup_config->phr_Type2SpCell[CC_id];
  mac_CellGroupConfig->phr_Config->choice.setup->phr_Type2OtherCell        = mac_cellgroup_config->phr_Type2OtherCell[CC_id];
  mac_CellGroupConfig->phr_Config->choice.setup->phr_ModeOtherCG           = mac_cellgroup_config->phr_ModeOtherCG[CC_id];
  mac_CellGroupConfig->skipUplinkTxDynamic      = mac_cellgroup_config->skipUplinkTxDynamic[CC_id];
}


void  do_PHYSICALCELLGROUP(uint8_t Mod_id,
                           int CC_id,
                           NR_PhysicalCellGroupConfig_t *physicalCellGroupConfig,
                           physicalcellgroup_t *physicalcellgroup_config) {
  physicalCellGroupConfig->harq_ACK_SpatialBundlingPUCCH = CALLOC(1,sizeof(long));
  physicalCellGroupConfig->harq_ACK_SpatialBundlingPUSCH = CALLOC(1,sizeof(long));
  physicalCellGroupConfig->p_NR_FR1                      = CALLOC(1,sizeof(NR_P_Max_t));
  physicalCellGroupConfig->tpc_SRS_RNTI                  = CALLOC(1,sizeof(NR_RNTI_Value_t));
  physicalCellGroupConfig->tpc_PUCCH_RNTI                = CALLOC(1,sizeof(NR_RNTI_Value_t));
  physicalCellGroupConfig->tpc_PUSCH_RNTI                = CALLOC(1,sizeof(NR_RNTI_Value_t));
  physicalCellGroupConfig->sp_CSI_RNTI                   = CALLOC(1,sizeof(NR_RNTI_Value_t));
  *(physicalCellGroupConfig->harq_ACK_SpatialBundlingPUCCH) = physicalcellgroup_config->harq_ACK_SpatialBundlingPUCCH[CC_id];
  *(physicalCellGroupConfig->harq_ACK_SpatialBundlingPUSCH) = physicalcellgroup_config->harq_ACK_SpatialBundlingPUSCH[CC_id];
  *(physicalCellGroupConfig->p_NR_FR1)                      = physicalcellgroup_config->p_NR[CC_id];
  physicalCellGroupConfig->pdsch_HARQ_ACK_Codebook          = physicalcellgroup_config->pdsch_HARQ_ACK_Codebook[CC_id];
  *(physicalCellGroupConfig->tpc_SRS_RNTI)                  = physicalcellgroup_config->tpc_SRS_RNTI[CC_id];
  *(physicalCellGroupConfig->tpc_PUCCH_RNTI)                = physicalcellgroup_config->tpc_PUCCH_RNTI[CC_id];
  *(physicalCellGroupConfig->tpc_PUSCH_RNTI)                = physicalcellgroup_config->tpc_PUSCH_RNTI[CC_id];
  *(physicalCellGroupConfig->sp_CSI_RNTI)                   = physicalcellgroup_config->sp_CSI_RNTI[CC_id];
  physicalCellGroupConfig->cs_RNTI                       = CALLOC(1,sizeof(struct NR_SetupRelease_RNTI_Value));
  physicalCellGroupConfig->cs_RNTI->present              = physicalcellgroup_config->RNTI_Value_PR[CC_id];

  if(physicalCellGroupConfig->cs_RNTI->present == NR_SetupRelease_RNTI_Value_PR_setup) {
    physicalCellGroupConfig->cs_RNTI->choice.setup = physicalcellgroup_config->RNTI_Value[CC_id];
  }
}



void do_SpCellConfig(gNB_RRC_INST *rrc,
                      struct NR_SpCellConfig  *spconfig){
  //gNB_RrcConfigurationReq  *common_configuration;
  //common_configuration = CALLOC(1,sizeof(gNB_RrcConfigurationReq));
  //Fill servingcellconfigcommon config value
  //Fill common config to structure
  //  rrc->configuration = common_configuration;
  spconfig->reconfigurationWithSync = CALLOC(1,sizeof(struct NR_ReconfigurationWithSync));
}

//------------------------------------------------------------------------------
uint8_t do_RRCReject(uint8_t Mod_id,
                  uint8_t *const buffer)
//------------------------------------------------------------------------------
{
    asn_enc_rval_t                                   enc_rval;;
    NR_DL_CCCH_Message_t                             dl_ccch_msg;
    NR_RRCReject_t                                   *rrcReject;
    NR_RejectWaitTime_t                              waitTime = 1;

    memset((void *)&dl_ccch_msg, 0, sizeof(NR_DL_CCCH_Message_t));
    dl_ccch_msg.message.present = NR_DL_CCCH_MessageType_PR_c1;
    dl_ccch_msg.message.choice.c1          = CALLOC(1, sizeof(struct NR_DL_CCCH_MessageType__c1));
    dl_ccch_msg.message.choice.c1->present = NR_RRCReject__criticalExtensions_PR_rrcReject;

    dl_ccch_msg.message.choice.c1->choice.rrcReject = CALLOC(1,sizeof(NR_RRCReject_t));
    rrcReject = dl_ccch_msg.message.choice.c1->choice.rrcReject;

    rrcReject->criticalExtensions.choice.rrcReject           = CALLOC(1, sizeof(struct NR_RRCReject_IEs));
    rrcReject->criticalExtensions.choice.rrcReject->waitTime = CALLOC(1, sizeof(NR_RejectWaitTime_t));

    rrcReject->criticalExtensions.present = NR_RRCReject__criticalExtensions_PR_rrcReject;
    rrcReject->criticalExtensions.choice.rrcReject->waitTime = &waitTime;

    if ( LOG_DEBUGFLAG(DEBUG_ASN1) ) {
        xer_fprint(stdout, &asn_DEF_NR_DL_CCCH_Message, (void *)&dl_ccch_msg);
    }

    enc_rval = uper_encode_to_buffer(&asn_DEF_NR_DL_CCCH_Message,
                                    NULL,
                                    (void *)&dl_ccch_msg,
                                    buffer,
                                    100);

    if(enc_rval.encoded == -1) {
        LOG_E(NR_RRC, "[gNB AssertFatal]ASN1 message encoding failed (%s, %lu)!\n",
            enc_rval.failed_type->name, enc_rval.encoded);
        return -1;
    }

    LOG_D(NR_RRC,"RRCReject Encoded %zd bits (%zd bytes)\n",
            enc_rval.encoded,(enc_rval.encoded+7)/8);
    return((enc_rval.encoded+7)/8);
}

// TODO: Implement to b_SRS = 1 and b_SRS = 2
long rrc_get_max_nr_csrs(uint8_t max_rbs, long b_SRS) {

  if(b_SRS>0) {
    LOG_E(NR_RRC,"rrc_get_max_nr_csrs(): Not implemented yet for b_SRS>0\n");
    return 0; // This c_srs is always valid
  }

  const uint16_t m_SRS[64] = { 4, 8, 12, 16, 16, 20, 24, 24, 28, 32, 36, 40, 48, 48, 52, 56, 60, 64, 72, 72, 76, 80, 88,
                               96, 96, 104, 112, 120, 120, 120, 128, 128, 128, 132, 136, 144, 144, 144, 144, 152, 160,
                               160, 160, 168, 176, 184, 192, 192, 192, 192, 208, 216, 224, 240, 240, 240, 240, 256, 256,
                               256, 264, 272, 272, 272 };

  long c_srs = 0;
  uint16_t m = 4;
  for(int c = 1; c<64; c++) {
    if(m_SRS[c]>m && m_SRS[c]<max_rbs) {
      c_srs = c;
      m = m_SRS[c];
    }
  }

  return c_srs;
}

void fill_default_uplinkBWP(NR_BWP_Uplink_t *ubwp,
                            int bwp_loop,
                            NR_ServingCellConfig_t *servingcellconfigdedicated,
                            NR_ServingCellConfigCommon_t *scc,
                            const gNB_RrcConfigurationReq *configuration,
                            int uid) {

  /// BWP common configuration
  ubwp->bwp_Common = calloc(1,sizeof(*ubwp->bwp_Common));
  if(servingcellconfigdedicated->uplinkConfig->uplinkBWP_ToAddModList &&
     bwp_loop < servingcellconfigdedicated->uplinkConfig->uplinkBWP_ToAddModList->list.count) {
    ubwp->bwp_Id = servingcellconfigdedicated->uplinkConfig->uplinkBWP_ToAddModList->list.array[bwp_loop]->bwp_Id;
    ubwp->bwp_Common->genericParameters.locationAndBandwidth = servingcellconfigdedicated->uplinkConfig->uplinkBWP_ToAddModList->list.array[bwp_loop]->bwp_Common->genericParameters.locationAndBandwidth;
    ubwp->bwp_Common->genericParameters.subcarrierSpacing = servingcellconfigdedicated->uplinkConfig->uplinkBWP_ToAddModList->list.array[bwp_loop]->bwp_Common->genericParameters.subcarrierSpacing;
    ubwp->bwp_Common->genericParameters.cyclicPrefix = servingcellconfigdedicated->uplinkConfig->uplinkBWP_ToAddModList->list.array[bwp_loop]->bwp_Common->genericParameters.cyclicPrefix;
  } else {
    ubwp->bwp_Id=bwp_loop+1;
    ubwp->bwp_Common->genericParameters.locationAndBandwidth = PRBalloc_to_locationandbandwidth(scc->uplinkConfigCommon->frequencyInfoUL->scs_SpecificCarrierList.list.array[0]->carrierBandwidth,0);
    ubwp->bwp_Common->genericParameters.subcarrierSpacing = scc->uplinkConfigCommon->initialUplinkBWP->genericParameters.subcarrierSpacing;
    ubwp->bwp_Common->genericParameters.cyclicPrefix = scc->uplinkConfigCommon->initialUplinkBWP->genericParameters.cyclicPrefix;
  }

  ubwp->bwp_Common->rach_ConfigCommon  = NULL;
  ubwp->bwp_Common->pusch_ConfigCommon = scc->uplinkConfigCommon->initialUplinkBWP->pusch_ConfigCommon;
  ubwp->bwp_Common->pucch_ConfigCommon = scc->uplinkConfigCommon->initialUplinkBWP->pucch_ConfigCommon;

  /// BWP dedicated configuration
  ubwp->bwp_Dedicated = calloc(1,sizeof(*ubwp->bwp_Dedicated));

  // PUCCH config
  ubwp->bwp_Dedicated->pucch_Config = calloc(1,sizeof(*ubwp->bwp_Dedicated->pucch_Config));
  ubwp->bwp_Dedicated->pucch_Config->present = NR_SetupRelease_PUCCH_Config_PR_setup;
  NR_PUCCH_Config_t *pucch_Config = calloc(1,sizeof(*pucch_Config));
  ubwp->bwp_Dedicated->pucch_Config->choice.setup=pucch_Config;
  pucch_Config->resourceSetToAddModList = calloc(1,sizeof(*pucch_Config->resourceSetToAddModList));
  pucch_Config->resourceSetToReleaseList = NULL;
  NR_PUCCH_ResourceSet_t *pucchresset0=calloc(1,sizeof(*pucchresset0));
  pucchresset0->pucch_ResourceSetId = 0;
  NR_PUCCH_ResourceId_t *pucchres0id0=calloc(1,sizeof(*pucchres0id0));
  *pucchres0id0=ubwp->bwp_Id; // To uniquely identify each pucchresource lets derive it from the BWPId
  ASN_SEQUENCE_ADD(&pucchresset0->resourceList.list,pucchres0id0);
  pucchresset0->maxPayloadSize=NULL;
  ASN_SEQUENCE_ADD(&pucch_Config->resourceSetToAddModList->list,pucchresset0);
  pucch_Config->resourceToAddModList = calloc(1,sizeof(*pucch_Config->resourceToAddModList));
  pucch_Config->resourceToReleaseList = NULL;
  int curr_bwp = NRRIV2BW(ubwp->bwp_Common->genericParameters.locationAndBandwidth,MAX_BWP_SIZE);
  NR_PUCCH_Resource_t *pucchres0=calloc(1,sizeof(*pucchres0));
  pucchres0->pucch_ResourceId=*pucchres0id0;
  pucchres0->startingPRB=(8+uid) % curr_bwp;
  pucchres0->intraSlotFrequencyHopping=NULL;
  pucchres0->secondHopPRB=NULL;
  pucchres0->format.present= NR_PUCCH_Resource__format_PR_format0;
  pucchres0->format.choice.format0=calloc(1,sizeof(*pucchres0->format.choice.format0));
  pucchres0->format.choice.format0->initialCyclicShift=0;
  pucchres0->format.choice.format0->nrofSymbols=1;
  pucchres0->format.choice.format0->startingSymbolIndex=13;
  ASN_SEQUENCE_ADD(&pucch_Config->resourceToAddModList->list,pucchres0);

/*
  pucch_Config->format2=calloc(1,sizeof(*pucch_Config->format2));
  pucch_Config->format2->present=NR_SetupRelease_PUCCH_FormatConfig_PR_setup;
  NR_PUCCH_FormatConfig_t *pucchfmt2 = calloc(1,sizeof(*pucchfmt2));
  pucch_Config->format2->choice.setup = pucchfmt2;
  pucchfmt2->interslotFrequencyHopping=NULL;
  pucchfmt2->additionalDMRS=NULL;
  pucchfmt2->maxCodeRate=calloc(1,sizeof(*pucchfmt2->maxCodeRate));
  *pucchfmt2->maxCodeRate=NR_PUCCH_MaxCodeRate_zeroDot35;
  pucchfmt2->nrofSlots=NULL;
  pucchfmt2->pi2BPSK=NULL;
  pucchfmt2->simultaneousHARQ_ACK_CSI=calloc(1,sizeof(*pucchfmt2->simultaneousHARQ_ACK_CSI));
  *pucchfmt2->simultaneousHARQ_ACK_CSI=NR_PUCCH_FormatConfig__simultaneousHARQ_ACK_CSI_true;
*/

  // PUCCH config - Scheduling request configuration
  pucch_Config->schedulingRequestResourceToAddModList = calloc(1,sizeof(*pucch_Config->schedulingRequestResourceToAddModList));
  NR_SchedulingRequestResourceConfig_t *schedulingRequestResourceConfig = calloc(1,sizeof(*schedulingRequestResourceConfig));
  schedulingRequestResourceConfig->schedulingRequestResourceId = 1;
  schedulingRequestResourceConfig->schedulingRequestID = 0;
  schedulingRequestResourceConfig->periodicityAndOffset = calloc(1,sizeof(*schedulingRequestResourceConfig->periodicityAndOffset));
  schedulingRequestResourceConfig->periodicityAndOffset->present = NR_SchedulingRequestResourceConfig__periodicityAndOffset_PR_sl40; // 40 slot period
  // note: make sure that there is no issue here. Later choose the RNTI accordingly.
  //       Here we would be limited to 3 UEs on this resource (1 1/2 Frames 30 kHz SCS, 5 ms TDD periodicity => slots 7,8,9).
  //       This should be a temporary resource until the first RRCReconfiguration gives new pucch resources.
  // Check for above configuration and exit for now if it is not the case
  AssertFatal(scc->downlinkConfigCommon->initialDownlinkBWP->genericParameters.subcarrierSpacing==NR_SubcarrierSpacing_kHz30,
              "SCS != 30kHz\n");
  AssertFatal(scc->tdd_UL_DL_ConfigurationCommon->pattern1.dl_UL_TransmissionPeriodicity==NR_TDD_UL_DL_Pattern__dl_UL_TransmissionPeriodicity_ms5,
              "TDD period != 5ms : %ld\n",scc->tdd_UL_DL_ConfigurationCommon->pattern1.dl_UL_TransmissionPeriodicity);
  schedulingRequestResourceConfig->periodicityAndOffset->choice.sl40 = 8;
  schedulingRequestResourceConfig->resource = calloc(1,sizeof(*schedulingRequestResourceConfig->resource));
  *schedulingRequestResourceConfig->resource = *pucchres0id0;
  ASN_SEQUENCE_ADD(&pucch_Config->schedulingRequestResourceToAddModList->list,schedulingRequestResourceConfig);
  pucch_Config->schedulingRequestResourceToReleaseList=NULL;

  pucch_Config->multi_CSI_PUCCH_ResourceList=NULL;
  pucch_Config->dl_DataToUL_ACK = calloc(1,sizeof(*pucch_Config->dl_DataToUL_ACK));
  long *delay[8];
  for (int i=0;i<8;i++) {
    delay[i] = calloc(1,sizeof(*delay[i]));
    AssertFatal(configuration->minRXTXTIME >=2 && configuration->minRXTXTIME <7, "check minRXTXTIME %d\n",configuration->minRXTXTIME);
    *delay[i] = i+configuration->minRXTXTIME;
    ASN_SEQUENCE_ADD(&pucch_Config->dl_DataToUL_ACK->list,delay[i]);
  }
  pucch_Config->spatialRelationInfoToAddModList = calloc(1,sizeof(*pucch_Config->spatialRelationInfoToAddModList));
  NR_PUCCH_SpatialRelationInfo_t *pucchspatial = calloc(1,sizeof(*pucchspatial));
  pucchspatial->pucch_SpatialRelationInfoId = 1;
  pucchspatial->servingCellId = NULL;
  if(configuration->do_CSIRS) {
    pucchspatial->referenceSignal.present = NR_PUCCH_SpatialRelationInfo__referenceSignal_PR_csi_RS_Index;
    pucchspatial->referenceSignal.choice.csi_RS_Index = 0;
  }
  else {
    pucchspatial->referenceSignal.present = NR_PUCCH_SpatialRelationInfo__referenceSignal_PR_ssb_Index;
    pucchspatial->referenceSignal.choice.ssb_Index = 0;
  }
  pucchspatial->pucch_PathlossReferenceRS_Id = 0;
  pucchspatial->p0_PUCCH_Id = 1;
  pucchspatial->closedLoopIndex = NR_PUCCH_SpatialRelationInfo__closedLoopIndex_i0;
  ASN_SEQUENCE_ADD(&pucch_Config->spatialRelationInfoToAddModList->list,pucchspatial);
  pucch_Config->spatialRelationInfoToReleaseList=NULL;
  pucch_Config->pucch_PowerControl=calloc(1,sizeof(*pucch_Config->pucch_PowerControl));
  pucch_Config->pucch_PowerControl->deltaF_PUCCH_f0 = calloc(1,sizeof(*pucch_Config->pucch_PowerControl->deltaF_PUCCH_f0));
  *pucch_Config->pucch_PowerControl->deltaF_PUCCH_f0 = 0;
  pucch_Config->pucch_PowerControl->deltaF_PUCCH_f1 = calloc(1,sizeof(*pucch_Config->pucch_PowerControl->deltaF_PUCCH_f1));
  *pucch_Config->pucch_PowerControl->deltaF_PUCCH_f1 = 0;
  pucch_Config->pucch_PowerControl->deltaF_PUCCH_f2 = calloc(1,sizeof(*pucch_Config->pucch_PowerControl->deltaF_PUCCH_f2));
  *pucch_Config->pucch_PowerControl->deltaF_PUCCH_f2 = 0;
  pucch_Config->pucch_PowerControl->deltaF_PUCCH_f3 = calloc(1,sizeof(*pucch_Config->pucch_PowerControl->deltaF_PUCCH_f3));
  *pucch_Config->pucch_PowerControl->deltaF_PUCCH_f3 = 0;
  pucch_Config->pucch_PowerControl->deltaF_PUCCH_f4 = calloc(1,sizeof(*pucch_Config->pucch_PowerControl->deltaF_PUCCH_f4));
  *pucch_Config->pucch_PowerControl->deltaF_PUCCH_f4 = 0;
  pucch_Config->pucch_PowerControl->p0_Set = calloc(1,sizeof(*pucch_Config->pucch_PowerControl->p0_Set));
  NR_P0_PUCCH_t *p00 = calloc(1,sizeof(*p00));
  p00->p0_PUCCH_Id=1;
  p00->p0_PUCCH_Value = 0;
  ASN_SEQUENCE_ADD(&pucch_Config->pucch_PowerControl->p0_Set->list,p00);
  pucch_Config->pucch_PowerControl->pathlossReferenceRSs = NULL;

  // PUSCH config
  ubwp->bwp_Dedicated->pusch_Config = calloc(1,sizeof(*ubwp->bwp_Dedicated->pusch_Config));
  ubwp->bwp_Dedicated->pusch_Config->present = NR_SetupRelease_PUSCH_Config_PR_setup;
  NR_PUSCH_Config_t *pusch_Config = calloc(1,sizeof(*pusch_Config));
  ubwp->bwp_Dedicated->pusch_Config->choice.setup = pusch_Config;
  pusch_Config->txConfig=calloc(1,sizeof(*pusch_Config->txConfig));
  *pusch_Config->txConfig= NR_PUSCH_Config__txConfig_codebook;
  pusch_Config->dmrs_UplinkForPUSCH_MappingTypeA = NULL;
  pusch_Config->dmrs_UplinkForPUSCH_MappingTypeB = calloc(1,sizeof(*pusch_Config->dmrs_UplinkForPUSCH_MappingTypeB));
  pusch_Config->dmrs_UplinkForPUSCH_MappingTypeB->present = NR_SetupRelease_DMRS_UplinkConfig_PR_setup;
  pusch_Config->dmrs_UplinkForPUSCH_MappingTypeB->choice.setup = calloc(1,sizeof(*pusch_Config->dmrs_UplinkForPUSCH_MappingTypeB->choice.setup));
  NR_DMRS_UplinkConfig_t *NR_DMRS_UplinkConfig = pusch_Config->dmrs_UplinkForPUSCH_MappingTypeB->choice.setup;
  NR_DMRS_UplinkConfig->dmrs_Type = NULL;
  NR_DMRS_UplinkConfig->dmrs_AdditionalPosition = calloc(1,sizeof(*NR_DMRS_UplinkConfig->dmrs_AdditionalPosition));
  *NR_DMRS_UplinkConfig->dmrs_AdditionalPosition = NR_DMRS_UplinkConfig__dmrs_AdditionalPosition_pos0;
  NR_DMRS_UplinkConfig->phaseTrackingRS=NULL;
  NR_DMRS_UplinkConfig->maxLength=NULL;
  NR_DMRS_UplinkConfig->transformPrecodingDisabled = calloc(1,sizeof(*NR_DMRS_UplinkConfig->transformPrecodingDisabled));
  NR_DMRS_UplinkConfig->transformPrecodingDisabled->scramblingID0 = NULL;
  NR_DMRS_UplinkConfig->transformPrecodingDisabled->scramblingID1 = NULL;
  NR_DMRS_UplinkConfig->transformPrecodingEnabled = NULL;
  pusch_Config->pusch_PowerControl = calloc(1,sizeof(*pusch_Config->pusch_PowerControl));
  pusch_Config->pusch_PowerControl->tpc_Accumulation = NULL;
  pusch_Config->pusch_PowerControl->msg3_Alpha = calloc(1,sizeof(*pusch_Config->pusch_PowerControl->msg3_Alpha));
  *pusch_Config->pusch_PowerControl->msg3_Alpha = NR_Alpha_alpha1;
  pusch_Config->pusch_PowerControl->p0_NominalWithoutGrant = calloc(1,sizeof(*pusch_Config->pusch_PowerControl->p0_NominalWithoutGrant));
  *pusch_Config->pusch_PowerControl->p0_NominalWithoutGrant = -98;
  pusch_Config->pusch_PowerControl->p0_AlphaSets = calloc(1,sizeof(*pusch_Config->pusch_PowerControl->p0_AlphaSets));
  NR_P0_PUSCH_AlphaSet_t *aset = calloc(1,sizeof(*aset));
  aset->p0_PUSCH_AlphaSetId=0;
  aset->p0=calloc(1,sizeof(*aset->p0));
  *aset->p0 = 0;
  aset->alpha=calloc(1,sizeof(*aset->alpha));
  *aset->alpha=NR_Alpha_alpha1;
  ASN_SEQUENCE_ADD(&pusch_Config->pusch_PowerControl->p0_AlphaSets->list,aset);
  pusch_Config->pusch_PowerControl->pathlossReferenceRSToAddModList = calloc(1,sizeof(*pusch_Config->pusch_PowerControl->pathlossReferenceRSToAddModList));
  NR_PUSCH_PathlossReferenceRS_t *plrefRS = calloc(1,sizeof(*plrefRS));
  plrefRS->pusch_PathlossReferenceRS_Id=0;
  plrefRS->referenceSignal.present = NR_PUSCH_PathlossReferenceRS__referenceSignal_PR_ssb_Index;
  plrefRS->referenceSignal.choice.ssb_Index = 0;
  ASN_SEQUENCE_ADD(&pusch_Config->pusch_PowerControl->pathlossReferenceRSToAddModList->list,plrefRS);
  pusch_Config->pusch_PowerControl->pathlossReferenceRSToReleaseList = NULL;
  pusch_Config->pusch_PowerControl->twoPUSCH_PC_AdjustmentStates = NULL;
  pusch_Config->pusch_PowerControl->deltaMCS = NULL;
  pusch_Config->pusch_PowerControl->sri_PUSCH_MappingToAddModList = calloc(1,sizeof(*pusch_Config->pusch_PowerControl->sri_PUSCH_MappingToAddModList));
  NR_SRI_PUSCH_PowerControl_t *sriPUSCHPC=calloc(1,sizeof(*sriPUSCHPC));
  sriPUSCHPC->sri_PUSCH_PowerControlId=0;
  sriPUSCHPC->sri_PUSCH_PathlossReferenceRS_Id=0;
  sriPUSCHPC->sri_P0_PUSCH_AlphaSetId=0;
  sriPUSCHPC->sri_PUSCH_ClosedLoopIndex=NR_SRI_PUSCH_PowerControl__sri_PUSCH_ClosedLoopIndex_i0;
  ASN_SEQUENCE_ADD(&pusch_Config->pusch_PowerControl->sri_PUSCH_MappingToAddModList->list,sriPUSCHPC);
  pusch_Config->pusch_PowerControl->sri_PUSCH_MappingToReleaseList = NULL;
  pusch_Config->frequencyHopping=NULL;
  pusch_Config->frequencyHoppingOffsetLists=NULL;
  pusch_Config->resourceAllocation = NR_PUSCH_Config__resourceAllocation_resourceAllocationType1;
  pusch_Config->pusch_TimeDomainAllocationList = NULL;
  pusch_Config->pusch_AggregationFactor=NULL;
  pusch_Config->mcs_Table=NULL;
  pusch_Config->mcs_TableTransformPrecoder=NULL;
  pusch_Config->transformPrecoder= NULL;
  if (scc->uplinkConfigCommon->initialUplinkBWP->rach_ConfigCommon->choice.setup->msg3_transformPrecoder == NULL) {
    pusch_Config->transformPrecoder=calloc(1,sizeof(*pusch_Config->transformPrecoder));
    *pusch_Config->transformPrecoder = NR_PUSCH_Config__transformPrecoder_disabled;
  }
  pusch_Config->codebookSubset=calloc(1,sizeof(*pusch_Config->codebookSubset));
  *pusch_Config->codebookSubset = NR_PUSCH_Config__codebookSubset_nonCoherent;
  pusch_Config->maxRank=calloc(1,sizeof(*pusch_Config->maxRank));
  *pusch_Config->maxRank= 1;
  pusch_Config->rbg_Size=NULL;
  pusch_Config->uci_OnPUSCH=NULL;
  pusch_Config->tp_pi2BPSK=NULL;
  uint8_t transform_precoding = NR_PUSCH_Config__transformPrecoder_disabled;
  if (pusch_Config->transformPrecoder == NULL) {
    if (scc->uplinkConfigCommon->initialUplinkBWP->rach_ConfigCommon->choice.setup->msg3_transformPrecoder != NULL)
      transform_precoding = NR_PUSCH_Config__transformPrecoder_enabled;
  }
  else {
    transform_precoding = *pusch_Config->transformPrecoder;
  }
  if (transform_precoding == NR_PUSCH_Config__transformPrecoder_enabled) {
    // Enable DMRS uplink config for transform precoding enabled
    NR_DMRS_UplinkConfig->transformPrecodingEnabled = calloc(1,sizeof(*NR_DMRS_UplinkConfig->transformPrecodingEnabled));
    NR_DMRS_UplinkConfig->transformPrecodingEnabled->nPUSCH_Identity = NULL;
    NR_DMRS_UplinkConfig->transformPrecodingEnabled->sequenceGroupHopping = NULL;
    NR_DMRS_UplinkConfig->transformPrecodingEnabled->sequenceHopping = NULL;
    NR_DMRS_UplinkConfig->transformPrecodingEnabled->ext1 = NULL;
    LOG_I(NR_RRC,"Transform precoding enabled\n");
  }

  // SRS config
  ubwp->bwp_Dedicated->configuredGrantConfig = NULL;
  ubwp->bwp_Dedicated->srs_Config = calloc(1,sizeof(*ubwp->bwp_Dedicated->srs_Config));
  ubwp->bwp_Dedicated->srs_Config->present = NR_SetupRelease_SRS_Config_PR_setup;
  NR_SRS_Config_t *srs_Config = calloc(1,sizeof(*srs_Config));
  ubwp->bwp_Dedicated->srs_Config->choice.setup = srs_Config;
  srs_Config->srs_ResourceSetToReleaseList=NULL;
  srs_Config->srs_ResourceSetToAddModList=calloc(1,sizeof(*srs_Config->srs_ResourceSetToAddModList));
  NR_SRS_ResourceSet_t *srs_resset0=calloc(1,sizeof(*srs_resset0));
  srs_resset0->srs_ResourceSetId = 0;
  srs_resset0->srs_ResourceIdList=calloc(1,sizeof(*srs_resset0->srs_ResourceIdList));
  NR_SRS_ResourceId_t *srs_resset0_id=calloc(1,sizeof(*srs_resset0_id));
  *srs_resset0_id=0;
  ASN_SEQUENCE_ADD(&srs_resset0->srs_ResourceIdList->list,srs_resset0_id);
  srs_Config->srs_ResourceToReleaseList=NULL;
  srs_resset0->resourceType.present =  NR_SRS_ResourceSet__resourceType_PR_aperiodic;
  srs_resset0->resourceType.choice.aperiodic = calloc(1,sizeof(*srs_resset0->resourceType.choice.aperiodic));
  srs_resset0->resourceType.choice.aperiodic->aperiodicSRS_ResourceTrigger=1;
  srs_resset0->resourceType.choice.aperiodic->csi_RS=NULL;
  srs_resset0->resourceType.choice.aperiodic->slotOffset= calloc(1,sizeof(*srs_resset0->resourceType.choice.aperiodic->slotOffset));
  *srs_resset0->resourceType.choice.aperiodic->slotOffset=2;
  srs_resset0->resourceType.choice.aperiodic->ext1=NULL;
  srs_resset0->usage=NR_SRS_ResourceSet__usage_codebook;
  srs_resset0->alpha = calloc(1,sizeof(*srs_resset0->alpha));
  *srs_resset0->alpha = NR_Alpha_alpha1;
  srs_resset0->p0=calloc(1,sizeof(*srs_resset0->p0));
  *srs_resset0->p0=-80;
  srs_resset0->pathlossReferenceRS=NULL;
  srs_resset0->srs_PowerControlAdjustmentStates=NULL;
  ASN_SEQUENCE_ADD(&srs_Config->srs_ResourceSetToAddModList->list,srs_resset0);
  srs_Config->srs_ResourceToReleaseList=NULL;
  srs_Config->srs_ResourceToAddModList=calloc(1,sizeof(*srs_Config->srs_ResourceToAddModList));
  NR_SRS_Resource_t *srs_res0=calloc(1,sizeof(*srs_res0));
  srs_res0->srs_ResourceId=0;
  srs_res0->nrofSRS_Ports=NR_SRS_Resource__nrofSRS_Ports_port1;
  srs_res0->ptrs_PortIndex=NULL;
  srs_res0->transmissionComb.present=NR_SRS_Resource__transmissionComb_PR_n2;
  srs_res0->transmissionComb.choice.n2=calloc(1,sizeof(*srs_res0->transmissionComb.choice.n2));
  srs_res0->transmissionComb.choice.n2->combOffset_n2=0;
  srs_res0->transmissionComb.choice.n2->cyclicShift_n2=0;
  srs_res0->resourceMapping.startPosition=2;
  srs_res0->resourceMapping.nrofSymbols=NR_SRS_Resource__resourceMapping__nrofSymbols_n1;
  srs_res0->resourceMapping.repetitionFactor=NR_SRS_Resource__resourceMapping__repetitionFactor_n1;
  srs_res0->freqDomainPosition=0;
  srs_res0->freqDomainShift=0;
  srs_res0->freqHopping.c_SRS=0;
  srs_res0->freqHopping.b_SRS=0;
  srs_res0->freqHopping.b_hop=0;
  srs_res0->groupOrSequenceHopping=NR_SRS_Resource__groupOrSequenceHopping_neither;
  srs_res0->resourceType.present= NR_SRS_Resource__resourceType_PR_aperiodic;
  srs_res0->resourceType.choice.aperiodic=calloc(1,sizeof(*srs_res0->resourceType.choice.aperiodic));
  srs_res0->sequenceId=40;
  srs_res0->spatialRelationInfo=calloc(1,sizeof(*srs_res0->spatialRelationInfo));
  srs_res0->spatialRelationInfo->servingCellId=NULL;
  srs_res0->spatialRelationInfo->referenceSignal.present=NR_SRS_SpatialRelationInfo__referenceSignal_PR_csi_RS_Index;
  srs_res0->spatialRelationInfo->referenceSignal.choice.csi_RS_Index=0;
  ASN_SEQUENCE_ADD(&srs_Config->srs_ResourceToAddModList->list,srs_res0);

  ubwp->bwp_Dedicated->beamFailureRecoveryConfig = NULL;
}

void fill_initial_SpCellConfig(int uid,
                               NR_CellGroupConfig_t *cellGroupConfig,
                               NR_ServingCellConfigCommon_t *scc,
<<<<<<< HEAD
                               NR_ServingCellConfig_t *servingcellconfigdedicated,
                               const gNB_RrcConfigurationReq *configuration)
{
=======
                               const gNB_RrcConfigurationReq *configuration) {

  NR_SpCellConfig_t *SpCellConfig = cellGroupConfig->spCellConfig;

>>>>>>> cfda6c7b
  // This assert will never happen in the current implementation because NUMBER_OF_UE_MAX = 4.
  // However, if in the future NUMBER_OF_UE_MAX is increased, it will be necessary to improve the allocation of SRS resources,
  // where the startPosition = 2 or 3 and sl160 = 17, 17, 27 ... 157 only give us 30 different allocations.
  AssertFatal(uid>=0 && uid<30, "gNB cannot allocate the SRS resources\n");

  int curr_bwp = NRRIV2BW(scc->downlinkConfigCommon->initialDownlinkBWP->genericParameters.locationAndBandwidth,MAX_BWP_SIZE);
  SpCellConfig->servCellIndex = NULL;
  SpCellConfig->reconfigurationWithSync = NULL;
  SpCellConfig->rlmInSyncOutOfSyncThreshold = NULL;
  SpCellConfig->rlf_TimersAndConstants = NULL;

  SpCellConfig->spCellConfigDedicated = calloc(1,sizeof(*SpCellConfig->spCellConfigDedicated));
  SpCellConfig->spCellConfigDedicated->uplinkConfig = calloc(1,sizeof(*SpCellConfig->spCellConfigDedicated->uplinkConfig));

  NR_BWP_UplinkDedicated_t *initialUplinkBWP = calloc(1,sizeof(*initialUplinkBWP));
  SpCellConfig->spCellConfigDedicated->uplinkConfig->initialUplinkBWP = initialUplinkBWP;
  initialUplinkBWP->pucch_Config = calloc(1,sizeof(*initialUplinkBWP->pucch_Config));
  initialUplinkBWP->pucch_Config->present = NR_SetupRelease_PUCCH_Config_PR_setup;
  NR_PUCCH_Config_t *pucch_Config = calloc(1,sizeof(*pucch_Config));
  initialUplinkBWP->pucch_Config->choice.setup=pucch_Config;
  pucch_Config->resourceSetToAddModList = calloc(1,sizeof(*pucch_Config->resourceSetToAddModList));
  pucch_Config->resourceSetToReleaseList = NULL;
  pucch_Config->resourceToAddModList = calloc(1,sizeof(*pucch_Config->resourceToAddModList));
  pucch_Config->resourceToReleaseList = NULL;
  config_pucch_resset0(pucch_Config, uid, curr_bwp, NULL);
  config_pucch_resset1(pucch_Config, NULL);
  set_pucch_power_config(pucch_Config, configuration->do_CSIRS);

  initialUplinkBWP->pusch_Config = calloc(1,sizeof(*initialUplinkBWP->pusch_Config));
  initialUplinkBWP->pusch_Config->present = NR_SetupRelease_PUSCH_Config_PR_setup;
  NR_PUSCH_Config_t *pusch_Config = calloc(1,sizeof(*pusch_Config));
  initialUplinkBWP->pusch_Config->choice.setup = pusch_Config;
  pusch_Config->dataScramblingIdentityPUSCH = NULL;
  pusch_Config->txConfig=calloc(1,sizeof(*pusch_Config->txConfig));
  *pusch_Config->txConfig= NR_PUSCH_Config__txConfig_codebook;
  pusch_Config->dmrs_UplinkForPUSCH_MappingTypeA = NULL;
  pusch_Config->dmrs_UplinkForPUSCH_MappingTypeB = calloc(1,sizeof(*pusch_Config->dmrs_UplinkForPUSCH_MappingTypeB));
  pusch_Config->dmrs_UplinkForPUSCH_MappingTypeB->present = NR_SetupRelease_DMRS_UplinkConfig_PR_setup;
  pusch_Config->dmrs_UplinkForPUSCH_MappingTypeB->choice.setup = calloc(1,sizeof(*pusch_Config->dmrs_UplinkForPUSCH_MappingTypeB->choice.setup));
  NR_DMRS_UplinkConfig_t *NR_DMRS_UplinkConfig = pusch_Config->dmrs_UplinkForPUSCH_MappingTypeB->choice.setup;
  NR_DMRS_UplinkConfig->dmrs_Type = NULL;
  NR_DMRS_UplinkConfig->dmrs_AdditionalPosition = NULL; /*calloc(1,sizeof(*NR_DMRS_UplinkConfig->dmrs_AdditionalPosition));
  *NR_DMRS_UplinkConfig->dmrs_AdditionalPosition = NR_DMRS_UplinkConfig__dmrs_AdditionalPosition_pos0;*/
  NR_DMRS_UplinkConfig->phaseTrackingRS=NULL;
  NR_DMRS_UplinkConfig->maxLength=NULL;
  NR_DMRS_UplinkConfig->transformPrecodingDisabled = calloc(1,sizeof(*NR_DMRS_UplinkConfig->transformPrecodingDisabled));
  NR_DMRS_UplinkConfig->transformPrecodingDisabled->scramblingID0 = NULL;
  NR_DMRS_UplinkConfig->transformPrecodingDisabled->scramblingID1 = NULL;
  NR_DMRS_UplinkConfig->transformPrecodingEnabled = NULL;
  pusch_Config->pusch_PowerControl = calloc(1,sizeof(*pusch_Config->pusch_PowerControl));
  pusch_Config->pusch_PowerControl->tpc_Accumulation = NULL;
  pusch_Config->pusch_PowerControl->msg3_Alpha = calloc(1,sizeof(*pusch_Config->pusch_PowerControl->msg3_Alpha));
  *pusch_Config->pusch_PowerControl->msg3_Alpha = NR_Alpha_alpha1;
  pusch_Config->pusch_PowerControl->p0_NominalWithoutGrant = calloc(1,sizeof(*pusch_Config->pusch_PowerControl->p0_NominalWithoutGrant));
  *pusch_Config->pusch_PowerControl->p0_NominalWithoutGrant = -76;
  pusch_Config->pusch_PowerControl->p0_AlphaSets = calloc(1,sizeof(*pusch_Config->pusch_PowerControl->p0_AlphaSets));
  NR_P0_PUSCH_AlphaSet_t *aset = calloc(1,sizeof(*aset));
  aset->p0_PUSCH_AlphaSetId=0;
  aset->p0=calloc(1,sizeof(*aset->p0));
  *aset->p0 = 0;
  aset->alpha=calloc(1,sizeof(*aset->alpha));
  *aset->alpha=NR_Alpha_alpha1;
  ASN_SEQUENCE_ADD(&pusch_Config->pusch_PowerControl->p0_AlphaSets->list,aset);
  pusch_Config->pusch_PowerControl->pathlossReferenceRSToAddModList = calloc(1,sizeof(*pusch_Config->pusch_PowerControl->pathlossReferenceRSToAddModList));
  NR_PUSCH_PathlossReferenceRS_t *plrefRS = calloc(1,sizeof(*plrefRS));
  plrefRS->pusch_PathlossReferenceRS_Id=0;
  plrefRS->referenceSignal.present = NR_PUSCH_PathlossReferenceRS__referenceSignal_PR_ssb_Index;
  plrefRS->referenceSignal.choice.ssb_Index = 0;
  ASN_SEQUENCE_ADD(&pusch_Config->pusch_PowerControl->pathlossReferenceRSToAddModList->list,plrefRS);
  pusch_Config->pusch_PowerControl->pathlossReferenceRSToReleaseList = NULL;
  pusch_Config->pusch_PowerControl->twoPUSCH_PC_AdjustmentStates = NULL;
  pusch_Config->pusch_PowerControl->deltaMCS = NULL;
  pusch_Config->pusch_PowerControl->sri_PUSCH_MappingToAddModList = calloc(1,sizeof(*pusch_Config->pusch_PowerControl->sri_PUSCH_MappingToAddModList));
  NR_SRI_PUSCH_PowerControl_t *sriPUSCHPC=calloc(1,sizeof(*sriPUSCHPC));
  sriPUSCHPC->sri_PUSCH_PowerControlId=0;
  sriPUSCHPC->sri_PUSCH_PathlossReferenceRS_Id=0;
  sriPUSCHPC->sri_P0_PUSCH_AlphaSetId=0;
  sriPUSCHPC->sri_PUSCH_ClosedLoopIndex=NR_SRI_PUSCH_PowerControl__sri_PUSCH_ClosedLoopIndex_i0;
  ASN_SEQUENCE_ADD(&pusch_Config->pusch_PowerControl->sri_PUSCH_MappingToAddModList->list,sriPUSCHPC);
  pusch_Config->pusch_PowerControl->sri_PUSCH_MappingToReleaseList = NULL;
  pusch_Config->frequencyHopping=NULL;
  pusch_Config->frequencyHoppingOffsetLists=NULL;
  pusch_Config->resourceAllocation = NR_PUSCH_Config__resourceAllocation_resourceAllocationType1;
  pusch_Config->pusch_TimeDomainAllocationList = NULL;
  pusch_Config->pusch_AggregationFactor=NULL;
  pusch_Config->mcs_Table=NULL;
  pusch_Config->mcs_TableTransformPrecoder=NULL;
  pusch_Config->transformPrecoder= NULL;
  if (scc->uplinkConfigCommon->initialUplinkBWP->rach_ConfigCommon->choice.setup->msg3_transformPrecoder == NULL) {
    pusch_Config->transformPrecoder=calloc(1,sizeof(*pusch_Config->transformPrecoder));
    *pusch_Config->transformPrecoder = NR_PUSCH_Config__transformPrecoder_disabled;
  }
  pusch_Config->codebookSubset=calloc(1,sizeof(*pusch_Config->codebookSubset));
  *pusch_Config->codebookSubset = NR_PUSCH_Config__codebookSubset_nonCoherent;
  pusch_Config->maxRank=calloc(1,sizeof(*pusch_Config->maxRank));
  *pusch_Config->maxRank= 1;
  pusch_Config->rbg_Size=NULL;
  pusch_Config->uci_OnPUSCH=NULL;
  pusch_Config->tp_pi2BPSK=NULL;

  initialUplinkBWP->srs_Config = calloc(1,sizeof(*initialUplinkBWP->srs_Config));
  initialUplinkBWP->srs_Config->present = NR_SetupRelease_SRS_Config_PR_setup;
  NR_SRS_Config_t *srs_Config = calloc(1,sizeof(*srs_Config));
  initialUplinkBWP->srs_Config->choice.setup=srs_Config;
  srs_Config->srs_ResourceSetToReleaseList=NULL;
  srs_Config->srs_ResourceSetToAddModList=calloc(1,sizeof(*srs_Config->srs_ResourceSetToAddModList));
  NR_SRS_ResourceSet_t *srs_resset0=calloc(1,sizeof(*srs_resset0));
  srs_resset0->srs_ResourceSetId = 0;
  srs_resset0->srs_ResourceIdList=calloc(1,sizeof(*srs_resset0->srs_ResourceIdList));
  NR_SRS_ResourceId_t *srs_resset0_id=calloc(1,sizeof(*srs_resset0_id));
  *srs_resset0_id=0;
  ASN_SEQUENCE_ADD(&srs_resset0->srs_ResourceIdList->list,srs_resset0_id);
  srs_Config->srs_ResourceToReleaseList=NULL;

  if (configuration->do_SRS) {
    srs_resset0->resourceType.present =  NR_SRS_ResourceSet__resourceType_PR_periodic;
    srs_resset0->resourceType.choice.periodic = calloc(1,sizeof(*srs_resset0->resourceType.choice.periodic));
    srs_resset0->resourceType.choice.periodic->associatedCSI_RS = NULL;
  } else {
    srs_resset0->resourceType.present =  NR_SRS_ResourceSet__resourceType_PR_aperiodic;
    srs_resset0->resourceType.choice.aperiodic = calloc(1,sizeof(*srs_resset0->resourceType.choice.aperiodic));
    srs_resset0->resourceType.choice.aperiodic->aperiodicSRS_ResourceTrigger=1;
    srs_resset0->resourceType.choice.aperiodic->csi_RS=NULL;
    srs_resset0->resourceType.choice.aperiodic->slotOffset= calloc(1,sizeof(*srs_resset0->resourceType.choice.aperiodic->slotOffset));
    *srs_resset0->resourceType.choice.aperiodic->slotOffset=2;
    srs_resset0->resourceType.choice.aperiodic->ext1=NULL;
  }

  srs_resset0->usage=NR_SRS_ResourceSet__usage_codebook;
  srs_resset0->alpha = calloc(1,sizeof(*srs_resset0->alpha));
  *srs_resset0->alpha = NR_Alpha_alpha1;
  srs_resset0->p0=calloc(1,sizeof(*srs_resset0->p0));
  *srs_resset0->p0=-80;
  srs_resset0->pathlossReferenceRS=NULL;
  srs_resset0->srs_PowerControlAdjustmentStates=NULL;
  ASN_SEQUENCE_ADD(&srs_Config->srs_ResourceSetToAddModList->list,srs_resset0);
  srs_Config->srs_ResourceToReleaseList=NULL;
  srs_Config->srs_ResourceToAddModList=calloc(1,sizeof(*srs_Config->srs_ResourceToAddModList));
  NR_SRS_Resource_t *srs_res0=calloc(1,sizeof(*srs_res0));
  srs_res0->srs_ResourceId=0;
  srs_res0->nrofSRS_Ports=NR_SRS_Resource__nrofSRS_Ports_port1;
  srs_res0->ptrs_PortIndex=NULL;
  srs_res0->transmissionComb.present=NR_SRS_Resource__transmissionComb_PR_n2;
  srs_res0->transmissionComb.choice.n2=calloc(1,sizeof(*srs_res0->transmissionComb.choice.n2));
  srs_res0->transmissionComb.choice.n2->combOffset_n2=0;
  srs_res0->transmissionComb.choice.n2->cyclicShift_n2=0;
  srs_res0->resourceMapping.startPosition = 2 + uid%2;
  srs_res0->resourceMapping.nrofSymbols=NR_SRS_Resource__resourceMapping__nrofSymbols_n1;
  srs_res0->resourceMapping.repetitionFactor=NR_SRS_Resource__resourceMapping__repetitionFactor_n1;
  srs_res0->freqDomainPosition=0;
  srs_res0->freqDomainShift=0;
  srs_res0->freqHopping.b_SRS=0;
  srs_res0->freqHopping.b_hop=0;
  srs_res0->freqHopping.c_SRS = rrc_get_max_nr_csrs(
      NRRIV2BW(scc->uplinkConfigCommon->initialUplinkBWP->genericParameters.locationAndBandwidth, 275),
      srs_res0->freqHopping.b_SRS);
  srs_res0->groupOrSequenceHopping=NR_SRS_Resource__groupOrSequenceHopping_neither;

  if (configuration->do_SRS) {
    srs_res0->resourceType.present= NR_SRS_Resource__resourceType_PR_periodic;
    srs_res0->resourceType.choice.periodic=calloc(1,sizeof(*srs_res0->resourceType.choice.periodic));
    srs_res0->resourceType.choice.periodic->periodicityAndOffset_p.present = NR_SRS_PeriodicityAndOffset_PR_sl160;
    srs_res0->resourceType.choice.periodic->periodicityAndOffset_p.choice.sl160 = 17 + (uid>1)*10; // 17/17/.../147/157 are mixed slots
  } else {
    srs_res0->resourceType.present= NR_SRS_Resource__resourceType_PR_aperiodic;
    srs_res0->resourceType.choice.aperiodic=calloc(1,sizeof(*srs_res0->resourceType.choice.aperiodic));
  }

  srs_res0->sequenceId=40;
  srs_res0->spatialRelationInfo=calloc(1,sizeof(*srs_res0->spatialRelationInfo));
  srs_res0->spatialRelationInfo->servingCellId=NULL;
  srs_res0->spatialRelationInfo->referenceSignal.present=NR_SRS_SpatialRelationInfo__referenceSignal_PR_csi_RS_Index;
  srs_res0->spatialRelationInfo->referenceSignal.choice.csi_RS_Index=0;
  ASN_SEQUENCE_ADD(&srs_Config->srs_ResourceToAddModList->list,srs_res0);

<<<<<<< HEAD
  // configure Scheduling request
  // 40 slot period 
  pucch_Config->schedulingRequestResourceToAddModList = calloc(1,sizeof(*pucch_Config->schedulingRequestResourceToAddModList));
  NR_SchedulingRequestResourceConfig_t *schedulingRequestResourceConfig = calloc(1,sizeof(*schedulingRequestResourceConfig));
  schedulingRequestResourceConfig->schedulingRequestResourceId = 1;
  schedulingRequestResourceConfig->schedulingRequestID = 0;
  schedulingRequestResourceConfig->periodicityAndOffset = calloc(1,sizeof(*schedulingRequestResourceConfig->periodicityAndOffset));
  schedulingRequestResourceConfig->periodicityAndOffset->present = NR_SchedulingRequestResourceConfig__periodicityAndOffset_PR_sl40;
  // note: make sure that there is no issue here. Later choose the RNTI accordingly.
  //       Here we would be limited to 3 UEs on this resource (1 1/2 Frames 30 kHz SCS, 5 ms TDD periodicity => slots 7,8,9).
  //       This should be a temporary resource until the first RRCReconfiguration gives new pucch resources.
  // Check for above configuration and exit for now if it is not the case
  AssertFatal(scc->downlinkConfigCommon->initialDownlinkBWP->genericParameters.subcarrierSpacing==NR_SubcarrierSpacing_kHz30,
              "SCS != 30kHz\n");

  if (scc->tdd_UL_DL_ConfigurationCommon) {
    AssertFatal(scc->tdd_UL_DL_ConfigurationCommon->pattern1.dl_UL_TransmissionPeriodicity == NR_TDD_UL_DL_Pattern__dl_UL_TransmissionPeriodicity_ms5,
      "TDD period != 5ms : %ld\n", scc->tdd_UL_DL_ConfigurationCommon->pattern1.dl_UL_TransmissionPeriodicity);
  }
=======
  scheduling_request_config(scc, cellGroupConfig->mac_CellGroupConfig, pucch_Config);
>>>>>>> cfda6c7b

  set_dl_DataToUL_ACK(pucch_Config, configuration->minRXTXTIME);

  SpCellConfig->spCellConfigDedicated->initialDownlinkBWP = calloc(1,sizeof(*SpCellConfig->spCellConfigDedicated->initialDownlinkBWP));
  NR_BWP_DownlinkDedicated_t *bwp_Dedicated = SpCellConfig->spCellConfigDedicated->initialDownlinkBWP;
  bwp_Dedicated->pdcch_Config=calloc(1,sizeof(*bwp_Dedicated->pdcch_Config));
  bwp_Dedicated->pdcch_Config->present = NR_SetupRelease_PDCCH_Config_PR_setup;
  bwp_Dedicated->pdcch_Config->choice.setup = calloc(1,sizeof(*bwp_Dedicated->pdcch_Config->choice.setup));

  bwp_Dedicated->pdcch_Config->choice.setup->searchSpacesToAddModList = calloc(1,sizeof(*bwp_Dedicated->pdcch_Config->choice.setup->searchSpacesToAddModList));

  bwp_Dedicated->pdcch_Config->choice.setup->controlResourceSetToAddModList = calloc(1,sizeof(*bwp_Dedicated->pdcch_Config->choice.setup->controlResourceSetToAddModList));

  NR_ControlResourceSet_t *coreset = calloc(1,sizeof(*coreset));
  uint64_t bitmap = get_ssb_bitmap(scc);
  rrc_coreset_config(coreset, curr_bwp, bitmap);

  ASN_SEQUENCE_ADD(&bwp_Dedicated->pdcch_Config->choice.setup->controlResourceSetToAddModList->list,
                   coreset);

  bwp_Dedicated->pdcch_Config->choice.setup->searchSpacesToAddModList = calloc(1,sizeof(*bwp_Dedicated->pdcch_Config->choice.setup->searchSpacesToAddModList));
  
  NR_SearchSpace_t *ss2 = calloc(1,sizeof(*ss2));
 
  ss2->searchSpaceId=2;
  ss2->controlResourceSetId=calloc(1,sizeof(*ss2->controlResourceSetId));
  *ss2->controlResourceSetId=coreset->controlResourceSetId;
  ss2->monitoringSlotPeriodicityAndOffset=calloc(1,sizeof(*ss2->monitoringSlotPeriodicityAndOffset));
  ss2->monitoringSlotPeriodicityAndOffset->present = NR_SearchSpace__monitoringSlotPeriodicityAndOffset_PR_sl1;
  ss2->monitoringSlotPeriodicityAndOffset->choice.sl1=(NULL_t)0;
  ss2->duration=NULL;
  ss2->monitoringSymbolsWithinSlot = calloc(1,sizeof(*ss2->monitoringSymbolsWithinSlot));
  ss2->monitoringSymbolsWithinSlot->buf = calloc(1,2);
  ss2->monitoringSymbolsWithinSlot->size = 2;
  ss2->monitoringSymbolsWithinSlot->buf[0]=0x80;
  ss2->monitoringSymbolsWithinSlot->buf[1]=0x0;
  ss2->monitoringSymbolsWithinSlot->bits_unused = 2;
  ss2->nrofCandidates=calloc(1,sizeof(*ss2->nrofCandidates));
  ss2->nrofCandidates->aggregationLevel1 = NR_SearchSpace__nrofCandidates__aggregationLevel1_n0;
  ss2->nrofCandidates->aggregationLevel2 = NR_SearchSpace__nrofCandidates__aggregationLevel2_n2;
  ss2->nrofCandidates->aggregationLevel4 = NR_SearchSpace__nrofCandidates__aggregationLevel4_n1;
  ss2->nrofCandidates->aggregationLevel8 = NR_SearchSpace__nrofCandidates__aggregationLevel8_n0;
  ss2->nrofCandidates->aggregationLevel16 = NR_SearchSpace__nrofCandidates__aggregationLevel16_n0;
  ss2->searchSpaceType=calloc(1,sizeof(*ss2->searchSpaceType));
  ss2->searchSpaceType->present = NR_SearchSpace__searchSpaceType_PR_ue_Specific;
  ss2->searchSpaceType->choice.ue_Specific = calloc(1,sizeof(*ss2->searchSpaceType->choice.ue_Specific));
  ss2->searchSpaceType->choice.ue_Specific->dci_Formats=NR_SearchSpace__searchSpaceType__ue_Specific__dci_Formats_formats0_1_And_1_1;
  
  ASN_SEQUENCE_ADD(&bwp_Dedicated->pdcch_Config->choice.setup->searchSpacesToAddModList->list,
                   ss2);
  bwp_Dedicated->pdsch_Config=calloc(1,sizeof(*bwp_Dedicated->pdsch_Config));
  bwp_Dedicated->pdsch_Config->present = NR_SetupRelease_PDSCH_Config_PR_setup;
  bwp_Dedicated->pdsch_Config->choice.setup = calloc(1,sizeof(*bwp_Dedicated->pdsch_Config->choice.setup));
  bwp_Dedicated->pdsch_Config->choice.setup->dataScramblingIdentityPDSCH = NULL;
  bwp_Dedicated->pdsch_Config->choice.setup->dmrs_DownlinkForPDSCH_MappingTypeA = calloc(1,sizeof(*bwp_Dedicated->pdsch_Config->choice.setup->dmrs_DownlinkForPDSCH_MappingTypeA));
  bwp_Dedicated->pdsch_Config->choice.setup->dmrs_DownlinkForPDSCH_MappingTypeA->present= NR_SetupRelease_DMRS_DownlinkConfig_PR_setup;
  bwp_Dedicated->pdsch_Config->choice.setup->dmrs_DownlinkForPDSCH_MappingTypeA->choice.setup = calloc(1,sizeof(*bwp_Dedicated->pdsch_Config->choice.setup->dmrs_DownlinkForPDSCH_MappingTypeA->choice.setup));

  bwp_Dedicated->pdsch_Config->choice.setup->dmrs_DownlinkForPDSCH_MappingTypeA->choice.setup->dmrs_Type=NULL;
  bwp_Dedicated->pdsch_Config->choice.setup->dmrs_DownlinkForPDSCH_MappingTypeA->choice.setup->maxLength=NULL;

  bwp_Dedicated->pdsch_Config->choice.setup->dmrs_DownlinkForPDSCH_MappingTypeA->choice.setup->dmrs_AdditionalPosition = calloc(1,sizeof(*bwp_Dedicated->pdsch_Config->choice.setup->dmrs_DownlinkForPDSCH_MappingTypeA->choice.setup->dmrs_AdditionalPosition));
 *bwp_Dedicated->pdsch_Config->choice.setup->dmrs_DownlinkForPDSCH_MappingTypeA->choice.setup->dmrs_AdditionalPosition = NR_DMRS_DownlinkConfig__dmrs_AdditionalPosition_pos1;
 bwp_Dedicated->pdsch_Config->choice.setup->resourceAllocation = NR_PDSCH_Config__resourceAllocation_resourceAllocationType1;
 bwp_Dedicated->pdsch_Config->choice.setup->prb_BundlingType.present = NR_PDSCH_Config__prb_BundlingType_PR_staticBundling;
 bwp_Dedicated->pdsch_Config->choice.setup->prb_BundlingType.choice.staticBundling = calloc(1,sizeof(*bwp_Dedicated->pdsch_Config->choice.setup->prb_BundlingType.choice.staticBundling));
 bwp_Dedicated->pdsch_Config->choice.setup->prb_BundlingType.choice.staticBundling->bundleSize =
   calloc(1,sizeof(*bwp_Dedicated->pdsch_Config->choice.setup->prb_BundlingType.choice.staticBundling->bundleSize));
 *bwp_Dedicated->pdsch_Config->choice.setup->prb_BundlingType.choice.staticBundling->bundleSize = NR_PDSCH_Config__prb_BundlingType__staticBundling__bundleSize_wideband;

  bwp_Dedicated->pdsch_Config->choice.setup->tci_StatesToAddModList=calloc(1,sizeof(*bwp_Dedicated->pdsch_Config->choice.setup->tci_StatesToAddModList));
  NR_TCI_State_t *tcic;

  tcic=calloc(1,sizeof(*tcic));
  tcic->tci_StateId=0;
  tcic->qcl_Type1.cell=NULL;
  tcic->qcl_Type1.bwp_Id=NULL;
  tcic->qcl_Type1.referenceSignal.present = NR_QCL_Info__referenceSignal_PR_ssb;
  tcic->qcl_Type1.referenceSignal.choice.ssb = 0;
  tcic->qcl_Type1.qcl_Type=NR_QCL_Info__qcl_Type_typeD;

  ASN_SEQUENCE_ADD(&bwp_Dedicated->pdsch_Config->choice.setup->tci_StatesToAddModList->list,tcic);

  SpCellConfig->spCellConfigDedicated->tag_Id=0;
  SpCellConfig->spCellConfigDedicated->pdsch_ServingCellConfig=calloc(1,sizeof(*SpCellConfig->spCellConfigDedicated->pdsch_ServingCellConfig));
  NR_PDSCH_ServingCellConfig_t *pdsch_servingcellconfig = calloc(1,sizeof(*pdsch_servingcellconfig));
  SpCellConfig->spCellConfigDedicated->pdsch_ServingCellConfig->present = NR_SetupRelease_PDSCH_ServingCellConfig_PR_setup;
  SpCellConfig->spCellConfigDedicated->pdsch_ServingCellConfig->choice.setup = pdsch_servingcellconfig;
  pdsch_servingcellconfig->codeBlockGroupTransmission = NULL;
  pdsch_servingcellconfig->xOverhead = NULL;
  pdsch_servingcellconfig->nrofHARQ_ProcessesForPDSCH = calloc(1, sizeof(*pdsch_servingcellconfig->nrofHARQ_ProcessesForPDSCH));
  *pdsch_servingcellconfig->nrofHARQ_ProcessesForPDSCH = NR_PDSCH_ServingCellConfig__nrofHARQ_ProcessesForPDSCH_n16;
  pdsch_servingcellconfig->pucch_Cell= NULL;
  pdsch_servingcellconfig->ext1=calloc(1,sizeof(*pdsch_servingcellconfig->ext1));
  pdsch_servingcellconfig->ext1->maxMIMO_Layers = calloc(1,sizeof(*pdsch_servingcellconfig->ext1->maxMIMO_Layers));
  *pdsch_servingcellconfig->ext1->maxMIMO_Layers = 2;

  // Downlink BWPs
  int n_dl_bwp = 0;
  if (servingcellconfigdedicated &&
      servingcellconfigdedicated->downlinkBWP_ToAddModList &&
      servingcellconfigdedicated->downlinkBWP_ToAddModList->list.count > 0) {
    n_dl_bwp = servingcellconfigdedicated->downlinkBWP_ToAddModList->list.count;
  }
  if(n_dl_bwp>0){
    SpCellConfig->spCellConfigDedicated->downlinkBWP_ToAddModList = calloc(1,sizeof(*SpCellConfig->spCellConfigDedicated->downlinkBWP_ToAddModList));
    for (int bwp_loop = 0; bwp_loop < n_dl_bwp; bwp_loop++) {
      NR_BWP_Downlink_t *bwp = calloc(1, sizeof(*bwp));
      config_downlinkBWP(bwp, scc,
                         servingcellconfigdedicated,
                         NULL, 0,
                         false, bwp_loop, true);
      ASN_SEQUENCE_ADD(&SpCellConfig->spCellConfigDedicated->downlinkBWP_ToAddModList->list,bwp);
    }
    SpCellConfig->spCellConfigDedicated->firstActiveDownlinkBWP_Id = calloc(1,sizeof(*SpCellConfig->spCellConfigDedicated->firstActiveDownlinkBWP_Id));
    *SpCellConfig->spCellConfigDedicated->firstActiveDownlinkBWP_Id = servingcellconfigdedicated->firstActiveDownlinkBWP_Id ? *servingcellconfigdedicated->firstActiveDownlinkBWP_Id : 1;
    SpCellConfig->spCellConfigDedicated->defaultDownlinkBWP_Id = calloc(1,sizeof(*SpCellConfig->spCellConfigDedicated->defaultDownlinkBWP_Id));
    *SpCellConfig->spCellConfigDedicated->defaultDownlinkBWP_Id = servingcellconfigdedicated->defaultDownlinkBWP_Id ? *servingcellconfigdedicated->defaultDownlinkBWP_Id : 1;
  }

  // Uplink BWPs
  int n_ul_bwp = 0;
  if (servingcellconfigdedicated && servingcellconfigdedicated->uplinkConfig &&
      servingcellconfigdedicated->uplinkConfig->uplinkBWP_ToAddModList &&
      servingcellconfigdedicated->uplinkConfig->uplinkBWP_ToAddModList->list.count > 0) {
    n_ul_bwp = servingcellconfigdedicated->uplinkConfig->uplinkBWP_ToAddModList->list.count;
  }
  if(n_ul_bwp>0) {
    SpCellConfig->spCellConfigDedicated->uplinkConfig->uplinkBWP_ToAddModList = calloc(1,sizeof(*SpCellConfig->spCellConfigDedicated->uplinkConfig->uplinkBWP_ToAddModList));
    for (int bwp_loop = 0; bwp_loop < n_ul_bwp; bwp_loop++) {
      NR_BWP_Uplink_t *ubwp = calloc(1, sizeof(*ubwp));
      fill_default_uplinkBWP(ubwp, bwp_loop, servingcellconfigdedicated, scc, configuration, uid);
      ASN_SEQUENCE_ADD(&SpCellConfig->spCellConfigDedicated->uplinkConfig->uplinkBWP_ToAddModList->list, ubwp);
    }
    SpCellConfig->spCellConfigDedicated->uplinkConfig->firstActiveUplinkBWP_Id = calloc(1,sizeof(*SpCellConfig->spCellConfigDedicated->uplinkConfig->firstActiveUplinkBWP_Id));
    *SpCellConfig->spCellConfigDedicated->uplinkConfig->firstActiveUplinkBWP_Id = servingcellconfigdedicated->uplinkConfig->firstActiveUplinkBWP_Id ? *servingcellconfigdedicated->uplinkConfig->firstActiveUplinkBWP_Id : 1;
  }

  if ( LOG_DEBUGFLAG(DEBUG_ASN1) ) {
    xer_fprint(stdout, &asn_DEF_NR_SpCellConfig, (void *)SpCellConfig);
  }

}

void fill_mastercellGroupConfig(NR_CellGroupConfig_t *cellGroupConfig, NR_CellGroupConfig_t *ue_context_mastercellGroup) {

  cellGroupConfig->cellGroupId = 0;
  cellGroupConfig->rlc_BearerToReleaseList = NULL;
  cellGroupConfig->rlc_BearerToAddModList = calloc(1, sizeof(*cellGroupConfig->rlc_BearerToAddModList));

  // RLC Bearer Config
  // TS38.331 9.2.1 Default SRB configurations
  NR_RLC_BearerConfig_t *rlc_BearerConfig                          = NULL;
  NR_RLC_Config_t *rlc_Config                                      = NULL;
  NR_LogicalChannelConfig_t *logicalChannelConfig                  = NULL;
  long *logicalChannelGroup                                        = NULL;
  rlc_BearerConfig                                                 = calloc(1, sizeof(NR_RLC_BearerConfig_t));
  rlc_BearerConfig->logicalChannelIdentity                         = 2;
  rlc_BearerConfig->servedRadioBearer                              = calloc(1, sizeof(*rlc_BearerConfig->servedRadioBearer));
  rlc_BearerConfig->servedRadioBearer->present                     = NR_RLC_BearerConfig__servedRadioBearer_PR_srb_Identity;
  rlc_BearerConfig->servedRadioBearer->choice.srb_Identity         = 2;
  rlc_BearerConfig->reestablishRLC                                 = NULL;
  rlc_Config                                                       = calloc(1, sizeof(NR_RLC_Config_t));
  rlc_Config->present                                              = NR_RLC_Config_PR_am;
  rlc_Config->choice.am                                            = calloc(1, sizeof(*rlc_Config->choice.am));
  rlc_Config->choice.am->dl_AM_RLC.sn_FieldLength                  = calloc(1, sizeof(NR_SN_FieldLengthAM_t));
  *(rlc_Config->choice.am->dl_AM_RLC.sn_FieldLength)               = NR_SN_FieldLengthAM_size12;
  rlc_Config->choice.am->dl_AM_RLC.t_Reassembly                    = NR_T_Reassembly_ms35;
  rlc_Config->choice.am->dl_AM_RLC.t_StatusProhibit                = NR_T_StatusProhibit_ms0;
  rlc_Config->choice.am->ul_AM_RLC.sn_FieldLength                  = calloc(1, sizeof(NR_SN_FieldLengthAM_t));
  *(rlc_Config->choice.am->ul_AM_RLC.sn_FieldLength)               = NR_SN_FieldLengthAM_size12;
  rlc_Config->choice.am->ul_AM_RLC.t_PollRetransmit                = NR_T_PollRetransmit_ms45;
  rlc_Config->choice.am->ul_AM_RLC.pollPDU                         = NR_PollPDU_infinity;
  rlc_Config->choice.am->ul_AM_RLC.pollByte                        = NR_PollByte_infinity;
  rlc_Config->choice.am->ul_AM_RLC.maxRetxThreshold                = NR_UL_AM_RLC__maxRetxThreshold_t8;
  rlc_BearerConfig->rlc_Config                                     = rlc_Config;
  logicalChannelConfig                                             = calloc(1, sizeof(NR_LogicalChannelConfig_t));
  logicalChannelConfig->ul_SpecificParameters                      = calloc(1, sizeof(*logicalChannelConfig->ul_SpecificParameters));
  logicalChannelConfig->ul_SpecificParameters->priority            = 3;
  logicalChannelConfig->ul_SpecificParameters->prioritisedBitRate  = NR_LogicalChannelConfig__ul_SpecificParameters__prioritisedBitRate_infinity;
  logicalChannelConfig->ul_SpecificParameters->bucketSizeDuration  = NR_LogicalChannelConfig__ul_SpecificParameters__bucketSizeDuration_ms5;
  logicalChannelGroup                                              = CALLOC(1, sizeof(long));
  *logicalChannelGroup                                             = 0;
  logicalChannelConfig->ul_SpecificParameters->logicalChannelGroup = logicalChannelGroup;
  logicalChannelConfig->ul_SpecificParameters->schedulingRequestID = CALLOC(1, sizeof(*logicalChannelConfig->ul_SpecificParameters->schedulingRequestID));
  *logicalChannelConfig->ul_SpecificParameters->schedulingRequestID = 0;
  logicalChannelConfig->ul_SpecificParameters->logicalChannelSR_Mask = 0;
  logicalChannelConfig->ul_SpecificParameters->logicalChannelSR_DelayTimerApplied = 0;
  rlc_BearerConfig->mac_LogicalChannelConfig                       = logicalChannelConfig;
  ASN_SEQUENCE_ADD(&cellGroupConfig->rlc_BearerToAddModList->list, rlc_BearerConfig);
  ASN_SEQUENCE_ADD(&ue_context_mastercellGroup->rlc_BearerToAddModList->list, rlc_BearerConfig);

  // DRB Configuration
  NR_RLC_BearerConfig_t *rlc_BearerConfig_drb                      = NULL;
  NR_RLC_Config_t *rlc_Config_drb                                  = NULL;
  NR_LogicalChannelConfig_t *logicalChannelConfig_drb              = NULL;
  long *logicalChannelGroup_drb                                    = NULL;
  rlc_BearerConfig_drb                                             = calloc(1, sizeof(NR_RLC_BearerConfig_t));
  rlc_BearerConfig_drb->logicalChannelIdentity                     = 4;
  rlc_BearerConfig_drb->servedRadioBearer                          = calloc(1, sizeof(*rlc_BearerConfig_drb->servedRadioBearer));
  rlc_BearerConfig_drb->servedRadioBearer->present                 = NR_RLC_BearerConfig__servedRadioBearer_PR_drb_Identity;
  rlc_BearerConfig_drb->servedRadioBearer->choice.drb_Identity     = 1;
  rlc_BearerConfig_drb->reestablishRLC                             = NULL;
  rlc_Config_drb                                                   = calloc(1, sizeof(NR_RLC_Config_t));
  rlc_Config_drb->present                                          = NR_RLC_Config_PR_am;
  rlc_Config_drb->choice.am                                        = calloc(1, sizeof(*rlc_Config_drb->choice.am));
  rlc_Config_drb->choice.am->dl_AM_RLC.sn_FieldLength              = calloc(1, sizeof(NR_SN_FieldLengthAM_t));
  *(rlc_Config_drb->choice.am->dl_AM_RLC.sn_FieldLength)           = NR_SN_FieldLengthAM_size18;
  rlc_Config_drb->choice.am->dl_AM_RLC.t_Reassembly                = NR_T_Reassembly_ms80;
  rlc_Config_drb->choice.am->dl_AM_RLC.t_StatusProhibit            = NR_T_StatusProhibit_ms10;
  rlc_Config_drb->choice.am->ul_AM_RLC.sn_FieldLength              = calloc(1, sizeof(NR_SN_FieldLengthAM_t));
  *(rlc_Config_drb->choice.am->ul_AM_RLC.sn_FieldLength)           = NR_SN_FieldLengthAM_size18;
  rlc_Config_drb->choice.am->ul_AM_RLC.t_PollRetransmit            = NR_T_PollRetransmit_ms80;
  rlc_Config_drb->choice.am->ul_AM_RLC.pollPDU                     = NR_PollPDU_p64;
  rlc_Config_drb->choice.am->ul_AM_RLC.pollByte                    = NR_PollByte_kB125;
  rlc_Config_drb->choice.am->ul_AM_RLC.maxRetxThreshold            = NR_UL_AM_RLC__maxRetxThreshold_t8;
  rlc_BearerConfig_drb->rlc_Config                                 = rlc_Config_drb;
  logicalChannelConfig_drb                                             = calloc(1, sizeof(NR_LogicalChannelConfig_t));
  logicalChannelConfig_drb->ul_SpecificParameters                      = calloc(1, sizeof(*logicalChannelConfig_drb->ul_SpecificParameters));
  logicalChannelConfig_drb->ul_SpecificParameters->priority            = 13;
  logicalChannelConfig_drb->ul_SpecificParameters->prioritisedBitRate  = NR_LogicalChannelConfig__ul_SpecificParameters__prioritisedBitRate_kBps8;
  logicalChannelConfig_drb->ul_SpecificParameters->bucketSizeDuration  = NR_LogicalChannelConfig__ul_SpecificParameters__bucketSizeDuration_ms100;
  logicalChannelGroup_drb                                              = CALLOC(1, sizeof(long));
  *logicalChannelGroup_drb                                             = 1;
  logicalChannelConfig_drb->ul_SpecificParameters->logicalChannelGroup = logicalChannelGroup_drb;
  logicalChannelConfig_drb->ul_SpecificParameters->schedulingRequestID = CALLOC(1, sizeof(*logicalChannelConfig_drb->ul_SpecificParameters->schedulingRequestID));
  *logicalChannelConfig_drb->ul_SpecificParameters->schedulingRequestID = 0;
  logicalChannelConfig_drb->ul_SpecificParameters->logicalChannelSR_Mask = 0;
  logicalChannelConfig_drb->ul_SpecificParameters->logicalChannelSR_DelayTimerApplied = 0;
  rlc_BearerConfig_drb->mac_LogicalChannelConfig                       = logicalChannelConfig_drb;
  ASN_SEQUENCE_ADD(&cellGroupConfig->rlc_BearerToAddModList->list, rlc_BearerConfig_drb);
  ASN_SEQUENCE_ADD(&ue_context_mastercellGroup->rlc_BearerToAddModList->list, rlc_BearerConfig_drb);
}


void update_cellGroupConfig(NR_CellGroupConfig_t *cellGroupConfig,
                            NR_UE_NR_Capability_t *uecap,
                            const gNB_RrcConfigurationReq* configuration) {

  NR_SpCellConfig_t *SpCellConfig = cellGroupConfig->spCellConfig;

  if (SpCellConfig == NULL) return;

  NR_ServingCellConfigCommon_t *scc = configuration->scc;

<<<<<<< HEAD
  // Set DL MCS table
  if(scc) {
    NR_BWP_DownlinkDedicated_t *bwp_Dedicated = SpCellConfig->spCellConfigDedicated->initialDownlinkBWP;
    set_dl_mcs_table(scc->downlinkConfigCommon->initialDownlinkBWP->genericParameters.subcarrierSpacing,
                     configuration->force_256qam_off ? NULL : uecap, bwp_Dedicated, scc);
    struct NR_ServingCellConfig__downlinkBWP_ToAddModList *DL_BWP_list = SpCellConfig->spCellConfigDedicated->downlinkBWP_ToAddModList;
    if (DL_BWP_list) {
      for (int i=0; i<DL_BWP_list->list.count; i++){
        NR_BWP_Downlink_t *bwp = DL_BWP_list->list.array[i];
        int scs = bwp->bwp_Common->genericParameters.subcarrierSpacing;
        set_dl_mcs_table(scs, configuration->force_256qam_off ? NULL : uecap, bwp->bwp_Dedicated, scc);
      }
=======
  NR_BWP_DownlinkDedicated_t *bwp_Dedicated = SpCellConfig->spCellConfigDedicated->initialDownlinkBWP;
  set_dl_mcs_table(scc->downlinkConfigCommon->initialDownlinkBWP->genericParameters.subcarrierSpacing,
                   configuration->force_256qam_off ? NULL : uecap, bwp_Dedicated, scc);

  struct NR_ServingCellConfig__downlinkBWP_ToAddModList *DL_BWP_list = SpCellConfig->spCellConfigDedicated->downlinkBWP_ToAddModList;
  if (DL_BWP_list) {
    for (int i=0; i<DL_BWP_list->list.count; i++){
      NR_BWP_Downlink_t *bwp = DL_BWP_list->list.array[i];
      int scs = bwp->bwp_Common->genericParameters.subcarrierSpacing;
      set_dl_mcs_table(scs, configuration->force_256qam_off ? NULL : uecap, bwp->bwp_Dedicated, scc);
>>>>>>> cfda6c7b
    }
  }

}

void fill_initial_cellGroupConfig(int uid,
                                  NR_CellGroupConfig_t *cellGroupConfig,
                                  NR_ServingCellConfigCommon_t *scc,
                                  NR_ServingCellConfig_t *servingcellconfigdedicated,
                                  const gNB_RrcConfigurationReq *configuration)
{
  NR_RLC_BearerConfig_t                            *rlc_BearerConfig     = NULL;
  NR_RLC_Config_t                                  *rlc_Config           = NULL;
  NR_LogicalChannelConfig_t                        *logicalChannelConfig = NULL;
  NR_MAC_CellGroupConfig_t                         *mac_CellGroupConfig  = NULL;
  NR_PhysicalCellGroupConfig_t	                   *physicalCellGroupConfig = NULL;
  long *logicalChannelGroup = NULL;
  
  cellGroupConfig->cellGroupId = 0;
  
  /* Rlc Bearer Config */
  /* TS38.331 9.2.1	Default SRB configurations */
  cellGroupConfig->rlc_BearerToAddModList                          = calloc(1, sizeof(*cellGroupConfig->rlc_BearerToAddModList));
  rlc_BearerConfig                                                 = calloc(1, sizeof(NR_RLC_BearerConfig_t));
  rlc_BearerConfig->logicalChannelIdentity                         = 1;
  rlc_BearerConfig->servedRadioBearer                              = calloc(1, sizeof(*rlc_BearerConfig->servedRadioBearer));
  rlc_BearerConfig->servedRadioBearer->present                     = NR_RLC_BearerConfig__servedRadioBearer_PR_srb_Identity;
  rlc_BearerConfig->servedRadioBearer->choice.srb_Identity         = 1;
  rlc_BearerConfig->reestablishRLC                                 = NULL;
  rlc_Config = calloc(1, sizeof(NR_RLC_Config_t));
  rlc_Config->present                                              = NR_RLC_Config_PR_am;
  rlc_Config->choice.am                                            = calloc(1, sizeof(*rlc_Config->choice.am));
  rlc_Config->choice.am->dl_AM_RLC.sn_FieldLength                  = calloc(1, sizeof(NR_SN_FieldLengthAM_t));
  *(rlc_Config->choice.am->dl_AM_RLC.sn_FieldLength)               = NR_SN_FieldLengthAM_size12;
  rlc_Config->choice.am->dl_AM_RLC.t_Reassembly                    = NR_T_Reassembly_ms35;
  rlc_Config->choice.am->dl_AM_RLC.t_StatusProhibit                = NR_T_StatusProhibit_ms0;
  rlc_Config->choice.am->ul_AM_RLC.sn_FieldLength                  = calloc(1, sizeof(NR_SN_FieldLengthAM_t));
  *(rlc_Config->choice.am->ul_AM_RLC.sn_FieldLength)               = NR_SN_FieldLengthAM_size12;
  rlc_Config->choice.am->ul_AM_RLC.t_PollRetransmit                = NR_T_PollRetransmit_ms45;
  rlc_Config->choice.am->ul_AM_RLC.pollPDU                         = NR_PollPDU_infinity;
  rlc_Config->choice.am->ul_AM_RLC.pollByte                        = NR_PollByte_infinity;
  rlc_Config->choice.am->ul_AM_RLC.maxRetxThreshold                = NR_UL_AM_RLC__maxRetxThreshold_t8;
  rlc_BearerConfig->rlc_Config                                     = rlc_Config;
  logicalChannelConfig                                             = calloc(1, sizeof(NR_LogicalChannelConfig_t));
  logicalChannelConfig->ul_SpecificParameters                      = calloc(1, sizeof(*logicalChannelConfig->ul_SpecificParameters));
  logicalChannelConfig->ul_SpecificParameters->priority            = 1;
  logicalChannelConfig->ul_SpecificParameters->prioritisedBitRate  = NR_LogicalChannelConfig__ul_SpecificParameters__prioritisedBitRate_infinity;
  logicalChannelGroup                                              = CALLOC(1, sizeof(long));
  *logicalChannelGroup                                             = 0;
  logicalChannelConfig->ul_SpecificParameters->logicalChannelGroup = logicalChannelGroup;
  logicalChannelConfig->ul_SpecificParameters->schedulingRequestID = CALLOC(1, sizeof(*logicalChannelConfig->ul_SpecificParameters->schedulingRequestID));
  *logicalChannelConfig->ul_SpecificParameters->schedulingRequestID = 0;
  logicalChannelConfig->ul_SpecificParameters->logicalChannelSR_Mask = 0;
  logicalChannelConfig->ul_SpecificParameters->logicalChannelSR_DelayTimerApplied = 0;
  rlc_BearerConfig->mac_LogicalChannelConfig                       = logicalChannelConfig;
  ASN_SEQUENCE_ADD(&cellGroupConfig->rlc_BearerToAddModList->list, rlc_BearerConfig);
  
  cellGroupConfig->rlc_BearerToReleaseList = NULL;
  
  /* mac CellGroup Config */
  mac_CellGroupConfig                                                     = calloc(1, sizeof(*mac_CellGroupConfig));

  mac_CellGroupConfig->bsr_Config                                         = calloc(1, sizeof(*mac_CellGroupConfig->bsr_Config));
  mac_CellGroupConfig->bsr_Config->periodicBSR_Timer                      = NR_BSR_Config__periodicBSR_Timer_sf10;
  mac_CellGroupConfig->bsr_Config->retxBSR_Timer                          = NR_BSR_Config__retxBSR_Timer_sf80;
  mac_CellGroupConfig->tag_Config                                         = calloc(1, sizeof(*mac_CellGroupConfig->tag_Config));
  mac_CellGroupConfig->tag_Config->tag_ToReleaseList = NULL;
  mac_CellGroupConfig->tag_Config->tag_ToAddModList  = calloc(1,sizeof(*mac_CellGroupConfig->tag_Config->tag_ToAddModList));
  struct NR_TAG *tag=calloc(1,sizeof(*tag));
  tag->tag_Id             = 0;
  tag->timeAlignmentTimer = NR_TimeAlignmentTimer_infinity;
  ASN_SEQUENCE_ADD(&mac_CellGroupConfig->tag_Config->tag_ToAddModList->list,tag);
  mac_CellGroupConfig->phr_Config                                         = calloc(1, sizeof(*mac_CellGroupConfig->phr_Config));
  mac_CellGroupConfig->phr_Config->present                                = NR_SetupRelease_PHR_Config_PR_setup;
  mac_CellGroupConfig->phr_Config->choice.setup                           = calloc(1, sizeof(*mac_CellGroupConfig->phr_Config->choice.setup));
  mac_CellGroupConfig->phr_Config->choice.setup->phr_PeriodicTimer        = NR_PHR_Config__phr_PeriodicTimer_sf10;
  mac_CellGroupConfig->phr_Config->choice.setup->phr_ProhibitTimer        = NR_PHR_Config__phr_ProhibitTimer_sf10;
  mac_CellGroupConfig->phr_Config->choice.setup->phr_Tx_PowerFactorChange = NR_PHR_Config__phr_Tx_PowerFactorChange_dB1;

  cellGroupConfig->mac_CellGroupConfig                                      = mac_CellGroupConfig;

  physicalCellGroupConfig                                                   = calloc(1,sizeof(*physicalCellGroupConfig));
  physicalCellGroupConfig->p_NR_FR1                                         = calloc(1,sizeof(*physicalCellGroupConfig->p_NR_FR1));
  *physicalCellGroupConfig->p_NR_FR1                                        = 10;
  physicalCellGroupConfig->pdsch_HARQ_ACK_Codebook                          = NR_PhysicalCellGroupConfig__pdsch_HARQ_ACK_Codebook_dynamic;
  cellGroupConfig->physicalCellGroupConfig                                  = physicalCellGroupConfig;
  
  cellGroupConfig->spCellConfig                                             = calloc(1,sizeof(*cellGroupConfig->spCellConfig));
  
<<<<<<< HEAD
  fill_initial_SpCellConfig(uid,cellGroupConfig->spCellConfig,scc,servingcellconfigdedicated,configuration);
=======
  fill_initial_SpCellConfig(uid,cellGroupConfig,scc,configuration);
>>>>>>> cfda6c7b
  
  cellGroupConfig->sCellToAddModList                                        = NULL;
  cellGroupConfig->sCellToReleaseList                                       = NULL;
}

//------------------------------------------------------------------------------
int16_t do_RRCSetup(rrc_gNB_ue_context_t          *const ue_context_pP,
                    uint8_t                       *const buffer,
                    const uint8_t                 transaction_id,
                    OCTET_STRING_t                *masterCellGroup_from_DU,
                    NR_ServingCellConfigCommon_t  *scc,
                    NR_ServingCellConfig_t        *servingcellconfigdedicated,
                    const gNB_RrcConfigurationReq *configuration)
//------------------------------------------------------------------------------
{
    asn_enc_rval_t                                   enc_rval;
    NR_DL_CCCH_Message_t                             dl_ccch_msg;
    NR_RRCSetup_t                                    *rrcSetup;
    NR_RRCSetup_IEs_t                                *ie;
    NR_SRB_ToAddMod_t                                *SRB1_config          = NULL;
    NR_PDCP_Config_t                                 *pdcp_Config          = NULL;
    NR_CellGroupConfig_t                             *cellGroupConfig      = NULL;
    char masterCellGroup_buf[1000];

    AssertFatal(ue_context_pP != NULL,"ue_context_p is null\n");
    gNB_RRC_UE_t *ue_p = &ue_context_pP->ue_context;
    NR_SRB_ToAddModList_t        **SRB_configList = &ue_p->SRB_configList;



    memset((void *)&dl_ccch_msg, 0, sizeof(NR_DL_CCCH_Message_t));
    dl_ccch_msg.message.present            = NR_DL_CCCH_MessageType_PR_c1;
    dl_ccch_msg.message.choice.c1          = CALLOC(1, sizeof(struct NR_DL_CCCH_MessageType__c1));
    dl_ccch_msg.message.choice.c1->present = NR_DL_CCCH_MessageType__c1_PR_rrcSetup;
    dl_ccch_msg.message.choice.c1->choice.rrcSetup = calloc(1, sizeof(NR_RRCSetup_t));

    rrcSetup = dl_ccch_msg.message.choice.c1->choice.rrcSetup;
    rrcSetup->criticalExtensions.present = NR_RRCSetup__criticalExtensions_PR_rrcSetup;
    rrcSetup->rrc_TransactionIdentifier  = transaction_id;
    rrcSetup->criticalExtensions.choice.rrcSetup = calloc(1, sizeof(NR_RRCSetup_IEs_t));
    ie = rrcSetup->criticalExtensions.choice.rrcSetup;

    /****************************** radioBearerConfig ******************************/

    /* Configure SRB1 */
    if (*SRB_configList) {
        free(*SRB_configList);
    }

    *SRB_configList = calloc(1, sizeof(NR_SRB_ToAddModList_t));
    // SRB1
    /* TODO */
    SRB1_config = calloc(1, sizeof(NR_SRB_ToAddMod_t));
    SRB1_config->srb_Identity = 1;
    // pdcp_Config->t_Reordering
    SRB1_config->pdcp_Config = pdcp_Config;
    ie->radioBearerConfig.srb_ToAddModList = *SRB_configList;
    ASN_SEQUENCE_ADD(&(*SRB_configList)->list, SRB1_config);

    ie->radioBearerConfig.srb3_ToRelease    = NULL;
    ie->radioBearerConfig.drb_ToAddModList  = NULL;
    ie->radioBearerConfig.drb_ToReleaseList = NULL;
    ie->radioBearerConfig.securityConfig    = NULL;
    
    /****************************** masterCellGroup ******************************/
    /* TODO */
    if (masterCellGroup_from_DU) {
      memcpy(&ie->masterCellGroup,masterCellGroup_from_DU,sizeof(*masterCellGroup_from_DU));
      // decode masterCellGroup OCTET_STRING received from DU and place in ue context
      uper_decode(NULL,
		  &asn_DEF_NR_CellGroupConfig,   //might be added prefix later
		  (void **)&cellGroupConfig,
		  (uint8_t *)masterCellGroup_from_DU->buf,
		  masterCellGroup_from_DU->size, 0, 0); 
      
      xer_fprint(stdout, &asn_DEF_NR_CellGroupConfig, (const void*)cellGroupConfig);
    }
    else {
      cellGroupConfig = calloc(1, sizeof(NR_CellGroupConfig_t));
      fill_initial_cellGroupConfig(ue_context_pP->local_uid,cellGroupConfig,scc,servingcellconfigdedicated,configuration);

      enc_rval = uper_encode_to_buffer(&asn_DEF_NR_CellGroupConfig,
				       NULL,
				       (void *)cellGroupConfig,
				       masterCellGroup_buf,
				       1000);
      
      if(enc_rval.encoded == -1) {
        LOG_E(NR_RRC, "ASN1 message CellGroupConfig encoding failed (%s, %lu)!\n",
	      enc_rval.failed_type->name, enc_rval.encoded);
        return -1;
      }
      
      if (OCTET_STRING_fromBuf(&ie->masterCellGroup, masterCellGroup_buf, (enc_rval.encoded+7)/8) == -1) {
        LOG_E(NR_RRC, "fatal: OCTET_STRING_fromBuf failed\n");
        return -1;
      }
    }

    ue_p->masterCellGroup = cellGroupConfig;

    if ( LOG_DEBUGFLAG(DEBUG_ASN1) ) {
      xer_fprint(stdout, &asn_DEF_NR_DL_CCCH_Message, (void *)&dl_ccch_msg);
    }
    enc_rval = uper_encode_to_buffer(&asn_DEF_NR_DL_CCCH_Message,
				     NULL,
				     (void *)&dl_ccch_msg,
				     buffer,
				     1000);
    
    if(enc_rval.encoded == -1) {
      LOG_E(NR_RRC, "[gNB AssertFatal]ASN1 message encoding failed (%s, %lu)!\n",
	    enc_rval.failed_type->name, enc_rval.encoded);
      return -1;
    }
    
    LOG_D(NR_RRC,"RRCSetup Encoded %zd bits (%zd bytes)\n",
            enc_rval.encoded,(enc_rval.encoded+7)/8);
    return((enc_rval.encoded+7)/8);
}

uint8_t do_NR_SecurityModeCommand(
  const protocol_ctxt_t *const ctxt_pP,
  uint8_t *const buffer,
  const uint8_t Transaction_id,
  const uint8_t cipheringAlgorithm,
  NR_IntegrityProtAlgorithm_t *integrityProtAlgorithm
)
//------------------------------------------------------------------------------
{
  NR_DL_DCCH_Message_t dl_dcch_msg;
  asn_enc_rval_t enc_rval;
  memset(&dl_dcch_msg,0,sizeof(NR_DL_DCCH_Message_t));
  dl_dcch_msg.message.present           = NR_DL_DCCH_MessageType_PR_c1;
  dl_dcch_msg.message.choice.c1=CALLOC(1,sizeof(struct NR_DL_DCCH_MessageType__c1));
  dl_dcch_msg.message.choice.c1->present = NR_DL_DCCH_MessageType__c1_PR_securityModeCommand;
  dl_dcch_msg.message.choice.c1->choice.securityModeCommand = CALLOC(1, sizeof(struct NR_SecurityModeCommand));
  dl_dcch_msg.message.choice.c1->choice.securityModeCommand->rrc_TransactionIdentifier = Transaction_id;
  dl_dcch_msg.message.choice.c1->choice.securityModeCommand->criticalExtensions.present = NR_SecurityModeCommand__criticalExtensions_PR_securityModeCommand;

  dl_dcch_msg.message.choice.c1->choice.securityModeCommand->criticalExtensions.choice.securityModeCommand =
		  CALLOC(1, sizeof(struct NR_SecurityModeCommand_IEs));
  // the two following information could be based on the mod_id
  dl_dcch_msg.message.choice.c1->choice.securityModeCommand->criticalExtensions.choice.securityModeCommand->securityConfigSMC.securityAlgorithmConfig.cipheringAlgorithm
    = (NR_CipheringAlgorithm_t)cipheringAlgorithm;
  dl_dcch_msg.message.choice.c1->choice.securityModeCommand->criticalExtensions.choice.securityModeCommand->securityConfigSMC.securityAlgorithmConfig.integrityProtAlgorithm
    = integrityProtAlgorithm;

  if ( LOG_DEBUGFLAG(DEBUG_ASN1) ) {
    xer_fprint(stdout, &asn_DEF_NR_DL_DCCH_Message, (void *)&dl_dcch_msg);
  }

  enc_rval = uper_encode_to_buffer(&asn_DEF_NR_DL_DCCH_Message,
                                   NULL,
                                   (void *)&dl_dcch_msg,
                                   buffer,
                                   100);

  if(enc_rval.encoded == -1) {
    LOG_I(NR_RRC, "[gNB AssertFatal]ASN1 message encoding failed (%s, %lu)!\n",
          enc_rval.failed_type->name, enc_rval.encoded);
    return -1;
  }

  LOG_D(NR_RRC,"[gNB %d] securityModeCommand for UE %x Encoded %zd bits (%zd bytes)\n",
        ctxt_pP->module_id,
        ctxt_pP->rnti,
        enc_rval.encoded,
        (enc_rval.encoded+7)/8);

  if (enc_rval.encoded==-1) {
    LOG_E(NR_RRC,"[gNB %d] ASN1 : securityModeCommand encoding failed for UE %x\n",
          ctxt_pP->module_id,
          ctxt_pP->rnti);
    return(-1);
  }

  //  rrc_ue_process_ueCapabilityEnquiry(0,1000,&dl_dcch_msg.message.choice.c1.choice.ueCapabilityEnquiry,0);
  //  exit(-1);
  return((enc_rval.encoded+7)/8);
}

/*TODO*/
//------------------------------------------------------------------------------
uint8_t do_NR_SA_UECapabilityEnquiry( const protocol_ctxt_t *const ctxt_pP,
                                   uint8_t               *const buffer,
                                   const uint8_t                Transaction_id)
//------------------------------------------------------------------------------
{
  NR_UE_CapabilityRequestFilterNR_t *sa_band_filter;
  NR_FreqBandList_t *sa_band_list;
  NR_FreqBandInformation_t *sa_band_info;
  NR_FreqBandInformationNR_t *sa_band_infoNR;

  NR_DL_DCCH_Message_t dl_dcch_msg;
  NR_UE_CapabilityRAT_Request_t *ue_capabilityrat_request;

  asn_enc_rval_t enc_rval;
  memset(&dl_dcch_msg,0,sizeof(NR_DL_DCCH_Message_t));
  dl_dcch_msg.message.present           = NR_DL_DCCH_MessageType_PR_c1;
  dl_dcch_msg.message.choice.c1 = CALLOC(1,sizeof(struct NR_DL_DCCH_MessageType__c1));
  dl_dcch_msg.message.choice.c1->present = NR_DL_DCCH_MessageType__c1_PR_ueCapabilityEnquiry;
  dl_dcch_msg.message.choice.c1->choice.ueCapabilityEnquiry = CALLOC(1,sizeof(struct NR_UECapabilityEnquiry));
  dl_dcch_msg.message.choice.c1->choice.ueCapabilityEnquiry->rrc_TransactionIdentifier = Transaction_id;
  dl_dcch_msg.message.choice.c1->choice.ueCapabilityEnquiry->criticalExtensions.present = NR_UECapabilityEnquiry__criticalExtensions_PR_ueCapabilityEnquiry;
  dl_dcch_msg.message.choice.c1->choice.ueCapabilityEnquiry->criticalExtensions.choice.ueCapabilityEnquiry = CALLOC(1,sizeof(struct NR_UECapabilityEnquiry_IEs));
  ue_capabilityrat_request =  CALLOC(1,sizeof(NR_UE_CapabilityRAT_Request_t));
  memset(ue_capabilityrat_request,0,sizeof(NR_UE_CapabilityRAT_Request_t));
  ue_capabilityrat_request->rat_Type = NR_RAT_Type_nr;

  sa_band_infoNR = (NR_FreqBandInformationNR_t*)calloc(1,sizeof(NR_FreqBandInformationNR_t));
  sa_band_infoNR->bandNR = 78;
  sa_band_info = (NR_FreqBandInformation_t*)calloc(1,sizeof(NR_FreqBandInformation_t));
  sa_band_info->present = NR_FreqBandInformation_PR_bandInformationNR;
  sa_band_info->choice.bandInformationNR = sa_band_infoNR;
  
  sa_band_list = (NR_FreqBandList_t *)calloc(1, sizeof(NR_FreqBandList_t));
  ASN_SEQUENCE_ADD(&sa_band_list->list, sa_band_info);

  sa_band_filter = (NR_UE_CapabilityRequestFilterNR_t*)calloc(1,sizeof(NR_UE_CapabilityRequestFilterNR_t));
  sa_band_filter->frequencyBandListFilter = sa_band_list;

  OCTET_STRING_t req_freq;
  unsigned char req_freq_buf[1024];
  enc_rval = uper_encode_to_buffer(&asn_DEF_NR_UE_CapabilityRequestFilterNR,
				   NULL,
				   (void *)sa_band_filter,
				   req_freq_buf,
				   1024);

  if ( LOG_DEBUGFLAG(DEBUG_ASN1) ) {
    xer_fprint(stdout, &asn_DEF_NR_UE_CapabilityRequestFilterNR, (void *)sa_band_filter);
  }

  req_freq.buf = req_freq_buf;
  req_freq.size = (enc_rval.encoded+7)/8;

  ue_capabilityrat_request->capabilityRequestFilter = &req_freq;

  ASN_SEQUENCE_ADD(&dl_dcch_msg.message.choice.c1->choice.ueCapabilityEnquiry->criticalExtensions.choice.ueCapabilityEnquiry->ue_CapabilityRAT_RequestList.list,
                   ue_capabilityrat_request);


  if ( LOG_DEBUGFLAG(DEBUG_ASN1) ) {
    xer_fprint(stdout, &asn_DEF_NR_DL_DCCH_Message, (void *)&dl_dcch_msg);
  }

  enc_rval = uper_encode_to_buffer(&asn_DEF_NR_DL_DCCH_Message,
                                   NULL,
                                   (void *)&dl_dcch_msg,
                                   buffer,
                                   100);

  if(enc_rval.encoded == -1) {
    LOG_I(NR_RRC, "[gNB AssertFatal]ASN1 message encoding failed (%s, %lu)!\n",
          enc_rval.failed_type->name, enc_rval.encoded);
    return -1;
  }

  LOG_D(NR_RRC,"[gNB %d] NR UECapabilityRequest for UE %x Encoded %zd bits (%zd bytes)\n",
        ctxt_pP->module_id,
        ctxt_pP->rnti,
        enc_rval.encoded,
        (enc_rval.encoded+7)/8);

  if (enc_rval.encoded==-1) {
    LOG_E(NR_RRC,"[gNB %d] ASN1 : NR UECapabilityRequest encoding failed for UE %x\n",
          ctxt_pP->module_id,
          ctxt_pP->rnti);
    return(-1);
  }

  return((enc_rval.encoded+7)/8);
}


uint8_t do_NR_RRCRelease(uint8_t                            *buffer,
                         size_t                              buffer_size,
                         uint8_t                             Transaction_id) {
  asn_enc_rval_t enc_rval;
  NR_DL_DCCH_Message_t dl_dcch_msg;
  NR_RRCRelease_t *rrcConnectionRelease;
  memset(&dl_dcch_msg,0,sizeof(NR_DL_DCCH_Message_t));
  dl_dcch_msg.message.present           = NR_DL_DCCH_MessageType_PR_c1;
  dl_dcch_msg.message.choice.c1=CALLOC(1,sizeof(struct NR_DL_DCCH_MessageType__c1));
  dl_dcch_msg.message.choice.c1->present = NR_DL_DCCH_MessageType__c1_PR_rrcRelease;
  dl_dcch_msg.message.choice.c1->choice.rrcRelease = CALLOC(1, sizeof(NR_RRCRelease_t));
  rrcConnectionRelease = dl_dcch_msg.message.choice.c1->choice.rrcRelease;
  // RRCConnectionRelease
  rrcConnectionRelease->rrc_TransactionIdentifier = Transaction_id;
  rrcConnectionRelease->criticalExtensions.present = NR_RRCRelease__criticalExtensions_PR_rrcRelease;
  rrcConnectionRelease->criticalExtensions.choice.rrcRelease = CALLOC(1, sizeof(NR_RRCRelease_IEs_t));
  rrcConnectionRelease->criticalExtensions.choice.rrcRelease->deprioritisationReq =
      CALLOC(1, sizeof(struct NR_RRCRelease_IEs__deprioritisationReq));
  rrcConnectionRelease->criticalExtensions.choice.rrcRelease->deprioritisationReq->deprioritisationType =
      NR_RRCRelease_IEs__deprioritisationReq__deprioritisationType_nr;
  rrcConnectionRelease->criticalExtensions.choice.rrcRelease->deprioritisationReq->deprioritisationTimer =
      NR_RRCRelease_IEs__deprioritisationReq__deprioritisationTimer_min10;

  enc_rval = uper_encode_to_buffer(&asn_DEF_NR_DL_DCCH_Message,
                                   NULL,
                                   (void *)&dl_dcch_msg,
                                   buffer,
                                   buffer_size);
  if(enc_rval.encoded == -1) {
    LOG_I(NR_RRC, "[gNB AssertFatal]ASN1 message encoding failed (%s, %lu)!\n",
        enc_rval.failed_type->name, enc_rval.encoded);
    return -1;
  }
  return((enc_rval.encoded+7)/8);
}

//------------------------------------------------------------------------------
int16_t do_RRCReconfiguration(
    const protocol_ctxt_t        *const ctxt_pP,
    uint8_t                      *buffer,
    size_t                        buffer_size,
    uint8_t                       Transaction_id,
    NR_SRB_ToAddModList_t        *SRB_configList,
    NR_DRB_ToAddModList_t        *DRB_configList,
    NR_DRB_ToReleaseList_t       *DRB_releaseList,
    NR_SecurityConfig_t          *security_config,
    NR_SDAP_Config_t             *sdap_config,
    NR_MeasConfig_t              *meas_config,
    struct NR_RRCReconfiguration_v1530_IEs__dedicatedNAS_MessageList *dedicatedNAS_MessageList,
    rrc_gNB_ue_context_t         *const ue_context_pP,
    rrc_gNB_carrier_data_t       *carrier,
    const gNB_RrcConfigurationReq *configuration,
    NR_MAC_CellGroupConfig_t     *mac_CellGroupConfig,
    NR_CellGroupConfig_t         *cellGroupConfig)
//------------------------------------------------------------------------------
{
    NR_DL_DCCH_Message_t                             dl_dcch_msg;
    asn_enc_rval_t                                   enc_rval;
    NR_RRCReconfiguration_IEs_t                      *ie;
    unsigned char masterCellGroup_buf[1000];

    memset(&dl_dcch_msg, 0, sizeof(NR_DL_DCCH_Message_t));
    dl_dcch_msg.message.present            = NR_DL_DCCH_MessageType_PR_c1;
    dl_dcch_msg.message.choice.c1          = CALLOC(1, sizeof(struct NR_DL_DCCH_MessageType__c1));
    dl_dcch_msg.message.choice.c1->present = NR_DL_DCCH_MessageType__c1_PR_rrcReconfiguration;

    dl_dcch_msg.message.choice.c1->choice.rrcReconfiguration = calloc(1, sizeof(NR_RRCReconfiguration_t));
    dl_dcch_msg.message.choice.c1->choice.rrcReconfiguration->rrc_TransactionIdentifier = Transaction_id;
    dl_dcch_msg.message.choice.c1->choice.rrcReconfiguration->criticalExtensions.present = NR_RRCReconfiguration__criticalExtensions_PR_rrcReconfiguration;

    /******************** Radio Bearer Config ********************/
    /* Configure Security */
    // security_config    =  CALLOC(1, sizeof(NR_SecurityConfig_t));
    // security_config->securityAlgorithmConfig = CALLOC(1, sizeof(*ie->radioBearerConfig->securityConfig->securityAlgorithmConfig));
    // security_config->securityAlgorithmConfig->cipheringAlgorithm     = NR_CipheringAlgorithm_nea0;
    // security_config->securityAlgorithmConfig->integrityProtAlgorithm = NULL;
    // security_config->keyToUse = CALLOC(1, sizeof(*ie->radioBearerConfig->securityConfig->keyToUse));
    // *security_config->keyToUse = NR_SecurityConfig__keyToUse_master;

    ie = calloc(1, sizeof(NR_RRCReconfiguration_IEs_t));
    if (SRB_configList || DRB_configList) {
      ie->radioBearerConfig = calloc(1, sizeof(NR_RadioBearerConfig_t));
      ie->radioBearerConfig->srb_ToAddModList  = SRB_configList;
      ie->radioBearerConfig->drb_ToAddModList  = DRB_configList;
      ie->radioBearerConfig->securityConfig    = security_config;
      ie->radioBearerConfig->srb3_ToRelease    = NULL;
      ie->radioBearerConfig->drb_ToReleaseList = DRB_releaseList;
    }

    /******************** Meas Config ********************/
    // measConfig
    ie->measConfig = meas_config;
    // lateNonCriticalExtension
    ie->lateNonCriticalExtension = NULL;
    // nonCriticalExtension

    if (cellGroupConfig || dedicatedNAS_MessageList) {
      ie->nonCriticalExtension = calloc(1, sizeof(NR_RRCReconfiguration_v1530_IEs_t));
      if (dedicatedNAS_MessageList)
        ie->nonCriticalExtension->dedicatedNAS_MessageList = dedicatedNAS_MessageList;
    }

    if(cellGroupConfig!=NULL){
      update_cellGroupConfig(cellGroupConfig,
<<<<<<< HEAD
                             ue_context_pP ? ue_context_pP->ue_context.UE_Capability_nr : NULL,
=======
                             ue_context_pP->ue_context.UE_Capability_nr,
>>>>>>> cfda6c7b
                             configuration);

      enc_rval = uper_encode_to_buffer(&asn_DEF_NR_CellGroupConfig,
          NULL,
          (void *)cellGroupConfig,
          masterCellGroup_buf,
          1000);
      if(enc_rval.encoded == -1) {
        LOG_E(NR_RRC, "ASN1 message CellGroupConfig encoding failed (%s, %lu)!\n",
            enc_rval.failed_type->name, enc_rval.encoded);
        return -1;
      }
      if ( LOG_DEBUGFLAG(DEBUG_ASN1) ) {
        xer_fprint(stdout, &asn_DEF_NR_CellGroupConfig, (const void *) cellGroupConfig);
      }
      ie->nonCriticalExtension->masterCellGroup = calloc(1,sizeof(OCTET_STRING_t));

      ie->nonCriticalExtension->masterCellGroup->buf = masterCellGroup_buf;
      ie->nonCriticalExtension->masterCellGroup->size = (enc_rval.encoded+7)/8;
    }

    dl_dcch_msg.message.choice.c1->choice.rrcReconfiguration->criticalExtensions.choice.rrcReconfiguration = ie;

    if ( LOG_DEBUGFLAG(DEBUG_ASN1) ) {
      xer_fprint(stdout, &asn_DEF_NR_DL_DCCH_Message, (void *)&dl_dcch_msg);
    }

    enc_rval = uper_encode_to_buffer(&asn_DEF_NR_DL_DCCH_Message,
                                    NULL,
                                    (void *)&dl_dcch_msg,
                                    buffer,
                                    buffer_size);

    if(enc_rval.encoded == -1) {
        LOG_I(NR_RRC, "[gNB AssertFatal]ASN1 message encoding failed (%s, %lu)!\n",
            enc_rval.failed_type->name, enc_rval.encoded);
        return -1;
    }

    LOG_D(NR_RRC,"[gNB %d] RRCReconfiguration for UE %x Encoded %zd bits (%zd bytes)\n",
            ctxt_pP->module_id,
            ctxt_pP->rnti,
            enc_rval.encoded,
            (enc_rval.encoded+7)/8);

    if (enc_rval.encoded == -1) {
        LOG_E(NR_RRC,"[gNB %d] ASN1 : RRCReconfiguration encoding failed for UE %x\n",
            ctxt_pP->module_id,
            ctxt_pP->rnti);
        return(-1);
    }

    return((enc_rval.encoded+7)/8);
}


uint8_t do_RRCSetupRequest(uint8_t Mod_id, uint8_t *buffer, size_t buffer_size, uint8_t *rv) {
  asn_enc_rval_t enc_rval;
  uint8_t buf[5],buf2=0;
  NR_UL_CCCH_Message_t ul_ccch_msg;
  NR_RRCSetupRequest_t *rrcSetupRequest;
  memset((void *)&ul_ccch_msg,0,sizeof(NR_UL_CCCH_Message_t));
  ul_ccch_msg.message.present           = NR_UL_CCCH_MessageType_PR_c1;
  ul_ccch_msg.message.choice.c1          = CALLOC(1, sizeof(struct NR_UL_CCCH_MessageType__c1));
  ul_ccch_msg.message.choice.c1->present = NR_UL_CCCH_MessageType__c1_PR_rrcSetupRequest;
  ul_ccch_msg.message.choice.c1->choice.rrcSetupRequest = CALLOC(1, sizeof(NR_RRCSetupRequest_t));
  rrcSetupRequest          = ul_ccch_msg.message.choice.c1->choice.rrcSetupRequest;


  if (1) {
    rrcSetupRequest->rrcSetupRequest.ue_Identity.present = NR_InitialUE_Identity_PR_randomValue;
    rrcSetupRequest->rrcSetupRequest.ue_Identity.choice.randomValue.size = 5;
    rrcSetupRequest->rrcSetupRequest.ue_Identity.choice.randomValue.bits_unused = 1;
    rrcSetupRequest->rrcSetupRequest.ue_Identity.choice.randomValue.buf = buf;
    rrcSetupRequest->rrcSetupRequest.ue_Identity.choice.randomValue.buf[0] = rv[0];
    rrcSetupRequest->rrcSetupRequest.ue_Identity.choice.randomValue.buf[1] = rv[1];
    rrcSetupRequest->rrcSetupRequest.ue_Identity.choice.randomValue.buf[2] = rv[2];
    rrcSetupRequest->rrcSetupRequest.ue_Identity.choice.randomValue.buf[3] = rv[3];
    rrcSetupRequest->rrcSetupRequest.ue_Identity.choice.randomValue.buf[4] = rv[4]&0xfe;
  } else {
    rrcSetupRequest->rrcSetupRequest.ue_Identity.present = NR_InitialUE_Identity_PR_ng_5G_S_TMSI_Part1;
    rrcSetupRequest->rrcSetupRequest.ue_Identity.choice.ng_5G_S_TMSI_Part1.size = 1;
    rrcSetupRequest->rrcSetupRequest.ue_Identity.choice.ng_5G_S_TMSI_Part1.bits_unused = 0;
    rrcSetupRequest->rrcSetupRequest.ue_Identity.choice.ng_5G_S_TMSI_Part1.buf = buf;
    rrcSetupRequest->rrcSetupRequest.ue_Identity.choice.ng_5G_S_TMSI_Part1.buf[0] = 0x12;
  }

  rrcSetupRequest->rrcSetupRequest.establishmentCause = NR_EstablishmentCause_mo_Signalling; //EstablishmentCause_mo_Data;
  rrcSetupRequest->rrcSetupRequest.spare.buf = &buf2;
  rrcSetupRequest->rrcSetupRequest.spare.size=1;
  rrcSetupRequest->rrcSetupRequest.spare.bits_unused = 7;

  if ( LOG_DEBUGFLAG(DEBUG_ASN1) ) {
    xer_fprint(stdout, &asn_DEF_NR_UL_CCCH_Message, (void *)&ul_ccch_msg);
  }

  enc_rval = uper_encode_to_buffer(&asn_DEF_NR_UL_CCCH_Message,
                                   NULL,
                                   (void *)&ul_ccch_msg,
                                   buffer,
                                   buffer_size);
  AssertFatal (enc_rval.encoded > 0, "ASN1 message encoding failed (%s, %lu)!\n", enc_rval.failed_type->name, enc_rval.encoded);
  LOG_D(NR_RRC,"[UE] RRCSetupRequest Encoded %zd bits (%zd bytes)\n", enc_rval.encoded, (enc_rval.encoded+7)/8);
  return((enc_rval.encoded+7)/8);
}

//------------------------------------------------------------------------------
uint8_t
do_NR_RRCReconfigurationComplete_for_nsa(
  uint8_t *buffer,
  size_t buffer_size,
  NR_RRC_TransactionIdentifier_t Transaction_id
)
//------------------------------------------------------------------------------
{
  NR_RRCReconfigurationComplete_t rrc_complete_msg;
  memset(&rrc_complete_msg, 0, sizeof(rrc_complete_msg));
  rrc_complete_msg.rrc_TransactionIdentifier = Transaction_id;
  rrc_complete_msg.criticalExtensions.choice.rrcReconfigurationComplete =
        CALLOC(1, sizeof(*rrc_complete_msg.criticalExtensions.choice.rrcReconfigurationComplete));
  rrc_complete_msg.criticalExtensions.present =
	NR_RRCReconfigurationComplete__criticalExtensions_PR_rrcReconfigurationComplete;
  rrc_complete_msg.criticalExtensions.choice.rrcReconfigurationComplete->nonCriticalExtension = NULL;
  rrc_complete_msg.criticalExtensions.choice.rrcReconfigurationComplete->lateNonCriticalExtension = NULL;
  if (0) {
    xer_fprint(stdout, &asn_DEF_NR_RRCReconfigurationComplete, (void *)&rrc_complete_msg);
  }

  asn_enc_rval_t enc_rval = uper_encode_to_buffer(&asn_DEF_NR_RRCReconfigurationComplete,
                                                  NULL,
                                                  (void *)&rrc_complete_msg,
                                                  buffer,
                                                  buffer_size);
  AssertFatal (enc_rval.encoded > 0, "ASN1 message encoding failed (%s, %lu)!\n",
               enc_rval.failed_type->name, enc_rval.encoded);
  LOG_A(NR_RRC, "rrcReconfigurationComplete Encoded %zd bits (%zd bytes)\n", enc_rval.encoded, (enc_rval.encoded+7)/8);
  return((enc_rval.encoded+7)/8);
}

//------------------------------------------------------------------------------
uint8_t
do_NR_RRCReconfigurationComplete(
  const protocol_ctxt_t *const ctxt_pP,
  uint8_t *buffer,
  size_t buffer_size,
  const uint8_t Transaction_id
)
//------------------------------------------------------------------------------
{
  asn_enc_rval_t enc_rval;
  NR_UL_DCCH_Message_t ul_dcch_msg;
  NR_RRCReconfigurationComplete_t *rrcReconfigurationComplete;
  memset((void *)&ul_dcch_msg,0,sizeof(NR_UL_DCCH_Message_t));
  ul_dcch_msg.message.present                     = NR_UL_DCCH_MessageType_PR_c1;
  ul_dcch_msg.message.choice.c1                   = CALLOC(1, sizeof(struct NR_UL_DCCH_MessageType__c1));
  ul_dcch_msg.message.choice.c1->present           = NR_UL_DCCH_MessageType__c1_PR_rrcReconfigurationComplete;
  ul_dcch_msg.message.choice.c1->choice.rrcReconfigurationComplete = CALLOC(1, sizeof(NR_RRCReconfigurationComplete_t));
  rrcReconfigurationComplete            = ul_dcch_msg.message.choice.c1->choice.rrcReconfigurationComplete;
  rrcReconfigurationComplete->rrc_TransactionIdentifier = Transaction_id;
  rrcReconfigurationComplete->criticalExtensions.choice.rrcReconfigurationComplete = CALLOC(1, sizeof(NR_RRCReconfigurationComplete_IEs_t));
  rrcReconfigurationComplete->criticalExtensions.present =
		  NR_RRCReconfigurationComplete__criticalExtensions_PR_rrcReconfigurationComplete;
  rrcReconfigurationComplete->criticalExtensions.choice.rrcReconfigurationComplete->nonCriticalExtension = NULL;
  rrcReconfigurationComplete->criticalExtensions.choice.rrcReconfigurationComplete->lateNonCriticalExtension = NULL;
  if ( LOG_DEBUGFLAG(DEBUG_ASN1) ) {
    xer_fprint(stdout, &asn_DEF_NR_UL_DCCH_Message, (void *)&ul_dcch_msg);
  }

  enc_rval = uper_encode_to_buffer(&asn_DEF_NR_UL_DCCH_Message,
                                   NULL,
                                   (void *)&ul_dcch_msg,
                                   buffer,
                                   buffer_size);
  AssertFatal (enc_rval.encoded > 0, "ASN1 message encoding failed (%s, %lu)!\n",
               enc_rval.failed_type->name, enc_rval.encoded);
  LOG_I(NR_RRC,"rrcReconfigurationComplete Encoded %zd bits (%zd bytes)\n",enc_rval.encoded,(enc_rval.encoded+7)/8);
  return((enc_rval.encoded+7)/8);
}

uint8_t do_RRCSetupComplete(uint8_t Mod_id, uint8_t *buffer, size_t buffer_size,
                            const uint8_t Transaction_id, uint8_t sel_plmn_id, const int dedicatedInfoNASLength, const char *dedicatedInfoNAS){
  asn_enc_rval_t enc_rval;
  
  NR_UL_DCCH_Message_t  ul_dcch_msg;
  NR_RRCSetupComplete_t *RrcSetupComplete;
  memset((void *)&ul_dcch_msg,0,sizeof(NR_UL_DCCH_Message_t));

  uint8_t buf[6];

  ul_dcch_msg.message.present = NR_UL_DCCH_MessageType_PR_c1;
  ul_dcch_msg.message.choice.c1 = CALLOC(1,sizeof(struct NR_UL_DCCH_MessageType__c1));
  ul_dcch_msg.message.choice.c1->present = NR_UL_DCCH_MessageType__c1_PR_rrcSetupComplete;
  ul_dcch_msg.message.choice.c1->choice.rrcSetupComplete = CALLOC(1, sizeof(NR_RRCSetupComplete_t));
  RrcSetupComplete                       = ul_dcch_msg.message.choice.c1->choice.rrcSetupComplete;
  RrcSetupComplete->rrc_TransactionIdentifier    = Transaction_id;
  RrcSetupComplete->criticalExtensions.present   = NR_RRCSetupComplete__criticalExtensions_PR_rrcSetupComplete;
  RrcSetupComplete->criticalExtensions.choice.rrcSetupComplete = CALLOC(1, sizeof(NR_RRCSetupComplete_IEs_t));
  // RrcSetupComplete->criticalExtensions.choice.rrcSetupComplete->nonCriticalExtension = CALLOC(1,
  //   sizeof(*RrcSetupComplete->criticalExtensions.choice.rrcSetupComplete->nonCriticalExtension));
  RrcSetupComplete->criticalExtensions.choice.rrcSetupComplete->selectedPLMN_Identity = sel_plmn_id;
  RrcSetupComplete->criticalExtensions.choice.rrcSetupComplete->registeredAMF = NULL;

  RrcSetupComplete->criticalExtensions.choice.rrcSetupComplete->ng_5G_S_TMSI_Value = CALLOC(1, sizeof(struct NR_RRCSetupComplete_IEs__ng_5G_S_TMSI_Value));
  RrcSetupComplete->criticalExtensions.choice.rrcSetupComplete->ng_5G_S_TMSI_Value->present = NR_RRCSetupComplete_IEs__ng_5G_S_TMSI_Value_PR_ng_5G_S_TMSI;
  RrcSetupComplete->criticalExtensions.choice.rrcSetupComplete->ng_5G_S_TMSI_Value->choice.ng_5G_S_TMSI.size = 6;
  RrcSetupComplete->criticalExtensions.choice.rrcSetupComplete->ng_5G_S_TMSI_Value->choice.ng_5G_S_TMSI.buf = buf;
  RrcSetupComplete->criticalExtensions.choice.rrcSetupComplete->ng_5G_S_TMSI_Value->choice.ng_5G_S_TMSI.buf[0] = 0x12;
  RrcSetupComplete->criticalExtensions.choice.rrcSetupComplete->ng_5G_S_TMSI_Value->choice.ng_5G_S_TMSI.buf[1] = 0x34;
  RrcSetupComplete->criticalExtensions.choice.rrcSetupComplete->ng_5G_S_TMSI_Value->choice.ng_5G_S_TMSI.buf[2] = 0x56;
  RrcSetupComplete->criticalExtensions.choice.rrcSetupComplete->ng_5G_S_TMSI_Value->choice.ng_5G_S_TMSI.buf[3] = 0x78;
  RrcSetupComplete->criticalExtensions.choice.rrcSetupComplete->ng_5G_S_TMSI_Value->choice.ng_5G_S_TMSI.buf[4] = 0x9A;
  RrcSetupComplete->criticalExtensions.choice.rrcSetupComplete->ng_5G_S_TMSI_Value->choice.ng_5G_S_TMSI.buf[5] = 0xBC;

 memset(&RrcSetupComplete->criticalExtensions.choice.rrcSetupComplete->dedicatedNAS_Message,0,sizeof(OCTET_STRING_t));
 OCTET_STRING_fromBuf(&RrcSetupComplete->criticalExtensions.choice.rrcSetupComplete->dedicatedNAS_Message,dedicatedInfoNAS,dedicatedInfoNASLength);
if ( LOG_DEBUGFLAG(DEBUG_ASN1) ) {
  xer_fprint(stdout, &asn_DEF_NR_UL_DCCH_Message, (void *)&ul_dcch_msg);
}

enc_rval = uper_encode_to_buffer(&asn_DEF_NR_UL_DCCH_Message,
                                 NULL,
                                 (void *)&ul_dcch_msg,
                                 buffer,
                                 buffer_size);
AssertFatal(enc_rval.encoded > 0,"ASN1 message encoding failed (%s, %lu)!\n",
    enc_rval.failed_type->name,enc_rval.encoded);
LOG_D(NR_RRC,"RRCSetupComplete Encoded %zd bits (%zd bytes)\n",enc_rval.encoded,(enc_rval.encoded+7)/8);

return((enc_rval.encoded+7)/8);
}

//------------------------------------------------------------------------------
uint8_t 
do_NR_DLInformationTransfer(
    uint8_t Mod_id,
    uint8_t **buffer,
    uint8_t transaction_id,
    uint32_t pdu_length,
    uint8_t *pdu_buffer
)
//------------------------------------------------------------------------------
{
    ssize_t encoded;
    NR_DL_DCCH_Message_t   dl_dcch_msg;
    memset(&dl_dcch_msg, 0, sizeof(NR_DL_DCCH_Message_t));
    dl_dcch_msg.message.present            = NR_DL_DCCH_MessageType_PR_c1;
    dl_dcch_msg.message.choice.c1          = CALLOC(1, sizeof(struct NR_DL_DCCH_MessageType__c1));
    dl_dcch_msg.message.choice.c1->present = NR_DL_DCCH_MessageType__c1_PR_dlInformationTransfer;

    dl_dcch_msg.message.choice.c1->choice.dlInformationTransfer = CALLOC(1, sizeof(NR_DLInformationTransfer_t));
    dl_dcch_msg.message.choice.c1->choice.dlInformationTransfer->rrc_TransactionIdentifier = transaction_id;
    dl_dcch_msg.message.choice.c1->choice.dlInformationTransfer->criticalExtensions.present =
        NR_DLInformationTransfer__criticalExtensions_PR_dlInformationTransfer;

    dl_dcch_msg.message.choice.c1->choice.dlInformationTransfer->
        criticalExtensions.choice.dlInformationTransfer = CALLOC(1, sizeof(NR_DLInformationTransfer_IEs_t));
    dl_dcch_msg.message.choice.c1->choice.dlInformationTransfer->
        criticalExtensions.choice.dlInformationTransfer->dedicatedNAS_Message = CALLOC(1, sizeof(NR_DedicatedNAS_Message_t));
    dl_dcch_msg.message.choice.c1->choice.dlInformationTransfer->
        criticalExtensions.choice.dlInformationTransfer->dedicatedNAS_Message->buf = pdu_buffer;
    dl_dcch_msg.message.choice.c1->choice.dlInformationTransfer->
        criticalExtensions.choice.dlInformationTransfer->dedicatedNAS_Message->size = pdu_length;

    encoded = uper_encode_to_new_buffer (&asn_DEF_NR_DL_DCCH_Message, NULL, (void *) &dl_dcch_msg, (void **)buffer);
    AssertFatal(encoded > 0,"ASN1 message encoding failed (%s, %ld)!\n",
                "DLInformationTransfer", encoded);
    LOG_D(NR_RRC,"DLInformationTransfer Encoded %zd bytes\n", encoded);
    //for (int i=0;i<encoded;i++) printf("%02x ",(*buffer)[i]);
    return encoded;
}

uint8_t do_NR_ULInformationTransfer(uint8_t **buffer, uint32_t pdu_length, uint8_t *pdu_buffer) {
    ssize_t encoded;
    NR_UL_DCCH_Message_t ul_dcch_msg;
    memset(&ul_dcch_msg, 0, sizeof(NR_UL_DCCH_Message_t));
    ul_dcch_msg.message.present           = NR_UL_DCCH_MessageType_PR_c1;
    ul_dcch_msg.message.choice.c1          = CALLOC(1,sizeof(struct NR_UL_DCCH_MessageType__c1));
    ul_dcch_msg.message.choice.c1->present = NR_UL_DCCH_MessageType__c1_PR_ulInformationTransfer;
    ul_dcch_msg.message.choice.c1->choice.ulInformationTransfer = CALLOC(1,sizeof(struct NR_ULInformationTransfer));
    ul_dcch_msg.message.choice.c1->choice.ulInformationTransfer->criticalExtensions.present = NR_ULInformationTransfer__criticalExtensions_PR_ulInformationTransfer;
    ul_dcch_msg.message.choice.c1->choice.ulInformationTransfer->criticalExtensions.choice.ulInformationTransfer = CALLOC(1,sizeof(struct NR_ULInformationTransfer_IEs));
    struct NR_ULInformationTransfer_IEs *ulInformationTransfer = ul_dcch_msg.message.choice.c1->choice.ulInformationTransfer->criticalExtensions.choice.ulInformationTransfer;
    ulInformationTransfer->dedicatedNAS_Message = CALLOC(1,sizeof(NR_DedicatedNAS_Message_t));
    ulInformationTransfer->dedicatedNAS_Message->buf = pdu_buffer;
    ulInformationTransfer->dedicatedNAS_Message->size = pdu_length;
    ulInformationTransfer->lateNonCriticalExtension = NULL;
    encoded = uper_encode_to_new_buffer (&asn_DEF_NR_UL_DCCH_Message, NULL, (void *) &ul_dcch_msg, (void **) buffer);
    AssertFatal(encoded > 0,"ASN1 message encoding failed (%s, %ld)!\n",
                "ULInformationTransfer",encoded);
    LOG_D(NR_RRC,"ULInformationTransfer Encoded %zd bytes\n",encoded);

    return encoded;
}

uint8_t do_RRCReestablishmentRequest(uint8_t Mod_id, uint8_t *buffer, uint16_t c_rnti) {
  asn_enc_rval_t enc_rval;
  NR_UL_CCCH_Message_t ul_ccch_msg;
  NR_RRCReestablishmentRequest_t *rrcReestablishmentRequest;
  uint8_t buf[2];

  memset((void *)&ul_ccch_msg,0,sizeof(NR_UL_CCCH_Message_t));
  ul_ccch_msg.message.present            = NR_UL_CCCH_MessageType_PR_c1;
  ul_ccch_msg.message.choice.c1          = CALLOC(1, sizeof(struct NR_UL_CCCH_MessageType__c1));
  ul_ccch_msg.message.choice.c1->present = NR_UL_CCCH_MessageType__c1_PR_rrcReestablishmentRequest;
  ul_ccch_msg.message.choice.c1->choice.rrcReestablishmentRequest = CALLOC(1, sizeof(NR_RRCReestablishmentRequest_t));

  rrcReestablishmentRequest = ul_ccch_msg.message.choice.c1->choice.rrcReestablishmentRequest;
  // test
  rrcReestablishmentRequest->rrcReestablishmentRequest.reestablishmentCause = NR_ReestablishmentCause_reconfigurationFailure;
  rrcReestablishmentRequest->rrcReestablishmentRequest.ue_Identity.c_RNTI = c_rnti;
  rrcReestablishmentRequest->rrcReestablishmentRequest.ue_Identity.physCellId = 0;
  rrcReestablishmentRequest->rrcReestablishmentRequest.ue_Identity.shortMAC_I.buf = buf;
  rrcReestablishmentRequest->rrcReestablishmentRequest.ue_Identity.shortMAC_I.buf[0] = 0x08;
  rrcReestablishmentRequest->rrcReestablishmentRequest.ue_Identity.shortMAC_I.buf[1] = 0x32;
  rrcReestablishmentRequest->rrcReestablishmentRequest.ue_Identity.shortMAC_I.size = 2;


  if ( LOG_DEBUGFLAG(DEBUG_ASN1) ) {
    xer_fprint(stdout, &asn_DEF_NR_UL_CCCH_Message, (void *)&ul_ccch_msg);
  }

  enc_rval = uper_encode_to_buffer(&asn_DEF_NR_UL_CCCH_Message,
                                   NULL,
                                   (void *)&ul_ccch_msg,
                                   buffer,
                                   100);
  AssertFatal (enc_rval.encoded > 0, "ASN1 message encoding failed (%s, %lu)!\n", enc_rval.failed_type->name, enc_rval.encoded);
  LOG_D(NR_RRC,"[UE] RRCReestablishmentRequest Encoded %zd bits (%zd bytes)\n", enc_rval.encoded, (enc_rval.encoded+7)/8);
  return((enc_rval.encoded+7)/8);
}

//------------------------------------------------------------------------------
uint8_t
do_RRCReestablishment(
const protocol_ctxt_t     *const ctxt_pP,
rrc_gNB_ue_context_t      *const ue_context_pP,
int                              CC_id,
uint8_t                   *const buffer,
size_t                           buffer_size,
//const uint8_t                    transmission_mode,
const uint8_t                    Transaction_id,
NR_SRB_ToAddModList_t               **SRB_configList
) {
    asn_enc_rval_t enc_rval;
    //long *logicalchannelgroup = NULL;
    struct NR_SRB_ToAddMod *SRB1_config = NULL;
    struct NR_SRB_ToAddMod *SRB2_config = NULL;
    //gNB_RRC_INST *nrrrc               = RC.nrrrc[ctxt_pP->module_id];
    NR_DL_DCCH_Message_t dl_dcch_msg;
    NR_RRCReestablishment_t *rrcReestablishment = NULL;
    int i = 0;
    ue_context_pP->ue_context.reestablishment_xid = Transaction_id;
    NR_SRB_ToAddModList_t **SRB_configList2 = NULL;
    SRB_configList2 = &ue_context_pP->ue_context.SRB_configList2[Transaction_id];

    if (*SRB_configList2) {
      free(*SRB_configList2);
    }

    *SRB_configList2 = CALLOC(1, sizeof(NR_SRB_ToAddModList_t));
    memset((void *)&dl_dcch_msg, 0, sizeof(NR_DL_DCCH_Message_t));
    dl_dcch_msg.message.present           = NR_DL_DCCH_MessageType_PR_c1;
    dl_dcch_msg.message.choice.c1 = calloc(1,sizeof(struct NR_DL_DCCH_MessageType__c1));
    dl_dcch_msg.message.choice.c1->present = NR_DL_DCCH_MessageType__c1_PR_rrcReestablishment;
    dl_dcch_msg.message.choice.c1->choice.rrcReestablishment = CALLOC(1,sizeof(NR_RRCReestablishment_t));
    rrcReestablishment = dl_dcch_msg.message.choice.c1->choice.rrcReestablishment;

    // get old configuration of SRB2
    if (*SRB_configList != NULL) {
      for (i = 0; (i < (*SRB_configList)->list.count) && (i < 3); i++) {
        LOG_D(NR_RRC, "(*SRB_configList)->list.array[%d]->srb_Identity=%ld\n",
              i, (*SRB_configList)->list.array[i]->srb_Identity);
    
        if ((*SRB_configList)->list.array[i]->srb_Identity == 2 ) {
          SRB2_config = (*SRB_configList)->list.array[i];
        } else if ((*SRB_configList)->list.array[i]->srb_Identity == 1 ) {
          SRB1_config = (*SRB_configList)->list.array[i];
        }
      }
    }

    if (SRB1_config == NULL) {
      // default SRB1 configuration
      LOG_W(NR_RRC,"SRB1 configuration does not exist in SRB configuration list, use default\n");
      /// SRB1
      SRB1_config = CALLOC(1, sizeof(*SRB1_config));
      SRB1_config->srb_Identity = 1;
    }

    if (SRB2_config == NULL) {
      LOG_W(NR_RRC,"SRB2 configuration does not exist in SRB configuration list\n");
    } else {
      ASN_SEQUENCE_ADD(&(*SRB_configList2)->list, SRB2_config);
    }

    if (*SRB_configList) {
      free(*SRB_configList);
    }

    *SRB_configList = CALLOC(1, sizeof(LTE_SRB_ToAddModList_t));
    ASN_SEQUENCE_ADD(&(*SRB_configList)->list,SRB1_config);

    rrcReestablishment->rrc_TransactionIdentifier = Transaction_id;
    rrcReestablishment->criticalExtensions.present = NR_RRCReestablishment__criticalExtensions_PR_rrcReestablishment;
    rrcReestablishment->criticalExtensions.choice.rrcReestablishment = CALLOC(1,sizeof(NR_RRCReestablishment_IEs_t));

    uint8_t KgNB_star[32] = { 0 };
    /** TODO
    uint16_t pci = nrrrc->carrier[CC_id].physCellId;
    uint32_t earfcn_dl = (uint32_t)freq_to_arfcn10(RC.mac[ctxt_pP->module_id]->common_channels[CC_id].eutra_band,
                         nrrrc->carrier[CC_id].dl_CarrierFreq);
    bool     is_rel8_only = true;
    
    if (earfcn_dl > 65535) {
      is_rel8_only = false;
    }
    LOG_D(NR_RRC, "pci=%d, eutra_band=%d, downlink_frequency=%d, earfcn_dl=%u, is_rel8_only=%s\n",
          pci,
          RC.mac[ctxt_pP->module_id]->common_channels[CC_id].eutra_band,
          nrrrc->carrier[CC_id].dl_CarrierFreq,
          earfcn_dl,
          is_rel8_only == true ? "true": "false");
    */
    
    if (ue_context_pP->ue_context.nh_ncc >= 0) {
      //TODO derive_keNB_star(ue_context_pP->ue_context.nh, pci, earfcn_dl, is_rel8_only, KgNB_star);
      rrcReestablishment->criticalExtensions.choice.rrcReestablishment->nextHopChainingCount = ue_context_pP->ue_context.nh_ncc;
    } else { // first HO
      //TODO derive_keNB_star (ue_context_pP->ue_context.kgnb, pci, earfcn_dl, is_rel8_only, KgNB_star);
      // LG: really 1
      rrcReestablishment->criticalExtensions.choice.rrcReestablishment->nextHopChainingCount = 0;
    }
    // copy KgNB_star to ue_context_pP->ue_context.kgnb
    memcpy (ue_context_pP->ue_context.kgnb, KgNB_star, 32);
    ue_context_pP->ue_context.kgnb_ncc = 0;
    rrcReestablishment->criticalExtensions.choice.rrcReestablishment->lateNonCriticalExtension = NULL;
    rrcReestablishment->criticalExtensions.choice.rrcReestablishment->nonCriticalExtension = NULL;

    if ( LOG_DEBUGFLAG(DEBUG_ASN1) ) {
      xer_fprint(stdout, &asn_DEF_NR_DL_DCCH_Message, (void *)&dl_dcch_msg);
    }

    enc_rval = uper_encode_to_buffer(&asn_DEF_NR_DL_DCCH_Message,
                                     NULL,
                                     (void *)&dl_dcch_msg,
                                     buffer,
                                     100);

    if(enc_rval.encoded == -1) {
      LOG_E(NR_RRC, "[gNB AssertFatal]ASN1 message encoding failed (%s, %lu)!\n",
            enc_rval.failed_type->name, enc_rval.encoded);
      return -1;
    }
    
    LOG_D(NR_RRC,"RRCReestablishment Encoded %u bits (%u bytes)\n",
          (uint32_t)enc_rval.encoded, (uint32_t)(enc_rval.encoded+7)/8);
    return((enc_rval.encoded+7)/8);

}

uint8_t 
do_RRCReestablishmentComplete(uint8_t *buffer, size_t buffer_size, int64_t rrc_TransactionIdentifier) {
  asn_enc_rval_t enc_rval;
  NR_UL_DCCH_Message_t ul_dcch_msg;
  NR_RRCReestablishmentComplete_t *rrcReestablishmentComplete;

  memset((void *)&ul_dcch_msg,0,sizeof(NR_UL_DCCH_Message_t));
  ul_dcch_msg.message.present            = NR_UL_DCCH_MessageType_PR_c1;
  ul_dcch_msg.message.choice.c1          = CALLOC(1, sizeof(struct NR_UL_DCCH_MessageType__c1));
  ul_dcch_msg.message.choice.c1->present = NR_UL_DCCH_MessageType__c1_PR_rrcReestablishmentComplete;
  ul_dcch_msg.message.choice.c1->choice.rrcReestablishmentComplete = CALLOC(1, sizeof(NR_RRCReestablishmentComplete_t));

  rrcReestablishmentComplete = ul_dcch_msg.message.choice.c1->choice.rrcReestablishmentComplete;
  rrcReestablishmentComplete->rrc_TransactionIdentifier = rrc_TransactionIdentifier;
  rrcReestablishmentComplete->criticalExtensions.present = NR_RRCReestablishmentComplete__criticalExtensions_PR_rrcReestablishmentComplete;
  rrcReestablishmentComplete->criticalExtensions.choice.rrcReestablishmentComplete = CALLOC(1, sizeof(NR_RRCReestablishmentComplete_IEs_t));
  rrcReestablishmentComplete->criticalExtensions.choice.rrcReestablishmentComplete->lateNonCriticalExtension = NULL;
  rrcReestablishmentComplete->criticalExtensions.choice.rrcReestablishmentComplete->nonCriticalExtension = NULL;

  if ( LOG_DEBUGFLAG(DEBUG_ASN1) ) {
    xer_fprint(stdout, &asn_DEF_NR_UL_CCCH_Message, (void *)&ul_dcch_msg);
  }

  enc_rval = uper_encode_to_buffer(&asn_DEF_NR_UL_DCCH_Message,
                                   NULL,
                                   (void *)&ul_dcch_msg,
                                   buffer,
                                   buffer_size);
  AssertFatal (enc_rval.encoded > 0, "ASN1 message encoding failed (%s, %lu)!\n", enc_rval.failed_type->name, enc_rval.encoded);
  LOG_D(NR_RRC,"[UE] RRCReestablishmentComplete Encoded %zd bits (%zd bytes)\n", enc_rval.encoded, (enc_rval.encoded+7)/8);
  return((enc_rval.encoded+7)/8);
}
<|MERGE_RESOLUTION|>--- conflicted
+++ resolved
@@ -1296,16 +1296,11 @@
 void fill_initial_SpCellConfig(int uid,
                                NR_CellGroupConfig_t *cellGroupConfig,
                                NR_ServingCellConfigCommon_t *scc,
-<<<<<<< HEAD
                                NR_ServingCellConfig_t *servingcellconfigdedicated,
-                               const gNB_RrcConfigurationReq *configuration)
-{
-=======
                                const gNB_RrcConfigurationReq *configuration) {
 
   NR_SpCellConfig_t *SpCellConfig = cellGroupConfig->spCellConfig;
 
->>>>>>> cfda6c7b
   // This assert will never happen in the current implementation because NUMBER_OF_UE_MAX = 4.
   // However, if in the future NUMBER_OF_UE_MAX is increased, it will be necessary to improve the allocation of SRS resources,
   // where the startPosition = 2 or 3 and sl160 = 17, 17, 27 ... 157 only give us 30 different allocations.
@@ -1481,29 +1476,7 @@
   srs_res0->spatialRelationInfo->referenceSignal.choice.csi_RS_Index=0;
   ASN_SEQUENCE_ADD(&srs_Config->srs_ResourceToAddModList->list,srs_res0);
 
-<<<<<<< HEAD
-  // configure Scheduling request
-  // 40 slot period 
-  pucch_Config->schedulingRequestResourceToAddModList = calloc(1,sizeof(*pucch_Config->schedulingRequestResourceToAddModList));
-  NR_SchedulingRequestResourceConfig_t *schedulingRequestResourceConfig = calloc(1,sizeof(*schedulingRequestResourceConfig));
-  schedulingRequestResourceConfig->schedulingRequestResourceId = 1;
-  schedulingRequestResourceConfig->schedulingRequestID = 0;
-  schedulingRequestResourceConfig->periodicityAndOffset = calloc(1,sizeof(*schedulingRequestResourceConfig->periodicityAndOffset));
-  schedulingRequestResourceConfig->periodicityAndOffset->present = NR_SchedulingRequestResourceConfig__periodicityAndOffset_PR_sl40;
-  // note: make sure that there is no issue here. Later choose the RNTI accordingly.
-  //       Here we would be limited to 3 UEs on this resource (1 1/2 Frames 30 kHz SCS, 5 ms TDD periodicity => slots 7,8,9).
-  //       This should be a temporary resource until the first RRCReconfiguration gives new pucch resources.
-  // Check for above configuration and exit for now if it is not the case
-  AssertFatal(scc->downlinkConfigCommon->initialDownlinkBWP->genericParameters.subcarrierSpacing==NR_SubcarrierSpacing_kHz30,
-              "SCS != 30kHz\n");
-
-  if (scc->tdd_UL_DL_ConfigurationCommon) {
-    AssertFatal(scc->tdd_UL_DL_ConfigurationCommon->pattern1.dl_UL_TransmissionPeriodicity == NR_TDD_UL_DL_Pattern__dl_UL_TransmissionPeriodicity_ms5,
-      "TDD period != 5ms : %ld\n", scc->tdd_UL_DL_ConfigurationCommon->pattern1.dl_UL_TransmissionPeriodicity);
-  }
-=======
   scheduling_request_config(scc, cellGroupConfig->mac_CellGroupConfig, pucch_Config);
->>>>>>> cfda6c7b
 
   set_dl_DataToUL_ACK(pucch_Config, configuration->minRXTXTIME);
 
@@ -1749,7 +1722,6 @@
 
   NR_ServingCellConfigCommon_t *scc = configuration->scc;
 
-<<<<<<< HEAD
   // Set DL MCS table
   if(scc) {
     NR_BWP_DownlinkDedicated_t *bwp_Dedicated = SpCellConfig->spCellConfigDedicated->initialDownlinkBWP;
@@ -1762,18 +1734,6 @@
         int scs = bwp->bwp_Common->genericParameters.subcarrierSpacing;
         set_dl_mcs_table(scs, configuration->force_256qam_off ? NULL : uecap, bwp->bwp_Dedicated, scc);
       }
-=======
-  NR_BWP_DownlinkDedicated_t *bwp_Dedicated = SpCellConfig->spCellConfigDedicated->initialDownlinkBWP;
-  set_dl_mcs_table(scc->downlinkConfigCommon->initialDownlinkBWP->genericParameters.subcarrierSpacing,
-                   configuration->force_256qam_off ? NULL : uecap, bwp_Dedicated, scc);
-
-  struct NR_ServingCellConfig__downlinkBWP_ToAddModList *DL_BWP_list = SpCellConfig->spCellConfigDedicated->downlinkBWP_ToAddModList;
-  if (DL_BWP_list) {
-    for (int i=0; i<DL_BWP_list->list.count; i++){
-      NR_BWP_Downlink_t *bwp = DL_BWP_list->list.array[i];
-      int scs = bwp->bwp_Common->genericParameters.subcarrierSpacing;
-      set_dl_mcs_table(scs, configuration->force_256qam_off ? NULL : uecap, bwp->bwp_Dedicated, scc);
->>>>>>> cfda6c7b
     }
   }
 
@@ -1861,13 +1821,7 @@
   physicalCellGroupConfig->pdsch_HARQ_ACK_Codebook                          = NR_PhysicalCellGroupConfig__pdsch_HARQ_ACK_Codebook_dynamic;
   cellGroupConfig->physicalCellGroupConfig                                  = physicalCellGroupConfig;
   
-  cellGroupConfig->spCellConfig                                             = calloc(1,sizeof(*cellGroupConfig->spCellConfig));
-  
-<<<<<<< HEAD
-  fill_initial_SpCellConfig(uid,cellGroupConfig->spCellConfig,scc,servingcellconfigdedicated,configuration);
-=======
-  fill_initial_SpCellConfig(uid,cellGroupConfig,scc,configuration);
->>>>>>> cfda6c7b
+  fill_initial_SpCellConfig(uid,cellGroupConfig,scc,servingcellconfigdedicated,configuration);
   
   cellGroupConfig->sCellToAddModList                                        = NULL;
   cellGroupConfig->sCellToReleaseList                                       = NULL;
@@ -2248,11 +2202,7 @@
 
     if(cellGroupConfig!=NULL){
       update_cellGroupConfig(cellGroupConfig,
-<<<<<<< HEAD
                              ue_context_pP ? ue_context_pP->ue_context.UE_Capability_nr : NULL,
-=======
-                             ue_context_pP->ue_context.UE_Capability_nr,
->>>>>>> cfda6c7b
                              configuration);
 
       enc_rval = uper_encode_to_buffer(&asn_DEF_NR_CellGroupConfig,
