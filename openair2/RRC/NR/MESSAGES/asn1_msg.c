--- conflicted
+++ resolved
@@ -986,11 +986,6 @@
     return((enc_rval.encoded+7)/8);
 }
 
-<<<<<<< HEAD
-void fill_initial_SpCellConfig(int uid,
-                               NR_SpCellConfig_t *SpCellConfig,
-                               NR_ServingCellConfigCommon_t *scc,
-=======
 void fill_default_downlinkBWP(NR_BWP_Downlink_t *bwp,
                               int bwp_loop,
                               NR_ServingCellConfig_t *servingcellconfigdedicated,
@@ -1512,7 +1507,6 @@
                                NR_SpCellConfig_t *SpCellConfig,
                                NR_ServingCellConfigCommon_t *scc,
                                NR_ServingCellConfig_t *servingcellconfigdedicated,
->>>>>>> 5092eca8
                                const gNB_RrcConfigurationReq *configuration) {
 
   // This assert will never happen in the current implementation because NUMBER_OF_UE_MAX = 4.
@@ -1942,11 +1936,7 @@
      *csirep1->reportFreqConfiguration->cqi_FormatIndicator=NR_CSI_ReportConfig__reportFreqConfiguration__cqi_FormatIndicator_widebandCQI;
      csirep1->reportFreqConfiguration->pmi_FormatIndicator = calloc(1,sizeof(*csirep1->reportFreqConfiguration->pmi_FormatIndicator));
      *csirep1->reportFreqConfiguration->pmi_FormatIndicator=NR_CSI_ReportConfig__reportFreqConfiguration__pmi_FormatIndicator_widebandPMI;
-<<<<<<< HEAD
-     csirep1->reportFreqConfiguration->csi_ReportingBand = NULL;
-=======
      csirep1->reportFreqConfiguration->csi_ReportingBand = NULL; 
->>>>>>> 5092eca8
      /*calloc(1,sizeof(*csirep1->reportFreqConfiguration->csi_ReportingBand));
      csirep1->reportFreqConfiguration->csi_ReportingBand->present = NR_CSI_ReportConfig__reportFreqConfiguration__csi_ReportingBand_PR_subbands7;
      csirep1->reportFreqConfiguration->csi_ReportingBand->choice.subbands7.size=1;
@@ -2164,34 +2154,6 @@
 
   NR_ServingCellConfigCommon_t *scc = configuration ? configuration->scc : NULL;
 
-<<<<<<< HEAD
-  if (configuration &&
-      configuration->do_SRS &&
-      SpCellConfig &&
-      SpCellConfig->spCellConfigDedicated &&
-      SpCellConfig->spCellConfigDedicated->uplinkConfig &&
-      SpCellConfig->spCellConfigDedicated->uplinkConfig->initialUplinkBWP) {
-    if (!SpCellConfig->spCellConfigDedicated->uplinkConfig->initialUplinkBWP->srs_Config) {
-      SpCellConfig->spCellConfigDedicated->uplinkConfig->initialUplinkBWP->srs_Config =
-          calloc(1,sizeof(*SpCellConfig->spCellConfigDedicated->uplinkConfig->initialUplinkBWP->srs_Config));
-    }
-    config_srs(SpCellConfig->spCellConfigDedicated->uplinkConfig->initialUplinkBWP->srs_Config,
-               scc,
-               uid,
-               configuration->do_SRS);
-  }
-
-  NR_BWP_DownlinkDedicated_t *bwp_Dedicated = SpCellConfig->spCellConfigDedicated->initialDownlinkBWP;
-  set_dl_mcs_table(scc->downlinkConfigCommon->initialDownlinkBWP->genericParameters.subcarrierSpacing,
-                   configuration->force_256qam_off ? NULL : uecap, SpCellConfig, bwp_Dedicated, scc);
-
-  struct NR_ServingCellConfig__downlinkBWP_ToAddModList *DL_BWP_list = SpCellConfig->spCellConfigDedicated->downlinkBWP_ToAddModList;
-  if (DL_BWP_list) {
-    for (int i=0; i<DL_BWP_list->list.count; i++){
-      NR_BWP_Downlink_t *bwp = DL_BWP_list->list.array[i];
-      int scs = bwp->bwp_Common->genericParameters.subcarrierSpacing;
-      set_dl_mcs_table(scs, configuration->force_256qam_off ? NULL : uecap, SpCellConfig, bwp->bwp_Dedicated, scc);
-=======
   if(scc) {
 
     // SRS configuration
@@ -2208,7 +2170,6 @@
                  scc,
                  uid,
                  configuration->do_SRS);
->>>>>>> 5092eca8
     }
 
     // Set DL MCS table
@@ -2704,11 +2665,7 @@
     if(cellGroupConfig!=NULL){
       update_cellGroupConfig(cellGroupConfig,
                              ue_context_pP->local_uid,
-<<<<<<< HEAD
-                             ue_context_pP->ue_context.UE_Capability_nr,
-=======
                              ue_context_pP ? ue_context_pP->ue_context.UE_Capability_nr : NULL,
->>>>>>> 5092eca8
                              configuration);
 
       enc_rval = uper_encode_to_buffer(&asn_DEF_NR_CellGroupConfig,
