/*
 * Licensed to the OpenAirInterface (OAI) Software Alliance under one or more
 * contributor license agreements.  See the NOTICE file distributed with
 * this work for additional information regarding copyright ownership.
 * The OpenAirInterface Software Alliance licenses this file to You under
 * the OAI Public License, Version 1.1  (the "License"); you may not use this file
 * except in compliance with the License.
 * You may obtain a copy of the License at
 *
 *      http://www.openairinterface.org/?page_id=698
 *
 * Unless required by applicable law or agreed to in writing, software
 * distributed under the License is distributed on an "AS IS" BASIS,
 * WITHOUT WARRANTIES OR CONDITIONS OF ANY KIND, either express or implied.
 * See the License for the specific language governing permissions and
 * limitations under the License.
 *-------------------------------------------------------------------------------
 * For more information about the OpenAirInterface (OAI) Software Alliance:
 *      contact@openairinterface.org
 */

/*! \file asn1_msg.c
* \brief primitives to build the asn1 messages
* \author Raymond Knopp and Navid Nikaein, WEI-TAI CHEN
* \date 2011, 2018
* \version 1.0
* \company Eurecom, NTUST
* \email: {raymond.knopp, navid.nikaein}@eurecom.fr and kroempa@gmail.com
*/

#include <stdio.h>
#include <sys/types.h>
#include <stdlib.h> /* for atoi(3) */
#include <unistd.h> /* for getopt(3) */
#include <string.h> /* for strerror(3) */
#include <sysexits.h> /* for EX_* exit codes */
#include <errno.h>  /* for errno */
#include "common/utils/LOG/log.h"
#include <asn_application.h>
#include <asn_internal.h> /* for _ASN_DEFAULT_STACK_MAX */
#include <per_encoder.h>

#include "asn1_msg.h"
#include "../nr_rrc_proto.h"
#include "RRC/NR/nr_rrc_extern.h"
#include "NR_DL-CCCH-Message.h"
#include "NR_UL-CCCH-Message.h"
#include "NR_DL-DCCH-Message.h"
#include "NR_RRCReject.h"
#include "NR_RejectWaitTime.h"
#include "NR_RRCSetup.h"
#include "NR_RRCSetup-IEs.h"
#include "NR_SRB-ToAddModList.h"
#include "NR_CellGroupConfig.h"
#include "NR_RLC-BearerConfig.h"
#include "NR_RLC-Config.h"
#include "NR_LogicalChannelConfig.h"
#include "NR_PDCP-Config.h"
#include "NR_MAC-CellGroupConfig.h"
#include "NR_SecurityModeCommand.h"
#include "NR_CipheringAlgorithm.h"
#include "NR_RRCReconfiguration-IEs.h"
#include "NR_DRB-ToAddMod.h"
#include "NR_DRB-ToAddModList.h"
#include "NR_SecurityConfig.h"
#include "NR_RRCReconfiguration-v1530-IEs.h"
#include "NR_UL-DCCH-Message.h"
#include "NR_SDAP-Config.h"
#include "NR_RRCReconfigurationComplete.h"
#include "NR_RRCReconfigurationComplete-IEs.h"
#include "NR_DLInformationTransfer.h"
#if defined(NR_Rel16)
  #include "NR_SCS-SpecificCarrier.h"
  #include "NR_TDD-UL-DL-ConfigCommon.h"
  #include "NR_FrequencyInfoUL.h"
  #include "NR_FrequencyInfoDL.h"
  #include "NR_RACH-ConfigGeneric.h"
  #include "NR_RACH-ConfigCommon.h"
  #include "NR_PUSCH-TimeDomainResourceAllocation.h"
  #include "NR_PUSCH-ConfigCommon.h"
  #include "NR_PUCCH-ConfigCommon.h"
  #include "NR_PDSCH-TimeDomainResourceAllocation.h"
  #include "NR_PDSCH-ConfigCommon.h"
  #include "NR_RateMatchPattern.h"
  #include "NR_RateMatchPatternLTE-CRS.h"
  #include "NR_SearchSpace.h"
  #include "NR_ControlResourceSet.h"
  #include "NR_EUTRA-MBSFN-SubframeConfig.h"
  #include "NR_BWP-DownlinkCommon.h"
  #include "NR_BWP-DownlinkDedicated.h"
  #include "NR_UplinkConfigCommon.h"
  #include "NR_SetupRelease.h"
  #include "NR_PDCCH-ConfigCommon.h"
  #include "NR_BWP-UplinkCommon.h"

  #include "assertions.h"
  //#include "RRCConnectionRequest.h"
  //#include "UL-CCCH-Message.h"
  #include "NR_UL-DCCH-Message.h"
  //#include "DL-CCCH-Message.h"
  #include "NR_DL-DCCH-Message.h"
  //#include "EstablishmentCause.h"
  //#include "RRCConnectionSetup.h"
  #include "NR_SRB-ToAddModList.h"
  #include "NR_DRB-ToAddModList.h"
  //#include "MCCH-Message.h"
  //#define MRB1 1

  //#include "RRCConnectionSetupComplete.h"
  //#include "RRCConnectionReconfigurationComplete.h"
  //#include "RRCConnectionReconfiguration.h"
  #include "NR_MIB.h"
  //#include "SystemInformation.h"

  #include "NR_SIB1.h"
  #include "NR_ServingCellConfigCommon.h"
  //#include "SIB-Type.h"

  //#include "BCCH-DL-SCH-Message.h"

  //#include "PHY/defs.h"

  #include "NR_MeasObjectToAddModList.h"
  #include "NR_ReportConfigToAddModList.h"
  #include "NR_MeasIdToAddModList.h"
  #include "gnb_config.h"
#endif

#include "intertask_interface.h"

#include "common/ran_context.h"

//#include "PHY/defs.h"
/*#ifndef USER_MODE
#define msg printk
#ifndef errno
int errno;
#endif
#else
# if !defined (msg)
#   define msg printf
# endif
#endif*/

//#define XER_PRINT

typedef struct xer_sprint_string_s {
  char *string;
  size_t string_size;
  size_t string_index;
} xer_sprint_string_t;

//replace LTE
//extern unsigned char NB_eNB_INST;
extern unsigned char NB_gNB_INST;

extern RAN_CONTEXT_t RC;

/*
 * This is a helper function for xer_sprint, which directs all incoming data
 * into the provided string.
 */
static int xer__nr_print2s (const void *buffer, size_t size, void *app_key) {
  xer_sprint_string_t *string_buffer = (xer_sprint_string_t *) app_key;
  size_t string_remaining = string_buffer->string_size - string_buffer->string_index;

  if (string_remaining > 0) {
    if (size > string_remaining) {
      size = string_remaining;
    }

    memcpy(&string_buffer->string[string_buffer->string_index], buffer, size);
    string_buffer->string_index += size;
  }

  return 0;
}

int xer_nr_sprint (char *string, size_t string_size, asn_TYPE_descriptor_t *td, void *sptr) {
  asn_enc_rval_t er;
  xer_sprint_string_t string_buffer;
  string_buffer.string = string;
  string_buffer.string_size = string_size;
  string_buffer.string_index = 0;
  er = xer_encode(td, sptr, XER_F_BASIC, xer__nr_print2s, &string_buffer);

  if (er.encoded < 0) {
    LOG_E(RRC, "xer_sprint encoding error (%zd)!", er.encoded);
    er.encoded = string_buffer.string_size;
  } else {
    if (er.encoded > string_buffer.string_size) {
      LOG_E(RRC, "xer_sprint string buffer too small, got %zd need %zd!", string_buffer.string_size, er.encoded);
      er.encoded = string_buffer.string_size;
    }
  }

  return er.encoded;
}

//------------------------------------------------------------------------------

uint8_t do_MIB_NR(gNB_RRC_INST *rrc,uint32_t frame) { 

  asn_enc_rval_t enc_rval;
  rrc_gNB_carrier_data_t *carrier = &rrc->carrier;  

  NR_BCCH_BCH_Message_t *mib = &carrier->mib;
  NR_ServingCellConfigCommon_t *scc = carrier->servingcellconfigcommon;

  memset(mib,0,sizeof(NR_BCCH_BCH_Message_t));
  mib->message.present = NR_BCCH_BCH_MessageType_PR_mib;
  mib->message.choice.mib = CALLOC(1,sizeof(struct NR_MIB));
  memset(mib->message.choice.mib,0,sizeof(struct NR_MIB));
  //36.331 SFN BIT STRING (SIZE (8)  , 38.331 SFN BIT STRING (SIZE (6))
  uint8_t sfn_msb = (uint8_t)((frame>>4)&0x3f);
  mib->message.choice.mib->systemFrameNumber.buf = CALLOC(1,sizeof(uint8_t));
  mib->message.choice.mib->systemFrameNumber.buf[0] = sfn_msb << 2;
  mib->message.choice.mib->systemFrameNumber.size = 1;
  mib->message.choice.mib->systemFrameNumber.bits_unused=2;
  //38.331 spare BIT STRING (SIZE (1))
  uint16_t *spare= CALLOC(1, sizeof(uint16_t));

  if (spare == NULL) abort();

  mib->message.choice.mib->spare.buf = (uint8_t *)spare;
  mib->message.choice.mib->spare.size = 1;
  mib->message.choice.mib->spare.bits_unused = 7;  // This makes a spare of 1 bits

  mib->message.choice.mib->ssb_SubcarrierOffset = (carrier->ssb_SubcarrierOffset)&15;
  /*
   * The SIB1 will be sent in this allocation (Type0-PDCCH) : 38.213, 13-4 Table and 38.213 13-11 to 13-14 tables
   * the reverse allocation is in nr_ue_decode_mib()
   */
  mib->message.choice.mib->pdcch_ConfigSIB1.controlResourceSetZero = *scc->downlinkConfigCommon->initialDownlinkBWP->pdcch_ConfigCommon->choice.setup->controlResourceSetZero;
  mib->message.choice.mib->pdcch_ConfigSIB1.searchSpaceZero = *scc->downlinkConfigCommon->initialDownlinkBWP->pdcch_ConfigCommon->choice.setup->searchSpaceZero;
  AssertFatal(scc->ssbSubcarrierSpacing != NULL, "scc->ssbSubcarrierSpacing is null\n");
  switch (*scc->ssbSubcarrierSpacing) {
  case NR_SubcarrierSpacing_kHz15:
    mib->message.choice.mib->subCarrierSpacingCommon = NR_MIB__subCarrierSpacingCommon_scs15or60;
    break;
    
  case NR_SubcarrierSpacing_kHz30:
    mib->message.choice.mib->subCarrierSpacingCommon = NR_MIB__subCarrierSpacingCommon_scs30or120;
    break;
    
  case NR_SubcarrierSpacing_kHz60:
    mib->message.choice.mib->subCarrierSpacingCommon = NR_MIB__subCarrierSpacingCommon_scs15or60;
    break;
    
  case NR_SubcarrierSpacing_kHz120:
    mib->message.choice.mib->subCarrierSpacingCommon = NR_MIB__subCarrierSpacingCommon_scs30or120;
    break;
    
  case NR_SubcarrierSpacing_kHz240:
    AssertFatal(1==0,"Unknown subCarrierSpacingCommon %d\n",(int)*scc->ssbSubcarrierSpacing);
    break;
    
  default:
      AssertFatal(1==0,"Unknown subCarrierSpacingCommon %d\n",(int)*scc->ssbSubcarrierSpacing);
  }

  switch (scc->dmrs_TypeA_Position) {
  case 	NR_ServingCellConfigCommon__dmrs_TypeA_Position_pos2:
    mib->message.choice.mib->dmrs_TypeA_Position = NR_MIB__dmrs_TypeA_Position_pos2;
    break;
    
  case 	NR_ServingCellConfigCommon__dmrs_TypeA_Position_pos3:
    mib->message.choice.mib->dmrs_TypeA_Position = NR_MIB__dmrs_TypeA_Position_pos3;
    break;
    
  default:
    AssertFatal(1==0,"Unknown dmrs_TypeA_Position %d\n",(int)scc->dmrs_TypeA_Position);
  }

  //  assign_enum
  mib->message.choice.mib->cellBarred = NR_MIB__cellBarred_notBarred;
  //  assign_enum
  mib->message.choice.mib->intraFreqReselection = NR_MIB__intraFreqReselection_notAllowed;
  //encode MIB to data
  enc_rval = uper_encode_to_buffer(&asn_DEF_NR_BCCH_BCH_Message,
                                   NULL,
                                   (void *)mib,
                                   carrier->MIB,
                                   24);
  AssertFatal (enc_rval.encoded > 0, "ASN1 message encoding failed (%s, %lu)!\n",
               enc_rval.failed_type->name, enc_rval.encoded);

  if (enc_rval.encoded==-1) {
    return(-1);
  }

  return((enc_rval.encoded+7)/8);
}

uint8_t do_SIB1_NR(rrc_gNB_carrier_data_t *carrier, 
	               gNB_RrcConfigurationReq *configuration
                  ) {
  asn_enc_rval_t enc_rval;

  // TODO : Add support for more than one PLMN
  //int num_plmn = configuration->num_plmn;
  int num_plmn = 1;
  struct NR_PLMN_Identity nr_plmn[num_plmn];
  NR_MCC_MNC_Digit_t nr_mcc_digit[num_plmn][3];
  NR_MCC_MNC_Digit_t nr_mnc_digit[num_plmn][3];
  memset(nr_plmn,0,sizeof(nr_plmn));
  memset(nr_mcc_digit,0,sizeof(nr_mcc_digit));
  memset(nr_mnc_digit,0,sizeof(nr_mnc_digit));
  
  //  struct NR_UAC_BarringInfoSet nr_uac_BarringInfoSet;
  NR_BCCH_DL_SCH_Message_t *sib1_message = CALLOC(1,sizeof(NR_BCCH_DL_SCH_Message_t));
  carrier->siblock1 = sib1_message;
  sib1_message->message.present = NR_BCCH_DL_SCH_MessageType_PR_c1;
  sib1_message->message.choice.c1 = CALLOC(1,sizeof(struct NR_BCCH_DL_SCH_MessageType__c1));
  sib1_message->message.choice.c1->present = NR_BCCH_DL_SCH_MessageType__c1_PR_systemInformationBlockType1;
  sib1_message->message.choice.c1->choice.systemInformationBlockType1 = CALLOC(1,sizeof(struct NR_SIB1));
  
  struct NR_SIB1 *sib1 = sib1_message->message.choice.c1->choice.systemInformationBlockType1;
  sib1->cellSelectionInfo = CALLOC(1,sizeof(struct NR_SIB1__cellSelectionInfo));
  sib1->cellSelectionInfo->q_RxLevMin = -50;

  struct NR_PLMN_IdentityInfo *nr_plmn_info=CALLOC(1,sizeof(struct NR_PLMN_IdentityInfo));
  asn_set_empty(&nr_plmn_info->plmn_IdentityList.list);
  for (int i = 0; i < num_plmn; ++i) {
    nr_mcc_digit[i][0] = (configuration->mcc[i]/100)%10;
    nr_mcc_digit[i][1] = (configuration->mcc[i]/10)%10;
    nr_mcc_digit[i][2] = (configuration->mcc[i])%10;
    nr_plmn[i].mcc = CALLOC(1,sizeof(struct NR_MCC));
    asn_set_empty(&nr_plmn[i].mcc->list);
    ASN_SEQUENCE_ADD(&nr_plmn[i].mcc->list, &nr_mcc_digit[i][0]);
    ASN_SEQUENCE_ADD(&nr_plmn[i].mcc->list, &nr_mcc_digit[i][1]);
    ASN_SEQUENCE_ADD(&nr_plmn[i].mcc->list, &nr_mcc_digit[i][2]);
    nr_mnc_digit[i][0] = (configuration->mnc[i]/100)%10;
    nr_mnc_digit[i][1] = (configuration->mnc[i]/10)%10;
    nr_mnc_digit[i][2] = (configuration->mnc[i])%10;
    nr_plmn[i].mnc.list.size=0;
    nr_plmn[i].mnc.list.count=0;
    ASN_SEQUENCE_ADD(&nr_plmn[i].mnc.list, &nr_mnc_digit[i][0]);
    ASN_SEQUENCE_ADD(&nr_plmn[i].mnc.list, &nr_mnc_digit[i][1]);
    ASN_SEQUENCE_ADD(&nr_plmn[i].mnc.list, &nr_mnc_digit[i][2]);
    ASN_SEQUENCE_ADD(&nr_plmn_info->plmn_IdentityList.list, &nr_plmn[i]);
  }//end plmn loop

  nr_plmn_info->cellIdentity.buf = CALLOC(1,8);
  nr_plmn_info->cellIdentity.buf[0]= (configuration->cell_identity >> 20) & 0xff;
  nr_plmn_info->cellIdentity.buf[1]= (configuration->cell_identity >> 12) & 0xff;
  nr_plmn_info->cellIdentity.buf[2]= (configuration->cell_identity >> 4) & 0xff;
  nr_plmn_info->cellIdentity.buf[3]= (configuration->cell_identity << 4) & 0xff;
  nr_plmn_info->cellIdentity.size= 4;
  nr_plmn_info->cellIdentity.bits_unused= 4;
  nr_plmn_info->cellReservedForOperatorUse = 0;
  ASN_SEQUENCE_ADD(&sib1->cellAccessRelatedInfo.plmn_IdentityList.list, nr_plmn_info);
#if 0
  sib1->uac_BarringInfo = CALLOC(1, sizeof(struct NR_SIB1__uac_BarringInfo));
  memset(sib1->uac_BarringInfo, 0, sizeof(struct NR_SIB1__uac_BarringInfo));
  nr_uac_BarringInfoSet.uac_BarringFactor = NR_UAC_BarringInfoSet__uac_BarringFactor_p95;
  nr_uac_BarringInfoSet.uac_BarringTime = NR_UAC_BarringInfoSet__uac_BarringTime_s4;
  nr_uac_BarringInfoSet.uac_BarringForAccessIdentity.buf = MALLOC(1);
  memset(nr_uac_BarringInfoSet.uac_BarringForAccessIdentity.buf,0,1);
  nr_uac_BarringInfoSet.uac_BarringForAccessIdentity.size = 1;
  nr_uac_BarringInfoSet.uac_BarringForAccessIdentity.bits_unused = 1;
  ASN_SEQUENCE_ADD(&sib1->uac_BarringInfo->uac_BarringInfoSetList, &nr_uac_BarringInfoSet);
#endif
  //encode SIB1 to data
  carrier->SIB1=(uint8_t *) malloc16(128);
  enc_rval = uper_encode_to_buffer(&asn_DEF_NR_BCCH_DL_SCH_Message,
                                   NULL,
                                   (void *)sib1_message,
                                   carrier->SIB1,
                                   128);
  AssertFatal (enc_rval.encoded > 0, "ASN1 message encoding failed (%s, %lu)!\n",
               enc_rval.failed_type->name, enc_rval.encoded);

  if (enc_rval.encoded==-1) {
    return(-1);
  }

  return((enc_rval.encoded+7)/8);
}


void  do_RLC_BEARER(uint8_t Mod_id,
                    int CC_id,
                    struct NR_CellGroupConfig__rlc_BearerToAddModList *rlc_BearerToAddModList,
                    rlc_bearer_config_t  *rlc_config) {
  struct NR_RLC_BearerConfig *rlc_bearer;
  rlc_bearer = CALLOC(1,sizeof(struct NR_RLC_BearerConfig));
  rlc_bearer->logicalChannelIdentity = rlc_config->LogicalChannelIdentity[CC_id];
  rlc_bearer->servedRadioBearer = CALLOC(1,sizeof(struct NR_RLC_BearerConfig__servedRadioBearer));
  rlc_bearer->servedRadioBearer->present = rlc_config->servedRadioBearer_present[CC_id];

  if(rlc_bearer->servedRadioBearer->present == NR_RLC_BearerConfig__servedRadioBearer_PR_srb_Identity) {
    rlc_bearer->servedRadioBearer->choice.srb_Identity = rlc_config->srb_Identity[CC_id];
  } else if(rlc_bearer->servedRadioBearer->present == NR_RLC_BearerConfig__servedRadioBearer_PR_drb_Identity) {
    rlc_bearer->servedRadioBearer->choice.drb_Identity = rlc_config->drb_Identity[CC_id];
  }

  rlc_bearer->reestablishRLC = CALLOC(1,sizeof(long));
  *(rlc_bearer->reestablishRLC) = rlc_config->reestablishRLC[CC_id];
  rlc_bearer->rlc_Config = CALLOC(1,sizeof(struct NR_RLC_Config));
  rlc_bearer->rlc_Config->present = rlc_config->rlc_Config_present[CC_id];

  if(rlc_bearer->rlc_Config->present == NR_RLC_Config_PR_am) {
    rlc_bearer->rlc_Config->choice.am = CALLOC(1,sizeof(struct NR_RLC_Config__am));
    rlc_bearer->rlc_Config->choice.am->ul_AM_RLC.sn_FieldLength     = CALLOC(1,sizeof(NR_SN_FieldLengthAM_t));
    *(rlc_bearer->rlc_Config->choice.am->ul_AM_RLC.sn_FieldLength)  = rlc_config->ul_AM_sn_FieldLength[CC_id];
    rlc_bearer->rlc_Config->choice.am->ul_AM_RLC.t_PollRetransmit   = rlc_config->t_PollRetransmit[CC_id];
    rlc_bearer->rlc_Config->choice.am->ul_AM_RLC.pollPDU            = rlc_config->pollPDU[CC_id];
    rlc_bearer->rlc_Config->choice.am->ul_AM_RLC.pollByte           = rlc_config->pollByte[CC_id];
    rlc_bearer->rlc_Config->choice.am->ul_AM_RLC.maxRetxThreshold   = rlc_config->maxRetxThreshold[CC_id];
    rlc_bearer->rlc_Config->choice.am->dl_AM_RLC.sn_FieldLength     = CALLOC(1,sizeof(NR_SN_FieldLengthAM_t));
    *(rlc_bearer->rlc_Config->choice.am->dl_AM_RLC.sn_FieldLength)  = rlc_config->dl_AM_sn_FieldLength[CC_id];
    rlc_bearer->rlc_Config->choice.am->dl_AM_RLC.t_Reassembly       = rlc_config->dl_AM_t_Reassembly[CC_id];
    rlc_bearer->rlc_Config->choice.am->dl_AM_RLC.t_StatusProhibit   = rlc_config->t_StatusProhibit[CC_id];
  } else if(rlc_bearer->rlc_Config->present == NR_RLC_Config_PR_um_Bi_Directional) {
    rlc_bearer->rlc_Config->choice.um_Bi_Directional = CALLOC(1,sizeof(struct NR_RLC_Config__um_Bi_Directional));
    rlc_bearer->rlc_Config->choice.um_Bi_Directional->ul_UM_RLC.sn_FieldLength = CALLOC(1,sizeof(NR_SN_FieldLengthUM_t));
    *(rlc_bearer->rlc_Config->choice.um_Bi_Directional->ul_UM_RLC.sn_FieldLength) = rlc_config->ul_UM_sn_FieldLength[CC_id];
    rlc_bearer->rlc_Config->choice.um_Bi_Directional->dl_UM_RLC.sn_FieldLength = CALLOC(1,sizeof(NR_SN_FieldLengthUM_t));
    *(rlc_bearer->rlc_Config->choice.um_Bi_Directional->dl_UM_RLC.sn_FieldLength) = rlc_config->dl_UM_sn_FieldLength[CC_id];
    rlc_bearer->rlc_Config->choice.um_Bi_Directional->dl_UM_RLC.t_Reassembly   = rlc_config->dl_UM_t_Reassembly[CC_id];
  } else if(rlc_bearer->rlc_Config->present == NR_RLC_Config_PR_um_Uni_Directional_UL) {
    rlc_bearer->rlc_Config->choice.um_Uni_Directional_UL = CALLOC(1,sizeof(struct NR_RLC_Config__um_Uni_Directional_UL));
    rlc_bearer->rlc_Config->choice.um_Uni_Directional_UL->ul_UM_RLC.sn_FieldLength    = CALLOC(1,sizeof(NR_SN_FieldLengthUM_t));
    *(rlc_bearer->rlc_Config->choice.um_Uni_Directional_UL->ul_UM_RLC.sn_FieldLength) = rlc_config->ul_UM_sn_FieldLength[CC_id];
  } else if(rlc_bearer->rlc_Config->present == NR_RLC_Config_PR_um_Uni_Directional_DL) {
    rlc_bearer->rlc_Config->choice.um_Uni_Directional_DL = CALLOC(1,sizeof(struct NR_RLC_Config__um_Uni_Directional_DL));
    rlc_bearer->rlc_Config->choice.um_Uni_Directional_DL->dl_UM_RLC.sn_FieldLength    = CALLOC(1,sizeof(NR_SN_FieldLengthUM_t));
    *(rlc_bearer->rlc_Config->choice.um_Uni_Directional_DL->dl_UM_RLC.sn_FieldLength) = rlc_config->dl_UM_sn_FieldLength[CC_id];
    rlc_bearer->rlc_Config->choice.um_Uni_Directional_DL->dl_UM_RLC.t_Reassembly      = rlc_config->dl_UM_t_Reassembly[CC_id];
  }

  rlc_bearer->mac_LogicalChannelConfig = CALLOC(1,sizeof(struct NR_LogicalChannelConfig));
  rlc_bearer->mac_LogicalChannelConfig->ul_SpecificParameters = CALLOC(1,sizeof(struct NR_LogicalChannelConfig__ul_SpecificParameters));
  rlc_bearer->mac_LogicalChannelConfig->ul_SpecificParameters->priority            = rlc_config->priority[CC_id];
  rlc_bearer->mac_LogicalChannelConfig->ul_SpecificParameters->prioritisedBitRate  = rlc_config->prioritisedBitRate[CC_id];
  rlc_bearer->mac_LogicalChannelConfig->ul_SpecificParameters->bucketSizeDuration  = rlc_config->bucketSizeDuration[CC_id];
  rlc_bearer->mac_LogicalChannelConfig->ul_SpecificParameters->allowedServingCells = CALLOC(1,sizeof(struct NR_LogicalChannelConfig__ul_SpecificParameters__allowedServingCells));
  rlc_bearer->mac_LogicalChannelConfig->ul_SpecificParameters->allowedSCS_List     = CALLOC(1,sizeof(struct NR_LogicalChannelConfig__ul_SpecificParameters__allowedSCS_List));
  NR_ServCellIndex_t *servingcellindex;
  servingcellindex = CALLOC(1,sizeof(NR_ServCellIndex_t));
  *servingcellindex = rlc_config->allowedServingCells[CC_id];
  ASN_SEQUENCE_ADD(&(rlc_bearer->mac_LogicalChannelConfig->ul_SpecificParameters->allowedServingCells->list),&servingcellindex);
  NR_SubcarrierSpacing_t *subcarrierspacing;
  subcarrierspacing = CALLOC(1,sizeof(NR_SubcarrierSpacing_t));
  *subcarrierspacing = rlc_config->subcarrierspacing[CC_id];
  ASN_SEQUENCE_ADD(&(rlc_bearer->mac_LogicalChannelConfig->ul_SpecificParameters->allowedSCS_List->list),&subcarrierspacing);
  rlc_bearer->mac_LogicalChannelConfig->ul_SpecificParameters->maxPUSCH_Duration           = CALLOC(1,sizeof(long));
  rlc_bearer->mac_LogicalChannelConfig->ul_SpecificParameters->configuredGrantType1Allowed = CALLOC(1,sizeof(long));
  rlc_bearer->mac_LogicalChannelConfig->ul_SpecificParameters->logicalChannelGroup         = CALLOC(1,sizeof(long));
  rlc_bearer->mac_LogicalChannelConfig->ul_SpecificParameters->schedulingRequestID         = CALLOC(1,sizeof(NR_SchedulingRequestId_t));
  *(rlc_bearer->mac_LogicalChannelConfig->ul_SpecificParameters->maxPUSCH_Duration)           = rlc_config->maxPUSCH_Duration[CC_id];
  *(rlc_bearer->mac_LogicalChannelConfig->ul_SpecificParameters->configuredGrantType1Allowed) = rlc_config->configuredGrantType1Allowed[CC_id];
  *(rlc_bearer->mac_LogicalChannelConfig->ul_SpecificParameters->logicalChannelGroup)         = rlc_config->logicalChannelGroup[CC_id];
  *(rlc_bearer->mac_LogicalChannelConfig->ul_SpecificParameters->schedulingRequestID)         = rlc_config->schedulingRequestID[CC_id];
  rlc_bearer->mac_LogicalChannelConfig->ul_SpecificParameters->logicalChannelSR_Mask               = rlc_config->logicalChannelSR_Mask[CC_id];
  rlc_bearer->mac_LogicalChannelConfig->ul_SpecificParameters->logicalChannelSR_DelayTimerApplied  = rlc_config->logicalChannelSR_DelayTimerApplied[CC_id];
  ASN_SEQUENCE_ADD(&(rlc_BearerToAddModList->list),&rlc_bearer);
}


void do_MAC_CELLGROUP(uint8_t Mod_id,
                      int CC_id,
                      NR_MAC_CellGroupConfig_t *mac_CellGroupConfig,
                      mac_cellgroup_t  *mac_cellgroup_config) {
  mac_CellGroupConfig->drx_Config               = CALLOC(1,sizeof(struct NR_SetupRelease_DRX_Config));
  mac_CellGroupConfig->schedulingRequestConfig  = CALLOC(1,sizeof(struct NR_SchedulingRequestConfig));
  mac_CellGroupConfig->bsr_Config               = CALLOC(1,sizeof(struct NR_BSR_Config));
  mac_CellGroupConfig->tag_Config               = CALLOC(1,sizeof(struct NR_TAG_Config));
  mac_CellGroupConfig->phr_Config               = CALLOC(1,sizeof(struct NR_SetupRelease_PHR_Config));
  mac_CellGroupConfig->drx_Config->present      = mac_cellgroup_config->DRX_Config_PR[CC_id];
  mac_CellGroupConfig->drx_Config->choice.setup = CALLOC(1,sizeof(struct NR_DRX_Config));
  mac_CellGroupConfig->drx_Config->choice.setup->drx_onDurationTimer.present = mac_cellgroup_config->drx_onDurationTimer_PR[CC_id];

  if(mac_CellGroupConfig->drx_Config->choice.setup->drx_onDurationTimer.present == NR_DRX_Config__drx_onDurationTimer_PR_subMilliSeconds) {
    mac_CellGroupConfig->drx_Config->choice.setup->drx_onDurationTimer.choice.subMilliSeconds = mac_cellgroup_config->subMilliSeconds[CC_id];
  } else if(mac_CellGroupConfig->drx_Config->choice.setup->drx_onDurationTimer.present == NR_DRX_Config__drx_onDurationTimer_PR_milliSeconds) {
    mac_CellGroupConfig->drx_Config->choice.setup->drx_onDurationTimer.choice.milliSeconds    = mac_cellgroup_config->milliSeconds[CC_id];
  }

  mac_CellGroupConfig->drx_Config->choice.setup->drx_InactivityTimer        = mac_cellgroup_config->drx_InactivityTimer[CC_id];
  mac_CellGroupConfig->drx_Config->choice.setup->drx_HARQ_RTT_TimerDL       = mac_cellgroup_config->drx_HARQ_RTT_TimerDL[CC_id];
  mac_CellGroupConfig->drx_Config->choice.setup->drx_HARQ_RTT_TimerUL       = mac_cellgroup_config->drx_HARQ_RTT_TimerUL[CC_id];
  mac_CellGroupConfig->drx_Config->choice.setup->drx_RetransmissionTimerDL  = mac_cellgroup_config->drx_RetransmissionTimerDL[CC_id];
  mac_CellGroupConfig->drx_Config->choice.setup->drx_RetransmissionTimerUL  = mac_cellgroup_config->drx_RetransmissionTimerUL[CC_id];
  mac_CellGroupConfig->drx_Config->choice.setup->drx_LongCycleStartOffset.present = mac_cellgroup_config->drx_LongCycleStartOffset_PR[CC_id];

  if(mac_CellGroupConfig->drx_Config->choice.setup->drx_LongCycleStartOffset.present == NR_DRX_Config__drx_LongCycleStartOffset_PR_ms10) {
    mac_CellGroupConfig->drx_Config->choice.setup->drx_LongCycleStartOffset.choice.ms10 = mac_cellgroup_config->drx_LongCycleStartOffset[CC_id];
  } else if(mac_CellGroupConfig->drx_Config->choice.setup->drx_LongCycleStartOffset.present == NR_DRX_Config__drx_LongCycleStartOffset_PR_ms20) {
    mac_CellGroupConfig->drx_Config->choice.setup->drx_LongCycleStartOffset.choice.ms20 = mac_cellgroup_config->drx_LongCycleStartOffset[CC_id];
  } else if(mac_CellGroupConfig->drx_Config->choice.setup->drx_LongCycleStartOffset.present == NR_DRX_Config__drx_LongCycleStartOffset_PR_ms32) {
    mac_CellGroupConfig->drx_Config->choice.setup->drx_LongCycleStartOffset.choice.ms32 = mac_cellgroup_config->drx_LongCycleStartOffset[CC_id];
  } else if(mac_CellGroupConfig->drx_Config->choice.setup->drx_LongCycleStartOffset.present == NR_DRX_Config__drx_LongCycleStartOffset_PR_ms40) {
    mac_CellGroupConfig->drx_Config->choice.setup->drx_LongCycleStartOffset.choice.ms40 = mac_cellgroup_config->drx_LongCycleStartOffset[CC_id];
  } else if(mac_CellGroupConfig->drx_Config->choice.setup->drx_LongCycleStartOffset.present == NR_DRX_Config__drx_LongCycleStartOffset_PR_ms60) {
    mac_CellGroupConfig->drx_Config->choice.setup->drx_LongCycleStartOffset.choice.ms60 = mac_cellgroup_config->drx_LongCycleStartOffset[CC_id];
  } else if(mac_CellGroupConfig->drx_Config->choice.setup->drx_LongCycleStartOffset.present == NR_DRX_Config__drx_LongCycleStartOffset_PR_ms64) {
    mac_CellGroupConfig->drx_Config->choice.setup->drx_LongCycleStartOffset.choice.ms64 = mac_cellgroup_config->drx_LongCycleStartOffset[CC_id];
  } else if(mac_CellGroupConfig->drx_Config->choice.setup->drx_LongCycleStartOffset.present == NR_DRX_Config__drx_LongCycleStartOffset_PR_ms70) {
    mac_CellGroupConfig->drx_Config->choice.setup->drx_LongCycleStartOffset.choice.ms70 = mac_cellgroup_config->drx_LongCycleStartOffset[CC_id];
  } else if(mac_CellGroupConfig->drx_Config->choice.setup->drx_LongCycleStartOffset.present == NR_DRX_Config__drx_LongCycleStartOffset_PR_ms80) {
    mac_CellGroupConfig->drx_Config->choice.setup->drx_LongCycleStartOffset.choice.ms80 = mac_cellgroup_config->drx_LongCycleStartOffset[CC_id];
  } else if(mac_CellGroupConfig->drx_Config->choice.setup->drx_LongCycleStartOffset.present == NR_DRX_Config__drx_LongCycleStartOffset_PR_ms128) {
    mac_CellGroupConfig->drx_Config->choice.setup->drx_LongCycleStartOffset.choice.ms128 = mac_cellgroup_config->drx_LongCycleStartOffset[CC_id];
  } else if(mac_CellGroupConfig->drx_Config->choice.setup->drx_LongCycleStartOffset.present == NR_DRX_Config__drx_LongCycleStartOffset_PR_ms160) {
    mac_CellGroupConfig->drx_Config->choice.setup->drx_LongCycleStartOffset.choice.ms160 = mac_cellgroup_config->drx_LongCycleStartOffset[CC_id];
  } else if(mac_CellGroupConfig->drx_Config->choice.setup->drx_LongCycleStartOffset.present == NR_DRX_Config__drx_LongCycleStartOffset_PR_ms256) {
    mac_CellGroupConfig->drx_Config->choice.setup->drx_LongCycleStartOffset.choice.ms256 = mac_cellgroup_config->drx_LongCycleStartOffset[CC_id];
  } else if(mac_CellGroupConfig->drx_Config->choice.setup->drx_LongCycleStartOffset.present == NR_DRX_Config__drx_LongCycleStartOffset_PR_ms320) {
    mac_CellGroupConfig->drx_Config->choice.setup->drx_LongCycleStartOffset.choice.ms320 = mac_cellgroup_config->drx_LongCycleStartOffset[CC_id];
  } else if(mac_CellGroupConfig->drx_Config->choice.setup->drx_LongCycleStartOffset.present == NR_DRX_Config__drx_LongCycleStartOffset_PR_ms512) {
    mac_CellGroupConfig->drx_Config->choice.setup->drx_LongCycleStartOffset.choice.ms512 = mac_cellgroup_config->drx_LongCycleStartOffset[CC_id];
  } else if(mac_CellGroupConfig->drx_Config->choice.setup->drx_LongCycleStartOffset.present == NR_DRX_Config__drx_LongCycleStartOffset_PR_ms640) {
    mac_CellGroupConfig->drx_Config->choice.setup->drx_LongCycleStartOffset.choice.ms640 = mac_cellgroup_config->drx_LongCycleStartOffset[CC_id];
  } else if(mac_CellGroupConfig->drx_Config->choice.setup->drx_LongCycleStartOffset.present == NR_DRX_Config__drx_LongCycleStartOffset_PR_ms1024) {
    mac_CellGroupConfig->drx_Config->choice.setup->drx_LongCycleStartOffset.choice.ms1024 = mac_cellgroup_config->drx_LongCycleStartOffset[CC_id];
  } else if(mac_CellGroupConfig->drx_Config->choice.setup->drx_LongCycleStartOffset.present == NR_DRX_Config__drx_LongCycleStartOffset_PR_ms1280) {
    mac_CellGroupConfig->drx_Config->choice.setup->drx_LongCycleStartOffset.choice.ms1280 = mac_cellgroup_config->drx_LongCycleStartOffset[CC_id];
  } else if(mac_CellGroupConfig->drx_Config->choice.setup->drx_LongCycleStartOffset.present == NR_DRX_Config__drx_LongCycleStartOffset_PR_ms2048) {
    mac_CellGroupConfig->drx_Config->choice.setup->drx_LongCycleStartOffset.choice.ms2048 = mac_cellgroup_config->drx_LongCycleStartOffset[CC_id];
  } else if(mac_CellGroupConfig->drx_Config->choice.setup->drx_LongCycleStartOffset.present == NR_DRX_Config__drx_LongCycleStartOffset_PR_ms2560) {
    mac_CellGroupConfig->drx_Config->choice.setup->drx_LongCycleStartOffset.choice.ms2560 = mac_cellgroup_config->drx_LongCycleStartOffset[CC_id];
  } else if(mac_CellGroupConfig->drx_Config->choice.setup->drx_LongCycleStartOffset.present == NR_DRX_Config__drx_LongCycleStartOffset_PR_ms5120) {
    mac_CellGroupConfig->drx_Config->choice.setup->drx_LongCycleStartOffset.choice.ms5120 = mac_cellgroup_config->drx_LongCycleStartOffset[CC_id];
  } else if(mac_CellGroupConfig->drx_Config->choice.setup->drx_LongCycleStartOffset.present == NR_DRX_Config__drx_LongCycleStartOffset_PR_ms10240) {
    mac_CellGroupConfig->drx_Config->choice.setup->drx_LongCycleStartOffset.choice.ms10240 = mac_cellgroup_config->drx_LongCycleStartOffset[CC_id];
  }

  mac_CellGroupConfig->drx_Config->choice.setup->shortDRX = CALLOC(1,sizeof(struct NR_DRX_Config__shortDRX));
  mac_CellGroupConfig->drx_Config->choice.setup->shortDRX->drx_ShortCycle       = mac_cellgroup_config->drx_ShortCycle[CC_id];
  mac_CellGroupConfig->drx_Config->choice.setup->shortDRX->drx_ShortCycleTimer  = mac_cellgroup_config->drx_ShortCycleTimer[CC_id];
  mac_CellGroupConfig->drx_Config->choice.setup->drx_SlotOffset                 = mac_cellgroup_config->drx_SlotOffset[CC_id];
  mac_CellGroupConfig->schedulingRequestConfig->schedulingRequestToAddModList = CALLOC(1,sizeof(struct NR_SchedulingRequestConfig__schedulingRequestToAddModList));
  struct NR_SchedulingRequestToAddMod *schedulingrequestlist;
  schedulingrequestlist = CALLOC(1,sizeof(struct NR_SchedulingRequestToAddMod));
  schedulingrequestlist->schedulingRequestId  = mac_cellgroup_config->schedulingRequestId[CC_id];
  schedulingrequestlist->sr_ProhibitTimer = CALLOC(1,sizeof(long));
  *(schedulingrequestlist->sr_ProhibitTimer) = mac_cellgroup_config->sr_ProhibitTimer[CC_id];
  schedulingrequestlist->sr_TransMax      = mac_cellgroup_config->sr_TransMax[CC_id];
  ASN_SEQUENCE_ADD(&(mac_CellGroupConfig->schedulingRequestConfig->schedulingRequestToAddModList->list),&schedulingrequestlist);
  mac_CellGroupConfig->bsr_Config->periodicBSR_Timer              = mac_cellgroup_config->periodicBSR_Timer[CC_id];
  mac_CellGroupConfig->bsr_Config->retxBSR_Timer                  = mac_cellgroup_config->retxBSR_Timer[CC_id];
  mac_CellGroupConfig->bsr_Config->logicalChannelSR_DelayTimer    = CALLOC(1,sizeof(long));
  *(mac_CellGroupConfig->bsr_Config->logicalChannelSR_DelayTimer)    = mac_cellgroup_config->logicalChannelSR_DelayTimer[CC_id];
  mac_CellGroupConfig->tag_Config->tag_ToAddModList = CALLOC(1,sizeof(struct NR_TAG_Config__tag_ToAddModList));
  struct NR_TAG *tag;
  tag = CALLOC(1,sizeof(struct NR_TAG));
  tag->tag_Id             = mac_cellgroup_config->tag_Id[CC_id];
  tag->timeAlignmentTimer = mac_cellgroup_config->timeAlignmentTimer[CC_id];
  ASN_SEQUENCE_ADD(&(mac_CellGroupConfig->tag_Config->tag_ToAddModList->list),&tag);
  mac_CellGroupConfig->phr_Config->present = mac_cellgroup_config->PHR_Config_PR[CC_id];
  mac_CellGroupConfig->phr_Config->choice.setup   = CALLOC(1,sizeof(struct NR_PHR_Config));
  mac_CellGroupConfig->phr_Config->choice.setup->phr_PeriodicTimer         = mac_cellgroup_config->phr_PeriodicTimer[CC_id];
  mac_CellGroupConfig->phr_Config->choice.setup->phr_ProhibitTimer         = mac_cellgroup_config->phr_ProhibitTimer[CC_id];
  mac_CellGroupConfig->phr_Config->choice.setup->phr_Tx_PowerFactorChange  = mac_cellgroup_config->phr_Tx_PowerFactorChange[CC_id];
  mac_CellGroupConfig->phr_Config->choice.setup->multiplePHR               = mac_cellgroup_config->multiplePHR[CC_id];
  mac_CellGroupConfig->phr_Config->choice.setup->dummy                     = mac_cellgroup_config->phr_Type2SpCell[CC_id];
  mac_CellGroupConfig->phr_Config->choice.setup->phr_Type2OtherCell        = mac_cellgroup_config->phr_Type2OtherCell[CC_id];
  mac_CellGroupConfig->phr_Config->choice.setup->phr_ModeOtherCG           = mac_cellgroup_config->phr_ModeOtherCG[CC_id];
  mac_CellGroupConfig->skipUplinkTxDynamic      = mac_cellgroup_config->skipUplinkTxDynamic[CC_id];
}


void  do_PHYSICALCELLGROUP(uint8_t Mod_id,
                           int CC_id,
                           NR_PhysicalCellGroupConfig_t *physicalCellGroupConfig,
                           physicalcellgroup_t *physicalcellgroup_config) {
  physicalCellGroupConfig->harq_ACK_SpatialBundlingPUCCH = CALLOC(1,sizeof(long));
  physicalCellGroupConfig->harq_ACK_SpatialBundlingPUSCH = CALLOC(1,sizeof(long));
  physicalCellGroupConfig->p_NR_FR1                      = CALLOC(1,sizeof(NR_P_Max_t));
  physicalCellGroupConfig->tpc_SRS_RNTI                  = CALLOC(1,sizeof(NR_RNTI_Value_t));
  physicalCellGroupConfig->tpc_PUCCH_RNTI                = CALLOC(1,sizeof(NR_RNTI_Value_t));
  physicalCellGroupConfig->tpc_PUSCH_RNTI                = CALLOC(1,sizeof(NR_RNTI_Value_t));
  physicalCellGroupConfig->sp_CSI_RNTI                   = CALLOC(1,sizeof(NR_RNTI_Value_t));
  *(physicalCellGroupConfig->harq_ACK_SpatialBundlingPUCCH) = physicalcellgroup_config->harq_ACK_SpatialBundlingPUCCH[CC_id];
  *(physicalCellGroupConfig->harq_ACK_SpatialBundlingPUSCH) = physicalcellgroup_config->harq_ACK_SpatialBundlingPUSCH[CC_id];
  *(physicalCellGroupConfig->p_NR_FR1)                      = physicalcellgroup_config->p_NR[CC_id];
  physicalCellGroupConfig->pdsch_HARQ_ACK_Codebook          = physicalcellgroup_config->pdsch_HARQ_ACK_Codebook[CC_id];
  *(physicalCellGroupConfig->tpc_SRS_RNTI)                  = physicalcellgroup_config->tpc_SRS_RNTI[CC_id];
  *(physicalCellGroupConfig->tpc_PUCCH_RNTI)                = physicalcellgroup_config->tpc_PUCCH_RNTI[CC_id];
  *(physicalCellGroupConfig->tpc_PUSCH_RNTI)                = physicalcellgroup_config->tpc_PUSCH_RNTI[CC_id];
  *(physicalCellGroupConfig->sp_CSI_RNTI)                   = physicalcellgroup_config->sp_CSI_RNTI[CC_id];
  physicalCellGroupConfig->cs_RNTI                       = CALLOC(1,sizeof(struct NR_SetupRelease_RNTI_Value));
  physicalCellGroupConfig->cs_RNTI->present              = physicalcellgroup_config->RNTI_Value_PR[CC_id];

  if(physicalCellGroupConfig->cs_RNTI->present == NR_SetupRelease_RNTI_Value_PR_setup) {
    physicalCellGroupConfig->cs_RNTI->choice.setup = physicalcellgroup_config->RNTI_Value[CC_id];
  }
}



void do_SpCellConfig(gNB_RRC_INST *rrc,
                      struct NR_SpCellConfig  *spconfig){
  //gNB_RrcConfigurationReq  *common_configuration;
  //common_configuration = CALLOC(1,sizeof(gNB_RrcConfigurationReq));
  //Fill servingcellconfigcommon config value
  //Fill common config to structure
  //  rrc->configuration = common_configuration;
  spconfig->reconfigurationWithSync = CALLOC(1,sizeof(struct NR_ReconfigurationWithSync));
}

//------------------------------------------------------------------------------
uint8_t do_RRCReject(uint8_t Mod_id,
                  uint8_t *const buffer)
//------------------------------------------------------------------------------
{
    asn_enc_rval_t                                   enc_rval;;
    NR_DL_CCCH_Message_t                             dl_ccch_msg;
    NR_RRCReject_t                                   *rrcReject;
    NR_RejectWaitTime_t                              waitTime = 1;

    memset((void *)&dl_ccch_msg, 0, sizeof(NR_DL_CCCH_Message_t));
    dl_ccch_msg.message.present = NR_DL_CCCH_MessageType_PR_c1;
    dl_ccch_msg.message.choice.c1          = CALLOC(1, sizeof(struct NR_DL_CCCH_MessageType__c1));
    dl_ccch_msg.message.choice.c1->present = NR_RRCReject__criticalExtensions_PR_rrcReject;

    dl_ccch_msg.message.choice.c1->choice.rrcReject = CALLOC(1,sizeof(NR_RRCReject_t));
    rrcReject = dl_ccch_msg.message.choice.c1->choice.rrcReject;

    rrcReject->criticalExtensions.choice.rrcReject           = CALLOC(1, sizeof(struct NR_RRCReject_IEs));
    rrcReject->criticalExtensions.choice.rrcReject->waitTime = CALLOC(1, sizeof(NR_RejectWaitTime_t));

    rrcReject->criticalExtensions.present = NR_RRCReject__criticalExtensions_PR_rrcReject;
    rrcReject->criticalExtensions.choice.rrcReject->waitTime = &waitTime;

    if ( LOG_DEBUGFLAG(DEBUG_ASN1) ) {
        xer_fprint(stdout, &asn_DEF_NR_DL_CCCH_Message, (void *)&dl_ccch_msg);
    }

    enc_rval = uper_encode_to_buffer(&asn_DEF_NR_DL_CCCH_Message,
                                    NULL,
                                    (void *)&dl_ccch_msg,
                                    buffer,
                                    100);

    if(enc_rval.encoded == -1) {
        LOG_E(NR_RRC, "[gNB AssertFatal]ASN1 message encoding failed (%s, %lu)!\n",
            enc_rval.failed_type->name, enc_rval.encoded);
        return -1;
    }

    LOG_D(NR_RRC,"RRCReject Encoded %zd bits (%zd bytes)\n",
            enc_rval.encoded,(enc_rval.encoded+7)/8);
    return((enc_rval.encoded+7)/8);
}

//------------------------------------------------------------------------------
uint8_t do_RRCSetup(const protocol_ctxt_t        *const ctxt_pP,
                    rrc_gNB_ue_context_t         *const ue_context_pP,
                    int                          CC_id,
                    uint8_t                      *const buffer,
                    const uint8_t                transaction_id,
                    NR_SRB_ToAddModList_t        *SRB_configList)
//------------------------------------------------------------------------------
{
    asn_enc_rval_t                                   enc_rval;;
    NR_DL_CCCH_Message_t                             dl_ccch_msg;
    NR_RRCSetup_t                                    *rrcSetup;
    NR_RRCSetup_IEs_t                                *ie;
    NR_SRB_ToAddMod_t                                *SRB1_config          = NULL;
    NR_PDCP_Config_t                                 *pdcp_Config          = NULL;
    NR_CellGroupConfig_t                             *cellGroupConfig      = NULL;
    NR_RLC_BearerConfig_t                            *rlc_BearerConfig     = NULL;
    NR_RLC_Config_t                                  *rlc_Config           = NULL;
    NR_LogicalChannelConfig_t                        *logicalChannelConfig = NULL;
    NR_MAC_CellGroupConfig_t                         *mac_CellGroupConfig  = NULL;

    char masterCellGroup_buf[1000];
    long *logicalChannelGroup = NULL;

    memset((void *)&dl_ccch_msg, 0, sizeof(NR_DL_CCCH_Message_t));
    dl_ccch_msg.message.present            = NR_DL_CCCH_MessageType_PR_c1;
    dl_ccch_msg.message.choice.c1          = CALLOC(1, sizeof(struct NR_DL_CCCH_MessageType__c1));
    dl_ccch_msg.message.choice.c1->present = NR_DL_CCCH_MessageType__c1_PR_rrcSetup;
    dl_ccch_msg.message.choice.c1->choice.rrcSetup = calloc(1, sizeof(NR_RRCSetup_t));

    rrcSetup = dl_ccch_msg.message.choice.c1->choice.rrcSetup;
    rrcSetup->criticalExtensions.present = NR_RRCSetup__criticalExtensions_PR_rrcSetup;
    rrcSetup->rrc_TransactionIdentifier  = transaction_id;
    rrcSetup->criticalExtensions.choice.rrcSetup = calloc(1, sizeof(NR_RRCSetup_IEs_t));
    ie = rrcSetup->criticalExtensions.choice.rrcSetup;

    /****************************** radioBearerConfig ******************************/
    /* Configure SRB1 */
    if (SRB_configList) {
        free(SRB_configList);
    }

    SRB_configList = calloc(1, sizeof(NR_SRB_ToAddModList_t));
    // SRB1
    /* TODO */
    SRB1_config = calloc(1, sizeof(NR_SRB_ToAddMod_t));
    SRB1_config->srb_Identity = 1;
    // pdcp_Config->t_Reordering
    SRB1_config->pdcp_Config = pdcp_Config;
    ie->radioBearerConfig.srb_ToAddModList = SRB_configList;
    ASN_SEQUENCE_ADD(&SRB_configList->list, SRB1_config);

    ie->radioBearerConfig.srb3_ToRelease    = NULL;
    ie->radioBearerConfig.drb_ToAddModList  = NULL;
    ie->radioBearerConfig.drb_ToReleaseList = NULL;
    ie->radioBearerConfig.securityConfig    = NULL;

    /****************************** masterCellGroup ******************************/
    /* TODO */
    cellGroupConfig = calloc(1, sizeof(NR_CellGroupConfig_t));
    cellGroupConfig->cellGroupId = 0;

    /* Rlc Bearer Config */
    /* TS38.331 9.2.1	Default SRB configurations */
    cellGroupConfig->rlc_BearerToAddModList                          = calloc(1, sizeof(*cellGroupConfig->rlc_BearerToAddModList));
    rlc_BearerConfig                                                 = calloc(1, sizeof(NR_RLC_BearerConfig_t));
    rlc_BearerConfig->logicalChannelIdentity                         = 1;
    rlc_BearerConfig->servedRadioBearer                              = calloc(1, sizeof(*rlc_BearerConfig->servedRadioBearer));
    rlc_BearerConfig->servedRadioBearer->present                     = NR_RLC_BearerConfig__servedRadioBearer_PR_srb_Identity;
    rlc_BearerConfig->servedRadioBearer->choice.srb_Identity         = 1;
    rlc_BearerConfig->reestablishRLC                                 = NULL;
    rlc_Config = calloc(1, sizeof(NR_RLC_Config_t));
    rlc_Config->present                                              = NR_RLC_Config_PR_am;
    rlc_Config->choice.am                                            = calloc(1, sizeof(*rlc_Config->choice.am));
    rlc_Config->choice.am->dl_AM_RLC.sn_FieldLength                  = calloc(1, sizeof(NR_SN_FieldLengthAM_t));
    *(rlc_Config->choice.am->dl_AM_RLC.sn_FieldLength)               = NR_SN_FieldLengthAM_size12;
    rlc_Config->choice.am->dl_AM_RLC.t_Reassembly                    = NR_T_Reassembly_ms35;
    rlc_Config->choice.am->dl_AM_RLC.t_StatusProhibit                = NR_T_StatusProhibit_ms0;
    rlc_Config->choice.am->ul_AM_RLC.sn_FieldLength                  = calloc(1, sizeof(NR_SN_FieldLengthAM_t));
    *(rlc_Config->choice.am->ul_AM_RLC.sn_FieldLength)               = NR_SN_FieldLengthAM_size12;
    rlc_Config->choice.am->ul_AM_RLC.t_PollRetransmit                = NR_T_PollRetransmit_ms45;
    rlc_Config->choice.am->ul_AM_RLC.pollPDU                         = NR_PollPDU_infinity;
    rlc_Config->choice.am->ul_AM_RLC.pollByte                        = NR_PollByte_infinity;
    rlc_Config->choice.am->ul_AM_RLC.maxRetxThreshold                = NR_UL_AM_RLC__maxRetxThreshold_t8;
    rlc_BearerConfig->rlc_Config                                     = rlc_Config;
    logicalChannelConfig                                             = calloc(1, sizeof(NR_LogicalChannelConfig_t));
    logicalChannelConfig->ul_SpecificParameters                      = calloc(1, sizeof(*logicalChannelConfig->ul_SpecificParameters));
    logicalChannelConfig->ul_SpecificParameters->priority            = 1;
    logicalChannelConfig->ul_SpecificParameters->prioritisedBitRate  = NR_LogicalChannelConfig__ul_SpecificParameters__prioritisedBitRate_infinity;
    logicalChannelGroup                                              = CALLOC(1, sizeof(long));
    *logicalChannelGroup                                             = 0;
    logicalChannelConfig->ul_SpecificParameters->logicalChannelGroup = logicalChannelGroup;
    rlc_BearerConfig->mac_LogicalChannelConfig                       = logicalChannelConfig;
    ASN_SEQUENCE_ADD(&cellGroupConfig->rlc_BearerToAddModList->list, rlc_BearerConfig);

    cellGroupConfig->rlc_BearerToReleaseList = NULL;
    cellGroupConfig->sCellToAddModList       = NULL;
    cellGroupConfig->sCellToReleaseList      = NULL;

    /* mac CellGroup Config */
    mac_CellGroupConfig                                                     = calloc(1, sizeof(NR_MAC_CellGroupConfig_t));
    mac_CellGroupConfig->bsr_Config                                         = calloc(1, sizeof(*mac_CellGroupConfig->bsr_Config));
    mac_CellGroupConfig->bsr_Config->periodicBSR_Timer                      = NR_BSR_Config__periodicBSR_Timer_sf10;
    mac_CellGroupConfig->bsr_Config->retxBSR_Timer                          = NR_BSR_Config__retxBSR_Timer_sf80;
    mac_CellGroupConfig->phr_Config                                         = calloc(1, sizeof(*mac_CellGroupConfig->phr_Config));
    mac_CellGroupConfig->phr_Config->present                                = NR_SetupRelease_PHR_Config_PR_setup;
    mac_CellGroupConfig->phr_Config->choice.setup                           = calloc(1, sizeof(*mac_CellGroupConfig->phr_Config->choice.setup));
    mac_CellGroupConfig->phr_Config->choice.setup->phr_PeriodicTimer        = NR_PHR_Config__phr_PeriodicTimer_sf10;
    mac_CellGroupConfig->phr_Config->choice.setup->phr_ProhibitTimer        = NR_PHR_Config__phr_ProhibitTimer_sf10;
    mac_CellGroupConfig->phr_Config->choice.setup->phr_Tx_PowerFactorChange = NR_PHR_Config__phr_Tx_PowerFactorChange_dB1;
    cellGroupConfig->mac_CellGroupConfig                                     = mac_CellGroupConfig;

    // cellGroupConfig.physicalCellGroupConfig;

    enc_rval = uper_encode_to_buffer(&asn_DEF_NR_CellGroupConfig,
                                    NULL,
                                    (void *)cellGroupConfig,
                                    masterCellGroup_buf,
                                    100);

    if(enc_rval.encoded == -1) {
        LOG_E(NR_RRC, "ASN1 message CellGroupConfig encoding failed (%s, %lu)!\n",
            enc_rval.failed_type->name, enc_rval.encoded);
        return -1;
    }

    if (OCTET_STRING_fromBuf(&ie->masterCellGroup, masterCellGroup_buf, (enc_rval.encoded+7)/8) == -1) {
        LOG_E(NR_RRC, "fatal: OCTET_STRING_fromBuf failed\n");
        return -1;
    }

    if ( LOG_DEBUGFLAG(DEBUG_ASN1) ) {
        xer_fprint(stdout, &asn_DEF_NR_DL_CCCH_Message, (void *)&dl_ccch_msg);
    }

    enc_rval = uper_encode_to_buffer(&asn_DEF_NR_DL_CCCH_Message,
                                    NULL,
                                    (void *)&dl_ccch_msg,
                                    buffer,
                                    100);

    if(enc_rval.encoded == -1) {
        LOG_E(NR_RRC, "[gNB AssertFatal]ASN1 message encoding failed (%s, %lu)!\n",
            enc_rval.failed_type->name, enc_rval.encoded);
        return -1;
    }

    LOG_D(NR_RRC,"RRCSetup Encoded %zd bits (%zd bytes)\n",
            enc_rval.encoded,(enc_rval.encoded+7)/8);
    return((enc_rval.encoded+7)/8);
}

uint8_t do_NR_SecurityModeCommand(
  const protocol_ctxt_t *const ctxt_pP,
  uint8_t *const buffer,
  const uint8_t Transaction_id,
  const uint8_t cipheringAlgorithm,
  NR_IntegrityProtAlgorithm_t *integrityProtAlgorithm
)
//------------------------------------------------------------------------------
{
  NR_DL_DCCH_Message_t dl_dcch_msg;
  asn_enc_rval_t enc_rval;
  memset(&dl_dcch_msg,0,sizeof(NR_DL_DCCH_Message_t));
  dl_dcch_msg.message.present           = NR_DL_DCCH_MessageType_PR_c1;
  dl_dcch_msg.message.choice.c1=CALLOC(1,sizeof(struct NR_DL_DCCH_MessageType__c1));
  dl_dcch_msg.message.choice.c1->present = NR_DL_DCCH_MessageType__c1_PR_securityModeCommand;
  dl_dcch_msg.message.choice.c1->choice.securityModeCommand = CALLOC(1, sizeof(struct NR_SecurityModeCommand));
  dl_dcch_msg.message.choice.c1->choice.securityModeCommand->rrc_TransactionIdentifier = Transaction_id;
  dl_dcch_msg.message.choice.c1->choice.securityModeCommand->criticalExtensions.present = NR_SecurityModeCommand__criticalExtensions_PR_securityModeCommand;

  dl_dcch_msg.message.choice.c1->choice.securityModeCommand->criticalExtensions.choice.securityModeCommand =
		  CALLOC(1, sizeof(struct NR_SecurityModeCommand_IEs));
  // the two following information could be based on the mod_id
  dl_dcch_msg.message.choice.c1->choice.securityModeCommand->criticalExtensions.choice.securityModeCommand->securityConfigSMC.securityAlgorithmConfig.cipheringAlgorithm
    = (NR_CipheringAlgorithm_t)cipheringAlgorithm;
  dl_dcch_msg.message.choice.c1->choice.securityModeCommand->criticalExtensions.choice.securityModeCommand->securityConfigSMC.securityAlgorithmConfig.integrityProtAlgorithm
    = integrityProtAlgorithm;

  if ( LOG_DEBUGFLAG(DEBUG_ASN1) ) {
    xer_fprint(stdout, &asn_DEF_NR_DL_DCCH_Message, (void *)&dl_dcch_msg);
  }

  enc_rval = uper_encode_to_buffer(&asn_DEF_NR_DL_DCCH_Message,
                                   NULL,
                                   (void *)&dl_dcch_msg,
                                   buffer,
                                   100);

  if(enc_rval.encoded == -1) {
    LOG_I(NR_RRC, "[gNB AssertFatal]ASN1 message encoding failed (%s, %lu)!\n",
          enc_rval.failed_type->name, enc_rval.encoded);
    return -1;
  }

  LOG_D(NR_RRC,"[gNB %d] securityModeCommand for UE %x Encoded %zd bits (%zd bytes)\n",
        ctxt_pP->module_id,
        ctxt_pP->rnti,
        enc_rval.encoded,
        (enc_rval.encoded+7)/8);

  if (enc_rval.encoded==-1) {
    LOG_E(NR_RRC,"[gNB %d] ASN1 : securityModeCommand encoding failed for UE %x\n",
          ctxt_pP->module_id,
          ctxt_pP->rnti);
    return(-1);
  }

  //  rrc_ue_process_ueCapabilityEnquiry(0,1000,&dl_dcch_msg.message.choice.c1.choice.ueCapabilityEnquiry,0);
  //  exit(-1);
  return((enc_rval.encoded+7)/8);
}

/*TODO*/
//------------------------------------------------------------------------------
uint8_t do_NR_SA_UECapabilityEnquiry( const protocol_ctxt_t *const ctxt_pP,
                                   uint8_t               *const buffer,
                                   const uint8_t                Transaction_id)
//------------------------------------------------------------------------------
{
  NR_DL_DCCH_Message_t dl_dcch_msg;
  NR_UE_CapabilityRAT_Request_t *ue_capabilityrat_request;

  asn_enc_rval_t enc_rval;
  memset(&dl_dcch_msg,0,sizeof(NR_DL_DCCH_Message_t));
  dl_dcch_msg.message.present           = NR_DL_DCCH_MessageType_PR_c1;
  dl_dcch_msg.message.choice.c1 = CALLOC(1,sizeof(struct NR_DL_DCCH_MessageType__c1));
  dl_dcch_msg.message.choice.c1->present = NR_DL_DCCH_MessageType__c1_PR_ueCapabilityEnquiry;
  dl_dcch_msg.message.choice.c1->choice.ueCapabilityEnquiry = CALLOC(1,sizeof(struct NR_UECapabilityEnquiry));
  dl_dcch_msg.message.choice.c1->choice.ueCapabilityEnquiry->rrc_TransactionIdentifier = Transaction_id;
  dl_dcch_msg.message.choice.c1->choice.ueCapabilityEnquiry->criticalExtensions.present = NR_UECapabilityEnquiry__criticalExtensions_PR_ueCapabilityEnquiry;
  dl_dcch_msg.message.choice.c1->choice.ueCapabilityEnquiry->criticalExtensions.choice.ueCapabilityEnquiry = CALLOC(1,sizeof(struct NR_UECapabilityEnquiry_IEs));
  ue_capabilityrat_request =  CALLOC(1,sizeof(NR_UE_CapabilityRAT_Request_t));
  memset(ue_capabilityrat_request,0,sizeof(NR_UE_CapabilityRAT_Request_t));
  ue_capabilityrat_request->rat_Type = NR_RAT_Type_nr;

  ASN_SEQUENCE_ADD(&dl_dcch_msg.message.choice.c1->choice.ueCapabilityEnquiry->criticalExtensions.choice.ueCapabilityEnquiry->ue_CapabilityRAT_RequestList.list,
                   ue_capabilityrat_request);


  if ( LOG_DEBUGFLAG(DEBUG_ASN1) ) {
    xer_fprint(stdout, &asn_DEF_NR_DL_DCCH_Message, (void *)&dl_dcch_msg);
  }

  enc_rval = uper_encode_to_buffer(&asn_DEF_NR_DL_DCCH_Message,
                                   NULL,
                                   (void *)&dl_dcch_msg,
                                   buffer,
                                   100);

  if(enc_rval.encoded == -1) {
    LOG_I(NR_RRC, "[gNB AssertFatal]ASN1 message encoding failed (%s, %lu)!\n",
          enc_rval.failed_type->name, enc_rval.encoded);
    return -1;
  }

  LOG_D(NR_RRC,"[gNB %d] NR UECapabilityRequest for UE %x Encoded %zd bits (%zd bytes)\n",
        ctxt_pP->module_id,
        ctxt_pP->rnti,
        enc_rval.encoded,
        (enc_rval.encoded+7)/8);

  if (enc_rval.encoded==-1) {
    LOG_E(NR_RRC,"[gNB %d] ASN1 : NR UECapabilityRequest encoding failed for UE %x\n",
          ctxt_pP->module_id,
          ctxt_pP->rnti);
    return(-1);
  }

  return((enc_rval.encoded+7)/8);
}


uint8_t do_NR_RRCRelease(uint8_t                            *buffer,
                         uint8_t                             Transaction_id) {
  asn_enc_rval_t enc_rval;
  NR_DL_DCCH_Message_t dl_dcch_msg;
  NR_RRCRelease_t *rrcConnectionRelease;
  memset(&dl_dcch_msg,0,sizeof(NR_DL_DCCH_Message_t));
  dl_dcch_msg.message.present           = NR_DL_DCCH_MessageType_PR_c1;
  dl_dcch_msg.message.choice.c1=CALLOC(1,sizeof(struct NR_DL_DCCH_MessageType__c1));
  dl_dcch_msg.message.choice.c1->present = NR_DL_DCCH_MessageType__c1_PR_rrcRelease;
  dl_dcch_msg.message.choice.c1->choice.rrcRelease = CALLOC(1, sizeof(NR_RRCRelease_t));
  rrcConnectionRelease = dl_dcch_msg.message.choice.c1->choice.rrcRelease;
  // RRCConnectionRelease
  rrcConnectionRelease->rrc_TransactionIdentifier = Transaction_id;
  rrcConnectionRelease->criticalExtensions.present = NR_RRCRelease__criticalExtensions_PR_rrcRelease;
  rrcConnectionRelease->criticalExtensions.choice.rrcRelease = CALLOC(1, sizeof(NR_RRCRelease_IEs_t));
  rrcConnectionRelease->criticalExtensions.choice.rrcRelease->deprioritisationReq =
      CALLOC(1, sizeof(struct NR_RRCRelease_IEs__deprioritisationReq));
  rrcConnectionRelease->criticalExtensions.choice.rrcRelease->deprioritisationReq->deprioritisationType =
      NR_RRCRelease_IEs__deprioritisationReq__deprioritisationType_nr;
  rrcConnectionRelease->criticalExtensions.choice.rrcRelease->deprioritisationReq->deprioritisationTimer =
      NR_RRCRelease_IEs__deprioritisationReq__deprioritisationTimer_min10;

  enc_rval = uper_encode_to_buffer(&asn_DEF_NR_DL_DCCH_Message,
                                   NULL,
                                   (void *)&dl_dcch_msg,
                                   buffer,
                                   RRC_BUF_SIZE);
<<<<<<< HEAD
=======

>>>>>>> f3d51a58
  if(enc_rval.encoded == -1) {
    LOG_I(NR_RRC, "[gNB AssertFatal]ASN1 message encoding failed (%s, %lu)!\n",
        enc_rval.failed_type->name, enc_rval.encoded);
    return -1;
  }
<<<<<<< HEAD
=======

>>>>>>> f3d51a58
  return((enc_rval.encoded+7)/8);
}

uint16_t do_RRCReconfiguration(
    const protocol_ctxt_t        *const ctxt_pP,
    rrc_gNB_ue_context_t         *const ue_context_pP,
    uint8_t                      *buffer,
    uint8_t                      Transaction_id,
    gNB_RRC_INST                 *gnb_rrc_inst
)
{
    NR_DL_DCCH_Message_t                             dl_dcch_msg;
    asn_enc_rval_t                                   enc_rval;
    NR_RRCReconfiguration_IEs_t                      *ie;
    NR_SRB_ToAddModList_t                            *SRB_configList       = NULL;
    NR_SRB_ToAddModList_t                            *SRB_configList2      = NULL;
    NR_SRB_ToAddMod_t                                *SRB2_config          = NULL;
    NR_DRB_ToAddModList_t                            *DRB_configList       = NULL;
    NR_DRB_ToAddModList_t                            *DRB_configList2      = NULL;
    NR_DRB_ToAddMod_t                                *DRB_config           = NULL;
    NR_SDAP_Config_t                                 *sdap_config          = NULL;
    NR_SecurityConfig_t                              *security_config      = NULL;
    NR_DedicatedNAS_Message_t                        *dedicatedNAS_Message = NULL;

    memset(&dl_dcch_msg, 0, sizeof(NR_DL_DCCH_Message_t));
    dl_dcch_msg.message.present            = NR_DL_DCCH_MessageType_PR_c1;
    dl_dcch_msg.message.choice.c1          = CALLOC(1, sizeof(struct NR_DL_DCCH_MessageType__c1));
    dl_dcch_msg.message.choice.c1->present = NR_DL_DCCH_MessageType__c1_PR_rrcReconfiguration;

    dl_dcch_msg.message.choice.c1->choice.rrcReconfiguration = calloc(1, sizeof(NR_RRCReconfiguration_t));
    dl_dcch_msg.message.choice.c1->choice.rrcReconfiguration->rrc_TransactionIdentifier = Transaction_id;
    dl_dcch_msg.message.choice.c1->choice.rrcReconfiguration->criticalExtensions.present = NR_RRCReconfiguration__criticalExtensions_PR_rrcReconfiguration;

    /******************** Radio Bearer Config ********************/
    /* Configure SRB2 */
    SRB_configList2 = ue_context_pP->ue_context.SRB_configList2[Transaction_id];
    SRB_configList = ue_context_pP->ue_context.SRB_configList;
    SRB_configList = CALLOC(1, sizeof(*SRB_configList));
    memset(SRB_configList, 0, sizeof(*SRB_configList));

    if (SRB_configList2) {
        free(SRB_configList2);
    }

    SRB_configList2 = CALLOC(1, sizeof(*SRB_configList2));
    memset(SRB_configList2, 0, sizeof(*SRB_configList2));
    SRB2_config = CALLOC(1, sizeof(*SRB2_config));
    SRB2_config->srb_Identity = 2;
    ASN_SEQUENCE_ADD(&SRB_configList->list, SRB2_config);
    ASN_SEQUENCE_ADD(&SRB_configList2->list, SRB2_config);

    /* Configure DRB */
    DRB_configList = ue_context_pP->ue_context.DRB_configList;
    if (DRB_configList) {
        free(DRB_configList);
    }

    DRB_configList = CALLOC(1, sizeof(*DRB_configList));
    memset(DRB_configList, 0, sizeof(*DRB_configList));

    DRB_configList2 = ue_context_pP->ue_context.DRB_configList2[Transaction_id];
    if (DRB_configList2) {
        free(DRB_configList2);
    }
    DRB_configList2 = CALLOC(1, sizeof(*DRB_configList2));
    memset(DRB_configList2, 0, sizeof(*DRB_configList2));

    DRB_config = CALLOC(1, sizeof(*DRB_config));
    DRB_config->drb_Identity = 1;
    DRB_config->cnAssociation = CALLOC(1, sizeof(*DRB_config->cnAssociation));
    DRB_config->cnAssociation->present = NR_DRB_ToAddMod__cnAssociation_PR_sdap_Config;
    // TODO sdap_Config
    sdap_config = CALLOC(1, sizeof(NR_SDAP_Config_t));
    memset(sdap_config, 0, sizeof(NR_SDAP_Config_t));
    DRB_config->cnAssociation->choice.sdap_Config = sdap_config;
    // TODO pdcp_Config
    DRB_config->reestablishPDCP = NULL;
    DRB_config->recoverPDCP = NULL;
    DRB_config->pdcp_Config = calloc(1, sizeof(*DRB_config->pdcp_Config));
    DRB_config->pdcp_Config->drb = calloc(1,sizeof(*DRB_config->pdcp_Config->drb));
    DRB_config->pdcp_Config->drb->discardTimer = calloc(1, sizeof(*DRB_config->pdcp_Config->drb->discardTimer));
    *DRB_config->pdcp_Config->drb->discardTimer = NR_PDCP_Config__drb__discardTimer_ms30;
    DRB_config->pdcp_Config->drb->pdcp_SN_SizeUL = calloc(1, sizeof(*DRB_config->pdcp_Config->drb->pdcp_SN_SizeUL));
    *DRB_config->pdcp_Config->drb->pdcp_SN_SizeUL = NR_PDCP_Config__drb__pdcp_SN_SizeUL_len18bits;
    DRB_config->pdcp_Config->drb->pdcp_SN_SizeDL = calloc(1, sizeof(*DRB_config->pdcp_Config->drb->pdcp_SN_SizeDL));
    *DRB_config->pdcp_Config->drb->pdcp_SN_SizeDL = NR_PDCP_Config__drb__pdcp_SN_SizeDL_len18bits;
    DRB_config->pdcp_Config->drb->headerCompression.present = NR_PDCP_Config__drb__headerCompression_PR_notUsed;
    DRB_config->pdcp_Config->drb->headerCompression.choice.notUsed = 0;

    DRB_config->pdcp_Config->drb->integrityProtection = NULL;
    DRB_config->pdcp_Config->drb->statusReportRequired = NULL;
    DRB_config->pdcp_Config->drb->outOfOrderDelivery = NULL;
    DRB_config->pdcp_Config->moreThanOneRLC = NULL;

    DRB_config->pdcp_Config->t_Reordering = calloc(1, sizeof(*DRB_config->pdcp_Config->t_Reordering));
    *DRB_config->pdcp_Config->t_Reordering = NR_PDCP_Config__t_Reordering_ms0;
    DRB_config->pdcp_Config->ext1 = NULL;

    ASN_SEQUENCE_ADD(&DRB_configList->list, DRB_config);
    ASN_SEQUENCE_ADD(&DRB_configList2->list, DRB_config);

    /* Configure Security */
    // security_config    =  CALLOC(1, sizeof(NR_SecurityConfig_t));
    // security_config->securityAlgorithmConfig = CALLOC(1, sizeof(*ie->radioBearerConfig->securityConfig->securityAlgorithmConfig));
    // security_config->securityAlgorithmConfig->cipheringAlgorithm     = NR_CipheringAlgorithm_nea0;
    // security_config->securityAlgorithmConfig->integrityProtAlgorithm = NULL;
    // security_config->keyToUse = CALLOC(1, sizeof(*ie->radioBearerConfig->securityConfig->keyToUse));
    // *security_config->keyToUse = NR_SecurityConfig__keyToUse_master;

    ie = calloc(1, sizeof(NR_RRCReconfiguration_IEs_t));
    ie->radioBearerConfig = calloc(1, sizeof(NR_RadioBearerConfig_t));
    ie->radioBearerConfig->srb_ToAddModList  = SRB_configList;
    ie->radioBearerConfig->drb_ToAddModList  = DRB_configList;
    ie->radioBearerConfig->securityConfig    = security_config;
    ie->radioBearerConfig->srb3_ToRelease    = NULL;
    ie->radioBearerConfig->drb_ToReleaseList = NULL;

    /******************** Secondary Cell Group ********************/
    // rrc_gNB_carrier_data_t *carrier = &(gnb_rrc_inst->carrier);
    // fill_default_secondaryCellGroup( carrier->servingcellconfigcommon,
    //                                  ue_context_pP->ue_context.secondaryCellGroup,
    //                                  1,
    //                                  1,
    //                                  carrier->pdsch_AntennaPorts,
    //                                  carrier->initial_csi_index[gnb_rrc_inst->Nb_ue]);

    /******************** Meas Config ********************/
    // measConfig
    ie->measConfig = NULL;
    // lateNonCriticalExtension
    ie->lateNonCriticalExtension = NULL;
    // nonCriticalExtension
    ie->nonCriticalExtension = calloc(1, sizeof(NR_RRCReconfiguration_v1530_IEs_t));
    dedicatedNAS_Message = calloc(1, sizeof(NR_DedicatedNAS_Message_t));
    dedicatedNAS_Message->buf  = ue_context_pP->ue_context.nas_pdu.buffer;
    dedicatedNAS_Message->size = ue_context_pP->ue_context.nas_pdu.length;
	ie->nonCriticalExtension->dedicatedNAS_MessageList = calloc(1, sizeof(struct NR_RRCReconfiguration_v1530_IEs__dedicatedNAS_MessageList));
    ASN_SEQUENCE_ADD(&ie->nonCriticalExtension->dedicatedNAS_MessageList->list, dedicatedNAS_Message);

    dl_dcch_msg.message.choice.c1->choice.rrcReconfiguration->criticalExtensions.choice.rrcReconfiguration = ie;

    if ( LOG_DEBUGFLAG(DEBUG_ASN1) ) {
        xer_fprint(stdout, &asn_DEF_NR_DL_DCCH_Message, (void *)&dl_dcch_msg);
    }

    enc_rval = uper_encode_to_buffer(&asn_DEF_NR_DL_DCCH_Message,
                                    NULL,
                                    (void *)&dl_dcch_msg,
                                    buffer,
                                    100);

    if(enc_rval.encoded == -1) {
        LOG_I(NR_RRC, "[gNB AssertFatal]ASN1 message encoding failed (%s, %lu)!\n",
            enc_rval.failed_type->name, enc_rval.encoded);
        return -1;
    }

    LOG_D(NR_RRC,"[gNB %d] RRCReconfiguration for UE %x Encoded %zd bits (%zd bytes)\n",
            ctxt_pP->module_id,
            ctxt_pP->rnti,
            enc_rval.encoded,
            (enc_rval.encoded+7)/8);

    if (enc_rval.encoded == -1) {
        LOG_E(NR_RRC,"[gNB %d] ASN1 : RRCReconfiguration encoding failed for UE %x\n",
            ctxt_pP->module_id,
            ctxt_pP->rnti);
        return(-1);
    }

    return((enc_rval.encoded+7)/8);
}


uint8_t do_RRCSetupRequest(uint8_t Mod_id, uint8_t *buffer,uint8_t *rv) {
  asn_enc_rval_t enc_rval;
  uint8_t buf[5],buf2=0;
  NR_UL_CCCH_Message_t ul_ccch_msg;
  NR_RRCSetupRequest_t *rrcSetupRequest;
  memset((void *)&ul_ccch_msg,0,sizeof(NR_UL_CCCH_Message_t));
  ul_ccch_msg.message.present           = NR_UL_CCCH_MessageType_PR_c1;
  ul_ccch_msg.message.choice.c1          = CALLOC(1, sizeof(struct NR_UL_CCCH_MessageType__c1));
  ul_ccch_msg.message.choice.c1->present = NR_UL_CCCH_MessageType__c1_PR_rrcSetupRequest;
  ul_ccch_msg.message.choice.c1->choice.rrcSetupRequest = CALLOC(1, sizeof(NR_RRCSetupRequest_t));
  rrcSetupRequest          = ul_ccch_msg.message.choice.c1->choice.rrcSetupRequest;


  if (1) {
    rrcSetupRequest->rrcSetupRequest.ue_Identity.present = NR_InitialUE_Identity_PR_randomValue;
    rrcSetupRequest->rrcSetupRequest.ue_Identity.choice.randomValue.size = 5;
    rrcSetupRequest->rrcSetupRequest.ue_Identity.choice.randomValue.bits_unused = 1;
    rrcSetupRequest->rrcSetupRequest.ue_Identity.choice.randomValue.buf = buf;
    rrcSetupRequest->rrcSetupRequest.ue_Identity.choice.randomValue.buf[0] = rv[0];
    rrcSetupRequest->rrcSetupRequest.ue_Identity.choice.randomValue.buf[1] = rv[1];
    rrcSetupRequest->rrcSetupRequest.ue_Identity.choice.randomValue.buf[2] = rv[2];
    rrcSetupRequest->rrcSetupRequest.ue_Identity.choice.randomValue.buf[3] = rv[3];
    rrcSetupRequest->rrcSetupRequest.ue_Identity.choice.randomValue.buf[4] = rv[4]&0xfe;
  } else {
    rrcSetupRequest->rrcSetupRequest.ue_Identity.present = NR_InitialUE_Identity_PR_ng_5G_S_TMSI_Part1;
    rrcSetupRequest->rrcSetupRequest.ue_Identity.choice.ng_5G_S_TMSI_Part1.size = 1;
    rrcSetupRequest->rrcSetupRequest.ue_Identity.choice.ng_5G_S_TMSI_Part1.bits_unused = 0;
    rrcSetupRequest->rrcSetupRequest.ue_Identity.choice.ng_5G_S_TMSI_Part1.buf = buf;
    rrcSetupRequest->rrcSetupRequest.ue_Identity.choice.ng_5G_S_TMSI_Part1.buf[0] = 0x12;
  }

  rrcSetupRequest->rrcSetupRequest.establishmentCause = NR_EstablishmentCause_mo_Signalling; //EstablishmentCause_mo_Data;
  rrcSetupRequest->rrcSetupRequest.spare.buf = &buf2;
  rrcSetupRequest->rrcSetupRequest.spare.size=1;
  rrcSetupRequest->rrcSetupRequest.spare.bits_unused = 7;

  if ( LOG_DEBUGFLAG(DEBUG_ASN1) ) {
    xer_fprint(stdout, &asn_DEF_NR_UL_CCCH_Message, (void *)&ul_ccch_msg);
  }

  enc_rval = uper_encode_to_buffer(&asn_DEF_NR_UL_CCCH_Message,
                                   NULL,
                                   (void *)&ul_ccch_msg,
                                   buffer,
                                   100);
  AssertFatal (enc_rval.encoded > 0, "ASN1 message encoding failed (%s, %lu)!\n", enc_rval.failed_type->name, enc_rval.encoded);
  LOG_D(NR_RRC,"[UE] RRCSetupRequest Encoded %zd bits (%zd bytes)\n", enc_rval.encoded, (enc_rval.encoded+7)/8);
  return((enc_rval.encoded+7)/8);
}
//------------------------------------------------------------------------------
uint8_t
do_NR_RRCReconfigurationComplete(
  const protocol_ctxt_t *const ctxt_pP,
  uint8_t *buffer,
  const uint8_t Transaction_id
)
//------------------------------------------------------------------------------
{
  asn_enc_rval_t enc_rval;
  NR_UL_DCCH_Message_t ul_dcch_msg;
  NR_RRCReconfigurationComplete_t *rrcReconfigurationComplete;
  memset((void *)&ul_dcch_msg,0,sizeof(NR_UL_DCCH_Message_t));
  ul_dcch_msg.message.present                     = NR_UL_DCCH_MessageType_PR_c1;
  ul_dcch_msg.message.choice.c1                   = CALLOC(1, sizeof(struct NR_UL_DCCH_MessageType__c1));
  ul_dcch_msg.message.choice.c1->present           = NR_UL_DCCH_MessageType__c1_PR_rrcReconfigurationComplete;
  ul_dcch_msg.message.choice.c1->choice.rrcReconfigurationComplete = CALLOC(1, sizeof(NR_RRCReconfigurationComplete_t));
  rrcReconfigurationComplete            = ul_dcch_msg.message.choice.c1->choice.rrcReconfigurationComplete;
  rrcReconfigurationComplete->rrc_TransactionIdentifier = Transaction_id;
  rrcReconfigurationComplete->criticalExtensions.choice.rrcReconfigurationComplete = CALLOC(1, sizeof(NR_RRCReconfigurationComplete_IEs_t));
  rrcReconfigurationComplete->criticalExtensions.present =
		  NR_RRCReconfigurationComplete__criticalExtensions_PR_rrcReconfigurationComplete;
  rrcReconfigurationComplete->criticalExtensions.choice.rrcReconfigurationComplete->nonCriticalExtension = NULL;
  rrcReconfigurationComplete->criticalExtensions.choice.rrcReconfigurationComplete->lateNonCriticalExtension = NULL;
  if ( LOG_DEBUGFLAG(DEBUG_ASN1) ) {
    xer_fprint(stdout, &asn_DEF_NR_UL_DCCH_Message, (void *)&ul_dcch_msg);
  }

  enc_rval = uper_encode_to_buffer(&asn_DEF_NR_UL_DCCH_Message,
                                   NULL,
                                   (void *)&ul_dcch_msg,
                                   buffer,
                                   100);
  AssertFatal (enc_rval.encoded > 0, "ASN1 message encoding failed (%s, %lu)!\n",
               enc_rval.failed_type->name, enc_rval.encoded);
  LOG_I(NR_RRC,"rrcReconfigurationComplete Encoded %zd bits (%zd bytes)\n",enc_rval.encoded,(enc_rval.encoded+7)/8);
  return((enc_rval.encoded+7)/8);
}

uint8_t do_RRCSetupComplete(uint8_t Mod_id, uint8_t *buffer, const uint8_t Transaction_id, uint8_t sel_plmn_id, const int dedicatedInfoNASLength, const char *dedicatedInfoNAS){
  asn_enc_rval_t enc_rval;
  
  NR_UL_DCCH_Message_t  ul_dcch_msg;
  NR_RRCSetupComplete_t *RrcSetupComplete;
  memset((void *)&ul_dcch_msg,0,sizeof(NR_UL_DCCH_Message_t));

  uint8_t buf[6];

  ul_dcch_msg.message.present = NR_UL_DCCH_MessageType_PR_c1;
  ul_dcch_msg.message.choice.c1 = CALLOC(1,sizeof(struct NR_UL_DCCH_MessageType__c1));
  ul_dcch_msg.message.choice.c1->present = NR_UL_DCCH_MessageType__c1_PR_rrcSetupComplete;
  ul_dcch_msg.message.choice.c1->choice.rrcSetupComplete = CALLOC(1, sizeof(NR_RRCSetupComplete_t));
  RrcSetupComplete                       = ul_dcch_msg.message.choice.c1->choice.rrcSetupComplete;
  RrcSetupComplete->rrc_TransactionIdentifier    = Transaction_id;
  RrcSetupComplete->criticalExtensions.present   = NR_RRCSetupComplete__criticalExtensions_PR_rrcSetupComplete;
  RrcSetupComplete->criticalExtensions.choice.rrcSetupComplete = CALLOC(1, sizeof(NR_RRCSetupComplete_IEs_t));
  // RrcSetupComplete->criticalExtensions.choice.rrcSetupComplete->nonCriticalExtension = CALLOC(1,
  //   sizeof(*RrcSetupComplete->criticalExtensions.choice.rrcSetupComplete->nonCriticalExtension));
  RrcSetupComplete->criticalExtensions.choice.rrcSetupComplete->selectedPLMN_Identity = sel_plmn_id;
  RrcSetupComplete->criticalExtensions.choice.rrcSetupComplete->registeredAMF = NULL;

  RrcSetupComplete->criticalExtensions.choice.rrcSetupComplete->ng_5G_S_TMSI_Value = CALLOC(1, sizeof(struct NR_RRCSetupComplete_IEs__ng_5G_S_TMSI_Value));
  RrcSetupComplete->criticalExtensions.choice.rrcSetupComplete->ng_5G_S_TMSI_Value->present = NR_RRCSetupComplete_IEs__ng_5G_S_TMSI_Value_PR_ng_5G_S_TMSI;
  RrcSetupComplete->criticalExtensions.choice.rrcSetupComplete->ng_5G_S_TMSI_Value->choice.ng_5G_S_TMSI.size = 6;
  RrcSetupComplete->criticalExtensions.choice.rrcSetupComplete->ng_5G_S_TMSI_Value->choice.ng_5G_S_TMSI.buf = buf;
  RrcSetupComplete->criticalExtensions.choice.rrcSetupComplete->ng_5G_S_TMSI_Value->choice.ng_5G_S_TMSI.buf[0] = 0x12;
  RrcSetupComplete->criticalExtensions.choice.rrcSetupComplete->ng_5G_S_TMSI_Value->choice.ng_5G_S_TMSI.buf[1] = 0x34;
  RrcSetupComplete->criticalExtensions.choice.rrcSetupComplete->ng_5G_S_TMSI_Value->choice.ng_5G_S_TMSI.buf[2] = 0x56;
  RrcSetupComplete->criticalExtensions.choice.rrcSetupComplete->ng_5G_S_TMSI_Value->choice.ng_5G_S_TMSI.buf[3] = 0x78;
  RrcSetupComplete->criticalExtensions.choice.rrcSetupComplete->ng_5G_S_TMSI_Value->choice.ng_5G_S_TMSI.buf[4] = 0x9A;
  RrcSetupComplete->criticalExtensions.choice.rrcSetupComplete->ng_5G_S_TMSI_Value->choice.ng_5G_S_TMSI.buf[5] = 0xBC;

 memset(&RrcSetupComplete->criticalExtensions.choice.rrcSetupComplete->dedicatedNAS_Message,0,sizeof(OCTET_STRING_t));
 OCTET_STRING_fromBuf(&RrcSetupComplete->criticalExtensions.choice.rrcSetupComplete->dedicatedNAS_Message,dedicatedInfoNAS,dedicatedInfoNASLength);
if ( LOG_DEBUGFLAG(DEBUG_ASN1) ) {
  xer_fprint(stdout, &asn_DEF_NR_UL_DCCH_Message, (void *)&ul_dcch_msg);
}

enc_rval = uper_encode_to_buffer(&asn_DEF_NR_UL_DCCH_Message,
                                 NULL,
                                 (void *)&ul_dcch_msg,
                                 buffer,
                                 100);
AssertFatal(enc_rval.encoded > 0,"ASN1 message encoding failed (%s, %lu)!\n",
    enc_rval.failed_type->name,enc_rval.encoded);
LOG_D(NR_RRC,"RRCSetupComplete Encoded %zd bits (%zd bytes)\n",enc_rval.encoded,(enc_rval.encoded+7)/8);

return((enc_rval.encoded+7)/8);
}

int do_DLInformationTransfer_NR (void * p) {
	return 0;
}

//------------------------------------------------------------------------------
uint8_t 
do_NR_DLInformationTransfer(
    uint8_t Mod_id,
    uint8_t **buffer,
    uint8_t transaction_id,
    uint32_t pdu_length,
    uint8_t *pdu_buffer
)
//------------------------------------------------------------------------------
{
    ssize_t encoded;
    NR_DL_DCCH_Message_t   dl_dcch_msg;
    memset(&dl_dcch_msg, 0, sizeof(NR_DL_DCCH_Message_t));
    dl_dcch_msg.message.present            = NR_DL_DCCH_MessageType_PR_c1;
    dl_dcch_msg.message.choice.c1          = CALLOC(1, sizeof(struct NR_DL_DCCH_MessageType__c1));
    dl_dcch_msg.message.choice.c1->present = NR_DL_DCCH_MessageType__c1_PR_dlInformationTransfer;

    dl_dcch_msg.message.choice.c1->choice.dlInformationTransfer = CALLOC(1, sizeof(NR_DLInformationTransfer_t));
    dl_dcch_msg.message.choice.c1->choice.dlInformationTransfer->rrc_TransactionIdentifier = transaction_id;
    dl_dcch_msg.message.choice.c1->choice.dlInformationTransfer->criticalExtensions.present =
        NR_DLInformationTransfer__criticalExtensions_PR_dlInformationTransfer;

    dl_dcch_msg.message.choice.c1->choice.dlInformationTransfer->
        criticalExtensions.choice.dlInformationTransfer = CALLOC(1, sizeof(NR_DLInformationTransfer_IEs_t));
    dl_dcch_msg.message.choice.c1->choice.dlInformationTransfer->
        criticalExtensions.choice.dlInformationTransfer->dedicatedNAS_Message = CALLOC(1, sizeof(NR_DedicatedNAS_Message_t));
    dl_dcch_msg.message.choice.c1->choice.dlInformationTransfer->
        criticalExtensions.choice.dlInformationTransfer->dedicatedNAS_Message->buf = pdu_buffer;
    dl_dcch_msg.message.choice.c1->choice.dlInformationTransfer->
        criticalExtensions.choice.dlInformationTransfer->dedicatedNAS_Message->size = pdu_length;

    encoded = uper_encode_to_new_buffer (&asn_DEF_NR_DL_DCCH_Message, NULL, (void *) &dl_dcch_msg, (void **)buffer);
    AssertFatal(encoded > 0,"ASN1 message encoding failed (%s, %lu)!\n",
                "DLInformationTransfer", encoded);
    LOG_D(NR_RRC,"DLInformationTransfer Encoded %zd bytes\n", encoded);
    return encoded;
}

uint8_t do_NR_ULInformationTransfer(uint8_t **buffer, uint32_t pdu_length, uint8_t *pdu_buffer) {
    ssize_t encoded;
    NR_UL_DCCH_Message_t ul_dcch_msg;
    memset(&ul_dcch_msg, 0, sizeof(NR_UL_DCCH_Message_t));
    ul_dcch_msg.message.present           = NR_UL_DCCH_MessageType_PR_c1;
    ul_dcch_msg.message.choice.c1          = CALLOC(1,sizeof(struct NR_UL_DCCH_MessageType__c1));
    ul_dcch_msg.message.choice.c1->present = NR_UL_DCCH_MessageType__c1_PR_ulInformationTransfer;
    ul_dcch_msg.message.choice.c1->choice.ulInformationTransfer = CALLOC(1,sizeof(struct NR_ULInformationTransfer));
    ul_dcch_msg.message.choice.c1->choice.ulInformationTransfer->criticalExtensions.present = NR_ULInformationTransfer__criticalExtensions_PR_ulInformationTransfer;
    ul_dcch_msg.message.choice.c1->choice.ulInformationTransfer->criticalExtensions.choice.ulInformationTransfer = CALLOC(1,sizeof(struct NR_ULInformationTransfer_IEs));
    struct NR_ULInformationTransfer_IEs *ulInformationTransfer = ul_dcch_msg.message.choice.c1->choice.ulInformationTransfer->criticalExtensions.choice.ulInformationTransfer;
    ulInformationTransfer->dedicatedNAS_Message = CALLOC(1,sizeof(NR_DedicatedNAS_Message_t));
    ulInformationTransfer->dedicatedNAS_Message->buf = pdu_buffer;
    ulInformationTransfer->dedicatedNAS_Message->size = pdu_length;
    ulInformationTransfer->lateNonCriticalExtension = NULL;
    encoded = uper_encode_to_new_buffer (&asn_DEF_NR_UL_DCCH_Message, NULL, (void *) &ul_dcch_msg, (void **) buffer);
    AssertFatal(encoded > 0,"ASN1 message encoding failed (%s, %lu)!\n",
                "ULInformationTransfer",encoded);
    LOG_D(NR_RRC,"ULInformationTransfer Encoded %zd bytes\n",encoded);

    return encoded;
}<|MERGE_RESOLUTION|>--- conflicted
+++ resolved
@@ -946,19 +946,11 @@
                                    (void *)&dl_dcch_msg,
                                    buffer,
                                    RRC_BUF_SIZE);
-<<<<<<< HEAD
-=======
-
->>>>>>> f3d51a58
   if(enc_rval.encoded == -1) {
     LOG_I(NR_RRC, "[gNB AssertFatal]ASN1 message encoding failed (%s, %lu)!\n",
         enc_rval.failed_type->name, enc_rval.encoded);
     return -1;
   }
-<<<<<<< HEAD
-=======
-
->>>>>>> f3d51a58
   return((enc_rval.encoded+7)/8);
 }
 
