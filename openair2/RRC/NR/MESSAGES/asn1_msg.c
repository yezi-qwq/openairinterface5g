/*
 * Licensed to the OpenAirInterface (OAI) Software Alliance under one or more
 * contributor license agreements.  See the NOTICE file distributed with
 * this work for additional information regarding copyright ownership.
 * The OpenAirInterface Software Alliance licenses this file to You under
 * the OAI Public License, Version 1.1  (the "License"); you may not use this file
 * except in compliance with the License.
 * You may obtain a copy of the License at
 *
 *      http://www.openairinterface.org/?page_id=698
 *
 * Unless required by applicable law or agreed to in writing, software
 * distributed under the License is distributed on an "AS IS" BASIS,
 * WITHOUT WARRANTIES OR CONDITIONS OF ANY KIND, either express or implied.
 * See the License for the specific language governing permissions and
 * limitations under the License.
 *-------------------------------------------------------------------------------
 * For more information about the OpenAirInterface (OAI) Software Alliance:
 *      contact@openairinterface.org
 */

/*! \file asn1_msg.c
* \brief primitives to build the asn1 messages
* \author Raymond Knopp and Navid Nikaein, WEI-TAI CHEN
* \date 2011, 2018
* \version 1.0
* \company Eurecom, NTUST
* \email: {raymond.knopp, navid.nikaein}@eurecom.fr and kroempa@gmail.com
*/

#include <stdio.h>
#include <sys/types.h>
#include <stdlib.h> /* for atoi(3) */
#include <unistd.h> /* for getopt(3) */
#include <string.h> /* for strerror(3) */
#include <sysexits.h> /* for EX_* exit codes */
#include <errno.h>  /* for errno */
#include "common/utils/LOG/log.h"
#include <asn_application.h>
#include <asn_internal.h> /* for _ASN_DEFAULT_STACK_MAX */
#include <per_encoder.h>
#include <nr/nr_common.h>

#include "LAYER2/nr_rlc/nr_rlc_oai_api.h"
#include "asn1_msg.h"
#include "../nr_rrc_proto.h"
#include "RRC/NR/nr_rrc_extern.h"
#include "NR_DL-CCCH-Message.h"
#include "NR_UL-CCCH-Message.h"
#include "NR_DL-DCCH-Message.h"
#include "NR_RRCReject.h"
#include "NR_RejectWaitTime.h"
#include "NR_RRCSetup.h"
#include "NR_RRCSetup-IEs.h"
#include "NR_SRB-ToAddModList.h"
#include "NR_CellGroupConfig.h"
#include "NR_RLC-BearerConfig.h"
#include "NR_RLC-Config.h"
#include "NR_LogicalChannelConfig.h"
#include "NR_PDCP-Config.h"
#include "NR_MAC-CellGroupConfig.h"
#include "NR_SecurityModeCommand.h"
#include "NR_CipheringAlgorithm.h"
#include "NR_RRCReconfiguration-IEs.h"
#include "NR_DRB-ToAddMod.h"
#include "NR_DRB-ToAddModList.h"
#include "NR_SecurityConfig.h"
#include "NR_RRCReconfiguration-v1530-IEs.h"
#include "NR_UL-DCCH-Message.h"
#include "NR_SDAP-Config.h"
#include "NR_RRCReconfigurationComplete.h"
#include "NR_RRCReconfigurationComplete-IEs.h"
#include "NR_DLInformationTransfer.h"
#include "NR_RRCReestablishmentRequest.h"
#include "NR_UE-CapabilityRequestFilterNR.h"
#include "PHY/defs_nr_common.h"
#include "common/utils/nr/nr_common.h"
#include "openair2/LAYER2/NR_MAC_COMMON/nr_mac.h"
#if defined(NR_Rel16)
  #include "NR_SCS-SpecificCarrier.h"
  #include "NR_TDD-UL-DL-ConfigCommon.h"
  #include "NR_FrequencyInfoUL.h"
  #include "NR_FrequencyInfoDL.h"
  #include "NR_RACH-ConfigGeneric.h"
  #include "NR_RACH-ConfigCommon.h"
  #include "NR_PUSCH-TimeDomainResourceAllocation.h"
  #include "NR_PUSCH-ConfigCommon.h"
  #include "NR_PUCCH-ConfigCommon.h"
  #include "NR_PDSCH-TimeDomainResourceAllocation.h"
  #include "NR_PDSCH-ConfigCommon.h"
  #include "NR_RateMatchPattern.h"
  #include "NR_RateMatchPatternLTE-CRS.h"
  #include "NR_SearchSpace.h"
  #include "NR_ControlResourceSet.h"
  #include "NR_EUTRA-MBSFN-SubframeConfig.h"
  #include "NR_BWP-DownlinkCommon.h"
  #include "NR_BWP-DownlinkDedicated.h"
  #include "NR_UplinkConfigCommon.h"
  #include "NR_SetupRelease.h"
  #include "NR_PDCCH-ConfigCommon.h"
  #include "NR_BWP-UplinkCommon.h"

  #include "assertions.h"
  //#include "RRCConnectionRequest.h"
  //#include "UL-CCCH-Message.h"
  #include "NR_UL-DCCH-Message.h"
  //#include "DL-CCCH-Message.h"
  #include "NR_DL-DCCH-Message.h"
  //#include "EstablishmentCause.h"
  //#include "RRCConnectionSetup.h"
  #include "NR_SRB-ToAddModList.h"
  #include "NR_DRB-ToAddModList.h"
  //#include "MCCH-Message.h"
  //#define MRB1 1

  //#include "RRCConnectionSetupComplete.h"
  //#include "RRCConnectionReconfigurationComplete.h"
  //#include "RRCConnectionReconfiguration.h"
  #include "NR_MIB.h"
  //#include "SystemInformation.h"

  #include "NR_SIB1.h"
  #include "NR_ServingCellConfigCommon.h"
  //#include "SIB-Type.h"

  //#include "BCCH-DL-SCH-Message.h"

  //#include "PHY/defs.h"

  #include "NR_MeasObjectToAddModList.h"
  #include "NR_ReportConfigToAddModList.h"
  #include "NR_MeasIdToAddModList.h"
  #include "gnb_config.h"
#endif

#include "intertask_interface.h"

#include "common/ran_context.h"

//#define XER_PRINT

typedef struct xer_sprint_string_s {
  char *string;
  size_t string_size;
  size_t string_index;
} xer_sprint_string_t;

//replace LTE
//extern unsigned char NB_eNB_INST;
extern unsigned char NB_gNB_INST;

extern RAN_CONTEXT_t RC;

/*
 * This is a helper function for xer_sprint, which directs all incoming data
 * into the provided string.
 */
static int xer__nr_print2s (const void *buffer, size_t size, void *app_key) {
  xer_sprint_string_t *string_buffer = (xer_sprint_string_t *) app_key;
  size_t string_remaining = string_buffer->string_size - string_buffer->string_index;

  if (string_remaining > 0) {
    if (size > string_remaining) {
      size = string_remaining;
    }

    memcpy(&string_buffer->string[string_buffer->string_index], buffer, size);
    string_buffer->string_index += size;
  }

  return 0;
}

int xer_nr_sprint (char *string, size_t string_size, asn_TYPE_descriptor_t *td, void *sptr) {
  asn_enc_rval_t er;
  xer_sprint_string_t string_buffer;
  string_buffer.string = string;
  string_buffer.string_size = string_size;
  string_buffer.string_index = 0;
  er = xer_encode(td, sptr, XER_F_BASIC, xer__nr_print2s, &string_buffer);

  if (er.encoded < 0) {
    LOG_E(RRC, "xer_sprint encoding error (%zd)!", er.encoded);
    er.encoded = string_buffer.string_size;
  } else {
    if (er.encoded > string_buffer.string_size) {
      LOG_E(RRC, "xer_sprint string buffer too small, got %zd need %zd!", string_buffer.string_size, er.encoded);
      er.encoded = string_buffer.string_size;
    }
  }

  return er.encoded;
}

//------------------------------------------------------------------------------

uint8_t do_MIB_NR(gNB_RRC_INST *rrc,uint32_t frame) { 

  asn_enc_rval_t enc_rval;
  rrc_gNB_carrier_data_t *carrier = &rrc->carrier;  
  const gNB_RrcConfigurationReq *configuration = &rrc->configuration;

  NR_BCCH_BCH_Message_t *mib = &carrier->mib;
  NR_ServingCellConfigCommon_t *scc = carrier->servingcellconfigcommon;

  memset(mib,0,sizeof(NR_BCCH_BCH_Message_t));
  mib->message.present = NR_BCCH_BCH_MessageType_PR_mib;
  mib->message.choice.mib = CALLOC(1,sizeof(struct NR_MIB));
  memset(mib->message.choice.mib,0,sizeof(struct NR_MIB));
  //36.331 SFN BIT STRING (SIZE (8)  , 38.331 SFN BIT STRING (SIZE (6))
  uint8_t sfn_msb = (uint8_t)((frame>>4)&0x3f);
  mib->message.choice.mib->systemFrameNumber.buf = CALLOC(1,sizeof(uint8_t));
  mib->message.choice.mib->systemFrameNumber.buf[0] = sfn_msb << 2;
  mib->message.choice.mib->systemFrameNumber.size = 1;
  mib->message.choice.mib->systemFrameNumber.bits_unused=2;
  //38.331 spare BIT STRING (SIZE (1))
  uint16_t *spare= CALLOC(1, sizeof(uint16_t));

  if (spare == NULL) abort();

  mib->message.choice.mib->spare.buf = (uint8_t *)spare;
  mib->message.choice.mib->spare.size = 1;
  mib->message.choice.mib->spare.bits_unused = 7;  // This makes a spare of 1 bits

  AssertFatal(scc->ssbSubcarrierSpacing != NULL, "scc->ssbSubcarrierSpacing is null\n");
  int band = *scc->downlinkConfigCommon->frequencyInfoDL->frequencyBandList.list.array[0];
  frequency_range_t frequency_range = band<100?FR1:FR2;
  int ssb_subcarrier_offset;
  if(frequency_range == FR1)
    ssb_subcarrier_offset = (configuration->ssb_SubcarrierOffset<24) ? (configuration->ssb_SubcarrierOffset<<*scc->ssbSubcarrierSpacing) : configuration->ssb_SubcarrierOffset;
  else
    ssb_subcarrier_offset = configuration->ssb_SubcarrierOffset;
  mib->message.choice.mib->ssb_SubcarrierOffset = ssb_subcarrier_offset&15;

  /*
  * The SIB1 will be sent in this allocation (Type0-PDCCH) : 38.213, 13-4 Table and 38.213 13-11 to 13-14 tables
  * the reverse allocation is in nr_ue_decode_mib()
  */
  if(rrc->carrier.pdcch_ConfigSIB1) {
    mib->message.choice.mib->pdcch_ConfigSIB1.controlResourceSetZero = rrc->carrier.pdcch_ConfigSIB1->controlResourceSetZero;
    mib->message.choice.mib->pdcch_ConfigSIB1.searchSpaceZero = rrc->carrier.pdcch_ConfigSIB1->searchSpaceZero;
  } else {
    mib->message.choice.mib->pdcch_ConfigSIB1.controlResourceSetZero = *scc->downlinkConfigCommon->initialDownlinkBWP->pdcch_ConfigCommon->choice.setup->controlResourceSetZero;
    mib->message.choice.mib->pdcch_ConfigSIB1.searchSpaceZero = *scc->downlinkConfigCommon->initialDownlinkBWP->pdcch_ConfigCommon->choice.setup->searchSpaceZero;
  }

  switch (*scc->ssbSubcarrierSpacing) {
  case NR_SubcarrierSpacing_kHz15:
    mib->message.choice.mib->subCarrierSpacingCommon = NR_MIB__subCarrierSpacingCommon_scs15or60;
    break;
    
  case NR_SubcarrierSpacing_kHz30:
    mib->message.choice.mib->subCarrierSpacingCommon = NR_MIB__subCarrierSpacingCommon_scs30or120;
    break;
    
  case NR_SubcarrierSpacing_kHz60:
    mib->message.choice.mib->subCarrierSpacingCommon = NR_MIB__subCarrierSpacingCommon_scs15or60;
    break;
    
  case NR_SubcarrierSpacing_kHz120:
    mib->message.choice.mib->subCarrierSpacingCommon = NR_MIB__subCarrierSpacingCommon_scs30or120;
    break;
    
  case NR_SubcarrierSpacing_kHz240:
    AssertFatal(1==0,"Unknown subCarrierSpacingCommon %d\n",(int)*scc->ssbSubcarrierSpacing);
    break;
    
  default:
      AssertFatal(1==0,"Unknown subCarrierSpacingCommon %d\n",(int)*scc->ssbSubcarrierSpacing);
  }

  switch (scc->dmrs_TypeA_Position) {
  case 	NR_ServingCellConfigCommon__dmrs_TypeA_Position_pos2:
    mib->message.choice.mib->dmrs_TypeA_Position = NR_MIB__dmrs_TypeA_Position_pos2;
    break;
    
  case 	NR_ServingCellConfigCommon__dmrs_TypeA_Position_pos3:
    mib->message.choice.mib->dmrs_TypeA_Position = NR_MIB__dmrs_TypeA_Position_pos3;
    break;
    
  default:
    AssertFatal(1==0,"Unknown dmrs_TypeA_Position %d\n",(int)scc->dmrs_TypeA_Position);
  }

  //  assign_enum
  mib->message.choice.mib->cellBarred = NR_MIB__cellBarred_notBarred;
  //  assign_enum
  mib->message.choice.mib->intraFreqReselection = NR_MIB__intraFreqReselection_notAllowed;
  //encode MIB to data
  enc_rval = uper_encode_to_buffer(&asn_DEF_NR_BCCH_BCH_Message,
                                   NULL,
                                   (void *)mib,
                                   carrier->MIB,
                                   24);
  AssertFatal (enc_rval.encoded > 0, "ASN1 message encoding failed (%s, %lu)!\n",
               enc_rval.failed_type->name, enc_rval.encoded);

  if (enc_rval.encoded==-1) {
    return(-1);
  }

  return((enc_rval.encoded+7)/8);
}

uint8_t do_SIB1_NR(rrc_gNB_carrier_data_t *carrier, 
	               gNB_RrcConfigurationReq *configuration
                  ) {
  asn_enc_rval_t enc_rval;

  NR_BCCH_DL_SCH_Message_t *sib1_message = CALLOC(1,sizeof(NR_BCCH_DL_SCH_Message_t));
  carrier->siblock1 = sib1_message;
  sib1_message->message.present = NR_BCCH_DL_SCH_MessageType_PR_c1;
  sib1_message->message.choice.c1 = CALLOC(1,sizeof(struct NR_BCCH_DL_SCH_MessageType__c1));
  sib1_message->message.choice.c1->present = NR_BCCH_DL_SCH_MessageType__c1_PR_systemInformationBlockType1;
  sib1_message->message.choice.c1->choice.systemInformationBlockType1 = CALLOC(1,sizeof(struct NR_SIB1));

  struct NR_SIB1 *sib1 = sib1_message->message.choice.c1->choice.systemInformationBlockType1;

  // cellSelectionInfo
  sib1->cellSelectionInfo = CALLOC(1,sizeof(struct NR_SIB1__cellSelectionInfo));
  // Fixme: should be in config file
  //The IE Q-RxLevMin is used to indicate for cell selection/ re-selection the required minimum received RSRP level in the (NR) cell.
  //Corresponds to parameter Qrxlevmin in TS38.304.
  //Actual value Qrxlevmin = field value * 2 [dBm].
  sib1->cellSelectionInfo->q_RxLevMin = -65;

  // cellAccessRelatedInfo
  // TODO : Add support for more than one PLMN
  int num_plmn = 1; // int num_plmn = configuration->num_plmn;
  asn1cSequenceAdd(sib1->cellAccessRelatedInfo.plmn_IdentityList.list, struct NR_PLMN_IdentityInfo, nr_plmn_info);
  for (int i = 0; i < num_plmn; ++i) {
    asn1cSequenceAdd(nr_plmn_info->plmn_IdentityList.list, struct NR_PLMN_Identity, nr_plmn);
    asn1cCalloc(nr_plmn->mcc,  mcc);
    int confMcc=configuration->mcc[i];
    asn1cSequenceAdd(mcc->list, NR_MCC_MNC_Digit_t, mcc0);
    *mcc0=(confMcc/100)%10;
    asn1cSequenceAdd(mcc->list, NR_MCC_MNC_Digit_t, mcc1);
    *mcc1=(confMcc/10)%10;
    asn1cSequenceAdd(mcc->list, NR_MCC_MNC_Digit_t, mcc2);
    *mcc2=confMcc%10;
    int mnc=configuration->mnc[i];
    if(configuration->mnc_digit_length[i] == 3) {
      asn1cSequenceAdd(nr_plmn->mnc.list, NR_MCC_MNC_Digit_t, mnc0);
      *mnc0=(configuration->mnc[i]/100)%10;
      mnc/=10;
    }
    asn1cSequenceAdd(nr_plmn->mnc.list, NR_MCC_MNC_Digit_t, mnc1);
    *mnc1=(mnc/10)%10;
    asn1cSequenceAdd(nr_plmn->mnc.list, NR_MCC_MNC_Digit_t, mnc2);
    *mnc2=(mnc)%10;
  }//end plmn loop

  nr_plmn_info->cellIdentity.buf = CALLOC(1,5);
  nr_plmn_info->cellIdentity.size= 5;
  nr_plmn_info->cellIdentity.bits_unused= 4;
  uint64_t tmp=htobe64(configuration->cell_identity)<<4;
  memcpy(nr_plmn_info->cellIdentity.buf, ((char*)&tmp)+3, 5);
  nr_plmn_info->cellReservedForOperatorUse = NR_PLMN_IdentityInfo__cellReservedForOperatorUse_notReserved;

  nr_plmn_info->trackingAreaCode = CALLOC(1,sizeof(NR_TrackingAreaCode_t));
  uint32_t tmp2=htobe32(configuration->tac);
  nr_plmn_info->trackingAreaCode->buf = CALLOC(1,3);
  memcpy(nr_plmn_info->trackingAreaCode->buf, ((char*) &tmp2)+1, 3);
  nr_plmn_info->trackingAreaCode->size = 3;
  nr_plmn_info->trackingAreaCode->bits_unused = 0;

  // connEstFailureControl
  // TODO: add connEstFailureControl

  //si-SchedulingInfo
  /*sib1->si_SchedulingInfo = CALLOC(1,sizeof(struct NR_SI_SchedulingInfo));
  asn_set_empty(&sib1->si_SchedulingInfo->schedulingInfoList.list);
  sib1->si_SchedulingInfo->si_WindowLength = NR_SI_SchedulingInfo__si_WindowLength_s40;
  struct NR_SchedulingInfo *schedulingInfo = CALLOC(1,sizeof(struct NR_SchedulingInfo));
  schedulingInfo->si_BroadcastStatus = NR_SchedulingInfo__si_BroadcastStatus_broadcasting;
  schedulingInfo->si_Periodicity = NR_SchedulingInfo__si_Periodicity_rf8;
  asn_set_empty(&schedulingInfo->sib_MappingInfo.list);

  NR_SIB_TypeInfo_t *sib_type3 = CALLOC(1,sizeof(e_NR_SIB_TypeInfo__type));
  sib_type3->type = NR_SIB_TypeInfo__type_sibType3;
  sib_type3->valueTag = CALLOC(1,sizeof(sib_type3->valueTag));
  ASN_SEQUENCE_ADD(&schedulingInfo->sib_MappingInfo.list,sib_type3);

  NR_SIB_TypeInfo_t *sib_type5 = CALLOC(1,sizeof(e_NR_SIB_TypeInfo__type));
  sib_type5->type = NR_SIB_TypeInfo__type_sibType5;
  sib_type5->valueTag = CALLOC(1,sizeof(sib_type5->valueTag));
  ASN_SEQUENCE_ADD(&schedulingInfo->sib_MappingInfo.list,sib_type5);

  NR_SIB_TypeInfo_t *sib_type4 = CALLOC(1,sizeof(e_NR_SIB_TypeInfo__type));
  sib_type4->type = NR_SIB_TypeInfo__type_sibType4;
  sib_type4->valueTag = CALLOC(1,sizeof(sib_type4->valueTag));
  ASN_SEQUENCE_ADD(&schedulingInfo->sib_MappingInfo.list,sib_type4);

  NR_SIB_TypeInfo_t *sib_type2 = CALLOC(1,sizeof(e_NR_SIB_TypeInfo__type));
  sib_type2->type = NR_SIB_TypeInfo__type_sibType2;
  sib_type2->valueTag = CALLOC(1,sizeof(sib_type2->valueTag));
  ASN_SEQUENCE_ADD(&schedulingInfo->sib_MappingInfo.list,sib_type2);

  ASN_SEQUENCE_ADD(&sib1->si_SchedulingInfo->schedulingInfoList.list,schedulingInfo);*/

  // servingCellConfigCommon
  asn1cCalloc(sib1->servingCellConfigCommon,  ServCellCom);
  NR_BWP_DownlinkCommon_t  *initialDownlinkBWP=&ServCellCom->downlinkConfigCommon.initialDownlinkBWP;
  initialDownlinkBWP->genericParameters=
    configuration->scc->downlinkConfigCommon->initialDownlinkBWP->genericParameters;

  for(int i = 0; i< configuration->scc->downlinkConfigCommon->frequencyInfoDL->frequencyBandList.list.count; i++) {
    asn1cSequenceAdd(ServCellCom->downlinkConfigCommon.frequencyInfoDL.frequencyBandList.list,
		     struct NR_NR_MultiBandInfo, nrMultiBandInfo);
    nrMultiBandInfo->freqBandIndicatorNR = configuration->scc->downlinkConfigCommon->frequencyInfoDL->frequencyBandList.list.array[i];
  }

  int scs_scaling0 = 1<<(configuration->scc->downlinkConfigCommon->initialDownlinkBWP->genericParameters.subcarrierSpacing);
  int scs_scaling  = scs_scaling0;
  int scs_scaling2 = scs_scaling0;
  if (configuration->scc->downlinkConfigCommon->frequencyInfoDL->absoluteFrequencyPointA < 600000) {
    scs_scaling = scs_scaling0*3;
  }
  if (configuration->scc->downlinkConfigCommon->frequencyInfoDL->absoluteFrequencyPointA > 2016666) {
    scs_scaling = scs_scaling0>>2;
    scs_scaling2 = scs_scaling0>>2;
  }
  uint32_t absolute_diff = (*configuration->scc->downlinkConfigCommon->frequencyInfoDL->absoluteFrequencySSB -
                             configuration->scc->downlinkConfigCommon->frequencyInfoDL->absoluteFrequencyPointA);

  sib1->servingCellConfigCommon->downlinkConfigCommon.frequencyInfoDL.offsetToPointA = scs_scaling2 * (absolute_diff/(12*scs_scaling) - 10);

  LOG_I(NR_RRC,"SIB1 freq: absoluteFrequencySSB %ld, absoluteFrequencyPointA %ld\n",
                                    *configuration->scc->downlinkConfigCommon->frequencyInfoDL->absoluteFrequencySSB,
                                    configuration->scc->downlinkConfigCommon->frequencyInfoDL->absoluteFrequencyPointA);
  LOG_I(NR_RRC,"SIB1 freq: absolute_diff %d, %d*(absolute_diff/(12*%d) - 10) %d\n",
        absolute_diff,scs_scaling2,scs_scaling,(int)sib1->servingCellConfigCommon->downlinkConfigCommon.frequencyInfoDL.offsetToPointA);

  for(int i = 0; i< configuration->scc->downlinkConfigCommon->frequencyInfoDL->scs_SpecificCarrierList.list.count; i++) {
    ASN_SEQUENCE_ADD(&ServCellCom->downlinkConfigCommon.frequencyInfoDL.scs_SpecificCarrierList.list,
		     configuration->scc->downlinkConfigCommon->frequencyInfoDL->scs_SpecificCarrierList.list.array[i]);
  }

  initialDownlinkBWP->pdcch_ConfigCommon = 
      configuration->scc->downlinkConfigCommon->initialDownlinkBWP->pdcch_ConfigCommon;
  initialDownlinkBWP->pdcch_ConfigCommon->choice.setup->commonSearchSpaceList = 
       CALLOC(1,sizeof(struct NR_PDCCH_ConfigCommon__commonSearchSpaceList));

  asn1cSequenceAdd(initialDownlinkBWP->pdcch_ConfigCommon->choice.setup->commonSearchSpaceList->list,
		   NR_SearchSpace_t, ss1);
  ss1->searchSpaceId = 1;
  asn1cCallocOne(ss1->controlResourceSetId, 0);
  ss1->monitoringSlotPeriodicityAndOffset = calloc(1,sizeof(*ss1->monitoringSlotPeriodicityAndOffset));
  ss1->monitoringSlotPeriodicityAndOffset->present = NR_SearchSpace__monitoringSlotPeriodicityAndOffset_PR_sl1;
  ss1->monitoringSymbolsWithinSlot = calloc(1,sizeof(*ss1->monitoringSymbolsWithinSlot));
  ss1->monitoringSymbolsWithinSlot->buf = calloc(1,2);
  // should be '1000 0000 0000 00'B (LSB first!), first symbol in slot, adjust if needed
  ss1->monitoringSymbolsWithinSlot->buf[1] = 0;
  ss1->monitoringSymbolsWithinSlot->buf[0] = (1<<7);
  ss1->monitoringSymbolsWithinSlot->size = 2;
  ss1->monitoringSymbolsWithinSlot->bits_unused = 2;
  ss1->nrofCandidates = calloc(1,sizeof(*ss1->nrofCandidates));
  ss1->nrofCandidates->aggregationLevel1 = NR_SearchSpace__nrofCandidates__aggregationLevel1_n0;
  ss1->nrofCandidates->aggregationLevel2 = NR_SearchSpace__nrofCandidates__aggregationLevel2_n0;
  ss1->nrofCandidates->aggregationLevel4 = NR_SearchSpace__nrofCandidates__aggregationLevel4_n2;
  ss1->nrofCandidates->aggregationLevel8 = NR_SearchSpace__nrofCandidates__aggregationLevel8_n0;
  ss1->nrofCandidates->aggregationLevel16 = NR_SearchSpace__nrofCandidates__aggregationLevel16_n0;
  ss1->searchSpaceType = calloc(1,sizeof(*ss1->searchSpaceType));
  ss1->searchSpaceType->present = NR_SearchSpace__searchSpaceType_PR_common;
  ss1->searchSpaceType->choice.common=calloc(1,sizeof(*ss1->searchSpaceType->choice.common));
  ss1->searchSpaceType->choice.common->dci_Format0_0_AndFormat1_0 = calloc(1,sizeof(*ss1->searchSpaceType->choice.common->dci_Format0_0_AndFormat1_0));

  asn1cSequenceAdd(initialDownlinkBWP->pdcch_ConfigCommon->choice.setup->commonSearchSpaceList->list,
		   NR_SearchSpace_t, ss5);
  ss5->searchSpaceId = 5;
  ss5->controlResourceSetId=calloc(1,sizeof(*ss5->controlResourceSetId));
  *ss5->controlResourceSetId=0;
  ss5->monitoringSlotPeriodicityAndOffset = calloc(1,sizeof(*ss5->monitoringSlotPeriodicityAndOffset));
  ss5->monitoringSlotPeriodicityAndOffset->present = NR_SearchSpace__monitoringSlotPeriodicityAndOffset_PR_sl5;
  ss5->monitoringSlotPeriodicityAndOffset->choice.sl5 = 0;
  ss5->duration = calloc(1,sizeof(*ss5->duration));
  *ss5->duration = 2;
  ss5->monitoringSymbolsWithinSlot = calloc(1,sizeof(*ss5->monitoringSymbolsWithinSlot));
  ss5->monitoringSymbolsWithinSlot->buf = calloc(1,2);
  // should be '1100 0000 0000 00'B (LSB first!), first two symols in slot, adjust if needed
  ss5->monitoringSymbolsWithinSlot->buf[1] = 0;
  ss5->monitoringSymbolsWithinSlot->buf[0] = (1<<7);
  ss5->monitoringSymbolsWithinSlot->size = 2;
  ss5->monitoringSymbolsWithinSlot->bits_unused = 2;
  ss5->nrofCandidates = calloc(1,sizeof(*ss5->nrofCandidates));
  ss5->nrofCandidates->aggregationLevel1 = NR_SearchSpace__nrofCandidates__aggregationLevel1_n0;
  ss5->nrofCandidates->aggregationLevel2 = NR_SearchSpace__nrofCandidates__aggregationLevel2_n0;
  ss5->nrofCandidates->aggregationLevel4 = NR_SearchSpace__nrofCandidates__aggregationLevel4_n4;
  ss5->nrofCandidates->aggregationLevel8 = NR_SearchSpace__nrofCandidates__aggregationLevel8_n2;
  ss5->nrofCandidates->aggregationLevel16 = NR_SearchSpace__nrofCandidates__aggregationLevel16_n1;
  ss5->searchSpaceType = calloc(1,sizeof(*ss5->searchSpaceType));
  ss5->searchSpaceType->present = NR_SearchSpace__searchSpaceType_PR_common;
  ss5->searchSpaceType->choice.common=calloc(1,sizeof(*ss5->searchSpaceType->choice.common));
  ss5->searchSpaceType->choice.common->dci_Format0_0_AndFormat1_0 = calloc(1,sizeof(*ss5->searchSpaceType->choice.common->dci_Format0_0_AndFormat1_0));

  asn1cSequenceAdd(initialDownlinkBWP->pdcch_ConfigCommon->choice.setup->commonSearchSpaceList->list,
		   NR_SearchSpace_t, ss7);
  ss7->searchSpaceId = 7;
  ss7->controlResourceSetId=calloc(1,sizeof(*ss7->controlResourceSetId));
  *ss7->controlResourceSetId=0;
  ss7->monitoringSlotPeriodicityAndOffset = calloc(1,sizeof(*ss7->monitoringSlotPeriodicityAndOffset));
  ss7->monitoringSlotPeriodicityAndOffset->present = NR_SearchSpace__monitoringSlotPeriodicityAndOffset_PR_sl1;
  ss7->monitoringSymbolsWithinSlot = calloc(1,sizeof(*ss7->monitoringSymbolsWithinSlot));
  ss7->monitoringSymbolsWithinSlot->buf = calloc(1,2);
  // should be '1100 0000 0000 00'B (LSB first!), first two symols in slot, adjust if needed
  ss7->monitoringSymbolsWithinSlot->buf[1] = 0;
  ss7->monitoringSymbolsWithinSlot->buf[0] = (1<<7);
  ss7->monitoringSymbolsWithinSlot->size = 2;
  ss7->monitoringSymbolsWithinSlot->bits_unused = 2;
  ss7->nrofCandidates = calloc(1,sizeof(*ss7->nrofCandidates));
  ss7->nrofCandidates->aggregationLevel1 = NR_SearchSpace__nrofCandidates__aggregationLevel1_n0;
  ss7->nrofCandidates->aggregationLevel2 = NR_SearchSpace__nrofCandidates__aggregationLevel2_n0;
  ss7->nrofCandidates->aggregationLevel4 = NR_SearchSpace__nrofCandidates__aggregationLevel4_n4;
  ss7->nrofCandidates->aggregationLevel8 = NR_SearchSpace__nrofCandidates__aggregationLevel8_n2;
  ss7->nrofCandidates->aggregationLevel16 = NR_SearchSpace__nrofCandidates__aggregationLevel16_n1;
  ss7->searchSpaceType = calloc(1,sizeof(*ss7->searchSpaceType));
  ss7->searchSpaceType->present = NR_SearchSpace__searchSpaceType_PR_common;
  ss7->searchSpaceType->choice.common=calloc(1,sizeof(*ss7->searchSpaceType->choice.common));
  ss7->searchSpaceType->choice.common->dci_Format0_0_AndFormat1_0 = calloc(1,sizeof(*ss7->searchSpaceType->choice.common->dci_Format0_0_AndFormat1_0));

  asn1cCallocOne(initialDownlinkBWP->pdcch_ConfigCommon->choice.setup->searchSpaceSIB1,  0);
  asn1cCallocOne(initialDownlinkBWP->pdcch_ConfigCommon->choice.setup->searchSpaceOtherSystemInformation, 7);
  asn1cCallocOne(initialDownlinkBWP->pdcch_ConfigCommon->choice.setup->pagingSearchSpace, 5);
  asn1cCallocOne( initialDownlinkBWP->pdcch_ConfigCommon->choice.setup->ra_SearchSpace, 1);
   
  initialDownlinkBWP->pdsch_ConfigCommon = configuration->scc->downlinkConfigCommon->initialDownlinkBWP->pdsch_ConfigCommon;
  ServCellCom->downlinkConfigCommon.bcch_Config.modificationPeriodCoeff = NR_BCCH_Config__modificationPeriodCoeff_n2;
  ServCellCom->downlinkConfigCommon.pcch_Config.defaultPagingCycle = NR_PagingCycle_rf256;
  ServCellCom->downlinkConfigCommon.pcch_Config.nAndPagingFrameOffset.present = NR_PCCH_Config__nAndPagingFrameOffset_PR_quarterT;
  ServCellCom->downlinkConfigCommon.pcch_Config.nAndPagingFrameOffset.choice.quarterT = 1;
  ServCellCom->downlinkConfigCommon.pcch_Config.ns = NR_PCCH_Config__ns_one;

  asn1cCalloc(ServCellCom->downlinkConfigCommon.pcch_Config.firstPDCCH_MonitoringOccasionOfPO,
	      P0);
  P0->present = NR_PCCH_Config__firstPDCCH_MonitoringOccasionOfPO_PR_sCS120KHZoneT_SCS60KHZhalfT_SCS30KHZquarterT_SCS15KHZoneEighthT;

  asn1cCalloc(P0->choice.sCS120KHZoneT_SCS60KHZhalfT_SCS30KHZquarterT_SCS15KHZoneEighthT,
	      Z8);
  asn1cSequenceAdd(Z8->list,
		   long,
		   ZoneEight);
  asn1cCallocOne(ZoneEight, 0);

  asn1cCalloc(ServCellCom->uplinkConfigCommon, UL)
  asn_set_empty(&UL->frequencyInfoUL.scs_SpecificCarrierList.list);
  for(int i = 0; i< configuration->scc->uplinkConfigCommon->frequencyInfoUL->scs_SpecificCarrierList.list.count; i++) {
    ASN_SEQUENCE_ADD(&UL->frequencyInfoUL.scs_SpecificCarrierList.list,
		     configuration->scc->uplinkConfigCommon->frequencyInfoUL->scs_SpecificCarrierList.list.array[i]);
  }

  asn1cCallocOne(UL->frequencyInfoUL.p_Max, 23);

  UL->initialUplinkBWP.genericParameters = configuration->scc->uplinkConfigCommon->initialUplinkBWP->genericParameters;
  UL->initialUplinkBWP.rach_ConfigCommon = configuration->scc->uplinkConfigCommon->initialUplinkBWP->rach_ConfigCommon;
  UL->initialUplinkBWP.pusch_ConfigCommon = configuration->scc->uplinkConfigCommon->initialUplinkBWP->pusch_ConfigCommon;
  UL->initialUplinkBWP.pusch_ConfigCommon->choice.setup->groupHoppingEnabledTransformPrecoding = null;

  UL->initialUplinkBWP.pucch_ConfigCommon = configuration->scc->uplinkConfigCommon->initialUplinkBWP->pucch_ConfigCommon;

  UL->timeAlignmentTimerCommon = NR_TimeAlignmentTimer_infinity;

  ServCellCom->n_TimingAdvanceOffset = configuration->scc->n_TimingAdvanceOffset;

  ServCellCom->ssb_PositionsInBurst.inOneGroup.buf = calloc(1, sizeof(uint8_t));
  uint8_t bitmap8,temp_bitmap=0;
  switch (configuration->scc->ssb_PositionsInBurst->present) {
    case NR_ServingCellConfigCommon__ssb_PositionsInBurst_PR_shortBitmap:
      ServCellCom->ssb_PositionsInBurst.inOneGroup = configuration->scc->ssb_PositionsInBurst->choice.shortBitmap;
      break;
    case NR_ServingCellConfigCommon__ssb_PositionsInBurst_PR_mediumBitmap:
      ServCellCom->ssb_PositionsInBurst.inOneGroup = configuration->scc->ssb_PositionsInBurst->choice.mediumBitmap;
      break;
    /*
    groupPresence: This field is present when maximum number of SS/PBCH blocks per half frame equals to 64 as defined in TS 38.213 [13], clause 4.1.
                   The first/leftmost bit corresponds to the SS/PBCH index 0-7, the second bit corresponds to SS/PBCH block 8-15, and so on.
                   Value 0 in the bitmap indicates that the SSBs according to inOneGroup are absent. Value 1 indicates that the SS/PBCH blocks are transmitted in accordance with inOneGroup.
    inOneGroup: When maximum number of SS/PBCH blocks per half frame equals to 64 as defined in TS 38.213 [13], clause 4.1, all 8 bit are valid;
                The first/ leftmost bit corresponds to the first SS/PBCH block index in the group (i.e., to SSB index 0, 8, and so on); the second bit corresponds to the second SS/PBCH block index in the group
                (i.e., to SSB index 1, 9, and so on), and so on. Value 0 in the bitmap indicates that the corresponding SS/PBCH block is not transmitted while value 1 indicates that the corresponding SS/PBCH block is transmitted.
    */
    case NR_ServingCellConfigCommon__ssb_PositionsInBurst_PR_longBitmap:
      ServCellCom->ssb_PositionsInBurst.inOneGroup.size = 1;
      ServCellCom->ssb_PositionsInBurst.inOneGroup.bits_unused = 0;
      ServCellCom->ssb_PositionsInBurst.groupPresence = calloc(1, sizeof(BIT_STRING_t));
      ServCellCom->ssb_PositionsInBurst.groupPresence->size = 1;
      ServCellCom->ssb_PositionsInBurst.groupPresence->bits_unused = 0;
      ServCellCom->ssb_PositionsInBurst.groupPresence->buf = calloc(1, sizeof(uint8_t));
      ServCellCom->ssb_PositionsInBurst.groupPresence->buf[0] = 0;
      for (int i=0; i<8; i++){
        bitmap8 = configuration->scc->ssb_PositionsInBurst->choice.longBitmap.buf[i];
        if (bitmap8!=0){
          if(temp_bitmap==0)
            temp_bitmap = bitmap8;
          else
            AssertFatal(temp_bitmap==bitmap8,"For longBitmap the groups of 8 SSBs containing at least 1 transmitted SSB should be all the same\n");

          ServCellCom->ssb_PositionsInBurst.inOneGroup.buf[0] = bitmap8;
          ServCellCom->ssb_PositionsInBurst.groupPresence->buf[0] |= 1<<(7-i);
        }
      }
      break;
    default:
      AssertFatal(false,"ssb_PositionsInBurst not present\n");
      break;
  }

  ServCellCom->ssb_PeriodicityServingCell = *configuration->scc->ssb_periodicityServingCell;
  if (configuration->scc->tdd_UL_DL_ConfigurationCommon) {
    ServCellCom->tdd_UL_DL_ConfigurationCommon = CALLOC(1,sizeof(struct NR_TDD_UL_DL_ConfigCommon));
    ServCellCom->tdd_UL_DL_ConfigurationCommon->referenceSubcarrierSpacing = configuration->scc->tdd_UL_DL_ConfigurationCommon->referenceSubcarrierSpacing;
    ServCellCom->tdd_UL_DL_ConfigurationCommon->pattern1 = configuration->scc->tdd_UL_DL_ConfigurationCommon->pattern1;
    ServCellCom->tdd_UL_DL_ConfigurationCommon->pattern2 = configuration->scc->tdd_UL_DL_ConfigurationCommon->pattern2;
  }
  ServCellCom->ss_PBCH_BlockPower = configuration->scc->ss_PBCH_BlockPower;

  // ims-EmergencySupport
  // TODO: add ims-EmergencySupport

  // eCallOverIMS-Support
  // TODO: add eCallOverIMS-Support

  // ue-TimersAndConstants
  sib1->ue_TimersAndConstants = CALLOC(1,sizeof(struct NR_UE_TimersAndConstants));
  sib1->ue_TimersAndConstants->t300 = NR_UE_TimersAndConstants__t300_ms400;
  sib1->ue_TimersAndConstants->t301 = NR_UE_TimersAndConstants__t301_ms400;
  sib1->ue_TimersAndConstants->t310 = NR_UE_TimersAndConstants__t310_ms2000;
  sib1->ue_TimersAndConstants->n310 = NR_UE_TimersAndConstants__n310_n10;
  sib1->ue_TimersAndConstants->t311 = NR_UE_TimersAndConstants__t311_ms3000;
  sib1->ue_TimersAndConstants->n311 = NR_UE_TimersAndConstants__n311_n1;
  sib1->ue_TimersAndConstants->t319 = NR_UE_TimersAndConstants__t319_ms400;

  // uac-BarringInfo
  /*sib1->uac_BarringInfo = CALLOC(1, sizeof(struct NR_SIB1__uac_BarringInfo));
  NR_UAC_BarringInfoSet_t *nr_uac_BarringInfoSet = CALLOC(1, sizeof(NR_UAC_BarringInfoSet_t));
  asn_set_empty(&sib1->uac_BarringInfo->uac_BarringInfoSetList);
  nr_uac_BarringInfoSet->uac_BarringFactor = NR_UAC_BarringInfoSet__uac_BarringFactor_p95;
  nr_uac_BarringInfoSet->uac_BarringTime = NR_UAC_BarringInfoSet__uac_BarringTime_s4;
  nr_uac_BarringInfoSet->uac_BarringForAccessIdentity.buf = CALLOC(1, 1);
  nr_uac_BarringInfoSet->uac_BarringForAccessIdentity.size = 1;
  nr_uac_BarringInfoSet->uac_BarringForAccessIdentity.bits_unused = 1;
  ASN_SEQUENCE_ADD(&sib1->uac_BarringInfo->uac_BarringInfoSetList, nr_uac_BarringInfoSet);*/

  // useFullResumeID
  // TODO: add useFullResumeID

  // lateNonCriticalExtension
  // TODO: add lateNonCriticalExtension

  // nonCriticalExtension
  // TODO: add nonCriticalExtension

  xer_fprint(stdout, &asn_DEF_NR_SIB1, (const void*)sib1_message->message.choice.c1->choice.systemInformationBlockType1);

  if(carrier->SIB1 == NULL) carrier->SIB1=(uint8_t *) malloc16(NR_MAX_SIB_LENGTH/8);
  enc_rval = uper_encode_to_buffer(&asn_DEF_NR_BCCH_DL_SCH_Message,
                                   NULL,
                                   (void *)sib1_message,
                                   carrier->SIB1,
                                   NR_MAX_SIB_LENGTH/8);
  AssertFatal (enc_rval.encoded > 0, "ASN1 message encoding failed (%s, %lu)!\n",
               enc_rval.failed_type->name, enc_rval.encoded);

  if (enc_rval.encoded==-1) {
    return(-1);
  }

  return((enc_rval.encoded+7)/8);
}

uint8_t do_SIB23_NR(rrc_gNB_carrier_data_t *carrier,
                    gNB_RrcConfigurationReq *configuration) {
  asn_enc_rval_t enc_rval;
  SystemInformation_IEs__sib_TypeAndInfo__Member *sib2 = NULL;
  SystemInformation_IEs__sib_TypeAndInfo__Member *sib3 = NULL;

  NR_BCCH_DL_SCH_Message_t *sib_message = CALLOC(1,sizeof(NR_BCCH_DL_SCH_Message_t));
  sib_message->message.present = NR_BCCH_DL_SCH_MessageType_PR_c1;
  sib_message->message.choice.c1 = CALLOC(1,sizeof(struct NR_BCCH_DL_SCH_MessageType__c1));
  sib_message->message.choice.c1->present = NR_BCCH_DL_SCH_MessageType__c1_PR_systemInformation;
  sib_message->message.choice.c1->choice.systemInformation = CALLOC(1,sizeof(struct NR_SystemInformation));
  
  struct NR_SystemInformation *sib = sib_message->message.choice.c1->choice.systemInformation;
  sib->criticalExtensions.present = NR_SystemInformation__criticalExtensions_PR_systemInformation;
  sib->criticalExtensions.choice.systemInformation = CALLOC(1, sizeof(struct NR_SystemInformation_IEs));

  struct NR_SystemInformation_IEs *ies = sib->criticalExtensions.choice.systemInformation;
  sib2 = CALLOC(1, sizeof(SystemInformation_IEs__sib_TypeAndInfo__Member));
  sib2->present = NR_SystemInformation_IEs__sib_TypeAndInfo__Member_PR_sib2;
  sib2->choice.sib2 = CALLOC(1, sizeof(struct NR_SIB2));
  sib2->choice.sib2->cellReselectionInfoCommon.q_Hyst = NR_SIB2__cellReselectionInfoCommon__q_Hyst_dB1;
  sib2->choice.sib2->cellReselectionServingFreqInfo.threshServingLowP = 2; // INTEGER (0..31)
  sib2->choice.sib2->cellReselectionServingFreqInfo.cellReselectionPriority =  2; // INTEGER (0..7)
  sib2->choice.sib2->intraFreqCellReselectionInfo.q_RxLevMin = -50; // INTEGER (-70..-22)
  sib2->choice.sib2->intraFreqCellReselectionInfo.s_IntraSearchP = 2; // INTEGER (0..31)
  sib2->choice.sib2->intraFreqCellReselectionInfo.t_ReselectionNR = 2; // INTEGER (0..7)
  sib2->choice.sib2->intraFreqCellReselectionInfo.deriveSSB_IndexFromCell = true;
  ASN_SEQUENCE_ADD(&ies->sib_TypeAndInfo.list, sib2);

  sib3 = CALLOC(1, sizeof(SystemInformation_IEs__sib_TypeAndInfo__Member));
  sib3->present = NR_SystemInformation_IEs__sib_TypeAndInfo__Member_PR_sib3;
  sib3->choice.sib3 = CALLOC(1, sizeof(struct NR_SIB3));
  ASN_SEQUENCE_ADD(&ies->sib_TypeAndInfo.list, sib3);

  //encode SIB to data
  // carrier->SIB23 = (uint8_t *) malloc16(128);
  enc_rval = uper_encode_to_buffer(&asn_DEF_NR_BCCH_DL_SCH_Message,
                                   NULL,
                                   (void *)sib_message,
                                   carrier->SIB23,
                                   100);
  AssertFatal (enc_rval.encoded > 0, "ASN1 message encoding failed (%s, %lu)!\n",
               enc_rval.failed_type->name, enc_rval.encoded);

  if (enc_rval.encoded==-1) {
    return(-1);
  }

  return((enc_rval.encoded+7)/8);
}

void  do_RLC_BEARER(uint8_t Mod_id,
                    int CC_id,
                    struct NR_CellGroupConfig__rlc_BearerToAddModList *rlc_BearerToAddModList,
                    rlc_bearer_config_t  *rlc_config) {
  struct NR_RLC_BearerConfig *rlc_bearer;
  rlc_bearer = CALLOC(1,sizeof(struct NR_RLC_BearerConfig));
  rlc_bearer->logicalChannelIdentity = rlc_config->LogicalChannelIdentity[CC_id];
  rlc_bearer->servedRadioBearer = CALLOC(1,sizeof(struct NR_RLC_BearerConfig__servedRadioBearer));
  rlc_bearer->servedRadioBearer->present = rlc_config->servedRadioBearer_present[CC_id];

  if(rlc_bearer->servedRadioBearer->present == NR_RLC_BearerConfig__servedRadioBearer_PR_srb_Identity) {
    rlc_bearer->servedRadioBearer->choice.srb_Identity = rlc_config->srb_Identity[CC_id];
  } else if(rlc_bearer->servedRadioBearer->present == NR_RLC_BearerConfig__servedRadioBearer_PR_drb_Identity) {
    rlc_bearer->servedRadioBearer->choice.drb_Identity = rlc_config->drb_Identity[CC_id];
  }

  rlc_bearer->reestablishRLC = CALLOC(1,sizeof(long));
  *(rlc_bearer->reestablishRLC) = rlc_config->reestablishRLC[CC_id];
  rlc_bearer->rlc_Config = CALLOC(1,sizeof(struct NR_RLC_Config));
  rlc_bearer->rlc_Config->present = rlc_config->rlc_Config_present[CC_id];

  if(rlc_bearer->rlc_Config->present == NR_RLC_Config_PR_am) {
    rlc_bearer->rlc_Config->choice.am = CALLOC(1,sizeof(struct NR_RLC_Config__am));
    rlc_bearer->rlc_Config->choice.am->ul_AM_RLC.sn_FieldLength     = CALLOC(1,sizeof(NR_SN_FieldLengthAM_t));
    *(rlc_bearer->rlc_Config->choice.am->ul_AM_RLC.sn_FieldLength)  = rlc_config->ul_AM_sn_FieldLength[CC_id];
    rlc_bearer->rlc_Config->choice.am->ul_AM_RLC.t_PollRetransmit   = rlc_config->t_PollRetransmit[CC_id];
    rlc_bearer->rlc_Config->choice.am->ul_AM_RLC.pollPDU            = rlc_config->pollPDU[CC_id];
    rlc_bearer->rlc_Config->choice.am->ul_AM_RLC.pollByte           = rlc_config->pollByte[CC_id];
    rlc_bearer->rlc_Config->choice.am->ul_AM_RLC.maxRetxThreshold   = rlc_config->maxRetxThreshold[CC_id];
    rlc_bearer->rlc_Config->choice.am->dl_AM_RLC.sn_FieldLength     = CALLOC(1,sizeof(NR_SN_FieldLengthAM_t));
    *(rlc_bearer->rlc_Config->choice.am->dl_AM_RLC.sn_FieldLength)  = rlc_config->dl_AM_sn_FieldLength[CC_id];
    rlc_bearer->rlc_Config->choice.am->dl_AM_RLC.t_Reassembly       = rlc_config->dl_AM_t_Reassembly[CC_id];
    rlc_bearer->rlc_Config->choice.am->dl_AM_RLC.t_StatusProhibit   = rlc_config->t_StatusProhibit[CC_id];
  } else if(rlc_bearer->rlc_Config->present == NR_RLC_Config_PR_um_Bi_Directional) {
    rlc_bearer->rlc_Config->choice.um_Bi_Directional = CALLOC(1,sizeof(struct NR_RLC_Config__um_Bi_Directional));
    rlc_bearer->rlc_Config->choice.um_Bi_Directional->ul_UM_RLC.sn_FieldLength = CALLOC(1,sizeof(NR_SN_FieldLengthUM_t));
    *(rlc_bearer->rlc_Config->choice.um_Bi_Directional->ul_UM_RLC.sn_FieldLength) = rlc_config->ul_UM_sn_FieldLength[CC_id];
    rlc_bearer->rlc_Config->choice.um_Bi_Directional->dl_UM_RLC.sn_FieldLength = CALLOC(1,sizeof(NR_SN_FieldLengthUM_t));
    *(rlc_bearer->rlc_Config->choice.um_Bi_Directional->dl_UM_RLC.sn_FieldLength) = rlc_config->dl_UM_sn_FieldLength[CC_id];
    rlc_bearer->rlc_Config->choice.um_Bi_Directional->dl_UM_RLC.t_Reassembly   = rlc_config->dl_UM_t_Reassembly[CC_id];
  } else if(rlc_bearer->rlc_Config->present == NR_RLC_Config_PR_um_Uni_Directional_UL) {
    rlc_bearer->rlc_Config->choice.um_Uni_Directional_UL = CALLOC(1,sizeof(struct NR_RLC_Config__um_Uni_Directional_UL));
    rlc_bearer->rlc_Config->choice.um_Uni_Directional_UL->ul_UM_RLC.sn_FieldLength    = CALLOC(1,sizeof(NR_SN_FieldLengthUM_t));
    *(rlc_bearer->rlc_Config->choice.um_Uni_Directional_UL->ul_UM_RLC.sn_FieldLength) = rlc_config->ul_UM_sn_FieldLength[CC_id];
  } else if(rlc_bearer->rlc_Config->present == NR_RLC_Config_PR_um_Uni_Directional_DL) {
    rlc_bearer->rlc_Config->choice.um_Uni_Directional_DL = CALLOC(1,sizeof(struct NR_RLC_Config__um_Uni_Directional_DL));
    rlc_bearer->rlc_Config->choice.um_Uni_Directional_DL->dl_UM_RLC.sn_FieldLength    = CALLOC(1,sizeof(NR_SN_FieldLengthUM_t));
    *(rlc_bearer->rlc_Config->choice.um_Uni_Directional_DL->dl_UM_RLC.sn_FieldLength) = rlc_config->dl_UM_sn_FieldLength[CC_id];
    rlc_bearer->rlc_Config->choice.um_Uni_Directional_DL->dl_UM_RLC.t_Reassembly      = rlc_config->dl_UM_t_Reassembly[CC_id];
  }

  rlc_bearer->mac_LogicalChannelConfig = CALLOC(1,sizeof(struct NR_LogicalChannelConfig));
  rlc_bearer->mac_LogicalChannelConfig->ul_SpecificParameters = CALLOC(1,sizeof(struct NR_LogicalChannelConfig__ul_SpecificParameters));
  rlc_bearer->mac_LogicalChannelConfig->ul_SpecificParameters->priority            = rlc_config->priority[CC_id];
  rlc_bearer->mac_LogicalChannelConfig->ul_SpecificParameters->prioritisedBitRate  = rlc_config->prioritisedBitRate[CC_id];
  rlc_bearer->mac_LogicalChannelConfig->ul_SpecificParameters->bucketSizeDuration  = rlc_config->bucketSizeDuration[CC_id];
  rlc_bearer->mac_LogicalChannelConfig->ul_SpecificParameters->allowedServingCells = CALLOC(1,sizeof(struct NR_LogicalChannelConfig__ul_SpecificParameters__allowedServingCells));
  rlc_bearer->mac_LogicalChannelConfig->ul_SpecificParameters->allowedSCS_List     = CALLOC(1,sizeof(struct NR_LogicalChannelConfig__ul_SpecificParameters__allowedSCS_List));
  NR_ServCellIndex_t *servingcellindex;
  servingcellindex = CALLOC(1,sizeof(NR_ServCellIndex_t));
  *servingcellindex = rlc_config->allowedServingCells[CC_id];
  ASN_SEQUENCE_ADD(&(rlc_bearer->mac_LogicalChannelConfig->ul_SpecificParameters->allowedServingCells->list),&servingcellindex);
  NR_SubcarrierSpacing_t *subcarrierspacing;
  subcarrierspacing = CALLOC(1,sizeof(NR_SubcarrierSpacing_t));
  *subcarrierspacing = rlc_config->subcarrierspacing[CC_id];
  ASN_SEQUENCE_ADD(&(rlc_bearer->mac_LogicalChannelConfig->ul_SpecificParameters->allowedSCS_List->list),&subcarrierspacing);
  rlc_bearer->mac_LogicalChannelConfig->ul_SpecificParameters->maxPUSCH_Duration           = CALLOC(1,sizeof(long));
  rlc_bearer->mac_LogicalChannelConfig->ul_SpecificParameters->configuredGrantType1Allowed = CALLOC(1,sizeof(long));
  rlc_bearer->mac_LogicalChannelConfig->ul_SpecificParameters->logicalChannelGroup         = CALLOC(1,sizeof(long));
  rlc_bearer->mac_LogicalChannelConfig->ul_SpecificParameters->schedulingRequestID         = CALLOC(1,sizeof(NR_SchedulingRequestId_t));
  *(rlc_bearer->mac_LogicalChannelConfig->ul_SpecificParameters->maxPUSCH_Duration)           = rlc_config->maxPUSCH_Duration[CC_id];
  *(rlc_bearer->mac_LogicalChannelConfig->ul_SpecificParameters->configuredGrantType1Allowed) = rlc_config->configuredGrantType1Allowed[CC_id];
  *(rlc_bearer->mac_LogicalChannelConfig->ul_SpecificParameters->logicalChannelGroup)         = rlc_config->logicalChannelGroup[CC_id];
  *(rlc_bearer->mac_LogicalChannelConfig->ul_SpecificParameters->schedulingRequestID)         = rlc_config->schedulingRequestID[CC_id];
  rlc_bearer->mac_LogicalChannelConfig->ul_SpecificParameters->logicalChannelSR_Mask               = rlc_config->logicalChannelSR_Mask[CC_id];
  rlc_bearer->mac_LogicalChannelConfig->ul_SpecificParameters->logicalChannelSR_DelayTimerApplied  = rlc_config->logicalChannelSR_DelayTimerApplied[CC_id];
  ASN_SEQUENCE_ADD(&(rlc_BearerToAddModList->list),&rlc_bearer);
}


void do_MAC_CELLGROUP(uint8_t Mod_id,
                      int CC_id,
                      NR_MAC_CellGroupConfig_t *mac_CellGroupConfig,
                      mac_cellgroup_t  *mac_cellgroup_config) {
  mac_CellGroupConfig->drx_Config               = CALLOC(1,sizeof(struct NR_SetupRelease_DRX_Config));
  mac_CellGroupConfig->schedulingRequestConfig  = CALLOC(1,sizeof(struct NR_SchedulingRequestConfig));
  mac_CellGroupConfig->bsr_Config               = CALLOC(1,sizeof(struct NR_BSR_Config));
  mac_CellGroupConfig->tag_Config               = CALLOC(1,sizeof(struct NR_TAG_Config));
  mac_CellGroupConfig->phr_Config               = CALLOC(1,sizeof(struct NR_SetupRelease_PHR_Config));
  mac_CellGroupConfig->drx_Config->present      = mac_cellgroup_config->DRX_Config_PR[CC_id];
  mac_CellGroupConfig->drx_Config->choice.setup = CALLOC(1,sizeof(struct NR_DRX_Config));
  mac_CellGroupConfig->drx_Config->choice.setup->drx_onDurationTimer.present = mac_cellgroup_config->drx_onDurationTimer_PR[CC_id];

  if(mac_CellGroupConfig->drx_Config->choice.setup->drx_onDurationTimer.present == NR_DRX_Config__drx_onDurationTimer_PR_subMilliSeconds) {
    mac_CellGroupConfig->drx_Config->choice.setup->drx_onDurationTimer.choice.subMilliSeconds = mac_cellgroup_config->subMilliSeconds[CC_id];
  } else if(mac_CellGroupConfig->drx_Config->choice.setup->drx_onDurationTimer.present == NR_DRX_Config__drx_onDurationTimer_PR_milliSeconds) {
    mac_CellGroupConfig->drx_Config->choice.setup->drx_onDurationTimer.choice.milliSeconds    = mac_cellgroup_config->milliSeconds[CC_id];
  }

  mac_CellGroupConfig->drx_Config->choice.setup->drx_InactivityTimer        = mac_cellgroup_config->drx_InactivityTimer[CC_id];
  mac_CellGroupConfig->drx_Config->choice.setup->drx_HARQ_RTT_TimerDL       = mac_cellgroup_config->drx_HARQ_RTT_TimerDL[CC_id];
  mac_CellGroupConfig->drx_Config->choice.setup->drx_HARQ_RTT_TimerUL       = mac_cellgroup_config->drx_HARQ_RTT_TimerUL[CC_id];
  mac_CellGroupConfig->drx_Config->choice.setup->drx_RetransmissionTimerDL  = mac_cellgroup_config->drx_RetransmissionTimerDL[CC_id];
  mac_CellGroupConfig->drx_Config->choice.setup->drx_RetransmissionTimerUL  = mac_cellgroup_config->drx_RetransmissionTimerUL[CC_id];
  mac_CellGroupConfig->drx_Config->choice.setup->drx_LongCycleStartOffset.present = mac_cellgroup_config->drx_LongCycleStartOffset_PR[CC_id];

  if(mac_CellGroupConfig->drx_Config->choice.setup->drx_LongCycleStartOffset.present == NR_DRX_Config__drx_LongCycleStartOffset_PR_ms10) {
    mac_CellGroupConfig->drx_Config->choice.setup->drx_LongCycleStartOffset.choice.ms10 = mac_cellgroup_config->drx_LongCycleStartOffset[CC_id];
  } else if(mac_CellGroupConfig->drx_Config->choice.setup->drx_LongCycleStartOffset.present == NR_DRX_Config__drx_LongCycleStartOffset_PR_ms20) {
    mac_CellGroupConfig->drx_Config->choice.setup->drx_LongCycleStartOffset.choice.ms20 = mac_cellgroup_config->drx_LongCycleStartOffset[CC_id];
  } else if(mac_CellGroupConfig->drx_Config->choice.setup->drx_LongCycleStartOffset.present == NR_DRX_Config__drx_LongCycleStartOffset_PR_ms32) {
    mac_CellGroupConfig->drx_Config->choice.setup->drx_LongCycleStartOffset.choice.ms32 = mac_cellgroup_config->drx_LongCycleStartOffset[CC_id];
  } else if(mac_CellGroupConfig->drx_Config->choice.setup->drx_LongCycleStartOffset.present == NR_DRX_Config__drx_LongCycleStartOffset_PR_ms40) {
    mac_CellGroupConfig->drx_Config->choice.setup->drx_LongCycleStartOffset.choice.ms40 = mac_cellgroup_config->drx_LongCycleStartOffset[CC_id];
  } else if(mac_CellGroupConfig->drx_Config->choice.setup->drx_LongCycleStartOffset.present == NR_DRX_Config__drx_LongCycleStartOffset_PR_ms60) {
    mac_CellGroupConfig->drx_Config->choice.setup->drx_LongCycleStartOffset.choice.ms60 = mac_cellgroup_config->drx_LongCycleStartOffset[CC_id];
  } else if(mac_CellGroupConfig->drx_Config->choice.setup->drx_LongCycleStartOffset.present == NR_DRX_Config__drx_LongCycleStartOffset_PR_ms64) {
    mac_CellGroupConfig->drx_Config->choice.setup->drx_LongCycleStartOffset.choice.ms64 = mac_cellgroup_config->drx_LongCycleStartOffset[CC_id];
  } else if(mac_CellGroupConfig->drx_Config->choice.setup->drx_LongCycleStartOffset.present == NR_DRX_Config__drx_LongCycleStartOffset_PR_ms70) {
    mac_CellGroupConfig->drx_Config->choice.setup->drx_LongCycleStartOffset.choice.ms70 = mac_cellgroup_config->drx_LongCycleStartOffset[CC_id];
  } else if(mac_CellGroupConfig->drx_Config->choice.setup->drx_LongCycleStartOffset.present == NR_DRX_Config__drx_LongCycleStartOffset_PR_ms80) {
    mac_CellGroupConfig->drx_Config->choice.setup->drx_LongCycleStartOffset.choice.ms80 = mac_cellgroup_config->drx_LongCycleStartOffset[CC_id];
  } else if(mac_CellGroupConfig->drx_Config->choice.setup->drx_LongCycleStartOffset.present == NR_DRX_Config__drx_LongCycleStartOffset_PR_ms128) {
    mac_CellGroupConfig->drx_Config->choice.setup->drx_LongCycleStartOffset.choice.ms128 = mac_cellgroup_config->drx_LongCycleStartOffset[CC_id];
  } else if(mac_CellGroupConfig->drx_Config->choice.setup->drx_LongCycleStartOffset.present == NR_DRX_Config__drx_LongCycleStartOffset_PR_ms160) {
    mac_CellGroupConfig->drx_Config->choice.setup->drx_LongCycleStartOffset.choice.ms160 = mac_cellgroup_config->drx_LongCycleStartOffset[CC_id];
  } else if(mac_CellGroupConfig->drx_Config->choice.setup->drx_LongCycleStartOffset.present == NR_DRX_Config__drx_LongCycleStartOffset_PR_ms256) {
    mac_CellGroupConfig->drx_Config->choice.setup->drx_LongCycleStartOffset.choice.ms256 = mac_cellgroup_config->drx_LongCycleStartOffset[CC_id];
  } else if(mac_CellGroupConfig->drx_Config->choice.setup->drx_LongCycleStartOffset.present == NR_DRX_Config__drx_LongCycleStartOffset_PR_ms320) {
    mac_CellGroupConfig->drx_Config->choice.setup->drx_LongCycleStartOffset.choice.ms320 = mac_cellgroup_config->drx_LongCycleStartOffset[CC_id];
  } else if(mac_CellGroupConfig->drx_Config->choice.setup->drx_LongCycleStartOffset.present == NR_DRX_Config__drx_LongCycleStartOffset_PR_ms512) {
    mac_CellGroupConfig->drx_Config->choice.setup->drx_LongCycleStartOffset.choice.ms512 = mac_cellgroup_config->drx_LongCycleStartOffset[CC_id];
  } else if(mac_CellGroupConfig->drx_Config->choice.setup->drx_LongCycleStartOffset.present == NR_DRX_Config__drx_LongCycleStartOffset_PR_ms640) {
    mac_CellGroupConfig->drx_Config->choice.setup->drx_LongCycleStartOffset.choice.ms640 = mac_cellgroup_config->drx_LongCycleStartOffset[CC_id];
  } else if(mac_CellGroupConfig->drx_Config->choice.setup->drx_LongCycleStartOffset.present == NR_DRX_Config__drx_LongCycleStartOffset_PR_ms1024) {
    mac_CellGroupConfig->drx_Config->choice.setup->drx_LongCycleStartOffset.choice.ms1024 = mac_cellgroup_config->drx_LongCycleStartOffset[CC_id];
  } else if(mac_CellGroupConfig->drx_Config->choice.setup->drx_LongCycleStartOffset.present == NR_DRX_Config__drx_LongCycleStartOffset_PR_ms1280) {
    mac_CellGroupConfig->drx_Config->choice.setup->drx_LongCycleStartOffset.choice.ms1280 = mac_cellgroup_config->drx_LongCycleStartOffset[CC_id];
  } else if(mac_CellGroupConfig->drx_Config->choice.setup->drx_LongCycleStartOffset.present == NR_DRX_Config__drx_LongCycleStartOffset_PR_ms2048) {
    mac_CellGroupConfig->drx_Config->choice.setup->drx_LongCycleStartOffset.choice.ms2048 = mac_cellgroup_config->drx_LongCycleStartOffset[CC_id];
  } else if(mac_CellGroupConfig->drx_Config->choice.setup->drx_LongCycleStartOffset.present == NR_DRX_Config__drx_LongCycleStartOffset_PR_ms2560) {
    mac_CellGroupConfig->drx_Config->choice.setup->drx_LongCycleStartOffset.choice.ms2560 = mac_cellgroup_config->drx_LongCycleStartOffset[CC_id];
  } else if(mac_CellGroupConfig->drx_Config->choice.setup->drx_LongCycleStartOffset.present == NR_DRX_Config__drx_LongCycleStartOffset_PR_ms5120) {
    mac_CellGroupConfig->drx_Config->choice.setup->drx_LongCycleStartOffset.choice.ms5120 = mac_cellgroup_config->drx_LongCycleStartOffset[CC_id];
  } else if(mac_CellGroupConfig->drx_Config->choice.setup->drx_LongCycleStartOffset.present == NR_DRX_Config__drx_LongCycleStartOffset_PR_ms10240) {
    mac_CellGroupConfig->drx_Config->choice.setup->drx_LongCycleStartOffset.choice.ms10240 = mac_cellgroup_config->drx_LongCycleStartOffset[CC_id];
  }

  mac_CellGroupConfig->drx_Config->choice.setup->shortDRX = CALLOC(1,sizeof(struct NR_DRX_Config__shortDRX));
  mac_CellGroupConfig->drx_Config->choice.setup->shortDRX->drx_ShortCycle       = mac_cellgroup_config->drx_ShortCycle[CC_id];
  mac_CellGroupConfig->drx_Config->choice.setup->shortDRX->drx_ShortCycleTimer  = mac_cellgroup_config->drx_ShortCycleTimer[CC_id];
  mac_CellGroupConfig->drx_Config->choice.setup->drx_SlotOffset                 = mac_cellgroup_config->drx_SlotOffset[CC_id];
  mac_CellGroupConfig->schedulingRequestConfig->schedulingRequestToAddModList = CALLOC(1,sizeof(struct NR_SchedulingRequestConfig__schedulingRequestToAddModList));
  struct NR_SchedulingRequestToAddMod *schedulingrequestlist;
  schedulingrequestlist = CALLOC(1,sizeof(struct NR_SchedulingRequestToAddMod));
  schedulingrequestlist->schedulingRequestId  = mac_cellgroup_config->schedulingRequestId[CC_id];
  schedulingrequestlist->sr_ProhibitTimer = CALLOC(1,sizeof(long));
  *(schedulingrequestlist->sr_ProhibitTimer) = mac_cellgroup_config->sr_ProhibitTimer[CC_id];
  schedulingrequestlist->sr_TransMax      = mac_cellgroup_config->sr_TransMax[CC_id];
  ASN_SEQUENCE_ADD(&(mac_CellGroupConfig->schedulingRequestConfig->schedulingRequestToAddModList->list),&schedulingrequestlist);
  mac_CellGroupConfig->bsr_Config->periodicBSR_Timer              = mac_cellgroup_config->periodicBSR_Timer[CC_id];
  mac_CellGroupConfig->bsr_Config->retxBSR_Timer                  = mac_cellgroup_config->retxBSR_Timer[CC_id];
  mac_CellGroupConfig->bsr_Config->logicalChannelSR_DelayTimer    = CALLOC(1,sizeof(long));
  *(mac_CellGroupConfig->bsr_Config->logicalChannelSR_DelayTimer)    = mac_cellgroup_config->logicalChannelSR_DelayTimer[CC_id];
  mac_CellGroupConfig->tag_Config->tag_ToAddModList = CALLOC(1,sizeof(struct NR_TAG_Config__tag_ToAddModList));
  struct NR_TAG *tag;
  tag = CALLOC(1,sizeof(struct NR_TAG));
  tag->tag_Id             = mac_cellgroup_config->tag_Id[CC_id];
  tag->timeAlignmentTimer = mac_cellgroup_config->timeAlignmentTimer[CC_id];
  ASN_SEQUENCE_ADD(&(mac_CellGroupConfig->tag_Config->tag_ToAddModList->list),&tag);
  mac_CellGroupConfig->phr_Config->present = mac_cellgroup_config->PHR_Config_PR[CC_id];
  mac_CellGroupConfig->phr_Config->choice.setup   = CALLOC(1,sizeof(struct NR_PHR_Config));
  mac_CellGroupConfig->phr_Config->choice.setup->phr_PeriodicTimer         = mac_cellgroup_config->phr_PeriodicTimer[CC_id];
  mac_CellGroupConfig->phr_Config->choice.setup->phr_ProhibitTimer         = mac_cellgroup_config->phr_ProhibitTimer[CC_id];
  mac_CellGroupConfig->phr_Config->choice.setup->phr_Tx_PowerFactorChange  = mac_cellgroup_config->phr_Tx_PowerFactorChange[CC_id];
  mac_CellGroupConfig->phr_Config->choice.setup->multiplePHR               = mac_cellgroup_config->multiplePHR[CC_id];
  mac_CellGroupConfig->phr_Config->choice.setup->dummy                     = mac_cellgroup_config->phr_Type2SpCell[CC_id];
  mac_CellGroupConfig->phr_Config->choice.setup->phr_Type2OtherCell        = mac_cellgroup_config->phr_Type2OtherCell[CC_id];
  mac_CellGroupConfig->phr_Config->choice.setup->phr_ModeOtherCG           = mac_cellgroup_config->phr_ModeOtherCG[CC_id];
  mac_CellGroupConfig->skipUplinkTxDynamic      = mac_cellgroup_config->skipUplinkTxDynamic[CC_id];
}


void  do_PHYSICALCELLGROUP(uint8_t Mod_id,
                           int CC_id,
                           NR_PhysicalCellGroupConfig_t *physicalCellGroupConfig,
                           physicalcellgroup_t *physicalcellgroup_config) {
  physicalCellGroupConfig->harq_ACK_SpatialBundlingPUCCH = CALLOC(1,sizeof(long));
  physicalCellGroupConfig->harq_ACK_SpatialBundlingPUSCH = CALLOC(1,sizeof(long));
  physicalCellGroupConfig->p_NR_FR1                      = CALLOC(1,sizeof(NR_P_Max_t));
  physicalCellGroupConfig->tpc_SRS_RNTI                  = CALLOC(1,sizeof(NR_RNTI_Value_t));
  physicalCellGroupConfig->tpc_PUCCH_RNTI                = CALLOC(1,sizeof(NR_RNTI_Value_t));
  physicalCellGroupConfig->tpc_PUSCH_RNTI                = CALLOC(1,sizeof(NR_RNTI_Value_t));
  physicalCellGroupConfig->sp_CSI_RNTI                   = CALLOC(1,sizeof(NR_RNTI_Value_t));
  *(physicalCellGroupConfig->harq_ACK_SpatialBundlingPUCCH) = physicalcellgroup_config->harq_ACK_SpatialBundlingPUCCH[CC_id];
  *(physicalCellGroupConfig->harq_ACK_SpatialBundlingPUSCH) = physicalcellgroup_config->harq_ACK_SpatialBundlingPUSCH[CC_id];
  *(physicalCellGroupConfig->p_NR_FR1)                      = physicalcellgroup_config->p_NR[CC_id];
  physicalCellGroupConfig->pdsch_HARQ_ACK_Codebook          = physicalcellgroup_config->pdsch_HARQ_ACK_Codebook[CC_id];
  *(physicalCellGroupConfig->tpc_SRS_RNTI)                  = physicalcellgroup_config->tpc_SRS_RNTI[CC_id];
  *(physicalCellGroupConfig->tpc_PUCCH_RNTI)                = physicalcellgroup_config->tpc_PUCCH_RNTI[CC_id];
  *(physicalCellGroupConfig->tpc_PUSCH_RNTI)                = physicalcellgroup_config->tpc_PUSCH_RNTI[CC_id];
  *(physicalCellGroupConfig->sp_CSI_RNTI)                   = physicalcellgroup_config->sp_CSI_RNTI[CC_id];
  physicalCellGroupConfig->cs_RNTI                       = CALLOC(1,sizeof(struct NR_SetupRelease_RNTI_Value));
  physicalCellGroupConfig->cs_RNTI->present              = physicalcellgroup_config->RNTI_Value_PR[CC_id];

  if(physicalCellGroupConfig->cs_RNTI->present == NR_SetupRelease_RNTI_Value_PR_setup) {
    physicalCellGroupConfig->cs_RNTI->choice.setup = physicalcellgroup_config->RNTI_Value[CC_id];
  }
}



void do_SpCellConfig(gNB_RRC_INST *rrc,
                      struct NR_SpCellConfig  *spconfig){
  //gNB_RrcConfigurationReq  *common_configuration;
  //common_configuration = CALLOC(1,sizeof(gNB_RrcConfigurationReq));
  //Fill servingcellconfigcommon config value
  //Fill common config to structure
  //  rrc->configuration = common_configuration;
  spconfig->reconfigurationWithSync = CALLOC(1,sizeof(struct NR_ReconfigurationWithSync));
}

//------------------------------------------------------------------------------
uint8_t do_RRCReject(uint8_t Mod_id,
                  uint8_t *const buffer)
//------------------------------------------------------------------------------
{
    asn_enc_rval_t                                   enc_rval;;
    NR_DL_CCCH_Message_t                             dl_ccch_msg;
    NR_RRCReject_t                                   *rrcReject;
    NR_RejectWaitTime_t                              waitTime = 1;

    memset((void *)&dl_ccch_msg, 0, sizeof(NR_DL_CCCH_Message_t));
    dl_ccch_msg.message.present = NR_DL_CCCH_MessageType_PR_c1;
    dl_ccch_msg.message.choice.c1          = CALLOC(1, sizeof(struct NR_DL_CCCH_MessageType__c1));
    dl_ccch_msg.message.choice.c1->present = NR_RRCReject__criticalExtensions_PR_rrcReject;

    dl_ccch_msg.message.choice.c1->choice.rrcReject = CALLOC(1,sizeof(NR_RRCReject_t));
    rrcReject = dl_ccch_msg.message.choice.c1->choice.rrcReject;

    rrcReject->criticalExtensions.choice.rrcReject           = CALLOC(1, sizeof(struct NR_RRCReject_IEs));
    rrcReject->criticalExtensions.choice.rrcReject->waitTime = CALLOC(1, sizeof(NR_RejectWaitTime_t));

    rrcReject->criticalExtensions.present = NR_RRCReject__criticalExtensions_PR_rrcReject;
    rrcReject->criticalExtensions.choice.rrcReject->waitTime = &waitTime;

    if ( LOG_DEBUGFLAG(DEBUG_ASN1) ) {
        xer_fprint(stdout, &asn_DEF_NR_DL_CCCH_Message, (void *)&dl_ccch_msg);
    }

    enc_rval = uper_encode_to_buffer(&asn_DEF_NR_DL_CCCH_Message,
                                    NULL,
                                    (void *)&dl_ccch_msg,
                                    buffer,
                                    100);

    if(enc_rval.encoded == -1) {
        LOG_E(NR_RRC, "[gNB AssertFatal]ASN1 message encoding failed (%s, %lu)!\n",
            enc_rval.failed_type->name, enc_rval.encoded);
        return -1;
    }

    LOG_D(NR_RRC,"RRCReject Encoded %zd bits (%zd bytes)\n",
            enc_rval.encoded,(enc_rval.encoded+7)/8);
    return((enc_rval.encoded+7)/8);
}

// TODO: Implement to b_SRS = 1 and b_SRS = 2
long rrc_get_max_nr_csrs(uint8_t max_rbs, long b_SRS) {

  if(b_SRS>0) {
    LOG_E(NR_RRC,"rrc_get_max_nr_csrs(): Not implemented yet for b_SRS>0\n");
    return 0; // This c_srs is always valid
  }

  const uint16_t m_SRS[64] = { 4, 8, 12, 16, 16, 20, 24, 24, 28, 32, 36, 40, 48, 48, 52, 56, 60, 64, 72, 72, 76, 80, 88,
                               96, 96, 104, 112, 120, 120, 120, 128, 128, 128, 132, 136, 144, 144, 144, 144, 152, 160,
                               160, 160, 168, 176, 184, 192, 192, 192, 192, 208, 216, 224, 240, 240, 240, 240, 256, 256,
                               256, 264, 272, 272, 272 };

  long c_srs = 0;
  uint16_t m = 4;
  for(int c = 1; c<64; c++) {
    if(m_SRS[c]>m && m_SRS[c]<max_rbs) {
      c_srs = c;
      m = m_SRS[c];
    }
  }

  return c_srs;
}

void fill_default_csi_MeasConfig(int uid,
                                 NR_SetupRelease_CSI_MeasConfig_t	*setupRelease_csi_MeasConfig,
                                 NR_ServingCellConfigCommon_t *scc,
                                 const gNB_RrcConfigurationReq* configuration) {

  int curr_bwp = NRRIV2BW(scc->downlinkConfigCommon->initialDownlinkBWP->genericParameters.locationAndBandwidth,MAX_BWP_SIZE);
  int dl_antenna_ports = configuration->pdsch_AntennaPorts.N1 * configuration->pdsch_AntennaPorts.N2 * configuration->pdsch_AntennaPorts.XP;

  setupRelease_csi_MeasConfig->present = NR_SetupRelease_CSI_MeasConfig_PR_setup;
  NR_CSI_MeasConfig_t *csi_MeasConfig = calloc(1,sizeof(*csi_MeasConfig));
  setupRelease_csi_MeasConfig->choice.setup = csi_MeasConfig;

  config_csirs(scc, csi_MeasConfig, uid, dl_antenna_ports, curr_bwp, configuration->do_CSIRS);
  config_csiim(configuration->do_CSIRS, dl_antenna_ports, curr_bwp, csi_MeasConfig);

  csi_MeasConfig->csi_SSB_ResourceSetToAddModList = calloc(1,sizeof(*csi_MeasConfig->csi_SSB_ResourceSetToAddModList));
  csi_MeasConfig->csi_SSB_ResourceSetToReleaseList = NULL;

  NR_CSI_SSB_ResourceSet_t *ssbresset0 = calloc(1,sizeof(*ssbresset0));
  ssbresset0->csi_SSB_ResourceSetId=0;

  uint64_t bitmap=0;
  switch (scc->ssb_PositionsInBurst->present) {
    case 1 :
      bitmap = ((uint64_t) scc->ssb_PositionsInBurst->choice.shortBitmap.buf[0])<<56;
      break;
    case 2 :
      bitmap = ((uint64_t) scc->ssb_PositionsInBurst->choice.mediumBitmap.buf[0])<<56;
      break;
    case 3 :
      for (int i=0; i<8; i++) {
        bitmap |= (((uint64_t) scc->ssb_PositionsInBurst->choice.longBitmap.buf[i])<<((7-i)*8));
      }
      break;
    default:
      AssertFatal(1==0,"SSB bitmap size value %d undefined (allowed values 1,2,3) \n", scc->ssb_PositionsInBurst->present);
  }

  NR_SSB_Index_t *ssbresset[64];
  for (int i=0;i<64;i++) {
    if ((bitmap>>(63-i))&0x01){
      ssbresset[i]=calloc(1,sizeof(*ssbresset[i]));
      *ssbresset[i] = i;
      ASN_SEQUENCE_ADD(&ssbresset0->csi_SSB_ResourceList.list,ssbresset[i]);
    }
  }
  ASN_SEQUENCE_ADD(&csi_MeasConfig->csi_SSB_ResourceSetToAddModList->list,ssbresset0);

  csi_MeasConfig->csi_ResourceConfigToAddModList = calloc(1,sizeof(*csi_MeasConfig->csi_ResourceConfigToAddModList));

  csi_MeasConfig->csi_ResourceConfigToReleaseList = NULL;
  NR_CSI_ResourceConfig_t *csires0 = calloc(1,sizeof(*csires0));
  csires0->csi_ResourceConfigId=0;
  csires0->csi_RS_ResourceSetList.present = NR_CSI_ResourceConfig__csi_RS_ResourceSetList_PR_nzp_CSI_RS_SSB;
  csires0->csi_RS_ResourceSetList.choice.nzp_CSI_RS_SSB = calloc(1,sizeof(*csires0->csi_RS_ResourceSetList.choice.nzp_CSI_RS_SSB));
  csires0->csi_RS_ResourceSetList.choice.nzp_CSI_RS_SSB->nzp_CSI_RS_ResourceSetList = calloc(1,sizeof(*csires0->csi_RS_ResourceSetList.choice.nzp_CSI_RS_SSB->nzp_CSI_RS_ResourceSetList));
  NR_NZP_CSI_RS_ResourceSetId_t *nzp0 = calloc(1,sizeof(*nzp0));
  *nzp0 = 0;
  ASN_SEQUENCE_ADD(&csires0->csi_RS_ResourceSetList.choice.nzp_CSI_RS_SSB->nzp_CSI_RS_ResourceSetList->list,nzp0);
  csires0->bwp_Id = 0;
  csires0->resourceType = NR_CSI_ResourceConfig__resourceType_periodic;
  ASN_SEQUENCE_ADD(&csi_MeasConfig->csi_ResourceConfigToAddModList->list,csires0);

  NR_CSI_ResourceConfig_t *csires1 = calloc(1,sizeof(*csires1));
  csires1->csi_ResourceConfigId=1;
  csires1->csi_RS_ResourceSetList.present = NR_CSI_ResourceConfig__csi_RS_ResourceSetList_PR_nzp_CSI_RS_SSB;
  csires1->csi_RS_ResourceSetList.choice.nzp_CSI_RS_SSB = calloc(1,sizeof(*csires1->csi_RS_ResourceSetList.choice.nzp_CSI_RS_SSB));
  csires1->csi_RS_ResourceSetList.choice.nzp_CSI_RS_SSB->csi_SSB_ResourceSetList = calloc(1,sizeof(*csires1->csi_RS_ResourceSetList.choice.nzp_CSI_RS_SSB->csi_SSB_ResourceSetList));
  NR_CSI_SSB_ResourceSetId_t *ssbres00 = calloc(1,sizeof(*ssbres00));
  *ssbres00 = 0;
  ASN_SEQUENCE_ADD(&csires1->csi_RS_ResourceSetList.choice.nzp_CSI_RS_SSB->csi_SSB_ResourceSetList->list,ssbres00);
  csires1->bwp_Id = 0;
  csires1->resourceType = NR_CSI_ResourceConfig__resourceType_periodic;
  ASN_SEQUENCE_ADD(&csi_MeasConfig->csi_ResourceConfigToAddModList->list,csires1);

  if (dl_antenna_ports > 1) {
    NR_CSI_ResourceConfig_t *csires2 = calloc(1,sizeof(*csires2));
    csires2->csi_ResourceConfigId=2;
    csires2->csi_RS_ResourceSetList.present = NR_CSI_ResourceConfig__csi_RS_ResourceSetList_PR_csi_IM_ResourceSetList;
    csires2->csi_RS_ResourceSetList.choice.csi_IM_ResourceSetList = calloc(1,sizeof(*csires2->csi_RS_ResourceSetList.choice.csi_IM_ResourceSetList));
    NR_CSI_IM_ResourceSetId_t *csiim00 = calloc(1,sizeof(*csiim00));
    *csiim00 = 0;
    ASN_SEQUENCE_ADD(&csires2->csi_RS_ResourceSetList.choice.csi_IM_ResourceSetList->list,csiim00);
    csires2->bwp_Id=0;
    csires2->resourceType = NR_CSI_ResourceConfig__resourceType_periodic;
    ASN_SEQUENCE_ADD(&csi_MeasConfig->csi_ResourceConfigToAddModList->list,csires2);
  }

  NR_PUCCH_CSI_Resource_t *pucchcsires1 = calloc(1,sizeof(*pucchcsires1));
  pucchcsires1->uplinkBandwidthPartId=0;
  pucchcsires1->pucch_Resource=1;
  csi_MeasConfig->csi_ReportConfigToAddModList = calloc(1,sizeof(*csi_MeasConfig->csi_ReportConfigToAddModList));
  csi_MeasConfig->csi_ReportConfigToReleaseList = NULL;
  if (dl_antenna_ports > 1) {
    LOG_I(NR_RRC,"Filling CSI Report Config for RI_PMI_CQI\n");
    NR_CSI_ReportConfig_t *csirep1 = calloc(1,sizeof(*csirep1));
    csirep1->reportConfigId=0;
    csirep1->carrier=NULL;
    csirep1->resourcesForChannelMeasurement=0;
    csirep1->csi_IM_ResourcesForInterference=calloc(1,sizeof(*csirep1->csi_IM_ResourcesForInterference));
    *csirep1->csi_IM_ResourcesForInterference=2;
    csirep1->nzp_CSI_RS_ResourcesForInterference=NULL;
    csirep1->reportConfigType.present = NR_CSI_ReportConfig__reportConfigType_PR_periodic;
    csirep1->reportConfigType.choice.periodic = calloc(1,sizeof(*csirep1->reportConfigType.choice.periodic));
    csirep1->reportConfigType.choice.periodic->reportSlotConfig.present=NR_CSI_ReportPeriodicityAndOffset_PR_slots320;
    csirep1->reportConfigType.choice.periodic->reportSlotConfig.choice.slots320 = (8 + (20 * uid)) % 320;
    ASN_SEQUENCE_ADD(&csirep1->reportConfigType.choice.periodic->pucch_CSI_ResourceList.list,pucchcsires1);
    csirep1->reportQuantity.present = NR_CSI_ReportConfig__reportQuantity_PR_cri_RI_PMI_CQI;
    csirep1->reportQuantity.choice.cri_RI_PMI_CQI=(NULL_t)0;
    csirep1->reportFreqConfiguration = calloc(1,sizeof(*csirep1->reportFreqConfiguration));
    csirep1->reportFreqConfiguration->cqi_FormatIndicator = calloc(1,sizeof(*csirep1->reportFreqConfiguration->cqi_FormatIndicator));
    *csirep1->reportFreqConfiguration->cqi_FormatIndicator=NR_CSI_ReportConfig__reportFreqConfiguration__cqi_FormatIndicator_widebandCQI;
    csirep1->reportFreqConfiguration->pmi_FormatIndicator = calloc(1,sizeof(*csirep1->reportFreqConfiguration->pmi_FormatIndicator));
    *csirep1->reportFreqConfiguration->pmi_FormatIndicator=NR_CSI_ReportConfig__reportFreqConfiguration__pmi_FormatIndicator_widebandPMI;
    csirep1->reportFreqConfiguration->csi_ReportingBand = NULL;
    /*calloc(1,sizeof(*csirep1->reportFreqConfiguration->csi_ReportingBand));
     csirep1->reportFreqConfiguration->csi_ReportingBand->present = NR_CSI_ReportConfig__reportFreqConfiguration__csi_ReportingBand_PR_subbands7;
     csirep1->reportFreqConfiguration->csi_ReportingBand->choice.subbands7.size=1;
     csirep1->reportFreqConfiguration->csi_ReportingBand->choice.subbands7.bits_unused=1;
     csirep1->reportFreqConfiguration->csi_ReportingBand->choice.subbands7.buf=malloc(1);
     csirep1->reportFreqConfiguration->csi_ReportingBand->choice.subbands7.buf[0]=254;*/
    csirep1->timeRestrictionForChannelMeasurements= NR_CSI_ReportConfig__timeRestrictionForChannelMeasurements_notConfigured;
    csirep1->timeRestrictionForInterferenceMeasurements=NR_CSI_ReportConfig__timeRestrictionForInterferenceMeasurements_notConfigured;
    csirep1->codebookConfig=calloc(1,sizeof(*csirep1->codebookConfig));
    csirep1->codebookConfig->codebookType.present = NR_CodebookConfig__codebookType_PR_type1;
    csirep1->codebookConfig->codebookType.choice.type1 = calloc(1,sizeof(*csirep1->codebookConfig->codebookType.choice.type1));
    csirep1->codebookConfig->codebookType.choice.type1->subType.present=NR_CodebookConfig__codebookType__type1__subType_PR_typeI_SinglePanel;
    csirep1->codebookConfig->codebookType.choice.type1->subType.choice.typeI_SinglePanel=calloc(1,sizeof(*csirep1->codebookConfig->codebookType.choice.type1->subType.choice.typeI_SinglePanel));
    csirep1->codebookConfig->codebookType.choice.type1->subType.choice.typeI_SinglePanel->nrOfAntennaPorts.present=
        NR_CodebookConfig__codebookType__type1__subType__typeI_SinglePanel__nrOfAntennaPorts_PR_two;
    csirep1->codebookConfig->codebookType.choice.type1->subType.choice.typeI_SinglePanel->nrOfAntennaPorts.choice.two=
        calloc(1,sizeof(*csirep1->codebookConfig->codebookType.choice.type1->subType.choice.typeI_SinglePanel->nrOfAntennaPorts.choice.two));
    csirep1->codebookConfig->codebookType.choice.type1->subType.choice.typeI_SinglePanel->nrOfAntennaPorts.choice.two->twoTX_CodebookSubsetRestriction.size=1;
    csirep1->codebookConfig->codebookType.choice.type1->subType.choice.typeI_SinglePanel->nrOfAntennaPorts.choice.two->twoTX_CodebookSubsetRestriction.bits_unused=2;
    csirep1->codebookConfig->codebookType.choice.type1->subType.choice.typeI_SinglePanel->nrOfAntennaPorts.choice.two->twoTX_CodebookSubsetRestriction.buf=malloc(1);
    csirep1->codebookConfig->codebookType.choice.type1->subType.choice.typeI_SinglePanel->nrOfAntennaPorts.choice.two->twoTX_CodebookSubsetRestriction.buf[0]=0xfc;
    csirep1->codebookConfig->codebookType.choice.type1->subType.choice.typeI_SinglePanel->typeI_SinglePanel_ri_Restriction.size=1;
    csirep1->codebookConfig->codebookType.choice.type1->subType.choice.typeI_SinglePanel->typeI_SinglePanel_ri_Restriction.bits_unused=0;
    csirep1->codebookConfig->codebookType.choice.type1->subType.choice.typeI_SinglePanel->typeI_SinglePanel_ri_Restriction.buf=malloc(1);
    csirep1->codebookConfig->codebookType.choice.type1->subType.choice.typeI_SinglePanel->typeI_SinglePanel_ri_Restriction.buf[0]=0x03;
    csirep1->codebookConfig->codebookType.choice.type1->codebookMode=1;
    csirep1->dummy = NULL;
    csirep1->groupBasedBeamReporting.present = NR_CSI_ReportConfig__groupBasedBeamReporting_PR_disabled;
    csirep1->groupBasedBeamReporting.choice.disabled=calloc(1,sizeof(*csirep1->groupBasedBeamReporting.choice.disabled));
    //csirep1->groupBasedBeamReporting.choice.disabled->nrofReportedRS = calloc(1,sizeof(*csirep1->groupBasedBeamReporting.choice.disabled->nrofReportedRS));
    //*csirep1->groupBasedBeamReporting.choice.disabled->nrofReportedRS=NR_CSI_ReportConfig__groupBasedBeamReporting__disabled__nrofReportedRS_n1;
    csirep1->cqi_Table = calloc(1,sizeof(*csirep1->cqi_Table));
    *csirep1->cqi_Table = NR_CSI_ReportConfig__cqi_Table_table1;
    csirep1->subbandSize = NR_CSI_ReportConfig__subbandSize_value2;
    csirep1->non_PMI_PortIndication = NULL;
    csirep1->ext1 = NULL;
    ASN_SEQUENCE_ADD(&csi_MeasConfig->csi_ReportConfigToAddModList->list,csirep1);
  }

  LOG_I(NR_RRC,"Filling CSI Report Config for CRI_RSRP\n");
  NR_CSI_ReportConfig_t *csirep2 = calloc(1,sizeof(*csirep2));
  csirep2->reportConfigId=1;
  csirep2->carrier=NULL;
  csirep2->resourcesForChannelMeasurement=0;
  csirep2->csi_IM_ResourcesForInterference=NULL;
  csirep2->nzp_CSI_RS_ResourcesForInterference=NULL;
  csirep2->reportConfigType.present = NR_CSI_ReportConfig__reportConfigType_PR_periodic;
  csirep2->reportConfigType.choice.periodic = calloc(1,sizeof(*csirep2->reportConfigType.choice.periodic));
  csirep2->reportConfigType.choice.periodic->reportSlotConfig.present=NR_CSI_ReportPeriodicityAndOffset_PR_slots320;
  csirep2->reportConfigType.choice.periodic->reportSlotConfig.choice.slots320 = (28 + (20 * uid)) % 320;
  ASN_SEQUENCE_ADD(&csirep2->reportConfigType.choice.periodic->pucch_CSI_ResourceList.list,pucchcsires1);
  csirep2->reportQuantity.present = NR_CSI_ReportConfig__reportQuantity_PR_cri_RSRP;
  csirep2->reportQuantity.choice.cri_RSRP=(NULL_t)0;
  csirep2->reportFreqConfiguration = calloc(1,sizeof(*csirep2->reportFreqConfiguration));
  csirep2->reportFreqConfiguration->cqi_FormatIndicator = NULL;
  csirep2->reportFreqConfiguration->pmi_FormatIndicator=NULL;
  csirep2->reportFreqConfiguration->csi_ReportingBand=NULL;
  csirep2->timeRestrictionForChannelMeasurements= NR_CSI_ReportConfig__timeRestrictionForChannelMeasurements_configured;
  csirep2->timeRestrictionForInterferenceMeasurements=NR_CSI_ReportConfig__timeRestrictionForInterferenceMeasurements_configured;
  csirep2->codebookConfig=NULL;
  csirep2->dummy = NULL;
  csirep2->groupBasedBeamReporting.present = NR_CSI_ReportConfig__groupBasedBeamReporting_PR_disabled;
  csirep2->groupBasedBeamReporting.choice.disabled=calloc(1,sizeof(*csirep2->groupBasedBeamReporting.choice.disabled));
  csirep2->groupBasedBeamReporting.choice.disabled->nrofReportedRS=calloc(1,sizeof(*csirep2->groupBasedBeamReporting.choice.disabled->nrofReportedRS));
  *csirep2->groupBasedBeamReporting.choice.disabled->nrofReportedRS=NR_CSI_ReportConfig__groupBasedBeamReporting__disabled__nrofReportedRS_n1;
  csirep2->cqi_Table = NULL;
  csirep2->subbandSize = NR_CSI_ReportConfig__subbandSize_value1;
  csirep2->non_PMI_PortIndication = NULL;
  csirep2->ext1 = NULL;
  ASN_SEQUENCE_ADD(&csi_MeasConfig->csi_ReportConfigToAddModList->list,csirep2);
}

void fill_initial_SpCellConfig(int uid,
                               NR_SpCellConfig_t *SpCellConfig,
                               NR_ServingCellConfigCommon_t *scc,
                               const gNB_RrcConfigurationReq *configuration)
{
  // This assert will never happen in the current implementation because NUMBER_OF_UE_MAX = 4.
  // However, if in the future NUMBER_OF_UE_MAX is increased, it will be necessary to improve the allocation of SRS resources,
  // where the startPosition = 2 or 3 and sl160 = 17, 17, 27 ... 157 only give us 30 different allocations.
  AssertFatal(uid>=0 && uid<30, "gNB cannot allocate the SRS resources\n");

  int curr_bwp = NRRIV2BW(scc->downlinkConfigCommon->initialDownlinkBWP->genericParameters.locationAndBandwidth,MAX_BWP_SIZE);
  SpCellConfig->servCellIndex = NULL;
  SpCellConfig->reconfigurationWithSync = NULL;
  SpCellConfig->rlmInSyncOutOfSyncThreshold = NULL;
  SpCellConfig->rlf_TimersAndConstants = NULL;
  SpCellConfig->spCellConfigDedicated = calloc(1,sizeof(*SpCellConfig->spCellConfigDedicated));
  SpCellConfig->spCellConfigDedicated->uplinkConfig = calloc(1,sizeof(*SpCellConfig->spCellConfigDedicated->uplinkConfig));
  NR_BWP_UplinkDedicated_t *initialUplinkBWP = calloc(1,sizeof(*initialUplinkBWP));
  SpCellConfig->spCellConfigDedicated->uplinkConfig->initialUplinkBWP = initialUplinkBWP;
  initialUplinkBWP->pucch_Config = calloc(1,sizeof(*initialUplinkBWP->pucch_Config));
  initialUplinkBWP->pucch_Config->present = NR_SetupRelease_PUCCH_Config_PR_setup;
  NR_PUCCH_Config_t *pucch_Config = calloc(1,sizeof(*pucch_Config));
  initialUplinkBWP->pucch_Config->choice.setup=pucch_Config;
  pucch_Config->resourceSetToAddModList = calloc(1,sizeof(*pucch_Config->resourceSetToAddModList));
  pucch_Config->resourceSetToReleaseList = NULL;
  NR_PUCCH_ResourceSet_t *pucchresset0=calloc(1,sizeof(*pucchresset0));
  NR_PUCCH_ResourceSet_t *pucchresset1=calloc(1,sizeof(*pucchresset1));
  pucchresset0->pucch_ResourceSetId = 0;
  NR_PUCCH_ResourceId_t *pucchresset0id0=calloc(1,sizeof(*pucchresset0id0));
  *pucchresset0id0=0;
  ASN_SEQUENCE_ADD(&pucchresset0->resourceList.list,pucchresset0id0);
  pucchresset0->maxPayloadSize=NULL;
  ASN_SEQUENCE_ADD(&pucch_Config->resourceSetToAddModList->list,pucchresset0);
  
  pucchresset1->pucch_ResourceSetId = 1;
  NR_PUCCH_ResourceId_t *pucchresset1id0=calloc(1,sizeof(*pucchresset1id0));
  *pucchresset1id0=1;
  ASN_SEQUENCE_ADD(&pucchresset1->resourceList.list,pucchresset1id0);
  pucchresset1->maxPayloadSize=NULL;
  ASN_SEQUENCE_ADD(&pucch_Config->resourceSetToAddModList->list,pucchresset1);

  pucch_Config->resourceToAddModList = calloc(1,sizeof(*pucch_Config->resourceToAddModList));
  pucch_Config->resourceToReleaseList = NULL;
  // configure one single PUCCH0 opportunity for initial connection procedure
  // one symbol (13)
  NR_PUCCH_Resource_t *pucchres0=calloc(1,sizeof(*pucchres0));
  pucchres0->pucch_ResourceId=0;
  //pucchres0->startingPRB=0;
  pucchres0->startingPRB=(8+uid) % (curr_bwp/2);
  LOG_D(NR_RRC, "pucchres0->startPRB %ld uid %d curr_bwp %d\n", pucchres0->startingPRB, uid, curr_bwp);
  pucchres0->intraSlotFrequencyHopping=NULL;
  pucchres0->secondHopPRB=NULL;
  pucchres0->format.present= NR_PUCCH_Resource__format_PR_format0;
  pucchres0->format.choice.format0=calloc(1,sizeof(*pucchres0->format.choice.format0));
  pucchres0->format.choice.format0->initialCyclicShift=0;
  pucchres0->format.choice.format0->nrofSymbols=1;
  pucchres0->format.choice.format0->startingSymbolIndex=13;
  ASN_SEQUENCE_ADD(&pucch_Config->resourceToAddModList->list,pucchres0);

  NR_PUCCH_Resource_t *pucchres2=calloc(1,sizeof(*pucchres2));
  pucchres2->pucch_ResourceId=1;
  pucchres2->startingPRB=0;
  pucchres2->intraSlotFrequencyHopping=NULL;
  pucchres2->secondHopPRB=NULL;
  pucchres2->format.present= NR_PUCCH_Resource__format_PR_format2;
  pucchres2->format.choice.format2=calloc(1,sizeof(*pucchres2->format.choice.format2));
  pucchres2->format.choice.format2->nrofPRBs=8;
  pucchres2->format.choice.format2->nrofSymbols=1;
  pucchres2->format.choice.format2->startingSymbolIndex=13;
  ASN_SEQUENCE_ADD(&pucch_Config->resourceToAddModList->list,pucchres2);

  pucch_Config->format2=calloc(1,sizeof(*pucch_Config->format2));
  pucch_Config->format2->present=NR_SetupRelease_PUCCH_FormatConfig_PR_setup;
  NR_PUCCH_FormatConfig_t *pucchfmt2 = calloc(1,sizeof(*pucchfmt2));
  pucch_Config->format2->choice.setup = pucchfmt2;
  pucchfmt2->interslotFrequencyHopping=NULL;
  pucchfmt2->additionalDMRS=NULL;
  pucchfmt2->maxCodeRate=calloc(1,sizeof(*pucchfmt2->maxCodeRate));
  *pucchfmt2->maxCodeRate=NR_PUCCH_MaxCodeRate_zeroDot35;
  pucchfmt2->nrofSlots=NULL;
  pucchfmt2->pi2BPSK=NULL;
  pucchfmt2->simultaneousHARQ_ACK_CSI=calloc(1,sizeof(*pucchfmt2->simultaneousHARQ_ACK_CSI));
  *pucchfmt2->simultaneousHARQ_ACK_CSI=NR_PUCCH_FormatConfig__simultaneousHARQ_ACK_CSI_true;

  pucch_Config->spatialRelationInfoToAddModList = calloc(1,sizeof(*pucch_Config->spatialRelationInfoToAddModList));
  NR_PUCCH_SpatialRelationInfo_t *pucchspatial = calloc(1,sizeof(*pucchspatial));
  pucchspatial->pucch_SpatialRelationInfoId = 1;
  pucchspatial->servingCellId = NULL;
  pucchspatial->referenceSignal.present = NR_PUCCH_SpatialRelationInfo__referenceSignal_PR_ssb_Index;
  pucchspatial->referenceSignal.choice.ssb_Index = 0;
  pucchspatial->pucch_PathlossReferenceRS_Id = 0;
  pucchspatial->p0_PUCCH_Id = 1;
  pucchspatial->closedLoopIndex = NR_PUCCH_SpatialRelationInfo__closedLoopIndex_i0;
  ASN_SEQUENCE_ADD(&pucch_Config->spatialRelationInfoToAddModList->list,pucchspatial);

  initialUplinkBWP->pusch_Config = calloc(1,sizeof(*initialUplinkBWP->pusch_Config));
  initialUplinkBWP->pusch_Config->present = NR_SetupRelease_PUSCH_Config_PR_setup;
  NR_PUSCH_Config_t *pusch_Config = calloc(1,sizeof(*pusch_Config));
  initialUplinkBWP->pusch_Config->choice.setup = pusch_Config;
  pusch_Config->dataScramblingIdentityPUSCH = NULL;
  pusch_Config->txConfig=calloc(1,sizeof(*pusch_Config->txConfig));
  *pusch_Config->txConfig= NR_PUSCH_Config__txConfig_codebook;
  pusch_Config->dmrs_UplinkForPUSCH_MappingTypeA = NULL;
  pusch_Config->dmrs_UplinkForPUSCH_MappingTypeB = calloc(1,sizeof(*pusch_Config->dmrs_UplinkForPUSCH_MappingTypeB));
  pusch_Config->dmrs_UplinkForPUSCH_MappingTypeB->present = NR_SetupRelease_DMRS_UplinkConfig_PR_setup;
  pusch_Config->dmrs_UplinkForPUSCH_MappingTypeB->choice.setup = calloc(1,sizeof(*pusch_Config->dmrs_UplinkForPUSCH_MappingTypeB->choice.setup));
  NR_DMRS_UplinkConfig_t *NR_DMRS_UplinkConfig = pusch_Config->dmrs_UplinkForPUSCH_MappingTypeB->choice.setup;
  NR_DMRS_UplinkConfig->dmrs_Type = NULL;
  NR_DMRS_UplinkConfig->dmrs_AdditionalPosition = NULL; /*calloc(1,sizeof(*NR_DMRS_UplinkConfig->dmrs_AdditionalPosition));
  *NR_DMRS_UplinkConfig->dmrs_AdditionalPosition = NR_DMRS_UplinkConfig__dmrs_AdditionalPosition_pos0;*/
  NR_DMRS_UplinkConfig->phaseTrackingRS=NULL;
  NR_DMRS_UplinkConfig->maxLength=NULL;
  NR_DMRS_UplinkConfig->transformPrecodingDisabled = calloc(1,sizeof(*NR_DMRS_UplinkConfig->transformPrecodingDisabled));
  NR_DMRS_UplinkConfig->transformPrecodingDisabled->scramblingID0 = NULL;
  NR_DMRS_UplinkConfig->transformPrecodingDisabled->scramblingID1 = NULL;
  NR_DMRS_UplinkConfig->transformPrecodingEnabled = NULL;
  pusch_Config->pusch_PowerControl = calloc(1,sizeof(*pusch_Config->pusch_PowerControl));
  pusch_Config->pusch_PowerControl->tpc_Accumulation = NULL;
  pusch_Config->pusch_PowerControl->msg3_Alpha = calloc(1,sizeof(*pusch_Config->pusch_PowerControl->msg3_Alpha));
  *pusch_Config->pusch_PowerControl->msg3_Alpha = NR_Alpha_alpha1;
  pusch_Config->pusch_PowerControl->p0_NominalWithoutGrant = calloc(1,sizeof(*pusch_Config->pusch_PowerControl->p0_NominalWithoutGrant));
  *pusch_Config->pusch_PowerControl->p0_NominalWithoutGrant = -76;
  pusch_Config->pusch_PowerControl->p0_AlphaSets = calloc(1,sizeof(*pusch_Config->pusch_PowerControl->p0_AlphaSets));
  NR_P0_PUSCH_AlphaSet_t *aset = calloc(1,sizeof(*aset));
  aset->p0_PUSCH_AlphaSetId=0;
  aset->p0=calloc(1,sizeof(*aset->p0));
  *aset->p0 = 0;
  aset->alpha=calloc(1,sizeof(*aset->alpha));
  *aset->alpha=NR_Alpha_alpha1;
  ASN_SEQUENCE_ADD(&pusch_Config->pusch_PowerControl->p0_AlphaSets->list,aset);
  pusch_Config->pusch_PowerControl->pathlossReferenceRSToAddModList = calloc(1,sizeof(*pusch_Config->pusch_PowerControl->pathlossReferenceRSToAddModList));
  NR_PUSCH_PathlossReferenceRS_t *plrefRS = calloc(1,sizeof(*plrefRS));
  plrefRS->pusch_PathlossReferenceRS_Id=0;
  plrefRS->referenceSignal.present = NR_PUSCH_PathlossReferenceRS__referenceSignal_PR_ssb_Index;
  plrefRS->referenceSignal.choice.ssb_Index = 0;
  ASN_SEQUENCE_ADD(&pusch_Config->pusch_PowerControl->pathlossReferenceRSToAddModList->list,plrefRS);
  pusch_Config->pusch_PowerControl->pathlossReferenceRSToReleaseList = NULL;
  pusch_Config->pusch_PowerControl->twoPUSCH_PC_AdjustmentStates = NULL;
  pusch_Config->pusch_PowerControl->deltaMCS = NULL;
  pusch_Config->pusch_PowerControl->sri_PUSCH_MappingToAddModList = calloc(1,sizeof(*pusch_Config->pusch_PowerControl->sri_PUSCH_MappingToAddModList));
  NR_SRI_PUSCH_PowerControl_t *sriPUSCHPC=calloc(1,sizeof(*sriPUSCHPC));
  sriPUSCHPC->sri_PUSCH_PowerControlId=0;
  sriPUSCHPC->sri_PUSCH_PathlossReferenceRS_Id=0;
  sriPUSCHPC->sri_P0_PUSCH_AlphaSetId=0;
  sriPUSCHPC->sri_PUSCH_ClosedLoopIndex=NR_SRI_PUSCH_PowerControl__sri_PUSCH_ClosedLoopIndex_i0;
  ASN_SEQUENCE_ADD(&pusch_Config->pusch_PowerControl->sri_PUSCH_MappingToAddModList->list,sriPUSCHPC);
  pusch_Config->pusch_PowerControl->sri_PUSCH_MappingToReleaseList = NULL;
  pusch_Config->frequencyHopping=NULL;
  pusch_Config->frequencyHoppingOffsetLists=NULL;
  pusch_Config->resourceAllocation = NR_PUSCH_Config__resourceAllocation_resourceAllocationType1;
  pusch_Config->pusch_TimeDomainAllocationList = NULL;
  pusch_Config->pusch_AggregationFactor=NULL;
  pusch_Config->mcs_Table=NULL;
  pusch_Config->mcs_TableTransformPrecoder=NULL;
  pusch_Config->transformPrecoder= NULL;
  if (scc->uplinkConfigCommon->initialUplinkBWP->rach_ConfigCommon->choice.setup->msg3_transformPrecoder == NULL) {
    pusch_Config->transformPrecoder=calloc(1,sizeof(*pusch_Config->transformPrecoder));
    *pusch_Config->transformPrecoder = NR_PUSCH_Config__transformPrecoder_disabled;
  }
  pusch_Config->codebookSubset=calloc(1,sizeof(*pusch_Config->codebookSubset));
  *pusch_Config->codebookSubset = NR_PUSCH_Config__codebookSubset_nonCoherent;
  pusch_Config->maxRank=calloc(1,sizeof(*pusch_Config->maxRank));
  *pusch_Config->maxRank= 1;
  pusch_Config->rbg_Size=NULL;
  pusch_Config->uci_OnPUSCH=NULL;
  pusch_Config->tp_pi2BPSK=NULL;

  initialUplinkBWP->srs_Config = calloc(1,sizeof(*initialUplinkBWP->srs_Config));
  initialUplinkBWP->srs_Config->present = NR_SetupRelease_SRS_Config_PR_setup;
  NR_SRS_Config_t *srs_Config = calloc(1,sizeof(*srs_Config));
  initialUplinkBWP->srs_Config->choice.setup=srs_Config;
  srs_Config->srs_ResourceSetToReleaseList=NULL;
  srs_Config->srs_ResourceSetToAddModList=calloc(1,sizeof(*srs_Config->srs_ResourceSetToAddModList));
  NR_SRS_ResourceSet_t *srs_resset0=calloc(1,sizeof(*srs_resset0));
  srs_resset0->srs_ResourceSetId = 0;
  srs_resset0->srs_ResourceIdList=calloc(1,sizeof(*srs_resset0->srs_ResourceIdList));
  NR_SRS_ResourceId_t *srs_resset0_id=calloc(1,sizeof(*srs_resset0_id));
  *srs_resset0_id=0;
  ASN_SEQUENCE_ADD(&srs_resset0->srs_ResourceIdList->list,srs_resset0_id);
  srs_Config->srs_ResourceToReleaseList=NULL;

  if (configuration->do_SRS) {
    srs_resset0->resourceType.present =  NR_SRS_ResourceSet__resourceType_PR_periodic;
    srs_resset0->resourceType.choice.periodic = calloc(1,sizeof(*srs_resset0->resourceType.choice.periodic));
    srs_resset0->resourceType.choice.periodic->associatedCSI_RS = NULL;
  } else {
    srs_resset0->resourceType.present =  NR_SRS_ResourceSet__resourceType_PR_aperiodic;
    srs_resset0->resourceType.choice.aperiodic = calloc(1,sizeof(*srs_resset0->resourceType.choice.aperiodic));
    srs_resset0->resourceType.choice.aperiodic->aperiodicSRS_ResourceTrigger=1;
    srs_resset0->resourceType.choice.aperiodic->csi_RS=NULL;
    srs_resset0->resourceType.choice.aperiodic->slotOffset= calloc(1,sizeof(*srs_resset0->resourceType.choice.aperiodic->slotOffset));
    *srs_resset0->resourceType.choice.aperiodic->slotOffset=2;
    srs_resset0->resourceType.choice.aperiodic->ext1=NULL;
  }

  srs_resset0->usage=NR_SRS_ResourceSet__usage_codebook;
  srs_resset0->alpha = calloc(1,sizeof(*srs_resset0->alpha));
  *srs_resset0->alpha = NR_Alpha_alpha1;
  srs_resset0->p0=calloc(1,sizeof(*srs_resset0->p0));
  *srs_resset0->p0=-80;
  srs_resset0->pathlossReferenceRS=NULL;
  srs_resset0->srs_PowerControlAdjustmentStates=NULL;
  ASN_SEQUENCE_ADD(&srs_Config->srs_ResourceSetToAddModList->list,srs_resset0);
  srs_Config->srs_ResourceToReleaseList=NULL;
  srs_Config->srs_ResourceToAddModList=calloc(1,sizeof(*srs_Config->srs_ResourceToAddModList));
  NR_SRS_Resource_t *srs_res0=calloc(1,sizeof(*srs_res0));
  srs_res0->srs_ResourceId=0;
  srs_res0->nrofSRS_Ports=NR_SRS_Resource__nrofSRS_Ports_port1;
  srs_res0->ptrs_PortIndex=NULL;
  srs_res0->transmissionComb.present=NR_SRS_Resource__transmissionComb_PR_n2;
  srs_res0->transmissionComb.choice.n2=calloc(1,sizeof(*srs_res0->transmissionComb.choice.n2));
  srs_res0->transmissionComb.choice.n2->combOffset_n2=0;
  srs_res0->transmissionComb.choice.n2->cyclicShift_n2=0;
  srs_res0->resourceMapping.startPosition = 2 + uid%2;
  srs_res0->resourceMapping.nrofSymbols=NR_SRS_Resource__resourceMapping__nrofSymbols_n1;
  srs_res0->resourceMapping.repetitionFactor=NR_SRS_Resource__resourceMapping__repetitionFactor_n1;
  srs_res0->freqDomainPosition=0;
  srs_res0->freqDomainShift=0;
  srs_res0->freqHopping.b_SRS=0;
  srs_res0->freqHopping.b_hop=0;
  srs_res0->freqHopping.c_SRS = rrc_get_max_nr_csrs(
      NRRIV2BW(scc->uplinkConfigCommon->initialUplinkBWP->genericParameters.locationAndBandwidth, 275),
      srs_res0->freqHopping.b_SRS);
  srs_res0->groupOrSequenceHopping=NR_SRS_Resource__groupOrSequenceHopping_neither;

  if (configuration->do_SRS) {
    srs_res0->resourceType.present= NR_SRS_Resource__resourceType_PR_periodic;
    srs_res0->resourceType.choice.periodic=calloc(1,sizeof(*srs_res0->resourceType.choice.periodic));
    srs_res0->resourceType.choice.periodic->periodicityAndOffset_p.present = NR_SRS_PeriodicityAndOffset_PR_sl160;
    srs_res0->resourceType.choice.periodic->periodicityAndOffset_p.choice.sl160 = 17 + (uid>1)*10; // 17/17/.../147/157 are mixed slots
  } else {
    srs_res0->resourceType.present= NR_SRS_Resource__resourceType_PR_aperiodic;
    srs_res0->resourceType.choice.aperiodic=calloc(1,sizeof(*srs_res0->resourceType.choice.aperiodic));
  }

  srs_res0->sequenceId=40;
  srs_res0->spatialRelationInfo=calloc(1,sizeof(*srs_res0->spatialRelationInfo));
  srs_res0->spatialRelationInfo->servingCellId=NULL;
  srs_res0->spatialRelationInfo->referenceSignal.present=NR_SRS_SpatialRelationInfo__referenceSignal_PR_csi_RS_Index;
  srs_res0->spatialRelationInfo->referenceSignal.choice.csi_RS_Index=0;
  ASN_SEQUENCE_ADD(&srs_Config->srs_ResourceToAddModList->list,srs_res0);

  // configure Scheduling request
  // 40 slot period 
  pucch_Config->schedulingRequestResourceToAddModList = calloc(1,sizeof(*pucch_Config->schedulingRequestResourceToAddModList));
  NR_SchedulingRequestResourceConfig_t *schedulingRequestResourceConfig = calloc(1,sizeof(*schedulingRequestResourceConfig));
  schedulingRequestResourceConfig->schedulingRequestResourceId = 1;
  schedulingRequestResourceConfig->schedulingRequestID= 0;
  schedulingRequestResourceConfig->periodicityAndOffset = calloc(1,sizeof(*schedulingRequestResourceConfig->periodicityAndOffset));
  schedulingRequestResourceConfig->periodicityAndOffset->present = NR_SchedulingRequestResourceConfig__periodicityAndOffset_PR_sl40;
  AssertFatal(scc->downlinkConfigCommon->initialDownlinkBWP->genericParameters.subcarrierSpacing==NR_SubcarrierSpacing_kHz30,
              "SCS != 30kHz\n");

  schedulingRequestResourceConfig->periodicityAndOffset->choice.sl40 = 8;
  schedulingRequestResourceConfig->resource = calloc(1,sizeof(*schedulingRequestResourceConfig->resource));
  *schedulingRequestResourceConfig->resource = 0;
  ASN_SEQUENCE_ADD(&pucch_Config->schedulingRequestResourceToAddModList->list,schedulingRequestResourceConfig);

 pucch_Config->dl_DataToUL_ACK = calloc(1,sizeof(*pucch_Config->dl_DataToUL_ACK));
 long *delay[8];
 for (int i=0;i<8;i++) {
   delay[i] = calloc(1,sizeof(*delay[i]));
   AssertFatal(configuration->minRXTXTIME >= 2 && configuration->minRXTXTIME < 7,
               "minRXTXTIME is %d but should be within [2,7)\n", configuration->minRXTXTIME);
   *delay[i] = i + configuration->minRXTXTIME;
   ASN_SEQUENCE_ADD(&pucch_Config->dl_DataToUL_ACK->list,delay[i]);
 }

  SpCellConfig->spCellConfigDedicated->initialDownlinkBWP = calloc(1,sizeof(*SpCellConfig->spCellConfigDedicated->initialDownlinkBWP));
  NR_BWP_DownlinkDedicated_t *bwp_Dedicated = SpCellConfig->spCellConfigDedicated->initialDownlinkBWP;
  bwp_Dedicated->pdcch_Config=calloc(1,sizeof(*bwp_Dedicated->pdcch_Config));
  bwp_Dedicated->pdcch_Config->present = NR_SetupRelease_PDCCH_Config_PR_setup;
  bwp_Dedicated->pdcch_Config->choice.setup = calloc(1,sizeof(*bwp_Dedicated->pdcch_Config->choice.setup));

  bwp_Dedicated->pdcch_Config->choice.setup->searchSpacesToAddModList = calloc(1,sizeof(*bwp_Dedicated->pdcch_Config->choice.setup->searchSpacesToAddModList));

  bwp_Dedicated->pdcch_Config->choice.setup->controlResourceSetToAddModList = calloc(1,sizeof(*bwp_Dedicated->pdcch_Config->choice.setup->controlResourceSetToAddModList));

  NR_ControlResourceSet_t *coreset = calloc(1,sizeof(*coreset));
  coreset->controlResourceSetId=1;
  // frequency domain resources depends on BWP size
  // options are 24, 48 or 96
  coreset->frequencyDomainResources.buf = calloc(1,6);
  if (0) {
     if (curr_bwp < 48)
       coreset->frequencyDomainResources.buf[0] = 0xf0;
     else
       coreset->frequencyDomainResources.buf[0] = 0xff;
     if (curr_bwp < 96)
       coreset->frequencyDomainResources.buf[1] = 0;
     else
       coreset->frequencyDomainResources.buf[1] = 0xff;
  } else {
     coreset->frequencyDomainResources.buf[0] = 0xf0;
     coreset->frequencyDomainResources.buf[1] = 0;
  }
  coreset->frequencyDomainResources.buf[2] = 0;
  coreset->frequencyDomainResources.buf[3] = 0;
  coreset->frequencyDomainResources.buf[4] = 0;
  coreset->frequencyDomainResources.buf[5] = 0;
  coreset->frequencyDomainResources.size = 6;
  coreset->frequencyDomainResources.bits_unused = 3;
  coreset->duration=1;
  coreset->cce_REG_MappingType.present = NR_ControlResourceSet__cce_REG_MappingType_PR_nonInterleaved;
  coreset->precoderGranularity = NR_ControlResourceSet__precoderGranularity_sameAsREG_bundle;

  coreset->tci_StatesPDCCH_ToAddList=NULL;
  coreset->tci_StatesPDCCH_ToReleaseList = NULL;
  coreset->tci_PresentInDCI = NULL;
  coreset->pdcch_DMRS_ScramblingID = NULL;

  ASN_SEQUENCE_ADD(&bwp_Dedicated->pdcch_Config->choice.setup->controlResourceSetToAddModList->list,
                   coreset);

  bwp_Dedicated->pdcch_Config->choice.setup->searchSpacesToAddModList = calloc(1,sizeof(*bwp_Dedicated->pdcch_Config->choice.setup->searchSpacesToAddModList));
  
  NR_SearchSpace_t *ss2 = calloc(1,sizeof(*ss2));
 
  ss2->searchSpaceId=2;
  ss2->controlResourceSetId=calloc(1,sizeof(*ss2->controlResourceSetId));
  *ss2->controlResourceSetId=1;
  ss2->monitoringSlotPeriodicityAndOffset=calloc(1,sizeof(*ss2->monitoringSlotPeriodicityAndOffset));
  ss2->monitoringSlotPeriodicityAndOffset->present = NR_SearchSpace__monitoringSlotPeriodicityAndOffset_PR_sl1;
  ss2->monitoringSlotPeriodicityAndOffset->choice.sl1=(NULL_t)0;
  ss2->duration=NULL;
  ss2->monitoringSymbolsWithinSlot = calloc(1,sizeof(*ss2->monitoringSymbolsWithinSlot));
  ss2->monitoringSymbolsWithinSlot->buf = calloc(1,2);
  ss2->monitoringSymbolsWithinSlot->size = 2;
  ss2->monitoringSymbolsWithinSlot->bits_unused = 2;
  ss2->monitoringSymbolsWithinSlot->buf[0]=0x80;
  ss2->monitoringSymbolsWithinSlot->buf[1]=0x0;
  ss2->nrofCandidates=calloc(1,sizeof(*ss2->nrofCandidates));
  ss2->nrofCandidates->aggregationLevel1 = NR_SearchSpace__nrofCandidates__aggregationLevel1_n0;
  ss2->nrofCandidates->aggregationLevel2 = NR_SearchSpace__nrofCandidates__aggregationLevel2_n2;
  ss2->nrofCandidates->aggregationLevel4 = NR_SearchSpace__nrofCandidates__aggregationLevel4_n0;
  ss2->nrofCandidates->aggregationLevel8 = NR_SearchSpace__nrofCandidates__aggregationLevel8_n0;
  ss2->nrofCandidates->aggregationLevel16 = NR_SearchSpace__nrofCandidates__aggregationLevel16_n0;
  ss2->searchSpaceType=calloc(1,sizeof(*ss2->searchSpaceType));
  ss2->searchSpaceType->present = NR_SearchSpace__searchSpaceType_PR_ue_Specific;
  ss2->searchSpaceType->choice.ue_Specific = calloc(1,sizeof(*ss2->searchSpaceType->choice.ue_Specific));
  ss2->searchSpaceType->choice.ue_Specific->dci_Formats=NR_SearchSpace__searchSpaceType__ue_Specific__dci_Formats_formats0_1_And_1_1;
  
  ASN_SEQUENCE_ADD(&bwp_Dedicated->pdcch_Config->choice.setup->searchSpacesToAddModList->list,
                   ss2);
  bwp_Dedicated->pdsch_Config=calloc(1,sizeof(*bwp_Dedicated->pdsch_Config));
  bwp_Dedicated->pdsch_Config->present = NR_SetupRelease_PDSCH_Config_PR_setup;
  bwp_Dedicated->pdsch_Config->choice.setup = calloc(1,sizeof(*bwp_Dedicated->pdsch_Config->choice.setup));
  bwp_Dedicated->pdsch_Config->choice.setup->dataScramblingIdentityPDSCH = NULL;
  bwp_Dedicated->pdsch_Config->choice.setup->dmrs_DownlinkForPDSCH_MappingTypeA = calloc(1,sizeof(*bwp_Dedicated->pdsch_Config->choice.setup->dmrs_DownlinkForPDSCH_MappingTypeA));
  bwp_Dedicated->pdsch_Config->choice.setup->dmrs_DownlinkForPDSCH_MappingTypeA->present= NR_SetupRelease_DMRS_DownlinkConfig_PR_setup;
  bwp_Dedicated->pdsch_Config->choice.setup->dmrs_DownlinkForPDSCH_MappingTypeA->choice.setup = calloc(1,sizeof(*bwp_Dedicated->pdsch_Config->choice.setup->dmrs_DownlinkForPDSCH_MappingTypeA->choice.setup));

  bwp_Dedicated->pdsch_Config->choice.setup->dmrs_DownlinkForPDSCH_MappingTypeA->choice.setup->dmrs_Type=NULL;
  bwp_Dedicated->pdsch_Config->choice.setup->dmrs_DownlinkForPDSCH_MappingTypeA->choice.setup->maxLength=NULL;

  bwp_Dedicated->pdsch_Config->choice.setup->dmrs_DownlinkForPDSCH_MappingTypeA->choice.setup->dmrs_AdditionalPosition = calloc(1,sizeof(*bwp_Dedicated->pdsch_Config->choice.setup->dmrs_DownlinkForPDSCH_MappingTypeA->choice.setup->dmrs_AdditionalPosition));
  *bwp_Dedicated->pdsch_Config->choice.setup->dmrs_DownlinkForPDSCH_MappingTypeA->choice.setup->dmrs_AdditionalPosition = NR_DMRS_DownlinkConfig__dmrs_AdditionalPosition_pos1;
  bwp_Dedicated->pdsch_Config->choice.setup->resourceAllocation = NR_PDSCH_Config__resourceAllocation_resourceAllocationType1;
  bwp_Dedicated->pdsch_Config->choice.setup->prb_BundlingType.present = NR_PDSCH_Config__prb_BundlingType_PR_staticBundling;
  bwp_Dedicated->pdsch_Config->choice.setup->prb_BundlingType.choice.staticBundling = calloc(1,sizeof(*bwp_Dedicated->pdsch_Config->choice.setup->prb_BundlingType.choice.staticBundling));
  bwp_Dedicated->pdsch_Config->choice.setup->prb_BundlingType.choice.staticBundling->bundleSize =
      calloc(1,sizeof(*bwp_Dedicated->pdsch_Config->choice.setup->prb_BundlingType.choice.staticBundling->bundleSize));
  *bwp_Dedicated->pdsch_Config->choice.setup->prb_BundlingType.choice.staticBundling->bundleSize = NR_PDSCH_Config__prb_BundlingType__staticBundling__bundleSize_wideband;

  bwp_Dedicated->pdsch_Config->choice.setup->tci_StatesToAddModList=calloc(1,sizeof(*bwp_Dedicated->pdsch_Config->choice.setup->tci_StatesToAddModList));
  NR_TCI_State_t *tcic;

  tcic=calloc(1,sizeof(*tcic));
  tcic->tci_StateId=0;
  tcic->qcl_Type1.cell=NULL;
  tcic->qcl_Type1.bwp_Id=NULL;
  tcic->qcl_Type1.referenceSignal.present = NR_QCL_Info__referenceSignal_PR_ssb;
  tcic->qcl_Type1.referenceSignal.choice.ssb = 0;
  tcic->qcl_Type1.qcl_Type=NR_QCL_Info__qcl_Type_typeD;

  ASN_SEQUENCE_ADD(&bwp_Dedicated->pdsch_Config->choice.setup->tci_StatesToAddModList->list,tcic);

  SpCellConfig->spCellConfigDedicated->tag_Id=0;
  SpCellConfig->spCellConfigDedicated->pdsch_ServingCellConfig=calloc(1,sizeof(*SpCellConfig->spCellConfigDedicated->pdsch_ServingCellConfig));
  NR_PDSCH_ServingCellConfig_t *pdsch_servingcellconfig = calloc(1,sizeof(*pdsch_servingcellconfig));
  SpCellConfig->spCellConfigDedicated->pdsch_ServingCellConfig->present = NR_SetupRelease_PDSCH_ServingCellConfig_PR_setup;
  SpCellConfig->spCellConfigDedicated->pdsch_ServingCellConfig->choice.setup = pdsch_servingcellconfig;

  pdsch_servingcellconfig->codeBlockGroupTransmission = NULL;
  pdsch_servingcellconfig->xOverhead = NULL;
  pdsch_servingcellconfig->nrofHARQ_ProcessesForPDSCH = calloc(1, sizeof(*pdsch_servingcellconfig->nrofHARQ_ProcessesForPDSCH));
  *pdsch_servingcellconfig->nrofHARQ_ProcessesForPDSCH = NR_PDSCH_ServingCellConfig__nrofHARQ_ProcessesForPDSCH_n16;
  pdsch_servingcellconfig->pucch_Cell= NULL;
  pdsch_servingcellconfig->ext1=calloc(1,sizeof(*pdsch_servingcellconfig->ext1));
  pdsch_servingcellconfig->ext1->maxMIMO_Layers = calloc(1,sizeof(*pdsch_servingcellconfig->ext1->maxMIMO_Layers));
  *pdsch_servingcellconfig->ext1->maxMIMO_Layers = 2;

}

void fill_mastercellGroupConfig(NR_CellGroupConfig_t *cellGroupConfig, NR_CellGroupConfig_t *ue_context_mastercellGroup,int use_rlc_um_for_drb) {

  cellGroupConfig->cellGroupId = 0;
  cellGroupConfig->rlc_BearerToReleaseList = NULL;
  cellGroupConfig->rlc_BearerToAddModList = calloc(1, sizeof(*cellGroupConfig->rlc_BearerToAddModList));

  // RLC Bearer Config
  // TS38.331 9.2.1 Default SRB configurations
  NR_RLC_BearerConfig_t *rlc_BearerConfig                          = NULL;
  NR_RLC_Config_t *rlc_Config                                      = NULL;
  NR_LogicalChannelConfig_t *logicalChannelConfig                  = NULL;
  long *logicalChannelGroup                                        = NULL;
  rlc_BearerConfig                                                 = calloc(1, sizeof(NR_RLC_BearerConfig_t));
  rlc_BearerConfig->logicalChannelIdentity                         = 2;
  rlc_BearerConfig->servedRadioBearer                              = calloc(1, sizeof(*rlc_BearerConfig->servedRadioBearer));
  rlc_BearerConfig->servedRadioBearer->present                     = NR_RLC_BearerConfig__servedRadioBearer_PR_srb_Identity;
  rlc_BearerConfig->servedRadioBearer->choice.srb_Identity         = 2;
  rlc_BearerConfig->reestablishRLC                                 = NULL;
  rlc_Config                                                       = calloc(1, sizeof(NR_RLC_Config_t));
  rlc_Config->present                                              = NR_RLC_Config_PR_am;
  rlc_Config->choice.am                                            = calloc(1, sizeof(*rlc_Config->choice.am));
  rlc_Config->choice.am->dl_AM_RLC.sn_FieldLength                  = calloc(1, sizeof(NR_SN_FieldLengthAM_t));
  *(rlc_Config->choice.am->dl_AM_RLC.sn_FieldLength)               = NR_SN_FieldLengthAM_size12;
  rlc_Config->choice.am->dl_AM_RLC.t_Reassembly                    = NR_T_Reassembly_ms35;
  rlc_Config->choice.am->dl_AM_RLC.t_StatusProhibit                = NR_T_StatusProhibit_ms0;
  rlc_Config->choice.am->ul_AM_RLC.sn_FieldLength                  = calloc(1, sizeof(NR_SN_FieldLengthAM_t));
  *(rlc_Config->choice.am->ul_AM_RLC.sn_FieldLength)               = NR_SN_FieldLengthAM_size12;
  rlc_Config->choice.am->ul_AM_RLC.t_PollRetransmit                = NR_T_PollRetransmit_ms45;
  rlc_Config->choice.am->ul_AM_RLC.pollPDU                         = NR_PollPDU_infinity;
  rlc_Config->choice.am->ul_AM_RLC.pollByte                        = NR_PollByte_infinity;
  rlc_Config->choice.am->ul_AM_RLC.maxRetxThreshold                = NR_UL_AM_RLC__maxRetxThreshold_t8;
  rlc_BearerConfig->rlc_Config                                     = rlc_Config;
  logicalChannelConfig                                             = calloc(1, sizeof(NR_LogicalChannelConfig_t));
  logicalChannelConfig->ul_SpecificParameters                      = calloc(1, sizeof(*logicalChannelConfig->ul_SpecificParameters));
  logicalChannelConfig->ul_SpecificParameters->priority            = 3;
  logicalChannelConfig->ul_SpecificParameters->prioritisedBitRate  = NR_LogicalChannelConfig__ul_SpecificParameters__prioritisedBitRate_infinity;
  logicalChannelConfig->ul_SpecificParameters->bucketSizeDuration  = NR_LogicalChannelConfig__ul_SpecificParameters__bucketSizeDuration_ms5;
  logicalChannelGroup                                              = CALLOC(1, sizeof(long));
  *logicalChannelGroup                                             = 0;
  logicalChannelConfig->ul_SpecificParameters->logicalChannelGroup = logicalChannelGroup;
  logicalChannelConfig->ul_SpecificParameters->schedulingRequestID = CALLOC(1, sizeof(*logicalChannelConfig->ul_SpecificParameters->schedulingRequestID));
  *logicalChannelConfig->ul_SpecificParameters->schedulingRequestID = 0;
  logicalChannelConfig->ul_SpecificParameters->logicalChannelSR_Mask = 0;
  logicalChannelConfig->ul_SpecificParameters->logicalChannelSR_DelayTimerApplied = 0;
  rlc_BearerConfig->mac_LogicalChannelConfig                       = logicalChannelConfig;
  ASN_SEQUENCE_ADD(&cellGroupConfig->rlc_BearerToAddModList->list, rlc_BearerConfig);
  ASN_SEQUENCE_ADD(&ue_context_mastercellGroup->rlc_BearerToAddModList->list, rlc_BearerConfig);

  // DRB Configuration
  NR_RLC_BearerConfig_t *rlc_BearerConfig_drb                      = NULL;
  NR_RLC_Config_t *rlc_Config_drb                                  = NULL;
  NR_LogicalChannelConfig_t *logicalChannelConfig_drb              = NULL;
  long *logicalChannelGroup_drb                                    = NULL;
  rlc_BearerConfig_drb                                             = calloc(1, sizeof(NR_RLC_BearerConfig_t));
  rlc_BearerConfig_drb->logicalChannelIdentity                     = 4;
  rlc_BearerConfig_drb->servedRadioBearer                          = calloc(1, sizeof(*rlc_BearerConfig_drb->servedRadioBearer));
  rlc_BearerConfig_drb->servedRadioBearer->present                 = NR_RLC_BearerConfig__servedRadioBearer_PR_drb_Identity;
  rlc_BearerConfig_drb->servedRadioBearer->choice.drb_Identity     = 1;
  rlc_BearerConfig_drb->reestablishRLC                             = NULL;
  rlc_Config_drb                                                   = calloc(1, sizeof(NR_RLC_Config_t));

<<<<<<< HEAD
  if (use_rlc_um_for_drb) {
    nr_drb_config(rlc_Config_drb, NR_RLC_Config_PR_um_Bi_Directional);
  } else {
    nr_drb_config(rlc_Config_drb, NR_RLC_Config_PR_am);
  }

=======
  if (use_rlc_um_for_drb) nr_drb_config(rlc_Config_drb, NR_RLC_Config_PR_um_Bi_Directional);
  else                    nr_drb_config(rlc_Config_drb, NR_RLC_Config_PR_am);

  
>>>>>>> 5c754f23
  rlc_BearerConfig_drb->rlc_Config                                 = rlc_Config_drb;
  logicalChannelConfig_drb                                             = calloc(1, sizeof(NR_LogicalChannelConfig_t));
  logicalChannelConfig_drb->ul_SpecificParameters                      = calloc(1, sizeof(*logicalChannelConfig_drb->ul_SpecificParameters));
  logicalChannelConfig_drb->ul_SpecificParameters->priority            = 13;
  logicalChannelConfig_drb->ul_SpecificParameters->prioritisedBitRate  = NR_LogicalChannelConfig__ul_SpecificParameters__prioritisedBitRate_kBps8;
  logicalChannelConfig_drb->ul_SpecificParameters->bucketSizeDuration  = NR_LogicalChannelConfig__ul_SpecificParameters__bucketSizeDuration_ms100;
  logicalChannelGroup_drb                                              = CALLOC(1, sizeof(long));
  *logicalChannelGroup_drb                                             = 1;
  logicalChannelConfig_drb->ul_SpecificParameters->logicalChannelGroup = logicalChannelGroup_drb;
  logicalChannelConfig_drb->ul_SpecificParameters->schedulingRequestID = CALLOC(1, sizeof(*logicalChannelConfig_drb->ul_SpecificParameters->schedulingRequestID));
  *logicalChannelConfig_drb->ul_SpecificParameters->schedulingRequestID = 0;
  logicalChannelConfig_drb->ul_SpecificParameters->logicalChannelSR_Mask = 0;
  logicalChannelConfig_drb->ul_SpecificParameters->logicalChannelSR_DelayTimerApplied = 0;
  rlc_BearerConfig_drb->mac_LogicalChannelConfig                       = logicalChannelConfig_drb;
  ASN_SEQUENCE_ADD(&cellGroupConfig->rlc_BearerToAddModList->list, rlc_BearerConfig_drb);
  ASN_SEQUENCE_ADD(&ue_context_mastercellGroup->rlc_BearerToAddModList->list, rlc_BearerConfig_drb);
}

void update_cellGroupConfig(NR_CellGroupConfig_t *cellGroupConfig,
                            int uid,
                            NR_UE_NR_Capability_t *uecap,
                            const gNB_RrcConfigurationReq* configuration) {

  NR_SpCellConfig_t *SpCellConfig = cellGroupConfig->spCellConfig;
  if (SpCellConfig == NULL) return;

  NR_ServingCellConfigCommon_t *scc = configuration->scc;

  // Config CSI-RS
  if (configuration->do_CSIRS) {
    struct NR_PUCCH_Config__spatialRelationInfoToAddModList *spatialRelationInfoToAddModList = calloc(1,sizeof(*spatialRelationInfoToAddModList));
    NR_PUCCH_SpatialRelationInfo_t *pucchspatial = calloc(1,sizeof(*pucchspatial));
    pucchspatial->pucch_SpatialRelationInfoId = 1;
    pucchspatial->servingCellId = NULL;
    pucchspatial->referenceSignal.present = NR_PUCCH_SpatialRelationInfo__referenceSignal_PR_csi_RS_Index;
    pucchspatial->referenceSignal.choice.csi_RS_Index = 0;
    pucchspatial->pucch_PathlossReferenceRS_Id = 0;
    pucchspatial->p0_PUCCH_Id = 1;
    pucchspatial->closedLoopIndex = NR_PUCCH_SpatialRelationInfo__closedLoopIndex_i0;
    ASN_SEQUENCE_ADD(&spatialRelationInfoToAddModList->list,pucchspatial);
    SpCellConfig->spCellConfigDedicated->uplinkConfig->initialUplinkBWP->pucch_Config->choice.setup->spatialRelationInfoToAddModList = spatialRelationInfoToAddModList;
    if(!SpCellConfig->spCellConfigDedicated->csi_MeasConfig) {
      SpCellConfig->spCellConfigDedicated->csi_MeasConfig=calloc(1,sizeof(*SpCellConfig->spCellConfigDedicated->csi_MeasConfig));
    }
    fill_default_csi_MeasConfig(uid, SpCellConfig->spCellConfigDedicated->csi_MeasConfig, scc, configuration);
  }

  // Set DL MCS table
  NR_BWP_DownlinkDedicated_t *bwp_Dedicated = SpCellConfig->spCellConfigDedicated->initialDownlinkBWP;
  set_dl_mcs_table(scc->downlinkConfigCommon->initialDownlinkBWP->genericParameters.subcarrierSpacing,
                   configuration->force_256qam_off ? NULL : uecap, SpCellConfig, bwp_Dedicated, scc);

  struct NR_ServingCellConfig__downlinkBWP_ToAddModList *DL_BWP_list = SpCellConfig->spCellConfigDedicated->downlinkBWP_ToAddModList;
  if (DL_BWP_list) {
    for (int i=0; i<DL_BWP_list->list.count; i++){
      NR_BWP_Downlink_t *bwp = DL_BWP_list->list.array[i];
      int scs = bwp->bwp_Common->genericParameters.subcarrierSpacing;
      set_dl_mcs_table(scs, configuration->force_256qam_off ? NULL : uecap, SpCellConfig, bwp->bwp_Dedicated, scc);
    }
  }
}

void fill_initial_cellGroupConfig(int uid,
                                  NR_CellGroupConfig_t *cellGroupConfig,
                                  NR_ServingCellConfigCommon_t *scc,
                                  const gNB_RrcConfigurationReq *configuration)
{
  NR_RLC_BearerConfig_t                            *rlc_BearerConfig     = NULL;
  NR_RLC_Config_t                                  *rlc_Config           = NULL;
  NR_LogicalChannelConfig_t                        *logicalChannelConfig = NULL;
  NR_MAC_CellGroupConfig_t                         *mac_CellGroupConfig  = NULL;
  NR_PhysicalCellGroupConfig_t	                   *physicalCellGroupConfig = NULL;
  long *logicalChannelGroup = NULL;
  
  cellGroupConfig->cellGroupId = 0;
  
  /* Rlc Bearer Config */
  /* TS38.331 9.2.1	Default SRB configurations */
  cellGroupConfig->rlc_BearerToAddModList                          = calloc(1, sizeof(*cellGroupConfig->rlc_BearerToAddModList));
  rlc_BearerConfig                                                 = calloc(1, sizeof(NR_RLC_BearerConfig_t));
  rlc_BearerConfig->logicalChannelIdentity                         = 1;
  rlc_BearerConfig->servedRadioBearer                              = calloc(1, sizeof(*rlc_BearerConfig->servedRadioBearer));
  rlc_BearerConfig->servedRadioBearer->present                     = NR_RLC_BearerConfig__servedRadioBearer_PR_srb_Identity;
  rlc_BearerConfig->servedRadioBearer->choice.srb_Identity         = 1;
  rlc_BearerConfig->reestablishRLC                                 = NULL;
  rlc_Config = calloc(1, sizeof(NR_RLC_Config_t));
  rlc_Config->present                                              = NR_RLC_Config_PR_am;
  rlc_Config->choice.am                                            = calloc(1, sizeof(*rlc_Config->choice.am));
  rlc_Config->choice.am->dl_AM_RLC.sn_FieldLength                  = calloc(1, sizeof(NR_SN_FieldLengthAM_t));
  *(rlc_Config->choice.am->dl_AM_RLC.sn_FieldLength)               = NR_SN_FieldLengthAM_size12;
  rlc_Config->choice.am->dl_AM_RLC.t_Reassembly                    = NR_T_Reassembly_ms35;
  rlc_Config->choice.am->dl_AM_RLC.t_StatusProhibit                = NR_T_StatusProhibit_ms0;
  rlc_Config->choice.am->ul_AM_RLC.sn_FieldLength                  = calloc(1, sizeof(NR_SN_FieldLengthAM_t));
  *(rlc_Config->choice.am->ul_AM_RLC.sn_FieldLength)               = NR_SN_FieldLengthAM_size12;
  rlc_Config->choice.am->ul_AM_RLC.t_PollRetransmit                = NR_T_PollRetransmit_ms45;
  rlc_Config->choice.am->ul_AM_RLC.pollPDU                         = NR_PollPDU_infinity;
  rlc_Config->choice.am->ul_AM_RLC.pollByte                        = NR_PollByte_infinity;
  rlc_Config->choice.am->ul_AM_RLC.maxRetxThreshold                = NR_UL_AM_RLC__maxRetxThreshold_t8;
  rlc_BearerConfig->rlc_Config                                     = rlc_Config;
  logicalChannelConfig                                             = calloc(1, sizeof(NR_LogicalChannelConfig_t));
  logicalChannelConfig->ul_SpecificParameters                      = calloc(1, sizeof(*logicalChannelConfig->ul_SpecificParameters));
  logicalChannelConfig->ul_SpecificParameters->priority            = 1;
  logicalChannelConfig->ul_SpecificParameters->prioritisedBitRate  = NR_LogicalChannelConfig__ul_SpecificParameters__prioritisedBitRate_infinity;
  logicalChannelGroup                                              = CALLOC(1, sizeof(long));
  *logicalChannelGroup                                             = 0;
  logicalChannelConfig->ul_SpecificParameters->logicalChannelGroup = logicalChannelGroup;
  logicalChannelConfig->ul_SpecificParameters->schedulingRequestID = CALLOC(1, sizeof(*logicalChannelConfig->ul_SpecificParameters->schedulingRequestID));
  *logicalChannelConfig->ul_SpecificParameters->schedulingRequestID = 0;
  logicalChannelConfig->ul_SpecificParameters->logicalChannelSR_Mask = 0;
  logicalChannelConfig->ul_SpecificParameters->logicalChannelSR_DelayTimerApplied = 0;
  rlc_BearerConfig->mac_LogicalChannelConfig                       = logicalChannelConfig;
  ASN_SEQUENCE_ADD(&cellGroupConfig->rlc_BearerToAddModList->list, rlc_BearerConfig);
  
  cellGroupConfig->rlc_BearerToReleaseList = NULL;
  
  /* mac CellGroup Config */
  if (1) {
    mac_CellGroupConfig                                                     = calloc(1, sizeof(*mac_CellGroupConfig));
    if (1) {
      mac_CellGroupConfig->schedulingRequestConfig                            = calloc(1, sizeof(*mac_CellGroupConfig->schedulingRequestConfig));
      mac_CellGroupConfig->schedulingRequestConfig->schedulingRequestToAddModList = CALLOC(1,sizeof(*mac_CellGroupConfig->schedulingRequestConfig->schedulingRequestToAddModList));
      struct NR_SchedulingRequestToAddMod *schedulingrequestlist;
      schedulingrequestlist = CALLOC(1,sizeof(*schedulingrequestlist));
      schedulingrequestlist->schedulingRequestId  = 0;
      schedulingrequestlist->sr_ProhibitTimer = CALLOC(1,sizeof(*schedulingrequestlist->sr_ProhibitTimer));
      *(schedulingrequestlist->sr_ProhibitTimer) = 0;
      schedulingrequestlist->sr_TransMax      = NR_SchedulingRequestToAddMod__sr_TransMax_n64;
      ASN_SEQUENCE_ADD(&(mac_CellGroupConfig->schedulingRequestConfig->schedulingRequestToAddModList->list),schedulingrequestlist);
    }
    mac_CellGroupConfig->bsr_Config                                         = calloc(1, sizeof(*mac_CellGroupConfig->bsr_Config));
    mac_CellGroupConfig->bsr_Config->periodicBSR_Timer                      = NR_BSR_Config__periodicBSR_Timer_sf10;
    mac_CellGroupConfig->bsr_Config->retxBSR_Timer                          = NR_BSR_Config__retxBSR_Timer_sf80;
    mac_CellGroupConfig->tag_Config                                         = calloc(1, sizeof(*mac_CellGroupConfig->tag_Config));
    mac_CellGroupConfig->tag_Config->tag_ToReleaseList = NULL;
    mac_CellGroupConfig->tag_Config->tag_ToAddModList  = calloc(1,sizeof(*mac_CellGroupConfig->tag_Config->tag_ToAddModList));
    struct NR_TAG *tag=calloc(1,sizeof(*tag));
    tag->tag_Id             = 0;
    tag->timeAlignmentTimer = NR_TimeAlignmentTimer_infinity;
    ASN_SEQUENCE_ADD(&mac_CellGroupConfig->tag_Config->tag_ToAddModList->list,tag);
    mac_CellGroupConfig->phr_Config                                         = calloc(1, sizeof(*mac_CellGroupConfig->phr_Config));
    mac_CellGroupConfig->phr_Config->present                                = NR_SetupRelease_PHR_Config_PR_setup;
    mac_CellGroupConfig->phr_Config->choice.setup                           = calloc(1, sizeof(*mac_CellGroupConfig->phr_Config->choice.setup));
    mac_CellGroupConfig->phr_Config->choice.setup->phr_PeriodicTimer        = NR_PHR_Config__phr_PeriodicTimer_sf10;
    mac_CellGroupConfig->phr_Config->choice.setup->phr_ProhibitTimer        = NR_PHR_Config__phr_ProhibitTimer_sf10;
    mac_CellGroupConfig->phr_Config->choice.setup->phr_Tx_PowerFactorChange = NR_PHR_Config__phr_Tx_PowerFactorChange_dB1;
  }
  cellGroupConfig->mac_CellGroupConfig                                      = mac_CellGroupConfig;

  physicalCellGroupConfig                                                   = calloc(1,sizeof(*physicalCellGroupConfig));
  physicalCellGroupConfig->p_NR_FR1                                         = calloc(1,sizeof(*physicalCellGroupConfig->p_NR_FR1));
  *physicalCellGroupConfig->p_NR_FR1                                        = 10;
  physicalCellGroupConfig->pdsch_HARQ_ACK_Codebook                          = NR_PhysicalCellGroupConfig__pdsch_HARQ_ACK_Codebook_dynamic;
  cellGroupConfig->physicalCellGroupConfig                                  = physicalCellGroupConfig;
  
  cellGroupConfig->spCellConfig                                             = calloc(1,sizeof(*cellGroupConfig->spCellConfig));
  
  fill_initial_SpCellConfig(uid,cellGroupConfig->spCellConfig,scc,configuration);
  
  cellGroupConfig->sCellToAddModList                                        = NULL;
  cellGroupConfig->sCellToReleaseList                                       = NULL;
}

//------------------------------------------------------------------------------
int     do_RRCSetup(rrc_gNB_ue_context_t         *const ue_context_pP,
                    uint8_t                      *const buffer,
                    const uint8_t                transaction_id,
                    OCTET_STRING_t               *masterCellGroup_from_DU,
                    NR_ServingCellConfigCommon_t *scc,
                    const gNB_RrcConfigurationReq *configuration)
//------------------------------------------------------------------------------
{
    asn_enc_rval_t                                   enc_rval;
    NR_DL_CCCH_Message_t                             dl_ccch_msg;
    NR_RRCSetup_t                                    *rrcSetup;
    NR_RRCSetup_IEs_t                                *ie;
    NR_SRB_ToAddMod_t                                *SRB1_config          = NULL;
    NR_PDCP_Config_t                                 *pdcp_Config          = NULL;
    NR_CellGroupConfig_t                             *cellGroupConfig      = NULL;
    char masterCellGroup_buf[3000];

    AssertFatal(ue_context_pP != NULL,"ue_context_p is null\n");
    gNB_RRC_UE_t *ue_p = &ue_context_pP->ue_context;
    NR_SRB_ToAddModList_t        **SRB_configList = &ue_p->SRB_configList;



    memset((void *)&dl_ccch_msg, 0, sizeof(NR_DL_CCCH_Message_t));
    dl_ccch_msg.message.present            = NR_DL_CCCH_MessageType_PR_c1;
    dl_ccch_msg.message.choice.c1          = CALLOC(1, sizeof(struct NR_DL_CCCH_MessageType__c1));
    dl_ccch_msg.message.choice.c1->present = NR_DL_CCCH_MessageType__c1_PR_rrcSetup;
    dl_ccch_msg.message.choice.c1->choice.rrcSetup = calloc(1, sizeof(NR_RRCSetup_t));

    rrcSetup = dl_ccch_msg.message.choice.c1->choice.rrcSetup;
    rrcSetup->criticalExtensions.present = NR_RRCSetup__criticalExtensions_PR_rrcSetup;
    rrcSetup->rrc_TransactionIdentifier  = transaction_id;
    rrcSetup->criticalExtensions.choice.rrcSetup = calloc(1, sizeof(NR_RRCSetup_IEs_t));
    ie = rrcSetup->criticalExtensions.choice.rrcSetup;

    /****************************** radioBearerConfig ******************************/

    /* Configure SRB1 */
    if (*SRB_configList) {
        free(*SRB_configList);
    }

    *SRB_configList = calloc(1, sizeof(NR_SRB_ToAddModList_t));
    // SRB1
    /* TODO */
    SRB1_config = calloc(1, sizeof(NR_SRB_ToAddMod_t));
    SRB1_config->srb_Identity = 1;
    // pdcp_Config->t_Reordering
    SRB1_config->pdcp_Config = pdcp_Config;
    ie->radioBearerConfig.srb_ToAddModList = *SRB_configList;
    ASN_SEQUENCE_ADD(&(*SRB_configList)->list, SRB1_config);

    ie->radioBearerConfig.srb3_ToRelease    = NULL;
    ie->radioBearerConfig.drb_ToAddModList  = NULL;
    ie->radioBearerConfig.drb_ToReleaseList = NULL;
    ie->radioBearerConfig.securityConfig    = NULL;
    
    /****************************** masterCellGroup ******************************/
    /* TODO */
    if (masterCellGroup_from_DU) {
      memcpy(&ie->masterCellGroup,masterCellGroup_from_DU,sizeof(*masterCellGroup_from_DU));
      // decode masterCellGroup OCTET_STRING received from DU and place in ue context
      uper_decode(NULL,
		  &asn_DEF_NR_CellGroupConfig,   //might be added prefix later
		  (void **)&cellGroupConfig,
		  (uint8_t *)masterCellGroup_from_DU->buf,
		  masterCellGroup_from_DU->size, 0, 0); 
      
      xer_fprint(stdout, &asn_DEF_NR_CellGroupConfig, (const void*)cellGroupConfig);
    }
    else {
      cellGroupConfig = calloc(1, sizeof(NR_CellGroupConfig_t));
      fill_initial_cellGroupConfig(ue_context_pP->local_uid, cellGroupConfig, scc, configuration);

      enc_rval = uper_encode_to_buffer(&asn_DEF_NR_CellGroupConfig,
				       NULL,
				       (void *)cellGroupConfig,
				       masterCellGroup_buf,
				       3000);
      
      if(enc_rval.encoded == -1) {
        LOG_E(NR_RRC, "ASN1 message CellGroupConfig encoding failed (%s, %lu)!\n",
	      enc_rval.failed_type->name, enc_rval.encoded);
        return -1;
      }
      
      if (OCTET_STRING_fromBuf(&ie->masterCellGroup, masterCellGroup_buf, (enc_rval.encoded+7)/8) == -1) {
        LOG_E(NR_RRC, "fatal: OCTET_STRING_fromBuf failed\n");
        return -1;
      }
    }

    ue_p->masterCellGroup = cellGroupConfig;

    if ( LOG_DEBUGFLAG(DEBUG_ASN1) ) {
      xer_fprint(stdout, &asn_DEF_NR_DL_CCCH_Message, (void *)&dl_ccch_msg);
    }
    enc_rval = uper_encode_to_buffer(&asn_DEF_NR_DL_CCCH_Message,
				     NULL,
				     (void *)&dl_ccch_msg,
				     buffer,
				     1000);
    
    if(enc_rval.encoded == -1) {
      LOG_E(NR_RRC, "[gNB AssertFatal]ASN1 message encoding failed (%s, %lu)!\n",
	    enc_rval.failed_type->name, enc_rval.encoded);
      return -1;
    }
    
    LOG_D(NR_RRC,"RRCSetup Encoded %zd bits (%zd bytes)\n",
            enc_rval.encoded,(enc_rval.encoded+7)/8);
    return((enc_rval.encoded+7)/8);
}

uint8_t do_NR_SecurityModeCommand(
  const protocol_ctxt_t *const ctxt_pP,
  uint8_t *const buffer,
  const uint8_t Transaction_id,
  const uint8_t cipheringAlgorithm,
  NR_IntegrityProtAlgorithm_t *integrityProtAlgorithm
)
//------------------------------------------------------------------------------
{
  NR_DL_DCCH_Message_t dl_dcch_msg;
  asn_enc_rval_t enc_rval;
  memset(&dl_dcch_msg,0,sizeof(NR_DL_DCCH_Message_t));
  dl_dcch_msg.message.present           = NR_DL_DCCH_MessageType_PR_c1;
  dl_dcch_msg.message.choice.c1=CALLOC(1,sizeof(struct NR_DL_DCCH_MessageType__c1));
  dl_dcch_msg.message.choice.c1->present = NR_DL_DCCH_MessageType__c1_PR_securityModeCommand;
  dl_dcch_msg.message.choice.c1->choice.securityModeCommand = CALLOC(1, sizeof(struct NR_SecurityModeCommand));
  dl_dcch_msg.message.choice.c1->choice.securityModeCommand->rrc_TransactionIdentifier = Transaction_id;
  dl_dcch_msg.message.choice.c1->choice.securityModeCommand->criticalExtensions.present = NR_SecurityModeCommand__criticalExtensions_PR_securityModeCommand;

  dl_dcch_msg.message.choice.c1->choice.securityModeCommand->criticalExtensions.choice.securityModeCommand =
		  CALLOC(1, sizeof(struct NR_SecurityModeCommand_IEs));
  // the two following information could be based on the mod_id
  dl_dcch_msg.message.choice.c1->choice.securityModeCommand->criticalExtensions.choice.securityModeCommand->securityConfigSMC.securityAlgorithmConfig.cipheringAlgorithm
    = (NR_CipheringAlgorithm_t)cipheringAlgorithm;
  dl_dcch_msg.message.choice.c1->choice.securityModeCommand->criticalExtensions.choice.securityModeCommand->securityConfigSMC.securityAlgorithmConfig.integrityProtAlgorithm
    = integrityProtAlgorithm;

  if ( LOG_DEBUGFLAG(DEBUG_ASN1) ) {
    xer_fprint(stdout, &asn_DEF_NR_DL_DCCH_Message, (void *)&dl_dcch_msg);
  }

  enc_rval = uper_encode_to_buffer(&asn_DEF_NR_DL_DCCH_Message,
                                   NULL,
                                   (void *)&dl_dcch_msg,
                                   buffer,
                                   100);

  if(enc_rval.encoded == -1) {
    LOG_I(NR_RRC, "[gNB AssertFatal]ASN1 message encoding failed (%s, %lu)!\n",
          enc_rval.failed_type->name, enc_rval.encoded);
    return -1;
  }

  LOG_D(NR_RRC,"[gNB %d] securityModeCommand for UE %x Encoded %zd bits (%zd bytes)\n",
        ctxt_pP->module_id,
        ctxt_pP->rnti,
        enc_rval.encoded,
        (enc_rval.encoded+7)/8);

  if (enc_rval.encoded==-1) {
    LOG_E(NR_RRC,"[gNB %d] ASN1 : securityModeCommand encoding failed for UE %x\n",
          ctxt_pP->module_id,
          ctxt_pP->rnti);
    return(-1);
  }

  //  rrc_ue_process_ueCapabilityEnquiry(0,1000,&dl_dcch_msg.message.choice.c1.choice.ueCapabilityEnquiry,0);
  //  exit(-1);
  return((enc_rval.encoded+7)/8);
}

/*TODO*/
//------------------------------------------------------------------------------
uint8_t do_NR_SA_UECapabilityEnquiry( const protocol_ctxt_t *const ctxt_pP,
                                   uint8_t               *const buffer,
                                   const uint8_t                Transaction_id)
//------------------------------------------------------------------------------
{
  NR_UE_CapabilityRequestFilterNR_t *sa_band_filter;
  NR_FreqBandList_t *sa_band_list;
  NR_FreqBandInformation_t *sa_band_info;
  NR_FreqBandInformationNR_t *sa_band_infoNR;

  NR_DL_DCCH_Message_t dl_dcch_msg;
  NR_UE_CapabilityRAT_Request_t *ue_capabilityrat_request;

  asn_enc_rval_t enc_rval;
  memset(&dl_dcch_msg,0,sizeof(NR_DL_DCCH_Message_t));
  dl_dcch_msg.message.present           = NR_DL_DCCH_MessageType_PR_c1;
  dl_dcch_msg.message.choice.c1 = CALLOC(1,sizeof(struct NR_DL_DCCH_MessageType__c1));
  dl_dcch_msg.message.choice.c1->present = NR_DL_DCCH_MessageType__c1_PR_ueCapabilityEnquiry;
  dl_dcch_msg.message.choice.c1->choice.ueCapabilityEnquiry = CALLOC(1,sizeof(struct NR_UECapabilityEnquiry));
  dl_dcch_msg.message.choice.c1->choice.ueCapabilityEnquiry->rrc_TransactionIdentifier = Transaction_id;
  dl_dcch_msg.message.choice.c1->choice.ueCapabilityEnquiry->criticalExtensions.present = NR_UECapabilityEnquiry__criticalExtensions_PR_ueCapabilityEnquiry;
  dl_dcch_msg.message.choice.c1->choice.ueCapabilityEnquiry->criticalExtensions.choice.ueCapabilityEnquiry = CALLOC(1,sizeof(struct NR_UECapabilityEnquiry_IEs));
  ue_capabilityrat_request =  CALLOC(1,sizeof(NR_UE_CapabilityRAT_Request_t));
  memset(ue_capabilityrat_request,0,sizeof(NR_UE_CapabilityRAT_Request_t));
  ue_capabilityrat_request->rat_Type = NR_RAT_Type_nr;

  sa_band_infoNR = (NR_FreqBandInformationNR_t*)calloc(1,sizeof(NR_FreqBandInformationNR_t));
  sa_band_infoNR->bandNR = 78;
  sa_band_info = (NR_FreqBandInformation_t*)calloc(1,sizeof(NR_FreqBandInformation_t));
  sa_band_info->present = NR_FreqBandInformation_PR_bandInformationNR;
  sa_band_info->choice.bandInformationNR = sa_band_infoNR;
  
  sa_band_list = (NR_FreqBandList_t *)calloc(1, sizeof(NR_FreqBandList_t));
  ASN_SEQUENCE_ADD(&sa_band_list->list, sa_band_info);

  sa_band_filter = (NR_UE_CapabilityRequestFilterNR_t*)calloc(1,sizeof(NR_UE_CapabilityRequestFilterNR_t));
  sa_band_filter->frequencyBandListFilter = sa_band_list;

  OCTET_STRING_t req_freq;
  unsigned char req_freq_buf[1024];
  enc_rval = uper_encode_to_buffer(&asn_DEF_NR_UE_CapabilityRequestFilterNR,
				   NULL,
				   (void *)sa_band_filter,
				   req_freq_buf,
				   1024);

  if ( LOG_DEBUGFLAG(DEBUG_ASN1) ) {
    xer_fprint(stdout, &asn_DEF_NR_UE_CapabilityRequestFilterNR, (void *)sa_band_filter);
  }

  req_freq.buf = req_freq_buf;
  req_freq.size = (enc_rval.encoded+7)/8;

  ue_capabilityrat_request->capabilityRequestFilter = &req_freq;

  ASN_SEQUENCE_ADD(&dl_dcch_msg.message.choice.c1->choice.ueCapabilityEnquiry->criticalExtensions.choice.ueCapabilityEnquiry->ue_CapabilityRAT_RequestList.list,
                   ue_capabilityrat_request);


  if ( LOG_DEBUGFLAG(DEBUG_ASN1) ) {
    xer_fprint(stdout, &asn_DEF_NR_DL_DCCH_Message, (void *)&dl_dcch_msg);
  }

  enc_rval = uper_encode_to_buffer(&asn_DEF_NR_DL_DCCH_Message,
                                   NULL,
                                   (void *)&dl_dcch_msg,
                                   buffer,
                                   100);

  if(enc_rval.encoded == -1) {
    LOG_I(NR_RRC, "[gNB AssertFatal]ASN1 message encoding failed (%s, %lu)!\n",
          enc_rval.failed_type->name, enc_rval.encoded);
    return -1;
  }

  LOG_D(NR_RRC,"[gNB %d] NR UECapabilityRequest for UE %x Encoded %zd bits (%zd bytes)\n",
        ctxt_pP->module_id,
        ctxt_pP->rnti,
        enc_rval.encoded,
        (enc_rval.encoded+7)/8);

  if (enc_rval.encoded==-1) {
    LOG_E(NR_RRC,"[gNB %d] ASN1 : NR UECapabilityRequest encoding failed for UE %x\n",
          ctxt_pP->module_id,
          ctxt_pP->rnti);
    return(-1);
  }

  return((enc_rval.encoded+7)/8);
}


uint8_t do_NR_RRCRelease(uint8_t                            *buffer,
                         size_t                              buffer_size,
                         uint8_t                             Transaction_id) {
  asn_enc_rval_t enc_rval;
  NR_DL_DCCH_Message_t dl_dcch_msg;
  NR_RRCRelease_t *rrcConnectionRelease;
  memset(&dl_dcch_msg,0,sizeof(NR_DL_DCCH_Message_t));
  dl_dcch_msg.message.present           = NR_DL_DCCH_MessageType_PR_c1;
  dl_dcch_msg.message.choice.c1=CALLOC(1,sizeof(struct NR_DL_DCCH_MessageType__c1));
  dl_dcch_msg.message.choice.c1->present = NR_DL_DCCH_MessageType__c1_PR_rrcRelease;
  dl_dcch_msg.message.choice.c1->choice.rrcRelease = CALLOC(1, sizeof(NR_RRCRelease_t));
  rrcConnectionRelease = dl_dcch_msg.message.choice.c1->choice.rrcRelease;
  // RRCConnectionRelease
  rrcConnectionRelease->rrc_TransactionIdentifier = Transaction_id;
  rrcConnectionRelease->criticalExtensions.present = NR_RRCRelease__criticalExtensions_PR_rrcRelease;
  rrcConnectionRelease->criticalExtensions.choice.rrcRelease = CALLOC(1, sizeof(NR_RRCRelease_IEs_t));
  rrcConnectionRelease->criticalExtensions.choice.rrcRelease->deprioritisationReq =
      CALLOC(1, sizeof(struct NR_RRCRelease_IEs__deprioritisationReq));
  rrcConnectionRelease->criticalExtensions.choice.rrcRelease->deprioritisationReq->deprioritisationType =
      NR_RRCRelease_IEs__deprioritisationReq__deprioritisationType_nr;
  rrcConnectionRelease->criticalExtensions.choice.rrcRelease->deprioritisationReq->deprioritisationTimer =
      NR_RRCRelease_IEs__deprioritisationReq__deprioritisationTimer_min10;

  enc_rval = uper_encode_to_buffer(&asn_DEF_NR_DL_DCCH_Message,
                                   NULL,
                                   (void *)&dl_dcch_msg,
                                   buffer,
                                   buffer_size);
  if(enc_rval.encoded == -1) {
    LOG_I(NR_RRC, "[gNB AssertFatal]ASN1 message encoding failed (%s, %lu)!\n",
        enc_rval.failed_type->name, enc_rval.encoded);
    return -1;
  }
  return((enc_rval.encoded+7)/8);
}

//------------------------------------------------------------------------------
int16_t do_RRCReconfiguration(
    const protocol_ctxt_t        *const ctxt_pP,
    uint8_t                      *buffer,
    size_t                        buffer_size,
    uint8_t                       Transaction_id,
    NR_SRB_ToAddModList_t        *SRB_configList,
    NR_DRB_ToAddModList_t        *DRB_configList,
    NR_DRB_ToReleaseList_t       *DRB_releaseList,
    NR_SecurityConfig_t          *security_config,
    NR_SDAP_Config_t             *sdap_config,
    NR_MeasConfig_t              *meas_config,
    struct NR_RRCReconfiguration_v1530_IEs__dedicatedNAS_MessageList *dedicatedNAS_MessageList,
    rrc_gNB_ue_context_t         *const ue_context_pP,
    rrc_gNB_carrier_data_t       *carrier,
    const gNB_RrcConfigurationReq *configuration,
    NR_MAC_CellGroupConfig_t     *mac_CellGroupConfig,
    NR_CellGroupConfig_t         *cellGroupConfig)
//------------------------------------------------------------------------------
{
    NR_DL_DCCH_Message_t                             dl_dcch_msg;
    asn_enc_rval_t                                   enc_rval;
    NR_RRCReconfiguration_IEs_t                      *ie;
    unsigned char masterCellGroup_buf[1000];

    memset(&dl_dcch_msg, 0, sizeof(NR_DL_DCCH_Message_t));
    dl_dcch_msg.message.present            = NR_DL_DCCH_MessageType_PR_c1;
    dl_dcch_msg.message.choice.c1          = CALLOC(1, sizeof(struct NR_DL_DCCH_MessageType__c1));
    dl_dcch_msg.message.choice.c1->present = NR_DL_DCCH_MessageType__c1_PR_rrcReconfiguration;

    dl_dcch_msg.message.choice.c1->choice.rrcReconfiguration = calloc(1, sizeof(NR_RRCReconfiguration_t));
    dl_dcch_msg.message.choice.c1->choice.rrcReconfiguration->rrc_TransactionIdentifier = Transaction_id;
    dl_dcch_msg.message.choice.c1->choice.rrcReconfiguration->criticalExtensions.present = NR_RRCReconfiguration__criticalExtensions_PR_rrcReconfiguration;

    /******************** Radio Bearer Config ********************/
    /* Configure Security */
    // security_config    =  CALLOC(1, sizeof(NR_SecurityConfig_t));
    // security_config->securityAlgorithmConfig = CALLOC(1, sizeof(*ie->radioBearerConfig->securityConfig->securityAlgorithmConfig));
    // security_config->securityAlgorithmConfig->cipheringAlgorithm     = NR_CipheringAlgorithm_nea0;
    // security_config->securityAlgorithmConfig->integrityProtAlgorithm = NULL;
    // security_config->keyToUse = CALLOC(1, sizeof(*ie->radioBearerConfig->securityConfig->keyToUse));
    // *security_config->keyToUse = NR_SecurityConfig__keyToUse_master;

    ie = calloc(1, sizeof(NR_RRCReconfiguration_IEs_t));
    if (SRB_configList || DRB_configList) {
      ie->radioBearerConfig = calloc(1, sizeof(NR_RadioBearerConfig_t));
      ie->radioBearerConfig->srb_ToAddModList  = SRB_configList;
      ie->radioBearerConfig->drb_ToAddModList  = DRB_configList;
      ie->radioBearerConfig->securityConfig    = security_config;
      ie->radioBearerConfig->srb3_ToRelease    = NULL;
      ie->radioBearerConfig->drb_ToReleaseList = DRB_releaseList;
    }

    /******************** Meas Config ********************/
    // measConfig
    ie->measConfig = meas_config;
    // lateNonCriticalExtension
    ie->lateNonCriticalExtension = NULL;
    // nonCriticalExtension

    if (cellGroupConfig || dedicatedNAS_MessageList) {
      ie->nonCriticalExtension = calloc(1, sizeof(NR_RRCReconfiguration_v1530_IEs_t));
      if (dedicatedNAS_MessageList)
        ie->nonCriticalExtension->dedicatedNAS_MessageList = dedicatedNAS_MessageList;
    }

    if(cellGroupConfig!=NULL){
      update_cellGroupConfig(cellGroupConfig,
                             ue_context_pP->local_uid,
                             ue_context_pP->ue_context.UE_Capability_nr,
                             configuration);

      enc_rval = uper_encode_to_buffer(&asn_DEF_NR_CellGroupConfig,
          NULL,
          (void *)cellGroupConfig,
          masterCellGroup_buf,
          1000);
      if(enc_rval.encoded == -1) {
        LOG_E(NR_RRC, "ASN1 message CellGroupConfig encoding failed (%s, %lu)!\n",
            enc_rval.failed_type->name, enc_rval.encoded);
        return -1;
      }
      xer_fprint(stdout, &asn_DEF_NR_CellGroupConfig, (const void*)cellGroupConfig);
      ie->nonCriticalExtension->masterCellGroup = calloc(1,sizeof(OCTET_STRING_t));

      ie->nonCriticalExtension->masterCellGroup->buf = masterCellGroup_buf;
      ie->nonCriticalExtension->masterCellGroup->size = (enc_rval.encoded+7)/8;
    }

    dl_dcch_msg.message.choice.c1->choice.rrcReconfiguration->criticalExtensions.choice.rrcReconfiguration = ie;

    //if ( LOG_DEBUGFLAG(DEBUG_ASN1) ) {
        xer_fprint(stdout, &asn_DEF_NR_DL_DCCH_Message, (void *)&dl_dcch_msg);
    //}

    enc_rval = uper_encode_to_buffer(&asn_DEF_NR_DL_DCCH_Message,
                                    NULL,
                                    (void *)&dl_dcch_msg,
                                    buffer,
                                    buffer_size);

    if(enc_rval.encoded == -1) {
        LOG_I(NR_RRC, "[gNB AssertFatal]ASN1 message encoding failed (%s, %lu)!\n",
            enc_rval.failed_type->name, enc_rval.encoded);
        return -1;
    }

    LOG_D(NR_RRC,"[gNB %d] RRCReconfiguration for UE %x Encoded %zd bits (%zd bytes)\n",
            ctxt_pP->module_id,
            ctxt_pP->rnti,
            enc_rval.encoded,
            (enc_rval.encoded+7)/8);

    if (enc_rval.encoded == -1) {
        LOG_E(NR_RRC,"[gNB %d] ASN1 : RRCReconfiguration encoding failed for UE %x\n",
            ctxt_pP->module_id,
            ctxt_pP->rnti);
        return(-1);
    }

    return((enc_rval.encoded+7)/8);
}


uint8_t do_RRCSetupRequest(uint8_t Mod_id, uint8_t *buffer, size_t buffer_size, uint8_t *rv) {
  asn_enc_rval_t enc_rval;
  uint8_t buf[5],buf2=0;
  NR_UL_CCCH_Message_t ul_ccch_msg;
  NR_RRCSetupRequest_t *rrcSetupRequest;
  memset((void *)&ul_ccch_msg,0,sizeof(NR_UL_CCCH_Message_t));
  ul_ccch_msg.message.present           = NR_UL_CCCH_MessageType_PR_c1;
  ul_ccch_msg.message.choice.c1          = CALLOC(1, sizeof(struct NR_UL_CCCH_MessageType__c1));
  ul_ccch_msg.message.choice.c1->present = NR_UL_CCCH_MessageType__c1_PR_rrcSetupRequest;
  ul_ccch_msg.message.choice.c1->choice.rrcSetupRequest = CALLOC(1, sizeof(NR_RRCSetupRequest_t));
  rrcSetupRequest          = ul_ccch_msg.message.choice.c1->choice.rrcSetupRequest;


  if (1) {
    rrcSetupRequest->rrcSetupRequest.ue_Identity.present = NR_InitialUE_Identity_PR_randomValue;
    rrcSetupRequest->rrcSetupRequest.ue_Identity.choice.randomValue.size = 5;
    rrcSetupRequest->rrcSetupRequest.ue_Identity.choice.randomValue.bits_unused = 1;
    rrcSetupRequest->rrcSetupRequest.ue_Identity.choice.randomValue.buf = buf;
    rrcSetupRequest->rrcSetupRequest.ue_Identity.choice.randomValue.buf[0] = rv[0];
    rrcSetupRequest->rrcSetupRequest.ue_Identity.choice.randomValue.buf[1] = rv[1];
    rrcSetupRequest->rrcSetupRequest.ue_Identity.choice.randomValue.buf[2] = rv[2];
    rrcSetupRequest->rrcSetupRequest.ue_Identity.choice.randomValue.buf[3] = rv[3];
    rrcSetupRequest->rrcSetupRequest.ue_Identity.choice.randomValue.buf[4] = rv[4]&0xfe;
  } else {
    rrcSetupRequest->rrcSetupRequest.ue_Identity.present = NR_InitialUE_Identity_PR_ng_5G_S_TMSI_Part1;
    rrcSetupRequest->rrcSetupRequest.ue_Identity.choice.ng_5G_S_TMSI_Part1.size = 1;
    rrcSetupRequest->rrcSetupRequest.ue_Identity.choice.ng_5G_S_TMSI_Part1.bits_unused = 0;
    rrcSetupRequest->rrcSetupRequest.ue_Identity.choice.ng_5G_S_TMSI_Part1.buf = buf;
    rrcSetupRequest->rrcSetupRequest.ue_Identity.choice.ng_5G_S_TMSI_Part1.buf[0] = 0x12;
  }

  rrcSetupRequest->rrcSetupRequest.establishmentCause = NR_EstablishmentCause_mo_Signalling; //EstablishmentCause_mo_Data;
  rrcSetupRequest->rrcSetupRequest.spare.buf = &buf2;
  rrcSetupRequest->rrcSetupRequest.spare.size=1;
  rrcSetupRequest->rrcSetupRequest.spare.bits_unused = 7;

  if ( LOG_DEBUGFLAG(DEBUG_ASN1) ) {
    xer_fprint(stdout, &asn_DEF_NR_UL_CCCH_Message, (void *)&ul_ccch_msg);
  }

  enc_rval = uper_encode_to_buffer(&asn_DEF_NR_UL_CCCH_Message,
                                   NULL,
                                   (void *)&ul_ccch_msg,
                                   buffer,
                                   buffer_size);
  AssertFatal (enc_rval.encoded > 0, "ASN1 message encoding failed (%s, %lu)!\n", enc_rval.failed_type->name, enc_rval.encoded);
  LOG_D(NR_RRC,"[UE] RRCSetupRequest Encoded %zd bits (%zd bytes)\n", enc_rval.encoded, (enc_rval.encoded+7)/8);
  return((enc_rval.encoded+7)/8);
}

//------------------------------------------------------------------------------
uint8_t
do_NR_RRCReconfigurationComplete_for_nsa(
  uint8_t *buffer,
  size_t buffer_size,
  NR_RRC_TransactionIdentifier_t Transaction_id
)
//------------------------------------------------------------------------------
{
  NR_RRCReconfigurationComplete_t rrc_complete_msg;
  memset(&rrc_complete_msg, 0, sizeof(rrc_complete_msg));
  rrc_complete_msg.rrc_TransactionIdentifier = Transaction_id;
  rrc_complete_msg.criticalExtensions.choice.rrcReconfigurationComplete =
        CALLOC(1, sizeof(*rrc_complete_msg.criticalExtensions.choice.rrcReconfigurationComplete));
  rrc_complete_msg.criticalExtensions.present =
	NR_RRCReconfigurationComplete__criticalExtensions_PR_rrcReconfigurationComplete;
  rrc_complete_msg.criticalExtensions.choice.rrcReconfigurationComplete->nonCriticalExtension = NULL;
  rrc_complete_msg.criticalExtensions.choice.rrcReconfigurationComplete->lateNonCriticalExtension = NULL;
  if (0) {
    xer_fprint(stdout, &asn_DEF_NR_RRCReconfigurationComplete, (void *)&rrc_complete_msg);
  }

  asn_enc_rval_t enc_rval = uper_encode_to_buffer(&asn_DEF_NR_RRCReconfigurationComplete,
                                                  NULL,
                                                  (void *)&rrc_complete_msg,
                                                  buffer,
                                                  buffer_size);
  AssertFatal (enc_rval.encoded > 0, "ASN1 message encoding failed (%s, %lu)!\n",
               enc_rval.failed_type->name, enc_rval.encoded);
  LOG_A(NR_RRC, "rrcReconfigurationComplete Encoded %zd bits (%zd bytes)\n", enc_rval.encoded, (enc_rval.encoded+7)/8);
  return((enc_rval.encoded+7)/8);
}

//------------------------------------------------------------------------------
uint8_t
do_NR_RRCReconfigurationComplete(
  const protocol_ctxt_t *const ctxt_pP,
  uint8_t *buffer,
  size_t buffer_size,
  const uint8_t Transaction_id
)
//------------------------------------------------------------------------------
{
  asn_enc_rval_t enc_rval;
  NR_UL_DCCH_Message_t ul_dcch_msg;
  NR_RRCReconfigurationComplete_t *rrcReconfigurationComplete;
  memset((void *)&ul_dcch_msg,0,sizeof(NR_UL_DCCH_Message_t));
  ul_dcch_msg.message.present                     = NR_UL_DCCH_MessageType_PR_c1;
  ul_dcch_msg.message.choice.c1                   = CALLOC(1, sizeof(struct NR_UL_DCCH_MessageType__c1));
  ul_dcch_msg.message.choice.c1->present           = NR_UL_DCCH_MessageType__c1_PR_rrcReconfigurationComplete;
  ul_dcch_msg.message.choice.c1->choice.rrcReconfigurationComplete = CALLOC(1, sizeof(NR_RRCReconfigurationComplete_t));
  rrcReconfigurationComplete            = ul_dcch_msg.message.choice.c1->choice.rrcReconfigurationComplete;
  rrcReconfigurationComplete->rrc_TransactionIdentifier = Transaction_id;
  rrcReconfigurationComplete->criticalExtensions.choice.rrcReconfigurationComplete = CALLOC(1, sizeof(NR_RRCReconfigurationComplete_IEs_t));
  rrcReconfigurationComplete->criticalExtensions.present =
		  NR_RRCReconfigurationComplete__criticalExtensions_PR_rrcReconfigurationComplete;
  rrcReconfigurationComplete->criticalExtensions.choice.rrcReconfigurationComplete->nonCriticalExtension = NULL;
  rrcReconfigurationComplete->criticalExtensions.choice.rrcReconfigurationComplete->lateNonCriticalExtension = NULL;
  if ( LOG_DEBUGFLAG(DEBUG_ASN1) ) {
    xer_fprint(stdout, &asn_DEF_NR_UL_DCCH_Message, (void *)&ul_dcch_msg);
  }

  enc_rval = uper_encode_to_buffer(&asn_DEF_NR_UL_DCCH_Message,
                                   NULL,
                                   (void *)&ul_dcch_msg,
                                   buffer,
                                   buffer_size);
  AssertFatal (enc_rval.encoded > 0, "ASN1 message encoding failed (%s, %lu)!\n",
               enc_rval.failed_type->name, enc_rval.encoded);
  LOG_I(NR_RRC,"rrcReconfigurationComplete Encoded %zd bits (%zd bytes)\n",enc_rval.encoded,(enc_rval.encoded+7)/8);
  return((enc_rval.encoded+7)/8);
}

uint8_t do_RRCSetupComplete(uint8_t Mod_id, uint8_t *buffer, size_t buffer_size,
                            const uint8_t Transaction_id, uint8_t sel_plmn_id, const int dedicatedInfoNASLength, const char *dedicatedInfoNAS){
  asn_enc_rval_t enc_rval;
  
  NR_UL_DCCH_Message_t  ul_dcch_msg;
  NR_RRCSetupComplete_t *RrcSetupComplete;
  memset((void *)&ul_dcch_msg,0,sizeof(NR_UL_DCCH_Message_t));

  uint8_t buf[6];

  ul_dcch_msg.message.present = NR_UL_DCCH_MessageType_PR_c1;
  ul_dcch_msg.message.choice.c1 = CALLOC(1,sizeof(struct NR_UL_DCCH_MessageType__c1));
  ul_dcch_msg.message.choice.c1->present = NR_UL_DCCH_MessageType__c1_PR_rrcSetupComplete;
  ul_dcch_msg.message.choice.c1->choice.rrcSetupComplete = CALLOC(1, sizeof(NR_RRCSetupComplete_t));
  RrcSetupComplete                       = ul_dcch_msg.message.choice.c1->choice.rrcSetupComplete;
  RrcSetupComplete->rrc_TransactionIdentifier    = Transaction_id;
  RrcSetupComplete->criticalExtensions.present   = NR_RRCSetupComplete__criticalExtensions_PR_rrcSetupComplete;
  RrcSetupComplete->criticalExtensions.choice.rrcSetupComplete = CALLOC(1, sizeof(NR_RRCSetupComplete_IEs_t));
  // RrcSetupComplete->criticalExtensions.choice.rrcSetupComplete->nonCriticalExtension = CALLOC(1,
  //   sizeof(*RrcSetupComplete->criticalExtensions.choice.rrcSetupComplete->nonCriticalExtension));
  RrcSetupComplete->criticalExtensions.choice.rrcSetupComplete->selectedPLMN_Identity = sel_plmn_id;
  RrcSetupComplete->criticalExtensions.choice.rrcSetupComplete->registeredAMF = NULL;

  RrcSetupComplete->criticalExtensions.choice.rrcSetupComplete->ng_5G_S_TMSI_Value = CALLOC(1, sizeof(struct NR_RRCSetupComplete_IEs__ng_5G_S_TMSI_Value));
  RrcSetupComplete->criticalExtensions.choice.rrcSetupComplete->ng_5G_S_TMSI_Value->present = NR_RRCSetupComplete_IEs__ng_5G_S_TMSI_Value_PR_ng_5G_S_TMSI;
  RrcSetupComplete->criticalExtensions.choice.rrcSetupComplete->ng_5G_S_TMSI_Value->choice.ng_5G_S_TMSI.size = 6;
  RrcSetupComplete->criticalExtensions.choice.rrcSetupComplete->ng_5G_S_TMSI_Value->choice.ng_5G_S_TMSI.buf = buf;
  RrcSetupComplete->criticalExtensions.choice.rrcSetupComplete->ng_5G_S_TMSI_Value->choice.ng_5G_S_TMSI.buf[0] = 0x12;
  RrcSetupComplete->criticalExtensions.choice.rrcSetupComplete->ng_5G_S_TMSI_Value->choice.ng_5G_S_TMSI.buf[1] = 0x34;
  RrcSetupComplete->criticalExtensions.choice.rrcSetupComplete->ng_5G_S_TMSI_Value->choice.ng_5G_S_TMSI.buf[2] = 0x56;
  RrcSetupComplete->criticalExtensions.choice.rrcSetupComplete->ng_5G_S_TMSI_Value->choice.ng_5G_S_TMSI.buf[3] = 0x78;
  RrcSetupComplete->criticalExtensions.choice.rrcSetupComplete->ng_5G_S_TMSI_Value->choice.ng_5G_S_TMSI.buf[4] = 0x9A;
  RrcSetupComplete->criticalExtensions.choice.rrcSetupComplete->ng_5G_S_TMSI_Value->choice.ng_5G_S_TMSI.buf[5] = 0xBC;

 memset(&RrcSetupComplete->criticalExtensions.choice.rrcSetupComplete->dedicatedNAS_Message,0,sizeof(OCTET_STRING_t));
 OCTET_STRING_fromBuf(&RrcSetupComplete->criticalExtensions.choice.rrcSetupComplete->dedicatedNAS_Message,dedicatedInfoNAS,dedicatedInfoNASLength);
if ( LOG_DEBUGFLAG(DEBUG_ASN1) ) {
  xer_fprint(stdout, &asn_DEF_NR_UL_DCCH_Message, (void *)&ul_dcch_msg);
}

enc_rval = uper_encode_to_buffer(&asn_DEF_NR_UL_DCCH_Message,
                                 NULL,
                                 (void *)&ul_dcch_msg,
                                 buffer,
                                 buffer_size);
AssertFatal(enc_rval.encoded > 0,"ASN1 message encoding failed (%s, %lu)!\n",
    enc_rval.failed_type->name,enc_rval.encoded);
LOG_D(NR_RRC,"RRCSetupComplete Encoded %zd bits (%zd bytes)\n",enc_rval.encoded,(enc_rval.encoded+7)/8);

return((enc_rval.encoded+7)/8);
}

//------------------------------------------------------------------------------
uint8_t 
do_NR_DLInformationTransfer(
    uint8_t Mod_id,
    uint8_t **buffer,
    uint8_t transaction_id,
    uint32_t pdu_length,
    uint8_t *pdu_buffer
)
//------------------------------------------------------------------------------
{
    ssize_t encoded;
    NR_DL_DCCH_Message_t   dl_dcch_msg;
    memset(&dl_dcch_msg, 0, sizeof(NR_DL_DCCH_Message_t));
    dl_dcch_msg.message.present            = NR_DL_DCCH_MessageType_PR_c1;
    dl_dcch_msg.message.choice.c1          = CALLOC(1, sizeof(struct NR_DL_DCCH_MessageType__c1));
    dl_dcch_msg.message.choice.c1->present = NR_DL_DCCH_MessageType__c1_PR_dlInformationTransfer;

    dl_dcch_msg.message.choice.c1->choice.dlInformationTransfer = CALLOC(1, sizeof(NR_DLInformationTransfer_t));
    dl_dcch_msg.message.choice.c1->choice.dlInformationTransfer->rrc_TransactionIdentifier = transaction_id;
    dl_dcch_msg.message.choice.c1->choice.dlInformationTransfer->criticalExtensions.present =
        NR_DLInformationTransfer__criticalExtensions_PR_dlInformationTransfer;

    dl_dcch_msg.message.choice.c1->choice.dlInformationTransfer->
        criticalExtensions.choice.dlInformationTransfer = CALLOC(1, sizeof(NR_DLInformationTransfer_IEs_t));
    dl_dcch_msg.message.choice.c1->choice.dlInformationTransfer->
        criticalExtensions.choice.dlInformationTransfer->dedicatedNAS_Message = CALLOC(1, sizeof(NR_DedicatedNAS_Message_t));
    dl_dcch_msg.message.choice.c1->choice.dlInformationTransfer->
        criticalExtensions.choice.dlInformationTransfer->dedicatedNAS_Message->buf = pdu_buffer;
    dl_dcch_msg.message.choice.c1->choice.dlInformationTransfer->
        criticalExtensions.choice.dlInformationTransfer->dedicatedNAS_Message->size = pdu_length;

    encoded = uper_encode_to_new_buffer (&asn_DEF_NR_DL_DCCH_Message, NULL, (void *) &dl_dcch_msg, (void **)buffer);
    AssertFatal(encoded > 0,"ASN1 message encoding failed (%s, %ld)!\n",
                "DLInformationTransfer", encoded);
    LOG_D(NR_RRC,"DLInformationTransfer Encoded %zd bytes\n", encoded);
    //for (int i=0;i<encoded;i++) printf("%02x ",(*buffer)[i]);
    return encoded;
}

uint8_t do_NR_ULInformationTransfer(uint8_t **buffer, uint32_t pdu_length, uint8_t *pdu_buffer) {
    ssize_t encoded;
    NR_UL_DCCH_Message_t ul_dcch_msg;
    memset(&ul_dcch_msg, 0, sizeof(NR_UL_DCCH_Message_t));
    ul_dcch_msg.message.present           = NR_UL_DCCH_MessageType_PR_c1;
    ul_dcch_msg.message.choice.c1          = CALLOC(1,sizeof(struct NR_UL_DCCH_MessageType__c1));
    ul_dcch_msg.message.choice.c1->present = NR_UL_DCCH_MessageType__c1_PR_ulInformationTransfer;
    ul_dcch_msg.message.choice.c1->choice.ulInformationTransfer = CALLOC(1,sizeof(struct NR_ULInformationTransfer));
    ul_dcch_msg.message.choice.c1->choice.ulInformationTransfer->criticalExtensions.present = NR_ULInformationTransfer__criticalExtensions_PR_ulInformationTransfer;
    ul_dcch_msg.message.choice.c1->choice.ulInformationTransfer->criticalExtensions.choice.ulInformationTransfer = CALLOC(1,sizeof(struct NR_ULInformationTransfer_IEs));
    struct NR_ULInformationTransfer_IEs *ulInformationTransfer = ul_dcch_msg.message.choice.c1->choice.ulInformationTransfer->criticalExtensions.choice.ulInformationTransfer;
    ulInformationTransfer->dedicatedNAS_Message = CALLOC(1,sizeof(NR_DedicatedNAS_Message_t));
    ulInformationTransfer->dedicatedNAS_Message->buf = pdu_buffer;
    ulInformationTransfer->dedicatedNAS_Message->size = pdu_length;
    ulInformationTransfer->lateNonCriticalExtension = NULL;
    encoded = uper_encode_to_new_buffer (&asn_DEF_NR_UL_DCCH_Message, NULL, (void *) &ul_dcch_msg, (void **) buffer);
    AssertFatal(encoded > 0,"ASN1 message encoding failed (%s, %ld)!\n",
                "ULInformationTransfer",encoded);
    LOG_D(NR_RRC,"ULInformationTransfer Encoded %zd bytes\n",encoded);

    return encoded;
}

uint8_t do_RRCReestablishmentRequest(uint8_t Mod_id, uint8_t *buffer, uint16_t c_rnti) {
  asn_enc_rval_t enc_rval;
  NR_UL_CCCH_Message_t ul_ccch_msg;
  NR_RRCReestablishmentRequest_t *rrcReestablishmentRequest;
  uint8_t buf[2];

  memset((void *)&ul_ccch_msg,0,sizeof(NR_UL_CCCH_Message_t));
  ul_ccch_msg.message.present            = NR_UL_CCCH_MessageType_PR_c1;
  ul_ccch_msg.message.choice.c1          = CALLOC(1, sizeof(struct NR_UL_CCCH_MessageType__c1));
  ul_ccch_msg.message.choice.c1->present = NR_UL_CCCH_MessageType__c1_PR_rrcReestablishmentRequest;
  ul_ccch_msg.message.choice.c1->choice.rrcReestablishmentRequest = CALLOC(1, sizeof(NR_RRCReestablishmentRequest_t));

  rrcReestablishmentRequest = ul_ccch_msg.message.choice.c1->choice.rrcReestablishmentRequest;
  // test
  rrcReestablishmentRequest->rrcReestablishmentRequest.reestablishmentCause = NR_ReestablishmentCause_reconfigurationFailure;
  rrcReestablishmentRequest->rrcReestablishmentRequest.ue_Identity.c_RNTI = c_rnti;
  rrcReestablishmentRequest->rrcReestablishmentRequest.ue_Identity.physCellId = 0;
  rrcReestablishmentRequest->rrcReestablishmentRequest.ue_Identity.shortMAC_I.buf = buf;
  rrcReestablishmentRequest->rrcReestablishmentRequest.ue_Identity.shortMAC_I.buf[0] = 0x08;
  rrcReestablishmentRequest->rrcReestablishmentRequest.ue_Identity.shortMAC_I.buf[1] = 0x32;
  rrcReestablishmentRequest->rrcReestablishmentRequest.ue_Identity.shortMAC_I.size = 2;


  if ( LOG_DEBUGFLAG(DEBUG_ASN1) ) {
    xer_fprint(stdout, &asn_DEF_NR_UL_CCCH_Message, (void *)&ul_ccch_msg);
  }

  enc_rval = uper_encode_to_buffer(&asn_DEF_NR_UL_CCCH_Message,
                                   NULL,
                                   (void *)&ul_ccch_msg,
                                   buffer,
                                   100);
  AssertFatal (enc_rval.encoded > 0, "ASN1 message encoding failed (%s, %lu)!\n", enc_rval.failed_type->name, enc_rval.encoded);
  LOG_D(NR_RRC,"[UE] RRCReestablishmentRequest Encoded %zd bits (%zd bytes)\n", enc_rval.encoded, (enc_rval.encoded+7)/8);
  return((enc_rval.encoded+7)/8);
}

//------------------------------------------------------------------------------
uint8_t
do_RRCReestablishment(
const protocol_ctxt_t     *const ctxt_pP,
rrc_gNB_ue_context_t      *const ue_context_pP,
int                              CC_id,
uint8_t                   *const buffer,
size_t                           buffer_size,
//const uint8_t                    transmission_mode,
const uint8_t                    Transaction_id,
NR_SRB_ToAddModList_t               **SRB_configList
) {
    asn_enc_rval_t enc_rval;
    //long *logicalchannelgroup = NULL;
    struct NR_SRB_ToAddMod *SRB1_config = NULL;
    struct NR_SRB_ToAddMod *SRB2_config = NULL;
    //gNB_RRC_INST *nrrrc               = RC.nrrrc[ctxt_pP->module_id];
    NR_DL_DCCH_Message_t dl_dcch_msg;
    NR_RRCReestablishment_t *rrcReestablishment = NULL;
    int i = 0;
    ue_context_pP->ue_context.reestablishment_xid = Transaction_id;
    NR_SRB_ToAddModList_t **SRB_configList2 = NULL;
    SRB_configList2 = &ue_context_pP->ue_context.SRB_configList2[Transaction_id];

    if (*SRB_configList2) {
      free(*SRB_configList2);
    }

    *SRB_configList2 = CALLOC(1, sizeof(NR_SRB_ToAddModList_t));
    memset((void *)&dl_dcch_msg, 0, sizeof(NR_DL_DCCH_Message_t));
    dl_dcch_msg.message.present           = NR_DL_DCCH_MessageType_PR_c1;
    dl_dcch_msg.message.choice.c1 = calloc(1,sizeof(struct NR_DL_DCCH_MessageType__c1));
    dl_dcch_msg.message.choice.c1->present = NR_DL_DCCH_MessageType__c1_PR_rrcReestablishment;
    dl_dcch_msg.message.choice.c1->choice.rrcReestablishment = CALLOC(1,sizeof(NR_RRCReestablishment_t));
    rrcReestablishment = dl_dcch_msg.message.choice.c1->choice.rrcReestablishment;

    // get old configuration of SRB2
    if (*SRB_configList != NULL) {
      for (i = 0; (i < (*SRB_configList)->list.count) && (i < 3); i++) {
        LOG_D(NR_RRC, "(*SRB_configList)->list.array[%d]->srb_Identity=%ld\n",
              i, (*SRB_configList)->list.array[i]->srb_Identity);
    
        if ((*SRB_configList)->list.array[i]->srb_Identity == 2 ) {
          SRB2_config = (*SRB_configList)->list.array[i];
        } else if ((*SRB_configList)->list.array[i]->srb_Identity == 1 ) {
          SRB1_config = (*SRB_configList)->list.array[i];
        }
      }
    }

    if (SRB1_config == NULL) {
      // default SRB1 configuration
      LOG_W(NR_RRC,"SRB1 configuration does not exist in SRB configuration list, use default\n");
      /// SRB1
      SRB1_config = CALLOC(1, sizeof(*SRB1_config));
      SRB1_config->srb_Identity = 1;
    }

    if (SRB2_config == NULL) {
      LOG_W(NR_RRC,"SRB2 configuration does not exist in SRB configuration list\n");
    } else {
      ASN_SEQUENCE_ADD(&(*SRB_configList2)->list, SRB2_config);
    }

    if (*SRB_configList) {
      free(*SRB_configList);
    }

    *SRB_configList = CALLOC(1, sizeof(LTE_SRB_ToAddModList_t));
    ASN_SEQUENCE_ADD(&(*SRB_configList)->list,SRB1_config);

    rrcReestablishment->rrc_TransactionIdentifier = Transaction_id;
    rrcReestablishment->criticalExtensions.present = NR_RRCReestablishment__criticalExtensions_PR_rrcReestablishment;
    rrcReestablishment->criticalExtensions.choice.rrcReestablishment = CALLOC(1,sizeof(NR_RRCReestablishment_IEs_t));

    uint8_t KgNB_star[32] = { 0 };
    /** TODO
    uint16_t pci = nrrrc->carrier[CC_id].physCellId;
    uint32_t earfcn_dl = (uint32_t)freq_to_arfcn10(RC.mac[ctxt_pP->module_id]->common_channels[CC_id].eutra_band,
                         nrrrc->carrier[CC_id].dl_CarrierFreq);
    bool     is_rel8_only = true;
    
    if (earfcn_dl > 65535) {
      is_rel8_only = false;
    }
    LOG_D(NR_RRC, "pci=%d, eutra_band=%d, downlink_frequency=%d, earfcn_dl=%u, is_rel8_only=%s\n",
          pci,
          RC.mac[ctxt_pP->module_id]->common_channels[CC_id].eutra_band,
          nrrrc->carrier[CC_id].dl_CarrierFreq,
          earfcn_dl,
          is_rel8_only == true ? "true": "false");
    */
    
    if (ue_context_pP->ue_context.nh_ncc >= 0) {
      //TODO derive_keNB_star(ue_context_pP->ue_context.nh, pci, earfcn_dl, is_rel8_only, KgNB_star);
      rrcReestablishment->criticalExtensions.choice.rrcReestablishment->nextHopChainingCount = ue_context_pP->ue_context.nh_ncc;
    } else { // first HO
      //TODO derive_keNB_star (ue_context_pP->ue_context.kgnb, pci, earfcn_dl, is_rel8_only, KgNB_star);
      // LG: really 1
      rrcReestablishment->criticalExtensions.choice.rrcReestablishment->nextHopChainingCount = 0;
    }
    // copy KgNB_star to ue_context_pP->ue_context.kgnb
    memcpy (ue_context_pP->ue_context.kgnb, KgNB_star, 32);
    ue_context_pP->ue_context.kgnb_ncc = 0;
    rrcReestablishment->criticalExtensions.choice.rrcReestablishment->lateNonCriticalExtension = NULL;
    rrcReestablishment->criticalExtensions.choice.rrcReestablishment->nonCriticalExtension = NULL;

    if ( LOG_DEBUGFLAG(DEBUG_ASN1) ) {
      xer_fprint(stdout, &asn_DEF_NR_DL_DCCH_Message, (void *)&dl_dcch_msg);
    }

    enc_rval = uper_encode_to_buffer(&asn_DEF_NR_DL_DCCH_Message,
                                     NULL,
                                     (void *)&dl_dcch_msg,
                                     buffer,
                                     100);

    if(enc_rval.encoded == -1) {
      LOG_E(NR_RRC, "[gNB AssertFatal]ASN1 message encoding failed (%s, %lu)!\n",
            enc_rval.failed_type->name, enc_rval.encoded);
      return -1;
    }
    
    LOG_D(NR_RRC,"RRCReestablishment Encoded %u bits (%u bytes)\n",
          (uint32_t)enc_rval.encoded, (uint32_t)(enc_rval.encoded+7)/8);
    return((enc_rval.encoded+7)/8);

}

uint8_t 
do_RRCReestablishmentComplete(uint8_t *buffer, size_t buffer_size, int64_t rrc_TransactionIdentifier) {
  asn_enc_rval_t enc_rval;
  NR_UL_DCCH_Message_t ul_dcch_msg;
  NR_RRCReestablishmentComplete_t *rrcReestablishmentComplete;

  memset((void *)&ul_dcch_msg,0,sizeof(NR_UL_DCCH_Message_t));
  ul_dcch_msg.message.present            = NR_UL_DCCH_MessageType_PR_c1;
  ul_dcch_msg.message.choice.c1          = CALLOC(1, sizeof(struct NR_UL_DCCH_MessageType__c1));
  ul_dcch_msg.message.choice.c1->present = NR_UL_DCCH_MessageType__c1_PR_rrcReestablishmentComplete;
  ul_dcch_msg.message.choice.c1->choice.rrcReestablishmentComplete = CALLOC(1, sizeof(NR_RRCReestablishmentComplete_t));

  rrcReestablishmentComplete = ul_dcch_msg.message.choice.c1->choice.rrcReestablishmentComplete;
  rrcReestablishmentComplete->rrc_TransactionIdentifier = rrc_TransactionIdentifier;
  rrcReestablishmentComplete->criticalExtensions.present = NR_RRCReestablishmentComplete__criticalExtensions_PR_rrcReestablishmentComplete;
  rrcReestablishmentComplete->criticalExtensions.choice.rrcReestablishmentComplete = CALLOC(1, sizeof(NR_RRCReestablishmentComplete_IEs_t));
  rrcReestablishmentComplete->criticalExtensions.choice.rrcReestablishmentComplete->lateNonCriticalExtension = NULL;
  rrcReestablishmentComplete->criticalExtensions.choice.rrcReestablishmentComplete->nonCriticalExtension = NULL;

  if ( LOG_DEBUGFLAG(DEBUG_ASN1) ) {
    xer_fprint(stdout, &asn_DEF_NR_UL_CCCH_Message, (void *)&ul_dcch_msg);
  }

  enc_rval = uper_encode_to_buffer(&asn_DEF_NR_UL_DCCH_Message,
                                   NULL,
                                   (void *)&ul_dcch_msg,
                                   buffer,
                                   buffer_size);
  AssertFatal (enc_rval.encoded > 0, "ASN1 message encoding failed (%s, %lu)!\n", enc_rval.failed_type->name, enc_rval.encoded);
  LOG_D(NR_RRC,"[UE] RRCReestablishmentComplete Encoded %zd bits (%zd bytes)\n", enc_rval.encoded, (enc_rval.encoded+7)/8);
  return((enc_rval.encoded+7)/8);
}
<|MERGE_RESOLUTION|>--- conflicted
+++ resolved
@@ -1280,7 +1280,7 @@
   pucchfmt2->pi2BPSK=NULL;
   pucchfmt2->simultaneousHARQ_ACK_CSI=calloc(1,sizeof(*pucchfmt2->simultaneousHARQ_ACK_CSI));
   *pucchfmt2->simultaneousHARQ_ACK_CSI=NR_PUCCH_FormatConfig__simultaneousHARQ_ACK_CSI_true;
-
+  
   pucch_Config->spatialRelationInfoToAddModList = calloc(1,sizeof(*pucch_Config->spatialRelationInfoToAddModList));
   NR_PUCCH_SpatialRelationInfo_t *pucchspatial = calloc(1,sizeof(*pucchspatial));
   pucchspatial->pucch_SpatialRelationInfoId = 1;
@@ -1652,19 +1652,12 @@
   rlc_BearerConfig_drb->reestablishRLC                             = NULL;
   rlc_Config_drb                                                   = calloc(1, sizeof(NR_RLC_Config_t));
 
-<<<<<<< HEAD
   if (use_rlc_um_for_drb) {
     nr_drb_config(rlc_Config_drb, NR_RLC_Config_PR_um_Bi_Directional);
   } else {
     nr_drb_config(rlc_Config_drb, NR_RLC_Config_PR_am);
   }
 
-=======
-  if (use_rlc_um_for_drb) nr_drb_config(rlc_Config_drb, NR_RLC_Config_PR_um_Bi_Directional);
-  else                    nr_drb_config(rlc_Config_drb, NR_RLC_Config_PR_am);
-
-  
->>>>>>> 5c754f23
   rlc_BearerConfig_drb->rlc_Config                                 = rlc_Config_drb;
   logicalChannelConfig_drb                                             = calloc(1, sizeof(NR_LogicalChannelConfig_t));
   logicalChannelConfig_drb->ul_SpecificParameters                      = calloc(1, sizeof(*logicalChannelConfig_drb->ul_SpecificParameters));
