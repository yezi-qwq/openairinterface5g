--- conflicted
+++ resolved
@@ -306,15 +306,10 @@
   return((enc_rval.encoded+7)/8);
 }
 
-<<<<<<< HEAD
-uint8_t do_SIB1_NR(rrc_gNB_carrier_data_t *carrier, 
-                   gNB_RrcConfigurationReq *configuration) {
-=======
-uint16_t do_SIB1_NR(rrc_gNB_carrier_data_t *carrier, gNB_RrcConfigurationReq *configuration) {
->>>>>>> 7f910a2e
+uint16_t do_SIB1_NR(rrc_gNB_carrier_data_t *carrier,
+                    gNB_RrcConfigurationReq *configuration) {
 
   asn_enc_rval_t enc_rval;
-
   NR_BCCH_DL_SCH_Message_t *sib1_message = CALLOC(1,sizeof(NR_BCCH_DL_SCH_Message_t));
   carrier->siblock1 = sib1_message;
   sib1_message->message.present = NR_BCCH_DL_SCH_MessageType_PR_c1;
