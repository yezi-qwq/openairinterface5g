--- conflicted
+++ resolved
@@ -1001,13 +1001,9 @@
 
 void fill_initial_SpCellConfig(rnti_t rnti,
 			       NR_SpCellConfig_t *SpCellConfig,
-<<<<<<< HEAD
 			       NR_ServingCellConfigCommon_t *scc,
                                rrc_gNB_carrier_data_t *carrier) {
 
-=======
-			       NR_ServingCellConfigCommon_t *scc) {
->>>>>>> f1cb957c
   int curr_bwp = NRRIV2BW(scc->downlinkConfigCommon->initialDownlinkBWP->genericParameters.locationAndBandwidth,MAX_BWP_SIZE);
   SpCellConfig->servCellIndex = NULL;
   SpCellConfig->reconfigurationWithSync = NULL;
@@ -1037,10 +1033,6 @@
   // one symbol (13)
   NR_PUCCH_Resource_t *pucchres0=calloc(1,sizeof(*pucchres0));
   pucchres0->pucch_ResourceId=0;
-<<<<<<< HEAD
-  //pucchres0->startingPRB=0;
-=======
->>>>>>> f1cb957c
   pucchres0->startingPRB=(8+rnti) % curr_bwp;
   LOG_D(NR_RRC, "pucchres0->startPRB %ld rnti %d curr_bwp %d\n", pucchres0->startingPRB, rnti, curr_bwp);
   pucchres0->intraSlotFrequencyHopping=NULL;
