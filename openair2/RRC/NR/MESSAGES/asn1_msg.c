/*
 * Licensed to the OpenAirInterface (OAI) Software Alliance under one or more
 * contributor license agreements.  See the NOTICE file distributed with
 * this work for additional information regarding copyright ownership.
 * The OpenAirInterface Software Alliance licenses this file to You under
 * the OAI Public License, Version 1.1  (the "License"); you may not use this file
 * except in compliance with the License.
 * You may obtain a copy of the License at
 *
 *      http://www.openairinterface.org/?page_id=698
 *
 * Unless required by applicable law or agreed to in writing, software
 * distributed under the License is distributed on an "AS IS" BASIS,
 * WITHOUT WARRANTIES OR CONDITIONS OF ANY KIND, either express or implied.
 * See the License for the specific language governing permissions and
 * limitations under the License.
 *-------------------------------------------------------------------------------
 * For more information about the OpenAirInterface (OAI) Software Alliance:
 *      contact@openairinterface.org
 */

/*! \file asn1_msg.c
* \brief primitives to build the asn1 messages
* \author Raymond Knopp and Navid Nikaein, WEI-TAI CHEN
* \date 2011, 2018
* \version 1.0
* \company Eurecom, NTUST
* \email: {raymond.knopp, navid.nikaein}@eurecom.fr and kroempa@gmail.com
*/

#include <stdio.h>
#include <sys/types.h>
#include <stdlib.h> /* for atoi(3) */
#include <unistd.h> /* for getopt(3) */
#include <string.h> /* for strerror(3) */
#include <sysexits.h> /* for EX_* exit codes */
#include <errno.h>  /* for errno */
#include "common/utils/LOG/log.h"
#include <asn_application.h>
#include <asn_internal.h> /* for _ASN_DEFAULT_STACK_MAX */
#include <per_encoder.h>
#include <nr/nr_common.h>
#include <softmodem-common.h>

#include "LAYER2/nr_rlc/nr_rlc_oai_api.h"
#include "asn1_msg.h"
#include "../nr_rrc_proto.h"
#include "RRC/NR/nr_rrc_extern.h"
#include "NR_DL-CCCH-Message.h"
#include "NR_UL-CCCH-Message.h"
#include "NR_DL-DCCH-Message.h"
#include "NR_RRCReject.h"
#include "NR_RejectWaitTime.h"
#include "NR_RRCSetup.h"
#include "NR_RRCSetup-IEs.h"
#include "NR_SRB-ToAddModList.h"
#include "NR_CellGroupConfig.h"
#include "NR_RLC-BearerConfig.h"
#include "NR_RLC-Config.h"
#include "NR_LogicalChannelConfig.h"
#include "NR_PDCP-Config.h"
#include "NR_MAC-CellGroupConfig.h"
#include "NR_SecurityModeCommand.h"
#include "NR_CipheringAlgorithm.h"
#include "NR_RRCReconfiguration-IEs.h"
#include "NR_DRB-ToAddMod.h"
#include "NR_DRB-ToAddModList.h"
#include "NR_SecurityConfig.h"
#include "NR_RRCReconfiguration-v1530-IEs.h"
#include "NR_UL-DCCH-Message.h"
#include "NR_SDAP-Config.h"
#include "NR_RRCReconfigurationComplete.h"
#include "NR_RRCReconfigurationComplete-IEs.h"
#include "NR_DLInformationTransfer.h"
#include "NR_RRCReestablishmentRequest.h"
#include "NR_UE-CapabilityRequestFilterNR.h"
#include "PHY/defs_nr_common.h"
#include "common/utils/nr/nr_common.h"
#include "openair2/LAYER2/NR_MAC_COMMON/nr_mac.h"
#if defined(NR_Rel16)
  #include "NR_SCS-SpecificCarrier.h"
  #include "NR_TDD-UL-DL-ConfigCommon.h"
  #include "NR_FrequencyInfoUL.h"
  #include "NR_FrequencyInfoDL.h"
  #include "NR_RACH-ConfigGeneric.h"
  #include "NR_RACH-ConfigCommon.h"
  #include "NR_PUSCH-TimeDomainResourceAllocation.h"
  #include "NR_PUSCH-ConfigCommon.h"
  #include "NR_PUCCH-ConfigCommon.h"
  #include "NR_PDSCH-TimeDomainResourceAllocation.h"
  #include "NR_PDSCH-ConfigCommon.h"
  #include "NR_RateMatchPattern.h"
  #include "NR_RateMatchPatternLTE-CRS.h"
  #include "NR_SearchSpace.h"
  #include "NR_ControlResourceSet.h"
  #include "NR_EUTRA-MBSFN-SubframeConfig.h"
  #include "NR_BWP-DownlinkCommon.h"
  #include "NR_BWP-DownlinkDedicated.h"
  #include "NR_UplinkConfigCommon.h"
  #include "NR_SetupRelease.h"
  #include "NR_PDCCH-ConfigCommon.h"
  #include "NR_BWP-UplinkCommon.h"

  #include "assertions.h"
  //#include "RRCConnectionRequest.h"
  //#include "UL-CCCH-Message.h"
  #include "NR_UL-DCCH-Message.h"
  //#include "DL-CCCH-Message.h"
  #include "NR_DL-DCCH-Message.h"
  //#include "EstablishmentCause.h"
  //#include "RRCConnectionSetup.h"
  #include "NR_SRB-ToAddModList.h"
  #include "NR_DRB-ToAddModList.h"
  //#include "MCCH-Message.h"
  //#define MRB1 1

  //#include "RRCConnectionSetupComplete.h"
  //#include "RRCConnectionReconfigurationComplete.h"
  //#include "RRCConnectionReconfiguration.h"
  #include "NR_MIB.h"
  //#include "SystemInformation.h"

  #include "NR_SIB1.h"
  #include "NR_ServingCellConfigCommon.h"
  //#include "SIB-Type.h"

  //#include "BCCH-DL-SCH-Message.h"

  //#include "PHY/defs.h"

  #include "NR_MeasObjectToAddModList.h"
  #include "NR_ReportConfigToAddModList.h"
  #include "NR_MeasIdToAddModList.h"
  #include "gnb_config.h"
#endif

#include "intertask_interface.h"

#include "common/ran_context.h"

//#define XER_PRINT

typedef struct xer_sprint_string_s {
  char *string;
  size_t string_size;
  size_t string_index;
} xer_sprint_string_t;

//replace LTE
//extern unsigned char NB_eNB_INST;
extern unsigned char NB_gNB_INST;

extern RAN_CONTEXT_t RC;

/*
 * This is a helper function for xer_sprint, which directs all incoming data
 * into the provided string.
 */
static int xer__nr_print2s (const void *buffer, size_t size, void *app_key) {
  xer_sprint_string_t *string_buffer = (xer_sprint_string_t *) app_key;
  size_t string_remaining = string_buffer->string_size - string_buffer->string_index;

  if (string_remaining > 0) {
    if (size > string_remaining) {
      size = string_remaining;
    }

    memcpy(&string_buffer->string[string_buffer->string_index], buffer, size);
    string_buffer->string_index += size;
  }

  return 0;
}

int xer_nr_sprint (char *string, size_t string_size, asn_TYPE_descriptor_t *td, void *sptr) {
  asn_enc_rval_t er;
  xer_sprint_string_t string_buffer;
  string_buffer.string = string;
  string_buffer.string_size = string_size;
  string_buffer.string_index = 0;
  er = xer_encode(td, sptr, XER_F_BASIC, xer__nr_print2s, &string_buffer);

  if (er.encoded < 0) {
    LOG_E(RRC, "xer_sprint encoding error (%zd)!", er.encoded);
    er.encoded = string_buffer.string_size;
  } else {
    if (er.encoded > string_buffer.string_size) {
      LOG_E(RRC, "xer_sprint string buffer too small, got %zd need %zd!", string_buffer.string_size, er.encoded);
      er.encoded = string_buffer.string_size;
    }
  }

  return er.encoded;
}

//------------------------------------------------------------------------------

uint8_t do_MIB_NR(gNB_RRC_INST *rrc,uint32_t frame) { 

  asn_enc_rval_t enc_rval;
  rrc_gNB_carrier_data_t *carrier = &rrc->carrier;  
  const gNB_RrcConfigurationReq *configuration = &rrc->configuration;

  NR_BCCH_BCH_Message_t *mib = &carrier->mib;
  NR_ServingCellConfigCommon_t *scc = carrier->servingcellconfigcommon;

  memset(mib,0,sizeof(NR_BCCH_BCH_Message_t));
  mib->message.present = NR_BCCH_BCH_MessageType_PR_mib;
  mib->message.choice.mib = CALLOC(1,sizeof(struct NR_MIB));
  memset(mib->message.choice.mib,0,sizeof(struct NR_MIB));
  //36.331 SFN BIT STRING (SIZE (8)  , 38.331 SFN BIT STRING (SIZE (6))
  uint8_t sfn_msb = (uint8_t)((frame>>4)&0x3f);
  mib->message.choice.mib->systemFrameNumber.buf = CALLOC(1,sizeof(uint8_t));
  mib->message.choice.mib->systemFrameNumber.buf[0] = sfn_msb << 2;
  mib->message.choice.mib->systemFrameNumber.size = 1;
  mib->message.choice.mib->systemFrameNumber.bits_unused=2;
  //38.331 spare BIT STRING (SIZE (1))
  uint16_t *spare= CALLOC(1, sizeof(uint16_t));

  if (spare == NULL) abort();

  mib->message.choice.mib->spare.buf = (uint8_t *)spare;
  mib->message.choice.mib->spare.size = 1;
  mib->message.choice.mib->spare.bits_unused = 7;  // This makes a spare of 1 bits

  AssertFatal(scc->ssbSubcarrierSpacing != NULL, "scc->ssbSubcarrierSpacing is null\n");
  int band = *scc->downlinkConfigCommon->frequencyInfoDL->frequencyBandList.list.array[0];
  frequency_range_t frequency_range = band<100?FR1:FR2;
  int ssb_subcarrier_offset;
  if(frequency_range == FR1)
    ssb_subcarrier_offset = (configuration->ssb_SubcarrierOffset<24) ? (configuration->ssb_SubcarrierOffset<<*scc->ssbSubcarrierSpacing) : configuration->ssb_SubcarrierOffset;
  else
    ssb_subcarrier_offset = configuration->ssb_SubcarrierOffset;
  mib->message.choice.mib->ssb_SubcarrierOffset = ssb_subcarrier_offset&15;

  /*
  * The SIB1 will be sent in this allocation (Type0-PDCCH) : 38.213, 13-4 Table and 38.213 13-11 to 13-14 tables
  * the reverse allocation is in nr_ue_decode_mib()
  */
  if(rrc->carrier.pdcch_ConfigSIB1) {
    mib->message.choice.mib->pdcch_ConfigSIB1.controlResourceSetZero = rrc->carrier.pdcch_ConfigSIB1->controlResourceSetZero;
    mib->message.choice.mib->pdcch_ConfigSIB1.searchSpaceZero = rrc->carrier.pdcch_ConfigSIB1->searchSpaceZero;
  } else {
    mib->message.choice.mib->pdcch_ConfigSIB1.controlResourceSetZero = *scc->downlinkConfigCommon->initialDownlinkBWP->pdcch_ConfigCommon->choice.setup->controlResourceSetZero;
    mib->message.choice.mib->pdcch_ConfigSIB1.searchSpaceZero = *scc->downlinkConfigCommon->initialDownlinkBWP->pdcch_ConfigCommon->choice.setup->searchSpaceZero;
  }

  switch (*scc->ssbSubcarrierSpacing) {
  case NR_SubcarrierSpacing_kHz15:
    mib->message.choice.mib->subCarrierSpacingCommon = NR_MIB__subCarrierSpacingCommon_scs15or60;
    break;
    
  case NR_SubcarrierSpacing_kHz30:
    mib->message.choice.mib->subCarrierSpacingCommon = NR_MIB__subCarrierSpacingCommon_scs30or120;
    break;
    
  case NR_SubcarrierSpacing_kHz60:
    mib->message.choice.mib->subCarrierSpacingCommon = NR_MIB__subCarrierSpacingCommon_scs15or60;
    break;
    
  case NR_SubcarrierSpacing_kHz120:
    mib->message.choice.mib->subCarrierSpacingCommon = NR_MIB__subCarrierSpacingCommon_scs30or120;
    break;
    
  case NR_SubcarrierSpacing_kHz240:
    AssertFatal(1==0,"Unknown subCarrierSpacingCommon %d\n",(int)*scc->ssbSubcarrierSpacing);
    break;
    
  default:
      AssertFatal(1==0,"Unknown subCarrierSpacingCommon %d\n",(int)*scc->ssbSubcarrierSpacing);
  }

  switch (scc->dmrs_TypeA_Position) {
  case 	NR_ServingCellConfigCommon__dmrs_TypeA_Position_pos2:
    mib->message.choice.mib->dmrs_TypeA_Position = NR_MIB__dmrs_TypeA_Position_pos2;
    break;
    
  case 	NR_ServingCellConfigCommon__dmrs_TypeA_Position_pos3:
    mib->message.choice.mib->dmrs_TypeA_Position = NR_MIB__dmrs_TypeA_Position_pos3;
    break;
    
  default:
    AssertFatal(1==0,"Unknown dmrs_TypeA_Position %d\n",(int)scc->dmrs_TypeA_Position);
  }

  //  assign_enum
  mib->message.choice.mib->cellBarred = NR_MIB__cellBarred_notBarred;
  //  assign_enum
  mib->message.choice.mib->intraFreqReselection = NR_MIB__intraFreqReselection_notAllowed;
  //encode MIB to data
  enc_rval = uper_encode_to_buffer(&asn_DEF_NR_BCCH_BCH_Message,
                                   NULL,
                                   (void *)mib,
                                   carrier->MIB,
                                   24);
  AssertFatal (enc_rval.encoded > 0, "ASN1 message encoding failed (%s, %lu)!\n",
               enc_rval.failed_type->name, enc_rval.encoded);

  if (enc_rval.encoded==-1) {
    return(-1);
  }

  return((enc_rval.encoded+7)/8);
}

uint8_t do_SIB1_NR(rrc_gNB_carrier_data_t *carrier, 
	               gNB_RrcConfigurationReq *configuration
                  ) {
  asn_enc_rval_t enc_rval;

  NR_BCCH_DL_SCH_Message_t *sib1_message = CALLOC(1,sizeof(NR_BCCH_DL_SCH_Message_t));
  carrier->siblock1 = sib1_message;
  sib1_message->message.present = NR_BCCH_DL_SCH_MessageType_PR_c1;
  sib1_message->message.choice.c1 = CALLOC(1,sizeof(struct NR_BCCH_DL_SCH_MessageType__c1));
  sib1_message->message.choice.c1->present = NR_BCCH_DL_SCH_MessageType__c1_PR_systemInformationBlockType1;
  sib1_message->message.choice.c1->choice.systemInformationBlockType1 = CALLOC(1,sizeof(struct NR_SIB1));

  struct NR_SIB1 *sib1 = sib1_message->message.choice.c1->choice.systemInformationBlockType1;

  // cellSelectionInfo
  sib1->cellSelectionInfo = CALLOC(1,sizeof(struct NR_SIB1__cellSelectionInfo));
  // Fixme: should be in config file
  //The IE Q-RxLevMin is used to indicate for cell selection/ re-selection the required minimum received RSRP level in the (NR) cell.
  //Corresponds to parameter Qrxlevmin in TS38.304.
  //Actual value Qrxlevmin = field value * 2 [dBm].
  sib1->cellSelectionInfo->q_RxLevMin = -65;

  // cellAccessRelatedInfo
  // TODO : Add support for more than one PLMN
  int num_plmn = 1; // int num_plmn = configuration->num_plmn;
  asn1cSequenceAdd(sib1->cellAccessRelatedInfo.plmn_IdentityList.list, struct NR_PLMN_IdentityInfo, nr_plmn_info);
  for (int i = 0; i < num_plmn; ++i) {
    asn1cSequenceAdd(nr_plmn_info->plmn_IdentityList.list, struct NR_PLMN_Identity, nr_plmn);
    asn1cCalloc(nr_plmn->mcc,  mcc);
    int confMcc=configuration->mcc[i];
    asn1cSequenceAdd(mcc->list, NR_MCC_MNC_Digit_t, mcc0);
    *mcc0=(confMcc/100)%10;
    asn1cSequenceAdd(mcc->list, NR_MCC_MNC_Digit_t, mcc1);
    *mcc1=(confMcc/10)%10;
    asn1cSequenceAdd(mcc->list, NR_MCC_MNC_Digit_t, mcc2);
    *mcc2=confMcc%10;
    int mnc=configuration->mnc[i];
    if(configuration->mnc_digit_length[i] == 3) {
      asn1cSequenceAdd(nr_plmn->mnc.list, NR_MCC_MNC_Digit_t, mnc0);
      *mnc0=(configuration->mnc[i]/100)%10;
      mnc/=10;
    }
    asn1cSequenceAdd(nr_plmn->mnc.list, NR_MCC_MNC_Digit_t, mnc1);
    *mnc1=(mnc/10)%10;
    asn1cSequenceAdd(nr_plmn->mnc.list, NR_MCC_MNC_Digit_t, mnc2);
    *mnc2=(mnc)%10;
  }//end plmn loop

  nr_plmn_info->cellIdentity.buf = CALLOC(1,5);
  nr_plmn_info->cellIdentity.size= 5;
  nr_plmn_info->cellIdentity.bits_unused= 4;
  uint64_t tmp=htobe64(configuration->cell_identity)<<4;
  memcpy(nr_plmn_info->cellIdentity.buf, ((char*)&tmp)+3, 5);
  nr_plmn_info->cellReservedForOperatorUse = NR_PLMN_IdentityInfo__cellReservedForOperatorUse_notReserved;

  nr_plmn_info->trackingAreaCode = CALLOC(1,sizeof(NR_TrackingAreaCode_t));
  uint32_t tmp2=htobe32(configuration->tac);
  nr_plmn_info->trackingAreaCode->buf = CALLOC(1,3);
  memcpy(nr_plmn_info->trackingAreaCode->buf, ((char*) &tmp2)+1, 3);
  nr_plmn_info->trackingAreaCode->size = 3;
  nr_plmn_info->trackingAreaCode->bits_unused = 0;

  // connEstFailureControl
  // TODO: add connEstFailureControl

  //si-SchedulingInfo
  /*sib1->si_SchedulingInfo = CALLOC(1,sizeof(struct NR_SI_SchedulingInfo));
  asn_set_empty(&sib1->si_SchedulingInfo->schedulingInfoList.list);
  sib1->si_SchedulingInfo->si_WindowLength = NR_SI_SchedulingInfo__si_WindowLength_s40;
  struct NR_SchedulingInfo *schedulingInfo = CALLOC(1,sizeof(struct NR_SchedulingInfo));
  schedulingInfo->si_BroadcastStatus = NR_SchedulingInfo__si_BroadcastStatus_broadcasting;
  schedulingInfo->si_Periodicity = NR_SchedulingInfo__si_Periodicity_rf8;
  asn_set_empty(&schedulingInfo->sib_MappingInfo.list);

  NR_SIB_TypeInfo_t *sib_type3 = CALLOC(1,sizeof(e_NR_SIB_TypeInfo__type));
  sib_type3->type = NR_SIB_TypeInfo__type_sibType3;
  sib_type3->valueTag = CALLOC(1,sizeof(sib_type3->valueTag));
  ASN_SEQUENCE_ADD(&schedulingInfo->sib_MappingInfo.list,sib_type3);

  NR_SIB_TypeInfo_t *sib_type5 = CALLOC(1,sizeof(e_NR_SIB_TypeInfo__type));
  sib_type5->type = NR_SIB_TypeInfo__type_sibType5;
  sib_type5->valueTag = CALLOC(1,sizeof(sib_type5->valueTag));
  ASN_SEQUENCE_ADD(&schedulingInfo->sib_MappingInfo.list,sib_type5);

  NR_SIB_TypeInfo_t *sib_type4 = CALLOC(1,sizeof(e_NR_SIB_TypeInfo__type));
  sib_type4->type = NR_SIB_TypeInfo__type_sibType4;
  sib_type4->valueTag = CALLOC(1,sizeof(sib_type4->valueTag));
  ASN_SEQUENCE_ADD(&schedulingInfo->sib_MappingInfo.list,sib_type4);

  NR_SIB_TypeInfo_t *sib_type2 = CALLOC(1,sizeof(e_NR_SIB_TypeInfo__type));
  sib_type2->type = NR_SIB_TypeInfo__type_sibType2;
  sib_type2->valueTag = CALLOC(1,sizeof(sib_type2->valueTag));
  ASN_SEQUENCE_ADD(&schedulingInfo->sib_MappingInfo.list,sib_type2);

  ASN_SEQUENCE_ADD(&sib1->si_SchedulingInfo->schedulingInfoList.list,schedulingInfo);*/

  // servingCellConfigCommon
  asn1cCalloc(sib1->servingCellConfigCommon,  ServCellCom);
  NR_BWP_DownlinkCommon_t  *initialDownlinkBWP=&ServCellCom->downlinkConfigCommon.initialDownlinkBWP;
  initialDownlinkBWP->genericParameters=
    configuration->scc->downlinkConfigCommon->initialDownlinkBWP->genericParameters;
  

  for(int i = 0; i< configuration->scc->downlinkConfigCommon->frequencyInfoDL->frequencyBandList.list.count; i++) {
    asn1cSequenceAdd(ServCellCom->downlinkConfigCommon.frequencyInfoDL.frequencyBandList.list,
		     struct NR_NR_MultiBandInfo, nrMultiBandInfo);
    nrMultiBandInfo->freqBandIndicatorNR = configuration->scc->downlinkConfigCommon->frequencyInfoDL->frequencyBandList.list.array[i];
  }


  int scs_scaling0 = 1<<(configuration->scc->downlinkConfigCommon->initialDownlinkBWP->genericParameters.subcarrierSpacing);
  int scs_scaling  = scs_scaling0;
  int scs_scaling2 = scs_scaling0;
  if (configuration->scc->downlinkConfigCommon->frequencyInfoDL->absoluteFrequencyPointA < 600000) {
    scs_scaling = scs_scaling0*3;
  }
  if (configuration->scc->downlinkConfigCommon->frequencyInfoDL->absoluteFrequencyPointA > 2016666) {
    scs_scaling = scs_scaling0>>2;
    scs_scaling2 = scs_scaling0>>2;
  }
  uint32_t absolute_diff = (*configuration->scc->downlinkConfigCommon->frequencyInfoDL->absoluteFrequencySSB -
                             configuration->scc->downlinkConfigCommon->frequencyInfoDL->absoluteFrequencyPointA);

  sib1->servingCellConfigCommon->downlinkConfigCommon.frequencyInfoDL.offsetToPointA = scs_scaling2 * (absolute_diff/(12*scs_scaling) - 10);

  LOG_I(NR_RRC,"SIB1 freq: absoluteFrequencySSB %ld, absoluteFrequencyPointA %ld\n",
                                    *configuration->scc->downlinkConfigCommon->frequencyInfoDL->absoluteFrequencySSB,
                                    configuration->scc->downlinkConfigCommon->frequencyInfoDL->absoluteFrequencyPointA);
  LOG_I(NR_RRC,"SIB1 freq: absolute_diff %d, %d*(absolute_diff/(12*%d) - 10) %d\n",
        absolute_diff,scs_scaling2,scs_scaling,(int)sib1->servingCellConfigCommon->downlinkConfigCommon.frequencyInfoDL.offsetToPointA);

  for(int i = 0; i< configuration->scc->downlinkConfigCommon->frequencyInfoDL->scs_SpecificCarrierList.list.count; i++) {
    ASN_SEQUENCE_ADD(&ServCellCom->downlinkConfigCommon.frequencyInfoDL.scs_SpecificCarrierList.list,
		     configuration->scc->downlinkConfigCommon->frequencyInfoDL->scs_SpecificCarrierList.list.array[i]);
  }

  initialDownlinkBWP->pdcch_ConfigCommon = 
      configuration->scc->downlinkConfigCommon->initialDownlinkBWP->pdcch_ConfigCommon;
  initialDownlinkBWP->pdcch_ConfigCommon->choice.setup->commonSearchSpaceList = 
       CALLOC(1,sizeof(struct NR_PDCCH_ConfigCommon__commonSearchSpaceList));

  asn1cSequenceAdd(initialDownlinkBWP->pdcch_ConfigCommon->choice.setup->commonSearchSpaceList->list,
		   NR_SearchSpace_t, ss1);
  ss1->searchSpaceId = 1;
  asn1cCallocOne(ss1->controlResourceSetId, 0);
  ss1->monitoringSlotPeriodicityAndOffset = calloc(1,sizeof(*ss1->monitoringSlotPeriodicityAndOffset));
  ss1->monitoringSlotPeriodicityAndOffset->present = NR_SearchSpace__monitoringSlotPeriodicityAndOffset_PR_sl1;
  ss1->monitoringSymbolsWithinSlot = calloc(1,sizeof(*ss1->monitoringSymbolsWithinSlot));
  ss1->monitoringSymbolsWithinSlot->buf = calloc(1,2);
  // should be '1000 0000 0000 00'B (LSB first!), first symbol in slot, adjust if needed
  ss1->monitoringSymbolsWithinSlot->buf[1] = 0;
  ss1->monitoringSymbolsWithinSlot->buf[0] = (1<<7);
  ss1->monitoringSymbolsWithinSlot->size = 2;
  ss1->monitoringSymbolsWithinSlot->bits_unused = 2;
  ss1->nrofCandidates = calloc(1,sizeof(*ss1->nrofCandidates));
  ss1->nrofCandidates->aggregationLevel1 = NR_SearchSpace__nrofCandidates__aggregationLevel1_n0;
  ss1->nrofCandidates->aggregationLevel2 = NR_SearchSpace__nrofCandidates__aggregationLevel2_n0;
  ss1->nrofCandidates->aggregationLevel4 = NR_SearchSpace__nrofCandidates__aggregationLevel4_n2;
  ss1->nrofCandidates->aggregationLevel8 = NR_SearchSpace__nrofCandidates__aggregationLevel8_n0;
  ss1->nrofCandidates->aggregationLevel16 = NR_SearchSpace__nrofCandidates__aggregationLevel16_n0;
  ss1->searchSpaceType = calloc(1,sizeof(*ss1->searchSpaceType));
  ss1->searchSpaceType->present = NR_SearchSpace__searchSpaceType_PR_common;
  ss1->searchSpaceType->choice.common=calloc(1,sizeof(*ss1->searchSpaceType->choice.common));
  ss1->searchSpaceType->choice.common->dci_Format0_0_AndFormat1_0 = calloc(1,sizeof(*ss1->searchSpaceType->choice.common->dci_Format0_0_AndFormat1_0));

  asn1cSequenceAdd(initialDownlinkBWP->pdcch_ConfigCommon->choice.setup->commonSearchSpaceList->list,
		   NR_SearchSpace_t, ss5);
  ss5->searchSpaceId = 5;
  ss5->controlResourceSetId=calloc(1,sizeof(*ss5->controlResourceSetId));
  *ss5->controlResourceSetId=0;
  ss5->monitoringSlotPeriodicityAndOffset = calloc(1,sizeof(*ss5->monitoringSlotPeriodicityAndOffset));
  ss5->monitoringSlotPeriodicityAndOffset->present = NR_SearchSpace__monitoringSlotPeriodicityAndOffset_PR_sl5;
  ss5->monitoringSlotPeriodicityAndOffset->choice.sl5 = 0;
  ss5->duration = calloc(1,sizeof(*ss5->duration));
  *ss5->duration = 2;
  ss5->monitoringSymbolsWithinSlot = calloc(1,sizeof(*ss5->monitoringSymbolsWithinSlot));
  ss5->monitoringSymbolsWithinSlot->buf = calloc(1,2);
  // should be '1100 0000 0000 00'B (LSB first!), first two symols in slot, adjust if needed
  ss5->monitoringSymbolsWithinSlot->buf[1] = 0;
  ss5->monitoringSymbolsWithinSlot->buf[0] = (1<<7);
  ss5->monitoringSymbolsWithinSlot->size = 2;
  ss5->monitoringSymbolsWithinSlot->bits_unused = 2;
  ss5->nrofCandidates = calloc(1,sizeof(*ss5->nrofCandidates));
  ss5->nrofCandidates->aggregationLevel1 = NR_SearchSpace__nrofCandidates__aggregationLevel1_n0;
  ss5->nrofCandidates->aggregationLevel2 = NR_SearchSpace__nrofCandidates__aggregationLevel2_n0;
  ss5->nrofCandidates->aggregationLevel4 = NR_SearchSpace__nrofCandidates__aggregationLevel4_n4;
  ss5->nrofCandidates->aggregationLevel8 = NR_SearchSpace__nrofCandidates__aggregationLevel8_n2;
  ss5->nrofCandidates->aggregationLevel16 = NR_SearchSpace__nrofCandidates__aggregationLevel16_n1;
  ss5->searchSpaceType = calloc(1,sizeof(*ss5->searchSpaceType));
  ss5->searchSpaceType->present = NR_SearchSpace__searchSpaceType_PR_common;
  ss5->searchSpaceType->choice.common=calloc(1,sizeof(*ss5->searchSpaceType->choice.common));
  ss5->searchSpaceType->choice.common->dci_Format0_0_AndFormat1_0 = calloc(1,sizeof(*ss5->searchSpaceType->choice.common->dci_Format0_0_AndFormat1_0));

  asn1cSequenceAdd(initialDownlinkBWP->pdcch_ConfigCommon->choice.setup->commonSearchSpaceList->list,
		   NR_SearchSpace_t, ss7);
  ss7->searchSpaceId = 7;
  ss7->controlResourceSetId=calloc(1,sizeof(*ss7->controlResourceSetId));
  *ss7->controlResourceSetId=0;
  ss7->monitoringSlotPeriodicityAndOffset = calloc(1,sizeof(*ss7->monitoringSlotPeriodicityAndOffset));
  ss7->monitoringSlotPeriodicityAndOffset->present = NR_SearchSpace__monitoringSlotPeriodicityAndOffset_PR_sl1;
  ss7->monitoringSymbolsWithinSlot = calloc(1,sizeof(*ss7->monitoringSymbolsWithinSlot));
  ss7->monitoringSymbolsWithinSlot->buf = calloc(1,2);
  // should be '1100 0000 0000 00'B (LSB first!), first two symols in slot, adjust if needed
  ss7->monitoringSymbolsWithinSlot->buf[1] = 0;
  ss7->monitoringSymbolsWithinSlot->buf[0] = (1<<7);
  ss7->monitoringSymbolsWithinSlot->size = 2;
  ss7->monitoringSymbolsWithinSlot->bits_unused = 2;
  ss7->nrofCandidates = calloc(1,sizeof(*ss7->nrofCandidates));
  ss7->nrofCandidates->aggregationLevel1 = NR_SearchSpace__nrofCandidates__aggregationLevel1_n0;
  ss7->nrofCandidates->aggregationLevel2 = NR_SearchSpace__nrofCandidates__aggregationLevel2_n0;
  ss7->nrofCandidates->aggregationLevel4 = NR_SearchSpace__nrofCandidates__aggregationLevel4_n4;
  ss7->nrofCandidates->aggregationLevel8 = NR_SearchSpace__nrofCandidates__aggregationLevel8_n2;
  ss7->nrofCandidates->aggregationLevel16 = NR_SearchSpace__nrofCandidates__aggregationLevel16_n1;
  ss7->searchSpaceType = calloc(1,sizeof(*ss7->searchSpaceType));
  ss7->searchSpaceType->present = NR_SearchSpace__searchSpaceType_PR_common;
  ss7->searchSpaceType->choice.common=calloc(1,sizeof(*ss7->searchSpaceType->choice.common));
  ss7->searchSpaceType->choice.common->dci_Format0_0_AndFormat1_0 = calloc(1,sizeof(*ss7->searchSpaceType->choice.common->dci_Format0_0_AndFormat1_0));

  
  asn1cCallocOne(initialDownlinkBWP->pdcch_ConfigCommon->choice.setup->searchSpaceSIB1,  0);
  asn1cCallocOne(initialDownlinkBWP->pdcch_ConfigCommon->choice.setup->searchSpaceOtherSystemInformation, 7);
  asn1cCallocOne(initialDownlinkBWP->pdcch_ConfigCommon->choice.setup->pagingSearchSpace, 5);
  asn1cCallocOne( initialDownlinkBWP->pdcch_ConfigCommon->choice.setup->ra_SearchSpace, 1);
   
  initialDownlinkBWP->pdsch_ConfigCommon = configuration->scc->downlinkConfigCommon->initialDownlinkBWP->pdsch_ConfigCommon;
  ServCellCom->downlinkConfigCommon.bcch_Config.modificationPeriodCoeff = NR_BCCH_Config__modificationPeriodCoeff_n2;
  ServCellCom->downlinkConfigCommon.pcch_Config.defaultPagingCycle = NR_PagingCycle_rf256;
  ServCellCom->downlinkConfigCommon.pcch_Config.nAndPagingFrameOffset.present = NR_PCCH_Config__nAndPagingFrameOffset_PR_quarterT;
  ServCellCom->downlinkConfigCommon.pcch_Config.nAndPagingFrameOffset.choice.quarterT = 1;
  ServCellCom->downlinkConfigCommon.pcch_Config.ns = NR_PCCH_Config__ns_one;

  asn1cCalloc(ServCellCom->downlinkConfigCommon.pcch_Config.firstPDCCH_MonitoringOccasionOfPO,
	      P0);
  P0->present = NR_PCCH_Config__firstPDCCH_MonitoringOccasionOfPO_PR_sCS120KHZoneT_SCS60KHZhalfT_SCS30KHZquarterT_SCS15KHZoneEighthT;

  asn1cCalloc(P0->choice.sCS120KHZoneT_SCS60KHZhalfT_SCS30KHZquarterT_SCS15KHZoneEighthT,
	      Z8);
  asn1cSequenceAdd(Z8->list,
		   long,
		   ZoneEight);
  asn1cCallocOne(ZoneEight, 0);

  asn1cCalloc(ServCellCom->uplinkConfigCommon, UL)
  asn_set_empty(&UL->frequencyInfoUL.scs_SpecificCarrierList.list);
  for(int i = 0; i< configuration->scc->uplinkConfigCommon->frequencyInfoUL->scs_SpecificCarrierList.list.count; i++) {
    ASN_SEQUENCE_ADD(&UL->frequencyInfoUL.scs_SpecificCarrierList.list,
		     configuration->scc->uplinkConfigCommon->frequencyInfoUL->scs_SpecificCarrierList.list.array[i]);
  }

  asn1cCallocOne(UL->frequencyInfoUL.p_Max, 23);

  UL->initialUplinkBWP.genericParameters = configuration->scc->uplinkConfigCommon->initialUplinkBWP->genericParameters;
  UL->initialUplinkBWP.rach_ConfigCommon = configuration->scc->uplinkConfigCommon->initialUplinkBWP->rach_ConfigCommon;
  UL->initialUplinkBWP.pusch_ConfigCommon = configuration->scc->uplinkConfigCommon->initialUplinkBWP->pusch_ConfigCommon;
  UL->initialUplinkBWP.pusch_ConfigCommon->choice.setup->groupHoppingEnabledTransformPrecoding = null;

  UL->initialUplinkBWP.pucch_ConfigCommon = configuration->scc->uplinkConfigCommon->initialUplinkBWP->pucch_ConfigCommon;

  UL->timeAlignmentTimerCommon = NR_TimeAlignmentTimer_infinity;

  ServCellCom->n_TimingAdvanceOffset = configuration->scc->n_TimingAdvanceOffset;

  ServCellCom->ssb_PositionsInBurst.inOneGroup.buf = calloc(1, sizeof(uint8_t));
  uint8_t bitmap8,temp_bitmap=0;
  switch (configuration->scc->ssb_PositionsInBurst->present) {
    case NR_ServingCellConfigCommon__ssb_PositionsInBurst_PR_shortBitmap:
      ServCellCom->ssb_PositionsInBurst.inOneGroup = configuration->scc->ssb_PositionsInBurst->choice.shortBitmap;
      break;
    case NR_ServingCellConfigCommon__ssb_PositionsInBurst_PR_mediumBitmap:
      ServCellCom->ssb_PositionsInBurst.inOneGroup = configuration->scc->ssb_PositionsInBurst->choice.mediumBitmap;
      break;
    /*
    groupPresence: This field is present when maximum number of SS/PBCH blocks per half frame equals to 64 as defined in TS 38.213 [13], clause 4.1.
                   The first/leftmost bit corresponds to the SS/PBCH index 0-7, the second bit corresponds to SS/PBCH block 8-15, and so on.
                   Value 0 in the bitmap indicates that the SSBs according to inOneGroup are absent. Value 1 indicates that the SS/PBCH blocks are transmitted in accordance with inOneGroup.
    inOneGroup: When maximum number of SS/PBCH blocks per half frame equals to 64 as defined in TS 38.213 [13], clause 4.1, all 8 bit are valid;
                The first/ leftmost bit corresponds to the first SS/PBCH block index in the group (i.e., to SSB index 0, 8, and so on); the second bit corresponds to the second SS/PBCH block index in the group
                (i.e., to SSB index 1, 9, and so on), and so on. Value 0 in the bitmap indicates that the corresponding SS/PBCH block is not transmitted while value 1 indicates that the corresponding SS/PBCH block is transmitted.
    */
    case NR_ServingCellConfigCommon__ssb_PositionsInBurst_PR_longBitmap:
      ServCellCom->ssb_PositionsInBurst.inOneGroup.size = 1;
      ServCellCom->ssb_PositionsInBurst.inOneGroup.bits_unused = 0;
      ServCellCom->ssb_PositionsInBurst.groupPresence = calloc(1, sizeof(BIT_STRING_t));
      ServCellCom->ssb_PositionsInBurst.groupPresence->size = 1;
      ServCellCom->ssb_PositionsInBurst.groupPresence->bits_unused = 0;
      ServCellCom->ssb_PositionsInBurst.groupPresence->buf = calloc(1, sizeof(uint8_t));
      ServCellCom->ssb_PositionsInBurst.groupPresence->buf[0] = 0;
      for (int i=0; i<8; i++){
        bitmap8 = configuration->scc->ssb_PositionsInBurst->choice.longBitmap.buf[i];
        if (bitmap8!=0){
          if(temp_bitmap==0)
            temp_bitmap = bitmap8;
          else
            AssertFatal(temp_bitmap==bitmap8,"For longBitmap the groups of 8 SSBs containing at least 1 transmitted SSB should be all the same\n");

          ServCellCom->ssb_PositionsInBurst.inOneGroup.buf[0] = bitmap8;
          ServCellCom->ssb_PositionsInBurst.groupPresence->buf[0] |= 1<<(7-i);
        }
      }
      break;
    default:
      AssertFatal(false,"ssb_PositionsInBurst not present\n");
      break;
  }

  ServCellCom->ssb_PeriodicityServingCell = *configuration->scc->ssb_periodicityServingCell;
  if (configuration->scc->tdd_UL_DL_ConfigurationCommon) {
    ServCellCom->tdd_UL_DL_ConfigurationCommon = CALLOC(1,sizeof(struct NR_TDD_UL_DL_ConfigCommon));
    ServCellCom->tdd_UL_DL_ConfigurationCommon->referenceSubcarrierSpacing = configuration->scc->tdd_UL_DL_ConfigurationCommon->referenceSubcarrierSpacing;
    ServCellCom->tdd_UL_DL_ConfigurationCommon->pattern1 = configuration->scc->tdd_UL_DL_ConfigurationCommon->pattern1;
    ServCellCom->tdd_UL_DL_ConfigurationCommon->pattern2 = configuration->scc->tdd_UL_DL_ConfigurationCommon->pattern2;
  }
  ServCellCom->ss_PBCH_BlockPower = configuration->scc->ss_PBCH_BlockPower;

  // ims-EmergencySupport
  // TODO: add ims-EmergencySupport

  // eCallOverIMS-Support
  // TODO: add eCallOverIMS-Support

  // ue-TimersAndConstants
  sib1->ue_TimersAndConstants = CALLOC(1,sizeof(struct NR_UE_TimersAndConstants));
  sib1->ue_TimersAndConstants->t300 = NR_UE_TimersAndConstants__t300_ms400;
  sib1->ue_TimersAndConstants->t301 = NR_UE_TimersAndConstants__t301_ms400;
  sib1->ue_TimersAndConstants->t310 = NR_UE_TimersAndConstants__t310_ms2000;
  sib1->ue_TimersAndConstants->n310 = NR_UE_TimersAndConstants__n310_n10;
  sib1->ue_TimersAndConstants->t311 = NR_UE_TimersAndConstants__t311_ms3000;
  sib1->ue_TimersAndConstants->n311 = NR_UE_TimersAndConstants__n311_n1;
  sib1->ue_TimersAndConstants->t319 = NR_UE_TimersAndConstants__t319_ms400;

  // uac-BarringInfo
  /*sib1->uac_BarringInfo = CALLOC(1, sizeof(struct NR_SIB1__uac_BarringInfo));
  NR_UAC_BarringInfoSet_t *nr_uac_BarringInfoSet = CALLOC(1, sizeof(NR_UAC_BarringInfoSet_t));
  asn_set_empty(&sib1->uac_BarringInfo->uac_BarringInfoSetList);
  nr_uac_BarringInfoSet->uac_BarringFactor = NR_UAC_BarringInfoSet__uac_BarringFactor_p95;
  nr_uac_BarringInfoSet->uac_BarringTime = NR_UAC_BarringInfoSet__uac_BarringTime_s4;
  nr_uac_BarringInfoSet->uac_BarringForAccessIdentity.buf = CALLOC(1, 1);
  nr_uac_BarringInfoSet->uac_BarringForAccessIdentity.size = 1;
  nr_uac_BarringInfoSet->uac_BarringForAccessIdentity.bits_unused = 1;
  ASN_SEQUENCE_ADD(&sib1->uac_BarringInfo->uac_BarringInfoSetList, nr_uac_BarringInfoSet);*/

  // useFullResumeID
  // TODO: add useFullResumeID

  // lateNonCriticalExtension
  // TODO: add lateNonCriticalExtension

  // nonCriticalExtension
  // TODO: add nonCriticalExtension

  xer_fprint(stdout, &asn_DEF_NR_SIB1, (const void*)sib1_message->message.choice.c1->choice.systemInformationBlockType1);

  if(carrier->SIB1 == NULL) carrier->SIB1=(uint8_t *) malloc16(NR_MAX_SIB_LENGTH/8);
  enc_rval = uper_encode_to_buffer(&asn_DEF_NR_BCCH_DL_SCH_Message,
                                   NULL,
                                   (void *)sib1_message,
                                   carrier->SIB1,
                                   NR_MAX_SIB_LENGTH/8);
  AssertFatal (enc_rval.encoded > 0, "ASN1 message encoding failed (%s, %lu)!\n",
               enc_rval.failed_type->name, enc_rval.encoded);

  if (enc_rval.encoded==-1) {
    return(-1);
  }

  return((enc_rval.encoded+7)/8);
}

uint8_t do_SIB23_NR(rrc_gNB_carrier_data_t *carrier,
                    gNB_RrcConfigurationReq *configuration) {
  asn_enc_rval_t enc_rval;
  SystemInformation_IEs__sib_TypeAndInfo__Member *sib2 = NULL;
  SystemInformation_IEs__sib_TypeAndInfo__Member *sib3 = NULL;

  NR_BCCH_DL_SCH_Message_t *sib_message = CALLOC(1,sizeof(NR_BCCH_DL_SCH_Message_t));
  sib_message->message.present = NR_BCCH_DL_SCH_MessageType_PR_c1;
  sib_message->message.choice.c1 = CALLOC(1,sizeof(struct NR_BCCH_DL_SCH_MessageType__c1));
  sib_message->message.choice.c1->present = NR_BCCH_DL_SCH_MessageType__c1_PR_systemInformation;
  sib_message->message.choice.c1->choice.systemInformation = CALLOC(1,sizeof(struct NR_SystemInformation));
  
  struct NR_SystemInformation *sib = sib_message->message.choice.c1->choice.systemInformation;
  sib->criticalExtensions.present = NR_SystemInformation__criticalExtensions_PR_systemInformation;
  sib->criticalExtensions.choice.systemInformation = CALLOC(1, sizeof(struct NR_SystemInformation_IEs));

  struct NR_SystemInformation_IEs *ies = sib->criticalExtensions.choice.systemInformation;
  sib2 = CALLOC(1, sizeof(SystemInformation_IEs__sib_TypeAndInfo__Member));
  sib2->present = NR_SystemInformation_IEs__sib_TypeAndInfo__Member_PR_sib2;
  sib2->choice.sib2 = CALLOC(1, sizeof(struct NR_SIB2));
  sib2->choice.sib2->cellReselectionInfoCommon.q_Hyst = NR_SIB2__cellReselectionInfoCommon__q_Hyst_dB1;
  sib2->choice.sib2->cellReselectionServingFreqInfo.threshServingLowP = 2; // INTEGER (0..31)
  sib2->choice.sib2->cellReselectionServingFreqInfo.cellReselectionPriority =  2; // INTEGER (0..7)
  sib2->choice.sib2->intraFreqCellReselectionInfo.q_RxLevMin = -50; // INTEGER (-70..-22)
  sib2->choice.sib2->intraFreqCellReselectionInfo.s_IntraSearchP = 2; // INTEGER (0..31)
  sib2->choice.sib2->intraFreqCellReselectionInfo.t_ReselectionNR = 2; // INTEGER (0..7)
  sib2->choice.sib2->intraFreqCellReselectionInfo.deriveSSB_IndexFromCell = true;
  ASN_SEQUENCE_ADD(&ies->sib_TypeAndInfo.list, sib2);

  sib3 = CALLOC(1, sizeof(SystemInformation_IEs__sib_TypeAndInfo__Member));
  sib3->present = NR_SystemInformation_IEs__sib_TypeAndInfo__Member_PR_sib3;
  sib3->choice.sib3 = CALLOC(1, sizeof(struct NR_SIB3));
  ASN_SEQUENCE_ADD(&ies->sib_TypeAndInfo.list, sib3);

  //encode SIB to data
  // carrier->SIB23 = (uint8_t *) malloc16(128);
  enc_rval = uper_encode_to_buffer(&asn_DEF_NR_BCCH_DL_SCH_Message,
                                   NULL,
                                   (void *)sib_message,
                                   carrier->SIB23,
                                   100);
  AssertFatal (enc_rval.encoded > 0, "ASN1 message encoding failed (%s, %lu)!\n",
               enc_rval.failed_type->name, enc_rval.encoded);

  if (enc_rval.encoded==-1) {
    return(-1);
  }

  return((enc_rval.encoded+7)/8);
}

void  do_RLC_BEARER(uint8_t Mod_id,
                    int CC_id,
                    struct NR_CellGroupConfig__rlc_BearerToAddModList *rlc_BearerToAddModList,
                    rlc_bearer_config_t  *rlc_config) {
  struct NR_RLC_BearerConfig *rlc_bearer;
  rlc_bearer = CALLOC(1,sizeof(struct NR_RLC_BearerConfig));
  rlc_bearer->logicalChannelIdentity = rlc_config->LogicalChannelIdentity[CC_id];
  rlc_bearer->servedRadioBearer = CALLOC(1,sizeof(struct NR_RLC_BearerConfig__servedRadioBearer));
  rlc_bearer->servedRadioBearer->present = rlc_config->servedRadioBearer_present[CC_id];

  if(rlc_bearer->servedRadioBearer->present == NR_RLC_BearerConfig__servedRadioBearer_PR_srb_Identity) {
    rlc_bearer->servedRadioBearer->choice.srb_Identity = rlc_config->srb_Identity[CC_id];
  } else if(rlc_bearer->servedRadioBearer->present == NR_RLC_BearerConfig__servedRadioBearer_PR_drb_Identity) {
    rlc_bearer->servedRadioBearer->choice.drb_Identity = rlc_config->drb_Identity[CC_id];
  }

  rlc_bearer->reestablishRLC = CALLOC(1,sizeof(long));
  *(rlc_bearer->reestablishRLC) = rlc_config->reestablishRLC[CC_id];
  rlc_bearer->rlc_Config = CALLOC(1,sizeof(struct NR_RLC_Config));
  rlc_bearer->rlc_Config->present = rlc_config->rlc_Config_present[CC_id];

  if(rlc_bearer->rlc_Config->present == NR_RLC_Config_PR_am) {
    rlc_bearer->rlc_Config->choice.am = CALLOC(1,sizeof(struct NR_RLC_Config__am));
    rlc_bearer->rlc_Config->choice.am->ul_AM_RLC.sn_FieldLength     = CALLOC(1,sizeof(NR_SN_FieldLengthAM_t));
    *(rlc_bearer->rlc_Config->choice.am->ul_AM_RLC.sn_FieldLength)  = rlc_config->ul_AM_sn_FieldLength[CC_id];
    rlc_bearer->rlc_Config->choice.am->ul_AM_RLC.t_PollRetransmit   = rlc_config->t_PollRetransmit[CC_id];
    rlc_bearer->rlc_Config->choice.am->ul_AM_RLC.pollPDU            = rlc_config->pollPDU[CC_id];
    rlc_bearer->rlc_Config->choice.am->ul_AM_RLC.pollByte           = rlc_config->pollByte[CC_id];
    rlc_bearer->rlc_Config->choice.am->ul_AM_RLC.maxRetxThreshold   = rlc_config->maxRetxThreshold[CC_id];
    rlc_bearer->rlc_Config->choice.am->dl_AM_RLC.sn_FieldLength     = CALLOC(1,sizeof(NR_SN_FieldLengthAM_t));
    *(rlc_bearer->rlc_Config->choice.am->dl_AM_RLC.sn_FieldLength)  = rlc_config->dl_AM_sn_FieldLength[CC_id];
    rlc_bearer->rlc_Config->choice.am->dl_AM_RLC.t_Reassembly       = rlc_config->dl_AM_t_Reassembly[CC_id];
    rlc_bearer->rlc_Config->choice.am->dl_AM_RLC.t_StatusProhibit   = rlc_config->t_StatusProhibit[CC_id];
  } else if(rlc_bearer->rlc_Config->present == NR_RLC_Config_PR_um_Bi_Directional) {
    rlc_bearer->rlc_Config->choice.um_Bi_Directional = CALLOC(1,sizeof(struct NR_RLC_Config__um_Bi_Directional));
    rlc_bearer->rlc_Config->choice.um_Bi_Directional->ul_UM_RLC.sn_FieldLength = CALLOC(1,sizeof(NR_SN_FieldLengthUM_t));
    *(rlc_bearer->rlc_Config->choice.um_Bi_Directional->ul_UM_RLC.sn_FieldLength) = rlc_config->ul_UM_sn_FieldLength[CC_id];
    rlc_bearer->rlc_Config->choice.um_Bi_Directional->dl_UM_RLC.sn_FieldLength = CALLOC(1,sizeof(NR_SN_FieldLengthUM_t));
    *(rlc_bearer->rlc_Config->choice.um_Bi_Directional->dl_UM_RLC.sn_FieldLength) = rlc_config->dl_UM_sn_FieldLength[CC_id];
    rlc_bearer->rlc_Config->choice.um_Bi_Directional->dl_UM_RLC.t_Reassembly   = rlc_config->dl_UM_t_Reassembly[CC_id];
  } else if(rlc_bearer->rlc_Config->present == NR_RLC_Config_PR_um_Uni_Directional_UL) {
    rlc_bearer->rlc_Config->choice.um_Uni_Directional_UL = CALLOC(1,sizeof(struct NR_RLC_Config__um_Uni_Directional_UL));
    rlc_bearer->rlc_Config->choice.um_Uni_Directional_UL->ul_UM_RLC.sn_FieldLength    = CALLOC(1,sizeof(NR_SN_FieldLengthUM_t));
    *(rlc_bearer->rlc_Config->choice.um_Uni_Directional_UL->ul_UM_RLC.sn_FieldLength) = rlc_config->ul_UM_sn_FieldLength[CC_id];
  } else if(rlc_bearer->rlc_Config->present == NR_RLC_Config_PR_um_Uni_Directional_DL) {
    rlc_bearer->rlc_Config->choice.um_Uni_Directional_DL = CALLOC(1,sizeof(struct NR_RLC_Config__um_Uni_Directional_DL));
    rlc_bearer->rlc_Config->choice.um_Uni_Directional_DL->dl_UM_RLC.sn_FieldLength    = CALLOC(1,sizeof(NR_SN_FieldLengthUM_t));
    *(rlc_bearer->rlc_Config->choice.um_Uni_Directional_DL->dl_UM_RLC.sn_FieldLength) = rlc_config->dl_UM_sn_FieldLength[CC_id];
    rlc_bearer->rlc_Config->choice.um_Uni_Directional_DL->dl_UM_RLC.t_Reassembly      = rlc_config->dl_UM_t_Reassembly[CC_id];
  }

  rlc_bearer->mac_LogicalChannelConfig = CALLOC(1,sizeof(struct NR_LogicalChannelConfig));
  rlc_bearer->mac_LogicalChannelConfig->ul_SpecificParameters = CALLOC(1,sizeof(struct NR_LogicalChannelConfig__ul_SpecificParameters));
  rlc_bearer->mac_LogicalChannelConfig->ul_SpecificParameters->priority            = rlc_config->priority[CC_id];
  rlc_bearer->mac_LogicalChannelConfig->ul_SpecificParameters->prioritisedBitRate  = rlc_config->prioritisedBitRate[CC_id];
  rlc_bearer->mac_LogicalChannelConfig->ul_SpecificParameters->bucketSizeDuration  = rlc_config->bucketSizeDuration[CC_id];
  rlc_bearer->mac_LogicalChannelConfig->ul_SpecificParameters->allowedServingCells = CALLOC(1,sizeof(struct NR_LogicalChannelConfig__ul_SpecificParameters__allowedServingCells));
  rlc_bearer->mac_LogicalChannelConfig->ul_SpecificParameters->allowedSCS_List     = CALLOC(1,sizeof(struct NR_LogicalChannelConfig__ul_SpecificParameters__allowedSCS_List));
  NR_ServCellIndex_t *servingcellindex;
  servingcellindex = CALLOC(1,sizeof(NR_ServCellIndex_t));
  *servingcellindex = rlc_config->allowedServingCells[CC_id];
  ASN_SEQUENCE_ADD(&(rlc_bearer->mac_LogicalChannelConfig->ul_SpecificParameters->allowedServingCells->list),&servingcellindex);
  NR_SubcarrierSpacing_t *subcarrierspacing;
  subcarrierspacing = CALLOC(1,sizeof(NR_SubcarrierSpacing_t));
  *subcarrierspacing = rlc_config->subcarrierspacing[CC_id];
  ASN_SEQUENCE_ADD(&(rlc_bearer->mac_LogicalChannelConfig->ul_SpecificParameters->allowedSCS_List->list),&subcarrierspacing);
  rlc_bearer->mac_LogicalChannelConfig->ul_SpecificParameters->maxPUSCH_Duration           = CALLOC(1,sizeof(long));
  rlc_bearer->mac_LogicalChannelConfig->ul_SpecificParameters->configuredGrantType1Allowed = CALLOC(1,sizeof(long));
  rlc_bearer->mac_LogicalChannelConfig->ul_SpecificParameters->logicalChannelGroup         = CALLOC(1,sizeof(long));
  rlc_bearer->mac_LogicalChannelConfig->ul_SpecificParameters->schedulingRequestID         = CALLOC(1,sizeof(NR_SchedulingRequestId_t));
  *(rlc_bearer->mac_LogicalChannelConfig->ul_SpecificParameters->maxPUSCH_Duration)           = rlc_config->maxPUSCH_Duration[CC_id];
  *(rlc_bearer->mac_LogicalChannelConfig->ul_SpecificParameters->configuredGrantType1Allowed) = rlc_config->configuredGrantType1Allowed[CC_id];
  *(rlc_bearer->mac_LogicalChannelConfig->ul_SpecificParameters->logicalChannelGroup)         = rlc_config->logicalChannelGroup[CC_id];
  *(rlc_bearer->mac_LogicalChannelConfig->ul_SpecificParameters->schedulingRequestID)         = rlc_config->schedulingRequestID[CC_id];
  rlc_bearer->mac_LogicalChannelConfig->ul_SpecificParameters->logicalChannelSR_Mask               = rlc_config->logicalChannelSR_Mask[CC_id];
  rlc_bearer->mac_LogicalChannelConfig->ul_SpecificParameters->logicalChannelSR_DelayTimerApplied  = rlc_config->logicalChannelSR_DelayTimerApplied[CC_id];
  ASN_SEQUENCE_ADD(&(rlc_BearerToAddModList->list),&rlc_bearer);
}


void do_MAC_CELLGROUP(uint8_t Mod_id,
                      int CC_id,
                      NR_MAC_CellGroupConfig_t *mac_CellGroupConfig,
                      mac_cellgroup_t  *mac_cellgroup_config) {
  mac_CellGroupConfig->drx_Config               = CALLOC(1,sizeof(struct NR_SetupRelease_DRX_Config));
  mac_CellGroupConfig->schedulingRequestConfig  = CALLOC(1,sizeof(struct NR_SchedulingRequestConfig));
  mac_CellGroupConfig->bsr_Config               = CALLOC(1,sizeof(struct NR_BSR_Config));
  mac_CellGroupConfig->tag_Config               = CALLOC(1,sizeof(struct NR_TAG_Config));
  mac_CellGroupConfig->phr_Config               = CALLOC(1,sizeof(struct NR_SetupRelease_PHR_Config));
  mac_CellGroupConfig->drx_Config->present      = mac_cellgroup_config->DRX_Config_PR[CC_id];
  mac_CellGroupConfig->drx_Config->choice.setup = CALLOC(1,sizeof(struct NR_DRX_Config));
  mac_CellGroupConfig->drx_Config->choice.setup->drx_onDurationTimer.present = mac_cellgroup_config->drx_onDurationTimer_PR[CC_id];

  if(mac_CellGroupConfig->drx_Config->choice.setup->drx_onDurationTimer.present == NR_DRX_Config__drx_onDurationTimer_PR_subMilliSeconds) {
    mac_CellGroupConfig->drx_Config->choice.setup->drx_onDurationTimer.choice.subMilliSeconds = mac_cellgroup_config->subMilliSeconds[CC_id];
  } else if(mac_CellGroupConfig->drx_Config->choice.setup->drx_onDurationTimer.present == NR_DRX_Config__drx_onDurationTimer_PR_milliSeconds) {
    mac_CellGroupConfig->drx_Config->choice.setup->drx_onDurationTimer.choice.milliSeconds    = mac_cellgroup_config->milliSeconds[CC_id];
  }

  mac_CellGroupConfig->drx_Config->choice.setup->drx_InactivityTimer        = mac_cellgroup_config->drx_InactivityTimer[CC_id];
  mac_CellGroupConfig->drx_Config->choice.setup->drx_HARQ_RTT_TimerDL       = mac_cellgroup_config->drx_HARQ_RTT_TimerDL[CC_id];
  mac_CellGroupConfig->drx_Config->choice.setup->drx_HARQ_RTT_TimerUL       = mac_cellgroup_config->drx_HARQ_RTT_TimerUL[CC_id];
  mac_CellGroupConfig->drx_Config->choice.setup->drx_RetransmissionTimerDL  = mac_cellgroup_config->drx_RetransmissionTimerDL[CC_id];
  mac_CellGroupConfig->drx_Config->choice.setup->drx_RetransmissionTimerUL  = mac_cellgroup_config->drx_RetransmissionTimerUL[CC_id];
  mac_CellGroupConfig->drx_Config->choice.setup->drx_LongCycleStartOffset.present = mac_cellgroup_config->drx_LongCycleStartOffset_PR[CC_id];

  if(mac_CellGroupConfig->drx_Config->choice.setup->drx_LongCycleStartOffset.present == NR_DRX_Config__drx_LongCycleStartOffset_PR_ms10) {
    mac_CellGroupConfig->drx_Config->choice.setup->drx_LongCycleStartOffset.choice.ms10 = mac_cellgroup_config->drx_LongCycleStartOffset[CC_id];
  } else if(mac_CellGroupConfig->drx_Config->choice.setup->drx_LongCycleStartOffset.present == NR_DRX_Config__drx_LongCycleStartOffset_PR_ms20) {
    mac_CellGroupConfig->drx_Config->choice.setup->drx_LongCycleStartOffset.choice.ms20 = mac_cellgroup_config->drx_LongCycleStartOffset[CC_id];
  } else if(mac_CellGroupConfig->drx_Config->choice.setup->drx_LongCycleStartOffset.present == NR_DRX_Config__drx_LongCycleStartOffset_PR_ms32) {
    mac_CellGroupConfig->drx_Config->choice.setup->drx_LongCycleStartOffset.choice.ms32 = mac_cellgroup_config->drx_LongCycleStartOffset[CC_id];
  } else if(mac_CellGroupConfig->drx_Config->choice.setup->drx_LongCycleStartOffset.present == NR_DRX_Config__drx_LongCycleStartOffset_PR_ms40) {
    mac_CellGroupConfig->drx_Config->choice.setup->drx_LongCycleStartOffset.choice.ms40 = mac_cellgroup_config->drx_LongCycleStartOffset[CC_id];
  } else if(mac_CellGroupConfig->drx_Config->choice.setup->drx_LongCycleStartOffset.present == NR_DRX_Config__drx_LongCycleStartOffset_PR_ms60) {
    mac_CellGroupConfig->drx_Config->choice.setup->drx_LongCycleStartOffset.choice.ms60 = mac_cellgroup_config->drx_LongCycleStartOffset[CC_id];
  } else if(mac_CellGroupConfig->drx_Config->choice.setup->drx_LongCycleStartOffset.present == NR_DRX_Config__drx_LongCycleStartOffset_PR_ms64) {
    mac_CellGroupConfig->drx_Config->choice.setup->drx_LongCycleStartOffset.choice.ms64 = mac_cellgroup_config->drx_LongCycleStartOffset[CC_id];
  } else if(mac_CellGroupConfig->drx_Config->choice.setup->drx_LongCycleStartOffset.present == NR_DRX_Config__drx_LongCycleStartOffset_PR_ms70) {
    mac_CellGroupConfig->drx_Config->choice.setup->drx_LongCycleStartOffset.choice.ms70 = mac_cellgroup_config->drx_LongCycleStartOffset[CC_id];
  } else if(mac_CellGroupConfig->drx_Config->choice.setup->drx_LongCycleStartOffset.present == NR_DRX_Config__drx_LongCycleStartOffset_PR_ms80) {
    mac_CellGroupConfig->drx_Config->choice.setup->drx_LongCycleStartOffset.choice.ms80 = mac_cellgroup_config->drx_LongCycleStartOffset[CC_id];
  } else if(mac_CellGroupConfig->drx_Config->choice.setup->drx_LongCycleStartOffset.present == NR_DRX_Config__drx_LongCycleStartOffset_PR_ms128) {
    mac_CellGroupConfig->drx_Config->choice.setup->drx_LongCycleStartOffset.choice.ms128 = mac_cellgroup_config->drx_LongCycleStartOffset[CC_id];
  } else if(mac_CellGroupConfig->drx_Config->choice.setup->drx_LongCycleStartOffset.present == NR_DRX_Config__drx_LongCycleStartOffset_PR_ms160) {
    mac_CellGroupConfig->drx_Config->choice.setup->drx_LongCycleStartOffset.choice.ms160 = mac_cellgroup_config->drx_LongCycleStartOffset[CC_id];
  } else if(mac_CellGroupConfig->drx_Config->choice.setup->drx_LongCycleStartOffset.present == NR_DRX_Config__drx_LongCycleStartOffset_PR_ms256) {
    mac_CellGroupConfig->drx_Config->choice.setup->drx_LongCycleStartOffset.choice.ms256 = mac_cellgroup_config->drx_LongCycleStartOffset[CC_id];
  } else if(mac_CellGroupConfig->drx_Config->choice.setup->drx_LongCycleStartOffset.present == NR_DRX_Config__drx_LongCycleStartOffset_PR_ms320) {
    mac_CellGroupConfig->drx_Config->choice.setup->drx_LongCycleStartOffset.choice.ms320 = mac_cellgroup_config->drx_LongCycleStartOffset[CC_id];
  } else if(mac_CellGroupConfig->drx_Config->choice.setup->drx_LongCycleStartOffset.present == NR_DRX_Config__drx_LongCycleStartOffset_PR_ms512) {
    mac_CellGroupConfig->drx_Config->choice.setup->drx_LongCycleStartOffset.choice.ms512 = mac_cellgroup_config->drx_LongCycleStartOffset[CC_id];
  } else if(mac_CellGroupConfig->drx_Config->choice.setup->drx_LongCycleStartOffset.present == NR_DRX_Config__drx_LongCycleStartOffset_PR_ms640) {
    mac_CellGroupConfig->drx_Config->choice.setup->drx_LongCycleStartOffset.choice.ms640 = mac_cellgroup_config->drx_LongCycleStartOffset[CC_id];
  } else if(mac_CellGroupConfig->drx_Config->choice.setup->drx_LongCycleStartOffset.present == NR_DRX_Config__drx_LongCycleStartOffset_PR_ms1024) {
    mac_CellGroupConfig->drx_Config->choice.setup->drx_LongCycleStartOffset.choice.ms1024 = mac_cellgroup_config->drx_LongCycleStartOffset[CC_id];
  } else if(mac_CellGroupConfig->drx_Config->choice.setup->drx_LongCycleStartOffset.present == NR_DRX_Config__drx_LongCycleStartOffset_PR_ms1280) {
    mac_CellGroupConfig->drx_Config->choice.setup->drx_LongCycleStartOffset.choice.ms1280 = mac_cellgroup_config->drx_LongCycleStartOffset[CC_id];
  } else if(mac_CellGroupConfig->drx_Config->choice.setup->drx_LongCycleStartOffset.present == NR_DRX_Config__drx_LongCycleStartOffset_PR_ms2048) {
    mac_CellGroupConfig->drx_Config->choice.setup->drx_LongCycleStartOffset.choice.ms2048 = mac_cellgroup_config->drx_LongCycleStartOffset[CC_id];
  } else if(mac_CellGroupConfig->drx_Config->choice.setup->drx_LongCycleStartOffset.present == NR_DRX_Config__drx_LongCycleStartOffset_PR_ms2560) {
    mac_CellGroupConfig->drx_Config->choice.setup->drx_LongCycleStartOffset.choice.ms2560 = mac_cellgroup_config->drx_LongCycleStartOffset[CC_id];
  } else if(mac_CellGroupConfig->drx_Config->choice.setup->drx_LongCycleStartOffset.present == NR_DRX_Config__drx_LongCycleStartOffset_PR_ms5120) {
    mac_CellGroupConfig->drx_Config->choice.setup->drx_LongCycleStartOffset.choice.ms5120 = mac_cellgroup_config->drx_LongCycleStartOffset[CC_id];
  } else if(mac_CellGroupConfig->drx_Config->choice.setup->drx_LongCycleStartOffset.present == NR_DRX_Config__drx_LongCycleStartOffset_PR_ms10240) {
    mac_CellGroupConfig->drx_Config->choice.setup->drx_LongCycleStartOffset.choice.ms10240 = mac_cellgroup_config->drx_LongCycleStartOffset[CC_id];
  }

  mac_CellGroupConfig->drx_Config->choice.setup->shortDRX = CALLOC(1,sizeof(struct NR_DRX_Config__shortDRX));
  mac_CellGroupConfig->drx_Config->choice.setup->shortDRX->drx_ShortCycle       = mac_cellgroup_config->drx_ShortCycle[CC_id];
  mac_CellGroupConfig->drx_Config->choice.setup->shortDRX->drx_ShortCycleTimer  = mac_cellgroup_config->drx_ShortCycleTimer[CC_id];
  mac_CellGroupConfig->drx_Config->choice.setup->drx_SlotOffset                 = mac_cellgroup_config->drx_SlotOffset[CC_id];
  mac_CellGroupConfig->schedulingRequestConfig->schedulingRequestToAddModList = CALLOC(1,sizeof(struct NR_SchedulingRequestConfig__schedulingRequestToAddModList));
  struct NR_SchedulingRequestToAddMod *schedulingrequestlist;
  schedulingrequestlist = CALLOC(1,sizeof(struct NR_SchedulingRequestToAddMod));
  schedulingrequestlist->schedulingRequestId  = mac_cellgroup_config->schedulingRequestId[CC_id];
  schedulingrequestlist->sr_ProhibitTimer = CALLOC(1,sizeof(long));
  *(schedulingrequestlist->sr_ProhibitTimer) = mac_cellgroup_config->sr_ProhibitTimer[CC_id];
  schedulingrequestlist->sr_TransMax      = mac_cellgroup_config->sr_TransMax[CC_id];
  ASN_SEQUENCE_ADD(&(mac_CellGroupConfig->schedulingRequestConfig->schedulingRequestToAddModList->list),&schedulingrequestlist);
  mac_CellGroupConfig->bsr_Config->periodicBSR_Timer              = mac_cellgroup_config->periodicBSR_Timer[CC_id];
  mac_CellGroupConfig->bsr_Config->retxBSR_Timer                  = mac_cellgroup_config->retxBSR_Timer[CC_id];
  mac_CellGroupConfig->bsr_Config->logicalChannelSR_DelayTimer    = CALLOC(1,sizeof(long));
  *(mac_CellGroupConfig->bsr_Config->logicalChannelSR_DelayTimer)    = mac_cellgroup_config->logicalChannelSR_DelayTimer[CC_id];
  mac_CellGroupConfig->tag_Config->tag_ToAddModList = CALLOC(1,sizeof(struct NR_TAG_Config__tag_ToAddModList));
  struct NR_TAG *tag;
  tag = CALLOC(1,sizeof(struct NR_TAG));
  tag->tag_Id             = mac_cellgroup_config->tag_Id[CC_id];
  tag->timeAlignmentTimer = mac_cellgroup_config->timeAlignmentTimer[CC_id];
  ASN_SEQUENCE_ADD(&(mac_CellGroupConfig->tag_Config->tag_ToAddModList->list),&tag);
  mac_CellGroupConfig->phr_Config->present = mac_cellgroup_config->PHR_Config_PR[CC_id];
  mac_CellGroupConfig->phr_Config->choice.setup   = CALLOC(1,sizeof(struct NR_PHR_Config));
  mac_CellGroupConfig->phr_Config->choice.setup->phr_PeriodicTimer         = mac_cellgroup_config->phr_PeriodicTimer[CC_id];
  mac_CellGroupConfig->phr_Config->choice.setup->phr_ProhibitTimer         = mac_cellgroup_config->phr_ProhibitTimer[CC_id];
  mac_CellGroupConfig->phr_Config->choice.setup->phr_Tx_PowerFactorChange  = mac_cellgroup_config->phr_Tx_PowerFactorChange[CC_id];
  mac_CellGroupConfig->phr_Config->choice.setup->multiplePHR               = mac_cellgroup_config->multiplePHR[CC_id];
  mac_CellGroupConfig->phr_Config->choice.setup->dummy                     = mac_cellgroup_config->phr_Type2SpCell[CC_id];
  mac_CellGroupConfig->phr_Config->choice.setup->phr_Type2OtherCell        = mac_cellgroup_config->phr_Type2OtherCell[CC_id];
  mac_CellGroupConfig->phr_Config->choice.setup->phr_ModeOtherCG           = mac_cellgroup_config->phr_ModeOtherCG[CC_id];
  mac_CellGroupConfig->skipUplinkTxDynamic      = mac_cellgroup_config->skipUplinkTxDynamic[CC_id];
}


void  do_PHYSICALCELLGROUP(uint8_t Mod_id,
                           int CC_id,
                           NR_PhysicalCellGroupConfig_t *physicalCellGroupConfig,
                           physicalcellgroup_t *physicalcellgroup_config) {
  physicalCellGroupConfig->harq_ACK_SpatialBundlingPUCCH = CALLOC(1,sizeof(long));
  physicalCellGroupConfig->harq_ACK_SpatialBundlingPUSCH = CALLOC(1,sizeof(long));
  physicalCellGroupConfig->p_NR_FR1                      = CALLOC(1,sizeof(NR_P_Max_t));
  physicalCellGroupConfig->tpc_SRS_RNTI                  = CALLOC(1,sizeof(NR_RNTI_Value_t));
  physicalCellGroupConfig->tpc_PUCCH_RNTI                = CALLOC(1,sizeof(NR_RNTI_Value_t));
  physicalCellGroupConfig->tpc_PUSCH_RNTI                = CALLOC(1,sizeof(NR_RNTI_Value_t));
  physicalCellGroupConfig->sp_CSI_RNTI                   = CALLOC(1,sizeof(NR_RNTI_Value_t));
  *(physicalCellGroupConfig->harq_ACK_SpatialBundlingPUCCH) = physicalcellgroup_config->harq_ACK_SpatialBundlingPUCCH[CC_id];
  *(physicalCellGroupConfig->harq_ACK_SpatialBundlingPUSCH) = physicalcellgroup_config->harq_ACK_SpatialBundlingPUSCH[CC_id];
  *(physicalCellGroupConfig->p_NR_FR1)                      = physicalcellgroup_config->p_NR[CC_id];
  physicalCellGroupConfig->pdsch_HARQ_ACK_Codebook          = physicalcellgroup_config->pdsch_HARQ_ACK_Codebook[CC_id];
  *(physicalCellGroupConfig->tpc_SRS_RNTI)                  = physicalcellgroup_config->tpc_SRS_RNTI[CC_id];
  *(physicalCellGroupConfig->tpc_PUCCH_RNTI)                = physicalcellgroup_config->tpc_PUCCH_RNTI[CC_id];
  *(physicalCellGroupConfig->tpc_PUSCH_RNTI)                = physicalcellgroup_config->tpc_PUSCH_RNTI[CC_id];
  *(physicalCellGroupConfig->sp_CSI_RNTI)                   = physicalcellgroup_config->sp_CSI_RNTI[CC_id];
  physicalCellGroupConfig->cs_RNTI                       = CALLOC(1,sizeof(struct NR_SetupRelease_RNTI_Value));
  physicalCellGroupConfig->cs_RNTI->present              = physicalcellgroup_config->RNTI_Value_PR[CC_id];

  if(physicalCellGroupConfig->cs_RNTI->present == NR_SetupRelease_RNTI_Value_PR_setup) {
    physicalCellGroupConfig->cs_RNTI->choice.setup = physicalcellgroup_config->RNTI_Value[CC_id];
  }
}



void do_SpCellConfig(gNB_RRC_INST *rrc,
                      struct NR_SpCellConfig  *spconfig){
  //gNB_RrcConfigurationReq  *common_configuration;
  //common_configuration = CALLOC(1,sizeof(gNB_RrcConfigurationReq));
  //Fill servingcellconfigcommon config value
  //Fill common config to structure
  //  rrc->configuration = common_configuration;
  spconfig->reconfigurationWithSync = CALLOC(1,sizeof(struct NR_ReconfigurationWithSync));
}

//------------------------------------------------------------------------------
uint8_t do_RRCReject(uint8_t Mod_id,
                  uint8_t *const buffer)
//------------------------------------------------------------------------------
{
    asn_enc_rval_t                                   enc_rval;;
    NR_DL_CCCH_Message_t                             dl_ccch_msg;
    NR_RRCReject_t                                   *rrcReject;
    NR_RejectWaitTime_t                              waitTime = 1;

    memset((void *)&dl_ccch_msg, 0, sizeof(NR_DL_CCCH_Message_t));
    dl_ccch_msg.message.present = NR_DL_CCCH_MessageType_PR_c1;
    dl_ccch_msg.message.choice.c1          = CALLOC(1, sizeof(struct NR_DL_CCCH_MessageType__c1));
    dl_ccch_msg.message.choice.c1->present = NR_RRCReject__criticalExtensions_PR_rrcReject;

    dl_ccch_msg.message.choice.c1->choice.rrcReject = CALLOC(1,sizeof(NR_RRCReject_t));
    rrcReject = dl_ccch_msg.message.choice.c1->choice.rrcReject;

    rrcReject->criticalExtensions.choice.rrcReject           = CALLOC(1, sizeof(struct NR_RRCReject_IEs));
    rrcReject->criticalExtensions.choice.rrcReject->waitTime = CALLOC(1, sizeof(NR_RejectWaitTime_t));

    rrcReject->criticalExtensions.present = NR_RRCReject__criticalExtensions_PR_rrcReject;
    rrcReject->criticalExtensions.choice.rrcReject->waitTime = &waitTime;

    if ( LOG_DEBUGFLAG(DEBUG_ASN1) ) {
        xer_fprint(stdout, &asn_DEF_NR_DL_CCCH_Message, (void *)&dl_ccch_msg);
    }

    enc_rval = uper_encode_to_buffer(&asn_DEF_NR_DL_CCCH_Message,
                                    NULL,
                                    (void *)&dl_ccch_msg,
                                    buffer,
                                    100);

    if(enc_rval.encoded == -1) {
        LOG_E(NR_RRC, "[gNB AssertFatal]ASN1 message encoding failed (%s, %lu)!\n",
            enc_rval.failed_type->name, enc_rval.encoded);
        return -1;
    }

    LOG_D(NR_RRC,"RRCReject Encoded %zd bits (%zd bytes)\n",
            enc_rval.encoded,(enc_rval.encoded+7)/8);
    return((enc_rval.encoded+7)/8);
}

// TODO: Implement to b_SRS = 1 and b_SRS = 2
long rrc_get_max_nr_csrs(uint8_t max_rbs, long b_SRS) {

  if(b_SRS>0) {
    LOG_E(NR_RRC,"rrc_get_max_nr_csrs(): Not implemented yet for b_SRS>0\n");
    return 0; // This c_srs is always valid
  }

  const uint16_t m_SRS[64] = { 4, 8, 12, 16, 16, 20, 24, 24, 28, 32, 36, 40, 48, 48, 52, 56, 60, 64, 72, 72, 76, 80, 88,
                               96, 96, 104, 112, 120, 120, 120, 128, 128, 128, 132, 136, 144, 144, 144, 144, 152, 160,
                               160, 160, 168, 176, 184, 192, 192, 192, 192, 208, 216, 224, 240, 240, 240, 240, 256, 256,
                               256, 264, 272, 272, 272 };

  long c_srs = 0;
  uint16_t m = 4;
  for(int c = 1; c<64; c++) {
    if(m_SRS[c]>m && m_SRS[c]<max_rbs) {
      c_srs = c;
      m = m_SRS[c];
    }
  }

  return c_srs;
}

<<<<<<< HEAD
void fill_default_downlinkBWP(NR_BWP_Downlink_t *bwp,
                              int bwp_loop,
                              NR_ServingCellConfig_t *servingcellconfigdedicated,
                              NR_ServingCellConfigCommon_t *scc,
                              const gNB_RrcConfigurationReq *configuration) {

  /// BWP common configuration
  bwp->bwp_Common = calloc(1,sizeof(*bwp->bwp_Common));
  if(servingcellconfigdedicated->downlinkBWP_ToAddModList &&
     bwp_loop < servingcellconfigdedicated->downlinkBWP_ToAddModList->list.count) {
    bwp->bwp_Id = servingcellconfigdedicated->downlinkBWP_ToAddModList->list.array[bwp_loop]->bwp_Id;
    bwp->bwp_Common->genericParameters.locationAndBandwidth = servingcellconfigdedicated->downlinkBWP_ToAddModList->list.array[bwp_loop]->bwp_Common->genericParameters.locationAndBandwidth;
    bwp->bwp_Common->genericParameters.subcarrierSpacing = servingcellconfigdedicated->downlinkBWP_ToAddModList->list.array[bwp_loop]->bwp_Common->genericParameters.subcarrierSpacing;
    bwp->bwp_Common->genericParameters.cyclicPrefix = servingcellconfigdedicated->downlinkBWP_ToAddModList->list.array[bwp_loop]->bwp_Common->genericParameters.cyclicPrefix;
  } else {
    bwp->bwp_Id=bwp_loop+1;
    bwp->bwp_Common->genericParameters.locationAndBandwidth = PRBalloc_to_locationandbandwidth(scc->downlinkConfigCommon->frequencyInfoDL->scs_SpecificCarrierList.list.array[0]->carrierBandwidth,0);
    bwp->bwp_Common->genericParameters.subcarrierSpacing = scc->downlinkConfigCommon->initialDownlinkBWP->genericParameters.subcarrierSpacing;
    bwp->bwp_Common->genericParameters.cyclicPrefix = scc->downlinkConfigCommon->initialDownlinkBWP->genericParameters.cyclicPrefix;
  }

  bwp->bwp_Common->pdcch_ConfigCommon=calloc(1,sizeof(*bwp->bwp_Common->pdcch_ConfigCommon));
  bwp->bwp_Common->pdcch_ConfigCommon->present = NR_SetupRelease_PDCCH_ConfigCommon_PR_setup;
  bwp->bwp_Common->pdcch_ConfigCommon->choice.setup = calloc(1,sizeof(*bwp->bwp_Common->pdcch_ConfigCommon->choice.setup));
  bwp->bwp_Common->pdcch_ConfigCommon->choice.setup->controlResourceSetZero=NULL;
  bwp->bwp_Common->pdcch_ConfigCommon->choice.setup->commonControlResourceSet=calloc(1,sizeof(*bwp->bwp_Common->pdcch_ConfigCommon->choice.setup->commonControlResourceSet));

  int curr_bwp = NRRIV2BW(bwp->bwp_Common->genericParameters.locationAndBandwidth,MAX_BWP_SIZE);

  NR_ControlResourceSet_t *coreset = calloc(1,sizeof(*coreset));
  coreset->controlResourceSetId=(bwp->bwp_Id<<1); // To uniquely identify each Coreset lets derive it from the BWPId
  // frequency domain resources depends on BWP size
  // options are 24, 48 or 96
  coreset->frequencyDomainResources.buf = calloc(1,6);
  if (0) {
    if (curr_bwp < 48)
      coreset->frequencyDomainResources.buf[0] = 0xf0;
    else
      coreset->frequencyDomainResources.buf[0] = 0xff;
    if (curr_bwp < 96)
      coreset->frequencyDomainResources.buf[1] = 0;
    else
      coreset->frequencyDomainResources.buf[1] = 0xff;
  } else {
    coreset->frequencyDomainResources.buf[0] = 0xf0;
    coreset->frequencyDomainResources.buf[1] = 0;
  }
  coreset->frequencyDomainResources.buf[2] = 0;
  coreset->frequencyDomainResources.buf[3] = 0;
  coreset->frequencyDomainResources.buf[4] = 0;
  coreset->frequencyDomainResources.buf[5] = 0;
  coreset->frequencyDomainResources.size = 6;
  coreset->frequencyDomainResources.bits_unused = 3;
  coreset->duration=1;
  coreset->cce_REG_MappingType.present = NR_ControlResourceSet__cce_REG_MappingType_PR_nonInterleaved;
  coreset->precoderGranularity = NR_ControlResourceSet__precoderGranularity_sameAsREG_bundle;

  coreset->tci_StatesPDCCH_ToAddList=calloc(1,sizeof(*coreset->tci_StatesPDCCH_ToAddList));
  uint64_t bitmap=0;
  switch (scc->ssb_PositionsInBurst->present) {
    case 1 :
      bitmap = ((uint64_t) scc->ssb_PositionsInBurst->choice.shortBitmap.buf[0])<<56;
      break;
    case 2 :
      bitmap = ((uint64_t) scc->ssb_PositionsInBurst->choice.mediumBitmap.buf[0])<<56;
      break;
    case 3 :
      for (int i=0; i<8; i++) {
        bitmap |= (((uint64_t) scc->ssb_PositionsInBurst->choice.longBitmap.buf[i])<<((7-i)*8));
      }
      break;
    default:
      AssertFatal(1==0,"SSB bitmap size value %d undefined (allowed values 1,2,3) \n", scc->ssb_PositionsInBurst->present);
  }
  NR_TCI_StateId_t *tci[64];
  for (int i=0;i<64;i++) {
    if ((bitmap>>(63-i))&0x01){
      tci[i]=calloc(1,sizeof(*tci[i]));
      *tci[i] = i;
      ASN_SEQUENCE_ADD(&coreset->tci_StatesPDCCH_ToAddList->list,tci[i]);
    }
  }
  coreset->tci_StatesPDCCH_ToReleaseList = NULL;
  coreset->tci_PresentInDCI = NULL;
  coreset->pdcch_DMRS_ScramblingID = NULL;

  bwp->bwp_Common->pdcch_ConfigCommon->choice.setup->commonControlResourceSet = coreset;
  bwp->bwp_Common->pdcch_ConfigCommon->choice.setup->searchSpaceZero=NULL;
  bwp->bwp_Common->pdcch_ConfigCommon->choice.setup->commonSearchSpaceList=NULL;
  bwp->bwp_Common->pdcch_ConfigCommon->choice.setup->commonSearchSpaceList=calloc(1,sizeof(*bwp->bwp_Common->pdcch_ConfigCommon->choice.setup->commonSearchSpaceList));

  NR_SearchSpace_t *ss=calloc(1,sizeof(*ss));
  ss->searchSpaceId = (bwp->bwp_Id<<1)-1 + 7; // To uniquely identify each SearchSpace lets derive it from the BWPId
  ss->controlResourceSetId=calloc(1,sizeof(*ss->controlResourceSetId));
  *ss->controlResourceSetId=coreset->controlResourceSetId;
  ss->monitoringSlotPeriodicityAndOffset = calloc(1,sizeof(*ss->monitoringSlotPeriodicityAndOffset));
  ss->monitoringSlotPeriodicityAndOffset->present = NR_SearchSpace__monitoringSlotPeriodicityAndOffset_PR_sl1;
  ss->duration=NULL;
  ss->monitoringSymbolsWithinSlot = calloc(1,sizeof(*ss->monitoringSymbolsWithinSlot));
  ss->monitoringSymbolsWithinSlot->buf = calloc(1,2);
  // should be '1100 0000 0000 00'B (LSB first!), first two symols in slot, adjust if needed
  ss->monitoringSymbolsWithinSlot->buf[1] = 0;
  ss->monitoringSymbolsWithinSlot->buf[0] = (1<<7);
  ss->monitoringSymbolsWithinSlot->size = 2;
  ss->monitoringSymbolsWithinSlot->bits_unused = 2;
  ss->nrofCandidates = calloc(1,sizeof(*ss->nrofCandidates));
  ss->nrofCandidates->aggregationLevel1 = NR_SearchSpace__nrofCandidates__aggregationLevel1_n0;
  ss->nrofCandidates->aggregationLevel2 = NR_SearchSpace__nrofCandidates__aggregationLevel2_n2;
  ss->nrofCandidates->aggregationLevel4 = NR_SearchSpace__nrofCandidates__aggregationLevel4_n1;
  ss->nrofCandidates->aggregationLevel8 = NR_SearchSpace__nrofCandidates__aggregationLevel8_n0;
  ss->nrofCandidates->aggregationLevel16 = NR_SearchSpace__nrofCandidates__aggregationLevel16_n0;
  ss->searchSpaceType = calloc(1,sizeof(*ss->searchSpaceType));
  ss->searchSpaceType->present = NR_SearchSpace__searchSpaceType_PR_common;
  ss->searchSpaceType->choice.common=calloc(1,sizeof(*ss->searchSpaceType->choice.common));
  ss->searchSpaceType->choice.common->dci_Format0_0_AndFormat1_0 = calloc(1,sizeof(*ss->searchSpaceType->choice.common->dci_Format0_0_AndFormat1_0));

  ASN_SEQUENCE_ADD(&bwp->bwp_Common->pdcch_ConfigCommon->choice.setup->commonSearchSpaceList->list,ss);

  bwp->bwp_Common->pdcch_ConfigCommon->choice.setup->searchSpaceSIB1=NULL;
  bwp->bwp_Common->pdcch_ConfigCommon->choice.setup->searchSpaceOtherSystemInformation=NULL;
  bwp->bwp_Common->pdcch_ConfigCommon->choice.setup->pagingSearchSpace=NULL;
  bwp->bwp_Common->pdcch_ConfigCommon->choice.setup->ra_SearchSpace=NULL;
  bwp->bwp_Common->pdcch_ConfigCommon->choice.setup->ext1=NULL;
  bwp->bwp_Common->pdsch_ConfigCommon=calloc(1,sizeof(*bwp->bwp_Common->pdsch_ConfigCommon));
  bwp->bwp_Common->pdsch_ConfigCommon->present = NR_SetupRelease_PDSCH_ConfigCommon_PR_setup;
  bwp->bwp_Common->pdsch_ConfigCommon->choice.setup = calloc(1,sizeof(*bwp->bwp_Common->pdsch_ConfigCommon->choice.setup));
  bwp->bwp_Common->pdsch_ConfigCommon->choice.setup->pdsch_TimeDomainAllocationList = calloc(1,sizeof(*bwp->bwp_Common->pdsch_ConfigCommon->choice.setup->pdsch_TimeDomainAllocationList));

  // Copy PDSCH TimeDomainResourceAllocation from InitialBWP
  NR_PDSCH_TimeDomainResourceAllocation_t *pdschi;
  for (int i=0;i<scc->downlinkConfigCommon->initialDownlinkBWP->pdsch_ConfigCommon->choice.setup->pdsch_TimeDomainAllocationList->list.count;i++) {
    pdschi= calloc(1,sizeof(*pdschi));
    if(scc->downlinkConfigCommon->initialDownlinkBWP->pdsch_ConfigCommon->choice.setup->pdsch_TimeDomainAllocationList->list.array[i]->k0){
      pdschi->k0 = calloc(1,sizeof(*pdschi->k0));
      *pdschi->k0 = *scc->downlinkConfigCommon->initialDownlinkBWP->pdsch_ConfigCommon->choice.setup->pdsch_TimeDomainAllocationList->list.array[i]->k0;
    }
    pdschi->mappingType = scc->downlinkConfigCommon->initialDownlinkBWP->pdsch_ConfigCommon->choice.setup->pdsch_TimeDomainAllocationList->list.array[i]->mappingType;
    pdschi->startSymbolAndLength = scc->downlinkConfigCommon->initialDownlinkBWP->pdsch_ConfigCommon->choice.setup->pdsch_TimeDomainAllocationList->list.array[i]->startSymbolAndLength;
    ASN_SEQUENCE_ADD(&bwp->bwp_Common->pdsch_ConfigCommon->choice.setup->pdsch_TimeDomainAllocationList->list,pdschi);
  }

  /// BWP dedicated configuration
  bwp->bwp_Dedicated=calloc(1,sizeof(*bwp->bwp_Dedicated));
  bwp->bwp_Dedicated->pdcch_Config=calloc(1,sizeof(*bwp->bwp_Dedicated->pdcch_Config));
  bwp->bwp_Dedicated->pdcch_Config->present = NR_SetupRelease_PDCCH_Config_PR_setup;
  bwp->bwp_Dedicated->pdcch_Config->choice.setup = calloc(1,sizeof(*bwp->bwp_Dedicated->pdcch_Config->choice.setup));
  bwp->bwp_Dedicated->pdcch_Config->choice.setup->searchSpacesToAddModList = calloc(1,sizeof(*bwp->bwp_Dedicated->pdcch_Config->choice.setup->searchSpacesToAddModList));
  bwp->bwp_Dedicated->pdcch_Config->choice.setup->controlResourceSetToAddModList = calloc(1,sizeof(*bwp->bwp_Dedicated->pdcch_Config->choice.setup->controlResourceSetToAddModList));

  NR_ControlResourceSet_t *coreset2 = calloc(1,sizeof(*coreset2));
  coreset2->controlResourceSetId=(bwp->bwp_Id<<1)+1; // To uniquely identify each Coreset lets derive it from the BWPId
  // frequency domain resources depends on BWP size
  // options are 24, 48 or 96
  coreset2->frequencyDomainResources.buf = calloc(1,6);
  if (0) {
    if (curr_bwp < 48)
      coreset2->frequencyDomainResources.buf[0] = 0xf0;
    else
      coreset2->frequencyDomainResources.buf[0] = 0xff;
    if (curr_bwp < 96)
      coreset2->frequencyDomainResources.buf[1] = 0;
    else
      coreset2->frequencyDomainResources.buf[1] = 0xff;
  } else {
    coreset2->frequencyDomainResources.buf[0] = 0xf0;
    coreset2->frequencyDomainResources.buf[1] = 0;
  }
  coreset2->frequencyDomainResources.buf[2] = 0;
  coreset2->frequencyDomainResources.buf[3] = 0;
  coreset2->frequencyDomainResources.buf[4] = 0;
  coreset2->frequencyDomainResources.buf[5] = 0;
  coreset2->frequencyDomainResources.size = 6;
  coreset2->frequencyDomainResources.bits_unused = 3;
  coreset2->duration=1;
  coreset2->cce_REG_MappingType.present = NR_ControlResourceSet__cce_REG_MappingType_PR_nonInterleaved;
  coreset2->precoderGranularity = NR_ControlResourceSet__precoderGranularity_sameAsREG_bundle;
  coreset2->tci_StatesPDCCH_ToAddList=NULL;
  coreset2->tci_StatesPDCCH_ToReleaseList = NULL;
  coreset2->tci_PresentInDCI = NULL;
  coreset2->pdcch_DMRS_ScramblingID = NULL;
  ASN_SEQUENCE_ADD(&bwp->bwp_Dedicated->pdcch_Config->choice.setup->controlResourceSetToAddModList->list, coreset2);

  bwp->bwp_Dedicated->pdcch_Config->choice.setup->searchSpacesToAddModList = calloc(1,sizeof(*bwp->bwp_Dedicated->pdcch_Config->choice.setup->searchSpacesToAddModList));
  NR_SearchSpace_t *ss2 = calloc(1,sizeof(*ss2));
  ss2->searchSpaceId=(bwp->bwp_Id<<1) + 7; // To uniquely identify each SearchSpace lets derive it from the BWPId
  ss2->controlResourceSetId=calloc(1,sizeof(*ss2->controlResourceSetId));
  *ss2->controlResourceSetId=coreset2->controlResourceSetId;
  ss2->monitoringSlotPeriodicityAndOffset=calloc(1,sizeof(*ss2->monitoringSlotPeriodicityAndOffset));
  ss2->monitoringSlotPeriodicityAndOffset->present = NR_SearchSpace__monitoringSlotPeriodicityAndOffset_PR_sl1;
  ss2->monitoringSlotPeriodicityAndOffset->choice.sl1=(NULL_t)0;
  ss2->duration=NULL;
  ss2->monitoringSymbolsWithinSlot = calloc(1,sizeof(*ss2->monitoringSymbolsWithinSlot));
  ss2->monitoringSymbolsWithinSlot->buf = calloc(1,2);
  ss2->monitoringSymbolsWithinSlot->size = 2;
  ss2->monitoringSymbolsWithinSlot->buf[0]=0x80;
  ss2->monitoringSymbolsWithinSlot->buf[1]=0x0;
  ss2->monitoringSymbolsWithinSlot->bits_unused = 2;
  ss2->nrofCandidates=calloc(1,sizeof(*ss2->nrofCandidates));
  ss2->nrofCandidates->aggregationLevel1 = NR_SearchSpace__nrofCandidates__aggregationLevel1_n0;
  ss2->nrofCandidates->aggregationLevel2 = NR_SearchSpace__nrofCandidates__aggregationLevel2_n2;
  ss2->nrofCandidates->aggregationLevel4 = NR_SearchSpace__nrofCandidates__aggregationLevel4_n1;
  ss2->nrofCandidates->aggregationLevel8 = NR_SearchSpace__nrofCandidates__aggregationLevel8_n0;
  ss2->nrofCandidates->aggregationLevel16 = NR_SearchSpace__nrofCandidates__aggregationLevel16_n0;
  ss2->searchSpaceType=calloc(1,sizeof(*ss2->searchSpaceType));
  ss2->searchSpaceType->present = NR_SearchSpace__searchSpaceType_PR_ue_Specific;
  ss2->searchSpaceType->choice.ue_Specific = calloc(1,sizeof(*ss2->searchSpaceType->choice.ue_Specific));
  ss2->searchSpaceType->choice.ue_Specific->dci_Formats=NR_SearchSpace__searchSpaceType__ue_Specific__dci_Formats_formats0_1_And_1_1;
  ASN_SEQUENCE_ADD(&bwp->bwp_Dedicated->pdcch_Config->choice.setup->searchSpacesToAddModList->list, ss2);

  bwp->bwp_Dedicated->pdsch_Config=calloc(1,sizeof(*bwp->bwp_Dedicated->pdsch_Config));
  bwp->bwp_Dedicated->pdsch_Config->present = NR_SetupRelease_PDSCH_Config_PR_setup;
  bwp->bwp_Dedicated->pdsch_Config->choice.setup = calloc(1,sizeof(*bwp->bwp_Dedicated->pdsch_Config->choice.setup));
  bwp->bwp_Dedicated->pdsch_Config->choice.setup->dataScramblingIdentityPDSCH = NULL;
  bwp->bwp_Dedicated->pdsch_Config->choice.setup->dmrs_DownlinkForPDSCH_MappingTypeA = calloc(1,sizeof(*bwp->bwp_Dedicated->pdsch_Config->choice.setup->dmrs_DownlinkForPDSCH_MappingTypeA));
  bwp->bwp_Dedicated->pdsch_Config->choice.setup->dmrs_DownlinkForPDSCH_MappingTypeA->present= NR_SetupRelease_DMRS_DownlinkConfig_PR_setup;
  bwp->bwp_Dedicated->pdsch_Config->choice.setup->dmrs_DownlinkForPDSCH_MappingTypeA->choice.setup = calloc(1,sizeof(*bwp->bwp_Dedicated->pdsch_Config->choice.setup->dmrs_DownlinkForPDSCH_MappingTypeA->choice.setup));
  bwp->bwp_Dedicated->pdsch_Config->choice.setup->dmrs_DownlinkForPDSCH_MappingTypeA->choice.setup->dmrs_Type=NULL;
  bwp->bwp_Dedicated->pdsch_Config->choice.setup->dmrs_DownlinkForPDSCH_MappingTypeA->choice.setup->maxLength=NULL;
  bwp->bwp_Dedicated->pdsch_Config->choice.setup->dmrs_DownlinkForPDSCH_MappingTypeA->choice.setup->dmrs_AdditionalPosition = calloc(1,sizeof(*bwp->bwp_Dedicated->pdsch_Config->choice.setup->dmrs_DownlinkForPDSCH_MappingTypeA->choice.setup->dmrs_AdditionalPosition));
  *bwp->bwp_Dedicated->pdsch_Config->choice.setup->dmrs_DownlinkForPDSCH_MappingTypeA->choice.setup->dmrs_AdditionalPosition = NR_DMRS_DownlinkConfig__dmrs_AdditionalPosition_pos1;
  bwp->bwp_Dedicated->pdsch_Config->choice.setup->resourceAllocation = NR_PDSCH_Config__resourceAllocation_resourceAllocationType1;
  bwp->bwp_Dedicated->pdsch_Config->choice.setup->prb_BundlingType.present = NR_PDSCH_Config__prb_BundlingType_PR_staticBundling;
  bwp->bwp_Dedicated->pdsch_Config->choice.setup->prb_BundlingType.choice.staticBundling = calloc(1,sizeof(*bwp->bwp_Dedicated->pdsch_Config->choice.setup->prb_BundlingType.choice.staticBundling));
  bwp->bwp_Dedicated->pdsch_Config->choice.setup->prb_BundlingType.choice.staticBundling->bundleSize =
      calloc(1,sizeof(*bwp->bwp_Dedicated->pdsch_Config->choice.setup->prb_BundlingType.choice.staticBundling->bundleSize));
  *bwp->bwp_Dedicated->pdsch_Config->choice.setup->prb_BundlingType.choice.staticBundling->bundleSize = NR_PDSCH_Config__prb_BundlingType__staticBundling__bundleSize_wideband;
  bwp->bwp_Dedicated->pdsch_Config->choice.setup->tci_StatesToAddModList=calloc(1,sizeof(*bwp->bwp_Dedicated->pdsch_Config->choice.setup->tci_StatesToAddModList));
  NR_TCI_State_t *tcic = calloc(1,sizeof(*tcic));
  tcic->tci_StateId=0;
  tcic->qcl_Type1.cell=NULL;
  tcic->qcl_Type1.bwp_Id=NULL;
  tcic->qcl_Type1.referenceSignal.present = NR_QCL_Info__referenceSignal_PR_ssb;
  tcic->qcl_Type1.referenceSignal.choice.ssb = 0;
  tcic->qcl_Type1.qcl_Type=NR_QCL_Info__qcl_Type_typeD;
  ASN_SEQUENCE_ADD(&bwp->bwp_Dedicated->pdsch_Config->choice.setup->tci_StatesToAddModList->list,tcic);
}

void fill_default_uplinkBWP(NR_BWP_Uplink_t *ubwp,
                            int bwp_loop,
                            NR_ServingCellConfig_t *servingcellconfigdedicated,
                            NR_ServingCellConfigCommon_t *scc,
                            const gNB_RrcConfigurationReq *configuration,
                            int uid) {

  /// BWP common configuration
  ubwp->bwp_Common = calloc(1,sizeof(*ubwp->bwp_Common));
  if(servingcellconfigdedicated->uplinkConfig->uplinkBWP_ToAddModList &&
     bwp_loop < servingcellconfigdedicated->uplinkConfig->uplinkBWP_ToAddModList->list.count) {
    ubwp->bwp_Id = servingcellconfigdedicated->uplinkConfig->uplinkBWP_ToAddModList->list.array[bwp_loop]->bwp_Id;
    ubwp->bwp_Common->genericParameters.locationAndBandwidth = servingcellconfigdedicated->uplinkConfig->uplinkBWP_ToAddModList->list.array[bwp_loop]->bwp_Common->genericParameters.locationAndBandwidth;
    ubwp->bwp_Common->genericParameters.subcarrierSpacing = servingcellconfigdedicated->uplinkConfig->uplinkBWP_ToAddModList->list.array[bwp_loop]->bwp_Common->genericParameters.subcarrierSpacing;
    ubwp->bwp_Common->genericParameters.cyclicPrefix = servingcellconfigdedicated->uplinkConfig->uplinkBWP_ToAddModList->list.array[bwp_loop]->bwp_Common->genericParameters.cyclicPrefix;
  } else {
    ubwp->bwp_Id=bwp_loop+1;
    ubwp->bwp_Common->genericParameters.locationAndBandwidth = PRBalloc_to_locationandbandwidth(scc->uplinkConfigCommon->frequencyInfoUL->scs_SpecificCarrierList.list.array[0]->carrierBandwidth,0);
    ubwp->bwp_Common->genericParameters.subcarrierSpacing = scc->uplinkConfigCommon->initialUplinkBWP->genericParameters.subcarrierSpacing;
    ubwp->bwp_Common->genericParameters.cyclicPrefix = scc->uplinkConfigCommon->initialUplinkBWP->genericParameters.cyclicPrefix;
  }

  ubwp->bwp_Common->rach_ConfigCommon  = NULL;
  ubwp->bwp_Common->pusch_ConfigCommon = scc->uplinkConfigCommon->initialUplinkBWP->pusch_ConfigCommon;
  ubwp->bwp_Common->pucch_ConfigCommon = scc->uplinkConfigCommon->initialUplinkBWP->pucch_ConfigCommon;

  /// BWP dedicated configuration
  ubwp->bwp_Dedicated = calloc(1,sizeof(*ubwp->bwp_Dedicated));

  // PUCCH config
  ubwp->bwp_Dedicated->pucch_Config = calloc(1,sizeof(*ubwp->bwp_Dedicated->pucch_Config));
  ubwp->bwp_Dedicated->pucch_Config->present = NR_SetupRelease_PUCCH_Config_PR_setup;
  NR_PUCCH_Config_t *pucch_Config = calloc(1,sizeof(*pucch_Config));
  ubwp->bwp_Dedicated->pucch_Config->choice.setup=pucch_Config;
  pucch_Config->resourceSetToAddModList = calloc(1,sizeof(*pucch_Config->resourceSetToAddModList));
  pucch_Config->resourceSetToReleaseList = NULL;
  NR_PUCCH_ResourceSet_t *pucchresset0=calloc(1,sizeof(*pucchresset0));
  pucchresset0->pucch_ResourceSetId = 0;
  NR_PUCCH_ResourceId_t *pucchres0id0=calloc(1,sizeof(*pucchres0id0));
  *pucchres0id0=ubwp->bwp_Id; // To uniquely identify each pucchresource lets derive it from the BWPId
  ASN_SEQUENCE_ADD(&pucchresset0->resourceList.list,pucchres0id0);
  pucchresset0->maxPayloadSize=NULL;
  ASN_SEQUENCE_ADD(&pucch_Config->resourceSetToAddModList->list,pucchresset0);
  pucch_Config->resourceToAddModList = calloc(1,sizeof(*pucch_Config->resourceToAddModList));
  pucch_Config->resourceToReleaseList = NULL;
  int curr_bwp = NRRIV2BW(ubwp->bwp_Common->genericParameters.locationAndBandwidth,MAX_BWP_SIZE);
  NR_PUCCH_Resource_t *pucchres0=calloc(1,sizeof(*pucchres0));
  pucchres0->pucch_ResourceId=*pucchres0id0;
  pucchres0->startingPRB=(8+uid) % curr_bwp;
  pucchres0->intraSlotFrequencyHopping=NULL;
  pucchres0->secondHopPRB=NULL;
  pucchres0->format.present= NR_PUCCH_Resource__format_PR_format0;
  pucchres0->format.choice.format0=calloc(1,sizeof(*pucchres0->format.choice.format0));
  pucchres0->format.choice.format0->initialCyclicShift=0;
  pucchres0->format.choice.format0->nrofSymbols=1;
  pucchres0->format.choice.format0->startingSymbolIndex=13;
  ASN_SEQUENCE_ADD(&pucch_Config->resourceToAddModList->list,pucchres0);

/*
  pucch_Config->format2=calloc(1,sizeof(*pucch_Config->format2));
  pucch_Config->format2->present=NR_SetupRelease_PUCCH_FormatConfig_PR_setup;
  NR_PUCCH_FormatConfig_t *pucchfmt2 = calloc(1,sizeof(*pucchfmt2));
  pucch_Config->format2->choice.setup = pucchfmt2;
  pucchfmt2->interslotFrequencyHopping=NULL;
  pucchfmt2->additionalDMRS=NULL;
  pucchfmt2->maxCodeRate=calloc(1,sizeof(*pucchfmt2->maxCodeRate));
  *pucchfmt2->maxCodeRate=NR_PUCCH_MaxCodeRate_zeroDot35;
  pucchfmt2->nrofSlots=NULL;
  pucchfmt2->pi2BPSK=NULL;
  pucchfmt2->simultaneousHARQ_ACK_CSI=calloc(1,sizeof(*pucchfmt2->simultaneousHARQ_ACK_CSI));
  *pucchfmt2->simultaneousHARQ_ACK_CSI=NR_PUCCH_FormatConfig__simultaneousHARQ_ACK_CSI_true;
*/

  // PUCCH config - Scheduling request configuration
  pucch_Config->schedulingRequestResourceToAddModList = calloc(1,sizeof(*pucch_Config->schedulingRequestResourceToAddModList));
  NR_SchedulingRequestResourceConfig_t *schedulingRequestResourceConfig = calloc(1,sizeof(*schedulingRequestResourceConfig));
  schedulingRequestResourceConfig->schedulingRequestResourceId = 1;
  schedulingRequestResourceConfig->schedulingRequestID = 0;
  schedulingRequestResourceConfig->periodicityAndOffset = calloc(1,sizeof(*schedulingRequestResourceConfig->periodicityAndOffset));
  schedulingRequestResourceConfig->periodicityAndOffset->present = NR_SchedulingRequestResourceConfig__periodicityAndOffset_PR_sl40; // 40 slot period
  // note: make sure that there is no issue here. Later choose the RNTI accordingly.
  //       Here we would be limited to 3 UEs on this resource (1 1/2 Frames 30 kHz SCS, 5 ms TDD periodicity => slots 7,8,9).
  //       This should be a temporary resource until the first RRCReconfiguration gives new pucch resources.
  // Check for above configuration and exit for now if it is not the case
  AssertFatal(scc->downlinkConfigCommon->initialDownlinkBWP->genericParameters.subcarrierSpacing==NR_SubcarrierSpacing_kHz30,
              "SCS != 30kHz\n");
  AssertFatal(scc->tdd_UL_DL_ConfigurationCommon->pattern1.dl_UL_TransmissionPeriodicity==NR_TDD_UL_DL_Pattern__dl_UL_TransmissionPeriodicity_ms5,
              "TDD period != 5ms : %ld\n",scc->tdd_UL_DL_ConfigurationCommon->pattern1.dl_UL_TransmissionPeriodicity);
  schedulingRequestResourceConfig->periodicityAndOffset->choice.sl40 = 8;
  schedulingRequestResourceConfig->resource = calloc(1,sizeof(*schedulingRequestResourceConfig->resource));
  *schedulingRequestResourceConfig->resource = *pucchres0id0;
  ASN_SEQUENCE_ADD(&pucch_Config->schedulingRequestResourceToAddModList->list,schedulingRequestResourceConfig);
  pucch_Config->schedulingRequestResourceToReleaseList=NULL;

  pucch_Config->multi_CSI_PUCCH_ResourceList=NULL;
  pucch_Config->dl_DataToUL_ACK = calloc(1,sizeof(*pucch_Config->dl_DataToUL_ACK));
  long *delay[8];
  for (int i=0;i<8;i++) {
    delay[i] = calloc(1,sizeof(*delay[i]));
    AssertFatal(configuration->minRXTXTIME >=2 && configuration->minRXTXTIME <7, "check minRXTXTIME %d\n",configuration->minRXTXTIME);
    *delay[i] = i+configuration->minRXTXTIME;
    ASN_SEQUENCE_ADD(&pucch_Config->dl_DataToUL_ACK->list,delay[i]);
  }
  pucch_Config->spatialRelationInfoToAddModList = calloc(1,sizeof(*pucch_Config->spatialRelationInfoToAddModList));
  NR_PUCCH_SpatialRelationInfo_t *pucchspatial = calloc(1,sizeof(*pucchspatial));
  pucchspatial->pucch_SpatialRelationInfoId = 1;
  pucchspatial->servingCellId = NULL;
  if(configuration->do_CSIRS) {
    pucchspatial->referenceSignal.present = NR_PUCCH_SpatialRelationInfo__referenceSignal_PR_csi_RS_Index;
    pucchspatial->referenceSignal.choice.csi_RS_Index = 0;
  }
  else {
    pucchspatial->referenceSignal.present = NR_PUCCH_SpatialRelationInfo__referenceSignal_PR_ssb_Index;
    pucchspatial->referenceSignal.choice.ssb_Index = 0;
  }
  pucchspatial->pucch_PathlossReferenceRS_Id = 0;
  pucchspatial->p0_PUCCH_Id = 1;
  pucchspatial->closedLoopIndex = NR_PUCCH_SpatialRelationInfo__closedLoopIndex_i0;
  ASN_SEQUENCE_ADD(&pucch_Config->spatialRelationInfoToAddModList->list,pucchspatial);
  pucch_Config->spatialRelationInfoToReleaseList=NULL;
  pucch_Config->pucch_PowerControl=calloc(1,sizeof(*pucch_Config->pucch_PowerControl));
  pucch_Config->pucch_PowerControl->deltaF_PUCCH_f0 = calloc(1,sizeof(*pucch_Config->pucch_PowerControl->deltaF_PUCCH_f0));
  *pucch_Config->pucch_PowerControl->deltaF_PUCCH_f0 = 0;
  pucch_Config->pucch_PowerControl->deltaF_PUCCH_f1 = calloc(1,sizeof(*pucch_Config->pucch_PowerControl->deltaF_PUCCH_f1));
  *pucch_Config->pucch_PowerControl->deltaF_PUCCH_f1 = 0;
  pucch_Config->pucch_PowerControl->deltaF_PUCCH_f2 = calloc(1,sizeof(*pucch_Config->pucch_PowerControl->deltaF_PUCCH_f2));
  *pucch_Config->pucch_PowerControl->deltaF_PUCCH_f2 = 0;
  pucch_Config->pucch_PowerControl->deltaF_PUCCH_f3 = calloc(1,sizeof(*pucch_Config->pucch_PowerControl->deltaF_PUCCH_f3));
  *pucch_Config->pucch_PowerControl->deltaF_PUCCH_f3 = 0;
  pucch_Config->pucch_PowerControl->deltaF_PUCCH_f4 = calloc(1,sizeof(*pucch_Config->pucch_PowerControl->deltaF_PUCCH_f4));
  *pucch_Config->pucch_PowerControl->deltaF_PUCCH_f4 = 0;
  pucch_Config->pucch_PowerControl->p0_Set = calloc(1,sizeof(*pucch_Config->pucch_PowerControl->p0_Set));
  NR_P0_PUCCH_t *p00 = calloc(1,sizeof(*p00));
  p00->p0_PUCCH_Id=1;
  p00->p0_PUCCH_Value = 0;
  ASN_SEQUENCE_ADD(&pucch_Config->pucch_PowerControl->p0_Set->list,p00);
  pucch_Config->pucch_PowerControl->pathlossReferenceRSs = NULL;

  // PUSCH config
  ubwp->bwp_Dedicated->pusch_Config = calloc(1,sizeof(*ubwp->bwp_Dedicated->pusch_Config));
  ubwp->bwp_Dedicated->pusch_Config->present = NR_SetupRelease_PUSCH_Config_PR_setup;
  NR_PUSCH_Config_t *pusch_Config = calloc(1,sizeof(*pusch_Config));
  ubwp->bwp_Dedicated->pusch_Config->choice.setup = pusch_Config;
  pusch_Config->txConfig=calloc(1,sizeof(*pusch_Config->txConfig));
  *pusch_Config->txConfig= NR_PUSCH_Config__txConfig_codebook;
  pusch_Config->dmrs_UplinkForPUSCH_MappingTypeA = NULL;
  pusch_Config->dmrs_UplinkForPUSCH_MappingTypeB = calloc(1,sizeof(*pusch_Config->dmrs_UplinkForPUSCH_MappingTypeB));
  pusch_Config->dmrs_UplinkForPUSCH_MappingTypeB->present = NR_SetupRelease_DMRS_UplinkConfig_PR_setup;
  pusch_Config->dmrs_UplinkForPUSCH_MappingTypeB->choice.setup = calloc(1,sizeof(*pusch_Config->dmrs_UplinkForPUSCH_MappingTypeB->choice.setup));
  NR_DMRS_UplinkConfig_t *NR_DMRS_UplinkConfig = pusch_Config->dmrs_UplinkForPUSCH_MappingTypeB->choice.setup;
  NR_DMRS_UplinkConfig->dmrs_Type = NULL;
  NR_DMRS_UplinkConfig->dmrs_AdditionalPosition = calloc(1,sizeof(*NR_DMRS_UplinkConfig->dmrs_AdditionalPosition));
  *NR_DMRS_UplinkConfig->dmrs_AdditionalPosition = NR_DMRS_UplinkConfig__dmrs_AdditionalPosition_pos0;
  NR_DMRS_UplinkConfig->phaseTrackingRS=NULL;
  NR_DMRS_UplinkConfig->maxLength=NULL;
  NR_DMRS_UplinkConfig->transformPrecodingDisabled = calloc(1,sizeof(*NR_DMRS_UplinkConfig->transformPrecodingDisabled));
  NR_DMRS_UplinkConfig->transformPrecodingDisabled->scramblingID0 = NULL;
  NR_DMRS_UplinkConfig->transformPrecodingDisabled->scramblingID1 = NULL;
  NR_DMRS_UplinkConfig->transformPrecodingEnabled = NULL;
  pusch_Config->pusch_PowerControl = calloc(1,sizeof(*pusch_Config->pusch_PowerControl));
  pusch_Config->pusch_PowerControl->tpc_Accumulation = NULL;
  pusch_Config->pusch_PowerControl->msg3_Alpha = calloc(1,sizeof(*pusch_Config->pusch_PowerControl->msg3_Alpha));
  *pusch_Config->pusch_PowerControl->msg3_Alpha = NR_Alpha_alpha1;
  pusch_Config->pusch_PowerControl->p0_NominalWithoutGrant = calloc(1,sizeof(*pusch_Config->pusch_PowerControl->p0_NominalWithoutGrant));
  *pusch_Config->pusch_PowerControl->p0_NominalWithoutGrant = -98;
  pusch_Config->pusch_PowerControl->p0_AlphaSets = calloc(1,sizeof(*pusch_Config->pusch_PowerControl->p0_AlphaSets));
  NR_P0_PUSCH_AlphaSet_t *aset = calloc(1,sizeof(*aset));
  aset->p0_PUSCH_AlphaSetId=0;
  aset->p0=calloc(1,sizeof(*aset->p0));
  *aset->p0 = 0;
  aset->alpha=calloc(1,sizeof(*aset->alpha));
  *aset->alpha=NR_Alpha_alpha1;
  ASN_SEQUENCE_ADD(&pusch_Config->pusch_PowerControl->p0_AlphaSets->list,aset);
  pusch_Config->pusch_PowerControl->pathlossReferenceRSToAddModList = calloc(1,sizeof(*pusch_Config->pusch_PowerControl->pathlossReferenceRSToAddModList));
  NR_PUSCH_PathlossReferenceRS_t *plrefRS = calloc(1,sizeof(*plrefRS));
  plrefRS->pusch_PathlossReferenceRS_Id=0;
  plrefRS->referenceSignal.present = NR_PUSCH_PathlossReferenceRS__referenceSignal_PR_ssb_Index;
  plrefRS->referenceSignal.choice.ssb_Index = 0;
  ASN_SEQUENCE_ADD(&pusch_Config->pusch_PowerControl->pathlossReferenceRSToAddModList->list,plrefRS);
  pusch_Config->pusch_PowerControl->pathlossReferenceRSToReleaseList = NULL;
  pusch_Config->pusch_PowerControl->twoPUSCH_PC_AdjustmentStates = NULL;
  pusch_Config->pusch_PowerControl->deltaMCS = NULL;
  pusch_Config->pusch_PowerControl->sri_PUSCH_MappingToAddModList = calloc(1,sizeof(*pusch_Config->pusch_PowerControl->sri_PUSCH_MappingToAddModList));
  NR_SRI_PUSCH_PowerControl_t *sriPUSCHPC=calloc(1,sizeof(*sriPUSCHPC));
  sriPUSCHPC->sri_PUSCH_PowerControlId=0;
  sriPUSCHPC->sri_PUSCH_PathlossReferenceRS_Id=0;
  sriPUSCHPC->sri_P0_PUSCH_AlphaSetId=0;
  sriPUSCHPC->sri_PUSCH_ClosedLoopIndex=NR_SRI_PUSCH_PowerControl__sri_PUSCH_ClosedLoopIndex_i0;
  ASN_SEQUENCE_ADD(&pusch_Config->pusch_PowerControl->sri_PUSCH_MappingToAddModList->list,sriPUSCHPC);
  pusch_Config->pusch_PowerControl->sri_PUSCH_MappingToReleaseList = NULL;
  pusch_Config->frequencyHopping=NULL;
  pusch_Config->frequencyHoppingOffsetLists=NULL;
  pusch_Config->resourceAllocation = NR_PUSCH_Config__resourceAllocation_resourceAllocationType1;
  pusch_Config->pusch_TimeDomainAllocationList = NULL;
  pusch_Config->pusch_AggregationFactor=NULL;
  pusch_Config->mcs_Table=NULL;
  pusch_Config->mcs_TableTransformPrecoder=NULL;
  pusch_Config->transformPrecoder= NULL;
  if (scc->uplinkConfigCommon->initialUplinkBWP->rach_ConfigCommon->choice.setup->msg3_transformPrecoder == NULL) {
    pusch_Config->transformPrecoder=calloc(1,sizeof(*pusch_Config->transformPrecoder));
    *pusch_Config->transformPrecoder = NR_PUSCH_Config__transformPrecoder_disabled;
  }
  pusch_Config->codebookSubset=calloc(1,sizeof(*pusch_Config->codebookSubset));
  *pusch_Config->codebookSubset = NR_PUSCH_Config__codebookSubset_nonCoherent;
  pusch_Config->maxRank=calloc(1,sizeof(*pusch_Config->maxRank));
  *pusch_Config->maxRank= 1;
  pusch_Config->rbg_Size=NULL;
  pusch_Config->uci_OnPUSCH=NULL;
  pusch_Config->tp_pi2BPSK=NULL;
  uint8_t transform_precoding = NR_PUSCH_Config__transformPrecoder_disabled;
  if (pusch_Config->transformPrecoder == NULL) {
    if (scc->uplinkConfigCommon->initialUplinkBWP->rach_ConfigCommon->choice.setup->msg3_transformPrecoder != NULL)
      transform_precoding = NR_PUSCH_Config__transformPrecoder_enabled;
  }
  else {
    transform_precoding = *pusch_Config->transformPrecoder;
  }
  if (transform_precoding == NR_PUSCH_Config__transformPrecoder_enabled) {
    // Enable DMRS uplink config for transform precoding enabled
    NR_DMRS_UplinkConfig->transformPrecodingEnabled = calloc(1,sizeof(*NR_DMRS_UplinkConfig->transformPrecodingEnabled));
    NR_DMRS_UplinkConfig->transformPrecodingEnabled->nPUSCH_Identity = NULL;
    NR_DMRS_UplinkConfig->transformPrecodingEnabled->sequenceGroupHopping = NULL;
    NR_DMRS_UplinkConfig->transformPrecodingEnabled->sequenceHopping = NULL;
    NR_DMRS_UplinkConfig->transformPrecodingEnabled->ext1 = NULL;
    LOG_I(NR_RRC,"Transform precoding enabled\n");
  }

  // SRS config
  ubwp->bwp_Dedicated->configuredGrantConfig = NULL;
  ubwp->bwp_Dedicated->srs_Config = calloc(1,sizeof(*ubwp->bwp_Dedicated->srs_Config));
  ubwp->bwp_Dedicated->srs_Config->present = NR_SetupRelease_SRS_Config_PR_setup;
  NR_SRS_Config_t *srs_Config = calloc(1,sizeof(*srs_Config));
  ubwp->bwp_Dedicated->srs_Config->choice.setup = srs_Config;
  srs_Config->srs_ResourceSetToReleaseList=NULL;
  srs_Config->srs_ResourceSetToAddModList=calloc(1,sizeof(*srs_Config->srs_ResourceSetToAddModList));
  NR_SRS_ResourceSet_t *srs_resset0=calloc(1,sizeof(*srs_resset0));
  srs_resset0->srs_ResourceSetId = 0;
  srs_resset0->srs_ResourceIdList=calloc(1,sizeof(*srs_resset0->srs_ResourceIdList));
  NR_SRS_ResourceId_t *srs_resset0_id=calloc(1,sizeof(*srs_resset0_id));
  *srs_resset0_id=0;
  ASN_SEQUENCE_ADD(&srs_resset0->srs_ResourceIdList->list,srs_resset0_id);
  srs_Config->srs_ResourceToReleaseList=NULL;
  srs_resset0->resourceType.present =  NR_SRS_ResourceSet__resourceType_PR_aperiodic;
  srs_resset0->resourceType.choice.aperiodic = calloc(1,sizeof(*srs_resset0->resourceType.choice.aperiodic));
  srs_resset0->resourceType.choice.aperiodic->aperiodicSRS_ResourceTrigger=1;
  srs_resset0->resourceType.choice.aperiodic->csi_RS=NULL;
  srs_resset0->resourceType.choice.aperiodic->slotOffset= calloc(1,sizeof(*srs_resset0->resourceType.choice.aperiodic->slotOffset));
  *srs_resset0->resourceType.choice.aperiodic->slotOffset=2;
  srs_resset0->resourceType.choice.aperiodic->ext1=NULL;
  srs_resset0->usage=NR_SRS_ResourceSet__usage_codebook;
  srs_resset0->alpha = calloc(1,sizeof(*srs_resset0->alpha));
  *srs_resset0->alpha = NR_Alpha_alpha1;
  srs_resset0->p0=calloc(1,sizeof(*srs_resset0->p0));
  *srs_resset0->p0=-80;
  srs_resset0->pathlossReferenceRS=NULL;
  srs_resset0->srs_PowerControlAdjustmentStates=NULL;
  ASN_SEQUENCE_ADD(&srs_Config->srs_ResourceSetToAddModList->list,srs_resset0);
  srs_Config->srs_ResourceToReleaseList=NULL;
  srs_Config->srs_ResourceToAddModList=calloc(1,sizeof(*srs_Config->srs_ResourceToAddModList));
  NR_SRS_Resource_t *srs_res0=calloc(1,sizeof(*srs_res0));
  srs_res0->srs_ResourceId=0;
  srs_res0->nrofSRS_Ports=NR_SRS_Resource__nrofSRS_Ports_port1;
  srs_res0->ptrs_PortIndex=NULL;
  srs_res0->transmissionComb.present=NR_SRS_Resource__transmissionComb_PR_n2;
  srs_res0->transmissionComb.choice.n2=calloc(1,sizeof(*srs_res0->transmissionComb.choice.n2));
  srs_res0->transmissionComb.choice.n2->combOffset_n2=0;
  srs_res0->transmissionComb.choice.n2->cyclicShift_n2=0;
  srs_res0->resourceMapping.startPosition=2;
  srs_res0->resourceMapping.nrofSymbols=NR_SRS_Resource__resourceMapping__nrofSymbols_n1;
  srs_res0->resourceMapping.repetitionFactor=NR_SRS_Resource__resourceMapping__repetitionFactor_n1;
  srs_res0->freqDomainPosition=0;
  srs_res0->freqDomainShift=0;
  srs_res0->freqHopping.c_SRS=0;
  srs_res0->freqHopping.b_SRS=0;
  srs_res0->freqHopping.b_hop=0;
  srs_res0->groupOrSequenceHopping=NR_SRS_Resource__groupOrSequenceHopping_neither;
  srs_res0->resourceType.present= NR_SRS_Resource__resourceType_PR_aperiodic;
  srs_res0->resourceType.choice.aperiodic=calloc(1,sizeof(*srs_res0->resourceType.choice.aperiodic));
  srs_res0->sequenceId=40;
  srs_res0->spatialRelationInfo=calloc(1,sizeof(*srs_res0->spatialRelationInfo));
  srs_res0->spatialRelationInfo->servingCellId=NULL;
  srs_res0->spatialRelationInfo->referenceSignal.present=NR_SRS_SpatialRelationInfo__referenceSignal_PR_csi_RS_Index;
  srs_res0->spatialRelationInfo->referenceSignal.choice.csi_RS_Index=0;
  ASN_SEQUENCE_ADD(&srs_Config->srs_ResourceToAddModList->list,srs_res0);

  ubwp->bwp_Dedicated->beamFailureRecoveryConfig = NULL;
}
=======
>>>>>>> d11350c0

void fill_initial_SpCellConfig(int uid,
                               NR_SpCellConfig_t *SpCellConfig,
                               NR_ServingCellConfigCommon_t *scc,
                               NR_ServingCellConfig_t *servingcellconfigdedicated,
                               const gNB_RrcConfigurationReq *configuration)
{
  // This assert will never happen in the current implementation because NUMBER_OF_UE_MAX = 4.
  // However, if in the future NUMBER_OF_UE_MAX is increased, it will be necessary to improve the allocation of SRS resources,
  // where the startPosition = 2 or 3 and sl160 = 17, 17, 27 ... 157 only give us 30 different allocations.
  AssertFatal(uid>=0 && uid<30, "gNB cannot allocate the SRS resources\n");

  int curr_bwp = NRRIV2BW(scc->downlinkConfigCommon->initialDownlinkBWP->genericParameters.locationAndBandwidth,MAX_BWP_SIZE);
  SpCellConfig->servCellIndex = NULL;
  SpCellConfig->reconfigurationWithSync = NULL;
  SpCellConfig->rlmInSyncOutOfSyncThreshold = NULL;
  SpCellConfig->rlf_TimersAndConstants = NULL;

  SpCellConfig->spCellConfigDedicated = calloc(1,sizeof(*SpCellConfig->spCellConfigDedicated));
  SpCellConfig->spCellConfigDedicated->uplinkConfig = calloc(1,sizeof(*SpCellConfig->spCellConfigDedicated->uplinkConfig));

  NR_BWP_UplinkDedicated_t *initialUplinkBWP = calloc(1,sizeof(*initialUplinkBWP));
  SpCellConfig->spCellConfigDedicated->uplinkConfig->initialUplinkBWP = initialUplinkBWP;
  initialUplinkBWP->pucch_Config = calloc(1,sizeof(*initialUplinkBWP->pucch_Config));
  initialUplinkBWP->pucch_Config->present = NR_SetupRelease_PUCCH_Config_PR_setup;
  NR_PUCCH_Config_t *pucch_Config = calloc(1,sizeof(*pucch_Config));
  initialUplinkBWP->pucch_Config->choice.setup=pucch_Config;
  pucch_Config->resourceSetToAddModList = calloc(1,sizeof(*pucch_Config->resourceSetToAddModList));
  pucch_Config->resourceSetToReleaseList = NULL;
  NR_PUCCH_ResourceSet_t *pucchresset0=calloc(1,sizeof(*pucchresset0));
  NR_PUCCH_ResourceSet_t *pucchresset1=calloc(1,sizeof(*pucchresset1));
  pucchresset0->pucch_ResourceSetId = 0;
  NR_PUCCH_ResourceId_t *pucchresset0id0=calloc(1,sizeof(*pucchresset0id0));
  *pucchresset0id0=0;
  ASN_SEQUENCE_ADD(&pucchresset0->resourceList.list,pucchresset0id0);
  pucchresset0->maxPayloadSize=NULL;
  ASN_SEQUENCE_ADD(&pucch_Config->resourceSetToAddModList->list,pucchresset0);
  
  pucchresset1->pucch_ResourceSetId = 1;
  NR_PUCCH_ResourceId_t *pucchresset1id0=calloc(1,sizeof(*pucchresset1id0));
  *pucchresset1id0=1;
  ASN_SEQUENCE_ADD(&pucchresset1->resourceList.list,pucchresset1id0);
  pucchresset1->maxPayloadSize=NULL;
  ASN_SEQUENCE_ADD(&pucch_Config->resourceSetToAddModList->list,pucchresset1);

  pucch_Config->resourceToAddModList = calloc(1,sizeof(*pucch_Config->resourceToAddModList));
  pucch_Config->resourceToReleaseList = NULL;
  // configure one single PUCCH0 opportunity for initial connection procedure
  // one symbol (13)
  NR_PUCCH_Resource_t *pucchres0=calloc(1,sizeof(*pucchres0));
  pucchres0->pucch_ResourceId=0;
  //pucchres0->startingPRB=0;
  pucchres0->startingPRB=(8+uid) % (curr_bwp/2);
  LOG_D(NR_RRC, "pucchres0->startPRB %ld uid %d curr_bwp %d\n", pucchres0->startingPRB, uid, curr_bwp);
  pucchres0->intraSlotFrequencyHopping=NULL;
  pucchres0->secondHopPRB=NULL;
  pucchres0->format.present= NR_PUCCH_Resource__format_PR_format0;
  pucchres0->format.choice.format0=calloc(1,sizeof(*pucchres0->format.choice.format0));
  pucchres0->format.choice.format0->initialCyclicShift=0;
  pucchres0->format.choice.format0->nrofSymbols=1;
  pucchres0->format.choice.format0->startingSymbolIndex=13;
  ASN_SEQUENCE_ADD(&pucch_Config->resourceToAddModList->list,pucchres0);

  NR_PUCCH_Resource_t *pucchres2=calloc(1,sizeof(*pucchres2));
  pucchres2->pucch_ResourceId=1;
  pucchres2->startingPRB=0;
  pucchres2->intraSlotFrequencyHopping=NULL;
  pucchres2->secondHopPRB=NULL;
  pucchres2->format.present= NR_PUCCH_Resource__format_PR_format2;
  pucchres2->format.choice.format2=calloc(1,sizeof(*pucchres2->format.choice.format2));
  pucchres2->format.choice.format2->nrofPRBs=8;
  pucchres2->format.choice.format2->nrofSymbols=1;
  pucchres2->format.choice.format2->startingSymbolIndex=13;
  ASN_SEQUENCE_ADD(&pucch_Config->resourceToAddModList->list,pucchres2);

  pucch_Config->format2=calloc(1,sizeof(*pucch_Config->format2));
  pucch_Config->format2->present=NR_SetupRelease_PUCCH_FormatConfig_PR_setup;
  NR_PUCCH_FormatConfig_t *pucchfmt2 = calloc(1,sizeof(*pucchfmt2));
  pucch_Config->format2->choice.setup = pucchfmt2;
  pucchfmt2->interslotFrequencyHopping=NULL;
  pucchfmt2->additionalDMRS=NULL;
  pucchfmt2->maxCodeRate=calloc(1,sizeof(*pucchfmt2->maxCodeRate));
  *pucchfmt2->maxCodeRate=NR_PUCCH_MaxCodeRate_zeroDot35;
  pucchfmt2->nrofSlots=NULL;
  pucchfmt2->pi2BPSK=NULL;
  pucchfmt2->simultaneousHARQ_ACK_CSI=calloc(1,sizeof(*pucchfmt2->simultaneousHARQ_ACK_CSI));
  *pucchfmt2->simultaneousHARQ_ACK_CSI=NR_PUCCH_FormatConfig__simultaneousHARQ_ACK_CSI_true;
  
  pucch_Config->spatialRelationInfoToAddModList = calloc(1,sizeof(*pucch_Config->spatialRelationInfoToAddModList));
  NR_PUCCH_SpatialRelationInfo_t *pucchspatial = calloc(1,sizeof(*pucchspatial));
  pucchspatial->pucch_SpatialRelationInfoId = 1;
  pucchspatial->servingCellId = NULL;
  if(configuration->do_CSIRS) {
    pucchspatial->referenceSignal.present = NR_PUCCH_SpatialRelationInfo__referenceSignal_PR_csi_RS_Index;
    pucchspatial->referenceSignal.choice.csi_RS_Index = 0;
  }
  else {
    pucchspatial->referenceSignal.present = NR_PUCCH_SpatialRelationInfo__referenceSignal_PR_ssb_Index;
    pucchspatial->referenceSignal.choice.ssb_Index = 0;
  }
  pucchspatial->pucch_PathlossReferenceRS_Id = 0;
  pucchspatial->p0_PUCCH_Id = 1;
  pucchspatial->closedLoopIndex = NR_PUCCH_SpatialRelationInfo__closedLoopIndex_i0;
  ASN_SEQUENCE_ADD(&pucch_Config->spatialRelationInfoToAddModList->list,pucchspatial);


  initialUplinkBWP->pusch_Config = calloc(1,sizeof(*initialUplinkBWP->pusch_Config));
  initialUplinkBWP->pusch_Config->present = NR_SetupRelease_PUSCH_Config_PR_setup;
  NR_PUSCH_Config_t *pusch_Config = calloc(1,sizeof(*pusch_Config));
  initialUplinkBWP->pusch_Config->choice.setup = pusch_Config;
  pusch_Config->dataScramblingIdentityPUSCH = NULL;
  pusch_Config->txConfig=calloc(1,sizeof(*pusch_Config->txConfig));
  *pusch_Config->txConfig= NR_PUSCH_Config__txConfig_codebook;
  pusch_Config->dmrs_UplinkForPUSCH_MappingTypeA = NULL;
  pusch_Config->dmrs_UplinkForPUSCH_MappingTypeB = calloc(1,sizeof(*pusch_Config->dmrs_UplinkForPUSCH_MappingTypeB));
  pusch_Config->dmrs_UplinkForPUSCH_MappingTypeB->present = NR_SetupRelease_DMRS_UplinkConfig_PR_setup;
  pusch_Config->dmrs_UplinkForPUSCH_MappingTypeB->choice.setup = calloc(1,sizeof(*pusch_Config->dmrs_UplinkForPUSCH_MappingTypeB->choice.setup));
  NR_DMRS_UplinkConfig_t *NR_DMRS_UplinkConfig = pusch_Config->dmrs_UplinkForPUSCH_MappingTypeB->choice.setup;
  NR_DMRS_UplinkConfig->dmrs_Type = NULL;
  NR_DMRS_UplinkConfig->dmrs_AdditionalPosition = NULL; /*calloc(1,sizeof(*NR_DMRS_UplinkConfig->dmrs_AdditionalPosition));
  *NR_DMRS_UplinkConfig->dmrs_AdditionalPosition = NR_DMRS_UplinkConfig__dmrs_AdditionalPosition_pos0;*/
  NR_DMRS_UplinkConfig->phaseTrackingRS=NULL;
  NR_DMRS_UplinkConfig->maxLength=NULL;
  NR_DMRS_UplinkConfig->transformPrecodingDisabled = calloc(1,sizeof(*NR_DMRS_UplinkConfig->transformPrecodingDisabled));
  NR_DMRS_UplinkConfig->transformPrecodingDisabled->scramblingID0 = NULL;
  NR_DMRS_UplinkConfig->transformPrecodingDisabled->scramblingID1 = NULL;
  NR_DMRS_UplinkConfig->transformPrecodingEnabled = NULL;
  pusch_Config->pusch_PowerControl = calloc(1,sizeof(*pusch_Config->pusch_PowerControl));
  pusch_Config->pusch_PowerControl->tpc_Accumulation = NULL;
  pusch_Config->pusch_PowerControl->msg3_Alpha = calloc(1,sizeof(*pusch_Config->pusch_PowerControl->msg3_Alpha));
  *pusch_Config->pusch_PowerControl->msg3_Alpha = NR_Alpha_alpha1;
  pusch_Config->pusch_PowerControl->p0_NominalWithoutGrant = calloc(1,sizeof(*pusch_Config->pusch_PowerControl->p0_NominalWithoutGrant));
  *pusch_Config->pusch_PowerControl->p0_NominalWithoutGrant = -76;
  pusch_Config->pusch_PowerControl->p0_AlphaSets = calloc(1,sizeof(*pusch_Config->pusch_PowerControl->p0_AlphaSets));
  NR_P0_PUSCH_AlphaSet_t *aset = calloc(1,sizeof(*aset));
  aset->p0_PUSCH_AlphaSetId=0;
  aset->p0=calloc(1,sizeof(*aset->p0));
  *aset->p0 = 0;
  aset->alpha=calloc(1,sizeof(*aset->alpha));
  *aset->alpha=NR_Alpha_alpha1;
  ASN_SEQUENCE_ADD(&pusch_Config->pusch_PowerControl->p0_AlphaSets->list,aset);
  pusch_Config->pusch_PowerControl->pathlossReferenceRSToAddModList = calloc(1,sizeof(*pusch_Config->pusch_PowerControl->pathlossReferenceRSToAddModList));
  NR_PUSCH_PathlossReferenceRS_t *plrefRS = calloc(1,sizeof(*plrefRS));
  plrefRS->pusch_PathlossReferenceRS_Id=0;
  plrefRS->referenceSignal.present = NR_PUSCH_PathlossReferenceRS__referenceSignal_PR_ssb_Index;
  plrefRS->referenceSignal.choice.ssb_Index = 0;
  ASN_SEQUENCE_ADD(&pusch_Config->pusch_PowerControl->pathlossReferenceRSToAddModList->list,plrefRS);
  pusch_Config->pusch_PowerControl->pathlossReferenceRSToReleaseList = NULL;
  pusch_Config->pusch_PowerControl->twoPUSCH_PC_AdjustmentStates = NULL;
  pusch_Config->pusch_PowerControl->deltaMCS = NULL;
  pusch_Config->pusch_PowerControl->sri_PUSCH_MappingToAddModList = calloc(1,sizeof(*pusch_Config->pusch_PowerControl->sri_PUSCH_MappingToAddModList));
  NR_SRI_PUSCH_PowerControl_t *sriPUSCHPC=calloc(1,sizeof(*sriPUSCHPC));
  sriPUSCHPC->sri_PUSCH_PowerControlId=0;
  sriPUSCHPC->sri_PUSCH_PathlossReferenceRS_Id=0;
  sriPUSCHPC->sri_P0_PUSCH_AlphaSetId=0;
  sriPUSCHPC->sri_PUSCH_ClosedLoopIndex=NR_SRI_PUSCH_PowerControl__sri_PUSCH_ClosedLoopIndex_i0;
  ASN_SEQUENCE_ADD(&pusch_Config->pusch_PowerControl->sri_PUSCH_MappingToAddModList->list,sriPUSCHPC);
  pusch_Config->pusch_PowerControl->sri_PUSCH_MappingToReleaseList = NULL;
  pusch_Config->frequencyHopping=NULL;
  pusch_Config->frequencyHoppingOffsetLists=NULL;
  pusch_Config->resourceAllocation = NR_PUSCH_Config__resourceAllocation_resourceAllocationType1;
  pusch_Config->pusch_TimeDomainAllocationList = NULL;
  pusch_Config->pusch_AggregationFactor=NULL;
  pusch_Config->mcs_Table=NULL;
  pusch_Config->mcs_TableTransformPrecoder=NULL;
  pusch_Config->transformPrecoder= NULL;
  if (scc->uplinkConfigCommon->initialUplinkBWP->rach_ConfigCommon->choice.setup->msg3_transformPrecoder == NULL) {
    pusch_Config->transformPrecoder=calloc(1,sizeof(*pusch_Config->transformPrecoder));
    *pusch_Config->transformPrecoder = NR_PUSCH_Config__transformPrecoder_disabled;
  }
  pusch_Config->codebookSubset=calloc(1,sizeof(*pusch_Config->codebookSubset));
  *pusch_Config->codebookSubset = NR_PUSCH_Config__codebookSubset_nonCoherent;
  pusch_Config->maxRank=calloc(1,sizeof(*pusch_Config->maxRank));
  *pusch_Config->maxRank= 1;
  pusch_Config->rbg_Size=NULL;
  pusch_Config->uci_OnPUSCH=NULL;
  pusch_Config->tp_pi2BPSK=NULL;

  initialUplinkBWP->srs_Config = calloc(1,sizeof(*initialUplinkBWP->srs_Config));
  initialUplinkBWP->srs_Config->present = NR_SetupRelease_SRS_Config_PR_setup;
  NR_SRS_Config_t *srs_Config = calloc(1,sizeof(*srs_Config));
  initialUplinkBWP->srs_Config->choice.setup=srs_Config;
  srs_Config->srs_ResourceSetToReleaseList=NULL;
  srs_Config->srs_ResourceSetToAddModList=calloc(1,sizeof(*srs_Config->srs_ResourceSetToAddModList));
  NR_SRS_ResourceSet_t *srs_resset0=calloc(1,sizeof(*srs_resset0));
  srs_resset0->srs_ResourceSetId = 0;
  srs_resset0->srs_ResourceIdList=calloc(1,sizeof(*srs_resset0->srs_ResourceIdList));
  NR_SRS_ResourceId_t *srs_resset0_id=calloc(1,sizeof(*srs_resset0_id));
  *srs_resset0_id=0;
  ASN_SEQUENCE_ADD(&srs_resset0->srs_ResourceIdList->list,srs_resset0_id);
  srs_Config->srs_ResourceToReleaseList=NULL;

  if (configuration->do_SRS) {
    srs_resset0->resourceType.present =  NR_SRS_ResourceSet__resourceType_PR_periodic;
    srs_resset0->resourceType.choice.periodic = calloc(1,sizeof(*srs_resset0->resourceType.choice.periodic));
    srs_resset0->resourceType.choice.periodic->associatedCSI_RS = NULL;
  } else {
    srs_resset0->resourceType.present =  NR_SRS_ResourceSet__resourceType_PR_aperiodic;
    srs_resset0->resourceType.choice.aperiodic = calloc(1,sizeof(*srs_resset0->resourceType.choice.aperiodic));
    srs_resset0->resourceType.choice.aperiodic->aperiodicSRS_ResourceTrigger=1;
    srs_resset0->resourceType.choice.aperiodic->csi_RS=NULL;
    srs_resset0->resourceType.choice.aperiodic->slotOffset= calloc(1,sizeof(*srs_resset0->resourceType.choice.aperiodic->slotOffset));
    *srs_resset0->resourceType.choice.aperiodic->slotOffset=2;
    srs_resset0->resourceType.choice.aperiodic->ext1=NULL;
  }

  srs_resset0->usage=NR_SRS_ResourceSet__usage_codebook;
  srs_resset0->alpha = calloc(1,sizeof(*srs_resset0->alpha));
  *srs_resset0->alpha = NR_Alpha_alpha1;
  srs_resset0->p0=calloc(1,sizeof(*srs_resset0->p0));
  *srs_resset0->p0=-80;
  srs_resset0->pathlossReferenceRS=NULL;
  srs_resset0->srs_PowerControlAdjustmentStates=NULL;
  ASN_SEQUENCE_ADD(&srs_Config->srs_ResourceSetToAddModList->list,srs_resset0);
  srs_Config->srs_ResourceToReleaseList=NULL;
  srs_Config->srs_ResourceToAddModList=calloc(1,sizeof(*srs_Config->srs_ResourceToAddModList));
  NR_SRS_Resource_t *srs_res0=calloc(1,sizeof(*srs_res0));
  srs_res0->srs_ResourceId=0;
  srs_res0->nrofSRS_Ports=NR_SRS_Resource__nrofSRS_Ports_port1;
  srs_res0->ptrs_PortIndex=NULL;
  srs_res0->transmissionComb.present=NR_SRS_Resource__transmissionComb_PR_n2;
  srs_res0->transmissionComb.choice.n2=calloc(1,sizeof(*srs_res0->transmissionComb.choice.n2));
  srs_res0->transmissionComb.choice.n2->combOffset_n2=0;
  srs_res0->transmissionComb.choice.n2->cyclicShift_n2=0;
  srs_res0->resourceMapping.startPosition = 2 + uid%2;
  srs_res0->resourceMapping.nrofSymbols=NR_SRS_Resource__resourceMapping__nrofSymbols_n1;
  srs_res0->resourceMapping.repetitionFactor=NR_SRS_Resource__resourceMapping__repetitionFactor_n1;
  srs_res0->freqDomainPosition=0;
  srs_res0->freqDomainShift=0;
  srs_res0->freqHopping.b_SRS=0;
  srs_res0->freqHopping.b_hop=0;
  srs_res0->freqHopping.c_SRS = rrc_get_max_nr_csrs(
      NRRIV2BW(scc->uplinkConfigCommon->initialUplinkBWP->genericParameters.locationAndBandwidth, 275),
      srs_res0->freqHopping.b_SRS);
  srs_res0->groupOrSequenceHopping=NR_SRS_Resource__groupOrSequenceHopping_neither;

  if (configuration->do_SRS) {
    srs_res0->resourceType.present= NR_SRS_Resource__resourceType_PR_periodic;
    srs_res0->resourceType.choice.periodic=calloc(1,sizeof(*srs_res0->resourceType.choice.periodic));
    srs_res0->resourceType.choice.periodic->periodicityAndOffset_p.present = NR_SRS_PeriodicityAndOffset_PR_sl160;
    srs_res0->resourceType.choice.periodic->periodicityAndOffset_p.choice.sl160 = 17 + (uid>1)*10; // 17/17/.../147/157 are mixed slots
  } else {
    srs_res0->resourceType.present= NR_SRS_Resource__resourceType_PR_aperiodic;
    srs_res0->resourceType.choice.aperiodic=calloc(1,sizeof(*srs_res0->resourceType.choice.aperiodic));
  }

  srs_res0->sequenceId=40;
  srs_res0->spatialRelationInfo=calloc(1,sizeof(*srs_res0->spatialRelationInfo));
  srs_res0->spatialRelationInfo->servingCellId=NULL;
  srs_res0->spatialRelationInfo->referenceSignal.present=NR_SRS_SpatialRelationInfo__referenceSignal_PR_csi_RS_Index;
  srs_res0->spatialRelationInfo->referenceSignal.choice.csi_RS_Index=0;
  ASN_SEQUENCE_ADD(&srs_Config->srs_ResourceToAddModList->list,srs_res0);

  // configure Scheduling request
  // 40 slot period 
  pucch_Config->schedulingRequestResourceToAddModList = calloc(1,sizeof(*pucch_Config->schedulingRequestResourceToAddModList));
  NR_SchedulingRequestResourceConfig_t *schedulingRequestResourceConfig = calloc(1,sizeof(*schedulingRequestResourceConfig));
  schedulingRequestResourceConfig->schedulingRequestResourceId = 1;
  schedulingRequestResourceConfig->schedulingRequestID = 0;
  schedulingRequestResourceConfig->periodicityAndOffset = calloc(1,sizeof(*schedulingRequestResourceConfig->periodicityAndOffset));
  schedulingRequestResourceConfig->periodicityAndOffset->present = NR_SchedulingRequestResourceConfig__periodicityAndOffset_PR_sl40;
  AssertFatal(scc->downlinkConfigCommon->initialDownlinkBWP->genericParameters.subcarrierSpacing==NR_SubcarrierSpacing_kHz30,
              "SCS != 30kHz\n");

  schedulingRequestResourceConfig->periodicityAndOffset->choice.sl40 = 8;
  schedulingRequestResourceConfig->resource = calloc(1,sizeof(*schedulingRequestResourceConfig->resource));
  *schedulingRequestResourceConfig->resource = 0;
  ASN_SEQUENCE_ADD(&pucch_Config->schedulingRequestResourceToAddModList->list,schedulingRequestResourceConfig);

 pucch_Config->dl_DataToUL_ACK = calloc(1,sizeof(*pucch_Config->dl_DataToUL_ACK));
 long *delay[8];
 for (int i=0;i<8;i++) {
   delay[i] = calloc(1,sizeof(*delay[i]));
   AssertFatal(configuration->minRXTXTIME >= 2 && configuration->minRXTXTIME < 7,
               "minRXTXTIME is %d but should be within [2,7)\n", configuration->minRXTXTIME);
   *delay[i] = i + configuration->minRXTXTIME;
   ASN_SEQUENCE_ADD(&pucch_Config->dl_DataToUL_ACK->list,delay[i]);
 }

  SpCellConfig->spCellConfigDedicated->initialDownlinkBWP = calloc(1,sizeof(*SpCellConfig->spCellConfigDedicated->initialDownlinkBWP));
  NR_BWP_DownlinkDedicated_t *bwp_Dedicated = SpCellConfig->spCellConfigDedicated->initialDownlinkBWP;
  bwp_Dedicated->pdcch_Config=calloc(1,sizeof(*bwp_Dedicated->pdcch_Config));
  bwp_Dedicated->pdcch_Config->present = NR_SetupRelease_PDCCH_Config_PR_setup;
  bwp_Dedicated->pdcch_Config->choice.setup = calloc(1,sizeof(*bwp_Dedicated->pdcch_Config->choice.setup));

  bwp_Dedicated->pdcch_Config->choice.setup->searchSpacesToAddModList = calloc(1,sizeof(*bwp_Dedicated->pdcch_Config->choice.setup->searchSpacesToAddModList));

  bwp_Dedicated->pdcch_Config->choice.setup->controlResourceSetToAddModList = calloc(1,sizeof(*bwp_Dedicated->pdcch_Config->choice.setup->controlResourceSetToAddModList));

  NR_ControlResourceSet_t *coreset = calloc(1,sizeof(*coreset));
  coreset->controlResourceSetId=1;
  // frequency domain resources depends on BWP size
  // options are 24, 48 or 96
  coreset->frequencyDomainResources.buf = calloc(1,6);
  if (0) {
     if (curr_bwp < 48)
       coreset->frequencyDomainResources.buf[0] = 0xf0;
     else
       coreset->frequencyDomainResources.buf[0] = 0xff;
     if (curr_bwp < 96)
       coreset->frequencyDomainResources.buf[1] = 0;
     else
       coreset->frequencyDomainResources.buf[1] = 0xff;
  } else {
     coreset->frequencyDomainResources.buf[0] = 0xf0;
     coreset->frequencyDomainResources.buf[1] = 0;
  }
  coreset->frequencyDomainResources.buf[2] = 0;
  coreset->frequencyDomainResources.buf[3] = 0;
  coreset->frequencyDomainResources.buf[4] = 0;
  coreset->frequencyDomainResources.buf[5] = 0;
  coreset->frequencyDomainResources.size = 6;
  coreset->frequencyDomainResources.bits_unused = 3;
  coreset->duration=1;
  coreset->cce_REG_MappingType.present = NR_ControlResourceSet__cce_REG_MappingType_PR_nonInterleaved;
  coreset->precoderGranularity = NR_ControlResourceSet__precoderGranularity_sameAsREG_bundle;

  coreset->tci_StatesPDCCH_ToAddList=NULL;
  coreset->tci_StatesPDCCH_ToReleaseList = NULL;
  coreset->tci_PresentInDCI = NULL;
  coreset->pdcch_DMRS_ScramblingID = NULL;

  ASN_SEQUENCE_ADD(&bwp_Dedicated->pdcch_Config->choice.setup->controlResourceSetToAddModList->list,
                   coreset);

  bwp_Dedicated->pdcch_Config->choice.setup->searchSpacesToAddModList = calloc(1,sizeof(*bwp_Dedicated->pdcch_Config->choice.setup->searchSpacesToAddModList));
  
  NR_SearchSpace_t *ss2 = calloc(1,sizeof(*ss2));
 
  ss2->searchSpaceId=2;
  ss2->controlResourceSetId=calloc(1,sizeof(*ss2->controlResourceSetId));
  *ss2->controlResourceSetId=1;
  ss2->monitoringSlotPeriodicityAndOffset=calloc(1,sizeof(*ss2->monitoringSlotPeriodicityAndOffset));
  ss2->monitoringSlotPeriodicityAndOffset->present = NR_SearchSpace__monitoringSlotPeriodicityAndOffset_PR_sl1;
  ss2->monitoringSlotPeriodicityAndOffset->choice.sl1=(NULL_t)0;
  ss2->duration=NULL;
  ss2->monitoringSymbolsWithinSlot = calloc(1,sizeof(*ss2->monitoringSymbolsWithinSlot));
  ss2->monitoringSymbolsWithinSlot->buf = calloc(1,2);
  ss2->monitoringSymbolsWithinSlot->size = 2;
  ss2->monitoringSymbolsWithinSlot->buf[0]=0x80;
  ss2->monitoringSymbolsWithinSlot->buf[1]=0x0;
  ss2->monitoringSymbolsWithinSlot->bits_unused = 2;
  ss2->nrofCandidates=calloc(1,sizeof(*ss2->nrofCandidates));
  ss2->nrofCandidates->aggregationLevel1 = NR_SearchSpace__nrofCandidates__aggregationLevel1_n0;
  ss2->nrofCandidates->aggregationLevel2 = NR_SearchSpace__nrofCandidates__aggregationLevel2_n2;
  ss2->nrofCandidates->aggregationLevel4 = NR_SearchSpace__nrofCandidates__aggregationLevel4_n0;
  ss2->nrofCandidates->aggregationLevel8 = NR_SearchSpace__nrofCandidates__aggregationLevel8_n0;
  ss2->nrofCandidates->aggregationLevel16 = NR_SearchSpace__nrofCandidates__aggregationLevel16_n0;
  ss2->searchSpaceType=calloc(1,sizeof(*ss2->searchSpaceType));
  ss2->searchSpaceType->present = NR_SearchSpace__searchSpaceType_PR_ue_Specific;
  ss2->searchSpaceType->choice.ue_Specific = calloc(1,sizeof(*ss2->searchSpaceType->choice.ue_Specific));
  ss2->searchSpaceType->choice.ue_Specific->dci_Formats=NR_SearchSpace__searchSpaceType__ue_Specific__dci_Formats_formats0_1_And_1_1;
  
  ASN_SEQUENCE_ADD(&bwp_Dedicated->pdcch_Config->choice.setup->searchSpacesToAddModList->list,
                   ss2);
  bwp_Dedicated->pdsch_Config=calloc(1,sizeof(*bwp_Dedicated->pdsch_Config));
  bwp_Dedicated->pdsch_Config->present = NR_SetupRelease_PDSCH_Config_PR_setup;
  bwp_Dedicated->pdsch_Config->choice.setup = calloc(1,sizeof(*bwp_Dedicated->pdsch_Config->choice.setup));
  bwp_Dedicated->pdsch_Config->choice.setup->dataScramblingIdentityPDSCH = NULL;
  bwp_Dedicated->pdsch_Config->choice.setup->dmrs_DownlinkForPDSCH_MappingTypeA = calloc(1,sizeof(*bwp_Dedicated->pdsch_Config->choice.setup->dmrs_DownlinkForPDSCH_MappingTypeA));
  bwp_Dedicated->pdsch_Config->choice.setup->dmrs_DownlinkForPDSCH_MappingTypeA->present= NR_SetupRelease_DMRS_DownlinkConfig_PR_setup;
  bwp_Dedicated->pdsch_Config->choice.setup->dmrs_DownlinkForPDSCH_MappingTypeA->choice.setup = calloc(1,sizeof(*bwp_Dedicated->pdsch_Config->choice.setup->dmrs_DownlinkForPDSCH_MappingTypeA->choice.setup));

  bwp_Dedicated->pdsch_Config->choice.setup->dmrs_DownlinkForPDSCH_MappingTypeA->choice.setup->dmrs_Type=NULL;
  bwp_Dedicated->pdsch_Config->choice.setup->dmrs_DownlinkForPDSCH_MappingTypeA->choice.setup->maxLength=NULL;

  bwp_Dedicated->pdsch_Config->choice.setup->dmrs_DownlinkForPDSCH_MappingTypeA->choice.setup->dmrs_AdditionalPosition = calloc(1,sizeof(*bwp_Dedicated->pdsch_Config->choice.setup->dmrs_DownlinkForPDSCH_MappingTypeA->choice.setup->dmrs_AdditionalPosition));
 *bwp_Dedicated->pdsch_Config->choice.setup->dmrs_DownlinkForPDSCH_MappingTypeA->choice.setup->dmrs_AdditionalPosition = NR_DMRS_DownlinkConfig__dmrs_AdditionalPosition_pos1;
 bwp_Dedicated->pdsch_Config->choice.setup->resourceAllocation = NR_PDSCH_Config__resourceAllocation_resourceAllocationType1;
 bwp_Dedicated->pdsch_Config->choice.setup->prb_BundlingType.present = NR_PDSCH_Config__prb_BundlingType_PR_staticBundling;
 bwp_Dedicated->pdsch_Config->choice.setup->prb_BundlingType.choice.staticBundling = calloc(1,sizeof(*bwp_Dedicated->pdsch_Config->choice.setup->prb_BundlingType.choice.staticBundling));
 bwp_Dedicated->pdsch_Config->choice.setup->prb_BundlingType.choice.staticBundling->bundleSize =
   calloc(1,sizeof(*bwp_Dedicated->pdsch_Config->choice.setup->prb_BundlingType.choice.staticBundling->bundleSize));
 *bwp_Dedicated->pdsch_Config->choice.setup->prb_BundlingType.choice.staticBundling->bundleSize = NR_PDSCH_Config__prb_BundlingType__staticBundling__bundleSize_wideband;

  bwp_Dedicated->pdsch_Config->choice.setup->tci_StatesToAddModList=calloc(1,sizeof(*bwp_Dedicated->pdsch_Config->choice.setup->tci_StatesToAddModList));
  NR_TCI_State_t *tcic;

  tcic=calloc(1,sizeof(*tcic));
  tcic->tci_StateId=0;
  tcic->qcl_Type1.cell=NULL;
  tcic->qcl_Type1.bwp_Id=NULL;
  tcic->qcl_Type1.referenceSignal.present = NR_QCL_Info__referenceSignal_PR_ssb;
  tcic->qcl_Type1.referenceSignal.choice.ssb = 0;
  tcic->qcl_Type1.qcl_Type=NR_QCL_Info__qcl_Type_typeD;

  ASN_SEQUENCE_ADD(&bwp_Dedicated->pdsch_Config->choice.setup->tci_StatesToAddModList->list,tcic);

  SpCellConfig->spCellConfigDedicated->tag_Id=0;
  SpCellConfig->spCellConfigDedicated->pdsch_ServingCellConfig=calloc(1,sizeof(*SpCellConfig->spCellConfigDedicated->pdsch_ServingCellConfig));
  NR_PDSCH_ServingCellConfig_t *pdsch_servingcellconfig = calloc(1,sizeof(*pdsch_servingcellconfig));
  SpCellConfig->spCellConfigDedicated->pdsch_ServingCellConfig->present = NR_SetupRelease_PDSCH_ServingCellConfig_PR_setup;
  SpCellConfig->spCellConfigDedicated->pdsch_ServingCellConfig->choice.setup = pdsch_servingcellconfig;

  if (configuration->do_CSIRS) {
 
    SpCellConfig->spCellConfigDedicated->csi_MeasConfig=calloc(1,sizeof(*SpCellConfig->spCellConfigDedicated->csi_MeasConfig));
    SpCellConfig->spCellConfigDedicated->csi_MeasConfig->present = NR_SetupRelease_CSI_MeasConfig_PR_setup;

    NR_CSI_MeasConfig_t *csi_MeasConfig = calloc(1,sizeof(*csi_MeasConfig));
    SpCellConfig->spCellConfigDedicated->csi_MeasConfig->choice.setup = csi_MeasConfig;
    int pdsch_AntennaPorts = configuration->pdsch_AntennaPorts.N1 * configuration->pdsch_AntennaPorts.N2 * configuration->pdsch_AntennaPorts.XP;
    if (pdsch_AntennaPorts > 1) {
      csi_MeasConfig->csi_IM_ResourceToAddModList = calloc(1,sizeof(*csi_MeasConfig->csi_IM_ResourceToAddModList));
      NR_CSI_IM_Resource_t *imres0 = calloc(1,sizeof(*imres0));
      imres0->csi_IM_ResourceId = 0; 
      imres0->csi_IM_ResourceElementPattern = calloc(1,sizeof(*imres0->csi_IM_ResourceElementPattern));
      imres0->csi_IM_ResourceElementPattern->present = NR_CSI_IM_Resource__csi_IM_ResourceElementPattern_PR_pattern1;
      imres0->csi_IM_ResourceElementPattern->choice.pattern1 = calloc(1,sizeof(*imres0->csi_IM_ResourceElementPattern->choice.pattern1));
      imres0->csi_IM_ResourceElementPattern->choice.pattern1->subcarrierLocation_p1 = NR_CSI_IM_Resource__csi_IM_ResourceElementPattern__pattern1__subcarrierLocation_p1_s4;
      imres0->csi_IM_ResourceElementPattern->choice.pattern1->symbolLocation_p1 = 6;
      imres0->freqBand = calloc(1,sizeof(*imres0->freqBand));
      imres0->freqBand->startingRB = 0;
      imres0->freqBand->nrofRBs = 108;
      imres0->periodicityAndOffset = calloc(1,sizeof(*imres0->periodicityAndOffset));
      imres0->periodicityAndOffset->present = NR_CSI_ResourcePeriodicityAndOffset_PR_slots320;
      imres0->periodicityAndOffset->choice.slots320 = 0;
      ASN_SEQUENCE_ADD(&csi_MeasConfig->csi_IM_ResourceToAddModList->list,imres0);
      csi_MeasConfig->csi_IM_ResourceSetToAddModList = calloc(1,sizeof(*csi_MeasConfig->csi_IM_ResourceSetToAddModList));
      NR_CSI_IM_ResourceSet_t *imset0 = calloc(1,sizeof(*imset0));
      imset0->csi_IM_ResourceSetId = 0; 
      NR_CSI_IM_ResourceId_t *res0 = calloc(1,sizeof(*res0));
      *res0 = 0;
      ASN_SEQUENCE_ADD(&imset0->csi_IM_Resources,res0);
      ASN_SEQUENCE_ADD(&csi_MeasConfig->csi_IM_ResourceSetToAddModList->list,imset0);
    }
    else {
      csi_MeasConfig->csi_IM_ResourceToAddModList = NULL;
      csi_MeasConfig->csi_IM_ResourceSetToAddModList = NULL;
    }

    csi_MeasConfig->csi_IM_ResourceToReleaseList = NULL;
    csi_MeasConfig->csi_IM_ResourceSetToReleaseList = NULL;

    config_csirs(scc, csi_MeasConfig, uid, pdsch_AntennaPorts,curr_bwp,configuration->do_CSIRS);

    csi_MeasConfig->csi_SSB_ResourceSetToAddModList = calloc(1,sizeof(*csi_MeasConfig->csi_SSB_ResourceSetToAddModList));
    csi_MeasConfig->csi_SSB_ResourceSetToReleaseList = NULL;
  
    NR_CSI_SSB_ResourceSet_t *ssbresset0 = calloc(1,sizeof(*ssbresset0));
    ssbresset0->csi_SSB_ResourceSetId=0;

    uint64_t bitmap=0;
    switch (scc->ssb_PositionsInBurst->present) {
      case 1 :
        bitmap = ((uint64_t) scc->ssb_PositionsInBurst->choice.shortBitmap.buf[0])<<56;
        break;
      case 2 :
     bitmap = ((uint64_t) scc->ssb_PositionsInBurst->choice.mediumBitmap.buf[0])<<56;
     break;
     case 3 :
       for (int i=0; i<8; i++) {
         bitmap |= (((uint64_t) scc->ssb_PositionsInBurst->choice.longBitmap.buf[i])<<((7-i)*8));
       }
      break;
     default:
       AssertFatal(1==0,"SSB bitmap size value %d undefined (allowed values 1,2,3) \n", scc->ssb_PositionsInBurst->present);
   }

   NR_SSB_Index_t *ssbresset[64];
   for (int i=0;i<64;i++) {
     if ((bitmap>>(63-i))&0x01){
       ssbresset[i]=calloc(1,sizeof(*ssbresset[i]));
       *ssbresset[i] = i;
       ASN_SEQUENCE_ADD(&ssbresset0->csi_SSB_ResourceList.list,ssbresset[i]);
     }
   }
   ASN_SEQUENCE_ADD(&csi_MeasConfig->csi_SSB_ResourceSetToAddModList->list,ssbresset0);

   csi_MeasConfig->csi_ResourceConfigToAddModList = calloc(1,sizeof(*csi_MeasConfig->csi_ResourceConfigToAddModList));

   csi_MeasConfig->csi_ResourceConfigToReleaseList = NULL;
   NR_CSI_ResourceConfig_t *csires0 = calloc(1,sizeof(*csires0));
   csires0->csi_ResourceConfigId=0;
   csires0->csi_RS_ResourceSetList.present = NR_CSI_ResourceConfig__csi_RS_ResourceSetList_PR_nzp_CSI_RS_SSB;
   csires0->csi_RS_ResourceSetList.choice.nzp_CSI_RS_SSB = calloc(1,sizeof(*csires0->csi_RS_ResourceSetList.choice.nzp_CSI_RS_SSB));
   csires0->csi_RS_ResourceSetList.choice.nzp_CSI_RS_SSB->nzp_CSI_RS_ResourceSetList = calloc(1,sizeof(*csires0->csi_RS_ResourceSetList.choice.nzp_CSI_RS_SSB->nzp_CSI_RS_ResourceSetList));
   NR_NZP_CSI_RS_ResourceSetId_t *nzp0 = calloc(1,sizeof(*nzp0));
   *nzp0 = 0;
   ASN_SEQUENCE_ADD(&csires0->csi_RS_ResourceSetList.choice.nzp_CSI_RS_SSB->nzp_CSI_RS_ResourceSetList->list,nzp0);
   csires0->bwp_Id = 0;
   csires0->resourceType = NR_CSI_ResourceConfig__resourceType_periodic;
   ASN_SEQUENCE_ADD(&csi_MeasConfig->csi_ResourceConfigToAddModList->list,csires0);
 

   NR_CSI_ResourceConfig_t *csires1 = calloc(1,sizeof(*csires1));
   csires1->csi_ResourceConfigId=1;
   csires1->csi_RS_ResourceSetList.present = NR_CSI_ResourceConfig__csi_RS_ResourceSetList_PR_nzp_CSI_RS_SSB;
   csires1->csi_RS_ResourceSetList.choice.nzp_CSI_RS_SSB = calloc(1,sizeof(*csires1->csi_RS_ResourceSetList.choice.nzp_CSI_RS_SSB));
   csires1->csi_RS_ResourceSetList.choice.nzp_CSI_RS_SSB->csi_SSB_ResourceSetList = calloc(1,sizeof(*csires1->csi_RS_ResourceSetList.choice.nzp_CSI_RS_SSB->csi_SSB_ResourceSetList));
   NR_CSI_SSB_ResourceSetId_t *ssbres00 = calloc(1,sizeof(*ssbres00));
 *ssbres00 = 0;
   ASN_SEQUENCE_ADD(&csires1->csi_RS_ResourceSetList.choice.nzp_CSI_RS_SSB->csi_SSB_ResourceSetList->list,ssbres00);
   csires1->bwp_Id = 0;
   csires1->resourceType = NR_CSI_ResourceConfig__resourceType_periodic;
   ASN_SEQUENCE_ADD(&csi_MeasConfig->csi_ResourceConfigToAddModList->list,csires1);

   if (pdsch_AntennaPorts > 1) {
     NR_CSI_ResourceConfig_t *csires2 = calloc(1,sizeof(*csires2));
     csires2->csi_ResourceConfigId=2;
     csires2->csi_RS_ResourceSetList.present = NR_CSI_ResourceConfig__csi_RS_ResourceSetList_PR_csi_IM_ResourceSetList;
     csires2->csi_RS_ResourceSetList.choice.csi_IM_ResourceSetList = calloc(1,sizeof(*csires2->csi_RS_ResourceSetList.choice.csi_IM_ResourceSetList));
     NR_CSI_IM_ResourceSetId_t *csiim00 = calloc(1,sizeof(*csiim00));
     *csiim00 = 0;
     ASN_SEQUENCE_ADD(&csires2->csi_RS_ResourceSetList.choice.csi_IM_ResourceSetList->list,csiim00);
     csires2->bwp_Id=0;
     csires2->resourceType = NR_CSI_ResourceConfig__resourceType_periodic;
     ASN_SEQUENCE_ADD(&csi_MeasConfig->csi_ResourceConfigToAddModList->list,csires2);
   }

   NR_PUCCH_CSI_Resource_t *pucchcsires1 = calloc(1,sizeof(*pucchcsires1));
   pucchcsires1->uplinkBandwidthPartId=0;
   pucchcsires1->pucch_Resource=1;
   csi_MeasConfig->csi_ReportConfigToAddModList = calloc(1,sizeof(*csi_MeasConfig->csi_ReportConfigToAddModList));
   csi_MeasConfig->csi_ReportConfigToReleaseList = NULL;
   if (pdsch_AntennaPorts > 1) {
     LOG_I(NR_RRC,"Filling CSI Report Config for RI_PMI_CQI\n");
     NR_CSI_ReportConfig_t *csirep1 = calloc(1,sizeof(*csirep1));
     csirep1->reportConfigId=0;
     csirep1->carrier=NULL;
     csirep1->resourcesForChannelMeasurement=0;
     csirep1->csi_IM_ResourcesForInterference=calloc(1,sizeof(*csirep1->csi_IM_ResourcesForInterference));
     *csirep1->csi_IM_ResourcesForInterference=2;
     csirep1->nzp_CSI_RS_ResourcesForInterference=NULL;
     csirep1->reportConfigType.present = NR_CSI_ReportConfig__reportConfigType_PR_periodic;
     csirep1->reportConfigType.choice.periodic = calloc(1,sizeof(*csirep1->reportConfigType.choice.periodic));
     csirep1->reportConfigType.choice.periodic->reportSlotConfig.present=NR_CSI_ReportPeriodicityAndOffset_PR_slots320;
     csirep1->reportConfigType.choice.periodic->reportSlotConfig.choice.slots320 = (7 + (20 * uid)) % 320;
     ASN_SEQUENCE_ADD(&csirep1->reportConfigType.choice.periodic->pucch_CSI_ResourceList.list,pucchcsires1);
     csirep1->reportQuantity.present = NR_CSI_ReportConfig__reportQuantity_PR_cri_RI_PMI_CQI;
     csirep1->reportQuantity.choice.cri_RI_PMI_CQI=(NULL_t)0;
     csirep1->reportFreqConfiguration = calloc(1,sizeof(*csirep1->reportFreqConfiguration));
     csirep1->reportFreqConfiguration->cqi_FormatIndicator = calloc(1,sizeof(*csirep1->reportFreqConfiguration->cqi_FormatIndicator));
     *csirep1->reportFreqConfiguration->cqi_FormatIndicator=NR_CSI_ReportConfig__reportFreqConfiguration__cqi_FormatIndicator_widebandCQI;
     csirep1->reportFreqConfiguration->pmi_FormatIndicator = calloc(1,sizeof(*csirep1->reportFreqConfiguration->pmi_FormatIndicator));
     *csirep1->reportFreqConfiguration->pmi_FormatIndicator=NR_CSI_ReportConfig__reportFreqConfiguration__pmi_FormatIndicator_widebandPMI;
     csirep1->reportFreqConfiguration->csi_ReportingBand = NULL; 
/*calloc(1,sizeof(*csirep1->reportFreqConfiguration->csi_ReportingBand));
     csirep1->reportFreqConfiguration->csi_ReportingBand->present = NR_CSI_ReportConfig__reportFreqConfiguration__csi_ReportingBand_PR_subbands7;
     csirep1->reportFreqConfiguration->csi_ReportingBand->choice.subbands7.size=1;
     csirep1->reportFreqConfiguration->csi_ReportingBand->choice.subbands7.bits_unused=1;
     csirep1->reportFreqConfiguration->csi_ReportingBand->choice.subbands7.buf=malloc(1);
     csirep1->reportFreqConfiguration->csi_ReportingBand->choice.subbands7.buf[0]=254;*/
     csirep1->timeRestrictionForChannelMeasurements= NR_CSI_ReportConfig__timeRestrictionForChannelMeasurements_notConfigured;
     csirep1->timeRestrictionForInterferenceMeasurements=NR_CSI_ReportConfig__timeRestrictionForInterferenceMeasurements_notConfigured;
     csirep1->codebookConfig=calloc(1,sizeof(*csirep1->codebookConfig));
     csirep1->codebookConfig->codebookType.present = NR_CodebookConfig__codebookType_PR_type1;
     csirep1->codebookConfig->codebookType.choice.type1 = calloc(1,sizeof(*csirep1->codebookConfig->codebookType.choice.type1));
     csirep1->codebookConfig->codebookType.choice.type1->subType.present=NR_CodebookConfig__codebookType__type1__subType_PR_typeI_SinglePanel;
     csirep1->codebookConfig->codebookType.choice.type1->subType.choice.typeI_SinglePanel=calloc(1,sizeof(*csirep1->codebookConfig->codebookType.choice.type1->subType.choice.typeI_SinglePanel));
     csirep1->codebookConfig->codebookType.choice.type1->subType.choice.typeI_SinglePanel->nrOfAntennaPorts.present=
       NR_CodebookConfig__codebookType__type1__subType__typeI_SinglePanel__nrOfAntennaPorts_PR_two;
     csirep1->codebookConfig->codebookType.choice.type1->subType.choice.typeI_SinglePanel->nrOfAntennaPorts.choice.two=
     calloc(1,sizeof(*csirep1->codebookConfig->codebookType.choice.type1->subType.choice.typeI_SinglePanel->nrOfAntennaPorts.choice.two));
     csirep1->codebookConfig->codebookType.choice.type1->subType.choice.typeI_SinglePanel->nrOfAntennaPorts.choice.two->twoTX_CodebookSubsetRestriction.size=1;
     csirep1->codebookConfig->codebookType.choice.type1->subType.choice.typeI_SinglePanel->nrOfAntennaPorts.choice.two->twoTX_CodebookSubsetRestriction.bits_unused=2;
     csirep1->codebookConfig->codebookType.choice.type1->subType.choice.typeI_SinglePanel->nrOfAntennaPorts.choice.two->twoTX_CodebookSubsetRestriction.buf=malloc(1);
     csirep1->codebookConfig->codebookType.choice.type1->subType.choice.typeI_SinglePanel->nrOfAntennaPorts.choice.two->twoTX_CodebookSubsetRestriction.buf[0]=0xfc;
     csirep1->codebookConfig->codebookType.choice.type1->subType.choice.typeI_SinglePanel->typeI_SinglePanel_ri_Restriction.size=1;
     csirep1->codebookConfig->codebookType.choice.type1->subType.choice.typeI_SinglePanel->typeI_SinglePanel_ri_Restriction.bits_unused=0;
     csirep1->codebookConfig->codebookType.choice.type1->subType.choice.typeI_SinglePanel->typeI_SinglePanel_ri_Restriction.buf=malloc(1);
     csirep1->codebookConfig->codebookType.choice.type1->subType.choice.typeI_SinglePanel->typeI_SinglePanel_ri_Restriction.buf[0]=0x03;
     csirep1->codebookConfig->codebookType.choice.type1->codebookMode=1;
     csirep1->dummy = NULL;
     csirep1->groupBasedBeamReporting.present = NR_CSI_ReportConfig__groupBasedBeamReporting_PR_disabled;
     csirep1->groupBasedBeamReporting.choice.disabled=calloc(1,sizeof(*csirep1->groupBasedBeamReporting.choice.disabled));
     //csirep1->groupBasedBeamReporting.choice.disabled->nrofReportedRS = calloc(1,sizeof(*csirep1->groupBasedBeamReporting.choice.disabled->nrofReportedRS));
     //*csirep1->groupBasedBeamReporting.choice.disabled->nrofReportedRS=NR_CSI_ReportConfig__groupBasedBeamReporting__disabled__nrofReportedRS_n1;
     csirep1->cqi_Table = calloc(1,sizeof(*csirep1->cqi_Table));
     *csirep1->cqi_Table = NR_CSI_ReportConfig__cqi_Table_table1;
     csirep1->subbandSize = NR_CSI_ReportConfig__subbandSize_value2;
     csirep1->non_PMI_PortIndication = NULL;
     csirep1->ext1 = NULL;
     ASN_SEQUENCE_ADD(&csi_MeasConfig->csi_ReportConfigToAddModList->list,csirep1);
   }

   LOG_I(NR_RRC,"Filling CSI Report Config for CRI_RSRP\n");
   NR_CSI_ReportConfig_t *csirep2 = calloc(1,sizeof(*csirep2));
   csirep2->reportConfigId=1;
   csirep2->carrier=NULL;
   csirep2->resourcesForChannelMeasurement=0;
   csirep2->csi_IM_ResourcesForInterference=NULL;
   csirep2->nzp_CSI_RS_ResourcesForInterference=NULL;
   csirep2->reportConfigType.present = NR_CSI_ReportConfig__reportConfigType_PR_periodic;
   csirep2->reportConfigType.choice.periodic = calloc(1,sizeof(*csirep2->reportConfigType.choice.periodic));
   csirep2->reportConfigType.choice.periodic->reportSlotConfig.present=NR_CSI_ReportPeriodicityAndOffset_PR_slots320;
   csirep2->reportConfigType.choice.periodic->reportSlotConfig.choice.slots320 = (27 + (20 * uid)) % 320;
   ASN_SEQUENCE_ADD(&csirep2->reportConfigType.choice.periodic->pucch_CSI_ResourceList.list,pucchcsires1);
   csirep2->reportQuantity.present = NR_CSI_ReportConfig__reportQuantity_PR_cri_RSRP;
   csirep2->reportQuantity.choice.cri_RSRP=(NULL_t)0;
   csirep2->reportFreqConfiguration = calloc(1,sizeof(*csirep2->reportFreqConfiguration));
   csirep2->reportFreqConfiguration->cqi_FormatIndicator = NULL;
   csirep2->reportFreqConfiguration->pmi_FormatIndicator=NULL;
   csirep2->reportFreqConfiguration->csi_ReportingBand=NULL;
   csirep2->timeRestrictionForChannelMeasurements= NR_CSI_ReportConfig__timeRestrictionForChannelMeasurements_configured;
   csirep2->timeRestrictionForInterferenceMeasurements=NR_CSI_ReportConfig__timeRestrictionForInterferenceMeasurements_configured;
   csirep2->codebookConfig=NULL;
   csirep2->dummy = NULL;
   csirep2->groupBasedBeamReporting.present = NR_CSI_ReportConfig__groupBasedBeamReporting_PR_disabled;
   csirep2->groupBasedBeamReporting.choice.disabled=calloc(1,sizeof(*csirep2->groupBasedBeamReporting.choice.disabled));
   csirep2->groupBasedBeamReporting.choice.disabled->nrofReportedRS=calloc(1,sizeof(*csirep2->groupBasedBeamReporting.choice.disabled->nrofReportedRS));
   *csirep2->groupBasedBeamReporting.choice.disabled->nrofReportedRS=NR_CSI_ReportConfig__groupBasedBeamReporting__disabled__nrofReportedRS_n1;
   csirep2->cqi_Table = NULL;
   csirep2->subbandSize = NR_CSI_ReportConfig__subbandSize_value1;
   csirep2->non_PMI_PortIndication = NULL;
   csirep2->ext1 = NULL;
   ASN_SEQUENCE_ADD(&csi_MeasConfig->csi_ReportConfigToAddModList->list,csirep2);
 }
  pdsch_servingcellconfig->codeBlockGroupTransmission = NULL;
  pdsch_servingcellconfig->xOverhead = NULL;
  pdsch_servingcellconfig->nrofHARQ_ProcessesForPDSCH = calloc(1, sizeof(*pdsch_servingcellconfig->nrofHARQ_ProcessesForPDSCH));
  *pdsch_servingcellconfig->nrofHARQ_ProcessesForPDSCH = NR_PDSCH_ServingCellConfig__nrofHARQ_ProcessesForPDSCH_n16;
  pdsch_servingcellconfig->pucch_Cell= NULL;
  pdsch_servingcellconfig->ext1=calloc(1,sizeof(*pdsch_servingcellconfig->ext1));
  pdsch_servingcellconfig->ext1->maxMIMO_Layers = calloc(1,sizeof(*pdsch_servingcellconfig->ext1->maxMIMO_Layers));
  *pdsch_servingcellconfig->ext1->maxMIMO_Layers = 2;

  // Downlink BWPs
  int n_dl_bwp = 0;
  if (servingcellconfigdedicated &&
      servingcellconfigdedicated->downlinkBWP_ToAddModList &&
      servingcellconfigdedicated->downlinkBWP_ToAddModList->list.count > 0) {
    n_dl_bwp = servingcellconfigdedicated->downlinkBWP_ToAddModList->list.count;
  }
  if(n_dl_bwp>0){
    SpCellConfig->spCellConfigDedicated->downlinkBWP_ToAddModList = calloc(1,sizeof(*SpCellConfig->spCellConfigDedicated->downlinkBWP_ToAddModList));
    for (int bwp_loop = 0; bwp_loop < n_dl_bwp; bwp_loop++) {
      NR_BWP_Downlink_t *bwp = calloc(1, sizeof(*bwp));
      fill_default_downlinkBWP(bwp, bwp_loop, servingcellconfigdedicated, scc, configuration);
      ASN_SEQUENCE_ADD(&SpCellConfig->spCellConfigDedicated->downlinkBWP_ToAddModList->list,bwp);
    }
    SpCellConfig->spCellConfigDedicated->firstActiveDownlinkBWP_Id = calloc(1,sizeof(*SpCellConfig->spCellConfigDedicated->firstActiveDownlinkBWP_Id));
    *SpCellConfig->spCellConfigDedicated->firstActiveDownlinkBWP_Id = servingcellconfigdedicated->firstActiveDownlinkBWP_Id ? *servingcellconfigdedicated->firstActiveDownlinkBWP_Id : 1;
    SpCellConfig->spCellConfigDedicated->defaultDownlinkBWP_Id = calloc(1,sizeof(*SpCellConfig->spCellConfigDedicated->defaultDownlinkBWP_Id));
    *SpCellConfig->spCellConfigDedicated->defaultDownlinkBWP_Id = servingcellconfigdedicated->defaultDownlinkBWP_Id ? *servingcellconfigdedicated->defaultDownlinkBWP_Id : 1;
  }

  // Uplink BWPs
  int n_ul_bwp = 0;
  if (servingcellconfigdedicated && servingcellconfigdedicated->uplinkConfig &&
      servingcellconfigdedicated->uplinkConfig->uplinkBWP_ToAddModList &&
      servingcellconfigdedicated->uplinkConfig->uplinkBWP_ToAddModList->list.count > 0) {
    n_ul_bwp = servingcellconfigdedicated->uplinkConfig->uplinkBWP_ToAddModList->list.count;
  }
  if(n_ul_bwp>0) {
    SpCellConfig->spCellConfigDedicated->uplinkConfig->uplinkBWP_ToAddModList = calloc(1,sizeof(*SpCellConfig->spCellConfigDedicated->uplinkConfig->uplinkBWP_ToAddModList));
    for (int bwp_loop = 0; bwp_loop < n_ul_bwp; bwp_loop++) {
      NR_BWP_Uplink_t *ubwp = calloc(1, sizeof(*ubwp));
      fill_default_uplinkBWP(ubwp, bwp_loop, servingcellconfigdedicated, scc, configuration, uid);
      ASN_SEQUENCE_ADD(&SpCellConfig->spCellConfigDedicated->uplinkConfig->uplinkBWP_ToAddModList->list, ubwp);
    }
    SpCellConfig->spCellConfigDedicated->uplinkConfig->firstActiveUplinkBWP_Id = calloc(1,sizeof(*SpCellConfig->spCellConfigDedicated->uplinkConfig->firstActiveUplinkBWP_Id));
    *SpCellConfig->spCellConfigDedicated->uplinkConfig->firstActiveUplinkBWP_Id = servingcellconfigdedicated->uplinkConfig->firstActiveUplinkBWP_Id ? *servingcellconfigdedicated->uplinkConfig->firstActiveUplinkBWP_Id : 1;
  }

  if ( LOG_DEBUGFLAG(DEBUG_ASN1) ) {
    xer_fprint(stdout, &asn_DEF_NR_SpCellConfig, (void *)SpCellConfig);
  }

}

void fill_mastercellGroupConfig(NR_CellGroupConfig_t *cellGroupConfig, NR_CellGroupConfig_t *ue_context_mastercellGroup,int use_rlc_um_for_drb) {

  cellGroupConfig->cellGroupId = 0;
  cellGroupConfig->rlc_BearerToReleaseList = NULL;
  cellGroupConfig->rlc_BearerToAddModList = calloc(1, sizeof(*cellGroupConfig->rlc_BearerToAddModList));

  // RLC Bearer Config
  // TS38.331 9.2.1 Default SRB configurations
  NR_RLC_BearerConfig_t *rlc_BearerConfig                          = NULL;
  NR_RLC_Config_t *rlc_Config                                      = NULL;
  NR_LogicalChannelConfig_t *logicalChannelConfig                  = NULL;
  long *logicalChannelGroup                                        = NULL;
  rlc_BearerConfig                                                 = calloc(1, sizeof(NR_RLC_BearerConfig_t));
  rlc_BearerConfig->logicalChannelIdentity                         = 2;
  rlc_BearerConfig->servedRadioBearer                              = calloc(1, sizeof(*rlc_BearerConfig->servedRadioBearer));
  rlc_BearerConfig->servedRadioBearer->present                     = NR_RLC_BearerConfig__servedRadioBearer_PR_srb_Identity;
  rlc_BearerConfig->servedRadioBearer->choice.srb_Identity         = 2;
  rlc_BearerConfig->reestablishRLC                                 = NULL;
  rlc_Config                                                       = calloc(1, sizeof(NR_RLC_Config_t));
  rlc_Config->present                                              = NR_RLC_Config_PR_am;
  rlc_Config->choice.am                                            = calloc(1, sizeof(*rlc_Config->choice.am));
  rlc_Config->choice.am->dl_AM_RLC.sn_FieldLength                  = calloc(1, sizeof(NR_SN_FieldLengthAM_t));
  *(rlc_Config->choice.am->dl_AM_RLC.sn_FieldLength)               = NR_SN_FieldLengthAM_size12;
  rlc_Config->choice.am->dl_AM_RLC.t_Reassembly                    = NR_T_Reassembly_ms35;
  rlc_Config->choice.am->dl_AM_RLC.t_StatusProhibit                = NR_T_StatusProhibit_ms0;
  rlc_Config->choice.am->ul_AM_RLC.sn_FieldLength                  = calloc(1, sizeof(NR_SN_FieldLengthAM_t));
  *(rlc_Config->choice.am->ul_AM_RLC.sn_FieldLength)               = NR_SN_FieldLengthAM_size12;
  rlc_Config->choice.am->ul_AM_RLC.t_PollRetransmit                = NR_T_PollRetransmit_ms45;
  rlc_Config->choice.am->ul_AM_RLC.pollPDU                         = NR_PollPDU_infinity;
  rlc_Config->choice.am->ul_AM_RLC.pollByte                        = NR_PollByte_infinity;
  rlc_Config->choice.am->ul_AM_RLC.maxRetxThreshold                = NR_UL_AM_RLC__maxRetxThreshold_t8;
  rlc_BearerConfig->rlc_Config                                     = rlc_Config;
  logicalChannelConfig                                             = calloc(1, sizeof(NR_LogicalChannelConfig_t));
  logicalChannelConfig->ul_SpecificParameters                      = calloc(1, sizeof(*logicalChannelConfig->ul_SpecificParameters));
  logicalChannelConfig->ul_SpecificParameters->priority            = 3;
  logicalChannelConfig->ul_SpecificParameters->prioritisedBitRate  = NR_LogicalChannelConfig__ul_SpecificParameters__prioritisedBitRate_infinity;
  logicalChannelConfig->ul_SpecificParameters->bucketSizeDuration  = NR_LogicalChannelConfig__ul_SpecificParameters__bucketSizeDuration_ms5;
  logicalChannelGroup                                              = CALLOC(1, sizeof(long));
  *logicalChannelGroup                                             = 0;
  logicalChannelConfig->ul_SpecificParameters->logicalChannelGroup = logicalChannelGroup;
  logicalChannelConfig->ul_SpecificParameters->schedulingRequestID = CALLOC(1, sizeof(*logicalChannelConfig->ul_SpecificParameters->schedulingRequestID));
  *logicalChannelConfig->ul_SpecificParameters->schedulingRequestID = 0;
  logicalChannelConfig->ul_SpecificParameters->logicalChannelSR_Mask = 0;
  logicalChannelConfig->ul_SpecificParameters->logicalChannelSR_DelayTimerApplied = 0;
  rlc_BearerConfig->mac_LogicalChannelConfig                       = logicalChannelConfig;
  ASN_SEQUENCE_ADD(&cellGroupConfig->rlc_BearerToAddModList->list, rlc_BearerConfig);
  ASN_SEQUENCE_ADD(&ue_context_mastercellGroup->rlc_BearerToAddModList->list, rlc_BearerConfig);

  // DRB Configuration
  NR_RLC_BearerConfig_t *rlc_BearerConfig_drb                      = NULL;
  NR_RLC_Config_t *rlc_Config_drb                                  = NULL;
  NR_LogicalChannelConfig_t *logicalChannelConfig_drb              = NULL;
  long *logicalChannelGroup_drb                                    = NULL;
  rlc_BearerConfig_drb                                             = calloc(1, sizeof(NR_RLC_BearerConfig_t));
  rlc_BearerConfig_drb->logicalChannelIdentity                     = 4;
  rlc_BearerConfig_drb->servedRadioBearer                          = calloc(1, sizeof(*rlc_BearerConfig_drb->servedRadioBearer));
  rlc_BearerConfig_drb->servedRadioBearer->present                 = NR_RLC_BearerConfig__servedRadioBearer_PR_drb_Identity;
  rlc_BearerConfig_drb->servedRadioBearer->choice.drb_Identity     = 1;
  rlc_BearerConfig_drb->reestablishRLC                             = NULL;
  rlc_Config_drb                                                   = calloc(1, sizeof(NR_RLC_Config_t));

  if (use_rlc_um_for_drb) nr_drb_config(rlc_Config_drb, NR_RLC_Config_PR_um_Bi_Directional);
  else                    nr_drb_config(rlc_Config_drb, NR_RLC_Config_PR_am);

  
  rlc_BearerConfig_drb->rlc_Config                                 = rlc_Config_drb;
  logicalChannelConfig_drb                                             = calloc(1, sizeof(NR_LogicalChannelConfig_t));
  logicalChannelConfig_drb->ul_SpecificParameters                      = calloc(1, sizeof(*logicalChannelConfig_drb->ul_SpecificParameters));
  logicalChannelConfig_drb->ul_SpecificParameters->priority            = 13;
  logicalChannelConfig_drb->ul_SpecificParameters->prioritisedBitRate  = NR_LogicalChannelConfig__ul_SpecificParameters__prioritisedBitRate_kBps8;
  logicalChannelConfig_drb->ul_SpecificParameters->bucketSizeDuration  = NR_LogicalChannelConfig__ul_SpecificParameters__bucketSizeDuration_ms100;
  logicalChannelGroup_drb                                              = CALLOC(1, sizeof(long));
  *logicalChannelGroup_drb                                             = 1;
  logicalChannelConfig_drb->ul_SpecificParameters->logicalChannelGroup = logicalChannelGroup_drb;
  logicalChannelConfig_drb->ul_SpecificParameters->schedulingRequestID = CALLOC(1, sizeof(*logicalChannelConfig_drb->ul_SpecificParameters->schedulingRequestID));
  *logicalChannelConfig_drb->ul_SpecificParameters->schedulingRequestID = 0;
  logicalChannelConfig_drb->ul_SpecificParameters->logicalChannelSR_Mask = 0;
  logicalChannelConfig_drb->ul_SpecificParameters->logicalChannelSR_DelayTimerApplied = 0;
  rlc_BearerConfig_drb->mac_LogicalChannelConfig                       = logicalChannelConfig_drb;
  ASN_SEQUENCE_ADD(&cellGroupConfig->rlc_BearerToAddModList->list, rlc_BearerConfig_drb);
  ASN_SEQUENCE_ADD(&ue_context_mastercellGroup->rlc_BearerToAddModList->list, rlc_BearerConfig_drb);
}


void update_cellGroupConfig(NR_CellGroupConfig_t *cellGroupConfig,
                            NR_UE_NR_Capability_t *uecap,
                            const gNB_RrcConfigurationReq* configuration) {

  NR_SpCellConfig_t *SpCellConfig = cellGroupConfig->spCellConfig;
  if (SpCellConfig == NULL) return;

<<<<<<< HEAD
  NR_ServingCellConfigCommon_t *scc = configuration ? configuration->scc : NULL;

  // Set DL MCS table
  if(scc) {
    NR_BWP_DownlinkDedicated_t *bwp_Dedicated = SpCellConfig->spCellConfigDedicated->initialDownlinkBWP;
    set_dl_mcs_table(scc->downlinkConfigCommon->initialDownlinkBWP->genericParameters.subcarrierSpacing,
                     configuration->force_256qam_off ? NULL : uecap, bwp_Dedicated, scc);
    struct NR_ServingCellConfig__downlinkBWP_ToAddModList *DL_BWP_list = SpCellConfig->spCellConfigDedicated->downlinkBWP_ToAddModList;
    if (DL_BWP_list) {
      for (int i=0; i<DL_BWP_list->list.count; i++){
        NR_BWP_Downlink_t *bwp = DL_BWP_list->list.array[i];
        int scs = bwp->bwp_Common->genericParameters.subcarrierSpacing;
        set_dl_mcs_table(scs, configuration->force_256qam_off ? NULL : uecap, bwp->bwp_Dedicated, scc);
      }
=======
  NR_ServingCellConfigCommon_t *scc = configuration->scc;

  NR_BWP_DownlinkDedicated_t *bwp_Dedicated = SpCellConfig->spCellConfigDedicated->initialDownlinkBWP;
  set_dl_mcs_table(scc->downlinkConfigCommon->initialDownlinkBWP->genericParameters.subcarrierSpacing,
                   configuration->force_256qam_off ? NULL : uecap, SpCellConfig,bwp_Dedicated, scc);

  struct NR_ServingCellConfig__downlinkBWP_ToAddModList *DL_BWP_list = SpCellConfig->spCellConfigDedicated->downlinkBWP_ToAddModList;
  if (DL_BWP_list) {
    for (int i=0; i<DL_BWP_list->list.count; i++){
      NR_BWP_Downlink_t *bwp = DL_BWP_list->list.array[i];
      int scs = bwp->bwp_Common->genericParameters.subcarrierSpacing;
      set_dl_mcs_table(scs, configuration->force_256qam_off ? NULL : uecap, SpCellConfig, bwp->bwp_Dedicated, scc);
>>>>>>> d11350c0
    }
  }

}


void fill_initial_cellGroupConfig(int uid,
                                  NR_CellGroupConfig_t *cellGroupConfig,
                                  NR_ServingCellConfigCommon_t *scc,
                                  NR_ServingCellConfig_t *servingcellconfigdedicated,
                                  const gNB_RrcConfigurationReq *configuration)
{
  NR_RLC_BearerConfig_t                            *rlc_BearerConfig     = NULL;
  NR_RLC_Config_t                                  *rlc_Config           = NULL;
  NR_LogicalChannelConfig_t                        *logicalChannelConfig = NULL;
  NR_MAC_CellGroupConfig_t                         *mac_CellGroupConfig  = NULL;
  NR_PhysicalCellGroupConfig_t	                   *physicalCellGroupConfig = NULL;
  long *logicalChannelGroup = NULL;
  
  cellGroupConfig->cellGroupId = 0;
  
  /* Rlc Bearer Config */
  /* TS38.331 9.2.1	Default SRB configurations */
  cellGroupConfig->rlc_BearerToAddModList                          = calloc(1, sizeof(*cellGroupConfig->rlc_BearerToAddModList));
  rlc_BearerConfig                                                 = calloc(1, sizeof(NR_RLC_BearerConfig_t));
  rlc_BearerConfig->logicalChannelIdentity                         = 1;
  rlc_BearerConfig->servedRadioBearer                              = calloc(1, sizeof(*rlc_BearerConfig->servedRadioBearer));
  rlc_BearerConfig->servedRadioBearer->present                     = NR_RLC_BearerConfig__servedRadioBearer_PR_srb_Identity;
  rlc_BearerConfig->servedRadioBearer->choice.srb_Identity         = 1;
  rlc_BearerConfig->reestablishRLC                                 = NULL;
  rlc_Config = calloc(1, sizeof(NR_RLC_Config_t));
  rlc_Config->present                                              = NR_RLC_Config_PR_am;
  rlc_Config->choice.am                                            = calloc(1, sizeof(*rlc_Config->choice.am));
  rlc_Config->choice.am->dl_AM_RLC.sn_FieldLength                  = calloc(1, sizeof(NR_SN_FieldLengthAM_t));
  *(rlc_Config->choice.am->dl_AM_RLC.sn_FieldLength)               = NR_SN_FieldLengthAM_size12;
  rlc_Config->choice.am->dl_AM_RLC.t_Reassembly                    = NR_T_Reassembly_ms35;
  rlc_Config->choice.am->dl_AM_RLC.t_StatusProhibit                = NR_T_StatusProhibit_ms0;
  rlc_Config->choice.am->ul_AM_RLC.sn_FieldLength                  = calloc(1, sizeof(NR_SN_FieldLengthAM_t));
  *(rlc_Config->choice.am->ul_AM_RLC.sn_FieldLength)               = NR_SN_FieldLengthAM_size12;
  rlc_Config->choice.am->ul_AM_RLC.t_PollRetransmit                = NR_T_PollRetransmit_ms45;
  rlc_Config->choice.am->ul_AM_RLC.pollPDU                         = NR_PollPDU_infinity;
  rlc_Config->choice.am->ul_AM_RLC.pollByte                        = NR_PollByte_infinity;
  rlc_Config->choice.am->ul_AM_RLC.maxRetxThreshold                = NR_UL_AM_RLC__maxRetxThreshold_t8;
  rlc_BearerConfig->rlc_Config                                     = rlc_Config;
  logicalChannelConfig                                             = calloc(1, sizeof(NR_LogicalChannelConfig_t));
  logicalChannelConfig->ul_SpecificParameters                      = calloc(1, sizeof(*logicalChannelConfig->ul_SpecificParameters));
  logicalChannelConfig->ul_SpecificParameters->priority            = 1;
  logicalChannelConfig->ul_SpecificParameters->prioritisedBitRate  = NR_LogicalChannelConfig__ul_SpecificParameters__prioritisedBitRate_infinity;
  logicalChannelGroup                                              = CALLOC(1, sizeof(long));
  *logicalChannelGroup                                             = 0;
  logicalChannelConfig->ul_SpecificParameters->logicalChannelGroup = logicalChannelGroup;
  logicalChannelConfig->ul_SpecificParameters->schedulingRequestID = CALLOC(1, sizeof(*logicalChannelConfig->ul_SpecificParameters->schedulingRequestID));
  *logicalChannelConfig->ul_SpecificParameters->schedulingRequestID = 0;
  logicalChannelConfig->ul_SpecificParameters->logicalChannelSR_Mask = 0;
  logicalChannelConfig->ul_SpecificParameters->logicalChannelSR_DelayTimerApplied = 0;
  rlc_BearerConfig->mac_LogicalChannelConfig                       = logicalChannelConfig;
  ASN_SEQUENCE_ADD(&cellGroupConfig->rlc_BearerToAddModList->list, rlc_BearerConfig);
  
  cellGroupConfig->rlc_BearerToReleaseList = NULL;
  
  /* mac CellGroup Config */
  if (1) {
    mac_CellGroupConfig                                                     = calloc(1, sizeof(*mac_CellGroupConfig));
    if (1) {
      mac_CellGroupConfig->schedulingRequestConfig                            = calloc(1, sizeof(*mac_CellGroupConfig->schedulingRequestConfig));
      mac_CellGroupConfig->schedulingRequestConfig->schedulingRequestToAddModList = CALLOC(1,sizeof(*mac_CellGroupConfig->schedulingRequestConfig->schedulingRequestToAddModList));
      struct NR_SchedulingRequestToAddMod *schedulingrequestlist;
      schedulingrequestlist = CALLOC(1,sizeof(*schedulingrequestlist));
      schedulingrequestlist->schedulingRequestId  = 0;
      schedulingrequestlist->sr_ProhibitTimer = CALLOC(1,sizeof(*schedulingrequestlist->sr_ProhibitTimer));
      *(schedulingrequestlist->sr_ProhibitTimer) = 0;
      schedulingrequestlist->sr_TransMax      = NR_SchedulingRequestToAddMod__sr_TransMax_n64;
      ASN_SEQUENCE_ADD(&(mac_CellGroupConfig->schedulingRequestConfig->schedulingRequestToAddModList->list),schedulingrequestlist);
    }
    mac_CellGroupConfig->bsr_Config                                         = calloc(1, sizeof(*mac_CellGroupConfig->bsr_Config));
    mac_CellGroupConfig->bsr_Config->periodicBSR_Timer                      = NR_BSR_Config__periodicBSR_Timer_sf10;
    mac_CellGroupConfig->bsr_Config->retxBSR_Timer                          = NR_BSR_Config__retxBSR_Timer_sf80;
    mac_CellGroupConfig->tag_Config                                         = calloc(1, sizeof(*mac_CellGroupConfig->tag_Config));
    mac_CellGroupConfig->tag_Config->tag_ToReleaseList = NULL;
    mac_CellGroupConfig->tag_Config->tag_ToAddModList  = calloc(1,sizeof(*mac_CellGroupConfig->tag_Config->tag_ToAddModList));
    struct NR_TAG *tag=calloc(1,sizeof(*tag));
    tag->tag_Id             = 0;
    tag->timeAlignmentTimer = NR_TimeAlignmentTimer_infinity;
    ASN_SEQUENCE_ADD(&mac_CellGroupConfig->tag_Config->tag_ToAddModList->list,tag);
    mac_CellGroupConfig->phr_Config                                         = calloc(1, sizeof(*mac_CellGroupConfig->phr_Config));
    mac_CellGroupConfig->phr_Config->present                                = NR_SetupRelease_PHR_Config_PR_setup;
    mac_CellGroupConfig->phr_Config->choice.setup                           = calloc(1, sizeof(*mac_CellGroupConfig->phr_Config->choice.setup));
    mac_CellGroupConfig->phr_Config->choice.setup->phr_PeriodicTimer        = NR_PHR_Config__phr_PeriodicTimer_sf10;
    mac_CellGroupConfig->phr_Config->choice.setup->phr_ProhibitTimer        = NR_PHR_Config__phr_ProhibitTimer_sf10;
    mac_CellGroupConfig->phr_Config->choice.setup->phr_Tx_PowerFactorChange = NR_PHR_Config__phr_Tx_PowerFactorChange_dB1;
  }
  cellGroupConfig->mac_CellGroupConfig                                      = mac_CellGroupConfig;

  physicalCellGroupConfig                                                   = calloc(1,sizeof(*physicalCellGroupConfig));
  physicalCellGroupConfig->p_NR_FR1                                         = calloc(1,sizeof(*physicalCellGroupConfig->p_NR_FR1));
  *physicalCellGroupConfig->p_NR_FR1                                        = 10;
  physicalCellGroupConfig->pdsch_HARQ_ACK_Codebook                          = NR_PhysicalCellGroupConfig__pdsch_HARQ_ACK_Codebook_dynamic;
  cellGroupConfig->physicalCellGroupConfig                                  = physicalCellGroupConfig;
  
  cellGroupConfig->spCellConfig                                             = calloc(1,sizeof(*cellGroupConfig->spCellConfig));
  
  fill_initial_SpCellConfig(uid,cellGroupConfig->spCellConfig,scc,servingcellconfigdedicated,configuration);
  
  cellGroupConfig->sCellToAddModList                                        = NULL;
  cellGroupConfig->sCellToReleaseList                                       = NULL;
}

//------------------------------------------------------------------------------
<<<<<<< HEAD
int16_t do_RRCSetup(rrc_gNB_ue_context_t          *const ue_context_pP,
                    uint8_t                       *const buffer,
                    const uint8_t                 transaction_id,
                    OCTET_STRING_t                *masterCellGroup_from_DU,
                    NR_ServingCellConfigCommon_t  *scc,
                    NR_ServingCellConfig_t        *servingcellconfigdedicated,
=======
int     do_RRCSetup(rrc_gNB_ue_context_t         *const ue_context_pP,
                    uint8_t                      *const buffer,
                    const uint8_t                transaction_id,
                    OCTET_STRING_t               *masterCellGroup_from_DU,
                    NR_ServingCellConfigCommon_t *scc,
>>>>>>> d11350c0
                    const gNB_RrcConfigurationReq *configuration)
//------------------------------------------------------------------------------
{
    asn_enc_rval_t                                   enc_rval;
    NR_DL_CCCH_Message_t                             dl_ccch_msg;
    NR_RRCSetup_t                                    *rrcSetup;
    NR_RRCSetup_IEs_t                                *ie;
    NR_SRB_ToAddMod_t                                *SRB1_config          = NULL;
    NR_PDCP_Config_t                                 *pdcp_Config          = NULL;
    NR_CellGroupConfig_t                             *cellGroupConfig      = NULL;
    char masterCellGroup_buf[3000];

    AssertFatal(ue_context_pP != NULL,"ue_context_p is null\n");
    gNB_RRC_UE_t *ue_p = &ue_context_pP->ue_context;
    NR_SRB_ToAddModList_t        **SRB_configList = &ue_p->SRB_configList;



    memset((void *)&dl_ccch_msg, 0, sizeof(NR_DL_CCCH_Message_t));
    dl_ccch_msg.message.present            = NR_DL_CCCH_MessageType_PR_c1;
    dl_ccch_msg.message.choice.c1          = CALLOC(1, sizeof(struct NR_DL_CCCH_MessageType__c1));
    dl_ccch_msg.message.choice.c1->present = NR_DL_CCCH_MessageType__c1_PR_rrcSetup;
    dl_ccch_msg.message.choice.c1->choice.rrcSetup = calloc(1, sizeof(NR_RRCSetup_t));

    rrcSetup = dl_ccch_msg.message.choice.c1->choice.rrcSetup;
    rrcSetup->criticalExtensions.present = NR_RRCSetup__criticalExtensions_PR_rrcSetup;
    rrcSetup->rrc_TransactionIdentifier  = transaction_id;
    rrcSetup->criticalExtensions.choice.rrcSetup = calloc(1, sizeof(NR_RRCSetup_IEs_t));
    ie = rrcSetup->criticalExtensions.choice.rrcSetup;

    /****************************** radioBearerConfig ******************************/

    /* Configure SRB1 */
    if (*SRB_configList) {
        free(*SRB_configList);
    }

    *SRB_configList = calloc(1, sizeof(NR_SRB_ToAddModList_t));
    // SRB1
    /* TODO */
    SRB1_config = calloc(1, sizeof(NR_SRB_ToAddMod_t));
    SRB1_config->srb_Identity = 1;
    // pdcp_Config->t_Reordering
    SRB1_config->pdcp_Config = pdcp_Config;
    ie->radioBearerConfig.srb_ToAddModList = *SRB_configList;
    ASN_SEQUENCE_ADD(&(*SRB_configList)->list, SRB1_config);

    ie->radioBearerConfig.srb3_ToRelease    = NULL;
    ie->radioBearerConfig.drb_ToAddModList  = NULL;
    ie->radioBearerConfig.drb_ToReleaseList = NULL;
    ie->radioBearerConfig.securityConfig    = NULL;
    
    /****************************** masterCellGroup ******************************/
    /* TODO */
    if (masterCellGroup_from_DU) {
      memcpy(&ie->masterCellGroup,masterCellGroup_from_DU,sizeof(*masterCellGroup_from_DU));
      // decode masterCellGroup OCTET_STRING received from DU and place in ue context
      uper_decode(NULL,
		  &asn_DEF_NR_CellGroupConfig,   //might be added prefix later
		  (void **)&cellGroupConfig,
		  (uint8_t *)masterCellGroup_from_DU->buf,
		  masterCellGroup_from_DU->size, 0, 0);
    }
    else {
      cellGroupConfig = calloc(1, sizeof(NR_CellGroupConfig_t));
      fill_initial_cellGroupConfig(ue_context_pP->local_uid,cellGroupConfig,scc,servingcellconfigdedicated,configuration);

      enc_rval = uper_encode_to_buffer(&asn_DEF_NR_CellGroupConfig,
				       NULL,
				       (void *)cellGroupConfig,
				       masterCellGroup_buf,
				       3000);
      
      if(enc_rval.encoded == -1) {
        LOG_E(NR_RRC, "ASN1 message CellGroupConfig encoding failed (%s, %lu)!\n",
	      enc_rval.failed_type->name, enc_rval.encoded);
        return -1;
      }
      
      if (OCTET_STRING_fromBuf(&ie->masterCellGroup, masterCellGroup_buf, (enc_rval.encoded+7)/8) == -1) {
        LOG_E(NR_RRC, "fatal: OCTET_STRING_fromBuf failed\n");
        return -1;
      }
    }

    ue_p->masterCellGroup = cellGroupConfig;

    if ( LOG_DEBUGFLAG(DEBUG_ASN1) ) {
      xer_fprint(stdout, &asn_DEF_NR_CellGroupConfig, (const void*)cellGroupConfig);
      xer_fprint(stdout, &asn_DEF_NR_DL_CCCH_Message, (void *)&dl_ccch_msg);
    }

    enc_rval = uper_encode_to_buffer(&asn_DEF_NR_DL_CCCH_Message,
				     NULL,
				     (void *)&dl_ccch_msg,
				     buffer,
				     1000);
    
    if(enc_rval.encoded == -1) {
      LOG_E(NR_RRC, "[gNB AssertFatal]ASN1 message encoding failed (%s, %lu)!\n",
	    enc_rval.failed_type->name, enc_rval.encoded);
      return -1;
    }
    
    LOG_I(NR_RRC,"RRCSetup Encoded %zd bits (%zd bytes)\n",
            enc_rval.encoded,(enc_rval.encoded+7)/8);
    return((enc_rval.encoded+7)/8);
}

uint8_t do_NR_SecurityModeCommand(
  const protocol_ctxt_t *const ctxt_pP,
  uint8_t *const buffer,
  const uint8_t Transaction_id,
  const uint8_t cipheringAlgorithm,
  NR_IntegrityProtAlgorithm_t *integrityProtAlgorithm
)
//------------------------------------------------------------------------------
{
  NR_DL_DCCH_Message_t dl_dcch_msg;
  asn_enc_rval_t enc_rval;
  memset(&dl_dcch_msg,0,sizeof(NR_DL_DCCH_Message_t));
  dl_dcch_msg.message.present           = NR_DL_DCCH_MessageType_PR_c1;
  dl_dcch_msg.message.choice.c1=CALLOC(1,sizeof(struct NR_DL_DCCH_MessageType__c1));
  dl_dcch_msg.message.choice.c1->present = NR_DL_DCCH_MessageType__c1_PR_securityModeCommand;
  dl_dcch_msg.message.choice.c1->choice.securityModeCommand = CALLOC(1, sizeof(struct NR_SecurityModeCommand));
  dl_dcch_msg.message.choice.c1->choice.securityModeCommand->rrc_TransactionIdentifier = Transaction_id;
  dl_dcch_msg.message.choice.c1->choice.securityModeCommand->criticalExtensions.present = NR_SecurityModeCommand__criticalExtensions_PR_securityModeCommand;

  dl_dcch_msg.message.choice.c1->choice.securityModeCommand->criticalExtensions.choice.securityModeCommand =
		  CALLOC(1, sizeof(struct NR_SecurityModeCommand_IEs));
  // the two following information could be based on the mod_id
  dl_dcch_msg.message.choice.c1->choice.securityModeCommand->criticalExtensions.choice.securityModeCommand->securityConfigSMC.securityAlgorithmConfig.cipheringAlgorithm
    = (NR_CipheringAlgorithm_t)cipheringAlgorithm;
  dl_dcch_msg.message.choice.c1->choice.securityModeCommand->criticalExtensions.choice.securityModeCommand->securityConfigSMC.securityAlgorithmConfig.integrityProtAlgorithm
    = integrityProtAlgorithm;

  if ( LOG_DEBUGFLAG(DEBUG_ASN1) ) {
    xer_fprint(stdout, &asn_DEF_NR_DL_DCCH_Message, (void *)&dl_dcch_msg);
  }

  enc_rval = uper_encode_to_buffer(&asn_DEF_NR_DL_DCCH_Message,
                                   NULL,
                                   (void *)&dl_dcch_msg,
                                   buffer,
                                   100);

  if(enc_rval.encoded == -1) {
    LOG_I(NR_RRC, "[gNB AssertFatal]ASN1 message encoding failed (%s, %lu)!\n",
          enc_rval.failed_type->name, enc_rval.encoded);
    return -1;
  }

  LOG_D(NR_RRC,"[gNB %d] securityModeCommand for UE %x Encoded %zd bits (%zd bytes)\n",
        ctxt_pP->module_id,
        ctxt_pP->rnti,
        enc_rval.encoded,
        (enc_rval.encoded+7)/8);

  if (enc_rval.encoded==-1) {
    LOG_E(NR_RRC,"[gNB %d] ASN1 : securityModeCommand encoding failed for UE %x\n",
          ctxt_pP->module_id,
          ctxt_pP->rnti);
    return(-1);
  }

  //  rrc_ue_process_ueCapabilityEnquiry(0,1000,&dl_dcch_msg.message.choice.c1.choice.ueCapabilityEnquiry,0);
  //  exit(-1);
  return((enc_rval.encoded+7)/8);
}

/*TODO*/
//------------------------------------------------------------------------------
uint8_t do_NR_SA_UECapabilityEnquiry( const protocol_ctxt_t *const ctxt_pP,
                                   uint8_t               *const buffer,
                                   const uint8_t                Transaction_id)
//------------------------------------------------------------------------------
{
  NR_UE_CapabilityRequestFilterNR_t *sa_band_filter;
  NR_FreqBandList_t *sa_band_list;
  NR_FreqBandInformation_t *sa_band_info;
  NR_FreqBandInformationNR_t *sa_band_infoNR;

  NR_DL_DCCH_Message_t dl_dcch_msg;
  NR_UE_CapabilityRAT_Request_t *ue_capabilityrat_request;

  asn_enc_rval_t enc_rval;
  memset(&dl_dcch_msg,0,sizeof(NR_DL_DCCH_Message_t));
  dl_dcch_msg.message.present           = NR_DL_DCCH_MessageType_PR_c1;
  dl_dcch_msg.message.choice.c1 = CALLOC(1,sizeof(struct NR_DL_DCCH_MessageType__c1));
  dl_dcch_msg.message.choice.c1->present = NR_DL_DCCH_MessageType__c1_PR_ueCapabilityEnquiry;
  dl_dcch_msg.message.choice.c1->choice.ueCapabilityEnquiry = CALLOC(1,sizeof(struct NR_UECapabilityEnquiry));
  dl_dcch_msg.message.choice.c1->choice.ueCapabilityEnquiry->rrc_TransactionIdentifier = Transaction_id;
  dl_dcch_msg.message.choice.c1->choice.ueCapabilityEnquiry->criticalExtensions.present = NR_UECapabilityEnquiry__criticalExtensions_PR_ueCapabilityEnquiry;
  dl_dcch_msg.message.choice.c1->choice.ueCapabilityEnquiry->criticalExtensions.choice.ueCapabilityEnquiry = CALLOC(1,sizeof(struct NR_UECapabilityEnquiry_IEs));
  ue_capabilityrat_request =  CALLOC(1,sizeof(NR_UE_CapabilityRAT_Request_t));
  memset(ue_capabilityrat_request,0,sizeof(NR_UE_CapabilityRAT_Request_t));
  ue_capabilityrat_request->rat_Type = NR_RAT_Type_nr;

  sa_band_infoNR = (NR_FreqBandInformationNR_t*)calloc(1,sizeof(NR_FreqBandInformationNR_t));
  sa_band_infoNR->bandNR = 78;
  sa_band_info = (NR_FreqBandInformation_t*)calloc(1,sizeof(NR_FreqBandInformation_t));
  sa_band_info->present = NR_FreqBandInformation_PR_bandInformationNR;
  sa_band_info->choice.bandInformationNR = sa_band_infoNR;
  
  sa_band_list = (NR_FreqBandList_t *)calloc(1, sizeof(NR_FreqBandList_t));
  ASN_SEQUENCE_ADD(&sa_band_list->list, sa_band_info);

  sa_band_filter = (NR_UE_CapabilityRequestFilterNR_t*)calloc(1,sizeof(NR_UE_CapabilityRequestFilterNR_t));
  sa_band_filter->frequencyBandListFilter = sa_band_list;

  OCTET_STRING_t req_freq;
  unsigned char req_freq_buf[1024];
  enc_rval = uper_encode_to_buffer(&asn_DEF_NR_UE_CapabilityRequestFilterNR,
				   NULL,
				   (void *)sa_band_filter,
				   req_freq_buf,
				   1024);

  if ( LOG_DEBUGFLAG(DEBUG_ASN1) ) {
    xer_fprint(stdout, &asn_DEF_NR_UE_CapabilityRequestFilterNR, (void *)sa_band_filter);
  }

  req_freq.buf = req_freq_buf;
  req_freq.size = (enc_rval.encoded+7)/8;

  ue_capabilityrat_request->capabilityRequestFilter = &req_freq;

  ASN_SEQUENCE_ADD(&dl_dcch_msg.message.choice.c1->choice.ueCapabilityEnquiry->criticalExtensions.choice.ueCapabilityEnquiry->ue_CapabilityRAT_RequestList.list,
                   ue_capabilityrat_request);


  if ( LOG_DEBUGFLAG(DEBUG_ASN1) ) {
    xer_fprint(stdout, &asn_DEF_NR_DL_DCCH_Message, (void *)&dl_dcch_msg);
  }

  enc_rval = uper_encode_to_buffer(&asn_DEF_NR_DL_DCCH_Message,
                                   NULL,
                                   (void *)&dl_dcch_msg,
                                   buffer,
                                   100);

  if(enc_rval.encoded == -1) {
    LOG_I(NR_RRC, "[gNB AssertFatal]ASN1 message encoding failed (%s, %lu)!\n",
          enc_rval.failed_type->name, enc_rval.encoded);
    return -1;
  }

  LOG_D(NR_RRC,"[gNB %d] NR UECapabilityRequest for UE %x Encoded %zd bits (%zd bytes)\n",
        ctxt_pP->module_id,
        ctxt_pP->rnti,
        enc_rval.encoded,
        (enc_rval.encoded+7)/8);

  if (enc_rval.encoded==-1) {
    LOG_E(NR_RRC,"[gNB %d] ASN1 : NR UECapabilityRequest encoding failed for UE %x\n",
          ctxt_pP->module_id,
          ctxt_pP->rnti);
    return(-1);
  }

  return((enc_rval.encoded+7)/8);
}


uint8_t do_NR_RRCRelease(uint8_t                            *buffer,
                         size_t                              buffer_size,
                         uint8_t                             Transaction_id) {
  asn_enc_rval_t enc_rval;
  NR_DL_DCCH_Message_t dl_dcch_msg;
  NR_RRCRelease_t *rrcConnectionRelease;
  memset(&dl_dcch_msg,0,sizeof(NR_DL_DCCH_Message_t));
  dl_dcch_msg.message.present           = NR_DL_DCCH_MessageType_PR_c1;
  dl_dcch_msg.message.choice.c1=CALLOC(1,sizeof(struct NR_DL_DCCH_MessageType__c1));
  dl_dcch_msg.message.choice.c1->present = NR_DL_DCCH_MessageType__c1_PR_rrcRelease;
  dl_dcch_msg.message.choice.c1->choice.rrcRelease = CALLOC(1, sizeof(NR_RRCRelease_t));
  rrcConnectionRelease = dl_dcch_msg.message.choice.c1->choice.rrcRelease;
  // RRCConnectionRelease
  rrcConnectionRelease->rrc_TransactionIdentifier = Transaction_id;
  rrcConnectionRelease->criticalExtensions.present = NR_RRCRelease__criticalExtensions_PR_rrcRelease;
  rrcConnectionRelease->criticalExtensions.choice.rrcRelease = CALLOC(1, sizeof(NR_RRCRelease_IEs_t));
  rrcConnectionRelease->criticalExtensions.choice.rrcRelease->deprioritisationReq =
      CALLOC(1, sizeof(struct NR_RRCRelease_IEs__deprioritisationReq));
  rrcConnectionRelease->criticalExtensions.choice.rrcRelease->deprioritisationReq->deprioritisationType =
      NR_RRCRelease_IEs__deprioritisationReq__deprioritisationType_nr;
  rrcConnectionRelease->criticalExtensions.choice.rrcRelease->deprioritisationReq->deprioritisationTimer =
      NR_RRCRelease_IEs__deprioritisationReq__deprioritisationTimer_min10;

  enc_rval = uper_encode_to_buffer(&asn_DEF_NR_DL_DCCH_Message,
                                   NULL,
                                   (void *)&dl_dcch_msg,
                                   buffer,
                                   buffer_size);
  if(enc_rval.encoded == -1) {
    LOG_I(NR_RRC, "[gNB AssertFatal]ASN1 message encoding failed (%s, %lu)!\n",
        enc_rval.failed_type->name, enc_rval.encoded);
    return -1;
  }
  return((enc_rval.encoded+7)/8);
}

//------------------------------------------------------------------------------
int16_t do_RRCReconfiguration(
    const protocol_ctxt_t        *const ctxt_pP,
    uint8_t                      *buffer,
    size_t                        buffer_size,
    uint8_t                       Transaction_id,
    NR_SRB_ToAddModList_t        *SRB_configList,
    NR_DRB_ToAddModList_t        *DRB_configList,
    NR_DRB_ToReleaseList_t       *DRB_releaseList,
    NR_SecurityConfig_t          *security_config,
    NR_SDAP_Config_t             *sdap_config,
    NR_MeasConfig_t              *meas_config,
    struct NR_RRCReconfiguration_v1530_IEs__dedicatedNAS_MessageList *dedicatedNAS_MessageList,
    rrc_gNB_ue_context_t         *const ue_context_pP,
    rrc_gNB_carrier_data_t       *carrier,
    const gNB_RrcConfigurationReq *configuration,
    NR_MAC_CellGroupConfig_t     *mac_CellGroupConfig,
    NR_CellGroupConfig_t         *cellGroupConfig)
//------------------------------------------------------------------------------
{
    NR_DL_DCCH_Message_t                             dl_dcch_msg;
    asn_enc_rval_t                                   enc_rval;
    NR_RRCReconfiguration_IEs_t                      *ie;
    unsigned char masterCellGroup_buf[1000];

    memset(&dl_dcch_msg, 0, sizeof(NR_DL_DCCH_Message_t));
    dl_dcch_msg.message.present            = NR_DL_DCCH_MessageType_PR_c1;
    dl_dcch_msg.message.choice.c1          = CALLOC(1, sizeof(struct NR_DL_DCCH_MessageType__c1));
    dl_dcch_msg.message.choice.c1->present = NR_DL_DCCH_MessageType__c1_PR_rrcReconfiguration;

    dl_dcch_msg.message.choice.c1->choice.rrcReconfiguration = calloc(1, sizeof(NR_RRCReconfiguration_t));
    dl_dcch_msg.message.choice.c1->choice.rrcReconfiguration->rrc_TransactionIdentifier = Transaction_id;
    dl_dcch_msg.message.choice.c1->choice.rrcReconfiguration->criticalExtensions.present = NR_RRCReconfiguration__criticalExtensions_PR_rrcReconfiguration;

    /******************** Radio Bearer Config ********************/
    /* Configure Security */
    // security_config    =  CALLOC(1, sizeof(NR_SecurityConfig_t));
    // security_config->securityAlgorithmConfig = CALLOC(1, sizeof(*ie->radioBearerConfig->securityConfig->securityAlgorithmConfig));
    // security_config->securityAlgorithmConfig->cipheringAlgorithm     = NR_CipheringAlgorithm_nea0;
    // security_config->securityAlgorithmConfig->integrityProtAlgorithm = NULL;
    // security_config->keyToUse = CALLOC(1, sizeof(*ie->radioBearerConfig->securityConfig->keyToUse));
    // *security_config->keyToUse = NR_SecurityConfig__keyToUse_master;

    ie = calloc(1, sizeof(NR_RRCReconfiguration_IEs_t));
    if (SRB_configList || DRB_configList) {
      ie->radioBearerConfig = calloc(1, sizeof(NR_RadioBearerConfig_t));
      ie->radioBearerConfig->srb_ToAddModList  = SRB_configList;
      ie->radioBearerConfig->drb_ToAddModList  = DRB_configList;
      ie->radioBearerConfig->securityConfig    = security_config;
      ie->radioBearerConfig->srb3_ToRelease    = NULL;
      ie->radioBearerConfig->drb_ToReleaseList = DRB_releaseList;
    }

    /******************** Meas Config ********************/
    // measConfig
    ie->measConfig = meas_config;
    // lateNonCriticalExtension
    ie->lateNonCriticalExtension = NULL;
    // nonCriticalExtension

    if (cellGroupConfig || dedicatedNAS_MessageList) {
      ie->nonCriticalExtension = calloc(1, sizeof(NR_RRCReconfiguration_v1530_IEs_t));
      if (dedicatedNAS_MessageList)
        ie->nonCriticalExtension->dedicatedNAS_MessageList = dedicatedNAS_MessageList;
    }

    if(cellGroupConfig!=NULL){
      update_cellGroupConfig(cellGroupConfig,
                             ue_context_pP ? ue_context_pP->ue_context.UE_Capability_nr : NULL,
                             configuration);

      enc_rval = uper_encode_to_buffer(&asn_DEF_NR_CellGroupConfig,
          NULL,
          (void *)cellGroupConfig,
          masterCellGroup_buf,
          1000);
      if(enc_rval.encoded == -1) {
        LOG_E(NR_RRC, "ASN1 message CellGroupConfig encoding failed (%s, %lu)!\n",
            enc_rval.failed_type->name, enc_rval.encoded);
        return -1;
      }
      if ( LOG_DEBUGFLAG(DEBUG_ASN1) ) {
        xer_fprint(stdout, &asn_DEF_NR_CellGroupConfig, (const void *) cellGroupConfig);
      }
      ie->nonCriticalExtension->masterCellGroup = calloc(1,sizeof(OCTET_STRING_t));

      ie->nonCriticalExtension->masterCellGroup->buf = masterCellGroup_buf;
      ie->nonCriticalExtension->masterCellGroup->size = (enc_rval.encoded+7)/8;
    }

    dl_dcch_msg.message.choice.c1->choice.rrcReconfiguration->criticalExtensions.choice.rrcReconfiguration = ie;

    if ( LOG_DEBUGFLAG(DEBUG_ASN1) ) {
      xer_fprint(stdout, &asn_DEF_NR_DL_DCCH_Message, (void *)&dl_dcch_msg);
    }

    enc_rval = uper_encode_to_buffer(&asn_DEF_NR_DL_DCCH_Message,
                                    NULL,
                                    (void *)&dl_dcch_msg,
                                    buffer,
                                    buffer_size);

    if(enc_rval.encoded == -1) {
        LOG_I(NR_RRC, "[gNB AssertFatal]ASN1 message encoding failed (%s, %lu)!\n",
            enc_rval.failed_type->name, enc_rval.encoded);
        return -1;
    }

    LOG_D(NR_RRC,"[gNB %d] RRCReconfiguration for UE %x Encoded %zd bits (%zd bytes)\n",
            ctxt_pP->module_id,
            ctxt_pP->rnti,
            enc_rval.encoded,
            (enc_rval.encoded+7)/8);

    if (enc_rval.encoded == -1) {
        LOG_E(NR_RRC,"[gNB %d] ASN1 : RRCReconfiguration encoding failed for UE %x\n",
            ctxt_pP->module_id,
            ctxt_pP->rnti);
        return(-1);
    }

    return((enc_rval.encoded+7)/8);
}


uint8_t do_RRCSetupRequest(uint8_t Mod_id, uint8_t *buffer, size_t buffer_size, uint8_t *rv) {
  asn_enc_rval_t enc_rval;
  uint8_t buf[5],buf2=0;
  NR_UL_CCCH_Message_t ul_ccch_msg;
  NR_RRCSetupRequest_t *rrcSetupRequest;
  memset((void *)&ul_ccch_msg,0,sizeof(NR_UL_CCCH_Message_t));
  ul_ccch_msg.message.present           = NR_UL_CCCH_MessageType_PR_c1;
  ul_ccch_msg.message.choice.c1          = CALLOC(1, sizeof(struct NR_UL_CCCH_MessageType__c1));
  ul_ccch_msg.message.choice.c1->present = NR_UL_CCCH_MessageType__c1_PR_rrcSetupRequest;
  ul_ccch_msg.message.choice.c1->choice.rrcSetupRequest = CALLOC(1, sizeof(NR_RRCSetupRequest_t));
  rrcSetupRequest          = ul_ccch_msg.message.choice.c1->choice.rrcSetupRequest;


  if (1) {
    rrcSetupRequest->rrcSetupRequest.ue_Identity.present = NR_InitialUE_Identity_PR_randomValue;
    rrcSetupRequest->rrcSetupRequest.ue_Identity.choice.randomValue.size = 5;
    rrcSetupRequest->rrcSetupRequest.ue_Identity.choice.randomValue.bits_unused = 1;
    rrcSetupRequest->rrcSetupRequest.ue_Identity.choice.randomValue.buf = buf;
    rrcSetupRequest->rrcSetupRequest.ue_Identity.choice.randomValue.buf[0] = rv[0];
    rrcSetupRequest->rrcSetupRequest.ue_Identity.choice.randomValue.buf[1] = rv[1];
    rrcSetupRequest->rrcSetupRequest.ue_Identity.choice.randomValue.buf[2] = rv[2];
    rrcSetupRequest->rrcSetupRequest.ue_Identity.choice.randomValue.buf[3] = rv[3];
    rrcSetupRequest->rrcSetupRequest.ue_Identity.choice.randomValue.buf[4] = rv[4]&0xfe;
  } else {
    rrcSetupRequest->rrcSetupRequest.ue_Identity.present = NR_InitialUE_Identity_PR_ng_5G_S_TMSI_Part1;
    rrcSetupRequest->rrcSetupRequest.ue_Identity.choice.ng_5G_S_TMSI_Part1.size = 1;
    rrcSetupRequest->rrcSetupRequest.ue_Identity.choice.ng_5G_S_TMSI_Part1.bits_unused = 0;
    rrcSetupRequest->rrcSetupRequest.ue_Identity.choice.ng_5G_S_TMSI_Part1.buf = buf;
    rrcSetupRequest->rrcSetupRequest.ue_Identity.choice.ng_5G_S_TMSI_Part1.buf[0] = 0x12;
  }

  rrcSetupRequest->rrcSetupRequest.establishmentCause = NR_EstablishmentCause_mo_Signalling; //EstablishmentCause_mo_Data;
  rrcSetupRequest->rrcSetupRequest.spare.buf = &buf2;
  rrcSetupRequest->rrcSetupRequest.spare.size=1;
  rrcSetupRequest->rrcSetupRequest.spare.bits_unused = 7;

  if ( LOG_DEBUGFLAG(DEBUG_ASN1) ) {
    xer_fprint(stdout, &asn_DEF_NR_UL_CCCH_Message, (void *)&ul_ccch_msg);
  }

  enc_rval = uper_encode_to_buffer(&asn_DEF_NR_UL_CCCH_Message,
                                   NULL,
                                   (void *)&ul_ccch_msg,
                                   buffer,
                                   buffer_size);
  AssertFatal (enc_rval.encoded > 0, "ASN1 message encoding failed (%s, %lu)!\n", enc_rval.failed_type->name, enc_rval.encoded);
  LOG_D(NR_RRC,"[UE] RRCSetupRequest Encoded %zd bits (%zd bytes)\n", enc_rval.encoded, (enc_rval.encoded+7)/8);
  return((enc_rval.encoded+7)/8);
}

//------------------------------------------------------------------------------
uint8_t
do_NR_RRCReconfigurationComplete_for_nsa(
  uint8_t *buffer,
  size_t buffer_size,
  NR_RRC_TransactionIdentifier_t Transaction_id
)
//------------------------------------------------------------------------------
{
  NR_RRCReconfigurationComplete_t rrc_complete_msg;
  memset(&rrc_complete_msg, 0, sizeof(rrc_complete_msg));
  rrc_complete_msg.rrc_TransactionIdentifier = Transaction_id;
  rrc_complete_msg.criticalExtensions.choice.rrcReconfigurationComplete =
        CALLOC(1, sizeof(*rrc_complete_msg.criticalExtensions.choice.rrcReconfigurationComplete));
  rrc_complete_msg.criticalExtensions.present =
	NR_RRCReconfigurationComplete__criticalExtensions_PR_rrcReconfigurationComplete;
  rrc_complete_msg.criticalExtensions.choice.rrcReconfigurationComplete->nonCriticalExtension = NULL;
  rrc_complete_msg.criticalExtensions.choice.rrcReconfigurationComplete->lateNonCriticalExtension = NULL;
  if (0) {
    xer_fprint(stdout, &asn_DEF_NR_RRCReconfigurationComplete, (void *)&rrc_complete_msg);
  }

  asn_enc_rval_t enc_rval = uper_encode_to_buffer(&asn_DEF_NR_RRCReconfigurationComplete,
                                                  NULL,
                                                  (void *)&rrc_complete_msg,
                                                  buffer,
                                                  buffer_size);
  AssertFatal (enc_rval.encoded > 0, "ASN1 message encoding failed (%s, %lu)!\n",
               enc_rval.failed_type->name, enc_rval.encoded);
  LOG_A(NR_RRC, "rrcReconfigurationComplete Encoded %zd bits (%zd bytes)\n", enc_rval.encoded, (enc_rval.encoded+7)/8);
  return((enc_rval.encoded+7)/8);
}

//------------------------------------------------------------------------------
uint8_t
do_NR_RRCReconfigurationComplete(
  const protocol_ctxt_t *const ctxt_pP,
  uint8_t *buffer,
  size_t buffer_size,
  const uint8_t Transaction_id
)
//------------------------------------------------------------------------------
{
  asn_enc_rval_t enc_rval;
  NR_UL_DCCH_Message_t ul_dcch_msg;
  NR_RRCReconfigurationComplete_t *rrcReconfigurationComplete;
  memset((void *)&ul_dcch_msg,0,sizeof(NR_UL_DCCH_Message_t));
  ul_dcch_msg.message.present                     = NR_UL_DCCH_MessageType_PR_c1;
  ul_dcch_msg.message.choice.c1                   = CALLOC(1, sizeof(struct NR_UL_DCCH_MessageType__c1));
  ul_dcch_msg.message.choice.c1->present           = NR_UL_DCCH_MessageType__c1_PR_rrcReconfigurationComplete;
  ul_dcch_msg.message.choice.c1->choice.rrcReconfigurationComplete = CALLOC(1, sizeof(NR_RRCReconfigurationComplete_t));
  rrcReconfigurationComplete            = ul_dcch_msg.message.choice.c1->choice.rrcReconfigurationComplete;
  rrcReconfigurationComplete->rrc_TransactionIdentifier = Transaction_id;
  rrcReconfigurationComplete->criticalExtensions.choice.rrcReconfigurationComplete = CALLOC(1, sizeof(NR_RRCReconfigurationComplete_IEs_t));
  rrcReconfigurationComplete->criticalExtensions.present =
		  NR_RRCReconfigurationComplete__criticalExtensions_PR_rrcReconfigurationComplete;
  rrcReconfigurationComplete->criticalExtensions.choice.rrcReconfigurationComplete->nonCriticalExtension = NULL;
  rrcReconfigurationComplete->criticalExtensions.choice.rrcReconfigurationComplete->lateNonCriticalExtension = NULL;
  if ( LOG_DEBUGFLAG(DEBUG_ASN1) ) {
    xer_fprint(stdout, &asn_DEF_NR_UL_DCCH_Message, (void *)&ul_dcch_msg);
  }

  enc_rval = uper_encode_to_buffer(&asn_DEF_NR_UL_DCCH_Message,
                                   NULL,
                                   (void *)&ul_dcch_msg,
                                   buffer,
                                   buffer_size);
  AssertFatal (enc_rval.encoded > 0, "ASN1 message encoding failed (%s, %lu)!\n",
               enc_rval.failed_type->name, enc_rval.encoded);
  LOG_I(NR_RRC,"rrcReconfigurationComplete Encoded %zd bits (%zd bytes)\n",enc_rval.encoded,(enc_rval.encoded+7)/8);
  return((enc_rval.encoded+7)/8);
}

uint8_t do_RRCSetupComplete(uint8_t Mod_id, uint8_t *buffer, size_t buffer_size,
                            const uint8_t Transaction_id, uint8_t sel_plmn_id, const int dedicatedInfoNASLength, const char *dedicatedInfoNAS){
  asn_enc_rval_t enc_rval;
  
  NR_UL_DCCH_Message_t  ul_dcch_msg;
  NR_RRCSetupComplete_t *RrcSetupComplete;
  memset((void *)&ul_dcch_msg,0,sizeof(NR_UL_DCCH_Message_t));

  uint8_t buf[6];

  ul_dcch_msg.message.present = NR_UL_DCCH_MessageType_PR_c1;
  ul_dcch_msg.message.choice.c1 = CALLOC(1,sizeof(struct NR_UL_DCCH_MessageType__c1));
  ul_dcch_msg.message.choice.c1->present = NR_UL_DCCH_MessageType__c1_PR_rrcSetupComplete;
  ul_dcch_msg.message.choice.c1->choice.rrcSetupComplete = CALLOC(1, sizeof(NR_RRCSetupComplete_t));
  RrcSetupComplete                       = ul_dcch_msg.message.choice.c1->choice.rrcSetupComplete;
  RrcSetupComplete->rrc_TransactionIdentifier    = Transaction_id;
  RrcSetupComplete->criticalExtensions.present   = NR_RRCSetupComplete__criticalExtensions_PR_rrcSetupComplete;
  RrcSetupComplete->criticalExtensions.choice.rrcSetupComplete = CALLOC(1, sizeof(NR_RRCSetupComplete_IEs_t));
  // RrcSetupComplete->criticalExtensions.choice.rrcSetupComplete->nonCriticalExtension = CALLOC(1,
  //   sizeof(*RrcSetupComplete->criticalExtensions.choice.rrcSetupComplete->nonCriticalExtension));
  RrcSetupComplete->criticalExtensions.choice.rrcSetupComplete->selectedPLMN_Identity = sel_plmn_id;
  RrcSetupComplete->criticalExtensions.choice.rrcSetupComplete->registeredAMF = NULL;

  RrcSetupComplete->criticalExtensions.choice.rrcSetupComplete->ng_5G_S_TMSI_Value = CALLOC(1, sizeof(struct NR_RRCSetupComplete_IEs__ng_5G_S_TMSI_Value));
  RrcSetupComplete->criticalExtensions.choice.rrcSetupComplete->ng_5G_S_TMSI_Value->present = NR_RRCSetupComplete_IEs__ng_5G_S_TMSI_Value_PR_ng_5G_S_TMSI;
  RrcSetupComplete->criticalExtensions.choice.rrcSetupComplete->ng_5G_S_TMSI_Value->choice.ng_5G_S_TMSI.size = 6;
  RrcSetupComplete->criticalExtensions.choice.rrcSetupComplete->ng_5G_S_TMSI_Value->choice.ng_5G_S_TMSI.buf = buf;
  RrcSetupComplete->criticalExtensions.choice.rrcSetupComplete->ng_5G_S_TMSI_Value->choice.ng_5G_S_TMSI.buf[0] = 0x12;
  RrcSetupComplete->criticalExtensions.choice.rrcSetupComplete->ng_5G_S_TMSI_Value->choice.ng_5G_S_TMSI.buf[1] = 0x34;
  RrcSetupComplete->criticalExtensions.choice.rrcSetupComplete->ng_5G_S_TMSI_Value->choice.ng_5G_S_TMSI.buf[2] = 0x56;
  RrcSetupComplete->criticalExtensions.choice.rrcSetupComplete->ng_5G_S_TMSI_Value->choice.ng_5G_S_TMSI.buf[3] = 0x78;
  RrcSetupComplete->criticalExtensions.choice.rrcSetupComplete->ng_5G_S_TMSI_Value->choice.ng_5G_S_TMSI.buf[4] = 0x9A;
  RrcSetupComplete->criticalExtensions.choice.rrcSetupComplete->ng_5G_S_TMSI_Value->choice.ng_5G_S_TMSI.buf[5] = 0xBC;

 memset(&RrcSetupComplete->criticalExtensions.choice.rrcSetupComplete->dedicatedNAS_Message,0,sizeof(OCTET_STRING_t));
 OCTET_STRING_fromBuf(&RrcSetupComplete->criticalExtensions.choice.rrcSetupComplete->dedicatedNAS_Message,dedicatedInfoNAS,dedicatedInfoNASLength);
if ( LOG_DEBUGFLAG(DEBUG_ASN1) ) {
  xer_fprint(stdout, &asn_DEF_NR_UL_DCCH_Message, (void *)&ul_dcch_msg);
}

enc_rval = uper_encode_to_buffer(&asn_DEF_NR_UL_DCCH_Message,
                                 NULL,
                                 (void *)&ul_dcch_msg,
                                 buffer,
                                 buffer_size);
AssertFatal(enc_rval.encoded > 0,"ASN1 message encoding failed (%s, %lu)!\n",
    enc_rval.failed_type->name,enc_rval.encoded);
LOG_D(NR_RRC,"RRCSetupComplete Encoded %zd bits (%zd bytes)\n",enc_rval.encoded,(enc_rval.encoded+7)/8);

return((enc_rval.encoded+7)/8);
}

//------------------------------------------------------------------------------
uint8_t 
do_NR_DLInformationTransfer(
    uint8_t Mod_id,
    uint8_t **buffer,
    uint8_t transaction_id,
    uint32_t pdu_length,
    uint8_t *pdu_buffer
)
//------------------------------------------------------------------------------
{
    ssize_t encoded;
    NR_DL_DCCH_Message_t   dl_dcch_msg;
    memset(&dl_dcch_msg, 0, sizeof(NR_DL_DCCH_Message_t));
    dl_dcch_msg.message.present            = NR_DL_DCCH_MessageType_PR_c1;
    dl_dcch_msg.message.choice.c1          = CALLOC(1, sizeof(struct NR_DL_DCCH_MessageType__c1));
    dl_dcch_msg.message.choice.c1->present = NR_DL_DCCH_MessageType__c1_PR_dlInformationTransfer;

    dl_dcch_msg.message.choice.c1->choice.dlInformationTransfer = CALLOC(1, sizeof(NR_DLInformationTransfer_t));
    dl_dcch_msg.message.choice.c1->choice.dlInformationTransfer->rrc_TransactionIdentifier = transaction_id;
    dl_dcch_msg.message.choice.c1->choice.dlInformationTransfer->criticalExtensions.present =
        NR_DLInformationTransfer__criticalExtensions_PR_dlInformationTransfer;

    dl_dcch_msg.message.choice.c1->choice.dlInformationTransfer->
        criticalExtensions.choice.dlInformationTransfer = CALLOC(1, sizeof(NR_DLInformationTransfer_IEs_t));
    dl_dcch_msg.message.choice.c1->choice.dlInformationTransfer->
        criticalExtensions.choice.dlInformationTransfer->dedicatedNAS_Message = CALLOC(1, sizeof(NR_DedicatedNAS_Message_t));
    dl_dcch_msg.message.choice.c1->choice.dlInformationTransfer->
        criticalExtensions.choice.dlInformationTransfer->dedicatedNAS_Message->buf = pdu_buffer;
    dl_dcch_msg.message.choice.c1->choice.dlInformationTransfer->
        criticalExtensions.choice.dlInformationTransfer->dedicatedNAS_Message->size = pdu_length;

    encoded = uper_encode_to_new_buffer (&asn_DEF_NR_DL_DCCH_Message, NULL, (void *) &dl_dcch_msg, (void **)buffer);
    AssertFatal(encoded > 0,"ASN1 message encoding failed (%s, %ld)!\n",
                "DLInformationTransfer", encoded);
    LOG_D(NR_RRC,"DLInformationTransfer Encoded %zd bytes\n", encoded);
    //for (int i=0;i<encoded;i++) printf("%02x ",(*buffer)[i]);
    return encoded;
}

uint8_t do_NR_ULInformationTransfer(uint8_t **buffer, uint32_t pdu_length, uint8_t *pdu_buffer) {
    ssize_t encoded;
    NR_UL_DCCH_Message_t ul_dcch_msg;
    memset(&ul_dcch_msg, 0, sizeof(NR_UL_DCCH_Message_t));
    ul_dcch_msg.message.present           = NR_UL_DCCH_MessageType_PR_c1;
    ul_dcch_msg.message.choice.c1          = CALLOC(1,sizeof(struct NR_UL_DCCH_MessageType__c1));
    ul_dcch_msg.message.choice.c1->present = NR_UL_DCCH_MessageType__c1_PR_ulInformationTransfer;
    ul_dcch_msg.message.choice.c1->choice.ulInformationTransfer = CALLOC(1,sizeof(struct NR_ULInformationTransfer));
    ul_dcch_msg.message.choice.c1->choice.ulInformationTransfer->criticalExtensions.present = NR_ULInformationTransfer__criticalExtensions_PR_ulInformationTransfer;
    ul_dcch_msg.message.choice.c1->choice.ulInformationTransfer->criticalExtensions.choice.ulInformationTransfer = CALLOC(1,sizeof(struct NR_ULInformationTransfer_IEs));
    struct NR_ULInformationTransfer_IEs *ulInformationTransfer = ul_dcch_msg.message.choice.c1->choice.ulInformationTransfer->criticalExtensions.choice.ulInformationTransfer;
    ulInformationTransfer->dedicatedNAS_Message = CALLOC(1,sizeof(NR_DedicatedNAS_Message_t));
    ulInformationTransfer->dedicatedNAS_Message->buf = pdu_buffer;
    ulInformationTransfer->dedicatedNAS_Message->size = pdu_length;
    ulInformationTransfer->lateNonCriticalExtension = NULL;
    encoded = uper_encode_to_new_buffer (&asn_DEF_NR_UL_DCCH_Message, NULL, (void *) &ul_dcch_msg, (void **) buffer);
    AssertFatal(encoded > 0,"ASN1 message encoding failed (%s, %ld)!\n",
                "ULInformationTransfer",encoded);
    LOG_D(NR_RRC,"ULInformationTransfer Encoded %zd bytes\n",encoded);

    return encoded;
}

uint8_t do_RRCReestablishmentRequest(uint8_t Mod_id, uint8_t *buffer, uint16_t c_rnti) {
  asn_enc_rval_t enc_rval;
  NR_UL_CCCH_Message_t ul_ccch_msg;
  NR_RRCReestablishmentRequest_t *rrcReestablishmentRequest;
  uint8_t buf[2];

  memset((void *)&ul_ccch_msg,0,sizeof(NR_UL_CCCH_Message_t));
  ul_ccch_msg.message.present            = NR_UL_CCCH_MessageType_PR_c1;
  ul_ccch_msg.message.choice.c1          = CALLOC(1, sizeof(struct NR_UL_CCCH_MessageType__c1));
  ul_ccch_msg.message.choice.c1->present = NR_UL_CCCH_MessageType__c1_PR_rrcReestablishmentRequest;
  ul_ccch_msg.message.choice.c1->choice.rrcReestablishmentRequest = CALLOC(1, sizeof(NR_RRCReestablishmentRequest_t));

  rrcReestablishmentRequest = ul_ccch_msg.message.choice.c1->choice.rrcReestablishmentRequest;
  // test
  rrcReestablishmentRequest->rrcReestablishmentRequest.reestablishmentCause = NR_ReestablishmentCause_reconfigurationFailure;
  rrcReestablishmentRequest->rrcReestablishmentRequest.ue_Identity.c_RNTI = c_rnti;
  rrcReestablishmentRequest->rrcReestablishmentRequest.ue_Identity.physCellId = 0;
  rrcReestablishmentRequest->rrcReestablishmentRequest.ue_Identity.shortMAC_I.buf = buf;
  rrcReestablishmentRequest->rrcReestablishmentRequest.ue_Identity.shortMAC_I.buf[0] = 0x08;
  rrcReestablishmentRequest->rrcReestablishmentRequest.ue_Identity.shortMAC_I.buf[1] = 0x32;
  rrcReestablishmentRequest->rrcReestablishmentRequest.ue_Identity.shortMAC_I.size = 2;


  if ( LOG_DEBUGFLAG(DEBUG_ASN1) ) {
    xer_fprint(stdout, &asn_DEF_NR_UL_CCCH_Message, (void *)&ul_ccch_msg);
  }

  enc_rval = uper_encode_to_buffer(&asn_DEF_NR_UL_CCCH_Message,
                                   NULL,
                                   (void *)&ul_ccch_msg,
                                   buffer,
                                   100);
  AssertFatal (enc_rval.encoded > 0, "ASN1 message encoding failed (%s, %lu)!\n", enc_rval.failed_type->name, enc_rval.encoded);
  LOG_D(NR_RRC,"[UE] RRCReestablishmentRequest Encoded %zd bits (%zd bytes)\n", enc_rval.encoded, (enc_rval.encoded+7)/8);
  return((enc_rval.encoded+7)/8);
}

//------------------------------------------------------------------------------
uint8_t
do_RRCReestablishment(
const protocol_ctxt_t     *const ctxt_pP,
rrc_gNB_ue_context_t      *const ue_context_pP,
int                              CC_id,
uint8_t                   *const buffer,
size_t                           buffer_size,
//const uint8_t                    transmission_mode,
const uint8_t                    Transaction_id,
NR_SRB_ToAddModList_t               **SRB_configList
) {
    asn_enc_rval_t enc_rval;
    //long *logicalchannelgroup = NULL;
    struct NR_SRB_ToAddMod *SRB1_config = NULL;
    struct NR_SRB_ToAddMod *SRB2_config = NULL;
    //gNB_RRC_INST *nrrrc               = RC.nrrrc[ctxt_pP->module_id];
    NR_DL_DCCH_Message_t dl_dcch_msg;
    NR_RRCReestablishment_t *rrcReestablishment = NULL;
    int i = 0;
    ue_context_pP->ue_context.reestablishment_xid = Transaction_id;
    NR_SRB_ToAddModList_t **SRB_configList2 = NULL;
    SRB_configList2 = &ue_context_pP->ue_context.SRB_configList2[Transaction_id];

    if (*SRB_configList2) {
      free(*SRB_configList2);
    }

    *SRB_configList2 = CALLOC(1, sizeof(NR_SRB_ToAddModList_t));
    memset((void *)&dl_dcch_msg, 0, sizeof(NR_DL_DCCH_Message_t));
    dl_dcch_msg.message.present           = NR_DL_DCCH_MessageType_PR_c1;
    dl_dcch_msg.message.choice.c1 = calloc(1,sizeof(struct NR_DL_DCCH_MessageType__c1));
    dl_dcch_msg.message.choice.c1->present = NR_DL_DCCH_MessageType__c1_PR_rrcReestablishment;
    dl_dcch_msg.message.choice.c1->choice.rrcReestablishment = CALLOC(1,sizeof(NR_RRCReestablishment_t));
    rrcReestablishment = dl_dcch_msg.message.choice.c1->choice.rrcReestablishment;

    // get old configuration of SRB2
    if (*SRB_configList != NULL) {
      for (i = 0; (i < (*SRB_configList)->list.count) && (i < 3); i++) {
        LOG_D(NR_RRC, "(*SRB_configList)->list.array[%d]->srb_Identity=%ld\n",
              i, (*SRB_configList)->list.array[i]->srb_Identity);
    
        if ((*SRB_configList)->list.array[i]->srb_Identity == 2 ) {
          SRB2_config = (*SRB_configList)->list.array[i];
        } else if ((*SRB_configList)->list.array[i]->srb_Identity == 1 ) {
          SRB1_config = (*SRB_configList)->list.array[i];
        }
      }
    }

    if (SRB1_config == NULL) {
      // default SRB1 configuration
      LOG_W(NR_RRC,"SRB1 configuration does not exist in SRB configuration list, use default\n");
      /// SRB1
      SRB1_config = CALLOC(1, sizeof(*SRB1_config));
      SRB1_config->srb_Identity = 1;
    }

    if (SRB2_config == NULL) {
      LOG_W(NR_RRC,"SRB2 configuration does not exist in SRB configuration list\n");
    } else {
      ASN_SEQUENCE_ADD(&(*SRB_configList2)->list, SRB2_config);
    }

    if (*SRB_configList) {
      free(*SRB_configList);
    }

    *SRB_configList = CALLOC(1, sizeof(LTE_SRB_ToAddModList_t));
    ASN_SEQUENCE_ADD(&(*SRB_configList)->list,SRB1_config);

    rrcReestablishment->rrc_TransactionIdentifier = Transaction_id;
    rrcReestablishment->criticalExtensions.present = NR_RRCReestablishment__criticalExtensions_PR_rrcReestablishment;
    rrcReestablishment->criticalExtensions.choice.rrcReestablishment = CALLOC(1,sizeof(NR_RRCReestablishment_IEs_t));

    uint8_t KgNB_star[32] = { 0 };
    /** TODO
    uint16_t pci = nrrrc->carrier[CC_id].physCellId;
    uint32_t earfcn_dl = (uint32_t)freq_to_arfcn10(RC.mac[ctxt_pP->module_id]->common_channels[CC_id].eutra_band,
                         nrrrc->carrier[CC_id].dl_CarrierFreq);
    bool     is_rel8_only = true;
    
    if (earfcn_dl > 65535) {
      is_rel8_only = false;
    }
    LOG_D(NR_RRC, "pci=%d, eutra_band=%d, downlink_frequency=%d, earfcn_dl=%u, is_rel8_only=%s\n",
          pci,
          RC.mac[ctxt_pP->module_id]->common_channels[CC_id].eutra_band,
          nrrrc->carrier[CC_id].dl_CarrierFreq,
          earfcn_dl,
          is_rel8_only == true ? "true": "false");
    */
    
    if (ue_context_pP->ue_context.nh_ncc >= 0) {
      //TODO derive_keNB_star(ue_context_pP->ue_context.nh, pci, earfcn_dl, is_rel8_only, KgNB_star);
      rrcReestablishment->criticalExtensions.choice.rrcReestablishment->nextHopChainingCount = ue_context_pP->ue_context.nh_ncc;
    } else { // first HO
      //TODO derive_keNB_star (ue_context_pP->ue_context.kgnb, pci, earfcn_dl, is_rel8_only, KgNB_star);
      // LG: really 1
      rrcReestablishment->criticalExtensions.choice.rrcReestablishment->nextHopChainingCount = 0;
    }
    // copy KgNB_star to ue_context_pP->ue_context.kgnb
    memcpy (ue_context_pP->ue_context.kgnb, KgNB_star, 32);
    ue_context_pP->ue_context.kgnb_ncc = 0;
    rrcReestablishment->criticalExtensions.choice.rrcReestablishment->lateNonCriticalExtension = NULL;
    rrcReestablishment->criticalExtensions.choice.rrcReestablishment->nonCriticalExtension = NULL;

    if ( LOG_DEBUGFLAG(DEBUG_ASN1) ) {
      xer_fprint(stdout, &asn_DEF_NR_DL_DCCH_Message, (void *)&dl_dcch_msg);
    }

    enc_rval = uper_encode_to_buffer(&asn_DEF_NR_DL_DCCH_Message,
                                     NULL,
                                     (void *)&dl_dcch_msg,
                                     buffer,
                                     100);

    if(enc_rval.encoded == -1) {
      LOG_E(NR_RRC, "[gNB AssertFatal]ASN1 message encoding failed (%s, %lu)!\n",
            enc_rval.failed_type->name, enc_rval.encoded);
      return -1;
    }
    
    LOG_D(NR_RRC,"RRCReestablishment Encoded %u bits (%u bytes)\n",
          (uint32_t)enc_rval.encoded, (uint32_t)(enc_rval.encoded+7)/8);
    return((enc_rval.encoded+7)/8);

}

uint8_t 
do_RRCReestablishmentComplete(uint8_t *buffer, size_t buffer_size, int64_t rrc_TransactionIdentifier) {
  asn_enc_rval_t enc_rval;
  NR_UL_DCCH_Message_t ul_dcch_msg;
  NR_RRCReestablishmentComplete_t *rrcReestablishmentComplete;

  memset((void *)&ul_dcch_msg,0,sizeof(NR_UL_DCCH_Message_t));
  ul_dcch_msg.message.present            = NR_UL_DCCH_MessageType_PR_c1;
  ul_dcch_msg.message.choice.c1          = CALLOC(1, sizeof(struct NR_UL_DCCH_MessageType__c1));
  ul_dcch_msg.message.choice.c1->present = NR_UL_DCCH_MessageType__c1_PR_rrcReestablishmentComplete;
  ul_dcch_msg.message.choice.c1->choice.rrcReestablishmentComplete = CALLOC(1, sizeof(NR_RRCReestablishmentComplete_t));

  rrcReestablishmentComplete = ul_dcch_msg.message.choice.c1->choice.rrcReestablishmentComplete;
  rrcReestablishmentComplete->rrc_TransactionIdentifier = rrc_TransactionIdentifier;
  rrcReestablishmentComplete->criticalExtensions.present = NR_RRCReestablishmentComplete__criticalExtensions_PR_rrcReestablishmentComplete;
  rrcReestablishmentComplete->criticalExtensions.choice.rrcReestablishmentComplete = CALLOC(1, sizeof(NR_RRCReestablishmentComplete_IEs_t));
  rrcReestablishmentComplete->criticalExtensions.choice.rrcReestablishmentComplete->lateNonCriticalExtension = NULL;
  rrcReestablishmentComplete->criticalExtensions.choice.rrcReestablishmentComplete->nonCriticalExtension = NULL;

  if ( LOG_DEBUGFLAG(DEBUG_ASN1) ) {
    xer_fprint(stdout, &asn_DEF_NR_UL_CCCH_Message, (void *)&ul_dcch_msg);
  }

  enc_rval = uper_encode_to_buffer(&asn_DEF_NR_UL_DCCH_Message,
                                   NULL,
                                   (void *)&ul_dcch_msg,
                                   buffer,
                                   buffer_size);
  AssertFatal (enc_rval.encoded > 0, "ASN1 message encoding failed (%s, %lu)!\n", enc_rval.failed_type->name, enc_rval.encoded);
  LOG_D(NR_RRC,"[UE] RRCReestablishmentComplete Encoded %zd bits (%zd bytes)\n", enc_rval.encoded, (enc_rval.encoded+7)/8);
  return((enc_rval.encoded+7)/8);
}
<|MERGE_RESOLUTION|>--- conflicted
+++ resolved
@@ -1014,7 +1014,6 @@
   return c_srs;
 }
 
-<<<<<<< HEAD
 void fill_default_downlinkBWP(NR_BWP_Downlink_t *bwp,
                               int bwp_loop,
                               NR_ServingCellConfig_t *servingcellconfigdedicated,
@@ -1539,8 +1538,6 @@
 
   ubwp->bwp_Dedicated->beamFailureRecoveryConfig = NULL;
 }
-=======
->>>>>>> d11350c0
 
 void fill_initial_SpCellConfig(int uid,
                                NR_SpCellConfig_t *SpCellConfig,
@@ -1628,7 +1625,7 @@
   pucchfmt2->pi2BPSK=NULL;
   pucchfmt2->simultaneousHARQ_ACK_CSI=calloc(1,sizeof(*pucchfmt2->simultaneousHARQ_ACK_CSI));
   *pucchfmt2->simultaneousHARQ_ACK_CSI=NR_PUCCH_FormatConfig__simultaneousHARQ_ACK_CSI_true;
-  
+
   pucch_Config->spatialRelationInfoToAddModList = calloc(1,sizeof(*pucch_Config->spatialRelationInfoToAddModList));
   NR_PUCCH_SpatialRelationInfo_t *pucchspatial = calloc(1,sizeof(*pucchspatial));
   pucchspatial->pucch_SpatialRelationInfoId = 1;
@@ -1886,7 +1883,7 @@
   ss2->nrofCandidates=calloc(1,sizeof(*ss2->nrofCandidates));
   ss2->nrofCandidates->aggregationLevel1 = NR_SearchSpace__nrofCandidates__aggregationLevel1_n0;
   ss2->nrofCandidates->aggregationLevel2 = NR_SearchSpace__nrofCandidates__aggregationLevel2_n2;
-  ss2->nrofCandidates->aggregationLevel4 = NR_SearchSpace__nrofCandidates__aggregationLevel4_n0;
+  ss2->nrofCandidates->aggregationLevel4 = NR_SearchSpace__nrofCandidates__aggregationLevel4_n1;
   ss2->nrofCandidates->aggregationLevel8 = NR_SearchSpace__nrofCandidates__aggregationLevel8_n0;
   ss2->nrofCandidates->aggregationLevel16 = NR_SearchSpace__nrofCandidates__aggregationLevel16_n0;
   ss2->searchSpaceType=calloc(1,sizeof(*ss2->searchSpaceType));
@@ -1936,7 +1933,7 @@
   SpCellConfig->spCellConfigDedicated->pdsch_ServingCellConfig->choice.setup = pdsch_servingcellconfig;
 
   if (configuration->do_CSIRS) {
- 
+
     SpCellConfig->spCellConfigDedicated->csi_MeasConfig=calloc(1,sizeof(*SpCellConfig->spCellConfigDedicated->csi_MeasConfig));
     SpCellConfig->spCellConfigDedicated->csi_MeasConfig->present = NR_SetupRelease_CSI_MeasConfig_PR_setup;
 
@@ -1946,7 +1943,7 @@
     if (pdsch_AntennaPorts > 1) {
       csi_MeasConfig->csi_IM_ResourceToAddModList = calloc(1,sizeof(*csi_MeasConfig->csi_IM_ResourceToAddModList));
       NR_CSI_IM_Resource_t *imres0 = calloc(1,sizeof(*imres0));
-      imres0->csi_IM_ResourceId = 0; 
+      imres0->csi_IM_ResourceId = 0;
       imres0->csi_IM_ResourceElementPattern = calloc(1,sizeof(*imres0->csi_IM_ResourceElementPattern));
       imres0->csi_IM_ResourceElementPattern->present = NR_CSI_IM_Resource__csi_IM_ResourceElementPattern_PR_pattern1;
       imres0->csi_IM_ResourceElementPattern->choice.pattern1 = calloc(1,sizeof(*imres0->csi_IM_ResourceElementPattern->choice.pattern1));
@@ -1961,7 +1958,7 @@
       ASN_SEQUENCE_ADD(&csi_MeasConfig->csi_IM_ResourceToAddModList->list,imres0);
       csi_MeasConfig->csi_IM_ResourceSetToAddModList = calloc(1,sizeof(*csi_MeasConfig->csi_IM_ResourceSetToAddModList));
       NR_CSI_IM_ResourceSet_t *imset0 = calloc(1,sizeof(*imset0));
-      imset0->csi_IM_ResourceSetId = 0; 
+      imset0->csi_IM_ResourceSetId = 0;
       NR_CSI_IM_ResourceId_t *res0 = calloc(1,sizeof(*res0));
       *res0 = 0;
       ASN_SEQUENCE_ADD(&imset0->csi_IM_Resources,res0);
@@ -1979,7 +1976,7 @@
 
     csi_MeasConfig->csi_SSB_ResourceSetToAddModList = calloc(1,sizeof(*csi_MeasConfig->csi_SSB_ResourceSetToAddModList));
     csi_MeasConfig->csi_SSB_ResourceSetToReleaseList = NULL;
-  
+
     NR_CSI_SSB_ResourceSet_t *ssbresset0 = calloc(1,sizeof(*ssbresset0));
     ssbresset0->csi_SSB_ResourceSetId=0;
 
@@ -2024,7 +2021,7 @@
    csires0->bwp_Id = 0;
    csires0->resourceType = NR_CSI_ResourceConfig__resourceType_periodic;
    ASN_SEQUENCE_ADD(&csi_MeasConfig->csi_ResourceConfigToAddModList->list,csires0);
- 
+
 
    NR_CSI_ResourceConfig_t *csires1 = calloc(1,sizeof(*csires1));
    csires1->csi_ResourceConfigId=1;
@@ -2077,7 +2074,7 @@
      *csirep1->reportFreqConfiguration->cqi_FormatIndicator=NR_CSI_ReportConfig__reportFreqConfiguration__cqi_FormatIndicator_widebandCQI;
      csirep1->reportFreqConfiguration->pmi_FormatIndicator = calloc(1,sizeof(*csirep1->reportFreqConfiguration->pmi_FormatIndicator));
      *csirep1->reportFreqConfiguration->pmi_FormatIndicator=NR_CSI_ReportConfig__reportFreqConfiguration__pmi_FormatIndicator_widebandPMI;
-     csirep1->reportFreqConfiguration->csi_ReportingBand = NULL; 
+     csirep1->reportFreqConfiguration->csi_ReportingBand = NULL;
 /*calloc(1,sizeof(*csirep1->reportFreqConfiguration->csi_ReportingBand));
      csirep1->reportFreqConfiguration->csi_ReportingBand->present = NR_CSI_ReportConfig__reportFreqConfiguration__csi_ReportingBand_PR_subbands7;
      csirep1->reportFreqConfiguration->csi_ReportingBand->choice.subbands7.size=1;
@@ -2266,7 +2263,7 @@
   if (use_rlc_um_for_drb) nr_drb_config(rlc_Config_drb, NR_RLC_Config_PR_um_Bi_Directional);
   else                    nr_drb_config(rlc_Config_drb, NR_RLC_Config_PR_am);
 
-  
+
   rlc_BearerConfig_drb->rlc_Config                                 = rlc_Config_drb;
   logicalChannelConfig_drb                                             = calloc(1, sizeof(NR_LogicalChannelConfig_t));
   logicalChannelConfig_drb->ul_SpecificParameters                      = calloc(1, sizeof(*logicalChannelConfig_drb->ul_SpecificParameters));
@@ -2293,35 +2290,20 @@
   NR_SpCellConfig_t *SpCellConfig = cellGroupConfig->spCellConfig;
   if (SpCellConfig == NULL) return;
 
-<<<<<<< HEAD
   NR_ServingCellConfigCommon_t *scc = configuration ? configuration->scc : NULL;
 
   // Set DL MCS table
   if(scc) {
     NR_BWP_DownlinkDedicated_t *bwp_Dedicated = SpCellConfig->spCellConfigDedicated->initialDownlinkBWP;
     set_dl_mcs_table(scc->downlinkConfigCommon->initialDownlinkBWP->genericParameters.subcarrierSpacing,
-                     configuration->force_256qam_off ? NULL : uecap, bwp_Dedicated, scc);
+                     configuration->force_256qam_off ? NULL : uecap, SpCellConfig, bwp_Dedicated, scc);
     struct NR_ServingCellConfig__downlinkBWP_ToAddModList *DL_BWP_list = SpCellConfig->spCellConfigDedicated->downlinkBWP_ToAddModList;
     if (DL_BWP_list) {
       for (int i=0; i<DL_BWP_list->list.count; i++){
         NR_BWP_Downlink_t *bwp = DL_BWP_list->list.array[i];
         int scs = bwp->bwp_Common->genericParameters.subcarrierSpacing;
-        set_dl_mcs_table(scs, configuration->force_256qam_off ? NULL : uecap, bwp->bwp_Dedicated, scc);
+        set_dl_mcs_table(scs, configuration->force_256qam_off ? NULL : uecap, SpCellConfig, bwp->bwp_Dedicated, scc);
       }
-=======
-  NR_ServingCellConfigCommon_t *scc = configuration->scc;
-
-  NR_BWP_DownlinkDedicated_t *bwp_Dedicated = SpCellConfig->spCellConfigDedicated->initialDownlinkBWP;
-  set_dl_mcs_table(scc->downlinkConfigCommon->initialDownlinkBWP->genericParameters.subcarrierSpacing,
-                   configuration->force_256qam_off ? NULL : uecap, SpCellConfig,bwp_Dedicated, scc);
-
-  struct NR_ServingCellConfig__downlinkBWP_ToAddModList *DL_BWP_list = SpCellConfig->spCellConfigDedicated->downlinkBWP_ToAddModList;
-  if (DL_BWP_list) {
-    for (int i=0; i<DL_BWP_list->list.count; i++){
-      NR_BWP_Downlink_t *bwp = DL_BWP_list->list.array[i];
-      int scs = bwp->bwp_Common->genericParameters.subcarrierSpacing;
-      set_dl_mcs_table(scs, configuration->force_256qam_off ? NULL : uecap, SpCellConfig, bwp->bwp_Dedicated, scc);
->>>>>>> d11350c0
     }
   }
 
@@ -2430,20 +2412,12 @@
 }
 
 //------------------------------------------------------------------------------
-<<<<<<< HEAD
 int16_t do_RRCSetup(rrc_gNB_ue_context_t          *const ue_context_pP,
                     uint8_t                       *const buffer,
                     const uint8_t                 transaction_id,
                     OCTET_STRING_t                *masterCellGroup_from_DU,
                     NR_ServingCellConfigCommon_t  *scc,
                     NR_ServingCellConfig_t        *servingcellconfigdedicated,
-=======
-int     do_RRCSetup(rrc_gNB_ue_context_t         *const ue_context_pP,
-                    uint8_t                      *const buffer,
-                    const uint8_t                transaction_id,
-                    OCTET_STRING_t               *masterCellGroup_from_DU,
-                    NR_ServingCellConfigCommon_t *scc,
->>>>>>> d11350c0
                     const gNB_RrcConfigurationReq *configuration)
 //------------------------------------------------------------------------------
 {
