--- conflicted
+++ resolved
@@ -1092,11 +1092,7 @@
 
   // We are using do_srs = 0 here because the periodic SRS will only be enabled in update_cellGroupConfig() if do_srs == 1
   initialUplinkBWP->srs_Config = calloc(1,sizeof(*initialUplinkBWP->srs_Config));
-<<<<<<< HEAD
-  config_srs(initialUplinkBWP->srs_Config, scc, NULL, uid, 0);
-=======
-  config_srs(initialUplinkBWP->srs_Config, curr_bwp, uid, 0, 0);
->>>>>>> ad8381a6
+  config_srs(initialUplinkBWP->srs_Config, curr_bwp, NULL, uid, 0, 0);
 
   scheduling_request_config(scc, pucch_Config);
 
@@ -1600,12 +1596,8 @@
             calloc(1,sizeof(*SpCellConfig->spCellConfigDedicated->uplinkConfig->initialUplinkBWP->srs_Config));
       }
       config_srs(SpCellConfig->spCellConfigDedicated->uplinkConfig->initialUplinkBWP->srs_Config,
-<<<<<<< HEAD
-                 scc,
+                 curr_bwp,
                  uecap,
-=======
-                 curr_bwp,
->>>>>>> ad8381a6
                  uid,
                  0,
                  configuration->do_SRS);
