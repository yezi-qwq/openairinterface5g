--- conflicted
+++ resolved
@@ -1006,62 +1006,6 @@
   return c_srs;
 }
 
-void config_csirs(NR_ServingCellConfigCommon_t *servingcellconfigcommon,
-                  NR_CSI_MeasConfig_t *csi_MeasConfig,
-                  int dl_antenna_ports,
-                  int curr_bwp,
-                  int do_csirs) {
-
- if (do_csirs) {
-   csi_MeasConfig->nzp_CSI_RS_ResourceToAddModList = calloc(1,sizeof(*csi_MeasConfig->nzp_CSI_RS_ResourceToAddModList));
-   NR_NZP_CSI_RS_Resource_t *nzpcsi0 = calloc(1,sizeof(*nzpcsi0));
-   nzpcsi0->nzp_CSI_RS_ResourceId = 0;
-   NR_CSI_RS_ResourceMapping_t resourceMapping;
-   switch (dl_antenna_ports) {
-     case 1:
-       resourceMapping.frequencyDomainAllocation.present = NR_CSI_RS_ResourceMapping__frequencyDomainAllocation_PR_row2;
-       resourceMapping.frequencyDomainAllocation.choice.row2.buf = calloc(2, sizeof(uint8_t));
-       resourceMapping.frequencyDomainAllocation.choice.row2.size = 2;
-       resourceMapping.frequencyDomainAllocation.choice.row2.bits_unused = 4;
-       resourceMapping.frequencyDomainAllocation.choice.row2.buf[0] = 0;
-       resourceMapping.frequencyDomainAllocation.choice.row2.buf[1] = 16;
-       resourceMapping.nrofPorts = NR_CSI_RS_ResourceMapping__nrofPorts_p1;
-       resourceMapping.cdm_Type = NR_CSI_RS_ResourceMapping__cdm_Type_noCDM;
-       break;
-     case 2:
-       resourceMapping.frequencyDomainAllocation.present = NR_CSI_RS_ResourceMapping__frequencyDomainAllocation_PR_other;
-       resourceMapping.frequencyDomainAllocation.choice.other.buf = calloc(2, sizeof(uint8_t));
-       resourceMapping.frequencyDomainAllocation.choice.other.size = 1;
-       resourceMapping.frequencyDomainAllocation.choice.other.bits_unused = 2;
-       resourceMapping.frequencyDomainAllocation.choice.other.buf[0] = 4;
-       resourceMapping.nrofPorts = NR_CSI_RS_ResourceMapping__nrofPorts_p2;
-       resourceMapping.cdm_Type = NR_CSI_RS_ResourceMapping__cdm_Type_fd_CDM2;
-       break;
-     default:
-       AssertFatal(1==0,"Number of ports not yet supported\n");
-   }
-   // This programs CSI-RS in slot 0 symbol 13. Note: need to use a SIB1 configuration which leaves the last symbol free for CSI-RS.
-   resourceMapping.firstOFDMSymbolInTimeDomain = 13;
-   resourceMapping.firstOFDMSymbolInTimeDomain2 = NULL;
-   resourceMapping.density.present = NR_CSI_RS_ResourceMapping__density_PR_one;
-   resourceMapping.density.choice.one = (NULL_t)0;
-   resourceMapping.freqBand.startingRB = 0;
-   resourceMapping.freqBand.nrofRBs = ((curr_bwp>>2)+(curr_bwp%4>0))<<2;
-   nzpcsi0->resourceMapping = resourceMapping;
-   nzpcsi0->powerControlOffset = 0;
-   nzpcsi0->powerControlOffsetSS=calloc(1,sizeof(*nzpcsi0->powerControlOffsetSS));
-   *nzpcsi0->powerControlOffsetSS = NR_NZP_CSI_RS_Resource__powerControlOffsetSS_db0;
-   nzpcsi0->scramblingID = *servingcellconfigcommon->physCellId;
-   nzpcsi0->periodicityAndOffset = calloc(1,sizeof(*nzpcsi0->periodicityAndOffset));
-   nzpcsi0->periodicityAndOffset->present = NR_CSI_ResourcePeriodicityAndOffset_PR_slots320;
-   nzpcsi0->periodicityAndOffset->choice.slots320 = 0;
-   nzpcsi0->qcl_InfoPeriodicCSI_RS = calloc(1,sizeof(*nzpcsi0->qcl_InfoPeriodicCSI_RS)); 
-   *nzpcsi0->qcl_InfoPeriodicCSI_RS=0;
-   ASN_SEQUENCE_ADD(&csi_MeasConfig->nzp_CSI_RS_ResourceToAddModList->list,nzpcsi0);
- }
- else
-   csi_MeasConfig->nzp_CSI_RS_ResourceToAddModList = NULL;
-}
 
 void fill_initial_SpCellConfig(int uid,
                                NR_SpCellConfig_t *SpCellConfig,
@@ -1493,20 +1437,7 @@
     csi_MeasConfig->csi_IM_ResourceToReleaseList = NULL;
     csi_MeasConfig->csi_IM_ResourceSetToReleaseList = NULL;
 
-    csi_MeasConfig->nzp_CSI_RS_ResourceSetToAddModList  = calloc(1,sizeof(*csi_MeasConfig->nzp_CSI_RS_ResourceSetToAddModList));
-    NR_NZP_CSI_RS_ResourceSet_t *nzpcsirs0 = calloc(1,sizeof(*nzpcsirs0));
-    nzpcsirs0->nzp_CSI_ResourceSetId = 0;
-    NR_NZP_CSI_RS_ResourceId_t *nzpid0 = calloc(1,sizeof(*nzpid0));
-    *nzpid0 = 0;
-    ASN_SEQUENCE_ADD(&nzpcsirs0->nzp_CSI_RS_Resources,nzpid0);
-    nzpcsirs0->repetition = NULL;
-    nzpcsirs0->aperiodicTriggeringOffset = NULL;
-    nzpcsirs0->trs_Info = NULL;
-    ASN_SEQUENCE_ADD(&csi_MeasConfig->nzp_CSI_RS_ResourceSetToAddModList->list,nzpcsirs0);
-
-    csi_MeasConfig->nzp_CSI_RS_ResourceSetToReleaseList = NULL;
-
-    config_csirs(scc, csi_MeasConfig,pdsch_AntennaPorts,curr_bwp,configuration->do_CSIRS);
+    config_csirs(scc, csi_MeasConfig, uid, pdsch_AntennaPorts,curr_bwp,configuration->do_CSIRS);
 
     csi_MeasConfig->csi_SSB_ResourceSetToAddModList = calloc(1,sizeof(*csi_MeasConfig->csi_SSB_ResourceSetToAddModList));
     csi_MeasConfig->csi_SSB_ResourceSetToReleaseList = NULL;
@@ -1793,11 +1724,7 @@
     for (int i=0; i<DL_BWP_list->list.count; i++){
       NR_BWP_Downlink_t *bwp = DL_BWP_list->list.array[i];
       int scs = bwp->bwp_Common->genericParameters.subcarrierSpacing;
-<<<<<<< HEAD
-      set_dl_mcs_table(scs, configuration->force_256qam_off ? NULL : uecap, SpCellConfig,bwp->bwp_Dedicated, carrier->servingcellconfigcommon);
-=======
-      set_dl_mcs_table(scs, configuration->force_256qam_off ? NULL : uecap, bwp->bwp_Dedicated, scc);
->>>>>>> 37eb845b
+      set_dl_mcs_table(scs, configuration->force_256qam_off ? NULL : uecap, SpCellConfig, bwp->bwp_Dedicated, scc);
     }
   }
 }
