/*
 * Licensed to the OpenAirInterface (OAI) Software Alliance under one or more
 * contributor license agreements.  See the NOTICE file distributed with
 * this work for additional information regarding copyright ownership.
 * The OpenAirInterface Software Alliance licenses this file to You under
 * the OAI Public License, Version 1.1  (the "License"); you may not use this file
 * except in compliance with the License.
 * You may obtain a copy of the License at
 *
 *      http://www.openairinterface.org/?page_id=698
 *
 * Unless required by applicable law or agreed to in writing, software
 * distributed under the License is distributed on an "AS IS" BASIS,
 * WITHOUT WARRANTIES OR CONDITIONS OF ANY KIND, either express or implied.
 * See the License for the specific language governing permissions and
 * limitations under the License.
 *-------------------------------------------------------------------------------
 * For more information about the OpenAirInterface (OAI) Software Alliance:
 *      contact@openairinterface.org
 */

/*! \file asn1_msg.c
* \brief primitives to build the asn1 messages
* \author Raymond Knopp and Navid Nikaein, WEI-TAI CHEN
* \date 2011, 2018
* \version 1.0
* \company Eurecom, NTUST
* \email: {raymond.knopp, navid.nikaein}@eurecom.fr and kroempa@gmail.com
*/

#include <stdio.h>
#include <sys/types.h>
#include <stdlib.h> /* for atoi(3) */
#include <unistd.h> /* for getopt(3) */
#include <string.h> /* for strerror(3) */
#include <sysexits.h> /* for EX_* exit codes */
#include <errno.h>  /* for errno */
#include "common/utils/LOG/log.h"
#include <asn_application.h>
#include <asn_internal.h> /* for _ASN_DEFAULT_STACK_MAX */
#include <per_encoder.h>
#include <nr/nr_common.h>
#include <softmodem-common.h>

#include "LAYER2/nr_rlc/nr_rlc_oai_api.h"
#include "asn1_msg.h"
#include "../nr_rrc_proto.h"
#include "RRC/NR/nr_rrc_extern.h"
#include "NR_DL-CCCH-Message.h"
#include "NR_UL-CCCH-Message.h"
#include "NR_DL-DCCH-Message.h"
#include "NR_RRCReject.h"
#include "NR_RejectWaitTime.h"
#include "NR_RRCSetup.h"
#include "NR_RRCSetup-IEs.h"
#include "NR_SRB-ToAddModList.h"
#include "NR_CellGroupConfig.h"
#include "NR_RLC-BearerConfig.h"
#include "NR_RLC-Config.h"
#include "NR_LogicalChannelConfig.h"
#include "NR_PDCP-Config.h"
#include "NR_MAC-CellGroupConfig.h"
#include "NR_SecurityModeCommand.h"
#include "NR_CipheringAlgorithm.h"
#include "NR_RRCReconfiguration-IEs.h"
#include "NR_DRB-ToAddMod.h"
#include "NR_DRB-ToAddModList.h"
#include "NR_SecurityConfig.h"
#include "NR_RRCReconfiguration-v1530-IEs.h"
#include "NR_UL-DCCH-Message.h"
#include "NR_SDAP-Config.h"
#include "NR_RRCReconfigurationComplete.h"
#include "NR_RRCReconfigurationComplete-IEs.h"
#include "NR_DLInformationTransfer.h"
#include "NR_RRCReestablishmentRequest.h"
#include "NR_UE-CapabilityRequestFilterNR.h"
#include "PHY/defs_nr_common.h"
#include "common/utils/nr/nr_common.h"
#include "openair2/LAYER2/NR_MAC_COMMON/nr_mac.h"
#if defined(NR_Rel16)
  #include "NR_SCS-SpecificCarrier.h"
  #include "NR_TDD-UL-DL-ConfigCommon.h"
  #include "NR_FrequencyInfoUL.h"
  #include "NR_FrequencyInfoDL.h"
  #include "NR_RACH-ConfigGeneric.h"
  #include "NR_RACH-ConfigCommon.h"
  #include "NR_PUSCH-TimeDomainResourceAllocation.h"
  #include "NR_PUSCH-ConfigCommon.h"
  #include "NR_PUCCH-ConfigCommon.h"
  #include "NR_PDSCH-TimeDomainResourceAllocation.h"
  #include "NR_PDSCH-ConfigCommon.h"
  #include "NR_RateMatchPattern.h"
  #include "NR_RateMatchPatternLTE-CRS.h"
  #include "NR_SearchSpace.h"
  #include "NR_ControlResourceSet.h"
  #include "NR_EUTRA-MBSFN-SubframeConfig.h"
  #include "NR_BWP-DownlinkCommon.h"
  #include "NR_BWP-DownlinkDedicated.h"
  #include "NR_UplinkConfigCommon.h"
  #include "NR_SetupRelease.h"
  #include "NR_PDCCH-ConfigCommon.h"
  #include "NR_BWP-UplinkCommon.h"

  #include "assertions.h"
  //#include "RRCConnectionRequest.h"
  //#include "UL-CCCH-Message.h"
  #include "NR_UL-DCCH-Message.h"
  //#include "DL-CCCH-Message.h"
  #include "NR_DL-DCCH-Message.h"
  //#include "EstablishmentCause.h"
  //#include "RRCConnectionSetup.h"
  #include "NR_SRB-ToAddModList.h"
  #include "NR_DRB-ToAddModList.h"
  //#include "MCCH-Message.h"
  //#define MRB1 1

  //#include "RRCConnectionSetupComplete.h"
  //#include "RRCConnectionReconfigurationComplete.h"
  //#include "RRCConnectionReconfiguration.h"
  #include "NR_MIB.h"
  //#include "SystemInformation.h"

  #include "NR_SIB1.h"
  #include "NR_ServingCellConfigCommon.h"
  //#include "SIB-Type.h"

  //#include "BCCH-DL-SCH-Message.h"

  //#include "PHY/defs.h"

  #include "NR_MeasObjectToAddModList.h"
  #include "NR_ReportConfigToAddModList.h"
  #include "NR_MeasIdToAddModList.h"
  #include "gnb_config.h"
#endif

#include "intertask_interface.h"

#include "common/ran_context.h"

//#define XER_PRINT

typedef struct xer_sprint_string_s {
  char *string;
  size_t string_size;
  size_t string_index;
} xer_sprint_string_t;

//replace LTE
//extern unsigned char NB_eNB_INST;
extern unsigned char NB_gNB_INST;

extern RAN_CONTEXT_t RC;

/*
 * This is a helper function for xer_sprint, which directs all incoming data
 * into the provided string.
 */
static int xer__nr_print2s (const void *buffer, size_t size, void *app_key) {
  xer_sprint_string_t *string_buffer = (xer_sprint_string_t *) app_key;
  size_t string_remaining = string_buffer->string_size - string_buffer->string_index;

  if (string_remaining > 0) {
    if (size > string_remaining) {
      size = string_remaining;
    }

    memcpy(&string_buffer->string[string_buffer->string_index], buffer, size);
    string_buffer->string_index += size;
  }

  return 0;
}

int xer_nr_sprint (char *string, size_t string_size, asn_TYPE_descriptor_t *td, void *sptr) {
  asn_enc_rval_t er;
  xer_sprint_string_t string_buffer;
  string_buffer.string = string;
  string_buffer.string_size = string_size;
  string_buffer.string_index = 0;
  er = xer_encode(td, sptr, XER_F_BASIC, xer__nr_print2s, &string_buffer);

  if (er.encoded < 0) {
    LOG_E(RRC, "xer_sprint encoding error (%zd)!", er.encoded);
    er.encoded = string_buffer.string_size;
  } else {
    if (er.encoded > string_buffer.string_size) {
      LOG_E(RRC, "xer_sprint string buffer too small, got %zd need %zd!", string_buffer.string_size, er.encoded);
      er.encoded = string_buffer.string_size;
    }
  }

  return er.encoded;
}

//------------------------------------------------------------------------------

uint8_t do_MIB_NR(gNB_RRC_INST *rrc,uint32_t frame) { 

  asn_enc_rval_t enc_rval;
  rrc_gNB_carrier_data_t *carrier = &rrc->carrier;  
  const gNB_RrcConfigurationReq *configuration = &rrc->configuration;

  NR_BCCH_BCH_Message_t *mib = &carrier->mib;
  NR_ServingCellConfigCommon_t *scc = carrier->servingcellconfigcommon;

  memset(mib,0,sizeof(NR_BCCH_BCH_Message_t));
  mib->message.present = NR_BCCH_BCH_MessageType_PR_mib;
  mib->message.choice.mib = CALLOC(1,sizeof(struct NR_MIB));
  memset(mib->message.choice.mib,0,sizeof(struct NR_MIB));
  //36.331 SFN BIT STRING (SIZE (8)  , 38.331 SFN BIT STRING (SIZE (6))
  uint8_t sfn_msb = (uint8_t)((frame>>4)&0x3f);
  mib->message.choice.mib->systemFrameNumber.buf = CALLOC(1,sizeof(uint8_t));
  mib->message.choice.mib->systemFrameNumber.buf[0] = sfn_msb << 2;
  mib->message.choice.mib->systemFrameNumber.size = 1;
  mib->message.choice.mib->systemFrameNumber.bits_unused=2;
  //38.331 spare BIT STRING (SIZE (1))
  uint16_t *spare= CALLOC(1, sizeof(uint16_t));

  if (spare == NULL) abort();

  mib->message.choice.mib->spare.buf = (uint8_t *)spare;
  mib->message.choice.mib->spare.size = 1;
  mib->message.choice.mib->spare.bits_unused = 7;  // This makes a spare of 1 bits

  AssertFatal(scc->ssbSubcarrierSpacing != NULL, "scc->ssbSubcarrierSpacing is null\n");
  int band = *scc->downlinkConfigCommon->frequencyInfoDL->frequencyBandList.list.array[0];
  frequency_range_t frequency_range = band<100?FR1:FR2;
  int ssb_subcarrier_offset;
  if(frequency_range == FR1)
    ssb_subcarrier_offset = (configuration->ssb_SubcarrierOffset<24) ? (configuration->ssb_SubcarrierOffset<<*scc->ssbSubcarrierSpacing) : configuration->ssb_SubcarrierOffset;
  else
    ssb_subcarrier_offset = configuration->ssb_SubcarrierOffset;
  mib->message.choice.mib->ssb_SubcarrierOffset = ssb_subcarrier_offset&15;

  /*
  * The SIB1 will be sent in this allocation (Type0-PDCCH) : 38.213, 13-4 Table and 38.213 13-11 to 13-14 tables
  * the reverse allocation is in nr_ue_decode_mib()
  */
  if(rrc->carrier.pdcch_ConfigSIB1) {
    mib->message.choice.mib->pdcch_ConfigSIB1.controlResourceSetZero = rrc->carrier.pdcch_ConfigSIB1->controlResourceSetZero;
    mib->message.choice.mib->pdcch_ConfigSIB1.searchSpaceZero = rrc->carrier.pdcch_ConfigSIB1->searchSpaceZero;
  } else {
    mib->message.choice.mib->pdcch_ConfigSIB1.controlResourceSetZero = *scc->downlinkConfigCommon->initialDownlinkBWP->pdcch_ConfigCommon->choice.setup->controlResourceSetZero;
    mib->message.choice.mib->pdcch_ConfigSIB1.searchSpaceZero = *scc->downlinkConfigCommon->initialDownlinkBWP->pdcch_ConfigCommon->choice.setup->searchSpaceZero;
  }

  switch (*scc->ssbSubcarrierSpacing) {
  case NR_SubcarrierSpacing_kHz15:
    mib->message.choice.mib->subCarrierSpacingCommon = NR_MIB__subCarrierSpacingCommon_scs15or60;
    break;
    
  case NR_SubcarrierSpacing_kHz30:
    mib->message.choice.mib->subCarrierSpacingCommon = NR_MIB__subCarrierSpacingCommon_scs30or120;
    break;
    
  case NR_SubcarrierSpacing_kHz60:
    mib->message.choice.mib->subCarrierSpacingCommon = NR_MIB__subCarrierSpacingCommon_scs15or60;
    break;
    
  case NR_SubcarrierSpacing_kHz120:
    mib->message.choice.mib->subCarrierSpacingCommon = NR_MIB__subCarrierSpacingCommon_scs30or120;
    break;
    
  case NR_SubcarrierSpacing_kHz240:
    AssertFatal(1==0,"Unknown subCarrierSpacingCommon %d\n",(int)*scc->ssbSubcarrierSpacing);
    break;
    
  default:
      AssertFatal(1==0,"Unknown subCarrierSpacingCommon %d\n",(int)*scc->ssbSubcarrierSpacing);
  }

  switch (scc->dmrs_TypeA_Position) {
  case 	NR_ServingCellConfigCommon__dmrs_TypeA_Position_pos2:
    mib->message.choice.mib->dmrs_TypeA_Position = NR_MIB__dmrs_TypeA_Position_pos2;
    break;
    
  case 	NR_ServingCellConfigCommon__dmrs_TypeA_Position_pos3:
    mib->message.choice.mib->dmrs_TypeA_Position = NR_MIB__dmrs_TypeA_Position_pos3;
    break;
    
  default:
    AssertFatal(1==0,"Unknown dmrs_TypeA_Position %d\n",(int)scc->dmrs_TypeA_Position);
  }

  //  assign_enum
  mib->message.choice.mib->cellBarred = NR_MIB__cellBarred_notBarred;
  //  assign_enum
  mib->message.choice.mib->intraFreqReselection = NR_MIB__intraFreqReselection_notAllowed;
  //encode MIB to data
  enc_rval = uper_encode_to_buffer(&asn_DEF_NR_BCCH_BCH_Message,
                                   NULL,
                                   (void *)mib,
                                   carrier->MIB,
                                   24);
  AssertFatal (enc_rval.encoded > 0, "ASN1 message encoding failed (%s, %lu)!\n",
               enc_rval.failed_type->name, enc_rval.encoded);

  if (enc_rval.encoded==-1) {
    return(-1);
  }

  return((enc_rval.encoded+7)/8);
}

uint8_t do_SIB1_NR(rrc_gNB_carrier_data_t *carrier, 
	               gNB_RrcConfigurationReq *configuration
                  ) {
  asn_enc_rval_t enc_rval;

  NR_BCCH_DL_SCH_Message_t *sib1_message = CALLOC(1,sizeof(NR_BCCH_DL_SCH_Message_t));
  carrier->siblock1 = sib1_message;
  sib1_message->message.present = NR_BCCH_DL_SCH_MessageType_PR_c1;
  sib1_message->message.choice.c1 = CALLOC(1,sizeof(struct NR_BCCH_DL_SCH_MessageType__c1));
  sib1_message->message.choice.c1->present = NR_BCCH_DL_SCH_MessageType__c1_PR_systemInformationBlockType1;
  sib1_message->message.choice.c1->choice.systemInformationBlockType1 = CALLOC(1,sizeof(struct NR_SIB1));

  struct NR_SIB1 *sib1 = sib1_message->message.choice.c1->choice.systemInformationBlockType1;

  // cellSelectionInfo
  sib1->cellSelectionInfo = CALLOC(1,sizeof(struct NR_SIB1__cellSelectionInfo));
  // Fixme: should be in config file
  //The IE Q-RxLevMin is used to indicate for cell selection/ re-selection the required minimum received RSRP level in the (NR) cell.
  //Corresponds to parameter Qrxlevmin in TS38.304.
  //Actual value Qrxlevmin = field value * 2 [dBm].
  sib1->cellSelectionInfo->q_RxLevMin = -65;

  // cellAccessRelatedInfo
  // TODO : Add support for more than one PLMN
  int num_plmn = 1; // int num_plmn = configuration->num_plmn;
  asn1cSequenceAdd(sib1->cellAccessRelatedInfo.plmn_IdentityList.list, struct NR_PLMN_IdentityInfo, nr_plmn_info);
  for (int i = 0; i < num_plmn; ++i) {
    asn1cSequenceAdd(nr_plmn_info->plmn_IdentityList.list, struct NR_PLMN_Identity, nr_plmn);
    asn1cCalloc(nr_plmn->mcc,  mcc);
    int confMcc=configuration->mcc[i];
    asn1cSequenceAdd(mcc->list, NR_MCC_MNC_Digit_t, mcc0);
    *mcc0=(confMcc/100)%10;
    asn1cSequenceAdd(mcc->list, NR_MCC_MNC_Digit_t, mcc1);
    *mcc1=(confMcc/10)%10;
    asn1cSequenceAdd(mcc->list, NR_MCC_MNC_Digit_t, mcc2);
    *mcc2=confMcc%10;
    int mnc=configuration->mnc[i];
    if(configuration->mnc_digit_length[i] == 3) {
      asn1cSequenceAdd(nr_plmn->mnc.list, NR_MCC_MNC_Digit_t, mnc0);
      *mnc0=(configuration->mnc[i]/100)%10;
      mnc/=10;
    }
    asn1cSequenceAdd(nr_plmn->mnc.list, NR_MCC_MNC_Digit_t, mnc1);
    *mnc1=(mnc/10)%10;
    asn1cSequenceAdd(nr_plmn->mnc.list, NR_MCC_MNC_Digit_t, mnc2);
    *mnc2=(mnc)%10;
  }//end plmn loop

  nr_plmn_info->cellIdentity.buf = CALLOC(1,5);
  nr_plmn_info->cellIdentity.size= 5;
  nr_plmn_info->cellIdentity.bits_unused= 4;
  uint64_t tmp=htobe64(configuration->cell_identity)<<4;
  memcpy(nr_plmn_info->cellIdentity.buf, ((char*)&tmp)+3, 5);
  nr_plmn_info->cellReservedForOperatorUse = NR_PLMN_IdentityInfo__cellReservedForOperatorUse_notReserved;

  nr_plmn_info->trackingAreaCode = CALLOC(1,sizeof(NR_TrackingAreaCode_t));
  uint32_t tmp2=htobe32(configuration->tac);
  nr_plmn_info->trackingAreaCode->buf = CALLOC(1,3);
  memcpy(nr_plmn_info->trackingAreaCode->buf, ((char*) &tmp2)+1, 3);
  nr_plmn_info->trackingAreaCode->size = 3;
  nr_plmn_info->trackingAreaCode->bits_unused = 0;

  // connEstFailureControl
  // TODO: add connEstFailureControl

  //si-SchedulingInfo
  /*sib1->si_SchedulingInfo = CALLOC(1,sizeof(struct NR_SI_SchedulingInfo));
  asn_set_empty(&sib1->si_SchedulingInfo->schedulingInfoList.list);
  sib1->si_SchedulingInfo->si_WindowLength = NR_SI_SchedulingInfo__si_WindowLength_s40;
  struct NR_SchedulingInfo *schedulingInfo = CALLOC(1,sizeof(struct NR_SchedulingInfo));
  schedulingInfo->si_BroadcastStatus = NR_SchedulingInfo__si_BroadcastStatus_broadcasting;
  schedulingInfo->si_Periodicity = NR_SchedulingInfo__si_Periodicity_rf8;
  asn_set_empty(&schedulingInfo->sib_MappingInfo.list);

  NR_SIB_TypeInfo_t *sib_type3 = CALLOC(1,sizeof(e_NR_SIB_TypeInfo__type));
  sib_type3->type = NR_SIB_TypeInfo__type_sibType3;
  sib_type3->valueTag = CALLOC(1,sizeof(sib_type3->valueTag));
  ASN_SEQUENCE_ADD(&schedulingInfo->sib_MappingInfo.list,sib_type3);

  NR_SIB_TypeInfo_t *sib_type5 = CALLOC(1,sizeof(e_NR_SIB_TypeInfo__type));
  sib_type5->type = NR_SIB_TypeInfo__type_sibType5;
  sib_type5->valueTag = CALLOC(1,sizeof(sib_type5->valueTag));
  ASN_SEQUENCE_ADD(&schedulingInfo->sib_MappingInfo.list,sib_type5);

  NR_SIB_TypeInfo_t *sib_type4 = CALLOC(1,sizeof(e_NR_SIB_TypeInfo__type));
  sib_type4->type = NR_SIB_TypeInfo__type_sibType4;
  sib_type4->valueTag = CALLOC(1,sizeof(sib_type4->valueTag));
  ASN_SEQUENCE_ADD(&schedulingInfo->sib_MappingInfo.list,sib_type4);

  NR_SIB_TypeInfo_t *sib_type2 = CALLOC(1,sizeof(e_NR_SIB_TypeInfo__type));
  sib_type2->type = NR_SIB_TypeInfo__type_sibType2;
  sib_type2->valueTag = CALLOC(1,sizeof(sib_type2->valueTag));
  ASN_SEQUENCE_ADD(&schedulingInfo->sib_MappingInfo.list,sib_type2);

  ASN_SEQUENCE_ADD(&sib1->si_SchedulingInfo->schedulingInfoList.list,schedulingInfo);*/

  // servingCellConfigCommon
  asn1cCalloc(sib1->servingCellConfigCommon,  ServCellCom);
  NR_BWP_DownlinkCommon_t  *initialDownlinkBWP=&ServCellCom->downlinkConfigCommon.initialDownlinkBWP;
  initialDownlinkBWP->genericParameters=
    configuration->scc->downlinkConfigCommon->initialDownlinkBWP->genericParameters;

  for(int i = 0; i< configuration->scc->downlinkConfigCommon->frequencyInfoDL->frequencyBandList.list.count; i++) {
    asn1cSequenceAdd(ServCellCom->downlinkConfigCommon.frequencyInfoDL.frequencyBandList.list,
		     struct NR_NR_MultiBandInfo, nrMultiBandInfo);
    nrMultiBandInfo->freqBandIndicatorNR = configuration->scc->downlinkConfigCommon->frequencyInfoDL->frequencyBandList.list.array[i];
  }

  int scs_scaling0 = 1<<(configuration->scc->downlinkConfigCommon->initialDownlinkBWP->genericParameters.subcarrierSpacing);
  int scs_scaling  = scs_scaling0;
  int scs_scaling2 = scs_scaling0;
  if (configuration->scc->downlinkConfigCommon->frequencyInfoDL->absoluteFrequencyPointA < 600000) {
    scs_scaling = scs_scaling0*3;
  }
  if (configuration->scc->downlinkConfigCommon->frequencyInfoDL->absoluteFrequencyPointA > 2016666) {
    scs_scaling = scs_scaling0>>2;
    scs_scaling2 = scs_scaling0>>2;
  }
  uint32_t absolute_diff = (*configuration->scc->downlinkConfigCommon->frequencyInfoDL->absoluteFrequencySSB -
                             configuration->scc->downlinkConfigCommon->frequencyInfoDL->absoluteFrequencyPointA);

  sib1->servingCellConfigCommon->downlinkConfigCommon.frequencyInfoDL.offsetToPointA = scs_scaling2 * (absolute_diff/(12*scs_scaling) - 10);

  LOG_I(NR_RRC,"SIB1 freq: absoluteFrequencySSB %ld, absoluteFrequencyPointA %ld\n",
                                    *configuration->scc->downlinkConfigCommon->frequencyInfoDL->absoluteFrequencySSB,
                                    configuration->scc->downlinkConfigCommon->frequencyInfoDL->absoluteFrequencyPointA);
  LOG_I(NR_RRC,"SIB1 freq: absolute_diff %d, %d*(absolute_diff/(12*%d) - 10) %d\n",
        absolute_diff,scs_scaling2,scs_scaling,(int)sib1->servingCellConfigCommon->downlinkConfigCommon.frequencyInfoDL.offsetToPointA);

  for(int i = 0; i< configuration->scc->downlinkConfigCommon->frequencyInfoDL->scs_SpecificCarrierList.list.count; i++) {
    ASN_SEQUENCE_ADD(&ServCellCom->downlinkConfigCommon.frequencyInfoDL.scs_SpecificCarrierList.list,
		     configuration->scc->downlinkConfigCommon->frequencyInfoDL->scs_SpecificCarrierList.list.array[i]);
  }

  initialDownlinkBWP->pdcch_ConfigCommon = 
      configuration->scc->downlinkConfigCommon->initialDownlinkBWP->pdcch_ConfigCommon;
  initialDownlinkBWP->pdcch_ConfigCommon->choice.setup->commonSearchSpaceList = 
       CALLOC(1,sizeof(struct NR_PDCCH_ConfigCommon__commonSearchSpaceList));

  asn1cSequenceAdd(initialDownlinkBWP->pdcch_ConfigCommon->choice.setup->commonSearchSpaceList->list,
		   NR_SearchSpace_t, ss1);
  ss1->searchSpaceId = 1;
  asn1cCallocOne(ss1->controlResourceSetId, 0);
  ss1->monitoringSlotPeriodicityAndOffset = calloc(1,sizeof(*ss1->monitoringSlotPeriodicityAndOffset));
  ss1->monitoringSlotPeriodicityAndOffset->present = NR_SearchSpace__monitoringSlotPeriodicityAndOffset_PR_sl1;
  ss1->monitoringSymbolsWithinSlot = calloc(1,sizeof(*ss1->monitoringSymbolsWithinSlot));
  ss1->monitoringSymbolsWithinSlot->buf = calloc(1,2);
  // should be '1000 0000 0000 00'B (LSB first!), first symbol in slot, adjust if needed
  ss1->monitoringSymbolsWithinSlot->buf[1] = 0;
  ss1->monitoringSymbolsWithinSlot->buf[0] = (1<<7);
  ss1->monitoringSymbolsWithinSlot->size = 2;
  ss1->monitoringSymbolsWithinSlot->bits_unused = 2;
  ss1->nrofCandidates = calloc(1,sizeof(*ss1->nrofCandidates));
  ss1->nrofCandidates->aggregationLevel1 = NR_SearchSpace__nrofCandidates__aggregationLevel1_n0;
  ss1->nrofCandidates->aggregationLevel2 = NR_SearchSpace__nrofCandidates__aggregationLevel2_n0;
  ss1->nrofCandidates->aggregationLevel4 = NR_SearchSpace__nrofCandidates__aggregationLevel4_n2;
  ss1->nrofCandidates->aggregationLevel8 = NR_SearchSpace__nrofCandidates__aggregationLevel8_n0;
  ss1->nrofCandidates->aggregationLevel16 = NR_SearchSpace__nrofCandidates__aggregationLevel16_n0;
  ss1->searchSpaceType = calloc(1,sizeof(*ss1->searchSpaceType));
  ss1->searchSpaceType->present = NR_SearchSpace__searchSpaceType_PR_common;
  ss1->searchSpaceType->choice.common=calloc(1,sizeof(*ss1->searchSpaceType->choice.common));
  ss1->searchSpaceType->choice.common->dci_Format0_0_AndFormat1_0 = calloc(1,sizeof(*ss1->searchSpaceType->choice.common->dci_Format0_0_AndFormat1_0));

  asn1cSequenceAdd(initialDownlinkBWP->pdcch_ConfigCommon->choice.setup->commonSearchSpaceList->list,
		   NR_SearchSpace_t, ss5);
  ss5->searchSpaceId = 5;
  ss5->controlResourceSetId=calloc(1,sizeof(*ss5->controlResourceSetId));
  *ss5->controlResourceSetId=0;
  ss5->monitoringSlotPeriodicityAndOffset = calloc(1,sizeof(*ss5->monitoringSlotPeriodicityAndOffset));
  ss5->monitoringSlotPeriodicityAndOffset->present = NR_SearchSpace__monitoringSlotPeriodicityAndOffset_PR_sl5;
  ss5->monitoringSlotPeriodicityAndOffset->choice.sl5 = 0;
  ss5->duration = calloc(1,sizeof(*ss5->duration));
  *ss5->duration = 2;
  ss5->monitoringSymbolsWithinSlot = calloc(1,sizeof(*ss5->monitoringSymbolsWithinSlot));
  ss5->monitoringSymbolsWithinSlot->buf = calloc(1,2);
  // should be '1100 0000 0000 00'B (LSB first!), first two symols in slot, adjust if needed
  ss5->monitoringSymbolsWithinSlot->buf[1] = 0;
  ss5->monitoringSymbolsWithinSlot->buf[0] = (1<<7);
  ss5->monitoringSymbolsWithinSlot->size = 2;
  ss5->monitoringSymbolsWithinSlot->bits_unused = 2;
  ss5->nrofCandidates = calloc(1,sizeof(*ss5->nrofCandidates));
  ss5->nrofCandidates->aggregationLevel1 = NR_SearchSpace__nrofCandidates__aggregationLevel1_n0;
  ss5->nrofCandidates->aggregationLevel2 = NR_SearchSpace__nrofCandidates__aggregationLevel2_n0;
  ss5->nrofCandidates->aggregationLevel4 = NR_SearchSpace__nrofCandidates__aggregationLevel4_n4;
  ss5->nrofCandidates->aggregationLevel8 = NR_SearchSpace__nrofCandidates__aggregationLevel8_n2;
  ss5->nrofCandidates->aggregationLevel16 = NR_SearchSpace__nrofCandidates__aggregationLevel16_n1;
  ss5->searchSpaceType = calloc(1,sizeof(*ss5->searchSpaceType));
  ss5->searchSpaceType->present = NR_SearchSpace__searchSpaceType_PR_common;
  ss5->searchSpaceType->choice.common=calloc(1,sizeof(*ss5->searchSpaceType->choice.common));
  ss5->searchSpaceType->choice.common->dci_Format0_0_AndFormat1_0 = calloc(1,sizeof(*ss5->searchSpaceType->choice.common->dci_Format0_0_AndFormat1_0));

  asn1cSequenceAdd(initialDownlinkBWP->pdcch_ConfigCommon->choice.setup->commonSearchSpaceList->list,
		   NR_SearchSpace_t, ss7);
  ss7->searchSpaceId = 7;
  ss7->controlResourceSetId=calloc(1,sizeof(*ss7->controlResourceSetId));
  *ss7->controlResourceSetId=0;
  ss7->monitoringSlotPeriodicityAndOffset = calloc(1,sizeof(*ss7->monitoringSlotPeriodicityAndOffset));
  ss7->monitoringSlotPeriodicityAndOffset->present = NR_SearchSpace__monitoringSlotPeriodicityAndOffset_PR_sl1;
  ss7->monitoringSymbolsWithinSlot = calloc(1,sizeof(*ss7->monitoringSymbolsWithinSlot));
  ss7->monitoringSymbolsWithinSlot->buf = calloc(1,2);
  // should be '1100 0000 0000 00'B (LSB first!), first two symols in slot, adjust if needed
  ss7->monitoringSymbolsWithinSlot->buf[1] = 0;
  ss7->monitoringSymbolsWithinSlot->buf[0] = (1<<7);
  ss7->monitoringSymbolsWithinSlot->size = 2;
  ss7->monitoringSymbolsWithinSlot->bits_unused = 2;
  ss7->nrofCandidates = calloc(1,sizeof(*ss7->nrofCandidates));
  ss7->nrofCandidates->aggregationLevel1 = NR_SearchSpace__nrofCandidates__aggregationLevel1_n0;
  ss7->nrofCandidates->aggregationLevel2 = NR_SearchSpace__nrofCandidates__aggregationLevel2_n0;
  ss7->nrofCandidates->aggregationLevel4 = NR_SearchSpace__nrofCandidates__aggregationLevel4_n4;
  ss7->nrofCandidates->aggregationLevel8 = NR_SearchSpace__nrofCandidates__aggregationLevel8_n2;
  ss7->nrofCandidates->aggregationLevel16 = NR_SearchSpace__nrofCandidates__aggregationLevel16_n1;
  ss7->searchSpaceType = calloc(1,sizeof(*ss7->searchSpaceType));
  ss7->searchSpaceType->present = NR_SearchSpace__searchSpaceType_PR_common;
  ss7->searchSpaceType->choice.common=calloc(1,sizeof(*ss7->searchSpaceType->choice.common));
  ss7->searchSpaceType->choice.common->dci_Format0_0_AndFormat1_0 = calloc(1,sizeof(*ss7->searchSpaceType->choice.common->dci_Format0_0_AndFormat1_0));

  asn1cCallocOne(initialDownlinkBWP->pdcch_ConfigCommon->choice.setup->searchSpaceSIB1,  0);
  asn1cCallocOne(initialDownlinkBWP->pdcch_ConfigCommon->choice.setup->searchSpaceOtherSystemInformation, 7);
  asn1cCallocOne(initialDownlinkBWP->pdcch_ConfigCommon->choice.setup->pagingSearchSpace, 5);
  asn1cCallocOne( initialDownlinkBWP->pdcch_ConfigCommon->choice.setup->ra_SearchSpace, 1);
   
  initialDownlinkBWP->pdsch_ConfigCommon = configuration->scc->downlinkConfigCommon->initialDownlinkBWP->pdsch_ConfigCommon;
  ServCellCom->downlinkConfigCommon.bcch_Config.modificationPeriodCoeff = NR_BCCH_Config__modificationPeriodCoeff_n2;
  ServCellCom->downlinkConfigCommon.pcch_Config.defaultPagingCycle = NR_PagingCycle_rf256;
  ServCellCom->downlinkConfigCommon.pcch_Config.nAndPagingFrameOffset.present = NR_PCCH_Config__nAndPagingFrameOffset_PR_quarterT;
  ServCellCom->downlinkConfigCommon.pcch_Config.nAndPagingFrameOffset.choice.quarterT = 1;
  ServCellCom->downlinkConfigCommon.pcch_Config.ns = NR_PCCH_Config__ns_one;

  asn1cCalloc(ServCellCom->downlinkConfigCommon.pcch_Config.firstPDCCH_MonitoringOccasionOfPO,
	      P0);
  P0->present = NR_PCCH_Config__firstPDCCH_MonitoringOccasionOfPO_PR_sCS120KHZoneT_SCS60KHZhalfT_SCS30KHZquarterT_SCS15KHZoneEighthT;

  asn1cCalloc(P0->choice.sCS120KHZoneT_SCS60KHZhalfT_SCS30KHZquarterT_SCS15KHZoneEighthT,
	      Z8);
  asn1cSequenceAdd(Z8->list,
		   long,
		   ZoneEight);
  asn1cCallocOne(ZoneEight, 0);

  asn1cCalloc(ServCellCom->uplinkConfigCommon, UL)
  asn_set_empty(&UL->frequencyInfoUL.scs_SpecificCarrierList.list);
  for(int i = 0; i< configuration->scc->uplinkConfigCommon->frequencyInfoUL->scs_SpecificCarrierList.list.count; i++) {
    ASN_SEQUENCE_ADD(&UL->frequencyInfoUL.scs_SpecificCarrierList.list,
		     configuration->scc->uplinkConfigCommon->frequencyInfoUL->scs_SpecificCarrierList.list.array[i]);
  }

  asn1cCallocOne(UL->frequencyInfoUL.p_Max, 23);

  UL->initialUplinkBWP.genericParameters = configuration->scc->uplinkConfigCommon->initialUplinkBWP->genericParameters;
  UL->initialUplinkBWP.rach_ConfigCommon = configuration->scc->uplinkConfigCommon->initialUplinkBWP->rach_ConfigCommon;
  UL->initialUplinkBWP.pusch_ConfigCommon = configuration->scc->uplinkConfigCommon->initialUplinkBWP->pusch_ConfigCommon;
  UL->initialUplinkBWP.pusch_ConfigCommon->choice.setup->groupHoppingEnabledTransformPrecoding = null;

  UL->initialUplinkBWP.pucch_ConfigCommon = configuration->scc->uplinkConfigCommon->initialUplinkBWP->pucch_ConfigCommon;

  UL->timeAlignmentTimerCommon = NR_TimeAlignmentTimer_infinity;

  ServCellCom->n_TimingAdvanceOffset = configuration->scc->n_TimingAdvanceOffset;

  ServCellCom->ssb_PositionsInBurst.inOneGroup.buf = calloc(1, sizeof(uint8_t));
  uint8_t bitmap8,temp_bitmap=0;
  switch (configuration->scc->ssb_PositionsInBurst->present) {
    case NR_ServingCellConfigCommon__ssb_PositionsInBurst_PR_shortBitmap:
      ServCellCom->ssb_PositionsInBurst.inOneGroup = configuration->scc->ssb_PositionsInBurst->choice.shortBitmap;
      break;
    case NR_ServingCellConfigCommon__ssb_PositionsInBurst_PR_mediumBitmap:
      ServCellCom->ssb_PositionsInBurst.inOneGroup = configuration->scc->ssb_PositionsInBurst->choice.mediumBitmap;
      break;
    /*
    groupPresence: This field is present when maximum number of SS/PBCH blocks per half frame equals to 64 as defined in TS 38.213 [13], clause 4.1.
                   The first/leftmost bit corresponds to the SS/PBCH index 0-7, the second bit corresponds to SS/PBCH block 8-15, and so on.
                   Value 0 in the bitmap indicates that the SSBs according to inOneGroup are absent. Value 1 indicates that the SS/PBCH blocks are transmitted in accordance with inOneGroup.
    inOneGroup: When maximum number of SS/PBCH blocks per half frame equals to 64 as defined in TS 38.213 [13], clause 4.1, all 8 bit are valid;
                The first/ leftmost bit corresponds to the first SS/PBCH block index in the group (i.e., to SSB index 0, 8, and so on); the second bit corresponds to the second SS/PBCH block index in the group
                (i.e., to SSB index 1, 9, and so on), and so on. Value 0 in the bitmap indicates that the corresponding SS/PBCH block is not transmitted while value 1 indicates that the corresponding SS/PBCH block is transmitted.
    */
    case NR_ServingCellConfigCommon__ssb_PositionsInBurst_PR_longBitmap:
      ServCellCom->ssb_PositionsInBurst.inOneGroup.size = 1;
      ServCellCom->ssb_PositionsInBurst.inOneGroup.bits_unused = 0;
      ServCellCom->ssb_PositionsInBurst.groupPresence = calloc(1, sizeof(BIT_STRING_t));
      ServCellCom->ssb_PositionsInBurst.groupPresence->size = 1;
      ServCellCom->ssb_PositionsInBurst.groupPresence->bits_unused = 0;
      ServCellCom->ssb_PositionsInBurst.groupPresence->buf = calloc(1, sizeof(uint8_t));
      ServCellCom->ssb_PositionsInBurst.groupPresence->buf[0] = 0;
      for (int i=0; i<8; i++){
        bitmap8 = configuration->scc->ssb_PositionsInBurst->choice.longBitmap.buf[i];
        if (bitmap8!=0){
          if(temp_bitmap==0)
            temp_bitmap = bitmap8;
          else
            AssertFatal(temp_bitmap==bitmap8,"For longBitmap the groups of 8 SSBs containing at least 1 transmitted SSB should be all the same\n");

          ServCellCom->ssb_PositionsInBurst.inOneGroup.buf[0] = bitmap8;
          ServCellCom->ssb_PositionsInBurst.groupPresence->buf[0] |= 1<<(7-i);
        }
      }
      break;
    default:
      AssertFatal(false,"ssb_PositionsInBurst not present\n");
      break;
  }

  ServCellCom->ssb_PeriodicityServingCell = *configuration->scc->ssb_periodicityServingCell;
  if (configuration->scc->tdd_UL_DL_ConfigurationCommon) {
    ServCellCom->tdd_UL_DL_ConfigurationCommon = CALLOC(1,sizeof(struct NR_TDD_UL_DL_ConfigCommon));
    ServCellCom->tdd_UL_DL_ConfigurationCommon->referenceSubcarrierSpacing = configuration->scc->tdd_UL_DL_ConfigurationCommon->referenceSubcarrierSpacing;
    ServCellCom->tdd_UL_DL_ConfigurationCommon->pattern1 = configuration->scc->tdd_UL_DL_ConfigurationCommon->pattern1;
    ServCellCom->tdd_UL_DL_ConfigurationCommon->pattern2 = configuration->scc->tdd_UL_DL_ConfigurationCommon->pattern2;
  }
  ServCellCom->ss_PBCH_BlockPower = configuration->scc->ss_PBCH_BlockPower;

  // ims-EmergencySupport
  // TODO: add ims-EmergencySupport

  // eCallOverIMS-Support
  // TODO: add eCallOverIMS-Support

  // ue-TimersAndConstants
  sib1->ue_TimersAndConstants = CALLOC(1,sizeof(struct NR_UE_TimersAndConstants));
  sib1->ue_TimersAndConstants->t300 = NR_UE_TimersAndConstants__t300_ms400;
  sib1->ue_TimersAndConstants->t301 = NR_UE_TimersAndConstants__t301_ms400;
  sib1->ue_TimersAndConstants->t310 = NR_UE_TimersAndConstants__t310_ms2000;
  sib1->ue_TimersAndConstants->n310 = NR_UE_TimersAndConstants__n310_n10;
  sib1->ue_TimersAndConstants->t311 = NR_UE_TimersAndConstants__t311_ms3000;
  sib1->ue_TimersAndConstants->n311 = NR_UE_TimersAndConstants__n311_n1;
  sib1->ue_TimersAndConstants->t319 = NR_UE_TimersAndConstants__t319_ms400;

  // uac-BarringInfo
  /*sib1->uac_BarringInfo = CALLOC(1, sizeof(struct NR_SIB1__uac_BarringInfo));
  NR_UAC_BarringInfoSet_t *nr_uac_BarringInfoSet = CALLOC(1, sizeof(NR_UAC_BarringInfoSet_t));
  asn_set_empty(&sib1->uac_BarringInfo->uac_BarringInfoSetList);
  nr_uac_BarringInfoSet->uac_BarringFactor = NR_UAC_BarringInfoSet__uac_BarringFactor_p95;
  nr_uac_BarringInfoSet->uac_BarringTime = NR_UAC_BarringInfoSet__uac_BarringTime_s4;
  nr_uac_BarringInfoSet->uac_BarringForAccessIdentity.buf = CALLOC(1, 1);
  nr_uac_BarringInfoSet->uac_BarringForAccessIdentity.size = 1;
  nr_uac_BarringInfoSet->uac_BarringForAccessIdentity.bits_unused = 1;
  ASN_SEQUENCE_ADD(&sib1->uac_BarringInfo->uac_BarringInfoSetList, nr_uac_BarringInfoSet);*/

  // useFullResumeID
  // TODO: add useFullResumeID

  // lateNonCriticalExtension
  // TODO: add lateNonCriticalExtension

  // nonCriticalExtension
  // TODO: add nonCriticalExtension

  xer_fprint(stdout, &asn_DEF_NR_SIB1, (const void*)sib1_message->message.choice.c1->choice.systemInformationBlockType1);

  if(carrier->SIB1 == NULL) carrier->SIB1=(uint8_t *) malloc16(NR_MAX_SIB_LENGTH/8);
  enc_rval = uper_encode_to_buffer(&asn_DEF_NR_BCCH_DL_SCH_Message,
                                   NULL,
                                   (void *)sib1_message,
                                   carrier->SIB1,
                                   NR_MAX_SIB_LENGTH/8);
  AssertFatal (enc_rval.encoded > 0, "ASN1 message encoding failed (%s, %lu)!\n",
               enc_rval.failed_type->name, enc_rval.encoded);

  if (enc_rval.encoded==-1) {
    return(-1);
  }

  return((enc_rval.encoded+7)/8);
}

uint8_t do_SIB23_NR(rrc_gNB_carrier_data_t *carrier,
                    gNB_RrcConfigurationReq *configuration) {
  asn_enc_rval_t enc_rval;
  SystemInformation_IEs__sib_TypeAndInfo__Member *sib2 = NULL;
  SystemInformation_IEs__sib_TypeAndInfo__Member *sib3 = NULL;

  NR_BCCH_DL_SCH_Message_t *sib_message = CALLOC(1,sizeof(NR_BCCH_DL_SCH_Message_t));
  sib_message->message.present = NR_BCCH_DL_SCH_MessageType_PR_c1;
  sib_message->message.choice.c1 = CALLOC(1,sizeof(struct NR_BCCH_DL_SCH_MessageType__c1));
  sib_message->message.choice.c1->present = NR_BCCH_DL_SCH_MessageType__c1_PR_systemInformation;
  sib_message->message.choice.c1->choice.systemInformation = CALLOC(1,sizeof(struct NR_SystemInformation));
  
  struct NR_SystemInformation *sib = sib_message->message.choice.c1->choice.systemInformation;
  sib->criticalExtensions.present = NR_SystemInformation__criticalExtensions_PR_systemInformation;
  sib->criticalExtensions.choice.systemInformation = CALLOC(1, sizeof(struct NR_SystemInformation_IEs));

  struct NR_SystemInformation_IEs *ies = sib->criticalExtensions.choice.systemInformation;
  sib2 = CALLOC(1, sizeof(SystemInformation_IEs__sib_TypeAndInfo__Member));
  sib2->present = NR_SystemInformation_IEs__sib_TypeAndInfo__Member_PR_sib2;
  sib2->choice.sib2 = CALLOC(1, sizeof(struct NR_SIB2));
  sib2->choice.sib2->cellReselectionInfoCommon.q_Hyst = NR_SIB2__cellReselectionInfoCommon__q_Hyst_dB1;
  sib2->choice.sib2->cellReselectionServingFreqInfo.threshServingLowP = 2; // INTEGER (0..31)
  sib2->choice.sib2->cellReselectionServingFreqInfo.cellReselectionPriority =  2; // INTEGER (0..7)
  sib2->choice.sib2->intraFreqCellReselectionInfo.q_RxLevMin = -50; // INTEGER (-70..-22)
  sib2->choice.sib2->intraFreqCellReselectionInfo.s_IntraSearchP = 2; // INTEGER (0..31)
  sib2->choice.sib2->intraFreqCellReselectionInfo.t_ReselectionNR = 2; // INTEGER (0..7)
  sib2->choice.sib2->intraFreqCellReselectionInfo.deriveSSB_IndexFromCell = true;
  ASN_SEQUENCE_ADD(&ies->sib_TypeAndInfo.list, sib2);

  sib3 = CALLOC(1, sizeof(SystemInformation_IEs__sib_TypeAndInfo__Member));
  sib3->present = NR_SystemInformation_IEs__sib_TypeAndInfo__Member_PR_sib3;
  sib3->choice.sib3 = CALLOC(1, sizeof(struct NR_SIB3));
  ASN_SEQUENCE_ADD(&ies->sib_TypeAndInfo.list, sib3);

  //encode SIB to data
  // carrier->SIB23 = (uint8_t *) malloc16(128);
  enc_rval = uper_encode_to_buffer(&asn_DEF_NR_BCCH_DL_SCH_Message,
                                   NULL,
                                   (void *)sib_message,
                                   carrier->SIB23,
                                   100);
  AssertFatal (enc_rval.encoded > 0, "ASN1 message encoding failed (%s, %lu)!\n",
               enc_rval.failed_type->name, enc_rval.encoded);

  if (enc_rval.encoded==-1) {
    return(-1);
  }

  return((enc_rval.encoded+7)/8);
}

void  do_RLC_BEARER(uint8_t Mod_id,
                    int CC_id,
                    struct NR_CellGroupConfig__rlc_BearerToAddModList *rlc_BearerToAddModList,
                    rlc_bearer_config_t  *rlc_config) {
  struct NR_RLC_BearerConfig *rlc_bearer;
  rlc_bearer = CALLOC(1,sizeof(struct NR_RLC_BearerConfig));
  rlc_bearer->logicalChannelIdentity = rlc_config->LogicalChannelIdentity[CC_id];
  rlc_bearer->servedRadioBearer = CALLOC(1,sizeof(struct NR_RLC_BearerConfig__servedRadioBearer));
  rlc_bearer->servedRadioBearer->present = rlc_config->servedRadioBearer_present[CC_id];

  if(rlc_bearer->servedRadioBearer->present == NR_RLC_BearerConfig__servedRadioBearer_PR_srb_Identity) {
    rlc_bearer->servedRadioBearer->choice.srb_Identity = rlc_config->srb_Identity[CC_id];
  } else if(rlc_bearer->servedRadioBearer->present == NR_RLC_BearerConfig__servedRadioBearer_PR_drb_Identity) {
    rlc_bearer->servedRadioBearer->choice.drb_Identity = rlc_config->drb_Identity[CC_id];
  }

  rlc_bearer->reestablishRLC = CALLOC(1,sizeof(long));
  *(rlc_bearer->reestablishRLC) = rlc_config->reestablishRLC[CC_id];
  rlc_bearer->rlc_Config = CALLOC(1,sizeof(struct NR_RLC_Config));
  rlc_bearer->rlc_Config->present = rlc_config->rlc_Config_present[CC_id];

  if(rlc_bearer->rlc_Config->present == NR_RLC_Config_PR_am) {
    rlc_bearer->rlc_Config->choice.am = CALLOC(1,sizeof(struct NR_RLC_Config__am));
    rlc_bearer->rlc_Config->choice.am->ul_AM_RLC.sn_FieldLength     = CALLOC(1,sizeof(NR_SN_FieldLengthAM_t));
    *(rlc_bearer->rlc_Config->choice.am->ul_AM_RLC.sn_FieldLength)  = rlc_config->ul_AM_sn_FieldLength[CC_id];
    rlc_bearer->rlc_Config->choice.am->ul_AM_RLC.t_PollRetransmit   = rlc_config->t_PollRetransmit[CC_id];
    rlc_bearer->rlc_Config->choice.am->ul_AM_RLC.pollPDU            = rlc_config->pollPDU[CC_id];
    rlc_bearer->rlc_Config->choice.am->ul_AM_RLC.pollByte           = rlc_config->pollByte[CC_id];
    rlc_bearer->rlc_Config->choice.am->ul_AM_RLC.maxRetxThreshold   = rlc_config->maxRetxThreshold[CC_id];
    rlc_bearer->rlc_Config->choice.am->dl_AM_RLC.sn_FieldLength     = CALLOC(1,sizeof(NR_SN_FieldLengthAM_t));
    *(rlc_bearer->rlc_Config->choice.am->dl_AM_RLC.sn_FieldLength)  = rlc_config->dl_AM_sn_FieldLength[CC_id];
    rlc_bearer->rlc_Config->choice.am->dl_AM_RLC.t_Reassembly       = rlc_config->dl_AM_t_Reassembly[CC_id];
    rlc_bearer->rlc_Config->choice.am->dl_AM_RLC.t_StatusProhibit   = rlc_config->t_StatusProhibit[CC_id];
  } else if(rlc_bearer->rlc_Config->present == NR_RLC_Config_PR_um_Bi_Directional) {
    rlc_bearer->rlc_Config->choice.um_Bi_Directional = CALLOC(1,sizeof(struct NR_RLC_Config__um_Bi_Directional));
    rlc_bearer->rlc_Config->choice.um_Bi_Directional->ul_UM_RLC.sn_FieldLength = CALLOC(1,sizeof(NR_SN_FieldLengthUM_t));
    *(rlc_bearer->rlc_Config->choice.um_Bi_Directional->ul_UM_RLC.sn_FieldLength) = rlc_config->ul_UM_sn_FieldLength[CC_id];
    rlc_bearer->rlc_Config->choice.um_Bi_Directional->dl_UM_RLC.sn_FieldLength = CALLOC(1,sizeof(NR_SN_FieldLengthUM_t));
    *(rlc_bearer->rlc_Config->choice.um_Bi_Directional->dl_UM_RLC.sn_FieldLength) = rlc_config->dl_UM_sn_FieldLength[CC_id];
    rlc_bearer->rlc_Config->choice.um_Bi_Directional->dl_UM_RLC.t_Reassembly   = rlc_config->dl_UM_t_Reassembly[CC_id];
  } else if(rlc_bearer->rlc_Config->present == NR_RLC_Config_PR_um_Uni_Directional_UL) {
    rlc_bearer->rlc_Config->choice.um_Uni_Directional_UL = CALLOC(1,sizeof(struct NR_RLC_Config__um_Uni_Directional_UL));
    rlc_bearer->rlc_Config->choice.um_Uni_Directional_UL->ul_UM_RLC.sn_FieldLength    = CALLOC(1,sizeof(NR_SN_FieldLengthUM_t));
    *(rlc_bearer->rlc_Config->choice.um_Uni_Directional_UL->ul_UM_RLC.sn_FieldLength) = rlc_config->ul_UM_sn_FieldLength[CC_id];
  } else if(rlc_bearer->rlc_Config->present == NR_RLC_Config_PR_um_Uni_Directional_DL) {
    rlc_bearer->rlc_Config->choice.um_Uni_Directional_DL = CALLOC(1,sizeof(struct NR_RLC_Config__um_Uni_Directional_DL));
    rlc_bearer->rlc_Config->choice.um_Uni_Directional_DL->dl_UM_RLC.sn_FieldLength    = CALLOC(1,sizeof(NR_SN_FieldLengthUM_t));
    *(rlc_bearer->rlc_Config->choice.um_Uni_Directional_DL->dl_UM_RLC.sn_FieldLength) = rlc_config->dl_UM_sn_FieldLength[CC_id];
    rlc_bearer->rlc_Config->choice.um_Uni_Directional_DL->dl_UM_RLC.t_Reassembly      = rlc_config->dl_UM_t_Reassembly[CC_id];
  }

  rlc_bearer->mac_LogicalChannelConfig = CALLOC(1,sizeof(struct NR_LogicalChannelConfig));
  rlc_bearer->mac_LogicalChannelConfig->ul_SpecificParameters = CALLOC(1,sizeof(struct NR_LogicalChannelConfig__ul_SpecificParameters));
  rlc_bearer->mac_LogicalChannelConfig->ul_SpecificParameters->priority            = rlc_config->priority[CC_id];
  rlc_bearer->mac_LogicalChannelConfig->ul_SpecificParameters->prioritisedBitRate  = rlc_config->prioritisedBitRate[CC_id];
  rlc_bearer->mac_LogicalChannelConfig->ul_SpecificParameters->bucketSizeDuration  = rlc_config->bucketSizeDuration[CC_id];
  rlc_bearer->mac_LogicalChannelConfig->ul_SpecificParameters->allowedServingCells = CALLOC(1,sizeof(struct NR_LogicalChannelConfig__ul_SpecificParameters__allowedServingCells));
  rlc_bearer->mac_LogicalChannelConfig->ul_SpecificParameters->allowedSCS_List     = CALLOC(1,sizeof(struct NR_LogicalChannelConfig__ul_SpecificParameters__allowedSCS_List));
  NR_ServCellIndex_t *servingcellindex;
  servingcellindex = CALLOC(1,sizeof(NR_ServCellIndex_t));
  *servingcellindex = rlc_config->allowedServingCells[CC_id];
  ASN_SEQUENCE_ADD(&(rlc_bearer->mac_LogicalChannelConfig->ul_SpecificParameters->allowedServingCells->list),&servingcellindex);
  NR_SubcarrierSpacing_t *subcarrierspacing;
  subcarrierspacing = CALLOC(1,sizeof(NR_SubcarrierSpacing_t));
  *subcarrierspacing = rlc_config->subcarrierspacing[CC_id];
  ASN_SEQUENCE_ADD(&(rlc_bearer->mac_LogicalChannelConfig->ul_SpecificParameters->allowedSCS_List->list),&subcarrierspacing);
  rlc_bearer->mac_LogicalChannelConfig->ul_SpecificParameters->maxPUSCH_Duration           = CALLOC(1,sizeof(long));
  rlc_bearer->mac_LogicalChannelConfig->ul_SpecificParameters->configuredGrantType1Allowed = CALLOC(1,sizeof(long));
  rlc_bearer->mac_LogicalChannelConfig->ul_SpecificParameters->logicalChannelGroup         = CALLOC(1,sizeof(long));
  rlc_bearer->mac_LogicalChannelConfig->ul_SpecificParameters->schedulingRequestID         = CALLOC(1,sizeof(NR_SchedulingRequestId_t));
  *(rlc_bearer->mac_LogicalChannelConfig->ul_SpecificParameters->maxPUSCH_Duration)           = rlc_config->maxPUSCH_Duration[CC_id];
  *(rlc_bearer->mac_LogicalChannelConfig->ul_SpecificParameters->configuredGrantType1Allowed) = rlc_config->configuredGrantType1Allowed[CC_id];
  *(rlc_bearer->mac_LogicalChannelConfig->ul_SpecificParameters->logicalChannelGroup)         = rlc_config->logicalChannelGroup[CC_id];
  *(rlc_bearer->mac_LogicalChannelConfig->ul_SpecificParameters->schedulingRequestID)         = rlc_config->schedulingRequestID[CC_id];
  rlc_bearer->mac_LogicalChannelConfig->ul_SpecificParameters->logicalChannelSR_Mask               = rlc_config->logicalChannelSR_Mask[CC_id];
  rlc_bearer->mac_LogicalChannelConfig->ul_SpecificParameters->logicalChannelSR_DelayTimerApplied  = rlc_config->logicalChannelSR_DelayTimerApplied[CC_id];
  ASN_SEQUENCE_ADD(&(rlc_BearerToAddModList->list),&rlc_bearer);
}


void do_MAC_CELLGROUP(uint8_t Mod_id,
                      int CC_id,
                      NR_MAC_CellGroupConfig_t *mac_CellGroupConfig,
                      mac_cellgroup_t  *mac_cellgroup_config) {
  mac_CellGroupConfig->drx_Config               = CALLOC(1,sizeof(struct NR_SetupRelease_DRX_Config));
  mac_CellGroupConfig->schedulingRequestConfig  = CALLOC(1,sizeof(struct NR_SchedulingRequestConfig));
  mac_CellGroupConfig->bsr_Config               = CALLOC(1,sizeof(struct NR_BSR_Config));
  mac_CellGroupConfig->tag_Config               = CALLOC(1,sizeof(struct NR_TAG_Config));
  mac_CellGroupConfig->phr_Config               = CALLOC(1,sizeof(struct NR_SetupRelease_PHR_Config));
  mac_CellGroupConfig->drx_Config->present      = mac_cellgroup_config->DRX_Config_PR[CC_id];
  mac_CellGroupConfig->drx_Config->choice.setup = CALLOC(1,sizeof(struct NR_DRX_Config));
  mac_CellGroupConfig->drx_Config->choice.setup->drx_onDurationTimer.present = mac_cellgroup_config->drx_onDurationTimer_PR[CC_id];

  if(mac_CellGroupConfig->drx_Config->choice.setup->drx_onDurationTimer.present == NR_DRX_Config__drx_onDurationTimer_PR_subMilliSeconds) {
    mac_CellGroupConfig->drx_Config->choice.setup->drx_onDurationTimer.choice.subMilliSeconds = mac_cellgroup_config->subMilliSeconds[CC_id];
  } else if(mac_CellGroupConfig->drx_Config->choice.setup->drx_onDurationTimer.present == NR_DRX_Config__drx_onDurationTimer_PR_milliSeconds) {
    mac_CellGroupConfig->drx_Config->choice.setup->drx_onDurationTimer.choice.milliSeconds    = mac_cellgroup_config->milliSeconds[CC_id];
  }

  mac_CellGroupConfig->drx_Config->choice.setup->drx_InactivityTimer        = mac_cellgroup_config->drx_InactivityTimer[CC_id];
  mac_CellGroupConfig->drx_Config->choice.setup->drx_HARQ_RTT_TimerDL       = mac_cellgroup_config->drx_HARQ_RTT_TimerDL[CC_id];
  mac_CellGroupConfig->drx_Config->choice.setup->drx_HARQ_RTT_TimerUL       = mac_cellgroup_config->drx_HARQ_RTT_TimerUL[CC_id];
  mac_CellGroupConfig->drx_Config->choice.setup->drx_RetransmissionTimerDL  = mac_cellgroup_config->drx_RetransmissionTimerDL[CC_id];
  mac_CellGroupConfig->drx_Config->choice.setup->drx_RetransmissionTimerUL  = mac_cellgroup_config->drx_RetransmissionTimerUL[CC_id];
  mac_CellGroupConfig->drx_Config->choice.setup->drx_LongCycleStartOffset.present = mac_cellgroup_config->drx_LongCycleStartOffset_PR[CC_id];

  if(mac_CellGroupConfig->drx_Config->choice.setup->drx_LongCycleStartOffset.present == NR_DRX_Config__drx_LongCycleStartOffset_PR_ms10) {
    mac_CellGroupConfig->drx_Config->choice.setup->drx_LongCycleStartOffset.choice.ms10 = mac_cellgroup_config->drx_LongCycleStartOffset[CC_id];
  } else if(mac_CellGroupConfig->drx_Config->choice.setup->drx_LongCycleStartOffset.present == NR_DRX_Config__drx_LongCycleStartOffset_PR_ms20) {
    mac_CellGroupConfig->drx_Config->choice.setup->drx_LongCycleStartOffset.choice.ms20 = mac_cellgroup_config->drx_LongCycleStartOffset[CC_id];
  } else if(mac_CellGroupConfig->drx_Config->choice.setup->drx_LongCycleStartOffset.present == NR_DRX_Config__drx_LongCycleStartOffset_PR_ms32) {
    mac_CellGroupConfig->drx_Config->choice.setup->drx_LongCycleStartOffset.choice.ms32 = mac_cellgroup_config->drx_LongCycleStartOffset[CC_id];
  } else if(mac_CellGroupConfig->drx_Config->choice.setup->drx_LongCycleStartOffset.present == NR_DRX_Config__drx_LongCycleStartOffset_PR_ms40) {
    mac_CellGroupConfig->drx_Config->choice.setup->drx_LongCycleStartOffset.choice.ms40 = mac_cellgroup_config->drx_LongCycleStartOffset[CC_id];
  } else if(mac_CellGroupConfig->drx_Config->choice.setup->drx_LongCycleStartOffset.present == NR_DRX_Config__drx_LongCycleStartOffset_PR_ms60) {
    mac_CellGroupConfig->drx_Config->choice.setup->drx_LongCycleStartOffset.choice.ms60 = mac_cellgroup_config->drx_LongCycleStartOffset[CC_id];
  } else if(mac_CellGroupConfig->drx_Config->choice.setup->drx_LongCycleStartOffset.present == NR_DRX_Config__drx_LongCycleStartOffset_PR_ms64) {
    mac_CellGroupConfig->drx_Config->choice.setup->drx_LongCycleStartOffset.choice.ms64 = mac_cellgroup_config->drx_LongCycleStartOffset[CC_id];
  } else if(mac_CellGroupConfig->drx_Config->choice.setup->drx_LongCycleStartOffset.present == NR_DRX_Config__drx_LongCycleStartOffset_PR_ms70) {
    mac_CellGroupConfig->drx_Config->choice.setup->drx_LongCycleStartOffset.choice.ms70 = mac_cellgroup_config->drx_LongCycleStartOffset[CC_id];
  } else if(mac_CellGroupConfig->drx_Config->choice.setup->drx_LongCycleStartOffset.present == NR_DRX_Config__drx_LongCycleStartOffset_PR_ms80) {
    mac_CellGroupConfig->drx_Config->choice.setup->drx_LongCycleStartOffset.choice.ms80 = mac_cellgroup_config->drx_LongCycleStartOffset[CC_id];
  } else if(mac_CellGroupConfig->drx_Config->choice.setup->drx_LongCycleStartOffset.present == NR_DRX_Config__drx_LongCycleStartOffset_PR_ms128) {
    mac_CellGroupConfig->drx_Config->choice.setup->drx_LongCycleStartOffset.choice.ms128 = mac_cellgroup_config->drx_LongCycleStartOffset[CC_id];
  } else if(mac_CellGroupConfig->drx_Config->choice.setup->drx_LongCycleStartOffset.present == NR_DRX_Config__drx_LongCycleStartOffset_PR_ms160) {
    mac_CellGroupConfig->drx_Config->choice.setup->drx_LongCycleStartOffset.choice.ms160 = mac_cellgroup_config->drx_LongCycleStartOffset[CC_id];
  } else if(mac_CellGroupConfig->drx_Config->choice.setup->drx_LongCycleStartOffset.present == NR_DRX_Config__drx_LongCycleStartOffset_PR_ms256) {
    mac_CellGroupConfig->drx_Config->choice.setup->drx_LongCycleStartOffset.choice.ms256 = mac_cellgroup_config->drx_LongCycleStartOffset[CC_id];
  } else if(mac_CellGroupConfig->drx_Config->choice.setup->drx_LongCycleStartOffset.present == NR_DRX_Config__drx_LongCycleStartOffset_PR_ms320) {
    mac_CellGroupConfig->drx_Config->choice.setup->drx_LongCycleStartOffset.choice.ms320 = mac_cellgroup_config->drx_LongCycleStartOffset[CC_id];
  } else if(mac_CellGroupConfig->drx_Config->choice.setup->drx_LongCycleStartOffset.present == NR_DRX_Config__drx_LongCycleStartOffset_PR_ms512) {
    mac_CellGroupConfig->drx_Config->choice.setup->drx_LongCycleStartOffset.choice.ms512 = mac_cellgroup_config->drx_LongCycleStartOffset[CC_id];
  } else if(mac_CellGroupConfig->drx_Config->choice.setup->drx_LongCycleStartOffset.present == NR_DRX_Config__drx_LongCycleStartOffset_PR_ms640) {
    mac_CellGroupConfig->drx_Config->choice.setup->drx_LongCycleStartOffset.choice.ms640 = mac_cellgroup_config->drx_LongCycleStartOffset[CC_id];
  } else if(mac_CellGroupConfig->drx_Config->choice.setup->drx_LongCycleStartOffset.present == NR_DRX_Config__drx_LongCycleStartOffset_PR_ms1024) {
    mac_CellGroupConfig->drx_Config->choice.setup->drx_LongCycleStartOffset.choice.ms1024 = mac_cellgroup_config->drx_LongCycleStartOffset[CC_id];
  } else if(mac_CellGroupConfig->drx_Config->choice.setup->drx_LongCycleStartOffset.present == NR_DRX_Config__drx_LongCycleStartOffset_PR_ms1280) {
    mac_CellGroupConfig->drx_Config->choice.setup->drx_LongCycleStartOffset.choice.ms1280 = mac_cellgroup_config->drx_LongCycleStartOffset[CC_id];
  } else if(mac_CellGroupConfig->drx_Config->choice.setup->drx_LongCycleStartOffset.present == NR_DRX_Config__drx_LongCycleStartOffset_PR_ms2048) {
    mac_CellGroupConfig->drx_Config->choice.setup->drx_LongCycleStartOffset.choice.ms2048 = mac_cellgroup_config->drx_LongCycleStartOffset[CC_id];
  } else if(mac_CellGroupConfig->drx_Config->choice.setup->drx_LongCycleStartOffset.present == NR_DRX_Config__drx_LongCycleStartOffset_PR_ms2560) {
    mac_CellGroupConfig->drx_Config->choice.setup->drx_LongCycleStartOffset.choice.ms2560 = mac_cellgroup_config->drx_LongCycleStartOffset[CC_id];
  } else if(mac_CellGroupConfig->drx_Config->choice.setup->drx_LongCycleStartOffset.present == NR_DRX_Config__drx_LongCycleStartOffset_PR_ms5120) {
    mac_CellGroupConfig->drx_Config->choice.setup->drx_LongCycleStartOffset.choice.ms5120 = mac_cellgroup_config->drx_LongCycleStartOffset[CC_id];
  } else if(mac_CellGroupConfig->drx_Config->choice.setup->drx_LongCycleStartOffset.present == NR_DRX_Config__drx_LongCycleStartOffset_PR_ms10240) {
    mac_CellGroupConfig->drx_Config->choice.setup->drx_LongCycleStartOffset.choice.ms10240 = mac_cellgroup_config->drx_LongCycleStartOffset[CC_id];
  }

  mac_CellGroupConfig->drx_Config->choice.setup->shortDRX = CALLOC(1,sizeof(struct NR_DRX_Config__shortDRX));
  mac_CellGroupConfig->drx_Config->choice.setup->shortDRX->drx_ShortCycle       = mac_cellgroup_config->drx_ShortCycle[CC_id];
  mac_CellGroupConfig->drx_Config->choice.setup->shortDRX->drx_ShortCycleTimer  = mac_cellgroup_config->drx_ShortCycleTimer[CC_id];
  mac_CellGroupConfig->drx_Config->choice.setup->drx_SlotOffset                 = mac_cellgroup_config->drx_SlotOffset[CC_id];
  mac_CellGroupConfig->schedulingRequestConfig->schedulingRequestToAddModList = CALLOC(1,sizeof(struct NR_SchedulingRequestConfig__schedulingRequestToAddModList));
  struct NR_SchedulingRequestToAddMod *schedulingrequestlist;
  schedulingrequestlist = CALLOC(1,sizeof(struct NR_SchedulingRequestToAddMod));
  schedulingrequestlist->schedulingRequestId  = mac_cellgroup_config->schedulingRequestId[CC_id];
  schedulingrequestlist->sr_ProhibitTimer = CALLOC(1,sizeof(long));
  *(schedulingrequestlist->sr_ProhibitTimer) = mac_cellgroup_config->sr_ProhibitTimer[CC_id];
  schedulingrequestlist->sr_TransMax      = mac_cellgroup_config->sr_TransMax[CC_id];
  ASN_SEQUENCE_ADD(&(mac_CellGroupConfig->schedulingRequestConfig->schedulingRequestToAddModList->list),&schedulingrequestlist);
  mac_CellGroupConfig->bsr_Config->periodicBSR_Timer              = mac_cellgroup_config->periodicBSR_Timer[CC_id];
  mac_CellGroupConfig->bsr_Config->retxBSR_Timer                  = mac_cellgroup_config->retxBSR_Timer[CC_id];
  mac_CellGroupConfig->bsr_Config->logicalChannelSR_DelayTimer    = CALLOC(1,sizeof(long));
  *(mac_CellGroupConfig->bsr_Config->logicalChannelSR_DelayTimer)    = mac_cellgroup_config->logicalChannelSR_DelayTimer[CC_id];
  mac_CellGroupConfig->tag_Config->tag_ToAddModList = CALLOC(1,sizeof(struct NR_TAG_Config__tag_ToAddModList));
  struct NR_TAG *tag;
  tag = CALLOC(1,sizeof(struct NR_TAG));
  tag->tag_Id             = mac_cellgroup_config->tag_Id[CC_id];
  tag->timeAlignmentTimer = mac_cellgroup_config->timeAlignmentTimer[CC_id];
  ASN_SEQUENCE_ADD(&(mac_CellGroupConfig->tag_Config->tag_ToAddModList->list),&tag);
  mac_CellGroupConfig->phr_Config->present = mac_cellgroup_config->PHR_Config_PR[CC_id];
  mac_CellGroupConfig->phr_Config->choice.setup   = CALLOC(1,sizeof(struct NR_PHR_Config));
  mac_CellGroupConfig->phr_Config->choice.setup->phr_PeriodicTimer         = mac_cellgroup_config->phr_PeriodicTimer[CC_id];
  mac_CellGroupConfig->phr_Config->choice.setup->phr_ProhibitTimer         = mac_cellgroup_config->phr_ProhibitTimer[CC_id];
  mac_CellGroupConfig->phr_Config->choice.setup->phr_Tx_PowerFactorChange  = mac_cellgroup_config->phr_Tx_PowerFactorChange[CC_id];
  mac_CellGroupConfig->phr_Config->choice.setup->multiplePHR               = mac_cellgroup_config->multiplePHR[CC_id];
  mac_CellGroupConfig->phr_Config->choice.setup->dummy                     = mac_cellgroup_config->phr_Type2SpCell[CC_id];
  mac_CellGroupConfig->phr_Config->choice.setup->phr_Type2OtherCell        = mac_cellgroup_config->phr_Type2OtherCell[CC_id];
  mac_CellGroupConfig->phr_Config->choice.setup->phr_ModeOtherCG           = mac_cellgroup_config->phr_ModeOtherCG[CC_id];
  mac_CellGroupConfig->skipUplinkTxDynamic      = mac_cellgroup_config->skipUplinkTxDynamic[CC_id];
}


void  do_PHYSICALCELLGROUP(uint8_t Mod_id,
                           int CC_id,
                           NR_PhysicalCellGroupConfig_t *physicalCellGroupConfig,
                           physicalcellgroup_t *physicalcellgroup_config) {
  physicalCellGroupConfig->harq_ACK_SpatialBundlingPUCCH = CALLOC(1,sizeof(long));
  physicalCellGroupConfig->harq_ACK_SpatialBundlingPUSCH = CALLOC(1,sizeof(long));
  physicalCellGroupConfig->p_NR_FR1                      = CALLOC(1,sizeof(NR_P_Max_t));
  physicalCellGroupConfig->tpc_SRS_RNTI                  = CALLOC(1,sizeof(NR_RNTI_Value_t));
  physicalCellGroupConfig->tpc_PUCCH_RNTI                = CALLOC(1,sizeof(NR_RNTI_Value_t));
  physicalCellGroupConfig->tpc_PUSCH_RNTI                = CALLOC(1,sizeof(NR_RNTI_Value_t));
  physicalCellGroupConfig->sp_CSI_RNTI                   = CALLOC(1,sizeof(NR_RNTI_Value_t));
  *(physicalCellGroupConfig->harq_ACK_SpatialBundlingPUCCH) = physicalcellgroup_config->harq_ACK_SpatialBundlingPUCCH[CC_id];
  *(physicalCellGroupConfig->harq_ACK_SpatialBundlingPUSCH) = physicalcellgroup_config->harq_ACK_SpatialBundlingPUSCH[CC_id];
  *(physicalCellGroupConfig->p_NR_FR1)                      = physicalcellgroup_config->p_NR[CC_id];
  physicalCellGroupConfig->pdsch_HARQ_ACK_Codebook          = physicalcellgroup_config->pdsch_HARQ_ACK_Codebook[CC_id];
  *(physicalCellGroupConfig->tpc_SRS_RNTI)                  = physicalcellgroup_config->tpc_SRS_RNTI[CC_id];
  *(physicalCellGroupConfig->tpc_PUCCH_RNTI)                = physicalcellgroup_config->tpc_PUCCH_RNTI[CC_id];
  *(physicalCellGroupConfig->tpc_PUSCH_RNTI)                = physicalcellgroup_config->tpc_PUSCH_RNTI[CC_id];
  *(physicalCellGroupConfig->sp_CSI_RNTI)                   = physicalcellgroup_config->sp_CSI_RNTI[CC_id];
  physicalCellGroupConfig->cs_RNTI                       = CALLOC(1,sizeof(struct NR_SetupRelease_RNTI_Value));
  physicalCellGroupConfig->cs_RNTI->present              = physicalcellgroup_config->RNTI_Value_PR[CC_id];

  if(physicalCellGroupConfig->cs_RNTI->present == NR_SetupRelease_RNTI_Value_PR_setup) {
    physicalCellGroupConfig->cs_RNTI->choice.setup = physicalcellgroup_config->RNTI_Value[CC_id];
  }
}



void do_SpCellConfig(gNB_RRC_INST *rrc,
                      struct NR_SpCellConfig  *spconfig){
  //gNB_RrcConfigurationReq  *common_configuration;
  //common_configuration = CALLOC(1,sizeof(gNB_RrcConfigurationReq));
  //Fill servingcellconfigcommon config value
  //Fill common config to structure
  //  rrc->configuration = common_configuration;
  spconfig->reconfigurationWithSync = CALLOC(1,sizeof(struct NR_ReconfigurationWithSync));
}

//------------------------------------------------------------------------------
uint8_t do_RRCReject(uint8_t Mod_id,
                  uint8_t *const buffer)
//------------------------------------------------------------------------------
{
    asn_enc_rval_t                                   enc_rval;;
    NR_DL_CCCH_Message_t                             dl_ccch_msg;
    NR_RRCReject_t                                   *rrcReject;
    NR_RejectWaitTime_t                              waitTime = 1;

    memset((void *)&dl_ccch_msg, 0, sizeof(NR_DL_CCCH_Message_t));
    dl_ccch_msg.message.present = NR_DL_CCCH_MessageType_PR_c1;
    dl_ccch_msg.message.choice.c1          = CALLOC(1, sizeof(struct NR_DL_CCCH_MessageType__c1));
    dl_ccch_msg.message.choice.c1->present = NR_RRCReject__criticalExtensions_PR_rrcReject;

    dl_ccch_msg.message.choice.c1->choice.rrcReject = CALLOC(1,sizeof(NR_RRCReject_t));
    rrcReject = dl_ccch_msg.message.choice.c1->choice.rrcReject;

    rrcReject->criticalExtensions.choice.rrcReject           = CALLOC(1, sizeof(struct NR_RRCReject_IEs));
    rrcReject->criticalExtensions.choice.rrcReject->waitTime = CALLOC(1, sizeof(NR_RejectWaitTime_t));

    rrcReject->criticalExtensions.present = NR_RRCReject__criticalExtensions_PR_rrcReject;
    rrcReject->criticalExtensions.choice.rrcReject->waitTime = &waitTime;

    if ( LOG_DEBUGFLAG(DEBUG_ASN1) ) {
        xer_fprint(stdout, &asn_DEF_NR_DL_CCCH_Message, (void *)&dl_ccch_msg);
    }

    enc_rval = uper_encode_to_buffer(&asn_DEF_NR_DL_CCCH_Message,
                                    NULL,
                                    (void *)&dl_ccch_msg,
                                    buffer,
                                    100);

    if(enc_rval.encoded == -1) {
        LOG_E(NR_RRC, "[gNB AssertFatal]ASN1 message encoding failed (%s, %lu)!\n",
            enc_rval.failed_type->name, enc_rval.encoded);
        return -1;
    }

    LOG_D(NR_RRC,"RRCReject Encoded %zd bits (%zd bytes)\n",
            enc_rval.encoded,(enc_rval.encoded+7)/8);
    return((enc_rval.encoded+7)/8);
}

// TODO: Implement to b_SRS = 1 and b_SRS = 2
long rrc_get_max_nr_csrs(uint8_t max_rbs, long b_SRS) {

  if(b_SRS>0) {
    LOG_E(NR_RRC,"rrc_get_max_nr_csrs(): Not implemented yet for b_SRS>0\n");
    return 0; // This c_srs is always valid
  }

  const uint16_t m_SRS[64] = { 4, 8, 12, 16, 16, 20, 24, 24, 28, 32, 36, 40, 48, 48, 52, 56, 60, 64, 72, 72, 76, 80, 88,
                               96, 96, 104, 112, 120, 120, 120, 128, 128, 128, 132, 136, 144, 144, 144, 144, 152, 160,
                               160, 160, 168, 176, 184, 192, 192, 192, 192, 208, 216, 224, 240, 240, 240, 240, 256, 256,
                               256, 264, 272, 272, 272 };

  long c_srs = 0;
  uint16_t m = 4;
  for(int c = 1; c<64; c++) {
    if(m_SRS[c]>m && m_SRS[c]<max_rbs) {
      c_srs = c;
      m = m_SRS[c];
    }
  }

  return c_srs;
}

void fill_default_csi_MeasConfig(int uid,
                                 NR_SetupRelease_CSI_MeasConfig_t	*setupRelease_csi_MeasConfig,
                                 NR_ServingCellConfigCommon_t *scc,
                                 const gNB_RrcConfigurationReq* configuration) {

  int curr_bwp = NRRIV2BW(scc->downlinkConfigCommon->initialDownlinkBWP->genericParameters.locationAndBandwidth,MAX_BWP_SIZE);
  int dl_antenna_ports = configuration->pdsch_AntennaPorts.N1 * configuration->pdsch_AntennaPorts.N2 * configuration->pdsch_AntennaPorts.XP;

  setupRelease_csi_MeasConfig->present = NR_SetupRelease_CSI_MeasConfig_PR_setup;
  NR_CSI_MeasConfig_t *csi_MeasConfig = calloc(1,sizeof(*csi_MeasConfig));
  setupRelease_csi_MeasConfig->choice.setup = csi_MeasConfig;

  config_csirs(scc, csi_MeasConfig, uid, dl_antenna_ports, curr_bwp, configuration->do_CSIRS);
  config_csiim(configuration->do_CSIRS, dl_antenna_ports, curr_bwp, csi_MeasConfig);

  csi_MeasConfig->csi_SSB_ResourceSetToAddModList = calloc(1,sizeof(*csi_MeasConfig->csi_SSB_ResourceSetToAddModList));
  csi_MeasConfig->csi_SSB_ResourceSetToReleaseList = NULL;

  NR_CSI_SSB_ResourceSet_t *ssbresset0 = calloc(1,sizeof(*ssbresset0));
  ssbresset0->csi_SSB_ResourceSetId=0;

  uint64_t bitmap=0;
  switch (scc->ssb_PositionsInBurst->present) {
    case 1 :
      bitmap = ((uint64_t) scc->ssb_PositionsInBurst->choice.shortBitmap.buf[0])<<56;
      break;
    case 2 :
      bitmap = ((uint64_t) scc->ssb_PositionsInBurst->choice.mediumBitmap.buf[0])<<56;
      break;
    case 3 :
      for (int i=0; i<8; i++) {
        bitmap |= (((uint64_t) scc->ssb_PositionsInBurst->choice.longBitmap.buf[i])<<((7-i)*8));
      }
      break;
    default:
      AssertFatal(1==0,"SSB bitmap size value %d undefined (allowed values 1,2,3) \n", scc->ssb_PositionsInBurst->present);
  }

  NR_SSB_Index_t *ssbresset[64];
  for (int i=0;i<64;i++) {
    if ((bitmap>>(63-i))&0x01){
      ssbresset[i]=calloc(1,sizeof(*ssbresset[i]));
      *ssbresset[i] = i;
      ASN_SEQUENCE_ADD(&ssbresset0->csi_SSB_ResourceList.list,ssbresset[i]);
    }
  }
  ASN_SEQUENCE_ADD(&csi_MeasConfig->csi_SSB_ResourceSetToAddModList->list,ssbresset0);

  csi_MeasConfig->csi_ResourceConfigToAddModList = calloc(1,sizeof(*csi_MeasConfig->csi_ResourceConfigToAddModList));

  csi_MeasConfig->csi_ResourceConfigToReleaseList = NULL;
  NR_CSI_ResourceConfig_t *csires0 = calloc(1,sizeof(*csires0));
  csires0->csi_ResourceConfigId=0;
  csires0->csi_RS_ResourceSetList.present = NR_CSI_ResourceConfig__csi_RS_ResourceSetList_PR_nzp_CSI_RS_SSB;
  csires0->csi_RS_ResourceSetList.choice.nzp_CSI_RS_SSB = calloc(1,sizeof(*csires0->csi_RS_ResourceSetList.choice.nzp_CSI_RS_SSB));
  csires0->csi_RS_ResourceSetList.choice.nzp_CSI_RS_SSB->nzp_CSI_RS_ResourceSetList = calloc(1,sizeof(*csires0->csi_RS_ResourceSetList.choice.nzp_CSI_RS_SSB->nzp_CSI_RS_ResourceSetList));
  NR_NZP_CSI_RS_ResourceSetId_t *nzp0 = calloc(1,sizeof(*nzp0));
  *nzp0 = 0;
  ASN_SEQUENCE_ADD(&csires0->csi_RS_ResourceSetList.choice.nzp_CSI_RS_SSB->nzp_CSI_RS_ResourceSetList->list,nzp0);
  csires0->bwp_Id = 0;
  csires0->resourceType = NR_CSI_ResourceConfig__resourceType_periodic;
  ASN_SEQUENCE_ADD(&csi_MeasConfig->csi_ResourceConfigToAddModList->list,csires0);

  NR_CSI_ResourceConfig_t *csires1 = calloc(1,sizeof(*csires1));
  csires1->csi_ResourceConfigId=1;
  csires1->csi_RS_ResourceSetList.present = NR_CSI_ResourceConfig__csi_RS_ResourceSetList_PR_nzp_CSI_RS_SSB;
  csires1->csi_RS_ResourceSetList.choice.nzp_CSI_RS_SSB = calloc(1,sizeof(*csires1->csi_RS_ResourceSetList.choice.nzp_CSI_RS_SSB));
  csires1->csi_RS_ResourceSetList.choice.nzp_CSI_RS_SSB->csi_SSB_ResourceSetList = calloc(1,sizeof(*csires1->csi_RS_ResourceSetList.choice.nzp_CSI_RS_SSB->csi_SSB_ResourceSetList));
  NR_CSI_SSB_ResourceSetId_t *ssbres00 = calloc(1,sizeof(*ssbres00));
  *ssbres00 = 0;
  ASN_SEQUENCE_ADD(&csires1->csi_RS_ResourceSetList.choice.nzp_CSI_RS_SSB->csi_SSB_ResourceSetList->list,ssbres00);
  csires1->bwp_Id = 0;
  csires1->resourceType = NR_CSI_ResourceConfig__resourceType_periodic;
  ASN_SEQUENCE_ADD(&csi_MeasConfig->csi_ResourceConfigToAddModList->list,csires1);

  if (dl_antenna_ports > 1) {
    NR_CSI_ResourceConfig_t *csires2 = calloc(1,sizeof(*csires2));
    csires2->csi_ResourceConfigId=2;
    csires2->csi_RS_ResourceSetList.present = NR_CSI_ResourceConfig__csi_RS_ResourceSetList_PR_csi_IM_ResourceSetList;
    csires2->csi_RS_ResourceSetList.choice.csi_IM_ResourceSetList = calloc(1,sizeof(*csires2->csi_RS_ResourceSetList.choice.csi_IM_ResourceSetList));
    NR_CSI_IM_ResourceSetId_t *csiim00 = calloc(1,sizeof(*csiim00));
    *csiim00 = 0;
    ASN_SEQUENCE_ADD(&csires2->csi_RS_ResourceSetList.choice.csi_IM_ResourceSetList->list,csiim00);
    csires2->bwp_Id=0;
    csires2->resourceType = NR_CSI_ResourceConfig__resourceType_periodic;
    ASN_SEQUENCE_ADD(&csi_MeasConfig->csi_ResourceConfigToAddModList->list,csires2);
  }

  NR_PUCCH_CSI_Resource_t *pucchcsires1 = calloc(1,sizeof(*pucchcsires1));
  pucchcsires1->uplinkBandwidthPartId=0;
  pucchcsires1->pucch_Resource=1;
  csi_MeasConfig->csi_ReportConfigToAddModList = calloc(1,sizeof(*csi_MeasConfig->csi_ReportConfigToAddModList));
  csi_MeasConfig->csi_ReportConfigToReleaseList = NULL;
  if (dl_antenna_ports > 1) {
    LOG_I(NR_RRC,"Filling CSI Report Config for RI_PMI_CQI\n");
    NR_CSI_ReportConfig_t *csirep1 = calloc(1,sizeof(*csirep1));
    csirep1->reportConfigId=0;
    csirep1->carrier=NULL;
    csirep1->resourcesForChannelMeasurement=0;
    csirep1->csi_IM_ResourcesForInterference=calloc(1,sizeof(*csirep1->csi_IM_ResourcesForInterference));
    *csirep1->csi_IM_ResourcesForInterference=2;
    csirep1->nzp_CSI_RS_ResourcesForInterference=NULL;
    csirep1->reportConfigType.present = NR_CSI_ReportConfig__reportConfigType_PR_periodic;
    csirep1->reportConfigType.choice.periodic = calloc(1,sizeof(*csirep1->reportConfigType.choice.periodic));
    csirep1->reportConfigType.choice.periodic->reportSlotConfig.present=NR_CSI_ReportPeriodicityAndOffset_PR_slots320;
    csirep1->reportConfigType.choice.periodic->reportSlotConfig.choice.slots320 = (8 + (20 * uid)) % 320;
    ASN_SEQUENCE_ADD(&csirep1->reportConfigType.choice.periodic->pucch_CSI_ResourceList.list,pucchcsires1);
    csirep1->reportQuantity.present = NR_CSI_ReportConfig__reportQuantity_PR_cri_RI_PMI_CQI;
    csirep1->reportQuantity.choice.cri_RI_PMI_CQI=(NULL_t)0;
    csirep1->reportFreqConfiguration = calloc(1,sizeof(*csirep1->reportFreqConfiguration));
    csirep1->reportFreqConfiguration->cqi_FormatIndicator = calloc(1,sizeof(*csirep1->reportFreqConfiguration->cqi_FormatIndicator));
    *csirep1->reportFreqConfiguration->cqi_FormatIndicator=NR_CSI_ReportConfig__reportFreqConfiguration__cqi_FormatIndicator_widebandCQI;
    csirep1->reportFreqConfiguration->pmi_FormatIndicator = calloc(1,sizeof(*csirep1->reportFreqConfiguration->pmi_FormatIndicator));
    *csirep1->reportFreqConfiguration->pmi_FormatIndicator=NR_CSI_ReportConfig__reportFreqConfiguration__pmi_FormatIndicator_widebandPMI;
    csirep1->reportFreqConfiguration->csi_ReportingBand = NULL;
    /*calloc(1,sizeof(*csirep1->reportFreqConfiguration->csi_ReportingBand));
     csirep1->reportFreqConfiguration->csi_ReportingBand->present = NR_CSI_ReportConfig__reportFreqConfiguration__csi_ReportingBand_PR_subbands7;
     csirep1->reportFreqConfiguration->csi_ReportingBand->choice.subbands7.size=1;
     csirep1->reportFreqConfiguration->csi_ReportingBand->choice.subbands7.bits_unused=1;
     csirep1->reportFreqConfiguration->csi_ReportingBand->choice.subbands7.buf=malloc(1);
     csirep1->reportFreqConfiguration->csi_ReportingBand->choice.subbands7.buf[0]=254;*/
    csirep1->timeRestrictionForChannelMeasurements= NR_CSI_ReportConfig__timeRestrictionForChannelMeasurements_notConfigured;
    csirep1->timeRestrictionForInterferenceMeasurements=NR_CSI_ReportConfig__timeRestrictionForInterferenceMeasurements_notConfigured;
    csirep1->codebookConfig=calloc(1,sizeof(*csirep1->codebookConfig));
    csirep1->codebookConfig->codebookType.present = NR_CodebookConfig__codebookType_PR_type1;
    csirep1->codebookConfig->codebookType.choice.type1 = calloc(1,sizeof(*csirep1->codebookConfig->codebookType.choice.type1));
    csirep1->codebookConfig->codebookType.choice.type1->subType.present=NR_CodebookConfig__codebookType__type1__subType_PR_typeI_SinglePanel;
    csirep1->codebookConfig->codebookType.choice.type1->subType.choice.typeI_SinglePanel=calloc(1,sizeof(*csirep1->codebookConfig->codebookType.choice.type1->subType.choice.typeI_SinglePanel));
    csirep1->codebookConfig->codebookType.choice.type1->subType.choice.typeI_SinglePanel->nrOfAntennaPorts.present=
        NR_CodebookConfig__codebookType__type1__subType__typeI_SinglePanel__nrOfAntennaPorts_PR_two;
    csirep1->codebookConfig->codebookType.choice.type1->subType.choice.typeI_SinglePanel->nrOfAntennaPorts.choice.two=
        calloc(1,sizeof(*csirep1->codebookConfig->codebookType.choice.type1->subType.choice.typeI_SinglePanel->nrOfAntennaPorts.choice.two));
    csirep1->codebookConfig->codebookType.choice.type1->subType.choice.typeI_SinglePanel->nrOfAntennaPorts.choice.two->twoTX_CodebookSubsetRestriction.size=1;
    csirep1->codebookConfig->codebookType.choice.type1->subType.choice.typeI_SinglePanel->nrOfAntennaPorts.choice.two->twoTX_CodebookSubsetRestriction.bits_unused=2;
    csirep1->codebookConfig->codebookType.choice.type1->subType.choice.typeI_SinglePanel->nrOfAntennaPorts.choice.two->twoTX_CodebookSubsetRestriction.buf=malloc(1);
    csirep1->codebookConfig->codebookType.choice.type1->subType.choice.typeI_SinglePanel->nrOfAntennaPorts.choice.two->twoTX_CodebookSubsetRestriction.buf[0]=0xfc;
    csirep1->codebookConfig->codebookType.choice.type1->subType.choice.typeI_SinglePanel->typeI_SinglePanel_ri_Restriction.size=1;
    csirep1->codebookConfig->codebookType.choice.type1->subType.choice.typeI_SinglePanel->typeI_SinglePanel_ri_Restriction.bits_unused=0;
    csirep1->codebookConfig->codebookType.choice.type1->subType.choice.typeI_SinglePanel->typeI_SinglePanel_ri_Restriction.buf=malloc(1);
    csirep1->codebookConfig->codebookType.choice.type1->subType.choice.typeI_SinglePanel->typeI_SinglePanel_ri_Restriction.buf[0]=0x03;
    csirep1->codebookConfig->codebookType.choice.type1->codebookMode=1;
    csirep1->dummy = NULL;
    csirep1->groupBasedBeamReporting.present = NR_CSI_ReportConfig__groupBasedBeamReporting_PR_disabled;
    csirep1->groupBasedBeamReporting.choice.disabled=calloc(1,sizeof(*csirep1->groupBasedBeamReporting.choice.disabled));
    //csirep1->groupBasedBeamReporting.choice.disabled->nrofReportedRS = calloc(1,sizeof(*csirep1->groupBasedBeamReporting.choice.disabled->nrofReportedRS));
    //*csirep1->groupBasedBeamReporting.choice.disabled->nrofReportedRS=NR_CSI_ReportConfig__groupBasedBeamReporting__disabled__nrofReportedRS_n1;
    csirep1->cqi_Table = calloc(1,sizeof(*csirep1->cqi_Table));
    *csirep1->cqi_Table = NR_CSI_ReportConfig__cqi_Table_table1;
    csirep1->subbandSize = NR_CSI_ReportConfig__subbandSize_value2;
    csirep1->non_PMI_PortIndication = NULL;
    csirep1->ext1 = NULL;
    ASN_SEQUENCE_ADD(&csi_MeasConfig->csi_ReportConfigToAddModList->list,csirep1);
  }

  LOG_I(NR_RRC,"Filling CSI Report Config for CRI_RSRP\n");
  NR_CSI_ReportConfig_t *csirep2 = calloc(1,sizeof(*csirep2));
  csirep2->reportConfigId=1;
  csirep2->carrier=NULL;
  csirep2->resourcesForChannelMeasurement=0;
  csirep2->csi_IM_ResourcesForInterference=NULL;
  csirep2->nzp_CSI_RS_ResourcesForInterference=NULL;
  csirep2->reportConfigType.present = NR_CSI_ReportConfig__reportConfigType_PR_periodic;
  csirep2->reportConfigType.choice.periodic = calloc(1,sizeof(*csirep2->reportConfigType.choice.periodic));
  csirep2->reportConfigType.choice.periodic->reportSlotConfig.present=NR_CSI_ReportPeriodicityAndOffset_PR_slots320;
  csirep2->reportConfigType.choice.periodic->reportSlotConfig.choice.slots320 = (28 + (20 * uid)) % 320;
  ASN_SEQUENCE_ADD(&csirep2->reportConfigType.choice.periodic->pucch_CSI_ResourceList.list,pucchcsires1);
  csirep2->reportQuantity.present = NR_CSI_ReportConfig__reportQuantity_PR_cri_RSRP;
  csirep2->reportQuantity.choice.cri_RSRP=(NULL_t)0;
  csirep2->reportFreqConfiguration = calloc(1,sizeof(*csirep2->reportFreqConfiguration));
  csirep2->reportFreqConfiguration->cqi_FormatIndicator = NULL;
  csirep2->reportFreqConfiguration->pmi_FormatIndicator=NULL;
  csirep2->reportFreqConfiguration->csi_ReportingBand=NULL;
  csirep2->timeRestrictionForChannelMeasurements= NR_CSI_ReportConfig__timeRestrictionForChannelMeasurements_configured;
  csirep2->timeRestrictionForInterferenceMeasurements=NR_CSI_ReportConfig__timeRestrictionForInterferenceMeasurements_configured;
  csirep2->codebookConfig=NULL;
  csirep2->dummy = NULL;
  csirep2->groupBasedBeamReporting.present = NR_CSI_ReportConfig__groupBasedBeamReporting_PR_disabled;
  csirep2->groupBasedBeamReporting.choice.disabled=calloc(1,sizeof(*csirep2->groupBasedBeamReporting.choice.disabled));
  csirep2->groupBasedBeamReporting.choice.disabled->nrofReportedRS=calloc(1,sizeof(*csirep2->groupBasedBeamReporting.choice.disabled->nrofReportedRS));
  *csirep2->groupBasedBeamReporting.choice.disabled->nrofReportedRS=NR_CSI_ReportConfig__groupBasedBeamReporting__disabled__nrofReportedRS_n1;
  csirep2->cqi_Table = NULL;
  csirep2->subbandSize = NR_CSI_ReportConfig__subbandSize_value1;
  csirep2->non_PMI_PortIndication = NULL;
  csirep2->ext1 = NULL;
  ASN_SEQUENCE_ADD(&csi_MeasConfig->csi_ReportConfigToAddModList->list,csirep2);
}

void fill_default_downlinkBWP(NR_BWP_Downlink_t *bwp,
                              int bwp_loop,
                              NR_ServingCellConfig_t *servingcellconfigdedicated,
                              NR_ServingCellConfigCommon_t *scc,
                              const gNB_RrcConfigurationReq *configuration) {

  /// BWP common configuration
  bwp->bwp_Common = calloc(1,sizeof(*bwp->bwp_Common));
  if(servingcellconfigdedicated->downlinkBWP_ToAddModList &&
     bwp_loop < servingcellconfigdedicated->downlinkBWP_ToAddModList->list.count) {
    bwp->bwp_Id = servingcellconfigdedicated->downlinkBWP_ToAddModList->list.array[bwp_loop]->bwp_Id;
    bwp->bwp_Common->genericParameters.locationAndBandwidth = servingcellconfigdedicated->downlinkBWP_ToAddModList->list.array[bwp_loop]->bwp_Common->genericParameters.locationAndBandwidth;
    bwp->bwp_Common->genericParameters.subcarrierSpacing = servingcellconfigdedicated->downlinkBWP_ToAddModList->list.array[bwp_loop]->bwp_Common->genericParameters.subcarrierSpacing;
    bwp->bwp_Common->genericParameters.cyclicPrefix = servingcellconfigdedicated->downlinkBWP_ToAddModList->list.array[bwp_loop]->bwp_Common->genericParameters.cyclicPrefix;
  } else {
    bwp->bwp_Id=bwp_loop+1;
    bwp->bwp_Common->genericParameters.locationAndBandwidth = PRBalloc_to_locationandbandwidth(scc->downlinkConfigCommon->frequencyInfoDL->scs_SpecificCarrierList.list.array[0]->carrierBandwidth,0);
    bwp->bwp_Common->genericParameters.subcarrierSpacing = scc->downlinkConfigCommon->initialDownlinkBWP->genericParameters.subcarrierSpacing;
    bwp->bwp_Common->genericParameters.cyclicPrefix = scc->downlinkConfigCommon->initialDownlinkBWP->genericParameters.cyclicPrefix;
  }

  bwp->bwp_Common->pdcch_ConfigCommon=calloc(1,sizeof(*bwp->bwp_Common->pdcch_ConfigCommon));
  bwp->bwp_Common->pdcch_ConfigCommon->present = NR_SetupRelease_PDCCH_ConfigCommon_PR_setup;
  bwp->bwp_Common->pdcch_ConfigCommon->choice.setup = calloc(1,sizeof(*bwp->bwp_Common->pdcch_ConfigCommon->choice.setup));
  bwp->bwp_Common->pdcch_ConfigCommon->choice.setup->controlResourceSetZero=NULL;
  bwp->bwp_Common->pdcch_ConfigCommon->choice.setup->commonControlResourceSet=calloc(1,sizeof(*bwp->bwp_Common->pdcch_ConfigCommon->choice.setup->commonControlResourceSet));

  int curr_bwp = NRRIV2BW(bwp->bwp_Common->genericParameters.locationAndBandwidth,MAX_BWP_SIZE);

  NR_ControlResourceSet_t *coreset = calloc(1,sizeof(*coreset));
  coreset->controlResourceSetId=(bwp->bwp_Id<<1); // To uniquely identify each Coreset lets derive it from the BWPId
  // frequency domain resources depends on BWP size
  // options are 24, 48 or 96
  coreset->frequencyDomainResources.buf = calloc(1,6);
  if (0) {
    if (curr_bwp < 48)
      coreset->frequencyDomainResources.buf[0] = 0xf0;
    else
      coreset->frequencyDomainResources.buf[0] = 0xff;
    if (curr_bwp < 96)
      coreset->frequencyDomainResources.buf[1] = 0;
    else
      coreset->frequencyDomainResources.buf[1] = 0xff;
  } else {
    coreset->frequencyDomainResources.buf[0] = 0xf0;
    coreset->frequencyDomainResources.buf[1] = 0;
  }
  coreset->frequencyDomainResources.buf[2] = 0;
  coreset->frequencyDomainResources.buf[3] = 0;
  coreset->frequencyDomainResources.buf[4] = 0;
  coreset->frequencyDomainResources.buf[5] = 0;
  coreset->frequencyDomainResources.size = 6;
  coreset->frequencyDomainResources.bits_unused = 3;
  coreset->duration=1;
  coreset->cce_REG_MappingType.present = NR_ControlResourceSet__cce_REG_MappingType_PR_nonInterleaved;
  coreset->precoderGranularity = NR_ControlResourceSet__precoderGranularity_sameAsREG_bundle;

  coreset->tci_StatesPDCCH_ToAddList=calloc(1,sizeof(*coreset->tci_StatesPDCCH_ToAddList));
  uint64_t bitmap=0;
  switch (scc->ssb_PositionsInBurst->present) {
    case 1 :
      bitmap = ((uint64_t) scc->ssb_PositionsInBurst->choice.shortBitmap.buf[0])<<56;
      break;
    case 2 :
      bitmap = ((uint64_t) scc->ssb_PositionsInBurst->choice.mediumBitmap.buf[0])<<56;
      break;
    case 3 :
      for (int i=0; i<8; i++) {
        bitmap |= (((uint64_t) scc->ssb_PositionsInBurst->choice.longBitmap.buf[i])<<((7-i)*8));
      }
      break;
    default:
      AssertFatal(1==0,"SSB bitmap size value %d undefined (allowed values 1,2,3) \n", scc->ssb_PositionsInBurst->present);
  }
  NR_TCI_StateId_t *tci[64];
  for (int i=0;i<64;i++) {
    if ((bitmap>>(63-i))&0x01){
      tci[i]=calloc(1,sizeof(*tci[i]));
      *tci[i] = i;
      ASN_SEQUENCE_ADD(&coreset->tci_StatesPDCCH_ToAddList->list,tci[i]);
    }
  }
  coreset->tci_StatesPDCCH_ToReleaseList = NULL;
  coreset->tci_PresentInDCI = NULL;
  coreset->pdcch_DMRS_ScramblingID = NULL;

  bwp->bwp_Common->pdcch_ConfigCommon->choice.setup->commonControlResourceSet = coreset;
  bwp->bwp_Common->pdcch_ConfigCommon->choice.setup->searchSpaceZero=NULL;
  bwp->bwp_Common->pdcch_ConfigCommon->choice.setup->commonSearchSpaceList=NULL;
  bwp->bwp_Common->pdcch_ConfigCommon->choice.setup->commonSearchSpaceList=calloc(1,sizeof(*bwp->bwp_Common->pdcch_ConfigCommon->choice.setup->commonSearchSpaceList));

  NR_SearchSpace_t *ss=calloc(1,sizeof(*ss));
  ss->searchSpaceId = (bwp->bwp_Id<<1)-1 + 7; // To uniquely identify each SearchSpace lets derive it from the BWPId
  ss->controlResourceSetId=calloc(1,sizeof(*ss->controlResourceSetId));
  *ss->controlResourceSetId=coreset->controlResourceSetId;
  ss->monitoringSlotPeriodicityAndOffset = calloc(1,sizeof(*ss->monitoringSlotPeriodicityAndOffset));
  ss->monitoringSlotPeriodicityAndOffset->present = NR_SearchSpace__monitoringSlotPeriodicityAndOffset_PR_sl1;
  ss->duration=NULL;
  ss->monitoringSymbolsWithinSlot = calloc(1,sizeof(*ss->monitoringSymbolsWithinSlot));
  ss->monitoringSymbolsWithinSlot->buf = calloc(1,2);
  // should be '1100 0000 0000 00'B (LSB first!), first two symols in slot, adjust if needed
  ss->monitoringSymbolsWithinSlot->buf[1] = 0;
  ss->monitoringSymbolsWithinSlot->buf[0] = (1<<7);
  ss->monitoringSymbolsWithinSlot->size = 2;
  ss->monitoringSymbolsWithinSlot->bits_unused = 2;
  ss->nrofCandidates = calloc(1,sizeof(*ss->nrofCandidates));
  ss->nrofCandidates->aggregationLevel1 = NR_SearchSpace__nrofCandidates__aggregationLevel1_n0;
  ss->nrofCandidates->aggregationLevel2 = NR_SearchSpace__nrofCandidates__aggregationLevel2_n2;
  ss->nrofCandidates->aggregationLevel4 = NR_SearchSpace__nrofCandidates__aggregationLevel4_n1;
  ss->nrofCandidates->aggregationLevel8 = NR_SearchSpace__nrofCandidates__aggregationLevel8_n0;
  ss->nrofCandidates->aggregationLevel16 = NR_SearchSpace__nrofCandidates__aggregationLevel16_n0;
  ss->searchSpaceType = calloc(1,sizeof(*ss->searchSpaceType));
  ss->searchSpaceType->present = NR_SearchSpace__searchSpaceType_PR_common;
  ss->searchSpaceType->choice.common=calloc(1,sizeof(*ss->searchSpaceType->choice.common));
  ss->searchSpaceType->choice.common->dci_Format0_0_AndFormat1_0 = calloc(1,sizeof(*ss->searchSpaceType->choice.common->dci_Format0_0_AndFormat1_0));

  ASN_SEQUENCE_ADD(&bwp->bwp_Common->pdcch_ConfigCommon->choice.setup->commonSearchSpaceList->list,ss);

  bwp->bwp_Common->pdcch_ConfigCommon->choice.setup->searchSpaceSIB1=NULL;
  bwp->bwp_Common->pdcch_ConfigCommon->choice.setup->searchSpaceOtherSystemInformation=NULL;
  bwp->bwp_Common->pdcch_ConfigCommon->choice.setup->pagingSearchSpace=NULL;
  bwp->bwp_Common->pdcch_ConfigCommon->choice.setup->ra_SearchSpace=NULL;
  bwp->bwp_Common->pdcch_ConfigCommon->choice.setup->ext1=NULL;
  bwp->bwp_Common->pdsch_ConfigCommon=calloc(1,sizeof(*bwp->bwp_Common->pdsch_ConfigCommon));
  bwp->bwp_Common->pdsch_ConfigCommon->present = NR_SetupRelease_PDSCH_ConfigCommon_PR_setup;
  bwp->bwp_Common->pdsch_ConfigCommon->choice.setup = calloc(1,sizeof(*bwp->bwp_Common->pdsch_ConfigCommon->choice.setup));
  bwp->bwp_Common->pdsch_ConfigCommon->choice.setup->pdsch_TimeDomainAllocationList = calloc(1,sizeof(*bwp->bwp_Common->pdsch_ConfigCommon->choice.setup->pdsch_TimeDomainAllocationList));

  // Prepare PDSCH-TimeDomainResourceAllocation list
  nr_rrc_config_dl_tda(scc,
                       bwp->bwp_Common->pdsch_ConfigCommon->choice.setup->pdsch_TimeDomainAllocationList,
                       curr_bwp);

  /// BWP dedicated configuration
  bwp->bwp_Dedicated=calloc(1,sizeof(*bwp->bwp_Dedicated));
  bwp->bwp_Dedicated->pdcch_Config=calloc(1,sizeof(*bwp->bwp_Dedicated->pdcch_Config));
  bwp->bwp_Dedicated->pdcch_Config->present = NR_SetupRelease_PDCCH_Config_PR_setup;
  bwp->bwp_Dedicated->pdcch_Config->choice.setup = calloc(1,sizeof(*bwp->bwp_Dedicated->pdcch_Config->choice.setup));
  bwp->bwp_Dedicated->pdcch_Config->choice.setup->searchSpacesToAddModList = calloc(1,sizeof(*bwp->bwp_Dedicated->pdcch_Config->choice.setup->searchSpacesToAddModList));
  bwp->bwp_Dedicated->pdcch_Config->choice.setup->controlResourceSetToAddModList = calloc(1,sizeof(*bwp->bwp_Dedicated->pdcch_Config->choice.setup->controlResourceSetToAddModList));

  NR_ControlResourceSet_t *coreset2 = calloc(1,sizeof(*coreset2));
  coreset2->controlResourceSetId=(bwp->bwp_Id<<1)+1; // To uniquely identify each Coreset lets derive it from the BWPId
  // frequency domain resources depends on BWP size
  // options are 24, 48 or 96
  coreset2->frequencyDomainResources.buf = calloc(1,6);
  if (0) {
    if (curr_bwp < 48)
      coreset2->frequencyDomainResources.buf[0] = 0xf0;
    else
      coreset2->frequencyDomainResources.buf[0] = 0xff;
    if (curr_bwp < 96)
      coreset2->frequencyDomainResources.buf[1] = 0;
    else
      coreset2->frequencyDomainResources.buf[1] = 0xff;
  } else {
    coreset2->frequencyDomainResources.buf[0] = 0xf0;
    coreset2->frequencyDomainResources.buf[1] = 0;
  }
  coreset2->frequencyDomainResources.buf[2] = 0;
  coreset2->frequencyDomainResources.buf[3] = 0;
  coreset2->frequencyDomainResources.buf[4] = 0;
  coreset2->frequencyDomainResources.buf[5] = 0;
  coreset2->frequencyDomainResources.size = 6;
  coreset2->frequencyDomainResources.bits_unused = 3;
  coreset2->duration=1;
  coreset2->cce_REG_MappingType.present = NR_ControlResourceSet__cce_REG_MappingType_PR_nonInterleaved;
  coreset2->precoderGranularity = NR_ControlResourceSet__precoderGranularity_sameAsREG_bundle;
  coreset2->tci_StatesPDCCH_ToAddList=NULL;
  coreset2->tci_StatesPDCCH_ToReleaseList = NULL;
  coreset2->tci_PresentInDCI = NULL;
  coreset2->pdcch_DMRS_ScramblingID = NULL;
  ASN_SEQUENCE_ADD(&bwp->bwp_Dedicated->pdcch_Config->choice.setup->controlResourceSetToAddModList->list, coreset2);

  bwp->bwp_Dedicated->pdcch_Config->choice.setup->searchSpacesToAddModList = calloc(1,sizeof(*bwp->bwp_Dedicated->pdcch_Config->choice.setup->searchSpacesToAddModList));
  NR_SearchSpace_t *ss2 = calloc(1,sizeof(*ss2));
  ss2->searchSpaceId=(bwp->bwp_Id<<1) + 7; // To uniquely identify each SearchSpace lets derive it from the BWPId
  ss2->controlResourceSetId=calloc(1,sizeof(*ss2->controlResourceSetId));
  *ss2->controlResourceSetId=coreset2->controlResourceSetId;
  ss2->monitoringSlotPeriodicityAndOffset=calloc(1,sizeof(*ss2->monitoringSlotPeriodicityAndOffset));
  ss2->monitoringSlotPeriodicityAndOffset->present = NR_SearchSpace__monitoringSlotPeriodicityAndOffset_PR_sl1;
  ss2->monitoringSlotPeriodicityAndOffset->choice.sl1=(NULL_t)0;
  ss2->duration=NULL;
  ss2->monitoringSymbolsWithinSlot = calloc(1,sizeof(*ss2->monitoringSymbolsWithinSlot));
  ss2->monitoringSymbolsWithinSlot->buf = calloc(1,2);
  ss2->monitoringSymbolsWithinSlot->size = 2;
  ss2->monitoringSymbolsWithinSlot->buf[0]=0x80;
  ss2->monitoringSymbolsWithinSlot->buf[1]=0x0;
  ss2->monitoringSymbolsWithinSlot->bits_unused = 2;
  ss2->nrofCandidates=calloc(1,sizeof(*ss2->nrofCandidates));
  ss2->nrofCandidates->aggregationLevel1 = NR_SearchSpace__nrofCandidates__aggregationLevel1_n0;
  ss2->nrofCandidates->aggregationLevel2 = NR_SearchSpace__nrofCandidates__aggregationLevel2_n2;
  ss2->nrofCandidates->aggregationLevel4 = NR_SearchSpace__nrofCandidates__aggregationLevel4_n1;
  ss2->nrofCandidates->aggregationLevel8 = NR_SearchSpace__nrofCandidates__aggregationLevel8_n0;
  ss2->nrofCandidates->aggregationLevel16 = NR_SearchSpace__nrofCandidates__aggregationLevel16_n0;
  ss2->searchSpaceType=calloc(1,sizeof(*ss2->searchSpaceType));
  ss2->searchSpaceType->present = NR_SearchSpace__searchSpaceType_PR_ue_Specific;
  ss2->searchSpaceType->choice.ue_Specific = calloc(1,sizeof(*ss2->searchSpaceType->choice.ue_Specific));
  ss2->searchSpaceType->choice.ue_Specific->dci_Formats=NR_SearchSpace__searchSpaceType__ue_Specific__dci_Formats_formats0_1_And_1_1;
  ASN_SEQUENCE_ADD(&bwp->bwp_Dedicated->pdcch_Config->choice.setup->searchSpacesToAddModList->list, ss2);

  bwp->bwp_Dedicated->pdsch_Config=calloc(1,sizeof(*bwp->bwp_Dedicated->pdsch_Config));
  bwp->bwp_Dedicated->pdsch_Config->present = NR_SetupRelease_PDSCH_Config_PR_setup;
  bwp->bwp_Dedicated->pdsch_Config->choice.setup = calloc(1,sizeof(*bwp->bwp_Dedicated->pdsch_Config->choice.setup));
  bwp->bwp_Dedicated->pdsch_Config->choice.setup->dataScramblingIdentityPDSCH = NULL;
  bwp->bwp_Dedicated->pdsch_Config->choice.setup->dmrs_DownlinkForPDSCH_MappingTypeA = calloc(1,sizeof(*bwp->bwp_Dedicated->pdsch_Config->choice.setup->dmrs_DownlinkForPDSCH_MappingTypeA));
  bwp->bwp_Dedicated->pdsch_Config->choice.setup->dmrs_DownlinkForPDSCH_MappingTypeA->present= NR_SetupRelease_DMRS_DownlinkConfig_PR_setup;
  bwp->bwp_Dedicated->pdsch_Config->choice.setup->dmrs_DownlinkForPDSCH_MappingTypeA->choice.setup = calloc(1,sizeof(*bwp->bwp_Dedicated->pdsch_Config->choice.setup->dmrs_DownlinkForPDSCH_MappingTypeA->choice.setup));
  bwp->bwp_Dedicated->pdsch_Config->choice.setup->dmrs_DownlinkForPDSCH_MappingTypeA->choice.setup->dmrs_Type=NULL;
  bwp->bwp_Dedicated->pdsch_Config->choice.setup->dmrs_DownlinkForPDSCH_MappingTypeA->choice.setup->maxLength=NULL;
  bwp->bwp_Dedicated->pdsch_Config->choice.setup->dmrs_DownlinkForPDSCH_MappingTypeA->choice.setup->dmrs_AdditionalPosition = calloc(1,sizeof(*bwp->bwp_Dedicated->pdsch_Config->choice.setup->dmrs_DownlinkForPDSCH_MappingTypeA->choice.setup->dmrs_AdditionalPosition));
  *bwp->bwp_Dedicated->pdsch_Config->choice.setup->dmrs_DownlinkForPDSCH_MappingTypeA->choice.setup->dmrs_AdditionalPosition = NR_DMRS_DownlinkConfig__dmrs_AdditionalPosition_pos1;
  bwp->bwp_Dedicated->pdsch_Config->choice.setup->resourceAllocation = NR_PDSCH_Config__resourceAllocation_resourceAllocationType1;
  bwp->bwp_Dedicated->pdsch_Config->choice.setup->prb_BundlingType.present = NR_PDSCH_Config__prb_BundlingType_PR_staticBundling;
  bwp->bwp_Dedicated->pdsch_Config->choice.setup->prb_BundlingType.choice.staticBundling = calloc(1,sizeof(*bwp->bwp_Dedicated->pdsch_Config->choice.setup->prb_BundlingType.choice.staticBundling));
  bwp->bwp_Dedicated->pdsch_Config->choice.setup->prb_BundlingType.choice.staticBundling->bundleSize =
      calloc(1,sizeof(*bwp->bwp_Dedicated->pdsch_Config->choice.setup->prb_BundlingType.choice.staticBundling->bundleSize));
  *bwp->bwp_Dedicated->pdsch_Config->choice.setup->prb_BundlingType.choice.staticBundling->bundleSize = NR_PDSCH_Config__prb_BundlingType__staticBundling__bundleSize_wideband;
  bwp->bwp_Dedicated->pdsch_Config->choice.setup->tci_StatesToAddModList=calloc(1,sizeof(*bwp->bwp_Dedicated->pdsch_Config->choice.setup->tci_StatesToAddModList));
  NR_TCI_State_t *tcic = calloc(1,sizeof(*tcic));
  tcic->tci_StateId=0;
  tcic->qcl_Type1.cell=NULL;
  tcic->qcl_Type1.bwp_Id=NULL;
  tcic->qcl_Type1.referenceSignal.present = NR_QCL_Info__referenceSignal_PR_ssb;
  tcic->qcl_Type1.referenceSignal.choice.ssb = 0;
  tcic->qcl_Type1.qcl_Type=NR_QCL_Info__qcl_Type_typeD;
  ASN_SEQUENCE_ADD(&bwp->bwp_Dedicated->pdsch_Config->choice.setup->tci_StatesToAddModList->list,tcic);
}

void fill_default_uplinkBWP(NR_BWP_Uplink_t *ubwp,
                            int bwp_loop,
                            NR_ServingCellConfig_t *servingcellconfigdedicated,
                            NR_ServingCellConfigCommon_t *scc,
                            const gNB_RrcConfigurationReq *configuration,
                            int uid) {

  /// BWP common configuration
  ubwp->bwp_Common = calloc(1,sizeof(*ubwp->bwp_Common));
  if(servingcellconfigdedicated->uplinkConfig->uplinkBWP_ToAddModList &&
     bwp_loop < servingcellconfigdedicated->uplinkConfig->uplinkBWP_ToAddModList->list.count) {
    ubwp->bwp_Id = servingcellconfigdedicated->uplinkConfig->uplinkBWP_ToAddModList->list.array[bwp_loop]->bwp_Id;
    ubwp->bwp_Common->genericParameters.locationAndBandwidth = servingcellconfigdedicated->uplinkConfig->uplinkBWP_ToAddModList->list.array[bwp_loop]->bwp_Common->genericParameters.locationAndBandwidth;
    ubwp->bwp_Common->genericParameters.subcarrierSpacing = servingcellconfigdedicated->uplinkConfig->uplinkBWP_ToAddModList->list.array[bwp_loop]->bwp_Common->genericParameters.subcarrierSpacing;
    ubwp->bwp_Common->genericParameters.cyclicPrefix = servingcellconfigdedicated->uplinkConfig->uplinkBWP_ToAddModList->list.array[bwp_loop]->bwp_Common->genericParameters.cyclicPrefix;
  } else {
    ubwp->bwp_Id=bwp_loop+1;
    ubwp->bwp_Common->genericParameters.locationAndBandwidth = PRBalloc_to_locationandbandwidth(scc->uplinkConfigCommon->frequencyInfoUL->scs_SpecificCarrierList.list.array[0]->carrierBandwidth,0);
    ubwp->bwp_Common->genericParameters.subcarrierSpacing = scc->uplinkConfigCommon->initialUplinkBWP->genericParameters.subcarrierSpacing;
    ubwp->bwp_Common->genericParameters.cyclicPrefix = scc->uplinkConfigCommon->initialUplinkBWP->genericParameters.cyclicPrefix;
  }

  ubwp->bwp_Common->rach_ConfigCommon  = NULL;
  ubwp->bwp_Common->pusch_ConfigCommon = scc->uplinkConfigCommon->initialUplinkBWP->pusch_ConfigCommon;
  ubwp->bwp_Common->pucch_ConfigCommon = scc->uplinkConfigCommon->initialUplinkBWP->pucch_ConfigCommon;

  /// BWP dedicated configuration
  ubwp->bwp_Dedicated = calloc(1,sizeof(*ubwp->bwp_Dedicated));

  // PUCCH config
  ubwp->bwp_Dedicated->pucch_Config = calloc(1,sizeof(*ubwp->bwp_Dedicated->pucch_Config));
  ubwp->bwp_Dedicated->pucch_Config->present = NR_SetupRelease_PUCCH_Config_PR_setup;
  NR_PUCCH_Config_t *pucch_Config = calloc(1,sizeof(*pucch_Config));
  ubwp->bwp_Dedicated->pucch_Config->choice.setup=pucch_Config;
  pucch_Config->resourceSetToAddModList = calloc(1,sizeof(*pucch_Config->resourceSetToAddModList));
  pucch_Config->resourceSetToReleaseList = NULL;
  NR_PUCCH_ResourceSet_t *pucchresset0=calloc(1,sizeof(*pucchresset0));
  NR_PUCCH_ResourceSet_t *pucchresset1=calloc(1,sizeof(*pucchresset1));
  pucchresset0->pucch_ResourceSetId = 0;
  NR_PUCCH_ResourceId_t *pucchresset0id0=calloc(1,sizeof(*pucchresset0id0));
  *pucchresset0id0=0;
  ASN_SEQUENCE_ADD(&pucchresset0->resourceList.list,pucchresset0id0);
  pucchresset0->maxPayloadSize=NULL;
  ASN_SEQUENCE_ADD(&pucch_Config->resourceSetToAddModList->list,pucchresset0);
  pucchresset1->pucch_ResourceSetId = 1;
  NR_PUCCH_ResourceId_t *pucchresset1id0=calloc(1,sizeof(*pucchresset1id0));
  *pucchresset1id0=1;
  ASN_SEQUENCE_ADD(&pucchresset1->resourceList.list,pucchresset1id0);
  pucchresset1->maxPayloadSize=NULL;
  ASN_SEQUENCE_ADD(&pucch_Config->resourceSetToAddModList->list,pucchresset1);
  pucch_Config->resourceToAddModList = calloc(1,sizeof(*pucch_Config->resourceToAddModList));
  pucch_Config->resourceToReleaseList = NULL;
  int curr_bwp = NRRIV2BW(ubwp->bwp_Common->genericParameters.locationAndBandwidth,MAX_BWP_SIZE);
  NR_PUCCH_Resource_t *pucchres0=calloc(1,sizeof(*pucchres0));
  pucchres0->pucch_ResourceId=0;
  pucchres0->startingPRB=(8+uid) % (curr_bwp/2);
  LOG_D(NR_RRC, "pucchres0->startPRB %ld uid %d curr_bwp %d\n", pucchres0->startingPRB, uid, curr_bwp);
  pucchres0->intraSlotFrequencyHopping=NULL;
  pucchres0->secondHopPRB=NULL;
  pucchres0->format.present= NR_PUCCH_Resource__format_PR_format0;
  pucchres0->format.choice.format0=calloc(1,sizeof(*pucchres0->format.choice.format0));
  pucchres0->format.choice.format0->initialCyclicShift=0;
  pucchres0->format.choice.format0->nrofSymbols=1;
  pucchres0->format.choice.format0->startingSymbolIndex=13;
  ASN_SEQUENCE_ADD(&pucch_Config->resourceToAddModList->list,pucchres0);
  NR_PUCCH_Resource_t *pucchres2=calloc(1,sizeof(*pucchres2));
  pucchres2->pucch_ResourceId=1;
  pucchres2->startingPRB=0;
  pucchres2->intraSlotFrequencyHopping=NULL;
  pucchres2->secondHopPRB=NULL;
  pucchres2->format.present= NR_PUCCH_Resource__format_PR_format2;
  pucchres2->format.choice.format2=calloc(1,sizeof(*pucchres2->format.choice.format2));
  pucchres2->format.choice.format2->nrofPRBs=8;
  pucchres2->format.choice.format2->nrofSymbols=1;
  pucchres2->format.choice.format2->startingSymbolIndex=13;
  ASN_SEQUENCE_ADD(&pucch_Config->resourceToAddModList->list,pucchres2);
  pucch_Config->format2=calloc(1,sizeof(*pucch_Config->format2));
  pucch_Config->format2->present=NR_SetupRelease_PUCCH_FormatConfig_PR_setup;
  NR_PUCCH_FormatConfig_t *pucchfmt2 = calloc(1,sizeof(*pucchfmt2));
  pucch_Config->format2->choice.setup = pucchfmt2;
  pucchfmt2->interslotFrequencyHopping=NULL;
  pucchfmt2->additionalDMRS=NULL;
  pucchfmt2->maxCodeRate=calloc(1,sizeof(*pucchfmt2->maxCodeRate));
  *pucchfmt2->maxCodeRate=NR_PUCCH_MaxCodeRate_zeroDot35;
  pucchfmt2->nrofSlots=NULL;
  pucchfmt2->pi2BPSK=NULL;
  pucchfmt2->simultaneousHARQ_ACK_CSI=calloc(1,sizeof(*pucchfmt2->simultaneousHARQ_ACK_CSI));
  *pucchfmt2->simultaneousHARQ_ACK_CSI=NR_PUCCH_FormatConfig__simultaneousHARQ_ACK_CSI_true;

  // PUCCH config - Scheduling request configuration
  pucch_Config->schedulingRequestResourceToAddModList = calloc(1,sizeof(*pucch_Config->schedulingRequestResourceToAddModList));
  NR_SchedulingRequestResourceConfig_t *schedulingRequestResourceConfig = calloc(1,sizeof(*schedulingRequestResourceConfig));
  schedulingRequestResourceConfig->schedulingRequestResourceId = 1;
  schedulingRequestResourceConfig->schedulingRequestID = 0;
  schedulingRequestResourceConfig->periodicityAndOffset = calloc(1,sizeof(*schedulingRequestResourceConfig->periodicityAndOffset));
  schedulingRequestResourceConfig->periodicityAndOffset->present = NR_SchedulingRequestResourceConfig__periodicityAndOffset_PR_sl40; // 40 slot period
  // note: make sure that there is no issue here. Later choose the RNTI accordingly.
  //       Here we would be limited to 3 UEs on this resource (1 1/2 Frames 30 kHz SCS, 5 ms TDD periodicity => slots 7,8,9).
  //       This should be a temporary resource until the first RRCReconfiguration gives new pucch resources.
  // Check for above configuration and exit for now if it is not the case
  AssertFatal(scc->downlinkConfigCommon->initialDownlinkBWP->genericParameters.subcarrierSpacing==NR_SubcarrierSpacing_kHz30,
              "SCS != 30kHz\n");
  AssertFatal(scc->tdd_UL_DL_ConfigurationCommon->pattern1.dl_UL_TransmissionPeriodicity==NR_TDD_UL_DL_Pattern__dl_UL_TransmissionPeriodicity_ms5,
              "TDD period != 5ms : %ld\n",scc->tdd_UL_DL_ConfigurationCommon->pattern1.dl_UL_TransmissionPeriodicity);
  schedulingRequestResourceConfig->periodicityAndOffset->choice.sl40 = 8;
  schedulingRequestResourceConfig->resource = calloc(1,sizeof(*schedulingRequestResourceConfig->resource));
  *schedulingRequestResourceConfig->resource = 0;
  ASN_SEQUENCE_ADD(&pucch_Config->schedulingRequestResourceToAddModList->list,schedulingRequestResourceConfig);
  pucch_Config->schedulingRequestResourceToReleaseList=NULL;

  pucch_Config->multi_CSI_PUCCH_ResourceList=NULL;
  pucch_Config->dl_DataToUL_ACK = calloc(1,sizeof(*pucch_Config->dl_DataToUL_ACK));
  long *delay[8];
  for (int i=0;i<8;i++) {
    delay[i] = calloc(1,sizeof(*delay[i]));
    AssertFatal(configuration->minRXTXTIME >=2 && configuration->minRXTXTIME <7, "check minRXTXTIME %d\n",configuration->minRXTXTIME);
    *delay[i] = i+configuration->minRXTXTIME;
    ASN_SEQUENCE_ADD(&pucch_Config->dl_DataToUL_ACK->list,delay[i]);
  }
  pucch_Config->spatialRelationInfoToAddModList = calloc(1,sizeof(*pucch_Config->spatialRelationInfoToAddModList));
  NR_PUCCH_SpatialRelationInfo_t *pucchspatial = calloc(1,sizeof(*pucchspatial));
  pucchspatial->pucch_SpatialRelationInfoId = 1;
  pucchspatial->servingCellId = NULL;
  if(configuration->do_CSIRS) {
    pucchspatial->referenceSignal.present = NR_PUCCH_SpatialRelationInfo__referenceSignal_PR_csi_RS_Index;
    pucchspatial->referenceSignal.choice.csi_RS_Index = 0;
  }
  else {
    pucchspatial->referenceSignal.present = NR_PUCCH_SpatialRelationInfo__referenceSignal_PR_ssb_Index;
    pucchspatial->referenceSignal.choice.ssb_Index = 0;
  }
  pucchspatial->pucch_PathlossReferenceRS_Id = 0;
  pucchspatial->p0_PUCCH_Id = 1;
  pucchspatial->closedLoopIndex = NR_PUCCH_SpatialRelationInfo__closedLoopIndex_i0;
  ASN_SEQUENCE_ADD(&pucch_Config->spatialRelationInfoToAddModList->list,pucchspatial);
  pucch_Config->spatialRelationInfoToReleaseList=NULL;
  pucch_Config->pucch_PowerControl=calloc(1,sizeof(*pucch_Config->pucch_PowerControl));
  pucch_Config->pucch_PowerControl->deltaF_PUCCH_f0 = calloc(1,sizeof(*pucch_Config->pucch_PowerControl->deltaF_PUCCH_f0));
  *pucch_Config->pucch_PowerControl->deltaF_PUCCH_f0 = 0;
  pucch_Config->pucch_PowerControl->deltaF_PUCCH_f1 = calloc(1,sizeof(*pucch_Config->pucch_PowerControl->deltaF_PUCCH_f1));
  *pucch_Config->pucch_PowerControl->deltaF_PUCCH_f1 = 0;
  pucch_Config->pucch_PowerControl->deltaF_PUCCH_f2 = calloc(1,sizeof(*pucch_Config->pucch_PowerControl->deltaF_PUCCH_f2));
  *pucch_Config->pucch_PowerControl->deltaF_PUCCH_f2 = 0;
  pucch_Config->pucch_PowerControl->deltaF_PUCCH_f3 = calloc(1,sizeof(*pucch_Config->pucch_PowerControl->deltaF_PUCCH_f3));
  *pucch_Config->pucch_PowerControl->deltaF_PUCCH_f3 = 0;
  pucch_Config->pucch_PowerControl->deltaF_PUCCH_f4 = calloc(1,sizeof(*pucch_Config->pucch_PowerControl->deltaF_PUCCH_f4));
  *pucch_Config->pucch_PowerControl->deltaF_PUCCH_f4 = 0;
  pucch_Config->pucch_PowerControl->p0_Set = calloc(1,sizeof(*pucch_Config->pucch_PowerControl->p0_Set));
  NR_P0_PUCCH_t *p00 = calloc(1,sizeof(*p00));
  p00->p0_PUCCH_Id=1;
  p00->p0_PUCCH_Value = 0;
  ASN_SEQUENCE_ADD(&pucch_Config->pucch_PowerControl->p0_Set->list,p00);
  pucch_Config->pucch_PowerControl->pathlossReferenceRSs = NULL;

  // PUSCH config
  ubwp->bwp_Dedicated->pusch_Config = calloc(1,sizeof(*ubwp->bwp_Dedicated->pusch_Config));
  ubwp->bwp_Dedicated->pusch_Config->present = NR_SetupRelease_PUSCH_Config_PR_setup;
  NR_PUSCH_Config_t *pusch_Config = calloc(1,sizeof(*pusch_Config));
  ubwp->bwp_Dedicated->pusch_Config->choice.setup = pusch_Config;
  pusch_Config->txConfig=calloc(1,sizeof(*pusch_Config->txConfig));
  *pusch_Config->txConfig= NR_PUSCH_Config__txConfig_codebook;
  pusch_Config->dmrs_UplinkForPUSCH_MappingTypeA = NULL;
  pusch_Config->dmrs_UplinkForPUSCH_MappingTypeB = calloc(1,sizeof(*pusch_Config->dmrs_UplinkForPUSCH_MappingTypeB));
  pusch_Config->dmrs_UplinkForPUSCH_MappingTypeB->present = NR_SetupRelease_DMRS_UplinkConfig_PR_setup;
  pusch_Config->dmrs_UplinkForPUSCH_MappingTypeB->choice.setup = calloc(1,sizeof(*pusch_Config->dmrs_UplinkForPUSCH_MappingTypeB->choice.setup));
  NR_DMRS_UplinkConfig_t *NR_DMRS_UplinkConfig = pusch_Config->dmrs_UplinkForPUSCH_MappingTypeB->choice.setup;
  NR_DMRS_UplinkConfig->dmrs_Type = NULL;
  NR_DMRS_UplinkConfig->dmrs_AdditionalPosition = calloc(1,sizeof(*NR_DMRS_UplinkConfig->dmrs_AdditionalPosition));
  *NR_DMRS_UplinkConfig->dmrs_AdditionalPosition = NR_DMRS_UplinkConfig__dmrs_AdditionalPosition_pos0;
  NR_DMRS_UplinkConfig->phaseTrackingRS=NULL;
  NR_DMRS_UplinkConfig->maxLength=NULL;
  NR_DMRS_UplinkConfig->transformPrecodingDisabled = calloc(1,sizeof(*NR_DMRS_UplinkConfig->transformPrecodingDisabled));
  NR_DMRS_UplinkConfig->transformPrecodingDisabled->scramblingID0 = NULL;
  NR_DMRS_UplinkConfig->transformPrecodingDisabled->scramblingID1 = NULL;
  NR_DMRS_UplinkConfig->transformPrecodingEnabled = NULL;
  pusch_Config->pusch_PowerControl = calloc(1,sizeof(*pusch_Config->pusch_PowerControl));
  pusch_Config->pusch_PowerControl->tpc_Accumulation = NULL;
  pusch_Config->pusch_PowerControl->msg3_Alpha = calloc(1,sizeof(*pusch_Config->pusch_PowerControl->msg3_Alpha));
  *pusch_Config->pusch_PowerControl->msg3_Alpha = NR_Alpha_alpha1;
  pusch_Config->pusch_PowerControl->p0_NominalWithoutGrant = calloc(1,sizeof(*pusch_Config->pusch_PowerControl->p0_NominalWithoutGrant));
  *pusch_Config->pusch_PowerControl->p0_NominalWithoutGrant = -98;
  pusch_Config->pusch_PowerControl->p0_AlphaSets = calloc(1,sizeof(*pusch_Config->pusch_PowerControl->p0_AlphaSets));
  NR_P0_PUSCH_AlphaSet_t *aset = calloc(1,sizeof(*aset));
  aset->p0_PUSCH_AlphaSetId=0;
  aset->p0=calloc(1,sizeof(*aset->p0));
  *aset->p0 = 0;
  aset->alpha=calloc(1,sizeof(*aset->alpha));
  *aset->alpha=NR_Alpha_alpha1;
  ASN_SEQUENCE_ADD(&pusch_Config->pusch_PowerControl->p0_AlphaSets->list,aset);
  pusch_Config->pusch_PowerControl->pathlossReferenceRSToAddModList = calloc(1,sizeof(*pusch_Config->pusch_PowerControl->pathlossReferenceRSToAddModList));
  NR_PUSCH_PathlossReferenceRS_t *plrefRS = calloc(1,sizeof(*plrefRS));
  plrefRS->pusch_PathlossReferenceRS_Id=0;
  plrefRS->referenceSignal.present = NR_PUSCH_PathlossReferenceRS__referenceSignal_PR_ssb_Index;
  plrefRS->referenceSignal.choice.ssb_Index = 0;
  ASN_SEQUENCE_ADD(&pusch_Config->pusch_PowerControl->pathlossReferenceRSToAddModList->list,plrefRS);
  pusch_Config->pusch_PowerControl->pathlossReferenceRSToReleaseList = NULL;
  pusch_Config->pusch_PowerControl->twoPUSCH_PC_AdjustmentStates = NULL;
  pusch_Config->pusch_PowerControl->deltaMCS = NULL;
  pusch_Config->pusch_PowerControl->sri_PUSCH_MappingToAddModList = calloc(1,sizeof(*pusch_Config->pusch_PowerControl->sri_PUSCH_MappingToAddModList));
  NR_SRI_PUSCH_PowerControl_t *sriPUSCHPC=calloc(1,sizeof(*sriPUSCHPC));
  sriPUSCHPC->sri_PUSCH_PowerControlId=0;
  sriPUSCHPC->sri_PUSCH_PathlossReferenceRS_Id=0;
  sriPUSCHPC->sri_P0_PUSCH_AlphaSetId=0;
  sriPUSCHPC->sri_PUSCH_ClosedLoopIndex=NR_SRI_PUSCH_PowerControl__sri_PUSCH_ClosedLoopIndex_i0;
  ASN_SEQUENCE_ADD(&pusch_Config->pusch_PowerControl->sri_PUSCH_MappingToAddModList->list,sriPUSCHPC);
  pusch_Config->pusch_PowerControl->sri_PUSCH_MappingToReleaseList = NULL;
  pusch_Config->frequencyHopping=NULL;
  pusch_Config->frequencyHoppingOffsetLists=NULL;
  pusch_Config->resourceAllocation = NR_PUSCH_Config__resourceAllocation_resourceAllocationType1;
  pusch_Config->pusch_TimeDomainAllocationList = NULL;
  pusch_Config->pusch_AggregationFactor=NULL;
  pusch_Config->mcs_Table=NULL;
  pusch_Config->mcs_TableTransformPrecoder=NULL;
  pusch_Config->transformPrecoder= NULL;
  if (scc->uplinkConfigCommon->initialUplinkBWP->rach_ConfigCommon->choice.setup->msg3_transformPrecoder == NULL) {
    pusch_Config->transformPrecoder=calloc(1,sizeof(*pusch_Config->transformPrecoder));
    *pusch_Config->transformPrecoder = NR_PUSCH_Config__transformPrecoder_disabled;
  }
  pusch_Config->codebookSubset=calloc(1,sizeof(*pusch_Config->codebookSubset));
  *pusch_Config->codebookSubset = NR_PUSCH_Config__codebookSubset_nonCoherent;
  pusch_Config->maxRank=calloc(1,sizeof(*pusch_Config->maxRank));
  *pusch_Config->maxRank= 1;
  pusch_Config->rbg_Size=NULL;
  pusch_Config->uci_OnPUSCH=NULL;
  pusch_Config->tp_pi2BPSK=NULL;
  uint8_t transform_precoding = NR_PUSCH_Config__transformPrecoder_disabled;
  if (pusch_Config->transformPrecoder == NULL) {
    if (scc->uplinkConfigCommon->initialUplinkBWP->rach_ConfigCommon->choice.setup->msg3_transformPrecoder != NULL)
      transform_precoding = NR_PUSCH_Config__transformPrecoder_enabled;
  }
  else {
    transform_precoding = *pusch_Config->transformPrecoder;
  }
  if (transform_precoding == NR_PUSCH_Config__transformPrecoder_enabled) {
    // Enable DMRS uplink config for transform precoding enabled
    NR_DMRS_UplinkConfig->transformPrecodingEnabled = calloc(1,sizeof(*NR_DMRS_UplinkConfig->transformPrecodingEnabled));
    NR_DMRS_UplinkConfig->transformPrecodingEnabled->nPUSCH_Identity = NULL;
    NR_DMRS_UplinkConfig->transformPrecodingEnabled->sequenceGroupHopping = NULL;
    NR_DMRS_UplinkConfig->transformPrecodingEnabled->sequenceHopping = NULL;
    NR_DMRS_UplinkConfig->transformPrecodingEnabled->ext1 = NULL;
    LOG_I(NR_RRC,"Transform precoding enabled\n");
  }

  // SRS config
  ubwp->bwp_Dedicated->configuredGrantConfig = NULL;
  ubwp->bwp_Dedicated->srs_Config = calloc(1,sizeof(*ubwp->bwp_Dedicated->srs_Config));
  ubwp->bwp_Dedicated->srs_Config->present = NR_SetupRelease_SRS_Config_PR_setup;
  NR_SRS_Config_t *srs_Config = calloc(1,sizeof(*srs_Config));
  ubwp->bwp_Dedicated->srs_Config->choice.setup = srs_Config;
  srs_Config->srs_ResourceSetToReleaseList=NULL;
  srs_Config->srs_ResourceSetToAddModList=calloc(1,sizeof(*srs_Config->srs_ResourceSetToAddModList));
  NR_SRS_ResourceSet_t *srs_resset0=calloc(1,sizeof(*srs_resset0));
  srs_resset0->srs_ResourceSetId = 0;
  srs_resset0->srs_ResourceIdList=calloc(1,sizeof(*srs_resset0->srs_ResourceIdList));
  NR_SRS_ResourceId_t *srs_resset0_id=calloc(1,sizeof(*srs_resset0_id));
  *srs_resset0_id=0;
  ASN_SEQUENCE_ADD(&srs_resset0->srs_ResourceIdList->list,srs_resset0_id);
  srs_Config->srs_ResourceToReleaseList=NULL;
  srs_resset0->resourceType.present =  NR_SRS_ResourceSet__resourceType_PR_aperiodic;
  srs_resset0->resourceType.choice.aperiodic = calloc(1,sizeof(*srs_resset0->resourceType.choice.aperiodic));
  srs_resset0->resourceType.choice.aperiodic->aperiodicSRS_ResourceTrigger=1;
  srs_resset0->resourceType.choice.aperiodic->csi_RS=NULL;
  srs_resset0->resourceType.choice.aperiodic->slotOffset= calloc(1,sizeof(*srs_resset0->resourceType.choice.aperiodic->slotOffset));
  *srs_resset0->resourceType.choice.aperiodic->slotOffset=2;
  srs_resset0->resourceType.choice.aperiodic->ext1=NULL;
  srs_resset0->usage=NR_SRS_ResourceSet__usage_codebook;
  srs_resset0->alpha = calloc(1,sizeof(*srs_resset0->alpha));
  *srs_resset0->alpha = NR_Alpha_alpha1;
  srs_resset0->p0=calloc(1,sizeof(*srs_resset0->p0));
  *srs_resset0->p0=-80;
  srs_resset0->pathlossReferenceRS=NULL;
  srs_resset0->srs_PowerControlAdjustmentStates=NULL;
  ASN_SEQUENCE_ADD(&srs_Config->srs_ResourceSetToAddModList->list,srs_resset0);
  srs_Config->srs_ResourceToReleaseList=NULL;
  srs_Config->srs_ResourceToAddModList=calloc(1,sizeof(*srs_Config->srs_ResourceToAddModList));
  NR_SRS_Resource_t *srs_res0=calloc(1,sizeof(*srs_res0));
  srs_res0->srs_ResourceId=0;
  srs_res0->nrofSRS_Ports=NR_SRS_Resource__nrofSRS_Ports_port1;
  srs_res0->ptrs_PortIndex=NULL;
  srs_res0->transmissionComb.present=NR_SRS_Resource__transmissionComb_PR_n2;
  srs_res0->transmissionComb.choice.n2=calloc(1,sizeof(*srs_res0->transmissionComb.choice.n2));
  srs_res0->transmissionComb.choice.n2->combOffset_n2=0;
  srs_res0->transmissionComb.choice.n2->cyclicShift_n2=0;
  srs_res0->resourceMapping.startPosition=2;
  srs_res0->resourceMapping.nrofSymbols=NR_SRS_Resource__resourceMapping__nrofSymbols_n1;
  srs_res0->resourceMapping.repetitionFactor=NR_SRS_Resource__resourceMapping__repetitionFactor_n1;
  srs_res0->freqDomainPosition=0;
  srs_res0->freqDomainShift=0;
  srs_res0->freqHopping.c_SRS=0;
  srs_res0->freqHopping.b_SRS=0;
  srs_res0->freqHopping.b_hop=0;
  srs_res0->groupOrSequenceHopping=NR_SRS_Resource__groupOrSequenceHopping_neither;
  srs_res0->resourceType.present= NR_SRS_Resource__resourceType_PR_aperiodic;
  srs_res0->resourceType.choice.aperiodic=calloc(1,sizeof(*srs_res0->resourceType.choice.aperiodic));
  srs_res0->sequenceId=40;
  srs_res0->spatialRelationInfo=calloc(1,sizeof(*srs_res0->spatialRelationInfo));
  srs_res0->spatialRelationInfo->servingCellId=NULL;
  srs_res0->spatialRelationInfo->referenceSignal.present=NR_SRS_SpatialRelationInfo__referenceSignal_PR_csi_RS_Index;
  srs_res0->spatialRelationInfo->referenceSignal.choice.csi_RS_Index=0;
  ASN_SEQUENCE_ADD(&srs_Config->srs_ResourceToAddModList->list,srs_res0);

  ubwp->bwp_Dedicated->beamFailureRecoveryConfig = NULL;
}

void fill_initial_SpCellConfig(int uid,
                               NR_SpCellConfig_t *SpCellConfig,
                               NR_ServingCellConfigCommon_t *scc,
                               NR_ServingCellConfig_t *servingcellconfigdedicated,
                               const gNB_RrcConfigurationReq *configuration)
{
  // This assert will never happen in the current implementation because NUMBER_OF_UE_MAX = 4.
  // However, if in the future NUMBER_OF_UE_MAX is increased, it will be necessary to improve the allocation of SRS resources,
  // where the startPosition = 2 or 3 and sl160 = 17, 17, 27 ... 157 only give us 30 different allocations.
  AssertFatal(uid>=0 && uid<30, "gNB cannot allocate the SRS resources\n");

  int curr_bwp = NRRIV2BW(scc->downlinkConfigCommon->initialDownlinkBWP->genericParameters.locationAndBandwidth,MAX_BWP_SIZE);
  SpCellConfig->servCellIndex = NULL;
  SpCellConfig->reconfigurationWithSync = NULL;
  SpCellConfig->rlmInSyncOutOfSyncThreshold = NULL;
  SpCellConfig->rlf_TimersAndConstants = NULL;

  SpCellConfig->spCellConfigDedicated = calloc(1,sizeof(*SpCellConfig->spCellConfigDedicated));
  SpCellConfig->spCellConfigDedicated->uplinkConfig = calloc(1,sizeof(*SpCellConfig->spCellConfigDedicated->uplinkConfig));

  NR_BWP_UplinkDedicated_t *initialUplinkBWP = calloc(1,sizeof(*initialUplinkBWP));
  SpCellConfig->spCellConfigDedicated->uplinkConfig->initialUplinkBWP = initialUplinkBWP;
  initialUplinkBWP->pucch_Config = calloc(1,sizeof(*initialUplinkBWP->pucch_Config));
  initialUplinkBWP->pucch_Config->present = NR_SetupRelease_PUCCH_Config_PR_setup;
  NR_PUCCH_Config_t *pucch_Config = calloc(1,sizeof(*pucch_Config));
  initialUplinkBWP->pucch_Config->choice.setup=pucch_Config;
  pucch_Config->resourceSetToAddModList = calloc(1,sizeof(*pucch_Config->resourceSetToAddModList));
  pucch_Config->resourceSetToReleaseList = NULL;
  NR_PUCCH_ResourceSet_t *pucchresset0=calloc(1,sizeof(*pucchresset0));
  NR_PUCCH_ResourceSet_t *pucchresset1=calloc(1,sizeof(*pucchresset1));
  pucchresset0->pucch_ResourceSetId = 0;
  NR_PUCCH_ResourceId_t *pucchresset0id0=calloc(1,sizeof(*pucchresset0id0));
  *pucchresset0id0=0;
  ASN_SEQUENCE_ADD(&pucchresset0->resourceList.list,pucchresset0id0);
  pucchresset0->maxPayloadSize=NULL;
  ASN_SEQUENCE_ADD(&pucch_Config->resourceSetToAddModList->list,pucchresset0);
  
  pucchresset1->pucch_ResourceSetId = 1;
  NR_PUCCH_ResourceId_t *pucchresset1id0=calloc(1,sizeof(*pucchresset1id0));
  *pucchresset1id0=1;
  ASN_SEQUENCE_ADD(&pucchresset1->resourceList.list,pucchresset1id0);
  pucchresset1->maxPayloadSize=NULL;
  ASN_SEQUENCE_ADD(&pucch_Config->resourceSetToAddModList->list,pucchresset1);

  pucch_Config->resourceToAddModList = calloc(1,sizeof(*pucch_Config->resourceToAddModList));
  pucch_Config->resourceToReleaseList = NULL;
  // configure one single PUCCH0 opportunity for initial connection procedure
  // one symbol (13)
  NR_PUCCH_Resource_t *pucchres0=calloc(1,sizeof(*pucchres0));
  pucchres0->pucch_ResourceId=0;
  //pucchres0->startingPRB=0;
  pucchres0->startingPRB=(8+uid) % (curr_bwp/2);
  LOG_D(NR_RRC, "pucchres0->startPRB %ld uid %d curr_bwp %d\n", pucchres0->startingPRB, uid, curr_bwp);
  pucchres0->intraSlotFrequencyHopping=NULL;
  pucchres0->secondHopPRB=NULL;
  pucchres0->format.present= NR_PUCCH_Resource__format_PR_format0;
  pucchres0->format.choice.format0=calloc(1,sizeof(*pucchres0->format.choice.format0));
  pucchres0->format.choice.format0->initialCyclicShift=0;
  pucchres0->format.choice.format0->nrofSymbols=1;
  pucchres0->format.choice.format0->startingSymbolIndex=13;
  ASN_SEQUENCE_ADD(&pucch_Config->resourceToAddModList->list,pucchres0);

  NR_PUCCH_Resource_t *pucchres2=calloc(1,sizeof(*pucchres2));
  pucchres2->pucch_ResourceId=1;
  pucchres2->startingPRB=0;
  pucchres2->intraSlotFrequencyHopping=NULL;
  pucchres2->secondHopPRB=NULL;
  pucchres2->format.present= NR_PUCCH_Resource__format_PR_format2;
  pucchres2->format.choice.format2=calloc(1,sizeof(*pucchres2->format.choice.format2));
  pucchres2->format.choice.format2->nrofPRBs=8;
  pucchres2->format.choice.format2->nrofSymbols=1;
  pucchres2->format.choice.format2->startingSymbolIndex=13;
  ASN_SEQUENCE_ADD(&pucch_Config->resourceToAddModList->list,pucchres2);

  pucch_Config->format2=calloc(1,sizeof(*pucch_Config->format2));
  pucch_Config->format2->present=NR_SetupRelease_PUCCH_FormatConfig_PR_setup;
  NR_PUCCH_FormatConfig_t *pucchfmt2 = calloc(1,sizeof(*pucchfmt2));
  pucch_Config->format2->choice.setup = pucchfmt2;
  pucchfmt2->interslotFrequencyHopping=NULL;
  pucchfmt2->additionalDMRS=NULL;
  pucchfmt2->maxCodeRate=calloc(1,sizeof(*pucchfmt2->maxCodeRate));
  *pucchfmt2->maxCodeRate=NR_PUCCH_MaxCodeRate_zeroDot35;
  pucchfmt2->nrofSlots=NULL;
  pucchfmt2->pi2BPSK=NULL;
  pucchfmt2->simultaneousHARQ_ACK_CSI=calloc(1,sizeof(*pucchfmt2->simultaneousHARQ_ACK_CSI));
  *pucchfmt2->simultaneousHARQ_ACK_CSI=NR_PUCCH_FormatConfig__simultaneousHARQ_ACK_CSI_true;
  
  pucch_Config->spatialRelationInfoToAddModList = calloc(1,sizeof(*pucch_Config->spatialRelationInfoToAddModList));
  NR_PUCCH_SpatialRelationInfo_t *pucchspatial = calloc(1,sizeof(*pucchspatial));
  pucchspatial->pucch_SpatialRelationInfoId = 1;
  pucchspatial->servingCellId = NULL;
  if(configuration->do_CSIRS) {
    pucchspatial->referenceSignal.present = NR_PUCCH_SpatialRelationInfo__referenceSignal_PR_csi_RS_Index;
    pucchspatial->referenceSignal.choice.csi_RS_Index = 0;
  }
  else {
    pucchspatial->referenceSignal.present = NR_PUCCH_SpatialRelationInfo__referenceSignal_PR_ssb_Index;
    pucchspatial->referenceSignal.choice.ssb_Index = 0;
  }
  pucchspatial->pucch_PathlossReferenceRS_Id = 0;
  pucchspatial->p0_PUCCH_Id = 1;
  pucchspatial->closedLoopIndex = NR_PUCCH_SpatialRelationInfo__closedLoopIndex_i0;
  ASN_SEQUENCE_ADD(&pucch_Config->spatialRelationInfoToAddModList->list,pucchspatial);

  initialUplinkBWP->pusch_Config = calloc(1,sizeof(*initialUplinkBWP->pusch_Config));
  initialUplinkBWP->pusch_Config->present = NR_SetupRelease_PUSCH_Config_PR_setup;
  NR_PUSCH_Config_t *pusch_Config = calloc(1,sizeof(*pusch_Config));
  initialUplinkBWP->pusch_Config->choice.setup = pusch_Config;
  pusch_Config->dataScramblingIdentityPUSCH = NULL;
  pusch_Config->txConfig=calloc(1,sizeof(*pusch_Config->txConfig));
  *pusch_Config->txConfig= NR_PUSCH_Config__txConfig_codebook;
  pusch_Config->dmrs_UplinkForPUSCH_MappingTypeA = NULL;
  pusch_Config->dmrs_UplinkForPUSCH_MappingTypeB = calloc(1,sizeof(*pusch_Config->dmrs_UplinkForPUSCH_MappingTypeB));
  pusch_Config->dmrs_UplinkForPUSCH_MappingTypeB->present = NR_SetupRelease_DMRS_UplinkConfig_PR_setup;
  pusch_Config->dmrs_UplinkForPUSCH_MappingTypeB->choice.setup = calloc(1,sizeof(*pusch_Config->dmrs_UplinkForPUSCH_MappingTypeB->choice.setup));
  NR_DMRS_UplinkConfig_t *NR_DMRS_UplinkConfig = pusch_Config->dmrs_UplinkForPUSCH_MappingTypeB->choice.setup;
  NR_DMRS_UplinkConfig->dmrs_Type = NULL;
  NR_DMRS_UplinkConfig->dmrs_AdditionalPosition = NULL; /*calloc(1,sizeof(*NR_DMRS_UplinkConfig->dmrs_AdditionalPosition));
  *NR_DMRS_UplinkConfig->dmrs_AdditionalPosition = NR_DMRS_UplinkConfig__dmrs_AdditionalPosition_pos0;*/
  NR_DMRS_UplinkConfig->phaseTrackingRS=NULL;
  NR_DMRS_UplinkConfig->maxLength=NULL;
  NR_DMRS_UplinkConfig->transformPrecodingDisabled = calloc(1,sizeof(*NR_DMRS_UplinkConfig->transformPrecodingDisabled));
  NR_DMRS_UplinkConfig->transformPrecodingDisabled->scramblingID0 = NULL;
  NR_DMRS_UplinkConfig->transformPrecodingDisabled->scramblingID1 = NULL;
  NR_DMRS_UplinkConfig->transformPrecodingEnabled = NULL;
  pusch_Config->pusch_PowerControl = calloc(1,sizeof(*pusch_Config->pusch_PowerControl));
  pusch_Config->pusch_PowerControl->tpc_Accumulation = NULL;
  pusch_Config->pusch_PowerControl->msg3_Alpha = calloc(1,sizeof(*pusch_Config->pusch_PowerControl->msg3_Alpha));
  *pusch_Config->pusch_PowerControl->msg3_Alpha = NR_Alpha_alpha1;
  pusch_Config->pusch_PowerControl->p0_NominalWithoutGrant = calloc(1,sizeof(*pusch_Config->pusch_PowerControl->p0_NominalWithoutGrant));
  *pusch_Config->pusch_PowerControl->p0_NominalWithoutGrant = -76;
  pusch_Config->pusch_PowerControl->p0_AlphaSets = calloc(1,sizeof(*pusch_Config->pusch_PowerControl->p0_AlphaSets));
  NR_P0_PUSCH_AlphaSet_t *aset = calloc(1,sizeof(*aset));
  aset->p0_PUSCH_AlphaSetId=0;
  aset->p0=calloc(1,sizeof(*aset->p0));
  *aset->p0 = 0;
  aset->alpha=calloc(1,sizeof(*aset->alpha));
  *aset->alpha=NR_Alpha_alpha1;
  ASN_SEQUENCE_ADD(&pusch_Config->pusch_PowerControl->p0_AlphaSets->list,aset);
  pusch_Config->pusch_PowerControl->pathlossReferenceRSToAddModList = calloc(1,sizeof(*pusch_Config->pusch_PowerControl->pathlossReferenceRSToAddModList));
  NR_PUSCH_PathlossReferenceRS_t *plrefRS = calloc(1,sizeof(*plrefRS));
  plrefRS->pusch_PathlossReferenceRS_Id=0;
  plrefRS->referenceSignal.present = NR_PUSCH_PathlossReferenceRS__referenceSignal_PR_ssb_Index;
  plrefRS->referenceSignal.choice.ssb_Index = 0;
  ASN_SEQUENCE_ADD(&pusch_Config->pusch_PowerControl->pathlossReferenceRSToAddModList->list,plrefRS);
  pusch_Config->pusch_PowerControl->pathlossReferenceRSToReleaseList = NULL;
  pusch_Config->pusch_PowerControl->twoPUSCH_PC_AdjustmentStates = NULL;
  pusch_Config->pusch_PowerControl->deltaMCS = NULL;
  pusch_Config->pusch_PowerControl->sri_PUSCH_MappingToAddModList = calloc(1,sizeof(*pusch_Config->pusch_PowerControl->sri_PUSCH_MappingToAddModList));
  NR_SRI_PUSCH_PowerControl_t *sriPUSCHPC=calloc(1,sizeof(*sriPUSCHPC));
  sriPUSCHPC->sri_PUSCH_PowerControlId=0;
  sriPUSCHPC->sri_PUSCH_PathlossReferenceRS_Id=0;
  sriPUSCHPC->sri_P0_PUSCH_AlphaSetId=0;
  sriPUSCHPC->sri_PUSCH_ClosedLoopIndex=NR_SRI_PUSCH_PowerControl__sri_PUSCH_ClosedLoopIndex_i0;
  ASN_SEQUENCE_ADD(&pusch_Config->pusch_PowerControl->sri_PUSCH_MappingToAddModList->list,sriPUSCHPC);
  pusch_Config->pusch_PowerControl->sri_PUSCH_MappingToReleaseList = NULL;
  pusch_Config->frequencyHopping=NULL;
  pusch_Config->frequencyHoppingOffsetLists=NULL;
  pusch_Config->resourceAllocation = NR_PUSCH_Config__resourceAllocation_resourceAllocationType1;
  pusch_Config->pusch_TimeDomainAllocationList = NULL;
  pusch_Config->pusch_AggregationFactor=NULL;
  pusch_Config->mcs_Table=NULL;
  pusch_Config->mcs_TableTransformPrecoder=NULL;
  pusch_Config->transformPrecoder= NULL;
  if (scc->uplinkConfigCommon->initialUplinkBWP->rach_ConfigCommon->choice.setup->msg3_transformPrecoder == NULL) {
    pusch_Config->transformPrecoder=calloc(1,sizeof(*pusch_Config->transformPrecoder));
    *pusch_Config->transformPrecoder = NR_PUSCH_Config__transformPrecoder_disabled;
  }
  pusch_Config->codebookSubset=calloc(1,sizeof(*pusch_Config->codebookSubset));
  *pusch_Config->codebookSubset = NR_PUSCH_Config__codebookSubset_nonCoherent;
  pusch_Config->maxRank=calloc(1,sizeof(*pusch_Config->maxRank));
  *pusch_Config->maxRank= 1;
  pusch_Config->rbg_Size=NULL;
  pusch_Config->uci_OnPUSCH=NULL;
  pusch_Config->tp_pi2BPSK=NULL;

  initialUplinkBWP->srs_Config = calloc(1,sizeof(*initialUplinkBWP->srs_Config));
  initialUplinkBWP->srs_Config->present = NR_SetupRelease_SRS_Config_PR_setup;
  NR_SRS_Config_t *srs_Config = calloc(1,sizeof(*srs_Config));
  initialUplinkBWP->srs_Config->choice.setup=srs_Config;
  srs_Config->srs_ResourceSetToReleaseList=NULL;
  srs_Config->srs_ResourceSetToAddModList=calloc(1,sizeof(*srs_Config->srs_ResourceSetToAddModList));
  NR_SRS_ResourceSet_t *srs_resset0=calloc(1,sizeof(*srs_resset0));
  srs_resset0->srs_ResourceSetId = 0;
  srs_resset0->srs_ResourceIdList=calloc(1,sizeof(*srs_resset0->srs_ResourceIdList));
  NR_SRS_ResourceId_t *srs_resset0_id=calloc(1,sizeof(*srs_resset0_id));
  *srs_resset0_id=0;
  ASN_SEQUENCE_ADD(&srs_resset0->srs_ResourceIdList->list,srs_resset0_id);
  srs_Config->srs_ResourceToReleaseList=NULL;

  if (configuration->do_SRS) {
    srs_resset0->resourceType.present =  NR_SRS_ResourceSet__resourceType_PR_periodic;
    srs_resset0->resourceType.choice.periodic = calloc(1,sizeof(*srs_resset0->resourceType.choice.periodic));
    srs_resset0->resourceType.choice.periodic->associatedCSI_RS = NULL;
  } else {
    srs_resset0->resourceType.present =  NR_SRS_ResourceSet__resourceType_PR_aperiodic;
    srs_resset0->resourceType.choice.aperiodic = calloc(1,sizeof(*srs_resset0->resourceType.choice.aperiodic));
    srs_resset0->resourceType.choice.aperiodic->aperiodicSRS_ResourceTrigger=1;
    srs_resset0->resourceType.choice.aperiodic->csi_RS=NULL;
    srs_resset0->resourceType.choice.aperiodic->slotOffset= calloc(1,sizeof(*srs_resset0->resourceType.choice.aperiodic->slotOffset));
    *srs_resset0->resourceType.choice.aperiodic->slotOffset=2;
    srs_resset0->resourceType.choice.aperiodic->ext1=NULL;
  }

  srs_resset0->usage=NR_SRS_ResourceSet__usage_codebook;
  srs_resset0->alpha = calloc(1,sizeof(*srs_resset0->alpha));
  *srs_resset0->alpha = NR_Alpha_alpha1;
  srs_resset0->p0=calloc(1,sizeof(*srs_resset0->p0));
  *srs_resset0->p0=-80;
  srs_resset0->pathlossReferenceRS=NULL;
  srs_resset0->srs_PowerControlAdjustmentStates=NULL;
  ASN_SEQUENCE_ADD(&srs_Config->srs_ResourceSetToAddModList->list,srs_resset0);
  srs_Config->srs_ResourceToReleaseList=NULL;
  srs_Config->srs_ResourceToAddModList=calloc(1,sizeof(*srs_Config->srs_ResourceToAddModList));
  NR_SRS_Resource_t *srs_res0=calloc(1,sizeof(*srs_res0));
  srs_res0->srs_ResourceId=0;
  srs_res0->nrofSRS_Ports=NR_SRS_Resource__nrofSRS_Ports_port1;
  srs_res0->ptrs_PortIndex=NULL;
  srs_res0->transmissionComb.present=NR_SRS_Resource__transmissionComb_PR_n2;
  srs_res0->transmissionComb.choice.n2=calloc(1,sizeof(*srs_res0->transmissionComb.choice.n2));
  srs_res0->transmissionComb.choice.n2->combOffset_n2=0;
  srs_res0->transmissionComb.choice.n2->cyclicShift_n2=0;
  srs_res0->resourceMapping.startPosition = 2 + uid%2;
  srs_res0->resourceMapping.nrofSymbols=NR_SRS_Resource__resourceMapping__nrofSymbols_n1;
  srs_res0->resourceMapping.repetitionFactor=NR_SRS_Resource__resourceMapping__repetitionFactor_n1;
  srs_res0->freqDomainPosition=0;
  srs_res0->freqDomainShift=0;
  srs_res0->freqHopping.b_SRS=0;
  srs_res0->freqHopping.b_hop=0;
  srs_res0->freqHopping.c_SRS = rrc_get_max_nr_csrs(
      NRRIV2BW(scc->uplinkConfigCommon->initialUplinkBWP->genericParameters.locationAndBandwidth, 275),
      srs_res0->freqHopping.b_SRS);
  srs_res0->groupOrSequenceHopping=NR_SRS_Resource__groupOrSequenceHopping_neither;

  if (configuration->do_SRS) {
    srs_res0->resourceType.present= NR_SRS_Resource__resourceType_PR_periodic;
    srs_res0->resourceType.choice.periodic=calloc(1,sizeof(*srs_res0->resourceType.choice.periodic));
    srs_res0->resourceType.choice.periodic->periodicityAndOffset_p.present = NR_SRS_PeriodicityAndOffset_PR_sl160;
    srs_res0->resourceType.choice.periodic->periodicityAndOffset_p.choice.sl160 = 17 + (uid>1)*10; // 17/17/.../147/157 are mixed slots
  } else {
    srs_res0->resourceType.present= NR_SRS_Resource__resourceType_PR_aperiodic;
    srs_res0->resourceType.choice.aperiodic=calloc(1,sizeof(*srs_res0->resourceType.choice.aperiodic));
  }

  srs_res0->sequenceId=40;
  srs_res0->spatialRelationInfo=calloc(1,sizeof(*srs_res0->spatialRelationInfo));
  srs_res0->spatialRelationInfo->servingCellId=NULL;
  srs_res0->spatialRelationInfo->referenceSignal.present=NR_SRS_SpatialRelationInfo__referenceSignal_PR_csi_RS_Index;
  srs_res0->spatialRelationInfo->referenceSignal.choice.csi_RS_Index=0;
  ASN_SEQUENCE_ADD(&srs_Config->srs_ResourceToAddModList->list,srs_res0);

  // configure Scheduling request
  // 40 slot period 
  pucch_Config->schedulingRequestResourceToAddModList = calloc(1,sizeof(*pucch_Config->schedulingRequestResourceToAddModList));
  NR_SchedulingRequestResourceConfig_t *schedulingRequestResourceConfig = calloc(1,sizeof(*schedulingRequestResourceConfig));
  schedulingRequestResourceConfig->schedulingRequestResourceId = 1;
  schedulingRequestResourceConfig->schedulingRequestID = 0;
  schedulingRequestResourceConfig->periodicityAndOffset = calloc(1,sizeof(*schedulingRequestResourceConfig->periodicityAndOffset));
  schedulingRequestResourceConfig->periodicityAndOffset->present = NR_SchedulingRequestResourceConfig__periodicityAndOffset_PR_sl40;
  AssertFatal(scc->downlinkConfigCommon->initialDownlinkBWP->genericParameters.subcarrierSpacing==NR_SubcarrierSpacing_kHz30,
              "SCS != 30kHz\n");

  schedulingRequestResourceConfig->periodicityAndOffset->choice.sl40 = 8;
  schedulingRequestResourceConfig->resource = calloc(1,sizeof(*schedulingRequestResourceConfig->resource));
  *schedulingRequestResourceConfig->resource = 0;
  ASN_SEQUENCE_ADD(&pucch_Config->schedulingRequestResourceToAddModList->list,schedulingRequestResourceConfig);

 pucch_Config->dl_DataToUL_ACK = calloc(1,sizeof(*pucch_Config->dl_DataToUL_ACK));
 long *delay[8];
 for (int i=0;i<8;i++) {
   delay[i] = calloc(1,sizeof(*delay[i]));
   AssertFatal(configuration->minRXTXTIME >= 2 && configuration->minRXTXTIME < 7,
               "minRXTXTIME is %d but should be within [2,7)\n", configuration->minRXTXTIME);
   *delay[i] = i + configuration->minRXTXTIME;
   ASN_SEQUENCE_ADD(&pucch_Config->dl_DataToUL_ACK->list,delay[i]);
 }

  SpCellConfig->spCellConfigDedicated->initialDownlinkBWP = calloc(1,sizeof(*SpCellConfig->spCellConfigDedicated->initialDownlinkBWP));
  NR_BWP_DownlinkDedicated_t *bwp_Dedicated = SpCellConfig->spCellConfigDedicated->initialDownlinkBWP;
  bwp_Dedicated->pdcch_Config=calloc(1,sizeof(*bwp_Dedicated->pdcch_Config));
  bwp_Dedicated->pdcch_Config->present = NR_SetupRelease_PDCCH_Config_PR_setup;
  bwp_Dedicated->pdcch_Config->choice.setup = calloc(1,sizeof(*bwp_Dedicated->pdcch_Config->choice.setup));

  bwp_Dedicated->pdcch_Config->choice.setup->searchSpacesToAddModList = calloc(1,sizeof(*bwp_Dedicated->pdcch_Config->choice.setup->searchSpacesToAddModList));

  bwp_Dedicated->pdcch_Config->choice.setup->controlResourceSetToAddModList = calloc(1,sizeof(*bwp_Dedicated->pdcch_Config->choice.setup->controlResourceSetToAddModList));

  NR_ControlResourceSet_t *coreset = calloc(1,sizeof(*coreset));
  coreset->controlResourceSetId=1;
  // frequency domain resources depends on BWP size
  // options are 24, 48 or 96
  coreset->frequencyDomainResources.buf = calloc(1,6);
  if (0) {
     if (curr_bwp < 48)
       coreset->frequencyDomainResources.buf[0] = 0xf0;
     else
       coreset->frequencyDomainResources.buf[0] = 0xff;
     if (curr_bwp < 96)
       coreset->frequencyDomainResources.buf[1] = 0;
     else
       coreset->frequencyDomainResources.buf[1] = 0xff;
  } else {
     coreset->frequencyDomainResources.buf[0] = 0xf0;
     coreset->frequencyDomainResources.buf[1] = 0;
  }
  coreset->frequencyDomainResources.buf[2] = 0;
  coreset->frequencyDomainResources.buf[3] = 0;
  coreset->frequencyDomainResources.buf[4] = 0;
  coreset->frequencyDomainResources.buf[5] = 0;
  coreset->frequencyDomainResources.size = 6;
  coreset->frequencyDomainResources.bits_unused = 3;
  coreset->duration=1;
  coreset->cce_REG_MappingType.present = NR_ControlResourceSet__cce_REG_MappingType_PR_nonInterleaved;
  coreset->precoderGranularity = NR_ControlResourceSet__precoderGranularity_sameAsREG_bundle;

  coreset->tci_StatesPDCCH_ToAddList=NULL;
  coreset->tci_StatesPDCCH_ToReleaseList = NULL;
  coreset->tci_PresentInDCI = NULL;
  coreset->pdcch_DMRS_ScramblingID = NULL;

  ASN_SEQUENCE_ADD(&bwp_Dedicated->pdcch_Config->choice.setup->controlResourceSetToAddModList->list,
                   coreset);

  bwp_Dedicated->pdcch_Config->choice.setup->searchSpacesToAddModList = calloc(1,sizeof(*bwp_Dedicated->pdcch_Config->choice.setup->searchSpacesToAddModList));
  
  NR_SearchSpace_t *ss2 = calloc(1,sizeof(*ss2));
 
  ss2->searchSpaceId=2;
  ss2->controlResourceSetId=calloc(1,sizeof(*ss2->controlResourceSetId));
  *ss2->controlResourceSetId=1;
  ss2->monitoringSlotPeriodicityAndOffset=calloc(1,sizeof(*ss2->monitoringSlotPeriodicityAndOffset));
  ss2->monitoringSlotPeriodicityAndOffset->present = NR_SearchSpace__monitoringSlotPeriodicityAndOffset_PR_sl1;
  ss2->monitoringSlotPeriodicityAndOffset->choice.sl1=(NULL_t)0;
  ss2->duration=NULL;
  ss2->monitoringSymbolsWithinSlot = calloc(1,sizeof(*ss2->monitoringSymbolsWithinSlot));
  ss2->monitoringSymbolsWithinSlot->buf = calloc(1,2);
  ss2->monitoringSymbolsWithinSlot->size = 2;
  ss2->monitoringSymbolsWithinSlot->buf[0]=0x80;
  ss2->monitoringSymbolsWithinSlot->buf[1]=0x0;
  ss2->monitoringSymbolsWithinSlot->bits_unused = 2;
  ss2->nrofCandidates=calloc(1,sizeof(*ss2->nrofCandidates));
  ss2->nrofCandidates->aggregationLevel1 = NR_SearchSpace__nrofCandidates__aggregationLevel1_n0;
  ss2->nrofCandidates->aggregationLevel2 = NR_SearchSpace__nrofCandidates__aggregationLevel2_n2;
  ss2->nrofCandidates->aggregationLevel4 = NR_SearchSpace__nrofCandidates__aggregationLevel4_n1;
  ss2->nrofCandidates->aggregationLevel8 = NR_SearchSpace__nrofCandidates__aggregationLevel8_n0;
  ss2->nrofCandidates->aggregationLevel16 = NR_SearchSpace__nrofCandidates__aggregationLevel16_n0;
  ss2->searchSpaceType=calloc(1,sizeof(*ss2->searchSpaceType));
  ss2->searchSpaceType->present = NR_SearchSpace__searchSpaceType_PR_ue_Specific;
  ss2->searchSpaceType->choice.ue_Specific = calloc(1,sizeof(*ss2->searchSpaceType->choice.ue_Specific));
  ss2->searchSpaceType->choice.ue_Specific->dci_Formats=NR_SearchSpace__searchSpaceType__ue_Specific__dci_Formats_formats0_1_And_1_1;
  
  ASN_SEQUENCE_ADD(&bwp_Dedicated->pdcch_Config->choice.setup->searchSpacesToAddModList->list,
                   ss2);
  bwp_Dedicated->pdsch_Config=calloc(1,sizeof(*bwp_Dedicated->pdsch_Config));
  bwp_Dedicated->pdsch_Config->present = NR_SetupRelease_PDSCH_Config_PR_setup;
  bwp_Dedicated->pdsch_Config->choice.setup = calloc(1,sizeof(*bwp_Dedicated->pdsch_Config->choice.setup));
  bwp_Dedicated->pdsch_Config->choice.setup->dataScramblingIdentityPDSCH = NULL;
  bwp_Dedicated->pdsch_Config->choice.setup->dmrs_DownlinkForPDSCH_MappingTypeA = calloc(1,sizeof(*bwp_Dedicated->pdsch_Config->choice.setup->dmrs_DownlinkForPDSCH_MappingTypeA));
  bwp_Dedicated->pdsch_Config->choice.setup->dmrs_DownlinkForPDSCH_MappingTypeA->present= NR_SetupRelease_DMRS_DownlinkConfig_PR_setup;
  bwp_Dedicated->pdsch_Config->choice.setup->dmrs_DownlinkForPDSCH_MappingTypeA->choice.setup = calloc(1,sizeof(*bwp_Dedicated->pdsch_Config->choice.setup->dmrs_DownlinkForPDSCH_MappingTypeA->choice.setup));

  bwp_Dedicated->pdsch_Config->choice.setup->dmrs_DownlinkForPDSCH_MappingTypeA->choice.setup->dmrs_Type=NULL;
  bwp_Dedicated->pdsch_Config->choice.setup->dmrs_DownlinkForPDSCH_MappingTypeA->choice.setup->maxLength=NULL;

  bwp_Dedicated->pdsch_Config->choice.setup->dmrs_DownlinkForPDSCH_MappingTypeA->choice.setup->dmrs_AdditionalPosition = calloc(1,sizeof(*bwp_Dedicated->pdsch_Config->choice.setup->dmrs_DownlinkForPDSCH_MappingTypeA->choice.setup->dmrs_AdditionalPosition));
  *bwp_Dedicated->pdsch_Config->choice.setup->dmrs_DownlinkForPDSCH_MappingTypeA->choice.setup->dmrs_AdditionalPosition = NR_DMRS_DownlinkConfig__dmrs_AdditionalPosition_pos1;
  bwp_Dedicated->pdsch_Config->choice.setup->resourceAllocation = NR_PDSCH_Config__resourceAllocation_resourceAllocationType1;
  bwp_Dedicated->pdsch_Config->choice.setup->prb_BundlingType.present = NR_PDSCH_Config__prb_BundlingType_PR_staticBundling;
  bwp_Dedicated->pdsch_Config->choice.setup->prb_BundlingType.choice.staticBundling = calloc(1,sizeof(*bwp_Dedicated->pdsch_Config->choice.setup->prb_BundlingType.choice.staticBundling));
  bwp_Dedicated->pdsch_Config->choice.setup->prb_BundlingType.choice.staticBundling->bundleSize =
      calloc(1,sizeof(*bwp_Dedicated->pdsch_Config->choice.setup->prb_BundlingType.choice.staticBundling->bundleSize));
  *bwp_Dedicated->pdsch_Config->choice.setup->prb_BundlingType.choice.staticBundling->bundleSize = NR_PDSCH_Config__prb_BundlingType__staticBundling__bundleSize_wideband;

  bwp_Dedicated->pdsch_Config->choice.setup->tci_StatesToAddModList=calloc(1,sizeof(*bwp_Dedicated->pdsch_Config->choice.setup->tci_StatesToAddModList));
  NR_TCI_State_t *tcic;

  tcic=calloc(1,sizeof(*tcic));
  tcic->tci_StateId=0;
  tcic->qcl_Type1.cell=NULL;
  tcic->qcl_Type1.bwp_Id=NULL;
  tcic->qcl_Type1.referenceSignal.present = NR_QCL_Info__referenceSignal_PR_ssb;
  tcic->qcl_Type1.referenceSignal.choice.ssb = 0;
  tcic->qcl_Type1.qcl_Type=NR_QCL_Info__qcl_Type_typeD;

  ASN_SEQUENCE_ADD(&bwp_Dedicated->pdsch_Config->choice.setup->tci_StatesToAddModList->list,tcic);

  SpCellConfig->spCellConfigDedicated->tag_Id=0;
  SpCellConfig->spCellConfigDedicated->pdsch_ServingCellConfig=calloc(1,sizeof(*SpCellConfig->spCellConfigDedicated->pdsch_ServingCellConfig));
  NR_PDSCH_ServingCellConfig_t *pdsch_servingcellconfig = calloc(1,sizeof(*pdsch_servingcellconfig));
  SpCellConfig->spCellConfigDedicated->pdsch_ServingCellConfig->present = NR_SetupRelease_PDSCH_ServingCellConfig_PR_setup;
  SpCellConfig->spCellConfigDedicated->pdsch_ServingCellConfig->choice.setup = pdsch_servingcellconfig;

  if (configuration->do_CSIRS) {

    SpCellConfig->spCellConfigDedicated->csi_MeasConfig=calloc(1,sizeof(*SpCellConfig->spCellConfigDedicated->csi_MeasConfig));
    SpCellConfig->spCellConfigDedicated->csi_MeasConfig->present = NR_SetupRelease_CSI_MeasConfig_PR_setup;

    NR_CSI_MeasConfig_t *csi_MeasConfig = calloc(1,sizeof(*csi_MeasConfig));
    SpCellConfig->spCellConfigDedicated->csi_MeasConfig->choice.setup = csi_MeasConfig;
    int pdsch_AntennaPorts = configuration->pdsch_AntennaPorts.N1 * configuration->pdsch_AntennaPorts.N2 * configuration->pdsch_AntennaPorts.XP;

    config_csirs(scc, csi_MeasConfig, uid, pdsch_AntennaPorts, curr_bwp, configuration->do_CSIRS);
    config_csiim(configuration->do_CSIRS, pdsch_AntennaPorts, curr_bwp, csi_MeasConfig);

    csi_MeasConfig->csi_SSB_ResourceSetToAddModList = calloc(1,sizeof(*csi_MeasConfig->csi_SSB_ResourceSetToAddModList));
    csi_MeasConfig->csi_SSB_ResourceSetToReleaseList = NULL;

    NR_CSI_SSB_ResourceSet_t *ssbresset0 = calloc(1,sizeof(*ssbresset0));
    ssbresset0->csi_SSB_ResourceSetId=0;

    uint64_t bitmap=0;
    switch (scc->ssb_PositionsInBurst->present) {
      case 1 :
        bitmap = ((uint64_t) scc->ssb_PositionsInBurst->choice.shortBitmap.buf[0])<<56;
        break;
      case 2 :
     bitmap = ((uint64_t) scc->ssb_PositionsInBurst->choice.mediumBitmap.buf[0])<<56;
     break;
     case 3 :
       for (int i=0; i<8; i++) {
         bitmap |= (((uint64_t) scc->ssb_PositionsInBurst->choice.longBitmap.buf[i])<<((7-i)*8));
       }
      break;
     default:
       AssertFatal(1==0,"SSB bitmap size value %d undefined (allowed values 1,2,3) \n", scc->ssb_PositionsInBurst->present);
   }

   NR_SSB_Index_t *ssbresset[64];
   for (int i=0;i<64;i++) {
     if ((bitmap>>(63-i))&0x01){
       ssbresset[i]=calloc(1,sizeof(*ssbresset[i]));
       *ssbresset[i] = i;
       ASN_SEQUENCE_ADD(&ssbresset0->csi_SSB_ResourceList.list,ssbresset[i]);
     }
   }
   ASN_SEQUENCE_ADD(&csi_MeasConfig->csi_SSB_ResourceSetToAddModList->list,ssbresset0);

   csi_MeasConfig->csi_ResourceConfigToAddModList = calloc(1,sizeof(*csi_MeasConfig->csi_ResourceConfigToAddModList));

   csi_MeasConfig->csi_ResourceConfigToReleaseList = NULL;
   NR_CSI_ResourceConfig_t *csires0 = calloc(1,sizeof(*csires0));
   csires0->csi_ResourceConfigId=0;
   csires0->csi_RS_ResourceSetList.present = NR_CSI_ResourceConfig__csi_RS_ResourceSetList_PR_nzp_CSI_RS_SSB;
   csires0->csi_RS_ResourceSetList.choice.nzp_CSI_RS_SSB = calloc(1,sizeof(*csires0->csi_RS_ResourceSetList.choice.nzp_CSI_RS_SSB));
   csires0->csi_RS_ResourceSetList.choice.nzp_CSI_RS_SSB->nzp_CSI_RS_ResourceSetList = calloc(1,sizeof(*csires0->csi_RS_ResourceSetList.choice.nzp_CSI_RS_SSB->nzp_CSI_RS_ResourceSetList));
   NR_NZP_CSI_RS_ResourceSetId_t *nzp0 = calloc(1,sizeof(*nzp0));
   *nzp0 = 0;
   ASN_SEQUENCE_ADD(&csires0->csi_RS_ResourceSetList.choice.nzp_CSI_RS_SSB->nzp_CSI_RS_ResourceSetList->list,nzp0);
   csires0->bwp_Id = 0;
   csires0->resourceType = NR_CSI_ResourceConfig__resourceType_periodic;
   ASN_SEQUENCE_ADD(&csi_MeasConfig->csi_ResourceConfigToAddModList->list,csires0);


   NR_CSI_ResourceConfig_t *csires1 = calloc(1,sizeof(*csires1));
   csires1->csi_ResourceConfigId=1;
   csires1->csi_RS_ResourceSetList.present = NR_CSI_ResourceConfig__csi_RS_ResourceSetList_PR_nzp_CSI_RS_SSB;
   csires1->csi_RS_ResourceSetList.choice.nzp_CSI_RS_SSB = calloc(1,sizeof(*csires1->csi_RS_ResourceSetList.choice.nzp_CSI_RS_SSB));
   csires1->csi_RS_ResourceSetList.choice.nzp_CSI_RS_SSB->csi_SSB_ResourceSetList = calloc(1,sizeof(*csires1->csi_RS_ResourceSetList.choice.nzp_CSI_RS_SSB->csi_SSB_ResourceSetList));
   NR_CSI_SSB_ResourceSetId_t *ssbres00 = calloc(1,sizeof(*ssbres00));
 *ssbres00 = 0;
   ASN_SEQUENCE_ADD(&csires1->csi_RS_ResourceSetList.choice.nzp_CSI_RS_SSB->csi_SSB_ResourceSetList->list,ssbres00);
   csires1->bwp_Id = 0;
   csires1->resourceType = NR_CSI_ResourceConfig__resourceType_periodic;
   ASN_SEQUENCE_ADD(&csi_MeasConfig->csi_ResourceConfigToAddModList->list,csires1);

   if (pdsch_AntennaPorts > 1) {
     NR_CSI_ResourceConfig_t *csires2 = calloc(1,sizeof(*csires2));
     csires2->csi_ResourceConfigId=2;
     csires2->csi_RS_ResourceSetList.present = NR_CSI_ResourceConfig__csi_RS_ResourceSetList_PR_csi_IM_ResourceSetList;
     csires2->csi_RS_ResourceSetList.choice.csi_IM_ResourceSetList = calloc(1,sizeof(*csires2->csi_RS_ResourceSetList.choice.csi_IM_ResourceSetList));
     NR_CSI_IM_ResourceSetId_t *csiim00 = calloc(1,sizeof(*csiim00));
     *csiim00 = 0;
     ASN_SEQUENCE_ADD(&csires2->csi_RS_ResourceSetList.choice.csi_IM_ResourceSetList->list,csiim00);
     csires2->bwp_Id=0;
     csires2->resourceType = NR_CSI_ResourceConfig__resourceType_periodic;
     ASN_SEQUENCE_ADD(&csi_MeasConfig->csi_ResourceConfigToAddModList->list,csires2);
   }

   NR_PUCCH_CSI_Resource_t *pucchcsires1 = calloc(1,sizeof(*pucchcsires1));
   pucchcsires1->uplinkBandwidthPartId=0;
   pucchcsires1->pucch_Resource=1;
   csi_MeasConfig->csi_ReportConfigToAddModList = calloc(1,sizeof(*csi_MeasConfig->csi_ReportConfigToAddModList));
   csi_MeasConfig->csi_ReportConfigToReleaseList = NULL;
   if (pdsch_AntennaPorts > 1) {
     LOG_I(NR_RRC,"Filling CSI Report Config for RI_PMI_CQI\n");
     NR_CSI_ReportConfig_t *csirep1 = calloc(1,sizeof(*csirep1));
     csirep1->reportConfigId=0;
     csirep1->carrier=NULL;
     csirep1->resourcesForChannelMeasurement=0;
     csirep1->csi_IM_ResourcesForInterference=calloc(1,sizeof(*csirep1->csi_IM_ResourcesForInterference));
     *csirep1->csi_IM_ResourcesForInterference=2;
     csirep1->nzp_CSI_RS_ResourcesForInterference=NULL;
     csirep1->reportConfigType.present = NR_CSI_ReportConfig__reportConfigType_PR_periodic;
     csirep1->reportConfigType.choice.periodic = calloc(1,sizeof(*csirep1->reportConfigType.choice.periodic));
     csirep1->reportConfigType.choice.periodic->reportSlotConfig.present=NR_CSI_ReportPeriodicityAndOffset_PR_slots320;
     csirep1->reportConfigType.choice.periodic->reportSlotConfig.choice.slots320 = (7 + (20 * uid)) % 320;
     ASN_SEQUENCE_ADD(&csirep1->reportConfigType.choice.periodic->pucch_CSI_ResourceList.list,pucchcsires1);
     csirep1->reportQuantity.present = NR_CSI_ReportConfig__reportQuantity_PR_cri_RI_PMI_CQI;
     csirep1->reportQuantity.choice.cri_RI_PMI_CQI=(NULL_t)0;
     csirep1->reportFreqConfiguration = calloc(1,sizeof(*csirep1->reportFreqConfiguration));
     csirep1->reportFreqConfiguration->cqi_FormatIndicator = calloc(1,sizeof(*csirep1->reportFreqConfiguration->cqi_FormatIndicator));
     *csirep1->reportFreqConfiguration->cqi_FormatIndicator=NR_CSI_ReportConfig__reportFreqConfiguration__cqi_FormatIndicator_widebandCQI;
     csirep1->reportFreqConfiguration->pmi_FormatIndicator = calloc(1,sizeof(*csirep1->reportFreqConfiguration->pmi_FormatIndicator));
     *csirep1->reportFreqConfiguration->pmi_FormatIndicator=NR_CSI_ReportConfig__reportFreqConfiguration__pmi_FormatIndicator_widebandPMI;
     csirep1->reportFreqConfiguration->csi_ReportingBand = NULL;
     /*calloc(1,sizeof(*csirep1->reportFreqConfiguration->csi_ReportingBand));
     csirep1->reportFreqConfiguration->csi_ReportingBand->present = NR_CSI_ReportConfig__reportFreqConfiguration__csi_ReportingBand_PR_subbands7;
     csirep1->reportFreqConfiguration->csi_ReportingBand->choice.subbands7.size=1;
     csirep1->reportFreqConfiguration->csi_ReportingBand->choice.subbands7.bits_unused=1;
     csirep1->reportFreqConfiguration->csi_ReportingBand->choice.subbands7.buf=malloc(1);
     csirep1->reportFreqConfiguration->csi_ReportingBand->choice.subbands7.buf[0]=254;*/
     csirep1->timeRestrictionForChannelMeasurements= NR_CSI_ReportConfig__timeRestrictionForChannelMeasurements_notConfigured;
     csirep1->timeRestrictionForInterferenceMeasurements=NR_CSI_ReportConfig__timeRestrictionForInterferenceMeasurements_notConfigured;
     csirep1->codebookConfig=calloc(1,sizeof(*csirep1->codebookConfig));
     csirep1->codebookConfig->codebookType.present = NR_CodebookConfig__codebookType_PR_type1;
     csirep1->codebookConfig->codebookType.choice.type1 = calloc(1,sizeof(*csirep1->codebookConfig->codebookType.choice.type1));
     csirep1->codebookConfig->codebookType.choice.type1->subType.present=NR_CodebookConfig__codebookType__type1__subType_PR_typeI_SinglePanel;
     csirep1->codebookConfig->codebookType.choice.type1->subType.choice.typeI_SinglePanel=calloc(1,sizeof(*csirep1->codebookConfig->codebookType.choice.type1->subType.choice.typeI_SinglePanel));
     csirep1->codebookConfig->codebookType.choice.type1->subType.choice.typeI_SinglePanel->nrOfAntennaPorts.present=
       NR_CodebookConfig__codebookType__type1__subType__typeI_SinglePanel__nrOfAntennaPorts_PR_two;
     csirep1->codebookConfig->codebookType.choice.type1->subType.choice.typeI_SinglePanel->nrOfAntennaPorts.choice.two=
     calloc(1,sizeof(*csirep1->codebookConfig->codebookType.choice.type1->subType.choice.typeI_SinglePanel->nrOfAntennaPorts.choice.two));
     csirep1->codebookConfig->codebookType.choice.type1->subType.choice.typeI_SinglePanel->nrOfAntennaPorts.choice.two->twoTX_CodebookSubsetRestriction.size=1;
     csirep1->codebookConfig->codebookType.choice.type1->subType.choice.typeI_SinglePanel->nrOfAntennaPorts.choice.two->twoTX_CodebookSubsetRestriction.bits_unused=2;
     csirep1->codebookConfig->codebookType.choice.type1->subType.choice.typeI_SinglePanel->nrOfAntennaPorts.choice.two->twoTX_CodebookSubsetRestriction.buf=malloc(1);
     csirep1->codebookConfig->codebookType.choice.type1->subType.choice.typeI_SinglePanel->nrOfAntennaPorts.choice.two->twoTX_CodebookSubsetRestriction.buf[0]=0xfc;
     csirep1->codebookConfig->codebookType.choice.type1->subType.choice.typeI_SinglePanel->typeI_SinglePanel_ri_Restriction.size=1;
     csirep1->codebookConfig->codebookType.choice.type1->subType.choice.typeI_SinglePanel->typeI_SinglePanel_ri_Restriction.bits_unused=0;
     csirep1->codebookConfig->codebookType.choice.type1->subType.choice.typeI_SinglePanel->typeI_SinglePanel_ri_Restriction.buf=malloc(1);
     csirep1->codebookConfig->codebookType.choice.type1->subType.choice.typeI_SinglePanel->typeI_SinglePanel_ri_Restriction.buf[0]=0x03;
     csirep1->codebookConfig->codebookType.choice.type1->codebookMode=1;
     csirep1->dummy = NULL;
     csirep1->groupBasedBeamReporting.present = NR_CSI_ReportConfig__groupBasedBeamReporting_PR_disabled;
     csirep1->groupBasedBeamReporting.choice.disabled=calloc(1,sizeof(*csirep1->groupBasedBeamReporting.choice.disabled));
     //csirep1->groupBasedBeamReporting.choice.disabled->nrofReportedRS = calloc(1,sizeof(*csirep1->groupBasedBeamReporting.choice.disabled->nrofReportedRS));
     //*csirep1->groupBasedBeamReporting.choice.disabled->nrofReportedRS=NR_CSI_ReportConfig__groupBasedBeamReporting__disabled__nrofReportedRS_n1;
     csirep1->cqi_Table = calloc(1,sizeof(*csirep1->cqi_Table));
     *csirep1->cqi_Table = NR_CSI_ReportConfig__cqi_Table_table1;
     csirep1->subbandSize = NR_CSI_ReportConfig__subbandSize_value2;
     csirep1->non_PMI_PortIndication = NULL;
     csirep1->ext1 = NULL;
     ASN_SEQUENCE_ADD(&csi_MeasConfig->csi_ReportConfigToAddModList->list,csirep1);
   }

   LOG_I(NR_RRC,"Filling CSI Report Config for CRI_RSRP\n");
   NR_CSI_ReportConfig_t *csirep2 = calloc(1,sizeof(*csirep2));
   csirep2->reportConfigId=1;
   csirep2->carrier=NULL;
   csirep2->resourcesForChannelMeasurement=0;
   csirep2->csi_IM_ResourcesForInterference=NULL;
   csirep2->nzp_CSI_RS_ResourcesForInterference=NULL;
   csirep2->reportConfigType.present = NR_CSI_ReportConfig__reportConfigType_PR_periodic;
   csirep2->reportConfigType.choice.periodic = calloc(1,sizeof(*csirep2->reportConfigType.choice.periodic));
   csirep2->reportConfigType.choice.periodic->reportSlotConfig.present=NR_CSI_ReportPeriodicityAndOffset_PR_slots320;
   csirep2->reportConfigType.choice.periodic->reportSlotConfig.choice.slots320 = (27 + (20 * uid)) % 320;
   ASN_SEQUENCE_ADD(&csirep2->reportConfigType.choice.periodic->pucch_CSI_ResourceList.list,pucchcsires1);
   csirep2->reportQuantity.present = NR_CSI_ReportConfig__reportQuantity_PR_cri_RSRP;
   csirep2->reportQuantity.choice.cri_RSRP=(NULL_t)0;
   csirep2->reportFreqConfiguration = calloc(1,sizeof(*csirep2->reportFreqConfiguration));
   csirep2->reportFreqConfiguration->cqi_FormatIndicator = NULL;
   csirep2->reportFreqConfiguration->pmi_FormatIndicator=NULL;
   csirep2->reportFreqConfiguration->csi_ReportingBand=NULL;
   csirep2->timeRestrictionForChannelMeasurements= NR_CSI_ReportConfig__timeRestrictionForChannelMeasurements_configured;
   csirep2->timeRestrictionForInterferenceMeasurements=NR_CSI_ReportConfig__timeRestrictionForInterferenceMeasurements_configured;
   csirep2->codebookConfig=NULL;
   csirep2->dummy = NULL;
   csirep2->groupBasedBeamReporting.present = NR_CSI_ReportConfig__groupBasedBeamReporting_PR_disabled;
   csirep2->groupBasedBeamReporting.choice.disabled=calloc(1,sizeof(*csirep2->groupBasedBeamReporting.choice.disabled));
   csirep2->groupBasedBeamReporting.choice.disabled->nrofReportedRS=calloc(1,sizeof(*csirep2->groupBasedBeamReporting.choice.disabled->nrofReportedRS));
   *csirep2->groupBasedBeamReporting.choice.disabled->nrofReportedRS=NR_CSI_ReportConfig__groupBasedBeamReporting__disabled__nrofReportedRS_n1;
   csirep2->cqi_Table = NULL;
   csirep2->subbandSize = NR_CSI_ReportConfig__subbandSize_value1;
   csirep2->non_PMI_PortIndication = NULL;
   csirep2->ext1 = NULL;
   ASN_SEQUENCE_ADD(&csi_MeasConfig->csi_ReportConfigToAddModList->list,csirep2);
 }
  pdsch_servingcellconfig->codeBlockGroupTransmission = NULL;
  pdsch_servingcellconfig->xOverhead = NULL;
  pdsch_servingcellconfig->nrofHARQ_ProcessesForPDSCH = calloc(1, sizeof(*pdsch_servingcellconfig->nrofHARQ_ProcessesForPDSCH));
  *pdsch_servingcellconfig->nrofHARQ_ProcessesForPDSCH = NR_PDSCH_ServingCellConfig__nrofHARQ_ProcessesForPDSCH_n16;
  pdsch_servingcellconfig->pucch_Cell= NULL;
  pdsch_servingcellconfig->ext1=calloc(1,sizeof(*pdsch_servingcellconfig->ext1));
  pdsch_servingcellconfig->ext1->maxMIMO_Layers = calloc(1,sizeof(*pdsch_servingcellconfig->ext1->maxMIMO_Layers));
  *pdsch_servingcellconfig->ext1->maxMIMO_Layers = 2;

  // Downlink BWPs
  int n_dl_bwp = 0;
  if (servingcellconfigdedicated &&
      servingcellconfigdedicated->downlinkBWP_ToAddModList &&
      servingcellconfigdedicated->downlinkBWP_ToAddModList->list.count > 0) {
    n_dl_bwp = servingcellconfigdedicated->downlinkBWP_ToAddModList->list.count;
  }
  if(n_dl_bwp>0){
    SpCellConfig->spCellConfigDedicated->downlinkBWP_ToAddModList = calloc(1,sizeof(*SpCellConfig->spCellConfigDedicated->downlinkBWP_ToAddModList));
    for (int bwp_loop = 0; bwp_loop < n_dl_bwp; bwp_loop++) {
      NR_BWP_Downlink_t *bwp = calloc(1, sizeof(*bwp));
      fill_default_downlinkBWP(bwp, bwp_loop, servingcellconfigdedicated, scc, configuration);
      ASN_SEQUENCE_ADD(&SpCellConfig->spCellConfigDedicated->downlinkBWP_ToAddModList->list,bwp);
    }
    SpCellConfig->spCellConfigDedicated->firstActiveDownlinkBWP_Id = calloc(1,sizeof(*SpCellConfig->spCellConfigDedicated->firstActiveDownlinkBWP_Id));
    *SpCellConfig->spCellConfigDedicated->firstActiveDownlinkBWP_Id = servingcellconfigdedicated->firstActiveDownlinkBWP_Id ? *servingcellconfigdedicated->firstActiveDownlinkBWP_Id : 1;
    SpCellConfig->spCellConfigDedicated->defaultDownlinkBWP_Id = calloc(1,sizeof(*SpCellConfig->spCellConfigDedicated->defaultDownlinkBWP_Id));
    *SpCellConfig->spCellConfigDedicated->defaultDownlinkBWP_Id = servingcellconfigdedicated->defaultDownlinkBWP_Id ? *servingcellconfigdedicated->defaultDownlinkBWP_Id : 1;
  }

  // Uplink BWPs
  int n_ul_bwp = 0;
  if (servingcellconfigdedicated && servingcellconfigdedicated->uplinkConfig &&
      servingcellconfigdedicated->uplinkConfig->uplinkBWP_ToAddModList &&
      servingcellconfigdedicated->uplinkConfig->uplinkBWP_ToAddModList->list.count > 0) {
    n_ul_bwp = servingcellconfigdedicated->uplinkConfig->uplinkBWP_ToAddModList->list.count;
  }
  if(n_ul_bwp>0) {
    SpCellConfig->spCellConfigDedicated->uplinkConfig->uplinkBWP_ToAddModList = calloc(1,sizeof(*SpCellConfig->spCellConfigDedicated->uplinkConfig->uplinkBWP_ToAddModList));
    for (int bwp_loop = 0; bwp_loop < n_ul_bwp; bwp_loop++) {
      NR_BWP_Uplink_t *ubwp = calloc(1, sizeof(*ubwp));
      fill_default_uplinkBWP(ubwp, bwp_loop, servingcellconfigdedicated, scc, configuration, uid);
      ASN_SEQUENCE_ADD(&SpCellConfig->spCellConfigDedicated->uplinkConfig->uplinkBWP_ToAddModList->list, ubwp);
    }
    SpCellConfig->spCellConfigDedicated->uplinkConfig->firstActiveUplinkBWP_Id = calloc(1,sizeof(*SpCellConfig->spCellConfigDedicated->uplinkConfig->firstActiveUplinkBWP_Id));
    *SpCellConfig->spCellConfigDedicated->uplinkConfig->firstActiveUplinkBWP_Id = servingcellconfigdedicated->uplinkConfig->firstActiveUplinkBWP_Id ? *servingcellconfigdedicated->uplinkConfig->firstActiveUplinkBWP_Id : 1;
  }

  if ( LOG_DEBUGFLAG(DEBUG_ASN1) ) {
    xer_fprint(stdout, &asn_DEF_NR_SpCellConfig, (void *)SpCellConfig);
  }

}

NR_RLC_BearerConfig_t *get_SRB_RLC_BearerConfig(long channelId,
                                                long priority,
                                                e_NR_LogicalChannelConfig__ul_SpecificParameters__bucketSizeDuration bucketSizeDuration)
{
  NR_RLC_BearerConfig_t *rlc_BearerConfig = NULL;
  rlc_BearerConfig                                                 = calloc(1, sizeof(NR_RLC_BearerConfig_t));
  rlc_BearerConfig->logicalChannelIdentity                         = channelId;
  rlc_BearerConfig->servedRadioBearer                              = calloc(1, sizeof(*rlc_BearerConfig->servedRadioBearer));
  rlc_BearerConfig->servedRadioBearer->present                     = NR_RLC_BearerConfig__servedRadioBearer_PR_srb_Identity;
  rlc_BearerConfig->servedRadioBearer->choice.srb_Identity         = channelId;
  rlc_BearerConfig->reestablishRLC                                 = NULL;

  NR_RLC_Config_t *rlc_Config                                      = calloc(1, sizeof(NR_RLC_Config_t));
  rlc_Config->present                                              = NR_RLC_Config_PR_am;
  rlc_Config->choice.am                                            = calloc(1, sizeof(*rlc_Config->choice.am));
  rlc_Config->choice.am->dl_AM_RLC.sn_FieldLength                  = calloc(1, sizeof(NR_SN_FieldLengthAM_t));
  *(rlc_Config->choice.am->dl_AM_RLC.sn_FieldLength)               = NR_SN_FieldLengthAM_size12;
  rlc_Config->choice.am->dl_AM_RLC.t_Reassembly                    = NR_T_Reassembly_ms35;
  rlc_Config->choice.am->dl_AM_RLC.t_StatusProhibit                = NR_T_StatusProhibit_ms0;
  rlc_Config->choice.am->ul_AM_RLC.sn_FieldLength                  = calloc(1, sizeof(NR_SN_FieldLengthAM_t));
  *(rlc_Config->choice.am->ul_AM_RLC.sn_FieldLength)               = NR_SN_FieldLengthAM_size12;
  rlc_Config->choice.am->ul_AM_RLC.t_PollRetransmit                = NR_T_PollRetransmit_ms45;
  rlc_Config->choice.am->ul_AM_RLC.pollPDU                         = NR_PollPDU_infinity;
  rlc_Config->choice.am->ul_AM_RLC.pollByte                        = NR_PollByte_infinity;
  rlc_Config->choice.am->ul_AM_RLC.maxRetxThreshold                = NR_UL_AM_RLC__maxRetxThreshold_t8;
  rlc_BearerConfig->rlc_Config                                     = rlc_Config;

  NR_LogicalChannelConfig_t *logicalChannelConfig                  = calloc(1, sizeof(NR_LogicalChannelConfig_t));
  logicalChannelConfig->ul_SpecificParameters                      = calloc(1, sizeof(*logicalChannelConfig->ul_SpecificParameters));
  logicalChannelConfig->ul_SpecificParameters->priority            = priority;
  logicalChannelConfig->ul_SpecificParameters->prioritisedBitRate  = NR_LogicalChannelConfig__ul_SpecificParameters__prioritisedBitRate_infinity;
  logicalChannelConfig->ul_SpecificParameters->bucketSizeDuration  = bucketSizeDuration;

  long *logicalChannelGroup                                        = CALLOC(1, sizeof(long));
  *logicalChannelGroup                                             = 0;
  logicalChannelConfig->ul_SpecificParameters->logicalChannelGroup = logicalChannelGroup;
  logicalChannelConfig->ul_SpecificParameters->schedulingRequestID = CALLOC(1, sizeof(*logicalChannelConfig->ul_SpecificParameters->schedulingRequestID));
  *logicalChannelConfig->ul_SpecificParameters->schedulingRequestID = 0;
  logicalChannelConfig->ul_SpecificParameters->logicalChannelSR_Mask = 0;
  logicalChannelConfig->ul_SpecificParameters->logicalChannelSR_DelayTimerApplied = 0;
  rlc_BearerConfig->mac_LogicalChannelConfig                       = logicalChannelConfig;

<<<<<<< HEAD
  // DRB Configuration
  NR_RLC_BearerConfig_t *rlc_BearerConfig_drb                      = NULL;
  NR_RLC_Config_t *rlc_Config_drb                                  = NULL;
  NR_LogicalChannelConfig_t *logicalChannelConfig_drb              = NULL;
  long *logicalChannelGroup_drb                                    = NULL;
  rlc_BearerConfig_drb                                             = calloc(1, sizeof(NR_RLC_BearerConfig_t));
  rlc_BearerConfig_drb->logicalChannelIdentity                     = 4;
  rlc_BearerConfig_drb->servedRadioBearer                          = calloc(1, sizeof(*rlc_BearerConfig_drb->servedRadioBearer));
  rlc_BearerConfig_drb->servedRadioBearer->present                 = NR_RLC_BearerConfig__servedRadioBearer_PR_drb_Identity;
  rlc_BearerConfig_drb->servedRadioBearer->choice.drb_Identity     = 1;
  rlc_BearerConfig_drb->reestablishRLC                             = NULL;
  rlc_Config_drb                                                   = calloc(1, sizeof(NR_RLC_Config_t));

  if (use_rlc_um_for_drb) {
    nr_drb_config(rlc_Config_drb, NR_RLC_Config_PR_um_Bi_Directional);
  } else {
    nr_drb_config(rlc_Config_drb, NR_RLC_Config_PR_am);
  }

  rlc_BearerConfig_drb->rlc_Config                                 = rlc_Config_drb;
  logicalChannelConfig_drb                                             = calloc(1, sizeof(NR_LogicalChannelConfig_t));
  logicalChannelConfig_drb->ul_SpecificParameters                      = calloc(1, sizeof(*logicalChannelConfig_drb->ul_SpecificParameters));
  logicalChannelConfig_drb->ul_SpecificParameters->priority            = 13;
  logicalChannelConfig_drb->ul_SpecificParameters->prioritisedBitRate  = NR_LogicalChannelConfig__ul_SpecificParameters__prioritisedBitRate_kBps8;
  logicalChannelConfig_drb->ul_SpecificParameters->bucketSizeDuration  = NR_LogicalChannelConfig__ul_SpecificParameters__bucketSizeDuration_ms100;
  logicalChannelGroup_drb                                              = CALLOC(1, sizeof(long));
  *logicalChannelGroup_drb                                             = 1;
  logicalChannelConfig_drb->ul_SpecificParameters->logicalChannelGroup = logicalChannelGroup_drb;
  logicalChannelConfig_drb->ul_SpecificParameters->schedulingRequestID = CALLOC(1, sizeof(*logicalChannelConfig_drb->ul_SpecificParameters->schedulingRequestID));
  *logicalChannelConfig_drb->ul_SpecificParameters->schedulingRequestID = 0;
  logicalChannelConfig_drb->ul_SpecificParameters->logicalChannelSR_Mask = 0;
  logicalChannelConfig_drb->ul_SpecificParameters->logicalChannelSR_DelayTimerApplied = 0;
  rlc_BearerConfig_drb->mac_LogicalChannelConfig                       = logicalChannelConfig_drb;
  ASN_SEQUENCE_ADD(&cellGroupConfig->rlc_BearerToAddModList->list, rlc_BearerConfig_drb);
  ASN_SEQUENCE_ADD(&ue_context_mastercellGroup->rlc_BearerToAddModList->list, rlc_BearerConfig_drb);
=======
  return rlc_BearerConfig;
}

NR_RLC_BearerConfig_t *get_DRB_RLC_BearerConfig(long lcChannelId, long drbId, NR_RLC_Config_PR rlc_conf, long priority)
{
  NR_RLC_BearerConfig_t *rlc_BearerConfig                  = calloc(1, sizeof(NR_RLC_BearerConfig_t));
  rlc_BearerConfig->logicalChannelIdentity                 = lcChannelId;
  rlc_BearerConfig->servedRadioBearer                      = calloc(1, sizeof(*rlc_BearerConfig->servedRadioBearer));
  rlc_BearerConfig->servedRadioBearer->present             = NR_RLC_BearerConfig__servedRadioBearer_PR_drb_Identity;
  rlc_BearerConfig->servedRadioBearer->choice.drb_Identity = drbId;
  rlc_BearerConfig->reestablishRLC                         = NULL;

  NR_RLC_Config_t *rlc_Config  = calloc(1, sizeof(NR_RLC_Config_t));
  nr_drb_config(rlc_Config, rlc_conf);
  rlc_BearerConfig->rlc_Config = rlc_Config;

  NR_LogicalChannelConfig_t *logicalChannelConfig                 = calloc(1, sizeof(NR_LogicalChannelConfig_t));
  logicalChannelConfig->ul_SpecificParameters                     = calloc(1, sizeof(*logicalChannelConfig->ul_SpecificParameters));
  logicalChannelConfig->ul_SpecificParameters->priority           = priority;
  logicalChannelConfig->ul_SpecificParameters->prioritisedBitRate = NR_LogicalChannelConfig__ul_SpecificParameters__prioritisedBitRate_kBps8;
  logicalChannelConfig->ul_SpecificParameters->bucketSizeDuration = NR_LogicalChannelConfig__ul_SpecificParameters__bucketSizeDuration_ms100;

  long *logicalChannelGroup                                          = CALLOC(1, sizeof(long));
  *logicalChannelGroup                                               = 1;
  logicalChannelConfig->ul_SpecificParameters->logicalChannelGroup   = logicalChannelGroup;
  logicalChannelConfig->ul_SpecificParameters->schedulingRequestID   = CALLOC(1, sizeof(*logicalChannelConfig->ul_SpecificParameters->schedulingRequestID));
  *logicalChannelConfig->ul_SpecificParameters->schedulingRequestID  = 0;
  logicalChannelConfig->ul_SpecificParameters->logicalChannelSR_Mask = 0;
  logicalChannelConfig->ul_SpecificParameters->logicalChannelSR_DelayTimerApplied = 0;
  rlc_BearerConfig->mac_LogicalChannelConfig                         = logicalChannelConfig;

  return rlc_BearerConfig;
}

void fill_mastercellGroupConfig(NR_CellGroupConfig_t *cellGroupConfig, NR_CellGroupConfig_t *ue_context_mastercellGroup, int use_rlc_um_for_drb, uint8_t configure_srb, uint8_t bearer_id_start, uint8_t nb_bearers_to_setup, long *priority ) {

  cellGroupConfig->cellGroupId = 0;
  cellGroupConfig->rlc_BearerToReleaseList = NULL;
  cellGroupConfig->rlc_BearerToAddModList = calloc(1, sizeof(*cellGroupConfig->rlc_BearerToAddModList));

  // RLC Bearer Config
  // TS38.331 9.2.1 Default SRB configurations
  if (configure_srb){
    NR_RLC_BearerConfig_t *rlc_BearerConfig = get_SRB_RLC_BearerConfig(2, 3, NR_LogicalChannelConfig__ul_SpecificParameters__bucketSizeDuration_ms5);
    ASN_SEQUENCE_ADD(&cellGroupConfig->rlc_BearerToAddModList->list, rlc_BearerConfig);
    ASN_SEQUENCE_ADD(&ue_context_mastercellGroup->rlc_BearerToAddModList->list, rlc_BearerConfig);
  }

  // DRB Configuration
  for (int i = bearer_id_start; i < bearer_id_start + nb_bearers_to_setup; i++ ){
    const NR_RLC_Config_PR rlc_conf = use_rlc_um_for_drb ? NR_RLC_Config_PR_um_Bi_Directional : NR_RLC_Config_PR_am;
    NR_RLC_BearerConfig_t *rlc_BearerConfig = get_DRB_RLC_BearerConfig(3 + i, i, rlc_conf, priority[i-bearer_id_start]);
    ASN_SEQUENCE_ADD(&cellGroupConfig->rlc_BearerToAddModList->list, rlc_BearerConfig);
    ASN_SEQUENCE_ADD(&ue_context_mastercellGroup->rlc_BearerToAddModList->list, rlc_BearerConfig);
  }
>>>>>>> d7dae8fa
}

void update_cellGroupConfig(NR_CellGroupConfig_t *cellGroupConfig,
                            NR_UE_NR_Capability_t *uecap,
                            const gNB_RrcConfigurationReq* configuration) {

  NR_SpCellConfig_t *SpCellConfig = cellGroupConfig->spCellConfig;
  if (SpCellConfig == NULL) return;

  NR_ServingCellConfigCommon_t *scc = configuration ? configuration->scc : NULL;

  // Set DL MCS table
  if(scc) {
    NR_BWP_DownlinkDedicated_t *bwp_Dedicated = SpCellConfig->spCellConfigDedicated->initialDownlinkBWP;
    set_dl_mcs_table(scc->downlinkConfigCommon->initialDownlinkBWP->genericParameters.subcarrierSpacing,
                     configuration->force_256qam_off ? NULL : uecap, SpCellConfig, bwp_Dedicated, scc);
    struct NR_ServingCellConfig__downlinkBWP_ToAddModList *DL_BWP_list = SpCellConfig->spCellConfigDedicated->downlinkBWP_ToAddModList;
    if (DL_BWP_list) {
      for (int i=0; i<DL_BWP_list->list.count; i++){
        NR_BWP_Downlink_t *bwp = DL_BWP_list->list.array[i];
        int scs = bwp->bwp_Common->genericParameters.subcarrierSpacing;
        set_dl_mcs_table(scs, configuration->force_256qam_off ? NULL : uecap, SpCellConfig, bwp->bwp_Dedicated, scc);
      }
    }
  }

}

void fill_initial_cellGroupConfig(int uid,
                                  NR_CellGroupConfig_t *cellGroupConfig,
                                  NR_ServingCellConfigCommon_t *scc,
                                  NR_ServingCellConfig_t *servingcellconfigdedicated,
                                  const gNB_RrcConfigurationReq *configuration)
{
  NR_MAC_CellGroupConfig_t                         *mac_CellGroupConfig  = NULL;
  NR_PhysicalCellGroupConfig_t	                   *physicalCellGroupConfig = NULL;
  
  cellGroupConfig->cellGroupId = 0;
  
  /* Rlc Bearer Config */
  /* TS38.331 9.2.1	Default SRB configurations */
  cellGroupConfig->rlc_BearerToAddModList                          = calloc(1, sizeof(*cellGroupConfig->rlc_BearerToAddModList));
  NR_RLC_BearerConfig_t *rlc_BearerConfig = get_SRB_RLC_BearerConfig(1, 1, NR_LogicalChannelConfig__ul_SpecificParameters__bucketSizeDuration_ms1000);
  ASN_SEQUENCE_ADD(&cellGroupConfig->rlc_BearerToAddModList->list, rlc_BearerConfig);
  
  cellGroupConfig->rlc_BearerToReleaseList = NULL;
  
  /* mac CellGroup Config */
  if (1) {
    mac_CellGroupConfig                                                     = calloc(1, sizeof(*mac_CellGroupConfig));
    if (1) {
      mac_CellGroupConfig->schedulingRequestConfig                            = calloc(1, sizeof(*mac_CellGroupConfig->schedulingRequestConfig));
      mac_CellGroupConfig->schedulingRequestConfig->schedulingRequestToAddModList = CALLOC(1,sizeof(*mac_CellGroupConfig->schedulingRequestConfig->schedulingRequestToAddModList));
      struct NR_SchedulingRequestToAddMod *schedulingrequestlist;
      schedulingrequestlist = CALLOC(1,sizeof(*schedulingrequestlist));
      schedulingrequestlist->schedulingRequestId  = 0;
      schedulingrequestlist->sr_ProhibitTimer = CALLOC(1,sizeof(*schedulingrequestlist->sr_ProhibitTimer));
      *(schedulingrequestlist->sr_ProhibitTimer) = 0;
      schedulingrequestlist->sr_TransMax      = NR_SchedulingRequestToAddMod__sr_TransMax_n64;
      ASN_SEQUENCE_ADD(&(mac_CellGroupConfig->schedulingRequestConfig->schedulingRequestToAddModList->list),schedulingrequestlist);
    }
    mac_CellGroupConfig->bsr_Config                                         = calloc(1, sizeof(*mac_CellGroupConfig->bsr_Config));
    mac_CellGroupConfig->bsr_Config->periodicBSR_Timer                      = NR_BSR_Config__periodicBSR_Timer_sf10;
    mac_CellGroupConfig->bsr_Config->retxBSR_Timer                          = NR_BSR_Config__retxBSR_Timer_sf80;
    mac_CellGroupConfig->tag_Config                                         = calloc(1, sizeof(*mac_CellGroupConfig->tag_Config));
    mac_CellGroupConfig->tag_Config->tag_ToReleaseList = NULL;
    mac_CellGroupConfig->tag_Config->tag_ToAddModList  = calloc(1,sizeof(*mac_CellGroupConfig->tag_Config->tag_ToAddModList));
    struct NR_TAG *tag=calloc(1,sizeof(*tag));
    tag->tag_Id             = 0;
    tag->timeAlignmentTimer = NR_TimeAlignmentTimer_infinity;
    ASN_SEQUENCE_ADD(&mac_CellGroupConfig->tag_Config->tag_ToAddModList->list,tag);
    mac_CellGroupConfig->phr_Config                                         = calloc(1, sizeof(*mac_CellGroupConfig->phr_Config));
    mac_CellGroupConfig->phr_Config->present                                = NR_SetupRelease_PHR_Config_PR_setup;
    mac_CellGroupConfig->phr_Config->choice.setup                           = calloc(1, sizeof(*mac_CellGroupConfig->phr_Config->choice.setup));
    mac_CellGroupConfig->phr_Config->choice.setup->phr_PeriodicTimer        = NR_PHR_Config__phr_PeriodicTimer_sf10;
    mac_CellGroupConfig->phr_Config->choice.setup->phr_ProhibitTimer        = NR_PHR_Config__phr_ProhibitTimer_sf10;
    mac_CellGroupConfig->phr_Config->choice.setup->phr_Tx_PowerFactorChange = NR_PHR_Config__phr_Tx_PowerFactorChange_dB1;
  }
  cellGroupConfig->mac_CellGroupConfig                                      = mac_CellGroupConfig;

  physicalCellGroupConfig                                                   = calloc(1,sizeof(*physicalCellGroupConfig));
  physicalCellGroupConfig->p_NR_FR1                                         = calloc(1,sizeof(*physicalCellGroupConfig->p_NR_FR1));
  *physicalCellGroupConfig->p_NR_FR1                                        = 10;
  physicalCellGroupConfig->pdsch_HARQ_ACK_Codebook                          = NR_PhysicalCellGroupConfig__pdsch_HARQ_ACK_Codebook_dynamic;
  cellGroupConfig->physicalCellGroupConfig                                  = physicalCellGroupConfig;
  
  cellGroupConfig->spCellConfig                                             = calloc(1,sizeof(*cellGroupConfig->spCellConfig));
  
  fill_initial_SpCellConfig(uid,cellGroupConfig->spCellConfig,scc,servingcellconfigdedicated,configuration);
  
  cellGroupConfig->sCellToAddModList                                        = NULL;
  cellGroupConfig->sCellToReleaseList                                       = NULL;
}

//------------------------------------------------------------------------------
int16_t do_RRCSetup(rrc_gNB_ue_context_t          *const ue_context_pP,
                    uint8_t                       *const buffer,
                    const uint8_t                 transaction_id,
                    OCTET_STRING_t                *masterCellGroup_from_DU,
                    NR_ServingCellConfigCommon_t  *scc,
                    NR_ServingCellConfig_t        *servingcellconfigdedicated,
                    const gNB_RrcConfigurationReq *configuration)
//------------------------------------------------------------------------------
{
    asn_enc_rval_t                                   enc_rval;
    NR_DL_CCCH_Message_t                             dl_ccch_msg;
    NR_RRCSetup_t                                    *rrcSetup;
    NR_RRCSetup_IEs_t                                *ie;
    NR_SRB_ToAddMod_t                                *SRB1_config          = NULL;
    NR_PDCP_Config_t                                 *pdcp_Config          = NULL;
    NR_CellGroupConfig_t                             *cellGroupConfig      = NULL;
    char masterCellGroup_buf[3000];

    AssertFatal(ue_context_pP != NULL,"ue_context_p is null\n");
    gNB_RRC_UE_t *ue_p = &ue_context_pP->ue_context;
    NR_SRB_ToAddModList_t        **SRB_configList = &ue_p->SRB_configList;



    memset((void *)&dl_ccch_msg, 0, sizeof(NR_DL_CCCH_Message_t));
    dl_ccch_msg.message.present            = NR_DL_CCCH_MessageType_PR_c1;
    dl_ccch_msg.message.choice.c1          = CALLOC(1, sizeof(struct NR_DL_CCCH_MessageType__c1));
    dl_ccch_msg.message.choice.c1->present = NR_DL_CCCH_MessageType__c1_PR_rrcSetup;
    dl_ccch_msg.message.choice.c1->choice.rrcSetup = calloc(1, sizeof(NR_RRCSetup_t));

    rrcSetup = dl_ccch_msg.message.choice.c1->choice.rrcSetup;
    rrcSetup->criticalExtensions.present = NR_RRCSetup__criticalExtensions_PR_rrcSetup;
    rrcSetup->rrc_TransactionIdentifier  = transaction_id;
    rrcSetup->criticalExtensions.choice.rrcSetup = calloc(1, sizeof(NR_RRCSetup_IEs_t));
    ie = rrcSetup->criticalExtensions.choice.rrcSetup;

    /****************************** radioBearerConfig ******************************/

    /* Configure SRB1 */
    if (*SRB_configList) {
        free(*SRB_configList);
    }

    *SRB_configList = calloc(1, sizeof(NR_SRB_ToAddModList_t));
    // SRB1
    /* TODO */
    SRB1_config = calloc(1, sizeof(NR_SRB_ToAddMod_t));
    SRB1_config->srb_Identity = 1;
    // pdcp_Config->t_Reordering
    SRB1_config->pdcp_Config = pdcp_Config;
    ie->radioBearerConfig.srb_ToAddModList = *SRB_configList;
    ASN_SEQUENCE_ADD(&(*SRB_configList)->list, SRB1_config);

    ie->radioBearerConfig.srb3_ToRelease    = NULL;
    ie->radioBearerConfig.drb_ToAddModList  = NULL;
    ie->radioBearerConfig.drb_ToReleaseList = NULL;
    ie->radioBearerConfig.securityConfig    = NULL;
    
    /****************************** masterCellGroup ******************************/
    /* TODO */
    if (masterCellGroup_from_DU) {
      memcpy(&ie->masterCellGroup,masterCellGroup_from_DU,sizeof(*masterCellGroup_from_DU));
      // decode masterCellGroup OCTET_STRING received from DU and place in ue context
      uper_decode(NULL,
		  &asn_DEF_NR_CellGroupConfig,   //might be added prefix later
		  (void **)&cellGroupConfig,
		  (uint8_t *)masterCellGroup_from_DU->buf,
		  masterCellGroup_from_DU->size, 0, 0);
    }
    else {
      cellGroupConfig = calloc(1, sizeof(NR_CellGroupConfig_t));
      fill_initial_cellGroupConfig(ue_context_pP->local_uid,cellGroupConfig,scc,servingcellconfigdedicated,configuration);

      enc_rval = uper_encode_to_buffer(&asn_DEF_NR_CellGroupConfig,
				       NULL,
				       (void *)cellGroupConfig,
				       masterCellGroup_buf,
				       3000);
      
      if(enc_rval.encoded == -1) {
        LOG_E(NR_RRC, "ASN1 message CellGroupConfig encoding failed (%s, %lu)!\n",
	      enc_rval.failed_type->name, enc_rval.encoded);
        return -1;
      }
      
      if (OCTET_STRING_fromBuf(&ie->masterCellGroup, masterCellGroup_buf, (enc_rval.encoded+7)/8) == -1) {
        LOG_E(NR_RRC, "fatal: OCTET_STRING_fromBuf failed\n");
        return -1;
      }
    }

    ue_p->masterCellGroup = cellGroupConfig;

    if ( LOG_DEBUGFLAG(DEBUG_ASN1) ) {
      xer_fprint(stdout, &asn_DEF_NR_CellGroupConfig, (const void*)cellGroupConfig);
      xer_fprint(stdout, &asn_DEF_NR_DL_CCCH_Message, (void *)&dl_ccch_msg);
    }

    enc_rval = uper_encode_to_buffer(&asn_DEF_NR_DL_CCCH_Message,
				     NULL,
				     (void *)&dl_ccch_msg,
				     buffer,
				     1000);
    
    if(enc_rval.encoded == -1) {
      LOG_E(NR_RRC, "[gNB AssertFatal]ASN1 message encoding failed (%s, %lu)!\n",
	    enc_rval.failed_type->name, enc_rval.encoded);
      return -1;
    }
    
    LOG_D(NR_RRC,"RRCSetup Encoded %zd bits (%zd bytes)\n",
            enc_rval.encoded,(enc_rval.encoded+7)/8);
    return((enc_rval.encoded+7)/8);
}

uint8_t do_NR_SecurityModeCommand(
  const protocol_ctxt_t *const ctxt_pP,
  uint8_t *const buffer,
  const uint8_t Transaction_id,
  const uint8_t cipheringAlgorithm,
  NR_IntegrityProtAlgorithm_t *integrityProtAlgorithm
)
//------------------------------------------------------------------------------
{
  NR_DL_DCCH_Message_t dl_dcch_msg;
  asn_enc_rval_t enc_rval;
  memset(&dl_dcch_msg,0,sizeof(NR_DL_DCCH_Message_t));
  dl_dcch_msg.message.present           = NR_DL_DCCH_MessageType_PR_c1;
  dl_dcch_msg.message.choice.c1=CALLOC(1,sizeof(struct NR_DL_DCCH_MessageType__c1));
  dl_dcch_msg.message.choice.c1->present = NR_DL_DCCH_MessageType__c1_PR_securityModeCommand;
  dl_dcch_msg.message.choice.c1->choice.securityModeCommand = CALLOC(1, sizeof(struct NR_SecurityModeCommand));
  dl_dcch_msg.message.choice.c1->choice.securityModeCommand->rrc_TransactionIdentifier = Transaction_id;
  dl_dcch_msg.message.choice.c1->choice.securityModeCommand->criticalExtensions.present = NR_SecurityModeCommand__criticalExtensions_PR_securityModeCommand;

  dl_dcch_msg.message.choice.c1->choice.securityModeCommand->criticalExtensions.choice.securityModeCommand =
		  CALLOC(1, sizeof(struct NR_SecurityModeCommand_IEs));
  // the two following information could be based on the mod_id
  dl_dcch_msg.message.choice.c1->choice.securityModeCommand->criticalExtensions.choice.securityModeCommand->securityConfigSMC.securityAlgorithmConfig.cipheringAlgorithm
    = (NR_CipheringAlgorithm_t)cipheringAlgorithm;
  dl_dcch_msg.message.choice.c1->choice.securityModeCommand->criticalExtensions.choice.securityModeCommand->securityConfigSMC.securityAlgorithmConfig.integrityProtAlgorithm
    = integrityProtAlgorithm;

  if ( LOG_DEBUGFLAG(DEBUG_ASN1) ) {
    xer_fprint(stdout, &asn_DEF_NR_DL_DCCH_Message, (void *)&dl_dcch_msg);
  }

  enc_rval = uper_encode_to_buffer(&asn_DEF_NR_DL_DCCH_Message,
                                   NULL,
                                   (void *)&dl_dcch_msg,
                                   buffer,
                                   100);

  if(enc_rval.encoded == -1) {
    LOG_I(NR_RRC, "[gNB AssertFatal]ASN1 message encoding failed (%s, %lu)!\n",
          enc_rval.failed_type->name, enc_rval.encoded);
    return -1;
  }

  LOG_D(NR_RRC,"[gNB %d] securityModeCommand for UE %x Encoded %zd bits (%zd bytes)\n",
        ctxt_pP->module_id,
        ctxt_pP->rnti,
        enc_rval.encoded,
        (enc_rval.encoded+7)/8);

  if (enc_rval.encoded==-1) {
    LOG_E(NR_RRC,"[gNB %d] ASN1 : securityModeCommand encoding failed for UE %x\n",
          ctxt_pP->module_id,
          ctxt_pP->rnti);
    return(-1);
  }

  //  rrc_ue_process_ueCapabilityEnquiry(0,1000,&dl_dcch_msg.message.choice.c1.choice.ueCapabilityEnquiry,0);
  //  exit(-1);
  return((enc_rval.encoded+7)/8);
}

/*TODO*/
//------------------------------------------------------------------------------
uint8_t do_NR_SA_UECapabilityEnquiry( const protocol_ctxt_t *const ctxt_pP,
                                   uint8_t               *const buffer,
                                   const uint8_t                Transaction_id)
//------------------------------------------------------------------------------
{
  NR_UE_CapabilityRequestFilterNR_t *sa_band_filter;
  NR_FreqBandList_t *sa_band_list;
  NR_FreqBandInformation_t *sa_band_info;
  NR_FreqBandInformationNR_t *sa_band_infoNR;

  NR_DL_DCCH_Message_t dl_dcch_msg;
  NR_UE_CapabilityRAT_Request_t *ue_capabilityrat_request;

  asn_enc_rval_t enc_rval;
  memset(&dl_dcch_msg,0,sizeof(NR_DL_DCCH_Message_t));
  dl_dcch_msg.message.present           = NR_DL_DCCH_MessageType_PR_c1;
  dl_dcch_msg.message.choice.c1 = CALLOC(1,sizeof(struct NR_DL_DCCH_MessageType__c1));
  dl_dcch_msg.message.choice.c1->present = NR_DL_DCCH_MessageType__c1_PR_ueCapabilityEnquiry;
  dl_dcch_msg.message.choice.c1->choice.ueCapabilityEnquiry = CALLOC(1,sizeof(struct NR_UECapabilityEnquiry));
  dl_dcch_msg.message.choice.c1->choice.ueCapabilityEnquiry->rrc_TransactionIdentifier = Transaction_id;
  dl_dcch_msg.message.choice.c1->choice.ueCapabilityEnquiry->criticalExtensions.present = NR_UECapabilityEnquiry__criticalExtensions_PR_ueCapabilityEnquiry;
  dl_dcch_msg.message.choice.c1->choice.ueCapabilityEnquiry->criticalExtensions.choice.ueCapabilityEnquiry = CALLOC(1,sizeof(struct NR_UECapabilityEnquiry_IEs));
  ue_capabilityrat_request =  CALLOC(1,sizeof(NR_UE_CapabilityRAT_Request_t));
  memset(ue_capabilityrat_request,0,sizeof(NR_UE_CapabilityRAT_Request_t));
  ue_capabilityrat_request->rat_Type = NR_RAT_Type_nr;

  sa_band_infoNR = (NR_FreqBandInformationNR_t*)calloc(1,sizeof(NR_FreqBandInformationNR_t));
  sa_band_infoNR->bandNR = 78;
  sa_band_info = (NR_FreqBandInformation_t*)calloc(1,sizeof(NR_FreqBandInformation_t));
  sa_band_info->present = NR_FreqBandInformation_PR_bandInformationNR;
  sa_band_info->choice.bandInformationNR = sa_band_infoNR;
  
  sa_band_list = (NR_FreqBandList_t *)calloc(1, sizeof(NR_FreqBandList_t));
  ASN_SEQUENCE_ADD(&sa_band_list->list, sa_band_info);

  sa_band_filter = (NR_UE_CapabilityRequestFilterNR_t*)calloc(1,sizeof(NR_UE_CapabilityRequestFilterNR_t));
  sa_band_filter->frequencyBandListFilter = sa_band_list;

  OCTET_STRING_t req_freq;
  unsigned char req_freq_buf[1024];
  enc_rval = uper_encode_to_buffer(&asn_DEF_NR_UE_CapabilityRequestFilterNR,
				   NULL,
				   (void *)sa_band_filter,
				   req_freq_buf,
				   1024);

  if ( LOG_DEBUGFLAG(DEBUG_ASN1) ) {
    xer_fprint(stdout, &asn_DEF_NR_UE_CapabilityRequestFilterNR, (void *)sa_band_filter);
  }

  req_freq.buf = req_freq_buf;
  req_freq.size = (enc_rval.encoded+7)/8;

  ue_capabilityrat_request->capabilityRequestFilter = &req_freq;

  ASN_SEQUENCE_ADD(&dl_dcch_msg.message.choice.c1->choice.ueCapabilityEnquiry->criticalExtensions.choice.ueCapabilityEnquiry->ue_CapabilityRAT_RequestList.list,
                   ue_capabilityrat_request);


  if ( LOG_DEBUGFLAG(DEBUG_ASN1) ) {
    xer_fprint(stdout, &asn_DEF_NR_DL_DCCH_Message, (void *)&dl_dcch_msg);
  }

  enc_rval = uper_encode_to_buffer(&asn_DEF_NR_DL_DCCH_Message,
                                   NULL,
                                   (void *)&dl_dcch_msg,
                                   buffer,
                                   100);

  if(enc_rval.encoded == -1) {
    LOG_I(NR_RRC, "[gNB AssertFatal]ASN1 message encoding failed (%s, %lu)!\n",
          enc_rval.failed_type->name, enc_rval.encoded);
    return -1;
  }

  LOG_D(NR_RRC,"[gNB %d] NR UECapabilityRequest for UE %x Encoded %zd bits (%zd bytes)\n",
        ctxt_pP->module_id,
        ctxt_pP->rnti,
        enc_rval.encoded,
        (enc_rval.encoded+7)/8);

  if (enc_rval.encoded==-1) {
    LOG_E(NR_RRC,"[gNB %d] ASN1 : NR UECapabilityRequest encoding failed for UE %x\n",
          ctxt_pP->module_id,
          ctxt_pP->rnti);
    return(-1);
  }

  return((enc_rval.encoded+7)/8);
}


uint8_t do_NR_RRCRelease(uint8_t                            *buffer,
                         size_t                              buffer_size,
                         uint8_t                             Transaction_id) {
  asn_enc_rval_t enc_rval;
  NR_DL_DCCH_Message_t dl_dcch_msg;
  NR_RRCRelease_t *rrcConnectionRelease;
  memset(&dl_dcch_msg,0,sizeof(NR_DL_DCCH_Message_t));
  dl_dcch_msg.message.present           = NR_DL_DCCH_MessageType_PR_c1;
  dl_dcch_msg.message.choice.c1=CALLOC(1,sizeof(struct NR_DL_DCCH_MessageType__c1));
  dl_dcch_msg.message.choice.c1->present = NR_DL_DCCH_MessageType__c1_PR_rrcRelease;
  dl_dcch_msg.message.choice.c1->choice.rrcRelease = CALLOC(1, sizeof(NR_RRCRelease_t));
  rrcConnectionRelease = dl_dcch_msg.message.choice.c1->choice.rrcRelease;
  // RRCConnectionRelease
  rrcConnectionRelease->rrc_TransactionIdentifier = Transaction_id;
  rrcConnectionRelease->criticalExtensions.present = NR_RRCRelease__criticalExtensions_PR_rrcRelease;
  rrcConnectionRelease->criticalExtensions.choice.rrcRelease = CALLOC(1, sizeof(NR_RRCRelease_IEs_t));
  rrcConnectionRelease->criticalExtensions.choice.rrcRelease->deprioritisationReq =
      CALLOC(1, sizeof(struct NR_RRCRelease_IEs__deprioritisationReq));
  rrcConnectionRelease->criticalExtensions.choice.rrcRelease->deprioritisationReq->deprioritisationType =
      NR_RRCRelease_IEs__deprioritisationReq__deprioritisationType_nr;
  rrcConnectionRelease->criticalExtensions.choice.rrcRelease->deprioritisationReq->deprioritisationTimer =
      NR_RRCRelease_IEs__deprioritisationReq__deprioritisationTimer_min10;

  enc_rval = uper_encode_to_buffer(&asn_DEF_NR_DL_DCCH_Message,
                                   NULL,
                                   (void *)&dl_dcch_msg,
                                   buffer,
                                   buffer_size);
  if(enc_rval.encoded == -1) {
    LOG_I(NR_RRC, "[gNB AssertFatal]ASN1 message encoding failed (%s, %lu)!\n",
        enc_rval.failed_type->name, enc_rval.encoded);
    return -1;
  }
  return((enc_rval.encoded+7)/8);
}

//------------------------------------------------------------------------------
int16_t do_RRCReconfiguration(
    const protocol_ctxt_t        *const ctxt_pP,
    uint8_t                      *buffer,
    size_t                        buffer_size,
    uint8_t                       Transaction_id,
    NR_SRB_ToAddModList_t        *SRB_configList,
    NR_DRB_ToAddModList_t        *DRB_configList,
    NR_DRB_ToReleaseList_t       *DRB_releaseList,
    NR_SecurityConfig_t          *security_config,
    NR_SDAP_Config_t             *sdap_config,
    NR_MeasConfig_t              *meas_config,
    struct NR_RRCReconfiguration_v1530_IEs__dedicatedNAS_MessageList *dedicatedNAS_MessageList,
    rrc_gNB_ue_context_t         *const ue_context_pP,
    rrc_gNB_carrier_data_t       *carrier,
    const gNB_RrcConfigurationReq *configuration,
    NR_MAC_CellGroupConfig_t     *mac_CellGroupConfig,
    NR_CellGroupConfig_t         *cellGroupConfig)
//------------------------------------------------------------------------------
{
    NR_DL_DCCH_Message_t                             dl_dcch_msg;
    asn_enc_rval_t                                   enc_rval;
    NR_RRCReconfiguration_IEs_t                      *ie;
    unsigned char masterCellGroup_buf[1000];

    memset(&dl_dcch_msg, 0, sizeof(NR_DL_DCCH_Message_t));
    dl_dcch_msg.message.present            = NR_DL_DCCH_MessageType_PR_c1;
    dl_dcch_msg.message.choice.c1          = CALLOC(1, sizeof(struct NR_DL_DCCH_MessageType__c1));
    dl_dcch_msg.message.choice.c1->present = NR_DL_DCCH_MessageType__c1_PR_rrcReconfiguration;

    dl_dcch_msg.message.choice.c1->choice.rrcReconfiguration = calloc(1, sizeof(NR_RRCReconfiguration_t));
    dl_dcch_msg.message.choice.c1->choice.rrcReconfiguration->rrc_TransactionIdentifier = Transaction_id;
    dl_dcch_msg.message.choice.c1->choice.rrcReconfiguration->criticalExtensions.present = NR_RRCReconfiguration__criticalExtensions_PR_rrcReconfiguration;

    /******************** Radio Bearer Config ********************/
    /* Configure Security */
    // security_config    =  CALLOC(1, sizeof(NR_SecurityConfig_t));
    // security_config->securityAlgorithmConfig = CALLOC(1, sizeof(*ie->radioBearerConfig->securityConfig->securityAlgorithmConfig));
    // security_config->securityAlgorithmConfig->cipheringAlgorithm     = NR_CipheringAlgorithm_nea0;
    // security_config->securityAlgorithmConfig->integrityProtAlgorithm = NULL;
    // security_config->keyToUse = CALLOC(1, sizeof(*ie->radioBearerConfig->securityConfig->keyToUse));
    // *security_config->keyToUse = NR_SecurityConfig__keyToUse_master;

    ie = calloc(1, sizeof(NR_RRCReconfiguration_IEs_t));
    if (SRB_configList || DRB_configList) {
      ie->radioBearerConfig = calloc(1, sizeof(NR_RadioBearerConfig_t));
      ie->radioBearerConfig->srb_ToAddModList  = SRB_configList;
      ie->radioBearerConfig->drb_ToAddModList  = DRB_configList;
      ie->radioBearerConfig->securityConfig    = security_config;
      ie->radioBearerConfig->srb3_ToRelease    = NULL;
      ie->radioBearerConfig->drb_ToReleaseList = DRB_releaseList;
    }

    /******************** Meas Config ********************/
    // measConfig
    ie->measConfig = meas_config;
    // lateNonCriticalExtension
    ie->lateNonCriticalExtension = NULL;
    // nonCriticalExtension

    if (cellGroupConfig || dedicatedNAS_MessageList) {
      ie->nonCriticalExtension = calloc(1, sizeof(NR_RRCReconfiguration_v1530_IEs_t));
      if (dedicatedNAS_MessageList)
        ie->nonCriticalExtension->dedicatedNAS_MessageList = dedicatedNAS_MessageList;
    }

    if(cellGroupConfig!=NULL){
      update_cellGroupConfig(cellGroupConfig,
                             ue_context_pP ? ue_context_pP->ue_context.UE_Capability_nr : NULL,
                             configuration);

      enc_rval = uper_encode_to_buffer(&asn_DEF_NR_CellGroupConfig,
          NULL,
          (void *)cellGroupConfig,
          masterCellGroup_buf,
          1000);
      if(enc_rval.encoded == -1) {
        LOG_E(NR_RRC, "ASN1 message CellGroupConfig encoding failed (%s, %lu)!\n",
            enc_rval.failed_type->name, enc_rval.encoded);
        return -1;
      }
      if ( LOG_DEBUGFLAG(DEBUG_ASN1) ) {
        xer_fprint(stdout, &asn_DEF_NR_CellGroupConfig, (const void *) cellGroupConfig);
      }
      ie->nonCriticalExtension->masterCellGroup = calloc(1,sizeof(OCTET_STRING_t));

      ie->nonCriticalExtension->masterCellGroup->buf = masterCellGroup_buf;
      ie->nonCriticalExtension->masterCellGroup->size = (enc_rval.encoded+7)/8;
    }

    dl_dcch_msg.message.choice.c1->choice.rrcReconfiguration->criticalExtensions.choice.rrcReconfiguration = ie;

    if ( LOG_DEBUGFLAG(DEBUG_ASN1) ) {
      xer_fprint(stdout, &asn_DEF_NR_DL_DCCH_Message, (void *)&dl_dcch_msg);
    }

    enc_rval = uper_encode_to_buffer(&asn_DEF_NR_DL_DCCH_Message,
                                    NULL,
                                    (void *)&dl_dcch_msg,
                                    buffer,
                                    buffer_size);

    if(enc_rval.encoded == -1) {
        LOG_I(NR_RRC, "[gNB AssertFatal]ASN1 message encoding failed (%s, %lu)!\n",
            enc_rval.failed_type->name, enc_rval.encoded);
        return -1;
    }

    LOG_D(NR_RRC,"[gNB %d] RRCReconfiguration for UE %x Encoded %zd bits (%zd bytes)\n",
            ctxt_pP->module_id,
            ctxt_pP->rnti,
            enc_rval.encoded,
            (enc_rval.encoded+7)/8);

    if (enc_rval.encoded == -1) {
        LOG_E(NR_RRC,"[gNB %d] ASN1 : RRCReconfiguration encoding failed for UE %x\n",
            ctxt_pP->module_id,
            ctxt_pP->rnti);
        return(-1);
    }

    return((enc_rval.encoded+7)/8);
}


uint8_t do_RRCSetupRequest(uint8_t Mod_id, uint8_t *buffer, size_t buffer_size, uint8_t *rv) {
  asn_enc_rval_t enc_rval;
  uint8_t buf[5],buf2=0;
  NR_UL_CCCH_Message_t ul_ccch_msg;
  NR_RRCSetupRequest_t *rrcSetupRequest;
  memset((void *)&ul_ccch_msg,0,sizeof(NR_UL_CCCH_Message_t));
  ul_ccch_msg.message.present           = NR_UL_CCCH_MessageType_PR_c1;
  ul_ccch_msg.message.choice.c1          = CALLOC(1, sizeof(struct NR_UL_CCCH_MessageType__c1));
  ul_ccch_msg.message.choice.c1->present = NR_UL_CCCH_MessageType__c1_PR_rrcSetupRequest;
  ul_ccch_msg.message.choice.c1->choice.rrcSetupRequest = CALLOC(1, sizeof(NR_RRCSetupRequest_t));
  rrcSetupRequest          = ul_ccch_msg.message.choice.c1->choice.rrcSetupRequest;


  if (1) {
    rrcSetupRequest->rrcSetupRequest.ue_Identity.present = NR_InitialUE_Identity_PR_randomValue;
    rrcSetupRequest->rrcSetupRequest.ue_Identity.choice.randomValue.size = 5;
    rrcSetupRequest->rrcSetupRequest.ue_Identity.choice.randomValue.bits_unused = 1;
    rrcSetupRequest->rrcSetupRequest.ue_Identity.choice.randomValue.buf = buf;
    rrcSetupRequest->rrcSetupRequest.ue_Identity.choice.randomValue.buf[0] = rv[0];
    rrcSetupRequest->rrcSetupRequest.ue_Identity.choice.randomValue.buf[1] = rv[1];
    rrcSetupRequest->rrcSetupRequest.ue_Identity.choice.randomValue.buf[2] = rv[2];
    rrcSetupRequest->rrcSetupRequest.ue_Identity.choice.randomValue.buf[3] = rv[3];
    rrcSetupRequest->rrcSetupRequest.ue_Identity.choice.randomValue.buf[4] = rv[4]&0xfe;
  } else {
    rrcSetupRequest->rrcSetupRequest.ue_Identity.present = NR_InitialUE_Identity_PR_ng_5G_S_TMSI_Part1;
    rrcSetupRequest->rrcSetupRequest.ue_Identity.choice.ng_5G_S_TMSI_Part1.size = 1;
    rrcSetupRequest->rrcSetupRequest.ue_Identity.choice.ng_5G_S_TMSI_Part1.bits_unused = 0;
    rrcSetupRequest->rrcSetupRequest.ue_Identity.choice.ng_5G_S_TMSI_Part1.buf = buf;
    rrcSetupRequest->rrcSetupRequest.ue_Identity.choice.ng_5G_S_TMSI_Part1.buf[0] = 0x12;
  }

  rrcSetupRequest->rrcSetupRequest.establishmentCause = NR_EstablishmentCause_mo_Signalling; //EstablishmentCause_mo_Data;
  rrcSetupRequest->rrcSetupRequest.spare.buf = &buf2;
  rrcSetupRequest->rrcSetupRequest.spare.size=1;
  rrcSetupRequest->rrcSetupRequest.spare.bits_unused = 7;

  if ( LOG_DEBUGFLAG(DEBUG_ASN1) ) {
    xer_fprint(stdout, &asn_DEF_NR_UL_CCCH_Message, (void *)&ul_ccch_msg);
  }

  enc_rval = uper_encode_to_buffer(&asn_DEF_NR_UL_CCCH_Message,
                                   NULL,
                                   (void *)&ul_ccch_msg,
                                   buffer,
                                   buffer_size);
  AssertFatal (enc_rval.encoded > 0, "ASN1 message encoding failed (%s, %lu)!\n", enc_rval.failed_type->name, enc_rval.encoded);
  LOG_D(NR_RRC,"[UE] RRCSetupRequest Encoded %zd bits (%zd bytes)\n", enc_rval.encoded, (enc_rval.encoded+7)/8);
  return((enc_rval.encoded+7)/8);
}

//------------------------------------------------------------------------------
uint8_t
do_NR_RRCReconfigurationComplete_for_nsa(
  uint8_t *buffer,
  size_t buffer_size,
  NR_RRC_TransactionIdentifier_t Transaction_id
)
//------------------------------------------------------------------------------
{
  NR_RRCReconfigurationComplete_t rrc_complete_msg;
  memset(&rrc_complete_msg, 0, sizeof(rrc_complete_msg));
  rrc_complete_msg.rrc_TransactionIdentifier = Transaction_id;
  rrc_complete_msg.criticalExtensions.choice.rrcReconfigurationComplete =
        CALLOC(1, sizeof(*rrc_complete_msg.criticalExtensions.choice.rrcReconfigurationComplete));
  rrc_complete_msg.criticalExtensions.present =
	NR_RRCReconfigurationComplete__criticalExtensions_PR_rrcReconfigurationComplete;
  rrc_complete_msg.criticalExtensions.choice.rrcReconfigurationComplete->nonCriticalExtension = NULL;
  rrc_complete_msg.criticalExtensions.choice.rrcReconfigurationComplete->lateNonCriticalExtension = NULL;
  if (0) {
    xer_fprint(stdout, &asn_DEF_NR_RRCReconfigurationComplete, (void *)&rrc_complete_msg);
  }

  asn_enc_rval_t enc_rval = uper_encode_to_buffer(&asn_DEF_NR_RRCReconfigurationComplete,
                                                  NULL,
                                                  (void *)&rrc_complete_msg,
                                                  buffer,
                                                  buffer_size);
  AssertFatal (enc_rval.encoded > 0, "ASN1 message encoding failed (%s, %lu)!\n",
               enc_rval.failed_type->name, enc_rval.encoded);
  LOG_A(NR_RRC, "rrcReconfigurationComplete Encoded %zd bits (%zd bytes)\n", enc_rval.encoded, (enc_rval.encoded+7)/8);
  return((enc_rval.encoded+7)/8);
}

//------------------------------------------------------------------------------
uint8_t
do_NR_RRCReconfigurationComplete(
  const protocol_ctxt_t *const ctxt_pP,
  uint8_t *buffer,
  size_t buffer_size,
  const uint8_t Transaction_id
)
//------------------------------------------------------------------------------
{
  asn_enc_rval_t enc_rval;
  NR_UL_DCCH_Message_t ul_dcch_msg;
  NR_RRCReconfigurationComplete_t *rrcReconfigurationComplete;
  memset((void *)&ul_dcch_msg,0,sizeof(NR_UL_DCCH_Message_t));
  ul_dcch_msg.message.present                     = NR_UL_DCCH_MessageType_PR_c1;
  ul_dcch_msg.message.choice.c1                   = CALLOC(1, sizeof(struct NR_UL_DCCH_MessageType__c1));
  ul_dcch_msg.message.choice.c1->present           = NR_UL_DCCH_MessageType__c1_PR_rrcReconfigurationComplete;
  ul_dcch_msg.message.choice.c1->choice.rrcReconfigurationComplete = CALLOC(1, sizeof(NR_RRCReconfigurationComplete_t));
  rrcReconfigurationComplete            = ul_dcch_msg.message.choice.c1->choice.rrcReconfigurationComplete;
  rrcReconfigurationComplete->rrc_TransactionIdentifier = Transaction_id;
  rrcReconfigurationComplete->criticalExtensions.choice.rrcReconfigurationComplete = CALLOC(1, sizeof(NR_RRCReconfigurationComplete_IEs_t));
  rrcReconfigurationComplete->criticalExtensions.present =
		  NR_RRCReconfigurationComplete__criticalExtensions_PR_rrcReconfigurationComplete;
  rrcReconfigurationComplete->criticalExtensions.choice.rrcReconfigurationComplete->nonCriticalExtension = NULL;
  rrcReconfigurationComplete->criticalExtensions.choice.rrcReconfigurationComplete->lateNonCriticalExtension = NULL;
  if ( LOG_DEBUGFLAG(DEBUG_ASN1) ) {
    xer_fprint(stdout, &asn_DEF_NR_UL_DCCH_Message, (void *)&ul_dcch_msg);
  }

  enc_rval = uper_encode_to_buffer(&asn_DEF_NR_UL_DCCH_Message,
                                   NULL,
                                   (void *)&ul_dcch_msg,
                                   buffer,
                                   buffer_size);
  AssertFatal (enc_rval.encoded > 0, "ASN1 message encoding failed (%s, %lu)!\n",
               enc_rval.failed_type->name, enc_rval.encoded);
  LOG_I(NR_RRC,"rrcReconfigurationComplete Encoded %zd bits (%zd bytes)\n",enc_rval.encoded,(enc_rval.encoded+7)/8);
  return((enc_rval.encoded+7)/8);
}

uint8_t do_RRCSetupComplete(uint8_t Mod_id, uint8_t *buffer, size_t buffer_size,
                            const uint8_t Transaction_id, uint8_t sel_plmn_id, const int dedicatedInfoNASLength, const char *dedicatedInfoNAS){
  asn_enc_rval_t enc_rval;
  
  NR_UL_DCCH_Message_t  ul_dcch_msg;
  NR_RRCSetupComplete_t *RrcSetupComplete;
  memset((void *)&ul_dcch_msg,0,sizeof(NR_UL_DCCH_Message_t));

  uint8_t buf[6];

  ul_dcch_msg.message.present = NR_UL_DCCH_MessageType_PR_c1;
  ul_dcch_msg.message.choice.c1 = CALLOC(1,sizeof(struct NR_UL_DCCH_MessageType__c1));
  ul_dcch_msg.message.choice.c1->present = NR_UL_DCCH_MessageType__c1_PR_rrcSetupComplete;
  ul_dcch_msg.message.choice.c1->choice.rrcSetupComplete = CALLOC(1, sizeof(NR_RRCSetupComplete_t));
  RrcSetupComplete                       = ul_dcch_msg.message.choice.c1->choice.rrcSetupComplete;
  RrcSetupComplete->rrc_TransactionIdentifier    = Transaction_id;
  RrcSetupComplete->criticalExtensions.present   = NR_RRCSetupComplete__criticalExtensions_PR_rrcSetupComplete;
  RrcSetupComplete->criticalExtensions.choice.rrcSetupComplete = CALLOC(1, sizeof(NR_RRCSetupComplete_IEs_t));
  // RrcSetupComplete->criticalExtensions.choice.rrcSetupComplete->nonCriticalExtension = CALLOC(1,
  //   sizeof(*RrcSetupComplete->criticalExtensions.choice.rrcSetupComplete->nonCriticalExtension));
  RrcSetupComplete->criticalExtensions.choice.rrcSetupComplete->selectedPLMN_Identity = sel_plmn_id;
  RrcSetupComplete->criticalExtensions.choice.rrcSetupComplete->registeredAMF = NULL;

  RrcSetupComplete->criticalExtensions.choice.rrcSetupComplete->ng_5G_S_TMSI_Value = CALLOC(1, sizeof(struct NR_RRCSetupComplete_IEs__ng_5G_S_TMSI_Value));
  RrcSetupComplete->criticalExtensions.choice.rrcSetupComplete->ng_5G_S_TMSI_Value->present = NR_RRCSetupComplete_IEs__ng_5G_S_TMSI_Value_PR_ng_5G_S_TMSI;
  RrcSetupComplete->criticalExtensions.choice.rrcSetupComplete->ng_5G_S_TMSI_Value->choice.ng_5G_S_TMSI.size = 6;
  RrcSetupComplete->criticalExtensions.choice.rrcSetupComplete->ng_5G_S_TMSI_Value->choice.ng_5G_S_TMSI.buf = buf;
  RrcSetupComplete->criticalExtensions.choice.rrcSetupComplete->ng_5G_S_TMSI_Value->choice.ng_5G_S_TMSI.buf[0] = 0x12;
  RrcSetupComplete->criticalExtensions.choice.rrcSetupComplete->ng_5G_S_TMSI_Value->choice.ng_5G_S_TMSI.buf[1] = 0x34;
  RrcSetupComplete->criticalExtensions.choice.rrcSetupComplete->ng_5G_S_TMSI_Value->choice.ng_5G_S_TMSI.buf[2] = 0x56;
  RrcSetupComplete->criticalExtensions.choice.rrcSetupComplete->ng_5G_S_TMSI_Value->choice.ng_5G_S_TMSI.buf[3] = 0x78;
  RrcSetupComplete->criticalExtensions.choice.rrcSetupComplete->ng_5G_S_TMSI_Value->choice.ng_5G_S_TMSI.buf[4] = 0x9A;
  RrcSetupComplete->criticalExtensions.choice.rrcSetupComplete->ng_5G_S_TMSI_Value->choice.ng_5G_S_TMSI.buf[5] = 0xBC;

 memset(&RrcSetupComplete->criticalExtensions.choice.rrcSetupComplete->dedicatedNAS_Message,0,sizeof(OCTET_STRING_t));
 OCTET_STRING_fromBuf(&RrcSetupComplete->criticalExtensions.choice.rrcSetupComplete->dedicatedNAS_Message,dedicatedInfoNAS,dedicatedInfoNASLength);
if ( LOG_DEBUGFLAG(DEBUG_ASN1) ) {
  xer_fprint(stdout, &asn_DEF_NR_UL_DCCH_Message, (void *)&ul_dcch_msg);
}

enc_rval = uper_encode_to_buffer(&asn_DEF_NR_UL_DCCH_Message,
                                 NULL,
                                 (void *)&ul_dcch_msg,
                                 buffer,
                                 buffer_size);
AssertFatal(enc_rval.encoded > 0,"ASN1 message encoding failed (%s, %lu)!\n",
    enc_rval.failed_type->name,enc_rval.encoded);
LOG_D(NR_RRC,"RRCSetupComplete Encoded %zd bits (%zd bytes)\n",enc_rval.encoded,(enc_rval.encoded+7)/8);

return((enc_rval.encoded+7)/8);
}

//------------------------------------------------------------------------------
uint8_t 
do_NR_DLInformationTransfer(
    uint8_t Mod_id,
    uint8_t **buffer,
    uint8_t transaction_id,
    uint32_t pdu_length,
    uint8_t *pdu_buffer
)
//------------------------------------------------------------------------------
{
    ssize_t encoded;
    NR_DL_DCCH_Message_t   dl_dcch_msg;
    memset(&dl_dcch_msg, 0, sizeof(NR_DL_DCCH_Message_t));
    dl_dcch_msg.message.present            = NR_DL_DCCH_MessageType_PR_c1;
    dl_dcch_msg.message.choice.c1          = CALLOC(1, sizeof(struct NR_DL_DCCH_MessageType__c1));
    dl_dcch_msg.message.choice.c1->present = NR_DL_DCCH_MessageType__c1_PR_dlInformationTransfer;

    dl_dcch_msg.message.choice.c1->choice.dlInformationTransfer = CALLOC(1, sizeof(NR_DLInformationTransfer_t));
    dl_dcch_msg.message.choice.c1->choice.dlInformationTransfer->rrc_TransactionIdentifier = transaction_id;
    dl_dcch_msg.message.choice.c1->choice.dlInformationTransfer->criticalExtensions.present =
        NR_DLInformationTransfer__criticalExtensions_PR_dlInformationTransfer;

    dl_dcch_msg.message.choice.c1->choice.dlInformationTransfer->
        criticalExtensions.choice.dlInformationTransfer = CALLOC(1, sizeof(NR_DLInformationTransfer_IEs_t));
    dl_dcch_msg.message.choice.c1->choice.dlInformationTransfer->
        criticalExtensions.choice.dlInformationTransfer->dedicatedNAS_Message = CALLOC(1, sizeof(NR_DedicatedNAS_Message_t));
    dl_dcch_msg.message.choice.c1->choice.dlInformationTransfer->
        criticalExtensions.choice.dlInformationTransfer->dedicatedNAS_Message->buf = pdu_buffer;
    dl_dcch_msg.message.choice.c1->choice.dlInformationTransfer->
        criticalExtensions.choice.dlInformationTransfer->dedicatedNAS_Message->size = pdu_length;

    encoded = uper_encode_to_new_buffer (&asn_DEF_NR_DL_DCCH_Message, NULL, (void *) &dl_dcch_msg, (void **)buffer);
    AssertFatal(encoded > 0,"ASN1 message encoding failed (%s, %ld)!\n",
                "DLInformationTransfer", encoded);
    LOG_D(NR_RRC,"DLInformationTransfer Encoded %zd bytes\n", encoded);
    //for (int i=0;i<encoded;i++) printf("%02x ",(*buffer)[i]);
    return encoded;
}

uint8_t do_NR_ULInformationTransfer(uint8_t **buffer, uint32_t pdu_length, uint8_t *pdu_buffer) {
    ssize_t encoded;
    NR_UL_DCCH_Message_t ul_dcch_msg;
    memset(&ul_dcch_msg, 0, sizeof(NR_UL_DCCH_Message_t));
    ul_dcch_msg.message.present           = NR_UL_DCCH_MessageType_PR_c1;
    ul_dcch_msg.message.choice.c1          = CALLOC(1,sizeof(struct NR_UL_DCCH_MessageType__c1));
    ul_dcch_msg.message.choice.c1->present = NR_UL_DCCH_MessageType__c1_PR_ulInformationTransfer;
    ul_dcch_msg.message.choice.c1->choice.ulInformationTransfer = CALLOC(1,sizeof(struct NR_ULInformationTransfer));
    ul_dcch_msg.message.choice.c1->choice.ulInformationTransfer->criticalExtensions.present = NR_ULInformationTransfer__criticalExtensions_PR_ulInformationTransfer;
    ul_dcch_msg.message.choice.c1->choice.ulInformationTransfer->criticalExtensions.choice.ulInformationTransfer = CALLOC(1,sizeof(struct NR_ULInformationTransfer_IEs));
    struct NR_ULInformationTransfer_IEs *ulInformationTransfer = ul_dcch_msg.message.choice.c1->choice.ulInformationTransfer->criticalExtensions.choice.ulInformationTransfer;
    ulInformationTransfer->dedicatedNAS_Message = CALLOC(1,sizeof(NR_DedicatedNAS_Message_t));
    ulInformationTransfer->dedicatedNAS_Message->buf = pdu_buffer;
    ulInformationTransfer->dedicatedNAS_Message->size = pdu_length;
    ulInformationTransfer->lateNonCriticalExtension = NULL;
    encoded = uper_encode_to_new_buffer (&asn_DEF_NR_UL_DCCH_Message, NULL, (void *) &ul_dcch_msg, (void **) buffer);
    AssertFatal(encoded > 0,"ASN1 message encoding failed (%s, %ld)!\n",
                "ULInformationTransfer",encoded);
    LOG_D(NR_RRC,"ULInformationTransfer Encoded %zd bytes\n",encoded);

    return encoded;
}

uint8_t do_RRCReestablishmentRequest(uint8_t Mod_id, uint8_t *buffer, uint16_t c_rnti) {
  asn_enc_rval_t enc_rval;
  NR_UL_CCCH_Message_t ul_ccch_msg;
  NR_RRCReestablishmentRequest_t *rrcReestablishmentRequest;
  uint8_t buf[2];

  memset((void *)&ul_ccch_msg,0,sizeof(NR_UL_CCCH_Message_t));
  ul_ccch_msg.message.present            = NR_UL_CCCH_MessageType_PR_c1;
  ul_ccch_msg.message.choice.c1          = CALLOC(1, sizeof(struct NR_UL_CCCH_MessageType__c1));
  ul_ccch_msg.message.choice.c1->present = NR_UL_CCCH_MessageType__c1_PR_rrcReestablishmentRequest;
  ul_ccch_msg.message.choice.c1->choice.rrcReestablishmentRequest = CALLOC(1, sizeof(NR_RRCReestablishmentRequest_t));

  rrcReestablishmentRequest = ul_ccch_msg.message.choice.c1->choice.rrcReestablishmentRequest;
  // test
  rrcReestablishmentRequest->rrcReestablishmentRequest.reestablishmentCause = NR_ReestablishmentCause_reconfigurationFailure;
  rrcReestablishmentRequest->rrcReestablishmentRequest.ue_Identity.c_RNTI = c_rnti;
  rrcReestablishmentRequest->rrcReestablishmentRequest.ue_Identity.physCellId = 0;
  rrcReestablishmentRequest->rrcReestablishmentRequest.ue_Identity.shortMAC_I.buf = buf;
  rrcReestablishmentRequest->rrcReestablishmentRequest.ue_Identity.shortMAC_I.buf[0] = 0x08;
  rrcReestablishmentRequest->rrcReestablishmentRequest.ue_Identity.shortMAC_I.buf[1] = 0x32;
  rrcReestablishmentRequest->rrcReestablishmentRequest.ue_Identity.shortMAC_I.size = 2;


  if ( LOG_DEBUGFLAG(DEBUG_ASN1) ) {
    xer_fprint(stdout, &asn_DEF_NR_UL_CCCH_Message, (void *)&ul_ccch_msg);
  }

  enc_rval = uper_encode_to_buffer(&asn_DEF_NR_UL_CCCH_Message,
                                   NULL,
                                   (void *)&ul_ccch_msg,
                                   buffer,
                                   100);
  AssertFatal (enc_rval.encoded > 0, "ASN1 message encoding failed (%s, %lu)!\n", enc_rval.failed_type->name, enc_rval.encoded);
  LOG_D(NR_RRC,"[UE] RRCReestablishmentRequest Encoded %zd bits (%zd bytes)\n", enc_rval.encoded, (enc_rval.encoded+7)/8);
  return((enc_rval.encoded+7)/8);
}

//------------------------------------------------------------------------------
uint8_t
do_RRCReestablishment(
const protocol_ctxt_t     *const ctxt_pP,
rrc_gNB_ue_context_t      *const ue_context_pP,
int                              CC_id,
uint8_t                   *const buffer,
size_t                           buffer_size,
//const uint8_t                    transmission_mode,
const uint8_t                    Transaction_id,
NR_SRB_ToAddModList_t               **SRB_configList
) {
    asn_enc_rval_t enc_rval;
    //long *logicalchannelgroup = NULL;
    struct NR_SRB_ToAddMod *SRB1_config = NULL;
    struct NR_SRB_ToAddMod *SRB2_config = NULL;
    //gNB_RRC_INST *nrrrc               = RC.nrrrc[ctxt_pP->module_id];
    NR_DL_DCCH_Message_t dl_dcch_msg;
    NR_RRCReestablishment_t *rrcReestablishment = NULL;
    int i = 0;
    ue_context_pP->ue_context.reestablishment_xid = Transaction_id;
    NR_SRB_ToAddModList_t **SRB_configList2 = NULL;
    SRB_configList2 = &ue_context_pP->ue_context.SRB_configList2[Transaction_id];

    if (*SRB_configList2) {
      free(*SRB_configList2);
    }

    *SRB_configList2 = CALLOC(1, sizeof(NR_SRB_ToAddModList_t));
    memset((void *)&dl_dcch_msg, 0, sizeof(NR_DL_DCCH_Message_t));
    dl_dcch_msg.message.present           = NR_DL_DCCH_MessageType_PR_c1;
    dl_dcch_msg.message.choice.c1 = calloc(1,sizeof(struct NR_DL_DCCH_MessageType__c1));
    dl_dcch_msg.message.choice.c1->present = NR_DL_DCCH_MessageType__c1_PR_rrcReestablishment;
    dl_dcch_msg.message.choice.c1->choice.rrcReestablishment = CALLOC(1,sizeof(NR_RRCReestablishment_t));
    rrcReestablishment = dl_dcch_msg.message.choice.c1->choice.rrcReestablishment;

    // get old configuration of SRB2
    if (*SRB_configList != NULL) {
      for (i = 0; (i < (*SRB_configList)->list.count) && (i < 3); i++) {
        LOG_D(NR_RRC, "(*SRB_configList)->list.array[%d]->srb_Identity=%ld\n",
              i, (*SRB_configList)->list.array[i]->srb_Identity);
    
        if ((*SRB_configList)->list.array[i]->srb_Identity == 2 ) {
          SRB2_config = (*SRB_configList)->list.array[i];
        } else if ((*SRB_configList)->list.array[i]->srb_Identity == 1 ) {
          SRB1_config = (*SRB_configList)->list.array[i];
        }
      }
    }

    if (SRB1_config == NULL) {
      // default SRB1 configuration
      LOG_W(NR_RRC,"SRB1 configuration does not exist in SRB configuration list, use default\n");
      /// SRB1
      SRB1_config = CALLOC(1, sizeof(*SRB1_config));
      SRB1_config->srb_Identity = 1;
    }

    if (SRB2_config == NULL) {
      LOG_W(NR_RRC,"SRB2 configuration does not exist in SRB configuration list\n");
    } else {
      ASN_SEQUENCE_ADD(&(*SRB_configList2)->list, SRB2_config);
    }

    if (*SRB_configList) {
      free(*SRB_configList);
    }

    *SRB_configList = CALLOC(1, sizeof(LTE_SRB_ToAddModList_t));
    ASN_SEQUENCE_ADD(&(*SRB_configList)->list,SRB1_config);

    rrcReestablishment->rrc_TransactionIdentifier = Transaction_id;
    rrcReestablishment->criticalExtensions.present = NR_RRCReestablishment__criticalExtensions_PR_rrcReestablishment;
    rrcReestablishment->criticalExtensions.choice.rrcReestablishment = CALLOC(1,sizeof(NR_RRCReestablishment_IEs_t));

    uint8_t KgNB_star[32] = { 0 };
    /** TODO
    uint16_t pci = nrrrc->carrier[CC_id].physCellId;
    uint32_t earfcn_dl = (uint32_t)freq_to_arfcn10(RC.mac[ctxt_pP->module_id]->common_channels[CC_id].eutra_band,
                         nrrrc->carrier[CC_id].dl_CarrierFreq);
    bool     is_rel8_only = true;
    
    if (earfcn_dl > 65535) {
      is_rel8_only = false;
    }
    LOG_D(NR_RRC, "pci=%d, eutra_band=%d, downlink_frequency=%d, earfcn_dl=%u, is_rel8_only=%s\n",
          pci,
          RC.mac[ctxt_pP->module_id]->common_channels[CC_id].eutra_band,
          nrrrc->carrier[CC_id].dl_CarrierFreq,
          earfcn_dl,
          is_rel8_only == true ? "true": "false");
    */
    
    if (ue_context_pP->ue_context.nh_ncc >= 0) {
      //TODO derive_keNB_star(ue_context_pP->ue_context.nh, pci, earfcn_dl, is_rel8_only, KgNB_star);
      rrcReestablishment->criticalExtensions.choice.rrcReestablishment->nextHopChainingCount = ue_context_pP->ue_context.nh_ncc;
    } else { // first HO
      //TODO derive_keNB_star (ue_context_pP->ue_context.kgnb, pci, earfcn_dl, is_rel8_only, KgNB_star);
      // LG: really 1
      rrcReestablishment->criticalExtensions.choice.rrcReestablishment->nextHopChainingCount = 0;
    }
    // copy KgNB_star to ue_context_pP->ue_context.kgnb
    memcpy (ue_context_pP->ue_context.kgnb, KgNB_star, 32);
    ue_context_pP->ue_context.kgnb_ncc = 0;
    rrcReestablishment->criticalExtensions.choice.rrcReestablishment->lateNonCriticalExtension = NULL;
    rrcReestablishment->criticalExtensions.choice.rrcReestablishment->nonCriticalExtension = NULL;

    if ( LOG_DEBUGFLAG(DEBUG_ASN1) ) {
      xer_fprint(stdout, &asn_DEF_NR_DL_DCCH_Message, (void *)&dl_dcch_msg);
    }

    enc_rval = uper_encode_to_buffer(&asn_DEF_NR_DL_DCCH_Message,
                                     NULL,
                                     (void *)&dl_dcch_msg,
                                     buffer,
                                     100);

    if(enc_rval.encoded == -1) {
      LOG_E(NR_RRC, "[gNB AssertFatal]ASN1 message encoding failed (%s, %lu)!\n",
            enc_rval.failed_type->name, enc_rval.encoded);
      return -1;
    }
    
    LOG_D(NR_RRC,"RRCReestablishment Encoded %u bits (%u bytes)\n",
          (uint32_t)enc_rval.encoded, (uint32_t)(enc_rval.encoded+7)/8);
    return((enc_rval.encoded+7)/8);

}

uint8_t 
do_RRCReestablishmentComplete(uint8_t *buffer, size_t buffer_size, int64_t rrc_TransactionIdentifier) {
  asn_enc_rval_t enc_rval;
  NR_UL_DCCH_Message_t ul_dcch_msg;
  NR_RRCReestablishmentComplete_t *rrcReestablishmentComplete;

  memset((void *)&ul_dcch_msg,0,sizeof(NR_UL_DCCH_Message_t));
  ul_dcch_msg.message.present            = NR_UL_DCCH_MessageType_PR_c1;
  ul_dcch_msg.message.choice.c1          = CALLOC(1, sizeof(struct NR_UL_DCCH_MessageType__c1));
  ul_dcch_msg.message.choice.c1->present = NR_UL_DCCH_MessageType__c1_PR_rrcReestablishmentComplete;
  ul_dcch_msg.message.choice.c1->choice.rrcReestablishmentComplete = CALLOC(1, sizeof(NR_RRCReestablishmentComplete_t));

  rrcReestablishmentComplete = ul_dcch_msg.message.choice.c1->choice.rrcReestablishmentComplete;
  rrcReestablishmentComplete->rrc_TransactionIdentifier = rrc_TransactionIdentifier;
  rrcReestablishmentComplete->criticalExtensions.present = NR_RRCReestablishmentComplete__criticalExtensions_PR_rrcReestablishmentComplete;
  rrcReestablishmentComplete->criticalExtensions.choice.rrcReestablishmentComplete = CALLOC(1, sizeof(NR_RRCReestablishmentComplete_IEs_t));
  rrcReestablishmentComplete->criticalExtensions.choice.rrcReestablishmentComplete->lateNonCriticalExtension = NULL;
  rrcReestablishmentComplete->criticalExtensions.choice.rrcReestablishmentComplete->nonCriticalExtension = NULL;

  if ( LOG_DEBUGFLAG(DEBUG_ASN1) ) {
    xer_fprint(stdout, &asn_DEF_NR_UL_CCCH_Message, (void *)&ul_dcch_msg);
  }

  enc_rval = uper_encode_to_buffer(&asn_DEF_NR_UL_DCCH_Message,
                                   NULL,
                                   (void *)&ul_dcch_msg,
                                   buffer,
                                   buffer_size);
  AssertFatal (enc_rval.encoded > 0, "ASN1 message encoding failed (%s, %lu)!\n", enc_rval.failed_type->name, enc_rval.encoded);
  LOG_D(NR_RRC,"[UE] RRCReestablishmentComplete Encoded %zd bits (%zd bytes)\n", enc_rval.encoded, (enc_rval.encoded+7)/8);
  return((enc_rval.encoded+7)/8);
}
<|MERGE_RESOLUTION|>--- conflicted
+++ resolved
@@ -2402,43 +2402,6 @@
   logicalChannelConfig->ul_SpecificParameters->logicalChannelSR_DelayTimerApplied = 0;
   rlc_BearerConfig->mac_LogicalChannelConfig                       = logicalChannelConfig;
 
-<<<<<<< HEAD
-  // DRB Configuration
-  NR_RLC_BearerConfig_t *rlc_BearerConfig_drb                      = NULL;
-  NR_RLC_Config_t *rlc_Config_drb                                  = NULL;
-  NR_LogicalChannelConfig_t *logicalChannelConfig_drb              = NULL;
-  long *logicalChannelGroup_drb                                    = NULL;
-  rlc_BearerConfig_drb                                             = calloc(1, sizeof(NR_RLC_BearerConfig_t));
-  rlc_BearerConfig_drb->logicalChannelIdentity                     = 4;
-  rlc_BearerConfig_drb->servedRadioBearer                          = calloc(1, sizeof(*rlc_BearerConfig_drb->servedRadioBearer));
-  rlc_BearerConfig_drb->servedRadioBearer->present                 = NR_RLC_BearerConfig__servedRadioBearer_PR_drb_Identity;
-  rlc_BearerConfig_drb->servedRadioBearer->choice.drb_Identity     = 1;
-  rlc_BearerConfig_drb->reestablishRLC                             = NULL;
-  rlc_Config_drb                                                   = calloc(1, sizeof(NR_RLC_Config_t));
-
-  if (use_rlc_um_for_drb) {
-    nr_drb_config(rlc_Config_drb, NR_RLC_Config_PR_um_Bi_Directional);
-  } else {
-    nr_drb_config(rlc_Config_drb, NR_RLC_Config_PR_am);
-  }
-
-  rlc_BearerConfig_drb->rlc_Config                                 = rlc_Config_drb;
-  logicalChannelConfig_drb                                             = calloc(1, sizeof(NR_LogicalChannelConfig_t));
-  logicalChannelConfig_drb->ul_SpecificParameters                      = calloc(1, sizeof(*logicalChannelConfig_drb->ul_SpecificParameters));
-  logicalChannelConfig_drb->ul_SpecificParameters->priority            = 13;
-  logicalChannelConfig_drb->ul_SpecificParameters->prioritisedBitRate  = NR_LogicalChannelConfig__ul_SpecificParameters__prioritisedBitRate_kBps8;
-  logicalChannelConfig_drb->ul_SpecificParameters->bucketSizeDuration  = NR_LogicalChannelConfig__ul_SpecificParameters__bucketSizeDuration_ms100;
-  logicalChannelGroup_drb                                              = CALLOC(1, sizeof(long));
-  *logicalChannelGroup_drb                                             = 1;
-  logicalChannelConfig_drb->ul_SpecificParameters->logicalChannelGroup = logicalChannelGroup_drb;
-  logicalChannelConfig_drb->ul_SpecificParameters->schedulingRequestID = CALLOC(1, sizeof(*logicalChannelConfig_drb->ul_SpecificParameters->schedulingRequestID));
-  *logicalChannelConfig_drb->ul_SpecificParameters->schedulingRequestID = 0;
-  logicalChannelConfig_drb->ul_SpecificParameters->logicalChannelSR_Mask = 0;
-  logicalChannelConfig_drb->ul_SpecificParameters->logicalChannelSR_DelayTimerApplied = 0;
-  rlc_BearerConfig_drb->mac_LogicalChannelConfig                       = logicalChannelConfig_drb;
-  ASN_SEQUENCE_ADD(&cellGroupConfig->rlc_BearerToAddModList->list, rlc_BearerConfig_drb);
-  ASN_SEQUENCE_ADD(&ue_context_mastercellGroup->rlc_BearerToAddModList->list, rlc_BearerConfig_drb);
-=======
   return rlc_BearerConfig;
 }
 
@@ -2494,7 +2457,6 @@
     ASN_SEQUENCE_ADD(&cellGroupConfig->rlc_BearerToAddModList->list, rlc_BearerConfig);
     ASN_SEQUENCE_ADD(&ue_context_mastercellGroup->rlc_BearerToAddModList->list, rlc_BearerConfig);
   }
->>>>>>> d7dae8fa
 }
 
 void update_cellGroupConfig(NR_CellGroupConfig_t *cellGroupConfig,
