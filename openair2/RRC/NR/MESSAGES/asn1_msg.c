--- conflicted
+++ resolved
@@ -1008,15 +1008,10 @@
 void fill_initial_SpCellConfig(int uid,
                                NR_CellGroupConfig_t *cellGroupConfig,
                                NR_ServingCellConfigCommon_t *scc,
-<<<<<<< HEAD
-                               rrc_gNB_carrier_data_t *carrier) {
+                               const gNB_RrcConfigurationReq *configuration) {
 
   NR_SpCellConfig_t *SpCellConfig = cellGroupConfig->spCellConfig;
 
-=======
-                               const gNB_RrcConfigurationReq *configuration)
-{
->>>>>>> 5a3eeac5
   // This assert will never happen in the current implementation because NUMBER_OF_UE_MAX = 4.
   // However, if in the future NUMBER_OF_UE_MAX is increased, it will be necessary to improve the allocation of SRS resources,
   // where the startPosition = 2 or 3 and sl160 = 17, 17, 27 ... 157 only give us 30 different allocations.
@@ -1041,7 +1036,7 @@
   pucch_Config->resourceToReleaseList = NULL;
   config_pucch_resset0(pucch_Config, uid, curr_bwp, NULL);
   config_pucch_resset1(pucch_Config, NULL);
-  set_pucch_power_config(pucch_Config, carrier->do_CSIRS);
+  set_pucch_power_config(pucch_Config, configuration->do_CSIRS);
 
   initialUplinkBWP->pusch_Config = calloc(1,sizeof(*initialUplinkBWP->pusch_Config));
   initialUplinkBWP->pusch_Config->present = NR_SetupRelease_PUSCH_Config_PR_setup;
@@ -1192,24 +1187,7 @@
 
   schedulingrequest_config(scc, cellGroupConfig->mac_CellGroupConfig, pucch_Config);
 
-<<<<<<< HEAD
-  set_dl_DataToUL_ACK(pucch_Config, carrier->minRXTXTIME);
-=======
-  schedulingRequestResourceConfig->periodicityAndOffset->choice.sl40 = 8;
-  schedulingRequestResourceConfig->resource = calloc(1,sizeof(*schedulingRequestResourceConfig->resource));
-  *schedulingRequestResourceConfig->resource = 0;
-  ASN_SEQUENCE_ADD(&pucch_Config->schedulingRequestResourceToAddModList->list,schedulingRequestResourceConfig);
-
- pucch_Config->dl_DataToUL_ACK = calloc(1,sizeof(*pucch_Config->dl_DataToUL_ACK));
- long *delay[8];
- for (int i=0;i<8;i++) {
-   delay[i] = calloc(1,sizeof(*delay[i]));
-   AssertFatal(configuration->minRXTXTIME >= 2 && configuration->minRXTXTIME < 7,
-               "minRXTXTIME is %d but should be within [2,7)\n", configuration->minRXTXTIME);
-   *delay[i] = i + configuration->minRXTXTIME;
-   ASN_SEQUENCE_ADD(&pucch_Config->dl_DataToUL_ACK->list,delay[i]);
- }
->>>>>>> 5a3eeac5
+  set_dl_DataToUL_ACK(pucch_Config, configuration->minRXTXTIME);
 
   SpCellConfig->spCellConfigDedicated->initialDownlinkBWP = calloc(1,sizeof(*SpCellConfig->spCellConfigDedicated->initialDownlinkBWP));
   NR_BWP_DownlinkDedicated_t *bwp_Dedicated = SpCellConfig->spCellConfigDedicated->initialDownlinkBWP;
@@ -1535,11 +1513,7 @@
   
   cellGroupConfig->spCellConfig                                             = calloc(1,sizeof(*cellGroupConfig->spCellConfig));
   
-<<<<<<< HEAD
-  fill_initial_SpCellConfig(uid,cellGroupConfig,scc,carrier);
-=======
-  fill_initial_SpCellConfig(uid,cellGroupConfig->spCellConfig,scc,configuration);
->>>>>>> 5a3eeac5
+  fill_initial_SpCellConfig(uid,cellGroupConfig,scc,configuration);
   
   cellGroupConfig->sCellToAddModList                                        = NULL;
   cellGroupConfig->sCellToReleaseList                                       = NULL;
