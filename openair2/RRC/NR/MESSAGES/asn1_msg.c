--- conflicted
+++ resolved
@@ -979,14 +979,6 @@
     return((enc_rval.encoded+7)/8);
 }
 
-<<<<<<< HEAD
-void fill_initial_SpCellConfig(int uid,
-                               NR_CellGroupConfig_t *cellGroupConfig,
-                               NR_ServingCellConfigCommon_t *scc,
-                               rrc_gNB_carrier_data_t *carrier) {
-
-  NR_SpCellConfig_t *SpCellConfig = cellGroupConfig->spCellConfig;
-=======
 // TODO: Implement to b_SRS = 1 and b_SRS = 2
 long rrc_get_max_nr_csrs(uint8_t max_rbs, long b_SRS) {
 
@@ -1013,16 +1005,17 @@
 }
 
 void fill_initial_SpCellConfig(int uid,
-                               NR_SpCellConfig_t *SpCellConfig,
+                               NR_CellGroupConfig_t *cellGroupConfig,
                                NR_ServingCellConfigCommon_t *scc,
                                rrc_gNB_carrier_data_t *carrier) {
+
+  NR_SpCellConfig_t *SpCellConfig = cellGroupConfig->spCellConfig;
 
   // This assert will never happen in the current implementation because NUMBER_OF_UE_MAX = 4.
   // However, if in the future NUMBER_OF_UE_MAX is increased, it will be necessary to improve the allocation of SRS resources,
   // where the startPosition = 2 or 3 and sl160 = 17, 17, 27 ... 157 only give us 30 different allocations.
   AssertFatal(uid>=0 && uid<30, "gNB cannot allocate the SRS resources\n");
 
->>>>>>> a981291b
   int curr_bwp = NRRIV2BW(scc->downlinkConfigCommon->initialDownlinkBWP->genericParameters.locationAndBandwidth,MAX_BWP_SIZE);
   SpCellConfig->servCellIndex = NULL;
   SpCellConfig->reconfigurationWithSync = NULL;
@@ -1040,25 +1033,8 @@
   pucch_Config->resourceSetToReleaseList = NULL;
   pucch_Config->resourceToAddModList = calloc(1,sizeof(*pucch_Config->resourceToAddModList));
   pucch_Config->resourceToReleaseList = NULL;
-<<<<<<< HEAD
   config_pucch_resset0(pucch_Config, uid, curr_bwp, NULL);
 
-=======
-  // configure one single PUCCH0 opportunity for initial connection procedure
-  // one symbol (13)
-  NR_PUCCH_Resource_t *pucchres0=calloc(1,sizeof(*pucchres0));
-  pucchres0->pucch_ResourceId=0;
-  pucchres0->startingPRB=(8+uid) % curr_bwp;
-  LOG_D(NR_RRC, "pucchres0->startPRB %ld uid %d curr_bwp %d\n", pucchres0->startingPRB, uid, curr_bwp);
-  pucchres0->intraSlotFrequencyHopping=NULL;
-  pucchres0->secondHopPRB=NULL;
-  pucchres0->format.present= NR_PUCCH_Resource__format_PR_format0;
-  pucchres0->format.choice.format0=calloc(1,sizeof(*pucchres0->format.choice.format0));
-  pucchres0->format.choice.format0->initialCyclicShift=0;
-  pucchres0->format.choice.format0->nrofSymbols=1;
-  pucchres0->format.choice.format0->startingSymbolIndex=13;
-  ASN_SEQUENCE_ADD(&pucch_Config->resourceToAddModList->list,pucchres0);
->>>>>>> a981291b
   initialUplinkBWP->pusch_Config = calloc(1,sizeof(*initialUplinkBWP->pusch_Config));
   initialUplinkBWP->pusch_Config->present = NR_SetupRelease_PUSCH_Config_PR_setup;
   NR_PUSCH_Config_t *pusch_Config = calloc(1,sizeof(*pusch_Config));
@@ -1206,46 +1182,9 @@
   srs_res0->spatialRelationInfo->referenceSignal.choice.csi_RS_Index=0;
   ASN_SEQUENCE_ADD(&srs_Config->srs_ResourceToAddModList->list,srs_res0);
 
-<<<<<<< HEAD
   schedulingrequest_config(cellGroupConfig->mac_CellGroupConfig, pucch_Config);
 
   set_dl_DataToUL_ACK(pucch_Config, carrier->minRXTXTIME);
-=======
-  // configure Scheduling request
-  // 40 slot period 
-  pucch_Config->schedulingRequestResourceToAddModList = calloc(1,sizeof(*pucch_Config->schedulingRequestResourceToAddModList));
-  NR_SchedulingRequestResourceConfig_t *schedulingRequestResourceConfig = calloc(1,sizeof(*schedulingRequestResourceConfig));
-  schedulingRequestResourceConfig->schedulingRequestResourceId = 1;
-  schedulingRequestResourceConfig->schedulingRequestID= 0;
-  schedulingRequestResourceConfig->periodicityAndOffset = calloc(1,sizeof(*schedulingRequestResourceConfig->periodicityAndOffset));
-  schedulingRequestResourceConfig->periodicityAndOffset->present = NR_SchedulingRequestResourceConfig__periodicityAndOffset_PR_sl40;
-  // note: make sure that there is no issue here. Later choose the RNTI accordingly.
-  //       Here we would be limited to 3 UEs on this resource (1 1/2 Frames 30 kHz SCS, 5 ms TDD periodicity => slots 7,8,9).
-  //       This should be a temporary resource until the first RRCReconfiguration gives new pucch resources.
-  // Check for above configuration and exit for now if it is not the case
-  AssertFatal(scc->downlinkConfigCommon->initialDownlinkBWP->genericParameters.subcarrierSpacing==NR_SubcarrierSpacing_kHz30,
-              "SCS != 30kHz\n");
-
-  if (scc->tdd_UL_DL_ConfigurationCommon) {
-    AssertFatal(scc->tdd_UL_DL_ConfigurationCommon->pattern1.dl_UL_TransmissionPeriodicity == NR_TDD_UL_DL_Pattern__dl_UL_TransmissionPeriodicity_ms5,
-      "TDD period != 5ms : %ld\n", scc->tdd_UL_DL_ConfigurationCommon->pattern1.dl_UL_TransmissionPeriodicity);
-  }
-
-  schedulingRequestResourceConfig->periodicityAndOffset->choice.sl40 = 8;
-  schedulingRequestResourceConfig->resource = calloc(1,sizeof(*schedulingRequestResourceConfig->resource));
-  *schedulingRequestResourceConfig->resource = 0;
-  ASN_SEQUENCE_ADD(&pucch_Config->schedulingRequestResourceToAddModList->list,schedulingRequestResourceConfig);
-
- pucch_Config->dl_DataToUL_ACK = calloc(1,sizeof(*pucch_Config->dl_DataToUL_ACK));
- long *delay[8];
- for (int i=0;i<8;i++) {
-   delay[i] = calloc(1,sizeof(*delay[i]));
-   AssertFatal(carrier->minRXTXTIME >=2 && carrier->minRXTXTIME <7,
-               "check minRXTXTIME %d\n",carrier->minRXTXTIME);
-   *delay[i] = (i+carrier->minRXTXTIME);
-   ASN_SEQUENCE_ADD(&pucch_Config->dl_DataToUL_ACK->list,delay[i]);
- }
->>>>>>> a981291b
 
   SpCellConfig->spCellConfigDedicated->initialDownlinkBWP = calloc(1,sizeof(*SpCellConfig->spCellConfigDedicated->initialDownlinkBWP));
   NR_BWP_DownlinkDedicated_t *bwp_Dedicated = SpCellConfig->spCellConfigDedicated->initialDownlinkBWP;
@@ -1468,15 +1407,13 @@
                             NR_UE_NR_Capability_t *uecap) {
 
   NR_SpCellConfig_t *SpCellConfig = cellGroupConfig->spCellConfig;
-<<<<<<< HEAD
+
+  if (SpCellConfig == NULL) return;
+
   NR_BWP_UplinkDedicated_t *initialUplinkBWP = SpCellConfig->spCellConfigDedicated->uplinkConfig->initialUplinkBWP;
   NR_PUCCH_Config_t *pucch_Config = initialUplinkBWP->pucch_Config->choice.setup;
   config_pucch_resset1(pucch_Config, uecap);
   set_pucch_power_config(pucch_Config, carrier->do_CSIRS);
-}
-
-=======
-  if (SpCellConfig == NULL) return;
 
   NR_ServingCellConfigCommon_t *scc = carrier->servingcellconfigcommon;
 
@@ -1494,8 +1431,6 @@
   }
 }
 
-
->>>>>>> a981291b
 void fill_initial_cellGroupConfig(int uid,
                                   NR_CellGroupConfig_t *cellGroupConfig,
                                   NR_ServingCellConfigCommon_t *scc,
@@ -1579,11 +1514,7 @@
   
   cellGroupConfig->spCellConfig                                             = calloc(1,sizeof(*cellGroupConfig->spCellConfig));
   
-<<<<<<< HEAD
   fill_initial_SpCellConfig(uid,cellGroupConfig,scc,carrier);
-=======
-  fill_initial_SpCellConfig(uid,cellGroupConfig->spCellConfig,scc,carrier);
->>>>>>> a981291b
   
   cellGroupConfig->sCellToAddModList                                        = NULL;
   cellGroupConfig->sCellToReleaseList                                       = NULL;
