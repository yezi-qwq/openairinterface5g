--- conflicted
+++ resolved
@@ -159,13 +159,6 @@
   RC.rrc[ctxt_pP->module_id]->carrier[CC_id].sizeof_SIB23 = 0;
   RC.rrc[ctxt_pP->module_id]->carrier[CC_id].SIB1 = (uint8_t*) malloc16(32);
 
-  /*
-     printf ("before SIB1 init : Nid_cell %d\n", mac_xface->lte_frame_parms->Nid_cell);
-     printf ("before SIB1 init : frame_type %d,tdd_config %d\n",
-     mac_xface->lte_frame_parms->frame_type,
-     mac_xface->lte_frame_parms->tdd_config);
-   */
-
   if (RC.rrc[ctxt_pP->module_id]->carrier[CC_id].SIB1)
     RC.rrc[ctxt_pP->module_id]->carrier[CC_id].sizeof_SIB1 = do_SIB1(&RC.rrc[ctxt_pP->module_id]->carrier[CC_id],ctxt_pP->module_id,CC_id
 #if defined(ENABLE_ITTI)
@@ -178,12 +171,6 @@
     mac_xface->macphy_exit("[RRC][init_SI] FATAL, no memory for SIB1 allocated");
   }
 
-  /*
-     printf ("after SIB1 init : Nid_cell %d\n", mac_xface->lte_frame_parms->Nid_cell);
-     printf ("after SIB1 init : frame_type %d,tdd_config %d\n",
-     mac_xface->lte_frame_parms->frame_type,
-     mac_xface->lte_frame_parms->tdd_config);
-   */
   if (RC.rrc[ctxt_pP->module_id]->carrier[CC_id].sizeof_SIB1 == 255) {
     mac_xface->macphy_exit("[RRC][init_SI] FATAL, RC.rrc[enb_mod_idP].carrier[CC_id].sizeof_SIB1 == 255");
   }
@@ -193,20 +180,8 @@
   if (RC.rrc[ctxt_pP->module_id]->carrier[CC_id].SIB23) {
     RC.rrc[ctxt_pP->module_id]->carrier[CC_id].sizeof_SIB23 = do_SIB23(
           ctxt_pP->module_id,
-<<<<<<< HEAD
+
           CC_id
-=======
-          CC_id,
-          mac_xface->frame_parms,
-          eNB_rrc_inst[ctxt_pP->module_id].carrier[CC_id].SIB23,
-          &eNB_rrc_inst[ctxt_pP->module_id].carrier[CC_id].systemInformation,
-          &eNB_rrc_inst[ctxt_pP->module_id].carrier[CC_id].sib2,
-          &eNB_rrc_inst[ctxt_pP->module_id].carrier[CC_id].sib3
-#if defined(Rel10) || defined(Rel14)
-          , &eNB_rrc_inst[ctxt_pP->module_id].carrier[CC_id].sib13,
-          eNB_rrc_inst[ctxt_pP->module_id].carrier[CC_id].MBMS_flag
-#endif
->>>>>>> 4d58025d
 #if defined(ENABLE_ITTI)
           , configuration
 #endif
@@ -292,7 +267,7 @@
     LOG_D(RRC,
           PROTOCOL_RRC_CTXT_FMT" RRC_UE --- MAC_CONFIG_REQ (SIB1.tdd & SIB2 params) ---> MAC_UE\n",
           PROTOCOL_RRC_CTXT_ARGS(ctxt_pP));
-<<<<<<< HEAD
+
     rrc_mac_config_req_eNB(ctxt_pP->module_id, CC_id,
 			   RC.rrc[ctxt_pP->module_id]->carrier[CC_id].physCellId,
 			   RC.rrc[ctxt_pP->module_id]->carrier[CC_id].p_eNB,
@@ -304,7 +279,7 @@
 			   (RadioResourceConfigCommonSIB_t *) &
 			   RC.rrc[ctxt_pP->module_id]->carrier[CC_id].sib2->radioResourceConfigCommon,
 			   (struct PhysicalConfigDedicated *)NULL,
-#ifdef Rel10
+#if defined(Rel10) || defined(Rel14)
 			   (SCellToAddMod_r10_t *)NULL,
 			   //(struct PhysicalConfigDedicatedSCell_r10 *)NULL,
 #endif
@@ -319,37 +294,11 @@
 			   RC.rrc[ctxt_pP->module_id]->carrier[CC_id].sib2->freqInfo.ul_Bandwidth,
 			   &RC.rrc[ctxt_pP->module_id]->carrier[CC_id].sib2->freqInfo.additionalSpectrumEmission,
 			   (MBSFN_SubframeConfigList_t*) RC.rrc[ctxt_pP->module_id]->carrier[CC_id].sib2->mbsfn_SubframeConfigList
-#ifdef Rel10
+#if defined(Rel10) || defined(Rel14)
 			   ,
 			   RC.rrc[ctxt_pP->module_id]->carrier[CC_id].MBMS_flag,
 			   (MBSFN_AreaInfoList_r9_t*) & RC.rrc[ctxt_pP->module_id]->carrier[CC_id].sib13->mbsfn_AreaInfoList_r9,
 			   (PMCH_InfoList_r9_t *) NULL
-=======
-    rrc_mac_config_req(ctxt_pP->module_id, CC_id, ENB_FLAG_YES, 0, 0,
-                       (RadioResourceConfigCommonSIB_t *) &
-                       eNB_rrc_inst[ctxt_pP->module_id].carrier[CC_id].sib2->radioResourceConfigCommon,
-                       (struct PhysicalConfigDedicated *)NULL,
-#if defined(Rel10) || defined(Rel14)
-                       (SCellToAddMod_r10_t *)NULL,
-                       //(struct PhysicalConfigDedicatedSCell_r10 *)NULL,
-#endif
-                       (MeasObjectToAddMod_t **) NULL,
-                       (MAC_MainConfig_t *) NULL, 0,
-                       (struct LogicalChannelConfig *)NULL,
-                       (MeasGapConfig_t *) NULL,
-                       eNB_rrc_inst[ctxt_pP->module_id].carrier[CC_id].sib1->tdd_Config,
-                       NULL,
-                       &SIwindowsize, &SIperiod,
-                       eNB_rrc_inst[ctxt_pP->module_id].carrier[CC_id].sib2->freqInfo.ul_CarrierFreq,
-                       eNB_rrc_inst[ctxt_pP->module_id].carrier[CC_id].sib2->freqInfo.ul_Bandwidth,
-                       &eNB_rrc_inst[ctxt_pP->module_id].carrier[CC_id].sib2->freqInfo.additionalSpectrumEmission,
-                       (MBSFN_SubframeConfigList_t*) eNB_rrc_inst[ctxt_pP->module_id].carrier[CC_id].sib2->mbsfn_SubframeConfigList
-#if defined(Rel10) || defined(Rel14)
-                       ,
-                       eNB_rrc_inst[ctxt_pP->module_id].carrier[CC_id].MBMS_flag,
-                       (MBSFN_AreaInfoList_r9_t*) & eNB_rrc_inst[ctxt_pP->module_id].carrier[CC_id].sib13->mbsfn_AreaInfoList_r9,
-                       (PMCH_InfoList_r9_t *) NULL
->>>>>>> 4d58025d
 #endif
 #ifdef CBA
 			   , 0, //RC.rrc[ctxt_pP->module_id]->num_active_cba_groups,
@@ -388,7 +337,6 @@
       mac_xface->macphy_exit("[RRC][init_MCCH] not enough memory\n");
     } else {
       RC.rrc[enb_mod_idP]->carrier[CC_id].sizeof_MCCH_MESSAGE[sync_area] = do_MBSFNAreaConfig(enb_mod_idP,
-          mac_xface->frame_parms,
           sync_area,
           (uint8_t *)RC.rrc[enb_mod_idP]->carrier[CC_id].MCCH_MESSAGE[sync_area],
           &RC.rrc[enb_mod_idP]->carrier[CC_id].mcch,
@@ -421,14 +369,14 @@
   // ??Configure MCCH logical channel
   // call mac_config_req with appropriate structure from ASN.1 description
 
-<<<<<<< HEAD
+
   //  LOG_I(RRC, "DUY: serviceID is %d\n",RC.rrc[enb_mod_idP]->mcch_message->pmch_InfoList_r9.list.array[0]->mbms_SessionInfoList_r9.list.array[0]->tmgi_r9.serviceId_r9.buf[2]);
   //  LOG_I(RRC, "DUY: session ID is %d\n",RC.rrc[enb_mod_idP]->mcch_message->pmch_InfoList_r9.list.array[0]->mbms_SessionInfoList_r9.list.array[0]->sessionId_r9->buf[0]);
   rrc_mac_config_req_eNB(enb_mod_idP, CC_id,
 			 0,0,0,0,0,(BCCH_BCH_Message_t *)NULL,
 			 (RadioResourceConfigCommonSIB_t *) NULL,
 			 (struct PhysicalConfigDedicated *)NULL,
-#ifdef Rel10
+#if defined(Rel10) || defined(Rel14)
 			 (SCellToAddMod_r10_t *)NULL,
 			 //(struct PhysicalConfigDedicatedSCell_r10 *)NULL,
 #endif
@@ -439,34 +387,11 @@
 			 (MeasGapConfig_t *) NULL,
 			 (TDD_Config_t *) NULL,
 			 NULL, (uint8_t *) NULL, (uint16_t *) NULL, 0, NULL, NULL, (MBSFN_SubframeConfigList_t *) NULL
-#   ifdef Rel10
+#if defined(Rel10) || defined(Rel14)
 			 ,
 			 0,
 			 (MBSFN_AreaInfoList_r9_t *) NULL,
 			 (PMCH_InfoList_r9_t *) & (RC.rrc[enb_mod_idP]->carrier[CC_id].mcch_message->pmch_InfoList_r9)
-=======
-  //  LOG_I(RRC, "DUY: serviceID is %d\n",eNB_rrc_inst[enb_mod_idP].mcch_message->pmch_InfoList_r9.list.array[0]->mbms_SessionInfoList_r9.list.array[0]->tmgi_r9.serviceId_r9.buf[2]);
-  //  LOG_I(RRC, "DUY: session ID is %d\n",eNB_rrc_inst[enb_mod_idP].mcch_message->pmch_InfoList_r9.list.array[0]->mbms_SessionInfoList_r9.list.array[0]->sessionId_r9->buf[0]);
-  rrc_mac_config_req(enb_mod_idP, CC_id, ENB_FLAG_YES, 0, 0,
-                     (RadioResourceConfigCommonSIB_t *) NULL,
-                     (struct PhysicalConfigDedicated *)NULL,
-#if defined(Rel10) || defined(Rel14)
-                     (SCellToAddMod_r10_t *)NULL,
-                     //(struct PhysicalConfigDedicatedSCell_r10 *)NULL,
-#endif
-                     (MeasObjectToAddMod_t **) NULL,
-                     (MAC_MainConfig_t *) NULL,
-                     0,
-                     (struct LogicalChannelConfig *)NULL,
-                     (MeasGapConfig_t *) NULL,
-                     (TDD_Config_t *) NULL,
-                     NULL, (uint8_t *) NULL, (uint16_t *) NULL, NULL, NULL, NULL, (MBSFN_SubframeConfigList_t *) NULL
-#   if defined(Rel10) || defined(Rel14)
-                     ,
-                     0,
-                     (MBSFN_AreaInfoList_r9_t *) NULL,
-                     (PMCH_InfoList_r9_t *) & (eNB_rrc_inst[enb_mod_idP].carrier[CC_id].mcch_message->pmch_InfoList_r9)
->>>>>>> 4d58025d
 #   endif
 #   ifdef CBA
 			 , 0, 0
@@ -502,13 +427,8 @@
                              NULL,  // key rrc encryption
                              NULL,  // key rrc integrity
                              NULL   // key encryption
-<<<<<<< HEAD
-#   ifdef Rel10
+#   if defined(Rel10) || defined(Rel14)
                              , &(RC.rrc[enb_mod_idP]->carrier[CC_id].mcch_message->pmch_InfoList_r9)
-=======
-#   if defined(Rel10) || defined(Rel14)
-                             , &(eNB_rrc_inst[enb_mod_idP].carrier[CC_id].mcch_message->pmch_InfoList_r9)
->>>>>>> 4d58025d
 #   endif
                              ,NULL);
 
@@ -2770,11 +2690,11 @@
   physicalConfigDedicated2->schedulingRequestConfig->present = SchedulingRequestConfig_PR_setup;
   physicalConfigDedicated2->schedulingRequestConfig->choice.setup.sr_PUCCH_ResourceIndex = ue_context_pP->local_uid;
 
-  if (mac_xface->frame_parms->frame_type == 0) {  // FDD
+  if (rrc_inst->carrier[0].sib1->tdd_Config==NULL) {  // FD
     physicalConfigDedicated2->schedulingRequestConfig->choice.setup.sr_ConfigIndex = 5 + (ue_context_pP->local_uid %
         10);   // Isr = 5 (every 10 subframes, offset=2+UE_id mod3)
   } else {
-    switch (mac_xface->frame_parms->tdd_config) {
+    switch (rrc_inst->carrier[0].sib1->tdd_Config->subframeAssignment) {
     case 1:
       physicalConfigDedicated2->schedulingRequestConfig->choice.setup.sr_ConfigIndex = 7 + (ue_context_pP->local_uid & 1) + ((
             ue_context_pP->local_uid & 3) >> 1) * 5;    // Isr = 5 (every 10 subframes, offset=2 for UE0, 3 for UE1, 7 for UE2, 8 for UE3 , 2 for UE4 etc..)
@@ -2805,14 +2725,13 @@
   LOG_D(RRC,
         "handover_config [FRAME %05d][RRC_eNB][MOD %02d][][--- MAC_CONFIG_REQ  (SRB1 UE %x) --->][MAC_eNB][MOD %02d][]\n",
         ctxt_pP->frame, ctxt_pP->module_id, ue_context_pP->ue_context.rnti, ctxt_pP->module_id);
-<<<<<<< HEAD
   rrc_mac_config_req_eNB(
 			 ctxt_pP->module_id,
 			 ue_context_pP->ue_context.primaryCC_id,
 			 0,0,0,0,0,(BCCH_BCH_Message_t *) NULL,
 			 (RadioResourceConfigCommonSIB_t*) NULL,
 			 ue_context_pP->ue_context.physicalConfigDedicated,
-#ifdef Rel10
+#if defined(Rel10) || defined(Rel14)
 			 (SCellToAddMod_r10_t *)NULL,
 			 //(struct PhysicalConfigDedicatedSCell_r10 *)NULL,
 #endif
@@ -2829,37 +2748,8 @@
 			 NULL,
 			 NULL,
 			 (MBSFN_SubframeConfigList_t *) NULL
-#ifdef Rel10
+#if defined(Rel10) || defined(Rel14)
 			 , 0, (MBSFN_AreaInfoList_r9_t *) NULL, (PMCH_InfoList_r9_t *) NULL
-=======
-  rrc_mac_config_req(
-    ctxt_pP->module_id,
-    ue_context_pP->ue_context.primaryCC_id,
-    ENB_FLAG_YES,
-    ue_context_pP->ue_context.rnti,
-    0,
-    (RadioResourceConfigCommonSIB_t*) NULL,
-    ue_context_pP->ue_context.physicalConfigDedicated,
-#if defined(Rel10) || defined(Rel14)
-    (SCellToAddMod_r10_t *)NULL,
-    //(struct PhysicalConfigDedicatedSCell_r10 *)NULL,
-#endif
-    (MeasObjectToAddMod_t **) NULL,
-    ue_context_pP->ue_context.mac_MainConfig,
-    1,
-    SRB1_logicalChannelConfig,
-    ue_context_pP->ue_context.measGapConfig,
-    (TDD_Config_t*) NULL,
-    (MobilityControlInfo_t*) NULL,
-    (uint8_t*) NULL,
-    (uint16_t*) NULL,
-    NULL,
-    NULL,
-    NULL,
-    (MBSFN_SubframeConfigList_t *) NULL
-#if defined(Rel10) || defined(Rel14)
-    , 0, (MBSFN_AreaInfoList_r9_t *) NULL, (PMCH_InfoList_r9_t *) NULL
->>>>>>> 4d58025d
 #endif
 #ifdef CBA
 			 , RC.rrc[ctxt_pP->module_id]->num_active_cba_groups, RC.rrc[ctxt_pP->module_id]->cba_rnti[0]
@@ -3407,14 +3297,14 @@
         ctxt_pP->frame, ctxt_pP->module_id, size, ue_context_pP->ue_context.rnti, rrc_eNB_mui, ctxt_pP->module_id, DCCH);
   //rrc_rlc_data_req(ctxt_pP->module_id,frameP, 1,(ue_mod_idP*NB_RB_MAX)+DCCH,rrc_eNB_mui++,0,size,(char*)buffer);
   //pdcp_data_req (ctxt_pP->module_id, frameP, 1, (ue_mod_idP * NB_RB_MAX) + DCCH,rrc_eNB_mui++, 0, size, (char *) buffer, 1);
-<<<<<<< HEAD
+
   rrc_mac_config_req_eNB(
 			 ctxt_pP->module_id,
 			 ue_context_pP->ue_context.primaryCC_id,
 			 0,0,0,0,0,(BCCH_BCH_Message_t *) NULL,
 			 (RadioResourceConfigCommonSIB_t *) NULL,
 			 ue_context_pP->ue_context.physicalConfigDedicated,
-#ifdef Rel10
+#if defined(Rel10) || defined(Rel14)
 			 (SCellToAddMod_r10_t *)NULL,
 			 //(struct PhysicalConfigDedicatedSCell_r10 *)NULL,
 #endif
@@ -3426,32 +3316,8 @@
 			 (TDD_Config_t *) NULL,
 			 (MobilityControlInfo_t *) mobilityInfo,
 			 (uint8_t *) NULL, (uint16_t *) NULL, 0, NULL, NULL, (MBSFN_SubframeConfigList_t *) NULL
-#ifdef Rel10
+#if defined(Rel10) || defined(Rel14)
 			 , 0, (MBSFN_AreaInfoList_r9_t *) NULL, (PMCH_InfoList_r9_t *) NULL
-=======
-  rrc_mac_config_req(
-    ctxt_pP->module_id,
-    ue_context_pP->ue_context.primaryCC_id,
-    ENB_FLAG_YES,
-    ue_context_pP->ue_context.rnti,
-    0,
-    (RadioResourceConfigCommonSIB_t *) NULL,
-    ue_context_pP->ue_context.physicalConfigDedicated,
-#if defined(Rel10) || defined(Rel14)
-    (SCellToAddMod_r10_t *)NULL,
-    //(struct PhysicalConfigDedicatedSCell_r10 *)NULL,
-#endif
-    (MeasObjectToAddMod_t **) NULL,
-    ue_context_pP->ue_context.mac_MainConfig,
-    1,
-    SRB1_logicalChannelConfig,
-    ue_context_pP->ue_context.measGapConfig,
-    (TDD_Config_t *) NULL,
-    (MobilityControlInfo_t *) mobilityInfo,
-    (uint8_t *) NULL, (uint16_t *) NULL, NULL, NULL, NULL, (MBSFN_SubframeConfigList_t *) NULL
-#if defined(Rel10) || defined(Rel14)
-    , 0, (MBSFN_AreaInfoList_r9_t *) NULL, (PMCH_InfoList_r9_t *) NULL
->>>>>>> 4d58025d
 #endif
 #ifdef CBA
 			 , 0, 0
@@ -3728,14 +3594,13 @@
             DRB2LCHAN[i] = (uint8_t) * DRB_configList->list.array[i]->logicalChannelIdentity;
           }
 
-<<<<<<< HEAD
           rrc_mac_config_req_eNB(
 				 ctxt_pP->module_id,
 				 ue_context_pP->ue_context.primaryCC_id,
 				 0,0,0,0,0,(BCCH_BCH_Message_t *) NULL,
 				 (RadioResourceConfigCommonSIB_t *) NULL,
 				 ue_context_pP->ue_context.physicalConfigDedicated,
-#ifdef Rel10
+#if defined(Rel10) || defined(Rel14)
 				 (SCellToAddMod_r10_t *)NULL,
 				 //(struct PhysicalConfigDedicatedSCell_r10 *)NULL,
 #endif
@@ -3748,33 +3613,8 @@
 				 NULL,
 				 (uint8_t *) NULL,
 				 (uint16_t *) NULL, 0, NULL, NULL, (MBSFN_SubframeConfigList_t *) NULL
-#ifdef Rel10
+#if defined(Rel10) || defined(Rel14)
 				 , 0, (MBSFN_AreaInfoList_r9_t *) NULL, (PMCH_InfoList_r9_t *) NULL
-=======
-          rrc_mac_config_req(
-            ctxt_pP->module_id,
-            ue_context_pP->ue_context.primaryCC_id,
-            ENB_FLAG_YES,
-            ue_context_pP->ue_context.rnti,
-            0,
-            (RadioResourceConfigCommonSIB_t *) NULL,
-            ue_context_pP->ue_context.physicalConfigDedicated,
-#if defined(Rel10) || defined(Rel14)
-            (SCellToAddMod_r10_t *)NULL,
-            //(struct PhysicalConfigDedicatedSCell_r10 *)NULL,
-#endif
-            (MeasObjectToAddMod_t **) NULL,
-            ue_context_pP->ue_context.mac_MainConfig,
-            DRB2LCHAN[i],
-            DRB_configList->list.array[i]->logicalChannelConfig,
-            ue_context_pP->ue_context.measGapConfig,
-            (TDD_Config_t *) NULL,
-            NULL,
-            (uint8_t *) NULL,
-            (uint16_t *) NULL, NULL, NULL, NULL, (MBSFN_SubframeConfigList_t *) NULL
-#if defined(Rel10) || defined(Rel14)
-            , 0, (MBSFN_AreaInfoList_r9_t *) NULL, (PMCH_InfoList_r9_t *) NULL
->>>>>>> 4d58025d
 #endif
 #ifdef CBA
 				 , RC.rrc[ctxt_pP->module_id]->num_active_cba_groups, RC.rrc[ctxt_pP->module_id]->cba_rnti[0]
@@ -3801,13 +3641,12 @@
           LOG_D(RRC,
                 PROTOCOL_RRC_CTXT_UE_FMT" RRC_eNB --- MAC_CONFIG_REQ  (DRB) ---> MAC_eNB\n",
                 PROTOCOL_RRC_CTXT_UE_ARGS(ctxt_pP));
-<<<<<<< HEAD
           rrc_mac_config_req_eNB(ctxt_pP->module_id,
 				 ue_context_pP->ue_context.primaryCC_id,
 				 0,0,0,0,0,(BCCH_BCH_Message_t *) NULL,
 				 (RadioResourceConfigCommonSIB_t *) NULL,
 				 ue_context_pP->ue_context.physicalConfigDedicated,
-#ifdef Rel10
+#if defined(Rel10) || defined(Rel14)
 				 (SCellToAddMod_r10_t *)NULL,
 				 //(struct PhysicalConfigDedicatedSCell_r10 *)NULL,
 #endif
@@ -3818,30 +3657,8 @@
 				 (MeasGapConfig_t *) NULL,
 				 (TDD_Config_t *) NULL,
 				 NULL, (uint8_t *) NULL, (uint16_t *) NULL, 0, NULL, NULL, NULL
-#ifdef Rel10
+#if defined(Rel10) || defined(Rel14)
 				 , 0, (MBSFN_AreaInfoList_r9_t *) NULL, (PMCH_InfoList_r9_t *) NULL
-=======
-          rrc_mac_config_req(ctxt_pP->module_id,
-                             ue_context_pP->ue_context.primaryCC_id,
-                             ENB_FLAG_YES,
-                             ue_context_pP->ue_context.rnti,
-                             0,
-                             (RadioResourceConfigCommonSIB_t *) NULL,
-                             ue_context_pP->ue_context.physicalConfigDedicated,
-#if defined(Rel10) || defined(Rel14)
-                             (SCellToAddMod_r10_t *)NULL,
-                             //(struct PhysicalConfigDedicatedSCell_r10 *)NULL,
-#endif
-                             (MeasObjectToAddMod_t **) NULL,
-                             ue_context_pP->ue_context.mac_MainConfig,
-                             DRB2LCHAN[i],
-                             (LogicalChannelConfig_t *) NULL,
-                             (MeasGapConfig_t *) NULL,
-                             (TDD_Config_t *) NULL,
-                             NULL, (uint8_t *) NULL, (uint16_t *) NULL, NULL, NULL, NULL, NULL
-#if defined(Rel10) || defined(Rel14)
-                             , 0, (MBSFN_AreaInfoList_r9_t *) NULL, (PMCH_InfoList_r9_t *) NULL
->>>>>>> 4d58025d
 #endif
 #ifdef CBA
 				 , 0, 0
@@ -3867,7 +3684,6 @@
   SRB_ToAddModList_t                **SRB_configList;
   SRB_ToAddMod_t                     *SRB1_config;
   int                                 cnt;
-  LTE_DL_FRAME_PARMS *fp = mac_xface->get_lte_frame_parms(ctxt_pP->module_id,CC_id);
 
   T(T_ENB_RRC_CONNECTION_SETUP, T_INT(ctxt_pP->module_id), T_INT(ctxt_pP->frame),
     T_INT(ctxt_pP->subframe), T_INT(ctxt_pP->rnti));
@@ -3878,9 +3694,8 @@
                           ue_context_pP,
                           CC_id,
                           (uint8_t*) RC.rrc[ctxt_pP->module_id]->carrier[CC_id].Srb0.Tx_buffer.Payload,
-			  (fp->nb_antenna_ports_eNB==2)?2:1, //at this point we do not have the UE capability information, so it can only be TM1 or TM2
+			  (uint8_t*) RC.rrc[ctxt_pP->module_id]->carrier[CC_id].p_eNB, //at this point we do not have the UE capability information, so it can only be TM1 or TM2
                           rrc_eNB_get_next_transaction_identifier(ctxt_pP->module_id),
-                          fp,
                           SRB_configList,
                           &ue_context_pP->ue_context.physicalConfigDedicated);
 
@@ -3916,14 +3731,13 @@
         LOG_D(RRC,
               PROTOCOL_RRC_CTXT_UE_FMT" RRC_eNB --- MAC_CONFIG_REQ  (SRB1) ---> MAC_eNB\n",
               PROTOCOL_RRC_CTXT_UE_ARGS(ctxt_pP));
-<<<<<<< HEAD
         rrc_mac_config_req_eNB(
 			       ctxt_pP->module_id,
 			       ue_context_pP->ue_context.primaryCC_id,
 			       0,0,0,0,0,(BCCH_BCH_Message_t *) NULL,
 			       (RadioResourceConfigCommonSIB_t *) NULL,
 			       ue_context_pP->ue_context.physicalConfigDedicated,
-#ifdef Rel10
+#if defined(Rel10) || defined(Rel14)
 			       (SCellToAddMod_r10_t *)NULL,
 			       //(struct PhysicalConfigDedicatedSCell_r10 *)NULL,
 #endif
@@ -3936,33 +3750,8 @@
 			       NULL,
 			       (uint8_t *) NULL,
 			       (uint16_t *) NULL, 0, NULL, NULL, (MBSFN_SubframeConfigList_t *) NULL
-#ifdef Rel10
+#if defined(Rel10) || defined(Rel14)
 			       , 0, (MBSFN_AreaInfoList_r9_t *) NULL, (PMCH_InfoList_r9_t *) NULL
-=======
-        rrc_mac_config_req(
-          ctxt_pP->module_id,
-          ue_context_pP->ue_context.primaryCC_id,
-          ENB_FLAG_YES,
-          ue_context_pP->ue_context.rnti,
-          0,
-          (RadioResourceConfigCommonSIB_t *) NULL,
-          ue_context_pP->ue_context.physicalConfigDedicated,
-#if defined(Rel10) || defined(Rel14)
-          (SCellToAddMod_r10_t *)NULL,
-          //(struct PhysicalConfigDedicatedSCell_r10 *)NULL,
-#endif
-          (MeasObjectToAddMod_t **) NULL,
-          ue_context_pP->ue_context.mac_MainConfig,
-          1,
-          SRB1_logicalChannelConfig,
-          ue_context_pP->ue_context.measGapConfig,
-          (TDD_Config_t *) NULL,
-          NULL,
-          (uint8_t *) NULL,
-          (uint16_t *) NULL, NULL, NULL, NULL, (MBSFN_SubframeConfigList_t *) NULL
-#if defined(Rel10) || defined(Rel14)
-          , 0, (MBSFN_AreaInfoList_r9_t *) NULL, (PMCH_InfoList_r9_t *) NULL
->>>>>>> 4d58025d
 #endif
 #ifdef CBA
 			       , 0, 0
@@ -4115,16 +3904,10 @@
            );
   }
 
-<<<<<<< HEAD
-
   rrc_init_global_param();
-=======
+  for (CC_id = 0; CC_id < MAX_NUM_CCs; CC_id++) {
+
 #if defined(Rel10) || defined(Rel14)
->>>>>>> 4d58025d
-
-  for (CC_id = 0; CC_id < MAX_NUM_CCs; CC_id++) {
-
-#ifdef Rel10
     switch (RC.rrc[ctxt.module_id]->carrier[CC_id].MBMS_flag) {
     case 1:
     case 2:
@@ -5266,7 +5049,7 @@
       RC.rrc[module_id]->HO_flag   = (uint8_t)HO_active;
     }
 
-#ifdef Rel10
+#if defined(Rel10) || defined(Rel14)
     LOG_I(RRC,"[eNB] eMBMS active state is %d \n", eMBMS_active);
 
     for (module_id=0; module_id<NB_eNB_INST; module_id++) {
