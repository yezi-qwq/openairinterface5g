--- conflicted
+++ resolved
@@ -572,11 +572,7 @@
 					ctxt_pP->rnti);
 
   if (ue_context_p == NULL) {
-<<<<<<< HEAD
 #ifndef UE_EXPANSION
-=======
-#if 0
->>>>>>> 0f2cb0aa
     RB_FOREACH(ue_context_p, rrc_ue_tree_s, &(RC.rrc[ctxt_pP->module_id]->rrc_ue_head)) {
       if (ue_context_p->ue_context.random_ue_identity == ue_identityP) {
         LOG_D(RRC,
@@ -825,11 +821,7 @@
 
 #if defined(ENABLE_USE_MME)
    if( ue_context_pP->ue_context.ul_failure_timer >= 8 ) {
-<<<<<<< HEAD
     LOG_I(RRC, "[eNB %d] S1AP_UE_CONTEXT_RELEASE_REQ RNTI %x\n", enb_mod_idP, rnti);
-=======
-	LOG_I(RRC, "[eNB %d] S1AP_UE_CONTEXT_RELEASE_REQ RNTI %x\n", enb_mod_idP, rnti);
->>>>>>> 0f2cb0aa
     rrc_eNB_send_S1AP_UE_CONTEXT_RELEASE_REQ(enb_mod_idP, ue_context_pP, S1AP_CAUSE_RADIO_NETWORK, 21); // send cause 21: connection with ue lost
     /* From 3GPP 36300v10 p129 : 19.2.2.2.2 S1 UE Context Release Request (eNB triggered)
      * If the E-UTRAN internal reason is a radio link failure detected in the eNB, the eNB shall wait a sufficient time before
@@ -1206,17 +1198,8 @@
   // activate release timer, if RRCComplete not received after 10 frames, remove UE
   //ue_context_pP->ue_context.ue_release_timer = 1;
   // remove UE after 10 frames after RRCConnectionReestablishmentRelease is triggered
-<<<<<<< HEAD
   ue_context_pP->ue_context.ue_release_timer_thres = 100;
 #endif
-=======
-  //ue_context_pP->ue_context.ue_release_timer_thres = 100;
-    // activate release timer, if RRCComplete not received after 100 frames, remove UE
-  int UE_id = find_UE_id(ctxt_pP->module_id, ctxt_pP->rnti);
-  RC.mac[ctxt_pP->module_id]->UE_list.UE_sched_ctrl[UE_id].ue_reestablishment_reject_timer = 1;
-  // remove UE after 100 frames after RRCConnectionReestablishmentRelease is triggered
-  RC.mac[ctxt_pP->module_id]->UE_list.UE_sched_ctrl[UE_id].ue_reestablishment_reject_timer_thres = 1000;
->>>>>>> 0f2cb0aa
 }
 
 //-----------------------------------------------------------------------------
@@ -1913,19 +1896,8 @@
   // set release timer
   //ue_context_pP->ue_context.ue_release_timer=1;
   // remove UE after 10 frames after RRCConnectionRelease is triggered
-<<<<<<< HEAD
   ue_context_pP->ue_context.ue_release_timer_thres=100;
 #endif
-=======
-  //ue_context_pP->ue_context.ue_release_timer_thres=100;
-    // set release timer
-  ue_context_pP->ue_context.ue_release_timer_rrc = 1;
-  // remove UE after 10 frames after RRCConnectionRelease is triggered
-  ue_context_pP->ue_context.ue_release_timer_thres_rrc = 100;
-  ue_context_pP->ue_context.ue_reestablishment_timer = 0;
-  ue_context_pP->ue_context.ue_release_timer = 0;
-  ue_context_pP->ue_context.ue_release_timer_s1 = 0;
->>>>>>> 0f2cb0aa
   LOG_I(RRC,
         PROTOCOL_RRC_CTXT_UE_FMT" Logical Channel DL-DCCH, Generate RRCConnectionRelease (bytes %d)\n",
         PROTOCOL_RRC_CTXT_UE_ARGS(ctxt_pP),
@@ -5172,16 +5144,8 @@
   // activate release timer, if RRCSetupComplete not received after 10 frames, remove UE
   //ue_context_pP->ue_context.ue_release_timer=1;
   // remove UE after 10 frames after RRCConnectionRelease is triggered
-<<<<<<< HEAD
   ue_context_pP->ue_context.ue_release_timer_thres=100;
 #endif
-=======
-  //ue_context_pP->ue_context.ue_release_timer_thres=100;
-     // activate release timer, if RRCSetupComplete not received after 100 frames, remove UE
-   ue_context_pP->ue_context.ue_release_timer=1;
-   // remove UE after 10 frames after RRCConnectionRelease is triggered
-   ue_context_pP->ue_context.ue_release_timer_thres=1000;
->>>>>>> 0f2cb0aa
 }
 
 
@@ -5689,11 +5653,7 @@
             /* if there is already a registered UE (with another RNTI) with this random_value,
              * the current one must be removed from MAC/PHY (zombie UE)
              */
-<<<<<<< HEAD
 #ifndef UE_EXPANSION
-=======
-#if 0
->>>>>>> 0f2cb0aa
             if ((ue_context_p = rrc_eNB_ue_context_random_exist(ctxt_pP, random_value))) {
               LOG_W(RRC, "new UE rnti %x (coming with random value) is already there as UE %x, removing %x from MAC/PHY\n",
                     ctxt_pP->rnti, ue_context_p->ue_context.rnti, ctxt_pP->rnti);
@@ -5703,21 +5663,14 @@
             } else {
               ue_context_p = rrc_eNB_get_next_free_ue_context(ctxt_pP, random_value);
             }
-<<<<<<< HEAD
 #else
-=======
-#endif
->>>>>>> 0f2cb0aa
             if ((ue_context_p = rrc_eNB_ue_context_random_exist(ctxt_pP, random_value))) {
               LOG_W(RRC, "new UE rnti %x (coming with random value) is already there as UE %x, removing %x from MAC/PHY\n",
                     ctxt_pP->rnti, ue_context_p->ue_context.rnti, ue_context_p->ue_context.rnti);
               ue_context_p->ue_context.ul_failure_timer = 20000;
             }
             ue_context_p = rrc_eNB_get_next_free_ue_context(ctxt_pP, random_value);
-<<<<<<< HEAD
-#endif
-=======
->>>>>>> 0f2cb0aa
+#endif
           } else if (InitialUE_Identity_PR_s_TMSI == rrcConnectionRequest->ue_Identity.present) {
             /* Save s-TMSI */
             S_TMSI_t   s_TMSI = rrcConnectionRequest->ue_Identity.choice.s_TMSI;
@@ -5738,17 +5691,11 @@
               /* reset timers */
               ue_context_p->ue_context.ul_failure_timer = 0;
               ue_context_p->ue_context.ue_release_timer = 0;
-<<<<<<< HEAD
 #ifdef UE_EXPANSION
               ue_context_p->ue_context.ue_reestablishment_timer = 0;
               ue_context_p->ue_context.ue_release_timer_s1 = 0;
               ue_context_p->ue_context.ue_release_timer_rrc = 0;
 #endif
-=======
-              ue_context_p->ue_context.ue_reestablishment_timer = 0;
-              ue_context_p->ue_context.ue_release_timer_s1 = 0;
-              ue_context_p->ue_context.ue_release_timer_rrc = 0;
->>>>>>> 0f2cb0aa
             } else {
 	      LOG_I(RRC," S-TMSI doesn't exist, setting Initialue_identity_s_TMSI.m_tmsi to %p => %x\n",ue_context_p,m_tmsi);
 //              ue_context_p = rrc_eNB_get_next_free_ue_context(ctxt_pP, NOT_A_RANDOM_UE_IDENTITY);
@@ -6245,18 +6192,11 @@
           }
 #endif
         }
-<<<<<<< HEAD
 #ifdef UE_EXPANSION
         ue_context_p->ue_context.ue_reestablishment_timer = 1;
 #else
         ue_context_p->ue_context.ue_release_timer = 0;
 #endif
-=======
-        //ue_context_p->ue_context.ue_release_timer = 0;
-        ue_context_p->ue_context.ue_reestablishment_timer = 1;
-        // remove UE after 100 frames after RRCConnectionReestablishmentRelease is triggered
-        ue_context_p->ue_context.ue_reestablishment_timer_thres = 1000;
->>>>>>> 0f2cb0aa
       }
       break;
 
@@ -6755,18 +6695,12 @@
       /* Nothing to do. Apparently everything is done in S1AP processing */
       //LOG_I(RRC, "[eNB %d] Received message %s, not processed because procedure not synched\n",
       //instance, msg_name_p);
-<<<<<<< HEAD
 #ifdef UE_EXPANSION
-=======
->>>>>>> 0f2cb0aa
     	if (rrc_eNB_get_ue_context(RC.rrc[instance], GTPV1U_ENB_DELETE_TUNNEL_RESP(msg_p).rnti)) {
     	  rrc_eNB_get_ue_context(RC.rrc[instance], GTPV1U_ENB_DELETE_TUNNEL_RESP(msg_p).rnti)->ue_context.ue_release_timer_rrc =
     	  rrc_eNB_get_ue_context(RC.rrc[instance], GTPV1U_ENB_DELETE_TUNNEL_RESP(msg_p).rnti)->ue_context.ue_release_timer_thres_rrc;
     	}
-<<<<<<< HEAD
-#endif
-=======
->>>>>>> 0f2cb0aa
+#endif
       break;
 
 #   endif
