--- conflicted
+++ resolved
@@ -3608,12 +3608,9 @@
   struct rrc_eNB_ue_context_s*                  ue_context_p = NULL;
   uint64_t                                      random_value = 0;
   int                                           stmsi_received = 0;
-<<<<<<< HEAD
-=======
 
   T(T_ENB_RRC_UL_CCCH_DATA_IN, T_INT(ctxt_pP->module_id), T_INT(ctxt_pP->frame),
     T_INT(ctxt_pP->subframe), T_INT(ctxt_pP->rnti));
->>>>>>> d0c99c29
 
   //memset(ul_ccch_msg,0,sizeof(UL_CCCH_Message_t));
 
