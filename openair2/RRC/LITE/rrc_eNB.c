--- conflicted
+++ resolved
@@ -5536,15 +5536,6 @@
             PROTOCOL_RRC_CTXT_UE_FMT" UE context: %p\n",
             PROTOCOL_RRC_CTXT_UE_ARGS(ctxt_pP),
             ue_context_p);
-<<<<<<< HEAD
-
-       /* reset timers */
-       ue_context_p->ue_context.ul_failure_timer = 0;
-       ue_context_p->ue_context.ue_release_timer = 0;
-      ue_context_p->ue_context.ue_reestablishment_timer = 0;
-      ue_context_p->ue_context.ue_release_timer_s1 = 0;
-      ue_context_p->ue_context.ue_release_timer_rrc = 0;
-=======
       /* reset timers */
       ue_context_p->ue_context.ul_failure_timer = 0;
       ue_context_p->ue_context.ue_release_timer = 0;
@@ -5552,7 +5543,6 @@
       ue_context_p->ue_context.ue_release_timer_s1 = 0;
       ue_context_p->ue_context.ue_release_timer_rrc = 0;
       ue_context_p->ue_context.reestablishment_xid = -1;
->>>>>>> cb14cd7b
 
       // insert C-RNTI to map
       for (i = 0; i < NUMBER_OF_UE_MAX; i++) {
@@ -6737,19 +6727,11 @@
       /* Nothing to do. Apparently everything is done in S1AP processing */
       //LOG_I(RRC, "[eNB %d] Received message %s, not processed because procedure not synched\n",
       //instance, msg_name_p);
-<<<<<<< HEAD
-    	if (rrc_eNB_get_ue_context(RC.rrc[instance], GTPV1U_ENB_DELETE_TUNNEL_RESP(msg_p).rnti)
-		    && rrc_eNB_get_ue_context(RC.rrc[instance], GTPV1U_ENB_DELETE_TUNNEL_RESP(msg_p).rnti)->ue_context.ue_release_timer_rrc > 0) {
-    	  rrc_eNB_get_ue_context(RC.rrc[instance], GTPV1U_ENB_DELETE_TUNNEL_RESP(msg_p).rnti)->ue_context.ue_release_timer_rrc =
-    	  rrc_eNB_get_ue_context(RC.rrc[instance], GTPV1U_ENB_DELETE_TUNNEL_RESP(msg_p).rnti)->ue_context.ue_release_timer_thres_rrc;
-    	}
-=======
       if (rrc_eNB_get_ue_context(RC.rrc[instance], GTPV1U_ENB_DELETE_TUNNEL_RESP(msg_p).rnti)
           && rrc_eNB_get_ue_context(RC.rrc[instance], GTPV1U_ENB_DELETE_TUNNEL_RESP(msg_p).rnti)->ue_context.ue_release_timer_rrc > 0) {
         rrc_eNB_get_ue_context(RC.rrc[instance], GTPV1U_ENB_DELETE_TUNNEL_RESP(msg_p).rnti)->ue_context.ue_release_timer_rrc =
         rrc_eNB_get_ue_context(RC.rrc[instance], GTPV1U_ENB_DELETE_TUNNEL_RESP(msg_p).rnti)->ue_context.ue_release_timer_thres_rrc;
       }
->>>>>>> cb14cd7b
       break;
 
 #   endif
