/*
 * Licensed to the OpenAirInterface (OAI) Software Alliance under one or more
 * contributor license agreements.  See the NOTICE file distributed with
 * this work for additional information regarding copyright ownership.
 * The OpenAirInterface Software Alliance licenses this file to You under
 * the OAI Public License, Version 1.1  (the "License"); you may not use this file
 * except in compliance with the License.
 * You may obtain a copy of the License at
 *
 *      http://www.openairinterface.org/?page_id=698
 *
 * Unless required by applicable law or agreed to in writing, software
 * distributed under the License is distributed on an "AS IS" BASIS,
 * WITHOUT WARRANTIES OR CONDITIONS OF ANY KIND, either express or implied.
 * See the License for the specific language governing permissions and
 * limitations under the License.
 *-------------------------------------------------------------------------------
 * For more information about the OpenAirInterface (OAI) Software Alliance:
 *      contact@openairinterface.org
 */

/*! \file rrc_eNB.c
 * \brief rrc procedures for eNB
 * \author Navid Nikaein and  Raymond Knopp
 * \date 2011 - 2014
 * \version 1.0
 * \company Eurecom
 * \email: navid.nikaein@eurecom.fr and raymond.knopp@eurecom.fr
 */
#define RRC_ENB
#define RRC_ENB_C

#include "defs.h"
#include "extern.h"
#include "assertions.h"
#include "common/ran_context.h"
#include "asn1_conversions.h"
#include "RRC/L2_INTERFACE/openair_rrc_L2_interface.h"
#include "LAYER2/RLC/rlc.h"
#include "LAYER2/MAC/proto.h"
#include "UTIL/LOG/log.h"
#include "COMMON/mac_rrc_primitives.h"
#include "RRC/LITE/MESSAGES/asn1_msg.h"
#include "RRCConnectionRequest.h"
#include "RRCConnectionReestablishmentRequest.h"
//#include "ReestablishmentCause.h"
#include "BCCH-BCH-Message.h"
#include "UL-CCCH-Message.h"
#include "DL-CCCH-Message.h"
#include "UL-DCCH-Message.h"
#include "DL-DCCH-Message.h"
#include "TDD-Config.h"
#include "HandoverCommand.h"
#include "rlc.h"
#include "SIMULATION/ETH_TRANSPORT/extern.h"
#include "rrc_eNB_UE_context.h"
#include "platform_types.h"
#include "msc.h"

#include "T.h"

//#if defined(Rel10) || defined(Rel14)
#include "MeasResults.h"
//#endif

#ifdef USER_MODE
#   include "RRC/NAS/nas_config.h"
#   include "RRC/NAS/rb_config.h"
#   include "OCG.h"
#   include "OCG_extern.h"
#endif

#if defined(ENABLE_SECURITY)
#   include "UTIL/OSA/osa_defs.h"
#endif

#if defined(ENABLE_USE_MME)
#   include "rrc_eNB_S1AP.h"
#   include "rrc_eNB_GTPV1U.h"
#   if defined(ENABLE_ITTI)
#   else
#      include "../../S1AP/s1ap_eNB.h"
#   endif
#endif

#include "pdcp.h"
#include "gtpv1u_eNB_task.h"

#if defined(ENABLE_ITTI)
#   include "intertask_interface.h"
#endif

#if ENABLE_RAL
#   include "rrc_eNB_ral.h"
#endif

#include "SIMULATION/TOOLS/defs.h" // for taus

#if defined(FLEXRAN_AGENT_SB_IF)
#include "flexran_agent_extern.h"
#endif
//#define XER_PRINT

extern RAN_CONTEXT_t RC;

#ifdef PHY_EMUL
extern EMULATION_VARS              *Emul_vars;
#endif
extern eNB_MAC_INST                *eNB_mac_inst;
extern UE_MAC_INST                 *UE_mac_inst;
#ifdef BIGPHYSAREA
extern void*                        bigphys_malloc(int);
#endif

extern uint16_t                     two_tier_hexagonal_cellIds[7];

mui_t                               rrc_eNB_mui = 0;

//-----------------------------------------------------------------------------
static void
init_SI(
  const protocol_ctxt_t* const ctxt_pP,
  const int              CC_id
#if defined(ENABLE_ITTI)
  ,
  RrcConfigurationReq * configuration
#endif
)
//-----------------------------------------------------------------------------
{
#if defined(Rel10) || defined(Rel14)
  int                                 i;
#endif

#ifdef Rel14
  SystemInformationBlockType1_v1310_IEs_t *sib1_v13ext=(SystemInformationBlockType1_v1310_IEs_t *)NULL;
#endif

  RC.rrc[ctxt_pP->module_id]->carrier[CC_id].MIB = (uint8_t*) malloc16(4);
  // copy basic parameters
  RC.rrc[ctxt_pP->module_id]->carrier[CC_id].physCellId      = configuration->Nid_cell[CC_id];
  RC.rrc[ctxt_pP->module_id]->carrier[CC_id].p_eNB           = configuration->nb_antenna_ports[CC_id];
  RC.rrc[ctxt_pP->module_id]->carrier[CC_id].Ncp             = configuration->prefix_type[CC_id];
  RC.rrc[ctxt_pP->module_id]->carrier[CC_id].dl_CarrierFreq  = configuration->downlink_frequency[CC_id];
  RC.rrc[ctxt_pP->module_id]->carrier[CC_id].ul_CarrierFreq  = configuration->downlink_frequency[CC_id]+ configuration->uplink_frequency_offset[CC_id];
#ifdef Rel14
  RC.rrc[ctxt_pP->module_id]->carrier[CC_id].pbch_repetition = configuration->pbch_repetition[CC_id];
#endif
  LOG_I(RRC, "Configuring MIB (N_RB_DL %d,phich_Resource %d,phich_Duration %d)\n", 
	(int)configuration->N_RB_DL[CC_id],
	(int)configuration->phich_resource[CC_id],
	(int)configuration->phich_duration[CC_id]);
  do_MIB(&RC.rrc[ctxt_pP->module_id]->carrier[CC_id],
#ifdef ENABLE_ITTI
	 configuration->N_RB_DL[CC_id],
	 configuration->phich_resource[CC_id],
	 configuration->phich_duration[CC_id]
#else
	 50,0,0
#endif
	 ,0);
  

  RC.rrc[ctxt_pP->module_id]->carrier[CC_id].sizeof_SIB1 = 0;
  RC.rrc[ctxt_pP->module_id]->carrier[CC_id].sizeof_SIB23 = 0;
  RC.rrc[ctxt_pP->module_id]->carrier[CC_id].SIB1 = (uint8_t*) malloc16(32);

  AssertFatal(RC.rrc[ctxt_pP->module_id]->carrier[CC_id].SIB1!=NULL,PROTOCOL_RRC_CTXT_FMT" init_SI: FATAL, no memory for SIB1 allocated\n",
	      PROTOCOL_RRC_CTXT_ARGS(ctxt_pP));
  RC.rrc[ctxt_pP->module_id]->carrier[CC_id].sizeof_SIB1 = do_SIB1(&RC.rrc[ctxt_pP->module_id]->carrier[CC_id],ctxt_pP->module_id,CC_id
#if defined(ENABLE_ITTI)
								   , configuration
#endif
								   );

  AssertFatal(RC.rrc[ctxt_pP->module_id]->carrier[CC_id].sizeof_SIB1 != 255,"FATAL, RC.rrc[enb_mod_idP].carrier[CC_id].sizeof_SIB1 == 255");

  RC.rrc[ctxt_pP->module_id]->carrier[CC_id].SIB23 = (uint8_t*) malloc16(64);
  AssertFatal(RC.rrc[ctxt_pP->module_id]->carrier[CC_id].SIB23!=NULL,"cannot allocate memory for SIB");
  RC.rrc[ctxt_pP->module_id]->carrier[CC_id].sizeof_SIB23 = do_SIB23(
								     ctxt_pP->module_id,
								     
								     CC_id
#if defined(ENABLE_ITTI)
								     , configuration
#endif
								     );

  AssertFatal(RC.rrc[ctxt_pP->module_id]->carrier[CC_id].sizeof_SIB23 != 255,"FATAL, RC.rrc[mod].carrier[CC_id].sizeof_SIB23 == 255");
  

  LOG_T(RRC, PROTOCOL_RRC_CTXT_FMT" SIB2/3 Contents (partial)\n",
	PROTOCOL_RRC_CTXT_ARGS(ctxt_pP));
  LOG_T(RRC, PROTOCOL_RRC_CTXT_FMT" pusch_config_common.n_SB = %ld\n",
	PROTOCOL_RRC_CTXT_ARGS(ctxt_pP),
	RC.rrc[ctxt_pP->module_id]->carrier[CC_id].sib2->radioResourceConfigCommon.pusch_ConfigCommon.
	pusch_ConfigBasic.n_SB);
  LOG_T(RRC, PROTOCOL_RRC_CTXT_FMT" pusch_config_common.hoppingMode = %ld\n",
	PROTOCOL_RRC_CTXT_ARGS(ctxt_pP),
	RC.rrc[ctxt_pP->module_id]->carrier[CC_id].sib2->radioResourceConfigCommon.pusch_ConfigCommon.
	pusch_ConfigBasic.hoppingMode);
  LOG_T(RRC, PROTOCOL_RRC_CTXT_FMT" pusch_config_common.pusch_HoppingOffset = %ld\n",
	PROTOCOL_RRC_CTXT_ARGS(ctxt_pP),
	RC.rrc[ctxt_pP->module_id]->carrier[CC_id].sib2->radioResourceConfigCommon.pusch_ConfigCommon.
	pusch_ConfigBasic.pusch_HoppingOffset);
  LOG_T(RRC, PROTOCOL_RRC_CTXT_FMT" pusch_config_common.enable64QAM = %d\n",
	PROTOCOL_RRC_CTXT_ARGS(ctxt_pP),
	(int)RC.rrc[ctxt_pP->module_id]->carrier[CC_id].sib2->radioResourceConfigCommon.pusch_ConfigCommon.
	pusch_ConfigBasic.enable64QAM);
  LOG_T(RRC, PROTOCOL_RRC_CTXT_FMT" pusch_config_common.groupHoppingEnabled = %d\n",
	PROTOCOL_RRC_CTXT_ARGS(ctxt_pP),
	(int)RC.rrc[ctxt_pP->module_id]->carrier[CC_id].sib2->radioResourceConfigCommon.pusch_ConfigCommon.
	ul_ReferenceSignalsPUSCH.groupHoppingEnabled);
  LOG_T(RRC, PROTOCOL_RRC_CTXT_FMT" pusch_config_common.groupAssignmentPUSCH = %ld\n",
	PROTOCOL_RRC_CTXT_ARGS(ctxt_pP),
	RC.rrc[ctxt_pP->module_id]->carrier[CC_id].sib2->radioResourceConfigCommon.pusch_ConfigCommon.
	ul_ReferenceSignalsPUSCH.groupAssignmentPUSCH);
  LOG_T(RRC, PROTOCOL_RRC_CTXT_FMT" pusch_config_common.sequenceHoppingEnabled = %d\n",
	PROTOCOL_RRC_CTXT_ARGS(ctxt_pP),
	(int)RC.rrc[ctxt_pP->module_id]->carrier[CC_id].sib2->radioResourceConfigCommon.pusch_ConfigCommon.
	ul_ReferenceSignalsPUSCH.sequenceHoppingEnabled);
  LOG_T(RRC, PROTOCOL_RRC_CTXT_FMT" pusch_config_common.cyclicShift  = %ld\n",
	PROTOCOL_RRC_CTXT_ARGS(ctxt_pP),
	RC.rrc[ctxt_pP->module_id]->carrier[CC_id].sib2->radioResourceConfigCommon.pusch_ConfigCommon.
	ul_ReferenceSignalsPUSCH.cyclicShift);
  
#if defined(Rel10) || defined(Rel14)

  if (RC.rrc[ctxt_pP->module_id]->carrier[CC_id].MBMS_flag > 0) {
    for (i = 0; i < RC.rrc[ctxt_pP->module_id]->carrier[CC_id].sib2->mbsfn_SubframeConfigList->list.count; i++) {
      // SIB 2
      //   LOG_D(RRC, "[eNB %d] mbsfn_SubframeConfigList.list.count = %ld\n", enb_mod_idP, RC.rrc[enb_mod_idP].sib2->mbsfn_SubframeConfigList->list.count);
      LOG_D(RRC, PROTOCOL_RRC_CTXT_FMT" SIB13 contents for MBSFN subframe allocation %d/%d(partial)\n",
	    PROTOCOL_RRC_CTXT_ARGS(ctxt_pP),
	    i,
	    RC.rrc[ctxt_pP->module_id]->carrier[CC_id].sib2->mbsfn_SubframeConfigList->list.count);
      LOG_D(RRC, PROTOCOL_RRC_CTXT_FMT" mbsfn_Subframe_pattern is  = %x\n",
	    PROTOCOL_RRC_CTXT_ARGS(ctxt_pP),
	    RC.rrc[ctxt_pP->module_id]->carrier[CC_id].sib2->mbsfn_SubframeConfigList->list.array[i]->subframeAllocation.choice.oneFrame.buf[0] >> 0);
      LOG_D(RRC, PROTOCOL_RRC_CTXT_FMT" radioframe_allocation_period  = %ld (just index number, not the real value)\n",
	    PROTOCOL_RRC_CTXT_ARGS(ctxt_pP),
	    RC.rrc[ctxt_pP->module_id]->carrier[CC_id].sib2->mbsfn_SubframeConfigList->list.array[i]->radioframeAllocationPeriod);   // need to display the real value, using array of char (like in dumping SIB2)
      LOG_D(RRC, PROTOCOL_RRC_CTXT_FMT" radioframe_allocation_offset  = %ld\n",
	    PROTOCOL_RRC_CTXT_ARGS(ctxt_pP),
	    RC.rrc[ctxt_pP->module_id]->carrier[CC_id].sib2->mbsfn_SubframeConfigList->list.array[i]->radioframeAllocationOffset);
    }
    
    //   SIB13
    for (i = 0; i < RC.rrc[ctxt_pP->module_id]->carrier[CC_id].sib13->mbsfn_AreaInfoList_r9.list.count; i++) {
      LOG_D(RRC, PROTOCOL_RRC_CTXT_FMT" SIB13 contents for MBSFN sync area %d/%d (partial)\n",
	    PROTOCOL_RRC_CTXT_ARGS(ctxt_pP),
	    i,
	    RC.rrc[ctxt_pP->module_id]->carrier[CC_id].sib13->mbsfn_AreaInfoList_r9.list.count);
      LOG_D(RRC, PROTOCOL_RRC_CTXT_FMT" MCCH Repetition Period: %ld (just index number, not real value)\n",
	    PROTOCOL_RRC_CTXT_ARGS(ctxt_pP),
	    RC.rrc[ctxt_pP->module_id]->carrier[CC_id].sib13->mbsfn_AreaInfoList_r9.list.array[i]->mcch_Config_r9.mcch_RepetitionPeriod_r9);
      LOG_D(RRC, PROTOCOL_RRC_CTXT_FMT" MCCH Offset: %ld\n",
	    PROTOCOL_RRC_CTXT_ARGS(ctxt_pP),
	    RC.rrc[ctxt_pP->module_id]->carrier[CC_id].sib13->mbsfn_AreaInfoList_r9.list.array[i]->mcch_Config_r9.mcch_Offset_r9);
    }
  }
  else memset((void*)&RC.rrc[ctxt_pP->module_id]->carrier[CC_id].sib13,0,sizeof(RC.rrc[ctxt_pP->module_id]->carrier[CC_id].sib13));
#endif

  LOG_D(RRC,
	PROTOCOL_RRC_CTXT_FMT" RRC_UE --- MAC_CONFIG_REQ (SIB1.tdd & SIB2 params) ---> MAC_UE\n",
	PROTOCOL_RRC_CTXT_ARGS(ctxt_pP));

#ifdef Rel14
  if ((RC.rrc[ctxt_pP->module_id]->carrier[CC_id].mib.message.schedulingInfoSIB1_BR_r13>0) && 
      (RC.rrc[ctxt_pP->module_id]->carrier[CC_id].sib1_BR!=NULL)) {
      AssertFatal(RC.rrc[ctxt_pP->module_id]->carrier[CC_id].sib1_BR->nonCriticalExtension!=NULL,
		  "sib2_br->nonCriticalExtension is null (v8.9)\n");
      AssertFatal(RC.rrc[ctxt_pP->module_id]->carrier[CC_id].sib1_BR->nonCriticalExtension->nonCriticalExtension!=NULL,
		  "sib2_br->nonCriticalExtension is null (v9.2)\n");
      AssertFatal(RC.rrc[ctxt_pP->module_id]->carrier[CC_id].sib1_BR->nonCriticalExtension->nonCriticalExtension->nonCriticalExtension!=NULL,
		  "sib2_br->nonCriticalExtension is null (v11.3)\n");
      AssertFatal(RC.rrc[ctxt_pP->module_id]->carrier[CC_id].sib1_BR->nonCriticalExtension->nonCriticalExtension->nonCriticalExtension->nonCriticalExtension!=NULL,
		  "sib2_br->nonCriticalExtension is null (v12.5)\n");
      AssertFatal(RC.rrc[ctxt_pP->module_id]->carrier[CC_id].sib1_BR->nonCriticalExtension->nonCriticalExtension->nonCriticalExtension->nonCriticalExtension->nonCriticalExtension!=NULL,
		  "sib2_br->nonCriticalExtension is null (v13.10)\n");
      sib1_v13ext = RC.rrc[ctxt_pP->module_id]->carrier[CC_id].sib1_BR->nonCriticalExtension->nonCriticalExtension->nonCriticalExtension->nonCriticalExtension->nonCriticalExtension;
  }
#endif

  rrc_mac_config_req_eNB(ctxt_pP->module_id, CC_id,
			 RC.rrc[ctxt_pP->module_id]->carrier[CC_id].physCellId,
			 RC.rrc[ctxt_pP->module_id]->carrier[CC_id].p_eNB,
			 RC.rrc[ctxt_pP->module_id]->carrier[CC_id].Ncp,
			 RC.rrc[ctxt_pP->module_id]->carrier[CC_id].sib1->freqBandIndicator,
			 RC.rrc[ctxt_pP->module_id]->carrier[CC_id].dl_CarrierFreq,
#ifdef Rel14
			 RC.rrc[ctxt_pP->module_id]->carrier[CC_id].pbch_repetition,
#endif
			 0, // rnti
			 (BCCH_BCH_Message_t *)
			 &RC.rrc[ctxt_pP->module_id]->carrier[CC_id].mib,
			 (RadioResourceConfigCommonSIB_t *) &
			 RC.rrc[ctxt_pP->module_id]->carrier[CC_id].sib2->radioResourceConfigCommon,
#if defined(Rel14)
			 (RadioResourceConfigCommonSIB_t *) &
			 RC.rrc[ctxt_pP->module_id]->carrier[CC_id].sib2_BR->radioResourceConfigCommon,
#endif
			 (struct PhysicalConfigDedicated *)NULL,
#if defined(Rel10) || defined(Rel14)
			 (SCellToAddMod_r10_t *)NULL,
			 //(struct PhysicalConfigDedicatedSCell_r10 *)NULL,
#endif
			 (MeasObjectToAddMod_t **) NULL,
			 (MAC_MainConfig_t *) NULL, 0,
			 (struct LogicalChannelConfig *)NULL,
			 (MeasGapConfig_t *) NULL,
			 RC.rrc[ctxt_pP->module_id]->carrier[CC_id].sib1->tdd_Config,
			 NULL,
			 &RC.rrc[ctxt_pP->module_id]->carrier[CC_id].sib1->schedulingInfoList,
			 RC.rrc[ctxt_pP->module_id]->carrier[CC_id].ul_CarrierFreq,
			 RC.rrc[ctxt_pP->module_id]->carrier[CC_id].sib2->freqInfo.ul_Bandwidth,
			 &RC.rrc[ctxt_pP->module_id]->carrier[CC_id].sib2->freqInfo.additionalSpectrumEmission,
			 (MBSFN_SubframeConfigList_t*) RC.rrc[ctxt_pP->module_id]->carrier[CC_id].sib2->mbsfn_SubframeConfigList
#if defined(Rel10) || defined(Rel14)
			 ,
			 RC.rrc[ctxt_pP->module_id]->carrier[CC_id].MBMS_flag,
			 (MBSFN_AreaInfoList_r9_t*) & RC.rrc[ctxt_pP->module_id]->carrier[CC_id].sib13->mbsfn_AreaInfoList_r9,
			 (PMCH_InfoList_r9_t *) NULL
#endif
#ifdef Rel14
			 , 
			 sib1_v13ext
#endif
			 );
}

#if defined(Rel10) || defined(Rel14)
/*------------------------------------------------------------------------------*/
static void
init_MCCH(
  module_id_t enb_mod_idP,
  int CC_id
)
//-----------------------------------------------------------------------------
{

  int                                 sync_area = 0;
  // initialize RRC_eNB_INST MCCH entry
  RC.rrc[enb_mod_idP]->carrier[CC_id].MCCH_MESSAGE =
    malloc(RC.rrc[enb_mod_idP]->carrier[CC_id].num_mbsfn_sync_area * sizeof(uint8_t*));

  for (sync_area = 0; sync_area < RC.rrc[enb_mod_idP]->carrier[CC_id].num_mbsfn_sync_area; sync_area++) {

    RC.rrc[enb_mod_idP]->carrier[CC_id].sizeof_MCCH_MESSAGE[sync_area] = 0;
    RC.rrc[enb_mod_idP]->carrier[CC_id].MCCH_MESSAGE[sync_area] = (uint8_t *) malloc16(32);

    AssertFatal(RC.rrc[enb_mod_idP]->carrier[CC_id].MCCH_MESSAGE[sync_area] != NULL,
		"[eNB %d]init_MCCH: FATAL, no memory for MCCH MESSAGE allocated \n", enb_mod_idP);
    RC.rrc[enb_mod_idP]->carrier[CC_id].sizeof_MCCH_MESSAGE[sync_area] = do_MBSFNAreaConfig(enb_mod_idP,
											    sync_area,
											    (uint8_t *)RC.rrc[enb_mod_idP]->carrier[CC_id].MCCH_MESSAGE[sync_area],
											    &RC.rrc[enb_mod_idP]->carrier[CC_id].mcch,
											    &RC.rrc[enb_mod_idP]->carrier[CC_id].mcch_message);
    
    LOG_I(RRC, "mcch message pointer %p for sync area %d \n",
	  RC.rrc[enb_mod_idP]->carrier[CC_id].MCCH_MESSAGE[sync_area],
	  sync_area);
    LOG_D(RRC, "[eNB %d] MCCH_MESSAGE  contents for Sync Area %d (partial)\n", enb_mod_idP, sync_area);
    LOG_D(RRC, "[eNB %d] CommonSF_AllocPeriod_r9 %ld\n", enb_mod_idP,
	  RC.rrc[enb_mod_idP]->carrier[CC_id].mcch_message->commonSF_AllocPeriod_r9);
    LOG_D(RRC,
	  "[eNB %d] CommonSF_Alloc_r9.list.count (number of MBSFN Subframe Pattern) %d\n",
	  enb_mod_idP, RC.rrc[enb_mod_idP]->carrier[CC_id].mcch_message->commonSF_Alloc_r9.list.count);
    LOG_D(RRC, "[eNB %d] MBSFN Subframe Pattern: %02x (in hex)\n",
	  enb_mod_idP,
	  RC.rrc[enb_mod_idP]->carrier[CC_id].mcch_message->commonSF_Alloc_r9.list.array[0]->subframeAllocation.
	  choice.oneFrame.buf[0]);
    
    AssertFatal(RC.rrc[enb_mod_idP]->carrier[CC_id].sizeof_MCCH_MESSAGE[sync_area] != 255,
		"RC.rrc[enb_mod_idP]->carrier[CC_id].sizeof_MCCH_MESSAGE[sync_area] == 255");
    RC.rrc[enb_mod_idP]->carrier[CC_id].MCCH_MESS[sync_area].Active = 1;
  }
  

  //Set the RC.rrc[enb_mod_idP]->MCCH_MESS.Active to 1 (allow to  transfer MCCH message RRC->MAC in function mac_rrc_data_req)

  // ??Configure MCCH logical channel
  // call mac_config_req with appropriate structure from ASN.1 description


  //  LOG_I(RRC, "DUY: serviceID is %d\n",RC.rrc[enb_mod_idP]->mcch_message->pmch_InfoList_r9.list.array[0]->mbms_SessionInfoList_r9.list.array[0]->tmgi_r9.serviceId_r9.buf[2]);
  //  LOG_I(RRC, "DUY: session ID is %d\n",RC.rrc[enb_mod_idP]->mcch_message->pmch_InfoList_r9.list.array[0]->mbms_SessionInfoList_r9.list.array[0]->sessionId_r9->buf[0]);
  rrc_mac_config_req_eNB(enb_mod_idP, CC_id,
			 0,0,0,0,0,
#ifdef Rel14 
			 0,
#endif
			 0,//rnti
			 (BCCH_BCH_Message_t *)NULL,
			 (RadioResourceConfigCommonSIB_t *) NULL,
			 (RadioResourceConfigCommonSIB_t *) NULL,
			 (struct PhysicalConfigDedicated *)NULL,
#if defined(Rel10) || defined(Rel14)
			 (SCellToAddMod_r10_t *)NULL,
			 //(struct PhysicalConfigDedicatedSCell_r10 *)NULL,
#endif
			 (MeasObjectToAddMod_t **) NULL,
			 (MAC_MainConfig_t *) NULL,
			 0,
			 (struct LogicalChannelConfig *)NULL,
			 (MeasGapConfig_t *) NULL,
			 (TDD_Config_t *) NULL,
			 (MobilityControlInfo_t *)NULL, 
			 (SchedulingInfoList_t *) NULL, 
			 0, NULL, NULL, (MBSFN_SubframeConfigList_t *) NULL
#if defined(Rel10) || defined(Rel14)
			 ,
			 0,
			 (MBSFN_AreaInfoList_r9_t *) NULL,
			 (PMCH_InfoList_r9_t *) & (RC.rrc[enb_mod_idP]->carrier[CC_id].mcch_message->pmch_InfoList_r9)
#   endif
#   ifdef Rel14
			 ,
			 (SystemInformationBlockType1_v1310_IEs_t *)NULL
#   endif
			 );
  
  //LOG_I(RRC,"DUY: lcid after rrc_mac_config_req is %02d\n",RC.rrc[enb_mod_idP]->mcch_message->pmch_InfoList_r9.list.array[0]->mbms_SessionInfoList_r9.list.array[0]->logicalChannelIdentity_r9);

}

//-----------------------------------------------------------------------------
static void init_MBMS(
  module_id_t enb_mod_idP,
  int         CC_id,
  frame_t frameP
)
//-----------------------------------------------------------------------------
{
  // init the configuration for MTCH
  protocol_ctxt_t               ctxt;

  if (RC.rrc[enb_mod_idP]->carrier[CC_id].MBMS_flag > 0) {
    PROTOCOL_CTXT_SET_BY_MODULE_ID(&ctxt, enb_mod_idP, ENB_FLAG_YES, NOT_A_RNTI, frameP, 0,enb_mod_idP);

    LOG_D(RRC, "[eNB %d] Frame %d : Radio Bearer config request for MBMS\n", enb_mod_idP, frameP);   //check the lcid
    // Configuring PDCP and RLC for MBMS Radio Bearer

    rrc_pdcp_config_asn1_req(&ctxt,
                             (SRB_ToAddModList_t  *)NULL,  // SRB_ToAddModList
                             (DRB_ToAddModList_t  *)NULL,  // DRB_ToAddModList
                             (DRB_ToReleaseList_t *)NULL,
                             0,     // security mode
                             NULL,  // key rrc encryption
                             NULL,  // key rrc integrity
                             NULL   // key encryption
#   if defined(Rel10) || defined(Rel14)
                             , &(RC.rrc[enb_mod_idP]->carrier[CC_id].mcch_message->pmch_InfoList_r9)
#   endif
                             ,NULL);

    rrc_rlc_config_asn1_req(&ctxt,
                            NULL, // SRB_ToAddModList
                            NULL,   // DRB_ToAddModList
                            NULL,   // DRB_ToReleaseList
                            &(RC.rrc[enb_mod_idP]->carrier[CC_id].mcch_message->pmch_InfoList_r9));

    //rrc_mac_config_req();
  }
}
#endif

//-----------------------------------------------------------------------------
uint8_t
rrc_eNB_get_next_transaction_identifier(
  module_id_t enb_mod_idP
)
//-----------------------------------------------------------------------------
{
  static uint8_t                      rrc_transaction_identifier[NUMBER_OF_eNB_MAX];
  rrc_transaction_identifier[enb_mod_idP] = (rrc_transaction_identifier[enb_mod_idP] + 1) % RRC_TRANSACTION_IDENTIFIER_NUMBER;
  LOG_T(RRC,"generated xid is %d\n",rrc_transaction_identifier[enb_mod_idP]);
  return rrc_transaction_identifier[enb_mod_idP];
}
/*------------------------------------------------------------------------------*/
/* Functions to handle UE index in eNB UE list */


////-----------------------------------------------------------------------------
//static module_id_t
//rrc_eNB_get_UE_index(
//                module_id_t enb_mod_idP,
//                uint64_t    UE_identity
//)
////-----------------------------------------------------------------------------
//{
//
//    boolean_t      reg = FALSE;
//    module_id_t    i;
//
//    AssertFatal(enb_mod_idP < NB_eNB_INST, "eNB index invalid (%d/%d)!", enb_mod_idP, NB_eNB_INST);
//
//    for (i = 0; i < NUMBER_OF_UE_MAX; i++) {
//        if (RC.rrc[enb_mod_idP]->Info.UE_list[i] == UE_identity) {
//            // UE_identity already registered
//            reg = TRUE;
//            break;
//        }
//    }
//
//    if (reg == FALSE) {
//        return (UE_MODULE_INVALID);
//    } else
//        return (i);
//}


//-----------------------------------------------------------------------------
// return the ue context if there is already an UE with ue_identityP, NULL otherwise
static struct rrc_eNB_ue_context_s*
rrc_eNB_ue_context_random_exist(
  const protocol_ctxt_t* const ctxt_pP,
  const uint64_t               ue_identityP
)
//-----------------------------------------------------------------------------
{
  struct rrc_eNB_ue_context_s*        ue_context_p = NULL;
  RB_FOREACH(ue_context_p, rrc_ue_tree_s, &(RC.rrc[ctxt_pP->module_id]->rrc_ue_head)) {
    if (ue_context_p->ue_context.random_ue_identity == ue_identityP)
      return ue_context_p;
  }
  return NULL;
}
//-----------------------------------------------------------------------------
// return the ue context if there is already an UE with the same S-TMSI(MMEC+M-TMSI), NULL otherwise
static struct rrc_eNB_ue_context_s*
rrc_eNB_ue_context_stmsi_exist(
  const protocol_ctxt_t* const ctxt_pP,
  const mme_code_t             mme_codeP,
  const m_tmsi_t               m_tmsiP
)
//-----------------------------------------------------------------------------
{
  struct rrc_eNB_ue_context_s*        ue_context_p = NULL;
  RB_FOREACH(ue_context_p, rrc_ue_tree_s, &(RC.rrc[ctxt_pP->module_id]->rrc_ue_head)) {
    LOG_I(RRC,"checking for UE S-TMSI %x, mme %x (%p): rnti %x",
	  m_tmsiP, mme_codeP, ue_context_p, 
	  ue_context_p->ue_context.rnti);
    if (ue_context_p->ue_context.Initialue_identity_s_TMSI.presence == TRUE) {
      printf("=> S-TMSI %x, MME %x\n",
	    ue_context_p->ue_context.Initialue_identity_s_TMSI.m_tmsi,
	    ue_context_p->ue_context.Initialue_identity_s_TMSI.mme_code);
      if (ue_context_p->ue_context.Initialue_identity_s_TMSI.m_tmsi == m_tmsiP)
        if (ue_context_p->ue_context.Initialue_identity_s_TMSI.mme_code == mme_codeP)
          return ue_context_p;
    }
    else
      printf("\n");

  }
  return NULL;
}

//-----------------------------------------------------------------------------
// return a new ue context structure if ue_identityP, ctxt_pP->rnti not found in collection
static struct rrc_eNB_ue_context_s*
rrc_eNB_get_next_free_ue_context(
  const protocol_ctxt_t* const ctxt_pP,
  const uint64_t               ue_identityP
)
//-----------------------------------------------------------------------------
{
  struct rrc_eNB_ue_context_s*        ue_context_p = NULL;
  ue_context_p = rrc_eNB_get_ue_context(
					RC.rrc[ctxt_pP->module_id],
					ctxt_pP->rnti);

  if (ue_context_p == NULL) {
#ifndef UE_EXPANSION
    RB_FOREACH(ue_context_p, rrc_ue_tree_s, &(RC.rrc[ctxt_pP->module_id]->rrc_ue_head)) {
      if (ue_context_p->ue_context.random_ue_identity == ue_identityP) {
        LOG_D(RRC,
              PROTOCOL_RRC_CTXT_UE_FMT" Cannot create new UE context, already exist rand UE id 0x%"PRIx64", uid %u\n",
              PROTOCOL_RRC_CTXT_UE_ARGS(ctxt_pP),
              ue_identityP,
              ue_context_p->local_uid);
        return NULL;
      }
    }
#endif
    ue_context_p = rrc_eNB_allocate_new_UE_context(RC.rrc[ctxt_pP->module_id]);

    if (ue_context_p == NULL) {
      LOG_E(RRC,
            PROTOCOL_RRC_CTXT_UE_FMT" Cannot create new UE context, no memory\n",
            PROTOCOL_RRC_CTXT_UE_ARGS(ctxt_pP));
      return NULL;
    }

    ue_context_p->ue_id_rnti                    = ctxt_pP->rnti; // here ue_id_rnti is just a key, may be something else
    ue_context_p->ue_context.rnti               = ctxt_pP->rnti; // yes duplicate, 1 may be removed
    ue_context_p->ue_context.random_ue_identity = ue_identityP;
    RB_INSERT(rrc_ue_tree_s, &RC.rrc[ctxt_pP->module_id]->rrc_ue_head, ue_context_p);
    LOG_D(RRC,
          PROTOCOL_RRC_CTXT_UE_FMT" Created new UE context uid %u\n",
          PROTOCOL_RRC_CTXT_UE_ARGS(ctxt_pP),
          ue_context_p->local_uid);
    return ue_context_p;

  } else {
    LOG_E(RRC,
          PROTOCOL_RRC_CTXT_UE_FMT" Cannot create new UE context, already exist\n",
          PROTOCOL_RRC_CTXT_UE_ARGS(ctxt_pP));
    return NULL;
  }
}

#if !defined(ENABLE_USE_MME)
void rrc_eNB_emulation_notify_ue_module_id(
  const module_id_t ue_module_idP,
  const rnti_t      rntiP,
  const uint8_t     cell_identity_byte0P,
  const uint8_t     cell_identity_byte1P,
  const uint8_t     cell_identity_byte2P,
  const uint8_t     cell_identity_byte3P)
{
  module_id_t                         enb_module_id;
  struct rrc_eNB_ue_context_s*        ue_context_p = NULL;
  int                                 CC_id;

  // find enb_module_id
  for (enb_module_id = 0; enb_module_id < NUMBER_OF_eNB_MAX; enb_module_id++) {
    if(enb_module_id>0){ /*FIX LATER*/
      return;
    }
    for (CC_id = 0; CC_id < MAX_NUM_CCs; CC_id++) {
      if (&RC.rrc[enb_module_id]->carrier[CC_id].sib1 != NULL) {
        if (
          (&RC.rrc[enb_module_id]->carrier[CC_id].sib1->cellAccessRelatedInfo.cellIdentity.buf[0] == cell_identity_byte0P) &&
          (&RC.rrc[enb_module_id]->carrier[CC_id].sib1->cellAccessRelatedInfo.cellIdentity.buf[1] == cell_identity_byte1P) &&
          (&RC.rrc[enb_module_id]->carrier[CC_id].sib1->cellAccessRelatedInfo.cellIdentity.buf[2] == cell_identity_byte2P) &&
          (&RC.rrc[enb_module_id]->carrier[CC_id].sib1->cellAccessRelatedInfo.cellIdentity.buf[3] == cell_identity_byte3P)
        ) {
          ue_context_p = rrc_eNB_get_ue_context(
                           RC.rrc[enb_module_id],
                           rntiP
                         );

          if (NULL != ue_context_p) {
            oai_emulation.info.eNB_ue_local_uid_to_ue_module_id[enb_module_id][ue_context_p->local_uid] = ue_module_idP;
          }

          //return;
        }
      }
    }
    oai_emulation.info.eNB_ue_module_id_to_rnti[enb_module_id][ue_module_idP] = rntiP;
  }

  AssertFatal(enb_module_id == NUMBER_OF_eNB_MAX,
              "Cell identity not found for ue module id %u rnti %x",
              ue_module_idP, rntiP);
}
#endif

//-----------------------------------------------------------------------------
void
rrc_eNB_free_mem_UE_context(
  const protocol_ctxt_t*               const ctxt_pP,
  struct rrc_eNB_ue_context_s*         const ue_context_pP
)
//-----------------------------------------------------------------------------
{
  int i;
  LOG_T(RRC,
        PROTOCOL_RRC_CTXT_UE_FMT" Clearing UE context 0x%p (free internal structs)\n",
        PROTOCOL_RRC_CTXT_UE_ARGS(ctxt_pP),
        ue_context_pP);
#if defined(Rel10) || defined(Rel14)
  ASN_STRUCT_FREE_CONTENTS_ONLY(asn_DEF_SCellToAddMod_r10, &ue_context_pP->ue_context.sCell_config[0]);
  ASN_STRUCT_FREE_CONTENTS_ONLY(asn_DEF_SCellToAddMod_r10, &ue_context_pP->ue_context.sCell_config[1]);
#endif

  if (ue_context_pP->ue_context.SRB_configList) {
    ASN_STRUCT_FREE(asn_DEF_SRB_ToAddModList, ue_context_pP->ue_context.SRB_configList);
    ue_context_pP->ue_context.SRB_configList = NULL;
  }

  for(i = 0;i < RRC_TRANSACTION_IDENTIFIER_NUMBER;i++){
      if (ue_context_pP->ue_context.SRB_configList2[i]) {
          free(ue_context_pP->ue_context.SRB_configList2[i]);
          ue_context_pP->ue_context.SRB_configList2[i] = NULL;
      }
  }

  if (ue_context_pP->ue_context.DRB_configList) {
    ASN_STRUCT_FREE(asn_DEF_DRB_ToAddModList, ue_context_pP->ue_context.DRB_configList);
    ue_context_pP->ue_context.DRB_configList = NULL;
  }

  for(i = 0;i < RRC_TRANSACTION_IDENTIFIER_NUMBER;i++){
      if (ue_context_pP->ue_context.DRB_configList2[i]) {
          free(ue_context_pP->ue_context.DRB_configList2[i]);
          ue_context_pP->ue_context.DRB_configList2[i] = NULL;
      }
      if (ue_context_pP->ue_context.DRB_Release_configList2[i]) {
          free(ue_context_pP->ue_context.DRB_Release_configList2[i]);
          ue_context_pP->ue_context.DRB_Release_configList2[i] = NULL;
      }
  }

  memset(ue_context_pP->ue_context.DRB_active, 0, sizeof(ue_context_pP->ue_context.DRB_active));

  if (ue_context_pP->ue_context.physicalConfigDedicated) {
    ASN_STRUCT_FREE(asn_DEF_PhysicalConfigDedicated, ue_context_pP->ue_context.physicalConfigDedicated);
    ue_context_pP->ue_context.physicalConfigDedicated = NULL;
  }

  if (ue_context_pP->ue_context.sps_Config) {
    ASN_STRUCT_FREE(asn_DEF_SPS_Config, ue_context_pP->ue_context.sps_Config);
    ue_context_pP->ue_context.sps_Config = NULL;
  }

  for (i=0; i < MAX_MEAS_OBJ; i++) {
    if (ue_context_pP->ue_context.MeasObj[i] != NULL) {
      ASN_STRUCT_FREE(asn_DEF_MeasObjectToAddMod, ue_context_pP->ue_context.MeasObj[i]);
      ue_context_pP->ue_context.MeasObj[i] = NULL;
    }
  }

  for (i=0; i < MAX_MEAS_CONFIG; i++) {
    if (ue_context_pP->ue_context.ReportConfig[i] != NULL) {
      ASN_STRUCT_FREE(asn_DEF_ReportConfigToAddMod, ue_context_pP->ue_context.ReportConfig[i]);
      ue_context_pP->ue_context.ReportConfig[i] = NULL;
    }
  }

  if (ue_context_pP->ue_context.QuantityConfig) {
    ASN_STRUCT_FREE(asn_DEF_QuantityConfig, ue_context_pP->ue_context.QuantityConfig);
    ue_context_pP->ue_context.QuantityConfig = NULL;
  }

  if (ue_context_pP->ue_context.mac_MainConfig) {
    ASN_STRUCT_FREE(asn_DEF_MAC_MainConfig, ue_context_pP->ue_context.mac_MainConfig);
    ue_context_pP->ue_context.mac_MainConfig = NULL;
  }

/*  if (ue_context_pP->ue_context.measGapConfig) {
    ASN_STRUCT_FREE(asn_DEF_MeasGapConfig, ue_context_pP->ue_context.measGapConfig);
    ue_context_pP->ue_context.measGapConfig = NULL;
  }*/
    if (ue_context_pP->ue_context.handover_info) {
      ASN_STRUCT_FREE(asn_DEF_Handover, ue_context_pP->ue_context.handover_info);
      ue_context_pP->ue_context.handover_info = NULL;
    }

  //SRB_INFO                           SI;
  //SRB_INFO                           Srb0;
  //SRB_INFO_TABLE_ENTRY               Srb1;
  //SRB_INFO_TABLE_ENTRY               Srb2;
  if (ue_context_pP->ue_context.measConfig) {
    ASN_STRUCT_FREE(asn_DEF_MeasConfig, ue_context_pP->ue_context.measConfig);
    ue_context_pP->ue_context.measConfig = NULL;
  }

  if (ue_context_pP->ue_context.measConfig) {
    ASN_STRUCT_FREE(asn_DEF_MeasConfig, ue_context_pP->ue_context.measConfig);
    ue_context_pP->ue_context.measConfig = NULL;
  }

  //HANDOVER_INFO                     *handover_info;
#if defined(ENABLE_SECURITY)
  //uint8_t kenb[32];
#endif
  //e_SecurityAlgorithmConfig__cipheringAlgorithm     ciphering_algorithm;
  //e_SecurityAlgorithmConfig__integrityProtAlgorithm integrity_algorithm;
  //uint8_t                            Status;
  //rnti_t                             rnti;
  //uint64_t                           random_ue_identity;
#if defined(ENABLE_ITTI)
  //UE_S_TMSI                          Initialue_identity_s_TMSI;
  //EstablishmentCause_t               establishment_cause;
  //ReestablishmentCause_t             reestablishment_cause;
  //uint16_t                           ue_initial_id;
  //uint32_t                           eNB_ue_s1ap_id :24;
  //security_capabilities_t            security_capabilities;
  //uint8_t                            nb_of_e_rabs;
  //e_rab_param_t                      e_rab[S1AP_MAX_E_RAB];
  //uint32_t                           enb_gtp_teid[S1AP_MAX_E_RAB];
  //transport_layer_addr_t             enb_gtp_addrs[S1AP_MAX_E_RAB];
  //rb_id_t                            enb_gtp_ebi[S1AP_MAX_E_RAB];
#endif
}

//-----------------------------------------------------------------------------
// should be called when UE is lost by eNB
void
rrc_eNB_free_UE(const module_id_t enb_mod_idP,const struct rrc_eNB_ue_context_s*        const ue_context_pP)
//-----------------------------------------------------------------------------
{


  protocol_ctxt_t                     ctxt;
#if !defined(ENABLE_USE_MME)
  module_id_t                         ue_module_id;
  /* avoid gcc warnings */
  (void)ue_module_id;
#endif
  rnti_t rnti = ue_context_pP->ue_context.rnti;
  int i, j , CC_id, pdu_number;
  LTE_eNB_ULSCH_t *ulsch = NULL;
  nfapi_ul_config_request_body_t *ul_req_tmp = NULL;
  PHY_VARS_eNB *eNB_PHY = NULL;
  eNB_MAC_INST *eNB_MAC = RC.mac[enb_mod_idP];

  AssertFatal(enb_mod_idP < NB_eNB_INST, "eNB inst invalid (%d/%d) for UE %x!", enb_mod_idP, NB_eNB_INST, rnti);
  /*  ue_context_p = rrc_eNB_get_ue_context(
                   &RC.rrc[enb_mod_idP],
                   rntiP
                 );
  */
  if (NULL != ue_context_pP) {
    PROTOCOL_CTXT_SET_BY_MODULE_ID(&ctxt, enb_mod_idP, ENB_FLAG_YES, rnti, 0, 0,enb_mod_idP);
    LOG_W(RRC, "[eNB %d] Removing UE RNTI %x\n", enb_mod_idP, rnti);

#if defined(ENABLE_USE_MME)
   if( ue_context_pP->ue_context.ul_failure_timer >= 20000 ) {
    rrc_eNB_send_S1AP_UE_CONTEXT_RELEASE_REQ(enb_mod_idP, ue_context_pP, S1AP_CAUSE_RADIO_NETWORK, 21); // send cause 21: connection with ue lost
    /* From 3GPP 36300v10 p129 : 19.2.2.2.2 S1 UE Context Release Request (eNB triggered)
     * If the E-UTRAN internal reason is a radio link failure detected in the eNB, the eNB shall wait a sufficient time before
     *  triggering the S1 UE Context Release Request procedure
     *  in order to allow the UE to perform the NAS recovery
     *  procedure, see TS 23.401 [17].
     */
     return;
    }
#else
#if defined(OAI_EMU)
    AssertFatal(ue_context_pP->local_uid < NUMBER_OF_UE_MAX, "local_uid invalid (%d<%d) for UE %x!", ue_context_pP->local_uid, NUMBER_OF_UE_MAX, rnti);
    ue_module_id = oai_emulation.info.eNB_ue_local_uid_to_ue_module_id[enb_mod_idP][ue_context_pP->local_uid];
    AssertFatal(ue_module_id < NUMBER_OF_UE_MAX, "ue_module_id invalid (%d<%d) for UE %x!", ue_module_id, NUMBER_OF_UE_MAX, rnti);
    oai_emulation.info.eNB_ue_local_uid_to_ue_module_id[enb_mod_idP][ue_context_pP->local_uid] = -1;
    oai_emulation.info.eNB_ue_module_id_to_rnti[enb_mod_idP][ue_module_id] = NOT_A_RNTI;
#endif
#endif
    for (CC_id = 0; CC_id < MAX_NUM_CCs; CC_id++) {
      eNB_PHY = RC.eNB[enb_mod_idP][CC_id];
      for (i=0; i<NUMBER_OF_UE_MAX; i++) {
        ulsch = eNB_PHY->ulsch[i];
        if((ulsch != NULL) && (ulsch->rnti == rnti)){
          LOG_I(RRC, "clean_eNb_ulsch UE %x \n", rnti);
          clean_eNb_ulsch(ulsch);
          break;
        }
      }

      for(j = 0; j < 10; j++){
        ul_req_tmp = &eNB_MAC->UL_req_tmp[CC_id][j].ul_config_request_body;
        if(ul_req_tmp){
          pdu_number = ul_req_tmp->number_of_pdus;
          for(int pdu_index = pdu_number-1; pdu_index >= 0; pdu_index--){
            if(ul_req_tmp->ul_config_pdu_list[pdu_index].ulsch_pdu.ulsch_pdu_rel8.rnti == rnti){
              LOG_I(RRC, "remove UE %x from ul_config_pdu_list %d/%d\n", rnti, pdu_index, pdu_number);
              if(pdu_index < pdu_number -1){
                memcpy(&ul_req_tmp->ul_config_pdu_list[pdu_index], &ul_req_tmp->ul_config_pdu_list[pdu_index+1], (pdu_number-1-pdu_index) * sizeof(nfapi_ul_config_request_pdu_t));
              }
              ul_req_tmp->number_of_pdus--;
            }
          }
        }
      }
    }
    rrc_mac_remove_ue(enb_mod_idP,rnti);
    rrc_rlc_remove_ue(&ctxt);
    pdcp_remove_UE(&ctxt);

    rrc_eNB_remove_ue_context(
      &ctxt,
      RC.rrc[enb_mod_idP],
      (struct rrc_eNB_ue_context_s*) ue_context_pP);
  }
}

//-----------------------------------------------------------------------------
void
rrc_eNB_process_RRCConnectionSetupComplete(
  const protocol_ctxt_t* const ctxt_pP,
  rrc_eNB_ue_context_t*         ue_context_pP,
  RRCConnectionSetupComplete_r8_IEs_t * rrcConnectionSetupComplete
)
//-----------------------------------------------------------------------------
{
  LOG_I(RRC,
        PROTOCOL_RRC_CTXT_UE_FMT" [RAPROC] Logical Channel UL-DCCH, " "processing RRCConnectionSetupComplete from UE (SRB1 Active)\n",
        PROTOCOL_RRC_CTXT_UE_ARGS(ctxt_pP));

  ue_context_pP->ue_context.Srb1.Active=1;  
  T(T_ENB_RRC_CONNECTION_SETUP_COMPLETE, T_INT(ctxt_pP->module_id), T_INT(ctxt_pP->frame),
    T_INT(ctxt_pP->subframe), T_INT(ctxt_pP->rnti));

#if defined(ENABLE_USE_MME)

  if (EPC_MODE_ENABLED == 1) {
    // Forward message to S1AP layer
    rrc_eNB_send_S1AP_NAS_FIRST_REQ(
      ctxt_pP,
      ue_context_pP,
      rrcConnectionSetupComplete);
  } else
#endif
  {
    // RRC loop back (no S1AP), send SecurityModeCommand to UE
    rrc_eNB_generate_SecurityModeCommand(
      ctxt_pP,
      ue_context_pP);
    // rrc_eNB_generate_UECapabilityEnquiry(enb_mod_idP,frameP,ue_mod_idP);
  }
}

//-----------------------------------------------------------------------------
void
rrc_eNB_generate_SecurityModeCommand(
  const protocol_ctxt_t* const ctxt_pP,
  rrc_eNB_ue_context_t*          const ue_context_pP
)
//-----------------------------------------------------------------------------
{
  uint8_t                             buffer[100];
  uint8_t                             size;

  T(T_ENB_RRC_SECURITY_MODE_COMMAND, T_INT(ctxt_pP->module_id), T_INT(ctxt_pP->frame),
    T_INT(ctxt_pP->subframe), T_INT(ctxt_pP->rnti));

  size = do_SecurityModeCommand(
           ctxt_pP,
           buffer,
           rrc_eNB_get_next_transaction_identifier(ctxt_pP->module_id),
           ue_context_pP->ue_context.ciphering_algorithm,
           ue_context_pP->ue_context.integrity_algorithm);

#ifdef RRC_MSG_PRINT
  uint16_t i=0;
  LOG_F(RRC,"[MSG] RRC Security Mode Command\n");

  for (i = 0; i < size; i++) {
    LOG_F(RRC,"%02x ", ((uint8_t*)buffer)[i]);
  }

  LOG_F(RRC,"\n");
#endif

  LOG_I(RRC,
        PROTOCOL_RRC_CTXT_UE_FMT" Logical Channel DL-DCCH, Generate SecurityModeCommand (bytes %d)\n",
        PROTOCOL_RRC_CTXT_UE_ARGS(ctxt_pP),
        size);

  LOG_D(RRC,
        PROTOCOL_RRC_CTXT_UE_FMT" --- PDCP_DATA_REQ/%d Bytes (securityModeCommand to UE MUI %d) --->[PDCP][RB %02d]\n",
        PROTOCOL_RRC_CTXT_UE_ARGS(ctxt_pP),
        size,
        rrc_eNB_mui,
        DCCH);

  MSC_LOG_TX_MESSAGE(
    MSC_RRC_ENB,
    MSC_RRC_UE,
    buffer,
    size,
    MSC_AS_TIME_FMT" securityModeCommand UE %x MUI %d size %u",
    MSC_AS_TIME_ARGS(ctxt_pP),
    ue_context_pP->ue_context.rnti,
    rrc_eNB_mui,
    size);

  rrc_data_req(
	       ctxt_pP,
	       DCCH,
	       rrc_eNB_mui++,
	       SDU_CONFIRM_NO,
	       size,
	       buffer,
	       PDCP_TRANSMISSION_MODE_CONTROL);

}

//-----------------------------------------------------------------------------
void
rrc_eNB_generate_UECapabilityEnquiry(
  const protocol_ctxt_t* const ctxt_pP,
  rrc_eNB_ue_context_t*          const ue_context_pP
)
//-----------------------------------------------------------------------------
{

  uint8_t                             buffer[100];
  uint8_t                             size;

  T(T_ENB_RRC_UE_CAPABILITY_ENQUIRY, T_INT(ctxt_pP->module_id), T_INT(ctxt_pP->frame),
    T_INT(ctxt_pP->subframe), T_INT(ctxt_pP->rnti));

  size = do_UECapabilityEnquiry(
           ctxt_pP,
           buffer,
           rrc_eNB_get_next_transaction_identifier(ctxt_pP->module_id));

  LOG_I(RRC,
        PROTOCOL_RRC_CTXT_UE_FMT" Logical Channel DL-DCCH, Generate UECapabilityEnquiry (bytes %d)\n",
        PROTOCOL_RRC_CTXT_UE_ARGS(ctxt_pP),
        size);

  LOG_D(RRC,
        PROTOCOL_RRC_CTXT_UE_FMT" --- PDCP_DATA_REQ/%d Bytes (UECapabilityEnquiry MUI %d) --->[PDCP][RB %02d]\n",
        PROTOCOL_RRC_CTXT_UE_ARGS(ctxt_pP),
        size,
        rrc_eNB_mui,
        DCCH);

  MSC_LOG_TX_MESSAGE(
    MSC_RRC_ENB,
    MSC_RRC_UE,
    buffer,
    size,
    MSC_AS_TIME_FMT" rrcUECapabilityEnquiry UE %x MUI %d size %u",
    MSC_AS_TIME_ARGS(ctxt_pP),
    ue_context_pP->ue_context.rnti,
    rrc_eNB_mui,
    size);

  rrc_data_req(
	       ctxt_pP,
	       DCCH,
	       rrc_eNB_mui++,
	       SDU_CONFIRM_NO,
	       size,
	       buffer,
	       PDCP_TRANSMISSION_MODE_CONTROL);

}

//-----------------------------------------------------------------------------
void
rrc_eNB_generate_RRCConnectionReject(
  const protocol_ctxt_t* const ctxt_pP,
  rrc_eNB_ue_context_t*          const ue_context_pP,
  const int                    CC_id
)
//-----------------------------------------------------------------------------
{
#ifdef RRC_MSG_PRINT
  int                                 cnt;
#endif

  T(T_ENB_RRC_CONNECTION_REJECT, T_INT(ctxt_pP->module_id), T_INT(ctxt_pP->frame),
    T_INT(ctxt_pP->subframe), T_INT(ctxt_pP->rnti));

  RC.rrc[ctxt_pP->module_id]->carrier[CC_id].Srb0.Tx_buffer.payload_size =
    do_RRCConnectionReject(ctxt_pP->module_id,
                          (uint8_t*) RC.rrc[ctxt_pP->module_id]->carrier[CC_id].Srb0.Tx_buffer.Payload);

#ifdef RRC_MSG_PRINT
  LOG_F(RRC,"[MSG] RRCConnectionReject\n");

  for (cnt = 0; cnt < RC.rrc[ctxt_pP->module_id]->carrier[CC_id].Srb0.Tx_buffer.payload_size; cnt++) {
    LOG_F(RRC,"%02x ", ((uint8_t*)RC.rrc[ctxt_pP->module_id]->Srb0.Tx_buffer.Payload)[cnt]);
  }

  LOG_F(RRC,"\n");
#endif

  MSC_LOG_TX_MESSAGE(
    MSC_RRC_ENB,
    MSC_RRC_UE,
    RC.rrc[ctxt_pP->module_id]->carrier[CC_id].Srb0.Tx_buffer.Header,
    RC.rrc[ctxt_pP->module_id]->carrier[CC_id].Srb0.Tx_buffer.payload_size,
    MSC_AS_TIME_FMT" RRCConnectionReject UE %x size %u",
    MSC_AS_TIME_ARGS(ctxt_pP),
    ue_context_pP == NULL ? -1 : ue_context_pP->ue_context.rnti,
    RC.rrc[ctxt_pP->module_id]->carrier[CC_id].Srb0.Tx_buffer.payload_size);

  LOG_I(RRC,
        PROTOCOL_RRC_CTXT_UE_FMT" [RAPROC] Logical Channel DL-CCCH, Generating RRCConnectionReject (bytes %d)\n",
        PROTOCOL_RRC_CTXT_UE_ARGS(ctxt_pP),
        RC.rrc[ctxt_pP->module_id]->carrier[CC_id].Srb0.Tx_buffer.payload_size);
}

//-----------------------------------------------------------------------------
void
rrc_eNB_generate_RRCConnectionReestablishment(
  const protocol_ctxt_t*         const ctxt_pP,
  rrc_eNB_ue_context_t*          const ue_context_pP,
  const int                            CC_id
)
//-----------------------------------------------------------------------------
{
  LogicalChannelConfig_t             *SRB1_logicalChannelConfig;
  SRB_ToAddModList_t                 **SRB_configList;
  SRB_ToAddMod_t                     *SRB1_config;
  int                                 cnt;

  T(T_ENB_RRC_CONNECTION_REESTABLISHMENT, T_INT(ctxt_pP->module_id), T_INT(ctxt_pP->frame),
    T_INT(ctxt_pP->subframe), T_INT(ctxt_pP->rnti));

  SRB_configList = &ue_context_pP->ue_context.SRB_configList;
  RC.rrc[ctxt_pP->module_id]->carrier[CC_id].Srb0.Tx_buffer.payload_size =
    do_RRCConnectionReestablishment(ctxt_pP,
                                    ue_context_pP,
                                    CC_id,
                                    (uint8_t*) RC.rrc[ctxt_pP->module_id]->carrier[CC_id].Srb0.Tx_buffer.Payload,
                                    (uint8_t) RC.rrc[ctxt_pP->module_id]->carrier[CC_id].p_eNB, //at this point we do not have the UE capability information, so it can only be TM1 or TM2
                                    rrc_eNB_get_next_transaction_identifier(ctxt_pP->module_id),
                                    SRB_configList,
                                    &ue_context_pP->ue_context.physicalConfigDedicated);

#ifdef RRC_MSG_PRINT
  LOG_F(RRC,"[MSG] RRCConnectionReestablishment\n");

  for (cnt = 0; cnt < RC.rrc[ctxt_pP->module_id]->carrier[CC_id].Srb0.Tx_buffer.payload_size; cnt++) {
    LOG_F(RRC,"%02x ", ((uint8_t*)RC.rrc[ctxt_pP->module_id]->carrier[CC_id].Srb0.Tx_buffer.Payload)[cnt]);
  }

  LOG_F(RRC,"\n");
#endif

  // configure SRB1 for UE

  if (*SRB_configList != NULL) {
    for (cnt = 0; cnt < (*SRB_configList)->list.count; cnt++) {
      if ((*SRB_configList)->list.array[cnt]->srb_Identity == 1) {
        SRB1_config = (*SRB_configList)->list.array[cnt];

        if (SRB1_config->logicalChannelConfig) {
          if (SRB1_config->logicalChannelConfig->present ==
              SRB_ToAddMod__logicalChannelConfig_PR_explicitValue) {
            SRB1_logicalChannelConfig = &SRB1_config->logicalChannelConfig->choice.explicitValue;
          } else {
            SRB1_logicalChannelConfig = &SRB1_logicalChannelConfig_defaultValue;
          }
        } else {
          SRB1_logicalChannelConfig = &SRB1_logicalChannelConfig_defaultValue;
        }

        LOG_D(RRC,
              PROTOCOL_RRC_CTXT_UE_FMT" RRC_eNB --- MAC_CONFIG_REQ  (SRB1) ---> MAC_eNB\n",
              PROTOCOL_RRC_CTXT_UE_ARGS(ctxt_pP));
        rrc_mac_config_req_eNB(ctxt_pP->module_id,
                           ue_context_pP->ue_context.primaryCC_id,
                           0,0,0,0,0,
#ifdef Rel14 
			 0,
#endif
                           ctxt_pP->rnti,
                           (BCCH_BCH_Message_t *) NULL, 
                           (RadioResourceConfigCommonSIB_t *) NULL,
                           (RadioResourceConfigCommonSIB_t *) NULL,
                           (struct PhysicalConfigDedicated* ) ue_context_pP->ue_context.physicalConfigDedicated,
#if defined(Rel10) || defined(Rel14)
                           (SCellToAddMod_r10_t *)NULL,
                           //(struct PhysicalConfigDedicatedSCell_r10 *)NULL,
#endif
                           (MeasObjectToAddMod_t **) NULL,
                           ue_context_pP->ue_context.mac_MainConfig,
                           1,
                           SRB1_logicalChannelConfig,
                           ue_context_pP->ue_context.measGapConfig,
                           (TDD_Config_t *) NULL,
                           NULL,
                           (SchedulingInfoList_t *) NULL,
                           0, NULL, NULL, (MBSFN_SubframeConfigList_t *) NULL
#if defined(Rel10) || defined(Rel14)
                           , 0, (MBSFN_AreaInfoList_r9_t *) NULL, (PMCH_InfoList_r9_t *) NULL
#endif
#ifdef Rel14
                           ,(SystemInformationBlockType1_v1310_IEs_t *)NULL 
#endif
        );
        break;
      }
    }
  }

  MSC_LOG_TX_MESSAGE(MSC_RRC_ENB,
                     MSC_RRC_UE,
                     RC.rrc[ctxt_pP->module_id]->carrier[CC_id].Srb0.Tx_buffer.Header,
                     RC.rrc[ctxt_pP->module_id]->carrier[CC_id].Srb0.Tx_buffer.payload_size,
                     MSC_AS_TIME_FMT" RRCConnectionReestablishment UE %x size %u",
                     MSC_AS_TIME_ARGS(ctxt_pP),
                     ue_context_pP->ue_context.rnti,
                     RC.rrc[ctxt_pP->module_id]->carrier[CC_id].Srb0.Tx_buffer.payload_size);


<<<<<<< HEAD
  size = do_RRCConnectionRelease(ctxt_pP->module_id, buffer,rrc_eNB_get_next_transaction_identifier(ctxt_pP->module_id));
#ifdef UE_EXPANSION
  // set release timer
  ue_context_pP->ue_context.ue_release_timer_rrc = 1;
  // remove UE after 10 frames after RRCConnectionRelease is triggered
  ue_context_pP->ue_context.ue_release_timer_thres_rrc = 100;
  ue_context_pP->ue_context.ue_reestablishment_timer = 0;
  ue_context_pP->ue_context.ue_release_timer = 0;
  ue_context_pP->ue_context.ue_release_timer_s1 = 0;
#else
  // set release timer
  ue_context_pP->ue_context.ue_release_timer=1;
  // remove UE after 10 frames after RRCConnectionRelease is triggered
  ue_context_pP->ue_context.ue_release_timer_thres=100;
#endif
=======
>>>>>>> 9d5ae645
  LOG_I(RRC,
        PROTOCOL_RRC_CTXT_UE_FMT" [RAPROC] Logical Channel DL-CCCH, Generating RRCConnectionReestablishment (bytes %d)\n",
        PROTOCOL_RRC_CTXT_UE_ARGS(ctxt_pP),
        RC.rrc[ctxt_pP->module_id]->carrier[CC_id].Srb0.Tx_buffer.payload_size);

  // activate release timer, if RRCComplete not received after 10 frames, remove UE
  ue_context_pP->ue_context.ue_release_timer = 1;
  // remove UE after 10 frames after RRCConnectionReestablishmentRelease is triggered
  ue_context_pP->ue_context.ue_release_timer_thres = 100;
}

//-----------------------------------------------------------------------------
void
rrc_eNB_process_RRCConnectionReestablishmentComplete(
  const protocol_ctxt_t* const ctxt_pP,
  const rnti_t const reestablish_rnti,
  rrc_eNB_ue_context_t*         ue_context_pP,
  const uint8_t xid,
  RRCConnectionReestablishmentComplete_r8_IEs_t * rrcConnectionReestablishmentComplete
)
//-----------------------------------------------------------------------------
{
  LOG_I(RRC,
        PROTOCOL_RRC_CTXT_UE_FMT" [RAPROC] Logical Channel UL-DCCH, processing RRCConnectionReestablishmentComplete from UE (SRB1 Active)\n",
        PROTOCOL_RRC_CTXT_UE_ARGS(ctxt_pP));

  T(T_ENB_RRC_CONNECTION_REESTABLISHMENT_COMPLETE, T_INT(ctxt_pP->module_id), T_INT(ctxt_pP->frame),
    T_INT(ctxt_pP->subframe), T_INT(ctxt_pP->rnti));

  DRB_ToAddModList_t*                 DRB_configList = ue_context_pP->ue_context.DRB_configList;
  SRB_ToAddModList_t*                 SRB_configList = ue_context_pP->ue_context.SRB_configList;
  SRB_ToAddModList_t**                SRB_configList2 = NULL;
  DRB_ToAddModList_t**                DRB_configList2 = NULL;
  struct SRB_ToAddMod                *SRB2_config = NULL;
  struct DRB_ToAddMod                *DRB_config = NULL;
  int i = 0;
# if defined(ENABLE_USE_MME)
  int j = 0;
  hashtable_rc_t                      h_rc;
#endif
  uint8_t                             buffer[RRC_BUF_SIZE];
  uint16_t                            size;
  MeasObjectToAddModList_t           *MeasObj_list                     = NULL;
  MeasObjectToAddMod_t               *MeasObj                          = NULL;
  ReportConfigToAddModList_t         *ReportConfig_list                = NULL;
  ReportConfigToAddMod_t             *ReportConfig_per, *ReportConfig_A1,
                                     *ReportConfig_A2, *ReportConfig_A3, *ReportConfig_A4, *ReportConfig_A5;
  MeasIdToAddModList_t               *MeasId_list                      = NULL;
  MeasIdToAddMod_t                   *MeasId0, *MeasId1, *MeasId2, *MeasId3, *MeasId4, *MeasId5;
  RSRP_Range_t                       *rsrp                             = NULL;
  struct MeasConfig__speedStatePars  *Sparams                          = NULL;
  QuantityConfig_t                   *quantityConfig                   = NULL;
  CellsToAddMod_t                    *CellToAdd                        = NULL;
  CellsToAddModList_t                *CellsToAddModList                = NULL;
  struct RRCConnectionReconfiguration_r8_IEs__dedicatedInfoNASList *dedicatedInfoNASList = NULL;
  DedicatedInfoNAS_t                 *dedicatedInfoNas                 = NULL;
  /* for no gcc warnings */
  (void)dedicatedInfoNas;
  C_RNTI_t                           *cba_RNTI                         = NULL;
  uint8_t next_xid = rrc_eNB_get_next_transaction_identifier(ctxt_pP->module_id);

  ue_context_pP->ue_context.Status = RRC_CONNECTED;

  SRB_configList2 = &ue_context_pP->ue_context.SRB_configList2[xid];
  // get old configuration of SRB2
  if (*SRB_configList2 != NULL) {
    LOG_D(RRC, "SRB_configList2(%p) count is %d\n           SRB_configList2->list.array[0] addr is %p",
          SRB_configList2, (*SRB_configList2)->list.count,  (*SRB_configList2)->list.array[0]);
    for (i = 0; (i < (*SRB_configList2)->list.count) && (i < 3); i++) {
      if ((*SRB_configList2)->list.array[i]->srb_Identity == 2 ){
        LOG_D(RRC, "get SRB2_config from (ue_context_pP->ue_context.SRB_configList2[%d])\n", xid);
        SRB2_config = (*SRB_configList2)->list.array[i];
        break;
      }
    }
  }
  SRB_configList2 = &ue_context_pP->ue_context.SRB_configList2[next_xid];
  DRB_configList2 = &ue_context_pP->ue_context.DRB_configList2[next_xid];

  if (*SRB_configList2) {
    free(*SRB_configList2);
    LOG_D(RRC, "free(ue_context_pP->ue_context.SRB_configList2[%d])\n", next_xid);
  }
  *SRB_configList2 = CALLOC(1, sizeof(**SRB_configList2));
  if (SRB2_config != NULL) {
    // Add SRB2 to SRB configuration list

    ASN_SEQUENCE_ADD(&SRB_configList->list, SRB2_config);
    ASN_SEQUENCE_ADD(&(*SRB_configList2)->list, SRB2_config);

    LOG_D(RRC, "Add SRB2_config (srb_Identity:%ld) to ue_context_pP->ue_context.SRB_configList\n",
            SRB2_config->srb_Identity);
    LOG_D(RRC, "Add SRB2_config (srb_Identity:%ld) to ue_context_pP->ue_context.SRB_configList2[%d]\n",
                SRB2_config->srb_Identity, next_xid);
  } else {
    // SRB configuration list only contains SRB1.
    LOG_W(RRC,"SRB2 configuration does not exist in SRB configuration list\n");
  }



  if (*DRB_configList2) {
    free(*DRB_configList2);
    LOG_D(RRC, "free(ue_context_pP->ue_context.DRB_configList2[%d])\n", next_xid);
  }
  *DRB_configList2 = CALLOC(1, sizeof(**DRB_configList2));

  if (DRB_configList != NULL) {
    LOG_D(RRC, "get DRB_config from (ue_context_pP->ue_context.DRB_configList)\n");
    for (i = 0; (i < DRB_configList->list.count) && (i < 3); i++) {
      DRB_config = DRB_configList->list.array[i];

      // Add DRB to DRB configuration list, for RRCConnectionReconfigurationComplete
      ASN_SEQUENCE_ADD(&(*DRB_configList2)->list, DRB_config);
    }
  }
  ue_context_pP->ue_context.Srb1.Active = 1;
  //ue_context_pP->ue_context.Srb2.Srb_info.Srb_id = 2;

# if defined(ENABLE_USE_MME)
  rrc_ue_s1ap_ids_t* rrc_ue_s1ap_ids_p = NULL;
  uint16_t ue_initial_id = ue_context_pP->ue_context.ue_initial_id;
  uint32_t eNB_ue_s1ap_id = ue_context_pP->ue_context.eNB_ue_s1ap_id;
  eNB_RRC_INST *rrc_instance_p = RC.rrc[ENB_INSTANCE_TO_MODULE_ID(ctxt_pP->instance)];
  if (eNB_ue_s1ap_id > 0) {
    h_rc = hashtable_get(rrc_instance_p->s1ap_id2_s1ap_ids, (hash_key_t)eNB_ue_s1ap_id, (void**)&rrc_ue_s1ap_ids_p);
    if  (h_rc == HASH_TABLE_OK) {
      rrc_ue_s1ap_ids_p->ue_rnti = ctxt_pP->rnti;
    }
  }
  if (ue_initial_id != 0) {
    h_rc = hashtable_get(rrc_instance_p->initial_id2_s1ap_ids, (hash_key_t)ue_initial_id, (void**)&rrc_ue_s1ap_ids_p);
    if  (h_rc == HASH_TABLE_OK) {
      rrc_ue_s1ap_ids_p->ue_rnti = ctxt_pP->rnti;
    }
  }

  gtpv1u_enb_create_tunnel_req_t  create_tunnel_req;

  /* Save e RAB information for later */
  memset(&create_tunnel_req, 0 , sizeof(create_tunnel_req));

  for (j = 0, i = 0; i < NB_RB_MAX; i++) {
    if (ue_context_pP->ue_context.e_rab[i].status == E_RAB_STATUS_ESTABLISHED) {
      create_tunnel_req.eps_bearer_id[j]       = ue_context_pP->ue_context.e_rab[i].param.e_rab_id;
      create_tunnel_req.sgw_S1u_teid[j]        = ue_context_pP->ue_context.e_rab[i].param.gtp_teid;

      memcpy(&create_tunnel_req.sgw_addr[j],
             &ue_context_pP->ue_context.e_rab[i].param.sgw_addr,
             sizeof(transport_layer_addr_t));
      j++;
    }
  }

  create_tunnel_req.rnti       = ctxt_pP->rnti; // warning put zero above
  create_tunnel_req.num_tunnels    = j;

  gtpv1u_update_s1u_tunnel(
            ctxt_pP->instance,
            &create_tunnel_req,
            reestablish_rnti);
#endif
  /* Update RNTI in ue_context */
  ue_context_pP->ue_id_rnti                    = ctxt_pP->rnti; // here ue_id_rnti is just a key, may be something else
  ue_context_pP->ue_context.rnti               = ctxt_pP->rnti;
# if defined(ENABLE_USE_MME)
  uint8_t send_security_mode_command = FALSE;
  rrc_pdcp_config_security(
      ctxt_pP,
      ue_context_pP,
      send_security_mode_command);
  LOG_D(RRC, "set security successfully \n");
#endif
  // Measurement ID list
  MeasId_list = CALLOC(1, sizeof(*MeasId_list));
  memset((void *)MeasId_list, 0, sizeof(*MeasId_list));

  MeasId0 = CALLOC(1, sizeof(*MeasId0));
  MeasId0->measId = 1;
  MeasId0->measObjectId = 1;
  MeasId0->reportConfigId = 1;
  ASN_SEQUENCE_ADD(&MeasId_list->list, MeasId0);

  MeasId1 = CALLOC(1, sizeof(*MeasId1));
  MeasId1->measId = 2;
  MeasId1->measObjectId = 1;
  MeasId1->reportConfigId = 2;
  ASN_SEQUENCE_ADD(&MeasId_list->list, MeasId1);

  MeasId2 = CALLOC(1, sizeof(*MeasId2));
  MeasId2->measId = 3;
  MeasId2->measObjectId = 1;
  MeasId2->reportConfigId = 3;
  ASN_SEQUENCE_ADD(&MeasId_list->list, MeasId2);

  MeasId3 = CALLOC(1, sizeof(*MeasId3));
  MeasId3->measId = 4;
  MeasId3->measObjectId = 1;
  MeasId3->reportConfigId = 4;
  ASN_SEQUENCE_ADD(&MeasId_list->list, MeasId3);

  MeasId4 = CALLOC(1, sizeof(*MeasId4));
  MeasId4->measId = 5;
  MeasId4->measObjectId = 1;
  MeasId4->reportConfigId = 5;
  ASN_SEQUENCE_ADD(&MeasId_list->list, MeasId4);

  MeasId5 = CALLOC(1, sizeof(*MeasId5));
  MeasId5->measId = 6;
  MeasId5->measObjectId = 1;
  MeasId5->reportConfigId = 6;
  ASN_SEQUENCE_ADD(&MeasId_list->list, MeasId5);

  //  rrcConnectionReconfiguration->criticalExtensions.choice.c1.choice.rrcConnectionReconfiguration_r8.measConfig->measIdToAddModList = MeasId_list;

  // Add one EUTRA Measurement Object
  MeasObj_list = CALLOC(1, sizeof(*MeasObj_list));
  memset((void *)MeasObj_list, 0, sizeof(*MeasObj_list));

  // Configure MeasObject

  MeasObj = CALLOC(1, sizeof(*MeasObj));
  memset((void *)MeasObj, 0, sizeof(*MeasObj));

  MeasObj->measObjectId = 1;
  MeasObj->measObject.present = MeasObjectToAddMod__measObject_PR_measObjectEUTRA;
  MeasObj->measObject.choice.measObjectEUTRA.carrierFreq = 3350; //band 7, 2.68GHz
  //MeasObj->measObject.choice.measObjectEUTRA.carrierFreq = 36090; //band 33, 1.909GHz
  MeasObj->measObject.choice.measObjectEUTRA.allowedMeasBandwidth = AllowedMeasBandwidth_mbw25;
  MeasObj->measObject.choice.measObjectEUTRA.presenceAntennaPort1 = 1;
  MeasObj->measObject.choice.measObjectEUTRA.neighCellConfig.buf = CALLOC(1, sizeof(uint8_t));
  MeasObj->measObject.choice.measObjectEUTRA.neighCellConfig.buf[0] = 0;
  MeasObj->measObject.choice.measObjectEUTRA.neighCellConfig.size = 1;
  MeasObj->measObject.choice.measObjectEUTRA.neighCellConfig.bits_unused = 6;
  MeasObj->measObject.choice.measObjectEUTRA.offsetFreq = NULL;   // Default is 15 or 0dB

  MeasObj->measObject.choice.measObjectEUTRA.cellsToAddModList =
    (CellsToAddModList_t *) CALLOC(1, sizeof(*CellsToAddModList));

  CellsToAddModList = MeasObj->measObject.choice.measObjectEUTRA.cellsToAddModList;

  // Add adjacent cell lists (6 per eNB)
  for (i = 0; i < 6; i++) {
    CellToAdd = (CellsToAddMod_t *) CALLOC(1, sizeof(*CellToAdd));
    CellToAdd->cellIndex = i + 1;
    CellToAdd->physCellId = get_adjacent_cell_id(ctxt_pP->module_id, i);
    CellToAdd->cellIndividualOffset = Q_OffsetRange_dB0;

    ASN_SEQUENCE_ADD(&CellsToAddModList->list, CellToAdd);
  }

  ASN_SEQUENCE_ADD(&MeasObj_list->list, MeasObj);
  //  rrcConnectionReconfiguration->criticalExtensions.choice.c1.choice.rrcConnectionReconfiguration_r8.measConfig->measObjectToAddModList = MeasObj_list;

  // Report Configurations for periodical, A1-A5 events
  ReportConfig_list = CALLOC(1, sizeof(*ReportConfig_list));

  ReportConfig_per = CALLOC(1, sizeof(*ReportConfig_per));

  ReportConfig_A1 = CALLOC(1, sizeof(*ReportConfig_A1));

  ReportConfig_A2 = CALLOC(1, sizeof(*ReportConfig_A2));

  ReportConfig_A3 = CALLOC(1, sizeof(*ReportConfig_A3));

  ReportConfig_A4 = CALLOC(1, sizeof(*ReportConfig_A4));

  ReportConfig_A5 = CALLOC(1, sizeof(*ReportConfig_A5));

  ReportConfig_per->reportConfigId = 1;
  ReportConfig_per->reportConfig.present = ReportConfigToAddMod__reportConfig_PR_reportConfigEUTRA;
  ReportConfig_per->reportConfig.choice.reportConfigEUTRA.triggerType.present =
    ReportConfigEUTRA__triggerType_PR_periodical;
  ReportConfig_per->reportConfig.choice.reportConfigEUTRA.triggerType.choice.periodical.purpose =
    ReportConfigEUTRA__triggerType__periodical__purpose_reportStrongestCells;
  ReportConfig_per->reportConfig.choice.reportConfigEUTRA.triggerQuantity = ReportConfigEUTRA__triggerQuantity_rsrp;
  ReportConfig_per->reportConfig.choice.reportConfigEUTRA.reportQuantity = ReportConfigEUTRA__reportQuantity_both;
  ReportConfig_per->reportConfig.choice.reportConfigEUTRA.maxReportCells = 2;
  ReportConfig_per->reportConfig.choice.reportConfigEUTRA.reportInterval = ReportInterval_ms120;
  ReportConfig_per->reportConfig.choice.reportConfigEUTRA.reportAmount = ReportConfigEUTRA__reportAmount_infinity;

  ASN_SEQUENCE_ADD(&ReportConfig_list->list, ReportConfig_per);

  ReportConfig_A1->reportConfigId = 2;
  ReportConfig_A1->reportConfig.present = ReportConfigToAddMod__reportConfig_PR_reportConfigEUTRA;
  ReportConfig_A1->reportConfig.choice.reportConfigEUTRA.triggerType.present =
    ReportConfigEUTRA__triggerType_PR_event;
  ReportConfig_A1->reportConfig.choice.reportConfigEUTRA.triggerType.choice.event.eventId.present =
    ReportConfigEUTRA__triggerType__event__eventId_PR_eventA1;
  ReportConfig_A1->reportConfig.choice.reportConfigEUTRA.triggerType.choice.event.eventId.choice.eventA1.
  a1_Threshold.present = ThresholdEUTRA_PR_threshold_RSRP;
  ReportConfig_A1->reportConfig.choice.reportConfigEUTRA.triggerType.choice.event.eventId.choice.eventA1.
  a1_Threshold.choice.threshold_RSRP = 10;

  ReportConfig_A1->reportConfig.choice.reportConfigEUTRA.triggerQuantity = ReportConfigEUTRA__triggerQuantity_rsrp;
  ReportConfig_A1->reportConfig.choice.reportConfigEUTRA.reportQuantity = ReportConfigEUTRA__reportQuantity_both;
  ReportConfig_A1->reportConfig.choice.reportConfigEUTRA.maxReportCells = 2;
  ReportConfig_A1->reportConfig.choice.reportConfigEUTRA.reportInterval = ReportInterval_ms120;
  ReportConfig_A1->reportConfig.choice.reportConfigEUTRA.reportAmount = ReportConfigEUTRA__reportAmount_infinity;

  ASN_SEQUENCE_ADD(&ReportConfig_list->list, ReportConfig_A1);

  if (RC.rrc[ctxt_pP->module_id]->HO_flag == 1 /*HO_MEASURMENT */ ) {
    LOG_I(RRC, "[eNB %d] frame %d: requesting A2, A3, A4, A5, and A6 event reporting\n",
          ctxt_pP->module_id, ctxt_pP->frame);
    ReportConfig_A2->reportConfigId = 3;
    ReportConfig_A2->reportConfig.present = ReportConfigToAddMod__reportConfig_PR_reportConfigEUTRA;
    ReportConfig_A2->reportConfig.choice.reportConfigEUTRA.triggerType.present =
      ReportConfigEUTRA__triggerType_PR_event;
    ReportConfig_A2->reportConfig.choice.reportConfigEUTRA.triggerType.choice.event.eventId.present =
      ReportConfigEUTRA__triggerType__event__eventId_PR_eventA2;
    ReportConfig_A2->reportConfig.choice.reportConfigEUTRA.triggerType.choice.event.eventId.choice.
    eventA2.a2_Threshold.present = ThresholdEUTRA_PR_threshold_RSRP;
    ReportConfig_A2->reportConfig.choice.reportConfigEUTRA.triggerType.choice.event.eventId.choice.
    eventA2.a2_Threshold.choice.threshold_RSRP = 10;

    ReportConfig_A2->reportConfig.choice.reportConfigEUTRA.triggerQuantity =
      ReportConfigEUTRA__triggerQuantity_rsrp;
    ReportConfig_A2->reportConfig.choice.reportConfigEUTRA.reportQuantity = ReportConfigEUTRA__reportQuantity_both;
    ReportConfig_A2->reportConfig.choice.reportConfigEUTRA.maxReportCells = 2;
    ReportConfig_A2->reportConfig.choice.reportConfigEUTRA.reportInterval = ReportInterval_ms120;
    ReportConfig_A2->reportConfig.choice.reportConfigEUTRA.reportAmount = ReportConfigEUTRA__reportAmount_infinity;

    ASN_SEQUENCE_ADD(&ReportConfig_list->list, ReportConfig_A2);

    ReportConfig_A3->reportConfigId = 4;
    ReportConfig_A3->reportConfig.present = ReportConfigToAddMod__reportConfig_PR_reportConfigEUTRA;
    ReportConfig_A3->reportConfig.choice.reportConfigEUTRA.triggerType.present =
      ReportConfigEUTRA__triggerType_PR_event;
    ReportConfig_A3->reportConfig.choice.reportConfigEUTRA.triggerType.choice.event.eventId.present =
      ReportConfigEUTRA__triggerType__event__eventId_PR_eventA3;

    ReportConfig_A3->reportConfig.choice.reportConfigEUTRA.triggerType.choice.event.eventId.choice.eventA3.a3_Offset = 1;   //10;
    ReportConfig_A3->reportConfig.choice.reportConfigEUTRA.triggerType.choice.event.eventId.choice.
    eventA3.reportOnLeave = 1;

    ReportConfig_A3->reportConfig.choice.reportConfigEUTRA.triggerQuantity =
      ReportConfigEUTRA__triggerQuantity_rsrp;
    ReportConfig_A3->reportConfig.choice.reportConfigEUTRA.reportQuantity = ReportConfigEUTRA__reportQuantity_both;
    ReportConfig_A3->reportConfig.choice.reportConfigEUTRA.maxReportCells = 2;
    ReportConfig_A3->reportConfig.choice.reportConfigEUTRA.reportInterval = ReportInterval_ms120;
    ReportConfig_A3->reportConfig.choice.reportConfigEUTRA.reportAmount = ReportConfigEUTRA__reportAmount_infinity;

    ReportConfig_A3->reportConfig.choice.reportConfigEUTRA.triggerType.choice.event.hysteresis = 0.5; // FIXME ...hysteresis is of type long!
    ReportConfig_A3->reportConfig.choice.reportConfigEUTRA.triggerType.choice.event.timeToTrigger =
      TimeToTrigger_ms40;
    ASN_SEQUENCE_ADD(&ReportConfig_list->list, ReportConfig_A3);

    ReportConfig_A4->reportConfigId = 5;
    ReportConfig_A4->reportConfig.present = ReportConfigToAddMod__reportConfig_PR_reportConfigEUTRA;
    ReportConfig_A4->reportConfig.choice.reportConfigEUTRA.triggerType.present =
      ReportConfigEUTRA__triggerType_PR_event;
    ReportConfig_A4->reportConfig.choice.reportConfigEUTRA.triggerType.choice.event.eventId.present =
      ReportConfigEUTRA__triggerType__event__eventId_PR_eventA4;
    ReportConfig_A4->reportConfig.choice.reportConfigEUTRA.triggerType.choice.event.eventId.choice.
    eventA4.a4_Threshold.present = ThresholdEUTRA_PR_threshold_RSRP;
    ReportConfig_A4->reportConfig.choice.reportConfigEUTRA.triggerType.choice.event.eventId.choice.
    eventA4.a4_Threshold.choice.threshold_RSRP = 10;

    ReportConfig_A4->reportConfig.choice.reportConfigEUTRA.triggerQuantity =
      ReportConfigEUTRA__triggerQuantity_rsrp;
    ReportConfig_A4->reportConfig.choice.reportConfigEUTRA.reportQuantity = ReportConfigEUTRA__reportQuantity_both;
    ReportConfig_A4->reportConfig.choice.reportConfigEUTRA.maxReportCells = 2;
    ReportConfig_A4->reportConfig.choice.reportConfigEUTRA.reportInterval = ReportInterval_ms120;
    ReportConfig_A4->reportConfig.choice.reportConfigEUTRA.reportAmount = ReportConfigEUTRA__reportAmount_infinity;

    ASN_SEQUENCE_ADD(&ReportConfig_list->list, ReportConfig_A4);

    ReportConfig_A5->reportConfigId = 6;
    ReportConfig_A5->reportConfig.present = ReportConfigToAddMod__reportConfig_PR_reportConfigEUTRA;
    ReportConfig_A5->reportConfig.choice.reportConfigEUTRA.triggerType.present =
      ReportConfigEUTRA__triggerType_PR_event;
    ReportConfig_A5->reportConfig.choice.reportConfigEUTRA.triggerType.choice.event.eventId.present =
      ReportConfigEUTRA__triggerType__event__eventId_PR_eventA5;
    ReportConfig_A5->reportConfig.choice.reportConfigEUTRA.triggerType.choice.event.eventId.choice.
    eventA5.a5_Threshold1.present = ThresholdEUTRA_PR_threshold_RSRP;
    ReportConfig_A5->reportConfig.choice.reportConfigEUTRA.triggerType.choice.event.eventId.choice.
    eventA5.a5_Threshold2.present = ThresholdEUTRA_PR_threshold_RSRP;
    ReportConfig_A5->reportConfig.choice.reportConfigEUTRA.triggerType.choice.event.eventId.choice.
    eventA5.a5_Threshold1.choice.threshold_RSRP = 10;
    ReportConfig_A5->reportConfig.choice.reportConfigEUTRA.triggerType.choice.event.eventId.choice.
    eventA5.a5_Threshold2.choice.threshold_RSRP = 10;

    ReportConfig_A5->reportConfig.choice.reportConfigEUTRA.triggerQuantity =
      ReportConfigEUTRA__triggerQuantity_rsrp;
    ReportConfig_A5->reportConfig.choice.reportConfigEUTRA.reportQuantity = ReportConfigEUTRA__reportQuantity_both;
    ReportConfig_A5->reportConfig.choice.reportConfigEUTRA.maxReportCells = 2;
    ReportConfig_A5->reportConfig.choice.reportConfigEUTRA.reportInterval = ReportInterval_ms120;
    ReportConfig_A5->reportConfig.choice.reportConfigEUTRA.reportAmount = ReportConfigEUTRA__reportAmount_infinity;

    ASN_SEQUENCE_ADD(&ReportConfig_list->list, ReportConfig_A5);
    //  rrcConnectionReconfiguration->criticalExtensions.choice.c1.choice.rrcConnectionReconfiguration_r8.measConfig->reportConfigToAddModList = ReportConfig_list;

    rsrp = CALLOC(1, sizeof(RSRP_Range_t));
    *rsrp = 20;

    Sparams = CALLOC(1, sizeof(*Sparams));
    Sparams->present = MeasConfig__speedStatePars_PR_setup;
    Sparams->choice.setup.timeToTrigger_SF.sf_High = SpeedStateScaleFactors__sf_Medium_oDot75;
    Sparams->choice.setup.timeToTrigger_SF.sf_Medium = SpeedStateScaleFactors__sf_High_oDot5;
    Sparams->choice.setup.mobilityStateParameters.n_CellChangeHigh = 10;
    Sparams->choice.setup.mobilityStateParameters.n_CellChangeMedium = 5;
    Sparams->choice.setup.mobilityStateParameters.t_Evaluation = MobilityStateParameters__t_Evaluation_s60;
    Sparams->choice.setup.mobilityStateParameters.t_HystNormal = MobilityStateParameters__t_HystNormal_s120;

    quantityConfig = CALLOC(1, sizeof(*quantityConfig));
    memset((void *)quantityConfig, 0, sizeof(*quantityConfig));
    quantityConfig->quantityConfigEUTRA = CALLOC(1, sizeof(struct QuantityConfigEUTRA));
    memset((void *)quantityConfig->quantityConfigEUTRA, 0, sizeof(*quantityConfig->quantityConfigEUTRA));
    quantityConfig->quantityConfigCDMA2000 = NULL;
    quantityConfig->quantityConfigGERAN = NULL;
    quantityConfig->quantityConfigUTRA = NULL;
    quantityConfig->quantityConfigEUTRA->filterCoefficientRSRP =
      CALLOC(1, sizeof(*(quantityConfig->quantityConfigEUTRA->filterCoefficientRSRP)));
    quantityConfig->quantityConfigEUTRA->filterCoefficientRSRQ =
      CALLOC(1, sizeof(*(quantityConfig->quantityConfigEUTRA->filterCoefficientRSRQ)));
    *quantityConfig->quantityConfigEUTRA->filterCoefficientRSRP = FilterCoefficient_fc4;
    *quantityConfig->quantityConfigEUTRA->filterCoefficientRSRQ = FilterCoefficient_fc4;

    LOG_I(RRC,
          "[eNB %d] Frame %d: potential handover preparation: store the information in an intermediate structure in case of failure\n",
          ctxt_pP->module_id, ctxt_pP->frame);
    // store the information in an intermediate structure for Hanodver management
    //rrc_inst->handover_info.as_config.sourceRadioResourceConfig.srb_ToAddModList = CALLOC(1,sizeof());
    ue_context_pP->ue_context.handover_info = CALLOC(1, sizeof(*(ue_context_pP->ue_context.handover_info)));
    //memcpy((void *)rrc_inst->handover_info[ue_mod_idP]->as_config.sourceRadioResourceConfig.srb_ToAddModList,(void *)SRB_list,sizeof(SRB_ToAddModList_t));
    ue_context_pP->ue_context.handover_info->as_config.sourceRadioResourceConfig.srb_ToAddModList = *SRB_configList2;
    //memcpy((void *)rrc_inst->handover_info[ue_mod_idP]->as_config.sourceRadioResourceConfig.drb_ToAddModList,(void *)DRB_list,sizeof(DRB_ToAddModList_t));
    ue_context_pP->ue_context.handover_info->as_config.sourceRadioResourceConfig.drb_ToAddModList = DRB_configList;
    ue_context_pP->ue_context.handover_info->as_config.sourceRadioResourceConfig.drb_ToReleaseList = NULL;
    ue_context_pP->ue_context.handover_info->as_config.sourceRadioResourceConfig.mac_MainConfig =
      CALLOC(1, sizeof(*ue_context_pP->ue_context.handover_info->as_config.sourceRadioResourceConfig.mac_MainConfig));
    memcpy((void*)ue_context_pP->ue_context.handover_info->as_config.sourceRadioResourceConfig.mac_MainConfig,
           (void *)ue_context_pP->ue_context.mac_MainConfig, sizeof(MAC_MainConfig_t));
    ue_context_pP->ue_context.handover_info->as_config.sourceRadioResourceConfig.physicalConfigDedicated =
      CALLOC(1, sizeof(PhysicalConfigDedicated_t));
    memcpy((void*)ue_context_pP->ue_context.handover_info->as_config.sourceRadioResourceConfig.physicalConfigDedicated,
           (void*)ue_context_pP->ue_context.physicalConfigDedicated, sizeof(PhysicalConfigDedicated_t));
    ue_context_pP->ue_context.handover_info->as_config.sourceRadioResourceConfig.sps_Config = NULL;
    //memcpy((void *)rrc_inst->handover_info[ue_mod_idP]->as_config.sourceRadioResourceConfig.sps_Config,(void *)rrc_inst->sps_Config[ue_mod_idP],sizeof(SPS_Config_t));

  }

#ifdef CBA
  //struct PUSCH_CBAConfigDedicated_vlola  *pusch_CBAConfigDedicated_vlola;
  uint8_t                            *cba_RNTI_buf;
  cba_RNTI = CALLOC(1, sizeof(C_RNTI_t));
  cba_RNTI_buf = CALLOC(1, 2 * sizeof(uint8_t));
  cba_RNTI->buf = cba_RNTI_buf;
  cba_RNTI->size = 2;
  cba_RNTI->bits_unused = 0;

  // associate UEs to the CBa groups as a function of their UE id
  if (rrc_inst->num_active_cba_groups) {
    cba_RNTI->buf[0] = rrc_inst->cba_rnti[ue_mod_idP % rrc_inst->num_active_cba_groups] & 0xff;
    cba_RNTI->buf[1] = 0xff;
    LOG_D(RRC,
          "[eNB %d] Frame %d: cba_RNTI = %x in group %d is attribued to UE %d\n",
          enb_mod_idP, frameP,
          rrc_inst->cba_rnti[ue_mod_idP % rrc_inst->num_active_cba_groups],
          ue_mod_idP % rrc_inst->num_active_cba_groups, ue_mod_idP);
  } else {
    cba_RNTI->buf[0] = 0x0;
    cba_RNTI->buf[1] = 0x0;
    LOG_D(RRC, "[eNB %d] Frame %d: no cba_RNTI is configured for UE %d\n", enb_mod_idP, frameP, ue_mod_idP);
  }

#endif

#if defined(ENABLE_ITTI)
  /* Initialize NAS list */
  dedicatedInfoNASList = CALLOC(1, sizeof(struct RRCConnectionReconfiguration_r8_IEs__dedicatedInfoNASList));

  /* Add all NAS PDUs to the list */
  for (i = 0; i < ue_context_pP->ue_context.nb_of_e_rabs; i++) {
    if (ue_context_pP->ue_context.e_rab[i].param.nas_pdu.buffer != NULL) {
      dedicatedInfoNas = CALLOC(1, sizeof(DedicatedInfoNAS_t));
      memset(dedicatedInfoNas, 0, sizeof(OCTET_STRING_t));
      OCTET_STRING_fromBuf(dedicatedInfoNas,
         (char*)ue_context_pP->ue_context.e_rab[i].param.nas_pdu.buffer,
                           ue_context_pP->ue_context.e_rab[i].param.nas_pdu.length);
      LOG_D(RRC, "Add dedicatedInfoNas(%d) to dedicatedInfoNASList\n", i);
      ASN_SEQUENCE_ADD(&dedicatedInfoNASList->list, dedicatedInfoNas);
    }

    /* TODO parameters yet to process ... */
    {
      //      ue_context_pP->ue_context.e_rab[i].param.qos;
      //      ue_context_pP->ue_context.e_rab[i].param.sgw_addr;
      //      ue_context_pP->ue_context.e_rab[i].param.gtp_teid;
    }

    /* TODO should test if e RAB are Ok before! */
    ue_context_pP->ue_context.e_rab[i].status = E_RAB_STATUS_DONE;
    LOG_D(RRC, "setting the status for the default DRB (index %d) to (%d,%s)\n",
    i, ue_context_pP->ue_context.e_rab[i].status, "E_RAB_STATUS_DONE");
  }

  /* If list is empty free the list and reset the address */
  if (dedicatedInfoNASList->list.count == 0) {
    free(dedicatedInfoNASList);
    dedicatedInfoNASList = NULL;
  }

#endif

  // send RRCConnectionReconfiguration
  memset(buffer, 0, RRC_BUF_SIZE);

  size = do_RRCConnectionReconfiguration(ctxt_pP,
                                         buffer,
                                         next_xid,   //Transaction_id,
                                         (SRB_ToAddModList_t*)*SRB_configList2, // SRB_configList
                                         (DRB_ToAddModList_t*)DRB_configList,
                                         (DRB_ToReleaseList_t*)NULL,  // DRB2_list,
                                         (struct SPS_Config*)NULL,    // maybe ue_context_pP->ue_context.sps_Config,
                                         (struct PhysicalConfigDedicated*)ue_context_pP->ue_context.physicalConfigDedicated,
#ifdef EXMIMO_IOT
                                         NULL, NULL, NULL,NULL,
#else
                                         (MeasObjectToAddModList_t*)MeasObj_list,  // MeasObj_list,
                                         (ReportConfigToAddModList_t*)ReportConfig_list,  // ReportConfig_list,
                                         (QuantityConfig_t*)quantityConfig,  //quantityConfig,
                                         (MeasIdToAddModList_t*)NULL,
#endif
                                         (MAC_MainConfig_t*)ue_context_pP->ue_context.mac_MainConfig,
                                         (MeasGapConfig_t*)NULL,
                                         (MobilityControlInfo_t*)NULL,
                                         (struct MeasConfig__speedStatePars*)Sparams, // Sparams,
                                         (RSRP_Range_t*)rsrp, // rsrp,
                                         (C_RNTI_t*)cba_RNTI,  // cba_RNTI
                                         (struct RRCConnectionReconfiguration_r8_IEs__dedicatedInfoNASList*)dedicatedInfoNASList //dedicatedInfoNASList
#if defined(Rel10) || defined(Rel14)
                                         , (SCellToAddMod_r10_t*)NULL
#endif
                                        );

#ifdef RRC_MSG_PRINT
  LOG_F(RRC,"[MSG] RRC Connection Reconfiguration\n");
  for (i = 0; i < size; i++) {
    LOG_F(RRC,"%02x ", ((uint8_t*)buffer)[i]);
  }
  LOG_F(RRC,"\n");
  ////////////////////////////////////////
#endif

#if defined(ENABLE_ITTI)

  /* Free all NAS PDUs */
  for (i = 0; i < ue_context_pP->ue_context.nb_of_e_rabs; i++) {
    if (ue_context_pP->ue_context.e_rab[i].param.nas_pdu.buffer != NULL) {
      /* Free the NAS PDU buffer and invalidate it */
      free(ue_context_pP->ue_context.e_rab[i].param.nas_pdu.buffer);
      ue_context_pP->ue_context.e_rab[i].param.nas_pdu.buffer = NULL;
    }
  }

#endif

  LOG_I(RRC,
        "[eNB %d] Frame %d, Logical Channel DL-DCCH, Generate RRCConnectionReconfiguration (bytes %d, UE id %x)\n",
        ctxt_pP->module_id, ctxt_pP->frame, size, ue_context_pP->ue_context.rnti);

  LOG_D(RRC,
        "[FRAME %05d][RRC_eNB][MOD %u][][--- PDCP_DATA_REQ/%d Bytes (rrcConnectionReconfiguration to UE %x MUI %d) --->][PDCP][MOD %u][RB %u]\n",
        ctxt_pP->frame, ctxt_pP->module_id, size, ue_context_pP->ue_context.rnti, rrc_eNB_mui, ctxt_pP->module_id, DCCH);

  MSC_LOG_TX_MESSAGE(
    MSC_RRC_ENB,
    MSC_RRC_UE,
    buffer,
    size,
    MSC_AS_TIME_FMT" rrcConnectionReconfiguration UE %x MUI %d size %u",
    MSC_AS_TIME_ARGS(ctxt_pP),
    ue_context_pP->ue_context.rnti,
    rrc_eNB_mui,
    size);

  rrc_data_req(
         ctxt_pP,
         DCCH,
         rrc_eNB_mui++,
         SDU_CONFIRM_NO,
         size,
         buffer,
         PDCP_TRANSMISSION_MODE_CONTROL);

  // delete UE data of prior RNTI.  UE use current RNTI.
  protocol_ctxt_t ctxt_prior = *ctxt_pP;
  ctxt_prior.rnti = reestablish_rnti;
  rrc_mac_remove_ue(ctxt_prior.module_id, ctxt_prior.rnti);
  rrc_rlc_remove_ue(&ctxt_prior);
  pdcp_remove_UE(&ctxt_prior);
}

//-----------------------------------------------------------------------------
void
rrc_eNB_generate_RRCConnectionReestablishmentReject(
  const protocol_ctxt_t* const ctxt_pP,
  rrc_eNB_ue_context_t*          const ue_context_pP,
  const int                    CC_id
)
//-----------------------------------------------------------------------------
{
#ifdef RRC_MSG_PRINT
  int                                 cnt;
#endif

  T(T_ENB_RRC_CONNECTION_REESTABLISHMENT_REJECT, T_INT(ctxt_pP->module_id), T_INT(ctxt_pP->frame),
    T_INT(ctxt_pP->subframe), T_INT(ctxt_pP->rnti));

  RC.rrc[ctxt_pP->module_id]->carrier[CC_id].Srb0.Tx_buffer.payload_size =
    do_RRCConnectionReestablishmentReject(ctxt_pP->module_id,
                          (uint8_t*) RC.rrc[ctxt_pP->module_id]->carrier[CC_id].Srb0.Tx_buffer.Payload);

#ifdef RRC_MSG_PRINT
  LOG_F(RRC,"[MSG] RRCConnectionReestablishmentReject\n");

  for (cnt = 0; cnt < RC.rrc[ctxt_pP->module_id]->carrier[CC_id].Srb0.Tx_buffer.payload_size; cnt++) {
    LOG_F(RRC,"%02x ", ((uint8_t*)RC.rrc[ctxt_pP->module_id]->carrier[CC_id].Srb0.Tx_buffer.Payload)[cnt]);
  }

  LOG_F(RRC,"\n");
#endif

  MSC_LOG_TX_MESSAGE(
    MSC_RRC_ENB,
    MSC_RRC_UE,
    RC.rrc[ctxt_pP->module_id]->carrier[CC_id].Srb0.Tx_buffer.Header,
    RC.rrc[ctxt_pP->module_id]->carrier[CC_id].Srb0.Tx_buffer.payload_size,
    MSC_AS_TIME_FMT" RRCConnectionReestablishmentReject UE %x size %u",
    MSC_AS_TIME_ARGS(ctxt_pP),
    ue_context_pP == NULL ? -1 : ue_context_pP->ue_context.rnti,
    RC.rrc[ctxt_pP->module_id]->carrier[CC_id].Srb0.Tx_buffer.payload_size);

  LOG_I(RRC,
        PROTOCOL_RRC_CTXT_UE_FMT" [RAPROC] Logical Channel DL-CCCH, Generating RRCConnectionReestablishmentReject (bytes %d)\n",
        PROTOCOL_RRC_CTXT_UE_ARGS(ctxt_pP),
        RC.rrc[ctxt_pP->module_id]->carrier[CC_id].Srb0.Tx_buffer.payload_size);
}

//-----------------------------------------------------------------------------
void
rrc_eNB_generate_RRCConnectionRelease(
  const protocol_ctxt_t* const ctxt_pP,
  rrc_eNB_ue_context_t*          const ue_context_pP
)
//-----------------------------------------------------------------------------
{

  uint8_t                             buffer[RRC_BUF_SIZE];
  uint16_t                            size;

  T(T_ENB_RRC_CONNECTION_RELEASE, T_INT(ctxt_pP->module_id), T_INT(ctxt_pP->frame),
    T_INT(ctxt_pP->subframe), T_INT(ctxt_pP->rnti));

  memset(buffer, 0, RRC_BUF_SIZE);

  size = do_RRCConnectionRelease(ctxt_pP->module_id, buffer,rrc_eNB_get_next_transaction_identifier(ctxt_pP->module_id));
  // set release timer
  ue_context_pP->ue_context.ue_release_timer=1;
  // remove UE after 10 frames after RRCConnectionRelease is triggered
  ue_context_pP->ue_context.ue_release_timer_thres=100;
  LOG_I(RRC,
        PROTOCOL_RRC_CTXT_UE_FMT" Logical Channel DL-DCCH, Generate RRCConnectionRelease (bytes %d)\n",
        PROTOCOL_RRC_CTXT_UE_ARGS(ctxt_pP),
        size);

  LOG_D(RRC,
        PROTOCOL_RRC_CTXT_UE_FMT" --- PDCP_DATA_REQ/%d Bytes (rrcConnectionRelease MUI %d) --->[PDCP][RB %u]\n",
        PROTOCOL_RRC_CTXT_UE_ARGS(ctxt_pP),
        size,
        rrc_eNB_mui,
        DCCH);

  MSC_LOG_TX_MESSAGE(
    MSC_RRC_ENB,
    MSC_RRC_UE,
    buffer,
    size,
    MSC_AS_TIME_FMT" rrcConnectionRelease UE %x MUI %d size %u",
    MSC_AS_TIME_ARGS(ctxt_pP),
    ue_context_pP->ue_context.rnti,
    rrc_eNB_mui,
    size);

  rrc_data_req(
	       ctxt_pP,
	       DCCH,
	       rrc_eNB_mui++,
	       SDU_CONFIRM_NO,
	       size,
	       buffer,
	       PDCP_TRANSMISSION_MODE_CONTROL);
}

uint8_t qci_to_priority[9]={2,4,3,5,1,6,7,8,9};

// TBD: this directive can be remived if we create a similar e_rab_param_t structure in RRC context
#if defined(ENABLE_ITTI) 
//-----------------------------------------------------------------------------
void
rrc_eNB_generate_dedicatedRRCConnectionReconfiguration(const protocol_ctxt_t* const ctxt_pP,
						     rrc_eNB_ue_context_t*          const ue_context_pP,
						     const uint8_t                ho_state
						     )
//-----------------------------------------------------------------------------
{
  
  uint8_t                             buffer[RRC_BUF_SIZE];
  uint16_t                            size;
  int i;
  
  struct DRB_ToAddMod                *DRB_config                       = NULL;
  struct RLC_Config                  *DRB_rlc_config                   = NULL;
  struct PDCP_Config                 *DRB_pdcp_config                  = NULL;
  struct PDCP_Config__rlc_AM         *PDCP_rlc_AM                      = NULL;
  struct PDCP_Config__rlc_UM         *PDCP_rlc_UM                      = NULL;
  struct LogicalChannelConfig        *DRB_lchan_config                 = NULL;
  struct LogicalChannelConfig__ul_SpecificParameters
    *DRB_ul_SpecificParameters        = NULL;
  //  DRB_ToAddModList_t**                DRB_configList=&ue_context_pP->ue_context.DRB_configList; 
  DRB_ToAddModList_t*                DRB_configList=ue_context_pP->ue_context.DRB_configList; 
  DRB_ToAddModList_t**                DRB_configList2=NULL;
  //DRB_ToAddModList_t**                RRC_DRB_configList=&ue_context_pP->ue_context.DRB_configList;

  struct RRCConnectionReconfiguration_r8_IEs__dedicatedInfoNASList *dedicatedInfoNASList = NULL;
  DedicatedInfoNAS_t                 *dedicatedInfoNas                 = NULL;
  /* for no gcc warnings */
  (void)dedicatedInfoNas;

  long  *logicalchannelgroup_drb;
//  int drb_identity_index=0;

  uint8_t xid = rrc_eNB_get_next_transaction_identifier(ctxt_pP->module_id);   //Transaction_id,
  DRB_configList2=&ue_context_pP->ue_context.DRB_configList2[xid];
  if (*DRB_configList2) {
    free(*DRB_configList2);
  }
  //*DRB_configList = CALLOC(1, sizeof(*DRB_configList));
  *DRB_configList2 = CALLOC(1, sizeof(**DRB_configList2)); 
  /* Initialize NAS list */
  dedicatedInfoNASList = CALLOC(1, sizeof(struct RRCConnectionReconfiguration_r8_IEs__dedicatedInfoNASList));

  int e_rab_done=0;
  
  for ( i = 0  ;
	i < ue_context_pP->ue_context.setup_e_rabs ;
	i++){

    if (e_rab_done >= ue_context_pP->ue_context.nb_of_e_rabs){
        break;
    }
    
    // bypass the new and already configured erabs
    if (ue_context_pP->ue_context.e_rab[i].status >= E_RAB_STATUS_DONE) {
//      drb_identity_index++;
      continue;
    }
        
    DRB_config = CALLOC(1, sizeof(*DRB_config));

    DRB_config->eps_BearerIdentity = CALLOC(1, sizeof(long));
    // allowed value 5..15, value : x+4
    *(DRB_config->eps_BearerIdentity) = ue_context_pP->ue_context.e_rab[i].param.e_rab_id;//+ 4; // especial case generation  

 //   DRB_config->drb_Identity =  1 + drb_identity_index + e_rab_done;// + i ;// (DRB_Identity_t) ue_context_pP->ue_context.e_rab[i].param.e_rab_id;
    // 1 + drb_identiy_index;  
    DRB_config->drb_Identity = i+1;

    DRB_config->logicalChannelIdentity = CALLOC(1, sizeof(long));
    *(DRB_config->logicalChannelIdentity) = DRB_config->drb_Identity + 2; //(long) (ue_context_pP->ue_context.e_rab[i].param.e_rab_id + 2); // value : x+2
    
    DRB_rlc_config = CALLOC(1, sizeof(*DRB_rlc_config));
    DRB_config->rlc_Config = DRB_rlc_config;

    DRB_pdcp_config = CALLOC(1, sizeof(*DRB_pdcp_config));
    DRB_config->pdcp_Config = DRB_pdcp_config;
    DRB_pdcp_config->discardTimer = CALLOC(1, sizeof(long));
    *DRB_pdcp_config->discardTimer = PDCP_Config__discardTimer_infinity;
    DRB_pdcp_config->rlc_AM = NULL;
    DRB_pdcp_config->rlc_UM = NULL;


    switch (ue_context_pP->ue_context.e_rab[i].param.qos.qci){
      /*
       * type: realtime data with medium packer error rate
       * action: swtich to RLC UM
       */
    case 1: // 100ms, 10^-2, p2, GBR
    case 2: // 150ms, 10^-3, p4, GBR
    case 3: // 50ms, 10^-3, p3, GBR
    case 4:  // 300ms, 10^-6, p5 
    case 7: // 100ms, 10^-3, p7, GBR
    case 9: // 300ms, 10^-6, p9
    case 65: // 75ms, 10^-2, p0.7, mission critical voice, GBR
    case 66: // 100ms, 10^-2, p2, non-mission critical  voice , GBR
      // RLC 
      DRB_rlc_config->present = RLC_Config_PR_um_Bi_Directional;
      DRB_rlc_config->choice.um_Bi_Directional.ul_UM_RLC.sn_FieldLength = SN_FieldLength_size10;
      DRB_rlc_config->choice.um_Bi_Directional.dl_UM_RLC.sn_FieldLength = SN_FieldLength_size10;
      DRB_rlc_config->choice.um_Bi_Directional.dl_UM_RLC.t_Reordering = T_Reordering_ms35;
      // PDCP
      PDCP_rlc_UM = CALLOC(1, sizeof(*PDCP_rlc_UM));
      DRB_pdcp_config->rlc_UM = PDCP_rlc_UM;
      PDCP_rlc_UM->pdcp_SN_Size = PDCP_Config__rlc_UM__pdcp_SN_Size_len12bits;
      break;
      
      /*
       * type: non-realtime data with low packer error rate
       * action: swtich to RLC AM
       */
    case 5:  // 100ms, 10^-6, p1 , IMS signaling 
    case 6:  // 300ms, 10^-6, p6 
    case 8: // 300ms, 10^-6, p8 
    case 69: // 60ms, 10^-6, p0.5, mission critical delay sensitive data, Lowest Priority 
    case 70: // 200ms, 10^-6, p5.5, mision critical data 
      // RLC
       DRB_rlc_config->present = RLC_Config_PR_am;
       DRB_rlc_config->choice.am.ul_AM_RLC.t_PollRetransmit = T_PollRetransmit_ms50;
       DRB_rlc_config->choice.am.ul_AM_RLC.pollPDU = PollPDU_p16;
       DRB_rlc_config->choice.am.ul_AM_RLC.pollByte = PollByte_kBinfinity;
       DRB_rlc_config->choice.am.ul_AM_RLC.maxRetxThreshold = UL_AM_RLC__maxRetxThreshold_t8;
       DRB_rlc_config->choice.am.dl_AM_RLC.t_Reordering = T_Reordering_ms35;
       DRB_rlc_config->choice.am.dl_AM_RLC.t_StatusProhibit = T_StatusProhibit_ms25;

       // PDCP
       PDCP_rlc_AM = CALLOC(1, sizeof(*PDCP_rlc_AM));
       DRB_pdcp_config->rlc_AM = PDCP_rlc_AM;
       PDCP_rlc_AM->statusReportRequired = FALSE;
       
       break;
    default :
      LOG_E(RRC,"not supported qci %d\n", ue_context_pP->ue_context.e_rab[i].param.qos.qci);
      ue_context_pP->ue_context.e_rab[i].status = E_RAB_STATUS_FAILED; 
      ue_context_pP->ue_context.e_rab[i].xid = xid;
      e_rab_done++;
      continue;
    }

    DRB_pdcp_config->headerCompression.present = PDCP_Config__headerCompression_PR_notUsed;
    
    DRB_lchan_config = CALLOC(1, sizeof(*DRB_lchan_config));
    DRB_config->logicalChannelConfig = DRB_lchan_config;
    DRB_ul_SpecificParameters = CALLOC(1, sizeof(*DRB_ul_SpecificParameters));
    DRB_lchan_config->ul_SpecificParameters = DRB_ul_SpecificParameters;

    if (ue_context_pP->ue_context.e_rab[i].param.qos.qci < 9 )
      DRB_ul_SpecificParameters->priority = qci_to_priority[ue_context_pP->ue_context.e_rab[i].param.qos.qci-1] + 3; 
    // ue_context_pP->ue_context.e_rab[i].param.qos.allocation_retention_priority.priority_level;
    else 
      DRB_ul_SpecificParameters->priority= 4;

    DRB_ul_SpecificParameters->prioritisedBitRate = LogicalChannelConfig__ul_SpecificParameters__prioritisedBitRate_kBps8;
      //LogicalChannelConfig__ul_SpecificParameters__prioritisedBitRate_infinity;
    DRB_ul_SpecificParameters->bucketSizeDuration =
      LogicalChannelConfig__ul_SpecificParameters__bucketSizeDuration_ms50;
    
    logicalchannelgroup_drb = CALLOC(1, sizeof(long));
    *logicalchannelgroup_drb = 1;//(i+1) % 3;
    DRB_ul_SpecificParameters->logicalChannelGroup = logicalchannelgroup_drb;

    ASN_SEQUENCE_ADD(&DRB_configList->list, DRB_config);
    ASN_SEQUENCE_ADD(&(*DRB_configList2)->list, DRB_config);
    //ue_context_pP->ue_context.DRB_configList2[drb_identity_index] = &(*DRB_configList);
    
    LOG_I(RRC,"EPS ID %ld, DRB ID %ld (index %d), QCI %d, priority %ld, LCID %ld LCGID %ld \n",
	  *DRB_config->eps_BearerIdentity,
	  DRB_config->drb_Identity, i,
	  ue_context_pP->ue_context.e_rab[i].param.qos.qci,
	  DRB_ul_SpecificParameters->priority,
	  *(DRB_config->logicalChannelIdentity),
	  *DRB_ul_SpecificParameters->logicalChannelGroup	  
	  );

    e_rab_done++;
    ue_context_pP->ue_context.e_rab[i].status = E_RAB_STATUS_DONE; 
    ue_context_pP->ue_context.e_rab[i].xid = xid;
    
    {
      if (ue_context_pP->ue_context.e_rab[i].param.nas_pdu.buffer != NULL) {
	dedicatedInfoNas = CALLOC(1, sizeof(DedicatedInfoNAS_t));
	memset(dedicatedInfoNas, 0, sizeof(OCTET_STRING_t));
	OCTET_STRING_fromBuf(dedicatedInfoNas, 
			     (char*)ue_context_pP->ue_context.e_rab[i].param.nas_pdu.buffer,
			     ue_context_pP->ue_context.e_rab[i].param.nas_pdu.length);
	ASN_SEQUENCE_ADD(&dedicatedInfoNASList->list, dedicatedInfoNas);
	LOG_I(RRC,"add NAS info with size %d (rab id %d)\n",ue_context_pP->ue_context.e_rab[i].param.nas_pdu.length, i);
      } 
      else {
	LOG_W(RRC,"Not received activate dedicated EPS bearer context request\n");
      }
      /* TODO parameters yet to process ... */
      {
	//      ue_context_pP->ue_context.e_rab[i].param.qos;
	//      ue_context_pP->ue_context.e_rab[i].param.sgw_addr;
	//      ue_context_pP->ue_context.e_rab[i].param.gtp_teid;
      }
    }
    
  }

  /* If list is empty free the list and reset the address */
  if (dedicatedInfoNASList != NULL) {
    if (dedicatedInfoNASList->list.count == 0) {
      free(dedicatedInfoNASList);
      dedicatedInfoNASList = NULL;
      LOG_W(RRC,"dedlicated NAS list is empty, free the list and reset the address\n");
    }				
  } else {
    LOG_W(RRC,"dedlicated NAS list is empty\n");
  }

  memset(buffer, 0, RRC_BUF_SIZE);

   size = do_RRCConnectionReconfiguration(ctxt_pP,
					  buffer,
					  xid,
					  (SRB_ToAddModList_t*)NULL, 
					  (DRB_ToAddModList_t*)*DRB_configList2,
					  (DRB_ToReleaseList_t*)NULL,  // DRB2_list,
                                         (struct SPS_Config*)NULL,    // *sps_Config,
					  NULL, NULL, NULL, NULL,NULL,
					  NULL, NULL,  NULL, NULL, NULL, NULL, 
					  (struct RRCConnectionReconfiguration_r8_IEs__dedicatedInfoNASList*)dedicatedInfoNASList
#if defined(Rel10) || defined(Rel14)
                                         , (SCellToAddMod_r10_t*)NULL
#endif
                                        );
 

#ifdef RRC_MSG_PRINT
  LOG_F(RRC,"[MSG] RRC Connection Reconfiguration\n");
  for (i = 0; i < size; i++) {
    LOG_F(RRC,"%02x ", ((uint8_t*)buffer)[i]);
  }
  LOG_F(RRC,"\n");
  ////////////////////////////////////////
#endif

#if defined(ENABLE_ITTI)

  /* Free all NAS PDUs */
  for (i = 0; i < ue_context_pP->ue_context.nb_of_e_rabs; i++) {
    if (ue_context_pP->ue_context.e_rab[i].param.nas_pdu.buffer != NULL) {
      /* Free the NAS PDU buffer and invalidate it */
      free(ue_context_pP->ue_context.e_rab[i].param.nas_pdu.buffer);
      ue_context_pP->ue_context.e_rab[i].param.nas_pdu.buffer = NULL;
    }
  }
#endif

 LOG_I(RRC,
        "[eNB %d] Frame %d, Logical Channel DL-DCCH, Generate RRCConnectionReconfiguration (bytes %d, UE RNTI %x)\n",
        ctxt_pP->module_id, ctxt_pP->frame, size, ue_context_pP->ue_context.rnti);

  LOG_D(RRC,
        "[FRAME %05d][RRC_eNB][MOD %u][][--- PDCP_DATA_REQ/%d Bytes (rrcConnectionReconfiguration to UE %x MUI %d) --->][PDCP][MOD %u][RB %u]\n",
        ctxt_pP->frame, ctxt_pP->module_id, size, ue_context_pP->ue_context.rnti, rrc_eNB_mui, ctxt_pP->module_id, DCCH);

  MSC_LOG_TX_MESSAGE(
    MSC_RRC_ENB,
    MSC_RRC_UE,
    buffer,
    size,
    MSC_AS_TIME_FMT" dedicated rrcConnectionReconfiguration UE %x MUI %d size %u",
    MSC_AS_TIME_ARGS(ctxt_pP),
    ue_context_pP->ue_context.rnti,
    rrc_eNB_mui,
    size);

  rrc_data_req(
    ctxt_pP,
    DCCH,
    rrc_eNB_mui++,
    SDU_CONFIRM_NO,
    size,
    buffer,
    PDCP_TRANSMISSION_MODE_CONTROL);


}
int
rrc_eNB_modify_dedicatedRRCConnectionReconfiguration(const protocol_ctxt_t* const ctxt_pP,
                             rrc_eNB_ue_context_t*          const ue_context_pP,
                             const uint8_t                ho_state
                             )
//-----------------------------------------------------------------------------
{
  uint8_t                             buffer[RRC_BUF_SIZE];
  uint16_t                            size;
  int i, j;

  struct DRB_ToAddMod                *DRB_config                       = NULL;
  struct RLC_Config                  *DRB_rlc_config                   = NULL;
  struct PDCP_Config                 *DRB_pdcp_config                  = NULL;
  struct PDCP_Config__rlc_AM         *PDCP_rlc_AM                      = NULL;
  struct PDCP_Config__rlc_UM         *PDCP_rlc_UM                      = NULL;
  struct LogicalChannelConfig        *DRB_lchan_config                 = NULL;
  struct LogicalChannelConfig__ul_SpecificParameters
  *DRB_ul_SpecificParameters        = NULL;
  DRB_ToAddModList_t*                 DRB_configList = ue_context_pP->ue_context.DRB_configList;
  DRB_ToAddModList_t*                DRB_configList2 = NULL;

  struct RRCConnectionReconfiguration_r8_IEs__dedicatedInfoNASList *dedicatedInfoNASList = NULL;
  DedicatedInfoNAS_t                 *dedicatedInfoNas                 = NULL;
  /* for no gcc warnings */
  (void)dedicatedInfoNas;

  uint8_t xid = rrc_eNB_get_next_transaction_identifier(ctxt_pP->module_id);   // Transaction_id,
  DRB_configList2 = CALLOC(1, sizeof(*DRB_configList2));
  /* Initialize NAS list */
  dedicatedInfoNASList = CALLOC(1, sizeof(struct RRCConnectionReconfiguration_r8_IEs__dedicatedInfoNASList));

  for (i = 0; i < ue_context_pP->ue_context.nb_of_modify_e_rabs; i++) {
    // bypass the new and already configured erabs
    if (ue_context_pP->ue_context.modify_e_rab[i].status >= E_RAB_STATUS_DONE) {
      ue_context_pP->ue_context.modify_e_rab[i].xid = xid;
      continue;
    }

    if (ue_context_pP->ue_context.modify_e_rab[i].cause != S1AP_CAUSE_NOTHING) {
      // set xid of failure RAB
      ue_context_pP->ue_context.modify_e_rab[i].xid = xid;
      ue_context_pP->ue_context.modify_e_rab[i].status = E_RAB_STATUS_FAILED;
      continue;
    }

    DRB_config = NULL;
    // search exist DRB_config
    for (j = 0; j < DRB_configList->list.count; j++) {
      if((uint8_t)*(DRB_configList->list.array[j]->eps_BearerIdentity) == ue_context_pP->ue_context.modify_e_rab[i].param.e_rab_id) {
        DRB_config = DRB_configList->list.array[j];
        break;
      }
    }
    if (NULL == DRB_config) {
      ue_context_pP->ue_context.modify_e_rab[i].xid = xid;
      ue_context_pP->ue_context.modify_e_rab[i].status = E_RAB_STATUS_FAILED;
      // TODO use which cause
      ue_context_pP->ue_context.modify_e_rab[i].cause = S1AP_CAUSE_RADIO_NETWORK;
      ue_context_pP->ue_context.modify_e_rab[i].cause_value = 0;//S1ap_CauseRadioNetwork_unspecified;
      ue_context_pP->ue_context.nb_of_failed_e_rabs++;
      continue;
    }

    DRB_rlc_config = DRB_config->rlc_Config;

    DRB_pdcp_config = DRB_config->pdcp_Config;
    *DRB_pdcp_config->discardTimer = PDCP_Config__discardTimer_infinity;
    switch (ue_context_pP->ue_context.modify_e_rab[i].param.qos.qci) {
    /*
     * type: realtime data with medium packer error rate
     * action: swtich to RLC UM
     */
    case 1: // 100ms, 10^-2, p2, GBR
    case 2: // 150ms, 10^-3, p4, GBR
    case 3: // 50ms, 10^-3, p3, GBR
    case 4:  // 300ms, 10^-6, p5
    case 7: // 100ms, 10^-3, p7, GBR
    case 9: // 300ms, 10^-6, p9
    case 65: // 75ms, 10^-2, p0.7, mission critical voice, GBR
    case 66: // 100ms, 10^-2, p2, non-mission critical  voice , GBR
      // RLC
      DRB_rlc_config->present = RLC_Config_PR_um_Bi_Directional;
      DRB_rlc_config->choice.um_Bi_Directional.ul_UM_RLC.sn_FieldLength = SN_FieldLength_size10;
      DRB_rlc_config->choice.um_Bi_Directional.dl_UM_RLC.sn_FieldLength = SN_FieldLength_size10;
      DRB_rlc_config->choice.um_Bi_Directional.dl_UM_RLC.t_Reordering = T_Reordering_ms35;
      // PDCP
      if (DRB_pdcp_config->rlc_AM) {
        free(DRB_pdcp_config->rlc_AM);
        DRB_pdcp_config->rlc_AM = NULL;
      }
      if (DRB_pdcp_config->rlc_UM) {
        free(DRB_pdcp_config->rlc_UM);
        DRB_pdcp_config->rlc_UM = NULL;
      }
      PDCP_rlc_UM = CALLOC(1, sizeof(*PDCP_rlc_UM));
      DRB_pdcp_config->rlc_UM = PDCP_rlc_UM;
      PDCP_rlc_UM->pdcp_SN_Size = PDCP_Config__rlc_UM__pdcp_SN_Size_len12bits;
      break;

    /*
     * type: non-realtime data with low packer error rate
     * action: swtich to RLC AM
     */
    case 5:  // 100ms, 10^-6, p1 , IMS signaling
    case 6:  // 300ms, 10^-6, p6
    case 8: // 300ms, 10^-6, p8
    case 69: // 60ms, 10^-6, p0.5, mission critical delay sensitive data, Lowest Priority
    case 70: // 200ms, 10^-6, p5.5, mision critical data
       // RLC
       DRB_rlc_config->present = RLC_Config_PR_am;
       DRB_rlc_config->choice.am.ul_AM_RLC.t_PollRetransmit = T_PollRetransmit_ms50;
       DRB_rlc_config->choice.am.ul_AM_RLC.pollPDU = PollPDU_p16;
       DRB_rlc_config->choice.am.ul_AM_RLC.pollByte = PollByte_kBinfinity;
       DRB_rlc_config->choice.am.ul_AM_RLC.maxRetxThreshold = UL_AM_RLC__maxRetxThreshold_t8;
       DRB_rlc_config->choice.am.dl_AM_RLC.t_Reordering = T_Reordering_ms35;
       DRB_rlc_config->choice.am.dl_AM_RLC.t_StatusProhibit = T_StatusProhibit_ms25;

       // PDCP
       if (DRB_pdcp_config->rlc_AM) {
         free(DRB_pdcp_config->rlc_AM);
         DRB_pdcp_config->rlc_AM = NULL;
       }
       if (DRB_pdcp_config->rlc_UM) {
         free(DRB_pdcp_config->rlc_UM);
         DRB_pdcp_config->rlc_UM = NULL;
       }
       PDCP_rlc_AM = CALLOC(1, sizeof(*PDCP_rlc_AM));
       DRB_pdcp_config->rlc_AM = PDCP_rlc_AM;
       PDCP_rlc_AM->statusReportRequired = FALSE;

       break;
    default :
      LOG_E(RRC, "not supported qci %d\n", ue_context_pP->ue_context.modify_e_rab[i].param.qos.qci);
      ue_context_pP->ue_context.modify_e_rab[i].status = E_RAB_STATUS_FAILED;
      ue_context_pP->ue_context.modify_e_rab[i].xid = xid;
      ue_context_pP->ue_context.modify_e_rab[i].cause = S1AP_CAUSE_RADIO_NETWORK;
      ue_context_pP->ue_context.modify_e_rab[i].cause_value = 37;//S1ap_CauseRadioNetwork_not_supported_QCI_value;
      ue_context_pP->ue_context.nb_of_failed_e_rabs++;
      continue;
    }

    DRB_pdcp_config->headerCompression.present = PDCP_Config__headerCompression_PR_notUsed;

    DRB_lchan_config = DRB_config->logicalChannelConfig;
    DRB_ul_SpecificParameters = DRB_lchan_config->ul_SpecificParameters;

    if (ue_context_pP->ue_context.modify_e_rab[i].param.qos.qci < 9 )
      DRB_ul_SpecificParameters->priority = qci_to_priority[ue_context_pP->ue_context.modify_e_rab[i].param.qos.qci-1] + 3;
    else
      DRB_ul_SpecificParameters->priority= 4;

    DRB_ul_SpecificParameters->prioritisedBitRate = LogicalChannelConfig__ul_SpecificParameters__prioritisedBitRate_kBps8;

    DRB_ul_SpecificParameters->bucketSizeDuration =
      LogicalChannelConfig__ul_SpecificParameters__bucketSizeDuration_ms50;

    ASN_SEQUENCE_ADD(&(DRB_configList2)->list, DRB_config);

    LOG_I(RRC, "EPS ID %ld, DRB ID %ld (index %d), QCI %d, priority %ld, LCID %ld LCGID %ld \n",
      *DRB_config->eps_BearerIdentity,
      DRB_config->drb_Identity, i,
      ue_context_pP->ue_context.modify_e_rab[i].param.qos.qci,
      DRB_ul_SpecificParameters->priority,
      *(DRB_config->logicalChannelIdentity),
      *DRB_ul_SpecificParameters->logicalChannelGroup
      );

    //e_rab_done++;
    ue_context_pP->ue_context.modify_e_rab[i].status = E_RAB_STATUS_DONE;
    ue_context_pP->ue_context.modify_e_rab[i].xid = xid;

    {
      if (ue_context_pP->ue_context.modify_e_rab[i].param.nas_pdu.buffer != NULL) {
        dedicatedInfoNas = CALLOC(1, sizeof(DedicatedInfoNAS_t));
        memset(dedicatedInfoNas, 0, sizeof(OCTET_STRING_t));
        OCTET_STRING_fromBuf(dedicatedInfoNas,
                 (char*)ue_context_pP->ue_context.modify_e_rab[i].param.nas_pdu.buffer,
                 ue_context_pP->ue_context.modify_e_rab[i].param.nas_pdu.length);
        ASN_SEQUENCE_ADD(&dedicatedInfoNASList->list, dedicatedInfoNas);
        LOG_I(RRC, "add NAS info with size %d (rab id %d)\n",ue_context_pP->ue_context.modify_e_rab[i].param.nas_pdu.length, i);
      }
      else {
        LOG_W(RRC, "Not received activate dedicated EPS bearer context request\n");
      }
    }
  }

  /* If list is empty free the list and reset the address */
  if (dedicatedInfoNASList != NULL) {
    if (dedicatedInfoNASList->list.count == 0) {
      free(dedicatedInfoNASList);
      dedicatedInfoNASList = NULL;
      LOG_W(RRC,"dedlicated NAS list is empty, free the list and reset the address\n");
    }
  } else {
    LOG_W(RRC,"dedlicated NAS list is empty\n");
  }

  memset(buffer, 0, RRC_BUF_SIZE);

  size = do_RRCConnectionReconfiguration(ctxt_pP,
                                          buffer,
                                          xid,
                                          (SRB_ToAddModList_t*)NULL,
                                          (DRB_ToAddModList_t*)DRB_configList2,
                                          (DRB_ToReleaseList_t*)NULL,  // DRB2_list,
                                          (struct SPS_Config*)NULL,    // *sps_Config,
                                          NULL, NULL, NULL, NULL,NULL,
                                          NULL, NULL,  NULL, NULL, NULL, NULL,
                                          (struct RRCConnectionReconfiguration_r8_IEs__dedicatedInfoNASList*)dedicatedInfoNASList
#if defined(Rel10) || defined(Rel14)
                                          , (SCellToAddMod_r10_t*)NULL
#endif
                                          );


#ifdef RRC_MSG_PRINT
  LOG_F(RRC,"[MSG] RRC Connection Reconfiguration\n");
  for (i = 0; i < size; i++) {
    LOG_F(RRC,"%02x ", ((uint8_t*)buffer)[i]);
  }
  LOG_F(RRC,"\n");
  ////////////////////////////////////////
#endif

#if defined(ENABLE_ITTI)

  /* Free all NAS PDUs */
  for (i = 0; i < ue_context_pP->ue_context.nb_of_modify_e_rabs; i++) {
    if (ue_context_pP->ue_context.modify_e_rab[i].param.nas_pdu.buffer != NULL) {
      /* Free the NAS PDU buffer and invalidate it */
      free(ue_context_pP->ue_context.modify_e_rab[i].param.nas_pdu.buffer);
      ue_context_pP->ue_context.modify_e_rab[i].param.nas_pdu.buffer = NULL;
    }
  }
#endif

 LOG_I(RRC,
        "[eNB %d] Frame %d, Logical Channel DL-DCCH, Generate RRCConnectionReconfiguration (bytes %d, UE RNTI %x)\n",
        ctxt_pP->module_id, ctxt_pP->frame, size, ue_context_pP->ue_context.rnti);

  LOG_D(RRC,
        "[FRAME %05d][RRC_eNB][MOD %u][][--- PDCP_DATA_REQ/%d Bytes (rrcConnectionReconfiguration to UE %x MUI %d) --->][PDCP][MOD %u][RB %u]\n",
        ctxt_pP->frame, ctxt_pP->module_id, size, ue_context_pP->ue_context.rnti, rrc_eNB_mui, ctxt_pP->module_id, DCCH);

  MSC_LOG_TX_MESSAGE(
    MSC_RRC_ENB,
    MSC_RRC_UE,
    buffer,
    size,
    MSC_AS_TIME_FMT" dedicated rrcConnectionReconfiguration UE %x MUI %d size %u",
    MSC_AS_TIME_ARGS(ctxt_pP),
    ue_context_pP->ue_context.rnti,
    rrc_eNB_mui,
    size);

  rrc_data_req(
    ctxt_pP,
    DCCH,
    rrc_eNB_mui++,
    SDU_CONFIRM_NO,
    size,
    buffer,
    PDCP_TRANSMISSION_MODE_CONTROL);
  return 0;
}

//-----------------------------------------------------------------------------
void
rrc_eNB_generate_dedicatedRRCConnectionReconfiguration_release(  const protocol_ctxt_t*   const ctxt_pP,
        rrc_eNB_ue_context_t*    const ue_context_pP,
        uint8_t                  xid,
        uint32_t                 nas_length,
        uint8_t*                 nas_buffer)
//-----------------------------------------------------------------------------
{
    uint8_t                             buffer[RRC_BUF_SIZE];
    int                                 i;
    uint16_t                            size  = 0;
    DRB_ToReleaseList_t**                DRB_Release_configList2=NULL;
    DRB_Identity_t* DRB_release;
    struct RRCConnectionReconfiguration_r8_IEs__dedicatedInfoNASList *dedicatedInfoNASList = NULL;

    DRB_Release_configList2=&ue_context_pP->ue_context.DRB_Release_configList2[xid];
    if (*DRB_Release_configList2) {
      free(*DRB_Release_configList2);
    }
    *DRB_Release_configList2 = CALLOC(1, sizeof(**DRB_Release_configList2));

    for(i = 0; i < NB_RB_MAX; i++){
        if((ue_context_pP->ue_context.e_rab[i].status == E_RAB_STATUS_TORELEASE) && ue_context_pP->ue_context.e_rab[i].xid == xid){
            DRB_release = CALLOC(1, sizeof(DRB_Identity_t));
            *DRB_release = i+1;
            ASN_SEQUENCE_ADD(&(*DRB_Release_configList2)->list, DRB_release);
            //free(DRB_release);
        }
    }

    /* If list is empty free the list and reset the address */
    if (nas_length > 0) {
        DedicatedInfoNAS_t                 *dedicatedInfoNas                 = NULL;
        dedicatedInfoNASList = CALLOC(1, sizeof(struct RRCConnectionReconfiguration_r8_IEs__dedicatedInfoNASList));
        dedicatedInfoNas = CALLOC(1, sizeof(DedicatedInfoNAS_t));
        memset(dedicatedInfoNas, 0, sizeof(OCTET_STRING_t));
                       OCTET_STRING_fromBuf(dedicatedInfoNas,
                              (char*)nas_buffer,
                              nas_length);
        ASN_SEQUENCE_ADD(&dedicatedInfoNASList->list, dedicatedInfoNas);
        LOG_I(RRC,"add NAS info with size %d\n",nas_length);
    } else {
      LOG_W(RRC,"dedlicated NAS list is empty\n");
    }

    memset(buffer, 0, RRC_BUF_SIZE);
    size = do_RRCConnectionReconfiguration(ctxt_pP,
                                    buffer,
                                    xid,
                                    NULL,
                                    NULL,
                                    (DRB_ToReleaseList_t*)*DRB_Release_configList2,
                                    NULL,
                                    NULL,
                                    NULL,
                                    NULL,
                                    NULL,
                                    NULL,
                                    NULL,
                                    NULL,
                                    NULL,
                                    NULL,
                                    NULL,
                                    NULL,
                                    (struct RRCConnectionReconfiguration_r8_IEs__dedicatedInfoNASList*)dedicatedInfoNASList
#if defined(Rel10) || defined(Rel14)
                                    , (SCellToAddMod_r10_t*)NULL
#endif
                                   );
    ue_context_pP->ue_context.e_rab_release_command_flag = 1;

#ifdef RRC_MSG_PRINT
  LOG_F(RRC,"[MSG] RRC Connection Reconfiguration\n");
  for (i = 0; i < size; i++) {
    LOG_F(RRC,"%02x ", ((uint8_t*)buffer)[i]);
  }
  LOG_F(RRC,"\n");
  ////////////////////////////////////////
#endif

#if defined(ENABLE_ITTI)
  /* Free all NAS PDUs */
  if (nas_length > 0) {
      /* Free the NAS PDU buffer and invalidate it */
      free(nas_buffer);
  }
#endif

  LOG_I(RRC,
        "[eNB %d] Frame %d, Logical Channel DL-DCCH, Generate RRCConnectionReconfiguration (bytes %d, UE RNTI %x)\n",
        ctxt_pP->module_id, ctxt_pP->frame, size, ue_context_pP->ue_context.rnti);

  LOG_D(RRC,
        "[FRAME %05d][RRC_eNB][MOD %u][][--- PDCP_DATA_REQ/%d Bytes (rrcConnectionReconfiguration to UE %x MUI %d) --->][PDCP][MOD %u][RB %u]\n",
        ctxt_pP->frame, ctxt_pP->module_id, size, ue_context_pP->ue_context.rnti, rrc_eNB_mui, ctxt_pP->module_id, DCCH);

  MSC_LOG_TX_MESSAGE(
    MSC_RRC_ENB,
    MSC_RRC_UE,
    buffer,
    size,
    MSC_AS_TIME_FMT" dedicated rrcConnectionReconfiguration UE %x MUI %d size %u",
    MSC_AS_TIME_ARGS(ctxt_pP),
    ue_context_pP->ue_context.rnti,
    rrc_eNB_mui,
    size);

  rrc_data_req(
    ctxt_pP,
    DCCH,
    rrc_eNB_mui++,
    SDU_CONFIRM_NO,
    size,
    buffer,
    PDCP_TRANSMISSION_MODE_CONTROL);

}
#endif 
//-----------------------------------------------------------------------------
void
rrc_eNB_generate_defaultRRCConnectionReconfiguration(const protocol_ctxt_t* const ctxt_pP,
						     rrc_eNB_ue_context_t*          const ue_context_pP,
						     const uint8_t                ho_state
						     )
//-----------------------------------------------------------------------------
{
  uint8_t                             buffer[RRC_BUF_SIZE];
  uint16_t                            size;
  int                                 i;

  // configure SRB1/SRB2, PhysicalConfigDedicated, MAC_MainConfig for UE
  eNB_RRC_INST*                       rrc_inst = RC.rrc[ctxt_pP->module_id];
  struct PhysicalConfigDedicated**    physicalConfigDedicated = &ue_context_pP->ue_context.physicalConfigDedicated;

  struct SRB_ToAddMod                *SRB2_config                      = NULL;
  struct SRB_ToAddMod__rlc_Config    *SRB2_rlc_config                  = NULL;
  struct SRB_ToAddMod__logicalChannelConfig *SRB2_lchan_config         = NULL;
  struct LogicalChannelConfig__ul_SpecificParameters
      *SRB2_ul_SpecificParameters       = NULL;
  SRB_ToAddModList_t*                 SRB_configList = ue_context_pP->ue_context.SRB_configList;
  SRB_ToAddModList_t                 **SRB_configList2                  = NULL;

  struct DRB_ToAddMod                *DRB_config                       = NULL;
  struct RLC_Config                  *DRB_rlc_config                   = NULL;
  struct PDCP_Config                 *DRB_pdcp_config                  = NULL;
  struct PDCP_Config__rlc_AM         *PDCP_rlc_AM                      = NULL;
  struct PDCP_Config__rlc_UM         *PDCP_rlc_UM                      = NULL;
  struct LogicalChannelConfig        *DRB_lchan_config                 = NULL;
  struct LogicalChannelConfig__ul_SpecificParameters
      *DRB_ul_SpecificParameters        = NULL;
  DRB_ToAddModList_t**                DRB_configList = &ue_context_pP->ue_context.DRB_configList;
  DRB_ToAddModList_t**                DRB_configList2 = NULL;
   MAC_MainConfig_t                   *mac_MainConfig                   = NULL;
  MeasObjectToAddModList_t           *MeasObj_list                     = NULL;
  MeasObjectToAddMod_t               *MeasObj                          = NULL;
  ReportConfigToAddModList_t         *ReportConfig_list                = NULL;
  ReportConfigToAddMod_t             *ReportConfig_per, *ReportConfig_A1,
                                     *ReportConfig_A2, *ReportConfig_A3, *ReportConfig_A4, *ReportConfig_A5;
  MeasIdToAddModList_t               *MeasId_list                      = NULL;
  MeasIdToAddMod_t                   *MeasId0, *MeasId1, *MeasId2, *MeasId3, *MeasId4, *MeasId5;
#if defined(Rel10) || defined(Rel14)
  long                               *sr_ProhibitTimer_r9              = NULL;
  //     uint8_t sCellIndexToAdd = rrc_find_free_SCell_index(enb_mod_idP, ue_mod_idP, 1);
  //uint8_t                            sCellIndexToAdd = 0;
#endif

  long                               *logicalchannelgroup, *logicalchannelgroup_drb;
  long                               *maxHARQ_Tx, *periodicBSR_Timer;

  RSRP_Range_t                       *rsrp                             = NULL;
  struct MeasConfig__speedStatePars  *Sparams                          = NULL;
  QuantityConfig_t                   *quantityConfig                   = NULL;
  CellsToAddMod_t                    *CellToAdd                        = NULL;
  CellsToAddModList_t                *CellsToAddModList                = NULL;
  struct RRCConnectionReconfiguration_r8_IEs__dedicatedInfoNASList *dedicatedInfoNASList = NULL;
  DedicatedInfoNAS_t                 *dedicatedInfoNas                 = NULL;
  /* for no gcc warnings */
  (void)dedicatedInfoNas;

  C_RNTI_t                           *cba_RNTI                         = NULL;

  uint8_t xid = rrc_eNB_get_next_transaction_identifier(ctxt_pP->module_id);   //Transaction_id,

#ifdef CBA
  //struct PUSCH_CBAConfigDedicated_vlola  *pusch_CBAConfigDedicated_vlola;
  uint8_t                            *cba_RNTI_buf;
  cba_RNTI = CALLOC(1, sizeof(C_RNTI_t));
  cba_RNTI_buf = CALLOC(1, 2 * sizeof(uint8_t));
  cba_RNTI->buf = cba_RNTI_buf;
  cba_RNTI->size = 2;
  cba_RNTI->bits_unused = 0;

  // associate UEs to the CBa groups as a function of their UE id
  if (rrc_inst->num_active_cba_groups) {
    cba_RNTI->buf[0] = rrc_inst->cba_rnti[ue_mod_idP % rrc_inst->num_active_cba_groups] & 0xff;
    cba_RNTI->buf[1] = 0xff;
    LOG_D(RRC,
          "[eNB %d] Frame %d: cba_RNTI = %x in group %d is attribued to UE %d\n",
          enb_mod_idP, frameP,
          rrc_inst->cba_rnti[ue_mod_idP % rrc_inst->num_active_cba_groups],
          ue_mod_idP % rrc_inst->num_active_cba_groups, ue_mod_idP);
  } else {
    cba_RNTI->buf[0] = 0x0;
    cba_RNTI->buf[1] = 0x0;
    LOG_D(RRC, "[eNB %d] Frame %d: no cba_RNTI is configured for UE %d\n", enb_mod_idP, frameP, ue_mod_idP);
  }

#endif

  T(T_ENB_RRC_CONNECTION_RECONFIGURATION, T_INT(ctxt_pP->module_id), T_INT(ctxt_pP->frame),
    T_INT(ctxt_pP->subframe), T_INT(ctxt_pP->rnti));

  // Configure SRB2
  /// SRB2
  SRB_configList2=&ue_context_pP->ue_context.SRB_configList2[xid];
  if (*SRB_configList2) {
    free(*SRB_configList2);
  }
  *SRB_configList2 = CALLOC(1, sizeof(**SRB_configList2));
  memset(*SRB_configList2, 0, sizeof(**SRB_configList2));
  SRB2_config = CALLOC(1, sizeof(*SRB2_config));

  SRB2_config->srb_Identity = 2;
  SRB2_rlc_config = CALLOC(1, sizeof(*SRB2_rlc_config));
  SRB2_config->rlc_Config = SRB2_rlc_config;

  SRB2_rlc_config->present = SRB_ToAddMod__rlc_Config_PR_explicitValue;
  SRB2_rlc_config->choice.explicitValue.present = RLC_Config_PR_am;
  SRB2_rlc_config->choice.explicitValue.choice.am.ul_AM_RLC.t_PollRetransmit = T_PollRetransmit_ms15;
  SRB2_rlc_config->choice.explicitValue.choice.am.ul_AM_RLC.pollPDU = PollPDU_p8;
  SRB2_rlc_config->choice.explicitValue.choice.am.ul_AM_RLC.pollByte = PollByte_kB1000;
  SRB2_rlc_config->choice.explicitValue.choice.am.ul_AM_RLC.maxRetxThreshold = UL_AM_RLC__maxRetxThreshold_t32;
  SRB2_rlc_config->choice.explicitValue.choice.am.dl_AM_RLC.t_Reordering = T_Reordering_ms35;
  SRB2_rlc_config->choice.explicitValue.choice.am.dl_AM_RLC.t_StatusProhibit = T_StatusProhibit_ms10;

  SRB2_lchan_config = CALLOC(1, sizeof(*SRB2_lchan_config));
  SRB2_config->logicalChannelConfig = SRB2_lchan_config;

  SRB2_lchan_config->present = SRB_ToAddMod__logicalChannelConfig_PR_explicitValue;

  SRB2_ul_SpecificParameters = CALLOC(1, sizeof(*SRB2_ul_SpecificParameters));

  SRB2_ul_SpecificParameters->priority = 3; // let some priority for SRB1 and dedicated DRBs
  SRB2_ul_SpecificParameters->prioritisedBitRate =
    LogicalChannelConfig__ul_SpecificParameters__prioritisedBitRate_infinity;
  SRB2_ul_SpecificParameters->bucketSizeDuration =
    LogicalChannelConfig__ul_SpecificParameters__bucketSizeDuration_ms50;

  // LCG for CCCH and DCCH is 0 as defined in 36331
  logicalchannelgroup = CALLOC(1, sizeof(long));
  *logicalchannelgroup = 0;

  SRB2_ul_SpecificParameters->logicalChannelGroup = logicalchannelgroup;

  SRB2_lchan_config->choice.explicitValue.ul_SpecificParameters = SRB2_ul_SpecificParameters;
  // this list has the configuration for SRB1 and SRB2
  ASN_SEQUENCE_ADD(&SRB_configList->list, SRB2_config);
  // this list has only the configuration for SRB2
  ASN_SEQUENCE_ADD(&(*SRB_configList2)->list, SRB2_config);

  // Configure DRB
  //*DRB_configList = CALLOC(1, sizeof(*DRB_configList));
  // list for all the configured DRB
  if (*DRB_configList) {
    free(*DRB_configList);
  }
  *DRB_configList = CALLOC(1, sizeof(**DRB_configList));
  memset(*DRB_configList, 0, sizeof(**DRB_configList));

  // list for the configured DRB for a this xid
  DRB_configList2=&ue_context_pP->ue_context.DRB_configList2[xid];
  if (*DRB_configList2) {
    free(*DRB_configList2);
  }
  *DRB_configList2 = CALLOC(1, sizeof(**DRB_configList2));
  memset(*DRB_configList2, 0, sizeof(**DRB_configList2));


  /// DRB
  DRB_config = CALLOC(1, sizeof(*DRB_config));

  DRB_config->eps_BearerIdentity = CALLOC(1, sizeof(long));
  *(DRB_config->eps_BearerIdentity) = 5L; // LW set to first value, allowed value 5..15, value : x+4
  // DRB_config->drb_Identity = (DRB_Identity_t) 1; //allowed values 1..32
  // NN: this is the 1st DRB for this ue, so set it to 1
  DRB_config->drb_Identity = (DRB_Identity_t) 1;  // (ue_mod_idP+1); //allowed values 1..32, value: x
  DRB_config->logicalChannelIdentity = CALLOC(1, sizeof(long));
  *(DRB_config->logicalChannelIdentity) = (long)3; // value : x+2
  DRB_rlc_config = CALLOC(1, sizeof(*DRB_rlc_config));
  DRB_config->rlc_Config = DRB_rlc_config;

#ifdef RRC_DEFAULT_RAB_IS_AM
  DRB_rlc_config->present = RLC_Config_PR_am;
  DRB_rlc_config->choice.am.ul_AM_RLC.t_PollRetransmit = T_PollRetransmit_ms50;
  DRB_rlc_config->choice.am.ul_AM_RLC.pollPDU = PollPDU_p16;
  DRB_rlc_config->choice.am.ul_AM_RLC.pollByte = PollByte_kBinfinity;
  DRB_rlc_config->choice.am.ul_AM_RLC.maxRetxThreshold = UL_AM_RLC__maxRetxThreshold_t8;
  DRB_rlc_config->choice.am.dl_AM_RLC.t_Reordering = T_Reordering_ms35;
  DRB_rlc_config->choice.am.dl_AM_RLC.t_StatusProhibit = T_StatusProhibit_ms25;
#else
  DRB_rlc_config->present = RLC_Config_PR_um_Bi_Directional;
  DRB_rlc_config->choice.um_Bi_Directional.ul_UM_RLC.sn_FieldLength = SN_FieldLength_size10;
  DRB_rlc_config->choice.um_Bi_Directional.dl_UM_RLC.sn_FieldLength = SN_FieldLength_size10;
#ifdef CBA
  DRB_rlc_config->choice.um_Bi_Directional.dl_UM_RLC.t_Reordering   = T_Reordering_ms5;//T_Reordering_ms25;
#else
  DRB_rlc_config->choice.um_Bi_Directional.dl_UM_RLC.t_Reordering = T_Reordering_ms35;
#endif
#endif

  DRB_pdcp_config = CALLOC(1, sizeof(*DRB_pdcp_config));
  DRB_config->pdcp_Config = DRB_pdcp_config;
  DRB_pdcp_config->discardTimer = CALLOC(1, sizeof(long));
  *DRB_pdcp_config->discardTimer = PDCP_Config__discardTimer_infinity;
  DRB_pdcp_config->rlc_AM = NULL;
  DRB_pdcp_config->rlc_UM = NULL;

  /* avoid gcc warnings */
  (void)PDCP_rlc_AM;
  (void)PDCP_rlc_UM;

#ifdef RRC_DEFAULT_RAB_IS_AM // EXMIMO_IOT
  PDCP_rlc_AM = CALLOC(1, sizeof(*PDCP_rlc_AM));
  DRB_pdcp_config->rlc_AM = PDCP_rlc_AM;
  PDCP_rlc_AM->statusReportRequired = FALSE;
#else
  PDCP_rlc_UM = CALLOC(1, sizeof(*PDCP_rlc_UM));
  DRB_pdcp_config->rlc_UM = PDCP_rlc_UM;
  PDCP_rlc_UM->pdcp_SN_Size = PDCP_Config__rlc_UM__pdcp_SN_Size_len12bits;
#endif
  DRB_pdcp_config->headerCompression.present = PDCP_Config__headerCompression_PR_notUsed;

  DRB_lchan_config = CALLOC(1, sizeof(*DRB_lchan_config));
  DRB_config->logicalChannelConfig = DRB_lchan_config;
  DRB_ul_SpecificParameters = CALLOC(1, sizeof(*DRB_ul_SpecificParameters));
  DRB_lchan_config->ul_SpecificParameters = DRB_ul_SpecificParameters;

  DRB_ul_SpecificParameters->priority = 12;    // lower priority than srb1, srb2 and other dedicated bearer
  DRB_ul_SpecificParameters->prioritisedBitRate =LogicalChannelConfig__ul_SpecificParameters__prioritisedBitRate_kBps8 ;
    //LogicalChannelConfig__ul_SpecificParameters__prioritisedBitRate_infinity;
  DRB_ul_SpecificParameters->bucketSizeDuration =
    LogicalChannelConfig__ul_SpecificParameters__bucketSizeDuration_ms50;

  // LCG for DTCH can take the value from 1 to 3 as defined in 36331: normally controlled by upper layers (like RRM)
  logicalchannelgroup_drb = CALLOC(1, sizeof(long));
  *logicalchannelgroup_drb = 1;
  DRB_ul_SpecificParameters->logicalChannelGroup = logicalchannelgroup_drb;

  ASN_SEQUENCE_ADD(&(*DRB_configList)->list, DRB_config);
  ASN_SEQUENCE_ADD(&(*DRB_configList2)->list, DRB_config);

  //ue_context_pP->ue_context.DRB_configList2[0] = &(*DRB_configList);

  mac_MainConfig = CALLOC(1, sizeof(*mac_MainConfig));
  ue_context_pP->ue_context.mac_MainConfig = mac_MainConfig;

  mac_MainConfig->ul_SCH_Config = CALLOC(1, sizeof(*mac_MainConfig->ul_SCH_Config));

  maxHARQ_Tx = CALLOC(1, sizeof(long));
  *maxHARQ_Tx = MAC_MainConfig__ul_SCH_Config__maxHARQ_Tx_n5;
  mac_MainConfig->ul_SCH_Config->maxHARQ_Tx = maxHARQ_Tx;
  periodicBSR_Timer = CALLOC(1, sizeof(long));
  *periodicBSR_Timer = PeriodicBSR_Timer_r12_sf64;
  mac_MainConfig->ul_SCH_Config->periodicBSR_Timer = periodicBSR_Timer;
  mac_MainConfig->ul_SCH_Config->retxBSR_Timer = RetxBSR_Timer_r12_sf320;
  mac_MainConfig->ul_SCH_Config->ttiBundling = 0; // FALSE

  mac_MainConfig->timeAlignmentTimerDedicated = TimeAlignmentTimer_infinity;

  mac_MainConfig->drx_Config = NULL;

  mac_MainConfig->phr_Config = CALLOC(1, sizeof(*mac_MainConfig->phr_Config));

  mac_MainConfig->phr_Config->present = MAC_MainConfig__phr_Config_PR_setup;
  mac_MainConfig->phr_Config->choice.setup.periodicPHR_Timer = MAC_MainConfig__phr_Config__setup__periodicPHR_Timer_sf20; // sf20 = 20 subframes

  mac_MainConfig->phr_Config->choice.setup.prohibitPHR_Timer = MAC_MainConfig__phr_Config__setup__prohibitPHR_Timer_sf20; // sf20 = 20 subframes

  mac_MainConfig->phr_Config->choice.setup.dl_PathlossChange = MAC_MainConfig__phr_Config__setup__dl_PathlossChange_dB1;  // Value dB1 =1 dB, dB3 = 3 dB

#if defined(Rel10) || defined(Rel14)
  sr_ProhibitTimer_r9 = CALLOC(1, sizeof(long));
  *sr_ProhibitTimer_r9 = 0;   // SR tx on PUCCH, Value in number of SR period(s). Value 0 = no timer for SR, Value 2= 2*SR
  mac_MainConfig->ext1 = CALLOC(1, sizeof(struct MAC_MainConfig__ext1));
  mac_MainConfig->ext1->sr_ProhibitTimer_r9 = sr_ProhibitTimer_r9;
  //sps_RA_ConfigList_rlola = NULL;
#endif

  //change the transmission mode for the primary component carrier
  //TODO: add codebook subset restriction here
  //TODO: change TM for secondary CC in SCelltoaddmodlist
  if (*physicalConfigDedicated) {
    if ((*physicalConfigDedicated)->antennaInfo) {
      (*physicalConfigDedicated)->antennaInfo->choice.explicitValue.transmissionMode = rrc_inst->configuration.ue_TransmissionMode[0];
      LOG_D(RRC,"Setting transmission mode to %ld+1\n",rrc_inst->configuration.ue_TransmissionMode[0]);
      if (rrc_inst->configuration.ue_TransmissionMode[0]==AntennaInfoDedicated__transmissionMode_tm3) {
	(*physicalConfigDedicated)->antennaInfo->choice.explicitValue.codebookSubsetRestriction=     
	  CALLOC(1,sizeof(AntennaInfoDedicated__codebookSubsetRestriction_PR));
	(*physicalConfigDedicated)->antennaInfo->choice.explicitValue.codebookSubsetRestriction->present =
	  AntennaInfoDedicated__codebookSubsetRestriction_PR_n2TxAntenna_tm3;
	(*physicalConfigDedicated)->antennaInfo->choice.explicitValue.codebookSubsetRestriction->choice.n2TxAntenna_tm3.buf= MALLOC(1);
	(*physicalConfigDedicated)->antennaInfo->choice.explicitValue.codebookSubsetRestriction->choice.n2TxAntenna_tm3.buf[0] = 0xc0;
	(*physicalConfigDedicated)->antennaInfo->choice.explicitValue.codebookSubsetRestriction->choice.n2TxAntenna_tm3.size=1;
	(*physicalConfigDedicated)->antennaInfo->choice.explicitValue.codebookSubsetRestriction->choice.n2TxAntenna_tm3.bits_unused=6;
      }
      else if (rrc_inst->configuration.ue_TransmissionMode[0]==AntennaInfoDedicated__transmissionMode_tm4) {
	(*physicalConfigDedicated)->antennaInfo->choice.explicitValue.codebookSubsetRestriction=     
	  CALLOC(1,sizeof(AntennaInfoDedicated__codebookSubsetRestriction_PR));
	(*physicalConfigDedicated)->antennaInfo->choice.explicitValue.codebookSubsetRestriction->present =
	  AntennaInfoDedicated__codebookSubsetRestriction_PR_n2TxAntenna_tm4;
	(*physicalConfigDedicated)->antennaInfo->choice.explicitValue.codebookSubsetRestriction->choice.n2TxAntenna_tm4.buf= MALLOC(1);
	(*physicalConfigDedicated)->antennaInfo->choice.explicitValue.codebookSubsetRestriction->choice.n2TxAntenna_tm4.buf[0] = 0xfc;
	(*physicalConfigDedicated)->antennaInfo->choice.explicitValue.codebookSubsetRestriction->choice.n2TxAntenna_tm4.size=1;
	(*physicalConfigDedicated)->antennaInfo->choice.explicitValue.codebookSubsetRestriction->choice.n2TxAntenna_tm4.bits_unused=2;

      }
      else if (rrc_inst->configuration.ue_TransmissionMode[0]==AntennaInfoDedicated__transmissionMode_tm5) {
	(*physicalConfigDedicated)->antennaInfo->choice.explicitValue.codebookSubsetRestriction=     
	  CALLOC(1,sizeof(AntennaInfoDedicated__codebookSubsetRestriction_PR));
	(*physicalConfigDedicated)->antennaInfo->choice.explicitValue.codebookSubsetRestriction->present =
	  AntennaInfoDedicated__codebookSubsetRestriction_PR_n2TxAntenna_tm5;
	(*physicalConfigDedicated)->antennaInfo->choice.explicitValue.codebookSubsetRestriction->choice.n2TxAntenna_tm5.buf= MALLOC(1);
	(*physicalConfigDedicated)->antennaInfo->choice.explicitValue.codebookSubsetRestriction->choice.n2TxAntenna_tm5.buf[0] = 0xf0;
	(*physicalConfigDedicated)->antennaInfo->choice.explicitValue.codebookSubsetRestriction->choice.n2TxAntenna_tm5.size=1;
	(*physicalConfigDedicated)->antennaInfo->choice.explicitValue.codebookSubsetRestriction->choice.n2TxAntenna_tm5.bits_unused=4;
      }
      else if (rrc_inst->configuration.ue_TransmissionMode[0]==AntennaInfoDedicated__transmissionMode_tm6) {
	(*physicalConfigDedicated)->antennaInfo->choice.explicitValue.codebookSubsetRestriction=     
	  CALLOC(1,sizeof(AntennaInfoDedicated__codebookSubsetRestriction_PR));
	(*physicalConfigDedicated)->antennaInfo->choice.explicitValue.codebookSubsetRestriction->present =
	  AntennaInfoDedicated__codebookSubsetRestriction_PR_n2TxAntenna_tm6;
	(*physicalConfigDedicated)->antennaInfo->choice.explicitValue.codebookSubsetRestriction->choice.n2TxAntenna_tm6.buf= MALLOC(1);
	(*physicalConfigDedicated)->antennaInfo->choice.explicitValue.codebookSubsetRestriction->choice.n2TxAntenna_tm6.buf[0] = 0xf0;
	(*physicalConfigDedicated)->antennaInfo->choice.explicitValue.codebookSubsetRestriction->choice.n2TxAntenna_tm6.size=1;
	(*physicalConfigDedicated)->antennaInfo->choice.explicitValue.codebookSubsetRestriction->choice.n2TxAntenna_tm6.bits_unused=4;
      }
    }
    else {
      LOG_E(RRC,"antenna_info not present in physical_config_dedicated. Not reconfiguring!\n");
    }
    if ((*physicalConfigDedicated)->cqi_ReportConfig) {
      if ((rrc_inst->configuration.ue_TransmissionMode[0]==AntennaInfoDedicated__transmissionMode_tm4) ||
	  (rrc_inst->configuration.ue_TransmissionMode[0]==AntennaInfoDedicated__transmissionMode_tm5) ||
	  (rrc_inst->configuration.ue_TransmissionMode[0]==AntennaInfoDedicated__transmissionMode_tm6)) {
	//feedback mode needs to be set as well
	//TODO: I think this is taken into account in the PHY automatically based on the transmission mode variable
	printf("setting cqi reporting mode to rm31\n");
#if defined(Rel10) || defined(Rel14)
	*((*physicalConfigDedicated)->cqi_ReportConfig->cqi_ReportModeAperiodic)=CQI_ReportModeAperiodic_rm31;
#else
	*((*physicalConfigDedicated)->cqi_ReportConfig->cqi_ReportModeAperiodic)=CQI_ReportConfig__cqi_ReportModeAperiodic_rm31; // HLC CQI, no PMI
#endif
      }
    }
    else {
      LOG_E(RRC,"cqi_ReportConfig not present in physical_config_dedicated. Not reconfiguring!\n");
    }
  }
  else {
    LOG_E(RRC,"physical_config_dedicated not present in RRCConnectionReconfiguration. Not reconfiguring!\n");
  }

  // Measurement ID list
  MeasId_list = CALLOC(1, sizeof(*MeasId_list));
  memset((void *)MeasId_list, 0, sizeof(*MeasId_list));

  MeasId0 = CALLOC(1, sizeof(*MeasId0));
  MeasId0->measId = 1;
  MeasId0->measObjectId = 1;
  MeasId0->reportConfigId = 1;
  ASN_SEQUENCE_ADD(&MeasId_list->list, MeasId0);

  MeasId1 = CALLOC(1, sizeof(*MeasId1));
  MeasId1->measId = 2;
  MeasId1->measObjectId = 1;
  MeasId1->reportConfigId = 2;
  ASN_SEQUENCE_ADD(&MeasId_list->list, MeasId1);

  MeasId2 = CALLOC(1, sizeof(*MeasId2));
  MeasId2->measId = 3;
  MeasId2->measObjectId = 1;
  MeasId2->reportConfigId = 3;
  ASN_SEQUENCE_ADD(&MeasId_list->list, MeasId2);

  MeasId3 = CALLOC(1, sizeof(*MeasId3));
  MeasId3->measId = 4;
  MeasId3->measObjectId = 1;
  MeasId3->reportConfigId = 4;
  ASN_SEQUENCE_ADD(&MeasId_list->list, MeasId3);

  MeasId4 = CALLOC(1, sizeof(*MeasId4));
  MeasId4->measId = 5;
  MeasId4->measObjectId = 1;
  MeasId4->reportConfigId = 5;
  ASN_SEQUENCE_ADD(&MeasId_list->list, MeasId4);

  MeasId5 = CALLOC(1, sizeof(*MeasId5));
  MeasId5->measId = 6;
  MeasId5->measObjectId = 1;
  MeasId5->reportConfigId = 6;
  ASN_SEQUENCE_ADD(&MeasId_list->list, MeasId5);

  //  rrcConnectionReconfiguration->criticalExtensions.choice.c1.choice.rrcConnectionReconfiguration_r8.measConfig->measIdToAddModList = MeasId_list;

  // Add one EUTRA Measurement Object
  MeasObj_list = CALLOC(1, sizeof(*MeasObj_list));
  memset((void *)MeasObj_list, 0, sizeof(*MeasObj_list));

  // Configure MeasObject

  MeasObj = CALLOC(1, sizeof(*MeasObj));
  memset((void *)MeasObj, 0, sizeof(*MeasObj));

  MeasObj->measObjectId = 1;
  MeasObj->measObject.present = MeasObjectToAddMod__measObject_PR_measObjectEUTRA;
  MeasObj->measObject.choice.measObjectEUTRA.carrierFreq = 3350; //band 7, 2.68GHz
  //MeasObj->measObject.choice.measObjectEUTRA.carrierFreq = 36090; //band 33, 1.909GHz
  MeasObj->measObject.choice.measObjectEUTRA.allowedMeasBandwidth = AllowedMeasBandwidth_mbw25;
  MeasObj->measObject.choice.measObjectEUTRA.presenceAntennaPort1 = 1;
  MeasObj->measObject.choice.measObjectEUTRA.neighCellConfig.buf = CALLOC(1, sizeof(uint8_t));
  MeasObj->measObject.choice.measObjectEUTRA.neighCellConfig.buf[0] = 0;
  MeasObj->measObject.choice.measObjectEUTRA.neighCellConfig.size = 1;
  MeasObj->measObject.choice.measObjectEUTRA.neighCellConfig.bits_unused = 6;
  MeasObj->measObject.choice.measObjectEUTRA.offsetFreq = NULL;   // Default is 15 or 0dB

  MeasObj->measObject.choice.measObjectEUTRA.cellsToAddModList =
    (CellsToAddModList_t *) CALLOC(1, sizeof(*CellsToAddModList));

  CellsToAddModList = MeasObj->measObject.choice.measObjectEUTRA.cellsToAddModList;

  // Add adjacent cell lists (6 per eNB)
  for (i = 0; i < 6; i++) {
    CellToAdd = (CellsToAddMod_t *) CALLOC(1, sizeof(*CellToAdd));
    CellToAdd->cellIndex = i + 1;
    CellToAdd->physCellId = get_adjacent_cell_id(ctxt_pP->module_id, i);
    CellToAdd->cellIndividualOffset = Q_OffsetRange_dB0;

    ASN_SEQUENCE_ADD(&CellsToAddModList->list, CellToAdd);
  }

  ASN_SEQUENCE_ADD(&MeasObj_list->list, MeasObj);
  //  rrcConnectionReconfiguration->criticalExtensions.choice.c1.choice.rrcConnectionReconfiguration_r8.measConfig->measObjectToAddModList = MeasObj_list;

  // Report Configurations for periodical, A1-A5 events
  ReportConfig_list = CALLOC(1, sizeof(*ReportConfig_list));

  ReportConfig_per = CALLOC(1, sizeof(*ReportConfig_per));

  ReportConfig_A1 = CALLOC(1, sizeof(*ReportConfig_A1));

  ReportConfig_A2 = CALLOC(1, sizeof(*ReportConfig_A2));

  ReportConfig_A3 = CALLOC(1, sizeof(*ReportConfig_A3));

  ReportConfig_A4 = CALLOC(1, sizeof(*ReportConfig_A4));

  ReportConfig_A5 = CALLOC(1, sizeof(*ReportConfig_A5));

  ReportConfig_per->reportConfigId = 1;
  ReportConfig_per->reportConfig.present = ReportConfigToAddMod__reportConfig_PR_reportConfigEUTRA;
  ReportConfig_per->reportConfig.choice.reportConfigEUTRA.triggerType.present =
    ReportConfigEUTRA__triggerType_PR_periodical;
  ReportConfig_per->reportConfig.choice.reportConfigEUTRA.triggerType.choice.periodical.purpose =
    ReportConfigEUTRA__triggerType__periodical__purpose_reportStrongestCells;
  ReportConfig_per->reportConfig.choice.reportConfigEUTRA.triggerQuantity = ReportConfigEUTRA__triggerQuantity_rsrp;
  ReportConfig_per->reportConfig.choice.reportConfigEUTRA.reportQuantity = ReportConfigEUTRA__reportQuantity_both;
  ReportConfig_per->reportConfig.choice.reportConfigEUTRA.maxReportCells = 2;
  ReportConfig_per->reportConfig.choice.reportConfigEUTRA.reportInterval = ReportInterval_ms120;
  ReportConfig_per->reportConfig.choice.reportConfigEUTRA.reportAmount = ReportConfigEUTRA__reportAmount_infinity;

  ASN_SEQUENCE_ADD(&ReportConfig_list->list, ReportConfig_per);

  ReportConfig_A1->reportConfigId = 2;
  ReportConfig_A1->reportConfig.present = ReportConfigToAddMod__reportConfig_PR_reportConfigEUTRA;
  ReportConfig_A1->reportConfig.choice.reportConfigEUTRA.triggerType.present =
    ReportConfigEUTRA__triggerType_PR_event;
  ReportConfig_A1->reportConfig.choice.reportConfigEUTRA.triggerType.choice.event.eventId.present =
    ReportConfigEUTRA__triggerType__event__eventId_PR_eventA1;
  ReportConfig_A1->reportConfig.choice.reportConfigEUTRA.triggerType.choice.event.eventId.choice.eventA1.
  a1_Threshold.present = ThresholdEUTRA_PR_threshold_RSRP;
  ReportConfig_A1->reportConfig.choice.reportConfigEUTRA.triggerType.choice.event.eventId.choice.eventA1.
  a1_Threshold.choice.threshold_RSRP = 10;

  ReportConfig_A1->reportConfig.choice.reportConfigEUTRA.triggerQuantity = ReportConfigEUTRA__triggerQuantity_rsrp;
  ReportConfig_A1->reportConfig.choice.reportConfigEUTRA.reportQuantity = ReportConfigEUTRA__reportQuantity_both;
  ReportConfig_A1->reportConfig.choice.reportConfigEUTRA.maxReportCells = 2;
  ReportConfig_A1->reportConfig.choice.reportConfigEUTRA.reportInterval = ReportInterval_ms120;
  ReportConfig_A1->reportConfig.choice.reportConfigEUTRA.reportAmount = ReportConfigEUTRA__reportAmount_infinity;

  ASN_SEQUENCE_ADD(&ReportConfig_list->list, ReportConfig_A1);

  if (ho_state == 1 /*HO_MEASURMENT */ ) {
    LOG_I(RRC, "[eNB %d] frame %d: requesting A2, A3, A4, A5, and A6 event reporting\n",
          ctxt_pP->module_id, ctxt_pP->frame);
    ReportConfig_A2->reportConfigId = 3;
    ReportConfig_A2->reportConfig.present = ReportConfigToAddMod__reportConfig_PR_reportConfigEUTRA;
    ReportConfig_A2->reportConfig.choice.reportConfigEUTRA.triggerType.present =
      ReportConfigEUTRA__triggerType_PR_event;
    ReportConfig_A2->reportConfig.choice.reportConfigEUTRA.triggerType.choice.event.eventId.present =
      ReportConfigEUTRA__triggerType__event__eventId_PR_eventA2;
    ReportConfig_A2->reportConfig.choice.reportConfigEUTRA.triggerType.choice.event.eventId.choice.
    eventA2.a2_Threshold.present = ThresholdEUTRA_PR_threshold_RSRP;
    ReportConfig_A2->reportConfig.choice.reportConfigEUTRA.triggerType.choice.event.eventId.choice.
    eventA2.a2_Threshold.choice.threshold_RSRP = 10;

    ReportConfig_A2->reportConfig.choice.reportConfigEUTRA.triggerQuantity =
      ReportConfigEUTRA__triggerQuantity_rsrp;
    ReportConfig_A2->reportConfig.choice.reportConfigEUTRA.reportQuantity = ReportConfigEUTRA__reportQuantity_both;
    ReportConfig_A2->reportConfig.choice.reportConfigEUTRA.maxReportCells = 2;
    ReportConfig_A2->reportConfig.choice.reportConfigEUTRA.reportInterval = ReportInterval_ms120;
    ReportConfig_A2->reportConfig.choice.reportConfigEUTRA.reportAmount = ReportConfigEUTRA__reportAmount_infinity;

    ASN_SEQUENCE_ADD(&ReportConfig_list->list, ReportConfig_A2);

    ReportConfig_A3->reportConfigId = 4;
    ReportConfig_A3->reportConfig.present = ReportConfigToAddMod__reportConfig_PR_reportConfigEUTRA;
    ReportConfig_A3->reportConfig.choice.reportConfigEUTRA.triggerType.present =
      ReportConfigEUTRA__triggerType_PR_event;
    ReportConfig_A3->reportConfig.choice.reportConfigEUTRA.triggerType.choice.event.eventId.present =
      ReportConfigEUTRA__triggerType__event__eventId_PR_eventA3;

    ReportConfig_A3->reportConfig.choice.reportConfigEUTRA.triggerType.choice.event.eventId.choice.eventA3.a3_Offset = 1;   //10;
    ReportConfig_A3->reportConfig.choice.reportConfigEUTRA.triggerType.choice.event.eventId.choice.
    eventA3.reportOnLeave = 1;

    ReportConfig_A3->reportConfig.choice.reportConfigEUTRA.triggerQuantity =
      ReportConfigEUTRA__triggerQuantity_rsrp;
    ReportConfig_A3->reportConfig.choice.reportConfigEUTRA.reportQuantity = ReportConfigEUTRA__reportQuantity_both;
    ReportConfig_A3->reportConfig.choice.reportConfigEUTRA.maxReportCells = 2;
    ReportConfig_A3->reportConfig.choice.reportConfigEUTRA.reportInterval = ReportInterval_ms120;
    ReportConfig_A3->reportConfig.choice.reportConfigEUTRA.reportAmount = ReportConfigEUTRA__reportAmount_infinity;

    ReportConfig_A3->reportConfig.choice.reportConfigEUTRA.triggerType.choice.event.hysteresis = 0.5; // FIXME ...hysteresis is of type long!
    ReportConfig_A3->reportConfig.choice.reportConfigEUTRA.triggerType.choice.event.timeToTrigger =
      TimeToTrigger_ms40;
    ASN_SEQUENCE_ADD(&ReportConfig_list->list, ReportConfig_A3);

    ReportConfig_A4->reportConfigId = 5;
    ReportConfig_A4->reportConfig.present = ReportConfigToAddMod__reportConfig_PR_reportConfigEUTRA;
    ReportConfig_A4->reportConfig.choice.reportConfigEUTRA.triggerType.present =
      ReportConfigEUTRA__triggerType_PR_event;
    ReportConfig_A4->reportConfig.choice.reportConfigEUTRA.triggerType.choice.event.eventId.present =
      ReportConfigEUTRA__triggerType__event__eventId_PR_eventA4;
    ReportConfig_A4->reportConfig.choice.reportConfigEUTRA.triggerType.choice.event.eventId.choice.
    eventA4.a4_Threshold.present = ThresholdEUTRA_PR_threshold_RSRP;
    ReportConfig_A4->reportConfig.choice.reportConfigEUTRA.triggerType.choice.event.eventId.choice.
    eventA4.a4_Threshold.choice.threshold_RSRP = 10;

    ReportConfig_A4->reportConfig.choice.reportConfigEUTRA.triggerQuantity =
      ReportConfigEUTRA__triggerQuantity_rsrp;
    ReportConfig_A4->reportConfig.choice.reportConfigEUTRA.reportQuantity = ReportConfigEUTRA__reportQuantity_both;
    ReportConfig_A4->reportConfig.choice.reportConfigEUTRA.maxReportCells = 2;
    ReportConfig_A4->reportConfig.choice.reportConfigEUTRA.reportInterval = ReportInterval_ms120;
    ReportConfig_A4->reportConfig.choice.reportConfigEUTRA.reportAmount = ReportConfigEUTRA__reportAmount_infinity;

    ASN_SEQUENCE_ADD(&ReportConfig_list->list, ReportConfig_A4);

    ReportConfig_A5->reportConfigId = 6;
    ReportConfig_A5->reportConfig.present = ReportConfigToAddMod__reportConfig_PR_reportConfigEUTRA;
    ReportConfig_A5->reportConfig.choice.reportConfigEUTRA.triggerType.present =
      ReportConfigEUTRA__triggerType_PR_event;
    ReportConfig_A5->reportConfig.choice.reportConfigEUTRA.triggerType.choice.event.eventId.present =
      ReportConfigEUTRA__triggerType__event__eventId_PR_eventA5;
    ReportConfig_A5->reportConfig.choice.reportConfigEUTRA.triggerType.choice.event.eventId.choice.
    eventA5.a5_Threshold1.present = ThresholdEUTRA_PR_threshold_RSRP;
    ReportConfig_A5->reportConfig.choice.reportConfigEUTRA.triggerType.choice.event.eventId.choice.
    eventA5.a5_Threshold2.present = ThresholdEUTRA_PR_threshold_RSRP;
    ReportConfig_A5->reportConfig.choice.reportConfigEUTRA.triggerType.choice.event.eventId.choice.
    eventA5.a5_Threshold1.choice.threshold_RSRP = 10;
    ReportConfig_A5->reportConfig.choice.reportConfigEUTRA.triggerType.choice.event.eventId.choice.
    eventA5.a5_Threshold2.choice.threshold_RSRP = 10;

    ReportConfig_A5->reportConfig.choice.reportConfigEUTRA.triggerQuantity =
      ReportConfigEUTRA__triggerQuantity_rsrp;
    ReportConfig_A5->reportConfig.choice.reportConfigEUTRA.reportQuantity = ReportConfigEUTRA__reportQuantity_both;
    ReportConfig_A5->reportConfig.choice.reportConfigEUTRA.maxReportCells = 2;
    ReportConfig_A5->reportConfig.choice.reportConfigEUTRA.reportInterval = ReportInterval_ms120;
    ReportConfig_A5->reportConfig.choice.reportConfigEUTRA.reportAmount = ReportConfigEUTRA__reportAmount_infinity;

    ASN_SEQUENCE_ADD(&ReportConfig_list->list, ReportConfig_A5);
    //  rrcConnectionReconfiguration->criticalExtensions.choice.c1.choice.rrcConnectionReconfiguration_r8.measConfig->reportConfigToAddModList = ReportConfig_list;

    rsrp = CALLOC(1, sizeof(RSRP_Range_t));
    *rsrp = 20;

    Sparams = CALLOC(1, sizeof(*Sparams));
    Sparams->present = MeasConfig__speedStatePars_PR_setup;
    Sparams->choice.setup.timeToTrigger_SF.sf_High = SpeedStateScaleFactors__sf_Medium_oDot75;
    Sparams->choice.setup.timeToTrigger_SF.sf_Medium = SpeedStateScaleFactors__sf_High_oDot5;
    Sparams->choice.setup.mobilityStateParameters.n_CellChangeHigh = 10;
    Sparams->choice.setup.mobilityStateParameters.n_CellChangeMedium = 5;
    Sparams->choice.setup.mobilityStateParameters.t_Evaluation = MobilityStateParameters__t_Evaluation_s60;
    Sparams->choice.setup.mobilityStateParameters.t_HystNormal = MobilityStateParameters__t_HystNormal_s120;

    quantityConfig = CALLOC(1, sizeof(*quantityConfig));
    memset((void *)quantityConfig, 0, sizeof(*quantityConfig));
    quantityConfig->quantityConfigEUTRA = CALLOC(1, sizeof(struct QuantityConfigEUTRA));
    memset((void *)quantityConfig->quantityConfigEUTRA, 0, sizeof(*quantityConfig->quantityConfigEUTRA));
    quantityConfig->quantityConfigCDMA2000 = NULL;
    quantityConfig->quantityConfigGERAN = NULL;
    quantityConfig->quantityConfigUTRA = NULL;
    quantityConfig->quantityConfigEUTRA->filterCoefficientRSRP =
      CALLOC(1, sizeof(*(quantityConfig->quantityConfigEUTRA->filterCoefficientRSRP)));
    quantityConfig->quantityConfigEUTRA->filterCoefficientRSRQ =
      CALLOC(1, sizeof(*(quantityConfig->quantityConfigEUTRA->filterCoefficientRSRQ)));
    *quantityConfig->quantityConfigEUTRA->filterCoefficientRSRP = FilterCoefficient_fc4;
    *quantityConfig->quantityConfigEUTRA->filterCoefficientRSRQ = FilterCoefficient_fc4;

    LOG_I(RRC,
          "[eNB %d] Frame %d: potential handover preparation: store the information in an intermediate structure in case of failure\n",
          ctxt_pP->module_id, ctxt_pP->frame);
    // store the information in an intermediate structure for Hanodver management
    //rrc_inst->handover_info.as_config.sourceRadioResourceConfig.srb_ToAddModList = CALLOC(1,sizeof());
    ue_context_pP->ue_context.handover_info = CALLOC(1, sizeof(*(ue_context_pP->ue_context.handover_info)));
    //memcpy((void *)rrc_inst->handover_info[ue_mod_idP]->as_config.sourceRadioResourceConfig.srb_ToAddModList,(void *)SRB_list,sizeof(SRB_ToAddModList_t));
    ue_context_pP->ue_context.handover_info->as_config.sourceRadioResourceConfig.srb_ToAddModList = *SRB_configList2;
    //memcpy((void *)rrc_inst->handover_info[ue_mod_idP]->as_config.sourceRadioResourceConfig.drb_ToAddModList,(void *)DRB_list,sizeof(DRB_ToAddModList_t));
    ue_context_pP->ue_context.handover_info->as_config.sourceRadioResourceConfig.drb_ToAddModList = *DRB_configList;
    ue_context_pP->ue_context.handover_info->as_config.sourceRadioResourceConfig.drb_ToReleaseList = NULL;
    ue_context_pP->ue_context.handover_info->as_config.sourceRadioResourceConfig.mac_MainConfig =
      CALLOC(1, sizeof(*ue_context_pP->ue_context.handover_info->as_config.sourceRadioResourceConfig.mac_MainConfig));
    memcpy((void*)ue_context_pP->ue_context.handover_info->as_config.sourceRadioResourceConfig.mac_MainConfig,
           (void *)mac_MainConfig, sizeof(MAC_MainConfig_t));
    ue_context_pP->ue_context.handover_info->as_config.sourceRadioResourceConfig.physicalConfigDedicated =
      CALLOC(1, sizeof(PhysicalConfigDedicated_t));
    memcpy((void*)ue_context_pP->ue_context.handover_info->as_config.sourceRadioResourceConfig.physicalConfigDedicated,
           (void*)ue_context_pP->ue_context.physicalConfigDedicated, sizeof(PhysicalConfigDedicated_t));
    ue_context_pP->ue_context.handover_info->as_config.sourceRadioResourceConfig.sps_Config = NULL;
    //memcpy((void *)rrc_inst->handover_info[ue_mod_idP]->as_config.sourceRadioResourceConfig.sps_Config,(void *)rrc_inst->sps_Config[ue_mod_idP],sizeof(SPS_Config_t));

  }

#if defined(ENABLE_ITTI)
  /* Initialize NAS list */
  dedicatedInfoNASList = CALLOC(1, sizeof(struct RRCConnectionReconfiguration_r8_IEs__dedicatedInfoNASList));

  /* Add all NAS PDUs to the list */
  for (i = 0; i < ue_context_pP->ue_context.nb_of_e_rabs; i++) {
    if (ue_context_pP->ue_context.e_rab[i].param.nas_pdu.buffer != NULL) {
      dedicatedInfoNas = CALLOC(1, sizeof(DedicatedInfoNAS_t));
      memset(dedicatedInfoNas, 0, sizeof(OCTET_STRING_t));
      OCTET_STRING_fromBuf(dedicatedInfoNas, 
			   (char*)ue_context_pP->ue_context.e_rab[i].param.nas_pdu.buffer,
                           ue_context_pP->ue_context.e_rab[i].param.nas_pdu.length);
      ASN_SEQUENCE_ADD(&dedicatedInfoNASList->list, dedicatedInfoNas);
    }

    /* TODO parameters yet to process ... */
    {
      //      ue_context_pP->ue_context.e_rab[i].param.qos;
      //      ue_context_pP->ue_context.e_rab[i].param.sgw_addr;
      //      ue_context_pP->ue_context.e_rab[i].param.gtp_teid;
    }

    /* TODO should test if e RAB are Ok before! */
    ue_context_pP->ue_context.e_rab[i].status = E_RAB_STATUS_DONE;
    LOG_D(RRC, "setting the status for the default DRB (index %d) to (%d,%s)\n", 
	  i, ue_context_pP->ue_context.e_rab[i].status, "E_RAB_STATUS_DONE");
  }

  /* If list is empty free the list and reset the address */
  if (dedicatedInfoNASList->list.count == 0) {
    free(dedicatedInfoNASList);
    dedicatedInfoNASList = NULL;
  }

#endif

  memset(buffer, 0, RRC_BUF_SIZE);

  size = do_RRCConnectionReconfiguration(ctxt_pP,
                                         buffer,
                                         xid,   //Transaction_id,
                                         (SRB_ToAddModList_t*)*SRB_configList2, // SRB_configList
                                         (DRB_ToAddModList_t*)*DRB_configList,
                                         (DRB_ToReleaseList_t*)NULL,  // DRB2_list,
                                         (struct SPS_Config*)NULL,    // *sps_Config,
                                         (struct PhysicalConfigDedicated*)*physicalConfigDedicated,
#ifdef EXMIMO_IOT
                                         NULL, NULL, NULL,NULL,
#else
                                         (MeasObjectToAddModList_t*)MeasObj_list,
                                         (ReportConfigToAddModList_t*)ReportConfig_list,
                                         (QuantityConfig_t*)quantityConfig,
                                         (MeasIdToAddModList_t*)MeasId_list,
#endif
                                         (MAC_MainConfig_t*)mac_MainConfig,
                                         (MeasGapConfig_t*)NULL,
                                         (MobilityControlInfo_t*)NULL,
                                         (struct MeasConfig__speedStatePars*)Sparams,
                                         (RSRP_Range_t*)rsrp,
                                         (C_RNTI_t*)cba_RNTI,
                                         (struct RRCConnectionReconfiguration_r8_IEs__dedicatedInfoNASList*)dedicatedInfoNASList
#if defined(Rel10) || defined(Rel14)
                                         , (SCellToAddMod_r10_t*)NULL
#endif
                                        );

#ifdef RRC_MSG_PRINT
  LOG_F(RRC,"[MSG] RRC Connection Reconfiguration\n");
  for (i = 0; i < size; i++) {
    LOG_F(RRC,"%02x ", ((uint8_t*)buffer)[i]);
  }
  LOG_F(RRC,"\n");
  ////////////////////////////////////////
#endif

#if defined(ENABLE_ITTI)

  /* Free all NAS PDUs */
  for (i = 0; i < ue_context_pP->ue_context.nb_of_e_rabs; i++) {
    if (ue_context_pP->ue_context.e_rab[i].param.nas_pdu.buffer != NULL) {
      /* Free the NAS PDU buffer and invalidate it */
      free(ue_context_pP->ue_context.e_rab[i].param.nas_pdu.buffer);
      ue_context_pP->ue_context.e_rab[i].param.nas_pdu.buffer = NULL;
    }
  }

#endif

  LOG_I(RRC,
        "[eNB %d] Frame %d, Logical Channel DL-DCCH, Generate RRCConnectionReconfiguration (bytes %d, UE id %x)\n",
        ctxt_pP->module_id, ctxt_pP->frame, size, ue_context_pP->ue_context.rnti);

  LOG_D(RRC,
        "[FRAME %05d][RRC_eNB][MOD %u][][--- PDCP_DATA_REQ/%d Bytes (rrcConnectionReconfiguration to UE %x MUI %d) --->][PDCP][MOD %u][RB %u]\n",
        ctxt_pP->frame, ctxt_pP->module_id, size, ue_context_pP->ue_context.rnti, rrc_eNB_mui, ctxt_pP->module_id, DCCH);

  MSC_LOG_TX_MESSAGE(
    MSC_RRC_ENB,
    MSC_RRC_UE,
    buffer,
    size,
    MSC_AS_TIME_FMT" rrcConnectionReconfiguration UE %x MUI %d size %u",
    MSC_AS_TIME_ARGS(ctxt_pP),
    ue_context_pP->ue_context.rnti,
    rrc_eNB_mui,
    size);

  rrc_data_req(
	       ctxt_pP,
	       DCCH,
	       rrc_eNB_mui++,
	       SDU_CONFIRM_NO,
	       size,
	       buffer,
	       PDCP_TRANSMISSION_MODE_CONTROL);
}

typedef enum { BAND_TYPE_FDD, BAND_TYPE_TDD } band_type;

typedef struct {
  band_type t;
  int band;
  unsigned long ul_minfreq, ul_maxfreq;
  unsigned long dl_minfreq, dl_maxfreq;
} band_freq;

static band_freq bands[] = {
  { BAND_TYPE_FDD, 1, 1920000000UL, 1980000000UL, 2110000000UL, 2170000000UL },
  { BAND_TYPE_FDD, 2, 1850000000UL, 1910000000UL, 1930000000UL, 1990000000UL },
  { BAND_TYPE_FDD, 3, 1710000000UL, 1785000000UL, 1805000000UL, 1880000000UL },
  { BAND_TYPE_FDD, 4, 1710000000UL, 1755000000UL, 2110000000UL, 2155000000UL },
  { BAND_TYPE_FDD, 5, 824000000UL, 849000000UL, 869000000UL, 894000000UL },
    /* to remove? */{ BAND_TYPE_FDD, 6, 830000000UL, 840000000UL, 875000000UL, 885000000UL },
  { BAND_TYPE_FDD, 7, 2500000000UL, 2570000000UL, 2620000000UL, 2690000000UL },
  { BAND_TYPE_FDD, 8, 880000000UL, 915000000UL, 925000000UL, 960000000UL },
  { BAND_TYPE_FDD, 9, 1749900000UL, 1784900000UL, 1844900000UL, 1879900000UL },
  { BAND_TYPE_FDD, 10, 1710000000UL, 1770000000UL, 2110000000UL, 2170000000UL },
  { BAND_TYPE_FDD, 11, 1427900000UL, 1447900000UL, 1475900000UL, 1495900000UL },
  { BAND_TYPE_FDD, 12, 699000000UL, 716000000UL, 729000000UL, 746000000UL },
  { BAND_TYPE_FDD, 13, 777000000UL, 787000000UL, 746000000UL, 756000000UL },
  { BAND_TYPE_FDD, 14, 788000000UL, 798000000UL, 758000000UL, 768000000UL },
  { BAND_TYPE_FDD, 17, 704000000UL, 716000000UL, 734000000UL, 746000000UL },
  { BAND_TYPE_FDD, 18, 815000000UL, 830000000UL, 860000000UL, 875000000UL },
  { BAND_TYPE_FDD, 19, 830000000UL, 845000000UL, 875000000UL, 890000000UL },
  { BAND_TYPE_FDD, 20, 832000000UL, 862000000UL, 791000000UL, 821000000UL },
  { BAND_TYPE_FDD, 21, 1447900000UL, 1462900000UL, 1495900000UL, 1510900000UL },
  { BAND_TYPE_FDD, 22, 3410000000UL, 3490000000UL, 3510000000UL, 3590000000UL },
  { BAND_TYPE_FDD, 23, 2000000000UL, 2020000000UL, 2180000000UL, 2200000000UL },
  { BAND_TYPE_FDD, 24, 1626500000UL, 1660500000UL, 1525000000UL, 1559000000UL },
  { BAND_TYPE_FDD, 25, 1850000000UL, 1915000000UL, 1930000000UL, 1995000000UL },

  { BAND_TYPE_TDD, 33, 1900000000UL, 1920000000UL, 1900000000UL, 1920000000UL },
  { BAND_TYPE_TDD, 34, 2010000000UL, 2025000000UL, 2010000000UL, 2025000000UL },
  { BAND_TYPE_TDD, 35, 1850000000UL, 1910000000UL, 1850000000UL, 1910000000UL },
  { BAND_TYPE_TDD, 36, 1930000000UL, 1990000000UL, 1930000000UL, 1990000000UL },
  { BAND_TYPE_TDD, 37, 1910000000UL, 1930000000UL, 1910000000UL, 1930000000UL },
  { BAND_TYPE_TDD, 38, 2570000000UL, 2620000000UL, 2570000000UL, 2620000000UL },
  { BAND_TYPE_TDD, 39, 1880000000UL, 1920000000UL, 1880000000UL, 1920000000UL },
  { BAND_TYPE_TDD, 40, 2300000000UL, 2400000000UL, 2300000000UL, 2400000000UL },
  { BAND_TYPE_TDD, 41, 2496000000UL, 2690000000UL, 2496000000UL, 2690000000UL },
  { BAND_TYPE_TDD, 42, 3400000000UL, 3600000000UL, 3400000000UL, 3600000000UL },
  { BAND_TYPE_TDD, 43, 3600000000UL, 3800000000UL, 3600000000UL, 3800000000UL },
};

typedef struct {
  int band;
  unsigned long dl_flow;
  int dl_off;
  int dl_offmin, dl_offmax;
  unsigned long ul_flow;
  int ul_off;
  int ul_offmin, ul_offmax;
} earfcn;

static earfcn earfcn_table[] = {
  { 1, 2110000000UL, 0, 0, 599, 1920000000UL, 18000, 18000, 18599 },
  { 2, 1930000000UL, 600, 600, 1199, 1850000000UL, 18600, 18600, 19199 },
  { 3, 1805000000UL, 1200, 1200, 1949, 1710000000UL, 19200, 19200, 19949 },
  { 4, 2110000000UL, 1950, 1950, 2399, 1710000000UL, 19950, 19950, 20399 },
  { 5, 869000000UL, 2400, 2400, 2649, 824000000UL, 20400, 20400, 20649 },
  { 6, 875000000UL, 2650, 2650, 2749, 830000000UL, 20650, 20650, 20749 },
  { 7, 2620000000UL, 2750, 2750, 3449, 2500000000UL, 20750, 20750, 21449 },
  { 8, 925000000UL, 3450, 3450, 3799, 880000000UL, 21450, 21450, 21799 },
  { 9, 1844900000UL, 3800, 3800, 4149, 1749900000UL, 21800, 21800, 22149 },
  { 10, 2110000000UL, 4150, 4150, 4749, 1710000000UL, 22150, 22150, 22749 },
  { 11, 1475900000UL, 4750, 4750, 4949, 1427900000UL, 22750, 22750, 22949 },
  { 12, 729000000UL, 5010, 5010, 5179, 699000000UL, 23010, 23010, 23179 },
  { 13, 746000000UL, 5180, 5180, 5279, 777000000UL, 23180, 23180, 23279 },
  { 14, 758000000UL, 5280, 5280, 5379, 788000000UL, 23280, 23280, 23379 },
  { 17, 734000000UL, 5730, 5730, 5849, 704000000UL, 23730, 23730, 23849 },
  { 18, 860000000UL, 5850, 5850, 5999, 815000000UL, 23850, 23850, 23999 },
  { 19, 875000000UL, 6000, 6000, 6149, 830000000UL, 24000, 24000, 24149 },
  { 20, 791000000UL, 6150, 6150, 6449, 832000000UL, 24150, 24150, 24449 },
  { 21, 1495900000UL, 6450, 6450, 6599, 1447900000UL, 24450, 24450, 24599 },
  { 22, 3510000000UL, 6600, 6600, 7399, 3410000000UL, 24600, 24600, 25399 },
  { 23, 2180000000UL, 7500, 7500, 7699, 2000000000UL, 25500, 25500, 25699 },
  { 24, 1525000000UL, 7700, 7700, 8039, 1626500000UL, 25700, 25700, 26039 },
  { 25, 1930000000UL, 8040, 8040, 8689, 1850000000UL, 26040, 26040, 26689 },
  { 33, 1900000000UL, 36000, 36000, 36199, 1900000000UL, 36000, 36000, 36199 },
  { 34, 2010000000UL, 36200, 36200, 36349, 2010000000UL, 36200, 36200, 36349 },
  { 35, 1850000000UL, 36350, 36350, 36949, 1850000000UL, 36350, 36350, 36949 },
  { 36, 1930000000UL, 36950, 36950, 37549, 1930000000UL, 36950, 36950, 37549 },
  { 37, 1910000000UL, 37550, 37550, 37749, 1910000000UL, 37550, 37550, 37749 },
  { 38, 2570000000UL, 37750, 37750, 38249, 2570000000UL, 37750, 37750, 38249 },
  { 39, 1880000000UL, 38250, 38250, 38649, 1880000000UL, 38250, 38250, 38649 },
  { 40, 2300000000UL, 38650, 38650, 39649, 2300000000UL, 38650, 38650, 39649 },
  { 41, 2496000000UL, 39650, 39650, 41589, 2496000000UL, 39650, 39650, 41589 },
  { 42, 3400000000UL, 41590, 41590, 43589, 3400000000UL, 41590, 41590, 43589 },
  { 43, 3600000000UL, 43590, 43590, 45589, 3600000000UL, 43590, 43590, 45589 },
};
  
int freq_to_arfcn10(int band, unsigned long freq)
{ 
  int N = sizeof(earfcn_table) / sizeof(earfcn_table[0]); 
  int i;
  
  for (i = 0; i < N; i++) if (bands[i].band == band) break; 
  if (i == N) return -1;
  
  if (!(bands[i].dl_minfreq < freq && freq < bands[i].dl_maxfreq))
    return -1;
  
  return (freq - earfcn_table[i].dl_flow) / 100000UL + earfcn_table[i].dl_off;
}

//-----------------------------------------------------------------------------
int
rrc_eNB_generate_RRCConnectionReconfiguration_SCell(
  const protocol_ctxt_t* const ctxt_pP,
  rrc_eNB_ue_context_t* const ue_context_pP,
  uint32_t dl_CarrierFreq_r10
)
//-----------------------------------------------------------------------------
{

  uint8_t size;
  uint8_t buffer[100];

#if defined(Rel10) || defined(Rel14)
  uint8_t sCellIndexToAdd = 0; //one SCell so far

  //   uint8_t sCellIndexToAdd;
  //   sCellIndexToAdd = rrc_find_free_SCell_index(enb_mod_idP, ue_mod_idP, 1);
  //  if (RC.rrc[enb_mod_idP]->sCell_config[ue_mod_idP][sCellIndexToAdd] ) {
  if (ue_context_pP->ue_context.sCell_config != NULL) {
    ue_context_pP->ue_context.sCell_config[sCellIndexToAdd].cellIdentification_r10->dl_CarrierFreq_r10 = dl_CarrierFreq_r10;
  } else {
    LOG_E(RRC,"Scell not configured!\n");
    return(-1);
  }

#endif
  size = do_RRCConnectionReconfiguration(ctxt_pP,
                                         buffer,
                                         rrc_eNB_get_next_transaction_identifier(ctxt_pP->module_id),//Transaction_id,
                                         (SRB_ToAddModList_t*)NULL,
                                         (DRB_ToAddModList_t*)NULL,
                                         (DRB_ToReleaseList_t*)NULL,
                                         (struct SPS_Config*)NULL,
                                         (struct PhysicalConfigDedicated*)NULL,
                                         (MeasObjectToAddModList_t*)NULL,
                                         (ReportConfigToAddModList_t*)NULL,
                                         (QuantityConfig_t*)NULL,
                                         (MeasIdToAddModList_t*)NULL,
                                         (MAC_MainConfig_t*)NULL,
                                         (MeasGapConfig_t*)NULL,
                                         (MobilityControlInfo_t*)NULL,
                                         (struct MeasConfig__speedStatePars*)NULL,
                                         (RSRP_Range_t*)NULL,
                                         (C_RNTI_t*)NULL,
                                         (struct RRCConnectionReconfiguration_r8_IEs__dedicatedInfoNASList*)NULL

#if defined(Rel10) || defined(Rel14)
                                         , ue_context_pP->ue_context.sCell_config
#endif
                                        );
  LOG_I(RRC,"[eNB %d] Frame %d, Logical Channel DL-DCCH, Generate RRCConnectionReconfiguration (bytes %d, UE id %x)\n",
        ctxt_pP->module_id,ctxt_pP->frame, size, ue_context_pP->ue_context.rnti);

  MSC_LOG_TX_MESSAGE(
    MSC_RRC_ENB,
    MSC_RRC_UE,
    buffer,
    size,
    MSC_AS_TIME_FMT" rrcConnectionReconfiguration UE %x MUI %d size %u",
    MSC_AS_TIME_ARGS(ctxt_pP),
    ue_context_pP->ue_context.rnti,
    rrc_eNB_mui,
    size);

  rrc_data_req(
	       ctxt_pP,
	       DCCH,
	       rrc_eNB_mui++,
	       SDU_CONFIRM_NO,
	       size,
	       buffer,
	       PDCP_TRANSMISSION_MODE_CONTROL);
  return(0);
}


//-----------------------------------------------------------------------------
void
rrc_eNB_process_MeasurementReport(
  const protocol_ctxt_t* const ctxt_pP,
  rrc_eNB_ue_context_t*          const ue_context_pP,
  const MeasResults_t*   const measResults2
)
//-----------------------------------------------------------------------------
{
  T(T_ENB_RRC_MEASUREMENT_REPORT, T_INT(ctxt_pP->module_id), T_INT(ctxt_pP->frame),
    T_INT(ctxt_pP->subframe), T_INT(ctxt_pP->rnti));


  LOG_I(RRC, "[eNB %d] Frame %d: Process Measurement Report From UE %x (Measurement Id %d)\n",
        ctxt_pP->module_id, ctxt_pP->frame, ctxt_pP->rnti, (int)measResults2->measId);

  if (measResults2->measResultNeighCells->choice.measResultListEUTRA.list.count > 0) {
    LOG_I(RRC, "Physical Cell Id %d\n",
          (int)measResults2->measResultNeighCells->choice.measResultListEUTRA.list.array[0]->physCellId);
    LOG_I(RRC, "RSRP of Target %d\n",
          (int)*(measResults2->measResultNeighCells->choice.measResultListEUTRA.list.array[0]->
                 measResult.rsrpResult));
    LOG_I(RRC, "RSRQ of Target %d\n",
          (int)*(measResults2->measResultNeighCells->choice.measResultListEUTRA.list.array[0]->
                 measResult.rsrqResult));
  }

#if defined(Rel10) || defined(Rel14)
  LOG_I(RRC, "RSRP of Source %ld\n", measResults2->measResultPCell.rsrpResult);
  LOG_I(RRC, "RSRQ of Source %ld\n", measResults2->measResultPCell.rsrqResult);
#else
  LOG_I(RRC, "RSRP of Source %ld\n", measResults2->measResultServCell.rsrpResult);
  LOG_I(RRC, "RSRQ of Source %ld\n", measResults2->measResultServCell.rsrqResult);
#endif

  if (ue_context_pP->ue_context.handover_info->ho_prepare != 0xF0) {
    rrc_eNB_generate_HandoverPreparationInformation(ctxt_pP,
        ue_context_pP,
        measResults2->measResultNeighCells->choice.
        measResultListEUTRA.list.array[0]->physCellId);
  } else {
    LOG_D(RRC, "[eNB %d] Frame %d: Ignoring MeasReport from UE %x as Handover is in progress... \n", ctxt_pP->module_id, ctxt_pP->frame,
          ctxt_pP->rnti);
  }

  //Look for IP address of the target eNB
  //Send Handover Request -> target eNB
  //Wait for Handover Acknowledgement <- target eNB
  //Send Handover Command

  //x2delay();
  //    handover_request_x2(ue_mod_idP,enb_mod_idP,measResults2->measResultNeighCells->choice.measResultListEUTRA.list.array[0]->physCellId);

  //    uint8_t buffer[100];
  //    int size=rrc_eNB_generate_Handover_Command_TeNB(0,0,buffer);
  //
  //      send_check_message((char*)buffer,size);
  //send_handover_command();

}

//-----------------------------------------------------------------------------
void
rrc_eNB_generate_HandoverPreparationInformation(
  const protocol_ctxt_t* const ctxt_pP,
  rrc_eNB_ue_context_t* const ue_context_pP,
  PhysCellId_t                 targetPhyId
)
//-----------------------------------------------------------------------------
{
  struct rrc_eNB_ue_context_s*        ue_context_target_p = NULL;
  //uint8_t                             UE_id_target        = -1;
  uint8_t                             mod_id_target = get_adjacent_cell_mod_id(targetPhyId);
  HANDOVER_INFO                      *handoverInfo = CALLOC(1, sizeof(*handoverInfo));
  /*
     uint8_t buffer[100];
     uint8_t size;
     struct PhysicalConfigDedicated  **physicalConfigDedicated = &RC.rrc[enb_mod_idP]->physicalConfigDedicated[ue_mod_idP];
     RadioResourceConfigDedicated_t *radioResourceConfigDedicated = CALLOC(1,sizeof(RadioResourceConfigDedicated_t));
   */

  T(T_ENB_RRC_HANDOVER_PREPARATION_INFORMATION, T_INT(ctxt_pP->module_id), T_INT(ctxt_pP->frame),
    T_INT(ctxt_pP->subframe), T_INT(ctxt_pP->rnti));

  handoverInfo->as_config.antennaInfoCommon.antennaPortsCount = 0;    //Not used 0- but check value
  handoverInfo->as_config.sourceDl_CarrierFreq = 36090;   //Verify!

  memcpy((void *)&handoverInfo->as_config.sourceMasterInformationBlock,
         (void*)&RC.rrc[ctxt_pP->module_id]->carrier[0] /* CROUX TBC */.mib, sizeof(MasterInformationBlock_t));
  memcpy((void *)&handoverInfo->as_config.sourceMeasConfig,
         (void*)ue_context_pP->ue_context.measConfig, sizeof(MeasConfig_t));

  // FIXME handoverInfo not used...
  free( handoverInfo );
  handoverInfo = 0;

  //to be configured
  memset((void*)&ue_context_pP->ue_context.handover_info->as_config.sourceSecurityAlgorithmConfig,
         0, sizeof(SecurityAlgorithmConfig_t));

  memcpy((void*)&ue_context_pP->ue_context.handover_info->as_config.sourceSystemInformationBlockType1,
         (void*)&RC.rrc[ctxt_pP->module_id]->carrier[0] /* CROUX TBC */.SIB1, sizeof(SystemInformationBlockType1_t));
  memcpy((void*)&ue_context_pP->ue_context.handover_info->as_config.sourceSystemInformationBlockType2,
         (void*)&RC.rrc[ctxt_pP->module_id]->carrier[0] /* CROUX TBC */.SIB23, sizeof(SystemInformationBlockType2_t));
  ue_context_pP->ue_context.handover_info->as_context.reestablishmentInfo =
    CALLOC(1, sizeof(ReestablishmentInfo_t));
  ue_context_pP->ue_context.handover_info->as_context.reestablishmentInfo->sourcePhysCellId =
    RC.rrc[ctxt_pP->module_id]->carrier[0] /* CROUX TBC */.physCellId;
  ue_context_pP->ue_context.handover_info->as_context.reestablishmentInfo->targetCellShortMAC_I.buf = NULL;  // Check values later
  ue_context_pP->ue_context.handover_info->as_context.reestablishmentInfo->targetCellShortMAC_I.size = 0;
  ue_context_pP->ue_context.handover_info->as_context.reestablishmentInfo->targetCellShortMAC_I.bits_unused = 0;
  ue_context_pP->ue_context.handover_info->as_context.reestablishmentInfo->additionalReestabInfoList = NULL;
  ue_context_pP->ue_context.handover_info->ho_prepare = 0xFF;    //0xF0;
  ue_context_pP->ue_context.handover_info->ho_complete = 0;

  if (mod_id_target != 0xFF) {
    //UE_id_target = rrc_find_free_ue_index(modid_target);
    ue_context_target_p =
      rrc_eNB_get_ue_context(
        RC.rrc[mod_id_target],
        ue_context_pP->ue_context.rnti);

    /*UE_id_target = rrc_eNB_get_next_free_UE_index(
                    mod_id_target,
                    RC.rrc[ctxt_pP->module_id]->Info.UE_list[ue_mod_idP]);  //this should return a new index*/

    if (ue_context_target_p == NULL) { // if not already in target cell
      ue_context_target_p = rrc_eNB_allocate_new_UE_context(RC.rrc[ctxt_pP->module_id]);
      ue_context_target_p->ue_id_rnti      = ue_context_pP->ue_context.rnti;             // LG: should not be the same
      ue_context_target_p->ue_context.rnti = ue_context_target_p->ue_id_rnti; // idem
      LOG_N(RRC,
            "[eNB %d] Frame %d : Emulate sending HandoverPreparationInformation msg from eNB source %d to eNB target %ld: source UE_id %x target UE_id %x source_modId: %d target_modId: %d\n",
            ctxt_pP->module_id,
            ctxt_pP->frame,
            RC.rrc[ctxt_pP->module_id]->carrier[0] /* CROUX TBC */.physCellId,
            targetPhyId,
            ue_context_pP->ue_context.rnti,
            ue_context_target_p->ue_id_rnti,
            ctxt_pP->module_id,
            mod_id_target);
      ue_context_target_p->ue_context.handover_info =
        CALLOC(1, sizeof(*(ue_context_target_p->ue_context.handover_info)));
      memcpy((void*)&ue_context_target_p->ue_context.handover_info->as_context,
             (void*)&ue_context_pP->ue_context.handover_info->as_context,
             sizeof(AS_Context_t));
      memcpy((void*)&ue_context_target_p->ue_context.handover_info->as_config,
             (void*)&ue_context_pP->ue_context.handover_info->as_config,
             sizeof(AS_Config_t));
      ue_context_target_p->ue_context.handover_info->ho_prepare = 0x00;// 0xFF;
      ue_context_target_p->ue_context.handover_info->ho_complete = 0;
      ue_context_pP->ue_context.handover_info->modid_t = mod_id_target;
      ue_context_pP->ue_context.handover_info->ueid_s  = ue_context_pP->ue_context.rnti;
      ue_context_pP->ue_context.handover_info->modid_s = ctxt_pP->module_id;
      ue_context_target_p->ue_context.handover_info->modid_t = mod_id_target;
      ue_context_target_p->ue_context.handover_info->modid_s = ctxt_pP->module_id;
      ue_context_target_p->ue_context.handover_info->ueid_t  = ue_context_target_p->ue_context.rnti;

    } else {
      LOG_E(RRC, "\nError in obtaining free UE id in target eNB %ld for handover \n", targetPhyId);
    }

  } else {
    LOG_E(RRC, "\nError in obtaining Module ID of target eNB for handover \n");
  }
}

//-----------------------------------------------------------------------------
void
rrc_eNB_process_handoverPreparationInformation(
  const protocol_ctxt_t* const ctxt_pP,
  rrc_eNB_ue_context_t*           const ue_context_pP
)
//-----------------------------------------------------------------------------
{
  T(T_ENB_RRC_HANDOVER_PREPARATION_INFORMATION, T_INT(ctxt_pP->module_id), T_INT(ctxt_pP->frame),
    T_INT(ctxt_pP->subframe), T_INT(ctxt_pP->rnti));


  LOG_I(RRC,
        "[eNB %d] Frame %d : Logical Channel UL-DCCH, processing RRCHandoverPreparationInformation, sending RRCConnectionReconfiguration to UE %d \n",
        ctxt_pP->module_id, ctxt_pP->frame, ue_context_pP->ue_context.rnti);
  rrc_eNB_generate_RRCConnectionReconfiguration_handover(
    ctxt_pP,
    ue_context_pP,
    NULL,
    0);
}


//-----------------------------------------------------------------------------
void
check_handovers(
  protocol_ctxt_t* const ctxt_pP
)
//-----------------------------------------------------------------------------
{
  int                                 result;
  struct rrc_eNB_ue_context_s*        ue_context_p;
  RB_FOREACH(ue_context_p, rrc_ue_tree_s, &RC.rrc[ctxt_pP->module_id]->rrc_ue_head) {
    ctxt_pP->rnti  = ue_context_p->ue_id_rnti;

    if (ue_context_p->ue_context.handover_info != NULL) {
      if (ue_context_p->ue_context.handover_info->ho_prepare == 0xFF) {
        LOG_D(RRC,
              "[eNB %d] Frame %d: Incoming handover detected for new UE_idx %d (source eNB %d->target eNB %d) \n",
              ctxt_pP->module_id,
              ctxt_pP->frame,
              ctxt_pP->rnti,
              ctxt_pP->module_id,
              ue_context_p->ue_context.handover_info->modid_t);
        // source eNB generates rrcconnectionreconfiguration to prepare the HO
        rrc_eNB_process_handoverPreparationInformation(
          ctxt_pP,
          ue_context_p);
        ue_context_p->ue_context.handover_info->ho_prepare = 0xF1;
      }

      if (ue_context_p->ue_context.handover_info->ho_complete == 0xF1) {
        LOG_D(RRC,
              "[eNB %d] Frame %d: handover Command received for new UE_id  %x current eNB %d target eNB: %d \n",
              ctxt_pP->module_id,
              ctxt_pP->frame,
              ctxt_pP->rnti,
              ctxt_pP->module_id,
              ue_context_p->ue_context.handover_info->modid_t);
        //rrc_eNB_process_handoverPreparationInformation(enb_mod_idP,frameP,i);
        result = pdcp_data_req(ctxt_pP,
                               SRB_FLAG_YES,
                               DCCH,
                               rrc_eNB_mui++,
                               SDU_CONFIRM_NO,
                               ue_context_p->ue_context.handover_info->size,
                               ue_context_p->ue_context.handover_info->buf,
                               PDCP_TRANSMISSION_MODE_CONTROL);
        AssertFatal(result == TRUE, "PDCP data request failed!\n");
        ue_context_p->ue_context.handover_info->ho_complete = 0xF2;
      }
    }
  }
}

// 5.3.5.4 RRCConnectionReconfiguration including the mobilityControlInfo to prepare the UE handover
//-----------------------------------------------------------------------------
void
rrc_eNB_generate_RRCConnectionReconfiguration_handover(
  const protocol_ctxt_t* const ctxt_pP,
  rrc_eNB_ue_context_t*           const ue_context_pP,
  uint8_t*                const nas_pdu,
  const uint32_t                nas_length
)
//-----------------------------------------------------------------------------
{
  T(T_ENB_RRC_CONNECTION_RECONFIGURATION, T_INT(ctxt_pP->module_id), T_INT(ctxt_pP->frame),
    T_INT(ctxt_pP->subframe), T_INT(ctxt_pP->rnti));


  uint8_t                             buffer[RRC_BUF_SIZE];
  uint16_t                            size;
  int                                 i;
  uint8_t                             rv[2];
  uint16_t                            Idx;
  // configure SRB1/SRB2, PhysicalConfigDedicated, MAC_MainConfig for UE
  eNB_RRC_INST*                       rrc_inst = RC.rrc[ctxt_pP->module_id];
  struct PhysicalConfigDedicated**    physicalConfigDedicated = &ue_context_pP->ue_context.physicalConfigDedicated;

  struct SRB_ToAddMod                *SRB2_config;
  struct SRB_ToAddMod__rlc_Config    *SRB2_rlc_config;
  struct SRB_ToAddMod__logicalChannelConfig *SRB2_lchan_config;
  struct LogicalChannelConfig__ul_SpecificParameters *SRB2_ul_SpecificParameters;
  LogicalChannelConfig_t             *SRB1_logicalChannelConfig = NULL;
  SRB_ToAddModList_t*                 SRB_configList = ue_context_pP->ue_context.SRB_configList;    // not used in this context: may be removed
  SRB_ToAddModList_t                 *SRB_configList2;

  struct DRB_ToAddMod                *DRB_config;
  struct RLC_Config                  *DRB_rlc_config;
  struct PDCP_Config                 *DRB_pdcp_config;
  struct PDCP_Config__rlc_UM         *PDCP_rlc_UM;
  struct LogicalChannelConfig        *DRB_lchan_config;
  struct LogicalChannelConfig__ul_SpecificParameters *DRB_ul_SpecificParameters;
  DRB_ToAddModList_t                 *DRB_configList2;

  MAC_MainConfig_t                   *mac_MainConfig;
  MeasObjectToAddModList_t           *MeasObj_list;
  MeasObjectToAddMod_t               *MeasObj;
  ReportConfigToAddModList_t         *ReportConfig_list;
  ReportConfigToAddMod_t             *ReportConfig_per, *ReportConfig_A1,
                                     *ReportConfig_A2, *ReportConfig_A3, *ReportConfig_A4, *ReportConfig_A5;
  MeasIdToAddModList_t               *MeasId_list;
  MeasIdToAddMod_t                   *MeasId0, *MeasId1, *MeasId2, *MeasId3, *MeasId4, *MeasId5;
  QuantityConfig_t                   *quantityConfig;
  MobilityControlInfo_t              *mobilityInfo;
  // HandoverCommand_t handoverCommand;
  //uint8_t                             sourceModId =
  //  get_adjacent_cell_mod_id(ue_context_pP->ue_context.handover_info->as_context.reestablishmentInfo->sourcePhysCellId);
#if defined(Rel10) || defined(Rel14)
  long                               *sr_ProhibitTimer_r9;
#endif

  long                               *logicalchannelgroup, *logicalchannelgroup_drb;
  long                               *maxHARQ_Tx, *periodicBSR_Timer;

  // RSRP_Range_t *rsrp;
  struct MeasConfig__speedStatePars  *Sparams;
  CellsToAddMod_t                    *CellToAdd;
  CellsToAddModList_t                *CellsToAddModList;
  // srb 1: for HO
  struct SRB_ToAddMod                *SRB1_config;
  struct SRB_ToAddMod__rlc_Config    *SRB1_rlc_config;
  struct SRB_ToAddMod__logicalChannelConfig *SRB1_lchan_config;
  struct LogicalChannelConfig__ul_SpecificParameters *SRB1_ul_SpecificParameters;
  // phy config dedicated
  PhysicalConfigDedicated_t          *physicalConfigDedicated2;
  struct RRCConnectionReconfiguration_r8_IEs__dedicatedInfoNASList *dedicatedInfoNASList;
  protocol_ctxt_t                     ctxt;

  LOG_D(RRC, "[eNB %d] Frame %d: handover preparation: get the newSourceUEIdentity (C-RNTI): ",
        ctxt_pP->module_id, ctxt_pP->frame);

  for (i = 0; i < 2; i++) {
    rv[i] = taus() & 0xff;
    LOG_D(RRC, " %x.", rv[i]);
  }

  LOG_D(RRC, "[eNB %d] Frame %d : handover reparation: add target eNB SRB1 and PHYConfigDedicated reconfiguration\n",
        ctxt_pP->module_id, ctxt_pP->frame);
  // 1st: reconfigure SRB
  SRB_configList2 = CALLOC(1, sizeof(*SRB_configList));
  SRB1_config = CALLOC(1, sizeof(*SRB1_config));
  SRB1_config->srb_Identity = 1;
  SRB1_rlc_config = CALLOC(1, sizeof(*SRB1_rlc_config));
  SRB1_config->rlc_Config = SRB1_rlc_config;

  SRB1_rlc_config->present = SRB_ToAddMod__rlc_Config_PR_explicitValue;
  SRB1_rlc_config->choice.explicitValue.present = RLC_Config_PR_am;
  SRB1_rlc_config->choice.explicitValue.choice.am.ul_AM_RLC.t_PollRetransmit = T_PollRetransmit_ms15;
  SRB1_rlc_config->choice.explicitValue.choice.am.ul_AM_RLC.pollPDU = PollPDU_p8;
  SRB1_rlc_config->choice.explicitValue.choice.am.ul_AM_RLC.pollByte = PollByte_kB1000;
  SRB1_rlc_config->choice.explicitValue.choice.am.ul_AM_RLC.maxRetxThreshold = UL_AM_RLC__maxRetxThreshold_t16;
  SRB1_rlc_config->choice.explicitValue.choice.am.dl_AM_RLC.t_Reordering = T_Reordering_ms35;
  SRB1_rlc_config->choice.explicitValue.choice.am.dl_AM_RLC.t_StatusProhibit = T_StatusProhibit_ms10;

  SRB1_lchan_config = CALLOC(1, sizeof(*SRB1_lchan_config));
  SRB1_config->logicalChannelConfig = SRB1_lchan_config;

  SRB1_lchan_config->present = SRB_ToAddMod__logicalChannelConfig_PR_explicitValue;
  SRB1_ul_SpecificParameters = CALLOC(1, sizeof(*SRB1_ul_SpecificParameters));

  SRB1_lchan_config->choice.explicitValue.ul_SpecificParameters = SRB1_ul_SpecificParameters;

  SRB1_ul_SpecificParameters->priority = 1;

  //assign_enum(&SRB1_ul_SpecificParameters->prioritisedBitRate,LogicalChannelConfig__ul_SpecificParameters__prioritisedBitRate_infinity);
  SRB1_ul_SpecificParameters->prioritisedBitRate =
    LogicalChannelConfig__ul_SpecificParameters__prioritisedBitRate_infinity;

  //assign_enum(&SRB1_ul_SpecificParameters->bucketSizeDuration,LogicalChannelConfig__ul_SpecificParameters__bucketSizeDuration_ms50);
  SRB1_ul_SpecificParameters->bucketSizeDuration =
    LogicalChannelConfig__ul_SpecificParameters__bucketSizeDuration_ms50;

  logicalchannelgroup = CALLOC(1, sizeof(long));
  *logicalchannelgroup = 0;
  SRB1_ul_SpecificParameters->logicalChannelGroup = logicalchannelgroup;

  ASN_SEQUENCE_ADD(&SRB_configList2->list, SRB1_config);

  //2nd: now reconfigure phy config dedicated
  physicalConfigDedicated2 = CALLOC(1, sizeof(*physicalConfigDedicated2));
  *physicalConfigDedicated = physicalConfigDedicated2;

  physicalConfigDedicated2->pdsch_ConfigDedicated =
    CALLOC(1, sizeof(*physicalConfigDedicated2->pdsch_ConfigDedicated));
  physicalConfigDedicated2->pucch_ConfigDedicated =
    CALLOC(1, sizeof(*physicalConfigDedicated2->pucch_ConfigDedicated));
  physicalConfigDedicated2->pusch_ConfigDedicated =
    CALLOC(1, sizeof(*physicalConfigDedicated2->pusch_ConfigDedicated));
  physicalConfigDedicated2->uplinkPowerControlDedicated =
    CALLOC(1, sizeof(*physicalConfigDedicated2->uplinkPowerControlDedicated));
  physicalConfigDedicated2->tpc_PDCCH_ConfigPUCCH =
    CALLOC(1, sizeof(*physicalConfigDedicated2->tpc_PDCCH_ConfigPUCCH));
  physicalConfigDedicated2->tpc_PDCCH_ConfigPUSCH =
    CALLOC(1, sizeof(*physicalConfigDedicated2->tpc_PDCCH_ConfigPUSCH));
  physicalConfigDedicated2->cqi_ReportConfig = NULL;  //CALLOC(1,sizeof(*physicalConfigDedicated2->cqi_ReportConfig));
  physicalConfigDedicated2->soundingRS_UL_ConfigDedicated = CALLOC(1,sizeof(*physicalConfigDedicated2->soundingRS_UL_ConfigDedicated));
  physicalConfigDedicated2->antennaInfo = CALLOC(1, sizeof(*physicalConfigDedicated2->antennaInfo));
  physicalConfigDedicated2->schedulingRequestConfig =
    CALLOC(1, sizeof(*physicalConfigDedicated2->schedulingRequestConfig));
  // PDSCH
  //assign_enum(&physicalConfigDedicated2->pdsch_ConfigDedicated->p_a,
  //          PDSCH_ConfigDedicated__p_a_dB0);
  physicalConfigDedicated2->pdsch_ConfigDedicated->p_a = PDSCH_ConfigDedicated__p_a_dB0;

  // PUCCH
  physicalConfigDedicated2->pucch_ConfigDedicated->ackNackRepetition.present =
    PUCCH_ConfigDedicated__ackNackRepetition_PR_release;
  physicalConfigDedicated2->pucch_ConfigDedicated->ackNackRepetition.choice.release = 0;
  physicalConfigDedicated2->pucch_ConfigDedicated->tdd_AckNackFeedbackMode = NULL;    //PUCCH_ConfigDedicated__tdd_AckNackFeedbackMode_multiplexing;

  // Pusch_config_dedicated
  physicalConfigDedicated2->pusch_ConfigDedicated->betaOffset_ACK_Index = 0;  // 2.00
  physicalConfigDedicated2->pusch_ConfigDedicated->betaOffset_RI_Index = 0;   // 1.25
  physicalConfigDedicated2->pusch_ConfigDedicated->betaOffset_CQI_Index = 8;  // 2.25

  // UplinkPowerControlDedicated
  physicalConfigDedicated2->uplinkPowerControlDedicated->p0_UE_PUSCH = 0; // 0 dB
  //assign_enum(&physicalConfigDedicated2->uplinkPowerControlDedicated->deltaMCS_Enabled,
  // UplinkPowerControlDedicated__deltaMCS_Enabled_en1);
  physicalConfigDedicated2->uplinkPowerControlDedicated->deltaMCS_Enabled =
    UplinkPowerControlDedicated__deltaMCS_Enabled_en1;
  physicalConfigDedicated2->uplinkPowerControlDedicated->accumulationEnabled = 1; // should be TRUE in order to have 0dB power offset
  physicalConfigDedicated2->uplinkPowerControlDedicated->p0_UE_PUCCH = 0; // 0 dB
  physicalConfigDedicated2->uplinkPowerControlDedicated->pSRS_Offset = 0; // 0 dB
  physicalConfigDedicated2->uplinkPowerControlDedicated->filterCoefficient =
    CALLOC(1, sizeof(*physicalConfigDedicated2->uplinkPowerControlDedicated->filterCoefficient));
  //  assign_enum(physicalConfigDedicated2->uplinkPowerControlDedicated->filterCoefficient,FilterCoefficient_fc4); // fc4 dB
  *physicalConfigDedicated2->uplinkPowerControlDedicated->filterCoefficient = FilterCoefficient_fc4;  // fc4 dB

  // TPC-PDCCH-Config
  physicalConfigDedicated2->tpc_PDCCH_ConfigPUCCH->present = TPC_PDCCH_Config_PR_setup;
  physicalConfigDedicated2->tpc_PDCCH_ConfigPUCCH->choice.setup.tpc_Index.present = TPC_Index_PR_indexOfFormat3;
  physicalConfigDedicated2->tpc_PDCCH_ConfigPUCCH->choice.setup.tpc_Index.choice.indexOfFormat3 = 1;
  physicalConfigDedicated2->tpc_PDCCH_ConfigPUCCH->choice.setup.tpc_RNTI.buf = CALLOC(1, 2);
  physicalConfigDedicated2->tpc_PDCCH_ConfigPUCCH->choice.setup.tpc_RNTI.size = 2;
  physicalConfigDedicated2->tpc_PDCCH_ConfigPUCCH->choice.setup.tpc_RNTI.buf[0] = 0x12;
  physicalConfigDedicated2->tpc_PDCCH_ConfigPUCCH->choice.setup.tpc_RNTI.buf[1] = 0x34 + ue_context_pP->local_uid;
  physicalConfigDedicated2->tpc_PDCCH_ConfigPUCCH->choice.setup.tpc_RNTI.bits_unused = 0;

  physicalConfigDedicated2->tpc_PDCCH_ConfigPUSCH->present = TPC_PDCCH_Config_PR_setup;
  physicalConfigDedicated2->tpc_PDCCH_ConfigPUSCH->choice.setup.tpc_Index.present = TPC_Index_PR_indexOfFormat3;
  physicalConfigDedicated2->tpc_PDCCH_ConfigPUSCH->choice.setup.tpc_Index.choice.indexOfFormat3 = 1;
  physicalConfigDedicated2->tpc_PDCCH_ConfigPUSCH->choice.setup.tpc_RNTI.buf = CALLOC(1, 2);
  physicalConfigDedicated2->tpc_PDCCH_ConfigPUSCH->choice.setup.tpc_RNTI.size = 2;
  physicalConfigDedicated2->tpc_PDCCH_ConfigPUSCH->choice.setup.tpc_RNTI.buf[0] = 0x22;
  physicalConfigDedicated2->tpc_PDCCH_ConfigPUSCH->choice.setup.tpc_RNTI.buf[1] = 0x34 + ue_context_pP->local_uid;
  physicalConfigDedicated2->tpc_PDCCH_ConfigPUSCH->choice.setup.tpc_RNTI.bits_unused = 0;

  // CQI ReportConfig
  /*
     physicalConfigDedicated2->cqi_ReportConfig->cqi_ReportModeAperiodic=CALLOC(1,sizeof(*physicalConfigDedicated2->cqi_ReportConfig->cqi_ReportModeAperiodic));
     assign_enum(physicalConfigDedicated2->cqi_ReportConfig->cqi_ReportModeAperiodic,
     CQI_ReportConfig__cqi_ReportModeAperiodic_rm30); // HLC CQI, no PMI
     physicalConfigDedicated2->cqi_ReportConfig->nomPDSCH_RS_EPRE_Offset = 0; // 0 dB
     physicalConfigDedicated2->cqi_ReportConfig->cqi_ReportPeriodic=CALLOC(1,sizeof(*physicalConfigDedicated2->cqi_ReportConfig->cqi_ReportPeriodic));
     physicalConfigDedicated2->cqi_ReportConfig->cqi_ReportPeriodic->present =  CQI_ReportPeriodic_PR_setup;
     physicalConfigDedicated2->cqi_ReportConfig->cqi_ReportPeriodic->choice.setup.cqi_PUCCH_ResourceIndex = 0;  // n2_pucch
     physicalConfigDedicated2->cqi_ReportConfig->cqi_ReportPeriodic->choice.setup.cqi_pmi_ConfigIndex = 0;  // Icqi/pmi
     physicalConfigDedicated2->cqi_ReportConfig->cqi_ReportPeriodic->choice.setup.cqi_FormatIndicatorPeriodic.present = CQI_ReportPeriodic__setup__cqi_FormatIndicatorPeriodic_PR_subbandCQI;  // subband CQI
     physicalConfigDedicated2->cqi_ReportConfig->cqi_ReportPeriodic->choice.setup.cqi_FormatIndicatorPeriodic.choice.subbandCQI.k=4;

     physicalConfigDedicated2->cqi_ReportConfig->cqi_ReportPeriodic->choice.setup.ri_ConfigIndex=NULL;
     physicalConfigDedicated2->cqi_ReportConfig->cqi_ReportPeriodic->choice.setup.simultaneousAckNackAndCQI=0;
   */

  //soundingRS-UL-ConfigDedicated
  /*
     physicalConfigDedicated2->soundingRS_UL_ConfigDedicated->present = SoundingRS_UL_ConfigDedicated_PR_setup;
     assign_enum(&physicalConfigDedicated2->soundingRS_UL_ConfigDedicated->choice.setup.srs_Bandwidth,
     SoundingRS_UL_ConfigDedicated__setup__srs_Bandwidth_bw0);
     assign_enum(&physicalConfigDedicated2->soundingRS_UL_ConfigDedicated->choice.setup.srs_HoppingBandwidth,
     SoundingRS_UL_ConfigDedicated__setup__srs_HoppingBandwidth_hbw0);
     physicalConfigDedicated2->soundingRS_UL_ConfigDedicated->choice.setup.freqDomainPosition=0;
     physicalConfigDedicated2->soundingRS_UL_ConfigDedicated->choice.setup.duration=1;
     physicalConfigDedicated2->soundingRS_UL_ConfigDedicated->choice.setup.srs_ConfigIndex=1;
     physicalConfigDedicated2->soundingRS_UL_ConfigDedicated->choice.setup.transmissionComb=0;
     assign_enum(&physicalConfigDedicated2->soundingRS_UL_ConfigDedicated->choice.setup.cyclicShift,
     SoundingRS_UL_ConfigDedicated__setup__cyclicShift_cs0);
   */

  //AntennaInfoDedicated
  physicalConfigDedicated2->antennaInfo = CALLOC(1, sizeof(*physicalConfigDedicated2->antennaInfo));
  physicalConfigDedicated2->antennaInfo->present = PhysicalConfigDedicated__antennaInfo_PR_explicitValue;
  //assign_enum(&physicalConfigDedicated2->antennaInfo->choice.explicitValue.transmissionMode,
  //     AntennaInfoDedicated__transmissionMode_tm2);
  /*
     switch (transmission_mode){
     case 1:
     physicalConfigDedicated2->antennaInfo->choice.explicitValue.transmissionMode=     AntennaInfoDedicated__transmissionMode_tm1;
     break;
     case 2:
     physicalConfigDedicated2->antennaInfo->choice.explicitValue.transmissionMode=     AntennaInfoDedicated__transmissionMode_tm2;
     break;
     case 4:
     physicalConfigDedicated2->antennaInfo->choice.explicitValue.transmissionMode=     AntennaInfoDedicated__transmissionMode_tm4;
     break;
     case 5:
     physicalConfigDedicated2->antennaInfo->choice.explicitValue.transmissionMode=     AntennaInfoDedicated__transmissionMode_tm5;
     break;
     case 6:
     physicalConfigDedicated2->antennaInfo->choice.explicitValue.transmissionMode=     AntennaInfoDedicated__transmissionMode_tm6;
     break;
     }
   */
  physicalConfigDedicated2->antennaInfo->choice.explicitValue.ue_TransmitAntennaSelection.present =
    AntennaInfoDedicated__ue_TransmitAntennaSelection_PR_release;
  physicalConfigDedicated2->antennaInfo->choice.explicitValue.ue_TransmitAntennaSelection.choice.release = 0;

  // SchedulingRequestConfig
  physicalConfigDedicated2->schedulingRequestConfig->present = SchedulingRequestConfig_PR_setup;
  physicalConfigDedicated2->schedulingRequestConfig->choice.setup.sr_PUCCH_ResourceIndex = ue_context_pP->local_uid;

  if (rrc_inst->carrier[0].sib1->tdd_Config==NULL) {  // FD
    physicalConfigDedicated2->schedulingRequestConfig->choice.setup.sr_ConfigIndex = 5 + (ue_context_pP->local_uid %
        10);   // Isr = 5 (every 10 subframes, offset=2+UE_id mod3)
  } else {
    switch (rrc_inst->carrier[0].sib1->tdd_Config->subframeAssignment) {
    case 1:
      physicalConfigDedicated2->schedulingRequestConfig->choice.setup.sr_ConfigIndex = 7 + (ue_context_pP->local_uid & 1) + ((
            ue_context_pP->local_uid & 3) >> 1) * 5;    // Isr = 5 (every 10 subframes, offset=2 for UE0, 3 for UE1, 7 for UE2, 8 for UE3 , 2 for UE4 etc..)
      break;

    case 3:
      physicalConfigDedicated2->schedulingRequestConfig->choice.setup.sr_ConfigIndex = 7 + (ue_context_pP->local_uid %
          3);    // Isr = 5 (every 10 subframes, offset=2 for UE0, 3 for UE1, 3 for UE2, 2 for UE3 , etc..)
      break;

    case 4:
      physicalConfigDedicated2->schedulingRequestConfig->choice.setup.sr_ConfigIndex = 7 + (ue_context_pP->local_uid &
          1);    // Isr = 5 (every 10 subframes, offset=2 for UE0, 3 for UE1, 3 for UE2, 2 for UE3 , etc..)
      break;

    default:
      physicalConfigDedicated2->schedulingRequestConfig->choice.setup.sr_ConfigIndex = 7; // Isr = 5 (every 10 subframes, offset=2 for all UE0 etc..)
      break;
    }
  }

  //  assign_enum(&physicalConfigDedicated2->schedulingRequestConfig->choice.setup.dsr_TransMax,
  //SchedulingRequestConfig__setup__dsr_TransMax_n4);
  //  assign_enum(&physicalConfigDedicated2->schedulingRequestConfig->choice.setup.dsr_TransMax = SchedulingRequestConfig__setup__dsr_TransMax_n4;
  physicalConfigDedicated2->schedulingRequestConfig->choice.setup.dsr_TransMax =
    SchedulingRequestConfig__setup__dsr_TransMax_n4;

  LOG_D(RRC,
        "handover_config [FRAME %05d][RRC_eNB][MOD %02d][][--- MAC_CONFIG_REQ  (SRB1 UE %x) --->][MAC_eNB][MOD %02d][]\n",
        ctxt_pP->frame, ctxt_pP->module_id, ue_context_pP->ue_context.rnti, ctxt_pP->module_id);
  rrc_mac_config_req_eNB(
			 ctxt_pP->module_id,
			 ue_context_pP->ue_context.primaryCC_id,
			 0,0,0,0,0,
#ifdef Rel14 
0,
#endif 
			 ue_context_pP->ue_context.rnti,
			 (BCCH_BCH_Message_t *) NULL,
			 (RadioResourceConfigCommonSIB_t*) NULL,
			 (RadioResourceConfigCommonSIB_t*) NULL,
			 ue_context_pP->ue_context.physicalConfigDedicated,
#if defined(Rel10) || defined(Rel14)
			 (SCellToAddMod_r10_t *)NULL,
			 //(struct PhysicalConfigDedicatedSCell_r10 *)NULL,
#endif
			 (MeasObjectToAddMod_t **) NULL,
			 ue_context_pP->ue_context.mac_MainConfig,
			 1,
			 SRB1_logicalChannelConfig,
			 ue_context_pP->ue_context.measGapConfig,
			 (TDD_Config_t*) NULL,
			 (MobilityControlInfo_t*) NULL,
			 (SchedulingInfoList_t*) NULL,
			 0,
			 NULL,
			 NULL,
			 (MBSFN_SubframeConfigList_t *) NULL
#if defined(Rel10) || defined(Rel14)
			 , 0, (MBSFN_AreaInfoList_r9_t *) NULL, (PMCH_InfoList_r9_t *) NULL
#endif
#   ifdef Rel14
			 ,
			 (SystemInformationBlockType1_v1310_IEs_t *)NULL
#   endif
			 );
  
  // Configure target eNB SRB2
  /// SRB2
  SRB2_config = CALLOC(1, sizeof(*SRB2_config));
  SRB_configList2 = CALLOC(1, sizeof(*SRB_configList2));
  memset(SRB_configList2, 0, sizeof(*SRB_configList2));

  SRB2_config->srb_Identity = 2;
  SRB2_rlc_config = CALLOC(1, sizeof(*SRB2_rlc_config));
  SRB2_config->rlc_Config = SRB2_rlc_config;

  SRB2_rlc_config->present = SRB_ToAddMod__rlc_Config_PR_explicitValue;
  SRB2_rlc_config->choice.explicitValue.present = RLC_Config_PR_am;
  SRB2_rlc_config->choice.explicitValue.choice.am.ul_AM_RLC.t_PollRetransmit = T_PollRetransmit_ms15;
  SRB2_rlc_config->choice.explicitValue.choice.am.ul_AM_RLC.pollPDU = PollPDU_p8;
  SRB2_rlc_config->choice.explicitValue.choice.am.ul_AM_RLC.pollByte = PollByte_kB1000;
  SRB2_rlc_config->choice.explicitValue.choice.am.ul_AM_RLC.maxRetxThreshold = UL_AM_RLC__maxRetxThreshold_t32;
  SRB2_rlc_config->choice.explicitValue.choice.am.dl_AM_RLC.t_Reordering = T_Reordering_ms35;
  SRB2_rlc_config->choice.explicitValue.choice.am.dl_AM_RLC.t_StatusProhibit = T_StatusProhibit_ms10;

  SRB2_lchan_config = CALLOC(1, sizeof(*SRB2_lchan_config));
  SRB2_config->logicalChannelConfig = SRB2_lchan_config;

  SRB2_lchan_config->present = SRB_ToAddMod__logicalChannelConfig_PR_explicitValue;

  SRB2_ul_SpecificParameters = CALLOC(1, sizeof(*SRB2_ul_SpecificParameters));

  SRB2_ul_SpecificParameters->priority = 1;
  SRB2_ul_SpecificParameters->prioritisedBitRate =
    LogicalChannelConfig__ul_SpecificParameters__prioritisedBitRate_infinity;
  SRB2_ul_SpecificParameters->bucketSizeDuration =
    LogicalChannelConfig__ul_SpecificParameters__bucketSizeDuration_ms50;

  // LCG for CCCH and DCCH is 0 as defined in 36331
  logicalchannelgroup = CALLOC(1, sizeof(long));
  *logicalchannelgroup = 0;

  SRB2_ul_SpecificParameters->logicalChannelGroup = logicalchannelgroup;
  SRB2_lchan_config->choice.explicitValue.ul_SpecificParameters = SRB2_ul_SpecificParameters;
  ASN_SEQUENCE_ADD(&SRB_configList->list, SRB2_config);
  ASN_SEQUENCE_ADD(&SRB_configList2->list, SRB2_config);

  // Configure target eNB DRB
  DRB_configList2 = CALLOC(1, sizeof(*DRB_configList2));
  /// DRB
  DRB_config = CALLOC(1, sizeof(*DRB_config));

  //DRB_config->drb_Identity = (DRB_Identity_t) 1; //allowed values 1..32
  // NN: this is the 1st DRB for this ue, so set it to 1
  DRB_config->drb_Identity = (DRB_Identity_t) 1;  // (ue_mod_idP+1); //allowed values 1..32
  DRB_config->logicalChannelIdentity = CALLOC(1, sizeof(long));
  *(DRB_config->logicalChannelIdentity) = (long)3;
  DRB_rlc_config = CALLOC(1, sizeof(*DRB_rlc_config));
  DRB_config->rlc_Config = DRB_rlc_config;
  DRB_rlc_config->present = RLC_Config_PR_um_Bi_Directional;
  DRB_rlc_config->choice.um_Bi_Directional.ul_UM_RLC.sn_FieldLength = SN_FieldLength_size10;
  DRB_rlc_config->choice.um_Bi_Directional.dl_UM_RLC.sn_FieldLength = SN_FieldLength_size10;
  DRB_rlc_config->choice.um_Bi_Directional.dl_UM_RLC.t_Reordering = T_Reordering_ms35;

  DRB_pdcp_config = CALLOC(1, sizeof(*DRB_pdcp_config));
  DRB_config->pdcp_Config = DRB_pdcp_config;
  DRB_pdcp_config->discardTimer = NULL;
  DRB_pdcp_config->rlc_AM = NULL;
  PDCP_rlc_UM = CALLOC(1, sizeof(*PDCP_rlc_UM));
  DRB_pdcp_config->rlc_UM = PDCP_rlc_UM;
  PDCP_rlc_UM->pdcp_SN_Size = PDCP_Config__rlc_UM__pdcp_SN_Size_len12bits;
  DRB_pdcp_config->headerCompression.present = PDCP_Config__headerCompression_PR_notUsed;

  DRB_lchan_config = CALLOC(1, sizeof(*DRB_lchan_config));
  DRB_config->logicalChannelConfig = DRB_lchan_config;
  DRB_ul_SpecificParameters = CALLOC(1, sizeof(*DRB_ul_SpecificParameters));
  DRB_lchan_config->ul_SpecificParameters = DRB_ul_SpecificParameters;

  DRB_ul_SpecificParameters->priority = 2;    // lower priority than srb1, srb2
  DRB_ul_SpecificParameters->prioritisedBitRate =
    LogicalChannelConfig__ul_SpecificParameters__prioritisedBitRate_infinity;
  DRB_ul_SpecificParameters->bucketSizeDuration =
    LogicalChannelConfig__ul_SpecificParameters__bucketSizeDuration_ms50;

  // LCG for DTCH can take the value from 1 to 3 as defined in 36331: normally controlled by upper layers (like RRM)
  logicalchannelgroup_drb = CALLOC(1, sizeof(long));
  *logicalchannelgroup_drb = 1;
  DRB_ul_SpecificParameters->logicalChannelGroup = logicalchannelgroup_drb;

  ASN_SEQUENCE_ADD(&DRB_configList2->list, DRB_config);

  mac_MainConfig = CALLOC(1, sizeof(*mac_MainConfig));
  ue_context_pP->ue_context.mac_MainConfig = mac_MainConfig;

  mac_MainConfig->ul_SCH_Config = CALLOC(1, sizeof(*mac_MainConfig->ul_SCH_Config));

  maxHARQ_Tx = CALLOC(1, sizeof(long));
  *maxHARQ_Tx = MAC_MainConfig__ul_SCH_Config__maxHARQ_Tx_n5;
  mac_MainConfig->ul_SCH_Config->maxHARQ_Tx = maxHARQ_Tx;

  periodicBSR_Timer = CALLOC(1, sizeof(long));
  *periodicBSR_Timer = PeriodicBSR_Timer_r12_sf64;
  mac_MainConfig->ul_SCH_Config->periodicBSR_Timer = periodicBSR_Timer;

  mac_MainConfig->ul_SCH_Config->retxBSR_Timer = RetxBSR_Timer_r12_sf320;

  mac_MainConfig->ul_SCH_Config->ttiBundling = 0; // FALSE

  mac_MainConfig->drx_Config = NULL;

  mac_MainConfig->phr_Config = CALLOC(1, sizeof(*mac_MainConfig->phr_Config));

  mac_MainConfig->phr_Config->present = MAC_MainConfig__phr_Config_PR_setup;
  mac_MainConfig->phr_Config->choice.setup.periodicPHR_Timer = MAC_MainConfig__phr_Config__setup__periodicPHR_Timer_sf20; // sf20 = 20 subframes

  mac_MainConfig->phr_Config->choice.setup.prohibitPHR_Timer = MAC_MainConfig__phr_Config__setup__prohibitPHR_Timer_sf20; // sf20 = 20 subframes

  mac_MainConfig->phr_Config->choice.setup.dl_PathlossChange = MAC_MainConfig__phr_Config__setup__dl_PathlossChange_dB1;  // Value dB1 =1 dB, dB3 = 3 dB

#if defined(Rel10) || defined(Rel14)
  sr_ProhibitTimer_r9 = CALLOC(1, sizeof(long));
  *sr_ProhibitTimer_r9 = 0;   // SR tx on PUCCH, Value in number of SR period(s). Value 0 = no timer for SR, Value 2= 2*SR
  mac_MainConfig->ext1 = CALLOC(1, sizeof(struct MAC_MainConfig__ext1));
  mac_MainConfig->ext1->sr_ProhibitTimer_r9 = sr_ProhibitTimer_r9;
  //sps_RA_ConfigList_rlola = NULL;
#endif
  // Measurement ID list
  MeasId_list = CALLOC(1, sizeof(*MeasId_list));
  memset((void *)MeasId_list, 0, sizeof(*MeasId_list));

  MeasId0 = CALLOC(1, sizeof(*MeasId0));
  MeasId0->measId = 1;
  MeasId0->measObjectId = 1;
  MeasId0->reportConfigId = 1;
  ASN_SEQUENCE_ADD(&MeasId_list->list, MeasId0);

  MeasId1 = CALLOC(1, sizeof(*MeasId1));
  MeasId1->measId = 2;
  MeasId1->measObjectId = 1;
  MeasId1->reportConfigId = 2;
  ASN_SEQUENCE_ADD(&MeasId_list->list, MeasId1);

  MeasId2 = CALLOC(1, sizeof(*MeasId2));
  MeasId2->measId = 3;
  MeasId2->measObjectId = 1;
  MeasId2->reportConfigId = 3;
  ASN_SEQUENCE_ADD(&MeasId_list->list, MeasId2);

  MeasId3 = CALLOC(1, sizeof(*MeasId3));
  MeasId3->measId = 4;
  MeasId3->measObjectId = 1;
  MeasId3->reportConfigId = 4;
  ASN_SEQUENCE_ADD(&MeasId_list->list, MeasId3);

  MeasId4 = CALLOC(1, sizeof(*MeasId4));
  MeasId4->measId = 5;
  MeasId4->measObjectId = 1;
  MeasId4->reportConfigId = 5;
  ASN_SEQUENCE_ADD(&MeasId_list->list, MeasId4);

  MeasId5 = CALLOC(1, sizeof(*MeasId5));
  MeasId5->measId = 6;
  MeasId5->measObjectId = 1;
  MeasId5->reportConfigId = 6;
  ASN_SEQUENCE_ADD(&MeasId_list->list, MeasId5);

  //  rrcConnectionReconfiguration->criticalExtensions.choice.c1.choice.rrcConnectionReconfiguration_r8.measConfig->measIdToAddModList = MeasId_list;

  // Add one EUTRA Measurement Object
  MeasObj_list = CALLOC(1, sizeof(*MeasObj_list));
  memset((void *)MeasObj_list, 0, sizeof(*MeasObj_list));

  // Configure MeasObject

  MeasObj = CALLOC(1, sizeof(*MeasObj));
  memset((void *)MeasObj, 0, sizeof(*MeasObj));

  MeasObj->measObjectId = 1;
  MeasObj->measObject.present = MeasObjectToAddMod__measObject_PR_measObjectEUTRA;
  MeasObj->measObject.choice.measObjectEUTRA.carrierFreq = 36090;
  MeasObj->measObject.choice.measObjectEUTRA.allowedMeasBandwidth = AllowedMeasBandwidth_mbw25;
  MeasObj->measObject.choice.measObjectEUTRA.presenceAntennaPort1 = 1;
  MeasObj->measObject.choice.measObjectEUTRA.neighCellConfig.buf = CALLOC(1, sizeof(uint8_t));
  MeasObj->measObject.choice.measObjectEUTRA.neighCellConfig.buf[0] = 0;
  MeasObj->measObject.choice.measObjectEUTRA.neighCellConfig.size = 1;
  MeasObj->measObject.choice.measObjectEUTRA.neighCellConfig.bits_unused = 6;
  MeasObj->measObject.choice.measObjectEUTRA.offsetFreq = NULL;   // Default is 15 or 0dB

  MeasObj->measObject.choice.measObjectEUTRA.cellsToAddModList =
    (CellsToAddModList_t *) CALLOC(1, sizeof(*CellsToAddModList));
  CellsToAddModList = MeasObj->measObject.choice.measObjectEUTRA.cellsToAddModList;

  // Add adjacent cell lists (6 per eNB)
  for (i = 0; i < 6; i++) {
    CellToAdd = (CellsToAddMod_t *) CALLOC(1, sizeof(*CellToAdd));
    CellToAdd->cellIndex = i + 1;
    CellToAdd->physCellId = get_adjacent_cell_id(ctxt_pP->module_id, i);
    CellToAdd->cellIndividualOffset = Q_OffsetRange_dB0;

    ASN_SEQUENCE_ADD(&CellsToAddModList->list, CellToAdd);
  }

  ASN_SEQUENCE_ADD(&MeasObj_list->list, MeasObj);
  //  rrcConnectionReconfiguration->criticalExtensions.choice.c1.choice.rrcConnectionReconfiguration_r8.measConfig->measObjectToAddModList = MeasObj_list;

  // Report Configurations for periodical, A1-A5 events
  ReportConfig_list = CALLOC(1, sizeof(*ReportConfig_list));

  ReportConfig_per = CALLOC(1, sizeof(*ReportConfig_per));

  ReportConfig_A1 = CALLOC(1, sizeof(*ReportConfig_A1));

  ReportConfig_A2 = CALLOC(1, sizeof(*ReportConfig_A2));

  ReportConfig_A3 = CALLOC(1, sizeof(*ReportConfig_A3));

  ReportConfig_A4 = CALLOC(1, sizeof(*ReportConfig_A4));

  ReportConfig_A5 = CALLOC(1, sizeof(*ReportConfig_A5));

  ReportConfig_per->reportConfigId = 1;
  ReportConfig_per->reportConfig.present = ReportConfigToAddMod__reportConfig_PR_reportConfigEUTRA;
  ReportConfig_per->reportConfig.choice.reportConfigEUTRA.triggerType.present =
    ReportConfigEUTRA__triggerType_PR_periodical;
  ReportConfig_per->reportConfig.choice.reportConfigEUTRA.triggerType.choice.periodical.purpose =
    ReportConfigEUTRA__triggerType__periodical__purpose_reportStrongestCells;
  ReportConfig_per->reportConfig.choice.reportConfigEUTRA.triggerQuantity = ReportConfigEUTRA__triggerQuantity_rsrp;
  ReportConfig_per->reportConfig.choice.reportConfigEUTRA.reportQuantity = ReportConfigEUTRA__reportQuantity_both;
  ReportConfig_per->reportConfig.choice.reportConfigEUTRA.maxReportCells = 2;
  ReportConfig_per->reportConfig.choice.reportConfigEUTRA.reportInterval = ReportInterval_ms120;
  ReportConfig_per->reportConfig.choice.reportConfigEUTRA.reportAmount = ReportConfigEUTRA__reportAmount_infinity;

  ASN_SEQUENCE_ADD(&ReportConfig_list->list, ReportConfig_per);

  ReportConfig_A1->reportConfigId = 2;
  ReportConfig_A1->reportConfig.present = ReportConfigToAddMod__reportConfig_PR_reportConfigEUTRA;
  ReportConfig_A1->reportConfig.choice.reportConfigEUTRA.triggerType.present =
    ReportConfigEUTRA__triggerType_PR_event;
  ReportConfig_A1->reportConfig.choice.reportConfigEUTRA.triggerType.choice.event.eventId.present =
    ReportConfigEUTRA__triggerType__event__eventId_PR_eventA1;
  ReportConfig_A1->reportConfig.choice.reportConfigEUTRA.triggerType.choice.event.eventId.choice.eventA1.
  a1_Threshold.present = ThresholdEUTRA_PR_threshold_RSRP;
  ReportConfig_A1->reportConfig.choice.reportConfigEUTRA.triggerType.choice.event.eventId.choice.eventA1.
  a1_Threshold.choice.threshold_RSRP = 10;

  ReportConfig_A1->reportConfig.choice.reportConfigEUTRA.triggerQuantity = ReportConfigEUTRA__triggerQuantity_rsrp;
  ReportConfig_A1->reportConfig.choice.reportConfigEUTRA.reportQuantity = ReportConfigEUTRA__reportQuantity_both;
  ReportConfig_A1->reportConfig.choice.reportConfigEUTRA.maxReportCells = 2;
  ReportConfig_A1->reportConfig.choice.reportConfigEUTRA.reportInterval = ReportInterval_ms120;
  ReportConfig_A1->reportConfig.choice.reportConfigEUTRA.reportAmount = ReportConfigEUTRA__reportAmount_infinity;

  ASN_SEQUENCE_ADD(&ReportConfig_list->list, ReportConfig_A1);

  ReportConfig_A2->reportConfigId = 3;
  ReportConfig_A2->reportConfig.present = ReportConfigToAddMod__reportConfig_PR_reportConfigEUTRA;
  ReportConfig_A2->reportConfig.choice.reportConfigEUTRA.triggerType.present =
    ReportConfigEUTRA__triggerType_PR_event;
  ReportConfig_A2->reportConfig.choice.reportConfigEUTRA.triggerType.choice.event.eventId.present =
    ReportConfigEUTRA__triggerType__event__eventId_PR_eventA2;
  ReportConfig_A2->reportConfig.choice.reportConfigEUTRA.triggerType.choice.event.eventId.choice.eventA2.
  a2_Threshold.present = ThresholdEUTRA_PR_threshold_RSRP;
  ReportConfig_A2->reportConfig.choice.reportConfigEUTRA.triggerType.choice.event.eventId.choice.eventA2.
  a2_Threshold.choice.threshold_RSRP = 10;

  ReportConfig_A2->reportConfig.choice.reportConfigEUTRA.triggerQuantity = ReportConfigEUTRA__triggerQuantity_rsrp;
  ReportConfig_A2->reportConfig.choice.reportConfigEUTRA.reportQuantity = ReportConfigEUTRA__reportQuantity_both;
  ReportConfig_A2->reportConfig.choice.reportConfigEUTRA.maxReportCells = 2;
  ReportConfig_A2->reportConfig.choice.reportConfigEUTRA.reportInterval = ReportInterval_ms120;
  ReportConfig_A2->reportConfig.choice.reportConfigEUTRA.reportAmount = ReportConfigEUTRA__reportAmount_infinity;

  ASN_SEQUENCE_ADD(&ReportConfig_list->list, ReportConfig_A2);

  ReportConfig_A3->reportConfigId = 4;
  ReportConfig_A3->reportConfig.present = ReportConfigToAddMod__reportConfig_PR_reportConfigEUTRA;
  ReportConfig_A3->reportConfig.choice.reportConfigEUTRA.triggerType.present =
    ReportConfigEUTRA__triggerType_PR_event;
  ReportConfig_A3->reportConfig.choice.reportConfigEUTRA.triggerType.choice.event.eventId.present =
    ReportConfigEUTRA__triggerType__event__eventId_PR_eventA3;
  ReportConfig_A3->reportConfig.choice.reportConfigEUTRA.triggerType.choice.event.eventId.choice.eventA3.a3_Offset =
    10;
  ReportConfig_A3->reportConfig.choice.reportConfigEUTRA.triggerType.choice.event.eventId.choice.
  eventA3.reportOnLeave = 1;

  ReportConfig_A3->reportConfig.choice.reportConfigEUTRA.triggerQuantity = ReportConfigEUTRA__triggerQuantity_rsrp;
  ReportConfig_A3->reportConfig.choice.reportConfigEUTRA.reportQuantity = ReportConfigEUTRA__reportQuantity_both;
  ReportConfig_A3->reportConfig.choice.reportConfigEUTRA.maxReportCells = 2;
  ReportConfig_A3->reportConfig.choice.reportConfigEUTRA.reportInterval = ReportInterval_ms120;
  ReportConfig_A3->reportConfig.choice.reportConfigEUTRA.reportAmount = ReportConfigEUTRA__reportAmount_infinity;

  ASN_SEQUENCE_ADD(&ReportConfig_list->list, ReportConfig_A3);

  ReportConfig_A4->reportConfigId = 5;
  ReportConfig_A4->reportConfig.present = ReportConfigToAddMod__reportConfig_PR_reportConfigEUTRA;
  ReportConfig_A4->reportConfig.choice.reportConfigEUTRA.triggerType.present =
    ReportConfigEUTRA__triggerType_PR_event;
  ReportConfig_A4->reportConfig.choice.reportConfigEUTRA.triggerType.choice.event.eventId.present =
    ReportConfigEUTRA__triggerType__event__eventId_PR_eventA4;
  ReportConfig_A4->reportConfig.choice.reportConfigEUTRA.triggerType.choice.event.eventId.choice.eventA4.
  a4_Threshold.present = ThresholdEUTRA_PR_threshold_RSRP;
  ReportConfig_A4->reportConfig.choice.reportConfigEUTRA.triggerType.choice.event.eventId.choice.eventA4.
  a4_Threshold.choice.threshold_RSRP = 10;

  ReportConfig_A4->reportConfig.choice.reportConfigEUTRA.triggerQuantity = ReportConfigEUTRA__triggerQuantity_rsrp;
  ReportConfig_A4->reportConfig.choice.reportConfigEUTRA.reportQuantity = ReportConfigEUTRA__reportQuantity_both;
  ReportConfig_A4->reportConfig.choice.reportConfigEUTRA.maxReportCells = 2;
  ReportConfig_A4->reportConfig.choice.reportConfigEUTRA.reportInterval = ReportInterval_ms120;
  ReportConfig_A4->reportConfig.choice.reportConfigEUTRA.reportAmount = ReportConfigEUTRA__reportAmount_infinity;

  ASN_SEQUENCE_ADD(&ReportConfig_list->list, ReportConfig_A4);

  ReportConfig_A5->reportConfigId = 6;
  ReportConfig_A5->reportConfig.present = ReportConfigToAddMod__reportConfig_PR_reportConfigEUTRA;
  ReportConfig_A5->reportConfig.choice.reportConfigEUTRA.triggerType.present =
    ReportConfigEUTRA__triggerType_PR_event;
  ReportConfig_A5->reportConfig.choice.reportConfigEUTRA.triggerType.choice.event.eventId.present =
    ReportConfigEUTRA__triggerType__event__eventId_PR_eventA5;
  ReportConfig_A5->reportConfig.choice.reportConfigEUTRA.triggerType.choice.event.eventId.choice.
  eventA5.a5_Threshold1.present = ThresholdEUTRA_PR_threshold_RSRP;
  ReportConfig_A5->reportConfig.choice.reportConfigEUTRA.triggerType.choice.event.eventId.choice.
  eventA5.a5_Threshold2.present = ThresholdEUTRA_PR_threshold_RSRP;
  ReportConfig_A5->reportConfig.choice.reportConfigEUTRA.triggerType.choice.event.eventId.choice.
  eventA5.a5_Threshold1.choice.threshold_RSRP = 10;
  ReportConfig_A5->reportConfig.choice.reportConfigEUTRA.triggerType.choice.event.eventId.choice.
  eventA5.a5_Threshold2.choice.threshold_RSRP = 10;

  ReportConfig_A5->reportConfig.choice.reportConfigEUTRA.triggerQuantity = ReportConfigEUTRA__triggerQuantity_rsrp;
  ReportConfig_A5->reportConfig.choice.reportConfigEUTRA.reportQuantity = ReportConfigEUTRA__reportQuantity_both;
  ReportConfig_A5->reportConfig.choice.reportConfigEUTRA.maxReportCells = 2;
  ReportConfig_A5->reportConfig.choice.reportConfigEUTRA.reportInterval = ReportInterval_ms120;
  ReportConfig_A5->reportConfig.choice.reportConfigEUTRA.reportAmount = ReportConfigEUTRA__reportAmount_infinity;

  ASN_SEQUENCE_ADD(&ReportConfig_list->list, ReportConfig_A5);

  Sparams = CALLOC(1, sizeof(*Sparams));
  Sparams->present = MeasConfig__speedStatePars_PR_setup;
  Sparams->choice.setup.timeToTrigger_SF.sf_High = SpeedStateScaleFactors__sf_Medium_oDot75;
  Sparams->choice.setup.timeToTrigger_SF.sf_Medium = SpeedStateScaleFactors__sf_High_oDot5;
  Sparams->choice.setup.mobilityStateParameters.n_CellChangeHigh = 10;
  Sparams->choice.setup.mobilityStateParameters.n_CellChangeMedium = 5;
  Sparams->choice.setup.mobilityStateParameters.t_Evaluation = MobilityStateParameters__t_Evaluation_s60;
  Sparams->choice.setup.mobilityStateParameters.t_HystNormal = MobilityStateParameters__t_HystNormal_s120;

  quantityConfig = CALLOC(1, sizeof(*quantityConfig));
  memset((void *)quantityConfig, 0, sizeof(*quantityConfig));
  quantityConfig->quantityConfigEUTRA = CALLOC(1, sizeof(*quantityConfig->quantityConfigEUTRA));
  memset((void *)quantityConfig->quantityConfigEUTRA, 0, sizeof(*quantityConfig->quantityConfigEUTRA));
  quantityConfig->quantityConfigCDMA2000 = NULL;
  quantityConfig->quantityConfigGERAN = NULL;
  quantityConfig->quantityConfigUTRA = NULL;
  quantityConfig->quantityConfigEUTRA->filterCoefficientRSRP =
    CALLOC(1, sizeof(*quantityConfig->quantityConfigEUTRA->filterCoefficientRSRP));
  quantityConfig->quantityConfigEUTRA->filterCoefficientRSRQ =
    CALLOC(1, sizeof(*quantityConfig->quantityConfigEUTRA->filterCoefficientRSRQ));
  *quantityConfig->quantityConfigEUTRA->filterCoefficientRSRP = FilterCoefficient_fc4;
  *quantityConfig->quantityConfigEUTRA->filterCoefficientRSRQ = FilterCoefficient_fc4;

  /* mobilityinfo  */

  mobilityInfo = CALLOC(1, sizeof(*mobilityInfo));
  memset((void *)mobilityInfo, 0, sizeof(*mobilityInfo));
  mobilityInfo->targetPhysCellId =
    (PhysCellId_t) two_tier_hexagonal_cellIds[ue_context_pP->ue_context.handover_info->modid_t];
  LOG_D(RRC, "[eNB %d] Frame %d: handover preparation: targetPhysCellId: %ld mod_id: %d ue: %x \n",
        ctxt_pP->module_id,
        ctxt_pP->frame,
        mobilityInfo->targetPhysCellId,
        ctxt_pP->module_id,
        ue_context_pP->ue_context.rnti);

  mobilityInfo->additionalSpectrumEmission = CALLOC(1, sizeof(*mobilityInfo->additionalSpectrumEmission));
  *mobilityInfo->additionalSpectrumEmission = 1;  //Check this value!

  mobilityInfo->t304 = MobilityControlInfo__t304_ms50;    // need to configure an appropriate value here

  // New UE Identity (C-RNTI) to identify an UE uniquely in a cell
  mobilityInfo->newUE_Identity.size = 2;
  mobilityInfo->newUE_Identity.bits_unused = 0;
  mobilityInfo->newUE_Identity.buf = rv;
  mobilityInfo->newUE_Identity.buf[0] = rv[0];
  mobilityInfo->newUE_Identity.buf[1] = rv[1];

  //memset((void *)&mobilityInfo->radioResourceConfigCommon,(void *)&rrc_inst->sib2->radioResourceConfigCommon,sizeof(RadioResourceConfigCommon_t));
  //memset((void *)&mobilityInfo->radioResourceConfigCommon,0,sizeof(RadioResourceConfigCommon_t));

  // Configuring radioResourceConfigCommon
  mobilityInfo->radioResourceConfigCommon.rach_ConfigCommon =
    CALLOC(1, sizeof(*mobilityInfo->radioResourceConfigCommon.rach_ConfigCommon));
  memcpy((void *)mobilityInfo->radioResourceConfigCommon.rach_ConfigCommon,
         (void *)&rrc_inst->carrier[0] /* CROUX TBC */.sib2->radioResourceConfigCommon.rach_ConfigCommon, sizeof(RACH_ConfigCommon_t));
  mobilityInfo->radioResourceConfigCommon.prach_Config.prach_ConfigInfo =
    CALLOC(1, sizeof(*mobilityInfo->radioResourceConfigCommon.prach_Config.prach_ConfigInfo));
  memcpy((void *)mobilityInfo->radioResourceConfigCommon.prach_Config.prach_ConfigInfo,
         (void *)&rrc_inst->carrier[0] /* CROUX TBC */.sib2->radioResourceConfigCommon.prach_Config.prach_ConfigInfo,
         sizeof(PRACH_ConfigInfo_t));

  mobilityInfo->radioResourceConfigCommon.prach_Config.rootSequenceIndex =
    rrc_inst->carrier[0] /* CROUX TBC */.sib2->radioResourceConfigCommon.prach_Config.rootSequenceIndex;
  mobilityInfo->radioResourceConfigCommon.pdsch_ConfigCommon =
    CALLOC(1, sizeof(*mobilityInfo->radioResourceConfigCommon.pdsch_ConfigCommon));
  memcpy((void *)mobilityInfo->radioResourceConfigCommon.pdsch_ConfigCommon,
         (void *)&rrc_inst->carrier[0] /* CROUX TBC */.sib2->radioResourceConfigCommon.pdsch_ConfigCommon, sizeof(PDSCH_ConfigCommon_t));
  memcpy((void *)&mobilityInfo->radioResourceConfigCommon.pusch_ConfigCommon,
         (void *)&rrc_inst->carrier[0] /* CROUX TBC */.sib2->radioResourceConfigCommon.pusch_ConfigCommon, sizeof(PUSCH_ConfigCommon_t));
  mobilityInfo->radioResourceConfigCommon.phich_Config = NULL;
  mobilityInfo->radioResourceConfigCommon.pucch_ConfigCommon =
    CALLOC(1, sizeof(*mobilityInfo->radioResourceConfigCommon.pucch_ConfigCommon));
  memcpy((void *)mobilityInfo->radioResourceConfigCommon.pucch_ConfigCommon,
         (void *)&rrc_inst->carrier[0] /* CROUX TBC */.sib2->radioResourceConfigCommon.pucch_ConfigCommon, sizeof(PUCCH_ConfigCommon_t));
  mobilityInfo->radioResourceConfigCommon.soundingRS_UL_ConfigCommon =
    CALLOC(1, sizeof(*mobilityInfo->radioResourceConfigCommon.soundingRS_UL_ConfigCommon));
  memcpy((void *)mobilityInfo->radioResourceConfigCommon.soundingRS_UL_ConfigCommon,
         (void *)&rrc_inst->carrier[0] /* CROUX TBC */.sib2->radioResourceConfigCommon.soundingRS_UL_ConfigCommon,
         sizeof(SoundingRS_UL_ConfigCommon_t));
  mobilityInfo->radioResourceConfigCommon.uplinkPowerControlCommon =
    CALLOC(1, sizeof(*mobilityInfo->radioResourceConfigCommon.uplinkPowerControlCommon));
  memcpy((void *)mobilityInfo->radioResourceConfigCommon.uplinkPowerControlCommon,
         (void *)&rrc_inst->carrier[0] /* CROUX TBC */.sib2->radioResourceConfigCommon.uplinkPowerControlCommon,
         sizeof(UplinkPowerControlCommon_t));
  mobilityInfo->radioResourceConfigCommon.antennaInfoCommon = NULL;
  mobilityInfo->radioResourceConfigCommon.p_Max = NULL;   // CALLOC(1,sizeof(*mobilityInfo->radioResourceConfigCommon.p_Max));
  //memcpy((void *)mobilityInfo->radioResourceConfigCommon.p_Max,(void *)rrc_inst->sib1->p_Max,sizeof(P_Max_t));
  mobilityInfo->radioResourceConfigCommon.tdd_Config = NULL;  //CALLOC(1,sizeof(TDD_Config_t));
  //memcpy((void *)mobilityInfo->radioResourceConfigCommon.tdd_Config,(void *)rrc_inst->sib1->tdd_Config,sizeof(TDD_Config_t));
  mobilityInfo->radioResourceConfigCommon.ul_CyclicPrefixLength =
    rrc_inst->carrier[0] /* CROUX TBC */.sib2->radioResourceConfigCommon.ul_CyclicPrefixLength;
  //End of configuration of radioResourceConfigCommon

  mobilityInfo->carrierFreq = CALLOC(1, sizeof(*mobilityInfo->carrierFreq));  //CALLOC(1,sizeof(CarrierFreqEUTRA_t)); 36090
  mobilityInfo->carrierFreq->dl_CarrierFreq = 36090;
  mobilityInfo->carrierFreq->ul_CarrierFreq = NULL;

  mobilityInfo->carrierBandwidth = CALLOC(1, sizeof(
      *mobilityInfo->carrierBandwidth));    //CALLOC(1,sizeof(struct CarrierBandwidthEUTRA));  AllowedMeasBandwidth_mbw25
  mobilityInfo->carrierBandwidth->dl_Bandwidth = CarrierBandwidthEUTRA__dl_Bandwidth_n25;
  mobilityInfo->carrierBandwidth->ul_Bandwidth = NULL;
  mobilityInfo->rach_ConfigDedicated = NULL;

  // store the srb and drb list for ho management, mainly in case of failure

  memcpy(ue_context_pP->ue_context.handover_info->as_config.sourceRadioResourceConfig.srb_ToAddModList,
         (void*)SRB_configList2,
         sizeof(SRB_ToAddModList_t));
  memcpy((void*)ue_context_pP->ue_context.handover_info->as_config.sourceRadioResourceConfig.drb_ToAddModList,
         (void*)DRB_configList2,
         sizeof(DRB_ToAddModList_t));
  ue_context_pP->ue_context.handover_info->as_config.sourceRadioResourceConfig.drb_ToReleaseList = NULL;
  memcpy((void*)ue_context_pP->ue_context.handover_info->as_config.sourceRadioResourceConfig.mac_MainConfig,
         (void*)mac_MainConfig,
         sizeof(MAC_MainConfig_t));
  memcpy((void*)ue_context_pP->ue_context.handover_info->as_config.sourceRadioResourceConfig.physicalConfigDedicated,
         (void*)ue_context_pP->ue_context.physicalConfigDedicated,
         sizeof(PhysicalConfigDedicated_t));
  /*    memcpy((void *)rrc_inst->handover_info[ue_mod_idP]->as_config.sourceRadioResourceConfig.sps_Config,
     (void *)rrc_inst->sps_Config[ue_mod_idP],
     sizeof(SPS_Config_t));
   */
  LOG_I(RRC, "[eNB %d] Frame %d: adding new UE\n",
        ctxt_pP->module_id, ctxt_pP->frame);
  //Idx = (ue_mod_idP * NB_RB_MAX) + DCCH;
  Idx = DCCH;
  // SRB1
  ue_context_pP->ue_context.Srb1.Active = 1;
  ue_context_pP->ue_context.Srb1.Srb_info.Srb_id = Idx;
  memcpy(&ue_context_pP->ue_context.Srb1.Srb_info.Lchan_desc[0], &DCCH_LCHAN_DESC, LCHAN_DESC_SIZE);
  memcpy(&ue_context_pP->ue_context.Srb1.Srb_info.Lchan_desc[1], &DCCH_LCHAN_DESC, LCHAN_DESC_SIZE);

  // SRB2 
  ue_context_pP->ue_context.Srb2.Active = 1;
  ue_context_pP->ue_context.Srb2.Srb_info.Srb_id = Idx;
  memcpy(&ue_context_pP->ue_context.Srb2.Srb_info.Lchan_desc[0], &DCCH_LCHAN_DESC, LCHAN_DESC_SIZE);
  memcpy(&ue_context_pP->ue_context.Srb2.Srb_info.Lchan_desc[1], &DCCH_LCHAN_DESC, LCHAN_DESC_SIZE);

  LOG_I(RRC, "[eNB %d] CALLING RLC CONFIG SRB1 (rbid %d) for UE %x\n",
        ctxt_pP->module_id, Idx, ue_context_pP->ue_context.rnti);

  //      rrc_pdcp_config_req (enb_mod_idP, frameP, 1, CONFIG_ACTION_ADD, idx, UNDEF_SECURITY_MODE);
  //      rrc_rlc_config_req(enb_mod_idP,frameP,1,CONFIG_ACTION_ADD,Idx,SIGNALLING_RADIO_BEARER,Rlc_info_am_config);

  rrc_pdcp_config_asn1_req(&ctxt,
                           ue_context_pP->ue_context.SRB_configList,
                           (DRB_ToAddModList_t *) NULL, (DRB_ToReleaseList_t *) NULL, 0xff, NULL, NULL, NULL
#if defined(Rel10) || defined(Rel14)
                           , (PMCH_InfoList_r9_t *) NULL
#endif
                           ,NULL);

  rrc_rlc_config_asn1_req(&ctxt,
                          ue_context_pP->ue_context.SRB_configList,
                          (DRB_ToAddModList_t *) NULL, (DRB_ToReleaseList_t *) NULL
#if defined(Rel10) || defined(Rel14)
                          , (PMCH_InfoList_r9_t *) NULL
#endif
                         );

  /* Initialize NAS list */
  dedicatedInfoNASList = NULL;

  //  rrcConnectionReconfiguration->criticalExtensions.choice.c1.choice.rrcConnectionReconfiguration_r8.measConfig->reportConfigToAddModList = ReportConfig_list;
  memset(buffer, 0, RRC_BUF_SIZE);

  size = do_RRCConnectionReconfiguration(
           ctxt_pP,
           buffer,
           rrc_eNB_get_next_transaction_identifier(ctxt_pP->module_id),   //Transaction_id,
           SRB_configList2,
           DRB_configList2,
           NULL,  // DRB2_list,
           NULL,    //*sps_Config,
           ue_context_pP->ue_context.physicalConfigDedicated,
           MeasObj_list,
           ReportConfig_list,
           NULL,    //quantityConfig,
           MeasId_list,
           mac_MainConfig,
           NULL,
           mobilityInfo,
           Sparams,
           NULL,
           NULL,
           dedicatedInfoNASList
#if defined(Rel10) || defined(Rel14)
           , NULL   // SCellToAddMod_r10_t
#endif
         );

  LOG_I(RRC,
        "[eNB %d] Frame %d, Logical Channel DL-DCCH, Generate RRCConnectionReconfiguration for handover (bytes %d, UE rnti %x)\n",
        ctxt_pP->module_id, ctxt_pP->frame, size, ue_context_pP->ue_context.rnti);
  // to be updated if needed
  /*if (RC.rrc[ctxt_pP->module_id]->SRB1_config[ue_mod_idP]->logicalChannelConfig) {
     if (RC.rrc[ctxt_pP->module_id]->SRB1_config[ue_mod_idP]->logicalChannelConfig->present == SRB_ToAddMod__logicalChannelConfig_PR_explicitValue) {
     SRB1_logicalChannelConfig = &RC.rrc[ctxt_pP->module_id]->SRB1_config[ue_mod_idP]->logicalChannelConfig->choice.explicitValue;
     }
     else {
     SRB1_logicalChannelConfig = &SRB1_logicalChannelConfig_defaultValue;
     }
     }
     else {
     SRB1_logicalChannelConfig = &SRB1_logicalChannelConfig_defaultValue;
     }
   */

  LOG_D(RRC,
        "[FRAME %05d][RRC_eNB][MOD %02d][][--- PDCP_DATA_REQ/%d Bytes (rrcConnectionReconfiguration_handover to UE %x MUI %d) --->][PDCP][MOD %02d][RB %02d]\n",
        ctxt_pP->frame, ctxt_pP->module_id, size, ue_context_pP->ue_context.rnti, rrc_eNB_mui, ctxt_pP->module_id, DCCH);
  //rrc_rlc_data_req(ctxt_pP->module_id,frameP, 1,(ue_mod_idP*NB_RB_MAX)+DCCH,rrc_eNB_mui++,0,size,(char*)buffer);
  //pdcp_data_req (ctxt_pP->module_id, frameP, 1, (ue_mod_idP * NB_RB_MAX) + DCCH,rrc_eNB_mui++, 0, size, (char *) buffer, 1);

  rrc_mac_config_req_eNB(
			 ctxt_pP->module_id,
			 ue_context_pP->ue_context.primaryCC_id,
			 0,0,0,0,0,
#ifdef Rel14 
			 0,
#endif
			 ue_context_pP->ue_context.rnti,
			 (BCCH_BCH_Message_t *) NULL,
			 (RadioResourceConfigCommonSIB_t *) NULL,
			 (RadioResourceConfigCommonSIB_t *) NULL,
			 ue_context_pP->ue_context.physicalConfigDedicated,
#if defined(Rel10) || defined(Rel14)
			 (SCellToAddMod_r10_t *)NULL,
			 //(struct PhysicalConfigDedicatedSCell_r10 *)NULL,
#endif
			 (MeasObjectToAddMod_t **) NULL,
			 ue_context_pP->ue_context.mac_MainConfig,
			 1,
			 SRB1_logicalChannelConfig,
			 ue_context_pP->ue_context.measGapConfig,
			 (TDD_Config_t *) NULL,
			 (MobilityControlInfo_t *) mobilityInfo,
			 (SchedulingInfoList_t *) NULL, 0, NULL, NULL, (MBSFN_SubframeConfigList_t *) NULL
#if defined(Rel10) || defined(Rel14)
			 , 0, (MBSFN_AreaInfoList_r9_t *) NULL, (PMCH_InfoList_r9_t *) NULL
#endif
#   ifdef Rel14
			 ,
			 (SystemInformationBlockType1_v1310_IEs_t *)NULL
#   endif
			 );
  
  /*
     handoverCommand.criticalExtensions.present = HandoverCommand__criticalExtensions_PR_c1;
     handoverCommand.criticalExtensions.choice.c1.present = HandoverCommand__criticalExtensions__c1_PR_handoverCommand_r8;
     handoverCommand.criticalExtensions.choice.c1.choice.handoverCommand_r8.handoverCommandMessage.buf = buffer;
     handoverCommand.criticalExtensions.choice.c1.choice.handoverCommand_r8.handoverCommandMessage.size = size;
   */
//#warning "COMPILATION PROBLEM"
#ifdef PROBLEM_COMPILATION_RESOLVED

  if (sourceModId != 0xFF) {
    memcpy(RC.rrc[sourceModId].handover_info[RC.rrc[ctxt_pP->module_id]->handover_info[ue_mod_idP]->ueid_s]->buf,
           (void *)buffer, size);
    RC.rrc[sourceModId].handover_info[RC.rrc[ctxt_pP->module_id]->handover_info[ue_mod_idP]->ueid_s]->size = size;
    RC.rrc[sourceModId].handover_info[RC.rrc[ctxt_pP->module_id]->handover_info[ue_mod_idP]->ueid_s]->ho_complete =
      0xF1;
    //RC.rrc[ctxt_pP->module_id]->handover_info[ue_mod_idP]->ho_complete = 0xFF;
    LOG_D(RRC, "[eNB %d] Frame %d: setting handover complete to 0xF1 for (%d,%d) and to 0xFF for (%d,%d)\n",
          ctxt_pP->module_id,
          ctxt_pP->frame,
          sourceModId,
          RC.rrc[ctxt_pP->module_id]->handover_info[ue_mod_idP]->ueid_s,
          ctxt_pP->module_id,
          ue_mod_idP);
  } else
    LOG_W(RRC,
          "[eNB %d] Frame %d: rrc_eNB_generate_RRCConnectionReconfiguration_handover: Could not find source eNB mod_id.\n",
          ctxt_pP->module_id, ctxt_pP->frame);

#endif
}

/*
  void ue_rrc_process_rrcConnectionReconfiguration(uint8_t enb_mod_idP,frame_t frameP,
  RRCConnectionReconfiguration_t *rrcConnectionReconfiguration,
  uint8_t CH_index) {

  if (rrcConnectionReconfiguration->criticalExtensions.present == RRCConnectionReconfiguration__criticalExtensions_PR_c1)
  if (rrcConnectionReconfiguration->criticalExtensions.choice.c1.present == RRCConnectionReconfiguration__criticalExtensions__c1_PR_rrcConnectionReconfiguration_r8) {

  if (rrcConnectionReconfiguration->criticalExtensions.choice.c1.choice.rrcConnectionReconfiguration_r8.radioResourceConfigDedicated) {
  rrc_ue_process_radioResourceConfigDedicated(enb_mod_idP,frameP,CH_index,
  rrcConnectionReconfiguration->criticalExtensions.choice.c1.choice.rrcConnectionReconfiguration_r8.radioResourceConfigDedicated);

  }

  // check other fields for
  }
  }
*/

//-----------------------------------------------------------------------------
void
rrc_eNB_process_RRCConnectionReconfigurationComplete(
  const protocol_ctxt_t* const ctxt_pP,
  rrc_eNB_ue_context_t*        ue_context_pP,
  const uint8_t xid
)
//-----------------------------------------------------------------------------
{
  int                                 i, drb_id;
#ifdef PDCP_USE_NETLINK
  int                                 oip_ifup = 0;
  int                                 dest_ip_offset = 0;
  module_id_t                         ue_module_id   = -1;
  /* avoid gcc warnings */
  (void)oip_ifup;
  (void)dest_ip_offset;
  (void)ue_module_id;
#endif

  uint8_t                            *kRRCenc = NULL;
  uint8_t                            *kRRCint = NULL;
  uint8_t                            *kUPenc = NULL;

  DRB_ToAddModList_t*                 DRB_configList = ue_context_pP->ue_context.DRB_configList2[xid];
  SRB_ToAddModList_t*                 SRB_configList = ue_context_pP->ue_context.SRB_configList2[xid];
  DRB_ToReleaseList_t*                DRB_Release_configList2 = ue_context_pP->ue_context.DRB_Release_configList2[xid];
  DRB_Identity_t*                     drb_id_p      = NULL;

  T(T_ENB_RRC_CONNECTION_RECONFIGURATION_COMPLETE, T_INT(ctxt_pP->module_id), T_INT(ctxt_pP->frame),
    T_INT(ctxt_pP->subframe), T_INT(ctxt_pP->rnti));

#if defined(ENABLE_SECURITY)

  /* Derive the keys from kenb */
  if (DRB_configList != NULL) {
    derive_key_up_enc(ue_context_pP->ue_context.ciphering_algorithm,
                      ue_context_pP->ue_context.kenb, &kUPenc);
  }

  derive_key_rrc_enc(ue_context_pP->ue_context.ciphering_algorithm,
                     ue_context_pP->ue_context.kenb, &kRRCenc);
  derive_key_rrc_int(ue_context_pP->ue_context.integrity_algorithm,
                     ue_context_pP->ue_context.kenb, &kRRCint);

#endif

  // Refresh SRBs/DRBs
  MSC_LOG_TX_MESSAGE(
    MSC_RRC_ENB,
    MSC_PDCP_ENB,
    NULL,
    0,
    MSC_AS_TIME_FMT" CONFIG_REQ UE %x DRB (security unchanged)",
    MSC_AS_TIME_ARGS(ctxt_pP),
    ue_context_pP->ue_context.rnti);

  rrc_pdcp_config_asn1_req(
    ctxt_pP,
    SRB_configList, //NULL,  //LG-RK 14/05/2014 SRB_configList,
    DRB_configList, 
//    (DRB_ToReleaseList_t *) NULL,
    DRB_Release_configList2,
    /*RC.rrc[ctxt_pP->module_id]->ciphering_algorithm[ue_mod_idP] |
             (RC.rrc[ctxt_pP->module_id]->integrity_algorithm[ue_mod_idP] << 4),
     */
    0xff, // already configured during the securitymodecommand
    kRRCenc,
    kRRCint,
    kUPenc
#if defined(Rel10) || defined(Rel14)
    , (PMCH_InfoList_r9_t *) NULL
#endif
    ,NULL);
  // Refresh SRBs/DRBs
  rrc_rlc_config_asn1_req(
    ctxt_pP,
    SRB_configList, // NULL,  //LG-RK 14/05/2014 SRB_configList,
    DRB_configList,
//    (DRB_ToReleaseList_t *) NULL
    DRB_Release_configList2
#if defined(Rel10) || defined(Rel14)
    , (PMCH_InfoList_r9_t *) NULL
#endif
  );
  
  // set the SRB active in Ue context
  if (SRB_configList != NULL) {
    for (i = 0; (i < SRB_configList->list.count) && (i < 3); i++) {
      if (SRB_configList->list.array[i]->srb_Identity == 1 ){
	ue_context_pP->ue_context.Srb1.Active=1;
      }
      else if (SRB_configList->list.array[i]->srb_Identity == 2 )  {
	  ue_context_pP->ue_context.Srb2.Active=1;
	  ue_context_pP->ue_context.Srb2.Srb_info.Srb_id=2;
	     LOG_I(RRC,"[eNB %d] Frame  %d CC %d : SRB2 is now active\n",
		ctxt_pP->module_id,
		ctxt_pP->frame,
		ue_context_pP->ue_context.primaryCC_id);
      } else {
	LOG_W(RRC,"[eNB %d] Frame  %d CC %d : invalide SRB identity %ld\n",
	      ctxt_pP->module_id,
	      ctxt_pP->frame,
              ue_context_pP->ue_context.primaryCC_id,
	      SRB_configList->list.array[i]->srb_Identity);
      }
    }
    free(SRB_configList);
    ue_context_pP->ue_context.SRB_configList2[xid] = NULL;
  }
  
  // Loop through DRBs and establish if necessary

  if (DRB_configList != NULL) {
    for (i = 0; i < DRB_configList->list.count; i++) {  // num max DRB (11-3-8)
      if (DRB_configList->list.array[i]) {
	drb_id = (int)DRB_configList->list.array[i]->drb_Identity;
        LOG_I(RRC,
              "[eNB %d] Frame  %d : Logical Channel UL-DCCH, Received RRCConnectionReconfigurationComplete from UE rnti %x, reconfiguring DRB %d/LCID %d\n",
              ctxt_pP->module_id,
              ctxt_pP->frame,
              ctxt_pP->rnti,
              (int)DRB_configList->list.array[i]->drb_Identity,
              (int)*DRB_configList->list.array[i]->logicalChannelIdentity);
        // for pre-ci tests
        LOG_I(RRC,
              "[eNB %d] Frame  %d : Logical Channel UL-DCCH, Received RRCConnectionReconfigurationComplete from UE %u, reconfiguring DRB %d/LCID %d\n",
              ctxt_pP->module_id,
              ctxt_pP->frame,
              oai_emulation.info.eNB_ue_local_uid_to_ue_module_id[ctxt_pP->module_id][ue_context_pP->local_uid],
              (int)DRB_configList->list.array[i]->drb_Identity,
              (int)*DRB_configList->list.array[i]->logicalChannelIdentity);

        if (ue_context_pP->ue_context.DRB_active[drb_id] == 0) {
          /*
             rrc_pdcp_config_req (ctxt_pP->module_id, frameP, 1, CONFIG_ACTION_ADD,
             (ue_mod_idP * NB_RB_MAX) + *DRB_configList->list.array[i]->logicalChannelIdentity,UNDEF_SECURITY_MODE);
             rrc_rlc_config_req(ctxt_pP->module_id,frameP,1,CONFIG_ACTION_ADD,
             (ue_mod_idP * NB_RB_MAX) + (int)*RC.rrc[ctxt_pP->module_id]->DRB_config[ue_mod_idP][i]->logicalChannelIdentity,
             RADIO_ACCESS_BEARER,Rlc_info_um);
           */
          ue_context_pP->ue_context.DRB_active[drb_id] = 1;

          LOG_D(RRC,
                "[eNB %d] Frame %d: Establish RLC UM Bidirectional, DRB %d Active\n",
                ctxt_pP->module_id, ctxt_pP->frame, (int)DRB_configList->list.array[i]->drb_Identity);
#if  defined(PDCP_USE_NETLINK) && !defined(LINK_ENB_PDCP_TO_GTPV1U)
          // can mean also IPV6 since ether -> ipv6 autoconf
#   if !defined(OAI_NW_DRIVER_TYPE_ETHERNET) && !defined(EXMIMO) && !defined(OAI_USRP) && !defined(OAI_BLADERF) && !defined(ETHERNET)
          LOG_I(OIP, "[eNB %d] trying to bring up the OAI interface oai%d\n",
                ctxt_pP->module_id,
                ctxt_pP->module_id);
          oip_ifup = nas_config(
                       ctxt_pP->module_id,   // interface index
                       ctxt_pP->module_id + 1,   // thrid octet
                       ctxt_pP->module_id + 1);  // fourth octet

          if (oip_ifup == 0) {    // interface is up --> send a config the DRB
#      ifdef OAI_EMU
            oai_emulation.info.oai_ifup[ctxt_pP->module_id] = 1;
            dest_ip_offset = NB_eNB_INST;
#      else
            dest_ip_offset = 8;
#      endif
            LOG_I(OIP,
                  "[eNB %d] Config the oai%d to send/receive pkt on DRB %ld to/from the protocol stack\n",
                  ctxt_pP->module_id, ctxt_pP->module_id,
                  (long int)((ue_context_pP->local_uid * maxDRB) + DRB_configList->list.array[i]->drb_Identity));
            ue_module_id = oai_emulation.info.eNB_ue_local_uid_to_ue_module_id[ctxt_pP->module_id][ue_context_pP->local_uid];
            rb_conf_ipv4(0, //add
                         ue_module_id,  //cx
                         ctxt_pP->module_id,    //inst
                         (ue_module_id * maxDRB) + DRB_configList->list.array[i]->drb_Identity, // RB
                         0,    //dscp
                         ipv4_address(ctxt_pP->module_id + 1, ctxt_pP->module_id + 1),  //saddr
                         ipv4_address(ctxt_pP->module_id + 1, dest_ip_offset + ue_module_id + 1));  //daddr
            LOG_D(RRC, "[eNB %d] State = Attached (UE rnti %x module id %u)\n",
                  ctxt_pP->module_id, ue_context_pP->ue_context.rnti, ue_module_id);
          }

#   else
#      ifdef OAI_EMU
          oai_emulation.info.oai_ifup[ctxt_pP->module_id] = 1;
#      endif
#   endif
#endif

          LOG_D(RRC,
                PROTOCOL_RRC_CTXT_UE_FMT" RRC_eNB --- MAC_CONFIG_REQ  (DRB) ---> MAC_eNB\n",
                PROTOCOL_RRC_CTXT_UE_ARGS(ctxt_pP));

          if (DRB_configList->list.array[i]->logicalChannelIdentity) {
            DRB2LCHAN[i] = (uint8_t) * DRB_configList->list.array[i]->logicalChannelIdentity;
          }

          rrc_mac_config_req_eNB(
				 ctxt_pP->module_id,
				 ue_context_pP->ue_context.primaryCC_id,
				 0,0,0,0,0,
#ifdef Rel14 
				 0,
#endif
				 ue_context_pP->ue_context.rnti,
				 (BCCH_BCH_Message_t *) NULL,
				 (RadioResourceConfigCommonSIB_t *) NULL,
				 (RadioResourceConfigCommonSIB_t *) NULL,
				 ue_context_pP->ue_context.physicalConfigDedicated,
#if defined(Rel10) || defined(Rel14)
				 (SCellToAddMod_r10_t *)NULL,
				 //(struct PhysicalConfigDedicatedSCell_r10 *)NULL,
#endif
				 (MeasObjectToAddMod_t **) NULL,
				 ue_context_pP->ue_context.mac_MainConfig,
				 DRB2LCHAN[i],
				 DRB_configList->list.array[i]->logicalChannelConfig,
				 ue_context_pP->ue_context.measGapConfig,
				 (TDD_Config_t *) NULL,
				 NULL,
				 (SchedulingInfoList_t *) NULL,
				 0, NULL, NULL, (MBSFN_SubframeConfigList_t *) NULL
#if defined(Rel10) || defined(Rel14)
				 , 0, (MBSFN_AreaInfoList_r9_t *) NULL, (PMCH_InfoList_r9_t *) NULL
#endif
#   ifdef Rel14
				 ,
				 (SystemInformationBlockType1_v1310_IEs_t *)NULL
#   endif
				 );
	  
        } else {        // remove LCHAN from MAC/PHY

          if (ue_context_pP->ue_context.DRB_active[drb_id] == 1) {
            // DRB has just been removed so remove RLC + PDCP for DRB
            /*      rrc_pdcp_config_req (ctxt_pP->module_id, frameP, 1, CONFIG_ACTION_REMOVE,
               (ue_mod_idP * NB_RB_MAX) + DRB2LCHAN[i],UNDEF_SECURITY_MODE);
             */
            rrc_rlc_config_req(
              ctxt_pP,
              SRB_FLAG_NO,
              MBMS_FLAG_NO,
              CONFIG_ACTION_REMOVE,
              DRB2LCHAN[i],
              Rlc_info_um);
          }

          ue_context_pP->ue_context.DRB_active[drb_id] = 0;
          LOG_D(RRC,
                PROTOCOL_RRC_CTXT_UE_FMT" RRC_eNB --- MAC_CONFIG_REQ  (DRB) ---> MAC_eNB\n",
                PROTOCOL_RRC_CTXT_UE_ARGS(ctxt_pP));
          rrc_mac_config_req_eNB(ctxt_pP->module_id,
				 ue_context_pP->ue_context.primaryCC_id,
				 0,0,0,0,0,
#ifdef Rel14 
				 0,
#endif
				 ue_context_pP->ue_context.rnti,
				 (BCCH_BCH_Message_t *) NULL,
				 (RadioResourceConfigCommonSIB_t *) NULL,
				 (RadioResourceConfigCommonSIB_t *) NULL,
				 ue_context_pP->ue_context.physicalConfigDedicated,
#if defined(Rel10) || defined(Rel14)
				 (SCellToAddMod_r10_t *)NULL,
				 //(struct PhysicalConfigDedicatedSCell_r10 *)NULL,
#endif
				 (MeasObjectToAddMod_t **) NULL,
				 ue_context_pP->ue_context.mac_MainConfig,
				 DRB2LCHAN[i],
				 (LogicalChannelConfig_t *) NULL,
				 (MeasGapConfig_t *) NULL,
				 (TDD_Config_t *) NULL,
				 NULL, 
				 (SchedulingInfoList_t *) NULL,
				 0, NULL, NULL, NULL
#if defined(Rel10) || defined(Rel14)
				 , 0, (MBSFN_AreaInfoList_r9_t *) NULL, (PMCH_InfoList_r9_t *) NULL
#endif
#   ifdef Rel14
				 ,
				 (SystemInformationBlockType1_v1310_IEs_t *)NULL
#   endif
				 );
        }
      }
    }
   free(DRB_configList);
    ue_context_pP->ue_context.DRB_configList2[xid] = NULL;
  }

  if(DRB_Release_configList2 != NULL){
      for (i = 0; i < DRB_Release_configList2->list.count; i++) {
          if (DRB_Release_configList2->list.array[i]) {
              drb_id_p = DRB_Release_configList2->list.array[i];
              drb_id = *drb_id_p;
              if (ue_context_pP->ue_context.DRB_active[drb_id] == 1) {
                  ue_context_pP->ue_context.DRB_active[drb_id] = 0;
              }
          }
      }
      free(DRB_Release_configList2);
      ue_context_pP->ue_context.DRB_Release_configList2[xid] = NULL;
  }
}

//-----------------------------------------------------------------------------
void
rrc_eNB_generate_RRCConnectionSetup(
  const protocol_ctxt_t* const ctxt_pP,
  rrc_eNB_ue_context_t*          const ue_context_pP,
  const int                    CC_id
)
//-----------------------------------------------------------------------------
{

  LogicalChannelConfig_t             *SRB1_logicalChannelConfig;  //,*SRB2_logicalChannelConfig;
  SRB_ToAddModList_t                **SRB_configList;
  SRB_ToAddMod_t                     *SRB1_config;
  int                                 cnt;

  T(T_ENB_RRC_CONNECTION_SETUP, T_INT(ctxt_pP->module_id), T_INT(ctxt_pP->frame),
    T_INT(ctxt_pP->subframe), T_INT(ctxt_pP->rnti));

  SRB_configList = &ue_context_pP->ue_context.SRB_configList;
  RC.rrc[ctxt_pP->module_id]->carrier[CC_id].Srb0.Tx_buffer.payload_size =
    do_RRCConnectionSetup(ctxt_pP,
                          ue_context_pP,
                          CC_id,
                          (uint8_t*) RC.rrc[ctxt_pP->module_id]->carrier[CC_id].Srb0.Tx_buffer.Payload,
			  (uint8_t) RC.rrc[ctxt_pP->module_id]->carrier[CC_id].p_eNB, //at this point we do not have the UE capability information, so it can only be TM1 or TM2
                          rrc_eNB_get_next_transaction_identifier(ctxt_pP->module_id),
                          SRB_configList,
                          &ue_context_pP->ue_context.physicalConfigDedicated);

#ifdef RRC_MSG_PRINT
  LOG_F(RRC,"[MSG] RRC Connection Setup\n");

  for (cnt = 0; cnt < RC.rrc[ctxt_pP->module_id]->carrier[CC_id].Srb0.Tx_buffer.payload_size; cnt++) {
    LOG_F(RRC,"%02x ", ((uint8_t*)RC.rrc[ctxt_pP->module_id]->Srb0.Tx_buffer.Payload)[cnt]);
  }

  LOG_F(RRC,"\n");
  //////////////////////////////////
#endif

  // configure SRB1/SRB2, PhysicalConfigDedicated, MAC_MainConfig for UE

  if (*SRB_configList != NULL) {
    for (cnt = 0; cnt < (*SRB_configList)->list.count; cnt++) {
      if ((*SRB_configList)->list.array[cnt]->srb_Identity == 1) {
        SRB1_config = (*SRB_configList)->list.array[cnt];

        if (SRB1_config->logicalChannelConfig) {
          if (SRB1_config->logicalChannelConfig->present ==
              SRB_ToAddMod__logicalChannelConfig_PR_explicitValue) {
            SRB1_logicalChannelConfig = &SRB1_config->logicalChannelConfig->choice.explicitValue;
          } else {
            SRB1_logicalChannelConfig = &SRB1_logicalChannelConfig_defaultValue;
          }
        } else {
          SRB1_logicalChannelConfig = &SRB1_logicalChannelConfig_defaultValue;
        }

        LOG_D(RRC,
              PROTOCOL_RRC_CTXT_UE_FMT" RRC_eNB --- MAC_CONFIG_REQ  (SRB1) ---> MAC_eNB\n",
              PROTOCOL_RRC_CTXT_UE_ARGS(ctxt_pP));
        rrc_mac_config_req_eNB(
			       ctxt_pP->module_id,
			       ue_context_pP->ue_context.primaryCC_id,
			       0,0,0,0,0,
#ifdef Rel14 
			       0,
#endif
			       ue_context_pP->ue_context.rnti,
			       (BCCH_BCH_Message_t *) NULL,
			       (RadioResourceConfigCommonSIB_t *) NULL,
			       (RadioResourceConfigCommonSIB_t *) NULL,
			       ue_context_pP->ue_context.physicalConfigDedicated,
#if defined(Rel10) || defined(Rel14)
			       (SCellToAddMod_r10_t *)NULL,
			       //(struct PhysicalConfigDedicatedSCell_r10 *)NULL,
#endif
			       (MeasObjectToAddMod_t **) NULL,
			       ue_context_pP->ue_context.mac_MainConfig,
			       1,
			       SRB1_logicalChannelConfig,
			       ue_context_pP->ue_context.measGapConfig,
			       (TDD_Config_t *) NULL,
			       NULL,
			       (SchedulingInfoList_t *) NULL,
			       0, NULL, NULL, (MBSFN_SubframeConfigList_t *) NULL
#if defined(Rel10) || defined(Rel14)
			       , 0, (MBSFN_AreaInfoList_r9_t *) NULL, (PMCH_InfoList_r9_t *) NULL
#endif
#   ifdef Rel14
			       ,
			       (SystemInformationBlockType1_v1310_IEs_t *)NULL
#   endif
			       );
        break;
      }
    }
  }

  MSC_LOG_TX_MESSAGE(
    MSC_RRC_ENB,
    MSC_RRC_UE,
    RC.rrc[ctxt_pP->module_id]->carrier[CC_id].Srb0.Tx_buffer.Header, // LG WARNING
    RC.rrc[ctxt_pP->module_id]->carrier[CC_id].Srb0.Tx_buffer.payload_size,
    MSC_AS_TIME_FMT" RRCConnectionSetup UE %x size %u",
    MSC_AS_TIME_ARGS(ctxt_pP),
    ue_context_pP->ue_context.rnti,
    RC.rrc[ctxt_pP->module_id]->carrier[CC_id].Srb0.Tx_buffer.payload_size);


  LOG_I(RRC,
        PROTOCOL_RRC_CTXT_UE_FMT" [RAPROC] Logical Channel DL-CCCH, Generating RRCConnectionSetup (bytes %d)\n",
        PROTOCOL_RRC_CTXT_UE_ARGS(ctxt_pP),
        RC.rrc[ctxt_pP->module_id]->carrier[CC_id].Srb0.Tx_buffer.payload_size);

#ifdef UE_EXPANSION
   // activate release timer, if RRCSetupComplete not received after 100 frames, remove UE
   ue_context_pP->ue_context.ue_release_timer=1;
   // remove UE after 10 frames after RRCConnectionRelease is triggered
   ue_context_pP->ue_context.ue_release_timer_thres=1000;
#else
  // activate release timer, if RRCSetupComplete not received after 10 frames, remove UE
  ue_context_pP->ue_context.ue_release_timer=1;
  // remove UE after 10 frames after RRCConnectionRelease is triggered
  ue_context_pP->ue_context.ue_release_timer_thres=100;
#endif
}


#if defined(ENABLE_ITTI)
//-----------------------------------------------------------------------------
char
openair_rrc_eNB_configuration(
  const module_id_t enb_mod_idP,
  RrcConfigurationReq* configuration
)
#else
char
openair_rrc_eNB_init(
  const module_id_t enb_mod_idP
)
#endif
//-----------------------------------------------------------------------------
{
  protocol_ctxt_t ctxt;
  int             CC_id;

  PROTOCOL_CTXT_SET_BY_MODULE_ID(&ctxt, enb_mod_idP, ENB_FLAG_YES, NOT_A_RNTI, 0, 0,enb_mod_idP);
  LOG_I(RRC,
        PROTOCOL_RRC_CTXT_FMT" Init...\n",
        PROTOCOL_RRC_CTXT_ARGS(&ctxt));

#if OCP_FRAMEWORK
  while ( RC.rrc[enb_mod_idP] == NULL ) {
    LOG_E(RRC, "RC.rrc not yet initialized, waiting 1 second\n");
    sleep(1);
  }
#endif 
  AssertFatal(RC.rrc[enb_mod_idP] != NULL, "RC.rrc not initialized!");
  AssertFatal(NUMBER_OF_UE_MAX < (module_id_t)0xFFFFFFFFFFFFFFFF, " variable overflow");
#ifdef ENABLE_ITTI
  AssertFatal(configuration!=NULL,"configuration input is null\n");
#endif
  //    for (j = 0; j < NUMBER_OF_UE_MAX; j++)
  //        RC.rrc[ctxt.module_id].Info.UE[j].Status = RRC_IDLE;  //CH_READY;
  //
  //#if defined(ENABLE_USE_MME)
  //    // Connect eNB to MME
  //    if (EPC_MODE_ENABLED <= 0)
  //#endif
  //    {
  //        /* Init security parameters */
  //        for (j = 0; j < NUMBER_OF_UE_MAX; j++) {
  //            RC.rrc[ctxt.module_id].ciphering_algorithm[j] = SecurityAlgorithmConfig__cipheringAlgorithm_eea0;
  //            RC.rrc[ctxt.module_id].integrity_algorithm[j] = SecurityAlgorithmConfig__integrityProtAlgorithm_eia2;
  //            rrc_eNB_init_security(enb_mod_idP, j);
  //        }
  //    }
  RC.rrc[ctxt.module_id]->Nb_ue = 0;

  for (CC_id = 0; CC_id < MAX_NUM_CCs; CC_id++) {
    RC.rrc[ctxt.module_id]->carrier[CC_id].Srb0.Active = 0;
  }

  uid_linear_allocator_init(&RC.rrc[ctxt.module_id]->uid_allocator);
  RB_INIT(&RC.rrc[ctxt.module_id]->rrc_ue_head);
  //    for (j = 0; j < (NUMBER_OF_UE_MAX + 1); j++) {
  //        RC.rrc[enb_mod_idP]->Srb2[j].Active = 0;
  //    }


  RC.rrc[ctxt.module_id]->initial_id2_s1ap_ids = hashtable_create (NUMBER_OF_UE_MAX * 2, NULL, NULL);
  RC.rrc[ctxt.module_id]->s1ap_id2_s1ap_ids    = hashtable_create (NUMBER_OF_UE_MAX * 2, NULL, NULL);

  memcpy(&RC.rrc[ctxt.module_id]->configuration,configuration,sizeof(RrcConfigurationReq));

  /// System Information INIT

  LOG_I(RRC, PROTOCOL_RRC_CTXT_FMT" Checking release \n",
        PROTOCOL_RRC_CTXT_ARGS(&ctxt));
#if defined(Rel10) || defined(Rel14)

  // can clear it at runtime
  RC.rrc[ctxt.module_id]->carrier[0].MBMS_flag = 0;

  // This has to come from some top-level configuration
  // only CC_id 0 is logged
#if defined(Rel10)
  LOG_I(RRC, PROTOCOL_RRC_CTXT_FMT" Rel10 RRC detected, MBMS flag %d\n",
#else
  LOG_I(RRC, PROTOCOL_RRC_CTXT_FMT" Rel14 RRC detected, MBMS flag %d\n",
#endif
        PROTOCOL_RRC_CTXT_ARGS(&ctxt),
        RC.rrc[ctxt.module_id]->carrier[0].MBMS_flag);

#else
  LOG_I(RRC, PROTOCOL_RRC_CTXT_FMT" Rel8 RRC\n", PROTOCOL_RRC_CTXT_ARGS(&ctxt));
#endif
#ifdef CBA

  for (CC_id = 0; CC_id < MAX_NUM_CCs; CC_id++) {
    for (j = 0; j < NUM_MAX_CBA_GROUP; j++) {
      RC.rrc[ctxt.module_id]->carrier[CC_id].cba_rnti[j] = CBA_OFFSET + j;
    }

    if (RC.rrc[ctxt.module_id]->carrier[CC_id].num_active_cba_groups > NUM_MAX_CBA_GROUP) {
      RC.rrc[ctxt.module_id]->carrier[CC_id].num_active_cba_groups = NUM_MAX_CBA_GROUP;
    }

    LOG_D(RRC,
          PROTOCOL_RRC_CTXT_FMT" Initialization of 4 cba_RNTI values (%x %x %x %x) num active groups %d\n",
          PROTOCOL_RRC_CTXT_ARGS(&ctxt),
          enb_mod_idP, RC.rrc[ctxt.module_id]->carrier[CC_id].cba_rnti[0],
          RC.rrc[ctxt.module_id]->carrier[CC_id].cba_rnti[1],
          RC.rrc[ctxt.module_id]->carrier[CC_id].cba_rnti[2],
          RC.rrc[ctxt.module_id]->carrier[CC_id].cba_rnti[3],
          RC.rrc[ctxt.module_id]->carrier[CC_id].num_active_cba_groups);
  }

#endif

  for (CC_id = 0; CC_id < MAX_NUM_CCs; CC_id++) {
    init_SI(&ctxt,
            CC_id
#if defined(ENABLE_ITTI)
            , configuration
#endif
           );
    for (int ue_id = 0; ue_id < NUMBER_OF_UE_MAX; ue_id++) {
        RC.rrc[ctxt.module_id]->carrier[CC_id].sizeof_paging[ue_id] = 0;
        RC.rrc[ctxt.module_id]->carrier[CC_id].paging[ue_id] = (uint8_t*) malloc16(256);
    }
  }

  rrc_init_global_param();
  for (CC_id = 0; CC_id < MAX_NUM_CCs; CC_id++) {

#if defined(Rel10) || defined(Rel14)
    switch (RC.rrc[ctxt.module_id]->carrier[CC_id].MBMS_flag) {
    case 1:
    case 2:
    case 3:
      LOG_I(RRC, PROTOCOL_RRC_CTXT_FMT" Configuring 1 MBSFN sync area\n", PROTOCOL_RRC_CTXT_ARGS(&ctxt));
      RC.rrc[ctxt.module_id]->carrier[CC_id].num_mbsfn_sync_area = 1;
      break;

    case 4:
      LOG_I(RRC, PROTOCOL_RRC_CTXT_FMT" Configuring 2 MBSFN sync area\n", PROTOCOL_RRC_CTXT_ARGS(&ctxt));
      RC.rrc[ctxt.module_id]->carrier[CC_id].num_mbsfn_sync_area = 2;
      break;

    default:
      RC.rrc[ctxt.module_id]->carrier[CC_id].num_mbsfn_sync_area = 0;
      break;
    }

    // if we are here the RC.rrc[enb_mod_idP]->MBMS_flag > 0,
    /// MCCH INIT
    if (RC.rrc[ctxt.module_id]->carrier[CC_id].MBMS_flag > 0) {
      init_MCCH(ctxt.module_id, CC_id);
      /// MTCH data bearer init
      init_MBMS(ctxt.module_id, CC_id, 0);
    }
#endif

    openair_rrc_top_init_eNB(RC.rrc[ctxt.module_id]->carrier[CC_id].MBMS_flag,0);
  }
  openair_rrc_on(&ctxt);

  return 0;

}

/*------------------------------------------------------------------------------*/
int
rrc_eNB_decode_ccch(
  protocol_ctxt_t* const ctxt_pP,
  const SRB_INFO*        const Srb_info,
  const int              CC_id
)
//-----------------------------------------------------------------------------
{
  module_id_t                                   Idx;
  asn_dec_rval_t                      dec_rval;
  UL_CCCH_Message_t                  *ul_ccch_msg = NULL;
  RRCConnectionRequest_r8_IEs_t*                rrcConnectionRequest = NULL;
  RRCConnectionReestablishmentRequest_r8_IEs_t* rrcConnectionReestablishmentRequest = NULL;
  int                                 i, rval;
  struct rrc_eNB_ue_context_s*                  ue_context_p = NULL;
  uint64_t                                      random_value = 0;
  int                                           stmsi_received = 0;

  T(T_ENB_RRC_UL_CCCH_DATA_IN, T_INT(ctxt_pP->module_id), T_INT(ctxt_pP->frame),
    T_INT(ctxt_pP->subframe), T_INT(ctxt_pP->rnti));

  //memset(ul_ccch_msg,0,sizeof(UL_CCCH_Message_t));

  LOG_I(RRC, PROTOCOL_RRC_CTXT_UE_FMT" Decoding UL CCCH %x.%x.%x.%x.%x.%x (%p)\n",
        PROTOCOL_RRC_CTXT_UE_ARGS(ctxt_pP),
        ((uint8_t*) Srb_info->Rx_buffer.Payload)[0],
        ((uint8_t *) Srb_info->Rx_buffer.Payload)[1],
        ((uint8_t *) Srb_info->Rx_buffer.Payload)[2],
        ((uint8_t *) Srb_info->Rx_buffer.Payload)[3],
        ((uint8_t *) Srb_info->Rx_buffer.Payload)[4],
        ((uint8_t *) Srb_info->Rx_buffer.Payload)[5], (uint8_t *) Srb_info->Rx_buffer.Payload);
  dec_rval = uper_decode(
               NULL,
               &asn_DEF_UL_CCCH_Message,
               (void**)&ul_ccch_msg,
               (uint8_t*) Srb_info->Rx_buffer.Payload,
               100,
               0,
               0);

  /*
#if defined(ENABLE_ITTI)
#   if defined(DISABLE_ITTI_XER_PRINT)
  {
    MessageDef                         *message_p;

    message_p = itti_alloc_new_message(TASK_RRC_ENB, RRC_UL_CCCH_MESSAGE);
    memcpy(&message_p->ittiMsg, (void *)ul_ccch_msg, sizeof(RrcUlCcchMessage));

    itti_send_msg_to_task(TASK_UNKNOWN, ctxt_pP->instance, message_p);
  }
#   else
  {
    char                                message_string[10000];
    size_t                              message_string_size;

    if ((message_string_size =
           xer_sprint(message_string, sizeof(message_string), &asn_DEF_UL_CCCH_Message, (void *)ul_ccch_msg)) > 0) {
      MessageDef                         *msg_p;

      msg_p = itti_alloc_new_message_sized(TASK_RRC_ENB, RRC_UL_CCCH, message_string_size + sizeof(IttiMsgText));
      msg_p->ittiMsg.rrc_ul_ccch.size = message_string_size;
      memcpy(&msg_p->ittiMsg.rrc_ul_ccch.text, message_string, message_string_size);

      itti_send_msg_to_task(TASK_UNKNOWN, ctxt_pP->instance, msg_p);
    }
  }
#   endif
#endif
  */

  for (i = 0; i < 8; i++) {
    LOG_T(RRC, "%x.", ((uint8_t *) & ul_ccch_msg)[i]);
  }

  if (dec_rval.consumed == 0) {
    LOG_E(RRC,
          PROTOCOL_RRC_CTXT_UE_FMT" FATAL Error in receiving CCCH\n",
          PROTOCOL_RRC_CTXT_UE_ARGS(ctxt_pP));
    return -1;
  }

  if (ul_ccch_msg->message.present == UL_CCCH_MessageType_PR_c1) {

    switch (ul_ccch_msg->message.choice.c1.present) {

    case UL_CCCH_MessageType__c1_PR_NOTHING:
      LOG_I(RRC,
            PROTOCOL_RRC_CTXT_FMT" Received PR_NOTHING on UL-CCCH-Message\n",
            PROTOCOL_RRC_CTXT_ARGS(ctxt_pP));
      break;

    case UL_CCCH_MessageType__c1_PR_rrcConnectionReestablishmentRequest:
      T(T_ENB_RRC_CONNECTION_REESTABLISHMENT_REQUEST, T_INT(ctxt_pP->module_id), T_INT(ctxt_pP->frame),
        T_INT(ctxt_pP->subframe), T_INT(ctxt_pP->rnti));

#ifdef RRC_MSG_PRINT
      LOG_F(RRC,"[MSG] RRC Connection Reestablishment Request\n");

      for (i = 0; i < Srb_info->Rx_buffer.payload_size; i++) {
        LOG_F(RRC,"%02x ", ((uint8_t*)Srb_info->Rx_buffer.Payload)[i]);
      }

      LOG_F(RRC,"\n");
#endif
      LOG_D(RRC,
            PROTOCOL_RRC_CTXT_UE_FMT"MAC_eNB--- MAC_DATA_IND (rrcConnectionReestablishmentRequest on SRB0) --> RRC_eNB\n",
            PROTOCOL_RRC_CTXT_UE_ARGS(ctxt_pP));
      rrcConnectionReestablishmentRequest =
        &ul_ccch_msg->message.choice.c1.choice.rrcConnectionReestablishmentRequest.criticalExtensions.choice.rrcConnectionReestablishmentRequest_r8;
      LOG_I(RRC,
            PROTOCOL_RRC_CTXT_UE_FMT" RRCConnectionReestablishmentRequest cause %s\n",
            PROTOCOL_RRC_CTXT_UE_ARGS(ctxt_pP),
            ((rrcConnectionReestablishmentRequest->reestablishmentCause == ReestablishmentCause_otherFailure) ?    "Other Failure" :
             (rrcConnectionReestablishmentRequest->reestablishmentCause == ReestablishmentCause_handoverFailure) ? "Handover Failure" :
             "reconfigurationFailure"));
      /*{
      uint64_t                            c_rnti = 0;

      memcpy(((uint8_t *) & c_rnti) + 3, rrcConnectionReestablishmentRequest.UE_identity.c_RNTI.buf,
      rrcConnectionReestablishmentRequest.UE_identity.c_RNTI.size);
      ue_mod_id = rrc_eNB_get_UE_index(enb_mod_idP, c_rnti);
      }

      if ((RC.rrc[enb_mod_idP]->phyCellId == rrcConnectionReestablishmentRequest.UE_identity.physCellId) &&
      (ue_mod_id != UE_INDEX_INVALID)){
      rrc_eNB_generate_RRCConnectionReestablishment(enb_mod_idP, frameP, ue_mod_id);
      }else {
      rrc_eNB_generate_RRCConnectionReestablishmentReject(enb_mod_idP, frameP, ue_mod_id);
      }
      */
      /* reject all reestablishment attempts for the moment */
//      rrc_eNB_generate_RRCConnectionReestablishmentReject(ctxt_pP,
//                       rrc_eNB_get_ue_context(RC.rrc[ctxt_pP->module_id], ctxt_pP->rnti),
//                       CC_id);
{
      uint16_t                          c_rnti = 0;

      if (rrcConnectionReestablishmentRequest->ue_Identity.physCellId != RC.rrc[ctxt_pP->module_id]->carrier[CC_id].physCellId) {
        LOG_E(RRC,
              PROTOCOL_RRC_CTXT_UE_FMT" RRCConnectionReestablishmentRequest ue_Identity.physCellId(%ld) is not equal to current physCellId(%d), let's reject the UE\n",
              PROTOCOL_RRC_CTXT_UE_ARGS(ctxt_pP),
              rrcConnectionReestablishmentRequest->ue_Identity.physCellId,
              RC.rrc[ctxt_pP->module_id]->carrier[CC_id].physCellId);
        rrc_eNB_generate_RRCConnectionReestablishmentReject(ctxt_pP, ue_context_p, CC_id);
        break;
      }
      LOG_D(RRC, "physCellId is %ld\n", rrcConnectionReestablishmentRequest->ue_Identity.physCellId);

      for (i = 0; i < rrcConnectionReestablishmentRequest->ue_Identity.shortMAC_I.size; i++) {
        LOG_D(RRC, "rrcConnectionReestablishmentRequest->ue_Identity.shortMAC_I.buf[%d] = %x\n",
            i, rrcConnectionReestablishmentRequest->ue_Identity.shortMAC_I.buf[i]);
      }

      if (rrcConnectionReestablishmentRequest->ue_Identity.c_RNTI.size == 0 ||
          rrcConnectionReestablishmentRequest->ue_Identity.c_RNTI.size > 2) {
        LOG_E(RRC,
              PROTOCOL_RRC_CTXT_UE_FMT" RRCConnectionReestablishmentRequest c_RNTI range error, let's reject the UE\n",
              PROTOCOL_RRC_CTXT_UE_ARGS(ctxt_pP));
        rrc_eNB_generate_RRCConnectionReestablishmentReject(ctxt_pP, ue_context_p, CC_id);
        break;

      }

      c_rnti = BIT_STRING_to_uint16(&rrcConnectionReestablishmentRequest->ue_Identity.c_RNTI);
      LOG_D(RRC, "c_rnti is %x\n", c_rnti);

      ue_context_p = rrc_eNB_get_ue_context(RC.rrc[ctxt_pP->module_id], c_rnti);
      if (ue_context_p == NULL) {
        LOG_E(RRC,
              PROTOCOL_RRC_CTXT_UE_FMT" RRCConnectionReestablishmentRequest without UE context, let's reject the UE\n",
              PROTOCOL_RRC_CTXT_UE_ARGS(ctxt_pP));
        rrc_eNB_generate_RRCConnectionReestablishmentReject(ctxt_pP, ue_context_p, CC_id);
        break;
      }

      LOG_D(RRC,
            PROTOCOL_RRC_CTXT_UE_FMT" UE context: %p\n",
            PROTOCOL_RRC_CTXT_UE_ARGS(ctxt_pP),
            ue_context_p);

      // insert C-RNTI to map
      for (i = 0; i < NUMBER_OF_UE_MAX; i++) {
        if (reestablish_rnti_map[i][0] == 0) {
          reestablish_rnti_map[i][0] = ctxt_pP->rnti;
          reestablish_rnti_map[i][1] = c_rnti;
          break;
        }
      }
      LOG_D(RRC, "reestablish_rnti_map[%d] [0] %x, [1] %x\n",
            i, reestablish_rnti_map[i][0], reestablish_rnti_map[i][1]);

#if defined(ENABLE_ITTI)
      ue_context_p->ue_context.reestablishment_cause = rrcConnectionReestablishmentRequest->reestablishmentCause;
      LOG_D(RRC, PROTOCOL_RRC_CTXT_UE_FMT" Accept connection reestablishment request from UE physCellId %ld cause %ld\n",
            PROTOCOL_RRC_CTXT_UE_ARGS(ctxt_pP),
            rrcConnectionReestablishmentRequest->ue_Identity.physCellId,
            ue_context_p->ue_context.reestablishment_cause);
#else
        LOG_D(RRC, PROTOCOL_RRC_CTXT_UE_FMT" Accept connection restablishment request for UE\n",
              PROTOCOL_RRC_CTXT_UE_ARGS(ctxt_pP));
#endif

#ifndef NO_RRM
      send_msg(&S_rrc, msg_rrc_MR_attach_ind(ctxt_pP->module_id, Mac_id));
#else

      ue_context_p->ue_context.primaryCC_id = CC_id;

      //LG COMMENT Idx = (ue_mod_idP * NB_RB_MAX) + DCCH;
      Idx = DCCH;
      // SRB1
      ue_context_p->ue_context.Srb1.Active = 1;
      ue_context_p->ue_context.Srb1.Srb_info.Srb_id = Idx;
      memcpy(&ue_context_p->ue_context.Srb1.Srb_info.Lchan_desc[0],
             &DCCH_LCHAN_DESC,
             LCHAN_DESC_SIZE);
      memcpy(&ue_context_p->ue_context.Srb1.Srb_info.Lchan_desc[1],
             &DCCH_LCHAN_DESC,
             LCHAN_DESC_SIZE);

      // SRB2: set  it to go through SRB1 with id 1 (DCCH)
      ue_context_p->ue_context.Srb2.Active = 1;
      ue_context_p->ue_context.Srb2.Srb_info.Srb_id = Idx;
      memcpy(&ue_context_p->ue_context.Srb2.Srb_info.Lchan_desc[0],
             &DCCH_LCHAN_DESC,
             LCHAN_DESC_SIZE);
      memcpy(&ue_context_p->ue_context.Srb2.Srb_info.Lchan_desc[1],
             &DCCH_LCHAN_DESC,
             LCHAN_DESC_SIZE);

      rrc_eNB_generate_RRCConnectionReestablishment(ctxt_pP, ue_context_p, CC_id);
      LOG_I(RRC, PROTOCOL_RRC_CTXT_UE_FMT"CALLING RLC CONFIG SRB1 (rbid %d)\n",
            PROTOCOL_RRC_CTXT_UE_ARGS(ctxt_pP),
            Idx);

      MSC_LOG_TX_MESSAGE(MSC_RRC_ENB,
                         MSC_PDCP_ENB,
                         NULL,
                         0,
                         MSC_AS_TIME_FMT" CONFIG_REQ UE %x SRB",
                         MSC_AS_TIME_ARGS(ctxt_pP),
                         ue_context_p->ue_context.rnti);

      rrc_pdcp_config_asn1_req(ctxt_pP,
                               ue_context_p->ue_context.SRB_configList,
                               (DRB_ToAddModList_t *) NULL,
                               (DRB_ToReleaseList_t*) NULL,
                               0xff,
                               NULL,
                               NULL,
                               NULL
#   if defined(Rel10) || defined(Rel14)
                               , (PMCH_InfoList_r9_t *) NULL
#   endif
                               ,NULL);

      rrc_rlc_config_asn1_req(ctxt_pP,
                              ue_context_p->ue_context.SRB_configList,
                              (DRB_ToAddModList_t*) NULL,
                              (DRB_ToReleaseList_t*) NULL
#   if defined(Rel10) || defined(Rel14)
                              , (PMCH_InfoList_r9_t *) NULL
#   endif
                             );
#endif //NO_RRM
      }
      break;

    case UL_CCCH_MessageType__c1_PR_rrcConnectionRequest:
      T(T_ENB_RRC_CONNECTION_REQUEST, T_INT(ctxt_pP->module_id), T_INT(ctxt_pP->frame),
        T_INT(ctxt_pP->subframe), T_INT(ctxt_pP->rnti));

#ifdef RRC_MSG_PRINT
      LOG_F(RRC,"[MSG] RRC Connection Request\n");

      for (i = 0; i < Srb_info->Rx_buffer.payload_size; i++) {
        LOG_F(RRC,"%02x ", ((uint8_t*)Srb_info->Rx_buffer.Payload)[i]);
      }

      LOG_F(RRC,"\n");
#endif
      LOG_D(RRC,
            PROTOCOL_RRC_CTXT_UE_FMT"MAC_eNB --- MAC_DATA_IND  (rrcConnectionRequest on SRB0) --> RRC_eNB\n",
            PROTOCOL_RRC_CTXT_UE_ARGS(ctxt_pP));
      ue_context_p = rrc_eNB_get_ue_context(
                       RC.rrc[ctxt_pP->module_id],
                       ctxt_pP->rnti);

      if (ue_context_p != NULL) {
        // erase content
        rrc_eNB_free_mem_UE_context(ctxt_pP, ue_context_p);

        MSC_LOG_RX_DISCARDED_MESSAGE(
          MSC_RRC_ENB,
          MSC_RRC_UE,
          Srb_info->Rx_buffer.Payload,
          dec_rval.consumed,
          MSC_AS_TIME_FMT" RRCConnectionRequest UE %x size %u (UE already in context)",
          MSC_AS_TIME_ARGS(ctxt_pP),
          ue_context_p->ue_context.rnti,
          dec_rval.consumed);
      } else {
        rrcConnectionRequest = &ul_ccch_msg->message.choice.c1.choice.rrcConnectionRequest.criticalExtensions.choice.rrcConnectionRequest_r8;
        {
          if (InitialUE_Identity_PR_randomValue == rrcConnectionRequest->ue_Identity.present) {
            AssertFatal(rrcConnectionRequest->ue_Identity.choice.randomValue.size == 5,
                        "wrong InitialUE-Identity randomValue size, expected 5, provided %d",
                        rrcConnectionRequest->ue_Identity.choice.randomValue.size);
            memcpy(((uint8_t*) & random_value) + 3,
                   rrcConnectionRequest->ue_Identity.choice.randomValue.buf,
                   rrcConnectionRequest->ue_Identity.choice.randomValue.size);
            /* if there is already a registered UE (with another RNTI) with this random_value,
             * the current one must be removed from MAC/PHY (zombie UE)
             */
#ifndef UE_EXPANSION
            if ((ue_context_p = rrc_eNB_ue_context_random_exist(ctxt_pP, random_value))) {
              LOG_W(RRC, "new UE rnti %x (coming with random value) is already there as UE %x, removing %x from MAC/PHY\n",
                    ctxt_pP->rnti, ue_context_p->ue_context.rnti, ctxt_pP->rnti);
	      rrc_mac_remove_ue(ctxt_pP->module_id, ctxt_pP->rnti);
              ue_context_p = NULL;
              return 0;
            } else {
              ue_context_p = rrc_eNB_get_next_free_ue_context(ctxt_pP, random_value);
            }
#else
            if ((ue_context_p = rrc_eNB_ue_context_random_exist(ctxt_pP, random_value))) {
              LOG_W(RRC, "new UE rnti %x (coming with random value) is already there as UE %x, removing %x from MAC/PHY\n",
                    ctxt_pP->rnti, ue_context_p->ue_context.rnti, ue_context_p->ue_context.rnti);
              ue_context_p->ue_context.ul_failure_timer = 20000;
            }
            ue_context_p = rrc_eNB_get_next_free_ue_context(ctxt_pP, random_value);
#endif
          } else if (InitialUE_Identity_PR_s_TMSI == rrcConnectionRequest->ue_Identity.present) {
            /* Save s-TMSI */
            S_TMSI_t   s_TMSI = rrcConnectionRequest->ue_Identity.choice.s_TMSI;
            mme_code_t mme_code = BIT_STRING_to_uint8(&s_TMSI.mmec);
            m_tmsi_t   m_tmsi   = BIT_STRING_to_uint32(&s_TMSI.m_TMSI);
            random_value = (((uint64_t)mme_code) << 32) | m_tmsi;
            if ((ue_context_p = rrc_eNB_ue_context_stmsi_exist(ctxt_pP, mme_code, m_tmsi))) {
	      LOG_I(RRC," S-TMSI exists, ue_context_p %p, old rnti %x => %x\n",ue_context_p,ue_context_p->ue_context.rnti,ctxt_pP->rnti);
	      rrc_mac_remove_ue(ctxt_pP->module_id, ue_context_p->ue_context.rnti);
	      stmsi_received=1;
              /* replace rnti in the context */
              /* for that, remove the context from the RB tree */
              RB_REMOVE(rrc_ue_tree_s, &RC.rrc[ctxt_pP->module_id]->rrc_ue_head, ue_context_p);
              /* and insert again, after changing rnti everywhere it has to be changed */
              ue_context_p->ue_id_rnti = ctxt_pP->rnti;
	      ue_context_p->ue_context.rnti = ctxt_pP->rnti;
              RB_INSERT(rrc_ue_tree_s, &RC.rrc[ctxt_pP->module_id]->rrc_ue_head, ue_context_p);
              /* reset timers */
              ue_context_p->ue_context.ul_failure_timer = 0;
              ue_context_p->ue_context.ue_release_timer = 0;
#ifdef UE_EXPANSION
              ue_context_p->ue_context.ue_reestablishment_timer = 0;
              ue_context_p->ue_context.ue_release_timer_s1 = 0;
              ue_context_p->ue_context.ue_release_timer_rrc = 0;
#endif
            } else {
	      LOG_I(RRC," S-TMSI doesn't exist, setting Initialue_identity_s_TMSI.m_tmsi to %p => %x\n",ue_context_p,m_tmsi);
//              ue_context_p = rrc_eNB_get_next_free_ue_context(ctxt_pP, NOT_A_RANDOM_UE_IDENTITY);
              ue_context_p = rrc_eNB_get_next_free_ue_context(ctxt_pP,random_value);
              if (ue_context_p == NULL)
                LOG_E(RRC, "%s:%d:%s: rrc_eNB_get_next_free_ue_context returned NULL\n", __FILE__, __LINE__, __FUNCTION__);
              if (ue_context_p != NULL) {
	        ue_context_p->ue_context.Initialue_identity_s_TMSI.presence = TRUE;
	        ue_context_p->ue_context.Initialue_identity_s_TMSI.mme_code = mme_code;
	        ue_context_p->ue_context.Initialue_identity_s_TMSI.m_tmsi = m_tmsi;
              } else {
                /* TODO: do we have to break here? */
                //break;
              }
            }

            MSC_LOG_RX_MESSAGE(
              MSC_RRC_ENB,
              MSC_RRC_UE,
              Srb_info->Rx_buffer.Payload,
              dec_rval.consumed,
              MSC_AS_TIME_FMT" RRCConnectionRequest UE %x size %u (s-TMSI mmec %u m_TMSI %u random UE id (0x%" PRIx64 ")",
              MSC_AS_TIME_ARGS(ctxt_pP),
              ue_context_p->ue_context.rnti,
              dec_rval.consumed,
              ue_context_p->ue_context.Initialue_identity_s_TMSI.mme_code,
              ue_context_p->ue_context.Initialue_identity_s_TMSI.m_tmsi,
              ue_context_p->ue_context.random_ue_identity);
          } else {
            LOG_E(RRC,
                  PROTOCOL_RRC_CTXT_UE_FMT" RRCConnectionRequest without random UE identity or S-TMSI not supported, let's reject the UE\n",
                  PROTOCOL_RRC_CTXT_UE_ARGS(ctxt_pP));
            rrc_eNB_generate_RRCConnectionReject(ctxt_pP,
                             rrc_eNB_get_ue_context(RC.rrc[ctxt_pP->module_id], ctxt_pP->rnti),
                             CC_id);
            break;
          }

        }
        LOG_D(RRC,
              PROTOCOL_RRC_CTXT_UE_FMT" UE context: %p\n",
              PROTOCOL_RRC_CTXT_UE_ARGS(ctxt_pP),
              ue_context_p);

        if (ue_context_p != NULL) {


#if defined(ENABLE_ITTI)
          ue_context_p->ue_context.establishment_cause = rrcConnectionRequest->establishmentCause;
          ue_context_p->ue_context.reestablishment_cause = ReestablishmentCause_spare1;
	  if (stmsi_received==0)
	    LOG_I(RRC, PROTOCOL_RRC_CTXT_UE_FMT" Accept new connection from UE random UE identity (0x%" PRIx64 ") MME code %u TMSI %u cause %ld\n",
		  PROTOCOL_RRC_CTXT_UE_ARGS(ctxt_pP),
		  ue_context_p->ue_context.random_ue_identity,
		  ue_context_p->ue_context.Initialue_identity_s_TMSI.mme_code,
		  ue_context_p->ue_context.Initialue_identity_s_TMSI.m_tmsi,
		  ue_context_p->ue_context.establishment_cause);
	  else
	    LOG_I(RRC, PROTOCOL_RRC_CTXT_UE_FMT" Accept new connection from UE  MME code %u TMSI %u cause %ld\n",
		  PROTOCOL_RRC_CTXT_UE_ARGS(ctxt_pP),
		  ue_context_p->ue_context.Initialue_identity_s_TMSI.mme_code,
		  ue_context_p->ue_context.Initialue_identity_s_TMSI.m_tmsi,
		  ue_context_p->ue_context.establishment_cause);
#else
          LOG_I(RRC, PROTOCOL_RRC_CTXT_UE_FMT" Accept new connection for UE random UE identity (0x%" PRIx64 ")\n",
                PROTOCOL_RRC_CTXT_UE_ARGS(ctxt_pP),
                ue_context_p->ue_context.random_ue_identity);
#endif
          if (stmsi_received == 0)
	    RC.rrc[ctxt_pP->module_id]->Nb_ue++;

        } else {
          // no context available
          LOG_I(RRC, PROTOCOL_RRC_CTXT_UE_FMT" Can't create new context for UE random UE identity (0x%" PRIx64 ")\n",
                PROTOCOL_RRC_CTXT_UE_ARGS(ctxt_pP),
                random_value);
	  rrc_mac_remove_ue(ctxt_pP->module_id,ctxt_pP->rnti);
          return -1;
        }
      }

#ifndef NO_RRM
      send_msg(&S_rrc, msg_rrc_MR_attach_ind(ctxt_pP->module_id, Mac_id));
#else

      ue_context_p->ue_context.primaryCC_id = CC_id;

      //LG COMMENT Idx = (ue_mod_idP * NB_RB_MAX) + DCCH;
      Idx = DCCH;
      // SRB1
      ue_context_p->ue_context.Srb1.Active = 1;
      ue_context_p->ue_context.Srb1.Srb_info.Srb_id = Idx;
      memcpy(&ue_context_p->ue_context.Srb1.Srb_info.Lchan_desc[0],
             &DCCH_LCHAN_DESC,
             LCHAN_DESC_SIZE);
      memcpy(&ue_context_p->ue_context.Srb1.Srb_info.Lchan_desc[1],
             &DCCH_LCHAN_DESC,
             LCHAN_DESC_SIZE);

      // SRB2: set  it to go through SRB1 with id 1 (DCCH)
      ue_context_p->ue_context.Srb2.Active = 1;
      ue_context_p->ue_context.Srb2.Srb_info.Srb_id = Idx;
      memcpy(&ue_context_p->ue_context.Srb2.Srb_info.Lchan_desc[0],
             &DCCH_LCHAN_DESC,
             LCHAN_DESC_SIZE);
      memcpy(&ue_context_p->ue_context.Srb2.Srb_info.Lchan_desc[1],
             &DCCH_LCHAN_DESC,
             LCHAN_DESC_SIZE);
      
      rrc_eNB_generate_RRCConnectionSetup(ctxt_pP, ue_context_p, CC_id);
      LOG_I(RRC, PROTOCOL_RRC_CTXT_UE_FMT"CALLING RLC CONFIG SRB1 (rbid %d)\n",
            PROTOCOL_RRC_CTXT_UE_ARGS(ctxt_pP),
            Idx);

      MSC_LOG_TX_MESSAGE(
        MSC_RRC_ENB,
        MSC_PDCP_ENB,
        NULL,
        0,
        MSC_AS_TIME_FMT" CONFIG_REQ UE %x SRB",
        MSC_AS_TIME_ARGS(ctxt_pP),
        ue_context_p->ue_context.rnti);

      rrc_pdcp_config_asn1_req(ctxt_pP,
                               ue_context_p->ue_context.SRB_configList,
                               (DRB_ToAddModList_t *) NULL,
                               (DRB_ToReleaseList_t*) NULL,
                               0xff,
                               NULL,
                               NULL,
                               NULL
#   if defined(Rel10) || defined(Rel14)
                               , (PMCH_InfoList_r9_t *) NULL
#   endif
                               ,NULL);

      rrc_rlc_config_asn1_req(ctxt_pP,
                              ue_context_p->ue_context.SRB_configList,
                              (DRB_ToAddModList_t*) NULL,
                              (DRB_ToReleaseList_t*) NULL
#   if defined(Rel10) || defined(Rel14)
                              , (PMCH_InfoList_r9_t *) NULL
#   endif
                             );
#endif //NO_RRM

      break;

    default:
      LOG_E(RRC, PROTOCOL_RRC_CTXT_UE_FMT" Unknown message\n",
            PROTOCOL_RRC_CTXT_UE_ARGS(ctxt_pP));
      rval = -1;
      break;
    }

    rval = 0;
  } else {
    LOG_E(RRC, PROTOCOL_RRC_CTXT_UE_FMT"  Unknown error \n",
          PROTOCOL_RRC_CTXT_UE_ARGS(ctxt_pP));
    rval = -1;
  }

  return rval;
}

//-----------------------------------------------------------------------------
int
rrc_eNB_decode_dcch(
  const protocol_ctxt_t* const ctxt_pP,
  const rb_id_t                Srb_id,
  const uint8_t*    const      Rx_sdu,
  const sdu_size_t             sdu_sizeP
)
//-----------------------------------------------------------------------------
{

  asn_dec_rval_t                      dec_rval;
  //UL_DCCH_Message_t uldcchmsg;
  UL_DCCH_Message_t                  *ul_dcch_msg = NULL; //&uldcchmsg;
  UE_EUTRA_Capability_t              *UE_EUTRA_Capability = NULL;
  int i;
  struct rrc_eNB_ue_context_s*        ue_context_p = NULL;
#if defined(ENABLE_ITTI)
#   if defined(ENABLE_USE_MME)
  MessageDef *                        msg_delete_tunnels_p = NULL;
  uint8_t                             xid;
#endif
#endif

  int dedicated_DRB=0; 

  T(T_ENB_RRC_UL_DCCH_DATA_IN, T_INT(ctxt_pP->module_id), T_INT(ctxt_pP->frame),
    T_INT(ctxt_pP->subframe), T_INT(ctxt_pP->rnti));

  if ((Srb_id != 1) && (Srb_id != 2)) {
    LOG_E(RRC, PROTOCOL_RRC_CTXT_UE_FMT" Received message on SRB%d, should not have ...\n",
          PROTOCOL_RRC_CTXT_UE_ARGS(ctxt_pP),
          Srb_id);
  } else {
    LOG_D(RRC, PROTOCOL_RRC_CTXT_UE_FMT" Received message on SRB%d\n",
          PROTOCOL_RRC_CTXT_UE_ARGS(ctxt_pP),
          Srb_id);
  }
  //memset(ul_dcch_msg,0,sizeof(UL_DCCH_Message_t));

  LOG_D(RRC, PROTOCOL_RRC_CTXT_UE_FMT" Decoding UL-DCCH Message\n",
        PROTOCOL_RRC_CTXT_UE_ARGS(ctxt_pP));
  dec_rval = uper_decode(
               NULL,
               &asn_DEF_UL_DCCH_Message,
               (void**)&ul_dcch_msg,
               Rx_sdu,
               sdu_sizeP,
               0,
               0);
  /*
#if defined(ENABLE_ITTI)
#   if defined(DISABLE_ITTI_XER_PRINT)
  {
    MessageDef                         *message_p;

    message_p = itti_alloc_new_message(TASK_RRC_ENB, RRC_UL_DCCH_MESSAGE);
    memcpy(&message_p->ittiMsg, (void *)ul_dcch_msg, sizeof(RrcUlDcchMessage));

    itti_send_msg_to_task(TASK_UNKNOWN, ctxt_pP->instance, message_p);
  }
#   else
  {
    char                                message_string[10000];
    size_t                              message_string_size;

    if ((message_string_size =
           xer_sprint(message_string, sizeof(message_string), &asn_DEF_UL_DCCH_Message, (void *)ul_dcch_msg)) >= 0) {
      MessageDef                         *msg_p;

      msg_p = itti_alloc_new_message_sized(TASK_RRC_ENB, RRC_UL_DCCH, message_string_size + sizeof(IttiMsgText));
      msg_p->ittiMsg.rrc_ul_dcch.size = message_string_size;
      memcpy(&msg_p->ittiMsg.rrc_ul_dcch.text, message_string, message_string_size);

      itti_send_msg_to_task(TASK_UNKNOWN, ctxt_pP->instance, msg_p);
    }
  }
#   endif
#endif
  */
  {
    for (i = 0; i < sdu_sizeP; i++) {
      LOG_T(RRC, "%x.", Rx_sdu[i]);
    }

    LOG_T(RRC, "\n");
  }

  if ((dec_rval.code != RC_OK) && (dec_rval.consumed == 0)) {
    LOG_E(RRC, PROTOCOL_RRC_CTXT_UE_FMT" Failed to decode UL-DCCH (%zu bytes)\n",
          PROTOCOL_RRC_CTXT_UE_ARGS(ctxt_pP),
          dec_rval.consumed);
    return -1;
  }

  ue_context_p = rrc_eNB_get_ue_context(
                   RC.rrc[ctxt_pP->module_id],
                   ctxt_pP->rnti);

  if (ul_dcch_msg->message.present == UL_DCCH_MessageType_PR_c1) {

    switch (ul_dcch_msg->message.choice.c1.present) {
    case UL_DCCH_MessageType__c1_PR_NOTHING:   /* No components present */
      break;

    case UL_DCCH_MessageType__c1_PR_csfbParametersRequestCDMA2000:
      break;

    case UL_DCCH_MessageType__c1_PR_measurementReport:
      // to avoid segmentation fault
      if(!ue_context_p){
        LOG_I(RRC, "Processing measurementReport UE %x, ue_context_p is NULL\n", ctxt_pP->rnti);
        break;
      }
      LOG_D(RRC,
            PROTOCOL_RRC_CTXT_UE_FMT" RLC RB %02d --- RLC_DATA_IND "
            "%d bytes (measurementReport) ---> RRC_eNB\n",
            PROTOCOL_RRC_CTXT_UE_ARGS(ctxt_pP),
            DCCH,
            sdu_sizeP);
      rrc_eNB_process_MeasurementReport(
        ctxt_pP,
        ue_context_p,
        &ul_dcch_msg->message.choice.c1.choice.measurementReport.
        criticalExtensions.choice.c1.choice.measurementReport_r8.measResults);
      break;

    case UL_DCCH_MessageType__c1_PR_rrcConnectionReconfigurationComplete:
      // to avoid segmentation fault
      if(!ue_context_p){
        LOG_I(RRC, "Processing RRCConnectionReconfigurationComplete UE %x, ue_context_p is NULL\n", ctxt_pP->rnti);
        break;
      }
#ifdef RRC_MSG_PRINT
      LOG_F(RRC,"[MSG] RRC Connection Reconfiguration Complete\n");

      for (i = 0; i < sdu_sizeP; i++) {
        LOG_F(RRC,"%02x ", ((uint8_t*)Rx_sdu)[i]);
      }

      LOG_F(RRC,"\n");
#endif
      MSC_LOG_RX_MESSAGE(
        MSC_RRC_ENB,
        MSC_RRC_UE,
        Rx_sdu,
        sdu_sizeP,
        MSC_AS_TIME_FMT" RRCConnectionReconfigurationComplete UE %x size %u",
        MSC_AS_TIME_ARGS(ctxt_pP),
        ue_context_p->ue_context.rnti,
        sdu_sizeP);

      LOG_D(RRC,
            PROTOCOL_RRC_CTXT_UE_FMT" RLC RB %02d --- RLC_DATA_IND %d bytes "
            "(RRCConnectionReconfigurationComplete) ---> RRC_eNB]\n",
            PROTOCOL_RRC_CTXT_UE_ARGS(ctxt_pP),
            DCCH,
            sdu_sizeP);

      if (ul_dcch_msg->message.choice.c1.choice.rrcConnectionReconfigurationComplete.criticalExtensions.
          present ==
          RRCConnectionReconfigurationComplete__criticalExtensions_PR_rrcConnectionReconfigurationComplete_r8) {
	/*NN: revise the condition */
        if (ue_context_p->ue_context.Status == RRC_RECONFIGURED){
	  dedicated_DRB = 1;
	  LOG_I(RRC,
		PROTOCOL_RRC_CTXT_UE_FMT" UE State = RRC_RECONFIGURED (dedicated DRB, xid %ld)\n",
		PROTOCOL_RRC_CTXT_UE_ARGS(ctxt_pP),ul_dcch_msg->message.choice.c1.choice.rrcConnectionReconfigurationComplete.rrc_TransactionIdentifier);
	}else {
	  dedicated_DRB = 0;
	  ue_context_p->ue_context.Status = RRC_RECONFIGURED;
	  LOG_I(RRC,
		PROTOCOL_RRC_CTXT_UE_FMT" UE State = RRC_RECONFIGURED (default DRB, xid %ld)\n",
		PROTOCOL_RRC_CTXT_UE_ARGS(ctxt_pP),ul_dcch_msg->message.choice.c1.choice.rrcConnectionReconfigurationComplete.rrc_TransactionIdentifier);
	}
	rrc_eNB_process_RRCConnectionReconfigurationComplete(
          ctxt_pP,
          ue_context_p,
	  ul_dcch_msg->message.choice.c1.choice.rrcConnectionReconfigurationComplete.rrc_TransactionIdentifier);

#if defined(FLEXRAN_AGENT_SB_IF)
	//WARNING:Inform the controller about the UE activation. Should be moved to RRC agent in the future
	if (mac_agent_registered[ctxt_pP->module_id]) {
	  agent_mac_xface[ctxt_pP->eNB_index]->flexran_agent_notify_ue_state_change(ctxt_pP->module_id,
										ue_context_p->ue_id_rnti,
										PROTOCOL__FLEX_UE_STATE_CHANGE_TYPE__FLUESC_UPDATED);
	}
#endif
      }
#if defined(ENABLE_ITTI)
#   if defined(ENABLE_USE_MME)
      if (EPC_MODE_ENABLED == 1) {
	if (dedicated_DRB == 1){
//	  rrc_eNB_send_S1AP_E_RAB_SETUP_RESP(ctxt_pP,
//					     ue_context_p,
//					     ul_dcch_msg->message.choice.c1.choice.rrcConnectionReconfigurationComplete.rrc_TransactionIdentifier);
if (ue_context_p->ue_context.nb_of_modify_e_rabs > 0) {
            rrc_eNB_send_S1AP_E_RAB_MODIFY_RESP(ctxt_pP,
                             ue_context_p,
                             ul_dcch_msg->message.choice.c1.choice.rrcConnectionReconfigurationComplete.rrc_TransactionIdentifier);

            ue_context_p->ue_context.nb_of_modify_e_rabs = 0;
            ue_context_p->ue_context.nb_of_failed_e_rabs = 0;
            memset(ue_context_p->ue_context.modify_e_rab, 0, sizeof(ue_context_p->ue_context.modify_e_rab));
            for(int i = 0; i < NB_RB_MAX; i++) {
              ue_context_p->ue_context.modify_e_rab[i].xid = -1;
            }

          } else if(ue_context_p->ue_context.e_rab_release_command_flag == 1){
            xid = ul_dcch_msg->message.choice.c1.choice.rrcConnectionReconfigurationComplete.rrc_TransactionIdentifier;
            ue_context_p->ue_context.e_rab_release_command_flag = 0;
            //gtp tunnel delete
            msg_delete_tunnels_p = itti_alloc_new_message(TASK_RRC_ENB, GTPV1U_ENB_DELETE_TUNNEL_REQ);
            memset(&GTPV1U_ENB_DELETE_TUNNEL_REQ(msg_delete_tunnels_p), 0, sizeof(GTPV1U_ENB_DELETE_TUNNEL_REQ(msg_delete_tunnels_p)));
            GTPV1U_ENB_DELETE_TUNNEL_REQ(msg_delete_tunnels_p).rnti = ue_context_p->ue_context.rnti;
            for(i = 0; i < NB_RB_MAX; i++){
               if(xid == ue_context_p->ue_context.e_rab[i].xid){
                 GTPV1U_ENB_DELETE_TUNNEL_REQ(msg_delete_tunnels_p).eps_bearer_id[GTPV1U_ENB_DELETE_TUNNEL_REQ(msg_delete_tunnels_p).num_erab++] = ue_context_p->ue_context.enb_gtp_ebi[i];
                 ue_context_p->ue_context.enb_gtp_teid[i] = 0;
                 memset(&ue_context_p->ue_context.enb_gtp_addrs[i], 0, sizeof(ue_context_p->ue_context.enb_gtp_addrs[i]));
                 ue_context_p->ue_context.enb_gtp_ebi[i]  = 0;
               }
            }
            itti_send_msg_to_task(TASK_GTPV1_U, ctxt_pP->instance, msg_delete_tunnels_p);
            //S1AP_E_RAB_RELEASE_RESPONSE
            rrc_eNB_send_S1AP_E_RAB_RELEASE_RESPONSE(ctxt_pP,
                    ue_context_p,
                    xid);
          } else {
              rrc_eNB_send_S1AP_E_RAB_SETUP_RESP(ctxt_pP,
                             ue_context_p,
                             ul_dcch_msg->message.choice.c1.choice.rrcConnectionReconfigurationComplete.rrc_TransactionIdentifier);
          }
	}else {
          if(ue_context_p->ue_context.reestablishment_cause == ReestablishmentCause_spare1){
	    rrc_eNB_send_S1AP_INITIAL_CONTEXT_SETUP_RESP(ctxt_pP,
						       ue_context_p);
          } else {
            ue_context_p->ue_context.reestablishment_cause = ReestablishmentCause_spare1;
          }
	}
      }    
#else  // establish a dedicated bearer 
      if (dedicated_DRB == 0 ) {
	//	ue_context_p->ue_context.e_rab[0].status = E_RAB_STATUS_ESTABLISHED;
	rrc_eNB_reconfigure_DRBs(ctxt_pP,ue_context_p);
      }
      
#endif
#endif 
      break;

    case UL_DCCH_MessageType__c1_PR_rrcConnectionReestablishmentComplete:
      T(T_ENB_RRC_CONNECTION_REESTABLISHMENT_COMPLETE, T_INT(ctxt_pP->module_id), T_INT(ctxt_pP->frame),
        T_INT(ctxt_pP->subframe), T_INT(ctxt_pP->rnti));

#ifdef RRC_MSG_PRINT
      LOG_F(RRC,"[MSG] RRC Connection Reestablishment Complete\n");

      for (i = 0; i < sdu_sizeP; i++) {
        LOG_F(RRC,"%02x ", ((uint8_t*)Rx_sdu)[i]);
      }

      LOG_F(RRC,"\n");
#endif

      MSC_LOG_RX_MESSAGE(
        MSC_RRC_ENB,
        MSC_RRC_UE,
        Rx_sdu,
        sdu_sizeP,
        MSC_AS_TIME_FMT" rrcConnectionReestablishmentComplete UE %x size %u",
        MSC_AS_TIME_ARGS(ctxt_pP),
        ue_context_p->ue_context.rnti,
        sdu_sizeP);

      LOG_I(RRC,
            PROTOCOL_RRC_CTXT_UE_FMT" RLC RB %02d --- RLC_DATA_IND %d bytes "
            "(rrcConnectionReestablishmentComplete) ---> RRC_eNB\n",
            PROTOCOL_RRC_CTXT_UE_ARGS(ctxt_pP),
            DCCH,
            sdu_sizeP);
<<<<<<< HEAD
#ifdef UE_EXPANSION
        ue_context_p->ue_context.ue_reestablishment_timer = 0;
#else
         ue_context_p->ue_context.ue_release_timer = 0;
#endif
=======
       {
        rnti_t reestablish_rnti = 0;
        // select C-RNTI from map
        for (i = 0; i < NUMBER_OF_UE_MAX; i++) {
          if (reestablish_rnti_map[i][0] == ctxt_pP->rnti) {
            reestablish_rnti = reestablish_rnti_map[i][1];
            ue_context_p = rrc_eNB_get_ue_context(
                              RC.rrc[ctxt_pP->module_id],
                              reestablish_rnti);
            // clear currentC-RNTI from map
            reestablish_rnti_map[i][0] = 0;
            reestablish_rnti_map[i][1] = 0;
            break;
          }
        }
        LOG_D(RRC, "reestablish_rnti_map[%d] [0] %x, [1] %x\n",
              i, reestablish_rnti_map[i][0], reestablish_rnti_map[i][1]);

        if (!ue_context_p) {
          LOG_E(RRC,
                PROTOCOL_RRC_CTXT_UE_FMT" RRCConnectionReestablishmentComplete without UE context, falt\n",
                PROTOCOL_RRC_CTXT_UE_ARGS(ctxt_pP));
          break;
        }

        if (ul_dcch_msg->message.choice.c1.choice.rrcConnectionReestablishmentComplete.criticalExtensions.present ==
            RRCConnectionReestablishmentComplete__criticalExtensions_PR_rrcConnectionReestablishmentComplete_r8) {
          rrc_eNB_process_RRCConnectionReestablishmentComplete(ctxt_pP, reestablish_rnti, ue_context_p,
              ul_dcch_msg->message.choice.c1.choice.rrcConnectionReestablishmentComplete.rrc_TransactionIdentifier,
              &ul_dcch_msg->message.choice.c1.choice.rrcConnectionReestablishmentComplete.criticalExtensions.choice.rrcConnectionReestablishmentComplete_r8);

#if defined(FLEXRAN_AGENT_SB_IF)
          //WARNING:Inform the controller about the UE activation. Should be moved to RRC agent in the future
          if (mac_agent_registered[ctxt_pP->module_id]) {
            agent_mac_xface[ctxt_pP->eNB_index]->flexran_agent_notify_ue_state_change(ctxt_pP->module_id,
                                                                                      ue_context_p->ue_id_rnti,
                                                                                      PROTOCOL__FLEX_UE_STATE_CHANGE_TYPE__FLUESC_ACTIVATED);
          }
#endif
        }
        ue_context_p->ue_context.ue_release_timer = 0;
      }
>>>>>>> 9d5ae645
      break;

    case UL_DCCH_MessageType__c1_PR_rrcConnectionSetupComplete:
      // to avoid segmentation fault
      if(!ue_context_p){
        LOG_I(RRC, "Processing RRCConnectionSetupComplete UE %x, ue_context_p is NULL\n", ctxt_pP->rnti);
        break;
      }
#ifdef RRC_MSG_PRINT
      LOG_F(RRC,"[MSG] RRC Connection SetupComplete\n");

      for (i = 0; i < sdu_sizeP; i++) {
        LOG_F(RRC,"%02x ", ((uint8_t*)Rx_sdu)[i]);
      }

      LOG_F(RRC,"\n");
#endif

      MSC_LOG_RX_MESSAGE(
        MSC_RRC_ENB,
        MSC_RRC_UE,
        Rx_sdu,
        sdu_sizeP,
        MSC_AS_TIME_FMT" RRCConnectionSetupComplete UE %x size %u",
        MSC_AS_TIME_ARGS(ctxt_pP),
        ue_context_p->ue_context.rnti,
        sdu_sizeP);

      LOG_D(RRC,
            PROTOCOL_RRC_CTXT_UE_FMT" RLC RB %02d --- RLC_DATA_IND %d bytes "
            "(RRCConnectionSetupComplete) ---> RRC_eNB\n",
            PROTOCOL_RRC_CTXT_UE_ARGS(ctxt_pP),
            DCCH,
            sdu_sizeP);

      if (ul_dcch_msg->message.choice.c1.choice.rrcConnectionSetupComplete.criticalExtensions.present ==
          RRCConnectionSetupComplete__criticalExtensions_PR_c1) {
        if (ul_dcch_msg->message.choice.c1.choice.rrcConnectionSetupComplete.criticalExtensions.choice.c1.
            present ==
            RRCConnectionSetupComplete__criticalExtensions__c1_PR_rrcConnectionSetupComplete_r8) {
          rrc_eNB_process_RRCConnectionSetupComplete(
            ctxt_pP,
            ue_context_p,
            &ul_dcch_msg->message.choice.c1.choice.rrcConnectionSetupComplete.criticalExtensions.choice.c1.choice.rrcConnectionSetupComplete_r8);
          ue_context_p->ue_context.Status = RRC_CONNECTED;
          LOG_I(RRC, PROTOCOL_RRC_CTXT_UE_FMT" UE State = RRC_CONNECTED \n",
                PROTOCOL_RRC_CTXT_UE_ARGS(ctxt_pP));
	  
#if defined(FLEXRAN_AGENT_SB_IF)
	  //WARNING:Inform the controller about the UE activation. Should be moved to RRC agent in the future
	  if (mac_agent_registered[ctxt_pP->module_id]) {
	    agent_mac_xface[ctxt_pP->eNB_index]->flexran_agent_notify_ue_state_change(ctxt_pP->module_id,
										  ue_context_p->ue_id_rnti,
										  PROTOCOL__FLEX_UE_STATE_CHANGE_TYPE__FLUESC_ACTIVATED);
	  }
#endif
        }
      }

      ue_context_p->ue_context.ue_release_timer=0;
      break;

    case UL_DCCH_MessageType__c1_PR_securityModeComplete:
      T(T_ENB_RRC_SECURITY_MODE_COMPLETE, T_INT(ctxt_pP->module_id), T_INT(ctxt_pP->frame),
        T_INT(ctxt_pP->subframe), T_INT(ctxt_pP->rnti));
      // to avoid segmentation fault
      if(!ue_context_p){
        LOG_I(RRC, "Processing securityModeComplete UE %x, ue_context_p is NULL\n", ctxt_pP->rnti);
        break;
      }
#ifdef RRC_MSG_PRINT
      LOG_F(RRC,"[MSG] RRC Security Mode Complete\n");

      for (i = 0; i < sdu_sizeP; i++) eNB->pusch_vars[UE_id]{
        LOG_F(RRC,"%02x ", ((uint8_t*)Rx_sdu)[i]);
      }

      LOG_F(RRC,"\n");
#endif

      MSC_LOG_RX_MESSAGE(
        MSC_RRC_ENB,
        MSC_RRC_UE,
        Rx_sdu,
        sdu_sizeP,
        MSC_AS_TIME_FMT" securityModeComplete UE %x size %u",
        MSC_AS_TIME_ARGS(ctxt_pP),
        ue_context_p->ue_context.rnti,
        sdu_sizeP);

      LOG_I(RRC,
            PROTOCOL_RRC_CTXT_UE_FMT" received securityModeComplete on UL-DCCH %d from UE\n",
            PROTOCOL_RRC_CTXT_UE_ARGS(ctxt_pP),
            DCCH);
      LOG_D(RRC,
            PROTOCOL_RRC_CTXT_UE_FMT" RLC RB %02d --- RLC_DATA_IND %d bytes "
            "(securityModeComplete) ---> RRC_eNB\n",
            PROTOCOL_RRC_CTXT_UE_ARGS(ctxt_pP),
            DCCH,
            sdu_sizeP);
#ifdef XER_PRINT
      xer_fprint(stdout, &asn_DEF_UL_DCCH_Message, (void *)ul_dcch_msg);
#endif
      // confirm with PDCP about the security mode for DCCH
      //rrc_pdcp_config_req (enb_mod_idP, frameP, 1,CONFIG_ACTION_SET_SECURITY_MODE, (ue_mod_idP * NB_RB_MAX) + DCCH, 0x77);
      // continue the procedure
      rrc_eNB_generate_UECapabilityEnquiry(
        ctxt_pP,
        ue_context_p);
      break;

    case UL_DCCH_MessageType__c1_PR_securityModeFailure:
      T(T_ENB_RRC_SECURITY_MODE_FAILURE, T_INT(ctxt_pP->module_id), T_INT(ctxt_pP->frame),
        T_INT(ctxt_pP->subframe), T_INT(ctxt_pP->rnti));

#ifdef RRC_MSG_PRINT
      LOG_F(RRC,"[MSG] RRC Security Mode Failure\n");

      for (i = 0; i < sdu_sizeP; i++) {
        LOG_F(RRC,"%02x ", ((uint8_t*)Rx_sdu)[i]);
      }

      LOG_F(RRC,"\n");
#endif

      MSC_LOG_RX_MESSAGE(
        MSC_RRC_ENB,
        MSC_RRC_UE,
        Rx_sdu,
        sdu_sizeP,
        MSC_AS_TIME_FMT" securityModeFailure UE %x size %u",
        MSC_AS_TIME_ARGS(ctxt_pP),
        ue_context_p->ue_context.rnti,
        sdu_sizeP);

      LOG_W(RRC,
            PROTOCOL_RRC_CTXT_UE_FMT" RLC RB %02d --- RLC_DATA_IND %d bytes "
            "(securityModeFailure) ---> RRC_eNB\n",
            PROTOCOL_RRC_CTXT_UE_ARGS(ctxt_pP),
            DCCH,
            sdu_sizeP);
#ifdef XER_PRINT
      xer_fprint(stdout, &asn_DEF_UL_DCCH_Message, (void *)ul_dcch_msg);
#endif
      // cancel the security mode in PDCP

      // followup with the remaining procedure
//#warning "LG Removed rrc_eNB_generate_UECapabilityEnquiry after receiving securityModeFailure"
      rrc_eNB_generate_UECapabilityEnquiry(ctxt_pP, ue_context_p);
      break;

    case UL_DCCH_MessageType__c1_PR_ueCapabilityInformation:
      T(T_ENB_RRC_UE_CAPABILITY_INFORMATION, T_INT(ctxt_pP->module_id), T_INT(ctxt_pP->frame),
        T_INT(ctxt_pP->subframe), T_INT(ctxt_pP->rnti));
      // to avoid segmentation fault
      if(!ue_context_p){
          LOG_I(RRC, "Processing ueCapabilityInformation UE %x, ue_context_p is NULL\n", ctxt_pP->rnti);
          break;
      }
#ifdef RRC_MSG_PRINT
      LOG_F(RRC,"[MSG] RRC UECapablility Information \n");

      for (i = 0; i < sdu_sizeP; i++) {
        LOG_F(RRC,"%02x ", ((uint8_t*)Rx_sdu)[i]);
      }

      LOG_F(RRC,"\n");
#endif

      MSC_LOG_RX_MESSAGE(
        MSC_RRC_ENB,
        MSC_RRC_UE,
        Rx_sdu,
        sdu_sizeP,
        MSC_AS_TIME_FMT" ueCapabilityInformation UE %x size %u",
        MSC_AS_TIME_ARGS(ctxt_pP),
        ue_context_p->ue_context.rnti,
        sdu_sizeP);

      LOG_I(RRC,
            PROTOCOL_RRC_CTXT_UE_FMT" received ueCapabilityInformation on UL-DCCH %d from UE\n",
            PROTOCOL_RRC_CTXT_UE_ARGS(ctxt_pP),
            DCCH);
      LOG_D(RRC,
            PROTOCOL_RRC_CTXT_UE_FMT" RLC RB %02d --- RLC_DATA_IND %d bytes "
            "(UECapabilityInformation) ---> RRC_eNB\n",
            PROTOCOL_RRC_CTXT_UE_ARGS(ctxt_pP),
            DCCH,
            sdu_sizeP);
#ifdef XER_PRINT
      xer_fprint(stdout, &asn_DEF_UL_DCCH_Message, (void *)ul_dcch_msg);
#endif
      LOG_I(RRC, "got UE capabilities for UE %x\n", ctxt_pP->rnti);
      dec_rval = uper_decode(NULL,
                             &asn_DEF_UE_EUTRA_Capability,
                             (void **)&UE_EUTRA_Capability,
                             ul_dcch_msg->message.choice.c1.choice.ueCapabilityInformation.criticalExtensions.
                             choice.c1.choice.ueCapabilityInformation_r8.ue_CapabilityRAT_ContainerList.list.
                             array[0]->ueCapabilityRAT_Container.buf,
                             ul_dcch_msg->message.choice.c1.choice.ueCapabilityInformation.criticalExtensions.
                             choice.c1.choice.ueCapabilityInformation_r8.ue_CapabilityRAT_ContainerList.list.
                             array[0]->ueCapabilityRAT_Container.size, 0, 0);
      //#ifdef XER_PRINT
      //xer_fprint(stdout, &asn_DEF_UE_EUTRA_Capability, (void *)UE_EUTRA_Capability);
      //#endif

#if defined(ENABLE_USE_MME)

      if (EPC_MODE_ENABLED == 1) {
        rrc_eNB_send_S1AP_UE_CAPABILITIES_IND(ctxt_pP,
                                              ue_context_p,
                                              ul_dcch_msg);
      }
#else 
      ue_context_p->ue_context.nb_of_e_rabs = 1;
      for (i = 0; i < ue_context_p->ue_context.nb_of_e_rabs; i++){
	ue_context_p->ue_context.e_rab[i].status = E_RAB_STATUS_NEW;
	ue_context_p->ue_context.e_rab[i].param.e_rab_id = 1+i;
	ue_context_p->ue_context.e_rab[i].param.qos.qci=9;
      }
      ue_context_p->ue_context.setup_e_rabs =ue_context_p->ue_context.nb_of_e_rabs;
#endif

      rrc_eNB_generate_defaultRRCConnectionReconfiguration(ctxt_pP,
          ue_context_p,
          RC.rrc[ctxt_pP->module_id]->HO_flag);
      break;

    case UL_DCCH_MessageType__c1_PR_ulHandoverPreparationTransfer:
      T(T_ENB_RRC_UL_HANDOVER_PREPARATION_TRANSFER, T_INT(ctxt_pP->module_id), T_INT(ctxt_pP->frame),
        T_INT(ctxt_pP->subframe), T_INT(ctxt_pP->rnti));

      break;

    case UL_DCCH_MessageType__c1_PR_ulInformationTransfer:
      T(T_ENB_RRC_UL_INFORMATION_TRANSFER, T_INT(ctxt_pP->module_id), T_INT(ctxt_pP->frame),
        T_INT(ctxt_pP->subframe), T_INT(ctxt_pP->rnti));
      // to avoid segmentation fault
      if(!ue_context_p){
          LOG_I(RRC, "Processing ulInformationTransfer UE %x, ue_context_p is NULL\n", ctxt_pP->rnti);
          break;
      }
#ifdef RRC_MSG_PRINT
      LOG_F(RRC,"[MSG] RRC UL Information Transfer \n");

      for (i = 0; i < sdu_sizeP; i++) {
        LOG_F(RRC,"%02x ", ((uint8_t*)Rx_sdu)[i]);
      }

      LOG_F(RRC,"\n");
#endif


      MSC_LOG_RX_MESSAGE(
        MSC_RRC_ENB,
        MSC_RRC_UE,
        Rx_sdu,
        sdu_sizeP,
        MSC_AS_TIME_FMT" ulInformationTransfer UE %x size %u",
        MSC_AS_TIME_ARGS(ctxt_pP),
        ue_context_p->ue_context.rnti,
        sdu_sizeP);

#if defined(ENABLE_USE_MME)

      if (EPC_MODE_ENABLED == 1) {
        rrc_eNB_send_S1AP_UPLINK_NAS(ctxt_pP,
                                     ue_context_p,
                                     ul_dcch_msg);
      }

#endif
      break;

    case UL_DCCH_MessageType__c1_PR_counterCheckResponse:
      T(T_ENB_RRC_COUNTER_CHECK_RESPONSE, T_INT(ctxt_pP->module_id), T_INT(ctxt_pP->frame),
        T_INT(ctxt_pP->subframe), T_INT(ctxt_pP->rnti));

      break;

#if defined(Rel10) || defined(Rel14)

    case UL_DCCH_MessageType__c1_PR_ueInformationResponse_r9:
      T(T_ENB_RRC_UE_INFORMATION_RESPONSE_R9, T_INT(ctxt_pP->module_id), T_INT(ctxt_pP->frame),
        T_INT(ctxt_pP->subframe), T_INT(ctxt_pP->rnti));

      break;

    case UL_DCCH_MessageType__c1_PR_proximityIndication_r9:
      T(T_ENB_RRC_PROXIMITY_INDICATION_R9, T_INT(ctxt_pP->module_id), T_INT(ctxt_pP->frame),
        T_INT(ctxt_pP->subframe), T_INT(ctxt_pP->rnti));

      break;

    case UL_DCCH_MessageType__c1_PR_rnReconfigurationComplete_r10:
      T(T_ENB_RRC_RECONFIGURATION_COMPLETE_R10, T_INT(ctxt_pP->module_id), T_INT(ctxt_pP->frame),
        T_INT(ctxt_pP->subframe), T_INT(ctxt_pP->rnti));

      break;

    case UL_DCCH_MessageType__c1_PR_mbmsCountingResponse_r10:
      T(T_ENB_RRC_MBMS_COUNTING_RESPONSE_R10, T_INT(ctxt_pP->module_id), T_INT(ctxt_pP->frame),
        T_INT(ctxt_pP->subframe), T_INT(ctxt_pP->rnti));

      break;

    case UL_DCCH_MessageType__c1_PR_interFreqRSTDMeasurementIndication_r10:
      T(T_ENB_RRC_INTER_FREQ_RSTD_MEASUREMENT_INDICATION, T_INT(ctxt_pP->module_id), T_INT(ctxt_pP->frame),
        T_INT(ctxt_pP->subframe), T_INT(ctxt_pP->rnti));

      break;
#endif

    default:
      T(T_ENB_RRC_UNKNOW_MESSAGE, T_INT(ctxt_pP->module_id), T_INT(ctxt_pP->frame),
        T_INT(ctxt_pP->subframe), T_INT(ctxt_pP->rnti));

      LOG_E(RRC, PROTOCOL_RRC_CTXT_UE_FMT" Unknown message %s:%u\n",
            PROTOCOL_RRC_CTXT_UE_ARGS(ctxt_pP),
            __FILE__, __LINE__);
      return -1;
    }

    return 0;
  } else {
    LOG_E(RRC, PROTOCOL_RRC_CTXT_UE_FMT" Unknown error %s:%u\n",
          PROTOCOL_RRC_CTXT_UE_ARGS(ctxt_pP),
          __FILE__, __LINE__);
    return -1;
  }

}

#if defined(ENABLE_ITTI)
void rrc_eNB_reconfigure_DRBs (const protocol_ctxt_t* const ctxt_pP,
			       rrc_eNB_ue_context_t*  ue_context_pP){

  int i;
  int e_rab_done=0;
  for (i = 0; 
       i < 3;//NB_RB_MAX - 3;  // S1AP_MAX_E_RAB
       i++) {
    
    if ( ue_context_pP->ue_context.e_rab[i].status < E_RAB_STATUS_DONE){ 
      ue_context_pP->ue_context.e_rab[i].status = E_RAB_STATUS_NEW;
      ue_context_pP->ue_context.e_rab[i].param.e_rab_id = i + 1;
      ue_context_pP->ue_context.e_rab[i].param.qos.qci = i % 9;
      ue_context_pP->ue_context.e_rab[i].param.qos.allocation_retention_priority.priority_level= i % PRIORITY_LEVEL_LOWEST;
      ue_context_pP->ue_context.e_rab[i].param.qos.allocation_retention_priority.pre_emp_capability= PRE_EMPTION_CAPABILITY_DISABLED;
      ue_context_pP->ue_context.e_rab[i].param.qos.allocation_retention_priority.pre_emp_vulnerability= PRE_EMPTION_VULNERABILITY_DISABLED;
      ue_context_pP->ue_context.e_rab[i].param.nas_pdu.buffer = NULL;
      ue_context_pP->ue_context.e_rab[i].param.nas_pdu.length = 0;
      //	memset (ue_context_pP->ue_context.e_rab[i].param.sgw_addr.buffer,0,20);
      ue_context_pP->ue_context.e_rab[i].param.sgw_addr.length = 0;
      ue_context_pP->ue_context.e_rab[i].param.gtp_teid=0;
      
      ue_context_pP->ue_context.nb_of_e_rabs++;
      e_rab_done++;
      LOG_I(RRC,"setting up the dedicated DRBs %d (index %d) status %d \n", 
	    ue_context_pP->ue_context.e_rab[i].param.e_rab_id, i, ue_context_pP->ue_context.e_rab[i].status);
    }
  }
  ue_context_pP->ue_context.setup_e_rabs+=e_rab_done;
 
  rrc_eNB_generate_dedicatedRRCConnectionReconfiguration(ctxt_pP, ue_context_pP, 0);
}


//-----------------------------------------------------------------------------
void*
rrc_enb_task(
  void* args_p
)
//-----------------------------------------------------------------------------
{
  MessageDef                         *msg_p;
  const char                         *msg_name_p;
  instance_t                          instance;
  int                                 result;
  SRB_INFO                           *srb_info_p;
  int                                 CC_id;

  protocol_ctxt_t                     ctxt;
  itti_mark_task_ready(TASK_RRC_ENB);
  LOG_I(RRC,"Entering main loop of RRC message task\n");
  while (1) {
    // Wait for a message
    itti_receive_msg(TASK_RRC_ENB, &msg_p);

    msg_name_p = ITTI_MSG_NAME(msg_p);
    instance = ITTI_MSG_INSTANCE(msg_p);
    LOG_I(RRC,"Received message %s\n",msg_name_p);

    switch (ITTI_MSG_ID(msg_p)) {
    case TERMINATE_MESSAGE:
      itti_exit_task();
      break;

    case MESSAGE_TEST:
      LOG_I(RRC, "[eNB %d] Received %s\n", instance, msg_name_p);
      break;

      /* Messages from MAC */
    case RRC_MAC_CCCH_DATA_IND:
      PROTOCOL_CTXT_SET_BY_INSTANCE(&ctxt,
                                    instance,
                                    ENB_FLAG_YES,
                                    RRC_MAC_CCCH_DATA_IND(msg_p).rnti,
                                    msg_p->ittiMsgHeader.lte_time.frame,
                                    msg_p->ittiMsgHeader.lte_time.slot);
      LOG_I(RRC, PROTOCOL_RRC_CTXT_UE_FMT" Received %s\n",
            PROTOCOL_RRC_CTXT_UE_ARGS(&ctxt),
            msg_name_p);

      CC_id = RRC_MAC_CCCH_DATA_IND(msg_p).CC_id;
      srb_info_p = &RC.rrc[instance]->carrier[CC_id].Srb0;

      LOG_I(RRC,"Decoding CCCH : inst %d, CC_id %d, ctxt %p, sib_info_p->Rx_buffer.payload_size %d\n",
	    instance,CC_id,&ctxt, RRC_MAC_CCCH_DATA_IND(msg_p).sdu_size);
      AssertFatal(RRC_MAC_CCCH_DATA_IND(msg_p).sdu_size < RRC_BUFFER_SIZE_MAX,
		  "CCCH message has size %d > %d\n",
		  RRC_MAC_CCCH_DATA_IND(msg_p).sdu_size,RRC_BUFFER_SIZE_MAX);
      memcpy(srb_info_p->Rx_buffer.Payload,
             RRC_MAC_CCCH_DATA_IND(msg_p).sdu,
             RRC_MAC_CCCH_DATA_IND(msg_p).sdu_size);
      srb_info_p->Rx_buffer.payload_size = RRC_MAC_CCCH_DATA_IND(msg_p).sdu_size;

      rrc_eNB_decode_ccch(&ctxt, srb_info_p, CC_id);
      break;
	    
      /* Messages from PDCP */
    case RRC_DCCH_DATA_IND:
      PROTOCOL_CTXT_SET_BY_INSTANCE(&ctxt,
                                    instance,
                                    ENB_FLAG_YES,
                                    RRC_DCCH_DATA_IND(msg_p).rnti,
                                    msg_p->ittiMsgHeader.lte_time.frame,
                                    msg_p->ittiMsgHeader.lte_time.slot);
      LOG_I(RRC, PROTOCOL_RRC_CTXT_UE_FMT" Received on DCCH %d %s\n",
            PROTOCOL_RRC_CTXT_UE_ARGS(&ctxt),
            RRC_DCCH_DATA_IND(msg_p).dcch_index,
            msg_name_p);
      rrc_eNB_decode_dcch(&ctxt,
                          RRC_DCCH_DATA_IND(msg_p).dcch_index,
                          RRC_DCCH_DATA_IND(msg_p).sdu_p,
                          RRC_DCCH_DATA_IND(msg_p).sdu_size);

      // Message buffer has been processed, free it now.
      result = itti_free(ITTI_MSG_ORIGIN_ID(msg_p), RRC_DCCH_DATA_IND(msg_p).sdu_p);
      AssertFatal(result == EXIT_SUCCESS, "Failed to free memory (%d)!\n", result);
      break;

#   if defined(ENABLE_USE_MME)

      /* Messages from S1AP */
    case S1AP_DOWNLINK_NAS:
      rrc_eNB_process_S1AP_DOWNLINK_NAS(msg_p, msg_name_p, instance, &rrc_eNB_mui);
      break;

    case S1AP_INITIAL_CONTEXT_SETUP_REQ:
      rrc_eNB_process_S1AP_INITIAL_CONTEXT_SETUP_REQ(msg_p, msg_name_p, instance);
      break;

    case S1AP_UE_CTXT_MODIFICATION_REQ:
      rrc_eNB_process_S1AP_UE_CTXT_MODIFICATION_REQ(msg_p, msg_name_p, instance);
      break;

    case S1AP_PAGING_IND:
      LOG_D(RRC, "[eNB %d] Received Paging message from S1AP: %s\n", instance, msg_name_p);
      rrc_eNB_process_PAGING_IND(msg_p, msg_name_p, instance);
      break;
  
    case S1AP_E_RAB_SETUP_REQ: 
      rrc_eNB_process_S1AP_E_RAB_SETUP_REQ(msg_p, msg_name_p, instance);
      LOG_D(RRC, "[eNB %d] Received the message %s\n", instance, msg_name_p);
      break;

    case S1AP_E_RAB_MODIFY_REQ:
      rrc_eNB_process_S1AP_E_RAB_MODIFY_REQ(msg_p, msg_name_p, instance);
      break;

    case S1AP_E_RAB_RELEASE_COMMAND:
      rrc_eNB_process_S1AP_E_RAB_RELEASE_COMMAND(msg_p, msg_name_p, instance);
      break;
    
    case S1AP_UE_CONTEXT_RELEASE_REQ:
      rrc_eNB_process_S1AP_UE_CONTEXT_RELEASE_REQ(msg_p, msg_name_p, instance);
      break;

    case S1AP_UE_CONTEXT_RELEASE_COMMAND:
      rrc_eNB_process_S1AP_UE_CONTEXT_RELEASE_COMMAND(msg_p, msg_name_p, instance);
      break;

    case GTPV1U_ENB_DELETE_TUNNEL_RESP:
      /* Nothing to do. Apparently everything is done in S1AP processing */
      //LOG_I(RRC, "[eNB %d] Received message %s, not processed because procedure not synched\n",
      //instance, msg_name_p);
#ifdef UE_EXPANSION
    	if (rrc_eNB_get_ue_context(RC.rrc[instance], GTPV1U_ENB_DELETE_TUNNEL_RESP(msg_p).rnti)) {
    	  rrc_eNB_get_ue_context(RC.rrc[instance], GTPV1U_ENB_DELETE_TUNNEL_RESP(msg_p).rnti)->ue_context.ue_release_timer_rrc =
    	  rrc_eNB_get_ue_context(RC.rrc[instance], GTPV1U_ENB_DELETE_TUNNEL_RESP(msg_p).rnti)->ue_context.ue_release_timer_thres_rrc;
    	}
#endif
      break;

#   endif

      /* Messages from eNB app */
    case RRC_CONFIGURATION_REQ:
      LOG_I(RRC, "[eNB %d] Received %s : %p\n", instance, msg_name_p,&RRC_CONFIGURATION_REQ(msg_p));
      openair_rrc_eNB_configuration(ENB_INSTANCE_TO_MODULE_ID(instance), &RRC_CONFIGURATION_REQ(msg_p));
      break;

    default:
      LOG_E(RRC, "[eNB %d] Received unexpected message %s\n", instance, msg_name_p);
      break;
    }

    result = itti_free(ITTI_MSG_ORIGIN_ID(msg_p), msg_p);
    AssertFatal(result == EXIT_SUCCESS, "Failed to free memory (%d)!\n", result);
    msg_p = NULL;
  }
}
#endif

/*------------------------------------------------------------------------------*/
void
openair_rrc_top_init_eNB(int eMBMS_active,uint8_t HO_active)
//-----------------------------------------------------------------------------
{

  module_id_t         module_id;
  int                 CC_id;

  /* for no gcc warnings */
  (void)CC_id;

  LOG_D(RRC, "[OPENAIR][INIT] Init function start: NB_eNB_INST=%d\n", RC.nb_inst);

  if (RC.nb_inst > 0) {
    LOG_I(RRC,"[eNB] handover active state is %d \n", HO_active);

    for (module_id=0; module_id<NB_eNB_INST; module_id++) {
      RC.rrc[module_id]->HO_flag   = (uint8_t)HO_active;
    }

#if defined(Rel10) || defined(Rel14)
    LOG_I(RRC,"[eNB] eMBMS active state is %d \n", eMBMS_active);

    for (module_id=0; module_id<NB_eNB_INST; module_id++) {
      for (CC_id = 0; CC_id < MAX_NUM_CCs; CC_id++) {
        RC.rrc[module_id]->carrier[CC_id].MBMS_flag = (uint8_t)eMBMS_active;
      }
    }

#endif
#ifdef CBA

    for (module_id=0; module_id<RC.nb_inst; module_id++) {
      for (CC_id = 0; CC_id < MAX_NUM_CCs; CC_id++) {
        RC.rrc[module_id]->carrier[CC_id].num_active_cba_groups = cba_group_active;
      }
    }

#endif
  } 


}

//-----------------------------------------------------------------------------
void
rrc_top_cleanup_eNB(
  void
)
//-----------------------------------------------------------------------------
{

  for (int i=0;i<RC.nb_inst;i++) free (RC.rrc[i]);
  free(RC.rrc);
}
<|MERGE_RESOLUTION|>--- conflicted
+++ resolved
@@ -1092,6 +1092,8 @@
   SRB_ToAddModList_t                 **SRB_configList;
   SRB_ToAddMod_t                     *SRB1_config;
   int                                 cnt;
+  uint8_t                             buffer[RRC_BUF_SIZE];
+  uint16_t                            size;
 
   T(T_ENB_RRC_CONNECTION_REESTABLISHMENT, T_INT(ctxt_pP->module_id), T_INT(ctxt_pP->frame),
     T_INT(ctxt_pP->subframe), T_INT(ctxt_pP->rnti));
@@ -1184,7 +1186,6 @@
                      RC.rrc[ctxt_pP->module_id]->carrier[CC_id].Srb0.Tx_buffer.payload_size);
 
 
-<<<<<<< HEAD
   size = do_RRCConnectionRelease(ctxt_pP->module_id, buffer,rrc_eNB_get_next_transaction_identifier(ctxt_pP->module_id));
 #ifdef UE_EXPANSION
   // set release timer
@@ -1200,8 +1201,6 @@
   // remove UE after 10 frames after RRCConnectionRelease is triggered
   ue_context_pP->ue_context.ue_release_timer_thres=100;
 #endif
-=======
->>>>>>> 9d5ae645
   LOG_I(RRC,
         PROTOCOL_RRC_CTXT_UE_FMT" [RAPROC] Logical Channel DL-CCCH, Generating RRCConnectionReestablishment (bytes %d)\n",
         PROTOCOL_RRC_CTXT_UE_ARGS(ctxt_pP),
@@ -6085,13 +6084,11 @@
             PROTOCOL_RRC_CTXT_UE_ARGS(ctxt_pP),
             DCCH,
             sdu_sizeP);
-<<<<<<< HEAD
 #ifdef UE_EXPANSION
         ue_context_p->ue_context.ue_reestablishment_timer = 0;
 #else
          ue_context_p->ue_context.ue_release_timer = 0;
 #endif
-=======
        {
         rnti_t reestablish_rnti = 0;
         // select C-RNTI from map
@@ -6134,7 +6131,6 @@
         }
         ue_context_p->ue_context.ue_release_timer = 0;
       }
->>>>>>> 9d5ae645
       break;
 
     case UL_DCCH_MessageType__c1_PR_rrcConnectionSetupComplete:
