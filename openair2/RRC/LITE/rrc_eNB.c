/*******************************************************************************
    OpenAirInterface
    Copyright(c) 1999 - 2014 Eurecom

    OpenAirInterface is free software: you can redistribute it and/or modify
    it under the terms of the GNU General Public License as published by
    the Free Software Foundation, either version 3 of the License, or
    (at your option) any later version.


    OpenAirInterface is distributed in the hope that it will be useful,
    but WITHOUT ANY WARRANTY; without even the implied warranty of
    MERCHANTABILITY or FITNESS FOR A PARTICULAR PURPOSE.  See the
    GNU General Public License for more details.

    You should have received a copy of the GNU General Public License
    along with OpenAirInterface.The full GNU General Public License is
    included in this distribution in the file called "COPYING". If not,
    see <http://www.gnu.org/licenses/>.

  Contact Information
  OpenAirInterface Admin: openair_admin@eurecom.fr
  OpenAirInterface Tech : openair_tech@eurecom.fr
  OpenAirInterface Dev  : openair4g-devel@lists.eurecom.fr

  Address      : Eurecom, Campus SophiaTech, 450 Route des Chappes, CS 50193 - 06904 Biot Sophia Antipolis cedex, FRANCE

*******************************************************************************/

/*! \file rrc_eNB.c
 * \brief rrc procedures for eNB
 * \author Navid Nikaein and  Raymond Knopp
 * \date 2011 - 2014
 * \version 1.0
 * \company Eurecom
 * \email: navid.nikaein@eurecom.fr and raymond.knopp@eurecom.fr
 */
#define RRC_ENB
#define RRC_ENB_C

#include "defs.h"
#include "extern.h"
#include "assertions.h"
#include "asn1_conversions.h"
#include "RRC/L2_INTERFACE/openair_rrc_L2_interface.h"
#include "LAYER2/RLC/rlc.h"
#include "LAYER2/MAC/proto.h"
#include "UTIL/LOG/log.h"
#include "COMMON/mac_rrc_primitives.h"
#include "RRC/LITE/MESSAGES/asn1_msg.h"
#include "RRCConnectionRequest.h"
#include "RRCConnectionReestablishmentRequest.h"
//#include "ReestablishmentCause.h"
#include "UL-CCCH-Message.h"
#include "DL-CCCH-Message.h"
#include "UL-DCCH-Message.h"
#include "DL-DCCH-Message.h"
#include "TDD-Config.h"
#include "HandoverCommand.h"
#include "rlc.h"
#include "SIMULATION/ETH_TRANSPORT/extern.h"
#include "rrc_eNB_UE_context.h"
#include "platform_types.h"
#include "msc.h"

#include "T.h"

//#ifdef Rel10
#include "MeasResults.h"
//#endif

#ifdef USER_MODE
#   include "RRC/NAS/nas_config.h"
#   include "RRC/NAS/rb_config.h"
#   include "OCG.h"
#   include "OCG_extern.h"
#endif

#if defined(ENABLE_SECURITY)
#   include "UTIL/OSA/osa_defs.h"
#endif

#if defined(ENABLE_USE_MME)
#   include "rrc_eNB_S1AP.h"
#   include "rrc_eNB_GTPV1U.h"
#   if defined(ENABLE_ITTI)
#   else
#      include "../../S1AP/s1ap_eNB.h"
#   endif
#endif

#include "pdcp.h"

#if defined(ENABLE_ITTI)
#   include "intertask_interface.h"
#endif

#if ENABLE_RAL
#   include "rrc_eNB_ral.h"
#endif

#include "SIMULATION/TOOLS/defs.h" // for taus

#define XER_PRINT

#ifdef PHY_EMUL
extern EMULATION_VARS              *Emul_vars;
#endif
extern eNB_MAC_INST                *eNB_mac_inst;
extern UE_MAC_INST                 *UE_mac_inst;
#ifdef BIGPHYSAREA
extern void*                        bigphys_malloc(int);
#endif

extern uint16_t                     two_tier_hexagonal_cellIds[7];

mui_t                               rrc_eNB_mui = 0;

//-----------------------------------------------------------------------------
static void
init_SI(
  const protocol_ctxt_t* const ctxt_pP,
  const int              CC_id
#if defined(ENABLE_ITTI)
  ,
  RrcConfigurationReq * configuration
#endif
)
//-----------------------------------------------------------------------------
{
  uint8_t                             SIwindowsize = 1;
  uint16_t                            SIperiod = 8;
#ifdef Rel10
  int                                 i;
#endif
  /*
     uint32_t mib=0;
     int i;
     int N_RB_DL,phich_resource;

     do_MIB(enb_mod_idP, mac_xface->lte_frame_parms,0x321,&mib);

     for (i=0;i<1024;i+=4)
     do_MIB(enb_mod_idP, mac_xface->lte_frame_parms,i,&mib);

     N_RB_DL=6;
     while (N_RB_DL != 0) {
     phich_resource = 1;
     while (phich_resource != 0) {
     for (i=0;i<2;i++) {
     mac_xface->lte_frame_parms->N_RB_DL = N_RB_DL;
     mac_xface->lte_frame_parms->phich_config_common.phich_duration=i;
     mac_xface->lte_frame_parms->phich_config_common.phich_resource = phich_resource;
     do_MIB(enb_mod_idP, mac_xface->lte_frame_parms,0,&mib);
     }
     if (phich_resource == 1)
     phich_resource = 3;
     else if (phich_resource == 3)
     phich_resource = 6;
     else if (phich_resource == 6)
     phich_resource = 12;
     else if (phich_resource == 12)
     phich_resource = 0;
     }
     if (N_RB_DL == 6)
     N_RB_DL = 15;
     else if (N_RB_DL == 15)
     N_RB_DL = 25;
     else if (N_RB_DL == 25)
     N_RB_DL = 50;
     else if (N_RB_DL == 50)
     N_RB_DL = 75;
     else if (N_RB_DL == 75)
     N_RB_DL = 100;
     else if (N_RB_DL == 100)
     N_RB_DL = 0;
     }
     exit(-1);
   */

  eNB_rrc_inst[ctxt_pP->module_id].carrier[CC_id].sizeof_SIB1 = 0;
  eNB_rrc_inst[ctxt_pP->module_id].carrier[CC_id].sizeof_SIB23 = 0;
  eNB_rrc_inst[ctxt_pP->module_id].carrier[CC_id].SIB1 = (uint8_t*) malloc16(32);

  /*
     printf ("before SIB1 init : Nid_cell %d\n", mac_xface->lte_frame_parms->Nid_cell);
     printf ("before SIB1 init : frame_type %d,tdd_config %d\n",
     mac_xface->lte_frame_parms->frame_type,
     mac_xface->lte_frame_parms->tdd_config);
   */

  if (eNB_rrc_inst[ctxt_pP->module_id].carrier[CC_id].SIB1)
    eNB_rrc_inst[ctxt_pP->module_id].carrier[CC_id].sizeof_SIB1 = do_SIB1(
          ctxt_pP->module_id,
          CC_id,
          mac_xface->lte_frame_parms,
          (uint8_t*)eNB_rrc_inst[ctxt_pP->module_id].carrier[CC_id].SIB1,
          &eNB_rrc_inst[ctxt_pP->module_id].carrier[CC_id].siblock1,
          &eNB_rrc_inst[ctxt_pP->module_id].carrier[CC_id].sib1
#if defined(ENABLE_ITTI)
          , configuration
#endif
        );
  else {
    LOG_E(RRC, PROTOCOL_RRC_CTXT_FMT" init_SI: FATAL, no memory for SIB1 allocated\n",
          PROTOCOL_RRC_CTXT_ARGS(ctxt_pP));
    mac_xface->macphy_exit("[RRC][init_SI] FATAL, no memory for SIB1 allocated");
  }

  /*
     printf ("after SIB1 init : Nid_cell %d\n", mac_xface->lte_frame_parms->Nid_cell);
     printf ("after SIB1 init : frame_type %d,tdd_config %d\n",
     mac_xface->lte_frame_parms->frame_type,
     mac_xface->lte_frame_parms->tdd_config);
   */
  if (eNB_rrc_inst[ctxt_pP->module_id].carrier[CC_id].sizeof_SIB1 == 255) {
    mac_xface->macphy_exit("[RRC][init_SI] FATAL, eNB_rrc_inst[enb_mod_idP].carrier[CC_id].sizeof_SIB1 == 255");
  }

  eNB_rrc_inst[ctxt_pP->module_id].carrier[CC_id].SIB23 = (uint8_t*) malloc16(64);

  if (eNB_rrc_inst[ctxt_pP->module_id].carrier[CC_id].SIB23) {
    eNB_rrc_inst[ctxt_pP->module_id].carrier[CC_id].sizeof_SIB23 = do_SIB23(
          ctxt_pP->module_id,
          CC_id,
          mac_xface->lte_frame_parms,
          eNB_rrc_inst[ctxt_pP->module_id].carrier[CC_id].SIB23,
          &eNB_rrc_inst[ctxt_pP->module_id].carrier[CC_id].systemInformation,
          &eNB_rrc_inst[ctxt_pP->module_id].carrier[CC_id].sib2,
          &eNB_rrc_inst[ctxt_pP->module_id].carrier[CC_id].sib3
#ifdef Rel10
          , &eNB_rrc_inst[ctxt_pP->module_id].carrier[CC_id].sib13,
          eNB_rrc_inst[ctxt_pP->module_id].carrier[CC_id].MBMS_flag
#endif
#if defined(ENABLE_ITTI)
          , configuration
#endif
        );

    /*
       eNB_rrc_inst[ctxt_pP->module_id].sizeof_SIB23 = do_SIB2_AT4(ctxt_pP->module_id,
       eNB_rrc_inst[ctxt_pP->module_id].SIB23,
       &eNB_rrc_inst[ctxt_pP->module_id].systemInformation,
       &eNB_rrc_inst[ctxt_pP->module_id].sib2,
       #if defined(ENABLE_ITTI)
       , configuration
       #endif
       );
     */
    if (eNB_rrc_inst[ctxt_pP->module_id].carrier[CC_id].sizeof_SIB23 == 255) {
      mac_xface->macphy_exit("[RRC][init_SI] FATAL, eNB_rrc_inst[mod].carrier[CC_id].sizeof_SIB23 == 255");
    }

    LOG_T(RRC, PROTOCOL_RRC_CTXT_FMT" SIB2/3 Contents (partial)\n",
          PROTOCOL_RRC_CTXT_ARGS(ctxt_pP));
    LOG_T(RRC, PROTOCOL_RRC_CTXT_FMT" pusch_config_common.n_SB = %ld\n",
          PROTOCOL_RRC_CTXT_ARGS(ctxt_pP),
          eNB_rrc_inst[ctxt_pP->module_id].carrier[CC_id].sib2->radioResourceConfigCommon.pusch_ConfigCommon.
          pusch_ConfigBasic.n_SB);
    LOG_T(RRC, PROTOCOL_RRC_CTXT_FMT" pusch_config_common.hoppingMode = %ld\n",
          PROTOCOL_RRC_CTXT_ARGS(ctxt_pP),
          eNB_rrc_inst[ctxt_pP->module_id].carrier[CC_id].sib2->radioResourceConfigCommon.pusch_ConfigCommon.
          pusch_ConfigBasic.hoppingMode);
    LOG_T(RRC, PROTOCOL_RRC_CTXT_FMT" pusch_config_common.pusch_HoppingOffset = %ld\n",
          PROTOCOL_RRC_CTXT_ARGS(ctxt_pP),
          eNB_rrc_inst[ctxt_pP->module_id].carrier[CC_id].sib2->radioResourceConfigCommon.pusch_ConfigCommon.
          pusch_ConfigBasic.pusch_HoppingOffset);
    LOG_T(RRC, PROTOCOL_RRC_CTXT_FMT" pusch_config_common.enable64QAM = %d\n",
          PROTOCOL_RRC_CTXT_ARGS(ctxt_pP),
          (int)eNB_rrc_inst[ctxt_pP->module_id].carrier[CC_id].sib2->radioResourceConfigCommon.pusch_ConfigCommon.
          pusch_ConfigBasic.enable64QAM);
    LOG_T(RRC, PROTOCOL_RRC_CTXT_FMT" pusch_config_common.groupHoppingEnabled = %d\n",
          PROTOCOL_RRC_CTXT_ARGS(ctxt_pP),
          (int)eNB_rrc_inst[ctxt_pP->module_id].carrier[CC_id].sib2->radioResourceConfigCommon.pusch_ConfigCommon.
          ul_ReferenceSignalsPUSCH.groupHoppingEnabled);
    LOG_T(RRC, PROTOCOL_RRC_CTXT_FMT" pusch_config_common.groupAssignmentPUSCH = %ld\n",
          PROTOCOL_RRC_CTXT_ARGS(ctxt_pP),
          eNB_rrc_inst[ctxt_pP->module_id].carrier[CC_id].sib2->radioResourceConfigCommon.pusch_ConfigCommon.
          ul_ReferenceSignalsPUSCH.groupAssignmentPUSCH);
    LOG_T(RRC, PROTOCOL_RRC_CTXT_FMT" pusch_config_common.sequenceHoppingEnabled = %d\n",
          PROTOCOL_RRC_CTXT_ARGS(ctxt_pP),
          (int)eNB_rrc_inst[ctxt_pP->module_id].carrier[CC_id].sib2->radioResourceConfigCommon.pusch_ConfigCommon.
          ul_ReferenceSignalsPUSCH.sequenceHoppingEnabled);
    LOG_T(RRC, PROTOCOL_RRC_CTXT_FMT" pusch_config_common.cyclicShift  = %ld\n",
          PROTOCOL_RRC_CTXT_ARGS(ctxt_pP),
          eNB_rrc_inst[ctxt_pP->module_id].carrier[CC_id].sib2->radioResourceConfigCommon.pusch_ConfigCommon.
          ul_ReferenceSignalsPUSCH.cyclicShift);

#ifdef Rel10

    if (eNB_rrc_inst[ctxt_pP->module_id].carrier[CC_id].MBMS_flag > 0) {
      for (i = 0; i < eNB_rrc_inst[ctxt_pP->module_id].carrier[CC_id].sib2->mbsfn_SubframeConfigList->list.count; i++) {
        // SIB 2
        //   LOG_D(RRC, "[eNB %d] mbsfn_SubframeConfigList.list.count = %ld\n", enb_mod_idP, eNB_rrc_inst[enb_mod_idP].sib2->mbsfn_SubframeConfigList->list.count);
        LOG_D(RRC, PROTOCOL_RRC_CTXT_FMT" SIB13 contents for MBSFN subframe allocation %d/%d(partial)\n",
              PROTOCOL_RRC_CTXT_ARGS(ctxt_pP),
              i,
              eNB_rrc_inst[ctxt_pP->module_id].carrier[CC_id].sib2->mbsfn_SubframeConfigList->list.count);
        LOG_D(RRC, PROTOCOL_RRC_CTXT_FMT" mbsfn_Subframe_pattern is  = %x\n",
              PROTOCOL_RRC_CTXT_ARGS(ctxt_pP),
              eNB_rrc_inst[ctxt_pP->module_id].carrier[CC_id].sib2->mbsfn_SubframeConfigList->list.array[i]->subframeAllocation.choice.oneFrame.buf[0] >> 0);
        LOG_D(RRC, PROTOCOL_RRC_CTXT_FMT" radioframe_allocation_period  = %ld (just index number, not the real value)\n",
              PROTOCOL_RRC_CTXT_ARGS(ctxt_pP),
              eNB_rrc_inst[ctxt_pP->module_id].carrier[CC_id].sib2->mbsfn_SubframeConfigList->list.array[i]->radioframeAllocationPeriod);   // need to display the real value, using array of char (like in dumping SIB2)
        LOG_D(RRC, PROTOCOL_RRC_CTXT_FMT" radioframe_allocation_offset  = %ld\n",
              PROTOCOL_RRC_CTXT_ARGS(ctxt_pP),
              eNB_rrc_inst[ctxt_pP->module_id].carrier[CC_id].sib2->mbsfn_SubframeConfigList->list.array[i]->radioframeAllocationOffset);
      }

      //   SIB13
      for (i = 0; i < eNB_rrc_inst[ctxt_pP->module_id].carrier[CC_id].sib13->mbsfn_AreaInfoList_r9.list.count; i++) {
        LOG_D(RRC, PROTOCOL_RRC_CTXT_FMT" SIB13 contents for MBSFN sync area %d/2 (partial)\n",
              PROTOCOL_RRC_CTXT_ARGS(ctxt_pP),
              i,
              eNB_rrc_inst[ctxt_pP->module_id].carrier[CC_id].sib13->mbsfn_AreaInfoList_r9.list.count);
        LOG_D(RRC, PROTOCOL_RRC_CTXT_FMT" MCCH Repetition Period: %d (just index number, not real value)\n",
              PROTOCOL_RRC_CTXT_ARGS(ctxt_pP),
              eNB_rrc_inst[ctxt_pP->module_id].carrier[CC_id].sib13->mbsfn_AreaInfoList_r9.list.array[i]->mcch_Config_r9.mcch_RepetitionPeriod_r9);
        LOG_D(RRC, PROTOCOL_RRC_CTXT_FMT" MCCH Offset: %d\n",
              PROTOCOL_RRC_CTXT_ARGS(ctxt_pP),
              eNB_rrc_inst[ctxt_pP->module_id].carrier[CC_id].sib13->mbsfn_AreaInfoList_r9.list.array[i]->mcch_Config_r9.mcch_Offset_r9);
      }
    }

#endif

    LOG_D(RRC,
          PROTOCOL_RRC_CTXT_FMT" RRC_UE --- MAC_CONFIG_REQ (SIB1.tdd & SIB2 params) ---> MAC_UE\n",
          PROTOCOL_RRC_CTXT_ARGS(ctxt_pP));
    rrc_mac_config_req(ctxt_pP->module_id, CC_id, ENB_FLAG_YES, 0, 0,
                       (RadioResourceConfigCommonSIB_t *) &
                       eNB_rrc_inst[ctxt_pP->module_id].carrier[CC_id].sib2->radioResourceConfigCommon,
                       (struct PhysicalConfigDedicated *)NULL,
#ifdef Rel10
                       (SCellToAddMod_r10_t *)NULL,
                       //(struct PhysicalConfigDedicatedSCell_r10 *)NULL,
#endif
                       (MeasObjectToAddMod_t **) NULL,
                       (MAC_MainConfig_t *) NULL, 0,
                       (struct LogicalChannelConfig *)NULL,
                       (MeasGapConfig_t *) NULL,
                       eNB_rrc_inst[ctxt_pP->module_id].carrier[CC_id].sib1->tdd_Config,
                       NULL,
                       &SIwindowsize, &SIperiod,
                       eNB_rrc_inst[ctxt_pP->module_id].carrier[CC_id].sib2->freqInfo.ul_CarrierFreq,
                       eNB_rrc_inst[ctxt_pP->module_id].carrier[CC_id].sib2->freqInfo.ul_Bandwidth,
                       &eNB_rrc_inst[ctxt_pP->module_id].carrier[CC_id].sib2->freqInfo.additionalSpectrumEmission,
                       (MBSFN_SubframeConfigList_t*) eNB_rrc_inst[ctxt_pP->module_id].carrier[CC_id].sib2->mbsfn_SubframeConfigList
#ifdef Rel10
                       ,
                       eNB_rrc_inst[ctxt_pP->module_id].carrier[CC_id].MBMS_flag,
                       (MBSFN_AreaInfoList_r9_t*) & eNB_rrc_inst[ctxt_pP->module_id].carrier[CC_id].sib13->mbsfn_AreaInfoList_r9,
                       (PMCH_InfoList_r9_t *) NULL
#endif
#ifdef CBA
                       , 0, //eNB_rrc_inst[ctxt_pP->module_id].num_active_cba_groups,
                       0    //eNB_rrc_inst[ctxt_pP->module_id].cba_rnti[0]
#endif
                      );
  } else {
    LOG_E(RRC, PROTOCOL_RRC_CTXT_FMT" init_SI: FATAL, no memory for SIB2/3 allocated\n",
          PROTOCOL_RRC_CTXT_ARGS(ctxt_pP));
    mac_xface->macphy_exit("[RRC][init_SI] FATAL, no memory for SIB2/3 allocated");
  }
}

#ifdef Rel10
/*------------------------------------------------------------------------------*/
static void
init_MCCH(
  module_id_t enb_mod_idP,
  int CC_id
)
//-----------------------------------------------------------------------------
{

  int                                 sync_area = 0;
  // initialize RRC_eNB_INST MCCH entry
  eNB_rrc_inst[enb_mod_idP].carrier[CC_id].MCCH_MESSAGE =
    malloc(eNB_rrc_inst[enb_mod_idP].carrier[CC_id].num_mbsfn_sync_area * sizeof(uint8_t*));

  for (sync_area = 0; sync_area < eNB_rrc_inst[enb_mod_idP].carrier[CC_id].num_mbsfn_sync_area; sync_area++) {

    eNB_rrc_inst[enb_mod_idP].carrier[CC_id].sizeof_MCCH_MESSAGE[sync_area] = 0;
    eNB_rrc_inst[enb_mod_idP].carrier[CC_id].MCCH_MESSAGE[sync_area] = (uint8_t *) malloc16(32);

    if (eNB_rrc_inst[enb_mod_idP].carrier[CC_id].MCCH_MESSAGE[sync_area] == NULL) {
      LOG_E(RRC, "[eNB %d][MAIN] init_MCCH: FATAL, no memory for MCCH MESSAGE allocated \n", enb_mod_idP);
      mac_xface->macphy_exit("[RRC][init_MCCH] not enough memory\n");
    } else {
      eNB_rrc_inst[enb_mod_idP].carrier[CC_id].sizeof_MCCH_MESSAGE[sync_area] = do_MBSFNAreaConfig(enb_mod_idP,
          mac_xface->lte_frame_parms,
          sync_area,
          (uint8_t *)eNB_rrc_inst[enb_mod_idP].carrier[CC_id].MCCH_MESSAGE[sync_area],
          &eNB_rrc_inst[enb_mod_idP].carrier[CC_id].mcch,
          &eNB_rrc_inst[enb_mod_idP].carrier[CC_id].mcch_message);

      LOG_I(RRC, "mcch message pointer %p for sync area %d \n",
            eNB_rrc_inst[enb_mod_idP].carrier[CC_id].MCCH_MESSAGE[sync_area],
            sync_area);
      LOG_D(RRC, "[eNB %d] MCCH_MESSAGE  contents for Sync Area %d (partial)\n", enb_mod_idP, sync_area);
      LOG_D(RRC, "[eNB %d] CommonSF_AllocPeriod_r9 %d\n", enb_mod_idP,
            eNB_rrc_inst[enb_mod_idP].carrier[CC_id].mcch_message->commonSF_AllocPeriod_r9);
      LOG_D(RRC,
            "[eNB %d] CommonSF_Alloc_r9.list.count (number of MBSFN Subframe Pattern) %d\n",
            enb_mod_idP, eNB_rrc_inst[enb_mod_idP].carrier[CC_id].mcch_message->commonSF_Alloc_r9.list.count);
      LOG_D(RRC, "[eNB %d] MBSFN Subframe Pattern: %02x (in hex)\n",
            enb_mod_idP,
            eNB_rrc_inst[enb_mod_idP].carrier[CC_id].mcch_message->commonSF_Alloc_r9.list.array[0]->subframeAllocation.
            choice.oneFrame.buf[0]);

      if (eNB_rrc_inst[enb_mod_idP].carrier[CC_id].sizeof_MCCH_MESSAGE[sync_area] == 255) {
        mac_xface->macphy_exit("[RRC][init_MCCH] eNB_rrc_inst[enb_mod_idP].carrier[CC_id].sizeof_MCCH_MESSAGE[sync_area] == 255");
      } else {
        eNB_rrc_inst[enb_mod_idP].carrier[CC_id].MCCH_MESS[sync_area].Active = 1;
      }
    }
  }

  //Set the eNB_rrc_inst[enb_mod_idP].MCCH_MESS.Active to 1 (allow to  transfer MCCH message RRC->MAC in function mac_rrc_data_req)

  // ??Configure MCCH logical channel
  // call mac_config_req with appropriate structure from ASN.1 description

  //  LOG_I(RRC, "DUY: serviceID is %d\n",eNB_rrc_inst[enb_mod_idP].mcch_message->pmch_InfoList_r9.list.array[0]->mbms_SessionInfoList_r9.list.array[0]->tmgi_r9.serviceId_r9.buf[2]);
  //  LOG_I(RRC, "DUY: session ID is %d\n",eNB_rrc_inst[enb_mod_idP].mcch_message->pmch_InfoList_r9.list.array[0]->mbms_SessionInfoList_r9.list.array[0]->sessionId_r9->buf[0]);
  rrc_mac_config_req(enb_mod_idP, CC_id, ENB_FLAG_YES, 0, 0,
                     (RadioResourceConfigCommonSIB_t *) NULL,
                     (struct PhysicalConfigDedicated *)NULL,
#ifdef Rel10
                     (SCellToAddMod_r10_t *)NULL,
                     //(struct PhysicalConfigDedicatedSCell_r10 *)NULL,
#endif
                     (MeasObjectToAddMod_t **) NULL,
                     (MAC_MainConfig_t *) NULL,
                     0,
                     (struct LogicalChannelConfig *)NULL,
                     (MeasGapConfig_t *) NULL,
                     (TDD_Config_t *) NULL,
                     NULL, (uint8_t *) NULL, (uint16_t *) NULL, NULL, NULL, NULL, (MBSFN_SubframeConfigList_t *) NULL
#   ifdef Rel10
                     ,
                     0,
                     (MBSFN_AreaInfoList_r9_t *) NULL,
                     (PMCH_InfoList_r9_t *) & (eNB_rrc_inst[enb_mod_idP].carrier[CC_id].mcch_message->pmch_InfoList_r9)
#   endif
#   ifdef CBA
                     , 0, 0
#   endif
                    );

  //LOG_I(RRC,"DUY: lcid after rrc_mac_config_req is %02d\n",eNB_rrc_inst[enb_mod_idP].mcch_message->pmch_InfoList_r9.list.array[0]->mbms_SessionInfoList_r9.list.array[0]->logicalChannelIdentity_r9);

}

//-----------------------------------------------------------------------------
static void init_MBMS(
  module_id_t enb_mod_idP,
  int         CC_id,
  frame_t frameP
)
//-----------------------------------------------------------------------------
{
  // init the configuration for MTCH
  protocol_ctxt_t               ctxt;

  if (eNB_rrc_inst[enb_mod_idP].carrier[CC_id].MBMS_flag > 0) {
    PROTOCOL_CTXT_SET_BY_MODULE_ID(&ctxt, enb_mod_idP, ENB_FLAG_YES, NOT_A_RNTI, frameP, 0,enb_mod_idP);

    LOG_D(RRC, "[eNB %d] Frame %d : Radio Bearer config request for MBMS\n", enb_mod_idP, frameP);   //check the lcid
    // Configuring PDCP and RLC for MBMS Radio Bearer

    rrc_pdcp_config_asn1_req(&ctxt,
                             (SRB_ToAddModList_t  *)NULL,  // SRB_ToAddModList
                             (DRB_ToAddModList_t  *)NULL,  // DRB_ToAddModList
                             (DRB_ToReleaseList_t *)NULL,
                             0,     // security mode
                             NULL,  // key rrc encryption
                             NULL,  // key rrc integrity
                             NULL   // key encryption
#   ifdef Rel10
                             , &(eNB_rrc_inst[enb_mod_idP].carrier[CC_id].mcch_message->pmch_InfoList_r9)
#   endif
                            );

    rrc_rlc_config_asn1_req(&ctxt,
                            NULL, // SRB_ToAddModList
                            NULL,   // DRB_ToAddModList
                            NULL,   // DRB_ToReleaseList
                            &(eNB_rrc_inst[enb_mod_idP].carrier[CC_id].mcch_message->pmch_InfoList_r9));

    //rrc_mac_config_req();
  }
}
#endif

//-----------------------------------------------------------------------------
uint8_t
rrc_eNB_get_next_transaction_identifier(
  module_id_t enb_mod_idP
)
//-----------------------------------------------------------------------------
{
  static uint8_t                      rrc_transaction_identifier[NUMBER_OF_eNB_MAX];
  rrc_transaction_identifier[enb_mod_idP] = (rrc_transaction_identifier[enb_mod_idP] + 1) % RRC_TRANSACTION_IDENTIFIER_NUMBER;
  LOG_T(RRC,"generated xid is %d\n",rrc_transaction_identifier[enb_mod_idP]);
  return rrc_transaction_identifier[enb_mod_idP];
}
/*------------------------------------------------------------------------------*/
/* Functions to handle UE index in eNB UE list */


////-----------------------------------------------------------------------------
//static module_id_t
//rrc_eNB_get_UE_index(
//                module_id_t enb_mod_idP,
//                uint64_t    UE_identity
//)
////-----------------------------------------------------------------------------
//{
//
//    boolean_t      reg = FALSE;
//    module_id_t    i;
//
//    AssertFatal(enb_mod_idP < NB_eNB_INST, "eNB index invalid (%d/%d)!", enb_mod_idP, NB_eNB_INST);
//
//    for (i = 0; i < NUMBER_OF_UE_MAX; i++) {
//        if (eNB_rrc_inst[enb_mod_idP].Info.UE_list[i] == UE_identity) {
//            // UE_identity already registered
//            reg = TRUE;
//            break;
//        }
//    }
//
//    if (reg == FALSE) {
//        return (UE_MODULE_INVALID);
//    } else
//        return (i);
//}


//-----------------------------------------------------------------------------
// return the ue context if there is already an UE with ue_identityP, NULL otherwise
static struct rrc_eNB_ue_context_s*
rrc_eNB_ue_context_random_exist(
  const protocol_ctxt_t* const ctxt_pP,
  const uint64_t               ue_identityP
)
//-----------------------------------------------------------------------------
{
  struct rrc_eNB_ue_context_s*        ue_context_p = NULL;
  RB_FOREACH(ue_context_p, rrc_ue_tree_s, &(eNB_rrc_inst[ctxt_pP->module_id].rrc_ue_head)) {
    if (ue_context_p->ue_context.random_ue_identity == ue_identityP)
      return ue_context_p;
  }
  return NULL;
}
//-----------------------------------------------------------------------------
// return the ue context if there is already an UE with the same S-TMSI(MMEC+M-TMSI), NULL otherwise
static struct rrc_eNB_ue_context_s*
rrc_eNB_ue_context_stmsi_exist(
  const protocol_ctxt_t* const ctxt_pP,
  const mme_code_t             mme_codeP,
  const m_tmsi_t               m_tmsiP
)
//-----------------------------------------------------------------------------
{
  struct rrc_eNB_ue_context_s*        ue_context_p = NULL;
  RB_FOREACH(ue_context_p, rrc_ue_tree_s, &(eNB_rrc_inst[ctxt_pP->module_id].rrc_ue_head)) {
    LOG_I(RRC,"checking for UE S-TMSI %x, mme %x (%p): rnti %x",
	  m_tmsiP, mme_codeP, ue_context_p, 
	  ue_context_p->ue_context.rnti);
    if (ue_context_p->ue_context.Initialue_identity_s_TMSI.presence == TRUE) {
      printf("S-TMSI %x, MME %x\n",
	    ue_context_p->ue_context.Initialue_identity_s_TMSI.m_tmsi,
	    ue_context_p->ue_context.Initialue_identity_s_TMSI.mme_code);
      if (ue_context_p->ue_context.Initialue_identity_s_TMSI.m_tmsi == m_tmsiP)
        if (ue_context_p->ue_context.Initialue_identity_s_TMSI.mme_code == mme_codeP)
          return ue_context_p;
    }
    else
      printf("\n");

  }
  return NULL;
}

//-----------------------------------------------------------------------------
// return a new ue context structure if ue_identityP, ctxt_pP->rnti not found in collection
static struct rrc_eNB_ue_context_s*
rrc_eNB_get_next_free_ue_context(
  const protocol_ctxt_t* const ctxt_pP,
  const uint64_t               ue_identityP
)
//-----------------------------------------------------------------------------
{
  struct rrc_eNB_ue_context_s*        ue_context_p = NULL;
  ue_context_p = rrc_eNB_get_ue_context(
                   &eNB_rrc_inst[ctxt_pP->module_id],
                   ctxt_pP->rnti);

  if (ue_context_p == NULL) {
    RB_FOREACH(ue_context_p, rrc_ue_tree_s, &(eNB_rrc_inst[ctxt_pP->module_id].rrc_ue_head)) {
      if (ue_context_p->ue_context.random_ue_identity == ue_identityP) {
        LOG_D(RRC,
              PROTOCOL_RRC_CTXT_UE_FMT" Cannot create new UE context, already exist rand UE id 0x%x, uid %u\n",
              PROTOCOL_RRC_CTXT_UE_ARGS(ctxt_pP),
              ue_identityP,
              ue_context_p->local_uid);
        return NULL;
      }
    }
    ue_context_p = rrc_eNB_allocate_new_UE_context(&eNB_rrc_inst[ctxt_pP->module_id]);

    if (ue_context_p == NULL) {
      LOG_E(RRC,
            PROTOCOL_RRC_CTXT_UE_FMT" Cannot create new UE context, no memory\n",
            PROTOCOL_RRC_CTXT_UE_ARGS(ctxt_pP));
      return NULL;
    }

    ue_context_p->ue_id_rnti                    = ctxt_pP->rnti; // here ue_id_rnti is just a key, may be something else
    ue_context_p->ue_context.rnti               = ctxt_pP->rnti; // yes duplicate, 1 may be removed
    ue_context_p->ue_context.random_ue_identity = ue_identityP;
    RB_INSERT(rrc_ue_tree_s, &eNB_rrc_inst[ctxt_pP->module_id].rrc_ue_head, ue_context_p);
    LOG_D(RRC,
          PROTOCOL_RRC_CTXT_UE_FMT" Created new UE context uid %u\n",
          PROTOCOL_RRC_CTXT_UE_ARGS(ctxt_pP),
          ue_context_p->local_uid);
    return ue_context_p;

  } else {
    LOG_E(RRC,
          PROTOCOL_RRC_CTXT_UE_FMT" Cannot create new UE context, already exist\n",
          PROTOCOL_RRC_CTXT_UE_ARGS(ctxt_pP));
    return NULL;
  }
}

#if !defined(ENABLE_USE_MME)
void rrc_eNB_emulation_notify_ue_module_id(
  const module_id_t ue_module_idP,
  const rnti_t      rntiP,
  const uint8_t     cell_identity_byte0P,
  const uint8_t     cell_identity_byte1P,
  const uint8_t     cell_identity_byte2P,
  const uint8_t     cell_identity_byte3P)
{
  module_id_t                         enb_module_id;
  struct rrc_eNB_ue_context_s*        ue_context_p = NULL;
  int                                 CC_id;

  // find enb_module_id
  for (enb_module_id = 0; enb_module_id < NUMBER_OF_eNB_MAX; enb_module_id++) {
    for (CC_id = 0; CC_id < MAX_NUM_CCs; CC_id++) {
      if (eNB_rrc_inst[enb_module_id].carrier[CC_id].sib1 != NULL) {
        if (
          (eNB_rrc_inst[enb_module_id].carrier[CC_id].sib1->cellAccessRelatedInfo.cellIdentity.buf[0] == cell_identity_byte0P) &&
          (eNB_rrc_inst[enb_module_id].carrier[CC_id].sib1->cellAccessRelatedInfo.cellIdentity.buf[1] == cell_identity_byte1P) &&
          (eNB_rrc_inst[enb_module_id].carrier[CC_id].sib1->cellAccessRelatedInfo.cellIdentity.buf[2] == cell_identity_byte2P) &&
          (eNB_rrc_inst[enb_module_id].carrier[CC_id].sib1->cellAccessRelatedInfo.cellIdentity.buf[3] == cell_identity_byte3P)
        ) {
          oai_emulation.info.eNB_ue_module_id_to_rnti[enb_module_id][ue_module_idP] = rntiP;
          ue_context_p = rrc_eNB_get_ue_context(
                           &eNB_rrc_inst[enb_module_id],
                           rntiP
                         );

          if (NULL != ue_context_p) {
            oai_emulation.info.eNB_ue_local_uid_to_ue_module_id[enb_module_id][ue_context_p->local_uid] = ue_module_idP;
          }

          return;
        }
      }
    }
  }

  AssertFatal(enb_module_id == NUMBER_OF_eNB_MAX,
              "Cell identity not found for ue module id %u rnti %x",
              ue_module_idP, rntiP);
}
#endif

//-----------------------------------------------------------------------------
void
rrc_eNB_free_mem_UE_context(
  const protocol_ctxt_t*               const ctxt_pP,
  struct rrc_eNB_ue_context_s*         const ue_context_pP
)
//-----------------------------------------------------------------------------
{
  int i;
  LOG_T(RRC,
        PROTOCOL_RRC_CTXT_UE_FMT" Clearing UE context 0x%x (free internal structs)\n",
        PROTOCOL_RRC_CTXT_UE_ARGS(ctxt_pP),
        ue_context_pP);
#ifdef Rel10
  ASN_STRUCT_FREE_CONTENTS_ONLY(asn_DEF_SCellToAddMod_r10, &ue_context_pP->ue_context.sCell_config[0]);
  ASN_STRUCT_FREE_CONTENTS_ONLY(asn_DEF_SCellToAddMod_r10, &ue_context_pP->ue_context.sCell_config[1]);
#endif

  if (ue_context_pP->ue_context.SRB_configList) {
    ASN_STRUCT_FREE(asn_DEF_SRB_ToAddModList, ue_context_pP->ue_context.SRB_configList);
    ue_context_pP->ue_context.SRB_configList = NULL;
  }

  if (ue_context_pP->ue_context.DRB_configList) {
    ASN_STRUCT_FREE(asn_DEF_DRB_ToAddModList, ue_context_pP->ue_context.DRB_configList);
    ue_context_pP->ue_context.DRB_configList = NULL;
  }

  memset(ue_context_pP->ue_context.DRB_active, 0, sizeof(ue_context_pP->ue_context.DRB_active));

  if (ue_context_pP->ue_context.physicalConfigDedicated) {
    ASN_STRUCT_FREE(asn_DEF_PhysicalConfigDedicated, ue_context_pP->ue_context.physicalConfigDedicated);
    ue_context_pP->ue_context.physicalConfigDedicated = NULL;
  }

  if (ue_context_pP->ue_context.sps_Config) {
    ASN_STRUCT_FREE(asn_DEF_SPS_Config, ue_context_pP->ue_context.sps_Config);
    ue_context_pP->ue_context.sps_Config = NULL;
  }

  for (i=0; i < MAX_MEAS_OBJ; i++) {
    if (ue_context_pP->ue_context.MeasObj[i] != NULL) {
      ASN_STRUCT_FREE(asn_DEF_MeasObjectToAddMod, ue_context_pP->ue_context.MeasObj[i]);
      ue_context_pP->ue_context.MeasObj[i] = NULL;
    }
  }

  for (i=0; i < MAX_MEAS_CONFIG; i++) {
    if (ue_context_pP->ue_context.ReportConfig[i] != NULL) {
      ASN_STRUCT_FREE(asn_DEF_ReportConfigToAddMod, ue_context_pP->ue_context.ReportConfig[i]);
      ue_context_pP->ue_context.ReportConfig[i] = NULL;
    }
  }

  if (ue_context_pP->ue_context.QuantityConfig) {
    ASN_STRUCT_FREE(asn_DEF_QuantityConfig, ue_context_pP->ue_context.QuantityConfig);
    ue_context_pP->ue_context.QuantityConfig = NULL;
  }

  if (ue_context_pP->ue_context.mac_MainConfig) {
    ASN_STRUCT_FREE(asn_DEF_MAC_MainConfig, ue_context_pP->ue_context.mac_MainConfig);
    ue_context_pP->ue_context.mac_MainConfig = NULL;
  }

  if (ue_context_pP->ue_context.measGapConfig) {
    ASN_STRUCT_FREE(asn_DEF_MeasGapConfig, ue_context_pP->ue_context.measGapConfig);
    ue_context_pP->ue_context.measGapConfig = NULL;
  }

  //SRB_INFO                           SI;
  //SRB_INFO                           Srb0;
  //SRB_INFO_TABLE_ENTRY               Srb1;
  //SRB_INFO_TABLE_ENTRY               Srb2;
  if (ue_context_pP->ue_context.measConfig) {
    ASN_STRUCT_FREE(asn_DEF_MeasConfig, ue_context_pP->ue_context.measConfig);
    ue_context_pP->ue_context.measConfig = NULL;
  }

  if (ue_context_pP->ue_context.measConfig) {
    ASN_STRUCT_FREE(asn_DEF_MeasConfig, ue_context_pP->ue_context.measConfig);
    ue_context_pP->ue_context.measConfig = NULL;
  }

  //HANDOVER_INFO                     *handover_info;
#if defined(ENABLE_SECURITY)
  //uint8_t kenb[32];
#endif
  //e_SecurityAlgorithmConfig__cipheringAlgorithm     ciphering_algorithm;
  //e_SecurityAlgorithmConfig__integrityProtAlgorithm integrity_algorithm;
  //uint8_t                            Status;
  //rnti_t                             rnti;
  //uint64_t                           random_ue_identity;
#if defined(ENABLE_ITTI)
  //UE_S_TMSI                          Initialue_identity_s_TMSI;
  //EstablishmentCause_t               establishment_cause;
  //ReestablishmentCause_t             reestablishment_cause;
  //uint16_t                           ue_initial_id;
  //uint32_t                           eNB_ue_s1ap_id :24;
  //security_capabilities_t            security_capabilities;
  //uint8_t                            nb_of_e_rabs;
  //e_rab_param_t                      e_rab[S1AP_MAX_E_RAB];
  //uint32_t                           enb_gtp_teid[S1AP_MAX_E_RAB];
  //transport_layer_addr_t             enb_gtp_addrs[S1AP_MAX_E_RAB];
  //rb_id_t                            enb_gtp_ebi[S1AP_MAX_E_RAB];
#endif
}

//-----------------------------------------------------------------------------
// should be called when UE is lost by eNB
void
rrc_eNB_free_UE(const module_id_t enb_mod_idP,const struct rrc_eNB_ue_context_s*        const ue_context_pP)
//-----------------------------------------------------------------------------
{


  protocol_ctxt_t                     ctxt;
#if !defined(ENABLE_USE_MME)
  module_id_t                         ue_module_id;
  /* avoid gcc warnings */
  (void)ue_module_id;
#endif
  rnti_t rnti = ue_context_pP->ue_context.rnti;


  AssertFatal(enb_mod_idP < NB_eNB_INST, "eNB inst invalid (%d/%d) for UE %x!", enb_mod_idP, NB_eNB_INST, rnti);
  /*  ue_context_p = rrc_eNB_get_ue_context(
                   &eNB_rrc_inst[enb_mod_idP],
                   rntiP
                 );
  */
  if (NULL != ue_context_pP) {
    PROTOCOL_CTXT_SET_BY_MODULE_ID(&ctxt, enb_mod_idP, ENB_FLAG_YES, rnti, 0, 0,enb_mod_idP);
    LOG_W(RRC, "[eNB %d] Removing UE RNTI %x\n", enb_mod_idP, rnti);

#if defined(ENABLE_USE_MME)
    rrc_eNB_send_S1AP_UE_CONTEXT_RELEASE_REQ(enb_mod_idP, ue_context_pP, S1AP_CAUSE_RADIO_NETWORK, 21); // send cause 21: connection with ue lost
    /* From 3GPP 36300v10 p129 : 19.2.2.2.2 S1 UE Context Release Request (eNB triggered)
     * If the E-UTRAN internal reason is a radio link failure detected in the eNB, the eNB shall wait a sufficient time before
     *  triggering the S1 UE Context Release Request procedure
     *  in order to allow the UE to perform the NAS recovery
     *  procedure, see TS 23.401 [17].
     */
#else
#if defined(OAI_EMU)
    AssertFatal(ue_context_pP->local_uid < NUMBER_OF_UE_MAX, "local_uid invalid (%d<%d) for UE %x!", ue_context_pP->local_uid, NUMBER_OF_UE_MAX, rnti);
    ue_module_id = oai_emulation.info.eNB_ue_local_uid_to_ue_module_id[enb_mod_idP][ue_context_pP->local_uid];
    AssertFatal(ue_module_id < NUMBER_OF_UE_MAX, "ue_module_id invalid (%d<%d) for UE %x!", ue_module_id, NUMBER_OF_UE_MAX, rnti);
    oai_emulation.info.eNB_ue_local_uid_to_ue_module_id[enb_mod_idP][ue_context_pP->local_uid] = -1;
    oai_emulation.info.eNB_ue_module_id_to_rnti[enb_mod_idP][ue_module_id] = NOT_A_RNTI;
#endif
#endif

    rrc_mac_remove_ue(enb_mod_idP,rnti);
    rrc_rlc_remove_ue(&ctxt);
    pdcp_remove_UE(&ctxt);

    rrc_eNB_remove_ue_context(
      &ctxt,
      &eNB_rrc_inst[enb_mod_idP],
      (struct rrc_eNB_ue_context_s*) ue_context_pP);
  }
}

//-----------------------------------------------------------------------------
void
rrc_eNB_process_RRCConnectionSetupComplete(
  const protocol_ctxt_t* const ctxt_pP,
  rrc_eNB_ue_context_t*         ue_context_pP,
  RRCConnectionSetupComplete_r8_IEs_t * rrcConnectionSetupComplete
)
//-----------------------------------------------------------------------------
{
  LOG_I(RRC,
        PROTOCOL_RRC_CTXT_UE_FMT" [RAPROC] Logical Channel UL-DCCH, " "processing RRCConnectionSetupComplete from UE (SRB1 Active)\n",
        PROTOCOL_RRC_CTXT_UE_ARGS(ctxt_pP));

  ue_context_pP->ue_context.Srb1.Active=1;  
  T(T_ENB_RRC_CONNECTION_SETUP_COMPLETE, T_INT(ctxt_pP->module_id), T_INT(ctxt_pP->frame),
    T_INT(ctxt_pP->subframe), T_INT(ctxt_pP->rnti));

#if defined(ENABLE_USE_MME)

  if (EPC_MODE_ENABLED == 1) {
    // Forward message to S1AP layer
    rrc_eNB_send_S1AP_NAS_FIRST_REQ(
      ctxt_pP,
      ue_context_pP,
      rrcConnectionSetupComplete);
  } else
#endif
  {
    // RRC loop back (no S1AP), send SecurityModeCommand to UE
    rrc_eNB_generate_SecurityModeCommand(
      ctxt_pP,
      ue_context_pP);
    // rrc_eNB_generate_UECapabilityEnquiry(enb_mod_idP,frameP,ue_mod_idP);
  }
}

//-----------------------------------------------------------------------------
void
rrc_eNB_generate_SecurityModeCommand(
  const protocol_ctxt_t* const ctxt_pP,
  rrc_eNB_ue_context_t*          const ue_context_pP
)
//-----------------------------------------------------------------------------
{
  uint8_t                             buffer[100];
  uint8_t                             size;

  T(T_ENB_RRC_SECURITY_MODE_COMMAND, T_INT(ctxt_pP->module_id), T_INT(ctxt_pP->frame),
    T_INT(ctxt_pP->subframe), T_INT(ctxt_pP->rnti));

  size = do_SecurityModeCommand(
           ctxt_pP,
           buffer,
           rrc_eNB_get_next_transaction_identifier(ctxt_pP->module_id),
           ue_context_pP->ue_context.ciphering_algorithm,
           ue_context_pP->ue_context.integrity_algorithm);

#ifdef RRC_MSG_PRINT
  uint16_t i=0;
  LOG_F(RRC,"[MSG] RRC Security Mode Command\n");

  for (i = 0; i < size; i++) {
    LOG_F(RRC,"%02x ", ((uint8_t*)buffer)[i]);
  }

  LOG_F(RRC,"\n");
#endif

  LOG_I(RRC,
        PROTOCOL_RRC_CTXT_UE_FMT" Logical Channel DL-DCCH, Generate SecurityModeCommand (bytes %d)\n",
        PROTOCOL_RRC_CTXT_UE_ARGS(ctxt_pP),
        size);

  LOG_D(RRC,
        PROTOCOL_RRC_CTXT_UE_FMT" --- PDCP_DATA_REQ/%d Bytes (securityModeCommand to UE MUI %d) --->[PDCP][RB %02d]\n",
        PROTOCOL_RRC_CTXT_UE_ARGS(ctxt_pP),
        size,
        rrc_eNB_mui,
        DCCH);

  MSC_LOG_TX_MESSAGE(
    MSC_RRC_ENB,
    MSC_RRC_UE,
    buffer,
    size,
    MSC_AS_TIME_FMT" securityModeCommand UE %x MUI %d size %u",
    MSC_AS_TIME_ARGS(ctxt_pP),
    ue_context_pP->ue_context.rnti,
    rrc_eNB_mui,
    size);

  rrc_data_req(
	       ctxt_pP,
	       DCCH,
	       rrc_eNB_mui++,
	       SDU_CONFIRM_NO,
	       size,
	       buffer,
	       PDCP_TRANSMISSION_MODE_CONTROL);

}

//-----------------------------------------------------------------------------
void
rrc_eNB_generate_UECapabilityEnquiry(
  const protocol_ctxt_t* const ctxt_pP,
  rrc_eNB_ue_context_t*          const ue_context_pP
)
//-----------------------------------------------------------------------------
{

  uint8_t                             buffer[100];
  uint8_t                             size;

  T(T_ENB_RRC_UE_CAPABILITY_ENQUIRY, T_INT(ctxt_pP->module_id), T_INT(ctxt_pP->frame),
    T_INT(ctxt_pP->subframe), T_INT(ctxt_pP->rnti));

  size = do_UECapabilityEnquiry(
           ctxt_pP,
           buffer,
           rrc_eNB_get_next_transaction_identifier(ctxt_pP->module_id));

  LOG_I(RRC,
        PROTOCOL_RRC_CTXT_UE_FMT" Logical Channel DL-DCCH, Generate UECapabilityEnquiry (bytes %d)\n",
        PROTOCOL_RRC_CTXT_UE_ARGS(ctxt_pP),
        size);

  LOG_D(RRC,
        PROTOCOL_RRC_CTXT_UE_FMT" --- PDCP_DATA_REQ/%d Bytes (UECapabilityEnquiry MUI %d) --->[PDCP][RB %02d]\n",
        PROTOCOL_RRC_CTXT_UE_ARGS(ctxt_pP),
        size,
        rrc_eNB_mui,
        DCCH);

  MSC_LOG_TX_MESSAGE(
    MSC_RRC_ENB,
    MSC_RRC_UE,
    buffer,
    size,
    MSC_AS_TIME_FMT" rrcUECapabilityEnquiry UE %x MUI %d size %u",
    MSC_AS_TIME_ARGS(ctxt_pP),
    ue_context_pP->ue_context.rnti,
    rrc_eNB_mui,
    size);

  rrc_data_req(
	       ctxt_pP,
	       DCCH,
	       rrc_eNB_mui++,
	       SDU_CONFIRM_NO,
	       size,
	       buffer,
	       PDCP_TRANSMISSION_MODE_CONTROL);

}

//-----------------------------------------------------------------------------
void
rrc_eNB_generate_RRCConnectionReject(
  const protocol_ctxt_t* const ctxt_pP,
  rrc_eNB_ue_context_t*          const ue_context_pP,
  const int                    CC_id
)
//-----------------------------------------------------------------------------
{
#ifdef RRC_MSG_PRINT
  int                                 cnt;
#endif

  T(T_ENB_RRC_CONNECTION_REJECT, T_INT(ctxt_pP->module_id), T_INT(ctxt_pP->frame),
    T_INT(ctxt_pP->subframe), T_INT(ctxt_pP->rnti));

  eNB_rrc_inst[ctxt_pP->module_id].carrier[CC_id].Srb0.Tx_buffer.payload_size =
    do_RRCConnectionReject(ctxt_pP->module_id,
                          (uint8_t*) eNB_rrc_inst[ctxt_pP->module_id].carrier[CC_id].Srb0.Tx_buffer.Payload);

#ifdef RRC_MSG_PRINT
  LOG_F(RRC,"[MSG] RRCConnectionReject\n");

  for (cnt = 0; cnt < eNB_rrc_inst[ctxt_pP->module_id].carrier[CC_id].Srb0.Tx_buffer.payload_size; cnt++) {
    LOG_F(RRC,"%02x ", ((uint8_t*)eNB_rrc_inst[ctxt_pP->module_id].Srb0.Tx_buffer.Payload)[cnt]);
  }

  LOG_F(RRC,"\n");
#endif

  MSC_LOG_TX_MESSAGE(
    MSC_RRC_ENB,
    MSC_RRC_UE,
    eNB_rrc_inst[ctxt_pP->module_id].carrier[CC_id].Srb0.Tx_buffer.Header,
    eNB_rrc_inst[ctxt_pP->module_id].carrier[CC_id].Srb0.Tx_buffer.payload_size,
    MSC_AS_TIME_FMT" RRCConnectionReject UE %x size %u",
    MSC_AS_TIME_ARGS(ctxt_pP),
    ue_context_pP == NULL ? -1 : ue_context_pP->ue_context.rnti,
    eNB_rrc_inst[ctxt_pP->module_id].carrier[CC_id].Srb0.Tx_buffer.payload_size);

  LOG_I(RRC,
        PROTOCOL_RRC_CTXT_UE_FMT" [RAPROC] Logical Channel DL-CCCH, Generating RRCConnectionReject (bytes %d)\n",
        PROTOCOL_RRC_CTXT_UE_ARGS(ctxt_pP),
        eNB_rrc_inst[ctxt_pP->module_id].carrier[CC_id].Srb0.Tx_buffer.payload_size);
}

//-----------------------------------------------------------------------------
void
rrc_eNB_generate_RRCConnectionReestablishmentReject(
  const protocol_ctxt_t* const ctxt_pP,
  rrc_eNB_ue_context_t*          const ue_context_pP,
  const int                    CC_id
)
//-----------------------------------------------------------------------------
{
#ifdef RRC_MSG_PRINT
  int                                 cnt;
#endif

  T(T_ENB_RRC_CONNECTION_REESTABLISHMENT_REJECT, T_INT(ctxt_pP->module_id), T_INT(ctxt_pP->frame),
    T_INT(ctxt_pP->subframe), T_INT(ctxt_pP->rnti));

  eNB_rrc_inst[ctxt_pP->module_id].carrier[CC_id].Srb0.Tx_buffer.payload_size =
    do_RRCConnectionReestablishmentReject(ctxt_pP->module_id,
                          (uint8_t*) eNB_rrc_inst[ctxt_pP->module_id].carrier[CC_id].Srb0.Tx_buffer.Payload);

#ifdef RRC_MSG_PRINT
  LOG_F(RRC,"[MSG] RRCConnectionReestablishmentReject\n");

  for (cnt = 0; cnt < eNB_rrc_inst[ctxt_pP->module_id].carrier[CC_id].Srb0.Tx_buffer.payload_size; cnt++) {
    LOG_F(RRC,"%02x ", ((uint8_t*)eNB_rrc_inst[ctxt_pP->module_id].Srb0.Tx_buffer.Payload)[cnt]);
  }

  LOG_F(RRC,"\n");
#endif

  MSC_LOG_TX_MESSAGE(
    MSC_RRC_ENB,
    MSC_RRC_UE,
    eNB_rrc_inst[ctxt_pP->module_id].carrier[CC_id].Srb0.Tx_buffer.Header,
    eNB_rrc_inst[ctxt_pP->module_id].carrier[CC_id].Srb0.Tx_buffer.payload_size,
    MSC_AS_TIME_FMT" RRCConnectionReestablishmentReject UE %x size %u",
    MSC_AS_TIME_ARGS(ctxt_pP),
    ue_context_pP == NULL ? -1 : ue_context_pP->ue_context.rnti,
    eNB_rrc_inst[ctxt_pP->module_id].carrier[CC_id].Srb0.Tx_buffer.payload_size);

  LOG_I(RRC,
        PROTOCOL_RRC_CTXT_UE_FMT" [RAPROC] Logical Channel DL-CCCH, Generating RRCConnectionReestablishmentReject (bytes %d)\n",
        PROTOCOL_RRC_CTXT_UE_ARGS(ctxt_pP),
        eNB_rrc_inst[ctxt_pP->module_id].carrier[CC_id].Srb0.Tx_buffer.payload_size);
}

//-----------------------------------------------------------------------------
void
rrc_eNB_generate_RRCConnectionRelease(
  const protocol_ctxt_t* const ctxt_pP,
  rrc_eNB_ue_context_t*          const ue_context_pP
)
//-----------------------------------------------------------------------------
{

  uint8_t                             buffer[RRC_BUF_SIZE];
  uint16_t                            size;

  T(T_ENB_RRC_CONNECTION_RELEASE, T_INT(ctxt_pP->module_id), T_INT(ctxt_pP->frame),
    T_INT(ctxt_pP->subframe), T_INT(ctxt_pP->rnti));

  memset(buffer, 0, RRC_BUF_SIZE);

  size = do_RRCConnectionRelease(ctxt_pP->module_id, buffer,rrc_eNB_get_next_transaction_identifier(ctxt_pP->module_id));
  // set release timer
  ue_context_pP->ue_context.ue_release_timer=1;

  LOG_I(RRC,
        PROTOCOL_RRC_CTXT_UE_FMT" Logical Channel DL-DCCH, Generate RRCConnectionRelease (bytes %d)\n",
        PROTOCOL_RRC_CTXT_UE_ARGS(ctxt_pP),
        size);

  LOG_D(RRC,
        PROTOCOL_RRC_CTXT_UE_FMT" --- PDCP_DATA_REQ/%d Bytes (rrcConnectionRelease MUI %d) --->[PDCP][RB %u]\n",
        PROTOCOL_RRC_CTXT_UE_ARGS(ctxt_pP),
        size,
        rrc_eNB_mui,
        DCCH);

  MSC_LOG_TX_MESSAGE(
    MSC_RRC_ENB,
    MSC_RRC_UE,
    buffer,
    size,
    MSC_AS_TIME_FMT" rrcConnectionRelease UE %x MUI %d size %u",
    MSC_AS_TIME_ARGS(ctxt_pP),
    ue_context_pP->ue_context.rnti,
    rrc_eNB_mui,
    size);

  rrc_data_req(
	       ctxt_pP,
	       DCCH,
	       rrc_eNB_mui++,
	       SDU_CONFIRM_NO,
	       size,
	       buffer,
	       PDCP_TRANSMISSION_MODE_CONTROL);
}

uint8_t qci_to_priority[9]={2,4,3,5,1,6,7,8,9};

// TBD: this directive can be remived if we create a similar e_rab_param_t structure in RRC context
#if defined(ENABLE_ITTI) 
//-----------------------------------------------------------------------------
void
rrc_eNB_generate_dedicatedRRCConnectionReconfiguration(const protocol_ctxt_t* const ctxt_pP,
						     rrc_eNB_ue_context_t*          const ue_context_pP,
						     const uint8_t                ho_state
						     )
//-----------------------------------------------------------------------------
{
  
  uint8_t                             buffer[RRC_BUF_SIZE];
  uint16_t                            size;
  int i;
  
  struct DRB_ToAddMod                *DRB_config                       = NULL;
  struct RLC_Config                  *DRB_rlc_config                   = NULL;
  struct PDCP_Config                 *DRB_pdcp_config                  = NULL;
  struct PDCP_Config__rlc_AM         *PDCP_rlc_AM                      = NULL;
  struct PDCP_Config__rlc_UM         *PDCP_rlc_UM                      = NULL;
  struct LogicalChannelConfig        *DRB_lchan_config                 = NULL;
  struct LogicalChannelConfig__ul_SpecificParameters
    *DRB_ul_SpecificParameters        = NULL;
  //  DRB_ToAddModList_t**                DRB_configList=&ue_context_pP->ue_context.DRB_configList; 
  DRB_ToAddModList_t*                DRB_configList=ue_context_pP->ue_context.DRB_configList; 
  DRB_ToAddModList_t**                DRB_configList2=NULL;
  //DRB_ToAddModList_t**                RRC_DRB_configList=&ue_context_pP->ue_context.DRB_configList;

  struct RRCConnectionReconfiguration_r8_IEs__dedicatedInfoNASList *dedicatedInfoNASList = NULL;
  DedicatedInfoNAS_t                 *dedicatedInfoNas                 = NULL;
  /* for no gcc warnings */
  (void)dedicatedInfoNas;

  long  *logicalchannelgroup_drb;
  int drb_identity_index=0;

  uint8_t xid = rrc_eNB_get_next_transaction_identifier(ctxt_pP->module_id);   //Transaction_id,
  DRB_configList2=&ue_context_pP->ue_context.DRB_configList2[xid];
  if (*DRB_configList2) {
    free(*DRB_configList2);
  }
  //*DRB_configList = CALLOC(1, sizeof(*DRB_configList));
  *DRB_configList2 = CALLOC(1, sizeof(**DRB_configList2)); 
  /* Initialize NAS list */
  dedicatedInfoNASList = CALLOC(1, sizeof(struct RRCConnectionReconfiguration_r8_IEs__dedicatedInfoNASList));

  int e_rab_done=0;
  
  for ( i = 0  ;
	i < ue_context_pP->ue_context.setup_e_rabs ;
	i++){
    
    // bypass the new and already configured erabs
    if (ue_context_pP->ue_context.e_rab[i].status >= E_RAB_STATUS_DONE) {
      drb_identity_index++;
      continue;
    }
        
    DRB_config = CALLOC(1, sizeof(*DRB_config));

    DRB_config->eps_BearerIdentity = CALLOC(1, sizeof(long));
    // allowed value 5..15, value : x+4
    *(DRB_config->eps_BearerIdentity) = ue_context_pP->ue_context.e_rab[i].param.e_rab_id;//+ 4; // especial case generation  

    DRB_config->drb_Identity =  1 + drb_identity_index + e_rab_done;// + i ;// (DRB_Identity_t) ue_context_pP->ue_context.e_rab[i].param.e_rab_id;
    // 1 + drb_identiy_index;  

    DRB_config->logicalChannelIdentity = CALLOC(1, sizeof(long));
    *(DRB_config->logicalChannelIdentity) = DRB_config->drb_Identity + 2; //(long) (ue_context_pP->ue_context.e_rab[i].param.e_rab_id + 2); // value : x+2
    
    DRB_rlc_config = CALLOC(1, sizeof(*DRB_rlc_config));
    DRB_config->rlc_Config = DRB_rlc_config;

    DRB_pdcp_config = CALLOC(1, sizeof(*DRB_pdcp_config));
    DRB_config->pdcp_Config = DRB_pdcp_config;
    DRB_pdcp_config->discardTimer = CALLOC(1, sizeof(long));
    *DRB_pdcp_config->discardTimer = PDCP_Config__discardTimer_infinity;
    DRB_pdcp_config->rlc_AM = NULL;
    DRB_pdcp_config->rlc_UM = NULL;


    switch (ue_context_pP->ue_context.e_rab[i].param.qos.qci){
      /*
       * type: realtime data with medium packer error rate
       * action: swtich to RLC UM
       */
    case 1: // 100ms, 10^-2, p2, GBR
    case 2: // 150ms, 10^-3, p4, GBR
    case 3: // 50ms, 10^-3, p3, GBR
    case 4:  // 300ms, 10^-6, p5 
    case 7: // 100ms, 10^-3, p7, GBR
    case 9: // 300ms, 10^-6, p9
    case 65: // 75ms, 10^-2, p0.7, mission critical voice, GBR
    case 66: // 100ms, 10^-2, p2, non-mission critical  voice , GBR
      // RLC 
      DRB_rlc_config->present = RLC_Config_PR_um_Bi_Directional;
      DRB_rlc_config->choice.um_Bi_Directional.ul_UM_RLC.sn_FieldLength = SN_FieldLength_size10;
      DRB_rlc_config->choice.um_Bi_Directional.dl_UM_RLC.sn_FieldLength = SN_FieldLength_size10;
      DRB_rlc_config->choice.um_Bi_Directional.dl_UM_RLC.t_Reordering = T_Reordering_ms35;
      // PDCP
      PDCP_rlc_UM = CALLOC(1, sizeof(*PDCP_rlc_UM));
      DRB_pdcp_config->rlc_UM = PDCP_rlc_UM;
      PDCP_rlc_UM->pdcp_SN_Size = PDCP_Config__rlc_UM__pdcp_SN_Size_len12bits;
      break;
      
      /*
       * type: non-realtime data with low packer error rate
       * action: swtich to RLC AM
       */
    case 5:  // 100ms, 10^-6, p1 , IMS signaling 
    case 6:  // 300ms, 10^-6, p6 
    case 8: // 300ms, 10^-6, p8 
    case 69: // 60ms, 10^-6, p0.5, mission critical delay sensitive data, Lowest Priority 
    case 70: // 200ms, 10^-6, p5.5, mision critical data 
      // RLC
       DRB_rlc_config->present = RLC_Config_PR_am;
       DRB_rlc_config->choice.am.ul_AM_RLC.t_PollRetransmit = T_PollRetransmit_ms50;
       DRB_rlc_config->choice.am.ul_AM_RLC.pollPDU = PollPDU_p16;
       DRB_rlc_config->choice.am.ul_AM_RLC.pollByte = PollByte_kBinfinity;
       DRB_rlc_config->choice.am.ul_AM_RLC.maxRetxThreshold = UL_AM_RLC__maxRetxThreshold_t8;
       DRB_rlc_config->choice.am.dl_AM_RLC.t_Reordering = T_Reordering_ms35;
       DRB_rlc_config->choice.am.dl_AM_RLC.t_StatusProhibit = T_StatusProhibit_ms25;

       // PDCP
       PDCP_rlc_AM = CALLOC(1, sizeof(*PDCP_rlc_AM));
       DRB_pdcp_config->rlc_AM = PDCP_rlc_AM;
       PDCP_rlc_AM->statusReportRequired = FALSE;
       
       break;
    default :
      LOG_E(RRC,"not supported qci %d\n", ue_context_pP->ue_context.e_rab[i].param.qos.qci);
      ue_context_pP->ue_context.e_rab[i].status = E_RAB_STATUS_FAILED; 
      ue_context_pP->ue_context.e_rab[i].xid = xid;
      continue;
    }

    DRB_pdcp_config->headerCompression.present = PDCP_Config__headerCompression_PR_notUsed;
    
    DRB_lchan_config = CALLOC(1, sizeof(*DRB_lchan_config));
    DRB_config->logicalChannelConfig = DRB_lchan_config;
    DRB_ul_SpecificParameters = CALLOC(1, sizeof(*DRB_ul_SpecificParameters));
    DRB_lchan_config->ul_SpecificParameters = DRB_ul_SpecificParameters;

    if (ue_context_pP->ue_context.e_rab[i].param.qos.qci < 9 )
      DRB_ul_SpecificParameters->priority = qci_to_priority[ue_context_pP->ue_context.e_rab[i].param.qos.qci-1] + 3; 
    // ue_context_pP->ue_context.e_rab[i].param.qos.allocation_retention_priority.priority_level;
    else 
      DRB_ul_SpecificParameters->priority= 4;

    DRB_ul_SpecificParameters->prioritisedBitRate = LogicalChannelConfig__ul_SpecificParameters__prioritisedBitRate_kBps8;
      //LogicalChannelConfig__ul_SpecificParameters__prioritisedBitRate_infinity;
    DRB_ul_SpecificParameters->bucketSizeDuration =
      LogicalChannelConfig__ul_SpecificParameters__bucketSizeDuration_ms50;
    
    logicalchannelgroup_drb = CALLOC(1, sizeof(long));
    *logicalchannelgroup_drb = 1;//(i+1) % 3;
    DRB_ul_SpecificParameters->logicalChannelGroup = logicalchannelgroup_drb;

    ASN_SEQUENCE_ADD(&DRB_configList->list, DRB_config);
    ASN_SEQUENCE_ADD(&(*DRB_configList2)->list, DRB_config);
    //ue_context_pP->ue_context.DRB_configList2[drb_identity_index] = &(*DRB_configList);
    
    LOG_I(RRC,"EPS ID %d, DRB ID %d (index %d), QCI %d, priority %d, LCID %d LCGID %d \n",
	  *DRB_config->eps_BearerIdentity,
	  DRB_config->drb_Identity, i,
	  ue_context_pP->ue_context.e_rab[i].param.qos.qci,
	  DRB_ul_SpecificParameters->priority,
	  *(DRB_config->logicalChannelIdentity),
	  *DRB_ul_SpecificParameters->logicalChannelGroup	  
	  );

    e_rab_done++;
    ue_context_pP->ue_context.e_rab[i].status = E_RAB_STATUS_DONE; 
    ue_context_pP->ue_context.e_rab[i].xid = xid;
    
    {
      if (ue_context_pP->ue_context.e_rab[i].param.nas_pdu.buffer != NULL) {
	dedicatedInfoNas = CALLOC(1, sizeof(DedicatedInfoNAS_t));
	memset(dedicatedInfoNas, 0, sizeof(OCTET_STRING_t));
	OCTET_STRING_fromBuf(dedicatedInfoNas, 
			     (char*)ue_context_pP->ue_context.e_rab[i].param.nas_pdu.buffer,
			     ue_context_pP->ue_context.e_rab[i].param.nas_pdu.length);
	ASN_SEQUENCE_ADD(&dedicatedInfoNASList->list, dedicatedInfoNas);
	LOG_I(RRC,"add NAS info with size %d (rab id %d)\n",ue_context_pP->ue_context.e_rab[i].param.nas_pdu.length, i);
      } 
      else {
	LOG_W(RRC,"Not received activate dedicated EPS bearer context request\n");
      }
      /* TODO parameters yet to process ... */
      {
	//      ue_context_pP->ue_context.e_rab[i].param.qos;
	//      ue_context_pP->ue_context.e_rab[i].param.sgw_addr;
	//      ue_context_pP->ue_context.e_rab[i].param.gtp_teid;
      }
    }
    
  }

  /* If list is empty free the list and reset the address */
  if (dedicatedInfoNASList != NULL) {
    if (dedicatedInfoNASList->list.count == 0) {
      free(dedicatedInfoNASList);
      dedicatedInfoNASList = NULL;
      LOG_W(RRC,"dedlicated NAS list is empty, free the list and reset the address\n");
    }				
  } else {
    LOG_W(RRC,"dedlicated NAS list is empty\n");
  }

  memset(buffer, 0, RRC_BUF_SIZE);

   size = do_RRCConnectionReconfiguration(ctxt_pP,
					  buffer,
					  xid,
					  (SRB_ToAddModList_t*)NULL, 
					  (DRB_ToAddModList_t*)*DRB_configList2,
					  (DRB_ToReleaseList_t*)NULL,  // DRB2_list,
                                         (struct SPS_Config*)NULL,    // *sps_Config,
					  NULL, NULL, NULL, NULL,NULL,
					  NULL, NULL,  NULL, NULL, NULL, NULL, 
					  (struct RRCConnectionReconfiguration_r8_IEs__dedicatedInfoNASList*)dedicatedInfoNASList
#ifdef Rel10
                                         , (SCellToAddMod_r10_t*)NULL
#endif
                                        );
 

#ifdef RRC_MSG_PRINT
  LOG_F(RRC,"[MSG] RRC Connection Reconfiguration\n");
  for (i = 0; i < size; i++) {
    LOG_F(RRC,"%02x ", ((uint8_t*)buffer)[i]);
  }
  LOG_F(RRC,"\n");
  ////////////////////////////////////////
#endif

#if defined(ENABLE_ITTI)

  /* Free all NAS PDUs */
  for (i = 0; i < ue_context_pP->ue_context.nb_of_e_rabs; i++) {
    if (ue_context_pP->ue_context.e_rab[i].param.nas_pdu.buffer != NULL) {
      /* Free the NAS PDU buffer and invalidate it */
      free(ue_context_pP->ue_context.e_rab[i].param.nas_pdu.buffer);
      ue_context_pP->ue_context.e_rab[i].param.nas_pdu.buffer = NULL;
    }
  }
#endif

 LOG_I(RRC,
        "[eNB %d] Frame %d, Logical Channel DL-DCCH, Generate RRCConnectionReconfiguration (bytes %d, UE RNTI %x)\n",
        ctxt_pP->module_id, ctxt_pP->frame, size, ue_context_pP->ue_context.rnti);

  LOG_D(RRC,
        "[FRAME %05d][RRC_eNB][MOD %u][][--- PDCP_DATA_REQ/%d Bytes (rrcConnectionReconfiguration to UE %x MUI %d) --->][PDCP][MOD %u][RB %u]\n",
        ctxt_pP->frame, ctxt_pP->module_id, size, ue_context_pP->ue_context.rnti, rrc_eNB_mui, ctxt_pP->module_id, DCCH);

  MSC_LOG_TX_MESSAGE(
    MSC_RRC_ENB,
    MSC_RRC_UE,
    buffer,
    size,
    MSC_AS_TIME_FMT" dedicated rrcConnectionReconfiguration UE %x MUI %d size %u",
    MSC_AS_TIME_ARGS(ctxt_pP),
    ue_context_pP->ue_context.rnti,
    rrc_eNB_mui,
    size);

  rrc_data_req(
    ctxt_pP,
    DCCH,
    rrc_eNB_mui++,
    SDU_CONFIRM_NO,
    size,
    buffer,
    PDCP_TRANSMISSION_MODE_CONTROL);


}
#endif 
//-----------------------------------------------------------------------------
void
rrc_eNB_generate_defaultRRCConnectionReconfiguration(const protocol_ctxt_t* const ctxt_pP,
						     rrc_eNB_ue_context_t*          const ue_context_pP,
						     const uint8_t                ho_state
						     )
//-----------------------------------------------------------------------------
{
  uint8_t                             buffer[RRC_BUF_SIZE];
  uint16_t                            size;
  int                                 i;

<<<<<<< HEAD
  // configure SRB1/SRB2, PhysicalConfigDedicated, MAC_MainConfig for UE
  eNB_RRC_INST*                       rrc_inst = &eNB_rrc_inst[ctxt_pP->module_id];
  struct PhysicalConfigDedicated**    physicalConfigDedicated = &ue_context_pP->ue_context.physicalConfigDedicated;
=======
  // configure SRB1/SRB2, PhysicalConfiDedgicated, MAC_MainConfig for UE
  //eNB_RRC_INST*                       rrc_inst = &eNB_rrc_inst[ctxt_pP->module_id];
  //struct PhysicalConfigDedicated**    physicalConfigDedicated = &ue_context_pP->ue_context.physicalConfigDedicated;
>>>>>>> ac1c41f0

  struct SRB_ToAddMod                *SRB2_config                      = NULL;
  struct SRB_ToAddMod__rlc_Config    *SRB2_rlc_config                  = NULL;
  struct SRB_ToAddMod__logicalChannelConfig *SRB2_lchan_config         = NULL;
  struct LogicalChannelConfig__ul_SpecificParameters
      *SRB2_ul_SpecificParameters       = NULL;
  SRB_ToAddModList_t*                 SRB_configList = ue_context_pP->ue_context.SRB_configList;
  SRB_ToAddModList_t                 **SRB_configList2                  = NULL;

  struct DRB_ToAddMod                *DRB_config                       = NULL;
  struct RLC_Config                  *DRB_rlc_config                   = NULL;
  struct PDCP_Config                 *DRB_pdcp_config                  = NULL;
  struct PDCP_Config__rlc_AM         *PDCP_rlc_AM                      = NULL;
  struct PDCP_Config__rlc_UM         *PDCP_rlc_UM                      = NULL;
  struct LogicalChannelConfig        *DRB_lchan_config                 = NULL;
  struct LogicalChannelConfig__ul_SpecificParameters
      *DRB_ul_SpecificParameters        = NULL;
  DRB_ToAddModList_t**                DRB_configList = &ue_context_pP->ue_context.DRB_configList;
  DRB_ToAddModList_t**                DRB_configList2 = NULL;
   MAC_MainConfig_t                   *mac_MainConfig                   = NULL;
  MeasObjectToAddModList_t           *MeasObj_list                     = NULL;
  MeasObjectToAddMod_t               *MeasObj                          = NULL;
  ReportConfigToAddModList_t         *ReportConfig_list                = NULL;
  ReportConfigToAddMod_t             *ReportConfig_per, *ReportConfig_A1,
                                     *ReportConfig_A2, *ReportConfig_A3, *ReportConfig_A4, *ReportConfig_A5;
  MeasIdToAddModList_t               *MeasId_list                      = NULL;
  MeasIdToAddMod_t                   *MeasId0, *MeasId1, *MeasId2, *MeasId3, *MeasId4, *MeasId5;
#if Rel10
  long                               *sr_ProhibitTimer_r9              = NULL;
  //     uint8_t sCellIndexToAdd = rrc_find_free_SCell_index(enb_mod_idP, ue_mod_idP, 1);
  //uint8_t                            sCellIndexToAdd = 0;
#endif

  long                               *logicalchannelgroup, *logicalchannelgroup_drb;
  long                               *maxHARQ_Tx, *periodicBSR_Timer;

  RSRP_Range_t                       *rsrp                             = NULL;
  struct MeasConfig__speedStatePars  *Sparams                          = NULL;
  QuantityConfig_t                   *quantityConfig                   = NULL;
  CellsToAddMod_t                    *CellToAdd                        = NULL;
  CellsToAddModList_t                *CellsToAddModList                = NULL;
  struct RRCConnectionReconfiguration_r8_IEs__dedicatedInfoNASList *dedicatedInfoNASList = NULL;
  DedicatedInfoNAS_t                 *dedicatedInfoNas                 = NULL;
  /* for no gcc warnings */
  (void)dedicatedInfoNas;

  C_RNTI_t                           *cba_RNTI                         = NULL;

  uint8_t xid = rrc_eNB_get_next_transaction_identifier(ctxt_pP->module_id);   //Transaction_id,

#ifdef CBA
  //struct PUSCH_CBAConfigDedicated_vlola  *pusch_CBAConfigDedicated_vlola;
  uint8_t                            *cba_RNTI_buf;
  cba_RNTI = CALLOC(1, sizeof(C_RNTI_t));
  cba_RNTI_buf = CALLOC(1, 2 * sizeof(uint8_t));
  cba_RNTI->buf = cba_RNTI_buf;
  cba_RNTI->size = 2;
  cba_RNTI->bits_unused = 0;

  // associate UEs to the CBa groups as a function of their UE id
  if (rrc_inst->num_active_cba_groups) {
    cba_RNTI->buf[0] = rrc_inst->cba_rnti[ue_mod_idP % rrc_inst->num_active_cba_groups] & 0xff;
    cba_RNTI->buf[1] = 0xff;
    LOG_D(RRC,
          "[eNB %d] Frame %d: cba_RNTI = %x in group %d is attribued to UE %d\n",
          enb_mod_idP, frameP,
          rrc_inst->cba_rnti[ue_mod_idP % rrc_inst->num_active_cba_groups],
          ue_mod_idP % rrc_inst->num_active_cba_groups, ue_mod_idP);
  } else {
    cba_RNTI->buf[0] = 0x0;
    cba_RNTI->buf[1] = 0x0;
    LOG_D(RRC, "[eNB %d] Frame %d: no cba_RNTI is configured for UE %d\n", enb_mod_idP, frameP, ue_mod_idP);
  }

#endif

  T(T_ENB_RRC_CONNECTION_RECONFIGURATION, T_INT(ctxt_pP->module_id), T_INT(ctxt_pP->frame),
    T_INT(ctxt_pP->subframe), T_INT(ctxt_pP->rnti));

  // Configure SRB2
  /// SRB2
  SRB_configList2=&ue_context_pP->ue_context.SRB_configList2[xid];
  if (*SRB_configList2) {
    free(*SRB_configList2);
  }
  *SRB_configList2 = CALLOC(1, sizeof(**SRB_configList2));
  memset(*SRB_configList2, 0, sizeof(**SRB_configList2));
  SRB2_config = CALLOC(1, sizeof(*SRB2_config));

  SRB2_config->srb_Identity = 2;
  SRB2_rlc_config = CALLOC(1, sizeof(*SRB2_rlc_config));
  SRB2_config->rlc_Config = SRB2_rlc_config;

  SRB2_rlc_config->present = SRB_ToAddMod__rlc_Config_PR_explicitValue;
  SRB2_rlc_config->choice.explicitValue.present = RLC_Config_PR_am;
  SRB2_rlc_config->choice.explicitValue.choice.am.ul_AM_RLC.t_PollRetransmit = T_PollRetransmit_ms15;
  SRB2_rlc_config->choice.explicitValue.choice.am.ul_AM_RLC.pollPDU = PollPDU_p8;
  SRB2_rlc_config->choice.explicitValue.choice.am.ul_AM_RLC.pollByte = PollByte_kB1000;
  SRB2_rlc_config->choice.explicitValue.choice.am.ul_AM_RLC.maxRetxThreshold = UL_AM_RLC__maxRetxThreshold_t32;
  SRB2_rlc_config->choice.explicitValue.choice.am.dl_AM_RLC.t_Reordering = T_Reordering_ms35;
  SRB2_rlc_config->choice.explicitValue.choice.am.dl_AM_RLC.t_StatusProhibit = T_StatusProhibit_ms10;

  SRB2_lchan_config = CALLOC(1, sizeof(*SRB2_lchan_config));
  SRB2_config->logicalChannelConfig = SRB2_lchan_config;

  SRB2_lchan_config->present = SRB_ToAddMod__logicalChannelConfig_PR_explicitValue;

  SRB2_ul_SpecificParameters = CALLOC(1, sizeof(*SRB2_ul_SpecificParameters));

  SRB2_ul_SpecificParameters->priority = 3; // let some priority for SRB1 and dedicated DRBs
  SRB2_ul_SpecificParameters->prioritisedBitRate =
    LogicalChannelConfig__ul_SpecificParameters__prioritisedBitRate_infinity;
  SRB2_ul_SpecificParameters->bucketSizeDuration =
    LogicalChannelConfig__ul_SpecificParameters__bucketSizeDuration_ms50;

  // LCG for CCCH and DCCH is 0 as defined in 36331
  logicalchannelgroup = CALLOC(1, sizeof(long));
  *logicalchannelgroup = 0;

  SRB2_ul_SpecificParameters->logicalChannelGroup = logicalchannelgroup;

  SRB2_lchan_config->choice.explicitValue.ul_SpecificParameters = SRB2_ul_SpecificParameters;
  // this list has the configuration for SRB1 and SRB2
  ASN_SEQUENCE_ADD(&SRB_configList->list, SRB2_config);
  // this list has only the configuration for SRB2
  ASN_SEQUENCE_ADD(&(*SRB_configList2)->list, SRB2_config);

  // Configure DRB
  //*DRB_configList = CALLOC(1, sizeof(*DRB_configList));
  // list for all the configured DRB
  if (*DRB_configList) {
    free(*DRB_configList);
  }
  *DRB_configList = CALLOC(1, sizeof(**DRB_configList));
  memset(*DRB_configList, 0, sizeof(**DRB_configList));

  // list for the configured DRB for a this xid
  DRB_configList2=&ue_context_pP->ue_context.DRB_configList2[xid];
  if (*DRB_configList2) {
    free(*DRB_configList2);
  }
  *DRB_configList2 = CALLOC(1, sizeof(**DRB_configList2));
  memset(*DRB_configList2, 0, sizeof(**DRB_configList2));


  /// DRB
  DRB_config = CALLOC(1, sizeof(*DRB_config));

  DRB_config->eps_BearerIdentity = CALLOC(1, sizeof(long));
  *(DRB_config->eps_BearerIdentity) = 5L; // LW set to first value, allowed value 5..15, value : x+4
  // DRB_config->drb_Identity = (DRB_Identity_t) 1; //allowed values 1..32
  // NN: this is the 1st DRB for this ue, so set it to 1
  DRB_config->drb_Identity = (DRB_Identity_t) 1;  // (ue_mod_idP+1); //allowed values 1..32, value: x
  DRB_config->logicalChannelIdentity = CALLOC(1, sizeof(long));
  *(DRB_config->logicalChannelIdentity) = (long)3; // value : x+2
  DRB_rlc_config = CALLOC(1, sizeof(*DRB_rlc_config));
  DRB_config->rlc_Config = DRB_rlc_config;

#ifdef RRC_DEFAULT_RAB_IS_AM
  DRB_rlc_config->present = RLC_Config_PR_am;
  DRB_rlc_config->choice.am.ul_AM_RLC.t_PollRetransmit = T_PollRetransmit_ms50;
  DRB_rlc_config->choice.am.ul_AM_RLC.pollPDU = PollPDU_p16;
  DRB_rlc_config->choice.am.ul_AM_RLC.pollByte = PollByte_kBinfinity;
  DRB_rlc_config->choice.am.ul_AM_RLC.maxRetxThreshold = UL_AM_RLC__maxRetxThreshold_t8;
  DRB_rlc_config->choice.am.dl_AM_RLC.t_Reordering = T_Reordering_ms35;
  DRB_rlc_config->choice.am.dl_AM_RLC.t_StatusProhibit = T_StatusProhibit_ms25;
#else
  DRB_rlc_config->present = RLC_Config_PR_um_Bi_Directional;
  DRB_rlc_config->choice.um_Bi_Directional.ul_UM_RLC.sn_FieldLength = SN_FieldLength_size10;
  DRB_rlc_config->choice.um_Bi_Directional.dl_UM_RLC.sn_FieldLength = SN_FieldLength_size10;
#ifdef CBA
  DRB_rlc_config->choice.um_Bi_Directional.dl_UM_RLC.t_Reordering   = T_Reordering_ms5;//T_Reordering_ms25;
#else
  DRB_rlc_config->choice.um_Bi_Directional.dl_UM_RLC.t_Reordering = T_Reordering_ms35;
#endif
#endif

  DRB_pdcp_config = CALLOC(1, sizeof(*DRB_pdcp_config));
  DRB_config->pdcp_Config = DRB_pdcp_config;
  DRB_pdcp_config->discardTimer = CALLOC(1, sizeof(long));
  *DRB_pdcp_config->discardTimer = PDCP_Config__discardTimer_infinity;
  DRB_pdcp_config->rlc_AM = NULL;
  DRB_pdcp_config->rlc_UM = NULL;

  /* avoid gcc warnings */
  (void)PDCP_rlc_AM;
  (void)PDCP_rlc_UM;

#ifdef RRC_DEFAULT_RAB_IS_AM // EXMIMO_IOT
  PDCP_rlc_AM = CALLOC(1, sizeof(*PDCP_rlc_AM));
  DRB_pdcp_config->rlc_AM = PDCP_rlc_AM;
  PDCP_rlc_AM->statusReportRequired = FALSE;
#else
  PDCP_rlc_UM = CALLOC(1, sizeof(*PDCP_rlc_UM));
  DRB_pdcp_config->rlc_UM = PDCP_rlc_UM;
  PDCP_rlc_UM->pdcp_SN_Size = PDCP_Config__rlc_UM__pdcp_SN_Size_len12bits;
#endif
  DRB_pdcp_config->headerCompression.present = PDCP_Config__headerCompression_PR_notUsed;

  DRB_lchan_config = CALLOC(1, sizeof(*DRB_lchan_config));
  DRB_config->logicalChannelConfig = DRB_lchan_config;
  DRB_ul_SpecificParameters = CALLOC(1, sizeof(*DRB_ul_SpecificParameters));
  DRB_lchan_config->ul_SpecificParameters = DRB_ul_SpecificParameters;

  DRB_ul_SpecificParameters->priority = 12;    // lower priority than srb1, srb2 and other dedicated bearer
  DRB_ul_SpecificParameters->prioritisedBitRate =LogicalChannelConfig__ul_SpecificParameters__prioritisedBitRate_kBps8 ;
    //LogicalChannelConfig__ul_SpecificParameters__prioritisedBitRate_infinity;
  DRB_ul_SpecificParameters->bucketSizeDuration =
    LogicalChannelConfig__ul_SpecificParameters__bucketSizeDuration_ms50;

  // LCG for DTCH can take the value from 1 to 3 as defined in 36331: normally controlled by upper layers (like RRM)
  logicalchannelgroup_drb = CALLOC(1, sizeof(long));
  *logicalchannelgroup_drb = 1;
  DRB_ul_SpecificParameters->logicalChannelGroup = logicalchannelgroup_drb;

  ASN_SEQUENCE_ADD(&(*DRB_configList)->list, DRB_config);
  ASN_SEQUENCE_ADD(&(*DRB_configList2)->list, DRB_config);

  //ue_context_pP->ue_context.DRB_configList2[0] = &(*DRB_configList);

  mac_MainConfig = CALLOC(1, sizeof(*mac_MainConfig));
  ue_context_pP->ue_context.mac_MainConfig = mac_MainConfig;

  mac_MainConfig->ul_SCH_Config = CALLOC(1, sizeof(*mac_MainConfig->ul_SCH_Config));

  maxHARQ_Tx = CALLOC(1, sizeof(long));
  *maxHARQ_Tx = MAC_MainConfig__ul_SCH_Config__maxHARQ_Tx_n5;
  mac_MainConfig->ul_SCH_Config->maxHARQ_Tx = maxHARQ_Tx;
  periodicBSR_Timer = CALLOC(1, sizeof(long));
  *periodicBSR_Timer = MAC_MainConfig__ul_SCH_Config__periodicBSR_Timer_sf64;
  mac_MainConfig->ul_SCH_Config->periodicBSR_Timer = periodicBSR_Timer;
  mac_MainConfig->ul_SCH_Config->retxBSR_Timer = MAC_MainConfig__ul_SCH_Config__retxBSR_Timer_sf320;
  mac_MainConfig->ul_SCH_Config->ttiBundling = 0; // FALSE

  mac_MainConfig->timeAlignmentTimerDedicated = TimeAlignmentTimer_infinity;

  mac_MainConfig->drx_Config = NULL;

  mac_MainConfig->phr_Config = CALLOC(1, sizeof(*mac_MainConfig->phr_Config));

  mac_MainConfig->phr_Config->present = MAC_MainConfig__phr_Config_PR_setup;
  mac_MainConfig->phr_Config->choice.setup.periodicPHR_Timer = MAC_MainConfig__phr_Config__setup__periodicPHR_Timer_sf20; // sf20 = 20 subframes

  mac_MainConfig->phr_Config->choice.setup.prohibitPHR_Timer = MAC_MainConfig__phr_Config__setup__prohibitPHR_Timer_sf20; // sf20 = 20 subframes

  mac_MainConfig->phr_Config->choice.setup.dl_PathlossChange = MAC_MainConfig__phr_Config__setup__dl_PathlossChange_dB1;  // Value dB1 =1 dB, dB3 = 3 dB

#ifdef Rel10
  sr_ProhibitTimer_r9 = CALLOC(1, sizeof(long));
  *sr_ProhibitTimer_r9 = 0;   // SR tx on PUCCH, Value in number of SR period(s). Value 0 = no timer for SR, Value 2= 2*SR
  mac_MainConfig->ext1 = CALLOC(1, sizeof(struct MAC_MainConfig__ext1));
  mac_MainConfig->ext1->sr_ProhibitTimer_r9 = sr_ProhibitTimer_r9;
  //sps_RA_ConfigList_rlola = NULL;
#endif

  //change the transmission mode for the primary component carrier
  //TODO: add codebook subset restriction here
  //TODO: change TM for secondary CC in SCelltoaddmodlist
  if (*physicalConfigDedicated) {
    if ((*physicalConfigDedicated)->antennaInfo) {
      (*physicalConfigDedicated)->antennaInfo->choice.explicitValue.transmissionMode = rrc_inst->configuration.ue_TransmissionMode[0];
      LOG_D(RRC,"Setting transmission mode to %d+1\n",rrc_inst->configuration.ue_TransmissionMode[0]);
      if (rrc_inst->configuration.ue_TransmissionMode[0]==AntennaInfoDedicated__transmissionMode_tm3) {
	(*physicalConfigDedicated)->antennaInfo->choice.explicitValue.codebookSubsetRestriction=     
	  CALLOC(1,sizeof(AntennaInfoDedicated__codebookSubsetRestriction_PR));
	(*physicalConfigDedicated)->antennaInfo->choice.explicitValue.codebookSubsetRestriction->present =
	  AntennaInfoDedicated__codebookSubsetRestriction_PR_n2TxAntenna_tm3;
	(*physicalConfigDedicated)->antennaInfo->choice.explicitValue.codebookSubsetRestriction->choice.n2TxAntenna_tm3.buf= MALLOC(1);
	(*physicalConfigDedicated)->antennaInfo->choice.explicitValue.codebookSubsetRestriction->choice.n2TxAntenna_tm3.buf[0] = 0xc0;
	(*physicalConfigDedicated)->antennaInfo->choice.explicitValue.codebookSubsetRestriction->choice.n2TxAntenna_tm3.size=1;
	(*physicalConfigDedicated)->antennaInfo->choice.explicitValue.codebookSubsetRestriction->choice.n2TxAntenna_tm3.bits_unused=6;
      }
      else if (rrc_inst->configuration.ue_TransmissionMode[0]==AntennaInfoDedicated__transmissionMode_tm4) {
	(*physicalConfigDedicated)->antennaInfo->choice.explicitValue.codebookSubsetRestriction=     
	  CALLOC(1,sizeof(AntennaInfoDedicated__codebookSubsetRestriction_PR));
	(*physicalConfigDedicated)->antennaInfo->choice.explicitValue.codebookSubsetRestriction->present =
	  AntennaInfoDedicated__codebookSubsetRestriction_PR_n2TxAntenna_tm4;
	(*physicalConfigDedicated)->antennaInfo->choice.explicitValue.codebookSubsetRestriction->choice.n2TxAntenna_tm4.buf= MALLOC(1);
	(*physicalConfigDedicated)->antennaInfo->choice.explicitValue.codebookSubsetRestriction->choice.n2TxAntenna_tm4.buf[0] = 0xfc;
	(*physicalConfigDedicated)->antennaInfo->choice.explicitValue.codebookSubsetRestriction->choice.n2TxAntenna_tm4.size=1;
	(*physicalConfigDedicated)->antennaInfo->choice.explicitValue.codebookSubsetRestriction->choice.n2TxAntenna_tm4.bits_unused=2;

      }
      else if (rrc_inst->configuration.ue_TransmissionMode[0]==AntennaInfoDedicated__transmissionMode_tm5) {
	(*physicalConfigDedicated)->antennaInfo->choice.explicitValue.codebookSubsetRestriction=     
	  CALLOC(1,sizeof(AntennaInfoDedicated__codebookSubsetRestriction_PR));
	(*physicalConfigDedicated)->antennaInfo->choice.explicitValue.codebookSubsetRestriction->present =
	  AntennaInfoDedicated__codebookSubsetRestriction_PR_n2TxAntenna_tm5;
	(*physicalConfigDedicated)->antennaInfo->choice.explicitValue.codebookSubsetRestriction->choice.n2TxAntenna_tm5.buf= MALLOC(1);
	(*physicalConfigDedicated)->antennaInfo->choice.explicitValue.codebookSubsetRestriction->choice.n2TxAntenna_tm5.buf[0] = 0xf0;
	(*physicalConfigDedicated)->antennaInfo->choice.explicitValue.codebookSubsetRestriction->choice.n2TxAntenna_tm5.size=1;
	(*physicalConfigDedicated)->antennaInfo->choice.explicitValue.codebookSubsetRestriction->choice.n2TxAntenna_tm5.bits_unused=4;
      }
      else if (rrc_inst->configuration.ue_TransmissionMode[0]==AntennaInfoDedicated__transmissionMode_tm6) {
	(*physicalConfigDedicated)->antennaInfo->choice.explicitValue.codebookSubsetRestriction=     
	  CALLOC(1,sizeof(AntennaInfoDedicated__codebookSubsetRestriction_PR));
	(*physicalConfigDedicated)->antennaInfo->choice.explicitValue.codebookSubsetRestriction->present =
	  AntennaInfoDedicated__codebookSubsetRestriction_PR_n2TxAntenna_tm6;
	(*physicalConfigDedicated)->antennaInfo->choice.explicitValue.codebookSubsetRestriction->choice.n2TxAntenna_tm6.buf= MALLOC(1);
	(*physicalConfigDedicated)->antennaInfo->choice.explicitValue.codebookSubsetRestriction->choice.n2TxAntenna_tm6.buf[0] = 0xf0;
	(*physicalConfigDedicated)->antennaInfo->choice.explicitValue.codebookSubsetRestriction->choice.n2TxAntenna_tm6.size=1;
	(*physicalConfigDedicated)->antennaInfo->choice.explicitValue.codebookSubsetRestriction->choice.n2TxAntenna_tm6.bits_unused=4;
      }
    }
    else {
      LOG_E(RRC,"antenna_info not present in physical_config_dedicated. Not reconfiguring!\n");
    }
    if ((*physicalConfigDedicated)->cqi_ReportConfig) {
      if ((rrc_inst->configuration.ue_TransmissionMode[0]==AntennaInfoDedicated__transmissionMode_tm4) ||
	  (rrc_inst->configuration.ue_TransmissionMode[0]==AntennaInfoDedicated__transmissionMode_tm5) ||
	  (rrc_inst->configuration.ue_TransmissionMode[0]==AntennaInfoDedicated__transmissionMode_tm6)) {
	//feedback mode needs to be set as well
	//TODO: I think this is taken into account in the PHY automatically based on the transmission mode variable
	printf("setting cqi reporting mode to rm31\n");
#ifdef Rel10
	*((*physicalConfigDedicated)->cqi_ReportConfig->cqi_ReportModeAperiodic)=CQI_ReportModeAperiodic_rm31;
#else
	*((*physicalConfigDedicated)->cqi_ReportConfig->cqi_ReportModeAperiodic)=CQI_ReportConfig__cqi_ReportModeAperiodic_rm31; // HLC CQI, no PMI
#endif
      }
    }
    else {
      LOG_E(RRC,"cqi_ReportConfig not present in physical_config_dedicated. Not reconfiguring!\n");
    }
  }
  else {
    LOG_E(RRC,"physical_config_dedicated not present in RRCConnectionReconfiguration. Not reconfiguring!\n");
  }

  // Measurement ID list
  MeasId_list = CALLOC(1, sizeof(*MeasId_list));
  memset((void *)MeasId_list, 0, sizeof(*MeasId_list));

  MeasId0 = CALLOC(1, sizeof(*MeasId0));
  MeasId0->measId = 1;
  MeasId0->measObjectId = 1;
  MeasId0->reportConfigId = 1;
  ASN_SEQUENCE_ADD(&MeasId_list->list, MeasId0);

  MeasId1 = CALLOC(1, sizeof(*MeasId1));
  MeasId1->measId = 2;
  MeasId1->measObjectId = 1;
  MeasId1->reportConfigId = 2;
  ASN_SEQUENCE_ADD(&MeasId_list->list, MeasId1);

  MeasId2 = CALLOC(1, sizeof(*MeasId2));
  MeasId2->measId = 3;
  MeasId2->measObjectId = 1;
  MeasId2->reportConfigId = 3;
  ASN_SEQUENCE_ADD(&MeasId_list->list, MeasId2);

  MeasId3 = CALLOC(1, sizeof(*MeasId3));
  MeasId3->measId = 4;
  MeasId3->measObjectId = 1;
  MeasId3->reportConfigId = 4;
  ASN_SEQUENCE_ADD(&MeasId_list->list, MeasId3);

  MeasId4 = CALLOC(1, sizeof(*MeasId4));
  MeasId4->measId = 5;
  MeasId4->measObjectId = 1;
  MeasId4->reportConfigId = 5;
  ASN_SEQUENCE_ADD(&MeasId_list->list, MeasId4);

  MeasId5 = CALLOC(1, sizeof(*MeasId5));
  MeasId5->measId = 6;
  MeasId5->measObjectId = 1;
  MeasId5->reportConfigId = 6;
  ASN_SEQUENCE_ADD(&MeasId_list->list, MeasId5);

  //  rrcConnectionReconfiguration->criticalExtensions.choice.c1.choice.rrcConnectionReconfiguration_r8.measConfig->measIdToAddModList = MeasId_list;

  // Add one EUTRA Measurement Object
  MeasObj_list = CALLOC(1, sizeof(*MeasObj_list));
  memset((void *)MeasObj_list, 0, sizeof(*MeasObj_list));

  // Configure MeasObject

  MeasObj = CALLOC(1, sizeof(*MeasObj));
  memset((void *)MeasObj, 0, sizeof(*MeasObj));

  MeasObj->measObjectId = 1;
  MeasObj->measObject.present = MeasObjectToAddMod__measObject_PR_measObjectEUTRA;
  MeasObj->measObject.choice.measObjectEUTRA.carrierFreq = 3350; //band 7, 2.68GHz
  //MeasObj->measObject.choice.measObjectEUTRA.carrierFreq = 36090; //band 33, 1.909GHz
  MeasObj->measObject.choice.measObjectEUTRA.allowedMeasBandwidth = AllowedMeasBandwidth_mbw25;
  MeasObj->measObject.choice.measObjectEUTRA.presenceAntennaPort1 = 1;
  MeasObj->measObject.choice.measObjectEUTRA.neighCellConfig.buf = CALLOC(1, sizeof(uint8_t));
  MeasObj->measObject.choice.measObjectEUTRA.neighCellConfig.buf[0] = 0;
  MeasObj->measObject.choice.measObjectEUTRA.neighCellConfig.size = 1;
  MeasObj->measObject.choice.measObjectEUTRA.neighCellConfig.bits_unused = 6;
  MeasObj->measObject.choice.measObjectEUTRA.offsetFreq = NULL;   // Default is 15 or 0dB

  MeasObj->measObject.choice.measObjectEUTRA.cellsToAddModList =
    (CellsToAddModList_t *) CALLOC(1, sizeof(*CellsToAddModList));

  CellsToAddModList = MeasObj->measObject.choice.measObjectEUTRA.cellsToAddModList;

  // Add adjacent cell lists (6 per eNB)
  for (i = 0; i < 6; i++) {
    CellToAdd = (CellsToAddMod_t *) CALLOC(1, sizeof(*CellToAdd));
    CellToAdd->cellIndex = i + 1;
    CellToAdd->physCellId = get_adjacent_cell_id(ctxt_pP->module_id, i);
    CellToAdd->cellIndividualOffset = Q_OffsetRange_dB0;

    ASN_SEQUENCE_ADD(&CellsToAddModList->list, CellToAdd);
  }

  ASN_SEQUENCE_ADD(&MeasObj_list->list, MeasObj);
  //  rrcConnectionReconfiguration->criticalExtensions.choice.c1.choice.rrcConnectionReconfiguration_r8.measConfig->measObjectToAddModList = MeasObj_list;

  // Report Configurations for periodical, A1-A5 events
  ReportConfig_list = CALLOC(1, sizeof(*ReportConfig_list));

  ReportConfig_per = CALLOC(1, sizeof(*ReportConfig_per));

  ReportConfig_A1 = CALLOC(1, sizeof(*ReportConfig_A1));

  ReportConfig_A2 = CALLOC(1, sizeof(*ReportConfig_A2));

  ReportConfig_A3 = CALLOC(1, sizeof(*ReportConfig_A3));

  ReportConfig_A4 = CALLOC(1, sizeof(*ReportConfig_A4));

  ReportConfig_A5 = CALLOC(1, sizeof(*ReportConfig_A5));

  ReportConfig_per->reportConfigId = 1;
  ReportConfig_per->reportConfig.present = ReportConfigToAddMod__reportConfig_PR_reportConfigEUTRA;
  ReportConfig_per->reportConfig.choice.reportConfigEUTRA.triggerType.present =
    ReportConfigEUTRA__triggerType_PR_periodical;
  ReportConfig_per->reportConfig.choice.reportConfigEUTRA.triggerType.choice.periodical.purpose =
    ReportConfigEUTRA__triggerType__periodical__purpose_reportStrongestCells;
  ReportConfig_per->reportConfig.choice.reportConfigEUTRA.triggerQuantity = ReportConfigEUTRA__triggerQuantity_rsrp;
  ReportConfig_per->reportConfig.choice.reportConfigEUTRA.reportQuantity = ReportConfigEUTRA__reportQuantity_both;
  ReportConfig_per->reportConfig.choice.reportConfigEUTRA.maxReportCells = 2;
  ReportConfig_per->reportConfig.choice.reportConfigEUTRA.reportInterval = ReportInterval_ms120;
  ReportConfig_per->reportConfig.choice.reportConfigEUTRA.reportAmount = ReportConfigEUTRA__reportAmount_infinity;

  ASN_SEQUENCE_ADD(&ReportConfig_list->list, ReportConfig_per);

  ReportConfig_A1->reportConfigId = 2;
  ReportConfig_A1->reportConfig.present = ReportConfigToAddMod__reportConfig_PR_reportConfigEUTRA;
  ReportConfig_A1->reportConfig.choice.reportConfigEUTRA.triggerType.present =
    ReportConfigEUTRA__triggerType_PR_event;
  ReportConfig_A1->reportConfig.choice.reportConfigEUTRA.triggerType.choice.event.eventId.present =
    ReportConfigEUTRA__triggerType__event__eventId_PR_eventA1;
  ReportConfig_A1->reportConfig.choice.reportConfigEUTRA.triggerType.choice.event.eventId.choice.eventA1.
  a1_Threshold.present = ThresholdEUTRA_PR_threshold_RSRP;
  ReportConfig_A1->reportConfig.choice.reportConfigEUTRA.triggerType.choice.event.eventId.choice.eventA1.
  a1_Threshold.choice.threshold_RSRP = 10;

  ReportConfig_A1->reportConfig.choice.reportConfigEUTRA.triggerQuantity = ReportConfigEUTRA__triggerQuantity_rsrp;
  ReportConfig_A1->reportConfig.choice.reportConfigEUTRA.reportQuantity = ReportConfigEUTRA__reportQuantity_both;
  ReportConfig_A1->reportConfig.choice.reportConfigEUTRA.maxReportCells = 2;
  ReportConfig_A1->reportConfig.choice.reportConfigEUTRA.reportInterval = ReportInterval_ms120;
  ReportConfig_A1->reportConfig.choice.reportConfigEUTRA.reportAmount = ReportConfigEUTRA__reportAmount_infinity;

  ASN_SEQUENCE_ADD(&ReportConfig_list->list, ReportConfig_A1);

  if (ho_state == 1 /*HO_MEASURMENT */ ) {
    LOG_I(RRC, "[eNB %d] frame %d: requesting A2, A3, A4, A5, and A6 event reporting\n",
          ctxt_pP->module_id, ctxt_pP->frame);
    ReportConfig_A2->reportConfigId = 3;
    ReportConfig_A2->reportConfig.present = ReportConfigToAddMod__reportConfig_PR_reportConfigEUTRA;
    ReportConfig_A2->reportConfig.choice.reportConfigEUTRA.triggerType.present =
      ReportConfigEUTRA__triggerType_PR_event;
    ReportConfig_A2->reportConfig.choice.reportConfigEUTRA.triggerType.choice.event.eventId.present =
      ReportConfigEUTRA__triggerType__event__eventId_PR_eventA2;
    ReportConfig_A2->reportConfig.choice.reportConfigEUTRA.triggerType.choice.event.eventId.choice.
    eventA2.a2_Threshold.present = ThresholdEUTRA_PR_threshold_RSRP;
    ReportConfig_A2->reportConfig.choice.reportConfigEUTRA.triggerType.choice.event.eventId.choice.
    eventA2.a2_Threshold.choice.threshold_RSRP = 10;

    ReportConfig_A2->reportConfig.choice.reportConfigEUTRA.triggerQuantity =
      ReportConfigEUTRA__triggerQuantity_rsrp;
    ReportConfig_A2->reportConfig.choice.reportConfigEUTRA.reportQuantity = ReportConfigEUTRA__reportQuantity_both;
    ReportConfig_A2->reportConfig.choice.reportConfigEUTRA.maxReportCells = 2;
    ReportConfig_A2->reportConfig.choice.reportConfigEUTRA.reportInterval = ReportInterval_ms120;
    ReportConfig_A2->reportConfig.choice.reportConfigEUTRA.reportAmount = ReportConfigEUTRA__reportAmount_infinity;

    ASN_SEQUENCE_ADD(&ReportConfig_list->list, ReportConfig_A2);

    ReportConfig_A3->reportConfigId = 4;
    ReportConfig_A3->reportConfig.present = ReportConfigToAddMod__reportConfig_PR_reportConfigEUTRA;
    ReportConfig_A3->reportConfig.choice.reportConfigEUTRA.triggerType.present =
      ReportConfigEUTRA__triggerType_PR_event;
    ReportConfig_A3->reportConfig.choice.reportConfigEUTRA.triggerType.choice.event.eventId.present =
      ReportConfigEUTRA__triggerType__event__eventId_PR_eventA3;

    ReportConfig_A3->reportConfig.choice.reportConfigEUTRA.triggerType.choice.event.eventId.choice.eventA3.a3_Offset = 1;   //10;
    ReportConfig_A3->reportConfig.choice.reportConfigEUTRA.triggerType.choice.event.eventId.choice.
    eventA3.reportOnLeave = 1;

    ReportConfig_A3->reportConfig.choice.reportConfigEUTRA.triggerQuantity =
      ReportConfigEUTRA__triggerQuantity_rsrp;
    ReportConfig_A3->reportConfig.choice.reportConfigEUTRA.reportQuantity = ReportConfigEUTRA__reportQuantity_both;
    ReportConfig_A3->reportConfig.choice.reportConfigEUTRA.maxReportCells = 2;
    ReportConfig_A3->reportConfig.choice.reportConfigEUTRA.reportInterval = ReportInterval_ms120;
    ReportConfig_A3->reportConfig.choice.reportConfigEUTRA.reportAmount = ReportConfigEUTRA__reportAmount_infinity;

    ReportConfig_A3->reportConfig.choice.reportConfigEUTRA.triggerType.choice.event.hysteresis = 0.5; // FIXME ...hysteresis is of type long!
    ReportConfig_A3->reportConfig.choice.reportConfigEUTRA.triggerType.choice.event.timeToTrigger =
      TimeToTrigger_ms40;
    ASN_SEQUENCE_ADD(&ReportConfig_list->list, ReportConfig_A3);

    ReportConfig_A4->reportConfigId = 5;
    ReportConfig_A4->reportConfig.present = ReportConfigToAddMod__reportConfig_PR_reportConfigEUTRA;
    ReportConfig_A4->reportConfig.choice.reportConfigEUTRA.triggerType.present =
      ReportConfigEUTRA__triggerType_PR_event;
    ReportConfig_A4->reportConfig.choice.reportConfigEUTRA.triggerType.choice.event.eventId.present =
      ReportConfigEUTRA__triggerType__event__eventId_PR_eventA4;
    ReportConfig_A4->reportConfig.choice.reportConfigEUTRA.triggerType.choice.event.eventId.choice.
    eventA4.a4_Threshold.present = ThresholdEUTRA_PR_threshold_RSRP;
    ReportConfig_A4->reportConfig.choice.reportConfigEUTRA.triggerType.choice.event.eventId.choice.
    eventA4.a4_Threshold.choice.threshold_RSRP = 10;

    ReportConfig_A4->reportConfig.choice.reportConfigEUTRA.triggerQuantity =
      ReportConfigEUTRA__triggerQuantity_rsrp;
    ReportConfig_A4->reportConfig.choice.reportConfigEUTRA.reportQuantity = ReportConfigEUTRA__reportQuantity_both;
    ReportConfig_A4->reportConfig.choice.reportConfigEUTRA.maxReportCells = 2;
    ReportConfig_A4->reportConfig.choice.reportConfigEUTRA.reportInterval = ReportInterval_ms120;
    ReportConfig_A4->reportConfig.choice.reportConfigEUTRA.reportAmount = ReportConfigEUTRA__reportAmount_infinity;

    ASN_SEQUENCE_ADD(&ReportConfig_list->list, ReportConfig_A4);

    ReportConfig_A5->reportConfigId = 6;
    ReportConfig_A5->reportConfig.present = ReportConfigToAddMod__reportConfig_PR_reportConfigEUTRA;
    ReportConfig_A5->reportConfig.choice.reportConfigEUTRA.triggerType.present =
      ReportConfigEUTRA__triggerType_PR_event;
    ReportConfig_A5->reportConfig.choice.reportConfigEUTRA.triggerType.choice.event.eventId.present =
      ReportConfigEUTRA__triggerType__event__eventId_PR_eventA5;
    ReportConfig_A5->reportConfig.choice.reportConfigEUTRA.triggerType.choice.event.eventId.choice.
    eventA5.a5_Threshold1.present = ThresholdEUTRA_PR_threshold_RSRP;
    ReportConfig_A5->reportConfig.choice.reportConfigEUTRA.triggerType.choice.event.eventId.choice.
    eventA5.a5_Threshold2.present = ThresholdEUTRA_PR_threshold_RSRP;
    ReportConfig_A5->reportConfig.choice.reportConfigEUTRA.triggerType.choice.event.eventId.choice.
    eventA5.a5_Threshold1.choice.threshold_RSRP = 10;
    ReportConfig_A5->reportConfig.choice.reportConfigEUTRA.triggerType.choice.event.eventId.choice.
    eventA5.a5_Threshold2.choice.threshold_RSRP = 10;

    ReportConfig_A5->reportConfig.choice.reportConfigEUTRA.triggerQuantity =
      ReportConfigEUTRA__triggerQuantity_rsrp;
    ReportConfig_A5->reportConfig.choice.reportConfigEUTRA.reportQuantity = ReportConfigEUTRA__reportQuantity_both;
    ReportConfig_A5->reportConfig.choice.reportConfigEUTRA.maxReportCells = 2;
    ReportConfig_A5->reportConfig.choice.reportConfigEUTRA.reportInterval = ReportInterval_ms120;
    ReportConfig_A5->reportConfig.choice.reportConfigEUTRA.reportAmount = ReportConfigEUTRA__reportAmount_infinity;

    ASN_SEQUENCE_ADD(&ReportConfig_list->list, ReportConfig_A5);
    //  rrcConnectionReconfiguration->criticalExtensions.choice.c1.choice.rrcConnectionReconfiguration_r8.measConfig->reportConfigToAddModList = ReportConfig_list;

    rsrp = CALLOC(1, sizeof(RSRP_Range_t));
    *rsrp = 20;

    Sparams = CALLOC(1, sizeof(*Sparams));
    Sparams->present = MeasConfig__speedStatePars_PR_setup;
    Sparams->choice.setup.timeToTrigger_SF.sf_High = SpeedStateScaleFactors__sf_Medium_oDot75;
    Sparams->choice.setup.timeToTrigger_SF.sf_Medium = SpeedStateScaleFactors__sf_High_oDot5;
    Sparams->choice.setup.mobilityStateParameters.n_CellChangeHigh = 10;
    Sparams->choice.setup.mobilityStateParameters.n_CellChangeMedium = 5;
    Sparams->choice.setup.mobilityStateParameters.t_Evaluation = MobilityStateParameters__t_Evaluation_s60;
    Sparams->choice.setup.mobilityStateParameters.t_HystNormal = MobilityStateParameters__t_HystNormal_s120;

    quantityConfig = CALLOC(1, sizeof(*quantityConfig));
    memset((void *)quantityConfig, 0, sizeof(*quantityConfig));
    quantityConfig->quantityConfigEUTRA = CALLOC(1, sizeof(struct QuantityConfigEUTRA));
    memset((void *)quantityConfig->quantityConfigEUTRA, 0, sizeof(*quantityConfig->quantityConfigEUTRA));
    quantityConfig->quantityConfigCDMA2000 = NULL;
    quantityConfig->quantityConfigGERAN = NULL;
    quantityConfig->quantityConfigUTRA = NULL;
    quantityConfig->quantityConfigEUTRA->filterCoefficientRSRP =
      CALLOC(1, sizeof(*(quantityConfig->quantityConfigEUTRA->filterCoefficientRSRP)));
    quantityConfig->quantityConfigEUTRA->filterCoefficientRSRQ =
      CALLOC(1, sizeof(*(quantityConfig->quantityConfigEUTRA->filterCoefficientRSRQ)));
    *quantityConfig->quantityConfigEUTRA->filterCoefficientRSRP = FilterCoefficient_fc4;
    *quantityConfig->quantityConfigEUTRA->filterCoefficientRSRQ = FilterCoefficient_fc4;

    LOG_I(RRC,
          "[eNB %d] Frame %d: potential handover preparation: store the information in an intermediate structure in case of failure\n",
          ctxt_pP->module_id, ctxt_pP->frame);
    // store the information in an intermediate structure for Hanodver management
    //rrc_inst->handover_info.as_config.sourceRadioResourceConfig.srb_ToAddModList = CALLOC(1,sizeof());
    ue_context_pP->ue_context.handover_info = CALLOC(1, sizeof(*(ue_context_pP->ue_context.handover_info)));
    //memcpy((void *)rrc_inst->handover_info[ue_mod_idP]->as_config.sourceRadioResourceConfig.srb_ToAddModList,(void *)SRB_list,sizeof(SRB_ToAddModList_t));
    ue_context_pP->ue_context.handover_info->as_config.sourceRadioResourceConfig.srb_ToAddModList = *SRB_configList2;
    //memcpy((void *)rrc_inst->handover_info[ue_mod_idP]->as_config.sourceRadioResourceConfig.drb_ToAddModList,(void *)DRB_list,sizeof(DRB_ToAddModList_t));
    ue_context_pP->ue_context.handover_info->as_config.sourceRadioResourceConfig.drb_ToAddModList = *DRB_configList;
    ue_context_pP->ue_context.handover_info->as_config.sourceRadioResourceConfig.drb_ToReleaseList = NULL;
    ue_context_pP->ue_context.handover_info->as_config.sourceRadioResourceConfig.mac_MainConfig =
      CALLOC(1, sizeof(*ue_context_pP->ue_context.handover_info->as_config.sourceRadioResourceConfig.mac_MainConfig));
    memcpy((void*)ue_context_pP->ue_context.handover_info->as_config.sourceRadioResourceConfig.mac_MainConfig,
           (void *)mac_MainConfig, sizeof(MAC_MainConfig_t));
    ue_context_pP->ue_context.handover_info->as_config.sourceRadioResourceConfig.physicalConfigDedicated =
      CALLOC(1, sizeof(PhysicalConfigDedicated_t));
    memcpy((void*)ue_context_pP->ue_context.handover_info->as_config.sourceRadioResourceConfig.physicalConfigDedicated,
           (void*)ue_context_pP->ue_context.physicalConfigDedicated, sizeof(PhysicalConfigDedicated_t));
    ue_context_pP->ue_context.handover_info->as_config.sourceRadioResourceConfig.sps_Config = NULL;
    //memcpy((void *)rrc_inst->handover_info[ue_mod_idP]->as_config.sourceRadioResourceConfig.sps_Config,(void *)rrc_inst->sps_Config[ue_mod_idP],sizeof(SPS_Config_t));

  }

#if defined(ENABLE_ITTI)
  /* Initialize NAS list */
  dedicatedInfoNASList = CALLOC(1, sizeof(struct RRCConnectionReconfiguration_r8_IEs__dedicatedInfoNASList));

  /* Add all NAS PDUs to the list */
  for (i = 0; i < ue_context_pP->ue_context.nb_of_e_rabs; i++) {
    if (ue_context_pP->ue_context.e_rab[i].param.nas_pdu.buffer != NULL) {
      dedicatedInfoNas = CALLOC(1, sizeof(DedicatedInfoNAS_t));
      memset(dedicatedInfoNas, 0, sizeof(OCTET_STRING_t));
      OCTET_STRING_fromBuf(dedicatedInfoNas, 
			   (char*)ue_context_pP->ue_context.e_rab[i].param.nas_pdu.buffer,
                           ue_context_pP->ue_context.e_rab[i].param.nas_pdu.length);
      ASN_SEQUENCE_ADD(&dedicatedInfoNASList->list, dedicatedInfoNas);
    }

    /* TODO parameters yet to process ... */
    {
      //      ue_context_pP->ue_context.e_rab[i].param.qos;
      //      ue_context_pP->ue_context.e_rab[i].param.sgw_addr;
      //      ue_context_pP->ue_context.e_rab[i].param.gtp_teid;
    }

    /* TODO should test if e RAB are Ok before! */
    ue_context_pP->ue_context.e_rab[i].status = E_RAB_STATUS_DONE;
    LOG_D(RRC, "setting the status for the default DRB (index %d) to (%d,%s)\n", 
	  i, ue_context_pP->ue_context.e_rab[i].status, "E_RAB_STATUS_DONE");
  }

  /* If list is empty free the list and reset the address */
  if (dedicatedInfoNASList->list.count == 0) {
    free(dedicatedInfoNASList);
    dedicatedInfoNASList = NULL;
  }

#endif

  memset(buffer, 0, RRC_BUF_SIZE);

  size = do_RRCConnectionReconfiguration(ctxt_pP,
                                         buffer,
                                         xid,   //Transaction_id,
                                         (SRB_ToAddModList_t*)*SRB_configList2, // SRB_configList
                                         (DRB_ToAddModList_t*)*DRB_configList,
                                         (DRB_ToReleaseList_t*)NULL,  // DRB2_list,
                                         (struct SPS_Config*)NULL,    // *sps_Config,
                                         (struct PhysicalConfigDedicated*)*physicalConfigDedicated,
#ifdef EXMIMO_IOT
                                         NULL, NULL, NULL,NULL,
#else
                                         (MeasObjectToAddModList_t*)MeasObj_list,
                                         (ReportConfigToAddModList_t*)ReportConfig_list,
                                         (QuantityConfig_t*)quantityConfig,
                                         (MeasIdToAddModList_t*)MeasId_list,
#endif
                                         (MAC_MainConfig_t*)mac_MainConfig,
                                         (MeasGapConfig_t*)NULL,
                                         (MobilityControlInfo_t*)NULL,
                                         (struct MeasConfig__speedStatePars*)Sparams,
                                         (RSRP_Range_t*)rsrp,
                                         (C_RNTI_t*)cba_RNTI,
                                         (struct RRCConnectionReconfiguration_r8_IEs__dedicatedInfoNASList*)dedicatedInfoNASList
#ifdef Rel10
                                         , (SCellToAddMod_r10_t*)NULL
#endif
                                        );

#ifdef RRC_MSG_PRINT
  LOG_F(RRC,"[MSG] RRC Connection Reconfiguration\n");
  for (i = 0; i < size; i++) {
    LOG_F(RRC,"%02x ", ((uint8_t*)buffer)[i]);
  }
  LOG_F(RRC,"\n");
  ////////////////////////////////////////
#endif

#if defined(ENABLE_ITTI)

  /* Free all NAS PDUs */
  for (i = 0; i < ue_context_pP->ue_context.nb_of_e_rabs; i++) {
    if (ue_context_pP->ue_context.e_rab[i].param.nas_pdu.buffer != NULL) {
      /* Free the NAS PDU buffer and invalidate it */
      free(ue_context_pP->ue_context.e_rab[i].param.nas_pdu.buffer);
      ue_context_pP->ue_context.e_rab[i].param.nas_pdu.buffer = NULL;
    }
  }

#endif

  LOG_I(RRC,
        "[eNB %d] Frame %d, Logical Channel DL-DCCH, Generate RRCConnectionReconfiguration (bytes %d, UE id %x)\n",
        ctxt_pP->module_id, ctxt_pP->frame, size, ue_context_pP->ue_context.rnti);

  LOG_D(RRC,
        "[FRAME %05d][RRC_eNB][MOD %u][][--- PDCP_DATA_REQ/%d Bytes (rrcConnectionReconfiguration to UE %x MUI %d) --->][PDCP][MOD %u][RB %u]\n",
        ctxt_pP->frame, ctxt_pP->module_id, size, ue_context_pP->ue_context.rnti, rrc_eNB_mui, ctxt_pP->module_id, DCCH);

  MSC_LOG_TX_MESSAGE(
    MSC_RRC_ENB,
    MSC_RRC_UE,
    buffer,
    size,
    MSC_AS_TIME_FMT" rrcConnectionReconfiguration UE %x MUI %d size %u",
    MSC_AS_TIME_ARGS(ctxt_pP),
    ue_context_pP->ue_context.rnti,
    rrc_eNB_mui,
    size);

  rrc_data_req(
	       ctxt_pP,
	       DCCH,
	       rrc_eNB_mui++,
	       SDU_CONFIRM_NO,
	       size,
	       buffer,
	       PDCP_TRANSMISSION_MODE_CONTROL);
}



//-----------------------------------------------------------------------------
int
rrc_eNB_generate_RRCConnectionReconfiguration_SCell(
  const protocol_ctxt_t* const ctxt_pP,
  rrc_eNB_ue_context_t* const ue_context_pP,
  uint32_t dl_CarrierFreq_r10
)
//-----------------------------------------------------------------------------
{

  uint8_t size;
  uint8_t buffer[100];

#ifdef Rel10
  uint8_t sCellIndexToAdd = 0; //one SCell so far

  //   uint8_t sCellIndexToAdd;
  //   sCellIndexToAdd = rrc_find_free_SCell_index(enb_mod_idP, ue_mod_idP, 1);
  //  if (eNB_rrc_inst[enb_mod_idP].sCell_config[ue_mod_idP][sCellIndexToAdd] ) {
  if (ue_context_pP->ue_context.sCell_config != NULL) {
    ue_context_pP->ue_context.sCell_config[sCellIndexToAdd].cellIdentification_r10->dl_CarrierFreq_r10 = dl_CarrierFreq_r10;
  } else {
    LOG_E(RRC,"Scell not configured!\n");
    return(-1);
  }

#endif
  size = do_RRCConnectionReconfiguration(ctxt_pP,
                                         buffer,
                                         rrc_eNB_get_next_transaction_identifier(ctxt_pP->module_id),//Transaction_id,
                                         (SRB_ToAddModList_t*)NULL,
                                         (DRB_ToAddModList_t*)NULL,
                                         (DRB_ToReleaseList_t*)NULL,
                                         (struct SPS_Config*)NULL,
                                         (struct PhysicalConfigDedicated*)NULL,
                                         (MeasObjectToAddModList_t*)NULL,
                                         (ReportConfigToAddModList_t*)NULL,
                                         (QuantityConfig_t*)NULL,
                                         (MeasIdToAddModList_t*)NULL,
                                         (MAC_MainConfig_t*)NULL,
                                         (MeasGapConfig_t*)NULL,
                                         (MobilityControlInfo_t*)NULL,
                                         (struct MeasConfig__speedStatePars*)NULL,
                                         (RSRP_Range_t*)NULL,
                                         (C_RNTI_t*)NULL,
                                         (struct RRCConnectionReconfiguration_r8_IEs__dedicatedInfoNASList*)NULL

#ifdef Rel10
                                         , ue_context_pP->ue_context.sCell_config
#endif
                                        );
  LOG_I(RRC,"[eNB %d] Frame %d, Logical Channel DL-DCCH, Generate RRCConnectionReconfiguration (bytes %d, UE id %x)\n",
        ctxt_pP->module_id,ctxt_pP->frame, size, ue_context_pP->ue_context.rnti);

  MSC_LOG_TX_MESSAGE(
    MSC_RRC_ENB,
    MSC_RRC_UE,
    buffer,
    size,
    MSC_AS_TIME_FMT" rrcConnectionReconfiguration UE %x MUI %d size %u",
    MSC_AS_TIME_ARGS(ctxt_pP),
    ue_context_pP->ue_context.rnti,
    rrc_eNB_mui,
    size);

  rrc_data_req(
	       ctxt_pP,
	       DCCH,
	       rrc_eNB_mui++,
	       SDU_CONFIRM_NO,
	       size,
	       buffer,
	       PDCP_TRANSMISSION_MODE_CONTROL);
  return(0);
}


//-----------------------------------------------------------------------------
void
rrc_eNB_process_MeasurementReport(
  const protocol_ctxt_t* const ctxt_pP,
  rrc_eNB_ue_context_t*          const ue_context_pP,
  const MeasResults_t*   const measResults2
)
//-----------------------------------------------------------------------------
{
  T(T_ENB_RRC_MEASUREMENT_REPORT, T_INT(ctxt_pP->module_id), T_INT(ctxt_pP->frame),
    T_INT(ctxt_pP->subframe), T_INT(ctxt_pP->rnti));


  LOG_I(RRC, "[eNB %d] Frame %d: Process Measurement Report From UE %x (Measurement Id %d)\n",
        ctxt_pP->module_id, ctxt_pP->frame, ctxt_pP->rnti, (int)measResults2->measId);

  if (measResults2->measResultNeighCells->choice.measResultListEUTRA.list.count > 0) {
    LOG_I(RRC, "Physical Cell Id %d\n",
          (int)measResults2->measResultNeighCells->choice.measResultListEUTRA.list.array[0]->physCellId);
    LOG_I(RRC, "RSRP of Target %d\n",
          (int)*(measResults2->measResultNeighCells->choice.measResultListEUTRA.list.array[0]->
                 measResult.rsrpResult));
    LOG_I(RRC, "RSRQ of Target %d\n",
          (int)*(measResults2->measResultNeighCells->choice.measResultListEUTRA.list.array[0]->
                 measResult.rsrqResult));
  }

#ifdef Rel10
  LOG_I(RRC, "RSRP of Source %d\n", measResults2->measResultPCell.rsrpResult);
  LOG_I(RRC, "RSRQ of Source %d\n", measResults2->measResultPCell.rsrqResult);
#else
  LOG_I(RRC, "RSRP of Source %d\n", measResults2->measResultServCell.rsrpResult);
  LOG_I(RRC, "RSRQ of Source %d\n", measResults2->measResultServCell.rsrqResult);
#endif

  if (ue_context_pP->ue_context.handover_info->ho_prepare != 0xF0) {
    rrc_eNB_generate_HandoverPreparationInformation(ctxt_pP,
        ue_context_pP,
        measResults2->measResultNeighCells->choice.
        measResultListEUTRA.list.array[0]->physCellId);
  } else {
    LOG_D(RRC, "[eNB %d] Frame %d: Ignoring MeasReport from UE %x as Handover is in progress... \n", ctxt_pP->module_id, ctxt_pP->frame,
          ctxt_pP->rnti);
  }

  //Look for IP address of the target eNB
  //Send Handover Request -> target eNB
  //Wait for Handover Acknowledgement <- target eNB
  //Send Handover Command

  //x2delay();
  //    handover_request_x2(ue_mod_idP,enb_mod_idP,measResults2->measResultNeighCells->choice.measResultListEUTRA.list.array[0]->physCellId);

  //    uint8_t buffer[100];
  //    int size=rrc_eNB_generate_Handover_Command_TeNB(0,0,buffer);
  //
  //      send_check_message((char*)buffer,size);
  //send_handover_command();

}

//-----------------------------------------------------------------------------
void
rrc_eNB_generate_HandoverPreparationInformation(
  const protocol_ctxt_t* const ctxt_pP,
  rrc_eNB_ue_context_t* const ue_context_pP,
  PhysCellId_t                 targetPhyId
)
//-----------------------------------------------------------------------------
{
  struct rrc_eNB_ue_context_s*        ue_context_target_p = NULL;
  //uint8_t                             UE_id_target        = -1;
  uint8_t                             mod_id_target = get_adjacent_cell_mod_id(targetPhyId);
  HANDOVER_INFO                      *handoverInfo = CALLOC(1, sizeof(*handoverInfo));
  /*
     uint8_t buffer[100];
     uint8_t size;
     struct PhysicalConfigDedicated  **physicalConfigDedicated = &eNB_rrc_inst[enb_mod_idP].physicalConfigDedicated[ue_mod_idP];
     RadioResourceConfigDedicated_t *radioResourceConfigDedicated = CALLOC(1,sizeof(RadioResourceConfigDedicated_t));
   */

  T(T_ENB_RRC_HANDOVER_PREPARATION_INFORMATION, T_INT(ctxt_pP->module_id), T_INT(ctxt_pP->frame),
    T_INT(ctxt_pP->subframe), T_INT(ctxt_pP->rnti));

  handoverInfo->as_config.antennaInfoCommon.antennaPortsCount = 0;    //Not used 0- but check value
  handoverInfo->as_config.sourceDl_CarrierFreq = 36090;   //Verify!

  memcpy((void *)&handoverInfo->as_config.sourceMasterInformationBlock,
         (void*)&eNB_rrc_inst[ctxt_pP->module_id].carrier[0] /* CROUX TBC */.mib, sizeof(MasterInformationBlock_t));
  memcpy((void *)&handoverInfo->as_config.sourceMeasConfig,
         (void*)ue_context_pP->ue_context.measConfig, sizeof(MeasConfig_t));

  // FIXME handoverInfo not used...
  free( handoverInfo );
  handoverInfo = 0;

  //to be configured
  memset((void*)&ue_context_pP->ue_context.handover_info->as_config.sourceSecurityAlgorithmConfig,
         0, sizeof(SecurityAlgorithmConfig_t));

  memcpy((void*)&ue_context_pP->ue_context.handover_info->as_config.sourceSystemInformationBlockType1,
         (void*)&eNB_rrc_inst[ctxt_pP->module_id].carrier[0] /* CROUX TBC */.SIB1, sizeof(SystemInformationBlockType1_t));
  memcpy((void*)&ue_context_pP->ue_context.handover_info->as_config.sourceSystemInformationBlockType2,
         (void*)&eNB_rrc_inst[ctxt_pP->module_id].carrier[0] /* CROUX TBC */.SIB23, sizeof(SystemInformationBlockType2_t));
  ue_context_pP->ue_context.handover_info->as_context.reestablishmentInfo =
    CALLOC(1, sizeof(ReestablishmentInfo_t));
  ue_context_pP->ue_context.handover_info->as_context.reestablishmentInfo->sourcePhysCellId =
    eNB_rrc_inst[ctxt_pP->module_id].carrier[0] /* CROUX TBC */.physCellId;
  ue_context_pP->ue_context.handover_info->as_context.reestablishmentInfo->targetCellShortMAC_I.buf = NULL;  // Check values later
  ue_context_pP->ue_context.handover_info->as_context.reestablishmentInfo->targetCellShortMAC_I.size = 0;
  ue_context_pP->ue_context.handover_info->as_context.reestablishmentInfo->targetCellShortMAC_I.bits_unused = 0;
  ue_context_pP->ue_context.handover_info->as_context.reestablishmentInfo->additionalReestabInfoList = NULL;
  ue_context_pP->ue_context.handover_info->ho_prepare = 0xFF;    //0xF0;
  ue_context_pP->ue_context.handover_info->ho_complete = 0;

  if (mod_id_target != 0xFF) {
    //UE_id_target = rrc_find_free_ue_index(modid_target);
    ue_context_target_p =
      rrc_eNB_get_ue_context(
        &eNB_rrc_inst[mod_id_target],
        ue_context_pP->ue_context.rnti);

    /*UE_id_target = rrc_eNB_get_next_free_UE_index(
                    mod_id_target,
                    eNB_rrc_inst[ctxt_pP->module_id].Info.UE_list[ue_mod_idP]);  //this should return a new index*/

    if (ue_context_target_p == NULL) { // if not already in target cell
      ue_context_target_p = rrc_eNB_allocate_new_UE_context(&eNB_rrc_inst[ctxt_pP->module_id]);
      ue_context_target_p->ue_id_rnti      = ue_context_pP->ue_context.rnti;             // LG: should not be the same
      ue_context_target_p->ue_context.rnti = ue_context_target_p->ue_id_rnti; // idem
      LOG_N(RRC,
            "[eNB %d] Frame %d : Emulate sending HandoverPreparationInformation msg from eNB source %d to eNB target %d: source UE_id %x target UE_id %x source_modId: %d target_modId: %d\n",
            ctxt_pP->module_id,
            ctxt_pP->frame,
            eNB_rrc_inst[ctxt_pP->module_id].carrier[0] /* CROUX TBC */.physCellId,
            targetPhyId,
            ue_context_pP->ue_context.rnti,
            ue_context_target_p->ue_id_rnti,
            ctxt_pP->module_id,
            mod_id_target);
      ue_context_target_p->ue_context.handover_info =
        CALLOC(1, sizeof(*(ue_context_target_p->ue_context.handover_info)));
      memcpy((void*)&ue_context_target_p->ue_context.handover_info->as_context,
             (void*)&ue_context_pP->ue_context.handover_info->as_context,
             sizeof(AS_Context_t));
      memcpy((void*)&ue_context_target_p->ue_context.handover_info->as_config,
             (void*)&ue_context_pP->ue_context.handover_info->as_config,
             sizeof(AS_Config_t));
      ue_context_target_p->ue_context.handover_info->ho_prepare = 0x00;// 0xFF;
      ue_context_target_p->ue_context.handover_info->ho_complete = 0;
      ue_context_pP->ue_context.handover_info->modid_t = mod_id_target;
      ue_context_pP->ue_context.handover_info->ueid_s  = ue_context_pP->ue_context.rnti;
      ue_context_pP->ue_context.handover_info->modid_s = ctxt_pP->module_id;
      ue_context_target_p->ue_context.handover_info->modid_t = mod_id_target;
      ue_context_target_p->ue_context.handover_info->modid_s = ctxt_pP->module_id;
      ue_context_target_p->ue_context.handover_info->ueid_t  = ue_context_target_p->ue_context.rnti;

    } else {
      LOG_E(RRC, "\nError in obtaining free UE id in target eNB %l for handover \n", targetPhyId);
    }

  } else {
    LOG_E(RRC, "\nError in obtaining Module ID of target eNB for handover \n");
  }
}

//-----------------------------------------------------------------------------
void
rrc_eNB_process_handoverPreparationInformation(
  const protocol_ctxt_t* const ctxt_pP,
  rrc_eNB_ue_context_t*           const ue_context_pP
)
//-----------------------------------------------------------------------------
{
  T(T_ENB_RRC_HANDOVER_PREPARATION_INFORMATION, T_INT(ctxt_pP->module_id), T_INT(ctxt_pP->frame),
    T_INT(ctxt_pP->subframe), T_INT(ctxt_pP->rnti));


  LOG_I(RRC,
        "[eNB %d] Frame %d : Logical Channel UL-DCCH, processing RRCHandoverPreparationInformation, sending RRCConnectionReconfiguration to UE %d \n",
        ctxt_pP->module_id, ctxt_pP->frame, ue_context_pP->ue_context.rnti);
  rrc_eNB_generate_RRCConnectionReconfiguration_handover(
    ctxt_pP,
    ue_context_pP,
    NULL,
    0);
}


//-----------------------------------------------------------------------------
void
check_handovers(
  protocol_ctxt_t* const ctxt_pP
)
//-----------------------------------------------------------------------------
{
  int                                 result;
  struct rrc_eNB_ue_context_s*        ue_context_p;
  RB_FOREACH(ue_context_p, rrc_ue_tree_s, &eNB_rrc_inst[ctxt_pP->module_id].rrc_ue_head) {
    ctxt_pP->rnti  = ue_context_p->ue_id_rnti;

    if (ue_context_p->ue_context.handover_info != NULL) {
      if (ue_context_p->ue_context.handover_info->ho_prepare == 0xFF) {
        LOG_D(RRC,
              "[eNB %d] Frame %d: Incoming handover detected for new UE_idx %d (source eNB %d->target eNB %d) \n",
              ctxt_pP->module_id,
              ctxt_pP->frame,
              ctxt_pP->rnti,
              ctxt_pP->module_id,
              ue_context_p->ue_context.handover_info->modid_t);
        // source eNB generates rrcconnectionreconfiguration to prepare the HO
        rrc_eNB_process_handoverPreparationInformation(
          ctxt_pP,
          ue_context_p);
        ue_context_p->ue_context.handover_info->ho_prepare = 0xF1;
      }

      if (ue_context_p->ue_context.handover_info->ho_complete == 0xF1) {
        LOG_D(RRC,
              "[eNB %d] Frame %d: handover Command received for new UE_id  %x current eNB %d target eNB: %d \n",
              ctxt_pP->module_id,
              ctxt_pP->frame,
              ctxt_pP->rnti,
              ctxt_pP->module_id,
              ue_context_p->ue_context.handover_info->modid_t);
        //rrc_eNB_process_handoverPreparationInformation(enb_mod_idP,frameP,i);
        result = pdcp_data_req(ctxt_pP,
                               SRB_FLAG_YES,
                               DCCH,
                               rrc_eNB_mui++,
                               SDU_CONFIRM_NO,
                               ue_context_p->ue_context.handover_info->size,
                               ue_context_p->ue_context.handover_info->buf,
                               PDCP_TRANSMISSION_MODE_CONTROL);
        AssertFatal(result == TRUE, "PDCP data request failed!\n");
        ue_context_p->ue_context.handover_info->ho_complete = 0xF2;
      }
    }
  }
}

// 5.3.5.4 RRCConnectionReconfiguration including the mobilityControlInfo to prepare the UE handover
//-----------------------------------------------------------------------------
void
rrc_eNB_generate_RRCConnectionReconfiguration_handover(
  const protocol_ctxt_t* const ctxt_pP,
  rrc_eNB_ue_context_t*           const ue_context_pP,
  uint8_t*                const nas_pdu,
  const uint32_t                nas_length
)
//-----------------------------------------------------------------------------
{
  T(T_ENB_RRC_CONNECTION_RECONFIGURATION, T_INT(ctxt_pP->module_id), T_INT(ctxt_pP->frame),
    T_INT(ctxt_pP->subframe), T_INT(ctxt_pP->rnti));


  uint8_t                             buffer[RRC_BUF_SIZE];
  uint16_t                            size;
  int                                 i;
  uint8_t                             rv[2];
  uint16_t                            Idx;
  // configure SRB1/SRB2, PhysicalConfigDedicated, MAC_MainConfig for UE
  eNB_RRC_INST*                       rrc_inst = &eNB_rrc_inst[ctxt_pP->module_id];
  struct PhysicalConfigDedicated**    physicalConfigDedicated = &ue_context_pP->ue_context.physicalConfigDedicated;

  struct SRB_ToAddMod                *SRB2_config;
  struct SRB_ToAddMod__rlc_Config    *SRB2_rlc_config;
  struct SRB_ToAddMod__logicalChannelConfig *SRB2_lchan_config;
  struct LogicalChannelConfig__ul_SpecificParameters *SRB2_ul_SpecificParameters;
  LogicalChannelConfig_t             *SRB1_logicalChannelConfig = NULL;
  SRB_ToAddModList_t*                 SRB_configList = ue_context_pP->ue_context.SRB_configList;    // not used in this context: may be removed
  SRB_ToAddModList_t                 *SRB_configList2;

  struct DRB_ToAddMod                *DRB_config;
  struct RLC_Config                  *DRB_rlc_config;
  struct PDCP_Config                 *DRB_pdcp_config;
  struct PDCP_Config__rlc_UM         *PDCP_rlc_UM;
  struct LogicalChannelConfig        *DRB_lchan_config;
  struct LogicalChannelConfig__ul_SpecificParameters *DRB_ul_SpecificParameters;
  DRB_ToAddModList_t                 *DRB_configList2;

  MAC_MainConfig_t                   *mac_MainConfig;
  MeasObjectToAddModList_t           *MeasObj_list;
  MeasObjectToAddMod_t               *MeasObj;
  ReportConfigToAddModList_t         *ReportConfig_list;
  ReportConfigToAddMod_t             *ReportConfig_per, *ReportConfig_A1,
                                     *ReportConfig_A2, *ReportConfig_A3, *ReportConfig_A4, *ReportConfig_A5;
  MeasIdToAddModList_t               *MeasId_list;
  MeasIdToAddMod_t                   *MeasId0, *MeasId1, *MeasId2, *MeasId3, *MeasId4, *MeasId5;
  QuantityConfig_t                   *quantityConfig;
  MobilityControlInfo_t              *mobilityInfo;
  // HandoverCommand_t handoverCommand;
  //uint8_t                             sourceModId =
  //  get_adjacent_cell_mod_id(ue_context_pP->ue_context.handover_info->as_context.reestablishmentInfo->sourcePhysCellId);
#if Rel10
  long                               *sr_ProhibitTimer_r9;
#endif

  long                               *logicalchannelgroup, *logicalchannelgroup_drb;
  long                               *maxHARQ_Tx, *periodicBSR_Timer;

  // RSRP_Range_t *rsrp;
  struct MeasConfig__speedStatePars  *Sparams;
  CellsToAddMod_t                    *CellToAdd;
  CellsToAddModList_t                *CellsToAddModList;
  // srb 1: for HO
  struct SRB_ToAddMod                *SRB1_config;
  struct SRB_ToAddMod__rlc_Config    *SRB1_rlc_config;
  struct SRB_ToAddMod__logicalChannelConfig *SRB1_lchan_config;
  struct LogicalChannelConfig__ul_SpecificParameters *SRB1_ul_SpecificParameters;
  // phy config dedicated
  PhysicalConfigDedicated_t          *physicalConfigDedicated2;
  struct RRCConnectionReconfiguration_r8_IEs__dedicatedInfoNASList *dedicatedInfoNASList;
  protocol_ctxt_t                     ctxt;

  LOG_D(RRC, "[eNB %d] Frame %d: handover preparation: get the newSourceUEIdentity (C-RNTI): ",
        ctxt_pP->module_id, ctxt_pP->frame);

  for (i = 0; i < 2; i++) {
    rv[i] = taus() & 0xff;
    LOG_D(RRC, " %x.", rv[i]);
  }

  LOG_D(RRC, "[eNB %d] Frame %d : handover reparation: add target eNB SRB1 and PHYConfigDedicated reconfiguration\n",
        ctxt_pP->module_id, ctxt_pP->frame);
  // 1st: reconfigure SRB
  SRB_configList2 = CALLOC(1, sizeof(*SRB_configList));
  SRB1_config = CALLOC(1, sizeof(*SRB1_config));
  SRB1_config->srb_Identity = 1;
  SRB1_rlc_config = CALLOC(1, sizeof(*SRB1_rlc_config));
  SRB1_config->rlc_Config = SRB1_rlc_config;

  SRB1_rlc_config->present = SRB_ToAddMod__rlc_Config_PR_explicitValue;
  SRB1_rlc_config->choice.explicitValue.present = RLC_Config_PR_am;
  SRB1_rlc_config->choice.explicitValue.choice.am.ul_AM_RLC.t_PollRetransmit = T_PollRetransmit_ms15;
  SRB1_rlc_config->choice.explicitValue.choice.am.ul_AM_RLC.pollPDU = PollPDU_p8;
  SRB1_rlc_config->choice.explicitValue.choice.am.ul_AM_RLC.pollByte = PollByte_kB1000;
  SRB1_rlc_config->choice.explicitValue.choice.am.ul_AM_RLC.maxRetxThreshold = UL_AM_RLC__maxRetxThreshold_t16;
  SRB1_rlc_config->choice.explicitValue.choice.am.dl_AM_RLC.t_Reordering = T_Reordering_ms35;
  SRB1_rlc_config->choice.explicitValue.choice.am.dl_AM_RLC.t_StatusProhibit = T_StatusProhibit_ms10;

  SRB1_lchan_config = CALLOC(1, sizeof(*SRB1_lchan_config));
  SRB1_config->logicalChannelConfig = SRB1_lchan_config;

  SRB1_lchan_config->present = SRB_ToAddMod__logicalChannelConfig_PR_explicitValue;
  SRB1_ul_SpecificParameters = CALLOC(1, sizeof(*SRB1_ul_SpecificParameters));

  SRB1_lchan_config->choice.explicitValue.ul_SpecificParameters = SRB1_ul_SpecificParameters;

  SRB1_ul_SpecificParameters->priority = 1;

  //assign_enum(&SRB1_ul_SpecificParameters->prioritisedBitRate,LogicalChannelConfig__ul_SpecificParameters__prioritisedBitRate_infinity);
  SRB1_ul_SpecificParameters->prioritisedBitRate =
    LogicalChannelConfig__ul_SpecificParameters__prioritisedBitRate_infinity;

  //assign_enum(&SRB1_ul_SpecificParameters->bucketSizeDuration,LogicalChannelConfig__ul_SpecificParameters__bucketSizeDuration_ms50);
  SRB1_ul_SpecificParameters->bucketSizeDuration =
    LogicalChannelConfig__ul_SpecificParameters__bucketSizeDuration_ms50;

  logicalchannelgroup = CALLOC(1, sizeof(long));
  *logicalchannelgroup = 0;
  SRB1_ul_SpecificParameters->logicalChannelGroup = logicalchannelgroup;

  ASN_SEQUENCE_ADD(&SRB_configList2->list, SRB1_config);

  //2nd: now reconfigure phy config dedicated
  physicalConfigDedicated2 = CALLOC(1, sizeof(*physicalConfigDedicated2));
  *physicalConfigDedicated = physicalConfigDedicated2;

  physicalConfigDedicated2->pdsch_ConfigDedicated =
    CALLOC(1, sizeof(*physicalConfigDedicated2->pdsch_ConfigDedicated));
  physicalConfigDedicated2->pucch_ConfigDedicated =
    CALLOC(1, sizeof(*physicalConfigDedicated2->pucch_ConfigDedicated));
  physicalConfigDedicated2->pusch_ConfigDedicated =
    CALLOC(1, sizeof(*physicalConfigDedicated2->pusch_ConfigDedicated));
  physicalConfigDedicated2->uplinkPowerControlDedicated =
    CALLOC(1, sizeof(*physicalConfigDedicated2->uplinkPowerControlDedicated));
  physicalConfigDedicated2->tpc_PDCCH_ConfigPUCCH =
    CALLOC(1, sizeof(*physicalConfigDedicated2->tpc_PDCCH_ConfigPUCCH));
  physicalConfigDedicated2->tpc_PDCCH_ConfigPUSCH =
    CALLOC(1, sizeof(*physicalConfigDedicated2->tpc_PDCCH_ConfigPUSCH));
  physicalConfigDedicated2->cqi_ReportConfig = NULL;  //CALLOC(1,sizeof(*physicalConfigDedicated2->cqi_ReportConfig));
  physicalConfigDedicated2->soundingRS_UL_ConfigDedicated = NULL; //CALLOC(1,sizeof(*physicalConfigDedicated2->soundingRS_UL_ConfigDedicated));
  physicalConfigDedicated2->antennaInfo = CALLOC(1, sizeof(*physicalConfigDedicated2->antennaInfo));
  physicalConfigDedicated2->schedulingRequestConfig =
    CALLOC(1, sizeof(*physicalConfigDedicated2->schedulingRequestConfig));
  // PDSCH
  //assign_enum(&physicalConfigDedicated2->pdsch_ConfigDedicated->p_a,
  //          PDSCH_ConfigDedicated__p_a_dB0);
  physicalConfigDedicated2->pdsch_ConfigDedicated->p_a = PDSCH_ConfigDedicated__p_a_dB0;

  // PUCCH
  physicalConfigDedicated2->pucch_ConfigDedicated->ackNackRepetition.present =
    PUCCH_ConfigDedicated__ackNackRepetition_PR_release;
  physicalConfigDedicated2->pucch_ConfigDedicated->ackNackRepetition.choice.release = 0;
  physicalConfigDedicated2->pucch_ConfigDedicated->tdd_AckNackFeedbackMode = NULL;    //PUCCH_ConfigDedicated__tdd_AckNackFeedbackMode_multiplexing;

  // Pusch_config_dedicated
  physicalConfigDedicated2->pusch_ConfigDedicated->betaOffset_ACK_Index = 0;  // 2.00
  physicalConfigDedicated2->pusch_ConfigDedicated->betaOffset_RI_Index = 0;   // 1.25
  physicalConfigDedicated2->pusch_ConfigDedicated->betaOffset_CQI_Index = 8;  // 2.25

  // UplinkPowerControlDedicated
  physicalConfigDedicated2->uplinkPowerControlDedicated->p0_UE_PUSCH = 0; // 0 dB
  //assign_enum(&physicalConfigDedicated2->uplinkPowerControlDedicated->deltaMCS_Enabled,
  // UplinkPowerControlDedicated__deltaMCS_Enabled_en1);
  physicalConfigDedicated2->uplinkPowerControlDedicated->deltaMCS_Enabled =
    UplinkPowerControlDedicated__deltaMCS_Enabled_en1;
  physicalConfigDedicated2->uplinkPowerControlDedicated->accumulationEnabled = 1; // should be TRUE in order to have 0dB power offset
  physicalConfigDedicated2->uplinkPowerControlDedicated->p0_UE_PUCCH = 0; // 0 dB
  physicalConfigDedicated2->uplinkPowerControlDedicated->pSRS_Offset = 0; // 0 dB
  physicalConfigDedicated2->uplinkPowerControlDedicated->filterCoefficient =
    CALLOC(1, sizeof(*physicalConfigDedicated2->uplinkPowerControlDedicated->filterCoefficient));
  //  assign_enum(physicalConfigDedicated2->uplinkPowerControlDedicated->filterCoefficient,FilterCoefficient_fc4); // fc4 dB
  *physicalConfigDedicated2->uplinkPowerControlDedicated->filterCoefficient = FilterCoefficient_fc4;  // fc4 dB

  // TPC-PDCCH-Config
  physicalConfigDedicated2->tpc_PDCCH_ConfigPUCCH->present = TPC_PDCCH_Config_PR_setup;
  physicalConfigDedicated2->tpc_PDCCH_ConfigPUCCH->choice.setup.tpc_Index.present = TPC_Index_PR_indexOfFormat3;
  physicalConfigDedicated2->tpc_PDCCH_ConfigPUCCH->choice.setup.tpc_Index.choice.indexOfFormat3 = 1;
  physicalConfigDedicated2->tpc_PDCCH_ConfigPUCCH->choice.setup.tpc_RNTI.buf = CALLOC(1, 2);
  physicalConfigDedicated2->tpc_PDCCH_ConfigPUCCH->choice.setup.tpc_RNTI.size = 2;
  physicalConfigDedicated2->tpc_PDCCH_ConfigPUCCH->choice.setup.tpc_RNTI.buf[0] = 0x12;
  physicalConfigDedicated2->tpc_PDCCH_ConfigPUCCH->choice.setup.tpc_RNTI.buf[1] = 0x34 + ue_context_pP->local_uid;
  physicalConfigDedicated2->tpc_PDCCH_ConfigPUCCH->choice.setup.tpc_RNTI.bits_unused = 0;

  physicalConfigDedicated2->tpc_PDCCH_ConfigPUSCH->present = TPC_PDCCH_Config_PR_setup;
  physicalConfigDedicated2->tpc_PDCCH_ConfigPUSCH->choice.setup.tpc_Index.present = TPC_Index_PR_indexOfFormat3;
  physicalConfigDedicated2->tpc_PDCCH_ConfigPUSCH->choice.setup.tpc_Index.choice.indexOfFormat3 = 1;
  physicalConfigDedicated2->tpc_PDCCH_ConfigPUSCH->choice.setup.tpc_RNTI.buf = CALLOC(1, 2);
  physicalConfigDedicated2->tpc_PDCCH_ConfigPUSCH->choice.setup.tpc_RNTI.size = 2;
  physicalConfigDedicated2->tpc_PDCCH_ConfigPUSCH->choice.setup.tpc_RNTI.buf[0] = 0x22;
  physicalConfigDedicated2->tpc_PDCCH_ConfigPUSCH->choice.setup.tpc_RNTI.buf[1] = 0x34 + ue_context_pP->local_uid;
  physicalConfigDedicated2->tpc_PDCCH_ConfigPUSCH->choice.setup.tpc_RNTI.bits_unused = 0;

  // CQI ReportConfig
  /*
     physicalConfigDedicated2->cqi_ReportConfig->cqi_ReportModeAperiodic=CALLOC(1,sizeof(*physicalConfigDedicated2->cqi_ReportConfig->cqi_ReportModeAperiodic));
     assign_enum(physicalConfigDedicated2->cqi_ReportConfig->cqi_ReportModeAperiodic,
     CQI_ReportConfig__cqi_ReportModeAperiodic_rm30); // HLC CQI, no PMI
     physicalConfigDedicated2->cqi_ReportConfig->nomPDSCH_RS_EPRE_Offset = 0; // 0 dB
     physicalConfigDedicated2->cqi_ReportConfig->cqi_ReportPeriodic=CALLOC(1,sizeof(*physicalConfigDedicated2->cqi_ReportConfig->cqi_ReportPeriodic));
     physicalConfigDedicated2->cqi_ReportConfig->cqi_ReportPeriodic->present =  CQI_ReportPeriodic_PR_setup;
     physicalConfigDedicated2->cqi_ReportConfig->cqi_ReportPeriodic->choice.setup.cqi_PUCCH_ResourceIndex = 0;  // n2_pucch
     physicalConfigDedicated2->cqi_ReportConfig->cqi_ReportPeriodic->choice.setup.cqi_pmi_ConfigIndex = 0;  // Icqi/pmi
     physicalConfigDedicated2->cqi_ReportConfig->cqi_ReportPeriodic->choice.setup.cqi_FormatIndicatorPeriodic.present = CQI_ReportPeriodic__setup__cqi_FormatIndicatorPeriodic_PR_subbandCQI;  // subband CQI
     physicalConfigDedicated2->cqi_ReportConfig->cqi_ReportPeriodic->choice.setup.cqi_FormatIndicatorPeriodic.choice.subbandCQI.k=4;

     physicalConfigDedicated2->cqi_ReportConfig->cqi_ReportPeriodic->choice.setup.ri_ConfigIndex=NULL;
     physicalConfigDedicated2->cqi_ReportConfig->cqi_ReportPeriodic->choice.setup.simultaneousAckNackAndCQI=0;
   */

  //soundingRS-UL-ConfigDedicated
  /*
     physicalConfigDedicated2->soundingRS_UL_ConfigDedicated->present = SoundingRS_UL_ConfigDedicated_PR_setup;
     assign_enum(&physicalConfigDedicated2->soundingRS_UL_ConfigDedicated->choice.setup.srs_Bandwidth,
     SoundingRS_UL_ConfigDedicated__setup__srs_Bandwidth_bw0);
     assign_enum(&physicalConfigDedicated2->soundingRS_UL_ConfigDedicated->choice.setup.srs_HoppingBandwidth,
     SoundingRS_UL_ConfigDedicated__setup__srs_HoppingBandwidth_hbw0);
     physicalConfigDedicated2->soundingRS_UL_ConfigDedicated->choice.setup.freqDomainPosition=0;
     physicalConfigDedicated2->soundingRS_UL_ConfigDedicated->choice.setup.duration=1;
     physicalConfigDedicated2->soundingRS_UL_ConfigDedicated->choice.setup.srs_ConfigIndex=1;
     physicalConfigDedicated2->soundingRS_UL_ConfigDedicated->choice.setup.transmissionComb=0;
     assign_enum(&physicalConfigDedicated2->soundingRS_UL_ConfigDedicated->choice.setup.cyclicShift,
     SoundingRS_UL_ConfigDedicated__setup__cyclicShift_cs0);
   */

  //AntennaInfoDedicated
  physicalConfigDedicated2->antennaInfo = CALLOC(1, sizeof(*physicalConfigDedicated2->antennaInfo));
  physicalConfigDedicated2->antennaInfo->present = PhysicalConfigDedicated__antennaInfo_PR_explicitValue;
  //assign_enum(&physicalConfigDedicated2->antennaInfo->choice.explicitValue.transmissionMode,
  //     AntennaInfoDedicated__transmissionMode_tm2);
  /*
     switch (transmission_mode){
     case 1:
     physicalConfigDedicated2->antennaInfo->choice.explicitValue.transmissionMode=     AntennaInfoDedicated__transmissionMode_tm1;
     break;
     case 2:
     physicalConfigDedicated2->antennaInfo->choice.explicitValue.transmissionMode=     AntennaInfoDedicated__transmissionMode_tm2;
     break;
     case 4:
     physicalConfigDedicated2->antennaInfo->choice.explicitValue.transmissionMode=     AntennaInfoDedicated__transmissionMode_tm4;
     break;
     case 5:
     physicalConfigDedicated2->antennaInfo->choice.explicitValue.transmissionMode=     AntennaInfoDedicated__transmissionMode_tm5;
     break;
     case 6:
     physicalConfigDedicated2->antennaInfo->choice.explicitValue.transmissionMode=     AntennaInfoDedicated__transmissionMode_tm6;
     break;
     }
   */
  physicalConfigDedicated2->antennaInfo->choice.explicitValue.ue_TransmitAntennaSelection.present =
    AntennaInfoDedicated__ue_TransmitAntennaSelection_PR_release;
  physicalConfigDedicated2->antennaInfo->choice.explicitValue.ue_TransmitAntennaSelection.choice.release = 0;

  // SchedulingRequestConfig
  physicalConfigDedicated2->schedulingRequestConfig->present = SchedulingRequestConfig_PR_setup;
  physicalConfigDedicated2->schedulingRequestConfig->choice.setup.sr_PUCCH_ResourceIndex = ue_context_pP->local_uid;

  if (mac_xface->lte_frame_parms->frame_type == 0) {  // FDD
    physicalConfigDedicated2->schedulingRequestConfig->choice.setup.sr_ConfigIndex = 5 + (ue_context_pP->local_uid %
        10);   // Isr = 5 (every 10 subframes, offset=2+UE_id mod3)
  } else {
    switch (mac_xface->lte_frame_parms->tdd_config) {
    case 1:
      physicalConfigDedicated2->schedulingRequestConfig->choice.setup.sr_ConfigIndex = 7 + (ue_context_pP->local_uid & 1) + ((
            ue_context_pP->local_uid & 3) >> 1) * 5;    // Isr = 5 (every 10 subframes, offset=2 for UE0, 3 for UE1, 7 for UE2, 8 for UE3 , 2 for UE4 etc..)
      break;

    case 3:
      physicalConfigDedicated2->schedulingRequestConfig->choice.setup.sr_ConfigIndex = 7 + (ue_context_pP->local_uid %
          3);    // Isr = 5 (every 10 subframes, offset=2 for UE0, 3 for UE1, 3 for UE2, 2 for UE3 , etc..)
      break;

    case 4:
      physicalConfigDedicated2->schedulingRequestConfig->choice.setup.sr_ConfigIndex = 7 + (ue_context_pP->local_uid &
          1);    // Isr = 5 (every 10 subframes, offset=2 for UE0, 3 for UE1, 3 for UE2, 2 for UE3 , etc..)
      break;

    default:
      physicalConfigDedicated2->schedulingRequestConfig->choice.setup.sr_ConfigIndex = 7; // Isr = 5 (every 10 subframes, offset=2 for all UE0 etc..)
      break;
    }
  }

  //  assign_enum(&physicalConfigDedicated2->schedulingRequestConfig->choice.setup.dsr_TransMax,
  //SchedulingRequestConfig__setup__dsr_TransMax_n4);
  //  assign_enum(&physicalConfigDedicated2->schedulingRequestConfig->choice.setup.dsr_TransMax = SchedulingRequestConfig__setup__dsr_TransMax_n4;
  physicalConfigDedicated2->schedulingRequestConfig->choice.setup.dsr_TransMax =
    SchedulingRequestConfig__setup__dsr_TransMax_n4;

  LOG_D(RRC,
        "handover_config [FRAME %05d][RRC_eNB][MOD %02d][][--- MAC_CONFIG_REQ  (SRB1 UE %x) --->][MAC_eNB][MOD %02d][]\n",
        ctxt_pP->frame, ctxt_pP->module_id, ue_context_pP->ue_context.rnti, ctxt_pP->module_id);
  rrc_mac_config_req(
    ctxt_pP->module_id,
    ue_context_pP->ue_context.primaryCC_id,
    ENB_FLAG_YES,
    ue_context_pP->ue_context.rnti,
    0,
    (RadioResourceConfigCommonSIB_t*) NULL,
    ue_context_pP->ue_context.physicalConfigDedicated,
#ifdef Rel10
    (SCellToAddMod_r10_t *)NULL,
    //(struct PhysicalConfigDedicatedSCell_r10 *)NULL,
#endif
    (MeasObjectToAddMod_t **) NULL,
    ue_context_pP->ue_context.mac_MainConfig,
    1,
    SRB1_logicalChannelConfig,
    ue_context_pP->ue_context.measGapConfig,
    (TDD_Config_t*) NULL,
    (MobilityControlInfo_t*) NULL,
    (uint8_t*) NULL,
    (uint16_t*) NULL,
    NULL,
    NULL,
    NULL,
    (MBSFN_SubframeConfigList_t *) NULL
#ifdef Rel10
    , 0, (MBSFN_AreaInfoList_r9_t *) NULL, (PMCH_InfoList_r9_t *) NULL
#endif
#ifdef CBA
    , eNB_rrc_inst[ctxt_pP->module_id].num_active_cba_groups, eNB_rrc_inst[ctxt_pP->module_id].cba_rnti[0]
#endif
  );

  // Configure target eNB SRB2
  /// SRB2
  SRB2_config = CALLOC(1, sizeof(*SRB2_config));
  SRB_configList2 = CALLOC(1, sizeof(*SRB_configList2));
  memset(SRB_configList2, 0, sizeof(*SRB_configList2));

  SRB2_config->srb_Identity = 2;
  SRB2_rlc_config = CALLOC(1, sizeof(*SRB2_rlc_config));
  SRB2_config->rlc_Config = SRB2_rlc_config;

  SRB2_rlc_config->present = SRB_ToAddMod__rlc_Config_PR_explicitValue;
  SRB2_rlc_config->choice.explicitValue.present = RLC_Config_PR_am;
  SRB2_rlc_config->choice.explicitValue.choice.am.ul_AM_RLC.t_PollRetransmit = T_PollRetransmit_ms15;
  SRB2_rlc_config->choice.explicitValue.choice.am.ul_AM_RLC.pollPDU = PollPDU_p8;
  SRB2_rlc_config->choice.explicitValue.choice.am.ul_AM_RLC.pollByte = PollByte_kB1000;
  SRB2_rlc_config->choice.explicitValue.choice.am.ul_AM_RLC.maxRetxThreshold = UL_AM_RLC__maxRetxThreshold_t32;
  SRB2_rlc_config->choice.explicitValue.choice.am.dl_AM_RLC.t_Reordering = T_Reordering_ms35;
  SRB2_rlc_config->choice.explicitValue.choice.am.dl_AM_RLC.t_StatusProhibit = T_StatusProhibit_ms10;

  SRB2_lchan_config = CALLOC(1, sizeof(*SRB2_lchan_config));
  SRB2_config->logicalChannelConfig = SRB2_lchan_config;

  SRB2_lchan_config->present = SRB_ToAddMod__logicalChannelConfig_PR_explicitValue;

  SRB2_ul_SpecificParameters = CALLOC(1, sizeof(*SRB2_ul_SpecificParameters));

  SRB2_ul_SpecificParameters->priority = 1;
  SRB2_ul_SpecificParameters->prioritisedBitRate =
    LogicalChannelConfig__ul_SpecificParameters__prioritisedBitRate_infinity;
  SRB2_ul_SpecificParameters->bucketSizeDuration =
    LogicalChannelConfig__ul_SpecificParameters__bucketSizeDuration_ms50;

  // LCG for CCCH and DCCH is 0 as defined in 36331
  logicalchannelgroup = CALLOC(1, sizeof(long));
  *logicalchannelgroup = 0;

  SRB2_ul_SpecificParameters->logicalChannelGroup = logicalchannelgroup;
  SRB2_lchan_config->choice.explicitValue.ul_SpecificParameters = SRB2_ul_SpecificParameters;
  ASN_SEQUENCE_ADD(&SRB_configList->list, SRB2_config);
  ASN_SEQUENCE_ADD(&SRB_configList2->list, SRB2_config);

  // Configure target eNB DRB
  DRB_configList2 = CALLOC(1, sizeof(*DRB_configList2));
  /// DRB
  DRB_config = CALLOC(1, sizeof(*DRB_config));

  //DRB_config->drb_Identity = (DRB_Identity_t) 1; //allowed values 1..32
  // NN: this is the 1st DRB for this ue, so set it to 1
  DRB_config->drb_Identity = (DRB_Identity_t) 1;  // (ue_mod_idP+1); //allowed values 1..32
  DRB_config->logicalChannelIdentity = CALLOC(1, sizeof(long));
  *(DRB_config->logicalChannelIdentity) = (long)3;
  DRB_rlc_config = CALLOC(1, sizeof(*DRB_rlc_config));
  DRB_config->rlc_Config = DRB_rlc_config;
  DRB_rlc_config->present = RLC_Config_PR_um_Bi_Directional;
  DRB_rlc_config->choice.um_Bi_Directional.ul_UM_RLC.sn_FieldLength = SN_FieldLength_size10;
  DRB_rlc_config->choice.um_Bi_Directional.dl_UM_RLC.sn_FieldLength = SN_FieldLength_size10;
  DRB_rlc_config->choice.um_Bi_Directional.dl_UM_RLC.t_Reordering = T_Reordering_ms35;

  DRB_pdcp_config = CALLOC(1, sizeof(*DRB_pdcp_config));
  DRB_config->pdcp_Config = DRB_pdcp_config;
  DRB_pdcp_config->discardTimer = NULL;
  DRB_pdcp_config->rlc_AM = NULL;
  PDCP_rlc_UM = CALLOC(1, sizeof(*PDCP_rlc_UM));
  DRB_pdcp_config->rlc_UM = PDCP_rlc_UM;
  PDCP_rlc_UM->pdcp_SN_Size = PDCP_Config__rlc_UM__pdcp_SN_Size_len12bits;
  DRB_pdcp_config->headerCompression.present = PDCP_Config__headerCompression_PR_notUsed;

  DRB_lchan_config = CALLOC(1, sizeof(*DRB_lchan_config));
  DRB_config->logicalChannelConfig = DRB_lchan_config;
  DRB_ul_SpecificParameters = CALLOC(1, sizeof(*DRB_ul_SpecificParameters));
  DRB_lchan_config->ul_SpecificParameters = DRB_ul_SpecificParameters;

  DRB_ul_SpecificParameters->priority = 2;    // lower priority than srb1, srb2
  DRB_ul_SpecificParameters->prioritisedBitRate =
    LogicalChannelConfig__ul_SpecificParameters__prioritisedBitRate_infinity;
  DRB_ul_SpecificParameters->bucketSizeDuration =
    LogicalChannelConfig__ul_SpecificParameters__bucketSizeDuration_ms50;

  // LCG for DTCH can take the value from 1 to 3 as defined in 36331: normally controlled by upper layers (like RRM)
  logicalchannelgroup_drb = CALLOC(1, sizeof(long));
  *logicalchannelgroup_drb = 1;
  DRB_ul_SpecificParameters->logicalChannelGroup = logicalchannelgroup_drb;

  ASN_SEQUENCE_ADD(&DRB_configList2->list, DRB_config);

  mac_MainConfig = CALLOC(1, sizeof(*mac_MainConfig));
  ue_context_pP->ue_context.mac_MainConfig = mac_MainConfig;

  mac_MainConfig->ul_SCH_Config = CALLOC(1, sizeof(*mac_MainConfig->ul_SCH_Config));

  maxHARQ_Tx = CALLOC(1, sizeof(long));
  *maxHARQ_Tx = MAC_MainConfig__ul_SCH_Config__maxHARQ_Tx_n5;
  mac_MainConfig->ul_SCH_Config->maxHARQ_Tx = maxHARQ_Tx;

  periodicBSR_Timer = CALLOC(1, sizeof(long));
  *periodicBSR_Timer = MAC_MainConfig__ul_SCH_Config__periodicBSR_Timer_sf64;
  mac_MainConfig->ul_SCH_Config->periodicBSR_Timer = periodicBSR_Timer;

  mac_MainConfig->ul_SCH_Config->retxBSR_Timer = MAC_MainConfig__ul_SCH_Config__retxBSR_Timer_sf320;

  mac_MainConfig->ul_SCH_Config->ttiBundling = 0; // FALSE

  mac_MainConfig->drx_Config = NULL;

  mac_MainConfig->phr_Config = CALLOC(1, sizeof(*mac_MainConfig->phr_Config));

  mac_MainConfig->phr_Config->present = MAC_MainConfig__phr_Config_PR_setup;
  mac_MainConfig->phr_Config->choice.setup.periodicPHR_Timer = MAC_MainConfig__phr_Config__setup__periodicPHR_Timer_sf20; // sf20 = 20 subframes

  mac_MainConfig->phr_Config->choice.setup.prohibitPHR_Timer = MAC_MainConfig__phr_Config__setup__prohibitPHR_Timer_sf20; // sf20 = 20 subframes

  mac_MainConfig->phr_Config->choice.setup.dl_PathlossChange = MAC_MainConfig__phr_Config__setup__dl_PathlossChange_dB1;  // Value dB1 =1 dB, dB3 = 3 dB

#ifdef Rel10
  sr_ProhibitTimer_r9 = CALLOC(1, sizeof(long));
  *sr_ProhibitTimer_r9 = 0;   // SR tx on PUCCH, Value in number of SR period(s). Value 0 = no timer for SR, Value 2= 2*SR
  mac_MainConfig->ext1 = CALLOC(1, sizeof(struct MAC_MainConfig__ext1));
  mac_MainConfig->ext1->sr_ProhibitTimer_r9 = sr_ProhibitTimer_r9;
  //sps_RA_ConfigList_rlola = NULL;
#endif
  // Measurement ID list
  MeasId_list = CALLOC(1, sizeof(*MeasId_list));
  memset((void *)MeasId_list, 0, sizeof(*MeasId_list));

  MeasId0 = CALLOC(1, sizeof(*MeasId0));
  MeasId0->measId = 1;
  MeasId0->measObjectId = 1;
  MeasId0->reportConfigId = 1;
  ASN_SEQUENCE_ADD(&MeasId_list->list, MeasId0);

  MeasId1 = CALLOC(1, sizeof(*MeasId1));
  MeasId1->measId = 2;
  MeasId1->measObjectId = 1;
  MeasId1->reportConfigId = 2;
  ASN_SEQUENCE_ADD(&MeasId_list->list, MeasId1);

  MeasId2 = CALLOC(1, sizeof(*MeasId2));
  MeasId2->measId = 3;
  MeasId2->measObjectId = 1;
  MeasId2->reportConfigId = 3;
  ASN_SEQUENCE_ADD(&MeasId_list->list, MeasId2);

  MeasId3 = CALLOC(1, sizeof(*MeasId3));
  MeasId3->measId = 4;
  MeasId3->measObjectId = 1;
  MeasId3->reportConfigId = 4;
  ASN_SEQUENCE_ADD(&MeasId_list->list, MeasId3);

  MeasId4 = CALLOC(1, sizeof(*MeasId4));
  MeasId4->measId = 5;
  MeasId4->measObjectId = 1;
  MeasId4->reportConfigId = 5;
  ASN_SEQUENCE_ADD(&MeasId_list->list, MeasId4);

  MeasId5 = CALLOC(1, sizeof(*MeasId5));
  MeasId5->measId = 6;
  MeasId5->measObjectId = 1;
  MeasId5->reportConfigId = 6;
  ASN_SEQUENCE_ADD(&MeasId_list->list, MeasId5);

  //  rrcConnectionReconfiguration->criticalExtensions.choice.c1.choice.rrcConnectionReconfiguration_r8.measConfig->measIdToAddModList = MeasId_list;

  // Add one EUTRA Measurement Object
  MeasObj_list = CALLOC(1, sizeof(*MeasObj_list));
  memset((void *)MeasObj_list, 0, sizeof(*MeasObj_list));

  // Configure MeasObject

  MeasObj = CALLOC(1, sizeof(*MeasObj));
  memset((void *)MeasObj, 0, sizeof(*MeasObj));

  MeasObj->measObjectId = 1;
  MeasObj->measObject.present = MeasObjectToAddMod__measObject_PR_measObjectEUTRA;
  MeasObj->measObject.choice.measObjectEUTRA.carrierFreq = 36090;
  MeasObj->measObject.choice.measObjectEUTRA.allowedMeasBandwidth = AllowedMeasBandwidth_mbw25;
  MeasObj->measObject.choice.measObjectEUTRA.presenceAntennaPort1 = 1;
  MeasObj->measObject.choice.measObjectEUTRA.neighCellConfig.buf = CALLOC(1, sizeof(uint8_t));
  MeasObj->measObject.choice.measObjectEUTRA.neighCellConfig.buf[0] = 0;
  MeasObj->measObject.choice.measObjectEUTRA.neighCellConfig.size = 1;
  MeasObj->measObject.choice.measObjectEUTRA.neighCellConfig.bits_unused = 6;
  MeasObj->measObject.choice.measObjectEUTRA.offsetFreq = NULL;   // Default is 15 or 0dB

  MeasObj->measObject.choice.measObjectEUTRA.cellsToAddModList =
    (CellsToAddModList_t *) CALLOC(1, sizeof(*CellsToAddModList));
  CellsToAddModList = MeasObj->measObject.choice.measObjectEUTRA.cellsToAddModList;

  // Add adjacent cell lists (6 per eNB)
  for (i = 0; i < 6; i++) {
    CellToAdd = (CellsToAddMod_t *) CALLOC(1, sizeof(*CellToAdd));
    CellToAdd->cellIndex = i + 1;
    CellToAdd->physCellId = get_adjacent_cell_id(ctxt_pP->module_id, i);
    CellToAdd->cellIndividualOffset = Q_OffsetRange_dB0;

    ASN_SEQUENCE_ADD(&CellsToAddModList->list, CellToAdd);
  }

  ASN_SEQUENCE_ADD(&MeasObj_list->list, MeasObj);
  //  rrcConnectionReconfiguration->criticalExtensions.choice.c1.choice.rrcConnectionReconfiguration_r8.measConfig->measObjectToAddModList = MeasObj_list;

  // Report Configurations for periodical, A1-A5 events
  ReportConfig_list = CALLOC(1, sizeof(*ReportConfig_list));

  ReportConfig_per = CALLOC(1, sizeof(*ReportConfig_per));

  ReportConfig_A1 = CALLOC(1, sizeof(*ReportConfig_A1));

  ReportConfig_A2 = CALLOC(1, sizeof(*ReportConfig_A2));

  ReportConfig_A3 = CALLOC(1, sizeof(*ReportConfig_A3));

  ReportConfig_A4 = CALLOC(1, sizeof(*ReportConfig_A4));

  ReportConfig_A5 = CALLOC(1, sizeof(*ReportConfig_A5));

  ReportConfig_per->reportConfigId = 1;
  ReportConfig_per->reportConfig.present = ReportConfigToAddMod__reportConfig_PR_reportConfigEUTRA;
  ReportConfig_per->reportConfig.choice.reportConfigEUTRA.triggerType.present =
    ReportConfigEUTRA__triggerType_PR_periodical;
  ReportConfig_per->reportConfig.choice.reportConfigEUTRA.triggerType.choice.periodical.purpose =
    ReportConfigEUTRA__triggerType__periodical__purpose_reportStrongestCells;
  ReportConfig_per->reportConfig.choice.reportConfigEUTRA.triggerQuantity = ReportConfigEUTRA__triggerQuantity_rsrp;
  ReportConfig_per->reportConfig.choice.reportConfigEUTRA.reportQuantity = ReportConfigEUTRA__reportQuantity_both;
  ReportConfig_per->reportConfig.choice.reportConfigEUTRA.maxReportCells = 2;
  ReportConfig_per->reportConfig.choice.reportConfigEUTRA.reportInterval = ReportInterval_ms120;
  ReportConfig_per->reportConfig.choice.reportConfigEUTRA.reportAmount = ReportConfigEUTRA__reportAmount_infinity;

  ASN_SEQUENCE_ADD(&ReportConfig_list->list, ReportConfig_per);

  ReportConfig_A1->reportConfigId = 2;
  ReportConfig_A1->reportConfig.present = ReportConfigToAddMod__reportConfig_PR_reportConfigEUTRA;
  ReportConfig_A1->reportConfig.choice.reportConfigEUTRA.triggerType.present =
    ReportConfigEUTRA__triggerType_PR_event;
  ReportConfig_A1->reportConfig.choice.reportConfigEUTRA.triggerType.choice.event.eventId.present =
    ReportConfigEUTRA__triggerType__event__eventId_PR_eventA1;
  ReportConfig_A1->reportConfig.choice.reportConfigEUTRA.triggerType.choice.event.eventId.choice.eventA1.
  a1_Threshold.present = ThresholdEUTRA_PR_threshold_RSRP;
  ReportConfig_A1->reportConfig.choice.reportConfigEUTRA.triggerType.choice.event.eventId.choice.eventA1.
  a1_Threshold.choice.threshold_RSRP = 10;

  ReportConfig_A1->reportConfig.choice.reportConfigEUTRA.triggerQuantity = ReportConfigEUTRA__triggerQuantity_rsrp;
  ReportConfig_A1->reportConfig.choice.reportConfigEUTRA.reportQuantity = ReportConfigEUTRA__reportQuantity_both;
  ReportConfig_A1->reportConfig.choice.reportConfigEUTRA.maxReportCells = 2;
  ReportConfig_A1->reportConfig.choice.reportConfigEUTRA.reportInterval = ReportInterval_ms120;
  ReportConfig_A1->reportConfig.choice.reportConfigEUTRA.reportAmount = ReportConfigEUTRA__reportAmount_infinity;

  ASN_SEQUENCE_ADD(&ReportConfig_list->list, ReportConfig_A1);

  ReportConfig_A2->reportConfigId = 3;
  ReportConfig_A2->reportConfig.present = ReportConfigToAddMod__reportConfig_PR_reportConfigEUTRA;
  ReportConfig_A2->reportConfig.choice.reportConfigEUTRA.triggerType.present =
    ReportConfigEUTRA__triggerType_PR_event;
  ReportConfig_A2->reportConfig.choice.reportConfigEUTRA.triggerType.choice.event.eventId.present =
    ReportConfigEUTRA__triggerType__event__eventId_PR_eventA2;
  ReportConfig_A2->reportConfig.choice.reportConfigEUTRA.triggerType.choice.event.eventId.choice.eventA2.
  a2_Threshold.present = ThresholdEUTRA_PR_threshold_RSRP;
  ReportConfig_A2->reportConfig.choice.reportConfigEUTRA.triggerType.choice.event.eventId.choice.eventA2.
  a2_Threshold.choice.threshold_RSRP = 10;

  ReportConfig_A2->reportConfig.choice.reportConfigEUTRA.triggerQuantity = ReportConfigEUTRA__triggerQuantity_rsrp;
  ReportConfig_A2->reportConfig.choice.reportConfigEUTRA.reportQuantity = ReportConfigEUTRA__reportQuantity_both;
  ReportConfig_A2->reportConfig.choice.reportConfigEUTRA.maxReportCells = 2;
  ReportConfig_A2->reportConfig.choice.reportConfigEUTRA.reportInterval = ReportInterval_ms120;
  ReportConfig_A2->reportConfig.choice.reportConfigEUTRA.reportAmount = ReportConfigEUTRA__reportAmount_infinity;

  ASN_SEQUENCE_ADD(&ReportConfig_list->list, ReportConfig_A2);

  ReportConfig_A3->reportConfigId = 4;
  ReportConfig_A3->reportConfig.present = ReportConfigToAddMod__reportConfig_PR_reportConfigEUTRA;
  ReportConfig_A3->reportConfig.choice.reportConfigEUTRA.triggerType.present =
    ReportConfigEUTRA__triggerType_PR_event;
  ReportConfig_A3->reportConfig.choice.reportConfigEUTRA.triggerType.choice.event.eventId.present =
    ReportConfigEUTRA__triggerType__event__eventId_PR_eventA3;
  ReportConfig_A3->reportConfig.choice.reportConfigEUTRA.triggerType.choice.event.eventId.choice.eventA3.a3_Offset =
    10;
  ReportConfig_A3->reportConfig.choice.reportConfigEUTRA.triggerType.choice.event.eventId.choice.
  eventA3.reportOnLeave = 1;

  ReportConfig_A3->reportConfig.choice.reportConfigEUTRA.triggerQuantity = ReportConfigEUTRA__triggerQuantity_rsrp;
  ReportConfig_A3->reportConfig.choice.reportConfigEUTRA.reportQuantity = ReportConfigEUTRA__reportQuantity_both;
  ReportConfig_A3->reportConfig.choice.reportConfigEUTRA.maxReportCells = 2;
  ReportConfig_A3->reportConfig.choice.reportConfigEUTRA.reportInterval = ReportInterval_ms120;
  ReportConfig_A3->reportConfig.choice.reportConfigEUTRA.reportAmount = ReportConfigEUTRA__reportAmount_infinity;

  ASN_SEQUENCE_ADD(&ReportConfig_list->list, ReportConfig_A3);

  ReportConfig_A4->reportConfigId = 5;
  ReportConfig_A4->reportConfig.present = ReportConfigToAddMod__reportConfig_PR_reportConfigEUTRA;
  ReportConfig_A4->reportConfig.choice.reportConfigEUTRA.triggerType.present =
    ReportConfigEUTRA__triggerType_PR_event;
  ReportConfig_A4->reportConfig.choice.reportConfigEUTRA.triggerType.choice.event.eventId.present =
    ReportConfigEUTRA__triggerType__event__eventId_PR_eventA4;
  ReportConfig_A4->reportConfig.choice.reportConfigEUTRA.triggerType.choice.event.eventId.choice.eventA4.
  a4_Threshold.present = ThresholdEUTRA_PR_threshold_RSRP;
  ReportConfig_A4->reportConfig.choice.reportConfigEUTRA.triggerType.choice.event.eventId.choice.eventA4.
  a4_Threshold.choice.threshold_RSRP = 10;

  ReportConfig_A4->reportConfig.choice.reportConfigEUTRA.triggerQuantity = ReportConfigEUTRA__triggerQuantity_rsrp;
  ReportConfig_A4->reportConfig.choice.reportConfigEUTRA.reportQuantity = ReportConfigEUTRA__reportQuantity_both;
  ReportConfig_A4->reportConfig.choice.reportConfigEUTRA.maxReportCells = 2;
  ReportConfig_A4->reportConfig.choice.reportConfigEUTRA.reportInterval = ReportInterval_ms120;
  ReportConfig_A4->reportConfig.choice.reportConfigEUTRA.reportAmount = ReportConfigEUTRA__reportAmount_infinity;

  ASN_SEQUENCE_ADD(&ReportConfig_list->list, ReportConfig_A4);

  ReportConfig_A5->reportConfigId = 6;
  ReportConfig_A5->reportConfig.present = ReportConfigToAddMod__reportConfig_PR_reportConfigEUTRA;
  ReportConfig_A5->reportConfig.choice.reportConfigEUTRA.triggerType.present =
    ReportConfigEUTRA__triggerType_PR_event;
  ReportConfig_A5->reportConfig.choice.reportConfigEUTRA.triggerType.choice.event.eventId.present =
    ReportConfigEUTRA__triggerType__event__eventId_PR_eventA5;
  ReportConfig_A5->reportConfig.choice.reportConfigEUTRA.triggerType.choice.event.eventId.choice.
  eventA5.a5_Threshold1.present = ThresholdEUTRA_PR_threshold_RSRP;
  ReportConfig_A5->reportConfig.choice.reportConfigEUTRA.triggerType.choice.event.eventId.choice.
  eventA5.a5_Threshold2.present = ThresholdEUTRA_PR_threshold_RSRP;
  ReportConfig_A5->reportConfig.choice.reportConfigEUTRA.triggerType.choice.event.eventId.choice.
  eventA5.a5_Threshold1.choice.threshold_RSRP = 10;
  ReportConfig_A5->reportConfig.choice.reportConfigEUTRA.triggerType.choice.event.eventId.choice.
  eventA5.a5_Threshold2.choice.threshold_RSRP = 10;

  ReportConfig_A5->reportConfig.choice.reportConfigEUTRA.triggerQuantity = ReportConfigEUTRA__triggerQuantity_rsrp;
  ReportConfig_A5->reportConfig.choice.reportConfigEUTRA.reportQuantity = ReportConfigEUTRA__reportQuantity_both;
  ReportConfig_A5->reportConfig.choice.reportConfigEUTRA.maxReportCells = 2;
  ReportConfig_A5->reportConfig.choice.reportConfigEUTRA.reportInterval = ReportInterval_ms120;
  ReportConfig_A5->reportConfig.choice.reportConfigEUTRA.reportAmount = ReportConfigEUTRA__reportAmount_infinity;

  ASN_SEQUENCE_ADD(&ReportConfig_list->list, ReportConfig_A5);

  Sparams = CALLOC(1, sizeof(*Sparams));
  Sparams->present = MeasConfig__speedStatePars_PR_setup;
  Sparams->choice.setup.timeToTrigger_SF.sf_High = SpeedStateScaleFactors__sf_Medium_oDot75;
  Sparams->choice.setup.timeToTrigger_SF.sf_Medium = SpeedStateScaleFactors__sf_High_oDot5;
  Sparams->choice.setup.mobilityStateParameters.n_CellChangeHigh = 10;
  Sparams->choice.setup.mobilityStateParameters.n_CellChangeMedium = 5;
  Sparams->choice.setup.mobilityStateParameters.t_Evaluation = MobilityStateParameters__t_Evaluation_s60;
  Sparams->choice.setup.mobilityStateParameters.t_HystNormal = MobilityStateParameters__t_HystNormal_s120;

  quantityConfig = CALLOC(1, sizeof(*quantityConfig));
  memset((void *)quantityConfig, 0, sizeof(*quantityConfig));
  quantityConfig->quantityConfigEUTRA = CALLOC(1, sizeof(*quantityConfig->quantityConfigEUTRA));
  memset((void *)quantityConfig->quantityConfigEUTRA, 0, sizeof(*quantityConfig->quantityConfigEUTRA));
  quantityConfig->quantityConfigCDMA2000 = NULL;
  quantityConfig->quantityConfigGERAN = NULL;
  quantityConfig->quantityConfigUTRA = NULL;
  quantityConfig->quantityConfigEUTRA->filterCoefficientRSRP =
    CALLOC(1, sizeof(*quantityConfig->quantityConfigEUTRA->filterCoefficientRSRP));
  quantityConfig->quantityConfigEUTRA->filterCoefficientRSRQ =
    CALLOC(1, sizeof(*quantityConfig->quantityConfigEUTRA->filterCoefficientRSRQ));
  *quantityConfig->quantityConfigEUTRA->filterCoefficientRSRP = FilterCoefficient_fc4;
  *quantityConfig->quantityConfigEUTRA->filterCoefficientRSRQ = FilterCoefficient_fc4;

  /* mobilityinfo  */

  mobilityInfo = CALLOC(1, sizeof(*mobilityInfo));
  memset((void *)mobilityInfo, 0, sizeof(*mobilityInfo));
  mobilityInfo->targetPhysCellId =
    (PhysCellId_t) two_tier_hexagonal_cellIds[ue_context_pP->ue_context.handover_info->modid_t];
  LOG_D(RRC, "[eNB %d] Frame %d: handover preparation: targetPhysCellId: %d mod_id: %d ue: %x \n",
        ctxt_pP->module_id,
        ctxt_pP->frame,
        mobilityInfo->targetPhysCellId,
        ctxt_pP->module_id,
        ue_context_pP->ue_context.rnti);

  mobilityInfo->additionalSpectrumEmission = CALLOC(1, sizeof(*mobilityInfo->additionalSpectrumEmission));
  *mobilityInfo->additionalSpectrumEmission = 1;  //Check this value!

  mobilityInfo->t304 = MobilityControlInfo__t304_ms50;    // need to configure an appropriate value here

  // New UE Identity (C-RNTI) to identify an UE uniquely in a cell
  mobilityInfo->newUE_Identity.size = 2;
  mobilityInfo->newUE_Identity.bits_unused = 0;
  mobilityInfo->newUE_Identity.buf = rv;
  mobilityInfo->newUE_Identity.buf[0] = rv[0];
  mobilityInfo->newUE_Identity.buf[1] = rv[1];

  //memset((void *)&mobilityInfo->radioResourceConfigCommon,(void *)&rrc_inst->sib2->radioResourceConfigCommon,sizeof(RadioResourceConfigCommon_t));
  //memset((void *)&mobilityInfo->radioResourceConfigCommon,0,sizeof(RadioResourceConfigCommon_t));

  // Configuring radioResourceConfigCommon
  mobilityInfo->radioResourceConfigCommon.rach_ConfigCommon =
    CALLOC(1, sizeof(*mobilityInfo->radioResourceConfigCommon.rach_ConfigCommon));
  memcpy((void *)mobilityInfo->radioResourceConfigCommon.rach_ConfigCommon,
         (void *)&rrc_inst->carrier[0] /* CROUX TBC */.sib2->radioResourceConfigCommon.rach_ConfigCommon, sizeof(RACH_ConfigCommon_t));
  mobilityInfo->radioResourceConfigCommon.prach_Config.prach_ConfigInfo =
    CALLOC(1, sizeof(*mobilityInfo->radioResourceConfigCommon.prach_Config.prach_ConfigInfo));
  memcpy((void *)mobilityInfo->radioResourceConfigCommon.prach_Config.prach_ConfigInfo,
         (void *)&rrc_inst->carrier[0] /* CROUX TBC */.sib2->radioResourceConfigCommon.prach_Config.prach_ConfigInfo,
         sizeof(PRACH_ConfigInfo_t));

  mobilityInfo->radioResourceConfigCommon.prach_Config.rootSequenceIndex =
    rrc_inst->carrier[0] /* CROUX TBC */.sib2->radioResourceConfigCommon.prach_Config.rootSequenceIndex;
  mobilityInfo->radioResourceConfigCommon.pdsch_ConfigCommon =
    CALLOC(1, sizeof(*mobilityInfo->radioResourceConfigCommon.pdsch_ConfigCommon));
  memcpy((void *)mobilityInfo->radioResourceConfigCommon.pdsch_ConfigCommon,
         (void *)&rrc_inst->carrier[0] /* CROUX TBC */.sib2->radioResourceConfigCommon.pdsch_ConfigCommon, sizeof(PDSCH_ConfigCommon_t));
  memcpy((void *)&mobilityInfo->radioResourceConfigCommon.pusch_ConfigCommon,
         (void *)&rrc_inst->carrier[0] /* CROUX TBC */.sib2->radioResourceConfigCommon.pusch_ConfigCommon, sizeof(PUSCH_ConfigCommon_t));
  mobilityInfo->radioResourceConfigCommon.phich_Config = NULL;
  mobilityInfo->radioResourceConfigCommon.pucch_ConfigCommon =
    CALLOC(1, sizeof(*mobilityInfo->radioResourceConfigCommon.pucch_ConfigCommon));
  memcpy((void *)mobilityInfo->radioResourceConfigCommon.pucch_ConfigCommon,
         (void *)&rrc_inst->carrier[0] /* CROUX TBC */.sib2->radioResourceConfigCommon.pucch_ConfigCommon, sizeof(PUCCH_ConfigCommon_t));
  mobilityInfo->radioResourceConfigCommon.soundingRS_UL_ConfigCommon =
    CALLOC(1, sizeof(*mobilityInfo->radioResourceConfigCommon.soundingRS_UL_ConfigCommon));
  memcpy((void *)mobilityInfo->radioResourceConfigCommon.soundingRS_UL_ConfigCommon,
         (void *)&rrc_inst->carrier[0] /* CROUX TBC */.sib2->radioResourceConfigCommon.soundingRS_UL_ConfigCommon,
         sizeof(SoundingRS_UL_ConfigCommon_t));
  mobilityInfo->radioResourceConfigCommon.uplinkPowerControlCommon =
    CALLOC(1, sizeof(*mobilityInfo->radioResourceConfigCommon.uplinkPowerControlCommon));
  memcpy((void *)mobilityInfo->radioResourceConfigCommon.uplinkPowerControlCommon,
         (void *)&rrc_inst->carrier[0] /* CROUX TBC */.sib2->radioResourceConfigCommon.uplinkPowerControlCommon,
         sizeof(UplinkPowerControlCommon_t));
  mobilityInfo->radioResourceConfigCommon.antennaInfoCommon = NULL;
  mobilityInfo->radioResourceConfigCommon.p_Max = NULL;   // CALLOC(1,sizeof(*mobilityInfo->radioResourceConfigCommon.p_Max));
  //memcpy((void *)mobilityInfo->radioResourceConfigCommon.p_Max,(void *)rrc_inst->sib1->p_Max,sizeof(P_Max_t));
  mobilityInfo->radioResourceConfigCommon.tdd_Config = NULL;  //CALLOC(1,sizeof(TDD_Config_t));
  //memcpy((void *)mobilityInfo->radioResourceConfigCommon.tdd_Config,(void *)rrc_inst->sib1->tdd_Config,sizeof(TDD_Config_t));
  mobilityInfo->radioResourceConfigCommon.ul_CyclicPrefixLength =
    rrc_inst->carrier[0] /* CROUX TBC */.sib2->radioResourceConfigCommon.ul_CyclicPrefixLength;
  //End of configuration of radioResourceConfigCommon

  mobilityInfo->carrierFreq = CALLOC(1, sizeof(*mobilityInfo->carrierFreq));  //CALLOC(1,sizeof(CarrierFreqEUTRA_t)); 36090
  mobilityInfo->carrierFreq->dl_CarrierFreq = 36090;
  mobilityInfo->carrierFreq->ul_CarrierFreq = NULL;

  mobilityInfo->carrierBandwidth = CALLOC(1, sizeof(
      *mobilityInfo->carrierBandwidth));    //CALLOC(1,sizeof(struct CarrierBandwidthEUTRA));  AllowedMeasBandwidth_mbw25
  mobilityInfo->carrierBandwidth->dl_Bandwidth = CarrierBandwidthEUTRA__dl_Bandwidth_n25;
  mobilityInfo->carrierBandwidth->ul_Bandwidth = NULL;
  mobilityInfo->rach_ConfigDedicated = NULL;

  // store the srb and drb list for ho management, mainly in case of failure

  memcpy(ue_context_pP->ue_context.handover_info->as_config.sourceRadioResourceConfig.srb_ToAddModList,
         (void*)SRB_configList2,
         sizeof(SRB_ToAddModList_t));
  memcpy((void*)ue_context_pP->ue_context.handover_info->as_config.sourceRadioResourceConfig.drb_ToAddModList,
         (void*)DRB_configList2,
         sizeof(DRB_ToAddModList_t));
  ue_context_pP->ue_context.handover_info->as_config.sourceRadioResourceConfig.drb_ToReleaseList = NULL;
  memcpy((void*)ue_context_pP->ue_context.handover_info->as_config.sourceRadioResourceConfig.mac_MainConfig,
         (void*)mac_MainConfig,
         sizeof(MAC_MainConfig_t));
  memcpy((void*)ue_context_pP->ue_context.handover_info->as_config.sourceRadioResourceConfig.physicalConfigDedicated,
         (void*)ue_context_pP->ue_context.physicalConfigDedicated,
         sizeof(PhysicalConfigDedicated_t));
  /*    memcpy((void *)rrc_inst->handover_info[ue_mod_idP]->as_config.sourceRadioResourceConfig.sps_Config,
     (void *)rrc_inst->sps_Config[ue_mod_idP],
     sizeof(SPS_Config_t));
   */
  LOG_I(RRC, "[eNB %d] Frame %d: adding new UE\n");
  //Idx = (ue_mod_idP * NB_RB_MAX) + DCCH;
  Idx = DCCH;
  // SRB1
  ue_context_pP->ue_context.Srb1.Active = 1;
  ue_context_pP->ue_context.Srb1.Srb_info.Srb_id = Idx;
  memcpy(&ue_context_pP->ue_context.Srb1.Srb_info.Lchan_desc[0], &DCCH_LCHAN_DESC, LCHAN_DESC_SIZE);
  memcpy(&ue_context_pP->ue_context.Srb1.Srb_info.Lchan_desc[1], &DCCH_LCHAN_DESC, LCHAN_DESC_SIZE);

  // SRB2 
  ue_context_pP->ue_context.Srb2.Active = 1;
  ue_context_pP->ue_context.Srb2.Srb_info.Srb_id = Idx;
  memcpy(&ue_context_pP->ue_context.Srb2.Srb_info.Lchan_desc[0], &DCCH_LCHAN_DESC, LCHAN_DESC_SIZE);
  memcpy(&ue_context_pP->ue_context.Srb2.Srb_info.Lchan_desc[1], &DCCH_LCHAN_DESC, LCHAN_DESC_SIZE);

  LOG_I(RRC, "[eNB %d] CALLING RLC CONFIG SRB1 (rbid %d) for UE %x\n",
        ctxt_pP->module_id, Idx, ue_context_pP->ue_context.rnti);

  //      rrc_pdcp_config_req (enb_mod_idP, frameP, 1, CONFIG_ACTION_ADD, idx, UNDEF_SECURITY_MODE);
  //      rrc_rlc_config_req(enb_mod_idP,frameP,1,CONFIG_ACTION_ADD,Idx,SIGNALLING_RADIO_BEARER,Rlc_info_am_config);

  rrc_pdcp_config_asn1_req(&ctxt,
                           ue_context_pP->ue_context.SRB_configList,
                           (DRB_ToAddModList_t *) NULL, (DRB_ToReleaseList_t *) NULL, 0xff, NULL, NULL, NULL
#ifdef Rel10
                           , (PMCH_InfoList_r9_t *) NULL
#endif
                          );

  rrc_rlc_config_asn1_req(&ctxt,
                          ue_context_pP->ue_context.SRB_configList,
                          (DRB_ToAddModList_t *) NULL, (DRB_ToReleaseList_t *) NULL
#ifdef Rel10
                          , (PMCH_InfoList_r9_t *) NULL
#endif
                         );

  /* Initialize NAS list */
  dedicatedInfoNASList = NULL;

  //  rrcConnectionReconfiguration->criticalExtensions.choice.c1.choice.rrcConnectionReconfiguration_r8.measConfig->reportConfigToAddModList = ReportConfig_list;
  memset(buffer, 0, RRC_BUF_SIZE);

  size = do_RRCConnectionReconfiguration(
           ctxt_pP,
           buffer,
           rrc_eNB_get_next_transaction_identifier(ctxt_pP->module_id),   //Transaction_id,
           SRB_configList2,
           DRB_configList2,
           NULL,  // DRB2_list,
           NULL,    //*sps_Config,
           ue_context_pP->ue_context.physicalConfigDedicated,
           MeasObj_list,
           ReportConfig_list,
           NULL,    //quantityConfig,
           MeasId_list,
           mac_MainConfig,
           NULL,
           mobilityInfo,
           Sparams,
           NULL,
           NULL,
           dedicatedInfoNASList
#ifdef Rel10
           , NULL   // SCellToAddMod_r10_t
#endif
         );

  LOG_I(RRC,
        "[eNB %d] Frame %d, Logical Channel DL-DCCH, Generate RRCConnectionReconfiguration for handover (bytes %d, UE rnti %x)\n",
        ctxt_pP->module_id, ctxt_pP->frame, size, ue_context_pP->ue_context.rnti);
  // to be updated if needed
  /*if (eNB_rrc_inst[ctxt_pP->module_id].SRB1_config[ue_mod_idP]->logicalChannelConfig) {
     if (eNB_rrc_inst[ctxt_pP->module_id].SRB1_config[ue_mod_idP]->logicalChannelConfig->present == SRB_ToAddMod__logicalChannelConfig_PR_explicitValue) {
     SRB1_logicalChannelConfig = &eNB_rrc_inst[ctxt_pP->module_id].SRB1_config[ue_mod_idP]->logicalChannelConfig->choice.explicitValue;
     }
     else {
     SRB1_logicalChannelConfig = &SRB1_logicalChannelConfig_defaultValue;
     }
     }
     else {
     SRB1_logicalChannelConfig = &SRB1_logicalChannelConfig_defaultValue;
     }
   */

  LOG_D(RRC,
        "[FRAME %05d][RRC_eNB][MOD %02d][][--- PDCP_DATA_REQ/%d Bytes (rrcConnectionReconfiguration_handover to UE %x MUI %d) --->][PDCP][MOD %02d][RB %02d]\n",
        ctxt_pP->frame, ctxt_pP->module_id, size, ue_context_pP->ue_context.rnti, rrc_eNB_mui, ctxt_pP->module_id, DCCH);
  //rrc_rlc_data_req(ctxt_pP->module_id,frameP, 1,(ue_mod_idP*NB_RB_MAX)+DCCH,rrc_eNB_mui++,0,size,(char*)buffer);
  //pdcp_data_req (ctxt_pP->module_id, frameP, 1, (ue_mod_idP * NB_RB_MAX) + DCCH,rrc_eNB_mui++, 0, size, (char *) buffer, 1);
  rrc_mac_config_req(
    ctxt_pP->module_id,
    ue_context_pP->ue_context.primaryCC_id,
    ENB_FLAG_YES,
    ue_context_pP->ue_context.rnti,
    0,
    (RadioResourceConfigCommonSIB_t *) NULL,
    ue_context_pP->ue_context.physicalConfigDedicated,
#ifdef Rel10
    (SCellToAddMod_r10_t *)NULL,
    //(struct PhysicalConfigDedicatedSCell_r10 *)NULL,
#endif
    (MeasObjectToAddMod_t **) NULL,
    ue_context_pP->ue_context.mac_MainConfig,
    1,
    SRB1_logicalChannelConfig,
    ue_context_pP->ue_context.measGapConfig,
    (TDD_Config_t *) NULL,
    (MobilityControlInfo_t *) mobilityInfo,
    (uint8_t *) NULL, (uint16_t *) NULL, NULL, NULL, NULL, (MBSFN_SubframeConfigList_t *) NULL
#ifdef Rel10
    , 0, (MBSFN_AreaInfoList_r9_t *) NULL, (PMCH_InfoList_r9_t *) NULL
#endif
#ifdef CBA
    , 0, 0
#endif
  );

  /*
     handoverCommand.criticalExtensions.present = HandoverCommand__criticalExtensions_PR_c1;
     handoverCommand.criticalExtensions.choice.c1.present = HandoverCommand__criticalExtensions__c1_PR_handoverCommand_r8;
     handoverCommand.criticalExtensions.choice.c1.choice.handoverCommand_r8.handoverCommandMessage.buf = buffer;
     handoverCommand.criticalExtensions.choice.c1.choice.handoverCommand_r8.handoverCommandMessage.size = size;
   */
//#warning "COMPILATION PROBLEM"
#ifdef PROBLEM_COMPILATION_RESOLVED

  if (sourceModId != 0xFF) {
    memcpy(eNB_rrc_inst[sourceModId].handover_info[eNB_rrc_inst[ctxt_pP->module_id].handover_info[ue_mod_idP]->ueid_s]->buf,
           (void *)buffer, size);
    eNB_rrc_inst[sourceModId].handover_info[eNB_rrc_inst[ctxt_pP->module_id].handover_info[ue_mod_idP]->ueid_s]->size = size;
    eNB_rrc_inst[sourceModId].handover_info[eNB_rrc_inst[ctxt_pP->module_id].handover_info[ue_mod_idP]->ueid_s]->ho_complete =
      0xF1;
    //eNB_rrc_inst[ctxt_pP->module_id].handover_info[ue_mod_idP]->ho_complete = 0xFF;
    LOG_D(RRC, "[eNB %d] Frame %d: setting handover complete to 0xF1 for (%d,%d) and to 0xFF for (%d,%d)\n",
          ctxt_pP->module_id,
          ctxt_pP->frame,
          sourceModId,
          eNB_rrc_inst[ctxt_pP->module_id].handover_info[ue_mod_idP]->ueid_s,
          ctxt_pP->module_id,
          ue_mod_idP);
  } else
    LOG_W(RRC,
          "[eNB %d] Frame %d: rrc_eNB_generate_RRCConnectionReconfiguration_handover: Could not find source eNB mod_id.\n",
          ctxt_pP->module_id, ctxt_pP->frame);

#endif
}

/*
  void ue_rrc_process_rrcConnectionReconfiguration(uint8_t enb_mod_idP,frame_t frameP,
  RRCConnectionReconfiguration_t *rrcConnectionReconfiguration,
  uint8_t CH_index) {

  if (rrcConnectionReconfiguration->criticalExtensions.present == RRCConnectionReconfiguration__criticalExtensions_PR_c1)
  if (rrcConnectionReconfiguration->criticalExtensions.choice.c1.present == RRCConnectionReconfiguration__criticalExtensions__c1_PR_rrcConnectionReconfiguration_r8) {

  if (rrcConnectionReconfiguration->criticalExtensions.choice.c1.choice.rrcConnectionReconfiguration_r8.radioResourceConfigDedicated) {
  rrc_ue_process_radioResourceConfigDedicated(enb_mod_idP,frameP,CH_index,
  rrcConnectionReconfiguration->criticalExtensions.choice.c1.choice.rrcConnectionReconfiguration_r8.radioResourceConfigDedicated);

  }

  // check other fields for
  }
  }
*/

//-----------------------------------------------------------------------------
void
rrc_eNB_process_RRCConnectionReconfigurationComplete(
  const protocol_ctxt_t* const ctxt_pP,
  rrc_eNB_ue_context_t*        ue_context_pP,
  const uint8_t xid
)
//-----------------------------------------------------------------------------
{
  int                                 i;
#ifdef PDCP_USE_NETLINK
  int                                 oip_ifup = 0;
  int                                 dest_ip_offset = 0;
  module_id_t                         ue_module_id   = -1;
  /* avoid gcc warnings */
  (void)oip_ifup;
  (void)dest_ip_offset;
  (void)ue_module_id;
#endif

  uint8_t                            *kRRCenc = NULL;
  uint8_t                            *kRRCint = NULL;
  uint8_t                            *kUPenc = NULL;

  DRB_ToAddModList_t*                 DRB_configList = ue_context_pP->ue_context.DRB_configList2[xid];
  SRB_ToAddModList_t*                 SRB_configList = ue_context_pP->ue_context.SRB_configList2[xid];

  T(T_ENB_RRC_CONNECTION_RECONFIGURATION_COMPLETE, T_INT(ctxt_pP->module_id), T_INT(ctxt_pP->frame),
    T_INT(ctxt_pP->subframe), T_INT(ctxt_pP->rnti));

#if defined(ENABLE_SECURITY)

  /* Derive the keys from kenb */
  if (DRB_configList != NULL) {
    derive_key_up_enc(ue_context_pP->ue_context.ciphering_algorithm,
                      ue_context_pP->ue_context.kenb, &kUPenc);
  }

  derive_key_rrc_enc(ue_context_pP->ue_context.ciphering_algorithm,
                     ue_context_pP->ue_context.kenb, &kRRCenc);
  derive_key_rrc_int(ue_context_pP->ue_context.integrity_algorithm,
                     ue_context_pP->ue_context.kenb, &kRRCint);

#endif
#if ENABLE_RAL
  {
    MessageDef                         *message_ral_p = NULL;
    rrc_ral_connection_reconfiguration_ind_t connection_reconfiguration_ind;
    int                                 i;

    message_ral_p = itti_alloc_new_message(TASK_RRC_ENB, RRC_RAL_CONNECTION_RECONFIGURATION_IND);
    memset(&connection_reconfiguration_ind, 0, sizeof(rrc_ral_connection_reconfiguration_ind_t));
    connection_reconfiguration_ind.ue_id = ctxt_pP->rnti;

    if (DRB_configList != NULL) {
      connection_reconfiguration_ind.num_drb = DRB_configList->list.count;

      for (i = 0; (i < DRB_configList->list.count) && (i < maxDRB); i++) {
        connection_reconfiguration_ind.drb_id[i] = DRB_configList->list.array[i]->drb_Identity;
      }
    } else {
      connection_reconfiguration_ind.num_drb = 0;
    }

    if (SRB_configList != NULL) {
      connection_reconfiguration_ind.num_srb = SRB_configList->list.count;
    } else {
      connection_reconfiguration_ind.num_srb = 0;
    }

    memcpy(&message_ral_p->ittiMsg, (void *)&connection_reconfiguration_ind,
           sizeof(rrc_ral_connection_reconfiguration_ind_t));
    LOG_I(RRC, "Sending RRC_RAL_CONNECTION_RECONFIGURATION_IND to RAL\n");
    itti_send_msg_to_task(TASK_RAL_ENB, ctxt_pP->instance, message_ral_p);
  }
#endif
  // Refresh SRBs/DRBs
  MSC_LOG_TX_MESSAGE(
    MSC_RRC_ENB,
    MSC_PDCP_ENB,
    NULL,
    0,
    MSC_AS_TIME_FMT" CONFIG_REQ UE %x DRB (security unchanged)",
    MSC_AS_TIME_ARGS(ctxt_pP),
    ue_context_pP->ue_context.rnti);

  rrc_pdcp_config_asn1_req(
    ctxt_pP,
    SRB_configList, //NULL,  //LG-RK 14/05/2014 SRB_configList,
    DRB_configList, 
    (DRB_ToReleaseList_t *) NULL,
    /*eNB_rrc_inst[ctxt_pP->module_id].ciphering_algorithm[ue_mod_idP] |
             (eNB_rrc_inst[ctxt_pP->module_id].integrity_algorithm[ue_mod_idP] << 4),
     */
    0xff, // already configured during the securitymodecommand
    kRRCenc,
    kRRCint,
    kUPenc
#ifdef Rel10
    , (PMCH_InfoList_r9_t *) NULL
#endif
  );
  // Refresh SRBs/DRBs
  rrc_rlc_config_asn1_req(
    ctxt_pP,
    SRB_configList, // NULL,  //LG-RK 14/05/2014 SRB_configList,
    DRB_configList,
    (DRB_ToReleaseList_t *) NULL
#ifdef Rel10
    , (PMCH_InfoList_r9_t *) NULL
#endif
  );
  
  // set the SRB active in Ue context
  if (SRB_configList != NULL) {
    for (i = 0; (i < SRB_configList->list.count) && (i < 3); i++) {
      if (SRB_configList->list.array[i]->srb_Identity == 1 ){
	ue_context_pP->ue_context.Srb1.Active=1;
      }
      else if (SRB_configList->list.array[i]->srb_Identity == 2 )  {
	  ue_context_pP->ue_context.Srb2.Active=1;
	  ue_context_pP->ue_context.Srb2.Srb_info.Srb_id=2;
	     LOG_I(RRC,"[eNB %d] Frame  %d CC %d : SRB2 is now active\n",
		ctxt_pP->module_id,
		ctxt_pP->frame,
		ue_context_pP->ue_context.primaryCC_id);
      } else {
	LOG_W(RRC,"[eNB %d] Frame  %d CC %d : invalide SRB identity %d\n",
	      ctxt_pP->module_id,
	      ctxt_pP->frame,
	      SRB_configList->list.array[i]->srb_Identity);
      }
    }
  }
  
  // Loop through DRBs and establish if necessary

  if (DRB_configList != NULL) {
    for (i = 0; i < DRB_configList->list.count; i++) {  // num max DRB (11-3-8)
      if (DRB_configList->list.array[i]) {
        LOG_I(RRC,
              "[eNB %d] Frame  %d : Logical Channel UL-DCCH, Received RRCConnectionReconfigurationComplete from UE rnti %x, reconfiguring DRB %d/LCID %d\n",
              ctxt_pP->module_id,
              ctxt_pP->frame,
              ctxt_pP->rnti,
              (int)DRB_configList->list.array[i]->drb_Identity,
              (int)*DRB_configList->list.array[i]->logicalChannelIdentity);
        // for pre-ci tests
        LOG_I(RRC,
              "[eNB %d] Frame  %d : Logical Channel UL-DCCH, Received RRCConnectionReconfigurationComplete from UE %u, reconfiguring DRB %d/LCID %d\n",
              ctxt_pP->module_id,
              ctxt_pP->frame,
              oai_emulation.info.eNB_ue_local_uid_to_ue_module_id[ctxt_pP->module_id][ue_context_pP->local_uid],
              (int)DRB_configList->list.array[i]->drb_Identity,
              (int)*DRB_configList->list.array[i]->logicalChannelIdentity);

        if (ue_context_pP->ue_context.DRB_active[i] == 0) {
          /*
             rrc_pdcp_config_req (ctxt_pP->module_id, frameP, 1, CONFIG_ACTION_ADD,
             (ue_mod_idP * NB_RB_MAX) + *DRB_configList->list.array[i]->logicalChannelIdentity,UNDEF_SECURITY_MODE);
             rrc_rlc_config_req(ctxt_pP->module_id,frameP,1,CONFIG_ACTION_ADD,
             (ue_mod_idP * NB_RB_MAX) + (int)*eNB_rrc_inst[ctxt_pP->module_id].DRB_config[ue_mod_idP][i]->logicalChannelIdentity,
             RADIO_ACCESS_BEARER,Rlc_info_um);
           */
          ue_context_pP->ue_context.DRB_active[i] = 1;

          LOG_D(RRC,
                "[eNB %d] Frame %d: Establish RLC UM Bidirectional, DRB %d Active\n",
                ctxt_pP->module_id, ctxt_pP->frame, (int)DRB_configList->list.array[i]->drb_Identity);
#if  defined(PDCP_USE_NETLINK) && !defined(LINK_ENB_PDCP_TO_GTPV1U)
          // can mean also IPV6 since ether -> ipv6 autoconf
#   if !defined(OAI_NW_DRIVER_TYPE_ETHERNET) && !defined(EXMIMO) && !defined(OAI_USRP) && !defined(OAI_BLADERF) && !defined(ETHERNET)
          LOG_I(OIP, "[eNB %d] trying to bring up the OAI interface oai%d\n",
                ctxt_pP->module_id,
                ctxt_pP->module_id);
          oip_ifup = nas_config(
                       ctxt_pP->module_id,   // interface index
                       ctxt_pP->module_id + 1,   // thrid octet
                       ctxt_pP->module_id + 1);  // fourth octet

          if (oip_ifup == 0) {    // interface is up --> send a config the DRB
#      ifdef OAI_EMU
            oai_emulation.info.oai_ifup[ctxt_pP->module_id] = 1;
            dest_ip_offset = NB_eNB_INST;
#      else
            dest_ip_offset = 8;
#      endif
            LOG_I(OIP,
                  "[eNB %d] Config the oai%d to send/receive pkt on DRB %d to/from the protocol stack\n",
                  ctxt_pP->module_id, ctxt_pP->module_id,
                  (ue_context_pP->local_uid * maxDRB) + DRB_configList->list.array[i]->drb_Identity);
            ue_module_id = oai_emulation.info.eNB_ue_local_uid_to_ue_module_id[ctxt_pP->module_id][ue_context_pP->local_uid];
            rb_conf_ipv4(0, //add
                         ue_module_id,  //cx
                         ctxt_pP->module_id,    //inst
                         (ue_module_id * maxDRB) + DRB_configList->list.array[i]->drb_Identity, // RB
                         0,    //dscp
                         ipv4_address(ctxt_pP->module_id + 1, ctxt_pP->module_id + 1),  //saddr
                         ipv4_address(ctxt_pP->module_id + 1, dest_ip_offset + ue_module_id + 1));  //daddr
            LOG_D(RRC, "[eNB %d] State = Attached (UE rnti %x module id %u)\n",
                  ctxt_pP->module_id, ue_context_pP->ue_context.rnti, ue_module_id);
          }

#   else
#      ifdef OAI_EMU
          oai_emulation.info.oai_ifup[ctxt_pP->module_id] = 1;
#      endif
#   endif
#endif

          LOG_D(RRC,
                PROTOCOL_RRC_CTXT_UE_FMT" RRC_eNB --- MAC_CONFIG_REQ  (DRB) ---> MAC_eNB\n",
                PROTOCOL_RRC_CTXT_UE_ARGS(ctxt_pP));

          if (DRB_configList->list.array[i]->logicalChannelIdentity) {
            DRB2LCHAN[i] = (uint8_t) * DRB_configList->list.array[i]->logicalChannelIdentity;
          }

          rrc_mac_config_req(
            ctxt_pP->module_id,
            ue_context_pP->ue_context.primaryCC_id,
            ENB_FLAG_YES,
            ue_context_pP->ue_context.rnti,
            0,
            (RadioResourceConfigCommonSIB_t *) NULL,
            ue_context_pP->ue_context.physicalConfigDedicated,
#ifdef Rel10
            (SCellToAddMod_r10_t *)NULL,
            //(struct PhysicalConfigDedicatedSCell_r10 *)NULL,
#endif
            (MeasObjectToAddMod_t **) NULL,
            ue_context_pP->ue_context.mac_MainConfig,
            DRB2LCHAN[i],
            DRB_configList->list.array[i]->logicalChannelConfig,
            ue_context_pP->ue_context.measGapConfig,
            (TDD_Config_t *) NULL,
            NULL,
            (uint8_t *) NULL,
            (uint16_t *) NULL, NULL, NULL, NULL, (MBSFN_SubframeConfigList_t *) NULL
#ifdef Rel10
            , 0, (MBSFN_AreaInfoList_r9_t *) NULL, (PMCH_InfoList_r9_t *) NULL
#endif
#ifdef CBA
            , eNB_rrc_inst[ctxt_pP->module_id].num_active_cba_groups, eNB_rrc_inst[ctxt_pP->module_id].cba_rnti[0]
#endif
          );

        } else {        // remove LCHAN from MAC/PHY

          if (ue_context_pP->ue_context.DRB_active[i] == 1) {
            // DRB has just been removed so remove RLC + PDCP for DRB
            /*      rrc_pdcp_config_req (ctxt_pP->module_id, frameP, 1, CONFIG_ACTION_REMOVE,
               (ue_mod_idP * NB_RB_MAX) + DRB2LCHAN[i],UNDEF_SECURITY_MODE);
             */
            rrc_rlc_config_req(
              ctxt_pP,
              SRB_FLAG_NO,
              MBMS_FLAG_NO,
              CONFIG_ACTION_REMOVE,
              DRB2LCHAN[i],
              Rlc_info_um);
          }

          ue_context_pP->ue_context.DRB_active[i] = 0;
          LOG_D(RRC,
                PROTOCOL_RRC_CTXT_UE_FMT" RRC_eNB --- MAC_CONFIG_REQ  (DRB) ---> MAC_eNB\n",
                PROTOCOL_RRC_CTXT_UE_ARGS(ctxt_pP));
          rrc_mac_config_req(ctxt_pP->module_id,
                             ue_context_pP->ue_context.primaryCC_id,
                             ENB_FLAG_YES,
                             ue_context_pP->ue_context.rnti,
                             0,
                             (RadioResourceConfigCommonSIB_t *) NULL,
                             ue_context_pP->ue_context.physicalConfigDedicated,
#ifdef Rel10
                             (SCellToAddMod_r10_t *)NULL,
                             //(struct PhysicalConfigDedicatedSCell_r10 *)NULL,
#endif
                             (MeasObjectToAddMod_t **) NULL,
                             ue_context_pP->ue_context.mac_MainConfig,
                             DRB2LCHAN[i],
                             (LogicalChannelConfig_t *) NULL,
                             (MeasGapConfig_t *) NULL,
                             (TDD_Config_t *) NULL,
                             NULL, (uint8_t *) NULL, (uint16_t *) NULL, NULL, NULL, NULL, NULL
#ifdef Rel10
                             , 0, (MBSFN_AreaInfoList_r9_t *) NULL, (PMCH_InfoList_r9_t *) NULL
#endif
#ifdef CBA
                             , 0, 0
#endif
                            );
        }
      }
    }
  }
}

//-----------------------------------------------------------------------------
void
rrc_eNB_generate_RRCConnectionSetup(
  const protocol_ctxt_t* const ctxt_pP,
  rrc_eNB_ue_context_t*          const ue_context_pP,
  const int                    CC_id
)
//-----------------------------------------------------------------------------
{

  LogicalChannelConfig_t             *SRB1_logicalChannelConfig;  //,*SRB2_logicalChannelConfig;
  SRB_ToAddModList_t                **SRB_configList;
  SRB_ToAddMod_t                     *SRB1_config;
  int                                 cnt;

  T(T_ENB_RRC_CONNECTION_SETUP, T_INT(ctxt_pP->module_id), T_INT(ctxt_pP->frame),
    T_INT(ctxt_pP->subframe), T_INT(ctxt_pP->rnti));

  SRB_configList = &ue_context_pP->ue_context.SRB_configList;
  eNB_rrc_inst[ctxt_pP->module_id].carrier[CC_id].Srb0.Tx_buffer.payload_size =
    do_RRCConnectionSetup(ctxt_pP,
                          ue_context_pP,
                          (uint8_t*) eNB_rrc_inst[ctxt_pP->module_id].carrier[CC_id].Srb0.Tx_buffer.Payload,
			  (mac_xface->lte_frame_parms->nb_antennas_tx_eNB==2)?2:1, //at this point we do not have the UE capability information, so it can only be TM1 or TM2
                          rrc_eNB_get_next_transaction_identifier(ctxt_pP->module_id),
                          mac_xface->lte_frame_parms,
                          SRB_configList,
                          &ue_context_pP->ue_context.physicalConfigDedicated);

#ifdef RRC_MSG_PRINT
  LOG_F(RRC,"[MSG] RRC Connection Setup\n");

  for (cnt = 0; cnt < eNB_rrc_inst[ctxt_pP->module_id].carrier[CC_id].Srb0.Tx_buffer.payload_size; cnt++) {
    LOG_F(RRC,"%02x ", ((uint8_t*)eNB_rrc_inst[ctxt_pP->module_id].Srb0.Tx_buffer.Payload)[cnt]);
  }

  LOG_F(RRC,"\n");
  //////////////////////////////////
#endif

  // configure SRB1/SRB2, PhysicalConfigDedicated, MAC_MainConfig for UE

  if (*SRB_configList != NULL) {
    for (cnt = 0; cnt < (*SRB_configList)->list.count; cnt++) {
      if ((*SRB_configList)->list.array[cnt]->srb_Identity == 1) {
        SRB1_config = (*SRB_configList)->list.array[cnt];

        if (SRB1_config->logicalChannelConfig) {
          if (SRB1_config->logicalChannelConfig->present ==
              SRB_ToAddMod__logicalChannelConfig_PR_explicitValue) {
            SRB1_logicalChannelConfig = &SRB1_config->logicalChannelConfig->choice.explicitValue;
          } else {
            SRB1_logicalChannelConfig = &SRB1_logicalChannelConfig_defaultValue;
          }
        } else {
          SRB1_logicalChannelConfig = &SRB1_logicalChannelConfig_defaultValue;
        }

        LOG_D(RRC,
              PROTOCOL_RRC_CTXT_UE_FMT" RRC_eNB --- MAC_CONFIG_REQ  (SRB1) ---> MAC_eNB\n",
              PROTOCOL_RRC_CTXT_UE_ARGS(ctxt_pP));
        rrc_mac_config_req(
          ctxt_pP->module_id,
          ue_context_pP->ue_context.primaryCC_id,
          ENB_FLAG_YES,
          ue_context_pP->ue_context.rnti,
          0,
          (RadioResourceConfigCommonSIB_t *) NULL,
          ue_context_pP->ue_context.physicalConfigDedicated,
#ifdef Rel10
          (SCellToAddMod_r10_t *)NULL,
          //(struct PhysicalConfigDedicatedSCell_r10 *)NULL,
#endif
          (MeasObjectToAddMod_t **) NULL,
          ue_context_pP->ue_context.mac_MainConfig,
          1,
          SRB1_logicalChannelConfig,
          ue_context_pP->ue_context.measGapConfig,
          (TDD_Config_t *) NULL,
          NULL,
          (uint8_t *) NULL,
          (uint16_t *) NULL, NULL, NULL, NULL, (MBSFN_SubframeConfigList_t *) NULL
#ifdef Rel10
          , 0, (MBSFN_AreaInfoList_r9_t *) NULL, (PMCH_InfoList_r9_t *) NULL
#endif
#ifdef CBA
          , 0, 0
#endif
        );
        break;
      }
    }
  }

  MSC_LOG_TX_MESSAGE(
    MSC_RRC_ENB,
    MSC_RRC_UE,
    eNB_rrc_inst[ctxt_pP->module_id].carrier[CC_id].Srb0.Tx_buffer.Header, // LG WARNING
    eNB_rrc_inst[ctxt_pP->module_id].carrier[CC_id].Srb0.Tx_buffer.payload_size,
    MSC_AS_TIME_FMT" RRCConnectionSetup UE %x size %u",
    MSC_AS_TIME_ARGS(ctxt_pP),
    ue_context_pP->ue_context.rnti,
    eNB_rrc_inst[ctxt_pP->module_id].carrier[CC_id].Srb0.Tx_buffer.payload_size);


  LOG_I(RRC,
        PROTOCOL_RRC_CTXT_UE_FMT" [RAPROC] Logical Channel DL-CCCH, Generating RRCConnectionSetup (bytes %d)\n",
        PROTOCOL_RRC_CTXT_UE_ARGS(ctxt_pP),
        eNB_rrc_inst[ctxt_pP->module_id].carrier[CC_id].Srb0.Tx_buffer.payload_size);

}

#if defined(ENABLE_ITTI)
char
//-----------------------------------------------------------------------------
openair_rrc_eNB_init(
  const module_id_t enb_mod_idP
)
//-----------------------------------------------------------------------------
{
  /* Dummy function, initialization will be done through ITTI messaging */
  return 0;
}
#endif

#if defined(ENABLE_ITTI)
//-----------------------------------------------------------------------------
char
openair_rrc_eNB_configuration(
  const module_id_t enb_mod_idP,
  RrcConfigurationReq* configuration
)
#else
char
openair_rrc_eNB_init(
  const module_id_t enb_mod_idP
)
#endif
//-----------------------------------------------------------------------------
{
  protocol_ctxt_t ctxt;
  int             CC_id;

  PROTOCOL_CTXT_SET_BY_MODULE_ID(&ctxt, enb_mod_idP, ENB_FLAG_YES, NOT_A_RNTI, 0, 0,enb_mod_idP);
  LOG_I(RRC,
        PROTOCOL_RRC_CTXT_FMT" Init...\n",
        PROTOCOL_RRC_CTXT_ARGS(&ctxt));

  AssertFatal(eNB_rrc_inst != NULL, "eNB_rrc_inst not initialized!");
  AssertFatal(NUMBER_OF_UE_MAX < (module_id_t)0xFFFFFFFFFFFFFFFF, " variable overflow");

  //    for (j = 0; j < NUMBER_OF_UE_MAX; j++)
  //        eNB_rrc_inst[ctxt.module_id].Info.UE[j].Status = RRC_IDLE;  //CH_READY;
  //
  //#if defined(ENABLE_USE_MME)
  //    // Connect eNB to MME
  //    if (EPC_MODE_ENABLED <= 0)
  //#endif
  //    {
  //        /* Init security parameters */
  //        for (j = 0; j < NUMBER_OF_UE_MAX; j++) {
  //            eNB_rrc_inst[ctxt.module_id].ciphering_algorithm[j] = SecurityAlgorithmConfig__cipheringAlgorithm_eea0;
  //            eNB_rrc_inst[ctxt.module_id].integrity_algorithm[j] = SecurityAlgorithmConfig__integrityProtAlgorithm_eia2;
  //            rrc_eNB_init_security(enb_mod_idP, j);
  //        }
  //    }
  eNB_rrc_inst[ctxt.module_id].Nb_ue = 0;

  for (CC_id = 0; CC_id < MAX_NUM_CCs; CC_id++) {
    eNB_rrc_inst[ctxt.module_id].carrier[CC_id].Srb0.Active = 0;
  }

  uid_linear_allocator_init(&eNB_rrc_inst[ctxt.module_id].uid_allocator);
  RB_INIT(&eNB_rrc_inst[ctxt.module_id].rrc_ue_head);
  //    for (j = 0; j < (NUMBER_OF_UE_MAX + 1); j++) {
  //        eNB_rrc_inst[enb_mod_idP].Srb2[j].Active = 0;
  //    }


  eNB_rrc_inst[ctxt.module_id].initial_id2_s1ap_ids = hashtable_create (NUMBER_OF_UE_MAX * 2, NULL, NULL);
  eNB_rrc_inst[ctxt.module_id].s1ap_id2_s1ap_ids    = hashtable_create (NUMBER_OF_UE_MAX * 2, NULL, NULL);

  memcpy(&eNB_rrc_inst[ctxt.module_id].configuration,configuration,sizeof(RrcConfigurationReq));

  /// System Information INIT

  LOG_I(RRC, PROTOCOL_RRC_CTXT_FMT" Checking release \n",
        PROTOCOL_RRC_CTXT_ARGS(&ctxt));
#ifdef Rel10

  // This has to come from some top-level configuration
  // only CC_id 0 is logged
  LOG_I(RRC, PROTOCOL_RRC_CTXT_FMT" Rel10 RRC detected, MBMS flag %d\n",
        PROTOCOL_RRC_CTXT_ARGS(&ctxt),
        eNB_rrc_inst[ctxt.module_id].carrier[0].MBMS_flag);

#else
  LOG_I(RRC, PROTOCOL_RRC_CTXT_FMT" Rel8 RRC\n", PROTOCOL_RRC_CTXT_ARGS(&ctxt));
#endif
#ifdef CBA

  for (CC_id = 0; CC_id < MAX_NUM_CCs; CC_id++) {
    for (j = 0; j < NUM_MAX_CBA_GROUP; j++) {
      eNB_rrc_inst[ctxt.module_id].carrier[CC_id].cba_rnti[j] = CBA_OFFSET + j;
    }

    if (eNB_rrc_inst[ctxt.module_id].carrier[CC_id].num_active_cba_groups > NUM_MAX_CBA_GROUP) {
      eNB_rrc_inst[ctxt.module_id].carrier[CC_id].num_active_cba_groups = NUM_MAX_CBA_GROUP;
    }

    LOG_D(RRC,
          PROTOCOL_RRC_CTXT_FMT" Initialization of 4 cba_RNTI values (%x %x %x %x) num active groups %d\n",
          PROTOCOL_RRC_CTXT_ARGS(&ctxt),
          enb_mod_idP, eNB_rrc_inst[ctxt.module_id].carrier[CC_id].cba_rnti[0],
          eNB_rrc_inst[ctxt.module_id].carrier[CC_id].cba_rnti[1],
          eNB_rrc_inst[ctxt.module_id].carrier[CC_id].cba_rnti[2],
          eNB_rrc_inst[ctxt.module_id].carrier[CC_id].cba_rnti[3],
          eNB_rrc_inst[ctxt.module_id].carrier[CC_id].num_active_cba_groups);
  }

#endif

  for (CC_id = 0; CC_id < MAX_NUM_CCs; CC_id++) {
    init_SI(&ctxt,
            CC_id
#if defined(ENABLE_ITTI)
            , configuration
#endif
           );
  }

#ifdef Rel10

  for (CC_id = 0; CC_id < MAX_NUM_CCs; CC_id++) {
    switch (eNB_rrc_inst[ctxt.module_id].carrier[CC_id].MBMS_flag) {
    case 1:
    case 2:
    case 3:
      LOG_I(RRC, PROTOCOL_RRC_CTXT_FMT" Configuring 1 MBSFN sync area\n", PROTOCOL_RRC_CTXT_ARGS(&ctxt));
      eNB_rrc_inst[ctxt.module_id].carrier[CC_id].num_mbsfn_sync_area = 1;
      break;

    case 4:
      LOG_I(RRC, PROTOCOL_RRC_CTXT_FMT" Configuring 2 MBSFN sync area\n", PROTOCOL_RRC_CTXT_ARGS(&ctxt));
      eNB_rrc_inst[ctxt.module_id].carrier[CC_id].num_mbsfn_sync_area = 2;
      break;

    default:
      eNB_rrc_inst[ctxt.module_id].carrier[CC_id].num_mbsfn_sync_area = 0;
      break;
    }

    // if we are here the eNB_rrc_inst[enb_mod_idP].MBMS_flag > 0,
    /// MCCH INIT
    if (eNB_rrc_inst[ctxt.module_id].carrier[CC_id].MBMS_flag > 0) {
      init_MCCH(ctxt.module_id, CC_id);
      /// MTCH data bearer init
      init_MBMS(ctxt.module_id, CC_id, 0);
    }
  }

#endif

#ifdef NO_RRM                   //init ch SRB0, SRB1 & BDTCH
  openair_rrc_on(&ctxt);
#else
  eNB_rrc_inst[ctxt.module_id].Last_scan_req = 0;
  send_msg(&S_rrc, msg_rrc_phy_synch_to_MR_ind(ctxt.module_id, eNB_rrc_inst[ctxt.module_id].Mac_id));
#endif

  return 0;

}

/*------------------------------------------------------------------------------*/
int
rrc_eNB_decode_ccch(
  protocol_ctxt_t* const ctxt_pP,
  const SRB_INFO*        const Srb_info,
  const int              CC_id
)
//-----------------------------------------------------------------------------
{
  module_id_t                                   Idx;
  asn_dec_rval_t                      dec_rval;
  UL_CCCH_Message_t                  *ul_ccch_msg = NULL;
  RRCConnectionRequest_r8_IEs_t*                rrcConnectionRequest = NULL;
  RRCConnectionReestablishmentRequest_r8_IEs_t* rrcConnectionReestablishmentRequest = NULL;
  int                                 i, rval;
  struct rrc_eNB_ue_context_s*                  ue_context_p = NULL;
  uint64_t                                      random_value = 0;
  int                                           stmsi_received = 0;

  T(T_ENB_RRC_UL_CCCH_DATA_IN, T_INT(ctxt_pP->module_id), T_INT(ctxt_pP->frame),
    T_INT(ctxt_pP->subframe), T_INT(ctxt_pP->rnti));

  //memset(ul_ccch_msg,0,sizeof(UL_CCCH_Message_t));

  LOG_D(RRC, PROTOCOL_RRC_CTXT_UE_FMT" Decoding UL CCCH %x.%x.%x.%x.%x.%x (%p)\n",
        PROTOCOL_RRC_CTXT_UE_ARGS(ctxt_pP),
        ((uint8_t*) Srb_info->Rx_buffer.Payload)[0],
        ((uint8_t *) Srb_info->Rx_buffer.Payload)[1],
        ((uint8_t *) Srb_info->Rx_buffer.Payload)[2],
        ((uint8_t *) Srb_info->Rx_buffer.Payload)[3],
        ((uint8_t *) Srb_info->Rx_buffer.Payload)[4],
        ((uint8_t *) Srb_info->Rx_buffer.Payload)[5], (uint8_t *) Srb_info->Rx_buffer.Payload);
  dec_rval = uper_decode(
               NULL,
               &asn_DEF_UL_CCCH_Message,
               (void**)&ul_ccch_msg,
               (uint8_t*) Srb_info->Rx_buffer.Payload,
               100,
               0,
               0);

#if defined(ENABLE_ITTI)
#   if defined(DISABLE_ITTI_XER_PRINT)
  {
    MessageDef                         *message_p;

    message_p = itti_alloc_new_message(TASK_RRC_ENB, RRC_UL_CCCH_MESSAGE);
    memcpy(&message_p->ittiMsg, (void *)ul_ccch_msg, sizeof(RrcUlCcchMessage));

    itti_send_msg_to_task(TASK_UNKNOWN, ctxt_pP->instance, message_p);
  }
#   else
  {
    char                                message_string[10000];
    size_t                              message_string_size;

    if ((message_string_size =
           xer_sprint(message_string, sizeof(message_string), &asn_DEF_UL_CCCH_Message, (void *)ul_ccch_msg)) > 0) {
      MessageDef                         *msg_p;

      msg_p = itti_alloc_new_message_sized(TASK_RRC_ENB, RRC_UL_CCCH, message_string_size + sizeof(IttiMsgText));
      msg_p->ittiMsg.rrc_ul_ccch.size = message_string_size;
      memcpy(&msg_p->ittiMsg.rrc_ul_ccch.text, message_string, message_string_size);

      itti_send_msg_to_task(TASK_UNKNOWN, ctxt_pP->instance, msg_p);
    }
  }
#   endif
#endif

  for (i = 0; i < 8; i++) {
    LOG_T(RRC, "%x.", ((uint8_t *) & ul_ccch_msg)[i]);
  }

  if (dec_rval.consumed == 0) {
    LOG_E(RRC,
          PROTOCOL_RRC_CTXT_UE_FMT" FATAL Error in receiving CCCH\n",
          PROTOCOL_RRC_CTXT_UE_ARGS(ctxt_pP));
    return -1;
  }

  if (ul_ccch_msg->message.present == UL_CCCH_MessageType_PR_c1) {

    switch (ul_ccch_msg->message.choice.c1.present) {

    case UL_CCCH_MessageType__c1_PR_NOTHING:
      LOG_I(RRC,
            PROTOCOL_RRC_CTXT_FMT" Received PR_NOTHING on UL-CCCH-Message\n",
            PROTOCOL_RRC_CTXT_ARGS(ctxt_pP));
      break;

    case UL_CCCH_MessageType__c1_PR_rrcConnectionReestablishmentRequest:
      T(T_ENB_RRC_CONNECTION_REESTABLISHMENT_REQUEST, T_INT(ctxt_pP->module_id), T_INT(ctxt_pP->frame),
        T_INT(ctxt_pP->subframe), T_INT(ctxt_pP->rnti));

#ifdef RRC_MSG_PRINT
      LOG_F(RRC,"[MSG] RRC Connection Reestablishement Request\n");

      for (i = 0; i < Srb_info->Rx_buffer.payload_size; i++) {
        LOG_F(RRC,"%02x ", ((uint8_t*)Srb_info->Rx_buffer.Payload)[i]);
      }

      LOG_F(RRC,"\n");
#endif
      LOG_D(RRC,
            PROTOCOL_RRC_CTXT_UE_FMT"MAC_eNB--- MAC_DATA_IND (rrcConnectionReestablishmentRequest on SRB0) --> RRC_eNB\n",
            PROTOCOL_RRC_CTXT_UE_ARGS(ctxt_pP));
      rrcConnectionReestablishmentRequest =
        &ul_ccch_msg->message.choice.c1.choice.rrcConnectionReestablishmentRequest.criticalExtensions.choice.rrcConnectionReestablishmentRequest_r8;
      LOG_I(RRC,
            PROTOCOL_RRC_CTXT_UE_FMT" RRCConnectionReestablishmentRequest cause %s\n",
            PROTOCOL_RRC_CTXT_UE_ARGS(ctxt_pP),
            ((rrcConnectionReestablishmentRequest->reestablishmentCause == ReestablishmentCause_otherFailure) ?    "Other Failure" :
             (rrcConnectionReestablishmentRequest->reestablishmentCause == ReestablishmentCause_handoverFailure) ? "Handover Failure" :
             "reconfigurationFailure"));
      /*{
      uint64_t                            c_rnti = 0;

      memcpy(((uint8_t *) & c_rnti) + 3, rrcConnectionReestablishmentRequest.UE_identity.c_RNTI.buf,
      rrcConnectionReestablishmentRequest.UE_identity.c_RNTI.size);
      ue_mod_id = rrc_eNB_get_UE_index(enb_mod_idP, c_rnti);
      }

      if ((eNB_rrc_inst[enb_mod_idP].phyCellId == rrcConnectionReestablishmentRequest.UE_identity.physCellId) &&
      (ue_mod_id != UE_INDEX_INVALID)){
      rrc_eNB_generate_RRCConnectionReestablishment(enb_mod_idP, frameP, ue_mod_id);
      }else {
      rrc_eNB_generate_RRCConnectionReestablishmentReject(enb_mod_idP, frameP, ue_mod_id);
      }
      */
      /* reject all reestablishment attempts for the moment */
      rrc_eNB_generate_RRCConnectionReestablishmentReject(ctxt_pP,
                       rrc_eNB_get_ue_context(&eNB_rrc_inst[ctxt_pP->module_id], ctxt_pP->rnti),
                       CC_id);
      break;

    case UL_CCCH_MessageType__c1_PR_rrcConnectionRequest:
      T(T_ENB_RRC_CONNECTION_REQUEST, T_INT(ctxt_pP->module_id), T_INT(ctxt_pP->frame),
        T_INT(ctxt_pP->subframe), T_INT(ctxt_pP->rnti));

#ifdef RRC_MSG_PRINT
      LOG_F(RRC,"[MSG] RRC Connection Request\n");

      for (i = 0; i < Srb_info->Rx_buffer.payload_size; i++) {
        LOG_F(RRC,"%02x ", ((uint8_t*)Srb_info->Rx_buffer.Payload)[i]);
      }

      LOG_F(RRC,"\n");
#endif
      LOG_D(RRC,
            PROTOCOL_RRC_CTXT_UE_FMT"MAC_eNB --- MAC_DATA_IND  (rrcConnectionRequest on SRB0) --> RRC_eNB\n",
            PROTOCOL_RRC_CTXT_UE_ARGS(ctxt_pP));
      ue_context_p = rrc_eNB_get_ue_context(
                       &eNB_rrc_inst[ctxt_pP->module_id],
                       ctxt_pP->rnti);

      if (ue_context_p != NULL) {
        // erase content
        rrc_eNB_free_mem_UE_context(ctxt_pP, ue_context_p);

        MSC_LOG_RX_DISCARDED_MESSAGE(
          MSC_RRC_ENB,
          MSC_RRC_UE,
          Srb_info->Rx_buffer.Payload,
          dec_rval.consumed,
          MSC_AS_TIME_FMT" RRCConnectionRequest UE %x size %u (UE already in context)",
          MSC_AS_TIME_ARGS(ctxt_pP),
          ue_context_p->ue_context.rnti,
          dec_rval.consumed);
      } else {
        rrcConnectionRequest = &ul_ccch_msg->message.choice.c1.choice.rrcConnectionRequest.criticalExtensions.choice.rrcConnectionRequest_r8;
        {
          if (InitialUE_Identity_PR_randomValue == rrcConnectionRequest->ue_Identity.present) {
            AssertFatal(rrcConnectionRequest->ue_Identity.choice.randomValue.size == 5,
                        "wrong InitialUE-Identity randomValue size, expected 5, provided %d",
                        rrcConnectionRequest->ue_Identity.choice.randomValue.size);
            memcpy(((uint8_t*) & random_value) + 3,
                   rrcConnectionRequest->ue_Identity.choice.randomValue.buf,
                   rrcConnectionRequest->ue_Identity.choice.randomValue.size);
            /* if there is already a registered UE (with another RNTI) with this random_value,
             * the current one must be removed from MAC/PHY (zombie UE)
             */
            if ((ue_context_p = rrc_eNB_ue_context_random_exist(ctxt_pP, random_value))) {
//#warning "TODO: random_exist: remove UE from MAC/PHY (how?)"
	      //              AssertFatal(0 == 1, "TODO: remove UE from MAC/PHY (how?)");
              ue_context_p = NULL;
            } else {
              ue_context_p = rrc_eNB_get_next_free_ue_context(ctxt_pP, random_value);
            }
          } else if (InitialUE_Identity_PR_s_TMSI == rrcConnectionRequest->ue_Identity.present) {
            /* Save s-TMSI */
            S_TMSI_t   s_TMSI = rrcConnectionRequest->ue_Identity.choice.s_TMSI;
            mme_code_t mme_code = BIT_STRING_to_uint8(&s_TMSI.mmec);
            m_tmsi_t   m_tmsi   = BIT_STRING_to_uint32(&s_TMSI.m_TMSI);
            random_value = (((uint64_t)mme_code) << 32) | m_tmsi;
            if ((ue_context_p = rrc_eNB_ue_context_stmsi_exist(ctxt_pP, mme_code, m_tmsi))) {

		//#warning "TODO: stmsi_exist: remove UE from MAC/PHY (how?)"
	      LOG_I(RRC," S-TMSI exists, ue_context_p %p\n",ue_context_p);
	      stmsi_received=1;
              /* replace rnti in the context */
              /* for that, remove the context from the RB tree */
              RB_REMOVE(rrc_ue_tree_s, &eNB_rrc_inst[ctxt_pP->module_id].rrc_ue_head, ue_context_p);
              /* and insert again, after changing rnti everywhere it has to be changed */
              ue_context_p->ue_id_rnti = ctxt_pP->rnti;
	      ue_context_p->ue_context.rnti = ctxt_pP->rnti;
              RB_INSERT(rrc_ue_tree_s, &eNB_rrc_inst[ctxt_pP->module_id].rrc_ue_head, ue_context_p);
              /* reset timers */
              ue_context_p->ue_context.ul_failure_timer = 0;
              ue_context_p->ue_context.ue_release_timer = 0;
	      //   AssertFatal(0 == 1, "TODO: remove UE from MAC/PHY (how?)");
	      //              ue_context_p = NULL;
            } else {
              ue_context_p = rrc_eNB_get_next_free_ue_context(ctxt_pP, NOT_A_RANDOM_UE_IDENTITY);
              if (ue_context_p == NULL)
                LOG_E(RRC, "%s:%d:%s: rrc_eNB_get_next_free_ue_context returned NULL\n", __FILE__, __LINE__, __FUNCTION__);
              if (ue_context_p != NULL) {
	        ue_context_p->ue_context.Initialue_identity_s_TMSI.presence = TRUE;
	        ue_context_p->ue_context.Initialue_identity_s_TMSI.mme_code = mme_code;
	        ue_context_p->ue_context.Initialue_identity_s_TMSI.m_tmsi = m_tmsi;
              } else {
                break;
              }
            }

            MSC_LOG_RX_MESSAGE(
              MSC_RRC_ENB,
              MSC_RRC_UE,
              Srb_info->Rx_buffer.Payload,
              dec_rval.consumed,
              MSC_AS_TIME_FMT" RRCConnectionRequest UE %x size %u (s-TMSI mmec %u m_TMSI %u random UE id (0x%" PRIx64 ")",
              MSC_AS_TIME_ARGS(ctxt_pP),
              ue_context_p->ue_context.rnti,
              dec_rval.consumed,
              ue_context_p->ue_context.Initialue_identity_s_TMSI.mme_code,
              ue_context_p->ue_context.Initialue_identity_s_TMSI.m_tmsi,
              ue_context_p->ue_context.random_ue_identity);
          } else {
            LOG_E(RRC,
                  PROTOCOL_RRC_CTXT_UE_FMT" RRCConnectionRequest without random UE identity or S-TMSI not supported, let's reject the UE\n",
                  PROTOCOL_RRC_CTXT_UE_ARGS(ctxt_pP));
            rrc_eNB_generate_RRCConnectionReject(ctxt_pP,
                             rrc_eNB_get_ue_context(&eNB_rrc_inst[ctxt_pP->module_id], ctxt_pP->rnti),
                             CC_id);
            break;
          }

        }
        LOG_D(RRC,
              PROTOCOL_RRC_CTXT_UE_FMT" UE context: %X\n",
              PROTOCOL_RRC_CTXT_UE_ARGS(ctxt_pP),
              ue_context_p);

        if (ue_context_p != NULL) {


#if defined(ENABLE_ITTI)
          ue_context_p->ue_context.establishment_cause = rrcConnectionRequest->establishmentCause;
	  if (stmsi_received==0)
	    LOG_I(RRC, PROTOCOL_RRC_CTXT_UE_FMT" Accept new connection from UE random UE identity (0x%" PRIx64 ") MME code %u TMSI %u cause %u\n",
		  PROTOCOL_RRC_CTXT_UE_ARGS(ctxt_pP),
		  ue_context_p->ue_context.random_ue_identity,
		  ue_context_p->ue_context.Initialue_identity_s_TMSI.mme_code,
		  ue_context_p->ue_context.Initialue_identity_s_TMSI.m_tmsi,
		  ue_context_p->ue_context.establishment_cause);
	  else
	    LOG_I(RRC, PROTOCOL_RRC_CTXT_UE_FMT" Accept new connection from UE  MME code %u TMSI %u cause %u\n",
		  PROTOCOL_RRC_CTXT_UE_ARGS(ctxt_pP),
		  ue_context_p->ue_context.Initialue_identity_s_TMSI.mme_code,
		  ue_context_p->ue_context.Initialue_identity_s_TMSI.m_tmsi,
		  ue_context_p->ue_context.establishment_cause);
#else
          LOG_I(RRC, PROTOCOL_RRC_CTXT_UE_FMT" Accept new connection for UE random UE identity (0x%" PRIx64 ")\n",
                PROTOCOL_RRC_CTXT_UE_ARGS(ctxt_pP),
                ue_context_p->ue_context.random_ue_identity);
#endif
          if (stmsi_received == 0)
	    eNB_rrc_inst[ctxt_pP->module_id].Nb_ue++;

        } else {
          // no context available
          LOG_I(RRC, PROTOCOL_RRC_CTXT_UE_FMT" Can't create new context for UE random UE identity (0x%" PRIx64 ")\n",
                PROTOCOL_RRC_CTXT_UE_ARGS(ctxt_pP),
                random_value);
          return -1;
        }
      }

#ifndef NO_RRM
      send_msg(&S_rrc, msg_rrc_MR_attach_ind(ctxt_pP->module_id, Mac_id));
#else

      ue_context_p->ue_context.primaryCC_id = CC_id;

      //LG COMMENT Idx = (ue_mod_idP * NB_RB_MAX) + DCCH;
      Idx = DCCH;
      // SRB1
      ue_context_p->ue_context.Srb1.Active = 1;
      ue_context_p->ue_context.Srb1.Srb_info.Srb_id = Idx;
      memcpy(&ue_context_p->ue_context.Srb1.Srb_info.Lchan_desc[0],
             &DCCH_LCHAN_DESC,
             LCHAN_DESC_SIZE);
      memcpy(&ue_context_p->ue_context.Srb1.Srb_info.Lchan_desc[1],
             &DCCH_LCHAN_DESC,
             LCHAN_DESC_SIZE);

      // SRB2: set  it to go through SRB1 with id 1 (DCCH)
      ue_context_p->ue_context.Srb2.Active = 1;
      ue_context_p->ue_context.Srb2.Srb_info.Srb_id = Idx;
      memcpy(&ue_context_p->ue_context.Srb2.Srb_info.Lchan_desc[0],
             &DCCH_LCHAN_DESC,
             LCHAN_DESC_SIZE);
      memcpy(&ue_context_p->ue_context.Srb2.Srb_info.Lchan_desc[1],
             &DCCH_LCHAN_DESC,
             LCHAN_DESC_SIZE);
      
      rrc_eNB_generate_RRCConnectionSetup(ctxt_pP, ue_context_p, CC_id);
      LOG_I(RRC, PROTOCOL_RRC_CTXT_UE_FMT"CALLING RLC CONFIG SRB1 (rbid %d)\n",
            PROTOCOL_RRC_CTXT_UE_ARGS(ctxt_pP),
            Idx);

      MSC_LOG_TX_MESSAGE(
        MSC_RRC_ENB,
        MSC_PDCP_ENB,
        NULL,
        0,
        MSC_AS_TIME_FMT" CONFIG_REQ UE %x SRB",
        MSC_AS_TIME_ARGS(ctxt_pP),
        ue_context_p->ue_context.rnti);

      rrc_pdcp_config_asn1_req(ctxt_pP,
                               ue_context_p->ue_context.SRB_configList,
                               (DRB_ToAddModList_t *) NULL,
                               (DRB_ToReleaseList_t*) NULL,
                               0xff,
                               NULL,
                               NULL,
                               NULL
#   ifdef Rel10
                               , (PMCH_InfoList_r9_t *) NULL
#   endif
                              );

      rrc_rlc_config_asn1_req(ctxt_pP,
                              ue_context_p->ue_context.SRB_configList,
                              (DRB_ToAddModList_t*) NULL,
                              (DRB_ToReleaseList_t*) NULL
#   ifdef Rel10
                              , (PMCH_InfoList_r9_t *) NULL
#   endif
                             );
#endif //NO_RRM

      break;

    default:
      LOG_E(RRC, PROTOCOL_RRC_CTXT_UE_FMT" Unknown message\n",
            PROTOCOL_RRC_CTXT_UE_ARGS(ctxt_pP));
      rval = -1;
      break;
    }

    rval = 0;
  } else {
    LOG_E(RRC, PROTOCOL_RRC_CTXT_UE_FMT"  Unknown error \n",
          PROTOCOL_RRC_CTXT_UE_ARGS(ctxt_pP));
    rval = -1;
  }

  return rval;
}

//-----------------------------------------------------------------------------
int
rrc_eNB_decode_dcch(
  const protocol_ctxt_t* const ctxt_pP,
  const rb_id_t                Srb_id,
  const uint8_t*    const      Rx_sdu,
  const sdu_size_t             sdu_sizeP
)
//-----------------------------------------------------------------------------
{

  asn_dec_rval_t                      dec_rval;
  //UL_DCCH_Message_t uldcchmsg;
  UL_DCCH_Message_t                  *ul_dcch_msg = NULL; //&uldcchmsg;
  UE_EUTRA_Capability_t              *UE_EUTRA_Capability = NULL;
  int i;
  struct rrc_eNB_ue_context_s*        ue_context_p = NULL;

  int dedicated_DRB=0; 

  T(T_ENB_RRC_UL_DCCH_DATA_IN, T_INT(ctxt_pP->module_id), T_INT(ctxt_pP->frame),
    T_INT(ctxt_pP->subframe), T_INT(ctxt_pP->rnti));

  if ((Srb_id != 1) && (Srb_id != 2)) {
    LOG_E(RRC, PROTOCOL_RRC_CTXT_UE_FMT" Received message on SRB%d, should not have ...\n",
          PROTOCOL_RRC_CTXT_UE_ARGS(ctxt_pP),
          Srb_id);
  } else {
    LOG_D(RRC, PROTOCOL_RRC_CTXT_UE_FMT" Received message on SRB%d\n",
          PROTOCOL_RRC_CTXT_UE_ARGS(ctxt_pP),
          Srb_id);
  }
  //memset(ul_dcch_msg,0,sizeof(UL_DCCH_Message_t));

  LOG_D(RRC, PROTOCOL_RRC_CTXT_UE_FMT" Decoding UL-DCCH Message\n",
        PROTOCOL_RRC_CTXT_UE_ARGS(ctxt_pP));
  dec_rval = uper_decode(
               NULL,
               &asn_DEF_UL_DCCH_Message,
               (void**)&ul_dcch_msg,
               Rx_sdu,
               sdu_sizeP,
               0,
               0);

#if defined(ENABLE_ITTI)
#   if defined(DISABLE_ITTI_XER_PRINT)
  {
    MessageDef                         *message_p;

    message_p = itti_alloc_new_message(TASK_RRC_ENB, RRC_UL_DCCH_MESSAGE);
    memcpy(&message_p->ittiMsg, (void *)ul_dcch_msg, sizeof(RrcUlDcchMessage));

    itti_send_msg_to_task(TASK_UNKNOWN, ctxt_pP->instance, message_p);
  }
#   else
  {
    char                                message_string[10000];
    size_t                              message_string_size;

    if ((message_string_size =
           xer_sprint(message_string, sizeof(message_string), &asn_DEF_UL_DCCH_Message, (void *)ul_dcch_msg)) >= 0) {
      MessageDef                         *msg_p;

      msg_p = itti_alloc_new_message_sized(TASK_RRC_ENB, RRC_UL_DCCH, message_string_size + sizeof(IttiMsgText));
      msg_p->ittiMsg.rrc_ul_dcch.size = message_string_size;
      memcpy(&msg_p->ittiMsg.rrc_ul_dcch.text, message_string, message_string_size);

      itti_send_msg_to_task(TASK_UNKNOWN, ctxt_pP->instance, msg_p);
    }
  }
#   endif
#endif

  {
    for (i = 0; i < sdu_sizeP; i++) {
      LOG_T(RRC, "%x.", Rx_sdu[i]);
    }

    LOG_T(RRC, "\n");
  }

  if ((dec_rval.code != RC_OK) && (dec_rval.consumed == 0)) {
    LOG_E(RRC, PROTOCOL_RRC_CTXT_UE_FMT" Failed to decode UL-DCCH (%d bytes)\n",
          PROTOCOL_RRC_CTXT_UE_ARGS(ctxt_pP),
          dec_rval.consumed);
    return -1;
  }

  ue_context_p = rrc_eNB_get_ue_context(
                   &eNB_rrc_inst[ctxt_pP->module_id],
                   ctxt_pP->rnti);

  if (ul_dcch_msg->message.present == UL_DCCH_MessageType_PR_c1) {

    switch (ul_dcch_msg->message.choice.c1.present) {
    case UL_DCCH_MessageType__c1_PR_NOTHING:   /* No components present */
      break;

    case UL_DCCH_MessageType__c1_PR_csfbParametersRequestCDMA2000:
      break;

    case UL_DCCH_MessageType__c1_PR_measurementReport:
      LOG_D(RRC,
            PROTOCOL_RRC_CTXT_UE_FMT" RLC RB %02d --- RLC_DATA_IND "
            "%d bytes (measurementReport) ---> RRC_eNB\n",
            PROTOCOL_RRC_CTXT_UE_ARGS(ctxt_pP),
            DCCH,
            sdu_sizeP);
      rrc_eNB_process_MeasurementReport(
        ctxt_pP,
        ue_context_p,
        &ul_dcch_msg->message.choice.c1.choice.measurementReport.
        criticalExtensions.choice.c1.choice.measurementReport_r8.measResults);
      break;

    case UL_DCCH_MessageType__c1_PR_rrcConnectionReconfigurationComplete:
#ifdef RRC_MSG_PRINT
      LOG_F(RRC,"[MSG] RRC Connection Reconfiguration Complete\n");

      for (i = 0; i < sdu_sizeP; i++) {
        LOG_F(RRC,"%02x ", ((uint8_t*)Rx_sdu)[i]);
      }

      LOG_F(RRC,"\n");
#endif
      MSC_LOG_RX_MESSAGE(
        MSC_RRC_ENB,
        MSC_RRC_UE,
        Rx_sdu,
        sdu_sizeP,
        MSC_AS_TIME_FMT" RRCConnectionReconfigurationComplete UE %x size %u",
        MSC_AS_TIME_ARGS(ctxt_pP),
        ue_context_p->ue_context.rnti,
        sdu_sizeP);

      LOG_D(RRC,
            PROTOCOL_RRC_CTXT_UE_FMT" RLC RB %02d --- RLC_DATA_IND %d bytes "
            "(RRCConnectionReconfigurationComplete) ---> RRC_eNB]\n",
            PROTOCOL_RRC_CTXT_UE_ARGS(ctxt_pP),
            DCCH,
            sdu_sizeP);

      if (ul_dcch_msg->message.choice.c1.choice.rrcConnectionReconfigurationComplete.criticalExtensions.
          present ==
          RRCConnectionReconfigurationComplete__criticalExtensions_PR_rrcConnectionReconfigurationComplete_r8) {
	/*NN: revise the condition */
        if (ue_context_p->ue_context.Status == RRC_RECONFIGURED){
	  dedicated_DRB = 1;
	  LOG_I(RRC,
		PROTOCOL_RRC_CTXT_UE_FMT" UE State = RRC_RECONFIGURED (dedicated DRB, xid %d)\n",
		PROTOCOL_RRC_CTXT_UE_ARGS(ctxt_pP),ul_dcch_msg->message.choice.c1.choice.rrcConnectionReconfigurationComplete.rrc_TransactionIdentifier);
	}else {
	  dedicated_DRB = 0;
	  ue_context_p->ue_context.Status = RRC_RECONFIGURED;
	  LOG_I(RRC,
		PROTOCOL_RRC_CTXT_UE_FMT" UE State = RRC_RECONFIGURED (default DRB, xid %d)\n",
		PROTOCOL_RRC_CTXT_UE_ARGS(ctxt_pP),ul_dcch_msg->message.choice.c1.choice.rrcConnectionReconfigurationComplete.rrc_TransactionIdentifier);
	}
	rrc_eNB_process_RRCConnectionReconfigurationComplete(
          ctxt_pP,
          ue_context_p,
          ul_dcch_msg->message.choice.c1.choice.rrcConnectionReconfigurationComplete.rrc_TransactionIdentifier);
      }
#if defined(ENABLE_ITTI)
#   if defined(ENABLE_USE_MME)
      if (EPC_MODE_ENABLED == 1) {
	if (dedicated_DRB == 1){
	  rrc_eNB_send_S1AP_E_RAB_SETUP_RESP(ctxt_pP,
					     ue_context_p,
					     ul_dcch_msg->message.choice.c1.choice.rrcConnectionReconfigurationComplete.rrc_TransactionIdentifier);
	}else {
	  rrc_eNB_send_S1AP_INITIAL_CONTEXT_SETUP_RESP(ctxt_pP,
						       ue_context_p);
	}
      }    
#else  // establish a dedicated bearer 
      if (dedicated_DRB == 0 ) {
	//	ue_context_p->ue_context.e_rab[0].status = E_RAB_STATUS_ESTABLISHED;
	rrc_eNB_reconfigure_DRBs(ctxt_pP,ue_context_p);
      }
      
#endif
#endif 
      break;

    case UL_DCCH_MessageType__c1_PR_rrcConnectionReestablishmentComplete:
      T(T_ENB_RRC_CONNECTION_REESTABLISHMENT_COMPLETE, T_INT(ctxt_pP->module_id), T_INT(ctxt_pP->frame),
        T_INT(ctxt_pP->subframe), T_INT(ctxt_pP->rnti));

#ifdef RRC_MSG_PRINT
      LOG_F(RRC,"[MSG] RRC Connection Reestablishment Complete\n");

      for (i = 0; i < sdu_sizeP; i++) {
        LOG_F(RRC,"%02x ", ((uint8_t*)Rx_sdu)[i]);
      }

      LOG_F(RRC,"\n");
#endif

      MSC_LOG_RX_MESSAGE(
        MSC_RRC_ENB,
        MSC_RRC_UE,
        Rx_sdu,
        sdu_sizeP,
        MSC_AS_TIME_FMT" rrcConnectionReestablishmentComplete UE %x size %u",
        MSC_AS_TIME_ARGS(ctxt_pP),
        ue_context_p->ue_context.rnti,
        sdu_sizeP);

      LOG_I(RRC,
            PROTOCOL_RRC_CTXT_UE_FMT" RLC RB %02d --- RLC_DATA_IND %d bytes "
            "(rrcConnectionReestablishmentComplete) ---> RRC_eNB\n",
            PROTOCOL_RRC_CTXT_UE_ARGS(ctxt_pP),
            DCCH,
            sdu_sizeP);
      break;

    case UL_DCCH_MessageType__c1_PR_rrcConnectionSetupComplete:
#ifdef RRC_MSG_PRINT
      LOG_F(RRC,"[MSG] RRC Connection SetupComplete\n");

      for (i = 0; i < sdu_sizeP; i++) {
        LOG_F(RRC,"%02x ", ((uint8_t*)Rx_sdu)[i]);
      }

      LOG_F(RRC,"\n");
#endif

      MSC_LOG_RX_MESSAGE(
        MSC_RRC_ENB,
        MSC_RRC_UE,
        Rx_sdu,
        sdu_sizeP,
        MSC_AS_TIME_FMT" RRCConnectionSetupComplete UE %x size %u",
        MSC_AS_TIME_ARGS(ctxt_pP),
        ue_context_p->ue_context.rnti,
        sdu_sizeP);

      LOG_D(RRC,
            PROTOCOL_RRC_CTXT_UE_FMT" RLC RB %02d --- RLC_DATA_IND %d bytes "
            "(RRCConnectionSetupComplete) ---> RRC_eNB\n",
            PROTOCOL_RRC_CTXT_UE_ARGS(ctxt_pP),
            DCCH,
            sdu_sizeP);

      if (ul_dcch_msg->message.choice.c1.choice.rrcConnectionSetupComplete.criticalExtensions.present ==
          RRCConnectionSetupComplete__criticalExtensions_PR_c1) {
        if (ul_dcch_msg->message.choice.c1.choice.rrcConnectionSetupComplete.criticalExtensions.choice.c1.
            present ==
            RRCConnectionSetupComplete__criticalExtensions__c1_PR_rrcConnectionSetupComplete_r8) {
          rrc_eNB_process_RRCConnectionSetupComplete(
            ctxt_pP,
            ue_context_p,
            &ul_dcch_msg->message.choice.c1.choice.rrcConnectionSetupComplete.criticalExtensions.choice.c1.choice.rrcConnectionSetupComplete_r8);
          ue_context_p->ue_context.Status = RRC_CONNECTED;
          LOG_I(RRC, PROTOCOL_RRC_CTXT_UE_FMT" UE State = RRC_CONNECTED \n",
                PROTOCOL_RRC_CTXT_UE_ARGS(ctxt_pP));
        }
      }

      break;

    case UL_DCCH_MessageType__c1_PR_securityModeComplete:
      T(T_ENB_RRC_SECURITY_MODE_COMPLETE, T_INT(ctxt_pP->module_id), T_INT(ctxt_pP->frame),
        T_INT(ctxt_pP->subframe), T_INT(ctxt_pP->rnti));

#ifdef RRC_MSG_PRINT
      LOG_F(RRC,"[MSG] RRC Security Mode Complete\n");

      for (i = 0; i < sdu_sizeP; i++) {
        LOG_F(RRC,"%02x ", ((uint8_t*)Rx_sdu)[i]);
      }

      LOG_F(RRC,"\n");
#endif

      MSC_LOG_RX_MESSAGE(
        MSC_RRC_ENB,
        MSC_RRC_UE,
        Rx_sdu,
        sdu_sizeP,
        MSC_AS_TIME_FMT" securityModeComplete UE %x size %u",
        MSC_AS_TIME_ARGS(ctxt_pP),
        ue_context_p->ue_context.rnti,
        sdu_sizeP);

      LOG_I(RRC,
            PROTOCOL_RRC_CTXT_UE_FMT" received securityModeComplete on UL-DCCH %d from UE\n",
            PROTOCOL_RRC_CTXT_UE_ARGS(ctxt_pP),
            DCCH);
      LOG_D(RRC,
            PROTOCOL_RRC_CTXT_UE_FMT" RLC RB %02d --- RLC_DATA_IND %d bytes "
            "(securityModeComplete) ---> RRC_eNB\n",
            PROTOCOL_RRC_CTXT_UE_ARGS(ctxt_pP),
            DCCH,
            sdu_sizeP);
#ifdef XER_PRINT
      xer_fprint(stdout, &asn_DEF_UL_DCCH_Message, (void *)ul_dcch_msg);
#endif
      // confirm with PDCP about the security mode for DCCH
      //rrc_pdcp_config_req (enb_mod_idP, frameP, 1,CONFIG_ACTION_SET_SECURITY_MODE, (ue_mod_idP * NB_RB_MAX) + DCCH, 0x77);
      // continue the procedure
      rrc_eNB_generate_UECapabilityEnquiry(
        ctxt_pP,
        ue_context_p);
      break;

    case UL_DCCH_MessageType__c1_PR_securityModeFailure:
      T(T_ENB_RRC_SECURITY_MODE_FAILURE, T_INT(ctxt_pP->module_id), T_INT(ctxt_pP->frame),
        T_INT(ctxt_pP->subframe), T_INT(ctxt_pP->rnti));

#ifdef RRC_MSG_PRINT
      LOG_F(RRC,"[MSG] RRC Security Mode Failure\n");

      for (i = 0; i < sdu_sizeP; i++) {
        LOG_F(RRC,"%02x ", ((uint8_t*)Rx_sdu)[i]);
      }

      LOG_F(RRC,"\n");
#endif

      MSC_LOG_RX_MESSAGE(
        MSC_RRC_ENB,
        MSC_RRC_UE,
        Rx_sdu,
        sdu_sizeP,
        MSC_AS_TIME_FMT" securityModeFailure UE %x size %u",
        MSC_AS_TIME_ARGS(ctxt_pP),
        ue_context_p->ue_context.rnti,
        sdu_sizeP);

      LOG_W(RRC,
            PROTOCOL_RRC_CTXT_UE_FMT" RLC RB %02d --- RLC_DATA_IND %d bytes "
            "(securityModeFailure) ---> RRC_eNB\n",
            PROTOCOL_RRC_CTXT_UE_ARGS(ctxt_pP),
            DCCH,
            sdu_sizeP);
#ifdef XER_PRINT
      xer_fprint(stdout, &asn_DEF_UL_DCCH_Message, (void *)ul_dcch_msg);
#endif
      // cancel the security mode in PDCP

      // followup with the remaining procedure
//#warning "LG Removed rrc_eNB_generate_UECapabilityEnquiry after receiving securityModeFailure"
      rrc_eNB_generate_UECapabilityEnquiry(ctxt_pP, ue_context_p);
      break;

    case UL_DCCH_MessageType__c1_PR_ueCapabilityInformation:
      T(T_ENB_RRC_UE_CAPABILITY_INFORMATION, T_INT(ctxt_pP->module_id), T_INT(ctxt_pP->frame),
        T_INT(ctxt_pP->subframe), T_INT(ctxt_pP->rnti));

#ifdef RRC_MSG_PRINT
      LOG_F(RRC,"[MSG] RRC UECapablility Information \n");

      for (i = 0; i < sdu_sizeP; i++) {
        LOG_F(RRC,"%02x ", ((uint8_t*)Rx_sdu)[i]);
      }

      LOG_F(RRC,"\n");
#endif

      MSC_LOG_RX_MESSAGE(
        MSC_RRC_ENB,
        MSC_RRC_UE,
        Rx_sdu,
        sdu_sizeP,
        MSC_AS_TIME_FMT" ueCapabilityInformation UE %x size %u",
        MSC_AS_TIME_ARGS(ctxt_pP),
        ue_context_p->ue_context.rnti,
        sdu_sizeP);

      LOG_I(RRC,
            PROTOCOL_RRC_CTXT_UE_FMT" received ueCapabilityInformation on UL-DCCH %d from UE\n",
            PROTOCOL_RRC_CTXT_UE_ARGS(ctxt_pP),
            DCCH);
      LOG_D(RRC,
            PROTOCOL_RRC_CTXT_UE_FMT" RLC RB %02d --- RLC_DATA_IND %d bytes "
            "(UECapabilityInformation) ---> RRC_eNB\n",
            PROTOCOL_RRC_CTXT_UE_ARGS(ctxt_pP),
            DCCH,
            sdu_sizeP);
#ifdef XER_PRINT
      xer_fprint(stdout, &asn_DEF_UL_DCCH_Message, (void *)ul_dcch_msg);
#endif
      dec_rval = uper_decode(NULL,
                             &asn_DEF_UE_EUTRA_Capability,
                             (void **)&UE_EUTRA_Capability,
                             ul_dcch_msg->message.choice.c1.choice.ueCapabilityInformation.criticalExtensions.
                             choice.c1.choice.ueCapabilityInformation_r8.ue_CapabilityRAT_ContainerList.list.
                             array[0]->ueCapabilityRAT_Container.buf,
                             ul_dcch_msg->message.choice.c1.choice.ueCapabilityInformation.criticalExtensions.
                             choice.c1.choice.ueCapabilityInformation_r8.ue_CapabilityRAT_ContainerList.list.
                             array[0]->ueCapabilityRAT_Container.size, 0, 0);
      //#ifdef XER_PRINT
      xer_fprint(stdout, &asn_DEF_UE_EUTRA_Capability, (void *)UE_EUTRA_Capability);
      //#endif

#if defined(ENABLE_USE_MME)

      if (EPC_MODE_ENABLED == 1) {
        rrc_eNB_send_S1AP_UE_CAPABILITIES_IND(ctxt_pP,
                                              ue_context_p,
                                              ul_dcch_msg);
      }
#else 
      ue_context_p->ue_context.nb_of_e_rabs = 1;
      for (i = 0; i < ue_context_p->ue_context.nb_of_e_rabs; i++){
	ue_context_p->ue_context.e_rab[i].status = E_RAB_STATUS_NEW;
	ue_context_p->ue_context.e_rab[i].param.e_rab_id = 1+i;
	ue_context_p->ue_context.e_rab[i].param.qos.qci=9;
      }
      ue_context_p->ue_context.setup_e_rabs =ue_context_p->ue_context.nb_of_e_rabs;
#endif

      rrc_eNB_generate_defaultRRCConnectionReconfiguration(ctxt_pP,
          ue_context_p,
          eNB_rrc_inst[ctxt_pP->module_id].HO_flag);
      break;

    case UL_DCCH_MessageType__c1_PR_ulHandoverPreparationTransfer:
      T(T_ENB_RRC_UL_HANDOVER_PREPARATION_TRANSFER, T_INT(ctxt_pP->module_id), T_INT(ctxt_pP->frame),
        T_INT(ctxt_pP->subframe), T_INT(ctxt_pP->rnti));

      break;

    case UL_DCCH_MessageType__c1_PR_ulInformationTransfer:
      T(T_ENB_RRC_UL_INFORMATION_TRANSFER, T_INT(ctxt_pP->module_id), T_INT(ctxt_pP->frame),
        T_INT(ctxt_pP->subframe), T_INT(ctxt_pP->rnti));

#ifdef RRC_MSG_PRINT
      LOG_F(RRC,"[MSG] RRC UL Information Transfer \n");

      for (i = 0; i < sdu_sizeP; i++) {
        LOG_F(RRC,"%02x ", ((uint8_t*)Rx_sdu)[i]);
      }

      LOG_F(RRC,"\n");
#endif


      MSC_LOG_RX_MESSAGE(
        MSC_RRC_ENB,
        MSC_RRC_UE,
        Rx_sdu,
        sdu_sizeP,
        MSC_AS_TIME_FMT" ulInformationTransfer UE %x size %u",
        MSC_AS_TIME_ARGS(ctxt_pP),
        ue_context_p->ue_context.rnti,
        sdu_sizeP);

#if defined(ENABLE_USE_MME)

      if (EPC_MODE_ENABLED == 1) {
        rrc_eNB_send_S1AP_UPLINK_NAS(ctxt_pP,
                                     ue_context_p,
                                     ul_dcch_msg);
      }

#endif
      break;

    case UL_DCCH_MessageType__c1_PR_counterCheckResponse:
      T(T_ENB_RRC_COUNTER_CHECK_RESPONSE, T_INT(ctxt_pP->module_id), T_INT(ctxt_pP->frame),
        T_INT(ctxt_pP->subframe), T_INT(ctxt_pP->rnti));

      break;

#ifdef Rel10

    case UL_DCCH_MessageType__c1_PR_ueInformationResponse_r9:
      T(T_ENB_RRC_UE_INFORMATION_RESPONSE_R9, T_INT(ctxt_pP->module_id), T_INT(ctxt_pP->frame),
        T_INT(ctxt_pP->subframe), T_INT(ctxt_pP->rnti));

      break;

    case UL_DCCH_MessageType__c1_PR_proximityIndication_r9:
      T(T_ENB_RRC_PROXIMITY_INDICATION_R9, T_INT(ctxt_pP->module_id), T_INT(ctxt_pP->frame),
        T_INT(ctxt_pP->subframe), T_INT(ctxt_pP->rnti));

      break;

    case UL_DCCH_MessageType__c1_PR_rnReconfigurationComplete_r10:
      T(T_ENB_RRC_RECONFIGURATION_COMPLETE_R10, T_INT(ctxt_pP->module_id), T_INT(ctxt_pP->frame),
        T_INT(ctxt_pP->subframe), T_INT(ctxt_pP->rnti));

      break;

    case UL_DCCH_MessageType__c1_PR_mbmsCountingResponse_r10:
      T(T_ENB_RRC_MBMS_COUNTING_RESPONSE_R10, T_INT(ctxt_pP->module_id), T_INT(ctxt_pP->frame),
        T_INT(ctxt_pP->subframe), T_INT(ctxt_pP->rnti));

      break;

    case UL_DCCH_MessageType__c1_PR_interFreqRSTDMeasurementIndication_r10:
      T(T_ENB_RRC_INTER_FREQ_RSTD_MEASUREMENT_INDICATION, T_INT(ctxt_pP->module_id), T_INT(ctxt_pP->frame),
        T_INT(ctxt_pP->subframe), T_INT(ctxt_pP->rnti));

      break;
#endif

    default:
      T(T_ENB_RRC_UNKNOW_MESSAGE, T_INT(ctxt_pP->module_id), T_INT(ctxt_pP->frame),
        T_INT(ctxt_pP->subframe), T_INT(ctxt_pP->rnti));

      LOG_E(RRC, PROTOCOL_RRC_CTXT_UE_FMT" Unknown message %s:%u\n",
            PROTOCOL_RRC_CTXT_UE_ARGS(ctxt_pP),
            __FILE__, __LINE__);
      return -1;
    }

    return 0;
  } else {
    LOG_E(RRC, PROTOCOL_RRC_CTXT_UE_FMT" Unknown error %s:%u\n",
          PROTOCOL_RRC_CTXT_UE_ARGS(ctxt_pP),
          __FILE__, __LINE__);
    return -1;
  }

}

#if defined(ENABLE_ITTI)
void rrc_eNB_reconfigure_DRBs (const protocol_ctxt_t* const ctxt_pP,
			       rrc_eNB_ue_context_t*  ue_context_pP){

  int i;
  int e_rab_done=0;
  for (i = 0; 
       i < 3;//NB_RB_MAX - 3;  // S1AP_MAX_E_RAB
       i++) {
    
    if ( ue_context_pP->ue_context.e_rab[i].status < E_RAB_STATUS_DONE){ 
      ue_context_pP->ue_context.e_rab[i].status = E_RAB_STATUS_NEW;
      ue_context_pP->ue_context.e_rab[i].param.e_rab_id = i + 1;
      ue_context_pP->ue_context.e_rab[i].param.qos.qci = i % 9;
      ue_context_pP->ue_context.e_rab[i].param.qos.allocation_retention_priority.priority_level= i % PRIORITY_LEVEL_LOWEST;
      ue_context_pP->ue_context.e_rab[i].param.qos.allocation_retention_priority.pre_emp_capability= PRE_EMPTION_CAPABILITY_DISABLED;
      ue_context_pP->ue_context.e_rab[i].param.qos.allocation_retention_priority.pre_emp_vulnerability= PRE_EMPTION_VULNERABILITY_DISABLED;
      ue_context_pP->ue_context.e_rab[i].param.nas_pdu.buffer = NULL;
      ue_context_pP->ue_context.e_rab[i].param.nas_pdu.length = 0;
      //	memset (ue_context_pP->ue_context.e_rab[i].param.sgw_addr.buffer,0,20);
      ue_context_pP->ue_context.e_rab[i].param.sgw_addr.length = 0;
      ue_context_pP->ue_context.e_rab[i].param.gtp_teid=0;
      
      ue_context_pP->ue_context.nb_of_e_rabs++;
      e_rab_done++;
      LOG_I(RRC,"setting up the dedicated DRBs %d (index %d) status %d \n", 
	    ue_context_pP->ue_context.e_rab[i].param.e_rab_id, i, ue_context_pP->ue_context.e_rab[i].status);
    }
  }
  ue_context_pP->ue_context.setup_e_rabs+=e_rab_done;
 
  rrc_eNB_generate_dedicatedRRCConnectionReconfiguration(ctxt_pP, ue_context_pP, 0);
}


//-----------------------------------------------------------------------------
void*
rrc_enb_task(
  void* args_p
)
//-----------------------------------------------------------------------------
{
  MessageDef                         *msg_p;
  const char                         *msg_name_p;
  instance_t                          instance;
  int                                 result;
  SRB_INFO                           *srb_info_p;
  int                                 CC_id;

  protocol_ctxt_t                     ctxt;
  itti_mark_task_ready(TASK_RRC_ENB);

  while (1) {
    // Wait for a message
    itti_receive_msg(TASK_RRC_ENB, &msg_p);

    msg_name_p = ITTI_MSG_NAME(msg_p);
    instance = ITTI_MSG_INSTANCE(msg_p);

    switch (ITTI_MSG_ID(msg_p)) {
    case TERMINATE_MESSAGE:
      itti_exit_task();
      break;

    case MESSAGE_TEST:
      LOG_I(RRC, "[eNB %d] Received %s\n", instance, msg_name_p);
      break;

      /* Messages from MAC */
    case RRC_MAC_CCCH_DATA_IND:
      PROTOCOL_CTXT_SET_BY_INSTANCE(&ctxt,
                                    instance,
                                    ENB_FLAG_YES,
                                    RRC_MAC_CCCH_DATA_IND(msg_p).rnti,
                                    msg_p->ittiMsgHeader.lte_time.frame,
                                    msg_p->ittiMsgHeader.lte_time.slot);
      LOG_I(RRC, PROTOCOL_RRC_CTXT_UE_FMT" Received %s\n",
            PROTOCOL_RRC_CTXT_UE_ARGS(&ctxt),
            msg_name_p);

      CC_id = RRC_MAC_CCCH_DATA_IND(msg_p).CC_id;
      srb_info_p = &eNB_rrc_inst[instance].carrier[CC_id].Srb0;

      memcpy(srb_info_p->Rx_buffer.Payload,
             RRC_MAC_CCCH_DATA_IND(msg_p).sdu,
             RRC_MAC_CCCH_DATA_IND(msg_p).sdu_size);
      srb_info_p->Rx_buffer.payload_size = RRC_MAC_CCCH_DATA_IND(msg_p).sdu_size;
      rrc_eNB_decode_ccch(&ctxt, srb_info_p, CC_id);
      break;

      /* Messages from PDCP */
    case RRC_DCCH_DATA_IND:
      PROTOCOL_CTXT_SET_BY_INSTANCE(&ctxt,
                                    instance,
                                    ENB_FLAG_YES,
                                    RRC_DCCH_DATA_IND(msg_p).rnti,
                                    msg_p->ittiMsgHeader.lte_time.frame,
                                    msg_p->ittiMsgHeader.lte_time.slot);
      LOG_I(RRC, PROTOCOL_RRC_CTXT_UE_FMT" Received on DCCH %d %s\n",
            PROTOCOL_RRC_CTXT_UE_ARGS(&ctxt),
            RRC_DCCH_DATA_IND(msg_p).dcch_index,
            msg_name_p);
      rrc_eNB_decode_dcch(&ctxt,
                          RRC_DCCH_DATA_IND(msg_p).dcch_index,
                          RRC_DCCH_DATA_IND(msg_p).sdu_p,
                          RRC_DCCH_DATA_IND(msg_p).sdu_size);

      // Message buffer has been processed, free it now.
      result = itti_free(ITTI_MSG_ORIGIN_ID(msg_p), RRC_DCCH_DATA_IND(msg_p).sdu_p);
      AssertFatal(result == EXIT_SUCCESS, "Failed to free memory (%d)!\n", result);
      break;

#   if defined(ENABLE_USE_MME)

      /* Messages from S1AP */
    case S1AP_DOWNLINK_NAS:
      rrc_eNB_process_S1AP_DOWNLINK_NAS(msg_p, msg_name_p, instance, &rrc_eNB_mui);
      break;

    case S1AP_INITIAL_CONTEXT_SETUP_REQ:
      rrc_eNB_process_S1AP_INITIAL_CONTEXT_SETUP_REQ(msg_p, msg_name_p, instance);
      break;

    case S1AP_UE_CTXT_MODIFICATION_REQ:
      rrc_eNB_process_S1AP_UE_CTXT_MODIFICATION_REQ(msg_p, msg_name_p, instance);
      break;

    case S1AP_PAGING_IND:
      LOG_E(RRC, "[eNB %d] Received not yet implemented message %s\n", instance, msg_name_p);
      break;
  
    case S1AP_E_RAB_SETUP_REQ: 
      rrc_eNB_process_S1AP_E_RAB_SETUP_REQ(msg_p, msg_name_p, instance);
      LOG_D(RRC, "[eNB %d] Received the message %s\n", instance, msg_name_p);
      break;
    
    case S1AP_UE_CONTEXT_RELEASE_REQ:
      rrc_eNB_process_S1AP_UE_CONTEXT_RELEASE_REQ(msg_p, msg_name_p, instance);
      break;

    case S1AP_UE_CONTEXT_RELEASE_COMMAND:
      rrc_eNB_process_S1AP_UE_CONTEXT_RELEASE_COMMAND(msg_p, msg_name_p, instance);
      break;

    case GTPV1U_ENB_DELETE_TUNNEL_RESP:
      /* Nothing to do. Apparently everything is done in S1AP processing */
      //LOG_I(RRC, "[eNB %d] Received message %s, not processed because procedure not synched\n",
      //instance, msg_name_p);
      break;

#   endif

      /* Messages from eNB app */
    case RRC_CONFIGURATION_REQ:
      LOG_I(RRC, "[eNB %d] Received %s\n", instance, msg_name_p);
      openair_rrc_eNB_configuration(ENB_INSTANCE_TO_MODULE_ID(instance), &RRC_CONFIGURATION_REQ(msg_p));
      break;

#   if ENABLE_RAL

    case RRC_RAL_CONFIGURE_THRESHOLD_REQ:
      rrc_enb_ral_handle_configure_threshold_request(instance, msg_p);
      break;

      //SPECTRA: Add the RRC connection reconfiguration with Second cell configuration
    case RRC_RAL_CONNECTION_RECONFIGURATION_REQ:
      //                 ue_mod_id = 0; /* TODO force ue_mod_id to first UE, NAS UE not virtualized yet */
//#warning "TODO GET RIGHT RNTI"
      PROTOCOL_CTXT_SET_BY_INSTANCE(&ctxt,
                                    instance,
                                    ENB_FLAG_YES,
                                    NOT_A_RNTI, // TO DO GET RIGHT RNTI
                                    msg_p->ittiMsgHeader.lte_time.frame,
                                    msg_p->ittiMsgHeader.lte_time.slot);
      LOG_I(RRC, "[eNB %d] Send RRC_RAL_CONNECTION_RECONFIGURATION_REQ to UE %s\n", instance, msg_name_p);
      //Method RRC connection reconfiguration command with Second cell configuration
      //rrc_eNB_generate_RRCConnectionReconfiguration_SCell(instance, 0/* TODO put frameP number ! */, /*ue_mod_id force ue_mod_id to first UE*/0, 36126);
      //rrc_eNB_generate_defaultRRCConnectionReconfiguration(instance, 0/* TODO put frameP number ! */, /*ue_mod_id force ue_mod_id to first UE*/0,
      //                                                     eNB_rrc_inst[instance].HO_flag);
      break;
#   endif

    default:
      LOG_E(RRC, "[eNB %d] Received unexpected message %s\n", instance, msg_name_p);
      break;
    }

    result = itti_free(ITTI_MSG_ORIGIN_ID(msg_p), msg_p);
    AssertFatal(result == EXIT_SUCCESS, "Failed to free memory (%d)!\n", result);
    msg_p = NULL;
  }
}
#endif

#ifndef USER_MODE
EXPORT_SYMBOL(Rlc_info_am_config);
#endif<|MERGE_RESOLUTION|>--- conflicted
+++ resolved
@@ -1440,15 +1440,9 @@
   uint16_t                            size;
   int                                 i;
 
-<<<<<<< HEAD
   // configure SRB1/SRB2, PhysicalConfigDedicated, MAC_MainConfig for UE
   eNB_RRC_INST*                       rrc_inst = &eNB_rrc_inst[ctxt_pP->module_id];
   struct PhysicalConfigDedicated**    physicalConfigDedicated = &ue_context_pP->ue_context.physicalConfigDedicated;
-=======
-  // configure SRB1/SRB2, PhysicalConfiDedgicated, MAC_MainConfig for UE
-  //eNB_RRC_INST*                       rrc_inst = &eNB_rrc_inst[ctxt_pP->module_id];
-  //struct PhysicalConfigDedicated**    physicalConfigDedicated = &ue_context_pP->ue_context.physicalConfigDedicated;
->>>>>>> ac1c41f0
 
   struct SRB_ToAddMod                *SRB2_config                      = NULL;
   struct SRB_ToAddMod__rlc_Config    *SRB2_rlc_config                  = NULL;
