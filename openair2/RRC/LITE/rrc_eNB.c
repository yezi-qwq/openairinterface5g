--- conflicted
+++ resolved
@@ -887,11 +887,6 @@
   }
 }
 
-<<<<<<< HEAD
-
-#ifdef UE_EXPANSION
-=======
->>>>>>> 23b5b6ac
 void remove_UE_from_freelist(module_id_t mod_id, rnti_t rnti)
 {
 
@@ -991,11 +986,7 @@
         }
     }
 }
-<<<<<<< HEAD
-#endif
-=======
-
->>>>>>> 23b5b6ac
+
 //-----------------------------------------------------------------------------
 void
 rrc_eNB_process_RRCConnectionSetupComplete(
@@ -1902,46 +1893,6 @@
          PDCP_TRANSMISSION_MODE_CONTROL);
 
   // delete UE data of prior RNTI.  UE use current RNTI.
-<<<<<<< HEAD
-  protocol_ctxt_t ctxt_prior = *ctxt_pP;
-  ctxt_prior.rnti = reestablish_rnti;
-
-  LTE_eNB_ULSCH_t *ulsch = NULL;
-  nfapi_ul_config_request_body_t *ul_req_tmp = NULL;
-  PHY_VARS_eNB *eNB_PHY = NULL;
-  eNB_MAC_INST *eNB_MAC = RC.mac[ctxt_prior.module_id];
-  for (int CC_id = 0; CC_id < MAX_NUM_CCs; CC_id++) {
-    eNB_PHY = RC.eNB[ctxt_prior.module_id][CC_id];
-    for (int i=0; i<NUMBER_OF_UE_MAX; i++) {
-      ulsch = eNB_PHY->ulsch[i];
-      if((ulsch != NULL) && (ulsch->rnti == ctxt_prior.rnti)){
-        LOG_I(RRC, "clean_eNb_ulsch UE %x \n", ctxt_prior.rnti);
-        //clean_eNb_ulsch(ulsch);
-        ulsch->rnti = 0;
-        break;
-      }
-    }
-
-    for(int j = 0; j < 10; j++){
-      ul_req_tmp = &eNB_MAC->UL_req_tmp[CC_id][j].ul_config_request_body;
-      if(ul_req_tmp){
-        int pdu_number = ul_req_tmp->number_of_pdus;
-        for(int pdu_index = pdu_number-1; pdu_index >= 0; pdu_index--){
-          if(ul_req_tmp->ul_config_pdu_list[pdu_index].ulsch_pdu.ulsch_pdu_rel8.rnti == ctxt_prior.rnti){
-            LOG_I(RRC, "remove UE %x from ul_config_pdu_list %d/%d\n", ctxt_prior.rnti, pdu_index, pdu_number);
-            if(pdu_index < pdu_number -1){
-               memcpy(&ul_req_tmp->ul_config_pdu_list[pdu_index], &ul_req_tmp->ul_config_pdu_list[pdu_index+1], (pdu_number-1-pdu_index) * sizeof(nfapi_ul_config_request_pdu_t));
-            }
-            ul_req_tmp->number_of_pdus--;
-          }
-        }
-      }
-    }
-  }
-  rrc_mac_remove_ue(ctxt_prior.module_id, ctxt_prior.rnti);
-  rrc_rlc_remove_ue(&ctxt_prior);
-  pdcp_remove_UE(&ctxt_prior);
-=======
 //  protocol_ctxt_t ctxt_prior = *ctxt_pP;
 //  ctxt_prior.rnti = reestablish_rnti;
 //
@@ -1982,7 +1933,6 @@
   // add UE info to freeList for RU_thread to remove the UE instead of remove it here
   LOG_I(RRC, "[RRCConnectionReestablishment]put UE %x into freeList\n", reestablish_rnti);
   put_UE_in_freelist(ctxt_pP->module_id, reestablish_rnti, 0);
->>>>>>> 23b5b6ac
 }
 
 //-----------------------------------------------------------------------------
@@ -6775,15 +6725,9 @@
   int                                 CC_id;
 
   protocol_ctxt_t                     ctxt;
-<<<<<<< HEAD
-#ifdef UE_EXPANSION
+
   pthread_mutex_init(&lock_ue_freelist, NULL);
-#endif
-=======
-
-  pthread_mutex_init(&lock_ue_freelist, NULL);
-
->>>>>>> 23b5b6ac
+
   itti_mark_task_ready(TASK_RRC_ENB);
   LOG_I(RRC,"Entering main loop of RRC message task\n");
   while (1) {
