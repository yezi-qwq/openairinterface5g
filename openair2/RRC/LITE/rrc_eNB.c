--- conflicted
+++ resolved
@@ -844,11 +844,6 @@
         ulsch = eNB_PHY->ulsch[i];
         if((ulsch != NULL) && (ulsch->rnti == rnti)){
           LOG_I(RRC, "clean_eNb_ulsch UE %x \n", rnti);
-<<<<<<< HEAD
-          //clean_eNb_ulsch(ulsch);
-          ulsch->rnti = 0;
-          break;
-=======
           clean_eNb_ulsch(ulsch);
         }
       }
@@ -857,7 +852,6 @@
         if((dlsch != NULL) && (dlsch->rnti == rnti)){
           LOG_I(RRC, "clean_eNb_dlsch UE %x \n", rnti);
           clean_eNb_dlsch(dlsch);
->>>>>>> cd8e8458
         }
       }
 
@@ -6605,16 +6599,13 @@
     case UL_DCCH_MessageType__c1_PR_ulInformationTransfer:
       T(T_ENB_RRC_UL_INFORMATION_TRANSFER, T_INT(ctxt_pP->module_id), T_INT(ctxt_pP->frame),
         T_INT(ctxt_pP->subframe), T_INT(ctxt_pP->rnti));
-<<<<<<< HEAD
       // to avoid segmentation fault
       if(!ue_context_p){
           LOG_I(RRC, "Processing ulInformationTransfer UE %x, ue_context_p is NULL\n", ctxt_pP->rnti);
           break;
       }
-=======
 
       LOG_D(RRC,"[MSG] RRC UL Information Transfer \n");
->>>>>>> cd8e8458
 #ifdef RRC_MSG_PRINT
       LOG_F(RRC,"[MSG] RRC UL Information Transfer \n");
 
