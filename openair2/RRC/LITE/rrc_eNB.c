--- conflicted
+++ resolved
@@ -101,13 +101,8 @@
 
 #include "SIMULATION/TOOLS/defs.h" // for taus
 
-<<<<<<< HEAD
 #include "enb_agent_extern.h"
-
-//#define XER_PRINT
-=======
 #define XER_PRINT
->>>>>>> 85e562d0
 
 #ifdef PHY_EMUL
 extern EMULATION_VARS              *Emul_vars;
@@ -4538,24 +4533,14 @@
 	rrc_eNB_process_RRCConnectionReconfigurationComplete(
           ctxt_pP,
           ue_context_p,
-<<<<<<< HEAD
-          &ul_dcch_msg->message.choice.c1.choice.
-          rrcConnectionReconfigurationComplete.
-          criticalExtensions.choice.
-          rrcConnectionReconfigurationComplete_r8);
-        ue_context_p->ue_context.Status = RRC_RECONFIGURED;
-        LOG_I(RRC,
-              PROTOCOL_RRC_CTXT_UE_FMT" UE State = RRC_RECONFIGURED \n",
-              PROTOCOL_RRC_CTXT_UE_ARGS(ctxt_pP));
+	  ul_dcch_msg->message.choice.c1.choice.rrcConnectionReconfigurationComplete.rrc_TransactionIdentifier);
+
 	//WARNING:Inform the controller about the UE activation. Should be moved to RRC agent in the future
 	if (mac_agent_registered[ctxt_pP->module_id]) {
 	  agent_mac_xface[ctxt_pP->eNB_index]->enb_agent_notify_ue_state_change(ctxt_pP->module_id,
 										ue_context_p->ue_id_rnti,
 										PROTOCOL__PRP_UE_STATE_CHANGE_TYPE__PRUESC_UPDATED);
 	}
-=======
-          ul_dcch_msg->message.choice.c1.choice.rrcConnectionReconfigurationComplete.rrc_TransactionIdentifier);
->>>>>>> 85e562d0
       }
 #if defined(ENABLE_ITTI)
 #   if defined(ENABLE_USE_MME)
