--- conflicted
+++ resolved
@@ -1280,10 +1280,7 @@
     }
     
     ue_context_pP->ue_context.e_rab[i].status = E_RAB_STATUS_DONE; 
-<<<<<<< HEAD
-=======
     ue_context_pP->ue_context.e_rab[i].xid =rrc_eNB_get_next_transaction_identifier(ctxt_pP->module_id);   //Transaction_id,
->>>>>>> 15d50959
     
   }
   
@@ -1291,11 +1288,7 @@
 
    size = do_RRCConnectionReconfiguration(ctxt_pP,
 					  buffer,
-<<<<<<< HEAD
-					  rrc_eNB_get_next_transaction_identifier(ctxt_pP->module_id),   //Transaction_id,
-=======
 					  ue_context_pP->ue_context.e_rab[i].xid,
->>>>>>> 15d50959
 					  (SRB_ToAddModList_t*)NULL, 
 					  (DRB_ToAddModList_t*)*DRB_configList,
 					  (DRB_ToReleaseList_t*)NULL,  // DRB2_list,
@@ -4252,10 +4245,7 @@
           rrcConnectionReconfigurationComplete.
           criticalExtensions.choice.
           rrcConnectionReconfigurationComplete_r8);
-<<<<<<< HEAD
-=======
 	/*NN: revise the condition */
->>>>>>> 15d50959
         if (ue_context_p->ue_context.Status == RRC_RECONFIGURED){
 	  dedicated_DRB = 1;
 	  LOG_I(RRC,
@@ -4273,12 +4263,8 @@
       if (EPC_MODE_ENABLED == 1) {
 	if (dedicated_DRB == 1){
 	  rrc_eNB_send_S1AP_E_RAB_SETUP_RESP(ctxt_pP,
-<<<<<<< HEAD
-					     ue_context_p);
-=======
 					     ue_context_p,
 					     ul_dcch_msg->message.choice.c1.choice.rrcConnectionReconfigurationComplete.rrc_TransactionIdentifier);
->>>>>>> 15d50959
 	}else {
 	  rrc_eNB_send_S1AP_INITIAL_CONTEXT_SETUP_RESP(ctxt_pP,
 						       ue_context_p);
