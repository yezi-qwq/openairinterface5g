--- conflicted
+++ resolved
@@ -451,7 +451,6 @@
   uint32_t                           ul_failure_timer;
   uint32_t                           ue_release_timer;
   uint32_t                           ue_release_timer_thres;
-<<<<<<< HEAD
 #ifdef UE_EXPANSION
   uint32_t                           ue_release_timer_s1;
   uint32_t                           ue_release_timer_thres_s1;
@@ -460,9 +459,7 @@
   uint32_t                           ue_reestablishment_timer;
   uint32_t                           ue_reestablishment_timer_thres;
 #endif
-=======
   uint8_t                            e_rab_release_command_flag;
->>>>>>> 9d5ae645
 } eNB_RRC_UE_t;
 
 typedef uid_t ue_uid_t;
