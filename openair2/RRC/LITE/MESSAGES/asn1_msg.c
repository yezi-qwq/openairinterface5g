/*
 * Licensed to the OpenAirInterface (OAI) Software Alliance under one or more
 * contributor license agreements.  See the NOTICE file distributed with
 * this work for additional information regarding copyright ownership.
 * The OpenAirInterface Software Alliance licenses this file to You under
 * the OAI Public License, Version 1.0  (the "License"); you may not use this file
 * except in compliance with the License.
 * You may obtain a copy of the License at
 *
 *      http://www.openairinterface.org/?page_id=698
 *
 * Unless required by applicable law or agreed to in writing, software
 * distributed under the License is distributed on an "AS IS" BASIS,
 * WITHOUT WARRANTIES OR CONDITIONS OF ANY KIND, either express or implied.
 * See the License for the specific language governing permissions and
 * limitations under the License.
 *-------------------------------------------------------------------------------
 * For more information about the OpenAirInterface (OAI) Software Alliance:
 *      contact@openairinterface.org
 */

/*! \file asn1_msg.c
 * \brief primitives to build the asn1 messages
 * \author Raymond Knopp and Navid Nikaein
 * \date 2011
 * \version 1.0
 * \company Eurecom
 * \email: raymond.knopp@eurecom.fr and  navid.nikaein@eurecom.fr
 */

#ifdef USER_MODE
#include <stdio.h>
#include <sys/types.h>
#include <stdlib.h> /* for atoi(3) */
#include <unistd.h> /* for getopt(3) */
#include <string.h> /* for strerror(3) */
#include <sysexits.h> /* for EX_* exit codes */
#include <errno.h>  /* for errno */
#else
#include <linux/module.h>  /* Needed by all modules */
#endif
#ifdef USER_MODE
//#include "RRC/LITE/defs.h"
//#include "COMMON/mac_rrc_primitives.h"
#include "UTIL/LOG/log.h"
#endif
#include <asn_application.h>
#include <asn_internal.h> /* for _ASN_DEFAULT_STACK_MAX */
#include <per_encoder.h>

#include "assertions.h"
#include "RRCConnectionRequest.h"
#include "UL-CCCH-Message.h"
#include "UL-DCCH-Message.h"
#include "DL-CCCH-Message.h"
#include "DL-DCCH-Message.h"
#include "EstablishmentCause.h"
#include "RRCConnectionSetup.h"
#include "SRB-ToAddModList.h"
#include "DRB-ToAddModList.h"
#if defined(Rel10) || defined(Rel14)
#include "MCCH-Message.h"
//#define MRB1 1
#endif

#include "RRC/LITE/defs.h"
#include "RRC/LITE/extern.h"
#include "RRCConnectionSetupComplete.h"
#include "RRCConnectionReconfigurationComplete.h"
#include "RRCConnectionReconfiguration.h"
#include "MasterInformationBlock.h"
#include "SystemInformation.h"

#include "SystemInformationBlockType1.h"
#include "SystemInformationBlockType1-BR-r13.h"


#include "SIB-Type.h"

#include "BCCH-DL-SCH-Message.h"

#include "PHY/defs.h"

#include "MeasObjectToAddModList.h"
#include "ReportConfigToAddModList.h"
#include "MeasIdToAddModList.h"
#include "enb_config.h"

#if defined(ENABLE_ITTI)
# include "intertask_interface.h"
#endif

#include "common/ran_context.h"

//#include "PHY/defs.h"
#ifndef USER_MODE
#define msg printk
#ifndef errno
int errno;
#endif
#else
# if !defined (msg)
#   define msg printf
# endif
#endif

//#define XER_PRINT

typedef struct xer_sprint_string_s {
  char *string;
  size_t string_size;
  size_t string_index;
} xer_sprint_string_t;

extern unsigned char NB_eNB_INST;
extern uint8_t usim_test;

extern RAN_CONTEXT_t RC;

uint16_t two_tier_hexagonal_cellIds[7] = {0,1,2,4,5,7,8};
uint16_t two_tier_hexagonal_adjacent_cellIds[7][6] = {{1,2,4,5,7,8},    // CellId 0
						      {11,18,2,0,8,15}, // CellId 1
						      {18,13,3,4,0,1},  // CellId 2
						      {2,3,14,6,5,0},   // CellId 4
						      {0,4,6,16,9,7},   // CellId 5
						      {8,0,5,9,17,12},  // CellId 7
						      {15,1,0,7,12,10}
};// CellId 8

/*
 * This is a helper function for xer_sprint, which directs all incoming data
 * into the provided string.
 */
static int xer__print2s (const void *buffer, size_t size, void *app_key)
{
  xer_sprint_string_t *string_buffer = (xer_sprint_string_t *) app_key;
  size_t string_remaining = string_buffer->string_size - string_buffer->string_index;

  if (string_remaining > 0) {
    if (size > string_remaining) {
      size = string_remaining;
    }

    memcpy(&string_buffer->string[string_buffer->string_index], buffer, size);
    string_buffer->string_index += size;
  }

  return 0;
}

int xer_sprint (char *string, size_t string_size, asn_TYPE_descriptor_t *td, void *sptr)
{
  asn_enc_rval_t er;
  xer_sprint_string_t string_buffer;

  string_buffer.string = string;
  string_buffer.string_size = string_size;
  string_buffer.string_index = 0;

  er = xer_encode(td, sptr, XER_F_BASIC, xer__print2s, &string_buffer);

  if (er.encoded < 0) {
    LOG_E(RRC, "xer_sprint encoding error (%d)!", er.encoded);
    er.encoded = string_buffer.string_size;
  } else {
    if (er.encoded > string_buffer.string_size) {
      LOG_E(RRC, "xer_sprint string buffer too small, got %d need %d!", string_buffer.string_size, er.encoded);
      er.encoded = string_buffer.string_size;
    }
  }

  return er.encoded;
}

uint16_t get_adjacent_cell_id(uint8_t Mod_id,uint8_t index)
{
  return(two_tier_hexagonal_adjacent_cellIds[Mod_id][index]);
}
/* This only works for the hexagonal topology...need a more general function for other topologies */

uint8_t get_adjacent_cell_mod_id(uint16_t phyCellId)
{
  uint8_t i;

  for(i=0; i<7; i++) {
    if(two_tier_hexagonal_cellIds[i] == phyCellId) {
      return i;
    }
  }

  LOG_E(RRC,"\nCannot get adjacent cell mod id! Fatal error!\n");
  return 0xFF; //error!
}

uint8_t do_MIB(rrc_eNB_carrier_data_t *carrier, uint32_t N_RB_DL, uint32_t phich_Resource, uint32_t phich_duration, uint32_t frame, uint32_t schedulingInfoSIB1)
{

  asn_enc_rval_t enc_rval;
  BCCH_BCH_Message_t *mib=&carrier->mib ;
  uint8_t sfn = (uint8_t)((frame>>2)&0xff);
  uint16_t spare=0;

  switch (N_RB_DL) {

  case 6:
    mib->message.dl_Bandwidth = MasterInformationBlock__dl_Bandwidth_n6;
    break;

  case 15:
    mib->message.dl_Bandwidth = MasterInformationBlock__dl_Bandwidth_n15;
    break;

  case 25:
    mib->message.dl_Bandwidth = MasterInformationBlock__dl_Bandwidth_n25;
    break;

  case 50:
    mib->message.dl_Bandwidth = MasterInformationBlock__dl_Bandwidth_n50;
    break;

  case 75:
    mib->message.dl_Bandwidth = MasterInformationBlock__dl_Bandwidth_n75;
    break;

  case 100:
    mib->message.dl_Bandwidth = MasterInformationBlock__dl_Bandwidth_n100;
    break;
  default:
    AssertFatal(1==0,"Unknown dl_Bandwidth %d\n",N_RB_DL);
  }

  AssertFatal(phich_Resource <= PHICH_Config__phich_Resource_two,"Illegal phich_Resource\n");
  mib->message.phich_Config.phich_Resource = phich_Resource;
  AssertFatal(phich_Resource <= PHICH_Config__phich_Duration_extended,"Illegal phich_Duration\n");
  mib->message.phich_Config.phich_Duration = phich_duration;
  LOG_I(RRC,"[MIB] systemBandwidth %x, phich_duration %x, phich_resource %x,sfn %x\n",
	(uint32_t)mib->message.dl_Bandwidth,
	(uint32_t)phich_duration,
	(uint32_t)phich_Resource,
	(uint32_t)sfn);

  mib->message.systemFrameNumber.buf = &sfn;
  mib->message.systemFrameNumber.size = 1;
  mib->message.systemFrameNumber.bits_unused=0;
  mib->message.spare.buf = (uint8_t *)&spare;
#ifndef Rel14
  mib->message.spare.size = 2;
  mib->message.spare.bits_unused = 6;  // This makes a spare of 10 bits
  mib->message.schedulingInfoSIB1_BR_r13 = schedulingInfoSIB1; // turn on eMTC
#else
  mib->message.spare.size = 1;
  mib->message.spare.bits_unused = 3;  // This makes a spare of 5 bits
  mib->message.schedulingInfoSIB1_BR_r13 = 0; // turn off eMTC
#endif

  enc_rval = uper_encode_to_buffer(&asn_DEF_BCCH_BCH_Message,
                                   (void*)mib,
                                   &carrier->MIB,
                                   100);
  AssertFatal (enc_rval.encoded > 0, "ASN1 message encoding failed (%s, %lu)!\n",
               enc_rval.failed_type->name, enc_rval.encoded);

  /*
    #if defined(ENABLE_ITTI)
    # if !defined(DISABLE_XER_SPRINT)
    {
    char        message_string[20000];
    size_t      message_string_size;

    if ((message_string_size = xer_sprint(message_string, sizeof(message_string), &asn_DEF_BCCH_BCH_Message, (void *) &mib)) > 0) {
    MessageDef *msg_p;

    msg_p = itti_alloc_new_message_sized (TASK_RRC_ENB, RRC_DL_BCCH, message_string_size + sizeof (IttiMsgText));
    msg_p->ittiMsg.rrc_dl_bcch.size = message_string_size;
    memcpy(&msg_p->ittiMsg.rrc_dl_bcch.text, message_string, message_string_size);

    itti_send_msg_to_task(TASK_UNKNOWN, enb_module_idP, msg_p);
    }
    }
    # endif
    #endif
  */
  if (enc_rval.encoded==-1) {
    return(-1);
  }

  return((enc_rval.encoded+7)/8);
}

uint8_t do_SIB1(rrc_eNB_carrier_data_t *carrier,
        int Mod_id,int CC_id
#ifdef Rel14
                , BOOLEAN_t brOption
#endif
#if defined(ENABLE_ITTI)
                , RrcConfigurationReq *configuration
#endif
#ifdef Rel14
		, int br_flag
#endif
		)
{

  //  SystemInformation_t systemInformation;
  PLMN_IdentityInfo_t PLMN_identity_info;
  MCC_MNC_Digit_t dummy_mcc[3],dummy_mnc[3];
  asn_enc_rval_t enc_rval;
  SchedulingInfo_t schedulingInfo;
  SIB_Type_t sib_type;
<<<<<<< HEAD
  uint8_t *buffer;
  BCCH_DL_SCH_Message_t *bcch_message;
  SystemInformationBlockType1_t **sib1;

#ifdef Rel14
  if (br_flag==0) {
    buffer       = carrier->SIB1;
    bcch_message = &carrier->siblock1;
    sib1         = &carrier->sib1;
  }
  else {
    buffer       = carrier->SIB1_BR;
    bcch_message = &carrier->siblock1_BR;
    sib1         = &carrier->sib1_BR;
  }
#else
  buffer       = carrier->SIB1;
  bcch_message = &carrier->siblock1;
  sib1         = &carrier->sib1;
#endif  
=======

  uint8_t *buffer;
  BCCH_DL_SCH_Message_t *bcch_message  = &carrier->siblock1;
  SystemInformationBlockType1_BR_r13_t **sib1_br;
#ifdef Rel14
  if(brOption)
  {
      buffer                      = carrier->SIB1_BR;
      sib1_br = &carrier->sib1_BR;
  }
  else
#endif
  {
      buffer                      = carrier->SIB1;
      sib1_br = &carrier->sib1;
  }
  
>>>>>>> 1d8833c7
  memset(bcch_message,0,sizeof(BCCH_DL_SCH_Message_t));
  bcch_message->message.present = BCCH_DL_SCH_MessageType_PR_c1;
  bcch_message->message.choice.c1.present = BCCH_DL_SCH_MessageType__c1_PR_systemInformationBlockType1;
  //  memcpy(&bcch_message.message.choice.c1.choice.systemInformationBlockType1,sib1,sizeof(SystemInformationBlockType1_t));

  *sib1 = &bcch_message->message.choice.c1.choice.systemInformationBlockType1;

  memset(&PLMN_identity_info,0,sizeof(PLMN_IdentityInfo_t));
  memset(&schedulingInfo,0,sizeof(SchedulingInfo_t));
  memset(&sib_type,0,sizeof(SIB_Type_t));



  PLMN_identity_info.plmn_Identity.mcc = CALLOC(1,sizeof(*PLMN_identity_info.plmn_Identity.mcc));
  memset(PLMN_identity_info.plmn_Identity.mcc,0,sizeof(*PLMN_identity_info.plmn_Identity.mcc));

  asn_set_empty(&PLMN_identity_info.plmn_Identity.mcc->list);//.size=0;

#if defined(ENABLE_ITTI)
  dummy_mcc[0] = (configuration->mcc / 100) % 10;
  dummy_mcc[1] = (configuration->mcc / 10) % 10;
  dummy_mcc[2] = (configuration->mcc / 1) % 10;
#else
  dummy_mcc[0] = 0;
  dummy_mcc[1] = 0;
  dummy_mcc[2] = 1;
#endif
  ASN_SEQUENCE_ADD(&PLMN_identity_info.plmn_Identity.mcc->list,&dummy_mcc[0]);
  ASN_SEQUENCE_ADD(&PLMN_identity_info.plmn_Identity.mcc->list,&dummy_mcc[1]);
  ASN_SEQUENCE_ADD(&PLMN_identity_info.plmn_Identity.mcc->list,&dummy_mcc[2]);

  PLMN_identity_info.plmn_Identity.mnc.list.size=0;
  PLMN_identity_info.plmn_Identity.mnc.list.count=0;
#if defined(ENABLE_ITTI)

  if (configuration->mnc >= 100) {
    dummy_mnc[0] = (configuration->mnc / 100) % 10;
    dummy_mnc[1] = (configuration->mnc / 10) % 10;
    dummy_mnc[2] = (configuration->mnc / 1) % 10;
  } else {
    if (configuration->mnc_digit_length == 2) {
      dummy_mnc[0] = (configuration->mnc / 10) % 10;
      dummy_mnc[1] = (configuration->mnc / 1) % 10;
      dummy_mnc[2] = 0xf;
    } else {
      dummy_mnc[0] = (configuration->mnc / 100) % 100;
      dummy_mnc[1] = (configuration->mnc / 10) % 10;
      dummy_mnc[2] = (configuration->mnc / 1) % 10;
    }
  }

#else
  dummy_mnc[0] = 0;
  dummy_mnc[1] = 1;
  dummy_mnc[2] = 0xf;
#endif
  ASN_SEQUENCE_ADD(&PLMN_identity_info.plmn_Identity.mnc.list,&dummy_mnc[0]);
  ASN_SEQUENCE_ADD(&PLMN_identity_info.plmn_Identity.mnc.list,&dummy_mnc[1]);

  if (dummy_mnc[2] != 0xf) {
    ASN_SEQUENCE_ADD(&PLMN_identity_info.plmn_Identity.mnc.list,&dummy_mnc[2]);
  }

  //assign_enum(&PLMN_identity_info.cellReservedForOperatorUse,PLMN_IdentityInfo__cellReservedForOperatorUse_notReserved);
  PLMN_identity_info.cellReservedForOperatorUse=PLMN_IdentityInfo__cellReservedForOperatorUse_notReserved;

  ASN_SEQUENCE_ADD(&(*sib1)->cellAccessRelatedInfo.plmn_IdentityList.list, &PLMN_identity_info);


  // 16 bits
  (*sib1)->cellAccessRelatedInfo.trackingAreaCode.buf = MALLOC(2);
#if defined(ENABLE_ITTI)
  (*sib1)->cellAccessRelatedInfo.trackingAreaCode.buf[0] = (configuration->tac >> 8) & 0xff;
  (*sib1)->cellAccessRelatedInfo.trackingAreaCode.buf[1] = (configuration->tac >> 0) & 0xff;
#else
  (*sib1)->cellAccessRelatedInfo.trackingAreaCode.buf[0] = 0x00;
  (*sib1)->cellAccessRelatedInfo.trackingAreaCode.buf[1] = 0x01;
#endif
  (*sib1)->cellAccessRelatedInfo.trackingAreaCode.size = 2;
  (*sib1)->cellAccessRelatedInfo.trackingAreaCode.bits_unused = 0;

  // 28 bits
  (*sib1)->cellAccessRelatedInfo.cellIdentity.buf = MALLOC(8);
#if defined(ENABLE_ITTI)
  (*sib1)->cellAccessRelatedInfo.cellIdentity.buf[0] = (configuration->cell_identity >> 20) & 0xff;
  (*sib1)->cellAccessRelatedInfo.cellIdentity.buf[1] = (configuration->cell_identity >> 12) & 0xff;
  (*sib1)->cellAccessRelatedInfo.cellIdentity.buf[2] = (configuration->cell_identity >> 4) & 0xff;
  (*sib1)->cellAccessRelatedInfo.cellIdentity.buf[3] = (configuration->cell_identity << 4) & 0xf0;
#else
  (*sib1)->cellAccessRelatedInfo.cellIdentity.buf[0] = 0x00;
  (*sib1)->cellAccessRelatedInfo.cellIdentity.buf[1] = 0x00;
  (*sib1)->cellAccessRelatedInfo.cellIdentity.buf[2] = 0x00;
  (*sib1)->cellAccessRelatedInfo.cellIdentity.buf[3] = 0x10;
#endif
  (*sib1)->cellAccessRelatedInfo.cellIdentity.size = 4;
  (*sib1)->cellAccessRelatedInfo.cellIdentity.bits_unused = 4;

  //  assign_enum(&(*sib1)->cellAccessRelatedInfo.cellBarred,SystemInformationBlockType1__cellAccessRelatedInfo__cellBarred_notBarred);
  (*sib1)->cellAccessRelatedInfo.cellBarred = SystemInformationBlockType1__cellAccessRelatedInfo__cellBarred_notBarred;

  //  assign_enum(&(*sib1)->cellAccessRelatedInfo.intraFreqReselection,SystemInformationBlockType1__cellAccessRelatedInfo__intraFreqReselection_allowed);
  (*sib1)->cellAccessRelatedInfo.intraFreqReselection = SystemInformationBlockType1__cellAccessRelatedInfo__intraFreqReselection_notAllowed;
  (*sib1)->cellAccessRelatedInfo.csg_Indication = 0;

  (*sib1)->cellSelectionInfo.q_RxLevMin = -65;
  (*sib1)->cellSelectionInfo.q_RxLevMinOffset = NULL;
  //(*sib1)->p_Max = CALLOC(1, sizeof(P_Max_t));
  //*((*sib1)->p_Max) = 23;
  (*sib1)->freqBandIndicator =
#if defined(ENABLE_ITTI)
    configuration->eutra_band[CC_id];
#else
  7;
#endif

  schedulingInfo.si_Periodicity = SchedulingInfo__si_Periodicity_rf8;

  // This is for SIB2/3
  sib_type = SIB_Type_sibType3;
  ASN_SEQUENCE_ADD(&schedulingInfo.sib_MappingInfo.list, &sib_type);
  ASN_SEQUENCE_ADD(&(*sib1)->schedulingInfoList.list, &schedulingInfo);

  //  ASN_SEQUENCE_ADD(&schedulingInfo.sib_MappingInfo.list,NULL);

#if defined(ENABLE_ITTI)

  if (configuration->frame_type[CC_id] == TDD)
#endif
    {
      (*sib1)->tdd_Config = CALLOC(1, sizeof(struct TDD_Config));

      (*sib1)->tdd_Config->subframeAssignment =
#if defined(ENABLE_ITTI)
	configuration->tdd_config[CC_id];
#else
      3; // +kogo this was frame_parms->tdd_config
#endif

      (*sib1)->tdd_Config->specialSubframePatterns =
#if defined(ENABLE_ITTI)
	configuration->tdd_config_s[CC_id];
#else
      0; // +kogo this was frame_parms->tdd_config_S;
#endif
    }

  (*sib1)->si_WindowLength = SystemInformationBlockType1__si_WindowLength_ms20;
  (*sib1)->systemInfoValueTag = 0;

<<<<<<< HEAD
#ifdef Rel14
  (*sib1)->nonCriticalExtension = calloc(1, sizeof(SystemInformationBlockType1_v890_IEs_t));

  SystemInformationBlockType1_v890_IEs_t *sib1_890 = (*sib1)->nonCriticalExtension;
  sib1_890->lateNonCriticalExtension = NULL;
  sib1_890->nonCriticalExtension = calloc(1, sizeof(SystemInformationBlockType1_v920_IEs_t));
  memset(sib1_890->nonCriticalExtension, 0, sizeof(SystemInformationBlockType1_v920_IEs_t));

  SystemInformationBlockType1_v920_IEs_t *sib1_920 = (*sib1_890).nonCriticalExtension;
  sib1_920->ims_EmergencySupport_r9 = NULL; // ptr
  sib1_920->cellSelectionInfo_v920 = NULL;
  sib1_920->nonCriticalExtension = calloc(1, sizeof(SystemInformationBlockType1_v1130_IEs_t));
  memset(sib1_920->nonCriticalExtension, 0, sizeof(SystemInformationBlockType1_v1130_IEs_t));

  //////Rel11
  SystemInformationBlockType1_v1130_IEs_t *sib1_1130 = sib1_920->nonCriticalExtension;

  sib1_1130->tdd_Config_v1130 = NULL; // ptr
  sib1_1130->cellSelectionInfo_v1130 = NULL; // ptr
  sib1_1130->nonCriticalExtension = calloc(1, sizeof(SystemInformationBlockType1_v1250_IEs_t));
  memset(sib1_1130->nonCriticalExtension, 0, sizeof(SystemInformationBlockType1_v1250_IEs_t));
=======
	(*sib1_br)->si_WindowLength = SystemInformationBlockType1__si_WindowLength_ms20;
	(*sib1_br)->systemInfoValueTag = 0;
    (*sib1_br)->nonCriticalExtension = NULL;
#ifdef Rel14
    if(brOption)
    {
        (*sib1_br)->nonCriticalExtension = calloc(1, sizeof(SystemInformationBlockType1_v890_IEs_t));

        SystemInformationBlockType1_v890_IEs_t *sib1_br_890 = (*sib1_br)->nonCriticalExtension;
        sib1_br_890->lateNonCriticalExtension = NULL;
        sib1_br_890->nonCriticalExtension = calloc(1, sizeof(SystemInformationBlockType1_v920_IEs_t));
        memset(sib1_br_890->nonCriticalExtension, 0, sizeof(SystemInformationBlockType1_v920_IEs_t));
>>>>>>> 1d8833c7

        SystemInformationBlockType1_v920_IEs_t *sib1_br_920 = (*sib1_br_890).nonCriticalExtension;
        sib1_br_920->ims_EmergencySupport_r9 = NULL; // ptr
        sib1_br_920->cellSelectionInfo_v920 = NULL;
        sib1_br_920->nonCriticalExtension = calloc(1, sizeof(SystemInformationBlockType1_v1130_IEs_t));
        memset(sib1_br_920->nonCriticalExtension, 0, sizeof(SystemInformationBlockType1_v1130_IEs_t));

<<<<<<< HEAD
  ///Rel12
  SystemInformationBlockType1_v1250_IEs_t *sib1_1250 = sib1_1130->nonCriticalExtension;
  sib1_1250->cellAccessRelatedInfo_v1250.category0Allowed_r12 = NULL; // long*
  sib1_1250->cellSelectionInfo_v1250 = NULL;
  sib1_1250->freqBandIndicatorPriority_r12 = 0; // long* // FIXME
  sib1_1250->nonCriticalExtension = NULL;
=======
        //////Rel11
        SystemInformationBlockType1_v1130_IEs_t *sib1_br_1130 = sib1_br_920->nonCriticalExtension;
>>>>>>> 1d8833c7

        sib1_br_1130->tdd_Config_v1130 = NULL; // ptr
        sib1_br_1130->cellSelectionInfo_v1130 = NULL; // ptr
        sib1_br_1130->nonCriticalExtension = calloc(1, sizeof(SystemInformationBlockType1_v1250_IEs_t));
        memset(sib1_br_1130->nonCriticalExtension, 0, sizeof(SystemInformationBlockType1_v1250_IEs_t));


        ///Rel12
        SystemInformationBlockType1_v1250_IEs_t *sib1_br_1250 = sib1_br_1130->nonCriticalExtension;
        sib1_br_1250->cellAccessRelatedInfo_v1250.category0Allowed_r12 = NULL; // long*
        sib1_br_1250->cellSelectionInfo_v1250 = NULL;
        sib1_br_1250->freqBandIndicatorPriority_r12 = 0; // long* // FIXME
        sib1_br_1250->nonCriticalExtension = NULL;

<<<<<<< HEAD
  ////Rel1310
#if defined(ENABLE_ITTI)
  if (configuration->schedulingInfoSIB1_BR_r13[CC_id] != 0)
    {
      sib1_1250->nonCriticalExtension = calloc(1, sizeof(SystemInformationBlockType1_v1310_IEs_t));
      memset(sib1_1250->nonCriticalExtension, 0, sizeof(SystemInformationBlockType1_v1310_IEs_t));
      SystemInformationBlockType1_v1310_IEs_t *sib1_1310 = sib1_1250->nonCriticalExtension;


      if (configuration->hyperSFN_r13[CC_id])
	{
	  sib1_1310->hyperSFN_r13 = calloc(1, sizeof(BIT_STRING_t)); // type
	  memset(sib1_1310->hyperSFN_r13, 0, sizeof(BIT_STRING_t));
	  sib1_1310->hyperSFN_r13->buf = calloc(2, sizeof(uint8_t));
	  memmove(sib1_1310->hyperSFN_r13->buf, configuration->hyperSFN_r13[CC_id], 2 * sizeof(uint8_t));
	  sib1_1310->hyperSFN_r13->size = 2;
	  sib1_1310->hyperSFN_r13->bits_unused = 6;
	}
      else
	sib1_1310->hyperSFN_r13 = NULL;

      if (configuration->eDRX_Allowed_r13[CC_id])
	{
	  sib1_1310->eDRX_Allowed_r13 = calloc(1, sizeof(long));
	  *sib1_1310->eDRX_Allowed_r13 = *configuration->eDRX_Allowed_r13[CC_id];
	}
      else
	sib1_1310->eDRX_Allowed_r13 = NULL; // long*

      if (configuration->cellSelectionInfoCE_r13[CC_id])
	{
	  sib1_1310->cellSelectionInfoCE_r13 = calloc(1, sizeof(CellSelectionInfoCE_r13_t));
	  memset(sib1_1310->cellSelectionInfoCE_r13, 0, sizeof(CellSelectionInfoCE_r13_t));
	  sib1_1310->cellSelectionInfoCE_r13->q_RxLevMinCE_r13 = configuration->q_RxLevMinCE_r13[CC_id]; // (Q_RxLevMin_t) long
	  if (configuration->q_QualMinRSRQ_CE_r13[CC_id])
	    {
	      sib1_1310->cellSelectionInfoCE_r13->q_QualMinRSRQ_CE_r13 = calloc(1, sizeof(long));
	      *sib1_1310->cellSelectionInfoCE_r13->q_QualMinRSRQ_CE_r13 = *configuration->q_QualMinRSRQ_CE_r13[CC_id];
	    }
	  else
	    sib1_1310->cellSelectionInfoCE_r13->q_QualMinRSRQ_CE_r13 = NULL; 
	}
      else
	sib1_1310->cellSelectionInfoCE_r13 = NULL;

      if (configuration->bandwidthReducedAccessRelatedInfo_r13[CC_id])
	{
	  sib1_1310->bandwidthReducedAccessRelatedInfo_r13
	    = calloc(1, sizeof(struct SystemInformationBlockType1_v1310_IEs__bandwidthReducedAccessRelatedInfo_r13));

	  sib1_1310->bandwidthReducedAccessRelatedInfo_r13->si_WindowLength_BR_r13
	    = configuration->si_WindowLength_BR_r13[CC_id]; // 0


	  sib1_1310->bandwidthReducedAccessRelatedInfo_r13->si_RepetitionPattern_r13
	    = configuration->si_RepetitionPattern_r13[CC_id]; // 0

	  sib1_1310->bandwidthReducedAccessRelatedInfo_r13->schedulingInfoList_BR_r13 = calloc(1, sizeof(SchedulingInfoList_BR_r13_t));
	  SchedulingInfo_BR_r13_t *schedulinginfo_br_13 = calloc(1, sizeof(SchedulingInfo_BR_r13_t));
	  memset(schedulinginfo_br_13, 0, sizeof(SchedulingInfo_BR_r13_t));
	  schedulinginfo_br_13->si_Narrowband_r13 = 1;
	  schedulinginfo_br_13->si_TBS_r13 = SchedulingInfo_BR_r13__si_TBS_r13_b152;
	  ASN_SEQUENCE_ADD(&sib1_1310->bandwidthReducedAccessRelatedInfo_r13->schedulingInfoList_BR_r13->list, schedulinginfo_br_13);

	  sib1_1310->bandwidthReducedAccessRelatedInfo_r13->fdd_DownlinkOrTddSubframeBitmapBR_r13
	    = calloc(1, sizeof(struct SystemInformationBlockType1_v1310_IEs__bandwidthReducedAccessRelatedInfo_r13__fdd_DownlinkOrTddSubframeBitmapBR_r13));
	  memset(sib1_1310->bandwidthReducedAccessRelatedInfo_r13->fdd_DownlinkOrTddSubframeBitmapBR_r13, 0,
		 sizeof(sizeof(struct SystemInformationBlockType1_v1310_IEs__bandwidthReducedAccessRelatedInfo_r13__fdd_DownlinkOrTddSubframeBitmapBR_r13)));

	  if (configuration->bandwidthReducedAccessRelatedInfo_r13[CC_id])
	    {
	      sib1_1310->bandwidthReducedAccessRelatedInfo_r13->fdd_DownlinkOrTddSubframeBitmapBR_r13->present
		= SystemInformationBlockType1_v1310_IEs__bandwidthReducedAccessRelatedInfo_r13__fdd_DownlinkOrTddSubframeBitmapBR_r13_PR_subframePattern10_r13;

	      sib1_1310->bandwidthReducedAccessRelatedInfo_r13->fdd_DownlinkOrTddSubframeBitmapBR_r13->choice.subframePattern10_r13.buf = calloc(2, sizeof(uint8_t));
	      memmove(sib1_1310->bandwidthReducedAccessRelatedInfo_r13->fdd_DownlinkOrTddSubframeBitmapBR_r13->choice.subframePattern10_r13.buf, &configuration->fdd_DownlinkOrTddSubframeBitmapBR_val_r13[CC_id], 2 * sizeof(uint8_t));
	      sib1_1310->bandwidthReducedAccessRelatedInfo_r13->fdd_DownlinkOrTddSubframeBitmapBR_r13->choice.subframePattern10_r13.size = 2;
	      sib1_1310->bandwidthReducedAccessRelatedInfo_r13->fdd_DownlinkOrTddSubframeBitmapBR_r13->choice.subframePattern10_r13.bits_unused = 6;
	    }
	  else
	    {
	      sib1_1310->bandwidthReducedAccessRelatedInfo_r13->fdd_DownlinkOrTddSubframeBitmapBR_r13->present
		= SystemInformationBlockType1_v1310_IEs__bandwidthReducedAccessRelatedInfo_r13__fdd_DownlinkOrTddSubframeBitmapBR_r13_PR_subframePattern10_r13;

	      sib1_1310->bandwidthReducedAccessRelatedInfo_r13->fdd_DownlinkOrTddSubframeBitmapBR_r13->choice.subframePattern40_r13.buf = calloc(5, sizeof(uint8_t));
	      memmove(sib1_1310->bandwidthReducedAccessRelatedInfo_r13->fdd_DownlinkOrTddSubframeBitmapBR_r13->choice.subframePattern40_r13.buf, &configuration->fdd_DownlinkOrTddSubframeBitmapBR_val_r13[CC_id], 5 * sizeof(uint8_t));
	      sib1_1310->bandwidthReducedAccessRelatedInfo_r13->fdd_DownlinkOrTddSubframeBitmapBR_r13->choice.subframePattern40_r13.size = 5;
	      sib1_1310->bandwidthReducedAccessRelatedInfo_r13->fdd_DownlinkOrTddSubframeBitmapBR_r13->choice.subframePattern40_r13.bits_unused = 0;
	    }

	  sib1_1310->bandwidthReducedAccessRelatedInfo_r13->fdd_UplinkSubframeBitmapBR_r13 = calloc(1, sizeof(BIT_STRING_t));
	  memset(sib1_1310->bandwidthReducedAccessRelatedInfo_r13->fdd_UplinkSubframeBitmapBR_r13, 0, sizeof(BIT_STRING_t));
	  sib1_1310->bandwidthReducedAccessRelatedInfo_r13->fdd_UplinkSubframeBitmapBR_r13->buf = calloc(2, sizeof(uint8_t));
	  memmove(sib1_1310->bandwidthReducedAccessRelatedInfo_r13->fdd_UplinkSubframeBitmapBR_r13->buf, &configuration->fdd_UplinkSubframeBitmapBR_r13[CC_id],
		  2 * sizeof(uint8_t));
	  sib1_1310->bandwidthReducedAccessRelatedInfo_r13->fdd_UplinkSubframeBitmapBR_r13->size = 2;
	  sib1_1310->bandwidthReducedAccessRelatedInfo_r13->fdd_UplinkSubframeBitmapBR_r13->bits_unused = 6;


	  sib1_1310->bandwidthReducedAccessRelatedInfo_r13->startSymbolBR_r13 = configuration->startSymbolBR_r13[CC_id];
	  sib1_1310->bandwidthReducedAccessRelatedInfo_r13->si_HoppingConfigCommon_r13
	    = configuration->si_HoppingConfigCommon_r13[CC_id];

	  if (configuration->si_ValidityTime_r13[CC_id])
	    {
	      sib1_1310->bandwidthReducedAccessRelatedInfo_r13->si_ValidityTime_r13 = calloc(1, sizeof(long));
	      memset(sib1_1310->bandwidthReducedAccessRelatedInfo_r13->si_ValidityTime_r13, 0, sizeof(long));
	      *sib1_1310->bandwidthReducedAccessRelatedInfo_r13->si_ValidityTime_r13
		= *configuration->si_ValidityTime_r13[CC_id];
	    }
	  else
	    sib1_1310->bandwidthReducedAccessRelatedInfo_r13->si_ValidityTime_r13 = NULL;

	  sib1_1310->bandwidthReducedAccessRelatedInfo_r13->systemInfoValueTagList_r13 = calloc(1, sizeof(SystemInfoValueTagList_r13_t));
	  SystemInfoValueTagSI_r13_t systemInfoValueTagSi_r13 = 0;
	  ASN_SEQUENCE_ADD(&sib1_1310->bandwidthReducedAccessRelatedInfo_r13->systemInfoValueTagList_r13->list, &systemInfoValueTagSi_r13);
	}
      else
	sib1_1310->bandwidthReducedAccessRelatedInfo_r13 = NULL;

      sib1_1310->nonCriticalExtension = calloc(1, sizeof(SystemInformationBlockType1_v1320_IEs_t));
      memset(sib1_1310->nonCriticalExtension, 0, sizeof(SystemInformationBlockType1_v1320_IEs_t));

      /////Rel1320
      SystemInformationBlockType1_v1320_IEs_t *sib1_1320 = sib1_1310->nonCriticalExtension;
		


      if (configuration->freqHoppingParametersDL_r13[CC_id])
	{
	  sib1_1320->freqHoppingParametersDL_r13 = calloc(1, sizeof(struct SystemInformationBlockType1_v1320_IEs__freqHoppingParametersDL_r13));
	  memset(sib1_1320->freqHoppingParametersDL_r13, 0, sizeof(struct SystemInformationBlockType1_v1320_IEs__freqHoppingParametersDL_r13));


	  if (configuration->mpdcch_pdsch_HoppingNB_r13[CC_id])
	    {
	      sib1_1320->freqHoppingParametersDL_r13->mpdcch_pdsch_HoppingNB_r13 = calloc(1, sizeof(long));
	      *sib1_1320->freqHoppingParametersDL_r13->mpdcch_pdsch_HoppingNB_r13 = *configuration->mpdcch_pdsch_HoppingNB_r13[CC_id];
	    }
	  else
	    sib1_1320->freqHoppingParametersDL_r13->mpdcch_pdsch_HoppingNB_r13 = NULL;

	  sib1_1320->freqHoppingParametersDL_r13->interval_DLHoppingConfigCommonModeA_r13 = calloc(1, sizeof(struct SystemInformationBlockType1_v1320_IEs__freqHoppingParametersDL_r13__interval_DLHoppingConfigCommonModeA_r13));
	  memset(sib1_1320->freqHoppingParametersDL_r13->interval_DLHoppingConfigCommonModeA_r13, 0, sizeof(struct SystemInformationBlockType1_v1320_IEs__freqHoppingParametersDL_r13__interval_DLHoppingConfigCommonModeA_r13));

	  if (configuration->interval_DLHoppingConfigCommonModeA_r13[CC_id])
	    {
	      sib1_1320->freqHoppingParametersDL_r13->interval_DLHoppingConfigCommonModeA_r13->present = SystemInformationBlockType1_v1320_IEs__freqHoppingParametersDL_r13__interval_DLHoppingConfigCommonModeA_r13_PR_interval_FDD_r13;
	      sib1_1320->freqHoppingParametersDL_r13->interval_DLHoppingConfigCommonModeA_r13->choice.interval_FDD_r13 = configuration->interval_DLHoppingConfigCommonModeA_r13_val[CC_id];
	    }
	  else
	    {
	      sib1_1320->freqHoppingParametersDL_r13->interval_DLHoppingConfigCommonModeA_r13->present = SystemInformationBlockType1_v1320_IEs__freqHoppingParametersDL_r13__interval_DLHoppingConfigCommonModeA_r13_PR_interval_TDD_r13;
	      sib1_1320->freqHoppingParametersDL_r13->interval_DLHoppingConfigCommonModeA_r13->choice.interval_TDD_r13 = configuration->interval_DLHoppingConfigCommonModeA_r13_val[CC_id];
	    }

	  sib1_1320->freqHoppingParametersDL_r13->interval_DLHoppingConfigCommonModeB_r13 = calloc(1, sizeof(struct SystemInformationBlockType1_v1320_IEs__freqHoppingParametersDL_r13__interval_DLHoppingConfigCommonModeB_r13));
	  memset(sib1_1320->freqHoppingParametersDL_r13->interval_DLHoppingConfigCommonModeB_r13, 0, sizeof(struct SystemInformationBlockType1_v1320_IEs__freqHoppingParametersDL_r13__interval_DLHoppingConfigCommonModeB_r13));

	  if (configuration->interval_DLHoppingConfigCommonModeB_r13[CC_id])
	    {
	      sib1_1320->freqHoppingParametersDL_r13->interval_DLHoppingConfigCommonModeB_r13->present = SystemInformationBlockType1_v1320_IEs__freqHoppingParametersDL_r13__interval_DLHoppingConfigCommonModeB_r13_PR_interval_FDD_r13;
	      sib1_1320->freqHoppingParametersDL_r13->interval_DLHoppingConfigCommonModeB_r13->choice.interval_FDD_r13 = configuration->interval_DLHoppingConfigCommonModeB_r13_val[CC_id];
	    }
	  else
	    {
	      sib1_1320->freqHoppingParametersDL_r13->interval_DLHoppingConfigCommonModeB_r13->present = SystemInformationBlockType1_v1320_IEs__freqHoppingParametersDL_r13__interval_DLHoppingConfigCommonModeB_r13_PR_interval_TDD_r13;
	      sib1_1320->freqHoppingParametersDL_r13->interval_DLHoppingConfigCommonModeB_r13->choice.interval_TDD_r13 = configuration->interval_DLHoppingConfigCommonModeB_r13_val[CC_id];
	    }
			
	  if (configuration->mpdcch_pdsch_HoppingOffset_r13[CC_id])
	    {

	      sib1_1320->freqHoppingParametersDL_r13->mpdcch_pdsch_HoppingOffset_r13 = calloc(1, sizeof(long));
	      *sib1_1320->freqHoppingParametersDL_r13->mpdcch_pdsch_HoppingOffset_r13 = *configuration->mpdcch_pdsch_HoppingOffset_r13[CC_id];
	    }
	  else
	    sib1_1320->freqHoppingParametersDL_r13->mpdcch_pdsch_HoppingOffset_r13 = NULL;

	}
      else
	sib1_1320->freqHoppingParametersDL_r13 = NULL;

      sib1_1320->nonCriticalExtension = NULL;
    }
#else
  sib1_1250->nonCriticalExtension = calloc(1, sizeof(SystemInformationBlockType1_v1310_IEs_t));
  memset(sib1_1250->nonCriticalExtension, 0, sizeof(SystemInformationBlockType1_v1310_IEs_t));
  SystemInformationBlockType1_v1310_IEs_t *sib1_1310 = sib1_1250->nonCriticalExtension;

  sib1_1310->hyperSFN_r13 = calloc(1, sizeof(BIT_STRING_t)); // type
  memset(sib1_1310->hyperSFN_r13, 0, sizeof(BIT_STRING_t));
  sib1_1310->hyperSFN_r13->buf = calloc(2, sizeof(uint8_t));
  memset(sib1_1310->hyperSFN_r13->buf, 0, 2*sizeof(uint8_t));
  sib1_1310->hyperSFN_r13->size = 2;
  sib1_1310->hyperSFN_r13->bits_unused = 6;

  sib1_1310->eDRX_Allowed_r13 = NULL; // long*
  sib1_1310->cellSelectionInfoCE_r13 = calloc(1, sizeof(CellSelectionInfoCE_r13_t));
  memset(sib1_1310->cellSelectionInfoCE_r13, 0, sizeof(CellSelectionInfoCE_r13_t));
  sib1_1310->cellSelectionInfoCE_r13->q_RxLevMinCE_r13 = -70; // (Q_RxLevMin_t) long
  sib1_1310->cellSelectionInfoCE_r13->q_QualMinRSRQ_CE_r13 = NULL; // (Q_RxLevMin_t) *long

  sib1_1310->bandwidthReducedAccessRelatedInfo_r13
    = calloc(1, sizeof(struct SystemInformationBlockType1_v1310_IEs__bandwidthReducedAccessRelatedInfo_r13));

  sib1_1310->bandwidthReducedAccessRelatedInfo_r13->si_WindowLength_BR_r13
    = SystemInformationBlockType1_v1310_IEs__bandwidthReducedAccessRelatedInfo_r13__si_WindowLength_BR_r13_ms20; // 0


  sib1_1310->bandwidthReducedAccessRelatedInfo_r13->si_RepetitionPattern_r13
    = SystemInformationBlockType1_v1310_IEs__bandwidthReducedAccessRelatedInfo_r13__si_RepetitionPattern_r13_everyRF; // 0

  sib1_1310->bandwidthReducedAccessRelatedInfo_r13->schedulingInfoList_BR_r13 = calloc(1, sizeof(SchedulingInfoList_BR_r13_t));
  SchedulingInfo_BR_r13_t *schedulinginfo_br_13 = calloc(1, sizeof(SchedulingInfo_BR_r13_t));
  memset(schedulinginfo_br_13, 0, sizeof(SchedulingInfo_BR_r13_t));
  schedulinginfo_br_13->si_Narrowband_r13 = 1;
  schedulinginfo_br_13->si_TBS_r13 = SchedulingInfo_BR_r13__si_TBS_r13_b152;
  ASN_SEQUENCE_ADD(&sib1_1310->bandwidthReducedAccessRelatedInfo_r13->schedulingInfoList_BR_r13->list, schedulinginfo_br_13);

  sib1_1310->bandwidthReducedAccessRelatedInfo_r13->fdd_DownlinkOrTddSubframeBitmapBR_r13
    = calloc(1, sizeof(struct SystemInformationBlockType1_v1310_IEs__bandwidthReducedAccessRelatedInfo_r13__fdd_DownlinkOrTddSubframeBitmapBR_r13));
  memset(sib1_1310->bandwidthReducedAccessRelatedInfo_r13->fdd_DownlinkOrTddSubframeBitmapBR_r13, 0,
	 sizeof(sizeof(struct SystemInformationBlockType1_v1310_IEs__bandwidthReducedAccessRelatedInfo_r13__fdd_DownlinkOrTddSubframeBitmapBR_r13)));

  sib1_1310->bandwidthReducedAccessRelatedInfo_r13->fdd_DownlinkOrTddSubframeBitmapBR_r13->present
    = SystemInformationBlockType1_v1310_IEs__bandwidthReducedAccessRelatedInfo_r13__fdd_DownlinkOrTddSubframeBitmapBR_r13_PR_subframePattern10_r13;
  sib1_1310->bandwidthReducedAccessRelatedInfo_r13->fdd_DownlinkOrTddSubframeBitmapBR_r13->choice.subframePattern10_r13.buf = calloc(2, sizeof(uint8_t));
  memset(sib1_1310->bandwidthReducedAccessRelatedInfo_r13->fdd_DownlinkOrTddSubframeBitmapBR_r13->choice.subframePattern10_r13.buf, 0, 2 * sizeof(uint8_t));
  sib1_1310->bandwidthReducedAccessRelatedInfo_r13->fdd_DownlinkOrTddSubframeBitmapBR_r13->choice.subframePattern10_r13.size = 2;
  sib1_1310->bandwidthReducedAccessRelatedInfo_r13->fdd_DownlinkOrTddSubframeBitmapBR_r13->choice.subframePattern10_r13.bits_unused = 6;

  sib1_1310->bandwidthReducedAccessRelatedInfo_r13->fdd_UplinkSubframeBitmapBR_r13 = calloc(1, sizeof(BIT_STRING_t));
  memset(sib1_1310->bandwidthReducedAccessRelatedInfo_r13->fdd_UplinkSubframeBitmapBR_r13, 0, sizeof(BIT_STRING_t));
  sib1_1310->bandwidthReducedAccessRelatedInfo_r13->fdd_UplinkSubframeBitmapBR_r13->buf = calloc(2, sizeof(uint8_t));
  memset(sib1_1310->bandwidthReducedAccessRelatedInfo_r13->fdd_UplinkSubframeBitmapBR_r13->buf, 0,
	 2 * sizeof(uint8_t));
  sib1_1310->bandwidthReducedAccessRelatedInfo_r13->fdd_UplinkSubframeBitmapBR_r13->size = 2;
  sib1_1310->bandwidthReducedAccessRelatedInfo_r13->fdd_UplinkSubframeBitmapBR_r13->bits_unused = 6;
  sib1_1310->bandwidthReducedAccessRelatedInfo_r13->startSymbolBR_r13 = 1;
  sib1_1310->bandwidthReducedAccessRelatedInfo_r13->si_HoppingConfigCommon_r13
    = SystemInformationBlockType1_v1310_IEs__bandwidthReducedAccessRelatedInfo_r13__si_HoppingConfigCommon_r13_on;

  sib1_1310->bandwidthReducedAccessRelatedInfo_r13->si_ValidityTime_r13 = calloc(1, sizeof(long));
  memset(sib1_1310->bandwidthReducedAccessRelatedInfo_r13->si_ValidityTime_r13, 0, sizeof(long));
  *sib1_1310->bandwidthReducedAccessRelatedInfo_r13->si_ValidityTime_r13
    = SystemInformationBlockType1_v1310_IEs__bandwidthReducedAccessRelatedInfo_r13__si_ValidityTime_r13_true;


  sib1_1310->bandwidthReducedAccessRelatedInfo_r13->systemInfoValueTagList_r13 = calloc(1, sizeof(SystemInfoValueTagList_r13_t));
  SystemInfoValueTagSI_r13_t systemInfoValueTagSi_r13 = 0;
  ASN_SEQUENCE_ADD(&sib1_1310->bandwidthReducedAccessRelatedInfo_r13->systemInfoValueTagList_r13->list, &systemInfoValueTagSi_r13);

  sib1_1310->nonCriticalExtension = calloc(1, sizeof(SystemInformationBlockType1_v1320_IEs_t));
  memset(sib1_1310->nonCriticalExtension, 0, sizeof(SystemInformationBlockType1_v1320_IEs_t));

  /////Rel1320
  SystemInformationBlockType1_v1320_IEs_t *sib1_1320 = sib1_1310->nonCriticalExtension;
  sib1_1320->freqHoppingParametersDL_r13 = calloc(1, sizeof(struct SystemInformationBlockType1_v1320_IEs__freqHoppingParametersDL_r13));
  memset(sib1_1320->freqHoppingParametersDL_r13, 0, sizeof(struct SystemInformationBlockType1_v1320_IEs__freqHoppingParametersDL_r13));

  sib1_1320->freqHoppingParametersDL_r13->mpdcch_pdsch_HoppingNB_r13 = calloc(1, sizeof(long));
  *sib1_1320->freqHoppingParametersDL_r13->mpdcch_pdsch_HoppingNB_r13 = SystemInformationBlockType1_v1320_IEs__freqHoppingParametersDL_r13__mpdcch_pdsch_HoppingNB_r13_nb2;


  sib1_1320->freqHoppingParametersDL_r13->interval_DLHoppingConfigCommonModeA_r13 = calloc(1, sizeof(struct SystemInformationBlockType1_v1320_IEs__freqHoppingParametersDL_r13__interval_DLHoppingConfigCommonModeA_r13));
  memset(sib1_1320->freqHoppingParametersDL_r13->interval_DLHoppingConfigCommonModeA_r13, 0, sizeof(struct SystemInformationBlockType1_v1320_IEs__freqHoppingParametersDL_r13__interval_DLHoppingConfigCommonModeA_r13));
  sib1_1320->freqHoppingParametersDL_r13->interval_DLHoppingConfigCommonModeA_r13->present = SystemInformationBlockType1_v1320_IEs__freqHoppingParametersDL_r13__interval_DLHoppingConfigCommonModeA_r13_PR_interval_FDD_r13;
  sib1_1320->freqHoppingParametersDL_r13->interval_DLHoppingConfigCommonModeA_r13->choice.interval_FDD_r13 = SystemInformationBlockType1_v1320_IEs__freqHoppingParametersDL_r13__interval_DLHoppingConfigCommonModeA_r13__interval_FDD_r13_int1;

  sib1_1320->freqHoppingParametersDL_r13->interval_DLHoppingConfigCommonModeB_r13 = calloc(1, sizeof(struct SystemInformationBlockType1_v1320_IEs__freqHoppingParametersDL_r13__interval_DLHoppingConfigCommonModeB_r13));
  memset(sib1_1320->freqHoppingParametersDL_r13->interval_DLHoppingConfigCommonModeB_r13, 0, sizeof(struct SystemInformationBlockType1_v1320_IEs__freqHoppingParametersDL_r13__interval_DLHoppingConfigCommonModeB_r13));
  sib1_1320->freqHoppingParametersDL_r13->interval_DLHoppingConfigCommonModeB_r13->present = SystemInformationBlockType1_v1320_IEs__freqHoppingParametersDL_r13__interval_DLHoppingConfigCommonModeB_r13_PR_interval_FDD_r13;
  sib1_1320->freqHoppingParametersDL_r13->interval_DLHoppingConfigCommonModeB_r13->choice.interval_FDD_r13 = SystemInformationBlockType1_v1320_IEs__freqHoppingParametersDL_r13__interval_DLHoppingConfigCommonModeB_r13__interval_FDD_r13_int2;


  sib1_1320->freqHoppingParametersDL_r13->mpdcch_pdsch_HoppingOffset_r13 = calloc(1, sizeof(long));
  *sib1_1320->freqHoppingParametersDL_r13->mpdcch_pdsch_HoppingOffset_r13 = 1;

  sib1_1320->nonCriticalExtension = NULL;
#endif
#endif

=======
	////Rel1310
    ///
#if defined(ENABLE_ITTI)
        if (configuration->schedulingInfoSIB1_BR_r13[CC_id] != 0)
        {
            sib1_br_1250->nonCriticalExtension = calloc(1, sizeof(SystemInformationBlockType1_v1310_IEs_t));
            memset(sib1_br_1250->nonCriticalExtension, 0, sizeof(SystemInformationBlockType1_v1310_IEs_t));
            SystemInformationBlockType1_v1310_IEs_t *sib1_br_1310 = sib1_br_1250->nonCriticalExtension;


            if (configuration->hyperSFN_r13[CC_id])
            {
                sib1_br_1310->hyperSFN_r13 = calloc(1, sizeof(BIT_STRING_t)); // type
                memset(sib1_br_1310->hyperSFN_r13, 0, sizeof(BIT_STRING_t));
                sib1_br_1310->hyperSFN_r13->buf = calloc(2, sizeof(uint8_t));
                memmove(sib1_br_1310->hyperSFN_r13->buf, configuration->hyperSFN_r13[CC_id], 2 * sizeof(uint8_t));
                sib1_br_1310->hyperSFN_r13->size = 2;
                sib1_br_1310->hyperSFN_r13->bits_unused = 6;
            }
            else
                sib1_br_1310->hyperSFN_r13 = NULL;

            if (configuration->eDRX_Allowed_r13[CC_id])
            {
                sib1_br_1310->eDRX_Allowed_r13 = calloc(1, sizeof(long));
                *sib1_br_1310->eDRX_Allowed_r13 = *configuration->eDRX_Allowed_r13[CC_id];
            }
            else
                sib1_br_1310->eDRX_Allowed_r13 = NULL; // long*

            if (configuration->cellSelectionInfoCE_r13[CC_id])
            {
                sib1_br_1310->cellSelectionInfoCE_r13 = calloc(1, sizeof(CellSelectionInfoCE_r13_t));
                memset(sib1_br_1310->cellSelectionInfoCE_r13, 0, sizeof(CellSelectionInfoCE_r13_t));
                sib1_br_1310->cellSelectionInfoCE_r13->q_RxLevMinCE_r13 = configuration->q_RxLevMinCE_r13[CC_id]; // (Q_RxLevMin_t) long
                if (configuration->q_QualMinRSRQ_CE_r13[CC_id])
                {
                    sib1_br_1310->cellSelectionInfoCE_r13->q_QualMinRSRQ_CE_r13 = calloc(1, sizeof(long));
                    *sib1_br_1310->cellSelectionInfoCE_r13->q_QualMinRSRQ_CE_r13 = *configuration->q_QualMinRSRQ_CE_r13[CC_id];
                }
                else
                    sib1_br_1310->cellSelectionInfoCE_r13->q_QualMinRSRQ_CE_r13 = NULL;
            }
            else
                sib1_br_1310->cellSelectionInfoCE_r13 = NULL;

            if (configuration->bandwidthReducedAccessRelatedInfo_r13[CC_id])
            {
                sib1_br_1310->bandwidthReducedAccessRelatedInfo_r13
                    = calloc(1, sizeof(struct SystemInformationBlockType1_v1310_IEs__bandwidthReducedAccessRelatedInfo_r13));

                sib1_br_1310->bandwidthReducedAccessRelatedInfo_r13->si_WindowLength_BR_r13
                    = configuration->si_WindowLength_BR_r13[CC_id]; // 0

                sib1_br_1310->bandwidthReducedAccessRelatedInfo_r13->si_RepetitionPattern_r13
                    = configuration->si_RepetitionPattern_r13[CC_id]; // 0

                sib1_br_1310->bandwidthReducedAccessRelatedInfo_r13->schedulingInfoList_BR_r13 = calloc(1, sizeof(SchedulingInfoList_BR_r13_t));
                SchedulingInfo_BR_r13_t *schedulinginfo_br_13 = calloc(1, sizeof(SchedulingInfo_BR_r13_t));
                memset(schedulinginfo_br_13, 0, sizeof(SchedulingInfo_BR_r13_t));
                schedulinginfo_br_13->si_Narrowband_r13 = 1;
                schedulinginfo_br_13->si_TBS_r13 = SchedulingInfo_BR_r13__si_TBS_r13_b152;
                ASN_SEQUENCE_ADD(&sib1_br_1310->bandwidthReducedAccessRelatedInfo_r13->schedulingInfoList_BR_r13->list, schedulinginfo_br_13);

                sib1_br_1310->bandwidthReducedAccessRelatedInfo_r13->fdd_DownlinkOrTddSubframeBitmapBR_r13
                    = calloc(1, sizeof(struct SystemInformationBlockType1_v1310_IEs__bandwidthReducedAccessRelatedInfo_r13__fdd_DownlinkOrTddSubframeBitmapBR_r13));
                memset(sib1_br_1310->bandwidthReducedAccessRelatedInfo_r13->fdd_DownlinkOrTddSubframeBitmapBR_r13, 0,
                    sizeof(sizeof(struct SystemInformationBlockType1_v1310_IEs__bandwidthReducedAccessRelatedInfo_r13__fdd_DownlinkOrTddSubframeBitmapBR_r13)));

                if (configuration->bandwidthReducedAccessRelatedInfo_r13[CC_id])
                {
                    sib1_br_1310->bandwidthReducedAccessRelatedInfo_r13->fdd_DownlinkOrTddSubframeBitmapBR_r13->present
                        = SystemInformationBlockType1_v1310_IEs__bandwidthReducedAccessRelatedInfo_r13__fdd_DownlinkOrTddSubframeBitmapBR_r13_PR_subframePattern10_r13;

                    sib1_br_1310->bandwidthReducedAccessRelatedInfo_r13->fdd_DownlinkOrTddSubframeBitmapBR_r13->choice.subframePattern10_r13.buf = calloc(2, sizeof(uint8_t));
                    memmove(sib1_br_1310->bandwidthReducedAccessRelatedInfo_r13->fdd_DownlinkOrTddSubframeBitmapBR_r13->choice.subframePattern10_r13.buf, &configuration->fdd_DownlinkOrTddSubframeBitmapBR_val_r13[CC_id], 2 * sizeof(uint8_t));
                    sib1_br_1310->bandwidthReducedAccessRelatedInfo_r13->fdd_DownlinkOrTddSubframeBitmapBR_r13->choice.subframePattern10_r13.size = 2;
                    sib1_br_1310->bandwidthReducedAccessRelatedInfo_r13->fdd_DownlinkOrTddSubframeBitmapBR_r13->choice.subframePattern10_r13.bits_unused = 6;
                }
                else
                {
                    sib1_br_1310->bandwidthReducedAccessRelatedInfo_r13->fdd_DownlinkOrTddSubframeBitmapBR_r13->present
                        = SystemInformationBlockType1_v1310_IEs__bandwidthReducedAccessRelatedInfo_r13__fdd_DownlinkOrTddSubframeBitmapBR_r13_PR_subframePattern10_r13;

                    sib1_br_1310->bandwidthReducedAccessRelatedInfo_r13->fdd_DownlinkOrTddSubframeBitmapBR_r13->choice.subframePattern40_r13.buf = calloc(5, sizeof(uint8_t));
                    memmove(sib1_br_1310->bandwidthReducedAccessRelatedInfo_r13->fdd_DownlinkOrTddSubframeBitmapBR_r13->choice.subframePattern40_r13.buf, &configuration->fdd_DownlinkOrTddSubframeBitmapBR_val_r13[CC_id], 5 * sizeof(uint8_t));
                    sib1_br_1310->bandwidthReducedAccessRelatedInfo_r13->fdd_DownlinkOrTddSubframeBitmapBR_r13->choice.subframePattern40_r13.size = 5;
                    sib1_br_1310->bandwidthReducedAccessRelatedInfo_r13->fdd_DownlinkOrTddSubframeBitmapBR_r13->choice.subframePattern40_r13.bits_unused = 0;
                }

                sib1_br_1310->bandwidthReducedAccessRelatedInfo_r13->fdd_UplinkSubframeBitmapBR_r13 = calloc(1, sizeof(BIT_STRING_t));
                memset(sib1_br_1310->bandwidthReducedAccessRelatedInfo_r13->fdd_UplinkSubframeBitmapBR_r13, 0, sizeof(BIT_STRING_t));
                sib1_br_1310->bandwidthReducedAccessRelatedInfo_r13->fdd_UplinkSubframeBitmapBR_r13->buf = calloc(2, sizeof(uint8_t));
                memmove(sib1_br_1310->bandwidthReducedAccessRelatedInfo_r13->fdd_UplinkSubframeBitmapBR_r13->buf, &configuration->fdd_UplinkSubframeBitmapBR_r13[CC_id],
                    2 * sizeof(uint8_t));
                sib1_br_1310->bandwidthReducedAccessRelatedInfo_r13->fdd_UplinkSubframeBitmapBR_r13->size = 2;
                sib1_br_1310->bandwidthReducedAccessRelatedInfo_r13->fdd_UplinkSubframeBitmapBR_r13->bits_unused = 6;


                sib1_br_1310->bandwidthReducedAccessRelatedInfo_r13->startSymbolBR_r13 = configuration->startSymbolBR_r13[CC_id];

                sib1_br_1310->bandwidthReducedAccessRelatedInfo_r13->si_HoppingConfigCommon_r13 = configuration->si_HoppingConfigCommon_r13[CC_id];

                if (configuration->si_ValidityTime_r13[CC_id])
                {
                    sib1_br_1310->bandwidthReducedAccessRelatedInfo_r13->si_ValidityTime_r13 = calloc(1, sizeof(long));
                    memset(sib1_br_1310->bandwidthReducedAccessRelatedInfo_r13->si_ValidityTime_r13, 0, sizeof(long));
                    *sib1_br_1310->bandwidthReducedAccessRelatedInfo_r13->si_ValidityTime_r13 = *configuration->si_ValidityTime_r13[CC_id];
                }
                else
                    sib1_br_1310->bandwidthReducedAccessRelatedInfo_r13->si_ValidityTime_r13 = NULL;

                sib1_br_1310->bandwidthReducedAccessRelatedInfo_r13->systemInfoValueTagList_r13 = calloc(1, sizeof(SystemInfoValueTagList_r13_t));
                SystemInfoValueTagSI_r13_t systemInfoValueTagSi_r13 = 0;
                ASN_SEQUENCE_ADD(&sib1_br_1310->bandwidthReducedAccessRelatedInfo_r13->systemInfoValueTagList_r13->list, &systemInfoValueTagSi_r13);
            }
            else
                sib1_br_1310->bandwidthReducedAccessRelatedInfo_r13 = NULL;

            sib1_br_1310->nonCriticalExtension = calloc(1, sizeof(SystemInformationBlockType1_v1320_IEs_t));
            memset(sib1_br_1310->nonCriticalExtension, 0, sizeof(SystemInformationBlockType1_v1320_IEs_t));

            /////Rel1320
            SystemInformationBlockType1_v1320_IEs_t *sib1_br_1320 = sib1_br_1310->nonCriticalExtension;



            if (configuration->freqHoppingParametersDL_r13[CC_id])
            {
                sib1_br_1320->freqHoppingParametersDL_r13 = calloc(1, sizeof(struct SystemInformationBlockType1_v1320_IEs__freqHoppingParametersDL_r13));
                memset(sib1_br_1320->freqHoppingParametersDL_r13, 0, sizeof(struct SystemInformationBlockType1_v1320_IEs__freqHoppingParametersDL_r13));


                if (configuration->mpdcch_pdsch_HoppingNB_r13[CC_id])
                {
                    sib1_br_1320->freqHoppingParametersDL_r13->mpdcch_pdsch_HoppingNB_r13 = calloc(1, sizeof(long));
                    *sib1_br_1320->freqHoppingParametersDL_r13->mpdcch_pdsch_HoppingNB_r13 = *configuration->mpdcch_pdsch_HoppingNB_r13[CC_id];
                }
                else
                    sib1_br_1320->freqHoppingParametersDL_r13->mpdcch_pdsch_HoppingNB_r13 = NULL;

                sib1_br_1320->freqHoppingParametersDL_r13->interval_DLHoppingConfigCommonModeA_r13 = calloc(1, sizeof(struct SystemInformationBlockType1_v1320_IEs__freqHoppingParametersDL_r13__interval_DLHoppingConfigCommonModeA_r13));
                memset(sib1_br_1320->freqHoppingParametersDL_r13->interval_DLHoppingConfigCommonModeA_r13, 0, sizeof(struct SystemInformationBlockType1_v1320_IEs__freqHoppingParametersDL_r13__interval_DLHoppingConfigCommonModeA_r13));

                if (configuration->interval_DLHoppingConfigCommonModeA_r13[CC_id])
                {
                    sib1_br_1320->freqHoppingParametersDL_r13->interval_DLHoppingConfigCommonModeA_r13->present = SystemInformationBlockType1_v1320_IEs__freqHoppingParametersDL_r13__interval_DLHoppingConfigCommonModeA_r13_PR_interval_FDD_r13;
                    sib1_br_1320->freqHoppingParametersDL_r13->interval_DLHoppingConfigCommonModeA_r13->choice.interval_FDD_r13 = configuration->interval_DLHoppingConfigCommonModeA_r13_val[CC_id];
                }
                else
                {
                    sib1_br_1320->freqHoppingParametersDL_r13->interval_DLHoppingConfigCommonModeA_r13->present = SystemInformationBlockType1_v1320_IEs__freqHoppingParametersDL_r13__interval_DLHoppingConfigCommonModeA_r13_PR_interval_TDD_r13;
                    sib1_br_1320->freqHoppingParametersDL_r13->interval_DLHoppingConfigCommonModeA_r13->choice.interval_TDD_r13 = configuration->interval_DLHoppingConfigCommonModeA_r13_val[CC_id];
                }

                sib1_br_1320->freqHoppingParametersDL_r13->interval_DLHoppingConfigCommonModeB_r13 = calloc(1, sizeof(struct SystemInformationBlockType1_v1320_IEs__freqHoppingParametersDL_r13__interval_DLHoppingConfigCommonModeB_r13));
                memset(sib1_br_1320->freqHoppingParametersDL_r13->interval_DLHoppingConfigCommonModeB_r13, 0, sizeof(struct SystemInformationBlockType1_v1320_IEs__freqHoppingParametersDL_r13__interval_DLHoppingConfigCommonModeB_r13));

                if (configuration->interval_DLHoppingConfigCommonModeB_r13[CC_id])
                {
                    sib1_br_1320->freqHoppingParametersDL_r13->interval_DLHoppingConfigCommonModeB_r13->present = SystemInformationBlockType1_v1320_IEs__freqHoppingParametersDL_r13__interval_DLHoppingConfigCommonModeB_r13_PR_interval_FDD_r13;
                    sib1_br_1320->freqHoppingParametersDL_r13->interval_DLHoppingConfigCommonModeB_r13->choice.interval_FDD_r13 = configuration->interval_DLHoppingConfigCommonModeB_r13_val[CC_id];

                }
                else
                {
                    sib1_br_1320->freqHoppingParametersDL_r13->interval_DLHoppingConfigCommonModeB_r13->present = SystemInformationBlockType1_v1320_IEs__freqHoppingParametersDL_r13__interval_DLHoppingConfigCommonModeB_r13_PR_interval_TDD_r13;
                    sib1_br_1320->freqHoppingParametersDL_r13->interval_DLHoppingConfigCommonModeB_r13->choice.interval_TDD_r13 = configuration->interval_DLHoppingConfigCommonModeB_r13_val[CC_id];
                }

                if (configuration->mpdcch_pdsch_HoppingOffset_r13[CC_id])
                {

                    sib1_br_1320->freqHoppingParametersDL_r13->mpdcch_pdsch_HoppingOffset_r13 = calloc(1, sizeof(long));
                    *sib1_br_1320->freqHoppingParametersDL_r13->mpdcch_pdsch_HoppingOffset_r13 = *configuration->mpdcch_pdsch_HoppingOffset_r13[CC_id];
                }
                else
                    sib1_br_1320->freqHoppingParametersDL_r13->mpdcch_pdsch_HoppingOffset_r13 = NULL;

            }
            else
                sib1_br_1320->freqHoppingParametersDL_r13 = NULL;

            sib1_br_1320->nonCriticalExtension = NULL;
        }
#else
      sib1_br_1250->nonCriticalExtension = calloc(1, sizeof(SystemInformationBlockType1_v1310_IEs_t));
      memset(sib1_br_1250->nonCriticalExtension, 0, sizeof(SystemInformationBlockType1_v1310_IEs_t));
      SystemInformationBlockType1_v1310_IEs_t *sib1_br_1310 = sib1_br_1250->nonCriticalExtension;

      sib1_br_1310->hyperSFN_r13 = calloc(1, sizeof(BIT_STRING_t)); // type
      memset(sib1_br_1310->hyperSFN_r13, 0, sizeof(BIT_STRING_t));
      sib1_br_1310->hyperSFN_r13->buf = calloc(2, sizeof(uint8_t));
      memset(sib1_br_1310->hyperSFN_r13->buf, 0, 2*sizeof(uint8_t));
      sib1_br_1310->hyperSFN_r13->size = 2;
      sib1_br_1310->hyperSFN_r13->bits_unused = 6;

      sib1_br_1310->eDRX_Allowed_r13 = NULL; // long*
      sib1_br_1310->cellSelectionInfoCE_r13 = calloc(1, sizeof(CellSelectionInfoCE_r13_t));
      memset(sib1_br_1310->cellSelectionInfoCE_r13, 0, sizeof(CellSelectionInfoCE_r13_t));
      sib1_br_1310->cellSelectionInfoCE_r13->q_RxLevMinCE_r13 = -70; // (Q_RxLevMin_t) long
      sib1_br_1310->cellSelectionInfoCE_r13->q_QualMinRSRQ_CE_r13 = NULL; // (Q_RxLevMin_t) *long

      sib1_br_1310->bandwidthReducedAccessRelatedInfo_r13
              = calloc(1, sizeof(struct SystemInformationBlockType1_v1310_IEs__bandwidthReducedAccessRelatedInfo_r13));

      sib1_br_1310->bandwidthReducedAccessRelatedInfo_r13->si_WindowLength_BR_r13
              = SystemInformationBlockType1_v1310_IEs__bandwidthReducedAccessRelatedInfo_r13__si_WindowLength_BR_r13_ms20; // 0


      sib1_br_1310->bandwidthReducedAccessRelatedInfo_r13->si_RepetitionPattern_r13
              = SystemInformationBlockType1_v1310_IEs__bandwidthReducedAccessRelatedInfo_r13__si_RepetitionPattern_r13_everyRF; // 0

      sib1_br_1310->bandwidthReducedAccessRelatedInfo_r13->schedulingInfoList_BR_r13 = calloc(1, sizeof(SchedulingInfoList_BR_r13_t));
      SchedulingInfo_BR_r13_t *schedulinginfo_br_13 = calloc(1, sizeof(SchedulingInfo_BR_r13_t));
      memset(schedulinginfo_br_13, 0, sizeof(SchedulingInfo_BR_r13_t));
      schedulinginfo_br_13->si_Narrowband_r13 = 1;
      schedulinginfo_br_13->si_TBS_r13 = SchedulingInfo_BR_r13__si_TBS_r13_b152;
      ASN_SEQUENCE_ADD(&sib1_br_1310->bandwidthReducedAccessRelatedInfo_r13->schedulingInfoList_BR_r13->list, schedulinginfo_br_13);

      sib1_br_1310->bandwidthReducedAccessRelatedInfo_r13->fdd_DownlinkOrTddSubframeBitmapBR_r13
              = calloc(1, sizeof(struct SystemInformationBlockType1_v1310_IEs__bandwidthReducedAccessRelatedInfo_r13__fdd_DownlinkOrTddSubframeBitmapBR_r13));
      memset(sib1_br_1310->bandwidthReducedAccessRelatedInfo_r13->fdd_DownlinkOrTddSubframeBitmapBR_r13, 0,
             sizeof(sizeof(struct SystemInformationBlockType1_v1310_IEs__bandwidthReducedAccessRelatedInfo_r13__fdd_DownlinkOrTddSubframeBitmapBR_r13)));

      sib1_br_1310->bandwidthReducedAccessRelatedInfo_r13->fdd_DownlinkOrTddSubframeBitmapBR_r13->present
              = SystemInformationBlockType1_v1310_IEs__bandwidthReducedAccessRelatedInfo_r13__fdd_DownlinkOrTddSubframeBitmapBR_r13_PR_subframePattern10_r13;
      sib1_br_1310->bandwidthReducedAccessRelatedInfo_r13->fdd_DownlinkOrTddSubframeBitmapBR_r13->choice.subframePattern10_r13.buf = calloc(2, sizeof(uint8_t));
      memset(sib1_br_1310->bandwidthReducedAccessRelatedInfo_r13->fdd_DownlinkOrTddSubframeBitmapBR_r13->choice.subframePattern10_r13.buf, 0, 2 * sizeof(uint8_t));
      sib1_br_1310->bandwidthReducedAccessRelatedInfo_r13->fdd_DownlinkOrTddSubframeBitmapBR_r13->choice.subframePattern10_r13.size = 2;
      sib1_br_1310->bandwidthReducedAccessRelatedInfo_r13->fdd_DownlinkOrTddSubframeBitmapBR_r13->choice.subframePattern10_r13.bits_unused = 6;

      sib1_br_1310->bandwidthReducedAccessRelatedInfo_r13->fdd_UplinkSubframeBitmapBR_r13 = calloc(1, sizeof(BIT_STRING_t));
      memset(sib1_br_1310->bandwidthReducedAccessRelatedInfo_r13->fdd_UplinkSubframeBitmapBR_r13, 0, sizeof(BIT_STRING_t));
      sib1_br_1310->bandwidthReducedAccessRelatedInfo_r13->fdd_UplinkSubframeBitmapBR_r13->buf = calloc(2, sizeof(uint8_t));
      memset(sib1_br_1310->bandwidthReducedAccessRelatedInfo_r13->fdd_UplinkSubframeBitmapBR_r13->buf, 0,
             2 * sizeof(uint8_t));
      sib1_br_1310->bandwidthReducedAccessRelatedInfo_r13->fdd_UplinkSubframeBitmapBR_r13->size = 2;
      sib1_br_1310->bandwidthReducedAccessRelatedInfo_r13->fdd_UplinkSubframeBitmapBR_r13->bits_unused = 6;
      sib1_br_1310->bandwidthReducedAccessRelatedInfo_r13->startSymbolBR_r13 = 1;
      sib1_br_1310->bandwidthReducedAccessRelatedInfo_r13->si_HoppingConfigCommon_r13
              = SystemInformationBlockType1_v1310_IEs__bandwidthReducedAccessRelatedInfo_r13__si_HoppingConfigCommon_r13_on;

      sib1_br_1310->bandwidthReducedAccessRelatedInfo_r13->si_ValidityTime_r13 = calloc(1, sizeof(long));
      memset(sib1_br_1310->bandwidthReducedAccessRelatedInfo_r13->si_ValidityTime_r13, 0, sizeof(long));
      *sib1_br_1310->bandwidthReducedAccessRelatedInfo_r13->si_ValidityTime_r13
              = SystemInformationBlockType1_v1310_IEs__bandwidthReducedAccessRelatedInfo_r13__si_ValidityTime_r13_true;


      sib1_br_1310->bandwidthReducedAccessRelatedInfo_r13->systemInfoValueTagList_r13 = calloc(1, sizeof(SystemInfoValueTagList_r13_t));
      SystemInfoValueTagSI_r13_t systemInfoValueTagSi_r13 = 0;
      ASN_SEQUENCE_ADD(&sib1_br_1310->bandwidthReducedAccessRelatedInfo_r13->systemInfoValueTagList_r13->list, &systemInfoValueTagSi_r13);

      sib1_br_1310->nonCriticalExtension = calloc(1, sizeof(SystemInformationBlockType1_v1320_IEs_t));
      memset(sib1_br_1310->nonCriticalExtension, 0, sizeof(SystemInformationBlockType1_v1320_IEs_t));

      /////Rel1320
      SystemInformationBlockType1_v1320_IEs_t *sib1_br_1320 = sib1_br_1310->nonCriticalExtension;
      sib1_br_1320->freqHoppingParametersDL_r13 = calloc(1, sizeof(struct SystemInformationBlockType1_v1320_IEs__freqHoppingParametersDL_r13));
      memset(sib1_br_1320->freqHoppingParametersDL_r13, 0, sizeof(struct SystemInformationBlockType1_v1320_IEs__freqHoppingParametersDL_r13));

      sib1_br_1320->freqHoppingParametersDL_r13->mpdcch_pdsch_HoppingNB_r13 = calloc(1, sizeof(long));
      *sib1_br_1320->freqHoppingParametersDL_r13->mpdcch_pdsch_HoppingNB_r13 = SystemInformationBlockType1_v1320_IEs__freqHoppingParametersDL_r13__mpdcch_pdsch_HoppingNB_r13_nb2;


      sib1_br_1320->freqHoppingParametersDL_r13->interval_DLHoppingConfigCommonModeA_r13 = calloc(1, sizeof(struct SystemInformationBlockType1_v1320_IEs__freqHoppingParametersDL_r13__interval_DLHoppingConfigCommonModeA_r13));
      memset(sib1_br_1320->freqHoppingParametersDL_r13->interval_DLHoppingConfigCommonModeA_r13, 0, sizeof(struct SystemInformationBlockType1_v1320_IEs__freqHoppingParametersDL_r13__interval_DLHoppingConfigCommonModeA_r13));
      sib1_br_1320->freqHoppingParametersDL_r13->interval_DLHoppingConfigCommonModeA_r13->present = SystemInformationBlockType1_v1320_IEs__freqHoppingParametersDL_r13__interval_DLHoppingConfigCommonModeA_r13_PR_interval_FDD_r13;
      sib1_br_1320->freqHoppingParametersDL_r13->interval_DLHoppingConfigCommonModeA_r13->choice.interval_FDD_r13 = SystemInformationBlockType1_v1320_IEs__freqHoppingParametersDL_r13__interval_DLHoppingConfigCommonModeA_r13__interval_FDD_r13_int1;

      sib1_br_1320->freqHoppingParametersDL_r13->interval_DLHoppingConfigCommonModeB_r13 = calloc(1, sizeof(struct SystemInformationBlockType1_v1320_IEs__freqHoppingParametersDL_r13__interval_DLHoppingConfigCommonModeB_r13));
      memset(sib1_br_1320->freqHoppingParametersDL_r13->interval_DLHoppingConfigCommonModeB_r13, 0, sizeof(struct SystemInformationBlockType1_v1320_IEs__freqHoppingParametersDL_r13__interval_DLHoppingConfigCommonModeB_r13));
      sib1_br_1320->freqHoppingParametersDL_r13->interval_DLHoppingConfigCommonModeB_r13->present = SystemInformationBlockType1_v1320_IEs__freqHoppingParametersDL_r13__interval_DLHoppingConfigCommonModeB_r13_PR_interval_FDD_r13;
      sib1_br_1320->freqHoppingParametersDL_r13->interval_DLHoppingConfigCommonModeB_r13->choice.interval_FDD_r13 = SystemInformationBlockType1_v1320_IEs__freqHoppingParametersDL_r13__interval_DLHoppingConfigCommonModeB_r13__interval_FDD_r13_int2;


      sib1_br_1320->freqHoppingParametersDL_r13->mpdcch_pdsch_HoppingOffset_r13 = calloc(1, sizeof(long));
      *sib1_br_1320->freqHoppingParametersDL_r13->mpdcch_pdsch_HoppingOffset_r13 = 1;

      sib1_br_1320->nonCriticalExtension = NULL;

#endif // ITTI ENABLED
  }
#endif // Rel14
>>>>>>> 1d8833c7
#ifdef XER_PRINT
  xer_fprint(stdout, &asn_DEF_BCCH_DL_SCH_Message, (void*)bcch_message);
#endif
  enc_rval = uper_encode_to_buffer(&asn_DEF_BCCH_DL_SCH_Message,
				   (void*)bcch_message,
				   buffer,
				   100);
  AssertFatal (enc_rval.encoded > 0, "ASN1 message encoding failed (%s, %lu)!\n",
	       enc_rval.failed_type->name, enc_rval.encoded);

#if defined(ENABLE_ITTI)
# if !defined(DISABLE_XER_SPRINT)
  {
    char        message_string[10000];
    size_t      message_string_size;

    if ((message_string_size = xer_sprint(message_string, sizeof(message_string), &asn_DEF_BCCH_DL_SCH_Message, (void *)bcch_message)) > 0) {
      MessageDef *msg_p;

      msg_p = itti_alloc_new_message_sized (TASK_RRC_ENB, RRC_DL_BCCH, message_string_size + sizeof (IttiMsgText));
      msg_p->ittiMsg.rrc_dl_bcch.size = message_string_size;
      memcpy(&msg_p->ittiMsg.rrc_dl_bcch.text, message_string, message_string_size);
      itti_send_msg_to_task(TASK_UNKNOWN, Mod_id, msg_p);
    }
  }
# endif
#endif

#ifdef USER_MODE
  LOG_D(RRC,"[eNB] SystemInformationBlockType1 Encoded %d bits (%d bytes)\n",enc_rval.encoded,(enc_rval.encoded+7)/8);
#endif

  if (enc_rval.encoded==-1) {
    return(-1);
  }

  return((enc_rval.encoded+7)/8);
}

uint8_t do_SIB23(uint8_t Mod_id,

		 int CC_id
#if defined(ENABLE_ITTI)
		 , RrcConfigurationReq *configuration
#endif
#ifdef Rel14
		 , int br_flag
#endif
		 )
{
  struct SystemInformation_r8_IEs__sib_TypeAndInfo__Member *sib2_part,*sib3_part;
#if defined(Rel10) || defined(Rel14)
  struct SystemInformation_r8_IEs__sib_TypeAndInfo__Member *sib13_part;
  MBSFN_SubframeConfigList_t *MBSFNSubframeConfigList;
  MBSFN_AreaInfoList_r9_t *MBSFNArea_list;
  struct MBSFN_AreaInfo_r9 *MBSFN_Area1, *MBSFN_Area2;
#endif
  asn_enc_rval_t enc_rval;


  BCCH_DL_SCH_Message_t         *bcch_message = &RC.rrc[Mod_id]->carrier[CC_id].systemInformation;
  uint8_t                       *buffer;
  SystemInformationBlockType2_t **sib2;
  RadioResourceConfig           *rrconfig;
#ifdef Rel14
  if (br_flag == 0) {
    buffer   = RC.rrc[Mod_id]->carrier[CC_id].SIB23;
    sib2     = &RC.rrc[Mod_id]->carrier[CC_id].sib2;
    rrconfig = &configuration->radioresourceconfig[CC_id];
  }
  else {
    buffer   = RC.rrc[Mod_id]->carrier[CC_id].SIB23_BR;
    sib2     = &RC.rrc[Mod_id]->carrier[CC_id].sib2_BR;
    rrconfig = &configuration->radioresourceconfig_BR[CC_id];
  }
#else
  buffer   = RC.rrc[Mod_id]->carrier[CC_id].SIB23;
  sib2     = &RC.rrc[Mod_id]->carrier[CC_id].sib2;
  rrconfig = &configuration->radioresourceconfig[CC_id];
#endif
  SystemInformationBlockType3_t       **sib3        = &RC.rrc[Mod_id]->carrier[CC_id].sib3;
#if defined(Rel10) || defined(Rel14)
  SystemInformationBlockType13_r9_t   **sib13       = &RC.rrc[Mod_id]->carrier[CC_id].sib13;
  uint8_t                             MBMS_flag     = RC.rrc[Mod_id]->carrier[CC_id].MBMS_flag;
#endif

  if (bcch_message) {
    memset(bcch_message,0,sizeof(BCCH_DL_SCH_Message_t));
  } else {
    LOG_E(RRC,"[eNB %d] BCCH_MESSAGE is null, exiting\n", Mod_id);
    exit(-1);
  }

  if (!sib2) {
    LOG_E(RRC,"[eNB %d] sib2 is null, exiting\n", Mod_id);
    exit(-1);
  }

  if (!sib3) {
    LOG_E(RRC,"[eNB %d] sib3 is null, exiting\n", Mod_id);
    exit(-1);
  }

#if defined(Rel10) || defined(Rel14)
  LOG_I(RRC,"[eNB %d] Configuration sib2/3, MBMS = %d\n", Mod_id, MBMS_flag);
#else
  LOG_I(RRC,"[eNB %d] Configuration SIB2/3\n", Mod_id);
#endif
  sib2_part = CALLOC(1,sizeof(struct SystemInformation_r8_IEs__sib_TypeAndInfo__Member));
  sib3_part = CALLOC(1,sizeof(struct SystemInformation_r8_IEs__sib_TypeAndInfo__Member));
  memset(sib2_part,0,sizeof(struct SystemInformation_r8_IEs__sib_TypeAndInfo__Member));
  memset(sib3_part,0,sizeof(struct SystemInformation_r8_IEs__sib_TypeAndInfo__Member));

  sib2_part->present = SystemInformation_r8_IEs__sib_TypeAndInfo__Member_PR_sib2;
  sib3_part->present = SystemInformation_r8_IEs__sib_TypeAndInfo__Member_PR_sib3;

  *sib2 = &sib2_part->choice.sib2;
  *sib3 = &sib3_part->choice.sib3;

#if defined(Rel10) || defined(Rel14)

  if (MBMS_flag > 0) {
    sib13_part = CALLOC(1,sizeof(struct SystemInformation_r8_IEs__sib_TypeAndInfo__Member));
    memset(sib13_part,0,sizeof(struct SystemInformation_r8_IEs__sib_TypeAndInfo__Member));
    sib13_part->present = SystemInformation_r8_IEs__sib_TypeAndInfo__Member_PR_sib13_v920;
    *sib13 = &sib13_part->choice.sib13_v920;
  }

#endif

  // sib2

  (*sib2)->ac_BarringInfo = NULL;
#if defined(Rel10) || defined(Rel14)
#if 0
  (*sib2)->ssac_BarringForMMTEL_Voice_r9 = NULL;
  (*sib2)->ssac_BarringForMMTEL_Video_r9 = NULL;
  (*sib2)->ac_BarringForCSFB_r10 = NULL;
#endif
  (*sib2)->ext1 = NULL;
  (*sib2)->ext2 = NULL;
#endif

#if defined(ENABLE_ITTI)

  (*sib2)->radioResourceConfigCommon.rach_ConfigCommon.preambleInfo.numberOfRA_Preambles                         = rrconfig->rach_numberOfRA_Preambles;
  (*sib2)->radioResourceConfigCommon.rach_ConfigCommon.preambleInfo.preamblesGroupAConfig                        = NULL;

  if (rrconfig->rach_preamblesGroupAConfig) {
    (*sib2)->radioResourceConfigCommon.rach_ConfigCommon.preambleInfo.preamblesGroupAConfig
      = CALLOC(1,sizeof(struct RACH_ConfigCommon__preambleInfo__preamblesGroupAConfig));
    (*sib2)->radioResourceConfigCommon.rach_ConfigCommon.preambleInfo.preamblesGroupAConfig->sizeOfRA_PreamblesGroupA
      = rrconfig->rach_sizeOfRA_PreamblesGroupA;
    (*sib2)->radioResourceConfigCommon.rach_ConfigCommon.preambleInfo.preamblesGroupAConfig->messageSizeGroupA
      = rrconfig->rach_messageSizeGroupA;
    (*sib2)->radioResourceConfigCommon.rach_ConfigCommon.preambleInfo.preamblesGroupAConfig->messagePowerOffsetGroupB
      = rrconfig->rach_messagePowerOffsetGroupB;
  }

  (*sib2)->radioResourceConfigCommon.rach_ConfigCommon.powerRampingParameters.powerRampingStep                   = rrconfig->rach_powerRampingStep;
  (*sib2)->radioResourceConfigCommon.rach_ConfigCommon.powerRampingParameters.preambleInitialReceivedTargetPower = rrconfig->rach_preambleInitialReceivedTargetPower;
  (*sib2)->radioResourceConfigCommon.rach_ConfigCommon.ra_SupervisionInfo.preambleTransMax                       = rrconfig->rach_preambleTransMax;
  (*sib2)->radioResourceConfigCommon.rach_ConfigCommon.ra_SupervisionInfo.ra_ResponseWindowSize                  = rrconfig->rach_raResponseWindowSize;
  (*sib2)->radioResourceConfigCommon.rach_ConfigCommon.ra_SupervisionInfo.mac_ContentionResolutionTimer          = rrconfig->rach_macContentionResolutionTimer;
  (*sib2)->radioResourceConfigCommon.rach_ConfigCommon.maxHARQ_Msg3Tx                                            = rrconfig->rach_maxHARQ_Msg3Tx;

  // LTE-M +kogo
  (*sib2)->radioResourceConfigCommon.rach_ConfigCommon.ext1 = calloc(1, sizeof(struct RACH_ConfigCommon__ext1));
  memset((*sib2)->radioResourceConfigCommon.rach_ConfigCommon.ext1, 0, sizeof(struct RACH_ConfigCommon__ext1));

<<<<<<< HEAD
  if (rrconfig->rach_maxHARQ_Msg3Tx)
    {
      (*sib2)->radioResourceConfigCommon.rach_ConfigCommon.ext1->preambleTransMax_CE_r13 = calloc(1, sizeof(PreambleTransMax_t));
      *(*sib2)->radioResourceConfigCommon.rach_ConfigCommon.ext1->preambleTransMax_CE_r13 = rrconfig->rach_maxHARQ_Msg3Tx; // to be re-initialized when we find the enum
    }
=======
  if (configuration->rach_maxHARQ_Msg3Tx[CC_id])
  {
      (*sib2_br)->radioResourceConfigCommon.rach_ConfigCommon.ext1->preambleTransMax_CE_r13 = calloc(1, sizeof(PreambleTransMax_t));
      *(*sib2_br)->radioResourceConfigCommon.rach_ConfigCommon.ext1->preambleTransMax_CE_r13 = *configuration->preambleTransMax_CE_r13[CC_id]; // to be re-initialized when we find the enum
      printf("[KOGO][DEBUGGING]: preamble trans max: %ld\n", *(*sib2_br)->radioResourceConfigCommon.rach_ConfigCommon.ext1->preambleTransMax_CE_r13);
  }
>>>>>>> 1d8833c7
  else
    (*sib2)->radioResourceConfigCommon.rach_ConfigCommon.ext1->preambleTransMax_CE_r13 = NULL;

  (*sib2)->radioResourceConfigCommon.rach_ConfigCommon.ext1->rach_CE_LevelInfoList_r13 = calloc(1, sizeof(RACH_CE_LevelInfoList_r13_t));
  memset((*sib2)->radioResourceConfigCommon.rach_ConfigCommon.ext1->rach_CE_LevelInfoList_r13, 0, sizeof(RACH_CE_LevelInfoList_r13_t));

  RACH_CE_LevelInfo_r13_t *rach_ce_levelinfo_r13 = calloc(1, sizeof(RACH_CE_LevelInfo_r13_t));
  memset(rach_ce_levelinfo_r13, 0, sizeof(RACH_CE_LevelInfo_r13_t));
  rach_ce_levelinfo_r13->preambleMappingInfo_r13.firstPreamble_r13 = 0;
  rach_ce_levelinfo_r13->preambleMappingInfo_r13.lastPreamble_r13 = 63;
  rach_ce_levelinfo_r13->ra_ResponseWindowSize_r13 = RACH_CE_LevelInfo_r13__ra_ResponseWindowSize_r13_sf80;
  rach_ce_levelinfo_r13->mac_ContentionResolutionTimer_r13 = RACH_CE_LevelInfo_r13__mac_ContentionResolutionTimer_r13_sf200;
  rach_ce_levelinfo_r13->rar_HoppingConfig_r13 = RACH_CE_LevelInfo_r13__rar_HoppingConfig_r13_off;

  ASN_SEQUENCE_ADD(&(*sib2)->radioResourceConfigCommon.rach_ConfigCommon.ext1->rach_CE_LevelInfoList_r13->list, rach_ce_levelinfo_r13);
  //--------------------------------------------------------------------------------------------------------------------------------------------------- +kogo

  // BCCH-Config
  (*sib2)->radioResourceConfigCommon.bcch_Config.modificationPeriodCoeff
    = rrconfig->bcch_modificationPeriodCoeff;

  // PCCH-Config
  (*sib2)->radioResourceConfigCommon.pcch_Config.defaultPagingCycle
    = rrconfig->pcch_defaultPagingCycle;
  (*sib2)->radioResourceConfigCommon.pcch_Config.nB
    = rrconfig->pcch_nB;

  // PRACH-Config
  (*sib2)->radioResourceConfigCommon.prach_Config.rootSequenceIndex
    = rrconfig->prach_root;
  (*sib2)->radioResourceConfigCommon.prach_Config.prach_ConfigInfo.prach_ConfigIndex
    = rrconfig->prach_config_index;
  (*sib2)->radioResourceConfigCommon.prach_Config.prach_ConfigInfo.highSpeedFlag
    = rrconfig->prach_high_speed;
  (*sib2)->radioResourceConfigCommon.prach_Config.prach_ConfigInfo.zeroCorrelationZoneConfig
    = rrconfig->prach_zero_correlation;
  (*sib2)->radioResourceConfigCommon.prach_Config.prach_ConfigInfo.prach_FreqOffset
    = rrconfig->prach_freq_offset;

  // PDSCH-Config
  (*sib2)->radioResourceConfigCommon.pdsch_ConfigCommon.referenceSignalPower
    = rrconfig->pdsch_referenceSignalPower;
  (*sib2)->radioResourceConfigCommon.pdsch_ConfigCommon.p_b
    = rrconfig->pdsch_p_b;

  // PUSCH-Config
  (*sib2)->radioResourceConfigCommon.pusch_ConfigCommon.pusch_ConfigBasic.n_SB
    = rrconfig->pusch_n_SB;
  (*sib2)->radioResourceConfigCommon.pusch_ConfigCommon.pusch_ConfigBasic.hoppingMode
    = rrconfig->pusch_hoppingMode;
  (*sib2)->radioResourceConfigCommon.pusch_ConfigCommon.pusch_ConfigBasic.pusch_HoppingOffset
    = rrconfig->pusch_hoppingOffset;
  (*sib2)->radioResourceConfigCommon.pusch_ConfigCommon.pusch_ConfigBasic.enable64QAM
    = rrconfig->pusch_enable64QAM;
  (*sib2)->radioResourceConfigCommon.pusch_ConfigCommon.ul_ReferenceSignalsPUSCH.groupHoppingEnabled
    = rrconfig->pusch_groupHoppingEnabled;
  (*sib2)->radioResourceConfigCommon.pusch_ConfigCommon.ul_ReferenceSignalsPUSCH.groupAssignmentPUSCH
    = rrconfig->pusch_groupAssignment;
  (*sib2)->radioResourceConfigCommon.pusch_ConfigCommon.ul_ReferenceSignalsPUSCH.sequenceHoppingEnabled
    = rrconfig->pusch_sequenceHoppingEnabled;
  (*sib2)->radioResourceConfigCommon.pusch_ConfigCommon.ul_ReferenceSignalsPUSCH.cyclicShift
    = rrconfig->pusch_nDMRS1;

  // PUCCH-Config

  (*sib2)->radioResourceConfigCommon.pucch_ConfigCommon.deltaPUCCH_Shift
    = rrconfig->pucch_delta_shift;
  (*sib2)->radioResourceConfigCommon.pucch_ConfigCommon.nRB_CQI
    = rrconfig->pucch_nRB_CQI;
  (*sib2)->radioResourceConfigCommon.pucch_ConfigCommon.nCS_AN
    = rrconfig->pucch_nCS_AN;
#if !defined(Rel10) && !defined(Rel14)
  (*sib2)->radioResourceConfigCommon.pucch_ConfigCommon.n1PUCCH_AN
    = rrconfig->pucch_n1_AN;
#endif

  // SRS Config
  if (rrconfig->srs_enable == 1) {
    (*sib2)->radioResourceConfigCommon.soundingRS_UL_ConfigCommon.present
      = SoundingRS_UL_ConfigCommon_PR_setup;
    (*sib2)->radioResourceConfigCommon.soundingRS_UL_ConfigCommon.choice.setup.srs_BandwidthConfig
      = rrconfig->srs_BandwidthConfig;
    (*sib2)->radioResourceConfigCommon.soundingRS_UL_ConfigCommon.choice.setup.srs_SubframeConfig
      = rrconfig->srs_SubframeConfig;
    (*sib2)->radioResourceConfigCommon.soundingRS_UL_ConfigCommon.choice.setup.ackNackSRS_SimultaneousTransmission
      = rrconfig->srs_ackNackST;

    if (rrconfig->srs_MaxUpPts) {
      (*sib2)->radioResourceConfigCommon.soundingRS_UL_ConfigCommon.choice.setup.srs_MaxUpPts
	= CALLOC(1,sizeof(long));
      *(*sib2)->radioResourceConfigCommon.soundingRS_UL_ConfigCommon.choice.setup.srs_MaxUpPts=1;
    } else {
      (*sib2)->radioResourceConfigCommon.soundingRS_UL_ConfigCommon.choice.setup.srs_MaxUpPts = NULL;
    }
    RC.rrc[Mod_id]->srs_enable[CC_id] = 1;
  } else {
    RC.rrc[Mod_id]->srs_enable[CC_id] = 0;
    (*sib2)->radioResourceConfigCommon.soundingRS_UL_ConfigCommon.present=SoundingRS_UL_ConfigCommon_PR_release;
    (*sib2)->radioResourceConfigCommon.soundingRS_UL_ConfigCommon.choice.release=0;
  }

  // uplinkPowerControlCommon

  (*sib2)->radioResourceConfigCommon.uplinkPowerControlCommon.p0_NominalPUSCH
    = rrconfig->pusch_p0_Nominal;
  (*sib2)->radioResourceConfigCommon.uplinkPowerControlCommon.p0_NominalPUCCH
    = rrconfig->pucch_p0_Nominal;
  (*sib2)->radioResourceConfigCommon.uplinkPowerControlCommon.alpha
    = rrconfig->pusch_alpha;
  (*sib2)->radioResourceConfigCommon.uplinkPowerControlCommon.deltaFList_PUCCH.deltaF_PUCCH_Format1
    = rrconfig->pucch_deltaF_Format1;
  (*sib2)->radioResourceConfigCommon.uplinkPowerControlCommon.deltaFList_PUCCH.deltaF_PUCCH_Format1b
    = rrconfig->pucch_deltaF_Format1b;
  (*sib2)->radioResourceConfigCommon.uplinkPowerControlCommon.deltaFList_PUCCH.deltaF_PUCCH_Format2
    = rrconfig->pucch_deltaF_Format2;
  (*sib2)->radioResourceConfigCommon.uplinkPowerControlCommon.deltaFList_PUCCH.deltaF_PUCCH_Format2a
    = rrconfig->pucch_deltaF_Format2a;
  (*sib2)->radioResourceConfigCommon.uplinkPowerControlCommon.deltaFList_PUCCH.deltaF_PUCCH_Format2b
    = rrconfig->pucch_deltaF_Format2b;
  (*sib2)->radioResourceConfigCommon.uplinkPowerControlCommon.deltaPreambleMsg3
    = rrconfig->msg3_delta_Preamble;
  (*sib2)->radioResourceConfigCommon.ul_CyclicPrefixLength
    = rrconfig->ul_CyclicPrefixLength;

  // LTE-M - +Kogo
  (*sib2)->radioResourceConfigCommon.ext4 = calloc(1, sizeof(struct RadioResourceConfigCommonSIB__ext4));
  memset((*sib2)->radioResourceConfigCommon.ext4, 0, sizeof(struct RadioResourceConfigCommonSIB__ext4));
  (*sib2)->radioResourceConfigCommon.ext4->bcch_Config_v1310 = calloc(1, sizeof(BCCH_Config_v1310_t));
  memset((*sib2)->radioResourceConfigCommon.ext4->bcch_Config_v1310, 0, sizeof(BCCH_Config_v1310_t));
  (*sib2)->radioResourceConfigCommon.ext4->bcch_Config_v1310->modificationPeriodCoeff_v1310 = BCCH_Config_v1310__modificationPeriodCoeff_v1310_n64;
  (*sib2)->radioResourceConfigCommon.ext4->pcch_Config_v1310 = NULL;
  (*sib2)->radioResourceConfigCommon.ext4->freqHoppingParameters_r13 = NULL;
  (*sib2)->radioResourceConfigCommon.ext4->pdsch_ConfigCommon_v1310 = NULL;
  (*sib2)->radioResourceConfigCommon.ext4->pusch_ConfigCommon_v1310 = NULL;

  if (rrconfig->prach_ConfigCommon_v1310)
    {
      (*sib2)->radioResourceConfigCommon.ext4->prach_ConfigCommon_v1310 = calloc(1, sizeof(PRACH_ConfigSIB_v1310_t));
      memset((*sib2)->radioResourceConfigCommon.ext4->prach_ConfigCommon_v1310, 0, sizeof(PRACH_ConfigSIB_v1310_t));

      RSRP_Range_t rsrp_range = 60;
      ASN_SEQUENCE_ADD(&(*sib2)->radioResourceConfigCommon.ext4->prach_ConfigCommon_v1310->rsrp_ThresholdsPrachInfoList_r13.list, &rsrp_range);

      (*sib2)->radioResourceConfigCommon.ext4->prach_ConfigCommon_v1310->mpdcch_startSF_CSS_RA_r13 = NULL;

<<<<<<< HEAD
      if (rrconfig->mpdcch_startSF_CSS_RA_r13)
	{
	  (*sib2)->radioResourceConfigCommon.ext4->prach_ConfigCommon_v1310->mpdcch_startSF_CSS_RA_r13 = calloc(1, sizeof(struct PRACH_ConfigSIB_v1310__mpdcch_startSF_CSS_RA_r13));
	  memset((*sib2)->radioResourceConfigCommon.ext4->prach_ConfigCommon_v1310->mpdcch_startSF_CSS_RA_r13, 0, sizeof(struct PRACH_ConfigSIB_v1310__mpdcch_startSF_CSS_RA_r13));

	  if (*rrconfig->mpdcch_startSF_CSS_RA_r13)
	    {
	      (*sib2)->radioResourceConfigCommon.ext4->prach_ConfigCommon_v1310->mpdcch_startSF_CSS_RA_r13->present = PRACH_ConfigSIB_v1310__mpdcch_startSF_CSS_RA_r13_PR_fdd_r13;
	      (*sib2)->radioResourceConfigCommon.ext4->prach_ConfigCommon_v1310->mpdcch_startSF_CSS_RA_r13->choice.fdd_r13 = rrconfig->mpdcch_startSF_CSS_RA_r13_val;
	    }
	  else
	    {
	      (*sib2)->radioResourceConfigCommon.ext4->prach_ConfigCommon_v1310->mpdcch_startSF_CSS_RA_r13->present = PRACH_ConfigSIB_v1310__mpdcch_startSF_CSS_RA_r13_PR_tdd_r13;
	      (*sib2)->radioResourceConfigCommon.ext4->prach_ConfigCommon_v1310->mpdcch_startSF_CSS_RA_r13->choice.tdd_r13 = rrconfig->mpdcch_startSF_CSS_RA_r13_val;
	    }
	}
=======
      if (configuration->mpdcch_startSF_CSS_RA_r13[CC_id])
      {
          (*sib2_br)->radioResourceConfigCommon.ext4->prach_ConfigCommon_v1310->mpdcch_startSF_CSS_RA_r13 = calloc(1, sizeof(struct PRACH_ConfigSIB_v1310__mpdcch_startSF_CSS_RA_r13));
          memset((*sib2_br)->radioResourceConfigCommon.ext4->prach_ConfigCommon_v1310->mpdcch_startSF_CSS_RA_r13, 0, sizeof(struct PRACH_ConfigSIB_v1310__mpdcch_startSF_CSS_RA_r13));

          if (*configuration->mpdcch_startSF_CSS_RA_r13[CC_id])
          {
              (*sib2_br)->radioResourceConfigCommon.ext4->prach_ConfigCommon_v1310->mpdcch_startSF_CSS_RA_r13->present = PRACH_ConfigSIB_v1310__mpdcch_startSF_CSS_RA_r13_PR_fdd_r13;
              (*sib2_br)->radioResourceConfigCommon.ext4->prach_ConfigCommon_v1310->mpdcch_startSF_CSS_RA_r13->choice.fdd_r13 = configuration->mpdcch_startSF_CSS_RA_r13_val[CC_id];
              printf("[KOGO][DEBUGGING]: mpdcch start SF RA r13 val: %ld\n", (*sib2_br)->radioResourceConfigCommon.ext4->prach_ConfigCommon_v1310->mpdcch_startSF_CSS_RA_r13->choice.fdd_r13);
          }
          else
          {
              (*sib2_br)->radioResourceConfigCommon.ext4->prach_ConfigCommon_v1310->mpdcch_startSF_CSS_RA_r13->present = PRACH_ConfigSIB_v1310__mpdcch_startSF_CSS_RA_r13_PR_tdd_r13;
              (*sib2_br)->radioResourceConfigCommon.ext4->prach_ConfigCommon_v1310->mpdcch_startSF_CSS_RA_r13->choice.tdd_r13 = configuration->mpdcch_startSF_CSS_RA_r13_val[CC_id];
          }
      }
>>>>>>> 1d8833c7

      if (rrconfig->prach_HoppingOffset_r13)
	{
	  (*sib2)->radioResourceConfigCommon.ext4->prach_ConfigCommon_v1310->prach_HoppingOffset_r13 = calloc(1, sizeof(long));
	  *(*sib2)->radioResourceConfigCommon.ext4->prach_ConfigCommon_v1310->prach_HoppingOffset_r13 = *rrconfig->prach_HoppingOffset_r13;
	}
      else
	(*sib2)->radioResourceConfigCommon.ext4->prach_ConfigCommon_v1310->prach_HoppingOffset_r13 = NULL;

      PRACH_ParametersCE_r13_t *prach_parametersce_r13 = calloc(1, sizeof(PRACH_ParametersCE_r13_t));
      memset(prach_parametersce_r13, 0, sizeof(PRACH_ParametersCE_r13_t));

      prach_parametersce_r13->prach_ConfigIndex_r13 = 3;
      prach_parametersce_r13->prach_FreqOffset_r13 = 1;
      prach_parametersce_r13->prach_StartingSubframe_r13 = NULL;
      prach_parametersce_r13->maxNumPreambleAttemptCE_r13 = calloc(1, sizeof(long));
      *prach_parametersce_r13->maxNumPreambleAttemptCE_r13 = PRACH_ParametersCE_r13__maxNumPreambleAttemptCE_r13_n3;

      prach_parametersce_r13->numRepetitionPerPreambleAttempt_r13 = PRACH_ParametersCE_r13__numRepetitionPerPreambleAttempt_r13_n1;
      long maxavailablenarrowband = 2;
      ASN_SEQUENCE_ADD(&prach_parametersce_r13->mpdcch_NarrowbandsToMonitor_r13.list, &maxavailablenarrowband);

      prach_parametersce_r13->mpdcch_NumRepetition_RA_r13 = PRACH_ParametersCE_r13__mpdcch_NumRepetition_RA_r13_r1;
      prach_parametersce_r13->prach_HoppingConfig_r13 = PRACH_ParametersCE_r13__prach_HoppingConfig_r13_off;
      ASN_SEQUENCE_ADD(&(*sib2)->radioResourceConfigCommon.ext4->prach_ConfigCommon_v1310->prach_ParametersListCE_r13.list, prach_parametersce_r13);
    }
  else
    (*sib2)->radioResourceConfigCommon.ext4->prach_ConfigCommon_v1310 = NULL;

  (*sib2)->radioResourceConfigCommon.ext4->pucch_ConfigCommon_v1310 = calloc(1, sizeof(PUCCH_ConfigCommon_v1310_t));
  memset((*sib2)->radioResourceConfigCommon.ext4->pucch_ConfigCommon_v1310, 0, sizeof(PUCCH_ConfigCommon_v1310_t));
  (*sib2)->radioResourceConfigCommon.ext4->pucch_ConfigCommon_v1310->n1PUCCH_AN_InfoList_r13 = calloc(1, sizeof(N1PUCCH_AN_InfoList_r13_t));
  long pucch_info_value1 = 0;
  long pucch_info_value2 = 2;
  ASN_SEQUENCE_ADD(&(*sib2)->radioResourceConfigCommon.ext4->pucch_ConfigCommon_v1310->n1PUCCH_AN_InfoList_r13->list, &pucch_info_value1);
  ASN_SEQUENCE_ADD(&(*sib2)->radioResourceConfigCommon.ext4->pucch_ConfigCommon_v1310->n1PUCCH_AN_InfoList_r13->list, &pucch_info_value2);
  (*sib2)->radioResourceConfigCommon.ext4->pucch_ConfigCommon_v1310->pucch_NumRepetitionCE_Msg4_Level0_r13 = NULL;
  (*sib2)->radioResourceConfigCommon.ext4->pucch_ConfigCommon_v1310->pucch_NumRepetitionCE_Msg4_Level1_r13 = NULL;
  (*sib2)->radioResourceConfigCommon.ext4->pucch_ConfigCommon_v1310->pucch_NumRepetitionCE_Msg4_Level2_r13 = NULL;
  (*sib2)->radioResourceConfigCommon.ext4->pucch_ConfigCommon_v1310->pucch_NumRepetitionCE_Msg4_Level3_r13 = NULL;
  //-----------------------------------------------------------------------------------------------------------------------------------------


  // UE Timers and Constants

  (*sib2)->ue_TimersAndConstants.t300
    = rrconfig->ue_TimersAndConstants_t300;
  (*sib2)->ue_TimersAndConstants.t301
    = rrconfig->ue_TimersAndConstants_t301;
  (*sib2)->ue_TimersAndConstants.t310
    = rrconfig->ue_TimersAndConstants_t310;
  (*sib2)->ue_TimersAndConstants.n310
    = rrconfig->ue_TimersAndConstants_n310;
  (*sib2)->ue_TimersAndConstants.t311
    = rrconfig->ue_TimersAndConstants_t311;
  (*sib2)->ue_TimersAndConstants.n311
    = rrconfig->ue_TimersAndConstants_n311;

#else
  puts("This is a test that #define ITTI is not working");
  (*sib2)->radioResourceConfigCommon.rach_ConfigCommon.preambleInfo.numberOfRA_Preambles=RACH_ConfigCommon__preambleInfo__numberOfRA_Preambles_n64;
  (*sib2)->radioResourceConfigCommon.rach_ConfigCommon.preambleInfo.preamblesGroupAConfig = NULL;
  (*sib2)->radioResourceConfigCommon.rach_ConfigCommon.powerRampingParameters.powerRampingStep=RACH_ConfigCommon__powerRampingParameters__powerRampingStep_dB2;
  (*sib2)->radioResourceConfigCommon.rach_ConfigCommon.powerRampingParameters.preambleInitialReceivedTargetPower=
    RACH_ConfigCommon__powerRampingParameters__preambleInitialReceivedTargetPower_dBm_100;
  (*sib2)->radioResourceConfigCommon.rach_ConfigCommon.ra_SupervisionInfo.preambleTransMax=RACH_ConfigCommon__ra_SupervisionInfo__preambleTransMax_n10;
  (*sib2)->radioResourceConfigCommon.rach_ConfigCommon.ra_SupervisionInfo.ra_ResponseWindowSize=RACH_ConfigCommon__ra_SupervisionInfo__ra_ResponseWindowSize_sf10;
  (*sib2)->radioResourceConfigCommon.rach_ConfigCommon.ra_SupervisionInfo.mac_ContentionResolutionTimer=
    RACH_ConfigCommon__ra_SupervisionInfo__mac_ContentionResolutionTimer_sf48;
  (*sib2)->radioResourceConfigCommon.rach_ConfigCommon.maxHARQ_Msg3Tx = 4;

  // LTE-M +kogo
  (*sib2)->radioResourceConfigCommon.rach_ConfigCommon.ext1 = calloc(1, sizeof(struct RACH_ConfigCommon__ext1));
  memset((*sib2)->radioResourceConfigCommon.rach_ConfigCommon.ext1, 0, sizeof(struct RACH_ConfigCommon__ext1));
  (*sib2)->radioResourceConfigCommon.rach_ConfigCommon.ext1->preambleTransMax_CE_r13 = calloc(1, sizeof(PreambleTransMax_t));
  *(*sib2)->radioResourceConfigCommon.rach_ConfigCommon.ext1->preambleTransMax_CE_r13 = PreambleTransMax_n5; // to be re-initialized when we find the enum
  (*sib2)->radioResourceConfigCommon.rach_ConfigCommon.ext1->rach_CE_LevelInfoList_r13 = calloc(1, sizeof(RACH_CE_LevelInfoList_r13_t));
  memset((*sib2)->radioResourceConfigCommon.rach_ConfigCommon.ext1->rach_CE_LevelInfoList_r13, 0, sizeof(RACH_CE_LevelInfoList_r13_t));

  RACH_CE_LevelInfo_r13_t *rach_ce_levelinfo_r13 = calloc(1, sizeof(RACH_CE_LevelInfo_r13_t));
  memset(rach_ce_levelinfo_r13, 0, sizeof(RACH_CE_LevelInfo_r13_t));
  rach_ce_levelinfo_r13->preambleMappingInfo_r13.firstPreamble_r13 = 0;
  rach_ce_levelinfo_r13->preambleMappingInfo_r13.lastPreamble_r13 = 63;
  rach_ce_levelinfo_r13->ra_ResponseWindowSize_r13 = RACH_CE_LevelInfo_r13__ra_ResponseWindowSize_r13_sf80;
  rach_ce_levelinfo_r13->mac_ContentionResolutionTimer_r13 = RACH_CE_LevelInfo_r13__mac_ContentionResolutionTimer_r13_sf200;
  rach_ce_levelinfo_r13->rar_HoppingConfig_r13 = RACH_CE_LevelInfo_r13__rar_HoppingConfig_r13_off;

  ASN_SEQUENCE_ADD(&(*sib2)->radioResourceConfigCommon.rach_ConfigCommon.ext1->rach_CE_LevelInfoList_r13->list, rach_ce_levelinfo_r13);
  //--------------------------------------------------------------------------------------------------------------------------------------------------- +kogo

  // BCCH-Config
  (*sib2)->radioResourceConfigCommon.bcch_Config.modificationPeriodCoeff=BCCH_Config__modificationPeriodCoeff_n2;

  // PCCH-Config
  (*sib2)->radioResourceConfigCommon.pcch_Config.defaultPagingCycle = PCCH_Config__defaultPagingCycle_rf128;
  (*sib2)->radioResourceConfigCommon.pcch_Config.nB=PCCH_Config__nB_oneT;

  // PRACH-Config
  (*sib2)->radioResourceConfigCommon.prach_Config.rootSequenceIndex=Mod_id;//0;//384;
  (*sib2)->radioResourceConfigCommon.prach_Config.prach_ConfigInfo.prach_ConfigIndex = 0;//3;
  (*sib2)->radioResourceConfigCommon.prach_Config.prach_ConfigInfo.highSpeedFlag = 0;
  (*sib2)->radioResourceConfigCommon.prach_Config.prach_ConfigInfo.zeroCorrelationZoneConfig = 1;//12;
  (*sib2)->radioResourceConfigCommon.prach_Config.prach_ConfigInfo.prach_FreqOffset = 2;

  // PDSCH-Config
  (*sib2)->radioResourceConfigCommon.pdsch_ConfigCommon.referenceSignalPower=0;  // corresponds to 24.7 dBm 5 MHz/ 27.7 10 MHz/ 30.7 20 MHz


  (*sib2)->radioResourceConfigCommon.pdsch_ConfigCommon.p_b=0; // this is different ,,

  // PUSCH-Config
  (*sib2)->radioResourceConfigCommon.pusch_ConfigCommon.pusch_ConfigBasic.n_SB=1;
  (*sib2)->radioResourceConfigCommon.pusch_ConfigCommon.pusch_ConfigBasic.hoppingMode=PUSCH_ConfigCommon__pusch_ConfigBasic__hoppingMode_interSubFrame;
  (*sib2)->radioResourceConfigCommon.pusch_ConfigCommon.pusch_ConfigBasic.pusch_HoppingOffset=0;
  (*sib2)->radioResourceConfigCommon.pusch_ConfigCommon.pusch_ConfigBasic.enable64QAM=0;
  (*sib2)->radioResourceConfigCommon.pusch_ConfigCommon.ul_ReferenceSignalsPUSCH.groupHoppingEnabled=1;
  (*sib2)->radioResourceConfigCommon.pusch_ConfigCommon.ul_ReferenceSignalsPUSCH.groupAssignmentPUSCH=0;
  (*sib2)->radioResourceConfigCommon.pusch_ConfigCommon.ul_ReferenceSignalsPUSCH.sequenceHoppingEnabled=0;
  (*sib2)->radioResourceConfigCommon.pusch_ConfigCommon.ul_ReferenceSignalsPUSCH.cyclicShift=0;

  // PUCCH-Config

  (*sib2)->radioResourceConfigCommon.pucch_ConfigCommon.deltaPUCCH_Shift=PUCCH_ConfigCommon__deltaPUCCH_Shift_ds1;
  (*sib2)->radioResourceConfigCommon.pucch_ConfigCommon.nRB_CQI = 1;
  (*sib2)->radioResourceConfigCommon.pucch_ConfigCommon.nCS_AN = 0;
  (*sib2)->radioResourceConfigCommon.pucch_ConfigCommon.n1PUCCH_AN = 32;


  (*sib2)->radioResourceConfigCommon.soundingRS_UL_ConfigCommon.present=SoundingRS_UL_ConfigCommon_PR_release;
  (*sib2)->radioResourceConfigCommon.soundingRS_UL_ConfigCommon.choice.release=0;

  // uplinkPowerControlCommon

  (*sib2)->radioResourceConfigCommon.uplinkPowerControlCommon.p0_NominalPUSCH = -108;
  (*sib2)->radioResourceConfigCommon.uplinkPowerControlCommon.p0_NominalPUCCH = -108;
  (*sib2)->radioResourceConfigCommon.uplinkPowerControlCommon.alpha=UplinkPowerControlCommon__alpha_al1;
  (*sib2)->radioResourceConfigCommon.uplinkPowerControlCommon.deltaFList_PUCCH.deltaF_PUCCH_Format1=DeltaFList_PUCCH__deltaF_PUCCH_Format1_deltaF2;
  (*sib2)->radioResourceConfigCommon.uplinkPowerControlCommon.deltaFList_PUCCH.deltaF_PUCCH_Format1b=DeltaFList_PUCCH__deltaF_PUCCH_Format1b_deltaF3;

  (*sib2)->radioResourceConfigCommon.uplinkPowerControlCommon.deltaFList_PUCCH.deltaF_PUCCH_Format2=DeltaFList_PUCCH__deltaF_PUCCH_Format2_deltaF0;

  (*sib2)->radioResourceConfigCommon.uplinkPowerControlCommon.deltaFList_PUCCH.deltaF_PUCCH_Format2a=DeltaFList_PUCCH__deltaF_PUCCH_Format2a_deltaF0;

  (*sib2)->radioResourceConfigCommon.uplinkPowerControlCommon.deltaFList_PUCCH.deltaF_PUCCH_Format2b=DeltaFList_PUCCH__deltaF_PUCCH_Format2b_deltaF0;

  (*sib2)->radioResourceConfigCommon.uplinkPowerControlCommon.deltaPreambleMsg3 = 6;

  (*sib2)->radioResourceConfigCommon.ul_CyclicPrefixLength=UL_CyclicPrefixLength_len1;

  // LTE-M - +Kogo
  (*sib2)->radioResourceConfigCommon.ext4 = calloc(1, sizeof(struct RadioResourceConfigCommonSIB__ext4));
  memset((*sib2)->radioResourceConfigCommon.ext4, 0, sizeof(struct RadioResourceConfigCommonSIB__ext4));
  (*sib2)->radioResourceConfigCommon.ext4->bcch_Config_v1310 = calloc(1, sizeof(BCCH_Config_v1310_t));
  memset((*sib2)->radioResourceConfigCommon.ext4->bcch_Config_v1310, 0, sizeof(BCCH_Config_v1310_t));
  (*sib2)->radioResourceConfigCommon.ext4->bcch_Config_v1310->modificationPeriodCoeff_v1310 = BCCH_Config_v1310__modificationPeriodCoeff_v1310_n64;
  (*sib2)->radioResourceConfigCommon.ext4->pcch_Config_v1310 = NULL;
  (*sib2)->radioResourceConfigCommon.ext4->freqHoppingParameters_r13 = NULL;
  (*sib2)->radioResourceConfigCommon.ext4->pdsch_ConfigCommon_v1310 = NULL;
  (*sib2)->radioResourceConfigCommon.ext4->pusch_ConfigCommon_v1310 = NULL;
  (*sib2)->radioResourceConfigCommon.ext4->prach_ConfigCommon_v1310 = calloc(1, sizeof(PRACH_ConfigSIB_v1310_t));
  memset((*sib2)->radioResourceConfigCommon.ext4->prach_ConfigCommon_v1310, 0, sizeof(PRACH_ConfigSIB_v1310_t));

  RSRP_Range_t rsrp_range = 60;
  ASN_SEQUENCE_ADD(&(*sib2)->radioResourceConfigCommon.ext4->prach_ConfigCommon_v1310->rsrp_ThresholdsPrachInfoList_r13.list, &rsrp_range);

  (*sib2)->radioResourceConfigCommon.ext4->prach_ConfigCommon_v1310->mpdcch_startSF_CSS_RA_r13 = calloc(1, sizeof(struct PRACH_ConfigSIB_v1310__mpdcch_startSF_CSS_RA_r13));
  memset((*sib2)->radioResourceConfigCommon.ext4->prach_ConfigCommon_v1310->mpdcch_startSF_CSS_RA_r13, 0, sizeof(struct PRACH_ConfigSIB_v1310__mpdcch_startSF_CSS_RA_r13));
  (*sib2)->radioResourceConfigCommon.ext4->prach_ConfigCommon_v1310->mpdcch_startSF_CSS_RA_r13->present = PRACH_ConfigSIB_v1310__mpdcch_startSF_CSS_RA_r13_PR_fdd_r13;
  (*sib2)->radioResourceConfigCommon.ext4->prach_ConfigCommon_v1310->mpdcch_startSF_CSS_RA_r13->choice.fdd_r13 = PRACH_ConfigSIB_v1310__mpdcch_startSF_CSS_RA_r13__fdd_r13_v5;
  (*sib2)->radioResourceConfigCommon.ext4->prach_ConfigCommon_v1310->prach_HoppingOffset_r13 = NULL;

  PRACH_ParametersCE_r13_t *prach_parametersce_r13 = calloc(1, sizeof(PRACH_ParametersCE_r13_t));
  memset(prach_parametersce_r13, 0, sizeof(PRACH_ParametersCE_r13_t));

  prach_parametersce_r13->prach_ConfigIndex_r13 = 3;
  prach_parametersce_r13->prach_FreqOffset_r13 = 1;
  prach_parametersce_r13->prach_StartingSubframe_r13 = NULL;
  prach_parametersce_r13->maxNumPreambleAttemptCE_r13 = calloc(1, sizeof(long));
  *prach_parametersce_r13->maxNumPreambleAttemptCE_r13 = PRACH_ParametersCE_r13__maxNumPreambleAttemptCE_r13_n3;

  prach_parametersce_r13->numRepetitionPerPreambleAttempt_r13 = PRACH_ParametersCE_r13__numRepetitionPerPreambleAttempt_r13_n1;
  long maxavailablenarrowband = 2;
  ASN_SEQUENCE_ADD(&prach_parametersce_r13->mpdcch_NarrowbandsToMonitor_r13.list, &maxavailablenarrowband);

  prach_parametersce_r13->mpdcch_NumRepetition_RA_r13 = PRACH_ParametersCE_r13__mpdcch_NumRepetition_RA_r13_r1;
  prach_parametersce_r13->prach_HoppingConfig_r13 = PRACH_ParametersCE_r13__prach_HoppingConfig_r13_off;
  ASN_SEQUENCE_ADD(&(*sib2)->radioResourceConfigCommon.ext4->prach_ConfigCommon_v1310->prach_ParametersListCE_r13.list, prach_parametersce_r13);

  (*sib2)->radioResourceConfigCommon.ext4->pucch_ConfigCommon_v1310 = calloc(1, sizeof(PUCCH_ConfigCommon_v1310_t));
  memset((*sib2)->radioResourceConfigCommon.ext4->pucch_ConfigCommon_v1310, 0, sizeof(PUCCH_ConfigCommon_v1310_t));
  (*sib2)->radioResourceConfigCommon.ext4->pucch_ConfigCommon_v1310->n1PUCCH_AN_InfoList_r13 = calloc(1, sizeof(N1PUCCH_AN_InfoList_r13_t));
  long pucch_info_value1 = 0;
  long pucch_info_value2 = 2;
  ASN_SEQUENCE_ADD(&(*sib2)->radioResourceConfigCommon.ext4->pucch_ConfigCommon_v1310->n1PUCCH_AN_InfoList_r13->list, &pucch_info_value1);
  ASN_SEQUENCE_ADD(&(*sib2)->radioResourceConfigCommon.ext4->pucch_ConfigCommon_v1310->n1PUCCH_AN_InfoList_r13->list, &pucch_info_value2);
  (*sib2)->radioResourceConfigCommon.ext4->pucch_ConfigCommon_v1310->pucch_NumRepetitionCE_Msg4_Level0_r13 = NULL;
  (*sib2)->radioResourceConfigCommon.ext4->pucch_ConfigCommon_v1310->pucch_NumRepetitionCE_Msg4_Level1_r13 = NULL;
  (*sib2)->radioResourceConfigCommon.ext4->pucch_ConfigCommon_v1310->pucch_NumRepetitionCE_Msg4_Level2_r13 = NULL;
  (*sib2)->radioResourceConfigCommon.ext4->pucch_ConfigCommon_v1310->pucch_NumRepetitionCE_Msg4_Level3_r13 = NULL;
  //-----------------------------------------------------------------------------------------------------------------------------------------

  (*sib2)->ue_TimersAndConstants.t300=UE_TimersAndConstants__t300_ms1000;

  (*sib2)->ue_TimersAndConstants.t301=UE_TimersAndConstants__t301_ms1000;

  (*sib2)->ue_TimersAndConstants.t310=UE_TimersAndConstants__t310_ms1000;

  (*sib2)->ue_TimersAndConstants.n310=UE_TimersAndConstants__n310_n20;

  (*sib2)->ue_TimersAndConstants.t311=UE_TimersAndConstants__t311_ms10000;

  (*sib2)->ue_TimersAndConstants.n311=UE_TimersAndConstants__n311_n1;

#endif

  (*sib2)->freqInfo.additionalSpectrumEmission = 1;
  (*sib2)->freqInfo.ul_CarrierFreq = NULL;
  (*sib2)->freqInfo.ul_Bandwidth = NULL;
  //  (*sib2)->mbsfn_SubframeConfigList = NULL;

#if defined(Rel10) || defined(Rel14)

  if (MBMS_flag > 0) {
    LOG_I(RRC,"Adding MBSFN subframe Configuration 1 to SIB2\n");
    MBSFN_SubframeConfig_t *sib2_mbsfn_SubframeConfig1;
    (*sib2)->mbsfn_SubframeConfigList = CALLOC(1,sizeof(struct MBSFN_SubframeConfigList));
    MBSFNSubframeConfigList = (*sib2)->mbsfn_SubframeConfigList;

    sib2_mbsfn_SubframeConfig1= CALLOC(1,sizeof(*sib2_mbsfn_SubframeConfig1));
    memset((void*)sib2_mbsfn_SubframeConfig1,0,sizeof(*sib2_mbsfn_SubframeConfig1));

    sib2_mbsfn_SubframeConfig1->radioframeAllocationPeriod= MBSFN_SubframeConfig__radioframeAllocationPeriod_n4;
    sib2_mbsfn_SubframeConfig1->radioframeAllocationOffset= 1;
    sib2_mbsfn_SubframeConfig1->subframeAllocation.present= MBSFN_SubframeConfig__subframeAllocation_PR_oneFrame;
    sib2_mbsfn_SubframeConfig1->subframeAllocation.choice.oneFrame.buf= MALLOC(1);
    sib2_mbsfn_SubframeConfig1->subframeAllocation.choice.oneFrame.size= 1;
    sib2_mbsfn_SubframeConfig1->subframeAllocation.choice.oneFrame.bits_unused= 2;

    sib2_mbsfn_SubframeConfig1->subframeAllocation.choice.oneFrame.buf[0]=0x38<<2;

    ASN_SEQUENCE_ADD(&MBSFNSubframeConfigList->list,sib2_mbsfn_SubframeConfig1);

    if (MBMS_flag == 4 ) {
      LOG_I(RRC,"Adding MBSFN subframe Configuration 2 to SIB2\n");
      MBSFN_SubframeConfig_t *sib2_mbsfn_SubframeConfig2;
      sib2_mbsfn_SubframeConfig2= CALLOC(1,sizeof(*sib2_mbsfn_SubframeConfig2));
      memset((void*)sib2_mbsfn_SubframeConfig2,0,sizeof(*sib2_mbsfn_SubframeConfig2));

      sib2_mbsfn_SubframeConfig2->radioframeAllocationPeriod= MBSFN_SubframeConfig__radioframeAllocationPeriod_n4;
      sib2_mbsfn_SubframeConfig2->radioframeAllocationOffset= 1;
      sib2_mbsfn_SubframeConfig2->subframeAllocation.present= MBSFN_SubframeConfig__subframeAllocation_PR_oneFrame;
      sib2_mbsfn_SubframeConfig2->subframeAllocation.choice.oneFrame.buf= MALLOC(1);
      sib2_mbsfn_SubframeConfig2->subframeAllocation.choice.oneFrame.size= 1;
      sib2_mbsfn_SubframeConfig2->subframeAllocation.choice.oneFrame.bits_unused= 2;

      sib2_mbsfn_SubframeConfig2->subframeAllocation.choice.oneFrame.buf[0]=0x07<<2;


      ASN_SEQUENCE_ADD(&MBSFNSubframeConfigList->list,sib2_mbsfn_SubframeConfig2);
    }
  }

#else // no MBMS transmission
  (*sib2)->mbsfn_SubframeConfigList = NULL;
#endif

  (*sib2)->timeAlignmentTimerCommon=TimeAlignmentTimer_infinity;//TimeAlignmentTimer_sf5120;

  /// (*SIB3)
#if defined(Rel10) || defined(Rel14)
  (*sib3)->ext1 = NULL;
#if 0
  (*sib3)->s_IntraSearch_v920=NULL;
  (*sib3)->s_NonIntraSearch_v920=NULL;
  (*sib3)->q_QualMin_r9=NULL;
  (*sib3)->threshServingLowQ_r9=NULL;
#endif
#endif
  (*sib3)->cellReselectionInfoCommon.q_Hyst=SystemInformationBlockType3__cellReselectionInfoCommon__q_Hyst_dB4;

  (*sib3)->cellReselectionInfoCommon.speedStateReselectionPars=NULL;

  (*sib3)->cellReselectionServingFreqInfo.s_NonIntraSearch=NULL;
  (*sib3)->cellReselectionServingFreqInfo.threshServingLow=31;
  (*sib3)->cellReselectionServingFreqInfo.cellReselectionPriority=7;

  (*sib3)->intraFreqCellReselectionInfo.q_RxLevMin = -70;
  (*sib3)->intraFreqCellReselectionInfo.p_Max = NULL;
  (*sib3)->intraFreqCellReselectionInfo.s_IntraSearch = CALLOC(1,sizeof(*(*sib3)->intraFreqCellReselectionInfo.s_IntraSearch));
  *(*sib3)->intraFreqCellReselectionInfo.s_IntraSearch = 31;
  (*sib3)->intraFreqCellReselectionInfo.allowedMeasBandwidth=CALLOC(1,sizeof(*(*sib3)->intraFreqCellReselectionInfo.allowedMeasBandwidth));

  *(*sib3)->intraFreqCellReselectionInfo.allowedMeasBandwidth = AllowedMeasBandwidth_mbw6;

  (*sib3)->intraFreqCellReselectionInfo.presenceAntennaPort1 = 0;
  (*sib3)->intraFreqCellReselectionInfo.neighCellConfig.buf = CALLOC(8,1);
  (*sib3)->intraFreqCellReselectionInfo.neighCellConfig.size = 1;
  (*sib3)->intraFreqCellReselectionInfo.neighCellConfig.buf[0] = 1;
  (*sib3)->intraFreqCellReselectionInfo.neighCellConfig.bits_unused = 6;
  (*sib3)->intraFreqCellReselectionInfo.t_ReselectionEUTRA = 1;
  (*sib3)->intraFreqCellReselectionInfo.t_ReselectionEUTRA_SF = (struct SpeedStateScaleFactors *)NULL;

  // SIB13
  // fill in all elements of SIB13 if present
#if defined(Rel10) || defined(Rel14)

  if (MBMS_flag > 0 ) {
    //  Notification for mcch change
    (*sib13)->notificationConfig_r9.notificationRepetitionCoeff_r9= MBMS_NotificationConfig_r9__notificationRepetitionCoeff_r9_n2;
    (*sib13)->notificationConfig_r9.notificationOffset_r9= 0;
    (*sib13)->notificationConfig_r9.notificationSF_Index_r9= 1;

    //  MBSFN-AreaInfoList
    MBSFNArea_list= &(*sib13)->mbsfn_AreaInfoList_r9;//CALLOC(1,sizeof(*MBSFNArea_list));
    memset(MBSFNArea_list,0,sizeof(*MBSFNArea_list));
    // MBSFN Area 1
    MBSFN_Area1= CALLOC(1, sizeof(*MBSFN_Area1));
    MBSFN_Area1->mbsfn_AreaId_r9= 1;
    MBSFN_Area1->non_MBSFNregionLength= MBSFN_AreaInfo_r9__non_MBSFNregionLength_s2;
    MBSFN_Area1->notificationIndicator_r9= 0;
    MBSFN_Area1->mcch_Config_r9.mcch_RepetitionPeriod_r9= MBSFN_AreaInfo_r9__mcch_Config_r9__mcch_RepetitionPeriod_r9_rf32;
    MBSFN_Area1->mcch_Config_r9.mcch_Offset_r9= 1; // in accordance with mbsfn subframe configuration in sib2
    MBSFN_Area1->mcch_Config_r9.mcch_ModificationPeriod_r9= MBSFN_AreaInfo_r9__mcch_Config_r9__mcch_ModificationPeriod_r9_rf512;
    //  Subframe Allocation Info
    MBSFN_Area1->mcch_Config_r9.sf_AllocInfo_r9.buf= MALLOC(1);
    MBSFN_Area1->mcch_Config_r9.sf_AllocInfo_r9.size= 1;

    MBSFN_Area1->mcch_Config_r9.sf_AllocInfo_r9.buf[0]=0x20<<2;  // FDD: SF1


    MBSFN_Area1->mcch_Config_r9.sf_AllocInfo_r9.bits_unused= 2;

    MBSFN_Area1->mcch_Config_r9.signallingMCS_r9= MBSFN_AreaInfo_r9__mcch_Config_r9__signallingMCS_r9_n7;

    ASN_SEQUENCE_ADD(&MBSFNArea_list->list,MBSFN_Area1);

    //MBSFN Area 2: currently only activated for eMBMS relaying
    if (MBMS_flag == 4 ) {
      MBSFN_Area2= CALLOC(1, sizeof(*MBSFN_Area2));
      MBSFN_Area2->mbsfn_AreaId_r9= 2;
      MBSFN_Area2->non_MBSFNregionLength= MBSFN_AreaInfo_r9__non_MBSFNregionLength_s2;
      MBSFN_Area2->notificationIndicator_r9= 1;
      MBSFN_Area2->mcch_Config_r9.mcch_RepetitionPeriod_r9= MBSFN_AreaInfo_r9__mcch_Config_r9__mcch_RepetitionPeriod_r9_rf32;
      MBSFN_Area2->mcch_Config_r9.mcch_Offset_r9= 1;
      MBSFN_Area2->mcch_Config_r9.mcch_ModificationPeriod_r9= MBSFN_AreaInfo_r9__mcch_Config_r9__mcch_ModificationPeriod_r9_rf512;
      // Subframe Allocation Info
      MBSFN_Area2->mcch_Config_r9.sf_AllocInfo_r9.buf= MALLOC(1);
      MBSFN_Area2->mcch_Config_r9.sf_AllocInfo_r9.size= 1;
      MBSFN_Area2->mcch_Config_r9.sf_AllocInfo_r9.bits_unused= 2;

      MBSFN_Area2->mcch_Config_r9.sf_AllocInfo_r9.buf[0]=0x04<<2;  // FDD: SF6


      MBSFN_Area2->mcch_Config_r9.signallingMCS_r9= MBSFN_AreaInfo_r9__mcch_Config_r9__signallingMCS_r9_n7;

      ASN_SEQUENCE_ADD(&MBSFNArea_list->list,MBSFN_Area2);
    }

    //  end of adding for MBMS SIB13
  }

#endif

  bcch_message->message.present = BCCH_DL_SCH_MessageType_PR_c1;
  bcch_message->message.choice.c1.present = BCCH_DL_SCH_MessageType__c1_PR_systemInformation;

  /*  memcpy((void*)&bcch_message.message.choice.c1.choice.systemInformation,
      (void*)systemInformation,
      sizeof(SystemInformation_t));*/

  bcch_message->message.choice.c1.choice.systemInformation.criticalExtensions.present = SystemInformation__criticalExtensions_PR_systemInformation_r8;

  bcch_message->message.choice.c1.choice.systemInformation.criticalExtensions.choice.systemInformation_r8.sib_TypeAndInfo.list.count=0;

  //  asn_set_empty(&systemInformation->criticalExtensions.choice.systemInformation_r8.sib_TypeAndInfo.list);//.size=0;
  //  systemInformation->criticalExtensions.choice.systemInformation_r8.sib_TypeAndInfo.list.count=0;
  ASN_SEQUENCE_ADD(&bcch_message->message.choice.c1.choice.systemInformation.criticalExtensions.choice.systemInformation_r8.sib_TypeAndInfo.list,
		   sib2_part);
  ASN_SEQUENCE_ADD(&bcch_message->message.choice.c1.choice.systemInformation.criticalExtensions.choice.systemInformation_r8.sib_TypeAndInfo.list,
		   sib3_part);
#if defined(Rel10) || defined(Rel14)

  if (MBMS_flag > 0) {
    ASN_SEQUENCE_ADD(&bcch_message->message.choice.c1.choice.systemInformation.criticalExtensions.choice.systemInformation_r8.sib_TypeAndInfo.list,sib13_part);
  }

#endif


#ifdef XER_PRINT
  xer_fprint(stdout, &asn_DEF_BCCH_DL_SCH_Message, (void*)bcch_message);
#endif
  enc_rval = uper_encode_to_buffer(&asn_DEF_BCCH_DL_SCH_Message,
				   (void*)bcch_message,
				   buffer,
				   900);
  AssertFatal (enc_rval.encoded > 0, "ASN1 message encoding failed (%s, %lu)!\n",
	       enc_rval.failed_type->name, enc_rval.encoded);


#if defined(ENABLE_ITTI)
# if !defined(DISABLE_XER_SPRINT)
  {
    char        message_string[15000];
    size_t      message_string_size;

    if ((message_string_size = xer_sprint(message_string, sizeof(message_string), &asn_DEF_BCCH_DL_SCH_Message, (void *)bcch_message)) > 0) {
      MessageDef *msg_p;

      msg_p = itti_alloc_new_message_sized (TASK_RRC_ENB, RRC_DL_BCCH, message_string_size + sizeof (IttiMsgText));
      msg_p->ittiMsg.rrc_dl_bcch.size = message_string_size;
      memcpy(&msg_p->ittiMsg.rrc_dl_bcch.text, message_string, message_string_size);

      itti_send_msg_to_task(TASK_UNKNOWN, Mod_id, msg_p);
    }
  }
# endif
#endif

#ifdef USER_MODE
  LOG_D(RRC,"[eNB] SystemInformation Encoded %d bits (%d bytes)\n",enc_rval.encoded,(enc_rval.encoded+7)/8);
#endif

  if (enc_rval.encoded==-1) {
    msg("[RRC] ASN1 : SI encoding failed for SIB23\n");
    return(-1);
  }

  return((enc_rval.encoded+7)/8);
}

uint8_t do_RRCConnectionRequest(uint8_t Mod_id, uint8_t *buffer,uint8_t *rv)
{

  asn_enc_rval_t enc_rval;
  uint8_t buf[5],buf2=0;
  uint8_t ecause=0;

  UL_CCCH_Message_t ul_ccch_msg;

  RRCConnectionRequest_t *rrcConnectionRequest;

  memset((void *)&ul_ccch_msg,0,sizeof(UL_CCCH_Message_t));

  ul_ccch_msg.message.present           = UL_CCCH_MessageType_PR_c1;
  ul_ccch_msg.message.choice.c1.present = UL_CCCH_MessageType__c1_PR_rrcConnectionRequest;
  rrcConnectionRequest          = &ul_ccch_msg.message.choice.c1.choice.rrcConnectionRequest;

  rrcConnectionRequest->criticalExtensions.present = RRCConnectionRequest__criticalExtensions_PR_rrcConnectionRequest_r8;

  if (1) {
    rrcConnectionRequest->criticalExtensions.choice.rrcConnectionRequest_r8.ue_Identity.present = InitialUE_Identity_PR_randomValue;
    rrcConnectionRequest->criticalExtensions.choice.rrcConnectionRequest_r8.ue_Identity.choice.randomValue.size = 5;
    rrcConnectionRequest->criticalExtensions.choice.rrcConnectionRequest_r8.ue_Identity.choice.randomValue.bits_unused = 0;
    rrcConnectionRequest->criticalExtensions.choice.rrcConnectionRequest_r8.ue_Identity.choice.randomValue.buf = buf;
    rrcConnectionRequest->criticalExtensions.choice.rrcConnectionRequest_r8.ue_Identity.choice.randomValue.buf[0] = rv[0];
    rrcConnectionRequest->criticalExtensions.choice.rrcConnectionRequest_r8.ue_Identity.choice.randomValue.buf[1] = rv[1];
    rrcConnectionRequest->criticalExtensions.choice.rrcConnectionRequest_r8.ue_Identity.choice.randomValue.buf[2] = rv[2];
    rrcConnectionRequest->criticalExtensions.choice.rrcConnectionRequest_r8.ue_Identity.choice.randomValue.buf[3] = rv[3];
    rrcConnectionRequest->criticalExtensions.choice.rrcConnectionRequest_r8.ue_Identity.choice.randomValue.buf[4] = rv[4];
  } else {
    rrcConnectionRequest->criticalExtensions.choice.rrcConnectionRequest_r8.ue_Identity.present = InitialUE_Identity_PR_s_TMSI;
    rrcConnectionRequest->criticalExtensions.choice.rrcConnectionRequest_r8.ue_Identity.choice.s_TMSI.mmec.size = 1;
    rrcConnectionRequest->criticalExtensions.choice.rrcConnectionRequest_r8.ue_Identity.choice.s_TMSI.mmec.bits_unused = 0;
    rrcConnectionRequest->criticalExtensions.choice.rrcConnectionRequest_r8.ue_Identity.choice.s_TMSI.mmec.buf = buf;
    rrcConnectionRequest->criticalExtensions.choice.rrcConnectionRequest_r8.ue_Identity.choice.s_TMSI.mmec.buf[0] = 0x12;
    rrcConnectionRequest->criticalExtensions.choice.rrcConnectionRequest_r8.ue_Identity.choice.s_TMSI.m_TMSI.size = 4;
    rrcConnectionRequest->criticalExtensions.choice.rrcConnectionRequest_r8.ue_Identity.choice.s_TMSI.m_TMSI.bits_unused = 0;
    rrcConnectionRequest->criticalExtensions.choice.rrcConnectionRequest_r8.ue_Identity.choice.s_TMSI.m_TMSI.buf = &buf[1];
    rrcConnectionRequest->criticalExtensions.choice.rrcConnectionRequest_r8.ue_Identity.choice.s_TMSI.m_TMSI.buf[0] = 0x34;
    rrcConnectionRequest->criticalExtensions.choice.rrcConnectionRequest_r8.ue_Identity.choice.s_TMSI.m_TMSI.buf[1] = 0x56;
    rrcConnectionRequest->criticalExtensions.choice.rrcConnectionRequest_r8.ue_Identity.choice.s_TMSI.m_TMSI.buf[2] = 0x78;
    rrcConnectionRequest->criticalExtensions.choice.rrcConnectionRequest_r8.ue_Identity.choice.s_TMSI.m_TMSI.buf[3] = 0x9a;
  }

  rrcConnectionRequest->criticalExtensions.choice.rrcConnectionRequest_r8.establishmentCause = EstablishmentCause_mo_Signalling; //EstablishmentCause_mo_Data;

  rrcConnectionRequest->criticalExtensions.choice.rrcConnectionRequest_r8.spare.buf = &buf2;
  rrcConnectionRequest->criticalExtensions.choice.rrcConnectionRequest_r8.spare.size=1;
  rrcConnectionRequest->criticalExtensions.choice.rrcConnectionRequest_r8.spare.bits_unused = 7;


  enc_rval = uper_encode_to_buffer(&asn_DEF_UL_CCCH_Message,
				   (void*)&ul_ccch_msg,
				   buffer,
				   100);
  AssertFatal (enc_rval.encoded > 0, "ASN1 message encoding failed (%s, %lu)!\n",
	       enc_rval.failed_type->name, enc_rval.encoded);

#if defined(ENABLE_ITTI)
# if !defined(DISABLE_XER_SPRINT)
  {
    char        message_string[20000];
    size_t      message_string_size;

    if ((message_string_size = xer_sprint(message_string, sizeof(message_string), &asn_DEF_UL_CCCH_Message, (void *) &ul_ccch_msg)) > 0) {
      MessageDef *msg_p;

      msg_p = itti_alloc_new_message_sized (TASK_RRC_UE, RRC_UL_CCCH, message_string_size + sizeof (IttiMsgText));
      msg_p->ittiMsg.rrc_ul_ccch.size = message_string_size;
      memcpy(&msg_p->ittiMsg.rrc_ul_ccch.text, message_string, message_string_size);

      itti_send_msg_to_task(TASK_UNKNOWN, NB_eNB_INST + Mod_id, msg_p);
    }
  }
# endif
#endif

#ifdef USER_MODE
  LOG_D(RRC,"[UE] RRCConnectionRequest Encoded %d bits (%d bytes), ecause %d\n",enc_rval.encoded,(enc_rval.encoded+7)/8,ecause);
#endif

  return((enc_rval.encoded+7)/8);

}

uint8_t do_RRCConnectionSetupComplete(uint8_t Mod_id, uint8_t *buffer, const uint8_t Transaction_id, const int dedicatedInfoNASLength, const char *dedicatedInfoNAS)
{


  asn_enc_rval_t enc_rval;

  UL_DCCH_Message_t ul_dcch_msg;

  RRCConnectionSetupComplete_t *rrcConnectionSetupComplete;

  memset((void *)&ul_dcch_msg,0,sizeof(UL_DCCH_Message_t));

  ul_dcch_msg.message.present           = UL_DCCH_MessageType_PR_c1;
  ul_dcch_msg.message.choice.c1.present = UL_DCCH_MessageType__c1_PR_rrcConnectionSetupComplete;
  rrcConnectionSetupComplete            = &ul_dcch_msg.message.choice.c1.choice.rrcConnectionSetupComplete;

  rrcConnectionSetupComplete->rrc_TransactionIdentifier = Transaction_id;
  rrcConnectionSetupComplete->criticalExtensions.present = RRCConnectionSetupComplete__criticalExtensions_PR_c1;
  rrcConnectionSetupComplete->criticalExtensions.choice.c1.present = RRCConnectionSetupComplete__criticalExtensions__c1_PR_rrcConnectionSetupComplete_r8;

  rrcConnectionSetupComplete->criticalExtensions.choice.c1.choice.rrcConnectionSetupComplete_r8.nonCriticalExtension=CALLOC(1,
															    sizeof(*rrcConnectionSetupComplete->criticalExtensions.choice.c1.choice.rrcConnectionSetupComplete_r8.nonCriticalExtension));

  if(usim_test == 0)
    rrcConnectionSetupComplete->criticalExtensions.choice.c1.choice.rrcConnectionSetupComplete_r8.selectedPLMN_Identity= 2;
  else
    rrcConnectionSetupComplete->criticalExtensions.choice.c1.choice.rrcConnectionSetupComplete_r8.selectedPLMN_Identity= 1;

  rrcConnectionSetupComplete->criticalExtensions.choice.c1.choice.rrcConnectionSetupComplete_r8.registeredMME =
    NULL;//calloc(1,sizeof(*rrcConnectionSetupComplete->criticalExtensions.choice.c1.choice.rrcConnectionSetupComplete_r8.registeredMME));
  /*
    rrcConnectionSetupComplete->criticalExtensions.choice.c1.choice.rrcConnectionSetupComplete_r8.registeredMME->plmn_Identity=NULL;
    rrcConnectionSetupComplete->criticalExtensions.choice.c1.choice.rrcConnectionSetupComplete_r8.registeredMME->mmegi.buf = calloc(2,1);
    rrcConnectionSetupComplete->criticalExtensions.choice.c1.choice.rrcConnectionSetupComplete_r8.registeredMME->mmegi.buf[0] = 0x0;
    rrcConnectionSetupComplete->criticalExtensions.choice.c1.choice.rrcConnectionSetupComplete_r8.registeredMME->mmegi.buf[1] = 0x1;
    rrcConnectionSetupComplete->criticalExtensions.choice.c1.choice.rrcConnectionSetupComplete_r8.registeredMME->mmegi.size=2;
    rrcConnectionSetupComplete->criticalExtensions.choice.c1.choice.rrcConnectionSetupComplete_r8.registeredMME->mmegi.bits_unused=0;
  */
  memset(&rrcConnectionSetupComplete->criticalExtensions.choice.c1.choice.rrcConnectionSetupComplete_r8.dedicatedInfoNAS,0,sizeof(OCTET_STRING_t));
  OCTET_STRING_fromBuf(&rrcConnectionSetupComplete->criticalExtensions.choice.c1.choice.rrcConnectionSetupComplete_r8.dedicatedInfoNAS,
		       dedicatedInfoNAS, dedicatedInfoNASLength);

  /*
    rrcConnectionSetupComplete->criticalExtensions.choice.c1.choice.rrcConnectionSetupComplete_r8.registeredMME->mmec.buf = calloc(1,1);
    rrcConnectionSetupComplete->criticalExtensions.choice.c1.choice.rrcConnectionSetupComplete_r8.registeredMME->mmec.buf[0] = 0x98;
    rrcConnectionSetupComplete->criticalExtensions.choice.c1.choice.rrcConnectionSetupComplete_r8.registeredMME->mmec.size=1;
    rrcConnectionSetupComplete->criticalExtensions.choice.c1.choice.rrcConnectionSetupComplete_r8.registeredMME->mmec.bits_unused=0;
  */

  enc_rval = uper_encode_to_buffer(&asn_DEF_UL_DCCH_Message,
				   (void*)&ul_dcch_msg,
				   buffer,
				   100);
  AssertFatal (enc_rval.encoded > 0, "ASN1 message encoding failed (%s, %lu)!\n",
	       enc_rval.failed_type->name, enc_rval.encoded);

#if defined(ENABLE_ITTI)
# if !defined(DISABLE_XER_SPRINT)
  {
    char        message_string[20000];
    size_t      message_string_size;

    if ((message_string_size = xer_sprint(message_string, sizeof(message_string), &asn_DEF_UL_DCCH_Message, (void *) &ul_dcch_msg)) > 0) {
      MessageDef *msg_p;

      msg_p = itti_alloc_new_message_sized (TASK_RRC_UE, RRC_UL_DCCH, message_string_size + sizeof (IttiMsgText));
      msg_p->ittiMsg.rrc_ul_dcch.size = message_string_size;
      memcpy(&msg_p->ittiMsg.rrc_ul_dcch.text, message_string, message_string_size);

      itti_send_msg_to_task(TASK_UNKNOWN, NB_eNB_INST + Mod_id, msg_p);
    }
  }
# endif
#endif

#ifdef USER_MODE
  LOG_D(RRC,"RRCConnectionSetupComplete Encoded %d bits (%d bytes)\n",enc_rval.encoded,(enc_rval.encoded+7)/8);
#endif

  return((enc_rval.encoded+7)/8);

}

//------------------------------------------------------------------------------
uint8_t
do_RRCConnectionReconfigurationComplete(
					const protocol_ctxt_t* const ctxt_pP,
					uint8_t* buffer,
					const uint8_t Transaction_id
					)
//------------------------------------------------------------------------------
{


  asn_enc_rval_t enc_rval;

  UL_DCCH_Message_t ul_dcch_msg;

  RRCConnectionReconfigurationComplete_t *rrcConnectionReconfigurationComplete;

  memset((void *)&ul_dcch_msg,0,sizeof(UL_DCCH_Message_t));

  ul_dcch_msg.message.present                     = UL_DCCH_MessageType_PR_c1;
  ul_dcch_msg.message.choice.c1.present           = UL_DCCH_MessageType__c1_PR_rrcConnectionReconfigurationComplete;
  rrcConnectionReconfigurationComplete            = &ul_dcch_msg.message.choice.c1.choice.rrcConnectionReconfigurationComplete;

  rrcConnectionReconfigurationComplete->rrc_TransactionIdentifier = Transaction_id;
  rrcConnectionReconfigurationComplete->criticalExtensions.present =
    RRCConnectionReconfigurationComplete__criticalExtensions_PR_rrcConnectionReconfigurationComplete_r8;
  rrcConnectionReconfigurationComplete->criticalExtensions.choice.rrcConnectionReconfigurationComplete_r8.nonCriticalExtension=NULL;

  enc_rval = uper_encode_to_buffer(&asn_DEF_UL_DCCH_Message,
				   (void*)&ul_dcch_msg,
				   buffer,
				   100);
  AssertFatal (enc_rval.encoded > 0, "ASN1 message encoding failed (%s, %lu)!\n",
	       enc_rval.failed_type->name, enc_rval.encoded);

#if defined(ENABLE_ITTI)
# if !defined(DISABLE_XER_SPRINT)
  {
    char        message_string[20000];
    size_t      message_string_size;

    if ((message_string_size = xer_sprint(message_string, sizeof(message_string), &asn_DEF_UL_DCCH_Message, (void *) &ul_dcch_msg)) > 0) {
      MessageDef *msg_p;

      msg_p = itti_alloc_new_message_sized (TASK_RRC_UE, RRC_UL_DCCH, message_string_size + sizeof (IttiMsgText));
      msg_p->ittiMsg.rrc_ul_dcch.size = message_string_size;
      memcpy(&msg_p->ittiMsg.rrc_ul_dcch.text, message_string, message_string_size);

      itti_send_msg_to_task(TASK_UNKNOWN, ctxt_pP->instance, msg_p);
    }
  }
# endif
#endif

#ifdef USER_MODE
  LOG_D(RRC,"RRCConnectionReconfigurationComplete Encoded %d bits (%d bytes)\n",enc_rval.encoded,(enc_rval.encoded+7)/8);
#endif

  return((enc_rval.encoded+7)/8);
}

uint8_t
do_RRCConnectionSetup_BR(
			 const protocol_ctxt_t*     const ctxt_pP,
			 rrc_eNB_ue_context_t*      const ue_context_pP,
			 int                              CC_id,
			 uint8_t*                   const buffer,
			 const uint8_t                    transmission_mode,
			 const uint8_t                    Transaction_id,
			 SRB_ToAddModList_t             **SRB_configList,
			 struct PhysicalConfigDedicated **physicalConfigDedicated)
{

  asn_enc_rval_t enc_rval;
  uint8_t ecause=0;
  eNB_RRC_INST *rrc               = RC.rrc[ctxt_pP->module_id];
  rrc_eNB_carrier_data_t *carrier = &rrc->carrier[CC_id];

  long* logicalchannelgroup = NULL;
  struct SRB_ToAddMod* SRB1_config = NULL;
  struct SRB_ToAddMod__rlc_Config* SRB1_rlc_config = NULL;
  struct SRB_ToAddMod__logicalChannelConfig* SRB1_lchan_config = NULL;
  struct LogicalChannelConfig__ul_SpecificParameters* SRB1_ul_SpecificParameters = NULL;

#ifdef CBA
  struct PUSCH_CBAConfigDedicated_vlola*  pusch_CBAConfigDedicated_vlola = NULL;
  long* betaOffset_CBA_Index = NULL;
  long* cShift_CBA = NULL;
#endif
  PhysicalConfigDedicated_t* physicalConfigDedicated2 = NULL;

  DL_CCCH_Message_t dl_ccch_msg;

  RRCConnectionSetup_t* rrcConnectionSetup = NULL;

  memset((void *)&dl_ccch_msg,0,sizeof(DL_CCCH_Message_t));
  dl_ccch_msg.message.present           = DL_CCCH_MessageType_PR_c1;
  dl_ccch_msg.message.choice.c1.present = DL_CCCH_MessageType__c1_PR_rrcConnectionSetup;
  rrcConnectionSetup          = &dl_ccch_msg.message.choice.c1.choice.rrcConnectionSetup;

  // RRCConnectionSetup
  // Configure SRB1

  //  *SRB_configList = CALLOC(1,sizeof(*SRB_configList));
  if (*SRB_configList) {
    free(*SRB_configList);
  }

  *SRB_configList = CALLOC(1,sizeof(SRB_ToAddModList_t));

  /// SRB1
  SRB1_config = CALLOC(1,sizeof(*SRB1_config));

  SRB1_config->srb_Identity = 1;
  SRB1_rlc_config = CALLOC(1,sizeof(*SRB1_rlc_config));
  SRB1_config->rlc_Config   = SRB1_rlc_config;

  SRB1_rlc_config->present = SRB_ToAddMod__rlc_Config_PR_explicitValue;
  SRB1_rlc_config->choice.explicitValue.present=RLC_Config_PR_am;
#if defined(ENABLE_ITTI)
  SRB1_rlc_config->choice.explicitValue.choice.am.ul_AM_RLC.t_PollRetransmit = rrc->srb1_timer_poll_retransmit;
  SRB1_rlc_config->choice.explicitValue.choice.am.ul_AM_RLC.pollPDU          = rrc->srb1_poll_pdu;
  SRB1_rlc_config->choice.explicitValue.choice.am.ul_AM_RLC.pollByte         = rrc->srb1_poll_byte;
  SRB1_rlc_config->choice.explicitValue.choice.am.ul_AM_RLC.maxRetxThreshold = rrc->srb1_max_retx_threshold;
  SRB1_rlc_config->choice.explicitValue.choice.am.dl_AM_RLC.t_Reordering     = rrc->srb1_timer_reordering;
  SRB1_rlc_config->choice.explicitValue.choice.am.dl_AM_RLC.t_StatusProhibit = rrc->srb1_timer_status_prohibit;
#else
  SRB1_rlc_config->choice.explicitValue.choice.am.ul_AM_RLC.t_PollRetransmit = T_PollRetransmit_ms20;;
  SRB1_rlc_config->choice.explicitValue.choice.am.ul_AM_RLC.pollPDU          = PollPDU_p4;;
  SRB1_rlc_config->choice.explicitValue.choice.am.ul_AM_RLC.pollByte         = PollByte_kBinfinity;
  SRB1_rlc_config->choice.explicitValue.choice.am.ul_AM_RLC.maxRetxThreshold = UL_AM_RLC__maxRetxThreshold_t8;
  SRB1_rlc_config->choice.explicitValue.choice.am.dl_AM_RLC.t_Reordering     = T_Reordering_ms35;
  SRB1_rlc_config->choice.explicitValue.choice.am.dl_AM_RLC.t_StatusProhibit = T_StatusProhibit_ms0;
#endif

  SRB1_lchan_config = CALLOC(1,sizeof(*SRB1_lchan_config));
  SRB1_config->logicalChannelConfig   = SRB1_lchan_config;

  SRB1_lchan_config->present = SRB_ToAddMod__logicalChannelConfig_PR_explicitValue;
  SRB1_ul_SpecificParameters = CALLOC(1,sizeof(*SRB1_ul_SpecificParameters));

  SRB1_lchan_config->choice.explicitValue.ul_SpecificParameters = SRB1_ul_SpecificParameters;


  SRB1_ul_SpecificParameters->priority = 1;

  //assign_enum(&SRB1_ul_SpecificParameters->prioritisedBitRate,LogicalChannelConfig__ul_SpecificParameters__prioritisedBitRate_infinity);
  SRB1_ul_SpecificParameters->prioritisedBitRate=LogicalChannelConfig__ul_SpecificParameters__prioritisedBitRate_infinity;

  //assign_enum(&SRB1_ul_SpecificParameters->bucketSizeDuration,LogicalChannelConfig__ul_SpecificParameters__bucketSizeDuration_ms50);
  SRB1_ul_SpecificParameters->bucketSizeDuration=LogicalChannelConfig__ul_SpecificParameters__bucketSizeDuration_ms50;

  logicalchannelgroup = CALLOC(1,sizeof(long));
  *logicalchannelgroup=0;
  SRB1_ul_SpecificParameters->logicalChannelGroup = logicalchannelgroup;


  ASN_SEQUENCE_ADD(&(*SRB_configList)->list,SRB1_config);

  // PhysicalConfigDedicated

  physicalConfigDedicated2 = CALLOC(1,sizeof(*physicalConfigDedicated2));
  *physicalConfigDedicated = physicalConfigDedicated2;

  physicalConfigDedicated2->pdsch_ConfigDedicated         = CALLOC(1,sizeof(*physicalConfigDedicated2->pdsch_ConfigDedicated));
  physicalConfigDedicated2->pucch_ConfigDedicated         = CALLOC(1,sizeof(*physicalConfigDedicated2->pucch_ConfigDedicated));

  physicalConfigDedicated2->pusch_ConfigDedicated         = NULL;
  physicalConfigDedicated2->tpc_PDCCH_ConfigPUCCH         = NULL;
  physicalConfigDedicated2->tpc_PDCCH_ConfigPUSCH         = NULL;

  physicalConfigDedicated2->uplinkPowerControlDedicated   = CALLOC(1,sizeof(*physicalConfigDedicated2->uplinkPowerControlDedicated));
  physicalConfigDedicated2->cqi_ReportConfig              = CALLOC(1,sizeof(*physicalConfigDedicated2->cqi_ReportConfig));

  if (rrc->srs_enable[CC_id])
    physicalConfigDedicated2->soundingRS_UL_ConfigDedicated = CALLOC(1,sizeof(*physicalConfigDedicated2->soundingRS_UL_ConfigDedicated));
  else
    physicalConfigDedicated2->soundingRS_UL_ConfigDedicated = NULL;
  physicalConfigDedicated2->antennaInfo                   = CALLOC(1,sizeof(*physicalConfigDedicated2->antennaInfo));
  physicalConfigDedicated2->schedulingRequestConfig       = CALLOC(1,sizeof(*physicalConfigDedicated2->schedulingRequestConfig));
#ifdef CBA
  physicalConfigDedicated2->pusch_CBAConfigDedicated_vlola = CALLOC(1,sizeof(*physicalConfigDedicated2->pusch_CBAConfigDedicated_vlola));
#endif
  // PDSCH
  //assign_enum(&physicalConfigDedicated2->pdsch_ConfigDedicated->p_a,
  //        PDSCH_ConfigDedicated__p_a_dB0);
  if (carrier->p_eNB==2)
    physicalConfigDedicated2->pdsch_ConfigDedicated->p_a=   PDSCH_ConfigDedicated__p_a_dB_3;
  else
    physicalConfigDedicated2->pdsch_ConfigDedicated->p_a=   PDSCH_ConfigDedicated__p_a_dB0;

  // PUCCH
  physicalConfigDedicated2->pucch_ConfigDedicated->ackNackRepetition.present=PUCCH_ConfigDedicated__ackNackRepetition_PR_release;
  physicalConfigDedicated2->pucch_ConfigDedicated->ackNackRepetition.choice.release=0;

  if (carrier->sib1->tdd_Config == NULL) {
    physicalConfigDedicated2->pucch_ConfigDedicated->tdd_AckNackFeedbackMode=NULL;//PUCCH_ConfigDedicated__tdd_AckNackFeedbackMode_multiplexing;
  } else { //TDD
    physicalConfigDedicated2->pucch_ConfigDedicated->tdd_AckNackFeedbackMode= CALLOC(1,sizeof(long));
    *(physicalConfigDedicated2->pucch_ConfigDedicated->tdd_AckNackFeedbackMode) =
      PUCCH_ConfigDedicated__tdd_AckNackFeedbackMode_bundling;//PUCCH_ConfigDedicated__tdd_AckNackFeedbackMode_multiplexing;
  }

  /// TODO to be reviewed
  // UplinkPowerControlDedicated
  physicalConfigDedicated2->uplinkPowerControlDedicated->p0_UE_PUSCH = 0; // 0 dB
  //assign_enum(&physicalConfigDedicated2->uplinkPowerControlDedicated->deltaMCS_Enabled,
  // UplinkPowerControlDedicated__deltaMCS_Enabled_en1);
  physicalConfigDedicated2->uplinkPowerControlDedicated->deltaMCS_Enabled= UplinkPowerControlDedicated__deltaMCS_Enabled_en1;
  physicalConfigDedicated2->uplinkPowerControlDedicated->accumulationEnabled = 1;  // TRUE
  physicalConfigDedicated2->uplinkPowerControlDedicated->p0_UE_PUCCH = 0; // 0 dB
  physicalConfigDedicated2->uplinkPowerControlDedicated->pSRS_Offset = 0; // 0 dB
  physicalConfigDedicated2->uplinkPowerControlDedicated->filterCoefficient = CALLOC(1,
										    sizeof(*physicalConfigDedicated2->uplinkPowerControlDedicated->filterCoefficient));
  //  assign_enum(physicalConfigDedicated2->uplinkPowerControlDedicated->filterCoefficient,FilterCoefficient_fc4); // fc4 dB
  *physicalConfigDedicated2->uplinkPowerControlDedicated->filterCoefficient=FilterCoefficient_fc4; // fc4 dB

  // TPC-PDCCH-Config

  // CQI ReportConfig

  /// TODO to be reviewed
  physicalConfigDedicated2->cqi_ReportConfig->cqi_ReportModeAperiodic=CALLOC(1,sizeof(*physicalConfigDedicated2->cqi_ReportConfig->cqi_ReportModeAperiodic));
#if defined(Rel10) || defined(Rel14)
  *physicalConfigDedicated2->cqi_ReportConfig->cqi_ReportModeAperiodic= CQI_ReportModeAperiodic_rm30;
#else
  *physicalConfigDedicated2->cqi_ReportConfig->cqi_ReportModeAperiodic=CQI_ReportConfig__cqi_ReportModeAperiodic_rm30; // HLC CQI, no PMI
#endif
  physicalConfigDedicated2->cqi_ReportConfig->nomPDSCH_RS_EPRE_Offset = 0; // 0 dB
  //physicalConfigDedicated2->cqi_ReportConfig->cqi_ReportPeriodic=NULL;

  physicalConfigDedicated2->cqi_ReportConfig->cqi_ReportPeriodic=CALLOC(1,sizeof(*physicalConfigDedicated2->cqi_ReportConfig->cqi_ReportPeriodic));
  physicalConfigDedicated2->cqi_ReportConfig->cqi_ReportPeriodic->present =  CQI_ReportPeriodic_PR_release;
  /*
    physicalConfigDedicated2->cqi_ReportConfig->cqi_ReportPeriodic->present =  CQI_ReportPeriodic_PR_setup;
    physicalConfigDedicated2->cqi_ReportConfig->cqi_ReportPeriodic->choice.setup.cqi_PUCCH_ResourceIndex = 0;  // n2_pucch
    physicalConfigDedicated2->cqi_ReportConfig->cqi_ReportPeriodic->choice.setup.cqi_pmi_ConfigIndex = 0;  // Icqi/pmi
    physicalConfigDedicated2->cqi_ReportConfig->cqi_ReportPeriodic->choice.setup.cqi_FormatIndicatorPeriodic.present = CQI_ReportPeriodic__setup__cqi_FormatIndicatorPeriodic_PR_subbandCQI;  // subband CQI
    physicalConfigDedicated2->cqi_ReportConfig->cqi_ReportPeriodic->choice.setup.cqi_FormatIndicatorPeriodic.choice.subbandCQI.k=4;

    physicalConfigDedicated2->cqi_ReportConfig->cqi_ReportPeriodic->choice.setup.ri_ConfigIndex=NULL;
    physicalConfigDedicated2->cqi_ReportConfig->cqi_ReportPeriodic->choice.setup.simultaneousAckNackAndCQI=0;
  */

  /// TODO to be reviewed
  if (rrc->srs_enable[CC_id]) {
    physicalConfigDedicated2->soundingRS_UL_ConfigDedicated->present = SoundingRS_UL_ConfigDedicated_PR_setup;
    physicalConfigDedicated2->soundingRS_UL_ConfigDedicated->choice.setup.srs_Bandwidth =
      SoundingRS_UL_ConfigDedicated__setup__srs_Bandwidth_bw0;
    physicalConfigDedicated2->soundingRS_UL_ConfigDedicated->choice.setup.srs_HoppingBandwidth =
      SoundingRS_UL_ConfigDedicated__setup__srs_HoppingBandwidth_hbw0;
    physicalConfigDedicated2->soundingRS_UL_ConfigDedicated->choice.setup.freqDomainPosition=0;
    physicalConfigDedicated2->soundingRS_UL_ConfigDedicated->choice.setup.duration=1;
    if (carrier->sib1->tdd_Config==NULL) { // FDD
      if (carrier->sib2->radioResourceConfigCommon.soundingRS_UL_ConfigCommon.present
	  == SoundingRS_UL_ConfigCommon_PR_setup)
	if (carrier->sib2->radioResourceConfigCommon.soundingRS_UL_ConfigCommon.choice.setup.srs_SubframeConfig!=0)
	  LOG_W(RRC,"This code has been optimized for SRS Subframe Config 0, but current config is %d. Expect undefined behaviour!\n",
		carrier->sib2->radioResourceConfigCommon.soundingRS_UL_ConfigCommon.choice.setup.srs_SubframeConfig);
      if (ue_context_pP->local_uid >=20)
	LOG_W(RRC,"This code has been optimized for up to 10 UEs, but current UE_id is %d. Expect undefined behaviour!\n",
	      ue_context_pP->local_uid);
      //the current code will allow for 20 UEs - to be revised for more
      physicalConfigDedicated2->soundingRS_UL_ConfigDedicated->choice.setup.srs_ConfigIndex=7+ue_context_pP->local_uid/2;
      physicalConfigDedicated2->soundingRS_UL_ConfigDedicated->choice.setup.transmissionComb= ue_context_pP->local_uid%2;
    }
    else {
      if (carrier->sib2->radioResourceConfigCommon.soundingRS_UL_ConfigCommon.present
	  == SoundingRS_UL_ConfigCommon_PR_setup)
	if (carrier->sib2->radioResourceConfigCommon.soundingRS_UL_ConfigCommon.choice.setup.srs_SubframeConfig!=7) {
	  LOG_W(RRC,"This code has been optimized for SRS Subframe Config 7 and TDD config 3, but current configs are %d and %d. Expect undefined behaviour!\n",
		carrier->sib2->radioResourceConfigCommon.soundingRS_UL_ConfigCommon.choice.setup.srs_SubframeConfig,
		carrier->sib1->tdd_Config->subframeAssignment);
	}
      if (ue_context_pP->local_uid >=6)
	LOG_W(RRC,"This code has been optimized for up to 6 UEs, but current UE_id is %d. Expect undefined behaviour!\n",
	      ue_context_pP->local_uid);
      physicalConfigDedicated2->soundingRS_UL_ConfigDedicated->choice.setup.srs_ConfigIndex=17+ue_context_pP->local_uid/2;
      physicalConfigDedicated2->soundingRS_UL_ConfigDedicated->choice.setup.transmissionComb= ue_context_pP->local_uid%2;
    }
    LOG_W(RRC,"local UID %d, srs ConfigIndex %d, TransmissionComb %d\n",ue_context_pP->local_uid,
	  physicalConfigDedicated2->soundingRS_UL_ConfigDedicated->choice.setup.srs_ConfigIndex,
	  physicalConfigDedicated2->soundingRS_UL_ConfigDedicated->choice.setup.transmissionComb);

    physicalConfigDedicated2->soundingRS_UL_ConfigDedicated->choice.setup.cyclicShift=
      SoundingRS_UL_ConfigDedicated__setup__cyclicShift_cs0;
  }

  //AntennaInfoDedicated
  physicalConfigDedicated2->antennaInfo = CALLOC(1,sizeof(*physicalConfigDedicated2->antennaInfo));
  physicalConfigDedicated2->antennaInfo->present = PhysicalConfigDedicated__antennaInfo_PR_explicitValue;
  //assign_enum(&physicalConfigDedicated2->antennaInfo->choice.explicitValue.transmissionMode,
  //     AntennaInfoDedicated__transmissionMode_tm2);

  switch (transmission_mode) {
  default:
    LOG_W(RRC,"At RRCConnectionSetup Transmission mode can only take values 1 or 2! Defaulting to 1!\n");
  case 1:
    physicalConfigDedicated2->antennaInfo->choice.explicitValue.transmissionMode=     AntennaInfoDedicated__transmissionMode_tm1;
    break;

  case 2:
    physicalConfigDedicated2->antennaInfo->choice.explicitValue.transmissionMode=     AntennaInfoDedicated__transmissionMode_tm2;
    break;
    /*
      case 3:
      physicalConfigDedicated2->antennaInfo->choice.explicitValue.transmissionMode=     AntennaInfoDedicated__transmissionMode_tm3;
      physicalConfigDedicated2->antennaInfo->choice.explicitValue.codebookSubsetRestriction=     CALLOC(1,
      sizeof(*physicalConfigDedicated2->antennaInfo->choice.explicitValue.codebookSubsetRestriction));
      physicalConfigDedicated2->antennaInfo->choice.explicitValue.codebookSubsetRestriction->present =
      AntennaInfoDedicated__codebookSubsetRestriction_PR_n2TxAntenna_tm3;
      physicalConfigDedicated2->antennaInfo->choice.explicitValue.codebookSubsetRestriction->choice.n2TxAntenna_tm3.buf= MALLOC(1);
      physicalConfigDedicated2->antennaInfo->choice.explicitValue.codebookSubsetRestriction->choice.n2TxAntenna_tm3.buf[0] = 0xc0;
      physicalConfigDedicated2->antennaInfo->choice.explicitValue.codebookSubsetRestriction->choice.n2TxAntenna_tm3.size=1;
      physicalConfigDedicated2->antennaInfo->choice.explicitValue.codebookSubsetRestriction->choice.n2TxAntenna_tm3.bits_unused=6;

      break;

      case 4:
      physicalConfigDedicated2->antennaInfo->choice.explicitValue.transmissionMode=     AntennaInfoDedicated__transmissionMode_tm4;
      break;

      case 5:
      physicalConfigDedicated2->antennaInfo->choice.explicitValue.transmissionMode=     AntennaInfoDedicated__transmissionMode_tm5;
      break;

      case 6:
      physicalConfigDedicated2->antennaInfo->choice.explicitValue.transmissionMode=     AntennaInfoDedicated__transmissionMode_tm6;
      break;

      case 7:
      physicalConfigDedicated2->antennaInfo->choice.explicitValue.transmissionMode=     AntennaInfoDedicated__transmissionMode_tm7;
      break;
    */
  }


  physicalConfigDedicated2->antennaInfo->choice.explicitValue.ue_TransmitAntennaSelection.present = AntennaInfoDedicated__ue_TransmitAntennaSelection_PR_release;
  physicalConfigDedicated2->antennaInfo->choice.explicitValue.ue_TransmitAntennaSelection.choice.release = 0;

  // SchedulingRequestConfig

  physicalConfigDedicated2->schedulingRequestConfig->present = SchedulingRequestConfig_PR_setup;
  physicalConfigDedicated2->schedulingRequestConfig->choice.setup.sr_PUCCH_ResourceIndex = 3;//ue_context_pP->local_uid;

  if (carrier->sib1->tdd_Config == NULL) { // FDD
    physicalConfigDedicated2->schedulingRequestConfig->choice.setup.sr_ConfigIndex = 5+(ue_context_pP->local_uid%10);  // Isr = 5 (every 10 subframes, offset=2+UE_id mod3)
  } else {
    switch (carrier->sib1->tdd_Config->subframeAssignment) {
    case 1:
      physicalConfigDedicated2->schedulingRequestConfig->choice.setup.sr_ConfigIndex = 7+(ue_context_pP->local_uid&1)+((
															ue_context_pP->local_uid&3)>>1)*5;  // Isr = 5 (every 10 subframes, offset=2 for UE0, 3 for UE1, 7 for UE2, 8 for UE3 , 2 for UE4 etc..)
      break;

    case 3:
      physicalConfigDedicated2->schedulingRequestConfig->choice.setup.sr_ConfigIndex = 7+
	(ue_context_pP->local_uid%3);  // Isr = 5 (every 10 subframes, offset=2 for UE0, 3 for UE1, 3 for UE2, 2 for UE3 , etc..)
      break;

    case 4:
      physicalConfigDedicated2->schedulingRequestConfig->choice.setup.sr_ConfigIndex = 7+
	(ue_context_pP->local_uid&1);  // Isr = 5 (every 10 subframes, offset=2 for UE0, 3 for UE1, 3 for UE2, 2 for UE3 , etc..)
      break;

    default:
      physicalConfigDedicated2->schedulingRequestConfig->choice.setup.sr_ConfigIndex = 7;  // Isr = 5 (every 10 subframes, offset=2 for all UE0 etc..)
      break;
    }
  }


  //  assign_enum(&physicalConfigDedicated2->schedulingRequestConfig->choice.setup.dsr_TransMax,
  //SchedulingRequestConfig__setup__dsr_TransMax_n4);
  //  assign_enum(&physicalConfigDedicated2->schedulingRequestConfig->choice.setup.dsr_TransMax = SchedulingRequestConfig__setup__dsr_TransMax_n4;
  physicalConfigDedicated2->schedulingRequestConfig->choice.setup.dsr_TransMax = SchedulingRequestConfig__setup__dsr_TransMax_n4;

  physicalConfigDedicated2->ext4->csi_RS_ConfigNZPToReleaseList_r11 = NULL;
  physicalConfigDedicated2->ext4->csi_RS_ConfigNZPToAddModList_r11 = NULL;
  physicalConfigDedicated2->ext4->csi_RS_ConfigZPToAddModList_r11 = NULL;
  physicalConfigDedicated2->ext4->csi_RS_ConfigZPToReleaseList_r11 = NULL;

  physicalConfigDedicated2->ext4->epdcch_Config_r11->config_r11.present = EPDCCH_Config_r11__config_r11_PR_setup;
  physicalConfigDedicated2->ext4->epdcch_Config_r11->config_r11.choice.setup.subframePatternConfig_r11 = NULL;
  physicalConfigDedicated2->ext4->epdcch_Config_r11->config_r11.choice.setup.startSymbol_r11 = NULL;
  physicalConfigDedicated2->ext4->epdcch_Config_r11->config_r11.choice.setup.setConfigToReleaseList_r11 = NULL;


  physicalConfigDedicated2->ext4->epdcch_Config_r11->config_r11.choice.setup.setConfigToAddModList_r11 = calloc(1, sizeof(EPDCCH_SetConfigToAddModList_r11_t));
  //  memset(physicalConfigDedicated2->ext4->epdcch_Config_r11->config_r11.choice.setup.setConfigToAddModList_r11, 0, sizeof())
  EPDCCH_SetConfig_r11_t *epdcch_setconfig_r11 = calloc(0, sizeof(EPDCCH_SetConfig_r11_t));
  epdcch_setconfig_r11->setConfigId_r11 = 0;
  epdcch_setconfig_r11->transmissionType_r11 = EPDCCH_SetConfig_r11__transmissionType_r11_localised;
  epdcch_setconfig_r11->resourceBlockAssignment_r11.numberPRB_Pairs_r11 = EPDCCH_SetConfig_r11__resourceBlockAssignment_r11__numberPRB_Pairs_r11_n2;
  //epdcch_setconfig_r11->resourceBlockAssignment_r11.resourceBlockAssignment_r11 = calloc(0, sizeof(BIT_STRING_t));
  epdcch_setconfig_r11->resourceBlockAssignment_r11.resourceBlockAssignment_r11.buf = calloc(0, 2 * sizeof(uint8_t));
  epdcch_setconfig_r11->resourceBlockAssignment_r11.resourceBlockAssignment_r11.size = 2;
  epdcch_setconfig_r11->resourceBlockAssignment_r11.resourceBlockAssignment_r11.bits_unused = 6;
  epdcch_setconfig_r11->resourceBlockAssignment_r11.resourceBlockAssignment_r11.buf[0] = 0x0E;

  epdcch_setconfig_r11->dmrs_ScramblingSequenceInt_r11 = 0;
  epdcch_setconfig_r11->pucch_ResourceStartOffset_r11 = 0;
  epdcch_setconfig_r11->re_MappingQCL_ConfigId_r11 = NULL;
  epdcch_setconfig_r11->ext2->numberPRB_Pairs_v1310 = NULL;
  epdcch_setconfig_r11->ext2->mpdcch_config_r13->present = EPDCCH_SetConfig_r11__ext2__mpdcch_config_r13_PR_setup;
  epdcch_setconfig_r11->ext2->mpdcch_config_r13->choice.setup.csi_NumRepetitionCE_r13 = EPDCCH_SetConfig_r11__ext2__mpdcch_config_r13__setup__csi_NumRepetitionCE_r13_sf1;
  epdcch_setconfig_r11->ext2->mpdcch_config_r13->choice.setup.mpdcch_pdsch_HoppingConfig_r13 = EPDCCH_SetConfig_r11__ext2__mpdcch_config_r13__setup__mpdcch_pdsch_HoppingConfig_r13_off;
  epdcch_setconfig_r11->ext2->mpdcch_config_r13->choice.setup.mpdcch_StartSF_UESS_r13.present = EPDCCH_SetConfig_r11__ext2__mpdcch_config_r13__setup__mpdcch_StartSF_UESS_r13_PR_fdd_r13;
  epdcch_setconfig_r11->ext2->mpdcch_config_r13->choice.setup.mpdcch_StartSF_UESS_r13.choice.fdd_r13 = EPDCCH_SetConfig_r11__ext2__mpdcch_config_r13__setup__mpdcch_StartSF_UESS_r13__fdd_r13_v1;
  epdcch_setconfig_r11->ext2->mpdcch_config_r13->choice.setup.mpdcch_NumRepetition_r13 = EPDCCH_SetConfig_r11__ext2__mpdcch_config_r13__setup__mpdcch_NumRepetition_r13_r1;
  epdcch_setconfig_r11->ext2->mpdcch_config_r13->choice.setup.mpdcch_Narrowband_r13 = 3;
  ASN_SEQUENCE_ADD(physicalConfigDedicated2->ext4->epdcch_Config_r11->config_r11.choice.setup.setConfigToAddModList_r11, epdcch_setconfig_r11);

  physicalConfigDedicated2->ext7->pdsch_ConfigDedicated_v1310 = NULL;
  physicalConfigDedicated2->ext7->pusch_ConfigDedicated_r13 = NULL;

  physicalConfigDedicated2->ext7->pdcch_CandidateReductions_r13 = NULL;
  physicalConfigDedicated2->ext7->pucch_ConfigDedicated_r13 = NULL;

  physicalConfigDedicated2->ext7->cqi_ReportConfig_v1310 = NULL;

  physicalConfigDedicated2->ext7->soundingRS_UL_ConfigDedicated_v1310 = NULL;
  physicalConfigDedicated2->ext7->soundingRS_UL_ConfigDedicatedUpPTsExt_r13 = NULL;
  physicalConfigDedicated2->ext7->soundingRS_UL_ConfigDedicatedAperiodic_v1310 = NULL;
  physicalConfigDedicated2->ext7->soundingRS_UL_ConfigDedicatedAperiodicUpPTsExt_r13 = NULL;

  physicalConfigDedicated2->ext7->csi_RS_Config_v1310 = NULL;

  physicalConfigDedicated2->ext7->ce_Mode_r13->present = PhysicalConfigDedicated__ext7__ce_Mode_r13_PR_setup;
  physicalConfigDedicated2->ext7->ce_Mode_r13->choice.setup = PhysicalConfigDedicated__ext7__ce_Mode_r13__setup_ce_ModeA;
  physicalConfigDedicated2->ext7->csi_RS_ConfigNZPToAddModListExt_r13 = NULL;
  physicalConfigDedicated2->ext7->csi_RS_ConfigNZPToReleaseListExt_r13 = NULL;


  rrcConnectionSetup->rrc_TransactionIdentifier = Transaction_id;
  rrcConnectionSetup->criticalExtensions.present = RRCConnectionSetup__criticalExtensions_PR_c1;
  rrcConnectionSetup->criticalExtensions.choice.c1.present =RRCConnectionSetup__criticalExtensions__c1_PR_rrcConnectionSetup_r8 ;
  rrcConnectionSetup->criticalExtensions.choice.c1.choice.rrcConnectionSetup_r8.radioResourceConfigDedicated.srb_ToAddModList = *SRB_configList;
  rrcConnectionSetup->criticalExtensions.choice.c1.choice.rrcConnectionSetup_r8.radioResourceConfigDedicated.drb_ToAddModList = NULL;
  rrcConnectionSetup->criticalExtensions.choice.c1.choice.rrcConnectionSetup_r8.radioResourceConfigDedicated.drb_ToReleaseList = NULL;
  rrcConnectionSetup->criticalExtensions.choice.c1.choice.rrcConnectionSetup_r8.radioResourceConfigDedicated.sps_Config = NULL;
  rrcConnectionSetup->criticalExtensions.choice.c1.choice.rrcConnectionSetup_r8.radioResourceConfigDedicated.physicalConfigDedicated = physicalConfigDedicated2;
  rrcConnectionSetup->criticalExtensions.choice.c1.choice.rrcConnectionSetup_r8.radioResourceConfigDedicated.mac_MainConfig = NULL;

#ifdef CBA
  betaOffset_CBA_Index = CALLOC(1,sizeof(long));
  cShift_CBA = CALLOC(1,sizeof(long));
  *betaOffset_CBA_Index=10; // need to be changed by Kaijie
  *cShift_CBA=4;
  physicalConfigDedicated2->pusch_CBAConfigDedicated_vlola->betaOffset_CBA_Index=betaOffset_CBA_Index;
  physicalConfigDedicated2->pusch_CBAConfigDedicated_vlola->cShift_CBA=cShift_CBA;
  rrcConnectionSetup->criticalExtensions.choice.c1.choice.rrcConnectionSetup_r8.radioResourceConfigDedicated.sps_CBA_ConfigList_vlola = NULL;
#endif


#ifdef XER_PRINT
  xer_fprint(stdout, &asn_DEF_DL_CCCH_Message, (void*)&dl_ccch_msg);
#endif
  enc_rval = uper_encode_to_buffer(&asn_DEF_DL_CCCH_Message,
				   (void*)&dl_ccch_msg,
				   buffer,
				   100);
  AssertFatal (enc_rval.encoded > 0, "ASN1 message encoding failed (%s, %lu)!\n",
	       enc_rval.failed_type->name, enc_rval.encoded);

#if defined(ENABLE_ITTI)
# if !defined(DISABLE_XER_SPRINT)
  {
    char        message_string[20000];
    size_t      message_string_size;

    if ((message_string_size = xer_sprint(message_string, sizeof(message_string), &asn_DEF_DL_CCCH_Message, (void *) &dl_ccch_msg)) > 0) {
      MessageDef *msg_p;

      msg_p = itti_alloc_new_message_sized (TASK_RRC_ENB, RRC_DL_CCCH, message_string_size + sizeof (IttiMsgText));
      msg_p->ittiMsg.rrc_dl_ccch.size = message_string_size;
      memcpy(&msg_p->ittiMsg.rrc_dl_ccch.text, message_string, message_string_size);

      itti_send_msg_to_task(TASK_UNKNOWN, ctxt_pP->instance, msg_p);
    }
  }
# endif
#endif

#ifdef USER_MODE
  LOG_D(RRC,"RRCConnectionSetup Encoded %d bits (%d bytes), ecause %d\n",
	enc_rval.encoded,(enc_rval.encoded+7)/8,ecause);
#endif

  //  FREEMEM(SRB_list);
  //  free(SRB1_config);
  //  free(SRB1_rlc_config);
  //  free(SRB1_lchan_config);
  //  free(SRB1_ul_SpecificParameters);

  return((enc_rval.encoded+7)/8);
}


//------------------------------------------------------------------------------
uint8_t
do_RRCConnectionSetup(
		      const protocol_ctxt_t*     const ctxt_pP,
		      rrc_eNB_ue_context_t*      const ue_context_pP,
		      int                        CC_id,
		      uint8_t*                   const buffer,
		      const uint8_t              transmission_mode,
		      const uint8_t              Transaction_id,
		      SRB_ToAddModList_t  **SRB_configList,
		      struct PhysicalConfigDedicated  **physicalConfigDedicated)
{

  asn_enc_rval_t enc_rval;
  uint8_t ecause=0;
  eNB_RRC_INST *rrc               = RC.rrc[ctxt_pP->module_id];
  rrc_eNB_carrier_data_t *carrier = &rrc->carrier[CC_id];
 
  long* logicalchannelgroup = NULL;
  struct SRB_ToAddMod* SRB1_config = NULL;
  struct SRB_ToAddMod__rlc_Config* SRB1_rlc_config = NULL;
  struct SRB_ToAddMod__logicalChannelConfig* SRB1_lchan_config = NULL;
  struct LogicalChannelConfig__ul_SpecificParameters* SRB1_ul_SpecificParameters = NULL;

#ifdef CBA
  struct PUSCH_CBAConfigDedicated_vlola*  pusch_CBAConfigDedicated_vlola = NULL;
  long* betaOffset_CBA_Index = NULL;
  long* cShift_CBA = NULL;
#endif
  PhysicalConfigDedicated_t* physicalConfigDedicated2 = NULL;

  DL_CCCH_Message_t dl_ccch_msg;

  RRCConnectionSetup_t* rrcConnectionSetup = NULL;

  memset((void *)&dl_ccch_msg,0,sizeof(DL_CCCH_Message_t));
  dl_ccch_msg.message.present           = DL_CCCH_MessageType_PR_c1;
  dl_ccch_msg.message.choice.c1.present = DL_CCCH_MessageType__c1_PR_rrcConnectionSetup;
  rrcConnectionSetup          = &dl_ccch_msg.message.choice.c1.choice.rrcConnectionSetup;

  // RRCConnectionSetup
  // Configure SRB1

  //  *SRB_configList = CALLOC(1,sizeof(*SRB_configList));
  if (*SRB_configList) {
    free(*SRB_configList);
  }

  *SRB_configList = CALLOC(1,sizeof(SRB_ToAddModList_t));

  /// SRB1
  SRB1_config = CALLOC(1,sizeof(*SRB1_config));

  SRB1_config->srb_Identity = 1;
  SRB1_rlc_config = CALLOC(1,sizeof(*SRB1_rlc_config));
  SRB1_config->rlc_Config   = SRB1_rlc_config;

  SRB1_rlc_config->present = SRB_ToAddMod__rlc_Config_PR_explicitValue;
  SRB1_rlc_config->choice.explicitValue.present=RLC_Config_PR_am;
#if defined(ENABLE_ITTI)
  SRB1_rlc_config->choice.explicitValue.choice.am.ul_AM_RLC.t_PollRetransmit = rrc->srb1_timer_poll_retransmit;
  SRB1_rlc_config->choice.explicitValue.choice.am.ul_AM_RLC.pollPDU          = rrc->srb1_poll_pdu;
  SRB1_rlc_config->choice.explicitValue.choice.am.ul_AM_RLC.pollByte         = rrc->srb1_poll_byte;
  SRB1_rlc_config->choice.explicitValue.choice.am.ul_AM_RLC.maxRetxThreshold = rrc->srb1_max_retx_threshold;
  SRB1_rlc_config->choice.explicitValue.choice.am.dl_AM_RLC.t_Reordering     = rrc->srb1_timer_reordering;
  SRB1_rlc_config->choice.explicitValue.choice.am.dl_AM_RLC.t_StatusProhibit = rrc->srb1_timer_status_prohibit;
#else 
  SRB1_rlc_config->choice.explicitValue.choice.am.ul_AM_RLC.t_PollRetransmit = T_PollRetransmit_ms20;;
  SRB1_rlc_config->choice.explicitValue.choice.am.ul_AM_RLC.pollPDU          = PollPDU_p4;;
  SRB1_rlc_config->choice.explicitValue.choice.am.ul_AM_RLC.pollByte         = PollByte_kBinfinity;
  SRB1_rlc_config->choice.explicitValue.choice.am.ul_AM_RLC.maxRetxThreshold = UL_AM_RLC__maxRetxThreshold_t8;
  SRB1_rlc_config->choice.explicitValue.choice.am.dl_AM_RLC.t_Reordering     = T_Reordering_ms35;
  SRB1_rlc_config->choice.explicitValue.choice.am.dl_AM_RLC.t_StatusProhibit = T_StatusProhibit_ms0;
#endif 

  SRB1_lchan_config = CALLOC(1,sizeof(*SRB1_lchan_config));
  SRB1_config->logicalChannelConfig   = SRB1_lchan_config;

  SRB1_lchan_config->present = SRB_ToAddMod__logicalChannelConfig_PR_explicitValue;
  SRB1_ul_SpecificParameters = CALLOC(1,sizeof(*SRB1_ul_SpecificParameters));

  SRB1_lchan_config->choice.explicitValue.ul_SpecificParameters = SRB1_ul_SpecificParameters;


  SRB1_ul_SpecificParameters->priority = 1;

  //assign_enum(&SRB1_ul_SpecificParameters->prioritisedBitRate,LogicalChannelConfig__ul_SpecificParameters__prioritisedBitRate_infinity);
  SRB1_ul_SpecificParameters->prioritisedBitRate=LogicalChannelConfig__ul_SpecificParameters__prioritisedBitRate_infinity;

  //assign_enum(&SRB1_ul_SpecificParameters->bucketSizeDuration,LogicalChannelConfig__ul_SpecificParameters__bucketSizeDuration_ms50);
  SRB1_ul_SpecificParameters->bucketSizeDuration=LogicalChannelConfig__ul_SpecificParameters__bucketSizeDuration_ms50;

  logicalchannelgroup = CALLOC(1,sizeof(long));
  *logicalchannelgroup=0;
  SRB1_ul_SpecificParameters->logicalChannelGroup = logicalchannelgroup;


  ASN_SEQUENCE_ADD(&(*SRB_configList)->list,SRB1_config);

  // PhysicalConfigDedicated

  physicalConfigDedicated2 = CALLOC(1,sizeof(*physicalConfigDedicated2));
  *physicalConfigDedicated = physicalConfigDedicated2;

  physicalConfigDedicated2->pdsch_ConfigDedicated         = CALLOC(1,sizeof(*physicalConfigDedicated2->pdsch_ConfigDedicated));
  physicalConfigDedicated2->pucch_ConfigDedicated         = CALLOC(1,sizeof(*physicalConfigDedicated2->pucch_ConfigDedicated));
  physicalConfigDedicated2->pusch_ConfigDedicated         = CALLOC(1,sizeof(*physicalConfigDedicated2->pusch_ConfigDedicated));
  physicalConfigDedicated2->uplinkPowerControlDedicated   = CALLOC(1,sizeof(*physicalConfigDedicated2->uplinkPowerControlDedicated));
  physicalConfigDedicated2->tpc_PDCCH_ConfigPUCCH         = CALLOC(1,sizeof(*physicalConfigDedicated2->tpc_PDCCH_ConfigPUCCH));
  physicalConfigDedicated2->tpc_PDCCH_ConfigPUSCH         = CALLOC(1,sizeof(*physicalConfigDedicated2->tpc_PDCCH_ConfigPUSCH));
  physicalConfigDedicated2->cqi_ReportConfig              = CALLOC(1,sizeof(*physicalConfigDedicated2->cqi_ReportConfig));
  if (rrc->srs_enable[CC_id]==1)
    physicalConfigDedicated2->soundingRS_UL_ConfigDedicated = CALLOC(1,sizeof(*physicalConfigDedicated2->soundingRS_UL_ConfigDedicated));
  else
    physicalConfigDedicated2->soundingRS_UL_ConfigDedicated = NULL;
  physicalConfigDedicated2->antennaInfo                   = CALLOC(1,sizeof(*physicalConfigDedicated2->antennaInfo));
  physicalConfigDedicated2->schedulingRequestConfig       = CALLOC(1,sizeof(*physicalConfigDedicated2->schedulingRequestConfig));
#ifdef CBA
  physicalConfigDedicated2->pusch_CBAConfigDedicated_vlola = CALLOC(1,sizeof(*physicalConfigDedicated2->pusch_CBAConfigDedicated_vlola));
#endif
  // PDSCH
  //assign_enum(&physicalConfigDedicated2->pdsch_ConfigDedicated->p_a,
  //        PDSCH_ConfigDedicated__p_a_dB0);
  if (carrier->p_eNB==2)
    physicalConfigDedicated2->pdsch_ConfigDedicated->p_a=   PDSCH_ConfigDedicated__p_a_dB_3;
  else
    physicalConfigDedicated2->pdsch_ConfigDedicated->p_a=   PDSCH_ConfigDedicated__p_a_dB0;

  // PUCCH
  physicalConfigDedicated2->pucch_ConfigDedicated->ackNackRepetition.present=PUCCH_ConfigDedicated__ackNackRepetition_PR_release;
  physicalConfigDedicated2->pucch_ConfigDedicated->ackNackRepetition.choice.release=0;

  if (carrier->sib1->tdd_Config == NULL) {
    physicalConfigDedicated2->pucch_ConfigDedicated->tdd_AckNackFeedbackMode=NULL;//PUCCH_ConfigDedicated__tdd_AckNackFeedbackMode_multiplexing;
  } else { //TDD
    physicalConfigDedicated2->pucch_ConfigDedicated->tdd_AckNackFeedbackMode= CALLOC(1,sizeof(long));
    *(physicalConfigDedicated2->pucch_ConfigDedicated->tdd_AckNackFeedbackMode) =
      PUCCH_ConfigDedicated__tdd_AckNackFeedbackMode_bundling;//PUCCH_ConfigDedicated__tdd_AckNackFeedbackMode_multiplexing;
  }

  // Pusch_config_dedicated
  physicalConfigDedicated2->pusch_ConfigDedicated->betaOffset_ACK_Index = 0; // 2.00
  physicalConfigDedicated2->pusch_ConfigDedicated->betaOffset_RI_Index  = 0; // 1.25
  physicalConfigDedicated2->pusch_ConfigDedicated->betaOffset_CQI_Index = 8; // 2.25

  // UplinkPowerControlDedicated
  physicalConfigDedicated2->uplinkPowerControlDedicated->p0_UE_PUSCH = 0; // 0 dB
  //assign_enum(&physicalConfigDedicated2->uplinkPowerControlDedicated->deltaMCS_Enabled,
  // UplinkPowerControlDedicated__deltaMCS_Enabled_en1);
  physicalConfigDedicated2->uplinkPowerControlDedicated->deltaMCS_Enabled= UplinkPowerControlDedicated__deltaMCS_Enabled_en1;
  physicalConfigDedicated2->uplinkPowerControlDedicated->accumulationEnabled = 1;  // TRUE
  physicalConfigDedicated2->uplinkPowerControlDedicated->p0_UE_PUCCH = 0; // 0 dB
  physicalConfigDedicated2->uplinkPowerControlDedicated->pSRS_Offset = 0; // 0 dB
  physicalConfigDedicated2->uplinkPowerControlDedicated->filterCoefficient = CALLOC(1,
										    sizeof(*physicalConfigDedicated2->uplinkPowerControlDedicated->filterCoefficient));
  //  assign_enum(physicalConfigDedicated2->uplinkPowerControlDedicated->filterCoefficient,FilterCoefficient_fc4); // fc4 dB
  *physicalConfigDedicated2->uplinkPowerControlDedicated->filterCoefficient=FilterCoefficient_fc4; // fc4 dB

  // TPC-PDCCH-Config

  physicalConfigDedicated2->tpc_PDCCH_ConfigPUCCH->present=TPC_PDCCH_Config_PR_setup;
  physicalConfigDedicated2->tpc_PDCCH_ConfigPUCCH->choice.setup.tpc_Index.present = TPC_Index_PR_indexOfFormat3;
  physicalConfigDedicated2->tpc_PDCCH_ConfigPUCCH->choice.setup.tpc_Index.choice.indexOfFormat3 = 1;
  physicalConfigDedicated2->tpc_PDCCH_ConfigPUCCH->choice.setup.tpc_RNTI.buf=CALLOC(1,2);
  physicalConfigDedicated2->tpc_PDCCH_ConfigPUCCH->choice.setup.tpc_RNTI.size=2;
  physicalConfigDedicated2->tpc_PDCCH_ConfigPUCCH->choice.setup.tpc_RNTI.buf[0]=0x12;
  physicalConfigDedicated2->tpc_PDCCH_ConfigPUCCH->choice.setup.tpc_RNTI.buf[1]=0x34+ue_context_pP->local_uid;
  physicalConfigDedicated2->tpc_PDCCH_ConfigPUCCH->choice.setup.tpc_RNTI.bits_unused=0;

  physicalConfigDedicated2->tpc_PDCCH_ConfigPUSCH->present=TPC_PDCCH_Config_PR_setup;
  physicalConfigDedicated2->tpc_PDCCH_ConfigPUSCH->choice.setup.tpc_Index.present = TPC_Index_PR_indexOfFormat3;
  physicalConfigDedicated2->tpc_PDCCH_ConfigPUSCH->choice.setup.tpc_Index.choice.indexOfFormat3 = 1;
  physicalConfigDedicated2->tpc_PDCCH_ConfigPUSCH->choice.setup.tpc_RNTI.buf=CALLOC(1,2);
  physicalConfigDedicated2->tpc_PDCCH_ConfigPUSCH->choice.setup.tpc_RNTI.size=2;
  physicalConfigDedicated2->tpc_PDCCH_ConfigPUSCH->choice.setup.tpc_RNTI.buf[0]=0x22;
  physicalConfigDedicated2->tpc_PDCCH_ConfigPUSCH->choice.setup.tpc_RNTI.buf[1]=0x34+ue_context_pP->local_uid;
  physicalConfigDedicated2->tpc_PDCCH_ConfigPUSCH->choice.setup.tpc_RNTI.bits_unused=0;

  // CQI ReportConfig

  physicalConfigDedicated2->cqi_ReportConfig->cqi_ReportModeAperiodic=CALLOC(1,sizeof(*physicalConfigDedicated2->cqi_ReportConfig->cqi_ReportModeAperiodic));
#if defined(Rel10) || defined(Rel14)
  *physicalConfigDedicated2->cqi_ReportConfig->cqi_ReportModeAperiodic= CQI_ReportModeAperiodic_rm30;
#else
  *physicalConfigDedicated2->cqi_ReportConfig->cqi_ReportModeAperiodic=CQI_ReportConfig__cqi_ReportModeAperiodic_rm30; // HLC CQI, no PMI
#endif
  physicalConfigDedicated2->cqi_ReportConfig->nomPDSCH_RS_EPRE_Offset = 0; // 0 dB
  //physicalConfigDedicated2->cqi_ReportConfig->cqi_ReportPeriodic=NULL;
  
  physicalConfigDedicated2->cqi_ReportConfig->cqi_ReportPeriodic=CALLOC(1,sizeof(*physicalConfigDedicated2->cqi_ReportConfig->cqi_ReportPeriodic));
  physicalConfigDedicated2->cqi_ReportConfig->cqi_ReportPeriodic->present =  CQI_ReportPeriodic_PR_release;
  /*
    physicalConfigDedicated2->cqi_ReportConfig->cqi_ReportPeriodic->present =  CQI_ReportPeriodic_PR_setup;
    physicalConfigDedicated2->cqi_ReportConfig->cqi_ReportPeriodic->choice.setup.cqi_PUCCH_ResourceIndex = 0;  // n2_pucch
    physicalConfigDedicated2->cqi_ReportConfig->cqi_ReportPeriodic->choice.setup.cqi_pmi_ConfigIndex = 0;  // Icqi/pmi
    physicalConfigDedicated2->cqi_ReportConfig->cqi_ReportPeriodic->choice.setup.cqi_FormatIndicatorPeriodic.present = CQI_ReportPeriodic__setup__cqi_FormatIndicatorPeriodic_PR_subbandCQI;  // subband CQI
    physicalConfigDedicated2->cqi_ReportConfig->cqi_ReportPeriodic->choice.setup.cqi_FormatIndicatorPeriodic.choice.subbandCQI.k=4;

    physicalConfigDedicated2->cqi_ReportConfig->cqi_ReportPeriodic->choice.setup.ri_ConfigIndex=NULL;
    physicalConfigDedicated2->cqi_ReportConfig->cqi_ReportPeriodic->choice.setup.simultaneousAckNackAndCQI=0;
  */

  //soundingRS-UL-ConfigDedicated
  if (rrc->srs_enable[CC_id]==1) {
    physicalConfigDedicated2->soundingRS_UL_ConfigDedicated->present = SoundingRS_UL_ConfigDedicated_PR_setup;
    physicalConfigDedicated2->soundingRS_UL_ConfigDedicated->choice.setup.srs_Bandwidth =
      SoundingRS_UL_ConfigDedicated__setup__srs_Bandwidth_bw0;
    physicalConfigDedicated2->soundingRS_UL_ConfigDedicated->choice.setup.srs_HoppingBandwidth =
      SoundingRS_UL_ConfigDedicated__setup__srs_HoppingBandwidth_hbw0;
    physicalConfigDedicated2->soundingRS_UL_ConfigDedicated->choice.setup.freqDomainPosition=0;
    physicalConfigDedicated2->soundingRS_UL_ConfigDedicated->choice.setup.duration=1;
    if (carrier->sib1->tdd_Config==NULL) { // FDD
      if (carrier->sib2->radioResourceConfigCommon.soundingRS_UL_ConfigCommon.present
	  == SoundingRS_UL_ConfigCommon_PR_setup)
	if (carrier->sib2->radioResourceConfigCommon.soundingRS_UL_ConfigCommon.choice.setup.srs_SubframeConfig!=0) 
	  LOG_W(RRC,"This code has been optimized for SRS Subframe Config 0, but current config is %d. Expect undefined behaviour!\n",
		carrier->sib2->radioResourceConfigCommon.soundingRS_UL_ConfigCommon.choice.setup.srs_SubframeConfig);
      if (ue_context_pP->local_uid >=20) 
	LOG_W(RRC,"This code has been optimized for up to 10 UEs, but current UE_id is %d. Expect undefined behaviour!\n",
	      ue_context_pP->local_uid);
      //the current code will allow for 20 UEs - to be revised for more
      physicalConfigDedicated2->soundingRS_UL_ConfigDedicated->choice.setup.srs_ConfigIndex=7+ue_context_pP->local_uid/2;
      physicalConfigDedicated2->soundingRS_UL_ConfigDedicated->choice.setup.transmissionComb= ue_context_pP->local_uid%2;
    }
    else {
      if (carrier->sib2->radioResourceConfigCommon.soundingRS_UL_ConfigCommon.present
	  == SoundingRS_UL_ConfigCommon_PR_setup)
	if (carrier->sib2->radioResourceConfigCommon.soundingRS_UL_ConfigCommon.choice.setup.srs_SubframeConfig!=7) {
	  LOG_W(RRC,"This code has been optimized for SRS Subframe Config 7 and TDD config 3, but current configs are %d and %d. Expect undefined behaviour!\n",
		carrier->sib2->radioResourceConfigCommon.soundingRS_UL_ConfigCommon.choice.setup.srs_SubframeConfig,
		carrier->sib1->tdd_Config->subframeAssignment);
	}
      if (ue_context_pP->local_uid >=6) 
	LOG_W(RRC,"This code has been optimized for up to 6 UEs, but current UE_id is %d. Expect undefined behaviour!\n",
	      ue_context_pP->local_uid);
      physicalConfigDedicated2->soundingRS_UL_ConfigDedicated->choice.setup.srs_ConfigIndex=17+ue_context_pP->local_uid/2;
      physicalConfigDedicated2->soundingRS_UL_ConfigDedicated->choice.setup.transmissionComb= ue_context_pP->local_uid%2;
    }
    LOG_W(RRC,"local UID %d, srs ConfigIndex %d, TransmissionComb %d\n",ue_context_pP->local_uid,
	  physicalConfigDedicated2->soundingRS_UL_ConfigDedicated->choice.setup.srs_ConfigIndex,
	  physicalConfigDedicated2->soundingRS_UL_ConfigDedicated->choice.setup.transmissionComb);

    physicalConfigDedicated2->soundingRS_UL_ConfigDedicated->choice.setup.cyclicShift=
      SoundingRS_UL_ConfigDedicated__setup__cyclicShift_cs0;
  }


  //AntennaInfoDedicated
  physicalConfigDedicated2->antennaInfo = CALLOC(1,sizeof(*physicalConfigDedicated2->antennaInfo));
  physicalConfigDedicated2->antennaInfo->present = PhysicalConfigDedicated__antennaInfo_PR_explicitValue;
  //assign_enum(&physicalConfigDedicated2->antennaInfo->choice.explicitValue.transmissionMode,
  //     AntennaInfoDedicated__transmissionMode_tm2);

  switch (transmission_mode) {
  default:
    LOG_W(RRC,"At RRCConnectionSetup Transmission mode can only take values 1 or 2! Defaulting to 1!\n");
  case 1:
    physicalConfigDedicated2->antennaInfo->choice.explicitValue.transmissionMode=     AntennaInfoDedicated__transmissionMode_tm1;
    break;

  case 2:
    physicalConfigDedicated2->antennaInfo->choice.explicitValue.transmissionMode=     AntennaInfoDedicated__transmissionMode_tm2;
    break;
    /*
      case 3:
      physicalConfigDedicated2->antennaInfo->choice.explicitValue.transmissionMode=     AntennaInfoDedicated__transmissionMode_tm3;
      physicalConfigDedicated2->antennaInfo->choice.explicitValue.codebookSubsetRestriction=     CALLOC(1,
      sizeof(*physicalConfigDedicated2->antennaInfo->choice.explicitValue.codebookSubsetRestriction));
      physicalConfigDedicated2->antennaInfo->choice.explicitValue.codebookSubsetRestriction->present =
      AntennaInfoDedicated__codebookSubsetRestriction_PR_n2TxAntenna_tm3;
      physicalConfigDedicated2->antennaInfo->choice.explicitValue.codebookSubsetRestriction->choice.n2TxAntenna_tm3.buf= MALLOC(1);
      physicalConfigDedicated2->antennaInfo->choice.explicitValue.codebookSubsetRestriction->choice.n2TxAntenna_tm3.buf[0] = 0xc0;
      physicalConfigDedicated2->antennaInfo->choice.explicitValue.codebookSubsetRestriction->choice.n2TxAntenna_tm3.size=1;
      physicalConfigDedicated2->antennaInfo->choice.explicitValue.codebookSubsetRestriction->choice.n2TxAntenna_tm3.bits_unused=6;

      break;

      case 4:
      physicalConfigDedicated2->antennaInfo->choice.explicitValue.transmissionMode=     AntennaInfoDedicated__transmissionMode_tm4;
      break;

      case 5:
      physicalConfigDedicated2->antennaInfo->choice.explicitValue.transmissionMode=     AntennaInfoDedicated__transmissionMode_tm5;
      break;

      case 6:
      physicalConfigDedicated2->antennaInfo->choice.explicitValue.transmissionMode=     AntennaInfoDedicated__transmissionMode_tm6;
      break;

      case 7:
      physicalConfigDedicated2->antennaInfo->choice.explicitValue.transmissionMode=     AntennaInfoDedicated__transmissionMode_tm7;
      break;
    */
  }


  physicalConfigDedicated2->antennaInfo->choice.explicitValue.ue_TransmitAntennaSelection.present = AntennaInfoDedicated__ue_TransmitAntennaSelection_PR_release;
  physicalConfigDedicated2->antennaInfo->choice.explicitValue.ue_TransmitAntennaSelection.choice.release = 0;

  // SchedulingRequestConfig

  physicalConfigDedicated2->schedulingRequestConfig->present = SchedulingRequestConfig_PR_setup;
  physicalConfigDedicated2->schedulingRequestConfig->choice.setup.sr_PUCCH_ResourceIndex = 3;//ue_context_pP->local_uid;

  if (carrier->sib1->tdd_Config == NULL) { // FDD
    physicalConfigDedicated2->schedulingRequestConfig->choice.setup.sr_ConfigIndex = 5+(ue_context_pP->local_uid%10);  // Isr = 5 (every 10 subframes, offset=2+UE_id mod3)
  } else {
    switch (carrier->sib1->tdd_Config->subframeAssignment) {
    case 1:
      physicalConfigDedicated2->schedulingRequestConfig->choice.setup.sr_ConfigIndex = 7+(ue_context_pP->local_uid&1)+((
															ue_context_pP->local_uid&3)>>1)*5;  // Isr = 5 (every 10 subframes, offset=2 for UE0, 3 for UE1, 7 for UE2, 8 for UE3 , 2 for UE4 etc..)
      break;

    case 3:
      physicalConfigDedicated2->schedulingRequestConfig->choice.setup.sr_ConfigIndex = 7+
	(ue_context_pP->local_uid%3);  // Isr = 5 (every 10 subframes, offset=2 for UE0, 3 for UE1, 3 for UE2, 2 for UE3 , etc..)
      break;

    case 4:
      physicalConfigDedicated2->schedulingRequestConfig->choice.setup.sr_ConfigIndex = 7+
	(ue_context_pP->local_uid&1);  // Isr = 5 (every 10 subframes, offset=2 for UE0, 3 for UE1, 3 for UE2, 2 for UE3 , etc..)
      break;

    default:
      physicalConfigDedicated2->schedulingRequestConfig->choice.setup.sr_ConfigIndex = 7;  // Isr = 5 (every 10 subframes, offset=2 for all UE0 etc..)
      break;
    }
  }

  //  assign_enum(&physicalConfigDedicated2->schedulingRequestConfig->choice.setup.dsr_TransMax,
  //SchedulingRequestConfig__setup__dsr_TransMax_n4);
  //  assign_enum(&physicalConfigDedicated2->schedulingRequestConfig->choice.setup.dsr_TransMax = SchedulingRequestConfig__setup__dsr_TransMax_n4;
  physicalConfigDedicated2->schedulingRequestConfig->choice.setup.dsr_TransMax = SchedulingRequestConfig__setup__dsr_TransMax_n4;

  rrcConnectionSetup->rrc_TransactionIdentifier = Transaction_id;
  rrcConnectionSetup->criticalExtensions.present = RRCConnectionSetup__criticalExtensions_PR_c1;
  rrcConnectionSetup->criticalExtensions.choice.c1.present =RRCConnectionSetup__criticalExtensions__c1_PR_rrcConnectionSetup_r8 ;
  rrcConnectionSetup->criticalExtensions.choice.c1.choice.rrcConnectionSetup_r8.radioResourceConfigDedicated.srb_ToAddModList = *SRB_configList;
  rrcConnectionSetup->criticalExtensions.choice.c1.choice.rrcConnectionSetup_r8.radioResourceConfigDedicated.drb_ToAddModList = NULL;
  rrcConnectionSetup->criticalExtensions.choice.c1.choice.rrcConnectionSetup_r8.radioResourceConfigDedicated.drb_ToReleaseList = NULL;
  rrcConnectionSetup->criticalExtensions.choice.c1.choice.rrcConnectionSetup_r8.radioResourceConfigDedicated.sps_Config = NULL;
  rrcConnectionSetup->criticalExtensions.choice.c1.choice.rrcConnectionSetup_r8.radioResourceConfigDedicated.physicalConfigDedicated = physicalConfigDedicated2;
  rrcConnectionSetup->criticalExtensions.choice.c1.choice.rrcConnectionSetup_r8.radioResourceConfigDedicated.mac_MainConfig = NULL;
#ifdef CBA
  betaOffset_CBA_Index = CALLOC(1,sizeof(long));
  cShift_CBA = CALLOC(1,sizeof(long));
  *betaOffset_CBA_Index=10; // need to be changed by Kaijie
  *cShift_CBA=4;
  physicalConfigDedicated2->pusch_CBAConfigDedicated_vlola->betaOffset_CBA_Index=betaOffset_CBA_Index;
  physicalConfigDedicated2->pusch_CBAConfigDedicated_vlola->cShift_CBA=cShift_CBA;
  rrcConnectionSetup->criticalExtensions.choice.c1.choice.rrcConnectionSetup_r8.radioResourceConfigDedicated.sps_CBA_ConfigList_vlola = NULL;
#endif


#ifdef XER_PRINT
  xer_fprint(stdout, &asn_DEF_DL_CCCH_Message, (void*)&dl_ccch_msg);
#endif
  enc_rval = uper_encode_to_buffer(&asn_DEF_DL_CCCH_Message,
				   (void*)&dl_ccch_msg,
				   buffer,
				   100);
  AssertFatal (enc_rval.encoded > 0, "ASN1 message encoding failed (%s, %lu)!\n",
	       enc_rval.failed_type->name, enc_rval.encoded);

#if defined(ENABLE_ITTI)
# if !defined(DISABLE_XER_SPRINT)
  {
    char        message_string[20000];
    size_t      message_string_size;

    if ((message_string_size = xer_sprint(message_string, sizeof(message_string), &asn_DEF_DL_CCCH_Message, (void *) &dl_ccch_msg)) > 0) {
      MessageDef *msg_p;

      msg_p = itti_alloc_new_message_sized (TASK_RRC_ENB, RRC_DL_CCCH, message_string_size + sizeof (IttiMsgText));
      msg_p->ittiMsg.rrc_dl_ccch.size = message_string_size;
      memcpy(&msg_p->ittiMsg.rrc_dl_ccch.text, message_string, message_string_size);

      itti_send_msg_to_task(TASK_UNKNOWN, ctxt_pP->instance, msg_p);
    }
  }
# endif
#endif

#ifdef USER_MODE
  LOG_D(RRC,"RRCConnectionSetup Encoded %d bits (%d bytes), ecause %d\n",
	enc_rval.encoded,(enc_rval.encoded+7)/8,ecause);
#endif

  //  FREEMEM(SRB_list);
  //  free(SRB1_config);
  //  free(SRB1_rlc_config);
  //  free(SRB1_lchan_config);
  //  free(SRB1_ul_SpecificParameters);

  return((enc_rval.encoded+7)/8);
}

//------------------------------------------------------------------------------
uint8_t
do_SecurityModeCommand(
		       const protocol_ctxt_t* const ctxt_pP,
		       uint8_t* const buffer,
		       const uint8_t Transaction_id,
		       const uint8_t cipheringAlgorithm,
		       const uint8_t integrityProtAlgorithm
		       )
//------------------------------------------------------------------------------
{
  DL_DCCH_Message_t dl_dcch_msg;
  asn_enc_rval_t enc_rval;

  memset(&dl_dcch_msg,0,sizeof(DL_DCCH_Message_t));

  dl_dcch_msg.message.present           = DL_DCCH_MessageType_PR_c1;
  dl_dcch_msg.message.choice.c1.present = DL_DCCH_MessageType__c1_PR_securityModeCommand;

  dl_dcch_msg.message.choice.c1.choice.securityModeCommand.rrc_TransactionIdentifier = Transaction_id;
  dl_dcch_msg.message.choice.c1.choice.securityModeCommand.criticalExtensions.present = SecurityModeCommand__criticalExtensions_PR_c1;

  dl_dcch_msg.message.choice.c1.choice.securityModeCommand.criticalExtensions.choice.c1.present =
    SecurityModeCommand__criticalExtensions__c1_PR_securityModeCommand_r8;
  // the two following information could be based on the mod_id
  dl_dcch_msg.message.choice.c1.choice.securityModeCommand.criticalExtensions.choice.c1.choice.securityModeCommand_r8.securityConfigSMC.securityAlgorithmConfig.cipheringAlgorithm
    = (CipheringAlgorithm_r12_t)cipheringAlgorithm;
  dl_dcch_msg.message.choice.c1.choice.securityModeCommand.criticalExtensions.choice.c1.choice.securityModeCommand_r8.securityConfigSMC.securityAlgorithmConfig.integrityProtAlgorithm
    = (e_SecurityAlgorithmConfig__integrityProtAlgorithm)integrityProtAlgorithm;

#ifdef XER_PRINT
  xer_fprint(stdout, &asn_DEF_DL_DCCH_Message, (void*)&dl_dcch_msg);
#endif
  enc_rval = uper_encode_to_buffer(&asn_DEF_DL_DCCH_Message,
				   (void*)&dl_dcch_msg,
				   buffer,
				   100);
  AssertFatal (enc_rval.encoded > 0, "ASN1 message encoding failed (%s, %lu)!\n",
	       enc_rval.failed_type->name, enc_rval.encoded);

#if defined(ENABLE_ITTI)
# if !defined(DISABLE_XER_SPRINT)
  {
    char        message_string[20000];
    size_t      message_string_size;

    if ((message_string_size = xer_sprint(message_string, sizeof(message_string), &asn_DEF_DL_DCCH_Message, (void *) &dl_dcch_msg)) > 0) {
      MessageDef *msg_p;

      msg_p = itti_alloc_new_message_sized (TASK_RRC_ENB, RRC_DL_DCCH, message_string_size + sizeof (IttiMsgText));
      msg_p->ittiMsg.rrc_dl_dcch.size = message_string_size;
      memcpy(&msg_p->ittiMsg.rrc_dl_dcch.text, message_string, message_string_size);

      itti_send_msg_to_task(TASK_UNKNOWN, ctxt_pP->instance, msg_p);
    }
  }
# endif
#endif

#ifdef USER_MODE
  LOG_D(RRC,"[eNB %d] securityModeCommand for UE %x Encoded %d bits (%d bytes)\n",
	ctxt_pP->module_id,
	ctxt_pP->rnti,
	enc_rval.encoded,
	(enc_rval.encoded+7)/8);
#endif

  if (enc_rval.encoded==-1) {
    LOG_E(RRC,"[eNB %d] ASN1 : securityModeCommand encoding failed for UE %x\n",
	  ctxt_pP->module_id,
	  ctxt_pP->rnti);
    return(-1);
  }

  //  rrc_ue_process_ueCapabilityEnquiry(0,1000,&dl_dcch_msg.message.choice.c1.choice.ueCapabilityEnquiry,0);
  //  exit(-1);
  return((enc_rval.encoded+7)/8);
}

//------------------------------------------------------------------------------
uint8_t
do_UECapabilityEnquiry(
		       const protocol_ctxt_t* const ctxt_pP,
		       uint8_t*               const buffer,
		       const uint8_t                Transaction_id
		       )
//------------------------------------------------------------------------------
{

  DL_DCCH_Message_t dl_dcch_msg;

  RAT_Type_t rat=RAT_Type_eutra;
  asn_enc_rval_t enc_rval;

  memset(&dl_dcch_msg,0,sizeof(DL_DCCH_Message_t));

  dl_dcch_msg.message.present           = DL_DCCH_MessageType_PR_c1;
  dl_dcch_msg.message.choice.c1.present = DL_DCCH_MessageType__c1_PR_ueCapabilityEnquiry;

  dl_dcch_msg.message.choice.c1.choice.ueCapabilityEnquiry.rrc_TransactionIdentifier = Transaction_id;

  dl_dcch_msg.message.choice.c1.choice.ueCapabilityEnquiry.criticalExtensions.present = UECapabilityEnquiry__criticalExtensions_PR_c1;
  dl_dcch_msg.message.choice.c1.choice.ueCapabilityEnquiry.criticalExtensions.choice.c1.present =
    UECapabilityEnquiry__criticalExtensions__c1_PR_ueCapabilityEnquiry_r8;
  dl_dcch_msg.message.choice.c1.choice.ueCapabilityEnquiry.criticalExtensions.choice.c1.choice.ueCapabilityEnquiry_r8.ue_CapabilityRequest.list.count=0;
  ASN_SEQUENCE_ADD(&dl_dcch_msg.message.choice.c1.choice.ueCapabilityEnquiry.criticalExtensions.choice.c1.choice.ueCapabilityEnquiry_r8.ue_CapabilityRequest.list,
		   &rat);

#ifdef XER_PRINT
  xer_fprint(stdout, &asn_DEF_DL_DCCH_Message, (void*)&dl_dcch_msg);
#endif
  enc_rval = uper_encode_to_buffer(&asn_DEF_DL_DCCH_Message,
				   (void*)&dl_dcch_msg,
				   buffer,
				   100);
  AssertFatal (enc_rval.encoded > 0, "ASN1 message encoding failed (%s, %lu)!\n",
	       enc_rval.failed_type->name, enc_rval.encoded);

#if defined(ENABLE_ITTI)
# if !defined(DISABLE_XER_SPRINT)
  {
    char        message_string[20000];
    size_t      message_string_size;

    if ((message_string_size = xer_sprint(message_string, sizeof(message_string), &asn_DEF_DL_DCCH_Message, (void *) &dl_dcch_msg)) > 0) {
      MessageDef *msg_p;

      msg_p = itti_alloc_new_message_sized (TASK_RRC_ENB, RRC_DL_CCCH, message_string_size + sizeof (IttiMsgText));
      msg_p->ittiMsg.rrc_dl_ccch.size = message_string_size;
      memcpy(&msg_p->ittiMsg.rrc_dl_ccch.text, message_string, message_string_size);

      itti_send_msg_to_task(TASK_UNKNOWN, ctxt_pP->instance, msg_p);
    }
  }
# endif
#endif

#ifdef USER_MODE
  LOG_D(RRC,"[eNB %d] UECapabilityRequest for UE %x Encoded %d bits (%d bytes)\n",
	ctxt_pP->module_id,
	ctxt_pP->rnti,
	enc_rval.encoded,
	(enc_rval.encoded+7)/8);
#endif

  if (enc_rval.encoded==-1) {
    LOG_E(RRC,"[eNB %d] ASN1 : UECapabilityRequest encoding failed for UE %x\n",
	  ctxt_pP->module_id,
	  ctxt_pP->rnti);
    return(-1);
  }

  return((enc_rval.encoded+7)/8);
}

uint16_t
do_RRCConnectionReconfiguration_BR(
				   const protocol_ctxt_t*        const ctxt_pP,
				   uint8_t                            *buffer,
				   uint8_t                             Transaction_id,
				   SRB_ToAddModList_t                 *SRB_list,
				   DRB_ToAddModList_t                 *DRB_list,
				   DRB_ToReleaseList_t                *DRB_list2,
				   struct SPS_Config                  *sps_Config,
				   struct PhysicalConfigDedicated     *physicalConfigDedicated,
				   MeasObjectToAddModList_t           *MeasObj_list,
				   ReportConfigToAddModList_t         *ReportConfig_list,
				   QuantityConfig_t                   *quantityConfig,
				   MeasIdToAddModList_t               *MeasId_list,
				   MAC_MainConfig_t                   *mac_MainConfig,
				   MeasGapConfig_t                    *measGapConfig,
				   MobilityControlInfo_t              *mobilityInfo,
				   struct MeasConfig__speedStatePars  *speedStatePars,
				   RSRP_Range_t                       *rsrp,
				   C_RNTI_t                           *cba_rnti,
				   struct RRCConnectionReconfiguration_r8_IEs__dedicatedInfoNASList
				   *dedicatedInfoNASList

#if defined(Rel10) || defined(Rel14)
				   , SCellToAddMod_r10_t  *SCell_config
#endif
				   )
{
  asn_enc_rval_t enc_rval;

  DL_DCCH_Message_t dl_dcch_msg;
  RRCConnectionReconfiguration_t *rrcConnectionReconfiguration;


  memset(&dl_dcch_msg,0,sizeof(DL_DCCH_Message_t));

  dl_dcch_msg.message.present           = DL_DCCH_MessageType_PR_c1;
  dl_dcch_msg.message.choice.c1.present = DL_DCCH_MessageType__c1_PR_rrcConnectionReconfiguration;
  rrcConnectionReconfiguration          = &dl_dcch_msg.message.choice.c1.choice.rrcConnectionReconfiguration;

  // RRCConnectionReconfiguration
  rrcConnectionReconfiguration->rrc_TransactionIdentifier = Transaction_id;
  rrcConnectionReconfiguration->criticalExtensions.present = RRCConnectionReconfiguration__criticalExtensions_PR_c1;
  rrcConnectionReconfiguration->criticalExtensions.choice.c1.present =RRCConnectionReconfiguration__criticalExtensions__c1_PR_rrcConnectionReconfiguration_r8 ;

  rrcConnectionReconfiguration->criticalExtensions.choice.c1.choice.rrcConnectionReconfiguration_r8.radioResourceConfigDedicated = CALLOC(1,
																	  sizeof(*rrcConnectionReconfiguration->criticalExtensions.choice.c1.choice.rrcConnectionReconfiguration_r8.radioResourceConfigDedicated));
  rrcConnectionReconfiguration->criticalExtensions.choice.c1.choice.rrcConnectionReconfiguration_r8.radioResourceConfigDedicated->srb_ToAddModList = SRB_list;
  rrcConnectionReconfiguration->criticalExtensions.choice.c1.choice.rrcConnectionReconfiguration_r8.radioResourceConfigDedicated->drb_ToAddModList = DRB_list;
  rrcConnectionReconfiguration->criticalExtensions.choice.c1.choice.rrcConnectionReconfiguration_r8.radioResourceConfigDedicated->drb_ToReleaseList = DRB_list2;
  rrcConnectionReconfiguration->criticalExtensions.choice.c1.choice.rrcConnectionReconfiguration_r8.radioResourceConfigDedicated->sps_Config = sps_Config;
  rrcConnectionReconfiguration->criticalExtensions.choice.c1.choice.rrcConnectionReconfiguration_r8.radioResourceConfigDedicated->physicalConfigDedicated = physicalConfigDedicated;
#ifdef CBA
  rrcConnectionReconfiguration->criticalExtensions.choice.c1.choice.rrcConnectionReconfiguration_r8.radioResourceConfigDedicated->cba_RNTI_vlola= cba_rnti;
#endif

  // +kogo
  physicalConfigDedicated->schedulingRequestConfig->choice.setup.dsr_TransMax = SchedulingRequestConfig__setup__dsr_TransMax_n4;

  physicalConfigDedicated->ext4->csi_RS_ConfigNZPToReleaseList_r11 = NULL;
  physicalConfigDedicated->ext4->csi_RS_ConfigNZPToAddModList_r11 = NULL;
  physicalConfigDedicated->ext4->csi_RS_ConfigZPToAddModList_r11 = NULL;
  physicalConfigDedicated->ext4->csi_RS_ConfigZPToReleaseList_r11 = NULL;

  physicalConfigDedicated->ext4->epdcch_Config_r11->config_r11.present = EPDCCH_Config_r11__config_r11_PR_setup;
  physicalConfigDedicated->ext4->epdcch_Config_r11->config_r11.choice.setup.subframePatternConfig_r11 = NULL;
  physicalConfigDedicated->ext4->epdcch_Config_r11->config_r11.choice.setup.startSymbol_r11 = NULL;
  physicalConfigDedicated->ext4->epdcch_Config_r11->config_r11.choice.setup.setConfigToReleaseList_r11 = NULL;


  physicalConfigDedicated->ext4->epdcch_Config_r11->config_r11.choice.setup.setConfigToAddModList_r11 = calloc(1, sizeof(EPDCCH_SetConfigToAddModList_r11_t));
  //  memset(physicalConfigDedicated2->ext4->epdcch_Config_r11->config_r11.choice.setup.setConfigToAddModList_r11, 0, sizeof())
  EPDCCH_SetConfig_r11_t *epdcch_setconfig_r11 = calloc(0, sizeof(EPDCCH_SetConfig_r11_t));
  epdcch_setconfig_r11->setConfigId_r11 = 0;
  epdcch_setconfig_r11->transmissionType_r11 = EPDCCH_SetConfig_r11__transmissionType_r11_localised;
  epdcch_setconfig_r11->resourceBlockAssignment_r11.numberPRB_Pairs_r11 = EPDCCH_SetConfig_r11__resourceBlockAssignment_r11__numberPRB_Pairs_r11_n2;
  //epdcch_setconfig_r11->resourceBlockAssignment_r11.resourceBlockAssignment_r11 = calloc(0, sizeof(BIT_STRING_t));
  epdcch_setconfig_r11->resourceBlockAssignment_r11.resourceBlockAssignment_r11.buf = calloc(0, 2 * sizeof(uint8_t));
  epdcch_setconfig_r11->resourceBlockAssignment_r11.resourceBlockAssignment_r11.size = 2;
  epdcch_setconfig_r11->resourceBlockAssignment_r11.resourceBlockAssignment_r11.bits_unused = 6;
  epdcch_setconfig_r11->resourceBlockAssignment_r11.resourceBlockAssignment_r11.buf[0] = 0x0E;

  epdcch_setconfig_r11->dmrs_ScramblingSequenceInt_r11 = 0;
  epdcch_setconfig_r11->pucch_ResourceStartOffset_r11 = 0;
  epdcch_setconfig_r11->re_MappingQCL_ConfigId_r11 = NULL;
  epdcch_setconfig_r11->ext2->numberPRB_Pairs_v1310 = NULL;
  epdcch_setconfig_r11->ext2->mpdcch_config_r13->present = EPDCCH_SetConfig_r11__ext2__mpdcch_config_r13_PR_setup;
  epdcch_setconfig_r11->ext2->mpdcch_config_r13->choice.setup.csi_NumRepetitionCE_r13 = EPDCCH_SetConfig_r11__ext2__mpdcch_config_r13__setup__csi_NumRepetitionCE_r13_sf1;
  epdcch_setconfig_r11->ext2->mpdcch_config_r13->choice.setup.mpdcch_pdsch_HoppingConfig_r13 = EPDCCH_SetConfig_r11__ext2__mpdcch_config_r13__setup__mpdcch_pdsch_HoppingConfig_r13_off;
  epdcch_setconfig_r11->ext2->mpdcch_config_r13->choice.setup.mpdcch_StartSF_UESS_r13.present = EPDCCH_SetConfig_r11__ext2__mpdcch_config_r13__setup__mpdcch_StartSF_UESS_r13_PR_fdd_r13;
  epdcch_setconfig_r11->ext2->mpdcch_config_r13->choice.setup.mpdcch_StartSF_UESS_r13.choice.fdd_r13 = EPDCCH_SetConfig_r11__ext2__mpdcch_config_r13__setup__mpdcch_StartSF_UESS_r13__fdd_r13_v1;
  epdcch_setconfig_r11->ext2->mpdcch_config_r13->choice.setup.mpdcch_NumRepetition_r13 = EPDCCH_SetConfig_r11__ext2__mpdcch_config_r13__setup__mpdcch_NumRepetition_r13_r1;
  epdcch_setconfig_r11->ext2->mpdcch_config_r13->choice.setup.mpdcch_Narrowband_r13 = 3;
  ASN_SEQUENCE_ADD(physicalConfigDedicated->ext4->epdcch_Config_r11->config_r11.choice.setup.setConfigToAddModList_r11, epdcch_setconfig_r11);

  physicalConfigDedicated->ext7->pdsch_ConfigDedicated_v1310 = NULL;
  physicalConfigDedicated->ext7->pusch_ConfigDedicated_r13 = NULL;

  physicalConfigDedicated->ext7->pdcch_CandidateReductions_r13 = NULL;

  physicalConfigDedicated->ext7->pucch_ConfigDedicated_r13 = NULL;

  physicalConfigDedicated->ext7->cqi_ReportConfig_v1310 = NULL;

  physicalConfigDedicated->ext7->soundingRS_UL_ConfigDedicated_v1310                = NULL;
  physicalConfigDedicated->ext7->soundingRS_UL_ConfigDedicatedUpPTsExt_r13          = NULL;
  physicalConfigDedicated->ext7->soundingRS_UL_ConfigDedicatedAperiodic_v1310       = NULL;
  physicalConfigDedicated->ext7->soundingRS_UL_ConfigDedicatedAperiodicUpPTsExt_r13 = NULL;

  physicalConfigDedicated->ext7->csi_RS_Config_v1310 = NULL;

  physicalConfigDedicated->ext7->ce_Mode_r13->present = PhysicalConfigDedicated__ext7__ce_Mode_r13_PR_setup;
  physicalConfigDedicated->ext7->ce_Mode_r13->choice.setup = PhysicalConfigDedicated__ext7__ce_Mode_r13__setup_ce_ModeA;
  physicalConfigDedicated->ext7->csi_RS_ConfigNZPToAddModListExt_r13 = NULL;
  physicalConfigDedicated->ext7->csi_RS_ConfigNZPToReleaseListExt_r13 = NULL;

  // +kogo ------------------------------------------------------------------------------------------


  if (mac_MainConfig!=NULL) {
    rrcConnectionReconfiguration->criticalExtensions.choice.c1.choice.rrcConnectionReconfiguration_r8.radioResourceConfigDedicated->mac_MainConfig = CALLOC(1,
																			    sizeof(*rrcConnectionReconfiguration->criticalExtensions.choice.c1.choice.rrcConnectionReconfiguration_r8.radioResourceConfigDedicated->mac_MainConfig));
    rrcConnectionReconfiguration->criticalExtensions.choice.c1.choice.rrcConnectionReconfiguration_r8.radioResourceConfigDedicated->mac_MainConfig->present
      =RadioResourceConfigDedicated__mac_MainConfig_PR_explicitValue;
    memcpy(&rrcConnectionReconfiguration->criticalExtensions.choice.c1.choice.rrcConnectionReconfiguration_r8.radioResourceConfigDedicated->mac_MainConfig->choice.explicitValue,
	   mac_MainConfig,
	   sizeof(*mac_MainConfig));
  } else {
    rrcConnectionReconfiguration->criticalExtensions.choice.c1.choice.rrcConnectionReconfiguration_r8.radioResourceConfigDedicated->mac_MainConfig=NULL;
  }

  if (MeasId_list != NULL) {
    rrcConnectionReconfiguration->criticalExtensions.choice.c1.choice.rrcConnectionReconfiguration_r8.measConfig           = CALLOC(1,
																    sizeof(*rrcConnectionReconfiguration->criticalExtensions.choice.c1.choice.rrcConnectionReconfiguration_r8.measConfig));
    memset((void*)rrcConnectionReconfiguration->criticalExtensions.choice.c1.choice.rrcConnectionReconfiguration_r8.measConfig,
	   0, sizeof(*rrcConnectionReconfiguration->criticalExtensions.choice.c1.choice.rrcConnectionReconfiguration_r8.measConfig));

    rrcConnectionReconfiguration->criticalExtensions.choice.c1.choice.rrcConnectionReconfiguration_r8.measConfig->reportConfigToAddModList = ReportConfig_list;
    rrcConnectionReconfiguration->criticalExtensions.choice.c1.choice.rrcConnectionReconfiguration_r8.measConfig->measIdToAddModList       = MeasId_list;
    rrcConnectionReconfiguration->criticalExtensions.choice.c1.choice.rrcConnectionReconfiguration_r8.measConfig->measObjectToAddModList   = MeasObj_list;

    if (quantityConfig!=NULL) {
      rrcConnectionReconfiguration->criticalExtensions.choice.c1.choice.rrcConnectionReconfiguration_r8.measConfig->quantityConfig = CALLOC(1,
																	    sizeof(*rrcConnectionReconfiguration->criticalExtensions.choice.c1.choice.rrcConnectionReconfiguration_r8.measConfig->quantityConfig));
      memcpy((void *)rrcConnectionReconfiguration->criticalExtensions.choice.c1.choice.rrcConnectionReconfiguration_r8.measConfig->quantityConfig,
	     (void *)quantityConfig,
	     sizeof(*rrcConnectionReconfiguration->criticalExtensions.choice.c1.choice.rrcConnectionReconfiguration_r8.measConfig->quantityConfig));
    } else {
      rrcConnectionReconfiguration->criticalExtensions.choice.c1.choice.rrcConnectionReconfiguration_r8.measConfig->quantityConfig = NULL;
    }

    if(speedStatePars != NULL) {
      rrcConnectionReconfiguration->criticalExtensions.choice.c1.choice.rrcConnectionReconfiguration_r8.measConfig->speedStatePars = CALLOC(1,
																	    sizeof(*rrcConnectionReconfiguration->criticalExtensions.choice.c1.choice.rrcConnectionReconfiguration_r8.measConfig->speedStatePars));
      memcpy((void *)rrcConnectionReconfiguration->criticalExtensions.choice.c1.choice.rrcConnectionReconfiguration_r8.measConfig->speedStatePars,
	     (void *)speedStatePars,sizeof(*speedStatePars));
    } else {
      rrcConnectionReconfiguration->criticalExtensions.choice.c1.choice.rrcConnectionReconfiguration_r8.measConfig->speedStatePars = NULL;
    }

    rrcConnectionReconfiguration->criticalExtensions.choice.c1.choice.rrcConnectionReconfiguration_r8.measConfig->s_Measure= rsrp;
  } else {
    rrcConnectionReconfiguration->criticalExtensions.choice.c1.choice.rrcConnectionReconfiguration_r8.measConfig = NULL;
  }

  if (mobilityInfo !=NULL) {
    rrcConnectionReconfiguration->criticalExtensions.choice.c1.choice.rrcConnectionReconfiguration_r8.mobilityControlInfo = CALLOC(1,
																   sizeof(*rrcConnectionReconfiguration->criticalExtensions.choice.c1.choice.rrcConnectionReconfiguration_r8.mobilityControlInfo));
    memcpy((void*)rrcConnectionReconfiguration->criticalExtensions.choice.c1.choice.rrcConnectionReconfiguration_r8.mobilityControlInfo, (void*)mobilityInfo,
	   sizeof(MobilityControlInfo_t));

  } else {
    rrcConnectionReconfiguration->criticalExtensions.choice.c1.choice.rrcConnectionReconfiguration_r8.mobilityControlInfo  = NULL;
  }

  rrcConnectionReconfiguration->criticalExtensions.choice.c1.choice.rrcConnectionReconfiguration_r8.dedicatedInfoNASList = dedicatedInfoNASList;
  rrcConnectionReconfiguration->criticalExtensions.choice.c1.choice.rrcConnectionReconfiguration_r8.securityConfigHO     = NULL;

  enc_rval = uper_encode_to_buffer(&asn_DEF_DL_DCCH_Message,
				   (void*)&dl_dcch_msg,
				   buffer,
				   RRC_BUF_SIZE);
  AssertFatal (enc_rval.encoded > 0, "ASN1 message encoding failed (%s, %l)!\n",
	       enc_rval.failed_type->name, enc_rval.encoded);

#ifdef XER_PRINT
  xer_fprint(stdout,&asn_DEF_DL_DCCH_Message,(void*)&dl_dcch_msg);
#endif

#if defined(ENABLE_ITTI)
# if !defined(DISABLE_XER_SPRINT)
  {
    char        message_string[30000];
    size_t      message_string_size;

    if ((message_string_size = xer_sprint(message_string, sizeof(message_string), &asn_DEF_DL_DCCH_Message, (void *) &dl_dcch_msg)) > 0) {
      MessageDef *msg_p;

      msg_p = itti_alloc_new_message_sized (TASK_RRC_ENB, RRC_DL_DCCH, message_string_size + sizeof (IttiMsgText));
      msg_p->ittiMsg.rrc_dl_dcch.size = message_string_size;
      memcpy(&msg_p->ittiMsg.rrc_dl_dcch.text, message_string, message_string_size);

      itti_send_msg_to_task(TASK_UNKNOWN, ctxt_pP->instance, msg_p);
    }
  }
# endif
#endif

  //#ifdef USER_MODE
  LOG_I(RRC,"RRCConnectionReconfiguration Encoded %d bits (%d bytes)\n",enc_rval.encoded,(enc_rval.encoded+7)/8);
  // for (i=0;i<30;i++)
  //    msg("%x.",buffer[i]);
  // msg("\n");

  //#endif

  return((enc_rval.encoded+7)/8);
}

//------------------------------------------------------------------------------
uint16_t
do_RRCConnectionReconfiguration(
				const protocol_ctxt_t*        const ctxt_pP,
				uint8_t                            *buffer,
				uint8_t                             Transaction_id,
				SRB_ToAddModList_t                 *SRB_list,
				DRB_ToAddModList_t                 *DRB_list,
				DRB_ToReleaseList_t                *DRB_list2,
				struct SPS_Config                  *sps_Config,
				struct PhysicalConfigDedicated     *physicalConfigDedicated,
				MeasObjectToAddModList_t           *MeasObj_list,
				ReportConfigToAddModList_t         *ReportConfig_list,
				QuantityConfig_t                   *quantityConfig,
				MeasIdToAddModList_t               *MeasId_list,
				MAC_MainConfig_t                   *mac_MainConfig,
				MeasGapConfig_t                    *measGapConfig,
				MobilityControlInfo_t              *mobilityInfo,
				struct MeasConfig__speedStatePars  *speedStatePars,
				RSRP_Range_t                       *rsrp,
				C_RNTI_t                           *cba_rnti,
				struct RRCConnectionReconfiguration_r8_IEs__dedicatedInfoNASList
				*dedicatedInfoNASList

#if defined(Rel10) || defined(Rel14)
				, SCellToAddMod_r10_t  *SCell_config
#endif
				)
//------------------------------------------------------------------------------
{

  asn_enc_rval_t enc_rval;

  DL_DCCH_Message_t dl_dcch_msg;
  RRCConnectionReconfiguration_t *rrcConnectionReconfiguration;


  memset(&dl_dcch_msg,0,sizeof(DL_DCCH_Message_t));

  dl_dcch_msg.message.present           = DL_DCCH_MessageType_PR_c1;
  dl_dcch_msg.message.choice.c1.present = DL_DCCH_MessageType__c1_PR_rrcConnectionReconfiguration;
  rrcConnectionReconfiguration          = &dl_dcch_msg.message.choice.c1.choice.rrcConnectionReconfiguration;

  // RRCConnectionReconfiguration
  rrcConnectionReconfiguration->rrc_TransactionIdentifier = Transaction_id;
  rrcConnectionReconfiguration->criticalExtensions.present = RRCConnectionReconfiguration__criticalExtensions_PR_c1;
  rrcConnectionReconfiguration->criticalExtensions.choice.c1.present =RRCConnectionReconfiguration__criticalExtensions__c1_PR_rrcConnectionReconfiguration_r8 ;

  rrcConnectionReconfiguration->criticalExtensions.choice.c1.choice.rrcConnectionReconfiguration_r8.radioResourceConfigDedicated = CALLOC(1,
																	  sizeof(*rrcConnectionReconfiguration->criticalExtensions.choice.c1.choice.rrcConnectionReconfiguration_r8.radioResourceConfigDedicated));
  rrcConnectionReconfiguration->criticalExtensions.choice.c1.choice.rrcConnectionReconfiguration_r8.radioResourceConfigDedicated->srb_ToAddModList = SRB_list;
  rrcConnectionReconfiguration->criticalExtensions.choice.c1.choice.rrcConnectionReconfiguration_r8.radioResourceConfigDedicated->drb_ToAddModList = DRB_list;
  rrcConnectionReconfiguration->criticalExtensions.choice.c1.choice.rrcConnectionReconfiguration_r8.radioResourceConfigDedicated->drb_ToReleaseList = DRB_list2;
  rrcConnectionReconfiguration->criticalExtensions.choice.c1.choice.rrcConnectionReconfiguration_r8.radioResourceConfigDedicated->sps_Config = sps_Config;
  rrcConnectionReconfiguration->criticalExtensions.choice.c1.choice.rrcConnectionReconfiguration_r8.radioResourceConfigDedicated->physicalConfigDedicated = physicalConfigDedicated;
#ifdef CBA
  rrcConnectionReconfiguration->criticalExtensions.choice.c1.choice.rrcConnectionReconfiguration_r8.radioResourceConfigDedicated->cba_RNTI_vlola= cba_rnti;
#endif

  if (mac_MainConfig!=NULL) {
    rrcConnectionReconfiguration->criticalExtensions.choice.c1.choice.rrcConnectionReconfiguration_r8.radioResourceConfigDedicated->mac_MainConfig = CALLOC(1,
																			    sizeof(*rrcConnectionReconfiguration->criticalExtensions.choice.c1.choice.rrcConnectionReconfiguration_r8.radioResourceConfigDedicated->mac_MainConfig));
    rrcConnectionReconfiguration->criticalExtensions.choice.c1.choice.rrcConnectionReconfiguration_r8.radioResourceConfigDedicated->mac_MainConfig->present
      =RadioResourceConfigDedicated__mac_MainConfig_PR_explicitValue;
    memcpy(&rrcConnectionReconfiguration->criticalExtensions.choice.c1.choice.rrcConnectionReconfiguration_r8.radioResourceConfigDedicated->mac_MainConfig->choice.explicitValue,
	   mac_MainConfig,
	   sizeof(*mac_MainConfig));
  } else {
    rrcConnectionReconfiguration->criticalExtensions.choice.c1.choice.rrcConnectionReconfiguration_r8.radioResourceConfigDedicated->mac_MainConfig=NULL;
  }

  if (MeasId_list != NULL) {
    rrcConnectionReconfiguration->criticalExtensions.choice.c1.choice.rrcConnectionReconfiguration_r8.measConfig           = CALLOC(1,
																    sizeof(*rrcConnectionReconfiguration->criticalExtensions.choice.c1.choice.rrcConnectionReconfiguration_r8.measConfig));
    memset((void*)rrcConnectionReconfiguration->criticalExtensions.choice.c1.choice.rrcConnectionReconfiguration_r8.measConfig,
	   0, sizeof(*rrcConnectionReconfiguration->criticalExtensions.choice.c1.choice.rrcConnectionReconfiguration_r8.measConfig));

    rrcConnectionReconfiguration->criticalExtensions.choice.c1.choice.rrcConnectionReconfiguration_r8.measConfig->reportConfigToAddModList = ReportConfig_list;
    rrcConnectionReconfiguration->criticalExtensions.choice.c1.choice.rrcConnectionReconfiguration_r8.measConfig->measIdToAddModList       = MeasId_list;
    rrcConnectionReconfiguration->criticalExtensions.choice.c1.choice.rrcConnectionReconfiguration_r8.measConfig->measObjectToAddModList   = MeasObj_list;

    if (quantityConfig!=NULL) {
      rrcConnectionReconfiguration->criticalExtensions.choice.c1.choice.rrcConnectionReconfiguration_r8.measConfig->quantityConfig = CALLOC(1,
																	    sizeof(*rrcConnectionReconfiguration->criticalExtensions.choice.c1.choice.rrcConnectionReconfiguration_r8.measConfig->quantityConfig));
      memcpy((void *)rrcConnectionReconfiguration->criticalExtensions.choice.c1.choice.rrcConnectionReconfiguration_r8.measConfig->quantityConfig,
	     (void *)quantityConfig,
	     sizeof(*rrcConnectionReconfiguration->criticalExtensions.choice.c1.choice.rrcConnectionReconfiguration_r8.measConfig->quantityConfig));
    } else {
      rrcConnectionReconfiguration->criticalExtensions.choice.c1.choice.rrcConnectionReconfiguration_r8.measConfig->quantityConfig = NULL;
    }

    if(speedStatePars != NULL) {
      rrcConnectionReconfiguration->criticalExtensions.choice.c1.choice.rrcConnectionReconfiguration_r8.measConfig->speedStatePars = CALLOC(1,
																	    sizeof(*rrcConnectionReconfiguration->criticalExtensions.choice.c1.choice.rrcConnectionReconfiguration_r8.measConfig->speedStatePars));
      memcpy((void *)rrcConnectionReconfiguration->criticalExtensions.choice.c1.choice.rrcConnectionReconfiguration_r8.measConfig->speedStatePars,
	     (void *)speedStatePars,sizeof(*speedStatePars));
    } else {
      rrcConnectionReconfiguration->criticalExtensions.choice.c1.choice.rrcConnectionReconfiguration_r8.measConfig->speedStatePars = NULL;
    }

    rrcConnectionReconfiguration->criticalExtensions.choice.c1.choice.rrcConnectionReconfiguration_r8.measConfig->s_Measure= rsrp;
  } else {
    rrcConnectionReconfiguration->criticalExtensions.choice.c1.choice.rrcConnectionReconfiguration_r8.measConfig = NULL;
  }

  if (mobilityInfo !=NULL) {
    rrcConnectionReconfiguration->criticalExtensions.choice.c1.choice.rrcConnectionReconfiguration_r8.mobilityControlInfo = CALLOC(1,
																   sizeof(*rrcConnectionReconfiguration->criticalExtensions.choice.c1.choice.rrcConnectionReconfiguration_r8.mobilityControlInfo));
    memcpy((void*)rrcConnectionReconfiguration->criticalExtensions.choice.c1.choice.rrcConnectionReconfiguration_r8.mobilityControlInfo, (void*)mobilityInfo,
	   sizeof(MobilityControlInfo_t));

  } else {
    rrcConnectionReconfiguration->criticalExtensions.choice.c1.choice.rrcConnectionReconfiguration_r8.mobilityControlInfo  = NULL;
  }

  rrcConnectionReconfiguration->criticalExtensions.choice.c1.choice.rrcConnectionReconfiguration_r8.dedicatedInfoNASList = dedicatedInfoNASList;
  rrcConnectionReconfiguration->criticalExtensions.choice.c1.choice.rrcConnectionReconfiguration_r8.securityConfigHO     = NULL;

  enc_rval = uper_encode_to_buffer(&asn_DEF_DL_DCCH_Message,
				   (void*)&dl_dcch_msg,
				   buffer,
				   RRC_BUF_SIZE);
  AssertFatal (enc_rval.encoded > 0, "ASN1 message encoding failed (%s, %l)!\n",
	       enc_rval.failed_type->name, enc_rval.encoded);

#ifdef XER_PRINT
  xer_fprint(stdout,&asn_DEF_DL_DCCH_Message,(void*)&dl_dcch_msg);
#endif

#if defined(ENABLE_ITTI)
# if !defined(DISABLE_XER_SPRINT)
  {
    char        message_string[30000];
    size_t      message_string_size;

    if ((message_string_size = xer_sprint(message_string, sizeof(message_string), &asn_DEF_DL_DCCH_Message, (void *) &dl_dcch_msg)) > 0) {
      MessageDef *msg_p;

      msg_p = itti_alloc_new_message_sized (TASK_RRC_ENB, RRC_DL_DCCH, message_string_size + sizeof (IttiMsgText));
      msg_p->ittiMsg.rrc_dl_dcch.size = message_string_size;
      memcpy(&msg_p->ittiMsg.rrc_dl_dcch.text, message_string, message_string_size);

      itti_send_msg_to_task(TASK_UNKNOWN, ctxt_pP->instance, msg_p);
    }
  }
# endif
#endif

  //#ifdef USER_MODE
  LOG_I(RRC,"RRCConnectionReconfiguration Encoded %d bits (%d bytes)\n",enc_rval.encoded,(enc_rval.encoded+7)/8);
  // for (i=0;i<30;i++)
  //    msg("%x.",buffer[i]);
  // msg("\n");

  //#endif

  return((enc_rval.encoded+7)/8);
}

//------------------------------------------------------------------------------
uint8_t
do_RRCConnectionReestablishmentReject(
				      uint8_t                    Mod_id,
				      uint8_t*                   const buffer)
//------------------------------------------------------------------------------
{

  asn_enc_rval_t enc_rval;

  DL_CCCH_Message_t dl_ccch_msg;
  RRCConnectionReestablishmentReject_t *rrcConnectionReestablishmentReject;

  memset((void *)&dl_ccch_msg,0,sizeof(DL_CCCH_Message_t));
  dl_ccch_msg.message.present           = DL_CCCH_MessageType_PR_c1;
  dl_ccch_msg.message.choice.c1.present = DL_CCCH_MessageType__c1_PR_rrcConnectionReestablishmentReject;
  rrcConnectionReestablishmentReject    = &dl_ccch_msg.message.choice.c1.choice.rrcConnectionReestablishmentReject;

  // RRCConnectionReestablishmentReject
  rrcConnectionReestablishmentReject->criticalExtensions.present = RRCConnectionReestablishmentReject__criticalExtensions_PR_rrcConnectionReestablishmentReject_r8;

#ifdef XER_PRINT
  xer_fprint(stdout, &asn_DEF_DL_CCCH_Message, (void*)&dl_ccch_msg);
#endif
  enc_rval = uper_encode_to_buffer(&asn_DEF_DL_CCCH_Message,
				   (void*)&dl_ccch_msg,
				   buffer,
				   100);
  AssertFatal (enc_rval.encoded > 0, "ASN1 message encoding failed (%s, %lu)!\n",
	       enc_rval.failed_type->name, enc_rval.encoded);

#if defined(ENABLE_ITTI)
# if !defined(DISABLE_XER_SPRINT)
  {
    char        message_string[20000];
    size_t      message_string_size;

    if ((message_string_size = xer_sprint(message_string, sizeof(message_string), &asn_DEF_DL_CCCH_Message, (void *) &dl_ccch_msg)) > 0) {
      MessageDef *msg_p;

      msg_p = itti_alloc_new_message_sized (TASK_RRC_ENB, RRC_DL_CCCH, message_string_size + sizeof (IttiMsgText));
      msg_p->ittiMsg.rrc_dl_ccch.size = message_string_size;
      memcpy(&msg_p->ittiMsg.rrc_dl_ccch.text, message_string, message_string_size);

      itti_send_msg_to_task(TASK_UNKNOWN, Mod_id, msg_p);
    }
  }
# endif
#endif

#ifdef USER_MODE
  LOG_D(RRC,"RRCConnectionReestablishmentReject Encoded %d bits (%d bytes)\n",
	enc_rval.encoded,(enc_rval.encoded+7)/8);
#endif

  return((enc_rval.encoded+7)/8);
}

//------------------------------------------------------------------------------
uint8_t
do_RRCConnectionReject(
		       uint8_t                    Mod_id,
		       uint8_t*                   const buffer)
//------------------------------------------------------------------------------
{

  asn_enc_rval_t enc_rval;

  DL_CCCH_Message_t dl_ccch_msg;
  RRCConnectionReject_t *rrcConnectionReject;

  memset((void *)&dl_ccch_msg,0,sizeof(DL_CCCH_Message_t));
  dl_ccch_msg.message.present           = DL_CCCH_MessageType_PR_c1;
  dl_ccch_msg.message.choice.c1.present = DL_CCCH_MessageType__c1_PR_rrcConnectionReject;
  rrcConnectionReject                   = &dl_ccch_msg.message.choice.c1.choice.rrcConnectionReject;

  // RRCConnectionReject
  rrcConnectionReject->criticalExtensions.present = RRCConnectionReject__criticalExtensions_PR_c1;
  rrcConnectionReject->criticalExtensions.choice.c1.present = RRCConnectionReject__criticalExtensions__c1_PR_rrcConnectionReject_r8;
  /* let's put a wait time of 1s for the moment */
  rrcConnectionReject->criticalExtensions.choice.c1.choice.rrcConnectionReject_r8.waitTime = 1;

#ifdef XER_PRINT
  xer_fprint(stdout, &asn_DEF_DL_CCCH_Message, (void*)&dl_ccch_msg);
#endif
  enc_rval = uper_encode_to_buffer(&asn_DEF_DL_CCCH_Message,
				   (void*)&dl_ccch_msg,
				   buffer,
				   100);
  AssertFatal (enc_rval.encoded > 0, "ASN1 message encoding failed (%s, %ld)!\n",
	       enc_rval.failed_type->name, enc_rval.encoded);

#if defined(ENABLE_ITTI)
# if !defined(DISABLE_XER_SPRINT)
  {
    char        message_string[20000];
    size_t      message_string_size;

    if ((message_string_size = xer_sprint(message_string, sizeof(message_string), &asn_DEF_DL_CCCH_Message, (void *) &dl_ccch_msg)) > 0) {
      MessageDef *msg_p;

      msg_p = itti_alloc_new_message_sized (TASK_RRC_ENB, RRC_DL_CCCH, message_string_size + sizeof (IttiMsgText));
      msg_p->ittiMsg.rrc_dl_ccch.size = message_string_size;
      memcpy(&msg_p->ittiMsg.rrc_dl_ccch.text, message_string, message_string_size);

      itti_send_msg_to_task(TASK_UNKNOWN, Mod_id, msg_p);
    }
  }
# endif
#endif

#ifdef USER_MODE
  LOG_D(RRC,"RRCConnectionReject Encoded %d bits (%d bytes)\n",
	enc_rval.encoded,(enc_rval.encoded+7)/8);
#endif

  return((enc_rval.encoded+7)/8);
}

uint8_t do_RRCConnectionRelease(
				uint8_t                             Mod_id,
				uint8_t                            *buffer,
				uint8_t                             Transaction_id)
{

  asn_enc_rval_t enc_rval;

  DL_DCCH_Message_t dl_dcch_msg;
  RRCConnectionRelease_t *rrcConnectionRelease;


  memset(&dl_dcch_msg,0,sizeof(DL_DCCH_Message_t));

  dl_dcch_msg.message.present           = DL_DCCH_MessageType_PR_c1;
  dl_dcch_msg.message.choice.c1.present = DL_DCCH_MessageType__c1_PR_rrcConnectionRelease;
  rrcConnectionRelease                  = &dl_dcch_msg.message.choice.c1.choice.rrcConnectionRelease;

  // RRCConnectionRelease
  rrcConnectionRelease->rrc_TransactionIdentifier = Transaction_id;
  rrcConnectionRelease->criticalExtensions.present = RRCConnectionRelease__criticalExtensions_PR_c1;
  rrcConnectionRelease->criticalExtensions.choice.c1.present =RRCConnectionRelease__criticalExtensions__c1_PR_rrcConnectionRelease_r8 ;

  rrcConnectionRelease->criticalExtensions.choice.c1.choice.rrcConnectionRelease_r8.releaseCause = ReleaseCause_other;
  rrcConnectionRelease->criticalExtensions.choice.c1.choice.rrcConnectionRelease_r8.redirectedCarrierInfo = NULL;
  rrcConnectionRelease->criticalExtensions.choice.c1.choice.rrcConnectionRelease_r8.idleModeMobilityControlInfo = NULL;

  rrcConnectionRelease->criticalExtensions.choice.c1.choice.rrcConnectionRelease_r8.nonCriticalExtension=CALLOC(1,
														sizeof(*rrcConnectionRelease->criticalExtensions.choice.c1.choice.rrcConnectionRelease_r8.nonCriticalExtension));

  enc_rval = uper_encode_to_buffer(&asn_DEF_DL_DCCH_Message,
				   (void*)&dl_dcch_msg,
				   buffer,
				   RRC_BUF_SIZE);

  return((enc_rval.encoded+7)/8);
}

uint8_t TMGI[5] = {4,3,2,1,0};//TMGI is a string of octet, ref. TS 24.008 fig. 10.5.4a


#if defined(Rel10) || defined(Rel14)
uint8_t do_MBSFNAreaConfig(uint8_t Mod_id,
			   uint8_t sync_area,
			   uint8_t *buffer,
			   MCCH_Message_t *mcch_message,
			   MBSFNAreaConfiguration_r9_t **mbsfnAreaConfiguration)
{

  asn_enc_rval_t enc_rval;
  MBSFN_SubframeConfig_t *mbsfn_SubframeConfig1;
  PMCH_Info_r9_t *pmch_Info_1;
  MBMS_SessionInfo_r9_t *mbms_Session_1;
  // MBMS_SessionInfo_r9_t *mbms_Session_2;
  eNB_RRC_INST *rrc               = RC.rrc[Mod_id];
  rrc_eNB_carrier_data_t *carrier = &rrc->carrier[0];
 

  memset(mcch_message,0,sizeof(MCCH_Message_t));
  mcch_message->message.present = MCCH_MessageType_PR_c1;
  mcch_message->message.choice.c1.present = MCCH_MessageType__c1_PR_mbsfnAreaConfiguration_r9;
  *mbsfnAreaConfiguration = &mcch_message->message.choice.c1.choice.mbsfnAreaConfiguration_r9;

  // Common Subframe Allocation (CommonSF-Alloc-r9)

  mbsfn_SubframeConfig1= CALLOC(1,sizeof(*mbsfn_SubframeConfig1));
  memset((void*)mbsfn_SubframeConfig1,0,sizeof(*mbsfn_SubframeConfig1));
  //
  mbsfn_SubframeConfig1->radioframeAllocationPeriod= MBSFN_SubframeConfig__radioframeAllocationPeriod_n4;
  mbsfn_SubframeConfig1->radioframeAllocationOffset= 1;
  mbsfn_SubframeConfig1->subframeAllocation.present= MBSFN_SubframeConfig__subframeAllocation_PR_oneFrame;
  mbsfn_SubframeConfig1->subframeAllocation.choice.oneFrame.buf= MALLOC(1);
  mbsfn_SubframeConfig1->subframeAllocation.choice.oneFrame.size= 1;
  mbsfn_SubframeConfig1->subframeAllocation.choice.oneFrame.bits_unused= 2;

  // CURRENTLY WE ARE SUPPORITNG ONLY ONE sf ALLOCATION
  switch (sync_area) {
  case 0:
    if (carrier->sib1->tdd_Config != NULL) {// pattern 001110 for TDD
      mbsfn_SubframeConfig1->subframeAllocation.choice.oneFrame.buf[0]=0x08<<2;// shift 2bits cuz 2last bits are unused.
    } else { //111000
      mbsfn_SubframeConfig1->subframeAllocation.choice.oneFrame.buf[0]=0x38<<2;
    }

    break;

  case 1:
    if (carrier->sib1->tdd_Config != NULL) {
      mbsfn_SubframeConfig1->subframeAllocation.choice.oneFrame.buf[0]=0x08<<2;// shift 2bits cuz 2last bits are unused.
    } else { // 000111
      mbsfn_SubframeConfig1->subframeAllocation.choice.oneFrame.buf[0]=0x07<<2;
    }

  default :
    break;
  }

  ASN_SEQUENCE_ADD(&(*mbsfnAreaConfiguration)->commonSF_Alloc_r9.list,mbsfn_SubframeConfig1);

  //  commonSF-AllocPeriod-r9
  (*mbsfnAreaConfiguration)->commonSF_AllocPeriod_r9= MBSFNAreaConfiguration_r9__commonSF_AllocPeriod_r9_rf16;

  // PMCHs Information List (PMCH-InfoList-r9)
  // PMCH_1  Config
  pmch_Info_1 = CALLOC(1,sizeof(PMCH_Info_r9_t));
  memset((void*)pmch_Info_1,0,sizeof(PMCH_Info_r9_t));

  /*
   * take the value of last mbsfn subframe in this CSA period because there is only one PMCH in this mbsfn area
   * Note: this has to be set based on the subframeAllocation and CSA
   */
  pmch_Info_1->pmch_Config_r9.sf_AllocEnd_r9= 3;
  pmch_Info_1->pmch_Config_r9.dataMCS_r9= 7;
  pmch_Info_1->pmch_Config_r9.mch_SchedulingPeriod_r9= PMCH_Config_r9__mch_SchedulingPeriod_r9_rf16;

  // MBMSs-SessionInfoList-r9
  //  pmch_Info_1->mbms_SessionInfoList_r9 = CALLOC(1,sizeof(struct MBMS_SessionInfoList_r9));
  //  Session 1
  mbms_Session_1 = CALLOC(1,sizeof(MBMS_SessionInfo_r9_t));
  memset(mbms_Session_1,0,sizeof(MBMS_SessionInfo_r9_t));
  // TMGI value
  mbms_Session_1->tmgi_r9.plmn_Id_r9.present= TMGI_r9__plmn_Id_r9_PR_plmn_Index_r9;
  mbms_Session_1->tmgi_r9.plmn_Id_r9.choice.plmn_Index_r9= 1;
  // Service ID
  memset(&mbms_Session_1->tmgi_r9.serviceId_r9,0,sizeof(OCTET_STRING_t));// need to check
  OCTET_STRING_fromBuf(&mbms_Session_1->tmgi_r9.serviceId_r9,(const char*)&TMGI[2],3);
  // Session ID is still missing here, it can be used as an rab id or mrb id
  mbms_Session_1->sessionId_r9 = CALLOC(1,sizeof(OCTET_STRING_t));
  mbms_Session_1->sessionId_r9->buf= MALLOC(1);
  mbms_Session_1->sessionId_r9->size= 1;
  mbms_Session_1->sessionId_r9->buf[0]= MTCH;
  // Logical Channel ID
  mbms_Session_1->logicalChannelIdentity_r9= MTCH;
  ASN_SEQUENCE_ADD(&pmch_Info_1->mbms_SessionInfoList_r9.list,mbms_Session_1);

  /*    //  Session 2
  //mbms_Session_2 = CALLOC(1,sizeof(MBMS_SessionInfo_r9_t));
  memset(mbms_Session_2,0,sizeof(MBMS_SessionInfo_r9_t));
  // TMGI value
  mbms_Session_2->tmgi_r9.plmn_Id_r9.present= TMGI_r9__plmn_Id_r9_PR_plmn_Index_r9;
  mbms_Session_2->tmgi_r9.plmn_Id_r9.choice.plmn_Index_r9= 1;
  // Service ID
  memset(&mbms_Session_2->tmgi_r9.serviceId_r9,0,sizeof(OCTET_STRING_t));// need to check
  OCTET_STRING_fromBuf(&mbms_Session_2->tmgi_r9.serviceId_r9,(const char*)&TMGI[3],3);
  // Session ID is still missing here
  mbms_Session_2->sessionID_r9->buf= MALLOC(1);
  mbms_Session_2->sessionID_r9->size= 1;
  mbms_Session_2->sessionID_r9->buf[0]= 0x11;
  // Logical Channel ID
  mbms_Session_2->logicalChannelIdentity_r9= 2;
  ASN_SEQUENCE_ADD(&pmch_Info_1->mbms_SessionInfoList_r9.list,mbms_Session_2);
  */
  ASN_SEQUENCE_ADD(&(*mbsfnAreaConfiguration)->pmch_InfoList_r9.list,pmch_Info_1);

#ifdef XER_PRINT
  xer_fprint(stdout,&asn_DEF_MCCH_Message,(void*)mcch_message);
#endif
  enc_rval = uper_encode_to_buffer(&asn_DEF_MCCH_Message,
				   (void*)mcch_message,
				   buffer,
				   100);
  AssertFatal (enc_rval.encoded > 0, "ASN1 message encoding failed (%s, %lu)!\n",
	       enc_rval.failed_type->name, enc_rval.encoded);

#if defined(ENABLE_ITTI)
# if !defined(DISABLE_XER_SPRINT)
  {
    char        message_string[20000];
    size_t      message_string_size;

    if ((message_string_size = xer_sprint(message_string, sizeof(message_string), &asn_DEF_MCCH_Message, (void *) &mcch_message)) > 0) {
      MessageDef *msg_p;

      msg_p = itti_alloc_new_message_sized (TASK_RRC_ENB, RRC_DL_MCCH, message_string_size);
      msg_p->ittiMsg.rrc_dl_mcch.size = message_string_size;
      memcpy(&msg_p->ittiMsg.rrc_dl_mcch.text, message_string, message_string_size);

      itti_send_msg_to_task(TASK_UNKNOWN, Mod_id, msg_p);
    }
  }
# endif
#endif

#ifdef USER_MODE
  LOG_D(RRC,"[eNB] MCCH Message Encoded %d bits (%d bytes)\n",enc_rval.encoded,(enc_rval.encoded+7)/8);
#endif

  if (enc_rval.encoded==-1) {
    msg("[RRC] ASN1 : MCCH  encoding failed for MBSFNAreaConfiguration\n");
    return(-1);
  }

  return((enc_rval.encoded+7)/8);
}
#endif

uint8_t do_MeasurementReport(uint8_t Mod_id, uint8_t *buffer,int measid,int phy_id,long rsrp_s,long rsrq_s,long rsrp_t,long rsrq_t)
{

  asn_enc_rval_t enc_rval;

  UL_DCCH_Message_t ul_dcch_msg;

  MeasurementReport_t  *measurementReport;

  ul_dcch_msg.message.present                     = UL_DCCH_MessageType_PR_c1;
  ul_dcch_msg.message.choice.c1.present           = UL_DCCH_MessageType__c1_PR_measurementReport;
  measurementReport            = &ul_dcch_msg.message.choice.c1.choice.measurementReport;

  measurementReport->criticalExtensions.present=MeasurementReport__criticalExtensions_PR_c1;
  measurementReport->criticalExtensions.choice.c1.present=MeasurementReport__criticalExtensions__c1_PR_measurementReport_r8;
  measurementReport->criticalExtensions.choice.c1.choice.measurementReport_r8.nonCriticalExtension=CALLOC(1,
													  sizeof(*measurementReport->criticalExtensions.choice.c1.choice.measurementReport_r8.nonCriticalExtension));

  measurementReport->criticalExtensions.choice.c1.choice.measurementReport_r8.measResults.measId=measid;
#if defined(Rel10) || defined(Rel14)
  measurementReport->criticalExtensions.choice.c1.choice.measurementReport_r8.measResults.measResultPCell.rsrpResult=rsrp_s;
  measurementReport->criticalExtensions.choice.c1.choice.measurementReport_r8.measResults.measResultPCell.rsrqResult=rsrq_s;
#else
  measurementReport->criticalExtensions.choice.c1.choice.measurementReport_r8.measResults.measResultServCell.rsrpResult=rsrp_s;
  measurementReport->criticalExtensions.choice.c1.choice.measurementReport_r8.measResults.measResultServCell.rsrqResult=rsrq_s;
#endif
  measurementReport->criticalExtensions.choice.c1.choice.measurementReport_r8.measResults.measResultNeighCells=CALLOC(1,
														      sizeof(*measurementReport->criticalExtensions.choice.c1.choice.measurementReport_r8.measResults.measResultNeighCells));
  measurementReport->criticalExtensions.choice.c1.choice.measurementReport_r8.measResults.measResultNeighCells->present=MeasResults__measResultNeighCells_PR_measResultListEUTRA;

  MeasResultListEUTRA_t  *measResultListEUTRA2;
  measResultListEUTRA2 = CALLOC(1,sizeof(*measResultListEUTRA2));

  struct MeasResultEUTRA *measresulteutra2;
  measresulteutra2 = CALLOC(1,sizeof(*measresulteutra2));
  measresulteutra2->physCellId=phy_id;//1;

  struct MeasResultEUTRA__cgi_Info *measresult_cgi2;
  measresult_cgi2 = CALLOC(1,sizeof(*measresult_cgi2));

  memset(&measresult_cgi2->cellGlobalId.plmn_Identity,0,sizeof(measresult_cgi2->cellGlobalId.plmn_Identity));

  // measresult_cgi2->cellGlobalId.plmn_Identity.mcc=CALLOC(1,sizeof(measresult_cgi2->cellGlobalId.plmn_Identity.mcc));
  measresult_cgi2->cellGlobalId.plmn_Identity.mcc = CALLOC(1, sizeof(*measresult_cgi2->cellGlobalId.plmn_Identity.mcc));

  asn_set_empty(&measresult_cgi2->cellGlobalId.plmn_Identity.mcc->list);//.size=0;

  MCC_MNC_Digit_t dummy;
  dummy=2;
  ASN_SEQUENCE_ADD(&measresult_cgi2->cellGlobalId.plmn_Identity.mcc->list,&dummy);
  dummy=6;
  ASN_SEQUENCE_ADD(&measresult_cgi2->cellGlobalId.plmn_Identity.mcc->list,&dummy);
  dummy=2;
  ASN_SEQUENCE_ADD(&measresult_cgi2->cellGlobalId.plmn_Identity.mcc->list,&dummy);

  measresult_cgi2->cellGlobalId.plmn_Identity.mnc.list.size=0;
  measresult_cgi2->cellGlobalId.plmn_Identity.mnc.list.count=0;
  dummy=8;
  ASN_SEQUENCE_ADD(&measresult_cgi2->cellGlobalId.plmn_Identity.mnc.list,&dummy);
  dummy=0;
  ASN_SEQUENCE_ADD(&measresult_cgi2->cellGlobalId.plmn_Identity.mnc.list,&dummy);

  measresult_cgi2->cellGlobalId.cellIdentity.buf=MALLOC(8);
  measresult_cgi2->cellGlobalId.cellIdentity.buf[0]=0x01;
  measresult_cgi2->cellGlobalId.cellIdentity.buf[1]=0x48;
  measresult_cgi2->cellGlobalId.cellIdentity.buf[2]=0x0f;
  measresult_cgi2->cellGlobalId.cellIdentity.buf[3]=0x03;
  measresult_cgi2->cellGlobalId.cellIdentity.size=4;
  measresult_cgi2->cellGlobalId.cellIdentity.bits_unused=4;

  measresult_cgi2->trackingAreaCode.buf = MALLOC(2);
  measresult_cgi2->trackingAreaCode.buf[0]=0x00;
  measresult_cgi2->trackingAreaCode.buf[1]=0x10;
  measresult_cgi2->trackingAreaCode.size=2;
  measresult_cgi2->trackingAreaCode.bits_unused=0;


  measresulteutra2->cgi_Info=measresult_cgi2;

  struct MeasResultEUTRA__measResult meas2;
  //    int rsrp_va=10;

  meas2.rsrpResult=&(rsrp_t);
  //&rsrp_va;
  meas2.rsrqResult=&(rsrq_t);

  measresulteutra2->measResult=meas2;

  ASN_SEQUENCE_ADD(&measResultListEUTRA2->list,measresulteutra2);

  measurementReport->criticalExtensions.choice.c1.choice.measurementReport_r8.measResults.measResultNeighCells->choice.measResultListEUTRA=*(measResultListEUTRA2);

  enc_rval = uper_encode_to_buffer(&asn_DEF_UL_DCCH_Message,
				   (void*)&ul_dcch_msg,
				   buffer,
				   100);



  AssertFatal (enc_rval.encoded > 0, "ASN1 message encoding failed (%s, %lu)!\n",
	       enc_rval.failed_type->name, enc_rval.encoded);

#if defined(ENABLE_ITTI)
# if !defined(DISABLE_XER_SPRINT)
  {
    char        message_string[20000];
    size_t      message_string_size;

    if ((message_string_size = xer_sprint(message_string, sizeof(message_string), &asn_DEF_UL_DCCH_Message, (void *) &ul_dcch_msg)) > 0) {
      MessageDef *msg_p;

      msg_p = itti_alloc_new_message_sized (TASK_RRC_UE, RRC_DL_DCCH, message_string_size + sizeof (IttiMsgText));
      msg_p->ittiMsg.rrc_dl_dcch.size = message_string_size;
      memcpy(&msg_p->ittiMsg.rrc_dl_dcch.text, message_string, message_string_size);

      itti_send_msg_to_task(TASK_UNKNOWN, NB_eNB_INST + Mod_id, msg_p);
    }
  }
# endif
#endif

#ifdef USER_MODE
  printf("Measurement Report Encoded %zu bits (%zu bytes)\n",enc_rval.encoded,(enc_rval.encoded+7)/8);
#endif

  return((enc_rval.encoded+7)/8);
}

uint8_t do_DLInformationTransfer(uint8_t Mod_id, uint8_t **buffer, uint8_t transaction_id, uint32_t pdu_length, uint8_t *pdu_buffer)
{
  ssize_t encoded;

  DL_DCCH_Message_t dl_dcch_msg;

  memset(&dl_dcch_msg, 0, sizeof(DL_DCCH_Message_t));

  dl_dcch_msg.message.present           = DL_DCCH_MessageType_PR_c1;
  dl_dcch_msg.message.choice.c1.present = DL_DCCH_MessageType__c1_PR_dlInformationTransfer;
  dl_dcch_msg.message.choice.c1.choice.dlInformationTransfer.rrc_TransactionIdentifier = transaction_id;
  dl_dcch_msg.message.choice.c1.choice.dlInformationTransfer.criticalExtensions.present = DLInformationTransfer__criticalExtensions_PR_c1;
  dl_dcch_msg.message.choice.c1.choice.dlInformationTransfer.criticalExtensions.choice.c1.present = DLInformationTransfer__criticalExtensions__c1_PR_dlInformationTransfer_r8;
  dl_dcch_msg.message.choice.c1.choice.dlInformationTransfer.criticalExtensions.choice.c1.choice.dlInformationTransfer_r8.dedicatedInfoType.present =
    DLInformationTransfer_r8_IEs__dedicatedInfoType_PR_dedicatedInfoNAS;
  dl_dcch_msg.message.choice.c1.choice.dlInformationTransfer.criticalExtensions.choice.c1.choice.dlInformationTransfer_r8.dedicatedInfoType.choice.dedicatedInfoNAS.size = pdu_length;
  dl_dcch_msg.message.choice.c1.choice.dlInformationTransfer.criticalExtensions.choice.c1.choice.dlInformationTransfer_r8.dedicatedInfoType.choice.dedicatedInfoNAS.buf = pdu_buffer;

  encoded = uper_encode_to_new_buffer (&asn_DEF_DL_DCCH_Message, NULL, (void*) &dl_dcch_msg, (void **) buffer);

#if defined(ENABLE_ITTI)
# if !defined(DISABLE_XER_SPRINT)
  {
    char        message_string[10000];
    size_t      message_string_size;

    if ((message_string_size = xer_sprint(message_string, sizeof(message_string), &asn_DEF_DL_DCCH_Message, (void *)&dl_dcch_msg)) > 0) {
      MessageDef *msg_p;

      msg_p = itti_alloc_new_message_sized (TASK_RRC_ENB, RRC_DL_DCCH, message_string_size + sizeof (IttiMsgText));
      msg_p->ittiMsg.rrc_dl_dcch.size = message_string_size;
      memcpy(&msg_p->ittiMsg.rrc_dl_dcch.text, message_string, message_string_size);

      itti_send_msg_to_task(TASK_UNKNOWN, Mod_id, msg_p);
    }
  }
# endif
#endif

  return encoded;
}

uint8_t do_ULInformationTransfer(uint8_t **buffer, uint32_t pdu_length, uint8_t *pdu_buffer)
{
  ssize_t encoded;

  UL_DCCH_Message_t ul_dcch_msg;

  memset(&ul_dcch_msg, 0, sizeof(UL_DCCH_Message_t));

  ul_dcch_msg.message.present           = UL_DCCH_MessageType_PR_c1;
  ul_dcch_msg.message.choice.c1.present = UL_DCCH_MessageType__c1_PR_ulInformationTransfer;
  ul_dcch_msg.message.choice.c1.choice.ulInformationTransfer.criticalExtensions.present = ULInformationTransfer__criticalExtensions_PR_c1;
  ul_dcch_msg.message.choice.c1.choice.ulInformationTransfer.criticalExtensions.choice.c1.present = DLInformationTransfer__criticalExtensions__c1_PR_dlInformationTransfer_r8;
  ul_dcch_msg.message.choice.c1.choice.ulInformationTransfer.criticalExtensions.choice.c1.choice.ulInformationTransfer_r8.dedicatedInfoType.present =
    ULInformationTransfer_r8_IEs__dedicatedInfoType_PR_dedicatedInfoNAS;
  ul_dcch_msg.message.choice.c1.choice.ulInformationTransfer.criticalExtensions.choice.c1.choice.ulInformationTransfer_r8.dedicatedInfoType.choice.dedicatedInfoNAS.size = pdu_length;
  ul_dcch_msg.message.choice.c1.choice.ulInformationTransfer.criticalExtensions.choice.c1.choice.ulInformationTransfer_r8.dedicatedInfoType.choice.dedicatedInfoNAS.buf = pdu_buffer;

  encoded = uper_encode_to_new_buffer (&asn_DEF_UL_DCCH_Message, NULL, (void*) &ul_dcch_msg, (void **) buffer);

  return encoded;
}

OAI_UECapability_t *fill_ue_capability(char *UE_EUTRA_Capability_xer_fname)
{
  static OAI_UECapability_t UECapability; /* TODO declared static to allow returning this has an address should be allocated in a cleaner way. */
  static SupportedBandEUTRA_t Bandlist[4]; // the macro ASN_SEQUENCE_ADD() does not copy the source, but only stores a reference to it
  static InterFreqBandInfo_t InterFreqBandInfo[4][4]; // the macro ASN_SEQUENCE_ADD() does not copy the source, but only stores a reference to it
  static BandInfoEUTRA_t BandInfoEUTRA[4]; // the macro ASN_SEQUENCE_ADD() does not copy the source, but only stores a reference to it

  asn_enc_rval_t enc_rval;
  asn_dec_rval_t dec_rval;

  long maxNumberROHC_ContextSessions = PDCP_Parameters__maxNumberROHC_ContextSessions_cs16;
  int i;

  UE_EUTRA_Capability_t *UE_EUTRA_Capability;
  char UE_EUTRA_Capability_xer[8192];
  size_t size;

  LOG_I(RRC,"Allocating %u bytes for UE_EUTRA_Capability\n",sizeof(*UE_EUTRA_Capability));

  UE_EUTRA_Capability = CALLOC(1, sizeof(*UE_EUTRA_Capability));

  assert(UE_EUTRA_Capability);

  if (!UE_EUTRA_Capability_xer_fname)  {
    Bandlist[0].bandEUTRA  = 3;  // UL 1710-1785, DL 1805-1880 FDD
    Bandlist[0].halfDuplex = 0;
    Bandlist[1].bandEUTRA  = 20;  // UL 824-849 , DL 869-894 FDD
    Bandlist[1].halfDuplex = 0;
    Bandlist[2].bandEUTRA  = 7;   // UL 2500-2570, DL 2620-2690 FDD
    Bandlist[2].halfDuplex = 0;
    Bandlist[3].bandEUTRA  = 38;  // UL/DL 2570-2620, TDD
    Bandlist[3].halfDuplex = 0;

    memset((void*)InterFreqBandInfo, 0, sizeof(InterFreqBandInfo));
    memset((void*)BandInfoEUTRA, 0, sizeof(BandInfoEUTRA));

    InterFreqBandInfo[0][0].interFreqNeedForGaps = 0;
    InterFreqBandInfo[0][1].interFreqNeedForGaps = 1;
    InterFreqBandInfo[0][2].interFreqNeedForGaps = 1;
    InterFreqBandInfo[0][3].interFreqNeedForGaps = 1;
    InterFreqBandInfo[1][0].interFreqNeedForGaps = 1;
    InterFreqBandInfo[1][1].interFreqNeedForGaps = 0;
    InterFreqBandInfo[1][2].interFreqNeedForGaps = 1;
    InterFreqBandInfo[1][3].interFreqNeedForGaps = 1;
    InterFreqBandInfo[2][0].interFreqNeedForGaps = 1;
    InterFreqBandInfo[2][1].interFreqNeedForGaps = 1;
    InterFreqBandInfo[2][2].interFreqNeedForGaps = 0;
    InterFreqBandInfo[2][3].interFreqNeedForGaps = 1;
    InterFreqBandInfo[3][0].interFreqNeedForGaps = 1;
    InterFreqBandInfo[3][1].interFreqNeedForGaps = 1;
    InterFreqBandInfo[3][2].interFreqNeedForGaps = 1;
    InterFreqBandInfo[3][3].interFreqNeedForGaps = 0;


    UE_EUTRA_Capability->accessStratumRelease = 0;//AccessStratumRelease_rel8;
    UE_EUTRA_Capability->ue_Category          = 4;
    UE_EUTRA_Capability->pdcp_Parameters.supportedROHC_Profiles.profile0x0001=0;
    UE_EUTRA_Capability->pdcp_Parameters.supportedROHC_Profiles.profile0x0002=0;
    UE_EUTRA_Capability->pdcp_Parameters.supportedROHC_Profiles.profile0x0003=0;
    UE_EUTRA_Capability->pdcp_Parameters.supportedROHC_Profiles.profile0x0004=0;
    UE_EUTRA_Capability->pdcp_Parameters.supportedROHC_Profiles.profile0x0006=0;
    UE_EUTRA_Capability->pdcp_Parameters.supportedROHC_Profiles.profile0x0101=0;
    UE_EUTRA_Capability->pdcp_Parameters.supportedROHC_Profiles.profile0x0102=0;
    UE_EUTRA_Capability->pdcp_Parameters.supportedROHC_Profiles.profile0x0103=0;
    UE_EUTRA_Capability->pdcp_Parameters.supportedROHC_Profiles.profile0x0104=0;

    UE_EUTRA_Capability->pdcp_Parameters.maxNumberROHC_ContextSessions = &maxNumberROHC_ContextSessions;

    UE_EUTRA_Capability->phyLayerParameters.ue_TxAntennaSelectionSupported = 0;
    UE_EUTRA_Capability->phyLayerParameters.ue_SpecificRefSigsSupported    = 0;
    UE_EUTRA_Capability->rf_Parameters.supportedBandListEUTRA.list.count                          = 0;
    ASN_SEQUENCE_ADD(&UE_EUTRA_Capability->rf_Parameters.supportedBandListEUTRA.list,(void*)&Bandlist[0]);
    ASN_SEQUENCE_ADD(&UE_EUTRA_Capability->rf_Parameters.supportedBandListEUTRA.list,(void*)&Bandlist[1]);
    ASN_SEQUENCE_ADD(&UE_EUTRA_Capability->rf_Parameters.supportedBandListEUTRA.list,(void*)&Bandlist[2]);
    ASN_SEQUENCE_ADD(&UE_EUTRA_Capability->rf_Parameters.supportedBandListEUTRA.list,(void*)&Bandlist[3]);

    ASN_SEQUENCE_ADD(&UE_EUTRA_Capability->measParameters.bandListEUTRA.list,(void*)&BandInfoEUTRA[0]);
    ASN_SEQUENCE_ADD(&UE_EUTRA_Capability->measParameters.bandListEUTRA.list,(void*)&BandInfoEUTRA[1]);
    ASN_SEQUENCE_ADD(&UE_EUTRA_Capability->measParameters.bandListEUTRA.list,(void*)&BandInfoEUTRA[2]);
    ASN_SEQUENCE_ADD(&UE_EUTRA_Capability->measParameters.bandListEUTRA.list,(void*)&BandInfoEUTRA[3]);

    ASN_SEQUENCE_ADD(&UE_EUTRA_Capability->measParameters.bandListEUTRA.list.array[0]->interFreqBandList.list,(void*)&InterFreqBandInfo[0][0]);
    ASN_SEQUENCE_ADD(&UE_EUTRA_Capability->measParameters.bandListEUTRA.list.array[0]->interFreqBandList.list,(void*)&InterFreqBandInfo[0][1]);
    ASN_SEQUENCE_ADD(&UE_EUTRA_Capability->measParameters.bandListEUTRA.list.array[0]->interFreqBandList.list,(void*)&InterFreqBandInfo[0][2]);
    ASN_SEQUENCE_ADD(&UE_EUTRA_Capability->measParameters.bandListEUTRA.list.array[0]->interFreqBandList.list,(void*)&InterFreqBandInfo[0][3]);

    ASN_SEQUENCE_ADD(&UE_EUTRA_Capability->measParameters.bandListEUTRA.list.array[1]->interFreqBandList.list,(void*)&InterFreqBandInfo[1][0]);
    ASN_SEQUENCE_ADD(&UE_EUTRA_Capability->measParameters.bandListEUTRA.list.array[1]->interFreqBandList.list,(void*)&InterFreqBandInfo[1][1]);
    ASN_SEQUENCE_ADD(&UE_EUTRA_Capability->measParameters.bandListEUTRA.list.array[1]->interFreqBandList.list,(void*)&InterFreqBandInfo[1][2]);
    ASN_SEQUENCE_ADD(&UE_EUTRA_Capability->measParameters.bandListEUTRA.list.array[1]->interFreqBandList.list,(void*)&InterFreqBandInfo[1][3]);

    ASN_SEQUENCE_ADD(&UE_EUTRA_Capability->measParameters.bandListEUTRA.list.array[2]->interFreqBandList.list,(void*)&InterFreqBandInfo[2][0]);
    ASN_SEQUENCE_ADD(&UE_EUTRA_Capability->measParameters.bandListEUTRA.list.array[2]->interFreqBandList.list,(void*)&InterFreqBandInfo[2][1]);
    ASN_SEQUENCE_ADD(&UE_EUTRA_Capability->measParameters.bandListEUTRA.list.array[2]->interFreqBandList.list,(void*)&InterFreqBandInfo[2][2]);
    ASN_SEQUENCE_ADD(&UE_EUTRA_Capability->measParameters.bandListEUTRA.list.array[2]->interFreqBandList.list,(void*)&InterFreqBandInfo[2][3]);

    ASN_SEQUENCE_ADD(&UE_EUTRA_Capability->measParameters.bandListEUTRA.list.array[3]->interFreqBandList.list,(void*)&InterFreqBandInfo[3][0]);
    ASN_SEQUENCE_ADD(&UE_EUTRA_Capability->measParameters.bandListEUTRA.list.array[3]->interFreqBandList.list,(void*)&InterFreqBandInfo[3][1]);
    ASN_SEQUENCE_ADD(&UE_EUTRA_Capability->measParameters.bandListEUTRA.list.array[3]->interFreqBandList.list,(void*)&InterFreqBandInfo[3][2]);
    ASN_SEQUENCE_ADD(&UE_EUTRA_Capability->measParameters.bandListEUTRA.list.array[3]->interFreqBandList.list,(void*)&InterFreqBandInfo[3][3]);

    // UE_EUTRA_Capability->measParameters.bandListEUTRA.list.count                         = 0;  // no measurements on other bands
    // UE_EUTRA_Capability->featureGroupIndicators  // null

    // featureGroup is mandatory for CMW tests
    // featureGroup is filled only for usim-test mode
    BIT_STRING_t *bit_string;
    uint32_t     featrG;
    bit_string = CALLOC(1, sizeof(*bit_string));
    featrG     = 0x04000800;
    if(usim_test == 1)
      {
	bit_string->buf         = &featrG;
	bit_string->size        = 4;
	bit_string->bits_unused = 0;
	UE_EUTRA_Capability->featureGroupIndicators = bit_string;
      }

    // UE_EUTRA_Capability->interRAT_Parameters     // null
  } else {

    FILE* f = fopen(UE_EUTRA_Capability_xer_fname, "r");
    assert(f);
    size = fread(UE_EUTRA_Capability_xer, 1, sizeof UE_EUTRA_Capability_xer, f);
    fclose(f);

    if (size == 0 || size == sizeof UE_EUTRA_Capability_xer) {
      LOG_E(RRC,"UE Capabilities XER file %s is too large\n", UE_EUTRA_Capability_xer_fname);
      free( UE_EUTRA_Capability);
      return(NULL);
    }

    dec_rval = xer_decode(0, &asn_DEF_UE_EUTRA_Capability, (void*)UE_EUTRA_Capability, UE_EUTRA_Capability_xer, size);
    assert(dec_rval.code == RC_OK);
  }

  UECapability.UE_EUTRA_Capability = UE_EUTRA_Capability;
#ifdef XER_PRINT
  xer_fprint(stdout,&asn_DEF_UE_EUTRA_Capability,(void *)UE_EUTRA_Capability);
#endif
  enc_rval = uper_encode_to_buffer(&asn_DEF_UE_EUTRA_Capability,
				   (void*)UE_EUTRA_Capability,
				   &UECapability.sdu[0],
				   MAX_UE_CAPABILITY_SIZE);
  AssertFatal (enc_rval.encoded > 0, "ASN1 message encoding failed (%s, %lu)!\n",
	       enc_rval.failed_type->name, enc_rval.encoded);

#if defined(ENABLE_ITTI)
# if defined(DISABLE_XER_SPRINT)
  {
    MessageDef *msg_p;

    msg_p = itti_alloc_new_message (TASK_RRC_UE, RRC_UE_EUTRA_CAPABILITY);
    memcpy (&msg_p->ittiMsg, (void *) UE_EUTRA_Capability, sizeof(RrcUeEutraCapability));

    itti_send_msg_to_task (TASK_UNKNOWN, NB_eNB_INST, msg_p);
  }
# else
  {
    char        message_string[10000];
    size_t      message_string_size;

    if ((message_string_size = xer_sprint(message_string, sizeof(message_string), &asn_DEF_UE_EUTRA_Capability, (void *)UE_EUTRA_Capability)) > 0) {
      MessageDef *msg_p;

      msg_p = itti_alloc_new_message_sized (TASK_RRC_UE, RRC_UE_EUTRA_CAPABILITY, message_string_size + sizeof (IttiMsgText));
      msg_p->ittiMsg.rrc_ue_eutra_capability.size = message_string_size;
      memcpy(&msg_p->ittiMsg.rrc_ue_eutra_capability.text, message_string, message_string_size);

      itti_send_msg_to_task(TASK_UNKNOWN, INSTANCE_DEFAULT, msg_p);
    }
  }
# endif
#endif

  UECapability.sdu_size = (enc_rval.encoded + 7) / 8;
  LOG_I(PHY, "[RRC]UE Capability encoded, %d bytes (%d bits)\n",
	UECapability.sdu_size, enc_rval.encoded + 7);
  {
    char *sdu;
    sdu = malloc (3 * UECapability.sdu_size + 1 /* For '\0' */);

    for (i = 0; i < UECapability.sdu_size; i++) {
      sprintf (&sdu[3 * i], "%02x.", UECapability.sdu[i]);
    }

    LOG_D(PHY, "[RRC]UE Capability encoded, %s\n", sdu);
    free(sdu);
  }

  return(&UECapability);
}
<|MERGE_RESOLUTION|>--- conflicted
+++ resolved
@@ -288,15 +288,12 @@
 }
 
 uint8_t do_SIB1(rrc_eNB_carrier_data_t *carrier,
-        int Mod_id,int CC_id
+		int Mod_id,int CC_id
 #ifdef Rel14
                 , BOOLEAN_t brOption
 #endif
 #if defined(ENABLE_ITTI)
                 , RrcConfigurationReq *configuration
-#endif
-#ifdef Rel14
-		, int br_flag
 #endif
 		)
 {
@@ -307,46 +304,26 @@
   asn_enc_rval_t enc_rval;
   SchedulingInfo_t schedulingInfo;
   SIB_Type_t sib_type;
-<<<<<<< HEAD
+
   uint8_t *buffer;
   BCCH_DL_SCH_Message_t *bcch_message;
   SystemInformationBlockType1_t **sib1;
+  SystemInformationBlockType1_BR_r13_t **sib1_br;
 
 #ifdef Rel14
-  if (br_flag==0) {
-    buffer       = carrier->SIB1;
-    bcch_message = &carrier->siblock1;
-    sib1         = &carrier->sib1;
-  }
-  else {
+  if (brOption) {
     buffer       = carrier->SIB1_BR;
     bcch_message = &carrier->siblock1_BR;
     sib1         = &carrier->sib1_BR;
   }
-#else
-  buffer       = carrier->SIB1;
-  bcch_message = &carrier->siblock1;
-  sib1         = &carrier->sib1;
-#endif  
-=======
-
-  uint8_t *buffer;
-  BCCH_DL_SCH_Message_t *bcch_message  = &carrier->siblock1;
-  SystemInformationBlockType1_BR_r13_t **sib1_br;
-#ifdef Rel14
-  if(brOption)
-  {
-      buffer                      = carrier->SIB1_BR;
-      sib1_br = &carrier->sib1_BR;
-  }
   else
 #endif
-  {
-      buffer                      = carrier->SIB1;
-      sib1_br = &carrier->sib1;
-  }
-  
->>>>>>> 1d8833c7
+    {
+      buffer       = carrier->SIB1;
+      bcch_message = &carrier->siblock1;
+      sib1         = &carrier->sib1;
+    }
+
   memset(bcch_message,0,sizeof(BCCH_DL_SCH_Message_t));
   bcch_message->message.present = BCCH_DL_SCH_MessageType_PR_c1;
   bcch_message->message.choice.c1.present = BCCH_DL_SCH_MessageType__c1_PR_systemInformationBlockType1;
@@ -496,7 +473,7 @@
   (*sib1)->si_WindowLength = SystemInformationBlockType1__si_WindowLength_ms20;
   (*sib1)->systemInfoValueTag = 0;
 
-<<<<<<< HEAD
+
 #ifdef Rel14
   (*sib1)->nonCriticalExtension = calloc(1, sizeof(SystemInformationBlockType1_v890_IEs_t));
 
@@ -518,53 +495,14 @@
   sib1_1130->cellSelectionInfo_v1130 = NULL; // ptr
   sib1_1130->nonCriticalExtension = calloc(1, sizeof(SystemInformationBlockType1_v1250_IEs_t));
   memset(sib1_1130->nonCriticalExtension, 0, sizeof(SystemInformationBlockType1_v1250_IEs_t));
-=======
-	(*sib1_br)->si_WindowLength = SystemInformationBlockType1__si_WindowLength_ms20;
-	(*sib1_br)->systemInfoValueTag = 0;
-    (*sib1_br)->nonCriticalExtension = NULL;
-#ifdef Rel14
-    if(brOption)
-    {
-        (*sib1_br)->nonCriticalExtension = calloc(1, sizeof(SystemInformationBlockType1_v890_IEs_t));
-
-        SystemInformationBlockType1_v890_IEs_t *sib1_br_890 = (*sib1_br)->nonCriticalExtension;
-        sib1_br_890->lateNonCriticalExtension = NULL;
-        sib1_br_890->nonCriticalExtension = calloc(1, sizeof(SystemInformationBlockType1_v920_IEs_t));
-        memset(sib1_br_890->nonCriticalExtension, 0, sizeof(SystemInformationBlockType1_v920_IEs_t));
->>>>>>> 1d8833c7
-
-        SystemInformationBlockType1_v920_IEs_t *sib1_br_920 = (*sib1_br_890).nonCriticalExtension;
-        sib1_br_920->ims_EmergencySupport_r9 = NULL; // ptr
-        sib1_br_920->cellSelectionInfo_v920 = NULL;
-        sib1_br_920->nonCriticalExtension = calloc(1, sizeof(SystemInformationBlockType1_v1130_IEs_t));
-        memset(sib1_br_920->nonCriticalExtension, 0, sizeof(SystemInformationBlockType1_v1130_IEs_t));
-
-<<<<<<< HEAD
+
   ///Rel12
   SystemInformationBlockType1_v1250_IEs_t *sib1_1250 = sib1_1130->nonCriticalExtension;
   sib1_1250->cellAccessRelatedInfo_v1250.category0Allowed_r12 = NULL; // long*
   sib1_1250->cellSelectionInfo_v1250 = NULL;
   sib1_1250->freqBandIndicatorPriority_r12 = 0; // long* // FIXME
   sib1_1250->nonCriticalExtension = NULL;
-=======
-        //////Rel11
-        SystemInformationBlockType1_v1130_IEs_t *sib1_br_1130 = sib1_br_920->nonCriticalExtension;
->>>>>>> 1d8833c7
-
-        sib1_br_1130->tdd_Config_v1130 = NULL; // ptr
-        sib1_br_1130->cellSelectionInfo_v1130 = NULL; // ptr
-        sib1_br_1130->nonCriticalExtension = calloc(1, sizeof(SystemInformationBlockType1_v1250_IEs_t));
-        memset(sib1_br_1130->nonCriticalExtension, 0, sizeof(SystemInformationBlockType1_v1250_IEs_t));
-
-
-        ///Rel12
-        SystemInformationBlockType1_v1250_IEs_t *sib1_br_1250 = sib1_br_1130->nonCriticalExtension;
-        sib1_br_1250->cellAccessRelatedInfo_v1250.category0Allowed_r12 = NULL; // long*
-        sib1_br_1250->cellSelectionInfo_v1250 = NULL;
-        sib1_br_1250->freqBandIndicatorPriority_r12 = 0; // long* // FIXME
-        sib1_br_1250->nonCriticalExtension = NULL;
-
-<<<<<<< HEAD
+
   ////Rel1310
 #if defined(ENABLE_ITTI)
   if (configuration->schedulingInfoSIB1_BR_r13[CC_id] != 0)
@@ -848,292 +786,7 @@
 #endif
 #endif
 
-=======
-	////Rel1310
-    ///
-#if defined(ENABLE_ITTI)
-        if (configuration->schedulingInfoSIB1_BR_r13[CC_id] != 0)
-        {
-            sib1_br_1250->nonCriticalExtension = calloc(1, sizeof(SystemInformationBlockType1_v1310_IEs_t));
-            memset(sib1_br_1250->nonCriticalExtension, 0, sizeof(SystemInformationBlockType1_v1310_IEs_t));
-            SystemInformationBlockType1_v1310_IEs_t *sib1_br_1310 = sib1_br_1250->nonCriticalExtension;
-
-
-            if (configuration->hyperSFN_r13[CC_id])
-            {
-                sib1_br_1310->hyperSFN_r13 = calloc(1, sizeof(BIT_STRING_t)); // type
-                memset(sib1_br_1310->hyperSFN_r13, 0, sizeof(BIT_STRING_t));
-                sib1_br_1310->hyperSFN_r13->buf = calloc(2, sizeof(uint8_t));
-                memmove(sib1_br_1310->hyperSFN_r13->buf, configuration->hyperSFN_r13[CC_id], 2 * sizeof(uint8_t));
-                sib1_br_1310->hyperSFN_r13->size = 2;
-                sib1_br_1310->hyperSFN_r13->bits_unused = 6;
-            }
-            else
-                sib1_br_1310->hyperSFN_r13 = NULL;
-
-            if (configuration->eDRX_Allowed_r13[CC_id])
-            {
-                sib1_br_1310->eDRX_Allowed_r13 = calloc(1, sizeof(long));
-                *sib1_br_1310->eDRX_Allowed_r13 = *configuration->eDRX_Allowed_r13[CC_id];
-            }
-            else
-                sib1_br_1310->eDRX_Allowed_r13 = NULL; // long*
-
-            if (configuration->cellSelectionInfoCE_r13[CC_id])
-            {
-                sib1_br_1310->cellSelectionInfoCE_r13 = calloc(1, sizeof(CellSelectionInfoCE_r13_t));
-                memset(sib1_br_1310->cellSelectionInfoCE_r13, 0, sizeof(CellSelectionInfoCE_r13_t));
-                sib1_br_1310->cellSelectionInfoCE_r13->q_RxLevMinCE_r13 = configuration->q_RxLevMinCE_r13[CC_id]; // (Q_RxLevMin_t) long
-                if (configuration->q_QualMinRSRQ_CE_r13[CC_id])
-                {
-                    sib1_br_1310->cellSelectionInfoCE_r13->q_QualMinRSRQ_CE_r13 = calloc(1, sizeof(long));
-                    *sib1_br_1310->cellSelectionInfoCE_r13->q_QualMinRSRQ_CE_r13 = *configuration->q_QualMinRSRQ_CE_r13[CC_id];
-                }
-                else
-                    sib1_br_1310->cellSelectionInfoCE_r13->q_QualMinRSRQ_CE_r13 = NULL;
-            }
-            else
-                sib1_br_1310->cellSelectionInfoCE_r13 = NULL;
-
-            if (configuration->bandwidthReducedAccessRelatedInfo_r13[CC_id])
-            {
-                sib1_br_1310->bandwidthReducedAccessRelatedInfo_r13
-                    = calloc(1, sizeof(struct SystemInformationBlockType1_v1310_IEs__bandwidthReducedAccessRelatedInfo_r13));
-
-                sib1_br_1310->bandwidthReducedAccessRelatedInfo_r13->si_WindowLength_BR_r13
-                    = configuration->si_WindowLength_BR_r13[CC_id]; // 0
-
-                sib1_br_1310->bandwidthReducedAccessRelatedInfo_r13->si_RepetitionPattern_r13
-                    = configuration->si_RepetitionPattern_r13[CC_id]; // 0
-
-                sib1_br_1310->bandwidthReducedAccessRelatedInfo_r13->schedulingInfoList_BR_r13 = calloc(1, sizeof(SchedulingInfoList_BR_r13_t));
-                SchedulingInfo_BR_r13_t *schedulinginfo_br_13 = calloc(1, sizeof(SchedulingInfo_BR_r13_t));
-                memset(schedulinginfo_br_13, 0, sizeof(SchedulingInfo_BR_r13_t));
-                schedulinginfo_br_13->si_Narrowband_r13 = 1;
-                schedulinginfo_br_13->si_TBS_r13 = SchedulingInfo_BR_r13__si_TBS_r13_b152;
-                ASN_SEQUENCE_ADD(&sib1_br_1310->bandwidthReducedAccessRelatedInfo_r13->schedulingInfoList_BR_r13->list, schedulinginfo_br_13);
-
-                sib1_br_1310->bandwidthReducedAccessRelatedInfo_r13->fdd_DownlinkOrTddSubframeBitmapBR_r13
-                    = calloc(1, sizeof(struct SystemInformationBlockType1_v1310_IEs__bandwidthReducedAccessRelatedInfo_r13__fdd_DownlinkOrTddSubframeBitmapBR_r13));
-                memset(sib1_br_1310->bandwidthReducedAccessRelatedInfo_r13->fdd_DownlinkOrTddSubframeBitmapBR_r13, 0,
-                    sizeof(sizeof(struct SystemInformationBlockType1_v1310_IEs__bandwidthReducedAccessRelatedInfo_r13__fdd_DownlinkOrTddSubframeBitmapBR_r13)));
-
-                if (configuration->bandwidthReducedAccessRelatedInfo_r13[CC_id])
-                {
-                    sib1_br_1310->bandwidthReducedAccessRelatedInfo_r13->fdd_DownlinkOrTddSubframeBitmapBR_r13->present
-                        = SystemInformationBlockType1_v1310_IEs__bandwidthReducedAccessRelatedInfo_r13__fdd_DownlinkOrTddSubframeBitmapBR_r13_PR_subframePattern10_r13;
-
-                    sib1_br_1310->bandwidthReducedAccessRelatedInfo_r13->fdd_DownlinkOrTddSubframeBitmapBR_r13->choice.subframePattern10_r13.buf = calloc(2, sizeof(uint8_t));
-                    memmove(sib1_br_1310->bandwidthReducedAccessRelatedInfo_r13->fdd_DownlinkOrTddSubframeBitmapBR_r13->choice.subframePattern10_r13.buf, &configuration->fdd_DownlinkOrTddSubframeBitmapBR_val_r13[CC_id], 2 * sizeof(uint8_t));
-                    sib1_br_1310->bandwidthReducedAccessRelatedInfo_r13->fdd_DownlinkOrTddSubframeBitmapBR_r13->choice.subframePattern10_r13.size = 2;
-                    sib1_br_1310->bandwidthReducedAccessRelatedInfo_r13->fdd_DownlinkOrTddSubframeBitmapBR_r13->choice.subframePattern10_r13.bits_unused = 6;
-                }
-                else
-                {
-                    sib1_br_1310->bandwidthReducedAccessRelatedInfo_r13->fdd_DownlinkOrTddSubframeBitmapBR_r13->present
-                        = SystemInformationBlockType1_v1310_IEs__bandwidthReducedAccessRelatedInfo_r13__fdd_DownlinkOrTddSubframeBitmapBR_r13_PR_subframePattern10_r13;
-
-                    sib1_br_1310->bandwidthReducedAccessRelatedInfo_r13->fdd_DownlinkOrTddSubframeBitmapBR_r13->choice.subframePattern40_r13.buf = calloc(5, sizeof(uint8_t));
-                    memmove(sib1_br_1310->bandwidthReducedAccessRelatedInfo_r13->fdd_DownlinkOrTddSubframeBitmapBR_r13->choice.subframePattern40_r13.buf, &configuration->fdd_DownlinkOrTddSubframeBitmapBR_val_r13[CC_id], 5 * sizeof(uint8_t));
-                    sib1_br_1310->bandwidthReducedAccessRelatedInfo_r13->fdd_DownlinkOrTddSubframeBitmapBR_r13->choice.subframePattern40_r13.size = 5;
-                    sib1_br_1310->bandwidthReducedAccessRelatedInfo_r13->fdd_DownlinkOrTddSubframeBitmapBR_r13->choice.subframePattern40_r13.bits_unused = 0;
-                }
-
-                sib1_br_1310->bandwidthReducedAccessRelatedInfo_r13->fdd_UplinkSubframeBitmapBR_r13 = calloc(1, sizeof(BIT_STRING_t));
-                memset(sib1_br_1310->bandwidthReducedAccessRelatedInfo_r13->fdd_UplinkSubframeBitmapBR_r13, 0, sizeof(BIT_STRING_t));
-                sib1_br_1310->bandwidthReducedAccessRelatedInfo_r13->fdd_UplinkSubframeBitmapBR_r13->buf = calloc(2, sizeof(uint8_t));
-                memmove(sib1_br_1310->bandwidthReducedAccessRelatedInfo_r13->fdd_UplinkSubframeBitmapBR_r13->buf, &configuration->fdd_UplinkSubframeBitmapBR_r13[CC_id],
-                    2 * sizeof(uint8_t));
-                sib1_br_1310->bandwidthReducedAccessRelatedInfo_r13->fdd_UplinkSubframeBitmapBR_r13->size = 2;
-                sib1_br_1310->bandwidthReducedAccessRelatedInfo_r13->fdd_UplinkSubframeBitmapBR_r13->bits_unused = 6;
-
-
-                sib1_br_1310->bandwidthReducedAccessRelatedInfo_r13->startSymbolBR_r13 = configuration->startSymbolBR_r13[CC_id];
-
-                sib1_br_1310->bandwidthReducedAccessRelatedInfo_r13->si_HoppingConfigCommon_r13 = configuration->si_HoppingConfigCommon_r13[CC_id];
-
-                if (configuration->si_ValidityTime_r13[CC_id])
-                {
-                    sib1_br_1310->bandwidthReducedAccessRelatedInfo_r13->si_ValidityTime_r13 = calloc(1, sizeof(long));
-                    memset(sib1_br_1310->bandwidthReducedAccessRelatedInfo_r13->si_ValidityTime_r13, 0, sizeof(long));
-                    *sib1_br_1310->bandwidthReducedAccessRelatedInfo_r13->si_ValidityTime_r13 = *configuration->si_ValidityTime_r13[CC_id];
-                }
-                else
-                    sib1_br_1310->bandwidthReducedAccessRelatedInfo_r13->si_ValidityTime_r13 = NULL;
-
-                sib1_br_1310->bandwidthReducedAccessRelatedInfo_r13->systemInfoValueTagList_r13 = calloc(1, sizeof(SystemInfoValueTagList_r13_t));
-                SystemInfoValueTagSI_r13_t systemInfoValueTagSi_r13 = 0;
-                ASN_SEQUENCE_ADD(&sib1_br_1310->bandwidthReducedAccessRelatedInfo_r13->systemInfoValueTagList_r13->list, &systemInfoValueTagSi_r13);
-            }
-            else
-                sib1_br_1310->bandwidthReducedAccessRelatedInfo_r13 = NULL;
-
-            sib1_br_1310->nonCriticalExtension = calloc(1, sizeof(SystemInformationBlockType1_v1320_IEs_t));
-            memset(sib1_br_1310->nonCriticalExtension, 0, sizeof(SystemInformationBlockType1_v1320_IEs_t));
-
-            /////Rel1320
-            SystemInformationBlockType1_v1320_IEs_t *sib1_br_1320 = sib1_br_1310->nonCriticalExtension;
-
-
-
-            if (configuration->freqHoppingParametersDL_r13[CC_id])
-            {
-                sib1_br_1320->freqHoppingParametersDL_r13 = calloc(1, sizeof(struct SystemInformationBlockType1_v1320_IEs__freqHoppingParametersDL_r13));
-                memset(sib1_br_1320->freqHoppingParametersDL_r13, 0, sizeof(struct SystemInformationBlockType1_v1320_IEs__freqHoppingParametersDL_r13));
-
-
-                if (configuration->mpdcch_pdsch_HoppingNB_r13[CC_id])
-                {
-                    sib1_br_1320->freqHoppingParametersDL_r13->mpdcch_pdsch_HoppingNB_r13 = calloc(1, sizeof(long));
-                    *sib1_br_1320->freqHoppingParametersDL_r13->mpdcch_pdsch_HoppingNB_r13 = *configuration->mpdcch_pdsch_HoppingNB_r13[CC_id];
-                }
-                else
-                    sib1_br_1320->freqHoppingParametersDL_r13->mpdcch_pdsch_HoppingNB_r13 = NULL;
-
-                sib1_br_1320->freqHoppingParametersDL_r13->interval_DLHoppingConfigCommonModeA_r13 = calloc(1, sizeof(struct SystemInformationBlockType1_v1320_IEs__freqHoppingParametersDL_r13__interval_DLHoppingConfigCommonModeA_r13));
-                memset(sib1_br_1320->freqHoppingParametersDL_r13->interval_DLHoppingConfigCommonModeA_r13, 0, sizeof(struct SystemInformationBlockType1_v1320_IEs__freqHoppingParametersDL_r13__interval_DLHoppingConfigCommonModeA_r13));
-
-                if (configuration->interval_DLHoppingConfigCommonModeA_r13[CC_id])
-                {
-                    sib1_br_1320->freqHoppingParametersDL_r13->interval_DLHoppingConfigCommonModeA_r13->present = SystemInformationBlockType1_v1320_IEs__freqHoppingParametersDL_r13__interval_DLHoppingConfigCommonModeA_r13_PR_interval_FDD_r13;
-                    sib1_br_1320->freqHoppingParametersDL_r13->interval_DLHoppingConfigCommonModeA_r13->choice.interval_FDD_r13 = configuration->interval_DLHoppingConfigCommonModeA_r13_val[CC_id];
-                }
-                else
-                {
-                    sib1_br_1320->freqHoppingParametersDL_r13->interval_DLHoppingConfigCommonModeA_r13->present = SystemInformationBlockType1_v1320_IEs__freqHoppingParametersDL_r13__interval_DLHoppingConfigCommonModeA_r13_PR_interval_TDD_r13;
-                    sib1_br_1320->freqHoppingParametersDL_r13->interval_DLHoppingConfigCommonModeA_r13->choice.interval_TDD_r13 = configuration->interval_DLHoppingConfigCommonModeA_r13_val[CC_id];
-                }
-
-                sib1_br_1320->freqHoppingParametersDL_r13->interval_DLHoppingConfigCommonModeB_r13 = calloc(1, sizeof(struct SystemInformationBlockType1_v1320_IEs__freqHoppingParametersDL_r13__interval_DLHoppingConfigCommonModeB_r13));
-                memset(sib1_br_1320->freqHoppingParametersDL_r13->interval_DLHoppingConfigCommonModeB_r13, 0, sizeof(struct SystemInformationBlockType1_v1320_IEs__freqHoppingParametersDL_r13__interval_DLHoppingConfigCommonModeB_r13));
-
-                if (configuration->interval_DLHoppingConfigCommonModeB_r13[CC_id])
-                {
-                    sib1_br_1320->freqHoppingParametersDL_r13->interval_DLHoppingConfigCommonModeB_r13->present = SystemInformationBlockType1_v1320_IEs__freqHoppingParametersDL_r13__interval_DLHoppingConfigCommonModeB_r13_PR_interval_FDD_r13;
-                    sib1_br_1320->freqHoppingParametersDL_r13->interval_DLHoppingConfigCommonModeB_r13->choice.interval_FDD_r13 = configuration->interval_DLHoppingConfigCommonModeB_r13_val[CC_id];
-
-                }
-                else
-                {
-                    sib1_br_1320->freqHoppingParametersDL_r13->interval_DLHoppingConfigCommonModeB_r13->present = SystemInformationBlockType1_v1320_IEs__freqHoppingParametersDL_r13__interval_DLHoppingConfigCommonModeB_r13_PR_interval_TDD_r13;
-                    sib1_br_1320->freqHoppingParametersDL_r13->interval_DLHoppingConfigCommonModeB_r13->choice.interval_TDD_r13 = configuration->interval_DLHoppingConfigCommonModeB_r13_val[CC_id];
-                }
-
-                if (configuration->mpdcch_pdsch_HoppingOffset_r13[CC_id])
-                {
-
-                    sib1_br_1320->freqHoppingParametersDL_r13->mpdcch_pdsch_HoppingOffset_r13 = calloc(1, sizeof(long));
-                    *sib1_br_1320->freqHoppingParametersDL_r13->mpdcch_pdsch_HoppingOffset_r13 = *configuration->mpdcch_pdsch_HoppingOffset_r13[CC_id];
-                }
-                else
-                    sib1_br_1320->freqHoppingParametersDL_r13->mpdcch_pdsch_HoppingOffset_r13 = NULL;
-
-            }
-            else
-                sib1_br_1320->freqHoppingParametersDL_r13 = NULL;
-
-            sib1_br_1320->nonCriticalExtension = NULL;
-        }
-#else
-      sib1_br_1250->nonCriticalExtension = calloc(1, sizeof(SystemInformationBlockType1_v1310_IEs_t));
-      memset(sib1_br_1250->nonCriticalExtension, 0, sizeof(SystemInformationBlockType1_v1310_IEs_t));
-      SystemInformationBlockType1_v1310_IEs_t *sib1_br_1310 = sib1_br_1250->nonCriticalExtension;
-
-      sib1_br_1310->hyperSFN_r13 = calloc(1, sizeof(BIT_STRING_t)); // type
-      memset(sib1_br_1310->hyperSFN_r13, 0, sizeof(BIT_STRING_t));
-      sib1_br_1310->hyperSFN_r13->buf = calloc(2, sizeof(uint8_t));
-      memset(sib1_br_1310->hyperSFN_r13->buf, 0, 2*sizeof(uint8_t));
-      sib1_br_1310->hyperSFN_r13->size = 2;
-      sib1_br_1310->hyperSFN_r13->bits_unused = 6;
-
-      sib1_br_1310->eDRX_Allowed_r13 = NULL; // long*
-      sib1_br_1310->cellSelectionInfoCE_r13 = calloc(1, sizeof(CellSelectionInfoCE_r13_t));
-      memset(sib1_br_1310->cellSelectionInfoCE_r13, 0, sizeof(CellSelectionInfoCE_r13_t));
-      sib1_br_1310->cellSelectionInfoCE_r13->q_RxLevMinCE_r13 = -70; // (Q_RxLevMin_t) long
-      sib1_br_1310->cellSelectionInfoCE_r13->q_QualMinRSRQ_CE_r13 = NULL; // (Q_RxLevMin_t) *long
-
-      sib1_br_1310->bandwidthReducedAccessRelatedInfo_r13
-              = calloc(1, sizeof(struct SystemInformationBlockType1_v1310_IEs__bandwidthReducedAccessRelatedInfo_r13));
-
-      sib1_br_1310->bandwidthReducedAccessRelatedInfo_r13->si_WindowLength_BR_r13
-              = SystemInformationBlockType1_v1310_IEs__bandwidthReducedAccessRelatedInfo_r13__si_WindowLength_BR_r13_ms20; // 0
-
-
-      sib1_br_1310->bandwidthReducedAccessRelatedInfo_r13->si_RepetitionPattern_r13
-              = SystemInformationBlockType1_v1310_IEs__bandwidthReducedAccessRelatedInfo_r13__si_RepetitionPattern_r13_everyRF; // 0
-
-      sib1_br_1310->bandwidthReducedAccessRelatedInfo_r13->schedulingInfoList_BR_r13 = calloc(1, sizeof(SchedulingInfoList_BR_r13_t));
-      SchedulingInfo_BR_r13_t *schedulinginfo_br_13 = calloc(1, sizeof(SchedulingInfo_BR_r13_t));
-      memset(schedulinginfo_br_13, 0, sizeof(SchedulingInfo_BR_r13_t));
-      schedulinginfo_br_13->si_Narrowband_r13 = 1;
-      schedulinginfo_br_13->si_TBS_r13 = SchedulingInfo_BR_r13__si_TBS_r13_b152;
-      ASN_SEQUENCE_ADD(&sib1_br_1310->bandwidthReducedAccessRelatedInfo_r13->schedulingInfoList_BR_r13->list, schedulinginfo_br_13);
-
-      sib1_br_1310->bandwidthReducedAccessRelatedInfo_r13->fdd_DownlinkOrTddSubframeBitmapBR_r13
-              = calloc(1, sizeof(struct SystemInformationBlockType1_v1310_IEs__bandwidthReducedAccessRelatedInfo_r13__fdd_DownlinkOrTddSubframeBitmapBR_r13));
-      memset(sib1_br_1310->bandwidthReducedAccessRelatedInfo_r13->fdd_DownlinkOrTddSubframeBitmapBR_r13, 0,
-             sizeof(sizeof(struct SystemInformationBlockType1_v1310_IEs__bandwidthReducedAccessRelatedInfo_r13__fdd_DownlinkOrTddSubframeBitmapBR_r13)));
-
-      sib1_br_1310->bandwidthReducedAccessRelatedInfo_r13->fdd_DownlinkOrTddSubframeBitmapBR_r13->present
-              = SystemInformationBlockType1_v1310_IEs__bandwidthReducedAccessRelatedInfo_r13__fdd_DownlinkOrTddSubframeBitmapBR_r13_PR_subframePattern10_r13;
-      sib1_br_1310->bandwidthReducedAccessRelatedInfo_r13->fdd_DownlinkOrTddSubframeBitmapBR_r13->choice.subframePattern10_r13.buf = calloc(2, sizeof(uint8_t));
-      memset(sib1_br_1310->bandwidthReducedAccessRelatedInfo_r13->fdd_DownlinkOrTddSubframeBitmapBR_r13->choice.subframePattern10_r13.buf, 0, 2 * sizeof(uint8_t));
-      sib1_br_1310->bandwidthReducedAccessRelatedInfo_r13->fdd_DownlinkOrTddSubframeBitmapBR_r13->choice.subframePattern10_r13.size = 2;
-      sib1_br_1310->bandwidthReducedAccessRelatedInfo_r13->fdd_DownlinkOrTddSubframeBitmapBR_r13->choice.subframePattern10_r13.bits_unused = 6;
-
-      sib1_br_1310->bandwidthReducedAccessRelatedInfo_r13->fdd_UplinkSubframeBitmapBR_r13 = calloc(1, sizeof(BIT_STRING_t));
-      memset(sib1_br_1310->bandwidthReducedAccessRelatedInfo_r13->fdd_UplinkSubframeBitmapBR_r13, 0, sizeof(BIT_STRING_t));
-      sib1_br_1310->bandwidthReducedAccessRelatedInfo_r13->fdd_UplinkSubframeBitmapBR_r13->buf = calloc(2, sizeof(uint8_t));
-      memset(sib1_br_1310->bandwidthReducedAccessRelatedInfo_r13->fdd_UplinkSubframeBitmapBR_r13->buf, 0,
-             2 * sizeof(uint8_t));
-      sib1_br_1310->bandwidthReducedAccessRelatedInfo_r13->fdd_UplinkSubframeBitmapBR_r13->size = 2;
-      sib1_br_1310->bandwidthReducedAccessRelatedInfo_r13->fdd_UplinkSubframeBitmapBR_r13->bits_unused = 6;
-      sib1_br_1310->bandwidthReducedAccessRelatedInfo_r13->startSymbolBR_r13 = 1;
-      sib1_br_1310->bandwidthReducedAccessRelatedInfo_r13->si_HoppingConfigCommon_r13
-              = SystemInformationBlockType1_v1310_IEs__bandwidthReducedAccessRelatedInfo_r13__si_HoppingConfigCommon_r13_on;
-
-      sib1_br_1310->bandwidthReducedAccessRelatedInfo_r13->si_ValidityTime_r13 = calloc(1, sizeof(long));
-      memset(sib1_br_1310->bandwidthReducedAccessRelatedInfo_r13->si_ValidityTime_r13, 0, sizeof(long));
-      *sib1_br_1310->bandwidthReducedAccessRelatedInfo_r13->si_ValidityTime_r13
-              = SystemInformationBlockType1_v1310_IEs__bandwidthReducedAccessRelatedInfo_r13__si_ValidityTime_r13_true;
-
-
-      sib1_br_1310->bandwidthReducedAccessRelatedInfo_r13->systemInfoValueTagList_r13 = calloc(1, sizeof(SystemInfoValueTagList_r13_t));
-      SystemInfoValueTagSI_r13_t systemInfoValueTagSi_r13 = 0;
-      ASN_SEQUENCE_ADD(&sib1_br_1310->bandwidthReducedAccessRelatedInfo_r13->systemInfoValueTagList_r13->list, &systemInfoValueTagSi_r13);
-
-      sib1_br_1310->nonCriticalExtension = calloc(1, sizeof(SystemInformationBlockType1_v1320_IEs_t));
-      memset(sib1_br_1310->nonCriticalExtension, 0, sizeof(SystemInformationBlockType1_v1320_IEs_t));
-
-      /////Rel1320
-      SystemInformationBlockType1_v1320_IEs_t *sib1_br_1320 = sib1_br_1310->nonCriticalExtension;
-      sib1_br_1320->freqHoppingParametersDL_r13 = calloc(1, sizeof(struct SystemInformationBlockType1_v1320_IEs__freqHoppingParametersDL_r13));
-      memset(sib1_br_1320->freqHoppingParametersDL_r13, 0, sizeof(struct SystemInformationBlockType1_v1320_IEs__freqHoppingParametersDL_r13));
-
-      sib1_br_1320->freqHoppingParametersDL_r13->mpdcch_pdsch_HoppingNB_r13 = calloc(1, sizeof(long));
-      *sib1_br_1320->freqHoppingParametersDL_r13->mpdcch_pdsch_HoppingNB_r13 = SystemInformationBlockType1_v1320_IEs__freqHoppingParametersDL_r13__mpdcch_pdsch_HoppingNB_r13_nb2;
-
-
-      sib1_br_1320->freqHoppingParametersDL_r13->interval_DLHoppingConfigCommonModeA_r13 = calloc(1, sizeof(struct SystemInformationBlockType1_v1320_IEs__freqHoppingParametersDL_r13__interval_DLHoppingConfigCommonModeA_r13));
-      memset(sib1_br_1320->freqHoppingParametersDL_r13->interval_DLHoppingConfigCommonModeA_r13, 0, sizeof(struct SystemInformationBlockType1_v1320_IEs__freqHoppingParametersDL_r13__interval_DLHoppingConfigCommonModeA_r13));
-      sib1_br_1320->freqHoppingParametersDL_r13->interval_DLHoppingConfigCommonModeA_r13->present = SystemInformationBlockType1_v1320_IEs__freqHoppingParametersDL_r13__interval_DLHoppingConfigCommonModeA_r13_PR_interval_FDD_r13;
-      sib1_br_1320->freqHoppingParametersDL_r13->interval_DLHoppingConfigCommonModeA_r13->choice.interval_FDD_r13 = SystemInformationBlockType1_v1320_IEs__freqHoppingParametersDL_r13__interval_DLHoppingConfigCommonModeA_r13__interval_FDD_r13_int1;
-
-      sib1_br_1320->freqHoppingParametersDL_r13->interval_DLHoppingConfigCommonModeB_r13 = calloc(1, sizeof(struct SystemInformationBlockType1_v1320_IEs__freqHoppingParametersDL_r13__interval_DLHoppingConfigCommonModeB_r13));
-      memset(sib1_br_1320->freqHoppingParametersDL_r13->interval_DLHoppingConfigCommonModeB_r13, 0, sizeof(struct SystemInformationBlockType1_v1320_IEs__freqHoppingParametersDL_r13__interval_DLHoppingConfigCommonModeB_r13));
-      sib1_br_1320->freqHoppingParametersDL_r13->interval_DLHoppingConfigCommonModeB_r13->present = SystemInformationBlockType1_v1320_IEs__freqHoppingParametersDL_r13__interval_DLHoppingConfigCommonModeB_r13_PR_interval_FDD_r13;
-      sib1_br_1320->freqHoppingParametersDL_r13->interval_DLHoppingConfigCommonModeB_r13->choice.interval_FDD_r13 = SystemInformationBlockType1_v1320_IEs__freqHoppingParametersDL_r13__interval_DLHoppingConfigCommonModeB_r13__interval_FDD_r13_int2;
-
-
-      sib1_br_1320->freqHoppingParametersDL_r13->mpdcch_pdsch_HoppingOffset_r13 = calloc(1, sizeof(long));
-      *sib1_br_1320->freqHoppingParametersDL_r13->mpdcch_pdsch_HoppingOffset_r13 = 1;
-
-      sib1_br_1320->nonCriticalExtension = NULL;
-
-#endif // ITTI ENABLED
-  }
-#endif // Rel14
->>>>>>> 1d8833c7
+
 #ifdef XER_PRINT
   xer_fprint(stdout, &asn_DEF_BCCH_DL_SCH_Message, (void*)bcch_message);
 #endif
@@ -1176,12 +829,13 @@
 uint8_t do_SIB23(uint8_t Mod_id,
 
 		 int CC_id
+#ifdef Rel14
+		 , BOOLEAN_t brOption
+#endif
 #if defined(ENABLE_ITTI)
 		 , RrcConfigurationReq *configuration
 #endif
-#ifdef Rel14
-		 , int br_flag
-#endif
+
 		 )
 {
   struct SystemInformation_r8_IEs__sib_TypeAndInfo__Member *sib2_part,*sib3_part;
@@ -1199,21 +853,19 @@
   SystemInformationBlockType2_t **sib2;
   RadioResourceConfig           *rrconfig;
 #ifdef Rel14
-  if (br_flag == 0) {
-    buffer   = RC.rrc[Mod_id]->carrier[CC_id].SIB23;
-    sib2     = &RC.rrc[Mod_id]->carrier[CC_id].sib2;
-    rrconfig = &configuration->radioresourceconfig[CC_id];
-  }
-  else {
+  if (brOption) {
     buffer   = RC.rrc[Mod_id]->carrier[CC_id].SIB23_BR;
     sib2     = &RC.rrc[Mod_id]->carrier[CC_id].sib2_BR;
     rrconfig = &configuration->radioresourceconfig_BR[CC_id];
   }
-#else
-  buffer   = RC.rrc[Mod_id]->carrier[CC_id].SIB23;
-  sib2     = &RC.rrc[Mod_id]->carrier[CC_id].sib2;
-  rrconfig = &configuration->radioresourceconfig[CC_id];
-#endif
+  else
+#endif
+    {
+      buffer   = RC.rrc[Mod_id]->carrier[CC_id].SIB23;
+      sib2     = &RC.rrc[Mod_id]->carrier[CC_id].sib2;
+      rrconfig = &configuration->radioresourceconfig[CC_id];
+    }
+    
   SystemInformationBlockType3_t       **sib3        = &RC.rrc[Mod_id]->carrier[CC_id].sib3;
 #if defined(Rel10) || defined(Rel14)
   SystemInformationBlockType13_r9_t   **sib13       = &RC.rrc[Mod_id]->carrier[CC_id].sib13;
@@ -1304,20 +956,12 @@
   (*sib2)->radioResourceConfigCommon.rach_ConfigCommon.ext1 = calloc(1, sizeof(struct RACH_ConfigCommon__ext1));
   memset((*sib2)->radioResourceConfigCommon.rach_ConfigCommon.ext1, 0, sizeof(struct RACH_ConfigCommon__ext1));
 
-<<<<<<< HEAD
+
   if (rrconfig->rach_maxHARQ_Msg3Tx)
     {
       (*sib2)->radioResourceConfigCommon.rach_ConfigCommon.ext1->preambleTransMax_CE_r13 = calloc(1, sizeof(PreambleTransMax_t));
       *(*sib2)->radioResourceConfigCommon.rach_ConfigCommon.ext1->preambleTransMax_CE_r13 = rrconfig->rach_maxHARQ_Msg3Tx; // to be re-initialized when we find the enum
     }
-=======
-  if (configuration->rach_maxHARQ_Msg3Tx[CC_id])
-  {
-      (*sib2_br)->radioResourceConfigCommon.rach_ConfigCommon.ext1->preambleTransMax_CE_r13 = calloc(1, sizeof(PreambleTransMax_t));
-      *(*sib2_br)->radioResourceConfigCommon.rach_ConfigCommon.ext1->preambleTransMax_CE_r13 = *configuration->preambleTransMax_CE_r13[CC_id]; // to be re-initialized when we find the enum
-      printf("[KOGO][DEBUGGING]: preamble trans max: %ld\n", *(*sib2_br)->radioResourceConfigCommon.rach_ConfigCommon.ext1->preambleTransMax_CE_r13);
-  }
->>>>>>> 1d8833c7
   else
     (*sib2)->radioResourceConfigCommon.rach_ConfigCommon.ext1->preambleTransMax_CE_r13 = NULL;
 
@@ -1463,7 +1107,7 @@
 
       (*sib2)->radioResourceConfigCommon.ext4->prach_ConfigCommon_v1310->mpdcch_startSF_CSS_RA_r13 = NULL;
 
-<<<<<<< HEAD
+
       if (rrconfig->mpdcch_startSF_CSS_RA_r13)
 	{
 	  (*sib2)->radioResourceConfigCommon.ext4->prach_ConfigCommon_v1310->mpdcch_startSF_CSS_RA_r13 = calloc(1, sizeof(struct PRACH_ConfigSIB_v1310__mpdcch_startSF_CSS_RA_r13));
@@ -1480,25 +1124,6 @@
 	      (*sib2)->radioResourceConfigCommon.ext4->prach_ConfigCommon_v1310->mpdcch_startSF_CSS_RA_r13->choice.tdd_r13 = rrconfig->mpdcch_startSF_CSS_RA_r13_val;
 	    }
 	}
-=======
-      if (configuration->mpdcch_startSF_CSS_RA_r13[CC_id])
-      {
-          (*sib2_br)->radioResourceConfigCommon.ext4->prach_ConfigCommon_v1310->mpdcch_startSF_CSS_RA_r13 = calloc(1, sizeof(struct PRACH_ConfigSIB_v1310__mpdcch_startSF_CSS_RA_r13));
-          memset((*sib2_br)->radioResourceConfigCommon.ext4->prach_ConfigCommon_v1310->mpdcch_startSF_CSS_RA_r13, 0, sizeof(struct PRACH_ConfigSIB_v1310__mpdcch_startSF_CSS_RA_r13));
-
-          if (*configuration->mpdcch_startSF_CSS_RA_r13[CC_id])
-          {
-              (*sib2_br)->radioResourceConfigCommon.ext4->prach_ConfigCommon_v1310->mpdcch_startSF_CSS_RA_r13->present = PRACH_ConfigSIB_v1310__mpdcch_startSF_CSS_RA_r13_PR_fdd_r13;
-              (*sib2_br)->radioResourceConfigCommon.ext4->prach_ConfigCommon_v1310->mpdcch_startSF_CSS_RA_r13->choice.fdd_r13 = configuration->mpdcch_startSF_CSS_RA_r13_val[CC_id];
-              printf("[KOGO][DEBUGGING]: mpdcch start SF RA r13 val: %ld\n", (*sib2_br)->radioResourceConfigCommon.ext4->prach_ConfigCommon_v1310->mpdcch_startSF_CSS_RA_r13->choice.fdd_r13);
-          }
-          else
-          {
-              (*sib2_br)->radioResourceConfigCommon.ext4->prach_ConfigCommon_v1310->mpdcch_startSF_CSS_RA_r13->present = PRACH_ConfigSIB_v1310__mpdcch_startSF_CSS_RA_r13_PR_tdd_r13;
-              (*sib2_br)->radioResourceConfigCommon.ext4->prach_ConfigCommon_v1310->mpdcch_startSF_CSS_RA_r13->choice.tdd_r13 = configuration->mpdcch_startSF_CSS_RA_r13_val[CC_id];
-          }
-      }
->>>>>>> 1d8833c7
 
       if (rrconfig->prach_HoppingOffset_r13)
 	{
