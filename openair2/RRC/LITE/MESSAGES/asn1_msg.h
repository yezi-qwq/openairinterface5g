/*
 * Licensed to the OpenAirInterface (OAI) Software Alliance under one or more
 * contributor license agreements.  See the NOTICE file distributed with
 * this work for additional information regarding copyright ownership.
 * The OpenAirInterface Software Alliance licenses this file to You under
 * the OAI Public License, Version 1.0  (the "License"); you may not use this file
 * except in compliance with the License.
 * You may obtain a copy of the License at
 *
 *      http://www.openairinterface.org/?page_id=698
 *
 * Unless required by applicable law or agreed to in writing, software
 * distributed under the License is distributed on an "AS IS" BASIS,
 * WITHOUT WARRANTIES OR CONDITIONS OF ANY KIND, either express or implied.
 * See the License for the specific language governing permissions and
 * limitations under the License.
 *-------------------------------------------------------------------------------
 * For more information about the OpenAirInterface (OAI) Software Alliance:
 *      contact@openairinterface.org
 */

/*! \file asn1_msg.h
* \brief primitives to build the asn1 messages
* \author Raymond Knopp and Navid Nikaein
* \date 2011
* \version 1.0
* \company Eurecom
* \email: raymond.knopp@eurecom.fr and  navid.nikaein@eurecom.fr
*/

#ifdef USER_MODE
#include <stdio.h>
#include <sys/types.h>
#include <stdlib.h> /* for atoi(3) */
#include <unistd.h> /* for getopt(3) */
#include <string.h> /* for strerror(3) */
#include <sysexits.h> /* for EX_* exit codes */
#include <errno.h>  /* for errno */
#else
#include <linux/module.h>  /* Needed by all modules */
#endif

#include <asn_application.h>
#include <asn_internal.h> /* for _ASN_DEFAULT_STACK_MAX */

#include "RRC/LITE/defs.h"

/*
 * The variant of the above function which dumps the BASIC-XER (XER_F_BASIC)
 * output into the chosen string buffer.
 * RETURN VALUES:
 *       0: The structure is printed.
 *      -1: Problem printing the structure.
 * WARNING: No sensible errno value is returned.
 */
int xer_sprint(char *string, size_t string_size, struct asn_TYPE_descriptor_s *td, void *sptr);

uint16_t get_adjacent_cell_id(uint8_t Mod_id,uint8_t index);

uint8_t get_adjacent_cell_mod_id(uint16_t phyCellId);

/**
\brief Generate configuration for SIB1 (eNB).
@param carrier pointer to Carrier information
@param N_RB_DL Number of downlink PRBs
@param phich_Resource PHICH resoure parameter
@param phich_duration PHICH duration parameter
@param frame radio frame number
@return size of encoded bit stream in bytes*/
uint8_t do_MIB(rrc_eNB_carrier_data_t *carrier, uint32_t N_RB_DL, uint32_t phich_Resource, uint32_t phich_duration, uint32_t frame, uint32_t schedulingInfoSIB1);

/**
\brief Generate configuration for SIB1 (eNB).
@param carrier pointer to Carrier information
@param Mod_id Instance of eNB
@param Component carrier Component carrier to configure
@param configuration Pointer Configuration Request structure  
@param br_flag Do for BL/CE UE configuration
@return size of encoded bit stream in bytes*/

<<<<<<< HEAD
uint8_t do_SIB1(rrc_eNB_carrier_data_t *carrier,int Mod_id,int CC_id 
#if defined(ENABLE_ITTI)
		,RrcConfigurationReq *configuration
#endif
#ifdef Rel14
		,int br_flag
#endif
		);
=======
uint8_t do_SIB1(rrc_eNB_carrier_data_t *carrier,int Mod_id,int CC_id
#ifdef Rel14
                , BOOLEAN_t brOption
#endif
#if defined(ENABLE_ITTI)
                ,RrcConfigurationReq *configuration
#endif
               );
>>>>>>> 1d8833c7

/**
\brief Generate a default configuration for SIB2/SIB3 in one System Information PDU (eNB).
@param Mod_id Index of eNB (used to derive some parameters)
@param buffer Pointer to PER-encoded ASN.1 description of SI PDU
@param systemInformation Pointer to asn1c C representation of SI PDU
@param sib2 Pointer (returned) to sib2 component withing SI PDU
@param sib3 Pointer (returned) to sib3 component withing SI PDU
@param sib13 Pointer (returned) to sib13 component withing SI PDU
@param MBMS_flag Indicates presence of MBMS system information (when 1)
@return size of encoded bit stream in bytes*/

uint8_t do_SIB23(uint8_t Mod_id,
                 int CC_id
#if defined(ENABLE_ITTI)
                 , RrcConfigurationReq *configuration
#endif
#ifdef Rel14
		 , int br_flag
#endif
                );

/**
\brief Generate an RRCConnectionRequest UL-CCCH-Message (UE) based on random string or S-TMSI.  This
routine only generates an mo-data establishment cause.
@param buffer Pointer to PER-encoded ASN.1 description of UL-DCCH-Message PDU
@param rv 5 byte random string or S-TMSI
@returns Size of encoded bit stream in bytes*/

uint8_t do_RRCConnectionRequest(uint8_t Mod_id, uint8_t *buffer,uint8_t *rv);

/** \brief Generate an RRCConnectionSetupComplete UL-DCCH-Message (UE)
@param buffer Pointer to PER-encoded ASN.1 description of UL-DCCH-Message PDU
@returns Size of encoded bit stream in bytes*/
uint8_t do_RRCConnectionSetupComplete(uint8_t Mod_id, uint8_t* buffer, const uint8_t Transaction_id, const int dedicatedInfoNASLength,
                                      const char* dedicatedInfoNAS);

/** \brief Generate an RRCConnectionReconfigurationComplete UL-DCCH-Message (UE)
@param buffer Pointer to PER-encoded ASN.1 description of UL-DCCH-Message PDU
@returns Size of encoded bit stream in bytes*/
uint8_t
do_RRCConnectionReconfigurationComplete(
  const protocol_ctxt_t* const ctxt_pP,
  uint8_t* buffer,
  const uint8_t Transaction_id
);

/**
\brief Generate an RRCConnectionSetup DL-CCCH-Message (eNB).  This routine configures SRB_ToAddMod (SRB1/SRB2) and
PhysicalConfigDedicated IEs.  The latter does not enable periodic CQI reporting (PUCCH format 2/2a/2b) or SRS.
@param ctxt_pP Running context
@param ue_context_pP UE context
@param CC_id         Component Carrier ID
@param buffer Pointer to PER-encoded ASN.1 description of DL-CCCH-Message PDU
@param transmission_mode Transmission mode for UE (1-9)
@param UE_id UE index for this message
@param Transaction_id Transaction_ID for this message
@param SRB_configList Pointer (returned) to SRB1_config/SRB2_config(later) IEs for this UE
@param physicalConfigDedicated Pointer (returned) to PhysicalConfigDedicated IE for this UE
@returns Size of encoded bit stream in bytes*/
uint8_t
do_RRCConnectionSetup(
  const protocol_ctxt_t*     const ctxt_pP,
  rrc_eNB_ue_context_t*      const ue_context_pP,
  int                              CC_id,
  uint8_t*                   const buffer,
  const uint8_t                    transmission_mode,
  const uint8_t                    Transaction_id,
  SRB_ToAddModList_t**             SRB_configList,
  struct PhysicalConfigDedicated** physicalConfigDedicated
);

/**
\brief Generate an RRCConnectionReconfiguration DL-DCCH-Message (eNB).  This routine configures SRBToAddMod (SRB2) and one DRBToAddMod
(DRB3).  PhysicalConfigDedicated is not updated.
@param ctxt_pP Running context
@param buffer Pointer to PER-encoded ASN.1 description of DL-CCCH-Message PDU
@param Transaction_id Transaction_ID for this message
@param SRB_list Pointer to SRB List to be added/modified (NULL if no additions/modifications)
@param DRB_list Pointer to DRB List to be added/modified (NULL if no additions/modifications)
@param DRB_list2 Pointer to DRB List to be released      (NULL if none to be released)
@param sps_Config Pointer to sps_Config to be modified (NULL if no modifications, or default if initial configuration)
@param physicalConfigDedicated Pointer to PhysicalConfigDedicated to be modified (NULL if no modifications)
@param MeasObj_list Pointer to MeasObj List to be added/modified (NULL if no additions/modifications)
@param ReportConfig_list Pointer to ReportConfig List (NULL if no additions/modifications)
@param QuantityConfig Pointer to QuantityConfig to be modified (NULL if no modifications)
@param MeasId_list Pointer to MeasID List (NULL if no additions/modifications)
@param mobilityInfo mobility control information for handover
@param speedStatePars speed state parameteres for handover
@param mac_MainConfig Pointer to Mac_MainConfig(NULL if no modifications)
@param measGapConfig Pointer to MeasGapConfig (NULL if no modifications)
@param cba_rnti RNTI for the cba transmission
@returns Size of encoded bit stream in bytes*/

uint16_t
do_RRCConnectionReconfiguration(
  const protocol_ctxt_t*        const ctxt_pP,
    uint8_t                            *buffer,
    uint8_t                             Transaction_id,
    SRB_ToAddModList_t                 *SRB_list,
    DRB_ToAddModList_t                 *DRB_list,
    DRB_ToReleaseList_t                *DRB_list2,
    struct SPS_Config                  *sps_Config,
    struct PhysicalConfigDedicated     *physicalConfigDedicated,
    MeasObjectToAddModList_t           *MeasObj_list,
    ReportConfigToAddModList_t         *ReportConfig_list,
    QuantityConfig_t                   *quantityConfig,
    MeasIdToAddModList_t               *MeasId_list,
    MAC_MainConfig_t                   *mac_MainConfig,
    MeasGapConfig_t                    *measGapConfig,
    MobilityControlInfo_t              *mobilityInfo,
    struct MeasConfig__speedStatePars  *speedStatePars,
    RSRP_Range_t                       *rsrp,
    C_RNTI_t                           *cba_rnti,
  struct RRCConnectionReconfiguration_r8_IEs__dedicatedInfoNASList* dedicatedInfoNASList
#if defined(Rel10) || defined(Rel14)
    , SCellToAddMod_r10_t  *SCell_config
#endif
                                        );

/**
\brief Generate an RRCConnectionReestablishmentReject DL-CCCH-Message (eNB).
@param Mod_id Module ID of eNB
@param buffer Pointer to PER-encoded ASN.1 description of DL-CCCH-Message PDU
@returns Size of encoded bit stream in bytes*/
uint8_t
do_RRCConnectionReestablishmentReject(
    uint8_t                    Mod_id,
    uint8_t*                   const buffer);

/**
\brief Generate an RRCConnectionReject DL-CCCH-Message (eNB).
@param Mod_id Module ID of eNB
@param buffer Pointer to PER-encoded ASN.1 description of DL-CCCH-Message PDU
@returns Size of encoded bit stream in bytes*/
uint8_t
do_RRCConnectionReject(
    uint8_t                    Mod_id,
    uint8_t*                   const buffer);

/**
\brief Generate an RRCConnectionRequest UL-CCCH-Message (UE) based on random string or S-TMSI.  This
routine only generates an mo-data establishment cause.
@param Mod_id Module ID of eNB
@param buffer Pointer to PER-encoded ASN.1 description of UL-DCCH-Message PDU
@param transaction_id Transaction index
@returns Size of encoded bit stream in bytes*/

uint8_t do_RRCConnectionRelease(uint8_t Mod_id, uint8_t *buffer,int Transaction_id);

/***
 * \brief Generate an MCCH-Message (eNB). This routine configures MBSFNAreaConfiguration (PMCH-InfoList and Subframe Allocation for MBMS data)
 * @param buffer Pointer to PER-encoded ASN.1 description of MCCH-Message PDU
 * @returns Size of encoded bit stream in bytes
*/
uint8_t do_MCCHMessage(uint8_t *buffer);
#if defined(Rel10) || defined(Rel14)
/***
 * \brief Generate an MCCH-Message (eNB). This routine configures MBSFNAreaConfiguration (PMCH-InfoList and Subframe Allocation for MBMS data)
 * @param buffer Pointer to PER-encoded ASN.1 description of MCCH-Message PDU
 * @returns Size of encoded bit stream in bytes
*/
uint8_t do_MBSFNAreaConfig(uint8_t Mod_id,
                           uint8_t sync_area,
                           uint8_t *buffer,
                           MCCH_Message_t *mcch_message,
                           MBSFNAreaConfiguration_r9_t **mbsfnAreaConfiguration);
#endif

uint8_t do_MeasurementReport(uint8_t Mod_id, uint8_t *buffer,int measid,int phy_id,long rsrp_s,long rsrq_s,long rsrp_t,long rsrq_t);

uint8_t do_DLInformationTransfer(uint8_t Mod_id, uint8_t **buffer, uint8_t transaction_id, uint32_t pdu_length, uint8_t *pdu_buffer);

uint8_t do_ULInformationTransfer(uint8_t **buffer, uint32_t pdu_length, uint8_t *pdu_buffer);

OAI_UECapability_t *fill_ue_capability(char *UE_EUTRA_Capability_xer);

uint8_t
do_UECapabilityEnquiry(
  const protocol_ctxt_t* const ctxt_pP,
  uint8_t*               const buffer,
  const uint8_t                Transaction_id
);

uint8_t do_SecurityModeCommand(
  const protocol_ctxt_t* const ctxt_pP,
  uint8_t* const buffer,
  const uint8_t Transaction_id,
  const uint8_t cipheringAlgorithm,
  const uint8_t integrityProtAlgorithm);<|MERGE_RESOLUTION|>--- conflicted
+++ resolved
@@ -78,16 +78,6 @@
 @param br_flag Do for BL/CE UE configuration
 @return size of encoded bit stream in bytes*/
 
-<<<<<<< HEAD
-uint8_t do_SIB1(rrc_eNB_carrier_data_t *carrier,int Mod_id,int CC_id 
-#if defined(ENABLE_ITTI)
-		,RrcConfigurationReq *configuration
-#endif
-#ifdef Rel14
-		,int br_flag
-#endif
-		);
-=======
 uint8_t do_SIB1(rrc_eNB_carrier_data_t *carrier,int Mod_id,int CC_id
 #ifdef Rel14
                 , BOOLEAN_t brOption
@@ -96,7 +86,7 @@
                 ,RrcConfigurationReq *configuration
 #endif
                );
->>>>>>> 1d8833c7
+
 
 /**
 \brief Generate a default configuration for SIB2/SIB3 in one System Information PDU (eNB).
@@ -111,11 +101,11 @@
 
 uint8_t do_SIB23(uint8_t Mod_id,
                  int CC_id
+#ifdef Rel14
+		 , BOOLEAN_t brOption
+#endif
 #if defined(ENABLE_ITTI)
                  , RrcConfigurationReq *configuration
-#endif
-#ifdef Rel14
-		 , int br_flag
 #endif
                 );
 
