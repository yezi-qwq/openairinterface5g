/*******************************************************************************
    OpenAirInterface
    Copyright(c) 1999 - 2014 Eurecom

    OpenAirInterface is free software: you can redistribute it and/or modify
    it under the terms of the GNU General Public License as published by
    the Free Software Foundation, either version 3 of the License, or
    (at your option) any later version.


    OpenAirInterface is distributed in the hope that it will be useful,
    but WITHOUT ANY WARRANTY; without even the implied warranty of
    MERCHANTABILITY or FITNESS FOR A PARTICULAR PURPOSE.  See the
    GNU General Public License for more details.

    You should have received a copy of the GNU General Public License
    along with OpenAirInterface.The full GNU General Public License is
    included in this distribution in the file called "COPYING". If not,
    see <http://www.gnu.org/licenses/>.

  Contact Information
  OpenAirInterface Admin: openair_admin@eurecom.fr
  OpenAirInterface Tech : openair_tech@eurecom.fr
  OpenAirInterface Dev  : openair4g-devel@lists.eurecom.fr

  Address      : Eurecom, Campus SophiaTech, 450 Route des Chappes, CS 50193 - 06904 Biot Sophia Antipolis cedex, FRANCE

 *******************************************************************************/

/*! \file l2_interface.c
 * \brief layer 2 interface, used to support different RRC sublayer
 * \author Raymond Knopp and Navid Nikaein
 * \date 2010-2014
 * \version 1.0
 * \company Eurecom
 * \email: raymond.knopp@eurecom.fr
 */

#include "platform_types.h"
//#include "openair_defs.h"
//#include "openair_proto.h"
#include "defs.h"
#include "extern.h"
//#include "mac_lchan_interface.h"
//#include "openair_rrc_utils.h"
//#include "openair_rrc_main.h"
#include "UTIL/LOG/log.h"
#include "rrc_eNB_UE_context.h"
#include "pdcp.h"
#include "msc.h"

#ifdef PHY_EMUL
#include "SIMULATION/simulation_defs.h"
extern EMULATION_VARS *Emul_vars;
extern eNB_MAC_INST *eNB_mac_inst;
extern UE_MAC_INST *UE_mac_inst;
#endif

#if defined(ENABLE_ITTI)
# include "intertask_interface.h"
#endif

//#define RRC_DATA_REQ_DEBUG
#define DEBUG_RRC 1

mui_t mui=0;

//------------------------------------------------------------------------------
int8_t
mac_rrc_data_req(
  const module_id_t Mod_idP,
  const int         CC_id,
  const frame_t     frameP,
  const rb_id_t     Srb_id,
  const uint8_t     Nb_tb,
  uint8_t*    const buffer_pP,
  const eNB_flag_t  enb_flagP,
  const uint8_t     eNB_index,
  const uint8_t     mbsfn_sync_area
)
//--------------------------------------------------------------------------
{
  SRB_INFO *Srb_info;
  uint8_t Sdu_size=0;

#ifdef DEBUG_RRC
  int i;
  LOG_T(RRC,"[eNB %d] mac_rrc_data_req to SRB ID=%d\n",Mod_idP,Srb_id);
#endif

  if( enb_flagP == ENB_FLAG_YES) {

    if((Srb_id & RAB_OFFSET) == BCCH) {
      if(eNB_rrc_inst[Mod_idP].carrier[CC_id].SI.Active==0) {
        return 0;
      }

      // All even frames transmit SIB in SF 5
      if (eNB_rrc_inst[Mod_idP].carrier[CC_id].sizeof_SIB1 == 255) {
        LOG_E(RRC,"[eNB %d] MAC Request for SIB1 and SIB1 not initialized\n",Mod_idP);
        mac_xface->macphy_exit("mac_rrc_data_req:  MAC Request for SIB1 and SIB1 not initialized");
      }

      if ((frameP%2) == 0) {
        memcpy(&buffer_pP[0],
               eNB_rrc_inst[Mod_idP].carrier[CC_id].SIB1,
               eNB_rrc_inst[Mod_idP].carrier[CC_id].sizeof_SIB1);

#if defined(ENABLE_ITTI)
        {
          MessageDef *message_p;
          int sib1_size = eNB_rrc_inst[Mod_idP].carrier[CC_id].sizeof_SIB1;
          int sdu_size = sizeof(RRC_MAC_BCCH_DATA_REQ (message_p).sdu);

          if (sib1_size > sdu_size) {
            LOG_E(RRC, "SIB1 SDU larger than BCCH SDU buffer size (%d, %d)", sib1_size, sdu_size);
            sib1_size = sdu_size;
          }

          message_p = itti_alloc_new_message (TASK_RRC_ENB, RRC_MAC_BCCH_DATA_REQ);
          RRC_MAC_BCCH_DATA_REQ (message_p).frame    = frameP;
          RRC_MAC_BCCH_DATA_REQ (message_p).sdu_size = sib1_size;
          memset (RRC_MAC_BCCH_DATA_REQ (message_p).sdu, 0, BCCH_SDU_SIZE);
          memcpy (RRC_MAC_BCCH_DATA_REQ (message_p).sdu,
                  eNB_rrc_inst[Mod_idP].carrier[CC_id].SIB1,
                  sib1_size);
          RRC_MAC_BCCH_DATA_REQ (message_p).enb_index = eNB_index;

          itti_send_msg_to_task (TASK_MAC_ENB, ENB_MODULE_ID_TO_INSTANCE(Mod_idP), message_p);
        }
#endif

#ifdef DEBUG_RRC
        LOG_T(RRC,"[eNB %d] Frame %d : BCCH request => SIB 1\n",Mod_idP,frameP);

        for (i=0; i<eNB_rrc_inst[Mod_idP].carrier[CC_id].sizeof_SIB1; i++) {
          LOG_T(RRC,"%x.",buffer_pP[i]);
        }

        LOG_T(RRC,"\n");
#endif

        return (eNB_rrc_inst[Mod_idP].carrier[CC_id].sizeof_SIB1);
      } // All RFN mod 8 transmit SIB2-3 in SF 5
      else if ((frameP%8) == 1) {
        memcpy(&buffer_pP[0],
               eNB_rrc_inst[Mod_idP].carrier[CC_id].SIB23,
               eNB_rrc_inst[Mod_idP].carrier[CC_id].sizeof_SIB23);

#if defined(ENABLE_ITTI)
        {
          MessageDef *message_p;
          int sib23_size = eNB_rrc_inst[Mod_idP].carrier[CC_id].sizeof_SIB23;
          int sdu_size = sizeof(RRC_MAC_BCCH_DATA_REQ (message_p).sdu);

          if (sib23_size > sdu_size) {
            LOG_E(RRC, "SIB23 SDU larger than BCCH SDU buffer size (%d, %d)", sib23_size, sdu_size);
            sib23_size = sdu_size;
          }

          message_p = itti_alloc_new_message (TASK_RRC_ENB, RRC_MAC_BCCH_DATA_REQ);
          RRC_MAC_BCCH_DATA_REQ (message_p).frame = frameP;
          RRC_MAC_BCCH_DATA_REQ (message_p).sdu_size = sib23_size;
          memset (RRC_MAC_BCCH_DATA_REQ (message_p).sdu, 0, BCCH_SDU_SIZE);
          memcpy (RRC_MAC_BCCH_DATA_REQ (message_p).sdu,
                  eNB_rrc_inst[Mod_idP].carrier[CC_id].SIB23,
                  sib23_size);
          RRC_MAC_BCCH_DATA_REQ (message_p).enb_index = eNB_index;

          itti_send_msg_to_task (TASK_MAC_ENB, ENB_MODULE_ID_TO_INSTANCE(Mod_idP), message_p);
        }
#endif

#ifdef DEBUG_RRC
        LOG_T(RRC,"[eNB %d] Frame %d BCCH request => SIB 2-3\n",Mod_idP,frameP);

        for (i=0; i<eNB_rrc_inst[Mod_idP].carrier[CC_id].sizeof_SIB23; i++) {
          LOG_T(RRC,"%x.",buffer_pP[i]);
        }

        LOG_T(RRC,"\n");
#endif
        return(eNB_rrc_inst[Mod_idP].carrier[CC_id].sizeof_SIB23);
      } else {
        return(0);
      }
    }

    if( (Srb_id & RAB_OFFSET ) == CCCH) {
      LOG_T(RRC,"[eNB %d] Frame %d CCCH request (Srb_id %d)\n",Mod_idP,frameP, Srb_id);

      if(eNB_rrc_inst[Mod_idP].carrier[CC_id].Srb0.Active==0) {
        LOG_E(RRC,"[eNB %d] CCCH Not active\n",Mod_idP);
        return -1;
      }

      Srb_info=&eNB_rrc_inst[Mod_idP].carrier[CC_id].Srb0;

      // check if data is there for MAC
      if(Srb_info->Tx_buffer.payload_size>0) { //Fill buffer
        LOG_D(RRC,"[eNB %d] CCCH (%p) has %d bytes (dest: %p, src %p)\n",Mod_idP,Srb_info,Srb_info->Tx_buffer.payload_size,buffer_pP,Srb_info->Tx_buffer.Payload);

#if defined(ENABLE_ITTI)
        {
          MessageDef *message_p;
          int ccch_size = Srb_info->Tx_buffer.payload_size;
          int sdu_size = sizeof(RRC_MAC_CCCH_DATA_REQ (message_p).sdu);

          if (ccch_size > sdu_size) {
            LOG_E(RRC, "SDU larger than CCCH SDU buffer size (%d, %d)", ccch_size, sdu_size);
            ccch_size = sdu_size;
          }

          message_p = itti_alloc_new_message (TASK_RRC_ENB, RRC_MAC_CCCH_DATA_REQ);
          RRC_MAC_CCCH_DATA_REQ (message_p).frame = frameP;
          RRC_MAC_CCCH_DATA_REQ (message_p).sdu_size = ccch_size;
          memset (RRC_MAC_CCCH_DATA_REQ (message_p).sdu, 0, CCCH_SDU_SIZE);
          memcpy (RRC_MAC_CCCH_DATA_REQ (message_p).sdu, Srb_info->Tx_buffer.Payload, ccch_size);
          RRC_MAC_CCCH_DATA_REQ (message_p).enb_index = eNB_index;

          itti_send_msg_to_task (TASK_MAC_ENB, ENB_MODULE_ID_TO_INSTANCE(Mod_idP), message_p);
        }
#endif

        memcpy(buffer_pP,Srb_info->Tx_buffer.Payload,Srb_info->Tx_buffer.payload_size);
        Sdu_size = Srb_info->Tx_buffer.payload_size;
        Srb_info->Tx_buffer.payload_size=0;
      }

      return (Sdu_size);
    }

#ifdef Rel10

    if((Srb_id & RAB_OFFSET) == MCCH) {
      if(eNB_rrc_inst[Mod_idP].carrier[CC_id].MCCH_MESS[mbsfn_sync_area].Active==0) {
        return 0;  // this parameter is set in function init_mcch in rrc_eNB.c
      }

      // this part not needed as it is done in init_mcch
      /*     if (eNB_rrc_inst[Mod_id].sizeof_MCCH_MESSAGE[mbsfn_sync_area] == 255) {
      LOG_E(RRC,"[eNB %d] MAC Request for MCCH MESSAGE and MCCH MESSAGE is not initialized\n",Mod_id);
      mac_xface->macphy_exit("");
      }*/


#if defined(ENABLE_ITTI)
      {
        MessageDef *message_p;
        int mcch_size = eNB_rrc_inst[Mod_idP].carrier[CC_id].sizeof_MCCH_MESSAGE[mbsfn_sync_area];
        int sdu_size = sizeof(RRC_MAC_MCCH_DATA_REQ (message_p).sdu);

        if (mcch_size > sdu_size) {
          LOG_E(RRC, "SDU larger than MCCH SDU buffer size (%d, %d)", mcch_size, sdu_size);
          mcch_size = sdu_size;
        }

        message_p = itti_alloc_new_message (TASK_RRC_ENB, RRC_MAC_MCCH_DATA_REQ);
        RRC_MAC_MCCH_DATA_REQ (message_p).frame = frameP;
        RRC_MAC_MCCH_DATA_REQ (message_p).sdu_size = mcch_size;
        memset (RRC_MAC_MCCH_DATA_REQ (message_p).sdu, 0, MCCH_SDU_SIZE);
        memcpy (RRC_MAC_MCCH_DATA_REQ (message_p).sdu,
                eNB_rrc_inst[Mod_idP].carrier[CC_id].MCCH_MESSAGE[mbsfn_sync_area],
                mcch_size);
        RRC_MAC_MCCH_DATA_REQ (message_p).enb_index = eNB_index;
        RRC_MAC_MCCH_DATA_REQ (message_p).mbsfn_sync_area = mbsfn_sync_area;

        itti_send_msg_to_task (TASK_MAC_ENB, ENB_MODULE_ID_TO_INSTANCE(Mod_idP), message_p);
      }
#endif

      memcpy(&buffer_pP[0],
             eNB_rrc_inst[Mod_idP].carrier[CC_id].MCCH_MESSAGE[mbsfn_sync_area],
             eNB_rrc_inst[Mod_idP].carrier[CC_id].sizeof_MCCH_MESSAGE[mbsfn_sync_area]);

#ifdef DEBUG_RRC
      LOG_D(RRC,"[eNB %d] Frame %d : MCCH request => MCCH_MESSAGE \n",Mod_idP,frameP);

      for (i=0; i<eNB_rrc_inst[Mod_idP].carrier[CC_id].sizeof_MCCH_MESSAGE[mbsfn_sync_area]; i++) {
        LOG_T(RRC,"%x.",buffer_pP[i]);
      }

      LOG_T(RRC,"\n");
#endif

      return (eNB_rrc_inst[Mod_idP].carrier[CC_id].sizeof_MCCH_MESSAGE[mbsfn_sync_area]);
      //      }
      //else
      //return(0);
    }

#endif //Rel10
  } else {  //This is an UE
#ifdef DEBUG_RRC
    LOG_D(RRC,"[UE %d] Frame %d Filling CCCH SRB_ID %d\n",Mod_idP,frameP,Srb_id);
    LOG_D(RRC,"[UE %d] Frame %d buffer_pP status %d,\n",Mod_idP,frameP, UE_rrc_inst[Mod_idP].Srb0[eNB_index].Tx_buffer.payload_size);
#endif

    if( (UE_rrc_inst[Mod_idP].Srb0[eNB_index].Tx_buffer.payload_size > 0) ) {

#if defined(ENABLE_ITTI)
      {
        MessageDef *message_p;
        int ccch_size = UE_rrc_inst[Mod_idP].Srb0[eNB_index].Tx_buffer.payload_size;
        int sdu_size = sizeof(RRC_MAC_CCCH_DATA_REQ (message_p).sdu);

        if (ccch_size > sdu_size) {
          LOG_E(RRC, "SDU larger than CCCH SDU buffer size (%d, %d)", ccch_size, sdu_size);
          ccch_size = sdu_size;
        }

        message_p = itti_alloc_new_message (TASK_RRC_UE, RRC_MAC_CCCH_DATA_REQ);
        RRC_MAC_CCCH_DATA_REQ (message_p).frame = frameP;
        RRC_MAC_CCCH_DATA_REQ (message_p).sdu_size = ccch_size;
        memset (RRC_MAC_CCCH_DATA_REQ (message_p).sdu, 0, CCCH_SDU_SIZE);
        memcpy (RRC_MAC_CCCH_DATA_REQ (message_p).sdu, UE_rrc_inst[Mod_idP].Srb0[eNB_index].Tx_buffer.Payload, ccch_size);
        RRC_MAC_CCCH_DATA_REQ (message_p).enb_index = eNB_index;

        itti_send_msg_to_task (TASK_MAC_UE, UE_MODULE_ID_TO_INSTANCE(Mod_idP), message_p);
      }
#endif

      memcpy(&buffer_pP[0],&UE_rrc_inst[Mod_idP].Srb0[eNB_index].Tx_buffer.Payload[0],UE_rrc_inst[Mod_idP].Srb0[eNB_index].Tx_buffer.payload_size);
      uint8_t Ret_size=UE_rrc_inst[Mod_idP].Srb0[eNB_index].Tx_buffer.payload_size;
      //   UE_rrc_inst[Mod_id].Srb0[eNB_index].Tx_buffer.payload_size=0;
      UE_rrc_inst[Mod_idP].Info[eNB_index].T300_active = 1;
      UE_rrc_inst[Mod_idP].Info[eNB_index].T300_cnt = 0;
      //      msg("[RRC][UE %d] Sending rach\n",Mod_id);
      return(Ret_size);
    } else {
      return 0;
    }
  }

  return(0);
}

//------------------------------------------------------------------------------
int8_t
mac_rrc_data_ind(
  const module_id_t     module_idP,
  const int             CC_id,
  const frame_t         frameP,
  const sub_frame_t     sub_frameP,
  const rnti_t          rntiP,
  const rb_id_t         srb_idP,
  const uint8_t*        sduP,
  const sdu_size_t      sdu_lenP,
  const eNB_flag_t      eNB_flagP,
  const mac_enb_index_t eNB_indexP,
  const uint8_t         mbsfn_sync_areaP
)
//--------------------------------------------------------------------------
{
  SRB_INFO *Srb_info;
  protocol_ctxt_t ctxt;
  sdu_size_t      sdu_size = 0;
  /*
  int si_window;
   */
  PROTOCOL_CTXT_SET_BY_MODULE_ID(&ctxt, module_idP, eNB_flagP, rntiP, frameP, sub_frameP,eNB_indexP);

  if(eNB_flagP == ENB_FLAG_NO) {
    if(srb_idP == BCCH) {
      LOG_D(RRC,"[UE %d] Received SDU for BCCH on SRB %d from eNB %d\n",module_idP,srb_idP,eNB_indexP);

#if defined(ENABLE_ITTI)
      {
        MessageDef *message_p;
        int msg_sdu_size = sizeof(RRC_MAC_BCCH_DATA_IND (message_p).sdu);

        if (sdu_lenP > msg_sdu_size) {
          LOG_E(RRC, "SDU larger than BCCH SDU buffer size (%d, %d)", sdu_lenP, msg_sdu_size);
          sdu_size = msg_sdu_size;
        } else {
          sdu_size = sdu_lenP;
        }

        message_p = itti_alloc_new_message (TASK_MAC_UE, RRC_MAC_BCCH_DATA_IND);
        memset (RRC_MAC_BCCH_DATA_IND (message_p).sdu, 0, BCCH_SDU_SIZE);
        RRC_MAC_BCCH_DATA_IND (message_p).frame     = frameP;
        RRC_MAC_BCCH_DATA_IND (message_p).sub_frame = sub_frameP;
        RRC_MAC_BCCH_DATA_IND (message_p).sdu_size  = sdu_size;
        memcpy (RRC_MAC_BCCH_DATA_IND (message_p).sdu, sduP, sdu_size);
        RRC_MAC_BCCH_DATA_IND (message_p).enb_index = eNB_indexP;
        RRC_MAC_BCCH_DATA_IND (message_p).rsrq      = 30 /* TODO change phy to report rspq */;
        RRC_MAC_BCCH_DATA_IND (message_p).rsrp      = 45 /* TODO change phy to report rspp */;

        itti_send_msg_to_task (TASK_RRC_UE, ctxt.instance, message_p);
      }
#else
      decode_BCCH_DLSCH_Message(&ctxt,eNB_indexP,sduP,sdu_lenP, 0, 0);
#endif
    }

    if((srb_idP & RAB_OFFSET) == CCCH) {
      if (sdu_lenP>0) {
        LOG_T(RRC,"[UE %d] Received SDU for CCCH on SRB %d from eNB %d\n",module_idP,srb_idP & RAB_OFFSET,eNB_indexP);

#if defined(ENABLE_ITTI)
        {
          MessageDef *message_p;
          int msg_sdu_size = CCCH_SDU_SIZE;

          if (sdu_lenP > msg_sdu_size) {
            LOG_E(RRC, "SDU larger than CCCH SDU buffer size (%d, %d)", sdu_size, msg_sdu_size);
            sdu_size = msg_sdu_size;
          } else {
            sdu_size =  sdu_lenP;
          }

          message_p = itti_alloc_new_message (TASK_MAC_UE, RRC_MAC_CCCH_DATA_IND);
          memset (RRC_MAC_CCCH_DATA_IND (message_p).sdu, 0, CCCH_SDU_SIZE);
          memcpy (RRC_MAC_CCCH_DATA_IND (message_p).sdu, sduP, sdu_size);
          RRC_MAC_CCCH_DATA_IND (message_p).frame     = frameP;
          RRC_MAC_CCCH_DATA_IND (message_p).sub_frame = sub_frameP;
          RRC_MAC_CCCH_DATA_IND (message_p).sdu_size  = sdu_size;
          RRC_MAC_CCCH_DATA_IND (message_p).enb_index = eNB_indexP;
          RRC_MAC_CCCH_DATA_IND (message_p).rnti      = rntiP;
          itti_send_msg_to_task (TASK_RRC_UE, ctxt.instance, message_p);
        }
#else
        Srb_info = &UE_rrc_inst[module_idP].Srb0[eNB_indexP];
        memcpy(Srb_info->Rx_buffer.Payload,sduP,sdu_lenP);
        Srb_info->Rx_buffer.payload_size = sdu_lenP;
        rrc_ue_decode_ccch(&ctxt, Srb_info, eNB_indexP);
#endif
      }
    }

#ifdef Rel10

    if ((srb_idP & RAB_OFFSET) == MCCH) {
      LOG_T(RRC,"[UE %d] Frame %d: Received SDU on MBSFN sync area %d for MCCH on SRB %d from eNB %d\n",
            module_idP,frameP, mbsfn_sync_areaP, srb_idP & RAB_OFFSET,eNB_indexP);

#if defined(ENABLE_ITTI)
      {
        MessageDef *message_p;
        int msg_sdu_size = sizeof(RRC_MAC_MCCH_DATA_IND (message_p).sdu);

        if (sdu_size > msg_sdu_size) {
          LOG_E(RRC, "SDU larger than MCCH SDU buffer size (%d, %d)", sdu_size, msg_sdu_size);
          sdu_size = msg_sdu_size;
        }

        message_p = itti_alloc_new_message (TASK_MAC_UE, RRC_MAC_MCCH_DATA_IND);
        RRC_MAC_MCCH_DATA_IND (message_p).frame           = frameP;
        RRC_MAC_MCCH_DATA_IND (message_p).sub_frame       = sub_frameP;
        RRC_MAC_MCCH_DATA_IND (message_p).sdu_size        = sdu_lenP;
        memset (RRC_MAC_MCCH_DATA_IND (message_p).sdu, 0, MCCH_SDU_SIZE);
        memcpy (RRC_MAC_MCCH_DATA_IND (message_p).sdu, sduP, sdu_lenP);
        RRC_MAC_MCCH_DATA_IND (message_p).enb_index       = eNB_indexP;
        RRC_MAC_MCCH_DATA_IND (message_p).mbsfn_sync_area = mbsfn_sync_areaP;
        itti_send_msg_to_task (TASK_RRC_UE, ctxt.instance, message_p);
      }
#else
      decode_MCCH_Message(&ctxt, eNB_indexP, sduP, sdu_lenP, mbsfn_sync_areaP);
#endif
    }

#endif // Rel10

  } else { // This is an eNB
    Srb_info = &eNB_rrc_inst[module_idP].carrier[CC_id].Srb0;
    LOG_T(RRC,"[eNB %d] Received SDU for CCCH on SRB %d\n",module_idP,Srb_info->Srb_id);

#if defined(ENABLE_ITTI)
    {
      MessageDef *message_p;
      int msg_sdu_size = sizeof(RRC_MAC_CCCH_DATA_IND (message_p).sdu);

      if (sdu_lenP > msg_sdu_size) {
        LOG_E(RRC, "SDU larger than CCCH SDU buffer size (%d, %d)", sdu_lenP, msg_sdu_size);
        sdu_size = msg_sdu_size;
      } else {
        sdu_size = sdu_lenP;
      }

      message_p = itti_alloc_new_message (TASK_MAC_ENB, RRC_MAC_CCCH_DATA_IND);
      RRC_MAC_CCCH_DATA_IND (message_p).frame     = frameP;
      RRC_MAC_CCCH_DATA_IND (message_p).sub_frame = sub_frameP;
      RRC_MAC_CCCH_DATA_IND (message_p).rnti      = rntiP;
      RRC_MAC_CCCH_DATA_IND (message_p).sdu_size  = sdu_size;
      RRC_MAC_CCCH_DATA_IND (message_p).CC_id = CC_id;
      memset (RRC_MAC_CCCH_DATA_IND (message_p).sdu, 0, CCCH_SDU_SIZE);
      memcpy (RRC_MAC_CCCH_DATA_IND (message_p).sdu, sduP, sdu_size);
      itti_send_msg_to_task (TASK_RRC_ENB, ctxt.instance, message_p);
    }
#else

    //    msg("\n******INST %d Srb_info %p, Srb_id=%d****\n\n",Mod_id,Srb_info,Srb_info->Srb_id);
    if (sdu_lenP > 0) {
      memcpy(Srb_info->Rx_buffer.Payload,sduP,sdu_lenP);
      Srb_info->Rx_buffer.payload_size = sdu_lenP;
      rrc_eNB_decode_ccch(&ctxt, Srb_info, CC_id);
    }

#endif
  }

  return(0);

}

//-------------------------------------------------------------------------------------------//
// this function is Not USED anymore
void mac_sync_ind(module_id_t Mod_idP,uint8_t Status)
{
  //-------------------------------------------------------------------------------------------//
}

//------------------------------------------------------------------------------
uint8_t
rrc_data_req(
  const protocol_ctxt_t*   const ctxt_pP,
  const rb_id_t                  rb_idP,
  const mui_t                    muiP,
  const confirm_t                confirmP,
  const sdu_size_t               sdu_sizeP,
  uint8_t*                 const buffer_pP,
  const pdcp_transmission_mode_t modeP
)
//------------------------------------------------------------------------------
{
  MSC_LOG_TX_MESSAGE(
    ctxt_pP->enb_flag ? MSC_RRC_ENB : MSC_RRC_UE,
    ctxt_pP->enb_flag ? MSC_PDCP_ENB : MSC_PDCP_UE,
    buffer_pP,
    sdu_sizeP,
    MSC_AS_TIME_FMT"RRC_DCCH_DATA_REQ UE %x MUI %d size %u",
    MSC_AS_TIME_ARGS(ctxt_pP),
    ctxt_pP->rnti,
    muiP,
    sdu_sizeP);

#if defined(ENABLE_ITTI)
  {
    MessageDef *message_p;
    // Uses a new buffer to avoid issue with PDCP buffer content that could be changed by PDCP (asynchronous message handling).
    uint8_t *message_buffer;

    message_buffer = itti_malloc (
                       ctxt_pP->enb_flag ? TASK_RRC_ENB : TASK_RRC_UE,
                       ctxt_pP->enb_flag ? TASK_PDCP_ENB : TASK_PDCP_UE,
                       sdu_sizeP);

    memcpy (message_buffer, buffer_pP, sdu_sizeP);

    message_p = itti_alloc_new_message (ctxt_pP->enb_flag ? TASK_RRC_ENB : TASK_RRC_UE, RRC_DCCH_DATA_REQ);
    RRC_DCCH_DATA_REQ (message_p).frame     = ctxt_pP->frame;
    RRC_DCCH_DATA_REQ (message_p).enb_flag  = ctxt_pP->enb_flag;
    RRC_DCCH_DATA_REQ (message_p).rb_id     = rb_idP;
    RRC_DCCH_DATA_REQ (message_p).muip      = muiP;
    RRC_DCCH_DATA_REQ (message_p).confirmp  = confirmP;
    RRC_DCCH_DATA_REQ (message_p).sdu_size  = sdu_sizeP;
    RRC_DCCH_DATA_REQ (message_p).sdu_p     = message_buffer;
    RRC_DCCH_DATA_REQ (message_p).mode      = modeP;
    RRC_DCCH_DATA_REQ (message_p).module_id = ctxt_pP->module_id;
    RRC_DCCH_DATA_REQ (message_p).rnti      = ctxt_pP->rnti;
    RRC_DCCH_DATA_REQ (message_p).eNB_index = ctxt_pP->eNB_index;

    itti_send_msg_to_task (
      ctxt_pP->enb_flag ? TASK_PDCP_ENB : TASK_PDCP_UE,
      ctxt_pP->instance,
      message_p);
    return TRUE; // TODO should be changed to a CNF message later, currently RRC lite does not used the returned value anyway.

  }
#else
  return pdcp_data_req (
           ctxt_pP,
           SRB_FLAG_YES,
           rb_idP,
           muiP,
           confirmP,
           sdu_sizeP,
           buffer_pP,
           modeP);
#endif
}

//------------------------------------------------------------------------------
void
rrc_data_ind(
  const protocol_ctxt_t* const ctxt_pP,
  const rb_id_t                Srb_id,
  const sdu_size_t             sdu_sizeP,
  const uint8_t*   const       buffer_pP
)
//------------------------------------------------------------------------------
{
  rb_id_t    DCCH_index = Srb_id;

  if (ctxt_pP->enb_flag == ENB_FLAG_NO) {
    LOG_N(RRC, "[UE %x] Frame %d: received a DCCH %d message on SRB %d with Size %d from eNB ???\n",
          ctxt_pP->module_id, ctxt_pP->frame, DCCH_index,Srb_id-1,sdu_sizeP);
  } else {
    LOG_N(RRC, "[eNB %d] Frame %d: received a DCCH %d message on SRB %d with Size %d from UE %x\n",
          ctxt_pP->module_id,
          ctxt_pP->frame,
          DCCH_index,
          Srb_id-1,
          sdu_sizeP,
          ctxt_pP->rnti);
  }

#if defined(ENABLE_ITTI)
  {
    MessageDef *message_p;
    // Uses a new buffer to avoid issue with PDCP buffer content that could be changed by PDCP (asynchronous message handling).
    uint8_t *message_buffer;

    message_buffer = itti_malloc (ctxt_pP->enb_flag ? TASK_PDCP_ENB : TASK_PDCP_UE, ctxt_pP->enb_flag ? TASK_RRC_ENB : TASK_RRC_UE, sdu_sizeP);
    memcpy (message_buffer, buffer_pP, sdu_sizeP);

    message_p = itti_alloc_new_message (ctxt_pP->enb_flag ? TASK_PDCP_ENB : TASK_PDCP_UE, RRC_DCCH_DATA_IND);
    RRC_DCCH_DATA_IND (message_p).frame      = ctxt_pP->frame;
    RRC_DCCH_DATA_IND (message_p).dcch_index = DCCH_index;
    RRC_DCCH_DATA_IND (message_p).sdu_size   = sdu_sizeP;
    RRC_DCCH_DATA_IND (message_p).sdu_p      = message_buffer;
    RRC_DCCH_DATA_IND (message_p).rnti       = ctxt_pP->rnti;
    RRC_DCCH_DATA_IND (message_p).module_id  = ctxt_pP->module_id;
    RRC_DCCH_DATA_IND (message_p).eNB_index  = ctxt_pP->eNB_index;

    itti_send_msg_to_task (ctxt_pP->enb_flag ? TASK_RRC_ENB : TASK_RRC_UE, ctxt_pP->instance, message_p);
  }
#else

  if (ctxt_pP->enb_flag == ENB_FLAG_YES) {
    rrc_eNB_decode_dcch(
      ctxt_pP,
      DCCH_index,
      buffer_pP,
      sdu_sizeP);
  } else {
#warning "LG put 0 to arg4 that is eNB index"
    rrc_ue_decode_dcch(
      ctxt_pP,
      DCCH_index,
      buffer_pP,
      0);
  }

#endif
}

//-------------------------------------------------------------------------------------------//
void rrc_in_sync_ind(module_id_t Mod_idP, frame_t frameP, uint16_t eNB_index)
{
  //-------------------------------------------------------------------------------------------//
#if defined(ENABLE_ITTI)
  {
    MessageDef *message_p;

    message_p = itti_alloc_new_message (TASK_MAC_UE, RRC_MAC_IN_SYNC_IND);
    RRC_MAC_IN_SYNC_IND (message_p).frame = frameP;
    RRC_MAC_IN_SYNC_IND (message_p).enb_index = eNB_index;

    itti_send_msg_to_task (TASK_RRC_UE, UE_MODULE_ID_TO_INSTANCE(Mod_idP), message_p);
  }
#else
  UE_rrc_inst[Mod_idP].Info[eNB_index].N310_cnt=0;

  if (UE_rrc_inst[Mod_idP].Info[eNB_index].T310_active==1) {
    UE_rrc_inst[Mod_idP].Info[eNB_index].N311_cnt++;
  }

#endif
}

//-------------------------------------------------------------------------------------------//
void rrc_out_of_sync_ind(module_id_t Mod_idP, frame_t frameP, uint16_t eNB_index)
{
  //-------------------------------------------------------------------------------------------//
  LOG_I(RRC,"[UE %d] Frame %d: OUT OF SYNC FROM eNB %d (T310 active %d : T310 %d, N310 %d, N311 %d)\n ",
        Mod_idP,frameP,eNB_index,
	UE_rrc_inst[Mod_idP].Info[eNB_index].T300_active,
        UE_rrc_inst[Mod_idP].Info[eNB_index].T310_cnt,
        UE_rrc_inst[Mod_idP].Info[eNB_index].N310_cnt,
        UE_rrc_inst[Mod_idP].Info[eNB_index].N311_cnt);

#if defined(ENABLE_ITTI)
  {
    MessageDef *message_p;

    message_p = itti_alloc_new_message (TASK_MAC_UE, RRC_MAC_OUT_OF_SYNC_IND);
    RRC_MAC_OUT_OF_SYNC_IND (message_p).frame = frameP;
    RRC_MAC_OUT_OF_SYNC_IND (message_p).enb_index = eNB_index;

    itti_send_msg_to_task (TASK_RRC_UE, UE_MODULE_ID_TO_INSTANCE(Mod_idP), message_p);
  }
#else
  UE_rrc_inst[Mod_idP].Info[eNB_index].N310_cnt++;
#endif
}

//------------------------------------------------------------------------------
int
mac_eNB_get_rrc_status(
  const module_id_t Mod_idP,
  const rnti_t      rntiP
)
//------------------------------------------------------------------------------
{
  struct rrc_eNB_ue_context_s* ue_context_p = NULL;
  ue_context_p = rrc_eNB_get_ue_context(
                   &eNB_rrc_inst[Mod_idP],
                   rntiP);

  if (ue_context_p != NULL) {
    return(ue_context_p->ue_context.Status);
  } else {
    return RRC_INACTIVE;
  }
}

void mac_eNB_rrc_ul_failure(const module_id_t Mod_instP, 
			    const int CC_idP, 
			    const frame_t frameP,
			    const sub_frame_t subframeP,
			    const rnti_t rntiP) {

  struct rrc_eNB_ue_context_s* ue_context_p = NULL;
  ue_context_p = rrc_eNB_get_ue_context(
                   &eNB_rrc_inst[Mod_instP],
                   rntiP);

  if (ue_context_p != NULL) {
    LOG_I(RRC,"Frame %d, Subframe %d: UE %x UL failure, activating timer\n",rntiP);
    ue_context_p->ue_context.ul_failure_timer=1;
  }
  else {
<<<<<<< HEAD
    LOG_E(RRC,"Frame %d, Subframe %d: UE %x unknown \n",rntiP);
  }
  
  return;
=======
    LOG_W(RRC,"Frame %d, Subframe %d: UE %x unknown \n",frameP,subframeP,rntiP);
    rrc_mac_remove_ue(Mod_instP,rntiP);
  }
  
>>>>>>> d4cdda31
}

void mac_eNB_rrc_ul_in_sync(const module_id_t Mod_instP, 
			    const int CC_idP, 
			    const frame_t frameP,
			    const sub_frame_t subframeP,
			    const rnti_t rntiP) {

  struct rrc_eNB_ue_context_s* ue_context_p = NULL;
  ue_context_p = rrc_eNB_get_ue_context(
                   &eNB_rrc_inst[Mod_instP],
                   rntiP);



  if (ue_context_p != NULL) {
    LOG_I(RRC,"Frame %d, Subframe %d: UE %x to UL in synch\n",rntiP);
    ue_context_p->ue_context.ul_failure_timer=0;
  }
  else {
    LOG_E(RRC,"Frame %d, Subframe %d: UE %x unknown \n",rntiP);
  }

  return;
}
//------------------------------------------------------------------------------
int
mac_UE_get_rrc_status(
  const module_id_t Mod_idP,
  const uint8_t     indexP
)
//------------------------------------------------------------------------------
{
  return(UE_rrc_inst[Mod_idP].Info[indexP].State);
}

//-------------------------------------------------------------------------------------------//
int mac_ue_ccch_success_ind(module_id_t Mod_idP, uint8_t eNB_index)
{
  //-------------------------------------------------------------------------------------------//
#if defined(ENABLE_ITTI)
  {
    MessageDef *message_p;

    message_p = itti_alloc_new_message (TASK_MAC_UE, RRC_MAC_CCCH_DATA_CNF);
    RRC_MAC_CCCH_DATA_CNF (message_p).enb_index = eNB_index;

    itti_send_msg_to_task (TASK_RRC_UE, UE_MODULE_ID_TO_INSTANCE(Mod_idP), message_p);
  }
#else
  // reset the tx buffer to indicate RRC that ccch was successfully transmitted (for example if contention resolution succeeds)
  UE_rrc_inst[Mod_idP].Srb0[eNB_index].Tx_buffer.payload_size=0;
#endif
  return 0;
}<|MERGE_RESOLUTION|>--- conflicted
+++ resolved
@@ -731,17 +731,10 @@
     ue_context_p->ue_context.ul_failure_timer=1;
   }
   else {
-<<<<<<< HEAD
-    LOG_E(RRC,"Frame %d, Subframe %d: UE %x unknown \n",rntiP);
-  }
-  
-  return;
-=======
     LOG_W(RRC,"Frame %d, Subframe %d: UE %x unknown \n",frameP,subframeP,rntiP);
     rrc_mac_remove_ue(Mod_instP,rntiP);
   }
   
->>>>>>> d4cdda31
 }
 
 void mac_eNB_rrc_ul_in_sync(const module_id_t Mod_instP, 
