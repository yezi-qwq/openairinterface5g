--- conflicted
+++ resolved
@@ -745,31 +745,13 @@
 			    const int CC_idP, 
 			    const frame_t frameP,
 			    const sub_frame_t subframeP,
-<<<<<<< HEAD
-			    const rnti_t rntiP) {
-
-=======
 			    const rnti_t rntiP)
 {
->>>>>>> d0c99c29
   struct rrc_eNB_ue_context_s* ue_context_p = NULL;
   ue_context_p = rrc_eNB_get_ue_context(
                    &eNB_rrc_inst[Mod_instP],
                    rntiP);
 
-<<<<<<< HEAD
-
-
-  if (ue_context_p != NULL) {
-    LOG_I(RRC,"Frame %d, Subframe %d: UE %x to UL in synch\n",rntiP);
-    ue_context_p->ue_context.ul_failure_timer=0;
-  }
-  else {
-    LOG_E(RRC,"Frame %d, Subframe %d: UE %x unknown \n",rntiP);
-  }
-
-  return;
-=======
   if (ue_context_p != NULL) {
     LOG_I(RRC,"Frame %d, Subframe %d: UE %x to UL in synch\n",
           frameP, subframeP, rntiP);
@@ -778,7 +760,6 @@
     LOG_E(RRC,"Frame %d, Subframe %d: UE %x unknown \n",
           frameP, subframeP, rntiP);
   }
->>>>>>> d0c99c29
 }
 //------------------------------------------------------------------------------
 int
