/*******************************************************************************
    OpenAirInterface
    Copyright(c) 1999 - 2014 Eurecom

    OpenAirInterface is free software: you can redistribute it and/or modify
    it under the terms of the GNU General Public License as published by
    the Free Software Foundation, either version 3 of the License, or
    (at your option) any later version.


    OpenAirInterface is distributed in the hope that it will be useful,
    but WITHOUT ANY WARRANTY; without even the implied warranty of
    MERCHANTABILITY or FITNESS FOR A PARTICULAR PURPOSE.  See the
    GNU General Public License for more details.

    You should have received a copy of the GNU General Public License
    along with OpenAirInterface.The full GNU General Public License is
    included in this distribution in the file called "COPYING". If not,
    see <http://www.gnu.org/licenses/>.

  Contact Information
  OpenAirInterface Admin: openair_admin@eurecom.fr
  OpenAirInterface Tech : openair_tech@eurecom.fr
  OpenAirInterface Dev  : openair4g-devel@lists.eurecom.fr

  Address      : Eurecom, Campus SophiaTech, 450 Route des Chappes, CS 50193 - 06904 Biot Sophia Antipolis cedex, FRANCE

*******************************************************************************/

/*! \file rrc_common.c
 * \brief rrc common procedures for eNB and UE
 * \author Navid Nikaein and Raymond Knopp
 * \date 2011 - 2014
 * \version 1.0
 * \company Eurecom
 * \email:  navid.nikaein@eurecom.fr and raymond.knopp@eurecom.fr
 */

#include "defs.h"
#include "extern.h"
#include "LAYER2/MAC/extern.h"
#include "COMMON/openair_defs.h"
#include "COMMON/platform_types.h"
#include "RRC/L2_INTERFACE/openair_rrc_L2_interface.h"
#include "LAYER2/RLC/rlc.h"
#include "COMMON/mac_rrc_primitives.h"
#include "UTIL/LOG/log.h"
#include "asn1_msg.h"
#include "pdcp.h"
#include "UTIL/LOG/vcd_signal_dumper.h"
#include "rrc_eNB_UE_context.h"

#ifdef LOCALIZATION
#include <sys/time.h>
#endif

#define DEBUG_RRC 1
extern eNB_MAC_INST *eNB_mac_inst;
extern UE_MAC_INST *UE_mac_inst;

extern mui_t rrc_eNB_mui;

//configure  BCCH & CCCH Logical Channels and associated rrc_buffers, configure associated SRBs
//-----------------------------------------------------------------------------
void
openair_rrc_on(
  const protocol_ctxt_t* const ctxt_pP
)
//-----------------------------------------------------------------------------
{
  unsigned short i;
  int            CC_id;

  if (ctxt_pP->enb_flag == ENB_FLAG_YES) {
    LOG_I(RRC, PROTOCOL_RRC_CTXT_FMT" OPENAIR RRC IN....\n",
          PROTOCOL_RRC_CTXT_ARGS(ctxt_pP));
    for (CC_id = 0; CC_id < MAX_NUM_CCs; CC_id++) {
      rrc_config_buffer (&eNB_rrc_inst[ctxt_pP->module_id].carrier[CC_id].SI, BCCH, 1);
      eNB_rrc_inst[ctxt_pP->module_id].carrier[CC_id].SI.Active = 1;
      rrc_config_buffer (&eNB_rrc_inst[ctxt_pP->module_id].carrier[CC_id].Srb0, CCCH, 1);
      eNB_rrc_inst[ctxt_pP->module_id].carrier[CC_id].Srb0.Active = 1;
    }
  } else {
    LOG_I(RRC, PROTOCOL_RRC_CTXT_FMT" OPENAIR RRC IN....\n",
          PROTOCOL_RRC_CTXT_ARGS(ctxt_pP));

    for (i = 0; i < NB_eNB_INST; i++) {
      LOG_D(RRC, PROTOCOL_RRC_CTXT_FMT" Activating CCCH (eNB %d)\n",
            PROTOCOL_RRC_CTXT_ARGS(ctxt_pP), i);
      UE_rrc_inst[ctxt_pP->module_id].Srb0[i].Srb_id = CCCH;
      memcpy (&UE_rrc_inst[ctxt_pP->module_id].Srb0[i].Lchan_desc[0], &CCCH_LCHAN_DESC, LCHAN_DESC_SIZE);
      memcpy (&UE_rrc_inst[ctxt_pP->module_id].Srb0[i].Lchan_desc[1], &CCCH_LCHAN_DESC, LCHAN_DESC_SIZE);
      rrc_config_buffer (&UE_rrc_inst[ctxt_pP->module_id].Srb0[i], CCCH, 1);
      UE_rrc_inst[ctxt_pP->module_id].Srb0[i].Active = 1;
    }
  }
}

//-----------------------------------------------------------------------------
int
rrc_init_global_param(
  void
)
//-----------------------------------------------------------------------------
{

  //#ifdef USER_MODE
  //  Rrc_xface = (RRC_XFACE*)malloc16(sizeof(RRC_XFACE));
  //#endif //USRE_MODE

  //  Rrc_xface->openair_rrc_top_init = openair_rrc_top_init;
  //  Rrc_xface->openair_rrc_eNB_init = openair_rrc_eNB_init;
  //  Rrc_xface->openair_rrc_UE_init  = openair_rrc_ue_init;
  //  Rrc_xface->mac_rrc_data_ind     = mac_rrc_data_ind;
  //Rrc_xface->mac_rrc_data_req     = mac_rrc_data_req;
  // Rrc_xface->rrc_data_indP        = (void *)rlcrrc_data_ind;
  //  Rrc_xface->rrc_rx_tx            = rrc_rx_tx;
  //  Rrc_xface->mac_rrc_meas_ind     = mac_rrc_meas_ind;
  //  Rrc_xface->get_rrc_status       = get_rrc_status;

  //Rrc_xface->rrc_get_status = ...

  //  Mac_rlc_xface->mac_out_of_sync_ind=mac_out_of_sync_ind;

#ifndef NO_RRM
  //  Rrc_xface->fn_rrc=fn_rrc;
#endif
  //  LOG_D(RRC, "[RRC]INIT_GLOBAL_PARAM: Mac_rlc_xface %p, rrc_rlc_register %p,rlcrrc_data_ind%p\n",Mac_rlc_xface,Mac_rlc_xface->rrc_rlc_register_rrc,rlcrrc_data_ind);
  /*
   if((Mac_rlc_xface==NULL) || (Mac_rlc_xface->rrc_rlc_register_rrc==NULL) ||
   (rlcrrc_data_ind==NULL)) {
   LOG_E(RRC,"Data structured is not initialized \n");
   return -1;
   }
   */
  rrc_rlc_register_rrc (rrc_data_ind, NULL); //register with rlc

  DCCH_LCHAN_DESC.transport_block_size = 4;
  DCCH_LCHAN_DESC.max_transport_blocks = 16;
  DCCH_LCHAN_DESC.Delay_class = 1;
  DTCH_DL_LCHAN_DESC.transport_block_size = 52;
  DTCH_DL_LCHAN_DESC.max_transport_blocks = 20;
  DTCH_DL_LCHAN_DESC.Delay_class = 1;
  DTCH_UL_LCHAN_DESC.transport_block_size = 52;
  DTCH_UL_LCHAN_DESC.max_transport_blocks = 20;
  DTCH_UL_LCHAN_DESC.Delay_class = 1;

  Rlc_info_um.rlc_mode = RLC_MODE_UM;
  Rlc_info_um.rlc.rlc_um_info.timer_reordering = 5;
  Rlc_info_um.rlc.rlc_um_info.sn_field_length = 10;
  Rlc_info_um.rlc.rlc_um_info.is_mXch = 0;
  //Rlc_info_um.rlc.rlc_um_info.sdu_discard_mode=16;

  Rlc_info_am_config.rlc_mode = RLC_MODE_AM;
  Rlc_info_am_config.rlc.rlc_am_info.max_retx_threshold = 50;
  Rlc_info_am_config.rlc.rlc_am_info.poll_pdu = 8;
  Rlc_info_am_config.rlc.rlc_am_info.poll_byte = 1000;
  Rlc_info_am_config.rlc.rlc_am_info.t_poll_retransmit = 15;
  Rlc_info_am_config.rlc.rlc_am_info.t_reordering = 50;
  Rlc_info_am_config.rlc.rlc_am_info.t_status_prohibit = 10;
#ifndef NO_RRM

  if (L3_xface_init ()) {
    return (-1);
  }

#endif

  return 0;
}

#ifndef NO_RRM
//-----------------------------------------------------------------------------
int
L3_xface_init(
  void
)
//-----------------------------------------------------------------------------
{

  int ret = 0;

#ifdef USER_MODE

  int sock;
  LOG_D(RRC, "[L3_XFACE] init de l'interface \n");

  if (open_socket (&S_rrc, RRC_RRM_SOCK_PATH, RRM_RRC_SOCK_PATH, 0) == -1) {
    return (-1);
  }

  if (S_rrc.s == -1) {
    return (-1);
  }

  socket_setnonblocking (S_rrc.s);
  msg ("Interface Connected... RRM-RRC\n");
  return 0;

#else

  ret=rtf_create(RRC2RRM_FIFO,32768);

  if (ret < 0) {
    msg("[openair][MAC][INIT] Cannot create RRC2RRM fifo %d (ERROR %d)\n",RRC2RRM_FIFO,ret);
    return(-1);
  } else {
    msg("[openair][MAC][INIT] Created RRC2RRM fifo %d\n",RRC2RRM_FIFO);
    rtf_reset(RRC2RRM_FIFO);
  }

  ret=rtf_create(RRM2RRC_FIFO,32768);

  if (ret < 0) {
    msg("[openair][MAC][INIT] Cannot create RRM2RRC fifo %d (ERROR %d)\n",RRM2RRC_FIFO,ret);
    return(-1);
  } else {
    msg("[openair][MAC][INIT] Created RRC2RRM fifo %d\n",RRM2RRC_FIFO);
    rtf_reset(RRM2RRC_FIFO);
  }

  return(0);

#endif
}
#endif

//-----------------------------------------------------------------------------
void
rrc_config_buffer(
  SRB_INFO* Srb_info,
  uint8_t Lchan_type,
  uint8_t Role
)
//-----------------------------------------------------------------------------
{

  Srb_info->Rx_buffer.payload_size = 0;
  Srb_info->Tx_buffer.payload_size = 0;
}

/*------------------------------------------------------------------------------*/
void
openair_rrc_top_init(
  int eMBMS_active,
  char* uecap_xer,
  uint8_t cba_group_active,
  uint8_t HO_active
)
//-----------------------------------------------------------------------------
{

  module_id_t         module_id;
  OAI_UECapability_t *UECap     = NULL;
  int                 CC_id;

  LOG_D(RRC, "[OPENAIR][INIT] Init function start: NB_UE_INST=%d, NB_eNB_INST=%d\n", NB_UE_INST, NB_eNB_INST);

  if (NB_UE_INST > 0) {
    UE_rrc_inst = (UE_RRC_INST*) malloc16(NB_UE_INST*sizeof(UE_RRC_INST));
    memset (UE_rrc_inst, 0, NB_UE_INST * sizeof(UE_RRC_INST));
    LOG_D(RRC, "ALLOCATE %d Bytes for UE_RRC_INST @ %p\n", (unsigned int)(NB_UE_INST*sizeof(UE_RRC_INST)), UE_rrc_inst);

    // fill UE capability
    UECap = fill_ue_capability (uecap_xer);

    for (module_id = 0; module_id < NB_UE_INST; module_id++) {
      UE_rrc_inst[module_id].UECap = UECap;
      UE_rrc_inst[module_id].UECapability = UECap->sdu;
      UE_rrc_inst[module_id].UECapability_size = UECap->sdu_size;
    }

#ifdef Rel10
    LOG_I(RRC,"[UE] eMBMS active state is %d \n", eMBMS_active);

    for (module_id=0; module_id<NB_UE_INST; module_id++) {
      UE_rrc_inst[module_id].MBMS_flag = (uint8_t)eMBMS_active;
    }

#endif
  } else {
    UE_rrc_inst = NULL;
  }

  if (NB_eNB_INST > 0) {
    eNB_rrc_inst = (eNB_RRC_INST*) malloc16(NB_eNB_INST*sizeof(eNB_RRC_INST));
    memset (eNB_rrc_inst, 0, NB_eNB_INST * sizeof(eNB_RRC_INST));
    LOG_I(RRC,"[eNB] handover active state is %d \n", HO_active);

    for (module_id=0; module_id<NB_eNB_INST; module_id++) {
      eNB_rrc_inst[module_id].HO_flag   = (uint8_t)HO_active;
    }

#ifdef Rel10
    LOG_I(RRC,"[eNB] eMBMS active state is %d \n", eMBMS_active);

    for (module_id=0; module_id<NB_eNB_INST; module_id++) {
      for (CC_id = 0; CC_id < MAX_NUM_CCs; CC_id++) {
        eNB_rrc_inst[module_id].carrier[CC_id].MBMS_flag = (uint8_t)eMBMS_active;
      }
    }

#endif
#ifdef CBA

    for (module_id=0; module_id<NB_eNB_INST; module_id++) {
      for (CC_id = 0; CC_id < MAX_NUM_CCs; CC_id++) {
        eNB_rrc_inst[module_id].carrier[CC_id].num_active_cba_groups = cba_group_active;
      }
    }

#endif
#ifdef LOCALIZATION
    /* later set this from xml or enb.config file*/
    struct timeval ts; // time struct
    gettimeofday(&ts, NULL); // get the current epoch timestamp

    for (module_id=0; module_id<NB_eNB_INST; module_id++) {
      eNB_rrc_inst[module_id].reference_timestamp_ms = ts.tv_sec * 1000 + ts.tv_usec / 1000;
      initialize(&eNB_rrc_inst[module_id].loc_list);
      eNB_rrc_inst[module_id].loc_type=0;
      eNB_rrc_inst[module_id].aggregation_period_ms = 5000;
    }

#endif
    LOG_D(RRC,
          "ALLOCATE %d Bytes for eNB_RRC_INST @ %p\n", (unsigned int)(NB_eNB_INST*sizeof(eNB_RRC_INST)), eNB_rrc_inst);
  } else {
    eNB_rrc_inst = NULL;
  }

#ifndef NO_RRM
#ifndef USER_MODE

  Header_buf=(char*)malloc16(sizeof(msg_head_t));
  Data=(char*)malloc16(2400);
  Header_read_idx=0;
  Data_read_idx=0;
  Header_size=sizeof(msg_head_t);

#endif //NO_RRM
  Data_to_read = 0;
#endif //USER_MODE
}

//-----------------------------------------------------------------------------
void
rrc_top_cleanup(
  void
)
//-----------------------------------------------------------------------------
{

  if (NB_UE_INST > 0) {
    free (UE_rrc_inst);
  }

  if (NB_eNB_INST > 0) {
    free (eNB_rrc_inst);

  }
}


//-----------------------------------------------------------------------------
void
rrc_t310_expiration(
  const protocol_ctxt_t* const ctxt_pP,
  const uint8_t                 eNB_index
)
//-----------------------------------------------------------------------------
{

  if (UE_rrc_inst[ctxt_pP->module_id].Info[eNB_index].State != RRC_CONNECTED) {
    LOG_D(RRC, "Timer 310 expired, going to RRC_IDLE\n");
    UE_rrc_inst[ctxt_pP->module_id].Info[eNB_index].State = RRC_IDLE;
    UE_rrc_inst[ctxt_pP->module_id].Info[eNB_index].UE_index = 0xffff;
    UE_rrc_inst[ctxt_pP->module_id].Srb0[eNB_index].Rx_buffer.payload_size = 0;
    UE_rrc_inst[ctxt_pP->module_id].Srb0[eNB_index].Tx_buffer.payload_size = 0;
    UE_rrc_inst[ctxt_pP->module_id].Srb1[eNB_index].Srb_info.Rx_buffer.payload_size = 0;
    UE_rrc_inst[ctxt_pP->module_id].Srb1[eNB_index].Srb_info.Tx_buffer.payload_size = 0;

    if (UE_rrc_inst[ctxt_pP->module_id].Srb2[eNB_index].Active == 1) {
      msg ("[RRC Inst %d] eNB_index %d, Remove RB %d\n ", ctxt_pP->module_id, eNB_index,
           UE_rrc_inst[ctxt_pP->module_id].Srb2[eNB_index].Srb_info.Srb_id);
      rrc_pdcp_config_req (ctxt_pP,
                           SRB_FLAG_YES,
                           CONFIG_ACTION_REMOVE,
                           UE_rrc_inst[ctxt_pP->module_id].Srb2[eNB_index].Srb_info.Srb_id,
                           0);
      rrc_rlc_config_req (ctxt_pP,
                          SRB_FLAG_YES,
                          MBMS_FLAG_NO,
                          CONFIG_ACTION_REMOVE,
                          UE_rrc_inst[ctxt_pP->module_id].Srb2[eNB_index].Srb_info.Srb_id,
                          Rlc_info_um);
      UE_rrc_inst[ctxt_pP->module_id].Srb2[eNB_index].Active = 0;
      UE_rrc_inst[ctxt_pP->module_id].Srb2[eNB_index].Status = IDLE;
      UE_rrc_inst[ctxt_pP->module_id].Srb2[eNB_index].Next_check_frame = 0;
    }
  } else { // Restablishment procedure
    LOG_D(RRC, "Timer 310 expired, trying RRCRestablishment ...\n");
  }
}

//-----------------------------------------------------------------------------
RRC_status_t
rrc_rx_tx(
  protocol_ctxt_t* const ctxt_pP,
  const uint8_t      enb_indexP,
  const int          CC_id
)
//-----------------------------------------------------------------------------
{
  uint8_t        UE_id;
  int32_t        current_timestamp_ms, ref_timestamp_ms;
  struct timeval ts;
<<<<<<< HEAD
  struct rrc_eNB_ue_context_s*   ue_context_p = NULL;
=======
  struct rrc_eNB_ue_context_s   *ue_context_p = NULL,*ue_to_be_removed = NULL;
>>>>>>> d4cdda31

#ifdef LOCALIZATION
  double                         estimated_distance;
  protocol_ctxt_t                ctxt;
#endif
  VCD_SIGNAL_DUMPER_DUMP_FUNCTION_BY_NAME(VCD_SIGNAL_DUMPER_FUNCTIONS_RRC_RX_TX,VCD_FUNCTION_IN);

  if(ctxt_pP->enb_flag == ENB_FLAG_NO) {
    // check timers

    if (UE_rrc_inst[ctxt_pP->module_id].Info[enb_indexP].T300_active == 1) {
      if ((UE_rrc_inst[ctxt_pP->module_id].Info[enb_indexP].T300_cnt % 10) == 0)
        LOG_D(RRC,
              "[UE %d][RAPROC] Frame %d T300 Count %d ms\n", ctxt_pP->module_id, ctxt_pP->frame, UE_rrc_inst[ctxt_pP->module_id].Info[enb_indexP].T300_cnt);

      if (UE_rrc_inst[ctxt_pP->module_id].Info[enb_indexP].T300_cnt
          == T300[UE_rrc_inst[ctxt_pP->module_id].sib2[enb_indexP]->ue_TimersAndConstants.t300]) {
        UE_rrc_inst[ctxt_pP->module_id].Info[enb_indexP].T300_active = 0;
        // ALLOW CCCH to be used
        UE_rrc_inst[ctxt_pP->module_id].Srb0[enb_indexP].Tx_buffer.payload_size = 0;
        rrc_ue_generate_RRCConnectionRequest (ctxt_pP, enb_indexP);
        VCD_SIGNAL_DUMPER_DUMP_FUNCTION_BY_NAME(VCD_SIGNAL_DUMPER_FUNCTIONS_RRC_RX_TX,VCD_FUNCTION_OUT);
        return (RRC_ConnSetup_failed);
      }

      UE_rrc_inst[ctxt_pP->module_id].Info[enb_indexP].T300_cnt++;
    }

    if ((UE_rrc_inst[ctxt_pP->module_id].Info[enb_indexP].SIStatus&2)>0) {
      if (UE_rrc_inst[ctxt_pP->module_id].Info[enb_indexP].N310_cnt
          == N310[UE_rrc_inst[ctxt_pP->module_id].sib2[enb_indexP]->ue_TimersAndConstants.n310]) {
	LOG_I(RRC,"Activating T310\n");
        UE_rrc_inst[ctxt_pP->module_id].Info[enb_indexP].T310_active = 1;
      }
    } else { // in case we have not received SIB2 yet
      /*      if (UE_rrc_inst[ctxt_pP->module_id].Info[enb_indexP].N310_cnt == 100) {
        UE_rrc_inst[ctxt_pP->module_id].Info[enb_indexP].N310_cnt = 0;

	}*/
      VCD_SIGNAL_DUMPER_DUMP_FUNCTION_BY_NAME(VCD_SIGNAL_DUMPER_FUNCTIONS_RRC_RX_TX,VCD_FUNCTION_OUT);
      return RRC_OK;
    }

    if (UE_rrc_inst[ctxt_pP->module_id].Info[enb_indexP].T310_active == 1) {
      if (UE_rrc_inst[ctxt_pP->module_id].Info[enb_indexP].N311_cnt
          == N311[UE_rrc_inst[ctxt_pP->module_id].sib2[enb_indexP]->ue_TimersAndConstants.n311]) {
        UE_rrc_inst[ctxt_pP->module_id].Info[enb_indexP].T310_active = 0;
        UE_rrc_inst[ctxt_pP->module_id].Info[enb_indexP].N311_cnt = 0;
      }

      if ((UE_rrc_inst[ctxt_pP->module_id].Info[enb_indexP].T310_cnt % 10) == 0) {
        LOG_D(RRC, "[UE %d] Frame %d T310 Count %d ms\n", ctxt_pP->module_id, ctxt_pP->frame, UE_rrc_inst[ctxt_pP->module_id].Info[enb_indexP].T310_cnt);
      }

      if (UE_rrc_inst[ctxt_pP->module_id].Info[enb_indexP].T310_cnt    == T310[UE_rrc_inst[ctxt_pP->module_id].sib2[enb_indexP]->ue_TimersAndConstants.t310]) {
        UE_rrc_inst[ctxt_pP->module_id].Info[enb_indexP].T310_active = 0;
        rrc_t310_expiration (ctxt_pP, enb_indexP);
        VCD_SIGNAL_DUMPER_DUMP_FUNCTION_BY_NAME(VCD_SIGNAL_DUMPER_FUNCTIONS_RRC_RX_TX,VCD_FUNCTION_OUT);
	LOG_I(RRC,"Returning RRC_PHY_RESYNCH: T310 expired\n"); 
        return RRC_PHY_RESYNCH;
      }

      UE_rrc_inst[ctxt_pP->module_id].Info[enb_indexP].T310_cnt++;
    }

    if (UE_rrc_inst[ctxt_pP->module_id].Info[enb_indexP].T304_active==1) {
      if ((UE_rrc_inst[ctxt_pP->module_id].Info[enb_indexP].T304_cnt % 10) == 0)
        LOG_D(RRC,"[UE %d][RAPROC] Frame %d T304 Count %d ms\n",ctxt_pP->module_id,ctxt_pP->frame,
              UE_rrc_inst[ctxt_pP->module_id].Info[enb_indexP].T304_cnt);

      if (UE_rrc_inst[ctxt_pP->module_id].Info[enb_indexP].T304_cnt == 0) {
        UE_rrc_inst[ctxt_pP->module_id].Info[enb_indexP].T304_active = 0;
        UE_rrc_inst[ctxt_pP->module_id].HandoverInfoUe.measFlag = 1;
        LOG_E(RRC,"[UE %d] Handover failure..initiating connection re-establishment procedure... \n");
        //Implement 36.331, section 5.3.5.6 here
        VCD_SIGNAL_DUMPER_DUMP_FUNCTION_BY_NAME(VCD_SIGNAL_DUMPER_FUNCTIONS_RRC_RX_TX,VCD_FUNCTION_OUT);
        return(RRC_Handover_failed);
      }

      UE_rrc_inst[ctxt_pP->module_id].Info[enb_indexP].T304_cnt--;
    }

    // Layer 3 filtering of RRC measurements
    if (UE_rrc_inst[ctxt_pP->module_id].QuantityConfig[0] != NULL) {
      ue_meas_filtering(ctxt_pP,enb_indexP);
    }

    ue_measurement_report_triggering(ctxt_pP,enb_indexP);

    if (UE_rrc_inst[ctxt_pP->module_id].Info[0].handoverTarget > 0) {
      LOG_I(RRC,"[UE %d] Frame %d : RRC handover initiated\n", ctxt_pP->module_id, ctxt_pP->frame);
    }

    if((UE_rrc_inst[ctxt_pP->module_id].Info[enb_indexP].State == RRC_HO_EXECUTION)   &&
        (UE_rrc_inst[ctxt_pP->module_id].HandoverInfoUe.targetCellId != 0xFF)) {
      UE_rrc_inst[ctxt_pP->module_id].Info[enb_indexP].State= RRC_IDLE;
      VCD_SIGNAL_DUMPER_DUMP_FUNCTION_BY_NAME(VCD_SIGNAL_DUMPER_FUNCTIONS_RRC_RX_TX,VCD_FUNCTION_OUT);
      return(RRC_HO_STARTED);
    }

  } else { // eNB
    check_handovers(ctxt_pP);
    // counetr, and get the value and aggregate

    // check for UL failure
    RB_FOREACH(ue_context_p, rrc_ue_tree_s, &(eNB_rrc_inst[ctxt_pP->module_id].rrc_ue_head)) {
      if (ue_context_p->ue_context.ul_failure_timer>0) {
	ue_context_p->ue_context.ul_failure_timer++;
<<<<<<< HEAD
	if (ue_context_p->ue_context.ul_failure_timer == 1000) {
	  // remove UE after 1 second after MAC has indicated UL failure
	  LOG_I(RRC,"Removing UE %x instance\n",ue_context_p->ue_context.rnti);
	  
	}
      }


    }
=======
	if (ue_context_p->ue_context.ul_failure_timer >= 20000) {
	  // remove UE after 20 seconds after MAC has indicated UL failure
	  LOG_I(RRC,"Removing UE %x instance\n",ue_context_p->ue_context.rnti);
	  ue_to_be_removed = ue_context_p;
	  break;
	}
      }
    }
    if (ue_to_be_removed)
      rrc_eNB_free_UE(ctxt_pP->module_id,ue_to_be_removed);
>>>>>>> d4cdda31
#ifdef LOCALIZATION

    /* for the localization, only primary CC_id might be relevant*/
    gettimeofday(&ts, NULL);
    current_timestamp_ms = ts.tv_sec * 1000 + ts.tv_usec / 1000;
    ref_timestamp_ms = eNB_rrc_inst[ctxt_pP->module_id].reference_timestamp_ms;
    RB_FOREACH(ue_context_p, rrc_ue_tree_s, &(eNB_rrc_inst[ctxt_pP->module_id].rrc_ue_head)) {
      ctxt = *ctxt_pP;
      ctxt.rnti = ue_context_p->ue_context.rnti;
      estimated_distance = rrc_get_estimated_ue_distance(
                             &ctxt,
                             CC_id,
                             eNB_rrc_inst[ctxt_pP->module_id].loc_type);

      if ((current_timestamp_ms - ref_timestamp_ms > eNB_rrc_inst[ctxt_pP->module_id].aggregation_period_ms) &&
          estimated_distance != -1) {
        LOG_D(LOCALIZE, " RRC [UE/id %d -> eNB/id %d] timestamp %d frame %d estimated r = %f\n",
              ctxt.rnti,
              ctxt_pP->module_id,
              current_timestamp_ms,
              ctxt_pP->frame,
              estimated_distance);
        LOG_D(LOCALIZE, " RRC status %d\n", ue_context_p->ue_context.Status);
        push_front(&eNB_rrc_inst[ctxt_pP->module_id].loc_list,
                   estimated_distance);
        eNB_rrc_inst[ctxt_pP->module_id].reference_timestamp_ms = current_timestamp_ms;
      }
    }

#endif
  }

  VCD_SIGNAL_DUMPER_DUMP_FUNCTION_BY_NAME(VCD_SIGNAL_DUMPER_FUNCTIONS_RRC_RX_TX,VCD_FUNCTION_OUT);
  return (RRC_OK);
}

//-----------------------------------------------------------------------------
long
binary_search_int(
  int elements[],
  long numElem,
  int value
)
//-----------------------------------------------------------------------------
{
  long first, last, middle, search = -1;
  first = 0;
  last = numElem-1;
  middle = (first+last)/2;

  if(value < elements[0]) {
    return first;
  }

  if(value > elements[last]) {
    return last;
  }

  while (first <= last) {
    if (elements[middle] < value) {
      first = middle+1;
    } else if (elements[middle] == value) {
      search = middle+1;
      break;
    } else {
      last = middle -1;
    }

    middle = (first+last)/2;
  }

  if (first > last) {
    LOG_E(RRC,"Error in binary search!");
  }

  return search;
}

/* This is a binary search routine which operates on an array of floating
   point numbers and returns the index of the range the value lies in
   Used for RSRP and RSRQ measurement mapping. Can potentially be used for other things
*/
//-----------------------------------------------------------------------------
long
binary_search_float(
  float elements[],
  long numElem,
  float value
)
//-----------------------------------------------------------------------------
{
  long first, last, middle;
  first = 0;
  last = numElem-1;
  middle = (first+last)/2;

  if(value <= elements[0]) {
    return first;
  }

  if(value >= elements[last]) {
    return last;
  }

  while (last - first > 1) {
    if (elements[middle] > value) {
      last = middle;
    } else {
      first = middle;
    }

    middle = (first+last)/2;
  }

  if (first < 0 || first >= numElem) {
    LOG_E(RRC,"\n Error in binary search float!");
  }

  return first;
}
<|MERGE_RESOLUTION|>--- conflicted
+++ resolved
@@ -415,11 +415,7 @@
   uint8_t        UE_id;
   int32_t        current_timestamp_ms, ref_timestamp_ms;
   struct timeval ts;
-<<<<<<< HEAD
-  struct rrc_eNB_ue_context_s*   ue_context_p = NULL;
-=======
   struct rrc_eNB_ue_context_s   *ue_context_p = NULL,*ue_to_be_removed = NULL;
->>>>>>> d4cdda31
 
 #ifdef LOCALIZATION
   double                         estimated_distance;
@@ -528,17 +524,6 @@
     RB_FOREACH(ue_context_p, rrc_ue_tree_s, &(eNB_rrc_inst[ctxt_pP->module_id].rrc_ue_head)) {
       if (ue_context_p->ue_context.ul_failure_timer>0) {
 	ue_context_p->ue_context.ul_failure_timer++;
-<<<<<<< HEAD
-	if (ue_context_p->ue_context.ul_failure_timer == 1000) {
-	  // remove UE after 1 second after MAC has indicated UL failure
-	  LOG_I(RRC,"Removing UE %x instance\n",ue_context_p->ue_context.rnti);
-	  
-	}
-      }
-
-
-    }
-=======
 	if (ue_context_p->ue_context.ul_failure_timer >= 20000) {
 	  // remove UE after 20 seconds after MAC has indicated UL failure
 	  LOG_I(RRC,"Removing UE %x instance\n",ue_context_p->ue_context.rnti);
@@ -549,7 +534,6 @@
     }
     if (ue_to_be_removed)
       rrc_eNB_free_UE(ctxt_pP->module_id,ue_to_be_removed);
->>>>>>> d4cdda31
 #ifdef LOCALIZATION
 
     /* for the localization, only primary CC_id might be relevant*/
