--- conflicted
+++ resolved
@@ -133,285 +133,6 @@
 
 
 //-----------------------------------------------------------------------------
-<<<<<<< HEAD
-void
-rrc_t310_expiration(
-  const protocol_ctxt_t* const ctxt_pP,
-  const uint8_t                 eNB_index
-)
-//-----------------------------------------------------------------------------
-{
-
-  if (UE_rrc_inst[ctxt_pP->module_id].Info[eNB_index].State != RRC_CONNECTED) {
-    LOG_D(RRC, "Timer 310 expired, going to RRC_IDLE\n");
-    UE_rrc_inst[ctxt_pP->module_id].Info[eNB_index].State = RRC_IDLE;
-    UE_rrc_inst[ctxt_pP->module_id].Info[eNB_index].UE_index = 0xffff;
-    UE_rrc_inst[ctxt_pP->module_id].Srb0[eNB_index].Rx_buffer.payload_size = 0;
-    UE_rrc_inst[ctxt_pP->module_id].Srb0[eNB_index].Tx_buffer.payload_size = 0;
-    UE_rrc_inst[ctxt_pP->module_id].Srb1[eNB_index].Srb_info.Rx_buffer.payload_size = 0;
-    UE_rrc_inst[ctxt_pP->module_id].Srb1[eNB_index].Srb_info.Tx_buffer.payload_size = 0;
-
-    if (UE_rrc_inst[ctxt_pP->module_id].Srb2[eNB_index].Active == 1) {
-      msg ("[RRC Inst %d] eNB_index %d, Remove RB %d\n ", ctxt_pP->module_id, eNB_index,
-           UE_rrc_inst[ctxt_pP->module_id].Srb2[eNB_index].Srb_info.Srb_id);
-      rrc_pdcp_config_req (ctxt_pP,
-                           SRB_FLAG_YES,
-                           CONFIG_ACTION_REMOVE,
-                           UE_rrc_inst[ctxt_pP->module_id].Srb2[eNB_index].Srb_info.Srb_id,
-                           0);
-      rrc_rlc_config_req (ctxt_pP,
-                          SRB_FLAG_YES,
-                          MBMS_FLAG_NO,
-                          CONFIG_ACTION_REMOVE,
-                          UE_rrc_inst[ctxt_pP->module_id].Srb2[eNB_index].Srb_info.Srb_id,
-                          Rlc_info_um);
-      UE_rrc_inst[ctxt_pP->module_id].Srb2[eNB_index].Active = 0;
-      UE_rrc_inst[ctxt_pP->module_id].Srb2[eNB_index].Status = IDLE;
-      UE_rrc_inst[ctxt_pP->module_id].Srb2[eNB_index].Next_check_frame = 0;
-    }
-  } else { // Restablishment procedure
-    LOG_D(RRC, "Timer 310 expired, trying RRCRestablishment ...\n");
-  }
-}
-
-//-----------------------------------------------------------------------------
-RRC_status_t
-rrc_rx_tx(
-  protocol_ctxt_t* const ctxt_pP,
-  const uint8_t      enb_indexP,
-  const int          CC_id
-)
-//-----------------------------------------------------------------------------
-{
-  //uint8_t        UE_id;
-  int32_t        current_timestamp_ms, ref_timestamp_ms;
-  struct timeval ts;
-  struct rrc_eNB_ue_context_s   *ue_context_p = NULL,*ue_to_be_removed = NULL;
-
-#ifdef LOCALIZATION
-  double                         estimated_distance;
-  protocol_ctxt_t                ctxt;
-#endif
-  VCD_SIGNAL_DUMPER_DUMP_FUNCTION_BY_NAME(VCD_SIGNAL_DUMPER_FUNCTIONS_RRC_RX_TX,VCD_FUNCTION_IN);
-
-  if(ctxt_pP->enb_flag == ENB_FLAG_NO) {
-    // check timers
-
-    if (UE_rrc_inst[ctxt_pP->module_id].Info[enb_indexP].T300_active == 1) {
-      if ((UE_rrc_inst[ctxt_pP->module_id].Info[enb_indexP].T300_cnt % 10) == 0)
-        LOG_D(RRC,
-              "[UE %d][RAPROC] Frame %d T300 Count %d ms\n", ctxt_pP->module_id, ctxt_pP->frame, UE_rrc_inst[ctxt_pP->module_id].Info[enb_indexP].T300_cnt);
-
-      if (UE_rrc_inst[ctxt_pP->module_id].Info[enb_indexP].T300_cnt
-          == T300[UE_rrc_inst[ctxt_pP->module_id].sib2[enb_indexP]->ue_TimersAndConstants.t300]) {
-        UE_rrc_inst[ctxt_pP->module_id].Info[enb_indexP].T300_active = 0;
-        // ALLOW CCCH to be used
-        UE_rrc_inst[ctxt_pP->module_id].Srb0[enb_indexP].Tx_buffer.payload_size = 0;
-        rrc_ue_generate_RRCConnectionRequest (ctxt_pP, enb_indexP);
-        VCD_SIGNAL_DUMPER_DUMP_FUNCTION_BY_NAME(VCD_SIGNAL_DUMPER_FUNCTIONS_RRC_RX_TX,VCD_FUNCTION_OUT);
-        return (RRC_ConnSetup_failed);
-      }
-
-      UE_rrc_inst[ctxt_pP->module_id].Info[enb_indexP].T300_cnt++;
-    }
-
-    if ((UE_rrc_inst[ctxt_pP->module_id].Info[enb_indexP].SIStatus&2)>0) {
-      if (UE_rrc_inst[ctxt_pP->module_id].Info[enb_indexP].N310_cnt
-          == N310[UE_rrc_inst[ctxt_pP->module_id].sib2[enb_indexP]->ue_TimersAndConstants.n310]) {
-	LOG_I(RRC,"Activating T310\n");
-        UE_rrc_inst[ctxt_pP->module_id].Info[enb_indexP].T310_active = 1;
-      }
-    } else { // in case we have not received SIB2 yet
-      /*      if (UE_rrc_inst[ctxt_pP->module_id].Info[enb_indexP].N310_cnt == 100) {
-        UE_rrc_inst[ctxt_pP->module_id].Info[enb_indexP].N310_cnt = 0;
-
-	}*/
-      VCD_SIGNAL_DUMPER_DUMP_FUNCTION_BY_NAME(VCD_SIGNAL_DUMPER_FUNCTIONS_RRC_RX_TX,VCD_FUNCTION_OUT);
-      return RRC_OK;
-    }
-
-    if (UE_rrc_inst[ctxt_pP->module_id].Info[enb_indexP].T310_active == 1) {
-      if (UE_rrc_inst[ctxt_pP->module_id].Info[enb_indexP].N311_cnt
-          == N311[UE_rrc_inst[ctxt_pP->module_id].sib2[enb_indexP]->ue_TimersAndConstants.n311]) {
-        UE_rrc_inst[ctxt_pP->module_id].Info[enb_indexP].T310_active = 0;
-        UE_rrc_inst[ctxt_pP->module_id].Info[enb_indexP].N311_cnt = 0;
-      }
-
-      if ((UE_rrc_inst[ctxt_pP->module_id].Info[enb_indexP].T310_cnt % 10) == 0) {
-        LOG_D(RRC, "[UE %d] Frame %d T310 Count %d ms\n", ctxt_pP->module_id, ctxt_pP->frame, UE_rrc_inst[ctxt_pP->module_id].Info[enb_indexP].T310_cnt);
-      }
-
-      if (UE_rrc_inst[ctxt_pP->module_id].Info[enb_indexP].T310_cnt    == T310[UE_rrc_inst[ctxt_pP->module_id].sib2[enb_indexP]->ue_TimersAndConstants.t310]) {
-        UE_rrc_inst[ctxt_pP->module_id].Info[enb_indexP].T310_active = 0;
-        rrc_t310_expiration (ctxt_pP, enb_indexP);
-        VCD_SIGNAL_DUMPER_DUMP_FUNCTION_BY_NAME(VCD_SIGNAL_DUMPER_FUNCTIONS_RRC_RX_TX,VCD_FUNCTION_OUT);
-	LOG_I(RRC,"Returning RRC_PHY_RESYNCH: T310 expired\n"); 
-        return RRC_PHY_RESYNCH;
-      }
-
-      UE_rrc_inst[ctxt_pP->module_id].Info[enb_indexP].T310_cnt++;
-    }
-
-    if (UE_rrc_inst[ctxt_pP->module_id].Info[enb_indexP].T304_active==1) {
-      if ((UE_rrc_inst[ctxt_pP->module_id].Info[enb_indexP].T304_cnt % 10) == 0)
-        LOG_D(RRC,"[UE %d][RAPROC] Frame %d T304 Count %d ms\n",ctxt_pP->module_id,ctxt_pP->frame,
-              UE_rrc_inst[ctxt_pP->module_id].Info[enb_indexP].T304_cnt);
-
-      if (UE_rrc_inst[ctxt_pP->module_id].Info[enb_indexP].T304_cnt == 0) {
-        UE_rrc_inst[ctxt_pP->module_id].Info[enb_indexP].T304_active = 0;
-        UE_rrc_inst[ctxt_pP->module_id].HandoverInfoUe.measFlag = 1;
-        LOG_E(RRC,"[UE %d] Handover failure..initiating connection re-establishment procedure... \n",
-              ctxt_pP->module_id);
-        //Implement 36.331, section 5.3.5.6 here
-        VCD_SIGNAL_DUMPER_DUMP_FUNCTION_BY_NAME(VCD_SIGNAL_DUMPER_FUNCTIONS_RRC_RX_TX,VCD_FUNCTION_OUT);
-        return(RRC_Handover_failed);
-      }
-
-      UE_rrc_inst[ctxt_pP->module_id].Info[enb_indexP].T304_cnt--;
-    }
-
-    // Layer 3 filtering of RRC measurements
-    if (UE_rrc_inst[ctxt_pP->module_id].QuantityConfig[0] != NULL) {
-      ue_meas_filtering(ctxt_pP,enb_indexP);
-    }
-
-    ue_measurement_report_triggering(ctxt_pP,enb_indexP);
-
-    if (UE_rrc_inst[ctxt_pP->module_id].Info[0].handoverTarget > 0) {
-      LOG_I(RRC,"[UE %d] Frame %d : RRC handover initiated\n", ctxt_pP->module_id, ctxt_pP->frame);
-    }
-
-    if((UE_rrc_inst[ctxt_pP->module_id].Info[enb_indexP].State == RRC_HO_EXECUTION)   &&
-        (UE_rrc_inst[ctxt_pP->module_id].HandoverInfoUe.targetCellId != 0xFF)) {
-      UE_rrc_inst[ctxt_pP->module_id].Info[enb_indexP].State= RRC_IDLE;
-      VCD_SIGNAL_DUMPER_DUMP_FUNCTION_BY_NAME(VCD_SIGNAL_DUMPER_FUNCTIONS_RRC_RX_TX,VCD_FUNCTION_OUT);
-      return(RRC_HO_STARTED);
-    }
-
-  } else { // eNB
-    check_handovers(ctxt_pP);
-    // counetr, and get the value and aggregate
-
-    // check for UL failure
-    RB_FOREACH(ue_context_p, rrc_ue_tree_s, &(RC.rrc[ctxt_pP->module_id]->rrc_ue_head)) {
-      if ((ctxt_pP->frame == 0) && (ctxt_pP->subframe==0)) {
-	if (ue_context_p->ue_context.Initialue_identity_s_TMSI.presence == TRUE) {
-	  LOG_I(RRC,"UE rnti %x:S-TMSI %x failure timer %d/8\n",
-		ue_context_p->ue_context.rnti,
-		ue_context_p->ue_context.Initialue_identity_s_TMSI.m_tmsi,
-		ue_context_p->ue_context.ul_failure_timer);
-	}
-	else {
-	  LOG_I(RRC,"UE rnti %x failure timer %d/8\n",
-		ue_context_p->ue_context.rnti,
-		ue_context_p->ue_context.ul_failure_timer);
-	}
-      }
-      if (ue_context_p->ue_context.ul_failure_timer>0) {
-	ue_context_p->ue_context.ul_failure_timer++;
-	if (ue_context_p->ue_context.ul_failure_timer >= 8) {
-	  // remove UE after 20 seconds after MAC has indicated UL failure
-	  LOG_I(RRC,"Removing UE %x instance\n",ue_context_p->ue_context.rnti);
-	  ue_to_be_removed = ue_context_p;
-	  break;
-	}
-      }
-      if (ue_context_p->ue_context.ue_release_timer_s1>0) {
-        ue_context_p->ue_context.ue_release_timer_s1++;
-        if (ue_context_p->ue_context.ue_release_timer_s1 >=
-            ue_context_p->ue_context.ue_release_timer_thres_s1) {
-          LOG_I(RRC,"Removing UE %x instance Because of UE_CONTEXT_RELEASE_COMMAND not received after %d ms from sending request\n",
-        		  ue_context_p->ue_context.rnti, ue_context_p->ue_context.ue_release_timer_thres_s1);
-          ue_to_be_removed = ue_context_p;
-          break;
-        }
-      }
-
-      if (ue_context_p->ue_context.ue_release_timer_rrc>0) {
-        ue_context_p->ue_context.ue_release_timer_rrc++;
-        if (ue_context_p->ue_context.ue_release_timer_rrc >=
-          ue_context_p->ue_context.ue_release_timer_thres_rrc) {
-          LOG_I(RRC,"Removing UE %x instance After UE_CONTEXT_RELEASE_Complete\n", ue_context_p->ue_context.rnti);
-          ue_to_be_removed = ue_context_p;
-          break;
-        }
-      }
-
-      if (ue_context_p->ue_context.ue_reestablishment_timer>0) {
-        ue_context_p->ue_context.ue_reestablishment_timer++;
-        if (ue_context_p->ue_context.ue_reestablishment_timer >=
-            ue_context_p->ue_context.ue_reestablishment_timer_thres) {
-          LOG_I(RRC,"UE %d reestablishment_timer max\n",ue_context_p->ue_context.rnti);
-          ue_context_p->ue_context.ul_failure_timer = 20000;
-          ue_to_be_removed = ue_context_p;
-          ue_context_p->ue_context.ue_reestablishment_timer = 0;
-          break;
-        }
-      }
-      if (ue_context_p->ue_context.ue_release_timer>0) {
-	ue_context_p->ue_context.ue_release_timer++;
-	if (ue_context_p->ue_context.ue_release_timer >= 
-	    ue_context_p->ue_context.ue_release_timer_thres) {
-	  LOG_I(RRC,"Removing UE %x instance\n",ue_context_p->ue_context.rnti);
-	  ue_to_be_removed = ue_context_p;
-	  break;
-	}
-      }
-    }
-    if (ue_to_be_removed) {
-      if(ue_to_be_removed->ue_context.ul_failure_timer >= 8) {
-          ue_to_be_removed->ue_context.ue_release_timer_s1 = 1;
-          ue_to_be_removed->ue_context.ue_release_timer_thres_s1 = 100;
-          ue_to_be_removed->ue_context.ue_release_timer = 0;
-          ue_to_be_removed->ue_context.ue_reestablishment_timer = 0;
-      }
-      rrc_eNB_free_UE(ctxt_pP->module_id,ue_to_be_removed);
-      if(ue_to_be_removed->ue_context.ul_failure_timer >= 8){
-        ue_to_be_removed->ue_context.ul_failure_timer = 0;
-      }
-    }
-#ifdef RRC_LOCALIZATION
-
-    /* for the localization, only primary CC_id might be relevant*/
-    gettimeofday(&ts, NULL);
-    current_timestamp_ms = ts.tv_sec * 1000 + ts.tv_usec / 1000;
-    ref_timestamp_ms = RC.rrc[ctxt_pP->module_id]->reference_timestamp_ms;
-    RB_FOREACH(ue_context_p, rrc_ue_tree_s, &(RC.rrc[ctxt_pP->module_id]->rrc_ue_head)) {
-      ctxt = *ctxt_pP;
-      ctxt.rnti = ue_context_p->ue_context.rnti;
-      estimated_distance = rrc_get_estimated_ue_distance(
-                             &ctxt,
-                             CC_id,
-                             RC.rrc[ctxt_pP->module_id]->loc_type);
-
-      if ((current_timestamp_ms - ref_timestamp_ms > RC.rrc[ctxt_pP->module_id]->aggregation_period_ms) &&
-          estimated_distance != -1) {
-        LOG_D(LOCALIZE, " RRC [UE/id %d -> eNB/id %d] timestamp %d frame %d estimated r = %f\n",
-              ctxt.rnti,
-              ctxt_pP->module_id,
-              current_timestamp_ms,
-              ctxt_pP->frame,
-              estimated_distance);
-        LOG_D(LOCALIZE, " RRC status %d\n", ue_context_p->ue_context.Status);
-        push_front(&RC.rrc[ctxt_pP->module_id]->loc_list,
-                   estimated_distance);
-        RC.rrc[ctxt_pP->module_id]->reference_timestamp_ms = current_timestamp_ms;
-      }
-    }
-
-#endif
-    (void)ts; /* remove gcc warning "unused variable" */
-    (void)ref_timestamp_ms; /* remove gcc warning "unused variable" */
-    (void)current_timestamp_ms; /* remove gcc warning "unused variable" */
-  }
-
-  VCD_SIGNAL_DUMPER_DUMP_FUNCTION_BY_NAME(VCD_SIGNAL_DUMPER_FUNCTIONS_RRC_RX_TX,VCD_FUNCTION_OUT);
-  return (RRC_OK);
-}
-
-//-----------------------------------------------------------------------------
-=======
->>>>>>> 20c7af9a
 long
 binary_search_int(
   int elements[],
