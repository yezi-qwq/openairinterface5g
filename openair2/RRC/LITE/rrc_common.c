/*
 * Licensed to the OpenAirInterface (OAI) Software Alliance under one or more
 * contributor license agreements.  See the NOTICE file distributed with
 * this work for additional information regarding copyright ownership.
 * The OpenAirInterface Software Alliance licenses this file to You under
 * the OAI Public License, Version 1.0  (the "License"); you may not use this file
 * except in compliance with the License.
 * You may obtain a copy of the License at
 *
 *      http://www.openairinterface.org/?page_id=698
 *
 * Unless required by applicable law or agreed to in writing, software
 * distributed under the License is distributed on an "AS IS" BASIS,
 * WITHOUT WARRANTIES OR CONDITIONS OF ANY KIND, either express or implied.
 * See the License for the specific language governing permissions and
 * limitations under the License.
 *-------------------------------------------------------------------------------
 * For more information about the OpenAirInterface (OAI) Software Alliance:
 *      contact@openairinterface.org
 */

/*! \file rrc_common.c
 * \brief rrc common procedures for eNB and UE
 * \author Navid Nikaein and Raymond Knopp
 * \date 2011 - 2014
 * \version 1.0
 * \company Eurecom
 * \email:  navid.nikaein@eurecom.fr and raymond.knopp@eurecom.fr
 */

#include "defs.h"
#include "extern.h"
#include "LAYER2/MAC/extern.h"
#include "COMMON/openair_defs.h"
#include "COMMON/platform_types.h"
#include "RRC/L2_INTERFACE/openair_rrc_L2_interface.h"
#include "LAYER2/RLC/rlc.h"
#include "COMMON/mac_rrc_primitives.h"
#include "UTIL/LOG/log.h"
#include "asn1_msg.h"
#include "pdcp.h"
#include "UTIL/LOG/vcd_signal_dumper.h"
#include "rrc_eNB_UE_context.h"
#include "common/ran_context.h"

#ifdef LOCALIZATION
#include <sys/time.h>
#endif

#define DEBUG_RRC 1
extern RAN_CONTEXT_t RC;
extern UE_MAC_INST *UE_mac_inst;

extern mui_t rrc_eNB_mui;

//configure  BCCH & CCCH Logical Channels and associated rrc_buffers, configure associated SRBs
//-----------------------------------------------------------------------------
void
openair_rrc_on(
  const protocol_ctxt_t* const ctxt_pP
)
//-----------------------------------------------------------------------------
{
  unsigned short i;
  int            CC_id;

  if (ctxt_pP->enb_flag == ENB_FLAG_YES) {
    LOG_I(RRC, PROTOCOL_RRC_CTXT_FMT" OPENAIR RRC IN....\n",
          PROTOCOL_RRC_CTXT_ARGS(ctxt_pP));
    for (CC_id = 0; CC_id < MAX_NUM_CCs; CC_id++) {
      rrc_config_buffer (&RC.rrc[ctxt_pP->module_id]->carrier[CC_id].SI, BCCH, 1);
      RC.rrc[ctxt_pP->module_id]->carrier[CC_id].SI.Active = 1;
      rrc_config_buffer (&RC.rrc[ctxt_pP->module_id]->carrier[CC_id].Srb0, CCCH, 1);
      RC.rrc[ctxt_pP->module_id]->carrier[CC_id].Srb0.Active = 1;
    }
  } else {
    LOG_I(RRC, PROTOCOL_RRC_CTXT_FMT" OPENAIR RRC IN....\n",
          PROTOCOL_RRC_CTXT_ARGS(ctxt_pP));

    for (i = 0; i < NB_eNB_INST; i++) {
      LOG_D(RRC, PROTOCOL_RRC_CTXT_FMT" Activating CCCH (eNB %d)\n",
            PROTOCOL_RRC_CTXT_ARGS(ctxt_pP), i);
      UE_rrc_inst[ctxt_pP->module_id].Srb0[i].Srb_id = CCCH;
      memcpy (&UE_rrc_inst[ctxt_pP->module_id].Srb0[i].Lchan_desc[0], &CCCH_LCHAN_DESC, LCHAN_DESC_SIZE);
      memcpy (&UE_rrc_inst[ctxt_pP->module_id].Srb0[i].Lchan_desc[1], &CCCH_LCHAN_DESC, LCHAN_DESC_SIZE);
      rrc_config_buffer (&UE_rrc_inst[ctxt_pP->module_id].Srb0[i], CCCH, 1);
      UE_rrc_inst[ctxt_pP->module_id].Srb0[i].Active = 1;
    }
  }
}

//-----------------------------------------------------------------------------
int
rrc_init_global_param(
  void
)
//-----------------------------------------------------------------------------
{

  //#ifdef USER_MODE
  //  Rrc_xface = (RRC_XFACE*)malloc16(sizeof(RRC_XFACE));
  //#endif //USRE_MODE

  //  Rrc_xface->openair_rrc_top_init = openair_rrc_top_init;
  //  Rrc_xface->openair_rrc_eNB_init = openair_rrc_eNB_init;
  //  Rrc_xface->openair_rrc_UE_init  = openair_rrc_ue_init;
  //  Rrc_xface->mac_rrc_data_ind     = mac_rrc_data_ind;
  //Rrc_xface->mac_rrc_data_req     = mac_rrc_data_req;
  // Rrc_xface->rrc_data_indP        = (void *)rlcrrc_data_ind;
  //  Rrc_xface->rrc_rx_tx            = rrc_rx_tx;
  //  Rrc_xface->mac_rrc_meas_ind     = mac_rrc_meas_ind;
  //  Rrc_xface->get_rrc_status       = get_rrc_status;

  //Rrc_xface->rrc_get_status = ...

  //  Mac_rlc_xface->mac_out_of_sync_ind=mac_out_of_sync_ind;

#ifndef NO_RRM
  //  Rrc_xface->fn_rrc=fn_rrc;
#endif
  //  LOG_D(RRC, "[RRC]INIT_GLOBAL_PARAM: Mac_rlc_xface %p, rrc_rlc_register %p,rlcrrc_data_ind%p\n",Mac_rlc_xface,Mac_rlc_xface->rrc_rlc_register_rrc,rlcrrc_data_ind);
  /*
   if((Mac_rlc_xface==NULL) || (Mac_rlc_xface->rrc_rlc_register_rrc==NULL) ||
   (rlcrrc_data_ind==NULL)) {
   LOG_E(RRC,"Data structured is not initialized \n");
   return -1;
   }
   */
  rrc_rlc_register_rrc (rrc_data_ind, NULL); //register with rlc

  DCCH_LCHAN_DESC.transport_block_size = 4;
  DCCH_LCHAN_DESC.max_transport_blocks = 16;
  DCCH_LCHAN_DESC.Delay_class = 1;
  DTCH_DL_LCHAN_DESC.transport_block_size = 52;
  DTCH_DL_LCHAN_DESC.max_transport_blocks = 20;
  DTCH_DL_LCHAN_DESC.Delay_class = 1;
  DTCH_UL_LCHAN_DESC.transport_block_size = 52;
  DTCH_UL_LCHAN_DESC.max_transport_blocks = 20;
  DTCH_UL_LCHAN_DESC.Delay_class = 1;

  Rlc_info_um.rlc_mode = RLC_MODE_UM;
  Rlc_info_um.rlc.rlc_um_info.timer_reordering = 5;
  Rlc_info_um.rlc.rlc_um_info.sn_field_length = 10;
  Rlc_info_um.rlc.rlc_um_info.is_mXch = 0;
  //Rlc_info_um.rlc.rlc_um_info.sdu_discard_mode=16;

  Rlc_info_am_config.rlc_mode = RLC_MODE_AM;
  Rlc_info_am_config.rlc.rlc_am_info.max_retx_threshold = 50;
  Rlc_info_am_config.rlc.rlc_am_info.poll_pdu = 8;
  Rlc_info_am_config.rlc.rlc_am_info.poll_byte = 1000;
  Rlc_info_am_config.rlc.rlc_am_info.t_poll_retransmit = 15;
  Rlc_info_am_config.rlc.rlc_am_info.t_reordering = 50;
  Rlc_info_am_config.rlc.rlc_am_info.t_status_prohibit = 10;
#ifndef NO_RRM

  if (L3_xface_init ()) {
    return (-1);
  }

#endif

  return 0;
}

#ifndef NO_RRM
//-----------------------------------------------------------------------------
int
L3_xface_init(
  void
)
//-----------------------------------------------------------------------------
{

  int ret = 0;

#ifdef USER_MODE

  int sock;
  LOG_D(RRC, "[L3_XFACE] init de l'interface \n");

  if (open_socket (&S_rrc, RRC_RRM_SOCK_PATH, RRM_RRC_SOCK_PATH, 0) == -1) {
    return (-1);
  }

  if (S_rrc.s == -1) {
    return (-1);
  }

  socket_setnonblocking (S_rrc.s);
  msg ("Interface Connected... RRM-RRC\n");
  return 0;

#else

  ret=rtf_create(RRC2RRM_FIFO,32768);

  if (ret < 0) {
    msg("[openair][MAC][INIT] Cannot create RRC2RRM fifo %d (ERROR %d)\n",RRC2RRM_FIFO,ret);
    return(-1);
  } else {
    msg("[openair][MAC][INIT] Created RRC2RRM fifo %d\n",RRC2RRM_FIFO);
    rtf_reset(RRC2RRM_FIFO);
  }

  ret=rtf_create(RRM2RRC_FIFO,32768);

  if (ret < 0) {
    msg("[openair][MAC][INIT] Cannot create RRM2RRC fifo %d (ERROR %d)\n",RRM2RRC_FIFO,ret);
    return(-1);
  } else {
    msg("[openair][MAC][INIT] Created RRC2RRM fifo %d\n",RRM2RRC_FIFO);
    rtf_reset(RRM2RRC_FIFO);
  }

  return(0);

#endif
}
#endif

//-----------------------------------------------------------------------------
void
rrc_config_buffer(
  SRB_INFO* Srb_info,
  uint8_t Lchan_type,
  uint8_t Role
)
//-----------------------------------------------------------------------------
{

  Srb_info->Rx_buffer.payload_size = 0;
  Srb_info->Tx_buffer.payload_size = 0;
}

<<<<<<< HEAD

=======
/*------------------------------------------------------------------------------*/
void
openair_rrc_top_init(
  int eMBMS_active,
  char* uecap_xer,
  uint8_t cba_group_active,
  uint8_t HO_active
)
//-----------------------------------------------------------------------------
{

  module_id_t         module_id;
  OAI_UECapability_t *UECap     = NULL;
  int                 CC_id;

  /* for no gcc warnings */
  (void)CC_id;

  LOG_D(RRC, "[OPENAIR][INIT] Init function start: NB_UE_INST=%d, NB_eNB_INST=%d\n", NB_UE_INST, NB_eNB_INST);

  if (NB_UE_INST > 0) {
    UE_rrc_inst = (UE_RRC_INST*) malloc16(NB_UE_INST*sizeof(UE_RRC_INST));
    memset (UE_rrc_inst, 0, NB_UE_INST * sizeof(UE_RRC_INST));
    LOG_D(RRC, "ALLOCATE %d Bytes for UE_RRC_INST @ %p\n", (unsigned int)(NB_UE_INST*sizeof(UE_RRC_INST)), UE_rrc_inst);

    // fill UE capability
    UECap = fill_ue_capability (uecap_xer);

    for (module_id = 0; module_id < NB_UE_INST; module_id++) {
      UE_rrc_inst[module_id].UECap = UECap;
      UE_rrc_inst[module_id].UECapability = UECap->sdu;
      UE_rrc_inst[module_id].UECapability_size = UECap->sdu_size;
    }

#if defined(Rel10) || defined(Rel14)
    LOG_I(RRC,"[UE] eMBMS active state is %d \n", eMBMS_active);

    for (module_id=0; module_id<NB_UE_INST; module_id++) {
      UE_rrc_inst[module_id].MBMS_flag = (uint8_t)eMBMS_active;
    }

#endif
  } else {
    UE_rrc_inst = NULL;
  }

  if (NB_eNB_INST > 0) {
    eNB_rrc_inst = (eNB_RRC_INST*) malloc16(NB_eNB_INST*sizeof(eNB_RRC_INST));
    memset (eNB_rrc_inst, 0, NB_eNB_INST * sizeof(eNB_RRC_INST));
    LOG_I(RRC,"[eNB] handover active state is %d \n", HO_active);

    for (module_id=0; module_id<NB_eNB_INST; module_id++) {
      eNB_rrc_inst[module_id].HO_flag   = (uint8_t)HO_active;
    }

#if defined(Rel10) || defined(Rel14)
    LOG_I(RRC,"[eNB] eMBMS active state is %d \n", eMBMS_active);

    for (module_id=0; module_id<NB_eNB_INST; module_id++) {
      for (CC_id = 0; CC_id < MAX_NUM_CCs; CC_id++) {
        eNB_rrc_inst[module_id].carrier[CC_id].MBMS_flag = (uint8_t)eMBMS_active;
      }
    }

#endif
#ifdef CBA

    for (module_id=0; module_id<NB_eNB_INST; module_id++) {
      for (CC_id = 0; CC_id < MAX_NUM_CCs; CC_id++) {
        eNB_rrc_inst[module_id].carrier[CC_id].num_active_cba_groups = cba_group_active;
      }
    }

#endif
#ifdef LOCALIZATION
    /* later set this from xml or enb.config file*/
    struct timeval ts; // time struct
    gettimeofday(&ts, NULL); // get the current epoch timestamp

    for (module_id=0; module_id<NB_eNB_INST; module_id++) {
      eNB_rrc_inst[module_id].reference_timestamp_ms = ts.tv_sec * 1000 + ts.tv_usec / 1000;
      initialize(&eNB_rrc_inst[module_id].loc_list);
      eNB_rrc_inst[module_id].loc_type=0;
      eNB_rrc_inst[module_id].aggregation_period_ms = 5000;
    }

#endif
    LOG_D(RRC,
          "ALLOCATE %d Bytes for eNB_RRC_INST @ %p\n", (unsigned int)(NB_eNB_INST*sizeof(eNB_RRC_INST)), eNB_rrc_inst);
  } else {
    eNB_rrc_inst = NULL;
  }

#ifndef NO_RRM
#ifndef USER_MODE

  Header_buf=(char*)malloc16(sizeof(msg_head_t));
  Data=(char*)malloc16(2400);
  Header_read_idx=0;
  Data_read_idx=0;
  Header_size=sizeof(msg_head_t);

#endif //NO_RRM
  Data_to_read = 0;
#endif //USER_MODE
}

//-----------------------------------------------------------------------------
void
rrc_top_cleanup(
  void
)
//-----------------------------------------------------------------------------
{

  if (NB_UE_INST > 0) {
    free (UE_rrc_inst);
  }

  if (NB_eNB_INST > 0) {
    free (eNB_rrc_inst);

  }
}
>>>>>>> 4d58025d


//-----------------------------------------------------------------------------
void
rrc_t310_expiration(
  const protocol_ctxt_t* const ctxt_pP,
  const uint8_t                 eNB_index
)
//-----------------------------------------------------------------------------
{

  if (UE_rrc_inst[ctxt_pP->module_id].Info[eNB_index].State != RRC_CONNECTED) {
    LOG_D(RRC, "Timer 310 expired, going to RRC_IDLE\n");
    UE_rrc_inst[ctxt_pP->module_id].Info[eNB_index].State = RRC_IDLE;
    UE_rrc_inst[ctxt_pP->module_id].Info[eNB_index].UE_index = 0xffff;
    UE_rrc_inst[ctxt_pP->module_id].Srb0[eNB_index].Rx_buffer.payload_size = 0;
    UE_rrc_inst[ctxt_pP->module_id].Srb0[eNB_index].Tx_buffer.payload_size = 0;
    UE_rrc_inst[ctxt_pP->module_id].Srb1[eNB_index].Srb_info.Rx_buffer.payload_size = 0;
    UE_rrc_inst[ctxt_pP->module_id].Srb1[eNB_index].Srb_info.Tx_buffer.payload_size = 0;

    if (UE_rrc_inst[ctxt_pP->module_id].Srb2[eNB_index].Active == 1) {
      msg ("[RRC Inst %d] eNB_index %d, Remove RB %d\n ", ctxt_pP->module_id, eNB_index,
           UE_rrc_inst[ctxt_pP->module_id].Srb2[eNB_index].Srb_info.Srb_id);
      rrc_pdcp_config_req (ctxt_pP,
                           SRB_FLAG_YES,
                           CONFIG_ACTION_REMOVE,
                           UE_rrc_inst[ctxt_pP->module_id].Srb2[eNB_index].Srb_info.Srb_id,
                           0);
      rrc_rlc_config_req (ctxt_pP,
                          SRB_FLAG_YES,
                          MBMS_FLAG_NO,
                          CONFIG_ACTION_REMOVE,
                          UE_rrc_inst[ctxt_pP->module_id].Srb2[eNB_index].Srb_info.Srb_id,
                          Rlc_info_um);
      UE_rrc_inst[ctxt_pP->module_id].Srb2[eNB_index].Active = 0;
      UE_rrc_inst[ctxt_pP->module_id].Srb2[eNB_index].Status = IDLE;
      UE_rrc_inst[ctxt_pP->module_id].Srb2[eNB_index].Next_check_frame = 0;
    }
  } else { // Restablishment procedure
    LOG_D(RRC, "Timer 310 expired, trying RRCRestablishment ...\n");
  }
}

//-----------------------------------------------------------------------------
RRC_status_t
rrc_rx_tx(
  protocol_ctxt_t* const ctxt_pP,
  const uint8_t      enb_indexP,
  const int          CC_id
)
//-----------------------------------------------------------------------------
{
  //uint8_t        UE_id;
  int32_t        current_timestamp_ms, ref_timestamp_ms;
  struct timeval ts;
  struct rrc_eNB_ue_context_s   *ue_context_p = NULL,*ue_to_be_removed = NULL;

#ifdef LOCALIZATION
  double                         estimated_distance;
  protocol_ctxt_t                ctxt;
#endif
  VCD_SIGNAL_DUMPER_DUMP_FUNCTION_BY_NAME(VCD_SIGNAL_DUMPER_FUNCTIONS_RRC_RX_TX,VCD_FUNCTION_IN);

  if(ctxt_pP->enb_flag == ENB_FLAG_NO) {
    // check timers

    if (UE_rrc_inst[ctxt_pP->module_id].Info[enb_indexP].T300_active == 1) {
      if ((UE_rrc_inst[ctxt_pP->module_id].Info[enb_indexP].T300_cnt % 10) == 0)
        LOG_D(RRC,
              "[UE %d][RAPROC] Frame %d T300 Count %d ms\n", ctxt_pP->module_id, ctxt_pP->frame, UE_rrc_inst[ctxt_pP->module_id].Info[enb_indexP].T300_cnt);

      if (UE_rrc_inst[ctxt_pP->module_id].Info[enb_indexP].T300_cnt
          == T300[UE_rrc_inst[ctxt_pP->module_id].sib2[enb_indexP]->ue_TimersAndConstants.t300]) {
        UE_rrc_inst[ctxt_pP->module_id].Info[enb_indexP].T300_active = 0;
        // ALLOW CCCH to be used
        UE_rrc_inst[ctxt_pP->module_id].Srb0[enb_indexP].Tx_buffer.payload_size = 0;
        rrc_ue_generate_RRCConnectionRequest (ctxt_pP, enb_indexP);
        VCD_SIGNAL_DUMPER_DUMP_FUNCTION_BY_NAME(VCD_SIGNAL_DUMPER_FUNCTIONS_RRC_RX_TX,VCD_FUNCTION_OUT);
        return (RRC_ConnSetup_failed);
      }

      UE_rrc_inst[ctxt_pP->module_id].Info[enb_indexP].T300_cnt++;
    }

    if ((UE_rrc_inst[ctxt_pP->module_id].Info[enb_indexP].SIStatus&2)>0) {
      if (UE_rrc_inst[ctxt_pP->module_id].Info[enb_indexP].N310_cnt
          == N310[UE_rrc_inst[ctxt_pP->module_id].sib2[enb_indexP]->ue_TimersAndConstants.n310]) {
	LOG_I(RRC,"Activating T310\n");
        UE_rrc_inst[ctxt_pP->module_id].Info[enb_indexP].T310_active = 1;
      }
    } else { // in case we have not received SIB2 yet
      /*      if (UE_rrc_inst[ctxt_pP->module_id].Info[enb_indexP].N310_cnt == 100) {
        UE_rrc_inst[ctxt_pP->module_id].Info[enb_indexP].N310_cnt = 0;

	}*/
      VCD_SIGNAL_DUMPER_DUMP_FUNCTION_BY_NAME(VCD_SIGNAL_DUMPER_FUNCTIONS_RRC_RX_TX,VCD_FUNCTION_OUT);
      return RRC_OK;
    }

    if (UE_rrc_inst[ctxt_pP->module_id].Info[enb_indexP].T310_active == 1) {
      if (UE_rrc_inst[ctxt_pP->module_id].Info[enb_indexP].N311_cnt
          == N311[UE_rrc_inst[ctxt_pP->module_id].sib2[enb_indexP]->ue_TimersAndConstants.n311]) {
        UE_rrc_inst[ctxt_pP->module_id].Info[enb_indexP].T310_active = 0;
        UE_rrc_inst[ctxt_pP->module_id].Info[enb_indexP].N311_cnt = 0;
      }

      if ((UE_rrc_inst[ctxt_pP->module_id].Info[enb_indexP].T310_cnt % 10) == 0) {
        LOG_D(RRC, "[UE %d] Frame %d T310 Count %d ms\n", ctxt_pP->module_id, ctxt_pP->frame, UE_rrc_inst[ctxt_pP->module_id].Info[enb_indexP].T310_cnt);
      }

      if (UE_rrc_inst[ctxt_pP->module_id].Info[enb_indexP].T310_cnt    == T310[UE_rrc_inst[ctxt_pP->module_id].sib2[enb_indexP]->ue_TimersAndConstants.t310]) {
        UE_rrc_inst[ctxt_pP->module_id].Info[enb_indexP].T310_active = 0;
        rrc_t310_expiration (ctxt_pP, enb_indexP);
        VCD_SIGNAL_DUMPER_DUMP_FUNCTION_BY_NAME(VCD_SIGNAL_DUMPER_FUNCTIONS_RRC_RX_TX,VCD_FUNCTION_OUT);
	LOG_I(RRC,"Returning RRC_PHY_RESYNCH: T310 expired\n"); 
        return RRC_PHY_RESYNCH;
      }

      UE_rrc_inst[ctxt_pP->module_id].Info[enb_indexP].T310_cnt++;
    }

    if (UE_rrc_inst[ctxt_pP->module_id].Info[enb_indexP].T304_active==1) {
      if ((UE_rrc_inst[ctxt_pP->module_id].Info[enb_indexP].T304_cnt % 10) == 0)
        LOG_D(RRC,"[UE %d][RAPROC] Frame %d T304 Count %d ms\n",ctxt_pP->module_id,ctxt_pP->frame,
              UE_rrc_inst[ctxt_pP->module_id].Info[enb_indexP].T304_cnt);

      if (UE_rrc_inst[ctxt_pP->module_id].Info[enb_indexP].T304_cnt == 0) {
        UE_rrc_inst[ctxt_pP->module_id].Info[enb_indexP].T304_active = 0;
        UE_rrc_inst[ctxt_pP->module_id].HandoverInfoUe.measFlag = 1;
        LOG_E(RRC,"[UE %d] Handover failure..initiating connection re-establishment procedure... \n",
              ctxt_pP->module_id);
        //Implement 36.331, section 5.3.5.6 here
        VCD_SIGNAL_DUMPER_DUMP_FUNCTION_BY_NAME(VCD_SIGNAL_DUMPER_FUNCTIONS_RRC_RX_TX,VCD_FUNCTION_OUT);
        return(RRC_Handover_failed);
      }

      UE_rrc_inst[ctxt_pP->module_id].Info[enb_indexP].T304_cnt--;
    }

    // Layer 3 filtering of RRC measurements
    if (UE_rrc_inst[ctxt_pP->module_id].QuantityConfig[0] != NULL) {
      ue_meas_filtering(ctxt_pP,enb_indexP);
    }

    ue_measurement_report_triggering(ctxt_pP,enb_indexP);

    if (UE_rrc_inst[ctxt_pP->module_id].Info[0].handoverTarget > 0) {
      LOG_I(RRC,"[UE %d] Frame %d : RRC handover initiated\n", ctxt_pP->module_id, ctxt_pP->frame);
    }

    if((UE_rrc_inst[ctxt_pP->module_id].Info[enb_indexP].State == RRC_HO_EXECUTION)   &&
        (UE_rrc_inst[ctxt_pP->module_id].HandoverInfoUe.targetCellId != 0xFF)) {
      UE_rrc_inst[ctxt_pP->module_id].Info[enb_indexP].State= RRC_IDLE;
      VCD_SIGNAL_DUMPER_DUMP_FUNCTION_BY_NAME(VCD_SIGNAL_DUMPER_FUNCTIONS_RRC_RX_TX,VCD_FUNCTION_OUT);
      return(RRC_HO_STARTED);
    }

  } else { // eNB
    check_handovers(ctxt_pP);
    // counetr, and get the value and aggregate

    // check for UL failure
    RB_FOREACH(ue_context_p, rrc_ue_tree_s, &(RC.rrc[ctxt_pP->module_id]->rrc_ue_head)) {
      if ((ctxt_pP->frame == 0) && (ctxt_pP->subframe==0)) {
	if (ue_context_p->ue_context.Initialue_identity_s_TMSI.presence == TRUE) {
	  LOG_I(RRC,"UE rnti %x:S-TMSI %x failure timer %d/20000\n",
		ue_context_p->ue_context.rnti,
		ue_context_p->ue_context.Initialue_identity_s_TMSI.m_tmsi,
		ue_context_p->ue_context.ul_failure_timer);
	}
	else {
	  LOG_I(RRC,"UE rnti %x failure timer %d/20000\n",
		ue_context_p->ue_context.rnti,
		ue_context_p->ue_context.ul_failure_timer);
	}
      }
      if (ue_context_p->ue_context.ul_failure_timer>0) {
	ue_context_p->ue_context.ul_failure_timer++;
	if (ue_context_p->ue_context.ul_failure_timer >= 20000) {
	  // remove UE after 20 seconds after MAC has indicated UL failure
	  LOG_I(RRC,"Removing UE %x instance\n",ue_context_p->ue_context.rnti);
	  ue_to_be_removed = ue_context_p;
	  break;
	}
      }
      if (ue_context_p->ue_context.ue_release_timer>0) {
	ue_context_p->ue_context.ue_release_timer++;
	if (ue_context_p->ue_context.ue_release_timer >= 
	    ue_context_p->ue_context.ue_release_timer_thres) {
	  LOG_I(RRC,"Removing UE %x instance\n",ue_context_p->ue_context.rnti);
	  ue_to_be_removed = ue_context_p;
	  break;
	}
      }
    }
    if (ue_to_be_removed)
      rrc_eNB_free_UE(ctxt_pP->module_id,ue_to_be_removed);

#ifdef RRC_LOCALIZATION

    /* for the localization, only primary CC_id might be relevant*/
    gettimeofday(&ts, NULL);
    current_timestamp_ms = ts.tv_sec * 1000 + ts.tv_usec / 1000;
    ref_timestamp_ms = RC.rrc[ctxt_pP->module_id]->reference_timestamp_ms;
    RB_FOREACH(ue_context_p, rrc_ue_tree_s, &(RC.rrc[ctxt_pP->module_id]->rrc_ue_head)) {
      ctxt = *ctxt_pP;
      ctxt.rnti = ue_context_p->ue_context.rnti;
      estimated_distance = rrc_get_estimated_ue_distance(
                             &ctxt,
                             CC_id,
                             RC.rrc[ctxt_pP->module_id]->loc_type);

      if ((current_timestamp_ms - ref_timestamp_ms > RC.rrc[ctxt_pP->module_id]->aggregation_period_ms) &&
          estimated_distance != -1) {
        LOG_D(LOCALIZE, " RRC [UE/id %d -> eNB/id %d] timestamp %d frame %d estimated r = %f\n",
              ctxt.rnti,
              ctxt_pP->module_id,
              current_timestamp_ms,
              ctxt_pP->frame,
              estimated_distance);
        LOG_D(LOCALIZE, " RRC status %d\n", ue_context_p->ue_context.Status);
        push_front(&RC.rrc[ctxt_pP->module_id]->loc_list,
                   estimated_distance);
        RC.rrc[ctxt_pP->module_id]->reference_timestamp_ms = current_timestamp_ms;
      }
    }

#endif
    (void)ts; /* remove gcc warning "unused variable" */
    (void)ref_timestamp_ms; /* remove gcc warning "unused variable" */
    (void)current_timestamp_ms; /* remove gcc warning "unused variable" */
  }

  VCD_SIGNAL_DUMPER_DUMP_FUNCTION_BY_NAME(VCD_SIGNAL_DUMPER_FUNCTIONS_RRC_RX_TX,VCD_FUNCTION_OUT);
  return (RRC_OK);
}

//-----------------------------------------------------------------------------
long
binary_search_int(
  int elements[],
  long numElem,
  int value
)
//-----------------------------------------------------------------------------
{
  long first, last, middle, search = -1;
  first = 0;
  last = numElem-1;
  middle = (first+last)/2;

  if(value < elements[0]) {
    return first;
  }

  if(value > elements[last]) {
    return last;
  }

  while (first <= last) {
    if (elements[middle] < value) {
      first = middle+1;
    } else if (elements[middle] == value) {
      search = middle+1;
      break;
    } else {
      last = middle -1;
    }

    middle = (first+last)/2;
  }

  if (first > last) {
    LOG_E(RRC,"Error in binary search!");
  }

  return search;
}

/* This is a binary search routine which operates on an array of floating
   point numbers and returns the index of the range the value lies in
   Used for RSRP and RSRQ measurement mapping. Can potentially be used for other things
*/
//-----------------------------------------------------------------------------
long
binary_search_float(
  float elements[],
  long numElem,
  float value
)
//-----------------------------------------------------------------------------
{
  long first, last, middle;
  first = 0;
  last = numElem-1;
  middle = (first+last)/2;

  if(value <= elements[0]) {
    return first;
  }

  if(value >= elements[last]) {
    return last;
  }

  while (last - first > 1) {
    if (elements[middle] > value) {
      last = middle;
    } else {
      first = middle;
    }

    middle = (first+last)/2;
  }

  if (first < 0 || first >= numElem) {
    LOG_E(RRC,"\n Error in binary search float!");
  }

  return first;
}
<|MERGE_RESOLUTION|>--- conflicted
+++ resolved
@@ -232,135 +232,6 @@
   Srb_info->Tx_buffer.payload_size = 0;
 }
 
-<<<<<<< HEAD
-
-=======
-/*------------------------------------------------------------------------------*/
-void
-openair_rrc_top_init(
-  int eMBMS_active,
-  char* uecap_xer,
-  uint8_t cba_group_active,
-  uint8_t HO_active
-)
-//-----------------------------------------------------------------------------
-{
-
-  module_id_t         module_id;
-  OAI_UECapability_t *UECap     = NULL;
-  int                 CC_id;
-
-  /* for no gcc warnings */
-  (void)CC_id;
-
-  LOG_D(RRC, "[OPENAIR][INIT] Init function start: NB_UE_INST=%d, NB_eNB_INST=%d\n", NB_UE_INST, NB_eNB_INST);
-
-  if (NB_UE_INST > 0) {
-    UE_rrc_inst = (UE_RRC_INST*) malloc16(NB_UE_INST*sizeof(UE_RRC_INST));
-    memset (UE_rrc_inst, 0, NB_UE_INST * sizeof(UE_RRC_INST));
-    LOG_D(RRC, "ALLOCATE %d Bytes for UE_RRC_INST @ %p\n", (unsigned int)(NB_UE_INST*sizeof(UE_RRC_INST)), UE_rrc_inst);
-
-    // fill UE capability
-    UECap = fill_ue_capability (uecap_xer);
-
-    for (module_id = 0; module_id < NB_UE_INST; module_id++) {
-      UE_rrc_inst[module_id].UECap = UECap;
-      UE_rrc_inst[module_id].UECapability = UECap->sdu;
-      UE_rrc_inst[module_id].UECapability_size = UECap->sdu_size;
-    }
-
-#if defined(Rel10) || defined(Rel14)
-    LOG_I(RRC,"[UE] eMBMS active state is %d \n", eMBMS_active);
-
-    for (module_id=0; module_id<NB_UE_INST; module_id++) {
-      UE_rrc_inst[module_id].MBMS_flag = (uint8_t)eMBMS_active;
-    }
-
-#endif
-  } else {
-    UE_rrc_inst = NULL;
-  }
-
-  if (NB_eNB_INST > 0) {
-    eNB_rrc_inst = (eNB_RRC_INST*) malloc16(NB_eNB_INST*sizeof(eNB_RRC_INST));
-    memset (eNB_rrc_inst, 0, NB_eNB_INST * sizeof(eNB_RRC_INST));
-    LOG_I(RRC,"[eNB] handover active state is %d \n", HO_active);
-
-    for (module_id=0; module_id<NB_eNB_INST; module_id++) {
-      eNB_rrc_inst[module_id].HO_flag   = (uint8_t)HO_active;
-    }
-
-#if defined(Rel10) || defined(Rel14)
-    LOG_I(RRC,"[eNB] eMBMS active state is %d \n", eMBMS_active);
-
-    for (module_id=0; module_id<NB_eNB_INST; module_id++) {
-      for (CC_id = 0; CC_id < MAX_NUM_CCs; CC_id++) {
-        eNB_rrc_inst[module_id].carrier[CC_id].MBMS_flag = (uint8_t)eMBMS_active;
-      }
-    }
-
-#endif
-#ifdef CBA
-
-    for (module_id=0; module_id<NB_eNB_INST; module_id++) {
-      for (CC_id = 0; CC_id < MAX_NUM_CCs; CC_id++) {
-        eNB_rrc_inst[module_id].carrier[CC_id].num_active_cba_groups = cba_group_active;
-      }
-    }
-
-#endif
-#ifdef LOCALIZATION
-    /* later set this from xml or enb.config file*/
-    struct timeval ts; // time struct
-    gettimeofday(&ts, NULL); // get the current epoch timestamp
-
-    for (module_id=0; module_id<NB_eNB_INST; module_id++) {
-      eNB_rrc_inst[module_id].reference_timestamp_ms = ts.tv_sec * 1000 + ts.tv_usec / 1000;
-      initialize(&eNB_rrc_inst[module_id].loc_list);
-      eNB_rrc_inst[module_id].loc_type=0;
-      eNB_rrc_inst[module_id].aggregation_period_ms = 5000;
-    }
-
-#endif
-    LOG_D(RRC,
-          "ALLOCATE %d Bytes for eNB_RRC_INST @ %p\n", (unsigned int)(NB_eNB_INST*sizeof(eNB_RRC_INST)), eNB_rrc_inst);
-  } else {
-    eNB_rrc_inst = NULL;
-  }
-
-#ifndef NO_RRM
-#ifndef USER_MODE
-
-  Header_buf=(char*)malloc16(sizeof(msg_head_t));
-  Data=(char*)malloc16(2400);
-  Header_read_idx=0;
-  Data_read_idx=0;
-  Header_size=sizeof(msg_head_t);
-
-#endif //NO_RRM
-  Data_to_read = 0;
-#endif //USER_MODE
-}
-
-//-----------------------------------------------------------------------------
-void
-rrc_top_cleanup(
-  void
-)
-//-----------------------------------------------------------------------------
-{
-
-  if (NB_UE_INST > 0) {
-    free (UE_rrc_inst);
-  }
-
-  if (NB_eNB_INST > 0) {
-    free (eNB_rrc_inst);
-
-  }
-}
->>>>>>> 4d58025d
-
 
 //-----------------------------------------------------------------------------
 void
