/*******************************************************************************
    OpenAirInterface
    Copyright(c) 1999 - 2014 Eurecom

    OpenAirInterface is free software: you can redistribute it and/or modify
    it under the terms of the GNU General Public License as published by
    the Free Software Foundation, either version 3 of the License, or
    (at your option) any later version.


    OpenAirInterface is distributed in the hope that it will be useful,
    but WITHOUT ANY WARRANTY; without even the implied warranty of
    MERCHANTABILITY or FITNESS FOR A PARTICULAR PURPOSE.  See the
    GNU General Public License for more details.

    You should have received a copy of the GNU General Public License
    along with OpenAirInterface.The full GNU General Public License is
    included in this distribution in the file called "COPYING". If not,
    see <http://www.gnu.org/licenses/>.

  Contact Information
  OpenAirInterface Admin: openair_admin@eurecom.fr
  OpenAirInterface Tech : openair_tech@eurecom.fr
  OpenAirInterface Dev  : openair4g-devel@lists.eurecom.fr

  Address      : Eurecom, Campus SophiaTech, 450 Route des Chappes, CS 50193 - 06904 Biot Sophia Antipolis cedex, FRANCE

*******************************************************************************/

/*! \file rrc_common.c
 * \brief rrc common procedures for eNB and UE
 * \author Navid Nikaein and Raymond Knopp
 * \date 2011 - 2014
 * \version 1.0
 * \company Eurecom
 * \email:  navid.nikaein@eurecom.fr and raymond.knopp@eurecom.fr
 */

#include "defs.h"
#include "extern.h"
#include "LAYER2/MAC/extern.h"
#include "COMMON/openair_defs.h"
#include "COMMON/platform_types.h"
#include "RRC/L2_INTERFACE/openair_rrc_L2_interface.h"
#include "LAYER2/RLC/rlc.h"
#include "COMMON/mac_rrc_primitives.h"
#include "UTIL/LOG/log.h"
#include "asn1_msg.h"
#include "pdcp.h"
#include "UTIL/LOG/vcd_signal_dumper.h"
#include "rrc_eNB_UE_context.h"

#ifdef LOCALIZATION
#include <sys/time.h>
#endif

#define DEBUG_RRC 1
extern eNB_MAC_INST *eNB_mac_inst;
extern UE_MAC_INST *UE_mac_inst;

extern mui_t rrc_eNB_mui;

//configure  BCCH & CCCH Logical Channels and associated rrc_buffers, configure associated SRBs
//-----------------------------------------------------------------------------
void
openair_rrc_on(
  const protocol_ctxt_t* const ctxt_pP
)
//-----------------------------------------------------------------------------
{
  unsigned short i;
  int            CC_id;

  if (ctxt_pP->enb_flag == ENB_FLAG_YES) {
    LOG_I(RRC, PROTOCOL_RRC_CTXT_FMT" OPENAIR RRC IN....\n",
          PROTOCOL_RRC_CTXT_ARGS(ctxt_pP));
    for (CC_id = 0; CC_id < MAX_NUM_CCs; CC_id++) {
      rrc_config_buffer (&eNB_rrc_inst[ctxt_pP->module_id].carrier[CC_id].SI, BCCH, 1);
      eNB_rrc_inst[ctxt_pP->module_id].carrier[CC_id].SI.Active = 1;
      rrc_config_buffer (&eNB_rrc_inst[ctxt_pP->module_id].carrier[CC_id].Srb0, CCCH, 1);
      eNB_rrc_inst[ctxt_pP->module_id].carrier[CC_id].Srb0.Active = 1;
    }
  } else {
    LOG_I(RRC, PROTOCOL_RRC_CTXT_FMT" OPENAIR RRC IN....\n",
          PROTOCOL_RRC_CTXT_ARGS(ctxt_pP));

    for (i = 0; i < NB_eNB_INST; i++) {
      LOG_D(RRC, PROTOCOL_RRC_CTXT_FMT" Activating CCCH (eNB %d)\n",
            PROTOCOL_RRC_CTXT_ARGS(ctxt_pP), i);
      UE_rrc_inst[ctxt_pP->module_id].Srb0[i].Srb_id = CCCH;
      memcpy (&UE_rrc_inst[ctxt_pP->module_id].Srb0[i].Lchan_desc[0], &CCCH_LCHAN_DESC, LCHAN_DESC_SIZE);
      memcpy (&UE_rrc_inst[ctxt_pP->module_id].Srb0[i].Lchan_desc[1], &CCCH_LCHAN_DESC, LCHAN_DESC_SIZE);
      rrc_config_buffer (&UE_rrc_inst[ctxt_pP->module_id].Srb0[i], CCCH, 1);
      UE_rrc_inst[ctxt_pP->module_id].Srb0[i].Active = 1;
    }
  }
}

//-----------------------------------------------------------------------------
int
rrc_init_global_param(
  void
)
//-----------------------------------------------------------------------------
{

  //#ifdef USER_MODE
  //  Rrc_xface = (RRC_XFACE*)malloc16(sizeof(RRC_XFACE));
  //#endif //USRE_MODE

  //  Rrc_xface->openair_rrc_top_init = openair_rrc_top_init;
  //  Rrc_xface->openair_rrc_eNB_init = openair_rrc_eNB_init;
  //  Rrc_xface->openair_rrc_UE_init  = openair_rrc_ue_init;
  //  Rrc_xface->mac_rrc_data_ind     = mac_rrc_data_ind;
  //Rrc_xface->mac_rrc_data_req     = mac_rrc_data_req;
  // Rrc_xface->rrc_data_indP        = (void *)rlcrrc_data_ind;
  //  Rrc_xface->rrc_rx_tx            = rrc_rx_tx;
  //  Rrc_xface->mac_rrc_meas_ind     = mac_rrc_meas_ind;
  //  Rrc_xface->get_rrc_status       = get_rrc_status;

  //Rrc_xface->rrc_get_status = ...

  //  Mac_rlc_xface->mac_out_of_sync_ind=mac_out_of_sync_ind;

#ifndef NO_RRM
  //  Rrc_xface->fn_rrc=fn_rrc;
#endif
  //  LOG_D(RRC, "[RRC]INIT_GLOBAL_PARAM: Mac_rlc_xface %p, rrc_rlc_register %p,rlcrrc_data_ind%p\n",Mac_rlc_xface,Mac_rlc_xface->rrc_rlc_register_rrc,rlcrrc_data_ind);
  /*
   if((Mac_rlc_xface==NULL) || (Mac_rlc_xface->rrc_rlc_register_rrc==NULL) ||
   (rlcrrc_data_ind==NULL)) {
   LOG_E(RRC,"Data structured is not initialized \n");
   return -1;
   }
   */
  rrc_rlc_register_rrc (rrc_data_ind, NULL); //register with rlc

  DCCH_LCHAN_DESC.transport_block_size = 4;
  DCCH_LCHAN_DESC.max_transport_blocks = 16;
  DCCH_LCHAN_DESC.Delay_class = 1;
  DTCH_DL_LCHAN_DESC.transport_block_size = 52;
  DTCH_DL_LCHAN_DESC.max_transport_blocks = 20;
  DTCH_DL_LCHAN_DESC.Delay_class = 1;
  DTCH_UL_LCHAN_DESC.transport_block_size = 52;
  DTCH_UL_LCHAN_DESC.max_transport_blocks = 20;
  DTCH_UL_LCHAN_DESC.Delay_class = 1;

  Rlc_info_um.rlc_mode = RLC_MODE_UM;
  Rlc_info_um.rlc.rlc_um_info.timer_reordering = 5;
  Rlc_info_um.rlc.rlc_um_info.sn_field_length = 10;
  Rlc_info_um.rlc.rlc_um_info.is_mXch = 0;
  //Rlc_info_um.rlc.rlc_um_info.sdu_discard_mode=16;

  Rlc_info_am_config.rlc_mode = RLC_MODE_AM;
  Rlc_info_am_config.rlc.rlc_am_info.max_retx_threshold = 50;
  Rlc_info_am_config.rlc.rlc_am_info.poll_pdu = 8;
  Rlc_info_am_config.rlc.rlc_am_info.poll_byte = 1000;
  Rlc_info_am_config.rlc.rlc_am_info.t_poll_retransmit = 15;
  Rlc_info_am_config.rlc.rlc_am_info.t_reordering = 50;
  Rlc_info_am_config.rlc.rlc_am_info.t_status_prohibit = 10;
#ifndef NO_RRM

  if (L3_xface_init ()) {
    return (-1);
  }

#endif

  return 0;
}

#ifndef NO_RRM
//-----------------------------------------------------------------------------
int
L3_xface_init(
  void
)
//-----------------------------------------------------------------------------
{

  int ret = 0;

#ifdef USER_MODE

  int sock;
  LOG_D(RRC, "[L3_XFACE] init de l'interface \n");

  if (open_socket (&S_rrc, RRC_RRM_SOCK_PATH, RRM_RRC_SOCK_PATH, 0) == -1) {
    return (-1);
  }

  if (S_rrc.s == -1) {
    return (-1);
  }

  socket_setnonblocking (S_rrc.s);
  msg ("Interface Connected... RRM-RRC\n");
  return 0;

#else

  ret=rtf_create(RRC2RRM_FIFO,32768);

  if (ret < 0) {
    msg("[openair][MAC][INIT] Cannot create RRC2RRM fifo %d (ERROR %d)\n",RRC2RRM_FIFO,ret);
    return(-1);
  } else {
    msg("[openair][MAC][INIT] Created RRC2RRM fifo %d\n",RRC2RRM_FIFO);
    rtf_reset(RRC2RRM_FIFO);
  }

  ret=rtf_create(RRM2RRC_FIFO,32768);

  if (ret < 0) {
    msg("[openair][MAC][INIT] Cannot create RRM2RRC fifo %d (ERROR %d)\n",RRM2RRC_FIFO,ret);
    return(-1);
  } else {
    msg("[openair][MAC][INIT] Created RRC2RRM fifo %d\n",RRM2RRC_FIFO);
    rtf_reset(RRM2RRC_FIFO);
  }

  return(0);

#endif
}
#endif

//-----------------------------------------------------------------------------
void
rrc_config_buffer(
  SRB_INFO* Srb_info,
  uint8_t Lchan_type,
  uint8_t Role
)
//-----------------------------------------------------------------------------
{

  Srb_info->Rx_buffer.payload_size = 0;
  Srb_info->Tx_buffer.payload_size = 0;
}

/*------------------------------------------------------------------------------*/
void
openair_rrc_top_init(
  int eMBMS_active,
  char* uecap_xer,
  uint8_t cba_group_active,
  uint8_t HO_active
)
//-----------------------------------------------------------------------------
{

  module_id_t         module_id;
  OAI_UECapability_t *UECap     = NULL;
  int                 CC_id;

  /* for no gcc warnings */
  (void)CC_id;

  LOG_D(RRC, "[OPENAIR][INIT] Init function start: NB_UE_INST=%d, NB_eNB_INST=%d\n", NB_UE_INST, NB_eNB_INST);

  if (NB_UE_INST > 0) {
    UE_rrc_inst = (UE_RRC_INST*) malloc16(NB_UE_INST*sizeof(UE_RRC_INST));
    memset (UE_rrc_inst, 0, NB_UE_INST * sizeof(UE_RRC_INST));
    LOG_D(RRC, "ALLOCATE %d Bytes for UE_RRC_INST @ %p\n", (unsigned int)(NB_UE_INST*sizeof(UE_RRC_INST)), UE_rrc_inst);

    // fill UE capability
    UECap = fill_ue_capability (uecap_xer);

    for (module_id = 0; module_id < NB_UE_INST; module_id++) {
      UE_rrc_inst[module_id].UECap = UECap;
      UE_rrc_inst[module_id].UECapability = UECap->sdu;
      UE_rrc_inst[module_id].UECapability_size = UECap->sdu_size;
    }

#ifdef Rel10
    LOG_I(RRC,"[UE] eMBMS active state is %d \n", eMBMS_active);

    for (module_id=0; module_id<NB_UE_INST; module_id++) {
      UE_rrc_inst[module_id].MBMS_flag = (uint8_t)eMBMS_active;
    }

#endif
  } else {
    UE_rrc_inst = NULL;
  }

  if (NB_eNB_INST > 0) {
    eNB_rrc_inst = (eNB_RRC_INST*) malloc16(NB_eNB_INST*sizeof(eNB_RRC_INST));
    memset (eNB_rrc_inst, 0, NB_eNB_INST * sizeof(eNB_RRC_INST));
    LOG_I(RRC,"[eNB] handover active state is %d \n", HO_active);

    for (module_id=0; module_id<NB_eNB_INST; module_id++) {
      eNB_rrc_inst[module_id].HO_flag   = (uint8_t)HO_active;
    }

#ifdef Rel10
    LOG_I(RRC,"[eNB] eMBMS active state is %d \n", eMBMS_active);

    for (module_id=0; module_id<NB_eNB_INST; module_id++) {
      for (CC_id = 0; CC_id < MAX_NUM_CCs; CC_id++) {
        eNB_rrc_inst[module_id].carrier[CC_id].MBMS_flag = (uint8_t)eMBMS_active;
      }
    }

#endif
#ifdef CBA

    for (module_id=0; module_id<NB_eNB_INST; module_id++) {
      for (CC_id = 0; CC_id < MAX_NUM_CCs; CC_id++) {
        eNB_rrc_inst[module_id].carrier[CC_id].num_active_cba_groups = cba_group_active;
      }
    }

#endif
#ifdef LOCALIZATION
    /* later set this from xml or enb.config file*/
    struct timeval ts; // time struct
    gettimeofday(&ts, NULL); // get the current epoch timestamp

    for (module_id=0; module_id<NB_eNB_INST; module_id++) {
      eNB_rrc_inst[module_id].reference_timestamp_ms = ts.tv_sec * 1000 + ts.tv_usec / 1000;
      initialize(&eNB_rrc_inst[module_id].loc_list);
      eNB_rrc_inst[module_id].loc_type=0;
      eNB_rrc_inst[module_id].aggregation_period_ms = 5000;
    }

#endif
    LOG_D(RRC,
          "ALLOCATE %d Bytes for eNB_RRC_INST @ %p\n", (unsigned int)(NB_eNB_INST*sizeof(eNB_RRC_INST)), eNB_rrc_inst);
  } else {
    eNB_rrc_inst = NULL;
  }

#ifndef NO_RRM
#ifndef USER_MODE

  Header_buf=(char*)malloc16(sizeof(msg_head_t));
  Data=(char*)malloc16(2400);
  Header_read_idx=0;
  Data_read_idx=0;
  Header_size=sizeof(msg_head_t);

#endif //NO_RRM
  Data_to_read = 0;
#endif //USER_MODE
}

//-----------------------------------------------------------------------------
void
rrc_top_cleanup(
  void
)
//-----------------------------------------------------------------------------
{

  if (NB_UE_INST > 0) {
    free (UE_rrc_inst);
  }

  if (NB_eNB_INST > 0) {
    free (eNB_rrc_inst);

  }
}


//-----------------------------------------------------------------------------
void
rrc_t310_expiration(
  const protocol_ctxt_t* const ctxt_pP,
  const uint8_t                 eNB_index
)
//-----------------------------------------------------------------------------
{

  if (UE_rrc_inst[ctxt_pP->module_id].Info[eNB_index].State != RRC_CONNECTED) {
    LOG_D(RRC, "Timer 310 expired, going to RRC_IDLE\n");
    UE_rrc_inst[ctxt_pP->module_id].Info[eNB_index].State = RRC_IDLE;
    UE_rrc_inst[ctxt_pP->module_id].Info[eNB_index].UE_index = 0xffff;
    UE_rrc_inst[ctxt_pP->module_id].Srb0[eNB_index].Rx_buffer.payload_size = 0;
    UE_rrc_inst[ctxt_pP->module_id].Srb0[eNB_index].Tx_buffer.payload_size = 0;
    UE_rrc_inst[ctxt_pP->module_id].Srb1[eNB_index].Srb_info.Rx_buffer.payload_size = 0;
    UE_rrc_inst[ctxt_pP->module_id].Srb1[eNB_index].Srb_info.Tx_buffer.payload_size = 0;

    if (UE_rrc_inst[ctxt_pP->module_id].Srb2[eNB_index].Active == 1) {
      msg ("[RRC Inst %d] eNB_index %d, Remove RB %d\n ", ctxt_pP->module_id, eNB_index,
           UE_rrc_inst[ctxt_pP->module_id].Srb2[eNB_index].Srb_info.Srb_id);
      rrc_pdcp_config_req (ctxt_pP,
                           SRB_FLAG_YES,
                           CONFIG_ACTION_REMOVE,
                           UE_rrc_inst[ctxt_pP->module_id].Srb2[eNB_index].Srb_info.Srb_id,
                           0);
      rrc_rlc_config_req (ctxt_pP,
                          SRB_FLAG_YES,
                          MBMS_FLAG_NO,
                          CONFIG_ACTION_REMOVE,
                          UE_rrc_inst[ctxt_pP->module_id].Srb2[eNB_index].Srb_info.Srb_id,
                          Rlc_info_um);
      UE_rrc_inst[ctxt_pP->module_id].Srb2[eNB_index].Active = 0;
      UE_rrc_inst[ctxt_pP->module_id].Srb2[eNB_index].Status = IDLE;
      UE_rrc_inst[ctxt_pP->module_id].Srb2[eNB_index].Next_check_frame = 0;
    }
  } else { // Restablishment procedure
    LOG_D(RRC, "Timer 310 expired, trying RRCRestablishment ...\n");
  }
}

//-----------------------------------------------------------------------------
RRC_status_t
rrc_rx_tx(
  protocol_ctxt_t* const ctxt_pP,
  const uint8_t      enb_indexP,
  const int          CC_id
)
//-----------------------------------------------------------------------------
{
  //uint8_t        UE_id;
  int32_t        current_timestamp_ms, ref_timestamp_ms;
  struct timeval ts;
  struct rrc_eNB_ue_context_s   *ue_context_p = NULL,*ue_to_be_removed = NULL;

#ifdef LOCALIZATION
  double                         estimated_distance;
  protocol_ctxt_t                ctxt;
#endif
  VCD_SIGNAL_DUMPER_DUMP_FUNCTION_BY_NAME(VCD_SIGNAL_DUMPER_FUNCTIONS_RRC_RX_TX,VCD_FUNCTION_IN);

  if(ctxt_pP->enb_flag == ENB_FLAG_NO) {
    // check timers

    if (UE_rrc_inst[ctxt_pP->module_id].Info[enb_indexP].T300_active == 1) {
      if ((UE_rrc_inst[ctxt_pP->module_id].Info[enb_indexP].T300_cnt % 10) == 0)
        LOG_D(RRC,
              "[UE %d][RAPROC] Frame %d T300 Count %d ms\n", ctxt_pP->module_id, ctxt_pP->frame, UE_rrc_inst[ctxt_pP->module_id].Info[enb_indexP].T300_cnt);

      if (UE_rrc_inst[ctxt_pP->module_id].Info[enb_indexP].T300_cnt
          == T300[UE_rrc_inst[ctxt_pP->module_id].sib2[enb_indexP]->ue_TimersAndConstants.t300]) {
        UE_rrc_inst[ctxt_pP->module_id].Info[enb_indexP].T300_active = 0;
        // ALLOW CCCH to be used
        UE_rrc_inst[ctxt_pP->module_id].Srb0[enb_indexP].Tx_buffer.payload_size = 0;
        rrc_ue_generate_RRCConnectionRequest (ctxt_pP, enb_indexP);
        VCD_SIGNAL_DUMPER_DUMP_FUNCTION_BY_NAME(VCD_SIGNAL_DUMPER_FUNCTIONS_RRC_RX_TX,VCD_FUNCTION_OUT);
        return (RRC_ConnSetup_failed);
      }

      UE_rrc_inst[ctxt_pP->module_id].Info[enb_indexP].T300_cnt++;
    }

    if ((UE_rrc_inst[ctxt_pP->module_id].Info[enb_indexP].SIStatus&2)>0) {
      if (UE_rrc_inst[ctxt_pP->module_id].Info[enb_indexP].N310_cnt
          == N310[UE_rrc_inst[ctxt_pP->module_id].sib2[enb_indexP]->ue_TimersAndConstants.n310]) {
	LOG_I(RRC,"Activating T310\n");
        UE_rrc_inst[ctxt_pP->module_id].Info[enb_indexP].T310_active = 1;
      }
    } else { // in case we have not received SIB2 yet
      /*      if (UE_rrc_inst[ctxt_pP->module_id].Info[enb_indexP].N310_cnt == 100) {
        UE_rrc_inst[ctxt_pP->module_id].Info[enb_indexP].N310_cnt = 0;

	}*/
      VCD_SIGNAL_DUMPER_DUMP_FUNCTION_BY_NAME(VCD_SIGNAL_DUMPER_FUNCTIONS_RRC_RX_TX,VCD_FUNCTION_OUT);
      return RRC_OK;
    }

    if (UE_rrc_inst[ctxt_pP->module_id].Info[enb_indexP].T310_active == 1) {
      if (UE_rrc_inst[ctxt_pP->module_id].Info[enb_indexP].N311_cnt
          == N311[UE_rrc_inst[ctxt_pP->module_id].sib2[enb_indexP]->ue_TimersAndConstants.n311]) {
        UE_rrc_inst[ctxt_pP->module_id].Info[enb_indexP].T310_active = 0;
        UE_rrc_inst[ctxt_pP->module_id].Info[enb_indexP].N311_cnt = 0;
      }

      if ((UE_rrc_inst[ctxt_pP->module_id].Info[enb_indexP].T310_cnt % 10) == 0) {
        LOG_D(RRC, "[UE %d] Frame %d T310 Count %d ms\n", ctxt_pP->module_id, ctxt_pP->frame, UE_rrc_inst[ctxt_pP->module_id].Info[enb_indexP].T310_cnt);
      }

      if (UE_rrc_inst[ctxt_pP->module_id].Info[enb_indexP].T310_cnt    == T310[UE_rrc_inst[ctxt_pP->module_id].sib2[enb_indexP]->ue_TimersAndConstants.t310]) {
        UE_rrc_inst[ctxt_pP->module_id].Info[enb_indexP].T310_active = 0;
        rrc_t310_expiration (ctxt_pP, enb_indexP);
        VCD_SIGNAL_DUMPER_DUMP_FUNCTION_BY_NAME(VCD_SIGNAL_DUMPER_FUNCTIONS_RRC_RX_TX,VCD_FUNCTION_OUT);
	LOG_I(RRC,"Returning RRC_PHY_RESYNCH: T310 expired\n"); 
        return RRC_PHY_RESYNCH;
      }

      UE_rrc_inst[ctxt_pP->module_id].Info[enb_indexP].T310_cnt++;
    }

    if (UE_rrc_inst[ctxt_pP->module_id].Info[enb_indexP].T304_active==1) {
      if ((UE_rrc_inst[ctxt_pP->module_id].Info[enb_indexP].T304_cnt % 10) == 0)
        LOG_D(RRC,"[UE %d][RAPROC] Frame %d T304 Count %d ms\n",ctxt_pP->module_id,ctxt_pP->frame,
              UE_rrc_inst[ctxt_pP->module_id].Info[enb_indexP].T304_cnt);

      if (UE_rrc_inst[ctxt_pP->module_id].Info[enb_indexP].T304_cnt == 0) {
        UE_rrc_inst[ctxt_pP->module_id].Info[enb_indexP].T304_active = 0;
        UE_rrc_inst[ctxt_pP->module_id].HandoverInfoUe.measFlag = 1;
        LOG_E(RRC,"[UE %d] Handover failure..initiating connection re-establishment procedure... \n");
        //Implement 36.331, section 5.3.5.6 here
        VCD_SIGNAL_DUMPER_DUMP_FUNCTION_BY_NAME(VCD_SIGNAL_DUMPER_FUNCTIONS_RRC_RX_TX,VCD_FUNCTION_OUT);
        return(RRC_Handover_failed);
      }

      UE_rrc_inst[ctxt_pP->module_id].Info[enb_indexP].T304_cnt--;
    }

    // Layer 3 filtering of RRC measurements
    if (UE_rrc_inst[ctxt_pP->module_id].QuantityConfig[0] != NULL) {
      ue_meas_filtering(ctxt_pP,enb_indexP);
    }

    ue_measurement_report_triggering(ctxt_pP,enb_indexP);

    if (UE_rrc_inst[ctxt_pP->module_id].Info[0].handoverTarget > 0) {
      LOG_I(RRC,"[UE %d] Frame %d : RRC handover initiated\n", ctxt_pP->module_id, ctxt_pP->frame);
    }

    if((UE_rrc_inst[ctxt_pP->module_id].Info[enb_indexP].State == RRC_HO_EXECUTION)   &&
        (UE_rrc_inst[ctxt_pP->module_id].HandoverInfoUe.targetCellId != 0xFF)) {
      UE_rrc_inst[ctxt_pP->module_id].Info[enb_indexP].State= RRC_IDLE;
      VCD_SIGNAL_DUMPER_DUMP_FUNCTION_BY_NAME(VCD_SIGNAL_DUMPER_FUNCTIONS_RRC_RX_TX,VCD_FUNCTION_OUT);
      return(RRC_HO_STARTED);
    }

  } else { // eNB
    check_handovers(ctxt_pP);
    // counetr, and get the value and aggregate
<<<<<<< HEAD
#ifdef RRC_LOCALIZATION
=======

    // check for UL failure
    RB_FOREACH(ue_context_p, rrc_ue_tree_s, &(eNB_rrc_inst[ctxt_pP->module_id].rrc_ue_head)) {
      if (ue_context_p->ue_context.ul_failure_timer>0) {
	ue_context_p->ue_context.ul_failure_timer++;
	if (ue_context_p->ue_context.ul_failure_timer >= 20000) {
	  // remove UE after 20 seconds after MAC has indicated UL failure
	  LOG_I(RRC,"Removing UE %x instance\n",ue_context_p->ue_context.rnti);
	  ue_to_be_removed = ue_context_p;
	  break;
	}
      }
      if (ue_context_p->ue_context.ue_release_timer>0) {
	ue_context_p->ue_context.ue_release_timer++;
	if (ue_context_p->ue_context.ue_release_timer >= 100) {
	  // remove UE after 10 frames after RRCConnectionRelease is triggered
	  LOG_I(RRC,"Removing UE %x instance\n",ue_context_p->ue_context.rnti);
	  ue_to_be_removed = ue_context_p;
	  break;
	}
      }
    }
    if (ue_to_be_removed)
      rrc_eNB_free_UE(ctxt_pP->module_id,ue_to_be_removed);
#ifdef LOCALIZATION
>>>>>>> 26071b9a

    /* for the localization, only primary CC_id might be relevant*/
    gettimeofday(&ts, NULL);
    current_timestamp_ms = ts.tv_sec * 1000 + ts.tv_usec / 1000;
    ref_timestamp_ms = eNB_rrc_inst[ctxt_pP->module_id].reference_timestamp_ms;
    RB_FOREACH(ue_context_p, rrc_ue_tree_s, &(eNB_rrc_inst[ctxt_pP->module_id].rrc_ue_head)) {
      ctxt = *ctxt_pP;
      ctxt.rnti = ue_context_p->ue_context.rnti;
      estimated_distance = rrc_get_estimated_ue_distance(
                             &ctxt,
                             CC_id,
                             eNB_rrc_inst[ctxt_pP->module_id].loc_type);

      if ((current_timestamp_ms - ref_timestamp_ms > eNB_rrc_inst[ctxt_pP->module_id].aggregation_period_ms) &&
          estimated_distance != -1) {
        LOG_D(LOCALIZE, " RRC [UE/id %d -> eNB/id %d] timestamp %d frame %d estimated r = %f\n",
              ctxt.rnti,
              ctxt_pP->module_id,
              current_timestamp_ms,
              ctxt_pP->frame,
              estimated_distance);
        LOG_D(LOCALIZE, " RRC status %d\n", ue_context_p->ue_context.Status);
        push_front(&eNB_rrc_inst[ctxt_pP->module_id].loc_list,
                   estimated_distance);
        eNB_rrc_inst[ctxt_pP->module_id].reference_timestamp_ms = current_timestamp_ms;
      }
    }

#endif
    (void)ts; /* remove gcc warning "unused variable" */
    (void)ref_timestamp_ms; /* remove gcc warning "unused variable" */
    (void)current_timestamp_ms; /* remove gcc warning "unused variable" */
  }

  VCD_SIGNAL_DUMPER_DUMP_FUNCTION_BY_NAME(VCD_SIGNAL_DUMPER_FUNCTIONS_RRC_RX_TX,VCD_FUNCTION_OUT);
  return (RRC_OK);
}

//-----------------------------------------------------------------------------
long
binary_search_int(
  int elements[],
  long numElem,
  int value
)
//-----------------------------------------------------------------------------
{
  long first, last, middle, search = -1;
  first = 0;
  last = numElem-1;
  middle = (first+last)/2;

  if(value < elements[0]) {
    return first;
  }

  if(value > elements[last]) {
    return last;
  }

  while (first <= last) {
    if (elements[middle] < value) {
      first = middle+1;
    } else if (elements[middle] == value) {
      search = middle+1;
      break;
    } else {
      last = middle -1;
    }

    middle = (first+last)/2;
  }

  if (first > last) {
    LOG_E(RRC,"Error in binary search!");
  }

  return search;
}

/* This is a binary search routine which operates on an array of floating
   point numbers and returns the index of the range the value lies in
   Used for RSRP and RSRQ measurement mapping. Can potentially be used for other things
*/
//-----------------------------------------------------------------------------
long
binary_search_float(
  float elements[],
  long numElem,
  float value
)
//-----------------------------------------------------------------------------
{
  long first, last, middle;
  first = 0;
  last = numElem-1;
  middle = (first+last)/2;

  if(value <= elements[0]) {
    return first;
  }

  if(value >= elements[last]) {
    return last;
  }

  while (last - first > 1) {
    if (elements[middle] > value) {
      last = middle;
    } else {
      first = middle;
    }

    middle = (first+last)/2;
  }

  if (first < 0 || first >= numElem) {
    LOG_E(RRC,"\n Error in binary search float!");
  }

  return first;
}
<|MERGE_RESOLUTION|>--- conflicted
+++ resolved
@@ -522,9 +522,6 @@
   } else { // eNB
     check_handovers(ctxt_pP);
     // counetr, and get the value and aggregate
-<<<<<<< HEAD
-#ifdef RRC_LOCALIZATION
-=======
 
     // check for UL failure
     RB_FOREACH(ue_context_p, rrc_ue_tree_s, &(eNB_rrc_inst[ctxt_pP->module_id].rrc_ue_head)) {
@@ -549,8 +546,8 @@
     }
     if (ue_to_be_removed)
       rrc_eNB_free_UE(ctxt_pP->module_id,ue_to_be_removed);
-#ifdef LOCALIZATION
->>>>>>> 26071b9a
+
+#ifdef RRC_LOCALIZATION
 
     /* for the localization, only primary CC_id might be relevant*/
     gettimeofday(&ts, NULL);
