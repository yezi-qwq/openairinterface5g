--- conflicted
+++ resolved
@@ -1786,19 +1786,6 @@
 		    PDCP_TRANSMISSION_MODE_CONTROL);
     }
     
-<<<<<<< HEAD
-=======
-    LOG_T(RRC, "\n");
-    rrc_data_req_ue (
-		  ctxt_pP,
-		  DCCH,
-		  rrc_mui++,
-		  SDU_CONFIRM_NO,
-		  (enc_rval.encoded + 7) / 8,
-		  buffer,
-		  PDCP_TRANSMISSION_MODE_CONTROL);
-  }
->>>>>>> 20c7af9a
   else LOG_W(RRC,"securityModeCommand->criticalExtensions.present (%d) != SecurityModeCommand__criticalExtensions_PR_c1\n",
 	     securityModeCommand->criticalExtensions.present);
 }
