--- conflicted
+++ resolved
@@ -150,14 +150,9 @@
 {GNB_CONFIG_STRING_DOCSIRS,                      NULL,   0,            iptr:NULL,   defintval:0,                 TYPE_INT,       0},  \
 {GNB_CONFIG_STRING_DOSRS,                        NULL,   0,            iptr:NULL,   defintval:0,                 TYPE_INT,       0},  \
 {GNB_CONFIG_STRING_NRCELLID,                     NULL,   0,            u64ptr:NULL, defint64val:1,               TYPE_UINT64,    0},  \
-<<<<<<< HEAD
-{GNB_CONFIG_STRING_MINRXTXTIMEPDSCH,             NULL,   0,            iptr:NULL,   defintval:2,                 TYPE_INT,       0},  \
-{GNB_CONFIG_STRING_ULPRBBLACKLIST,               NULL,   0,            strptr:NULL, defstrval:"",                 TYPE_STRING,   0},   \
-{GNB_CONFIG_STRING_UMONDEFAULTDRB,               NULL,   0,            uptr:NULL,   defuintval:0,                 TYPE_UINT,   0}   \
-=======
 {GNB_CONFIG_STRING_MINRXTXTIME,                  NULL,   0,            iptr:NULL,   defintval:2,                 TYPE_INT,       0},  \
 {GNB_CONFIG_STRING_ULPRBBLACKLIST,               NULL,   0,            strptr:NULL, defstrval:"",                TYPE_STRING,    0}   \
->>>>>>> 141b9d2c
+{GNB_CONFIG_STRING_UMONDEFAULTDRB,               NULL,   0,            uptr:NULL,   defuintval:0,                 TYPE_UINT,   0}   \
 }
 
 #define GNB_GNB_ID_IDX                  0
@@ -179,17 +174,11 @@
 #define GNB_PUSCH_ANTENNAPORTS_IDX      16
 #define GNB_SIB1_TDA_IDX                17
 #define GNB_DO_CSIRS_IDX                18
-<<<<<<< HEAD
-#define GNB_NRCELLID_IDX                19
-#define GNB_MINRXTXTIMEPDSCH_IDX        20
-#define GNB_ULPRBBLACKLIST_IDX          21
-#define GNB_UMONDEFAULTDRB_IDX          22
-=======
 #define GNB_DO_SRS_IDX                  19
 #define GNB_NRCELLID_IDX                20
 #define GNB_MINRXTXTIME_IDX             21
 #define GNB_ULPRBBLACKLIST_IDX          22
->>>>>>> 141b9d2c
+#define GNB_UMONDEFAULTDRB_IDX          23
 
 #define TRACKING_AREA_CODE_OKRANGE {0x0001,0xFFFD}
 #define GNBPARAMS_CHECK {                                         \
