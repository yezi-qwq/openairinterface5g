/*
 * Licensed to the OpenAirInterface (OAI) Software Alliance under one or more
 * contributor license agreements.  See the NOTICE file distributed with
 * this work for additional information regarding copyright ownership.
 * The OpenAirInterface Software Alliance licenses this file to You under
 * the OAI Public License, Version 1.1  (the "License"); you may not use this file
 * except in compliance with the License.
 * You may obtain a copy of the License at
 *
 *      http://www.openairinterface.org/?page_id=698
 *
 * Unless required by applicable law or agreed to in writing, software
 * distributed under the License is distributed on an "AS IS" BASIS,
 * WITHOUT WARRANTIES OR CONDITIONS OF ANY KIND, either express or implied.
 * See the License for the specific language governing permissions and
 * limitations under the License.
 *-------------------------------------------------------------------------------
 * For more information about the OpenAirInterface (OAI) Software Alliance:
 *      contact@openairinterface.org
 */

/*! \file openair2/GNB_APP/gnb_paramdef.f
 * \brief definition of configuration parameters for all gNodeB modules 
 * \author Francois TABURET, WEI-TAI CHEN
 * \date 2018
 * \version 0.1
 * \company NOKIA BellLabs France, NTUST
 * \email: francois.taburet@nokia-bell-labs.com, kroempa@gmail.com
 * \note
 * \warning
 */

#ifndef __GNB_APP_GNB_PARAMDEF__H__
#define __GNB_APP_GNB_PARAMDEF__H__

#include "common/config/config_paramdesc.h"
#include "RRC_nr_paramsvalues.h"


#define GNB_CONFIG_STRING_CC_NODE_FUNCTION        "node_function"
#define GNB_CONFIG_STRING_CC_NODE_TIMING          "node_timing"   
#define GNB_CONFIG_STRING_CC_NODE_SYNCH_REF       "node_synch_ref"   


// OTG config per GNB-UE DL
#define GNB_CONF_STRING_OTG_CONFIG                "otg_config"
#define GNB_CONF_STRING_OTG_UE_ID                 "ue_id"
#define GNB_CONF_STRING_OTG_APP_TYPE              "app_type"
#define GNB_CONF_STRING_OTG_BG_TRAFFIC            "bg_traffic"

extern int asn_debug;
extern int asn1_xer_print;

#ifdef LIBCONFIG_LONG
#define libconfig_int long
#else
#define libconfig_int int
#endif

typedef enum {
	NRRU     = 0,
	NRL1     = 1,
	NRL2     = 2,
	NRL3     = 3,
	NRS1     = 4,
	NRlastel = 5
} NRRC_config_functions_t;

#define CONFIG_STRING_ACTIVE_RUS                  "Active_RUs"
/*------------------------------------------------------------------------------------------------------------------------------------------*/

/*    RUs  configuration for gNB is the same for eNB */
/*    Check file enb_paramdef.h */

/*---------------------------------------------------------------------------------------------------------------------------------------*/
/*---------------------------------------------------------------------------------------------------------------------------------------*/
/* value definitions for ASN1 verbosity parameter */
#define GNB_CONFIG_STRING_ASN1_VERBOSITY_NONE              "none"
#define GNB_CONFIG_STRING_ASN1_VERBOSITY_ANNOYING          "annoying"
#define GNB_CONFIG_STRING_ASN1_VERBOSITY_INFO              "info"

/* global parameters, not under a specific section   */
#define GNB_CONFIG_STRING_ASN1_VERBOSITY                   "Asn1_verbosity"
#define GNB_CONFIG_STRING_ACTIVE_GNBS                      "Active_gNBs"
/*--------------------------------------------------------------------------------------------------------------------------------------------------------------*/
/*                                            global configuration parameters                                                                                   */
/*   optname                                   helpstr   paramflags    XXXptr        defXXXval                                        type           numelt     */
/*--------------------------------------------------------------------------------------------------------------------------------------------------------------*/
#define GNBSPARAMS_DESC {                                                                                             \
{GNB_CONFIG_STRING_ASN1_VERBOSITY,             NULL,     0,        uptr:NULL,   defstrval:GNB_CONFIG_STRING_ASN1_VERBOSITY_NONE,   TYPE_STRING,      0},   \
{GNB_CONFIG_STRING_ACTIVE_GNBS,                NULL,     0,        uptr:NULL,   defstrval:NULL, 				   TYPE_STRINGLIST,  0}    \
}

#define GNB_ASN1_VERBOSITY_IDX                     0
#define GNB_ACTIVE_GNBS_IDX                        1

/*------------------------------------------------------------------------------------------------------------------------------------------*/
/*------------------------------------------------------------------------------------------------------------------------------------------*/


/* cell configuration parameters names */
#define GNB_CONFIG_STRING_GNB_ID                        "gNB_ID"
#define GNB_CONFIG_STRING_CELL_TYPE                     "cell_type"
#define GNB_CONFIG_STRING_GNB_NAME                      "gNB_name"
#define GNB_CONFIG_STRING_TRACKING_AREA_CODE            "tracking_area_code"
#define GNB_CONFIG_STRING_MOBILE_COUNTRY_CODE_OLD       "mobile_country_code"
#define GNB_CONFIG_STRING_MOBILE_NETWORK_CODE_OLD       "mobile_network_code"
#define GNB_CONFIG_STRING_TRANSPORT_S_PREFERENCE        "tr_s_preference"
#define GNB_CONFIG_STRING_LOCAL_S_IF_NAME               "local_s_if_name"
#define GNB_CONFIG_STRING_LOCAL_S_ADDRESS               "local_s_address"
#define GNB_CONFIG_STRING_REMOTE_S_ADDRESS              "remote_s_address"
#define GNB_CONFIG_STRING_LOCAL_S_PORTC                 "local_s_portc"
#define GNB_CONFIG_STRING_REMOTE_S_PORTC                "remote_s_portc"
#define GNB_CONFIG_STRING_LOCAL_S_PORTD                 "local_s_portd"
#define GNB_CONFIG_STRING_REMOTE_S_PORTD                "remote_s_portd"
#define GNB_CONFIG_STRING_SSBSUBCARRIEROFFSET           "ssb_SubcarrierOffset"
#define GNB_CONFIG_STRING_PDSCHANTENNAPORTS             "pdsch_AntennaPorts"
#define GNB_CONFIG_STRING_PUSCHANTENNAPORTS             "pusch_AntennaPorts"
#define GNB_CONFIG_STRING_SIB1TDA                       "sib1_tda"
#define GNB_CONFIG_STRING_DOCSIRS                       "do_CSIRS"
#define GNB_CONFIG_STRING_NRCELLID                      "nr_cellid"
#define GNB_CONFIG_STRING_MINRXTXTIMEPDSCH              "min_rxtxtime_pdsch"
<<<<<<< HEAD
=======
#define GNB_CONFIG_STRING_ULPRBBLACKLIST                "ul_prbblacklist"
>>>>>>> a7229937


/*-----------------------------------------------------------------------------------------------------------------------------------------*/
/*                                            cell configuration parameters                                                                */
/*   optname                                   helpstr   paramflags    XXXptr        defXXXval                   type           numelt     */
/*-----------------------------------------------------------------------------------------------------------------------------------------*/
#define GNBPARAMS_DESC {\
{GNB_CONFIG_STRING_GNB_ID,                       NULL,   0,            uptr:NULL,   defintval:0,                 TYPE_UINT,      0},  \
{GNB_CONFIG_STRING_CELL_TYPE,                    NULL,   0,            strptr:NULL, defstrval:"CELL_MACRO_GNB",  TYPE_STRING,    0},  \
{GNB_CONFIG_STRING_GNB_NAME,                     NULL,   0,            strptr:NULL, defstrval:"OAIgNodeB",       TYPE_STRING,    0},  \
{GNB_CONFIG_STRING_TRACKING_AREA_CODE,           NULL,   0,            uptr:NULL,   defuintval:0,                TYPE_UINT,      0},  \
{GNB_CONFIG_STRING_MOBILE_COUNTRY_CODE_OLD,      NULL,   0,            strptr:NULL, defstrval:NULL,              TYPE_STRING,    0},  \
{GNB_CONFIG_STRING_MOBILE_NETWORK_CODE_OLD,      NULL,   0,            strptr:NULL, defstrval:NULL,              TYPE_STRING,    0},  \
{GNB_CONFIG_STRING_TRANSPORT_S_PREFERENCE,       NULL,   0,            strptr:NULL, defstrval:"local_mac",       TYPE_STRING,    0},  \
{GNB_CONFIG_STRING_LOCAL_S_IF_NAME,              NULL,   0,            strptr:NULL, defstrval:"lo",              TYPE_STRING,    0},  \
{GNB_CONFIG_STRING_LOCAL_S_ADDRESS,              NULL,   0,            strptr:NULL, defstrval:"127.0.0.1",       TYPE_STRING,    0},  \
{GNB_CONFIG_STRING_REMOTE_S_ADDRESS,             NULL,   0,            strptr:NULL, defstrval:"127.0.0.2",       TYPE_STRING,    0},  \
{GNB_CONFIG_STRING_LOCAL_S_PORTC,                NULL,   0,            uptr:NULL,   defuintval:50000,            TYPE_UINT,      0},  \
{GNB_CONFIG_STRING_REMOTE_S_PORTC,               NULL,   0,            uptr:NULL,   defuintval:50000,            TYPE_UINT,      0},  \
{GNB_CONFIG_STRING_LOCAL_S_PORTD,                NULL,   0,            uptr:NULL,   defuintval:50001,            TYPE_UINT,      0},  \
{GNB_CONFIG_STRING_REMOTE_S_PORTD,               NULL,   0,            uptr:NULL,   defuintval:50001,            TYPE_UINT,      0},  \
{GNB_CONFIG_STRING_SSBSUBCARRIEROFFSET,          NULL,   0,            iptr:NULL,   defintval:31,                TYPE_INT,       0},  \
{GNB_CONFIG_STRING_PDSCHANTENNAPORTS,            NULL,   0,            iptr:NULL,   defintval:1,                 TYPE_INT,       0},  \
{GNB_CONFIG_STRING_PUSCHANTENNAPORTS,            NULL,   0,            iptr:NULL,   defintval:1,                 TYPE_INT,       0},  \
{GNB_CONFIG_STRING_SIB1TDA,                      NULL,   0,            iptr:NULL,   defintval:0,                 TYPE_INT,       0},  \
{GNB_CONFIG_STRING_DOCSIRS,                      NULL,   0,            iptr:NULL,   defintval:0,                 TYPE_INT,       0},  \
{GNB_CONFIG_STRING_NRCELLID,                     NULL,   0,            u64ptr:NULL, defint64val:1,               TYPE_UINT64,    0},  \
<<<<<<< HEAD
{GNB_CONFIG_STRING_MINRXTXTIMEPDSCH,             NULL,   0,            iptr:NULL,   defintval:2,                 TYPE_INT,       0}   \
}															     	
=======
{GNB_CONFIG_STRING_MINRXTXTIMEPDSCH,             NULL,   0,            iptr:NULL,   defintval:2,                 TYPE_INT,       0},  \
{GNB_CONFIG_STRING_ULPRBBLACKLIST,               NULL,   0,            strptr:NULL, defstrval:"",                 TYPE_STRING,   0}   \
}
>>>>>>> a7229937

#define GNB_GNB_ID_IDX                  0
#define GNB_CELL_TYPE_IDX               1
#define GNB_GNB_NAME_IDX                2
#define GNB_TRACKING_AREA_CODE_IDX      3
#define GNB_MOBILE_COUNTRY_CODE_IDX_OLD 4
#define GNB_MOBILE_NETWORK_CODE_IDX_OLD 5
#define GNB_TRANSPORT_S_PREFERENCE_IDX  6
#define GNB_LOCAL_S_IF_NAME_IDX         7
#define GNB_LOCAL_S_ADDRESS_IDX         8
#define GNB_REMOTE_S_ADDRESS_IDX        9
#define GNB_LOCAL_S_PORTC_IDX           10
#define GNB_REMOTE_S_PORTC_IDX          11
#define GNB_LOCAL_S_PORTD_IDX           12
#define GNB_REMOTE_S_PORTD_IDX          13
#define GNB_SSB_SUBCARRIEROFFSET_IDX    14
#define GNB_PDSCH_ANTENNAPORTS_IDX      15
#define GNB_PUSCH_ANTENNAPORTS_IDX      16
#define GNB_SIB1_TDA_IDX                17
#define GNB_DO_CSIRS_IDX                18
#define GNB_NRCELLID_IDX                19
#define GNB_MINRXTXTIMEPDSCH_IDX        20
<<<<<<< HEAD
=======
#define GNB_ULPRBBLACKLIST_IDX          21
>>>>>>> a7229937

#define TRACKING_AREA_CODE_OKRANGE {0x0001,0xFFFD}
#define GNBPARAMS_CHECK {                                         \
  { .s5 = { NULL } },                                             \
  { .s5 = { NULL } },                                             \
  { .s5 = { NULL } },                                             \
  { .s2 = { config_check_intrange, TRACKING_AREA_CODE_OKRANGE } },\
  { .s5 = { NULL } },                                             \
  { .s5 = { NULL } },                                             \
  { .s5 = { NULL } },                                             \
  { .s5 = { NULL } },                                             \
  { .s5 = { NULL } },                                             \
  { .s5 = { NULL } },                                             \
  { .s5 = { NULL } },                                             \
  { .s5 = { NULL } },                                             \
  { .s5 = { NULL } },                                             \
  { .s5 = { NULL } },                                             \
}

/*-------------------------------------------------------------------------------------------------------------------------------------------------*/
/*-------------------------------------------------------------------------------------------------------------------------------------------------*/		  

/* PLMN ID configuration */

#define GNB_CONFIG_STRING_PLMN_LIST                     "plmn_list"

#define GNB_CONFIG_STRING_MOBILE_COUNTRY_CODE           "mcc"
#define GNB_CONFIG_STRING_MOBILE_NETWORK_CODE           "mnc"
#define GNB_CONFIG_STRING_MNC_DIGIT_LENGTH              "mnc_length"

#define GNB_MOBILE_COUNTRY_CODE_IDX     0
#define GNB_MOBILE_NETWORK_CODE_IDX     1
#define GNB_MNC_DIGIT_LENGTH            2

#define GNBPLMNPARAMS_DESC {                                                                  \
/*   optname                              helpstr               paramflags XXXptr     def val          type    numelt */ \
  {GNB_CONFIG_STRING_MOBILE_COUNTRY_CODE, "mobile country code",        0, uptr:NULL, defuintval:1000, TYPE_UINT, 0},    \
  {GNB_CONFIG_STRING_MOBILE_NETWORK_CODE, "mobile network code",        0, uptr:NULL, defuintval:1000, TYPE_UINT, 0},    \
  {GNB_CONFIG_STRING_MNC_DIGIT_LENGTH,    "length of the MNC (2 or 3)", 0, uptr:NULL, defuintval:0,    TYPE_UINT, 0},    \
}

#define MCC_MNC_OKRANGES           {0,999}
#define MNC_DIGIT_LENGTH_OKVALUES  {2,3}

#define PLMNPARAMS_CHECK {                                           \
  { .s2 = { config_check_intrange, MCC_MNC_OKRANGES } },             \
  { .s2 = { config_check_intrange, MCC_MNC_OKRANGES } },             \
  { .s1 = { config_check_intval,   MNC_DIGIT_LENGTH_OKVALUES, 2 } }, \
}


/* SNSSAI ID configuration */

#define GNB_CONFIG_STRING_SNSSAI_LIST                   "snssaiList"

#define GNB_CONFIG_STRING_SLICE_SERIVE_TYPE             "sst"
#define GNB_CONFIG_STRING_SLICE_DIFFERENTIATOR          "sd"

#define GNB_SLICE_SERIVE_TYPE_IDX        0
#define GNB_SLICE_DIFFERENTIATOR_IDX     1

#define GNBSNSSAIPARAMS_DESC {                                                                  \
/*   optname                               helpstr                 paramflags XXXptr     def val          type    numelt */ \
  {GNB_CONFIG_STRING_SLICE_SERIVE_TYPE,    "slice serive type",            0, uptr:NULL, defuintval:1,    TYPE_UINT, 0},    \
  {GNB_CONFIG_STRING_SLICE_DIFFERENTIATOR, "slice differentiator",         0, uptr:NULL, defuintval:0,    TYPE_UINT, 0},    \
}

#define SLICE_SERIVE_TYPE_OKRANGES           {1,2,3,4}

#define SNSSAIPARAMS_CHECK {                                           \
  { .s1 = { config_check_intval, SLICE_SERIVE_TYPE_OKRANGES, 4 } },             \
  { .s5 = { NULL } },             \
}

/* AMF configuration parameters section name */
#define GNB_CONFIG_STRING_AMF_IP_ADDRESS                "amf_ip_address"

/* SRB1 configuration parameters names   */


#define GNB_CONFIG_STRING_AMF_IPV4_ADDRESS              "ipv4"
#define GNB_CONFIG_STRING_AMF_IPV6_ADDRESS              "ipv6"
#define GNB_CONFIG_STRING_AMF_IP_ADDRESS_ACTIVE         "active"
#define GNB_CONFIG_STRING_AMF_IP_ADDRESS_PREFERENCE     "preference"
#define GNB_CONFIG_STRING_AMF_BROADCAST_PLMN_INDEX      "broadcast_plmn_index"


/*-------------------------------------------------------------------------------------------------------------------------------------*/
/*                                            MME configuration parameters                                                             */
/*   optname                                          helpstr   paramflags    XXXptr       defXXXval         type           numelt     */
/*-------------------------------------------------------------------------------------------------------------------------------------*/
#define GNBNGPARAMS_DESC {  \
{GNB_CONFIG_STRING_AMF_IPV4_ADDRESS,                   NULL,      0,         uptr:NULL,   defstrval:NULL,   TYPE_STRING,   0},          \
{GNB_CONFIG_STRING_AMF_IPV6_ADDRESS,                   NULL,      0,         uptr:NULL,   defstrval:NULL,   TYPE_STRING,   0},          \
{GNB_CONFIG_STRING_AMF_IP_ADDRESS_ACTIVE,              NULL,      0,         uptr:NULL,   defstrval:NULL,   TYPE_STRING,   0},          \
{GNB_CONFIG_STRING_AMF_IP_ADDRESS_PREFERENCE,          NULL,      0,         uptr:NULL,   defstrval:NULL,   TYPE_STRING,   0},          \
}

#define GNB_AMF_IPV4_ADDRESS_IDX          0
#define GNB_AMF_IPV6_ADDRESS_IDX          1
#define GNB_AMF_IP_ADDRESS_ACTIVE_IDX     2
#define GNB_AMF_IP_ADDRESS_PREFERENCE_IDX 3
#define GNB_AMF_BROADCAST_PLMN_INDEX      4
/*---------------------------------------------------------------------------------------------------------------------------------------*/
/*---------------------------------------------------------------------------------------------------------------------------------------*/
/* SCTP configuration parameters section name */
#define GNB_CONFIG_STRING_SCTP_CONFIG                    "SCTP"

/* SCTP configuration parameters names   */
#define GNB_CONFIG_STRING_SCTP_INSTREAMS                 "SCTP_INSTREAMS"
#define GNB_CONFIG_STRING_SCTP_OUTSTREAMS                "SCTP_OUTSTREAMS"



/*-----------------------------------------------------------------------------------------------------------------------------------------------------------*/
/*                                            SRB1 configuration parameters                                                                                  */
/*   optname                                          helpstr   paramflags    XXXptr                             defXXXval         type           numelt     */
/*-----------------------------------------------------------------------------------------------------------------------------------------------------------*/
#define GNBSCTPPARAMS_DESC {  \
{GNB_CONFIG_STRING_SCTP_INSTREAMS,                       NULL,   0,   uptr:NULL,   defintval:-1,    TYPE_UINT,   0},       \
{GNB_CONFIG_STRING_SCTP_OUTSTREAMS,                      NULL,   0,   uptr:NULL,   defintval:-1,    TYPE_UINT,   0}        \
}

#define GNB_SCTP_INSTREAMS_IDX          0
#define GNB_SCTP_OUTSTREAMS_IDX         1
/*-----------------------------------------------------------------------------------------------------------------------------------------------------------*/
/*-----------------------------------------------------------------------------------------------------------------------------------------------------------*/
/* S1 interface configuration parameters section name */
#define GNB_CONFIG_STRING_NETWORK_INTERFACES_CONFIG     "NETWORK_INTERFACES"

#define GNB_INTERFACE_NAME_FOR_NG_AMF_IDX          0
#define GNB_IPV4_ADDRESS_FOR_NG_AMF_IDX            1
#define GNB_INTERFACE_NAME_FOR_NGU_IDX             2
#define GNB_IPV4_ADDR_FOR_NGU_IDX                  3
#define GNB_PORT_FOR_NGU_IDX                       4
#define GNB_IPV4_ADDR_FOR_X2C_IDX      			   5
#define GNB_PORT_FOR_X2C_IDX         			   6

/* S1 interface configuration parameters names   */
#define GNB_CONFIG_STRING_GNB_INTERFACE_NAME_FOR_S1_MME "GNB_INTERFACE_NAME_FOR_S1_MME"
#define GNB_CONFIG_STRING_GNB_IPV4_ADDRESS_FOR_S1_MME   "GNB_IPV4_ADDRESS_FOR_S1_MME"
#define GNB_CONFIG_STRING_GNB_INTERFACE_NAME_FOR_S1U    "GNB_INTERFACE_NAME_FOR_S1U"
#define GNB_CONFIG_STRING_GNB_IPV4_ADDRESS_FOR_S1U      "GNB_IPV4_ADDRESS_FOR_S1U"
#define GNB_CONFIG_STRING_GNB_PORT_FOR_S1U              "GNB_PORT_FOR_S1U"

#define GNB_CONFIG_STRING_GNB_INTERFACE_NAME_FOR_NG_AMF "GNB_INTERFACE_NAME_FOR_NG_AMF"
#define GNB_CONFIG_STRING_GNB_IPV4_ADDRESS_FOR_NG_AMF   "GNB_IPV4_ADDRESS_FOR_NG_AMF"
#define GNB_CONFIG_STRING_GNB_INTERFACE_NAME_FOR_NGU    "GNB_INTERFACE_NAME_FOR_NGU"
#define GNB_CONFIG_STRING_GNB_IPV4_ADDR_FOR_NGU         "GNB_IPV4_ADDRESS_FOR_NGU"
#define GNB_CONFIG_STRING_GNB_PORT_FOR_NGU              "GNB_PORT_FOR_NGU"

/* X2 interface configuration parameters names */
#define GNB_CONFIG_STRING_ENB_IPV4_ADDR_FOR_X2C	        "GNB_IPV4_ADDRESS_FOR_X2C"
#define GNB_CONFIG_STRING_ENB_PORT_FOR_X2C				"GNB_PORT_FOR_X2C"

/*--------------------------------------------------------------------------------------------------------------------------------------------------*/
/*                                            S1 interface configuration parameters                                                                 */
/*   optname                                            helpstr   paramflags    XXXptr              defXXXval             type           numelt     */
/*--------------------------------------------------------------------------------------------------------------------------------------------------*/
#define GNBNETPARAMS_DESC {  \
{GNB_CONFIG_STRING_GNB_INTERFACE_NAME_FOR_NG_AMF,        NULL,      0,         strptr:NULL,         defstrval:NULL,      TYPE_STRING,      0},      \
{GNB_CONFIG_STRING_GNB_IPV4_ADDRESS_FOR_NG_AMF,          NULL,      0,         strptr:NULL,         defstrval:NULL,      TYPE_STRING,      0},      \
{GNB_CONFIG_STRING_GNB_INTERFACE_NAME_FOR_NGU,           NULL,      0,         strptr:NULL,         defstrval:NULL,      TYPE_STRING,      0},      \
{GNB_CONFIG_STRING_GNB_IPV4_ADDR_FOR_NGU,                NULL,      0,         strptr:NULL,         defstrval:NULL,      TYPE_STRING,      0},      \
{GNB_CONFIG_STRING_GNB_PORT_FOR_NGU,                     NULL,      0,         uptr:NULL,           defintval:2152L,     TYPE_UINT,        0},      \
{GNB_CONFIG_STRING_ENB_IPV4_ADDR_FOR_X2C,                NULL,      0,         strptr:NULL,         defstrval:NULL,      TYPE_STRING,      0},      \
{GNB_CONFIG_STRING_ENB_PORT_FOR_X2C,                     NULL,      0,         uptr:NULL,           defintval:0L,        TYPE_UINT,        0}      \
}   



/*--------------------------------------------------------------------------------------------------------------------------------------------------------------------------------*/
/*                                            GTPU  configuration parameters                                                                                                      */
/*   optname                                            helpstr   paramflags    XXXptr              defXXXval                                           type           numelt     */
/*--------------------------------------------------------------------------------------------------------------------------------------------------------------------------------*/
#define GNBGTPUPARAMS_DESC { \
{GNB_CONFIG_STRING_GNB_INTERFACE_NAME_FOR_NGU,           NULL,    0,            strptr:&gnb_interface_name_for_NGU,      defstrval:"lo",                TYPE_STRING,   0},        \
{GNB_CONFIG_STRING_GNB_IPV4_ADDR_FOR_NGU,                NULL,    0,            strptr:&gnb_ipv4_address_for_NGU,        defstrval:"127.0.0.1",         TYPE_STRING,   0},        \
{GNB_CONFIG_STRING_GNB_PORT_FOR_NGU,                     NULL,    0,            uptr:&gnb_port_for_NGU,                  defintval:2152,                TYPE_UINT,     0},        \
{GNB_CONFIG_STRING_GNB_INTERFACE_NAME_FOR_S1U,           NULL,    0,            strptr:&gnb_interface_name_for_S1U,      defstrval:"lo",                TYPE_STRING,   0},        \
{GNB_CONFIG_STRING_GNB_IPV4_ADDRESS_FOR_S1U,             NULL,    0,            strptr:&gnb_ipv4_address_for_S1U,        defstrval:"127.0.0.1",         TYPE_STRING,   0},        \
{GNB_CONFIG_STRING_GNB_PORT_FOR_S1U,                     NULL,    0,            uptr:&gnb_port_for_S1U,                  defintval:2152,                TYPE_UINT,     0}         \
}
/*-------------------------------------------------------------------------------------------------------------------------------------------------------------------------------*/
/*-------------------------------------------------------------------------------------------------------------------------------------------------------------------------------*/

/* L1 configuration section names   */
#define CONFIG_STRING_L1_LIST                              "L1s"
#define CONFIG_STRING_L1_CONFIG                            "l1_config"



/*----------------------------------------------------------------------------------------------------------------------------------------------------*/

/*----------------------------------------------------------------------------------------------------------------------------------------------------*/
#define CONFIG_STRING_NETWORK_CONTROLLER_CONFIG         "NETWORK_CONTROLLER"

#define CONFIG_STRING_FLEXRAN_ENABLED                   "FLEXRAN_ENABLED"
#define CONFIG_STRING_FLEXRAN_INTERFACE_NAME            "FLEXRAN_INTERFACE_NAME"
#define CONFIG_STRING_FLEXRAN_IPV4_ADDRESS              "FLEXRAN_IPV4_ADDRESS"
#define CONFIG_STRING_FLEXRAN_PORT                      "FLEXRAN_PORT"
#define CONFIG_STRING_FLEXRAN_CACHE                     "FLEXRAN_CACHE"
#define CONFIG_STRING_FLEXRAN_AWAIT_RECONF              "FLEXRAN_AWAIT_RECONF"

#define FLEXRAN_ENABLED                               0
#define FLEXRAN_INTERFACE_NAME_IDX                    1
#define FLEXRAN_IPV4_ADDRESS_IDX                      2
#define FLEXRAN_PORT_IDX                              3
#define FLEXRAN_CACHE_IDX                             4
#define FLEXRAN_AWAIT_RECONF_IDX                      5

#define FLEXRANPARAMS_DESC { \
{CONFIG_STRING_FLEXRAN_ENABLED,                NULL,   0,   strptr:NULL,   defstrval:"no",                    TYPE_STRING,   0},           \
{CONFIG_STRING_FLEXRAN_INTERFACE_NAME,         NULL,   0,   strptr:NULL,   defstrval:"lo",                    TYPE_STRING,   0},           \
{CONFIG_STRING_FLEXRAN_IPV4_ADDRESS,           NULL,   0,   strptr:NULL,   defstrval:"127.0.0.1",             TYPE_STRING,   0},           \
{CONFIG_STRING_FLEXRAN_PORT,                   NULL,   0,   uptr:NULL,     defintval:2210,                    TYPE_UINT,     0},           \
{CONFIG_STRING_FLEXRAN_CACHE,                  NULL,   0,   strptr:NULL,   defstrval:"/mnt/oai_agent_cache",  TYPE_STRING,   0},           \
{CONFIG_STRING_FLEXRAN_AWAIT_RECONF,           NULL,   0,   strptr:NULL,   defstrval:"no",                    TYPE_STRING,   0}            \
}

/*----------------------------------------------------------------------------------------------------------------------------------------------------*/
/*----------------------------------------------------------------------------------------------------------------------------------------------------*/
/* MACRLC configuration section names   */
#define CONFIG_STRING_MACRLC_LIST                          "MACRLCs"
#define CONFIG_STRING_MACRLC_CONFIG                        "macrlc_config"


/* MACRLC configuration parameters names   */
#define CONFIG_STRING_MACRLC_CC                            "num_cc"
#define CONFIG_STRING_MACRLC_TRANSPORT_N_PREFERENCE        "tr_n_preference"
#define CONFIG_STRING_MACRLC_LOCAL_N_IF_NAME               "local_n_if_name"
#define CONFIG_STRING_MACRLC_LOCAL_N_ADDRESS               "local_n_address"
#define CONFIG_STRING_MACRLC_REMOTE_N_ADDRESS              "remote_n_address"
#define CONFIG_STRING_MACRLC_LOCAL_N_PORTC                 "local_n_portc"
#define CONFIG_STRING_MACRLC_REMOTE_N_PORTC                "remote_n_portc"
#define CONFIG_STRING_MACRLC_LOCAL_N_PORTD                 "local_n_portd"
#define CONFIG_STRING_MACRLC_REMOTE_N_PORTD                "remote_n_portd"
#define CONFIG_STRING_MACRLC_TRANSPORT_S_PREFERENCE        "tr_s_preference"
#define CONFIG_STRING_MACRLC_LOCAL_S_IF_NAME               "local_s_if_name"
#define CONFIG_STRING_MACRLC_LOCAL_S_ADDRESS               "local_s_address"
#define CONFIG_STRING_MACRLC_REMOTE_S_ADDRESS              "remote_s_address"
#define CONFIG_STRING_MACRLC_LOCAL_S_PORTC                 "local_s_portc"
#define CONFIG_STRING_MACRLC_REMOTE_S_PORTC                "remote_s_portc"
#define CONFIG_STRING_MACRLC_LOCAL_S_PORTD                 "local_s_portd"
#define CONFIG_STRING_MACRLC_REMOTE_S_PORTD                "remote_s_portd"


#define MACRLC_CC_IDX                                          0
#define MACRLC_TRANSPORT_N_PREFERENCE_IDX                      1
#define MACRLC_LOCAL_N_IF_NAME_IDX                             2
#define MACRLC_LOCAL_N_ADDRESS_IDX                             3
#define MACRLC_REMOTE_N_ADDRESS_IDX                            4
#define MACRLC_LOCAL_N_PORTC_IDX                               5
#define MACRLC_REMOTE_N_PORTC_IDX                              6
#define MACRLC_LOCAL_N_PORTD_IDX                               7
#define MACRLC_REMOTE_N_PORTD_IDX                              8
#define MACRLC_TRANSPORT_S_PREFERENCE_IDX                      9
#define MACRLC_LOCAL_S_IF_NAME_IDX                             10
#define MACRLC_LOCAL_S_ADDRESS_IDX                             11
#define MACRLC_REMOTE_S_ADDRESS_IDX                            12
#define MACRLC_LOCAL_S_PORTC_IDX                               13
#define MACRLC_REMOTE_S_PORTC_IDX                              14
#define MACRLC_LOCAL_S_PORTD_IDX                               15
#define MACRLC_REMOTE_S_PORTD_IDX                              16
#define MACRLC_SCHED_MODE_IDX                                  17


/* thread configuration parameters section name */
#define THREAD_CONFIG_STRING_THREAD_STRUCT                "THREAD_STRUCT"

/* thread configuration parameters names   */
#define THREAD_CONFIG_STRING_PARALLEL              "parallel_config"
#define THREAD_CONFIG_STRING_WORKER                "worker_config"


#define THREAD_PARALLEL_IDX          0
#define THREAD_WORKER_IDX            1

/*-------------------------------------------------------------------------------------------------------------------------------------------------------------*/
/*                                                             thread configuration parameters                                                                 */
/*   optname                                          helpstr   paramflags    XXXptr       defXXXval                                 type           numelt     */
/*-------------------------------------------------------------------------------------------------------------------------------------------------------------*/
#define THREAD_CONF_DESC {  \
{THREAD_CONFIG_STRING_PARALLEL,          CONFIG_HLP_PARALLEL,      0,       strptr:NULL,   defstrval:"PARALLEL_RU_L1_TRX_SPLIT",   TYPE_STRING,   0},          \
{THREAD_CONFIG_STRING_WORKER,            CONFIG_HLP_WORKER,        0,       strptr:NULL,   defstrval:"WORKER_ENABLE",              TYPE_STRING,   0}           \
}


#define CONFIG_HLP_WORKER                          "coding and FEP worker thread WORKER_DISABLE or WORKER_ENABLE\n"
#define CONFIG_HLP_PARALLEL                        "PARALLEL_SINGLE_THREAD, PARALLEL_RU_L1_SPLIT, or PARALLEL_RU_L1_TRX_SPLIT(RU_L1_TRX_SPLIT by defult)\n"
/*-------------------------------------------------------------------------------------------------------------------------------------------------------------*/


/*----------------------------------------------------------------------------------------------------------------------------------------------------------------------------------*/
/* security configuration                                                                                                                                                           */
/*----------------------------------------------------------------------------------------------------------------------------------------------------------------------------------*/
#define CONFIG_STRING_SECURITY             "security"

#define SECURITY_CONFIG_CIPHERING          "ciphering_algorithms"
#define SECURITY_CONFIG_INTEGRITY          "integrity_algorithms"
#define SECURITY_CONFIG_DO_DRB_CIPHERING   "drb_ciphering"
#define SECURITY_CONFIG_DO_DRB_INTEGRITY   "drb_integrity"

/*----------------------------------------------------------------------------------------------------------------------------------------------------------------------------------*/
/*   security configuration                                                                                                                                                         */
/*   optname                               help                                          paramflags         XXXptr               defXXXval                 type              numelt */
/*----------------------------------------------------------------------------------------------------------------------------------------------------------------------------------*/
#define SECURITY_GLOBALPARAMS_DESC { \
    {SECURITY_CONFIG_CIPHERING,            "preferred ciphering algorithms\n",            0,                strlistptr:NULL,      defstrlistval:NULL,       TYPE_STRINGLIST,  0}, \
    {SECURITY_CONFIG_INTEGRITY,            "preferred integrity algorithms\n",            0,                strlistptr:NULL,      defstrlistval:NULL,       TYPE_STRINGLIST,  0}, \
    {SECURITY_CONFIG_DO_DRB_CIPHERING,     "use ciphering for DRBs",                      0,                strptr:NULL,          defstrval:"yes",          TYPE_STRING,      0}, \
    {SECURITY_CONFIG_DO_DRB_INTEGRITY,     "use integrity for DRBs",                      0,                strptr:NULL,          defstrval:"no",           TYPE_STRING,      0}, \
}

#define SECURITY_CONFIG_CIPHERING_IDX          0
#define SECURITY_CONFIG_INTEGRITY_IDX          1
#define SECURITY_CONFIG_DO_DRB_CIPHERING_IDX   2
#define SECURITY_CONFIG_DO_DRB_INTEGRITY_IDX   3

/*----------------------------------------------------------------------------------------------------------------------------------------------------------------------------------*/

#endif<|MERGE_RESOLUTION|>--- conflicted
+++ resolved
@@ -120,10 +120,7 @@
 #define GNB_CONFIG_STRING_DOCSIRS                       "do_CSIRS"
 #define GNB_CONFIG_STRING_NRCELLID                      "nr_cellid"
 #define GNB_CONFIG_STRING_MINRXTXTIMEPDSCH              "min_rxtxtime_pdsch"
-<<<<<<< HEAD
-=======
 #define GNB_CONFIG_STRING_ULPRBBLACKLIST                "ul_prbblacklist"
->>>>>>> a7229937
 
 
 /*-----------------------------------------------------------------------------------------------------------------------------------------*/
@@ -151,14 +148,9 @@
 {GNB_CONFIG_STRING_SIB1TDA,                      NULL,   0,            iptr:NULL,   defintval:0,                 TYPE_INT,       0},  \
 {GNB_CONFIG_STRING_DOCSIRS,                      NULL,   0,            iptr:NULL,   defintval:0,                 TYPE_INT,       0},  \
 {GNB_CONFIG_STRING_NRCELLID,                     NULL,   0,            u64ptr:NULL, defint64val:1,               TYPE_UINT64,    0},  \
-<<<<<<< HEAD
-{GNB_CONFIG_STRING_MINRXTXTIMEPDSCH,             NULL,   0,            iptr:NULL,   defintval:2,                 TYPE_INT,       0}   \
-}															     	
-=======
 {GNB_CONFIG_STRING_MINRXTXTIMEPDSCH,             NULL,   0,            iptr:NULL,   defintval:2,                 TYPE_INT,       0},  \
-{GNB_CONFIG_STRING_ULPRBBLACKLIST,               NULL,   0,            strptr:NULL, defstrval:"",                 TYPE_STRING,   0}   \
-}
->>>>>>> a7229937
+{GNB_CONFIG_STRING_ULPRBBLACKLIST,               NULL,   0,            strptr:NULL, defstrval:"",                TYPE_STRING,    0}   \
+}
 
 #define GNB_GNB_ID_IDX                  0
 #define GNB_CELL_TYPE_IDX               1
@@ -181,10 +173,7 @@
 #define GNB_DO_CSIRS_IDX                18
 #define GNB_NRCELLID_IDX                19
 #define GNB_MINRXTXTIMEPDSCH_IDX        20
-<<<<<<< HEAD
-=======
 #define GNB_ULPRBBLACKLIST_IDX          21
->>>>>>> a7229937
 
 #define TRACKING_AREA_CODE_OKRANGE {0x0001,0xFFFD}
 #define GNBPARAMS_CHECK {                                         \
