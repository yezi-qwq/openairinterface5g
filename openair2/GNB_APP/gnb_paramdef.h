/*
 * Licensed to the OpenAirInterface (OAI) Software Alliance under one or more
 * contributor license agreements.  See the NOTICE file distributed with
 * this work for additional information regarding copyright ownership.
 * The OpenAirInterface Software Alliance licenses this file to You under
 * the OAI Public License, Version 1.1  (the "License"); you may not use this file
 * except in compliance with the License.
 * You may obtain a copy of the License at
 *
 *      http://www.openairinterface.org/?page_id=698
 *
 * Unless required by applicable law or agreed to in writing, software
 * distributed under the License is distributed on an "AS IS" BASIS,
 * WITHOUT WARRANTIES OR CONDITIONS OF ANY KIND, either express or implied.
 * See the License for the specific language governing permissions and
 * limitations under the License.
 *-------------------------------------------------------------------------------
 * For more information about the OpenAirInterface (OAI) Software Alliance:
 *      contact@openairinterface.org
 */

/*! \file openair2/GNB_APP/gnb_paramdef.f
 * \brief definition of configuration parameters for all gNodeB modules 
 * \author Francois TABURET, WEI-TAI CHEN
 * \date 2018
 * \version 0.1
 * \company NOKIA BellLabs France, NTUST
 * \email: francois.taburet@nokia-bell-labs.com, kroempa@gmail.com
 * \note
 * \warning
 */

#ifndef __GNB_APP_GNB_PARAMDEF__H__
#define __GNB_APP_GNB_PARAMDEF__H__

#include "common/config/config_paramdesc.h"
#include "RRC_nr_paramsvalues.h"


#define GNB_CONFIG_STRING_CC_NODE_FUNCTION        "node_function"
#define GNB_CONFIG_STRING_CC_NODE_TIMING          "node_timing"   
#define GNB_CONFIG_STRING_CC_NODE_SYNCH_REF       "node_synch_ref"   


// OTG config per GNB-UE DL
#define GNB_CONF_STRING_OTG_CONFIG                "otg_config"
#define GNB_CONF_STRING_OTG_UE_ID                 "ue_id"
#define GNB_CONF_STRING_OTG_APP_TYPE              "app_type"
#define GNB_CONF_STRING_OTG_BG_TRAFFIC            "bg_traffic"

extern int asn_debug;
extern int asn1_xer_print;

#ifdef LIBCONFIG_LONG
#define libconfig_int long
#else
#define libconfig_int int
#endif

typedef enum {
	NRRU     = 0,
	NRL1     = 1,
	NRL2     = 2,
	NRL3     = 3,
	NRS1     = 4,
	NRlastel = 5
} NRRC_config_functions_t;

#define CONFIG_STRING_ACTIVE_RUS                  "Active_RUs"
/*------------------------------------------------------------------------------------------------------------------------------------------*/

/*    RUs  configuration for gNB is the same for eNB */
/*    Check file enb_paramdef.h */

/*---------------------------------------------------------------------------------------------------------------------------------------*/
/*---------------------------------------------------------------------------------------------------------------------------------------*/
/* value definitions for ASN1 verbosity parameter */
#define GNB_CONFIG_STRING_ASN1_VERBOSITY_NONE              "none"
#define GNB_CONFIG_STRING_ASN1_VERBOSITY_ANNOYING          "annoying"
#define GNB_CONFIG_STRING_ASN1_VERBOSITY_INFO              "info"

/* global parameters, not under a specific section   */
#define GNB_CONFIG_STRING_ASN1_VERBOSITY                   "Asn1_verbosity"
#define GNB_CONFIG_STRING_ACTIVE_GNBS                      "Active_gNBs"
/*--------------------------------------------------------------------------------------------------------------------------------------------------------------*/
/*                                            global configuration parameters                                                                                   */
/*   optname                                   helpstr   paramflags    XXXptr        defXXXval                                        type           numelt     */
/*--------------------------------------------------------------------------------------------------------------------------------------------------------------*/
#define GNBSPARAMS_DESC {                                                                                             \
{GNB_CONFIG_STRING_ASN1_VERBOSITY,             NULL,     0,        uptr:NULL,   defstrval:GNB_CONFIG_STRING_ASN1_VERBOSITY_NONE,   TYPE_STRING,      0},   \
{GNB_CONFIG_STRING_ACTIVE_GNBS,                NULL,     0,        uptr:NULL,   defstrval:NULL, 				   TYPE_STRINGLIST,  0}    \
}

#define GNB_ASN1_VERBOSITY_IDX                     0
#define GNB_ACTIVE_GNBS_IDX                        1

/*------------------------------------------------------------------------------------------------------------------------------------------*/
/*------------------------------------------------------------------------------------------------------------------------------------------*/


/* cell configuration parameters names */
#define GNB_CONFIG_STRING_GNB_ID                        "gNB_ID"
#define GNB_CONFIG_STRING_CELL_TYPE                     "cell_type"
#define GNB_CONFIG_STRING_GNB_NAME                      "gNB_name"
#define GNB_CONFIG_STRING_TRACKING_AREA_CODE            "tracking_area_code"
#define GNB_CONFIG_STRING_MOBILE_COUNTRY_CODE_OLD       "mobile_country_code"
#define GNB_CONFIG_STRING_MOBILE_NETWORK_CODE_OLD       "mobile_network_code"
#define GNB_CONFIG_STRING_TRANSPORT_S_PREFERENCE        "tr_s_preference"
#define GNB_CONFIG_STRING_LOCAL_S_IF_NAME               "local_s_if_name"
#define GNB_CONFIG_STRING_LOCAL_S_ADDRESS               "local_s_address"
#define GNB_CONFIG_STRING_REMOTE_S_ADDRESS              "remote_s_address"
#define GNB_CONFIG_STRING_LOCAL_S_PORTC                 "local_s_portc"
#define GNB_CONFIG_STRING_REMOTE_S_PORTC                "remote_s_portc"
#define GNB_CONFIG_STRING_LOCAL_S_PORTD                 "local_s_portd"
#define GNB_CONFIG_STRING_REMOTE_S_PORTD                "remote_s_portd"
#define GNB_CONFIG_STRING_SSBSUBCARRIEROFFSET           "ssb_SubcarrierOffset"
#define GNB_CONFIG_STRING_PDSCHANTENNAPORTS_N1          "pdsch_AntennaPorts_N1"
#define GNB_CONFIG_STRING_PDSCHANTENNAPORTS_N2          "pdsch_AntennaPorts_N2"
#define GNB_CONFIG_STRING_PDSCHANTENNAPORTS_XP          "pdsch_AntennaPorts_XP"
#define GNB_CONFIG_STRING_PUSCHANTENNAPORTS             "pusch_AntennaPorts"
#define GNB_CONFIG_STRING_SIB1TDA                       "sib1_tda"
#define GNB_CONFIG_STRING_DOCSIRS                       "do_CSIRS"
#define GNB_CONFIG_STRING_DOSRS                         "do_SRS"
#define GNB_CONFIG_STRING_NRCELLID                      "nr_cellid"
#define GNB_CONFIG_STRING_MINRXTXTIME                   "min_rxtxtime"
#define GNB_CONFIG_STRING_ULPRBBLACKLIST                "ul_prbblacklist"
#define GNB_CONFIG_STRING_UMONDEFAULTDRB                "um_on_default_drb"
#define GNB_CONFIG_STRING_FORCE256QAMOFF                "force_256qam_off"
#define GNB_CONFIG_STRING_ENABLE_SDAP                   "enable_sdap"
#define GNB_CONFIG_HLP_STRING_ENABLE_SDAP               "enable the SDAP layer\n"
#define GNB_CONFIG_HLP_FORCE256QAMOFF                   "suppress activation of 256 QAM despite UE support"

/*-----------------------------------------------------------------------------------------------------------------------------------------*/
/*                                            cell configuration parameters                                                                */
/*   optname                                   helpstr   paramflags    XXXptr        defXXXval                   type           numelt     */
/*-----------------------------------------------------------------------------------------------------------------------------------------*/
#define GNBPARAMS_DESC {\
{GNB_CONFIG_STRING_GNB_ID,                       NULL,   0,            uptr:NULL,   defintval:0,                 TYPE_UINT,      0},  \
{GNB_CONFIG_STRING_CELL_TYPE,                    NULL,   0,            strptr:NULL, defstrval:"CELL_MACRO_GNB",  TYPE_STRING,    0},  \
{GNB_CONFIG_STRING_GNB_NAME,                     NULL,   0,            strptr:NULL, defstrval:"OAIgNodeB",       TYPE_STRING,    0},  \
{GNB_CONFIG_STRING_TRACKING_AREA_CODE,           NULL,   0,            uptr:NULL,   defuintval:0,                TYPE_UINT,      0},  \
{GNB_CONFIG_STRING_MOBILE_COUNTRY_CODE_OLD,      NULL,   0,            strptr:NULL, defstrval:NULL,              TYPE_STRING,    0},  \
{GNB_CONFIG_STRING_MOBILE_NETWORK_CODE_OLD,      NULL,   0,            strptr:NULL, defstrval:NULL,              TYPE_STRING,    0},  \
{GNB_CONFIG_STRING_TRANSPORT_S_PREFERENCE,       NULL,   0,            strptr:NULL, defstrval:"local_mac",       TYPE_STRING,    0},  \
{GNB_CONFIG_STRING_LOCAL_S_IF_NAME,              NULL,   0,            strptr:NULL, defstrval:"lo",              TYPE_STRING,    0},  \
{GNB_CONFIG_STRING_LOCAL_S_ADDRESS,              NULL,   0,            strptr:NULL, defstrval:"127.0.0.1",       TYPE_STRING,    0},  \
{GNB_CONFIG_STRING_REMOTE_S_ADDRESS,             NULL,   0,            strptr:NULL, defstrval:"127.0.0.2",       TYPE_STRING,    0},  \
{GNB_CONFIG_STRING_LOCAL_S_PORTC,                NULL,   0,            uptr:NULL,   defuintval:50000,            TYPE_UINT,      0},  \
{GNB_CONFIG_STRING_REMOTE_S_PORTC,               NULL,   0,            uptr:NULL,   defuintval:50000,            TYPE_UINT,      0},  \
{GNB_CONFIG_STRING_LOCAL_S_PORTD,                NULL,   0,            uptr:NULL,   defuintval:50001,            TYPE_UINT,      0},  \
{GNB_CONFIG_STRING_REMOTE_S_PORTD,               NULL,   0,            uptr:NULL,   defuintval:50001,            TYPE_UINT,      0},  \
{GNB_CONFIG_STRING_SSBSUBCARRIEROFFSET,          NULL,   0,            iptr:NULL,   defintval:31,                TYPE_INT,       0},  \
{GNB_CONFIG_STRING_PDSCHANTENNAPORTS_N1, "horiz. log. antenna ports", 0, iptr:NULL, defintval:1,                 TYPE_INT,       0},  \
{GNB_CONFIG_STRING_PDSCHANTENNAPORTS_N2, "vert. log. antenna ports", 0, iptr:NULL,  defintval:1,                 TYPE_INT,       0},  \
{GNB_CONFIG_STRING_PDSCHANTENNAPORTS_XP, "XP log. antenna ports",   0, iptr:NULL,   defintval:1,                 TYPE_INT,       0},  \
{GNB_CONFIG_STRING_PUSCHANTENNAPORTS,            NULL,   0,            iptr:NULL,   defintval:1,                 TYPE_INT,       0},  \
{GNB_CONFIG_STRING_SIB1TDA,                      NULL,   0,            iptr:NULL,   defintval:1,                 TYPE_INT,       0},  \
{GNB_CONFIG_STRING_DOCSIRS,                      NULL,   0,            iptr:NULL,   defintval:0,                 TYPE_INT,       0},  \
{GNB_CONFIG_STRING_DOSRS,                        NULL,   0,            iptr:NULL,   defintval:0,                 TYPE_INT,       0},  \
{GNB_CONFIG_STRING_NRCELLID,                     NULL,   0,            u64ptr:NULL, defint64val:1,               TYPE_UINT64,    0},  \
{GNB_CONFIG_STRING_MINRXTXTIME,                  NULL,   0,            iptr:NULL,   defintval:2,                 TYPE_INT,       0},  \
{GNB_CONFIG_STRING_ULPRBBLACKLIST,               NULL,   0,            strptr:NULL, defstrval:"",                TYPE_STRING,    0},  \
<<<<<<< HEAD
{GNB_CONFIG_STRING_UMONDEFAULTDRB,               NULL,   0,            uptr:NULL,   defuintval:0,                TYPE_UINT,      0},  \
=======
{GNB_CONFIG_STRING_UMONDEFAULTDRB,               NULL,   0,            uptr:NULL,   defuintval:0,                 TYPE_UINT,   0},   \
>>>>>>> 87e79e5e
{GNB_CONFIG_STRING_FORCE256QAMOFF, GNB_CONFIG_HLP_FORCE256QAMOFF, PARAMFLAG_BOOL, iptr:NULL, defintval:0,        TYPE_INT,       0},  \
{GNB_CONFIG_STRING_ENABLE_SDAP, GNB_CONFIG_HLP_STRING_ENABLE_SDAP, PARAMFLAG_BOOL, iptr:NULL, defintval:0,       TYPE_INT,       0}  \
}

#define GNB_GNB_ID_IDX                  0
#define GNB_CELL_TYPE_IDX               1
#define GNB_GNB_NAME_IDX                2
#define GNB_TRACKING_AREA_CODE_IDX      3
#define GNB_MOBILE_COUNTRY_CODE_IDX_OLD 4
#define GNB_MOBILE_NETWORK_CODE_IDX_OLD 5
#define GNB_TRANSPORT_S_PREFERENCE_IDX  6
#define GNB_LOCAL_S_IF_NAME_IDX         7
#define GNB_LOCAL_S_ADDRESS_IDX         8
#define GNB_REMOTE_S_ADDRESS_IDX        9
#define GNB_LOCAL_S_PORTC_IDX           10
#define GNB_REMOTE_S_PORTC_IDX          11
#define GNB_LOCAL_S_PORTD_IDX           12
#define GNB_REMOTE_S_PORTD_IDX          13
#define GNB_SSB_SUBCARRIEROFFSET_IDX    14
#define GNB_PDSCH_ANTENNAPORTS_N1_IDX   15
#define GNB_PDSCH_ANTENNAPORTS_N2_IDX   16
#define GNB_PDSCH_ANTENNAPORTS_XP_IDX   17
#define GNB_PUSCH_ANTENNAPORTS_IDX      18
#define GNB_SIB1_TDA_IDX                19
#define GNB_DO_CSIRS_IDX                20
#define GNB_DO_SRS_IDX                  21
#define GNB_NRCELLID_IDX                22
#define GNB_MINRXTXTIME_IDX             23
#define GNB_ULPRBBLACKLIST_IDX          24
#define GNB_UMONDEFAULTDRB_IDX          25
#define GNB_FORCE256QAMOFF_IDX          26
#define GNB_ENABLE_SDAP_IDX             27

#define TRACKING_AREA_CODE_OKRANGE {0x0001,0xFFFD}
#define GNBPARAMS_CHECK {                                         \
  { .s5 = { NULL } },                                             \
  { .s5 = { NULL } },                                             \
  { .s5 = { NULL } },                                             \
  { .s2 = { config_check_intrange, TRACKING_AREA_CODE_OKRANGE } },\
  { .s5 = { NULL } },                                             \
  { .s5 = { NULL } },                                             \
  { .s5 = { NULL } },                                             \
  { .s5 = { NULL } },                                             \
  { .s5 = { NULL } },                                             \
  { .s5 = { NULL } },                                             \
  { .s5 = { NULL } },                                             \
  { .s5 = { NULL } },                                             \
  { .s5 = { NULL } },                                             \
  { .s5 = { NULL } },                                             \
}

/*-------------------------------------------------------------------------------------------------------------------------------------------------*/
/*-------------------------------------------------------------------------------------------------------------------------------------------------*/		  

/* PLMN ID configuration */

#define GNB_CONFIG_STRING_PLMN_LIST                     "plmn_list"

#define GNB_CONFIG_STRING_MOBILE_COUNTRY_CODE           "mcc"
#define GNB_CONFIG_STRING_MOBILE_NETWORK_CODE           "mnc"
#define GNB_CONFIG_STRING_MNC_DIGIT_LENGTH              "mnc_length"

#define GNB_MOBILE_COUNTRY_CODE_IDX     0
#define GNB_MOBILE_NETWORK_CODE_IDX     1
#define GNB_MNC_DIGIT_LENGTH            2

#define GNBPLMNPARAMS_DESC {                                                                  \
/*   optname                              helpstr               paramflags XXXptr     def val          type    numelt */ \
  {GNB_CONFIG_STRING_MOBILE_COUNTRY_CODE, "mobile country code",        0, uptr:NULL, defuintval:1000, TYPE_UINT, 0},    \
  {GNB_CONFIG_STRING_MOBILE_NETWORK_CODE, "mobile network code",        0, uptr:NULL, defuintval:1000, TYPE_UINT, 0},    \
  {GNB_CONFIG_STRING_MNC_DIGIT_LENGTH,    "length of the MNC (2 or 3)", 0, uptr:NULL, defuintval:0,    TYPE_UINT, 0},    \
}

#define MCC_MNC_OKRANGES           {0,999}
#define MNC_DIGIT_LENGTH_OKVALUES  {2,3}

#define PLMNPARAMS_CHECK {                                           \
  { .s2 = { config_check_intrange, MCC_MNC_OKRANGES } },             \
  { .s2 = { config_check_intrange, MCC_MNC_OKRANGES } },             \
  { .s1 = { config_check_intval,   MNC_DIGIT_LENGTH_OKVALUES, 2 } }, \
}


/* SNSSAI ID configuration */

#define GNB_CONFIG_STRING_SNSSAI_LIST                   "snssaiList"

#define GNB_CONFIG_STRING_SLICE_SERIVE_TYPE             "sst"
#define GNB_CONFIG_STRING_SLICE_DIFFERENTIATOR          "sd"

#define GNB_SLICE_SERIVE_TYPE_IDX        0
#define GNB_SLICE_DIFFERENTIATOR_IDX     1

#define GNBSNSSAIPARAMS_DESC {                                                                  \
/*   optname                               helpstr                 paramflags XXXptr     def val          type    numelt */ \
  {GNB_CONFIG_STRING_SLICE_SERIVE_TYPE,    "slice serive type",            0, uptr:NULL, defuintval:1,    TYPE_UINT, 0},    \
  {GNB_CONFIG_STRING_SLICE_DIFFERENTIATOR, "slice differentiator",         0, uptr:NULL, defuintval:0,    TYPE_UINT, 0},    \
}

#define SLICE_SERIVE_TYPE_OKRANGES           {1,2,3,4}

#define SNSSAIPARAMS_CHECK {                                           \
  { .s1 = { config_check_intval, SLICE_SERIVE_TYPE_OKRANGES, 4 } },             \
  { .s5 = { NULL } },             \
}

/* AMF configuration parameters section name */
#define GNB_CONFIG_STRING_AMF_IP_ADDRESS                "amf_ip_address"

/* SRB1 configuration parameters names   */


#define GNB_CONFIG_STRING_AMF_IPV4_ADDRESS              "ipv4"
#define GNB_CONFIG_STRING_AMF_IPV6_ADDRESS              "ipv6"
#define GNB_CONFIG_STRING_AMF_IP_ADDRESS_ACTIVE         "active"
#define GNB_CONFIG_STRING_AMF_IP_ADDRESS_PREFERENCE     "preference"
#define GNB_CONFIG_STRING_AMF_BROADCAST_PLMN_INDEX      "broadcast_plmn_index"


/*-------------------------------------------------------------------------------------------------------------------------------------*/
/*                                            MME configuration parameters                                                             */
/*   optname                                          helpstr   paramflags    XXXptr       defXXXval         type           numelt     */
/*-------------------------------------------------------------------------------------------------------------------------------------*/
#define GNBNGPARAMS_DESC {  \
{GNB_CONFIG_STRING_AMF_IPV4_ADDRESS,                   NULL,      0,         uptr:NULL,   defstrval:NULL,   TYPE_STRING,   0},          \
{GNB_CONFIG_STRING_AMF_IPV6_ADDRESS,                   NULL,      0,         uptr:NULL,   defstrval:NULL,   TYPE_STRING,   0},          \
{GNB_CONFIG_STRING_AMF_IP_ADDRESS_ACTIVE,              NULL,      0,         uptr:NULL,   defstrval:NULL,   TYPE_STRING,   0},          \
{GNB_CONFIG_STRING_AMF_IP_ADDRESS_PREFERENCE,          NULL,      0,         uptr:NULL,   defstrval:NULL,   TYPE_STRING,   0},          \
}

#define GNB_AMF_IPV4_ADDRESS_IDX          0
#define GNB_AMF_IPV6_ADDRESS_IDX          1
#define GNB_AMF_IP_ADDRESS_ACTIVE_IDX     2
#define GNB_AMF_IP_ADDRESS_PREFERENCE_IDX 3
#define GNB_AMF_BROADCAST_PLMN_INDEX      4
/*---------------------------------------------------------------------------------------------------------------------------------------*/
/*---------------------------------------------------------------------------------------------------------------------------------------*/
/* SCTP configuration parameters section name */
#define GNB_CONFIG_STRING_SCTP_CONFIG                    "SCTP"

/* SCTP configuration parameters names   */
#define GNB_CONFIG_STRING_SCTP_INSTREAMS                 "SCTP_INSTREAMS"
#define GNB_CONFIG_STRING_SCTP_OUTSTREAMS                "SCTP_OUTSTREAMS"



/*-----------------------------------------------------------------------------------------------------------------------------------------------------------*/
/*                                            SRB1 configuration parameters                                                                                  */
/*   optname                                          helpstr   paramflags    XXXptr                             defXXXval         type           numelt     */
/*-----------------------------------------------------------------------------------------------------------------------------------------------------------*/
#define GNBSCTPPARAMS_DESC {  \
{GNB_CONFIG_STRING_SCTP_INSTREAMS,                       NULL,   0,   uptr:NULL,   defintval:-1,    TYPE_UINT,   0},       \
{GNB_CONFIG_STRING_SCTP_OUTSTREAMS,                      NULL,   0,   uptr:NULL,   defintval:-1,    TYPE_UINT,   0}        \
}

#define GNB_SCTP_INSTREAMS_IDX          0
#define GNB_SCTP_OUTSTREAMS_IDX         1
/*-----------------------------------------------------------------------------------------------------------------------------------------------------------*/
/*-----------------------------------------------------------------------------------------------------------------------------------------------------------*/
/* S1 interface configuration parameters section name */
#define GNB_CONFIG_STRING_NETWORK_INTERFACES_CONFIG     "NETWORK_INTERFACES"

#define GNB_INTERFACE_NAME_FOR_NG_AMF_IDX          0
#define GNB_IPV4_ADDRESS_FOR_NG_AMF_IDX            1
#define GNB_INTERFACE_NAME_FOR_NGU_IDX             2
#define GNB_IPV4_ADDR_FOR_NGU_IDX                  3
#define GNB_PORT_FOR_NGU_IDX                       4
#define GNB_IPV4_ADDR_FOR_X2C_IDX      			   5
#define GNB_PORT_FOR_X2C_IDX         			   6

/* S1 interface configuration parameters names   */
#define GNB_CONFIG_STRING_GNB_INTERFACE_NAME_FOR_S1_MME "GNB_INTERFACE_NAME_FOR_S1_MME"
#define GNB_CONFIG_STRING_GNB_IPV4_ADDRESS_FOR_S1_MME   "GNB_IPV4_ADDRESS_FOR_S1_MME"
#define GNB_CONFIG_STRING_GNB_INTERFACE_NAME_FOR_S1U    "GNB_INTERFACE_NAME_FOR_S1U"
#define GNB_CONFIG_STRING_GNB_IPV4_ADDRESS_FOR_S1U      "GNB_IPV4_ADDRESS_FOR_S1U"
#define GNB_CONFIG_STRING_GNB_PORT_FOR_S1U              "GNB_PORT_FOR_S1U"

#define GNB_CONFIG_STRING_GNB_INTERFACE_NAME_FOR_NG_AMF "GNB_INTERFACE_NAME_FOR_NG_AMF"
#define GNB_CONFIG_STRING_GNB_IPV4_ADDRESS_FOR_NG_AMF   "GNB_IPV4_ADDRESS_FOR_NG_AMF"
#define GNB_CONFIG_STRING_GNB_INTERFACE_NAME_FOR_NGU    "GNB_INTERFACE_NAME_FOR_NGU"
#define GNB_CONFIG_STRING_GNB_IPV4_ADDR_FOR_NGU         "GNB_IPV4_ADDRESS_FOR_NGU"
#define GNB_CONFIG_STRING_GNB_PORT_FOR_NGU              "GNB_PORT_FOR_NGU"

/* X2 interface configuration parameters names */
#define GNB_CONFIG_STRING_ENB_IPV4_ADDR_FOR_X2C	        "GNB_IPV4_ADDRESS_FOR_X2C"
#define GNB_CONFIG_STRING_ENB_PORT_FOR_X2C				"GNB_PORT_FOR_X2C"

/*--------------------------------------------------------------------------------------------------------------------------------------------------*/
/*                                            S1 interface configuration parameters                                                                 */
/*   optname                                            helpstr   paramflags    XXXptr              defXXXval             type           numelt     */
/*--------------------------------------------------------------------------------------------------------------------------------------------------*/
#define GNBNETPARAMS_DESC {  \
    {GNB_CONFIG_STRING_GNB_INTERFACE_NAME_FOR_NG_AMF,        NULL,      0,         strptr:NULL,         defstrval:NULL,       TYPE_STRING,      0}, \
      {GNB_CONFIG_STRING_GNB_IPV4_ADDRESS_FOR_NG_AMF,          NULL,      0,         strptr:NULL,         defstrval:NULL,      TYPE_STRING,      0}, \
      {GNB_CONFIG_STRING_GNB_INTERFACE_NAME_FOR_NGU,           NULL,      0,         strptr:NULL,         defstrval:NULL,      TYPE_STRING,      0}, \
      {GNB_CONFIG_STRING_GNB_IPV4_ADDR_FOR_NGU,                NULL,      0,         strptr:&gnb_ipv4_address_for_NGU, defstrval:"127.0.0.1",TYPE_STRING,   0},	\
      {GNB_CONFIG_STRING_GNB_PORT_FOR_NGU,                     NULL,      0,         uptr:&gnb_port_for_NGU,           defintval:2152L,      TYPE_UINT,     0},	\
      {GNB_CONFIG_STRING_ENB_IPV4_ADDR_FOR_X2C,                NULL,      0,         strptr:NULL,                      defstrval:NULL,       TYPE_STRING,   0},	\
      {GNB_CONFIG_STRING_ENB_PORT_FOR_X2C,                     NULL,      0,         uptr:NULL,                        defintval:0L,         TYPE_UINT,     0}, \
      {GNB_CONFIG_STRING_GNB_INTERFACE_NAME_FOR_S1U,           NULL,    0,           strptr:NULL,                      defstrval:NULL,       TYPE_STRING,   0},	\
      {GNB_CONFIG_STRING_GNB_IPV4_ADDRESS_FOR_S1U,             NULL,    0,           strptr:&gnb_ipv4_address_for_S1U, defstrval:"127.0.0.1",TYPE_STRING,   0}, \
      {GNB_CONFIG_STRING_GNB_PORT_FOR_S1U,                     NULL,    0,           uptr:&gnb_port_for_S1U,           defintval:2152L,       TYPE_UINT,     0}	\
  }
/*-------------------------------------------------------------------------------------------------------------------------------------------------------------------------------*/
/*-------------------------------------------------------------------------------------------------------------------------------------------------------------------------------*/

/* L1 configuration section names   */
#define CONFIG_STRING_L1_LIST                              "L1s"
#define CONFIG_STRING_L1_CONFIG                            "l1_config"



/*----------------------------------------------------------------------------------------------------------------------------------------------------*/

/*----------------------------------------------------------------------------------------------------------------------------------------------------*/
#define CONFIG_STRING_NETWORK_CONTROLLER_CONFIG         "NETWORK_CONTROLLER"

#define CONFIG_STRING_FLEXRAN_ENABLED                   "FLEXRAN_ENABLED"
#define CONFIG_STRING_FLEXRAN_INTERFACE_NAME            "FLEXRAN_INTERFACE_NAME"
#define CONFIG_STRING_FLEXRAN_IPV4_ADDRESS              "FLEXRAN_IPV4_ADDRESS"
#define CONFIG_STRING_FLEXRAN_PORT                      "FLEXRAN_PORT"
#define CONFIG_STRING_FLEXRAN_CACHE                     "FLEXRAN_CACHE"
#define CONFIG_STRING_FLEXRAN_AWAIT_RECONF              "FLEXRAN_AWAIT_RECONF"

#define FLEXRAN_ENABLED                               0
#define FLEXRAN_INTERFACE_NAME_IDX                    1
#define FLEXRAN_IPV4_ADDRESS_IDX                      2
#define FLEXRAN_PORT_IDX                              3
#define FLEXRAN_CACHE_IDX                             4
#define FLEXRAN_AWAIT_RECONF_IDX                      5

#define FLEXRANPARAMS_DESC { \
{CONFIG_STRING_FLEXRAN_ENABLED,                NULL,   0,   strptr:NULL,   defstrval:"no",                    TYPE_STRING,   0},           \
{CONFIG_STRING_FLEXRAN_INTERFACE_NAME,         NULL,   0,   strptr:NULL,   defstrval:"lo",                    TYPE_STRING,   0},           \
{CONFIG_STRING_FLEXRAN_IPV4_ADDRESS,           NULL,   0,   strptr:NULL,   defstrval:"127.0.0.1",             TYPE_STRING,   0},           \
{CONFIG_STRING_FLEXRAN_PORT,                   NULL,   0,   uptr:NULL,     defintval:2210,                    TYPE_UINT,     0},           \
{CONFIG_STRING_FLEXRAN_CACHE,                  NULL,   0,   strptr:NULL,   defstrval:"/mnt/oai_agent_cache",  TYPE_STRING,   0},           \
{CONFIG_STRING_FLEXRAN_AWAIT_RECONF,           NULL,   0,   strptr:NULL,   defstrval:"no",                    TYPE_STRING,   0}            \
}

/*----------------------------------------------------------------------------------------------------------------------------------------------------*/
/*----------------------------------------------------------------------------------------------------------------------------------------------------*/
/* MACRLC configuration section names   */
#define CONFIG_STRING_MACRLC_LIST                          "MACRLCs"
#define CONFIG_STRING_MACRLC_CONFIG                        "macrlc_config"


/* MACRLC configuration parameters names   */
#define CONFIG_STRING_MACRLC_CC                            "num_cc"
#define CONFIG_STRING_MACRLC_TRANSPORT_N_PREFERENCE        "tr_n_preference"
#define CONFIG_STRING_MACRLC_LOCAL_N_IF_NAME               "local_n_if_name"
#define CONFIG_STRING_MACRLC_LOCAL_N_ADDRESS               "local_n_address"
#define CONFIG_STRING_MACRLC_REMOTE_N_ADDRESS              "remote_n_address"
#define CONFIG_STRING_MACRLC_LOCAL_N_PORTC                 "local_n_portc"
#define CONFIG_STRING_MACRLC_REMOTE_N_PORTC                "remote_n_portc"
#define CONFIG_STRING_MACRLC_LOCAL_N_PORTD                 "local_n_portd"
#define CONFIG_STRING_MACRLC_REMOTE_N_PORTD                "remote_n_portd"
#define CONFIG_STRING_MACRLC_TRANSPORT_S_PREFERENCE        "tr_s_preference"
#define CONFIG_STRING_MACRLC_LOCAL_S_IF_NAME               "local_s_if_name"
#define CONFIG_STRING_MACRLC_LOCAL_S_ADDRESS               "local_s_address"
#define CONFIG_STRING_MACRLC_REMOTE_S_ADDRESS              "remote_s_address"
#define CONFIG_STRING_MACRLC_LOCAL_S_PORTC                 "local_s_portc"
#define CONFIG_STRING_MACRLC_REMOTE_S_PORTC                "remote_s_portc"
#define CONFIG_STRING_MACRLC_LOCAL_S_PORTD                 "local_s_portd"
#define CONFIG_STRING_MACRLC_REMOTE_S_PORTD                "remote_s_portd"


#define MACRLC_CC_IDX                                          0
#define MACRLC_TRANSPORT_N_PREFERENCE_IDX                      1
#define MACRLC_LOCAL_N_IF_NAME_IDX                             2
#define MACRLC_LOCAL_N_ADDRESS_IDX                             3
#define MACRLC_REMOTE_N_ADDRESS_IDX                            4
#define MACRLC_LOCAL_N_PORTC_IDX                               5
#define MACRLC_REMOTE_N_PORTC_IDX                              6
#define MACRLC_LOCAL_N_PORTD_IDX                               7
#define MACRLC_REMOTE_N_PORTD_IDX                              8
#define MACRLC_TRANSPORT_S_PREFERENCE_IDX                      9
#define MACRLC_LOCAL_S_IF_NAME_IDX                             10
#define MACRLC_LOCAL_S_ADDRESS_IDX                             11
#define MACRLC_REMOTE_S_ADDRESS_IDX                            12
#define MACRLC_LOCAL_S_PORTC_IDX                               13
#define MACRLC_REMOTE_S_PORTC_IDX                              14
#define MACRLC_LOCAL_S_PORTD_IDX                               15
#define MACRLC_REMOTE_S_PORTD_IDX                              16
#define MACRLC_SCHED_MODE_IDX                                  17


/* thread configuration parameters section name */
#define THREAD_CONFIG_STRING_THREAD_STRUCT                "THREAD_STRUCT"

/* thread configuration parameters names   */
#define THREAD_CONFIG_STRING_PARALLEL              "parallel_config"
#define THREAD_CONFIG_STRING_WORKER                "worker_config"


#define THREAD_PARALLEL_IDX          0
#define THREAD_WORKER_IDX            1

/*-------------------------------------------------------------------------------------------------------------------------------------------------------------*/
/*                                                             thread configuration parameters                                                                 */
/*   optname                                          helpstr   paramflags    XXXptr       defXXXval                                 type           numelt     */
/*-------------------------------------------------------------------------------------------------------------------------------------------------------------*/
#define THREAD_CONF_DESC {  \
{THREAD_CONFIG_STRING_PARALLEL,          CONFIG_HLP_PARALLEL,      0,       strptr:NULL,   defstrval:"PARALLEL_RU_L1_TRX_SPLIT",   TYPE_STRING,   0},          \
{THREAD_CONFIG_STRING_WORKER,            CONFIG_HLP_WORKER,        0,       strptr:NULL,   defstrval:"WORKER_ENABLE",              TYPE_STRING,   0}           \
}


#define CONFIG_HLP_WORKER                          "coding and FEP worker thread WORKER_DISABLE or WORKER_ENABLE\n"
#define CONFIG_HLP_PARALLEL                        "PARALLEL_SINGLE_THREAD, PARALLEL_RU_L1_SPLIT, or PARALLEL_RU_L1_TRX_SPLIT(RU_L1_TRX_SPLIT by defult)\n"
/*-------------------------------------------------------------------------------------------------------------------------------------------------------------*/


/*----------------------------------------------------------------------------------------------------------------------------------------------------------------------------------*/
/* security configuration                                                                                                                                                           */
/*----------------------------------------------------------------------------------------------------------------------------------------------------------------------------------*/
#define CONFIG_STRING_SECURITY             "security"

#define SECURITY_CONFIG_CIPHERING          "ciphering_algorithms"
#define SECURITY_CONFIG_INTEGRITY          "integrity_algorithms"
#define SECURITY_CONFIG_DO_DRB_CIPHERING   "drb_ciphering"
#define SECURITY_CONFIG_DO_DRB_INTEGRITY   "drb_integrity"

/*----------------------------------------------------------------------------------------------------------------------------------------------------------------------------------*/
/*   security configuration                                                                                                                                                         */
/*   optname                               help                                          paramflags         XXXptr               defXXXval                 type              numelt */
/*----------------------------------------------------------------------------------------------------------------------------------------------------------------------------------*/
#define SECURITY_GLOBALPARAMS_DESC { \
    {SECURITY_CONFIG_CIPHERING,            "preferred ciphering algorithms\n",            0,                strlistptr:NULL,      defstrlistval:NULL,       TYPE_STRINGLIST,  0}, \
    {SECURITY_CONFIG_INTEGRITY,            "preferred integrity algorithms\n",            0,                strlistptr:NULL,      defstrlistval:NULL,       TYPE_STRINGLIST,  0}, \
    {SECURITY_CONFIG_DO_DRB_CIPHERING,     "use ciphering for DRBs",                      0,                strptr:NULL,          defstrval:"yes",          TYPE_STRING,      0}, \
    {SECURITY_CONFIG_DO_DRB_INTEGRITY,     "use integrity for DRBs",                      0,                strptr:NULL,          defstrval:"no",           TYPE_STRING,      0}, \
}

#define SECURITY_CONFIG_CIPHERING_IDX          0
#define SECURITY_CONFIG_INTEGRITY_IDX          1
#define SECURITY_CONFIG_DO_DRB_CIPHERING_IDX   2
#define SECURITY_CONFIG_DO_DRB_INTEGRITY_IDX   3

/*----------------------------------------------------------------------------------------------------------------------------------------------------------------------------------*/

#endif<|MERGE_RESOLUTION|>--- conflicted
+++ resolved
@@ -160,13 +160,9 @@
 {GNB_CONFIG_STRING_NRCELLID,                     NULL,   0,            u64ptr:NULL, defint64val:1,               TYPE_UINT64,    0},  \
 {GNB_CONFIG_STRING_MINRXTXTIME,                  NULL,   0,            iptr:NULL,   defintval:2,                 TYPE_INT,       0},  \
 {GNB_CONFIG_STRING_ULPRBBLACKLIST,               NULL,   0,            strptr:NULL, defstrval:"",                TYPE_STRING,    0},  \
-<<<<<<< HEAD
 {GNB_CONFIG_STRING_UMONDEFAULTDRB,               NULL,   0,            uptr:NULL,   defuintval:0,                TYPE_UINT,      0},  \
-=======
-{GNB_CONFIG_STRING_UMONDEFAULTDRB,               NULL,   0,            uptr:NULL,   defuintval:0,                 TYPE_UINT,   0},   \
->>>>>>> 87e79e5e
 {GNB_CONFIG_STRING_FORCE256QAMOFF, GNB_CONFIG_HLP_FORCE256QAMOFF, PARAMFLAG_BOOL, iptr:NULL, defintval:0,        TYPE_INT,       0},  \
-{GNB_CONFIG_STRING_ENABLE_SDAP, GNB_CONFIG_HLP_STRING_ENABLE_SDAP, PARAMFLAG_BOOL, iptr:NULL, defintval:0,       TYPE_INT,       0}  \
+{GNB_CONFIG_STRING_ENABLE_SDAP, GNB_CONFIG_HLP_STRING_ENABLE_SDAP, PARAMFLAG_BOOL, iptr:NULL, defintval:0,       TYPE_INT,       0},  \
 }
 
 #define GNB_GNB_ID_IDX                  0
