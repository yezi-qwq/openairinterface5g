--- conflicted
+++ resolved
@@ -119,12 +119,9 @@
 #define GNB_CONFIG_STRING_SIB1TDA                       "sib1_tda"
 #define GNB_CONFIG_STRING_DOCSIRS                       "do_CSIRS"
 #define GNB_CONFIG_STRING_NRCELLID                      "nr_cellid"
-<<<<<<< HEAD
 #define GNB_CONFIG_STRING_MINRXTXTIMEPDSCH              "min_rxtxtime_pdsch"
-=======
 #define GNB_CONFIG_STRING_ULPRBBLACKLIST                "ul_prbblacklist"
 
->>>>>>> 563fd66b
 
 /*-----------------------------------------------------------------------------------------------------------------------------------------*/
 /*                                            cell configuration parameters                                                                */
@@ -151,12 +148,9 @@
 {GNB_CONFIG_STRING_SIB1TDA,                      NULL,   0,            iptr:NULL,   defintval:0,                 TYPE_INT,       0},  \
 {GNB_CONFIG_STRING_DOCSIRS,                      NULL,   0,            iptr:NULL,   defintval:0,                 TYPE_INT,       0},  \
 {GNB_CONFIG_STRING_NRCELLID,                     NULL,   0,            u64ptr:NULL, defint64val:1,               TYPE_UINT64,    0},  \
-<<<<<<< HEAD
 {GNB_CONFIG_STRING_MINRXTXTIMEPDSCH,             NULL,   0,            iptr:NULL,   defintval:2,                 TYPE_INT,       0}   \
-=======
 {GNB_CONFIG_STRING_ULPRBBLACKLIST,               NULL,   0,            strptr:NULL, defstrval:"",                 TYPE_STRING,   0}   \
->>>>>>> 563fd66b
-}															     	
+}
 
 #define GNB_GNB_ID_IDX                  0
 #define GNB_CELL_TYPE_IDX               1
@@ -178,11 +172,8 @@
 #define GNB_SIB1_TDA_IDX                17
 #define GNB_DO_CSIRS_IDX                18
 #define GNB_NRCELLID_IDX                19
-<<<<<<< HEAD
 #define GNB_MINRXTXTIMEPDSCH_IDX        20
-=======
-#define GNB_ULPRBBLACKLIST_IDX          20
->>>>>>> 563fd66b
+#define GNB_ULPRBBLACKLIST_IDX          21
 
 #define TRACKING_AREA_CODE_OKRANGE {0x0001,0xFFFD}
 #define GNBPARAMS_CHECK {                                         \
