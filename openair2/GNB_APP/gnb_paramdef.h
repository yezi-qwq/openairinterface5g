/*
 * Licensed to the OpenAirInterface (OAI) Software Alliance under one or more
 * contributor license agreements.  See the NOTICE file distributed with
 * this work for additional information regarding copyright ownership.
 * The OpenAirInterface Software Alliance licenses this file to You under
 * the OAI Public License, Version 1.1  (the "License"); you may not use this file
 * except in compliance with the License.
 * You may obtain a copy of the License at
 *
 *      http://www.openairinterface.org/?page_id=698
 *
 * Unless required by applicable law or agreed to in writing, software
 * distributed under the License is distributed on an "AS IS" BASIS,
 * WITHOUT WARRANTIES OR CONDITIONS OF ANY KIND, either express or implied.
 * See the License for the specific language governing permissions and
 * limitations under the License.
 *-------------------------------------------------------------------------------
 * For more information about the OpenAirInterface (OAI) Software Alliance:
 *      contact@openairinterface.org
 */

/*! \file openair2/GNB_APP/gnb_paramdef.f
 * \brief definition of configuration parameters for all gNodeB modules 
 * \author Francois TABURET, WEI-TAI CHEN
 * \date 2018
 * \version 0.1
 * \company NOKIA BellLabs France, NTUST
 * \email: francois.taburet@nokia-bell-labs.com, kroempa@gmail.com
 * \note
 * \warning
 */

#ifndef __GNB_APP_GNB_PARAMDEF__H__
#define __GNB_APP_GNB_PARAMDEF__H__

#include "common/config/config_paramdesc.h"
#include "RRC_nr_paramsvalues.h"


#define GNB_CONFIG_STRING_CC_NODE_FUNCTION        "node_function"
#define GNB_CONFIG_STRING_CC_NODE_TIMING          "node_timing"   
#define GNB_CONFIG_STRING_CC_NODE_SYNCH_REF       "node_synch_ref"   


// OTG config per GNB-UE DL
#define GNB_CONF_STRING_OTG_CONFIG                "otg_config"
#define GNB_CONF_STRING_OTG_UE_ID                 "ue_id"
#define GNB_CONF_STRING_OTG_APP_TYPE              "app_type"
#define GNB_CONF_STRING_OTG_BG_TRAFFIC            "bg_traffic"

extern int asn_debug;
extern int asn1_xer_print;

#ifdef LIBCONFIG_LONG
#define libconfig_int long
#else
#define libconfig_int int
#endif

typedef enum {
	NRRU     = 0,
	NRL1     = 1,
	NRL2     = 2,
	NRL3     = 3,
	NRS1     = 4,
	NRlastel = 5
} NRRC_config_functions_t;

#define CONFIG_STRING_ACTIVE_RUS                  "Active_RUs"
/*------------------------------------------------------------------------------------------------------------------------------------------*/

/*    RUs  configuration for gNB is the same for eNB */
/*    Check file enb_paramdef.h */

/*---------------------------------------------------------------------------------------------------------------------------------------*/
/*---------------------------------------------------------------------------------------------------------------------------------------*/
/* value definitions for ASN1 verbosity parameter */
#define GNB_CONFIG_STRING_ASN1_VERBOSITY_NONE              "none"
#define GNB_CONFIG_STRING_ASN1_VERBOSITY_ANNOYING          "annoying"
#define GNB_CONFIG_STRING_ASN1_VERBOSITY_INFO              "info"
 

/* global parameters, not under a specific section   */
#define GNB_CONFIG_STRING_ASN1_VERBOSITY                   "Asn1_verbosity"
#define GNB_CONFIG_STRING_ACTIVE_GNBS                      "Active_gNBs"
/*--------------------------------------------------------------------------------------------------------------------------------------------------------------*/
/*                                            global configuration parameters                                                                                   */
/*   optname                                   helpstr   paramflags    XXXptr        defXXXval                                        type           numelt     */
/*--------------------------------------------------------------------------------------------------------------------------------------------------------------*/
#define GNBSPARAMS_DESC {                                                                                             \
{GNB_CONFIG_STRING_ASN1_VERBOSITY,             NULL,     0,        uptr:NULL,   defstrval:GNB_CONFIG_STRING_ASN1_VERBOSITY_NONE,   TYPE_STRING,      0},   \
{GNB_CONFIG_STRING_ACTIVE_GNBS,                NULL,     0,        uptr:NULL,   defstrval:NULL, 				   TYPE_STRINGLIST,  0}    \
}
#define GNB_ASN1_VERBOSITY_IDX                     0
#define GNB_ACTIVE_GNBS_IDX                        1

/*------------------------------------------------------------------------------------------------------------------------------------------*/
/*------------------------------------------------------------------------------------------------------------------------------------------*/


/* cell configuration parameters names */
#define GNB_CONFIG_STRING_GNB_ID                        "gNB_ID"
#define GNB_CONFIG_STRING_CELL_TYPE                     "cell_type"
#define GNB_CONFIG_STRING_GNB_NAME                      "gNB_name"
#define GNB_CONFIG_STRING_TRACKING_AREA_CODE            "tracking_area_code"
#define GNB_CONFIG_STRING_MOBILE_COUNTRY_CODE_OLD       "mobile_country_code"
#define GNB_CONFIG_STRING_MOBILE_NETWORK_CODE_OLD       "mobile_network_code"
#define GNB_CONFIG_STRING_TRANSPORT_S_PREFERENCE        "tr_s_preference"
#define GNB_CONFIG_STRING_LOCAL_S_IF_NAME               "local_s_if_name"
#define GNB_CONFIG_STRING_LOCAL_S_ADDRESS               "local_s_address"
#define GNB_CONFIG_STRING_REMOTE_S_ADDRESS              "remote_s_address"
#define GNB_CONFIG_STRING_LOCAL_S_PORTC                 "local_s_portc"
#define GNB_CONFIG_STRING_REMOTE_S_PORTC                "remote_s_portc"
#define GNB_CONFIG_STRING_LOCAL_S_PORTD                 "local_s_portd"
#define GNB_CONFIG_STRING_REMOTE_S_PORTD                "remote_s_portd"
#define GNB_CONFIG_STRING_SSBSUBCARRIEROFFSET           "ssb_SubcarrierOffset"
#define GNB_CONFIG_STRING_PDSCHANTENNAPORTS             "pdsch_AntennaPorts"
#define GNB_CONFIG_STRING_PUSCHTARGETPOWX10             "pusch_TargetSNRx10"
#define GNB_CONFIG_STRING_PUCCHTARGETPOWX10             "pucch_TargetSNRx10"


typedef struct ccparams_nr_x2 {
  char             *frame_type;
  int32_t           tdd_config;
  int32_t           tdd_config_s;
  int32_t           nr_band;
  long long int     downlink_frequency;
  int32_t           uplink_frequency_offset;
  int32_t           Nid_cell;
  int32_t           N_RB_DL;
  } ccparams_nr_x2_t;


#define CCPARAMS_NR_X2_DESC(ccparams) {         \
    {ENB_CONFIG_STRING_FRAME_TYPE,                                   NULL,   0,           strptr:&ccparams.frame_type,                             defstrval:"TDD",           TYPE_STRING,     0},  \
    {ENB_CONFIG_STRING_TDD_CONFIG,                                   NULL,   0,           iptr:&ccparams.tdd_config,                               defintval:3,               TYPE_UINT,       0},  \
    {ENB_CONFIG_STRING_TDD_CONFIG_S,                                 NULL,   0,           iptr:&ccparams.tdd_config_s,                             defintval:0,               TYPE_UINT,       0},  \
    {ENB_CONFIG_STRING_EUTRA_BAND,                                   NULL,   0,           iptr:&ccparams.nr_band,                               defintval:78,               TYPE_UINT,       0},  \
    {ENB_CONFIG_STRING_DOWNLINK_FREQUENCY,                           NULL,   0,           i64ptr:(int64_t *)&ccparams.downlink_frequency,          defint64val:3600000000,    TYPE_UINT64,     0},  \
    {ENB_CONFIG_STRING_UPLINK_FREQUENCY_OFFSET,                      NULL,   0,           iptr:&ccparams.uplink_frequency_offset,                  defintval:0,      TYPE_INT,        0},  \
    {ENB_CONFIG_STRING_NID_CELL,                                     NULL,   0,           iptr:&ccparams.Nid_cell,                                 defintval:0,               TYPE_UINT,       0},  \
    {ENB_CONFIG_STRING_N_RB_DL,                                      NULL,   0,           iptr:&ccparams.N_RB_DL,                                  defintval:106,              TYPE_UINT,       0}  \
}

/*-----------------------------------------------------------------------------------------------------------------------------------------*/
/*                                            cell configuration parameters                                                                */
/*   optname                                   helpstr   paramflags    XXXptr        defXXXval                   type           numelt     */
/*-----------------------------------------------------------------------------------------------------------------------------------------*/
#define GNBPARAMS_DESC {\
{GNB_CONFIG_STRING_GNB_ID,                       NULL,   0,            uptr:NULL,   defintval:0,                 TYPE_UINT,      0},  \
{GNB_CONFIG_STRING_CELL_TYPE,                    NULL,   0,            strptr:NULL, defstrval:"CELL_MACRO_GNB",  TYPE_STRING,    0},  \
{GNB_CONFIG_STRING_GNB_NAME,                     NULL,   0,            strptr:NULL, defstrval:"OAIgNodeB",       TYPE_STRING,    0},  \
{GNB_CONFIG_STRING_TRACKING_AREA_CODE,           NULL,   0,            uptr:NULL,   defuintval:0,                TYPE_UINT,      0},  \
{GNB_CONFIG_STRING_MOBILE_COUNTRY_CODE_OLD,      NULL,   0,            strptr:NULL, defstrval:NULL,              TYPE_STRING,    0},  \
{GNB_CONFIG_STRING_MOBILE_NETWORK_CODE_OLD,      NULL,   0,            strptr:NULL, defstrval:NULL,              TYPE_STRING,    0},  \
{GNB_CONFIG_STRING_TRANSPORT_S_PREFERENCE,       NULL,   0,            strptr:NULL, defstrval:"local_mac",       TYPE_STRING,    0},  \
{GNB_CONFIG_STRING_LOCAL_S_IF_NAME,              NULL,   0,            strptr:NULL, defstrval:"lo",              TYPE_STRING,    0},  \
{GNB_CONFIG_STRING_LOCAL_S_ADDRESS,              NULL,   0,            strptr:NULL, defstrval:"127.0.0.1",       TYPE_STRING,    0},  \
{GNB_CONFIG_STRING_REMOTE_S_ADDRESS,             NULL,   0,            strptr:NULL, defstrval:"127.0.0.2",       TYPE_STRING,    0},  \
{GNB_CONFIG_STRING_LOCAL_S_PORTC,                NULL,   0,            uptr:NULL,   defuintval:50000,            TYPE_UINT,      0},  \
{GNB_CONFIG_STRING_REMOTE_S_PORTC,               NULL,   0,            uptr:NULL,   defuintval:50000,            TYPE_UINT,      0},  \
{GNB_CONFIG_STRING_LOCAL_S_PORTD,                NULL,   0,            uptr:NULL,   defuintval:50001,            TYPE_UINT,      0},  \
{GNB_CONFIG_STRING_REMOTE_S_PORTD,               NULL,   0,            uptr:NULL,   defuintval:50001,            TYPE_UINT,      0},  \
{GNB_CONFIG_STRING_SSBSUBCARRIEROFFSET,          NULL,   0,            iptr:NULL,   defintval:31,                TYPE_INT,       0},  \
{GNB_CONFIG_STRING_PDSCHANTENNAPORTS,            NULL,   0,            iptr:NULL,   defintval:1,                 TYPE_INT,       0},  \
{GNB_CONFIG_STRING_PUSCHTARGETPOWX10,            NULL,   0,            iptr:NULL,   defintval:200,               TYPE_INT,       0},  \
{GNB_CONFIG_STRING_PUCCHTARGETPOWX10,            NULL,   0,            iptr:NULL,   defintval:200,               TYPE_INT,       0},  \
}															     	

#define GNB_GNB_ID_IDX                  0
#define GNB_CELL_TYPE_IDX               1
#define GNB_GNB_NAME_IDX                2
#define GNB_TRACKING_AREA_CODE_IDX      3
#define GNB_MOBILE_COUNTRY_CODE_IDX_OLD 4
#define GNB_MOBILE_NETWORK_CODE_IDX_OLD 5
#define GNB_TRANSPORT_S_PREFERENCE_IDX  6
#define GNB_LOCAL_S_IF_NAME_IDX         7
#define GNB_LOCAL_S_ADDRESS_IDX         8
#define GNB_REMOTE_S_ADDRESS_IDX        9
#define GNB_LOCAL_S_PORTC_IDX           10
#define GNB_REMOTE_S_PORTC_IDX          11
#define GNB_LOCAL_S_PORTD_IDX           12
#define GNB_REMOTE_S_PORTD_IDX          13
#define GNB_SSB_SUBCARRIEROFFSET_IDX    14
#define GNB_PDSCH_ANTENNAPORTS_IDX      15
#define GNB_PUSCH_TARGETPOW_X10_IDX     16
#define GNB_PUCCH_TARGETPOW_X10_IDX     17

#define TRACKING_AREA_CODE_OKRANGE {0x0001,0xFFFD}
#define GNBPARAMS_CHECK {                                         \
  { .s5 = { NULL } },                                             \
  { .s5 = { NULL } },                                             \
  { .s5 = { NULL } },                                             \
  { .s2 = { config_check_intrange, TRACKING_AREA_CODE_OKRANGE } },\
  { .s5 = { NULL } },                                             \
  { .s5 = { NULL } },                                             \
  { .s5 = { NULL } },                                             \
  { .s5 = { NULL } },                                             \
  { .s5 = { NULL } },                                             \
  { .s5 = { NULL } },                                             \
  { .s5 = { NULL } },                                             \
  { .s5 = { NULL } },                                             \
  { .s5 = { NULL } },                                             \
  { .s5 = { NULL } },                                             \
}

/*-------------------------------------------------------------------------------------------------------------------------------------------------*/
/*-------------------------------------------------------------------------------------------------------------------------------------------------*/		  

/* PLMN ID configuration */

#define GNB_CONFIG_STRING_PLMN_LIST                     "plmn_list"

#define GNB_CONFIG_STRING_MOBILE_COUNTRY_CODE           "mcc"
#define GNB_CONFIG_STRING_MOBILE_NETWORK_CODE           "mnc"
#define GNB_CONFIG_STRING_MNC_DIGIT_LENGTH              "mnc_length"

#define GNB_MOBILE_COUNTRY_CODE_IDX     0
#define GNB_MOBILE_NETWORK_CODE_IDX     1
#define GNB_MNC_DIGIT_LENGTH            2

#define GNBPLMNPARAMS_DESC {                                                                  \
/*   optname                              helpstr               paramflags XXXptr     def val          type    numelt */ \
  {GNB_CONFIG_STRING_MOBILE_COUNTRY_CODE, "mobile country code",        0, uptr:NULL, defuintval:1000, TYPE_UINT, 0},    \
  {GNB_CONFIG_STRING_MOBILE_NETWORK_CODE, "mobile network code",        0, uptr:NULL, defuintval:1000, TYPE_UINT, 0},    \
  {GNB_CONFIG_STRING_MNC_DIGIT_LENGTH,    "length of the MNC (2 or 3)", 0, uptr:NULL, defuintval:0,    TYPE_UINT, 0},    \
}

#define MCC_MNC_OKRANGES           {0,999}
#define MNC_DIGIT_LENGTH_OKVALUES  {2,3}

#define PLMNPARAMS_CHECK {                                           \
  { .s2 = { config_check_intrange, MCC_MNC_OKRANGES } },             \
  { .s2 = { config_check_intrange, MCC_MNC_OKRANGES } },             \
  { .s1 = { config_check_intval,   MNC_DIGIT_LENGTH_OKVALUES, 2 } }, \
}


/* SNSSAI ID configuration */
<<<<<<< HEAD

#define GNB_CONFIG_STRING_SNSSAI_LIST                   "snssaiList"

#define GNB_CONFIG_STRING_SLICE_SERIVE_TYPE             "sst"
#define GNB_CONFIG_STRING_SLICE_DIFFERENTIATOR          "sd"

#define GNB_SLICE_SERIVE_TYPE_IDX        0
#define GNB_SLICE_DIFFERENTIATOR_IDX     1
=======
>>>>>>> 079157eb

#define GNB_CONFIG_STRING_SNSSAI_LIST                   "snssaiList"

<<<<<<< HEAD
#define GNBSNSSAIPARAMS_DESC {                                                                  \
/*   optname                               helpstr                 paramflags XXXptr     def val          type    numelt */ \
  {GNB_CONFIG_STRING_SLICE_SERIVE_TYPE,    "slice serive type",            0, uptr:NULL, defuintval:1,    TYPE_UINT, 0},    \
  {GNB_CONFIG_STRING_SLICE_DIFFERENTIATOR, "slice differentiator",         0, uptr:NULL, defuintval:0,    TYPE_UINT, 0},    \
}

#define SLICE_SERIVE_TYPE_OKRANGES           {1,2,3,4}

#define SNSSAIPARAMS_CHECK {                                           \
  { .s1 = { config_check_intval, SLICE_SERIVE_TYPE_OKRANGES, 4 } },             \
  { .s5 = { NULL } },             \
}


=======
#define GNB_CONFIG_STRING_SLICE_SERIVE_TYPE             "sst"
#define GNB_CONFIG_STRING_SLICE_DIFFERENTIATOR          "sd"

#define GNB_SLICE_SERIVE_TYPE_IDX        0
#define GNB_SLICE_DIFFERENTIATOR_IDX     1


#define GNBSNSSAIPARAMS_DESC {                                                                  \
/*   optname                               helpstr                 paramflags XXXptr     def val          type    numelt */ \
  {GNB_CONFIG_STRING_SLICE_SERIVE_TYPE,    "slice serive type",            0, uptr:NULL, defuintval:1,    TYPE_UINT, 0},    \
  {GNB_CONFIG_STRING_SLICE_DIFFERENTIATOR, "slice differentiator",         0, uptr:NULL, defuintval:0,    TYPE_UINT, 0},    \
}

#define SLICE_SERIVE_TYPE_OKRANGES           {1,2,3,4}

#define SNSSAIPARAMS_CHECK {                                           \
  { .s1 = { config_check_intval, SLICE_SERIVE_TYPE_OKRANGES, 4 } },             \
  { .s5 = { NULL } },             \
}


>>>>>>> 079157eb
/* AMF configuration parameters section name */
#define GNB_CONFIG_STRING_AMF_IP_ADDRESS                "amf_ip_address"

/* SRB1 configuration parameters names   */


#define GNB_CONFIG_STRING_AMF_IPV4_ADDRESS              "ipv4"
#define GNB_CONFIG_STRING_AMF_IPV6_ADDRESS              "ipv6"
#define GNB_CONFIG_STRING_AMF_IP_ADDRESS_ACTIVE         "active"
#define GNB_CONFIG_STRING_AMF_IP_ADDRESS_PREFERENCE     "preference"
#define GNB_CONFIG_STRING_AMF_BROADCAST_PLMN_INDEX      "broadcast_plmn_index"


/*-------------------------------------------------------------------------------------------------------------------------------------*/
/*                                            MME configuration parameters                                                             */
/*   optname                                          helpstr   paramflags    XXXptr       defXXXval         type           numelt     */
/*-------------------------------------------------------------------------------------------------------------------------------------*/
#define GNBNGPARAMS_DESC {  \
{GNB_CONFIG_STRING_AMF_IPV4_ADDRESS,                   NULL,      0,         uptr:NULL,   defstrval:NULL,   TYPE_STRING,   0},          \
{GNB_CONFIG_STRING_AMF_IPV6_ADDRESS,                   NULL,      0,         uptr:NULL,   defstrval:NULL,   TYPE_STRING,   0},          \
{GNB_CONFIG_STRING_AMF_IP_ADDRESS_ACTIVE,              NULL,      0,         uptr:NULL,   defstrval:NULL,   TYPE_STRING,   0},          \
{GNB_CONFIG_STRING_AMF_IP_ADDRESS_PREFERENCE,          NULL,      0,         uptr:NULL,   defstrval:NULL,   TYPE_STRING,   0},          \
}

#define GNB_AMF_IPV4_ADDRESS_IDX          0
#define GNB_AMF_IPV6_ADDRESS_IDX          1
#define GNB_AMF_IP_ADDRESS_ACTIVE_IDX     2
#define GNB_AMF_IP_ADDRESS_PREFERENCE_IDX 3
#define GNB_AMF_BROADCAST_PLMN_INDEX      4
/*---------------------------------------------------------------------------------------------------------------------------------------*/
/*---------------------------------------------------------------------------------------------------------------------------------------*/
/* SCTP configuration parameters section name */
#define GNB_CONFIG_STRING_SCTP_CONFIG                    "SCTP"

/* SCTP configuration parameters names   */
#define GNB_CONFIG_STRING_SCTP_INSTREAMS                 "SCTP_INSTREAMS"
#define GNB_CONFIG_STRING_SCTP_OUTSTREAMS                "SCTP_OUTSTREAMS"



/*-----------------------------------------------------------------------------------------------------------------------------------------------------------*/
/*                                            SRB1 configuration parameters                                                                                  */
/*   optname                                          helpstr   paramflags    XXXptr                             defXXXval         type           numelt     */
/*-----------------------------------------------------------------------------------------------------------------------------------------------------------*/
#define GNBSCTPPARAMS_DESC {  \
{GNB_CONFIG_STRING_SCTP_INSTREAMS,                       NULL,   0,   uptr:NULL,   defintval:-1,    TYPE_UINT,   0},       \
{GNB_CONFIG_STRING_SCTP_OUTSTREAMS,                      NULL,   0,   uptr:NULL,   defintval:-1,    TYPE_UINT,   0}        \
}

#define GNB_SCTP_INSTREAMS_IDX          0
#define GNB_SCTP_OUTSTREAMS_IDX         1
/*-----------------------------------------------------------------------------------------------------------------------------------------------------------*/
/*-----------------------------------------------------------------------------------------------------------------------------------------------------------*/
/* S1 interface configuration parameters section name */
#define GNB_CONFIG_STRING_NETWORK_INTERFACES_CONFIG     "NETWORK_INTERFACES"

#define GNB_INTERFACE_NAME_FOR_NG_AMF_IDX          0
#define GNB_IPV4_ADDRESS_FOR_NG_AMF_IDX            1
#define GNB_INTERFACE_NAME_FOR_NGU_IDX             2
#define GNB_IPV4_ADDR_FOR_NGU_IDX                  3
#define GNB_PORT_FOR_NGU_IDX                       4
#define GNB_IPV4_ADDR_FOR_X2C_IDX      			   5
#define GNB_PORT_FOR_X2C_IDX         			   6

/* S1 interface configuration parameters names   */
#define GNB_CONFIG_STRING_GNB_INTERFACE_NAME_FOR_NG_AMF "GNB_INTERFACE_NAME_FOR_NG_AMF"
#define GNB_CONFIG_STRING_GNB_IPV4_ADDRESS_FOR_NG_AMF   "GNB_IPV4_ADDRESS_FOR_NG_AMF"
#define GNB_CONFIG_STRING_GNB_INTERFACE_NAME_FOR_NGU    "GNB_INTERFACE_NAME_FOR_NGU"
#define GNB_CONFIG_STRING_GNB_IPV4_ADDR_FOR_NGU         "GNB_IPV4_ADDRESS_FOR_NGU"
#define GNB_CONFIG_STRING_GNB_PORT_FOR_NGU              "GNB_PORT_FOR_NGU"

/* X2 interface configuration parameters names */
#define GNB_CONFIG_STRING_ENB_IPV4_ADDR_FOR_X2C	        "GNB_IPV4_ADDRESS_FOR_X2C"
#define GNB_CONFIG_STRING_ENB_PORT_FOR_X2C				"GNB_PORT_FOR_X2C"

/*--------------------------------------------------------------------------------------------------------------------------------------------------*/
/*                                            S1 interface configuration parameters                                                                 */
/*   optname                                            helpstr   paramflags    XXXptr              defXXXval             type           numelt     */
/*--------------------------------------------------------------------------------------------------------------------------------------------------*/
#define GNBNETPARAMS_DESC {  \
{GNB_CONFIG_STRING_GNB_INTERFACE_NAME_FOR_NG_AMF,        NULL,      0,         strptr:NULL,         defstrval:NULL,      TYPE_STRING,      0},      \
{GNB_CONFIG_STRING_GNB_IPV4_ADDRESS_FOR_NG_AMF,          NULL,      0,         strptr:NULL,         defstrval:NULL,      TYPE_STRING,      0},      \
{GNB_CONFIG_STRING_GNB_INTERFACE_NAME_FOR_NGU,           NULL,      0,         strptr:NULL,         defstrval:NULL,      TYPE_STRING,      0},      \
{GNB_CONFIG_STRING_GNB_IPV4_ADDR_FOR_NGU,                NULL,      0,         strptr:NULL,         defstrval:NULL,      TYPE_STRING,      0},      \
{GNB_CONFIG_STRING_GNB_PORT_FOR_NGU,                     NULL,      0,         uptr:NULL,           defintval:2152L,     TYPE_UINT,        0},      \
{GNB_CONFIG_STRING_ENB_IPV4_ADDR_FOR_X2C,                NULL,      0,         strptr:NULL,         defstrval:NULL,      TYPE_STRING,      0},      \
{GNB_CONFIG_STRING_ENB_PORT_FOR_X2C,                     NULL,      0,         uptr:NULL,           defintval:0L,        TYPE_UINT,        0}      \
}   



/*--------------------------------------------------------------------------------------------------------------------------------------------------------------------------------*/
/*                                            GTPU  configuration parameters                                                                                                      */
/*   optname                                            helpstr   paramflags    XXXptr              defXXXval                                           type           numelt     */
/*--------------------------------------------------------------------------------------------------------------------------------------------------------------------------------*/
#define GNBGTPUPARAMS_DESC { \
{GNB_CONFIG_STRING_GNB_INTERFACE_NAME_FOR_NGU,           NULL,    0,            strptr:&gnb_interface_name_for_NGU,      defstrval:"lo",                TYPE_STRING,   0},        \
{GNB_CONFIG_STRING_GNB_IPV4_ADDR_FOR_NGU,                NULL,    0,            strptr:&gnb_ipv4_address_for_NGU,        defstrval:"127.0.0.1",         TYPE_STRING,   0},        \
{GNB_CONFIG_STRING_GNB_PORT_FOR_NGU,                     NULL,    0,            uptr:&gnb_port_for_NGU,                  defintval:2152,                TYPE_UINT,     0}         \
}
/*-------------------------------------------------------------------------------------------------------------------------------------------------------------------------------*/
/*-------------------------------------------------------------------------------------------------------------------------------------------------------------------------------*/

/* L1 configuration section names   */
#define CONFIG_STRING_L1_LIST                              "L1s"
#define CONFIG_STRING_L1_CONFIG                            "l1_config"



/*----------------------------------------------------------------------------------------------------------------------------------------------------*/

/*----------------------------------------------------------------------------------------------------------------------------------------------------*/
#define CONFIG_STRING_NETWORK_CONTROLLER_CONFIG         "NETWORK_CONTROLLER"

#define CONFIG_STRING_FLEXRAN_ENABLED                   "FLEXRAN_ENABLED"
#define CONFIG_STRING_FLEXRAN_INTERFACE_NAME            "FLEXRAN_INTERFACE_NAME"
#define CONFIG_STRING_FLEXRAN_IPV4_ADDRESS              "FLEXRAN_IPV4_ADDRESS"
#define CONFIG_STRING_FLEXRAN_PORT                      "FLEXRAN_PORT"
#define CONFIG_STRING_FLEXRAN_CACHE                     "FLEXRAN_CACHE"
#define CONFIG_STRING_FLEXRAN_AWAIT_RECONF              "FLEXRAN_AWAIT_RECONF"

#define FLEXRAN_ENABLED                               0
#define FLEXRAN_INTERFACE_NAME_IDX                    1
#define FLEXRAN_IPV4_ADDRESS_IDX                      2
#define FLEXRAN_PORT_IDX                              3
#define FLEXRAN_CACHE_IDX                             4
#define FLEXRAN_AWAIT_RECONF_IDX                      5

#define FLEXRANPARAMS_DESC { \
{CONFIG_STRING_FLEXRAN_ENABLED,                NULL,   0,   strptr:NULL,   defstrval:"no",                    TYPE_STRING,   0},           \
{CONFIG_STRING_FLEXRAN_INTERFACE_NAME,         NULL,   0,   strptr:NULL,   defstrval:"lo",                    TYPE_STRING,   0},           \
{CONFIG_STRING_FLEXRAN_IPV4_ADDRESS,           NULL,   0,   strptr:NULL,   defstrval:"127.0.0.1",             TYPE_STRING,   0},           \
{CONFIG_STRING_FLEXRAN_PORT,                   NULL,   0,   uptr:NULL,     defintval:2210,                    TYPE_UINT,     0},           \
{CONFIG_STRING_FLEXRAN_CACHE,                  NULL,   0,   strptr:NULL,   defstrval:"/mnt/oai_agent_cache",  TYPE_STRING,   0},           \
{CONFIG_STRING_FLEXRAN_AWAIT_RECONF,           NULL,   0,   strptr:NULL,   defstrval:"no",                    TYPE_STRING,   0}            \
}

/*----------------------------------------------------------------------------------------------------------------------------------------------------*/
/*----------------------------------------------------------------------------------------------------------------------------------------------------*/
/* MACRLC configuration section names   */
#define CONFIG_STRING_MACRLC_LIST                          "MACRLCs"
#define CONFIG_STRING_MACRLC_CONFIG                        "macrlc_config"


/* MACRLC configuration parameters names   */
#define CONFIG_STRING_MACRLC_CC                            "num_cc"
#define CONFIG_STRING_MACRLC_TRANSPORT_N_PREFERENCE        "tr_n_preference"
#define CONFIG_STRING_MACRLC_LOCAL_N_IF_NAME               "local_n_if_name"
#define CONFIG_STRING_MACRLC_LOCAL_N_ADDRESS               "local_n_address"
#define CONFIG_STRING_MACRLC_REMOTE_N_ADDRESS              "remote_n_address"
#define CONFIG_STRING_MACRLC_LOCAL_N_PORTC                 "local_n_portc"
#define CONFIG_STRING_MACRLC_REMOTE_N_PORTC                "remote_n_portc"
#define CONFIG_STRING_MACRLC_LOCAL_N_PORTD                 "local_n_portd"
#define CONFIG_STRING_MACRLC_REMOTE_N_PORTD                "remote_n_portd"
#define CONFIG_STRING_MACRLC_TRANSPORT_S_PREFERENCE        "tr_s_preference"
#define CONFIG_STRING_MACRLC_LOCAL_S_IF_NAME               "local_s_if_name"
#define CONFIG_STRING_MACRLC_LOCAL_S_ADDRESS               "local_s_address"
#define CONFIG_STRING_MACRLC_REMOTE_S_ADDRESS              "remote_s_address"
#define CONFIG_STRING_MACRLC_LOCAL_S_PORTC                 "local_s_portc"
#define CONFIG_STRING_MACRLC_REMOTE_S_PORTC                "remote_s_portc"
#define CONFIG_STRING_MACRLC_LOCAL_S_PORTD                 "local_s_portd"
#define CONFIG_STRING_MACRLC_REMOTE_S_PORTD                "remote_s_portd"


#define MACRLC_CC_IDX                                          0
#define MACRLC_TRANSPORT_N_PREFERENCE_IDX                      1
#define MACRLC_LOCAL_N_IF_NAME_IDX                             2
#define MACRLC_LOCAL_N_ADDRESS_IDX                             3
#define MACRLC_REMOTE_N_ADDRESS_IDX                            4
#define MACRLC_LOCAL_N_PORTC_IDX                               5
#define MACRLC_REMOTE_N_PORTC_IDX                              6
#define MACRLC_LOCAL_N_PORTD_IDX                               7
#define MACRLC_REMOTE_N_PORTD_IDX                              8
#define MACRLC_TRANSPORT_S_PREFERENCE_IDX                      9
#define MACRLC_LOCAL_S_IF_NAME_IDX                             10
#define MACRLC_LOCAL_S_ADDRESS_IDX                             11
#define MACRLC_REMOTE_S_ADDRESS_IDX                            12
#define MACRLC_LOCAL_S_PORTC_IDX                               13
#define MACRLC_REMOTE_S_PORTC_IDX                              14
#define MACRLC_LOCAL_S_PORTD_IDX                               15
#define MACRLC_REMOTE_S_PORTD_IDX                              16
#define MACRLC_SCHED_MODE_IDX                                  17


/* thread configuration parameters section name */
#define THREAD_CONFIG_STRING_THREAD_STRUCT                "THREAD_STRUCT"

/* thread configuration parameters names   */
#define THREAD_CONFIG_STRING_PARALLEL              "parallel_config"
#define THREAD_CONFIG_STRING_WORKER                "worker_config"


#define THREAD_PARALLEL_IDX          0
#define THREAD_WORKER_IDX            1

/*-------------------------------------------------------------------------------------------------------------------------------------------------------------*/
/*                                                             thread configuration parameters                                                                 */
/*   optname                                          helpstr   paramflags    XXXptr       defXXXval                                 type           numelt     */
/*-------------------------------------------------------------------------------------------------------------------------------------------------------------*/
#define THREAD_CONF_DESC {  \
{THREAD_CONFIG_STRING_PARALLEL,          CONFIG_HLP_PARALLEL,      0,       strptr:NULL,   defstrval:"PARALLEL_RU_L1_TRX_SPLIT",   TYPE_STRING,   0},          \
{THREAD_CONFIG_STRING_WORKER,            CONFIG_HLP_WORKER,        0,       strptr:NULL,   defstrval:"WORKER_ENABLE",              TYPE_STRING,   0}           \
}


#define CONFIG_HLP_WORKER                          "coding and FEP worker thread WORKER_DISABLE or WORKER_ENABLE\n"
#define CONFIG_HLP_PARALLEL                        "PARALLEL_SINGLE_THREAD, PARALLEL_RU_L1_SPLIT, or PARALLEL_RU_L1_TRX_SPLIT(RU_L1_TRX_SPLIT by defult)\n"
/*-------------------------------------------------------------------------------------------------------------------------------------------------------------*/
#endif<|MERGE_RESOLUTION|>--- conflicted
+++ resolved
@@ -237,7 +237,6 @@
 
 
 /* SNSSAI ID configuration */
-<<<<<<< HEAD
 
 #define GNB_CONFIG_STRING_SNSSAI_LIST                   "snssaiList"
 
@@ -246,12 +245,7 @@
 
 #define GNB_SLICE_SERIVE_TYPE_IDX        0
 #define GNB_SLICE_DIFFERENTIATOR_IDX     1
-=======
->>>>>>> 079157eb
-
-#define GNB_CONFIG_STRING_SNSSAI_LIST                   "snssaiList"
-
-<<<<<<< HEAD
+
 #define GNBSNSSAIPARAMS_DESC {                                                                  \
 /*   optname                               helpstr                 paramflags XXXptr     def val          type    numelt */ \
   {GNB_CONFIG_STRING_SLICE_SERIVE_TYPE,    "slice serive type",            0, uptr:NULL, defuintval:1,    TYPE_UINT, 0},    \
@@ -265,30 +259,6 @@
   { .s5 = { NULL } },             \
 }
 
-
-=======
-#define GNB_CONFIG_STRING_SLICE_SERIVE_TYPE             "sst"
-#define GNB_CONFIG_STRING_SLICE_DIFFERENTIATOR          "sd"
-
-#define GNB_SLICE_SERIVE_TYPE_IDX        0
-#define GNB_SLICE_DIFFERENTIATOR_IDX     1
-
-
-#define GNBSNSSAIPARAMS_DESC {                                                                  \
-/*   optname                               helpstr                 paramflags XXXptr     def val          type    numelt */ \
-  {GNB_CONFIG_STRING_SLICE_SERIVE_TYPE,    "slice serive type",            0, uptr:NULL, defuintval:1,    TYPE_UINT, 0},    \
-  {GNB_CONFIG_STRING_SLICE_DIFFERENTIATOR, "slice differentiator",         0, uptr:NULL, defuintval:0,    TYPE_UINT, 0},    \
-}
-
-#define SLICE_SERIVE_TYPE_OKRANGES           {1,2,3,4}
-
-#define SNSSAIPARAMS_CHECK {                                           \
-  { .s1 = { config_check_intval, SLICE_SERIVE_TYPE_OKRANGES, 4 } },             \
-  { .s5 = { NULL } },             \
-}
-
-
->>>>>>> 079157eb
 /* AMF configuration parameters section name */
 #define GNB_CONFIG_STRING_AMF_IP_ADDRESS                "amf_ip_address"
 
