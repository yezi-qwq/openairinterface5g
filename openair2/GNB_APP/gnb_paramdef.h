/*
 * Licensed to the OpenAirInterface (OAI) Software Alliance under one or more
 * contributor license agreements.  See the NOTICE file distributed with
 * this work for additional information regarding copyright ownership.
 * The OpenAirInterface Software Alliance licenses this file to You under
 * the OAI Public License, Version 1.1  (the "License"); you may not use this file
 * except in compliance with the License.
 * You may obtain a copy of the License at
 *
 *      http://www.openairinterface.org/?page_id=698
 *
 * Unless required by applicable law or agreed to in writing, software
 * distributed under the License is distributed on an "AS IS" BASIS,
 * WITHOUT WARRANTIES OR CONDITIONS OF ANY KIND, either express or implied.
 * See the License for the specific language governing permissions and
 * limitations under the License.
 *-------------------------------------------------------------------------------
 * For more information about the OpenAirInterface (OAI) Software Alliance:
 *      contact@openairinterface.org
 */

/*! \file openair2/GNB_APP/gnb_paramdef.f
 * \brief definition of configuration parameters for all gNodeB modules 
 * \author Francois TABURET, WEI-TAI CHEN
 * \date 2018
 * \version 0.1
 * \company NOKIA BellLabs France, NTUST
 * \email: francois.taburet@nokia-bell-labs.com, kroempa@gmail.com
 * \note
 * \warning
 */

#include "common/config/config_paramdesc.h"
#include "RRC_nr_paramsvalues.h"


#define GNB_CONFIG_STRING_CC_NODE_FUNCTION        "node_function"
#define GNB_CONFIG_STRING_CC_NODE_TIMING          "node_timing"   
#define GNB_CONFIG_STRING_CC_NODE_SYNCH_REF       "node_synch_ref"   


// OTG config per GNB-UE DL
#define GNB_CONF_STRING_OTG_CONFIG                "otg_config"
#define GNB_CONF_STRING_OTG_UE_ID                 "ue_id"
#define GNB_CONF_STRING_OTG_APP_TYPE              "app_type"
#define GNB_CONF_STRING_OTG_BG_TRAFFIC            "bg_traffic"

#if defined(ENABLE_ITTI) && defined(ENABLE_USE_MME)
extern int asn_debug;
extern int asn1_xer_print;
#endif

#ifdef LIBCONFIG_LONG
#define libconfig_int long
#else
#define libconfig_int int
#endif

typedef enum {
  RU     = 0,
  L1     = 1,
  L2     = 2,
  L3     = 3,
  S1     = 4,
  lastel = 5
} NRRC_config_functions_t;

#define CONFIG_STRING_ACTIVE_RUS                  "Active_RUs"
/*------------------------------------------------------------------------------------------------------------------------------------------*/
/*    RUs  configuration section name */
#define CONFIG_STRING_RU_LIST                     "RUs"
#define CONFIG_STRING_RU_CONFIG                   "ru_config"

/*    RUs configuration parameters name   */
#define CONFIG_STRING_RU_LOCAL_IF_NAME            "local_if_name"
#define CONFIG_STRING_RU_LOCAL_ADDRESS            "local_address"
#define CONFIG_STRING_RU_REMOTE_ADDRESS           "remote_address"
#define CONFIG_STRING_RU_LOCAL_PORTC              "local_portc"
#define CONFIG_STRING_RU_REMOTE_PORTC             "remote_portc"
#define CONFIG_STRING_RU_LOCAL_PORTD              "local_portd"
#define CONFIG_STRING_RU_REMOTE_PORTD             "remote_portd"
#define CONFIG_STRING_RU_LOCAL_RF                 "local_rf"
#define CONFIG_STRING_RU_TRANSPORT_PREFERENCE     "tr_preference"
#define CONFIG_STRING_RU_BAND_LIST                "bands"
#define CONFIG_STRING_RU_GNB_LIST                 "gNB_instances"
#define CONFIG_STRING_RU_NB_TX                    "nb_tx"
#define CONFIG_STRING_RU_NB_RX                    "nb_rx"
#define CONFIG_STRING_RU_ATT_TX                   "att_tx"
#define CONFIG_STRING_RU_ATT_RX                   "att_rx"
#define CONFIG_STRING_RU_MAX_RS_EPRE              "max_pdschReferenceSignalPower"
#define CONFIG_STRING_RU_MAX_RXGAIN               "max_rxgain"
#define CONFIG_STRING_RU_IF_COMPRESSION           "if_compression"
#define CONFIG_STRING_RU_NBIOTRRC_LIST            "NbIoT_RRC_instances"

#define RU_LOCAL_IF_NAME_IDX          0
#define RU_LOCAL_ADDRESS_IDX          1
#define RU_REMOTE_ADDRESS_IDX         2
#define RU_LOCAL_PORTC_IDX            3
#define RU_REMOTE_PORTC_IDX           4
#define RU_LOCAL_PORTD_IDX            5
#define RU_REMOTE_PORTD_IDX           6
#define RU_TRANSPORT_PREFERENCE_IDX   7
#define RU_LOCAL_RF_IDX               8
#define RU_NB_TX_IDX                  9
#define RU_NB_RX_IDX                  10
#define RU_MAX_RS_EPRE_IDX            11
#define RU_MAX_RXGAIN_IDX             12
#define RU_BAND_LIST_IDX              13
#define RU_GNB_LIST_IDX               14
#define RU_ATT_TX_IDX                 15
#define RU_ATT_RX_IDX                 16
#define RU_NBIOTRRC_LIST_IDX          17



/*-----------------------------------------------------------------------------------------------------------------------------------------*/
/*                                            RU configuration parameters                                                                  */
/*   optname                                   helpstr   paramflags    XXXptr        defXXXval                   type           numelt     */
/*-----------------------------------------------------------------------------------------------------------------------------------------*/
#define RUPARAMS_DESC { \
{CONFIG_STRING_RU_LOCAL_IF_NAME,            	 NULL,       0,       strptr:NULL,     defstrval:"lo",  	TYPE_STRING,	  0}, \
{CONFIG_STRING_RU_LOCAL_ADDRESS,            	 NULL,       0,       strptr:NULL,     defstrval:"127.0.0.2",	TYPE_STRING,	  0}, \
{CONFIG_STRING_RU_REMOTE_ADDRESS,           	 NULL,       0,       strptr:NULL,     defstrval:"127.0.0.1",	TYPE_STRING,	  0}, \
{CONFIG_STRING_RU_LOCAL_PORTC,              	 NULL,       0,       uptr:NULL,       defuintval:50000,	TYPE_UINT,	  0}, \
{CONFIG_STRING_RU_REMOTE_PORTC,             	 NULL,       0,       uptr:NULL,       defuintval:50000,	TYPE_UINT,	  0}, \
{CONFIG_STRING_RU_LOCAL_PORTD,              	 NULL,       0,       uptr:NULL,       defuintval:50001,	TYPE_UINT,	  0}, \
{CONFIG_STRING_RU_REMOTE_PORTD,             	 NULL,       0,       uptr:NULL,       defuintval:50001,	TYPE_UINT,	  0}, \
{CONFIG_STRING_RU_TRANSPORT_PREFERENCE,     	 NULL,       0,       strptr:NULL,     defstrval:"udp_if5",	TYPE_STRING,	  0}, \
{CONFIG_STRING_RU_LOCAL_RF,                 	 NULL,       0,       strptr:NULL,     defstrval:"yes", 	TYPE_STRING,	  0}, \
{CONFIG_STRING_RU_NB_TX,                    	 NULL,       0,       uptr:NULL,       defuintval:1,		TYPE_UINT,	  0}, \
{CONFIG_STRING_RU_NB_RX,                    	 NULL,       0,       uptr:NULL,       defuintval:1,		TYPE_UINT,	  0}, \
{CONFIG_STRING_RU_MAX_RS_EPRE,              	 NULL,       0,       iptr:NULL,       defintval:-29,		TYPE_INT,	  0}, \
{CONFIG_STRING_RU_MAX_RXGAIN,               	 NULL,       0,       iptr:NULL,       defintval:120,		TYPE_INT,	  0}, \
{CONFIG_STRING_RU_BAND_LIST,                	 NULL,       0,       uptr:NULL,       defintarrayval:DEFBANDS, TYPE_INTARRAY,    1}, \
{CONFIG_STRING_RU_GNB_LIST,                 	 NULL,       0,       uptr:NULL,       defintarrayval:DEFGNBS,  TYPE_INTARRAY,    1}, \
{CONFIG_STRING_RU_ATT_TX,                   	 NULL,       0,       uptr:NULL,       defintval:0,		TYPE_UINT,	  0}, \
{CONFIG_STRING_RU_ATT_RX,                   	 NULL,       0,       uptr:NULL,       defintval:0,		TYPE_UINT,	  0}, \
{CONFIG_STRING_RU_NBIOTRRC_LIST,               NULL,       0,       uptr:NULL,       defintarrayval:DEFGNBS,  TYPE_INTARRAY,    1}, \
}

/*---------------------------------------------------------------------------------------------------------------------------------------*/
/*---------------------------------------------------------------------------------------------------------------------------------------*/
/* value definitions for ASN1 verbosity parameter */
#define GNB_CONFIG_STRING_ASN1_VERBOSITY_NONE              "none"
#define GNB_CONFIG_STRING_ASN1_VERBOSITY_ANNOYING          "annoying"
#define GNB_CONFIG_STRING_ASN1_VERBOSITY_INFO              "info"
 

/* global parameters, not under a specific section   */
#define GNB_CONFIG_STRING_ASN1_VERBOSITY                   "Asn1_verbosity"
#define GNB_CONFIG_STRING_ACTIVE_GNBS                      "Active_gNBs"
/*--------------------------------------------------------------------------------------------------------------------------------------------------------------*/
/*                                            global configuration parameters                                                                                   */
/*   optname                                   helpstr   paramflags    XXXptr        defXXXval                                        type           numelt     */
/*--------------------------------------------------------------------------------------------------------------------------------------------------------------*/
#define GNBSPARAMS_DESC {                                                                                             \
{GNB_CONFIG_STRING_ASN1_VERBOSITY,             NULL,     0,        uptr:NULL,   defstrval:GNB_CONFIG_STRING_ASN1_VERBOSITY_NONE,   TYPE_STRING,      0},   \
{GNB_CONFIG_STRING_ACTIVE_GNBS,                NULL,     0,        uptr:NULL,   defstrval:NULL, 				   TYPE_STRINGLIST,  0}    \
}
#define GNB_ASN1_VERBOSITY_IDX                     0
#define GNB_ACTIVE_GNBS_IDX                        1

/*------------------------------------------------------------------------------------------------------------------------------------------*/
/*------------------------------------------------------------------------------------------------------------------------------------------*/


/* cell configuration parameters names */
#define GNB_CONFIG_STRING_GNB_ID                        "gNB_ID"
#define GNB_CONFIG_STRING_CELL_TYPE                     "cell_type"
#define GNB_CONFIG_STRING_GNB_NAME                      "gNB_name"
#define GNB_CONFIG_STRING_TRACKING_AREA_CODE            "tracking_area_code"
#define GNB_CONFIG_STRING_MOBILE_COUNTRY_CODE           "mobile_country_code"
#define GNB_CONFIG_STRING_MOBILE_NETWORK_CODE           "mobile_network_code"
#define GNB_CONFIG_STRING_TRANSPORT_S_PREFERENCE        "tr_s_preference"
#define GNB_CONFIG_STRING_LOCAL_S_IF_NAME               "local_s_if_name"
#define GNB_CONFIG_STRING_LOCAL_S_ADDRESS               "local_s_address"
#define GNB_CONFIG_STRING_REMOTE_S_ADDRESS              "remote_s_address"
#define GNB_CONFIG_STRING_LOCAL_S_PORTC                 "local_s_portc"
#define GNB_CONFIG_STRING_REMOTE_S_PORTC                "remote_s_portc"
#define GNB_CONFIG_STRING_LOCAL_S_PORTD                 "local_s_portd"
#define GNB_CONFIG_STRING_REMOTE_S_PORTD                "remote_s_portd"

/*-----------------------------------------------------------------------------------------------------------------------------------------*/
/*                                            cell configuration parameters                                                                */
/*   optname                                   helpstr   paramflags    XXXptr        defXXXval                   type           numelt     */
/*-----------------------------------------------------------------------------------------------------------------------------------------*/
#define GNBPARAMS_DESC {\
{GNB_CONFIG_STRING_GNB_ID,                       NULL,   0,            uptr:NULL,   defintval:0,                 TYPE_UINT,      0},  \
{GNB_CONFIG_STRING_CELL_TYPE,                    NULL,   0,            strptr:NULL, defstrval:"CELL_MACRO_GNB",  TYPE_STRING,    0},  \
{GNB_CONFIG_STRING_GNB_NAME,                     NULL,   0,            strptr:NULL, defstrval:"OAIgNodeB",       TYPE_STRING,    0},  \
{GNB_CONFIG_STRING_TRACKING_AREA_CODE,           NULL,   0,            strptr:NULL, defstrval:"0",               TYPE_STRING,    0},  \
{GNB_CONFIG_STRING_MOBILE_COUNTRY_CODE,          NULL,   0,            strptr:NULL, defstrval:"0",               TYPE_STRING,    0},  \
{GNB_CONFIG_STRING_MOBILE_NETWORK_CODE,          NULL,   0,            strptr:NULL, defstrval:"0",               TYPE_STRING,    0},  \
{GNB_CONFIG_STRING_TRANSPORT_S_PREFERENCE,       NULL,   0,            strptr:NULL, defstrval:"local_mac",       TYPE_STRING,    0},  \
{GNB_CONFIG_STRING_LOCAL_S_IF_NAME,              NULL,   0,            strptr:NULL, defstrval:"lo",              TYPE_STRING,    0},  \
{GNB_CONFIG_STRING_LOCAL_S_ADDRESS,              NULL,   0,            strptr:NULL, defstrval:"127.0.0.1",       TYPE_STRING,    0},  \
{GNB_CONFIG_STRING_REMOTE_S_ADDRESS,             NULL,   0,            strptr:NULL, defstrval:"127.0.0.2",       TYPE_STRING,    0},  \
{GNB_CONFIG_STRING_LOCAL_S_PORTC,                NULL,   0,            uptr:NULL,   defuintval:50000,            TYPE_UINT,      0},  \
{GNB_CONFIG_STRING_REMOTE_S_PORTC,               NULL,   0,            uptr:NULL,   defuintval:50000,            TYPE_UINT,      0},  \
{GNB_CONFIG_STRING_LOCAL_S_PORTD,                NULL,   0,            uptr:NULL,   defuintval:50001,            TYPE_UINT,      0},  \
{GNB_CONFIG_STRING_REMOTE_S_PORTD,               NULL,   0,            uptr:NULL,   defuintval:50001,            TYPE_UINT,      0},  \
}															     	
#define GNB_GNB_ID_IDX                  0
#define GNB_CELL_TYPE_IDX               1
#define GNB_GNB_NAME_IDX                2
#define GNB_TRACKING_AREA_CODE_IDX      3
#define GNB_MOBILE_COUNTRY_CODE_IDX     4
#define GNB_MOBILE_NETWORK_CODE_IDX     5
#define GNB_TRANSPORT_S_PREFERENCE_IDX  6
#define GNB_LOCAL_S_IF_NAME_IDX         7
#define GNB_LOCAL_S_ADDRESS_IDX         8
#define GNB_REMOTE_S_ADDRESS_IDX        9
#define GNB_LOCAL_S_PORTC_IDX           10
#define GNB_REMOTE_S_PORTC_IDX          11
#define GNB_LOCAL_S_PORTD_IDX           12
#define GNB_REMOTE_S_PORTD_IDX          13
/*-------------------------------------------------------------------------------------------------------------------------------------------------*/
/*-------------------------------------------------------------------------------------------------------------------------------------------------*/		  


/* component carries configuration parameters name */

#define GNB_CONFIG_STRING_NB_ANT_PORTS                                                 "nb_antenna_ports"
#define GNB_CONFIG_STRING_NB_ANT_TX                                                    "nb_antennas_tx"
#define GNB_CONFIG_STRING_NB_ANT_RX                                                    "nb_antennas_rx"
#define GNB_CONFIG_STRING_TX_GAIN                                                      "tx_gain"
#define GNB_CONFIG_STRING_RX_GAIN                                                      "rx_gain"

  ///NR
  //MIB
#define GNB_CONFIG_STRING_MIB_SUBCARRIERSPACINGCOMMON                                  "MIB_subCarrierSpacingCommon"
#define GNB_CONFIG_STRING_MIB_SSB_SUBCARRIEROFFSET                                     "MIB_ssb_SubcarrierOffset"
#define GNB_CONFIG_STRING_MIB_DMRS_TYPEA_POSITION                                      "MIB_dmrs_TypeA_Position"
#define GNB_CONFIG_STRING_PDCCH_CONFIGSIB1                                             "pdcch_ConfigSIB1"

  //SIB1
#define GNB_CONFIG_STRING_SIB1_FREQUENCYOFFSETSSB                                      "SIB1_frequencyOffsetSSB"
#define GNB_CONFIG_STRING_SIB1_SSB_PERIODICITYSERVINGCELL                              "SIB1_ssb_PeriodicityServingCell"
#define GNB_CONFIG_STRING_SIB1_SS_PBCH_BLOCKPOWER                                      "SIB1_ss_PBCH_BlockPower"
  //NR FREQUENCYINFODL
#define GNB_CONFIG_STRING_ABSOLUTEFREQUENCYSSB                                         "absoluteFrequencySSB"
#define GNB_CONFIG_STRING_DL_FREQBANDINDICATORNR                                       "DL_FreqBandIndicatorNR"
#define GNB_CONFIG_STRING_DL_ABSOLUTEFREQUENCYPOINTA                                   "DL_absoluteFrequencyPointA"

  //NR DL SCS-SPECIFICCARRIER
#define GNB_CONFIG_STRING_DL_OFFSETTOCARRIER                                           "DL_offsetToCarrier"
#define GNB_CONFIG_STRING_DL_SCS_SUBCARRIERSPACING                                     "DL_SCS_SubcarrierSpacing"
#define GNB_CONFIG_STRING_DL_CARRIERBANDWIDTH                                          "DL_carrierBandwidth"

  // NR BWP-DOWNLINKCOMMON
#define GNB_CONFIG_STRING_DL_LOCATIONANDBANDWIDTH                                      "DL_locationAndBandwidth"
#define GNB_CONFIG_STRING_DL_BWP_SUBCARRIERSPACING                                     "DL_BWP_SubcarrierSpacing"
#define GNB_CONFIG_STRING_DL_BWP_PREFIX_TYPE                                           "DL_BWP_prefix_type"

  //NR FREQUENCYINFOUL
#define GNB_CONFIG_STRING_UL_FREQBANDINDICATORNR                                       "UL_FreqBandIndicatorNR"
#define GNB_CONFIG_STRING_UL_ABSOLUTEFREQUENCYPOINTA                                   "UL_absoluteFrequencyPointA"
#define GNB_CONFIG_STRING_UL_ADDITIONALSPECTRUMEMISSION                                "UL_additionalSpectrumEmission"
#define GNB_CONFIG_STRING_UL_P_MAX                                                     "UL_p_Max"
#define GNB_CONFIG_STRING_UL_FREQUENCYSHIFT7P5KHZ                                      "UL_frequencyShift7p5khz"

  //NR UL SCS-SPECIFICCARRIER
#define GNB_CONFIG_STRING_UL_OFFSETTOCARRIER                                           "UL_offsetToCarrier"
#define GNB_CONFIG_STRING_UL_SCS_SUBCARRIERSPACING                                     "UL_SCS_SubcarrierSpacing"
#define GNB_CONFIG_STRING_UL_CARRIERBANDWIDTH                                          "UL_carrierBandwidth"

  // NR BWP-UPLINKCOMMON
#define GNB_CONFIG_STRING_UL_LOCATIONANDBANDWIDTH                                      "UL_locationAndBandwidth"
#define GNB_CONFIG_STRING_UL_BWP_SUBCARRIERSPACING                                     "UL_BWP_SubcarrierSpacing"
#define GNB_CONFIG_STRING_UL_BWP_PREFIX_TYPE                                           "UL_BWP_prefix_type"
#define GNB_CONFIG_STRING_UL_TIMEALIGNMENTTIMERCOMMON                                  "UL_timeAlignmentTimerCommon"

#define GNB_CONFIG_STRING_SERVINGCELLCONFIGCOMMON_N_TIMINGADVANCEOFFSET                "ServingCellConfigCommon_n_TimingAdvanceOffset"
#define GNB_CONFIG_STRING_SERVINGCELLCONFIGCOMMON_SSB_POSITIONSINBURST_PR              "ServingCellConfigCommon_ssb_PositionsInBurst_PR"
#define GNB_CONFIG_STRING_SERVINGCELLCONFIGCOMMON_SSB_PERIODICITYSERVINGCELL           "ServingCellConfigCommon_ssb_periodicityServingCell"
#define GNB_CONFIG_STRING_SERVINGCELLCONFIGCOMMON_DMRS_TYPEA_POSITION                  "ServingCellConfigCommon_dmrs_TypeA_Position"
#define GNB_CONFIG_STRING_NIA_SUBCARRIERSPACING                                        "NIA_SubcarrierSpacing"
#define GNB_CONFIG_STRING_SERVINGCELLCONFIGCOMMON_SS_PBCH_BLOCKPOWER                   "ServingCellConfigCommon_ss_PBCH_BlockPower"


  //NR TDD-UL-DL-CONFIGCOMMON
#define GNB_CONFIG_STRING_REFERENCESUBCARRIERSPACING                                   "referenceSubcarrierSpacing"
#define GNB_CONFIG_STRING_DL_UL_TRANSMISSIONPERIODICITY                                "dl_UL_TransmissionPeriodicity"
#define GNB_CONFIG_STRING_NROFDOWNLINKSLOTS                                            "nrofDownlinkSlots"
#define GNB_CONFIG_STRING_NROFDOWNLINKSYMBOLS                                          "nrofDownlinkSymbols"
#define GNB_CONFIG_STRING_NROFUPLINKSLOTS                                              "nrofUplinkSlots"
#define GNB_CONFIG_STRING_NROFUPLINKSYMBOLS                                            "nrofUplinkSymbols"

  //NR RACH-CONFIGCOMMON
#define GNB_CONFIG_STRING_RACH_TOTALNUMBEROFRA_PREAMBLES                               "rach_totalNumberOfRA_Preambles"
#define GNB_CONFIG_STRING_RACH_SSB_PERRACH_OCCASIONANDCB_PREAMBLESPERSSB_CHOICE        "rach_ssb_perRACH_OccasionAndCB_PreamblesPerSSB_choice"
#define GNB_CONFIG_STRING_RACH_SSB_PERRACH_OCCASIONANDCB_PREAMBLESPERSSB_ONEEIGHTH     "rach_ssb_perRACH_OccasionAndCB_PreamblesPerSSB_oneEighth"
#define GNB_CONFIG_STRING_RACH_SSB_PERRACH_OCCASIONANDCB_PREAMBLESPERSSB_ONEFOURTH     "rach_ssb_perRACH_OccasionAndCB_PreamblesPerSSB_oneFourth"
#define GNB_CONFIG_STRING_RACH_SSB_PERRACH_OCCASIONANDCB_PREAMBLESPERSSB_ONEHALF       "rach_ssb_perRACH_OccasionAndCB_PreamblesPerSSB_oneHalf"
#define GNB_CONFIG_STRING_RACH_SSB_PERRACH_OCCASIONANDCB_PREAMBLESPERSSB_ONE           "rach_ssb_perRACH_OccasionAndCB_PreamblesPerSSB_one"
#define GNB_CONFIG_STRING_RACH_SSB_PERRACH_OCCASIONANDCB_PREAMBLESPERSSB_TWO           "rach_ssb_perRACH_OccasionAndCB_PreamblesPerSSB_two"
#define GNB_CONFIG_STRING_RACH_SSB_PERRACH_OCCASIONANDCB_PREAMBLESPERSSB_FOUR          "rach_ssb_perRACH_OccasionAndCB_PreamblesPerSSB_four"
#define GNB_CONFIG_STRING_RACH_SSB_PERRACH_OCCASIONANDCB_PREAMBLESPERSSB_EIGHT         "rach_ssb_perRACH_OccasionAndCB_PreamblesPerSSB_eight"
#define GNB_CONFIG_STRING_RACH_SSB_PERRACH_OCCASIONANDCB_PREAMBLESPERSSB_SIXTEEN       "rach_ssb_perRACH_OccasionAndCB_PreamblesPerSSB_sixteen"
#define GNB_CONFIG_STRING_RACH_GROUPBCONFIGURED                                        "rach_groupBconfigured"
#define GNB_CONFIG_STRING_RACH_RA_MSG3SIZEGROUPA                                       "rach_ra_Msg3SizeGroupA"
#define GNB_CONFIG_STRING_RACH_MESSAGEPOWEROFFSETGROUPB                                "rach_messagePowerOffsetGroupB"
#define GNB_CONFIG_STRING_RACH_NUMBEROFRA_PREAMBLESGROUPA                              "rach_numberOfRA_PreamblesGroupA"
#define GNB_CONFIG_STRING_RACH_RA_CONTENTIONRESOLUTIONTIMER                            "rach_ra_ContentionResolutionTimer"
#define GNB_CONFIG_STRING_RSRP_THRESHOLDSSB                                            "rsrp_ThresholdSSB"
#define GNB_CONFIG_STRING_RSRP_THRESHOLDSSB_SUL                                        "rsrp_ThresholdSSB_SUL"
#define GNB_CONFIG_STRING_PRACH_ROOTSEQUENCEINDEX_CHOICE                               "prach_RootSequenceIndex_choice"
#define GNB_CONFIG_STRING_PRACH_ROOTSEQUENCEINDEX_L839                                 "prach_RootSequenceIndex_l839"
#define GNB_CONFIG_STRING_PRACH_ROOTSEQUENCEINDEX_L139                                 "prach_RootSequenceIndex_l139"
#define GNB_CONFIG_STRING_PRACH_MSG1_SUBCARRIERSPACING                                 "prach_msg1_SubcarrierSpacing"
#define GNB_CONFIG_STRING_RESTRICTEDSETCONFIG                                          "restrictedSetConfig"
#define GNB_CONFIG_STRING_MSG3_TRANSFORMPRECODING                                      "msg3_transformPrecoding"
  //SSB-PERRACH-OCCASIONANDCB-PREAMBLESPERSSB NOT SURE

  //NR RACH-CONFIGGENERIC
#define GNB_CONFIG_STRING_PRACH_CONFIGURATIONINDEX                                     "prach_ConfigurationIndex"
#define GNB_CONFIG_STRING_PRACH_MSG1_FDM                                               "prach_msg1_FDM"
#define GNB_CONFIG_STRING_PRACH_MSG1_FREQUENCYSTART                                    "prach_msg1_FrequencyStart"
#define GNB_CONFIG_STRING_ZEROCORRELATIONZONECONFIG                                    "zeroCorrelationZoneConfig"
#define GNB_CONFIG_STRING_PREAMBLERECEIVEDTARGETPOWER                                  "preambleReceivedTargetPower"
#define GNB_CONFIG_STRING_PREAMBLETRANSMAX                                             "preambleTransMax"
#define GNB_CONFIG_STRING_POWERRAMPINGSTEP                                             "powerRampingStep"
#define GNB_CONFIG_STRING_RA_RESPONSEWINDOW                                            "ra_ResponseWindow"

  //PUSCH-CONFIGCOMMON
#define GNB_CONFIG_STRING_GROUPHOPPINGENABLEDTRANSFORMPRECODING                        "groupHoppingEnabledTransformPrecoding"
#define GNB_CONFIG_STRING_MSG3_DELTAPREAMBLE                                           "msg3_DeltaPreamble"
#define GNB_CONFIG_STRING_P0_NOMINALWITHGRANT                                          "p0_NominalWithGrant"

  ///PUSCH-TIMEDOMAINRESOURCEALLOCATION
#define GNB_CONFIG_STRING_PUSCH_TIMEDOMAINRESOURCEALLOCATION_K2                        "PUSCH_TimeDomainResourceAllocation_k2"
#define GNB_CONFIG_STRING_PUSCH_TIMEDOMAINRESOURCEALLOCATION_MAPPINGTYPE               "PUSCH_TimeDomainResourceAllocation_mappingType"
#define GNB_CONFIG_STRING_PUSCH_TIMEDOMAINRESOURCEALLOCATION_STARTSYMBOLANDLENGTH      "PUSCH_TimeDomainResourceAllocation_startSymbolAndLength"

  //PUCCH-CONFIGCOMMON
#define GNB_CONFIG_STRING_PUCCH_RESOURCECOMMON                                         "pucch_ResourceCommon"
#define GNB_CONFIG_STRING_PUCCH_GROUPHOPPING                                           "pucch_GroupHopping"
#define GNB_CONFIG_STRING_HOPPINGID                                                    "hoppingId"
#define GNB_CONFIG_STRING_P0_NOMINAL                                                   "p0_nominal"

  //PDSCH-CONFIGCOMMON
  //PDSCH-TIMEDOMAINRESOURCEALLOCATION
#define GNB_CONFIG_STRING_PDSCH_TIMEDOMAINRESOURCEALLOCATION_K0                        "PDSCH_TimeDomainResourceAllocation_k0"
#define GNB_CONFIG_STRING_PDSCH_TIMEDOMAINRESOURCEALLOCATION_MAPPINGTYPE               "PDSCH_TimeDomainResourceAllocation_mappingType"
#define GNB_CONFIG_STRING_PDSCH_TIMEDOMAINRESOURCEALLOCATION_STARTSYMBOLANDLENGTH      "PDSCH_TimeDomainResourceAllocation_startSymbolAndLength"
  //RATEMATCHPATTERN  IS USED TO CONFIGURE ONE RATE MATCHING PATTERN FOR PDSCH
#define GNB_CONFIG_STRING_RATEMATCHPATTERNID                                           "rateMatchPatternId"
#define GNB_CONFIG_STRING_RATEMATCHPATTERN_PATTERNTYPE                                 "RateMatchPattern_patternType"
#define GNB_CONFIG_STRING_SYMBOLSINRESOURCEBLOCK                                       "symbolsInResourceBlock"
#define GNB_CONFIG_STRING_PERIODICITYANDPATTERN                                        "periodicityAndPattern"
#define GNB_CONFIG_STRING_RATEMATCHPATTERN_CONTROLRESOURCESET                          "RateMatchPattern_controlResourceSet"
#define GNB_CONFIG_STRING_RATEMATCHPATTERN_SUBCARRIERSPACING                           "RateMatchPattern_subcarrierSpacing"
#define GNB_CONFIG_STRING_RATEMATCHPATTERN_MODE                                        "RateMatchPattern_mode"

  //PDCCH-CONFIGCOMMON
#define GNB_CONFIG_STRING_CONTROLRESOURCESETZERO                                       "controlResourceSetZero"
#define GNB_CONFIG_STRING_SEARCHSPACEZERO                                              "searchSpaceZero"
#define GNB_CONFIG_STRING_SEARCHSPACESIB1                                              "searchSpaceSIB1"
#define GNB_CONFIG_STRING_SEARCHSPACEOTHERSYSTEMINFORMATION                            "searchSpaceOtherSystemInformation"
#define GNB_CONFIG_STRING_PAGINGSEARCHSPACE                                            "pagingSearchSpace"
#define GNB_CONFIG_STRING_RA_SEARCHSPACE                                               "ra_SearchSpace"
  //NR PDCCH-CONFIGCOMMON COMMONCONTROLRESOURCESSETS
#define GNB_CONFIG_STRING_PDCCH_COMMON_CONTROLRESOURCESETID                            "PDCCH_common_controlResourceSetId"
#define GNB_CONFIG_STRING_PDCCH_COMMON_CONTROLRESOURCESET_DURATION                     "PDCCH_common_ControlResourceSet_duration"
#define GNB_CONFIG_STRING_PDCCH_CCE_REG_MAPPINGTYPE                                    "PDCCH_cce_REG_MappingType"
#define GNB_CONFIG_STRING_PDCCH_REG_BUNDLESIZE                                         "PDCCH_reg_BundleSize"
#define GNB_CONFIG_STRING_PDCCH_INTERLEAVERSIZE                                        "PDCCH_interleaverSize"
#define GNB_CONFIG_STRING_PDCCH_SHIFTINDEX                                             "PDCCH_shiftIndex"
#define GNB_CONFIG_STRING_PDCCH_PRECODERGRANULARITY                                    "PDCCH_precoderGranularity"
#define GNB_CONFIG_STRING_PDCCH_TCI_STATEID                                            "PDCCH_TCI_StateId"
#define GNB_CONFIG_STRING_TCI_PRESENTINDCI                                             "tci_PresentInDCI"
#define GNB_CONFIG_STRING_PDCCH_DMRS_SCRAMBLINGID                                      "pdcch_DMRS_ScramblingID"

  //NR PDCCH-ConfigCommon commonSearchSpaces
#define GNB_CONFIG_STRING_SEARCHSPACEID                                                "SearchSpaceId"
#define GNB_CONFIG_STRING_COMMONSEARCHSPACES_CONTROLRESOURCESETID                      "commonSearchSpaces_controlResourceSetId"
#define GNB_CONFIG_STRING_SEARCHSPACE_MONITORINGSLOTPERIODICITYANDOFFSET_CHOICE        "SearchSpace_monitoringSlotPeriodicityAndOffset_choice"
#define GNB_CONFIG_STRING_SEARCHSPACE_MONITORINGSLOTPERIODICITYANDOFFSET_VALUE         "SearchSpace_monitoringSlotPeriodicityAndOffset_value"
#define GNB_CONFIG_STRING_SEARCHSPACE_DURATION                                         "SearchSpace_duration"
#define GNB_CONFIG_STRING_SEARCHSPACE_NROFCANDIDATES_AGGREGATIONLEVEL1                 "SearchSpace_nrofCandidates_aggregationLevel1"
#define GNB_CONFIG_STRING_SEARCHSPACE_NROFCANDIDATES_AGGREGATIONLEVEL2                 "SearchSpace_nrofCandidates_aggregationLevel2"
#define GNB_CONFIG_STRING_SEARCHSPACE_NROFCANDIDATES_AGGREGATIONLEVEL4                 "SearchSpace_nrofCandidates_aggregationLevel4"
#define GNB_CONFIG_STRING_SEARCHSPACE_NROFCANDIDATES_AGGREGATIONLEVEL8                 "SearchSpace_nrofCandidates_aggregationLevel8"
#define GNB_CONFIG_STRING_SEARCHSPACE_NROFCANDIDATES_AGGREGATIONLEVEL16                "SearchSpace_nrofCandidates_aggregationLevel16"
#define GNB_CONFIG_STRING_SEARCHSPACE_SEARCHSPACETYPE                                  "SearchSpace_searchSpaceType"
#define GNB_CONFIG_STRING_COMMON_DCI_FORMAT2_0_NROFCANDIDATES_SFI_AGGREGATIONLEVEL1    "Common_dci_Format2_0_nrofCandidates_SFI_aggregationLevel1"
#define GNB_CONFIG_STRING_COMMON_DCI_FORMAT2_0_NROFCANDIDATES_SFI_AGGREGATIONLEVEL2    "Common_dci_Format2_0_nrofCandidates_SFI_aggregationLevel2"
#define GNB_CONFIG_STRING_COMMON_DCI_FORMAT2_0_NROFCANDIDATES_SFI_AGGREGATIONLEVEL4    "Common_dci_Format2_0_nrofCandidates_SFI_aggregationLevel4"
#define GNB_CONFIG_STRING_COMMON_DCI_FORMAT2_0_NROFCANDIDATES_SFI_AGGREGATIONLEVEL8    "Common_dci_Format2_0_nrofCandidates_SFI_aggregationLevel8"
#define GNB_CONFIG_STRING_COMMON_DCI_FORMAT2_0_NROFCANDIDATES_SFI_AGGREGATIONLEVEL16   "Common_dci_Format2_0_nrofCandidates_SFI_aggregationLevel16"
#define GNB_CONFIG_STRING_COMMON_DCI_FORMAT2_3_MONITORINGPERIODICITY                   "Common_dci_Format2_3_monitoringPeriodicity"
#define GNB_CONFIG_STRING_COMMON_DCI_FORMAT2_3_NROFPDCCH_CANDIDATES                    "Common_dci_Format2_3_nrofPDCCH_Candidates"
#define GNB_CONFIG_STRING_UE_SPECIFIC__DCI_FORMATS                                     "ue_Specific__dci_Formats"
#define GNB_CONFIG_STRING_RATEMATCHPATTERNLTE_CRS_CARRIERFREQDL                        "RateMatchPatternLTE_CRS_carrierFreqDL"
#define GNB_CONFIG_STRING_RATEMATCHPATTERNLTE_CRS_CARRIERBANDWIDTHDL                   "RateMatchPatternLTE_CRS_carrierBandwidthDL"
#define GNB_CONFIG_STRING_RATEMATCHPATTERNLTE_CRS_NROFCRS_PORTS                        "RateMatchPatternLTE_CRS_nrofCRS_Ports"
#define GNB_CONFIG_STRING_RATEMATCHPATTERNLTE_CRS_V_SHIFT                              "RateMatchPatternLTE_CRS_v_Shift"
#define GNB_CONFIG_STRING_RATEMATCHPATTERNLTE_CRS_RADIOFRAMEALLOCATIONPERIOD           "RateMatchPatternLTE_CRS_radioframeAllocationPeriod"
#define GNB_CONFIG_STRING_RATEMATCHPATTERNLTE_CRS_RADIOFRAMEALLOCATIONOFFSET           "RateMatchPatternLTE_CRS_radioframeAllocationOffset"
#define GNB_CONFIG_STRING_RATEMATCHPATTERNLTE_CRS_SUBFRAMEALLOCATION_CHOICE            "RateMatchPatternLTE_CRS_subframeAllocation_choice"

/* init for checkedparam_t structure */

#define NRCCPARAMS_CHECK  {                                     \
             { .s5= {NULL }} ,                 \
             { .s5= {NULL }} ,                 \
             { .s5= {NULL }} ,                 \
             { .s5= {NULL }} ,                 \
             { .s5= {NULL }} ,                 \
             { .s5= {NULL }} ,                 \
             { .s5= {NULL }} ,                 \
             { .s5= {NULL }} ,                 \
             { .s5= {NULL }} ,                 \
             { .s5= {NULL }} ,                 \
             { .s5= {NULL }} ,                 \
             { .s5= {NULL }} ,                 \
             { .s5= {NULL }} ,                 \
             { .s5= {NULL }} ,                 \
             { .s5= {NULL }} ,                 \
             { .s5= {NULL }} ,                 \
             { .s5= {NULL }} ,                 \
             { .s5= {NULL }} ,                 \
             { .s5= {NULL }} ,                 \
             { .s5= {NULL }} ,                 \
             { .s5= {NULL }} ,                 \
             { .s5= {NULL }} ,                 \
             { .s5= {NULL }} ,                 \
             { .s5= {NULL }} ,                 \
             { .s5= {NULL }} ,                 \
             { .s5= {NULL }} ,                 \
             { .s5= {NULL }} ,                 \
             { .s5= {NULL }} ,                 \
             { .s5= {NULL }} ,                 \
             { .s5= {NULL }} ,                 \
             { .s5= {NULL }} ,                 \
             { .s5= {NULL }} ,                 \
             { .s5= {NULL }} ,                 \
             { .s5= {NULL }} ,                 \
             { .s5= {NULL }} ,                 \
             { .s5= {NULL }} ,                 \
             { .s5= {NULL }} ,                 \
             { .s5= {NULL }} ,                 \
             { .s5= {NULL }} ,                 \
             { .s5= {NULL }} ,                 \
             { .s5= {NULL }} ,                 \
             { .s5= {NULL }} ,                 \
             { .s5= {NULL }} ,                 \
             { .s5= {NULL }} ,                 \
             { .s5= {NULL }} ,                 \
             { .s5= {NULL }} ,                 \
             { .s5= {NULL }} ,                 \
             { .s5= {NULL }} ,                 \
             { .s5= {NULL }} ,                 \
             { .s5= {NULL }} ,                 \
             { .s5= {NULL }} ,                 \
             { .s5= {NULL }} ,                 \
             { .s5= {NULL }} ,                 \
             { .s5= {NULL }} ,                 \
             { .s5= {NULL }} ,                 \
             { .s5= {NULL }} ,                 \
             { .s5= {NULL }} ,                 \
             { .s5= {NULL }} ,                 \
             { .s5= {NULL }} ,                 \
             { .s5= {NULL }} ,                 \
             { .s5= {NULL }} ,                 \
             { .s5= {NULL }} ,                 \
             { .s5= {NULL }} ,                 \
             { .s5= {NULL }} ,                 \
             { .s5= {NULL }} ,                 \
             { .s5= {NULL }} ,                 \
             { .s5= {NULL }} ,                 \
             { .s5= {NULL }} ,                 \
             { .s5= {NULL }} ,                 \
             { .s5= {NULL }} ,                 \
             { .s5= {NULL }} ,                 \
             { .s5= {NULL }} ,                 \
             { .s5= {NULL }} ,                 \
             { .s5= {NULL }} ,                 \
             { .s5= {NULL }} ,                 \
             { .s5= {NULL }} ,                 \
             { .s5= {NULL }} ,                 \
             { .s5= {NULL }} ,                 \
             { .s5= {NULL }} ,                 \
             { .s5= {NULL }} ,                 \
             { .s5= {NULL }} ,                 \
             { .s5= {NULL }} ,                 \
             { .s5= {NULL }} ,                 \
             { .s5= {NULL }} ,                 \
             { .s5= {NULL }} ,                 \
             { .s5= {NULL }} ,                 \
             { .s5= {NULL }} ,                 \
             { .s5= {NULL }} ,                 \
             { .s5= {NULL }} ,                 \
             { .s5= {NULL }} ,                 \
             { .s5= {NULL }} ,                 \
             { .s5= {NULL }} ,                 \
             { .s5= {NULL }} ,                 \
             { .s5= {NULL }} ,                 \
             { .s5= {NULL }} ,                 \
             { .s5= {NULL }} ,                 \
             { .s5= {NULL }} ,                 \
             { .s5= {NULL }} ,                 \
             { .s5= {NULL }} ,                 \
             { .s5= {NULL }} ,                 \
             { .s5= {NULL }} ,                 \
             { .s5= {NULL }} ,                 \
             { .s5= {NULL }} ,                 \
             { .s5= {NULL }} ,                 \
             { .s5= {NULL }} ,                 \
             { .s5= {NULL }} ,                 \
             { .s5= {NULL }} ,                 \
             { .s5= {NULL }} ,                 \
             { .s5= {NULL }} ,                 \
             { .s5= {NULL }} ,                 \
             { .s5= {NULL }} ,                 \
             { .s5= {NULL }} ,                 \
             { .s5= {NULL }} ,                 \
             { .s5= {NULL }} ,                 \
             { .s5= {NULL }} ,                 \
             { .s5= {NULL }} ,                 \
             { .s5= {NULL }} ,                 \
             { .s5= {NULL }} ,                 \
             { .s5= {NULL }} ,                 \
             { .s5= {NULL }} ,                 \
             { .s5= {NULL }} ,                 \
             { .s5= {NULL }} ,                 \
             { .s5= {NULL }} ,                 \
             { .s5= {NULL }} ,                 \
             { .s5= {NULL }} ,                 \
             { .s5= {NULL }} ,                 \
             { .s5= {NULL }} ,                 \
             { .s5= {NULL }} ,                 \
             { .s5= {NULL }} ,                 \
             { .s5= {NULL }} ,                 \
             { .s5= {NULL }} ,                 \
             { .s5= {NULL }} ,                 \
             { .s5= {NULL }} ,                 \
             { .s5= {NULL }} ,                 \
             { .s5= {NULL }} ,                 \
             { .s5= {NULL }} ,                 \
             { .s5= {NULL }} ,                 \
             { .s5= {NULL }} ,                 \
             { .s5= {NULL }} ,                 \
             { .s5= {NULL }} ,                 \
             { .s5= {NULL }} ,                 \
             { .s5= {NULL }} ,                 \
}


/*---------------------------------------------------------------------------------------------------------------------------------------------------------------------------------------------------------------------------------------------------*/
/*                                                                             component carriers configuration parameters                                                                                                                           */
/*   optname                                                                        helpstr   paramflags    XXXptr                                                                  defXXXval                       type         numelt  checked_param  */
/*---------------------------------------------------------------------------------------------------------------------------------------------------------------------------------------------------------------------------------------------------*/
#define NRCCPARAMS_DESC { \
{GNB_CONFIG_STRING_FRAME_TYPE,                                                       NULL,        0,        strptr:&frame_type,                                                     defstrval:"FDD",                TYPE_STRING,     0},  \
{GNB_CONFIG_STRING_DL_PREFIX_TYPE,                                                   NULL,        0,        strptr:&DL_prefix_type,                                                 defstrval:"NORMAL",             TYPE_STRING,     0},  \
{GNB_CONFIG_STRING_UL_PREFIX_TYPE,                                                   NULL,        0,        strptr:&UL_prefix_type,                                                 defstrval:"NORMAL",             TYPE_STRING,     0},  \
{GNB_CONFIG_STRING_EUTRA_BAND,                                                       NULL,        0,        iptr:&eutra_band,                                                       defintval:7,                    TYPE_UINT,       0},  \
{GNB_CONFIG_STRING_DOWNLINK_FREQUENCY,                                               NULL,        0,        i64ptr:(int64_t *)&downlink_frequency,                                  defint64val:2680000000,         TYPE_UINT64,     0},  \
{GNB_CONFIG_STRING_UPLINK_FREQUENCY_OFFSET,                                          NULL,        0,        iptr:&uplink_frequency_offset,                                          defintval:-120000000,           TYPE_INT,        0},  \
{GNB_CONFIG_STRING_NID_CELL,                                                         NULL,        0,        iptr:&Nid_cell,                                                         defintval:0,                    TYPE_UINT,       0},  \
{GNB_CONFIG_STRING_N_RB_DL,                                                          NULL,        0,        iptr:&N_RB_DL,                                                          defintval:25,                   TYPE_UINT,       0},  \
{GNB_CONFIG_STRING_NB_ANT_PORTS,                                                     NULL,        0,        iptr:&nb_antenna_ports,                                                 defintval:15,                   TYPE_UINT,       0},  \
{GNB_CONFIG_STRING_MIB_SUBCARRIERSPACINGCOMMON,                                      NULL,        0,        iptr:&MIB_subCarrierSpacingCommon,                                      defintval:0,                    TYPE_UINT,       0},  \
{GNB_CONFIG_STRING_MIB_SSB_SUBCARRIEROFFSET,                                         NULL,        0,        iptr:&MIB_ssb_SubcarrierOffset,                                         defintval:0,                    TYPE_UINT,       0},  \
{GNB_CONFIG_STRING_MIB_DMRS_TYPEA_POSITION,                                          NULL,        0,        iptr:&MIB_dmrs_TypeA_Position,                                          defintval:2,                    TYPE_UINT,       0},  \
{GNB_CONFIG_STRING_PDCCH_CONFIGSIB1,                                                 NULL,        0,        iptr:&pdcch_ConfigSIB1,                                                 defintval:0,                    TYPE_UINT,       0},  \
{GNB_CONFIG_STRING_SIB1_FREQUENCYOFFSETSSB,                                          NULL,        0,        strptr:&SIB1_frequencyOffsetSSB,                                        defstrval:"khz5",               TYPE_STRING,     0},  \
{GNB_CONFIG_STRING_SIB1_SSB_PERIODICITYSERVINGCELL,                                  NULL,        0,        iptr:&SIB1_ssb_PeriodicityServingCell,                                  defintval:5,                    TYPE_UINT,       0},  \
{GNB_CONFIG_STRING_SIB1_SS_PBCH_BLOCKPOWER,                                          NULL,        0,        iptr:&SIB1_ss_PBCH_BlockPower,                                          defintval:-60,                  TYPE_INT,        0},  \
{GNB_CONFIG_STRING_ABSOLUTEFREQUENCYSSB,                                             NULL,        0,        iptr:&absoluteFrequencySSB,                                             defintval:0,                    TYPE_UINT,       0},  \
{GNB_CONFIG_STRING_DL_FREQBANDINDICATORNR,                                           NULL,        0,        iptr:&DL_FreqBandIndicatorNR,                                           defintval:15,                   TYPE_UINT,       0},  \
{GNB_CONFIG_STRING_DL_ABSOLUTEFREQUENCYPOINTA,                                       NULL,        0,        iptr:&DL_absoluteFrequencyPointA,                                       defintval:15,                   TYPE_UINT,       0},  \
{GNB_CONFIG_STRING_DL_OFFSETTOCARRIER,                                               NULL,        0,        iptr:&DL_offsetToCarrier,                                               defintval:15,                   TYPE_UINT,       0},  \
{GNB_CONFIG_STRING_DL_SCS_SUBCARRIERSPACING,                                         NULL,        0,        strptr:&DL_SCS_SubcarrierSpacing,                                       defstrval:"kHz15",              TYPE_STRING,     0},  \
{GNB_CONFIG_STRING_DL_CARRIERBANDWIDTH,                                              NULL,        0,        iptr:&DL_carrierBandwidth,                                              defintval:15,                   TYPE_UINT,       0},  \
{GNB_CONFIG_STRING_DL_LOCATIONANDBANDWIDTH,                                          NULL,        0,        iptr:&DL_locationAndBandwidth,                                          defintval:15,                   TYPE_UINT,       0},  \
{GNB_CONFIG_STRING_DL_BWP_SUBCARRIERSPACING,                                         NULL,        0,        strptr:&DL_BWP_SubcarrierSpacing,                                       defstrval:"kHz15",              TYPE_STRING,     0},  \
{GNB_CONFIG_STRING_DL_BWP_PREFIX_TYPE,                                               NULL,        0,        strptr:&DL_BWP_prefix_type,                                             defstrval:"NORMAL",             TYPE_STRING,     0},  \
{GNB_CONFIG_STRING_UL_FREQBANDINDICATORNR,                                           NULL,        0,        iptr:&UL_FreqBandIndicatorNR,                                           defintval:15,                   TYPE_UINT,       0},  \
{GNB_CONFIG_STRING_UL_ABSOLUTEFREQUENCYPOINTA,                                       NULL,        0,        iptr:&UL_absoluteFrequencyPointA,                                       defintval:13,                   TYPE_UINT,       0},  \
{GNB_CONFIG_STRING_UL_ADDITIONALSPECTRUMEMISSION,                                    NULL,        0,        iptr:&UL_additionalSpectrumEmission,                                    defintval:3,                    TYPE_UINT,       0},  \
{GNB_CONFIG_STRING_UL_P_MAX,                                                         NULL,        0,        iptr:&UL_p_Max,                                                         defintval:-1,                   TYPE_INT,        0},  \
{GNB_CONFIG_STRING_UL_FREQUENCYSHIFT7P5KHZ,                                          NULL,        0,        strptr:&UL_frequencyShift7p5khz,                                        defstrval:"TRUE",               TYPE_STRING,     0},  \
{GNB_CONFIG_STRING_UL_OFFSETTOCARRIER,                                               NULL,        0,        iptr:&UL_offsetToCarrier,                                               defintval:10,                   TYPE_UINT,       0},  \
{GNB_CONFIG_STRING_UL_SCS_SUBCARRIERSPACING,                                         NULL,        0,        strptr:&UL_SCS_SubcarrierSpacing,                                       defstrval:"kHz15",              TYPE_STRING,     0},  \
{GNB_CONFIG_STRING_UL_CARRIERBANDWIDTH,                                              NULL,        0,        iptr:&UL_carrierBandwidth,                                              defintval:15,                   TYPE_UINT,       0},  \
{GNB_CONFIG_STRING_UL_LOCATIONANDBANDWIDTH,                                          NULL,        0,        iptr:&UL_locationAndBandwidth,                                          defintval:15,                   TYPE_UINT,       0},  \
{GNB_CONFIG_STRING_UL_BWP_SUBCARRIERSPACING,                                         NULL,        0,        strptr:&UL_BWP_SubcarrierSpacing,                                       defstrval:"kHz15",              TYPE_STRING,     0},  \
{GNB_CONFIG_STRING_UL_BWP_PREFIX_TYPE,                                               NULL,        0,        strptr:&UL_BWP_prefix_type,                                             defstrval:"NORMAL",             TYPE_STRING,     0},  \
{GNB_CONFIG_STRING_UL_TIMEALIGNMENTTIMERCOMMON,                                      NULL,        0,        strptr:&UL_timeAlignmentTimerCommon,                                    defstrval:"infinity",           TYPE_STRING,     0},  \
{GNB_CONFIG_STRING_SERVINGCELLCONFIGCOMMON_N_TIMINGADVANCEOFFSET,                    NULL,        0,        strptr:&ServingCellConfigCommon_n_TimingAdvanceOffset,                  defstrval:"n0",                 TYPE_STRING,     0},  \
{GNB_CONFIG_STRING_SERVINGCELLCONFIGCOMMON_SSB_POSITIONSINBURST_PR,                  NULL,        0,        strptr:&ServingCellConfigCommon_ssb_PositionsInBurst_PR,                defstrval:"shortBitmap",        TYPE_STRING,     0},  \
{GNB_CONFIG_STRING_SERVINGCELLCONFIGCOMMON_SSB_PERIODICITYSERVINGCELL,               NULL,        0,        iptr:&ServingCellConfigCommon_ssb_periodicityServingCell,               defintval:10,                   TYPE_UINT,       0},  \
{GNB_CONFIG_STRING_SERVINGCELLCONFIGCOMMON_DMRS_TYPEA_POSITION,                      NULL,        0,        iptr:&ServingCellConfigCommon_dmrs_TypeA_Position,                      defintval:0,                    TYPE_UINT,       0},  \
{GNB_CONFIG_STRING_NIA_SUBCARRIERSPACING,                                            NULL,        0,        strptr:&NIA_SubcarrierSpacing,                                          defstrval:"kHz15",              TYPE_STRING,     0},  \
{GNB_CONFIG_STRING_SERVINGCELLCONFIGCOMMON_SS_PBCH_BLOCKPOWER,                       NULL,        0,        iptr:&ServingCellConfigCommon_ss_PBCH_BlockPower,                       defintval:-60,                  TYPE_INT,        0},  \
{GNB_CONFIG_STRING_REFERENCESUBCARRIERSPACING,                                       NULL,        0,        strptr:&referenceSubcarrierSpacing,                                     defstrval:"kHz15",              TYPE_STRING,     0},  \
{GNB_CONFIG_STRING_DL_UL_TRANSMISSIONPERIODICITY,                                    NULL,        0,        strptr:&dl_UL_TransmissionPeriodicity,                                  defstrval:"ms0p5",              TYPE_STRING,     0},  \
{GNB_CONFIG_STRING_NROFDOWNLINKSLOTS,                                                NULL,        0,        iptr:&nrofDownlinkSlots,                                                defintval:10,                   TYPE_UINT,       0},  \
{GNB_CONFIG_STRING_NROFDOWNLINKSYMBOLS,                                              NULL,        0,        iptr:&nrofDownlinkSymbols,                                              defintval:10,                   TYPE_UINT,       0},  \
{GNB_CONFIG_STRING_NROFUPLINKSLOTS,                                                  NULL,        0,        iptr:&nrofUplinkSlots,                                                  defintval:10,                   TYPE_UINT,       0},  \
{GNB_CONFIG_STRING_NROFUPLINKSYMBOLS,                                                NULL,        0,        iptr:&nrofUplinkSymbols,                                                defintval:10,                   TYPE_UINT,       0},  \
{GNB_CONFIG_STRING_RACH_TOTALNUMBEROFRA_PREAMBLES,                                   NULL,        0,        iptr:&rach_totalNumberOfRA_Preambles,                                   defintval:63,                   TYPE_UINT,       0},  \
{GNB_CONFIG_STRING_RACH_SSB_PERRACH_OCCASIONANDCB_PREAMBLESPERSSB_CHOICE,            NULL,        0,        strptr:&rach_ssb_perRACH_OccasionAndCB_PreamblesPerSSB_choice,          defstrval:"oneEighth",          TYPE_STRING,     0},  \
{GNB_CONFIG_STRING_RACH_SSB_PERRACH_OCCASIONANDCB_PREAMBLESPERSSB_ONEEIGHTH,         NULL,        0,        iptr:&rach_ssb_perRACH_OccasionAndCB_PreamblesPerSSB_oneEighth,         defintval:4,                    TYPE_UINT,       0},  \
{GNB_CONFIG_STRING_RACH_SSB_PERRACH_OCCASIONANDCB_PREAMBLESPERSSB_ONEFOURTH,         NULL,        0,        iptr:&rach_ssb_perRACH_OccasionAndCB_PreamblesPerSSB_oneFourth,         defintval:8,                    TYPE_UINT,       0},  \
{GNB_CONFIG_STRING_RACH_SSB_PERRACH_OCCASIONANDCB_PREAMBLESPERSSB_ONEHALF,           NULL,        0,        iptr:&rach_ssb_perRACH_OccasionAndCB_PreamblesPerSSB_oneHalf,           defintval:16,                   TYPE_UINT,       0},  \
{GNB_CONFIG_STRING_RACH_SSB_PERRACH_OCCASIONANDCB_PREAMBLESPERSSB_ONE,               NULL,        0,        iptr:&rach_ssb_perRACH_OccasionAndCB_PreamblesPerSSB_one,               defintval:24,                   TYPE_UINT,       0},  \
{GNB_CONFIG_STRING_RACH_SSB_PERRACH_OCCASIONANDCB_PREAMBLESPERSSB_TWO,               NULL,        0,        iptr:&rach_ssb_perRACH_OccasionAndCB_PreamblesPerSSB_two,               defintval:32,                   TYPE_UINT,       0},  \
{GNB_CONFIG_STRING_RACH_SSB_PERRACH_OCCASIONANDCB_PREAMBLESPERSSB_FOUR,              NULL,        0,        iptr:&rach_ssb_perRACH_OccasionAndCB_PreamblesPerSSB_four,              defintval:8,                    TYPE_UINT,       0},  \
{GNB_CONFIG_STRING_RACH_SSB_PERRACH_OCCASIONANDCB_PREAMBLESPERSSB_EIGHT,             NULL,        0,        iptr:&rach_ssb_perRACH_OccasionAndCB_PreamblesPerSSB_eight,             defintval:4,                    TYPE_UINT,       0},  \
{GNB_CONFIG_STRING_RACH_SSB_PERRACH_OCCASIONANDCB_PREAMBLESPERSSB_SIXTEEN,           NULL,        0,        iptr:&rach_ssb_perRACH_OccasionAndCB_PreamblesPerSSB_sixteen,           defintval:2,                    TYPE_UINT,       0},  \
{GNB_CONFIG_STRING_RACH_GROUPBCONFIGURED,                                            NULL,        0,        strptr:&rach_groupBconfigured,                                          defstrval:"ENABLE",             TYPE_STRING,     0},  \
{GNB_CONFIG_STRING_RACH_RA_MSG3SIZEGROUPA,                                           NULL,        0,        iptr:&rach_ra_Msg3SizeGroupA,                                           defintval:56,                   TYPE_UINT,       0},  \
{GNB_CONFIG_STRING_RACH_MESSAGEPOWEROFFSETGROUPB,                                    NULL,        0,        strptr:&rach_messagePowerOffsetGroupB,                                  defstrval:"dB0",                TYPE_STRING,     0},  \
{GNB_CONFIG_STRING_RACH_NUMBEROFRA_PREAMBLESGROUPA,                                  NULL,        0,        iptr:&rach_numberOfRA_PreamblesGroupA,                                  defintval:32,                   TYPE_UINT,       0},  \
{GNB_CONFIG_STRING_RACH_RA_CONTENTIONRESOLUTIONTIMER,                                NULL,        0,        iptr:&rach_ra_ContentionResolutionTimer,                                defintval:8,                    TYPE_UINT,       0},  \
{GNB_CONFIG_STRING_RSRP_THRESHOLDSSB,                                                NULL,        0,        iptr:&rsrp_ThresholdSSB,                                                defintval:64,                   TYPE_UINT,       0},  \
{GNB_CONFIG_STRING_RSRP_THRESHOLDSSB_SUL,                                            NULL,        0,        iptr:&rsrp_ThresholdSSB_SUL,                                            defintval:64,                   TYPE_UINT,       0},  \
{GNB_CONFIG_STRING_PRACH_ROOTSEQUENCEINDEX_CHOICE,                                   NULL,        0,        strptr:&prach_RootSequenceIndex_choice,                                 defstrval:"l839",               TYPE_STRING,     0},  \
{GNB_CONFIG_STRING_PRACH_ROOTSEQUENCEINDEX_L839,                                     NULL,        0,        iptr:&prach_RootSequenceIndex_l839,                                     defintval:0,                    TYPE_UINT,       0},  \
{GNB_CONFIG_STRING_PRACH_ROOTSEQUENCEINDEX_L139,                                     NULL,        0,        iptr:&prach_RootSequenceIndex_l139,                                     defintval:0,                    TYPE_UINT,       0},  \
{GNB_CONFIG_STRING_PRACH_MSG1_SUBCARRIERSPACING,                                     NULL,        0,        strptr:&prach_msg1_SubcarrierSpacing,                                   defstrval:"kHz15",              TYPE_STRING,     0},  \
{GNB_CONFIG_STRING_RESTRICTEDSETCONFIG,                                              NULL,        0,        strptr:&restrictedSetConfig,                                            defstrval:"unrestrictedSet",    TYPE_STRING,     0},  \
{GNB_CONFIG_STRING_MSG3_TRANSFORMPRECODING,                                          NULL,        0,        strptr:&msg3_transformPrecoding,                                        defstrval:"ENABLE",             TYPE_STRING,     0},  \
{GNB_CONFIG_STRING_PRACH_CONFIGURATIONINDEX,                                         NULL,        0,        iptr:&prach_ConfigurationIndex,                                         defintval:10,                   TYPE_UINT,       0},  \
{GNB_CONFIG_STRING_PRACH_MSG1_FDM,                                                   NULL,        0,        strptr:&prach_msg1_FDM,                                                 defstrval:"one",                TYPE_STRING,     0},  \
{GNB_CONFIG_STRING_PRACH_MSG1_FREQUENCYSTART,                                        NULL,        0,        iptr:&prach_msg1_FrequencyStart,                                        defintval:10,                   TYPE_UINT,       0},  \
{GNB_CONFIG_STRING_ZEROCORRELATIONZONECONFIG,                                        NULL,        0,        iptr:&zeroCorrelationZoneConfig,                                        defintval:10,                   TYPE_UINT,       0},  \
{GNB_CONFIG_STRING_PREAMBLERECEIVEDTARGETPOWER,                                      NULL,        0,        iptr:&preambleReceivedTargetPower,                                      defintval:-150,                 TYPE_INT,        0},  \
{GNB_CONFIG_STRING_PREAMBLETRANSMAX,                                                 NULL,        0,        iptr:&preambleTransMax,                                                 defintval:6,                    TYPE_UINT,       0},  \
{GNB_CONFIG_STRING_POWERRAMPINGSTEP,                                                 NULL,        0,        strptr:&powerRampingStep,                                               defstrval:"dB0",                TYPE_STRING,     0},  \
{GNB_CONFIG_STRING_RA_RESPONSEWINDOW,                                                NULL,        0,        iptr:&ra_ResponseWindow,                                                defintval:8,                    TYPE_UINT,       0},  \
{GNB_CONFIG_STRING_GROUPHOPPINGENABLEDTRANSFORMPRECODING,                            NULL,        0,        strptr:&groupHoppingEnabledTransformPrecoding,                          defstrval:"ENABLE",             TYPE_STRING,     0},  \
{GNB_CONFIG_STRING_MSG3_DELTAPREAMBLE,                                               NULL,        0,        iptr:&msg3_DeltaPreamble,                                               defintval:0,                    TYPE_INT,        0},  \
{GNB_CONFIG_STRING_P0_NOMINALWITHGRANT,                                              NULL,        0,        iptr:&p0_NominalWithGrant,                                              defintval:0,                    TYPE_INT,        0},  \
{GNB_CONFIG_STRING_PUSCH_TIMEDOMAINRESOURCEALLOCATION_K2,                            NULL,        0,        iptr:&PUSCH_TimeDomainResourceAllocation_k2,                            defintval:0,                    TYPE_UINT,       0},  \
{GNB_CONFIG_STRING_PUSCH_TIMEDOMAINRESOURCEALLOCATION_MAPPINGTYPE,                   NULL,        0,        strptr:&PUSCH_TimeDomainResourceAllocation_mappingType,                 defstrval:"typeA",              TYPE_STRING,     0},  \
{GNB_CONFIG_STRING_PUSCH_TIMEDOMAINRESOURCEALLOCATION_STARTSYMBOLANDLENGTH,          NULL,        0,        iptr:&PUSCH_TimeDomainResourceAllocation_startSymbolAndLength,          defintval:0,                    TYPE_UINT,       0},  \
{GNB_CONFIG_STRING_PUCCH_RESOURCECOMMON,                                             NULL,        0,        iptr:&pucch_ResourceCommon,                                             defintval:0,                    TYPE_UINT,       0},  \
{GNB_CONFIG_STRING_PUCCH_GROUPHOPPING,                                               NULL,        0,        strptr:&pucch_GroupHopping,                                             defstrval:"neither",            TYPE_STRING,     0},  \
{GNB_CONFIG_STRING_HOPPINGID,                                                        NULL,        0,        iptr:&hoppingId,                                                        defintval:0,                    TYPE_UINT,       0},  \
{GNB_CONFIG_STRING_P0_NOMINAL,                                                       NULL,        0,        iptr:&p0_nominal,                                                       defintval:-30,                  TYPE_INT,        0},  \
{GNB_CONFIG_STRING_PDSCH_TIMEDOMAINRESOURCEALLOCATION_K0,                            NULL,        0,        iptr:&PDSCH_TimeDomainResourceAllocation_k0,                            defintval:2,                    TYPE_UINT,       0},  \
{GNB_CONFIG_STRING_PDSCH_TIMEDOMAINRESOURCEALLOCATION_MAPPINGTYPE,                   NULL,        0,        strptr:&PDSCH_TimeDomainResourceAllocation_mappingType,                 defstrval:"typeA",              TYPE_STRING,     0},  \
{GNB_CONFIG_STRING_PDSCH_TIMEDOMAINRESOURCEALLOCATION_STARTSYMBOLANDLENGTH,          NULL,        0,        iptr:&PDSCH_TimeDomainResourceAllocation_startSymbolAndLength,          defintval:0,                    TYPE_UINT,       0},  \
{GNB_CONFIG_STRING_RATEMATCHPATTERNID,                                               NULL,        0,        iptr:&rateMatchPatternId,                                               defintval:0,                    TYPE_UINT,       0},  \
{GNB_CONFIG_STRING_RATEMATCHPATTERN_PATTERNTYPE,                                     NULL,        0,        strptr:&RateMatchPattern_patternType,                                   defstrval:"bitmaps",            TYPE_STRING,     0},  \
{GNB_CONFIG_STRING_SYMBOLSINRESOURCEBLOCK,                                           NULL,        0,        strptr:&symbolsInResourceBlock,                                         defstrval:"oneSlot",            TYPE_STRING,     0},  \
{GNB_CONFIG_STRING_PERIODICITYANDPATTERN,                                            NULL,        0,        iptr:&periodicityAndPattern,                                            defintval:2,                    TYPE_UINT,       0},  \
{GNB_CONFIG_STRING_RATEMATCHPATTERN_CONTROLRESOURCESET,                              NULL,        0,        iptr:&RateMatchPattern_controlResourceSet,                              defintval:5,                    TYPE_UINT,       0},  \
{GNB_CONFIG_STRING_RATEMATCHPATTERN_SUBCARRIERSPACING,                               NULL,        0,        strptr:&RateMatchPattern_subcarrierSpacing,                             defstrval:"kHz15",              TYPE_STRING,     0},  \
{GNB_CONFIG_STRING_RATEMATCHPATTERN_MODE,                                            NULL,        0,        strptr:&RateMatchPattern_mode,                                          defstrval:"dynamic",            TYPE_STRING,     0},  \
{GNB_CONFIG_STRING_CONTROLRESOURCESETZERO,                                           NULL,        0,        iptr:&controlResourceSetZero,                                           defintval:0,                    TYPE_UINT,       0},  \
{GNB_CONFIG_STRING_SEARCHSPACEZERO,                                                  NULL,        0,        iptr:&searchSpaceZero,                                                  defintval:0,                    TYPE_UINT,       0},  \
{GNB_CONFIG_STRING_SEARCHSPACESIB1,                                                  NULL,        0,        iptr:&searchSpaceSIB1,                                                  defintval:10,                   TYPE_UINT,       0},  \
{GNB_CONFIG_STRING_SEARCHSPACEOTHERSYSTEMINFORMATION,                                NULL,        0,        iptr:&searchSpaceOtherSystemInformation,                                defintval:10,                   TYPE_UINT,       0},  \
{GNB_CONFIG_STRING_PAGINGSEARCHSPACE,                                                NULL,        0,        iptr:&pagingSearchSpace,                                                defintval:10,                   TYPE_UINT,       0},  \
{GNB_CONFIG_STRING_RA_SEARCHSPACE,                                                   NULL,        0,        iptr:&ra_SearchSpace,                                                   defintval:10,                   TYPE_UINT,       0},  \
{GNB_CONFIG_STRING_PDCCH_COMMON_CONTROLRESOURCESETID,                                NULL,        0,        iptr:&PDCCH_common_controlResourceSetId,                                defintval:5,                    TYPE_UINT,       0},  \
{GNB_CONFIG_STRING_PDCCH_COMMON_CONTROLRESOURCESET_DURATION,                         NULL,        0,        iptr:&PDCCH_common_ControlResourceSet_duration,                         defintval:2,                    TYPE_UINT,       0},  \
{GNB_CONFIG_STRING_PDCCH_CCE_REG_MAPPINGTYPE,                                        NULL,        0,        strptr:&PDCCH_cce_REG_MappingType,                                      defstrval:"nonInterleaved",     TYPE_STRING,     0},  \
{GNB_CONFIG_STRING_PDCCH_REG_BUNDLESIZE,                                             NULL,        0,        iptr:&PDCCH_reg_BundleSize,                                             defintval:3,                    TYPE_UINT,       0},  \
{GNB_CONFIG_STRING_PDCCH_INTERLEAVERSIZE,                                            NULL,        0,        iptr:&PDCCH_interleaverSize,                                            defintval:3,                    TYPE_UINT,       0},  \
{GNB_CONFIG_STRING_PDCCH_SHIFTINDEX,                                                 NULL,        0,        iptr:&PDCCH_shiftIndex,                                                 defintval:10,                   TYPE_UINT,       0},  \
{GNB_CONFIG_STRING_PDCCH_PRECODERGRANULARITY,                                        NULL,        0,        strptr:&PDCCH_precoderGranularity,                                      defstrval:"sameAsREG-bundle",   TYPE_STRING,     0},  \
{GNB_CONFIG_STRING_PDCCH_TCI_STATEID,                                                NULL,        0,        iptr:&PDCCH_TCI_StateId,                                                defintval:32,                   TYPE_UINT,       0},  \
{GNB_CONFIG_STRING_TCI_PRESENTINDCI,                                                 NULL,        0,        strptr:&tci_PresentInDCI,                                               defstrval:"ENABLE",             TYPE_STRING,     0},  \
{GNB_CONFIG_STRING_PDCCH_DMRS_SCRAMBLINGID,                                          NULL,        0,        iptr:&PDCCH_DMRS_ScramblingID,                                          defintval:0,                    TYPE_UINT,       0},  \
{GNB_CONFIG_STRING_SEARCHSPACEID,                                                    NULL,        0,        iptr:&SearchSpaceId,                                                    defintval:10,                   TYPE_UINT,       0},  \
{GNB_CONFIG_STRING_COMMONSEARCHSPACES_CONTROLRESOURCESETID,                          NULL,        0,        iptr:&commonSearchSpaces_controlResourceSetId,                          defintval:5,                    TYPE_UINT,       0},  \
{GNB_CONFIG_STRING_SEARCHSPACE_MONITORINGSLOTPERIODICITYANDOFFSET_CHOICE,            NULL,        0,        strptr:&SearchSpace_monitoringSlotPeriodicityAndOffset_choice,          defstrval:"sl1",                TYPE_STRING,     0},  \
{GNB_CONFIG_STRING_SEARCHSPACE_MONITORINGSLOTPERIODICITYANDOFFSET_VALUE,             NULL,        0,        iptr:&SearchSpace_monitoringSlotPeriodicityAndOffset_value,             defintval:0,                    TYPE_UINT,       0},  \
{GNB_CONFIG_STRING_SEARCHSPACE_DURATION,                                             NULL,        0,        iptr:&SearchSpace_duration,                                             defintval:0,                    TYPE_UINT,       0},  \
{GNB_CONFIG_STRING_SEARCHSPACE_NROFCANDIDATES_AGGREGATIONLEVEL1,                     NULL,        0,        iptr:&SearchSpace_nrofCandidates_aggregationLevel1,                     defintval:0,                    TYPE_UINT,       0},  \
{GNB_CONFIG_STRING_SEARCHSPACE_NROFCANDIDATES_AGGREGATIONLEVEL2,                     NULL,        0,        iptr:&SearchSpace_nrofCandidates_aggregationLevel2,                     defintval:0,                    TYPE_UINT,       0},  \
{GNB_CONFIG_STRING_SEARCHSPACE_NROFCANDIDATES_AGGREGATIONLEVEL4,                     NULL,        0,        iptr:&SearchSpace_nrofCandidates_aggregationLevel4,                     defintval:0,                    TYPE_UINT,       0},  \
{GNB_CONFIG_STRING_SEARCHSPACE_NROFCANDIDATES_AGGREGATIONLEVEL8,                     NULL,        0,        iptr:&SearchSpace_nrofCandidates_aggregationLevel8,                     defintval:0,                    TYPE_UINT,       0},  \
{GNB_CONFIG_STRING_SEARCHSPACE_NROFCANDIDATES_AGGREGATIONLEVEL16,                    NULL,        0,        iptr:&SearchSpace_nrofCandidates_aggregationLevel16,                    defintval:0,                    TYPE_UINT,       0},  \
{GNB_CONFIG_STRING_SEARCHSPACE_SEARCHSPACETYPE,                                      NULL,        0,        strptr:&SearchSpace_searchSpaceType,                                    defstrval:"common",             TYPE_STRING,     0},  \
{GNB_CONFIG_STRING_COMMON_DCI_FORMAT2_0_NROFCANDIDATES_SFI_AGGREGATIONLEVEL1,        NULL,        0,        iptr:&Common_dci_Format2_0_nrofCandidates_SFI_aggregationLevel1,        defintval:1,                    TYPE_UINT,       0},  \
{GNB_CONFIG_STRING_COMMON_DCI_FORMAT2_0_NROFCANDIDATES_SFI_AGGREGATIONLEVEL2,        NULL,        0,        iptr:&Common_dci_Format2_0_nrofCandidates_SFI_aggregationLevel2,        defintval:1,                    TYPE_UINT,       0},  \
{GNB_CONFIG_STRING_COMMON_DCI_FORMAT2_0_NROFCANDIDATES_SFI_AGGREGATIONLEVEL4,        NULL,        0,        iptr:&Common_dci_Format2_0_nrofCandidates_SFI_aggregationLevel4,        defintval:1,                    TYPE_UINT,       0},  \
{GNB_CONFIG_STRING_COMMON_DCI_FORMAT2_0_NROFCANDIDATES_SFI_AGGREGATIONLEVEL8,        NULL,        0,        iptr:&Common_dci_Format2_0_nrofCandidates_SFI_aggregationLevel8,        defintval:1,                    TYPE_UINT,       0},  \
{GNB_CONFIG_STRING_COMMON_DCI_FORMAT2_0_NROFCANDIDATES_SFI_AGGREGATIONLEVEL16,       NULL,        0,        iptr:&Common_dci_Format2_0_nrofCandidates_SFI_aggregationLevel16,       defintval:1,                    TYPE_UINT,       0},  \
{GNB_CONFIG_STRING_COMMON_DCI_FORMAT2_3_MONITORINGPERIODICITY,                       NULL,        0,        iptr:&Common_dci_Format2_3_monitoringPeriodicity,                       defintval:1,                    TYPE_UINT,       0},  \
{GNB_CONFIG_STRING_COMMON_DCI_FORMAT2_3_NROFPDCCH_CANDIDATES,                        NULL,        0,        iptr:&Common_dci_Format2_3_nrofPDCCH_Candidates,                        defintval:1,                    TYPE_UINT,       0},  \
{GNB_CONFIG_STRING_UE_SPECIFIC__DCI_FORMATS,                                         NULL,        0,        strptr:&ue_Specific__dci_Formats,                                       defstrval:"formats0-0-And-1-0", TYPE_STRING,     0},  \
{GNB_CONFIG_STRING_RATEMATCHPATTERNLTE_CRS_CARRIERFREQDL,                            NULL,        0,        iptr:&RateMatchPatternLTE_CRS_carrierFreqDL,                            defintval:6,                    TYPE_UINT,       0},  \
{GNB_CONFIG_STRING_RATEMATCHPATTERNLTE_CRS_CARRIERBANDWIDTHDL,                       NULL,        0,        iptr:&RateMatchPatternLTE_CRS_carrierBandwidthDL,                       defintval:6,                    TYPE_UINT,       0},  \
{GNB_CONFIG_STRING_RATEMATCHPATTERNLTE_CRS_NROFCRS_PORTS,                            NULL,        0,        iptr:&RateMatchPatternLTE_CRS_nrofCRS_Ports,                            defintval:1,                    TYPE_UINT,       0},  \
{GNB_CONFIG_STRING_RATEMATCHPATTERNLTE_CRS_V_SHIFT,                                  NULL,        0,        iptr:&RateMatchPatternLTE_CRS_v_Shift,                                  defintval:0,                    TYPE_UINT,       0},  \
{GNB_CONFIG_STRING_RATEMATCHPATTERNLTE_CRS_RADIOFRAMEALLOCATIONPERIOD,               NULL,        0,        iptr:&RateMatchPatternLTE_CRS_radioframeAllocationPeriod,               defintval:1,                    TYPE_UINT,       0},  \
{GNB_CONFIG_STRING_RATEMATCHPATTERNLTE_CRS_RADIOFRAMEALLOCATIONOFFSET,               NULL,        0,        iptr:&RateMatchPatternLTE_CRS_radioframeAllocationOffset,               defintval:0,                    TYPE_UINT,       0},  \
{GNB_CONFIG_STRING_RATEMATCHPATTERNLTE_CRS_SUBFRAMEALLOCATION_CHOICE,                NULL,        0,        strptr:&RateMatchPatternLTE_CRS_subframeAllocation_choice,              defstrval:"oneFrame",           TYPE_STRING,     0},  \
}


/* component carries configuration parameters name */
#define GNB_CONFIG_FRAME_TYPE_IDX                                                   0
#define GNB_CONFIG_DL_PREFIX_TYPE_IDX                                               1
#define GNB_CONFIG_UL_PREFIX_TYPE_IDX                                               2
#define GNB_CONFIG_EUTRA_BAND_IDX                                                   3
#define GNB_CONFIG_DOWNLINK_FREQUENCY_IDX                                           4
#define GNB_CONFIG_UPLINK_FREQUENCY_OFFSET_IDX                                      5
#define GNB_CONFIG_NID_CELL_IDX                                                     6
#define GNB_CONFIG_N_RB_DL_IDX                                                      7
#define GNB_CONFIG_NB_ANT_PORTS_IDX                                                 8
#define GNB_CONFIG_NB_ANT_TX_IDX                                                    9
#define GNB_CONFIG_NB_ANT_RX_IDX                                                    10
#define GNB_CONFIG_TX_GAIN_IDX                                                      11
#define GNB_CONFIG_RX_GAIN_IDX                                                      12
#define GNB_CONFIG_MIB_SUBCARRIERSPACINGCOMMON_IDX                                  13
#define GNB_CONFIG_MIB_SSB_SUBCARRIEROFFSET_IDX                                     14
#define GNB_CONFIG_MIB_DMRS_TYPEA_POSITION_IDX                                      15
#define GNB_CONFIG_PDCCH_CONFIGSIB1_IDX                                             16
#define GNB_CONFIG_SIB1_FREQUENCYOFFSETSSB_IDX                                      17
#define GNB_CONFIG_SIB1_SSB_PERIODICITYSERVINGCELL_IDX                              18
#define GNB_CONFIG_SIB1_SS_PBCH_BLOCKPOWER_IDX                                      19
#define GNB_CONFIG_ABSOLUTEFREQUENCYSSB_IDX                                         20
#define GNB_CONFIG_DL_FREQBANDINDICATORNR_IDX                                       22
#define GNB_CONFIG_DL_ABSOLUTEFREQUENCYPOINTA_IDX                                   23
#define GNB_CONFIG_DL_OFFSETTOCARRIER_IDX                                           24
#define GNB_CONFIG_DL_SUBCARRIERSPACING_IDX                                         25
#define GNB_CONFIG_DL_CARRIERBANDWIDTH_IDX                                          27
#define GNB_CONFIG_DL_LOCATIONANDBANDWIDTH_IDX                                      28
#define GNB_CONFIG_DL_BWP_SUBCARRIERSPACING_IDX                                     29
#define GNB_CONFIG_DL_BWP_PREFIX_TYPE_IDX                                           30
#define GNB_CONFIG_UL_FREQBANDINDICATORNR_IDX                                       31
#define GNB_CONFIG_UL_ABSOLUTEFREQUENCYPOINTA_IDX                                   32
#define GNB_CONFIG_UL_ADDITIONALSPECTRUMEMISSION_IDX                                33
#define GNB_CONFIG_UL_P_MAX_IDX                                                     34
#define GNB_CONFIG_UL_FREQUENCYSHIFT7P5KHZ_IDX                                      35
#define GNB_CONFIG_UL_OFFSETTOCARRIER_IDX                                           36
#define GNB_CONFIG_UL_SCS_SUBCARRIERSPACING_IDX                                     37
#define GNB_CONFIG_UL_CARRIERBANDWIDTH_IDX                                          39
#define GNB_CONFIG_UL_LOCATIONANDBANDWIDTH_IDX                                      41
#define GNB_CONFIG_UL_BWP_SUBCARRIERSPACING_IDX                                     42
#define GNB_CONFIG_UL_BWP_PREFIX_TYPE_IDX                                           43
#define GNB_CONFIG_TIMEALIGNMENTTIMERCOMMON_IDX                                     44
#define GNB_CONFIG_SERVINGCELLCONFIGCOMMON_N_TIMINGADVANCEOFFSET_IDX
#define GNB_CONFIG_SERVINGCELLCONFIGCOMMON_SSB_POSITIONSINBURST_PR_IDX              45
#define GNB_CONFIG_SERVINGCELLCONFIGCOMMON_SSB_PERIODICITYSERVINGCELL_IDX           46
#define GNB_CONFIG_SERVINGCELLCONFIGCOMMON_DMRS_TYPEA_POSITION_IDX                  47
#define GNB_CONFIG_NIA_SUBCARRIERSPACING_IDX                                        48
#define GNB_CONFIG_SERVINGCELLCONFIGCOMMON_SS_PBCH_BLOCKPOWER_IDX                   49
#define GNB_CONFIG_REFERENCESUBCARRIERSPACING_IDX                                   50
#define GNB_CONFIG_DL_UL_TRANSMISSIONPERIODICITY_IDX                                51
#define GNB_CONFIG_NROFDOWNLINKSLOTS_IDX                                            52
#define GNB_CONFIG_NROFDOWNLINKSYMBOLS_IDX                                          53
#define GNB_CONFIG_NROFUPLINKSLOTS_IDX                                              54
#define GNB_CONFIG_NROFUPLINKSYMBOLS_IDX                                            55
#define GNB_CONFIG_RACH_TOTALNUMBEROFRA_PREAMBLES_IDX                               56
#define GNB_CONFIG_RACH_SSB_PERRACH_OCCASIONANDCB_PREAMBLESPERSSB_CHOICE_IDX        57
#define GNB_CONFIG_RACH_SSB_PERRACH_OCCASIONANDCB_PREAMBLESPERSSB_ONEEIGHTH_IDX     58
#define GNB_CONFIG_RACH_SSB_PERRACH_OCCASIONANDCB_PREAMBLESPERSSB_ONEFOURTH_IDX     59
#define GNB_CONFIG_RACH_SSB_PERRACH_OCCASIONANDCB_PREAMBLESPERSSB_ONEHALF_IDX       60
#define GNB_CONFIG_RACH_SSB_PERRACH_OCCASIONANDCB_PREAMBLESPERSSB_ONE_IDX           61
#define GNB_CONFIG_RACH_SSB_PERRACH_OCCASIONANDCB_PREAMBLESPERSSB_TWO_IDX           62
#define GNB_CONFIG_RACH_SSB_PERRACH_OCCASIONANDCB_PREAMBLESPERSSB_FOUR_IDX          63
#define GNB_CONFIG_RACH_SSB_PERRACH_OCCASIONANDCB_PREAMBLESPERSSB_EIGHT_IDX         64
#define GNB_CONFIG_RACH_SSB_PERRACH_OCCASIONANDCB_PREAMBLESPERSSB_SIXTEEN_IDX       65
#define GNB_CONFIG_RACH_GROUPBCONFIGURED_IDX                                        66
#define GNB_CONFIG_RACH_RA_MSG3SIZEGROUPA_IDX                                       67
#define GNB_CONFIG_RACH_MESSAGEPOWEROFFSETGROUPB_IDX                                68
#define GNB_CONFIG_RACH_NUMBEROFRA_PREAMBLESGROUPA_IDX                              69
#define GNB_CONFIG_RACH_RA_CONTENTIONRESOLUTIONTIMER_IDX                            70
#define GNB_CONFIG_RSRP_THRESHOLDSSB_IDX                                            71
#define GNB_CONFIG_RSRP_THRESHOLDSSB_SUL_IDX                                        72
#define GNB_CONFIG_PRACH_ROOTSEQUENCEINDEX_CHOICE_IDX                               73
#define GNB_CONFIG_PRACH_ROOTSEQUENCEINDEX_L839_IDX                                 74
#define GNB_CONFIG_PRACH_ROOTSEQUENCEINDEX_L139_IDX                                 75
#define GNB_CONFIG_PRACH_MSG1_SUBCARRIERSPACING_IDX                                 76
#define GNB_CONFIG_RESTRICTEDSETCONFIG_IDX                                          77
#define GNB_CONFIG_MSG3_TRANSFORMPRECODING_IDX                                      78
#define GNB_CONFIG_PRACH_CONFIGURATIONINDEX_IDX                                     79
#define GNB_CONFIG_PRACH_MSG1_FDM_IDX                                               80
#define GNB_CONFIG_PRACH_MSG1_FREQUENCYSTART_IDX                                    81
#define GNB_CONFIG_ZEROCORRELATIONZONECONFIG_IDX                                    82
#define GNB_CONFIG_PREAMBLERECEIVEDTARGETPOWER_IDX                                  83
#define GNB_CONFIG_PREAMBLETRANSMAX_IDX                                             84
#define GNB_CONFIG_POWERRAMPINGSTEP_IDX                                             85
#define GNB_CONFIG_RA_RESPONSEWINDOW_IDX                                            86
#define GNB_CONFIG_GROUPHOPPINGENABLEDTRANSFORMPRECODING_IDX                        87
#define GNB_CONFIG_MSG3_DELTAPREAMBLE_IDX                                           88
#define GNB_CONFIG_P0_NOMINALWITHGRANT_IDX                                          89
#define GNB_CONFIG_PUSCH_TIMEDOMAINRESOURCEALLOCATION_K2_IDX                        90
#define GNB_CONFIG_PUSCH_TIMEDOMAINRESOURCEALLOCATION_MAPPINGTYPE_IDX               91
#define GNB_CONFIG_PUSCH_TIMEDOMAINRESOURCEALLOCATION_STARTSYMBOLANDLENGTH_IDX      92
#define GNB_CONFIG_PUCCH_RESOURCECOMMON_IDX                                         93
#define GNB_CONFIG_PUCCH_GROUPHOPPING_IDX                                           94
#define GNB_CONFIG_HOPPINGID_IDX                                                    95
#define GNB_CONFIG_P0_NOMINAL_IDX                                                   96
#define GNB_CONFIG_PDSCH_TIMEDOMAINRESOURCEALLOCATION_K0_IDX                        97
#define GNB_CONFIG_PDSCH_TIMEDOMAINRESOURCEALLOCATION_MAPPINGTYPE_IDX               98
#define GNB_CONFIG_PDSCH_TIMEDOMAINRESOURCEALLOCATION_STARTSYMBOLANDLENGTH          
#define GNB_CONFIG_RATEMATCHPATTERNID_IDX                                           99
#define GNB_CONFIG_RATEMATCHPATTERN_PATTERNTYPE_IDX                                 100
#define GNB_CONFIG_SYMBOLSINRESOURCEBLOCK_IDX                                       101
#define GNB_CONFIG_PERIODICITYANDPATTERN_IDX                                        102
#define GNB_CONFIG_RATEMATCHPATTERN_CONTROLRESOURCESET_IDX                          103
#define GNB_CONFIG_RATEMATCHPATTERN_SUBCARRIERSPACING_IDX                           104
#define GNB_CONFIG_RATEMATCHPATTERN_MODE_IDX                                        105
#define GNB_CONFIG_CONTROLRESOURCESETZERO_IDX                                       106
#define GNB_CONFIG_SEARCHSPACEZERO_IDX                                              107
#define GNB_CONFIG_SEARCHSPACESIB1_IDX                                              108
#define GNB_CONFIG_SEARCHSPACEOTHERSYSTEMINFORMATION_IDX                            109
#define GNB_CONFIG_PAGINGSEARCHSPACE_IDX                                            110
#define GNB_CONFIG_RA_SEARCHSPACE_IDX                                               111
#define GNB_CONFIG_PDCCH_COMMON_CONTROLRESOURCESETID_IDX                            112
#define GNB_CONFIG_PDCCH_COMMON_CONTROLRESOURCESET_DURATION_IDX                     113
#define GNB_CONFIG_PDCCH_CCE_REG_MAPPINGTYPE_IDX                                    114
#define GNB_CONFIG_PDCCH_REG_BUNDLESIZE_IDX                                         115
#define GNB_CONFIG_PDCCH_INTERLEAVERSIZE_IDX                                        116
#define GNB_CONFIG_PDCCH_SHIFTINDEX_IDX                                             117
#define GNB_CONFIG_PDCCH_PRECODERGRANULARITY_IDX                                    118
#define GNB_CONFIG_PDCCH_TCI_STATEID_IDX                                            119
#define GNB_CONFIG_TCI_PRESENTINDCI_IDX                                             120
#define GNB_CONFIG_PDCCH_DMRS_SCRAMBLINGID_IDX                                      121
#define GNB_CONFIG_SEARCHSPACEID_IDX                                                122
#define GNB_CONFIG_COMMONSEARCHSPACES_CONTROLRESOURCESETID_IDX                      123
#define GNB_CONFIG_SEARCHSPACE_MONITORINGSLOTPERIODICITYANDOFFSET_CHOICE_IDX        124
#define GNB_CONFIG_SEARCHSPACE_MONITORINGSLOTPERIODICITYANDOFFSET_VALUE_IDX         125
#define GNB_CONFIG_SEARCHSPACE_DURATION_IDX                                         126
#define GNB_CONFIG_SEARCHSPACE_NROFCANDIDATES_AGGREGATIONLEVEL1_IDX                 127
#define GNB_CONFIG_SEARCHSPACE_NROFCANDIDATES_AGGREGATIONLEVEL2_IDX                 128
#define GNB_CONFIG_SEARCHSPACE_NROFCANDIDATES_AGGREGATIONLEVEL4_IDX                 129
#define GNB_CONFIG_SEARCHSPACE_NROFCANDIDATES_AGGREGATIONLEVEL8_IDX                 130
#define GNB_CONFIG_SEARCHSPACE_NROFCANDIDATES_AGGREGATIONLEVEL16_IDX                131
#define GNB_CONFIG_SEARCHSPACE_SEARCHSPACETYPE_IDX                                  132
#define GNB_CONFIG_COMMON_DCI_FORMAT2_0_NROFCANDIDATES_SFI_AGGREGATIONLEVEL1_IDX    133
#define GNB_CONFIG_COMMON_DCI_FORMAT2_0_NROFCANDIDATES_SFI_AGGREGATIONLEVEL2_IDX    134
#define GNB_CONFIG_COMMON_DCI_FORMAT2_0_NROFCANDIDATES_SFI_AGGREGATIONLEVEL4_IDX    135
#define GNB_CONFIG_COMMON_DCI_FORMAT2_0_NROFCANDIDATES_SFI_AGGREGATIONLEVEL8_IDX    136
#define GNB_CONFIG_COMMON_DCI_FORMAT2_0_NROFCANDIDATES_SFI_AGGREGATIONLEVEL16_IDX   137
#define GNB_CONFIG_COMMON_DCI_FORMAT2_3_MONITORINGPERIODICITY_IDX                   138
#define GNB_CONFIG_COMMON_DCI_FORMAT2_3_NROFPDCCH_CANDIDATES_IDX                    139
#define GNB_CONFIG_UE_SPECIFIC__DCI_FORMATS_IDX                                     140
#define GNB_CONFIG_RATEMATCHPATTERNLTE_CRS_CARRIERFREQDL_IDX                        141
#define GNB_CONFIG_RATEMATCHPATTERNLTE_CRS_CARRIERBANDWIDTHDL_IDX                   142
#define GNB_CONFIG_RATEMATCHPATTERNLTE_CRS_NROFCRS_PORTS_IDX                        143
#define GNB_CONFIG_RATEMATCHPATTERNLTE_CRS_V_SHIFT_IDX                              144
#define GNB_CONFIG_RATEMATCHPATTERNLTE_CRS_RADIOFRAMEALLOCATIONPERIOD_IDX           145
#define GNB_CONFIG_RATEMATCHPATTERNLTE_CRS_RADIOFRAMEALLOCATIONOFFSET_IDX           146
#define GNB_CONFIG_RATEMATCHPATTERNLTE_CRS_SUBFRAMEALLOCATION_CHOICE_IDX            147


/*------------------------------------------------------------------------------------------------------------------------------------------------------------------------------------*/
/*------------------------------------------------------------------------------------------------------------------------------------------------------------------------------------*/
/* SRB1 configuration parameters section name */
#define GNB_CONFIG_STRING_SRB1                                          "srb1_parameters"

/* SRB1 configuration parameters names   */
#define GNB_CONFIG_STRING_SRB1_TIMER_POLL_RETRANSMIT                    "timer_poll_retransmit"
#define GNB_CONFIG_STRING_SRB1_TIMER_REORDERING                         "timer_reordering"
#define GNB_CONFIG_STRING_SRB1_TIMER_STATUS_PROHIBIT                    "timer_status_prohibit"
#define GNB_CONFIG_STRING_SRB1_POLL_PDU                                 "poll_pdu"
#define GNB_CONFIG_STRING_SRB1_POLL_BYTE                                "poll_byte"
#define GNB_CONFIG_STRING_SRB1_MAX_RETX_THRESHOLD                       "max_retx_threshold"

/*-----------------------------------------------------------------------------------------------------------------------------------------------------------*/
/*                                            SRB1 configuration parameters                                                                                  */
/*   optname                                          helpstr   paramflags    XXXptr                             defXXXval         type           numelt     */
/*-----------------------------------------------------------------------------------------------------------------------------------------------------------*/
#define SRB1PARAMS_DESC {                                                                                                \
{GNB_CONFIG_STRING_SRB1_TIMER_POLL_RETRANSMIT,         NULL,   0,            iptr:&srb1_timer_poll_retransmit,   defintval:80,     TYPE_UINT,      0},       \
{GNB_CONFIG_STRING_SRB1_TIMER_REORDERING,              NULL,   0,            iptr:&srb1_timer_reordering,        defintval:35,     TYPE_UINT,      0},       \
{GNB_CONFIG_STRING_SRB1_TIMER_STATUS_PROHIBIT,         NULL,   0,            iptr:&srb1_timer_status_prohibit,   defintval:0,      TYPE_UINT,      0},       \
{GNB_CONFIG_STRING_SRB1_POLL_PDU,                      NULL,   0,            iptr:&srb1_poll_pdu,                defintval:4,      TYPE_UINT,      0},       \
{GNB_CONFIG_STRING_SRB1_POLL_BYTE,                     NULL,   0,            iptr:&srb1_poll_byte,               defintval:99999,  TYPE_UINT,      0},       \
{GNB_CONFIG_STRING_SRB1_MAX_RETX_THRESHOLD,            NULL,   0,            iptr:&srb1_max_retx_threshold,      defintval:4,      TYPE_UINT,      0}        \
}
/*-----------------------------------------------------------------------------------------------------------------------------------------------------------*/

/* MME configuration parameters section name */
#define GNB_CONFIG_STRING_MME_IP_ADDRESS                "mme_ip_address"

/* SRB1 configuration parameters names   */


#define GNB_CONFIG_STRING_MME_IPV4_ADDRESS              "ipv4"
#define GNB_CONFIG_STRING_MME_IPV6_ADDRESS              "ipv6"
#define GNB_CONFIG_STRING_MME_IP_ADDRESS_ACTIVE         "active"
#define GNB_CONFIG_STRING_MME_IP_ADDRESS_PREFERENCE     "preference"


/*-------------------------------------------------------------------------------------------------------------------------------------*/
/*                                            MME configuration parameters                                                             */
/*   optname                                          helpstr   paramflags    XXXptr       defXXXval         type           numelt     */
/*-------------------------------------------------------------------------------------------------------------------------------------*/
#define S1PARAMS_DESC {  \
{GNB_CONFIG_STRING_MME_IPV4_ADDRESS,                   NULL,      0,         uptr:NULL,   defstrval:NULL,   TYPE_STRING,   0},          \
{GNB_CONFIG_STRING_MME_IPV6_ADDRESS,                   NULL,      0,         uptr:NULL,   defstrval:NULL,   TYPE_STRING,   0},          \
{GNB_CONFIG_STRING_MME_IP_ADDRESS_ACTIVE,              NULL,      0,         uptr:NULL,   defstrval:NULL,   TYPE_STRING,   0},          \
{GNB_CONFIG_STRING_MME_IP_ADDRESS_PREFERENCE,          NULL,      0,         uptr:NULL,   defstrval:NULL,   TYPE_STRING,   0},          \
}

#define GNB_MME_IPV4_ADDRESS_IDX          0
#define GNB_MME_IPV6_ADDRESS_IDX          1
#define GNB_MME_IP_ADDRESS_ACTIVE_IDX     2
#define GNB_MME_IP_ADDRESS_PREFERENCE_IDX 3
/*---------------------------------------------------------------------------------------------------------------------------------------*/
/*---------------------------------------------------------------------------------------------------------------------------------------*/
/* SCTP configuration parameters section name */
#define GNB_CONFIG_STRING_SCTP_CONFIG                    "SCTP"

/* SCTP configuration parameters names   */
#define GNB_CONFIG_STRING_SCTP_INSTREAMS                 "SCTP_INSTREAMS"
#define GNB_CONFIG_STRING_SCTP_OUTSTREAMS                "SCTP_OUTSTREAMS"



/*-----------------------------------------------------------------------------------------------------------------------------------------------------------*/
/*                                            SRB1 configuration parameters                                                                                  */
/*   optname                                          helpstr   paramflags    XXXptr                             defXXXval         type           numelt     */
/*-----------------------------------------------------------------------------------------------------------------------------------------------------------*/
#define SCTPPARAMS_DESC {  \
{GNB_CONFIG_STRING_SCTP_INSTREAMS,                       NULL,   0,   uptr:NULL,   defintval:-1,    TYPE_UINT,   0},       \
{GNB_CONFIG_STRING_SCTP_OUTSTREAMS,                      NULL,   0,   uptr:NULL,   defintval:-1,    TYPE_UINT,   0}        \
}

#define GNB_SCTP_INSTREAMS_IDX          0
#define GNB_SCTP_OUTSTREAMS_IDX         1
/*-----------------------------------------------------------------------------------------------------------------------------------------------------------*/
/*-----------------------------------------------------------------------------------------------------------------------------------------------------------*/
/* S1 interface configuration parameters section name */
#define GNB_CONFIG_STRING_NETWORK_INTERFACES_CONFIG     "NETWORK_INTERFACES"

#define GNB_INTERFACE_NAME_FOR_S1_MME_IDX          0
#define GNB_IPV4_ADDRESS_FOR_S1_MME_IDX            1
#define GNB_INTERFACE_NAME_FOR_S1U_IDX             2
#define GNB_IPV4_ADDR_FOR_S1U_IDX                  3
#define GNB_PORT_FOR_S1U_IDX                       4

/* S1 interface configuration parameters names   */
#define GNB_CONFIG_STRING_GNB_INTERFACE_NAME_FOR_S1_MME "GNB_INTERFACE_NAME_FOR_S1_MME"
#define GNB_CONFIG_STRING_GNB_IPV4_ADDRESS_FOR_S1_MME   "GNB_IPV4_ADDRESS_FOR_S1_MME"
#define GNB_CONFIG_STRING_GNB_INTERFACE_NAME_FOR_S1U    "GNB_INTERFACE_NAME_FOR_S1U"
#define GNB_CONFIG_STRING_GNB_IPV4_ADDR_FOR_S1U         "GNB_IPV4_ADDRESS_FOR_S1U"
#define GNB_CONFIG_STRING_GNB_PORT_FOR_S1U              "GNB_PORT_FOR_S1U"

/*--------------------------------------------------------------------------------------------------------------------------------------------------*/
/*                                            S1 interface configuration parameters                                                                 */
/*   optname                                            helpstr   paramflags    XXXptr              defXXXval             type           numelt     */
/*--------------------------------------------------------------------------------------------------------------------------------------------------*/
#define NETPARAMS_DESC {  \
{GNB_CONFIG_STRING_GNB_INTERFACE_NAME_FOR_S1_MME,        NULL,      0,         strptr:NULL,         defstrval:NULL,      TYPE_STRING,      0},      \
{GNB_CONFIG_STRING_GNB_IPV4_ADDRESS_FOR_S1_MME,          NULL,      0,         strptr:NULL,         defstrval:NULL,      TYPE_STRING,      0},      \
{GNB_CONFIG_STRING_GNB_INTERFACE_NAME_FOR_S1U,           NULL,      0,         strptr:NULL,         defstrval:NULL,      TYPE_STRING,      0},      \
{GNB_CONFIG_STRING_GNB_IPV4_ADDR_FOR_S1U,                NULL,      0,         strptr:NULL,         defstrval:NULL,      TYPE_STRING,      0},      \
{GNB_CONFIG_STRING_GNB_PORT_FOR_S1U,                     NULL,      0,         uptr:NULL,           defintval:2152L,     TYPE_UINT,        0}       \
}   



/*--------------------------------------------------------------------------------------------------------------------------------------------------------------------------------*/
/*                                            GTPU  configuration parameters                                                                                                      */
/*   optname                                            helpstr   paramflags    XXXptr              defXXXval                                           type           numelt     */
/*--------------------------------------------------------------------------------------------------------------------------------------------------------------------------------*/
#define GTPUPARAMS_DESC { \
{GNB_CONFIG_STRING_GNB_INTERFACE_NAME_FOR_S1U,           NULL,    0,            strptr:&gnb_interface_name_for_S1U,      defstrval:"lo",                TYPE_STRING,   0},        \
{GNB_CONFIG_STRING_GNB_IPV4_ADDR_FOR_S1U,                NULL,    0,            strptr:&gnb_ipv4_address_for_S1U,        defstrval:"127.0.0.1",         TYPE_STRING,   0},        \
{GNB_CONFIG_STRING_GNB_PORT_FOR_S1U,                     NULL,    0,            uptr:&gnb_port_for_S1U,                  defintval:2152,                TYPE_UINT,     0}         \
}
/*-------------------------------------------------------------------------------------------------------------------------------------------------------------------------------*/
/*-------------------------------------------------------------------------------------------------------------------------------------------------------------------------------*/

/* L1 configuration section names   */
#define CONFIG_STRING_L1_LIST                              "L1s"
#define CONFIG_STRING_L1_CONFIG                            "l1_config"



/*----------------------------------------------------------------------------------------------------------------------------------------------------*/

/*----------------------------------------------------------------------------------------------------------------------------------------------------*/
#define CONFIG_STRING_NETWORK_CONTROLLER_CONFIG         "NETWORK_CONTROLLER"

#define CONFIG_STRING_FLEXRAN_ENABLED                   "FLEXRAN_ENABLED"
#define CONFIG_STRING_FLEXRAN_INTERFACE_NAME            "FLEXRAN_INTERFACE_NAME"
#define CONFIG_STRING_FLEXRAN_IPV4_ADDRESS              "FLEXRAN_IPV4_ADDRESS"
#define CONFIG_STRING_FLEXRAN_PORT                      "FLEXRAN_PORT"
#define CONFIG_STRING_FLEXRAN_CACHE                     "FLEXRAN_CACHE"
#define CONFIG_STRING_FLEXRAN_AWAIT_RECONF              "FLEXRAN_AWAIT_RECONF"

#define FLEXRAN_ENABLED                               0
#define FLEXRAN_INTERFACE_NAME_IDX                    1
#define FLEXRAN_IPV4_ADDRESS_IDX                      2
#define FLEXRAN_PORT_IDX                              3
#define FLEXRAN_CACHE_IDX                             4
#define FLEXRAN_AWAIT_RECONF_IDX                      5

#define FLEXRANPARAMS_DESC { \
{CONFIG_STRING_FLEXRAN_ENABLED,                NULL,   0,   strptr:NULL,   defstrval:"no",                    TYPE_STRING,   0},           \
{CONFIG_STRING_FLEXRAN_INTERFACE_NAME,         NULL,   0,   strptr:NULL,   defstrval:"lo",                    TYPE_STRING,   0},           \
{CONFIG_STRING_FLEXRAN_IPV4_ADDRESS,           NULL,   0,   strptr:NULL,   defstrval:"127.0.0.1",             TYPE_STRING,   0},           \
{CONFIG_STRING_FLEXRAN_PORT,                   NULL,   0,   uptr:NULL,     defintval:2210,                    TYPE_UINT,     0},           \
{CONFIG_STRING_FLEXRAN_CACHE,                  NULL,   0,   strptr:NULL,   defstrval:"/mnt/oai_agent_cache",  TYPE_STRING,   0},           \
{CONFIG_STRING_FLEXRAN_AWAIT_RECONF,           NULL,   0,   strptr:NULL,   defstrval:"no",                    TYPE_STRING,   0}            \
}

/*----------------------------------------------------------------------------------------------------------------------------------------------------*/
/*----------------------------------------------------------------------------------------------------------------------------------------------------*/
/* MACRLC configuration section names   */
#define CONFIG_STRING_MACRLC_LIST                          "MACRLCs"
#define CONFIG_STRING_MACRLC_CONFIG                        "macrlc_config"


/* MACRLC configuration parameters names   */
#define CONFIG_STRING_MACRLC_CC                            "num_cc"
#define CONFIG_STRING_MACRLC_TRANSPORT_N_PREFERENCE        "tr_n_preference"
#define CONFIG_STRING_MACRLC_LOCAL_N_IF_NAME               "local_n_if_name"
#define CONFIG_STRING_MACRLC_LOCAL_N_ADDRESS               "local_n_address"
#define CONFIG_STRING_MACRLC_REMOTE_N_ADDRESS              "remote_n_address"
#define CONFIG_STRING_MACRLC_LOCAL_N_PORTC                 "local_n_portc"
#define CONFIG_STRING_MACRLC_REMOTE_N_PORTC                "remote_n_portc"
#define CONFIG_STRING_MACRLC_LOCAL_N_PORTD                 "local_n_portd"
#define CONFIG_STRING_MACRLC_REMOTE_N_PORTD                "remote_n_portd"
#define CONFIG_STRING_MACRLC_TRANSPORT_S_PREFERENCE        "tr_s_preference"
#define CONFIG_STRING_MACRLC_LOCAL_S_IF_NAME               "local_s_if_name"
#define CONFIG_STRING_MACRLC_LOCAL_S_ADDRESS               "local_s_address"
#define CONFIG_STRING_MACRLC_REMOTE_S_ADDRESS              "remote_s_address"
#define CONFIG_STRING_MACRLC_LOCAL_S_PORTC                 "local_s_portc"
#define CONFIG_STRING_MACRLC_REMOTE_S_PORTC                "remote_s_portc"
#define CONFIG_STRING_MACRLC_LOCAL_S_PORTD                 "local_s_portd"
#define CONFIG_STRING_MACRLC_REMOTE_S_PORTD                "remote_s_portd"
#define CONFIG_STRING_MACRLC_PHY_TEST_MODE                 "phy_test_mode"


#define MACRLC_CC_IDX                                          0
#define MACRLC_TRANSPORT_N_PREFERENCE_IDX                      1
#define MACRLC_LOCAL_N_IF_NAME_IDX                             2
#define MACRLC_LOCAL_N_ADDRESS_IDX                             3
#define MACRLC_REMOTE_N_ADDRESS_IDX                            4
#define MACRLC_LOCAL_N_PORTC_IDX                               5
#define MACRLC_REMOTE_N_PORTC_IDX                              6
#define MACRLC_LOCAL_N_PORTD_IDX                               7
#define MACRLC_REMOTE_N_PORTD_IDX                              8
#define MACRLC_TRANSPORT_S_PREFERENCE_IDX                      9
#define MACRLC_LOCAL_S_IF_NAME_IDX                             10
#define MACRLC_LOCAL_S_ADDRESS_IDX                             11
#define MACRLC_REMOTE_S_ADDRESS_IDX                            12
#define MACRLC_LOCAL_S_PORTC_IDX                               13
#define MACRLC_REMOTE_S_PORTC_IDX                              14
#define MACRLC_LOCAL_S_PORTD_IDX                               15
<<<<<<< HEAD
#define MACRLC_REMOTE_S_PORTD_IDX                              16
=======
#define MACRLC_REMOTE_S_PORTD_IDX                              16
#define MACRLC_SCHED_MODE_IDX                                  17
#define MACRLC_PHY_TEST_IDX                                    18
>>>>>>> a9cf09ec
<|MERGE_RESOLUTION|>--- conflicted
+++ resolved
@@ -1044,10 +1044,6 @@
 #define MACRLC_LOCAL_S_PORTC_IDX                               13
 #define MACRLC_REMOTE_S_PORTC_IDX                              14
 #define MACRLC_LOCAL_S_PORTD_IDX                               15
-<<<<<<< HEAD
-#define MACRLC_REMOTE_S_PORTD_IDX                              16
-=======
 #define MACRLC_REMOTE_S_PORTD_IDX                              16
 #define MACRLC_SCHED_MODE_IDX                                  17
-#define MACRLC_PHY_TEST_IDX                                    18
->>>>>>> a9cf09ec
+#define MACRLC_PHY_TEST_IDX                                    18