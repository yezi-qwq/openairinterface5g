--- conflicted
+++ resolved
@@ -124,15 +124,11 @@
 #define GNB_CONFIG_STRING_NRCELLID                      "nr_cellid"
 #define GNB_CONFIG_STRING_MINRXTXTIME                   "min_rxtxtime"
 #define GNB_CONFIG_STRING_ULPRBBLACKLIST                "ul_prbblacklist"
-<<<<<<< HEAD
 #define GNB_CONFIG_STRING_UMONDEFAULTDRB                "um_on_default_drb"
-=======
 #define GNB_CONFIG_STRING_FORCE256QAMOFF                "force_256qam_off"
 #define GNB_CONFIG_STRING_ENABLE_SDAP                   "enable_sdap"
 #define GNB_CONFIG_HLP_STRING_ENABLE_SDAP               "enable the SDAP layer\n"
-
 #define GNB_CONFIG_HLP_FORCE256QAMOFF                   "suppress activation of 256 QAM despite UE support"
->>>>>>> 9547cb4f
 
 /*-----------------------------------------------------------------------------------------------------------------------------------------*/
 /*                                            cell configuration parameters                                                                */
@@ -163,14 +159,10 @@
 {GNB_CONFIG_STRING_DOSRS,                        NULL,   0,            iptr:NULL,   defintval:0,                 TYPE_INT,       0},  \
 {GNB_CONFIG_STRING_NRCELLID,                     NULL,   0,            u64ptr:NULL, defint64val:1,               TYPE_UINT64,    0},  \
 {GNB_CONFIG_STRING_MINRXTXTIME,                  NULL,   0,            iptr:NULL,   defintval:2,                 TYPE_INT,       0},  \
-<<<<<<< HEAD
-{GNB_CONFIG_STRING_ULPRBBLACKLIST,               NULL,   0,            strptr:NULL, defstrval:"",                TYPE_STRING,    0},   \
-{GNB_CONFIG_STRING_UMONDEFAULTDRB,               NULL,   0,            uptr:NULL,   defuintval:0,                 TYPE_UINT,   0}   \
-=======
 {GNB_CONFIG_STRING_ULPRBBLACKLIST,               NULL,   0,            strptr:NULL, defstrval:"",                TYPE_STRING,    0},  \
+{GNB_CONFIG_STRING_UMONDEFAULTDRB,               NULL,   0,            uptr:NULL,   defuintval:0,                 TYPE_UINT,   0},   \
 {GNB_CONFIG_STRING_FORCE256QAMOFF, GNB_CONFIG_HLP_FORCE256QAMOFF, PARAMFLAG_BOOL, iptr:NULL, defintval:0,        TYPE_INT,       0},  \
-{GNB_CONFIG_STRING_ENABLE_SDAP, GNB_CONFIG_HLP_STRING_ENABLE_SDAP, PARAMFLAG_BOOL, iptr:NULL, defintval:0,       TYPE_INT,       0},  \
->>>>>>> 9547cb4f
+{GNB_CONFIG_STRING_ENABLE_SDAP, GNB_CONFIG_HLP_STRING_ENABLE_SDAP, PARAMFLAG_BOOL, iptr:NULL, defintval:0,       TYPE_INT,       0}  \
 }
 
 #define GNB_GNB_ID_IDX                  0
@@ -188,17 +180,6 @@
 #define GNB_LOCAL_S_PORTD_IDX           12
 #define GNB_REMOTE_S_PORTD_IDX          13
 #define GNB_SSB_SUBCARRIEROFFSET_IDX    14
-<<<<<<< HEAD
-#define GNB_PDSCH_ANTENNAPORTS_IDX      15
-#define GNB_PUSCH_ANTENNAPORTS_IDX      16
-#define GNB_SIB1_TDA_IDX                17
-#define GNB_DO_CSIRS_IDX                18
-#define GNB_DO_SRS_IDX                  19
-#define GNB_NRCELLID_IDX                20
-#define GNB_MINRXTXTIME_IDX             21
-#define GNB_ULPRBBLACKLIST_IDX          22
-#define GNB_UMONDEFAULTDRB_IDX          23
-=======
 #define GNB_PDSCH_ANTENNAPORTS_N1_IDX   15
 #define GNB_PDSCH_ANTENNAPORTS_N2_IDX   16
 #define GNB_PDSCH_ANTENNAPORTS_XP_IDX   17
@@ -209,9 +190,9 @@
 #define GNB_NRCELLID_IDX                22
 #define GNB_MINRXTXTIME_IDX             23
 #define GNB_ULPRBBLACKLIST_IDX          24
-#define GNB_FORCE256QAMOFF_IDX          25
-#define GNB_ENABLE_SDAP_IDX             26
->>>>>>> 9547cb4f
+#define GNB_UMONDEFAULTDRB_IDX          25
+#define GNB_FORCE256QAMOFF_IDX          26
+#define GNB_ENABLE_SDAP_IDX             27
 
 #define TRACKING_AREA_CODE_OKRANGE {0x0001,0xFFFD}
 #define GNBPARAMS_CHECK {                                         \
