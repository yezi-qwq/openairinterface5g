/*
 * Licensed to the OpenAirInterface (OAI) Software Alliance under one or more
 * contributor license agreements.  See the NOTICE file distributed with
 * this work for additional information regarding copyright ownership.
 * The OpenAirInterface Software Alliance licenses this file to You under
 * the OAI Public License, Version 1.1  (the "License"); you may not use this file
 * except in compliance with the License.
 * You may obtain a copy of the License at
 *
 *      http://www.openairinterface.org/?page_id=698
 *
 * Unless required by applicable law or agreed to in writing, software
 * distributed under the License is distributed on an "AS IS" BASIS,
 * WITHOUT WARRANTIES OR CONDITIONS OF ANY KIND, either express or implied.
 * See the License for the specific language governing permissions and
 * limitations under the License.
 *-------------------------------------------------------------------------------
 * For more information about the OpenAirInterface (OAI) Software Alliance:
 *      contact@openairinterface.org
 */

/*! \file openair2/GNB_APP/gnb_paramdef.f
 * \brief definition of configuration parameters for all gNodeB modules 
 * \author Francois TABURET, WEI-TAI CHEN
 * \date 2018
 * \version 0.1
 * \company NOKIA BellLabs France, NTUST
 * \email: francois.taburet@nokia-bell-labs.com, kroempa@gmail.com
 * \note
 * \warning
 */

#ifndef __GNB_APP_GNB_PARAMDEF__H__
#define __GNB_APP_GNB_PARAMDEF__H__

#include "common/config/config_paramdesc.h"
#include "RRC_nr_paramsvalues.h"


#define GNB_CONFIG_STRING_CC_NODE_FUNCTION        "node_function"
#define GNB_CONFIG_STRING_CC_NODE_TIMING          "node_timing"   
#define GNB_CONFIG_STRING_CC_NODE_SYNCH_REF       "node_synch_ref"   


// OTG config per GNB-UE DL
#define GNB_CONF_STRING_OTG_CONFIG                "otg_config"
#define GNB_CONF_STRING_OTG_UE_ID                 "ue_id"
#define GNB_CONF_STRING_OTG_APP_TYPE              "app_type"
#define GNB_CONF_STRING_OTG_BG_TRAFFIC            "bg_traffic"

extern int asn_debug;
extern int asn1_xer_print;

#ifdef LIBCONFIG_LONG
#define libconfig_int long
#else
#define libconfig_int int
#endif

typedef enum {
	NRRU     = 0,
	NRL1     = 1,
	NRL2     = 2,
	NRL3     = 3,
	NRS1     = 4,
	NRlastel = 5
} NRRC_config_functions_t;

#define CONFIG_STRING_ACTIVE_RUS                  "Active_RUs"
/*------------------------------------------------------------------------------------------------------------------------------------------*/

/*    RUs  configuration for gNB is the same for eNB */
/*    Check file enb_paramdef.h */

/*---------------------------------------------------------------------------------------------------------------------------------------*/
/*---------------------------------------------------------------------------------------------------------------------------------------*/
/* value definitions for ASN1 verbosity parameter */
#define GNB_CONFIG_STRING_ASN1_VERBOSITY_NONE              "none"
#define GNB_CONFIG_STRING_ASN1_VERBOSITY_ANNOYING          "annoying"
#define GNB_CONFIG_STRING_ASN1_VERBOSITY_INFO              "info"

/* global parameters, not under a specific section   */
#define GNB_CONFIG_STRING_ASN1_VERBOSITY                   "Asn1_verbosity"
#define GNB_CONFIG_STRING_ACTIVE_GNBS                      "Active_gNBs"
/*--------------------------------------------------------------------------------------------------------------------------------------------------------------*/
/*                                            global configuration parameters                                                                                   */
/*   optname                                   helpstr   paramflags    XXXptr        defXXXval                                        type           numelt     */
/*--------------------------------------------------------------------------------------------------------------------------------------------------------------*/
#define GNBSPARAMS_DESC {                                                                                             \
{GNB_CONFIG_STRING_ASN1_VERBOSITY,             NULL,     0,        uptr:NULL,   defstrval:GNB_CONFIG_STRING_ASN1_VERBOSITY_NONE,   TYPE_STRING,      0},   \
{GNB_CONFIG_STRING_ACTIVE_GNBS,                NULL,     0,        uptr:NULL,   defstrval:NULL, 				   TYPE_STRINGLIST,  0}    \
}

#define GNB_ASN1_VERBOSITY_IDX                     0
#define GNB_ACTIVE_GNBS_IDX                        1

/*------------------------------------------------------------------------------------------------------------------------------------------*/
/*------------------------------------------------------------------------------------------------------------------------------------------*/


/* cell configuration parameters names */
#define GNB_CONFIG_STRING_GNB_ID                        "gNB_ID"
#define GNB_CONFIG_STRING_CELL_TYPE                     "cell_type"
#define GNB_CONFIG_STRING_GNB_NAME                      "gNB_name"
#define GNB_CONFIG_STRING_TRACKING_AREA_CODE            "tracking_area_code"
#define GNB_CONFIG_STRING_MOBILE_COUNTRY_CODE_OLD       "mobile_country_code"
#define GNB_CONFIG_STRING_MOBILE_NETWORK_CODE_OLD       "mobile_network_code"
#define GNB_CONFIG_STRING_TRANSPORT_S_PREFERENCE        "tr_s_preference"
#define GNB_CONFIG_STRING_LOCAL_S_IF_NAME               "local_s_if_name"
#define GNB_CONFIG_STRING_LOCAL_S_ADDRESS               "local_s_address"
#define GNB_CONFIG_STRING_REMOTE_S_ADDRESS              "remote_s_address"
#define GNB_CONFIG_STRING_LOCAL_S_PORTC                 "local_s_portc"
#define GNB_CONFIG_STRING_REMOTE_S_PORTC                "remote_s_portc"
#define GNB_CONFIG_STRING_LOCAL_S_PORTD                 "local_s_portd"
#define GNB_CONFIG_STRING_REMOTE_S_PORTD                "remote_s_portd"
#define GNB_CONFIG_STRING_SSBSUBCARRIEROFFSET           "ssb_SubcarrierOffset"
#define GNB_CONFIG_STRING_PDSCHANTENNAPORTS_N1          "pdsch_AntennaPorts_N1"
#define GNB_CONFIG_STRING_PDSCHANTENNAPORTS_N2          "pdsch_AntennaPorts_N2"
#define GNB_CONFIG_STRING_PDSCHANTENNAPORTS_XP          "pdsch_AntennaPorts_XP"
#define GNB_CONFIG_STRING_PUSCHANTENNAPORTS             "pusch_AntennaPorts"
#define GNB_CONFIG_STRING_SIB1TDA                       "sib1_tda"
#define GNB_CONFIG_STRING_DOCSIRS                       "do_CSIRS"
#define GNB_CONFIG_STRING_DOSRS                         "do_SRS"
#define GNB_CONFIG_STRING_NRCELLID                      "nr_cellid"
#define GNB_CONFIG_STRING_MINRXTXTIME                   "min_rxtxtime"
#define GNB_CONFIG_STRING_ULPRBBLACKLIST                "ul_prbblacklist"
#define GNB_CONFIG_STRING_UMONDEFAULTDRB                "um_on_default_drb"
#define GNB_CONFIG_STRING_FORCE256QAMOFF                "force_256qam_off"
#define GNB_CONFIG_STRING_ENABLE_SDAP                   "enable_sdap"
#define GNB_CONFIG_HLP_STRING_ENABLE_SDAP               "enable the SDAP layer\n"
#define GNB_CONFIG_HLP_FORCE256QAMOFF                   "suppress activation of 256 QAM despite UE support"

/*-----------------------------------------------------------------------------------------------------------------------------------------*/
/*                                            cell configuration parameters                                                                */
/*   optname                                   helpstr   paramflags    XXXptr        defXXXval                   type           numelt     */
/*-----------------------------------------------------------------------------------------------------------------------------------------*/
#define GNBPARAMS_DESC {\
{GNB_CONFIG_STRING_GNB_ID,                       NULL,   0,            uptr:NULL,   defintval:0,                 TYPE_UINT,      0},  \
{GNB_CONFIG_STRING_CELL_TYPE,                    NULL,   0,            strptr:NULL, defstrval:"CELL_MACRO_GNB",  TYPE_STRING,    0},  \
{GNB_CONFIG_STRING_GNB_NAME,                     NULL,   0,            strptr:NULL, defstrval:"OAIgNodeB",       TYPE_STRING,    0},  \
{GNB_CONFIG_STRING_TRACKING_AREA_CODE,           NULL,   0,            uptr:NULL,   defuintval:0,                TYPE_UINT,      0},  \
{GNB_CONFIG_STRING_MOBILE_COUNTRY_CODE_OLD,      NULL,   0,            strptr:NULL, defstrval:NULL,              TYPE_STRING,    0},  \
{GNB_CONFIG_STRING_MOBILE_NETWORK_CODE_OLD,      NULL,   0,            strptr:NULL, defstrval:NULL,              TYPE_STRING,    0},  \
{GNB_CONFIG_STRING_TRANSPORT_S_PREFERENCE,       NULL,   0,            strptr:NULL, defstrval:"local_mac",       TYPE_STRING,    0},  \
{GNB_CONFIG_STRING_LOCAL_S_IF_NAME,              NULL,   0,            strptr:NULL, defstrval:"lo",              TYPE_STRING,    0},  \
{GNB_CONFIG_STRING_LOCAL_S_ADDRESS,              NULL,   0,            strptr:NULL, defstrval:"127.0.0.1",       TYPE_STRING,    0},  \
{GNB_CONFIG_STRING_REMOTE_S_ADDRESS,             NULL,   0,            strptr:NULL, defstrval:"127.0.0.2",       TYPE_STRING,    0},  \
{GNB_CONFIG_STRING_LOCAL_S_PORTC,                NULL,   0,            uptr:NULL,   defuintval:50000,            TYPE_UINT,      0},  \
{GNB_CONFIG_STRING_REMOTE_S_PORTC,               NULL,   0,            uptr:NULL,   defuintval:50000,            TYPE_UINT,      0},  \
{GNB_CONFIG_STRING_LOCAL_S_PORTD,                NULL,   0,            uptr:NULL,   defuintval:50001,            TYPE_UINT,      0},  \
{GNB_CONFIG_STRING_REMOTE_S_PORTD,               NULL,   0,            uptr:NULL,   defuintval:50001,            TYPE_UINT,      0},  \
{GNB_CONFIG_STRING_SSBSUBCARRIEROFFSET,          NULL,   0,            iptr:NULL,   defintval:31,                TYPE_INT,       0},  \
{GNB_CONFIG_STRING_PDSCHANTENNAPORTS_N1, "horiz. log. antenna ports", 0, iptr:NULL, defintval:1,                 TYPE_INT,       0},  \
{GNB_CONFIG_STRING_PDSCHANTENNAPORTS_N2, "vert. log. antenna ports", 0, iptr:NULL,  defintval:1,                 TYPE_INT,       0},  \
{GNB_CONFIG_STRING_PDSCHANTENNAPORTS_XP, "XP log. antenna ports",   0, iptr:NULL,   defintval:1,                 TYPE_INT,       0},  \
{GNB_CONFIG_STRING_PUSCHANTENNAPORTS,            NULL,   0,            iptr:NULL,   defintval:1,                 TYPE_INT,       0},  \
{GNB_CONFIG_STRING_SIB1TDA,                      NULL,   0,            iptr:NULL,   defintval:1,                 TYPE_INT,       0},  \
{GNB_CONFIG_STRING_DOCSIRS,                      NULL,   0,            iptr:NULL,   defintval:0,                 TYPE_INT,       0},  \
{GNB_CONFIG_STRING_DOSRS,                        NULL,   0,            iptr:NULL,   defintval:0,                 TYPE_INT,       0},  \
{GNB_CONFIG_STRING_NRCELLID,                     NULL,   0,            u64ptr:NULL, defint64val:1,               TYPE_UINT64,    0},  \
{GNB_CONFIG_STRING_MINRXTXTIME,                  NULL,   0,            iptr:NULL,   defintval:2,                 TYPE_INT,       0},  \
<<<<<<< HEAD
{GNB_CONFIG_STRING_ULPRBBLACKLIST,               NULL,   0,            strptr:NULL, defstrval:"",                TYPE_STRING,    0},   \
{GNB_CONFIG_STRING_UMONDEFAULTDRB,               NULL,   0,            uptr:NULL,   defuintval:0,                 TYPE_UINT,   0}   \
=======
{GNB_CONFIG_STRING_ULPRBBLACKLIST,               NULL,   0,            strptr:NULL, defstrval:"",                TYPE_STRING,    0},  \
{GNB_CONFIG_STRING_UMONDEFAULTDRB,               NULL,   0,            uptr:NULL,   defuintval:0,                 TYPE_UINT,   0},   \
>>>>>>> 3ec401f2
{GNB_CONFIG_STRING_FORCE256QAMOFF, GNB_CONFIG_HLP_FORCE256QAMOFF, PARAMFLAG_BOOL, iptr:NULL, defintval:0,        TYPE_INT,       0},  \
{GNB_CONFIG_STRING_ENABLE_SDAP, GNB_CONFIG_HLP_STRING_ENABLE_SDAP, PARAMFLAG_BOOL, iptr:NULL, defintval:0,       TYPE_INT,       0}  \
}

#define GNB_GNB_ID_IDX                  0
#define GNB_CELL_TYPE_IDX               1
#define GNB_GNB_NAME_IDX                2
#define GNB_TRACKING_AREA_CODE_IDX      3
#define GNB_MOBILE_COUNTRY_CODE_IDX_OLD 4
#define GNB_MOBILE_NETWORK_CODE_IDX_OLD 5
#define GNB_TRANSPORT_S_PREFERENCE_IDX  6
#define GNB_LOCAL_S_IF_NAME_IDX         7
#define GNB_LOCAL_S_ADDRESS_IDX         8
#define GNB_REMOTE_S_ADDRESS_IDX        9
#define GNB_LOCAL_S_PORTC_IDX           10
#define GNB_REMOTE_S_PORTC_IDX          11
#define GNB_LOCAL_S_PORTD_IDX           12
#define GNB_REMOTE_S_PORTD_IDX          13
#define GNB_SSB_SUBCARRIEROFFSET_IDX    14
#define GNB_PDSCH_ANTENNAPORTS_N1_IDX   15
#define GNB_PDSCH_ANTENNAPORTS_N2_IDX   16
#define GNB_PDSCH_ANTENNAPORTS_XP_IDX   17
#define GNB_PUSCH_ANTENNAPORTS_IDX      18
#define GNB_SIB1_TDA_IDX                19
#define GNB_DO_CSIRS_IDX                20
#define GNB_DO_SRS_IDX                  21
#define GNB_NRCELLID_IDX                22
#define GNB_MINRXTXTIME_IDX             23
#define GNB_ULPRBBLACKLIST_IDX          24
<<<<<<< HEAD
#define GNB_UMONDEFAULTDRB_IDX          23
#define GNB_FORCE256QAMOFF_IDX          25
#define GNB_ENABLE_SDAP_IDX             26
=======
#define GNB_UMONDEFAULTDRB_IDX          25
#define GNB_FORCE256QAMOFF_IDX          26
#define GNB_ENABLE_SDAP_IDX             27
>>>>>>> 3ec401f2

#define TRACKING_AREA_CODE_OKRANGE {0x0001,0xFFFD}
#define GNBPARAMS_CHECK {                                         \
  { .s5 = { NULL } },                                             \
  { .s5 = { NULL } },                                             \
  { .s5 = { NULL } },                                             \
  { .s2 = { config_check_intrange, TRACKING_AREA_CODE_OKRANGE } },\
  { .s5 = { NULL } },                                             \
  { .s5 = { NULL } },                                             \
  { .s5 = { NULL } },                                             \
  { .s5 = { NULL } },                                             \
  { .s5 = { NULL } },                                             \
  { .s5 = { NULL } },                                             \
  { .s5 = { NULL } },                                             \
  { .s5 = { NULL } },                                             \
  { .s5 = { NULL } },                                             \
  { .s5 = { NULL } },                                             \
}

/*-------------------------------------------------------------------------------------------------------------------------------------------------*/
/*-------------------------------------------------------------------------------------------------------------------------------------------------*/		  

/* PLMN ID configuration */

#define GNB_CONFIG_STRING_PLMN_LIST                     "plmn_list"

#define GNB_CONFIG_STRING_MOBILE_COUNTRY_CODE           "mcc"
#define GNB_CONFIG_STRING_MOBILE_NETWORK_CODE           "mnc"
#define GNB_CONFIG_STRING_MNC_DIGIT_LENGTH              "mnc_length"

#define GNB_MOBILE_COUNTRY_CODE_IDX     0
#define GNB_MOBILE_NETWORK_CODE_IDX     1
#define GNB_MNC_DIGIT_LENGTH            2

#define GNBPLMNPARAMS_DESC {                                                                  \
/*   optname                              helpstr               paramflags XXXptr     def val          type    numelt */ \
  {GNB_CONFIG_STRING_MOBILE_COUNTRY_CODE, "mobile country code",        0, uptr:NULL, defuintval:1000, TYPE_UINT, 0},    \
  {GNB_CONFIG_STRING_MOBILE_NETWORK_CODE, "mobile network code",        0, uptr:NULL, defuintval:1000, TYPE_UINT, 0},    \
  {GNB_CONFIG_STRING_MNC_DIGIT_LENGTH,    "length of the MNC (2 or 3)", 0, uptr:NULL, defuintval:0,    TYPE_UINT, 0},    \
}

#define MCC_MNC_OKRANGES           {0,999}
#define MNC_DIGIT_LENGTH_OKVALUES  {2,3}

#define PLMNPARAMS_CHECK {                                           \
  { .s2 = { config_check_intrange, MCC_MNC_OKRANGES } },             \
  { .s2 = { config_check_intrange, MCC_MNC_OKRANGES } },             \
  { .s1 = { config_check_intval,   MNC_DIGIT_LENGTH_OKVALUES, 2 } }, \
}


/* SNSSAI ID configuration */

#define GNB_CONFIG_STRING_SNSSAI_LIST                   "snssaiList"

#define GNB_CONFIG_STRING_SLICE_SERIVE_TYPE             "sst"
#define GNB_CONFIG_STRING_SLICE_DIFFERENTIATOR          "sd"

#define GNB_SLICE_SERIVE_TYPE_IDX        0
#define GNB_SLICE_DIFFERENTIATOR_IDX     1

#define GNBSNSSAIPARAMS_DESC {                                                                  \
/*   optname                               helpstr                 paramflags XXXptr     def val          type    numelt */ \
  {GNB_CONFIG_STRING_SLICE_SERIVE_TYPE,    "slice serive type",            0, uptr:NULL, defuintval:1,    TYPE_UINT, 0},    \
  {GNB_CONFIG_STRING_SLICE_DIFFERENTIATOR, "slice differentiator",         0, uptr:NULL, defuintval:0,    TYPE_UINT, 0},    \
}

#define SLICE_SERIVE_TYPE_OKRANGES           {1,2,3,4}

#define SNSSAIPARAMS_CHECK {                                           \
  { .s1 = { config_check_intval, SLICE_SERIVE_TYPE_OKRANGES, 4 } },             \
  { .s5 = { NULL } },             \
}

/* AMF configuration parameters section name */
#define GNB_CONFIG_STRING_AMF_IP_ADDRESS                "amf_ip_address"

/* SRB1 configuration parameters names   */


#define GNB_CONFIG_STRING_AMF_IPV4_ADDRESS              "ipv4"
#define GNB_CONFIG_STRING_AMF_IPV6_ADDRESS              "ipv6"
#define GNB_CONFIG_STRING_AMF_IP_ADDRESS_ACTIVE         "active"
#define GNB_CONFIG_STRING_AMF_IP_ADDRESS_PREFERENCE     "preference"
#define GNB_CONFIG_STRING_AMF_BROADCAST_PLMN_INDEX      "broadcast_plmn_index"


/*-------------------------------------------------------------------------------------------------------------------------------------*/
/*                                            MME configuration parameters                                                             */
/*   optname                                          helpstr   paramflags    XXXptr       defXXXval         type           numelt     */
/*-------------------------------------------------------------------------------------------------------------------------------------*/
#define GNBNGPARAMS_DESC {  \
{GNB_CONFIG_STRING_AMF_IPV4_ADDRESS,                   NULL,      0,         uptr:NULL,   defstrval:NULL,   TYPE_STRING,   0},          \
{GNB_CONFIG_STRING_AMF_IPV6_ADDRESS,                   NULL,      0,         uptr:NULL,   defstrval:NULL,   TYPE_STRING,   0},          \
{GNB_CONFIG_STRING_AMF_IP_ADDRESS_ACTIVE,              NULL,      0,         uptr:NULL,   defstrval:NULL,   TYPE_STRING,   0},          \
{GNB_CONFIG_STRING_AMF_IP_ADDRESS_PREFERENCE,          NULL,      0,         uptr:NULL,   defstrval:NULL,   TYPE_STRING,   0},          \
}

#define GNB_AMF_IPV4_ADDRESS_IDX          0
#define GNB_AMF_IPV6_ADDRESS_IDX          1
#define GNB_AMF_IP_ADDRESS_ACTIVE_IDX     2
#define GNB_AMF_IP_ADDRESS_PREFERENCE_IDX 3
#define GNB_AMF_BROADCAST_PLMN_INDEX      4
/*---------------------------------------------------------------------------------------------------------------------------------------*/
/*---------------------------------------------------------------------------------------------------------------------------------------*/
/* SCTP configuration parameters section name */
#define GNB_CONFIG_STRING_SCTP_CONFIG                    "SCTP"

/* SCTP configuration parameters names   */
#define GNB_CONFIG_STRING_SCTP_INSTREAMS                 "SCTP_INSTREAMS"
#define GNB_CONFIG_STRING_SCTP_OUTSTREAMS                "SCTP_OUTSTREAMS"



/*-----------------------------------------------------------------------------------------------------------------------------------------------------------*/
/*                                            SRB1 configuration parameters                                                                                  */
/*   optname                                          helpstr   paramflags    XXXptr                             defXXXval         type           numelt     */
/*-----------------------------------------------------------------------------------------------------------------------------------------------------------*/
#define GNBSCTPPARAMS_DESC {  \
{GNB_CONFIG_STRING_SCTP_INSTREAMS,                       NULL,   0,   uptr:NULL,   defintval:-1,    TYPE_UINT,   0},       \
{GNB_CONFIG_STRING_SCTP_OUTSTREAMS,                      NULL,   0,   uptr:NULL,   defintval:-1,    TYPE_UINT,   0}        \
}

#define GNB_SCTP_INSTREAMS_IDX          0
#define GNB_SCTP_OUTSTREAMS_IDX         1
/*-----------------------------------------------------------------------------------------------------------------------------------------------------------*/
/*-----------------------------------------------------------------------------------------------------------------------------------------------------------*/
/* S1 interface configuration parameters section name */
#define GNB_CONFIG_STRING_NETWORK_INTERFACES_CONFIG     "NETWORK_INTERFACES"

#define GNB_INTERFACE_NAME_FOR_NG_AMF_IDX          0
#define GNB_IPV4_ADDRESS_FOR_NG_AMF_IDX            1
#define GNB_INTERFACE_NAME_FOR_NGU_IDX             2
#define GNB_IPV4_ADDR_FOR_NGU_IDX                  3
#define GNB_PORT_FOR_NGU_IDX                       4
#define GNB_IPV4_ADDR_FOR_X2C_IDX      			   5
#define GNB_PORT_FOR_X2C_IDX         			   6

/* S1 interface configuration parameters names   */
#define GNB_CONFIG_STRING_GNB_INTERFACE_NAME_FOR_S1_MME "GNB_INTERFACE_NAME_FOR_S1_MME"
#define GNB_CONFIG_STRING_GNB_IPV4_ADDRESS_FOR_S1_MME   "GNB_IPV4_ADDRESS_FOR_S1_MME"
#define GNB_CONFIG_STRING_GNB_INTERFACE_NAME_FOR_S1U    "GNB_INTERFACE_NAME_FOR_S1U"
#define GNB_CONFIG_STRING_GNB_IPV4_ADDRESS_FOR_S1U      "GNB_IPV4_ADDRESS_FOR_S1U"
#define GNB_CONFIG_STRING_GNB_PORT_FOR_S1U              "GNB_PORT_FOR_S1U"

#define GNB_CONFIG_STRING_GNB_INTERFACE_NAME_FOR_NG_AMF "GNB_INTERFACE_NAME_FOR_NG_AMF"
#define GNB_CONFIG_STRING_GNB_IPV4_ADDRESS_FOR_NG_AMF   "GNB_IPV4_ADDRESS_FOR_NG_AMF"
#define GNB_CONFIG_STRING_GNB_INTERFACE_NAME_FOR_NGU    "GNB_INTERFACE_NAME_FOR_NGU"
#define GNB_CONFIG_STRING_GNB_IPV4_ADDR_FOR_NGU         "GNB_IPV4_ADDRESS_FOR_NGU"
#define GNB_CONFIG_STRING_GNB_PORT_FOR_NGU              "GNB_PORT_FOR_NGU"

/* X2 interface configuration parameters names */
#define GNB_CONFIG_STRING_ENB_IPV4_ADDR_FOR_X2C	        "GNB_IPV4_ADDRESS_FOR_X2C"
#define GNB_CONFIG_STRING_ENB_PORT_FOR_X2C				"GNB_PORT_FOR_X2C"

/*--------------------------------------------------------------------------------------------------------------------------------------------------*/
/*                                            S1 interface configuration parameters                                                                 */
/*   optname                                            helpstr   paramflags    XXXptr              defXXXval             type           numelt     */
/*--------------------------------------------------------------------------------------------------------------------------------------------------*/
#define GNBNETPARAMS_DESC {  \
    {GNB_CONFIG_STRING_GNB_INTERFACE_NAME_FOR_NG_AMF,        NULL,      0,         strptr:NULL,         defstrval:NULL,       TYPE_STRING,      0}, \
      {GNB_CONFIG_STRING_GNB_IPV4_ADDRESS_FOR_NG_AMF,          NULL,      0,         strptr:NULL,         defstrval:NULL,      TYPE_STRING,      0}, \
      {GNB_CONFIG_STRING_GNB_INTERFACE_NAME_FOR_NGU,           NULL,      0,         strptr:NULL,         defstrval:NULL,      TYPE_STRING,      0}, \
      {GNB_CONFIG_STRING_GNB_IPV4_ADDR_FOR_NGU,                NULL,      0,         strptr:&gnb_ipv4_address_for_NGU, defstrval:"127.0.0.1",TYPE_STRING,   0},	\
      {GNB_CONFIG_STRING_GNB_PORT_FOR_NGU,                     NULL,      0,         uptr:&gnb_port_for_NGU,           defintval:2152L,      TYPE_UINT,     0},	\
      {GNB_CONFIG_STRING_ENB_IPV4_ADDR_FOR_X2C,                NULL,      0,         strptr:NULL,                      defstrval:NULL,       TYPE_STRING,   0},	\
      {GNB_CONFIG_STRING_ENB_PORT_FOR_X2C,                     NULL,      0,         uptr:NULL,                        defintval:0L,         TYPE_UINT,     0}, \
      {GNB_CONFIG_STRING_GNB_INTERFACE_NAME_FOR_S1U,           NULL,    0,           strptr:NULL,                      defstrval:NULL,       TYPE_STRING,   0},	\
      {GNB_CONFIG_STRING_GNB_IPV4_ADDRESS_FOR_S1U,             NULL,    0,           strptr:&gnb_ipv4_address_for_S1U, defstrval:"127.0.0.1",TYPE_STRING,   0}, \
      {GNB_CONFIG_STRING_GNB_PORT_FOR_S1U,                     NULL,    0,           uptr:&gnb_port_for_S1U,           defintval:2152L,       TYPE_UINT,     0}	\
  }
/*-------------------------------------------------------------------------------------------------------------------------------------------------------------------------------*/
/*-------------------------------------------------------------------------------------------------------------------------------------------------------------------------------*/

/* L1 configuration section names   */
#define CONFIG_STRING_L1_LIST                              "L1s"
#define CONFIG_STRING_L1_CONFIG                            "l1_config"



/*----------------------------------------------------------------------------------------------------------------------------------------------------*/

/*----------------------------------------------------------------------------------------------------------------------------------------------------*/
#define CONFIG_STRING_NETWORK_CONTROLLER_CONFIG         "NETWORK_CONTROLLER"

#define CONFIG_STRING_FLEXRAN_ENABLED                   "FLEXRAN_ENABLED"
#define CONFIG_STRING_FLEXRAN_INTERFACE_NAME            "FLEXRAN_INTERFACE_NAME"
#define CONFIG_STRING_FLEXRAN_IPV4_ADDRESS              "FLEXRAN_IPV4_ADDRESS"
#define CONFIG_STRING_FLEXRAN_PORT                      "FLEXRAN_PORT"
#define CONFIG_STRING_FLEXRAN_CACHE                     "FLEXRAN_CACHE"
#define CONFIG_STRING_FLEXRAN_AWAIT_RECONF              "FLEXRAN_AWAIT_RECONF"

#define FLEXRAN_ENABLED                               0
#define FLEXRAN_INTERFACE_NAME_IDX                    1
#define FLEXRAN_IPV4_ADDRESS_IDX                      2
#define FLEXRAN_PORT_IDX                              3
#define FLEXRAN_CACHE_IDX                             4
#define FLEXRAN_AWAIT_RECONF_IDX                      5

#define FLEXRANPARAMS_DESC { \
{CONFIG_STRING_FLEXRAN_ENABLED,                NULL,   0,   strptr:NULL,   defstrval:"no",                    TYPE_STRING,   0},           \
{CONFIG_STRING_FLEXRAN_INTERFACE_NAME,         NULL,   0,   strptr:NULL,   defstrval:"lo",                    TYPE_STRING,   0},           \
{CONFIG_STRING_FLEXRAN_IPV4_ADDRESS,           NULL,   0,   strptr:NULL,   defstrval:"127.0.0.1",             TYPE_STRING,   0},           \
{CONFIG_STRING_FLEXRAN_PORT,                   NULL,   0,   uptr:NULL,     defintval:2210,                    TYPE_UINT,     0},           \
{CONFIG_STRING_FLEXRAN_CACHE,                  NULL,   0,   strptr:NULL,   defstrval:"/mnt/oai_agent_cache",  TYPE_STRING,   0},           \
{CONFIG_STRING_FLEXRAN_AWAIT_RECONF,           NULL,   0,   strptr:NULL,   defstrval:"no",                    TYPE_STRING,   0}            \
}

/*----------------------------------------------------------------------------------------------------------------------------------------------------*/
/*----------------------------------------------------------------------------------------------------------------------------------------------------*/
/* MACRLC configuration section names   */
#define CONFIG_STRING_MACRLC_LIST                          "MACRLCs"
#define CONFIG_STRING_MACRLC_CONFIG                        "macrlc_config"


/* MACRLC configuration parameters names   */
#define CONFIG_STRING_MACRLC_CC                            "num_cc"
#define CONFIG_STRING_MACRLC_TRANSPORT_N_PREFERENCE        "tr_n_preference"
#define CONFIG_STRING_MACRLC_LOCAL_N_IF_NAME               "local_n_if_name"
#define CONFIG_STRING_MACRLC_LOCAL_N_ADDRESS               "local_n_address"
#define CONFIG_STRING_MACRLC_REMOTE_N_ADDRESS              "remote_n_address"
#define CONFIG_STRING_MACRLC_LOCAL_N_PORTC                 "local_n_portc"
#define CONFIG_STRING_MACRLC_REMOTE_N_PORTC                "remote_n_portc"
#define CONFIG_STRING_MACRLC_LOCAL_N_PORTD                 "local_n_portd"
#define CONFIG_STRING_MACRLC_REMOTE_N_PORTD                "remote_n_portd"
#define CONFIG_STRING_MACRLC_TRANSPORT_S_PREFERENCE        "tr_s_preference"
#define CONFIG_STRING_MACRLC_LOCAL_S_IF_NAME               "local_s_if_name"
#define CONFIG_STRING_MACRLC_LOCAL_S_ADDRESS               "local_s_address"
#define CONFIG_STRING_MACRLC_REMOTE_S_ADDRESS              "remote_s_address"
#define CONFIG_STRING_MACRLC_LOCAL_S_PORTC                 "local_s_portc"
#define CONFIG_STRING_MACRLC_REMOTE_S_PORTC                "remote_s_portc"
#define CONFIG_STRING_MACRLC_LOCAL_S_PORTD                 "local_s_portd"
#define CONFIG_STRING_MACRLC_REMOTE_S_PORTD                "remote_s_portd"


#define MACRLC_CC_IDX                                          0
#define MACRLC_TRANSPORT_N_PREFERENCE_IDX                      1
#define MACRLC_LOCAL_N_IF_NAME_IDX                             2
#define MACRLC_LOCAL_N_ADDRESS_IDX                             3
#define MACRLC_REMOTE_N_ADDRESS_IDX                            4
#define MACRLC_LOCAL_N_PORTC_IDX                               5
#define MACRLC_REMOTE_N_PORTC_IDX                              6
#define MACRLC_LOCAL_N_PORTD_IDX                               7
#define MACRLC_REMOTE_N_PORTD_IDX                              8
#define MACRLC_TRANSPORT_S_PREFERENCE_IDX                      9
#define MACRLC_LOCAL_S_IF_NAME_IDX                             10
#define MACRLC_LOCAL_S_ADDRESS_IDX                             11
#define MACRLC_REMOTE_S_ADDRESS_IDX                            12
#define MACRLC_LOCAL_S_PORTC_IDX                               13
#define MACRLC_REMOTE_S_PORTC_IDX                              14
#define MACRLC_LOCAL_S_PORTD_IDX                               15
#define MACRLC_REMOTE_S_PORTD_IDX                              16
#define MACRLC_SCHED_MODE_IDX                                  17


/* thread configuration parameters section name */
#define THREAD_CONFIG_STRING_THREAD_STRUCT                "THREAD_STRUCT"

/* thread configuration parameters names   */
#define THREAD_CONFIG_STRING_PARALLEL              "parallel_config"
#define THREAD_CONFIG_STRING_WORKER                "worker_config"


#define THREAD_PARALLEL_IDX          0
#define THREAD_WORKER_IDX            1

/*-------------------------------------------------------------------------------------------------------------------------------------------------------------*/
/*                                                             thread configuration parameters                                                                 */
/*   optname                                          helpstr   paramflags    XXXptr       defXXXval                                 type           numelt     */
/*-------------------------------------------------------------------------------------------------------------------------------------------------------------*/
#define THREAD_CONF_DESC {  \
{THREAD_CONFIG_STRING_PARALLEL,          CONFIG_HLP_PARALLEL,      0,       strptr:NULL,   defstrval:"PARALLEL_RU_L1_TRX_SPLIT",   TYPE_STRING,   0},          \
{THREAD_CONFIG_STRING_WORKER,            CONFIG_HLP_WORKER,        0,       strptr:NULL,   defstrval:"WORKER_ENABLE",              TYPE_STRING,   0}           \
}


#define CONFIG_HLP_WORKER                          "coding and FEP worker thread WORKER_DISABLE or WORKER_ENABLE\n"
#define CONFIG_HLP_PARALLEL                        "PARALLEL_SINGLE_THREAD, PARALLEL_RU_L1_SPLIT, or PARALLEL_RU_L1_TRX_SPLIT(RU_L1_TRX_SPLIT by defult)\n"
/*-------------------------------------------------------------------------------------------------------------------------------------------------------------*/


/*----------------------------------------------------------------------------------------------------------------------------------------------------------------------------------*/
/* security configuration                                                                                                                                                           */
/*----------------------------------------------------------------------------------------------------------------------------------------------------------------------------------*/
#define CONFIG_STRING_SECURITY             "security"

#define SECURITY_CONFIG_CIPHERING          "ciphering_algorithms"
#define SECURITY_CONFIG_INTEGRITY          "integrity_algorithms"
#define SECURITY_CONFIG_DO_DRB_CIPHERING   "drb_ciphering"
#define SECURITY_CONFIG_DO_DRB_INTEGRITY   "drb_integrity"

/*----------------------------------------------------------------------------------------------------------------------------------------------------------------------------------*/
/*   security configuration                                                                                                                                                         */
/*   optname                               help                                          paramflags         XXXptr               defXXXval                 type              numelt */
/*----------------------------------------------------------------------------------------------------------------------------------------------------------------------------------*/
#define SECURITY_GLOBALPARAMS_DESC { \
    {SECURITY_CONFIG_CIPHERING,            "preferred ciphering algorithms\n",            0,                strlistptr:NULL,      defstrlistval:NULL,       TYPE_STRINGLIST,  0}, \
    {SECURITY_CONFIG_INTEGRITY,            "preferred integrity algorithms\n",            0,                strlistptr:NULL,      defstrlistval:NULL,       TYPE_STRINGLIST,  0}, \
    {SECURITY_CONFIG_DO_DRB_CIPHERING,     "use ciphering for DRBs",                      0,                strptr:NULL,          defstrval:"yes",          TYPE_STRING,      0}, \
    {SECURITY_CONFIG_DO_DRB_INTEGRITY,     "use integrity for DRBs",                      0,                strptr:NULL,          defstrval:"no",           TYPE_STRING,      0}, \
}

#define SECURITY_CONFIG_CIPHERING_IDX          0
#define SECURITY_CONFIG_INTEGRITY_IDX          1
#define SECURITY_CONFIG_DO_DRB_CIPHERING_IDX   2
#define SECURITY_CONFIG_DO_DRB_INTEGRITY_IDX   3

/*----------------------------------------------------------------------------------------------------------------------------------------------------------------------------------*/

#endif<|MERGE_RESOLUTION|>--- conflicted
+++ resolved
@@ -159,13 +159,8 @@
 {GNB_CONFIG_STRING_DOSRS,                        NULL,   0,            iptr:NULL,   defintval:0,                 TYPE_INT,       0},  \
 {GNB_CONFIG_STRING_NRCELLID,                     NULL,   0,            u64ptr:NULL, defint64val:1,               TYPE_UINT64,    0},  \
 {GNB_CONFIG_STRING_MINRXTXTIME,                  NULL,   0,            iptr:NULL,   defintval:2,                 TYPE_INT,       0},  \
-<<<<<<< HEAD
-{GNB_CONFIG_STRING_ULPRBBLACKLIST,               NULL,   0,            strptr:NULL, defstrval:"",                TYPE_STRING,    0},   \
-{GNB_CONFIG_STRING_UMONDEFAULTDRB,               NULL,   0,            uptr:NULL,   defuintval:0,                 TYPE_UINT,   0}   \
-=======
 {GNB_CONFIG_STRING_ULPRBBLACKLIST,               NULL,   0,            strptr:NULL, defstrval:"",                TYPE_STRING,    0},  \
 {GNB_CONFIG_STRING_UMONDEFAULTDRB,               NULL,   0,            uptr:NULL,   defuintval:0,                 TYPE_UINT,   0},   \
->>>>>>> 3ec401f2
 {GNB_CONFIG_STRING_FORCE256QAMOFF, GNB_CONFIG_HLP_FORCE256QAMOFF, PARAMFLAG_BOOL, iptr:NULL, defintval:0,        TYPE_INT,       0},  \
 {GNB_CONFIG_STRING_ENABLE_SDAP, GNB_CONFIG_HLP_STRING_ENABLE_SDAP, PARAMFLAG_BOOL, iptr:NULL, defintval:0,       TYPE_INT,       0}  \
 }
@@ -195,15 +190,9 @@
 #define GNB_NRCELLID_IDX                22
 #define GNB_MINRXTXTIME_IDX             23
 #define GNB_ULPRBBLACKLIST_IDX          24
-<<<<<<< HEAD
-#define GNB_UMONDEFAULTDRB_IDX          23
-#define GNB_FORCE256QAMOFF_IDX          25
-#define GNB_ENABLE_SDAP_IDX             26
-=======
 #define GNB_UMONDEFAULTDRB_IDX          25
 #define GNB_FORCE256QAMOFF_IDX          26
 #define GNB_ENABLE_SDAP_IDX             27
->>>>>>> 3ec401f2
 
 #define TRACKING_AREA_CODE_OKRANGE {0x0001,0xFFFD}
 #define GNBPARAMS_CHECK {                                         \
