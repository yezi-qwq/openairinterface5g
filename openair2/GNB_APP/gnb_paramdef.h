--- conflicted
+++ resolved
@@ -124,12 +124,9 @@
 #define GNB_CONFIG_STRING_NRCELLID                      "nr_cellid"
 #define GNB_CONFIG_STRING_MINRXTXTIME                   "min_rxtxtime"
 #define GNB_CONFIG_STRING_ULPRBBLACKLIST                "ul_prbblacklist"
-<<<<<<< HEAD
 #define GNB_CONFIG_STRING_UMONDEFAULTDRB                "um_on_default_drb"
-=======
 #define GNB_CONFIG_STRING_FORCE256QAMOFF                "force_256qam_off"
 
->>>>>>> 25614263
 
 #define GNB_CONFIG_HLP_FORCE256QAMOFF                   "suppress activation of 256 QAM despite UE support"
 
@@ -162,13 +159,9 @@
 {GNB_CONFIG_STRING_DOSRS,                        NULL,   0,            iptr:NULL,   defintval:0,                 TYPE_INT,       0},  \
 {GNB_CONFIG_STRING_NRCELLID,                     NULL,   0,            u64ptr:NULL, defint64val:1,               TYPE_UINT64,    0},  \
 {GNB_CONFIG_STRING_MINRXTXTIME,                  NULL,   0,            iptr:NULL,   defintval:2,                 TYPE_INT,       0},  \
-<<<<<<< HEAD
 {GNB_CONFIG_STRING_ULPRBBLACKLIST,               NULL,   0,            strptr:NULL, defstrval:"",                TYPE_STRING,    0},   \
-{GNB_CONFIG_STRING_UMONDEFAULTDRB,               NULL,   0,            uptr:NULL,   defuintval:0,                 TYPE_UINT,   0}   \
-=======
-{GNB_CONFIG_STRING_ULPRBBLACKLIST,               NULL,   0,            strptr:NULL, defstrval:"",                TYPE_STRING,    0},  \
+{GNB_CONFIG_STRING_UMONDEFAULTDRB,               NULL,   0,            uptr:NULL,   defuintval:0,                TYPE_UINT,      0}   \
 {GNB_CONFIG_STRING_FORCE256QAMOFF, GNB_CONFIG_HLP_FORCE256QAMOFF, PARAMFLAG_BOOL, iptr:NULL, defintval:0,        TYPE_INT,       0}   \
->>>>>>> 25614263
 }
 
 #define GNB_GNB_ID_IDX                  0
@@ -196,11 +189,8 @@
 #define GNB_NRCELLID_IDX                22
 #define GNB_MINRXTXTIME_IDX             23
 #define GNB_ULPRBBLACKLIST_IDX          24
-<<<<<<< HEAD
 #define GNB_UMONDEFAULTDRB_IDX          25
-=======
-#define GNB_FORCE256QAMOFF_IDX          25
->>>>>>> 25614263
+#define GNB_FORCE256QAMOFF_IDX          26
 
 #define TRACKING_AREA_CODE_OKRANGE {0x0001,0xFFFD}
 #define GNBPARAMS_CHECK {                                         \
