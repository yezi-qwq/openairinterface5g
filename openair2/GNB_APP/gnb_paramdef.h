--- conflicted
+++ resolved
@@ -154,11 +154,7 @@
 {GNB_CONFIG_STRING_PDSCHANTENNAPORTS_N2, "vert. log. antenna ports", 0, iptr:NULL,  defintval:1,                 TYPE_INT,       0},  \
 {GNB_CONFIG_STRING_PDSCHANTENNAPORTS_XP, "XP log. antenna ports",   0, iptr:NULL,   defintval:1,                 TYPE_INT,       0},  \
 {GNB_CONFIG_STRING_PUSCHANTENNAPORTS,            NULL,   0,            iptr:NULL,   defintval:1,                 TYPE_INT,       0},  \
-<<<<<<< HEAD
-{GNB_CONFIG_STRING_SIB1TDA,                      NULL,   0,            iptr:NULL,   defintval:2,                 TYPE_INT,       0},  \
-=======
 {GNB_CONFIG_STRING_SIB1TDA,                      NULL,   0,            iptr:NULL,   defintval:1,                 TYPE_INT,       0},  \
->>>>>>> 37eb845b
 {GNB_CONFIG_STRING_DOCSIRS,                      NULL,   0,            iptr:NULL,   defintval:0,                 TYPE_INT,       0},  \
 {GNB_CONFIG_STRING_DOSRS,                        NULL,   0,            iptr:NULL,   defintval:0,                 TYPE_INT,       0},  \
 {GNB_CONFIG_STRING_NRCELLID,                     NULL,   0,            u64ptr:NULL, defint64val:1,               TYPE_UINT64,    0},  \
