--- conflicted
+++ resolved
@@ -610,10 +610,7 @@
   int32_t                RateMatchPatternLTE_CRS_radioframeAllocationOffset            = 0;
   char*                  RateMatchPatternLTE_CRS_subframeAllocation_choice             = NULL;
 
-<<<<<<< HEAD
-=======
-
->>>>>>> cfef9ef0
+
   /*int32_t                srb1_timer_poll_retransmit    = 0;
   int32_t                srb1_timer_reordering         = 0;
   int32_t                srb1_timer_status_prohibit    = 0;
@@ -628,7 +625,7 @@
   paramdef_t GNBParams[]  = GNBPARAMS_DESC;
   paramlist_def_t GNBParamList = {GNB_CONFIG_STRING_GNB_LIST,NULL,0};
   ////////// Physical parameters
-  //checkedparam_t config_check_CCparams[] = NRCCPARAMS_CHECK;
+  checkedparam_t config_check_CCparams[] = NRCCPARAMS_CHECK;
   paramdef_t CCsParams[] = NRCCPARAMS_DESC;
   paramlist_def_t CCsParamList = {GNB_CONFIG_STRING_COMPONENT_CARRIERS,NULL,0};
   
