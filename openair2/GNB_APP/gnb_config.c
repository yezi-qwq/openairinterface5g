/*
 * Licensed to the OpenAirInterface (OAI) Software Alliance under one or more
 * contributor license agreements.  See the NOTICE file distributed with
 * this work for additional information regarding copyright ownership.
 * The OpenAirInterface Software Alliance licenses this file to You under
 * the OAI Public License, Version 1.1  (the "License"); you may not use this file
 * except in compliance with the License.
 * You may obtain a copy of the License at
 *
 *      http://www.openairinterface.org/?page_id=698
 *
 * Unless required by applicable law or agreed to in writing, software
 * distributed under the License is distributed on an "AS IS" BASIS,
 * WITHOUT WARRANTIES OR CONDITIONS OF ANY KIND, either express or implied.
 * See the License for the specific language governing permissions and
 * limitations under the License.
 *-------------------------------------------------------------------------------
 * For more information about the OpenAirInterface (OAI) Software Alliance:
 *      contact@openairinterface.org
 */

/*
  gnb_config.c
  -------------------
  AUTHOR  : Lionel GAUTHIER, navid nikaein, Laurent Winckel, WEI-TAI CHEN
  COMPANY : EURECOM, NTUST
  EMAIL   : Lionel.Gauthier@eurecom.fr, navid.nikaein@eurecom.fr, kroempa@gmail.com
*/

#include <string.h>
#include <inttypes.h>

#include "common/utils/LOG/log.h"
#include "common/utils/nr/nr_common.h"
#include "common/utils/LOG/log_extern.h"
#include "assertions.h"
#include "gnb_config.h"
#include "gnb_paramdef.h"
#include "enb_paramdef.h"
#include "UTIL/OTG/otg.h"
#include "UTIL/OTG/otg_externs.h"
#include "intertask_interface.h"
#include "s1ap_eNB.h"
#include "ngap_gNB.h"
#include "sctp_eNB_task.h"
#include "sctp_default_values.h"
#include "F1AP_CauseRadioNetwork.h"
// #include "SystemInformationBlockType2.h"
// #include "LAYER2/MAC/extern.h"
// #include "LAYER2/MAC/proto.h"
#include "PHY/INIT/phy_init.h"
#include "targets/ARCH/ETHERNET/USERSPACE/LIB/ethernet_lib.h"
#include "nfapi_vnf.h"
#include "nfapi_pnf.h"

//#include "L1_paramdef.h"
#include "L1_nr_paramdef.h"
#include "MACRLC_nr_paramdef.h"
#include "common/config/config_userapi.h"
//#include "RRC_config_tools.h"
#include "gnb_paramdef.h"
#include "NR_MAC_gNB/mac_proto.h"
#include <openair3/ocp-gtpu/gtp_itf.h>

#include "NR_asn_constant.h"
#include "executables/thread-common.h"
#include "NR_SCS-SpecificCarrier.h"
#include "NR_TDD-UL-DL-ConfigCommon.h"
#include "NR_FrequencyInfoUL.h"
#include "NR_RACH-ConfigGeneric.h"
#include "NR_RACH-ConfigCommon.h"
#include "NR_PUSCH-TimeDomainResourceAllocation.h"
#include "NR_PUSCH-ConfigCommon.h"
#include "NR_PUCCH-ConfigCommon.h"
#include "NR_PDSCH-TimeDomainResourceAllocation.h"
#include "NR_PDSCH-ConfigCommon.h"
#include "NR_RateMatchPattern.h"
#include "NR_RateMatchPatternLTE-CRS.h"
#include "NR_SearchSpace.h"
#include "NR_ControlResourceSet.h"
#include "NR_EUTRA-MBSFN-SubframeConfig.h"

#include "RRC/NR/MESSAGES/asn1_msg.h"
#include "openair2/LAYER2/nr_pdcp/nr_pdcp.h"

extern uint16_t sf_ahead;
int macrlc_has_f1 = 0;
extern ngran_node_t node_type;

extern int config_check_band_frequencies(int ind, int16_t band, uint64_t downlink_frequency,
                                         int32_t uplink_frequency_offset, uint32_t  frame_type);

void prepare_scc(NR_ServingCellConfigCommon_t *scc) {

  NR_FreqBandIndicatorNR_t                        *dl_frequencyBandList,*ul_frequencyBandList;
  struct NR_SCS_SpecificCarrier                   *dl_scs_SpecificCarrierList,*ul_scs_SpecificCarrierList;
  //  struct NR_RateMatchPattern                      *ratematchpattern;
  //  NR_RateMatchPatternId_t                         *ratematchpatternid;
  //  NR_TCI_StateId_t                                *TCI_StateId;
  //  struct NR_ControlResourceSet                    *bwp_dl_controlresourceset;
  //  NR_SearchSpace_t                                *bwp_dl_searchspace;

  scc->physCellId                                = CALLOC(1,sizeof(NR_PhysCellId_t));
  scc->downlinkConfigCommon                      = CALLOC(1,sizeof(struct NR_DownlinkConfigCommon));
  scc->downlinkConfigCommon->frequencyInfoDL     = CALLOC(1,sizeof(struct NR_FrequencyInfoDL));
  scc->downlinkConfigCommon->initialDownlinkBWP  = CALLOC(1,sizeof(struct NR_BWP_DownlinkCommon));
  scc->uplinkConfigCommon                        = CALLOC(1,sizeof(struct NR_UplinkConfigCommon));
  scc->uplinkConfigCommon->frequencyInfoUL       = CALLOC(1,sizeof(struct NR_FrequencyInfoUL));
  scc->uplinkConfigCommon->initialUplinkBWP      = CALLOC(1,sizeof(struct NR_BWP_UplinkCommon));
  //scc->supplementaryUplinkConfig       = CALLOC(1,sizeof(struct NR_UplinkConfigCommon));  
  scc->ssb_PositionsInBurst                      = CALLOC(1,sizeof(struct NR_ServingCellConfigCommon__ssb_PositionsInBurst));
  scc->ssb_periodicityServingCell                = CALLOC(1,sizeof(long));
  //  scc->rateMatchPatternToAddModList              = CALLOC(1,sizeof(struct NR_ServingCellConfigCommon__rateMatchPatternToAddModList));
  //  scc->rateMatchPatternToReleaseList             = CALLOC(1,sizeof(struct NR_ServingCellConfigCommon__rateMatchPatternToReleaseList));
  scc->ssbSubcarrierSpacing                      = CALLOC(1,sizeof(NR_SubcarrierSpacing_t));
  scc->tdd_UL_DL_ConfigurationCommon             = CALLOC(1,sizeof(struct NR_TDD_UL_DL_ConfigCommon));
  scc->tdd_UL_DL_ConfigurationCommon->pattern2   = CALLOC(1,sizeof(struct NR_TDD_UL_DL_Pattern));
  
  scc->downlinkConfigCommon->frequencyInfoDL->absoluteFrequencySSB     = CALLOC(1,sizeof(NR_ARFCN_ValueNR_t));
  
  dl_frequencyBandList              = CALLOC(1,sizeof(NR_FreqBandIndicatorNR_t));
  dl_scs_SpecificCarrierList        = CALLOC(1,sizeof(struct NR_SCS_SpecificCarrier));

  ASN_SEQUENCE_ADD(&scc->downlinkConfigCommon->frequencyInfoDL->frequencyBandList.list,dl_frequencyBandList);  
  ASN_SEQUENCE_ADD(&scc->downlinkConfigCommon->frequencyInfoDL->scs_SpecificCarrierList.list,dl_scs_SpecificCarrierList);		   		   
  //  scc->downlinkConfigCommon->initialDownlinkBWP->genericParameters.cyclicPrefix    = CALLOC(1,sizeof(long));
  scc->downlinkConfigCommon->initialDownlinkBWP->pdcch_ConfigCommon                = CALLOC(1,sizeof(struct NR_SetupRelease_PDCCH_ConfigCommon));
  scc->downlinkConfigCommon->initialDownlinkBWP->pdcch_ConfigCommon->present=NR_SetupRelease_PDCCH_ConfigCommon_PR_setup; 
  scc->downlinkConfigCommon->initialDownlinkBWP->pdcch_ConfigCommon->choice.setup  = CALLOC(1,sizeof(struct NR_PDCCH_ConfigCommon));
  scc->downlinkConfigCommon->initialDownlinkBWP->pdcch_ConfigCommon->choice.setup->controlResourceSetZero    = CALLOC(1,sizeof(long));
  scc->downlinkConfigCommon->initialDownlinkBWP->pdcch_ConfigCommon->choice.setup->searchSpaceZero           = CALLOC(1,sizeof(long));

  scc->downlinkConfigCommon->initialDownlinkBWP->pdcch_ConfigCommon->choice.setup->commonControlResourceSet = NULL;

  //  scc->downlinkConfigCommon->initialDownlinkBWP->pdcch_ConfigCommon->choice.setup->commonSearchSpaceList     = CALLOC(1,sizeof(struct NR_PDCCH_ConfigCommon__commonSearchSpaceList));
  //  scc->downlinkConfigCommon->initialDownlinkBWP->pdcch_ConfigCommon->choice.setup->searchSpaceSIB1                    = CALLOC(1,sizeof(NR_SearchSpaceId_t));
  //  scc->downlinkConfigCommon->initialDownlinkBWP->pdcch_ConfigCommon->choice.setup->searchSpaceOtherSystemInformation  = CALLOC(1,sizeof(NR_SearchSpaceId_t));
  //  scc->downlinkConfigCommon->initialDownlinkBWP->pdcch_ConfigCommon->choice.setup->pagingSearchSpace                  = CALLOC(1,sizeof(NR_SearchSpaceId_t));
  //  scc->downlinkConfigCommon->initialDownlinkBWP->pdcch_ConfigCommon->choice.setup->ra_SearchSpace                     = CALLOC(1,sizeof(NR_SearchSpaceId_t));
  scc->downlinkConfigCommon->initialDownlinkBWP->pdsch_ConfigCommon                 = CALLOC(1,sizeof(struct NR_SetupRelease_PDSCH_ConfigCommon));
  scc->downlinkConfigCommon->initialDownlinkBWP->pdsch_ConfigCommon->present        = NR_SetupRelease_PDSCH_ConfigCommon_PR_setup;
  scc->downlinkConfigCommon->initialDownlinkBWP->pdsch_ConfigCommon->choice.setup   = CALLOC(1,sizeof(struct NR_PDSCH_ConfigCommon));
  scc->downlinkConfigCommon->initialDownlinkBWP->pdsch_ConfigCommon->choice.setup->pdsch_TimeDomainAllocationList = CALLOC(1,sizeof(struct NR_PDSCH_TimeDomainResourceAllocationList));

  ul_frequencyBandList              = CALLOC(1,sizeof(NR_FreqBandIndicatorNR_t));
  scc->uplinkConfigCommon->frequencyInfoUL->frequencyBandList          = CALLOC(1,sizeof(struct NR_MultiFrequencyBandListNR));
  ASN_SEQUENCE_ADD(&scc->uplinkConfigCommon->frequencyInfoUL->frequencyBandList->list,ul_frequencyBandList);

  scc->uplinkConfigCommon->frequencyInfoUL->absoluteFrequencyPointA    = CALLOC(1,sizeof(NR_ARFCN_ValueNR_t));
  //  scc->uplinkConfigCommon->frequencyInfoUL->additionalSpectrumEmission = CALLOC(1,sizeof(NR_AdditionalSpectrumEmission_t));
  scc->uplinkConfigCommon->frequencyInfoUL->p_Max                      = CALLOC(1,sizeof(NR_P_Max_t));
  //  scc->uplinkConfigCommon->frequencyInfoUL->frequencyShift7p5khz       = CALLOC(1,sizeof(long));
  
  //  scc->uplinkConfigCommon->initialUplinkBWP->genericParameters.cyclicPrefix    = CALLOC(1,sizeof(long));
  scc->uplinkConfigCommon->initialUplinkBWP->rach_ConfigCommon                 = CALLOC(1,sizeof(NR_SetupRelease_RACH_ConfigCommon_t));
  scc->uplinkConfigCommon->initialUplinkBWP->rach_ConfigCommon->present = NR_SetupRelease_RACH_ConfigCommon_PR_setup;
  scc->uplinkConfigCommon->initialUplinkBWP->rach_ConfigCommon->choice.setup   = CALLOC(1,sizeof(struct NR_RACH_ConfigCommon));
  // scc->uplinkConfigCommon->initialUplinkBWP->rach_ConfigCommon->choice.setup->totalNumberOfRA_Preambles                  = CALLOC(1,sizeof(long));
  scc->uplinkConfigCommon->initialUplinkBWP->rach_ConfigCommon->choice.setup->ssb_perRACH_OccasionAndCB_PreamblesPerSSB  = CALLOC(1,sizeof(struct NR_RACH_ConfigCommon__ssb_perRACH_OccasionAndCB_PreamblesPerSSB));
  //  scc->uplinkConfigCommon->initialUplinkBWP->rach_ConfigCommon->choice.setup->groupBconfigured                           = CALLOC(1,sizeof(struct NR_RACH_ConfigCommon__groupBconfigured));
  scc->uplinkConfigCommon->initialUplinkBWP->rach_ConfigCommon->choice.setup->rsrp_ThresholdSSB            = CALLOC(1,sizeof(NR_RSRP_Range_t));
  //  scc->uplinkConfigCommon->initialUplinkBWP->rach_ConfigCommon->choice.setup->rsrp_ThresholdSSB_SUL        = CALLOC(1,sizeof(NR_RSRP_Range_t));
  scc->uplinkConfigCommon->initialUplinkBWP->rach_ConfigCommon->choice.setup->msg1_SubcarrierSpacing       = CALLOC(1,sizeof(NR_SubcarrierSpacing_t));
  scc->uplinkConfigCommon->initialUplinkBWP->rach_ConfigCommon->choice.setup->msg3_transformPrecoder       = CALLOC(1,sizeof(long));
  // 0 - ENABLE, 1 - DISABLE, hence explicitly setting to DISABLED.
  *scc->uplinkConfigCommon->initialUplinkBWP->rach_ConfigCommon->choice.setup->msg3_transformPrecoder       = NR_PUSCH_Config__transformPrecoder_disabled;
  scc->uplinkConfigCommon->initialUplinkBWP->pusch_ConfigCommon                 = CALLOC(1,sizeof(NR_SetupRelease_PUSCH_ConfigCommon_t)); 
  scc->uplinkConfigCommon->initialUplinkBWP->pusch_ConfigCommon->present        = NR_SetupRelease_PUSCH_ConfigCommon_PR_setup;
  scc->uplinkConfigCommon->initialUplinkBWP->pusch_ConfigCommon->choice.setup   = CALLOC(1,sizeof(struct NR_PUSCH_ConfigCommon));

  scc->uplinkConfigCommon->initialUplinkBWP->pusch_ConfigCommon->choice.setup->groupHoppingEnabledTransformPrecoding = CALLOC(1,sizeof(long));
  
  scc->uplinkConfigCommon->initialUplinkBWP->pusch_ConfigCommon->choice.setup->pusch_TimeDomainAllocationList  = CALLOC(1,sizeof(struct NR_PUSCH_TimeDomainResourceAllocationList));
  scc->uplinkConfigCommon->initialUplinkBWP->pusch_ConfigCommon->choice.setup->msg3_DeltaPreamble              = CALLOC(1,sizeof(long));
  scc->uplinkConfigCommon->initialUplinkBWP->pusch_ConfigCommon->choice.setup->p0_NominalWithGrant             = CALLOC(1,sizeof(long));
  
  scc->uplinkConfigCommon->initialUplinkBWP->pucch_ConfigCommon                                                = CALLOC(1,sizeof(struct NR_SetupRelease_PUCCH_ConfigCommon)); 
  scc->uplinkConfigCommon->initialUplinkBWP->pucch_ConfigCommon->present= NR_SetupRelease_PUCCH_ConfigCommon_PR_setup;
  scc->uplinkConfigCommon->initialUplinkBWP->pucch_ConfigCommon->choice.setup                                  = CALLOC(1,sizeof(struct NR_PUCCH_ConfigCommon));
  scc->uplinkConfigCommon->initialUplinkBWP->pucch_ConfigCommon->choice.setup->p0_nominal                      = CALLOC(1,sizeof(long));
  scc->uplinkConfigCommon->initialUplinkBWP->pucch_ConfigCommon->choice.setup->pucch_ResourceCommon            = CALLOC(1,sizeof(long));
  scc->uplinkConfigCommon->initialUplinkBWP->pucch_ConfigCommon->choice.setup->hoppingId                       = CALLOC(1,sizeof(long));

  //  scc->ssb_PositionsInBurst->choice.shortBitmap.buf  = MALLOC(1);
  //  scc->ssb_PositionsInBurst->choice.mediumBitmap.buf = MALLOC(1);
  //  scc->ssb_PositionsInBurst->choice.longBitmap.buf   = MALLOC(8);
  

  ul_scs_SpecificCarrierList  = CALLOC(1,sizeof(struct NR_SCS_SpecificCarrier));
  ASN_SEQUENCE_ADD(&scc->uplinkConfigCommon->frequencyInfoUL->scs_SpecificCarrierList.list,ul_scs_SpecificCarrierList);

  //ratematchpattern                              = CALLOC(1,sizeof(struct NR_RateMatchPattern));
  //ratematchpattern->patternType.choice.bitmaps  = CALLOC(1,sizeof(struct NR_RateMatchPattern__patternType__bitmaps));
  //ratematchpattern->patternType.choice.bitmaps->resourceBlocks.buf = MALLOC(35);
  //ratematchpattern->patternType.choice.bitmaps->symbolsInResourceBlock.choice.oneSlot.buf   = MALLOC(2);
  //ratematchpattern->patternType.choice.bitmaps->symbolsInResourceBlock.choice.twoSlots.buf  = MALLOC(4);
  //ratematchpattern->patternType.choice.bitmaps->periodicityAndPattern                       = CALLOC(1,sizeof(struct NR_RateMatchPattern__patternType__bitmaps__periodicityAndPattern));
  //ratematchpattern->patternType.choice.bitmaps->periodicityAndPattern->choice.n2.buf        = MALLOC(1);
  //ratematchpattern->patternType.choice.bitmaps->periodicityAndPattern->choice.n4.buf        = MALLOC(1);
  //ratematchpattern->patternType.choice.bitmaps->periodicityAndPattern->choice.n5.buf        = MALLOC(1);
  //ratematchpattern->patternType.choice.bitmaps->periodicityAndPattern->choice.n8.buf        = MALLOC(1);
  //ratematchpattern->patternType.choice.bitmaps->periodicityAndPattern->choice.n10.buf       = MALLOC(2);
  //ratematchpattern->patternType.choice.bitmaps->periodicityAndPattern->choice.n20.buf       = MALLOC(3);
  //ratematchpattern->patternType.choice.bitmaps->periodicityAndPattern->choice.n40.buf       = MALLOC(5);
  //ratematchpattern->subcarrierSpacing           = CALLOC(1,sizeof(NR_SubcarrierSpacing_t));
  //ratematchpatternid                            = CALLOC(1,sizeof(NR_RateMatchPatternId_t));
  
}

void fill_scc_sim(NR_ServingCellConfigCommon_t *scc,uint64_t *ssb_bitmap,int N_RB_DL,int N_RB_UL,int mu_dl,int mu_ul) {

  *scc->physCellId=0;							\
  //  *scc->n_TimingAdvanceOffset=NR_ServingCellConfigCommon__n_TimingAdvanceOffset_n0;
  *scc->ssb_periodicityServingCell=NR_ServingCellConfigCommon__ssb_periodicityServingCell_ms20;
  scc->dmrs_TypeA_Position=NR_ServingCellConfigCommon__dmrs_TypeA_Position_pos2;
  *scc->ssbSubcarrierSpacing=NR_SubcarrierSpacing_kHz30;
  *scc->downlinkConfigCommon->frequencyInfoDL->absoluteFrequencySSB=641032;
  *scc->downlinkConfigCommon->frequencyInfoDL->frequencyBandList.list.array[0]=78;
  scc->downlinkConfigCommon->frequencyInfoDL->absoluteFrequencyPointA=640000;
  scc->downlinkConfigCommon->frequencyInfoDL->scs_SpecificCarrierList.list.array[0]->offsetToCarrier=0;
  scc->downlinkConfigCommon->frequencyInfoDL->scs_SpecificCarrierList.list.array[0]->subcarrierSpacing=NR_SubcarrierSpacing_kHz30;

  scc->downlinkConfigCommon->frequencyInfoDL->scs_SpecificCarrierList.list.array[0]->carrierBandwidth=N_RB_DL;
  scc->downlinkConfigCommon->initialDownlinkBWP->genericParameters.locationAndBandwidth=13036;
  scc->downlinkConfigCommon->initialDownlinkBWP->genericParameters.subcarrierSpacing=mu_dl;//NR_SubcarrierSpacing_kHz30;
  *scc->downlinkConfigCommon->initialDownlinkBWP->pdcch_ConfigCommon->choice.setup->controlResourceSetZero=12;
  *scc->downlinkConfigCommon->initialDownlinkBWP->pdcch_ConfigCommon->choice.setup->searchSpaceZero=0;
  struct NR_PDSCH_TimeDomainResourceAllocation *timedomainresourceallocation0 = CALLOC(1,sizeof(NR_PDSCH_TimeDomainResourceAllocation_t));
  timedomainresourceallocation0->mappingType=NR_PDSCH_TimeDomainResourceAllocation__mappingType_typeA;
  timedomainresourceallocation0->startSymbolAndLength=54;
  ASN_SEQUENCE_ADD(&scc->downlinkConfigCommon->initialDownlinkBWP->pdsch_ConfigCommon->choice.setup->pdsch_TimeDomainAllocationList->list,
                   timedomainresourceallocation0);
  struct NR_PDSCH_TimeDomainResourceAllocation *timedomainresourceallocation1 = CALLOC(1,sizeof(NR_PDSCH_TimeDomainResourceAllocation_t));
  timedomainresourceallocation1->mappingType=NR_PDSCH_TimeDomainResourceAllocation__mappingType_typeA;
  timedomainresourceallocation1->startSymbolAndLength=57;
  ASN_SEQUENCE_ADD(&scc->downlinkConfigCommon->initialDownlinkBWP->pdsch_ConfigCommon->choice.setup->pdsch_TimeDomainAllocationList->list,
                   timedomainresourceallocation1);
  *scc->uplinkConfigCommon->frequencyInfoUL->frequencyBandList->list.array[0]=78;
  *scc->uplinkConfigCommon->frequencyInfoUL->absoluteFrequencyPointA=-1;
  scc->uplinkConfigCommon->frequencyInfoUL->scs_SpecificCarrierList.list.array[0]->offsetToCarrier=0;
  scc->uplinkConfigCommon->frequencyInfoUL->scs_SpecificCarrierList.list.array[0]->subcarrierSpacing=NR_SubcarrierSpacing_kHz30;
  scc->uplinkConfigCommon->frequencyInfoUL->scs_SpecificCarrierList.list.array[0]->carrierBandwidth=N_RB_UL;
  *scc->uplinkConfigCommon->frequencyInfoUL->p_Max=20;
  scc->uplinkConfigCommon->initialUplinkBWP->genericParameters.locationAndBandwidth=13036;
  scc->uplinkConfigCommon->initialUplinkBWP->genericParameters.subcarrierSpacing=mu_ul;//NR_SubcarrierSpacing_kHz30;
  scc->uplinkConfigCommon->initialUplinkBWP->rach_ConfigCommon->choice.setup->rach_ConfigGeneric.prach_ConfigurationIndex=98;
  scc->uplinkConfigCommon->initialUplinkBWP->rach_ConfigCommon->choice.setup->rach_ConfigGeneric.msg1_FDM=NR_RACH_ConfigGeneric__msg1_FDM_one;
  scc->uplinkConfigCommon->initialUplinkBWP->rach_ConfigCommon->choice.setup->rach_ConfigGeneric.msg1_FrequencyStart=0;
  scc->uplinkConfigCommon->initialUplinkBWP->rach_ConfigCommon->choice.setup->rach_ConfigGeneric.zeroCorrelationZoneConfig=13;
  scc->uplinkConfigCommon->initialUplinkBWP->rach_ConfigCommon->choice.setup->rach_ConfigGeneric.preambleReceivedTargetPower=-118;
  scc->uplinkConfigCommon->initialUplinkBWP->rach_ConfigCommon->choice.setup->rach_ConfigGeneric.preambleTransMax=NR_RACH_ConfigGeneric__preambleTransMax_n10;
  scc->uplinkConfigCommon->initialUplinkBWP->rach_ConfigCommon->choice.setup->rach_ConfigGeneric.powerRampingStep=NR_RACH_ConfigGeneric__powerRampingStep_dB2;
  scc->uplinkConfigCommon->initialUplinkBWP->rach_ConfigCommon->choice.setup->rach_ConfigGeneric.ra_ResponseWindow=NR_RACH_ConfigGeneric__ra_ResponseWindow_sl20;
  scc->uplinkConfigCommon->initialUplinkBWP->rach_ConfigCommon->choice.setup->ssb_perRACH_OccasionAndCB_PreamblesPerSSB->present=NR_RACH_ConfigCommon__ssb_perRACH_OccasionAndCB_PreamblesPerSSB_PR_one;
  scc->uplinkConfigCommon->initialUplinkBWP->rach_ConfigCommon->choice.setup->ssb_perRACH_OccasionAndCB_PreamblesPerSSB->choice.one=NR_RACH_ConfigCommon__ssb_perRACH_OccasionAndCB_PreamblesPerSSB__one_n64;
  scc->uplinkConfigCommon->initialUplinkBWP->rach_ConfigCommon->choice.setup->ra_ContentionResolutionTimer=NR_RACH_ConfigCommon__ra_ContentionResolutionTimer_sf64;
  *scc->uplinkConfigCommon->initialUplinkBWP->rach_ConfigCommon->choice.setup->rsrp_ThresholdSSB=19;
  scc->uplinkConfigCommon->initialUplinkBWP->rach_ConfigCommon->choice.setup->prach_RootSequenceIndex.present=NR_RACH_ConfigCommon__prach_RootSequenceIndex_PR_l139;
  scc->uplinkConfigCommon->initialUplinkBWP->rach_ConfigCommon->choice.setup->prach_RootSequenceIndex.choice.l139=0;
  scc->uplinkConfigCommon->initialUplinkBWP->rach_ConfigCommon->choice.setup->restrictedSetConfig=NR_RACH_ConfigCommon__restrictedSetConfig_unrestrictedSet;
  struct NR_PUSCH_TimeDomainResourceAllocation *pusch_timedomainresourceallocation0 = CALLOC(1,sizeof(struct NR_PUSCH_TimeDomainResourceAllocation));
  pusch_timedomainresourceallocation0->k2  = CALLOC(1,sizeof(long));
  *pusch_timedomainresourceallocation0->k2=6;
  pusch_timedomainresourceallocation0->mappingType=NR_PUSCH_TimeDomainResourceAllocation__mappingType_typeB;
  pusch_timedomainresourceallocation0->startSymbolAndLength=55;
  ASN_SEQUENCE_ADD(&scc->uplinkConfigCommon->initialUplinkBWP->pusch_ConfigCommon->choice.setup->pusch_TimeDomainAllocationList->list,pusch_timedomainresourceallocation0);
  struct NR_PUSCH_TimeDomainResourceAllocation *pusch_timedomainresourceallocation1 = CALLOC(1,sizeof(struct NR_PUSCH_TimeDomainResourceAllocation));
  pusch_timedomainresourceallocation1->k2  = CALLOC(1,sizeof(long));
  *pusch_timedomainresourceallocation1->k2=6;
  pusch_timedomainresourceallocation1->mappingType=NR_PUSCH_TimeDomainResourceAllocation__mappingType_typeB;
  pusch_timedomainresourceallocation1->startSymbolAndLength=38;
  ASN_SEQUENCE_ADD(&scc->uplinkConfigCommon->initialUplinkBWP->pusch_ConfigCommon->choice.setup->pusch_TimeDomainAllocationList->list,pusch_timedomainresourceallocation1);
  *scc->uplinkConfigCommon->initialUplinkBWP->pusch_ConfigCommon->choice.setup->msg3_DeltaPreamble=1;
  *scc->uplinkConfigCommon->initialUplinkBWP->pusch_ConfigCommon->choice.setup->p0_NominalWithGrant=-90;
 scc->uplinkConfigCommon->initialUplinkBWP->pucch_ConfigCommon->choice.setup->pucch_GroupHopping=NR_PUCCH_ConfigCommon__pucch_GroupHopping_neither; 
 *scc->uplinkConfigCommon->initialUplinkBWP->pucch_ConfigCommon->choice.setup->hoppingId=40;
 *scc->uplinkConfigCommon->initialUplinkBWP->pucch_ConfigCommon->choice.setup->p0_nominal=-90;
 scc->ssb_PositionsInBurst->present=NR_ServingCellConfigCommon__ssb_PositionsInBurst_PR_mediumBitmap;
 *ssb_bitmap=0xff;
 scc->tdd_UL_DL_ConfigurationCommon->referenceSubcarrierSpacing=NR_SubcarrierSpacing_kHz30;
 scc->tdd_UL_DL_ConfigurationCommon->pattern1.dl_UL_TransmissionPeriodicity=NR_TDD_UL_DL_Pattern__dl_UL_TransmissionPeriodicity_ms5;
 scc->tdd_UL_DL_ConfigurationCommon->pattern1.nrofDownlinkSlots=7;
 scc->tdd_UL_DL_ConfigurationCommon->pattern1.nrofDownlinkSymbols=6;
 scc->tdd_UL_DL_ConfigurationCommon->pattern1.nrofUplinkSlots=2;
 scc->tdd_UL_DL_ConfigurationCommon->pattern1.nrofUplinkSymbols=4;
 scc->tdd_UL_DL_ConfigurationCommon->pattern2->dl_UL_TransmissionPeriodicity=321;

 scc->tdd_UL_DL_ConfigurationCommon->pattern2->nrofDownlinkSlots=-1;
 scc->tdd_UL_DL_ConfigurationCommon->pattern2->nrofDownlinkSymbols=-1;
 scc->tdd_UL_DL_ConfigurationCommon->pattern2->nrofUplinkSlots=-1;
 scc->tdd_UL_DL_ConfigurationCommon->pattern2->nrofUplinkSymbols=-1;
 scc->ss_PBCH_BlockPower=20;
 *scc->uplinkConfigCommon->initialUplinkBWP->rach_ConfigCommon->choice.setup->msg1_SubcarrierSpacing=-1;
}


void fix_scc(NR_ServingCellConfigCommon_t *scc,uint64_t ssbmap) {

  int ssbmaplen = (int)scc->ssb_PositionsInBurst->present;
  uint8_t curr_bit;

  AssertFatal(ssbmaplen==NR_ServingCellConfigCommon__ssb_PositionsInBurst_PR_shortBitmap || ssbmaplen==NR_ServingCellConfigCommon__ssb_PositionsInBurst_PR_mediumBitmap || ssbmaplen==NR_ServingCellConfigCommon__ssb_PositionsInBurst_PR_longBitmap, "illegal ssbmaplen %d\n",ssbmaplen);

  // changing endianicity of ssbmap and filling the ssb_PositionsInBurst buffers
  if(ssbmaplen==NR_ServingCellConfigCommon__ssb_PositionsInBurst_PR_shortBitmap){
    scc->ssb_PositionsInBurst->choice.shortBitmap.size = 1;
    scc->ssb_PositionsInBurst->choice.shortBitmap.bits_unused = 4;
    scc->ssb_PositionsInBurst->choice.shortBitmap.buf = CALLOC(1,1);
    scc->ssb_PositionsInBurst->choice.shortBitmap.buf[0] = 0;
    for (int i=0; i<8; i++) {
      if (i<scc->ssb_PositionsInBurst->choice.shortBitmap.bits_unused)
        curr_bit = 0;
      else
        curr_bit = (ssbmap>>(7-i))&0x01;
      scc->ssb_PositionsInBurst->choice.shortBitmap.buf[0] |= curr_bit<<i;   
    }
  }else if(ssbmaplen==NR_ServingCellConfigCommon__ssb_PositionsInBurst_PR_mediumBitmap){
    scc->ssb_PositionsInBurst->choice.mediumBitmap.size = 1;
    scc->ssb_PositionsInBurst->choice.mediumBitmap.bits_unused = 0;
    scc->ssb_PositionsInBurst->choice.mediumBitmap.buf = CALLOC(1,1);
    scc->ssb_PositionsInBurst->choice.mediumBitmap.buf[0] = 0;
    for (int i=0; i<8; i++)
      scc->ssb_PositionsInBurst->choice.mediumBitmap.buf[0] |= (((ssbmap>>(7-i))&0x01)<<i); 
  }else {
    scc->ssb_PositionsInBurst->choice.longBitmap.size = 8;
    scc->ssb_PositionsInBurst->choice.longBitmap.bits_unused = 0;
    scc->ssb_PositionsInBurst->choice.longBitmap.buf = CALLOC(1,8);
    for (int j=0; j<8; j++) {
       scc->ssb_PositionsInBurst->choice.longBitmap.buf[j] = 0;
       curr_bit = (ssbmap>>(j<<3))&(0xff);
       for (int i=0; i<8; i++)
         scc->ssb_PositionsInBurst->choice.longBitmap.buf[j] |= (((curr_bit>>(7-i))&0x01)<<i);
    }
  }

  // fix UL absolute frequency
  if ((int)*scc->uplinkConfigCommon->frequencyInfoUL->absoluteFrequencyPointA==-1) {
     free(scc->uplinkConfigCommon->frequencyInfoUL->absoluteFrequencyPointA);
     scc->uplinkConfigCommon->frequencyInfoUL->absoluteFrequencyPointA = NULL;
  }

  // default value for msg3 precoder is NULL (0 means enabled)
  if (*scc->uplinkConfigCommon->initialUplinkBWP->rach_ConfigCommon->choice.setup->msg3_transformPrecoder!=0)
    scc->uplinkConfigCommon->initialUplinkBWP->rach_ConfigCommon->choice.setup->msg3_transformPrecoder = NULL;

  // prepare DL Allocation lists
  nr_rrc_config_dl_tda(scc);

  frame_type_t frame_type = get_frame_type((int)*scc->downlinkConfigCommon->frequencyInfoDL->frequencyBandList.list.array[0], *scc->ssbSubcarrierSpacing);
  if (frame_type == FDD) {
    ASN_STRUCT_FREE(asn_DEF_NR_TDD_UL_DL_ConfigCommon, scc->tdd_UL_DL_ConfigurationCommon);
    scc->tdd_UL_DL_ConfigurationCommon = NULL;
  } else { // TDD
    if (scc->tdd_UL_DL_ConfigurationCommon->pattern2->dl_UL_TransmissionPeriodicity > 320 ) {
      free(scc->tdd_UL_DL_ConfigurationCommon->pattern2);
      scc->tdd_UL_DL_ConfigurationCommon->pattern2 = NULL;
    }

  }

  if ((int)*scc->uplinkConfigCommon->initialUplinkBWP->rach_ConfigCommon->choice.setup->msg1_SubcarrierSpacing == -1) {
    free(scc->uplinkConfigCommon->initialUplinkBWP->rach_ConfigCommon->choice.setup->msg1_SubcarrierSpacing);
    scc->uplinkConfigCommon->initialUplinkBWP->rach_ConfigCommon->choice.setup->msg1_SubcarrierSpacing=NULL;
  }

  // check pucch_ResourceConfig
  AssertFatal(*scc->uplinkConfigCommon->initialUplinkBWP->pucch_ConfigCommon->choice.setup->pucch_ResourceCommon < 2,
	      "pucch_ResourceConfig should be 0 or 1 for now\n");
}

/* Function to allocate dedicated serving cell config strutures */
void prepare_scd(NR_ServingCellConfig_t *scd) {
  // Allocate downlink structures

  scd->downlinkBWP_ToAddModList = CALLOC(1, sizeof(*scd->downlinkBWP_ToAddModList));

  // Downlink bandwidth part
  NR_BWP_Downlink_t *bwp = calloc(1, sizeof(*bwp));
  bwp->bwp_Id = 1;

  // Allocate downlink dedicated bandwidth part and PDSCH structures
  bwp->bwp_Dedicated = calloc(1, sizeof(*bwp->bwp_Dedicated));
  bwp->bwp_Dedicated->pdsch_Config = calloc(1, sizeof(*bwp->bwp_Dedicated->pdsch_Config));
  bwp->bwp_Dedicated->pdsch_Config->present = NR_SetupRelease_PDSCH_Config_PR_setup;
  bwp->bwp_Dedicated->pdsch_Config->choice.setup = calloc(1, sizeof(*bwp->bwp_Dedicated->pdsch_Config->choice.setup));
  bwp->bwp_Dedicated->pdsch_Config->choice.setup->dmrs_DownlinkForPDSCH_MappingTypeA = calloc(1, sizeof(*bwp->bwp_Dedicated->pdsch_Config->choice.setup->dmrs_DownlinkForPDSCH_MappingTypeA));
  bwp->bwp_Dedicated->pdsch_Config->choice.setup->dmrs_DownlinkForPDSCH_MappingTypeA->present = NR_SetupRelease_DMRS_DownlinkConfig_PR_setup;

  // Allocate DL DMRS and PTRS configuration
  bwp->bwp_Dedicated->pdsch_Config->choice.setup->dmrs_DownlinkForPDSCH_MappingTypeA->choice.setup = calloc(1, sizeof(*bwp->bwp_Dedicated->pdsch_Config->choice.setup->dmrs_DownlinkForPDSCH_MappingTypeA->choice.setup));
  NR_DMRS_DownlinkConfig_t *NR_DMRS_DownlinkCfg = bwp->bwp_Dedicated->pdsch_Config->choice.setup->dmrs_DownlinkForPDSCH_MappingTypeA->choice.setup;
  NR_DMRS_DownlinkCfg->phaseTrackingRS=CALLOC(1, sizeof(*NR_DMRS_DownlinkCfg->phaseTrackingRS));
  NR_DMRS_DownlinkCfg->phaseTrackingRS->present = NR_SetupRelease_PTRS_DownlinkConfig_PR_setup;
  NR_DMRS_DownlinkCfg->phaseTrackingRS->choice.setup = CALLOC(1, sizeof(*NR_DMRS_DownlinkCfg->phaseTrackingRS->choice.setup));
  NR_PTRS_DownlinkConfig_t *NR_PTRS_DownlinkCfg = NR_DMRS_DownlinkCfg->phaseTrackingRS->choice.setup;
  NR_PTRS_DownlinkCfg->frequencyDensity = CALLOC(1, sizeof(*NR_PTRS_DownlinkCfg->frequencyDensity));
  long *dl_rbs = CALLOC(2, sizeof(long));
  for (int i=0;i<2;i++) {
    ASN_SEQUENCE_ADD(&NR_PTRS_DownlinkCfg->frequencyDensity->list, &dl_rbs[i]);
  }
  NR_PTRS_DownlinkCfg->timeDensity = CALLOC(1, sizeof(*NR_PTRS_DownlinkCfg->timeDensity));
  long *dl_mcs = CALLOC(3, sizeof(long));
  for (int i=0;i<3;i++) {
    ASN_SEQUENCE_ADD(&NR_PTRS_DownlinkCfg->timeDensity->list, &dl_mcs[i]);
  }
  NR_PTRS_DownlinkCfg->epre_Ratio = CALLOC(1, sizeof(*NR_PTRS_DownlinkCfg->epre_Ratio));
  NR_PTRS_DownlinkCfg->resourceElementOffset = CALLOC(1, sizeof(*NR_PTRS_DownlinkCfg->resourceElementOffset));
  *NR_PTRS_DownlinkCfg->resourceElementOffset = 0;
  ASN_SEQUENCE_ADD(&scd->downlinkBWP_ToAddModList->list,bwp);

  // Allocate uplink structures

  scd->uplinkConfig = CALLOC(1, sizeof(*scd->uplinkConfig));
  scd->uplinkConfig->uplinkBWP_ToAddModList = CALLOC(1, sizeof(*scd->uplinkConfig->uplinkBWP_ToAddModList));

  NR_PUSCH_Config_t *pusch_Config = CALLOC(1, sizeof(*pusch_Config));

  // Allocate UL DMRS and PTRS structures
  pusch_Config->dmrs_UplinkForPUSCH_MappingTypeB = CALLOC(1, sizeof(*pusch_Config->dmrs_UplinkForPUSCH_MappingTypeB));
  pusch_Config->dmrs_UplinkForPUSCH_MappingTypeB->present = NR_SetupRelease_DMRS_UplinkConfig_PR_setup;
  pusch_Config->dmrs_UplinkForPUSCH_MappingTypeB->choice.setup = CALLOC(1, sizeof(*pusch_Config->dmrs_UplinkForPUSCH_MappingTypeB->choice.setup));
  NR_DMRS_UplinkConfig_t *NR_DMRS_UplinkConfig = pusch_Config->dmrs_UplinkForPUSCH_MappingTypeB->choice.setup;
  NR_DMRS_UplinkConfig->phaseTrackingRS = CALLOC(1, sizeof(*NR_DMRS_UplinkConfig->phaseTrackingRS));
  NR_DMRS_UplinkConfig->phaseTrackingRS->present = NR_SetupRelease_PTRS_UplinkConfig_PR_setup;
  NR_DMRS_UplinkConfig->phaseTrackingRS->choice.setup = CALLOC(1, sizeof(*NR_DMRS_UplinkConfig->phaseTrackingRS->choice.setup));
  NR_PTRS_UplinkConfig_t *NR_PTRS_UplinkConfig = NR_DMRS_UplinkConfig->phaseTrackingRS->choice.setup;
  NR_PTRS_UplinkConfig->transformPrecoderDisabled = CALLOC(1, sizeof(*NR_PTRS_UplinkConfig->transformPrecoderDisabled));
  NR_PTRS_UplinkConfig->transformPrecoderDisabled->frequencyDensity = CALLOC(1, sizeof(*NR_PTRS_UplinkConfig->transformPrecoderDisabled->frequencyDensity));
  long *n_rbs = CALLOC(2, sizeof(long));
  for (int i=0;i<2;i++) {
    ASN_SEQUENCE_ADD(&NR_PTRS_UplinkConfig->transformPrecoderDisabled->frequencyDensity->list, &n_rbs[i]);
  }
  NR_PTRS_UplinkConfig->transformPrecoderDisabled->timeDensity = CALLOC(1, sizeof(*NR_PTRS_UplinkConfig->transformPrecoderDisabled->timeDensity));
  long *ptrs_mcs = CALLOC(3, sizeof(long));
  for (int i = 0; i < 3; i++) {
    ASN_SEQUENCE_ADD(&NR_PTRS_UplinkConfig->transformPrecoderDisabled->timeDensity->list, &ptrs_mcs[i]);
  }
  NR_PTRS_UplinkConfig->transformPrecoderDisabled->resourceElementOffset = CALLOC(1, sizeof(*NR_PTRS_UplinkConfig->transformPrecoderDisabled->resourceElementOffset));
  *NR_PTRS_UplinkConfig->transformPrecoderDisabled->resourceElementOffset = 0;

  // UL bandwidth part
  NR_BWP_Uplink_t *ubwp = CALLOC(1, sizeof(*ubwp));
  ubwp->bwp_Id = 1;
  ubwp->bwp_Dedicated = CALLOC(1, sizeof(*ubwp->bwp_Dedicated));

  ubwp->bwp_Dedicated->pusch_Config = CALLOC(1, sizeof(*ubwp->bwp_Dedicated->pusch_Config));
  ubwp->bwp_Dedicated->pusch_Config->present = NR_SetupRelease_PUSCH_Config_PR_setup;
  ubwp->bwp_Dedicated->pusch_Config->choice.setup = pusch_Config;

  ASN_SEQUENCE_ADD(&scd->uplinkConfig->uplinkBWP_ToAddModList->list,ubwp);
}

/* This function checks dedicated serving cell configuration and performs fixes as needed */ 
void fix_scd(NR_ServingCellConfig_t *scd) {
  // Check for DL PTRS parameters validity
  if (scd->downlinkBWP_ToAddModList->list.array[0]->bwp_Dedicated->pdsch_Config->choice.setup->dmrs_DownlinkForPDSCH_MappingTypeA->choice.setup->phaseTrackingRS) {
    // If any of the frequencyDensity values are not set or are out of bounds, PTRS is assumed to be not present
    for (int i = scd->downlinkBWP_ToAddModList->list.array[0]->bwp_Dedicated->pdsch_Config->choice.setup->dmrs_DownlinkForPDSCH_MappingTypeA->choice.setup->phaseTrackingRS->choice.setup->frequencyDensity->list.count-1; i >= 0; i--) {
      if ((*scd->downlinkBWP_ToAddModList->list.array[0]->bwp_Dedicated->pdsch_Config->choice.setup->dmrs_DownlinkForPDSCH_MappingTypeA->choice.setup->phaseTrackingRS->choice.setup->frequencyDensity->list.array[i] < 1)
          || (*scd->downlinkBWP_ToAddModList->list.array[0]->bwp_Dedicated->pdsch_Config->choice.setup->dmrs_DownlinkForPDSCH_MappingTypeA->choice.setup->phaseTrackingRS->choice.setup->frequencyDensity->list.array[i] > 276)) {
        LOG_I(NR_RRC, "DL PTRS frequencyDensity %d not set. Assuming PTRS not present! \n", i);
        free(scd->downlinkBWP_ToAddModList->list.array[0]->bwp_Dedicated->pdsch_Config->choice.setup->dmrs_DownlinkForPDSCH_MappingTypeA->choice.setup->phaseTrackingRS);
        scd->downlinkBWP_ToAddModList->list.array[0]->bwp_Dedicated->pdsch_Config->choice.setup->dmrs_DownlinkForPDSCH_MappingTypeA->choice.setup->phaseTrackingRS = NULL;
        break;
      }
    }
  }
  if (scd->downlinkBWP_ToAddModList->list.array[0]->bwp_Dedicated->pdsch_Config->choice.setup->dmrs_DownlinkForPDSCH_MappingTypeA->choice.setup->phaseTrackingRS) {
    // If any of the timeDensity values are not set or are out of bounds, PTRS is assumed to be not present
    for (int i = scd->downlinkBWP_ToAddModList->list.array[0]->bwp_Dedicated->pdsch_Config->choice.setup->dmrs_DownlinkForPDSCH_MappingTypeA->choice.setup->phaseTrackingRS->choice.setup->timeDensity->list.count-1; i >= 0; i--) {
      if ((*scd->downlinkBWP_ToAddModList->list.array[0]->bwp_Dedicated->pdsch_Config->choice.setup->dmrs_DownlinkForPDSCH_MappingTypeA->choice.setup->phaseTrackingRS->choice.setup->timeDensity->list.array[i] < 0)
          || (*scd->downlinkBWP_ToAddModList->list.array[0]->bwp_Dedicated->pdsch_Config->choice.setup->dmrs_DownlinkForPDSCH_MappingTypeA->choice.setup->phaseTrackingRS->choice.setup->timeDensity->list.array[i] > 29)) {
        LOG_I(RRC, "DL PTRS timeDensity %d not set. Assuming PTRS not present! \n", i);
        free(scd->downlinkBWP_ToAddModList->list.array[0]->bwp_Dedicated->pdsch_Config->choice.setup->dmrs_DownlinkForPDSCH_MappingTypeA->choice.setup->phaseTrackingRS);
        scd->downlinkBWP_ToAddModList->list.array[0]->bwp_Dedicated->pdsch_Config->choice.setup->dmrs_DownlinkForPDSCH_MappingTypeA->choice.setup->phaseTrackingRS = NULL;
        break;
      }
    }
  }
  if (scd->downlinkBWP_ToAddModList->list.array[0]->bwp_Dedicated->pdsch_Config->choice.setup->dmrs_DownlinkForPDSCH_MappingTypeA->choice.setup->phaseTrackingRS) {
    if (*scd->downlinkBWP_ToAddModList->list.array[0]->bwp_Dedicated->pdsch_Config->choice.setup->dmrs_DownlinkForPDSCH_MappingTypeA->choice.setup->phaseTrackingRS->choice.setup->resourceElementOffset > 2) {
      LOG_I(RRC, "Freeing DL PTRS resourceElementOffset \n");
      free(scd->downlinkBWP_ToAddModList->list.array[0]->bwp_Dedicated->pdsch_Config->choice.setup->dmrs_DownlinkForPDSCH_MappingTypeA->choice.setup->phaseTrackingRS->choice.setup->resourceElementOffset);
      scd->downlinkBWP_ToAddModList->list.array[0]->bwp_Dedicated->pdsch_Config->choice.setup->dmrs_DownlinkForPDSCH_MappingTypeA->choice.setup->phaseTrackingRS->choice.setup->resourceElementOffset = NULL;
    }
    if (*scd->downlinkBWP_ToAddModList->list.array[0]->bwp_Dedicated->pdsch_Config->choice.setup->dmrs_DownlinkForPDSCH_MappingTypeA->choice.setup->phaseTrackingRS->choice.setup->epre_Ratio > 1) {
      LOG_I(RRC, "Freeing DL PTRS epre_Ratio \n");
      free(scd->downlinkBWP_ToAddModList->list.array[0]->bwp_Dedicated->pdsch_Config->choice.setup->dmrs_DownlinkForPDSCH_MappingTypeA->choice.setup->phaseTrackingRS->choice.setup->epre_Ratio);
      scd->downlinkBWP_ToAddModList->list.array[0]->bwp_Dedicated->pdsch_Config->choice.setup->dmrs_DownlinkForPDSCH_MappingTypeA->choice.setup->phaseTrackingRS->choice.setup->epre_Ratio = NULL;
    }
  }

  if (scd->uplinkConfig->uplinkBWP_ToAddModList->list.array[0]->bwp_Dedicated->pusch_Config->choice.setup->dmrs_UplinkForPUSCH_MappingTypeB->choice.setup->phaseTrackingRS) {
    // If any of the frequencyDensity values are not set or are out of bounds, PTRS is assumed to be not present
    for (int i = scd->uplinkConfig->uplinkBWP_ToAddModList->list.array[0]->bwp_Dedicated->pusch_Config->choice.setup->dmrs_UplinkForPUSCH_MappingTypeB->choice.setup->phaseTrackingRS->choice.setup->transformPrecoderDisabled->frequencyDensity->list.count-1; i >= 0; i--) {
      if ((*scd->uplinkConfig->uplinkBWP_ToAddModList->list.array[0]->bwp_Dedicated->pusch_Config->choice.setup->dmrs_UplinkForPUSCH_MappingTypeB->choice.setup->phaseTrackingRS->choice.setup->transformPrecoderDisabled->frequencyDensity->list.array[i] < 1) 
          || (*scd->uplinkConfig->uplinkBWP_ToAddModList->list.array[0]->bwp_Dedicated->pusch_Config->choice.setup->dmrs_UplinkForPUSCH_MappingTypeB->choice.setup->phaseTrackingRS->choice.setup->transformPrecoderDisabled->frequencyDensity->list.array[i] > 276)) {
        LOG_I(RRC, "UL PTRS frequencyDensity %d not set. Assuming PTRS not present! \n", i);
        free(scd->uplinkConfig->uplinkBWP_ToAddModList->list.array[0]->bwp_Dedicated->pusch_Config->choice.setup->dmrs_UplinkForPUSCH_MappingTypeB->choice.setup->phaseTrackingRS);
        scd->uplinkConfig->uplinkBWP_ToAddModList->list.array[0]->bwp_Dedicated->pusch_Config->choice.setup->dmrs_UplinkForPUSCH_MappingTypeB->choice.setup->phaseTrackingRS = NULL;
        break;
      }
    }
  }

  if (scd->uplinkConfig->uplinkBWP_ToAddModList->list.array[0]->bwp_Dedicated->pusch_Config->choice.setup->dmrs_UplinkForPUSCH_MappingTypeB->choice.setup->phaseTrackingRS) {
    // If any of the timeDensity values are not set or are out of bounds, PTRS is assumed to be not present
    for (int i = scd->uplinkConfig->uplinkBWP_ToAddModList->list.array[0]->bwp_Dedicated->pusch_Config->choice.setup->dmrs_UplinkForPUSCH_MappingTypeB->choice.setup->phaseTrackingRS->choice.setup->transformPrecoderDisabled->timeDensity->list.count-1; i >= 0; i--) {
      if ((*scd->uplinkConfig->uplinkBWP_ToAddModList->list.array[0]->bwp_Dedicated->pusch_Config->choice.setup->dmrs_UplinkForPUSCH_MappingTypeB->choice.setup->phaseTrackingRS->choice.setup->transformPrecoderDisabled->timeDensity->list.array[i] < 0)
          || (*scd->uplinkConfig->uplinkBWP_ToAddModList->list.array[0]->bwp_Dedicated->pusch_Config->choice.setup->dmrs_UplinkForPUSCH_MappingTypeB->choice.setup->phaseTrackingRS->choice.setup->transformPrecoderDisabled->timeDensity->list.array[i] > 29)) {
        LOG_I(RRC, "UL PTRS timeDensity %d not set. Assuming PTRS not present! \n", i);
        free(scd->uplinkConfig->uplinkBWP_ToAddModList->list.array[0]->bwp_Dedicated->pusch_Config->choice.setup->dmrs_UplinkForPUSCH_MappingTypeB->choice.setup->phaseTrackingRS);
        scd->uplinkConfig->uplinkBWP_ToAddModList->list.array[0]->bwp_Dedicated->pusch_Config->choice.setup->dmrs_UplinkForPUSCH_MappingTypeB->choice.setup->phaseTrackingRS = NULL;
        break;
      }
    }
  }
  if (scd->uplinkConfig->uplinkBWP_ToAddModList->list.array[0]->bwp_Dedicated->pusch_Config->choice.setup->dmrs_UplinkForPUSCH_MappingTypeB->choice.setup->phaseTrackingRS) {
    // Check for UL PTRS parameters validity
    if (*scd->uplinkConfig->uplinkBWP_ToAddModList->list.array[0]->bwp_Dedicated->pusch_Config->choice.setup->dmrs_UplinkForPUSCH_MappingTypeB->choice.setup->phaseTrackingRS->choice.setup->transformPrecoderDisabled->resourceElementOffset > 2) {
      LOG_I(RRC, "Freeing UL PTRS resourceElementOffset \n");
      free(scd->uplinkConfig->uplinkBWP_ToAddModList->list.array[0]->bwp_Dedicated->pusch_Config->choice.setup->dmrs_UplinkForPUSCH_MappingTypeB->choice.setup->phaseTrackingRS->choice.setup->transformPrecoderDisabled->resourceElementOffset);
      scd->uplinkConfig->uplinkBWP_ToAddModList->list.array[0]->bwp_Dedicated->pusch_Config->choice.setup->dmrs_UplinkForPUSCH_MappingTypeB->choice.setup->phaseTrackingRS->choice.setup->transformPrecoderDisabled->resourceElementOffset = NULL;
    }
  }
}

void RCconfig_nr_flexran()
{
  uint16_t  i;
  uint16_t  num_gnbs;
  char      aprefix[MAX_OPTNAME_SIZE*2 + 8];
  /* this will possibly truncate the cell id (RRC assumes int32_t).
   * Both Nid_cell and gnb_id are signed in RRC case, but we use unsigned for
   * the bitshifting to work properly */
  uint16_t  Nid_cell_tr = 0;
  uint32_t  gnb_id = 0;


  /* get number of gNBs */
  paramdef_t GNBSParams[] = GNBSPARAMS_DESC;
  config_get(GNBSParams, sizeof(GNBSParams)/sizeof(paramdef_t), NULL);
  num_gnbs = GNBSParams[GNB_ACTIVE_GNBS_IDX].numelt;

  /* for gNB ID */
  paramdef_t GNBParams[]  = GNBPARAMS_DESC;
  paramlist_def_t GNBParamList = {GNB_CONFIG_STRING_GNB_LIST, NULL, 0};

  paramdef_t flexranParams[] = FLEXRANPARAMS_DESC;
  config_get(flexranParams, sizeof(flexranParams)/sizeof(paramdef_t), CONFIG_STRING_NETWORK_CONTROLLER_CONFIG);

  if (!RC.flexran) {
    RC.flexran = calloc(num_gnbs, sizeof(flexran_agent_info_t*));
    AssertFatal(RC.flexran,
                "can't ALLOCATE %zu Bytes for %d flexran agent info with size %zu\n",
                num_gnbs * sizeof(flexran_agent_info_t*),
                num_gnbs, sizeof(flexran_agent_info_t*));
  }

  for (i = 0; i < num_gnbs; i++) {
    RC.flexran[i] = calloc(1, sizeof(flexran_agent_info_t));
    AssertFatal(RC.flexran[i],
                "can't ALLOCATE %zu Bytes for flexran agent info (iteration %d/%d)\n",
                sizeof(flexran_agent_info_t), i + 1, num_gnbs);
    /* if config says "yes", enable Agent, in all other cases it's like "no" */
    RC.flexran[i]->enabled          = strcasecmp(*(flexranParams[FLEXRAN_ENABLED].strptr), "yes") == 0;
    /* if not enabled, simply skip the rest, it is not needed anyway */
    if (!RC.flexran[i]->enabled)
      continue;
    RC.flexran[i]->interface_name   = strdup(*(flexranParams[FLEXRAN_INTERFACE_NAME_IDX].strptr));
    //inet_ntop(AF_INET, &(enb_properties->properties[mod_id]->flexran_agent_ipv4_address), in_ip, INET_ADDRSTRLEN);
    RC.flexran[i]->remote_ipv4_addr = strdup(*(flexranParams[FLEXRAN_IPV4_ADDRESS_IDX].strptr));
    RC.flexran[i]->remote_port      = *(flexranParams[FLEXRAN_PORT_IDX].uptr);
    RC.flexran[i]->cache_name       = strdup(*(flexranParams[FLEXRAN_CACHE_IDX].strptr));
    RC.flexran[i]->node_ctrl_state  = strcasecmp(*(flexranParams[FLEXRAN_AWAIT_RECONF_IDX].strptr), "yes") == 0 ? ENB_WAIT : ENB_NORMAL_OPERATION;

    config_getlist(&GNBParamList, GNBParams, sizeof(GNBParams)/sizeof(paramdef_t),NULL);
    /* gNB ID from configuration, as read in by RCconfig_RRC() */
    if (!GNBParamList.paramarray[i][GNB_GNB_ID_IDX].uptr) {
      // Calculate a default gNB ID
    if (AMF_MODE_ENABLED) 
      gnb_id = i + (ngap_generate_gNB_id () & 0xFFFFFF8);
    else
      gnb_id = i;
    } else {
        gnb_id = *(GNBParamList.paramarray[i][GNB_GNB_ID_IDX].uptr);
    }

    /* cell ID */
    sprintf(aprefix, "%s.[%i]", GNB_CONFIG_STRING_GNB_LIST, i);

    RC.flexran[i]->mod_id   = i;
    RC.flexran[i]->agent_id = (((uint64_t)i) << 48) | (((uint64_t)gnb_id) << 16) | ((uint64_t)Nid_cell_tr);

    /*
     * Assume for the moment the monolithic case, i.e. agent can provide information for all layers
     * Consider using uint16_t flexran_get_capabilities_mask(mid_t mod_id),
     *                    with RC.rrc[mod_id]->node_type = ngran_gNB
     */
    RC.flexran[i]->capability_mask = (1 << PROTOCOL__FLEX_BS_CAPABILITY__LOPHY)
    		                       | (1 << PROTOCOL__FLEX_BS_CAPABILITY__HIPHY)
								   | (1 << PROTOCOL__FLEX_BS_CAPABILITY__LOMAC)
								   | (1 << PROTOCOL__FLEX_BS_CAPABILITY__HIMAC)
								   | (1 << PROTOCOL__FLEX_BS_CAPABILITY__RLC)
								   | (1 << PROTOCOL__FLEX_BS_CAPABILITY__PDCP)
								   | (1 << PROTOCOL__FLEX_BS_CAPABILITY__SDAP)
								   | (1 << PROTOCOL__FLEX_BS_CAPABILITY__RRC);

  }
}

void RCconfig_NR_L1(void) {
  int j;
  paramdef_t GNBSParams[] = GNBSPARAMS_DESC;
  ////////// Identification parameters
  paramdef_t GNBParams[]  = GNBPARAMS_DESC;

  paramlist_def_t GNBParamList = {GNB_CONFIG_STRING_GNB_LIST,NULL,0};

  config_get( GNBSParams,sizeof(GNBSParams)/sizeof(paramdef_t),NULL); 
  int num_gnbs = GNBSParams[GNB_ACTIVE_GNBS_IDX].numelt;
  AssertFatal (num_gnbs > 0,"Failed to parse config file no gnbs %s \n",GNB_CONFIG_STRING_ACTIVE_GNBS);

  config_getlist( &GNBParamList,GNBParams,sizeof(GNBParams)/sizeof(paramdef_t),NULL);
  int N1 = *GNBParamList.paramarray[0][GNB_PDSCH_ANTENNAPORTS_N1_IDX].iptr;
  int N2 = *GNBParamList.paramarray[0][GNB_PDSCH_ANTENNAPORTS_N2_IDX].iptr;
  int XP = *GNBParamList.paramarray[0][GNB_PDSCH_ANTENNAPORTS_XP_IDX].iptr;
  char *ulprbbl = *GNBParamList.paramarray[0][GNB_ULPRBBLACKLIST_IDX].strptr;
  if (ulprbbl) LOG_I(NR_PHY,"PRB blacklist %s\n",ulprbbl);
  char *save = NULL;
  char *pt = strtok_r(ulprbbl, ",", &save);
  int prbbl[275];
  int num_prbbl=0;
  memset(prbbl,0,275*sizeof(int));

  while (pt) {
    const int rb = atoi(pt);
    AssertFatal(rb < 275, "RB %d out of bounds (max 275)\n", rb);
    prbbl[rb] = 0x3FFF; // all symbols taken
    LOG_I(NR_PHY,"Blacklisting prb %d\n",atoi(pt));
    pt = strtok_r(NULL, ",", &save);
    num_prbbl++;
  }

  paramdef_t L1_Params[] = L1PARAMS_DESC;
  paramlist_def_t L1_ParamList = {CONFIG_STRING_L1_LIST,NULL,0};


  if (RC.gNB == NULL) {
    RC.gNB                       = (PHY_VARS_gNB **)malloc((1+NUMBER_OF_gNB_MAX)*sizeof(PHY_VARS_gNB*));
    LOG_I(NR_PHY,"RC.gNB = %p\n",RC.gNB);
    memset(RC.gNB,0,(1+NUMBER_OF_gNB_MAX)*sizeof(PHY_VARS_gNB*));
  }

  config_getlist( &L1_ParamList,L1_Params,sizeof(L1_Params)/sizeof(paramdef_t), NULL);

  if (L1_ParamList.numelt > 0) {

    for (j = 0; j < RC.nb_nr_L1_inst; j++) {

      if (RC.gNB[j] == NULL) {
        RC.gNB[j]                       = (PHY_VARS_gNB *)malloc(sizeof(PHY_VARS_gNB));
        LOG_I(NR_PHY,"RC.gNB[%d] = %p\n",j,RC.gNB[j]);
        memset(RC.gNB[j],0,sizeof(PHY_VARS_gNB));
	      RC.gNB[j]->Mod_id  = j;
      }

      RC.gNB[j]->thread_pool_size   = *(L1_ParamList.paramarray[j][L1_THREAD_POOL_SIZE].uptr);
      RC.gNB[j]->ofdm_offset_divisor = *(L1_ParamList.paramarray[j][L1_OFDM_OFFSET_DIVISOR].uptr);
      RC.gNB[j]->pucch0_thres       = *(L1_ParamList.paramarray[j][L1_PUCCH0_DTX_THRESHOLD].uptr);
      RC.gNB[j]->prach_thres        = *(L1_ParamList.paramarray[j][L1_PRACH_DTX_THRESHOLD].uptr);
      RC.gNB[j]->pusch_thres        = *(L1_ParamList.paramarray[j][L1_PUSCH_DTX_THRESHOLD].uptr);
      RC.gNB[j]->num_ulprbbl        = num_prbbl;
      RC.gNB[j]->ap_N1              = N1;
      RC.gNB[j]->ap_N2              = N2;
      RC.gNB[j]->ap_XP              = XP;
      LOG_I(NR_PHY,"Copying %d blacklisted PRB to L1 context\n",num_prbbl);
      memcpy(RC.gNB[j]->ulprbbl,prbbl,275*sizeof(int));
      if(strcmp(*(L1_ParamList.paramarray[j][L1_TRANSPORT_N_PREFERENCE_IDX].strptr), "local_mac") == 0) {
        //sf_ahead = 2; // Need 4 subframe gap between RX and TX
      }else if (strcmp(*(L1_ParamList.paramarray[j][L1_TRANSPORT_N_PREFERENCE_IDX].strptr), "nfapi") == 0) {
        RC.gNB[j]->eth_params_n.local_if_name            = strdup(*(L1_ParamList.paramarray[j][L1_LOCAL_N_IF_NAME_IDX].strptr));
        RC.gNB[j]->eth_params_n.my_addr                  = strdup(*(L1_ParamList.paramarray[j][L1_LOCAL_N_ADDRESS_IDX].strptr));
        RC.gNB[j]->eth_params_n.remote_addr              = strdup(*(L1_ParamList.paramarray[j][L1_REMOTE_N_ADDRESS_IDX].strptr));
        RC.gNB[j]->eth_params_n.my_portc                 = *(L1_ParamList.paramarray[j][L1_LOCAL_N_PORTC_IDX].iptr);
        RC.gNB[j]->eth_params_n.remote_portc             = *(L1_ParamList.paramarray[j][L1_REMOTE_N_PORTC_IDX].iptr);
        RC.gNB[j]->eth_params_n.my_portd                 = *(L1_ParamList.paramarray[j][L1_LOCAL_N_PORTD_IDX].iptr);
        RC.gNB[j]->eth_params_n.remote_portd             = *(L1_ParamList.paramarray[j][L1_REMOTE_N_PORTD_IDX].iptr);
        RC.gNB[j]->eth_params_n.transp_preference        = ETH_UDP_MODE;

        //sf_ahead = 2; // Cannot cope with 4 subframes betweem RX and TX - set it to 2

        RC.nb_nr_macrlc_inst = 1;  // This is used by mac_top_init_gNB()

        // This is used by init_gNB_afterRU()
        RC.nb_nr_CC = (int *)malloc((1+RC.nb_nr_inst)*sizeof(int));
        RC.nb_nr_CC[0]=1;

        LOG_I(PHY,"%s() NFAPI PNF mode - RC.nb_nr_inst=1 this is because phy_init_RU() uses that to index and not RC.num_gNB - why the 2 similar variables?\n", __FUNCTION__);
        LOG_I(PHY,"%s() NFAPI PNF mode - RC.nb_nr_CC[0]=%d for init_gNB_afterRU()\n", __FUNCTION__, RC.nb_nr_CC[0]);
        LOG_I(PHY,"%s() NFAPI PNF mode - RC.nb_nr_macrlc_inst:%d because used by mac_top_init_gNB()\n", __FUNCTION__, RC.nb_nr_macrlc_inst);

        mac_top_init_gNB();

        configure_nr_nfapi_pnf(RC.gNB[j]->eth_params_n.remote_addr,
                               RC.gNB[j]->eth_params_n.remote_portc,
                               RC.gNB[j]->eth_params_n.my_addr,
                               RC.gNB[j]->eth_params_n.my_portd,
                               RC.gNB[j]->eth_params_n.remote_portd);
      }else { // other midhaul
      } 
    }// for (j = 0; j < RC.nb_nr_L1_inst; j++)
    printf("Initializing northbound interface for L1\n");
    l1_north_init_gNB();
  }else{
    LOG_I(PHY,"No " CONFIG_STRING_L1_LIST " configuration found");    

    // DJP need to create some structures for VNF

    j = 0;


    if (RC.gNB[j] == NULL) {
      RC.gNB[j] = (PHY_VARS_gNB *)malloc(sizeof(PHY_VARS_gNB));
      memset((void*)RC.gNB[j],0,sizeof(PHY_VARS_gNB));
      LOG_I(PHY,"RC.gNB[%d] = %p\n",j,RC.gNB[j]);
      RC.gNB[j]->Mod_id  = j;
    }   
  }
}

void RCconfig_nr_macrlc() {
  int               j;

  paramdef_t GNBSParams[] = GNBSPARAMS_DESC;
  ////////// Identification parameters
  paramdef_t GNBParams[]  = GNBPARAMS_DESC;

  paramlist_def_t GNBParamList = {GNB_CONFIG_STRING_GNB_LIST,NULL,0};

  config_get( GNBSParams,sizeof(GNBSParams)/sizeof(paramdef_t),NULL); 
  int num_gnbs = GNBSParams[GNB_ACTIVE_GNBS_IDX].numelt;
  AssertFatal (num_gnbs > 0,"Failed to parse config file no gnbs %s \n",GNB_CONFIG_STRING_ACTIVE_GNBS);
  
  config_getlist( &GNBParamList,GNBParams,sizeof(GNBParams)/sizeof(paramdef_t),NULL); 
  char *ulprbbl = *GNBParamList.paramarray[0][GNB_ULPRBBLACKLIST_IDX].strptr; 
  char *save = NULL;
  char *pt = strtok_r(ulprbbl, ",", &save);
  uint16_t prbbl[275];
  int num_prbbl=0;
  memset(prbbl,0,sizeof(prbbl));
  while (pt) {
    const int prb = atoi(pt);
    AssertFatal(prb < 275, "RB %d out of bounds (max 275)\n", prb);
    prbbl[prb] = 0x3FFF; // all symbols taken
    pt = strtok_r(NULL, ",", &save);
    num_prbbl++;
  }
  paramdef_t MacRLC_Params[] = MACRLCPARAMS_DESC;
  paramlist_def_t MacRLC_ParamList = {CONFIG_STRING_MACRLC_LIST,NULL,0};
  config_getlist( &MacRLC_ParamList,MacRLC_Params,sizeof(MacRLC_Params)/sizeof(paramdef_t), NULL);    
  
  if ( MacRLC_ParamList.numelt > 0) {

    RC.nb_nr_macrlc_inst=MacRLC_ParamList.numelt; 
    mac_top_init_gNB();   
    RC.nb_nr_mac_CC = (int*)malloc(RC.nb_nr_macrlc_inst*sizeof(int));

    for (j=0;j<RC.nb_nr_macrlc_inst;j++) {
      RC.nb_nr_mac_CC[j] = *(MacRLC_ParamList.paramarray[j][MACRLC_CC_IDX].iptr);
      RC.nrmac[j]->pusch_target_snrx10                   = *(MacRLC_ParamList.paramarray[j][MACRLC_PUSCHTARGETSNRX10_IDX].iptr);
      RC.nrmac[j]->pucch_target_snrx10                   = *(MacRLC_ParamList.paramarray[j][MACRLC_PUCCHTARGETSNRX10_IDX].iptr);
      RC.nrmac[j]->pucch_failure_thres                   = *(MacRLC_ParamList.paramarray[j][MACRLC_PUCCHFAILURETHRES_IDX].iptr);
      RC.nrmac[j]->pusch_failure_thres                   = *(MacRLC_ParamList.paramarray[j][MACRLC_PUSCHFAILURETHRES_IDX].iptr);
     
      LOG_I(NR_MAC,"PUSCH Target %d, PUCCH Target %d, PUCCH Failure %d, PUSCH Failure %d\n",
	    RC.nrmac[j]->pusch_target_snrx10,
            RC.nrmac[j]->pucch_target_snrx10,
            RC.nrmac[j]->pucch_failure_thres,
            RC.nrmac[j]->pusch_failure_thres); 
      if (strcmp(*(MacRLC_ParamList.paramarray[j][MACRLC_TRANSPORT_N_PREFERENCE_IDX].strptr), "local_RRC") == 0) {
  // check number of instances is same as RRC/PDCP
  
      }else if (strcmp(*(MacRLC_ParamList.paramarray[j][MACRLC_TRANSPORT_N_PREFERENCE_IDX].strptr), "f1") == 0) {
        printf("Configuring F1 interfaces for MACRLC\n");
        RC.nrmac[j]->eth_params_n.local_if_name            = strdup(*(MacRLC_ParamList.paramarray[j][MACRLC_LOCAL_N_IF_NAME_IDX].strptr));
        RC.nrmac[j]->eth_params_n.my_addr                  = strdup(*(MacRLC_ParamList.paramarray[j][MACRLC_LOCAL_N_ADDRESS_IDX].strptr));
        RC.nrmac[j]->eth_params_n.remote_addr              = strdup(*(MacRLC_ParamList.paramarray[j][MACRLC_REMOTE_N_ADDRESS_IDX].strptr));
        RC.nrmac[j]->eth_params_n.my_portc                 = *(MacRLC_ParamList.paramarray[j][MACRLC_LOCAL_N_PORTC_IDX].iptr);
        RC.nrmac[j]->eth_params_n.remote_portc             = *(MacRLC_ParamList.paramarray[j][MACRLC_REMOTE_N_PORTC_IDX].iptr);
        RC.nrmac[j]->eth_params_n.my_portd                 = *(MacRLC_ParamList.paramarray[j][MACRLC_LOCAL_N_PORTD_IDX].iptr);
        RC.nrmac[j]->eth_params_n.remote_portd             = *(MacRLC_ParamList.paramarray[j][MACRLC_REMOTE_N_PORTD_IDX].iptr);;
        RC.nrmac[j]->eth_params_n.transp_preference        = ETH_UDP_MODE;
        macrlc_has_f1                                      = 1;
      }else if (strcmp(*(MacRLC_ParamList.paramarray[j][MACRLC_TRANSPORT_N_PREFERENCE_IDX].strptr), "cudu") == 0) {
        RC.nrmac[j]->eth_params_n.local_if_name            = strdup(*(MacRLC_ParamList.paramarray[j][MACRLC_LOCAL_N_IF_NAME_IDX].strptr));
        RC.nrmac[j]->eth_params_n.my_addr                  = strdup(*(MacRLC_ParamList.paramarray[j][MACRLC_LOCAL_N_ADDRESS_IDX].strptr));
        RC.nrmac[j]->eth_params_n.remote_addr              = strdup(*(MacRLC_ParamList.paramarray[j][MACRLC_REMOTE_N_ADDRESS_IDX].strptr));
        RC.nrmac[j]->eth_params_n.my_portc                 = *(MacRLC_ParamList.paramarray[j][MACRLC_LOCAL_N_PORTC_IDX].iptr);
        RC.nrmac[j]->eth_params_n.remote_portc             = *(MacRLC_ParamList.paramarray[j][MACRLC_REMOTE_N_PORTC_IDX].iptr);
        RC.nrmac[j]->eth_params_n.my_portd                 = *(MacRLC_ParamList.paramarray[j][MACRLC_LOCAL_N_PORTD_IDX].iptr);
        RC.nrmac[j]->eth_params_n.remote_portd             = *(MacRLC_ParamList.paramarray[j][MACRLC_REMOTE_N_PORTD_IDX].iptr);;
        RC.nrmac[j]->eth_params_n.transp_preference        = ETH_UDP_MODE;
      }else { // other midhaul
        AssertFatal(1==0,"MACRLC %d: %s unknown northbound midhaul\n",j, *(MacRLC_ParamList.paramarray[j][MACRLC_TRANSPORT_N_PREFERENCE_IDX].strptr));
      } 

      if (strcmp(*(MacRLC_ParamList.paramarray[j][MACRLC_TRANSPORT_S_PREFERENCE_IDX].strptr), "local_L1") == 0) {

      }else if (strcmp(*(MacRLC_ParamList.paramarray[j][MACRLC_TRANSPORT_S_PREFERENCE_IDX].strptr), "nfapi") == 0) {
        RC.nrmac[j]->eth_params_s.local_if_name            = strdup(*(MacRLC_ParamList.paramarray[j][MACRLC_LOCAL_S_IF_NAME_IDX].strptr));
        RC.nrmac[j]->eth_params_s.my_addr                  = strdup(*(MacRLC_ParamList.paramarray[j][MACRLC_LOCAL_S_ADDRESS_IDX].strptr));
        RC.nrmac[j]->eth_params_s.remote_addr              = strdup(*(MacRLC_ParamList.paramarray[j][MACRLC_REMOTE_S_ADDRESS_IDX].strptr));
        RC.nrmac[j]->eth_params_s.my_portc                 = *(MacRLC_ParamList.paramarray[j][MACRLC_LOCAL_S_PORTC_IDX].iptr);
        RC.nrmac[j]->eth_params_s.remote_portc             = *(MacRLC_ParamList.paramarray[j][MACRLC_REMOTE_S_PORTC_IDX].iptr);
        RC.nrmac[j]->eth_params_s.my_portd                 = *(MacRLC_ParamList.paramarray[j][MACRLC_LOCAL_S_PORTD_IDX].iptr);
        RC.nrmac[j]->eth_params_s.remote_portd             = *(MacRLC_ParamList.paramarray[j][MACRLC_REMOTE_S_PORTD_IDX].iptr);
        RC.nrmac[j]->eth_params_s.transp_preference        = ETH_UDP_MODE;

        printf("**************** vnf_port:%d\n", RC.nrmac[j]->eth_params_s.my_portc);
        configure_nr_nfapi_vnf(RC.nrmac[j]->eth_params_s.my_addr, RC.nrmac[j]->eth_params_s.my_portc);
        printf("**************** RETURNED FROM configure_nfapi_vnf() vnf_port:%d\n", RC.nrmac[j]->eth_params_s.my_portc);
      }else { // other midhaul
        AssertFatal(1==0,"MACRLC %d: %s unknown southbound midhaul\n",j,*(MacRLC_ParamList.paramarray[j][MACRLC_TRANSPORT_S_PREFERENCE_IDX].strptr));
      } 
      RC.nrmac[j]->ulsch_max_frame_inactivity = *(MacRLC_ParamList.paramarray[j][MACRLC_ULSCH_MAX_FRAME_INACTIVITY].uptr);
      RC.nrmac[j]->dl_bler_target_upper = *(MacRLC_ParamList.paramarray[j][MACRLC_DL_BLER_TARGET_UPPER_IDX].dblptr);
      RC.nrmac[j]->dl_bler_target_lower = *(MacRLC_ParamList.paramarray[j][MACRLC_DL_BLER_TARGET_LOWER_IDX].dblptr);
      RC.nrmac[j]->dl_rd2_bler_threshold = *(MacRLC_ParamList.paramarray[j][MACRLC_DL_RD2_BLER_THRESHOLD_IDX].dblptr);
      RC.nrmac[j]->dl_max_mcs = *(MacRLC_ParamList.paramarray[j][MACRLC_DL_MAX_MCS_IDX].u8ptr);
      RC.nrmac[j]->harq_round_max = *(MacRLC_ParamList.paramarray[j][MACRLC_HARQ_ROUND_MAX_IDX].u8ptr);
      RC.nrmac[j]->min_grant_prb = *(MacRLC_ParamList.paramarray[j][MACRLC_MIN_GRANT_PRB_IDX].u8ptr);
      RC.nrmac[j]->min_grant_mcs = *(MacRLC_ParamList.paramarray[j][MACRLC_MIN_GRANT_MCS_IDX].u8ptr);
      RC.nrmac[j]->num_ulprbbl = num_prbbl;
      memcpy(RC.nrmac[j]->ulprbbl,prbbl,275*sizeof(prbbl[0]));
    }//  for (j=0;j<RC.nb_nr_macrlc_inst;j++)
  }else {// MacRLC_ParamList.numelt > 0
    LOG_E(PHY,"No %s configuration found\n", CONFIG_STRING_MACRLC_LIST);
    // AssertFatal (0,"No " CONFIG_STRING_MACRLC_LIST " configuration found");     
  }

}

void config_security(gNB_RRC_INST *rrc)
{
  paramdef_t sec_params[] = SECURITY_GLOBALPARAMS_DESC;
  int ret = config_get(sec_params,
                       sizeof(sec_params) / sizeof(paramdef_t),
                       CONFIG_STRING_SECURITY);
  int i;

  if (ret < 0) {
    LOG_W(RRC, "configuration file does not contain a \"security\" section, applying default parameters (nia2 nea0, integrity disabled for DRBs)\n");
    rrc->security.ciphering_algorithms[0]    = 0;  /* nea0 = no ciphering */
    rrc->security.ciphering_algorithms_count = 1;
    rrc->security.integrity_algorithms[0]    = 2;  /* nia2 */
    rrc->security.integrity_algorithms[1]    = 0;  /* nia0 = no integrity, as a fallback (but nia2 should be supported by all UEs) */
    rrc->security.integrity_algorithms_count = 2;
    rrc->security.do_drb_ciphering           = 1;  /* even if nea0 let's activate so that we don't generate cipheringDisabled in pdcp_Config */
    rrc->security.do_drb_integrity           = 0;
    return;
  }

  if (sec_params[SECURITY_CONFIG_CIPHERING_IDX].numelt > 4) {
    LOG_E(RRC, "too much ciphering algorithms in section \"security\" of the configuration file, maximum is 4\n");
    exit(1);
  }
  if (sec_params[SECURITY_CONFIG_INTEGRITY_IDX].numelt > 4) {
    LOG_E(RRC, "too much integrity algorithms in section \"security\" of the configuration file, maximum is 4\n");
    exit(1);
  }

  /* get ciphering algorithms */
  rrc->security.ciphering_algorithms_count = 0;
  for (i = 0; i < sec_params[SECURITY_CONFIG_CIPHERING_IDX].numelt; i++) {
    if (!strcmp(sec_params[SECURITY_CONFIG_CIPHERING_IDX].strlistptr[i], "nea0")) {
      rrc->security.ciphering_algorithms[rrc->security.ciphering_algorithms_count] = 0;
      rrc->security.ciphering_algorithms_count++;
      continue;
    }
    if (!strcmp(sec_params[SECURITY_CONFIG_CIPHERING_IDX].strlistptr[i], "nea1")) {
      rrc->security.ciphering_algorithms[rrc->security.ciphering_algorithms_count] = 1;
      rrc->security.ciphering_algorithms_count++;
      continue;
    }
    if (!strcmp(sec_params[SECURITY_CONFIG_CIPHERING_IDX].strlistptr[i], "nea2")) {
      rrc->security.ciphering_algorithms[rrc->security.ciphering_algorithms_count] = 2;
      rrc->security.ciphering_algorithms_count++;
      continue;
    }
    if (!strcmp(sec_params[SECURITY_CONFIG_CIPHERING_IDX].strlistptr[i], "nea3")) {
      rrc->security.ciphering_algorithms[rrc->security.ciphering_algorithms_count] = 3;
      rrc->security.ciphering_algorithms_count++;
      continue;
    }
    LOG_E(RRC, "unknown ciphering algorithm \"%s\" in section \"security\" of the configuration file\n",
          sec_params[SECURITY_CONFIG_CIPHERING_IDX].strlistptr[i]);
    exit(1);
  }

  /* get integrity algorithms */
  rrc->security.integrity_algorithms_count = 0;
  for (i = 0; i < sec_params[SECURITY_CONFIG_INTEGRITY_IDX].numelt; i++) {
    if (!strcmp(sec_params[SECURITY_CONFIG_INTEGRITY_IDX].strlistptr[i], "nia0")) {
      rrc->security.integrity_algorithms[rrc->security.integrity_algorithms_count] = 0;
      rrc->security.integrity_algorithms_count++;
      continue;
    }
    if (!strcmp(sec_params[SECURITY_CONFIG_INTEGRITY_IDX].strlistptr[i], "nia1")) {
      rrc->security.integrity_algorithms[rrc->security.integrity_algorithms_count] = 1;
      rrc->security.integrity_algorithms_count++;
      continue;
    }
    if (!strcmp(sec_params[SECURITY_CONFIG_INTEGRITY_IDX].strlistptr[i], "nia2")) {
      rrc->security.integrity_algorithms[rrc->security.integrity_algorithms_count] = 2;
      rrc->security.integrity_algorithms_count++;
      continue;
    }
    if (!strcmp(sec_params[SECURITY_CONFIG_INTEGRITY_IDX].strlistptr[i], "nia3")) {
      rrc->security.integrity_algorithms[rrc->security.integrity_algorithms_count] = 3;
      rrc->security.integrity_algorithms_count++;
      continue;
    }
    LOG_E(RRC, "unknown integrity algorithm \"%s\" in section \"security\" of the configuration file\n",
          sec_params[SECURITY_CONFIG_INTEGRITY_IDX].strlistptr[i]);
    exit(1);
  }

  if (rrc->security.ciphering_algorithms_count == 0) {
    LOG_W(RRC, "no preferred ciphering algorithm set in configuration file, applying default parameters (no security)\n");
    rrc->security.ciphering_algorithms[0]    = 0;  /* nea0 = no ciphering */
    rrc->security.ciphering_algorithms_count = 1;
  }

  if (rrc->security.integrity_algorithms_count == 0) {
    LOG_W(RRC, "no preferred integrity algorithm set in configuration file, applying default parameters (nia2)\n");
    rrc->security.integrity_algorithms[0]    = 2;  /* nia2 */
    rrc->security.integrity_algorithms[1]    = 0;  /* nia0 = no integrity */
    rrc->security.integrity_algorithms_count = 2;
  }

  if (!strcmp(*sec_params[SECURITY_CONFIG_DO_DRB_CIPHERING_IDX].strptr, "yes")) {
    rrc->security.do_drb_ciphering = 1;
  } else if (!strcmp(*sec_params[SECURITY_CONFIG_DO_DRB_CIPHERING_IDX].strptr, "no")) {
    rrc->security.do_drb_ciphering = 0;
  } else {
    LOG_E(RRC, "in configuration file, bad drb_ciphering value '%s', only 'yes' and 'no' allowed\n",
          *sec_params[SECURITY_CONFIG_DO_DRB_CIPHERING_IDX].strptr);
    exit(1);
  }

  if (!strcmp(*sec_params[SECURITY_CONFIG_DO_DRB_INTEGRITY_IDX].strptr, "yes")) {
    rrc->security.do_drb_integrity = 1;
  } else if (!strcmp(*sec_params[SECURITY_CONFIG_DO_DRB_INTEGRITY_IDX].strptr, "no")) {
    rrc->security.do_drb_integrity = 0;
  } else {
    LOG_E(RRC, "in configuration file, bad drb_integrity value '%s', only 'yes' and 'no' allowed\n",
          *sec_params[SECURITY_CONFIG_DO_DRB_INTEGRITY_IDX].strptr);
    exit(1);
  }
}

void RCconfig_NRRRC(MessageDef *msg_p, uint32_t i, gNB_RRC_INST *rrc) {

  int                    num_gnbs                                                      = 0;
  char aprefix[MAX_OPTNAME_SIZE*2 + 8];
  int32_t                gnb_id                                                        = 0;
  int                    k                                                             = 0;

  paramdef_t GNBSParams[] = GNBSPARAMS_DESC;
  ////////// Identification parameters
  paramdef_t GNBParams[]  = GNBPARAMS_DESC;
  paramlist_def_t GNBParamList = {GNB_CONFIG_STRING_GNB_LIST,NULL,0};

  NR_ServingCellConfigCommon_t *scc = calloc(1,sizeof(*scc));
  uint64_t ssb_bitmap=0xff;
  prepare_scc(scc);
  paramdef_t SCCsParams[] = SCCPARAMS_DESC(scc);
  paramlist_def_t SCCsParamList = {GNB_CONFIG_STRING_SERVINGCELLCONFIGCOMMON, NULL, 0};

  // Serving Cell Config Dedicated
  NR_ServingCellConfig_t *scd = calloc(1,sizeof(NR_ServingCellConfig_t));
  memset((void*)scd,0,sizeof(NR_ServingCellConfig_t));
  prepare_scd(scd);
  paramdef_t SCDsParams[] = SCDPARAMS_DESC(scd);
  paramlist_def_t SCDsParamList = {GNB_CONFIG_STRING_SERVINGCELLCONFIGDEDICATED, NULL, 0};
   ////////// Physical parameters


  /* get global parameters, defined outside any section in the config file */
 
  config_get( GNBSParams,sizeof(GNBSParams)/sizeof(paramdef_t),NULL); 
  num_gnbs = GNBSParams[GNB_ACTIVE_GNBS_IDX].numelt;
  AssertFatal (i<num_gnbs,"Failed to parse config file no %ith element in %s \n",i, GNB_CONFIG_STRING_ACTIVE_GNBS);

  /*
  if (AMF_MODE_ENABLED) {
    if (strcasecmp( *(GNBSParams[GNB_ASN1_VERBOSITY_IDX].strptr), GNB_CONFIG_STRING_ASN1_VERBOSITY_NONE) == 0) {
      asn_debug      = 0;
      asn1_xer_print = 0;
    } else if (strcasecmp( *(GNBSParams[GNB_ASN1_VERBOSITY_IDX].strptr), GNB_CONFIG_STRING_ASN1_VERBOSITY_INFO) == 0) {
      asn_debug      = 1;
      asn1_xer_print = 1;
    } else if (strcasecmp(*(GNBSParams[GNB_ASN1_VERBOSITY_IDX].strptr) , GNB_CONFIG_STRING_ASN1_VERBOSITY_ANNOYING) == 0) {
      asn_debug      = 1;
      asn1_xer_print = 2;
    } else {
      asn_debug      = 0;
      asn1_xer_print = 0;
    }
  }
  */

  if (num_gnbs>0) {

    // Output a list of all gNBs. ////////// Identification parameters
    config_getlist( &GNBParamList,GNBParams,sizeof(GNBParams)/sizeof(paramdef_t),NULL); 
    
    if (GNBParamList.paramarray[i][GNB_GNB_ID_IDX].uptr == NULL) {
    // Calculate a default gNB ID
      if (AMF_MODE_ENABLED) { 
        uint32_t hash;
        hash = ngap_generate_gNB_id ();
        gnb_id = i + (hash & 0xFFFFFF8);
      } else {
        gnb_id = i;
      }
    } else {
      gnb_id = *(GNBParamList.paramarray[i][GNB_GNB_ID_IDX].uptr);
    }

    // pdcch_ConfigSIB1
    rrc->carrier.pdcch_ConfigSIB1 = calloc(1,sizeof(NR_PDCCH_ConfigSIB1_t));
    paramdef_t pdcch_ConfigSIB1[] = PDCCH_CONFIGSIB1PARAMS_DESC(rrc->carrier.pdcch_ConfigSIB1);
    paramlist_def_t pdcch_ConfigSIB1ParamList = {GNB_CONFIG_STRING_PDCCH_CONFIGSIB1, NULL, 0};
    sprintf(aprefix, "%s.[%i]", GNB_CONFIG_STRING_GNB_LIST, 0);
    config_getlist(&pdcch_ConfigSIB1ParamList, NULL, 0, aprefix);
    if (pdcch_ConfigSIB1ParamList.numelt > 0) {
        sprintf(aprefix, "%s.[%i].%s.[%i]", GNB_CONFIG_STRING_GNB_LIST,0,GNB_CONFIG_STRING_PDCCH_CONFIGSIB1, 0);
        config_get(pdcch_ConfigSIB1,sizeof(pdcch_ConfigSIB1)/sizeof(paramdef_t),aprefix);
    }

    sprintf(aprefix, "%s.[%i]", GNB_CONFIG_STRING_GNB_LIST, 0);

    config_getlist(&SCCsParamList, NULL, 0, aprefix);
    if (SCCsParamList.numelt > 0) {    
      sprintf(aprefix, "%s.[%i].%s.[%i]", GNB_CONFIG_STRING_GNB_LIST,0,GNB_CONFIG_STRING_SERVINGCELLCONFIGCOMMON, 0);
      config_get( SCCsParams,sizeof(SCCsParams)/sizeof(paramdef_t),aprefix);  
      LOG_I(RRC,"Read in ServingCellConfigCommon (PhysCellId %d, ABSFREQSSB %d, DLBand %d, ABSFREQPOINTA %d, DLBW %d,RACH_TargetReceivedPower %d\n",
	    (int)*scc->physCellId,
	    (int)*scc->downlinkConfigCommon->frequencyInfoDL->absoluteFrequencySSB,
	    (int)*scc->downlinkConfigCommon->frequencyInfoDL->frequencyBandList.list.array[0],
	    (int)scc->downlinkConfigCommon->frequencyInfoDL->absoluteFrequencyPointA,
	    (int)scc->downlinkConfigCommon->frequencyInfoDL->scs_SpecificCarrierList.list.array[0]->carrierBandwidth,
	    (int)scc->uplinkConfigCommon->initialUplinkBWP->rach_ConfigCommon->choice.setup->rach_ConfigGeneric.preambleReceivedTargetPower);
      fix_scc(scc,ssb_bitmap);
    }

    sprintf(aprefix, "%s.[%i]", GNB_CONFIG_STRING_GNB_LIST, 0);

    config_getlist(&SCDsParamList, NULL, 0, aprefix);
    if (SCDsParamList.numelt > 0) {    
      sprintf(aprefix, "%s.[%i].%s.[%i]", GNB_CONFIG_STRING_GNB_LIST,0,GNB_CONFIG_STRING_SERVINGCELLCONFIGDEDICATED, 0);
      config_get( SCDsParams,sizeof(SCDsParams)/sizeof(paramdef_t),aprefix);  
      LOG_I(RRC,"Read in ServingCellConfigDedicated UL (FreqDensity_0 %d, FreqDensity_1 %d, TimeDensity_0 %d, TimeDensity_1 %d, TimeDensity_2 %d, RE offset %d \n",
      (int)*scd->uplinkConfig->uplinkBWP_ToAddModList->list.array[0]->bwp_Dedicated->pusch_Config->choice.setup->dmrs_UplinkForPUSCH_MappingTypeB->choice.setup->phaseTrackingRS->choice.setup->transformPrecoderDisabled->frequencyDensity->list.array[0],
      (int)*scd->uplinkConfig->uplinkBWP_ToAddModList->list.array[0]->bwp_Dedicated->pusch_Config->choice.setup->dmrs_UplinkForPUSCH_MappingTypeB->choice.setup->phaseTrackingRS->choice.setup->transformPrecoderDisabled->frequencyDensity->list.array[1],
      (int)*scd->uplinkConfig->uplinkBWP_ToAddModList->list.array[0]->bwp_Dedicated->pusch_Config->choice.setup->dmrs_UplinkForPUSCH_MappingTypeB->choice.setup->phaseTrackingRS->choice.setup->transformPrecoderDisabled->timeDensity->list.array[0],
      (int)*scd->uplinkConfig->uplinkBWP_ToAddModList->list.array[0]->bwp_Dedicated->pusch_Config->choice.setup->dmrs_UplinkForPUSCH_MappingTypeB->choice.setup->phaseTrackingRS->choice.setup->transformPrecoderDisabled->timeDensity->list.array[1],
      (int)*scd->uplinkConfig->uplinkBWP_ToAddModList->list.array[0]->bwp_Dedicated->pusch_Config->choice.setup->dmrs_UplinkForPUSCH_MappingTypeB->choice.setup->phaseTrackingRS->choice.setup->transformPrecoderDisabled->timeDensity->list.array[2],
      (int)*scd->uplinkConfig->uplinkBWP_ToAddModList->list.array[0]->bwp_Dedicated->pusch_Config->choice.setup->dmrs_UplinkForPUSCH_MappingTypeB->choice.setup->phaseTrackingRS->choice.setup->transformPrecoderDisabled->resourceElementOffset);
    }
    fix_scd(scd);

    printf("NRRRC %d: Southbound Transport %s\n",i,*(GNBParamList.paramarray[i][GNB_TRANSPORT_S_PREFERENCE_IDX].strptr));

    if (strcmp(*(GNBParamList.paramarray[i][GNB_TRANSPORT_S_PREFERENCE_IDX].strptr), "f1") == 0) {
      paramdef_t SCTPParams[]  = GNBSCTPPARAMS_DESC;
      char aprefix[MAX_OPTNAME_SIZE*2 + 8];
      sprintf(aprefix,"%s.[%u].%s",GNB_CONFIG_STRING_GNB_LIST,i,GNB_CONFIG_STRING_SCTP_CONFIG);
      config_get(SCTPParams,sizeof(SCTPParams)/sizeof(paramdef_t),aprefix);
      rrc->node_id        = *(GNBParamList.paramarray[0][GNB_GNB_ID_IDX].uptr);
      LOG_I(GNB_APP,"F1AP: gNB_CU_id[%d] %d\n",k,rrc->node_id);
      rrc->node_name = strdup(*(GNBParamList.paramarray[0][GNB_GNB_NAME_IDX].strptr));
      LOG_I(GNB_APP,"F1AP: gNB_CU_name[%d] %s\n",k,rrc->node_name);
      rrc->eth_params_s.local_if_name            = strdup(*(GNBParamList.paramarray[i][GNB_LOCAL_S_IF_NAME_IDX].strptr));
      rrc->eth_params_s.my_addr                  = strdup(*(GNBParamList.paramarray[i][GNB_LOCAL_S_ADDRESS_IDX].strptr));
      rrc->eth_params_s.remote_addr              = strdup(*(GNBParamList.paramarray[i][GNB_REMOTE_S_ADDRESS_IDX].strptr));
      rrc->eth_params_s.my_portc                 = *(GNBParamList.paramarray[i][GNB_LOCAL_S_PORTC_IDX].uptr);
      rrc->eth_params_s.remote_portc             = *(GNBParamList.paramarray[i][GNB_REMOTE_S_PORTC_IDX].uptr);
      rrc->eth_params_s.my_portd                 = *(GNBParamList.paramarray[i][GNB_LOCAL_S_PORTD_IDX].uptr);
      rrc->eth_params_s.remote_portd             = *(GNBParamList.paramarray[i][GNB_REMOTE_S_PORTD_IDX].uptr);
      rrc->eth_params_s.transp_preference        = ETH_UDP_MODE;
      rrc->node_type                             = ngran_gNB_CU;
      rrc->sctp_in_streams                       = (uint16_t)*(SCTPParams[GNB_SCTP_INSTREAMS_IDX].uptr);
      rrc->sctp_out_streams                      = (uint16_t)*(SCTPParams[GNB_SCTP_OUTSTREAMS_IDX].uptr);
    } else {
      // set to ngran_gNB for now, it will get set to ngran_gNB_DU if macrlc entity which uses F1 is present
      // Note: we will have to handle the case of ngran_ng_gNB_DU
      if (macrlc_has_f1 == 0) {
        rrc->node_type = ngran_gNB;
        LOG_I(NR_RRC,"Setting node_type to ngran_gNB\n");
      } else {
        rrc->node_type = ngran_gNB_DU;
        LOG_I(NR_RRC,"Setting node_type to ngran_gNB_DU\n");
      }
    }

    rrc->nr_cellid        = (uint64_t)*(GNBParamList.paramarray[i][GNB_NRCELLID_IDX].u64ptr);

    rrc->um_on_default_drb = *(GNBParamList.paramarray[i][GNB_UMONDEFAULTDRB_IDX].uptr);
    if (strcmp(*(GNBParamList.paramarray[i][GNB_TRANSPORT_S_PREFERENCE_IDX].strptr), "local_mac") == 0) {
      
    } else if (strcmp(*(GNBParamList.paramarray[i][GNB_TRANSPORT_S_PREFERENCE_IDX].strptr), "cudu") == 0) {
      rrc->eth_params_s.local_if_name            = strdup(*(GNBParamList.paramarray[i][GNB_LOCAL_S_IF_NAME_IDX].strptr));
      rrc->eth_params_s.my_addr                  = strdup(*(GNBParamList.paramarray[i][GNB_LOCAL_S_ADDRESS_IDX].strptr));
      rrc->eth_params_s.remote_addr              = strdup(*(GNBParamList.paramarray[i][GNB_REMOTE_S_ADDRESS_IDX].strptr));
      rrc->eth_params_s.my_portc                 = *(GNBParamList.paramarray[i][GNB_LOCAL_S_PORTC_IDX].uptr);
      rrc->eth_params_s.remote_portc             = *(GNBParamList.paramarray[i][GNB_REMOTE_S_PORTC_IDX].uptr);
      rrc->eth_params_s.my_portd                 = *(GNBParamList.paramarray[i][GNB_LOCAL_S_PORTD_IDX].uptr);
      rrc->eth_params_s.remote_portd             = *(GNBParamList.paramarray[i][GNB_REMOTE_S_PORTD_IDX].uptr);
      rrc->eth_params_s.transp_preference        = ETH_UDP_MODE;
    } else { // other midhaul
    }       
    
    // search if in active list
    
    for (k=0; k <num_gnbs ; k++) {
      if (strcmp(GNBSParams[GNB_ACTIVE_GNBS_IDX].strlistptr[k], *(GNBParamList.paramarray[i][GNB_GNB_NAME_IDX].strptr) )== 0) {
	
        char gnbpath[MAX_OPTNAME_SIZE + 8];
        sprintf(gnbpath,"%s.[%i]",GNB_CONFIG_STRING_GNB_LIST,k);

	
        paramdef_t PLMNParams[] = GNBPLMNPARAMS_DESC;

        paramlist_def_t PLMNParamList = {GNB_CONFIG_STRING_PLMN_LIST, NULL, 0};
        /* map parameter checking array instances to parameter definition array instances */
        checkedparam_t config_check_PLMNParams [] = PLMNPARAMS_CHECK;

        for (int I = 0; I < sizeof(PLMNParams) / sizeof(paramdef_t); ++I)
          PLMNParams[I].chkPptr = &(config_check_PLMNParams[I]);

        NRRRC_CONFIGURATION_REQ (msg_p).cell_identity     = gnb_id;
        NRRRC_CONFIGURATION_REQ (msg_p).tac               = *GNBParamList.paramarray[i][GNB_TRACKING_AREA_CODE_IDX].uptr;
        AssertFatal(!GNBParamList.paramarray[i][GNB_MOBILE_COUNTRY_CODE_IDX_OLD].strptr
                    && !GNBParamList.paramarray[i][GNB_MOBILE_NETWORK_CODE_IDX_OLD].strptr,
                    "It seems that you use an old configuration file. Please change the existing\n"
                    "    tracking_area_code  =  \"1\";\n"
                    "    mobile_country_code =  \"208\";\n"
                    "    mobile_network_code =  \"93\";\n"
                    "to\n"
                    "    tracking_area_code  =  1; // no string!!\n"
                    "    plmn_list = ( { mcc = 208; mnc = 93; mnc_length = 2; } )\n");
        config_getlist(&PLMNParamList, PLMNParams, sizeof(PLMNParams)/sizeof(paramdef_t), gnbpath);

        if (PLMNParamList.numelt < 1 || PLMNParamList.numelt > 6)
          AssertFatal(0, "The number of PLMN IDs must be in [1,6], but is %d\n",
                      PLMNParamList.numelt);

        NRRRC_CONFIGURATION_REQ(msg_p).num_plmn = PLMNParamList.numelt;

        for (int l = 0; l < PLMNParamList.numelt; ++l) {
	
	  NRRRC_CONFIGURATION_REQ (msg_p).mcc[l]               = *PLMNParamList.paramarray[l][GNB_MOBILE_COUNTRY_CODE_IDX].uptr;
	  NRRRC_CONFIGURATION_REQ (msg_p).mnc[l]               = *PLMNParamList.paramarray[l][GNB_MOBILE_NETWORK_CODE_IDX].uptr;
	  NRRRC_CONFIGURATION_REQ (msg_p).mnc_digit_length[l]  = *PLMNParamList.paramarray[l][GNB_MNC_DIGIT_LENGTH].u8ptr;
	  AssertFatal((NRRRC_CONFIGURATION_REQ (msg_p).mnc_digit_length[l] == 2) ||
		      (NRRRC_CONFIGURATION_REQ (msg_p).mnc_digit_length[l] == 3),"BAD MNC DIGIT LENGTH %d",
		      NRRRC_CONFIGURATION_REQ (msg_p).mnc_digit_length[l]);
	}
        LOG_I(GNB_APP,"SSB SCO %d\n",*GNBParamList.paramarray[i][GNB_SSB_SUBCARRIEROFFSET_IDX].iptr);
        NRRRC_CONFIGURATION_REQ (msg_p).ssb_SubcarrierOffset = *GNBParamList.paramarray[i][GNB_SSB_SUBCARRIEROFFSET_IDX].iptr;
        LOG_I(GNB_APP,"pdsch_AntennaPorts N1 %d\n",*GNBParamList.paramarray[i][GNB_PDSCH_ANTENNAPORTS_N1_IDX].iptr);
        NRRRC_CONFIGURATION_REQ (msg_p).pdsch_AntennaPorts.N1 = *GNBParamList.paramarray[i][GNB_PDSCH_ANTENNAPORTS_N1_IDX].iptr;
        LOG_I(GNB_APP,"pdsch_AntennaPorts N2 %d\n",*GNBParamList.paramarray[i][GNB_PDSCH_ANTENNAPORTS_N2_IDX].iptr);
        NRRRC_CONFIGURATION_REQ (msg_p).pdsch_AntennaPorts.N2 = *GNBParamList.paramarray[i][GNB_PDSCH_ANTENNAPORTS_N2_IDX].iptr;
        LOG_I(GNB_APP,"pdsch_AntennaPorts XP %d\n",*GNBParamList.paramarray[i][GNB_PDSCH_ANTENNAPORTS_XP_IDX].iptr);
        NRRRC_CONFIGURATION_REQ (msg_p).pdsch_AntennaPorts.XP = *GNBParamList.paramarray[i][GNB_PDSCH_ANTENNAPORTS_XP_IDX].iptr;
        LOG_I(GNB_APP,"pusch_AntennaPorts %d\n",*GNBParamList.paramarray[i][GNB_PUSCH_ANTENNAPORTS_IDX].iptr);
        NRRRC_CONFIGURATION_REQ (msg_p).pusch_AntennaPorts = *GNBParamList.paramarray[i][GNB_PUSCH_ANTENNAPORTS_IDX].iptr;
        LOG_I(GNB_APP,"minTXRXTIME %d\n",*GNBParamList.paramarray[i][GNB_MINRXTXTIME_IDX].iptr);
        NRRRC_CONFIGURATION_REQ (msg_p).minRXTXTIME = *GNBParamList.paramarray[i][GNB_MINRXTXTIME_IDX].iptr;
        LOG_I(GNB_APP,"SIB1 TDA %d\n",*GNBParamList.paramarray[i][GNB_SIB1_TDA_IDX].iptr);
        NRRRC_CONFIGURATION_REQ (msg_p).sib1_tda = *GNBParamList.paramarray[i][GNB_SIB1_TDA_IDX].iptr;
        LOG_I(GNB_APP,"Do CSI-RS %d\n",*GNBParamList.paramarray[i][GNB_DO_CSIRS_IDX].iptr);
        NRRRC_CONFIGURATION_REQ (msg_p).do_CSIRS = *GNBParamList.paramarray[i][GNB_DO_CSIRS_IDX].iptr;
        LOG_I(GNB_APP, "Do SRS %d\n",*GNBParamList.paramarray[i][GNB_DO_SRS_IDX].iptr);
        NRRRC_CONFIGURATION_REQ (msg_p).do_SRS = *GNBParamList.paramarray[i][GNB_DO_SRS_IDX].iptr;
        NRRRC_CONFIGURATION_REQ (msg_p).force_256qam_off = *GNBParamList.paramarray[i][GNB_FORCE256QAMOFF_IDX].iptr;
        LOG_I(GNB_APP, "256 QAM: %s\n", NRRRC_CONFIGURATION_REQ (msg_p).force_256qam_off ? "force off" : "may be on");
        NRRRC_CONFIGURATION_REQ (msg_p).scc = scc;
        NRRRC_CONFIGURATION_REQ (msg_p).scd = scd;
	    NRRRC_CONFIGURATION_REQ (msg_p).enable_sdap = *GNBParamList.paramarray[i][GNB_ENABLE_SDAP_IDX].iptr;
        LOG_I(GNB_APP, "SDAP layer is %s\n", NRRRC_CONFIGURATION_REQ (msg_p).enable_sdap ? "enabled" : "disabled");
        
      }//
    }//End for (k=0; k <num_gnbs ; k++)
    memcpy(&rrc->configuration, &NRRRC_CONFIGURATION_REQ(msg_p), sizeof(NRRRC_CONFIGURATION_REQ(msg_p)));
  }//End if (num_gnbs>0)

  config_security(rrc);
}//End RCconfig_NRRRC function

int RCconfig_nr_gtpu(void ) {

  int               num_gnbs                      = 0;
  char*             gnb_ipv4_address_for_NGU      = NULL;
  uint32_t          gnb_port_for_NGU              = 0;
  char*             gnb_ipv4_address_for_S1U      = NULL;
  uint32_t          gnb_port_for_S1U              = 0;
  char gtpupath[MAX_OPTNAME_SIZE*2 + 8];

  paramdef_t GNBSParams[] = GNBSPARAMS_DESC;
  paramdef_t NETParams[]  =  GNBNETPARAMS_DESC;
  LOG_I(GTPU,"Configuring GTPu\n");

/* get number of active eNodeBs */
  config_get( GNBSParams,sizeof(GNBSParams)/sizeof(paramdef_t),NULL); 
  num_gnbs = GNBSParams[GNB_ACTIVE_GNBS_IDX].numelt;
  AssertFatal (num_gnbs >0,
           "Failed to parse config file no active gNodeBs in %s \n", GNB_CONFIG_STRING_ACTIVE_GNBS);

  sprintf(gtpupath,"%s.[%i].%s",GNB_CONFIG_STRING_GNB_LIST,0,GNB_CONFIG_STRING_NETWORK_INTERFACES_CONFIG);
  config_get(NETParams,sizeof(NETParams)/sizeof(paramdef_t),gtpupath); 
  char *cidr=NULL, *address = NULL;
  int port;
  if (NETParams[1].strptr != NULL) {
    LOG_I(GTPU, "SA mode \n");
    address = strtok_r(gnb_ipv4_address_for_NGU, "/", &cidr);
    port=gnb_port_for_NGU;
  } else { 
    LOG_I(GTPU, "NSA mode \n");
    address = strtok_r(gnb_ipv4_address_for_S1U, "/", &cidr);
    port=gnb_port_for_S1U;
  }

  if (address) {
    MessageDef *message;
    message = itti_alloc_new_message(TASK_GNB_APP, 0, GTPV1U_REQ);
    AssertFatal(message!=NULL,"");
    IPV4_STR_ADDR_TO_INT_NWBO (address, GTPV1U_REQ(message).localAddr, "BAD IP ADDRESS FORMAT FOR gNB NG_U !\n" );
    LOG_I(GTPU,"Configuring GTPu address : %s -> %x\n",address,GTPV1U_REQ(message).localAddr);
    GTPV1U_REQ(message).localPort = port;
    strcpy(GTPV1U_REQ(message).localAddrStr,address);
    sprintf(GTPV1U_REQ(message).localPortStr,"%d", port);
    itti_send_msg_to_task (TASK_GTPV1_U, 0, message); // data model is wrong: gtpu doesn't have enb_id (or module_id)
  } else
    LOG_E(GTPU,"invalid address for NGU or S1U\n");
  
return 0;
}

int RCconfig_NR_NG(MessageDef *msg_p, uint32_t i) {

  int               j,k = 0;
  int               gnb_id;
  int32_t           my_int;
  const char*       active_gnb[MAX_GNB];
  char             *address                       = NULL;
  char             *cidr                          = NULL;

  // for no gcc warnings 

  (void)  my_int;

  memset((char*)active_gnb,0,MAX_GNB* sizeof(char*));
  char*             gnb_ipv4_address_for_NGU      = NULL;
  uint32_t          gnb_port_for_NGU              = 0;
  char*             gnb_ipv4_address_for_S1U      = NULL;
  uint32_t          gnb_port_for_S1U              = 0;

  paramdef_t GNBSParams[] = GNBSPARAMS_DESC;
  paramdef_t GNBParams[]  = GNBPARAMS_DESC;
  paramlist_def_t GNBParamList = {GNB_CONFIG_STRING_GNB_LIST,NULL,0};

  /* get global parameters, defined outside any section in the config file */
  config_get( GNBSParams,sizeof(GNBSParams)/sizeof(paramdef_t),NULL); 

  /*
  if (AMF_MODE_ENABLED) {
    if (strcasecmp( *(GNBSParams[GNB_ASN1_VERBOSITY_IDX].strptr), GNB_CONFIG_STRING_ASN1_VERBOSITY_NONE) == 0) {
      asn_debug      = 0;
      asn1_xer_print = 0;
    } else if (strcasecmp( *(GNBSParams[GNB_ASN1_VERBOSITY_IDX].strptr), GNB_CONFIG_STRING_ASN1_VERBOSITY_INFO) == 0) {
      asn_debug      = 1;
      asn1_xer_print = 1;
    } else if (strcasecmp(*(GNBSParams[GNB_ASN1_VERBOSITY_IDX].strptr) , GNB_CONFIG_STRING_ASN1_VERBOSITY_ANNOYING) == 0) {
      asn_debug      = 1;
      asn1_xer_print = 2;
    } else {
      asn_debug      = 0;
      asn1_xer_print = 0;
    }
  }
  */
  
    AssertFatal (i<GNBSParams[GNB_ACTIVE_GNBS_IDX].numelt,
     "Failed to parse config file %s, %uth attribute %s \n",
     RC.config_file_name, i, GNB_CONFIG_STRING_ACTIVE_GNBS);
    
  
  if (GNBSParams[GNB_ACTIVE_GNBS_IDX].numelt>0) {
    // Output a list of all gNBs.
       config_getlist( &GNBParamList,GNBParams,sizeof(GNBParams)/sizeof(paramdef_t),NULL); 
    if (GNBParamList.numelt > 0) {
      for (k = 0; k < GNBParamList.numelt; k++) {
        if (GNBParamList.paramarray[k][GNB_GNB_ID_IDX].uptr == NULL) {
          // Calculate a default gNB ID
          if (AMF_MODE_ENABLED) {
            uint32_t hash;
          
          hash = ngap_generate_gNB_id ();
          gnb_id = k + (hash & 0xFFFFFF8);
          } else {
            gnb_id = k;
          }
        } else {
          gnb_id = *(GNBParamList.paramarray[k][GNB_GNB_ID_IDX].uptr);
        }
  
  
        // search if in active list
        for (j=0; j < GNBSParams[GNB_ACTIVE_GNBS_IDX].numelt; j++) {
          if (strcmp(GNBSParams[GNB_ACTIVE_GNBS_IDX].strlistptr[j], *(GNBParamList.paramarray[k][GNB_GNB_NAME_IDX].strptr)) == 0) {
            paramdef_t PLMNParams[] = GNBPLMNPARAMS_DESC;
            paramlist_def_t PLMNParamList = {GNB_CONFIG_STRING_PLMN_LIST, NULL, 0};
            paramdef_t SNSSAIParams[] = GNBSNSSAIPARAMS_DESC;
            paramlist_def_t SNSSAIParamList = {GNB_CONFIG_STRING_SNSSAI_LIST, NULL, 0};
            /* map parameter checking array instances to parameter definition array instances */
            checkedparam_t config_check_PLMNParams [] = PLMNPARAMS_CHECK;
            checkedparam_t config_check_SNSSAIParams [] = SNSSAIPARAMS_CHECK;

            for (int I = 0; I < sizeof(PLMNParams) / sizeof(paramdef_t); ++I)
              PLMNParams[I].chkPptr = &(config_check_PLMNParams[I]);
            for (int J = 0; J < sizeof(SNSSAIParams) / sizeof(paramdef_t); ++J)
              SNSSAIParams[J].chkPptr = &(config_check_SNSSAIParams[J]);

            paramdef_t NGParams[]  = GNBNGPARAMS_DESC;
            paramlist_def_t NGParamList = {GNB_CONFIG_STRING_AMF_IP_ADDRESS,NULL,0};
            
            paramdef_t SCTPParams[]  = GNBSCTPPARAMS_DESC;
            paramdef_t NETParams[]  =  GNBNETPARAMS_DESC;
            char aprefix[MAX_OPTNAME_SIZE*2 + 8];
            sprintf(aprefix, "%s.[%i]", GNB_CONFIG_STRING_GNB_LIST, k);
            
            NGAP_REGISTER_GNB_REQ (msg_p).gNB_id = gnb_id;
            
            if (strcmp(*(GNBParamList.paramarray[k][GNB_CELL_TYPE_IDX].strptr), "CELL_MACRO_GNB") == 0) {
              NGAP_REGISTER_GNB_REQ (msg_p).cell_type = CELL_MACRO_GNB;
            } else  if (strcmp(*(GNBParamList.paramarray[k][GNB_CELL_TYPE_IDX].strptr), "CELL_HOME_GNB") == 0) {
              NGAP_REGISTER_GNB_REQ (msg_p).cell_type = CELL_HOME_ENB;
            } else {
              AssertFatal (0,
              "Failed to parse gNB configuration file %s, gnb %d unknown value \"%s\" for cell_type choice: CELL_MACRO_GNB or CELL_HOME_GNB !\n",
              RC.config_file_name, i, *(GNBParamList.paramarray[k][GNB_CELL_TYPE_IDX].strptr));
            }
            
            NGAP_REGISTER_GNB_REQ (msg_p).gNB_name         = strdup(*(GNBParamList.paramarray[k][GNB_GNB_NAME_IDX].strptr));
            NGAP_REGISTER_GNB_REQ (msg_p).tac              = *GNBParamList.paramarray[k][GNB_TRACKING_AREA_CODE_IDX].uptr;
            AssertFatal(!GNBParamList.paramarray[k][GNB_MOBILE_COUNTRY_CODE_IDX_OLD].strptr
                        && !GNBParamList.paramarray[k][GNB_MOBILE_NETWORK_CODE_IDX_OLD].strptr,
                        "It seems that you use an old configuration file. Please change the existing\n"
                        "    tracking_area_code  =  \"1\";\n"
                        "    mobile_country_code =  \"208\";\n"
                        "    mobile_network_code =  \"93\";\n"
                        "to\n"
                        "    tracking_area_code  =  1; // no string!!\n"
                        "    plmn_list = ( { mcc = 208; mnc = 93; mnc_length = 2; } )\n");
            config_getlist(&PLMNParamList, PLMNParams, sizeof(PLMNParams)/sizeof(paramdef_t), aprefix);

            if (PLMNParamList.numelt < 1 || PLMNParamList.numelt > 6)
              AssertFatal(0, "The number of PLMN IDs must be in [1,6], but is %d\n",
                          PLMNParamList.numelt);

            NGAP_REGISTER_GNB_REQ(msg_p).num_plmn = PLMNParamList.numelt;

            for (int l = 0; l < PLMNParamList.numelt; ++l) {
              char snssaistr[MAX_OPTNAME_SIZE*2 + 8];
              sprintf(snssaistr, "%s.[%i].%s.[%i]", GNB_CONFIG_STRING_GNB_LIST, k, GNB_CONFIG_STRING_PLMN_LIST, l);
              config_getlist(&SNSSAIParamList, SNSSAIParams, sizeof(SNSSAIParams)/sizeof(paramdef_t), snssaistr);

              NGAP_REGISTER_GNB_REQ (msg_p).mcc[l]              = *PLMNParamList.paramarray[l][GNB_MOBILE_COUNTRY_CODE_IDX].uptr;
              NGAP_REGISTER_GNB_REQ (msg_p).mnc[l]              = *PLMNParamList.paramarray[l][GNB_MOBILE_NETWORK_CODE_IDX].uptr;
              NGAP_REGISTER_GNB_REQ (msg_p).mnc_digit_length[l] = *PLMNParamList.paramarray[l][GNB_MNC_DIGIT_LENGTH].u8ptr;
              NGAP_REGISTER_GNB_REQ (msg_p).default_drx      = 0;
              AssertFatal((NGAP_REGISTER_GNB_REQ (msg_p).mnc_digit_length[l] == 2) ||
                          (NGAP_REGISTER_GNB_REQ (msg_p).mnc_digit_length[l] == 3),
                          "BAD MNC DIGIT LENGTH %d",
                          NGAP_REGISTER_GNB_REQ (msg_p).mnc_digit_length[l]);
              
              NGAP_REGISTER_GNB_REQ (msg_p).num_nssai[l] = SNSSAIParamList.numelt;
              for (int s = 0; s < SNSSAIParamList.numelt; ++s) {
              
                NGAP_REGISTER_GNB_REQ (msg_p).s_nssai[l][s].sST = *SNSSAIParamList.paramarray[s][GNB_SLICE_SERIVE_TYPE_IDX].uptr;
                NGAP_REGISTER_GNB_REQ (msg_p).s_nssai[l][s].sD_flag = 0;
                if(*SNSSAIParamList.paramarray[s][GNB_SLICE_DIFFERENTIATOR_IDX].uptr != 0) {
                  NGAP_REGISTER_GNB_REQ (msg_p).s_nssai[l][s].sD_flag = 1;
                  NGAP_REGISTER_GNB_REQ (msg_p).s_nssai[l][s].sD[0] = (*SNSSAIParamList.paramarray[s][GNB_SLICE_DIFFERENTIATOR_IDX].uptr & 0xFF0000) >> 16;
                  NGAP_REGISTER_GNB_REQ (msg_p).s_nssai[l][s].sD[1] = (*SNSSAIParamList.paramarray[s][GNB_SLICE_DIFFERENTIATOR_IDX].uptr & 0x00FF00) >> 8;
                  NGAP_REGISTER_GNB_REQ (msg_p).s_nssai[l][s].sD[2] = (*SNSSAIParamList.paramarray[s][GNB_SLICE_DIFFERENTIATOR_IDX].uptr & 0x0000FF);
                }
              }
            }
            sprintf(aprefix,"%s.[%i]",GNB_CONFIG_STRING_GNB_LIST,k);
            config_getlist( &NGParamList,NGParams,sizeof(NGParams)/sizeof(paramdef_t),aprefix); 
            
            NGAP_REGISTER_GNB_REQ (msg_p).nb_amf = 0;
            
            for (int l = 0; l < NGParamList.numelt; l++) {
              
              NGAP_REGISTER_GNB_REQ (msg_p).nb_amf += 1;
              
              strcpy(NGAP_REGISTER_GNB_REQ (msg_p).amf_ip_address[l].ipv4_address,*(NGParamList.paramarray[l][GNB_AMF_IPV4_ADDRESS_IDX].strptr));
              strcpy(NGAP_REGISTER_GNB_REQ (msg_p).amf_ip_address[l].ipv6_address,*(NGParamList.paramarray[l][GNB_AMF_IPV6_ADDRESS_IDX].strptr));

              if (strcmp(*(NGParamList.paramarray[l][GNB_AMF_IP_ADDRESS_ACTIVE_IDX].strptr), "yes") == 0) {
              } 
              if (strcmp(*(NGParamList.paramarray[l][GNB_AMF_IP_ADDRESS_PREFERENCE_IDX].strptr), "ipv4") == 0) {
                NGAP_REGISTER_GNB_REQ (msg_p).amf_ip_address[j].ipv4 = 1;
              } else if (strcmp(*(NGParamList.paramarray[l][GNB_AMF_IP_ADDRESS_PREFERENCE_IDX].strptr), "ipv6") == 0) {
                NGAP_REGISTER_GNB_REQ (msg_p).amf_ip_address[j].ipv6 = 1;
              } else if (strcmp(*(NGParamList.paramarray[l][GNB_AMF_IP_ADDRESS_PREFERENCE_IDX].strptr), "no") == 0) {
                NGAP_REGISTER_GNB_REQ (msg_p).amf_ip_address[j].ipv4 = 1;
                NGAP_REGISTER_GNB_REQ (msg_p).amf_ip_address[j].ipv6 = 1;
              }

              /* not in configuration yet ...
              if (NGParamList.paramarray[l][GNB_AMF_BROADCAST_PLMN_INDEX].iptr)
                NGAP_REGISTER_GNB_REQ(msg_p).broadcast_plmn_num[l] = NGParamList.paramarray[l][GNB_AMF_BROADCAST_PLMN_INDEX].numelt;
              else
                NGAP_REGISTER_GNB_REQ(msg_p).broadcast_plmn_num[l] = 0;
              */

              AssertFatal(NGAP_REGISTER_GNB_REQ(msg_p).broadcast_plmn_num[l] <= NGAP_REGISTER_GNB_REQ(msg_p).num_plmn,
                          "List of broadcast PLMN to be sent to AMF can not be longer than actual "
                          "PLMN list (max %d, but is %d)\n",
                          NGAP_REGISTER_GNB_REQ(msg_p).num_plmn,
                          NGAP_REGISTER_GNB_REQ(msg_p).broadcast_plmn_num[l]);

              for (int el = 0; el < NGAP_REGISTER_GNB_REQ(msg_p).broadcast_plmn_num[l]; ++el) {
                /* UINTARRAY gets mapped to int, see config_libconfig.c:223 */
                NGAP_REGISTER_GNB_REQ(msg_p).broadcast_plmn_index[l][el] = NGParamList.paramarray[l][GNB_AMF_BROADCAST_PLMN_INDEX].iptr[el];
                AssertFatal(NGAP_REGISTER_GNB_REQ(msg_p).broadcast_plmn_index[l][el] >= 0
                            && NGAP_REGISTER_GNB_REQ(msg_p).broadcast_plmn_index[l][el] < NGAP_REGISTER_GNB_REQ(msg_p).num_plmn,
                            "index for AMF's MCC/MNC (%d) is an invalid index for the registered PLMN IDs (%d)\n",
                            NGAP_REGISTER_GNB_REQ(msg_p).broadcast_plmn_index[l][el],
                            NGAP_REGISTER_GNB_REQ(msg_p).num_plmn);
              }

              /* if no broadcasst_plmn array is defined, fill default values */
              if (NGAP_REGISTER_GNB_REQ(msg_p).broadcast_plmn_num[l] == 0) {
                NGAP_REGISTER_GNB_REQ(msg_p).broadcast_plmn_num[l] = NGAP_REGISTER_GNB_REQ(msg_p).num_plmn;

                for (int el = 0; el < NGAP_REGISTER_GNB_REQ(msg_p).num_plmn; ++el)
                  NGAP_REGISTER_GNB_REQ(msg_p).broadcast_plmn_index[l][el] = el;
              }
              
            }

          
            // SCTP SETTING
            NGAP_REGISTER_GNB_REQ (msg_p).sctp_out_streams = SCTP_OUT_STREAMS;
            NGAP_REGISTER_GNB_REQ (msg_p).sctp_in_streams  = SCTP_IN_STREAMS;
            if (AMF_MODE_ENABLED) {
              sprintf(aprefix,"%s.[%i].%s",GNB_CONFIG_STRING_GNB_LIST,k,GNB_CONFIG_STRING_SCTP_CONFIG);
              config_get( SCTPParams,sizeof(SCTPParams)/sizeof(paramdef_t),aprefix); 
              NGAP_REGISTER_GNB_REQ (msg_p).sctp_in_streams = (uint16_t)*(SCTPParams[GNB_SCTP_INSTREAMS_IDX].uptr);
              NGAP_REGISTER_GNB_REQ (msg_p).sctp_out_streams = (uint16_t)*(SCTPParams[GNB_SCTP_OUTSTREAMS_IDX].uptr);
            }

            sprintf(aprefix,"%s.[%i].%s",GNB_CONFIG_STRING_GNB_LIST,k,GNB_CONFIG_STRING_NETWORK_INTERFACES_CONFIG);
            // NETWORK_INTERFACES
            config_get( NETParams,sizeof(NETParams)/sizeof(paramdef_t),aprefix); 
            
            //    NGAP_REGISTER_GNB_REQ (msg_p).enb_interface_name_for_NGU = strdup(enb_interface_name_for_NGU);
            cidr = *(NETParams[GNB_IPV4_ADDRESS_FOR_NG_AMF_IDX].strptr);
            char *save = NULL;
            address = strtok_r(cidr, "/", &save);
            
            NGAP_REGISTER_GNB_REQ (msg_p).gnb_ip_address.ipv6 = 0;
            NGAP_REGISTER_GNB_REQ (msg_p).gnb_ip_address.ipv4 = 1;
            
            strcpy(NGAP_REGISTER_GNB_REQ (msg_p).gnb_ip_address.ipv4_address, address);
            
            break;
          }
        }
      }
    }
  }
  return 0;
}

int RCconfig_nr_parallel(void) {
  char *parallel_conf = NULL;
  char *worker_conf   = NULL;
  extern char *parallel_config;
  extern char *worker_config;
  paramdef_t ThreadParams[]  = THREAD_CONF_DESC;
  paramlist_def_t THREADParamList = {THREAD_CONFIG_STRING_THREAD_STRUCT,NULL,0};
  config_getlist( &THREADParamList,NULL,0,NULL);

  if(THREADParamList.numelt>0) {
    config_getlist( &THREADParamList,ThreadParams,sizeof(ThreadParams)/sizeof(paramdef_t),NULL);
    parallel_conf = strdup(*(THREADParamList.paramarray[0][THREAD_PARALLEL_IDX].strptr));
  } else {
    parallel_conf = strdup("PARALLEL_RU_L1_TRX_SPLIT");
  }

  if(THREADParamList.numelt>0) {
    config_getlist( &THREADParamList,ThreadParams,sizeof(ThreadParams)/sizeof(paramdef_t),NULL);
    worker_conf   = strdup(*(THREADParamList.paramarray[0][THREAD_WORKER_IDX].strptr));
  } else {
    worker_conf   = strdup("WORKER_ENABLE");
  }

  if(parallel_config == NULL) set_parallel_conf(parallel_conf);
  if(worker_config == NULL)   set_worker_conf(worker_conf);

  return 0;
}

void NRRCConfig(void) {

  paramlist_def_t MACRLCParamList = {CONFIG_STRING_MACRLC_LIST,NULL,0};
  paramlist_def_t L1ParamList     = {CONFIG_STRING_L1_LIST,NULL,0};
  paramlist_def_t RUParamList     = {CONFIG_STRING_RU_LIST,NULL,0};
  paramdef_t GNBSParams[]         = GNBSPARAMS_DESC;
  
/* get global parameters, defined outside any section in the config file */

  LOG_I(GNB_APP, "Getting GNBSParams\n");
 
  config_get( GNBSParams,sizeof(GNBSParams)/sizeof(paramdef_t),NULL); 
  RC.nb_nr_inst = GNBSParams[GNB_ACTIVE_GNBS_IDX].numelt;

  // Get num MACRLC instances
  config_getlist( &MACRLCParamList,NULL,0, NULL);
  RC.nb_nr_macrlc_inst  = MACRLCParamList.numelt;
  // Get num L1 instances
  config_getlist( &L1ParamList,NULL,0, NULL);
  RC.nb_nr_L1_inst = L1ParamList.numelt;
  
  // Get num RU instances
  config_getlist( &RUParamList,NULL,0, NULL);  
  RC.nb_RU     = RUParamList.numelt; 
  
  RCconfig_nr_parallel();
    

}


int RCconfig_NR_X2(MessageDef *msg_p, uint32_t i) {
  int   J, l;
  char *address = NULL;
  char *cidr    = NULL;
  //int                    num_gnbs                                                      = 0;
  //int                    num_component_carriers                                        = 0;
  int                    j,k                                                           = 0;
  int32_t                gnb_id                                                        = 0;

  paramdef_t GNBSParams[] = GNBSPARAMS_DESC;
  ////////// Identification parameters
  paramdef_t GNBParams[]  = GNBPARAMS_DESC;
  paramlist_def_t GNBParamList = {GNB_CONFIG_STRING_GNB_LIST,NULL,0};
  /* get global parameters, defined outside any section in the config file */
  config_get( GNBSParams,sizeof(GNBSParams)/sizeof(paramdef_t),NULL);
  NR_ServingCellConfigCommon_t *scc = calloc(1,sizeof(NR_ServingCellConfigCommon_t));
  uint64_t ssb_bitmap=0xff;
  memset((void*)scc,0,sizeof(NR_ServingCellConfigCommon_t));
  prepare_scc(scc);
  paramdef_t SCCsParams[] = SCCPARAMS_DESC(scc);
  paramlist_def_t SCCsParamList = {GNB_CONFIG_STRING_SERVINGCELLCONFIGCOMMON, NULL, 0};

  AssertFatal(i < GNBSParams[GNB_ACTIVE_GNBS_IDX].numelt,
              "Failed to parse config file %s, %uth attribute %s \n",
              RC.config_file_name, i, GNB_CONFIG_STRING_ACTIVE_GNBS);

  if (GNBSParams[GNB_ACTIVE_GNBS_IDX].numelt > 0) {
    // Output a list of all gNBs.
    config_getlist( &GNBParamList,GNBParams,sizeof(GNBParams)/sizeof(paramdef_t),NULL);

    if (GNBParamList.numelt > 0) {
      for (k = 0; k < GNBParamList.numelt; k++) {
        if (GNBParamList.paramarray[k][GNB_GNB_ID_IDX].uptr == NULL) {
          // Calculate a default eNB ID
          if (AMF_MODE_ENABLED) {
            uint32_t hash;
            hash = ngap_generate_gNB_id ();
            gnb_id = k + (hash & 0xFFFFFF8);
          } else {
            gnb_id = k;
          }
        } else {
          gnb_id = *(GNBParamList.paramarray[k][GNB_GNB_ID_IDX].uptr);
        }

        // search if in active list
        for (j = 0; j < GNBSParams[GNB_ACTIVE_GNBS_IDX].numelt; j++) {
          if (strcmp(GNBSParams[GNB_ACTIVE_GNBS_IDX].strlistptr[j], *(GNBParamList.paramarray[k][GNB_GNB_NAME_IDX].strptr)) == 0) {
            paramdef_t PLMNParams[] = GNBPLMNPARAMS_DESC;
            paramlist_def_t PLMNParamList = {GNB_CONFIG_STRING_PLMN_LIST, NULL, 0};
            /* map parameter checking array instances to parameter definition array instances */
            checkedparam_t config_check_PLMNParams [] = PLMNPARAMS_CHECK;

            for (int I = 0; I < sizeof(PLMNParams) / sizeof(paramdef_t); ++I)
              PLMNParams[I].chkPptr = &(config_check_PLMNParams[I]);

            paramdef_t X2Params[]  = X2PARAMS_DESC;
            paramlist_def_t X2ParamList = {ENB_CONFIG_STRING_TARGET_ENB_X2_IP_ADDRESS,NULL,0};
            paramdef_t SCTPParams[]  = GNBSCTPPARAMS_DESC;
	    char*             gnb_ipv4_address_for_NGU      = NULL;
	    uint32_t          gnb_port_for_NGU              = 0;
	    char*             gnb_ipv4_address_for_S1U      = NULL;
	    uint32_t          gnb_port_for_S1U              = 0;

            paramdef_t NETParams[]  =  GNBNETPARAMS_DESC;
            /* TODO: fix the size - if set lower we have a crash (MAX_OPTNAME_SIZE was 64 when this code was written) */
            /* this is most probably a problem with the config module */
            char aprefix[MAX_OPTNAME_SIZE*80 + 8];
            sprintf(aprefix,"%s.[%i]",GNB_CONFIG_STRING_GNB_LIST,k);
            /* Some default/random parameters */
            X2AP_REGISTER_ENB_REQ (msg_p).eNB_id = gnb_id;

            if (strcmp(*(GNBParamList.paramarray[k][GNB_CELL_TYPE_IDX].strptr), "CELL_MACRO_GNB") == 0) {
              X2AP_REGISTER_ENB_REQ (msg_p).cell_type = CELL_MACRO_GNB;
            }else {
              AssertFatal (0,
                           "Failed to parse eNB configuration file %s, enb %d unknown value \"%s\" for cell_type choice: CELL_MACRO_ENB or CELL_HOME_ENB !\n",
                           RC.config_file_name, i, *(GNBParamList.paramarray[k][GNB_CELL_TYPE_IDX].strptr));
            }

            X2AP_REGISTER_ENB_REQ (msg_p).eNB_name         = strdup(*(GNBParamList.paramarray[k][GNB_GNB_NAME_IDX].strptr));
            X2AP_REGISTER_ENB_REQ (msg_p).tac              = *GNBParamList.paramarray[k][GNB_TRACKING_AREA_CODE_IDX].uptr;
            config_getlist(&PLMNParamList, PLMNParams, sizeof(PLMNParams)/sizeof(paramdef_t), aprefix);

            if (PLMNParamList.numelt < 1 || PLMNParamList.numelt > 6)
              AssertFatal(0, "The number of PLMN IDs must be in [1,6], but is %d\n",
                          PLMNParamList.numelt);

            if (PLMNParamList.numelt > 1)
              LOG_W(X2AP, "X2AP currently handles only one PLMN, ignoring the others!\n");

            X2AP_REGISTER_ENB_REQ (msg_p).mcc = *PLMNParamList.paramarray[0][GNB_MOBILE_COUNTRY_CODE_IDX].uptr;
            X2AP_REGISTER_ENB_REQ (msg_p).mnc = *PLMNParamList.paramarray[0][GNB_MOBILE_NETWORK_CODE_IDX].uptr;
            X2AP_REGISTER_ENB_REQ (msg_p).mnc_digit_length = *PLMNParamList.paramarray[0][GNB_MNC_DIGIT_LENGTH].u8ptr;
            AssertFatal(X2AP_REGISTER_ENB_REQ(msg_p).mnc_digit_length == 3
                        || X2AP_REGISTER_ENB_REQ(msg_p).mnc < 100,
                        "MNC %d cannot be encoded in two digits as requested (change mnc_digit_length to 3)\n",
                        X2AP_REGISTER_ENB_REQ(msg_p).mnc);

            sprintf(aprefix, "%s.[%i]", GNB_CONFIG_STRING_GNB_LIST, 0);

            config_getlist(&SCCsParamList, NULL, 0, aprefix);
            if (SCCsParamList.numelt > 0) {
              sprintf(aprefix, "%s.[%i].%s.[%i]", GNB_CONFIG_STRING_GNB_LIST,0,GNB_CONFIG_STRING_SERVINGCELLCONFIGCOMMON, 0);
              config_get( SCCsParams,sizeof(SCCsParams)/sizeof(paramdef_t),aprefix);
              fix_scc(scc,ssb_bitmap);
            }
            X2AP_REGISTER_ENB_REQ (msg_p).num_cc = SCCsParamList.numelt;
            for (J = 0; J < SCCsParamList.numelt ; J++) {
              X2AP_REGISTER_ENB_REQ (msg_p).nr_band[J] = *scc->downlinkConfigCommon->frequencyInfoDL->frequencyBandList.list.array[0]; //nr_band; //78
              X2AP_REGISTER_ENB_REQ (msg_p).nrARFCN[J] = scc->downlinkConfigCommon->frequencyInfoDL->absoluteFrequencyPointA;
              X2AP_REGISTER_ENB_REQ (msg_p).uplink_frequency_offset[J] = scc->uplinkConfigCommon->frequencyInfoUL->scs_SpecificCarrierList.list.array[0]->offsetToCarrier; //0
              X2AP_REGISTER_ENB_REQ (msg_p).Nid_cell[J]= *scc->physCellId; //0
              X2AP_REGISTER_ENB_REQ (msg_p).N_RB_DL[J]=  scc->downlinkConfigCommon->frequencyInfoDL->scs_SpecificCarrierList.list.array[0]->carrierBandwidth;//106
              X2AP_REGISTER_ENB_REQ (msg_p).frame_type[J] = TDD;
              LOG_I(X2AP, "gNB configuration parameters: nr_band: %d, nr_ARFCN: %d, DL_RBs: %d, num_cc: %d \n",
                  X2AP_REGISTER_ENB_REQ (msg_p).nr_band[J],
                  X2AP_REGISTER_ENB_REQ (msg_p).nrARFCN[J],
                  X2AP_REGISTER_ENB_REQ (msg_p).N_RB_DL[J],
                  X2AP_REGISTER_ENB_REQ (msg_p).num_cc);
            }

            sprintf(aprefix,"%s.[%i]",GNB_CONFIG_STRING_GNB_LIST,k);
            config_getlist( &X2ParamList,X2Params,sizeof(X2Params)/sizeof(paramdef_t),aprefix);
            AssertFatal(X2ParamList.numelt <= X2AP_MAX_NB_ENB_IP_ADDRESS,
                        "value of X2ParamList.numelt %d must be lower than X2AP_MAX_NB_ENB_IP_ADDRESS %d value: reconsider to increase X2AP_MAX_NB_ENB_IP_ADDRESS\n",
                        X2ParamList.numelt,X2AP_MAX_NB_ENB_IP_ADDRESS);
            X2AP_REGISTER_ENB_REQ (msg_p).nb_x2 = 0;

            for (l = 0; l < X2ParamList.numelt; l++) {
              X2AP_REGISTER_ENB_REQ (msg_p).nb_x2 += 1;
              strcpy(X2AP_REGISTER_ENB_REQ (msg_p).target_enb_x2_ip_address[l].ipv4_address,*(X2ParamList.paramarray[l][ENB_X2_IPV4_ADDRESS_IDX].strptr));
              strcpy(X2AP_REGISTER_ENB_REQ (msg_p).target_enb_x2_ip_address[l].ipv6_address,*(X2ParamList.paramarray[l][ENB_X2_IPV6_ADDRESS_IDX].strptr));

              if (strcmp(*(X2ParamList.paramarray[l][ENB_X2_IP_ADDRESS_PREFERENCE_IDX].strptr), "ipv4") == 0) {
                X2AP_REGISTER_ENB_REQ (msg_p).target_enb_x2_ip_address[l].ipv4 = 1;
                X2AP_REGISTER_ENB_REQ (msg_p).target_enb_x2_ip_address[l].ipv6 = 0;
              } else if (strcmp(*(X2ParamList.paramarray[l][ENB_X2_IP_ADDRESS_PREFERENCE_IDX].strptr), "ipv6") == 0) {
                X2AP_REGISTER_ENB_REQ (msg_p).target_enb_x2_ip_address[l].ipv4 = 0;
                X2AP_REGISTER_ENB_REQ (msg_p).target_enb_x2_ip_address[l].ipv6 = 1;
              } else if (strcmp(*(X2ParamList.paramarray[l][ENB_X2_IP_ADDRESS_PREFERENCE_IDX].strptr), "no") == 0) {
                X2AP_REGISTER_ENB_REQ (msg_p).target_enb_x2_ip_address[l].ipv4 = 1;
                X2AP_REGISTER_ENB_REQ (msg_p).target_enb_x2_ip_address[l].ipv6 = 1;
              }
            }

            // timers
            {
              int t_reloc_prep = 0;
              int tx2_reloc_overall = 0;
              int t_dc_prep = 0;
              int t_dc_overall = 0;
              paramdef_t p[] = {
                { "t_reloc_prep", "t_reloc_prep", 0, iptr:&t_reloc_prep, defintval:0, TYPE_INT, 0 },
                { "tx2_reloc_overall", "tx2_reloc_overall", 0, iptr:&tx2_reloc_overall, defintval:0, TYPE_INT, 0 },
                { "t_dc_prep", "t_dc_prep", 0, iptr:&t_dc_prep, defintval:0, TYPE_INT, 0 },
                { "t_dc_overall", "t_dc_overall", 0, iptr:&t_dc_overall, defintval:0, TYPE_INT, 0 }
              };
              config_get(p, sizeof(p)/sizeof(paramdef_t), aprefix);

              if (t_reloc_prep <= 0 || t_reloc_prep > 10000 ||
                  tx2_reloc_overall <= 0 || tx2_reloc_overall > 20000 ||
                  t_dc_prep <= 0 || t_dc_prep > 10000 ||
                  t_dc_overall <= 0 || t_dc_overall > 20000) {
                LOG_E(X2AP, "timers in configuration file have wrong values. We must have [0 < t_reloc_prep <= 10000] and [0 < tx2_reloc_overall <= 20000] and [0 < t_dc_prep <= 10000] and [0 < t_dc_overall <= 20000]\n");
                exit(1);
              }

              X2AP_REGISTER_ENB_REQ (msg_p).t_reloc_prep = t_reloc_prep;
              X2AP_REGISTER_ENB_REQ (msg_p).tx2_reloc_overall = tx2_reloc_overall;
              X2AP_REGISTER_ENB_REQ (msg_p).t_dc_prep = t_dc_prep;
              X2AP_REGISTER_ENB_REQ (msg_p).t_dc_overall = t_dc_overall;
            }
            // SCTP SETTING
            X2AP_REGISTER_ENB_REQ (msg_p).sctp_out_streams = SCTP_OUT_STREAMS;
            X2AP_REGISTER_ENB_REQ (msg_p).sctp_in_streams  = SCTP_IN_STREAMS;

            if (AMF_MODE_ENABLED) {
              sprintf(aprefix,"%s.[%i].%s",GNB_CONFIG_STRING_GNB_LIST,k,GNB_CONFIG_STRING_SCTP_CONFIG);
              config_get( SCTPParams,sizeof(SCTPParams)/sizeof(paramdef_t),aprefix);
              X2AP_REGISTER_ENB_REQ (msg_p).sctp_in_streams = (uint16_t)*(SCTPParams[GNB_SCTP_INSTREAMS_IDX].uptr);
              X2AP_REGISTER_ENB_REQ (msg_p).sctp_out_streams = (uint16_t)*(SCTPParams[GNB_SCTP_OUTSTREAMS_IDX].uptr);
            }

            sprintf(aprefix,"%s.[%i].%s",GNB_CONFIG_STRING_GNB_LIST,k,GNB_CONFIG_STRING_NETWORK_INTERFACES_CONFIG);
            // NETWORK_INTERFACES
            config_get( NETParams,sizeof(NETParams)/sizeof(paramdef_t),aprefix);
            X2AP_REGISTER_ENB_REQ (msg_p).enb_port_for_X2C = (uint32_t)*(NETParams[GNB_PORT_FOR_X2C_IDX].uptr);

            //temp out
            if ((NETParams[GNB_IPV4_ADDR_FOR_X2C_IDX].strptr == NULL) || (X2AP_REGISTER_ENB_REQ (msg_p).enb_port_for_X2C == 0)) {
              LOG_E(RRC,"Add eNB IPv4 address and/or port for X2C in the CONF file!\n");
              exit(1);
            }

            cidr = *(NETParams[ENB_IPV4_ADDR_FOR_X2C_IDX].strptr);
            char *save = NULL;
            address = strtok_r(cidr, "/", &save);
            X2AP_REGISTER_ENB_REQ (msg_p).enb_x2_ip_address.ipv6 = 0;
            X2AP_REGISTER_ENB_REQ (msg_p).enb_x2_ip_address.ipv4 = 1;
            strcpy(X2AP_REGISTER_ENB_REQ (msg_p).enb_x2_ip_address.ipv4_address, address);
          }
        }
      }
    }
  }

  return 0;
}

int RCconfig_NR_DU_F1(MessageDef *msg_p, uint32_t i) {
  int k;
  paramdef_t GNBSParams[] = GNBSPARAMS_DESC;
  paramdef_t GNBParams[]  = GNBPARAMS_DESC;
  paramlist_def_t GNBParamList = {GNB_CONFIG_STRING_GNB_LIST,NULL,0};
  config_get( GNBSParams,sizeof(GNBSParams)/sizeof(paramdef_t),NULL);
  int num_gnbs = GNBSParams[GNB_ACTIVE_GNBS_IDX].numelt;
  AssertFatal (i < num_gnbs,
               "Failed to parse config file no %uth element in %s \n",i, GNB_CONFIG_STRING_ACTIVE_GNBS);

  if (num_gnbs > 0) {
    // Output a list of all eNBs.
    config_getlist( &GNBParamList,GNBParams,sizeof(GNBParams)/sizeof(paramdef_t),NULL);
    AssertFatal(GNBParamList.paramarray[i][GNB_GNB_ID_IDX].uptr != NULL,
                "gNB id %u is not defined in configuration file\n",i);
    f1ap_setup_req_t * f1Setup=&F1AP_SETUP_REQ(msg_p);
    f1Setup->num_cells_available = 0;
    f1Setup->cell_type=CELL_MACRO_GNB;

    for (k=0; k <num_gnbs ; k++) {
      if (strcmp(GNBSParams[GNB_ACTIVE_GNBS_IDX].strlistptr[k], *(GNBParamList.paramarray[i][GNB_GNB_NAME_IDX].strptr)) == 0) {
        char aprefix[MAX_OPTNAME_SIZE*2 + 8];
        sprintf(aprefix,"%s.[%i]",GNB_CONFIG_STRING_GNB_LIST,k);
        paramdef_t PLMNParams[] = GNBPLMNPARAMS_DESC;
        paramlist_def_t PLMNParamList = {GNB_CONFIG_STRING_PLMN_LIST, NULL, 0};
        /* map parameter checking array instances to parameter definition array instances */
        checkedparam_t config_check_PLMNParams [] = PLMNPARAMS_CHECK;

        for (int I = 0; I < sizeof(PLMNParams) / sizeof(paramdef_t); ++I)
          PLMNParams[I].chkPptr = &(config_check_PLMNParams[I]);

        config_getlist(&PLMNParamList, PLMNParams, sizeof(PLMNParams)/sizeof(paramdef_t), aprefix);
        paramdef_t SCTPParams[]  = SCTPPARAMS_DESC;
        f1Setup->num_cells_available++;
        f1Setup->gNB_DU_id        = *(GNBParamList.paramarray[0][GNB_GNB_ID_IDX].uptr);
        LOG_I(GNB_APP,"F1AP: gNB_DU_id[%d] %ld\n",k,f1Setup->gNB_DU_id);
        f1Setup->gNB_DU_name      = strdup(*(GNBParamList.paramarray[0][GNB_GNB_NAME_IDX].strptr));
        LOG_I(GNB_APP,"F1AP: gNB_DU_name[%d] %s\n",k,f1Setup->gNB_DU_name);
        f1Setup->cell[k].tac              = *GNBParamList.paramarray[i][GNB_TRACKING_AREA_CODE_IDX].uptr;
        LOG_I(GNB_APP,"F1AP: tac[%d] %d\n",k,f1Setup->cell[k].tac);
        f1Setup->cell[k].mcc              = *PLMNParamList.paramarray[0][GNB_MOBILE_COUNTRY_CODE_IDX].uptr;
        LOG_I(GNB_APP,"F1AP: mcc[%d] %d\n",k,f1Setup->cell[k].mcc);
        f1Setup->cell[k].mnc              = *PLMNParamList.paramarray[0][GNB_MOBILE_NETWORK_CODE_IDX].uptr;
        LOG_I(GNB_APP,"F1AP: mnc[%d] %d\n",k,f1Setup->cell[k].mnc);
        f1Setup->cell[k].mnc_digit_length = *PLMNParamList.paramarray[0][GNB_MNC_DIGIT_LENGTH].u8ptr;
        LOG_I(GNB_APP,"F1AP: mnc_digit_length[%d] %d\n",k,f1Setup->cell[k].mnc_digit_length);
        AssertFatal((f1Setup->cell[k].mnc_digit_length == 2) ||
                    (f1Setup->cell[k].mnc_digit_length == 3),
                    "BAD MNC DIGIT LENGTH %d",
                    f1Setup->cell[k].mnc_digit_length);
        f1Setup->cell[k].nr_cellid = (uint64_t)*(GNBParamList.paramarray[i][GNB_NRCELLID_IDX].u64ptr);
        LOG_I(GNB_APP,"F1AP: nr_cellid[%d] %ld\n",k,f1Setup->cell[k].nr_cellid);
        LOG_I(GNB_APP,"F1AP: CU_ip4_address in DU %s\n",RC.nrmac[k]->eth_params_n.remote_addr);
        LOG_I(GNB_APP,"FIAP: CU_ip4_address in DU %p, strlen %d\n",f1Setup->CU_f1_ip_address.ipv4_address,(int)strlen(RC.nrmac[k]->eth_params_n.remote_addr));
        f1Setup->CU_f1_ip_address.ipv6 = 0;
        f1Setup->CU_f1_ip_address.ipv4 = 1;
        //strcpy(f1Setup->CU_f1_ip_address.ipv6_address, "");
        strcpy(f1Setup->CU_f1_ip_address.ipv4_address, RC.nrmac[k]->eth_params_n.remote_addr);
        LOG_I(GNB_APP,"F1AP: DU_ip4_address in DU %s\n",RC.nrmac[k]->eth_params_n.my_addr);
        LOG_I(GNB_APP,"FIAP: DU_ip4_address in DU %p, strlen %ld\n",
	      f1Setup->DU_f1_ip_address.ipv4_address,
	      strlen(RC.nrmac[k]->eth_params_n.my_addr));
        f1Setup->DU_f1_ip_address.ipv6 = 0;
        f1Setup->DU_f1_ip_address.ipv4 = 1;
        //strcpy(f1Setup->DU_f1_ip_address.ipv6_address, "");
        strcpy(f1Setup->DU_f1_ip_address.ipv4_address, RC.nrmac[k]->eth_params_n.my_addr);
	f1Setup->DUport= RC.nrmac[k]->eth_params_n.my_portd;
	f1Setup->CUport= RC.nrmac[k]->eth_params_n.remote_portd;
        //strcpy(f1Setup->CU_ip_address[l].ipv6_address,*(F1ParamList.paramarray[l][ENB_CU_IPV6_ADDRESS_IDX].strptr));
        sprintf(aprefix,"%s.[%i].%s",GNB_CONFIG_STRING_GNB_LIST,k,GNB_CONFIG_STRING_SCTP_CONFIG);
        config_get(SCTPParams,sizeof(SCTPParams)/sizeof(paramdef_t),aprefix);
        f1Setup->sctp_in_streams = (uint16_t)*(SCTPParams[GNB_SCTP_INSTREAMS_IDX].uptr);
        f1Setup->sctp_out_streams = (uint16_t)*(SCTPParams[GNB_SCTP_OUTSTREAMS_IDX].uptr);
        gNB_RRC_INST *rrc = RC.nrrrc[k];
        // wait until RRC cell information is configured
        int cell_info_configured = 0;

        do {
          LOG_I(GNB_APP,"ngran_gNB_DU: Waiting for basic cell configuration\n");
          usleep(100000);
          pthread_mutex_lock(&rrc->cell_info_mutex);
          cell_info_configured = rrc->cell_info_configured;
          pthread_mutex_unlock(&rrc->cell_info_mutex);
        } while (cell_info_configured == 0);

        rrc->configuration.mcc[0] = f1Setup->cell[k].mcc;
        rrc->configuration.mnc[0] = f1Setup->cell[k].mnc;
        rrc->configuration.tac    = f1Setup->cell[k].tac;
        rrc->nr_cellid = f1Setup->cell[k].nr_cellid;
        f1Setup->cell[k].nr_pci    = *rrc->configuration.scc->physCellId;
        f1Setup->cell[k].num_ssi = 0;

        if (rrc->configuration.scc->tdd_UL_DL_ConfigurationCommon) {
          LOG_I(GNB_APP,"ngran_DU: Configuring Cell %d for TDD\n",k);
          f1Setup->fdd_flag = 0;
          f1Setup->nr_mode_info[k].tdd.nr_arfcn = rrc->configuration.scc->downlinkConfigCommon->frequencyInfoDL->absoluteFrequencyPointA;
          f1Setup->nr_mode_info[k].tdd.scs = rrc->configuration.scc->downlinkConfigCommon->frequencyInfoDL->scs_SpecificCarrierList.list.array[0]->subcarrierSpacing;
          f1Setup->nr_mode_info[k].tdd.nrb = rrc->configuration.scc->downlinkConfigCommon->frequencyInfoDL->scs_SpecificCarrierList.list.array[0]->carrierBandwidth;
          f1Setup->nr_mode_info[k].tdd.num_frequency_bands = 1;
          f1Setup->nr_mode_info[k].tdd.nr_band[0] = *rrc->configuration.scc->downlinkConfigCommon->frequencyInfoDL->frequencyBandList.list.array[0];
          f1Setup->nr_mode_info[k].tdd.sul_active              = 0;
        } else {
          /***************** for test *****************/
          LOG_I(GNB_APP,"ngran_DU: Configuring Cell %d for FDD\n",k);
          f1Setup->fdd_flag = 1;
          f1Setup->nr_mode_info[k].fdd.dl_nr_arfcn             = 26200UL;
          f1Setup->nr_mode_info[k].fdd.ul_nr_arfcn             = 26200UL;
          // For LTE use scs field to carry prefix type and number of antennas
          f1Setup->nr_mode_info[k].fdd.dl_scs                  = 0;
          f1Setup->nr_mode_info[k].fdd.ul_scs                  = 0;
          // use nrb field to hold LTE N_RB_DL (0...5)
          f1Setup->nr_mode_info[k].fdd.ul_nrb                  = 3;
          f1Setup->nr_mode_info[k].fdd.ul_nrb                  = 3;
          // RK: we need to check there value for FDD's frequency_bands DL/UL
          f1Setup->nr_mode_info[k].fdd.ul_num_frequency_bands  = 1;
          f1Setup->nr_mode_info[k].fdd.ul_nr_band[0]           = 7;
          f1Setup->nr_mode_info[k].fdd.dl_num_frequency_bands  = 1;
          f1Setup->nr_mode_info[k].fdd.dl_nr_band[0]           = 7;
          f1Setup->nr_mode_info[k].fdd.ul_num_sul_frequency_bands  = 0;
          f1Setup->nr_mode_info[k].fdd.ul_nr_sul_band[0]           = 7;
          f1Setup->nr_mode_info[k].fdd.dl_num_sul_frequency_bands  = 0;
          f1Setup->nr_mode_info[k].fdd.dl_nr_sul_band[0]           = 7;
          f1Setup->nr_mode_info[k].fdd.sul_active              = 0;
          /***************** for test *****************/
        }

        f1Setup->measurement_timing_information[k]             = "0";
        f1Setup->ranac[k]                                      = 0;
        f1Setup->mib[k]                                        = rrc->carrier.MIB;
        f1Setup->sib1[k]                                       = rrc->carrier.SIB1;
        f1Setup->mib_length[k]                                 = rrc->carrier.sizeof_MIB;
        f1Setup->sib1_length[k]                                = rrc->carrier.sizeof_SIB1;
        break;
      }
    }
  }
  return 0;
}

int du_check_plmn_identity(rrc_gNB_carrier_data_t *carrier,uint16_t mcc,uint16_t mnc,uint8_t mnc_digit_length) {
  NR_SIB1_t *sib1 = carrier->siblock1->message.choice.c1->choice.systemInformationBlockType1;
  AssertFatal(sib1->cellAccessRelatedInfo.plmn_IdentityList.list.array[0]->plmn_IdentityList.list.count > 0,
              "plmn info isn't there\n");
  AssertFatal(mnc_digit_length == 2 || mnc_digit_length == 3,
              "impossible mnc_digit_length %d\n", mnc_digit_length);
  NR_PLMN_Identity_t *plmn_Identity = sib1->cellAccessRelatedInfo.plmn_IdentityList.list.array[0]
                                            ->plmn_IdentityList.list.array[0];

  // check if mcc is different and return failure if so
  if (mcc !=
      ((*plmn_Identity->mcc->list.array[0])*100)+
      ((*plmn_Identity->mcc->list.array[1])*10) +
      (*plmn_Identity->mcc->list.array[2])) {
    LOG_E(GNB_APP, "mcc in F1AP_SETUP_RESP message is different from mcc in DU \n");
    return(0);
  }

  // check that mnc digit length is different and return failure if so
  if (mnc_digit_length != plmn_Identity->mnc.list.count) {
    LOG_E(GNB_APP, "mnc(length: %d) in F1AP_SETUP_RESP message is different from mnc(length: %d) in DU \n",
                    mnc_digit_length, plmn_Identity->mnc.list.count);
    return 0;
  }

  // check that 2 digit mnc is different and return failure if so
  if (mnc_digit_length == 2 &&
      (mnc !=
       (*plmn_Identity->mnc.list.array[0]*10) +
       (*plmn_Identity->mnc.list.array[1]))) {
    LOG_E(GNB_APP, "mnc(%d) in F1AP_SETUP_RESP message is different from mnc(%ld%ld) in DU \n",
                    mnc, *plmn_Identity->mnc.list.array[0], *plmn_Identity->mnc.list.array[1]);
    return(0);
  }
  else if (mnc_digit_length == 3 &&
           (mnc !=
            (*plmn_Identity->mnc.list.array[0]*100) +
            (*plmn_Identity->mnc.list.array[1]*10) +
            (*plmn_Identity->mnc.list.array[2]))) {
    LOG_E(GNB_APP, "mnc(%d) in F1AP_SETUP_RESP message is different from mnc(%ld%ld%ld) in DU \n",
                    mnc, *plmn_Identity->mnc.list.array[0], *plmn_Identity->mnc.list.array[1], *plmn_Identity->mnc.list.array[2]);
    return(0);
  }

  // if we're here, the mcc/mnc match so return success
  return(1);
}

void du_extract_and_decode_SI(int inst, int si_ind, uint8_t *si_container, int si_container_length) {
  gNB_RRC_INST *rrc = RC.nrrrc[inst];
  rrc_gNB_carrier_data_t *carrier = &rrc->carrier;
  NR_BCCH_DL_SCH_Message_t *bcch_message ;
  AssertFatal(si_ind == 0, "Can only handle a single SI block for now\n");
  LOG_I(GNB_APP, "rrc inst %d: Trying to decode SI block %d @ %p, length %d\n", inst, si_ind, si_container, si_container_length);
  // point to first SI block
  bcch_message = &carrier->systemInformation;
  asn_dec_rval_t dec_rval = uper_decode_complete( NULL,
                            &asn_DEF_NR_BCCH_DL_SCH_Message,
                            (void **)&bcch_message,
                            (const void *)si_container,
                            si_container_length);

  if ((dec_rval.code != RC_OK) && (dec_rval.consumed == 0)) {
    AssertFatal(1==0, "[GNB_APP][NR_RRC inst %"PRIu8"] Failed to decode BCCH_DLSCH_MESSAGE (%zu bits)\n",
                inst,
                dec_rval.consumed );
  }

  if (bcch_message->message.present == NR_BCCH_DL_SCH_MessageType_PR_c1) {
    switch (bcch_message->message.choice.c1->present) {
      case NR_BCCH_DL_SCH_MessageType__c1_PR_systemInformationBlockType1:
        AssertFatal(1 == 0, "Should have received SIB1 from CU\n");
        break;

      case NR_BCCH_DL_SCH_MessageType__c1_PR_systemInformation:
      {
        NR_SystemInformation_t *si = bcch_message->message.choice.c1->choice.systemInformation;

        if (si->criticalExtensions.present == NR_SystemInformation__criticalExtensions_PR_systemInformation) {
          for (int i = 0; i < si->criticalExtensions.choice.systemInformation->sib_TypeAndInfo.list.count; i++) {
            LOG_I(GNB_APP, "Extracting SI %d/%d\n", i, si->criticalExtensions.choice.systemInformation->sib_TypeAndInfo.list.count);
            SystemInformation_IEs__sib_TypeAndInfo__Member *typeAndInfo;
            typeAndInfo = si->criticalExtensions.choice.systemInformation->sib_TypeAndInfo.list.array[i];

            switch(typeAndInfo->present) {
              case NR_SystemInformation_IEs__sib_TypeAndInfo__Member_PR_NOTHING:
                AssertFatal(0, "Should have received SIB2 SIB3 from CU\n");
                break;
              case NR_SystemInformation_IEs__sib_TypeAndInfo__Member_PR_sib2:
                LOG_I(GNB_APP, "[NR_RRC %"PRIu8"] Found SIB2 in CU F1AP_SETUP_RESP message\n", inst);
                carrier->sib2 = typeAndInfo->choice.sib2;
                carrier->SIB23 = (uint8_t *)malloc(64);
                memcpy((void *)carrier->SIB23, (void *)si_container, si_container_length);
                carrier->sizeof_SIB23 = si_container_length;
                break;
              case NR_SystemInformation_IEs__sib_TypeAndInfo__Member_PR_sib3:
                carrier->sib3 = typeAndInfo->choice.sib3;
                LOG_I(GNB_APP, "[NR_RRC %"PRIu8"] Found SIB3 in CU F1AP_SETUP_RESP message\n", inst);
                break;
              case NR_SystemInformation_IEs__sib_TypeAndInfo__Member_PR_sib4:
                LOG_I(GNB_APP, "[NR_RRC %"PRIu8"] Found SIB4 in CU F1AP_SETUP_RESP message\n", inst);
                break;
              case NR_SystemInformation_IEs__sib_TypeAndInfo__Member_PR_sib5:
                LOG_I(GNB_APP, "[NR_RRC %"PRIu8"] Found SIB5 in CU F1AP_SETUP_RESP message\n", inst);
                break;
              case NR_SystemInformation_IEs__sib_TypeAndInfo__Member_PR_sib6:
                LOG_I(GNB_APP, "[NR_RRC %"PRIu8"] Found SIB6 in CU F1AP_SETUP_RESP message\n", inst);
                break;
              case NR_SystemInformation_IEs__sib_TypeAndInfo__Member_PR_sib7:
                LOG_I(GNB_APP, "[NR_RRC %"PRIu8"] Found SIB7 in CU F1AP_SETUP_RESP message\n", inst);
                break;
              case NR_SystemInformation_IEs__sib_TypeAndInfo__Member_PR_sib8:
                LOG_I(GNB_APP, "[NR_RRC %"PRIu8"] Found SIB8 in CU F1AP_SETUP_RESP message\n", inst);
                break;
              case NR_SystemInformation_IEs__sib_TypeAndInfo__Member_PR_sib9:
                LOG_I(GNB_APP, "[NR_RRC %"PRIu8"] Found SIB9 in CU F1AP_SETUP_RESP message\n", inst);
                break;
              case NR_SystemInformation_IEs__sib_TypeAndInfo__Member_PR_sib10_v1610:
                LOG_I(GNB_APP, "[NR_RRC %"PRIu8"] Found SIB10 in CU F1AP_SETUP_RESP message\n", inst);
                break;
              case NR_SystemInformation_IEs__sib_TypeAndInfo__Member_PR_sib11_v1610:
                LOG_I(GNB_APP, "[NR_RRC %"PRIu8"] Found SIB11 in CU F1AP_SETUP_RESP message\n", inst);
                break;
              case NR_SystemInformation_IEs__sib_TypeAndInfo__Member_PR_sib12_v1610:
                LOG_I(GNB_APP, "[NR_RRC %"PRIu8"] Found SIB12 in CU F1AP_SETUP_RESP message\n", inst);
                break;
              case NR_SystemInformation_IEs__sib_TypeAndInfo__Member_PR_sib13_v1610:
                LOG_I(GNB_APP, "[NR_RRC %"PRIu8"] Found SIB13 in CU F1AP_SETUP_RESP message\n", inst);
                break;
              case NR_SystemInformation_IEs__sib_TypeAndInfo__Member_PR_sib14_v1610:
                LOG_I(GNB_APP, "[NR_RRC %"PRIu8"] Found SIB14 in CU F1AP_SETUP_RESP message\n", inst);
                break;
              default:
                AssertFatal(1 == 0,"Shouldn't have received this SI %d\n", typeAndInfo->present);
                break;
            }
          }
        }

        break;
      }

      case NR_BCCH_DL_SCH_MessageType__c1_PR_NOTHING:
        AssertFatal(0, "Should have received SIB1 from CU\n");
        break;
    }
  } else AssertFatal(1 == 0, "No SI messages\n");
}

void configure_gnb_du_mac(int inst) {
  gNB_RRC_INST *rrc = RC.nrrrc[inst];
  // LOG_I(GNB_APP,"Configuring MAC/L1 %d, carrier->sib2 %p\n", inst, &carrier->sib2->radioResourceConfigCommon);
  LOG_I(GNB_APP,"Configuring gNB DU MAC/L1 %d \n", inst);
  rrc_mac_config_req_gNB(rrc->module_id,
                        rrc->configuration.ssb_SubcarrierOffset,
                        rrc->configuration.pdsch_AntennaPorts,
                        rrc->configuration.pusch_AntennaPorts,
                        rrc->configuration.sib1_tda,
                        rrc->configuration.minRXTXTIME,
                        rrc->configuration.scc,
                        NULL,
                        NULL,
                        0,
                        0, // rnti
<<<<<<< HEAD
                        (NR_CellGroupConfig_t *)NULL);
=======
                        NULL);
>>>>>>> 87e79e5e
}


int gNB_app_handle_f1ap_setup_resp(f1ap_setup_resp_t *resp) {
  int i, j, si_ind;
  int ret=0;
  LOG_I(GNB_APP, "cells_to_activate %d, RRC instances %d\n",
        resp->num_cells_to_activate, RC.nb_nr_inst);

  for (j = 0; j < resp->num_cells_to_activate; j++) {
    for (i = 0; i < RC.nb_nr_inst; i++) {
      rrc_gNB_carrier_data_t *carrier =  &RC.nrrrc[i]->carrier;
      // identify local index of cell j by nr_cellid, plmn identity and physical cell ID
      LOG_I(GNB_APP, "Checking cell %d, rrc inst %d : rrc->nr_cellid %lx, resp->nr_cellid %lx\n",
            j, i, RC.nrrrc[i]->nr_cellid, resp->cells_to_activate[j].nr_cellid);

      if (RC.nrrrc[i]->nr_cellid == resp->cells_to_activate[j].nr_cellid &&
          (du_check_plmn_identity(carrier, resp->cells_to_activate[j].mcc, resp->cells_to_activate[j].mnc, resp->cells_to_activate[j].mnc_digit_length)>0 &&
           resp->cells_to_activate[j].nrpci == carrier->physCellId)) {
        // copy system information and decode it
        for (si_ind=0; si_ind<resp->cells_to_activate[j].num_SI; si_ind++)  {

          du_extract_and_decode_SI(i,
                                   si_ind,
                                   resp->cells_to_activate[j].SI_container[si_ind],
                                   resp->cells_to_activate[j].SI_container_length[si_ind]);
        }

        // perform MAC/L1 common configuration
        configure_gnb_du_mac(i);
	ret++;
      } else {
        LOG_E(GNB_APP, "F1 Setup Response not matching\n");
      }
    }
  }
  return(ret);
}

int gNB_app_handle_f1ap_gnb_cu_configuration_update(f1ap_gnb_cu_configuration_update_t *gnb_cu_cfg_update) {
  int i, j, si_ind, ret=0;
  LOG_I(GNB_APP, "cells_to_activate %d, RRC instances %d\n",
        gnb_cu_cfg_update->num_cells_to_activate, RC.nb_nr_inst);

  for (j = 0; j < gnb_cu_cfg_update->num_cells_to_activate; j++) {
    for (i = 0; i < RC.nb_nr_inst; i++) {
      rrc_gNB_carrier_data_t *carrier =  &RC.nrrrc[i]->carrier;
      // identify local index of cell j by nr_cellid, plmn identity and physical cell ID
      LOG_I(GNB_APP, "Checking cell %d, rrc inst %d : rrc->nr_cellid %lx, gnb_cu_cfg_updatenr_cellid %lx\n",
            j, i, RC.nrrrc[i]->nr_cellid, gnb_cu_cfg_update->cells_to_activate[j].nr_cellid);

      if (RC.nrrrc[i]->nr_cellid == gnb_cu_cfg_update->cells_to_activate[j].nr_cellid &&
          (du_check_plmn_identity(carrier, gnb_cu_cfg_update->cells_to_activate[j].mcc, gnb_cu_cfg_update->cells_to_activate[j].mnc, gnb_cu_cfg_update->cells_to_activate[j].mnc_digit_length)>0 &&
           gnb_cu_cfg_update->cells_to_activate[j].nrpci == carrier->physCellId)) {
        // copy system information and decode it
        for (si_ind=0; si_ind<gnb_cu_cfg_update->cells_to_activate[j].num_SI; si_ind++)  {

          du_extract_and_decode_SI(i,
                                   si_ind,
                                   gnb_cu_cfg_update->cells_to_activate[j].SI_container[si_ind],
                                   gnb_cu_cfg_update->cells_to_activate[j].SI_container_length[si_ind]);
        }

        // perform MAC/L1 common configuration
        configure_gnb_du_mac(i);
	ret++;
      } else {
        LOG_E(GNB_APP, "GNB_CU_CONFIGURATION_UPDATE not matching\n");
      }
    }
  }
  MessageDef *msg_ack_p = NULL;
  if (ret > 0) {
    // generate gNB_CU_CONFIGURATION_UPDATE_ACKNOWLEDGE
    msg_ack_p = itti_alloc_new_message (TASK_GNB_APP, 0, F1AP_GNB_CU_CONFIGURATION_UPDATE_ACKNOWLEDGE);
    F1AP_GNB_CU_CONFIGURATION_UPDATE_ACKNOWLEDGE(msg_ack_p).num_cells_failed_to_be_activated = 0;
    F1AP_GNB_CU_CONFIGURATION_UPDATE_ACKNOWLEDGE(msg_ack_p).have_criticality = 0; 
    F1AP_GNB_CU_CONFIGURATION_UPDATE_ACKNOWLEDGE(msg_ack_p).noofTNLAssociations_to_setup =0;
    F1AP_GNB_CU_CONFIGURATION_UPDATE_ACKNOWLEDGE(msg_ack_p).noofTNLAssociations_failed = 0;
    F1AP_GNB_CU_CONFIGURATION_UPDATE_ACKNOWLEDGE(msg_ack_p).noofDedicatedSIDeliveryNeededUEs = 0;
    itti_send_msg_to_task (TASK_DU_F1, INSTANCE_DEFAULT, msg_ack_p);

  }
  else {
    // generate gNB_CU_CONFIGURATION_UPDATE_FAILURE
    msg_ack_p = itti_alloc_new_message (TASK_GNB_APP, 0, F1AP_GNB_CU_CONFIGURATION_UPDATE_FAILURE);
    F1AP_GNB_CU_CONFIGURATION_UPDATE_FAILURE(msg_ack_p).cause = F1AP_CauseRadioNetwork_cell_not_available;

    itti_send_msg_to_task (TASK_DU_F1, INSTANCE_DEFAULT, msg_ack_p);

  }

  return(ret);
}

void set_node_type(void) {
  int               j;
  paramdef_t        MacRLC_Params[] = MACRLCPARAMS_DESC;
  paramlist_def_t   MacRLC_ParamList = {CONFIG_STRING_MACRLC_LIST,NULL,0};
  paramdef_t        GNBParams[]  = GNBPARAMS_DESC;
  paramlist_def_t   GNBParamList = {GNB_CONFIG_STRING_GNB_LIST,NULL,0};

  config_getlist( &MacRLC_ParamList,MacRLC_Params,sizeof(MacRLC_Params)/sizeof(paramdef_t), NULL);   
  config_getlist( &GNBParamList,GNBParams,sizeof(GNBParams)/sizeof(paramdef_t),NULL);  

  if ( MacRLC_ParamList.numelt > 0) {
    RC.nb_nr_macrlc_inst = MacRLC_ParamList.numelt; 
    for (j=0;j<RC.nb_nr_macrlc_inst;j++) {
      if (strcmp(*(MacRLC_ParamList.paramarray[j][MACRLC_TRANSPORT_N_PREFERENCE_IDX].strptr), "f1") == 0) {
        macrlc_has_f1 = 1;
      }
    }
  }

  if (strcmp(*(GNBParamList.paramarray[0][GNB_TRANSPORT_S_PREFERENCE_IDX].strptr), "f1") == 0) {
      node_type = ngran_gNB_CU;
    } else {
      if (macrlc_has_f1 == 0) {
        node_type = ngran_gNB;
        LOG_I(NR_RRC,"Setting node_type to ngran_gNB\n");
      } else {
        node_type = ngran_gNB_DU;
        LOG_I(NR_RRC,"Setting node_type to ngran_gNB_DU\n");
      }
    }
}

void nr_read_config_and_init(void) {
  MessageDef *msg_p = NULL;
  uint32_t    gnb_id;
  uint32_t    gnb_nb = RC.nb_nr_inst;

  RCconfig_NR_L1();
  set_node_type();
  RCconfig_nr_macrlc();

  LOG_I(PHY, "%s() RC.nb_nr_L1_inst:%d\n", __FUNCTION__, RC.nb_nr_L1_inst);

  if (RC.nb_nr_L1_inst>0) AssertFatal(l1_north_init_gNB()==0,"could not initialize L1 north interface\n");

  AssertFatal (gnb_nb <= RC.nb_nr_inst,
               "Number of gNB is greater than gNB defined in configuration file (%d/%d)!",
               gnb_nb, RC.nb_nr_inst);

  LOG_I(GNB_APP,"Allocating gNB_RRC_INST for %d instances\n",RC.nb_nr_inst);

  RC.nrrrc = (gNB_RRC_INST **)malloc(RC.nb_nr_inst*sizeof(gNB_RRC_INST *));
  LOG_I(PHY, "%s() RC.nb_nr_inst:%d RC.nrrrc:%p\n", __FUNCTION__, RC.nb_nr_inst, RC.nrrrc);

  for (gnb_id = 0; gnb_id < RC.nb_nr_inst ; gnb_id++) {
    RC.nrrrc[gnb_id] = (gNB_RRC_INST*)malloc(sizeof(gNB_RRC_INST));
    LOG_I(PHY, "%s() Creating RRC instance RC.nrrrc[%d]:%p (%d of %d)\n", __FUNCTION__, gnb_id, RC.nrrrc[gnb_id], gnb_id+1, RC.nb_nr_inst);
    memset((void *)RC.nrrrc[gnb_id],0,sizeof(gNB_RRC_INST));
    msg_p = itti_alloc_new_message (TASK_GNB_APP, 0, NRRRC_CONFIGURATION_REQ);
    RCconfig_NRRRC(msg_p,gnb_id, RC.nrrrc[gnb_id]);
  }

  if (NODE_IS_CU(RC.nrrrc[0]->node_type)) {
    pdcp_layer_init();
//    nr_DRB_preconfiguration(0x1234);
    rrc_init_nr_global_param();
  }
}<|MERGE_RESOLUTION|>--- conflicted
+++ resolved
@@ -2065,11 +2065,7 @@
                         NULL,
                         0,
                         0, // rnti
-<<<<<<< HEAD
-                        (NR_CellGroupConfig_t *)NULL);
-=======
                         NULL);
->>>>>>> 87e79e5e
 }
 
 
