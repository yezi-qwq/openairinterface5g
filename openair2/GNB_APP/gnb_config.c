--- conflicted
+++ resolved
@@ -345,22 +345,13 @@
   if (*scc->uplinkConfigCommon->initialUplinkBWP->rach_ConfigCommon->choice.setup->msg3_transformPrecoder!=0)
     scc->uplinkConfigCommon->initialUplinkBWP->rach_ConfigCommon->choice.setup->msg3_transformPrecoder = NULL;
 
-<<<<<<< HEAD
-  lte_frame_type_t frame_type = get_frame_type((int)*scc->downlinkConfigCommon->frequencyInfoDL->frequencyBandList.list.array[0], *scc->ssbSubcarrierSpacing);
+  frame_type_t frame_type = get_frame_type((int)*scc->downlinkConfigCommon->frequencyInfoDL->frequencyBandList.list.array[0], *scc->ssbSubcarrierSpacing);
 
   // prepare DL Allocation lists
   nr_rrc_config_dl_tda(scc->downlinkConfigCommon->initialDownlinkBWP->pdsch_ConfigCommon->choice.setup->pdsch_TimeDomainAllocationList,
                        frame_type, scc->tdd_UL_DL_ConfigurationCommon,
                        scc->downlinkConfigCommon->frequencyInfoDL->scs_SpecificCarrierList.list.array[0]->carrierBandwidth);
 
-=======
-  // Prepare PDSCH-TimeDomainResourceAllocation list
-  nr_rrc_config_dl_tda(scc,
-                       scc->downlinkConfigCommon->initialDownlinkBWP->pdsch_ConfigCommon->choice.setup->pdsch_TimeDomainAllocationList,
-                       scc->downlinkConfigCommon->frequencyInfoDL->scs_SpecificCarrierList.list.array[0]->carrierBandwidth);
-
-  frame_type_t frame_type = get_frame_type((int)*scc->downlinkConfigCommon->frequencyInfoDL->frequencyBandList.list.array[0], *scc->ssbSubcarrierSpacing);
->>>>>>> 5bf454c7
   if (frame_type == FDD) {
     ASN_STRUCT_FREE(asn_DEF_NR_TDD_UL_DL_ConfigCommon, scc->tdd_UL_DL_ConfigurationCommon);
     scc->tdd_UL_DL_ConfigurationCommon = NULL;
@@ -396,79 +387,6 @@
   scd->defaultDownlinkBWP_Id = CALLOC(1, sizeof(*scd->defaultDownlinkBWP_Id));
   *scd->defaultDownlinkBWP_Id = 0;
 
-<<<<<<< HEAD
-for (int j = 0; j < NR_MAX_NUM_BWP; j++) {
-  
-  // Downlink bandwidth part
-  NR_BWP_Downlink_t *bwp = calloc(1, sizeof(*bwp));
-  bwp->bwp_Id = j+1;
-
-  // Allocate downlink dedicated bandwidth part and PDSCH structures
-  bwp->bwp_Common = calloc(1, sizeof(*bwp->bwp_Common));
-  bwp->bwp_Common->pdcch_ConfigCommon = calloc(1, sizeof(*bwp->bwp_Common->pdcch_ConfigCommon));
-  bwp->bwp_Common->pdsch_ConfigCommon = calloc(1, sizeof(*bwp->bwp_Common->pdsch_ConfigCommon));
-  bwp->bwp_Dedicated = calloc(1, sizeof(*bwp->bwp_Dedicated));
-  bwp->bwp_Dedicated->pdsch_Config = calloc(1, sizeof(*bwp->bwp_Dedicated->pdsch_Config));
-  bwp->bwp_Dedicated->pdsch_Config->present = NR_SetupRelease_PDSCH_Config_PR_setup;
-  bwp->bwp_Dedicated->pdsch_Config->choice.setup = calloc(1, sizeof(*bwp->bwp_Dedicated->pdsch_Config->choice.setup));
-  bwp->bwp_Dedicated->pdsch_Config->choice.setup->dmrs_DownlinkForPDSCH_MappingTypeA = calloc(1, sizeof(*bwp->bwp_Dedicated->pdsch_Config->choice.setup->dmrs_DownlinkForPDSCH_MappingTypeA));
-  bwp->bwp_Dedicated->pdsch_Config->choice.setup->dmrs_DownlinkForPDSCH_MappingTypeA->present = NR_SetupRelease_DMRS_DownlinkConfig_PR_setup;
-
-  // Allocate DL DMRS and PTRS configuration
-  bwp->bwp_Dedicated->pdsch_Config->choice.setup->dmrs_DownlinkForPDSCH_MappingTypeA->choice.setup = calloc(1, sizeof(*bwp->bwp_Dedicated->pdsch_Config->choice.setup->dmrs_DownlinkForPDSCH_MappingTypeA->choice.setup));
-  NR_DMRS_DownlinkConfig_t *NR_DMRS_DownlinkCfg = bwp->bwp_Dedicated->pdsch_Config->choice.setup->dmrs_DownlinkForPDSCH_MappingTypeA->choice.setup;
-  NR_DMRS_DownlinkCfg->phaseTrackingRS=CALLOC(1, sizeof(*NR_DMRS_DownlinkCfg->phaseTrackingRS));
-  NR_DMRS_DownlinkCfg->phaseTrackingRS->present = NR_SetupRelease_PTRS_DownlinkConfig_PR_setup;
-  NR_DMRS_DownlinkCfg->phaseTrackingRS->choice.setup = CALLOC(1, sizeof(*NR_DMRS_DownlinkCfg->phaseTrackingRS->choice.setup));
-  NR_PTRS_DownlinkConfig_t *NR_PTRS_DownlinkCfg = NR_DMRS_DownlinkCfg->phaseTrackingRS->choice.setup;
-  NR_PTRS_DownlinkCfg->frequencyDensity = CALLOC(1, sizeof(*NR_PTRS_DownlinkCfg->frequencyDensity));
-  long *dl_rbs = CALLOC(2, sizeof(long));
-  for (int i=0;i<2;i++) {
-    ASN_SEQUENCE_ADD(&NR_PTRS_DownlinkCfg->frequencyDensity->list, &dl_rbs[i]);
-  }
-  NR_PTRS_DownlinkCfg->timeDensity = CALLOC(1, sizeof(*NR_PTRS_DownlinkCfg->timeDensity));
-  long *dl_mcs = CALLOC(3, sizeof(long));
-  for (int i=0;i<3;i++) {
-    ASN_SEQUENCE_ADD(&NR_PTRS_DownlinkCfg->timeDensity->list, &dl_mcs[i]);
-  }
-  NR_PTRS_DownlinkCfg->epre_Ratio = CALLOC(1, sizeof(*NR_PTRS_DownlinkCfg->epre_Ratio));
-  NR_PTRS_DownlinkCfg->resourceElementOffset = CALLOC(1, sizeof(*NR_PTRS_DownlinkCfg->resourceElementOffset));
-  *NR_PTRS_DownlinkCfg->resourceElementOffset = 0;
-  ASN_SEQUENCE_ADD(&scd->downlinkBWP_ToAddModList->list,bwp);
-
-  // Allocate uplink structures
-
-  NR_PUSCH_Config_t *pusch_Config = CALLOC(1, sizeof(*pusch_Config));
-
-  // Allocate UL DMRS and PTRS structures
-  pusch_Config->dmrs_UplinkForPUSCH_MappingTypeB = CALLOC(1, sizeof(*pusch_Config->dmrs_UplinkForPUSCH_MappingTypeB));
-  pusch_Config->dmrs_UplinkForPUSCH_MappingTypeB->present = NR_SetupRelease_DMRS_UplinkConfig_PR_setup;
-  pusch_Config->dmrs_UplinkForPUSCH_MappingTypeB->choice.setup = CALLOC(1, sizeof(*pusch_Config->dmrs_UplinkForPUSCH_MappingTypeB->choice.setup));
-  NR_DMRS_UplinkConfig_t *NR_DMRS_UplinkConfig = pusch_Config->dmrs_UplinkForPUSCH_MappingTypeB->choice.setup;
-  NR_DMRS_UplinkConfig->phaseTrackingRS = CALLOC(1, sizeof(*NR_DMRS_UplinkConfig->phaseTrackingRS));
-  NR_DMRS_UplinkConfig->phaseTrackingRS->present = NR_SetupRelease_PTRS_UplinkConfig_PR_setup;
-  NR_DMRS_UplinkConfig->phaseTrackingRS->choice.setup = CALLOC(1, sizeof(*NR_DMRS_UplinkConfig->phaseTrackingRS->choice.setup));
-  NR_PTRS_UplinkConfig_t *NR_PTRS_UplinkConfig = NR_DMRS_UplinkConfig->phaseTrackingRS->choice.setup;
-  NR_PTRS_UplinkConfig->transformPrecoderDisabled = CALLOC(1, sizeof(*NR_PTRS_UplinkConfig->transformPrecoderDisabled));
-  NR_PTRS_UplinkConfig->transformPrecoderDisabled->frequencyDensity = CALLOC(1, sizeof(*NR_PTRS_UplinkConfig->transformPrecoderDisabled->frequencyDensity));
-  long *n_rbs = CALLOC(2, sizeof(long));
-  for (int i=0;i<2;i++) {
-    ASN_SEQUENCE_ADD(&NR_PTRS_UplinkConfig->transformPrecoderDisabled->frequencyDensity->list, &n_rbs[i]);
-  }
-  NR_PTRS_UplinkConfig->transformPrecoderDisabled->timeDensity = CALLOC(1, sizeof(*NR_PTRS_UplinkConfig->transformPrecoderDisabled->timeDensity));
-  long *ptrs_mcs = CALLOC(3, sizeof(long));
-  for (int i = 0; i < 3; i++) {
-    ASN_SEQUENCE_ADD(&NR_PTRS_UplinkConfig->transformPrecoderDisabled->timeDensity->list, &ptrs_mcs[i]);
-  }
-  NR_PTRS_UplinkConfig->transformPrecoderDisabled->resourceElementOffset = CALLOC(1, sizeof(*NR_PTRS_UplinkConfig->transformPrecoderDisabled->resourceElementOffset));
-  *NR_PTRS_UplinkConfig->transformPrecoderDisabled->resourceElementOffset = 0;
-
-  // UL bandwidth part
-  NR_BWP_Uplink_t *ubwp = CALLOC(1, sizeof(*ubwp));
-  ubwp->bwp_Id = j+1;
-  ubwp->bwp_Common = CALLOC(1, sizeof(*ubwp->bwp_Common));
-  ubwp->bwp_Dedicated = CALLOC(1, sizeof(*ubwp->bwp_Dedicated));
-=======
   for (int j = 0; j < NR_MAX_NUM_BWP; j++) {
 
     // Downlink bandwidth part
@@ -540,7 +458,6 @@
     ubwp->bwp_Id = j+1;
     ubwp->bwp_Common = CALLOC(1, sizeof(*ubwp->bwp_Common));
     ubwp->bwp_Dedicated = CALLOC(1, sizeof(*ubwp->bwp_Dedicated));
->>>>>>> 5bf454c7
 
     ubwp->bwp_Dedicated->pusch_Config = CALLOC(1, sizeof(*ubwp->bwp_Dedicated->pusch_Config));
     ubwp->bwp_Dedicated->pusch_Config->present = NR_SetupRelease_PUSCH_Config_PR_setup;
@@ -548,7 +465,6 @@
 
     ASN_SEQUENCE_ADD(&scd->uplinkConfig->uplinkBWP_ToAddModList->list,ubwp);
   }
-}
 }
 
 /* This function checks dedicated serving cell configuration and performs fixes as needed */
@@ -576,16 +492,6 @@
   // Check for DL PTRS parameters validity
   for (int bwp_i = 0 ; bwp_i<scd->downlinkBWP_ToAddModList->list.count; bwp_i++) {
 
-<<<<<<< HEAD
-    if (scd->downlinkBWP_ToAddModList->list.array[bwp_i]->bwp_Dedicated->pdsch_Config->choice.setup->dmrs_DownlinkForPDSCH_MappingTypeA->choice.setup->phaseTrackingRS) {
-      // If any of the frequencyDensity values are not set or are out of bounds, PTRS is assumed to be not present
-      for (int i = scd->downlinkBWP_ToAddModList->list.array[bwp_i]->bwp_Dedicated->pdsch_Config->choice.setup->dmrs_DownlinkForPDSCH_MappingTypeA->choice.setup->phaseTrackingRS->choice.setup->frequencyDensity->list.count - 1; i >= 0; i--) {
-        if ((*scd->downlinkBWP_ToAddModList->list.array[bwp_i]->bwp_Dedicated->pdsch_Config->choice.setup->dmrs_DownlinkForPDSCH_MappingTypeA->choice.setup->phaseTrackingRS->choice.setup->frequencyDensity->list.array[i] < 1)
-            || (*scd->downlinkBWP_ToAddModList->list.array[bwp_i]->bwp_Dedicated->pdsch_Config->choice.setup->dmrs_DownlinkForPDSCH_MappingTypeA->choice.setup->phaseTrackingRS->choice.setup->frequencyDensity->list.array[i] > 276)) {
-          LOG_I(RRC, "DL PTRS frequencyDensity %d not set. Assuming PTRS not present! \n", i);
-          free(scd->downlinkBWP_ToAddModList->list.array[bwp_i]->bwp_Dedicated->pdsch_Config->choice.setup->dmrs_DownlinkForPDSCH_MappingTypeA->choice.setup->phaseTrackingRS);
-          scd->downlinkBWP_ToAddModList->list.array[bwp_i]->bwp_Dedicated->pdsch_Config->choice.setup->dmrs_DownlinkForPDSCH_MappingTypeA->choice.setup->phaseTrackingRS = NULL;
-=======
     NR_DMRS_DownlinkConfig_t *dmrs_dl_config = scd->downlinkBWP_ToAddModList->list.array[bwp_i]->bwp_Dedicated->pdsch_Config->choice.setup->dmrs_DownlinkForPDSCH_MappingTypeA->choice.setup;
     
     if (dmrs_dl_config->phaseTrackingRS) {
@@ -596,23 +502,11 @@
           LOG_I(GNB_APP, "DL PTRS frequencyDensity %d not set. Assuming PTRS not present! \n", i);
           free(dmrs_dl_config->phaseTrackingRS);
           dmrs_dl_config->phaseTrackingRS = NULL;
->>>>>>> 5bf454c7
           break;
         }
       }
     }
 
-<<<<<<< HEAD
-    if (scd->downlinkBWP_ToAddModList->list.array[bwp_i]->bwp_Dedicated->pdsch_Config->choice.setup->dmrs_DownlinkForPDSCH_MappingTypeA->choice.setup->phaseTrackingRS) {
-      // If any of the timeDensity values are not set or are out of bounds, PTRS is assumed to be not present
-      for (int i =
-          scd->downlinkBWP_ToAddModList->list.array[bwp_i]->bwp_Dedicated->pdsch_Config->choice.setup->dmrs_DownlinkForPDSCH_MappingTypeA->choice.setup->phaseTrackingRS->choice.setup->timeDensity->list.count - 1; i >= 0; i--) {
-        if ((*scd->downlinkBWP_ToAddModList->list.array[bwp_i]->bwp_Dedicated->pdsch_Config->choice.setup->dmrs_DownlinkForPDSCH_MappingTypeA->choice.setup->phaseTrackingRS->choice.setup->timeDensity->list.array[i] < 0)
-            || (*scd->downlinkBWP_ToAddModList->list.array[bwp_i]->bwp_Dedicated->pdsch_Config->choice.setup->dmrs_DownlinkForPDSCH_MappingTypeA->choice.setup->phaseTrackingRS->choice.setup->timeDensity->list.array[i] > 29)) {
-          LOG_I(RRC, "DL PTRS timeDensity %d not set. Assuming PTRS not present! \n", i);
-          free(scd->downlinkBWP_ToAddModList->list.array[bwp_i]->bwp_Dedicated->pdsch_Config->choice.setup->dmrs_DownlinkForPDSCH_MappingTypeA->choice.setup->phaseTrackingRS);
-          scd->downlinkBWP_ToAddModList->list.array[bwp_i]->bwp_Dedicated->pdsch_Config->choice.setup->dmrs_DownlinkForPDSCH_MappingTypeA->choice.setup->phaseTrackingRS = NULL;
-=======
     if (dmrs_dl_config->phaseTrackingRS) {
       // If any of the timeDensity values are not set or are out of bounds, PTRS is assumed to be not present
       for (int i = dmrs_dl_config->phaseTrackingRS->choice.setup->timeDensity->list.count - 1; i >= 0; i--) {
@@ -621,24 +515,11 @@
           LOG_I(GNB_APP, "DL PTRS timeDensity %d not set. Assuming PTRS not present! \n", i);
           free(dmrs_dl_config->phaseTrackingRS);
           dmrs_dl_config->phaseTrackingRS = NULL;
->>>>>>> 5bf454c7
           break;
         }
       }
     }
 
-<<<<<<< HEAD
-    if (scd->downlinkBWP_ToAddModList->list.array[bwp_i]->bwp_Dedicated->pdsch_Config->choice.setup->dmrs_DownlinkForPDSCH_MappingTypeA->choice.setup->phaseTrackingRS) {
-      if (*scd->downlinkBWP_ToAddModList->list.array[bwp_i]->bwp_Dedicated->pdsch_Config->choice.setup->dmrs_DownlinkForPDSCH_MappingTypeA->choice.setup->phaseTrackingRS->choice.setup->resourceElementOffset > 2) {
-        LOG_I(RRC, "Freeing DL PTRS resourceElementOffset \n");
-        free(scd->downlinkBWP_ToAddModList->list.array[bwp_i]->bwp_Dedicated->pdsch_Config->choice.setup->dmrs_DownlinkForPDSCH_MappingTypeA->choice.setup->phaseTrackingRS->choice.setup->resourceElementOffset);
-        scd->downlinkBWP_ToAddModList->list.array[bwp_i]->bwp_Dedicated->pdsch_Config->choice.setup->dmrs_DownlinkForPDSCH_MappingTypeA->choice.setup->phaseTrackingRS->choice.setup->resourceElementOffset = NULL;
-      }
-      if (*scd->downlinkBWP_ToAddModList->list.array[bwp_i]->bwp_Dedicated->pdsch_Config->choice.setup->dmrs_DownlinkForPDSCH_MappingTypeA->choice.setup->phaseTrackingRS->choice.setup->epre_Ratio > 1) {
-        LOG_I(RRC, "Freeing DL PTRS epre_Ratio \n");
-        free(scd->downlinkBWP_ToAddModList->list.array[bwp_i]->bwp_Dedicated->pdsch_Config->choice.setup->dmrs_DownlinkForPDSCH_MappingTypeA->choice.setup->phaseTrackingRS->choice.setup->epre_Ratio);
-        scd->downlinkBWP_ToAddModList->list.array[bwp_i]->bwp_Dedicated->pdsch_Config->choice.setup->dmrs_DownlinkForPDSCH_MappingTypeA->choice.setup->phaseTrackingRS->choice.setup->epre_Ratio = NULL;
-=======
     if (dmrs_dl_config->phaseTrackingRS) {
       if (*dmrs_dl_config->phaseTrackingRS->choice.setup->resourceElementOffset > 2) {
         LOG_I(GNB_APP, "Freeing DL PTRS resourceElementOffset \n");
@@ -649,7 +530,6 @@
         LOG_I(GNB_APP, "Freeing DL PTRS epre_Ratio \n");
         free(dmrs_dl_config->phaseTrackingRS->choice.setup->epre_Ratio);
         dmrs_dl_config->phaseTrackingRS->choice.setup->epre_Ratio = NULL;
->>>>>>> 5bf454c7
       }
     }
   }
@@ -657,16 +537,6 @@
   // Check for UL PTRS parameters validity
   for (int bwp_i = 0 ; bwp_i<scd->uplinkConfig->uplinkBWP_ToAddModList->list.count; bwp_i++) {
 
-<<<<<<< HEAD
-    if (scd->uplinkConfig->uplinkBWP_ToAddModList->list.array[bwp_i]->bwp_Dedicated->pusch_Config->choice.setup->dmrs_UplinkForPUSCH_MappingTypeB->choice.setup->phaseTrackingRS) {
-      // If any of the frequencyDensity values are not set or are out of bounds, PTRS is assumed to be not present
-      for (int i = scd->uplinkConfig->uplinkBWP_ToAddModList->list.array[bwp_i]->bwp_Dedicated->pusch_Config->choice.setup->dmrs_UplinkForPUSCH_MappingTypeB->choice.setup->phaseTrackingRS->choice.setup->transformPrecoderDisabled->frequencyDensity->list.count-1; i >= 0; i--) {
-        if ((*scd->uplinkConfig->uplinkBWP_ToAddModList->list.array[bwp_i]->bwp_Dedicated->pusch_Config->choice.setup->dmrs_UplinkForPUSCH_MappingTypeB->choice.setup->phaseTrackingRS->choice.setup->transformPrecoderDisabled->frequencyDensity->list.array[i] < 1)
-            || (*scd->uplinkConfig->uplinkBWP_ToAddModList->list.array[bwp_i]->bwp_Dedicated->pusch_Config->choice.setup->dmrs_UplinkForPUSCH_MappingTypeB->choice.setup->phaseTrackingRS->choice.setup->transformPrecoderDisabled->frequencyDensity->list.array[i] > 276)) {
-          LOG_I(RRC, "UL PTRS frequencyDensity %d not set. Assuming PTRS not present! \n", i);
-          free(scd->uplinkConfig->uplinkBWP_ToAddModList->list.array[bwp_i]->bwp_Dedicated->pusch_Config->choice.setup->dmrs_UplinkForPUSCH_MappingTypeB->choice.setup->phaseTrackingRS);
-          scd->uplinkConfig->uplinkBWP_ToAddModList->list.array[bwp_i]->bwp_Dedicated->pusch_Config->choice.setup->dmrs_UplinkForPUSCH_MappingTypeB->choice.setup->phaseTrackingRS = NULL;
-=======
     NR_DMRS_UplinkConfig_t *dmrs_ul_config = scd->uplinkConfig->uplinkBWP_ToAddModList->list.array[bwp_i]->bwp_Dedicated->pusch_Config->choice.setup->dmrs_UplinkForPUSCH_MappingTypeB->choice.setup;
     
     if (dmrs_ul_config->phaseTrackingRS) {
@@ -677,36 +547,11 @@
           LOG_I(GNB_APP, "UL PTRS frequencyDensity %d not set. Assuming PTRS not present! \n", i);
           free(dmrs_ul_config->phaseTrackingRS);
           dmrs_ul_config->phaseTrackingRS = NULL;
->>>>>>> 5bf454c7
           break;
         }
       }
     }
 
-<<<<<<< HEAD
-    if (scd->uplinkConfig->uplinkBWP_ToAddModList->list.array[bwp_i]->bwp_Dedicated->pusch_Config->choice.setup->dmrs_UplinkForPUSCH_MappingTypeB->choice.setup->phaseTrackingRS) {
-      // If any of the timeDensity values are not set or are out of bounds, PTRS is assumed to be not present
-      for (int i = scd->uplinkConfig->uplinkBWP_ToAddModList->list.array[bwp_i]->bwp_Dedicated->pusch_Config->choice.setup->dmrs_UplinkForPUSCH_MappingTypeB->choice.setup->phaseTrackingRS->choice.setup->transformPrecoderDisabled->timeDensity->list.count-1; i >= 0; i--) {
-        if ((*scd->uplinkConfig->uplinkBWP_ToAddModList->list.array[bwp_i]->bwp_Dedicated->pusch_Config->choice.setup->dmrs_UplinkForPUSCH_MappingTypeB->choice.setup->phaseTrackingRS->choice.setup->transformPrecoderDisabled->timeDensity->list.array[i] < 0)
-            || (*scd->uplinkConfig->uplinkBWP_ToAddModList->list.array[bwp_i]->bwp_Dedicated->pusch_Config->choice.setup->dmrs_UplinkForPUSCH_MappingTypeB->choice.setup->phaseTrackingRS->choice.setup->transformPrecoderDisabled->timeDensity->list.array[i] > 29)) {
-          LOG_I(RRC, "UL PTRS timeDensity %d not set. Assuming PTRS not present! \n", i);
-          free(scd->uplinkConfig->uplinkBWP_ToAddModList->list.array[bwp_i]->bwp_Dedicated->pusch_Config->choice.setup->dmrs_UplinkForPUSCH_MappingTypeB->choice.setup->phaseTrackingRS);
-          scd->uplinkConfig->uplinkBWP_ToAddModList->list.array[bwp_i]->bwp_Dedicated->pusch_Config->choice.setup->dmrs_UplinkForPUSCH_MappingTypeB->choice.setup->phaseTrackingRS = NULL;
-          break;
-        }
-      }
-    }
-
-    if (scd->uplinkConfig->uplinkBWP_ToAddModList->list.array[bwp_i]->bwp_Dedicated->pusch_Config->choice.setup->dmrs_UplinkForPUSCH_MappingTypeB->choice.setup->phaseTrackingRS) {
-      // Check for UL PTRS parameters validity
-      if (*scd->uplinkConfig->uplinkBWP_ToAddModList->list.array[bwp_i]->bwp_Dedicated->pusch_Config->choice.setup->dmrs_UplinkForPUSCH_MappingTypeB->choice.setup->phaseTrackingRS->choice.setup->transformPrecoderDisabled->resourceElementOffset > 2) {
-        LOG_I(RRC, "Freeing UL PTRS resourceElementOffset \n");
-        free(scd->uplinkConfig->uplinkBWP_ToAddModList->list.array[bwp_i]->bwp_Dedicated->pusch_Config->choice.setup->dmrs_UplinkForPUSCH_MappingTypeB->choice.setup->phaseTrackingRS->choice.setup->transformPrecoderDisabled->resourceElementOffset);
-        scd->uplinkConfig->uplinkBWP_ToAddModList->list.array[bwp_i]->bwp_Dedicated->pusch_Config->choice.setup->dmrs_UplinkForPUSCH_MappingTypeB->choice.setup->phaseTrackingRS->choice.setup->transformPrecoderDisabled->resourceElementOffset = NULL;
-      }
-    }
-
-=======
     if (dmrs_ul_config->phaseTrackingRS) {
       // If any of the timeDensity values are not set or are out of bounds, PTRS is assumed to be not present
       for (int i = dmrs_ul_config->phaseTrackingRS->choice.setup->transformPrecoderDisabled->timeDensity->list.count-1; i >= 0; i--) {
@@ -729,7 +574,6 @@
       }
     }
 
->>>>>>> 5bf454c7
   }
 }
 
@@ -1192,15 +1036,9 @@
   prepare_scd(scd);
   paramdef_t SCDsParams[] = SCDPARAMS_DESC(scd);
   paramlist_def_t SCDsParamList = {GNB_CONFIG_STRING_SERVINGCELLCONFIGDEDICATED, NULL, 0};
-<<<<<<< HEAD
-  
+
    ////////// Physical parameters
 
-=======
-
-   ////////// Physical parameters
-
->>>>>>> 5bf454c7
   /* get global parameters, defined outside any section in the config file */
  
   config_get( GNBSParams,sizeof(GNBSParams)/sizeof(paramdef_t),NULL); 
