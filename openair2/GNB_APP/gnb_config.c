--- conflicted
+++ resolved
@@ -755,17 +755,14 @@
         AssertFatal(1==0,"MACRLC %d: %s unknown southbound midhaul\n",j,*(MacRLC_ParamList.paramarray[j][MACRLC_TRANSPORT_S_PREFERENCE_IDX].strptr));
       } 
       RC.nrmac[j]->ulsch_max_slots_inactivity = *(MacRLC_ParamList.paramarray[j][MACRLC_ULSCH_MAX_SLOTS_INACTIVITY].uptr);
-<<<<<<< HEAD
       RC.nrmac[j]->dl_bler_target_upper = *(MacRLC_ParamList.paramarray[j][MACRLC_DL_BLER_TARGET_UPPER_IDX].dblptr);
       RC.nrmac[j]->dl_bler_target_lower = *(MacRLC_ParamList.paramarray[j][MACRLC_DL_BLER_TARGET_LOWER_IDX].dblptr);
       RC.nrmac[j]->dl_rd2_bler_threshold = *(MacRLC_ParamList.paramarray[j][MACRLC_DL_RD2_BLER_THRESHOLD_IDX].dblptr);
       RC.nrmac[j]->dl_max_mcs = *(MacRLC_ParamList.paramarray[j][MACRLC_DL_MAX_MCS_IDX].u8ptr);
-=======
       RC.nrmac[j]->num_ulprbbl = num_prbbl;
       LOG_I(NR_MAC,"Blacklisted PRBS %d\n",num_prbbl);
       memcpy(RC.nrmac[j]->ulprbbl,prbbl,275*sizeof(prbbl[0]));
 
->>>>>>> a7229937
     }//  for (j=0;j<RC.nb_nr_macrlc_inst;j++)
   }else {// MacRLC_ParamList.numelt > 0
     LOG_E(PHY,"No %s configuration found\n", CONFIG_STRING_MACRLC_LIST);
