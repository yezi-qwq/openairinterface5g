--- conflicted
+++ resolved
@@ -767,12 +767,6 @@
   if (GNBSParams[GNB_ACTIVE_GNBS_IDX].numelt>0) {
     // Output a list of all gNBs.
        config_getlist( &GNBParamList,GNBParams,sizeof(GNBParams)/sizeof(paramdef_t),NULL); 
-<<<<<<< HEAD
-    
-    
-=======
-
->>>>>>> 3a7ac982
     if (GNBParamList.numelt > 0) {
       for (k = 0; k < GNBParamList.numelt; k++) {
         if (GNBParamList.paramarray[k][GNB_GNB_ID_IDX].uptr == NULL) {
