--- conflicted
+++ resolved
@@ -79,10 +79,7 @@
 #include "NR_EUTRA-MBSFN-SubframeConfig.h"
 
 #include "RRC/NR/MESSAGES/asn1_msg.h"
-<<<<<<< HEAD
-=======
 #include "openair2/LAYER2/nr_pdcp/nr_pdcp.h"
->>>>>>> 81c92d22
 
 extern uint16_t sf_ahead;
 int macrlc_has_f1 = 0;
@@ -1489,7 +1486,6 @@
         rrc->configuration.mnc[0] = F1AP_SETUP_REQ (msg_p).mnc[k];
         rrc->configuration.tac    = F1AP_SETUP_REQ (msg_p).tac[k];
         rrc->nr_cellid = F1AP_SETUP_REQ (msg_p).nr_cellid[k];
-<<<<<<< HEAD
         F1AP_SETUP_REQ (msg_p).nr_pci[k]    = *rrc->configuration.scc->physCellId;
         F1AP_SETUP_REQ (msg_p).num_ssi[k] = 0;
 
@@ -1502,21 +1498,6 @@
           F1AP_SETUP_REQ (msg_p).nr_mode_info[k].tdd.num_frequency_bands = 1;
           F1AP_SETUP_REQ (msg_p).nr_mode_info[k].tdd.nr_band[0] = *rrc->configuration.scc->downlinkConfigCommon->frequencyInfoDL->frequencyBandList.list.array[0];
           F1AP_SETUP_REQ (msg_p).nr_mode_info[k].tdd.sul_active              = 0;
-=======
-        // F1AP_SETUP_REQ (msg_p).nr_pci[k]    = rrc->carrier.physCellId;
-        F1AP_SETUP_REQ (msg_p).nr_pci[k]    = 0;
-        F1AP_SETUP_REQ (msg_p).num_ssi[k] = 0;
-
-        if (0) {
-          LOG_I(GNB_APP,"ngran_DU: Configuring Cell %d for TDD\n",k);
-          F1AP_SETUP_REQ (msg_p).fdd_flag = 0;
-          F1AP_SETUP_REQ (msg_p).nr_mode_info[k].tdd.nr_arfcn = 26200UL;
-          F1AP_SETUP_REQ (msg_p).nr_mode_info[k].tdd.scs = 0;
-          F1AP_SETUP_REQ (msg_p).nr_mode_info[k].tdd.nrb = 0;
-          F1AP_SETUP_REQ (msg_p).nr_mode_info[k].tdd.num_frequency_bands = 1;
-          F1AP_SETUP_REQ (msg_p).nr_mode_info[k].tdd.nr_band[0] = 1;
-          F1AP_SETUP_REQ (msg_p).nr_mode_info[k].fdd.sul_active = 0;
->>>>>>> 81c92d22
         } else {
           /***************** for test *****************/
           LOG_I(GNB_APP,"ngran_DU: Configuring Cell %d for FDD\n",k);
@@ -1720,17 +1701,11 @@
                         );
 }
 
-<<<<<<< HEAD
 
 int gNB_app_handle_f1ap_setup_resp(f1ap_setup_resp_t *resp) {
   int i, j, si_ind;
   int ret=0;
   LOG_I(GNB_APP, "cells_to_activate %d, RRC instances %d\n",
-=======
-void gNB_app_handle_f1ap_setup_resp(f1ap_setup_resp_t *resp) {
-  int i, j, si_ind;
-  LOG_I(GNB_APP, "cells_to_activated %d, RRC instances %d\n",
->>>>>>> 81c92d22
         resp->num_cells_to_activate, RC.nb_nr_inst);
 
   for (j = 0; j < resp->num_cells_to_activate; j++) {
@@ -1738,7 +1713,6 @@
       rrc_gNB_carrier_data_t *carrier =  &RC.nrrrc[i]->carrier;
       // identify local index of cell j by nr_cellid, plmn identity and physical cell ID
       LOG_I(GNB_APP, "Checking cell %d, rrc inst %d : rrc->nr_cellid %lx, resp->nr_cellid %lx\n",
-<<<<<<< HEAD
             j, i, RC.nrrrc[i]->nr_cellid, resp->cells_to_activate[j].nr_cellid);
 
       if (RC.nrrrc[i]->nr_cellid == resp->cells_to_activate[j].nr_cellid &&
@@ -1751,34 +1725,16 @@
                                    si_ind,
                                    resp->cells_to_activate[j].SI_container[si_ind],
                                    resp->cells_to_activate[j].SI_container_length[si_ind]);
-=======
-            j, i, RC.nrrrc[i]->nr_cellid, resp->nr_cellid[j]);
-
-      if (RC.nrrrc[i]->nr_cellid == resp->nr_cellid[j] &&
-          (du_check_plmn_identity(carrier, resp->mcc[j], resp->mnc[j], resp->mnc_digit_length[j])>0 &&
-           resp->nrpci[j] == carrier->physCellId)) {
-        // copy system information and decode it
-        for (si_ind=0; si_ind<resp->num_SI[j]; si_ind++)  {
-
-          du_extract_and_decode_SI(i,
-                                   si_ind,
-                                   resp->SI_container[j][si_ind],
-                                   resp->SI_container_length[j][si_ind]);
->>>>>>> 81c92d22
         }
 
         // perform MAC/L1 common configuration
         configure_gnb_du_mac(i);
-<<<<<<< HEAD
 	ret++;
-=======
->>>>>>> 81c92d22
       } else {
         LOG_E(GNB_APP, "F1 Setup Response not matching\n");
       }
     }
   }
-<<<<<<< HEAD
   return(ret);
 }
 
@@ -1836,8 +1792,6 @@
   }
 
   return(ret);
-=======
->>>>>>> 81c92d22
 }
 
 void set_node_type(void) {
