--- conflicted
+++ resolved
@@ -1166,11 +1166,7 @@
         NRRRC_CONFIGURATION_REQ (msg_p).pusch_AntennaPorts = *GNBParamList.paramarray[i][GNB_PUSCH_ANTENNAPORTS_IDX].iptr;
         LOG_I(GNB_APP,"minTXRXTIME %d\n",*GNBParamList.paramarray[i][GNB_MINRXTXTIME_IDX].iptr);
         NRRRC_CONFIGURATION_REQ (msg_p).minRXTXTIME = *GNBParamList.paramarray[i][GNB_MINRXTXTIME_IDX].iptr;
-<<<<<<< HEAD
         LOG_I(GNB_APP,"SIB1 TDA %d\n",*GNBParamList.paramarray[i][GNB_SIB1_TDA_IDX].iptr);
-=======
-        LOG_I(RRC,"SIB1 TDA %d\n",*GNBParamList.paramarray[i][GNB_SIB1_TDA_IDX].iptr);
->>>>>>> 1ab1fde7
         NRRRC_CONFIGURATION_REQ (msg_p).sib1_tda = *GNBParamList.paramarray[i][GNB_SIB1_TDA_IDX].iptr;
         LOG_I(GNB_APP,"Do CSI-RS %d\n",*GNBParamList.paramarray[i][GNB_DO_CSIRS_IDX].iptr);
         NRRRC_CONFIGURATION_REQ (msg_p).do_CSIRS = *GNBParamList.paramarray[i][GNB_DO_CSIRS_IDX].iptr;
