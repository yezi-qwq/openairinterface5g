--- conflicted
+++ resolved
@@ -1171,34 +1171,24 @@
 	}
         LOG_I(GNB_APP,"SSB SCO %d\n",*GNBParamList.paramarray[i][GNB_SSB_SUBCARRIEROFFSET_IDX].iptr);
         NRRRC_CONFIGURATION_REQ (msg_p).ssb_SubcarrierOffset = *GNBParamList.paramarray[i][GNB_SSB_SUBCARRIEROFFSET_IDX].iptr;
-<<<<<<< HEAD
         LOG_I(GNB_APP,"pdsch_AntennaPorts N1 %d\n",*GNBParamList.paramarray[i][GNB_PDSCH_ANTENNAPORTS_N1_IDX].iptr);
-        NRRRC_CONFIGURATION_REQ (msg_p).pdsch_AntennaPorts_N1 = *GNBParamList.paramarray[i][GNB_PDSCH_ANTENNAPORTS_N1_IDX].iptr;
+        NRRRC_CONFIGURATION_REQ (msg_p).pdsch_AntennaPorts.N1 = *GNBParamList.paramarray[i][GNB_PDSCH_ANTENNAPORTS_N1_IDX].iptr;
         LOG_I(GNB_APP,"pdsch_AntennaPorts N2 %d\n",*GNBParamList.paramarray[i][GNB_PDSCH_ANTENNAPORTS_N2_IDX].iptr);
-        NRRRC_CONFIGURATION_REQ (msg_p).pdsch_AntennaPorts_N2 = *GNBParamList.paramarray[i][GNB_PDSCH_ANTENNAPORTS_N2_IDX].iptr;
+        NRRRC_CONFIGURATION_REQ (msg_p).pdsch_AntennaPorts.N2 = *GNBParamList.paramarray[i][GNB_PDSCH_ANTENNAPORTS_N2_IDX].iptr;
         LOG_I(GNB_APP,"pdsch_AntennaPorts XP %d\n",*GNBParamList.paramarray[i][GNB_PDSCH_ANTENNAPORTS_XP_IDX].iptr);
-        NRRRC_CONFIGURATION_REQ (msg_p).pdsch_AntennaPorts_XP = *GNBParamList.paramarray[i][GNB_PDSCH_ANTENNAPORTS_XP_IDX].iptr;
+        NRRRC_CONFIGURATION_REQ (msg_p).pdsch_AntennaPorts.XP = *GNBParamList.paramarray[i][GNB_PDSCH_ANTENNAPORTS_XP_IDX].iptr;
         LOG_I(GNB_APP,"pusch_AntennaPorts %d\n",*GNBParamList.paramarray[i][GNB_PUSCH_ANTENNAPORTS_IDX].iptr);
-=======
-        LOG_I(RRC,"pdsch_AntennaPorts N1 %d\n",*GNBParamList.paramarray[i][GNB_PDSCH_ANTENNAPORTS_N1_IDX].iptr);
-        NRRRC_CONFIGURATION_REQ (msg_p).pdsch_AntennaPorts.N1 = *GNBParamList.paramarray[i][GNB_PDSCH_ANTENNAPORTS_N1_IDX].iptr;
-        LOG_I(RRC,"pdsch_AntennaPorts N2 %d\n",*GNBParamList.paramarray[i][GNB_PDSCH_ANTENNAPORTS_N2_IDX].iptr);
-        NRRRC_CONFIGURATION_REQ (msg_p).pdsch_AntennaPorts.N2 = *GNBParamList.paramarray[i][GNB_PDSCH_ANTENNAPORTS_N2_IDX].iptr;
-        LOG_I(RRC,"pdsch_AntennaPorts XP %d\n",*GNBParamList.paramarray[i][GNB_PDSCH_ANTENNAPORTS_XP_IDX].iptr);
-        NRRRC_CONFIGURATION_REQ (msg_p).pdsch_AntennaPorts.XP = *GNBParamList.paramarray[i][GNB_PDSCH_ANTENNAPORTS_XP_IDX].iptr;
-        LOG_I(RRC,"pusch_AntennaPorts %d\n",*GNBParamList.paramarray[i][GNB_PUSCH_ANTENNAPORTS_IDX].iptr);
->>>>>>> 25614263
         NRRRC_CONFIGURATION_REQ (msg_p).pusch_AntennaPorts = *GNBParamList.paramarray[i][GNB_PUSCH_ANTENNAPORTS_IDX].iptr;
         LOG_I(GNB_APP,"minTXRXTIME %d\n",*GNBParamList.paramarray[i][GNB_MINRXTXTIME_IDX].iptr);
         NRRRC_CONFIGURATION_REQ (msg_p).minRXTXTIME = *GNBParamList.paramarray[i][GNB_MINRXTXTIME_IDX].iptr;
-        LOG_I(RRC,"SIB1 TDA %d\n",*GNBParamList.paramarray[i][GNB_SIB1_TDA_IDX].iptr);
+        LOG_I(GNB_APP,"SIB1 TDA %d\n",*GNBParamList.paramarray[i][GNB_SIB1_TDA_IDX].iptr);
         NRRRC_CONFIGURATION_REQ (msg_p).sib1_tda = *GNBParamList.paramarray[i][GNB_SIB1_TDA_IDX].iptr;
         LOG_I(GNB_APP,"Do CSI-RS %d\n",*GNBParamList.paramarray[i][GNB_DO_CSIRS_IDX].iptr);
         NRRRC_CONFIGURATION_REQ (msg_p).do_CSIRS = *GNBParamList.paramarray[i][GNB_DO_CSIRS_IDX].iptr;
-        LOG_I(RRC, "Do SRS %d\n",*GNBParamList.paramarray[i][GNB_DO_SRS_IDX].iptr);
+        LOG_I(GNB_APP, "Do SRS %d\n",*GNBParamList.paramarray[i][GNB_DO_SRS_IDX].iptr);
         NRRRC_CONFIGURATION_REQ (msg_p).do_SRS = *GNBParamList.paramarray[i][GNB_DO_SRS_IDX].iptr;
         NRRRC_CONFIGURATION_REQ (msg_p).force_256qam_off = *GNBParamList.paramarray[i][GNB_FORCE256QAMOFF_IDX].iptr;
-        LOG_I(RRC, "256 QAM: %s\n", NRRRC_CONFIGURATION_REQ (msg_p).force_256qam_off ? "force off" : "may be on");
+        LOG_I(GNB_APP, "256 QAM: %s\n", NRRRC_CONFIGURATION_REQ (msg_p).force_256qam_off ? "force off" : "may be on");
         NRRRC_CONFIGURATION_REQ (msg_p).scc = scc;
         NRRRC_CONFIGURATION_REQ (msg_p).scd = scd;
 	  
@@ -2062,13 +2052,9 @@
   gNB_RRC_INST *rrc = RC.nrrrc[inst];
   // LOG_I(GNB_APP,"Configuring MAC/L1 %d, carrier->sib2 %p\n", inst, &carrier->sib2->radioResourceConfigCommon);
   LOG_I(GNB_APP,"Configuring gNB DU MAC/L1 %d \n", inst);
-  rrc_pdsch_AntennaPorts_t pdsch_AntennaPorts;
-  pdsch_AntennaPorts.N1 = rrc->configuration.pdsch_AntennaPorts_N1;
-  pdsch_AntennaPorts.N2 = rrc->configuration.pdsch_AntennaPorts_N2;
-  pdsch_AntennaPorts.XP = rrc->configuration.pdsch_AntennaPorts_XP;
   rrc_mac_config_req_gNB(rrc->module_id,
                         rrc->configuration.ssb_SubcarrierOffset,
-                        pdsch_AntennaPorts,
+                        rrc->configuration.pdsch_AntennaPorts,
                         rrc->configuration.pusch_AntennaPorts,
                         rrc->configuration.sib1_tda,
                         rrc->configuration.minRXTXTIME,
@@ -2076,8 +2062,7 @@
                         NULL,
                         0,
                         0, // rnti
-                        (NR_CellGroupConfig_t *)NULL
-                        );
+                        (NR_CellGroupConfig_t *)NULL);
 }
 
 
