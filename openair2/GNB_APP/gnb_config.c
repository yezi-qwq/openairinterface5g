/*
 * Licensed to the OpenAirInterface (OAI) Software Alliance under one or more
 * contributor license agreements.  See the NOTICE file distributed with
 * this work for additional information regarding copyright ownership.
 * The OpenAirInterface Software Alliance licenses this file to You under
 * the OAI Public License, Version 1.1  (the "License"); you may not use this file
 * except in compliance with the License.
 * You may obtain a copy of the License at
 *
 *      http://www.openairinterface.org/?page_id=698
 *
 * Unless required by applicable law or agreed to in writing, software
 * distributed under the License is distributed on an "AS IS" BASIS,
 * WITHOUT WARRANTIES OR CONDITIONS OF ANY KIND, either express or implied.
 * See the License for the specific language governing permissions and
 * limitations under the License.
 *-------------------------------------------------------------------------------
 * For more information about the OpenAirInterface (OAI) Software Alliance:
 *      contact@openairinterface.org
 */

/*
  gnb_config.c
  -------------------
  AUTHOR  : Lionel GAUTHIER, navid nikaein, Laurent Winckel, WEI-TAI CHEN
  COMPANY : EURECOM, NTUST
  EMAIL   : Lionel.Gauthier@eurecom.fr, navid.nikaein@eurecom.fr, kroempa@gmail.com
*/

#include <string.h>
#include <inttypes.h>

#include "common/utils/LOG/log.h"
#include "common/utils/nr/nr_common.h"
#include "common/utils/LOG/log_extern.h"
#include "assertions.h"
#include "gnb_config.h"
#include "gnb_paramdef.h"
#include "enb_paramdef.h"
#include "UTIL/OTG/otg.h"
#include "UTIL/OTG/otg_externs.h"
#include "intertask_interface.h"
#include "s1ap_eNB.h"
#include "ngap_gNB.h"
#include "sctp_eNB_task.h"
#include "sctp_default_values.h"
#include "F1AP_CauseRadioNetwork.h"
// #include "SystemInformationBlockType2.h"
// #include "LAYER2/MAC/extern.h"
// #include "LAYER2/MAC/proto.h"
#include "PHY/INIT/phy_init.h"
#include "targets/ARCH/ETHERNET/USERSPACE/LIB/ethernet_lib.h"
#include "nfapi_vnf.h"
#include "nfapi_pnf.h"

//#include "L1_paramdef.h"
#include "L1_nr_paramdef.h"
#include "MACRLC_nr_paramdef.h"
#include "common/config/config_userapi.h"
//#include "RRC_config_tools.h"
#include "gnb_paramdef.h"
#include "NR_MAC_gNB/mac_proto.h"
#include <openair3/ocp-gtpu/gtp_itf.h>

#include "NR_asn_constant.h"
#include "executables/thread-common.h"
#include "NR_SCS-SpecificCarrier.h"
#include "NR_TDD-UL-DL-ConfigCommon.h"
#include "NR_FrequencyInfoUL.h"
#include "NR_RACH-ConfigGeneric.h"
#include "NR_RACH-ConfigCommon.h"
#include "NR_PUSCH-TimeDomainResourceAllocation.h"
#include "NR_PUSCH-ConfigCommon.h"
#include "NR_PUCCH-ConfigCommon.h"
#include "NR_PDSCH-TimeDomainResourceAllocation.h"
#include "NR_PDSCH-ConfigCommon.h"
#include "NR_RateMatchPattern.h"
#include "NR_RateMatchPatternLTE-CRS.h"
#include "NR_SearchSpace.h"
#include "NR_ControlResourceSet.h"
#include "NR_EUTRA-MBSFN-SubframeConfig.h"

#include "RRC/NR/MESSAGES/asn1_msg.h"
#include "openair2/LAYER2/nr_pdcp/nr_pdcp.h"

extern uint16_t sf_ahead;
int macrlc_has_f1 = 0;
extern ngran_node_t node_type;

extern int config_check_band_frequencies(int ind, int16_t band, uint64_t downlink_frequency,
                                         int32_t uplink_frequency_offset, uint32_t  frame_type);

void prepare_scc(NR_ServingCellConfigCommon_t *scc) {

  NR_FreqBandIndicatorNR_t                        *dl_frequencyBandList,*ul_frequencyBandList;
  struct NR_SCS_SpecificCarrier                   *dl_scs_SpecificCarrierList,*ul_scs_SpecificCarrierList;
  //  struct NR_RateMatchPattern                      *ratematchpattern;
  //  NR_RateMatchPatternId_t                         *ratematchpatternid;
  //  NR_TCI_StateId_t                                *TCI_StateId;
  //  struct NR_ControlResourceSet                    *bwp_dl_controlresourceset;
  //  NR_SearchSpace_t                                *bwp_dl_searchspace;

  scc->physCellId                                = CALLOC(1,sizeof(NR_PhysCellId_t));
  scc->downlinkConfigCommon                      = CALLOC(1,sizeof(struct NR_DownlinkConfigCommon));
  scc->downlinkConfigCommon->frequencyInfoDL     = CALLOC(1,sizeof(struct NR_FrequencyInfoDL));
  scc->downlinkConfigCommon->initialDownlinkBWP  = CALLOC(1,sizeof(struct NR_BWP_DownlinkCommon));
  scc->uplinkConfigCommon                        = CALLOC(1,sizeof(struct NR_UplinkConfigCommon));
  scc->uplinkConfigCommon->frequencyInfoUL       = CALLOC(1,sizeof(struct NR_FrequencyInfoUL));
  scc->uplinkConfigCommon->initialUplinkBWP      = CALLOC(1,sizeof(struct NR_BWP_UplinkCommon));
  //scc->supplementaryUplinkConfig       = CALLOC(1,sizeof(struct NR_UplinkConfigCommon));  
  scc->ssb_PositionsInBurst                      = CALLOC(1,sizeof(struct NR_ServingCellConfigCommon__ssb_PositionsInBurst));
  scc->ssb_periodicityServingCell                = CALLOC(1,sizeof(long));
  //  scc->rateMatchPatternToAddModList              = CALLOC(1,sizeof(struct NR_ServingCellConfigCommon__rateMatchPatternToAddModList));
  //  scc->rateMatchPatternToReleaseList             = CALLOC(1,sizeof(struct NR_ServingCellConfigCommon__rateMatchPatternToReleaseList));
  scc->ssbSubcarrierSpacing                      = CALLOC(1,sizeof(NR_SubcarrierSpacing_t));
  scc->tdd_UL_DL_ConfigurationCommon             = CALLOC(1,sizeof(struct NR_TDD_UL_DL_ConfigCommon));
  scc->tdd_UL_DL_ConfigurationCommon->pattern2   = CALLOC(1,sizeof(struct NR_TDD_UL_DL_Pattern));
  
  scc->downlinkConfigCommon->frequencyInfoDL->absoluteFrequencySSB     = CALLOC(1,sizeof(NR_ARFCN_ValueNR_t));
  
  dl_frequencyBandList              = CALLOC(1,sizeof(NR_FreqBandIndicatorNR_t));
  dl_scs_SpecificCarrierList        = CALLOC(1,sizeof(struct NR_SCS_SpecificCarrier));

  ASN_SEQUENCE_ADD(&scc->downlinkConfigCommon->frequencyInfoDL->frequencyBandList.list,dl_frequencyBandList);  
  ASN_SEQUENCE_ADD(&scc->downlinkConfigCommon->frequencyInfoDL->scs_SpecificCarrierList.list,dl_scs_SpecificCarrierList);		   		   
  //  scc->downlinkConfigCommon->initialDownlinkBWP->genericParameters.cyclicPrefix    = CALLOC(1,sizeof(long));
  scc->downlinkConfigCommon->initialDownlinkBWP->pdcch_ConfigCommon                = CALLOC(1,sizeof(struct NR_SetupRelease_PDCCH_ConfigCommon));
  scc->downlinkConfigCommon->initialDownlinkBWP->pdcch_ConfigCommon->present=NR_SetupRelease_PDCCH_ConfigCommon_PR_setup; 
  scc->downlinkConfigCommon->initialDownlinkBWP->pdcch_ConfigCommon->choice.setup  = CALLOC(1,sizeof(struct NR_PDCCH_ConfigCommon));
  scc->downlinkConfigCommon->initialDownlinkBWP->pdcch_ConfigCommon->choice.setup->controlResourceSetZero    = CALLOC(1,sizeof(long));
  scc->downlinkConfigCommon->initialDownlinkBWP->pdcch_ConfigCommon->choice.setup->searchSpaceZero           = CALLOC(1,sizeof(long));

  scc->downlinkConfigCommon->initialDownlinkBWP->pdcch_ConfigCommon->choice.setup->commonControlResourceSet = NULL;

  //  scc->downlinkConfigCommon->initialDownlinkBWP->pdcch_ConfigCommon->choice.setup->commonSearchSpaceList     = CALLOC(1,sizeof(struct NR_PDCCH_ConfigCommon__commonSearchSpaceList));
  //  scc->downlinkConfigCommon->initialDownlinkBWP->pdcch_ConfigCommon->choice.setup->searchSpaceSIB1                    = CALLOC(1,sizeof(NR_SearchSpaceId_t));
  //  scc->downlinkConfigCommon->initialDownlinkBWP->pdcch_ConfigCommon->choice.setup->searchSpaceOtherSystemInformation  = CALLOC(1,sizeof(NR_SearchSpaceId_t));
  //  scc->downlinkConfigCommon->initialDownlinkBWP->pdcch_ConfigCommon->choice.setup->pagingSearchSpace                  = CALLOC(1,sizeof(NR_SearchSpaceId_t));
  //  scc->downlinkConfigCommon->initialDownlinkBWP->pdcch_ConfigCommon->choice.setup->ra_SearchSpace                     = CALLOC(1,sizeof(NR_SearchSpaceId_t));
  scc->downlinkConfigCommon->initialDownlinkBWP->pdsch_ConfigCommon                 = CALLOC(1,sizeof(struct NR_SetupRelease_PDSCH_ConfigCommon));
  scc->downlinkConfigCommon->initialDownlinkBWP->pdsch_ConfigCommon->present        = NR_SetupRelease_PDSCH_ConfigCommon_PR_setup;
  scc->downlinkConfigCommon->initialDownlinkBWP->pdsch_ConfigCommon->choice.setup   = CALLOC(1,sizeof(struct NR_PDSCH_ConfigCommon));
  scc->downlinkConfigCommon->initialDownlinkBWP->pdsch_ConfigCommon->choice.setup->pdsch_TimeDomainAllocationList = CALLOC(1,sizeof(struct NR_PDSCH_TimeDomainResourceAllocationList));

  ul_frequencyBandList              = CALLOC(1,sizeof(NR_FreqBandIndicatorNR_t));
  scc->uplinkConfigCommon->frequencyInfoUL->frequencyBandList          = CALLOC(1,sizeof(struct NR_MultiFrequencyBandListNR));
  ASN_SEQUENCE_ADD(&scc->uplinkConfigCommon->frequencyInfoUL->frequencyBandList->list,ul_frequencyBandList);

  scc->uplinkConfigCommon->frequencyInfoUL->absoluteFrequencyPointA    = CALLOC(1,sizeof(NR_ARFCN_ValueNR_t));
  //  scc->uplinkConfigCommon->frequencyInfoUL->additionalSpectrumEmission = CALLOC(1,sizeof(NR_AdditionalSpectrumEmission_t));
  scc->uplinkConfigCommon->frequencyInfoUL->p_Max                      = CALLOC(1,sizeof(NR_P_Max_t));
  //  scc->uplinkConfigCommon->frequencyInfoUL->frequencyShift7p5khz       = CALLOC(1,sizeof(long));
  
  //  scc->uplinkConfigCommon->initialUplinkBWP->genericParameters.cyclicPrefix    = CALLOC(1,sizeof(long));
  scc->uplinkConfigCommon->initialUplinkBWP->rach_ConfigCommon                 = CALLOC(1,sizeof(NR_SetupRelease_RACH_ConfigCommon_t));
  scc->uplinkConfigCommon->initialUplinkBWP->rach_ConfigCommon->present = NR_SetupRelease_RACH_ConfigCommon_PR_setup;
  scc->uplinkConfigCommon->initialUplinkBWP->rach_ConfigCommon->choice.setup   = CALLOC(1,sizeof(struct NR_RACH_ConfigCommon));
  // scc->uplinkConfigCommon->initialUplinkBWP->rach_ConfigCommon->choice.setup->totalNumberOfRA_Preambles                  = CALLOC(1,sizeof(long));
  scc->uplinkConfigCommon->initialUplinkBWP->rach_ConfigCommon->choice.setup->ssb_perRACH_OccasionAndCB_PreamblesPerSSB  = CALLOC(1,sizeof(struct NR_RACH_ConfigCommon__ssb_perRACH_OccasionAndCB_PreamblesPerSSB));
  //  scc->uplinkConfigCommon->initialUplinkBWP->rach_ConfigCommon->choice.setup->groupBconfigured                           = CALLOC(1,sizeof(struct NR_RACH_ConfigCommon__groupBconfigured));
  scc->uplinkConfigCommon->initialUplinkBWP->rach_ConfigCommon->choice.setup->rsrp_ThresholdSSB            = CALLOC(1,sizeof(NR_RSRP_Range_t));
  //  scc->uplinkConfigCommon->initialUplinkBWP->rach_ConfigCommon->choice.setup->rsrp_ThresholdSSB_SUL        = CALLOC(1,sizeof(NR_RSRP_Range_t));
  scc->uplinkConfigCommon->initialUplinkBWP->rach_ConfigCommon->choice.setup->msg1_SubcarrierSpacing       = CALLOC(1,sizeof(NR_SubcarrierSpacing_t));
  scc->uplinkConfigCommon->initialUplinkBWP->rach_ConfigCommon->choice.setup->msg3_transformPrecoder       = CALLOC(1,sizeof(long));
  // 0 - ENABLE, 1 - DISABLE, hence explicitly setting to DISABLED.
  *scc->uplinkConfigCommon->initialUplinkBWP->rach_ConfigCommon->choice.setup->msg3_transformPrecoder       = NR_PUSCH_Config__transformPrecoder_disabled;
  scc->uplinkConfigCommon->initialUplinkBWP->pusch_ConfigCommon                 = CALLOC(1,sizeof(NR_SetupRelease_PUSCH_ConfigCommon_t)); 
  scc->uplinkConfigCommon->initialUplinkBWP->pusch_ConfigCommon->present        = NR_SetupRelease_PUSCH_ConfigCommon_PR_setup;
  scc->uplinkConfigCommon->initialUplinkBWP->pusch_ConfigCommon->choice.setup   = CALLOC(1,sizeof(struct NR_PUSCH_ConfigCommon));

  scc->uplinkConfigCommon->initialUplinkBWP->pusch_ConfigCommon->choice.setup->groupHoppingEnabledTransformPrecoding = CALLOC(1,sizeof(long));
  
  scc->uplinkConfigCommon->initialUplinkBWP->pusch_ConfigCommon->choice.setup->pusch_TimeDomainAllocationList  = CALLOC(1,sizeof(struct NR_PUSCH_TimeDomainResourceAllocationList));
  scc->uplinkConfigCommon->initialUplinkBWP->pusch_ConfigCommon->choice.setup->msg3_DeltaPreamble              = CALLOC(1,sizeof(long));
  scc->uplinkConfigCommon->initialUplinkBWP->pusch_ConfigCommon->choice.setup->p0_NominalWithGrant             = CALLOC(1,sizeof(long));
  
  scc->uplinkConfigCommon->initialUplinkBWP->pucch_ConfigCommon                                                = CALLOC(1,sizeof(struct NR_SetupRelease_PUCCH_ConfigCommon)); 
  scc->uplinkConfigCommon->initialUplinkBWP->pucch_ConfigCommon->present= NR_SetupRelease_PUCCH_ConfigCommon_PR_setup;
  scc->uplinkConfigCommon->initialUplinkBWP->pucch_ConfigCommon->choice.setup                                  = CALLOC(1,sizeof(struct NR_PUCCH_ConfigCommon));
  scc->uplinkConfigCommon->initialUplinkBWP->pucch_ConfigCommon->choice.setup->p0_nominal                      = CALLOC(1,sizeof(long));
  scc->uplinkConfigCommon->initialUplinkBWP->pucch_ConfigCommon->choice.setup->pucch_ResourceCommon            = CALLOC(1,sizeof(long));
  scc->uplinkConfigCommon->initialUplinkBWP->pucch_ConfigCommon->choice.setup->hoppingId                       = CALLOC(1,sizeof(long));

  //  scc->ssb_PositionsInBurst->choice.shortBitmap.buf  = MALLOC(1);
  //  scc->ssb_PositionsInBurst->choice.mediumBitmap.buf = MALLOC(1);
  //  scc->ssb_PositionsInBurst->choice.longBitmap.buf   = MALLOC(8);
  

  ul_scs_SpecificCarrierList  = CALLOC(1,sizeof(struct NR_SCS_SpecificCarrier));
  ASN_SEQUENCE_ADD(&scc->uplinkConfigCommon->frequencyInfoUL->scs_SpecificCarrierList.list,ul_scs_SpecificCarrierList);

  //ratematchpattern                              = CALLOC(1,sizeof(struct NR_RateMatchPattern));
  //ratematchpattern->patternType.choice.bitmaps  = CALLOC(1,sizeof(struct NR_RateMatchPattern__patternType__bitmaps));
  //ratematchpattern->patternType.choice.bitmaps->resourceBlocks.buf = MALLOC(35);
  //ratematchpattern->patternType.choice.bitmaps->symbolsInResourceBlock.choice.oneSlot.buf   = MALLOC(2);
  //ratematchpattern->patternType.choice.bitmaps->symbolsInResourceBlock.choice.twoSlots.buf  = MALLOC(4);
  //ratematchpattern->patternType.choice.bitmaps->periodicityAndPattern                       = CALLOC(1,sizeof(struct NR_RateMatchPattern__patternType__bitmaps__periodicityAndPattern));
  //ratematchpattern->patternType.choice.bitmaps->periodicityAndPattern->choice.n2.buf        = MALLOC(1);
  //ratematchpattern->patternType.choice.bitmaps->periodicityAndPattern->choice.n4.buf        = MALLOC(1);
  //ratematchpattern->patternType.choice.bitmaps->periodicityAndPattern->choice.n5.buf        = MALLOC(1);
  //ratematchpattern->patternType.choice.bitmaps->periodicityAndPattern->choice.n8.buf        = MALLOC(1);
  //ratematchpattern->patternType.choice.bitmaps->periodicityAndPattern->choice.n10.buf       = MALLOC(2);
  //ratematchpattern->patternType.choice.bitmaps->periodicityAndPattern->choice.n20.buf       = MALLOC(3);
  //ratematchpattern->patternType.choice.bitmaps->periodicityAndPattern->choice.n40.buf       = MALLOC(5);
  //ratematchpattern->subcarrierSpacing           = CALLOC(1,sizeof(NR_SubcarrierSpacing_t));
  //ratematchpatternid                            = CALLOC(1,sizeof(NR_RateMatchPatternId_t));
  
}

void fill_scc_sim(NR_ServingCellConfigCommon_t *scc,uint64_t *ssb_bitmap,int N_RB_DL,int N_RB_UL,int mu_dl,int mu_ul) {

  *scc->physCellId=0;							\
  //  *scc->n_TimingAdvanceOffset=NR_ServingCellConfigCommon__n_TimingAdvanceOffset_n0;
  *scc->ssb_periodicityServingCell=NR_ServingCellConfigCommon__ssb_periodicityServingCell_ms20;
  scc->dmrs_TypeA_Position=NR_ServingCellConfigCommon__dmrs_TypeA_Position_pos2;
  *scc->ssbSubcarrierSpacing=NR_SubcarrierSpacing_kHz30;
  *scc->downlinkConfigCommon->frequencyInfoDL->absoluteFrequencySSB=641032;
  *scc->downlinkConfigCommon->frequencyInfoDL->frequencyBandList.list.array[0]=78;
  scc->downlinkConfigCommon->frequencyInfoDL->absoluteFrequencyPointA=640000;
  scc->downlinkConfigCommon->frequencyInfoDL->scs_SpecificCarrierList.list.array[0]->offsetToCarrier=0;
  scc->downlinkConfigCommon->frequencyInfoDL->scs_SpecificCarrierList.list.array[0]->subcarrierSpacing=NR_SubcarrierSpacing_kHz30;

  scc->downlinkConfigCommon->frequencyInfoDL->scs_SpecificCarrierList.list.array[0]->carrierBandwidth=N_RB_DL;
  scc->downlinkConfigCommon->initialDownlinkBWP->genericParameters.locationAndBandwidth=13036;
  scc->downlinkConfigCommon->initialDownlinkBWP->genericParameters.subcarrierSpacing=mu_dl;//NR_SubcarrierSpacing_kHz30;
  *scc->downlinkConfigCommon->initialDownlinkBWP->pdcch_ConfigCommon->choice.setup->controlResourceSetZero=12;
  *scc->downlinkConfigCommon->initialDownlinkBWP->pdcch_ConfigCommon->choice.setup->searchSpaceZero=0;
  struct NR_PDSCH_TimeDomainResourceAllocation *timedomainresourceallocation0 = CALLOC(1,sizeof(NR_PDSCH_TimeDomainResourceAllocation_t));
  timedomainresourceallocation0->mappingType=NR_PDSCH_TimeDomainResourceAllocation__mappingType_typeA;
  timedomainresourceallocation0->startSymbolAndLength=54;
  ASN_SEQUENCE_ADD(&scc->downlinkConfigCommon->initialDownlinkBWP->pdsch_ConfigCommon->choice.setup->pdsch_TimeDomainAllocationList->list,
                   timedomainresourceallocation0);
  struct NR_PDSCH_TimeDomainResourceAllocation *timedomainresourceallocation1 = CALLOC(1,sizeof(NR_PDSCH_TimeDomainResourceAllocation_t));
  timedomainresourceallocation1->mappingType=NR_PDSCH_TimeDomainResourceAllocation__mappingType_typeA;
  timedomainresourceallocation1->startSymbolAndLength=57;
  ASN_SEQUENCE_ADD(&scc->downlinkConfigCommon->initialDownlinkBWP->pdsch_ConfigCommon->choice.setup->pdsch_TimeDomainAllocationList->list,
                   timedomainresourceallocation1);
  *scc->uplinkConfigCommon->frequencyInfoUL->frequencyBandList->list.array[0]=78;
  *scc->uplinkConfigCommon->frequencyInfoUL->absoluteFrequencyPointA=-1;
  scc->uplinkConfigCommon->frequencyInfoUL->scs_SpecificCarrierList.list.array[0]->offsetToCarrier=0;
  scc->uplinkConfigCommon->frequencyInfoUL->scs_SpecificCarrierList.list.array[0]->subcarrierSpacing=NR_SubcarrierSpacing_kHz30;
  scc->uplinkConfigCommon->frequencyInfoUL->scs_SpecificCarrierList.list.array[0]->carrierBandwidth=N_RB_UL;
  *scc->uplinkConfigCommon->frequencyInfoUL->p_Max=20;
  scc->uplinkConfigCommon->initialUplinkBWP->genericParameters.locationAndBandwidth=13036;
  scc->uplinkConfigCommon->initialUplinkBWP->genericParameters.subcarrierSpacing=mu_ul;//NR_SubcarrierSpacing_kHz30;
  scc->uplinkConfigCommon->initialUplinkBWP->rach_ConfigCommon->choice.setup->rach_ConfigGeneric.prach_ConfigurationIndex=98;
  scc->uplinkConfigCommon->initialUplinkBWP->rach_ConfigCommon->choice.setup->rach_ConfigGeneric.msg1_FDM=NR_RACH_ConfigGeneric__msg1_FDM_one;
  scc->uplinkConfigCommon->initialUplinkBWP->rach_ConfigCommon->choice.setup->rach_ConfigGeneric.msg1_FrequencyStart=0;
  scc->uplinkConfigCommon->initialUplinkBWP->rach_ConfigCommon->choice.setup->rach_ConfigGeneric.zeroCorrelationZoneConfig=13;
  scc->uplinkConfigCommon->initialUplinkBWP->rach_ConfigCommon->choice.setup->rach_ConfigGeneric.preambleReceivedTargetPower=-118;
  scc->uplinkConfigCommon->initialUplinkBWP->rach_ConfigCommon->choice.setup->rach_ConfigGeneric.preambleTransMax=NR_RACH_ConfigGeneric__preambleTransMax_n10;
  scc->uplinkConfigCommon->initialUplinkBWP->rach_ConfigCommon->choice.setup->rach_ConfigGeneric.powerRampingStep=NR_RACH_ConfigGeneric__powerRampingStep_dB2;
  scc->uplinkConfigCommon->initialUplinkBWP->rach_ConfigCommon->choice.setup->rach_ConfigGeneric.ra_ResponseWindow=NR_RACH_ConfigGeneric__ra_ResponseWindow_sl20;
  scc->uplinkConfigCommon->initialUplinkBWP->rach_ConfigCommon->choice.setup->ssb_perRACH_OccasionAndCB_PreamblesPerSSB->present=NR_RACH_ConfigCommon__ssb_perRACH_OccasionAndCB_PreamblesPerSSB_PR_one;
  scc->uplinkConfigCommon->initialUplinkBWP->rach_ConfigCommon->choice.setup->ssb_perRACH_OccasionAndCB_PreamblesPerSSB->choice.one=NR_RACH_ConfigCommon__ssb_perRACH_OccasionAndCB_PreamblesPerSSB__one_n64;
  scc->uplinkConfigCommon->initialUplinkBWP->rach_ConfigCommon->choice.setup->ra_ContentionResolutionTimer=NR_RACH_ConfigCommon__ra_ContentionResolutionTimer_sf64;
  *scc->uplinkConfigCommon->initialUplinkBWP->rach_ConfigCommon->choice.setup->rsrp_ThresholdSSB=19;
  scc->uplinkConfigCommon->initialUplinkBWP->rach_ConfigCommon->choice.setup->prach_RootSequenceIndex.present=NR_RACH_ConfigCommon__prach_RootSequenceIndex_PR_l139;
  scc->uplinkConfigCommon->initialUplinkBWP->rach_ConfigCommon->choice.setup->prach_RootSequenceIndex.choice.l139=0;
  scc->uplinkConfigCommon->initialUplinkBWP->rach_ConfigCommon->choice.setup->restrictedSetConfig=NR_RACH_ConfigCommon__restrictedSetConfig_unrestrictedSet;
  struct NR_PUSCH_TimeDomainResourceAllocation *pusch_timedomainresourceallocation0 = CALLOC(1,sizeof(struct NR_PUSCH_TimeDomainResourceAllocation));
  pusch_timedomainresourceallocation0->k2  = CALLOC(1,sizeof(long));
  *pusch_timedomainresourceallocation0->k2=6;
  pusch_timedomainresourceallocation0->mappingType=NR_PUSCH_TimeDomainResourceAllocation__mappingType_typeB;
  pusch_timedomainresourceallocation0->startSymbolAndLength=55;
  ASN_SEQUENCE_ADD(&scc->uplinkConfigCommon->initialUplinkBWP->pusch_ConfigCommon->choice.setup->pusch_TimeDomainAllocationList->list,pusch_timedomainresourceallocation0);
  struct NR_PUSCH_TimeDomainResourceAllocation *pusch_timedomainresourceallocation1 = CALLOC(1,sizeof(struct NR_PUSCH_TimeDomainResourceAllocation));
  pusch_timedomainresourceallocation1->k2  = CALLOC(1,sizeof(long));
  *pusch_timedomainresourceallocation1->k2=6;
  pusch_timedomainresourceallocation1->mappingType=NR_PUSCH_TimeDomainResourceAllocation__mappingType_typeB;
  pusch_timedomainresourceallocation1->startSymbolAndLength=38;
  ASN_SEQUENCE_ADD(&scc->uplinkConfigCommon->initialUplinkBWP->pusch_ConfigCommon->choice.setup->pusch_TimeDomainAllocationList->list,pusch_timedomainresourceallocation1);
  *scc->uplinkConfigCommon->initialUplinkBWP->pusch_ConfigCommon->choice.setup->msg3_DeltaPreamble=1;
  *scc->uplinkConfigCommon->initialUplinkBWP->pusch_ConfigCommon->choice.setup->p0_NominalWithGrant=-90;
 scc->uplinkConfigCommon->initialUplinkBWP->pucch_ConfigCommon->choice.setup->pucch_GroupHopping=NR_PUCCH_ConfigCommon__pucch_GroupHopping_neither; 
 *scc->uplinkConfigCommon->initialUplinkBWP->pucch_ConfigCommon->choice.setup->hoppingId=40;
 *scc->uplinkConfigCommon->initialUplinkBWP->pucch_ConfigCommon->choice.setup->p0_nominal=-90;
 scc->ssb_PositionsInBurst->present=NR_ServingCellConfigCommon__ssb_PositionsInBurst_PR_mediumBitmap;
 *ssb_bitmap=0xff;
 scc->tdd_UL_DL_ConfigurationCommon->referenceSubcarrierSpacing=NR_SubcarrierSpacing_kHz30;
 scc->tdd_UL_DL_ConfigurationCommon->pattern1.dl_UL_TransmissionPeriodicity=NR_TDD_UL_DL_Pattern__dl_UL_TransmissionPeriodicity_ms5;
 scc->tdd_UL_DL_ConfigurationCommon->pattern1.nrofDownlinkSlots=7;
 scc->tdd_UL_DL_ConfigurationCommon->pattern1.nrofDownlinkSymbols=6;
 scc->tdd_UL_DL_ConfigurationCommon->pattern1.nrofUplinkSlots=2;
 scc->tdd_UL_DL_ConfigurationCommon->pattern1.nrofUplinkSymbols=4;
 scc->tdd_UL_DL_ConfigurationCommon->pattern2->dl_UL_TransmissionPeriodicity=321;

 scc->tdd_UL_DL_ConfigurationCommon->pattern2->nrofDownlinkSlots=-1;
 scc->tdd_UL_DL_ConfigurationCommon->pattern2->nrofDownlinkSymbols=-1;
 scc->tdd_UL_DL_ConfigurationCommon->pattern2->nrofUplinkSlots=-1;
 scc->tdd_UL_DL_ConfigurationCommon->pattern2->nrofUplinkSymbols=-1;
 scc->ss_PBCH_BlockPower=20;
 *scc->uplinkConfigCommon->initialUplinkBWP->rach_ConfigCommon->choice.setup->msg1_SubcarrierSpacing=-1;
}


void fix_scc(NR_ServingCellConfigCommon_t *scc,uint64_t ssbmap) {

  int ssbmaplen = (int)scc->ssb_PositionsInBurst->present;
  uint8_t curr_bit;

  AssertFatal(ssbmaplen==NR_ServingCellConfigCommon__ssb_PositionsInBurst_PR_shortBitmap || ssbmaplen==NR_ServingCellConfigCommon__ssb_PositionsInBurst_PR_mediumBitmap || ssbmaplen==NR_ServingCellConfigCommon__ssb_PositionsInBurst_PR_longBitmap, "illegal ssbmaplen %d\n",ssbmaplen);

  // changing endianicity of ssbmap and filling the ssb_PositionsInBurst buffers
  if(ssbmaplen==NR_ServingCellConfigCommon__ssb_PositionsInBurst_PR_shortBitmap){
    scc->ssb_PositionsInBurst->choice.shortBitmap.size = 1;
    scc->ssb_PositionsInBurst->choice.shortBitmap.bits_unused = 4;
    scc->ssb_PositionsInBurst->choice.shortBitmap.buf = CALLOC(1,1);
    scc->ssb_PositionsInBurst->choice.shortBitmap.buf[0] = 0;
    for (int i=0; i<8; i++) {
      if (i<scc->ssb_PositionsInBurst->choice.shortBitmap.bits_unused)
        curr_bit = 0;
      else
        curr_bit = (ssbmap>>(7-i))&0x01;
      scc->ssb_PositionsInBurst->choice.shortBitmap.buf[0] |= curr_bit<<i;   
    }
  }else if(ssbmaplen==NR_ServingCellConfigCommon__ssb_PositionsInBurst_PR_mediumBitmap){
    scc->ssb_PositionsInBurst->choice.mediumBitmap.size = 1;
    scc->ssb_PositionsInBurst->choice.mediumBitmap.bits_unused = 0;
    scc->ssb_PositionsInBurst->choice.mediumBitmap.buf = CALLOC(1,1);
    scc->ssb_PositionsInBurst->choice.mediumBitmap.buf[0] = 0;
    for (int i=0; i<8; i++)
      scc->ssb_PositionsInBurst->choice.mediumBitmap.buf[0] |= (((ssbmap>>(7-i))&0x01)<<i); 
  }else {
    scc->ssb_PositionsInBurst->choice.longBitmap.size = 8;
    scc->ssb_PositionsInBurst->choice.longBitmap.bits_unused = 0;
    scc->ssb_PositionsInBurst->choice.longBitmap.buf = CALLOC(1,8);
    for (int j=0; j<8; j++) {
       scc->ssb_PositionsInBurst->choice.longBitmap.buf[j] = 0;
       curr_bit = (ssbmap>>(j<<3))&(0xff);
       for (int i=0; i<8; i++)
         scc->ssb_PositionsInBurst->choice.longBitmap.buf[j] |= (((curr_bit>>(7-i))&0x01)<<i);
    }
  }

  // fix UL absolute frequency
  if ((int)*scc->uplinkConfigCommon->frequencyInfoUL->absoluteFrequencyPointA==-1) {
     free(scc->uplinkConfigCommon->frequencyInfoUL->absoluteFrequencyPointA);
     scc->uplinkConfigCommon->frequencyInfoUL->absoluteFrequencyPointA = NULL;
  }

  // default value for msg3 precoder is NULL (0 means enabled)
  if (*scc->uplinkConfigCommon->initialUplinkBWP->rach_ConfigCommon->choice.setup->msg3_transformPrecoder!=0)
    scc->uplinkConfigCommon->initialUplinkBWP->rach_ConfigCommon->choice.setup->msg3_transformPrecoder = NULL;

  // prepare DL Allocation lists
  nr_rrc_config_dl_tda(scc);

  lte_frame_type_t frame_type = get_frame_type((int)*scc->downlinkConfigCommon->frequencyInfoDL->frequencyBandList.list.array[0], *scc->ssbSubcarrierSpacing);
  if (frame_type == FDD) {
    ASN_STRUCT_FREE(asn_DEF_NR_TDD_UL_DL_ConfigCommon, scc->tdd_UL_DL_ConfigurationCommon);
    scc->tdd_UL_DL_ConfigurationCommon = NULL;
  } else { // TDD
    if (scc->tdd_UL_DL_ConfigurationCommon->pattern2->dl_UL_TransmissionPeriodicity > 320 ) {
      free(scc->tdd_UL_DL_ConfigurationCommon->pattern2);
      scc->tdd_UL_DL_ConfigurationCommon->pattern2 = NULL;
    }

  }

  if ((int)*scc->uplinkConfigCommon->initialUplinkBWP->rach_ConfigCommon->choice.setup->msg1_SubcarrierSpacing == -1) {
    free(scc->uplinkConfigCommon->initialUplinkBWP->rach_ConfigCommon->choice.setup->msg1_SubcarrierSpacing);
    scc->uplinkConfigCommon->initialUplinkBWP->rach_ConfigCommon->choice.setup->msg1_SubcarrierSpacing=NULL;
  }

  // check pucch_ResourceConfig
  AssertFatal(*scc->uplinkConfigCommon->initialUplinkBWP->pucch_ConfigCommon->choice.setup->pucch_ResourceCommon < 2,
	      "pucch_ResourceConfig should be 0 or 1 for now\n");
}

/* Function to allocate dedicated serving cell config strutures */
void prepare_scd(NR_ServingCellConfig_t *scd) {
  // Allocate downlink structures

  scd->downlinkBWP_ToAddModList = CALLOC(1, sizeof(*scd->downlinkBWP_ToAddModList));

  // Downlink bandwidth part
  NR_BWP_Downlink_t *bwp = calloc(1, sizeof(*bwp));
  bwp->bwp_Id = 1;

  // Allocate downlink dedicated bandwidth part and PDSCH structures
  bwp->bwp_Dedicated = calloc(1, sizeof(*bwp->bwp_Dedicated));
  bwp->bwp_Dedicated->pdsch_Config = calloc(1, sizeof(*bwp->bwp_Dedicated->pdsch_Config));
  bwp->bwp_Dedicated->pdsch_Config->present = NR_SetupRelease_PDSCH_Config_PR_setup;
  bwp->bwp_Dedicated->pdsch_Config->choice.setup = calloc(1, sizeof(*bwp->bwp_Dedicated->pdsch_Config->choice.setup));
  bwp->bwp_Dedicated->pdsch_Config->choice.setup->dmrs_DownlinkForPDSCH_MappingTypeA = calloc(1, sizeof(*bwp->bwp_Dedicated->pdsch_Config->choice.setup->dmrs_DownlinkForPDSCH_MappingTypeA));
  bwp->bwp_Dedicated->pdsch_Config->choice.setup->dmrs_DownlinkForPDSCH_MappingTypeA->present = NR_SetupRelease_DMRS_DownlinkConfig_PR_setup;

  // Allocate DL DMRS and PTRS configuration
  bwp->bwp_Dedicated->pdsch_Config->choice.setup->dmrs_DownlinkForPDSCH_MappingTypeA->choice.setup = calloc(1, sizeof(*bwp->bwp_Dedicated->pdsch_Config->choice.setup->dmrs_DownlinkForPDSCH_MappingTypeA->choice.setup));
  NR_DMRS_DownlinkConfig_t *NR_DMRS_DownlinkCfg = bwp->bwp_Dedicated->pdsch_Config->choice.setup->dmrs_DownlinkForPDSCH_MappingTypeA->choice.setup;
  NR_DMRS_DownlinkCfg->phaseTrackingRS=CALLOC(1, sizeof(*NR_DMRS_DownlinkCfg->phaseTrackingRS));
  NR_DMRS_DownlinkCfg->phaseTrackingRS->present = NR_SetupRelease_PTRS_DownlinkConfig_PR_setup;
  NR_DMRS_DownlinkCfg->phaseTrackingRS->choice.setup = CALLOC(1, sizeof(*NR_DMRS_DownlinkCfg->phaseTrackingRS->choice.setup));
  NR_PTRS_DownlinkConfig_t *NR_PTRS_DownlinkCfg = NR_DMRS_DownlinkCfg->phaseTrackingRS->choice.setup;
  NR_PTRS_DownlinkCfg->frequencyDensity = CALLOC(1, sizeof(*NR_PTRS_DownlinkCfg->frequencyDensity));
  long *dl_rbs = CALLOC(2, sizeof(long));
  for (int i=0;i<2;i++) {
    ASN_SEQUENCE_ADD(&NR_PTRS_DownlinkCfg->frequencyDensity->list, &dl_rbs[i]);
  }
  NR_PTRS_DownlinkCfg->timeDensity = CALLOC(1, sizeof(*NR_PTRS_DownlinkCfg->timeDensity));
  long *dl_mcs = CALLOC(3, sizeof(long));
  for (int i=0;i<3;i++) {
    ASN_SEQUENCE_ADD(&NR_PTRS_DownlinkCfg->timeDensity->list, &dl_mcs[i]);
  }
  NR_PTRS_DownlinkCfg->epre_Ratio = CALLOC(1, sizeof(*NR_PTRS_DownlinkCfg->epre_Ratio));
  NR_PTRS_DownlinkCfg->resourceElementOffset = CALLOC(1, sizeof(*NR_PTRS_DownlinkCfg->resourceElementOffset));
  *NR_PTRS_DownlinkCfg->resourceElementOffset = 0;
  ASN_SEQUENCE_ADD(&scd->downlinkBWP_ToAddModList->list,bwp);

  // Allocate uplink structures

  scd->uplinkConfig = CALLOC(1, sizeof(*scd->uplinkConfig));
  scd->uplinkConfig->uplinkBWP_ToAddModList = CALLOC(1, sizeof(*scd->uplinkConfig->uplinkBWP_ToAddModList));

  NR_PUSCH_Config_t *pusch_Config = CALLOC(1, sizeof(*pusch_Config));

  // Allocate UL DMRS and PTRS structures
  pusch_Config->dmrs_UplinkForPUSCH_MappingTypeB = CALLOC(1, sizeof(*pusch_Config->dmrs_UplinkForPUSCH_MappingTypeB));
  pusch_Config->dmrs_UplinkForPUSCH_MappingTypeB->present = NR_SetupRelease_DMRS_UplinkConfig_PR_setup;
  pusch_Config->dmrs_UplinkForPUSCH_MappingTypeB->choice.setup = CALLOC(1, sizeof(*pusch_Config->dmrs_UplinkForPUSCH_MappingTypeB->choice.setup));
  NR_DMRS_UplinkConfig_t *NR_DMRS_UplinkConfig = pusch_Config->dmrs_UplinkForPUSCH_MappingTypeB->choice.setup;
  NR_DMRS_UplinkConfig->phaseTrackingRS = CALLOC(1, sizeof(*NR_DMRS_UplinkConfig->phaseTrackingRS));
  NR_DMRS_UplinkConfig->phaseTrackingRS->present = NR_SetupRelease_PTRS_UplinkConfig_PR_setup;
  NR_DMRS_UplinkConfig->phaseTrackingRS->choice.setup = CALLOC(1, sizeof(*NR_DMRS_UplinkConfig->phaseTrackingRS->choice.setup));
  NR_PTRS_UplinkConfig_t *NR_PTRS_UplinkConfig = NR_DMRS_UplinkConfig->phaseTrackingRS->choice.setup;
  NR_PTRS_UplinkConfig->transformPrecoderDisabled = CALLOC(1, sizeof(*NR_PTRS_UplinkConfig->transformPrecoderDisabled));
  NR_PTRS_UplinkConfig->transformPrecoderDisabled->frequencyDensity = CALLOC(1, sizeof(*NR_PTRS_UplinkConfig->transformPrecoderDisabled->frequencyDensity));
  long *n_rbs = CALLOC(2, sizeof(long));
  for (int i=0;i<2;i++) {
    ASN_SEQUENCE_ADD(&NR_PTRS_UplinkConfig->transformPrecoderDisabled->frequencyDensity->list, &n_rbs[i]);
  }
  NR_PTRS_UplinkConfig->transformPrecoderDisabled->timeDensity = CALLOC(1, sizeof(*NR_PTRS_UplinkConfig->transformPrecoderDisabled->timeDensity));
  long *ptrs_mcs = CALLOC(3, sizeof(long));
  for (int i = 0; i < 3; i++) {
    ASN_SEQUENCE_ADD(&NR_PTRS_UplinkConfig->transformPrecoderDisabled->timeDensity->list, &ptrs_mcs[i]);
  }
  NR_PTRS_UplinkConfig->transformPrecoderDisabled->resourceElementOffset = CALLOC(1, sizeof(*NR_PTRS_UplinkConfig->transformPrecoderDisabled->resourceElementOffset));
  *NR_PTRS_UplinkConfig->transformPrecoderDisabled->resourceElementOffset = 0;

  // UL bandwidth part
  NR_BWP_Uplink_t *ubwp = CALLOC(1, sizeof(*ubwp));
  ubwp->bwp_Id = 1;
  ubwp->bwp_Dedicated = CALLOC(1, sizeof(*ubwp->bwp_Dedicated));

  ubwp->bwp_Dedicated->pusch_Config = CALLOC(1, sizeof(*ubwp->bwp_Dedicated->pusch_Config));
  ubwp->bwp_Dedicated->pusch_Config->present = NR_SetupRelease_PUSCH_Config_PR_setup;
  ubwp->bwp_Dedicated->pusch_Config->choice.setup = pusch_Config;

  ASN_SEQUENCE_ADD(&scd->uplinkConfig->uplinkBWP_ToAddModList->list,ubwp);
}

/* This function checks dedicated serving cell configuration and performs fixes as needed */ 
void fix_scd(NR_ServingCellConfig_t *scd) {
  // Check for DL PTRS parameters validity
  if (scd->downlinkBWP_ToAddModList->list.array[0]->bwp_Dedicated->pdsch_Config->choice.setup->dmrs_DownlinkForPDSCH_MappingTypeA->choice.setup->phaseTrackingRS) {
    // If any of the frequencyDensity values are not set or are out of bounds, PTRS is assumed to be not present
    for (int i = scd->downlinkBWP_ToAddModList->list.array[0]->bwp_Dedicated->pdsch_Config->choice.setup->dmrs_DownlinkForPDSCH_MappingTypeA->choice.setup->phaseTrackingRS->choice.setup->frequencyDensity->list.count-1; i >= 0; i--) {
      if ((*scd->downlinkBWP_ToAddModList->list.array[0]->bwp_Dedicated->pdsch_Config->choice.setup->dmrs_DownlinkForPDSCH_MappingTypeA->choice.setup->phaseTrackingRS->choice.setup->frequencyDensity->list.array[i] < 1)
          || (*scd->downlinkBWP_ToAddModList->list.array[0]->bwp_Dedicated->pdsch_Config->choice.setup->dmrs_DownlinkForPDSCH_MappingTypeA->choice.setup->phaseTrackingRS->choice.setup->frequencyDensity->list.array[i] > 276)) {
        LOG_I(NR_RRC, "DL PTRS frequencyDensity %d not set. Assuming PTRS not present! \n", i);
        free(scd->downlinkBWP_ToAddModList->list.array[0]->bwp_Dedicated->pdsch_Config->choice.setup->dmrs_DownlinkForPDSCH_MappingTypeA->choice.setup->phaseTrackingRS);
        scd->downlinkBWP_ToAddModList->list.array[0]->bwp_Dedicated->pdsch_Config->choice.setup->dmrs_DownlinkForPDSCH_MappingTypeA->choice.setup->phaseTrackingRS = NULL;
        break;
      }
    }
  }
  if (scd->downlinkBWP_ToAddModList->list.array[0]->bwp_Dedicated->pdsch_Config->choice.setup->dmrs_DownlinkForPDSCH_MappingTypeA->choice.setup->phaseTrackingRS) {
    // If any of the timeDensity values are not set or are out of bounds, PTRS is assumed to be not present
    for (int i = scd->downlinkBWP_ToAddModList->list.array[0]->bwp_Dedicated->pdsch_Config->choice.setup->dmrs_DownlinkForPDSCH_MappingTypeA->choice.setup->phaseTrackingRS->choice.setup->timeDensity->list.count-1; i >= 0; i--) {
      if ((*scd->downlinkBWP_ToAddModList->list.array[0]->bwp_Dedicated->pdsch_Config->choice.setup->dmrs_DownlinkForPDSCH_MappingTypeA->choice.setup->phaseTrackingRS->choice.setup->timeDensity->list.array[i] < 0)
          || (*scd->downlinkBWP_ToAddModList->list.array[0]->bwp_Dedicated->pdsch_Config->choice.setup->dmrs_DownlinkForPDSCH_MappingTypeA->choice.setup->phaseTrackingRS->choice.setup->timeDensity->list.array[i] > 29)) {
        LOG_I(RRC, "DL PTRS timeDensity %d not set. Assuming PTRS not present! \n", i);
        free(scd->downlinkBWP_ToAddModList->list.array[0]->bwp_Dedicated->pdsch_Config->choice.setup->dmrs_DownlinkForPDSCH_MappingTypeA->choice.setup->phaseTrackingRS);
        scd->downlinkBWP_ToAddModList->list.array[0]->bwp_Dedicated->pdsch_Config->choice.setup->dmrs_DownlinkForPDSCH_MappingTypeA->choice.setup->phaseTrackingRS = NULL;
        break;
      }
    }
  }
  if (scd->downlinkBWP_ToAddModList->list.array[0]->bwp_Dedicated->pdsch_Config->choice.setup->dmrs_DownlinkForPDSCH_MappingTypeA->choice.setup->phaseTrackingRS) {
    if (*scd->downlinkBWP_ToAddModList->list.array[0]->bwp_Dedicated->pdsch_Config->choice.setup->dmrs_DownlinkForPDSCH_MappingTypeA->choice.setup->phaseTrackingRS->choice.setup->resourceElementOffset > 2) {
      LOG_I(RRC, "Freeing DL PTRS resourceElementOffset \n");
      free(scd->downlinkBWP_ToAddModList->list.array[0]->bwp_Dedicated->pdsch_Config->choice.setup->dmrs_DownlinkForPDSCH_MappingTypeA->choice.setup->phaseTrackingRS->choice.setup->resourceElementOffset);
      scd->downlinkBWP_ToAddModList->list.array[0]->bwp_Dedicated->pdsch_Config->choice.setup->dmrs_DownlinkForPDSCH_MappingTypeA->choice.setup->phaseTrackingRS->choice.setup->resourceElementOffset = NULL;
    }
    if (*scd->downlinkBWP_ToAddModList->list.array[0]->bwp_Dedicated->pdsch_Config->choice.setup->dmrs_DownlinkForPDSCH_MappingTypeA->choice.setup->phaseTrackingRS->choice.setup->epre_Ratio > 1) {
      LOG_I(RRC, "Freeing DL PTRS epre_Ratio \n");
      free(scd->downlinkBWP_ToAddModList->list.array[0]->bwp_Dedicated->pdsch_Config->choice.setup->dmrs_DownlinkForPDSCH_MappingTypeA->choice.setup->phaseTrackingRS->choice.setup->epre_Ratio);
      scd->downlinkBWP_ToAddModList->list.array[0]->bwp_Dedicated->pdsch_Config->choice.setup->dmrs_DownlinkForPDSCH_MappingTypeA->choice.setup->phaseTrackingRS->choice.setup->epre_Ratio = NULL;
    }
  }

  if (scd->uplinkConfig->uplinkBWP_ToAddModList->list.array[0]->bwp_Dedicated->pusch_Config->choice.setup->dmrs_UplinkForPUSCH_MappingTypeB->choice.setup->phaseTrackingRS) {
    // If any of the frequencyDensity values are not set or are out of bounds, PTRS is assumed to be not present
    for (int i = scd->uplinkConfig->uplinkBWP_ToAddModList->list.array[0]->bwp_Dedicated->pusch_Config->choice.setup->dmrs_UplinkForPUSCH_MappingTypeB->choice.setup->phaseTrackingRS->choice.setup->transformPrecoderDisabled->frequencyDensity->list.count-1; i >= 0; i--) {
      if ((*scd->uplinkConfig->uplinkBWP_ToAddModList->list.array[0]->bwp_Dedicated->pusch_Config->choice.setup->dmrs_UplinkForPUSCH_MappingTypeB->choice.setup->phaseTrackingRS->choice.setup->transformPrecoderDisabled->frequencyDensity->list.array[i] < 1) 
          || (*scd->uplinkConfig->uplinkBWP_ToAddModList->list.array[0]->bwp_Dedicated->pusch_Config->choice.setup->dmrs_UplinkForPUSCH_MappingTypeB->choice.setup->phaseTrackingRS->choice.setup->transformPrecoderDisabled->frequencyDensity->list.array[i] > 276)) {
        LOG_I(RRC, "UL PTRS frequencyDensity %d not set. Assuming PTRS not present! \n", i);
        free(scd->uplinkConfig->uplinkBWP_ToAddModList->list.array[0]->bwp_Dedicated->pusch_Config->choice.setup->dmrs_UplinkForPUSCH_MappingTypeB->choice.setup->phaseTrackingRS);
        scd->uplinkConfig->uplinkBWP_ToAddModList->list.array[0]->bwp_Dedicated->pusch_Config->choice.setup->dmrs_UplinkForPUSCH_MappingTypeB->choice.setup->phaseTrackingRS = NULL;
        break;
      }
    }
  }

  if (scd->uplinkConfig->uplinkBWP_ToAddModList->list.array[0]->bwp_Dedicated->pusch_Config->choice.setup->dmrs_UplinkForPUSCH_MappingTypeB->choice.setup->phaseTrackingRS) {
    // If any of the timeDensity values are not set or are out of bounds, PTRS is assumed to be not present
    for (int i = scd->uplinkConfig->uplinkBWP_ToAddModList->list.array[0]->bwp_Dedicated->pusch_Config->choice.setup->dmrs_UplinkForPUSCH_MappingTypeB->choice.setup->phaseTrackingRS->choice.setup->transformPrecoderDisabled->timeDensity->list.count-1; i >= 0; i--) {
      if ((*scd->uplinkConfig->uplinkBWP_ToAddModList->list.array[0]->bwp_Dedicated->pusch_Config->choice.setup->dmrs_UplinkForPUSCH_MappingTypeB->choice.setup->phaseTrackingRS->choice.setup->transformPrecoderDisabled->timeDensity->list.array[i] < 0)
          || (*scd->uplinkConfig->uplinkBWP_ToAddModList->list.array[0]->bwp_Dedicated->pusch_Config->choice.setup->dmrs_UplinkForPUSCH_MappingTypeB->choice.setup->phaseTrackingRS->choice.setup->transformPrecoderDisabled->timeDensity->list.array[i] > 29)) {
        LOG_I(RRC, "UL PTRS timeDensity %d not set. Assuming PTRS not present! \n", i);
        free(scd->uplinkConfig->uplinkBWP_ToAddModList->list.array[0]->bwp_Dedicated->pusch_Config->choice.setup->dmrs_UplinkForPUSCH_MappingTypeB->choice.setup->phaseTrackingRS);
        scd->uplinkConfig->uplinkBWP_ToAddModList->list.array[0]->bwp_Dedicated->pusch_Config->choice.setup->dmrs_UplinkForPUSCH_MappingTypeB->choice.setup->phaseTrackingRS = NULL;
        break;
      }
    }
  }
  if (scd->uplinkConfig->uplinkBWP_ToAddModList->list.array[0]->bwp_Dedicated->pusch_Config->choice.setup->dmrs_UplinkForPUSCH_MappingTypeB->choice.setup->phaseTrackingRS) {
    // Check for UL PTRS parameters validity
    if (*scd->uplinkConfig->uplinkBWP_ToAddModList->list.array[0]->bwp_Dedicated->pusch_Config->choice.setup->dmrs_UplinkForPUSCH_MappingTypeB->choice.setup->phaseTrackingRS->choice.setup->transformPrecoderDisabled->resourceElementOffset > 2) {
      LOG_I(RRC, "Freeing UL PTRS resourceElementOffset \n");
      free(scd->uplinkConfig->uplinkBWP_ToAddModList->list.array[0]->bwp_Dedicated->pusch_Config->choice.setup->dmrs_UplinkForPUSCH_MappingTypeB->choice.setup->phaseTrackingRS->choice.setup->transformPrecoderDisabled->resourceElementOffset);
      scd->uplinkConfig->uplinkBWP_ToAddModList->list.array[0]->bwp_Dedicated->pusch_Config->choice.setup->dmrs_UplinkForPUSCH_MappingTypeB->choice.setup->phaseTrackingRS->choice.setup->transformPrecoderDisabled->resourceElementOffset = NULL;
    }
  }
}

void RCconfig_nr_flexran()
{
  uint16_t  i;
  uint16_t  num_gnbs;
  char      aprefix[MAX_OPTNAME_SIZE*2 + 8];
  /* this will possibly truncate the cell id (RRC assumes int32_t).
   * Both Nid_cell and gnb_id are signed in RRC case, but we use unsigned for
   * the bitshifting to work properly */
  uint16_t  Nid_cell_tr = 0;
  uint32_t  gnb_id = 0;


  /* get number of gNBs */
  paramdef_t GNBSParams[] = GNBSPARAMS_DESC;
  config_get(GNBSParams, sizeof(GNBSParams)/sizeof(paramdef_t), NULL);
  num_gnbs = GNBSParams[GNB_ACTIVE_GNBS_IDX].numelt;

  /* for gNB ID */
  paramdef_t GNBParams[]  = GNBPARAMS_DESC;
  paramlist_def_t GNBParamList = {GNB_CONFIG_STRING_GNB_LIST, NULL, 0};

  paramdef_t flexranParams[] = FLEXRANPARAMS_DESC;
  config_get(flexranParams, sizeof(flexranParams)/sizeof(paramdef_t), CONFIG_STRING_NETWORK_CONTROLLER_CONFIG);

  if (!RC.flexran) {
    RC.flexran = calloc(num_gnbs, sizeof(flexran_agent_info_t*));
    AssertFatal(RC.flexran,
                "can't ALLOCATE %zu Bytes for %d flexran agent info with size %zu\n",
                num_gnbs * sizeof(flexran_agent_info_t*),
                num_gnbs, sizeof(flexran_agent_info_t*));
  }

  for (i = 0; i < num_gnbs; i++) {
    RC.flexran[i] = calloc(1, sizeof(flexran_agent_info_t));
    AssertFatal(RC.flexran[i],
                "can't ALLOCATE %zu Bytes for flexran agent info (iteration %d/%d)\n",
                sizeof(flexran_agent_info_t), i + 1, num_gnbs);
    /* if config says "yes", enable Agent, in all other cases it's like "no" */
    RC.flexran[i]->enabled          = strcasecmp(*(flexranParams[FLEXRAN_ENABLED].strptr), "yes") == 0;
    /* if not enabled, simply skip the rest, it is not needed anyway */
    if (!RC.flexran[i]->enabled)
      continue;
    RC.flexran[i]->interface_name   = strdup(*(flexranParams[FLEXRAN_INTERFACE_NAME_IDX].strptr));
    //inet_ntop(AF_INET, &(enb_properties->properties[mod_id]->flexran_agent_ipv4_address), in_ip, INET_ADDRSTRLEN);
    RC.flexran[i]->remote_ipv4_addr = strdup(*(flexranParams[FLEXRAN_IPV4_ADDRESS_IDX].strptr));
    RC.flexran[i]->remote_port      = *(flexranParams[FLEXRAN_PORT_IDX].uptr);
    RC.flexran[i]->cache_name       = strdup(*(flexranParams[FLEXRAN_CACHE_IDX].strptr));
    RC.flexran[i]->node_ctrl_state  = strcasecmp(*(flexranParams[FLEXRAN_AWAIT_RECONF_IDX].strptr), "yes") == 0 ? ENB_WAIT : ENB_NORMAL_OPERATION;

    config_getlist(&GNBParamList, GNBParams, sizeof(GNBParams)/sizeof(paramdef_t),NULL);
    /* gNB ID from configuration, as read in by RCconfig_RRC() */
    if (!GNBParamList.paramarray[i][GNB_GNB_ID_IDX].uptr) {
      // Calculate a default gNB ID
    if (AMF_MODE_ENABLED) 
      gnb_id = i + (ngap_generate_gNB_id () & 0xFFFFFF8);
    else
      gnb_id = i;
    } else {
        gnb_id = *(GNBParamList.paramarray[i][GNB_GNB_ID_IDX].uptr);
    }

    /* cell ID */
    sprintf(aprefix, "%s.[%i]", GNB_CONFIG_STRING_GNB_LIST, i);

    RC.flexran[i]->mod_id   = i;
    RC.flexran[i]->agent_id = (((uint64_t)i) << 48) | (((uint64_t)gnb_id) << 16) | ((uint64_t)Nid_cell_tr);

    /*
     * Assume for the moment the monolithic case, i.e. agent can provide information for all layers
     * Consider using uint16_t flexran_get_capabilities_mask(mid_t mod_id),
     *                    with RC.rrc[mod_id]->node_type = ngran_gNB
     */
    RC.flexran[i]->capability_mask = (1 << PROTOCOL__FLEX_BS_CAPABILITY__LOPHY)
    		                       | (1 << PROTOCOL__FLEX_BS_CAPABILITY__HIPHY)
								   | (1 << PROTOCOL__FLEX_BS_CAPABILITY__LOMAC)
								   | (1 << PROTOCOL__FLEX_BS_CAPABILITY__HIMAC)
								   | (1 << PROTOCOL__FLEX_BS_CAPABILITY__RLC)
								   | (1 << PROTOCOL__FLEX_BS_CAPABILITY__PDCP)
								   | (1 << PROTOCOL__FLEX_BS_CAPABILITY__SDAP)
								   | (1 << PROTOCOL__FLEX_BS_CAPABILITY__RRC);

  }
}

void RCconfig_NR_L1(void) {
  int j;
  paramdef_t GNBSParams[] = GNBSPARAMS_DESC;
  ////////// Identification parameters
  paramdef_t GNBParams[]  = GNBPARAMS_DESC;

  paramlist_def_t GNBParamList = {GNB_CONFIG_STRING_GNB_LIST,NULL,0};

  config_get( GNBSParams,sizeof(GNBSParams)/sizeof(paramdef_t),NULL); 
  int num_gnbs = GNBSParams[GNB_ACTIVE_GNBS_IDX].numelt;
  AssertFatal (num_gnbs > 0,"Failed to parse config file no gnbs %s \n",GNB_CONFIG_STRING_ACTIVE_GNBS);
  config_getlist( &GNBParamList,GNBParams,sizeof(GNBParams)/sizeof(paramdef_t),NULL); 
  char *ulprbbl = *GNBParamList.paramarray[0][GNB_ULPRBBLACKLIST_IDX].strptr; 
  if (ulprbbl) LOG_I(NR_PHY,"PRB blacklist %s\n",ulprbbl);
  char *pt = strtok(ulprbbl,",");
  int prbbl[275];
  int num_prbbl=0;
  memset(prbbl,0,275*sizeof(int));

  while (pt) {
    prbbl[atoi(pt)] = 1;
    LOG_I(NR_PHY,"Blacklisting prb %d\n",atoi(pt));
    pt = strtok(NULL,",");
    num_prbbl++;
  }

  paramdef_t L1_Params[] = L1PARAMS_DESC;
  paramlist_def_t L1_ParamList = {CONFIG_STRING_L1_LIST,NULL,0};


  if (RC.gNB == NULL) {
    RC.gNB                       = (PHY_VARS_gNB **)malloc((1+NUMBER_OF_gNB_MAX)*sizeof(PHY_VARS_gNB*));
    LOG_I(NR_PHY,"RC.gNB = %p\n",RC.gNB);
    memset(RC.gNB,0,(1+NUMBER_OF_gNB_MAX)*sizeof(PHY_VARS_gNB*));
  }

  config_getlist( &L1_ParamList,L1_Params,sizeof(L1_Params)/sizeof(paramdef_t), NULL);

  if (L1_ParamList.numelt > 0) {

    for (j = 0; j < RC.nb_nr_L1_inst; j++) {

      if (RC.gNB[j] == NULL) {
        RC.gNB[j]                       = (PHY_VARS_gNB *)malloc(sizeof(PHY_VARS_gNB));
        LOG_I(NR_PHY,"RC.gNB[%d] = %p\n",j,RC.gNB[j]);
        memset(RC.gNB[j],0,sizeof(PHY_VARS_gNB));
	      RC.gNB[j]->Mod_id  = j;
      }

      RC.gNB[j]->thread_pool_size   = *(L1_ParamList.paramarray[j][L1_THREAD_POOL_SIZE].uptr);
      RC.gNB[j]->ofdm_offset_divisor = *(L1_ParamList.paramarray[j][L1_OFDM_OFFSET_DIVISOR].uptr);
      RC.gNB[j]->pucch0_thres       = *(L1_ParamList.paramarray[j][L1_PUCCH0_DTX_THRESHOLD].uptr);
      RC.gNB[j]->prach_thres        = *(L1_ParamList.paramarray[j][L1_PRACH_DTX_THRESHOLD].uptr);
      RC.gNB[j]->pusch_thres        = *(L1_ParamList.paramarray[j][L1_PUSCH_DTX_THRESHOLD].uptr);
      RC.gNB[j]->num_ulprbbl        = num_prbbl;
      LOG_I(NR_PHY,"Copying %d blacklisted PRB to L1 context\n",num_prbbl);
      memcpy(RC.gNB[j]->ulprbbl,prbbl,275*sizeof(int));
      if(strcmp(*(L1_ParamList.paramarray[j][L1_TRANSPORT_N_PREFERENCE_IDX].strptr), "local_mac") == 0) {
        //sf_ahead = 2; // Need 4 subframe gap between RX and TX
      }else if (strcmp(*(L1_ParamList.paramarray[j][L1_TRANSPORT_N_PREFERENCE_IDX].strptr), "nfapi") == 0) {
        RC.gNB[j]->eth_params_n.local_if_name            = strdup(*(L1_ParamList.paramarray[j][L1_LOCAL_N_IF_NAME_IDX].strptr));
        RC.gNB[j]->eth_params_n.my_addr                  = strdup(*(L1_ParamList.paramarray[j][L1_LOCAL_N_ADDRESS_IDX].strptr));
        RC.gNB[j]->eth_params_n.remote_addr              = strdup(*(L1_ParamList.paramarray[j][L1_REMOTE_N_ADDRESS_IDX].strptr));
        RC.gNB[j]->eth_params_n.my_portc                 = *(L1_ParamList.paramarray[j][L1_LOCAL_N_PORTC_IDX].iptr);
        RC.gNB[j]->eth_params_n.remote_portc             = *(L1_ParamList.paramarray[j][L1_REMOTE_N_PORTC_IDX].iptr);
        RC.gNB[j]->eth_params_n.my_portd                 = *(L1_ParamList.paramarray[j][L1_LOCAL_N_PORTD_IDX].iptr);
        RC.gNB[j]->eth_params_n.remote_portd             = *(L1_ParamList.paramarray[j][L1_REMOTE_N_PORTD_IDX].iptr);
        RC.gNB[j]->eth_params_n.transp_preference        = ETH_UDP_MODE;

        //sf_ahead = 2; // Cannot cope with 4 subframes betweem RX and TX - set it to 2

        RC.nb_nr_macrlc_inst = 1;  // This is used by mac_top_init_gNB()

        // This is used by init_gNB_afterRU()
        RC.nb_nr_CC = (int *)malloc((1+RC.nb_nr_inst)*sizeof(int));
        RC.nb_nr_CC[0]=1;

        LOG_I(PHY,"%s() NFAPI PNF mode - RC.nb_nr_inst=1 this is because phy_init_RU() uses that to index and not RC.num_gNB - why the 2 similar variables?\n", __FUNCTION__);
        LOG_I(PHY,"%s() NFAPI PNF mode - RC.nb_nr_CC[0]=%d for init_gNB_afterRU()\n", __FUNCTION__, RC.nb_nr_CC[0]);
        LOG_I(PHY,"%s() NFAPI PNF mode - RC.nb_nr_macrlc_inst:%d because used by mac_top_init_gNB()\n", __FUNCTION__, RC.nb_nr_macrlc_inst);

        mac_top_init_gNB();

        configure_nr_nfapi_pnf(RC.gNB[j]->eth_params_n.remote_addr,
                               RC.gNB[j]->eth_params_n.remote_portc,
                               RC.gNB[j]->eth_params_n.my_addr,
                               RC.gNB[j]->eth_params_n.my_portd,
                               RC.gNB[j]->eth_params_n.remote_portd);
      }else { // other midhaul
      } 
    }// for (j = 0; j < RC.nb_nr_L1_inst; j++)
    printf("Initializing northbound interface for L1\n");
    l1_north_init_gNB();
  }else{
    LOG_I(PHY,"No " CONFIG_STRING_L1_LIST " configuration found");    

    // DJP need to create some structures for VNF

    j = 0;


    if (RC.gNB[j] == NULL) {
      RC.gNB[j] = (PHY_VARS_gNB *)malloc(sizeof(PHY_VARS_gNB));
      memset((void*)RC.gNB[j],0,sizeof(PHY_VARS_gNB));
      LOG_I(PHY,"RC.gNB[%d] = %p\n",j,RC.gNB[j]);
      RC.gNB[j]->Mod_id  = j;
    }   
  }
}

void RCconfig_nr_macrlc() {
  int               j;

  paramdef_t GNBSParams[] = GNBSPARAMS_DESC;
  ////////// Identification parameters
  paramdef_t GNBParams[]  = GNBPARAMS_DESC;

  paramlist_def_t GNBParamList = {GNB_CONFIG_STRING_GNB_LIST,NULL,0};

  config_get( GNBSParams,sizeof(GNBSParams)/sizeof(paramdef_t),NULL); 
  int num_gnbs = GNBSParams[GNB_ACTIVE_GNBS_IDX].numelt;
  AssertFatal (num_gnbs > 0,"Failed to parse config file no gnbs %s \n",GNB_CONFIG_STRING_ACTIVE_GNBS);
  
  config_getlist( &GNBParamList,GNBParams,sizeof(GNBParams)/sizeof(paramdef_t),NULL); 
  char *ulprbbl = *GNBParamList.paramarray[0][GNB_ULPRBBLACKLIST_IDX].strptr; 
  char *pt = strtok(ulprbbl,",");
  int prbbl[275];
  int num_prbbl=0;
  int prb;
  memset(prbbl,0,275*sizeof(int));
  while (pt) {
    prb=atoi(pt); 
    prbbl[prb] = 1;
    pt = strtok(NULL,",");
    num_prbbl++;
  }
  paramdef_t MacRLC_Params[] = MACRLCPARAMS_DESC;
  paramlist_def_t MacRLC_ParamList = {CONFIG_STRING_MACRLC_LIST,NULL,0};
  config_getlist( &MacRLC_ParamList,MacRLC_Params,sizeof(MacRLC_Params)/sizeof(paramdef_t), NULL);    
  
  if ( MacRLC_ParamList.numelt > 0) {

    RC.nb_nr_macrlc_inst=MacRLC_ParamList.numelt; 
    mac_top_init_gNB();   
    RC.nb_nr_mac_CC = (int*)malloc(RC.nb_nr_macrlc_inst*sizeof(int));

    for (j=0;j<RC.nb_nr_macrlc_inst;j++) {
      RC.nb_nr_mac_CC[j] = *(MacRLC_ParamList.paramarray[j][MACRLC_CC_IDX].iptr);
      RC.nrmac[j]->pusch_target_snrx10                   = *(MacRLC_ParamList.paramarray[j][MACRLC_PUSCHTARGETSNRX10_IDX].iptr);
      RC.nrmac[j]->pucch_target_snrx10                   = *(MacRLC_ParamList.paramarray[j][MACRLC_PUCCHTARGETSNRX10_IDX].iptr);
      RC.nrmac[j]->pucch_failure_thres                   = *(MacRLC_ParamList.paramarray[j][MACRLC_PUCCHFAILURETHRES_IDX].iptr);
      RC.nrmac[j]->pusch_failure_thres                   = *(MacRLC_ParamList.paramarray[j][MACRLC_PUSCHFAILURETHRES_IDX].iptr);
     
      LOG_I(NR_MAC,"PUSCH Target %d, PUCCH Target %d, PUCCH Failure %d, PUSCH Failure %d\n",
	    RC.nrmac[j]->pusch_target_snrx10,
            RC.nrmac[j]->pucch_target_snrx10,
            RC.nrmac[j]->pucch_failure_thres,
            RC.nrmac[j]->pusch_failure_thres); 
      if (strcmp(*(MacRLC_ParamList.paramarray[j][MACRLC_TRANSPORT_N_PREFERENCE_IDX].strptr), "local_RRC") == 0) {
  // check number of instances is same as RRC/PDCP
  
      }else if (strcmp(*(MacRLC_ParamList.paramarray[j][MACRLC_TRANSPORT_N_PREFERENCE_IDX].strptr), "f1") == 0) {
        printf("Configuring F1 interfaces for MACRLC\n");
        RC.nrmac[j]->eth_params_n.local_if_name            = strdup(*(MacRLC_ParamList.paramarray[j][MACRLC_LOCAL_N_IF_NAME_IDX].strptr));
        RC.nrmac[j]->eth_params_n.my_addr                  = strdup(*(MacRLC_ParamList.paramarray[j][MACRLC_LOCAL_N_ADDRESS_IDX].strptr));
        RC.nrmac[j]->eth_params_n.remote_addr              = strdup(*(MacRLC_ParamList.paramarray[j][MACRLC_REMOTE_N_ADDRESS_IDX].strptr));
        RC.nrmac[j]->eth_params_n.my_portc                 = *(MacRLC_ParamList.paramarray[j][MACRLC_LOCAL_N_PORTC_IDX].iptr);
        RC.nrmac[j]->eth_params_n.remote_portc             = *(MacRLC_ParamList.paramarray[j][MACRLC_REMOTE_N_PORTC_IDX].iptr);
        RC.nrmac[j]->eth_params_n.my_portd                 = *(MacRLC_ParamList.paramarray[j][MACRLC_LOCAL_N_PORTD_IDX].iptr);
        RC.nrmac[j]->eth_params_n.remote_portd             = *(MacRLC_ParamList.paramarray[j][MACRLC_REMOTE_N_PORTD_IDX].iptr);;
        RC.nrmac[j]->eth_params_n.transp_preference        = ETH_UDP_MODE;
        macrlc_has_f1                                      = 1;
      }else if (strcmp(*(MacRLC_ParamList.paramarray[j][MACRLC_TRANSPORT_N_PREFERENCE_IDX].strptr), "cudu") == 0) {
        RC.nrmac[j]->eth_params_n.local_if_name            = strdup(*(MacRLC_ParamList.paramarray[j][MACRLC_LOCAL_N_IF_NAME_IDX].strptr));
        RC.nrmac[j]->eth_params_n.my_addr                  = strdup(*(MacRLC_ParamList.paramarray[j][MACRLC_LOCAL_N_ADDRESS_IDX].strptr));
        RC.nrmac[j]->eth_params_n.remote_addr              = strdup(*(MacRLC_ParamList.paramarray[j][MACRLC_REMOTE_N_ADDRESS_IDX].strptr));
        RC.nrmac[j]->eth_params_n.my_portc                 = *(MacRLC_ParamList.paramarray[j][MACRLC_LOCAL_N_PORTC_IDX].iptr);
        RC.nrmac[j]->eth_params_n.remote_portc             = *(MacRLC_ParamList.paramarray[j][MACRLC_REMOTE_N_PORTC_IDX].iptr);
        RC.nrmac[j]->eth_params_n.my_portd                 = *(MacRLC_ParamList.paramarray[j][MACRLC_LOCAL_N_PORTD_IDX].iptr);
        RC.nrmac[j]->eth_params_n.remote_portd             = *(MacRLC_ParamList.paramarray[j][MACRLC_REMOTE_N_PORTD_IDX].iptr);;
        RC.nrmac[j]->eth_params_n.transp_preference        = ETH_UDP_MODE;
      }else { // other midhaul
        AssertFatal(1==0,"MACRLC %d: %s unknown northbound midhaul\n",j, *(MacRLC_ParamList.paramarray[j][MACRLC_TRANSPORT_N_PREFERENCE_IDX].strptr));
      } 

      if (strcmp(*(MacRLC_ParamList.paramarray[j][MACRLC_TRANSPORT_S_PREFERENCE_IDX].strptr), "local_L1") == 0) {

      }else if (strcmp(*(MacRLC_ParamList.paramarray[j][MACRLC_TRANSPORT_S_PREFERENCE_IDX].strptr), "nfapi") == 0) {
        RC.nrmac[j]->eth_params_s.local_if_name            = strdup(*(MacRLC_ParamList.paramarray[j][MACRLC_LOCAL_S_IF_NAME_IDX].strptr));
        RC.nrmac[j]->eth_params_s.my_addr                  = strdup(*(MacRLC_ParamList.paramarray[j][MACRLC_LOCAL_S_ADDRESS_IDX].strptr));
        RC.nrmac[j]->eth_params_s.remote_addr              = strdup(*(MacRLC_ParamList.paramarray[j][MACRLC_REMOTE_S_ADDRESS_IDX].strptr));
        RC.nrmac[j]->eth_params_s.my_portc                 = *(MacRLC_ParamList.paramarray[j][MACRLC_LOCAL_S_PORTC_IDX].iptr);
        RC.nrmac[j]->eth_params_s.remote_portc             = *(MacRLC_ParamList.paramarray[j][MACRLC_REMOTE_S_PORTC_IDX].iptr);
        RC.nrmac[j]->eth_params_s.my_portd                 = *(MacRLC_ParamList.paramarray[j][MACRLC_LOCAL_S_PORTD_IDX].iptr);
        RC.nrmac[j]->eth_params_s.remote_portd             = *(MacRLC_ParamList.paramarray[j][MACRLC_REMOTE_S_PORTD_IDX].iptr);
        RC.nrmac[j]->eth_params_s.transp_preference        = ETH_UDP_MODE;

        printf("**************** vnf_port:%d\n", RC.nrmac[j]->eth_params_s.my_portc);
        configure_nr_nfapi_vnf(RC.nrmac[j]->eth_params_s.my_addr, RC.nrmac[j]->eth_params_s.my_portc);
        printf("**************** RETURNED FROM configure_nfapi_vnf() vnf_port:%d\n", RC.nrmac[j]->eth_params_s.my_portc);
      }else { // other midhaul
        AssertFatal(1==0,"MACRLC %d: %s unknown southbound midhaul\n",j,*(MacRLC_ParamList.paramarray[j][MACRLC_TRANSPORT_S_PREFERENCE_IDX].strptr));
      } 
      RC.nrmac[j]->ulsch_max_frame_inactivity = *(MacRLC_ParamList.paramarray[j][MACRLC_ULSCH_MAX_FRAME_INACTIVITY].uptr);
      RC.nrmac[j]->dl_bler_target_upper = *(MacRLC_ParamList.paramarray[j][MACRLC_DL_BLER_TARGET_UPPER_IDX].dblptr);
      RC.nrmac[j]->dl_bler_target_lower = *(MacRLC_ParamList.paramarray[j][MACRLC_DL_BLER_TARGET_LOWER_IDX].dblptr);
      RC.nrmac[j]->dl_rd2_bler_threshold = *(MacRLC_ParamList.paramarray[j][MACRLC_DL_RD2_BLER_THRESHOLD_IDX].dblptr);
      RC.nrmac[j]->dl_max_mcs = *(MacRLC_ParamList.paramarray[j][MACRLC_DL_MAX_MCS_IDX].u8ptr);
      RC.nrmac[j]->harq_round_max = *(MacRLC_ParamList.paramarray[j][MACRLC_HARQ_ROUND_MAX_IDX].u8ptr);
      RC.nrmac[j]->min_grant_prb = *(MacRLC_ParamList.paramarray[j][MACRLC_MIN_GRANT_PRB_IDX].u8ptr);
      RC.nrmac[j]->min_grant_mcs = *(MacRLC_ParamList.paramarray[j][MACRLC_MIN_GRANT_MCS_IDX].u8ptr);
      RC.nrmac[j]->num_ulprbbl = num_prbbl;
      memcpy(RC.nrmac[j]->ulprbbl,prbbl,275*sizeof(prbbl[0]));
    }//  for (j=0;j<RC.nb_nr_macrlc_inst;j++)
  }else {// MacRLC_ParamList.numelt > 0
    LOG_E(PHY,"No %s configuration found\n", CONFIG_STRING_MACRLC_LIST);
    // AssertFatal (0,"No " CONFIG_STRING_MACRLC_LIST " configuration found");     
  }

}

void config_security(gNB_RRC_INST *rrc)
{
  paramdef_t sec_params[] = SECURITY_GLOBALPARAMS_DESC;
  int ret = config_get(sec_params,
                       sizeof(sec_params) / sizeof(paramdef_t),
                       CONFIG_STRING_SECURITY);
  int i;

  if (ret < 0) {
    LOG_W(RRC, "configuration file does not contain a \"security\" section, applying default parameters (nia2 nea0, integrity disabled for DRBs)\n");
    rrc->security.ciphering_algorithms[0]    = 0;  /* nea0 = no ciphering */
    rrc->security.ciphering_algorithms_count = 1;
    rrc->security.integrity_algorithms[0]    = 2;  /* nia2 */
    rrc->security.integrity_algorithms[1]    = 0;  /* nia0 = no integrity, as a fallback (but nia2 should be supported by all UEs) */
    rrc->security.integrity_algorithms_count = 2;
    rrc->security.do_drb_ciphering           = 1;  /* even if nea0 let's activate so that we don't generate cipheringDisabled in pdcp_Config */
    rrc->security.do_drb_integrity           = 0;
    return;
  }

  if (sec_params[SECURITY_CONFIG_CIPHERING_IDX].numelt > 4) {
    LOG_E(RRC, "too much ciphering algorithms in section \"security\" of the configuration file, maximum is 4\n");
    exit(1);
  }
  if (sec_params[SECURITY_CONFIG_INTEGRITY_IDX].numelt > 4) {
    LOG_E(RRC, "too much integrity algorithms in section \"security\" of the configuration file, maximum is 4\n");
    exit(1);
  }

  /* get ciphering algorithms */
  rrc->security.ciphering_algorithms_count = 0;
  for (i = 0; i < sec_params[SECURITY_CONFIG_CIPHERING_IDX].numelt; i++) {
    if (!strcmp(sec_params[SECURITY_CONFIG_CIPHERING_IDX].strlistptr[i], "nea0")) {
      rrc->security.ciphering_algorithms[rrc->security.ciphering_algorithms_count] = 0;
      rrc->security.ciphering_algorithms_count++;
      continue;
    }
    if (!strcmp(sec_params[SECURITY_CONFIG_CIPHERING_IDX].strlistptr[i], "nea1")) {
      rrc->security.ciphering_algorithms[rrc->security.ciphering_algorithms_count] = 1;
      rrc->security.ciphering_algorithms_count++;
      continue;
    }
    if (!strcmp(sec_params[SECURITY_CONFIG_CIPHERING_IDX].strlistptr[i], "nea2")) {
      rrc->security.ciphering_algorithms[rrc->security.ciphering_algorithms_count] = 2;
      rrc->security.ciphering_algorithms_count++;
      continue;
    }
    if (!strcmp(sec_params[SECURITY_CONFIG_CIPHERING_IDX].strlistptr[i], "nea3")) {
      rrc->security.ciphering_algorithms[rrc->security.ciphering_algorithms_count] = 3;
      rrc->security.ciphering_algorithms_count++;
      continue;
    }
    LOG_E(RRC, "unknown ciphering algorithm \"%s\" in section \"security\" of the configuration file\n",
          sec_params[SECURITY_CONFIG_CIPHERING_IDX].strlistptr[i]);
    exit(1);
  }

  /* get integrity algorithms */
  rrc->security.integrity_algorithms_count = 0;
  for (i = 0; i < sec_params[SECURITY_CONFIG_INTEGRITY_IDX].numelt; i++) {
    if (!strcmp(sec_params[SECURITY_CONFIG_INTEGRITY_IDX].strlistptr[i], "nia0")) {
      rrc->security.integrity_algorithms[rrc->security.integrity_algorithms_count] = 0;
      rrc->security.integrity_algorithms_count++;
      continue;
    }
    if (!strcmp(sec_params[SECURITY_CONFIG_INTEGRITY_IDX].strlistptr[i], "nia1")) {
      rrc->security.integrity_algorithms[rrc->security.integrity_algorithms_count] = 1;
      rrc->security.integrity_algorithms_count++;
      continue;
    }
    if (!strcmp(sec_params[SECURITY_CONFIG_INTEGRITY_IDX].strlistptr[i], "nia2")) {
      rrc->security.integrity_algorithms[rrc->security.integrity_algorithms_count] = 2;
      rrc->security.integrity_algorithms_count++;
      continue;
    }
    if (!strcmp(sec_params[SECURITY_CONFIG_INTEGRITY_IDX].strlistptr[i], "nia3")) {
      rrc->security.integrity_algorithms[rrc->security.integrity_algorithms_count] = 3;
      rrc->security.integrity_algorithms_count++;
      continue;
    }
    LOG_E(RRC, "unknown integrity algorithm \"%s\" in section \"security\" of the configuration file\n",
          sec_params[SECURITY_CONFIG_INTEGRITY_IDX].strlistptr[i]);
    exit(1);
  }

  if (rrc->security.ciphering_algorithms_count == 0) {
    LOG_W(RRC, "no preferred ciphering algorithm set in configuration file, applying default parameters (no security)\n");
    rrc->security.ciphering_algorithms[0]    = 0;  /* nea0 = no ciphering */
    rrc->security.ciphering_algorithms_count = 1;
  }

  if (rrc->security.integrity_algorithms_count == 0) {
    LOG_W(RRC, "no preferred integrity algorithm set in configuration file, applying default parameters (nia2)\n");
    rrc->security.integrity_algorithms[0]    = 2;  /* nia2 */
    rrc->security.integrity_algorithms[1]    = 0;  /* nia0 = no integrity */
    rrc->security.integrity_algorithms_count = 2;
  }

  if (!strcmp(*sec_params[SECURITY_CONFIG_DO_DRB_CIPHERING_IDX].strptr, "yes")) {
    rrc->security.do_drb_ciphering = 1;
  } else if (!strcmp(*sec_params[SECURITY_CONFIG_DO_DRB_CIPHERING_IDX].strptr, "no")) {
    rrc->security.do_drb_ciphering = 0;
  } else {
    LOG_E(RRC, "in configuration file, bad drb_ciphering value '%s', only 'yes' and 'no' allowed\n",
          *sec_params[SECURITY_CONFIG_DO_DRB_CIPHERING_IDX].strptr);
    exit(1);
  }

  if (!strcmp(*sec_params[SECURITY_CONFIG_DO_DRB_INTEGRITY_IDX].strptr, "yes")) {
    rrc->security.do_drb_integrity = 1;
  } else if (!strcmp(*sec_params[SECURITY_CONFIG_DO_DRB_INTEGRITY_IDX].strptr, "no")) {
    rrc->security.do_drb_integrity = 0;
  } else {
    LOG_E(RRC, "in configuration file, bad drb_integrity value '%s', only 'yes' and 'no' allowed\n",
          *sec_params[SECURITY_CONFIG_DO_DRB_INTEGRITY_IDX].strptr);
    exit(1);
  }
}

void RCconfig_NRRRC(MessageDef *msg_p, uint32_t i, gNB_RRC_INST *rrc) {

  int                    num_gnbs                                                      = 0;
  char aprefix[MAX_OPTNAME_SIZE*2 + 8];
  int32_t                gnb_id                                                        = 0;
  int                    k                                                             = 0;

  paramdef_t GNBSParams[] = GNBSPARAMS_DESC;
  ////////// Identification parameters
  paramdef_t GNBParams[]  = GNBPARAMS_DESC;
  paramlist_def_t GNBParamList = {GNB_CONFIG_STRING_GNB_LIST,NULL,0};

  NR_ServingCellConfigCommon_t *scc = calloc(1,sizeof(*scc));
  uint64_t ssb_bitmap=0xff;
  prepare_scc(scc);
  paramdef_t SCCsParams[] = SCCPARAMS_DESC(scc);
  paramlist_def_t SCCsParamList = {GNB_CONFIG_STRING_SERVINGCELLCONFIGCOMMON, NULL, 0};

  // Serving Cell Config Dedicated
  NR_ServingCellConfig_t *scd = calloc(1,sizeof(NR_ServingCellConfig_t));
  memset((void*)scd,0,sizeof(NR_ServingCellConfig_t));
  prepare_scd(scd);
  paramdef_t SCDsParams[] = SCDPARAMS_DESC(scd);
  paramlist_def_t SCDsParamList = {GNB_CONFIG_STRING_SERVINGCELLCONFIGDEDICATED, NULL, 0};
   ////////// Physical parameters


  /* get global parameters, defined outside any section in the config file */
 
  config_get( GNBSParams,sizeof(GNBSParams)/sizeof(paramdef_t),NULL); 
  num_gnbs = GNBSParams[GNB_ACTIVE_GNBS_IDX].numelt;
  AssertFatal (i<num_gnbs,"Failed to parse config file no %ith element in %s \n",i, GNB_CONFIG_STRING_ACTIVE_GNBS);

  /*
  if (AMF_MODE_ENABLED) {
    if (strcasecmp( *(GNBSParams[GNB_ASN1_VERBOSITY_IDX].strptr), GNB_CONFIG_STRING_ASN1_VERBOSITY_NONE) == 0) {
      asn_debug      = 0;
      asn1_xer_print = 0;
    } else if (strcasecmp( *(GNBSParams[GNB_ASN1_VERBOSITY_IDX].strptr), GNB_CONFIG_STRING_ASN1_VERBOSITY_INFO) == 0) {
      asn_debug      = 1;
      asn1_xer_print = 1;
    } else if (strcasecmp(*(GNBSParams[GNB_ASN1_VERBOSITY_IDX].strptr) , GNB_CONFIG_STRING_ASN1_VERBOSITY_ANNOYING) == 0) {
      asn_debug      = 1;
      asn1_xer_print = 2;
    } else {
      asn_debug      = 0;
      asn1_xer_print = 0;
    }
  }
  */

  if (num_gnbs>0) {

    // Output a list of all gNBs. ////////// Identification parameters
    config_getlist( &GNBParamList,GNBParams,sizeof(GNBParams)/sizeof(paramdef_t),NULL); 
    
    if (GNBParamList.paramarray[i][GNB_GNB_ID_IDX].uptr == NULL) {
    // Calculate a default gNB ID
      if (AMF_MODE_ENABLED) { 
        uint32_t hash;
        hash = ngap_generate_gNB_id ();
        gnb_id = i + (hash & 0xFFFFFF8);
      } else {
        gnb_id = i;
      }
    } else {
      gnb_id = *(GNBParamList.paramarray[i][GNB_GNB_ID_IDX].uptr);
    }

    // pdcch_ConfigSIB1
    rrc->carrier.pdcch_ConfigSIB1 = calloc(1,sizeof(NR_PDCCH_ConfigSIB1_t));
    paramdef_t pdcch_ConfigSIB1[] = PDCCH_CONFIGSIB1PARAMS_DESC(rrc->carrier.pdcch_ConfigSIB1);
    paramlist_def_t pdcch_ConfigSIB1ParamList = {GNB_CONFIG_STRING_PDCCH_CONFIGSIB1, NULL, 0};
    sprintf(aprefix, "%s.[%i]", GNB_CONFIG_STRING_GNB_LIST, 0);
    config_getlist(&pdcch_ConfigSIB1ParamList, NULL, 0, aprefix);
    if (pdcch_ConfigSIB1ParamList.numelt > 0) {
        sprintf(aprefix, "%s.[%i].%s.[%i]", GNB_CONFIG_STRING_GNB_LIST,0,GNB_CONFIG_STRING_PDCCH_CONFIGSIB1, 0);
        config_get(pdcch_ConfigSIB1,sizeof(pdcch_ConfigSIB1)/sizeof(paramdef_t),aprefix);
    }

    sprintf(aprefix, "%s.[%i]", GNB_CONFIG_STRING_GNB_LIST, 0);

    config_getlist(&SCCsParamList, NULL, 0, aprefix);
    if (SCCsParamList.numelt > 0) {    
      sprintf(aprefix, "%s.[%i].%s.[%i]", GNB_CONFIG_STRING_GNB_LIST,0,GNB_CONFIG_STRING_SERVINGCELLCONFIGCOMMON, 0);
      config_get( SCCsParams,sizeof(SCCsParams)/sizeof(paramdef_t),aprefix);  
      LOG_I(RRC,"Read in ServingCellConfigCommon (PhysCellId %d, ABSFREQSSB %d, DLBand %d, ABSFREQPOINTA %d, DLBW %d,RACH_TargetReceivedPower %d\n",
	    (int)*scc->physCellId,
	    (int)*scc->downlinkConfigCommon->frequencyInfoDL->absoluteFrequencySSB,
	    (int)*scc->downlinkConfigCommon->frequencyInfoDL->frequencyBandList.list.array[0],
	    (int)scc->downlinkConfigCommon->frequencyInfoDL->absoluteFrequencyPointA,
	    (int)scc->downlinkConfigCommon->frequencyInfoDL->scs_SpecificCarrierList.list.array[0]->carrierBandwidth,
	    (int)scc->uplinkConfigCommon->initialUplinkBWP->rach_ConfigCommon->choice.setup->rach_ConfigGeneric.preambleReceivedTargetPower);
      fix_scc(scc,ssb_bitmap);
    }

    sprintf(aprefix, "%s.[%i]", GNB_CONFIG_STRING_GNB_LIST, 0);

    config_getlist(&SCDsParamList, NULL, 0, aprefix);
    if (SCDsParamList.numelt > 0) {    
      sprintf(aprefix, "%s.[%i].%s.[%i]", GNB_CONFIG_STRING_GNB_LIST,0,GNB_CONFIG_STRING_SERVINGCELLCONFIGDEDICATED, 0);
      config_get( SCDsParams,sizeof(SCDsParams)/sizeof(paramdef_t),aprefix);  
      LOG_I(RRC,"Read in ServingCellConfigDedicated UL (FreqDensity_0 %d, FreqDensity_1 %d, TimeDensity_0 %d, TimeDensity_1 %d, TimeDensity_2 %d, RE offset %d \n",
      (int)*scd->uplinkConfig->uplinkBWP_ToAddModList->list.array[0]->bwp_Dedicated->pusch_Config->choice.setup->dmrs_UplinkForPUSCH_MappingTypeB->choice.setup->phaseTrackingRS->choice.setup->transformPrecoderDisabled->frequencyDensity->list.array[0],
      (int)*scd->uplinkConfig->uplinkBWP_ToAddModList->list.array[0]->bwp_Dedicated->pusch_Config->choice.setup->dmrs_UplinkForPUSCH_MappingTypeB->choice.setup->phaseTrackingRS->choice.setup->transformPrecoderDisabled->frequencyDensity->list.array[1],
      (int)*scd->uplinkConfig->uplinkBWP_ToAddModList->list.array[0]->bwp_Dedicated->pusch_Config->choice.setup->dmrs_UplinkForPUSCH_MappingTypeB->choice.setup->phaseTrackingRS->choice.setup->transformPrecoderDisabled->timeDensity->list.array[0],
      (int)*scd->uplinkConfig->uplinkBWP_ToAddModList->list.array[0]->bwp_Dedicated->pusch_Config->choice.setup->dmrs_UplinkForPUSCH_MappingTypeB->choice.setup->phaseTrackingRS->choice.setup->transformPrecoderDisabled->timeDensity->list.array[1],
      (int)*scd->uplinkConfig->uplinkBWP_ToAddModList->list.array[0]->bwp_Dedicated->pusch_Config->choice.setup->dmrs_UplinkForPUSCH_MappingTypeB->choice.setup->phaseTrackingRS->choice.setup->transformPrecoderDisabled->timeDensity->list.array[2],
      (int)*scd->uplinkConfig->uplinkBWP_ToAddModList->list.array[0]->bwp_Dedicated->pusch_Config->choice.setup->dmrs_UplinkForPUSCH_MappingTypeB->choice.setup->phaseTrackingRS->choice.setup->transformPrecoderDisabled->resourceElementOffset);
    }
    fix_scd(scd);

    printf("NRRRC %d: Southbound Transport %s\n",i,*(GNBParamList.paramarray[i][GNB_TRANSPORT_S_PREFERENCE_IDX].strptr));

    if (strcmp(*(GNBParamList.paramarray[i][GNB_TRANSPORT_S_PREFERENCE_IDX].strptr), "f1") == 0) {
      paramdef_t SCTPParams[]  = GNBSCTPPARAMS_DESC;
      char aprefix[MAX_OPTNAME_SIZE*2 + 8];
      sprintf(aprefix,"%s.[%u].%s",GNB_CONFIG_STRING_GNB_LIST,i,GNB_CONFIG_STRING_SCTP_CONFIG);
      config_get(SCTPParams,sizeof(SCTPParams)/sizeof(paramdef_t),aprefix);
      rrc->node_id        = *(GNBParamList.paramarray[0][GNB_GNB_ID_IDX].uptr);
      LOG_I(GNB_APP,"F1AP: gNB_CU_id[%d] %d\n",k,rrc->node_id);
      rrc->node_name = strdup(*(GNBParamList.paramarray[0][GNB_GNB_NAME_IDX].strptr));
      LOG_I(GNB_APP,"F1AP: gNB_CU_name[%d] %s\n",k,rrc->node_name);
      rrc->eth_params_s.local_if_name            = strdup(*(GNBParamList.paramarray[i][GNB_LOCAL_S_IF_NAME_IDX].strptr));
      rrc->eth_params_s.my_addr                  = strdup(*(GNBParamList.paramarray[i][GNB_LOCAL_S_ADDRESS_IDX].strptr));
      rrc->eth_params_s.remote_addr              = strdup(*(GNBParamList.paramarray[i][GNB_REMOTE_S_ADDRESS_IDX].strptr));
      rrc->eth_params_s.my_portc                 = *(GNBParamList.paramarray[i][GNB_LOCAL_S_PORTC_IDX].uptr);
      rrc->eth_params_s.remote_portc             = *(GNBParamList.paramarray[i][GNB_REMOTE_S_PORTC_IDX].uptr);
      rrc->eth_params_s.my_portd                 = *(GNBParamList.paramarray[i][GNB_LOCAL_S_PORTD_IDX].uptr);
      rrc->eth_params_s.remote_portd             = *(GNBParamList.paramarray[i][GNB_REMOTE_S_PORTD_IDX].uptr);
      rrc->eth_params_s.transp_preference        = ETH_UDP_MODE;
      rrc->node_type                             = ngran_gNB_CU;
      rrc->sctp_in_streams                       = (uint16_t)*(SCTPParams[GNB_SCTP_INSTREAMS_IDX].uptr);
      rrc->sctp_out_streams                      = (uint16_t)*(SCTPParams[GNB_SCTP_OUTSTREAMS_IDX].uptr);
    } else {
      // set to ngran_gNB for now, it will get set to ngran_gNB_DU if macrlc entity which uses F1 is present
      // Note: we will have to handle the case of ngran_ng_gNB_DU
      if (macrlc_has_f1 == 0) {
        rrc->node_type = ngran_gNB;
        LOG_I(NR_RRC,"Setting node_type to ngran_gNB\n");
      } else {
        rrc->node_type = ngran_gNB_DU;
        LOG_I(NR_RRC,"Setting node_type to ngran_gNB_DU\n");
      }
    }

    rrc->nr_cellid        = (uint64_t)*(GNBParamList.paramarray[i][GNB_NRCELLID_IDX].u64ptr);

    rrc->um_on_default_drb = *(GNBParamList.paramarray[i][GNB_UMONDEFAULTDRB_IDX].uptr);
    if (strcmp(*(GNBParamList.paramarray[i][GNB_TRANSPORT_S_PREFERENCE_IDX].strptr), "local_mac") == 0) {
      
    } else if (strcmp(*(GNBParamList.paramarray[i][GNB_TRANSPORT_S_PREFERENCE_IDX].strptr), "cudu") == 0) {
      rrc->eth_params_s.local_if_name            = strdup(*(GNBParamList.paramarray[i][GNB_LOCAL_S_IF_NAME_IDX].strptr));
      rrc->eth_params_s.my_addr                  = strdup(*(GNBParamList.paramarray[i][GNB_LOCAL_S_ADDRESS_IDX].strptr));
      rrc->eth_params_s.remote_addr              = strdup(*(GNBParamList.paramarray[i][GNB_REMOTE_S_ADDRESS_IDX].strptr));
      rrc->eth_params_s.my_portc                 = *(GNBParamList.paramarray[i][GNB_LOCAL_S_PORTC_IDX].uptr);
      rrc->eth_params_s.remote_portc             = *(GNBParamList.paramarray[i][GNB_REMOTE_S_PORTC_IDX].uptr);
      rrc->eth_params_s.my_portd                 = *(GNBParamList.paramarray[i][GNB_LOCAL_S_PORTD_IDX].uptr);
      rrc->eth_params_s.remote_portd             = *(GNBParamList.paramarray[i][GNB_REMOTE_S_PORTD_IDX].uptr);
      rrc->eth_params_s.transp_preference        = ETH_UDP_MODE;
    } else { // other midhaul
    }       
    
    // search if in active list
    
    for (k=0; k <num_gnbs ; k++) {
      if (strcmp(GNBSParams[GNB_ACTIVE_GNBS_IDX].strlistptr[k], *(GNBParamList.paramarray[i][GNB_GNB_NAME_IDX].strptr) )== 0) {
	
        char gnbpath[MAX_OPTNAME_SIZE + 8];
        sprintf(gnbpath,"%s.[%i]",GNB_CONFIG_STRING_GNB_LIST,k);

	
        paramdef_t PLMNParams[] = GNBPLMNPARAMS_DESC;

        paramlist_def_t PLMNParamList = {GNB_CONFIG_STRING_PLMN_LIST, NULL, 0};
        /* map parameter checking array instances to parameter definition array instances */
        checkedparam_t config_check_PLMNParams [] = PLMNPARAMS_CHECK;

        for (int I = 0; I < sizeof(PLMNParams) / sizeof(paramdef_t); ++I)
          PLMNParams[I].chkPptr = &(config_check_PLMNParams[I]);

        NRRRC_CONFIGURATION_REQ (msg_p).cell_identity     = gnb_id;
        NRRRC_CONFIGURATION_REQ (msg_p).tac               = *GNBParamList.paramarray[i][GNB_TRACKING_AREA_CODE_IDX].uptr;
        AssertFatal(!GNBParamList.paramarray[i][GNB_MOBILE_COUNTRY_CODE_IDX_OLD].strptr
                    && !GNBParamList.paramarray[i][GNB_MOBILE_NETWORK_CODE_IDX_OLD].strptr,
                    "It seems that you use an old configuration file. Please change the existing\n"
                    "    tracking_area_code  =  \"1\";\n"
                    "    mobile_country_code =  \"208\";\n"
                    "    mobile_network_code =  \"93\";\n"
                    "to\n"
                    "    tracking_area_code  =  1; // no string!!\n"
                    "    plmn_list = ( { mcc = 208; mnc = 93; mnc_length = 2; } )\n");
        config_getlist(&PLMNParamList, PLMNParams, sizeof(PLMNParams)/sizeof(paramdef_t), gnbpath);

        if (PLMNParamList.numelt < 1 || PLMNParamList.numelt > 6)
          AssertFatal(0, "The number of PLMN IDs must be in [1,6], but is %d\n",
                      PLMNParamList.numelt);

        NRRRC_CONFIGURATION_REQ(msg_p).num_plmn = PLMNParamList.numelt;

        for (int l = 0; l < PLMNParamList.numelt; ++l) {
	
	  NRRRC_CONFIGURATION_REQ (msg_p).mcc[l]               = *PLMNParamList.paramarray[l][GNB_MOBILE_COUNTRY_CODE_IDX].uptr;
	  NRRRC_CONFIGURATION_REQ (msg_p).mnc[l]               = *PLMNParamList.paramarray[l][GNB_MOBILE_NETWORK_CODE_IDX].uptr;
	  NRRRC_CONFIGURATION_REQ (msg_p).mnc_digit_length[l]  = *PLMNParamList.paramarray[l][GNB_MNC_DIGIT_LENGTH].u8ptr;
	  AssertFatal((NRRRC_CONFIGURATION_REQ (msg_p).mnc_digit_length[l] == 2) ||
		      (NRRRC_CONFIGURATION_REQ (msg_p).mnc_digit_length[l] == 3),"BAD MNC DIGIT LENGTH %d",
		      NRRRC_CONFIGURATION_REQ (msg_p).mnc_digit_length[l]);
	}
<<<<<<< HEAD
        LOG_I(GNB_APP,"SSB SCO %d\n",*GNBParamList.paramarray[i][GNB_SSB_SUBCARRIEROFFSET_IDX].iptr);
        NRRRC_CONFIGURATION_REQ (msg_p).ssb_SubcarrierOffset = *GNBParamList.paramarray[i][GNB_SSB_SUBCARRIEROFFSET_IDX].iptr;
        LOG_I(GNB_APP,"pdsch_AntennaPorts %d\n",*GNBParamList.paramarray[i][GNB_PDSCH_ANTENNAPORTS_IDX].iptr);
        NRRRC_CONFIGURATION_REQ (msg_p).pdsch_AntennaPorts = *GNBParamList.paramarray[i][GNB_PDSCH_ANTENNAPORTS_IDX].iptr;
        LOG_I(GNB_APP,"pusch_AntennaPorts %d\n",*GNBParamList.paramarray[i][GNB_PUSCH_ANTENNAPORTS_IDX].iptr);
        NRRRC_CONFIGURATION_REQ (msg_p).pusch_AntennaPorts = *GNBParamList.paramarray[i][GNB_PUSCH_ANTENNAPORTS_IDX].iptr;
        LOG_I(GNB_APP,"minTXRXTIME %d\n",*GNBParamList.paramarray[i][GNB_MINRXTXTIME_IDX].iptr);
=======
        LOG_I(RRC,"SSB SCO %d\n",*GNBParamList.paramarray[i][GNB_SSB_SUBCARRIEROFFSET_IDX].iptr);
        NRRRC_CONFIGURATION_REQ (msg_p).ssb_SubcarrierOffset = *GNBParamList.paramarray[i][GNB_SSB_SUBCARRIEROFFSET_IDX].iptr;
        LOG_I(RRC,"pdsch_AntennaPorts %d\n",*GNBParamList.paramarray[i][GNB_PDSCH_ANTENNAPORTS_IDX].iptr);
        NRRRC_CONFIGURATION_REQ (msg_p).pdsch_AntennaPorts = *GNBParamList.paramarray[i][GNB_PDSCH_ANTENNAPORTS_IDX].iptr;
        LOG_I(RRC,"pusch_AntennaPorts %d\n",*GNBParamList.paramarray[i][GNB_PUSCH_ANTENNAPORTS_IDX].iptr);
        NRRRC_CONFIGURATION_REQ (msg_p).pusch_AntennaPorts = *GNBParamList.paramarray[i][GNB_PUSCH_ANTENNAPORTS_IDX].iptr;
        LOG_I(RRC,"minTXRXTIME %d\n",*GNBParamList.paramarray[i][GNB_MINRXTXTIME_IDX].iptr);
>>>>>>> 78f0c8ff
        NRRRC_CONFIGURATION_REQ (msg_p).minRXTXTIME = *GNBParamList.paramarray[i][GNB_MINRXTXTIME_IDX].iptr;
        LOG_I(RRC,"SIB1 TDA %d\n",*GNBParamList.paramarray[i][GNB_SIB1_TDA_IDX].iptr);
        NRRRC_CONFIGURATION_REQ (msg_p).sib1_tda = *GNBParamList.paramarray[i][GNB_SIB1_TDA_IDX].iptr;
<<<<<<< HEAD
        LOG_I(GNB_APP,"Do CSI-RS %d\n",*GNBParamList.paramarray[i][GNB_DO_CSIRS_IDX].iptr);
=======
        LOG_I(RRC,"Do CSI-RS %d\n",*GNBParamList.paramarray[i][GNB_DO_CSIRS_IDX].iptr);
>>>>>>> 78f0c8ff
        NRRRC_CONFIGURATION_REQ (msg_p).do_CSIRS = *GNBParamList.paramarray[i][GNB_DO_CSIRS_IDX].iptr;
        printf("Do SRS %d\n",*GNBParamList.paramarray[i][GNB_DO_SRS_IDX].iptr);
        NRRRC_CONFIGURATION_REQ (msg_p).do_SRS = *GNBParamList.paramarray[i][GNB_DO_SRS_IDX].iptr;
        NRRRC_CONFIGURATION_REQ (msg_p).scc = scc;
        NRRRC_CONFIGURATION_REQ (msg_p).scd = scd;
	  
      }//
    }//End for (k=0; k <num_gnbs ; k++)
    memcpy(&rrc->configuration, &NRRRC_CONFIGURATION_REQ(msg_p), sizeof(NRRRC_CONFIGURATION_REQ(msg_p)));
  }//End if (num_gnbs>0)

  config_security(rrc);
}//End RCconfig_NRRRC function

int RCconfig_nr_gtpu(void ) {

  int               num_gnbs                      = 0;
  char*             gnb_ipv4_address_for_NGU      = NULL;
  uint32_t          gnb_port_for_NGU              = 0;
  char*             gnb_ipv4_address_for_S1U      = NULL;
  uint32_t          gnb_port_for_S1U              = 0;
  char gtpupath[MAX_OPTNAME_SIZE*2 + 8];

  paramdef_t GNBSParams[] = GNBSPARAMS_DESC;
  paramdef_t NETParams[]  =  GNBNETPARAMS_DESC;
  LOG_I(GTPU,"Configuring GTPu\n");

/* get number of active eNodeBs */
  config_get( GNBSParams,sizeof(GNBSParams)/sizeof(paramdef_t),NULL); 
  num_gnbs = GNBSParams[GNB_ACTIVE_GNBS_IDX].numelt;
  AssertFatal (num_gnbs >0,
           "Failed to parse config file no active gNodeBs in %s \n", GNB_CONFIG_STRING_ACTIVE_GNBS);

  sprintf(gtpupath,"%s.[%i].%s",GNB_CONFIG_STRING_GNB_LIST,0,GNB_CONFIG_STRING_NETWORK_INTERFACES_CONFIG);
  config_get(NETParams,sizeof(NETParams)/sizeof(paramdef_t),gtpupath); 
  char *cidr=NULL, *address = NULL;
  int port;
  if (NETParams[1].strptr != NULL) {
    LOG_I(GTPU, "SA mode \n");
    address = strtok_r(gnb_ipv4_address_for_NGU, "/", &cidr);
    port=gnb_port_for_NGU;
  } else { 
    LOG_I(GTPU, "NSA mode \n");
    address = strtok_r(gnb_ipv4_address_for_S1U, "/", &cidr);
    port=gnb_port_for_S1U;
  }

  if (address) {
    MessageDef *message;
    message = itti_alloc_new_message(TASK_GNB_APP, 0, GTPV1U_REQ);
    AssertFatal(message!=NULL,"");
    IPV4_STR_ADDR_TO_INT_NWBO (address, GTPV1U_REQ(message).localAddr, "BAD IP ADDRESS FORMAT FOR gNB NG_U !\n" );
    LOG_I(GTPU,"Configuring GTPu address : %s -> %x\n",address,GTPV1U_REQ(message).localAddr);
    GTPV1U_REQ(message).localPort = port;
    strcpy(GTPV1U_REQ(message).localAddrStr,address);
    sprintf(GTPV1U_REQ(message).localPortStr,"%d", port);
    itti_send_msg_to_task (TASK_VARIABLE, 0, message); // data model is wrong: gtpu doesn't have enb_id (or module_id)
  } else
    LOG_E(GTPU,"invalid address for NGU or S1U\n");
  
return 0;
}

int RCconfig_NR_NG(MessageDef *msg_p, uint32_t i) {

  int               j,k = 0;
  int               gnb_id;
  int32_t           my_int;
  const char*       active_gnb[MAX_GNB];
  char             *address                       = NULL;
  char             *cidr                          = NULL;

  // for no gcc warnings 

  (void)  my_int;

  memset((char*)active_gnb,0,MAX_GNB* sizeof(char*));
  char*             gnb_ipv4_address_for_NGU      = NULL;
  uint32_t          gnb_port_for_NGU              = 0;
  char*             gnb_ipv4_address_for_S1U      = NULL;
  uint32_t          gnb_port_for_S1U              = 0;

  paramdef_t GNBSParams[] = GNBSPARAMS_DESC;
  paramdef_t GNBParams[]  = GNBPARAMS_DESC;
  paramlist_def_t GNBParamList = {GNB_CONFIG_STRING_GNB_LIST,NULL,0};

  /* get global parameters, defined outside any section in the config file */
  config_get( GNBSParams,sizeof(GNBSParams)/sizeof(paramdef_t),NULL); 

  /*
  if (AMF_MODE_ENABLED) {
    if (strcasecmp( *(GNBSParams[GNB_ASN1_VERBOSITY_IDX].strptr), GNB_CONFIG_STRING_ASN1_VERBOSITY_NONE) == 0) {
      asn_debug      = 0;
      asn1_xer_print = 0;
    } else if (strcasecmp( *(GNBSParams[GNB_ASN1_VERBOSITY_IDX].strptr), GNB_CONFIG_STRING_ASN1_VERBOSITY_INFO) == 0) {
      asn_debug      = 1;
      asn1_xer_print = 1;
    } else if (strcasecmp(*(GNBSParams[GNB_ASN1_VERBOSITY_IDX].strptr) , GNB_CONFIG_STRING_ASN1_VERBOSITY_ANNOYING) == 0) {
      asn_debug      = 1;
      asn1_xer_print = 2;
    } else {
      asn_debug      = 0;
      asn1_xer_print = 0;
    }
  }
  */
  
    AssertFatal (i<GNBSParams[GNB_ACTIVE_GNBS_IDX].numelt,
     "Failed to parse config file %s, %uth attribute %s \n",
     RC.config_file_name, i, GNB_CONFIG_STRING_ACTIVE_GNBS);
    
  
  if (GNBSParams[GNB_ACTIVE_GNBS_IDX].numelt>0) {
    // Output a list of all gNBs.
       config_getlist( &GNBParamList,GNBParams,sizeof(GNBParams)/sizeof(paramdef_t),NULL); 
    if (GNBParamList.numelt > 0) {
      for (k = 0; k < GNBParamList.numelt; k++) {
        if (GNBParamList.paramarray[k][GNB_GNB_ID_IDX].uptr == NULL) {
          // Calculate a default gNB ID
          if (AMF_MODE_ENABLED) {
            uint32_t hash;
          
          hash = ngap_generate_gNB_id ();
          gnb_id = k + (hash & 0xFFFFFF8);
          } else {
            gnb_id = k;
          }
        } else {
          gnb_id = *(GNBParamList.paramarray[k][GNB_GNB_ID_IDX].uptr);
        }
  
  
        // search if in active list
        for (j=0; j < GNBSParams[GNB_ACTIVE_GNBS_IDX].numelt; j++) {
          if (strcmp(GNBSParams[GNB_ACTIVE_GNBS_IDX].strlistptr[j], *(GNBParamList.paramarray[k][GNB_GNB_NAME_IDX].strptr)) == 0) {
            paramdef_t PLMNParams[] = GNBPLMNPARAMS_DESC;
            paramlist_def_t PLMNParamList = {GNB_CONFIG_STRING_PLMN_LIST, NULL, 0};
            paramdef_t SNSSAIParams[] = GNBSNSSAIPARAMS_DESC;
            paramlist_def_t SNSSAIParamList = {GNB_CONFIG_STRING_SNSSAI_LIST, NULL, 0};
            /* map parameter checking array instances to parameter definition array instances */
            checkedparam_t config_check_PLMNParams [] = PLMNPARAMS_CHECK;
            checkedparam_t config_check_SNSSAIParams [] = SNSSAIPARAMS_CHECK;

            for (int I = 0; I < sizeof(PLMNParams) / sizeof(paramdef_t); ++I)
              PLMNParams[I].chkPptr = &(config_check_PLMNParams[I]);
            for (int J = 0; J < sizeof(SNSSAIParams) / sizeof(paramdef_t); ++J)
              SNSSAIParams[J].chkPptr = &(config_check_SNSSAIParams[J]);

            paramdef_t NGParams[]  = GNBNGPARAMS_DESC;
            paramlist_def_t NGParamList = {GNB_CONFIG_STRING_AMF_IP_ADDRESS,NULL,0};
            
            paramdef_t SCTPParams[]  = GNBSCTPPARAMS_DESC;
            paramdef_t NETParams[]  =  GNBNETPARAMS_DESC;
            char aprefix[MAX_OPTNAME_SIZE*2 + 8];
            sprintf(aprefix, "%s.[%i]", GNB_CONFIG_STRING_GNB_LIST, k);
            
            NGAP_REGISTER_GNB_REQ (msg_p).gNB_id = gnb_id;
            
            if (strcmp(*(GNBParamList.paramarray[k][GNB_CELL_TYPE_IDX].strptr), "CELL_MACRO_GNB") == 0) {
              NGAP_REGISTER_GNB_REQ (msg_p).cell_type = CELL_MACRO_GNB;
            } else  if (strcmp(*(GNBParamList.paramarray[k][GNB_CELL_TYPE_IDX].strptr), "CELL_HOME_GNB") == 0) {
              NGAP_REGISTER_GNB_REQ (msg_p).cell_type = CELL_HOME_ENB;
            } else {
              AssertFatal (0,
              "Failed to parse gNB configuration file %s, gnb %d unknown value \"%s\" for cell_type choice: CELL_MACRO_GNB or CELL_HOME_GNB !\n",
              RC.config_file_name, i, *(GNBParamList.paramarray[k][GNB_CELL_TYPE_IDX].strptr));
            }
            
            NGAP_REGISTER_GNB_REQ (msg_p).gNB_name         = strdup(*(GNBParamList.paramarray[k][GNB_GNB_NAME_IDX].strptr));
            NGAP_REGISTER_GNB_REQ (msg_p).tac              = *GNBParamList.paramarray[k][GNB_TRACKING_AREA_CODE_IDX].uptr;
            AssertFatal(!GNBParamList.paramarray[k][GNB_MOBILE_COUNTRY_CODE_IDX_OLD].strptr
                        && !GNBParamList.paramarray[k][GNB_MOBILE_NETWORK_CODE_IDX_OLD].strptr,
                        "It seems that you use an old configuration file. Please change the existing\n"
                        "    tracking_area_code  =  \"1\";\n"
                        "    mobile_country_code =  \"208\";\n"
                        "    mobile_network_code =  \"93\";\n"
                        "to\n"
                        "    tracking_area_code  =  1; // no string!!\n"
                        "    plmn_list = ( { mcc = 208; mnc = 93; mnc_length = 2; } )\n");
            config_getlist(&PLMNParamList, PLMNParams, sizeof(PLMNParams)/sizeof(paramdef_t), aprefix);

            if (PLMNParamList.numelt < 1 || PLMNParamList.numelt > 6)
              AssertFatal(0, "The number of PLMN IDs must be in [1,6], but is %d\n",
                          PLMNParamList.numelt);

            NGAP_REGISTER_GNB_REQ(msg_p).num_plmn = PLMNParamList.numelt;

            for (int l = 0; l < PLMNParamList.numelt; ++l) {
              char snssaistr[MAX_OPTNAME_SIZE*2 + 8];
              sprintf(snssaistr, "%s.[%i].%s.[%i]", GNB_CONFIG_STRING_GNB_LIST, k, GNB_CONFIG_STRING_PLMN_LIST, l);
              config_getlist(&SNSSAIParamList, SNSSAIParams, sizeof(SNSSAIParams)/sizeof(paramdef_t), snssaistr);

              NGAP_REGISTER_GNB_REQ (msg_p).mcc[l]              = *PLMNParamList.paramarray[l][GNB_MOBILE_COUNTRY_CODE_IDX].uptr;
              NGAP_REGISTER_GNB_REQ (msg_p).mnc[l]              = *PLMNParamList.paramarray[l][GNB_MOBILE_NETWORK_CODE_IDX].uptr;
              NGAP_REGISTER_GNB_REQ (msg_p).mnc_digit_length[l] = *PLMNParamList.paramarray[l][GNB_MNC_DIGIT_LENGTH].u8ptr;
              NGAP_REGISTER_GNB_REQ (msg_p).default_drx      = 0;
              AssertFatal((NGAP_REGISTER_GNB_REQ (msg_p).mnc_digit_length[l] == 2) ||
                          (NGAP_REGISTER_GNB_REQ (msg_p).mnc_digit_length[l] == 3),
                          "BAD MNC DIGIT LENGTH %d",
                          NGAP_REGISTER_GNB_REQ (msg_p).mnc_digit_length[l]);
              
              NGAP_REGISTER_GNB_REQ (msg_p).num_nssai[l] = SNSSAIParamList.numelt;
              for (int s = 0; s < SNSSAIParamList.numelt; ++s) {
              
                NGAP_REGISTER_GNB_REQ (msg_p).s_nssai[l][s].sST = *SNSSAIParamList.paramarray[s][GNB_SLICE_SERIVE_TYPE_IDX].uptr;
                NGAP_REGISTER_GNB_REQ (msg_p).s_nssai[l][s].sD_flag = 0;
                if(*SNSSAIParamList.paramarray[s][GNB_SLICE_DIFFERENTIATOR_IDX].uptr != 0) {
                  NGAP_REGISTER_GNB_REQ (msg_p).s_nssai[l][s].sD_flag = 1;
                  NGAP_REGISTER_GNB_REQ (msg_p).s_nssai[l][s].sD[0] = (*SNSSAIParamList.paramarray[s][GNB_SLICE_DIFFERENTIATOR_IDX].uptr & 0xFF0000) >> 16;
                  NGAP_REGISTER_GNB_REQ (msg_p).s_nssai[l][s].sD[1] = (*SNSSAIParamList.paramarray[s][GNB_SLICE_DIFFERENTIATOR_IDX].uptr & 0x00FF00) >> 8;
                  NGAP_REGISTER_GNB_REQ (msg_p).s_nssai[l][s].sD[2] = (*SNSSAIParamList.paramarray[s][GNB_SLICE_DIFFERENTIATOR_IDX].uptr & 0x0000FF);
                }
              }
            }
            sprintf(aprefix,"%s.[%i]",GNB_CONFIG_STRING_GNB_LIST,k);
            config_getlist( &NGParamList,NGParams,sizeof(NGParams)/sizeof(paramdef_t),aprefix); 
            
            NGAP_REGISTER_GNB_REQ (msg_p).nb_amf = 0;
            
            for (int l = 0; l < NGParamList.numelt; l++) {
              
              NGAP_REGISTER_GNB_REQ (msg_p).nb_amf += 1;
              
              strcpy(NGAP_REGISTER_GNB_REQ (msg_p).amf_ip_address[l].ipv4_address,*(NGParamList.paramarray[l][GNB_AMF_IPV4_ADDRESS_IDX].strptr));
              strcpy(NGAP_REGISTER_GNB_REQ (msg_p).amf_ip_address[l].ipv6_address,*(NGParamList.paramarray[l][GNB_AMF_IPV6_ADDRESS_IDX].strptr));

              if (strcmp(*(NGParamList.paramarray[l][GNB_AMF_IP_ADDRESS_ACTIVE_IDX].strptr), "yes") == 0) {
              } 
              if (strcmp(*(NGParamList.paramarray[l][GNB_AMF_IP_ADDRESS_PREFERENCE_IDX].strptr), "ipv4") == 0) {
                NGAP_REGISTER_GNB_REQ (msg_p).amf_ip_address[j].ipv4 = 1;
              } else if (strcmp(*(NGParamList.paramarray[l][GNB_AMF_IP_ADDRESS_PREFERENCE_IDX].strptr), "ipv6") == 0) {
                NGAP_REGISTER_GNB_REQ (msg_p).amf_ip_address[j].ipv6 = 1;
              } else if (strcmp(*(NGParamList.paramarray[l][GNB_AMF_IP_ADDRESS_PREFERENCE_IDX].strptr), "no") == 0) {
                NGAP_REGISTER_GNB_REQ (msg_p).amf_ip_address[j].ipv4 = 1;
                NGAP_REGISTER_GNB_REQ (msg_p).amf_ip_address[j].ipv6 = 1;
              }

              /* not in configuration yet ...
              if (NGParamList.paramarray[l][GNB_AMF_BROADCAST_PLMN_INDEX].iptr)
                NGAP_REGISTER_GNB_REQ(msg_p).broadcast_plmn_num[l] = NGParamList.paramarray[l][GNB_AMF_BROADCAST_PLMN_INDEX].numelt;
              else
                NGAP_REGISTER_GNB_REQ(msg_p).broadcast_plmn_num[l] = 0;
              */

              AssertFatal(NGAP_REGISTER_GNB_REQ(msg_p).broadcast_plmn_num[l] <= NGAP_REGISTER_GNB_REQ(msg_p).num_plmn,
                          "List of broadcast PLMN to be sent to AMF can not be longer than actual "
                          "PLMN list (max %d, but is %d)\n",
                          NGAP_REGISTER_GNB_REQ(msg_p).num_plmn,
                          NGAP_REGISTER_GNB_REQ(msg_p).broadcast_plmn_num[l]);

              for (int el = 0; el < NGAP_REGISTER_GNB_REQ(msg_p).broadcast_plmn_num[l]; ++el) {
                /* UINTARRAY gets mapped to int, see config_libconfig.c:223 */
                NGAP_REGISTER_GNB_REQ(msg_p).broadcast_plmn_index[l][el] = NGParamList.paramarray[l][GNB_AMF_BROADCAST_PLMN_INDEX].iptr[el];
                AssertFatal(NGAP_REGISTER_GNB_REQ(msg_p).broadcast_plmn_index[l][el] >= 0
                            && NGAP_REGISTER_GNB_REQ(msg_p).broadcast_plmn_index[l][el] < NGAP_REGISTER_GNB_REQ(msg_p).num_plmn,
                            "index for AMF's MCC/MNC (%d) is an invalid index for the registered PLMN IDs (%d)\n",
                            NGAP_REGISTER_GNB_REQ(msg_p).broadcast_plmn_index[l][el],
                            NGAP_REGISTER_GNB_REQ(msg_p).num_plmn);
              }

              /* if no broadcasst_plmn array is defined, fill default values */
              if (NGAP_REGISTER_GNB_REQ(msg_p).broadcast_plmn_num[l] == 0) {
                NGAP_REGISTER_GNB_REQ(msg_p).broadcast_plmn_num[l] = NGAP_REGISTER_GNB_REQ(msg_p).num_plmn;

                for (int el = 0; el < NGAP_REGISTER_GNB_REQ(msg_p).num_plmn; ++el)
                  NGAP_REGISTER_GNB_REQ(msg_p).broadcast_plmn_index[l][el] = el;
              }
              
            }

          
            // SCTP SETTING
            NGAP_REGISTER_GNB_REQ (msg_p).sctp_out_streams = SCTP_OUT_STREAMS;
            NGAP_REGISTER_GNB_REQ (msg_p).sctp_in_streams  = SCTP_IN_STREAMS;
            if (AMF_MODE_ENABLED) {
              sprintf(aprefix,"%s.[%i].%s",GNB_CONFIG_STRING_GNB_LIST,k,GNB_CONFIG_STRING_SCTP_CONFIG);
              config_get( SCTPParams,sizeof(SCTPParams)/sizeof(paramdef_t),aprefix); 
              NGAP_REGISTER_GNB_REQ (msg_p).sctp_in_streams = (uint16_t)*(SCTPParams[GNB_SCTP_INSTREAMS_IDX].uptr);
              NGAP_REGISTER_GNB_REQ (msg_p).sctp_out_streams = (uint16_t)*(SCTPParams[GNB_SCTP_OUTSTREAMS_IDX].uptr);
            }

            sprintf(aprefix,"%s.[%i].%s",GNB_CONFIG_STRING_GNB_LIST,k,GNB_CONFIG_STRING_NETWORK_INTERFACES_CONFIG);
            // NETWORK_INTERFACES
            config_get( NETParams,sizeof(NETParams)/sizeof(paramdef_t),aprefix); 
            
            //    NGAP_REGISTER_GNB_REQ (msg_p).enb_interface_name_for_NGU = strdup(enb_interface_name_for_NGU);
            cidr = *(NETParams[GNB_IPV4_ADDRESS_FOR_NG_AMF_IDX].strptr);
            address = strtok(cidr, "/");
            
            NGAP_REGISTER_GNB_REQ (msg_p).gnb_ip_address.ipv6 = 0;
            NGAP_REGISTER_GNB_REQ (msg_p).gnb_ip_address.ipv4 = 1;
            
            strcpy(NGAP_REGISTER_GNB_REQ (msg_p).gnb_ip_address.ipv4_address, address);
            
            break;
          }
        }
      }
    }
  }
  return 0;
}

int RCconfig_nr_parallel(void) {
  char *parallel_conf = NULL;
  char *worker_conf   = NULL;
  extern char *parallel_config;
  extern char *worker_config;
  paramdef_t ThreadParams[]  = THREAD_CONF_DESC;
  paramlist_def_t THREADParamList = {THREAD_CONFIG_STRING_THREAD_STRUCT,NULL,0};
  config_getlist( &THREADParamList,NULL,0,NULL);

  if(THREADParamList.numelt>0) {
    config_getlist( &THREADParamList,ThreadParams,sizeof(ThreadParams)/sizeof(paramdef_t),NULL);
    parallel_conf = strdup(*(THREADParamList.paramarray[0][THREAD_PARALLEL_IDX].strptr));
  } else {
    parallel_conf = strdup("PARALLEL_RU_L1_TRX_SPLIT");
  }

  if(THREADParamList.numelt>0) {
    config_getlist( &THREADParamList,ThreadParams,sizeof(ThreadParams)/sizeof(paramdef_t),NULL);
    worker_conf   = strdup(*(THREADParamList.paramarray[0][THREAD_WORKER_IDX].strptr));
  } else {
    worker_conf   = strdup("WORKER_ENABLE");
  }

  if(parallel_config == NULL) set_parallel_conf(parallel_conf);
  if(worker_config == NULL)   set_worker_conf(worker_conf);

  return 0;
}

void NRRCConfig(void) {

  paramlist_def_t MACRLCParamList = {CONFIG_STRING_MACRLC_LIST,NULL,0};
  paramlist_def_t L1ParamList     = {CONFIG_STRING_L1_LIST,NULL,0};
  paramlist_def_t RUParamList     = {CONFIG_STRING_RU_LIST,NULL,0};
  paramdef_t GNBSParams[]         = GNBSPARAMS_DESC;
  
/* get global parameters, defined outside any section in the config file */

  LOG_I(GNB_APP, "Getting GNBSParams\n");
 
  config_get( GNBSParams,sizeof(GNBSParams)/sizeof(paramdef_t),NULL); 
  RC.nb_nr_inst = GNBSParams[GNB_ACTIVE_GNBS_IDX].numelt;

  // Get num MACRLC instances
  config_getlist( &MACRLCParamList,NULL,0, NULL);
  RC.nb_nr_macrlc_inst  = MACRLCParamList.numelt;
  // Get num L1 instances
  config_getlist( &L1ParamList,NULL,0, NULL);
  RC.nb_nr_L1_inst = L1ParamList.numelt;
  
  // Get num RU instances
  config_getlist( &RUParamList,NULL,0, NULL);  
  RC.nb_RU     = RUParamList.numelt; 
  
  RCconfig_nr_parallel();
    

}


int RCconfig_NR_X2(MessageDef *msg_p, uint32_t i) {
  int   J, l;
  char *address = NULL;
  char *cidr    = NULL;
  //int                    num_gnbs                                                      = 0;
  //int                    num_component_carriers                                        = 0;
  int                    j,k                                                           = 0;
  int32_t                gnb_id                                                        = 0;

  paramdef_t GNBSParams[] = GNBSPARAMS_DESC;
  ////////// Identification parameters
  paramdef_t GNBParams[]  = GNBPARAMS_DESC;
  paramlist_def_t GNBParamList = {GNB_CONFIG_STRING_GNB_LIST,NULL,0};
  /* get global parameters, defined outside any section in the config file */
  config_get( GNBSParams,sizeof(GNBSParams)/sizeof(paramdef_t),NULL);
  NR_ServingCellConfigCommon_t *scc = calloc(1,sizeof(NR_ServingCellConfigCommon_t));
  uint64_t ssb_bitmap=0xff;
  memset((void*)scc,0,sizeof(NR_ServingCellConfigCommon_t));
  prepare_scc(scc);
  paramdef_t SCCsParams[] = SCCPARAMS_DESC(scc);
  paramlist_def_t SCCsParamList = {GNB_CONFIG_STRING_SERVINGCELLCONFIGCOMMON, NULL, 0};

  AssertFatal(i < GNBSParams[GNB_ACTIVE_GNBS_IDX].numelt,
              "Failed to parse config file %s, %uth attribute %s \n",
              RC.config_file_name, i, GNB_CONFIG_STRING_ACTIVE_GNBS);

  if (GNBSParams[GNB_ACTIVE_GNBS_IDX].numelt > 0) {
    // Output a list of all gNBs.
    config_getlist( &GNBParamList,GNBParams,sizeof(GNBParams)/sizeof(paramdef_t),NULL);

    if (GNBParamList.numelt > 0) {
      for (k = 0; k < GNBParamList.numelt; k++) {
        if (GNBParamList.paramarray[k][GNB_GNB_ID_IDX].uptr == NULL) {
          // Calculate a default eNB ID
          if (AMF_MODE_ENABLED) {
            uint32_t hash;
            hash = ngap_generate_gNB_id ();
            gnb_id = k + (hash & 0xFFFFFF8);
          } else {
            gnb_id = k;
          }
        } else {
          gnb_id = *(GNBParamList.paramarray[k][GNB_GNB_ID_IDX].uptr);
        }

        // search if in active list
        for (j = 0; j < GNBSParams[GNB_ACTIVE_GNBS_IDX].numelt; j++) {
          if (strcmp(GNBSParams[GNB_ACTIVE_GNBS_IDX].strlistptr[j], *(GNBParamList.paramarray[k][GNB_GNB_NAME_IDX].strptr)) == 0) {
            paramdef_t PLMNParams[] = GNBPLMNPARAMS_DESC;
            paramlist_def_t PLMNParamList = {GNB_CONFIG_STRING_PLMN_LIST, NULL, 0};
            /* map parameter checking array instances to parameter definition array instances */
            checkedparam_t config_check_PLMNParams [] = PLMNPARAMS_CHECK;

            for (int I = 0; I < sizeof(PLMNParams) / sizeof(paramdef_t); ++I)
              PLMNParams[I].chkPptr = &(config_check_PLMNParams[I]);

            paramdef_t X2Params[]  = X2PARAMS_DESC;
            paramlist_def_t X2ParamList = {ENB_CONFIG_STRING_TARGET_ENB_X2_IP_ADDRESS,NULL,0};
            paramdef_t SCTPParams[]  = GNBSCTPPARAMS_DESC;
	    char*             gnb_ipv4_address_for_NGU      = NULL;
	    uint32_t          gnb_port_for_NGU              = 0;
	    char*             gnb_ipv4_address_for_S1U      = NULL;
	    uint32_t          gnb_port_for_S1U              = 0;

            paramdef_t NETParams[]  =  GNBNETPARAMS_DESC;
            /* TODO: fix the size - if set lower we have a crash (MAX_OPTNAME_SIZE was 64 when this code was written) */
            /* this is most probably a problem with the config module */
            char aprefix[MAX_OPTNAME_SIZE*80 + 8];
            sprintf(aprefix,"%s.[%i]",GNB_CONFIG_STRING_GNB_LIST,k);
            /* Some default/random parameters */
            X2AP_REGISTER_ENB_REQ (msg_p).eNB_id = gnb_id;

            if (strcmp(*(GNBParamList.paramarray[k][GNB_CELL_TYPE_IDX].strptr), "CELL_MACRO_GNB") == 0) {
              X2AP_REGISTER_ENB_REQ (msg_p).cell_type = CELL_MACRO_GNB;
            }else {
              AssertFatal (0,
                           "Failed to parse eNB configuration file %s, enb %d unknown value \"%s\" for cell_type choice: CELL_MACRO_ENB or CELL_HOME_ENB !\n",
                           RC.config_file_name, i, *(GNBParamList.paramarray[k][GNB_CELL_TYPE_IDX].strptr));
            }

            X2AP_REGISTER_ENB_REQ (msg_p).eNB_name         = strdup(*(GNBParamList.paramarray[k][GNB_GNB_NAME_IDX].strptr));
            X2AP_REGISTER_ENB_REQ (msg_p).tac              = *GNBParamList.paramarray[k][GNB_TRACKING_AREA_CODE_IDX].uptr;
            config_getlist(&PLMNParamList, PLMNParams, sizeof(PLMNParams)/sizeof(paramdef_t), aprefix);

            if (PLMNParamList.numelt < 1 || PLMNParamList.numelt > 6)
              AssertFatal(0, "The number of PLMN IDs must be in [1,6], but is %d\n",
                          PLMNParamList.numelt);

            if (PLMNParamList.numelt > 1)
              LOG_W(X2AP, "X2AP currently handles only one PLMN, ignoring the others!\n");

            X2AP_REGISTER_ENB_REQ (msg_p).mcc = *PLMNParamList.paramarray[0][GNB_MOBILE_COUNTRY_CODE_IDX].uptr;
            X2AP_REGISTER_ENB_REQ (msg_p).mnc = *PLMNParamList.paramarray[0][GNB_MOBILE_NETWORK_CODE_IDX].uptr;
            X2AP_REGISTER_ENB_REQ (msg_p).mnc_digit_length = *PLMNParamList.paramarray[0][GNB_MNC_DIGIT_LENGTH].u8ptr;
            AssertFatal(X2AP_REGISTER_ENB_REQ(msg_p).mnc_digit_length == 3
                        || X2AP_REGISTER_ENB_REQ(msg_p).mnc < 100,
                        "MNC %d cannot be encoded in two digits as requested (change mnc_digit_length to 3)\n",
                        X2AP_REGISTER_ENB_REQ(msg_p).mnc);

            sprintf(aprefix, "%s.[%i]", GNB_CONFIG_STRING_GNB_LIST, 0);

            config_getlist(&SCCsParamList, NULL, 0, aprefix);
            if (SCCsParamList.numelt > 0) {
              sprintf(aprefix, "%s.[%i].%s.[%i]", GNB_CONFIG_STRING_GNB_LIST,0,GNB_CONFIG_STRING_SERVINGCELLCONFIGCOMMON, 0);
              config_get( SCCsParams,sizeof(SCCsParams)/sizeof(paramdef_t),aprefix);
              fix_scc(scc,ssb_bitmap);
            }
            X2AP_REGISTER_ENB_REQ (msg_p).num_cc = SCCsParamList.numelt;
            for (J = 0; J < SCCsParamList.numelt ; J++) {
              X2AP_REGISTER_ENB_REQ (msg_p).nr_band[J] = *scc->downlinkConfigCommon->frequencyInfoDL->frequencyBandList.list.array[0]; //nr_band; //78
              X2AP_REGISTER_ENB_REQ (msg_p).nrARFCN[J] = scc->downlinkConfigCommon->frequencyInfoDL->absoluteFrequencyPointA;
              X2AP_REGISTER_ENB_REQ (msg_p).uplink_frequency_offset[J] = scc->uplinkConfigCommon->frequencyInfoUL->scs_SpecificCarrierList.list.array[0]->offsetToCarrier; //0
              X2AP_REGISTER_ENB_REQ (msg_p).Nid_cell[J]= *scc->physCellId; //0
              X2AP_REGISTER_ENB_REQ (msg_p).N_RB_DL[J]=  scc->downlinkConfigCommon->frequencyInfoDL->scs_SpecificCarrierList.list.array[0]->carrierBandwidth;//106
              X2AP_REGISTER_ENB_REQ (msg_p).frame_type[J] = TDD;
              LOG_I(X2AP, "gNB configuration parameters: nr_band: %d, nr_ARFCN: %d, DL_RBs: %d, num_cc: %d \n",
                  X2AP_REGISTER_ENB_REQ (msg_p).nr_band[J],
                  X2AP_REGISTER_ENB_REQ (msg_p).nrARFCN[J],
                  X2AP_REGISTER_ENB_REQ (msg_p).N_RB_DL[J],
                  X2AP_REGISTER_ENB_REQ (msg_p).num_cc);
            }

            sprintf(aprefix,"%s.[%i]",GNB_CONFIG_STRING_GNB_LIST,k);
            config_getlist( &X2ParamList,X2Params,sizeof(X2Params)/sizeof(paramdef_t),aprefix);
            AssertFatal(X2ParamList.numelt <= X2AP_MAX_NB_ENB_IP_ADDRESS,
                        "value of X2ParamList.numelt %d must be lower than X2AP_MAX_NB_ENB_IP_ADDRESS %d value: reconsider to increase X2AP_MAX_NB_ENB_IP_ADDRESS\n",
                        X2ParamList.numelt,X2AP_MAX_NB_ENB_IP_ADDRESS);
            X2AP_REGISTER_ENB_REQ (msg_p).nb_x2 = 0;

            for (l = 0; l < X2ParamList.numelt; l++) {
              X2AP_REGISTER_ENB_REQ (msg_p).nb_x2 += 1;
              strcpy(X2AP_REGISTER_ENB_REQ (msg_p).target_enb_x2_ip_address[l].ipv4_address,*(X2ParamList.paramarray[l][ENB_X2_IPV4_ADDRESS_IDX].strptr));
              strcpy(X2AP_REGISTER_ENB_REQ (msg_p).target_enb_x2_ip_address[l].ipv6_address,*(X2ParamList.paramarray[l][ENB_X2_IPV6_ADDRESS_IDX].strptr));

              if (strcmp(*(X2ParamList.paramarray[l][ENB_X2_IP_ADDRESS_PREFERENCE_IDX].strptr), "ipv4") == 0) {
                X2AP_REGISTER_ENB_REQ (msg_p).target_enb_x2_ip_address[l].ipv4 = 1;
                X2AP_REGISTER_ENB_REQ (msg_p).target_enb_x2_ip_address[l].ipv6 = 0;
              } else if (strcmp(*(X2ParamList.paramarray[l][ENB_X2_IP_ADDRESS_PREFERENCE_IDX].strptr), "ipv6") == 0) {
                X2AP_REGISTER_ENB_REQ (msg_p).target_enb_x2_ip_address[l].ipv4 = 0;
                X2AP_REGISTER_ENB_REQ (msg_p).target_enb_x2_ip_address[l].ipv6 = 1;
              } else if (strcmp(*(X2ParamList.paramarray[l][ENB_X2_IP_ADDRESS_PREFERENCE_IDX].strptr), "no") == 0) {
                X2AP_REGISTER_ENB_REQ (msg_p).target_enb_x2_ip_address[l].ipv4 = 1;
                X2AP_REGISTER_ENB_REQ (msg_p).target_enb_x2_ip_address[l].ipv6 = 1;
              }
            }

            // timers
            {
              int t_reloc_prep = 0;
              int tx2_reloc_overall = 0;
              int t_dc_prep = 0;
              int t_dc_overall = 0;
              paramdef_t p[] = {
                { "t_reloc_prep", "t_reloc_prep", 0, iptr:&t_reloc_prep, defintval:0, TYPE_INT, 0 },
                { "tx2_reloc_overall", "tx2_reloc_overall", 0, iptr:&tx2_reloc_overall, defintval:0, TYPE_INT, 0 },
                { "t_dc_prep", "t_dc_prep", 0, iptr:&t_dc_prep, defintval:0, TYPE_INT, 0 },
                { "t_dc_overall", "t_dc_overall", 0, iptr:&t_dc_overall, defintval:0, TYPE_INT, 0 }
              };
              config_get(p, sizeof(p)/sizeof(paramdef_t), aprefix);

              if (t_reloc_prep <= 0 || t_reloc_prep > 10000 ||
                  tx2_reloc_overall <= 0 || tx2_reloc_overall > 20000 ||
                  t_dc_prep <= 0 || t_dc_prep > 10000 ||
                  t_dc_overall <= 0 || t_dc_overall > 20000) {
                LOG_E(X2AP, "timers in configuration file have wrong values. We must have [0 < t_reloc_prep <= 10000] and [0 < tx2_reloc_overall <= 20000] and [0 < t_dc_prep <= 10000] and [0 < t_dc_overall <= 20000]\n");
                exit(1);
              }

              X2AP_REGISTER_ENB_REQ (msg_p).t_reloc_prep = t_reloc_prep;
              X2AP_REGISTER_ENB_REQ (msg_p).tx2_reloc_overall = tx2_reloc_overall;
              X2AP_REGISTER_ENB_REQ (msg_p).t_dc_prep = t_dc_prep;
              X2AP_REGISTER_ENB_REQ (msg_p).t_dc_overall = t_dc_overall;
            }
            // SCTP SETTING
            X2AP_REGISTER_ENB_REQ (msg_p).sctp_out_streams = SCTP_OUT_STREAMS;
            X2AP_REGISTER_ENB_REQ (msg_p).sctp_in_streams  = SCTP_IN_STREAMS;

            if (AMF_MODE_ENABLED) {
              sprintf(aprefix,"%s.[%i].%s",GNB_CONFIG_STRING_GNB_LIST,k,GNB_CONFIG_STRING_SCTP_CONFIG);
              config_get( SCTPParams,sizeof(SCTPParams)/sizeof(paramdef_t),aprefix);
              X2AP_REGISTER_ENB_REQ (msg_p).sctp_in_streams = (uint16_t)*(SCTPParams[GNB_SCTP_INSTREAMS_IDX].uptr);
              X2AP_REGISTER_ENB_REQ (msg_p).sctp_out_streams = (uint16_t)*(SCTPParams[GNB_SCTP_OUTSTREAMS_IDX].uptr);
            }

            sprintf(aprefix,"%s.[%i].%s",GNB_CONFIG_STRING_GNB_LIST,k,GNB_CONFIG_STRING_NETWORK_INTERFACES_CONFIG);
            // NETWORK_INTERFACES
            config_get( NETParams,sizeof(NETParams)/sizeof(paramdef_t),aprefix);
            X2AP_REGISTER_ENB_REQ (msg_p).enb_port_for_X2C = (uint32_t)*(NETParams[GNB_PORT_FOR_X2C_IDX].uptr);

            //temp out
            if ((NETParams[GNB_IPV4_ADDR_FOR_X2C_IDX].strptr == NULL) || (X2AP_REGISTER_ENB_REQ (msg_p).enb_port_for_X2C == 0)) {
              LOG_E(RRC,"Add eNB IPv4 address and/or port for X2C in the CONF file!\n");
              exit(1);
            }

            cidr = *(NETParams[ENB_IPV4_ADDR_FOR_X2C_IDX].strptr);
            address = strtok(cidr, "/");
            X2AP_REGISTER_ENB_REQ (msg_p).enb_x2_ip_address.ipv6 = 0;
            X2AP_REGISTER_ENB_REQ (msg_p).enb_x2_ip_address.ipv4 = 1;
            strcpy(X2AP_REGISTER_ENB_REQ (msg_p).enb_x2_ip_address.ipv4_address, address);
          }
        }
      }
    }
  }

  return 0;
}

int RCconfig_NR_DU_F1(MessageDef *msg_p, uint32_t i) {
  int k;
  paramdef_t GNBSParams[] = GNBSPARAMS_DESC;
  paramdef_t GNBParams[]  = GNBPARAMS_DESC;
  paramlist_def_t GNBParamList = {GNB_CONFIG_STRING_GNB_LIST,NULL,0};
  config_get( GNBSParams,sizeof(GNBSParams)/sizeof(paramdef_t),NULL);
  int num_gnbs = GNBSParams[GNB_ACTIVE_GNBS_IDX].numelt;
  AssertFatal (i < num_gnbs,
               "Failed to parse config file no %uth element in %s \n",i, GNB_CONFIG_STRING_ACTIVE_GNBS);

  if (num_gnbs > 0) {
    // Output a list of all eNBs.
    config_getlist( &GNBParamList,GNBParams,sizeof(GNBParams)/sizeof(paramdef_t),NULL);
    AssertFatal(GNBParamList.paramarray[i][GNB_GNB_ID_IDX].uptr != NULL,
                "gNB id %u is not defined in configuration file\n",i);
    f1ap_setup_req_t * f1Setup=&F1AP_SETUP_REQ(msg_p);
    f1Setup->num_cells_available = 0;
    f1Setup->cell_type=CELL_MACRO_GNB;

    for (k=0; k <num_gnbs ; k++) {
      if (strcmp(GNBSParams[GNB_ACTIVE_GNBS_IDX].strlistptr[k], *(GNBParamList.paramarray[i][GNB_GNB_NAME_IDX].strptr)) == 0) {
        char aprefix[MAX_OPTNAME_SIZE*2 + 8];
        sprintf(aprefix,"%s.[%i]",GNB_CONFIG_STRING_GNB_LIST,k);
        paramdef_t PLMNParams[] = GNBPLMNPARAMS_DESC;
        paramlist_def_t PLMNParamList = {GNB_CONFIG_STRING_PLMN_LIST, NULL, 0};
        /* map parameter checking array instances to parameter definition array instances */
        checkedparam_t config_check_PLMNParams [] = PLMNPARAMS_CHECK;

        for (int I = 0; I < sizeof(PLMNParams) / sizeof(paramdef_t); ++I)
          PLMNParams[I].chkPptr = &(config_check_PLMNParams[I]);

        config_getlist(&PLMNParamList, PLMNParams, sizeof(PLMNParams)/sizeof(paramdef_t), aprefix);
        paramdef_t SCTPParams[]  = SCTPPARAMS_DESC;
        f1Setup->num_cells_available++;
        f1Setup->gNB_DU_id        = *(GNBParamList.paramarray[0][GNB_GNB_ID_IDX].uptr);
        LOG_I(GNB_APP,"F1AP: gNB_DU_id[%d] %ld\n",k,f1Setup->gNB_DU_id);
        f1Setup->gNB_DU_name      = strdup(*(GNBParamList.paramarray[0][GNB_GNB_NAME_IDX].strptr));
        LOG_I(GNB_APP,"F1AP: gNB_DU_name[%d] %s\n",k,f1Setup->gNB_DU_name);
        f1Setup->cell[k].tac              = *GNBParamList.paramarray[i][GNB_TRACKING_AREA_CODE_IDX].uptr;
        LOG_I(GNB_APP,"F1AP: tac[%d] %d\n",k,f1Setup->cell[k].tac);
        f1Setup->cell[k].mcc              = *PLMNParamList.paramarray[0][GNB_MOBILE_COUNTRY_CODE_IDX].uptr;
        LOG_I(GNB_APP,"F1AP: mcc[%d] %d\n",k,f1Setup->cell[k].mcc);
        f1Setup->cell[k].mnc              = *PLMNParamList.paramarray[0][GNB_MOBILE_NETWORK_CODE_IDX].uptr;
        LOG_I(GNB_APP,"F1AP: mnc[%d] %d\n",k,f1Setup->cell[k].mnc);
        f1Setup->cell[k].mnc_digit_length = *PLMNParamList.paramarray[0][GNB_MNC_DIGIT_LENGTH].u8ptr;
        LOG_I(GNB_APP,"F1AP: mnc_digit_length[%d] %d\n",k,f1Setup->cell[k].mnc_digit_length);
        AssertFatal((f1Setup->cell[k].mnc_digit_length == 2) ||
                    (f1Setup->cell[k].mnc_digit_length == 3),
                    "BAD MNC DIGIT LENGTH %d",
                    f1Setup->cell[k].mnc_digit_length);
        f1Setup->cell[k].nr_cellid = (uint64_t)*(GNBParamList.paramarray[i][GNB_NRCELLID_IDX].u64ptr);
        LOG_I(GNB_APP,"F1AP: nr_cellid[%d] %ld\n",k,f1Setup->cell[k].nr_cellid);
        LOG_I(GNB_APP,"F1AP: CU_ip4_address in DU %s\n",RC.nrmac[k]->eth_params_n.remote_addr);
        LOG_I(GNB_APP,"FIAP: CU_ip4_address in DU %p, strlen %d\n",f1Setup->CU_f1_ip_address.ipv4_address,(int)strlen(RC.nrmac[k]->eth_params_n.remote_addr));
        f1Setup->CU_f1_ip_address.ipv6 = 0;
        f1Setup->CU_f1_ip_address.ipv4 = 1;
        //strcpy(f1Setup->CU_f1_ip_address.ipv6_address, "");
        strcpy(f1Setup->CU_f1_ip_address.ipv4_address, RC.nrmac[k]->eth_params_n.remote_addr);
        LOG_I(GNB_APP,"F1AP: DU_ip4_address in DU %s\n",RC.nrmac[k]->eth_params_n.my_addr);
        LOG_I(GNB_APP,"FIAP: DU_ip4_address in DU %p, strlen %ld\n",
	      f1Setup->DU_f1_ip_address.ipv4_address,
	      strlen(RC.nrmac[k]->eth_params_n.my_addr));
        f1Setup->DU_f1_ip_address.ipv6 = 0;
        f1Setup->DU_f1_ip_address.ipv4 = 1;
        //strcpy(f1Setup->DU_f1_ip_address.ipv6_address, "");
        strcpy(f1Setup->DU_f1_ip_address.ipv4_address, RC.nrmac[k]->eth_params_n.my_addr);
	f1Setup->DUport= RC.nrmac[k]->eth_params_n.my_portd;
	f1Setup->CUport= RC.nrmac[k]->eth_params_n.remote_portd;
        //strcpy(f1Setup->CU_ip_address[l].ipv6_address,*(F1ParamList.paramarray[l][ENB_CU_IPV6_ADDRESS_IDX].strptr));
        sprintf(aprefix,"%s.[%i].%s",GNB_CONFIG_STRING_GNB_LIST,k,GNB_CONFIG_STRING_SCTP_CONFIG);
        config_get(SCTPParams,sizeof(SCTPParams)/sizeof(paramdef_t),aprefix);
        f1Setup->sctp_in_streams = (uint16_t)*(SCTPParams[GNB_SCTP_INSTREAMS_IDX].uptr);
        f1Setup->sctp_out_streams = (uint16_t)*(SCTPParams[GNB_SCTP_OUTSTREAMS_IDX].uptr);
        gNB_RRC_INST *rrc = RC.nrrrc[k];
        // wait until RRC cell information is configured
        int cell_info_configured = 0;

        do {
          LOG_I(GNB_APP,"ngran_gNB_DU: Waiting for basic cell configuration\n");
          usleep(100000);
          pthread_mutex_lock(&rrc->cell_info_mutex);
          cell_info_configured = rrc->cell_info_configured;
          pthread_mutex_unlock(&rrc->cell_info_mutex);
        } while (cell_info_configured == 0);

        rrc->configuration.mcc[0] = f1Setup->cell[k].mcc;
        rrc->configuration.mnc[0] = f1Setup->cell[k].mnc;
        rrc->configuration.tac    = f1Setup->cell[k].tac;
        rrc->nr_cellid = f1Setup->cell[k].nr_cellid;
        f1Setup->cell[k].nr_pci    = *rrc->configuration.scc->physCellId;
        f1Setup->cell[k].num_ssi = 0;

        if (rrc->configuration.scc->tdd_UL_DL_ConfigurationCommon) {
          LOG_I(GNB_APP,"ngran_DU: Configuring Cell %d for TDD\n",k);
          f1Setup->fdd_flag = 0;
          f1Setup->nr_mode_info[k].tdd.nr_arfcn = rrc->configuration.scc->downlinkConfigCommon->frequencyInfoDL->absoluteFrequencyPointA;
          f1Setup->nr_mode_info[k].tdd.scs = rrc->configuration.scc->downlinkConfigCommon->frequencyInfoDL->scs_SpecificCarrierList.list.array[0]->subcarrierSpacing;
          f1Setup->nr_mode_info[k].tdd.nrb = rrc->configuration.scc->downlinkConfigCommon->frequencyInfoDL->scs_SpecificCarrierList.list.array[0]->carrierBandwidth;
          f1Setup->nr_mode_info[k].tdd.num_frequency_bands = 1;
          f1Setup->nr_mode_info[k].tdd.nr_band[0] = *rrc->configuration.scc->downlinkConfigCommon->frequencyInfoDL->frequencyBandList.list.array[0];
          f1Setup->nr_mode_info[k].tdd.sul_active              = 0;
        } else {
          /***************** for test *****************/
          LOG_I(GNB_APP,"ngran_DU: Configuring Cell %d for FDD\n",k);
          f1Setup->fdd_flag = 1;
          f1Setup->nr_mode_info[k].fdd.dl_nr_arfcn             = 26200UL;
          f1Setup->nr_mode_info[k].fdd.ul_nr_arfcn             = 26200UL;
          // For LTE use scs field to carry prefix type and number of antennas
          f1Setup->nr_mode_info[k].fdd.dl_scs                  = 0;
          f1Setup->nr_mode_info[k].fdd.ul_scs                  = 0;
          // use nrb field to hold LTE N_RB_DL (0...5)
          f1Setup->nr_mode_info[k].fdd.ul_nrb                  = 3;
          f1Setup->nr_mode_info[k].fdd.ul_nrb                  = 3;
          // RK: we need to check there value for FDD's frequency_bands DL/UL
          f1Setup->nr_mode_info[k].fdd.ul_num_frequency_bands  = 1;
          f1Setup->nr_mode_info[k].fdd.ul_nr_band[0]           = 7;
          f1Setup->nr_mode_info[k].fdd.dl_num_frequency_bands  = 1;
          f1Setup->nr_mode_info[k].fdd.dl_nr_band[0]           = 7;
          f1Setup->nr_mode_info[k].fdd.ul_num_sul_frequency_bands  = 0;
          f1Setup->nr_mode_info[k].fdd.ul_nr_sul_band[0]           = 7;
          f1Setup->nr_mode_info[k].fdd.dl_num_sul_frequency_bands  = 0;
          f1Setup->nr_mode_info[k].fdd.dl_nr_sul_band[0]           = 7;
          f1Setup->nr_mode_info[k].fdd.sul_active              = 0;
          /***************** for test *****************/
        }

        f1Setup->measurement_timing_information[k]             = "0";
        f1Setup->ranac[k]                                      = 0;
        f1Setup->mib[k]                                        = rrc->carrier.MIB;
        f1Setup->sib1[k]                                       = rrc->carrier.SIB1;
        f1Setup->mib_length[k]                                 = rrc->carrier.sizeof_MIB;
        f1Setup->sib1_length[k]                                = rrc->carrier.sizeof_SIB1;
        break;
      }
    }
  }
  return 0;
}

int du_check_plmn_identity(rrc_gNB_carrier_data_t *carrier,uint16_t mcc,uint16_t mnc,uint8_t mnc_digit_length) {
  NR_SIB1_t *sib1 = carrier->siblock1->message.choice.c1->choice.systemInformationBlockType1;
  AssertFatal(sib1->cellAccessRelatedInfo.plmn_IdentityList.list.array[0]->plmn_IdentityList.list.count > 0,
              "plmn info isn't there\n");
  AssertFatal(mnc_digit_length == 2 || mnc_digit_length == 3,
              "impossible mnc_digit_length %d\n", mnc_digit_length);
  NR_PLMN_Identity_t *plmn_Identity = sib1->cellAccessRelatedInfo.plmn_IdentityList.list.array[0]
                                            ->plmn_IdentityList.list.array[0];

  // check if mcc is different and return failure if so
  if (mcc !=
      ((*plmn_Identity->mcc->list.array[0])*100)+
      ((*plmn_Identity->mcc->list.array[1])*10) +
      (*plmn_Identity->mcc->list.array[2])) {
    LOG_E(GNB_APP, "mcc in F1AP_SETUP_RESP message is different from mcc in DU \n");
    return(0);
  }

  // check that mnc digit length is different and return failure if so
  if (mnc_digit_length != plmn_Identity->mnc.list.count) {
    LOG_E(GNB_APP, "mnc(length: %d) in F1AP_SETUP_RESP message is different from mnc(length: %d) in DU \n",
                    mnc_digit_length, plmn_Identity->mnc.list.count);
    return 0;
  }

  // check that 2 digit mnc is different and return failure if so
  if (mnc_digit_length == 2 &&
      (mnc !=
       (*plmn_Identity->mnc.list.array[0]*10) +
       (*plmn_Identity->mnc.list.array[1]))) {
    LOG_E(GNB_APP, "mnc(%d) in F1AP_SETUP_RESP message is different from mnc(%ld%ld) in DU \n",
                    mnc, *plmn_Identity->mnc.list.array[0], *plmn_Identity->mnc.list.array[1]);
    return(0);
  }
  else if (mnc_digit_length == 3 &&
           (mnc !=
            (*plmn_Identity->mnc.list.array[0]*100) +
            (*plmn_Identity->mnc.list.array[1]*10) +
            (*plmn_Identity->mnc.list.array[2]))) {
    LOG_E(GNB_APP, "mnc(%d) in F1AP_SETUP_RESP message is different from mnc(%ld%ld%ld) in DU \n",
                    mnc, *plmn_Identity->mnc.list.array[0], *plmn_Identity->mnc.list.array[1], *plmn_Identity->mnc.list.array[2]);
    return(0);
  }

  // if we're here, the mcc/mnc match so return success
  return(1);
}

void du_extract_and_decode_SI(int inst, int si_ind, uint8_t *si_container, int si_container_length) {
  gNB_RRC_INST *rrc = RC.nrrrc[inst];
  rrc_gNB_carrier_data_t *carrier = &rrc->carrier;
  NR_BCCH_DL_SCH_Message_t *bcch_message ;
  AssertFatal(si_ind == 0, "Can only handle a single SI block for now\n");
  LOG_I(GNB_APP, "rrc inst %d: Trying to decode SI block %d @ %p, length %d\n", inst, si_ind, si_container, si_container_length);
  // point to first SI block
  bcch_message = &carrier->systemInformation;
  asn_dec_rval_t dec_rval = uper_decode_complete( NULL,
                            &asn_DEF_NR_BCCH_DL_SCH_Message,
                            (void **)&bcch_message,
                            (const void *)si_container,
                            si_container_length);

  if ((dec_rval.code != RC_OK) && (dec_rval.consumed == 0)) {
    AssertFatal(1==0, "[GNB_APP][NR_RRC inst %"PRIu8"] Failed to decode BCCH_DLSCH_MESSAGE (%zu bits)\n",
                inst,
                dec_rval.consumed );
  }

  if (bcch_message->message.present == NR_BCCH_DL_SCH_MessageType_PR_c1) {
    switch (bcch_message->message.choice.c1->present) {
      case NR_BCCH_DL_SCH_MessageType__c1_PR_systemInformationBlockType1:
        AssertFatal(1 == 0, "Should have received SIB1 from CU\n");
        break;

      case NR_BCCH_DL_SCH_MessageType__c1_PR_systemInformation:
      {
        NR_SystemInformation_t *si = bcch_message->message.choice.c1->choice.systemInformation;

        if (si->criticalExtensions.present == NR_SystemInformation__criticalExtensions_PR_systemInformation) {
          for (int i = 0; i < si->criticalExtensions.choice.systemInformation->sib_TypeAndInfo.list.count; i++) {
            LOG_I(GNB_APP, "Extracting SI %d/%d\n", i, si->criticalExtensions.choice.systemInformation->sib_TypeAndInfo.list.count);
            SystemInformation_IEs__sib_TypeAndInfo__Member *typeAndInfo;
            typeAndInfo = si->criticalExtensions.choice.systemInformation->sib_TypeAndInfo.list.array[i];

            switch(typeAndInfo->present) {
              case NR_SystemInformation_IEs__sib_TypeAndInfo__Member_PR_NOTHING:
                AssertFatal(0, "Should have received SIB2 SIB3 from CU\n");
                break;
              case NR_SystemInformation_IEs__sib_TypeAndInfo__Member_PR_sib2:
                LOG_I(GNB_APP, "[NR_RRC %"PRIu8"] Found SIB2 in CU F1AP_SETUP_RESP message\n", inst);
                carrier->sib2 = typeAndInfo->choice.sib2;
                carrier->SIB23 = (uint8_t *)malloc(64);
                memcpy((void *)carrier->SIB23, (void *)si_container, si_container_length);
                carrier->sizeof_SIB23 = si_container_length;
                break;
              case NR_SystemInformation_IEs__sib_TypeAndInfo__Member_PR_sib3:
                carrier->sib3 = typeAndInfo->choice.sib3;
                LOG_I(GNB_APP, "[NR_RRC %"PRIu8"] Found SIB3 in CU F1AP_SETUP_RESP message\n", inst);
                break;
              case NR_SystemInformation_IEs__sib_TypeAndInfo__Member_PR_sib4:
                LOG_I(GNB_APP, "[NR_RRC %"PRIu8"] Found SIB4 in CU F1AP_SETUP_RESP message\n", inst);
                break;
              case NR_SystemInformation_IEs__sib_TypeAndInfo__Member_PR_sib5:
                LOG_I(GNB_APP, "[NR_RRC %"PRIu8"] Found SIB5 in CU F1AP_SETUP_RESP message\n", inst);
                break;
              case NR_SystemInformation_IEs__sib_TypeAndInfo__Member_PR_sib6:
                LOG_I(GNB_APP, "[NR_RRC %"PRIu8"] Found SIB6 in CU F1AP_SETUP_RESP message\n", inst);
                break;
              case NR_SystemInformation_IEs__sib_TypeAndInfo__Member_PR_sib7:
                LOG_I(GNB_APP, "[NR_RRC %"PRIu8"] Found SIB7 in CU F1AP_SETUP_RESP message\n", inst);
                break;
              case NR_SystemInformation_IEs__sib_TypeAndInfo__Member_PR_sib8:
                LOG_I(GNB_APP, "[NR_RRC %"PRIu8"] Found SIB8 in CU F1AP_SETUP_RESP message\n", inst);
                break;
              case NR_SystemInformation_IEs__sib_TypeAndInfo__Member_PR_sib9:
                LOG_I(GNB_APP, "[NR_RRC %"PRIu8"] Found SIB9 in CU F1AP_SETUP_RESP message\n", inst);
                break;
              case NR_SystemInformation_IEs__sib_TypeAndInfo__Member_PR_sib10_v1610:
                LOG_I(GNB_APP, "[NR_RRC %"PRIu8"] Found SIB10 in CU F1AP_SETUP_RESP message\n", inst);
                break;
              case NR_SystemInformation_IEs__sib_TypeAndInfo__Member_PR_sib11_v1610:
                LOG_I(GNB_APP, "[NR_RRC %"PRIu8"] Found SIB11 in CU F1AP_SETUP_RESP message\n", inst);
                break;
              case NR_SystemInformation_IEs__sib_TypeAndInfo__Member_PR_sib12_v1610:
                LOG_I(GNB_APP, "[NR_RRC %"PRIu8"] Found SIB12 in CU F1AP_SETUP_RESP message\n", inst);
                break;
              case NR_SystemInformation_IEs__sib_TypeAndInfo__Member_PR_sib13_v1610:
                LOG_I(GNB_APP, "[NR_RRC %"PRIu8"] Found SIB13 in CU F1AP_SETUP_RESP message\n", inst);
                break;
              case NR_SystemInformation_IEs__sib_TypeAndInfo__Member_PR_sib14_v1610:
                LOG_I(GNB_APP, "[NR_RRC %"PRIu8"] Found SIB14 in CU F1AP_SETUP_RESP message\n", inst);
                break;
              default:
                AssertFatal(1 == 0,"Shouldn't have received this SI %d\n", typeAndInfo->present);
                break;
            }
          }
        }

        break;
      }

      case NR_BCCH_DL_SCH_MessageType__c1_PR_NOTHING:
        AssertFatal(0, "Should have received SIB1 from CU\n");
        break;
    }
  } else AssertFatal(1 == 0, "No SI messages\n");
}

void configure_gnb_du_mac(int inst) {
  gNB_RRC_INST *rrc = RC.nrrrc[inst];
  // LOG_I(GNB_APP,"Configuring MAC/L1 %d, carrier->sib2 %p\n", inst, &carrier->sib2->radioResourceConfigCommon);
  LOG_I(GNB_APP,"Configuring gNB DU MAC/L1 %d \n", inst);
  rrc_mac_config_req_gNB(rrc->module_id,
                        rrc->configuration.ssb_SubcarrierOffset,
                        rrc->configuration.pdsch_AntennaPorts,
                        rrc->configuration.pusch_AntennaPorts,
                        rrc->configuration.sib1_tda,
                        rrc->configuration.minRXTXTIME,
                        rrc->configuration.scc,
                        NULL,
                        0,
                        0, // rnti
                        (NR_CellGroupConfig_t *)NULL
                        );
}


int gNB_app_handle_f1ap_setup_resp(f1ap_setup_resp_t *resp) {
  int i, j, si_ind;
  int ret=0;
  LOG_I(GNB_APP, "cells_to_activate %d, RRC instances %d\n",
        resp->num_cells_to_activate, RC.nb_nr_inst);

  for (j = 0; j < resp->num_cells_to_activate; j++) {
    for (i = 0; i < RC.nb_nr_inst; i++) {
      rrc_gNB_carrier_data_t *carrier =  &RC.nrrrc[i]->carrier;
      // identify local index of cell j by nr_cellid, plmn identity and physical cell ID
      LOG_I(GNB_APP, "Checking cell %d, rrc inst %d : rrc->nr_cellid %lx, resp->nr_cellid %lx\n",
            j, i, RC.nrrrc[i]->nr_cellid, resp->cells_to_activate[j].nr_cellid);

      if (RC.nrrrc[i]->nr_cellid == resp->cells_to_activate[j].nr_cellid &&
          (du_check_plmn_identity(carrier, resp->cells_to_activate[j].mcc, resp->cells_to_activate[j].mnc, resp->cells_to_activate[j].mnc_digit_length)>0 &&
           resp->cells_to_activate[j].nrpci == carrier->physCellId)) {
        // copy system information and decode it
        for (si_ind=0; si_ind<resp->cells_to_activate[j].num_SI; si_ind++)  {

          du_extract_and_decode_SI(i,
                                   si_ind,
                                   resp->cells_to_activate[j].SI_container[si_ind],
                                   resp->cells_to_activate[j].SI_container_length[si_ind]);
        }

        // perform MAC/L1 common configuration
        configure_gnb_du_mac(i);
	ret++;
      } else {
        LOG_E(GNB_APP, "F1 Setup Response not matching\n");
      }
    }
  }
  return(ret);
}

int gNB_app_handle_f1ap_gnb_cu_configuration_update(f1ap_gnb_cu_configuration_update_t *gnb_cu_cfg_update) {
  int i, j, si_ind, ret=0;
  LOG_I(GNB_APP, "cells_to_activate %d, RRC instances %d\n",
        gnb_cu_cfg_update->num_cells_to_activate, RC.nb_nr_inst);

  for (j = 0; j < gnb_cu_cfg_update->num_cells_to_activate; j++) {
    for (i = 0; i < RC.nb_nr_inst; i++) {
      rrc_gNB_carrier_data_t *carrier =  &RC.nrrrc[i]->carrier;
      // identify local index of cell j by nr_cellid, plmn identity and physical cell ID
      LOG_I(GNB_APP, "Checking cell %d, rrc inst %d : rrc->nr_cellid %lx, gnb_cu_cfg_updatenr_cellid %lx\n",
            j, i, RC.nrrrc[i]->nr_cellid, gnb_cu_cfg_update->cells_to_activate[j].nr_cellid);

      if (RC.nrrrc[i]->nr_cellid == gnb_cu_cfg_update->cells_to_activate[j].nr_cellid &&
          (du_check_plmn_identity(carrier, gnb_cu_cfg_update->cells_to_activate[j].mcc, gnb_cu_cfg_update->cells_to_activate[j].mnc, gnb_cu_cfg_update->cells_to_activate[j].mnc_digit_length)>0 &&
           gnb_cu_cfg_update->cells_to_activate[j].nrpci == carrier->physCellId)) {
        // copy system information and decode it
        for (si_ind=0; si_ind<gnb_cu_cfg_update->cells_to_activate[j].num_SI; si_ind++)  {

          du_extract_and_decode_SI(i,
                                   si_ind,
                                   gnb_cu_cfg_update->cells_to_activate[j].SI_container[si_ind],
                                   gnb_cu_cfg_update->cells_to_activate[j].SI_container_length[si_ind]);
        }

        // perform MAC/L1 common configuration
        configure_gnb_du_mac(i);
	ret++;
      } else {
        LOG_E(GNB_APP, "GNB_CU_CONFIGURATION_UPDATE not matching\n");
      }
    }
  }
  MessageDef *msg_ack_p = NULL;
  if (ret > 0) {
    // generate gNB_CU_CONFIGURATION_UPDATE_ACKNOWLEDGE
    msg_ack_p = itti_alloc_new_message (TASK_GNB_APP, 0, F1AP_GNB_CU_CONFIGURATION_UPDATE_ACKNOWLEDGE);
    F1AP_GNB_CU_CONFIGURATION_UPDATE_ACKNOWLEDGE(msg_ack_p).num_cells_failed_to_be_activated = 0;
    F1AP_GNB_CU_CONFIGURATION_UPDATE_ACKNOWLEDGE(msg_ack_p).have_criticality = 0; 
    F1AP_GNB_CU_CONFIGURATION_UPDATE_ACKNOWLEDGE(msg_ack_p).noofTNLAssociations_to_setup =0;
    F1AP_GNB_CU_CONFIGURATION_UPDATE_ACKNOWLEDGE(msg_ack_p).noofTNLAssociations_failed = 0;
    F1AP_GNB_CU_CONFIGURATION_UPDATE_ACKNOWLEDGE(msg_ack_p).noofDedicatedSIDeliveryNeededUEs = 0;
    itti_send_msg_to_task (TASK_DU_F1, INSTANCE_DEFAULT, msg_ack_p);

  }
  else {
    // generate gNB_CU_CONFIGURATION_UPDATE_FAILURE
    msg_ack_p = itti_alloc_new_message (TASK_GNB_APP, 0, F1AP_GNB_CU_CONFIGURATION_UPDATE_FAILURE);
    F1AP_GNB_CU_CONFIGURATION_UPDATE_FAILURE(msg_ack_p).cause = F1AP_CauseRadioNetwork_cell_not_available;

    itti_send_msg_to_task (TASK_DU_F1, INSTANCE_DEFAULT, msg_ack_p);

  }

  return(ret);
}

void set_node_type(void) {
  int               j;
  paramdef_t        MacRLC_Params[] = MACRLCPARAMS_DESC;
  paramlist_def_t   MacRLC_ParamList = {CONFIG_STRING_MACRLC_LIST,NULL,0};
  paramdef_t        GNBParams[]  = GNBPARAMS_DESC;
  paramlist_def_t   GNBParamList = {GNB_CONFIG_STRING_GNB_LIST,NULL,0};

  config_getlist( &MacRLC_ParamList,MacRLC_Params,sizeof(MacRLC_Params)/sizeof(paramdef_t), NULL);   
  config_getlist( &GNBParamList,GNBParams,sizeof(GNBParams)/sizeof(paramdef_t),NULL);  

  if ( MacRLC_ParamList.numelt > 0) {
    RC.nb_nr_macrlc_inst = MacRLC_ParamList.numelt; 
    for (j=0;j<RC.nb_nr_macrlc_inst;j++) {
      if (strcmp(*(MacRLC_ParamList.paramarray[j][MACRLC_TRANSPORT_N_PREFERENCE_IDX].strptr), "f1") == 0) {
        macrlc_has_f1 = 1;
      }
    }
  }

  if (strcmp(*(GNBParamList.paramarray[0][GNB_TRANSPORT_S_PREFERENCE_IDX].strptr), "f1") == 0) {
      node_type = ngran_gNB_CU;
    } else {
      if (macrlc_has_f1 == 0) {
        node_type = ngran_gNB;
        LOG_I(NR_RRC,"Setting node_type to ngran_gNB\n");
      } else {
        node_type = ngran_gNB_DU;
        LOG_I(NR_RRC,"Setting node_type to ngran_gNB_DU\n");
      }
    }
}

void nr_read_config_and_init(void) {
  MessageDef *msg_p = NULL;
  uint32_t    gnb_id;
  uint32_t    gnb_nb = RC.nb_nr_inst;

  RCconfig_NR_L1();
  set_node_type();
  RCconfig_nr_macrlc();

  LOG_I(PHY, "%s() RC.nb_nr_L1_inst:%d\n", __FUNCTION__, RC.nb_nr_L1_inst);

  if (RC.nb_nr_L1_inst>0) AssertFatal(l1_north_init_gNB()==0,"could not initialize L1 north interface\n");

  AssertFatal (gnb_nb <= RC.nb_nr_inst,
               "Number of gNB is greater than gNB defined in configuration file (%d/%d)!",
               gnb_nb, RC.nb_nr_inst);

  LOG_I(GNB_APP,"Allocating gNB_RRC_INST for %d instances\n",RC.nb_nr_inst);

  RC.nrrrc = (gNB_RRC_INST **)malloc(RC.nb_nr_inst*sizeof(gNB_RRC_INST *));
  LOG_I(PHY, "%s() RC.nb_nr_inst:%d RC.nrrrc:%p\n", __FUNCTION__, RC.nb_nr_inst, RC.nrrrc);

  for (gnb_id = 0; gnb_id < RC.nb_nr_inst ; gnb_id++) {
    RC.nrrrc[gnb_id] = (gNB_RRC_INST*)malloc(sizeof(gNB_RRC_INST));
    LOG_I(PHY, "%s() Creating RRC instance RC.nrrrc[%d]:%p (%d of %d)\n", __FUNCTION__, gnb_id, RC.nrrrc[gnb_id], gnb_id+1, RC.nb_nr_inst);
    memset((void *)RC.nrrrc[gnb_id],0,sizeof(gNB_RRC_INST));
    msg_p = itti_alloc_new_message (TASK_GNB_APP, 0, NRRRC_CONFIGURATION_REQ);
    RCconfig_NRRRC(msg_p,gnb_id, RC.nrrrc[gnb_id]);
  }

  if (NODE_IS_CU(RC.nrrrc[0]->node_type)) {
    pdcp_layer_init();
//    nr_DRB_preconfiguration(0x1234);
    rrc_init_nr_global_param();
  }
}<|MERGE_RESOLUTION|>--- conflicted
+++ resolved
@@ -1158,7 +1158,6 @@
 		      (NRRRC_CONFIGURATION_REQ (msg_p).mnc_digit_length[l] == 3),"BAD MNC DIGIT LENGTH %d",
 		      NRRRC_CONFIGURATION_REQ (msg_p).mnc_digit_length[l]);
 	}
-<<<<<<< HEAD
         LOG_I(GNB_APP,"SSB SCO %d\n",*GNBParamList.paramarray[i][GNB_SSB_SUBCARRIEROFFSET_IDX].iptr);
         NRRRC_CONFIGURATION_REQ (msg_p).ssb_SubcarrierOffset = *GNBParamList.paramarray[i][GNB_SSB_SUBCARRIEROFFSET_IDX].iptr;
         LOG_I(GNB_APP,"pdsch_AntennaPorts %d\n",*GNBParamList.paramarray[i][GNB_PDSCH_ANTENNAPORTS_IDX].iptr);
@@ -1166,23 +1165,10 @@
         LOG_I(GNB_APP,"pusch_AntennaPorts %d\n",*GNBParamList.paramarray[i][GNB_PUSCH_ANTENNAPORTS_IDX].iptr);
         NRRRC_CONFIGURATION_REQ (msg_p).pusch_AntennaPorts = *GNBParamList.paramarray[i][GNB_PUSCH_ANTENNAPORTS_IDX].iptr;
         LOG_I(GNB_APP,"minTXRXTIME %d\n",*GNBParamList.paramarray[i][GNB_MINRXTXTIME_IDX].iptr);
-=======
-        LOG_I(RRC,"SSB SCO %d\n",*GNBParamList.paramarray[i][GNB_SSB_SUBCARRIEROFFSET_IDX].iptr);
-        NRRRC_CONFIGURATION_REQ (msg_p).ssb_SubcarrierOffset = *GNBParamList.paramarray[i][GNB_SSB_SUBCARRIEROFFSET_IDX].iptr;
-        LOG_I(RRC,"pdsch_AntennaPorts %d\n",*GNBParamList.paramarray[i][GNB_PDSCH_ANTENNAPORTS_IDX].iptr);
-        NRRRC_CONFIGURATION_REQ (msg_p).pdsch_AntennaPorts = *GNBParamList.paramarray[i][GNB_PDSCH_ANTENNAPORTS_IDX].iptr;
-        LOG_I(RRC,"pusch_AntennaPorts %d\n",*GNBParamList.paramarray[i][GNB_PUSCH_ANTENNAPORTS_IDX].iptr);
-        NRRRC_CONFIGURATION_REQ (msg_p).pusch_AntennaPorts = *GNBParamList.paramarray[i][GNB_PUSCH_ANTENNAPORTS_IDX].iptr;
-        LOG_I(RRC,"minTXRXTIME %d\n",*GNBParamList.paramarray[i][GNB_MINRXTXTIME_IDX].iptr);
->>>>>>> 78f0c8ff
         NRRRC_CONFIGURATION_REQ (msg_p).minRXTXTIME = *GNBParamList.paramarray[i][GNB_MINRXTXTIME_IDX].iptr;
-        LOG_I(RRC,"SIB1 TDA %d\n",*GNBParamList.paramarray[i][GNB_SIB1_TDA_IDX].iptr);
+        LOG_I(GNB_APP,"SIB1 TDA %d\n",*GNBParamList.paramarray[i][GNB_SIB1_TDA_IDX].iptr);
         NRRRC_CONFIGURATION_REQ (msg_p).sib1_tda = *GNBParamList.paramarray[i][GNB_SIB1_TDA_IDX].iptr;
-<<<<<<< HEAD
         LOG_I(GNB_APP,"Do CSI-RS %d\n",*GNBParamList.paramarray[i][GNB_DO_CSIRS_IDX].iptr);
-=======
-        LOG_I(RRC,"Do CSI-RS %d\n",*GNBParamList.paramarray[i][GNB_DO_CSIRS_IDX].iptr);
->>>>>>> 78f0c8ff
         NRRRC_CONFIGURATION_REQ (msg_p).do_CSIRS = *GNBParamList.paramarray[i][GNB_DO_CSIRS_IDX].iptr;
         printf("Do SRS %d\n",*GNBParamList.paramarray[i][GNB_DO_SRS_IDX].iptr);
         NRRRC_CONFIGURATION_REQ (msg_p).do_SRS = *GNBParamList.paramarray[i][GNB_DO_SRS_IDX].iptr;
