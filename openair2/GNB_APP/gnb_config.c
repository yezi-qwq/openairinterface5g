--- conflicted
+++ resolved
@@ -525,8 +525,6 @@
   num_gnbs = GNBSParams[GNB_ACTIVE_GNBS_IDX].numelt;
   AssertFatal (i<num_gnbs,"Failed to parse config file no %ith element in %s \n",i, GNB_CONFIG_STRING_ACTIVE_GNBS);
 
-<<<<<<< HEAD
-=======
   /*
   if (EPC_MODE_ENABLED) {
     if (strcasecmp( *(GNBSParams[GNB_ASN1_VERBOSITY_IDX].strptr), GNB_CONFIG_STRING_ASN1_VERBOSITY_NONE) == 0) {
@@ -545,7 +543,6 @@
   }
   */
 
->>>>>>> cfced70b
   if (num_gnbs>0) {
 
 
@@ -554,16 +551,6 @@
     config_getlist( &GNBParamList,GNBParams,sizeof(GNBParams)/sizeof(paramdef_t),NULL); 
     
     if (GNBParamList.paramarray[i][GNB_GNB_ID_IDX].uptr == NULL) {
-<<<<<<< HEAD
-      // Calculate a default gNB ID
-# if defined(ENABLE_USE_MME)
-      uint32_t hash;
-      hash = s1ap_generate_eNB_id ();
-      gnb_id = i + (hash & 0xFFFF8);
-# else
-      gnb_id = i;
-# endif
-=======
     // Calculate a default gNB ID
       if (EPC_MODE_ENABLED) { 
         uint32_t hash;
@@ -572,12 +559,10 @@
       } else {
         gnb_id = i;
       }
->>>>>>> cfced70b
     } else {
       gnb_id = *(GNBParamList.paramarray[i][GNB_GNB_ID_IDX].uptr);
     }
 
-<<<<<<< HEAD
     sprintf(aprefix, "%s.[%i]", GNB_CONFIG_STRING_GNB_LIST, 0);
     config_getlist(&SSBsParamList, NULL, 0, aprefix);
     if (SSBsParamList.numelt > 0) config_get(SSBsParams,sizeof(SSBsParams)/sizeof(paramdef_t),aprefix);
@@ -598,10 +583,6 @@
 	    (int)scc->downlinkConfigCommon->frequencyInfoDL->scs_SpecificCarrierList.list.array[0]->carrierBandwidth,
 	    (int)scc->uplinkConfigCommon->initialUplinkBWP->rach_ConfigCommon->choice.setup->rach_ConfigGeneric.preambleReceivedTargetPower);
       fix_scc(scc,ssb_bitmap);
-=======
-    printf("NRRRC %u: Southbound Transport %s\n",i,*(GNBParamList.paramarray[i][GNB_TRANSPORT_S_PREFERENCE_IDX].strptr));
->>>>>>> cfced70b
-
     }
     printf("NRRRC %d: Southbound Transport %s\n",i,*(GNBParamList.paramarray[i][GNB_TRANSPORT_S_PREFERENCE_IDX].strptr));
     
