/*
 * Licensed to the OpenAirInterface (OAI) Software Alliance under one or more
 * contributor license agreements.  See the NOTICE file distributed with
 * this work for additional information regarding copyright ownership.
 * The OpenAirInterface Software Alliance licenses this file to You under
 * the OAI Public License, Version 1.1  (the "License"); you may not use this file
 * except in compliance with the License.
 * You may obtain a copy of the License at
 *
 *      http://www.openairinterface.org/?page_id=698
 *
 * Unless required by applicable law or agreed to in writing, software
 * distributed under the License is distributed on an "AS IS" BASIS,
 * WITHOUT WARRANTIES OR CONDITIONS OF ANY KIND, either express or implied.
 * See the License for the specific language governing permissions and
 * limitations under the License.
 *-------------------------------------------------------------------------------
 * For more information about the OpenAirInterface (OAI) Software Alliance:
 *      contact@openairinterface.org
 */

/*
  gnb_config.c
  -------------------
  AUTHOR  : Lionel GAUTHIER, navid nikaein, Laurent Winckel, WEI-TAI CHEN
  COMPANY : EURECOM, NTUST
  EMAIL   : Lionel.Gauthier@eurecom.fr, navid.nikaein@eurecom.fr, kroempa@gmail.com
*/

#include <string.h>
#include <inttypes.h>

#include "common/utils/LOG/log.h"
#include "common/utils/LOG/log_extern.h"
#include "assertions.h"
#include "gnb_config.h"
#include "gnb_paramdef.h"
#include "UTIL/OTG/otg.h"
#include "UTIL/OTG/otg_externs.h"
#include "intertask_interface.h"
#include "s1ap_eNB.h"
#include "ngap_gNB.h"
#include "sctp_eNB_task.h"
#include "sctp_default_values.h"
// #include "SystemInformationBlockType2.h"
// #include "LAYER2/MAC/extern.h"
// #include "LAYER2/MAC/proto.h"
#include "PHY/phy_extern.h"
#include "PHY/INIT/phy_init.h"
#include "targets/ARCH/ETHERNET/USERSPACE/LIB/ethernet_lib.h"
#include "nfapi_vnf.h"
#include "nfapi_pnf.h"

#include "L1_paramdef.h"
#include "MACRLC_paramdef.h"
#include "common/config/config_userapi.h"
//#include "RRC_config_tools.h"
#include "gnb_paramdef.h"
#include "NR_MAC_gNB/mac_proto.h"

#include "NR_asn_constant.h"
#include "executables/thread-common.h"
#include "NR_SCS-SpecificCarrier.h"
#include "NR_TDD-UL-DL-ConfigCommon.h"
#include "NR_FrequencyInfoUL.h"
#include "NR_RACH-ConfigGeneric.h"
#include "NR_RACH-ConfigCommon.h"
#include "NR_PUSCH-TimeDomainResourceAllocation.h"
#include "NR_PUSCH-ConfigCommon.h"
#include "NR_PUCCH-ConfigCommon.h"
#include "NR_PDSCH-TimeDomainResourceAllocation.h"
#include "NR_PDSCH-ConfigCommon.h"
#include "NR_RateMatchPattern.h"
#include "NR_RateMatchPatternLTE-CRS.h"
#include "NR_SearchSpace.h"
#include "NR_ControlResourceSet.h"
#include "NR_EUTRA-MBSFN-SubframeConfig.h"

extern uint16_t sf_ahead;
int macrlc_has_f1 = 0;

extern int config_check_band_frequencies(int ind, int16_t band, uint64_t downlink_frequency,
                                         int32_t uplink_frequency_offset, uint32_t  frame_type);

void prepare_scc(NR_ServingCellConfigCommon_t *scc) {

  NR_FreqBandIndicatorNR_t                        *dl_frequencyBandList,*ul_frequencyBandList;
  struct NR_SCS_SpecificCarrier                   *dl_scs_SpecificCarrierList,*ul_scs_SpecificCarrierList;
  struct NR_PDSCH_TimeDomainResourceAllocation    *bwp_dl_timedomainresourceallocation;
  struct NR_PUSCH_TimeDomainResourceAllocation    *pusch_configcommontimedomainresourceallocation;
  //  struct NR_RateMatchPattern                      *ratematchpattern;
  //  NR_RateMatchPatternId_t                         *ratematchpatternid;
  //  NR_TCI_StateId_t                                *TCI_StateId;
  //  struct NR_ControlResourceSet                    *bwp_dl_controlresourceset;
  //  NR_SearchSpace_t                                *bwp_dl_searchspace;

  scc->physCellId                                = CALLOC(1,sizeof(NR_PhysCellId_t));
  scc->downlinkConfigCommon                      = CALLOC(1,sizeof(struct NR_DownlinkConfigCommon));
  scc->downlinkConfigCommon->frequencyInfoDL     = CALLOC(1,sizeof(struct NR_FrequencyInfoDL));
  scc->downlinkConfigCommon->initialDownlinkBWP  = CALLOC(1,sizeof(struct NR_BWP_DownlinkCommon));
  scc->uplinkConfigCommon                        = CALLOC(1,sizeof(struct NR_UplinkConfigCommon));
  scc->uplinkConfigCommon->frequencyInfoUL       = CALLOC(1,sizeof(struct NR_FrequencyInfoUL));
  scc->uplinkConfigCommon->initialUplinkBWP      = CALLOC(1,sizeof(struct NR_BWP_UplinkCommon));
  //scc->supplementaryUplinkConfig       = CALLOC(1,sizeof(struct NR_UplinkConfigCommon));  
  scc->ssb_PositionsInBurst                      = CALLOC(1,sizeof(struct NR_ServingCellConfigCommon__ssb_PositionsInBurst));
  scc->ssb_periodicityServingCell                = CALLOC(1,sizeof(long));
  //  scc->rateMatchPatternToAddModList              = CALLOC(1,sizeof(struct NR_ServingCellConfigCommon__rateMatchPatternToAddModList));
  //  scc->rateMatchPatternToReleaseList             = CALLOC(1,sizeof(struct NR_ServingCellConfigCommon__rateMatchPatternToReleaseList));
  scc->ssbSubcarrierSpacing                      = CALLOC(1,sizeof(NR_SubcarrierSpacing_t));
  scc->tdd_UL_DL_ConfigurationCommon             = CALLOC(1,sizeof(struct NR_TDD_UL_DL_ConfigCommon));
  scc->tdd_UL_DL_ConfigurationCommon->pattern2   = CALLOC(1,sizeof(struct NR_TDD_UL_DL_Pattern));
  
  scc->downlinkConfigCommon->frequencyInfoDL->absoluteFrequencySSB     = CALLOC(1,sizeof(NR_ARFCN_ValueNR_t));
  
  dl_frequencyBandList              = CALLOC(1,sizeof(NR_FreqBandIndicatorNR_t));
  dl_scs_SpecificCarrierList        = CALLOC(1,sizeof(struct NR_SCS_SpecificCarrier));

  ASN_SEQUENCE_ADD(&scc->downlinkConfigCommon->frequencyInfoDL->frequencyBandList.list,dl_frequencyBandList);  
  ASN_SEQUENCE_ADD(&scc->downlinkConfigCommon->frequencyInfoDL->scs_SpecificCarrierList.list,dl_scs_SpecificCarrierList);		   		   
  //  scc->downlinkConfigCommon->initialDownlinkBWP->genericParameters.cyclicPrefix    = CALLOC(1,sizeof(long));
  scc->downlinkConfigCommon->initialDownlinkBWP->pdcch_ConfigCommon                = CALLOC(1,sizeof(struct NR_SetupRelease_PDCCH_ConfigCommon));
  scc->downlinkConfigCommon->initialDownlinkBWP->pdcch_ConfigCommon->present=NR_SetupRelease_PDCCH_ConfigCommon_PR_setup; 
  scc->downlinkConfigCommon->initialDownlinkBWP->pdcch_ConfigCommon->choice.setup  = CALLOC(1,sizeof(struct NR_PDCCH_ConfigCommon));
  scc->downlinkConfigCommon->initialDownlinkBWP->pdcch_ConfigCommon->choice.setup->controlResourceSetZero    = CALLOC(1,sizeof(long));
  scc->downlinkConfigCommon->initialDownlinkBWP->pdcch_ConfigCommon->choice.setup->searchSpaceZero           = CALLOC(1,sizeof(long));
  //  scc->downlinkConfigCommon->initialDownlinkBWP->pdcch_ConfigCommon->choice.setup->commonControlResourceSet  = CALLOC(1,sizeof(struct NR_ControlResourceSet));

  //  scc->downlinkConfigCommon->initialDownlinkBWP->pdcch_ConfigCommon->choice.setup->commonSearchSpaceList     = CALLOC(1,sizeof(struct NR_PDCCH_ConfigCommon__commonSearchSpaceList));
  //  scc->downlinkConfigCommon->initialDownlinkBWP->pdcch_ConfigCommon->choice.setup->searchSpaceSIB1                    = CALLOC(1,sizeof(NR_SearchSpaceId_t));
  //  scc->downlinkConfigCommon->initialDownlinkBWP->pdcch_ConfigCommon->choice.setup->searchSpaceOtherSystemInformation  = CALLOC(1,sizeof(NR_SearchSpaceId_t));
  //  scc->downlinkConfigCommon->initialDownlinkBWP->pdcch_ConfigCommon->choice.setup->pagingSearchSpace                  = CALLOC(1,sizeof(NR_SearchSpaceId_t));
  //  scc->downlinkConfigCommon->initialDownlinkBWP->pdcch_ConfigCommon->choice.setup->ra_SearchSpace                     = CALLOC(1,sizeof(NR_SearchSpaceId_t));
  scc->downlinkConfigCommon->initialDownlinkBWP->pdsch_ConfigCommon                 = CALLOC(1,sizeof(struct NR_SetupRelease_PDSCH_ConfigCommon));
  scc->downlinkConfigCommon->initialDownlinkBWP->pdsch_ConfigCommon->present        = NR_SetupRelease_PDSCH_ConfigCommon_PR_setup;
  scc->downlinkConfigCommon->initialDownlinkBWP->pdsch_ConfigCommon->choice.setup   = CALLOC(1,sizeof(struct NR_PDSCH_ConfigCommon));
  scc->downlinkConfigCommon->initialDownlinkBWP->pdsch_ConfigCommon->choice.setup->pdsch_TimeDomainAllocationList = CALLOC(1,sizeof(struct NR_PDSCH_TimeDomainResourceAllocationList));
  //
  for (int i=0;i<NR_maxNrofDL_Allocations;i++) {
    bwp_dl_timedomainresourceallocation = CALLOC(1,sizeof(NR_PDSCH_TimeDomainResourceAllocation_t));
    bwp_dl_timedomainresourceallocation->k0  = CALLOC(1,sizeof(long));
    *bwp_dl_timedomainresourceallocation->k0=0;
    ASN_SEQUENCE_ADD(&scc->downlinkConfigCommon->initialDownlinkBWP->pdsch_ConfigCommon->choice.setup->pdsch_TimeDomainAllocationList->list,
		     bwp_dl_timedomainresourceallocation);
  }

  ul_frequencyBandList              = CALLOC(1,sizeof(NR_FreqBandIndicatorNR_t));
  scc->uplinkConfigCommon->frequencyInfoUL->frequencyBandList          = CALLOC(1,sizeof(struct NR_MultiFrequencyBandListNR));
  ASN_SEQUENCE_ADD(&scc->uplinkConfigCommon->frequencyInfoUL->frequencyBandList->list,ul_frequencyBandList);

  scc->uplinkConfigCommon->frequencyInfoUL->absoluteFrequencyPointA    = CALLOC(1,sizeof(NR_ARFCN_ValueNR_t));
  //  scc->uplinkConfigCommon->frequencyInfoUL->additionalSpectrumEmission = CALLOC(1,sizeof(NR_AdditionalSpectrumEmission_t));
  scc->uplinkConfigCommon->frequencyInfoUL->p_Max                      = CALLOC(1,sizeof(NR_P_Max_t));
  //  scc->uplinkConfigCommon->frequencyInfoUL->frequencyShift7p5khz       = CALLOC(1,sizeof(long));
  
  //  scc->uplinkConfigCommon->initialUplinkBWP->genericParameters.cyclicPrefix    = CALLOC(1,sizeof(long));
  scc->uplinkConfigCommon->initialUplinkBWP->rach_ConfigCommon                 = CALLOC(1,sizeof(NR_SetupRelease_RACH_ConfigCommon_t));
  scc->uplinkConfigCommon->initialUplinkBWP->rach_ConfigCommon->present = NR_SetupRelease_RACH_ConfigCommon_PR_setup;
  scc->uplinkConfigCommon->initialUplinkBWP->rach_ConfigCommon->choice.setup   = CALLOC(1,sizeof(struct NR_RACH_ConfigCommon));
  // scc->uplinkConfigCommon->initialUplinkBWP->rach_ConfigCommon->choice.setup->totalNumberOfRA_Preambles                  = CALLOC(1,sizeof(long));
  scc->uplinkConfigCommon->initialUplinkBWP->rach_ConfigCommon->choice.setup->ssb_perRACH_OccasionAndCB_PreamblesPerSSB  = CALLOC(1,sizeof(struct NR_RACH_ConfigCommon__ssb_perRACH_OccasionAndCB_PreamblesPerSSB));
  //  scc->uplinkConfigCommon->initialUplinkBWP->rach_ConfigCommon->choice.setup->groupBconfigured                           = CALLOC(1,sizeof(struct NR_RACH_ConfigCommon__groupBconfigured));
  scc->uplinkConfigCommon->initialUplinkBWP->rach_ConfigCommon->choice.setup->rsrp_ThresholdSSB            = CALLOC(1,sizeof(NR_RSRP_Range_t));
  //  scc->uplinkConfigCommon->initialUplinkBWP->rach_ConfigCommon->choice.setup->rsrp_ThresholdSSB_SUL        = CALLOC(1,sizeof(NR_RSRP_Range_t));
  scc->uplinkConfigCommon->initialUplinkBWP->rach_ConfigCommon->choice.setup->msg1_SubcarrierSpacing       = CALLOC(1,sizeof(NR_SubcarrierSpacing_t));
  scc->uplinkConfigCommon->initialUplinkBWP->rach_ConfigCommon->choice.setup->msg3_transformPrecoder       = CALLOC(1,sizeof(long));
  scc->uplinkConfigCommon->initialUplinkBWP->pusch_ConfigCommon                 = CALLOC(1,sizeof(NR_SetupRelease_PUSCH_ConfigCommon_t)); 
  scc->uplinkConfigCommon->initialUplinkBWP->pusch_ConfigCommon->present        = NR_SetupRelease_PUSCH_ConfigCommon_PR_setup;
  scc->uplinkConfigCommon->initialUplinkBWP->pusch_ConfigCommon->choice.setup   = CALLOC(1,sizeof(struct NR_PUSCH_ConfigCommon));

  scc->uplinkConfigCommon->initialUplinkBWP->pusch_ConfigCommon->choice.setup->groupHoppingEnabledTransformPrecoding = CALLOC(1,sizeof(long));
  
  scc->uplinkConfigCommon->initialUplinkBWP->pusch_ConfigCommon->choice.setup->pusch_TimeDomainAllocationList  = CALLOC(1,sizeof(struct NR_PUSCH_TimeDomainResourceAllocationList));
  scc->uplinkConfigCommon->initialUplinkBWP->pusch_ConfigCommon->choice.setup->msg3_DeltaPreamble              = CALLOC(1,sizeof(long));
  scc->uplinkConfigCommon->initialUplinkBWP->pusch_ConfigCommon->choice.setup->p0_NominalWithGrant             = CALLOC(1,sizeof(long));
  
  scc->uplinkConfigCommon->initialUplinkBWP->pucch_ConfigCommon                                                = CALLOC(1,sizeof(struct NR_SetupRelease_PUCCH_ConfigCommon)); 
  scc->uplinkConfigCommon->initialUplinkBWP->pucch_ConfigCommon->present= NR_SetupRelease_PUCCH_ConfigCommon_PR_setup;
  scc->uplinkConfigCommon->initialUplinkBWP->pucch_ConfigCommon->choice.setup                                  = CALLOC(1,sizeof(struct NR_PUCCH_ConfigCommon));
  scc->uplinkConfigCommon->initialUplinkBWP->pucch_ConfigCommon->choice.setup->p0_nominal                      = CALLOC(1,sizeof(long));
  scc->uplinkConfigCommon->initialUplinkBWP->pucch_ConfigCommon->choice.setup->pucch_ResourceCommon            = CALLOC(1,sizeof(long));
  scc->uplinkConfigCommon->initialUplinkBWP->pucch_ConfigCommon->choice.setup->hoppingId                       = CALLOC(1,sizeof(long));

  //  scc->ssb_PositionsInBurst->choice.shortBitmap.buf  = MALLOC(1);
  //  scc->ssb_PositionsInBurst->choice.mediumBitmap.buf = MALLOC(1);
  //  scc->ssb_PositionsInBurst->choice.longBitmap.buf   = MALLOC(8);
  

  ul_scs_SpecificCarrierList  = CALLOC(1,sizeof(struct NR_SCS_SpecificCarrier));
  ASN_SEQUENCE_ADD(&scc->uplinkConfigCommon->frequencyInfoUL->scs_SpecificCarrierList.list,ul_scs_SpecificCarrierList);

  for (int i=0;i<NR_maxNrofUL_Allocations;i++) {
    pusch_configcommontimedomainresourceallocation      = CALLOC(1,sizeof(struct NR_PUSCH_TimeDomainResourceAllocation));
    pusch_configcommontimedomainresourceallocation->k2  = CALLOC(1,sizeof(long));
    *pusch_configcommontimedomainresourceallocation->k2=0;
    ASN_SEQUENCE_ADD(&scc->uplinkConfigCommon->initialUplinkBWP->pusch_ConfigCommon->choice.setup->pusch_TimeDomainAllocationList->list,pusch_configcommontimedomainresourceallocation); 
  }
  //ratematchpattern                              = CALLOC(1,sizeof(struct NR_RateMatchPattern));
  //ratematchpattern->patternType.choice.bitmaps  = CALLOC(1,sizeof(struct NR_RateMatchPattern__patternType__bitmaps));
  //ratematchpattern->patternType.choice.bitmaps->resourceBlocks.buf = MALLOC(35);
  //ratematchpattern->patternType.choice.bitmaps->symbolsInResourceBlock.choice.oneSlot.buf   = MALLOC(2);
  //ratematchpattern->patternType.choice.bitmaps->symbolsInResourceBlock.choice.twoSlots.buf  = MALLOC(4);
  //ratematchpattern->patternType.choice.bitmaps->periodicityAndPattern                       = CALLOC(1,sizeof(struct NR_RateMatchPattern__patternType__bitmaps__periodicityAndPattern));
  //ratematchpattern->patternType.choice.bitmaps->periodicityAndPattern->choice.n2.buf        = MALLOC(1);
  //ratematchpattern->patternType.choice.bitmaps->periodicityAndPattern->choice.n4.buf        = MALLOC(1);
  //ratematchpattern->patternType.choice.bitmaps->periodicityAndPattern->choice.n5.buf        = MALLOC(1);
  //ratematchpattern->patternType.choice.bitmaps->periodicityAndPattern->choice.n8.buf        = MALLOC(1);
  //ratematchpattern->patternType.choice.bitmaps->periodicityAndPattern->choice.n10.buf       = MALLOC(2);
  //ratematchpattern->patternType.choice.bitmaps->periodicityAndPattern->choice.n20.buf       = MALLOC(3);
  //ratematchpattern->patternType.choice.bitmaps->periodicityAndPattern->choice.n40.buf       = MALLOC(5);
  //ratematchpattern->subcarrierSpacing           = CALLOC(1,sizeof(NR_SubcarrierSpacing_t));
  //ratematchpatternid                            = CALLOC(1,sizeof(NR_RateMatchPatternId_t));
  
}


void fix_scc(NR_ServingCellConfigCommon_t *scc,uint64_t ssbmap) {

  int ssbmaplen = (int)scc->ssb_PositionsInBurst->present;
  uint8_t curr_bit;

  AssertFatal(ssbmaplen==NR_ServingCellConfigCommon__ssb_PositionsInBurst_PR_shortBitmap || ssbmaplen==NR_ServingCellConfigCommon__ssb_PositionsInBurst_PR_mediumBitmap || ssbmaplen==NR_ServingCellConfigCommon__ssb_PositionsInBurst_PR_longBitmap, "illegal ssbmaplen %d\n",ssbmaplen);

  // changing endianicity of ssbmap and filling the ssb_PositionsInBurst buffers
  if(ssbmaplen==NR_ServingCellConfigCommon__ssb_PositionsInBurst_PR_shortBitmap){
    scc->ssb_PositionsInBurst->choice.shortBitmap.size = 1;
    scc->ssb_PositionsInBurst->choice.shortBitmap.bits_unused = 4;
    scc->ssb_PositionsInBurst->choice.shortBitmap.buf = CALLOC(1,1);
    scc->ssb_PositionsInBurst->choice.shortBitmap.buf[0] = 0;
    for (int i=0; i<8; i++) {
      if (i<scc->ssb_PositionsInBurst->choice.shortBitmap.bits_unused)
        curr_bit = 0;
      else
        curr_bit = (ssbmap>>(7-i))&0x01;
      scc->ssb_PositionsInBurst->choice.shortBitmap.buf[0] |= curr_bit<<i;   
    }
  }else if(ssbmaplen==NR_ServingCellConfigCommon__ssb_PositionsInBurst_PR_mediumBitmap){
    scc->ssb_PositionsInBurst->choice.mediumBitmap.size = 1;
    scc->ssb_PositionsInBurst->choice.mediumBitmap.bits_unused = 0;
    scc->ssb_PositionsInBurst->choice.mediumBitmap.buf = CALLOC(1,1);
    scc->ssb_PositionsInBurst->choice.mediumBitmap.buf[0] = 0;
    for (int i=0; i<8; i++)
      scc->ssb_PositionsInBurst->choice.mediumBitmap.buf[0] |= (((ssbmap>>(7-i))&0x01)<<i); 
  }else {
    scc->ssb_PositionsInBurst->choice.longBitmap.size = 8;
    scc->ssb_PositionsInBurst->choice.longBitmap.bits_unused = 0;
    scc->ssb_PositionsInBurst->choice.longBitmap.buf = CALLOC(1,8);
    for (int j=0; j<8; j++) {
       scc->ssb_PositionsInBurst->choice.longBitmap.buf[j] = 0;
       curr_bit = (ssbmap>>(j<<3))&(0xff);
       for (int i=0; i<8; i++)
         scc->ssb_PositionsInBurst->choice.longBitmap.buf[j] |= (((curr_bit>>(7-i))&0x01)<<i);
    }
  }

  // fix UL absolute frequency
  if ((int)*scc->uplinkConfigCommon->frequencyInfoUL->absoluteFrequencyPointA==-1) {
     free(scc->uplinkConfigCommon->frequencyInfoUL->absoluteFrequencyPointA);
     scc->uplinkConfigCommon->frequencyInfoUL->absoluteFrequencyPointA = NULL;
  }

  // default value for msg3 precoder is NULL (0 means enabled)
  if (*scc->uplinkConfigCommon->initialUplinkBWP->rach_ConfigCommon->choice.setup->msg3_transformPrecoder!=0)
    scc->uplinkConfigCommon->initialUplinkBWP->rach_ConfigCommon->choice.setup->msg3_transformPrecoder = NULL;

  // fix DL and UL Allocation lists
  
  for (int i=scc->downlinkConfigCommon->initialDownlinkBWP->pdsch_ConfigCommon->choice.setup->pdsch_TimeDomainAllocationList->list.count-1;i>=0;i--) {
    printf("Checking element %d : %ld\n",i,*scc->downlinkConfigCommon->initialDownlinkBWP->pdsch_ConfigCommon->choice.setup->pdsch_TimeDomainAllocationList->list.array[i]->k0);
    if (*scc->downlinkConfigCommon->initialDownlinkBWP->pdsch_ConfigCommon->choice.setup->pdsch_TimeDomainAllocationList->list.array[i]->k0>32) {
      printf("removing pdsch_TimeDomainAllocationList element %d\n",i);
      free(scc->downlinkConfigCommon->initialDownlinkBWP->pdsch_ConfigCommon->choice.setup->pdsch_TimeDomainAllocationList->list.array[i]->k0);
      asn_sequence_del(&scc->downlinkConfigCommon->initialDownlinkBWP->pdsch_ConfigCommon->choice.setup->pdsch_TimeDomainAllocationList->list,i,1); 
      printf("List size now %d\n",scc->downlinkConfigCommon->initialDownlinkBWP->pdsch_ConfigCommon->choice.setup->pdsch_TimeDomainAllocationList->list.count);
    }
  }

  for (int i=scc->uplinkConfigCommon->initialUplinkBWP->pusch_ConfigCommon->choice.setup->pusch_TimeDomainAllocationList->list.count-1;i>=0;i--) {
    if (*scc->uplinkConfigCommon->initialUplinkBWP->pusch_ConfigCommon->choice.setup->pusch_TimeDomainAllocationList->list.array[i]->k2>32) {
      free(scc->uplinkConfigCommon->initialUplinkBWP->pusch_ConfigCommon->choice.setup->pusch_TimeDomainAllocationList->list.array[i]->k2);
      asn_sequence_del(&scc->uplinkConfigCommon->initialUplinkBWP->pusch_ConfigCommon->choice.setup->pusch_TimeDomainAllocationList->list,i,1); 
    }
  }
  if (scc->tdd_UL_DL_ConfigurationCommon->pattern2->dl_UL_TransmissionPeriodicity > 320 ) {
    free(scc->tdd_UL_DL_ConfigurationCommon->pattern2);
    scc->tdd_UL_DL_ConfigurationCommon->pattern2=NULL;
  }

  if ((int)*scc->uplinkConfigCommon->initialUplinkBWP->rach_ConfigCommon->choice.setup->msg1_SubcarrierSpacing == -1) {
    free(scc->uplinkConfigCommon->initialUplinkBWP->rach_ConfigCommon->choice.setup->msg1_SubcarrierSpacing);
    scc->uplinkConfigCommon->initialUplinkBWP->rach_ConfigCommon->choice.setup->msg1_SubcarrierSpacing=NULL;
  }
}

void RCconfig_nr_flexran()
{
  uint16_t  i;
  uint16_t  num_gnbs;
  char      aprefix[MAX_OPTNAME_SIZE*2 + 8];
  /* this will possibly truncate the cell id (RRC assumes int32_t).
   * Both Nid_cell and gnb_id are signed in RRC case, but we use unsigned for
   * the bitshifting to work properly */
  uint16_t  Nid_cell_tr = 0;
  uint32_t  gnb_id = 0;


  /* get number of gNBs */
  paramdef_t GNBSParams[] = GNBSPARAMS_DESC;
  config_get(GNBSParams, sizeof(GNBSParams)/sizeof(paramdef_t), NULL);
  num_gnbs = GNBSParams[GNB_ACTIVE_GNBS_IDX].numelt;

  /* for gNB ID */
  paramdef_t GNBParams[]  = GNBPARAMS_DESC;
  paramlist_def_t GNBParamList = {GNB_CONFIG_STRING_GNB_LIST, NULL, 0};

  paramdef_t flexranParams[] = FLEXRANPARAMS_DESC;
  config_get(flexranParams, sizeof(flexranParams)/sizeof(paramdef_t), CONFIG_STRING_NETWORK_CONTROLLER_CONFIG);

  if (!RC.flexran) {
    RC.flexran = calloc(num_gnbs, sizeof(flexran_agent_info_t*));
    AssertFatal(RC.flexran,
                "can't ALLOCATE %zu Bytes for %d flexran agent info with size %zu\n",
                num_gnbs * sizeof(flexran_agent_info_t*),
                num_gnbs, sizeof(flexran_agent_info_t*));
  }

  for (i = 0; i < num_gnbs; i++) {
    RC.flexran[i] = calloc(1, sizeof(flexran_agent_info_t));
    AssertFatal(RC.flexran[i],
                "can't ALLOCATE %zu Bytes for flexran agent info (iteration %d/%d)\n",
                sizeof(flexran_agent_info_t), i + 1, num_gnbs);
    /* if config says "yes", enable Agent, in all other cases it's like "no" */
    RC.flexran[i]->enabled          = strcasecmp(*(flexranParams[FLEXRAN_ENABLED].strptr), "yes") == 0;
    /* if not enabled, simply skip the rest, it is not needed anyway */
    if (!RC.flexran[i]->enabled)
      continue;
    RC.flexran[i]->interface_name   = strdup(*(flexranParams[FLEXRAN_INTERFACE_NAME_IDX].strptr));
    //inet_ntop(AF_INET, &(enb_properties->properties[mod_id]->flexran_agent_ipv4_address), in_ip, INET_ADDRSTRLEN);
    RC.flexran[i]->remote_ipv4_addr = strdup(*(flexranParams[FLEXRAN_IPV4_ADDRESS_IDX].strptr));
    RC.flexran[i]->remote_port      = *(flexranParams[FLEXRAN_PORT_IDX].uptr);
    RC.flexran[i]->cache_name       = strdup(*(flexranParams[FLEXRAN_CACHE_IDX].strptr));
    RC.flexran[i]->node_ctrl_state  = strcasecmp(*(flexranParams[FLEXRAN_AWAIT_RECONF_IDX].strptr), "yes") == 0 ? ENB_WAIT : ENB_NORMAL_OPERATION;

    config_getlist(&GNBParamList, GNBParams, sizeof(GNBParams)/sizeof(paramdef_t),NULL);
    /* gNB ID from configuration, as read in by RCconfig_RRC() */
    if (!GNBParamList.paramarray[i][GNB_GNB_ID_IDX].uptr) {
      // Calculate a default gNB ID
    if (AMF_MODE_ENABLED) 
      gnb_id = i + (ngap_generate_gNB_id () & 0xFFFFFF8);
    else
      gnb_id = i;
    } else {
        gnb_id = *(GNBParamList.paramarray[i][GNB_GNB_ID_IDX].uptr);
    }

    /* cell ID */
    sprintf(aprefix, "%s.[%i]", GNB_CONFIG_STRING_GNB_LIST, i);

    RC.flexran[i]->mod_id   = i;
    RC.flexran[i]->agent_id = (((uint64_t)i) << 48) | (((uint64_t)gnb_id) << 16) | ((uint64_t)Nid_cell_tr);

    /*
     * Assume for the moment the monolithic case, i.e. agent can provide information for all layers
     * Consider using uint16_t flexran_get_capabilities_mask(mid_t mod_id),
     *                    with RC.rrc[mod_id]->node_type = ngran_gNB
     */
    RC.flexran[i]->capability_mask = (1 << PROTOCOL__FLEX_BS_CAPABILITY__LOPHY)
    		                       | (1 << PROTOCOL__FLEX_BS_CAPABILITY__HIPHY)
								   | (1 << PROTOCOL__FLEX_BS_CAPABILITY__LOMAC)
								   | (1 << PROTOCOL__FLEX_BS_CAPABILITY__HIMAC)
								   | (1 << PROTOCOL__FLEX_BS_CAPABILITY__RLC)
								   | (1 << PROTOCOL__FLEX_BS_CAPABILITY__PDCP)
								   | (1 << PROTOCOL__FLEX_BS_CAPABILITY__SDAP)
								   | (1 << PROTOCOL__FLEX_BS_CAPABILITY__RRC);

  }
}

void RCconfig_NR_L1(void) {
  int j;
  paramdef_t L1_Params[] = L1PARAMS_DESC;
  paramlist_def_t L1_ParamList = {CONFIG_STRING_L1_LIST,NULL,0};


  if (RC.gNB == NULL) {
    RC.gNB                       = (PHY_VARS_gNB **)malloc((1+NUMBER_OF_gNB_MAX)*sizeof(PHY_VARS_gNB*));
    LOG_I(NR_PHY,"RC.gNB = %p\n",RC.gNB);
    memset(RC.gNB,0,(1+NUMBER_OF_gNB_MAX)*sizeof(PHY_VARS_gNB*));
  }

  config_getlist( &L1_ParamList,L1_Params,sizeof(L1_Params)/sizeof(paramdef_t), NULL);

  if (L1_ParamList.numelt > 0) {

    for (j = 0; j < RC.nb_nr_L1_inst; j++) {

      if (RC.gNB[j] == NULL) {
        RC.gNB[j]                       = (PHY_VARS_gNB *)malloc(sizeof(PHY_VARS_gNB));
        LOG_I(NR_PHY,"RC.gNB[%d] = %p\n",j,RC.gNB[j]);
        memset(RC.gNB[j],0,sizeof(PHY_VARS_gNB));
	RC.gNB[j]->Mod_id  = j;
      }

      if(strcmp(*(L1_ParamList.paramarray[j][L1_TRANSPORT_N_PREFERENCE_IDX].strptr), "local_mac") == 0) {
        //sf_ahead = 2; // Need 4 subframe gap between RX and TX
      }else if (strcmp(*(L1_ParamList.paramarray[j][L1_TRANSPORT_N_PREFERENCE_IDX].strptr), "nfapi") == 0) {
        RC.gNB[j]->eth_params_n.local_if_name            = strdup(*(L1_ParamList.paramarray[j][L1_LOCAL_N_IF_NAME_IDX].strptr));
        RC.gNB[j]->eth_params_n.my_addr                  = strdup(*(L1_ParamList.paramarray[j][L1_LOCAL_N_ADDRESS_IDX].strptr));
        RC.gNB[j]->eth_params_n.remote_addr              = strdup(*(L1_ParamList.paramarray[j][L1_REMOTE_N_ADDRESS_IDX].strptr));
        RC.gNB[j]->eth_params_n.my_portc                 = *(L1_ParamList.paramarray[j][L1_LOCAL_N_PORTC_IDX].iptr);
        RC.gNB[j]->eth_params_n.remote_portc             = *(L1_ParamList.paramarray[j][L1_REMOTE_N_PORTC_IDX].iptr);
        RC.gNB[j]->eth_params_n.my_portd                 = *(L1_ParamList.paramarray[j][L1_LOCAL_N_PORTD_IDX].iptr);
        RC.gNB[j]->eth_params_n.remote_portd             = *(L1_ParamList.paramarray[j][L1_REMOTE_N_PORTD_IDX].iptr);
        RC.gNB[j]->eth_params_n.transp_preference        = ETH_UDP_MODE;

        //sf_ahead = 2; // Cannot cope with 4 subframes betweem RX and TX - set it to 2

        RC.nb_nr_macrlc_inst = 1;  // This is used by mac_top_init_gNB()

        // This is used by init_gNB_afterRU()
        RC.nb_nr_CC = (int *)malloc((1+RC.nb_nr_inst)*sizeof(int));
        RC.nb_nr_CC[0]=1;

        RC.nb_nr_inst =1; // DJP - feptx_prec uses num_gNB but phy_init_RU uses nb_nr_inst

        LOG_I(PHY,"%s() NFAPI PNF mode - RC.nb_nr_inst=1 this is because phy_init_RU() uses that to index and not RC.num_gNB - why the 2 similar variables?\n", __FUNCTION__);
        LOG_I(PHY,"%s() NFAPI PNF mode - RC.nb_nr_CC[0]=%d for init_gNB_afterRU()\n", __FUNCTION__, RC.nb_nr_CC[0]);
        LOG_I(PHY,"%s() NFAPI PNF mode - RC.nb_nr_macrlc_inst:%d because used by mac_top_init_gNB()\n", __FUNCTION__, RC.nb_nr_macrlc_inst);

        mac_top_init_gNB();

        configure_nfapi_pnf(RC.gNB[j]->eth_params_n.remote_addr, RC.gNB[j]->eth_params_n.remote_portc, RC.gNB[j]->eth_params_n.my_addr, RC.gNB[j]->eth_params_n.my_portd, RC.gNB[j]->eth_params_n     .remote_portd);
      }else { // other midhaul
      } 
    }// for (j = 0; j < RC.nb_nr_L1_inst; j++)
    printf("Initializing northbound interface for L1\n");
    l1_north_init_gNB();
  }else{
    LOG_I(PHY,"No " CONFIG_STRING_L1_LIST " configuration found");    

    // DJP need to create some structures for VNF

    j = 0;


    if (RC.gNB[j] == NULL) {
      RC.gNB[j] = (PHY_VARS_gNB *)malloc(sizeof(PHY_VARS_gNB));
      memset((void*)RC.gNB[j],0,sizeof(PHY_VARS_gNB));
      LOG_I(PHY,"RC.gNB[%d] = %p\n",j,RC.gNB[j]);
      RC.gNB[j]->Mod_id  = j;
    }   
  }
}

void RCconfig_nr_macrlc() {
  int               j;

  paramdef_t MacRLC_Params[] = MACRLCPARAMS_DESC;
  paramlist_def_t MacRLC_ParamList = {CONFIG_STRING_MACRLC_LIST,NULL,0};

  config_getlist( &MacRLC_ParamList,MacRLC_Params,sizeof(MacRLC_Params)/sizeof(paramdef_t), NULL);    
  
  if ( MacRLC_ParamList.numelt > 0) {

    RC.nb_nr_macrlc_inst=MacRLC_ParamList.numelt; 
    mac_top_init_gNB();   
    RC.nb_nr_mac_CC = (int*)malloc(RC.nb_nr_macrlc_inst*sizeof(int));

    for (j=0;j<RC.nb_nr_macrlc_inst;j++) {
      RC.nb_nr_mac_CC[j] = *(MacRLC_ParamList.paramarray[j][MACRLC_CC_IDX].iptr);

      if (strcmp(*(MacRLC_ParamList.paramarray[j][MACRLC_TRANSPORT_N_PREFERENCE_IDX].strptr), "local_RRC") == 0) {
  // check number of instances is same as RRC/PDCP
  
      }else if (strcmp(*(MacRLC_ParamList.paramarray[j][MACRLC_TRANSPORT_N_PREFERENCE_IDX].strptr), "f1") == 0) {
        printf("Configuring F1 interfaces for MACRLC\n");
        RC.nrmac[j]->eth_params_n.local_if_name            = strdup(*(MacRLC_ParamList.paramarray[j][MACRLC_LOCAL_N_IF_NAME_IDX].strptr));
        RC.nrmac[j]->eth_params_n.my_addr                  = strdup(*(MacRLC_ParamList.paramarray[j][MACRLC_LOCAL_N_ADDRESS_IDX].strptr));
        RC.nrmac[j]->eth_params_n.remote_addr              = strdup(*(MacRLC_ParamList.paramarray[j][MACRLC_REMOTE_N_ADDRESS_IDX].strptr));
        RC.nrmac[j]->eth_params_n.my_portc                 = *(MacRLC_ParamList.paramarray[j][MACRLC_LOCAL_N_PORTC_IDX].iptr);
        RC.nrmac[j]->eth_params_n.remote_portc             = *(MacRLC_ParamList.paramarray[j][MACRLC_REMOTE_N_PORTC_IDX].iptr);
        RC.nrmac[j]->eth_params_n.my_portd                 = *(MacRLC_ParamList.paramarray[j][MACRLC_LOCAL_N_PORTD_IDX].iptr);
        RC.nrmac[j]->eth_params_n.remote_portd             = *(MacRLC_ParamList.paramarray[j][MACRLC_REMOTE_N_PORTD_IDX].iptr);;
        RC.nrmac[j]->eth_params_n.transp_preference        = ETH_UDP_MODE;
        macrlc_has_f1                                      = 1;
      }else if (strcmp(*(MacRLC_ParamList.paramarray[j][MACRLC_TRANSPORT_N_PREFERENCE_IDX].strptr), "cudu") == 0) {
        RC.nrmac[j]->eth_params_n.local_if_name            = strdup(*(MacRLC_ParamList.paramarray[j][MACRLC_LOCAL_N_IF_NAME_IDX].strptr));
        RC.nrmac[j]->eth_params_n.my_addr                  = strdup(*(MacRLC_ParamList.paramarray[j][MACRLC_LOCAL_N_ADDRESS_IDX].strptr));
        RC.nrmac[j]->eth_params_n.remote_addr              = strdup(*(MacRLC_ParamList.paramarray[j][MACRLC_REMOTE_N_ADDRESS_IDX].strptr));
        RC.nrmac[j]->eth_params_n.my_portc                 = *(MacRLC_ParamList.paramarray[j][MACRLC_LOCAL_N_PORTC_IDX].iptr);
        RC.nrmac[j]->eth_params_n.remote_portc             = *(MacRLC_ParamList.paramarray[j][MACRLC_REMOTE_N_PORTC_IDX].iptr);
        RC.nrmac[j]->eth_params_n.my_portd                 = *(MacRLC_ParamList.paramarray[j][MACRLC_LOCAL_N_PORTD_IDX].iptr);
        RC.nrmac[j]->eth_params_n.remote_portd             = *(MacRLC_ParamList.paramarray[j][MACRLC_REMOTE_N_PORTD_IDX].iptr);;
        RC.nrmac[j]->eth_params_n.transp_preference        = ETH_UDP_MODE;
      }else { // other midhaul
        AssertFatal(1==0,"MACRLC %d: %s unknown northbound midhaul\n",j, *(MacRLC_ParamList.paramarray[j][MACRLC_TRANSPORT_N_PREFERENCE_IDX].strptr));
      } 

      if (strcmp(*(MacRLC_ParamList.paramarray[j][MACRLC_TRANSPORT_S_PREFERENCE_IDX].strptr), "local_L1") == 0) {

      }else if (strcmp(*(MacRLC_ParamList.paramarray[j][MACRLC_TRANSPORT_S_PREFERENCE_IDX].strptr), "nfapi") == 0) {
        RC.nrmac[j]->eth_params_s.local_if_name            = strdup(*(MacRLC_ParamList.paramarray[j][MACRLC_LOCAL_S_IF_NAME_IDX].strptr));
        RC.nrmac[j]->eth_params_s.my_addr                  = strdup(*(MacRLC_ParamList.paramarray[j][MACRLC_LOCAL_S_ADDRESS_IDX].strptr));
        RC.nrmac[j]->eth_params_s.remote_addr              = strdup(*(MacRLC_ParamList.paramarray[j][MACRLC_REMOTE_S_ADDRESS_IDX].strptr));
        RC.nrmac[j]->eth_params_s.my_portc                 = *(MacRLC_ParamList.paramarray[j][MACRLC_LOCAL_S_PORTC_IDX].iptr);
        RC.nrmac[j]->eth_params_s.remote_portc             = *(MacRLC_ParamList.paramarray[j][MACRLC_REMOTE_S_PORTC_IDX].iptr);
        RC.nrmac[j]->eth_params_s.my_portd                 = *(MacRLC_ParamList.paramarray[j][MACRLC_LOCAL_S_PORTD_IDX].iptr);
        RC.nrmac[j]->eth_params_s.remote_portd             = *(MacRLC_ParamList.paramarray[j][MACRLC_REMOTE_S_PORTD_IDX].iptr);
        RC.nrmac[j]->eth_params_s.transp_preference        = ETH_UDP_MODE;

        //sf_ahead = 2; // Cannot cope with 4 subframes between RX and TX - set it to 2

        printf("**************** vnf_port:%d\n", RC.mac[j]->eth_params_s.my_portc);
        configure_nfapi_vnf(RC.nrmac[j]->eth_params_s.my_addr, RC.nrmac[j]->eth_params_s.my_portc);
        printf("**************** RETURNED FROM configure_nfapi_vnf() vnf_port:%d\n", RC.nrmac[j]->eth_params_s.my_portc);
      }else { // other midhaul
        AssertFatal(1==0,"MACRLC %d: %s unknown southbound midhaul\n",j,*(MacRLC_ParamList.paramarray[j][MACRLC_TRANSPORT_S_PREFERENCE_IDX].strptr));
      } 
    }//  for (j=0;j<RC.nb_nr_macrlc_inst;j++)
  }else {// MacRLC_ParamList.numelt > 0
    printf("No %s configuration found \n", CONFIG_STRING_MACRLC_LIST);
    // AssertFatal (0,"No " CONFIG_STRING_MACRLC_LIST " configuration found");     
  }

}

void RCconfig_NRRRC(MessageDef *msg_p, uint32_t i, gNB_RRC_INST *rrc) {

  int                    num_gnbs                                                      = 0;
  char aprefix[MAX_OPTNAME_SIZE*2 + 8];
  int32_t                gnb_id                                                        = 0;
  int k;
  paramdef_t GNBSParams[] = GNBSPARAMS_DESC;
  ////////// Identification parameters
  paramdef_t GNBParams[]  = GNBPARAMS_DESC;
  paramlist_def_t GNBParamList = {GNB_CONFIG_STRING_GNB_LIST,NULL,0};

  NR_ServingCellConfigCommon_t *scc = calloc(1,sizeof(NR_ServingCellConfigCommon_t));
  uint64_t ssb_bitmap=0xff;
  memset((void*)scc,0,sizeof(NR_ServingCellConfigCommon_t));
  prepare_scc(scc);
  paramdef_t SCCsParams[] = SCCPARAMS_DESC(scc);
  paramlist_def_t SCCsParamList = {GNB_CONFIG_STRING_SERVINGCELLCONFIGCOMMON, NULL, 0};
   ////////// Physical parameters


  /* get global parameters, defined outside any section in the config file */
 
  config_get( GNBSParams,sizeof(GNBSParams)/sizeof(paramdef_t),NULL); 
  num_gnbs = GNBSParams[GNB_ACTIVE_GNBS_IDX].numelt;
  AssertFatal (i<num_gnbs,"Failed to parse config file no %ith element in %s \n",i, GNB_CONFIG_STRING_ACTIVE_GNBS);

  /*
  if (AMF_MODE_ENABLED) {
    if (strcasecmp( *(GNBSParams[GNB_ASN1_VERBOSITY_IDX].strptr), GNB_CONFIG_STRING_ASN1_VERBOSITY_NONE) == 0) {
      asn_debug      = 0;
      asn1_xer_print = 0;
    } else if (strcasecmp( *(GNBSParams[GNB_ASN1_VERBOSITY_IDX].strptr), GNB_CONFIG_STRING_ASN1_VERBOSITY_INFO) == 0) {
      asn_debug      = 1;
      asn1_xer_print = 1;
    } else if (strcasecmp(*(GNBSParams[GNB_ASN1_VERBOSITY_IDX].strptr) , GNB_CONFIG_STRING_ASN1_VERBOSITY_ANNOYING) == 0) {
      asn_debug      = 1;
      asn1_xer_print = 2;
    } else {
      asn_debug      = 0;
      asn1_xer_print = 0;
    }
  }
  */

  if (num_gnbs>0) {



    // Output a list of all gNBs. ////////// Identification parameters
    config_getlist( &GNBParamList,GNBParams,sizeof(GNBParams)/sizeof(paramdef_t),NULL); 
    
    if (GNBParamList.paramarray[i][GNB_GNB_ID_IDX].uptr == NULL) {
    // Calculate a default gNB ID
      if (AMF_MODE_ENABLED) { 
        uint32_t hash;
        hash = ngap_generate_gNB_id ();
        gnb_id = i + (hash & 0xFFFFFF8);
      } else {
        gnb_id = i;
      }
    } else {
      gnb_id = *(GNBParamList.paramarray[i][GNB_GNB_ID_IDX].uptr);
    }

    sprintf(aprefix, "%s.[%i]", GNB_CONFIG_STRING_GNB_LIST, 0);

    config_getlist(&SCCsParamList, NULL, 0, aprefix);
    if (SCCsParamList.numelt > 0) {    
      sprintf(aprefix, "%s.[%i].%s.[%i]", GNB_CONFIG_STRING_GNB_LIST,0,GNB_CONFIG_STRING_SERVINGCELLCONFIGCOMMON, 0);
      config_get( SCCsParams,sizeof(SCCsParams)/sizeof(paramdef_t),aprefix);  
      LOG_I(RRC,"Read in ServingCellConfigCommon (PhysCellId %d, ABSFREQSSB %d, DLBand %d, ABSFREQPOINTA %d, DLBW %d,RACH_TargetReceivedPower %d\n",
	    (int)*scc->physCellId,
	    (int)*scc->downlinkConfigCommon->frequencyInfoDL->absoluteFrequencySSB,
	    (int)*scc->downlinkConfigCommon->frequencyInfoDL->frequencyBandList.list.array[0],
	    (int)scc->downlinkConfigCommon->frequencyInfoDL->absoluteFrequencyPointA,
	    (int)scc->downlinkConfigCommon->frequencyInfoDL->scs_SpecificCarrierList.list.array[0]->carrierBandwidth,
	    (int)scc->uplinkConfigCommon->initialUplinkBWP->rach_ConfigCommon->choice.setup->rach_ConfigGeneric.preambleReceivedTargetPower);
      fix_scc(scc,ssb_bitmap);
    }
    printf("NRRRC %d: Southbound Transport %s\n",i,*(GNBParamList.paramarray[i][GNB_TRANSPORT_S_PREFERENCE_IDX].strptr));

    if (strcmp(*(GNBParamList.paramarray[i][GNB_TRANSPORT_S_PREFERENCE_IDX].strptr), "f1") == 0) {
      paramdef_t SCTPParams[]  = GNBSCTPPARAMS_DESC;
      char aprefix[MAX_OPTNAME_SIZE*2 + 8];
      sprintf(aprefix,"%s.[%u].%s",GNB_CONFIG_STRING_GNB_LIST,i,GNB_CONFIG_STRING_SCTP_CONFIG);
      config_get(SCTPParams,sizeof(SCTPParams)/sizeof(paramdef_t),aprefix);
      rrc->node_id        = *(GNBParamList.paramarray[0][GNB_GNB_ID_IDX].uptr);
      LOG_I(GNB_APP,"F1AP: gNB_CU_id[%d] %d\n",k,rrc->node_id);
      rrc->node_name = strdup(*(GNBParamList.paramarray[0][GNB_GNB_NAME_IDX].strptr));
      LOG_I(GNB_APP,"F1AP: gNB_CU_name[%d] %s\n",k,rrc->node_name);
      rrc->eth_params_s.local_if_name            = strdup(*(GNBParamList.paramarray[i][GNB_LOCAL_S_IF_NAME_IDX].strptr));
      rrc->eth_params_s.my_addr                  = strdup(*(GNBParamList.paramarray[i][GNB_LOCAL_S_ADDRESS_IDX].strptr));
      rrc->eth_params_s.remote_addr              = strdup(*(GNBParamList.paramarray[i][GNB_REMOTE_S_ADDRESS_IDX].strptr));
      rrc->eth_params_s.my_portc                 = *(GNBParamList.paramarray[i][GNB_LOCAL_S_PORTC_IDX].uptr);
      rrc->eth_params_s.remote_portc             = *(GNBParamList.paramarray[i][GNB_REMOTE_S_PORTC_IDX].uptr);
      rrc->eth_params_s.my_portd                 = *(GNBParamList.paramarray[i][GNB_LOCAL_S_PORTD_IDX].uptr);
      rrc->eth_params_s.remote_portd             = *(GNBParamList.paramarray[i][GNB_REMOTE_S_PORTD_IDX].uptr);
      rrc->eth_params_s.transp_preference        = ETH_UDP_MODE;
      rrc->node_type                             = ngran_gNB_CU;
      rrc->sctp_in_streams                       = (uint16_t)*(SCTPParams[GNB_SCTP_INSTREAMS_IDX].uptr);
      rrc->sctp_out_streams                      = (uint16_t)*(SCTPParams[GNB_SCTP_OUTSTREAMS_IDX].uptr);
    } else {
      // set to ngran_gNB for now, it will get set to ngran_gNB_DU if macrlc entity which uses F1 is present
      // Note: we will have to handle the case of ngran_ng_gNB_DU
      if (macrlc_has_f1 == 0) {
        rrc->node_type = ngran_gNB;
        LOG_I(NR_RRC,"Setting node_type to ngran_gNB\n");
      } else {
        rrc->node_type = ngran_gNB_DU;
        LOG_I(NR_RRC,"Setting node_type to ngran_gNB_DU\n");
      }
    }

    rrc->nr_cellid        = (uint64_t)*(GNBParamList.paramarray[i][ENB_NRCELLID_IDX].u64ptr);

    if (strcmp(*(GNBParamList.paramarray[i][GNB_TRANSPORT_S_PREFERENCE_IDX].strptr), "local_mac") == 0) {
      
    } else if (strcmp(*(GNBParamList.paramarray[i][GNB_TRANSPORT_S_PREFERENCE_IDX].strptr), "cudu") == 0) {
      rrc->eth_params_s.local_if_name            = strdup(*(GNBParamList.paramarray[i][GNB_LOCAL_S_IF_NAME_IDX].strptr));
      rrc->eth_params_s.my_addr                  = strdup(*(GNBParamList.paramarray[i][GNB_LOCAL_S_ADDRESS_IDX].strptr));
      rrc->eth_params_s.remote_addr              = strdup(*(GNBParamList.paramarray[i][GNB_REMOTE_S_ADDRESS_IDX].strptr));
      rrc->eth_params_s.my_portc                 = *(GNBParamList.paramarray[i][GNB_LOCAL_S_PORTC_IDX].uptr);
      rrc->eth_params_s.remote_portc             = *(GNBParamList.paramarray[i][GNB_REMOTE_S_PORTC_IDX].uptr);
      rrc->eth_params_s.my_portd                 = *(GNBParamList.paramarray[i][GNB_LOCAL_S_PORTD_IDX].uptr);
      rrc->eth_params_s.remote_portd             = *(GNBParamList.paramarray[i][GNB_REMOTE_S_PORTD_IDX].uptr);
      rrc->eth_params_s.transp_preference        = ETH_UDP_MODE;
    } else { // other midhaul
    }       
    
    // search if in active list
    
    for (k=0; k <num_gnbs ; k++) {
      if (strcmp(GNBSParams[GNB_ACTIVE_GNBS_IDX].strlistptr[k], *(GNBParamList.paramarray[i][GNB_GNB_NAME_IDX].strptr) )== 0) {
	
        char gnbpath[MAX_OPTNAME_SIZE + 8];
        sprintf(gnbpath,"%s.[%i]",GNB_CONFIG_STRING_GNB_LIST,k);

	
        paramdef_t PLMNParams[] = GNBPLMNPARAMS_DESC;

        paramlist_def_t PLMNParamList = {GNB_CONFIG_STRING_PLMN_LIST, NULL, 0};
        /* map parameter checking array instances to parameter definition array instances */
        checkedparam_t config_check_PLMNParams [] = PLMNPARAMS_CHECK;

        for (int I = 0; I < sizeof(PLMNParams) / sizeof(paramdef_t); ++I)
          PLMNParams[I].chkPptr = &(config_check_PLMNParams[I]);

        NRRRC_CONFIGURATION_REQ (msg_p).cell_identity     = gnb_id;
        NRRRC_CONFIGURATION_REQ (msg_p).tac               = *GNBParamList.paramarray[i][GNB_TRACKING_AREA_CODE_IDX].uptr;
        AssertFatal(!GNBParamList.paramarray[i][GNB_MOBILE_COUNTRY_CODE_IDX_OLD].strptr
                    && !GNBParamList.paramarray[i][GNB_MOBILE_NETWORK_CODE_IDX_OLD].strptr,
                    "It seems that you use an old configuration file. Please change the existing\n"
                    "    tracking_area_code  =  \"1\";\n"
                    "    mobile_country_code =  \"208\";\n"
                    "    mobile_network_code =  \"93\";\n"
                    "to\n"
                    "    tracking_area_code  =  1; // no string!!\n"
                    "    plmn_list = ( { mcc = 208; mnc = 93; mnc_length = 2; } )\n");
        config_getlist(&PLMNParamList, PLMNParams, sizeof(PLMNParams)/sizeof(paramdef_t), gnbpath);

        if (PLMNParamList.numelt < 1 || PLMNParamList.numelt > 6)
          AssertFatal(0, "The number of PLMN IDs must be in [1,6], but is %d\n",
                      PLMNParamList.numelt);

        RRC_CONFIGURATION_REQ(msg_p).num_plmn = PLMNParamList.numelt;

        for (int l = 0; l < PLMNParamList.numelt; ++l) {
	
	  NRRRC_CONFIGURATION_REQ (msg_p).mcc[l]               = *PLMNParamList.paramarray[l][GNB_MOBILE_COUNTRY_CODE_IDX].uptr;
	  NRRRC_CONFIGURATION_REQ (msg_p).mnc[l]               = *PLMNParamList.paramarray[l][GNB_MOBILE_NETWORK_CODE_IDX].uptr;
	  NRRRC_CONFIGURATION_REQ (msg_p).mnc_digit_length[l]  = *PLMNParamList.paramarray[l][GNB_MNC_DIGIT_LENGTH].u8ptr;
	  AssertFatal((NRRRC_CONFIGURATION_REQ (msg_p).mnc_digit_length[l] == 2) ||
		      (NRRRC_CONFIGURATION_REQ (msg_p).mnc_digit_length[l] == 3),"BAD MNC DIGIT LENGTH %d",
		      NRRRC_CONFIGURATION_REQ (msg_p).mnc_digit_length[l]);
	}
        printf("SSB SCO %d\n",*GNBParamList.paramarray[i][GNB_SSB_SUBCARRIEROFFSET_IDX].iptr);
        NRRRC_CONFIGURATION_REQ (msg_p).ssb_SubcarrierOffset = *GNBParamList.paramarray[i][GNB_SSB_SUBCARRIEROFFSET_IDX].iptr;
        printf("pdsch_AntennaPorts %d\n",*GNBParamList.paramarray[i][GNB_PDSCH_ANTENNAPORTS_IDX].iptr);
        NRRRC_CONFIGURATION_REQ (msg_p).pdsch_AntennaPorts = *GNBParamList.paramarray[i][GNB_PDSCH_ANTENNAPORTS_IDX].iptr;
        printf("pusch_TargetSNRx10 %d\n",*GNBParamList.paramarray[i][GNB_PUSCH_TARGETPOW_X10_IDX].iptr);
        NRRRC_CONFIGURATION_REQ (msg_p).pusch_TargetSNRx10 = *GNBParamList.paramarray[i][GNB_PUSCH_TARGETPOW_X10_IDX].iptr;
        printf("pucch_TargetSNRx10 %d\n",*GNBParamList.paramarray[i][GNB_PUCCH_TARGETPOW_X10_IDX].iptr);
        NRRRC_CONFIGURATION_REQ (msg_p).pucch_TargetSNRx10 = *GNBParamList.paramarray[i][GNB_PUCCH_TARGETPOW_X10_IDX].iptr;
        NRRRC_CONFIGURATION_REQ (msg_p).scc = scc;

	  
      }//
    }//End for (k=0; k <num_gnbs ; k++)
  }//End if (num_gnbs>0)


}//End RCconfig_NRRRC function

int RCconfig_nr_gtpu(void ) {

  int               num_gnbs                      = 0;



  char*             gnb_interface_name_for_NGU    = NULL;
  char*             gnb_ipv4_address_for_NGU      = NULL;
  uint32_t          gnb_port_for_NGU              = 0;
  char*             gnb_interface_name_for_S1U    = NULL;
  char*             gnb_ipv4_address_for_S1U      = NULL;
  uint32_t          gnb_port_for_S1U              = 0;
  char             *address                       = NULL;
  char             *cidr                          = NULL;
  char gtpupath[MAX_OPTNAME_SIZE*2 + 8];
  uint8_t           gnb_mode                      = 0;

  paramdef_t GNBSParams[] = GNBSPARAMS_DESC;
  paramdef_t NETParams[]  =  GNBNETPARAMS_DESC;
  paramdef_t GTPUParams[] = GNBGTPUPARAMS_DESC;
  LOG_I(GTPU,"Configuring GTPu\n");

/* get number of active eNodeBs */
  config_get( GNBSParams,sizeof(GNBSParams)/sizeof(paramdef_t),NULL); 
  num_gnbs = GNBSParams[GNB_ACTIVE_GNBS_IDX].numelt;
  AssertFatal (num_gnbs >0,
           "Failed to parse config file no active gNodeBs in %s \n", GNB_CONFIG_STRING_ACTIVE_GNBS);

  sprintf(gtpupath,"%s.[%i].%s",GNB_CONFIG_STRING_GNB_LIST,0,GNB_CONFIG_STRING_NETWORK_INTERFACES_CONFIG);
  config_get(GTPUParams,sizeof(GTPUParams)/sizeof(paramdef_t),gtpupath);

  config_get(NETParams,sizeof(NETParams)/sizeof(paramdef_t),gtpupath); 

  if (NETParams[0].strptr != NULL) { // SA
    LOG_I(GTPU, "SA mode \n");
    cidr = gnb_ipv4_address_for_NGU;
    gnb_mode = 0;
  } else {// NSA
    LOG_I(GTPU, "NSA mode \n");
    cidr = gnb_ipv4_address_for_S1U;
    gnb_mode = 1;
  }

    address = strtok(cidr, "/");

    if (address) {
      MessageDef *message;

      if (gnb_mode == 1) { // NSA
        AssertFatal((message = itti_alloc_new_message(TASK_GNB_APP, GTPV1U_ENB_S1_REQ))!=NULL,"");
        // IPV4_STR_ADDR_TO_INT_NWBO ( address, RC.gtpv1u_data_g->enb_ip_address_for_S1u_S12_S4_up, "BAD IP ADDRESS FORMAT FOR eNB S1_U !\n" );
        // LOG_I(GTPU,"Configuring GTPu address : %s -> %x\n",address,RC.gtpv1u_data_g->enb_ip_address_for_S1u_S12_S4_up);
        IPV4_STR_ADDR_TO_INT_NWBO (address, GTPV1U_ENB_S1_REQ(message).enb_ip_address_for_S1u_S12_S4_up, "BAD IP ADDRESS FORMAT FOR eNB S1_U !\n" );
        LOG_I(GTPU,"Configuring GTPu address : %s -> %x\n",address,GTPV1U_ENB_S1_REQ(message).enb_ip_address_for_S1u_S12_S4_up);
        GTPV1U_ENB_S1_REQ(message).enb_port_for_S1u_S12_S4_up = gnb_port_for_S1U;
      } else {// TODO SA
        AssertFatal((message = itti_alloc_new_message(TASK_GNB_APP, GTPV1U_GNB_NG_REQ))!=NULL,"");
        IPV4_STR_ADDR_TO_INT_NWBO (address, GTPV1U_GNB_NG_REQ(message).gnb_ip_address_for_NGu_up, "BAD IP ADDRESS FORMAT FOR gNB NG_U !\n" );
        LOG_I(GTPU,"Configuring GTPu address : %s -> %x\n",address,GTPV1U_GNB_NG_REQ(message).gnb_ip_address_for_NGu_up);
        GTPV1U_GNB_NG_REQ(message).gnb_port_for_NGu_up = gnb_port_for_NGU;
      }

     itti_send_msg_to_task (TASK_GTPV1_U, 0, message); // data model is wrong: gtpu doesn't have enb_id (or module_id)
    } else
    LOG_E(GTPU,"invalid address for NGU\n");


return 0;
}

int RCconfig_NR_NG(MessageDef *msg_p, uint32_t i) {

  int               j,k = 0;
  int               gnb_id;
  int32_t           my_int;
  const char*       active_gnb[MAX_GNB];
  char             *address                       = NULL;
  char             *cidr                          = NULL;

  // for no gcc warnings 

  (void)  my_int;

  memset((char*)active_gnb,0,MAX_GNB* sizeof(char*));

  paramdef_t GNBSParams[] = GNBSPARAMS_DESC;
  paramdef_t GNBParams[]  = GNBPARAMS_DESC;
  paramlist_def_t GNBParamList = {GNB_CONFIG_STRING_GNB_LIST,NULL,0};

  /* get global parameters, defined outside any section in the config file */
  config_get( GNBSParams,sizeof(GNBSParams)/sizeof(paramdef_t),NULL); 

  /*
  if (AMF_MODE_ENABLED) {
    if (strcasecmp( *(GNBSParams[GNB_ASN1_VERBOSITY_IDX].strptr), GNB_CONFIG_STRING_ASN1_VERBOSITY_NONE) == 0) {
      asn_debug      = 0;
      asn1_xer_print = 0;
    } else if (strcasecmp( *(GNBSParams[GNB_ASN1_VERBOSITY_IDX].strptr), GNB_CONFIG_STRING_ASN1_VERBOSITY_INFO) == 0) {
      asn_debug      = 1;
      asn1_xer_print = 1;
    } else if (strcasecmp(*(GNBSParams[GNB_ASN1_VERBOSITY_IDX].strptr) , GNB_CONFIG_STRING_ASN1_VERBOSITY_ANNOYING) == 0) {
      asn_debug      = 1;
      asn1_xer_print = 2;
    } else {
      asn_debug      = 0;
      asn1_xer_print = 0;
    }
  }
  */
  
    AssertFatal (i<GNBSParams[GNB_ACTIVE_GNBS_IDX].numelt,
     "Failed to parse config file %s, %uth attribute %s \n",
     RC.config_file_name, i, GNB_CONFIG_STRING_ACTIVE_GNBS);
    
  
  if (GNBSParams[GNB_ACTIVE_GNBS_IDX].numelt>0) {
    // Output a list of all gNBs.
       config_getlist( &GNBParamList,GNBParams,sizeof(GNBParams)/sizeof(paramdef_t),NULL); 
    if (GNBParamList.numelt > 0) {
      for (k = 0; k < GNBParamList.numelt; k++) {
        if (GNBParamList.paramarray[k][GNB_GNB_ID_IDX].uptr == NULL) {
          // Calculate a default gNB ID
          if (AMF_MODE_ENABLED) {
            uint32_t hash;
          
          hash = ngap_generate_gNB_id ();
          gnb_id = k + (hash & 0xFFFFFF8);
          } else {
            gnb_id = k;
          }
        } else {
          gnb_id = *(GNBParamList.paramarray[k][GNB_GNB_ID_IDX].uptr);
        }
  
  
        // search if in active list
        for (j=0; j < GNBSParams[GNB_ACTIVE_GNBS_IDX].numelt; j++) {
          if (strcmp(GNBSParams[GNB_ACTIVE_GNBS_IDX].strlistptr[j], *(GNBParamList.paramarray[k][GNB_GNB_NAME_IDX].strptr)) == 0) {
            paramdef_t PLMNParams[] = GNBPLMNPARAMS_DESC;
            paramlist_def_t PLMNParamList = {GNB_CONFIG_STRING_PLMN_LIST, NULL, 0};
            paramdef_t SNSSAIParams[] = GNBSNSSAIPARAMS_DESC;
            paramlist_def_t SNSSAIParamList = {GNB_CONFIG_STRING_SNSSAI_LIST, NULL, 0};
            /* map parameter checking array instances to parameter definition array instances */
            checkedparam_t config_check_PLMNParams [] = PLMNPARAMS_CHECK;
            checkedparam_t config_check_SNSSAIParams [] = SNSSAIPARAMS_CHECK;

            for (int I = 0; I < sizeof(PLMNParams) / sizeof(paramdef_t); ++I)
              PLMNParams[I].chkPptr = &(config_check_PLMNParams[I]);
            for (int J = 0; J < sizeof(SNSSAIParams) / sizeof(paramdef_t); ++J)
              SNSSAIParams[J].chkPptr = &(config_check_SNSSAIParams[J]);

            paramdef_t NGParams[]  = GNBNGPARAMS_DESC;
            paramlist_def_t NGParamList = {GNB_CONFIG_STRING_AMF_IP_ADDRESS,NULL,0};
            
            paramdef_t SCTPParams[]  = GNBSCTPPARAMS_DESC;
            paramdef_t NETParams[]  =  GNBNETPARAMS_DESC;
            char aprefix[MAX_OPTNAME_SIZE*2 + 8];
            sprintf(aprefix, "%s.[%i]", GNB_CONFIG_STRING_GNB_LIST, k);
            
            NGAP_REGISTER_GNB_REQ (msg_p).gNB_id = gnb_id;
            
            if (strcmp(*(GNBParamList.paramarray[k][GNB_CELL_TYPE_IDX].strptr), "CELL_MACRO_GNB") == 0) {
              NGAP_REGISTER_GNB_REQ (msg_p).cell_type = CELL_MACRO_GNB;
            } else  if (strcmp(*(GNBParamList.paramarray[k][GNB_CELL_TYPE_IDX].strptr), "CELL_HOME_GNB") == 0) {
              NGAP_REGISTER_GNB_REQ (msg_p).cell_type = CELL_HOME_ENB;
            } else {
              AssertFatal (0,
              "Failed to parse gNB configuration file %s, gnb %d unknown value \"%s\" for cell_type choice: CELL_MACRO_GNB or CELL_HOME_GNB !\n",
              RC.config_file_name, i, *(GNBParamList.paramarray[k][GNB_CELL_TYPE_IDX].strptr));
            }
            
            NGAP_REGISTER_GNB_REQ (msg_p).gNB_name         = strdup(*(GNBParamList.paramarray[k][GNB_GNB_NAME_IDX].strptr));
            NGAP_REGISTER_GNB_REQ (msg_p).tac              = *GNBParamList.paramarray[k][GNB_TRACKING_AREA_CODE_IDX].uptr;
            AssertFatal(!GNBParamList.paramarray[k][GNB_MOBILE_COUNTRY_CODE_IDX_OLD].strptr
                        && !GNBParamList.paramarray[k][GNB_MOBILE_NETWORK_CODE_IDX_OLD].strptr,
                        "It seems that you use an old configuration file. Please change the existing\n"
                        "    tracking_area_code  =  \"1\";\n"
                        "    mobile_country_code =  \"208\";\n"
                        "    mobile_network_code =  \"93\";\n"
                        "to\n"
                        "    tracking_area_code  =  1; // no string!!\n"
                        "    plmn_list = ( { mcc = 208; mnc = 93; mnc_length = 2; } )\n");
            config_getlist(&PLMNParamList, PLMNParams, sizeof(PLMNParams)/sizeof(paramdef_t), aprefix);

            if (PLMNParamList.numelt < 1 || PLMNParamList.numelt > 6)
              AssertFatal(0, "The number of PLMN IDs must be in [1,6], but is %d\n",
                          PLMNParamList.numelt);

            NGAP_REGISTER_GNB_REQ(msg_p).num_plmn = PLMNParamList.numelt;

            for (int l = 0; l < PLMNParamList.numelt; ++l) {
              char snssaistr[MAX_OPTNAME_SIZE*2 + 8];
              sprintf(snssaistr, "%s.[%i].%s.[%i]", GNB_CONFIG_STRING_GNB_LIST, k, GNB_CONFIG_STRING_PLMN_LIST, l);
              config_getlist(&SNSSAIParamList, SNSSAIParams, sizeof(SNSSAIParams)/sizeof(paramdef_t), snssaistr);

              NGAP_REGISTER_GNB_REQ (msg_p).mcc[l]              = *PLMNParamList.paramarray[l][GNB_MOBILE_COUNTRY_CODE_IDX].uptr;
              NGAP_REGISTER_GNB_REQ (msg_p).mnc[l]              = *PLMNParamList.paramarray[l][GNB_MOBILE_NETWORK_CODE_IDX].uptr;
              NGAP_REGISTER_GNB_REQ (msg_p).mnc_digit_length[l] = *PLMNParamList.paramarray[l][GNB_MNC_DIGIT_LENGTH].u8ptr;
              NGAP_REGISTER_GNB_REQ (msg_p).default_drx      = 0;
              AssertFatal((NGAP_REGISTER_GNB_REQ (msg_p).mnc_digit_length[l] == 2) ||
                          (NGAP_REGISTER_GNB_REQ (msg_p).mnc_digit_length[l] == 3),
                          "BAD MNC DIGIT LENGTH %d",
                          NGAP_REGISTER_GNB_REQ (msg_p).mnc_digit_length[l]);
              
              NGAP_REGISTER_GNB_REQ (msg_p).num_nssai[l] = SNSSAIParamList.numelt;
              for (int s = 0; s < SNSSAIParamList.numelt; ++s) {
              
                NGAP_REGISTER_GNB_REQ (msg_p).s_nssai[l][s].sST = *SNSSAIParamList.paramarray[s][GNB_SLICE_SERIVE_TYPE_IDX].uptr;
                NGAP_REGISTER_GNB_REQ (msg_p).s_nssai[l][s].sD_flag = 0;
                if(*SNSSAIParamList.paramarray[s][GNB_SLICE_DIFFERENTIATOR_IDX].uptr != 0) {
                  NGAP_REGISTER_GNB_REQ (msg_p).s_nssai[l][s].sD_flag = 1;
                  NGAP_REGISTER_GNB_REQ (msg_p).s_nssai[l][s].sD[0] = (*SNSSAIParamList.paramarray[s][GNB_SLICE_DIFFERENTIATOR_IDX].uptr & 0xFF0000) >> 16;
                  NGAP_REGISTER_GNB_REQ (msg_p).s_nssai[l][s].sD[1] = (*SNSSAIParamList.paramarray[s][GNB_SLICE_DIFFERENTIATOR_IDX].uptr & 0x00FF00) >> 8;
                  NGAP_REGISTER_GNB_REQ (msg_p).s_nssai[l][s].sD[2] = (*SNSSAIParamList.paramarray[s][GNB_SLICE_DIFFERENTIATOR_IDX].uptr & 0x0000FF);
                }
              }
            }
            sprintf(aprefix,"%s.[%i]",GNB_CONFIG_STRING_GNB_LIST,k);
            config_getlist( &NGParamList,NGParams,sizeof(NGParams)/sizeof(paramdef_t),aprefix); 
            
            NGAP_REGISTER_GNB_REQ (msg_p).nb_amf = 0;
            
            for (int l = 0; l < NGParamList.numelt; l++) {
              
              NGAP_REGISTER_GNB_REQ (msg_p).nb_amf += 1;
              
              strcpy(NGAP_REGISTER_GNB_REQ (msg_p).amf_ip_address[l].ipv4_address,*(NGParamList.paramarray[l][GNB_AMF_IPV4_ADDRESS_IDX].strptr));
              strcpy(NGAP_REGISTER_GNB_REQ (msg_p).amf_ip_address[l].ipv6_address,*(NGParamList.paramarray[l][GNB_AMF_IPV6_ADDRESS_IDX].strptr));

              if (strcmp(*(NGParamList.paramarray[l][GNB_AMF_IP_ADDRESS_ACTIVE_IDX].strptr), "yes") == 0) {
              } 
              if (strcmp(*(NGParamList.paramarray[l][GNB_AMF_IP_ADDRESS_PREFERENCE_IDX].strptr), "ipv4") == 0) {
                NGAP_REGISTER_GNB_REQ (msg_p).amf_ip_address[j].ipv4 = 1;
              } else if (strcmp(*(NGParamList.paramarray[l][GNB_AMF_IP_ADDRESS_PREFERENCE_IDX].strptr), "ipv6") == 0) {
                NGAP_REGISTER_GNB_REQ (msg_p).amf_ip_address[j].ipv6 = 1;
              } else if (strcmp(*(NGParamList.paramarray[l][GNB_AMF_IP_ADDRESS_PREFERENCE_IDX].strptr), "no") == 0) {
                NGAP_REGISTER_GNB_REQ (msg_p).amf_ip_address[j].ipv4 = 1;
                NGAP_REGISTER_GNB_REQ (msg_p).amf_ip_address[j].ipv6 = 1;
              }

              if (NGParamList.paramarray[l][GNB_AMF_BROADCAST_PLMN_INDEX].iptr)
                NGAP_REGISTER_GNB_REQ(msg_p).broadcast_plmn_num[l] = NGParamList.paramarray[l][GNB_AMF_BROADCAST_PLMN_INDEX].numelt;
              else
                NGAP_REGISTER_GNB_REQ(msg_p).broadcast_plmn_num[l] = 0;

              AssertFatal(NGAP_REGISTER_GNB_REQ(msg_p).broadcast_plmn_num[l] <= NGAP_REGISTER_GNB_REQ(msg_p).num_plmn,
                          "List of broadcast PLMN to be sent to AMF can not be longer than actual "
                          "PLMN list (max %d, but is %d)\n",
                          NGAP_REGISTER_GNB_REQ(msg_p).num_plmn,
                          NGAP_REGISTER_GNB_REQ(msg_p).broadcast_plmn_num[l]);

              for (int el = 0; el < NGAP_REGISTER_GNB_REQ(msg_p).broadcast_plmn_num[l]; ++el) {
                /* UINTARRAY gets mapped to int, see config_libconfig.c:223 */
                NGAP_REGISTER_GNB_REQ(msg_p).broadcast_plmn_index[l][el] = NGParamList.paramarray[l][GNB_AMF_BROADCAST_PLMN_INDEX].iptr[el];
                AssertFatal(NGAP_REGISTER_GNB_REQ(msg_p).broadcast_plmn_index[l][el] >= 0
                            && NGAP_REGISTER_GNB_REQ(msg_p).broadcast_plmn_index[l][el] < NGAP_REGISTER_GNB_REQ(msg_p).num_plmn,
                            "index for AMF's MCC/MNC (%d) is an invalid index for the registered PLMN IDs (%d)\n",
                            NGAP_REGISTER_GNB_REQ(msg_p).broadcast_plmn_index[l][el],
                            NGAP_REGISTER_GNB_REQ(msg_p).num_plmn);
              }

              /* if no broadcasst_plmn array is defined, fill default values */
              if (NGAP_REGISTER_GNB_REQ(msg_p).broadcast_plmn_num[l] == 0) {
                NGAP_REGISTER_GNB_REQ(msg_p).broadcast_plmn_num[l] = NGAP_REGISTER_GNB_REQ(msg_p).num_plmn;

                for (int el = 0; el < NGAP_REGISTER_GNB_REQ(msg_p).num_plmn; ++el)
                  NGAP_REGISTER_GNB_REQ(msg_p).broadcast_plmn_index[l][el] = el;
              }
              
            }

          
            // SCTP SETTING
            NGAP_REGISTER_GNB_REQ (msg_p).sctp_out_streams = SCTP_OUT_STREAMS;
            NGAP_REGISTER_GNB_REQ (msg_p).sctp_in_streams  = SCTP_IN_STREAMS;
            if (AMF_MODE_ENABLED) {
              sprintf(aprefix,"%s.[%i].%s",GNB_CONFIG_STRING_GNB_LIST,k,GNB_CONFIG_STRING_SCTP_CONFIG);
              config_get( SCTPParams,sizeof(SCTPParams)/sizeof(paramdef_t),aprefix); 
              NGAP_REGISTER_GNB_REQ (msg_p).sctp_in_streams = (uint16_t)*(SCTPParams[GNB_SCTP_INSTREAMS_IDX].uptr);
              NGAP_REGISTER_GNB_REQ (msg_p).sctp_out_streams = (uint16_t)*(SCTPParams[GNB_SCTP_OUTSTREAMS_IDX].uptr);
            }

            sprintf(aprefix,"%s.[%i].%s",GNB_CONFIG_STRING_GNB_LIST,k,GNB_CONFIG_STRING_NETWORK_INTERFACES_CONFIG);
            // NETWORK_INTERFACES
            config_get( NETParams,sizeof(NETParams)/sizeof(paramdef_t),aprefix); 
            
            //    NGAP_REGISTER_GNB_REQ (msg_p).enb_interface_name_for_NGU = strdup(enb_interface_name_for_NGU);
            cidr = *(NETParams[GNB_IPV4_ADDRESS_FOR_NG_AMF_IDX].strptr);
            address = strtok(cidr, "/");
            
            NGAP_REGISTER_GNB_REQ (msg_p).gnb_ip_address.ipv6 = 0;
            NGAP_REGISTER_GNB_REQ (msg_p).gnb_ip_address.ipv4 = 1;
            
            strcpy(NGAP_REGISTER_GNB_REQ (msg_p).gnb_ip_address.ipv4_address, address);
            
            break;
          }
        }
      }
    }
  }
  return 0;
}

int RCconfig_nr_parallel(void) {
  char *parallel_conf = NULL;
  char *worker_conf   = NULL;
  extern char *parallel_config;
  extern char *worker_config;
  paramdef_t ThreadParams[]  = THREAD_CONF_DESC;
  paramlist_def_t THREADParamList = {THREAD_CONFIG_STRING_THREAD_STRUCT,NULL,0};
  config_getlist( &THREADParamList,NULL,0,NULL);

  if(THREADParamList.numelt>0) {
    config_getlist( &THREADParamList,ThreadParams,sizeof(ThreadParams)/sizeof(paramdef_t),NULL);
    parallel_conf = strdup(*(THREADParamList.paramarray[0][THREAD_PARALLEL_IDX].strptr));
  } else {
    parallel_conf = strdup("PARALLEL_RU_L1_TRX_SPLIT");
  }

  if(THREADParamList.numelt>0) {
    config_getlist( &THREADParamList,ThreadParams,sizeof(ThreadParams)/sizeof(paramdef_t),NULL);
    worker_conf   = strdup(*(THREADParamList.paramarray[0][THREAD_WORKER_IDX].strptr));
  } else {
    worker_conf   = strdup("WORKER_ENABLE");
  }

  if(parallel_config == NULL) set_parallel_conf(parallel_conf);
  if(worker_config == NULL)   set_worker_conf(worker_conf);

  return 0;
}

void NRRCConfig(void) {

  paramlist_def_t MACRLCParamList = {CONFIG_STRING_MACRLC_LIST,NULL,0};
  paramlist_def_t L1ParamList     = {CONFIG_STRING_L1_LIST,NULL,0};
  paramlist_def_t RUParamList     = {CONFIG_STRING_RU_LIST,NULL,0};
  paramdef_t GNBSParams[]         = GNBSPARAMS_DESC;
  
/* get global parameters, defined outside any section in the config file */
 
  LOG_I(GNB_APP, "Getting GNBSParams\n");
 
  config_get( GNBSParams,sizeof(GNBSParams)/sizeof(paramdef_t),NULL); 
  RC.nb_nr_inst = GNBSParams[GNB_ACTIVE_GNBS_IDX].numelt;
 

	// Get num MACRLC instances
  config_getlist( &MACRLCParamList,NULL,0, NULL);
  RC.nb_macrlc_inst  = MACRLCParamList.numelt;
  // Get num L1 instances
  config_getlist( &L1ParamList,NULL,0, NULL);
  RC.nb_nr_L1_inst = L1ParamList.numelt;
  
  // Get num RU instances
  config_getlist( &RUParamList,NULL,0, NULL);  
  RC.nb_RU     = RUParamList.numelt; 
  
  RCconfig_nr_parallel();
    

}


int RCconfig_NR_X2(MessageDef *msg_p, uint32_t i) {
  int   J, l;
  char *address = NULL;
  char *cidr    = NULL;
  //int                    num_gnbs                                                      = 0;
  //int                    num_component_carriers                                        = 0;
  int                    j,k                                                           = 0;
  int32_t                gnb_id                                                        = 0;

  paramdef_t GNBSParams[] = GNBSPARAMS_DESC;
  ////////// Identification parameters
  paramdef_t GNBParams[]  = GNBPARAMS_DESC;
  paramlist_def_t GNBParamList = {GNB_CONFIG_STRING_GNB_LIST,NULL,0};
  /* get global parameters, defined outside any section in the config file */
  config_get( GNBSParams,sizeof(GNBSParams)/sizeof(paramdef_t),NULL);
  NR_ServingCellConfigCommon_t *scc = calloc(1,sizeof(NR_ServingCellConfigCommon_t));
  uint64_t ssb_bitmap=0xff;
  memset((void*)scc,0,sizeof(NR_ServingCellConfigCommon_t));
  prepare_scc(scc);
  paramdef_t SCCsParams[] = SCCPARAMS_DESC(scc);
  paramlist_def_t SCCsParamList = {GNB_CONFIG_STRING_SERVINGCELLCONFIGCOMMON, NULL, 0};

  AssertFatal(i < GNBSParams[GNB_ACTIVE_GNBS_IDX].numelt,
              "Failed to parse config file %s, %uth attribute %s \n",
              RC.config_file_name, i, GNB_CONFIG_STRING_ACTIVE_GNBS);

  if (GNBSParams[GNB_ACTIVE_GNBS_IDX].numelt > 0) {
    // Output a list of all gNBs.
    config_getlist( &GNBParamList,GNBParams,sizeof(GNBParams)/sizeof(paramdef_t),NULL);

    if (GNBParamList.numelt > 0) {
      for (k = 0; k < GNBParamList.numelt; k++) {
        if (GNBParamList.paramarray[k][GNB_GNB_ID_IDX].uptr == NULL) {
          // Calculate a default eNB ID
          if (AMF_MODE_ENABLED) {
            uint32_t hash;
            hash = ngap_generate_gNB_id ();
            gnb_id = k + (hash & 0xFFFFFF8);
          } else {
            gnb_id = k;
          }
        } else {
          gnb_id = *(GNBParamList.paramarray[k][GNB_GNB_ID_IDX].uptr);
        }

        // search if in active list
        for (j = 0; j < GNBSParams[GNB_ACTIVE_GNBS_IDX].numelt; j++) {
          if (strcmp(GNBSParams[GNB_ACTIVE_GNBS_IDX].strlistptr[j], *(GNBParamList.paramarray[k][GNB_GNB_NAME_IDX].strptr)) == 0) {
            paramdef_t PLMNParams[] = GNBPLMNPARAMS_DESC;
            paramlist_def_t PLMNParamList = {GNB_CONFIG_STRING_PLMN_LIST, NULL, 0};
            /* map parameter checking array instances to parameter definition array instances */
            checkedparam_t config_check_PLMNParams [] = PLMNPARAMS_CHECK;

            for (int I = 0; I < sizeof(PLMNParams) / sizeof(paramdef_t); ++I)
              PLMNParams[I].chkPptr = &(config_check_PLMNParams[I]);

            paramdef_t X2Params[]  = X2PARAMS_DESC;
            paramlist_def_t X2ParamList = {ENB_CONFIG_STRING_TARGET_ENB_X2_IP_ADDRESS,NULL,0};
            paramdef_t SCTPParams[]  = GNBSCTPPARAMS_DESC;
            paramdef_t NETParams[]  =  GNBNETPARAMS_DESC;
            /* TODO: fix the size - if set lower we have a crash (MAX_OPTNAME_SIZE was 64 when this code was written) */
            /* this is most probably a problem with the config module */
            char aprefix[MAX_OPTNAME_SIZE*80 + 8];
            sprintf(aprefix,"%s.[%i]",GNB_CONFIG_STRING_GNB_LIST,k);
            /* Some default/random parameters */
            X2AP_REGISTER_ENB_REQ (msg_p).eNB_id = gnb_id;

            if (strcmp(*(GNBParamList.paramarray[k][GNB_CELL_TYPE_IDX].strptr), "CELL_MACRO_GNB") == 0) {
              X2AP_REGISTER_ENB_REQ (msg_p).cell_type = CELL_MACRO_GNB;
            }else {
              AssertFatal (0,
                           "Failed to parse eNB configuration file %s, enb %d unknown value \"%s\" for cell_type choice: CELL_MACRO_ENB or CELL_HOME_ENB !\n",
                           RC.config_file_name, i, *(GNBParamList.paramarray[k][GNB_CELL_TYPE_IDX].strptr));
            }

            X2AP_REGISTER_ENB_REQ (msg_p).eNB_name         = strdup(*(GNBParamList.paramarray[k][GNB_GNB_NAME_IDX].strptr));
            X2AP_REGISTER_ENB_REQ (msg_p).tac              = *GNBParamList.paramarray[k][GNB_TRACKING_AREA_CODE_IDX].uptr;
            config_getlist(&PLMNParamList, PLMNParams, sizeof(PLMNParams)/sizeof(paramdef_t), aprefix);

            if (PLMNParamList.numelt < 1 || PLMNParamList.numelt > 6)
              AssertFatal(0, "The number of PLMN IDs must be in [1,6], but is %d\n",
                          PLMNParamList.numelt);

            if (PLMNParamList.numelt > 1)
              LOG_W(X2AP, "X2AP currently handles only one PLMN, ignoring the others!\n");

            X2AP_REGISTER_ENB_REQ (msg_p).mcc = *PLMNParamList.paramarray[0][GNB_MOBILE_COUNTRY_CODE_IDX].uptr;
            X2AP_REGISTER_ENB_REQ (msg_p).mnc = *PLMNParamList.paramarray[0][GNB_MOBILE_NETWORK_CODE_IDX].uptr;
            X2AP_REGISTER_ENB_REQ (msg_p).mnc_digit_length = *PLMNParamList.paramarray[0][GNB_MNC_DIGIT_LENGTH].u8ptr;
            AssertFatal(X2AP_REGISTER_ENB_REQ(msg_p).mnc_digit_length == 3
                        || X2AP_REGISTER_ENB_REQ(msg_p).mnc < 100,
                        "MNC %d cannot be encoded in two digits as requested (change mnc_digit_length to 3)\n",
                        X2AP_REGISTER_ENB_REQ(msg_p).mnc);

            sprintf(aprefix, "%s.[%i]", GNB_CONFIG_STRING_GNB_LIST, 0);

            config_getlist(&SCCsParamList, NULL, 0, aprefix);
            if (SCCsParamList.numelt > 0) {
              sprintf(aprefix, "%s.[%i].%s.[%i]", GNB_CONFIG_STRING_GNB_LIST,0,GNB_CONFIG_STRING_SERVINGCELLCONFIGCOMMON, 0);
              config_get( SCCsParams,sizeof(SCCsParams)/sizeof(paramdef_t),aprefix);
              fix_scc(scc,ssb_bitmap);
            }
            X2AP_REGISTER_ENB_REQ (msg_p).num_cc = SCCsParamList.numelt;
            for (J = 0; J < SCCsParamList.numelt ; J++) {
              X2AP_REGISTER_ENB_REQ (msg_p).nr_band[J] = *scc->downlinkConfigCommon->frequencyInfoDL->frequencyBandList.list.array[0]; //nr_band; //78
              X2AP_REGISTER_ENB_REQ (msg_p).nrARFCN[J] = scc->downlinkConfigCommon->frequencyInfoDL->absoluteFrequencyPointA;
              X2AP_REGISTER_ENB_REQ (msg_p).uplink_frequency_offset[J] = scc->uplinkConfigCommon->frequencyInfoUL->scs_SpecificCarrierList.list.array[0]->offsetToCarrier; //0
              X2AP_REGISTER_ENB_REQ (msg_p).Nid_cell[J]= *scc->physCellId; //0
              X2AP_REGISTER_ENB_REQ (msg_p).N_RB_DL[J]=  scc->downlinkConfigCommon->frequencyInfoDL->scs_SpecificCarrierList.list.array[0]->carrierBandwidth;//106
              X2AP_REGISTER_ENB_REQ (msg_p).frame_type[J] = TDD;
              LOG_I(X2AP, "gNB configuration parameters: nr_band: %d, nr_ARFCN: %d, DL_RBs: %d, num_cc: %d \n",
                  X2AP_REGISTER_ENB_REQ (msg_p).nr_band[J],
                  X2AP_REGISTER_ENB_REQ (msg_p).nrARFCN[J],
                  X2AP_REGISTER_ENB_REQ (msg_p).N_RB_DL[J],
                  X2AP_REGISTER_ENB_REQ (msg_p).num_cc);
            }

            sprintf(aprefix,"%s.[%i]",GNB_CONFIG_STRING_GNB_LIST,k);
            config_getlist( &X2ParamList,X2Params,sizeof(X2Params)/sizeof(paramdef_t),aprefix);
            AssertFatal(X2ParamList.numelt <= X2AP_MAX_NB_ENB_IP_ADDRESS,
                        "value of X2ParamList.numelt %d must be lower than X2AP_MAX_NB_ENB_IP_ADDRESS %d value: reconsider to increase X2AP_MAX_NB_ENB_IP_ADDRESS\n",
                        X2ParamList.numelt,X2AP_MAX_NB_ENB_IP_ADDRESS);
            X2AP_REGISTER_ENB_REQ (msg_p).nb_x2 = 0;

            for (l = 0; l < X2ParamList.numelt; l++) {
              X2AP_REGISTER_ENB_REQ (msg_p).nb_x2 += 1;
              strcpy(X2AP_REGISTER_ENB_REQ (msg_p).target_enb_x2_ip_address[l].ipv4_address,*(X2ParamList.paramarray[l][ENB_X2_IPV4_ADDRESS_IDX].strptr));
              strcpy(X2AP_REGISTER_ENB_REQ (msg_p).target_enb_x2_ip_address[l].ipv6_address,*(X2ParamList.paramarray[l][ENB_X2_IPV6_ADDRESS_IDX].strptr));

              if (strcmp(*(X2ParamList.paramarray[l][ENB_X2_IP_ADDRESS_PREFERENCE_IDX].strptr), "ipv4") == 0) {
                X2AP_REGISTER_ENB_REQ (msg_p).target_enb_x2_ip_address[l].ipv4 = 1;
                X2AP_REGISTER_ENB_REQ (msg_p).target_enb_x2_ip_address[l].ipv6 = 0;
              } else if (strcmp(*(X2ParamList.paramarray[l][ENB_X2_IP_ADDRESS_PREFERENCE_IDX].strptr), "ipv6") == 0) {
                X2AP_REGISTER_ENB_REQ (msg_p).target_enb_x2_ip_address[l].ipv4 = 0;
                X2AP_REGISTER_ENB_REQ (msg_p).target_enb_x2_ip_address[l].ipv6 = 1;
              } else if (strcmp(*(X2ParamList.paramarray[l][ENB_X2_IP_ADDRESS_PREFERENCE_IDX].strptr), "no") == 0) {
                X2AP_REGISTER_ENB_REQ (msg_p).target_enb_x2_ip_address[l].ipv4 = 1;
                X2AP_REGISTER_ENB_REQ (msg_p).target_enb_x2_ip_address[l].ipv6 = 1;
              }
            }

            // timers
            {
              int t_reloc_prep = 0;
              int tx2_reloc_overall = 0;
              int t_dc_prep = 0;
              int t_dc_overall = 0;
              paramdef_t p[] = {
                { "t_reloc_prep", "t_reloc_prep", 0, iptr:&t_reloc_prep, defintval:0, TYPE_INT, 0 },
                { "tx2_reloc_overall", "tx2_reloc_overall", 0, iptr:&tx2_reloc_overall, defintval:0, TYPE_INT, 0 },
                { "t_dc_prep", "t_dc_prep", 0, iptr:&t_dc_prep, defintval:0, TYPE_INT, 0 },
                { "t_dc_overall", "t_dc_overall", 0, iptr:&t_dc_overall, defintval:0, TYPE_INT, 0 }
              };
              config_get(p, sizeof(p)/sizeof(paramdef_t), aprefix);

              if (t_reloc_prep <= 0 || t_reloc_prep > 10000 ||
                  tx2_reloc_overall <= 0 || tx2_reloc_overall > 20000 ||
                  t_dc_prep <= 0 || t_dc_prep > 10000 ||
                  t_dc_overall <= 0 || t_dc_overall > 20000) {
                LOG_E(X2AP, "timers in configuration file have wrong values. We must have [0 < t_reloc_prep <= 10000] and [0 < tx2_reloc_overall <= 20000] and [0 < t_dc_prep <= 10000] and [0 < t_dc_overall <= 20000]\n");
                exit(1);
              }

              X2AP_REGISTER_ENB_REQ (msg_p).t_reloc_prep = t_reloc_prep;
              X2AP_REGISTER_ENB_REQ (msg_p).tx2_reloc_overall = tx2_reloc_overall;
              X2AP_REGISTER_ENB_REQ (msg_p).t_dc_prep = t_dc_prep;
              X2AP_REGISTER_ENB_REQ (msg_p).t_dc_overall = t_dc_overall;
            }
            // SCTP SETTING
            X2AP_REGISTER_ENB_REQ (msg_p).sctp_out_streams = SCTP_OUT_STREAMS;
            X2AP_REGISTER_ENB_REQ (msg_p).sctp_in_streams  = SCTP_IN_STREAMS;

            if (AMF_MODE_ENABLED) {
              sprintf(aprefix,"%s.[%i].%s",GNB_CONFIG_STRING_GNB_LIST,k,GNB_CONFIG_STRING_SCTP_CONFIG);
              config_get( SCTPParams,sizeof(SCTPParams)/sizeof(paramdef_t),aprefix);
              X2AP_REGISTER_ENB_REQ (msg_p).sctp_in_streams = (uint16_t)*(SCTPParams[GNB_SCTP_INSTREAMS_IDX].uptr);
              X2AP_REGISTER_ENB_REQ (msg_p).sctp_out_streams = (uint16_t)*(SCTPParams[GNB_SCTP_OUTSTREAMS_IDX].uptr);
            }

            sprintf(aprefix,"%s.[%i].%s",GNB_CONFIG_STRING_GNB_LIST,k,GNB_CONFIG_STRING_NETWORK_INTERFACES_CONFIG);
            // NETWORK_INTERFACES
            config_get( NETParams,sizeof(NETParams)/sizeof(paramdef_t),aprefix);
            X2AP_REGISTER_ENB_REQ (msg_p).enb_port_for_X2C = (uint32_t)*(NETParams[GNB_PORT_FOR_X2C_IDX].uptr);

            //temp out
            if ((NETParams[GNB_IPV4_ADDR_FOR_X2C_IDX].strptr == NULL) || (X2AP_REGISTER_ENB_REQ (msg_p).enb_port_for_X2C == 0)) {
              LOG_E(RRC,"Add eNB IPv4 address and/or port for X2C in the CONF file!\n");
              exit(1);
            }

            cidr = *(NETParams[ENB_IPV4_ADDR_FOR_X2C_IDX].strptr);
            address = strtok(cidr, "/");
            X2AP_REGISTER_ENB_REQ (msg_p).enb_x2_ip_address.ipv6 = 0;
            X2AP_REGISTER_ENB_REQ (msg_p).enb_x2_ip_address.ipv4 = 1;
            strcpy(X2AP_REGISTER_ENB_REQ (msg_p).enb_x2_ip_address.ipv4_address, address);
          }
        }
      }
    }
  }

  return 0;
}
<<<<<<< HEAD

int RCconfig_NR_DU_F1(MessageDef *msg_p, uint32_t i) {
  int k;
  paramdef_t GNBSParams[] = GNBSPARAMS_DESC;
  paramdef_t GNBParams[]  = GNBPARAMS_DESC;
  paramlist_def_t GNBParamList = {GNB_CONFIG_STRING_GNB_LIST,NULL,0};
  config_get( GNBSParams,sizeof(GNBSParams)/sizeof(paramdef_t),NULL);
  int num_gnbs = GNBSParams[GNB_ACTIVE_GNBS_IDX].numelt;
  AssertFatal (i < num_gnbs,
               "Failed to parse config file no %uth element in %s \n",i, GNB_CONFIG_STRING_ACTIVE_GNBS);

  if (num_gnbs > 0) {
    // Output a list of all eNBs.
    config_getlist( &GNBParamList,GNBParams,sizeof(GNBParams)/sizeof(paramdef_t),NULL);
    AssertFatal(GNBParamList.paramarray[i][GNB_GNB_ID_IDX].uptr != NULL,
                "gNB id %u is not defined in configuration file\n",i);
    F1AP_SETUP_REQ (msg_p).num_cells_available = 0;

    for (k=0; k <num_gnbs ; k++) {
      if (strcmp(GNBSParams[GNB_ACTIVE_GNBS_IDX].strlistptr[k], *(GNBParamList.paramarray[i][GNB_GNB_NAME_IDX].strptr)) == 0) {
        char aprefix[MAX_OPTNAME_SIZE*2 + 8];
        sprintf(aprefix,"%s.[%i]",GNB_CONFIG_STRING_GNB_LIST,k);
        paramdef_t PLMNParams[] = GNBPLMNPARAMS_DESC;
        paramlist_def_t PLMNParamList = {GNB_CONFIG_STRING_PLMN_LIST, NULL, 0};
        /* map parameter checking array instances to parameter definition array instances */
        checkedparam_t config_check_PLMNParams [] = PLMNPARAMS_CHECK;

        for (int I = 0; I < sizeof(PLMNParams) / sizeof(paramdef_t); ++I)
          PLMNParams[I].chkPptr = &(config_check_PLMNParams[I]);

        config_getlist(&PLMNParamList, PLMNParams, sizeof(PLMNParams)/sizeof(paramdef_t), aprefix);
        paramdef_t SCTPParams[]  = SCTPPARAMS_DESC;
        F1AP_SETUP_REQ (msg_p).num_cells_available++;
        F1AP_SETUP_REQ (msg_p).gNB_DU_id        = *(GNBParamList.paramarray[0][GNB_GNB_ID_IDX].uptr);
        LOG_I(GNB_APP,"F1AP: gNB_DU_id[%d] %ld\n",k,F1AP_SETUP_REQ (msg_p).gNB_DU_id);
        F1AP_SETUP_REQ (msg_p).gNB_DU_name      = strdup(*(GNBParamList.paramarray[0][GNB_GNB_NAME_IDX].strptr));
        LOG_I(GNB_APP,"F1AP: gNB_DU_name[%d] %s\n",k,F1AP_SETUP_REQ (msg_p).gNB_DU_name);
        F1AP_SETUP_REQ (msg_p).tac[k]              = *GNBParamList.paramarray[i][GNB_TRACKING_AREA_CODE_IDX].uptr;
        LOG_I(GNB_APP,"F1AP: tac[%d] %d\n",k,F1AP_SETUP_REQ (msg_p).tac[k]);
        F1AP_SETUP_REQ (msg_p).mcc[k]              = *PLMNParamList.paramarray[0][GNB_MOBILE_COUNTRY_CODE_IDX].uptr;
        LOG_I(GNB_APP,"F1AP: mcc[%d] %d\n",k,F1AP_SETUP_REQ (msg_p).mcc[k]);
        F1AP_SETUP_REQ (msg_p).mnc[k]              = *PLMNParamList.paramarray[0][GNB_MOBILE_NETWORK_CODE_IDX].uptr;
        LOG_I(GNB_APP,"F1AP: mnc[%d] %d\n",k,F1AP_SETUP_REQ (msg_p).mnc[k]);
        F1AP_SETUP_REQ (msg_p).mnc_digit_length[k] = *PLMNParamList.paramarray[0][GNB_MNC_DIGIT_LENGTH].u8ptr;
        LOG_I(GNB_APP,"F1AP: mnc_digit_length[%d] %d\n",k,F1AP_SETUP_REQ (msg_p).mnc_digit_length[k]);
        AssertFatal((F1AP_SETUP_REQ (msg_p).mnc_digit_length[k] == 2) ||
                    (F1AP_SETUP_REQ (msg_p).mnc_digit_length[k] == 3),
                    "BAD MNC DIGIT LENGTH %d",
                    F1AP_SETUP_REQ (msg_p).mnc_digit_length[k]);
        F1AP_SETUP_REQ (msg_p).nr_cellid[k] = (uint64_t)*(GNBParamList.paramarray[i][GNB_NRCELLID_IDX].u64ptr);
        LOG_I(GNB_APP,"F1AP: nr_cellid[%d] %ld\n",k,F1AP_SETUP_REQ (msg_p).nr_cellid[k]);
        LOG_I(GNB_APP,"F1AP: CU_ip4_address in DU %s\n",RC.nrmac[k]->eth_params_n.remote_addr);
        LOG_I(GNB_APP,"FIAP: CU_ip4_address in DU %p, strlen %d\n",F1AP_SETUP_REQ (msg_p).CU_f1_ip_address.ipv4_address,(int)strlen(RC.nrmac[k]->eth_params_n.remote_addr));
        F1AP_SETUP_REQ (msg_p).CU_f1_ip_address.ipv6 = 0;
        F1AP_SETUP_REQ (msg_p).CU_f1_ip_address.ipv4 = 1;
        //strcpy(F1AP_SETUP_REQ (msg_p).CU_f1_ip_address.ipv6_address, "");
        strcpy(F1AP_SETUP_REQ (msg_p).CU_f1_ip_address.ipv4_address, RC.nrmac[k]->eth_params_n.remote_addr);
        LOG_I(GNB_APP,"F1AP: DU_ip4_address in DU %s\n",RC.nrmac[k]->eth_params_n.my_addr);
        LOG_I(GNB_APP,"FIAP: DU_ip4_address in DU %p, strlen %d\n",F1AP_SETUP_REQ (msg_p).DU_f1_ip_address.ipv4_address,(int)strlen(RC.nrmac[k]->eth_params_n.my_addr));
        F1AP_SETUP_REQ (msg_p).DU_f1_ip_address.ipv6 = 0;
        F1AP_SETUP_REQ (msg_p).DU_f1_ip_address.ipv4 = 1;
        //strcpy(F1AP_SETUP_REQ (msg_p).DU_f1_ip_address.ipv6_address, "");
        strcpy(F1AP_SETUP_REQ (msg_p).DU_f1_ip_address.ipv4_address, RC.nrmac[k]->eth_params_n.my_addr);
        //strcpy(F1AP_SETUP_REQ (msg_p).CU_ip_address[l].ipv6_address,*(F1ParamList.paramarray[l][ENB_CU_IPV6_ADDRESS_IDX].strptr));
        sprintf(aprefix,"%s.[%i].%s",GNB_CONFIG_STRING_GNB_LIST,k,GNB_CONFIG_STRING_SCTP_CONFIG);
        config_get(SCTPParams,sizeof(SCTPParams)/sizeof(paramdef_t),aprefix);
        F1AP_SETUP_REQ (msg_p).sctp_in_streams = (uint16_t)*(SCTPParams[GNB_SCTP_INSTREAMS_IDX].uptr);
        F1AP_SETUP_REQ (msg_p).sctp_out_streams = (uint16_t)*(SCTPParams[GNB_SCTP_OUTSTREAMS_IDX].uptr);
        gNB_RRC_INST *rrc = RC.nrrrc[k];
        // wait until RRC cell information is configured
        // int cell_info_configured=0;

        // do {
        //   LOG_I(GNB_APP,"ngran_gNB_DU: Waiting for basic cell configuration\n");
        //   usleep(100000);
        //   pthread_mutex_lock(&rrc->cell_info_mutex);
        //   cell_info_configured = rrc->cell_info_configured;
        //   pthread_mutex_unlock(&rrc->cell_info_mutex);
        // } while (cell_info_configured ==0);

        // rrc->configuration.mcc[0] = F1AP_SETUP_REQ (msg_p).mcc[k];
        // rrc->configuration.mnc[0] = F1AP_SETUP_REQ (msg_p).mnc[k];
        // rrc->configuration.tac    = F1AP_SETUP_REQ (msg_p).tac[k];
        rrc->nr_cellid = F1AP_SETUP_REQ (msg_p).nr_cellid[k];
        F1AP_SETUP_REQ (msg_p).nr_pci[k]    = 0;
        F1AP_SETUP_REQ (msg_p).num_ssi[k] = 0;

        if (0) {
          LOG_I(GNB_APP,"ngran_DU: Configuring Cell %d for TDD\n",k);
          F1AP_SETUP_REQ (msg_p).fdd_flag = 0;
          F1AP_SETUP_REQ (msg_p).nr_mode_info[k].tdd.nr_arfcn = 26200UL;
          F1AP_SETUP_REQ (msg_p).nr_mode_info[k].tdd.scs = 0;
          F1AP_SETUP_REQ (msg_p).nr_mode_info[k].tdd.nrb = 0;
          F1AP_SETUP_REQ (msg_p).nr_mode_info[k].tdd.num_frequency_bands = 1;
          F1AP_SETUP_REQ (msg_p).nr_mode_info[k].tdd.nr_band[0] = 1;
          F1AP_SETUP_REQ (msg_p).nr_mode_info[k].fdd.sul_active = 0;
        } else {
          // for test
          LOG_I(GNB_APP,"ngran_DU: Configuring Cell %d for FDD\n",k);
          F1AP_SETUP_REQ (msg_p).fdd_flag = 1;
          F1AP_SETUP_REQ (msg_p).nr_mode_info[k].fdd.dl_nr_arfcn             = 26200UL;
          F1AP_SETUP_REQ (msg_p).nr_mode_info[k].fdd.ul_nr_arfcn             = 26200UL;
          // For LTE use scs field to carry prefix type and number of antennas
          F1AP_SETUP_REQ (msg_p).nr_mode_info[k].fdd.dl_scs                  = 0;
          F1AP_SETUP_REQ (msg_p).nr_mode_info[k].fdd.ul_scs                  = 0;
          // use nrb field to hold LTE N_RB_DL (0...5)
          F1AP_SETUP_REQ (msg_p).nr_mode_info[k].fdd.ul_nrb                  = 3;
          F1AP_SETUP_REQ (msg_p).nr_mode_info[k].fdd.ul_nrb                  = 3;
          // RK: we need to check there value for FDD's frequency_bands DL/UL
          F1AP_SETUP_REQ (msg_p).nr_mode_info[k].fdd.ul_num_frequency_bands  = 1;
          F1AP_SETUP_REQ (msg_p).nr_mode_info[k].fdd.ul_nr_band[0]           = 7;
          F1AP_SETUP_REQ (msg_p).nr_mode_info[k].fdd.dl_num_frequency_bands  = 1;
          F1AP_SETUP_REQ (msg_p).nr_mode_info[k].fdd.dl_nr_band[0]           = 7;
          F1AP_SETUP_REQ (msg_p).nr_mode_info[k].fdd.ul_num_sul_frequency_bands  = 0;
          F1AP_SETUP_REQ (msg_p).nr_mode_info[k].fdd.ul_nr_sul_band[0]           = 7;
          F1AP_SETUP_REQ (msg_p).nr_mode_info[k].fdd.dl_num_sul_frequency_bands  = 0;
          F1AP_SETUP_REQ (msg_p).nr_mode_info[k].fdd.dl_nr_sul_band[0]           = 7;
          F1AP_SETUP_REQ (msg_p).nr_mode_info[k].fdd.sul_active              = 0;
        }

        F1AP_SETUP_REQ (msg_p).measurement_timing_information[k]             = "0";
        F1AP_SETUP_REQ (msg_p).ranac[k]                                      = 0;
        F1AP_SETUP_REQ (msg_p).mib[k]                                        = rrc->carrier.MIB;
        F1AP_SETUP_REQ (msg_p).sib1[k]                                       = rrc->carrier.SIB1;
        F1AP_SETUP_REQ (msg_p).mib_length[k]                                 = rrc->carrier.sizeof_MIB;
        F1AP_SETUP_REQ (msg_p).sib1_length[k]                                = rrc->carrier.sizeof_SIB1;
        break;
      }
    }
  }
  return 0;
}
=======
>>>>>>> c6cd8f37
<|MERGE_RESOLUTION|>--- conflicted
+++ resolved
@@ -1284,7 +1284,6 @@
 
   return 0;
 }
-<<<<<<< HEAD
 
 int RCconfig_NR_DU_F1(MessageDef *msg_p, uint32_t i) {
   int k;
@@ -1416,6 +1415,4 @@
     }
   }
   return 0;
-}
-=======
->>>>>>> c6cd8f37
+}