--- conflicted
+++ resolved
@@ -1016,12 +1016,9 @@
         NRRRC_CONFIGURATION_REQ (msg_p).pdsch_AntennaPorts = *GNBParamList.paramarray[i][GNB_PDSCH_ANTENNAPORTS_IDX].iptr;
         printf("pusch_AntennaPorts %d\n",*GNBParamList.paramarray[i][GNB_PUSCH_ANTENNAPORTS_IDX].iptr);
         NRRRC_CONFIGURATION_REQ (msg_p).pusch_AntennaPorts = *GNBParamList.paramarray[i][GNB_PUSCH_ANTENNAPORTS_IDX].iptr;
-<<<<<<< HEAD
         NRRRC_CONFIGURATION_REQ (msg_p).sib1_tda = *GNBParamList.paramarray[i][GNB_SIB1_TDA_IDX].iptr;
-=======
         printf("Do CSI-RS %d\n",*GNBParamList.paramarray[i][GNB_DO_CSIRS_IDX].iptr);
         NRRRC_CONFIGURATION_REQ (msg_p).do_CSIRS = *GNBParamList.paramarray[i][GNB_DO_CSIRS_IDX].iptr;
->>>>>>> 8c91e719
         NRRRC_CONFIGURATION_REQ (msg_p).scc = scc;
         NRRRC_CONFIGURATION_REQ (msg_p).scd = scd;
 
