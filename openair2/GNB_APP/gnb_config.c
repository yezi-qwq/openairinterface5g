/*
 * Licensed to the OpenAirInterface (OAI) Software Alliance under one or more
 * contributor license agreements.  See the NOTICE file distributed with
 * this work for additional information regarding copyright ownership.
 * The OpenAirInterface Software Alliance licenses this file to You under
 * the OAI Public License, Version 1.1  (the "License"); you may not use this file
 * except in compliance with the License.
 * You may obtain a copy of the License at
 *
 *      http://www.openairinterface.org/?page_id=698
 *
 * Unless required by applicable law or agreed to in writing, software
 * distributed under the License is distributed on an "AS IS" BASIS,
 * WITHOUT WARRANTIES OR CONDITIONS OF ANY KIND, either express or implied.
 * See the License for the specific language governing permissions and
 * limitations under the License.
 *-------------------------------------------------------------------------------
 * For more information about the OpenAirInterface (OAI) Software Alliance:
 *      contact@openairinterface.org
 */

/*
  gnb_config.c
  -------------------
  AUTHOR  : Lionel GAUTHIER, navid nikaein, Laurent Winckel, WEI-TAI CHEN
  COMPANY : EURECOM, NTUST
  EMAIL   : Lionel.Gauthier@eurecom.fr, navid.nikaein@eurecom.fr, kroempa@gmail.com
*/

#include <string.h>
#include <inttypes.h>

#include "common/utils/LOG/log.h"
#include "common/utils/nr/nr_common.h"
#include "common/utils/LOG/log_extern.h"
#include "assertions.h"
#include "gnb_config.h"
#include "gnb_paramdef.h"
#include "enb_paramdef.h"
#include "UTIL/OTG/otg.h"
#include "UTIL/OTG/otg_externs.h"
#include "intertask_interface.h"
#include "s1ap_eNB.h"
#include "ngap_gNB.h"
#include "sctp_eNB_task.h"
#include "sctp_default_values.h"
#include "F1AP_CauseRadioNetwork.h"
// #include "SystemInformationBlockType2.h"
// #include "LAYER2/MAC/extern.h"
// #include "LAYER2/MAC/proto.h"
#include "PHY/INIT/phy_init.h"
#include "targets/ARCH/ETHERNET/USERSPACE/LIB/ethernet_lib.h"
#include "nfapi_vnf.h"
#include "nfapi_pnf.h"

//#include "L1_paramdef.h"
#include "L1_nr_paramdef.h"
#include "MACRLC_nr_paramdef.h"
#include "common/config/config_userapi.h"
//#include "RRC_config_tools.h"
#include "gnb_paramdef.h"
#include "NR_MAC_gNB/mac_proto.h"
#include <openair3/ocp-gtpu/gtp_itf.h>

#include "NR_asn_constant.h"
#include "executables/thread-common.h"
#include "NR_SCS-SpecificCarrier.h"
#include "NR_TDD-UL-DL-ConfigCommon.h"
#include "NR_FrequencyInfoUL.h"
#include "NR_RACH-ConfigGeneric.h"
#include "NR_RACH-ConfigCommon.h"
#include "NR_PUSCH-TimeDomainResourceAllocation.h"
#include "NR_PUSCH-ConfigCommon.h"
#include "NR_PUCCH-ConfigCommon.h"
#include "NR_PDSCH-TimeDomainResourceAllocation.h"
#include "NR_PDSCH-ConfigCommon.h"
#include "NR_RateMatchPattern.h"
#include "NR_RateMatchPatternLTE-CRS.h"
#include "NR_SearchSpace.h"
#include "NR_ControlResourceSet.h"
#include "NR_EUTRA-MBSFN-SubframeConfig.h"

#include "RRC/NR/MESSAGES/asn1_msg.h"
#include "openair2/LAYER2/nr_pdcp/nr_pdcp.h"

extern uint16_t sf_ahead;
int macrlc_has_f1 = 0;
extern ngran_node_t node_type;

extern int config_check_band_frequencies(int ind, int16_t band, uint64_t downlink_frequency,
                                         int32_t uplink_frequency_offset, uint32_t  frame_type);

void prepare_scc(NR_ServingCellConfigCommon_t *scc) {

  NR_FreqBandIndicatorNR_t                        *dl_frequencyBandList,*ul_frequencyBandList;
  struct NR_SCS_SpecificCarrier                   *dl_scs_SpecificCarrierList,*ul_scs_SpecificCarrierList;
  //  struct NR_RateMatchPattern                      *ratematchpattern;
  //  NR_RateMatchPatternId_t                         *ratematchpatternid;
  //  NR_TCI_StateId_t                                *TCI_StateId;
  //  struct NR_ControlResourceSet                    *bwp_dl_controlresourceset;
  //  NR_SearchSpace_t                                *bwp_dl_searchspace;

  scc->physCellId                                = CALLOC(1,sizeof(NR_PhysCellId_t));
  scc->downlinkConfigCommon                      = CALLOC(1,sizeof(struct NR_DownlinkConfigCommon));
  scc->downlinkConfigCommon->frequencyInfoDL     = CALLOC(1,sizeof(struct NR_FrequencyInfoDL));
  scc->downlinkConfigCommon->initialDownlinkBWP  = CALLOC(1,sizeof(struct NR_BWP_DownlinkCommon));
  scc->uplinkConfigCommon                        = CALLOC(1,sizeof(struct NR_UplinkConfigCommon));
  scc->uplinkConfigCommon->frequencyInfoUL       = CALLOC(1,sizeof(struct NR_FrequencyInfoUL));
  scc->uplinkConfigCommon->initialUplinkBWP      = CALLOC(1,sizeof(struct NR_BWP_UplinkCommon));
  //scc->supplementaryUplinkConfig       = CALLOC(1,sizeof(struct NR_UplinkConfigCommon));  
  scc->ssb_PositionsInBurst                      = CALLOC(1,sizeof(struct NR_ServingCellConfigCommon__ssb_PositionsInBurst));
  scc->ssb_periodicityServingCell                = CALLOC(1,sizeof(long));
  //  scc->rateMatchPatternToAddModList              = CALLOC(1,sizeof(struct NR_ServingCellConfigCommon__rateMatchPatternToAddModList));
  //  scc->rateMatchPatternToReleaseList             = CALLOC(1,sizeof(struct NR_ServingCellConfigCommon__rateMatchPatternToReleaseList));
  scc->ssbSubcarrierSpacing                      = CALLOC(1,sizeof(NR_SubcarrierSpacing_t));
  scc->tdd_UL_DL_ConfigurationCommon             = CALLOC(1,sizeof(struct NR_TDD_UL_DL_ConfigCommon));
  scc->tdd_UL_DL_ConfigurationCommon->pattern2   = CALLOC(1,sizeof(struct NR_TDD_UL_DL_Pattern));
  
  scc->downlinkConfigCommon->frequencyInfoDL->absoluteFrequencySSB     = CALLOC(1,sizeof(NR_ARFCN_ValueNR_t));
  
  dl_frequencyBandList              = CALLOC(1,sizeof(NR_FreqBandIndicatorNR_t));
  dl_scs_SpecificCarrierList        = CALLOC(1,sizeof(struct NR_SCS_SpecificCarrier));

  ASN_SEQUENCE_ADD(&scc->downlinkConfigCommon->frequencyInfoDL->frequencyBandList.list,dl_frequencyBandList);  
  ASN_SEQUENCE_ADD(&scc->downlinkConfigCommon->frequencyInfoDL->scs_SpecificCarrierList.list,dl_scs_SpecificCarrierList);		   		   
  //  scc->downlinkConfigCommon->initialDownlinkBWP->genericParameters.cyclicPrefix    = CALLOC(1,sizeof(long));
  scc->downlinkConfigCommon->initialDownlinkBWP->pdcch_ConfigCommon                = CALLOC(1,sizeof(struct NR_SetupRelease_PDCCH_ConfigCommon));
  scc->downlinkConfigCommon->initialDownlinkBWP->pdcch_ConfigCommon->present=NR_SetupRelease_PDCCH_ConfigCommon_PR_setup; 
  scc->downlinkConfigCommon->initialDownlinkBWP->pdcch_ConfigCommon->choice.setup  = CALLOC(1,sizeof(struct NR_PDCCH_ConfigCommon));
  scc->downlinkConfigCommon->initialDownlinkBWP->pdcch_ConfigCommon->choice.setup->controlResourceSetZero    = CALLOC(1,sizeof(long));
  scc->downlinkConfigCommon->initialDownlinkBWP->pdcch_ConfigCommon->choice.setup->searchSpaceZero           = CALLOC(1,sizeof(long));

  scc->downlinkConfigCommon->initialDownlinkBWP->pdcch_ConfigCommon->choice.setup->commonControlResourceSet = NULL;

  //  scc->downlinkConfigCommon->initialDownlinkBWP->pdcch_ConfigCommon->choice.setup->commonSearchSpaceList     = CALLOC(1,sizeof(struct NR_PDCCH_ConfigCommon__commonSearchSpaceList));
  //  scc->downlinkConfigCommon->initialDownlinkBWP->pdcch_ConfigCommon->choice.setup->searchSpaceSIB1                    = CALLOC(1,sizeof(NR_SearchSpaceId_t));
  //  scc->downlinkConfigCommon->initialDownlinkBWP->pdcch_ConfigCommon->choice.setup->searchSpaceOtherSystemInformation  = CALLOC(1,sizeof(NR_SearchSpaceId_t));
  //  scc->downlinkConfigCommon->initialDownlinkBWP->pdcch_ConfigCommon->choice.setup->pagingSearchSpace                  = CALLOC(1,sizeof(NR_SearchSpaceId_t));
  //  scc->downlinkConfigCommon->initialDownlinkBWP->pdcch_ConfigCommon->choice.setup->ra_SearchSpace                     = CALLOC(1,sizeof(NR_SearchSpaceId_t));
  scc->downlinkConfigCommon->initialDownlinkBWP->pdsch_ConfigCommon                 = CALLOC(1,sizeof(struct NR_SetupRelease_PDSCH_ConfigCommon));
  scc->downlinkConfigCommon->initialDownlinkBWP->pdsch_ConfigCommon->present        = NR_SetupRelease_PDSCH_ConfigCommon_PR_setup;
  scc->downlinkConfigCommon->initialDownlinkBWP->pdsch_ConfigCommon->choice.setup   = CALLOC(1,sizeof(struct NR_PDSCH_ConfigCommon));
  scc->downlinkConfigCommon->initialDownlinkBWP->pdsch_ConfigCommon->choice.setup->pdsch_TimeDomainAllocationList = CALLOC(1,sizeof(struct NR_PDSCH_TimeDomainResourceAllocationList));

  ul_frequencyBandList              = CALLOC(1,sizeof(NR_FreqBandIndicatorNR_t));
  scc->uplinkConfigCommon->frequencyInfoUL->frequencyBandList          = CALLOC(1,sizeof(struct NR_MultiFrequencyBandListNR));
  ASN_SEQUENCE_ADD(&scc->uplinkConfigCommon->frequencyInfoUL->frequencyBandList->list,ul_frequencyBandList);

  scc->uplinkConfigCommon->frequencyInfoUL->absoluteFrequencyPointA    = CALLOC(1,sizeof(NR_ARFCN_ValueNR_t));
  //  scc->uplinkConfigCommon->frequencyInfoUL->additionalSpectrumEmission = CALLOC(1,sizeof(NR_AdditionalSpectrumEmission_t));
  scc->uplinkConfigCommon->frequencyInfoUL->p_Max                      = CALLOC(1,sizeof(NR_P_Max_t));
  //  scc->uplinkConfigCommon->frequencyInfoUL->frequencyShift7p5khz       = CALLOC(1,sizeof(long));
  
  //  scc->uplinkConfigCommon->initialUplinkBWP->genericParameters.cyclicPrefix    = CALLOC(1,sizeof(long));
  scc->uplinkConfigCommon->initialUplinkBWP->rach_ConfigCommon                 = CALLOC(1,sizeof(NR_SetupRelease_RACH_ConfigCommon_t));
  scc->uplinkConfigCommon->initialUplinkBWP->rach_ConfigCommon->present = NR_SetupRelease_RACH_ConfigCommon_PR_setup;
  scc->uplinkConfigCommon->initialUplinkBWP->rach_ConfigCommon->choice.setup   = CALLOC(1,sizeof(struct NR_RACH_ConfigCommon));
  // scc->uplinkConfigCommon->initialUplinkBWP->rach_ConfigCommon->choice.setup->totalNumberOfRA_Preambles                  = CALLOC(1,sizeof(long));
  scc->uplinkConfigCommon->initialUplinkBWP->rach_ConfigCommon->choice.setup->ssb_perRACH_OccasionAndCB_PreamblesPerSSB  = CALLOC(1,sizeof(struct NR_RACH_ConfigCommon__ssb_perRACH_OccasionAndCB_PreamblesPerSSB));
  //  scc->uplinkConfigCommon->initialUplinkBWP->rach_ConfigCommon->choice.setup->groupBconfigured                           = CALLOC(1,sizeof(struct NR_RACH_ConfigCommon__groupBconfigured));
  scc->uplinkConfigCommon->initialUplinkBWP->rach_ConfigCommon->choice.setup->rsrp_ThresholdSSB            = CALLOC(1,sizeof(NR_RSRP_Range_t));
  //  scc->uplinkConfigCommon->initialUplinkBWP->rach_ConfigCommon->choice.setup->rsrp_ThresholdSSB_SUL        = CALLOC(1,sizeof(NR_RSRP_Range_t));
  scc->uplinkConfigCommon->initialUplinkBWP->rach_ConfigCommon->choice.setup->msg1_SubcarrierSpacing       = CALLOC(1,sizeof(NR_SubcarrierSpacing_t));
  scc->uplinkConfigCommon->initialUplinkBWP->rach_ConfigCommon->choice.setup->msg3_transformPrecoder       = CALLOC(1,sizeof(long));
  // 0 - ENABLE, 1 - DISABLE, hence explicitly setting to DISABLED.
  *scc->uplinkConfigCommon->initialUplinkBWP->rach_ConfigCommon->choice.setup->msg3_transformPrecoder       = NR_PUSCH_Config__transformPrecoder_disabled;
  scc->uplinkConfigCommon->initialUplinkBWP->pusch_ConfigCommon                 = CALLOC(1,sizeof(NR_SetupRelease_PUSCH_ConfigCommon_t)); 
  scc->uplinkConfigCommon->initialUplinkBWP->pusch_ConfigCommon->present        = NR_SetupRelease_PUSCH_ConfigCommon_PR_setup;
  scc->uplinkConfigCommon->initialUplinkBWP->pusch_ConfigCommon->choice.setup   = CALLOC(1,sizeof(struct NR_PUSCH_ConfigCommon));

  scc->uplinkConfigCommon->initialUplinkBWP->pusch_ConfigCommon->choice.setup->groupHoppingEnabledTransformPrecoding = CALLOC(1,sizeof(long));
  
  scc->uplinkConfigCommon->initialUplinkBWP->pusch_ConfigCommon->choice.setup->pusch_TimeDomainAllocationList  = CALLOC(1,sizeof(struct NR_PUSCH_TimeDomainResourceAllocationList));
  scc->uplinkConfigCommon->initialUplinkBWP->pusch_ConfigCommon->choice.setup->msg3_DeltaPreamble              = CALLOC(1,sizeof(long));
  scc->uplinkConfigCommon->initialUplinkBWP->pusch_ConfigCommon->choice.setup->p0_NominalWithGrant             = CALLOC(1,sizeof(long));
  
  scc->uplinkConfigCommon->initialUplinkBWP->pucch_ConfigCommon                                                = CALLOC(1,sizeof(struct NR_SetupRelease_PUCCH_ConfigCommon)); 
  scc->uplinkConfigCommon->initialUplinkBWP->pucch_ConfigCommon->present= NR_SetupRelease_PUCCH_ConfigCommon_PR_setup;
  scc->uplinkConfigCommon->initialUplinkBWP->pucch_ConfigCommon->choice.setup                                  = CALLOC(1,sizeof(struct NR_PUCCH_ConfigCommon));
  scc->uplinkConfigCommon->initialUplinkBWP->pucch_ConfigCommon->choice.setup->p0_nominal                      = CALLOC(1,sizeof(long));
  scc->uplinkConfigCommon->initialUplinkBWP->pucch_ConfigCommon->choice.setup->pucch_ResourceCommon            = CALLOC(1,sizeof(long));
  scc->uplinkConfigCommon->initialUplinkBWP->pucch_ConfigCommon->choice.setup->hoppingId                       = CALLOC(1,sizeof(long));

  //  scc->ssb_PositionsInBurst->choice.shortBitmap.buf  = MALLOC(1);
  //  scc->ssb_PositionsInBurst->choice.mediumBitmap.buf = MALLOC(1);
  //  scc->ssb_PositionsInBurst->choice.longBitmap.buf   = MALLOC(8);
  

  ul_scs_SpecificCarrierList  = CALLOC(1,sizeof(struct NR_SCS_SpecificCarrier));
  ASN_SEQUENCE_ADD(&scc->uplinkConfigCommon->frequencyInfoUL->scs_SpecificCarrierList.list,ul_scs_SpecificCarrierList);

  //ratematchpattern                              = CALLOC(1,sizeof(struct NR_RateMatchPattern));
  //ratematchpattern->patternType.choice.bitmaps  = CALLOC(1,sizeof(struct NR_RateMatchPattern__patternType__bitmaps));
  //ratematchpattern->patternType.choice.bitmaps->resourceBlocks.buf = MALLOC(35);
  //ratematchpattern->patternType.choice.bitmaps->symbolsInResourceBlock.choice.oneSlot.buf   = MALLOC(2);
  //ratematchpattern->patternType.choice.bitmaps->symbolsInResourceBlock.choice.twoSlots.buf  = MALLOC(4);
  //ratematchpattern->patternType.choice.bitmaps->periodicityAndPattern                       = CALLOC(1,sizeof(struct NR_RateMatchPattern__patternType__bitmaps__periodicityAndPattern));
  //ratematchpattern->patternType.choice.bitmaps->periodicityAndPattern->choice.n2.buf        = MALLOC(1);
  //ratematchpattern->patternType.choice.bitmaps->periodicityAndPattern->choice.n4.buf        = MALLOC(1);
  //ratematchpattern->patternType.choice.bitmaps->periodicityAndPattern->choice.n5.buf        = MALLOC(1);
  //ratematchpattern->patternType.choice.bitmaps->periodicityAndPattern->choice.n8.buf        = MALLOC(1);
  //ratematchpattern->patternType.choice.bitmaps->periodicityAndPattern->choice.n10.buf       = MALLOC(2);
  //ratematchpattern->patternType.choice.bitmaps->periodicityAndPattern->choice.n20.buf       = MALLOC(3);
  //ratematchpattern->patternType.choice.bitmaps->periodicityAndPattern->choice.n40.buf       = MALLOC(5);
  //ratematchpattern->subcarrierSpacing           = CALLOC(1,sizeof(NR_SubcarrierSpacing_t));
  //ratematchpatternid                            = CALLOC(1,sizeof(NR_RateMatchPatternId_t));
  
}

void fill_scc_sim(NR_ServingCellConfigCommon_t *scc,uint64_t *ssb_bitmap,int N_RB_DL,int N_RB_UL,int mu_dl,int mu_ul) {

  *scc->physCellId=0;							\
  //  *scc->n_TimingAdvanceOffset=NR_ServingCellConfigCommon__n_TimingAdvanceOffset_n0;
  *scc->ssb_periodicityServingCell=NR_ServingCellConfigCommon__ssb_periodicityServingCell_ms20;
  scc->dmrs_TypeA_Position=NR_ServingCellConfigCommon__dmrs_TypeA_Position_pos2;
  *scc->ssbSubcarrierSpacing=NR_SubcarrierSpacing_kHz30;
  *scc->downlinkConfigCommon->frequencyInfoDL->absoluteFrequencySSB=641032;
  *scc->downlinkConfigCommon->frequencyInfoDL->frequencyBandList.list.array[0]=78;
  scc->downlinkConfigCommon->frequencyInfoDL->absoluteFrequencyPointA=640000;
  scc->downlinkConfigCommon->frequencyInfoDL->scs_SpecificCarrierList.list.array[0]->offsetToCarrier=0;
  scc->downlinkConfigCommon->frequencyInfoDL->scs_SpecificCarrierList.list.array[0]->subcarrierSpacing=NR_SubcarrierSpacing_kHz30;

  scc->downlinkConfigCommon->frequencyInfoDL->scs_SpecificCarrierList.list.array[0]->carrierBandwidth=N_RB_DL;
  scc->downlinkConfigCommon->initialDownlinkBWP->genericParameters.locationAndBandwidth=13036;
  scc->downlinkConfigCommon->initialDownlinkBWP->genericParameters.subcarrierSpacing=mu_dl;//NR_SubcarrierSpacing_kHz30;
  *scc->downlinkConfigCommon->initialDownlinkBWP->pdcch_ConfigCommon->choice.setup->controlResourceSetZero=12;
  *scc->downlinkConfigCommon->initialDownlinkBWP->pdcch_ConfigCommon->choice.setup->searchSpaceZero=0;
  struct NR_PDSCH_TimeDomainResourceAllocation *timedomainresourceallocation0 = CALLOC(1,sizeof(NR_PDSCH_TimeDomainResourceAllocation_t));
  timedomainresourceallocation0->mappingType=NR_PDSCH_TimeDomainResourceAllocation__mappingType_typeA;
  timedomainresourceallocation0->startSymbolAndLength=54;
  ASN_SEQUENCE_ADD(&scc->downlinkConfigCommon->initialDownlinkBWP->pdsch_ConfigCommon->choice.setup->pdsch_TimeDomainAllocationList->list,
                   timedomainresourceallocation0);
  struct NR_PDSCH_TimeDomainResourceAllocation *timedomainresourceallocation1 = CALLOC(1,sizeof(NR_PDSCH_TimeDomainResourceAllocation_t));
  timedomainresourceallocation1->mappingType=NR_PDSCH_TimeDomainResourceAllocation__mappingType_typeA;
  timedomainresourceallocation1->startSymbolAndLength=57;
  ASN_SEQUENCE_ADD(&scc->downlinkConfigCommon->initialDownlinkBWP->pdsch_ConfigCommon->choice.setup->pdsch_TimeDomainAllocationList->list,
                   timedomainresourceallocation1);
  *scc->uplinkConfigCommon->frequencyInfoUL->frequencyBandList->list.array[0]=78;
  *scc->uplinkConfigCommon->frequencyInfoUL->absoluteFrequencyPointA=-1;
  scc->uplinkConfigCommon->frequencyInfoUL->scs_SpecificCarrierList.list.array[0]->offsetToCarrier=0;
  scc->uplinkConfigCommon->frequencyInfoUL->scs_SpecificCarrierList.list.array[0]->subcarrierSpacing=NR_SubcarrierSpacing_kHz30;
  scc->uplinkConfigCommon->frequencyInfoUL->scs_SpecificCarrierList.list.array[0]->carrierBandwidth=N_RB_UL;
  *scc->uplinkConfigCommon->frequencyInfoUL->p_Max=20;
  scc->uplinkConfigCommon->initialUplinkBWP->genericParameters.locationAndBandwidth=13036;
  scc->uplinkConfigCommon->initialUplinkBWP->genericParameters.subcarrierSpacing=mu_ul;//NR_SubcarrierSpacing_kHz30;
  scc->uplinkConfigCommon->initialUplinkBWP->rach_ConfigCommon->choice.setup->rach_ConfigGeneric.prach_ConfigurationIndex=98;
  scc->uplinkConfigCommon->initialUplinkBWP->rach_ConfigCommon->choice.setup->rach_ConfigGeneric.msg1_FDM=NR_RACH_ConfigGeneric__msg1_FDM_one;
  scc->uplinkConfigCommon->initialUplinkBWP->rach_ConfigCommon->choice.setup->rach_ConfigGeneric.msg1_FrequencyStart=0;
  scc->uplinkConfigCommon->initialUplinkBWP->rach_ConfigCommon->choice.setup->rach_ConfigGeneric.zeroCorrelationZoneConfig=13;
  scc->uplinkConfigCommon->initialUplinkBWP->rach_ConfigCommon->choice.setup->rach_ConfigGeneric.preambleReceivedTargetPower=-118;
  scc->uplinkConfigCommon->initialUplinkBWP->rach_ConfigCommon->choice.setup->rach_ConfigGeneric.preambleTransMax=NR_RACH_ConfigGeneric__preambleTransMax_n10;
  scc->uplinkConfigCommon->initialUplinkBWP->rach_ConfigCommon->choice.setup->rach_ConfigGeneric.powerRampingStep=NR_RACH_ConfigGeneric__powerRampingStep_dB2;
  scc->uplinkConfigCommon->initialUplinkBWP->rach_ConfigCommon->choice.setup->rach_ConfigGeneric.ra_ResponseWindow=NR_RACH_ConfigGeneric__ra_ResponseWindow_sl20;
  scc->uplinkConfigCommon->initialUplinkBWP->rach_ConfigCommon->choice.setup->ssb_perRACH_OccasionAndCB_PreamblesPerSSB->present=NR_RACH_ConfigCommon__ssb_perRACH_OccasionAndCB_PreamblesPerSSB_PR_one;
  scc->uplinkConfigCommon->initialUplinkBWP->rach_ConfigCommon->choice.setup->ssb_perRACH_OccasionAndCB_PreamblesPerSSB->choice.one=NR_RACH_ConfigCommon__ssb_perRACH_OccasionAndCB_PreamblesPerSSB__one_n64;
  scc->uplinkConfigCommon->initialUplinkBWP->rach_ConfigCommon->choice.setup->ra_ContentionResolutionTimer=NR_RACH_ConfigCommon__ra_ContentionResolutionTimer_sf64;
  *scc->uplinkConfigCommon->initialUplinkBWP->rach_ConfigCommon->choice.setup->rsrp_ThresholdSSB=19;
  scc->uplinkConfigCommon->initialUplinkBWP->rach_ConfigCommon->choice.setup->prach_RootSequenceIndex.present=NR_RACH_ConfigCommon__prach_RootSequenceIndex_PR_l139;
  scc->uplinkConfigCommon->initialUplinkBWP->rach_ConfigCommon->choice.setup->prach_RootSequenceIndex.choice.l139=0;
  scc->uplinkConfigCommon->initialUplinkBWP->rach_ConfigCommon->choice.setup->restrictedSetConfig=NR_RACH_ConfigCommon__restrictedSetConfig_unrestrictedSet;
  struct NR_PUSCH_TimeDomainResourceAllocation *pusch_timedomainresourceallocation0 = CALLOC(1,sizeof(struct NR_PUSCH_TimeDomainResourceAllocation));
  pusch_timedomainresourceallocation0->k2  = CALLOC(1,sizeof(long));
  *pusch_timedomainresourceallocation0->k2=6;
  pusch_timedomainresourceallocation0->mappingType=NR_PUSCH_TimeDomainResourceAllocation__mappingType_typeB;
  pusch_timedomainresourceallocation0->startSymbolAndLength=55;
  ASN_SEQUENCE_ADD(&scc->uplinkConfigCommon->initialUplinkBWP->pusch_ConfigCommon->choice.setup->pusch_TimeDomainAllocationList->list,pusch_timedomainresourceallocation0);
  struct NR_PUSCH_TimeDomainResourceAllocation *pusch_timedomainresourceallocation1 = CALLOC(1,sizeof(struct NR_PUSCH_TimeDomainResourceAllocation));
  pusch_timedomainresourceallocation1->k2  = CALLOC(1,sizeof(long));
  *pusch_timedomainresourceallocation1->k2=6;
  pusch_timedomainresourceallocation1->mappingType=NR_PUSCH_TimeDomainResourceAllocation__mappingType_typeB;
  pusch_timedomainresourceallocation1->startSymbolAndLength=38;
  ASN_SEQUENCE_ADD(&scc->uplinkConfigCommon->initialUplinkBWP->pusch_ConfigCommon->choice.setup->pusch_TimeDomainAllocationList->list,pusch_timedomainresourceallocation1);
  *scc->uplinkConfigCommon->initialUplinkBWP->pusch_ConfigCommon->choice.setup->msg3_DeltaPreamble=1;
  *scc->uplinkConfigCommon->initialUplinkBWP->pusch_ConfigCommon->choice.setup->p0_NominalWithGrant=-90;
 scc->uplinkConfigCommon->initialUplinkBWP->pucch_ConfigCommon->choice.setup->pucch_GroupHopping=NR_PUCCH_ConfigCommon__pucch_GroupHopping_neither; 
 *scc->uplinkConfigCommon->initialUplinkBWP->pucch_ConfigCommon->choice.setup->hoppingId=40;
 *scc->uplinkConfigCommon->initialUplinkBWP->pucch_ConfigCommon->choice.setup->p0_nominal=-90;
 scc->ssb_PositionsInBurst->present=NR_ServingCellConfigCommon__ssb_PositionsInBurst_PR_mediumBitmap;
 *ssb_bitmap=0xff;
 scc->tdd_UL_DL_ConfigurationCommon->referenceSubcarrierSpacing=NR_SubcarrierSpacing_kHz30;
 scc->tdd_UL_DL_ConfigurationCommon->pattern1.dl_UL_TransmissionPeriodicity=NR_TDD_UL_DL_Pattern__dl_UL_TransmissionPeriodicity_ms5;
 scc->tdd_UL_DL_ConfigurationCommon->pattern1.nrofDownlinkSlots=7;
 scc->tdd_UL_DL_ConfigurationCommon->pattern1.nrofDownlinkSymbols=6;
 scc->tdd_UL_DL_ConfigurationCommon->pattern1.nrofUplinkSlots=2;
 scc->tdd_UL_DL_ConfigurationCommon->pattern1.nrofUplinkSymbols=4;
 scc->tdd_UL_DL_ConfigurationCommon->pattern2->dl_UL_TransmissionPeriodicity=321;

 scc->tdd_UL_DL_ConfigurationCommon->pattern2->nrofDownlinkSlots=-1;
 scc->tdd_UL_DL_ConfigurationCommon->pattern2->nrofDownlinkSymbols=-1;
 scc->tdd_UL_DL_ConfigurationCommon->pattern2->nrofUplinkSlots=-1;
 scc->tdd_UL_DL_ConfigurationCommon->pattern2->nrofUplinkSymbols=-1;
 scc->ss_PBCH_BlockPower=20;
 *scc->uplinkConfigCommon->initialUplinkBWP->rach_ConfigCommon->choice.setup->msg1_SubcarrierSpacing=-1;
}


void fix_scc(NR_ServingCellConfigCommon_t *scc,uint64_t ssbmap) {

  int ssbmaplen = (int)scc->ssb_PositionsInBurst->present;
  uint8_t curr_bit;

  AssertFatal(ssbmaplen==NR_ServingCellConfigCommon__ssb_PositionsInBurst_PR_shortBitmap || ssbmaplen==NR_ServingCellConfigCommon__ssb_PositionsInBurst_PR_mediumBitmap || ssbmaplen==NR_ServingCellConfigCommon__ssb_PositionsInBurst_PR_longBitmap, "illegal ssbmaplen %d\n",ssbmaplen);

  // changing endianicity of ssbmap and filling the ssb_PositionsInBurst buffers
  if(ssbmaplen==NR_ServingCellConfigCommon__ssb_PositionsInBurst_PR_shortBitmap){
    scc->ssb_PositionsInBurst->choice.shortBitmap.size = 1;
    scc->ssb_PositionsInBurst->choice.shortBitmap.bits_unused = 4;
    scc->ssb_PositionsInBurst->choice.shortBitmap.buf = CALLOC(1,1);
    scc->ssb_PositionsInBurst->choice.shortBitmap.buf[0] = 0;
    for (int i=0; i<8; i++) {
      if (i<scc->ssb_PositionsInBurst->choice.shortBitmap.bits_unused)
        curr_bit = 0;
      else
        curr_bit = (ssbmap>>(7-i))&0x01;
      scc->ssb_PositionsInBurst->choice.shortBitmap.buf[0] |= curr_bit<<i;   
    }
  }else if(ssbmaplen==NR_ServingCellConfigCommon__ssb_PositionsInBurst_PR_mediumBitmap){
    scc->ssb_PositionsInBurst->choice.mediumBitmap.size = 1;
    scc->ssb_PositionsInBurst->choice.mediumBitmap.bits_unused = 0;
    scc->ssb_PositionsInBurst->choice.mediumBitmap.buf = CALLOC(1,1);
    scc->ssb_PositionsInBurst->choice.mediumBitmap.buf[0] = 0;
    for (int i=0; i<8; i++)
      scc->ssb_PositionsInBurst->choice.mediumBitmap.buf[0] |= (((ssbmap>>(7-i))&0x01)<<i); 
  }else {
    scc->ssb_PositionsInBurst->choice.longBitmap.size = 8;
    scc->ssb_PositionsInBurst->choice.longBitmap.bits_unused = 0;
    scc->ssb_PositionsInBurst->choice.longBitmap.buf = CALLOC(1,8);
    for (int j=0; j<8; j++) {
       scc->ssb_PositionsInBurst->choice.longBitmap.buf[j] = 0;
       curr_bit = (ssbmap>>(j<<3))&(0xff);
       for (int i=0; i<8; i++)
         scc->ssb_PositionsInBurst->choice.longBitmap.buf[j] |= (((curr_bit>>(7-i))&0x01)<<i);
    }
  }

  // fix UL absolute frequency
  if ((int)*scc->uplinkConfigCommon->frequencyInfoUL->absoluteFrequencyPointA==-1) {
     free(scc->uplinkConfigCommon->frequencyInfoUL->absoluteFrequencyPointA);
     scc->uplinkConfigCommon->frequencyInfoUL->absoluteFrequencyPointA = NULL;
  }

  // default value for msg3 precoder is NULL (0 means enabled)
  if (*scc->uplinkConfigCommon->initialUplinkBWP->rach_ConfigCommon->choice.setup->msg3_transformPrecoder!=0)
    scc->uplinkConfigCommon->initialUplinkBWP->rach_ConfigCommon->choice.setup->msg3_transformPrecoder = NULL;

  // prepare DL Allocation lists
  nr_rrc_config_dl_tda(scc);

  frame_type_t frame_type = get_frame_type((int)*scc->downlinkConfigCommon->frequencyInfoDL->frequencyBandList.list.array[0], *scc->ssbSubcarrierSpacing);
  if (frame_type == FDD) {
    ASN_STRUCT_FREE(asn_DEF_NR_TDD_UL_DL_ConfigCommon, scc->tdd_UL_DL_ConfigurationCommon);
    scc->tdd_UL_DL_ConfigurationCommon = NULL;
  } else { // TDD
    if (scc->tdd_UL_DL_ConfigurationCommon->pattern2->dl_UL_TransmissionPeriodicity > 320 ) {
      free(scc->tdd_UL_DL_ConfigurationCommon->pattern2);
      scc->tdd_UL_DL_ConfigurationCommon->pattern2 = NULL;
    }

  }

  if ((int)*scc->uplinkConfigCommon->initialUplinkBWP->rach_ConfigCommon->choice.setup->msg1_SubcarrierSpacing == -1) {
    free(scc->uplinkConfigCommon->initialUplinkBWP->rach_ConfigCommon->choice.setup->msg1_SubcarrierSpacing);
    scc->uplinkConfigCommon->initialUplinkBWP->rach_ConfigCommon->choice.setup->msg1_SubcarrierSpacing=NULL;
  }

  // check pucch_ResourceConfig
  AssertFatal(*scc->uplinkConfigCommon->initialUplinkBWP->pucch_ConfigCommon->choice.setup->pucch_ResourceCommon < 2,
	      "pucch_ResourceConfig should be 0 or 1 for now\n");
}

/* Function to allocate dedicated serving cell config strutures */
void prepare_scd(NR_ServingCellConfig_t *scd) {
  // Allocate downlink structures
  scd->downlinkBWP_ToAddModList = CALLOC(1, sizeof(*scd->downlinkBWP_ToAddModList));
  scd->uplinkConfig = CALLOC(1, sizeof(*scd->uplinkConfig));
  scd->uplinkConfig->uplinkBWP_ToAddModList = CALLOC(1, sizeof(*scd->uplinkConfig->uplinkBWP_ToAddModList));
  scd->bwp_InactivityTimer = CALLOC(1, sizeof(*scd->bwp_InactivityTimer));
  scd->uplinkConfig->firstActiveUplinkBWP_Id  = CALLOC(1, sizeof(*scd->uplinkConfig->firstActiveUplinkBWP_Id));
  scd->firstActiveDownlinkBWP_Id = CALLOC(1, sizeof(*scd->firstActiveDownlinkBWP_Id));
  *scd->firstActiveDownlinkBWP_Id = 1;
  *scd->uplinkConfig->firstActiveUplinkBWP_Id = 1;
  scd->defaultDownlinkBWP_Id = CALLOC(1, sizeof(*scd->defaultDownlinkBWP_Id));
  *scd->defaultDownlinkBWP_Id = 0;

for (int j = 0; j < NR_MAX_NUM_BWP; j++) {

  // Downlink bandwidth part
  NR_BWP_Downlink_t *bwp = calloc(1, sizeof(*bwp));
  bwp->bwp_Id = j+1;

  // Allocate downlink dedicated bandwidth part and PDSCH structures
  bwp->bwp_Common = calloc(1, sizeof(*bwp->bwp_Common));
  bwp->bwp_Common->pdcch_ConfigCommon = calloc(1, sizeof(*bwp->bwp_Common->pdcch_ConfigCommon));
  bwp->bwp_Common->pdsch_ConfigCommon = calloc(1, sizeof(*bwp->bwp_Common->pdsch_ConfigCommon));
  bwp->bwp_Dedicated = calloc(1, sizeof(*bwp->bwp_Dedicated));
  bwp->bwp_Dedicated->pdsch_Config = calloc(1, sizeof(*bwp->bwp_Dedicated->pdsch_Config));
  bwp->bwp_Dedicated->pdsch_Config->present = NR_SetupRelease_PDSCH_Config_PR_setup;
  bwp->bwp_Dedicated->pdsch_Config->choice.setup = calloc(1, sizeof(*bwp->bwp_Dedicated->pdsch_Config->choice.setup));
  bwp->bwp_Dedicated->pdsch_Config->choice.setup->dmrs_DownlinkForPDSCH_MappingTypeA = calloc(1, sizeof(*bwp->bwp_Dedicated->pdsch_Config->choice.setup->dmrs_DownlinkForPDSCH_MappingTypeA));
  bwp->bwp_Dedicated->pdsch_Config->choice.setup->dmrs_DownlinkForPDSCH_MappingTypeA->present = NR_SetupRelease_DMRS_DownlinkConfig_PR_setup;

  // Allocate DL DMRS and PTRS configuration
  bwp->bwp_Dedicated->pdsch_Config->choice.setup->dmrs_DownlinkForPDSCH_MappingTypeA->choice.setup = calloc(1, sizeof(*bwp->bwp_Dedicated->pdsch_Config->choice.setup->dmrs_DownlinkForPDSCH_MappingTypeA->choice.setup));
  NR_DMRS_DownlinkConfig_t *NR_DMRS_DownlinkCfg = bwp->bwp_Dedicated->pdsch_Config->choice.setup->dmrs_DownlinkForPDSCH_MappingTypeA->choice.setup;
  NR_DMRS_DownlinkCfg->phaseTrackingRS=CALLOC(1, sizeof(*NR_DMRS_DownlinkCfg->phaseTrackingRS));
  NR_DMRS_DownlinkCfg->phaseTrackingRS->present = NR_SetupRelease_PTRS_DownlinkConfig_PR_setup;
  NR_DMRS_DownlinkCfg->phaseTrackingRS->choice.setup = CALLOC(1, sizeof(*NR_DMRS_DownlinkCfg->phaseTrackingRS->choice.setup));
  NR_PTRS_DownlinkConfig_t *NR_PTRS_DownlinkCfg = NR_DMRS_DownlinkCfg->phaseTrackingRS->choice.setup;
  NR_PTRS_DownlinkCfg->frequencyDensity = CALLOC(1, sizeof(*NR_PTRS_DownlinkCfg->frequencyDensity));
  long *dl_rbs = CALLOC(2, sizeof(long));
  for (int i=0;i<2;i++) {
    ASN_SEQUENCE_ADD(&NR_PTRS_DownlinkCfg->frequencyDensity->list, &dl_rbs[i]);
  }
  NR_PTRS_DownlinkCfg->timeDensity = CALLOC(1, sizeof(*NR_PTRS_DownlinkCfg->timeDensity));
  long *dl_mcs = CALLOC(3, sizeof(long));
  for (int i=0;i<3;i++) {
    ASN_SEQUENCE_ADD(&NR_PTRS_DownlinkCfg->timeDensity->list, &dl_mcs[i]);
  }
  NR_PTRS_DownlinkCfg->epre_Ratio = CALLOC(1, sizeof(*NR_PTRS_DownlinkCfg->epre_Ratio));
  NR_PTRS_DownlinkCfg->resourceElementOffset = CALLOC(1, sizeof(*NR_PTRS_DownlinkCfg->resourceElementOffset));
  *NR_PTRS_DownlinkCfg->resourceElementOffset = 0;
  ASN_SEQUENCE_ADD(&scd->downlinkBWP_ToAddModList->list,bwp);

  // Allocate uplink structures

  NR_PUSCH_Config_t *pusch_Config = CALLOC(1, sizeof(*pusch_Config));

  // Allocate UL DMRS and PTRS structures
  pusch_Config->dmrs_UplinkForPUSCH_MappingTypeB = CALLOC(1, sizeof(*pusch_Config->dmrs_UplinkForPUSCH_MappingTypeB));
  pusch_Config->dmrs_UplinkForPUSCH_MappingTypeB->present = NR_SetupRelease_DMRS_UplinkConfig_PR_setup;
  pusch_Config->dmrs_UplinkForPUSCH_MappingTypeB->choice.setup = CALLOC(1, sizeof(*pusch_Config->dmrs_UplinkForPUSCH_MappingTypeB->choice.setup));
  NR_DMRS_UplinkConfig_t *NR_DMRS_UplinkConfig = pusch_Config->dmrs_UplinkForPUSCH_MappingTypeB->choice.setup;
  NR_DMRS_UplinkConfig->phaseTrackingRS = CALLOC(1, sizeof(*NR_DMRS_UplinkConfig->phaseTrackingRS));
  NR_DMRS_UplinkConfig->phaseTrackingRS->present = NR_SetupRelease_PTRS_UplinkConfig_PR_setup;
  NR_DMRS_UplinkConfig->phaseTrackingRS->choice.setup = CALLOC(1, sizeof(*NR_DMRS_UplinkConfig->phaseTrackingRS->choice.setup));
  NR_PTRS_UplinkConfig_t *NR_PTRS_UplinkConfig = NR_DMRS_UplinkConfig->phaseTrackingRS->choice.setup;
  NR_PTRS_UplinkConfig->transformPrecoderDisabled = CALLOC(1, sizeof(*NR_PTRS_UplinkConfig->transformPrecoderDisabled));
  NR_PTRS_UplinkConfig->transformPrecoderDisabled->frequencyDensity = CALLOC(1, sizeof(*NR_PTRS_UplinkConfig->transformPrecoderDisabled->frequencyDensity));
  long *n_rbs = CALLOC(2, sizeof(long));
  for (int i=0;i<2;i++) {
    ASN_SEQUENCE_ADD(&NR_PTRS_UplinkConfig->transformPrecoderDisabled->frequencyDensity->list, &n_rbs[i]);
  }
  NR_PTRS_UplinkConfig->transformPrecoderDisabled->timeDensity = CALLOC(1, sizeof(*NR_PTRS_UplinkConfig->transformPrecoderDisabled->timeDensity));
  long *ptrs_mcs = CALLOC(3, sizeof(long));
  for (int i = 0; i < 3; i++) {
    ASN_SEQUENCE_ADD(&NR_PTRS_UplinkConfig->transformPrecoderDisabled->timeDensity->list, &ptrs_mcs[i]);
  }
  NR_PTRS_UplinkConfig->transformPrecoderDisabled->resourceElementOffset = CALLOC(1, sizeof(*NR_PTRS_UplinkConfig->transformPrecoderDisabled->resourceElementOffset));
  *NR_PTRS_UplinkConfig->transformPrecoderDisabled->resourceElementOffset = 0;

  // UL bandwidth part
  NR_BWP_Uplink_t *ubwp = CALLOC(1, sizeof(*ubwp));
  ubwp->bwp_Id = j+1;
  ubwp->bwp_Common = CALLOC(1, sizeof(*ubwp->bwp_Common));
  ubwp->bwp_Dedicated = CALLOC(1, sizeof(*ubwp->bwp_Dedicated));

  ubwp->bwp_Dedicated->pusch_Config = CALLOC(1, sizeof(*ubwp->bwp_Dedicated->pusch_Config));
  ubwp->bwp_Dedicated->pusch_Config->present = NR_SetupRelease_PUSCH_Config_PR_setup;
  ubwp->bwp_Dedicated->pusch_Config->choice.setup = pusch_Config;

  ASN_SEQUENCE_ADD(&scd->uplinkConfig->uplinkBWP_ToAddModList->list,ubwp);
}
}

/* This function checks dedicated serving cell configuration and performs fixes as needed */
void fix_scd(NR_ServingCellConfig_t *scd) {
<<<<<<< HEAD

  // Remove unused BWPs
  int b = 0;
  while (b<scd->downlinkBWP_ToAddModList->list.count) {
    if (scd->downlinkBWP_ToAddModList->list.array[b]->bwp_Common->genericParameters.locationAndBandwidth == 0) {
      asn_sequence_del(&scd->downlinkBWP_ToAddModList->list,b,1);
    } else {
      b++;
=======
  // Check for DL PTRS parameters validity
  if (scd->downlinkBWP_ToAddModList->list.array[0]->bwp_Dedicated->pdsch_Config->choice.setup->dmrs_DownlinkForPDSCH_MappingTypeA->choice.setup->phaseTrackingRS) {
    // If any of the frequencyDensity values are not set or are out of bounds, PTRS is assumed to be not present
    for (int i = scd->downlinkBWP_ToAddModList->list.array[0]->bwp_Dedicated->pdsch_Config->choice.setup->dmrs_DownlinkForPDSCH_MappingTypeA->choice.setup->phaseTrackingRS->choice.setup->frequencyDensity->list.count-1; i >= 0; i--) {
      if ((*scd->downlinkBWP_ToAddModList->list.array[0]->bwp_Dedicated->pdsch_Config->choice.setup->dmrs_DownlinkForPDSCH_MappingTypeA->choice.setup->phaseTrackingRS->choice.setup->frequencyDensity->list.array[i] < 1)
          || (*scd->downlinkBWP_ToAddModList->list.array[0]->bwp_Dedicated->pdsch_Config->choice.setup->dmrs_DownlinkForPDSCH_MappingTypeA->choice.setup->phaseTrackingRS->choice.setup->frequencyDensity->list.array[i] > 276)) {
        LOG_I(NR_RRC, "DL PTRS frequencyDensity %d not set. Assuming PTRS not present! \n", i);
        free(scd->downlinkBWP_ToAddModList->list.array[0]->bwp_Dedicated->pdsch_Config->choice.setup->dmrs_DownlinkForPDSCH_MappingTypeA->choice.setup->phaseTrackingRS);
        scd->downlinkBWP_ToAddModList->list.array[0]->bwp_Dedicated->pdsch_Config->choice.setup->dmrs_DownlinkForPDSCH_MappingTypeA->choice.setup->phaseTrackingRS = NULL;
        break;
      }
>>>>>>> d11350c0
    }
  }

  b = 0;
  while (b<scd->uplinkConfig->uplinkBWP_ToAddModList->list.count) {
    if (scd->uplinkConfig->uplinkBWP_ToAddModList->list.array[b]->bwp_Common->genericParameters.locationAndBandwidth == 0) {
      asn_sequence_del(&scd->uplinkConfig->uplinkBWP_ToAddModList->list,b,1);
    } else {
      b++;
    }
  }

  // Check for DL PTRS parameters validity
  for (int bwp_i = 0 ; bwp_i<scd->downlinkBWP_ToAddModList->list.count; bwp_i++) {

    if (scd->downlinkBWP_ToAddModList->list.array[bwp_i]->bwp_Dedicated->pdsch_Config->choice.setup->dmrs_DownlinkForPDSCH_MappingTypeA->choice.setup->phaseTrackingRS) {
      // If any of the frequencyDensity values are not set or are out of bounds, PTRS is assumed to be not present
      for (int i = scd->downlinkBWP_ToAddModList->list.array[bwp_i]->bwp_Dedicated->pdsch_Config->choice.setup->dmrs_DownlinkForPDSCH_MappingTypeA->choice.setup->phaseTrackingRS->choice.setup->frequencyDensity->list.count - 1; i >= 0; i--) {
        if ((*scd->downlinkBWP_ToAddModList->list.array[bwp_i]->bwp_Dedicated->pdsch_Config->choice.setup->dmrs_DownlinkForPDSCH_MappingTypeA->choice.setup->phaseTrackingRS->choice.setup->frequencyDensity->list.array[i] < 1)
            || (*scd->downlinkBWP_ToAddModList->list.array[bwp_i]->bwp_Dedicated->pdsch_Config->choice.setup->dmrs_DownlinkForPDSCH_MappingTypeA->choice.setup->phaseTrackingRS->choice.setup->frequencyDensity->list.array[i] > 276)) {
          LOG_I(RRC, "DL PTRS frequencyDensity %d not set. Assuming PTRS not present! \n", i);
          free(scd->downlinkBWP_ToAddModList->list.array[bwp_i]->bwp_Dedicated->pdsch_Config->choice.setup->dmrs_DownlinkForPDSCH_MappingTypeA->choice.setup->phaseTrackingRS);
          scd->downlinkBWP_ToAddModList->list.array[bwp_i]->bwp_Dedicated->pdsch_Config->choice.setup->dmrs_DownlinkForPDSCH_MappingTypeA->choice.setup->phaseTrackingRS = NULL;
          break;
        }
      }
    }

    if (scd->downlinkBWP_ToAddModList->list.array[bwp_i]->bwp_Dedicated->pdsch_Config->choice.setup->dmrs_DownlinkForPDSCH_MappingTypeA->choice.setup->phaseTrackingRS) {
      // If any of the timeDensity values are not set or are out of bounds, PTRS is assumed to be not present
      for (int i =
          scd->downlinkBWP_ToAddModList->list.array[bwp_i]->bwp_Dedicated->pdsch_Config->choice.setup->dmrs_DownlinkForPDSCH_MappingTypeA->choice.setup->phaseTrackingRS->choice.setup->timeDensity->list.count - 1; i >= 0; i--) {
        if ((*scd->downlinkBWP_ToAddModList->list.array[bwp_i]->bwp_Dedicated->pdsch_Config->choice.setup->dmrs_DownlinkForPDSCH_MappingTypeA->choice.setup->phaseTrackingRS->choice.setup->timeDensity->list.array[i] < 0)
            || (*scd->downlinkBWP_ToAddModList->list.array[bwp_i]->bwp_Dedicated->pdsch_Config->choice.setup->dmrs_DownlinkForPDSCH_MappingTypeA->choice.setup->phaseTrackingRS->choice.setup->timeDensity->list.array[i] > 29)) {
          LOG_I(RRC, "DL PTRS timeDensity %d not set. Assuming PTRS not present! \n", i);
          free(scd->downlinkBWP_ToAddModList->list.array[bwp_i]->bwp_Dedicated->pdsch_Config->choice.setup->dmrs_DownlinkForPDSCH_MappingTypeA->choice.setup->phaseTrackingRS);
          scd->downlinkBWP_ToAddModList->list.array[bwp_i]->bwp_Dedicated->pdsch_Config->choice.setup->dmrs_DownlinkForPDSCH_MappingTypeA->choice.setup->phaseTrackingRS = NULL;
          break;
        }
      }
    }

    if (scd->downlinkBWP_ToAddModList->list.array[bwp_i]->bwp_Dedicated->pdsch_Config->choice.setup->dmrs_DownlinkForPDSCH_MappingTypeA->choice.setup->phaseTrackingRS) {
      if (*scd->downlinkBWP_ToAddModList->list.array[bwp_i]->bwp_Dedicated->pdsch_Config->choice.setup->dmrs_DownlinkForPDSCH_MappingTypeA->choice.setup->phaseTrackingRS->choice.setup->resourceElementOffset > 2) {
        LOG_I(RRC, "Freeing DL PTRS resourceElementOffset \n");
        free(scd->downlinkBWP_ToAddModList->list.array[bwp_i]->bwp_Dedicated->pdsch_Config->choice.setup->dmrs_DownlinkForPDSCH_MappingTypeA->choice.setup->phaseTrackingRS->choice.setup->resourceElementOffset);
        scd->downlinkBWP_ToAddModList->list.array[bwp_i]->bwp_Dedicated->pdsch_Config->choice.setup->dmrs_DownlinkForPDSCH_MappingTypeA->choice.setup->phaseTrackingRS->choice.setup->resourceElementOffset = NULL;
      }
      if (*scd->downlinkBWP_ToAddModList->list.array[bwp_i]->bwp_Dedicated->pdsch_Config->choice.setup->dmrs_DownlinkForPDSCH_MappingTypeA->choice.setup->phaseTrackingRS->choice.setup->epre_Ratio > 1) {
        LOG_I(RRC, "Freeing DL PTRS epre_Ratio \n");
        free(scd->downlinkBWP_ToAddModList->list.array[bwp_i]->bwp_Dedicated->pdsch_Config->choice.setup->dmrs_DownlinkForPDSCH_MappingTypeA->choice.setup->phaseTrackingRS->choice.setup->epre_Ratio);
        scd->downlinkBWP_ToAddModList->list.array[bwp_i]->bwp_Dedicated->pdsch_Config->choice.setup->dmrs_DownlinkForPDSCH_MappingTypeA->choice.setup->phaseTrackingRS->choice.setup->epre_Ratio = NULL;
      }
    }
  }

  // Check for UL PTRS parameters validity
  for (int bwp_i = 0 ; bwp_i<scd->uplinkConfig->uplinkBWP_ToAddModList->list.count; bwp_i++) {

    if (scd->uplinkConfig->uplinkBWP_ToAddModList->list.array[bwp_i]->bwp_Dedicated->pusch_Config->choice.setup->dmrs_UplinkForPUSCH_MappingTypeB->choice.setup->phaseTrackingRS) {
      // If any of the frequencyDensity values are not set or are out of bounds, PTRS is assumed to be not present
      for (int i = scd->uplinkConfig->uplinkBWP_ToAddModList->list.array[bwp_i]->bwp_Dedicated->pusch_Config->choice.setup->dmrs_UplinkForPUSCH_MappingTypeB->choice.setup->phaseTrackingRS->choice.setup->transformPrecoderDisabled->frequencyDensity->list.count-1; i >= 0; i--) {
        if ((*scd->uplinkConfig->uplinkBWP_ToAddModList->list.array[bwp_i]->bwp_Dedicated->pusch_Config->choice.setup->dmrs_UplinkForPUSCH_MappingTypeB->choice.setup->phaseTrackingRS->choice.setup->transformPrecoderDisabled->frequencyDensity->list.array[i] < 1)
            || (*scd->uplinkConfig->uplinkBWP_ToAddModList->list.array[bwp_i]->bwp_Dedicated->pusch_Config->choice.setup->dmrs_UplinkForPUSCH_MappingTypeB->choice.setup->phaseTrackingRS->choice.setup->transformPrecoderDisabled->frequencyDensity->list.array[i] > 276)) {
          LOG_I(RRC, "UL PTRS frequencyDensity %d not set. Assuming PTRS not present! \n", i);
          free(scd->uplinkConfig->uplinkBWP_ToAddModList->list.array[bwp_i]->bwp_Dedicated->pusch_Config->choice.setup->dmrs_UplinkForPUSCH_MappingTypeB->choice.setup->phaseTrackingRS);
          scd->uplinkConfig->uplinkBWP_ToAddModList->list.array[bwp_i]->bwp_Dedicated->pusch_Config->choice.setup->dmrs_UplinkForPUSCH_MappingTypeB->choice.setup->phaseTrackingRS = NULL;
          break;
        }
      }
    }

    if (scd->uplinkConfig->uplinkBWP_ToAddModList->list.array[bwp_i]->bwp_Dedicated->pusch_Config->choice.setup->dmrs_UplinkForPUSCH_MappingTypeB->choice.setup->phaseTrackingRS) {
      // If any of the timeDensity values are not set or are out of bounds, PTRS is assumed to be not present
      for (int i = scd->uplinkConfig->uplinkBWP_ToAddModList->list.array[bwp_i]->bwp_Dedicated->pusch_Config->choice.setup->dmrs_UplinkForPUSCH_MappingTypeB->choice.setup->phaseTrackingRS->choice.setup->transformPrecoderDisabled->timeDensity->list.count-1; i >= 0; i--) {
        if ((*scd->uplinkConfig->uplinkBWP_ToAddModList->list.array[bwp_i]->bwp_Dedicated->pusch_Config->choice.setup->dmrs_UplinkForPUSCH_MappingTypeB->choice.setup->phaseTrackingRS->choice.setup->transformPrecoderDisabled->timeDensity->list.array[i] < 0)
            || (*scd->uplinkConfig->uplinkBWP_ToAddModList->list.array[bwp_i]->bwp_Dedicated->pusch_Config->choice.setup->dmrs_UplinkForPUSCH_MappingTypeB->choice.setup->phaseTrackingRS->choice.setup->transformPrecoderDisabled->timeDensity->list.array[i] > 29)) {
          LOG_I(RRC, "UL PTRS timeDensity %d not set. Assuming PTRS not present! \n", i);
          free(scd->uplinkConfig->uplinkBWP_ToAddModList->list.array[bwp_i]->bwp_Dedicated->pusch_Config->choice.setup->dmrs_UplinkForPUSCH_MappingTypeB->choice.setup->phaseTrackingRS);
          scd->uplinkConfig->uplinkBWP_ToAddModList->list.array[bwp_i]->bwp_Dedicated->pusch_Config->choice.setup->dmrs_UplinkForPUSCH_MappingTypeB->choice.setup->phaseTrackingRS = NULL;
          break;
        }
      }
    }

    if (scd->uplinkConfig->uplinkBWP_ToAddModList->list.array[bwp_i]->bwp_Dedicated->pusch_Config->choice.setup->dmrs_UplinkForPUSCH_MappingTypeB->choice.setup->phaseTrackingRS) {
      // Check for UL PTRS parameters validity
      if (*scd->uplinkConfig->uplinkBWP_ToAddModList->list.array[bwp_i]->bwp_Dedicated->pusch_Config->choice.setup->dmrs_UplinkForPUSCH_MappingTypeB->choice.setup->phaseTrackingRS->choice.setup->transformPrecoderDisabled->resourceElementOffset > 2) {
        LOG_I(RRC, "Freeing UL PTRS resourceElementOffset \n");
        free(scd->uplinkConfig->uplinkBWP_ToAddModList->list.array[bwp_i]->bwp_Dedicated->pusch_Config->choice.setup->dmrs_UplinkForPUSCH_MappingTypeB->choice.setup->phaseTrackingRS->choice.setup->transformPrecoderDisabled->resourceElementOffset);
        scd->uplinkConfig->uplinkBWP_ToAddModList->list.array[bwp_i]->bwp_Dedicated->pusch_Config->choice.setup->dmrs_UplinkForPUSCH_MappingTypeB->choice.setup->phaseTrackingRS->choice.setup->transformPrecoderDisabled->resourceElementOffset = NULL;
      }
    }

  }
}

void RCconfig_nr_flexran()
{
  uint16_t  i;
  uint16_t  num_gnbs;
  char      aprefix[MAX_OPTNAME_SIZE*2 + 8];
  /* this will possibly truncate the cell id (RRC assumes int32_t).
   * Both Nid_cell and gnb_id are signed in RRC case, but we use unsigned for
   * the bitshifting to work properly */
  uint16_t  Nid_cell_tr = 0;
  uint32_t  gnb_id = 0;


  /* get number of gNBs */
  paramdef_t GNBSParams[] = GNBSPARAMS_DESC;
  config_get(GNBSParams, sizeof(GNBSParams)/sizeof(paramdef_t), NULL);
  num_gnbs = GNBSParams[GNB_ACTIVE_GNBS_IDX].numelt;

  /* for gNB ID */
  paramdef_t GNBParams[]  = GNBPARAMS_DESC;
  paramlist_def_t GNBParamList = {GNB_CONFIG_STRING_GNB_LIST, NULL, 0};

  paramdef_t flexranParams[] = FLEXRANPARAMS_DESC;
  config_get(flexranParams, sizeof(flexranParams)/sizeof(paramdef_t), CONFIG_STRING_NETWORK_CONTROLLER_CONFIG);

  if (!RC.flexran) {
    RC.flexran = calloc(num_gnbs, sizeof(flexran_agent_info_t*));
    AssertFatal(RC.flexran,
                "can't ALLOCATE %zu Bytes for %d flexran agent info with size %zu\n",
                num_gnbs * sizeof(flexran_agent_info_t*),
                num_gnbs, sizeof(flexran_agent_info_t*));
  }

  for (i = 0; i < num_gnbs; i++) {
    RC.flexran[i] = calloc(1, sizeof(flexran_agent_info_t));
    AssertFatal(RC.flexran[i],
                "can't ALLOCATE %zu Bytes for flexran agent info (iteration %d/%d)\n",
                sizeof(flexran_agent_info_t), i + 1, num_gnbs);
    /* if config says "yes", enable Agent, in all other cases it's like "no" */
    RC.flexran[i]->enabled          = strcasecmp(*(flexranParams[FLEXRAN_ENABLED].strptr), "yes") == 0;
    /* if not enabled, simply skip the rest, it is not needed anyway */
    if (!RC.flexran[i]->enabled)
      continue;
    RC.flexran[i]->interface_name   = strdup(*(flexranParams[FLEXRAN_INTERFACE_NAME_IDX].strptr));
    //inet_ntop(AF_INET, &(enb_properties->properties[mod_id]->flexran_agent_ipv4_address), in_ip, INET_ADDRSTRLEN);
    RC.flexran[i]->remote_ipv4_addr = strdup(*(flexranParams[FLEXRAN_IPV4_ADDRESS_IDX].strptr));
    RC.flexran[i]->remote_port      = *(flexranParams[FLEXRAN_PORT_IDX].uptr);
    RC.flexran[i]->cache_name       = strdup(*(flexranParams[FLEXRAN_CACHE_IDX].strptr));
    RC.flexran[i]->node_ctrl_state  = strcasecmp(*(flexranParams[FLEXRAN_AWAIT_RECONF_IDX].strptr), "yes") == 0 ? ENB_WAIT : ENB_NORMAL_OPERATION;

    config_getlist(&GNBParamList, GNBParams, sizeof(GNBParams)/sizeof(paramdef_t),NULL);
    /* gNB ID from configuration, as read in by RCconfig_RRC() */
    if (!GNBParamList.paramarray[i][GNB_GNB_ID_IDX].uptr) {
      // Calculate a default gNB ID
    if (AMF_MODE_ENABLED) 
      gnb_id = i + (ngap_generate_gNB_id () & 0xFFFFFF8);
    else
      gnb_id = i;
    } else {
        gnb_id = *(GNBParamList.paramarray[i][GNB_GNB_ID_IDX].uptr);
    }

    /* cell ID */
    sprintf(aprefix, "%s.[%i]", GNB_CONFIG_STRING_GNB_LIST, i);

    RC.flexran[i]->mod_id   = i;
    RC.flexran[i]->agent_id = (((uint64_t)i) << 48) | (((uint64_t)gnb_id) << 16) | ((uint64_t)Nid_cell_tr);

    /*
     * Assume for the moment the monolithic case, i.e. agent can provide information for all layers
     * Consider using uint16_t flexran_get_capabilities_mask(mid_t mod_id),
     *                    with RC.rrc[mod_id]->node_type = ngran_gNB
     */
    RC.flexran[i]->capability_mask = (1 << PROTOCOL__FLEX_BS_CAPABILITY__LOPHY)
    		                       | (1 << PROTOCOL__FLEX_BS_CAPABILITY__HIPHY)
								   | (1 << PROTOCOL__FLEX_BS_CAPABILITY__LOMAC)
								   | (1 << PROTOCOL__FLEX_BS_CAPABILITY__HIMAC)
								   | (1 << PROTOCOL__FLEX_BS_CAPABILITY__RLC)
								   | (1 << PROTOCOL__FLEX_BS_CAPABILITY__PDCP)
								   | (1 << PROTOCOL__FLEX_BS_CAPABILITY__SDAP)
								   | (1 << PROTOCOL__FLEX_BS_CAPABILITY__RRC);

  }
}

void RCconfig_NR_L1(void) {
  int j;
  paramdef_t GNBSParams[] = GNBSPARAMS_DESC;
  ////////// Identification parameters
  paramdef_t GNBParams[]  = GNBPARAMS_DESC;

  paramlist_def_t GNBParamList = {GNB_CONFIG_STRING_GNB_LIST,NULL,0};

  config_get( GNBSParams,sizeof(GNBSParams)/sizeof(paramdef_t),NULL); 
  int num_gnbs = GNBSParams[GNB_ACTIVE_GNBS_IDX].numelt;
  AssertFatal (num_gnbs > 0,"Failed to parse config file no gnbs %s \n",GNB_CONFIG_STRING_ACTIVE_GNBS);

  config_getlist( &GNBParamList,GNBParams,sizeof(GNBParams)/sizeof(paramdef_t),NULL);
  int N1 = *GNBParamList.paramarray[0][GNB_PDSCH_ANTENNAPORTS_N1_IDX].iptr;
  int N2 = *GNBParamList.paramarray[0][GNB_PDSCH_ANTENNAPORTS_N2_IDX].iptr;
  int XP = *GNBParamList.paramarray[0][GNB_PDSCH_ANTENNAPORTS_XP_IDX].iptr;
  char *ulprbbl = *GNBParamList.paramarray[0][GNB_ULPRBBLACKLIST_IDX].strptr;
  if (ulprbbl) LOG_I(NR_PHY,"PRB blacklist %s\n",ulprbbl);
  char *save = NULL;
  char *pt = strtok_r(ulprbbl, ",", &save);
  int prbbl[275];
  int num_prbbl=0;
  memset(prbbl,0,275*sizeof(int));

  while (pt) {
    const int rb = atoi(pt);
    AssertFatal(rb < 275, "RB %d out of bounds (max 275)\n", rb);
    prbbl[rb] = 0x3FFF; // all symbols taken
    LOG_I(NR_PHY,"Blacklisting prb %d\n",atoi(pt));
    pt = strtok_r(NULL, ",", &save);
    num_prbbl++;
  }

  paramdef_t L1_Params[] = L1PARAMS_DESC;
  paramlist_def_t L1_ParamList = {CONFIG_STRING_L1_LIST,NULL,0};


  if (RC.gNB == NULL) {
    RC.gNB                       = (PHY_VARS_gNB **)malloc((1+NUMBER_OF_gNB_MAX)*sizeof(PHY_VARS_gNB*));
    LOG_I(NR_PHY,"RC.gNB = %p\n",RC.gNB);
    memset(RC.gNB,0,(1+NUMBER_OF_gNB_MAX)*sizeof(PHY_VARS_gNB*));
  }

  config_getlist( &L1_ParamList,L1_Params,sizeof(L1_Params)/sizeof(paramdef_t), NULL);

  if (L1_ParamList.numelt > 0) {

    for (j = 0; j < RC.nb_nr_L1_inst; j++) {

      if (RC.gNB[j] == NULL) {
        RC.gNB[j]                       = (PHY_VARS_gNB *)malloc(sizeof(PHY_VARS_gNB));
        LOG_I(NR_PHY,"RC.gNB[%d] = %p\n",j,RC.gNB[j]);
        memset(RC.gNB[j],0,sizeof(PHY_VARS_gNB));
	      RC.gNB[j]->Mod_id  = j;
      }

      RC.gNB[j]->thread_pool_size   = *(L1_ParamList.paramarray[j][L1_THREAD_POOL_SIZE].uptr);
      RC.gNB[j]->ofdm_offset_divisor = *(L1_ParamList.paramarray[j][L1_OFDM_OFFSET_DIVISOR].uptr);
      RC.gNB[j]->pucch0_thres       = *(L1_ParamList.paramarray[j][L1_PUCCH0_DTX_THRESHOLD].uptr);
      RC.gNB[j]->prach_thres        = *(L1_ParamList.paramarray[j][L1_PRACH_DTX_THRESHOLD].uptr);
      RC.gNB[j]->pusch_thres        = *(L1_ParamList.paramarray[j][L1_PUSCH_DTX_THRESHOLD].uptr);
      RC.gNB[j]->num_ulprbbl        = num_prbbl;
      RC.gNB[j]->ap_N1              = N1;
      RC.gNB[j]->ap_N2              = N2;
      RC.gNB[j]->ap_XP              = XP;
      LOG_I(NR_PHY,"Copying %d blacklisted PRB to L1 context\n",num_prbbl);
      memcpy(RC.gNB[j]->ulprbbl,prbbl,275*sizeof(int));
      if(strcmp(*(L1_ParamList.paramarray[j][L1_TRANSPORT_N_PREFERENCE_IDX].strptr), "local_mac") == 0) {
        //sf_ahead = 2; // Need 4 subframe gap between RX and TX
      }else if (strcmp(*(L1_ParamList.paramarray[j][L1_TRANSPORT_N_PREFERENCE_IDX].strptr), "nfapi") == 0) {
        RC.gNB[j]->eth_params_n.local_if_name            = strdup(*(L1_ParamList.paramarray[j][L1_LOCAL_N_IF_NAME_IDX].strptr));
        RC.gNB[j]->eth_params_n.my_addr                  = strdup(*(L1_ParamList.paramarray[j][L1_LOCAL_N_ADDRESS_IDX].strptr));
        RC.gNB[j]->eth_params_n.remote_addr              = strdup(*(L1_ParamList.paramarray[j][L1_REMOTE_N_ADDRESS_IDX].strptr));
        RC.gNB[j]->eth_params_n.my_portc                 = *(L1_ParamList.paramarray[j][L1_LOCAL_N_PORTC_IDX].iptr);
        RC.gNB[j]->eth_params_n.remote_portc             = *(L1_ParamList.paramarray[j][L1_REMOTE_N_PORTC_IDX].iptr);
        RC.gNB[j]->eth_params_n.my_portd                 = *(L1_ParamList.paramarray[j][L1_LOCAL_N_PORTD_IDX].iptr);
        RC.gNB[j]->eth_params_n.remote_portd             = *(L1_ParamList.paramarray[j][L1_REMOTE_N_PORTD_IDX].iptr);
        RC.gNB[j]->eth_params_n.transp_preference        = ETH_UDP_MODE;

        //sf_ahead = 2; // Cannot cope with 4 subframes betweem RX and TX - set it to 2

        RC.nb_nr_macrlc_inst = 1;  // This is used by mac_top_init_gNB()

        // This is used by init_gNB_afterRU()
        RC.nb_nr_CC = (int *)malloc((1+RC.nb_nr_inst)*sizeof(int));
        RC.nb_nr_CC[0]=1;

        LOG_I(PHY,"%s() NFAPI PNF mode - RC.nb_nr_inst=1 this is because phy_init_RU() uses that to index and not RC.num_gNB - why the 2 similar variables?\n", __FUNCTION__);
        LOG_I(PHY,"%s() NFAPI PNF mode - RC.nb_nr_CC[0]=%d for init_gNB_afterRU()\n", __FUNCTION__, RC.nb_nr_CC[0]);
        LOG_I(PHY,"%s() NFAPI PNF mode - RC.nb_nr_macrlc_inst:%d because used by mac_top_init_gNB()\n", __FUNCTION__, RC.nb_nr_macrlc_inst);

        mac_top_init_gNB();

        configure_nr_nfapi_pnf(RC.gNB[j]->eth_params_n.remote_addr,
                               RC.gNB[j]->eth_params_n.remote_portc,
                               RC.gNB[j]->eth_params_n.my_addr,
                               RC.gNB[j]->eth_params_n.my_portd,
                               RC.gNB[j]->eth_params_n.remote_portd);
      }else { // other midhaul
      } 
    }// for (j = 0; j < RC.nb_nr_L1_inst; j++)
    printf("Initializing northbound interface for L1\n");
    l1_north_init_gNB();
  }else{
    LOG_I(PHY,"No " CONFIG_STRING_L1_LIST " configuration found");    

    // DJP need to create some structures for VNF

    j = 0;


    if (RC.gNB[j] == NULL) {
      RC.gNB[j] = (PHY_VARS_gNB *)malloc(sizeof(PHY_VARS_gNB));
      memset((void*)RC.gNB[j],0,sizeof(PHY_VARS_gNB));
      LOG_I(PHY,"RC.gNB[%d] = %p\n",j,RC.gNB[j]);
      RC.gNB[j]->Mod_id  = j;
    }   
  }
}

void RCconfig_nr_macrlc() {
  int               j;

  paramdef_t GNBSParams[] = GNBSPARAMS_DESC;
  ////////// Identification parameters
  paramdef_t GNBParams[]  = GNBPARAMS_DESC;

  paramlist_def_t GNBParamList = {GNB_CONFIG_STRING_GNB_LIST,NULL,0};

  config_get( GNBSParams,sizeof(GNBSParams)/sizeof(paramdef_t),NULL); 
  int num_gnbs = GNBSParams[GNB_ACTIVE_GNBS_IDX].numelt;
  AssertFatal (num_gnbs > 0,"Failed to parse config file no gnbs %s \n",GNB_CONFIG_STRING_ACTIVE_GNBS);
  
  config_getlist( &GNBParamList,GNBParams,sizeof(GNBParams)/sizeof(paramdef_t),NULL); 
  char *ulprbbl = *GNBParamList.paramarray[0][GNB_ULPRBBLACKLIST_IDX].strptr; 
  char *save = NULL;
  char *pt = strtok_r(ulprbbl, ",", &save);
  uint16_t prbbl[275];
  int num_prbbl=0;
  memset(prbbl,0,sizeof(prbbl));
  while (pt) {
    const int prb = atoi(pt);
    AssertFatal(prb < 275, "RB %d out of bounds (max 275)\n", prb);
    prbbl[prb] = 0x3FFF; // all symbols taken
    pt = strtok_r(NULL, ",", &save);
    num_prbbl++;
  }
  paramdef_t MacRLC_Params[] = MACRLCPARAMS_DESC;
  paramlist_def_t MacRLC_ParamList = {CONFIG_STRING_MACRLC_LIST,NULL,0};
  config_getlist( &MacRLC_ParamList,MacRLC_Params,sizeof(MacRLC_Params)/sizeof(paramdef_t), NULL);    
  
  if ( MacRLC_ParamList.numelt > 0) {

    RC.nb_nr_macrlc_inst=MacRLC_ParamList.numelt; 
    mac_top_init_gNB();   
    RC.nb_nr_mac_CC = (int*)malloc(RC.nb_nr_macrlc_inst*sizeof(int));

    for (j=0;j<RC.nb_nr_macrlc_inst;j++) {
      RC.nb_nr_mac_CC[j] = *(MacRLC_ParamList.paramarray[j][MACRLC_CC_IDX].iptr);
      RC.nrmac[j]->pusch_target_snrx10                   = *(MacRLC_ParamList.paramarray[j][MACRLC_PUSCHTARGETSNRX10_IDX].iptr);
      RC.nrmac[j]->pucch_target_snrx10                   = *(MacRLC_ParamList.paramarray[j][MACRLC_PUCCHTARGETSNRX10_IDX].iptr);
      RC.nrmac[j]->pucch_failure_thres                   = *(MacRLC_ParamList.paramarray[j][MACRLC_PUCCHFAILURETHRES_IDX].iptr);
      RC.nrmac[j]->pusch_failure_thres                   = *(MacRLC_ParamList.paramarray[j][MACRLC_PUSCHFAILURETHRES_IDX].iptr);
     
      LOG_I(NR_MAC,"PUSCH Target %d, PUCCH Target %d, PUCCH Failure %d, PUSCH Failure %d\n",
	    RC.nrmac[j]->pusch_target_snrx10,
            RC.nrmac[j]->pucch_target_snrx10,
            RC.nrmac[j]->pucch_failure_thres,
            RC.nrmac[j]->pusch_failure_thres); 
      if (strcmp(*(MacRLC_ParamList.paramarray[j][MACRLC_TRANSPORT_N_PREFERENCE_IDX].strptr), "local_RRC") == 0) {
  // check number of instances is same as RRC/PDCP
  
      }else if (strcmp(*(MacRLC_ParamList.paramarray[j][MACRLC_TRANSPORT_N_PREFERENCE_IDX].strptr), "f1") == 0) {
        printf("Configuring F1 interfaces for MACRLC\n");
        RC.nrmac[j]->eth_params_n.local_if_name            = strdup(*(MacRLC_ParamList.paramarray[j][MACRLC_LOCAL_N_IF_NAME_IDX].strptr));
        RC.nrmac[j]->eth_params_n.my_addr                  = strdup(*(MacRLC_ParamList.paramarray[j][MACRLC_LOCAL_N_ADDRESS_IDX].strptr));
        RC.nrmac[j]->eth_params_n.remote_addr              = strdup(*(MacRLC_ParamList.paramarray[j][MACRLC_REMOTE_N_ADDRESS_IDX].strptr));
        RC.nrmac[j]->eth_params_n.my_portc                 = *(MacRLC_ParamList.paramarray[j][MACRLC_LOCAL_N_PORTC_IDX].iptr);
        RC.nrmac[j]->eth_params_n.remote_portc             = *(MacRLC_ParamList.paramarray[j][MACRLC_REMOTE_N_PORTC_IDX].iptr);
        RC.nrmac[j]->eth_params_n.my_portd                 = *(MacRLC_ParamList.paramarray[j][MACRLC_LOCAL_N_PORTD_IDX].iptr);
        RC.nrmac[j]->eth_params_n.remote_portd             = *(MacRLC_ParamList.paramarray[j][MACRLC_REMOTE_N_PORTD_IDX].iptr);;
        RC.nrmac[j]->eth_params_n.transp_preference        = ETH_UDP_MODE;
        macrlc_has_f1                                      = 1;
      }else if (strcmp(*(MacRLC_ParamList.paramarray[j][MACRLC_TRANSPORT_N_PREFERENCE_IDX].strptr), "cudu") == 0) {
        RC.nrmac[j]->eth_params_n.local_if_name            = strdup(*(MacRLC_ParamList.paramarray[j][MACRLC_LOCAL_N_IF_NAME_IDX].strptr));
        RC.nrmac[j]->eth_params_n.my_addr                  = strdup(*(MacRLC_ParamList.paramarray[j][MACRLC_LOCAL_N_ADDRESS_IDX].strptr));
        RC.nrmac[j]->eth_params_n.remote_addr              = strdup(*(MacRLC_ParamList.paramarray[j][MACRLC_REMOTE_N_ADDRESS_IDX].strptr));
        RC.nrmac[j]->eth_params_n.my_portc                 = *(MacRLC_ParamList.paramarray[j][MACRLC_LOCAL_N_PORTC_IDX].iptr);
        RC.nrmac[j]->eth_params_n.remote_portc             = *(MacRLC_ParamList.paramarray[j][MACRLC_REMOTE_N_PORTC_IDX].iptr);
        RC.nrmac[j]->eth_params_n.my_portd                 = *(MacRLC_ParamList.paramarray[j][MACRLC_LOCAL_N_PORTD_IDX].iptr);
        RC.nrmac[j]->eth_params_n.remote_portd             = *(MacRLC_ParamList.paramarray[j][MACRLC_REMOTE_N_PORTD_IDX].iptr);;
        RC.nrmac[j]->eth_params_n.transp_preference        = ETH_UDP_MODE;
      }else { // other midhaul
        AssertFatal(1==0,"MACRLC %d: %s unknown northbound midhaul\n",j, *(MacRLC_ParamList.paramarray[j][MACRLC_TRANSPORT_N_PREFERENCE_IDX].strptr));
      } 

      if (strcmp(*(MacRLC_ParamList.paramarray[j][MACRLC_TRANSPORT_S_PREFERENCE_IDX].strptr), "local_L1") == 0) {

      }else if (strcmp(*(MacRLC_ParamList.paramarray[j][MACRLC_TRANSPORT_S_PREFERENCE_IDX].strptr), "nfapi") == 0) {
        RC.nrmac[j]->eth_params_s.local_if_name            = strdup(*(MacRLC_ParamList.paramarray[j][MACRLC_LOCAL_S_IF_NAME_IDX].strptr));
        RC.nrmac[j]->eth_params_s.my_addr                  = strdup(*(MacRLC_ParamList.paramarray[j][MACRLC_LOCAL_S_ADDRESS_IDX].strptr));
        RC.nrmac[j]->eth_params_s.remote_addr              = strdup(*(MacRLC_ParamList.paramarray[j][MACRLC_REMOTE_S_ADDRESS_IDX].strptr));
        RC.nrmac[j]->eth_params_s.my_portc                 = *(MacRLC_ParamList.paramarray[j][MACRLC_LOCAL_S_PORTC_IDX].iptr);
        RC.nrmac[j]->eth_params_s.remote_portc             = *(MacRLC_ParamList.paramarray[j][MACRLC_REMOTE_S_PORTC_IDX].iptr);
        RC.nrmac[j]->eth_params_s.my_portd                 = *(MacRLC_ParamList.paramarray[j][MACRLC_LOCAL_S_PORTD_IDX].iptr);
        RC.nrmac[j]->eth_params_s.remote_portd             = *(MacRLC_ParamList.paramarray[j][MACRLC_REMOTE_S_PORTD_IDX].iptr);
        RC.nrmac[j]->eth_params_s.transp_preference        = ETH_UDP_MODE;

        printf("**************** vnf_port:%d\n", RC.nrmac[j]->eth_params_s.my_portc);
        configure_nr_nfapi_vnf(RC.nrmac[j]->eth_params_s.my_addr, RC.nrmac[j]->eth_params_s.my_portc);
        printf("**************** RETURNED FROM configure_nfapi_vnf() vnf_port:%d\n", RC.nrmac[j]->eth_params_s.my_portc);
      }else { // other midhaul
        AssertFatal(1==0,"MACRLC %d: %s unknown southbound midhaul\n",j,*(MacRLC_ParamList.paramarray[j][MACRLC_TRANSPORT_S_PREFERENCE_IDX].strptr));
      } 
      RC.nrmac[j]->ulsch_max_frame_inactivity = *(MacRLC_ParamList.paramarray[j][MACRLC_ULSCH_MAX_FRAME_INACTIVITY].uptr);
      RC.nrmac[j]->dl_bler_target_upper = *(MacRLC_ParamList.paramarray[j][MACRLC_DL_BLER_TARGET_UPPER_IDX].dblptr);
      RC.nrmac[j]->dl_bler_target_lower = *(MacRLC_ParamList.paramarray[j][MACRLC_DL_BLER_TARGET_LOWER_IDX].dblptr);
      RC.nrmac[j]->dl_rd2_bler_threshold = *(MacRLC_ParamList.paramarray[j][MACRLC_DL_RD2_BLER_THRESHOLD_IDX].dblptr);
      RC.nrmac[j]->dl_max_mcs = *(MacRLC_ParamList.paramarray[j][MACRLC_DL_MAX_MCS_IDX].u8ptr);
      RC.nrmac[j]->harq_round_max = *(MacRLC_ParamList.paramarray[j][MACRLC_HARQ_ROUND_MAX_IDX].u8ptr);
      RC.nrmac[j]->min_grant_prb = *(MacRLC_ParamList.paramarray[j][MACRLC_MIN_GRANT_PRB_IDX].u8ptr);
      RC.nrmac[j]->min_grant_mcs = *(MacRLC_ParamList.paramarray[j][MACRLC_MIN_GRANT_MCS_IDX].u8ptr);
      RC.nrmac[j]->num_ulprbbl = num_prbbl;
      memcpy(RC.nrmac[j]->ulprbbl,prbbl,275*sizeof(prbbl[0]));
    }//  for (j=0;j<RC.nb_nr_macrlc_inst;j++)
  }else {// MacRLC_ParamList.numelt > 0
    LOG_E(PHY,"No %s configuration found\n", CONFIG_STRING_MACRLC_LIST);
    // AssertFatal (0,"No " CONFIG_STRING_MACRLC_LIST " configuration found");     
  }

}

void config_security(gNB_RRC_INST *rrc)
{
  paramdef_t sec_params[] = SECURITY_GLOBALPARAMS_DESC;
  int ret = config_get(sec_params,
                       sizeof(sec_params) / sizeof(paramdef_t),
                       CONFIG_STRING_SECURITY);
  int i;

  if (ret < 0) {
    LOG_W(RRC, "configuration file does not contain a \"security\" section, applying default parameters (nia2 nea0, integrity disabled for DRBs)\n");
    rrc->security.ciphering_algorithms[0]    = 0;  /* nea0 = no ciphering */
    rrc->security.ciphering_algorithms_count = 1;
    rrc->security.integrity_algorithms[0]    = 2;  /* nia2 */
    rrc->security.integrity_algorithms[1]    = 0;  /* nia0 = no integrity, as a fallback (but nia2 should be supported by all UEs) */
    rrc->security.integrity_algorithms_count = 2;
    rrc->security.do_drb_ciphering           = 1;  /* even if nea0 let's activate so that we don't generate cipheringDisabled in pdcp_Config */
    rrc->security.do_drb_integrity           = 0;
    return;
  }

  if (sec_params[SECURITY_CONFIG_CIPHERING_IDX].numelt > 4) {
    LOG_E(RRC, "too much ciphering algorithms in section \"security\" of the configuration file, maximum is 4\n");
    exit(1);
  }
  if (sec_params[SECURITY_CONFIG_INTEGRITY_IDX].numelt > 4) {
    LOG_E(RRC, "too much integrity algorithms in section \"security\" of the configuration file, maximum is 4\n");
    exit(1);
  }

  /* get ciphering algorithms */
  rrc->security.ciphering_algorithms_count = 0;
  for (i = 0; i < sec_params[SECURITY_CONFIG_CIPHERING_IDX].numelt; i++) {
    if (!strcmp(sec_params[SECURITY_CONFIG_CIPHERING_IDX].strlistptr[i], "nea0")) {
      rrc->security.ciphering_algorithms[rrc->security.ciphering_algorithms_count] = 0;
      rrc->security.ciphering_algorithms_count++;
      continue;
    }
    if (!strcmp(sec_params[SECURITY_CONFIG_CIPHERING_IDX].strlistptr[i], "nea1")) {
      rrc->security.ciphering_algorithms[rrc->security.ciphering_algorithms_count] = 1;
      rrc->security.ciphering_algorithms_count++;
      continue;
    }
    if (!strcmp(sec_params[SECURITY_CONFIG_CIPHERING_IDX].strlistptr[i], "nea2")) {
      rrc->security.ciphering_algorithms[rrc->security.ciphering_algorithms_count] = 2;
      rrc->security.ciphering_algorithms_count++;
      continue;
    }
    if (!strcmp(sec_params[SECURITY_CONFIG_CIPHERING_IDX].strlistptr[i], "nea3")) {
      rrc->security.ciphering_algorithms[rrc->security.ciphering_algorithms_count] = 3;
      rrc->security.ciphering_algorithms_count++;
      continue;
    }
    LOG_E(RRC, "unknown ciphering algorithm \"%s\" in section \"security\" of the configuration file\n",
          sec_params[SECURITY_CONFIG_CIPHERING_IDX].strlistptr[i]);
    exit(1);
  }

  /* get integrity algorithms */
  rrc->security.integrity_algorithms_count = 0;
  for (i = 0; i < sec_params[SECURITY_CONFIG_INTEGRITY_IDX].numelt; i++) {
    if (!strcmp(sec_params[SECURITY_CONFIG_INTEGRITY_IDX].strlistptr[i], "nia0")) {
      rrc->security.integrity_algorithms[rrc->security.integrity_algorithms_count] = 0;
      rrc->security.integrity_algorithms_count++;
      continue;
    }
    if (!strcmp(sec_params[SECURITY_CONFIG_INTEGRITY_IDX].strlistptr[i], "nia1")) {
      rrc->security.integrity_algorithms[rrc->security.integrity_algorithms_count] = 1;
      rrc->security.integrity_algorithms_count++;
      continue;
    }
    if (!strcmp(sec_params[SECURITY_CONFIG_INTEGRITY_IDX].strlistptr[i], "nia2")) {
      rrc->security.integrity_algorithms[rrc->security.integrity_algorithms_count] = 2;
      rrc->security.integrity_algorithms_count++;
      continue;
    }
    if (!strcmp(sec_params[SECURITY_CONFIG_INTEGRITY_IDX].strlistptr[i], "nia3")) {
      rrc->security.integrity_algorithms[rrc->security.integrity_algorithms_count] = 3;
      rrc->security.integrity_algorithms_count++;
      continue;
    }
    LOG_E(RRC, "unknown integrity algorithm \"%s\" in section \"security\" of the configuration file\n",
          sec_params[SECURITY_CONFIG_INTEGRITY_IDX].strlistptr[i]);
    exit(1);
  }

  if (rrc->security.ciphering_algorithms_count == 0) {
    LOG_W(RRC, "no preferred ciphering algorithm set in configuration file, applying default parameters (no security)\n");
    rrc->security.ciphering_algorithms[0]    = 0;  /* nea0 = no ciphering */
    rrc->security.ciphering_algorithms_count = 1;
  }

  if (rrc->security.integrity_algorithms_count == 0) {
    LOG_W(RRC, "no preferred integrity algorithm set in configuration file, applying default parameters (nia2)\n");
    rrc->security.integrity_algorithms[0]    = 2;  /* nia2 */
    rrc->security.integrity_algorithms[1]    = 0;  /* nia0 = no integrity */
    rrc->security.integrity_algorithms_count = 2;
  }

  if (!strcmp(*sec_params[SECURITY_CONFIG_DO_DRB_CIPHERING_IDX].strptr, "yes")) {
    rrc->security.do_drb_ciphering = 1;
  } else if (!strcmp(*sec_params[SECURITY_CONFIG_DO_DRB_CIPHERING_IDX].strptr, "no")) {
    rrc->security.do_drb_ciphering = 0;
  } else {
    LOG_E(RRC, "in configuration file, bad drb_ciphering value '%s', only 'yes' and 'no' allowed\n",
          *sec_params[SECURITY_CONFIG_DO_DRB_CIPHERING_IDX].strptr);
    exit(1);
  }

  if (!strcmp(*sec_params[SECURITY_CONFIG_DO_DRB_INTEGRITY_IDX].strptr, "yes")) {
    rrc->security.do_drb_integrity = 1;
  } else if (!strcmp(*sec_params[SECURITY_CONFIG_DO_DRB_INTEGRITY_IDX].strptr, "no")) {
    rrc->security.do_drb_integrity = 0;
  } else {
    LOG_E(RRC, "in configuration file, bad drb_integrity value '%s', only 'yes' and 'no' allowed\n",
          *sec_params[SECURITY_CONFIG_DO_DRB_INTEGRITY_IDX].strptr);
    exit(1);
  }
}

void RCconfig_NRRRC(MessageDef *msg_p, uint32_t i, gNB_RRC_INST *rrc) {

  int                    num_gnbs                                                      = 0;
  char aprefix[MAX_OPTNAME_SIZE*2 + 8];
  int32_t                gnb_id                                                        = 0;
  int                    k                                                             = 0;

  paramdef_t GNBSParams[] = GNBSPARAMS_DESC;
  ////////// Identification parameters
  paramdef_t GNBParams[]  = GNBPARAMS_DESC;
  paramlist_def_t GNBParamList = {GNB_CONFIG_STRING_GNB_LIST,NULL,0};

  NR_ServingCellConfigCommon_t *scc = calloc(1,sizeof(*scc));
  uint64_t ssb_bitmap=0xff;
  prepare_scc(scc);
  paramdef_t SCCsParams[] = SCCPARAMS_DESC(scc);
  paramlist_def_t SCCsParamList = {GNB_CONFIG_STRING_SERVINGCELLCONFIGCOMMON, NULL, 0};

  // Serving Cell Config Dedicated
  NR_ServingCellConfig_t *scd = calloc(1,sizeof(NR_ServingCellConfig_t));
  memset((void*)scd,0,sizeof(NR_ServingCellConfig_t));
  prepare_scd(scd);
  paramdef_t SCDsParams[] = SCDPARAMS_DESC(scd);
  paramlist_def_t SCDsParamList = {GNB_CONFIG_STRING_SERVINGCELLCONFIGDEDICATED, NULL, 0};

   ////////// Physical parameters

  /* get global parameters, defined outside any section in the config file */
 
  config_get( GNBSParams,sizeof(GNBSParams)/sizeof(paramdef_t),NULL); 
  num_gnbs = GNBSParams[GNB_ACTIVE_GNBS_IDX].numelt;
  AssertFatal (i<num_gnbs,"Failed to parse config file no %ith element in %s \n",i, GNB_CONFIG_STRING_ACTIVE_GNBS);

  /*
  if (AMF_MODE_ENABLED) {
    if (strcasecmp( *(GNBSParams[GNB_ASN1_VERBOSITY_IDX].strptr), GNB_CONFIG_STRING_ASN1_VERBOSITY_NONE) == 0) {
      asn_debug      = 0;
      asn1_xer_print = 0;
    } else if (strcasecmp( *(GNBSParams[GNB_ASN1_VERBOSITY_IDX].strptr), GNB_CONFIG_STRING_ASN1_VERBOSITY_INFO) == 0) {
      asn_debug      = 1;
      asn1_xer_print = 1;
    } else if (strcasecmp(*(GNBSParams[GNB_ASN1_VERBOSITY_IDX].strptr) , GNB_CONFIG_STRING_ASN1_VERBOSITY_ANNOYING) == 0) {
      asn_debug      = 1;
      asn1_xer_print = 2;
    } else {
      asn_debug      = 0;
      asn1_xer_print = 0;
    }
  }
  */

  if (num_gnbs>0) {

    // Output a list of all gNBs. ////////// Identification parameters
    config_getlist( &GNBParamList,GNBParams,sizeof(GNBParams)/sizeof(paramdef_t),NULL); 
    
    if (GNBParamList.paramarray[i][GNB_GNB_ID_IDX].uptr == NULL) {
    // Calculate a default gNB ID
      if (AMF_MODE_ENABLED) { 
        uint32_t hash;
        hash = ngap_generate_gNB_id ();
        gnb_id = i + (hash & 0xFFFFFF8);
      } else {
        gnb_id = i;
      }
    } else {
      gnb_id = *(GNBParamList.paramarray[i][GNB_GNB_ID_IDX].uptr);
    }

    // pdcch_ConfigSIB1
    rrc->carrier.pdcch_ConfigSIB1 = calloc(1,sizeof(NR_PDCCH_ConfigSIB1_t));
    paramdef_t pdcch_ConfigSIB1[] = PDCCH_CONFIGSIB1PARAMS_DESC(rrc->carrier.pdcch_ConfigSIB1);
    paramlist_def_t pdcch_ConfigSIB1ParamList = {GNB_CONFIG_STRING_PDCCH_CONFIGSIB1, NULL, 0};
    sprintf(aprefix, "%s.[%i]", GNB_CONFIG_STRING_GNB_LIST, 0);
    config_getlist(&pdcch_ConfigSIB1ParamList, NULL, 0, aprefix);
    if (pdcch_ConfigSIB1ParamList.numelt > 0) {
        sprintf(aprefix, "%s.[%i].%s.[%i]", GNB_CONFIG_STRING_GNB_LIST,0,GNB_CONFIG_STRING_PDCCH_CONFIGSIB1, 0);
        config_get(pdcch_ConfigSIB1,sizeof(pdcch_ConfigSIB1)/sizeof(paramdef_t),aprefix);
    }

    sprintf(aprefix, "%s.[%i]", GNB_CONFIG_STRING_GNB_LIST, 0);

    config_getlist(&SCCsParamList, NULL, 0, aprefix);
    if (SCCsParamList.numelt > 0) {    
      sprintf(aprefix, "%s.[%i].%s.[%i]", GNB_CONFIG_STRING_GNB_LIST,0,GNB_CONFIG_STRING_SERVINGCELLCONFIGCOMMON, 0);
      config_get( SCCsParams,sizeof(SCCsParams)/sizeof(paramdef_t),aprefix);  
      LOG_I(RRC,"Read in ServingCellConfigCommon (PhysCellId %d, ABSFREQSSB %d, DLBand %d, ABSFREQPOINTA %d, DLBW %d,RACH_TargetReceivedPower %d\n",
	    (int)*scc->physCellId,
	    (int)*scc->downlinkConfigCommon->frequencyInfoDL->absoluteFrequencySSB,
	    (int)*scc->downlinkConfigCommon->frequencyInfoDL->frequencyBandList.list.array[0],
	    (int)scc->downlinkConfigCommon->frequencyInfoDL->absoluteFrequencyPointA,
	    (int)scc->downlinkConfigCommon->frequencyInfoDL->scs_SpecificCarrierList.list.array[0]->carrierBandwidth,
	    (int)scc->uplinkConfigCommon->initialUplinkBWP->rach_ConfigCommon->choice.setup->rach_ConfigGeneric.preambleReceivedTargetPower);
      fix_scc(scc,ssb_bitmap);
    }

    sprintf(aprefix, "%s.[%i]", GNB_CONFIG_STRING_GNB_LIST, 0);

    config_getlist(&SCDsParamList, NULL, 0, aprefix);
    if (SCDsParamList.numelt > 0) {    
      sprintf(aprefix, "%s.[%i].%s.[%i]", GNB_CONFIG_STRING_GNB_LIST,0,GNB_CONFIG_STRING_SERVINGCELLCONFIGDEDICATED, 0);
      config_get( SCDsParams,sizeof(SCDsParams)/sizeof(paramdef_t),aprefix);  
      LOG_I(RRC,"Read in ServingCellConfigDedicated UL (FreqDensity_0 %d, FreqDensity_1 %d, TimeDensity_0 %d, TimeDensity_1 %d, TimeDensity_2 %d, RE offset %d, First_active_BWP_ID %d SCS %d, LocationandBW %d \n",
      (int)*scd->uplinkConfig->uplinkBWP_ToAddModList->list.array[0]->bwp_Dedicated->pusch_Config->choice.setup->dmrs_UplinkForPUSCH_MappingTypeB->choice.setup->phaseTrackingRS->choice.setup->transformPrecoderDisabled->frequencyDensity->list.array[0],
      (int)*scd->uplinkConfig->uplinkBWP_ToAddModList->list.array[0]->bwp_Dedicated->pusch_Config->choice.setup->dmrs_UplinkForPUSCH_MappingTypeB->choice.setup->phaseTrackingRS->choice.setup->transformPrecoderDisabled->frequencyDensity->list.array[1],
      (int)*scd->uplinkConfig->uplinkBWP_ToAddModList->list.array[0]->bwp_Dedicated->pusch_Config->choice.setup->dmrs_UplinkForPUSCH_MappingTypeB->choice.setup->phaseTrackingRS->choice.setup->transformPrecoderDisabled->timeDensity->list.array[0],
      (int)*scd->uplinkConfig->uplinkBWP_ToAddModList->list.array[0]->bwp_Dedicated->pusch_Config->choice.setup->dmrs_UplinkForPUSCH_MappingTypeB->choice.setup->phaseTrackingRS->choice.setup->transformPrecoderDisabled->timeDensity->list.array[1],
      (int)*scd->uplinkConfig->uplinkBWP_ToAddModList->list.array[0]->bwp_Dedicated->pusch_Config->choice.setup->dmrs_UplinkForPUSCH_MappingTypeB->choice.setup->phaseTrackingRS->choice.setup->transformPrecoderDisabled->timeDensity->list.array[2],
      (int)*scd->uplinkConfig->uplinkBWP_ToAddModList->list.array[0]->bwp_Dedicated->pusch_Config->choice.setup->dmrs_UplinkForPUSCH_MappingTypeB->choice.setup->phaseTrackingRS->choice.setup->transformPrecoderDisabled->resourceElementOffset,
      (int)*scd->firstActiveDownlinkBWP_Id,
      (int)scd->downlinkBWP_ToAddModList->list.array[0]->bwp_Common->genericParameters.subcarrierSpacing,
      (int)scd->downlinkBWP_ToAddModList->list.array[0]->bwp_Common->genericParameters.locationAndBandwidth
      );
    }
    fix_scd(scd);

    printf("NRRRC %d: Southbound Transport %s\n",i,*(GNBParamList.paramarray[i][GNB_TRANSPORT_S_PREFERENCE_IDX].strptr));

    if (strcmp(*(GNBParamList.paramarray[i][GNB_TRANSPORT_S_PREFERENCE_IDX].strptr), "f1") == 0) {
      paramdef_t SCTPParams[]  = GNBSCTPPARAMS_DESC;
      char aprefix[MAX_OPTNAME_SIZE*2 + 8];
      sprintf(aprefix,"%s.[%u].%s",GNB_CONFIG_STRING_GNB_LIST,i,GNB_CONFIG_STRING_SCTP_CONFIG);
      config_get(SCTPParams,sizeof(SCTPParams)/sizeof(paramdef_t),aprefix);
      rrc->node_id        = *(GNBParamList.paramarray[0][GNB_GNB_ID_IDX].uptr);
      LOG_I(GNB_APP,"F1AP: gNB_CU_id[%d] %d\n",k,rrc->node_id);
      rrc->node_name = strdup(*(GNBParamList.paramarray[0][GNB_GNB_NAME_IDX].strptr));
      LOG_I(GNB_APP,"F1AP: gNB_CU_name[%d] %s\n",k,rrc->node_name);
      rrc->eth_params_s.local_if_name            = strdup(*(GNBParamList.paramarray[i][GNB_LOCAL_S_IF_NAME_IDX].strptr));
      rrc->eth_params_s.my_addr                  = strdup(*(GNBParamList.paramarray[i][GNB_LOCAL_S_ADDRESS_IDX].strptr));
      rrc->eth_params_s.remote_addr              = strdup(*(GNBParamList.paramarray[i][GNB_REMOTE_S_ADDRESS_IDX].strptr));
      rrc->eth_params_s.my_portc                 = *(GNBParamList.paramarray[i][GNB_LOCAL_S_PORTC_IDX].uptr);
      rrc->eth_params_s.remote_portc             = *(GNBParamList.paramarray[i][GNB_REMOTE_S_PORTC_IDX].uptr);
      rrc->eth_params_s.my_portd                 = *(GNBParamList.paramarray[i][GNB_LOCAL_S_PORTD_IDX].uptr);
      rrc->eth_params_s.remote_portd             = *(GNBParamList.paramarray[i][GNB_REMOTE_S_PORTD_IDX].uptr);
      rrc->eth_params_s.transp_preference        = ETH_UDP_MODE;
      rrc->node_type                             = ngran_gNB_CU;
      rrc->sctp_in_streams                       = (uint16_t)*(SCTPParams[GNB_SCTP_INSTREAMS_IDX].uptr);
      rrc->sctp_out_streams                      = (uint16_t)*(SCTPParams[GNB_SCTP_OUTSTREAMS_IDX].uptr);
    } else {
      // set to ngran_gNB for now, it will get set to ngran_gNB_DU if macrlc entity which uses F1 is present
      // Note: we will have to handle the case of ngran_ng_gNB_DU
      if (macrlc_has_f1 == 0) {
        rrc->node_type = ngran_gNB;
        LOG_I(NR_RRC,"Setting node_type to ngran_gNB\n");
      } else {
        rrc->node_type = ngran_gNB_DU;
        LOG_I(NR_RRC,"Setting node_type to ngran_gNB_DU\n");
      }
    }

    rrc->nr_cellid        = (uint64_t)*(GNBParamList.paramarray[i][GNB_NRCELLID_IDX].u64ptr);

    rrc->um_on_default_drb = *(GNBParamList.paramarray[i][GNB_UMONDEFAULTDRB_IDX].uptr);
    if (strcmp(*(GNBParamList.paramarray[i][GNB_TRANSPORT_S_PREFERENCE_IDX].strptr), "local_mac") == 0) {
      
    } else if (strcmp(*(GNBParamList.paramarray[i][GNB_TRANSPORT_S_PREFERENCE_IDX].strptr), "cudu") == 0) {
      rrc->eth_params_s.local_if_name            = strdup(*(GNBParamList.paramarray[i][GNB_LOCAL_S_IF_NAME_IDX].strptr));
      rrc->eth_params_s.my_addr                  = strdup(*(GNBParamList.paramarray[i][GNB_LOCAL_S_ADDRESS_IDX].strptr));
      rrc->eth_params_s.remote_addr              = strdup(*(GNBParamList.paramarray[i][GNB_REMOTE_S_ADDRESS_IDX].strptr));
      rrc->eth_params_s.my_portc                 = *(GNBParamList.paramarray[i][GNB_LOCAL_S_PORTC_IDX].uptr);
      rrc->eth_params_s.remote_portc             = *(GNBParamList.paramarray[i][GNB_REMOTE_S_PORTC_IDX].uptr);
      rrc->eth_params_s.my_portd                 = *(GNBParamList.paramarray[i][GNB_LOCAL_S_PORTD_IDX].uptr);
      rrc->eth_params_s.remote_portd             = *(GNBParamList.paramarray[i][GNB_REMOTE_S_PORTD_IDX].uptr);
      rrc->eth_params_s.transp_preference        = ETH_UDP_MODE;
    } else { // other midhaul
    }       
    
    // search if in active list
    
    for (k=0; k <num_gnbs ; k++) {
      if (strcmp(GNBSParams[GNB_ACTIVE_GNBS_IDX].strlistptr[k], *(GNBParamList.paramarray[i][GNB_GNB_NAME_IDX].strptr) )== 0) {
	
        char gnbpath[MAX_OPTNAME_SIZE + 8];
        sprintf(gnbpath,"%s.[%i]",GNB_CONFIG_STRING_GNB_LIST,k);

	
        paramdef_t PLMNParams[] = GNBPLMNPARAMS_DESC;

        paramlist_def_t PLMNParamList = {GNB_CONFIG_STRING_PLMN_LIST, NULL, 0};
        /* map parameter checking array instances to parameter definition array instances */
        checkedparam_t config_check_PLMNParams [] = PLMNPARAMS_CHECK;

        for (int I = 0; I < sizeof(PLMNParams) / sizeof(paramdef_t); ++I)
          PLMNParams[I].chkPptr = &(config_check_PLMNParams[I]);

        NRRRC_CONFIGURATION_REQ (msg_p).cell_identity     = gnb_id;
        NRRRC_CONFIGURATION_REQ (msg_p).tac               = *GNBParamList.paramarray[i][GNB_TRACKING_AREA_CODE_IDX].uptr;
        AssertFatal(!GNBParamList.paramarray[i][GNB_MOBILE_COUNTRY_CODE_IDX_OLD].strptr
                    && !GNBParamList.paramarray[i][GNB_MOBILE_NETWORK_CODE_IDX_OLD].strptr,
                    "It seems that you use an old configuration file. Please change the existing\n"
                    "    tracking_area_code  =  \"1\";\n"
                    "    mobile_country_code =  \"208\";\n"
                    "    mobile_network_code =  \"93\";\n"
                    "to\n"
                    "    tracking_area_code  =  1; // no string!!\n"
                    "    plmn_list = ( { mcc = 208; mnc = 93; mnc_length = 2; } )\n");
        config_getlist(&PLMNParamList, PLMNParams, sizeof(PLMNParams)/sizeof(paramdef_t), gnbpath);

        if (PLMNParamList.numelt < 1 || PLMNParamList.numelt > 6)
          AssertFatal(0, "The number of PLMN IDs must be in [1,6], but is %d\n",
                      PLMNParamList.numelt);

        NRRRC_CONFIGURATION_REQ(msg_p).num_plmn = PLMNParamList.numelt;

        for (int l = 0; l < PLMNParamList.numelt; ++l) {
	
	  NRRRC_CONFIGURATION_REQ (msg_p).mcc[l]               = *PLMNParamList.paramarray[l][GNB_MOBILE_COUNTRY_CODE_IDX].uptr;
	  NRRRC_CONFIGURATION_REQ (msg_p).mnc[l]               = *PLMNParamList.paramarray[l][GNB_MOBILE_NETWORK_CODE_IDX].uptr;
	  NRRRC_CONFIGURATION_REQ (msg_p).mnc_digit_length[l]  = *PLMNParamList.paramarray[l][GNB_MNC_DIGIT_LENGTH].u8ptr;
	  AssertFatal((NRRRC_CONFIGURATION_REQ (msg_p).mnc_digit_length[l] == 2) ||
		      (NRRRC_CONFIGURATION_REQ (msg_p).mnc_digit_length[l] == 3),"BAD MNC DIGIT LENGTH %d",
		      NRRRC_CONFIGURATION_REQ (msg_p).mnc_digit_length[l]);
	}
        LOG_I(GNB_APP,"SSB SCO %d\n",*GNBParamList.paramarray[i][GNB_SSB_SUBCARRIEROFFSET_IDX].iptr);
        NRRRC_CONFIGURATION_REQ (msg_p).ssb_SubcarrierOffset = *GNBParamList.paramarray[i][GNB_SSB_SUBCARRIEROFFSET_IDX].iptr;
        LOG_I(RRC,"pdsch_AntennaPorts N1 %d\n",*GNBParamList.paramarray[i][GNB_PDSCH_ANTENNAPORTS_N1_IDX].iptr);
        NRRRC_CONFIGURATION_REQ (msg_p).pdsch_AntennaPorts.N1 = *GNBParamList.paramarray[i][GNB_PDSCH_ANTENNAPORTS_N1_IDX].iptr;
        LOG_I(RRC,"pdsch_AntennaPorts N2 %d\n",*GNBParamList.paramarray[i][GNB_PDSCH_ANTENNAPORTS_N2_IDX].iptr);
        NRRRC_CONFIGURATION_REQ (msg_p).pdsch_AntennaPorts.N2 = *GNBParamList.paramarray[i][GNB_PDSCH_ANTENNAPORTS_N2_IDX].iptr;
        LOG_I(RRC,"pdsch_AntennaPorts XP %d\n",*GNBParamList.paramarray[i][GNB_PDSCH_ANTENNAPORTS_XP_IDX].iptr);
        NRRRC_CONFIGURATION_REQ (msg_p).pdsch_AntennaPorts.XP = *GNBParamList.paramarray[i][GNB_PDSCH_ANTENNAPORTS_XP_IDX].iptr;
        LOG_I(RRC,"pusch_AntennaPorts %d\n",*GNBParamList.paramarray[i][GNB_PUSCH_ANTENNAPORTS_IDX].iptr);
        NRRRC_CONFIGURATION_REQ (msg_p).pusch_AntennaPorts = *GNBParamList.paramarray[i][GNB_PUSCH_ANTENNAPORTS_IDX].iptr;
        LOG_I(GNB_APP,"minTXRXTIME %d\n",*GNBParamList.paramarray[i][GNB_MINRXTXTIME_IDX].iptr);
        NRRRC_CONFIGURATION_REQ (msg_p).minRXTXTIME = *GNBParamList.paramarray[i][GNB_MINRXTXTIME_IDX].iptr;
        LOG_I(RRC,"SIB1 TDA %d\n",*GNBParamList.paramarray[i][GNB_SIB1_TDA_IDX].iptr);
        NRRRC_CONFIGURATION_REQ (msg_p).sib1_tda = *GNBParamList.paramarray[i][GNB_SIB1_TDA_IDX].iptr;
        LOG_I(GNB_APP,"Do CSI-RS %d\n",*GNBParamList.paramarray[i][GNB_DO_CSIRS_IDX].iptr);
        NRRRC_CONFIGURATION_REQ (msg_p).do_CSIRS = *GNBParamList.paramarray[i][GNB_DO_CSIRS_IDX].iptr;
        LOG_I(RRC, "Do SRS %d\n",*GNBParamList.paramarray[i][GNB_DO_SRS_IDX].iptr);
        NRRRC_CONFIGURATION_REQ (msg_p).do_SRS = *GNBParamList.paramarray[i][GNB_DO_SRS_IDX].iptr;
        NRRRC_CONFIGURATION_REQ (msg_p).force_256qam_off = *GNBParamList.paramarray[i][GNB_FORCE256QAMOFF_IDX].iptr;
        LOG_I(RRC, "256 QAM: %s\n", NRRRC_CONFIGURATION_REQ (msg_p).force_256qam_off ? "force off" : "may be on");
        NRRRC_CONFIGURATION_REQ (msg_p).scc = scc;
        NRRRC_CONFIGURATION_REQ (msg_p).scd = scd;
	    NRRRC_CONFIGURATION_REQ (msg_p).enable_sdap = *GNBParamList.paramarray[i][GNB_ENABLE_SDAP_IDX].iptr;
        LOG_I(GNB_APP, "SDAP layer is %s\n", NRRRC_CONFIGURATION_REQ (msg_p).enable_sdap ? "enabled" : "disabled");
        
      }//
    }//End for (k=0; k <num_gnbs ; k++)
    memcpy(&rrc->configuration, &NRRRC_CONFIGURATION_REQ(msg_p), sizeof(NRRRC_CONFIGURATION_REQ(msg_p)));
  }//End if (num_gnbs>0)

  config_security(rrc);
}//End RCconfig_NRRRC function

int RCconfig_nr_gtpu(void ) {

  int               num_gnbs                      = 0;
  char*             gnb_ipv4_address_for_NGU      = NULL;
  uint32_t          gnb_port_for_NGU              = 0;
  char*             gnb_ipv4_address_for_S1U      = NULL;
  uint32_t          gnb_port_for_S1U              = 0;
  char gtpupath[MAX_OPTNAME_SIZE*2 + 8];

  paramdef_t GNBSParams[] = GNBSPARAMS_DESC;
  paramdef_t NETParams[]  =  GNBNETPARAMS_DESC;
  LOG_I(GTPU,"Configuring GTPu\n");

/* get number of active eNodeBs */
  config_get( GNBSParams,sizeof(GNBSParams)/sizeof(paramdef_t),NULL); 
  num_gnbs = GNBSParams[GNB_ACTIVE_GNBS_IDX].numelt;
  AssertFatal (num_gnbs >0,
           "Failed to parse config file no active gNodeBs in %s \n", GNB_CONFIG_STRING_ACTIVE_GNBS);

  sprintf(gtpupath,"%s.[%i].%s",GNB_CONFIG_STRING_GNB_LIST,0,GNB_CONFIG_STRING_NETWORK_INTERFACES_CONFIG);
  config_get(NETParams,sizeof(NETParams)/sizeof(paramdef_t),gtpupath); 
  char *cidr=NULL, *address = NULL;
  int port;
  if (NETParams[1].strptr != NULL) {
    LOG_I(GTPU, "SA mode \n");
    address = strtok_r(gnb_ipv4_address_for_NGU, "/", &cidr);
    port=gnb_port_for_NGU;
  } else { 
    LOG_I(GTPU, "NSA mode \n");
    address = strtok_r(gnb_ipv4_address_for_S1U, "/", &cidr);
    port=gnb_port_for_S1U;
  }

  if (address) {
    MessageDef *message;
    message = itti_alloc_new_message(TASK_GNB_APP, 0, GTPV1U_REQ);
    AssertFatal(message!=NULL,"");
    IPV4_STR_ADDR_TO_INT_NWBO (address, GTPV1U_REQ(message).localAddr, "BAD IP ADDRESS FORMAT FOR gNB NG_U !\n" );
    LOG_I(GTPU,"Configuring GTPu address : %s -> %x\n",address,GTPV1U_REQ(message).localAddr);
    GTPV1U_REQ(message).localPort = port;
    strcpy(GTPV1U_REQ(message).localAddrStr,address);
    sprintf(GTPV1U_REQ(message).localPortStr,"%d", port);
    itti_send_msg_to_task (TASK_GTPV1_U, 0, message); // data model is wrong: gtpu doesn't have enb_id (or module_id)
  } else
    LOG_E(GTPU,"invalid address for NGU or S1U\n");
  
return 0;
}

int RCconfig_NR_NG(MessageDef *msg_p, uint32_t i) {

  int               j,k = 0;
  int               gnb_id;
  int32_t           my_int;
  const char*       active_gnb[MAX_GNB];
  char             *address                       = NULL;
  char             *cidr                          = NULL;

  // for no gcc warnings 

  (void)  my_int;

  memset((char*)active_gnb,0,MAX_GNB* sizeof(char*));
  char*             gnb_ipv4_address_for_NGU      = NULL;
  uint32_t          gnb_port_for_NGU              = 0;
  char*             gnb_ipv4_address_for_S1U      = NULL;
  uint32_t          gnb_port_for_S1U              = 0;

  paramdef_t GNBSParams[] = GNBSPARAMS_DESC;
  paramdef_t GNBParams[]  = GNBPARAMS_DESC;
  paramlist_def_t GNBParamList = {GNB_CONFIG_STRING_GNB_LIST,NULL,0};

  /* get global parameters, defined outside any section in the config file */
  config_get( GNBSParams,sizeof(GNBSParams)/sizeof(paramdef_t),NULL); 

  /*
  if (AMF_MODE_ENABLED) {
    if (strcasecmp( *(GNBSParams[GNB_ASN1_VERBOSITY_IDX].strptr), GNB_CONFIG_STRING_ASN1_VERBOSITY_NONE) == 0) {
      asn_debug      = 0;
      asn1_xer_print = 0;
    } else if (strcasecmp( *(GNBSParams[GNB_ASN1_VERBOSITY_IDX].strptr), GNB_CONFIG_STRING_ASN1_VERBOSITY_INFO) == 0) {
      asn_debug      = 1;
      asn1_xer_print = 1;
    } else if (strcasecmp(*(GNBSParams[GNB_ASN1_VERBOSITY_IDX].strptr) , GNB_CONFIG_STRING_ASN1_VERBOSITY_ANNOYING) == 0) {
      asn_debug      = 1;
      asn1_xer_print = 2;
    } else {
      asn_debug      = 0;
      asn1_xer_print = 0;
    }
  }
  */
  
    AssertFatal (i<GNBSParams[GNB_ACTIVE_GNBS_IDX].numelt,
     "Failed to parse config file %s, %uth attribute %s \n",
     RC.config_file_name, i, GNB_CONFIG_STRING_ACTIVE_GNBS);
    
  
  if (GNBSParams[GNB_ACTIVE_GNBS_IDX].numelt>0) {
    // Output a list of all gNBs.
       config_getlist( &GNBParamList,GNBParams,sizeof(GNBParams)/sizeof(paramdef_t),NULL); 
    if (GNBParamList.numelt > 0) {
      for (k = 0; k < GNBParamList.numelt; k++) {
        if (GNBParamList.paramarray[k][GNB_GNB_ID_IDX].uptr == NULL) {
          // Calculate a default gNB ID
          if (AMF_MODE_ENABLED) {
            uint32_t hash;
          
          hash = ngap_generate_gNB_id ();
          gnb_id = k + (hash & 0xFFFFFF8);
          } else {
            gnb_id = k;
          }
        } else {
          gnb_id = *(GNBParamList.paramarray[k][GNB_GNB_ID_IDX].uptr);
        }
  
  
        // search if in active list
        for (j=0; j < GNBSParams[GNB_ACTIVE_GNBS_IDX].numelt; j++) {
          if (strcmp(GNBSParams[GNB_ACTIVE_GNBS_IDX].strlistptr[j], *(GNBParamList.paramarray[k][GNB_GNB_NAME_IDX].strptr)) == 0) {
            paramdef_t PLMNParams[] = GNBPLMNPARAMS_DESC;
            paramlist_def_t PLMNParamList = {GNB_CONFIG_STRING_PLMN_LIST, NULL, 0};
            paramdef_t SNSSAIParams[] = GNBSNSSAIPARAMS_DESC;
            paramlist_def_t SNSSAIParamList = {GNB_CONFIG_STRING_SNSSAI_LIST, NULL, 0};
            /* map parameter checking array instances to parameter definition array instances */
            checkedparam_t config_check_PLMNParams [] = PLMNPARAMS_CHECK;
            checkedparam_t config_check_SNSSAIParams [] = SNSSAIPARAMS_CHECK;

            for (int I = 0; I < sizeof(PLMNParams) / sizeof(paramdef_t); ++I)
              PLMNParams[I].chkPptr = &(config_check_PLMNParams[I]);
            for (int J = 0; J < sizeof(SNSSAIParams) / sizeof(paramdef_t); ++J)
              SNSSAIParams[J].chkPptr = &(config_check_SNSSAIParams[J]);

            paramdef_t NGParams[]  = GNBNGPARAMS_DESC;
            paramlist_def_t NGParamList = {GNB_CONFIG_STRING_AMF_IP_ADDRESS,NULL,0};
            
            paramdef_t SCTPParams[]  = GNBSCTPPARAMS_DESC;
            paramdef_t NETParams[]  =  GNBNETPARAMS_DESC;
            char aprefix[MAX_OPTNAME_SIZE*2 + 8];
            sprintf(aprefix, "%s.[%i]", GNB_CONFIG_STRING_GNB_LIST, k);
            
            NGAP_REGISTER_GNB_REQ (msg_p).gNB_id = gnb_id;
            
            if (strcmp(*(GNBParamList.paramarray[k][GNB_CELL_TYPE_IDX].strptr), "CELL_MACRO_GNB") == 0) {
              NGAP_REGISTER_GNB_REQ (msg_p).cell_type = CELL_MACRO_GNB;
            } else  if (strcmp(*(GNBParamList.paramarray[k][GNB_CELL_TYPE_IDX].strptr), "CELL_HOME_GNB") == 0) {
              NGAP_REGISTER_GNB_REQ (msg_p).cell_type = CELL_HOME_ENB;
            } else {
              AssertFatal (0,
              "Failed to parse gNB configuration file %s, gnb %d unknown value \"%s\" for cell_type choice: CELL_MACRO_GNB or CELL_HOME_GNB !\n",
              RC.config_file_name, i, *(GNBParamList.paramarray[k][GNB_CELL_TYPE_IDX].strptr));
            }
            
            NGAP_REGISTER_GNB_REQ (msg_p).gNB_name         = strdup(*(GNBParamList.paramarray[k][GNB_GNB_NAME_IDX].strptr));
            NGAP_REGISTER_GNB_REQ (msg_p).tac              = *GNBParamList.paramarray[k][GNB_TRACKING_AREA_CODE_IDX].uptr;
            AssertFatal(!GNBParamList.paramarray[k][GNB_MOBILE_COUNTRY_CODE_IDX_OLD].strptr
                        && !GNBParamList.paramarray[k][GNB_MOBILE_NETWORK_CODE_IDX_OLD].strptr,
                        "It seems that you use an old configuration file. Please change the existing\n"
                        "    tracking_area_code  =  \"1\";\n"
                        "    mobile_country_code =  \"208\";\n"
                        "    mobile_network_code =  \"93\";\n"
                        "to\n"
                        "    tracking_area_code  =  1; // no string!!\n"
                        "    plmn_list = ( { mcc = 208; mnc = 93; mnc_length = 2; } )\n");
            config_getlist(&PLMNParamList, PLMNParams, sizeof(PLMNParams)/sizeof(paramdef_t), aprefix);

            if (PLMNParamList.numelt < 1 || PLMNParamList.numelt > 6)
              AssertFatal(0, "The number of PLMN IDs must be in [1,6], but is %d\n",
                          PLMNParamList.numelt);

            NGAP_REGISTER_GNB_REQ(msg_p).num_plmn = PLMNParamList.numelt;

            for (int l = 0; l < PLMNParamList.numelt; ++l) {
              char snssaistr[MAX_OPTNAME_SIZE*2 + 8];
              sprintf(snssaistr, "%s.[%i].%s.[%i]", GNB_CONFIG_STRING_GNB_LIST, k, GNB_CONFIG_STRING_PLMN_LIST, l);
              config_getlist(&SNSSAIParamList, SNSSAIParams, sizeof(SNSSAIParams)/sizeof(paramdef_t), snssaistr);

              NGAP_REGISTER_GNB_REQ (msg_p).mcc[l]              = *PLMNParamList.paramarray[l][GNB_MOBILE_COUNTRY_CODE_IDX].uptr;
              NGAP_REGISTER_GNB_REQ (msg_p).mnc[l]              = *PLMNParamList.paramarray[l][GNB_MOBILE_NETWORK_CODE_IDX].uptr;
              NGAP_REGISTER_GNB_REQ (msg_p).mnc_digit_length[l] = *PLMNParamList.paramarray[l][GNB_MNC_DIGIT_LENGTH].u8ptr;
              NGAP_REGISTER_GNB_REQ (msg_p).default_drx      = 0;
              AssertFatal((NGAP_REGISTER_GNB_REQ (msg_p).mnc_digit_length[l] == 2) ||
                          (NGAP_REGISTER_GNB_REQ (msg_p).mnc_digit_length[l] == 3),
                          "BAD MNC DIGIT LENGTH %d",
                          NGAP_REGISTER_GNB_REQ (msg_p).mnc_digit_length[l]);
              
              NGAP_REGISTER_GNB_REQ (msg_p).num_nssai[l] = SNSSAIParamList.numelt;
              for (int s = 0; s < SNSSAIParamList.numelt; ++s) {
              
                NGAP_REGISTER_GNB_REQ (msg_p).s_nssai[l][s].sST = *SNSSAIParamList.paramarray[s][GNB_SLICE_SERIVE_TYPE_IDX].uptr;
                NGAP_REGISTER_GNB_REQ (msg_p).s_nssai[l][s].sD_flag = 0;
                if(*SNSSAIParamList.paramarray[s][GNB_SLICE_DIFFERENTIATOR_IDX].uptr != 0) {
                  NGAP_REGISTER_GNB_REQ (msg_p).s_nssai[l][s].sD_flag = 1;
                  NGAP_REGISTER_GNB_REQ (msg_p).s_nssai[l][s].sD[0] = (*SNSSAIParamList.paramarray[s][GNB_SLICE_DIFFERENTIATOR_IDX].uptr & 0xFF0000) >> 16;
                  NGAP_REGISTER_GNB_REQ (msg_p).s_nssai[l][s].sD[1] = (*SNSSAIParamList.paramarray[s][GNB_SLICE_DIFFERENTIATOR_IDX].uptr & 0x00FF00) >> 8;
                  NGAP_REGISTER_GNB_REQ (msg_p).s_nssai[l][s].sD[2] = (*SNSSAIParamList.paramarray[s][GNB_SLICE_DIFFERENTIATOR_IDX].uptr & 0x0000FF);
                }
              }
            }
            sprintf(aprefix,"%s.[%i]",GNB_CONFIG_STRING_GNB_LIST,k);
            config_getlist( &NGParamList,NGParams,sizeof(NGParams)/sizeof(paramdef_t),aprefix); 
            
            NGAP_REGISTER_GNB_REQ (msg_p).nb_amf = 0;
            
            for (int l = 0; l < NGParamList.numelt; l++) {
              
              NGAP_REGISTER_GNB_REQ (msg_p).nb_amf += 1;
              
              strcpy(NGAP_REGISTER_GNB_REQ (msg_p).amf_ip_address[l].ipv4_address,*(NGParamList.paramarray[l][GNB_AMF_IPV4_ADDRESS_IDX].strptr));
              strcpy(NGAP_REGISTER_GNB_REQ (msg_p).amf_ip_address[l].ipv6_address,*(NGParamList.paramarray[l][GNB_AMF_IPV6_ADDRESS_IDX].strptr));

              if (strcmp(*(NGParamList.paramarray[l][GNB_AMF_IP_ADDRESS_ACTIVE_IDX].strptr), "yes") == 0) {
              } 
              if (strcmp(*(NGParamList.paramarray[l][GNB_AMF_IP_ADDRESS_PREFERENCE_IDX].strptr), "ipv4") == 0) {
                NGAP_REGISTER_GNB_REQ (msg_p).amf_ip_address[j].ipv4 = 1;
              } else if (strcmp(*(NGParamList.paramarray[l][GNB_AMF_IP_ADDRESS_PREFERENCE_IDX].strptr), "ipv6") == 0) {
                NGAP_REGISTER_GNB_REQ (msg_p).amf_ip_address[j].ipv6 = 1;
              } else if (strcmp(*(NGParamList.paramarray[l][GNB_AMF_IP_ADDRESS_PREFERENCE_IDX].strptr), "no") == 0) {
                NGAP_REGISTER_GNB_REQ (msg_p).amf_ip_address[j].ipv4 = 1;
                NGAP_REGISTER_GNB_REQ (msg_p).amf_ip_address[j].ipv6 = 1;
              }

              /* not in configuration yet ...
              if (NGParamList.paramarray[l][GNB_AMF_BROADCAST_PLMN_INDEX].iptr)
                NGAP_REGISTER_GNB_REQ(msg_p).broadcast_plmn_num[l] = NGParamList.paramarray[l][GNB_AMF_BROADCAST_PLMN_INDEX].numelt;
              else
                NGAP_REGISTER_GNB_REQ(msg_p).broadcast_plmn_num[l] = 0;
              */

              AssertFatal(NGAP_REGISTER_GNB_REQ(msg_p).broadcast_plmn_num[l] <= NGAP_REGISTER_GNB_REQ(msg_p).num_plmn,
                          "List of broadcast PLMN to be sent to AMF can not be longer than actual "
                          "PLMN list (max %d, but is %d)\n",
                          NGAP_REGISTER_GNB_REQ(msg_p).num_plmn,
                          NGAP_REGISTER_GNB_REQ(msg_p).broadcast_plmn_num[l]);

              for (int el = 0; el < NGAP_REGISTER_GNB_REQ(msg_p).broadcast_plmn_num[l]; ++el) {
                /* UINTARRAY gets mapped to int, see config_libconfig.c:223 */
                NGAP_REGISTER_GNB_REQ(msg_p).broadcast_plmn_index[l][el] = NGParamList.paramarray[l][GNB_AMF_BROADCAST_PLMN_INDEX].iptr[el];
                AssertFatal(NGAP_REGISTER_GNB_REQ(msg_p).broadcast_plmn_index[l][el] >= 0
                            && NGAP_REGISTER_GNB_REQ(msg_p).broadcast_plmn_index[l][el] < NGAP_REGISTER_GNB_REQ(msg_p).num_plmn,
                            "index for AMF's MCC/MNC (%d) is an invalid index for the registered PLMN IDs (%d)\n",
                            NGAP_REGISTER_GNB_REQ(msg_p).broadcast_plmn_index[l][el],
                            NGAP_REGISTER_GNB_REQ(msg_p).num_plmn);
              }

              /* if no broadcasst_plmn array is defined, fill default values */
              if (NGAP_REGISTER_GNB_REQ(msg_p).broadcast_plmn_num[l] == 0) {
                NGAP_REGISTER_GNB_REQ(msg_p).broadcast_plmn_num[l] = NGAP_REGISTER_GNB_REQ(msg_p).num_plmn;

                for (int el = 0; el < NGAP_REGISTER_GNB_REQ(msg_p).num_plmn; ++el)
                  NGAP_REGISTER_GNB_REQ(msg_p).broadcast_plmn_index[l][el] = el;
              }
              
            }

          
            // SCTP SETTING
            NGAP_REGISTER_GNB_REQ (msg_p).sctp_out_streams = SCTP_OUT_STREAMS;
            NGAP_REGISTER_GNB_REQ (msg_p).sctp_in_streams  = SCTP_IN_STREAMS;
            if (AMF_MODE_ENABLED) {
              sprintf(aprefix,"%s.[%i].%s",GNB_CONFIG_STRING_GNB_LIST,k,GNB_CONFIG_STRING_SCTP_CONFIG);
              config_get( SCTPParams,sizeof(SCTPParams)/sizeof(paramdef_t),aprefix); 
              NGAP_REGISTER_GNB_REQ (msg_p).sctp_in_streams = (uint16_t)*(SCTPParams[GNB_SCTP_INSTREAMS_IDX].uptr);
              NGAP_REGISTER_GNB_REQ (msg_p).sctp_out_streams = (uint16_t)*(SCTPParams[GNB_SCTP_OUTSTREAMS_IDX].uptr);
            }

            sprintf(aprefix,"%s.[%i].%s",GNB_CONFIG_STRING_GNB_LIST,k,GNB_CONFIG_STRING_NETWORK_INTERFACES_CONFIG);
            // NETWORK_INTERFACES
            config_get( NETParams,sizeof(NETParams)/sizeof(paramdef_t),aprefix); 
            
            //    NGAP_REGISTER_GNB_REQ (msg_p).enb_interface_name_for_NGU = strdup(enb_interface_name_for_NGU);
            cidr = *(NETParams[GNB_IPV4_ADDRESS_FOR_NG_AMF_IDX].strptr);
            char *save = NULL;
            address = strtok_r(cidr, "/", &save);
            
            NGAP_REGISTER_GNB_REQ (msg_p).gnb_ip_address.ipv6 = 0;
            NGAP_REGISTER_GNB_REQ (msg_p).gnb_ip_address.ipv4 = 1;
            
            strcpy(NGAP_REGISTER_GNB_REQ (msg_p).gnb_ip_address.ipv4_address, address);
            
            break;
          }
        }
      }
    }
  }
  return 0;
}

int RCconfig_nr_parallel(void) {
  char *parallel_conf = NULL;
  char *worker_conf   = NULL;
  extern char *parallel_config;
  extern char *worker_config;
  paramdef_t ThreadParams[]  = THREAD_CONF_DESC;
  paramlist_def_t THREADParamList = {THREAD_CONFIG_STRING_THREAD_STRUCT,NULL,0};
  config_getlist( &THREADParamList,NULL,0,NULL);

  if(THREADParamList.numelt>0) {
    config_getlist( &THREADParamList,ThreadParams,sizeof(ThreadParams)/sizeof(paramdef_t),NULL);
    parallel_conf = strdup(*(THREADParamList.paramarray[0][THREAD_PARALLEL_IDX].strptr));
  } else {
    parallel_conf = strdup("PARALLEL_RU_L1_TRX_SPLIT");
  }

  if(THREADParamList.numelt>0) {
    config_getlist( &THREADParamList,ThreadParams,sizeof(ThreadParams)/sizeof(paramdef_t),NULL);
    worker_conf   = strdup(*(THREADParamList.paramarray[0][THREAD_WORKER_IDX].strptr));
  } else {
    worker_conf   = strdup("WORKER_ENABLE");
  }

  if(parallel_config == NULL) set_parallel_conf(parallel_conf);
  if(worker_config == NULL)   set_worker_conf(worker_conf);

  return 0;
}

void NRRCConfig(void) {

  paramlist_def_t MACRLCParamList = {CONFIG_STRING_MACRLC_LIST,NULL,0};
  paramlist_def_t L1ParamList     = {CONFIG_STRING_L1_LIST,NULL,0};
  paramlist_def_t RUParamList     = {CONFIG_STRING_RU_LIST,NULL,0};
  paramdef_t GNBSParams[]         = GNBSPARAMS_DESC;
  
/* get global parameters, defined outside any section in the config file */

  LOG_I(GNB_APP, "Getting GNBSParams\n");
 
  config_get( GNBSParams,sizeof(GNBSParams)/sizeof(paramdef_t),NULL); 
  RC.nb_nr_inst = GNBSParams[GNB_ACTIVE_GNBS_IDX].numelt;

  // Get num MACRLC instances
  config_getlist( &MACRLCParamList,NULL,0, NULL);
  RC.nb_nr_macrlc_inst  = MACRLCParamList.numelt;
  // Get num L1 instances
  config_getlist( &L1ParamList,NULL,0, NULL);
  RC.nb_nr_L1_inst = L1ParamList.numelt;
  
  // Get num RU instances
  config_getlist( &RUParamList,NULL,0, NULL);  
  RC.nb_RU     = RUParamList.numelt; 
  
  RCconfig_nr_parallel();
    

}


int RCconfig_NR_X2(MessageDef *msg_p, uint32_t i) {
  int   J, l;
  char *address = NULL;
  char *cidr    = NULL;
  //int                    num_gnbs                                                      = 0;
  //int                    num_component_carriers                                        = 0;
  int                    j,k                                                           = 0;
  int32_t                gnb_id                                                        = 0;

  paramdef_t GNBSParams[] = GNBSPARAMS_DESC;
  ////////// Identification parameters
  paramdef_t GNBParams[]  = GNBPARAMS_DESC;
  paramlist_def_t GNBParamList = {GNB_CONFIG_STRING_GNB_LIST,NULL,0};
  /* get global parameters, defined outside any section in the config file */
  config_get( GNBSParams,sizeof(GNBSParams)/sizeof(paramdef_t),NULL);
  NR_ServingCellConfigCommon_t *scc = calloc(1,sizeof(NR_ServingCellConfigCommon_t));
  uint64_t ssb_bitmap=0xff;
  memset((void*)scc,0,sizeof(NR_ServingCellConfigCommon_t));
  prepare_scc(scc);
  paramdef_t SCCsParams[] = SCCPARAMS_DESC(scc);
  paramlist_def_t SCCsParamList = {GNB_CONFIG_STRING_SERVINGCELLCONFIGCOMMON, NULL, 0};

  AssertFatal(i < GNBSParams[GNB_ACTIVE_GNBS_IDX].numelt,
              "Failed to parse config file %s, %uth attribute %s \n",
              RC.config_file_name, i, GNB_CONFIG_STRING_ACTIVE_GNBS);

  if (GNBSParams[GNB_ACTIVE_GNBS_IDX].numelt > 0) {
    // Output a list of all gNBs.
    config_getlist( &GNBParamList,GNBParams,sizeof(GNBParams)/sizeof(paramdef_t),NULL);

    if (GNBParamList.numelt > 0) {
      for (k = 0; k < GNBParamList.numelt; k++) {
        if (GNBParamList.paramarray[k][GNB_GNB_ID_IDX].uptr == NULL) {
          // Calculate a default eNB ID
          if (AMF_MODE_ENABLED) {
            uint32_t hash;
            hash = ngap_generate_gNB_id ();
            gnb_id = k + (hash & 0xFFFFFF8);
          } else {
            gnb_id = k;
          }
        } else {
          gnb_id = *(GNBParamList.paramarray[k][GNB_GNB_ID_IDX].uptr);
        }

        // search if in active list
        for (j = 0; j < GNBSParams[GNB_ACTIVE_GNBS_IDX].numelt; j++) {
          if (strcmp(GNBSParams[GNB_ACTIVE_GNBS_IDX].strlistptr[j], *(GNBParamList.paramarray[k][GNB_GNB_NAME_IDX].strptr)) == 0) {
            paramdef_t PLMNParams[] = GNBPLMNPARAMS_DESC;
            paramlist_def_t PLMNParamList = {GNB_CONFIG_STRING_PLMN_LIST, NULL, 0};
            /* map parameter checking array instances to parameter definition array instances */
            checkedparam_t config_check_PLMNParams [] = PLMNPARAMS_CHECK;

            for (int I = 0; I < sizeof(PLMNParams) / sizeof(paramdef_t); ++I)
              PLMNParams[I].chkPptr = &(config_check_PLMNParams[I]);

            paramdef_t X2Params[]  = X2PARAMS_DESC;
            paramlist_def_t X2ParamList = {ENB_CONFIG_STRING_TARGET_ENB_X2_IP_ADDRESS,NULL,0};
            paramdef_t SCTPParams[]  = GNBSCTPPARAMS_DESC;
	    char*             gnb_ipv4_address_for_NGU      = NULL;
	    uint32_t          gnb_port_for_NGU              = 0;
	    char*             gnb_ipv4_address_for_S1U      = NULL;
	    uint32_t          gnb_port_for_S1U              = 0;

            paramdef_t NETParams[]  =  GNBNETPARAMS_DESC;
            /* TODO: fix the size - if set lower we have a crash (MAX_OPTNAME_SIZE was 64 when this code was written) */
            /* this is most probably a problem with the config module */
            char aprefix[MAX_OPTNAME_SIZE*80 + 8];
            sprintf(aprefix,"%s.[%i]",GNB_CONFIG_STRING_GNB_LIST,k);
            /* Some default/random parameters */
            X2AP_REGISTER_ENB_REQ (msg_p).eNB_id = gnb_id;

            if (strcmp(*(GNBParamList.paramarray[k][GNB_CELL_TYPE_IDX].strptr), "CELL_MACRO_GNB") == 0) {
              X2AP_REGISTER_ENB_REQ (msg_p).cell_type = CELL_MACRO_GNB;
            }else {
              AssertFatal (0,
                           "Failed to parse eNB configuration file %s, enb %d unknown value \"%s\" for cell_type choice: CELL_MACRO_ENB or CELL_HOME_ENB !\n",
                           RC.config_file_name, i, *(GNBParamList.paramarray[k][GNB_CELL_TYPE_IDX].strptr));
            }

            X2AP_REGISTER_ENB_REQ (msg_p).eNB_name         = strdup(*(GNBParamList.paramarray[k][GNB_GNB_NAME_IDX].strptr));
            X2AP_REGISTER_ENB_REQ (msg_p).tac              = *GNBParamList.paramarray[k][GNB_TRACKING_AREA_CODE_IDX].uptr;
            config_getlist(&PLMNParamList, PLMNParams, sizeof(PLMNParams)/sizeof(paramdef_t), aprefix);

            if (PLMNParamList.numelt < 1 || PLMNParamList.numelt > 6)
              AssertFatal(0, "The number of PLMN IDs must be in [1,6], but is %d\n",
                          PLMNParamList.numelt);

            if (PLMNParamList.numelt > 1)
              LOG_W(X2AP, "X2AP currently handles only one PLMN, ignoring the others!\n");

            X2AP_REGISTER_ENB_REQ (msg_p).mcc = *PLMNParamList.paramarray[0][GNB_MOBILE_COUNTRY_CODE_IDX].uptr;
            X2AP_REGISTER_ENB_REQ (msg_p).mnc = *PLMNParamList.paramarray[0][GNB_MOBILE_NETWORK_CODE_IDX].uptr;
            X2AP_REGISTER_ENB_REQ (msg_p).mnc_digit_length = *PLMNParamList.paramarray[0][GNB_MNC_DIGIT_LENGTH].u8ptr;
            AssertFatal(X2AP_REGISTER_ENB_REQ(msg_p).mnc_digit_length == 3
                        || X2AP_REGISTER_ENB_REQ(msg_p).mnc < 100,
                        "MNC %d cannot be encoded in two digits as requested (change mnc_digit_length to 3)\n",
                        X2AP_REGISTER_ENB_REQ(msg_p).mnc);

            sprintf(aprefix, "%s.[%i]", GNB_CONFIG_STRING_GNB_LIST, 0);

            config_getlist(&SCCsParamList, NULL, 0, aprefix);
            if (SCCsParamList.numelt > 0) {
              sprintf(aprefix, "%s.[%i].%s.[%i]", GNB_CONFIG_STRING_GNB_LIST,0,GNB_CONFIG_STRING_SERVINGCELLCONFIGCOMMON, 0);
              config_get( SCCsParams,sizeof(SCCsParams)/sizeof(paramdef_t),aprefix);
              fix_scc(scc,ssb_bitmap);
            }
            X2AP_REGISTER_ENB_REQ (msg_p).num_cc = SCCsParamList.numelt;
            for (J = 0; J < SCCsParamList.numelt ; J++) {
              X2AP_REGISTER_ENB_REQ (msg_p).nr_band[J] = *scc->downlinkConfigCommon->frequencyInfoDL->frequencyBandList.list.array[0]; //nr_band; //78
              X2AP_REGISTER_ENB_REQ (msg_p).nrARFCN[J] = scc->downlinkConfigCommon->frequencyInfoDL->absoluteFrequencyPointA;
              X2AP_REGISTER_ENB_REQ (msg_p).uplink_frequency_offset[J] = scc->uplinkConfigCommon->frequencyInfoUL->scs_SpecificCarrierList.list.array[0]->offsetToCarrier; //0
              X2AP_REGISTER_ENB_REQ (msg_p).Nid_cell[J]= *scc->physCellId; //0
              X2AP_REGISTER_ENB_REQ (msg_p).N_RB_DL[J]=  scc->downlinkConfigCommon->frequencyInfoDL->scs_SpecificCarrierList.list.array[0]->carrierBandwidth;//106
              X2AP_REGISTER_ENB_REQ (msg_p).frame_type[J] = TDD;
              LOG_I(X2AP, "gNB configuration parameters: nr_band: %d, nr_ARFCN: %d, DL_RBs: %d, num_cc: %d \n",
                  X2AP_REGISTER_ENB_REQ (msg_p).nr_band[J],
                  X2AP_REGISTER_ENB_REQ (msg_p).nrARFCN[J],
                  X2AP_REGISTER_ENB_REQ (msg_p).N_RB_DL[J],
                  X2AP_REGISTER_ENB_REQ (msg_p).num_cc);
            }

            sprintf(aprefix,"%s.[%i]",GNB_CONFIG_STRING_GNB_LIST,k);
            config_getlist( &X2ParamList,X2Params,sizeof(X2Params)/sizeof(paramdef_t),aprefix);
            AssertFatal(X2ParamList.numelt <= X2AP_MAX_NB_ENB_IP_ADDRESS,
                        "value of X2ParamList.numelt %d must be lower than X2AP_MAX_NB_ENB_IP_ADDRESS %d value: reconsider to increase X2AP_MAX_NB_ENB_IP_ADDRESS\n",
                        X2ParamList.numelt,X2AP_MAX_NB_ENB_IP_ADDRESS);
            X2AP_REGISTER_ENB_REQ (msg_p).nb_x2 = 0;

            for (l = 0; l < X2ParamList.numelt; l++) {
              X2AP_REGISTER_ENB_REQ (msg_p).nb_x2 += 1;
              strcpy(X2AP_REGISTER_ENB_REQ (msg_p).target_enb_x2_ip_address[l].ipv4_address,*(X2ParamList.paramarray[l][ENB_X2_IPV4_ADDRESS_IDX].strptr));
              strcpy(X2AP_REGISTER_ENB_REQ (msg_p).target_enb_x2_ip_address[l].ipv6_address,*(X2ParamList.paramarray[l][ENB_X2_IPV6_ADDRESS_IDX].strptr));

              if (strcmp(*(X2ParamList.paramarray[l][ENB_X2_IP_ADDRESS_PREFERENCE_IDX].strptr), "ipv4") == 0) {
                X2AP_REGISTER_ENB_REQ (msg_p).target_enb_x2_ip_address[l].ipv4 = 1;
                X2AP_REGISTER_ENB_REQ (msg_p).target_enb_x2_ip_address[l].ipv6 = 0;
              } else if (strcmp(*(X2ParamList.paramarray[l][ENB_X2_IP_ADDRESS_PREFERENCE_IDX].strptr), "ipv6") == 0) {
                X2AP_REGISTER_ENB_REQ (msg_p).target_enb_x2_ip_address[l].ipv4 = 0;
                X2AP_REGISTER_ENB_REQ (msg_p).target_enb_x2_ip_address[l].ipv6 = 1;
              } else if (strcmp(*(X2ParamList.paramarray[l][ENB_X2_IP_ADDRESS_PREFERENCE_IDX].strptr), "no") == 0) {
                X2AP_REGISTER_ENB_REQ (msg_p).target_enb_x2_ip_address[l].ipv4 = 1;
                X2AP_REGISTER_ENB_REQ (msg_p).target_enb_x2_ip_address[l].ipv6 = 1;
              }
            }

            // timers
            {
              int t_reloc_prep = 0;
              int tx2_reloc_overall = 0;
              int t_dc_prep = 0;
              int t_dc_overall = 0;
              paramdef_t p[] = {
                { "t_reloc_prep", "t_reloc_prep", 0, iptr:&t_reloc_prep, defintval:0, TYPE_INT, 0 },
                { "tx2_reloc_overall", "tx2_reloc_overall", 0, iptr:&tx2_reloc_overall, defintval:0, TYPE_INT, 0 },
                { "t_dc_prep", "t_dc_prep", 0, iptr:&t_dc_prep, defintval:0, TYPE_INT, 0 },
                { "t_dc_overall", "t_dc_overall", 0, iptr:&t_dc_overall, defintval:0, TYPE_INT, 0 }
              };
              config_get(p, sizeof(p)/sizeof(paramdef_t), aprefix);

              if (t_reloc_prep <= 0 || t_reloc_prep > 10000 ||
                  tx2_reloc_overall <= 0 || tx2_reloc_overall > 20000 ||
                  t_dc_prep <= 0 || t_dc_prep > 10000 ||
                  t_dc_overall <= 0 || t_dc_overall > 20000) {
                LOG_E(X2AP, "timers in configuration file have wrong values. We must have [0 < t_reloc_prep <= 10000] and [0 < tx2_reloc_overall <= 20000] and [0 < t_dc_prep <= 10000] and [0 < t_dc_overall <= 20000]\n");
                exit(1);
              }

              X2AP_REGISTER_ENB_REQ (msg_p).t_reloc_prep = t_reloc_prep;
              X2AP_REGISTER_ENB_REQ (msg_p).tx2_reloc_overall = tx2_reloc_overall;
              X2AP_REGISTER_ENB_REQ (msg_p).t_dc_prep = t_dc_prep;
              X2AP_REGISTER_ENB_REQ (msg_p).t_dc_overall = t_dc_overall;
            }
            // SCTP SETTING
            X2AP_REGISTER_ENB_REQ (msg_p).sctp_out_streams = SCTP_OUT_STREAMS;
            X2AP_REGISTER_ENB_REQ (msg_p).sctp_in_streams  = SCTP_IN_STREAMS;

            if (AMF_MODE_ENABLED) {
              sprintf(aprefix,"%s.[%i].%s",GNB_CONFIG_STRING_GNB_LIST,k,GNB_CONFIG_STRING_SCTP_CONFIG);
              config_get( SCTPParams,sizeof(SCTPParams)/sizeof(paramdef_t),aprefix);
              X2AP_REGISTER_ENB_REQ (msg_p).sctp_in_streams = (uint16_t)*(SCTPParams[GNB_SCTP_INSTREAMS_IDX].uptr);
              X2AP_REGISTER_ENB_REQ (msg_p).sctp_out_streams = (uint16_t)*(SCTPParams[GNB_SCTP_OUTSTREAMS_IDX].uptr);
            }

            sprintf(aprefix,"%s.[%i].%s",GNB_CONFIG_STRING_GNB_LIST,k,GNB_CONFIG_STRING_NETWORK_INTERFACES_CONFIG);
            // NETWORK_INTERFACES
            config_get( NETParams,sizeof(NETParams)/sizeof(paramdef_t),aprefix);
            X2AP_REGISTER_ENB_REQ (msg_p).enb_port_for_X2C = (uint32_t)*(NETParams[GNB_PORT_FOR_X2C_IDX].uptr);

            //temp out
            if ((NETParams[GNB_IPV4_ADDR_FOR_X2C_IDX].strptr == NULL) || (X2AP_REGISTER_ENB_REQ (msg_p).enb_port_for_X2C == 0)) {
              LOG_E(RRC,"Add eNB IPv4 address and/or port for X2C in the CONF file!\n");
              exit(1);
            }

            cidr = *(NETParams[ENB_IPV4_ADDR_FOR_X2C_IDX].strptr);
            char *save = NULL;
            address = strtok_r(cidr, "/", &save);
            X2AP_REGISTER_ENB_REQ (msg_p).enb_x2_ip_address.ipv6 = 0;
            X2AP_REGISTER_ENB_REQ (msg_p).enb_x2_ip_address.ipv4 = 1;
            strcpy(X2AP_REGISTER_ENB_REQ (msg_p).enb_x2_ip_address.ipv4_address, address);
          }
        }
      }
    }
  }

  return 0;
}

int RCconfig_NR_DU_F1(MessageDef *msg_p, uint32_t i) {
  int k;
  paramdef_t GNBSParams[] = GNBSPARAMS_DESC;
  paramdef_t GNBParams[]  = GNBPARAMS_DESC;
  paramlist_def_t GNBParamList = {GNB_CONFIG_STRING_GNB_LIST,NULL,0};
  config_get( GNBSParams,sizeof(GNBSParams)/sizeof(paramdef_t),NULL);
  int num_gnbs = GNBSParams[GNB_ACTIVE_GNBS_IDX].numelt;
  AssertFatal (i < num_gnbs,
               "Failed to parse config file no %uth element in %s \n",i, GNB_CONFIG_STRING_ACTIVE_GNBS);

  if (num_gnbs > 0) {
    // Output a list of all eNBs.
    config_getlist( &GNBParamList,GNBParams,sizeof(GNBParams)/sizeof(paramdef_t),NULL);
    AssertFatal(GNBParamList.paramarray[i][GNB_GNB_ID_IDX].uptr != NULL,
                "gNB id %u is not defined in configuration file\n",i);
    f1ap_setup_req_t * f1Setup=&F1AP_SETUP_REQ(msg_p);
    f1Setup->num_cells_available = 0;
    f1Setup->cell_type=CELL_MACRO_GNB;

    for (k=0; k <num_gnbs ; k++) {
      if (strcmp(GNBSParams[GNB_ACTIVE_GNBS_IDX].strlistptr[k], *(GNBParamList.paramarray[i][GNB_GNB_NAME_IDX].strptr)) == 0) {
        char aprefix[MAX_OPTNAME_SIZE*2 + 8];
        sprintf(aprefix,"%s.[%i]",GNB_CONFIG_STRING_GNB_LIST,k);
        paramdef_t PLMNParams[] = GNBPLMNPARAMS_DESC;
        paramlist_def_t PLMNParamList = {GNB_CONFIG_STRING_PLMN_LIST, NULL, 0};
        /* map parameter checking array instances to parameter definition array instances */
        checkedparam_t config_check_PLMNParams [] = PLMNPARAMS_CHECK;

        for (int I = 0; I < sizeof(PLMNParams) / sizeof(paramdef_t); ++I)
          PLMNParams[I].chkPptr = &(config_check_PLMNParams[I]);

        config_getlist(&PLMNParamList, PLMNParams, sizeof(PLMNParams)/sizeof(paramdef_t), aprefix);
        paramdef_t SCTPParams[]  = SCTPPARAMS_DESC;
        f1Setup->num_cells_available++;
        f1Setup->gNB_DU_id        = *(GNBParamList.paramarray[0][GNB_GNB_ID_IDX].uptr);
        LOG_I(GNB_APP,"F1AP: gNB_DU_id[%d] %ld\n",k,f1Setup->gNB_DU_id);
        f1Setup->gNB_DU_name      = strdup(*(GNBParamList.paramarray[0][GNB_GNB_NAME_IDX].strptr));
        LOG_I(GNB_APP,"F1AP: gNB_DU_name[%d] %s\n",k,f1Setup->gNB_DU_name);
        f1Setup->cell[k].tac              = *GNBParamList.paramarray[i][GNB_TRACKING_AREA_CODE_IDX].uptr;
        LOG_I(GNB_APP,"F1AP: tac[%d] %d\n",k,f1Setup->cell[k].tac);
        f1Setup->cell[k].mcc              = *PLMNParamList.paramarray[0][GNB_MOBILE_COUNTRY_CODE_IDX].uptr;
        LOG_I(GNB_APP,"F1AP: mcc[%d] %d\n",k,f1Setup->cell[k].mcc);
        f1Setup->cell[k].mnc              = *PLMNParamList.paramarray[0][GNB_MOBILE_NETWORK_CODE_IDX].uptr;
        LOG_I(GNB_APP,"F1AP: mnc[%d] %d\n",k,f1Setup->cell[k].mnc);
        f1Setup->cell[k].mnc_digit_length = *PLMNParamList.paramarray[0][GNB_MNC_DIGIT_LENGTH].u8ptr;
        LOG_I(GNB_APP,"F1AP: mnc_digit_length[%d] %d\n",k,f1Setup->cell[k].mnc_digit_length);
        AssertFatal((f1Setup->cell[k].mnc_digit_length == 2) ||
                    (f1Setup->cell[k].mnc_digit_length == 3),
                    "BAD MNC DIGIT LENGTH %d",
                    f1Setup->cell[k].mnc_digit_length);
        f1Setup->cell[k].nr_cellid = (uint64_t)*(GNBParamList.paramarray[i][GNB_NRCELLID_IDX].u64ptr);
        LOG_I(GNB_APP,"F1AP: nr_cellid[%d] %ld\n",k,f1Setup->cell[k].nr_cellid);
        LOG_I(GNB_APP,"F1AP: CU_ip4_address in DU %s\n",RC.nrmac[k]->eth_params_n.remote_addr);
        LOG_I(GNB_APP,"FIAP: CU_ip4_address in DU %p, strlen %d\n",f1Setup->CU_f1_ip_address.ipv4_address,(int)strlen(RC.nrmac[k]->eth_params_n.remote_addr));
        f1Setup->CU_f1_ip_address.ipv6 = 0;
        f1Setup->CU_f1_ip_address.ipv4 = 1;
        //strcpy(f1Setup->CU_f1_ip_address.ipv6_address, "");
        strcpy(f1Setup->CU_f1_ip_address.ipv4_address, RC.nrmac[k]->eth_params_n.remote_addr);
        LOG_I(GNB_APP,"F1AP: DU_ip4_address in DU %s\n",RC.nrmac[k]->eth_params_n.my_addr);
        LOG_I(GNB_APP,"FIAP: DU_ip4_address in DU %p, strlen %ld\n",
	      f1Setup->DU_f1_ip_address.ipv4_address,
	      strlen(RC.nrmac[k]->eth_params_n.my_addr));
        f1Setup->DU_f1_ip_address.ipv6 = 0;
        f1Setup->DU_f1_ip_address.ipv4 = 1;
        //strcpy(f1Setup->DU_f1_ip_address.ipv6_address, "");
        strcpy(f1Setup->DU_f1_ip_address.ipv4_address, RC.nrmac[k]->eth_params_n.my_addr);
	f1Setup->DUport= RC.nrmac[k]->eth_params_n.my_portd;
	f1Setup->CUport= RC.nrmac[k]->eth_params_n.remote_portd;
        //strcpy(f1Setup->CU_ip_address[l].ipv6_address,*(F1ParamList.paramarray[l][ENB_CU_IPV6_ADDRESS_IDX].strptr));
        sprintf(aprefix,"%s.[%i].%s",GNB_CONFIG_STRING_GNB_LIST,k,GNB_CONFIG_STRING_SCTP_CONFIG);
        config_get(SCTPParams,sizeof(SCTPParams)/sizeof(paramdef_t),aprefix);
        f1Setup->sctp_in_streams = (uint16_t)*(SCTPParams[GNB_SCTP_INSTREAMS_IDX].uptr);
        f1Setup->sctp_out_streams = (uint16_t)*(SCTPParams[GNB_SCTP_OUTSTREAMS_IDX].uptr);
        gNB_RRC_INST *rrc = RC.nrrrc[k];
        // wait until RRC cell information is configured
        int cell_info_configured = 0;

        do {
          LOG_I(GNB_APP,"ngran_gNB_DU: Waiting for basic cell configuration\n");
          usleep(100000);
          pthread_mutex_lock(&rrc->cell_info_mutex);
          cell_info_configured = rrc->cell_info_configured;
          pthread_mutex_unlock(&rrc->cell_info_mutex);
        } while (cell_info_configured == 0);

        rrc->configuration.mcc[0] = f1Setup->cell[k].mcc;
        rrc->configuration.mnc[0] = f1Setup->cell[k].mnc;
        rrc->configuration.tac    = f1Setup->cell[k].tac;
        rrc->nr_cellid = f1Setup->cell[k].nr_cellid;
        f1Setup->cell[k].nr_pci    = *rrc->configuration.scc->physCellId;
        f1Setup->cell[k].num_ssi = 0;

        if (rrc->configuration.scc->tdd_UL_DL_ConfigurationCommon) {
          LOG_I(GNB_APP,"ngran_DU: Configuring Cell %d for TDD\n",k);
          f1Setup->fdd_flag = 0;
          f1Setup->nr_mode_info[k].tdd.nr_arfcn = rrc->configuration.scc->downlinkConfigCommon->frequencyInfoDL->absoluteFrequencyPointA;
          f1Setup->nr_mode_info[k].tdd.scs = rrc->configuration.scc->downlinkConfigCommon->frequencyInfoDL->scs_SpecificCarrierList.list.array[0]->subcarrierSpacing;
          f1Setup->nr_mode_info[k].tdd.nrb = rrc->configuration.scc->downlinkConfigCommon->frequencyInfoDL->scs_SpecificCarrierList.list.array[0]->carrierBandwidth;
          f1Setup->nr_mode_info[k].tdd.num_frequency_bands = 1;
          f1Setup->nr_mode_info[k].tdd.nr_band[0] = *rrc->configuration.scc->downlinkConfigCommon->frequencyInfoDL->frequencyBandList.list.array[0];
          f1Setup->nr_mode_info[k].tdd.sul_active              = 0;
        } else {
          /***************** for test *****************/
          LOG_I(GNB_APP,"ngran_DU: Configuring Cell %d for FDD\n",k);
          f1Setup->fdd_flag = 1;
          f1Setup->nr_mode_info[k].fdd.dl_nr_arfcn             = 26200UL;
          f1Setup->nr_mode_info[k].fdd.ul_nr_arfcn             = 26200UL;
          // For LTE use scs field to carry prefix type and number of antennas
          f1Setup->nr_mode_info[k].fdd.dl_scs                  = 0;
          f1Setup->nr_mode_info[k].fdd.ul_scs                  = 0;
          // use nrb field to hold LTE N_RB_DL (0...5)
          f1Setup->nr_mode_info[k].fdd.ul_nrb                  = 3;
          f1Setup->nr_mode_info[k].fdd.ul_nrb                  = 3;
          // RK: we need to check there value for FDD's frequency_bands DL/UL
          f1Setup->nr_mode_info[k].fdd.ul_num_frequency_bands  = 1;
          f1Setup->nr_mode_info[k].fdd.ul_nr_band[0]           = 7;
          f1Setup->nr_mode_info[k].fdd.dl_num_frequency_bands  = 1;
          f1Setup->nr_mode_info[k].fdd.dl_nr_band[0]           = 7;
          f1Setup->nr_mode_info[k].fdd.ul_num_sul_frequency_bands  = 0;
          f1Setup->nr_mode_info[k].fdd.ul_nr_sul_band[0]           = 7;
          f1Setup->nr_mode_info[k].fdd.dl_num_sul_frequency_bands  = 0;
          f1Setup->nr_mode_info[k].fdd.dl_nr_sul_band[0]           = 7;
          f1Setup->nr_mode_info[k].fdd.sul_active              = 0;
          /***************** for test *****************/
        }

        f1Setup->measurement_timing_information[k]             = "0";
        f1Setup->ranac[k]                                      = 0;
        f1Setup->mib[k]                                        = rrc->carrier.MIB;
        f1Setup->sib1[k]                                       = rrc->carrier.SIB1;
        f1Setup->mib_length[k]                                 = rrc->carrier.sizeof_MIB;
        f1Setup->sib1_length[k]                                = rrc->carrier.sizeof_SIB1;
        break;
      }
    }
  }
  return 0;
}

int du_check_plmn_identity(rrc_gNB_carrier_data_t *carrier,uint16_t mcc,uint16_t mnc,uint8_t mnc_digit_length) {
  NR_SIB1_t *sib1 = carrier->siblock1->message.choice.c1->choice.systemInformationBlockType1;
  AssertFatal(sib1->cellAccessRelatedInfo.plmn_IdentityList.list.array[0]->plmn_IdentityList.list.count > 0,
              "plmn info isn't there\n");
  AssertFatal(mnc_digit_length == 2 || mnc_digit_length == 3,
              "impossible mnc_digit_length %d\n", mnc_digit_length);
  NR_PLMN_Identity_t *plmn_Identity = sib1->cellAccessRelatedInfo.plmn_IdentityList.list.array[0]
                                            ->plmn_IdentityList.list.array[0];

  // check if mcc is different and return failure if so
  if (mcc !=
      ((*plmn_Identity->mcc->list.array[0])*100)+
      ((*plmn_Identity->mcc->list.array[1])*10) +
      (*plmn_Identity->mcc->list.array[2])) {
    LOG_E(GNB_APP, "mcc in F1AP_SETUP_RESP message is different from mcc in DU \n");
    return(0);
  }

  // check that mnc digit length is different and return failure if so
  if (mnc_digit_length != plmn_Identity->mnc.list.count) {
    LOG_E(GNB_APP, "mnc(length: %d) in F1AP_SETUP_RESP message is different from mnc(length: %d) in DU \n",
                    mnc_digit_length, plmn_Identity->mnc.list.count);
    return 0;
  }

  // check that 2 digit mnc is different and return failure if so
  if (mnc_digit_length == 2 &&
      (mnc !=
       (*plmn_Identity->mnc.list.array[0]*10) +
       (*plmn_Identity->mnc.list.array[1]))) {
    LOG_E(GNB_APP, "mnc(%d) in F1AP_SETUP_RESP message is different from mnc(%ld%ld) in DU \n",
                    mnc, *plmn_Identity->mnc.list.array[0], *plmn_Identity->mnc.list.array[1]);
    return(0);
  }
  else if (mnc_digit_length == 3 &&
           (mnc !=
            (*plmn_Identity->mnc.list.array[0]*100) +
            (*plmn_Identity->mnc.list.array[1]*10) +
            (*plmn_Identity->mnc.list.array[2]))) {
    LOG_E(GNB_APP, "mnc(%d) in F1AP_SETUP_RESP message is different from mnc(%ld%ld%ld) in DU \n",
                    mnc, *plmn_Identity->mnc.list.array[0], *plmn_Identity->mnc.list.array[1], *plmn_Identity->mnc.list.array[2]);
    return(0);
  }

  // if we're here, the mcc/mnc match so return success
  return(1);
}

void du_extract_and_decode_SI(int inst, int si_ind, uint8_t *si_container, int si_container_length) {
  gNB_RRC_INST *rrc = RC.nrrrc[inst];
  rrc_gNB_carrier_data_t *carrier = &rrc->carrier;
  NR_BCCH_DL_SCH_Message_t *bcch_message ;
  AssertFatal(si_ind == 0, "Can only handle a single SI block for now\n");
  LOG_I(GNB_APP, "rrc inst %d: Trying to decode SI block %d @ %p, length %d\n", inst, si_ind, si_container, si_container_length);
  // point to first SI block
  bcch_message = &carrier->systemInformation;
  asn_dec_rval_t dec_rval = uper_decode_complete( NULL,
                            &asn_DEF_NR_BCCH_DL_SCH_Message,
                            (void **)&bcch_message,
                            (const void *)si_container,
                            si_container_length);

  if ((dec_rval.code != RC_OK) && (dec_rval.consumed == 0)) {
    AssertFatal(1==0, "[GNB_APP][NR_RRC inst %"PRIu8"] Failed to decode BCCH_DLSCH_MESSAGE (%zu bits)\n",
                inst,
                dec_rval.consumed );
  }

  if (bcch_message->message.present == NR_BCCH_DL_SCH_MessageType_PR_c1) {
    switch (bcch_message->message.choice.c1->present) {
      case NR_BCCH_DL_SCH_MessageType__c1_PR_systemInformationBlockType1:
        AssertFatal(1 == 0, "Should have received SIB1 from CU\n");
        break;

      case NR_BCCH_DL_SCH_MessageType__c1_PR_systemInformation:
      {
        NR_SystemInformation_t *si = bcch_message->message.choice.c1->choice.systemInformation;

        if (si->criticalExtensions.present == NR_SystemInformation__criticalExtensions_PR_systemInformation) {
          for (int i = 0; i < si->criticalExtensions.choice.systemInformation->sib_TypeAndInfo.list.count; i++) {
            LOG_I(GNB_APP, "Extracting SI %d/%d\n", i, si->criticalExtensions.choice.systemInformation->sib_TypeAndInfo.list.count);
            SystemInformation_IEs__sib_TypeAndInfo__Member *typeAndInfo;
            typeAndInfo = si->criticalExtensions.choice.systemInformation->sib_TypeAndInfo.list.array[i];

            switch(typeAndInfo->present) {
              case NR_SystemInformation_IEs__sib_TypeAndInfo__Member_PR_NOTHING:
                AssertFatal(0, "Should have received SIB2 SIB3 from CU\n");
                break;
              case NR_SystemInformation_IEs__sib_TypeAndInfo__Member_PR_sib2:
                LOG_I(GNB_APP, "[NR_RRC %"PRIu8"] Found SIB2 in CU F1AP_SETUP_RESP message\n", inst);
                carrier->sib2 = typeAndInfo->choice.sib2;
                carrier->SIB23 = (uint8_t *)malloc(64);
                memcpy((void *)carrier->SIB23, (void *)si_container, si_container_length);
                carrier->sizeof_SIB23 = si_container_length;
                break;
              case NR_SystemInformation_IEs__sib_TypeAndInfo__Member_PR_sib3:
                carrier->sib3 = typeAndInfo->choice.sib3;
                LOG_I(GNB_APP, "[NR_RRC %"PRIu8"] Found SIB3 in CU F1AP_SETUP_RESP message\n", inst);
                break;
              case NR_SystemInformation_IEs__sib_TypeAndInfo__Member_PR_sib4:
                LOG_I(GNB_APP, "[NR_RRC %"PRIu8"] Found SIB4 in CU F1AP_SETUP_RESP message\n", inst);
                break;
              case NR_SystemInformation_IEs__sib_TypeAndInfo__Member_PR_sib5:
                LOG_I(GNB_APP, "[NR_RRC %"PRIu8"] Found SIB5 in CU F1AP_SETUP_RESP message\n", inst);
                break;
              case NR_SystemInformation_IEs__sib_TypeAndInfo__Member_PR_sib6:
                LOG_I(GNB_APP, "[NR_RRC %"PRIu8"] Found SIB6 in CU F1AP_SETUP_RESP message\n", inst);
                break;
              case NR_SystemInformation_IEs__sib_TypeAndInfo__Member_PR_sib7:
                LOG_I(GNB_APP, "[NR_RRC %"PRIu8"] Found SIB7 in CU F1AP_SETUP_RESP message\n", inst);
                break;
              case NR_SystemInformation_IEs__sib_TypeAndInfo__Member_PR_sib8:
                LOG_I(GNB_APP, "[NR_RRC %"PRIu8"] Found SIB8 in CU F1AP_SETUP_RESP message\n", inst);
                break;
              case NR_SystemInformation_IEs__sib_TypeAndInfo__Member_PR_sib9:
                LOG_I(GNB_APP, "[NR_RRC %"PRIu8"] Found SIB9 in CU F1AP_SETUP_RESP message\n", inst);
                break;
              case NR_SystemInformation_IEs__sib_TypeAndInfo__Member_PR_sib10_v1610:
                LOG_I(GNB_APP, "[NR_RRC %"PRIu8"] Found SIB10 in CU F1AP_SETUP_RESP message\n", inst);
                break;
              case NR_SystemInformation_IEs__sib_TypeAndInfo__Member_PR_sib11_v1610:
                LOG_I(GNB_APP, "[NR_RRC %"PRIu8"] Found SIB11 in CU F1AP_SETUP_RESP message\n", inst);
                break;
              case NR_SystemInformation_IEs__sib_TypeAndInfo__Member_PR_sib12_v1610:
                LOG_I(GNB_APP, "[NR_RRC %"PRIu8"] Found SIB12 in CU F1AP_SETUP_RESP message\n", inst);
                break;
              case NR_SystemInformation_IEs__sib_TypeAndInfo__Member_PR_sib13_v1610:
                LOG_I(GNB_APP, "[NR_RRC %"PRIu8"] Found SIB13 in CU F1AP_SETUP_RESP message\n", inst);
                break;
              case NR_SystemInformation_IEs__sib_TypeAndInfo__Member_PR_sib14_v1610:
                LOG_I(GNB_APP, "[NR_RRC %"PRIu8"] Found SIB14 in CU F1AP_SETUP_RESP message\n", inst);
                break;
              default:
                AssertFatal(1 == 0,"Shouldn't have received this SI %d\n", typeAndInfo->present);
                break;
            }
          }
        }

        break;
      }

      case NR_BCCH_DL_SCH_MessageType__c1_PR_NOTHING:
        AssertFatal(0, "Should have received SIB1 from CU\n");
        break;
    }
  } else AssertFatal(1 == 0, "No SI messages\n");
}

void configure_gnb_du_mac(int inst) {
  gNB_RRC_INST *rrc = RC.nrrrc[inst];
  // LOG_I(GNB_APP,"Configuring MAC/L1 %d, carrier->sib2 %p\n", inst, &carrier->sib2->radioResourceConfigCommon);
  LOG_I(GNB_APP,"Configuring gNB DU MAC/L1 %d \n", inst);
  rrc_mac_config_req_gNB(rrc->module_id,
                        rrc->configuration.ssb_SubcarrierOffset,
                        rrc->configuration.pdsch_AntennaPorts,
                        rrc->configuration.pusch_AntennaPorts,
                        rrc->configuration.sib1_tda,
                        rrc->configuration.minRXTXTIME,
                        rrc->configuration.scc,
                        NULL,
                        NULL,
                        0,
                        0, // rnti
                        NULL);
}


int gNB_app_handle_f1ap_setup_resp(f1ap_setup_resp_t *resp) {
  int i, j, si_ind;
  int ret=0;
  LOG_I(GNB_APP, "cells_to_activate %d, RRC instances %d\n",
        resp->num_cells_to_activate, RC.nb_nr_inst);

  for (j = 0; j < resp->num_cells_to_activate; j++) {
    for (i = 0; i < RC.nb_nr_inst; i++) {
      rrc_gNB_carrier_data_t *carrier =  &RC.nrrrc[i]->carrier;
      // identify local index of cell j by nr_cellid, plmn identity and physical cell ID
      LOG_I(GNB_APP, "Checking cell %d, rrc inst %d : rrc->nr_cellid %lx, resp->nr_cellid %lx\n",
            j, i, RC.nrrrc[i]->nr_cellid, resp->cells_to_activate[j].nr_cellid);

      if (RC.nrrrc[i]->nr_cellid == resp->cells_to_activate[j].nr_cellid &&
          (du_check_plmn_identity(carrier, resp->cells_to_activate[j].mcc, resp->cells_to_activate[j].mnc, resp->cells_to_activate[j].mnc_digit_length)>0 &&
           resp->cells_to_activate[j].nrpci == carrier->physCellId)) {
        // copy system information and decode it
        for (si_ind=0; si_ind<resp->cells_to_activate[j].num_SI; si_ind++)  {

          du_extract_and_decode_SI(i,
                                   si_ind,
                                   resp->cells_to_activate[j].SI_container[si_ind],
                                   resp->cells_to_activate[j].SI_container_length[si_ind]);
        }

        // perform MAC/L1 common configuration
        configure_gnb_du_mac(i);
	ret++;
      } else {
        LOG_E(GNB_APP, "F1 Setup Response not matching\n");
      }
    }
  }
  return(ret);
}

int gNB_app_handle_f1ap_gnb_cu_configuration_update(f1ap_gnb_cu_configuration_update_t *gnb_cu_cfg_update) {
  int i, j, si_ind, ret=0;
  LOG_I(GNB_APP, "cells_to_activate %d, RRC instances %d\n",
        gnb_cu_cfg_update->num_cells_to_activate, RC.nb_nr_inst);

  for (j = 0; j < gnb_cu_cfg_update->num_cells_to_activate; j++) {
    for (i = 0; i < RC.nb_nr_inst; i++) {
      rrc_gNB_carrier_data_t *carrier =  &RC.nrrrc[i]->carrier;
      // identify local index of cell j by nr_cellid, plmn identity and physical cell ID
      LOG_I(GNB_APP, "Checking cell %d, rrc inst %d : rrc->nr_cellid %lx, gnb_cu_cfg_updatenr_cellid %lx\n",
            j, i, RC.nrrrc[i]->nr_cellid, gnb_cu_cfg_update->cells_to_activate[j].nr_cellid);

      if (RC.nrrrc[i]->nr_cellid == gnb_cu_cfg_update->cells_to_activate[j].nr_cellid &&
          (du_check_plmn_identity(carrier, gnb_cu_cfg_update->cells_to_activate[j].mcc, gnb_cu_cfg_update->cells_to_activate[j].mnc, gnb_cu_cfg_update->cells_to_activate[j].mnc_digit_length)>0 &&
           gnb_cu_cfg_update->cells_to_activate[j].nrpci == carrier->physCellId)) {
        // copy system information and decode it
        for (si_ind=0; si_ind<gnb_cu_cfg_update->cells_to_activate[j].num_SI; si_ind++)  {

          du_extract_and_decode_SI(i,
                                   si_ind,
                                   gnb_cu_cfg_update->cells_to_activate[j].SI_container[si_ind],
                                   gnb_cu_cfg_update->cells_to_activate[j].SI_container_length[si_ind]);
        }

        // perform MAC/L1 common configuration
        configure_gnb_du_mac(i);
	ret++;
      } else {
        LOG_E(GNB_APP, "GNB_CU_CONFIGURATION_UPDATE not matching\n");
      }
    }
  }
  MessageDef *msg_ack_p = NULL;
  if (ret > 0) {
    // generate gNB_CU_CONFIGURATION_UPDATE_ACKNOWLEDGE
    msg_ack_p = itti_alloc_new_message (TASK_GNB_APP, 0, F1AP_GNB_CU_CONFIGURATION_UPDATE_ACKNOWLEDGE);
    F1AP_GNB_CU_CONFIGURATION_UPDATE_ACKNOWLEDGE(msg_ack_p).num_cells_failed_to_be_activated = 0;
    F1AP_GNB_CU_CONFIGURATION_UPDATE_ACKNOWLEDGE(msg_ack_p).have_criticality = 0; 
    F1AP_GNB_CU_CONFIGURATION_UPDATE_ACKNOWLEDGE(msg_ack_p).noofTNLAssociations_to_setup =0;
    F1AP_GNB_CU_CONFIGURATION_UPDATE_ACKNOWLEDGE(msg_ack_p).noofTNLAssociations_failed = 0;
    F1AP_GNB_CU_CONFIGURATION_UPDATE_ACKNOWLEDGE(msg_ack_p).noofDedicatedSIDeliveryNeededUEs = 0;
    itti_send_msg_to_task (TASK_DU_F1, INSTANCE_DEFAULT, msg_ack_p);

  }
  else {
    // generate gNB_CU_CONFIGURATION_UPDATE_FAILURE
    msg_ack_p = itti_alloc_new_message (TASK_GNB_APP, 0, F1AP_GNB_CU_CONFIGURATION_UPDATE_FAILURE);
    F1AP_GNB_CU_CONFIGURATION_UPDATE_FAILURE(msg_ack_p).cause = F1AP_CauseRadioNetwork_cell_not_available;

    itti_send_msg_to_task (TASK_DU_F1, INSTANCE_DEFAULT, msg_ack_p);

  }

  return(ret);
}

void set_node_type(void) {
  int               j;
  paramdef_t        MacRLC_Params[] = MACRLCPARAMS_DESC;
  paramlist_def_t   MacRLC_ParamList = {CONFIG_STRING_MACRLC_LIST,NULL,0};
  paramdef_t        GNBParams[]  = GNBPARAMS_DESC;
  paramlist_def_t   GNBParamList = {GNB_CONFIG_STRING_GNB_LIST,NULL,0};

  config_getlist( &MacRLC_ParamList,MacRLC_Params,sizeof(MacRLC_Params)/sizeof(paramdef_t), NULL);   
  config_getlist( &GNBParamList,GNBParams,sizeof(GNBParams)/sizeof(paramdef_t),NULL);  

  if ( MacRLC_ParamList.numelt > 0) {
    RC.nb_nr_macrlc_inst = MacRLC_ParamList.numelt; 
    for (j=0;j<RC.nb_nr_macrlc_inst;j++) {
      if (strcmp(*(MacRLC_ParamList.paramarray[j][MACRLC_TRANSPORT_N_PREFERENCE_IDX].strptr), "f1") == 0) {
        macrlc_has_f1 = 1;
      }
    }
  }

  if (strcmp(*(GNBParamList.paramarray[0][GNB_TRANSPORT_S_PREFERENCE_IDX].strptr), "f1") == 0) {
      node_type = ngran_gNB_CU;
    } else {
      if (macrlc_has_f1 == 0) {
        node_type = ngran_gNB;
        LOG_I(NR_RRC,"Setting node_type to ngran_gNB\n");
      } else {
        node_type = ngran_gNB_DU;
        LOG_I(NR_RRC,"Setting node_type to ngran_gNB_DU\n");
      }
    }
}

void nr_read_config_and_init(void) {
  MessageDef *msg_p = NULL;
  uint32_t    gnb_id;
  uint32_t    gnb_nb = RC.nb_nr_inst;

  RCconfig_NR_L1();
  set_node_type();
  RCconfig_nr_macrlc();

  LOG_I(PHY, "%s() RC.nb_nr_L1_inst:%d\n", __FUNCTION__, RC.nb_nr_L1_inst);

  if (RC.nb_nr_L1_inst>0) AssertFatal(l1_north_init_gNB()==0,"could not initialize L1 north interface\n");

  AssertFatal (gnb_nb <= RC.nb_nr_inst,
               "Number of gNB is greater than gNB defined in configuration file (%d/%d)!",
               gnb_nb, RC.nb_nr_inst);

  LOG_I(GNB_APP,"Allocating gNB_RRC_INST for %d instances\n",RC.nb_nr_inst);

  RC.nrrrc = (gNB_RRC_INST **)malloc(RC.nb_nr_inst*sizeof(gNB_RRC_INST *));
  LOG_I(PHY, "%s() RC.nb_nr_inst:%d RC.nrrrc:%p\n", __FUNCTION__, RC.nb_nr_inst, RC.nrrrc);

  for (gnb_id = 0; gnb_id < RC.nb_nr_inst ; gnb_id++) {
    RC.nrrrc[gnb_id] = (gNB_RRC_INST*)malloc(sizeof(gNB_RRC_INST));
    LOG_I(PHY, "%s() Creating RRC instance RC.nrrrc[%d]:%p (%d of %d)\n", __FUNCTION__, gnb_id, RC.nrrrc[gnb_id], gnb_id+1, RC.nb_nr_inst);
    memset((void *)RC.nrrrc[gnb_id],0,sizeof(gNB_RRC_INST));
    msg_p = itti_alloc_new_message (TASK_GNB_APP, 0, NRRRC_CONFIGURATION_REQ);
    RCconfig_NRRRC(msg_p,gnb_id, RC.nrrrc[gnb_id]);
  }

  if (NODE_IS_CU(RC.nrrrc[0]->node_type)) {
    pdcp_layer_init();
//    nr_DRB_preconfiguration(0x1234);
    rrc_init_nr_global_param();
  }
}<|MERGE_RESOLUTION|>--- conflicted
+++ resolved
@@ -464,7 +464,6 @@
 
 /* This function checks dedicated serving cell configuration and performs fixes as needed */
 void fix_scd(NR_ServingCellConfig_t *scd) {
-<<<<<<< HEAD
 
   // Remove unused BWPs
   int b = 0;
@@ -473,19 +472,6 @@
       asn_sequence_del(&scd->downlinkBWP_ToAddModList->list,b,1);
     } else {
       b++;
-=======
-  // Check for DL PTRS parameters validity
-  if (scd->downlinkBWP_ToAddModList->list.array[0]->bwp_Dedicated->pdsch_Config->choice.setup->dmrs_DownlinkForPDSCH_MappingTypeA->choice.setup->phaseTrackingRS) {
-    // If any of the frequencyDensity values are not set or are out of bounds, PTRS is assumed to be not present
-    for (int i = scd->downlinkBWP_ToAddModList->list.array[0]->bwp_Dedicated->pdsch_Config->choice.setup->dmrs_DownlinkForPDSCH_MappingTypeA->choice.setup->phaseTrackingRS->choice.setup->frequencyDensity->list.count-1; i >= 0; i--) {
-      if ((*scd->downlinkBWP_ToAddModList->list.array[0]->bwp_Dedicated->pdsch_Config->choice.setup->dmrs_DownlinkForPDSCH_MappingTypeA->choice.setup->phaseTrackingRS->choice.setup->frequencyDensity->list.array[i] < 1)
-          || (*scd->downlinkBWP_ToAddModList->list.array[0]->bwp_Dedicated->pdsch_Config->choice.setup->dmrs_DownlinkForPDSCH_MappingTypeA->choice.setup->phaseTrackingRS->choice.setup->frequencyDensity->list.array[i] > 276)) {
-        LOG_I(NR_RRC, "DL PTRS frequencyDensity %d not set. Assuming PTRS not present! \n", i);
-        free(scd->downlinkBWP_ToAddModList->list.array[0]->bwp_Dedicated->pdsch_Config->choice.setup->dmrs_DownlinkForPDSCH_MappingTypeA->choice.setup->phaseTrackingRS);
-        scd->downlinkBWP_ToAddModList->list.array[0]->bwp_Dedicated->pdsch_Config->choice.setup->dmrs_DownlinkForPDSCH_MappingTypeA->choice.setup->phaseTrackingRS = NULL;
-        break;
-      }
->>>>>>> d11350c0
     }
   }
 
@@ -506,7 +492,7 @@
       for (int i = scd->downlinkBWP_ToAddModList->list.array[bwp_i]->bwp_Dedicated->pdsch_Config->choice.setup->dmrs_DownlinkForPDSCH_MappingTypeA->choice.setup->phaseTrackingRS->choice.setup->frequencyDensity->list.count - 1; i >= 0; i--) {
         if ((*scd->downlinkBWP_ToAddModList->list.array[bwp_i]->bwp_Dedicated->pdsch_Config->choice.setup->dmrs_DownlinkForPDSCH_MappingTypeA->choice.setup->phaseTrackingRS->choice.setup->frequencyDensity->list.array[i] < 1)
             || (*scd->downlinkBWP_ToAddModList->list.array[bwp_i]->bwp_Dedicated->pdsch_Config->choice.setup->dmrs_DownlinkForPDSCH_MappingTypeA->choice.setup->phaseTrackingRS->choice.setup->frequencyDensity->list.array[i] > 276)) {
-          LOG_I(RRC, "DL PTRS frequencyDensity %d not set. Assuming PTRS not present! \n", i);
+          LOG_I(GNB_APP, "DL PTRS frequencyDensity %d not set. Assuming PTRS not present! \n", i);
           free(scd->downlinkBWP_ToAddModList->list.array[bwp_i]->bwp_Dedicated->pdsch_Config->choice.setup->dmrs_DownlinkForPDSCH_MappingTypeA->choice.setup->phaseTrackingRS);
           scd->downlinkBWP_ToAddModList->list.array[bwp_i]->bwp_Dedicated->pdsch_Config->choice.setup->dmrs_DownlinkForPDSCH_MappingTypeA->choice.setup->phaseTrackingRS = NULL;
           break;
@@ -520,7 +506,7 @@
           scd->downlinkBWP_ToAddModList->list.array[bwp_i]->bwp_Dedicated->pdsch_Config->choice.setup->dmrs_DownlinkForPDSCH_MappingTypeA->choice.setup->phaseTrackingRS->choice.setup->timeDensity->list.count - 1; i >= 0; i--) {
         if ((*scd->downlinkBWP_ToAddModList->list.array[bwp_i]->bwp_Dedicated->pdsch_Config->choice.setup->dmrs_DownlinkForPDSCH_MappingTypeA->choice.setup->phaseTrackingRS->choice.setup->timeDensity->list.array[i] < 0)
             || (*scd->downlinkBWP_ToAddModList->list.array[bwp_i]->bwp_Dedicated->pdsch_Config->choice.setup->dmrs_DownlinkForPDSCH_MappingTypeA->choice.setup->phaseTrackingRS->choice.setup->timeDensity->list.array[i] > 29)) {
-          LOG_I(RRC, "DL PTRS timeDensity %d not set. Assuming PTRS not present! \n", i);
+          LOG_I(GNB_APP, "DL PTRS timeDensity %d not set. Assuming PTRS not present! \n", i);
           free(scd->downlinkBWP_ToAddModList->list.array[bwp_i]->bwp_Dedicated->pdsch_Config->choice.setup->dmrs_DownlinkForPDSCH_MappingTypeA->choice.setup->phaseTrackingRS);
           scd->downlinkBWP_ToAddModList->list.array[bwp_i]->bwp_Dedicated->pdsch_Config->choice.setup->dmrs_DownlinkForPDSCH_MappingTypeA->choice.setup->phaseTrackingRS = NULL;
           break;
@@ -530,12 +516,12 @@
 
     if (scd->downlinkBWP_ToAddModList->list.array[bwp_i]->bwp_Dedicated->pdsch_Config->choice.setup->dmrs_DownlinkForPDSCH_MappingTypeA->choice.setup->phaseTrackingRS) {
       if (*scd->downlinkBWP_ToAddModList->list.array[bwp_i]->bwp_Dedicated->pdsch_Config->choice.setup->dmrs_DownlinkForPDSCH_MappingTypeA->choice.setup->phaseTrackingRS->choice.setup->resourceElementOffset > 2) {
-        LOG_I(RRC, "Freeing DL PTRS resourceElementOffset \n");
+        LOG_I(GNB_APP, "Freeing DL PTRS resourceElementOffset \n");
         free(scd->downlinkBWP_ToAddModList->list.array[bwp_i]->bwp_Dedicated->pdsch_Config->choice.setup->dmrs_DownlinkForPDSCH_MappingTypeA->choice.setup->phaseTrackingRS->choice.setup->resourceElementOffset);
         scd->downlinkBWP_ToAddModList->list.array[bwp_i]->bwp_Dedicated->pdsch_Config->choice.setup->dmrs_DownlinkForPDSCH_MappingTypeA->choice.setup->phaseTrackingRS->choice.setup->resourceElementOffset = NULL;
       }
       if (*scd->downlinkBWP_ToAddModList->list.array[bwp_i]->bwp_Dedicated->pdsch_Config->choice.setup->dmrs_DownlinkForPDSCH_MappingTypeA->choice.setup->phaseTrackingRS->choice.setup->epre_Ratio > 1) {
-        LOG_I(RRC, "Freeing DL PTRS epre_Ratio \n");
+        LOG_I(GNB_APP, "Freeing DL PTRS epre_Ratio \n");
         free(scd->downlinkBWP_ToAddModList->list.array[bwp_i]->bwp_Dedicated->pdsch_Config->choice.setup->dmrs_DownlinkForPDSCH_MappingTypeA->choice.setup->phaseTrackingRS->choice.setup->epre_Ratio);
         scd->downlinkBWP_ToAddModList->list.array[bwp_i]->bwp_Dedicated->pdsch_Config->choice.setup->dmrs_DownlinkForPDSCH_MappingTypeA->choice.setup->phaseTrackingRS->choice.setup->epre_Ratio = NULL;
       }
@@ -550,7 +536,7 @@
       for (int i = scd->uplinkConfig->uplinkBWP_ToAddModList->list.array[bwp_i]->bwp_Dedicated->pusch_Config->choice.setup->dmrs_UplinkForPUSCH_MappingTypeB->choice.setup->phaseTrackingRS->choice.setup->transformPrecoderDisabled->frequencyDensity->list.count-1; i >= 0; i--) {
         if ((*scd->uplinkConfig->uplinkBWP_ToAddModList->list.array[bwp_i]->bwp_Dedicated->pusch_Config->choice.setup->dmrs_UplinkForPUSCH_MappingTypeB->choice.setup->phaseTrackingRS->choice.setup->transformPrecoderDisabled->frequencyDensity->list.array[i] < 1)
             || (*scd->uplinkConfig->uplinkBWP_ToAddModList->list.array[bwp_i]->bwp_Dedicated->pusch_Config->choice.setup->dmrs_UplinkForPUSCH_MappingTypeB->choice.setup->phaseTrackingRS->choice.setup->transformPrecoderDisabled->frequencyDensity->list.array[i] > 276)) {
-          LOG_I(RRC, "UL PTRS frequencyDensity %d not set. Assuming PTRS not present! \n", i);
+          LOG_I(GNB_APP, "UL PTRS frequencyDensity %d not set. Assuming PTRS not present! \n", i);
           free(scd->uplinkConfig->uplinkBWP_ToAddModList->list.array[bwp_i]->bwp_Dedicated->pusch_Config->choice.setup->dmrs_UplinkForPUSCH_MappingTypeB->choice.setup->phaseTrackingRS);
           scd->uplinkConfig->uplinkBWP_ToAddModList->list.array[bwp_i]->bwp_Dedicated->pusch_Config->choice.setup->dmrs_UplinkForPUSCH_MappingTypeB->choice.setup->phaseTrackingRS = NULL;
           break;
@@ -563,7 +549,7 @@
       for (int i = scd->uplinkConfig->uplinkBWP_ToAddModList->list.array[bwp_i]->bwp_Dedicated->pusch_Config->choice.setup->dmrs_UplinkForPUSCH_MappingTypeB->choice.setup->phaseTrackingRS->choice.setup->transformPrecoderDisabled->timeDensity->list.count-1; i >= 0; i--) {
         if ((*scd->uplinkConfig->uplinkBWP_ToAddModList->list.array[bwp_i]->bwp_Dedicated->pusch_Config->choice.setup->dmrs_UplinkForPUSCH_MappingTypeB->choice.setup->phaseTrackingRS->choice.setup->transformPrecoderDisabled->timeDensity->list.array[i] < 0)
             || (*scd->uplinkConfig->uplinkBWP_ToAddModList->list.array[bwp_i]->bwp_Dedicated->pusch_Config->choice.setup->dmrs_UplinkForPUSCH_MappingTypeB->choice.setup->phaseTrackingRS->choice.setup->transformPrecoderDisabled->timeDensity->list.array[i] > 29)) {
-          LOG_I(RRC, "UL PTRS timeDensity %d not set. Assuming PTRS not present! \n", i);
+          LOG_I(GNB_APP, "UL PTRS timeDensity %d not set. Assuming PTRS not present! \n", i);
           free(scd->uplinkConfig->uplinkBWP_ToAddModList->list.array[bwp_i]->bwp_Dedicated->pusch_Config->choice.setup->dmrs_UplinkForPUSCH_MappingTypeB->choice.setup->phaseTrackingRS);
           scd->uplinkConfig->uplinkBWP_ToAddModList->list.array[bwp_i]->bwp_Dedicated->pusch_Config->choice.setup->dmrs_UplinkForPUSCH_MappingTypeB->choice.setup->phaseTrackingRS = NULL;
           break;
@@ -574,7 +560,7 @@
     if (scd->uplinkConfig->uplinkBWP_ToAddModList->list.array[bwp_i]->bwp_Dedicated->pusch_Config->choice.setup->dmrs_UplinkForPUSCH_MappingTypeB->choice.setup->phaseTrackingRS) {
       // Check for UL PTRS parameters validity
       if (*scd->uplinkConfig->uplinkBWP_ToAddModList->list.array[bwp_i]->bwp_Dedicated->pusch_Config->choice.setup->dmrs_UplinkForPUSCH_MappingTypeB->choice.setup->phaseTrackingRS->choice.setup->transformPrecoderDisabled->resourceElementOffset > 2) {
-        LOG_I(RRC, "Freeing UL PTRS resourceElementOffset \n");
+        LOG_I(GNB_APP, "Freeing UL PTRS resourceElementOffset \n");
         free(scd->uplinkConfig->uplinkBWP_ToAddModList->list.array[bwp_i]->bwp_Dedicated->pusch_Config->choice.setup->dmrs_UplinkForPUSCH_MappingTypeB->choice.setup->phaseTrackingRS->choice.setup->transformPrecoderDisabled->resourceElementOffset);
         scd->uplinkConfig->uplinkBWP_ToAddModList->list.array[bwp_i]->bwp_Dedicated->pusch_Config->choice.setup->dmrs_UplinkForPUSCH_MappingTypeB->choice.setup->phaseTrackingRS->choice.setup->transformPrecoderDisabled->resourceElementOffset = NULL;
       }
@@ -1233,29 +1219,29 @@
 	}
         LOG_I(GNB_APP,"SSB SCO %d\n",*GNBParamList.paramarray[i][GNB_SSB_SUBCARRIEROFFSET_IDX].iptr);
         NRRRC_CONFIGURATION_REQ (msg_p).ssb_SubcarrierOffset = *GNBParamList.paramarray[i][GNB_SSB_SUBCARRIEROFFSET_IDX].iptr;
-        LOG_I(RRC,"pdsch_AntennaPorts N1 %d\n",*GNBParamList.paramarray[i][GNB_PDSCH_ANTENNAPORTS_N1_IDX].iptr);
+        LOG_I(GNB_APP,"pdsch_AntennaPorts N1 %d\n",*GNBParamList.paramarray[i][GNB_PDSCH_ANTENNAPORTS_N1_IDX].iptr);
         NRRRC_CONFIGURATION_REQ (msg_p).pdsch_AntennaPorts.N1 = *GNBParamList.paramarray[i][GNB_PDSCH_ANTENNAPORTS_N1_IDX].iptr;
-        LOG_I(RRC,"pdsch_AntennaPorts N2 %d\n",*GNBParamList.paramarray[i][GNB_PDSCH_ANTENNAPORTS_N2_IDX].iptr);
+        LOG_I(GNB_APP,"pdsch_AntennaPorts N2 %d\n",*GNBParamList.paramarray[i][GNB_PDSCH_ANTENNAPORTS_N2_IDX].iptr);
         NRRRC_CONFIGURATION_REQ (msg_p).pdsch_AntennaPorts.N2 = *GNBParamList.paramarray[i][GNB_PDSCH_ANTENNAPORTS_N2_IDX].iptr;
-        LOG_I(RRC,"pdsch_AntennaPorts XP %d\n",*GNBParamList.paramarray[i][GNB_PDSCH_ANTENNAPORTS_XP_IDX].iptr);
+        LOG_I(GNB_APP,"pdsch_AntennaPorts XP %d\n",*GNBParamList.paramarray[i][GNB_PDSCH_ANTENNAPORTS_XP_IDX].iptr);
         NRRRC_CONFIGURATION_REQ (msg_p).pdsch_AntennaPorts.XP = *GNBParamList.paramarray[i][GNB_PDSCH_ANTENNAPORTS_XP_IDX].iptr;
-        LOG_I(RRC,"pusch_AntennaPorts %d\n",*GNBParamList.paramarray[i][GNB_PUSCH_ANTENNAPORTS_IDX].iptr);
+        LOG_I(GNB_APP,"pusch_AntennaPorts %d\n",*GNBParamList.paramarray[i][GNB_PUSCH_ANTENNAPORTS_IDX].iptr);
         NRRRC_CONFIGURATION_REQ (msg_p).pusch_AntennaPorts = *GNBParamList.paramarray[i][GNB_PUSCH_ANTENNAPORTS_IDX].iptr;
         LOG_I(GNB_APP,"minTXRXTIME %d\n",*GNBParamList.paramarray[i][GNB_MINRXTXTIME_IDX].iptr);
         NRRRC_CONFIGURATION_REQ (msg_p).minRXTXTIME = *GNBParamList.paramarray[i][GNB_MINRXTXTIME_IDX].iptr;
-        LOG_I(RRC,"SIB1 TDA %d\n",*GNBParamList.paramarray[i][GNB_SIB1_TDA_IDX].iptr);
+        LOG_I(GNB_APP,"SIB1 TDA %d\n",*GNBParamList.paramarray[i][GNB_SIB1_TDA_IDX].iptr);
         NRRRC_CONFIGURATION_REQ (msg_p).sib1_tda = *GNBParamList.paramarray[i][GNB_SIB1_TDA_IDX].iptr;
         LOG_I(GNB_APP,"Do CSI-RS %d\n",*GNBParamList.paramarray[i][GNB_DO_CSIRS_IDX].iptr);
         NRRRC_CONFIGURATION_REQ (msg_p).do_CSIRS = *GNBParamList.paramarray[i][GNB_DO_CSIRS_IDX].iptr;
-        LOG_I(RRC, "Do SRS %d\n",*GNBParamList.paramarray[i][GNB_DO_SRS_IDX].iptr);
+        LOG_I(GNB_APP, "Do SRS %d\n",*GNBParamList.paramarray[i][GNB_DO_SRS_IDX].iptr);
         NRRRC_CONFIGURATION_REQ (msg_p).do_SRS = *GNBParamList.paramarray[i][GNB_DO_SRS_IDX].iptr;
         NRRRC_CONFIGURATION_REQ (msg_p).force_256qam_off = *GNBParamList.paramarray[i][GNB_FORCE256QAMOFF_IDX].iptr;
-        LOG_I(RRC, "256 QAM: %s\n", NRRRC_CONFIGURATION_REQ (msg_p).force_256qam_off ? "force off" : "may be on");
+        LOG_I(GNB_APP, "256 QAM: %s\n", NRRRC_CONFIGURATION_REQ (msg_p).force_256qam_off ? "force off" : "may be on");
         NRRRC_CONFIGURATION_REQ (msg_p).scc = scc;
         NRRRC_CONFIGURATION_REQ (msg_p).scd = scd;
-	    NRRRC_CONFIGURATION_REQ (msg_p).enable_sdap = *GNBParamList.paramarray[i][GNB_ENABLE_SDAP_IDX].iptr;
+        NRRRC_CONFIGURATION_REQ (msg_p).enable_sdap = *GNBParamList.paramarray[i][GNB_ENABLE_SDAP_IDX].iptr;
         LOG_I(GNB_APP, "SDAP layer is %s\n", NRRRC_CONFIGURATION_REQ (msg_p).enable_sdap ? "enabled" : "disabled");
-        
+
       }//
     }//End for (k=0; k <num_gnbs ; k++)
     memcpy(&rrc->configuration, &NRRRC_CONFIGURATION_REQ(msg_p), sizeof(NRRRC_CONFIGURATION_REQ(msg_p)));
