--- conflicted
+++ resolved
@@ -1516,58 +1516,6 @@
   }
 }
 
-<<<<<<< HEAD
-=======
-// Section 5.4.3 of 38.101-1 and -2
-static void check_ssb_raster(uint64_t freq, int band, int scs)
-{
-  int start_gscn = 0, step_gscn = 0, end_gscn = 0;
-  for (int i = 0; i < sizeof(sync_raster) / sizeof(sync_raster_t); i++) {
-    if (sync_raster[i].band == band &&
-        sync_raster[i].scs_index == scs) {
-      start_gscn = sync_raster[i].first_gscn;
-      step_gscn = sync_raster[i].step_gscn;
-      end_gscn = sync_raster[i].last_gscn;
-      break;
-    }
-  }
-  AssertFatal(start_gscn != 0, "Couldn't find band %d with SCS %d\n", band, scs);
-  int gscn;
-  if (freq < 3000000000) {
-    int N = 0;
-    int M = 0;
-    for (int k = 0; k < 3; k++) {
-      M = (k << 1) + 1;
-      if ((freq - M * 50000) % 1200000 == 0) {
-        N = (freq - M * 50000) / 1200000;
-        break;
-      }
-    }
-    AssertFatal(N != 0, "SSB frequency %lu Hz not on the synchronization raster (N * 1200kHz + M * 50 kHz)\n",
-                freq);
-    gscn = (3 * N) + (M - 3) / 2;
-  }
-  else if (freq < 24250000000) {
-    AssertFatal((freq - 3000000000) % 1440000 == 0,
-                "SSB frequency %lu Hz not on the synchronization raster (3000 MHz + N * 1.44 MHz)\n",
-                freq);
-    gscn = ((freq - 3000000000) / 1440000) + 7499;
-  }
-  else {
-    AssertFatal((freq - 24250080000) % 17280000 == 0,
-                "SSB frequency %lu Hz not on the synchronization raster (24250.08 MHz + N * 17.28 MHz)\n",
-                freq);
-    gscn = ((freq - 24250080000) / 17280000) + 22256;
-  }
-  AssertFatal(gscn >= start_gscn && gscn <= end_gscn,
-              "GSCN %d corresponding to SSB frequency %lu does not belong to GSCN range for band %d\n",
-              gscn, freq, band);
-  int rel_gscn = gscn - start_gscn;
-  AssertFatal(rel_gscn % step_gscn == 0,
-              "GSCN %d corresponding to SSB frequency %lu not in accordance with GSCN step for band %d\n",
-               gscn, freq, band);
-}
-
 static int sort_neighbour_cell_config_by_cell_id(const void *a, const void *b)
 {
   const neighbour_cell_configuration_t *config_a = (const neighbour_cell_configuration_t *)a;
@@ -1717,7 +1665,6 @@
   }
 }
 
->>>>>>> c51b2a64
 void RCconfig_NRRRC(gNB_RRC_INST *rrc)
 {
 
