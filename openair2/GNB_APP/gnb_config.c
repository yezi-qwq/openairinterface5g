/*
 * Licensed to the OpenAirInterface (OAI) Software Alliance under one or more
 * contributor license agreements.  See the NOTICE file distributed with
 * this work for additional information regarding copyright ownership.
 * The OpenAirInterface Software Alliance licenses this file to You under
 * the OAI Public License, Version 1.1  (the "License"); you may not use this file
 * except in compliance with the License.
 * You may obtain a copy of the License at
 *
 *      http://www.openairinterface.org/?page_id=698
 *
 * Unless required by applicable law or agreed to in writing, software
 * distributed under the License is distributed on an "AS IS" BASIS,
 * WITHOUT WARRANTIES OR CONDITIONS OF ANY KIND, either express or implied.
 * See the License for the specific language governing permissions and
 * limitations under the License.
 *-------------------------------------------------------------------------------
 * For more information about the OpenAirInterface (OAI) Software Alliance:
 *      contact@openairinterface.org
 */

/*
  gnb_config.c
  -------------------
  AUTHOR  : Lionel GAUTHIER, navid nikaein, Laurent Winckel, WEI-TAI CHEN
  COMPANY : EURECOM, NTUST
  EMAIL   : Lionel.Gauthier@eurecom.fr, navid.nikaein@eurecom.fr, kroempa@gmail.com
*/

#include <string.h>
#include <inttypes.h>

#include "common/utils/LOG/log.h"
#include "common/utils/LOG/log_extern.h"
#include "assertions.h"
#include "gnb_config.h"
#include "UTIL/OTG/otg.h"
#include "UTIL/OTG/otg_externs.h"
#if defined(ENABLE_ITTI)
# include "intertask_interface.h"
# if defined(ENABLE_USE_MME)
#   include "s1ap_eNB.h"
#   include "sctp_eNB_task.h"
# endif
#endif
#include "sctp_default_values.h"
// #include "SystemInformationBlockType2.h"
// #include "LAYER2/MAC/extern.h"
// #include "LAYER2/MAC/proto.h"
#include "PHY/phy_extern.h"
#include "PHY/INIT/phy_init.h"
#include "targets/ARCH/ETHERNET/USERSPACE/LIB/ethernet_lib.h"
#include "nfapi_vnf.h"
#include "nfapi_pnf.h"

#include "L1_paramdef.h"
#include "MACRLC_paramdef.h"
#include "common/config/config_userapi.h"
#include "RRC_config_tools.h"
#include "gnb_paramdef.h"
#include "LAYER2/NR_MAC_gNB/mac_proto.h"

#include "NR_SCS-SpecificCarrier.h"
#include "NR_TDD-UL-DL-ConfigCommon.h"
#include "NR_FrequencyInfoUL.h"
#include "NR_RACH-ConfigGeneric.h"
#include "NR_RACH-ConfigCommon.h"
#include "NR_PUSCH-TimeDomainResourceAllocation.h"
#include "NR_PUSCH-ConfigCommon.h"
#include "NR_PUCCH-ConfigCommon.h"
#include "NR_PDSCH-TimeDomainResourceAllocation.h"
#include "NR_PDSCH-ConfigCommon.h"
#include "NR_RateMatchPattern.h"
#include "NR_RateMatchPatternLTE-CRS.h"
#include "NR_SearchSpace.h"
#include "NR_ControlResourceSet.h"
#include "NR_EUTRA-MBSFN-SubframeConfig.h"

extern uint16_t sf_ahead;

void RCconfig_nr_flexran()
{
  uint16_t  i;
  uint16_t  num_gnbs;
  char      aprefix[MAX_OPTNAME_SIZE*2 + 8];
  /* this will possibly truncate the cell id (RRC assumes int32_t).
   * Both Nid_cell and gnb_id are signed in RRC case, but we use unsigned for
   * the bitshifting to work properly */
  int32_t   Nid_cell = 0;
  uint16_t  Nid_cell_tr = 0;
  uint32_t  gnb_id = 0;

  /*
   * the only reason for all these variables is, that they are "hard-encoded"
   * into the CCPARAMS_DESC macro and we need it for the Nid_cell variable ...
   */
  char      *frame_type, *DL_prefix_type, *UL_prefix_type, *SIB1_frequencyOffsetSSB,
            *DL_SCS_SubcarrierSpacing, *DL_BWP_SubcarrierSpacing, *DL_BWP_prefix_type,
            *UL_frequencyShift7p5khz, *UL_SCS_SubcarrierSpacing, *UL_BWP_SubcarrierSpacing,
            *UL_BWP_prefix_type, *UL_timeAlignmentTimerCommon, 
            *ServingCellConfigCommon_n_TimingAdvanceOffset,
            *ServingCellConfigCommon_ssb_PositionsInBurst_PR,
            *NIA_SubcarrierSpacing, *referenceSubcarrierSpacing, *dl_UL_TransmissionPeriodicity,
            *rach_ssb_perRACH_OccasionAndCB_PreamblesPerSSB_choice,
            *rach_groupBconfigured, *rach_messagePowerOffsetGroupB, 
            *prach_RootSequenceIndex_choice, *prach_msg1_SubcarrierSpacing,
            *restrictedSetConfig, *msg3_transformPrecoding, *prach_msg1_FDM,
            *powerRampingStep, *groupHoppingEnabledTransformPrecoding,
            *PUSCH_TimeDomainResourceAllocation_mappingType, *pucch_GroupHopping,
            *PDSCH_TimeDomainResourceAllocation_mappingType, *RateMatchPattern_patternType,
            *symbolsInResourceBlock, *RateMatchPattern_subcarrierSpacing, *RateMatchPattern_mode,
            *PDCCH_cce_REG_MappingType, *PDCCH_precoderGranularity,
            *tci_PresentInDCI, *SearchSpace_monitoringSlotPeriodicityAndOffset_choice,
            *SearchSpace_searchSpaceType, *ue_Specific__dci_Formats,
            *RateMatchPatternLTE_CRS_subframeAllocation_choice;

  long long int  downlink_frequency;

  int32_t   eutra_band, uplink_frequency_offset, N_RB_DL, nb_antenna_ports,
            MIB_subCarrierSpacingCommon, MIB_ssb_SubcarrierOffset, MIB_dmrs_TypeA_Position,
            pdcch_ConfigSIB1, SIB1_ssb_PeriodicityServingCell, SIB1_ss_PBCH_BlockPower,
            absoluteFrequencySSB, DL_FreqBandIndicatorNR,
            DL_absoluteFrequencyPointA, DL_offsetToCarrier,
            DL_carrierBandwidth, DL_locationAndBandwidth, UL_FreqBandIndicatorNR,
            UL_absoluteFrequencyPointA, UL_additionalSpectrumEmission, UL_p_Max,
            UL_offsetToCarrier, UL_carrierBandwidth,
            UL_locationAndBandwidth, ServingCellConfigCommon_ssb_periodicityServingCell,
            ServingCellConfigCommon_dmrs_TypeA_Position, ServingCellConfigCommon_ss_PBCH_BlockPower,
            nrofDownlinkSlots, nrofDownlinkSymbols, nrofUplinkSlots, nrofUplinkSymbols,
            rach_totalNumberOfRA_Preambles, rach_ssb_perRACH_OccasionAndCB_PreamblesPerSSB_oneEighth,
            rach_ssb_perRACH_OccasionAndCB_PreamblesPerSSB_oneFourth,
            rach_ssb_perRACH_OccasionAndCB_PreamblesPerSSB_oneHalf,
            rach_ssb_perRACH_OccasionAndCB_PreamblesPerSSB_one,
            rach_ssb_perRACH_OccasionAndCB_PreamblesPerSSB_two,
            rach_ssb_perRACH_OccasionAndCB_PreamblesPerSSB_four,
            rach_ssb_perRACH_OccasionAndCB_PreamblesPerSSB_eight,
            rach_ssb_perRACH_OccasionAndCB_PreamblesPerSSB_sixteen,
            rach_ra_Msg3SizeGroupA, rach_numberOfRA_PreamblesGroupA, rach_ra_ContentionResolutionTimer,
            rsrp_ThresholdSSB, rsrp_ThresholdSSB_SUL, prach_RootSequenceIndex_l839,
            prach_RootSequenceIndex_l139, prach_ConfigurationIndex, prach_msg1_FrequencyStart,
            zeroCorrelationZoneConfig, preambleReceivedTargetPower, preambleTransMax,
            ra_ResponseWindow, msg3_DeltaPreamble, p0_NominalWithGrant,
            PUSCH_TimeDomainResourceAllocation_k2,
            PUSCH_TimeDomainResourceAllocation_startSymbolAndLength,
            pucch_ResourceCommon, hoppingId, p0_nominal, PDSCH_TimeDomainResourceAllocation_k0,
            PDSCH_TimeDomainResourceAllocation_startSymbolAndLength,
            rateMatchPatternId, periodicityAndPattern, RateMatchPattern_controlResourceSet,
            controlResourceSetZero, searchSpaceZero,
            searchSpaceSIB1, searchSpaceOtherSystemInformation, pagingSearchSpace,
            ra_SearchSpace, PDCCH_common_controlResourceSetId,
            PDCCH_common_ControlResourceSet_duration, PDCCH_reg_BundleSize, PDCCH_interleaverSize,
            PDCCH_shiftIndex, PDCCH_TCI_StateId, PDCCH_DMRS_ScramblingID,
            SearchSpaceId, commonSearchSpaces_controlResourceSetId,
            SearchSpace_monitoringSlotPeriodicityAndOffset_value,
            SearchSpace_duration,
            SearchSpace_nrofCandidates_aggregationLevel1,
            SearchSpace_nrofCandidates_aggregationLevel2,
            SearchSpace_nrofCandidates_aggregationLevel4,
            SearchSpace_nrofCandidates_aggregationLevel8,
            SearchSpace_nrofCandidates_aggregationLevel16,
            Common_dci_Format2_0_nrofCandidates_SFI_aggregationLevel1,
            Common_dci_Format2_0_nrofCandidates_SFI_aggregationLevel2,
            Common_dci_Format2_0_nrofCandidates_SFI_aggregationLevel4,
            Common_dci_Format2_0_nrofCandidates_SFI_aggregationLevel8,
            Common_dci_Format2_0_nrofCandidates_SFI_aggregationLevel16,
            Common_dci_Format2_3_monitoringPeriodicity,
            Common_dci_Format2_3_nrofPDCCH_Candidates,
            RateMatchPatternLTE_CRS_carrierFreqDL,
            RateMatchPatternLTE_CRS_carrierBandwidthDL,
            RateMatchPatternLTE_CRS_nrofCRS_Ports,
            RateMatchPatternLTE_CRS_v_Shift,
            RateMatchPatternLTE_CRS_radioframeAllocationPeriod,
            RateMatchPatternLTE_CRS_radioframeAllocationOffset
            ;

  /* get number of gNBs */
  paramdef_t GNBSParams[] = GNBSPARAMS_DESC;
  config_get(GNBSParams, sizeof(GNBSParams)/sizeof(paramdef_t), NULL);
  num_gnbs = GNBSParams[GNB_ACTIVE_GNBS_IDX].numelt;

  /* for gNB ID */
  paramdef_t GNBParams[]  = GNBPARAMS_DESC;
  paramlist_def_t GNBParamList = {GNB_CONFIG_STRING_GNB_LIST, NULL, 0};

  /* for Nid_cell */
  checkedparam_t config_check_CCparams[] = NRCCPARAMS_CHECK;
  paramdef_t CCsParams[] = NRCCPARAMS_DESC;
  paramlist_def_t CCsParamList = {GNB_CONFIG_STRING_COMPONENT_CARRIERS, NULL, 0};
  /* map parameter checking array instances to parameter definition array instances */
  for (int I = 0; I < (sizeof(CCsParams) / sizeof(paramdef_t)); I++) {
    CCsParams[I].chkPptr = &(config_check_CCparams[I]);
  }

  paramdef_t flexranParams[] = FLEXRANPARAMS_DESC;
  config_get(flexranParams, sizeof(flexranParams)/sizeof(paramdef_t), CONFIG_STRING_NETWORK_CONTROLLER_CONFIG);

  if (!RC.flexran) {
    RC.flexran = calloc(num_gnbs, sizeof(flexran_agent_info_t*));
    AssertFatal(RC.flexran,
                "can't ALLOCATE %zu Bytes for %d flexran agent info with size %zu\n",
                num_gnbs * sizeof(flexran_agent_info_t*),
                num_gnbs, sizeof(flexran_agent_info_t*));
  }

  for (i = 0; i < num_gnbs; i++) {
    RC.flexran[i] = calloc(1, sizeof(flexran_agent_info_t));
    AssertFatal(RC.flexran[i],
                "can't ALLOCATE %zu Bytes for flexran agent info (iteration %d/%d)\n",
                sizeof(flexran_agent_info_t), i + 1, num_gnbs);
    /* if config says "yes", enable Agent, in all other cases it's like "no" */
    RC.flexran[i]->enabled          = strcasecmp(*(flexranParams[FLEXRAN_ENABLED].strptr), "yes") == 0;
    /* if not enabled, simply skip the rest, it is not needed anyway */
    if (!RC.flexran[i]->enabled)
      continue;
    RC.flexran[i]->interface_name   = strdup(*(flexranParams[FLEXRAN_INTERFACE_NAME_IDX].strptr));
    //inet_ntop(AF_INET, &(enb_properties->properties[mod_id]->flexran_agent_ipv4_address), in_ip, INET_ADDRSTRLEN);
    RC.flexran[i]->remote_ipv4_addr = strdup(*(flexranParams[FLEXRAN_IPV4_ADDRESS_IDX].strptr));
    RC.flexran[i]->remote_port      = *(flexranParams[FLEXRAN_PORT_IDX].uptr);
    RC.flexran[i]->cache_name       = strdup(*(flexranParams[FLEXRAN_CACHE_IDX].strptr));
    RC.flexran[i]->node_ctrl_state  = strcasecmp(*(flexranParams[FLEXRAN_AWAIT_RECONF_IDX].strptr), "yes") == 0 ? ENB_WAIT : ENB_NORMAL_OPERATION;

    config_getlist(&GNBParamList, GNBParams, sizeof(GNBParams)/sizeof(paramdef_t),NULL);
    /* gNB ID from configuration, as read in by RCconfig_RRC() */
    if (!GNBParamList.paramarray[i][GNB_GNB_ID_IDX].uptr) {
      // Calculate a default gNB ID
# if defined(ENABLE_USE_MME)
      gnb_id = i + (s1ap_generate_eNB_id () & 0xFFFF8);
# else
      gnb_id = i;
# endif
    } else {
        gnb_id = *(GNBParamList.paramarray[i][GNB_GNB_ID_IDX].uptr);
    }

    /* cell ID */
    sprintf(aprefix, "%s.[%i]", GNB_CONFIG_STRING_GNB_LIST, i);
    config_getlist(&CCsParamList, NULL, 0, aprefix);
    if (CCsParamList.numelt > 0) {
      sprintf(aprefix, "%s.[%i].%s.[%i]", GNB_CONFIG_STRING_GNB_LIST, i, GNB_CONFIG_STRING_COMPONENT_CARRIERS, 0);
      config_get(CCsParams, sizeof(CCsParams)/sizeof(paramdef_t), aprefix);
      Nid_cell_tr = (uint16_t) Nid_cell;
    }

    RC.flexran[i]->mod_id   = i;
    RC.flexran[i]->agent_id = (((uint64_t)i) << 48) | (((uint64_t)gnb_id) << 16) | ((uint64_t)Nid_cell_tr);

    /* assume for the moment the monolithic case, i.e. agent can provide
     * information for all layers */
    RC.flexran[i]->capability_mask = FLEXRAN_CAP_LOPHY | FLEXRAN_CAP_HIPHY
                                   | FLEXRAN_CAP_LOMAC | FLEXRAN_CAP_HIMAC
                                   | FLEXRAN_CAP_RLC   | FLEXRAN_CAP_PDCP
                                   | FLEXRAN_CAP_SDAP  | FLEXRAN_CAP_RRC;
  }
}

void RCconfig_NR_L1(void) {
  int               i,j;
  paramdef_t L1_Params[] = L1PARAMS_DESC;
  paramlist_def_t L1_ParamList = {CONFIG_STRING_L1_LIST,NULL,0};


  if (RC.gNB == NULL) {
    RC.gNB                       = (PHY_VARS_gNB ***)malloc((1+NUMBER_OF_gNB_MAX)*sizeof(PHY_VARS_gNB**));
    LOG_I(NR_PHY,"RC.gNB = %p\n",RC.gNB);
    memset(RC.gNB,0,(1+NUMBER_OF_gNB_MAX)*sizeof(PHY_VARS_gNB**));
    RC.nb_nr_L1_CC = malloc((1+RC.nb_nr_L1_inst)*sizeof(int));
  }

  config_getlist( &L1_ParamList,L1_Params,sizeof(L1_Params)/sizeof(paramdef_t), NULL);

  if (L1_ParamList.numelt > 0) {

    for (j = 0; j < RC.nb_nr_L1_inst; j++) {
      RC.nb_nr_L1_CC[j] = *(L1_ParamList.paramarray[j][L1_CC_IDX].uptr);

      if (RC.gNB[j] == NULL) {
        RC.gNB[j]                       = (PHY_VARS_gNB **)malloc((1+MAX_NUM_CCs)*sizeof(PHY_VARS_gNB*));
        LOG_I(NR_PHY,"RC.gNB[%d] = %p\n",j,RC.gNB[j]);
        memset(RC.gNB[j],0,(1+MAX_NUM_CCs)*sizeof(PHY_VARS_gNB*));
      }

      for (i=0;i<RC.nb_nr_L1_CC[j];i++) {
        if (RC.gNB[j][i] == NULL) {
          RC.gNB[j][i] = (PHY_VARS_gNB *)malloc(sizeof(PHY_VARS_gNB));
          memset((void*)RC.gNB[j][i],0,sizeof(PHY_VARS_gNB));
          LOG_I(PHY,"RC.eNB[%d][%d] = %p\n",j,i,RC.gNB[j][i]);
          RC.gNB[j][i]->Mod_id  = j;
          RC.gNB[j][i]->CC_id   = i;
        }
      }

      if(strcmp(*(L1_ParamList.paramarray[j][L1_TRANSPORT_N_PREFERENCE_IDX].strptr), "local_mac") == 0) {
        sf_ahead = 4; // Need 4 subframe gap between RX and TX
      }else if (strcmp(*(L1_ParamList.paramarray[j][L1_TRANSPORT_N_PREFERENCE_IDX].strptr), "nfapi") == 0) {
        RC.gNB[j][0]->eth_params_n.local_if_name            = strdup(*(L1_ParamList.paramarray[j][L1_LOCAL_N_IF_NAME_IDX].strptr));
        RC.gNB[j][0]->eth_params_n.my_addr                  = strdup(*(L1_ParamList.paramarray[j][L1_LOCAL_N_ADDRESS_IDX].strptr));
        RC.gNB[j][0]->eth_params_n.remote_addr              = strdup(*(L1_ParamList.paramarray[j][L1_REMOTE_N_ADDRESS_IDX].strptr));
        RC.gNB[j][0]->eth_params_n.my_portc                 = *(L1_ParamList.paramarray[j][L1_LOCAL_N_PORTC_IDX].iptr);
        RC.gNB[j][0]->eth_params_n.remote_portc             = *(L1_ParamList.paramarray[j][L1_REMOTE_N_PORTC_IDX].iptr);
        RC.gNB[j][0]->eth_params_n.my_portd                 = *(L1_ParamList.paramarray[j][L1_LOCAL_N_PORTD_IDX].iptr);
        RC.gNB[j][0]->eth_params_n.remote_portd             = *(L1_ParamList.paramarray[j][L1_REMOTE_N_PORTD_IDX].iptr);
        RC.gNB[j][0]->eth_params_n.transp_preference        = ETH_UDP_MODE;

        sf_ahead = 2; // Cannot cope with 4 subframes betweem RX and TX - set it to 2

        RC.nb_nr_macrlc_inst = 1;  // This is used by mac_top_init_gNB()

        // This is used by init_gNB_afterRU()
        RC.nb_nr_CC = (int *)malloc((1+RC.nb_nr_inst)*sizeof(int));
        RC.nb_nr_CC[0]=1;

        RC.nb_nr_inst =1; // DJP - feptx_prec uses num_gNB but phy_init_RU uses nb_nr_inst

        LOG_I(PHY,"%s() NFAPI PNF mode - RC.nb_nr_inst=1 this is because phy_init_RU() uses that to index and not RC.num_gNB - why the 2 similar variables?\n", __FUNCTION__);
        LOG_I(PHY,"%s() NFAPI PNF mode - RC.nb_nr_CC[0]=%d for init_gNB_afterRU()\n", __FUNCTION__, RC.nb_nr_CC[0]);
        LOG_I(PHY,"%s() NFAPI PNF mode - RC.nb_nr_macrlc_inst:%d because used by mac_top_init_gNB()\n", __FUNCTION__, RC.nb_nr_macrlc_inst);

        mac_top_init_gNB();

        configure_nfapi_pnf(RC.gNB[j][0]->eth_params_n.remote_addr, RC.gNB[j][0]->eth_params_n.remote_portc, RC.gNB[j][0]->eth_params_n.my_addr, RC.gNB[j][0]->eth_params_n.my_portd, RC.gNB[j][0]->eth_params_n     .remote_portd);
      }else { // other midhaul
      } 
    }// for (j = 0; j < RC.nb_nr_L1_inst; j++)
    printf("Initializing northbound interface for L1\n");
    l1_north_init_gNB();
  }else{
    LOG_I(PHY,"No " CONFIG_STRING_L1_LIST " configuration found");    

    // DJP need to create some structures for VNF

    j = 0;

    RC.nb_nr_L1_CC = malloc((1+RC.nb_nr_L1_inst)*sizeof(int)); // DJP - 1 lot then???

    RC.nb_nr_L1_CC[j]=1; // DJP - hmmm

    if (RC.gNB[j] == NULL) {
      RC.gNB[j]                       = (PHY_VARS_gNB **)malloc((1+MAX_NUM_CCs)*sizeof(PHY_VARS_gNB**));
      LOG_I(PHY,"RC.gNB[%d] = %p\n",j,RC.gNB[j]);
      memset(RC.gNB[j],0,(1+MAX_NUM_CCs)*sizeof(PHY_VARS_gNB***));
    }

    for (i=0;i<RC.nb_nr_L1_CC[j];i++) {
      if (RC.gNB[j][i] == NULL) {
        RC.gNB[j][i] = (PHY_VARS_gNB *)malloc(sizeof(PHY_VARS_gNB));
        memset((void*)RC.gNB[j][i],0,sizeof(PHY_VARS_gNB));
        LOG_I(PHY,"RC.gNB[%d][%d] = %p\n",j,i,RC.gNB[j][i]);
        RC.gNB[j][i]->Mod_id  = j;
        RC.gNB[j][i]->CC_id   = i;
      }
    } // END for (i=0;i<RC.nb_nr_L1_CC[j];i++)
  
  }
}

void RCconfig_nr_macrlc() {
  int               j;

  paramdef_t MacRLC_Params[] = MACRLCPARAMS_DESC;
  paramlist_def_t MacRLC_ParamList = {CONFIG_STRING_MACRLC_LIST,NULL,0};

  config_getlist( &MacRLC_ParamList,MacRLC_Params,sizeof(MacRLC_Params)/sizeof(paramdef_t), NULL);    
  
  if ( MacRLC_ParamList.numelt > 0) {

    RC.nb_nr_macrlc_inst=MacRLC_ParamList.numelt; 
    mac_top_init_gNB();   
    RC.nb_nr_mac_CC = (int*)malloc(RC.nb_nr_macrlc_inst*sizeof(int));

    for (j=0;j<RC.nb_nr_macrlc_inst;j++) {
      RC.nb_nr_mac_CC[j] = *(MacRLC_ParamList.paramarray[j][MACRLC_CC_IDX].iptr);
      //RC.nrmac[j]->phy_test = *(MacRLC_ParamList.paramarray[j][MACRLC_PHY_TEST_IDX].iptr);
      //printf("PHY_TEST = %d,%d\n", RC.nrmac[j]->phy_test, j);

      if (strcmp(*(MacRLC_ParamList.paramarray[j][MACRLC_TRANSPORT_N_PREFERENCE_IDX].strptr), "local_RRC") == 0) {
  // check number of instances is same as RRC/PDCP
  
      }else if (strcmp(*(MacRLC_ParamList.paramarray[j][MACRLC_TRANSPORT_N_PREFERENCE_IDX].strptr), "cudu") == 0) {
        RC.nrmac[j]->eth_params_n.local_if_name            = strdup(*(MacRLC_ParamList.paramarray[j][MACRLC_LOCAL_N_IF_NAME_IDX].strptr));
        RC.nrmac[j]->eth_params_n.my_addr                  = strdup(*(MacRLC_ParamList.paramarray[j][MACRLC_LOCAL_N_ADDRESS_IDX].strptr));
        RC.nrmac[j]->eth_params_n.remote_addr              = strdup(*(MacRLC_ParamList.paramarray[j][MACRLC_REMOTE_N_ADDRESS_IDX].strptr));
        RC.nrmac[j]->eth_params_n.my_portc                 = *(MacRLC_ParamList.paramarray[j][MACRLC_LOCAL_N_PORTC_IDX].iptr);
        RC.nrmac[j]->eth_params_n.remote_portc             = *(MacRLC_ParamList.paramarray[j][MACRLC_REMOTE_N_PORTC_IDX].iptr);
        RC.nrmac[j]->eth_params_n.my_portd                 = *(MacRLC_ParamList.paramarray[j][MACRLC_LOCAL_N_PORTD_IDX].iptr);
        RC.nrmac[j]->eth_params_n.remote_portd             = *(MacRLC_ParamList.paramarray[j][MACRLC_REMOTE_N_PORTD_IDX].iptr);;
        RC.nrmac[j]->eth_params_n.transp_preference        = ETH_UDP_MODE;
      }else { // other midhaul
        AssertFatal(1==0,"MACRLC %d: %s unknown northbound midhaul\n",j, *(MacRLC_ParamList.paramarray[j][MACRLC_TRANSPORT_N_PREFERENCE_IDX].strptr));
      } 

      if (strcmp(*(MacRLC_ParamList.paramarray[j][MACRLC_TRANSPORT_S_PREFERENCE_IDX].strptr), "local_L1") == 0) {

      }else if (strcmp(*(MacRLC_ParamList.paramarray[j][MACRLC_TRANSPORT_S_PREFERENCE_IDX].strptr), "nfapi") == 0) {
        RC.nrmac[j]->eth_params_s.local_if_name            = strdup(*(MacRLC_ParamList.paramarray[j][MACRLC_LOCAL_S_IF_NAME_IDX].strptr));
        RC.nrmac[j]->eth_params_s.my_addr                  = strdup(*(MacRLC_ParamList.paramarray[j][MACRLC_LOCAL_S_ADDRESS_IDX].strptr));
        RC.nrmac[j]->eth_params_s.remote_addr              = strdup(*(MacRLC_ParamList.paramarray[j][MACRLC_REMOTE_S_ADDRESS_IDX].strptr));
        RC.nrmac[j]->eth_params_s.my_portc                 = *(MacRLC_ParamList.paramarray[j][MACRLC_LOCAL_S_PORTC_IDX].iptr);
        RC.nrmac[j]->eth_params_s.remote_portc             = *(MacRLC_ParamList.paramarray[j][MACRLC_REMOTE_S_PORTC_IDX].iptr);
        RC.nrmac[j]->eth_params_s.my_portd                 = *(MacRLC_ParamList.paramarray[j][MACRLC_LOCAL_S_PORTD_IDX].iptr);
        RC.nrmac[j]->eth_params_s.remote_portd             = *(MacRLC_ParamList.paramarray[j][MACRLC_REMOTE_S_PORTD_IDX].iptr);
        RC.nrmac[j]->eth_params_s.transp_preference        = ETH_UDP_MODE;

        sf_ahead = 2; // Cannot cope with 4 subframes betweem RX and TX - set it to 2

        printf("**************** vnf_port:%d\n", RC.mac[j]->eth_params_s.my_portc);
        configure_nfapi_vnf(RC.nrmac[j]->eth_params_s.my_addr, RC.nrmac[j]->eth_params_s.my_portc);
        printf("**************** RETURNED FROM configure_nfapi_vnf() vnf_port:%d\n", RC.nrmac[j]->eth_params_s.my_portc);
      }else { // other midhaul
        AssertFatal(1==0,"MACRLC %d: %s unknown southbound midhaul\n",j,*(MacRLC_ParamList.paramarray[j][MACRLC_TRANSPORT_S_PREFERENCE_IDX].strptr));
      } 
    }//  for (j=0;j<RC.nb_nr_macrlc_inst;j++)
  }else {// MacRLC_ParamList.numelt > 0
    AssertFatal (0,"No " CONFIG_STRING_MACRLC_LIST " configuration found");     
  }

}

void RCconfig_NRRRC(MessageDef *msg_p, uint32_t i, gNB_RRC_INST *rrc) {

  int                    num_gnbs                                                      = 0;
  int                    num_component_carriers                                        = 0;
  int                    j,k                                                           = 0;
  int32_t                gnb_id                                                        = 0;

  int                    nb_cc                                                         = 0;
  char*                  frame_type                                                    = NULL;
  char*                  DL_prefix_type                                                = NULL;
  char*                  UL_prefix_type                                                = NULL;

  int32_t                eutra_band                                                    = 0;
  long long int          downlink_frequency                                            = 0;
  int32_t                uplink_frequency_offset                                       = 0;
  int32_t                Nid_cell                                                      = 0;
  int32_t                N_RB_DL                                                       = 0;
  int32_t                nb_antenna_ports                                              = 0;

  ///NR
  //MIB
  int32_t                MIB_subCarrierSpacingCommon                                   = 0;
  int32_t                MIB_ssb_SubcarrierOffset                                      = 0;
  int32_t                MIB_dmrs_TypeA_Position                                       = 0;
  int32_t                pdcch_ConfigSIB1                                              = 0;

  //SIB1
  char*                  SIB1_frequencyOffsetSSB                                       = NULL; 
  int32_t                SIB1_ssb_PeriodicityServingCell                               = 0;
  int32_t                SIB1_ss_PBCH_BlockPower                                       = 0;
  //DownlinkConfigCommon
  //NR FrequencyInfoDL
  int32_t                absoluteFrequencySSB                                          = 0;
  int32_t                DL_FreqBandIndicatorNR                                        = 0;
  int32_t                DL_absoluteFrequencyPointA                                    = 0;

  //NR DL SCS-SpecificCarrier
  int32_t                DL_offsetToCarrier                                            = 0;
  char*                  DL_SCS_SubcarrierSpacing                                      = 0;
  int32_t                DL_carrierBandwidth                                           = 0;

  // NR BWP-DownlinkCommon
  int32_t                DL_locationAndBandwidth                                       = 0;
  char*                  DL_BWP_SubcarrierSpacing                                      = 0;
  char*                  DL_BWP_prefix_type                                            = NULL;  
  
  //NR FrequencyInfoUL
  int32_t                UL_FreqBandIndicatorNR                                        = 0;
  int32_t                UL_absoluteFrequencyPointA                                    = 0;
  int32_t                UL_additionalSpectrumEmission                                 = 0;
  int32_t                UL_p_Max                                                      = 0;
  char*                  UL_frequencyShift7p5khz                                       = 0;

  //NR UL SCS-SpecificCarrier
  int32_t                UL_offsetToCarrier                                            = 0;
  char*                  UL_SCS_SubcarrierSpacing                                      = 0;
  int32_t                UL_carrierBandwidth                                           = 0;

  // NR BWP-UplinkCommon
  int32_t                UL_locationAndBandwidth                                       = 0;
  char*                  UL_BWP_SubcarrierSpacing                                      = 0;
  char*                  UL_BWP_prefix_type                                            = NULL; 
  char*                  UL_timeAlignmentTimerCommon                                   = 0;
  
  char*                  ServingCellConfigCommon_n_TimingAdvanceOffset                 = 0;
  char*                  ServingCellConfigCommon_ssb_PositionsInBurst_PR               = 0;
  int32_t                ServingCellConfigCommon_ssb_periodicityServingCell            = 0;
  int32_t                ServingCellConfigCommon_dmrs_TypeA_Position                   = 0;
  char*                  NIA_SubcarrierSpacing                                         = 0; 
  int32_t                ServingCellConfigCommon_ss_PBCH_BlockPower                    = 0;

  //NR TDD-UL-DL-ConfigCommon
  char*                  referenceSubcarrierSpacing                                    = 0;
  char*                  dl_UL_TransmissionPeriodicity                                 = 0;
  int32_t                nrofDownlinkSlots                                             = 0;
  int32_t                nrofDownlinkSymbols                                           = 0;
  int32_t                nrofUplinkSlots                                               = 0;
  int32_t                nrofUplinkSymbols                                             = 0;

  //NR RACH-ConfigCommon
  int32_t                rach_totalNumberOfRA_Preambles                                = 0;
  char*                  rach_ssb_perRACH_OccasionAndCB_PreamblesPerSSB_choice         = 0;
  int32_t                rach_ssb_perRACH_OccasionAndCB_PreamblesPerSSB_oneEighth      = 0;
  int32_t                rach_ssb_perRACH_OccasionAndCB_PreamblesPerSSB_oneFourth      = 0;
  int32_t                rach_ssb_perRACH_OccasionAndCB_PreamblesPerSSB_oneHalf        = 0;
  int32_t                rach_ssb_perRACH_OccasionAndCB_PreamblesPerSSB_one            = 0;
  int32_t                rach_ssb_perRACH_OccasionAndCB_PreamblesPerSSB_two            = 0;
  int32_t                rach_ssb_perRACH_OccasionAndCB_PreamblesPerSSB_four           = 0;
  int32_t                rach_ssb_perRACH_OccasionAndCB_PreamblesPerSSB_eight          = 0;
  int32_t                rach_ssb_perRACH_OccasionAndCB_PreamblesPerSSB_sixteen        = 0;
  char*                  rach_groupBconfigured                                         = NULL;
  int32_t                rach_ra_Msg3SizeGroupA                                        = 0;
  char*                  rach_messagePowerOffsetGroupB                                 = NULL;
  int32_t                rach_numberOfRA_PreamblesGroupA                               = 0;
  int32_t                rach_ra_ContentionResolutionTimer                             = 0;
  int32_t                rsrp_ThresholdSSB                                             = 0;
  int32_t                rsrp_ThresholdSSB_SUL                                         = 0;
  char*                  prach_RootSequenceIndex_choice                                = NULL;
  int32_t                prach_RootSequenceIndex_l839                                  = 0;
  int32_t                prach_RootSequenceIndex_l139                                  = 0;
  char*                  prach_msg1_SubcarrierSpacing                                  = NULL;
  char*                  restrictedSetConfig                                           = NULL;
  char*                  msg3_transformPrecoding                                       = NULL;
  //ssb-perRACH-OccasionAndCB-PreamblesPerSSB not sure

  //NR RACH-ConfigGeneric
  int32_t                prach_ConfigurationIndex                                      = 0;
  char*                  prach_msg1_FDM                                                = NULL;
  int32_t                prach_msg1_FrequencyStart                                     = 0;
  int32_t                zeroCorrelationZoneConfig                                     = 0;
  int32_t                preambleReceivedTargetPower                                   = 0;
  int32_t                preambleTransMax                                              = 0;
  char*                  powerRampingStep                                              = NULL;
  int32_t                ra_ResponseWindow                                             = 0;

  //PUSCH-ConfigCommon
  char*                  groupHoppingEnabledTransformPrecoding                         = NULL;
  int32_t                msg3_DeltaPreamble                                            = 0;
  int32_t                p0_NominalWithGrant                                           = 0;

  ///PUSCH-TimeDomainResourceAllocation
  int32_t                PUSCH_TimeDomainResourceAllocation_k2                         = 0;
  char*                  PUSCH_TimeDomainResourceAllocation_mappingType                = NULL;
  int32_t                PUSCH_TimeDomainResourceAllocation_startSymbolAndLength       = 0;

  //PUCCH-ConfigCommon
  int32_t                pucch_ResourceCommon                                          = 0;
  char*                  pucch_GroupHopping                                            = NULL;
  int32_t                hoppingId                                                     = 0;
  int32_t                p0_nominal                                                    = 0;

  //PDSCH-ConfigCOmmon
  //PDSCH-TimeDomainResourceAllocation
  int32_t                PDSCH_TimeDomainResourceAllocation_k0                         = 0;
  char*                  PDSCH_TimeDomainResourceAllocation_mappingType                = NULL;
  int32_t                PDSCH_TimeDomainResourceAllocation_startSymbolAndLength       = 0;

  //RateMatchPattern  is used to configure one rate matching pattern for PDSCH
  int32_t                rateMatchPatternId                                            = 0;
  char*                  RateMatchPattern_patternType                                  = NULL;
  char*                  symbolsInResourceBlock                                        = NULL;
  int32_t                periodicityAndPattern                                         = 0;
  int32_t                RateMatchPattern_controlResourceSet                           = 0;
  char*                  RateMatchPattern_subcarrierSpacing                            = NULL;
  char*                  RateMatchPattern_mode                                         = NULL;

  //PDCCH-ConfigCommon
  int32_t                controlResourceSetZero                                        = 0;
  int32_t                searchSpaceZero                                               = 0;
  int32_t                searchSpaceSIB1                                               = 0;
  int32_t                searchSpaceOtherSystemInformation                             = 0;
  int32_t                pagingSearchSpace                                             = 0;
  int32_t                ra_SearchSpace                                                = 0;
  
  //NR PDCCH-ConfigCommon commonControlResourcesSets
  int32_t                PDCCH_common_controlResourceSetId                             = 0;
  int32_t                PDCCH_common_ControlResourceSet_duration                      = 0;
  char*                  PDCCH_cce_REG_MappingType                                     = NULL;
  int32_t                PDCCH_reg_BundleSize                                          = 0;
  int32_t                PDCCH_interleaverSize                                         = 0;
  int32_t                PDCCH_shiftIndex                                              = 0;  
  char*                  PDCCH_precoderGranularity                                     = NULL;
  int32_t                PDCCH_TCI_StateId                                             = 0;
  char*                  tci_PresentInDCI                                              = NULL;
  int32_t                PDCCH_DMRS_ScramblingID                                       = 0;

  //NR PDCCH-ConfigCommon commonSearchSpaces
  int32_t                SearchSpaceId                                                 = 0;
  int32_t                commonSearchSpaces_controlResourceSetId                       = 0;
  char*                  SearchSpace_monitoringSlotPeriodicityAndOffset_choice         = NULL;
  int32_t                SearchSpace_monitoringSlotPeriodicityAndOffset_value          = 0;
  int32_t                SearchSpace_duration                                          = 0;
  int32_t                SearchSpace_nrofCandidates_aggregationLevel1                  = 0;
  int32_t                SearchSpace_nrofCandidates_aggregationLevel2                  = 0;
  int32_t                SearchSpace_nrofCandidates_aggregationLevel4                  = 0;
  int32_t                SearchSpace_nrofCandidates_aggregationLevel8                  = 0;
  int32_t                SearchSpace_nrofCandidates_aggregationLevel16                 = 0;
  char*                  SearchSpace_searchSpaceType                                   = NULL;
  int32_t                Common_dci_Format2_0_nrofCandidates_SFI_aggregationLevel1     = 0;
  int32_t                Common_dci_Format2_0_nrofCandidates_SFI_aggregationLevel2     = 0;
  int32_t                Common_dci_Format2_0_nrofCandidates_SFI_aggregationLevel4     = 0;
  int32_t                Common_dci_Format2_0_nrofCandidates_SFI_aggregationLevel8     = 0;
  int32_t                Common_dci_Format2_0_nrofCandidates_SFI_aggregationLevel16    = 0; 
  int32_t                Common_dci_Format2_3_monitoringPeriodicity                    = 0;
  int32_t                Common_dci_Format2_3_nrofPDCCH_Candidates                     = 0;
  char*                  ue_Specific__dci_Formats                                      = NULL;
  //NR  RateMatchPatternLTE-CRS
  int32_t                RateMatchPatternLTE_CRS_carrierFreqDL                         = 0;
  int32_t                RateMatchPatternLTE_CRS_carrierBandwidthDL                    = 0;
  int32_t                RateMatchPatternLTE_CRS_nrofCRS_Ports                         = 0;
  int32_t                RateMatchPatternLTE_CRS_v_Shift                               = 0;
  int32_t                RateMatchPatternLTE_CRS_radioframeAllocationPeriod            = 0;
  int32_t                RateMatchPatternLTE_CRS_radioframeAllocationOffset            = 0;
  char*                  RateMatchPatternLTE_CRS_subframeAllocation_choice             = NULL;
<<<<<<< HEAD

  /*int32_t                srb1_timer_poll_retransmit    = 0;
=======
/*
  int32_t                srb1_timer_poll_retransmit    = 0;
>>>>>>> 34b021e8
  int32_t                srb1_timer_reordering         = 0;
  int32_t                srb1_timer_status_prohibit    = 0;
  int32_t                srb1_poll_pdu                 = 0;
  int32_t                srb1_poll_byte                = 0;
<<<<<<< HEAD
  int32_t                srb1_max_retx_threshold       = 0;*/

=======
  int32_t                srb1_max_retx_threshold       = 0;
*/
>>>>>>> 34b021e8
  //int32_t             my_int;

  paramdef_t GNBSParams[] = GNBSPARAMS_DESC;
  ////////// Identification parameters
  paramdef_t GNBParams[]  = GNBPARAMS_DESC;
  paramlist_def_t GNBParamList = {GNB_CONFIG_STRING_GNB_LIST,NULL,0};
  ////////// Physical parameters
  //checkedparam_t config_check_CCparams[] = NRCCPARAMS_CHECK;
  paramdef_t CCsParams[] = NRCCPARAMS_DESC;
  paramlist_def_t CCsParamList = {GNB_CONFIG_STRING_COMPONENT_CARRIERS,NULL,0};
  
<<<<<<< HEAD
  //paramdef_t SRB1Params[] = SRB1PARAMS_DESC;
=======
  //paramdef_t SRB1Params[] = SRB1PARAMS_DESC;  

  /* map parameter checking array instances to parameter definition array instances */
  for (int I = 0; I < (sizeof(CCsParams) / sizeof(paramdef_t)); I++) {
    CCsParams[I].chkPptr = &(config_check_CCparams[I]);
  }
>>>>>>> 34b021e8

  /* get global parameters, defined outside any section in the config file */
 
  config_get( GNBSParams,sizeof(GNBSParams)/sizeof(paramdef_t),NULL); 
  num_gnbs = GNBSParams[GNB_ACTIVE_GNBS_IDX].numelt;
  AssertFatal (i<num_gnbs,"Failed to parse config file no %ith element in %s \n",i, GNB_CONFIG_STRING_ACTIVE_GNBS);
  
  #if defined(ENABLE_ITTI) && defined(ENABLE_USE_MME)

    if (strcasecmp( *(GNBSParams[GNB_ASN1_VERBOSITY_IDX].strptr), GNB_CONFIG_STRING_ASN1_VERBOSITY_NONE) == 0) {
      asn_debug      = 0;
      asn1_xer_print = 0;
    } else if (strcasecmp( *(GNBSParams[GNB_ASN1_VERBOSITY_IDX].strptr), GNB_CONFIG_STRING_ASN1_VERBOSITY_INFO) == 0) {
      asn_debug      = 1;
      asn1_xer_print = 1;
    } else if (strcasecmp(*(GNBSParams[GNB_ASN1_VERBOSITY_IDX].strptr) , GNB_CONFIG_STRING_ASN1_VERBOSITY_ANNOYING) == 0) {
      asn_debug      = 1;
      asn1_xer_print = 2;
    } else {
      asn_debug      = 0;
      asn1_xer_print = 0;
    }

  #endif

  if (num_gnbs>0) {
    // Output a list of all gNBs. ////////// Identification parameters
    config_getlist( &GNBParamList,GNBParams,sizeof(GNBParams)/sizeof(paramdef_t),NULL); 

    if (GNBParamList.paramarray[i][GNB_GNB_ID_IDX].uptr == NULL) {
    // Calculate a default gNB ID
      # if defined(ENABLE_USE_MME)
        uint32_t hash;
        hash = s1ap_generate_eNB_id ();
        gnb_id = i + (hash & 0xFFFF8);
      # else
        gnb_id = i;
      # endif
    } else {
        gnb_id = *(GNBParamList.paramarray[i][GNB_GNB_ID_IDX].uptr);
    }

    printf("NRRRC %d: Southbound Transport %s\n",i,*(GNBParamList.paramarray[i][GNB_TRANSPORT_S_PREFERENCE_IDX].strptr));

    if (strcmp(*(GNBParamList.paramarray[i][GNB_TRANSPORT_S_PREFERENCE_IDX].strptr), "local_mac") == 0) {
  
    } else if (strcmp(*(GNBParamList.paramarray[i][GNB_TRANSPORT_S_PREFERENCE_IDX].strptr), "cudu") == 0) {
      rrc->eth_params_s.local_if_name            = strdup(*(GNBParamList.paramarray[i][GNB_LOCAL_S_IF_NAME_IDX].strptr));
      rrc->eth_params_s.my_addr                  = strdup(*(GNBParamList.paramarray[i][GNB_LOCAL_S_ADDRESS_IDX].strptr));
      rrc->eth_params_s.remote_addr              = strdup(*(GNBParamList.paramarray[i][GNB_REMOTE_S_ADDRESS_IDX].strptr));
      rrc->eth_params_s.my_portc                 = *(GNBParamList.paramarray[i][GNB_LOCAL_S_PORTC_IDX].uptr);
      rrc->eth_params_s.remote_portc             = *(GNBParamList.paramarray[i][GNB_REMOTE_S_PORTC_IDX].uptr);
      rrc->eth_params_s.my_portd                 = *(GNBParamList.paramarray[i][GNB_LOCAL_S_PORTD_IDX].uptr);
      rrc->eth_params_s.remote_portd             = *(GNBParamList.paramarray[i][GNB_REMOTE_S_PORTD_IDX].uptr);
      rrc->eth_params_s.transp_preference        = ETH_UDP_MODE;
    } else { // other midhaul
    }       

    // search if in active list

    for (k=0; k <num_gnbs ; k++) {
      if (strcmp(GNBSParams[GNB_ACTIVE_GNBS_IDX].strlistptr[k], *(GNBParamList.paramarray[i][GNB_GNB_NAME_IDX].strptr) )== 0) {
        
        char gnbpath[MAX_OPTNAME_SIZE + 8];

        NRRRC_CONFIGURATION_REQ (msg_p).cell_identity     = gnb_id;
        NRRRC_CONFIGURATION_REQ (msg_p).tac               = (uint16_t)atoi( *(GNBParamList.paramarray[i][GNB_TRACKING_AREA_CODE_IDX].strptr) );
        NRRRC_CONFIGURATION_REQ (msg_p).mcc               = (uint16_t)atoi( *(GNBParamList.paramarray[i][GNB_MOBILE_COUNTRY_CODE_IDX].strptr) );
        NRRRC_CONFIGURATION_REQ (msg_p).mnc               = (uint16_t)atoi( *(GNBParamList.paramarray[i][GNB_MOBILE_NETWORK_CODE_IDX].strptr) );
        NRRRC_CONFIGURATION_REQ (msg_p).mnc_digit_length  = strlen(*(GNBParamList.paramarray[i][GNB_MOBILE_NETWORK_CODE_IDX].strptr));
        AssertFatal((NRRRC_CONFIGURATION_REQ (msg_p).mnc_digit_length == 2) ||
                    (NRRRC_CONFIGURATION_REQ (msg_p).mnc_digit_length == 3),"BAD MNC DIGIT LENGTH %d",
                     NRRRC_CONFIGURATION_REQ (msg_p).mnc_digit_length);

        // Parse optional physical parameters
        sprintf(gnbpath,"%s.[%i]",GNB_CONFIG_STRING_GNB_LIST,k),
        config_getlist( &CCsParamList,NULL,0,gnbpath); 
    
        LOG_I(NR_RRC,"num component carriers %d \n", num_component_carriers); 

        if ( CCsParamList.numelt> 0) {
          
          char ccspath[MAX_OPTNAME_SIZE*2 + 16];

          for (j = 0; j < CCsParamList.numelt ;j++) {
            
            sprintf(ccspath,"%s.%s.[%i]",gnbpath,GNB_CONFIG_STRING_COMPONENT_CARRIERS,j);
            config_get( CCsParams,sizeof(CCsParams)/sizeof(paramdef_t),ccspath);        
 
            nb_cc++;

            // NRRRC_CONFIGURATION_REQ (msg_p).tdd_config[j] = tdd_config;
            // AssertFatal (tdd_config <= TDD_Config__subframeAssignment_sa6,
            //             "Failed to parse gNB configuration file %s, gnb %d illegal tdd_config %d (should be 0-%d)!",
            //             RC.config_file_name, i, tdd_config, TDD_Config__subframeAssignment_sa6);
        
            // NRRRC_CONFIGURATION_REQ (msg_p).tdd_config_s[j] = tdd_config_s;
            // AssertFatal (tdd_config_s <= TDD_Config__specialSubframePatterns_ssp8,
            //             "Failed to parse gNB configuration file %s, gnb %d illegal tdd_config_s %d (should be 0-%d)!",
            //             RC.config_file_name, i, tdd_config_s, TDD_Config__specialSubframePatterns_ssp8);

            if (!DL_prefix_type){
              AssertFatal (0,"Failed to parse gNB configuration file %s, gnb %d define %s: NORMAL,EXTENDED!\n",
                           RC.config_file_name, i, GNB_CONFIG_STRING_DL_PREFIX_TYPE);
            }else if (strcmp(DL_prefix_type, "NORMAL") == 0) {
              NRRRC_CONFIGURATION_REQ (msg_p).DL_prefix_type[j] = NORMAL;
            }else if (strcmp(DL_prefix_type, "EXTENDED") == 0) {
              NRRRC_CONFIGURATION_REQ (msg_p).DL_prefix_type[j] = EXTENDED;
            }else {
              AssertFatal (0,"Failed to parse gNB configuration file %s, gnb %d unknown value \"%s\" for DL_prefix_type choice: NORMAL or EXTENDED !\n",
                           RC.config_file_name, i, DL_prefix_type);
            }

            if (!UL_prefix_type){
              AssertFatal (0,"Failed to parse gNB configuration file %s, gnb %d define %s: NORMAL,EXTENDED!\n",
                           RC.config_file_name, i, GNB_CONFIG_STRING_UL_PREFIX_TYPE);
            }else if (strcmp(UL_prefix_type, "NORMAL") == 0) {
              NRRRC_CONFIGURATION_REQ (msg_p).UL_prefix_type[j] = NORMAL;
            }else if (strcmp(UL_prefix_type, "EXTENDED") == 0) {
              NRRRC_CONFIGURATION_REQ (msg_p).UL_prefix_type[j] = EXTENDED;
            }else {
              AssertFatal (0,"Failed to parse gNB configuration file %s, gnb %d unknown value \"%s\" for UL_prefix_type choice: NORMAL or EXTENDED !\n",
                           RC.config_file_name, i, UL_prefix_type);
            }            

            NRRRC_CONFIGURATION_REQ (msg_p).eutra_band[j] = eutra_band;
            NRRRC_CONFIGURATION_REQ (msg_p).downlink_frequency[j] = (uint32_t) downlink_frequency;
            NRRRC_CONFIGURATION_REQ (msg_p).uplink_frequency_offset[j] = (unsigned int) uplink_frequency_offset;
            NRRRC_CONFIGURATION_REQ (msg_p).Nid_cell[j]= Nid_cell;

            if (Nid_cell>503) {
              AssertFatal (0,"Failed to parse gNB configuration file %s, gnb %d unknown value \"%d\" for Nid_cell choice: 0...503 !\n",
                           RC.config_file_name, i, Nid_cell);
            }
        
            NRRRC_CONFIGURATION_REQ (msg_p).N_RB_DL[j]= N_RB_DL;
            
            /*
            if ((N_RB_DL!=6) && (N_RB_DL!=15) && (N_RB_DL!=25) && (N_RB_DL!=50) && (N_RB_DL!=75) && (N_RB_DL!=100)) {
              AssertFatal (0,"Failed to parse gNB configuration file %s, gnb %d unknown value \"%d\" for N_RB_DL choice: 6,15,25,50,75,100 !\n",
                           RC.config_file_name, i, N_RB_DL);
            }
            */
        
            if (strcmp(frame_type, "FDD") == 0) {
              NRRRC_CONFIGURATION_REQ (msg_p).frame_type[j] = FDD;
            }else  if (strcmp(frame_type, "TDD") == 0) {
              NRRRC_CONFIGURATION_REQ (msg_p).frame_type[j] = TDD;
            }else {
              AssertFatal (0,"Failed to parse gNB configuration file %s, gnb %d unknown value \"%s\" for frame_type choice: FDD or TDD !\n",
                           RC.config_file_name, i, frame_type);
            }

            if (!DL_prefix_type){
              AssertFatal (0,"Failed to parse gNB configuration file %s, gnb %d define %s: NORMAL,EXTENDED!\n",
                           RC.config_file_name, i, GNB_CONFIG_STRING_DL_PREFIX_TYPE);
            }else if (strcmp(DL_prefix_type, "NORMAL") == 0) {
              NRRRC_CONFIGURATION_REQ (msg_p).DL_prefix_type[j] = NORMAL;
            }else  if (strcmp(DL_prefix_type, "EXTENDED") == 0) {
              NRRRC_CONFIGURATION_REQ (msg_p).DL_prefix_type[j] = EXTENDED;
            }else {
              AssertFatal (0,"Failed to parse gNB configuration file %s, gnb %d unknown value \"%s\" for DL_prefix_type choice: NORMAL or EXTENDED !\n",
                           RC.config_file_name, i, DL_prefix_type);
            }

            if (!UL_prefix_type){
              AssertFatal (0,"Failed to parse gNB configuration file %s, gnb %d define %s: NORMAL,EXTENDED!\n",
                           RC.config_file_name, i, GNB_CONFIG_STRING_UL_PREFIX_TYPE);
            }else if (strcmp(UL_prefix_type, "NORMAL") == 0) {
              NRRRC_CONFIGURATION_REQ (msg_p).UL_prefix_type[j] = NORMAL;
            }else  if (strcmp(UL_prefix_type, "EXTENDED") == 0) {
              NRRRC_CONFIGURATION_REQ (msg_p).UL_prefix_type[j] = EXTENDED;
            }else {
              AssertFatal (0,"Failed to parse gNB configuration file %s, gnb %d unknown value \"%s\" for UL_prefix_type choice: NORMAL or EXTENDED !\n",
                           RC.config_file_name, i, UL_prefix_type);
            }

            NRRRC_CONFIGURATION_REQ (msg_p).eutra_band[j] = eutra_band;
            NRRRC_CONFIGURATION_REQ (msg_p).downlink_frequency[j] = (uint32_t) downlink_frequency;
            NRRRC_CONFIGURATION_REQ (msg_p).uplink_frequency_offset[j] = (unsigned int) uplink_frequency_offset;
        
            if (config_check_band_frequencies(j,
              NRRRC_CONFIGURATION_REQ (msg_p).eutra_band[j],
              NRRRC_CONFIGURATION_REQ (msg_p).downlink_frequency[j],
              NRRRC_CONFIGURATION_REQ (msg_p).uplink_frequency_offset[j],
              NRRRC_CONFIGURATION_REQ (msg_p).frame_type[j])) {
               AssertFatal(0, "error calling enb_check_band_frequencies\n");
            }

            if ((nb_antenna_ports <1) || (nb_antenna_ports > 2)){
              AssertFatal (0,"Failed to parse gNB configuration file %s, enb %d unknown value \"%d\" for nb_antenna_ports choice: 1..2 !\n",
                           RC.config_file_name, i, nb_antenna_ports);
            }
            NRRRC_CONFIGURATION_REQ (msg_p).nb_antenna_ports[j] = nb_antenna_ports;


            ////////////////////////////////////////////////////////////////////////////////
            //---------------------------NR--------Configuration--------------------------//
            ////////////////////////////////////////////////////////////////////////////////
            /////////////////////////////////MIB///////////////////////////////
            NRRRC_CONFIGURATION_REQ (msg_p).MIB_subCarrierSpacingCommon[j] = MIB_subCarrierSpacingCommon;
            if ((MIB_subCarrierSpacingCommon !=15) && (MIB_subCarrierSpacingCommon !=30) && (MIB_subCarrierSpacingCommon !=60) && (MIB_subCarrierSpacingCommon !=120)){
              AssertFatal (0,"Failed to parse gNB configuration file %s, gnb %d unknown value \"%d\" for MIB_subCarrierSpacingCommon choice: 15,30,60,120 !\n",
                           RC.config_file_name, i, MIB_subCarrierSpacingCommon);
            }

            NRRRC_CONFIGURATION_REQ (msg_p).MIB_ssb_SubcarrierOffset[j] = MIB_ssb_SubcarrierOffset;
            if ((MIB_ssb_SubcarrierOffset <0) || (MIB_ssb_SubcarrierOffset > 15)){
              AssertFatal (0,"Failed to parse gNB configuration file %s, gnb %d unknown value \"%d\" for MIB_ssb_SubcarrierOffset choice: 1..23 !\n",
                           RC.config_file_name, i, MIB_ssb_SubcarrierOffset);
            }

            NRRRC_CONFIGURATION_REQ (msg_p).MIB_dmrs_TypeA_Position[j] = MIB_dmrs_TypeA_Position;
            if ((MIB_dmrs_TypeA_Position !=2) && (MIB_dmrs_TypeA_Position !=3)){
              AssertFatal (0,"Failed to parse gNB configuration file %s, gnb %d unknown value \"%d\" for MIB_dmrs_TypeA_Position choice:2,3 !\n",
                           RC.config_file_name, i, MIB_dmrs_TypeA_Position);
            }          

            NRRRC_CONFIGURATION_REQ (msg_p).pdcch_ConfigSIB1[j] = pdcch_ConfigSIB1;
            if ((pdcch_ConfigSIB1 <0) || (pdcch_ConfigSIB1 > 255)){
              AssertFatal (0,"Failed to parse gNB configuration file %s, gnb %d unknown value \"%d\" for pdcch_ConfigSIB1 choice: 0..3279165 !\n",
                           RC.config_file_name, i, pdcch_ConfigSIB1);
            }
            
            ////////////////////////////////SIB1//////////////////////////////

            if (strcmp(SIB1_frequencyOffsetSSB , "khz-5") == 0) {
              NRRRC_CONFIGURATION_REQ (msg_p).SIB1_frequencyOffsetSSB[j] = -5;                    
            }else if (strcmp(SIB1_frequencyOffsetSSB , "khz5") == 0) {
              NRRRC_CONFIGURATION_REQ (msg_p).SIB1_frequencyOffsetSSB[j] = 5;
            }else {
              AssertFatal (0,"Failed to parse gNB configuration file %s, gnb %d unknown value \"%s\" for SIB1_frequencyOffsetSSB !\n",
                           RC.config_file_name, i, SIB1_frequencyOffsetSSB);
            }

            NRRRC_CONFIGURATION_REQ (msg_p).SIB1_ssb_PeriodicityServingCell[j] = SIB1_ssb_PeriodicityServingCell;
            if ((SIB1_ssb_PeriodicityServingCell !=5)  && 
                (SIB1_ssb_PeriodicityServingCell !=10) && 
                (SIB1_ssb_PeriodicityServingCell !=20) && 
                (SIB1_ssb_PeriodicityServingCell !=40) &&
                (SIB1_ssb_PeriodicityServingCell !=80) &&
                (SIB1_ssb_PeriodicityServingCell !=160)  ){
              AssertFatal (0,"Failed to parse gNB configuration file %s, gnb %d unknown value \"%d\" for SIB1_ssb_PeriodicityServingCell choice: 5,10,20,40,80,160 !\n",
                           RC.config_file_name, i, SIB1_ssb_PeriodicityServingCell);
            }            

            NRRRC_CONFIGURATION_REQ (msg_p).SIB1_ss_PBCH_BlockPower[j] = SIB1_ss_PBCH_BlockPower;
            if ((SIB1_ss_PBCH_BlockPower < -60) || (SIB1_ss_PBCH_BlockPower > 50)){
              AssertFatal (0,"Failed to parse gNB configuration file %s, gnb %d unknown value \"%d\" for SIB1_ss_PBCH_BlockPower choice: -60..50 !\n",
              RC.config_file_name, i, SIB1_ss_PBCH_BlockPower);
            }

            ////////////////////////////////NR FrequencyInfoDL//////////////////////////////
            NRRRC_CONFIGURATION_REQ (msg_p).absoluteFrequencySSB[j] = absoluteFrequencySSB;
            if ((absoluteFrequencySSB <0) || (absoluteFrequencySSB > 3279165)){
              AssertFatal (0,"Failed to parse gNB configuration file %s, gnb %d unknown value \"%d\" for absoluteFrequencySSB choice: 0..3279165 !\n",
                           RC.config_file_name, i, absoluteFrequencySSB);
            }

            NRRRC_CONFIGURATION_REQ (msg_p).DL_FreqBandIndicatorNR[j] = DL_FreqBandIndicatorNR;
            if ((DL_FreqBandIndicatorNR <1) || (DL_FreqBandIndicatorNR > 1024)){
              AssertFatal (0,"Failed to parse gNB configuration file %s, gnb %d unknown value \"%d\" for DL_FreqBandIndicatorNR choice: 1..1024 !\n",
                           RC.config_file_name, i, DL_FreqBandIndicatorNR);
            }

            NRRRC_CONFIGURATION_REQ (msg_p).DL_absoluteFrequencyPointA[j] = DL_absoluteFrequencyPointA;
            if ((DL_absoluteFrequencyPointA <0) || (DL_absoluteFrequencyPointA > 3279165)){
              AssertFatal (0,"Failed to parse gNB configuration file %s, gnb %d unknown value \"%d\" for DL_absoluteFrequencyPointA choice: 0..3279165 !\n",
                           RC.config_file_name, i, DL_absoluteFrequencyPointA);
            }            
            

            /////////////////////////////////NR DL SCS-SpecificCarrier///////////////////////////
            NRRRC_CONFIGURATION_REQ (msg_p).DL_offsetToCarrier[j] = DL_offsetToCarrier;
            if ((DL_offsetToCarrier <0) || (DL_offsetToCarrier > 2199)){
              AssertFatal (0,"Failed to parse gNB configuration file %s, gnb %d unknown value \"%d\" for DL_offsetToCarrier choice: 0..11 !\n",
                           RC.config_file_name, i, DL_offsetToCarrier);
            }

            if (strcmp(DL_SCS_SubcarrierSpacing,"kHz15")==0) {
              NRRRC_CONFIGURATION_REQ (msg_p).DL_SCS_SubcarrierSpacing[j] = NR_SubcarrierSpacing_kHz15;
            }else if (strcmp(DL_SCS_SubcarrierSpacing,"kHz30")==0) {
              NRRRC_CONFIGURATION_REQ (msg_p).DL_SCS_SubcarrierSpacing[j] = NR_SubcarrierSpacing_kHz30;
            }else if (strcmp(DL_SCS_SubcarrierSpacing,"kHz60")==0) {
              NRRRC_CONFIGURATION_REQ (msg_p).DL_SCS_SubcarrierSpacing[j] = NR_SubcarrierSpacing_kHz60;
            }else if (strcmp(DL_SCS_SubcarrierSpacing,"kHz120")==0) {
              NRRRC_CONFIGURATION_REQ (msg_p).DL_SCS_SubcarrierSpacing[j] = NR_SubcarrierSpacing_kHz120;
            }else if (strcmp(DL_SCS_SubcarrierSpacing,"kHz240")==0) {
              NRRRC_CONFIGURATION_REQ (msg_p).DL_SCS_SubcarrierSpacing[j] = NR_SubcarrierSpacing_kHz240;
            }else { 
              AssertFatal (0,"Failed to parse gNB configuration file %s, gnb %d unknown value \"%s\" for DL_SCS_SubcarrierSpacing choice: minusinfinity,kHz15,kHz30,kHz60,kHz120,kHz240!\n",
                           RC.config_file_name, i, DL_SCS_SubcarrierSpacing);
            }

            NRRRC_CONFIGURATION_REQ (msg_p).DL_carrierBandwidth[j] = DL_carrierBandwidth;
            if ((DL_carrierBandwidth <1) || (DL_carrierBandwidth > 275)){
              AssertFatal (0,"Failed to parse gNB configuration file %s, gnb %d unknown value \"%d\" for DL_carrierBandwidth choice: 1..275 !\n",
              RC.config_file_name, i, DL_carrierBandwidth);
            }

            /////////////////////////////////NR BWP-DownlinkCommon///////////////////////////
            NRRRC_CONFIGURATION_REQ (msg_p).DL_locationAndBandwidth[j] = DL_locationAndBandwidth;
            if ((DL_locationAndBandwidth <0) || (DL_locationAndBandwidth > 37949)){
              AssertFatal (0,"Failed to parse gNB configuration file %s, gnb %d unknown value \"%d\" for DL_locationAndBandwidth choice: 0..11 !\n",
              RC.config_file_name, i, DL_locationAndBandwidth);
            }

            if (strcmp(DL_BWP_SubcarrierSpacing,"kHz15")==0) {
              NRRRC_CONFIGURATION_REQ (msg_p).DL_BWP_SubcarrierSpacing[j] = NR_SubcarrierSpacing_kHz15;
            }else if (strcmp(DL_BWP_SubcarrierSpacing,"kHz30")==0) {
              NRRRC_CONFIGURATION_REQ (msg_p).DL_BWP_SubcarrierSpacing[j] = NR_SubcarrierSpacing_kHz30;
            }else if (strcmp(DL_BWP_SubcarrierSpacing,"kHz60")==0) {
              NRRRC_CONFIGURATION_REQ (msg_p).DL_BWP_SubcarrierSpacing[j] = NR_SubcarrierSpacing_kHz60;
            }else if (strcmp(DL_BWP_SubcarrierSpacing,"kHz120")==0) {
              NRRRC_CONFIGURATION_REQ (msg_p).DL_BWP_SubcarrierSpacing[j] = NR_SubcarrierSpacing_kHz120;
            }else if (strcmp(DL_BWP_SubcarrierSpacing,"kHz240")==0) {
              NRRRC_CONFIGURATION_REQ (msg_p).DL_BWP_SubcarrierSpacing[j] = NR_SubcarrierSpacing_kHz240;
            }else { 
              AssertFatal (0,"Failed to parse gNB configuration file %s, gnb %d unknown value \"%s\" for DL_BWP_SubcarrierSpacing choice: minusinfinity,kHz15,kHz30,kHz60,kHz120,kHz240!\n",
                           RC.config_file_name, i, DL_BWP_SubcarrierSpacing);
            }

            if (!DL_BWP_prefix_type){
              AssertFatal (0,"Failed to parse gNB configuration file %s, gnb %d define %s: NORMAL,EXTENDED!\n",
                           RC.config_file_name, i, GNB_CONFIG_STRING_DL_PREFIX_TYPE);
            }else if (strcmp(DL_BWP_prefix_type, "NORMAL") == 0) {
              NRRRC_CONFIGURATION_REQ (msg_p).DL_BWP_prefix_type[j] = NORMAL;
            }else if (strcmp(DL_BWP_prefix_type, "EXTENDED") == 0) {
              NRRRC_CONFIGURATION_REQ (msg_p).DL_BWP_prefix_type[j] = EXTENDED;
            }else {
              AssertFatal (0,"Failed to parse gNB configuration file %s, gnb %d unknown value \"%s\" for DL_BWP_prefix_type choice: NORMAL or EXTENDED !\n",
                           RC.config_file_name, i, DL_BWP_prefix_type);
            }                        

            /////////////////////////////////NR FrequencyInfoUL//////////////////////////////
            NRRRC_CONFIGURATION_REQ (msg_p).UL_FreqBandIndicatorNR[j] = UL_FreqBandIndicatorNR;
            if ((UL_FreqBandIndicatorNR <1) || (UL_FreqBandIndicatorNR > 1024)){
              AssertFatal (0,"Failed to parse gNB configuration file %s, gnb %d unknown value \"%d\" for UL_FreqBandIndicatorNR choice: 1..1024 !\n",
                           RC.config_file_name, i, UL_FreqBandIndicatorNR);
            }

            NRRRC_CONFIGURATION_REQ (msg_p).UL_absoluteFrequencyPointA[j] = UL_absoluteFrequencyPointA;
            if ((UL_absoluteFrequencyPointA <0) || (UL_absoluteFrequencyPointA > 3279165)){
              AssertFatal (0,"Failed to parse gNB configuration file %s, gnb %d unknown value \"%d\" for UL_absoluteFrequencyPointA choice: 0..3279165 !\n",
                           RC.config_file_name, i, UL_absoluteFrequencyPointA);
            }       

            NRRRC_CONFIGURATION_REQ (msg_p).UL_additionalSpectrumEmission[j] = UL_additionalSpectrumEmission;
            if ((UL_additionalSpectrumEmission <0) || (UL_additionalSpectrumEmission > 7)){
              AssertFatal (0,"Failed to parse gNB configuration file %s, gnb %d unknown value \"%d\" for UL_additionalSpectrumEmission choice: 0..7 !\n",
                           RC.config_file_name, i, UL_additionalSpectrumEmission);
            }            

            NRRRC_CONFIGURATION_REQ (msg_p).UL_p_Max[j] = UL_p_Max;
            if ((UL_p_Max <-30) || (UL_p_Max > 33)){
              AssertFatal (0,"Failed to parse gNB configuration file %s, gnb %d unknown value \"%d\" for UL_p_Max choice: -30..33 !\n",
              RC.config_file_name, i, UL_p_Max);
            }

            if (strcmp(UL_frequencyShift7p5khz,"TRUE") == 0) {
              NRRRC_CONFIGURATION_REQ (msg_p).UL_frequencyShift7p5khz[j] = NR_FrequencyInfoUL__frequencyShift7p5khz_true; //enum true = 0
            }else{
              NRRRC_CONFIGURATION_REQ (msg_p).UL_frequencyShift7p5khz[j] = 1;//false               
            } 

            /////////////////////////////////NR UL SCS-SpecificCarrier///////////////////////////
            NRRRC_CONFIGURATION_REQ (msg_p).UL_offsetToCarrier[j] = UL_offsetToCarrier;
            if ((UL_offsetToCarrier <0) || (UL_offsetToCarrier > 2199)){
              AssertFatal (0,"Failed to parse gNB configuration file %s, gnb %d unknown value \"%d\" for UL_offsetToCarrier choice: 0..11 !\n",
              RC.config_file_name, i, UL_offsetToCarrier);
            }

            if (strcmp(UL_SCS_SubcarrierSpacing,"kHz15")==0) {
              NRRRC_CONFIGURATION_REQ (msg_p).UL_SCS_SubcarrierSpacing[j] = NR_SubcarrierSpacing_kHz15;
            }else if (strcmp(UL_SCS_SubcarrierSpacing,"kHz30")==0) {
              NRRRC_CONFIGURATION_REQ (msg_p).UL_SCS_SubcarrierSpacing[j] = NR_SubcarrierSpacing_kHz30;
            }else if (strcmp(UL_SCS_SubcarrierSpacing,"kHz60")==0) {
              NRRRC_CONFIGURATION_REQ (msg_p).UL_SCS_SubcarrierSpacing[j] = NR_SubcarrierSpacing_kHz60;
            }else if (strcmp(UL_SCS_SubcarrierSpacing,"kHz120")==0) {
              NRRRC_CONFIGURATION_REQ (msg_p).UL_SCS_SubcarrierSpacing[j] = NR_SubcarrierSpacing_kHz120;
            }else if (strcmp(UL_SCS_SubcarrierSpacing,"kHz240")==0) {
              NRRRC_CONFIGURATION_REQ (msg_p).UL_SCS_SubcarrierSpacing[j] = NR_SubcarrierSpacing_kHz240;
            }else { AssertFatal (0,"Failed to parse gNB configuration file %s, gnb %d unknown value \"%s\" for UL_SCS_SubcarrierSpacing choice: minusinfinity,kHz15,kHz30,kHz60,kHz120,kHz240!\n",
              RC.config_file_name, i, UL_SCS_SubcarrierSpacing);
            }

            NRRRC_CONFIGURATION_REQ (msg_p).UL_carrierBandwidth[j] = UL_carrierBandwidth;
            if ((UL_carrierBandwidth <1) || (UL_carrierBandwidth > 275)){
              AssertFatal (0,"Failed to parse gNB configuration file %s, gnb %d unknown value \"%d\" for UL_carrierBandwidth choice: 1..275 !\n",
              RC.config_file_name, i, UL_carrierBandwidth);
            }

            /////////////////////////////////NR BWP-UplinkCommon///////////////////////////
            NRRRC_CONFIGURATION_REQ (msg_p).UL_locationAndBandwidth[j] = UL_locationAndBandwidth;
            if ((UL_locationAndBandwidth <0) || (UL_locationAndBandwidth > 37949)){
              AssertFatal (0,"Failed to parse gNB configuration file %s, gnb %d unknown value \"%d\" for UL_locationAndBandwidth choice: 0..11 !\n",
              RC.config_file_name, i, UL_locationAndBandwidth);
            }

            if (strcmp(UL_BWP_SubcarrierSpacing,"kHz15")==0) {
              NRRRC_CONFIGURATION_REQ (msg_p).UL_BWP_SubcarrierSpacing[j] = NR_SubcarrierSpacing_kHz15;
            }else if (strcmp(UL_BWP_SubcarrierSpacing,"kHz30")==0) {
              NRRRC_CONFIGURATION_REQ (msg_p).UL_BWP_SubcarrierSpacing[j] = NR_SubcarrierSpacing_kHz30;
            }else if (strcmp(UL_BWP_SubcarrierSpacing,"kHz60")==0) {
              NRRRC_CONFIGURATION_REQ (msg_p).UL_BWP_SubcarrierSpacing[j] = NR_SubcarrierSpacing_kHz60;
            }else if (strcmp(UL_BWP_SubcarrierSpacing,"kHz120")==0) {
              NRRRC_CONFIGURATION_REQ (msg_p).UL_BWP_SubcarrierSpacing[j] = NR_SubcarrierSpacing_kHz120;
            }else if (strcmp(UL_BWP_SubcarrierSpacing,"kHz240")==0) {
              NRRRC_CONFIGURATION_REQ (msg_p).UL_BWP_SubcarrierSpacing[j] = NR_SubcarrierSpacing_kHz240;
            }else { 
              AssertFatal (0,"Failed to parse gNB configuration file %s, gnb %d unknown value \"%s\" for UL_BWP_SubcarrierSpacing choice: minusinfinity,kHz15,kHz30,kHz60,kHz120,kHz240!\n",
                           RC.config_file_name, i, UL_BWP_SubcarrierSpacing);
            }

            if (!UL_BWP_prefix_type){
              AssertFatal (0,"Failed to parse gNB configuration file %s, gnb %d define %s: NORMAL,EXTENDED!\n",
                           RC.config_file_name, i, GNB_CONFIG_STRING_DL_PREFIX_TYPE);
            }else if (strcmp(UL_BWP_prefix_type, "NORMAL") == 0) {
              NRRRC_CONFIGURATION_REQ (msg_p).UL_BWP_prefix_type[j] = NORMAL;
            }else if (strcmp(UL_BWP_prefix_type, "EXTENDED") == 0) {
              NRRRC_CONFIGURATION_REQ (msg_p).UL_BWP_prefix_type[j] = EXTENDED;
            }else {
              AssertFatal (0,"Failed to parse gNB configuration file %s, gnb %d unknown value \"%s\" for UL_BWP_prefix_type choice: NORMAL or EXTENDED !\n",
                           RC.config_file_name, i, UL_BWP_prefix_type);
            }  

            if (strcmp(UL_timeAlignmentTimerCommon,"ms500")==0) {
              NRRRC_CONFIGURATION_REQ (msg_p).UL_timeAlignmentTimerCommon[j] = NR_TimeAlignmentTimer_ms500;
            }else if (strcmp(UL_timeAlignmentTimerCommon,"ms750")==0) {
              NRRRC_CONFIGURATION_REQ (msg_p).UL_timeAlignmentTimerCommon[j] = NR_TimeAlignmentTimer_ms750;
            }else if (strcmp(UL_timeAlignmentTimerCommon,"ms1280")==0) {
              NRRRC_CONFIGURATION_REQ (msg_p).UL_timeAlignmentTimerCommon[j] = NR_TimeAlignmentTimer_ms1280;
            }else if (strcmp(UL_timeAlignmentTimerCommon,"ms1920")==0) {
              NRRRC_CONFIGURATION_REQ (msg_p).UL_timeAlignmentTimerCommon[j] = NR_TimeAlignmentTimer_ms1920;
            }else if (strcmp(UL_timeAlignmentTimerCommon,"ms2560")==0) {
              NRRRC_CONFIGURATION_REQ (msg_p).UL_timeAlignmentTimerCommon[j] = NR_TimeAlignmentTimer_ms2560;
            }else if (strcmp(UL_timeAlignmentTimerCommon,"ms5120")==0) {
              NRRRC_CONFIGURATION_REQ (msg_p).UL_timeAlignmentTimerCommon[j] = NR_TimeAlignmentTimer_ms5120;
            }else if (strcmp(UL_timeAlignmentTimerCommon,"ms10240")==0) {
              NRRRC_CONFIGURATION_REQ (msg_p).UL_timeAlignmentTimerCommon[j] = NR_TimeAlignmentTimer_ms10240;
            }else if (strcmp(UL_timeAlignmentTimerCommon,"infinity")==0) {
              NRRRC_CONFIGURATION_REQ (msg_p).UL_timeAlignmentTimerCommon[j] = NR_TimeAlignmentTimer_infinity;
            }else { 
              AssertFatal (0,"Failed to parse gNB configuration file %s, gnb %d unknown value \"%s\" for UL_timeAlignmentTimerCommon choice: ms500,ms750,ms1280,ms1920,ms2560,ms5120,ms10240,infinity!\n",
                           RC.config_file_name, i, UL_timeAlignmentTimerCommon);
            }

            if (strcmp(ServingCellConfigCommon_n_TimingAdvanceOffset,"n0")==0) {
              NRRRC_CONFIGURATION_REQ (msg_p).ServingCellConfigCommon_n_TimingAdvanceOffset[j] = NR_ServingCellConfigCommon__n_TimingAdvanceOffset_n0;
            }else if (strcmp(ServingCellConfigCommon_n_TimingAdvanceOffset,"n25600")==0) {
              NRRRC_CONFIGURATION_REQ (msg_p).ServingCellConfigCommon_n_TimingAdvanceOffset[j] = NR_ServingCellConfigCommon__n_TimingAdvanceOffset_n25600;
            }else if (strcmp(ServingCellConfigCommon_n_TimingAdvanceOffset,"n39936")==0) {
              NRRRC_CONFIGURATION_REQ (msg_p).ServingCellConfigCommon_n_TimingAdvanceOffset[j] = NR_ServingCellConfigCommon__n_TimingAdvanceOffset_n39936;
            }else { 
              AssertFatal (0,"Failed to parse gNB configuration file %s, gnb %d unknown value \"%s\" for ServingCellConfigCommon_n_TimingAdvanceOffset choice n0,n25600,n39936!\n",
                           RC.config_file_name, i, ServingCellConfigCommon_n_TimingAdvanceOffset);
            }        

            if (strcmp(ServingCellConfigCommon_ssb_PositionsInBurst_PR,"shortBitmap")==0) {
              NRRRC_CONFIGURATION_REQ (msg_p).ServingCellConfigCommon_ssb_PositionsInBurst_PR[j] = NR_ServingCellConfigCommon__ssb_PositionsInBurst_PR_shortBitmap;
            }else if (strcmp(ServingCellConfigCommon_ssb_PositionsInBurst_PR,"mediumBitmap")==0) {
              NRRRC_CONFIGURATION_REQ (msg_p).ServingCellConfigCommon_ssb_PositionsInBurst_PR[j] = NR_ServingCellConfigCommon__ssb_PositionsInBurst_PR_mediumBitmap;
            }else if (strcmp(ServingCellConfigCommon_ssb_PositionsInBurst_PR,"longBitmap")==0) {
              NRRRC_CONFIGURATION_REQ (msg_p).ServingCellConfigCommon_ssb_PositionsInBurst_PR[j] = NR_ServingCellConfigCommon__ssb_PositionsInBurst_PR_longBitmap;
            }else if (strcmp(ServingCellConfigCommon_ssb_PositionsInBurst_PR,"NOTHING")==0) {
              NRRRC_CONFIGURATION_REQ (msg_p).ServingCellConfigCommon_ssb_PositionsInBurst_PR[j] = NR_ServingCellConfigCommon__ssb_PositionsInBurst_PR_NOTHING;
            }else { 
              AssertFatal (0,"Failed to parse gNB configuration file %s, gnb %d unknown value \"%s\" for ServingCellConfigCommon_ssb_PositionsInBurst_PR choice !\n",
                           RC.config_file_name, i, ServingCellConfigCommon_ssb_PositionsInBurst_PR);
            }            


            switch (ServingCellConfigCommon_ssb_periodicityServingCell) {
              case 5:
                NRRRC_CONFIGURATION_REQ (msg_p).ServingCellConfigCommon_ssb_periodicityServingCell[j] =  NR_ServingCellConfigCommon__ssb_periodicityServingCell_ms5;
                break;

              case 10:
                NRRRC_CONFIGURATION_REQ (msg_p).ServingCellConfigCommon_ssb_periodicityServingCell[j] =  NR_ServingCellConfigCommon__ssb_periodicityServingCell_ms10;
                break;

              case 20:
                NRRRC_CONFIGURATION_REQ (msg_p).ServingCellConfigCommon_ssb_periodicityServingCell[j] =  NR_ServingCellConfigCommon__ssb_periodicityServingCell_ms20;
                break;
              
              case 40:
                NRRRC_CONFIGURATION_REQ (msg_p).ServingCellConfigCommon_ssb_periodicityServingCell[j] =  NR_ServingCellConfigCommon__ssb_periodicityServingCell_ms40;
                break;
                          
              case 80:
                NRRRC_CONFIGURATION_REQ (msg_p).ServingCellConfigCommon_ssb_periodicityServingCell[j] =  NR_ServingCellConfigCommon__ssb_periodicityServingCell_ms80;
                break;

              case 160:
                NRRRC_CONFIGURATION_REQ (msg_p).ServingCellConfigCommon_ssb_periodicityServingCell[j] =  NR_ServingCellConfigCommon__ssb_periodicityServingCell_ms160;
                break;

               default:
                AssertFatal (0,"Failed to parse gNB configuration file %s, gnb %d unknown value \"%d\" for ServingCellConfigCommon_ssb_periodicityServingCell choice: -6,0,6 !\n",
                             RC.config_file_name, i, ServingCellConfigCommon_ssb_periodicityServingCell);
                break;
            }

            switch (ServingCellConfigCommon_dmrs_TypeA_Position) {
              case 2:
                NRRRC_CONFIGURATION_REQ (msg_p).ServingCellConfigCommon_dmrs_TypeA_Position[j] =  NR_ServingCellConfigCommon__dmrs_TypeA_Position_pos2;
                break;

              case 3:
                NRRRC_CONFIGURATION_REQ (msg_p).ServingCellConfigCommon_dmrs_TypeA_Position[j] =  NR_ServingCellConfigCommon__dmrs_TypeA_Position_pos3;
                break;

               default:
                AssertFatal (0,"Failed to parse gNB configuration file %s, gnb %d unknown value \"%d\" for ServingCellConfigCommon_dmrs_TypeA_Position choice: 2,3 !\n",
                             RC.config_file_name, i, ServingCellConfigCommon_dmrs_TypeA_Position);
                break;
            }

            if (strcmp(NIA_SubcarrierSpacing,"kHz15")==0) {
              NRRRC_CONFIGURATION_REQ (msg_p).NIA_SubcarrierSpacing[j] = NR_SubcarrierSpacing_kHz15;
            }else if (strcmp(NIA_SubcarrierSpacing,"kHz30")==0) {
              NRRRC_CONFIGURATION_REQ (msg_p).NIA_SubcarrierSpacing[j] = NR_SubcarrierSpacing_kHz30;
            }else if (strcmp(NIA_SubcarrierSpacing,"kHz60")==0) {
              NRRRC_CONFIGURATION_REQ (msg_p).NIA_SubcarrierSpacing[j] = NR_SubcarrierSpacing_kHz60;
            }else if (strcmp(NIA_SubcarrierSpacing,"kHz120")==0) {
              NRRRC_CONFIGURATION_REQ (msg_p).NIA_SubcarrierSpacing[j] = NR_SubcarrierSpacing_kHz120;
            }else if (strcmp(NIA_SubcarrierSpacing,"kHz240")==0) {
              NRRRC_CONFIGURATION_REQ (msg_p).NIA_SubcarrierSpacing[j] = NR_SubcarrierSpacing_kHz240;
            }else { AssertFatal (0,"Failed to parse gNB configuration file %s, gnb %d unknown value \"%s\" for NIA_SubcarrierSpacing choice: minusinfinity,kHz15,kHz30,kHz60,kHz120,kHz240!\n",
              RC.config_file_name, i, NIA_SubcarrierSpacing);
            }

            NRRRC_CONFIGURATION_REQ (msg_p).ServingCellConfigCommon_ss_PBCH_BlockPower[j] = ServingCellConfigCommon_ss_PBCH_BlockPower;
            if ((ServingCellConfigCommon_ss_PBCH_BlockPower < -60) || (ServingCellConfigCommon_ss_PBCH_BlockPower > 50)){
              AssertFatal (0,"Failed to parse gNB configuration file %s, gnb %d unknown value \"%d\" for ServingCellConfigCommon_ss_PBCH_BlockPower choice: 0..11 !\n",
              RC.config_file_name, i, ServingCellConfigCommon_ss_PBCH_BlockPower);
            }

            /////////////////////////////////NR TDD-UL-DL-ConfigCommon///////////////////////////
            if (strcmp(referenceSubcarrierSpacing,"kHz15")==0) {
              NRRRC_CONFIGURATION_REQ (msg_p).referenceSubcarrierSpacing[j] = NR_SubcarrierSpacing_kHz15;
            }else if (strcmp(referenceSubcarrierSpacing,"kHz30")==0) {
              NRRRC_CONFIGURATION_REQ (msg_p).referenceSubcarrierSpacing[j] = NR_SubcarrierSpacing_kHz30;
            }else if (strcmp(referenceSubcarrierSpacing,"kHz60")==0) {
              NRRRC_CONFIGURATION_REQ (msg_p).referenceSubcarrierSpacing[j] = NR_SubcarrierSpacing_kHz60;
            }else if (strcmp(referenceSubcarrierSpacing,"kHz120")==0) {
              NRRRC_CONFIGURATION_REQ (msg_p).referenceSubcarrierSpacing[j] = NR_SubcarrierSpacing_kHz120;
            }else if (strcmp(referenceSubcarrierSpacing,"kHz240")==0) {
              NRRRC_CONFIGURATION_REQ (msg_p).referenceSubcarrierSpacing[j] = NR_SubcarrierSpacing_kHz240;
            }else { 
              AssertFatal (0,"Failed to parse gNB configuration file %s, gnb %d unknown value \"%s\" for referenceSubcarrierSpacing choice: minusinfinity,kHz15,kHz30,kHz60,kHz120,kHz240!\n",
                  RC.config_file_name, i, referenceSubcarrierSpacing);
            }

            if (strcmp(dl_UL_TransmissionPeriodicity,"ms0p5")==0) {
              NRRRC_CONFIGURATION_REQ (msg_p).dl_UL_TransmissionPeriodicity[j] = NR_TDD_UL_DL_Pattern__dl_UL_TransmissionPeriodicity_ms0p5;
            }else if (strcmp(dl_UL_TransmissionPeriodicity,"ms0p625")==0) {
              NRRRC_CONFIGURATION_REQ (msg_p).dl_UL_TransmissionPeriodicity[j] = NR_TDD_UL_DL_Pattern__dl_UL_TransmissionPeriodicity_ms0p625;
            }else if (strcmp(dl_UL_TransmissionPeriodicity,"ms1")==0) {
              NRRRC_CONFIGURATION_REQ (msg_p).dl_UL_TransmissionPeriodicity[j] = NR_TDD_UL_DL_Pattern__dl_UL_TransmissionPeriodicity_ms1;
            }else if (strcmp(dl_UL_TransmissionPeriodicity,"ms1p25")==0) {
              NRRRC_CONFIGURATION_REQ (msg_p).dl_UL_TransmissionPeriodicity[j] = NR_TDD_UL_DL_Pattern__dl_UL_TransmissionPeriodicity_ms1p25;
            }else if (strcmp(dl_UL_TransmissionPeriodicity,"ms2")==0) {
              NRRRC_CONFIGURATION_REQ (msg_p).dl_UL_TransmissionPeriodicity[j] = NR_TDD_UL_DL_Pattern__dl_UL_TransmissionPeriodicity_ms2;
            }else if (strcmp(dl_UL_TransmissionPeriodicity,"ms2p5")==0) {
              NRRRC_CONFIGURATION_REQ (msg_p).dl_UL_TransmissionPeriodicity[j] = NR_TDD_UL_DL_Pattern__dl_UL_TransmissionPeriodicity_ms2p5;
            }else if (strcmp(dl_UL_TransmissionPeriodicity,"ms5")==0) {
              NRRRC_CONFIGURATION_REQ (msg_p).dl_UL_TransmissionPeriodicity[j] = NR_TDD_UL_DL_Pattern__dl_UL_TransmissionPeriodicity_ms5;
            }else if (strcmp(dl_UL_TransmissionPeriodicity,"ms10")==0) {
              NRRRC_CONFIGURATION_REQ (msg_p).dl_UL_TransmissionPeriodicity[j] = NR_TDD_UL_DL_Pattern__dl_UL_TransmissionPeriodicity_ms10;
            }else { 
              AssertFatal (0,"Failed to parse gNB configuration file %s, gnb %d unknown value \"%s\" for dl_UL_TransmissionPeriodicity choice: minusinfinity,ms0p5,ms0p625,ms1,ms1p25,ms2,ms2p5,ms5,ms10 !\n",
                           RC.config_file_name, i, dl_UL_TransmissionPeriodicity);
            }

            NRRRC_CONFIGURATION_REQ (msg_p).nrofDownlinkSlots[j] = nrofDownlinkSlots;
            if ((nrofDownlinkSlots < 0) || (nrofDownlinkSlots > 320)){
              AssertFatal (0,"Failed to parse gNB configuration file %s, gnb %d unknown value \"%d\" for nrofDownlinkSlots choice: 0..320 !\n",
                           RC.config_file_name, i, nrofDownlinkSlots);
            }

            NRRRC_CONFIGURATION_REQ (msg_p).nrofDownlinkSymbols[j] = nrofDownlinkSymbols;
            if ((nrofDownlinkSymbols < 0) || (nrofDownlinkSymbols > 13)){
              AssertFatal (0,"Failed to parse gNB configuration file %s, gnb %d unknown value \"%d\" for nrofDownlinkSymbols choice: 0..13 !\n",
                           RC.config_file_name, i, nrofDownlinkSymbols);
            }

            NRRRC_CONFIGURATION_REQ (msg_p).nrofUplinkSlots[j] = nrofUplinkSlots;
            if ((nrofUplinkSlots < 0) || (nrofUplinkSlots > 320)){
              AssertFatal (0,"Failed to parse gNB configuration file %s, gnb %d unknown value \"%d\" for nrofUplinkSlots choice: 0..320 !\n",
                           RC.config_file_name, i, nrofUplinkSlots);
            }
 
            NRRRC_CONFIGURATION_REQ (msg_p).nrofUplinkSymbols[j] = nrofUplinkSymbols;
            if ((nrofUplinkSymbols < 0) || (nrofUplinkSymbols > 13)){
              AssertFatal (0,"Failed to parse gNB configuration file %s, gnb %d unknown value \"%d\" for nrofUplinkSymbols choice: 0..13 !\n",
                           RC.config_file_name, i, nrofUplinkSymbols);
            }

            /////////////////////////////////NR RACH-ConfigCommon///////////////////////////

            NRRRC_CONFIGURATION_REQ (msg_p).rach_totalNumberOfRA_Preambles[j] = rach_totalNumberOfRA_Preambles;
            if ((rach_totalNumberOfRA_Preambles <1) || (rach_totalNumberOfRA_Preambles>63)){
              AssertFatal (0,"Failed to parse gNB configuration file %s, gnb %d unknown value \"%d\" for rach_numberOfRA_Preambles choice: 1..63 !\n",
                           RC.config_file_name, i, rach_totalNumberOfRA_Preambles);
            }

            if (strcmp(rach_ssb_perRACH_OccasionAndCB_PreamblesPerSSB_choice,"oneEighth")==0) {
              
              NRRRC_CONFIGURATION_REQ (msg_p).rach_ssb_perRACH_OccasionAndCB_PreamblesPerSSB_choice[j] = NR_RACH_ConfigCommon__ssb_perRACH_OccasionAndCB_PreamblesPerSSB_PR_oneEighth;
              switch (rach_ssb_perRACH_OccasionAndCB_PreamblesPerSSB_oneEighth){
                case 4:
                  NRRRC_CONFIGURATION_REQ (msg_p).rach_ssb_perRACH_OccasionAndCB_PreamblesPerSSB_oneEighth[j] = NR_RACH_ConfigCommon__ssb_perRACH_OccasionAndCB_PreamblesPerSSB__oneEighth_n4;
                  break;
                case 8:
                  NRRRC_CONFIGURATION_REQ (msg_p).rach_ssb_perRACH_OccasionAndCB_PreamblesPerSSB_oneEighth[j] = NR_RACH_ConfigCommon__ssb_perRACH_OccasionAndCB_PreamblesPerSSB__oneEighth_n8;
                  break;
                case 12:
                  NRRRC_CONFIGURATION_REQ (msg_p).rach_ssb_perRACH_OccasionAndCB_PreamblesPerSSB_oneEighth[j] = NR_RACH_ConfigCommon__ssb_perRACH_OccasionAndCB_PreamblesPerSSB__oneEighth_n12;
                  break;
                case 16:
                  NRRRC_CONFIGURATION_REQ (msg_p).rach_ssb_perRACH_OccasionAndCB_PreamblesPerSSB_oneEighth[j] = NR_RACH_ConfigCommon__ssb_perRACH_OccasionAndCB_PreamblesPerSSB__oneEighth_n16;
                  break;
                case 20:
                  NRRRC_CONFIGURATION_REQ (msg_p).rach_ssb_perRACH_OccasionAndCB_PreamblesPerSSB_oneEighth[j] = NR_RACH_ConfigCommon__ssb_perRACH_OccasionAndCB_PreamblesPerSSB__oneEighth_n20;
                  break;
                case 24:
                  NRRRC_CONFIGURATION_REQ (msg_p).rach_ssb_perRACH_OccasionAndCB_PreamblesPerSSB_oneEighth[j] = NR_RACH_ConfigCommon__ssb_perRACH_OccasionAndCB_PreamblesPerSSB__oneEighth_n24;
                  break;
                case 28:
                  NRRRC_CONFIGURATION_REQ (msg_p).rach_ssb_perRACH_OccasionAndCB_PreamblesPerSSB_oneEighth[j] = NR_RACH_ConfigCommon__ssb_perRACH_OccasionAndCB_PreamblesPerSSB__oneEighth_n28;
                  break;
                case 32:
                  NRRRC_CONFIGURATION_REQ (msg_p).rach_ssb_perRACH_OccasionAndCB_PreamblesPerSSB_oneEighth[j] = NR_RACH_ConfigCommon__ssb_perRACH_OccasionAndCB_PreamblesPerSSB__oneEighth_n32;
                  break;
                case 36:
                  NRRRC_CONFIGURATION_REQ (msg_p).rach_ssb_perRACH_OccasionAndCB_PreamblesPerSSB_oneEighth[j] = NR_RACH_ConfigCommon__ssb_perRACH_OccasionAndCB_PreamblesPerSSB__oneEighth_n36;
                  break;
                case 40:
                  NRRRC_CONFIGURATION_REQ (msg_p).rach_ssb_perRACH_OccasionAndCB_PreamblesPerSSB_oneEighth[j] = NR_RACH_ConfigCommon__ssb_perRACH_OccasionAndCB_PreamblesPerSSB__oneEighth_n40;
                  break;
                case 44:
                  NRRRC_CONFIGURATION_REQ (msg_p).rach_ssb_perRACH_OccasionAndCB_PreamblesPerSSB_oneEighth[j] = NR_RACH_ConfigCommon__ssb_perRACH_OccasionAndCB_PreamblesPerSSB__oneEighth_n44;
                  break;
                case 48:
                  NRRRC_CONFIGURATION_REQ (msg_p).rach_ssb_perRACH_OccasionAndCB_PreamblesPerSSB_oneEighth[j] = NR_RACH_ConfigCommon__ssb_perRACH_OccasionAndCB_PreamblesPerSSB__oneEighth_n48;
                  break;
                case 52:
                  NRRRC_CONFIGURATION_REQ (msg_p).rach_ssb_perRACH_OccasionAndCB_PreamblesPerSSB_oneEighth[j] = NR_RACH_ConfigCommon__ssb_perRACH_OccasionAndCB_PreamblesPerSSB__oneEighth_n52;
                  break;
                case 56:
                  NRRRC_CONFIGURATION_REQ (msg_p).rach_ssb_perRACH_OccasionAndCB_PreamblesPerSSB_oneEighth[j] = NR_RACH_ConfigCommon__ssb_perRACH_OccasionAndCB_PreamblesPerSSB__oneEighth_n56;
                  break;
                case 60:
                  NRRRC_CONFIGURATION_REQ (msg_p).rach_ssb_perRACH_OccasionAndCB_PreamblesPerSSB_oneEighth[j] = NR_RACH_ConfigCommon__ssb_perRACH_OccasionAndCB_PreamblesPerSSB__oneEighth_n60;
                  break;
                case 64:
                  NRRRC_CONFIGURATION_REQ (msg_p).rach_ssb_perRACH_OccasionAndCB_PreamblesPerSSB_oneEighth[j] = NR_RACH_ConfigCommon__ssb_perRACH_OccasionAndCB_PreamblesPerSSB__oneEighth_n64;
                  break;
                default:
                  AssertFatal (0,"Failed to parse gNB configuration file %s, gnb %d unknown value \"%d\" for rach_ssb_perRACH_OccasionAndCB_PreamblesPerSSB_oneEighth choice: 4,8,12,16,20,24,28,32,36,40,44,48,52,56,60,64!\n",
                               RC.config_file_name, i, rach_ssb_perRACH_OccasionAndCB_PreamblesPerSSB_oneEighth);
                  break;
              }//End oneEighth

            }else if (strcmp(rach_ssb_perRACH_OccasionAndCB_PreamblesPerSSB_choice,"oneFourth")==0) {
              
              NRRRC_CONFIGURATION_REQ (msg_p).rach_ssb_perRACH_OccasionAndCB_PreamblesPerSSB_choice[j] = NR_RACH_ConfigCommon__ssb_perRACH_OccasionAndCB_PreamblesPerSSB_PR_oneFourth;
              switch (rach_ssb_perRACH_OccasionAndCB_PreamblesPerSSB_oneFourth){
                case 4:
                  NRRRC_CONFIGURATION_REQ (msg_p).rach_ssb_perRACH_OccasionAndCB_PreamblesPerSSB_oneFourth[j] = NR_RACH_ConfigCommon__ssb_perRACH_OccasionAndCB_PreamblesPerSSB__oneFourth_n4;
                  break;
                case 8:
                  NRRRC_CONFIGURATION_REQ (msg_p).rach_ssb_perRACH_OccasionAndCB_PreamblesPerSSB_oneFourth[j] = NR_RACH_ConfigCommon__ssb_perRACH_OccasionAndCB_PreamblesPerSSB__oneFourth_n8;
                  break;
                case 12:
                  NRRRC_CONFIGURATION_REQ (msg_p).rach_ssb_perRACH_OccasionAndCB_PreamblesPerSSB_oneFourth[j] = NR_RACH_ConfigCommon__ssb_perRACH_OccasionAndCB_PreamblesPerSSB__oneFourth_n12;
                  break;
                case 16:
                  NRRRC_CONFIGURATION_REQ (msg_p).rach_ssb_perRACH_OccasionAndCB_PreamblesPerSSB_oneFourth[j] = NR_RACH_ConfigCommon__ssb_perRACH_OccasionAndCB_PreamblesPerSSB__oneFourth_n16;
                  break;
                case 20:
                  NRRRC_CONFIGURATION_REQ (msg_p).rach_ssb_perRACH_OccasionAndCB_PreamblesPerSSB_oneFourth[j] = NR_RACH_ConfigCommon__ssb_perRACH_OccasionAndCB_PreamblesPerSSB__oneFourth_n20;
                  break;
                case 24:
                  NRRRC_CONFIGURATION_REQ (msg_p).rach_ssb_perRACH_OccasionAndCB_PreamblesPerSSB_oneFourth[j] = NR_RACH_ConfigCommon__ssb_perRACH_OccasionAndCB_PreamblesPerSSB__oneFourth_n24;
                  break;
                case 28:
                  NRRRC_CONFIGURATION_REQ (msg_p).rach_ssb_perRACH_OccasionAndCB_PreamblesPerSSB_oneFourth[j] = NR_RACH_ConfigCommon__ssb_perRACH_OccasionAndCB_PreamblesPerSSB__oneFourth_n28;
                  break;
                case 32:
                  NRRRC_CONFIGURATION_REQ (msg_p).rach_ssb_perRACH_OccasionAndCB_PreamblesPerSSB_oneFourth[j] = NR_RACH_ConfigCommon__ssb_perRACH_OccasionAndCB_PreamblesPerSSB__oneFourth_n32;
                  break;
                case 36:
                  NRRRC_CONFIGURATION_REQ (msg_p).rach_ssb_perRACH_OccasionAndCB_PreamblesPerSSB_oneFourth[j] = NR_RACH_ConfigCommon__ssb_perRACH_OccasionAndCB_PreamblesPerSSB__oneFourth_n36;
                  break;
                case 40:
                  NRRRC_CONFIGURATION_REQ (msg_p).rach_ssb_perRACH_OccasionAndCB_PreamblesPerSSB_oneFourth[j] = NR_RACH_ConfigCommon__ssb_perRACH_OccasionAndCB_PreamblesPerSSB__oneFourth_n40;
                  break;
                case 44:
                  NRRRC_CONFIGURATION_REQ (msg_p).rach_ssb_perRACH_OccasionAndCB_PreamblesPerSSB_oneFourth[j] = NR_RACH_ConfigCommon__ssb_perRACH_OccasionAndCB_PreamblesPerSSB__oneFourth_n44;
                  break;
                case 48:
                  NRRRC_CONFIGURATION_REQ (msg_p).rach_ssb_perRACH_OccasionAndCB_PreamblesPerSSB_oneFourth[j] = NR_RACH_ConfigCommon__ssb_perRACH_OccasionAndCB_PreamblesPerSSB__oneFourth_n48;
                  break;
                case 52:
                  NRRRC_CONFIGURATION_REQ (msg_p).rach_ssb_perRACH_OccasionAndCB_PreamblesPerSSB_oneFourth[j] = NR_RACH_ConfigCommon__ssb_perRACH_OccasionAndCB_PreamblesPerSSB__oneFourth_n52;
                  break;
                case 56:
                  NRRRC_CONFIGURATION_REQ (msg_p).rach_ssb_perRACH_OccasionAndCB_PreamblesPerSSB_oneFourth[j] = NR_RACH_ConfigCommon__ssb_perRACH_OccasionAndCB_PreamblesPerSSB__oneFourth_n56;
                  break;
                case 60:
                  NRRRC_CONFIGURATION_REQ (msg_p).rach_ssb_perRACH_OccasionAndCB_PreamblesPerSSB_oneFourth[j] = NR_RACH_ConfigCommon__ssb_perRACH_OccasionAndCB_PreamblesPerSSB__oneFourth_n60;
                  break;
                case 64:
                  NRRRC_CONFIGURATION_REQ (msg_p).rach_ssb_perRACH_OccasionAndCB_PreamblesPerSSB_oneFourth[j] = NR_RACH_ConfigCommon__ssb_perRACH_OccasionAndCB_PreamblesPerSSB__oneFourth_n64;
                  break;
                default:
                  AssertFatal (0,"Failed to parse gNB configuration file %s, gnb %d unknown value \"%d\" for rach_ssb_perRACH_OccasionAndCB_PreamblesPerSSB_oneFourth choice: 4,8,12,16,20,24,28,32,36,40,44,48,52,56,60,64!\n",
                               RC.config_file_name, i, rach_ssb_perRACH_OccasionAndCB_PreamblesPerSSB_oneFourth);
                  break;
              }//End oneFourth

            }else if (strcmp(rach_ssb_perRACH_OccasionAndCB_PreamblesPerSSB_choice,"oneHalf")==0) {
              
              NRRRC_CONFIGURATION_REQ (msg_p).rach_ssb_perRACH_OccasionAndCB_PreamblesPerSSB_choice[j] = NR_RACH_ConfigCommon__ssb_perRACH_OccasionAndCB_PreamblesPerSSB_PR_oneHalf;
              switch (rach_ssb_perRACH_OccasionAndCB_PreamblesPerSSB_oneHalf){
                case 4:
                  NRRRC_CONFIGURATION_REQ (msg_p).rach_ssb_perRACH_OccasionAndCB_PreamblesPerSSB_oneHalf[j] = NR_RACH_ConfigCommon__ssb_perRACH_OccasionAndCB_PreamblesPerSSB__oneHalf_n4;
                  break;
                case 8:
                  NRRRC_CONFIGURATION_REQ (msg_p).rach_ssb_perRACH_OccasionAndCB_PreamblesPerSSB_oneHalf[j] = NR_RACH_ConfigCommon__ssb_perRACH_OccasionAndCB_PreamblesPerSSB__oneHalf_n8;
                  break;
                case 12:
                  NRRRC_CONFIGURATION_REQ (msg_p).rach_ssb_perRACH_OccasionAndCB_PreamblesPerSSB_oneHalf[j] = NR_RACH_ConfigCommon__ssb_perRACH_OccasionAndCB_PreamblesPerSSB__oneHalf_n12;
                  break;
                case 16:
                  NRRRC_CONFIGURATION_REQ (msg_p).rach_ssb_perRACH_OccasionAndCB_PreamblesPerSSB_oneHalf[j] = NR_RACH_ConfigCommon__ssb_perRACH_OccasionAndCB_PreamblesPerSSB__oneHalf_n16;
                  break;
                case 20:
                  NRRRC_CONFIGURATION_REQ (msg_p).rach_ssb_perRACH_OccasionAndCB_PreamblesPerSSB_oneHalf[j] = NR_RACH_ConfigCommon__ssb_perRACH_OccasionAndCB_PreamblesPerSSB__oneHalf_n20;
                  break;
                case 24:
                  NRRRC_CONFIGURATION_REQ (msg_p).rach_ssb_perRACH_OccasionAndCB_PreamblesPerSSB_oneHalf[j] = NR_RACH_ConfigCommon__ssb_perRACH_OccasionAndCB_PreamblesPerSSB__oneHalf_n24;
                  break;
                case 28:
                  NRRRC_CONFIGURATION_REQ (msg_p).rach_ssb_perRACH_OccasionAndCB_PreamblesPerSSB_oneHalf[j] = NR_RACH_ConfigCommon__ssb_perRACH_OccasionAndCB_PreamblesPerSSB__oneHalf_n28;
                  break;
                case 32:
                  NRRRC_CONFIGURATION_REQ (msg_p).rach_ssb_perRACH_OccasionAndCB_PreamblesPerSSB_oneHalf[j] = NR_RACH_ConfigCommon__ssb_perRACH_OccasionAndCB_PreamblesPerSSB__oneHalf_n32;
                  break;
                case 36:
                  NRRRC_CONFIGURATION_REQ (msg_p).rach_ssb_perRACH_OccasionAndCB_PreamblesPerSSB_oneHalf[j] = NR_RACH_ConfigCommon__ssb_perRACH_OccasionAndCB_PreamblesPerSSB__oneHalf_n36;
                  break;
                case 40:
                  NRRRC_CONFIGURATION_REQ (msg_p).rach_ssb_perRACH_OccasionAndCB_PreamblesPerSSB_oneHalf[j] = NR_RACH_ConfigCommon__ssb_perRACH_OccasionAndCB_PreamblesPerSSB__oneHalf_n40;
                  break;
                case 44:
                  NRRRC_CONFIGURATION_REQ (msg_p).rach_ssb_perRACH_OccasionAndCB_PreamblesPerSSB_oneHalf[j] = NR_RACH_ConfigCommon__ssb_perRACH_OccasionAndCB_PreamblesPerSSB__oneHalf_n44;
                  break;
                case 48:
                  NRRRC_CONFIGURATION_REQ (msg_p).rach_ssb_perRACH_OccasionAndCB_PreamblesPerSSB_oneHalf[j] = NR_RACH_ConfigCommon__ssb_perRACH_OccasionAndCB_PreamblesPerSSB__oneHalf_n48;
                  break;
                case 52:
                  NRRRC_CONFIGURATION_REQ (msg_p).rach_ssb_perRACH_OccasionAndCB_PreamblesPerSSB_oneHalf[j] = NR_RACH_ConfigCommon__ssb_perRACH_OccasionAndCB_PreamblesPerSSB__oneHalf_n52;
                  break;
                case 56:
                  NRRRC_CONFIGURATION_REQ (msg_p).rach_ssb_perRACH_OccasionAndCB_PreamblesPerSSB_oneHalf[j] = NR_RACH_ConfigCommon__ssb_perRACH_OccasionAndCB_PreamblesPerSSB__oneHalf_n56;
                  break;
                case 60:
                  NRRRC_CONFIGURATION_REQ (msg_p).rach_ssb_perRACH_OccasionAndCB_PreamblesPerSSB_oneHalf[j] = NR_RACH_ConfigCommon__ssb_perRACH_OccasionAndCB_PreamblesPerSSB__oneHalf_n60;
                  break;
                case 64:
                  NRRRC_CONFIGURATION_REQ (msg_p).rach_ssb_perRACH_OccasionAndCB_PreamblesPerSSB_oneHalf[j] = NR_RACH_ConfigCommon__ssb_perRACH_OccasionAndCB_PreamblesPerSSB__oneHalf_n64;
                  break;
                default:
                  AssertFatal (0,"Failed to parse gNB configuration file %s, gnb %d unknown value \"%d\" for rach_ssb_perRACH_OccasionAndCB_PreamblesPerSSB_oneHalf choice: 4,8,12,16,20,24,28,32,36,40,44,48,52,56,60,64!\n",
                               RC.config_file_name, i, rach_ssb_perRACH_OccasionAndCB_PreamblesPerSSB_oneHalf);
                  break;
              }//End oneHalf

            }else if (strcmp(rach_ssb_perRACH_OccasionAndCB_PreamblesPerSSB_choice,"one")==0) {
              
              NRRRC_CONFIGURATION_REQ (msg_p).rach_ssb_perRACH_OccasionAndCB_PreamblesPerSSB_choice[j] = NR_RACH_ConfigCommon__ssb_perRACH_OccasionAndCB_PreamblesPerSSB_PR_one;
              switch (rach_ssb_perRACH_OccasionAndCB_PreamblesPerSSB_one){
                case 4:
                  NRRRC_CONFIGURATION_REQ (msg_p).rach_ssb_perRACH_OccasionAndCB_PreamblesPerSSB_one[j] = NR_RACH_ConfigCommon__ssb_perRACH_OccasionAndCB_PreamblesPerSSB__one_n4;
                  break;
                case 8:
                  NRRRC_CONFIGURATION_REQ (msg_p).rach_ssb_perRACH_OccasionAndCB_PreamblesPerSSB_one[j] = NR_RACH_ConfigCommon__ssb_perRACH_OccasionAndCB_PreamblesPerSSB__one_n8;
                  break;
                case 12:
                  NRRRC_CONFIGURATION_REQ (msg_p).rach_ssb_perRACH_OccasionAndCB_PreamblesPerSSB_one[j] = NR_RACH_ConfigCommon__ssb_perRACH_OccasionAndCB_PreamblesPerSSB__one_n12;
                  break;
                case 16:
                  NRRRC_CONFIGURATION_REQ (msg_p).rach_ssb_perRACH_OccasionAndCB_PreamblesPerSSB_one[j] = NR_RACH_ConfigCommon__ssb_perRACH_OccasionAndCB_PreamblesPerSSB__one_n16;
                  break;
                case 20:
                  NRRRC_CONFIGURATION_REQ (msg_p).rach_ssb_perRACH_OccasionAndCB_PreamblesPerSSB_one[j] = NR_RACH_ConfigCommon__ssb_perRACH_OccasionAndCB_PreamblesPerSSB__one_n20;
                  break;
                case 24:
                  NRRRC_CONFIGURATION_REQ (msg_p).rach_ssb_perRACH_OccasionAndCB_PreamblesPerSSB_one[j] = NR_RACH_ConfigCommon__ssb_perRACH_OccasionAndCB_PreamblesPerSSB__one_n24;
                  break;
                case 28:
                  NRRRC_CONFIGURATION_REQ (msg_p).rach_ssb_perRACH_OccasionAndCB_PreamblesPerSSB_one[j] = NR_RACH_ConfigCommon__ssb_perRACH_OccasionAndCB_PreamblesPerSSB__one_n28;
                  break;
                case 32:
                  NRRRC_CONFIGURATION_REQ (msg_p).rach_ssb_perRACH_OccasionAndCB_PreamblesPerSSB_one[j] = NR_RACH_ConfigCommon__ssb_perRACH_OccasionAndCB_PreamblesPerSSB__one_n32;
                  break;
                case 36:
                  NRRRC_CONFIGURATION_REQ (msg_p).rach_ssb_perRACH_OccasionAndCB_PreamblesPerSSB_one[j] = NR_RACH_ConfigCommon__ssb_perRACH_OccasionAndCB_PreamblesPerSSB__one_n36;
                  break;
                case 40:
                  NRRRC_CONFIGURATION_REQ (msg_p).rach_ssb_perRACH_OccasionAndCB_PreamblesPerSSB_one[j] = NR_RACH_ConfigCommon__ssb_perRACH_OccasionAndCB_PreamblesPerSSB__one_n40;
                  break;
                case 44:
                  NRRRC_CONFIGURATION_REQ (msg_p).rach_ssb_perRACH_OccasionAndCB_PreamblesPerSSB_one[j] = NR_RACH_ConfigCommon__ssb_perRACH_OccasionAndCB_PreamblesPerSSB__one_n44;
                  break;
                case 48:
                  NRRRC_CONFIGURATION_REQ (msg_p).rach_ssb_perRACH_OccasionAndCB_PreamblesPerSSB_one[j] = NR_RACH_ConfigCommon__ssb_perRACH_OccasionAndCB_PreamblesPerSSB__one_n48;
                  break;
                case 52:
                  NRRRC_CONFIGURATION_REQ (msg_p).rach_ssb_perRACH_OccasionAndCB_PreamblesPerSSB_one[j] = NR_RACH_ConfigCommon__ssb_perRACH_OccasionAndCB_PreamblesPerSSB__one_n52;
                  break;
                case 56:
                  NRRRC_CONFIGURATION_REQ (msg_p).rach_ssb_perRACH_OccasionAndCB_PreamblesPerSSB_one[j] = NR_RACH_ConfigCommon__ssb_perRACH_OccasionAndCB_PreamblesPerSSB__one_n56;
                  break;
                case 60:
                  NRRRC_CONFIGURATION_REQ (msg_p).rach_ssb_perRACH_OccasionAndCB_PreamblesPerSSB_one[j] = NR_RACH_ConfigCommon__ssb_perRACH_OccasionAndCB_PreamblesPerSSB__one_n60;
                  break;
                case 64:
                  NRRRC_CONFIGURATION_REQ (msg_p).rach_ssb_perRACH_OccasionAndCB_PreamblesPerSSB_one[j] = NR_RACH_ConfigCommon__ssb_perRACH_OccasionAndCB_PreamblesPerSSB__one_n64;
                  break;
                default:
                  AssertFatal (0,"Failed to parse gNB configuration file %s, gnb %d unknown value \"%d\" for rach_ssb_perRACH_OccasionAndCB_PreamblesPerSSB_one choice: 4,8,12,16,20,24,28,32,36,40,44,48,52,56,60,64!\n",
                               RC.config_file_name, i, rach_ssb_perRACH_OccasionAndCB_PreamblesPerSSB_one);
                  break;
              }//End one

            }else if (strcmp(rach_ssb_perRACH_OccasionAndCB_PreamblesPerSSB_choice,"two")==0) {
              
              NRRRC_CONFIGURATION_REQ (msg_p).rach_ssb_perRACH_OccasionAndCB_PreamblesPerSSB_choice[j] = NR_RACH_ConfigCommon__ssb_perRACH_OccasionAndCB_PreamblesPerSSB_PR_two;
              switch (rach_ssb_perRACH_OccasionAndCB_PreamblesPerSSB_one){
                case 4:
                  NRRRC_CONFIGURATION_REQ (msg_p).rach_ssb_perRACH_OccasionAndCB_PreamblesPerSSB_two[j] = NR_RACH_ConfigCommon__ssb_perRACH_OccasionAndCB_PreamblesPerSSB__two_n4;
                  break;
                case 8:
                  NRRRC_CONFIGURATION_REQ (msg_p).rach_ssb_perRACH_OccasionAndCB_PreamblesPerSSB_two[j] = NR_RACH_ConfigCommon__ssb_perRACH_OccasionAndCB_PreamblesPerSSB__two_n8;
                  break;
                case 12:
                  NRRRC_CONFIGURATION_REQ (msg_p).rach_ssb_perRACH_OccasionAndCB_PreamblesPerSSB_two[j] = NR_RACH_ConfigCommon__ssb_perRACH_OccasionAndCB_PreamblesPerSSB__two_n12;
                  break;
                case 16:
                  NRRRC_CONFIGURATION_REQ (msg_p).rach_ssb_perRACH_OccasionAndCB_PreamblesPerSSB_two[j] = NR_RACH_ConfigCommon__ssb_perRACH_OccasionAndCB_PreamblesPerSSB__two_n16;
                  break;
                case 20:
                  NRRRC_CONFIGURATION_REQ (msg_p).rach_ssb_perRACH_OccasionAndCB_PreamblesPerSSB_two[j] = NR_RACH_ConfigCommon__ssb_perRACH_OccasionAndCB_PreamblesPerSSB__two_n20;
                  break;
                case 24:
                  NRRRC_CONFIGURATION_REQ (msg_p).rach_ssb_perRACH_OccasionAndCB_PreamblesPerSSB_two[j] = NR_RACH_ConfigCommon__ssb_perRACH_OccasionAndCB_PreamblesPerSSB__two_n24;
                  break;
                case 28:
                  NRRRC_CONFIGURATION_REQ (msg_p).rach_ssb_perRACH_OccasionAndCB_PreamblesPerSSB_two[j] = NR_RACH_ConfigCommon__ssb_perRACH_OccasionAndCB_PreamblesPerSSB__two_n28;
                  break;
                case 32:
                  NRRRC_CONFIGURATION_REQ (msg_p).rach_ssb_perRACH_OccasionAndCB_PreamblesPerSSB_two[j] = NR_RACH_ConfigCommon__ssb_perRACH_OccasionAndCB_PreamblesPerSSB__two_n32;
                  break;
                default:
                  AssertFatal (0,"Failed to parse gNB configuration file %s, gnb %d unknown value \"%d\" for rach_ssb_perRACH_OccasionAndCB_PreamblesPerSSB_two choice: 4,8,12,16,20,24,28,32,36,40,44,48,52,56,60,64!\n",
                               RC.config_file_name, i, rach_ssb_perRACH_OccasionAndCB_PreamblesPerSSB_two);
                  break;
              }//End two

            }else if (strcmp(rach_ssb_perRACH_OccasionAndCB_PreamblesPerSSB_choice,"four")==0) {
              
              NRRRC_CONFIGURATION_REQ (msg_p).rach_ssb_perRACH_OccasionAndCB_PreamblesPerSSB_choice[j] = NR_RACH_ConfigCommon__ssb_perRACH_OccasionAndCB_PreamblesPerSSB_PR_four;
              NRRRC_CONFIGURATION_REQ (msg_p).rach_ssb_perRACH_OccasionAndCB_PreamblesPerSSB_four[j] = rach_ssb_perRACH_OccasionAndCB_PreamblesPerSSB_four;
              if ((rach_ssb_perRACH_OccasionAndCB_PreamblesPerSSB_four < 1) || (rach_ssb_perRACH_OccasionAndCB_PreamblesPerSSB_four > 16)){
                AssertFatal (0,"Failed to parse gNB configuration file %s, gnb %d unknown value \"%d\" for rach_ssb_perRACH_OccasionAndCB_PreamblesPerSSB_four choice: 1..16 !\n",
                             RC.config_file_name, i, rach_ssb_perRACH_OccasionAndCB_PreamblesPerSSB_four);
              }//End four

            }else if (strcmp(rach_ssb_perRACH_OccasionAndCB_PreamblesPerSSB_choice,"eight")==0) {
              
              NRRRC_CONFIGURATION_REQ (msg_p).rach_ssb_perRACH_OccasionAndCB_PreamblesPerSSB_choice[j] = NR_RACH_ConfigCommon__ssb_perRACH_OccasionAndCB_PreamblesPerSSB_PR_eight;
              NRRRC_CONFIGURATION_REQ (msg_p).rach_ssb_perRACH_OccasionAndCB_PreamblesPerSSB_eight[j] = rach_ssb_perRACH_OccasionAndCB_PreamblesPerSSB_eight;
              if ((rach_ssb_perRACH_OccasionAndCB_PreamblesPerSSB_eight < 1) || (rach_ssb_perRACH_OccasionAndCB_PreamblesPerSSB_eight > 8)){
                AssertFatal (0,"Failed to parse gNB configuration file %s, gnb %d unknown value \"%d\" for rach_ssb_perRACH_OccasionAndCB_PreamblesPerSSB_eight choice: 1..8 !\n",
                             RC.config_file_name, i, rach_ssb_perRACH_OccasionAndCB_PreamblesPerSSB_eight);
              }//End eight 

            }else if (strcmp(rach_ssb_perRACH_OccasionAndCB_PreamblesPerSSB_choice,"sixteen")==0) {
              
              NRRRC_CONFIGURATION_REQ (msg_p).rach_ssb_perRACH_OccasionAndCB_PreamblesPerSSB_choice[j] = NR_RACH_ConfigCommon__ssb_perRACH_OccasionAndCB_PreamblesPerSSB_PR_sixteen;    
              NRRRC_CONFIGURATION_REQ (msg_p).rach_ssb_perRACH_OccasionAndCB_PreamblesPerSSB_sixteen[j] = rach_ssb_perRACH_OccasionAndCB_PreamblesPerSSB_sixteen;
              if ((rach_ssb_perRACH_OccasionAndCB_PreamblesPerSSB_sixteen < 1) || (rach_ssb_perRACH_OccasionAndCB_PreamblesPerSSB_sixteen > 4)){
                AssertFatal (0,"Failed to parse gNB configuration file %s, gnb %d unknown value \"%d\" for rach_ssb_perRACH_OccasionAndCB_PreamblesPerSSB_sixteen choice: 1..4 !\n",
                             RC.config_file_name, i, rach_ssb_perRACH_OccasionAndCB_PreamblesPerSSB_sixteen);
              }//End sixteen

            }else if (strcmp(rach_ssb_perRACH_OccasionAndCB_PreamblesPerSSB_choice,"NOTHING")==0) {
              NRRRC_CONFIGURATION_REQ (msg_p).rach_ssb_perRACH_OccasionAndCB_PreamblesPerSSB_choice[j] = NR_RACH_ConfigCommon__ssb_perRACH_OccasionAndCB_PreamblesPerSSB_PR_NOTHING;    
            }else { 
              AssertFatal (0,"Failed to parse gNB configuration file %s, gnb %d unknown value \"%s\" for rach_ssb_perRACH_OccasionAndCB_PreamblesPerSSB_choice: oneEighth,oneFourth,oneHalf,one,two,four,eight,sixteen !\n",
                           RC.config_file_name, i, rach_ssb_perRACH_OccasionAndCB_PreamblesPerSSB_choice);
            }

            if (strcmp(rach_groupBconfigured , "ENABLE") == 0) {
              NRRRC_CONFIGURATION_REQ (msg_p).rach_groupBconfigured [j] = TRUE;

              switch (rach_ra_Msg3SizeGroupA) {
                case 56:
                  NRRRC_CONFIGURATION_REQ (msg_p).rach_ra_Msg3SizeGroupA[j] = NR_RACH_ConfigCommon__groupBconfigured__ra_Msg3SizeGroupA_b56;
                  break;
                case 144:
                  NRRRC_CONFIGURATION_REQ (msg_p).rach_ra_Msg3SizeGroupA[j] = NR_RACH_ConfigCommon__groupBconfigured__ra_Msg3SizeGroupA_b144;
                  break;
                case 208:
                  NRRRC_CONFIGURATION_REQ (msg_p).rach_ra_Msg3SizeGroupA[j] = NR_RACH_ConfigCommon__groupBconfigured__ra_Msg3SizeGroupA_b208;
                  break;
                case 256:
                  NRRRC_CONFIGURATION_REQ (msg_p).rach_ra_Msg3SizeGroupA[j] = NR_RACH_ConfigCommon__groupBconfigured__ra_Msg3SizeGroupA_b256;
                  break;
                case 282:
                  NRRRC_CONFIGURATION_REQ (msg_p).rach_ra_Msg3SizeGroupA[j] = NR_RACH_ConfigCommon__groupBconfigured__ra_Msg3SizeGroupA_b282;
                  break;
                case 480:
                  NRRRC_CONFIGURATION_REQ (msg_p).rach_ra_Msg3SizeGroupA[j] = NR_RACH_ConfigCommon__groupBconfigured__ra_Msg3SizeGroupA_b480;
                  break;
                case 640:
                  NRRRC_CONFIGURATION_REQ (msg_p).rach_ra_Msg3SizeGroupA[j] = NR_RACH_ConfigCommon__groupBconfigured__ra_Msg3SizeGroupA_b640;
                  break;
                case 800:
                  NRRRC_CONFIGURATION_REQ (msg_p).rach_ra_Msg3SizeGroupA[j] = NR_RACH_ConfigCommon__groupBconfigured__ra_Msg3SizeGroupA_b800;
                  break;
                case 1000:
                  NRRRC_CONFIGURATION_REQ (msg_p).rach_ra_Msg3SizeGroupA[j] = NR_RACH_ConfigCommon__groupBconfigured__ra_Msg3SizeGroupA_b1000;
                  break;
                default:
                  AssertFatal (0,"Failed to parse gNB configuration file %s, gnb %d unknown value \"%d\" for rach_ra_Msg3SizeGroupA choice: 56,144,208,256,282,480,640,800,1000!\n",
                               RC.config_file_name, i, rach_ra_Msg3SizeGroupA);
                  break;
              }// End switch (rach_ra_Msg3SizeGroupA)

              if (strcmp(rach_messagePowerOffsetGroupB,"minusinfinity")==0) {
                RRC_CONFIGURATION_REQ (msg_p).rach_messagePowerOffsetGroupB[j] = NR_RACH_ConfigCommon__groupBconfigured__messagePowerOffsetGroupB_minusinfinity;
              }else if (strcmp(rach_messagePowerOffsetGroupB,"dB0")==0) {
                RRC_CONFIGURATION_REQ (msg_p).rach_messagePowerOffsetGroupB[j] = NR_RACH_ConfigCommon__groupBconfigured__messagePowerOffsetGroupB_dB0;
              }else if (strcmp(rach_messagePowerOffsetGroupB,"dB5")==0) {
                RRC_CONFIGURATION_REQ (msg_p).rach_messagePowerOffsetGroupB[j] = NR_RACH_ConfigCommon__groupBconfigured__messagePowerOffsetGroupB_dB5;
              }else if (strcmp(rach_messagePowerOffsetGroupB,"dB8")==0) {
                RRC_CONFIGURATION_REQ (msg_p).rach_messagePowerOffsetGroupB[j] = NR_RACH_ConfigCommon__groupBconfigured__messagePowerOffsetGroupB_dB8;
              }else if (strcmp(rach_messagePowerOffsetGroupB,"dB10")==0) {
                RRC_CONFIGURATION_REQ (msg_p).rach_messagePowerOffsetGroupB[j] = NR_RACH_ConfigCommon__groupBconfigured__messagePowerOffsetGroupB_dB10;
              }else if (strcmp(rach_messagePowerOffsetGroupB,"dB12")==0) {
                RRC_CONFIGURATION_REQ (msg_p).rach_messagePowerOffsetGroupB[j] = NR_RACH_ConfigCommon__groupBconfigured__messagePowerOffsetGroupB_dB12;
              }else if (strcmp(rach_messagePowerOffsetGroupB,"dB15")==0) {
                RRC_CONFIGURATION_REQ (msg_p).rach_messagePowerOffsetGroupB[j] = NR_RACH_ConfigCommon__groupBconfigured__messagePowerOffsetGroupB_dB15;
              }else if (strcmp(rach_messagePowerOffsetGroupB,"dB18")==0) {
                RRC_CONFIGURATION_REQ (msg_p).rach_messagePowerOffsetGroupB[j] = NR_RACH_ConfigCommon__groupBconfigured__messagePowerOffsetGroupB_dB18;
              }else{
                AssertFatal (0,"Failed to parse gNB configuration file %s, gnb %d unknown value \"%s\" for rach_messagePowerOffsetGroupB choice: minusinfinity,dB0,dB5,dB8,dB10,dB12,dB15,dB18!\n",
                             RC.config_file_name, i, rach_messagePowerOffsetGroupB);
              }// End if (strcmp(rach_messagePowerOffsetGroupB,"minusinfinity")==0)

              NRRRC_CONFIGURATION_REQ (msg_p).rach_numberOfRA_PreamblesGroupA[j] = rach_numberOfRA_PreamblesGroupA;
              if ((rach_numberOfRA_PreamblesGroupA <1) || (rach_numberOfRA_PreamblesGroupA>64)){
                AssertFatal (0,"Failed to parse gNB configuration file %s, gnb %d unknown value \"%d\" for rach_numberOfRA_PreamblesGroupA choice: 1..63 !\n",
                             RC.config_file_name, i, rach_numberOfRA_PreamblesGroupA);
              }

            }// End if (strcmp(rach_groupBconfigured , "ENABLE") == 0) 

            switch (rach_ra_ContentionResolutionTimer) {
              case 8:
                NRRRC_CONFIGURATION_REQ (msg_p).rach_ra_ContentionResolutionTimer[j] = NR_RACH_ConfigCommon__ra_ContentionResolutionTimer_sf8;
                break;
              case 16:
                NRRRC_CONFIGURATION_REQ (msg_p).rach_ra_ContentionResolutionTimer[j] = NR_RACH_ConfigCommon__ra_ContentionResolutionTimer_sf16;
                break;
              case 24:
                NRRRC_CONFIGURATION_REQ (msg_p).rach_ra_ContentionResolutionTimer[j] = NR_RACH_ConfigCommon__ra_ContentionResolutionTimer_sf24;
                break;
              case 32:
                NRRRC_CONFIGURATION_REQ (msg_p).rach_ra_ContentionResolutionTimer[j] = NR_RACH_ConfigCommon__ra_ContentionResolutionTimer_sf32;
                break;
              case 40:
                NRRRC_CONFIGURATION_REQ (msg_p).rach_ra_ContentionResolutionTimer[j] = NR_RACH_ConfigCommon__ra_ContentionResolutionTimer_sf40;
                break;
              case 48:
                NRRRC_CONFIGURATION_REQ (msg_p).rach_ra_ContentionResolutionTimer[j] = NR_RACH_ConfigCommon__ra_ContentionResolutionTimer_sf48;
                break;
              case 56:
                NRRRC_CONFIGURATION_REQ (msg_p).rach_ra_ContentionResolutionTimer[j] = NR_RACH_ConfigCommon__ra_ContentionResolutionTimer_sf56;
                break;
              case 64:
                NRRRC_CONFIGURATION_REQ (msg_p).rach_ra_ContentionResolutionTimer[j] = NR_RACH_ConfigCommon__ra_ContentionResolutionTimer_sf64;
                break;
              default:
                AssertFatal (0,"Failed to parse gNB configuration file %s, gnb %d unknown value \"%d\" for rach_ra_ContentionResolutionTimer choice: 8,16,24,32,40,48,56,64!\n",
                             RC.config_file_name, i, rach_ra_ContentionResolutionTimer);
                break;
            }// End switch (rach_ra_ContentionResolutionTimer)

            
            NRRRC_CONFIGURATION_REQ (msg_p).rsrp_ThresholdSSB[j] = rsrp_ThresholdSSB;
            if ((rsrp_ThresholdSSB <0) || (rsrp_ThresholdSSB>124)){
              AssertFatal (0,"Failed to parse gNB configuration file %s, gnb %d unknown value \"%d\" for rsrp_ThresholdSSB choice: 0..124 !\n",
                           RC.config_file_name, i, rsrp_ThresholdSSB);
            }

            NRRRC_CONFIGURATION_REQ (msg_p).rsrp_ThresholdSSB_SUL[j] = rsrp_ThresholdSSB_SUL;
            if ((rsrp_ThresholdSSB_SUL <0) || (rsrp_ThresholdSSB_SUL>124)){
              AssertFatal (0,"Failed to parse gNB configuration file %s, gnb %d unknown value \"%d\" for rsrp_ThresholdSSB_SUL choice: 0..124 !\n",
                           RC.config_file_name, i, rsrp_ThresholdSSB_SUL);
            }

            if (strcmp(prach_RootSequenceIndex_choice , "l839") == 0) {
              NRRRC_CONFIGURATION_REQ (msg_p).prach_RootSequenceIndex_choice[j] = NR_RACH_ConfigCommon__prach_RootSequenceIndex_PR_l839;
              NRRRC_CONFIGURATION_REQ (msg_p).prach_RootSequenceIndex_l839[j] = prach_RootSequenceIndex_l839;              
            }else if (strcmp(prach_RootSequenceIndex_choice , "l139") == 0){
              NRRRC_CONFIGURATION_REQ (msg_p).prach_RootSequenceIndex_choice[j] = NR_RACH_ConfigCommon__prach_RootSequenceIndex_PR_l139;
              NRRRC_CONFIGURATION_REQ (msg_p).prach_RootSequenceIndex_l139[j] = prach_RootSequenceIndex_l139;
            }else {
              AssertFatal (0,"Failed to parse gNB configuration file %s, gnb %d unknown value \"%s\" for prach_RootSequenceIndex_choice !\n",
                           RC.config_file_name, i, prach_RootSequenceIndex_choice);
            }

            if (strcmp(prach_msg1_SubcarrierSpacing,"kHz15")==0) {
              NRRRC_CONFIGURATION_REQ (msg_p).prach_msg1_SubcarrierSpacing[j] = NR_SubcarrierSpacing_kHz15;
            }else if (strcmp(prach_msg1_SubcarrierSpacing,"kHz30")==0) {
              NRRRC_CONFIGURATION_REQ (msg_p).prach_msg1_SubcarrierSpacing[j] = NR_SubcarrierSpacing_kHz30;
            }else if (strcmp(prach_msg1_SubcarrierSpacing,"kHz60")==0) {
              NRRRC_CONFIGURATION_REQ (msg_p).prach_msg1_SubcarrierSpacing[j] = NR_SubcarrierSpacing_kHz60;
            }else if (strcmp(prach_msg1_SubcarrierSpacing,"kHz120")==0) {
              NRRRC_CONFIGURATION_REQ (msg_p).prach_msg1_SubcarrierSpacing[j] = NR_SubcarrierSpacing_kHz120;
            }else if (strcmp(prach_msg1_SubcarrierSpacing,"kHz240")==0) {
              NRRRC_CONFIGURATION_REQ (msg_p).prach_msg1_SubcarrierSpacing[j] = NR_SubcarrierSpacing_kHz240;
            }else { 
              AssertFatal (0,"Failed to parse gNB configuration file %s, gnb %d unknown value \"%s\" for prach_msg1_SubcarrierSpacing choice: minusinfinity,kHz15,kHz30,kHz60,kHz120,kHz240!\n",
                           RC.config_file_name, i, prach_msg1_SubcarrierSpacing);
            }

            if (strcmp(restrictedSetConfig , "unrestrictedSet") == 0) {
              NRRRC_CONFIGURATION_REQ (msg_p).restrictedSetConfig[j] = NR_RACH_ConfigCommon__restrictedSetConfig_unrestrictedSet;                    
            }else if (strcmp(restrictedSetConfig , "restrictedSetTypeA") == 0) {
              NRRRC_CONFIGURATION_REQ (msg_p).restrictedSetConfig[j] = NR_RACH_ConfigCommon__restrictedSetConfig_restrictedSetTypeA;
            }else if (strcmp(restrictedSetConfig , "restrictedSetTypeB") == 0) {
              NRRRC_CONFIGURATION_REQ (msg_p).restrictedSetConfig[j] = NR_RACH_ConfigCommon__restrictedSetConfig_restrictedSetTypeB;
            }else {
              AssertFatal (0,"Failed to parse gNB configuration file %s, gnb %d unknown value \"%s\" for restrictedSetConfig !\n",
                           RC.config_file_name, i, restrictedSetConfig);
            }

            if (strcmp(msg3_transformPrecoding , "ENABLE") == 0){
              NRRRC_CONFIGURATION_REQ (msg_p).msg3_transformPrecoding[j] = TRUE;
            }

            ////////////////////////////////NR RACH-ConfigGeneric//////////////////////////////
            NRRRC_CONFIGURATION_REQ (msg_p).prach_ConfigurationIndex[j] = prach_ConfigurationIndex;
            if ((prach_ConfigurationIndex <0) || (prach_ConfigurationIndex>255)){
              AssertFatal (0,"Failed to parse gNB configuration file %s, gnb %d unknown value \"%d\" for prach_ConfigurationIndex choice: 0..255 !\n",
                           RC.config_file_name, i, prach_ConfigurationIndex);
            }

            if (strcmp(prach_msg1_FDM , "one") == 0) {
              NRRRC_CONFIGURATION_REQ (msg_p).prach_msg1_FDM[j] = NR_RACH_ConfigGeneric__msg1_FDM_one;                    
            }else if (strcmp(prach_msg1_FDM , "two") == 0) {
              NRRRC_CONFIGURATION_REQ (msg_p).prach_msg1_FDM[j] = NR_RACH_ConfigGeneric__msg1_FDM_two;
            }else if (strcmp(prach_msg1_FDM , "four") == 0) {
              NRRRC_CONFIGURATION_REQ (msg_p).prach_msg1_FDM[j] = NR_RACH_ConfigGeneric__msg1_FDM_four;
            }else if (strcmp(prach_msg1_FDM , "eight") == 0) {
              NRRRC_CONFIGURATION_REQ (msg_p).prach_msg1_FDM[j] = NR_RACH_ConfigGeneric__msg1_FDM_eight;
            }else {
              AssertFatal (0,"Failed to parse gNB configuration file %s, gnb %d unknown value \"%s\" for prach_msg1_FDM !\n",
                           RC.config_file_name, i, prach_msg1_FDM);
            }            
            
            NRRRC_CONFIGURATION_REQ (msg_p).prach_msg1_FrequencyStart[j] = prach_msg1_FrequencyStart;
            if ((prach_msg1_FrequencyStart <0) || (prach_msg1_FrequencyStart>274)){
              AssertFatal (0,"Failed to parse gNB configuration file %s, gnb %d unknown value \"%d\" for prach_msg1_FrequencyStart choice: 0..274 !\n",
                           RC.config_file_name, i, prach_msg1_FrequencyStart);
            }           

            NRRRC_CONFIGURATION_REQ (msg_p).zeroCorrelationZoneConfig[j] = zeroCorrelationZoneConfig;
            if ((zeroCorrelationZoneConfig <0) || (zeroCorrelationZoneConfig>15)){
              AssertFatal (0,"Failed to parse gNB configuration file %s, gnb %d unknown value \"%d\" for zeroCorrelationZoneConfig choice: 0..15 !\n",
                           RC.config_file_name, i, zeroCorrelationZoneConfig);
            }

            NRRRC_CONFIGURATION_REQ (msg_p).preambleReceivedTargetPower[j] = preambleReceivedTargetPower;
            if ((preambleReceivedTargetPower <-200) || (preambleReceivedTargetPower>-74)){
              AssertFatal (0,"Failed to parse gNB configuration file %s, gnb %d unknown value \"%d\" for preambleReceivedTargetPower choice: -200..-74 !\n",
                           RC.config_file_name, i, preambleReceivedTargetPower);
            }

            switch (preambleTransMax) {
              case 3:
                NRRRC_CONFIGURATION_REQ (msg_p).preambleTransMax[j] =  NR_RACH_ConfigGeneric__preambleTransMax_n3;
                break;
              case 4:
                NRRRC_CONFIGURATION_REQ (msg_p).preambleTransMax[j] =  NR_RACH_ConfigGeneric__preambleTransMax_n4;
                break;
              case 5:
                NRRRC_CONFIGURATION_REQ (msg_p).preambleTransMax[j] =  NR_RACH_ConfigGeneric__preambleTransMax_n5;
                break;
              case 6:
                NRRRC_CONFIGURATION_REQ (msg_p).preambleTransMax[j] =  NR_RACH_ConfigGeneric__preambleTransMax_n6;
                break;
              case 7:
                NRRRC_CONFIGURATION_REQ (msg_p).preambleTransMax[j] =  NR_RACH_ConfigGeneric__preambleTransMax_n7;
                break;
              case 8:
                NRRRC_CONFIGURATION_REQ (msg_p).preambleTransMax[j] =  NR_RACH_ConfigGeneric__preambleTransMax_n8;
                break;
              case 10:
                NRRRC_CONFIGURATION_REQ (msg_p).preambleTransMax[j] =  NR_RACH_ConfigGeneric__preambleTransMax_n10;
                break;
              case 20:
                NRRRC_CONFIGURATION_REQ (msg_p).preambleTransMax[j] =  NR_RACH_ConfigGeneric__preambleTransMax_n20;
                break;
              case 50:
                NRRRC_CONFIGURATION_REQ (msg_p).preambleTransMax[j] =  NR_RACH_ConfigGeneric__preambleTransMax_n50;
                break;
              case 100:
                NRRRC_CONFIGURATION_REQ (msg_p).preambleTransMax[j] =  NR_RACH_ConfigGeneric__preambleTransMax_n100;
                break;
              case 200:
                NRRRC_CONFIGURATION_REQ (msg_p).preambleTransMax[j] =  NR_RACH_ConfigGeneric__preambleTransMax_n200;
                break;
               default:
                AssertFatal (0,"Failed to parse gNB configuration file %s, gnb %d unknown value \"%d\" for preambleTransMax choice: 3,4,5,6,7,8,10,20,50,100,200 !\n",
                             RC.config_file_name, i, preambleTransMax);
                break;
            }            

            if (strcmp(powerRampingStep , "dB0") == 0) {
              NRRRC_CONFIGURATION_REQ (msg_p).powerRampingStep[j] = NR_RACH_ConfigGeneric__powerRampingStep_dB0;                    
            }else if (strcmp(powerRampingStep , "dB2") == 0) {
              NRRRC_CONFIGURATION_REQ (msg_p).powerRampingStep[j] = NR_RACH_ConfigGeneric__powerRampingStep_dB2;
            }else if (strcmp(powerRampingStep , "dB4") == 0) {
              NRRRC_CONFIGURATION_REQ (msg_p).powerRampingStep[j] = NR_RACH_ConfigGeneric__powerRampingStep_dB4;
            }else if (strcmp(powerRampingStep , "dB6") == 0) {
              NRRRC_CONFIGURATION_REQ (msg_p).powerRampingStep[j] = NR_RACH_ConfigGeneric__powerRampingStep_dB6;
            }else {
              AssertFatal (0,"Failed to parse gNB configuration file %s, gnb %d unknown value \"%s\" for powerRampingStep !\n",
                           RC.config_file_name, i, powerRampingStep);
            }

            switch (ra_ResponseWindow) {
              case 1:
                NRRRC_CONFIGURATION_REQ (msg_p).ra_ResponseWindow[j] =  NR_RACH_ConfigGeneric__ra_ResponseWindow_sl1;
                break;
              case 2:
                NRRRC_CONFIGURATION_REQ (msg_p).ra_ResponseWindow[j] =  NR_RACH_ConfigGeneric__ra_ResponseWindow_sl2;
                break;
              case 4:
                NRRRC_CONFIGURATION_REQ (msg_p).ra_ResponseWindow[j] =  NR_RACH_ConfigGeneric__ra_ResponseWindow_sl4;
                break;
              case 8:
                NRRRC_CONFIGURATION_REQ (msg_p).ra_ResponseWindow[j] =  NR_RACH_ConfigGeneric__ra_ResponseWindow_sl8;
                break;
              case 10:
                NRRRC_CONFIGURATION_REQ (msg_p).ra_ResponseWindow[j] =  NR_RACH_ConfigGeneric__ra_ResponseWindow_sl10;
                break;
              case 20:
                NRRRC_CONFIGURATION_REQ (msg_p).ra_ResponseWindow[j] =  NR_RACH_ConfigGeneric__ra_ResponseWindow_sl20;
                break;
              case 40:
                NRRRC_CONFIGURATION_REQ (msg_p).ra_ResponseWindow[j] =  NR_RACH_ConfigGeneric__ra_ResponseWindow_sl40;
                break;
              case 80:
                NRRRC_CONFIGURATION_REQ (msg_p).ra_ResponseWindow[j] =  NR_RACH_ConfigGeneric__ra_ResponseWindow_sl80;
                break;
               default:
                AssertFatal (0,"Failed to parse gNB configuration file %s, gnb %d unknown value \"%d\" for ra_ResponseWindow choice: 1,2,4,8,10,20,40,80 !\n",
                             RC.config_file_name, i, ra_ResponseWindow);
                break;
            }  

            /////////////////////////////////NR PUSCH-ConfigCommon///////////////////////////
            if (strcmp(groupHoppingEnabledTransformPrecoding , "ENABLE") == 0){
              NRRRC_CONFIGURATION_REQ (msg_p).groupHoppingEnabledTransformPrecoding[j] =  TRUE;
            }

            NRRRC_CONFIGURATION_REQ (msg_p).msg3_DeltaPreamble[j] = msg3_DeltaPreamble;
            if ((msg3_DeltaPreamble <-1) || (msg3_DeltaPreamble>6)){
              AssertFatal (0,"Failed to parse gNB configuration file %s, gnb %d unknown value \"%d\" for msg3_DeltaPreamble choice: -1..6 !\n",
                           RC.config_file_name, i, msg3_DeltaPreamble);
            }

            NRRRC_CONFIGURATION_REQ (msg_p).p0_NominalWithGrant[j] = p0_NominalWithGrant;
            if ((p0_NominalWithGrant <-202) || (p0_NominalWithGrant>24)){
              AssertFatal (0,"Failed to parse gNB configuration file %s, gnb %d unknown value \"%d\" for p0_NominalWithGrant choice: -202..24 !\n",
                           RC.config_file_name, i, p0_NominalWithGrant);
            }

            /////////////////////////////////NR PUSCH-TimeDomainResourceAllocation///////////////////////////
            NRRRC_CONFIGURATION_REQ (msg_p).PUSCH_TimeDomainResourceAllocation_k2[j] = PUSCH_TimeDomainResourceAllocation_k2;
            if ((PUSCH_TimeDomainResourceAllocation_k2 <0) || (PUSCH_TimeDomainResourceAllocation_k2>32)){
              AssertFatal (0,"Failed to parse gNB configuration file %s, gnb %d unknown value \"%d\" for PUSCH_TimeDomainResourceAllocation_k2 choice: 0..7 !\n",
                           RC.config_file_name, i, PUSCH_TimeDomainResourceAllocation_k2);
            }

            if (strcmp(PUSCH_TimeDomainResourceAllocation_mappingType , "typeA") == 0){
              NRRRC_CONFIGURATION_REQ (msg_p).PUSCH_TimeDomainResourceAllocation_mappingType[j] =  NR_PUSCH_TimeDomainResourceAllocation__mappingType_typeA;
            }else if (strcmp(PUSCH_TimeDomainResourceAllocation_mappingType , "typeB") == 0){
              NRRRC_CONFIGURATION_REQ (msg_p).PUSCH_TimeDomainResourceAllocation_mappingType[j] =  NR_PUSCH_TimeDomainResourceAllocation__mappingType_typeB;
            }else {
              AssertFatal (0,"Failed to parse gNB configuration file %s, gnb %d unknown value \"%s\" for PUSCH_TimeDomainResourceAllocation_mappingType !\n",
                           RC.config_file_name, i, PUSCH_TimeDomainResourceAllocation_mappingType);
            }

            NRRRC_CONFIGURATION_REQ (msg_p).PUSCH_TimeDomainResourceAllocation_startSymbolAndLength[j] = PUSCH_TimeDomainResourceAllocation_startSymbolAndLength;
            if ((PUSCH_TimeDomainResourceAllocation_startSymbolAndLength <0) || (PUSCH_TimeDomainResourceAllocation_startSymbolAndLength>127)){
              AssertFatal (0,"Failed to parse gNB configuration file %s, gnb %d unknown value \"%d\" for PUSCH_TimeDomainResourceAllocation_startSymbolAndLength choice: 0..127 !\n",
                           RC.config_file_name, i, PUSCH_TimeDomainResourceAllocation_startSymbolAndLength);
            }

            /////////////////////////////////NR PUCCH-ConfigCommon///////////////////////////
            NRRRC_CONFIGURATION_REQ (msg_p).pucch_ResourceCommon[j] = pucch_ResourceCommon;
            if ((pucch_ResourceCommon <0) || (pucch_ResourceCommon>15)){
              AssertFatal (0,"Failed to parse gNB configuration file %s, gnb %d unknown value \"%d\" for pucch_ResourceCommon choice: 0..15 !\n",
                           RC.config_file_name, i, pucch_ResourceCommon);
            }

            if (strcmp(pucch_GroupHopping , "neither") == 0){
              NRRRC_CONFIGURATION_REQ (msg_p).pucch_GroupHopping[j] =  NR_PUCCH_ConfigCommon__pucch_GroupHopping_neither;
            }else if (strcmp(pucch_GroupHopping , "enable") == 0){
              NRRRC_CONFIGURATION_REQ (msg_p).pucch_GroupHopping[j] =  NR_PUCCH_ConfigCommon__pucch_GroupHopping_enable;
            }else if (strcmp(pucch_GroupHopping , "disable") == 0){
              NRRRC_CONFIGURATION_REQ (msg_p).pucch_GroupHopping[j] =  NR_PUCCH_ConfigCommon__pucch_GroupHopping_disable;
            }else {
              AssertFatal (0,"Failed to parse gNB configuration file %s, gnb %d unknown value \"%s\" for pucch_GroupHopping !\n",
                           RC.config_file_name, i, pucch_GroupHopping);
            }

            NRRRC_CONFIGURATION_REQ (msg_p).hoppingId[j] = hoppingId;
            if ((hoppingId <0) || (hoppingId>1024)){
              AssertFatal (0,"Failed to parse gNB configuration file %s, gnb %d unknown value \"%d\" for hoppingId choice: 0..1024 !\n",
                           RC.config_file_name, i, hoppingId);
            }

            NRRRC_CONFIGURATION_REQ (msg_p).p0_nominal[j] = p0_nominal;
            if ((p0_nominal <-202) || (p0_nominal>24)){
              AssertFatal (0,"Failed to parse gNB configuration file %s, gnb %d unknown value \"%d\" for p0_nominal choice: -202..24 !\n",
                           RC.config_file_name, i, p0_nominal);
            }

            //////////////////////////////////NR PDSCH-TimeDomainResourceAllocation///////////////////////////
            NRRRC_CONFIGURATION_REQ (msg_p).PDSCH_TimeDomainResourceAllocation_k0[j] = PDSCH_TimeDomainResourceAllocation_k0;
            if ((PDSCH_TimeDomainResourceAllocation_k0 <1) || (PDSCH_TimeDomainResourceAllocation_k0>3)){
              AssertFatal (0,"Failed to parse gNB configuration file %s, gnb %d unknown value \"%d\" for PDSCH_TimeDomainResourceAllocation_k0 choice: 0..7 !\n",
                           RC.config_file_name, i, PDSCH_TimeDomainResourceAllocation_k0);
            }

            if (strcmp(PDSCH_TimeDomainResourceAllocation_mappingType , "typeA") == 0){
              NRRRC_CONFIGURATION_REQ (msg_p).PDSCH_TimeDomainResourceAllocation_mappingType[j] =  NR_PDSCH_TimeDomainResourceAllocation__mappingType_typeA;
            }else if (strcmp(PDSCH_TimeDomainResourceAllocation_mappingType , "typeB") == 0){
              NRRRC_CONFIGURATION_REQ (msg_p).PDSCH_TimeDomainResourceAllocation_mappingType[j] =  NR_PDSCH_TimeDomainResourceAllocation__mappingType_typeB;
            }else {
              AssertFatal (0,"Failed to parse gNB configuration file %s, gnb %d unknown value \"%s\" for PDSCH_TimeDomainResourceAllocation_mappingType !\n",
                           RC.config_file_name, i, PDSCH_TimeDomainResourceAllocation_mappingType);
            }

            NRRRC_CONFIGURATION_REQ (msg_p).PDSCH_TimeDomainResourceAllocation_startSymbolAndLength[j] = PDSCH_TimeDomainResourceAllocation_startSymbolAndLength;
            if ((PDSCH_TimeDomainResourceAllocation_startSymbolAndLength <0) || (PDSCH_TimeDomainResourceAllocation_startSymbolAndLength>127)){
              AssertFatal (0,"Failed to parse gNB configuration file %s, gnb %d unknown value \"%d\" for PDSCH_TimeDomainResourceAllocation_startSymbolAndLength choice: 0..127 !\n",
                           RC.config_file_name, i, PDSCH_TimeDomainResourceAllocation_startSymbolAndLength);
            }

            //////////////////////////////////NR RateMatchPattern///////////////////////////
            NRRRC_CONFIGURATION_REQ (msg_p).rateMatchPatternId[j] = rateMatchPatternId;
            if ((rateMatchPatternId <0) || (rateMatchPatternId>3)){
              AssertFatal (0,"Failed to parse gNB configuration file %s, gnb %d unknown value \"%d\" for rateMatchPatternId choice: 0..3 !\n",
                           RC.config_file_name, i, rateMatchPatternId);
            }

            if (strcmp(RateMatchPattern_patternType , "NOTHING") == 0){
              NRRRC_CONFIGURATION_REQ (msg_p).RateMatchPattern_patternType[j] =  NR_RateMatchPattern__patternType_PR_NOTHING;
            }else if (strcmp(RateMatchPattern_patternType , "bitmaps") == 0){
              NRRRC_CONFIGURATION_REQ (msg_p).RateMatchPattern_patternType[j] =  NR_RateMatchPattern__patternType_PR_bitmaps;
            }else if (strcmp(RateMatchPattern_patternType , "controlResourceSet") == 0){
              NRRRC_CONFIGURATION_REQ (msg_p).RateMatchPattern_patternType[j] =  NR_RateMatchPattern__patternType_PR_controlResourceSet;
            }else {
              AssertFatal (0,"Failed to parse gNB configuration file %s, gnb %d unknown value \"%s\" for RateMatchPattern_patternType !\n",
                           RC.config_file_name, i, RateMatchPattern_patternType);
            }

            if (strcmp(symbolsInResourceBlock , "NOTHING") == 0){
              NRRRC_CONFIGURATION_REQ (msg_p).symbolsInResourceBlock[j] =  NR_RateMatchPattern__patternType__bitmaps__symbolsInResourceBlock_PR_NOTHING;
            }else if (strcmp(symbolsInResourceBlock , "oneSlot") == 0){
              NRRRC_CONFIGURATION_REQ (msg_p).symbolsInResourceBlock[j] =  NR_RateMatchPattern__patternType__bitmaps__symbolsInResourceBlock_PR_oneSlot;
            }else if (strcmp(symbolsInResourceBlock , "twoSlots") == 0){
              NRRRC_CONFIGURATION_REQ (msg_p).symbolsInResourceBlock[j] =  NR_RateMatchPattern__patternType__bitmaps__symbolsInResourceBlock_PR_twoSlots;
            }else {
              AssertFatal (0,"Failed to parse gNB configuration file %s, gnb %d unknown value \"%s\" for symbolsInResourceBlock !\n",
                           RC.config_file_name, i, symbolsInResourceBlock);
            }

            switch(periodicityAndPattern){
              case 2:
                NRRRC_CONFIGURATION_REQ (msg_p).periodicityAndPattern[j] =  NR_RateMatchPattern__patternType__bitmaps__periodicityAndPattern_PR_n2;
                break;
              case 4:
                NRRRC_CONFIGURATION_REQ (msg_p).periodicityAndPattern[j] =  NR_RateMatchPattern__patternType__bitmaps__periodicityAndPattern_PR_n4;
                break;
              case 5:
                NRRRC_CONFIGURATION_REQ (msg_p).periodicityAndPattern[j] =  NR_RateMatchPattern__patternType__bitmaps__periodicityAndPattern_PR_n5;
                break;
              case 8:
                NRRRC_CONFIGURATION_REQ (msg_p).periodicityAndPattern[j] =  NR_RateMatchPattern__patternType__bitmaps__periodicityAndPattern_PR_n8;
                break;
              case 10:
                NRRRC_CONFIGURATION_REQ (msg_p).periodicityAndPattern[j] =  NR_RateMatchPattern__patternType__bitmaps__periodicityAndPattern_PR_n10;
                break;
              case 20:
                NRRRC_CONFIGURATION_REQ (msg_p).periodicityAndPattern[j] =  NR_RateMatchPattern__patternType__bitmaps__periodicityAndPattern_PR_n20;
                break;
              case 40:
                NRRRC_CONFIGURATION_REQ (msg_p).periodicityAndPattern[j] =  NR_RateMatchPattern__patternType__bitmaps__periodicityAndPattern_PR_n40;
                break;
              default:
                AssertFatal (0,"Failed to parse gNB configuration file %s, gnb %d unknown value \"%d\" for periodicityAndPattern choice: 2,4,5,8,10,20,40 !\n",
                             RC.config_file_name, i, periodicityAndPattern);
                break;
            }

            NRRRC_CONFIGURATION_REQ (msg_p).RateMatchPattern_controlResourceSet[j] = RateMatchPattern_controlResourceSet;
            if ((RateMatchPattern_controlResourceSet <0) || (RateMatchPattern_controlResourceSet>11)){
              AssertFatal (0,"Failed to parse gNB configuration file %s, gnb %d unknown value \"%d\" for RateMatchPattern_controlResourceSet choice: 0..3 !\n",
                           RC.config_file_name, i, RateMatchPattern_controlResourceSet);
            }

            if (strcmp(RateMatchPattern_subcarrierSpacing,"kHz15")==0) {
              NRRRC_CONFIGURATION_REQ (msg_p).RateMatchPattern_subcarrierSpacing[j] = NR_SubcarrierSpacing_kHz15;
            }else if (strcmp(RateMatchPattern_subcarrierSpacing,"kHz30")==0) {
              NRRRC_CONFIGURATION_REQ (msg_p).RateMatchPattern_subcarrierSpacing[j] = NR_SubcarrierSpacing_kHz30;
            }else if (strcmp(RateMatchPattern_subcarrierSpacing,"kHz60")==0) {
              NRRRC_CONFIGURATION_REQ (msg_p).RateMatchPattern_subcarrierSpacing[j] = NR_SubcarrierSpacing_kHz60;
            }else if (strcmp(RateMatchPattern_subcarrierSpacing,"kHz120")==0) {
              NRRRC_CONFIGURATION_REQ (msg_p).RateMatchPattern_subcarrierSpacing[j] = NR_SubcarrierSpacing_kHz120;
            }else if (strcmp(RateMatchPattern_subcarrierSpacing,"kHz240")==0) {
              NRRRC_CONFIGURATION_REQ (msg_p).RateMatchPattern_subcarrierSpacing[j] = NR_SubcarrierSpacing_kHz240;
            }else { 
              AssertFatal (0,"Failed to parse gNB configuration file %s, gnb %d unknown value \"%s\" for RateMatchPattern_subcarrierSpacing choice: minusinfinity,kHz15,kHz30,kHz60,kHz120,kHz240!\n",
                           RC.config_file_name, i, RateMatchPattern_subcarrierSpacing);
            }            
            
            if (strcmp(RateMatchPattern_mode , "dynamic") == 0){
              NRRRC_CONFIGURATION_REQ (msg_p).RateMatchPattern_mode[j] =  NR_RateMatchPattern__mode_dynamic;
            }else if (strcmp(RateMatchPattern_mode , "semiStatic") == 0){
              NRRRC_CONFIGURATION_REQ (msg_p).RateMatchPattern_mode[j] =  NR_RateMatchPattern__mode_semiStatic;
            }else {
              AssertFatal (0,"Failed to parse gNB configuration file %s, gnb %d unknown value \"%s\" for RateMatchPattern_mode !\n",
                           RC.config_file_name, i, RateMatchPattern_mode);
            }

            //////////////////////////////////NR PDCCH-ConfigCommon///////////////////////////
            NRRRC_CONFIGURATION_REQ (msg_p).controlResourceSetZero[j] = controlResourceSetZero;
            if ((controlResourceSetZero <0) || (controlResourceSetZero>15)){
              AssertFatal (0,"Failed to parse gNB configuration file %s, gnb %d unknown value \"%d\" for controlResourceSetZero choice: 0..15 !\n",
                           RC.config_file_name, i, controlResourceSetZero);
            }

            NRRRC_CONFIGURATION_REQ (msg_p).searchSpaceZero[j] = searchSpaceZero;
            if ((searchSpaceZero <0) || (searchSpaceZero>15)){
              AssertFatal (0,"Failed to parse gNB configuration file %s, gnb %d unknown value \"%d\" for searchSpaceZero choice: 0..15 !\n",
                           RC.config_file_name, i, searchSpaceZero);
            }

            NRRRC_CONFIGURATION_REQ (msg_p).searchSpaceSIB1[j] = searchSpaceSIB1;
            if ((searchSpaceSIB1 <0) || (searchSpaceSIB1>39)){
              AssertFatal (0,"Failed to parse gNB configuration file %s, gnb %d unknown value \"%d\" for searchSpaceSIB1 choice: 0..39 !\n",
                           RC.config_file_name, i, searchSpaceSIB1);
            }

            NRRRC_CONFIGURATION_REQ (msg_p).searchSpaceOtherSystemInformation[j] = searchSpaceOtherSystemInformation;
            if ((searchSpaceOtherSystemInformation <0) || (searchSpaceOtherSystemInformation>39)){
              AssertFatal (0,"Failed to parse gNB configuration file %s, gnb %d unknown value \"%d\" for searchSpaceOtherSystemInformation choice: 0..39 !\n",
                           RC.config_file_name, i, searchSpaceOtherSystemInformation);
            }            

            NRRRC_CONFIGURATION_REQ (msg_p).pagingSearchSpace[j] = pagingSearchSpace;
            if ((pagingSearchSpace <0) || (pagingSearchSpace>39)){
              AssertFatal (0,"Failed to parse gNB configuration file %s, gnb %d unknown value \"%d\" for pagingSearchSpace choice: 0..39 !\n",
                           RC.config_file_name, i, pagingSearchSpace);
            }

            NRRRC_CONFIGURATION_REQ (msg_p).ra_SearchSpace[j] = ra_SearchSpace;
            if ((ra_SearchSpace <0) || (ra_SearchSpace>39)){
              AssertFatal (0,"Failed to parse gNB configuration file %s, gnb %d unknown value \"%d\" for ra_SearchSpace choice: 0..39 !\n",
                           RC.config_file_name, i, ra_SearchSpace);
            }

            //////////////////////////////////NR PDCCH commonControlResourcesSets///////////////////////////
            NRRRC_CONFIGURATION_REQ (msg_p).PDCCH_common_controlResourceSetId[j] = PDCCH_common_controlResourceSetId;
            if ((PDCCH_common_controlResourceSetId <0) || (PDCCH_common_controlResourceSetId>11)){
              AssertFatal (0,"Failed to parse gNB configuration file %s, gnb %d unknown value \"%d\" for PDCCH_common_controlResourceSetId choice: 0..11 !\n",
                           RC.config_file_name, i, PDCCH_common_controlResourceSetId);
            }

            NRRRC_CONFIGURATION_REQ (msg_p).PDCCH_common_ControlResourceSet_duration[j] = PDCCH_common_ControlResourceSet_duration;
            if ((PDCCH_common_ControlResourceSet_duration <0) || (PDCCH_common_ControlResourceSet_duration>3)){
              AssertFatal (0,"Failed to parse gNB configuration file %s, gnb %d unknown value \"%d\" for PDCCH_common_ControlResourceSet_duration choice: 0..11 !\n",
                           RC.config_file_name, i, PDCCH_common_ControlResourceSet_duration);
            }            
            
            if (strcmp(PDCCH_cce_REG_MappingType , "NOTHING") == 0){
              NRRRC_CONFIGURATION_REQ (msg_p).PDCCH_cce_REG_MappingType[j] =  NR_ControlResourceSet__cce_REG_MappingType_PR_NOTHING;
            }else if (strcmp(PDCCH_cce_REG_MappingType , "interleaved") == 0){
              NRRRC_CONFIGURATION_REQ (msg_p).PDCCH_cce_REG_MappingType[j] =  NR_ControlResourceSet__cce_REG_MappingType_PR_interleaved;
            }else if (strcmp(PDCCH_cce_REG_MappingType , "nonInterleaved") == 0){
              NRRRC_CONFIGURATION_REQ (msg_p).PDCCH_cce_REG_MappingType[j] =  NR_ControlResourceSet__cce_REG_MappingType_PR_nonInterleaved;
            }else {
              AssertFatal (0,"Failed to parse gNB configuration file %s, gnb %d unknown value \"%s\" for PDCCH_cce_REG_MappingType !\n",
                           RC.config_file_name, i, PDCCH_cce_REG_MappingType);
            }

            switch(PDCCH_reg_BundleSize){
              case 2:
                NRRRC_CONFIGURATION_REQ (msg_p).PDCCH_reg_BundleSize[j] =  NR_ControlResourceSet__cce_REG_MappingType__interleaved__reg_BundleSize_n2;
                break;
              case 3:
                NRRRC_CONFIGURATION_REQ (msg_p).PDCCH_reg_BundleSize[j] =  NR_ControlResourceSet__cce_REG_MappingType__interleaved__reg_BundleSize_n3;
                break;
              case 6:
                NRRRC_CONFIGURATION_REQ (msg_p).PDCCH_reg_BundleSize[j] =  NR_ControlResourceSet__cce_REG_MappingType__interleaved__reg_BundleSize_n6;
                break;
              default:
                AssertFatal (0,"Failed to parse gNB configuration file %s, gnb %d unknown value \"%d\" for PDCCH_reg_BundleSize choice: 2,3,6 !\n",
                             RC.config_file_name, i, PDCCH_reg_BundleSize);
                break;
            }            

            switch(PDCCH_interleaverSize){
              case 2:
                NRRRC_CONFIGURATION_REQ (msg_p).PDCCH_interleaverSize[j] =  NR_ControlResourceSet__cce_REG_MappingType__interleaved__reg_BundleSize_n2;
                break;
              case 3:
                NRRRC_CONFIGURATION_REQ (msg_p).PDCCH_interleaverSize[j] =  NR_ControlResourceSet__cce_REG_MappingType__interleaved__reg_BundleSize_n3;
                break;
              case 6:
                NRRRC_CONFIGURATION_REQ (msg_p).PDCCH_interleaverSize[j] =  NR_ControlResourceSet__cce_REG_MappingType__interleaved__reg_BundleSize_n6;
                break;
              default:
                AssertFatal (0,"Failed to parse gNB configuration file %s, gnb %d unknown value \"%d\" for PDCCH_interleaverSize choice: 2,3,6 !\n",
                             RC.config_file_name, i, PDCCH_interleaverSize);
                break;
            }               

            NRRRC_CONFIGURATION_REQ (msg_p).PDCCH_shiftIndex[j] = PDCCH_shiftIndex;
            if ((PDCCH_shiftIndex <0) || (PDCCH_shiftIndex>274)){
              AssertFatal (0,"Failed to parse gNB configuration file %s, gnb %d unknown value \"%d\" for PDCCH_shiftIndex choice: 0..274 !\n",
                           RC.config_file_name, i, PDCCH_shiftIndex);
            }

            if (strcmp(PDCCH_precoderGranularity , "sameAsREG-bundle") == 0){
              NRRRC_CONFIGURATION_REQ (msg_p).PDCCH_precoderGranularity[j] =  NR_ControlResourceSet__precoderGranularity_sameAsREG_bundle;
            }else if (strcmp(PDCCH_precoderGranularity , "allContiguousRBs") == 0){
              NRRRC_CONFIGURATION_REQ (msg_p).PDCCH_precoderGranularity[j] =  NR_ControlResourceSet__precoderGranularity_allContiguousRBs;
            }else {
              AssertFatal (0,"Failed to parse gNB configuration file %s, gnb %d unknown value \"%s\" for PDCCH_precoderGranularity !\n",
                           RC.config_file_name, i, PDCCH_precoderGranularity);
            }            

            NRRRC_CONFIGURATION_REQ (msg_p).PDCCH_TCI_StateId[j] = PDCCH_TCI_StateId;
            if ((PDCCH_TCI_StateId <0) || (PDCCH_TCI_StateId>63)){
              AssertFatal (0,"Failed to parse gNB configuration file %s, gnb %d unknown value \"%d\" for PDCCH_TCI_StateId choice: 0..63 !\n",
                           RC.config_file_name, i, PDCCH_TCI_StateId);
            }

            if (strcmp(tci_PresentInDCI , "ENABLE") == 0){
              NRRRC_CONFIGURATION_REQ (msg_p).tci_PresentInDCI[j] = TRUE;
            }

            NRRRC_CONFIGURATION_REQ (msg_p).PDCCH_DMRS_ScramblingID[j] = PDCCH_DMRS_ScramblingID;
            if ((PDCCH_DMRS_ScramblingID <0) || (PDCCH_DMRS_ScramblingID>65535)){
              AssertFatal (0,"Failed to parse gNB configuration file %s, gnb %d unknown value \"%d\" for PDCCH_DMRS_ScramblingID choice: 0..65535 !\n",
                           RC.config_file_name, i, PDCCH_DMRS_ScramblingID);
            }

            //////////////////////////////////NR PDCCH commonSearchSpaces///////////////////////////
            NRRRC_CONFIGURATION_REQ (msg_p).SearchSpaceId[j] = SearchSpaceId;
            if ((SearchSpaceId <0) || (SearchSpaceId>39)){
              AssertFatal (0,"Failed to parse gNB configuration file %s, gnb %d unknown value \"%d\" for SearchSpaceId choice: 0..39 !\n",
                           RC.config_file_name, i, SearchSpaceId);
            }            

            NRRRC_CONFIGURATION_REQ (msg_p).commonSearchSpaces_controlResourceSetId[j] = commonSearchSpaces_controlResourceSetId;
            if ((commonSearchSpaces_controlResourceSetId <0) || (commonSearchSpaces_controlResourceSetId>11)){
              AssertFatal (0,"Failed to parse gNB configuration file %s, gnb %d unknown value \"%d\" for commonSearchSpaces_controlResourceSetId choice: 0..11 !\n",
                           RC.config_file_name, i, commonSearchSpaces_controlResourceSetId);
            }

            if (strcmp(SearchSpace_monitoringSlotPeriodicityAndOffset_choice , "sl1") == 0){
              NRRRC_CONFIGURATION_REQ (msg_p).SearchSpace_monitoringSlotPeriodicityAndOffset_choice[j] =  NR_SearchSpace__monitoringSlotPeriodicityAndOffset_PR_sl1;
              
              NRRRC_CONFIGURATION_REQ (msg_p).SearchSpace_monitoringSlotPeriodicityAndOffset_value[j] = 0;                 

            }else if (strcmp(SearchSpace_monitoringSlotPeriodicityAndOffset_choice , "sl2") == 0){
              NRRRC_CONFIGURATION_REQ (msg_p).SearchSpace_monitoringSlotPeriodicityAndOffset_choice[j] =  NR_SearchSpace__monitoringSlotPeriodicityAndOffset_PR_sl2;
              
              NRRRC_CONFIGURATION_REQ (msg_p).SearchSpace_monitoringSlotPeriodicityAndOffset_value[j] = SearchSpace_monitoringSlotPeriodicityAndOffset_value;
              if ((SearchSpace_monitoringSlotPeriodicityAndOffset_value <0) || (SearchSpace_monitoringSlotPeriodicityAndOffset_value>1)){
                AssertFatal (0,"Failed to parse gNB configuration file %s, gnb %d unknown value \"%d\" for SearchSpace_monitoringSlotPeriodicityAndOffset_value choice: 0..1 !\n",
                             RC.config_file_name, i, SearchSpace_monitoringSlotPeriodicityAndOffset_value);
              }   

            }else if (strcmp(SearchSpace_monitoringSlotPeriodicityAndOffset_choice , "sl4") == 0){
              NRRRC_CONFIGURATION_REQ (msg_p).SearchSpace_monitoringSlotPeriodicityAndOffset_choice[j] =  NR_SearchSpace__monitoringSlotPeriodicityAndOffset_PR_sl4;
            
              NRRRC_CONFIGURATION_REQ (msg_p).SearchSpace_monitoringSlotPeriodicityAndOffset_value[j] = SearchSpace_monitoringSlotPeriodicityAndOffset_value;
              if ((SearchSpace_monitoringSlotPeriodicityAndOffset_value <0) || (SearchSpace_monitoringSlotPeriodicityAndOffset_value>3)){
                AssertFatal (0,"Failed to parse gNB configuration file %s, gnb %d unknown value \"%d\" for SearchSpace_monitoringSlotPeriodicityAndOffset_value choice: 0..3 !\n",
                             RC.config_file_name, i, SearchSpace_monitoringSlotPeriodicityAndOffset_value);
              }                 

            }else if (strcmp(SearchSpace_monitoringSlotPeriodicityAndOffset_choice , "sl5") == 0){
              NRRRC_CONFIGURATION_REQ (msg_p).SearchSpace_monitoringSlotPeriodicityAndOffset_choice[j] =  NR_SearchSpace__monitoringSlotPeriodicityAndOffset_PR_sl5;
            
              NRRRC_CONFIGURATION_REQ (msg_p).SearchSpace_monitoringSlotPeriodicityAndOffset_value[j] = SearchSpace_monitoringSlotPeriodicityAndOffset_value;
              if ((SearchSpace_monitoringSlotPeriodicityAndOffset_value <0) || (SearchSpace_monitoringSlotPeriodicityAndOffset_value>4)){
                AssertFatal (0,"Failed to parse gNB configuration file %s, gnb %d unknown value \"%d\" for SearchSpace_monitoringSlotPeriodicityAndOffset_value choice: 0..4 !\n",
                             RC.config_file_name, i, SearchSpace_monitoringSlotPeriodicityAndOffset_value);
              }   

            }else if (strcmp(SearchSpace_monitoringSlotPeriodicityAndOffset_choice , "sl8") == 0){
              NRRRC_CONFIGURATION_REQ (msg_p).SearchSpace_monitoringSlotPeriodicityAndOffset_choice[j] =  NR_SearchSpace__monitoringSlotPeriodicityAndOffset_PR_sl8;
            
              NRRRC_CONFIGURATION_REQ (msg_p).SearchSpace_monitoringSlotPeriodicityAndOffset_value[j] = SearchSpace_monitoringSlotPeriodicityAndOffset_value;
              if ((SearchSpace_monitoringSlotPeriodicityAndOffset_value <0) || (SearchSpace_monitoringSlotPeriodicityAndOffset_value>7)){
                AssertFatal (0,"Failed to parse gNB configuration file %s, gnb %d unknown value \"%d\" for SearchSpace_monitoringSlotPeriodicityAndOffset_value choice: 0..7 !\n",
                             RC.config_file_name, i, SearchSpace_monitoringSlotPeriodicityAndOffset_value);
              }   

            }else if (strcmp(SearchSpace_monitoringSlotPeriodicityAndOffset_choice , "sl10") == 0){
              NRRRC_CONFIGURATION_REQ (msg_p).SearchSpace_monitoringSlotPeriodicityAndOffset_choice[j] =  NR_SearchSpace__monitoringSlotPeriodicityAndOffset_PR_sl10;
            
              NRRRC_CONFIGURATION_REQ (msg_p).SearchSpace_monitoringSlotPeriodicityAndOffset_value[j] = SearchSpace_monitoringSlotPeriodicityAndOffset_value;
              if ((SearchSpace_monitoringSlotPeriodicityAndOffset_value <0) || (SearchSpace_monitoringSlotPeriodicityAndOffset_value>9)){
                AssertFatal (0,"Failed to parse gNB configuration file %s, gnb %d unknown value \"%d\" for SearchSpace_monitoringSlotPeriodicityAndOffset_value choice: 0..9 !\n",
                             RC.config_file_name, i, SearchSpace_monitoringSlotPeriodicityAndOffset_value);
              } 

            }else if (strcmp(SearchSpace_monitoringSlotPeriodicityAndOffset_choice , "sl16") == 0){
              NRRRC_CONFIGURATION_REQ (msg_p).SearchSpace_monitoringSlotPeriodicityAndOffset_choice[j] =  NR_SearchSpace__monitoringSlotPeriodicityAndOffset_PR_sl16;
            
              NRRRC_CONFIGURATION_REQ (msg_p).SearchSpace_monitoringSlotPeriodicityAndOffset_value[j] = SearchSpace_monitoringSlotPeriodicityAndOffset_value;
              if ((SearchSpace_monitoringSlotPeriodicityAndOffset_value <0) || (SearchSpace_monitoringSlotPeriodicityAndOffset_value>15)){
                AssertFatal (0,"Failed to parse gNB configuration file %s, gnb %d unknown value \"%d\" for SearchSpace_monitoringSlotPeriodicityAndOffset_value choice: 0..15 !\n",
                             RC.config_file_name, i, SearchSpace_monitoringSlotPeriodicityAndOffset_value);
              } 

            }else if (strcmp(SearchSpace_monitoringSlotPeriodicityAndOffset_choice , "sl20") == 0){
              NRRRC_CONFIGURATION_REQ (msg_p).SearchSpace_monitoringSlotPeriodicityAndOffset_choice[j] =  NR_SearchSpace__monitoringSlotPeriodicityAndOffset_PR_sl20;
            
              NRRRC_CONFIGURATION_REQ (msg_p).SearchSpace_monitoringSlotPeriodicityAndOffset_value[j] = SearchSpace_monitoringSlotPeriodicityAndOffset_value;
              if ((SearchSpace_monitoringSlotPeriodicityAndOffset_value <0) || (SearchSpace_monitoringSlotPeriodicityAndOffset_value>19)){
                AssertFatal (0,"Failed to parse gNB configuration file %s, gnb %d unknown value \"%d\" for SearchSpace_monitoringSlotPeriodicityAndOffset_value choice: 0..19 !\n",
                             RC.config_file_name, i, SearchSpace_monitoringSlotPeriodicityAndOffset_value);
              } 

            }else if (strcmp(SearchSpace_monitoringSlotPeriodicityAndOffset_choice , "UNABLE") == 0){
              NRRRC_CONFIGURATION_REQ (msg_p).SearchSpace_monitoringSlotPeriodicityAndOffset_choice[j] =  NR_SearchSpace__monitoringSlotPeriodicityAndOffset_PR_NOTHING;
            
            }else {
              AssertFatal (0,"Failed to parse gNB configuration file %s, gnb %d unknown value \"%s\" for SearchSpace_monitoringSlotPeriodicityAndOffset_choice !\n",
                           RC.config_file_name, i, SearchSpace_monitoringSlotPeriodicityAndOffset_choice);
            }// End if (strcmp(SearchSpace_monitoringSlotPeriodicityAndOffset_choice , "sl1")

            NRRRC_CONFIGURATION_REQ (msg_p).SearchSpace_duration[j] = SearchSpace_duration;
            if ((SearchSpace_duration <2) || (SearchSpace_duration>2559)){
              AssertFatal (0,"Failed to parse gNB configuration file %s, gnb %d unknown value \"%d\" for SearchSpace_duration choice: 2..2559 !\n",
                           RC.config_file_name, i, SearchSpace_duration);
            }

            switch(SearchSpace_nrofCandidates_aggregationLevel1){
              case 0:
                NRRRC_CONFIGURATION_REQ (msg_p).SearchSpace_nrofCandidates_aggregationLevel1[j] =  NR_SearchSpace__nrofCandidates__aggregationLevel1_n0;
                break;
              case 1:
                NRRRC_CONFIGURATION_REQ (msg_p).SearchSpace_nrofCandidates_aggregationLevel1[j] =  NR_SearchSpace__nrofCandidates__aggregationLevel1_n1;
                break;
              case 2:
                NRRRC_CONFIGURATION_REQ (msg_p).SearchSpace_nrofCandidates_aggregationLevel1[j] =  NR_SearchSpace__nrofCandidates__aggregationLevel1_n2;
                break;
              case 3:
                NRRRC_CONFIGURATION_REQ (msg_p).SearchSpace_nrofCandidates_aggregationLevel1[j] =  NR_SearchSpace__nrofCandidates__aggregationLevel1_n3;
                break;
              case 4:
                NRRRC_CONFIGURATION_REQ (msg_p).SearchSpace_nrofCandidates_aggregationLevel1[j] =  NR_SearchSpace__nrofCandidates__aggregationLevel1_n4;
                break;
              case 5:
                NRRRC_CONFIGURATION_REQ (msg_p).SearchSpace_nrofCandidates_aggregationLevel1[j] =  NR_SearchSpace__nrofCandidates__aggregationLevel1_n5;
                break;
              case 6:
                NRRRC_CONFIGURATION_REQ (msg_p).SearchSpace_nrofCandidates_aggregationLevel1[j] =  NR_SearchSpace__nrofCandidates__aggregationLevel1_n6;
                break;
              case 8:
                NRRRC_CONFIGURATION_REQ (msg_p).SearchSpace_nrofCandidates_aggregationLevel1[j] =  NR_SearchSpace__nrofCandidates__aggregationLevel1_n8;
                break;
              default:
                AssertFatal (0,"Failed to parse gNB configuration file %s, gnb %d unknown value \"%d\" for SearchSpace_nrofCandidates_aggregationLevel1 choice: 0,1,2,3,4,5,6,8 !\n",
                             RC.config_file_name, i, SearchSpace_nrofCandidates_aggregationLevel1);
                break;
            }  

            switch(SearchSpace_nrofCandidates_aggregationLevel2){
              case 0:
                NRRRC_CONFIGURATION_REQ (msg_p).SearchSpace_nrofCandidates_aggregationLevel2[j] =  NR_SearchSpace__nrofCandidates__aggregationLevel2_n0;
                break;
              case 1:
                NRRRC_CONFIGURATION_REQ (msg_p).SearchSpace_nrofCandidates_aggregationLevel2[j] =  NR_SearchSpace__nrofCandidates__aggregationLevel2_n1;
                break;
              case 2:
                NRRRC_CONFIGURATION_REQ (msg_p).SearchSpace_nrofCandidates_aggregationLevel2[j] =  NR_SearchSpace__nrofCandidates__aggregationLevel2_n2;
                break;
              case 3:
                NRRRC_CONFIGURATION_REQ (msg_p).SearchSpace_nrofCandidates_aggregationLevel2[j] =  NR_SearchSpace__nrofCandidates__aggregationLevel2_n3;
                break;
              case 4:
                NRRRC_CONFIGURATION_REQ (msg_p).SearchSpace_nrofCandidates_aggregationLevel2[j] =  NR_SearchSpace__nrofCandidates__aggregationLevel2_n4;
                break;
              case 5:
                NRRRC_CONFIGURATION_REQ (msg_p).SearchSpace_nrofCandidates_aggregationLevel2[j] =  NR_SearchSpace__nrofCandidates__aggregationLevel2_n5;
                break;
              case 6:
                NRRRC_CONFIGURATION_REQ (msg_p).SearchSpace_nrofCandidates_aggregationLevel2[j] =  NR_SearchSpace__nrofCandidates__aggregationLevel2_n6;
                break;
              case 8:
                NRRRC_CONFIGURATION_REQ (msg_p).SearchSpace_nrofCandidates_aggregationLevel2[j] =  NR_SearchSpace__nrofCandidates__aggregationLevel2_n8;
                break;
              default:
                AssertFatal (0,"Failed to parse gNB configuration file %s, gnb %d unknown value \"%d\" for SearchSpace_nrofCandidates_aggregationLevel2 choice: 0,1,2,3,4,5,6,8 !\n",
                             RC.config_file_name, i, SearchSpace_nrofCandidates_aggregationLevel2);
                break;
            }  

            switch(SearchSpace_nrofCandidates_aggregationLevel4){
              case 0:
                NRRRC_CONFIGURATION_REQ (msg_p).SearchSpace_nrofCandidates_aggregationLevel4[j] =  NR_SearchSpace__nrofCandidates__aggregationLevel4_n0;
                break;
              case 1:
                NRRRC_CONFIGURATION_REQ (msg_p).SearchSpace_nrofCandidates_aggregationLevel4[j] =  NR_SearchSpace__nrofCandidates__aggregationLevel4_n1;
                break;
              case 2:
                NRRRC_CONFIGURATION_REQ (msg_p).SearchSpace_nrofCandidates_aggregationLevel4[j] =  NR_SearchSpace__nrofCandidates__aggregationLevel4_n2;
                break;
              case 3:
                NRRRC_CONFIGURATION_REQ (msg_p).SearchSpace_nrofCandidates_aggregationLevel4[j] =  NR_SearchSpace__nrofCandidates__aggregationLevel4_n3;
                break;
              case 4:
                NRRRC_CONFIGURATION_REQ (msg_p).SearchSpace_nrofCandidates_aggregationLevel4[j] =  NR_SearchSpace__nrofCandidates__aggregationLevel4_n4;
                break;
              case 5:
                NRRRC_CONFIGURATION_REQ (msg_p).SearchSpace_nrofCandidates_aggregationLevel4[j] =  NR_SearchSpace__nrofCandidates__aggregationLevel4_n5;
                break;
              case 6:
                NRRRC_CONFIGURATION_REQ (msg_p).SearchSpace_nrofCandidates_aggregationLevel4[j] =  NR_SearchSpace__nrofCandidates__aggregationLevel4_n6;
                break;
              case 8:
                NRRRC_CONFIGURATION_REQ (msg_p).SearchSpace_nrofCandidates_aggregationLevel4[j] =  NR_SearchSpace__nrofCandidates__aggregationLevel4_n8;
                break;
              default:
                AssertFatal (0,"Failed to parse gNB configuration file %s, gnb %d unknown value \"%d\" for SearchSpace_nrofCandidates_aggregationLevel4 choice: 0,1,2,3,4,5,6,8 !\n",
                             RC.config_file_name, i, SearchSpace_nrofCandidates_aggregationLevel4);
                break;
            }

            switch(SearchSpace_nrofCandidates_aggregationLevel8){
              case 0:
                NRRRC_CONFIGURATION_REQ (msg_p).SearchSpace_nrofCandidates_aggregationLevel8[j] =  NR_SearchSpace__nrofCandidates__aggregationLevel8_n0;
                break;
              case 1:
                NRRRC_CONFIGURATION_REQ (msg_p).SearchSpace_nrofCandidates_aggregationLevel8[j] =  NR_SearchSpace__nrofCandidates__aggregationLevel8_n1;
                break;
              case 2:
                NRRRC_CONFIGURATION_REQ (msg_p).SearchSpace_nrofCandidates_aggregationLevel8[j] =  NR_SearchSpace__nrofCandidates__aggregationLevel8_n2;
                break;
              case 3:
                NRRRC_CONFIGURATION_REQ (msg_p).SearchSpace_nrofCandidates_aggregationLevel8[j] =  NR_SearchSpace__nrofCandidates__aggregationLevel8_n3;
                break;
              case 4:
                NRRRC_CONFIGURATION_REQ (msg_p).SearchSpace_nrofCandidates_aggregationLevel8[j] =  NR_SearchSpace__nrofCandidates__aggregationLevel8_n4;
                break;
              case 5:
                NRRRC_CONFIGURATION_REQ (msg_p).SearchSpace_nrofCandidates_aggregationLevel8[j] =  NR_SearchSpace__nrofCandidates__aggregationLevel8_n5;
                break;
              case 6:
                NRRRC_CONFIGURATION_REQ (msg_p).SearchSpace_nrofCandidates_aggregationLevel8[j] =  NR_SearchSpace__nrofCandidates__aggregationLevel8_n6;
                break;
              case 8:
                NRRRC_CONFIGURATION_REQ (msg_p).SearchSpace_nrofCandidates_aggregationLevel8[j] =  NR_SearchSpace__nrofCandidates__aggregationLevel8_n8;
                break;
              default:
                AssertFatal (0,"Failed to parse gNB configuration file %s, gnb %d unknown value \"%d\" for SearchSpace_nrofCandidates_aggregationLevel8 choice: 0,1,2,3,4,5,6,8 !\n",
                             RC.config_file_name, i, SearchSpace_nrofCandidates_aggregationLevel8);
                break;
            }

            switch(SearchSpace_nrofCandidates_aggregationLevel16){
              case 0:
                NRRRC_CONFIGURATION_REQ (msg_p).SearchSpace_nrofCandidates_aggregationLevel16[j] =  NR_SearchSpace__nrofCandidates__aggregationLevel16_n0;
                break;
              case 1:
                NRRRC_CONFIGURATION_REQ (msg_p).SearchSpace_nrofCandidates_aggregationLevel16[j] =  NR_SearchSpace__nrofCandidates__aggregationLevel16_n1;
                break;
              case 2:
                NRRRC_CONFIGURATION_REQ (msg_p).SearchSpace_nrofCandidates_aggregationLevel16[j] =  NR_SearchSpace__nrofCandidates__aggregationLevel16_n2;
                break;
              case 3:
                NRRRC_CONFIGURATION_REQ (msg_p).SearchSpace_nrofCandidates_aggregationLevel16[j] =  NR_SearchSpace__nrofCandidates__aggregationLevel16_n3;
                break;
              case 4:
                NRRRC_CONFIGURATION_REQ (msg_p).SearchSpace_nrofCandidates_aggregationLevel16[j] =  NR_SearchSpace__nrofCandidates__aggregationLevel16_n4;
                break;
              case 5:
                NRRRC_CONFIGURATION_REQ (msg_p).SearchSpace_nrofCandidates_aggregationLevel16[j] =  NR_SearchSpace__nrofCandidates__aggregationLevel16_n5;
                break;
              case 6:
                NRRRC_CONFIGURATION_REQ (msg_p).SearchSpace_nrofCandidates_aggregationLevel16[j] =  NR_SearchSpace__nrofCandidates__aggregationLevel16_n6;
                break;
              case 8:
                NRRRC_CONFIGURATION_REQ (msg_p).SearchSpace_nrofCandidates_aggregationLevel16[j] =  NR_SearchSpace__nrofCandidates__aggregationLevel16_n8;
                break;
              default:
                AssertFatal (0,"Failed to parse gNB configuration file %s, gnb %d unknown value \"%d\" for SearchSpace_nrofCandidates_aggregationLevel16 choice: 0,1,2,3,4,5,6,8 !\n",
                             RC.config_file_name, i, SearchSpace_nrofCandidates_aggregationLevel16);
                break;
            }

            if (strcmp(SearchSpace_searchSpaceType , "NOTHING") == 0){
              NRRRC_CONFIGURATION_REQ (msg_p).SearchSpace_searchSpaceType[j] =  NR_SearchSpace__searchSpaceType_PR_NOTHING;
            }else if (strcmp(SearchSpace_searchSpaceType , "common") == 0){
              NRRRC_CONFIGURATION_REQ (msg_p).SearchSpace_searchSpaceType[j] =  NR_SearchSpace__searchSpaceType_PR_common;
            }else if (strcmp(SearchSpace_searchSpaceType , "ue_Specific") == 0){
              NRRRC_CONFIGURATION_REQ (msg_p).SearchSpace_searchSpaceType[j] =  NR_SearchSpace__searchSpaceType_PR_ue_Specific;
            }else {
              AssertFatal (0,"Failed to parse gNB configuration file %s, gnb %d unknown value \"%s\" for SearchSpace_searchSpaceType !\n",
                           RC.config_file_name, i, SearchSpace_searchSpaceType);
            }

            switch(Common_dci_Format2_0_nrofCandidates_SFI_aggregationLevel1){
              case 1:
                NRRRC_CONFIGURATION_REQ (msg_p).Common_dci_Format2_0_nrofCandidates_SFI_aggregationLevel1[j] =  NR_SearchSpace__searchSpaceType__common__dci_Format2_0__nrofCandidates_SFI__aggregationLevel1_n1;
                break;
              case 2:
                NRRRC_CONFIGURATION_REQ (msg_p).Common_dci_Format2_0_nrofCandidates_SFI_aggregationLevel1[j] =  NR_SearchSpace__searchSpaceType__common__dci_Format2_0__nrofCandidates_SFI__aggregationLevel1_n2;
                break;
              default:
                AssertFatal (0,"Failed to parse gNB configuration file %s, gnb %d unknown value \"%d\" for Common_dci_Format2_0_nrofCandidates_SFI_aggregationLevel1 choice: 1,2 !\n",
                             RC.config_file_name, i, Common_dci_Format2_0_nrofCandidates_SFI_aggregationLevel1);
                break;
            }

            switch(Common_dci_Format2_0_nrofCandidates_SFI_aggregationLevel2){
              case 1:
                NRRRC_CONFIGURATION_REQ (msg_p).Common_dci_Format2_0_nrofCandidates_SFI_aggregationLevel2[j] =  NR_SearchSpace__searchSpaceType__common__dci_Format2_0__nrofCandidates_SFI__aggregationLevel2_n1;
                break;
              case 2:
                NRRRC_CONFIGURATION_REQ (msg_p).Common_dci_Format2_0_nrofCandidates_SFI_aggregationLevel2[j] =  NR_SearchSpace__searchSpaceType__common__dci_Format2_0__nrofCandidates_SFI__aggregationLevel2_n2;
                break;
              default:
                AssertFatal (0,"Failed to parse gNB configuration file %s, gnb %d unknown value \"%d\" for Common_dci_Format2_0_nrofCandidates_SFI_aggregationLevel2 choice: 1,2 !\n",
                             RC.config_file_name, i, Common_dci_Format2_0_nrofCandidates_SFI_aggregationLevel2);
                break;
            }

            switch(Common_dci_Format2_0_nrofCandidates_SFI_aggregationLevel4){
              case 1:
                NRRRC_CONFIGURATION_REQ (msg_p).Common_dci_Format2_0_nrofCandidates_SFI_aggregationLevel4[j] =  NR_SearchSpace__searchSpaceType__common__dci_Format2_0__nrofCandidates_SFI__aggregationLevel4_n1;
                break;
              case 2:
                NRRRC_CONFIGURATION_REQ (msg_p).Common_dci_Format2_0_nrofCandidates_SFI_aggregationLevel4[j] =  NR_SearchSpace__searchSpaceType__common__dci_Format2_0__nrofCandidates_SFI__aggregationLevel4_n2;
                break;
              default:
                AssertFatal (0,"Failed to parse gNB configuration file %s, gnb %d unknown value \"%d\" for Common_dci_Format2_0_nrofCandidates_SFI_aggregationLevel4 choice: 1,2 !\n",
                             RC.config_file_name, i, Common_dci_Format2_0_nrofCandidates_SFI_aggregationLevel4);
                break;
            }

            switch(Common_dci_Format2_0_nrofCandidates_SFI_aggregationLevel8){
              case 1:
                NRRRC_CONFIGURATION_REQ (msg_p).Common_dci_Format2_0_nrofCandidates_SFI_aggregationLevel8[j] =  NR_SearchSpace__searchSpaceType__common__dci_Format2_0__nrofCandidates_SFI__aggregationLevel8_n1;
                break;
              case 2:
                NRRRC_CONFIGURATION_REQ (msg_p).Common_dci_Format2_0_nrofCandidates_SFI_aggregationLevel8[j] =  NR_SearchSpace__searchSpaceType__common__dci_Format2_0__nrofCandidates_SFI__aggregationLevel8_n2;
                break;
              default:
                AssertFatal (0,"Failed to parse gNB configuration file %s, gnb %d unknown value \"%d\" for Common_dci_Format2_0_nrofCandidates_SFI_aggregationLevel8 choice: 1,2 !\n",
                             RC.config_file_name, i, Common_dci_Format2_0_nrofCandidates_SFI_aggregationLevel8);
                break;
            }

            switch(Common_dci_Format2_0_nrofCandidates_SFI_aggregationLevel16){
              case 1:
                NRRRC_CONFIGURATION_REQ (msg_p).Common_dci_Format2_0_nrofCandidates_SFI_aggregationLevel16[j] =  NR_SearchSpace__searchSpaceType__common__dci_Format2_0__nrofCandidates_SFI__aggregationLevel16_n1;
                break;
              case 2:
                NRRRC_CONFIGURATION_REQ (msg_p).Common_dci_Format2_0_nrofCandidates_SFI_aggregationLevel16[j] =  NR_SearchSpace__searchSpaceType__common__dci_Format2_0__nrofCandidates_SFI__aggregationLevel16_n2;
                break;
              default:
                AssertFatal (0,"Failed to parse gNB configuration file %s, gnb %d unknown value \"%d\" for Common_dci_Format2_0_nrofCandidates_SFI_aggregationLevel16 choice: 1,2 !\n",
                             RC.config_file_name, i, Common_dci_Format2_0_nrofCandidates_SFI_aggregationLevel16);
                break;
            }

            switch(Common_dci_Format2_3_monitoringPeriodicity){
              case 1:
                NRRRC_CONFIGURATION_REQ (msg_p).Common_dci_Format2_3_monitoringPeriodicity[j] =  NR_SearchSpace__searchSpaceType__common__dci_Format2_3__monitoringPeriodicity_n1;
                break;
              case 2:
                NRRRC_CONFIGURATION_REQ (msg_p).Common_dci_Format2_3_monitoringPeriodicity[j] =  NR_SearchSpace__searchSpaceType__common__dci_Format2_3__monitoringPeriodicity_n2;
                break;
              case 4:
                NRRRC_CONFIGURATION_REQ (msg_p).Common_dci_Format2_3_monitoringPeriodicity[j] =  NR_SearchSpace__searchSpaceType__common__dci_Format2_3__monitoringPeriodicity_n4;
                break;
              case 5:
                NRRRC_CONFIGURATION_REQ (msg_p).Common_dci_Format2_3_monitoringPeriodicity[j] =  NR_SearchSpace__searchSpaceType__common__dci_Format2_3__monitoringPeriodicity_n5;
                break;
              case 8:
                NRRRC_CONFIGURATION_REQ (msg_p).Common_dci_Format2_3_monitoringPeriodicity[j] =  NR_SearchSpace__searchSpaceType__common__dci_Format2_3__monitoringPeriodicity_n8;
                break;
              case 10:
                NRRRC_CONFIGURATION_REQ (msg_p).Common_dci_Format2_3_monitoringPeriodicity[j] =  NR_SearchSpace__searchSpaceType__common__dci_Format2_3__monitoringPeriodicity_n10;
                break;
              case 16:
                NRRRC_CONFIGURATION_REQ (msg_p).Common_dci_Format2_3_monitoringPeriodicity[j] =  NR_SearchSpace__searchSpaceType__common__dci_Format2_3__monitoringPeriodicity_n16;
                break;
              case 20:
                NRRRC_CONFIGURATION_REQ (msg_p).Common_dci_Format2_3_monitoringPeriodicity[j] =  NR_SearchSpace__searchSpaceType__common__dci_Format2_3__monitoringPeriodicity_n20;
                break;
              default:
                AssertFatal (0,"Failed to parse gNB configuration file %s, gnb %d unknown value \"%d\" for Common_dci_Format2_3_monitoringPeriodicity choice: 1,2,4,5,8,10,16,20 !\n",
                             RC.config_file_name, i, Common_dci_Format2_3_monitoringPeriodicity);
                break;
            }

            switch(Common_dci_Format2_3_nrofPDCCH_Candidates){
              case 1:
                NRRRC_CONFIGURATION_REQ (msg_p).Common_dci_Format2_3_nrofPDCCH_Candidates[j] =  NR_SearchSpace__searchSpaceType__common__dci_Format2_3__nrofPDCCH_Candidates_n1;
                break;
              case 2:
                NRRRC_CONFIGURATION_REQ (msg_p).Common_dci_Format2_3_nrofPDCCH_Candidates[j] =  NR_SearchSpace__searchSpaceType__common__dci_Format2_3__nrofPDCCH_Candidates_n2;
                break;
              default:
                AssertFatal (0,"Failed to parse gNB configuration file %s, gnb %d unknown value \"%d\" for Common_dci_Format2_3_nrofPDCCH_Candidates choice: 1,2 !\n",
                             RC.config_file_name, i, Common_dci_Format2_3_nrofPDCCH_Candidates);
                break;
            }

            if (strcmp(ue_Specific__dci_Formats , "formats0-0-And-1-0") == 0){
              NRRRC_CONFIGURATION_REQ (msg_p).ue_Specific__dci_Formats[j] =  NR_SearchSpace__searchSpaceType__ue_Specific__dci_Formats_formats0_0_And_1_0;
            }else if (strcmp(ue_Specific__dci_Formats , "formats0-1-And-1-1") == 0){
              NRRRC_CONFIGURATION_REQ (msg_p).ue_Specific__dci_Formats[j] =  NR_SearchSpace__searchSpaceType__ue_Specific__dci_Formats_formats0_1_And_1_1;
            }else {
              AssertFatal (0,"Failed to parse gNB configuration file %s, gnb %d unknown value \"%s\" for ue_Specific__dci_Formats !\n",
                           RC.config_file_name, i, ue_Specific__dci_Formats);
            }

            //////////////////////////////////NR RateMatchPatternLTE-CRS///////////////////////////

            NRRRC_CONFIGURATION_REQ (msg_p).RateMatchPatternLTE_CRS_carrierFreqDL[j] = RateMatchPatternLTE_CRS_carrierFreqDL;
            if ((RateMatchPatternLTE_CRS_carrierFreqDL <0) || (RateMatchPatternLTE_CRS_carrierFreqDL>16383)){
              AssertFatal (0,"Failed to parse gNB configuration file %s, gnb %d unknown value \"%d\" for RateMatchPatternLTE_CRS_carrierFreqDL choice: 0..16383 !\n",
                           RC.config_file_name, i, RateMatchPatternLTE_CRS_carrierFreqDL);
            }


            switch(RateMatchPatternLTE_CRS_carrierBandwidthDL){
              case 6:
                NRRRC_CONFIGURATION_REQ (msg_p).RateMatchPatternLTE_CRS_carrierBandwidthDL[j] =  NR_RateMatchPatternLTE_CRS__carrierBandwidthDL_n6;
                break;
              case 15:
                NRRRC_CONFIGURATION_REQ (msg_p).RateMatchPatternLTE_CRS_carrierBandwidthDL[j] =  NR_RateMatchPatternLTE_CRS__carrierBandwidthDL_n15;
                break;
              case 25:
                NRRRC_CONFIGURATION_REQ (msg_p).RateMatchPatternLTE_CRS_carrierBandwidthDL[j] =  NR_RateMatchPatternLTE_CRS__carrierBandwidthDL_n25;
                break;
              case 50:
                NRRRC_CONFIGURATION_REQ (msg_p).RateMatchPatternLTE_CRS_carrierBandwidthDL[j] =  NR_RateMatchPatternLTE_CRS__carrierBandwidthDL_n50;
                break;
              case 75:
                NRRRC_CONFIGURATION_REQ (msg_p).RateMatchPatternLTE_CRS_carrierBandwidthDL[j] =  NR_RateMatchPatternLTE_CRS__carrierBandwidthDL_n75;
                break;
              case 100:
                NRRRC_CONFIGURATION_REQ (msg_p).RateMatchPatternLTE_CRS_carrierBandwidthDL[j] =  NR_RateMatchPatternLTE_CRS__carrierBandwidthDL_n100;
                break;
              default:
                AssertFatal (0,"Failed to parse gNB configuration file %s, gnb %d unknown value \"%d\" for RateMatchPatternLTE_CRS_carrierBandwidthDL choice: 6,15,25,50,75,100 !\n",
                             RC.config_file_name, i, RateMatchPatternLTE_CRS_carrierBandwidthDL);
                break;
            }

            switch(RateMatchPatternLTE_CRS_nrofCRS_Ports){
              case 1:
                NRRRC_CONFIGURATION_REQ (msg_p).RateMatchPatternLTE_CRS_nrofCRS_Ports[j] =  NR_RateMatchPatternLTE_CRS__nrofCRS_Ports_n1;
                break;
              case 2:
                NRRRC_CONFIGURATION_REQ (msg_p).RateMatchPatternLTE_CRS_nrofCRS_Ports[j] =  NR_RateMatchPatternLTE_CRS__nrofCRS_Ports_n2;
                break;
              case 4:
                NRRRC_CONFIGURATION_REQ (msg_p).RateMatchPatternLTE_CRS_nrofCRS_Ports[j] =  NR_RateMatchPatternLTE_CRS__nrofCRS_Ports_n4;
                break;
              default:
                AssertFatal (0,"Failed to parse gNB configuration file %s, gnb %d unknown value \"%d\" for RateMatchPatternLTE_CRS_nrofCRS_Ports choice: 1,2,4 !\n",
                             RC.config_file_name, i, RateMatchPatternLTE_CRS_nrofCRS_Ports);
                break;
            }

            switch(RateMatchPatternLTE_CRS_v_Shift){
              case 0:
                NRRRC_CONFIGURATION_REQ (msg_p).RateMatchPatternLTE_CRS_v_Shift[j] =  NR_RateMatchPatternLTE_CRS__v_Shift_n0;
                break;
              case 1:
                NRRRC_CONFIGURATION_REQ (msg_p).RateMatchPatternLTE_CRS_v_Shift[j] =  NR_RateMatchPatternLTE_CRS__v_Shift_n1;
                break;
              case 2:
                NRRRC_CONFIGURATION_REQ (msg_p).RateMatchPatternLTE_CRS_v_Shift[j] =  NR_RateMatchPatternLTE_CRS__v_Shift_n2;
                break;
              case 3:
                NRRRC_CONFIGURATION_REQ (msg_p).RateMatchPatternLTE_CRS_v_Shift[j] =  NR_RateMatchPatternLTE_CRS__v_Shift_n3;
                break;
              case 4:
                NRRRC_CONFIGURATION_REQ (msg_p).RateMatchPatternLTE_CRS_v_Shift[j] =  NR_RateMatchPatternLTE_CRS__v_Shift_n4;
                break;
              case 5:
                NRRRC_CONFIGURATION_REQ (msg_p).RateMatchPatternLTE_CRS_v_Shift[j] =  NR_RateMatchPatternLTE_CRS__v_Shift_n5;
                break;
              default:
                AssertFatal (0,"Failed to parse gNB configuration file %s, gnb %d unknown value \"%d\" for RateMatchPatternLTE_CRS_v_Shift choice: 0,1,2,3,4,5 !\n",
                             RC.config_file_name, i, RateMatchPatternLTE_CRS_v_Shift);
                break;
            }

            switch(RateMatchPatternLTE_CRS_radioframeAllocationPeriod){
              case 1:
                NRRRC_CONFIGURATION_REQ (msg_p).RateMatchPatternLTE_CRS_radioframeAllocationPeriod[j] =  NR_EUTRA_MBSFN_SubframeConfig__radioframeAllocationPeriod_n1;
                break;
              case 2:
                NRRRC_CONFIGURATION_REQ (msg_p).RateMatchPatternLTE_CRS_radioframeAllocationPeriod[j] =  NR_EUTRA_MBSFN_SubframeConfig__radioframeAllocationPeriod_n2;
                break;
              case 4:
                NRRRC_CONFIGURATION_REQ (msg_p).RateMatchPatternLTE_CRS_radioframeAllocationPeriod[j] =  NR_EUTRA_MBSFN_SubframeConfig__radioframeAllocationPeriod_n4;
                break;
              case 8:
                NRRRC_CONFIGURATION_REQ (msg_p).RateMatchPatternLTE_CRS_radioframeAllocationPeriod[j] =  NR_EUTRA_MBSFN_SubframeConfig__radioframeAllocationPeriod_n8;
                break;
              case 16:
                NRRRC_CONFIGURATION_REQ (msg_p).RateMatchPatternLTE_CRS_radioframeAllocationPeriod[j] =  NR_EUTRA_MBSFN_SubframeConfig__radioframeAllocationPeriod_n16;
                break;
              case 32:
                NRRRC_CONFIGURATION_REQ (msg_p).RateMatchPatternLTE_CRS_radioframeAllocationPeriod[j] =  NR_EUTRA_MBSFN_SubframeConfig__radioframeAllocationPeriod_n32;
                break;
              default:
                AssertFatal (0,"Failed to parse gNB configuration file %s, gnb %d unknown value \"%d\" for RateMatchPatternLTE_CRS_radioframeAllocationPeriod choice: 1,2,4,8,16,32 !\n",
                             RC.config_file_name, i, RateMatchPatternLTE_CRS_radioframeAllocationPeriod);
                break;
            }

            NRRRC_CONFIGURATION_REQ (msg_p).RateMatchPatternLTE_CRS_radioframeAllocationOffset[j] = RateMatchPatternLTE_CRS_radioframeAllocationOffset;
            if ((RateMatchPatternLTE_CRS_radioframeAllocationOffset <0) || (RateMatchPatternLTE_CRS_radioframeAllocationOffset>7)){
              AssertFatal (0,"Failed to parse gNB configuration file %s, gnb %d unknown value \"%d\" for RateMatchPatternLTE_CRS_radioframeAllocationOffset choice: 0..7 !\n",
                           RC.config_file_name, i, RateMatchPatternLTE_CRS_radioframeAllocationOffset);
            }

            if (strcmp(RateMatchPatternLTE_CRS_subframeAllocation_choice , "oneFrame") == 0){
              NRRRC_CONFIGURATION_REQ (msg_p).RateMatchPatternLTE_CRS_subframeAllocation_choice[j] =  NR_EUTRA_MBSFN_SubframeConfig__subframeAllocation_PR_oneFrame;
            }else if (strcmp(RateMatchPatternLTE_CRS_subframeAllocation_choice , "fourFrames") == 0){
              NRRRC_CONFIGURATION_REQ (msg_p).RateMatchPatternLTE_CRS_subframeAllocation_choice[j] =  NR_EUTRA_MBSFN_SubframeConfig__subframeAllocation_PR_fourFrames;
            }else {
              AssertFatal (0,"Failed to parse gNB configuration file %s, gnb %d unknown value \"%s\" for RateMatchPatternLTE_CRS_subframeAllocation_choice !\n",
                           RC.config_file_name, i, RateMatchPatternLTE_CRS_subframeAllocation_choice);
            }


          }//End for (j = 0; j < CCsParamList.numelt ;j++)

        }//End if ( CCsParamList.numelt> 0) 

      }//End for (k=0; k <num_gnbs ; k++)

    }//End for (k=0; k <num_gnbs ; k++)


  }//End if (num_gnbs>0)


}//End RCconfig_NRRRC function

int RCconfig_nr_gtpu(void ) {

  int               num_gnbs                      = 0;



  char*             gnb_interface_name_for_S1U    = NULL;
  char*             gnb_ipv4_address_for_S1U      = NULL;
  uint32_t          gnb_port_for_S1U              = 0;
  char             *address                       = NULL;
  char             *cidr                          = NULL;
  char gtpupath[MAX_OPTNAME_SIZE*2 + 8];
    

  paramdef_t GNBSParams[] = GNBSPARAMS_DESC;
  
  paramdef_t GTPUParams[]  = GTPUPARAMS_DESC;
  LOG_I(GTPU,"Configuring GTPu\n");

/* get number of active eNodeBs */
  config_get( GNBSParams,sizeof(GNBSParams)/sizeof(paramdef_t),NULL); 
  num_gnbs = GNBSParams[GNB_ACTIVE_GNBS_IDX].numelt;
  AssertFatal (num_gnbs >0,
           "Failed to parse config file no active gNodeBs in %s \n", GNB_CONFIG_STRING_ACTIVE_GNBS);


  sprintf(gtpupath,"%s.[%i].%s",GNB_CONFIG_STRING_GNB_LIST,0,GNB_CONFIG_STRING_NETWORK_INTERFACES_CONFIG);
  config_get( GTPUParams,sizeof(GTPUParams)/sizeof(paramdef_t),gtpupath);    



    cidr = gnb_ipv4_address_for_S1U;
    address = strtok(cidr, "/");
    
    if (address) {
      IPV4_STR_ADDR_TO_INT_NWBO ( address, RC.gtpv1u_data_g->enb_ip_address_for_S1u_S12_S4_up, "BAD IP ADDRESS FORMAT FOR eNB S1_U !\n" );

      LOG_I(GTPU,"Configuring GTPu address : %s -> %x\n",address,RC.gtpv1u_data_g->enb_ip_address_for_S1u_S12_S4_up);

    }

    RC.gtpv1u_data_g->enb_port_for_S1u_S12_S4_up = gnb_port_for_S1U;
return 0;
}

int RCconfig_NR_S1(MessageDef *msg_p, uint32_t i) {

  int               j,k = 0;
  int               gnb_id;
  int32_t           my_int;
  const char*       active_gnb[MAX_GNB];
  char             *address                       = NULL;
  char             *cidr                          = NULL;

  // for no gcc warnings 

  (void)  my_int;

  memset((char*)active_gnb,0,MAX_GNB* sizeof(char*));

  paramdef_t GNBSParams[] = GNBSPARAMS_DESC;
  paramdef_t GNBParams[]  = GNBPARAMS_DESC;
  paramlist_def_t GNBParamList = {GNB_CONFIG_STRING_GNB_LIST,NULL,0};

/* get global parameters, defined outside any section in the config file */
  
  config_get( GNBSParams,sizeof(GNBSParams)/sizeof(paramdef_t),NULL); 

#if defined(ENABLE_ITTI) && defined(ENABLE_USE_MME)
    if (strcasecmp( *(GNBSParams[GNB_ASN1_VERBOSITY_IDX].strptr), GNB_CONFIG_STRING_ASN1_VERBOSITY_NONE) == 0) {
      asn_debug      = 0;
      asn1_xer_print = 0;
    } else if (strcasecmp( *(GNBSParams[GNB_ASN1_VERBOSITY_IDX].strptr), GNB_CONFIG_STRING_ASN1_VERBOSITY_INFO) == 0) {
      asn_debug      = 1;
      asn1_xer_print = 1;
    } else if (strcasecmp(*(GNBSParams[GNB_ASN1_VERBOSITY_IDX].strptr) , GNB_CONFIG_STRING_ASN1_VERBOSITY_ANNOYING) == 0) {
      asn_debug      = 1;
      asn1_xer_print = 2;
    } else {
      asn_debug      = 0;
      asn1_xer_print = 0;
    }

#endif

    AssertFatal (i<GNBSParams[GNB_ACTIVE_GNBS_IDX].numelt,
     "Failed to parse config file %s, %uth attribute %s \n",
     RC.config_file_name, i, GNB_CONFIG_STRING_ACTIVE_GNBS);
    
  
  if (GNBSParams[GNB_ACTIVE_GNBS_IDX].numelt>0) {
    // Output a list of all gNBs.
       config_getlist( &GNBParamList,GNBParams,sizeof(GNBParams)/sizeof(paramdef_t),NULL); 
    
    
      
      
    
    if (GNBParamList.numelt > 0) {
      for (k = 0; k < GNBParamList.numelt; k++) {
  if (GNBParamList.paramarray[k][GNB_GNB_ID_IDX].uptr == NULL) {
    // Calculate a default gNB ID

# if defined(ENABLE_USE_MME)
    uint32_t hash;
    
    hash = s1ap_generate_eNB_id ();
    gnb_id = k + (hash & 0xFFFF8);
# else
    gnb_id = k;
# endif
  } else {
          gnb_id = *(GNBParamList.paramarray[k][GNB_GNB_ID_IDX].uptr);
        }
  
  
  // search if in active list
  for (j=0; j < GNBSParams[GNB_ACTIVE_GNBS_IDX].numelt; j++) {
    if (strcmp(GNBSParams[GNB_ACTIVE_GNBS_IDX].strlistptr[j], *(GNBParamList.paramarray[k][GNB_GNB_NAME_IDX].strptr)) == 0) {
             paramdef_t S1Params[]  = S1PARAMS_DESC;
             paramlist_def_t S1ParamList = {GNB_CONFIG_STRING_MME_IP_ADDRESS,NULL,0};

             paramdef_t SCTPParams[]  = SCTPPARAMS_DESC;
             paramdef_t NETParams[]  =  NETPARAMS_DESC;
             char aprefix[MAX_OPTNAME_SIZE*2 + 8];
      
      S1AP_REGISTER_ENB_REQ (msg_p).eNB_id = gnb_id;
      
      if (strcmp(*(GNBParamList.paramarray[k][GNB_CELL_TYPE_IDX].strptr), "CELL_MACRO_GNB") == 0) {
        S1AP_REGISTER_ENB_REQ (msg_p).cell_type = CELL_MACRO_ENB;
      } else  if (strcmp(*(GNBParamList.paramarray[k][GNB_CELL_TYPE_IDX].strptr), "CELL_HOME_GNB") == 0) {
        S1AP_REGISTER_ENB_REQ (msg_p).cell_type = CELL_HOME_ENB;
      } else {
        AssertFatal (0,
         "Failed to parse gNB configuration file %s, gnb %d unknown value \"%s\" for cell_type choice: CELL_MACRO_GNB or CELL_HOME_GNB !\n",
         RC.config_file_name, i, *(GNBParamList.paramarray[k][GNB_CELL_TYPE_IDX].strptr));
      }
      
      S1AP_REGISTER_ENB_REQ (msg_p).eNB_name         = strdup(*(GNBParamList.paramarray[k][GNB_GNB_NAME_IDX].strptr));
      S1AP_REGISTER_ENB_REQ (msg_p).tac              = (uint16_t)atoi(*(GNBParamList.paramarray[k][GNB_TRACKING_AREA_CODE_IDX].strptr));
      S1AP_REGISTER_ENB_REQ (msg_p).mcc              = (uint16_t)atoi(*(GNBParamList.paramarray[k][GNB_MOBILE_COUNTRY_CODE_IDX].strptr));
      S1AP_REGISTER_ENB_REQ (msg_p).mnc              = (uint16_t)atoi(*(GNBParamList.paramarray[k][GNB_MOBILE_NETWORK_CODE_IDX].strptr));
      S1AP_REGISTER_ENB_REQ (msg_p).mnc_digit_length = strlen(*(GNBParamList.paramarray[k][GNB_MOBILE_NETWORK_CODE_IDX].strptr));
      S1AP_REGISTER_ENB_REQ (msg_p).default_drx      = 0;
      AssertFatal((S1AP_REGISTER_ENB_REQ (msg_p).mnc_digit_length == 2) ||
      (S1AP_REGISTER_ENB_REQ (msg_p).mnc_digit_length == 3),
      "BAD MNC DIGIT LENGTH %d",
      S1AP_REGISTER_ENB_REQ (msg_p).mnc_digit_length);
      
      sprintf(aprefix,"%s.[%i]",GNB_CONFIG_STRING_GNB_LIST,k);
            config_getlist( &S1ParamList,S1Params,sizeof(S1Params)/sizeof(paramdef_t),aprefix); 
      
      S1AP_REGISTER_ENB_REQ (msg_p).nb_mme = 0;

      for (int l = 0; l < S1ParamList.numelt; l++) {

        S1AP_REGISTER_ENB_REQ (msg_p).nb_mme += 1;

        strcpy(S1AP_REGISTER_ENB_REQ (msg_p).mme_ip_address[l].ipv4_address,*(S1ParamList.paramarray[l][GNB_MME_IPV4_ADDRESS_IDX].strptr));
        strcpy(S1AP_REGISTER_ENB_REQ (msg_p).mme_ip_address[l].ipv6_address,*(S1ParamList.paramarray[l][GNB_MME_IPV6_ADDRESS_IDX].strptr));

        if (strcmp(*(S1ParamList.paramarray[l][GNB_MME_IP_ADDRESS_ACTIVE_IDX].strptr), "yes") == 0) {
#if defined(ENABLE_USE_MME)
    EPC_MODE_ENABLED = 1;
#endif
        } 
        if (strcmp(*(S1ParamList.paramarray[l][GNB_MME_IP_ADDRESS_PREFERENCE_IDX].strptr), "ipv4") == 0) {
    S1AP_REGISTER_ENB_REQ (msg_p).mme_ip_address[j].ipv4 = 1;
        } else if (strcmp(*(S1ParamList.paramarray[l][GNB_MME_IP_ADDRESS_PREFERENCE_IDX].strptr), "ipv6") == 0) {
    S1AP_REGISTER_ENB_REQ (msg_p).mme_ip_address[j].ipv6 = 1;
        } else if (strcmp(*(S1ParamList.paramarray[l][GNB_MME_IP_ADDRESS_PREFERENCE_IDX].strptr), "no") == 0) {
    S1AP_REGISTER_ENB_REQ (msg_p).mme_ip_address[j].ipv4 = 1;
    S1AP_REGISTER_ENB_REQ (msg_p).mme_ip_address[j].ipv6 = 1;
        }
      }

    
      // SCTP SETTING
      S1AP_REGISTER_ENB_REQ (msg_p).sctp_out_streams = SCTP_OUT_STREAMS;
      S1AP_REGISTER_ENB_REQ (msg_p).sctp_in_streams  = SCTP_IN_STREAMS;
# if defined(ENABLE_USE_MME)
      sprintf(aprefix,"%s.[%i].%s",GNB_CONFIG_STRING_GNB_LIST,k,GNB_CONFIG_STRING_SCTP_CONFIG);
            config_get( SCTPParams,sizeof(SCTPParams)/sizeof(paramdef_t),aprefix); 
            S1AP_REGISTER_ENB_REQ (msg_p).sctp_in_streams = (uint16_t)*(SCTPParams[GNB_SCTP_INSTREAMS_IDX].uptr);
            S1AP_REGISTER_ENB_REQ (msg_p).sctp_out_streams = (uint16_t)*(SCTPParams[GNB_SCTP_OUTSTREAMS_IDX].uptr);
#endif

            sprintf(aprefix,"%s.[%i].%s",GNB_CONFIG_STRING_GNB_LIST,k,GNB_CONFIG_STRING_NETWORK_INTERFACES_CONFIG);
      // NETWORK_INTERFACES
            config_get( NETParams,sizeof(NETParams)/sizeof(paramdef_t),aprefix); 

    //    S1AP_REGISTER_ENB_REQ (msg_p).enb_interface_name_for_S1U = strdup(enb_interface_name_for_S1U);
    cidr = *(NETParams[GNB_IPV4_ADDRESS_FOR_S1_MME_IDX].strptr);
    address = strtok(cidr, "/");

    S1AP_REGISTER_ENB_REQ (msg_p).enb_ip_address.ipv6 = 0;
    S1AP_REGISTER_ENB_REQ (msg_p).enb_ip_address.ipv4 = 1;

    strcpy(S1AP_REGISTER_ENB_REQ (msg_p).enb_ip_address.ipv4_address, address);

    /*
    in_addr_t  ipv4_address;

        if (address) {
      IPV4_STR_ADDR_TO_INT_NWBO ( address, ipv4_address, "BAD IP ADDRESS FORMAT FOR eNB S1_U !\n" );
    }
    strcpy(S1AP_REGISTER_ENB_REQ (msg_p).enb_ip_address.ipv4_address, inet_ntoa(ipv4_address));
    //    S1AP_REGISTER_ENB_REQ (msg_p).enb_port_for_S1U = enb_port_for_S1U;


    S1AP_REGISTER_ENB_REQ (msg_p).enb_interface_name_for_S1_MME = strdup(enb_interface_name_for_S1_MME);
    cidr = enb_ipv4_address_for_S1_MME;
    address = strtok(cidr, "/");
    
    if (address) {
      IPV4_STR_ADDR_TO_INT_NWBO ( address, S1AP_REGISTER_ENB_REQ(msg_p).enb_ipv4_address_for_S1_MME, "BAD IP ADDRESS FORMAT FOR eNB S1_MME !\n" );
    }
*/
    



      break;
    }
  }
      }
    }
  }
return 0;
}

void NRRCConfig(void) {

  paramlist_def_t MACRLCParamList = {CONFIG_STRING_MACRLC_LIST,NULL,0};
  paramlist_def_t L1ParamList     = {CONFIG_STRING_L1_LIST,NULL,0};
  paramlist_def_t RUParamList     = {CONFIG_STRING_RU_LIST,NULL,0};
  paramdef_t GNBSParams[]         = GNBSPARAMS_DESC;
  paramlist_def_t CCsParamList    = {GNB_CONFIG_STRING_COMPONENT_CARRIERS,NULL,0};
  
  char aprefix[MAX_OPTNAME_SIZE*2 + 8];  
  


/* get global parameters, defined outside any section in the config file */
 
  printf("Getting GNBSParams\n");
 
  config_get( GNBSParams,sizeof(GNBSParams)/sizeof(paramdef_t),NULL); 
  RC.nb_nr_inst = GNBSParams[GNB_ACTIVE_GNBS_IDX].numelt;
 
  if (RC.nb_nr_inst > 0) {
    RC.nb_nr_CC = (int *)malloc((1+RC.nb_nr_inst)*sizeof(int));
    for (int i=0;i<RC.nb_nr_inst;i++) {
      sprintf(aprefix,"%s.[%i]",GNB_CONFIG_STRING_GNB_LIST,i);
      config_getlist( &CCsParamList,NULL,0, aprefix);
      RC.nb_nr_CC[i]   = CCsParamList.numelt;
    }
  }


	// Get num MACRLC instances
    config_getlist( &MACRLCParamList,NULL,0, NULL);
    RC.nb_macrlc_inst  = MACRLCParamList.numelt;
    // Get num L1 instances
    config_getlist( &L1ParamList,NULL,0, NULL);
    RC.nb_nr_L1_inst = L1ParamList.numelt;

    // Get num RU instances
    config_getlist( &RUParamList,NULL,0, NULL);  
    RC.nb_RU     = RUParamList.numelt; 
 
 

}<|MERGE_RESOLUTION|>--- conflicted
+++ resolved
@@ -609,24 +609,14 @@
   int32_t                RateMatchPatternLTE_CRS_radioframeAllocationPeriod            = 0;
   int32_t                RateMatchPatternLTE_CRS_radioframeAllocationOffset            = 0;
   char*                  RateMatchPatternLTE_CRS_subframeAllocation_choice             = NULL;
-<<<<<<< HEAD
 
   /*int32_t                srb1_timer_poll_retransmit    = 0;
-=======
-/*
-  int32_t                srb1_timer_poll_retransmit    = 0;
->>>>>>> 34b021e8
   int32_t                srb1_timer_reordering         = 0;
   int32_t                srb1_timer_status_prohibit    = 0;
   int32_t                srb1_poll_pdu                 = 0;
   int32_t                srb1_poll_byte                = 0;
-<<<<<<< HEAD
   int32_t                srb1_max_retx_threshold       = 0;*/
 
-=======
-  int32_t                srb1_max_retx_threshold       = 0;
-*/
->>>>>>> 34b021e8
   //int32_t             my_int;
 
   paramdef_t GNBSParams[] = GNBSPARAMS_DESC;
@@ -638,16 +628,12 @@
   paramdef_t CCsParams[] = NRCCPARAMS_DESC;
   paramlist_def_t CCsParamList = {GNB_CONFIG_STRING_COMPONENT_CARRIERS,NULL,0};
   
-<<<<<<< HEAD
-  //paramdef_t SRB1Params[] = SRB1PARAMS_DESC;
-=======
   //paramdef_t SRB1Params[] = SRB1PARAMS_DESC;  
 
   /* map parameter checking array instances to parameter definition array instances */
   for (int I = 0; I < (sizeof(CCsParams) / sizeof(paramdef_t)); I++) {
     CCsParams[I].chkPptr = &(config_check_CCparams[I]);
   }
->>>>>>> 34b021e8
 
   /* get global parameters, defined outside any section in the config file */
  
