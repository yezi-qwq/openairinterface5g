--- conflicted
+++ resolved
@@ -2395,11 +2395,7 @@
   uint32_t    gnb_nb = RC.nb_nr_inst;
 
   RCconfig_NR_L1();
-<<<<<<< HEAD
   RCconfig_nr_prs();
-  set_node_type();
-=======
->>>>>>> ad8381a6
   RCconfig_nr_macrlc();
 
   LOG_I(PHY, "%s() RC.nb_nr_L1_inst:%d\n", __FUNCTION__, RC.nb_nr_L1_inst);
