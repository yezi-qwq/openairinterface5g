--- conflicted
+++ resolved
@@ -130,19 +130,8 @@
 #define MACRLC_ULSCH_MAX_FRAME_INACTIVITY                      17
 #define MACRLC_PUSCHTARGETSNRX10_IDX                           18
 #define MACRLC_PUCCHTARGETSNRX10_IDX                           19
-<<<<<<< HEAD
-#define MACRLC_UL_PRBBLACK_SNR_THRESHOLD_IDX                   20
-#define MACRLC_PUCCHFAILURETHRES_IDX                           21
-#define MACRLC_PUSCHFAILURETHRES_IDX                           22
-#define MACRLC_DL_BLER_TARGET_UPPER_IDX                        23
-#define MACRLC_DL_BLER_TARGET_LOWER_IDX                        24
-#define MACRLC_DL_RD2_BLER_THRESHOLD_IDX                       25
-#define MACRLC_DL_MAX_MCS_IDX                                  26
-#define MACRLC_HARQ_ROUND_MAX_IDX                              27
-#define MACRLC_MIN_GRANT_PRB_IDX                               28
-#define MACRLC_MIN_GRANT_MCS_IDX                               29
-=======
-#define MACRLC_PUCCHFAILURETHRES_IDX                           20 
+#define MACRLC_UL_PRBBLACK_SNR_THRESHOLD_IDX
+#define MACRLC_PUCCHFAILURETHRES_IDX                           20
 #define MACRLC_PUSCHFAILURETHRES_IDX                           21
 #define MACRLC_DL_BLER_TARGET_UPPER_IDX                        22
 #define MACRLC_DL_BLER_TARGET_LOWER_IDX                        23
@@ -154,6 +143,5 @@
 #define MACRLC_MIN_GRANT_PRB_IDX                               29
 #define MACRLC_MIN_GRANT_MCS_IDX                               30
 
->>>>>>> 72d0a4ff
 /*---------------------------------------------------------------------------------------------------------------------------------------------------------*/
 #endif