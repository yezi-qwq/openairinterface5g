/*
 * Licensed to the OpenAirInterface (OAI) Software Alliance under one or more
 * contributor license agreements.  See the NOTICE file distributed with
 * this work for additional information regarding copyright ownership.
 * The OpenAirInterface Software Alliance licenses this file to You under
 * the OAI Public License, Version 1.1  (the "License"); you may not use this file
 * except in compliance with the License.
 * You may obtain a copy of the License at
 *
 *      http://www.openairinterface.org/?page_id=698
 *
 * Unless required by applicable law or agreed to in writing, software
 * distributed under the License is distributed on an "AS IS" BASIS,
 * WITHOUT WARRANTIES OR CONDITIONS OF ANY KIND, either express or implied.
 * See the License for the specific language governing permissions and
 * limitations under the License.
 *-------------------------------------------------------------------------------
 * For more information about the OpenAirInterface (OAI) Software Alliance:
 *      contact@openairinterface.org
 */

/*! \file openair2/GNB_APP/L1_nr_paramdef.f
 * \brief definition of configuration parameters for all eNodeB modules 
 * \author Francois TABURET, WEI-TAI CHEN
 * \date 2018
 * \version 0.1
 * \company NOKIA BellLabs France, NTUST
 * \email: francois.taburet@nokia-bell-labs.com, kroempa@gmail.com
 * \note
 * \warning
 */

#ifndef __GNB_APP_L1_NR_PARAMDEF__H__
#define __GNB_APP_L1_NR_PARAMDEF__H__

/*-------------------------------------------------------------------------------------------------------------------------------------------------------------------------------*/


/* L1 configuration parameters names   */
#define CONFIG_STRING_L1_CC                                "num_cc"
#define CONFIG_STRING_L1_LOCAL_N_IF_NAME                   "local_n_if_name"
#define CONFIG_STRING_L1_LOCAL_N_ADDRESS                   "local_n_address"
#define CONFIG_STRING_L1_REMOTE_N_ADDRESS                  "remote_n_address"
#define CONFIG_STRING_L1_LOCAL_N_PORTC                     "local_n_portc"
#define CONFIG_STRING_L1_REMOTE_N_PORTC                    "remote_n_portc"
#define CONFIG_STRING_L1_LOCAL_N_PORTD                     "local_n_portd"
#define CONFIG_STRING_L1_REMOTE_N_PORTD                    "remote_n_portd"
#define CONFIG_STRING_L1_TRANSPORT_N_PREFERENCE            "tr_n_preference"
#define CONFIG_STRING_L1_THREAD_POOL_SIZE                  "thread_pool_size"
#define CONFIG_STRING_L1_OFDM_OFFSET_DIVISOR               "ofdm_offset_divisor"
#define CONFIG_STRING_L1_PUCCH0_DTX_THRESHOLD              "pucch0_dtx_threshold"
#define CONFIG_STRING_L1_PRACH_DTX_THRESHOLD               "prach_dtx_threshold"
#define CONFIG_STRING_L1_PUSCH_DTX_THRESHOLD               "pusch_dtx_threshold"
#define CONFIG_STRING_L1_SRS_DTX_THRESHOLD                 "srs_dtx_threshold"
#define CONFIG_STRING_L1_MAX_LDPC_ITERATIONS               "max_ldpc_iterations"
<<<<<<< HEAD
#define CONFIG_STRING_L1_RX_THREAD_CORE                    "L1_rx_thread_core"
#define CONFIG_STRING_L1_TX_THREAD_CORE                    "L1_tx_thread_core"

=======
#define HLP_TP_SIZ "thread_pool_size paramter removed, please use --thread-pool"
>>>>>>> 342ea088
/*----------------------------------------------------------------------------------------------------------------------------------------------------*/
/*                                            L1 configuration parameters                                                                             */
/*   optname                                         helpstr   paramflags    XXXptr              defXXXval                  type           numelt     */
/*----------------------------------------------------------------------------------------------------------------------------------------------------*/
// clang-format off
#define L1PARAMS_DESC { \
<<<<<<< HEAD
{CONFIG_STRING_L1_CC,                                NULL,      0,         uptr:NULL,           defintval:1,               TYPE_UINT,     0},         \
{CONFIG_STRING_L1_TRANSPORT_N_PREFERENCE,            NULL,      0,         strptr:NULL,         defstrval:"local_mac",     TYPE_STRING,   0},         \
{CONFIG_STRING_L1_LOCAL_N_IF_NAME,                   NULL,      0,         strptr:NULL,         defstrval:"lo",            TYPE_STRING,   0},         \
{CONFIG_STRING_L1_LOCAL_N_ADDRESS,                   NULL,      0,         strptr:NULL,         defstrval:"127.0.0.1",     TYPE_STRING,   0},         \
{CONFIG_STRING_L1_REMOTE_N_ADDRESS,                  NULL,      0,         strptr:NULL,         defstrval:"127.0.0.2",     TYPE_STRING,   0},         \
{CONFIG_STRING_L1_LOCAL_N_PORTC,                     NULL,      0,         uptr:NULL,           defintval:50030,           TYPE_UINT,     0},         \
{CONFIG_STRING_L1_REMOTE_N_PORTC,                    NULL,      0,         uptr:NULL,           defintval:50030,           TYPE_UINT,     0},         \
{CONFIG_STRING_L1_LOCAL_N_PORTD,                     NULL,      0,         uptr:NULL,           defintval:50031,           TYPE_UINT,     0},         \
{CONFIG_STRING_L1_REMOTE_N_PORTD,                    NULL,      0,         uptr:NULL,           defintval:50031,           TYPE_UINT,     0},         \
{CONFIG_STRING_L1_THREAD_POOL_SIZE, "thread_pool_size paramter removed, please use --thread-pool",      0,         uptr:NULL,           defintval:2022,               TYPE_UINT,     0},         \
{CONFIG_STRING_L1_OFDM_OFFSET_DIVISOR,               NULL,      0,         uptr:NULL,           defuintval:8,              TYPE_UINT,     0},         \
{CONFIG_STRING_L1_PUCCH0_DTX_THRESHOLD,              NULL,      0,         uptr:NULL,           defintval:100,             TYPE_UINT,     0},         \
{CONFIG_STRING_L1_PRACH_DTX_THRESHOLD,               NULL,      0,         uptr:NULL,           defintval:150,             TYPE_UINT,     0},         \
{CONFIG_STRING_L1_PUSCH_DTX_THRESHOLD,               NULL,      0,         uptr:NULL,           defintval:50,              TYPE_UINT,     0},         \
{CONFIG_STRING_L1_SRS_DTX_THRESHOLD,                 NULL,      0,         uptr:NULL,           defintval:50,              TYPE_UINT,     0},         \
{CONFIG_STRING_L1_MAX_LDPC_ITERATIONS,               NULL,      0,         uptr:NULL,           defintval:5,               TYPE_UINT,     0},          \
{CONFIG_STRING_L1_RX_THREAD_CORE,                 NULL,      0,         uptr:NULL,           defintval:-1,               TYPE_UINT,     0},          \
{CONFIG_STRING_L1_TX_THREAD_CORE,                 NULL,      0,         uptr:NULL,           defintval:-1,               TYPE_UINT,     0},          \
=======
  {CONFIG_STRING_L1_CC,                                NULL,       0,         .uptr=NULL,           .defintval=1,               TYPE_UINT,     0},         \
  {CONFIG_STRING_L1_TRANSPORT_N_PREFERENCE,            NULL,       0,         .strptr=NULL,         .defstrval="local_mac",     TYPE_STRING,   0},         \
  {CONFIG_STRING_L1_LOCAL_N_IF_NAME,                   NULL,       0,         .strptr=NULL,         .defstrval="lo",            TYPE_STRING,   0},         \
  {CONFIG_STRING_L1_LOCAL_N_ADDRESS,                   NULL,       0,         .strptr=NULL,         .defstrval="127.0.0.1",     TYPE_STRING,   0},         \
  {CONFIG_STRING_L1_REMOTE_N_ADDRESS,                  NULL,       0,         .strptr=NULL,         .defstrval="127.0.0.2",     TYPE_STRING,   0},         \
  {CONFIG_STRING_L1_LOCAL_N_PORTC,                     NULL,       0,         .uptr=NULL,           .defintval=50030,           TYPE_UINT,     0},         \
  {CONFIG_STRING_L1_REMOTE_N_PORTC,                    NULL,       0,         .uptr=NULL,           .defintval=50030,           TYPE_UINT,     0},         \
  {CONFIG_STRING_L1_LOCAL_N_PORTD,                     NULL,       0,         .uptr=NULL,           .defintval=50031,           TYPE_UINT,     0},         \
  {CONFIG_STRING_L1_REMOTE_N_PORTD,                    NULL,       0,         .uptr=NULL,           .defintval=50031,           TYPE_UINT,     0},         \
  {CONFIG_STRING_L1_THREAD_POOL_SIZE,                  HLP_TP_SIZ, 0,         .uptr=NULL,           .defintval=2022,            TYPE_UINT,     0},         \
  {CONFIG_STRING_L1_OFDM_OFFSET_DIVISOR,               NULL,       0,         .uptr=NULL,           .defuintval=8,              TYPE_UINT,     0},         \
  {CONFIG_STRING_L1_PUCCH0_DTX_THRESHOLD,              NULL,       0,         .uptr=NULL,           .defintval=100,             TYPE_UINT,     0},         \
  {CONFIG_STRING_L1_PRACH_DTX_THRESHOLD,               NULL,       0,         .uptr=NULL,           .defintval=150,             TYPE_UINT,     0},         \
  {CONFIG_STRING_L1_PUSCH_DTX_THRESHOLD,               NULL,       0,         .uptr=NULL,           .defintval=50,              TYPE_UINT,     0},         \
  {CONFIG_STRING_L1_SRS_DTX_THRESHOLD,                 NULL,       0,         .uptr=NULL,           .defintval=50,              TYPE_UINT,     0},         \
  {CONFIG_STRING_L1_MAX_LDPC_ITERATIONS,               NULL,       0,         .uptr=NULL,           .defintval=5,               TYPE_UINT,     0},         \
>>>>>>> 342ea088
}
// clang-format on
#define L1_CC_IDX                                          0
#define L1_TRANSPORT_N_PREFERENCE_IDX                      1
#define L1_LOCAL_N_IF_NAME_IDX                             2
#define L1_LOCAL_N_ADDRESS_IDX                             3
#define L1_REMOTE_N_ADDRESS_IDX                            4
#define L1_LOCAL_N_PORTC_IDX                               5
#define L1_REMOTE_N_PORTC_IDX                              6
#define L1_LOCAL_N_PORTD_IDX                               7
#define L1_REMOTE_N_PORTD_IDX                              8
#define L1_THREAD_POOL_SIZE                                9
#define L1_OFDM_OFFSET_DIVISOR                             10
#define L1_PUCCH0_DTX_THRESHOLD                            11
#define L1_PRACH_DTX_THRESHOLD                             12
#define L1_PUSCH_DTX_THRESHOLD                             13
#define L1_SRS_DTX_THRESHOLD                               14
#define L1_MAX_LDPC_ITERATIONS                             15
#define L1_RX_THREAD_CORE                                  16
#define L1_TX_THREAD_CORE                                  17

/*----------------------------------------------------------------------------------------------------------------------------------------------------*/
#endif<|MERGE_RESOLUTION|>--- conflicted
+++ resolved
@@ -53,39 +53,15 @@
 #define CONFIG_STRING_L1_PUSCH_DTX_THRESHOLD               "pusch_dtx_threshold"
 #define CONFIG_STRING_L1_SRS_DTX_THRESHOLD                 "srs_dtx_threshold"
 #define CONFIG_STRING_L1_MAX_LDPC_ITERATIONS               "max_ldpc_iterations"
-<<<<<<< HEAD
 #define CONFIG_STRING_L1_RX_THREAD_CORE                    "L1_rx_thread_core"
 #define CONFIG_STRING_L1_TX_THREAD_CORE                    "L1_tx_thread_core"
-
-=======
 #define HLP_TP_SIZ "thread_pool_size paramter removed, please use --thread-pool"
->>>>>>> 342ea088
 /*----------------------------------------------------------------------------------------------------------------------------------------------------*/
 /*                                            L1 configuration parameters                                                                             */
 /*   optname                                         helpstr   paramflags    XXXptr              defXXXval                  type           numelt     */
 /*----------------------------------------------------------------------------------------------------------------------------------------------------*/
 // clang-format off
 #define L1PARAMS_DESC { \
-<<<<<<< HEAD
-{CONFIG_STRING_L1_CC,                                NULL,      0,         uptr:NULL,           defintval:1,               TYPE_UINT,     0},         \
-{CONFIG_STRING_L1_TRANSPORT_N_PREFERENCE,            NULL,      0,         strptr:NULL,         defstrval:"local_mac",     TYPE_STRING,   0},         \
-{CONFIG_STRING_L1_LOCAL_N_IF_NAME,                   NULL,      0,         strptr:NULL,         defstrval:"lo",            TYPE_STRING,   0},         \
-{CONFIG_STRING_L1_LOCAL_N_ADDRESS,                   NULL,      0,         strptr:NULL,         defstrval:"127.0.0.1",     TYPE_STRING,   0},         \
-{CONFIG_STRING_L1_REMOTE_N_ADDRESS,                  NULL,      0,         strptr:NULL,         defstrval:"127.0.0.2",     TYPE_STRING,   0},         \
-{CONFIG_STRING_L1_LOCAL_N_PORTC,                     NULL,      0,         uptr:NULL,           defintval:50030,           TYPE_UINT,     0},         \
-{CONFIG_STRING_L1_REMOTE_N_PORTC,                    NULL,      0,         uptr:NULL,           defintval:50030,           TYPE_UINT,     0},         \
-{CONFIG_STRING_L1_LOCAL_N_PORTD,                     NULL,      0,         uptr:NULL,           defintval:50031,           TYPE_UINT,     0},         \
-{CONFIG_STRING_L1_REMOTE_N_PORTD,                    NULL,      0,         uptr:NULL,           defintval:50031,           TYPE_UINT,     0},         \
-{CONFIG_STRING_L1_THREAD_POOL_SIZE, "thread_pool_size paramter removed, please use --thread-pool",      0,         uptr:NULL,           defintval:2022,               TYPE_UINT,     0},         \
-{CONFIG_STRING_L1_OFDM_OFFSET_DIVISOR,               NULL,      0,         uptr:NULL,           defuintval:8,              TYPE_UINT,     0},         \
-{CONFIG_STRING_L1_PUCCH0_DTX_THRESHOLD,              NULL,      0,         uptr:NULL,           defintval:100,             TYPE_UINT,     0},         \
-{CONFIG_STRING_L1_PRACH_DTX_THRESHOLD,               NULL,      0,         uptr:NULL,           defintval:150,             TYPE_UINT,     0},         \
-{CONFIG_STRING_L1_PUSCH_DTX_THRESHOLD,               NULL,      0,         uptr:NULL,           defintval:50,              TYPE_UINT,     0},         \
-{CONFIG_STRING_L1_SRS_DTX_THRESHOLD,                 NULL,      0,         uptr:NULL,           defintval:50,              TYPE_UINT,     0},         \
-{CONFIG_STRING_L1_MAX_LDPC_ITERATIONS,               NULL,      0,         uptr:NULL,           defintval:5,               TYPE_UINT,     0},          \
-{CONFIG_STRING_L1_RX_THREAD_CORE,                 NULL,      0,         uptr:NULL,           defintval:-1,               TYPE_UINT,     0},          \
-{CONFIG_STRING_L1_TX_THREAD_CORE,                 NULL,      0,         uptr:NULL,           defintval:-1,               TYPE_UINT,     0},          \
-=======
   {CONFIG_STRING_L1_CC,                                NULL,       0,         .uptr=NULL,           .defintval=1,               TYPE_UINT,     0},         \
   {CONFIG_STRING_L1_TRANSPORT_N_PREFERENCE,            NULL,       0,         .strptr=NULL,         .defstrval="local_mac",     TYPE_STRING,   0},         \
   {CONFIG_STRING_L1_LOCAL_N_IF_NAME,                   NULL,       0,         .strptr=NULL,         .defstrval="lo",            TYPE_STRING,   0},         \
@@ -102,7 +78,8 @@
   {CONFIG_STRING_L1_PUSCH_DTX_THRESHOLD,               NULL,       0,         .uptr=NULL,           .defintval=50,              TYPE_UINT,     0},         \
   {CONFIG_STRING_L1_SRS_DTX_THRESHOLD,                 NULL,       0,         .uptr=NULL,           .defintval=50,              TYPE_UINT,     0},         \
   {CONFIG_STRING_L1_MAX_LDPC_ITERATIONS,               NULL,       0,         .uptr=NULL,           .defintval=5,               TYPE_UINT,     0},         \
->>>>>>> 342ea088
+  {CONFIG_STRING_L1_RX_THREAD_CORE,                    NULL,       0,         .uptr:NULL,           .defintval:-1,              TYPE_UINT,     0},          \
+  {CONFIG_STRING_L1_TX_THREAD_CORE,                    NULL,       0,         .uptr:NULL,           .defintval:-1,              TYPE_UINT,     0},          \
 }
 // clang-format on
 #define L1_CC_IDX                                          0
