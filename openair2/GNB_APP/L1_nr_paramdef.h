--- conflicted
+++ resolved
@@ -65,11 +65,7 @@
 {CONFIG_STRING_L1_REMOTE_N_PORTC,                    NULL,      0,         uptr:NULL,           defintval:50030,           TYPE_UINT,     0},         \
 {CONFIG_STRING_L1_LOCAL_N_PORTD,                     NULL,      0,         uptr:NULL,           defintval:50031,           TYPE_UINT,     0},         \
 {CONFIG_STRING_L1_REMOTE_N_PORTD,                    NULL,      0,         uptr:NULL,           defintval:50031,           TYPE_UINT,     0},         \
-<<<<<<< HEAD
-{CONFIG_STRING_L1_THREAD_POOL_SIZE,                  NULL,      0,         uptr:NULL,           defintval:4,               TYPE_UINT,     0},         \
-=======
 {CONFIG_STRING_L1_THREAD_POOL_SIZE, "Maximum number of CPU cores for L1 processing (either max HW CPU cores or this value is used)",      0,         uptr:NULL,           defintval:4,               TYPE_UINT,     0},         \
->>>>>>> 1ed58f65
 {CONFIG_STRING_L1_OFDM_OFFSET_DIVISOR,               NULL,      0,         uptr:NULL,           defuintval:8,              TYPE_UINT,     0},         \
 {CONFIG_STRING_L1_PUCCH0_DTX_THRESHOLD,              NULL,      0,         uptr:NULL,           defintval:100,             TYPE_UINT,     0},         \
 {CONFIG_STRING_L1_PRACH_DTX_THRESHOLD,               NULL,      0,         uptr:NULL,           defintval:150,             TYPE_UINT,     0},         \
