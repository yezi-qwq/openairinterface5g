--- conflicted
+++ resolved
@@ -37,33 +37,18 @@
 
 #include "common/utils/LOG/log.h"
 
-<<<<<<< HEAD
-#if defined(ENABLE_ITTI)
-# include "intertask_interface.h"
-# if defined(ENABLE_USE_MME)
-#   include "s1ap_eNB.h"
-#   include "sctp_eNB_task.h"
-#   include "gtpv1u_eNB_task.h"
-# endif
-
-# include "PHY/INIT/phy_init.h" 
-# include "x2ap_eNB.h"
-=======
+#include "x2ap_eNB.h"
 #include "intertask_interface.h"
 #include "s1ap_eNB.h"
 #include "sctp_eNB_task.h"
 #include "gtpv1u_eNB_task.h"
 #include "PHY/INIT/phy_init.h" 
 
->>>>>>> cfced70b
 extern unsigned char NB_gNB_INST;
 
-
 extern RAN_CONTEXT_t RC;
 
 #define GNB_REGISTER_RETRY_DELAY 10
-
-
 
 /*------------------------------------------------------------------------------*/
 static void configure_nr_rrc(uint32_t gnb_id)
@@ -118,7 +103,6 @@
   return register_gnb_pending;
 }
 */
-<<<<<<< HEAD
 
 /*------------------------------------------------------------------------------*/
 static uint32_t gNB_app_register_x2(uint32_t gnb_id_start, uint32_t gnb_id_end) {
@@ -139,31 +123,15 @@
   return register_gnb_x2_pending;
 }
 
-#endif
-=======
->>>>>>> cfced70b
-
 
 /*------------------------------------------------------------------------------*/
 void *gNB_app_task(void *args_p)
 {
-<<<<<<< HEAD
-
-#if defined(ENABLE_ITTI)
+
   uint32_t                        gnb_nb = RC.nb_nr_inst; 
   uint32_t                        gnb_id_start = 0;
   uint32_t                        gnb_id_end = gnb_id_start + gnb_nb;
   uint32_t                        x2_register_gnb_pending = 0;
-# if defined(ENABLE_USE_MME)
-  //uint32_t                        register_gnb_pending;
-  //uint32_t                        registered_gnb;
-  //long                            gnb_register_retry_timer_id;
-# endif
-=======
-  uint32_t                        gnb_nb = RC.nb_nr_inst; 
-  uint32_t                        gnb_id_start = 0;
-  uint32_t                        gnb_id_end = gnb_id_start + gnb_nb;
->>>>>>> cfced70b
   uint32_t                        gnb_id;
   MessageDef                      *msg_p           = NULL;
   const char                      *msg_name        = NULL;
@@ -200,17 +168,12 @@
     configure_nr_rrc(gnb_id);
   }
 
-<<<<<<< HEAD
   if (is_x2ap_enabled() ) { //&& !NODE_IS_DU(RC.rrc[0]->node_type)
 	  LOG_I(X2AP, "X2AP enabled \n");
 	  x2_register_gnb_pending = gNB_app_register_x2 (gnb_id_start, gnb_id_end);
-
-  }
-
-# if defined(ENABLE_USE_MME)
-=======
+  }
+
   if (EPC_MODE_ENABLED) {
->>>>>>> cfced70b
   /* Try to register each gNB */
   //registered_gnb = 0;
   //register_gnb_pending = gNB_app_register (gnb_id_start, gnb_id_end);//, gnb_properties_p);
