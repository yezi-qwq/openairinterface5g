/*
 * Licensed to the OpenAirInterface (OAI) Software Alliance under one or more
 * contributor license agreements.  See the NOTICE file distributed with
 * this work for additional information regarding copyright ownership.
 * The OpenAirInterface Software Alliance licenses this file to You under
 * the OAI Public License, Version 1.1  (the "License"); you may not use this file
 * except in compliance with the License.
 * You may obtain a copy of the License at
 *
 *      http://www.openairinterface.org/?page_id=698
 *
 * Unless required by applicable law or agreed to in writing, software
 * distributed under the License is distributed on an "AS IS" BASIS,
 * WITHOUT WARRANTIES OR CONDITIONS OF ANY KIND, either express or implied.
 * See the License for the specific language governing permissions and
 * limitations under the License.
 *-------------------------------------------------------------------------------
 * For more information about the OpenAirInterface (OAI) Software Alliance:
 *      contact@openairinterface.org
 */

/*
                                gnb_app.c
                             -------------------
  AUTHOR  : Laurent Winckel, Sebastien ROUX, Lionel GAUTHIER, Navid Nikaein, WEI-TAI CHEN
  COMPANY : EURECOM, NTUST
  EMAIL   : Lionel.Gauthier@eurecom.fr and Navid Nikaein, kroempa@gmail.com
*/

#include <string.h>
#include <stdio.h>

#include "gnb_app.h"
#include "gnb_config.h"
#include "assertions.h"
#include "common/ran_context.h"

#include "common/utils/LOG/log.h"

#include "x2ap_eNB.h"
#include "intertask_interface.h"
#include "s1ap_eNB.h"
#include "sctp_eNB_task.h"
#include "gtpv1u_eNB_task.h"
#include "PHY/INIT/phy_init.h" 

extern unsigned char NB_gNB_INST;

extern RAN_CONTEXT_t RC;

#define GNB_REGISTER_RETRY_DELAY 10

/*------------------------------------------------------------------------------*/
static void configure_nr_rrc(uint32_t gnb_id)
{
  MessageDef *msg_p = NULL;
  //  int CC_id;

  msg_p = itti_alloc_new_message (TASK_GNB_APP, NRRRC_CONFIGURATION_REQ);

  if (RC.nrrrc[gnb_id]) {
    RCconfig_NRRRC(msg_p,gnb_id, RC.nrrrc[gnb_id]);
    

    LOG_I(GNB_APP,"Sending configuration message to NR_RRC task\n");
    itti_send_msg_to_task (TASK_RRC_GNB, GNB_MODULE_ID_TO_INSTANCE(gnb_id), msg_p);

  }
  else AssertFatal(0,"NRRRC context for gNB %d not allocated\n",gnb_id);
}

/*------------------------------------------------------------------------------*/


static uint32_t gNB_app_register(uint32_t gnb_id_start, uint32_t gnb_id_end)//, const Enb_properties_array_t *enb_properties)
{
  uint32_t         gnb_id;
  MessageDef      *msg_p;
  uint32_t         register_gnb_pending = 0;

  for (gnb_id = gnb_id_start; (gnb_id < gnb_id_end) ; gnb_id++) {
    {
      s1ap_register_enb_req_t *s1ap_register_gNB; //Type Temporarily reuse

      // note:  there is an implicit relationship between the data structure and the message name 
      /*msg_p = itti_alloc_new_message (TASK_GNB_APP, S1AP_REGISTER_ENB_REQ); //Message Temporarily reuse

      RCconfig_NR_S1(msg_p, gnb_id);*/

      if (gnb_id == 0) RCconfig_nr_gtpu();

      /*s1ap_register_gNB = &S1AP_REGISTER_ENB_REQ(msg_p); //Message Temporarily reuse
      LOG_I(GNB_APP,"default drx %d\n",s1ap_register_gNB->default_drx);*/

      LOG_I(GNB_APP,"[gNB %d] gNB_app_register for instance %d\n", gnb_id, GNB_MODULE_ID_TO_INSTANCE(gnb_id));

      //itti_send_msg_to_task (TASK_S1AP, GNB_MODULE_ID_TO_INSTANCE(gnb_id), msg_p);

      register_gnb_pending++;
    }
  }

  return register_gnb_pending;
}


/*------------------------------------------------------------------------------*/
static uint32_t gNB_app_register_x2(uint32_t gnb_id_start, uint32_t gnb_id_end) {
  uint32_t         gnb_id;
  MessageDef      *msg_p;
  uint32_t         register_gnb_x2_pending = 0;

  for (gnb_id = gnb_id_start; (gnb_id < gnb_id_end) ; gnb_id++) {
    {
      msg_p = itti_alloc_new_message (TASK_GNB_APP, X2AP_REGISTER_ENB_REQ);
      LOG_I(X2AP, "GNB_ID: %d \n", gnb_id);
      RCconfig_NR_X2(msg_p, gnb_id);
      itti_send_msg_to_task (TASK_X2AP, ENB_MODULE_ID_TO_INSTANCE(gnb_id), msg_p);
      register_gnb_x2_pending++;
    }
  }

  return register_gnb_x2_pending;
}


/*------------------------------------------------------------------------------*/
void *gNB_app_task(void *args_p)
{

  uint32_t                        gnb_nb = RC.nb_nr_inst; 
  uint32_t                        gnb_id_start = 0;
  uint32_t                        gnb_id_end = gnb_id_start + gnb_nb;
<<<<<<< HEAD
  uint32_t                        x2_register_gnb_pending = 0;
  uint32_t                        register_gnb_pending=0;
=======
>>>>>>> 90b10268
  uint32_t                        gnb_id;
  MessageDef                      *msg_p           = NULL;
  const char                      *msg_name        = NULL;
  instance_t                      instance;
  int                             result;
  /* for no gcc warnings */
  (void)instance;

  itti_mark_task_ready (TASK_GNB_APP);

  LOG_I(PHY, "%s() Task ready initialize structures\n", __FUNCTION__);

  RCconfig_NR_L1();

  RCconfig_nr_macrlc();

  LOG_I(PHY, "%s() RC.nb_nr_L1_inst:%d\n", __FUNCTION__, RC.nb_nr_L1_inst);

  if (RC.nb_nr_L1_inst>0) AssertFatal(l1_north_init_gNB()==0,"could not initialize L1 north interface\n");

  AssertFatal (gnb_nb <= RC.nb_nr_inst,
               "Number of gNB is greater than gNB defined in configuration file (%d/%d)!",
               gnb_nb, RC.nb_nr_inst);

  LOG_I(GNB_APP,"Allocating gNB_RRC_INST for %d instances\n",RC.nb_nr_inst);

  RC.nrrrc = (gNB_RRC_INST **)malloc(RC.nb_nr_inst*sizeof(gNB_RRC_INST *));
  LOG_I(PHY, "%s() RC.nb_nr_inst:%d RC.nrrrc:%p\n", __FUNCTION__, RC.nb_nr_inst, RC.nrrrc);

  for (gnb_id = gnb_id_start; (gnb_id < gnb_id_end) ; gnb_id++) {
    RC.nrrrc[gnb_id] = (gNB_RRC_INST*)malloc(sizeof(gNB_RRC_INST));
    LOG_I(PHY, "%s() Creating RRC instance RC.nrrrc[%d]:%p (%d of %d)\n", __FUNCTION__, gnb_id, RC.nrrrc[gnb_id], gnb_id+1, gnb_id_end);
    memset((void *)RC.nrrrc[gnb_id],0,sizeof(gNB_RRC_INST));
    configure_nr_rrc(gnb_id);
  }

  if (is_x2ap_enabled() ) { //&& !NODE_IS_DU(RC.rrc[0]->node_type)
	  LOG_I(X2AP, "X2AP enabled \n");
	  __attribute__((unused)) uint32_t x2_register_gnb_pending = gNB_app_register_x2 (gnb_id_start, gnb_id_end);
  }

  if (EPC_MODE_ENABLED) {
  /* Try to register each gNB */
  //registered_gnb = 0;
  register_gnb_pending = gNB_app_register (gnb_id_start, gnb_id_end);//, gnb_properties_p);
  } else {
  /* Start L2L1 task */
    msg_p = itti_alloc_new_message(TASK_GNB_APP, INITIALIZE_MESSAGE);
    itti_send_msg_to_task(TASK_L2L1, INSTANCE_DEFAULT, msg_p);
  }

  do {
    // Wait for a message
    itti_receive_msg (TASK_GNB_APP, &msg_p);

    msg_name = ITTI_MSG_NAME (msg_p);
    instance = ITTI_MSG_INSTANCE (msg_p);

    switch (ITTI_MSG_ID(msg_p)) {
    case TERMINATE_MESSAGE:
      LOG_W(GNB_APP, " *** Exiting GNB_APP thread\n");
      itti_exit_task ();
      break;

    case MESSAGE_TEST:
      LOG_I(GNB_APP, "Received %s\n", ITTI_MSG_NAME(msg_p));
      break;


/*
    case S1AP_REGISTER_ENB_CNF:
      LOG_I(GNB_APP, "[gNB %d] Received %s: associated MME %d\n", instance, msg_name,
            S1AP_REGISTER_ENB_CNF(msg_p).nb_mme);

      DevAssert(register_gnb_pending > 0);
      register_gnb_pending--;

      // Check if at least gNB is registered with one MME 
      if (S1AP_REGISTER_ENB_CNF(msg_p).nb_mme > 0) {
        registered_gnb++;
      }

      // Check if all register gNB requests have been processed 
      if (register_gnb_pending == 0) {
        if (registered_gnb == gnb_nb) {
          // If all gNB are registered, start L2L1 task 
          MessageDef *msg_init_p;

          msg_init_p = itti_alloc_new_message (TASK_GNB_APP, INITIALIZE_MESSAGE);
          itti_send_msg_to_task (TASK_L2L1, INSTANCE_DEFAULT, msg_init_p);

        } else {
          uint32_t not_associated = gnb_nb - registered_gnb;

          LOG_W(GNB_APP, " %d gNB %s not associated with a MME, retrying registration in %d seconds ...\n",
                not_associated, not_associated > 1 ? "are" : "is", GNB_REGISTER_RETRY_DELAY);

          // Restart the gNB registration process in GNB_REGISTER_RETRY_DELAY seconds 
          if (timer_setup (GNB_REGISTER_RETRY_DELAY, 0, TASK_GNB_APP, INSTANCE_DEFAULT, TIMER_ONE_SHOT,
                           NULL, &gnb_register_retry_timer_id) < 0) {
            LOG_E(GNB_APP, " Can not start gNB register retry timer, use \"sleep\" instead!\n");

            sleep(GNB_REGISTER_RETRY_DELAY);
            // Restart the registration process 
            registered_gnb = 0;
            register_gnb_pending = gNB_app_register (gnb_id_start, gnb_id_end);//, gnb_properties_p);
          }
        }
      }

      break;
*/
    case S1AP_DEREGISTERED_ENB_IND:
      LOG_W(GNB_APP, "[gNB %d] Received %s: associated MME %d\n", instance, msg_name,
            S1AP_DEREGISTERED_ENB_IND(msg_p).nb_mme);

      /* TODO handle recovering of registration */
      break;

    case TIMER_HAS_EXPIRED:
      LOG_I(GNB_APP, " Received %s: timer_id %ld\n", msg_name, TIMER_HAS_EXPIRED(msg_p).timer_id);

      //if (TIMER_HAS_EXPIRED (msg_p).timer_id == gnb_register_retry_timer_id) {
        /* Restart the registration process */
      //  registered_gnb = 0;
      //  register_gnb_pending = gNB_app_register(gnb_id_start, gnb_id_end);//, gnb_properties_p);
      //}

      break;

    default:
      LOG_E(GNB_APP, "Received unexpected message %s\n", msg_name);
      break;
    }

    result = itti_free (ITTI_MSG_ORIGIN_ID(msg_p), msg_p);
    AssertFatal (result == EXIT_SUCCESS, "Failed to free memory (%d)!\n", result);
  } while (1);


  return NULL;
}<|MERGE_RESOLUTION|>--- conflicted
+++ resolved
@@ -131,11 +131,6 @@
   uint32_t                        gnb_nb = RC.nb_nr_inst; 
   uint32_t                        gnb_id_start = 0;
   uint32_t                        gnb_id_end = gnb_id_start + gnb_nb;
-<<<<<<< HEAD
-  uint32_t                        x2_register_gnb_pending = 0;
-  uint32_t                        register_gnb_pending=0;
-=======
->>>>>>> 90b10268
   uint32_t                        gnb_id;
   MessageDef                      *msg_p           = NULL;
   const char                      *msg_name        = NULL;
@@ -180,7 +175,7 @@
   if (EPC_MODE_ENABLED) {
   /* Try to register each gNB */
   //registered_gnb = 0;
-  register_gnb_pending = gNB_app_register (gnb_id_start, gnb_id_end);//, gnb_properties_p);
+  __attribute__((unused)) uint32_t register_gnb_pending = gNB_app_register (gnb_id_start, gnb_id_end);//, gnb_properties_p);
   } else {
   /* Start L2L1 task */
     msg_p = itti_alloc_new_message(TASK_GNB_APP, INITIALIZE_MESSAGE);
