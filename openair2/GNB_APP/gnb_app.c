/*
 * Licensed to the OpenAirInterface (OAI) Software Alliance under one or more
 * contributor license agreements.  See the NOTICE file distributed with
 * this work for additional information regarding copyright ownership.
 * The OpenAirInterface Software Alliance licenses this file to You under
 * the OAI Public License, Version 1.1  (the "License"); you may not use this file
 * except in compliance with the License.
 * You may obtain a copy of the License at
 *
 *      http://www.openairinterface.org/?page_id=698
 *
 * Unless required by applicable law or agreed to in writing, software
 * distributed under the License is distributed on an "AS IS" BASIS,
 * WITHOUT WARRANTIES OR CONDITIONS OF ANY KIND, either express or implied.
 * See the License for the specific language governing permissions and
 * limitations under the License.
 *-------------------------------------------------------------------------------
 * For more information about the OpenAirInterface (OAI) Software Alliance:
 *      contact@openairinterface.org
 */

/*
                                gnb_app.c
                             -------------------
  AUTHOR  : Laurent Winckel, Sebastien ROUX, Lionel GAUTHIER, Navid Nikaein, WEI-TAI CHEN
  COMPANY : EURECOM, NTUST
  EMAIL   : Lionel.Gauthier@eurecom.fr and Navid Nikaein, kroempa@gmail.com
*/

#include <string.h>
#include <stdio.h>
#include <nr_pdcp/nr_pdcp.h>
#include <softmodem-common.h>
#include <split_headers.h>
#include <proto_agent.h>

#include "gnb_app.h"
#include "gnb_config.h"
#include "assertions.h"
#include "common/ran_context.h"

#include "common/utils/LOG/log.h"

#include "x2ap_eNB.h"
#include "intertask_interface.h"
#include "ngap_gNB.h"
#include "sctp_eNB_task.h"
#include "gtpv1u_eNB_task.h"
#include "PHY/INIT/phy_init.h" 
#include "f1ap_cu_task.h"
#include "f1ap_du_task.h"
#include "nfapi/oai_integration/vendor_ext.h"
#include <openair2/LAYER2/nr_pdcp/nr_pdcp.h>
extern unsigned char NB_gNB_INST;

extern RAN_CONTEXT_t RC;

#define GNB_REGISTER_RETRY_DELAY 10

/*------------------------------------------------------------------------------*/
static void configure_nr_rrc(uint32_t gnb_id)
{
  MessageDef *msg_p = NULL;
  //  int CC_id;

  msg_p = itti_alloc_new_message (TASK_GNB_APP, 0, NRRRC_CONFIGURATION_REQ);

  if (RC.nrrrc[gnb_id]) {
    RCconfig_NRRRC(msg_p,gnb_id, RC.nrrrc[gnb_id]);
    
    LOG_I(GNB_APP, "RRC starting with node type %d\n", RC.nrrrc[gnb_id]->node_type);
    LOG_I(GNB_APP,"Sending configuration message to NR_RRC task\n");
    itti_send_msg_to_task (TASK_RRC_GNB, GNB_MODULE_ID_TO_INSTANCE(gnb_id), msg_p);

  }
  else AssertFatal(0,"NRRRC context for gNB %d not allocated\n",gnb_id);
}

/*------------------------------------------------------------------------------*/


static uint32_t gNB_app_register(uint32_t gnb_id_start, uint32_t gnb_id_end)//, const Enb_properties_array_t *enb_properties)
{
  uint32_t         gnb_id;
  MessageDef      *msg_p;
  uint32_t         register_gnb_pending = 0;

  for (gnb_id = gnb_id_start; (gnb_id < gnb_id_end) ; gnb_id++) {
    {
      if(NGAP_CONF_MODE){
        ngap_register_gnb_req_t *ngap_register_gNB; //Type Temporarily reuse
          
        // note:  there is an implicit relationship between the data structure and the message name
        msg_p = itti_alloc_new_message (TASK_GNB_APP, 0, NGAP_REGISTER_GNB_REQ); //Message Temporarily reuse

        RCconfig_NR_NG(msg_p, gnb_id);

        ngap_register_gNB = &NGAP_REGISTER_GNB_REQ(msg_p); //Message Temporarily reuse

        LOG_I(GNB_APP,"default drx %d\n",ngap_register_gNB->default_drx);

        itti_send_msg_to_task (TASK_NGAP, GNB_MODULE_ID_TO_INSTANCE(gnb_id), msg_p);
      }
      if (gnb_id == 0) RCconfig_nr_gtpu();
    }

    LOG_I(GNB_APP,"[gNB %d] gNB_app_register for instance %d\n", gnb_id, GNB_MODULE_ID_TO_INSTANCE(gnb_id));

    register_gnb_pending++;
    }

  return register_gnb_pending;
}


/*------------------------------------------------------------------------------*/
static uint32_t gNB_app_register_x2(uint32_t gnb_id_start, uint32_t gnb_id_end) {
  uint32_t         gnb_id;
  MessageDef      *msg_p;
  uint32_t         register_gnb_x2_pending = 0;

  for (gnb_id = gnb_id_start; (gnb_id < gnb_id_end) ; gnb_id++) {
    {
      msg_p = itti_alloc_new_message (TASK_GNB_APP, 0, X2AP_REGISTER_ENB_REQ);
      LOG_I(X2AP, "GNB_ID: %d \n", gnb_id);
      RCconfig_NR_X2(msg_p, gnb_id);
      itti_send_msg_to_task (TASK_X2AP, ENB_MODULE_ID_TO_INSTANCE(gnb_id), msg_p);
      register_gnb_x2_pending++;
    }
  }

  return register_gnb_x2_pending;
}

/*------------------------------------------------------------------------------*/

static void init_pdcp(void) {
  if (!NODE_IS_DU(RC.nrrrc[0]->node_type)) {
    pdcp_layer_init();
    uint32_t pdcp_initmask = (IS_SOFTMODEM_NOS1) ?
                             (PDCP_USE_NETLINK_BIT | LINK_ENB_PDCP_TO_IP_DRIVER_BIT) : LINK_ENB_PDCP_TO_GTPV1U_BIT;
    if (IS_SOFTMODEM_NOS1) {
      LOG_I(PDCP, "IS_SOFTMODEM_NOS1 option enabled\n");
      pdcp_initmask = pdcp_initmask | ENB_NAS_USE_TUN_BIT | SOFTMODEM_NOKRNMOD_BIT;
    }

    pdcp_module_init(pdcp_initmask);

    if (NODE_IS_CU(RC.nrrrc[0]->node_type)) {
      LOG_I(PDCP, "node is CU, pdcp send rlc_data_req by proto_agent \n");
      pdcp_set_rlc_data_req_func((send_rlc_data_req_func_t)proto_agent_send_rlc_data_req);
    } else {
      LOG_I(PDCP, "node is gNB \n");
      pdcp_set_rlc_data_req_func((send_rlc_data_req_func_t) rlc_data_req);
      pdcp_set_pdcp_data_ind_func((pdcp_data_ind_func_t) pdcp_data_ind);
    }
  } else {
    LOG_I(PDCP, "node is DU, rlc send pdcp_data_ind by proto_agent \n");
    pdcp_set_pdcp_data_ind_func((pdcp_data_ind_func_t) proto_agent_send_pdcp_data_ind);
  }
}

/*------------------------------------------------------------------------------*/

void *gNB_app_task(void *args_p)
{

  uint32_t                        gnb_nb = RC.nb_nr_inst; 
  uint32_t                        gnb_id_start = 0;
  uint32_t                        gnb_id_end = gnb_id_start + gnb_nb;
  uint32_t                        gnb_id;
  MessageDef                      *msg_p           = NULL;
  const char                      *msg_name        = NULL;
  instance_t                      instance;
  int                             result;
  /* for no gcc warnings */
  (void)instance;

  int cell_to_activate = 0;
  itti_mark_task_ready (TASK_GNB_APP);

  LOG_I(PHY, "%s() Task ready initialize structures\n", __FUNCTION__);

  if (RC.nb_nr_macrlc_inst>0) RCconfig_nr_macrlc();

  LOG_I(PHY, "%s() RC.nb_nr_L1_inst:%d\n", __FUNCTION__, RC.nb_nr_L1_inst);

  if (RC.nb_nr_L1_inst>0) AssertFatal(l1_north_init_gNB()==0,"could not initialize L1 north interface\n");

  AssertFatal (gnb_nb <= RC.nb_nr_inst,
               "Number of gNB is greater than gNB defined in configuration file (%d/%d)!",
               gnb_nb, RC.nb_nr_inst);

  LOG_I(GNB_APP,"Allocating gNB_RRC_INST for %d instances\n",RC.nb_nr_inst);

  RC.nrrrc = (gNB_RRC_INST **)malloc(RC.nb_nr_inst*sizeof(gNB_RRC_INST *));
  LOG_I(PHY, "%s() RC.nb_nr_inst:%d RC.nrrrc:%p\n", __FUNCTION__, RC.nb_nr_inst, RC.nrrrc);

  for (gnb_id = gnb_id_start; (gnb_id < gnb_id_end) ; gnb_id++) {
    RC.nrrrc[gnb_id] = (gNB_RRC_INST*)malloc(sizeof(gNB_RRC_INST));
    LOG_I(PHY, "%s() Creating RRC instance RC.nrrrc[%d]:%p (%d of %d)\n", __FUNCTION__, gnb_id, RC.nrrrc[gnb_id], gnb_id+1, gnb_id_end);
    memset((void *)RC.nrrrc[gnb_id],0,sizeof(gNB_RRC_INST));
    configure_nr_rrc(gnb_id);
  }

  if (RC.nb_nr_inst > 0)  {
    init_pdcp();
  }

  if (is_x2ap_enabled() ) { //&& !NODE_IS_DU(RC.rrc[0]->node_type)
	  LOG_I(X2AP, "X2AP enabled \n");
	  __attribute__((unused)) uint32_t x2_register_gnb_pending = gNB_app_register_x2 (gnb_id_start, gnb_id_end);
  }

  /* For the CU case the gNB registration with the AMF might have to take place after the F1 setup, as the PLMN info
<<<<<<< HEAD
     * can originate from the DU. Add check on whether x2ap is enabled to account for ENDC NSA scenario.*/
  if ((AMF_MODE_ENABLED || is_x2ap_enabled()) && !NODE_IS_DU(RC.nrrrc[0]->node_type) && !NODE_IS_CU(RC.nrrrc[0]->node_type)) {
=======
     * can originate from the DU. */
  if (AMF_MODE_ENABLED && !NODE_IS_DU(RC.nrrrc[0]->node_type)) {
>>>>>>> 408d05c6
    /* Try to register each gNB */
    //registered_gnb = 0;
    __attribute__((unused)) uint32_t register_gnb_pending = gNB_app_register (gnb_id_start, gnb_id_end);
  }

  if (NODE_IS_CU(RC.nrrrc[0]->node_type)) {

     if (itti_create_task(TASK_CU_F1, F1AP_CU_task, NULL) < 0) {
        LOG_E(F1AP, "Create task for F1AP CU failed\n");
        AssertFatal(1==0,"exiting");
     }
  }

  if (NODE_IS_DU(RC.nrrrc[0]->node_type)) {

    if (itti_create_task(TASK_DU_F1, F1AP_DU_task, NULL) < 0) {
       LOG_E(F1AP, "Create task for F1AP DU failed\n");
       AssertFatal(1==0,"exiting");
    }
    // configure F1AP here for F1C
    LOG_I(GNB_APP,"ngran_gNB_DU: Allocating ITTI message for F1AP_SETUP_REQ\n");
    msg_p = itti_alloc_new_message (TASK_GNB_APP, 0, F1AP_SETUP_REQ);
    RCconfig_NR_DU_F1(msg_p, 0);
    
    itti_send_msg_to_task (TASK_DU_F1, GNB_MODULE_ID_TO_INSTANCE(0), msg_p);
  }

  do {
    // Wait for a message
    itti_receive_msg (TASK_GNB_APP, &msg_p);

    msg_name = ITTI_MSG_NAME (msg_p);
    instance = ITTI_MSG_DESTINATION_INSTANCE (msg_p);

    switch (ITTI_MSG_ID(msg_p)) {
    case TERMINATE_MESSAGE:
      LOG_W(GNB_APP, " *** Exiting GNB_APP thread\n");
      itti_exit_task ();
      break;

    case MESSAGE_TEST:
      LOG_I(GNB_APP, "Received %s\n", ITTI_MSG_NAME(msg_p));
      break;



    case NGAP_REGISTER_GNB_CNF:
      LOG_I(GNB_APP, "[gNB %ld] Received %s: associated AMF %d\n", instance, msg_name,
            NGAP_REGISTER_GNB_CNF(msg_p).nb_amf);
/*
      DevAssert(register_gnb_pending > 0);
      register_gnb_pending--;

      // Check if at least gNB is registered with one AMF 
      if (NGAP_REGISTER_GNB_CNF(msg_p).nb_amf > 0) {
        registered_gnb++;
      }

      // Check if all register gNB requests have been processed 
      if (register_gnb_pending == 0) {
        if (registered_gnb == gnb_nb) {
          // If all gNB are registered, start L2L1 task 
          MessageDef *msg_init_p;

          msg_init_p = itti_alloc_new_message (TASK_GNB_APP, 0, INITIALIZE_MESSAGE);
          itti_send_msg_to_task (TASK_L2L1, INSTANCE_DEFAULT, msg_init_p);

        } else {
          uint32_t not_associated = gnb_nb - registered_gnb;

          LOG_W(GNB_APP, " %d gNB %s not associated with a AMF, retrying registration in %d seconds ...\n",
                not_associated, not_associated > 1 ? "are" : "is", GNB_REGISTER_RETRY_DELAY);

          // Restart the gNB registration process in GNB_REGISTER_RETRY_DELAY seconds 
          if (timer_setup (GNB_REGISTER_RETRY_DELAY, 0, TASK_GNB_APP, INSTANCE_DEFAULT, TIMER_ONE_SHOT,
                           NULL, &gnb_register_retry_timer_id) < 0) {
            LOG_E(GNB_APP, " Can not start gNB register retry timer, use \"sleep\" instead!\n");

            sleep(GNB_REGISTER_RETRY_DELAY);
            // Restart the registration process 
            registered_gnb = 0;
            register_gnb_pending = gNB_app_register (gnb_id_start, gnb_id_end);//, gnb_properties_p);
          }
        }
      }
*/
      break;

    case F1AP_SETUP_RESP:
      AssertFatal(NODE_IS_DU(RC.nrrrc[0]->node_type), "Should not have received F1AP_SETUP_RESP in CU/gNB\n");

      LOG_I(GNB_APP, "Received %s: associated ngran_gNB_CU %s with %d cells to activate\n", ITTI_MSG_NAME (msg_p),
      F1AP_SETUP_RESP(msg_p).gNB_CU_name,F1AP_SETUP_RESP(msg_p).num_cells_to_activate);
      cell_to_activate = F1AP_SETUP_RESP(msg_p).num_cells_to_activate;
      
      gNB_app_handle_f1ap_setup_resp(&F1AP_SETUP_RESP(msg_p));

      break;
    case F1AP_GNB_CU_CONFIGURATION_UPDATE:
      AssertFatal(NODE_IS_DU(RC.nrrrc[0]->node_type), "Should not have received F1AP_GNB_CU_CONFIGURATION_UPDATE in CU/gNB\n");

      LOG_I(GNB_APP, "Received %s: associated ngran_gNB_CU %s with %d cells to activate\n", ITTI_MSG_NAME (msg_p),
      F1AP_GNB_CU_CONFIGURATION_UPDATE(msg_p).gNB_CU_name,F1AP_GNB_CU_CONFIGURATION_UPDATE(msg_p).num_cells_to_activate);
      
      cell_to_activate += F1AP_GNB_CU_CONFIGURATION_UPDATE(msg_p).num_cells_to_activate;
      gNB_app_handle_f1ap_gnb_cu_configuration_update(&F1AP_GNB_CU_CONFIGURATION_UPDATE(msg_p));

      /* Check if at least gNB is registered with one AMF */
      AssertFatal(cell_to_activate == 1,"No cells to activate or cells > 1 %d\n",cell_to_activate);

      break;
    case NGAP_DEREGISTERED_GNB_IND:
      LOG_W(GNB_APP, "[gNB %ld] Received %s: associated AMF %d\n", instance, msg_name,
            NGAP_DEREGISTERED_GNB_IND(msg_p).nb_amf);

      /* TODO handle recovering of registration */
      break;

    case TIMER_HAS_EXPIRED:
      LOG_I(GNB_APP, " Received %s: timer_id %ld\n", msg_name, TIMER_HAS_EXPIRED(msg_p).timer_id);

      //if (TIMER_HAS_EXPIRED (msg_p).timer_id == gnb_register_retry_timer_id) {
        /* Restart the registration process */
      //  registered_gnb = 0;
      //  register_gnb_pending = gNB_app_register(gnb_id_start, gnb_id_end);//, gnb_properties_p);
      //}

      break;

    default:
      LOG_E(GNB_APP, "Received unexpected message %s\n", msg_name);
      break;
    }

    result = itti_free (ITTI_MSG_ORIGIN_ID(msg_p), msg_p);
    AssertFatal (result == EXIT_SUCCESS, "Failed to free memory (%d)!\n", result);
  } while (1);


  return NULL;
}<|MERGE_RESOLUTION|>--- conflicted
+++ resolved
@@ -213,13 +213,8 @@
   }
 
   /* For the CU case the gNB registration with the AMF might have to take place after the F1 setup, as the PLMN info
-<<<<<<< HEAD
      * can originate from the DU. Add check on whether x2ap is enabled to account for ENDC NSA scenario.*/
   if ((AMF_MODE_ENABLED || is_x2ap_enabled()) && !NODE_IS_DU(RC.nrrrc[0]->node_type) && !NODE_IS_CU(RC.nrrrc[0]->node_type)) {
-=======
-     * can originate from the DU. */
-  if (AMF_MODE_ENABLED && !NODE_IS_DU(RC.nrrrc[0]->node_type)) {
->>>>>>> 408d05c6
     /* Try to register each gNB */
     //registered_gnb = 0;
     __attribute__((unused)) uint32_t register_gnb_pending = gNB_app_register (gnb_id_start, gnb_id_end);
