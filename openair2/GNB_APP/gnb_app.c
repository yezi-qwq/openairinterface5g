--- conflicted
+++ resolved
@@ -131,11 +131,7 @@
   uint32_t                        gnb_nb = RC.nb_nr_inst; 
   uint32_t                        gnb_id_start = 0;
   uint32_t                        gnb_id_end = gnb_id_start + gnb_nb;
-<<<<<<< HEAD
-  uint32_t                        x2_register_gnb_pending = 0;
   uint32_t                        register_gnb_pending=0;
-=======
->>>>>>> 90b10268
   uint32_t                        gnb_id;
   MessageDef                      *msg_p           = NULL;
   const char                      *msg_name        = NULL;
