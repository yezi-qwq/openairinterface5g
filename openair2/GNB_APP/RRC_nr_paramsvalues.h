--- conflicted
+++ resolved
@@ -228,10 +228,7 @@
 #define GNB_CONFIG_STRING_ULPTRSREOFFSET_0                               "ul_ptrsReOffset_0"
 #define GNB_CONFIG_STRING_ULPTRSMAXPORTS_0                               "ul_ptrsMaxPorts_0"
 #define GNB_CONFIG_STRING_ULPTRSPOWER_0                                  "ul_ptrsPower_0"
-<<<<<<< HEAD
-=======
-
->>>>>>> 9202c583
+
 /*--------------------------------------------------------------------------------------------------------------------*/
 /*                                            pdcch_ConfigSIB1 parameters                                             */
 /*--------------------------------------------------------------------------------------------------------------------*/
