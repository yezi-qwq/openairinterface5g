/*
 * Licensed to the OpenAirInterface (OAI) Software Alliance under one or more
 * contributor license agreements.  See the NOTICE file distributed with
 * this work for additional information regarding copyright ownership.
 * The OpenAirInterface Software Alliance licenses this file to You under
 * the OAI Public License, Version 1.1  (the "License"); you may not use this file
 * except in compliance with the License.
 * You may obtain a copy of the License at
 *
 *      http://www.openairinterface.org/?page_id=698
 *
 * Unless required by applicable law or agreed to in writing, software
 * distributed under the License is distributed on an "AS IS" BASIS,
 * WITHOUT WARRANTIES OR CONDITIONS OF ANY KIND, either express or implied.
 * See the License for the specific language governing permissions and
 * limitations under the License.
 *-------------------------------------------------------------------------------
 * For more information about the OpenAirInterface (OAI) Software Alliance:
 *      contact@openairinterface.org
 */

/*! \file openair2/GNB_APP/RRC_nr_paramsvalues.h
 * \brief macro definitions for RRC authorized and asn1 parameters values, to be used in paramdef_t/chechedparam_t structure initializations 
 * \author Francois TABURET, WEI-TAI CHEN, Turker Yilmaz
 * \date 2018
 * \version 0.1
 * \company NOKIA BellLabs France, NTUST, EURECOM
 * \email: francois.taburet@nokia-bell-labs.com, kroempa@gmail.com, turker.yilmaz@eurecom.fr
 * \note
 * \warning
 */

#ifndef __NR_RRC_PARAMSVALUES__H__
#define __NR_RRC_PARAMSVALUES__H__

#include "common/config/config_paramdesc.h"
#include "NR_ServingCellConfigCommon.h"

/*    cell configuration section name */
#define GNB_CONFIG_STRING_GNB_LIST                              "gNBs"

#define GNB_CONFIG_STRING_PDCCH_CONFIGSIB1                      "pdcch_ConfigSIB1"
#define GNB_CONFIG_STRING_SERVINGCELLCONFIGCOMMON               "servingCellConfigCommon"
#define GNB_CONFIG_STRING_PHYSCELLID                            "physCellId"
#define GNB_CONFIG_STRING_NTIMINGADVANCEOFFSET                  "n_TimingAdvanceOffset"
#define GNB_CONFIG_STRING_SUBCARRIERSPACING                     "subcarrierSpacing"
#define GNB_CONFIG_STRING_ABSOLUTEFREQUENCYSSB                  "absoluteFrequencySSB"
#define GNB_CONFIG_STRING_DLFREQUENCYBAND                       "dl_frequencyBand"
#define GNB_CONFIG_STRING_DLABSOLUEFREQUENCYPOINTA              "dl_absoluteFrequencyPointA"
#define GNB_CONFIG_STRING_DLOFFSETTOCARRIER                     "dl_offstToCarrier"
#define GNB_CONFIG_STRING_DLSUBCARRIERSPACING                   "dl_subcarrierSpacing"
#define GNB_CONFIG_STRING_DLCARRIERBANDWIDTH                    "dl_carrierBandwidth"

#define GNB_CONFIG_STRING_INITIALDLBWPLOCATIONANDBANDWIDTH      "initialDLBWPlocationAndBandwidth"
#define GNB_CONFIG_STRING_INITIALDLBWPSUBCARRIERSPACING         "initialDLBWPsubcarrierSpacing"
#define GNB_CONFIG_STRING_INITIALDLBWPCYCLICPREFIX              "initialDLBWPcyclicPrefix"

#define GNB_CONFIG_STRING_INITIALDLBWPCONTROLRESOURCESETZERO    "initialDLBWPcontrolResourceSetZero"
#define GNB_CONFIG_STRING_INITIALDLBWPSEARCHSPACEZERO           "initialDLBWPsearchSpaceZero"


#define GNB_CONFIG_STRING_INITIALDLBWPK0_0                      "initialDLBWPk0_0"
#define GNB_CONFIG_STRING_INITIALDLBWPMAPPINGTYPE_0             "initialDLBWPmappingType_0"
#define GNB_CONFIG_STRING_INITIALDLBWPSTARTSYMBOLANDLENGTH_0    "initialDLBWPstartSymbolAndLength_0"
#define GNB_CONFIG_STRING_INITIALDLBWPK0_1                      "initialDLBWPk0_1"
#define GNB_CONFIG_STRING_INITIALDLBWPMAPPINGTYPE_1             "initialDLBWPmappingType_1"
#define GNB_CONFIG_STRING_INITIALDLBWPSTARTSYMBOLANDLENGTH_1    "initialDLBWPstartSymbolAndLength_1"
#define GNB_CONFIG_STRING_INITIALDLBWPK0_2                      "initialDLBWPk0_2"
#define GNB_CONFIG_STRING_INITIALDLBWPMAPPINGTYPE_2             "initialDLBWPmappingType_2"
#define GNB_CONFIG_STRING_INITIALDLBWPSTARTSYMBOLANDLENGTH_2    "initialDLBWPstartSymbolAndLength_2"
#define GNB_CONFIG_STRING_INITIALDLBWPK0_3                      "initialDLBWPk0_3"
#define GNB_CONFIG_STRING_INITIALDLBWPMAPPINGTYPE_3             "initialDLBWPmappingType_3"
#define GNB_CONFIG_STRING_INITIALDLBWPSTARTSYMBOLANDLENGTH_3    "initialDLBWPstartSymbolAndLength_3"
#define GNB_CONFIG_STRING_INITIALDLBWPK0_4                      "initialDLBWPk0_4"
#define GNB_CONFIG_STRING_INITIALDLBWPMAPPINGTYPE_4             "initialDLBWPmappingType_4"
#define GNB_CONFIG_STRING_INITIALDLBWPSTARTSYMBOLANDLENGTH_4    "initialDLBWPstartSymbolAndLength_4"
#define GNB_CONFIG_STRING_INITIALDLBWPK0_5                      "initialDLBWPk0_5"
#define GNB_CONFIG_STRING_INITIALDLBWPMAPPINGTYPE_5             "initialDLBWPmappingType_5"
#define GNB_CONFIG_STRING_INITIALDLBWPSTARTSYMBOLANDLENGTH_5    "initialDLBWPstartSymbolAndLength_5"
#define GNB_CONFIG_STRING_INITIALDLBWPK0_6                      "initialDLBWPk0_6"
#define GNB_CONFIG_STRING_INITIALDLBWPMAPPINGTYPE_6             "initialDLBWPmappingType_6"
#define GNB_CONFIG_STRING_INITIALDLBWPSTARTSYMBOLANDLENGTH_6    "initialDLBWPstartSymbolAndLength_6"
#define GNB_CONFIG_STRING_INITIALDLBWPK0_7                      "initialDLBWPk0_7"
#define GNB_CONFIG_STRING_INITIALDLBWPMAPPINGTYPE_7             "initialDLBWPmappingType_7"
#define GNB_CONFIG_STRING_INITIALDLBWPSTARTSYMBOLANDLENGTH_7    "initialDLBWPstartSymbolAndLength_7"
#define GNB_CONFIG_STRING_INITIALDLBWPK0_8                      "initialDLBWPk0_8"
#define GNB_CONFIG_STRING_INITIALDLBWPMAPPINGTYPE_8             "initialDLBWPmappingType_8"
#define GNB_CONFIG_STRING_INITIALDLBWPSTARTSYMBOLANDLENGTH_8    "initialDLBWPstartSymbolAndLength_8"
#define GNB_CONFIG_STRING_INITIALDLBWPK0_9                      "initialDLBWPk0_9"
#define GNB_CONFIG_STRING_INITIALDLBWPMAPPINGTYPE_9             "initialDLBWPmappingType_9"
#define GNB_CONFIG_STRING_INITIALDLBWPSTARTSYMBOLANDLENGTH_9    "initialDLBWPstartSymbolAndLength_9"
#define GNB_CONFIG_STRING_INITIALDLBWPK0_10                     "initialDLBWPk0_10"
#define GNB_CONFIG_STRING_INITIALDLBWPMAPPINGTYPE_10            "initialDLBWPmappingType_10"
#define GNB_CONFIG_STRING_INITIALDLBWPSTARTSYMBOLANDLENGTH_10   "initialDLBWPstartSymbolAndLength_10"
#define GNB_CONFIG_STRING_INITIALDLBWPK0_11                     "initialDLBWPk0_11"
#define GNB_CONFIG_STRING_INITIALDLBWPMAPPINGTYPE_11            "initialDLBWPmappingType_11"
#define GNB_CONFIG_STRING_INITIALDLBWPSTARTSYMBOLANDLENGTH_11   "initialDLBWPstartSymbolAndLength_11"
#define GNB_CONFIG_STRING_INITIALDLBWPK0_12                     "initialDLBWPk0_12"
#define GNB_CONFIG_STRING_INITIALDLBWPMAPPINGTYPE_12            "initialDLBWPmappingType_12"
#define GNB_CONFIG_STRING_INITIALDLBWPSTARTSYMBOLANDLENGTH_12   "initialDLBWPstartSymbolAndLength_12"
#define GNB_CONFIG_STRING_INITIALDLBWPK0_13                     "initialDLBWPk0_13"
#define GNB_CONFIG_STRING_INITIALDLBWPMAPPINGTYPE_13            "initialDLBWPmappingType_13"
#define GNB_CONFIG_STRING_INITIALDLBWPSTARTSYMBOLANDLENGTH_13   "initialDLBWPstartSymbolAndLength_13"
#define GNB_CONFIG_STRING_INITIALDLBWPK0_14                     "initialDLBWPk0_14"
#define GNB_CONFIG_STRING_INITIALDLBWPMAPPINGTYPE_14            "initialDLBWPmappingType_14"
#define GNB_CONFIG_STRING_INITIALDLBWPSTARTSYMBOLANDLENGTH_14   "initialDLBWPstartSymbolAndLength_14"
#define GNB_CONFIG_STRING_INITIALDLBWPK0_15                     "initialDLBWPk0_15"
#define GNB_CONFIG_STRING_INITIALDLBWPMAPPINGTYPE_15            "initialDLBWPmappingType_15"
#define GNB_CONFIG_STRING_INITIALDLBWPSTARTSYMBOLANDLENGTH_15   "initialDLBWPstartSymbolAndLength_15"

#define GNB_CONFIG_STRING_ULFREQUENCYBAND                       "ul_frequencyBand"
#define GNB_CONFIG_STRING_ULABSOLUEFREQUENCYPOINTA              "ul_absoluteFrequencyPointA"
#define GNB_CONFIG_STRING_ULOFFSETTOCARRIER                     "ul_offstToCarrier"
#define GNB_CONFIG_STRING_ULSUBCARRIERSPACING                   "ul_subcarrierSpacing"
#define GNB_CONFIG_STRING_ULCARRIERBANDWIDTH                    "ul_carrierBandwidth"

#define GNB_CONFIG_STRING_INITIALULBWPLOCATIONANDBANDWIDTH      "initialULBWPlocationAndBandwidth"
#define GNB_CONFIG_STRING_INITIALULBWPSUBCARRIERSPACING         "initialULBWPsubcarrierSpacing"

#define GNB_CONFIG_STRING_PMAX                                  "pMax"
#define GNB_CONFIG_STRING_PRACHCONFIGURATIONINDEX               "prach_ConfigurationIndex"
#define GNB_CONFIG_STRING_PRACHMSG1FDM                          "prach_msg1_FDM"
#define GNB_CONFIG_STRING_PRACHMSG1FREQUENCYSTART               "prach_msg1_FrequencyStart"
#define GNB_CONFIG_STRING_ZEROCORRELATIONZONECONFIG             "zeroCorrelationZoneConfig"
#define GNB_CONFIG_STRING_PREAMBLERECEIVEDTARGETPOWER           "preambleReceivedTargetPower"
#define GNB_CONFIG_STRING_PREAMBLETRANSMAX                      "preambleTransMax"
#define GNB_CONFIG_STRING_POWERRAMPINGSTEP                      "powerRampingStep"
#define GNB_CONFIG_STRING_RARESPONSEWINDOW                      "ra_ResponseWindow"
#define GNB_CONFIG_STRING_SSBPERRACHOCCASIONANDCBPREAMBLESPERSSBPR   "ssb_perRACH_OccasionAndCB_PreamblesPerSSB_PR"
#define GNB_CONFIG_STRING_SSBPERRACHOCCASIONANDCBPREAMBLESPERSSB     "ssb_perRACH_OccasionAndCB_PreamblesPerSSB"
#define GNB_CONFIG_STRING_RACONTENTIONRESOLUTIONTIMER           "ra_ContentionResolutionTimer"                     
#define GNB_CONFIG_STRING_RSRPTHRESHOLDSSB                      "rsrp_ThresholdSSB"                                
#define GNB_CONFIG_STRING_PRACHROOTSEQUENCEINDEXPR              "prach_RootSequenceIndex_PR"                     
#define GNB_CONFIG_STRING_PRACHROOTSEQUENCEINDEX                "prach_RootSequenceIndex"                     
#define GNB_CONFIG_STRING_MSG1SUBCARRIERSPACING                 "msg1_SubcarrierSpacing"                           
#define GNB_CONFIG_STRING_RESTRICTEDSETCONFIG                   "restrictedSetConfig"
#define GNB_CONFIG_STRING_MSG3TRANSFPREC                        "msg3_transformPrecoder"
#define GNB_CONFIG_STRING_PUSCHTIMEDOMAINALLOCATIONLIST         "puschTimeDomainAllocationList"
#define GNB_CONFIG_STRING_MSG3DELTAPREABMLE                     "msg3_DeltaPreamble"
#define GNB_CONFIG_STRING_P0NOMINALWITHGRANT                    "p0_NominalWithGrant"
#define GNB_CONFIG_STRING_PUCCHGROUPHOPPING                     "pucchGroupHopping"
#define GNB_CONFIG_STRING_HOPPINGID                             "hoppingId"
#define GNB_CONFIG_STRING_P0NOMINAL                             "p0_nominal"
#define GNB_CONFIG_STRING_INITIALULBWPK2_0                      "initialULBWPk2_0"
#define GNB_CONFIG_STRING_INITIALULBWPMAPPINGTYPE_0             "initialULBWPmappingType_0"
#define GNB_CONFIG_STRING_INITIALULBWPSTARTSYMBOLANDLENGTH_0    "initialULBWPstartSymbolAndLength_0"
#define GNB_CONFIG_STRING_INITIALULBWPK2_1                      "initialULBWPk2_1"
#define GNB_CONFIG_STRING_INITIALULBWPMAPPINGTYPE_1             "initialULBWPmappingType_1"
#define GNB_CONFIG_STRING_INITIALULBWPSTARTSYMBOLANDLENGTH_1    "initialULBWPstartSymbolAndLength_1"
#define GNB_CONFIG_STRING_INITIALULBWPK2_2                      "initialULBWPk2_2"
#define GNB_CONFIG_STRING_INITIALULBWPMAPPINGTYPE_2             "initialULBWPmappingType_2"
#define GNB_CONFIG_STRING_INITIALULBWPSTARTSYMBOLANDLENGTH_2    "initialULBWPstartSymbolAndLength_2"
#define GNB_CONFIG_STRING_INITIALULBWPK2_3                      "initialULBWPk2_3"
#define GNB_CONFIG_STRING_INITIALULBWPMAPPINGTYPE_3             "initialULBWPmappingType_3"
#define GNB_CONFIG_STRING_INITIALULBWPSTARTSYMBOLANDLENGTH_3    "initialULBWPstartSymbolAndLength_3"
#define GNB_CONFIG_STRING_INITIALULBWPK2_4                      "initialULBWPk2_4"
#define GNB_CONFIG_STRING_INITIALULBWPMAPPINGTYPE_4             "initialULBWPmappingType_4"
#define GNB_CONFIG_STRING_INITIALULBWPSTARTSYMBOLANDLENGTH_4    "initialULBWPstartSymbolAndLength_4"
#define GNB_CONFIG_STRING_INITIALULBWPK2_5                      "initialULBWPk2_5"
#define GNB_CONFIG_STRING_INITIALULBWPMAPPINGTYPE_5             "initialULBWPmappingType_5"
#define GNB_CONFIG_STRING_INITIALULBWPSTARTSYMBOLANDLENGTH_5    "initialULBWPstartSymbolAndLength_5"
#define GNB_CONFIG_STRING_INITIALULBWPK2_6                      "initialULBWPk2_6"
#define GNB_CONFIG_STRING_INITIALULBWPMAPPINGTYPE_6             "initialULBWPmappingType_6"
#define GNB_CONFIG_STRING_INITIALULBWPSTARTSYMBOLANDLENGTH_6    "initialULBWPstartSymbolAndLength_6"
#define GNB_CONFIG_STRING_INITIALULBWPK2_7                      "initialULBWPk2_7"
#define GNB_CONFIG_STRING_INITIALULBWPMAPPINGTYPE_7             "initialULBWPmappingType_7"
#define GNB_CONFIG_STRING_INITIALULBWPSTARTSYMBOLANDLENGTH_7    "initialULBWPstartSymbolAndLength_7"
#define GNB_CONFIG_STRING_INITIALULBWPK2_8                      "initialULBWPk2_8"
#define GNB_CONFIG_STRING_INITIALULBWPMAPPINGTYPE_8             "initialULBWPmappingType_8"
#define GNB_CONFIG_STRING_INITIALULBWPSTARTSYMBOLANDLENGTH_8    "initialULBWPstartSymbolAndLength_8"
#define GNB_CONFIG_STRING_INITIALULBWPK2_9                      "initialULBWPk2_9"
#define GNB_CONFIG_STRING_INITIALULBWPMAPPINGTYPE_9             "initialULBWPmappingType_9"
#define GNB_CONFIG_STRING_INITIALULBWPSTARTSYMBOLANDLENGTH_9    "initialULBWPstartSymbolAndLength_9"
#define GNB_CONFIG_STRING_INITIALULBWPK2_10                     "initialULBWPk2_10"
#define GNB_CONFIG_STRING_INITIALULBWPMAPPINGTYPE_10            "initialULBWPmappingType_10"
#define GNB_CONFIG_STRING_INITIALULBWPSTARTSYMBOLANDLENGTH_10   "initialULBWPstartSymbolAndLength_10"
#define GNB_CONFIG_STRING_INITIALULBWPK2_11                     "initialULBWPk2_11"
#define GNB_CONFIG_STRING_INITIALULBWPMAPPINGTYPE_11            "initialULBWPmappingType_11"
#define GNB_CONFIG_STRING_INITIALULBWPSTARTSYMBOLANDLENGTH_11   "initialULBWPstartSymbolAndLength_11"
#define GNB_CONFIG_STRING_INITIALULBWPK2_12                     "initialULBWPk2_12"
#define GNB_CONFIG_STRING_INITIALULBWPMAPPINGTYPE_12            "initialULBWPmappingType_12"
#define GNB_CONFIG_STRING_INITIALULBWPSTARTSYMBOLANDLENGTH_12   "initialULBWPstartSymbolAndLength_12"
#define GNB_CONFIG_STRING_INITIALULBWPK2_13                     "initialULBWPk2_13"
#define GNB_CONFIG_STRING_INITIALULBWPMAPPINGTYPE_13            "initialULBWPmappingType_13"
#define GNB_CONFIG_STRING_INITIALULBWPSTARTSYMBOLANDLENGTH_13   "initialULBWPstartSymbolAndLength_13"
#define GNB_CONFIG_STRING_INITIALULBWPK2_14                     "initialULBWPk2_14"
#define GNB_CONFIG_STRING_INITIALULBWPMAPPINGTYPE_14            "initialULBWPmappingType_14"
#define GNB_CONFIG_STRING_INITIALULBWPSTARTSYMBOLANDLENGTH_14   "initialULBWPstartSymbolAndLength_14"
#define GNB_CONFIG_STRING_INITIALULBWPK2_15                     "initialULBWPk2_15"
#define GNB_CONFIG_STRING_INITIALULBWPMAPPINGTYPE_15            "initialULBWPmappingType_15"
#define GNB_CONFIG_STRING_INITIALULBWPSTARTSYMBOLANDLENGTH_15   "initialULBWPstartSymbolAndLength_15"


#define GNB_CONFIG_STRING_SSBPOSITIONSINBURSTPR                          "ssb_PositionsInBurst_PR"
#define GNB_CONFIG_STRING_SSBPOSITIONSINBURST                            "ssb_PositionsInBurst_Bitmap"
#define GNB_CONFIG_STRING_SSBPERIODICITYSERVINGCELL                      "ssb_periodicityServingCell"
#define GNB_CONFIG_STRING_DMRSTYPEAPOSITION                              "dmrs_TypeA_Position"
#define GNB_CONFIG_STRING_REFERENCESUBCARRIERSPACING                     "referenceSubcarrierSpacing"
#define GNB_CONFIG_STRING_DLULTRANSMISSIONPERIODICITY                    "dl_UL_TransmissionPeriodicity"
#define GNB_CONFIG_STRING_NROFDOWNLINKSLOTS                              "nrofDownlinkSlots"
#define GNB_CONFIG_STRING_NROFDOWNLINKSYMBOLS                            "nrofDownlinkSymbols"
#define GNB_CONFIG_STRING_NROFUPLINKSLOTS                                "nrofUplinkSlots"
#define GNB_CONFIG_STRING_NROFUPLINKSYMBOLS                              "nrofUplinkSymbols"
#define GNB_CONFIG_STRING_DLULTRANSMISSIONPERIODICITY2                   "dl_UL_TransmissionPeriodicity2"
#define GNB_CONFIG_STRING_NROFDOWNLINKSLOTS2                             "nrofDownlinkSlots2"
#define GNB_CONFIG_STRING_NROFDOWNLINKSYMBOLS2                           "nrofDownlinkSymbols2"
#define GNB_CONFIG_STRING_NROFUPLINKSLOTS2                               "nrofUplinkSlots2"
#define GNB_CONFIG_STRING_NROFUPLINKSYMBOLS2                             "nrofUplinkSymbols2"
#define GNB_CONFIG_STRING_SSPBCHBLOCKPOWER                               "ssPBCH_BlockPower"


#define CARRIERBANDWIDTH_OKVALUES {11,18,24,25,31,32,38,51,52,65,66,78,79,93,106,107,121,132,133,135,160,162,189,216,217,245,264,270,273}

<<<<<<< HEAD
/* Serving Cell Config Dedicated */
#define GNB_CONFIG_STRING_SERVINGCELLCONFIGDEDICATED                     "servingCellConfigDedicated"
#define GNB_CONFIG_STRING_DLPTRSFREQDENSITY0_0                           "dl_ptrsFreqDensity0_0"
#define GNB_CONFIG_STRING_DLPTRSFREQDENSITY1_0                           "dl_ptrsFreqDensity1_0"
#define GNB_CONFIG_STRING_DLPTRSTIMEDENSITY0_0                           "dl_ptrsTimeDensity0_0"
#define GNB_CONFIG_STRING_DLPTRSTIMEDENSITY1_0                           "dl_ptrsTimeDensity1_0"
#define GNB_CONFIG_STRING_DLPTRSTIMEDENSITY2_0                           "dl_ptrsTimeDensity2_0"
#define GNB_CONFIG_STRING_DLPTRSEPRERATIO_0                              "dl_ptrsEpreRatio_0"
#define GNB_CONFIG_STRING_DLPTRSREOFFSET_0                               "dl_ptrsReOffset_0"
#define GNB_CONFIG_STRING_ULPTRSFREQDENSITY0_0                           "ul_ptrsFreqDensity0_0"
#define GNB_CONFIG_STRING_ULPTRSFREQDENSITY1_0                           "ul_ptrsFreqDensity1_0"
#define GNB_CONFIG_STRING_ULPTRSTIMEDENSITY0_0                           "ul_ptrsTimeDensity0_0"
#define GNB_CONFIG_STRING_ULPTRSTIMEDENSITY1_0                           "ul_ptrsTimeDensity1_0"
#define GNB_CONFIG_STRING_ULPTRSTIMEDENSITY2_0                           "ul_ptrsTimeDensity2_0"
#define GNB_CONFIG_STRING_ULPTRSREOFFSET_0                               "ul_ptrsReOffset_0"
#define GNB_CONFIG_STRING_ULPTRSMAXPORTS_0                               "ul_ptrsMaxPorts_0"
#define GNB_CONFIG_STRING_ULPTRSPOWER_0                                  "ul_ptrsPower_0"
=======
/*--------------------------------------------------------------------------------------------------------------------*/
/*                                            pdcch_ConfigSIB1 parameters                                             */
/*--------------------------------------------------------------------------------------------------------------------*/
#define CONTROL_RESOURCE_SET_ZERO                   "controlResourceSetZero"
#define SEARCH_SPACE_ZERO                           "searchSpaceZero"

#define PDCCH_CONFIGSIB1PARAMS_DESC(pdcch_ConfigSIB1) {                                                                                       \
{CONTROL_RESOURCE_SET_ZERO,        NULL,     0,         i64ptr:&pdcch_ConfigSIB1->controlResourceSetZero,      defintval:0,     TYPE_INT64,        0},   \
{SEARCH_SPACE_ZERO,                NULL,     0,         i64ptr:&pdcch_ConfigSIB1->searchSpaceZero,      defintval:0,     TYPE_INT64,        0}    \
}

#define CONTROL_RESOURCE_SET_ZERO_IDX                   0
#define SEARCH_SPACE_ZERO_IDX                           1
/*--------------------------------------------------------------------------------------------------------------------*/
>>>>>>> 403db5f6

/*-------------------------------------------------------------------------------------------------------------------------------------------------------------------------------------*/
/*                                     Serving Cell Config Common configuration parameters                                                                                                     */
/*   optname                                                   helpstr   paramflags    XXXptr                                        defXXXval                    type         numelt  */
/*-------------------------------------------------------------------------------------------------------------------------------------------------------------------------------------*/

#define GNB_CONFIG_PHYSCELLID_IDX 0
#define GNB_CONFIG_ABSOLUTEFREQUENCYSSB_IDX 5
#define GNB_CONFIG_DLFREQUENCYBAND_IDX 6
#define GNB_CONFIG_ABSOLUTEFREQUENCYPOINTA_IDX 7
#define GNB_CONFIG_DLCARRIERBANDWIDTH_IDX 10


#define SCCPARAMS_DESC(scc) { \
{GNB_CONFIG_STRING_PHYSCELLID,NULL,0,i64ptr:scc->physCellId,defint64val:0,TYPE_INT64,0/*0*/}, \
{GNB_CONFIG_STRING_NTIMINGADVANCEOFFSET,NULL,0,i64ptr:scc->n_TimingAdvanceOffset,defint64val:NR_ServingCellConfigCommon__n_TimingAdvanceOffset_n0,TYPE_INT64,0/*1*/},\
{GNB_CONFIG_STRING_SSBPERIODICITYSERVINGCELL,NULL,0,i64ptr:scc->ssb_periodicityServingCell,defint64val:NR_ServingCellConfigCommon__ssb_periodicityServingCell_ms20,TYPE_INT64,0/*2*/},\
{GNB_CONFIG_STRING_DMRSTYPEAPOSITION,NULL,0,i64ptr:&scc->dmrs_TypeA_Position,defint64val:NR_ServingCellConfigCommon__dmrs_TypeA_Position_pos2,TYPE_INT64,0/*3*/},\
{GNB_CONFIG_STRING_SUBCARRIERSPACING,NULL,0,i64ptr:scc->ssbSubcarrierSpacing,defint64val:NR_SubcarrierSpacing_kHz30,TYPE_INT64,0/*4*/},\
{GNB_CONFIG_STRING_ABSOLUTEFREQUENCYSSB,NULL,0,i64ptr:scc->downlinkConfigCommon->frequencyInfoDL->absoluteFrequencySSB,defint64val:660960,TYPE_INT64,0/*5*/},\
{GNB_CONFIG_STRING_DLFREQUENCYBAND,NULL,0,i64ptr:scc->downlinkConfigCommon->frequencyInfoDL->frequencyBandList.list.array[0],defint64val:78,TYPE_INT64,0/*6*/},\
{GNB_CONFIG_STRING_DLABSOLUEFREQUENCYPOINTA,NULL,0,i64ptr:&scc->downlinkConfigCommon->frequencyInfoDL->absoluteFrequencyPointA,defint64val:660000,TYPE_INT64,0/*7*/},\
{GNB_CONFIG_STRING_DLOFFSETTOCARRIER,NULL,0,i64ptr:&scc->downlinkConfigCommon->frequencyInfoDL->scs_SpecificCarrierList.list.array[0]->offsetToCarrier,defint64val:0,TYPE_INT64,0/*8*/},\
{GNB_CONFIG_STRING_DLSUBCARRIERSPACING,NULL,0,i64ptr:&scc->downlinkConfigCommon->frequencyInfoDL->scs_SpecificCarrierList.list.array[0]->subcarrierSpacing,defint64val:NR_SubcarrierSpacing_kHz30,TYPE_INT64,0/*9*/},\
{GNB_CONFIG_STRING_DLCARRIERBANDWIDTH,NULL,0,i64ptr:&scc->downlinkConfigCommon->frequencyInfoDL->scs_SpecificCarrierList.list.array[0]->carrierBandwidth,defint64val:217,TYPE_INT64,0 /*10*/}, \
{GNB_CONFIG_STRING_INITIALDLBWPLOCATIONANDBANDWIDTH,NULL,0,i64ptr:&scc->downlinkConfigCommon->initialDownlinkBWP->genericParameters.locationAndBandwidth,defint64val:13036,TYPE_INT64,0/*11*/},\
{GNB_CONFIG_STRING_INITIALDLBWPSUBCARRIERSPACING,NULL,0,i64ptr:&scc->downlinkConfigCommon->initialDownlinkBWP->genericParameters.subcarrierSpacing,defint64val:NR_SubcarrierSpacing_kHz30,TYPE_INT64,0/*12*/},\
{GNB_CONFIG_STRING_INITIALDLBWPCONTROLRESOURCESETZERO,NULL,0,i64ptr:scc->downlinkConfigCommon->initialDownlinkBWP->pdcch_ConfigCommon->choice.setup->controlResourceSetZero,defint64val:12,TYPE_INT64,0/*13*/},\
{GNB_CONFIG_STRING_INITIALDLBWPSEARCHSPACEZERO,NULL,0,i64ptr:scc->downlinkConfigCommon->initialDownlinkBWP->pdcch_ConfigCommon->choice.setup->searchSpaceZero,defint64val:0,TYPE_INT64,0/*14*/},\
{GNB_CONFIG_STRING_INITIALDLBWPK0_0,NULL,0,i64ptr:scc->downlinkConfigCommon->initialDownlinkBWP->pdsch_ConfigCommon->choice.setup->pdsch_TimeDomainAllocationList->list.array[0]->k0,defint64val:-1,TYPE_INT64,0/*15*/},\
{GNB_CONFIG_STRING_INITIALDLBWPMAPPINGTYPE_0,NULL,0,i64ptr:&scc->downlinkConfigCommon->initialDownlinkBWP->pdsch_ConfigCommon->choice.setup->pdsch_TimeDomainAllocationList->list.array[0]->mappingType,defint64val:-1,TYPE_INT64,0/*16*/},\
{GNB_CONFIG_STRING_INITIALDLBWPSTARTSYMBOLANDLENGTH_0,NULL,0,i64ptr:&scc->downlinkConfigCommon->initialDownlinkBWP->pdsch_ConfigCommon->choice.setup->pdsch_TimeDomainAllocationList->list.array[0]->startSymbolAndLength,defint64val:-1,TYPE_INT64,0/*17*/},\
{GNB_CONFIG_STRING_INITIALDLBWPK0_1,NULL,0,i64ptr:scc->downlinkConfigCommon->initialDownlinkBWP->pdsch_ConfigCommon->choice.setup->pdsch_TimeDomainAllocationList->list.array[1]->k0,defint64val:-1,TYPE_INT64,0/*18*/},\
{GNB_CONFIG_STRING_INITIALDLBWPMAPPINGTYPE_1,NULL,0,i64ptr:&scc->downlinkConfigCommon->initialDownlinkBWP->pdsch_ConfigCommon->choice.setup->pdsch_TimeDomainAllocationList->list.array[1]->mappingType,defint64val:NR_PDSCH_TimeDomainResourceAllocation__mappingType_typeA,TYPE_INT64,0/*19*/},\
{GNB_CONFIG_STRING_INITIALDLBWPSTARTSYMBOLANDLENGTH_1,NULL,0,i64ptr:&scc->downlinkConfigCommon->initialDownlinkBWP->pdsch_ConfigCommon->choice.setup->pdsch_TimeDomainAllocationList->list.array[1]->startSymbolAndLength,defint64val:53,TYPE_INT64,0/*20*/}, \
{GNB_CONFIG_STRING_INITIALDLBWPK0_2,NULL,0,i64ptr:scc->downlinkConfigCommon->initialDownlinkBWP->pdsch_ConfigCommon->choice.setup->pdsch_TimeDomainAllocationList->list.array[2]->k0,defint64val:-1,TYPE_INT64,0/*21*/},\
{GNB_CONFIG_STRING_INITIALDLBWPMAPPINGTYPE_2,NULL,0,i64ptr:&scc->downlinkConfigCommon->initialDownlinkBWP->pdsch_ConfigCommon->choice.setup->pdsch_TimeDomainAllocationList->list.array[2]->mappingType,defint64val:NR_PDSCH_TimeDomainResourceAllocation__mappingType_typeA,TYPE_INT64,0/*22*/},\
{GNB_CONFIG_STRING_INITIALDLBWPSTARTSYMBOLANDLENGTH_2,NULL,0,i64ptr:&scc->downlinkConfigCommon->initialDownlinkBWP->pdsch_ConfigCommon->choice.setup->pdsch_TimeDomainAllocationList->list.array[2]->startSymbolAndLength,defint64val:54,TYPE_INT64,0/*23*/},\
{GNB_CONFIG_STRING_INITIALDLBWPK0_3,NULL,0,i64ptr:scc->downlinkConfigCommon->initialDownlinkBWP->pdsch_ConfigCommon->choice.setup->pdsch_TimeDomainAllocationList->list.array[3]->k0,defint64val:-1,TYPE_INT64,0/*24*/},\
{GNB_CONFIG_STRING_INITIALDLBWPMAPPINGTYPE_3,NULL,0,i64ptr:&scc->downlinkConfigCommon->initialDownlinkBWP->pdsch_ConfigCommon->choice.setup->pdsch_TimeDomainAllocationList->list.array[3]->mappingType,defint64val:NR_PDSCH_TimeDomainResourceAllocation__mappingType_typeA,TYPE_INT64,0/*25*/},\
{GNB_CONFIG_STRING_INITIALDLBWPSTARTSYMBOLANDLENGTH_3,NULL,0,i64ptr:&scc->downlinkConfigCommon->initialDownlinkBWP->pdsch_ConfigCommon->choice.setup->pdsch_TimeDomainAllocationList->list.array[3]->startSymbolAndLength,defint64val:54,TYPE_INT64,0/*26*/},\
{GNB_CONFIG_STRING_INITIALDLBWPK0_4,NULL,0,i64ptr:scc->downlinkConfigCommon->initialDownlinkBWP->pdsch_ConfigCommon->choice.setup->pdsch_TimeDomainAllocationList->list.array[4]->k0,defint64val:-1,TYPE_INT64,0/*27*/},\
{GNB_CONFIG_STRING_INITIALDLBWPMAPPINGTYPE_4,NULL,0,i64ptr:&scc->downlinkConfigCommon->initialDownlinkBWP->pdsch_ConfigCommon->choice.setup->pdsch_TimeDomainAllocationList->list.array[4]->mappingType,defint64val:NR_PDSCH_TimeDomainResourceAllocation__mappingType_typeA,TYPE_INT64,0/*28*/}, \
{GNB_CONFIG_STRING_INITIALDLBWPSTARTSYMBOLANDLENGTH_4,NULL,0,i64ptr:&scc->downlinkConfigCommon->initialDownlinkBWP->pdsch_ConfigCommon->choice.setup->pdsch_TimeDomainAllocationList->list.array[4]->startSymbolAndLength,defint64val:54,TYPE_INT64,0/*29*/},\
{GNB_CONFIG_STRING_INITIALDLBWPK0_5,NULL,0,i64ptr:scc->downlinkConfigCommon->initialDownlinkBWP->pdsch_ConfigCommon->choice.setup->pdsch_TimeDomainAllocationList->list.array[5]->k0,defint64val:-1,TYPE_INT64,0/*30*/},	\
{GNB_CONFIG_STRING_INITIALDLBWPMAPPINGTYPE_5,NULL,0,i64ptr:&scc->downlinkConfigCommon->initialDownlinkBWP->pdsch_ConfigCommon->choice.setup->pdsch_TimeDomainAllocationList->list.array[5]->mappingType,defint64val:NR_PDSCH_TimeDomainResourceAllocation__mappingType_typeA,TYPE_INT64,0/*31*/},\
{GNB_CONFIG_STRING_INITIALDLBWPSTARTSYMBOLANDLENGTH_5,NULL,0,i64ptr:&scc->downlinkConfigCommon->initialDownlinkBWP->pdsch_ConfigCommon->choice.setup->pdsch_TimeDomainAllocationList->list.array[5]->startSymbolAndLength,defint64val:54,TYPE_INT64,0/*32*/},\
{GNB_CONFIG_STRING_INITIALDLBWPK0_6,NULL,0,i64ptr:scc->downlinkConfigCommon->initialDownlinkBWP->pdsch_ConfigCommon->choice.setup->pdsch_TimeDomainAllocationList->list.array[6]->k0,defint64val:-1,TYPE_INT64,0/*33*/},\
{GNB_CONFIG_STRING_INITIALDLBWPMAPPINGTYPE_6,NULL,0,i64ptr:&scc->downlinkConfigCommon->initialDownlinkBWP->pdsch_ConfigCommon->choice.setup->pdsch_TimeDomainAllocationList->list.array[6]->mappingType,defint64val:NR_PDSCH_TimeDomainResourceAllocation__mappingType_typeA,TYPE_INT64,0/*34*/}, \
{GNB_CONFIG_STRING_INITIALDLBWPSTARTSYMBOLANDLENGTH_6,NULL,0,i64ptr:&scc->downlinkConfigCommon->initialDownlinkBWP->pdsch_ConfigCommon->choice.setup->pdsch_TimeDomainAllocationList->list.array[6]->startSymbolAndLength,defint64val:54,TYPE_INT64,0/*35*/},\
{GNB_CONFIG_STRING_INITIALDLBWPK0_7,NULL,0,i64ptr:scc->downlinkConfigCommon->initialDownlinkBWP->pdsch_ConfigCommon->choice.setup->pdsch_TimeDomainAllocationList->list.array[7]->k0,defint64val:-1,TYPE_INT64,0/*36*/},\
{GNB_CONFIG_STRING_INITIALDLBWPMAPPINGTYPE_7,NULL,0,i64ptr:&scc->downlinkConfigCommon->initialDownlinkBWP->pdsch_ConfigCommon->choice.setup->pdsch_TimeDomainAllocationList->list.array[7]->mappingType,defint64val:NR_PDSCH_TimeDomainResourceAllocation__mappingType_typeA,TYPE_INT64,0/*37*/},\
{GNB_CONFIG_STRING_INITIALDLBWPSTARTSYMBOLANDLENGTH_7,NULL,0,i64ptr:&scc->downlinkConfigCommon->initialDownlinkBWP->pdsch_ConfigCommon->choice.setup->pdsch_TimeDomainAllocationList->list.array[7]->startSymbolAndLength,defint64val:54,TYPE_INT64,0/*38*/},\
{GNB_CONFIG_STRING_INITIALDLBWPK0_8,NULL,0,i64ptr:scc->downlinkConfigCommon->initialDownlinkBWP->pdsch_ConfigCommon->choice.setup->pdsch_TimeDomainAllocationList->list.array[8]->k0,defint64val:-1,TYPE_INT64,0/*39*/},\
{GNB_CONFIG_STRING_INITIALDLBWPMAPPINGTYPE_8,NULL,0,i64ptr:&scc->downlinkConfigCommon->initialDownlinkBWP->pdsch_ConfigCommon->choice.setup->pdsch_TimeDomainAllocationList->list.array[8]->mappingType,defint64val:NR_PDSCH_TimeDomainResourceAllocation__mappingType_typeA,TYPE_INT64,0/*40*/}, \
{GNB_CONFIG_STRING_INITIALDLBWPSTARTSYMBOLANDLENGTH_8,NULL,0,i64ptr:&scc->downlinkConfigCommon->initialDownlinkBWP->pdsch_ConfigCommon->choice.setup->pdsch_TimeDomainAllocationList->list.array[8]->startSymbolAndLength,defint64val:54,TYPE_INT64,0/*41*/},\
{GNB_CONFIG_STRING_INITIALDLBWPK0_9,NULL,0,i64ptr:scc->downlinkConfigCommon->initialDownlinkBWP->pdsch_ConfigCommon->choice.setup->pdsch_TimeDomainAllocationList->list.array[9]->k0,defint64val:-1,TYPE_INT64,0/*42*/}, \
{GNB_CONFIG_STRING_INITIALDLBWPMAPPINGTYPE_9,NULL,0,i64ptr:&scc->downlinkConfigCommon->initialDownlinkBWP->pdsch_ConfigCommon->choice.setup->pdsch_TimeDomainAllocationList->list.array[9]->mappingType,defint64val:NR_PDSCH_TimeDomainResourceAllocation__mappingType_typeA,TYPE_INT64,0/*43*/},\
{GNB_CONFIG_STRING_INITIALDLBWPSTARTSYMBOLANDLENGTH_9,NULL,0,i64ptr:&scc->downlinkConfigCommon->initialDownlinkBWP->pdsch_ConfigCommon->choice.setup->pdsch_TimeDomainAllocationList->list.array[9]->startSymbolAndLength,defint64val:54,TYPE_INT64,0/*44*/},\
{GNB_CONFIG_STRING_INITIALDLBWPK0_10,NULL,0,i64ptr:scc->downlinkConfigCommon->initialDownlinkBWP->pdsch_ConfigCommon->choice.setup->pdsch_TimeDomainAllocationList->list.array[10]->k0,defint64val:-1,TYPE_INT64,0/*45*/},\
{GNB_CONFIG_STRING_INITIALDLBWPMAPPINGTYPE_10,NULL,0,i64ptr:&scc->downlinkConfigCommon->initialDownlinkBWP->pdsch_ConfigCommon->choice.setup->pdsch_TimeDomainAllocationList->list.array[10]->mappingType,defint64val:NR_PDSCH_TimeDomainResourceAllocation__mappingType_typeA,TYPE_INT64,0/*46*/},\
{GNB_CONFIG_STRING_INITIALDLBWPSTARTSYMBOLANDLENGTH_10,NULL,0,i64ptr:&scc->downlinkConfigCommon->initialDownlinkBWP->pdsch_ConfigCommon->choice.setup->pdsch_TimeDomainAllocationList->list.array[10]->startSymbolAndLength,defint64val:54,TYPE_INT64,0/*47*/},\
{GNB_CONFIG_STRING_INITIALDLBWPK0_11,NULL,0,i64ptr:scc->downlinkConfigCommon->initialDownlinkBWP->pdsch_ConfigCommon->choice.setup->pdsch_TimeDomainAllocationList->list.array[11]->k0,defint64val:-1,TYPE_INT64,0/*48*/},\
{GNB_CONFIG_STRING_INITIALDLBWPMAPPINGTYPE_11,NULL,0,i64ptr:&scc->downlinkConfigCommon->initialDownlinkBWP->pdsch_ConfigCommon->choice.setup->pdsch_TimeDomainAllocationList->list.array[11]->mappingType,defint64val:NR_PDSCH_TimeDomainResourceAllocation__mappingType_typeA,TYPE_INT64,0/*49*/},\
{GNB_CONFIG_STRING_INITIALDLBWPSTARTSYMBOLANDLENGTH_11,NULL,0,i64ptr:&scc->downlinkConfigCommon->initialDownlinkBWP->pdsch_ConfigCommon->choice.setup->pdsch_TimeDomainAllocationList->list.array[11]->startSymbolAndLength,defint64val:54,TYPE_INT64,0/*50*/},	\
{GNB_CONFIG_STRING_INITIALDLBWPK0_12,NULL,0,i64ptr:scc->downlinkConfigCommon->initialDownlinkBWP->pdsch_ConfigCommon->choice.setup->pdsch_TimeDomainAllocationList->list.array[12]->k0,defint64val:-1,TYPE_INT64,0/*51*/},\
{GNB_CONFIG_STRING_INITIALDLBWPMAPPINGTYPE_12,NULL,0,i64ptr:&scc->downlinkConfigCommon->initialDownlinkBWP->pdsch_ConfigCommon->choice.setup->pdsch_TimeDomainAllocationList->list.array[12]->mappingType,defint64val:NR_PDSCH_TimeDomainResourceAllocation__mappingType_typeA,TYPE_INT64,0/*52*/},\
{GNB_CONFIG_STRING_INITIALDLBWPSTARTSYMBOLANDLENGTH_12,NULL,0,i64ptr:&scc->downlinkConfigCommon->initialDownlinkBWP->pdsch_ConfigCommon->choice.setup->pdsch_TimeDomainAllocationList->list.array[12]->startSymbolAndLength,defint64val:54,TYPE_INT64,0/*53*/},\
{GNB_CONFIG_STRING_INITIALDLBWPK0_13,NULL,0,i64ptr:scc->downlinkConfigCommon->initialDownlinkBWP->pdsch_ConfigCommon->choice.setup->pdsch_TimeDomainAllocationList->list.array[13]->k0,defint64val:-1,TYPE_INT64,0/*54*/},\
{GNB_CONFIG_STRING_INITIALDLBWPMAPPINGTYPE_13,NULL,0,i64ptr:&scc->downlinkConfigCommon->initialDownlinkBWP->pdsch_ConfigCommon->choice.setup->pdsch_TimeDomainAllocationList->list.array[13]->mappingType,defint64val:NR_PDSCH_TimeDomainResourceAllocation__mappingType_typeA,TYPE_INT64,0/*55*/},\
{GNB_CONFIG_STRING_INITIALDLBWPSTARTSYMBOLANDLENGTH_13,NULL,0,i64ptr:&scc->downlinkConfigCommon->initialDownlinkBWP->pdsch_ConfigCommon->choice.setup->pdsch_TimeDomainAllocationList->list.array[13]->startSymbolAndLength,defint64val:54,TYPE_INT64,0/*56*/},\
{GNB_CONFIG_STRING_INITIALDLBWPK0_14,NULL,0,i64ptr:scc->downlinkConfigCommon->initialDownlinkBWP->pdsch_ConfigCommon->choice.setup->pdsch_TimeDomainAllocationList->list.array[14]->k0,defint64val:-1,TYPE_INT64,0/*57*/},\
{GNB_CONFIG_STRING_INITIALDLBWPMAPPINGTYPE_14,NULL,0,i64ptr:&scc->downlinkConfigCommon->initialDownlinkBWP->pdsch_ConfigCommon->choice.setup->pdsch_TimeDomainAllocationList->list.array[14]->mappingType,defint64val:NR_PDSCH_TimeDomainResourceAllocation__mappingType_typeA,TYPE_INT64,0/*58*/},\
{GNB_CONFIG_STRING_INITIALDLBWPSTARTSYMBOLANDLENGTH_14,NULL,0,i64ptr:&scc->downlinkConfigCommon->initialDownlinkBWP->pdsch_ConfigCommon->choice.setup->pdsch_TimeDomainAllocationList->list.array[14]->startSymbolAndLength,defint64val:54,TYPE_INT64,0/*59*/},\
{GNB_CONFIG_STRING_INITIALDLBWPK0_15,NULL,0,i64ptr:scc->downlinkConfigCommon->initialDownlinkBWP->pdsch_ConfigCommon->choice.setup->pdsch_TimeDomainAllocationList->list.array[15]->k0,defint64val:-1,TYPE_INT64,0/*60*/}, \
{GNB_CONFIG_STRING_INITIALDLBWPMAPPINGTYPE_15,NULL,0,i64ptr:&scc->downlinkConfigCommon->initialDownlinkBWP->pdsch_ConfigCommon->choice.setup->pdsch_TimeDomainAllocationList->list.array[15]->mappingType,defint64val:NR_PDSCH_TimeDomainResourceAllocation__mappingType_typeA,TYPE_INT64,0/*61*/},\
{GNB_CONFIG_STRING_INITIALDLBWPSTARTSYMBOLANDLENGTH_15,NULL,0,i64ptr:&scc->downlinkConfigCommon->initialDownlinkBWP->pdsch_ConfigCommon->choice.setup->pdsch_TimeDomainAllocationList->list.array[15]->startSymbolAndLength,defint64val:54,TYPE_INT64,0/*62*/},\
{GNB_CONFIG_STRING_ULFREQUENCYBAND,NULL,0,i64ptr:scc->uplinkConfigCommon->frequencyInfoUL->frequencyBandList->list.array[0],defint64val:-1,TYPE_INT64,0/*63*/},\
{GNB_CONFIG_STRING_ULABSOLUEFREQUENCYPOINTA,NULL,0,i64ptr:scc->uplinkConfigCommon->frequencyInfoUL->absoluteFrequencyPointA,defint64val:-1,TYPE_INT64,0/*64*/},\
{GNB_CONFIG_STRING_ULOFFSETTOCARRIER,NULL,0,i64ptr:&scc->uplinkConfigCommon->frequencyInfoUL->scs_SpecificCarrierList.list.array[0]->offsetToCarrier,defint64val:0,TYPE_INT64,0/*65*/},\
{GNB_CONFIG_STRING_ULSUBCARRIERSPACING,NULL,0,i64ptr:&scc->uplinkConfigCommon->frequencyInfoUL->scs_SpecificCarrierList.list.array[0]->subcarrierSpacing,defint64val:NR_SubcarrierSpacing_kHz30,TYPE_INT64,0/*66*/},\
{GNB_CONFIG_STRING_ULCARRIERBANDWIDTH,NULL,0,i64ptr:&scc->uplinkConfigCommon->frequencyInfoUL->scs_SpecificCarrierList.list.array[0]->carrierBandwidth,defint64val:217,TYPE_INT64,0/*67*/},\
{GNB_CONFIG_STRING_PMAX,NULL,0,i64ptr:scc->uplinkConfigCommon->frequencyInfoUL->p_Max,defint64val:20,TYPE_INT64,0/*68*/},\
{GNB_CONFIG_STRING_INITIALULBWPLOCATIONANDBANDWIDTH,NULL,0,i64ptr:&scc->uplinkConfigCommon->initialUplinkBWP->genericParameters.locationAndBandwidth,defint64val:13036,TYPE_INT64,0/*69*/},\
{GNB_CONFIG_STRING_INITIALULBWPSUBCARRIERSPACING,NULL,0,i64ptr:&scc->uplinkConfigCommon->initialUplinkBWP->genericParameters.subcarrierSpacing,defint64val:NR_SubcarrierSpacing_kHz30,TYPE_INT64,0 /*70*/}, \
{GNB_CONFIG_STRING_PRACHCONFIGURATIONINDEX,NULL,0,i64ptr:&scc->uplinkConfigCommon->initialUplinkBWP->rach_ConfigCommon->choice.setup->rach_ConfigGeneric.prach_ConfigurationIndex,defint64val:98,TYPE_INT64,0/*71*/},\
{GNB_CONFIG_STRING_PRACHMSG1FDM,NULL,0,i64ptr:&scc->uplinkConfigCommon->initialUplinkBWP->rach_ConfigCommon->choice.setup->rach_ConfigGeneric.msg1_FDM,defint64val:NR_RACH_ConfigGeneric__msg1_FDM_one,TYPE_INT64,0/*72*/},\
{GNB_CONFIG_STRING_PRACHMSG1FREQUENCYSTART,NULL,0,i64ptr:&scc->uplinkConfigCommon->initialUplinkBWP->rach_ConfigCommon->choice.setup->rach_ConfigGeneric.msg1_FrequencyStart,defint64val:0,TYPE_INT64,0/*73*/},\
{GNB_CONFIG_STRING_ZEROCORRELATIONZONECONFIG,NULL,0,i64ptr:&scc->uplinkConfigCommon->initialUplinkBWP->rach_ConfigCommon->choice.setup->rach_ConfigGeneric.zeroCorrelationZoneConfig,defint64val:13,TYPE_INT64,0/*74*/},\
{GNB_CONFIG_STRING_PREAMBLERECEIVEDTARGETPOWER,NULL,0,i64ptr:&scc->uplinkConfigCommon->initialUplinkBWP->rach_ConfigCommon->choice.setup->rach_ConfigGeneric.preambleReceivedTargetPower,defintval:-118,TYPE_INT64,0/*75*/},\
{GNB_CONFIG_STRING_PREAMBLETRANSMAX,NULL,0,i64ptr:&scc->uplinkConfigCommon->initialUplinkBWP->rach_ConfigCommon->choice.setup->rach_ConfigGeneric.preambleTransMax,defint64val:NR_RACH_ConfigGeneric__preambleTransMax_n10,TYPE_INT64,0/*76*/},\
{GNB_CONFIG_STRING_POWERRAMPINGSTEP,NULL,0,i64ptr:&scc->uplinkConfigCommon->initialUplinkBWP->rach_ConfigCommon->choice.setup->rach_ConfigGeneric.powerRampingStep,defint64val:NR_RACH_ConfigGeneric__powerRampingStep_dB2,TYPE_INT64,0/*77*/},\
{GNB_CONFIG_STRING_RARESPONSEWINDOW,NULL,0,i64ptr:&scc->uplinkConfigCommon->initialUplinkBWP->rach_ConfigCommon->choice.setup->rach_ConfigGeneric.ra_ResponseWindow,defint64val:NR_RACH_ConfigGeneric__ra_ResponseWindow_sl20,TYPE_INT64,0/*78*/},\
{GNB_CONFIG_STRING_SSBPERRACHOCCASIONANDCBPREAMBLESPERSSBPR,NULL,0,uptr:&scc->uplinkConfigCommon->initialUplinkBWP->rach_ConfigCommon->choice.setup->ssb_perRACH_OccasionAndCB_PreamblesPerSSB->present,defuintval:NR_RACH_ConfigCommon__ssb_perRACH_OccasionAndCB_PreamblesPerSSB_PR_one,TYPE_UINT,0/*79*/},\
{GNB_CONFIG_STRING_SSBPERRACHOCCASIONANDCBPREAMBLESPERSSB,NULL,0,i64ptr:&scc->uplinkConfigCommon->initialUplinkBWP->rach_ConfigCommon->choice.setup->ssb_perRACH_OccasionAndCB_PreamblesPerSSB->choice.one,defint64val:NR_RACH_ConfigCommon__ssb_perRACH_OccasionAndCB_PreamblesPerSSB__one_n64,TYPE_INT64,0 /*80*/}, \
{GNB_CONFIG_STRING_RACONTENTIONRESOLUTIONTIMER,NULL,0,i64ptr:&scc->uplinkConfigCommon->initialUplinkBWP->rach_ConfigCommon->choice.setup->ra_ContentionResolutionTimer,defint64val:NR_RACH_ConfigCommon__ra_ContentionResolutionTimer_sf64,TYPE_INT64,0/*81*/},\
{GNB_CONFIG_STRING_RSRPTHRESHOLDSSB,NULL,0,i64ptr:scc->uplinkConfigCommon->initialUplinkBWP->rach_ConfigCommon->choice.setup->rsrp_ThresholdSSB,defint64val:19,TYPE_INT64,0/*82*/},\
{GNB_CONFIG_STRING_PRACHROOTSEQUENCEINDEXPR,NULL,0,uptr:&scc->uplinkConfigCommon->initialUplinkBWP->rach_ConfigCommon->choice.setup->prach_RootSequenceIndex.present,defuintval:NR_RACH_ConfigCommon__prach_RootSequenceIndex_PR_l139,TYPE_UINT,0/*83*/},\
{GNB_CONFIG_STRING_PRACHROOTSEQUENCEINDEX,NULL,0,i64ptr:&scc->uplinkConfigCommon->initialUplinkBWP->rach_ConfigCommon->choice.setup->prach_RootSequenceIndex.choice.l139,defint64val:0,TYPE_INT64,0/*84*/},\
{GNB_CONFIG_STRING_RESTRICTEDSETCONFIG,NULL,0,i64ptr:&scc->uplinkConfigCommon->initialUplinkBWP->rach_ConfigCommon->choice.setup->restrictedSetConfig,defintval:NR_RACH_ConfigCommon__restrictedSetConfig_unrestrictedSet,TYPE_INT64,0/*85*/}, \
{GNB_CONFIG_STRING_MSG3TRANSFPREC,NULL,0,i64ptr:scc->uplinkConfigCommon->initialUplinkBWP->rach_ConfigCommon->choice.setup->msg3_transformPrecoder,defintval:1,TYPE_INT64,0/*86*/}, \
{GNB_CONFIG_STRING_INITIALULBWPK2_0,NULL,0,i64ptr:scc->uplinkConfigCommon->initialUplinkBWP->pusch_ConfigCommon->choice.setup->pusch_TimeDomainAllocationList->list.array[0]->k2,defint64val:-1,TYPE_INT64,0/*87*/},\
{GNB_CONFIG_STRING_INITIALULBWPMAPPINGTYPE_0,NULL,0,i64ptr:&scc->uplinkConfigCommon->initialUplinkBWP->pusch_ConfigCommon->choice.setup->pusch_TimeDomainAllocationList->list.array[0]->mappingType,defint64val:NR_PDSCH_TimeDomainResourceAllocation__mappingType_typeB,TYPE_INT64,/*88*/},\
{GNB_CONFIG_STRING_INITIALULBWPSTARTSYMBOLANDLENGTH_0,NULL,0,i64ptr:&scc->uplinkConfigCommon->initialUplinkBWP->pusch_ConfigCommon->choice.setup->pusch_TimeDomainAllocationList->list.array[0]->startSymbolAndLength,defint64val:55,TYPE_INT64,0/*89*/},\
{GNB_CONFIG_STRING_INITIALULBWPK2_1,NULL,0,i64ptr:scc->uplinkConfigCommon->initialUplinkBWP->pusch_ConfigCommon->choice.setup->pusch_TimeDomainAllocationList->list.array[1]->k2,defint64val:-1,TYPE_INT64,0/*90*/}, \
{GNB_CONFIG_STRING_INITIALULBWPMAPPINGTYPE_1,NULL,0,i64ptr:&scc->uplinkConfigCommon->initialUplinkBWP->pusch_ConfigCommon->choice.setup->pusch_TimeDomainAllocationList->list.array[1]->mappingType,defint64val:NR_PUSCH_TimeDomainResourceAllocation__mappingType_typeB,TYPE_INT64,0},\
{GNB_CONFIG_STRING_INITIALULBWPSTARTSYMBOLANDLENGTH_1,NULL,0,i64ptr:&scc->uplinkConfigCommon->initialUplinkBWP->pusch_ConfigCommon->choice.setup->pusch_TimeDomainAllocationList->list.array[1]->startSymbolAndLength,defint64val:53,TYPE_INT64,0},\
{GNB_CONFIG_STRING_INITIALULBWPK2_2,NULL,0,i64ptr:scc->uplinkConfigCommon->initialUplinkBWP->pusch_ConfigCommon->choice.setup->pusch_TimeDomainAllocationList->list.array[2]->k2,defint64val:-1,TYPE_INT64,0},\
{GNB_CONFIG_STRING_INITIALULBWPMAPPINGTYPE_2,NULL,0,i64ptr:&scc->uplinkConfigCommon->initialUplinkBWP->pusch_ConfigCommon->choice.setup->pusch_TimeDomainAllocationList->list.array[2]->mappingType,defint64val:NR_PDSCH_TimeDomainResourceAllocation__mappingType_typeB,TYPE_INT64,0},\
{GNB_CONFIG_STRING_INITIALULBWPSTARTSYMBOLANDLENGTH_2,NULL,0,i64ptr:&scc->uplinkConfigCommon->initialUplinkBWP->pusch_ConfigCommon->choice.setup->pusch_TimeDomainAllocationList->list.array[2]->startSymbolAndLength,defint64val:55,TYPE_INT64,0},\
{GNB_CONFIG_STRING_INITIALULBWPK2_3,NULL,0,i64ptr:scc->uplinkConfigCommon->initialUplinkBWP->pusch_ConfigCommon->choice.setup->pusch_TimeDomainAllocationList->list.array[3]->k2,defint64val:-1,TYPE_INT64,0},\
{GNB_CONFIG_STRING_INITIALULBWPMAPPINGTYPE_3,NULL,0,i64ptr:&scc->uplinkConfigCommon->initialUplinkBWP->pusch_ConfigCommon->choice.setup->pusch_TimeDomainAllocationList->list.array[3]->mappingType,defint64val:NR_PUSCH_TimeDomainResourceAllocation__mappingType_typeB,TYPE_INT64,0},\
{GNB_CONFIG_STRING_INITIALULBWPSTARTSYMBOLANDLENGTH_3,NULL,0,i64ptr:&scc->uplinkConfigCommon->initialUplinkBWP->pusch_ConfigCommon->choice.setup->pusch_TimeDomainAllocationList->list.array[3]->startSymbolAndLength,defint64val:53,TYPE_INT64,0},\
{GNB_CONFIG_STRING_INITIALULBWPK2_4,NULL,0,i64ptr:scc->uplinkConfigCommon->initialUplinkBWP->pusch_ConfigCommon->choice.setup->pusch_TimeDomainAllocationList->list.array[4]->k2,defint64val:-1,TYPE_INT64,0},\
{GNB_CONFIG_STRING_INITIALULBWPMAPPINGTYPE_4,NULL,0,i64ptr:&scc->uplinkConfigCommon->initialUplinkBWP->pusch_ConfigCommon->choice.setup->pusch_TimeDomainAllocationList->list.array[4]->mappingType,defint64val:NR_PDSCH_TimeDomainResourceAllocation__mappingType_typeB,TYPE_INT64,0 /*100*/}, \
{GNB_CONFIG_STRING_INITIALULBWPSTARTSYMBOLANDLENGTH_4,NULL,0,i64ptr:&scc->uplinkConfigCommon->initialUplinkBWP->pusch_ConfigCommon->choice.setup->pusch_TimeDomainAllocationList->list.array[4]->startSymbolAndLength,defint64val:55,TYPE_INT64,0},\
{GNB_CONFIG_STRING_INITIALULBWPK2_5,NULL,0,i64ptr:scc->uplinkConfigCommon->initialUplinkBWP->pusch_ConfigCommon->choice.setup->pusch_TimeDomainAllocationList->list.array[5]->k2,defint64val:-1,TYPE_INT64,0},\
{GNB_CONFIG_STRING_INITIALULBWPMAPPINGTYPE_5,NULL,0,i64ptr:&scc->uplinkConfigCommon->initialUplinkBWP->pusch_ConfigCommon->choice.setup->pusch_TimeDomainAllocationList->list.array[5]->mappingType,defint64val:NR_PUSCH_TimeDomainResourceAllocation__mappingType_typeB,TYPE_INT64,0},\
{GNB_CONFIG_STRING_INITIALULBWPSTARTSYMBOLANDLENGTH_5,NULL,0,i64ptr:&scc->uplinkConfigCommon->initialUplinkBWP->pusch_ConfigCommon->choice.setup->pusch_TimeDomainAllocationList->list.array[5]->startSymbolAndLength,defint64val:53,TYPE_INT64,0},\
{GNB_CONFIG_STRING_INITIALULBWPK2_6,NULL,0,i64ptr:scc->uplinkConfigCommon->initialUplinkBWP->pusch_ConfigCommon->choice.setup->pusch_TimeDomainAllocationList->list.array[6]->k2,defint64val:-1,TYPE_INT64,0},\
{GNB_CONFIG_STRING_INITIALULBWPMAPPINGTYPE_6,NULL,0,i64ptr:&scc->uplinkConfigCommon->initialUplinkBWP->pusch_ConfigCommon->choice.setup->pusch_TimeDomainAllocationList->list.array[6]->mappingType,defint64val:NR_PDSCH_TimeDomainResourceAllocation__mappingType_typeB,TYPE_INT64,0},\
{GNB_CONFIG_STRING_INITIALULBWPSTARTSYMBOLANDLENGTH_6,NULL,0,i64ptr:&scc->uplinkConfigCommon->initialUplinkBWP->pusch_ConfigCommon->choice.setup->pusch_TimeDomainAllocationList->list.array[6]->startSymbolAndLength,defint64val:55,TYPE_INT64,0},\
{GNB_CONFIG_STRING_INITIALULBWPK2_7,NULL,0,i64ptr:scc->uplinkConfigCommon->initialUplinkBWP->pusch_ConfigCommon->choice.setup->pusch_TimeDomainAllocationList->list.array[7]->k2,defint64val:-1,TYPE_INT64,0},\
{GNB_CONFIG_STRING_INITIALULBWPMAPPINGTYPE_7,NULL,0,i64ptr:&scc->uplinkConfigCommon->initialUplinkBWP->pusch_ConfigCommon->choice.setup->pusch_TimeDomainAllocationList->list.array[7]->mappingType,defint64val:NR_PUSCH_TimeDomainResourceAllocation__mappingType_typeB,TYPE_INT64,0},\
{GNB_CONFIG_STRING_INITIALULBWPSTARTSYMBOLANDLENGTH_7,NULL,0,i64ptr:&scc->uplinkConfigCommon->initialUplinkBWP->pusch_ConfigCommon->choice.setup->pusch_TimeDomainAllocationList->list.array[7]->startSymbolAndLength,defint64val:53,TYPE_INT64,0/*110*/}, \
{GNB_CONFIG_STRING_INITIALULBWPK2_8,NULL,0,i64ptr:scc->uplinkConfigCommon->initialUplinkBWP->pusch_ConfigCommon->choice.setup->pusch_TimeDomainAllocationList->list.array[8]->k2,defint64val:-1,TYPE_INT64,0},\
{GNB_CONFIG_STRING_INITIALULBWPMAPPINGTYPE_8,NULL,0,i64ptr:&scc->uplinkConfigCommon->initialUplinkBWP->pusch_ConfigCommon->choice.setup->pusch_TimeDomainAllocationList->list.array[8]->mappingType,defint64val:NR_PDSCH_TimeDomainResourceAllocation__mappingType_typeB,TYPE_INT64,0},\
{GNB_CONFIG_STRING_INITIALULBWPSTARTSYMBOLANDLENGTH_8,NULL,0,i64ptr:&scc->uplinkConfigCommon->initialUplinkBWP->pusch_ConfigCommon->choice.setup->pusch_TimeDomainAllocationList->list.array[8]->startSymbolAndLength,defint64val:55,TYPE_INT64,0},\
{GNB_CONFIG_STRING_INITIALULBWPK2_9,NULL,0,i64ptr:scc->uplinkConfigCommon->initialUplinkBWP->pusch_ConfigCommon->choice.setup->pusch_TimeDomainAllocationList->list.array[9]->k2,defint64val:-1,TYPE_INT64,0},\
{GNB_CONFIG_STRING_INITIALULBWPMAPPINGTYPE_9,NULL,0,i64ptr:&scc->uplinkConfigCommon->initialUplinkBWP->pusch_ConfigCommon->choice.setup->pusch_TimeDomainAllocationList->list.array[9]->mappingType,defint64val:NR_PUSCH_TimeDomainResourceAllocation__mappingType_typeB,TYPE_INT64,0},\
{GNB_CONFIG_STRING_INITIALULBWPSTARTSYMBOLANDLENGTH_9,NULL,0,i64ptr:&scc->uplinkConfigCommon->initialUplinkBWP->pusch_ConfigCommon->choice.setup->pusch_TimeDomainAllocationList->list.array[9]->startSymbolAndLength,defint64val:53,TYPE_INT64,0},\
{GNB_CONFIG_STRING_INITIALULBWPK2_10,NULL,0,i64ptr:scc->uplinkConfigCommon->initialUplinkBWP->pusch_ConfigCommon->choice.setup->pusch_TimeDomainAllocationList->list.array[10]->k2,defint64val:-1,TYPE_INT64,0},\
{GNB_CONFIG_STRING_INITIALULBWPMAPPINGTYPE_10,NULL,0,i64ptr:&scc->uplinkConfigCommon->initialUplinkBWP->pusch_ConfigCommon->choice.setup->pusch_TimeDomainAllocationList->list.array[10]->mappingType,defint64val:NR_PDSCH_TimeDomainResourceAllocation__mappingType_typeB,TYPE_INT64,0},\
{GNB_CONFIG_STRING_INITIALULBWPSTARTSYMBOLANDLENGTH_10,NULL,0,i64ptr:&scc->uplinkConfigCommon->initialUplinkBWP->pusch_ConfigCommon->choice.setup->pusch_TimeDomainAllocationList->list.array[10]->startSymbolAndLength,defint64val:55,TYPE_INT64,0},\
{GNB_CONFIG_STRING_INITIALULBWPK2_11,NULL,0,i64ptr:scc->uplinkConfigCommon->initialUplinkBWP->pusch_ConfigCommon->choice.setup->pusch_TimeDomainAllocationList->list.array[11]->k2,defint64val:-1,TYPE_INT64,0/*120*/},	\
{GNB_CONFIG_STRING_INITIALULBWPMAPPINGTYPE_11,NULL,0,i64ptr:&scc->uplinkConfigCommon->initialUplinkBWP->pusch_ConfigCommon->choice.setup->pusch_TimeDomainAllocationList->list.array[11]->mappingType,defint64val:NR_PUSCH_TimeDomainResourceAllocation__mappingType_typeB,TYPE_INT64,0},\
{GNB_CONFIG_STRING_INITIALULBWPSTARTSYMBOLANDLENGTH_11,NULL,0,i64ptr:&scc->uplinkConfigCommon->initialUplinkBWP->pusch_ConfigCommon->choice.setup->pusch_TimeDomainAllocationList->list.array[11]->startSymbolAndLength,defint64val:53,TYPE_INT64,0},\
{GNB_CONFIG_STRING_INITIALULBWPK2_12,NULL,0,i64ptr:scc->uplinkConfigCommon->initialUplinkBWP->pusch_ConfigCommon->choice.setup->pusch_TimeDomainAllocationList->list.array[12]->k2,defint64val:-1,TYPE_INT64,0},\
{GNB_CONFIG_STRING_INITIALULBWPMAPPINGTYPE_12,NULL,0,i64ptr:&scc->uplinkConfigCommon->initialUplinkBWP->pusch_ConfigCommon->choice.setup->pusch_TimeDomainAllocationList->list.array[12]->mappingType,defint64val:NR_PDSCH_TimeDomainResourceAllocation__mappingType_typeB,TYPE_INT64,0},\
{GNB_CONFIG_STRING_INITIALULBWPSTARTSYMBOLANDLENGTH_12,NULL,0,i64ptr:&scc->uplinkConfigCommon->initialUplinkBWP->pusch_ConfigCommon->choice.setup->pusch_TimeDomainAllocationList->list.array[12]->startSymbolAndLength,defint64val:55,TYPE_INT64,0},\
{GNB_CONFIG_STRING_INITIALULBWPK2_13,NULL,0,i64ptr:scc->uplinkConfigCommon->initialUplinkBWP->pusch_ConfigCommon->choice.setup->pusch_TimeDomainAllocationList->list.array[13]->k2,defint64val:-1,TYPE_INT64,0},\
{GNB_CONFIG_STRING_INITIALULBWPMAPPINGTYPE_13,NULL,0,i64ptr:&scc->uplinkConfigCommon->initialUplinkBWP->pusch_ConfigCommon->choice.setup->pusch_TimeDomainAllocationList->list.array[13]->mappingType,defint64val:NR_PUSCH_TimeDomainResourceAllocation__mappingType_typeB,TYPE_INT64,0},\
{GNB_CONFIG_STRING_INITIALULBWPSTARTSYMBOLANDLENGTH_13,NULL,0,i64ptr:&scc->uplinkConfigCommon->initialUplinkBWP->pusch_ConfigCommon->choice.setup->pusch_TimeDomainAllocationList->list.array[13]->startSymbolAndLength,defint64val:53,TYPE_INT64,0},\
{GNB_CONFIG_STRING_INITIALULBWPK2_14,NULL,0,i64ptr:scc->uplinkConfigCommon->initialUplinkBWP->pusch_ConfigCommon->choice.setup->pusch_TimeDomainAllocationList->list.array[14]->k2,defint64val:-1,TYPE_INT64,0},\
{GNB_CONFIG_STRING_INITIALULBWPMAPPINGTYPE_14,NULL,0,i64ptr:&scc->uplinkConfigCommon->initialUplinkBWP->pusch_ConfigCommon->choice.setup->pusch_TimeDomainAllocationList->list.array[14]->mappingType,defint64val:NR_PDSCH_TimeDomainResourceAllocation__mappingType_typeB,TYPE_INT64,0 /*130*/}, \
{GNB_CONFIG_STRING_INITIALULBWPSTARTSYMBOLANDLENGTH_14,NULL,0,i64ptr:&scc->uplinkConfigCommon->initialUplinkBWP->pusch_ConfigCommon->choice.setup->pusch_TimeDomainAllocationList->list.array[14]->startSymbolAndLength,defint64val:55,TYPE_INT64,0},\
{GNB_CONFIG_STRING_INITIALULBWPK2_15,NULL,0,i64ptr:scc->uplinkConfigCommon->initialUplinkBWP->pusch_ConfigCommon->choice.setup->pusch_TimeDomainAllocationList->list.array[15]->k2,defint64val:-1,TYPE_INT64,0},\
{GNB_CONFIG_STRING_INITIALULBWPMAPPINGTYPE_15,NULL,0,i64ptr:&scc->uplinkConfigCommon->initialUplinkBWP->pusch_ConfigCommon->choice.setup->pusch_TimeDomainAllocationList->list.array[15]->mappingType,defint64val:NR_PUSCH_TimeDomainResourceAllocation__mappingType_typeB,TYPE_INT64,0},\
{GNB_CONFIG_STRING_INITIALULBWPSTARTSYMBOLANDLENGTH_15,NULL,0,i64ptr:&scc->uplinkConfigCommon->initialUplinkBWP->pusch_ConfigCommon->choice.setup->pusch_TimeDomainAllocationList->list.array[15]->startSymbolAndLength,defint64val:53,TYPE_INT64,0},\
{GNB_CONFIG_STRING_MSG3DELTAPREABMLE, NULL,0,i64ptr:scc->uplinkConfigCommon->initialUplinkBWP->pusch_ConfigCommon->choice.setup->msg3_DeltaPreamble,defint64val:1,TYPE_INT64,0},\
{GNB_CONFIG_STRING_P0NOMINALWITHGRANT, NULL,0,i64ptr:scc->uplinkConfigCommon->initialUplinkBWP->pusch_ConfigCommon->choice.setup->p0_NominalWithGrant,defint64val:1,TYPE_INT64,0},\
{GNB_CONFIG_STRING_PUCCHGROUPHOPPING, NULL,0,i64ptr:&scc->uplinkConfigCommon->initialUplinkBWP->pucch_ConfigCommon->choice.setup->pucch_GroupHopping,defint64val:NR_PUCCH_ConfigCommon__pucch_GroupHopping_neither,TYPE_INT64,0},\
{GNB_CONFIG_STRING_HOPPINGID, NULL,0,i64ptr:scc->uplinkConfigCommon->initialUplinkBWP->pucch_ConfigCommon->choice.setup->hoppingId,defint64val:40,TYPE_INT64,0},\
{GNB_CONFIG_STRING_P0NOMINAL, NULL,0,i64ptr:scc->uplinkConfigCommon->initialUplinkBWP->pucch_ConfigCommon->choice.setup->p0_nominal,defint64val:1,TYPE_INT64,0},\
{GNB_CONFIG_STRING_SSBPOSITIONSINBURSTPR,NULL,0,uptr:&scc->ssb_PositionsInBurst->present,defuintval:NR_ServingCellConfigCommon__ssb_PositionsInBurst_PR_mediumBitmap,TYPE_UINT,0/*140*/}, \
{GNB_CONFIG_STRING_SSBPOSITIONSINBURST,NULL,0,u64ptr:&ssb_bitmap,defintval:0xff,TYPE_UINT64,0}, \
{GNB_CONFIG_STRING_REFERENCESUBCARRIERSPACING,NULL,0,i64ptr:&scc->tdd_UL_DL_ConfigurationCommon->referenceSubcarrierSpacing,defint64val:NR_SubcarrierSpacing_kHz30,TYPE_INT64,0},\
{GNB_CONFIG_STRING_DLULTRANSMISSIONPERIODICITY,NULL,0,i64ptr:&scc->tdd_UL_DL_ConfigurationCommon->pattern1.dl_UL_TransmissionPeriodicity,defint64val:NR_TDD_UL_DL_Pattern__dl_UL_TransmissionPeriodicity_ms0p5,TYPE_INT64,0},\
{GNB_CONFIG_STRING_NROFDOWNLINKSLOTS,NULL,0,i64ptr:&scc->tdd_UL_DL_ConfigurationCommon->pattern1.nrofDownlinkSlots,defint64val:7,TYPE_INT64,0},\
{GNB_CONFIG_STRING_NROFDOWNLINKSYMBOLS,NULL,0,i64ptr:&scc->tdd_UL_DL_ConfigurationCommon->pattern1.nrofDownlinkSymbols,defint64val:6,TYPE_INT64,0},\
{GNB_CONFIG_STRING_NROFUPLINKSLOTS,NULL,0,i64ptr:&scc->tdd_UL_DL_ConfigurationCommon->pattern1.nrofUplinkSlots,defint64val:2,TYPE_INT64,0},\
{GNB_CONFIG_STRING_NROFUPLINKSYMBOLS,NULL,0,i64ptr:&scc->tdd_UL_DL_ConfigurationCommon->pattern1.nrofUplinkSymbols,defint64val:4,TYPE_INT64,0},\
{GNB_CONFIG_STRING_DLULTRANSMISSIONPERIODICITY2,NULL,0,i64ptr:&scc->tdd_UL_DL_ConfigurationCommon->pattern2->dl_UL_TransmissionPeriodicity,defintval:-1,TYPE_INT64,0},\
{GNB_CONFIG_STRING_NROFDOWNLINKSLOTS2,NULL,0,i64ptr:&scc->tdd_UL_DL_ConfigurationCommon->pattern2->nrofDownlinkSlots,defint64val:-1,TYPE_INT64,0},\
{GNB_CONFIG_STRING_NROFDOWNLINKSYMBOLS2,NULL,0,i64ptr:&scc->tdd_UL_DL_ConfigurationCommon->pattern2->nrofDownlinkSymbols,defint64val:-1,TYPE_INT64,0},\
{GNB_CONFIG_STRING_NROFUPLINKSLOTS2,NULL,0,i64ptr:&scc->tdd_UL_DL_ConfigurationCommon->pattern2->nrofUplinkSlots,defint64val:-1,TYPE_INT64,0},\
{GNB_CONFIG_STRING_NROFUPLINKSYMBOLS2,NULL,0,i64ptr:&scc->tdd_UL_DL_ConfigurationCommon->pattern2->nrofUplinkSymbols,defint64val:-1,TYPE_INT64,0},\
{GNB_CONFIG_STRING_SSPBCHBLOCKPOWER,NULL,0,i64ptr:&scc->ss_PBCH_BlockPower,defint64val:20,TYPE_INT64,0}, \
{GNB_CONFIG_STRING_MSG1SUBCARRIERSPACING,NULL,0,i64ptr:scc->uplinkConfigCommon->initialUplinkBWP->rach_ConfigCommon->choice.setup->msg1_SubcarrierSpacing,defintval:-1,TYPE_INT64,0}}

/*-------------------------------------------------------------------------------------------------------------------------------------------------------------------------------------*/
/*                                     Serving Cell Config Dedicated configuration parameters                                                                                                     */
/*-------------------------------------------------------------------------------------------------------------------------------------------------------------------------------------*/

#define SCDPARAMS_DESC(scd) { \
{GNB_CONFIG_STRING_DLPTRSFREQDENSITY0_0,NULL,0,i64ptr:scd->downlinkBWP_ToAddModList->list.array[0]->bwp_Dedicated->pdsch_Config->choice.setup->dmrs_DownlinkForPDSCH_MappingTypeA->choice.setup->phaseTrackingRS->choice.setup->frequencyDensity->list.array[0],defint64val:-1,TYPE_INT64,0}, \
{GNB_CONFIG_STRING_DLPTRSFREQDENSITY1_0,NULL,0,i64ptr:scd->downlinkBWP_ToAddModList->list.array[0]->bwp_Dedicated->pdsch_Config->choice.setup->dmrs_DownlinkForPDSCH_MappingTypeA->choice.setup->phaseTrackingRS->choice.setup->frequencyDensity->list.array[1],defint64val:-1,TYPE_INT64,0}, \
{GNB_CONFIG_STRING_DLPTRSTIMEDENSITY0_0,NULL,0,i64ptr:scd->downlinkBWP_ToAddModList->list.array[0]->bwp_Dedicated->pdsch_Config->choice.setup->dmrs_DownlinkForPDSCH_MappingTypeA->choice.setup->phaseTrackingRS->choice.setup->timeDensity->list.array[0],defint64val:-1,TYPE_INT64,0}, \
{GNB_CONFIG_STRING_DLPTRSTIMEDENSITY1_0,NULL,0,i64ptr:scd->downlinkBWP_ToAddModList->list.array[0]->bwp_Dedicated->pdsch_Config->choice.setup->dmrs_DownlinkForPDSCH_MappingTypeA->choice.setup->phaseTrackingRS->choice.setup->timeDensity->list.array[1],defint64val:-1,TYPE_INT64,0}, \
{GNB_CONFIG_STRING_DLPTRSTIMEDENSITY2_0,NULL,0,i64ptr:scd->downlinkBWP_ToAddModList->list.array[0]->bwp_Dedicated->pdsch_Config->choice.setup->dmrs_DownlinkForPDSCH_MappingTypeA->choice.setup->phaseTrackingRS->choice.setup->timeDensity->list.array[2],defint64val:-1,TYPE_INT64,0}, \
{GNB_CONFIG_STRING_DLPTRSEPRERATIO_0,NULL,0,i64ptr:scd->downlinkBWP_ToAddModList->list.array[0]->bwp_Dedicated->pdsch_Config->choice.setup->dmrs_DownlinkForPDSCH_MappingTypeA->choice.setup->phaseTrackingRS->choice.setup->epre_Ratio,defint64val:-1,TYPE_INT64,0}, \
{GNB_CONFIG_STRING_DLPTRSREOFFSET_0,NULL,0,i64ptr:scd->downlinkBWP_ToAddModList->list.array[0]->bwp_Dedicated->pdsch_Config->choice.setup->dmrs_DownlinkForPDSCH_MappingTypeA->choice.setup->phaseTrackingRS->choice.setup->resourceElementOffset,defint64val:-1,TYPE_INT64,0}, \
{GNB_CONFIG_STRING_ULPTRSFREQDENSITY0_0,NULL,0,i64ptr:scd->uplinkConfig->uplinkBWP_ToAddModList->list.array[0]->bwp_Dedicated->pusch_Config->choice.setup->dmrs_UplinkForPUSCH_MappingTypeB->choice.setup->phaseTrackingRS->choice.setup->transformPrecoderDisabled->frequencyDensity->list.array[0],defint64val:-1,TYPE_INT64,0}, \
{GNB_CONFIG_STRING_ULPTRSFREQDENSITY1_0,NULL,0,i64ptr:scd->uplinkConfig->uplinkBWP_ToAddModList->list.array[0]->bwp_Dedicated->pusch_Config->choice.setup->dmrs_UplinkForPUSCH_MappingTypeB->choice.setup->phaseTrackingRS->choice.setup->transformPrecoderDisabled->frequencyDensity->list.array[1],defint64val:-1,TYPE_INT64,0}, \
{GNB_CONFIG_STRING_ULPTRSTIMEDENSITY0_0,NULL,0,i64ptr:scd->uplinkConfig->uplinkBWP_ToAddModList->list.array[0]->bwp_Dedicated->pusch_Config->choice.setup->dmrs_UplinkForPUSCH_MappingTypeB->choice.setup->phaseTrackingRS->choice.setup->transformPrecoderDisabled->timeDensity->list.array[0],defint64val:-1,TYPE_INT64,0}, \
{GNB_CONFIG_STRING_ULPTRSTIMEDENSITY1_0,NULL,0,i64ptr:scd->uplinkConfig->uplinkBWP_ToAddModList->list.array[0]->bwp_Dedicated->pusch_Config->choice.setup->dmrs_UplinkForPUSCH_MappingTypeB->choice.setup->phaseTrackingRS->choice.setup->transformPrecoderDisabled->timeDensity->list.array[1],defint64val:-1,TYPE_INT64,0}, \
{GNB_CONFIG_STRING_ULPTRSTIMEDENSITY2_0,NULL,0,i64ptr:scd->uplinkConfig->uplinkBWP_ToAddModList->list.array[0]->bwp_Dedicated->pusch_Config->choice.setup->dmrs_UplinkForPUSCH_MappingTypeB->choice.setup->phaseTrackingRS->choice.setup->transformPrecoderDisabled->timeDensity->list.array[2],defint64val:-1,TYPE_INT64,0}, \
{GNB_CONFIG_STRING_ULPTRSREOFFSET_0,NULL,0,i64ptr:scd->uplinkConfig->uplinkBWP_ToAddModList->list.array[0]->bwp_Dedicated->pusch_Config->choice.setup->dmrs_UplinkForPUSCH_MappingTypeB->choice.setup->phaseTrackingRS->choice.setup->transformPrecoderDisabled->resourceElementOffset,defint64val:-1,TYPE_INT64,0}, \
{GNB_CONFIG_STRING_ULPTRSMAXPORTS_0,NULL,0,i64ptr:&scd->uplinkConfig->uplinkBWP_ToAddModList->list.array[0]->bwp_Dedicated->pusch_Config->choice.setup->dmrs_UplinkForPUSCH_MappingTypeB->choice.setup->phaseTrackingRS->choice.setup->transformPrecoderDisabled->maxNrofPorts,defint64val:0,TYPE_INT64,0}, \
{GNB_CONFIG_STRING_ULPTRSPOWER_0,NULL,0,i64ptr:&scd->uplinkConfig->uplinkBWP_ToAddModList->list.array[0]->bwp_Dedicated->pusch_Config->choice.setup->dmrs_UplinkForPUSCH_MappingTypeB->choice.setup->phaseTrackingRS->choice.setup->transformPrecoderDisabled->ptrs_Power,defint64val:0,TYPE_INT64,0}}





#endif<|MERGE_RESOLUTION|>--- conflicted
+++ resolved
@@ -211,7 +211,6 @@
 
 #define CARRIERBANDWIDTH_OKVALUES {11,18,24,25,31,32,38,51,52,65,66,78,79,93,106,107,121,132,133,135,160,162,189,216,217,245,264,270,273}
 
-<<<<<<< HEAD
 /* Serving Cell Config Dedicated */
 #define GNB_CONFIG_STRING_SERVINGCELLCONFIGDEDICATED                     "servingCellConfigDedicated"
 #define GNB_CONFIG_STRING_DLPTRSFREQDENSITY0_0                           "dl_ptrsFreqDensity0_0"
@@ -229,7 +228,7 @@
 #define GNB_CONFIG_STRING_ULPTRSREOFFSET_0                               "ul_ptrsReOffset_0"
 #define GNB_CONFIG_STRING_ULPTRSMAXPORTS_0                               "ul_ptrsMaxPorts_0"
 #define GNB_CONFIG_STRING_ULPTRSPOWER_0                                  "ul_ptrsPower_0"
-=======
+
 /*--------------------------------------------------------------------------------------------------------------------*/
 /*                                            pdcch_ConfigSIB1 parameters                                             */
 /*--------------------------------------------------------------------------------------------------------------------*/
@@ -244,7 +243,6 @@
 #define CONTROL_RESOURCE_SET_ZERO_IDX                   0
 #define SEARCH_SPACE_ZERO_IDX                           1
 /*--------------------------------------------------------------------------------------------------------------------*/
->>>>>>> 403db5f6
 
 /*-------------------------------------------------------------------------------------------------------------------------------------------------------------------------------------*/
 /*                                     Serving Cell Config Common configuration parameters                                                                                                     */
