--- conflicted
+++ resolved
@@ -8,9 +8,6 @@
 lte_build_oai/
 targets/bin/
 
-<<<<<<< HEAD
-.vscode/*
-=======
 # vscode
 .vscode
 
@@ -18,5 +15,4 @@
 GPATH
 GRTAGS
 GTAGS
-tags
->>>>>>> 40141270
+tags