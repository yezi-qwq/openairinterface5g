--- conflicted
+++ resolved
@@ -796,12 +796,12 @@
 
   while (!oai_exit) {
     sleep(1);
-<<<<<<< HEAD
 
     if (opp_enabled == 1) {
-      if (eNB->td) print_meas(&eNB->ulsch_decoding_stats,"ulsch_decoding",NULL,NULL);
-
-      if (eNB->te) {
+      if ( eNB->ulsch_decoding_stats.trials>0)
+        print_meas(&eNB->ulsch_decoding_stats,"ulsch_decoding",NULL,NULL);
+
+      if (eNB->dlsch_encoding_stats.trials >0) {
         print_meas(&eNB->dlsch_turbo_encoding_preperation_stats,"dlsch_coding_crc",NULL,NULL);
         print_meas(&eNB->dlsch_turbo_encoding_segmentation_stats,"dlsch_segmentation",NULL,NULL);
         print_meas(&eNB->dlsch_encoding_stats,"dlsch_encoding",NULL,NULL);
@@ -817,26 +817,6 @@
 
       print_meas(&eNB->dlsch_modulation_stats,"dlsch_modulation",NULL,NULL);
     }
-=======
-      if (opp_enabled == 1) {
-	if ( eNB->ulsch_decoding_stats.trials>0) 
-          print_meas(&eNB->ulsch_decoding_stats,"ulsch_decoding",NULL,NULL);
-	if (eNB->dlsch_encoding_stats.trials >0) {
-          print_meas(&eNB->dlsch_turbo_encoding_preperation_stats,"dlsch_coding_crc",NULL,NULL);
-          print_meas(&eNB->dlsch_turbo_encoding_segmentation_stats,"dlsch_segmentation",NULL,NULL);
-          print_meas(&eNB->dlsch_encoding_stats,"dlsch_encoding",NULL,NULL);
-          print_meas(&eNB->dlsch_turbo_encoding_signal_stats,"coding_signal",NULL,NULL);
-          print_meas(&eNB->dlsch_turbo_encoding_main_stats,"coding_main",NULL,NULL);
-          print_meas(&eNB->dlsch_turbo_encoding_stats,"turbo_encoding",NULL,NULL);
-          print_meas(&eNB->dlsch_interleaving_stats,"turbo_interleaving",NULL,NULL);
-          print_meas(&eNB->dlsch_rate_matching_stats,"turbo_rate_matching",NULL,NULL);
-          print_meas(&eNB->dlsch_turbo_encoding_waiting_stats,"coding_wait",NULL,NULL);
-          print_meas(&eNB->dlsch_turbo_encoding_wakeup_stats0,"coding_worker_0",NULL,NULL);
-          print_meas(&eNB->dlsch_turbo_encoding_wakeup_stats1,"coding_worker_1",NULL,NULL);
-       }
-       print_meas(&eNB->dlsch_modulation_stats,"dlsch_modulation",NULL,NULL);
-     }
->>>>>>> af892cc0
   }
 
   return(NULL);
@@ -1229,7 +1209,7 @@
   PHY_VARS_eNB *eNB;
   LOG_I(PHY,"[lte-softmodem.c] eNB structure about to allocated RC.nb_L1_inst:%d RC.nb_L1_CC[0]:%d\n",RC.nb_L1_inst,RC.nb_L1_CC[0]);
 
-  if (RC.eNB == NULL) RC.eNB = (PHY_VARS_eNB ***) malloc(RC.nb_L1_inst*sizeof(PHY_VARS_eNB **));
+  if (RC.eNB == NULL) RC.eNB = (PHY_VARS_eNB ** *) malloc(RC.nb_L1_inst*sizeof(PHY_VARS_eNB **));
 
   LOG_I(PHY,"[lte-softmodem.c] eNB structure RC.eNB allocated\n");
 
@@ -1246,12 +1226,6 @@
 #ifndef OCP_FRAMEWORK
       LOG_I(PHY,"Initializing eNB %d CC_id %d\n",inst,CC_id);
 #endif
-<<<<<<< HEAD
-      eNB->td                   = ulsch_decoding_data_all;
-      eNB->te                   = dlsch_encoding_all;
-=======
-      
->>>>>>> af892cc0
       LOG_I(PHY,"Registering with MAC interface module\n");
       AssertFatal((eNB->if_inst         = IF_Module_init(inst))!=NULL,"Cannot register interface");
       eNB->if_inst->schedule_response   = schedule_response;
