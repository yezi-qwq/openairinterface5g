/*******************************************************************************
    OpenAirInterface
    Copyright(c) 1999 - 2014 Eurecom

    OpenAirInterface is free software: you can redistribute it and/or modify
    it under the terms of the GNU General Public License as published by
    the Free Software Foundation, either version 3 of the License, or
    (at your option) any later version.


    OpenAirInterface is distributed in the hope that it will be useful,
    but WITHOUT ANY WARRANTY; without even the implied warranty of
    MERCHANTABILITY or FITNESS FOR A PARTICULAR PURPOSE.  See the
    GNU General Public License for more details.

    You should have received a copy of the GNU General Public License
    along with OpenAirInterface.The full GNU General Public License is
    included in this distribution in the file called "COPYING". If not,
    see <http://www.gnu.org/licenses/>.

   Contact Information
   OpenAirInterface Admin: openair_admin@eurecom.fr
   OpenAirInterface Tech : openair_tech@eurecom.fr
   OpenAirInterface Dev  : openair4g-devel@lists.eurecom.fr

   Address      : Eurecom, Campus SophiaTech, 450 Route des Chappes, CS 50193 - 06904 Biot Sophia Antipolis cedex, FRANCE

*******************************************************************************/

/*! \file lte-enb.c
 * \brief Top-level threads for eNodeB
 * \author R. Knopp, F. Kaltenberger, Navid Nikaein
 * \date 2012
 * \version 0.1
 * \company Eurecom
 * \email: knopp@eurecom.fr,florian.kaltenberger@eurecom.fr, navid.nikaein@eurecom.fr
 * \note
 * \warning
 */
#define _GNU_SOURCE
#include <stdio.h>
#include <stdlib.h>
#include <unistd.h>
#include <string.h>
#include <sys/ioctl.h>
#include <sys/types.h>
#include <sys/mman.h>
#include <sched.h>
#include <linux/sched.h>
#include <signal.h>
#include <execinfo.h>
#include <getopt.h>
#include <sys/sysinfo.h>
#include "rt_wrapper.h"

#undef MALLOC //there are two conflicting definitions, so we better make sure we don't use it at all

#include "assertions.h"
#include "msc.h"

#include "PHY/types.h"

#include "PHY/defs.h"
#undef MALLOC //there are two conflicting definitions, so we better make sure we don't use it at all
//#undef FRAME_LENGTH_COMPLEX_SAMPLES //there are two conflicting definitions, so we better make sure we don't use it at all

#include "../../ARCH/COMMON/common_lib.h"

//#undef FRAME_LENGTH_COMPLEX_SAMPLES //there are two conflicting definitions, so we better make sure we don't use it at all

#include "PHY/LTE_TRANSPORT/if4_tools.h"
#include "PHY/LTE_TRANSPORT/if5_tools.h"

#include "PHY/extern.h"
#include "SCHED/extern.h"
#include "LAYER2/MAC/extern.h"

#include "../../SIMU/USER/init_lte.h"

#include "LAYER2/MAC/defs.h"
#include "LAYER2/MAC/extern.h"
#include "LAYER2/MAC/proto.h"
#include "RRC/LITE/extern.h"
#include "PHY_INTERFACE/extern.h"

#ifdef SMBV
#include "PHY/TOOLS/smbv.h"
unsigned short config_frames[4] = {2,9,11,13};
#endif
#include "UTIL/LOG/log_extern.h"
#include "UTIL/OTG/otg_tx.h"
#include "UTIL/OTG/otg_externs.h"
#include "UTIL/MATH/oml.h"
#include "UTIL/LOG/vcd_signal_dumper.h"
#include "UTIL/OPT/opt.h"
#include "enb_config.h"
//#include "PHY/TOOLS/time_meas.h"

#ifndef OPENAIR2
#include "UTIL/OTG/otg_extern.h"
#endif

#if defined(ENABLE_ITTI)
# if defined(ENABLE_USE_MME)
#   include "s1ap_eNB.h"
#ifdef PDCP_USE_NETLINK
#   include "SIMULATION/ETH_TRANSPORT/proto.h"
#endif
# endif
#endif

#include "T.h"

//#define DEBUG_THREADS 1

//#define USRP_DEBUG 1
struct timing_info_t {
  //unsigned int frame, hw_slot, last_slot, next_slot;
  RTIME time_min, time_max, time_avg, time_last, time_now;
  //unsigned int mbox0, mbox1, mbox2, mbox_target;
  unsigned int n_samples;
} timing_info;

// Fix per CC openair rf/if device update
// extern openair0_device openair0;

#if defined(ENABLE_ITTI)
extern volatile int             start_eNB;
extern volatile int             start_UE;
#endif
extern volatile int                    oai_exit;

extern openair0_config_t openair0_cfg[MAX_CARDS];

extern pthread_cond_t sync_cond;
extern pthread_mutex_t sync_mutex;
extern int sync_var;

//pthread_t                       main_eNB_thread;

time_stats_t softmodem_stats_mt; // main thread
time_stats_t softmodem_stats_hw; //  hw acquisition
time_stats_t softmodem_stats_rxtx_sf; // total tx time
time_stats_t softmodem_stats_rx_sf; // total rx time
int32_t **rxdata;
int32_t **txdata;

static int                      time_offset[4] = {0,0,0,0};

/* mutex, cond and variable to serialize phy proc TX calls
 * (this mechanism may be relaxed in the future for better
 * performances)
 */
static struct {
  pthread_mutex_t  mutex_phy_proc_tx;
  pthread_cond_t   cond_phy_proc_tx;
  volatile uint8_t phy_proc_CC_id;
} sync_phy_proc;

extern double cpuf;

void exit_fun(const char* s);

void init_eNB(eNB_func_t node_function[], eNB_timing_t node_timing[],int nb_inst,eth_params_t *,int);
void stop_eNB(int nb_inst);


static inline void thread_top_init(char *thread_name,
				   uint64_t runtime,
				   uint64_t deadline,
				   uint64_t period) {

  MSC_START_USE();

#ifdef DEADLINE_SCHEDULER
  struct sched_attr attr;

  unsigned int flags = 0;

  attr.size = sizeof(attr);
  attr.sched_flags = 0;
  attr.sched_nice = 0;
  attr.sched_priority = 0;

  attr.sched_policy   = SCHED_DEADLINE;
  attr.sched_runtime  = runtime;
  attr.sched_deadline = deadline;
  attr.sched_period   = period; 

  if (sched_setattr(0, &attr, flags) < 0 ) {
    perror("[SCHED] eNB tx thread: sched_setattr failed\n");
    return &eNB_thread_rxtx_status;
  }

  LOG_I( HW, "[SCHED] eNB RXn-TXnp4 deadline thread (TID %ld) started on CPU %d\n", gettid(), sched_getcpu() );

#else //LOW_LATENCY
  int policy, s, j;
  struct sched_param sparam;
  char cpu_affinity[1024];
  cpu_set_t cpuset;

  /* Set affinity mask to include CPUs 1 to MAX_CPUS */
  /* CPU 0 is reserved for UHD threads */
  /* CPU 1 is reserved for all RX_TX threads */
  /* Enable CPU Affinity only if number of CPUs >2 */
  CPU_ZERO(&cpuset);

#ifdef CPU_AFFINITY
  if (get_nprocs() > 2)
  {
    for (j = 1; j < get_nprocs(); j++)
        CPU_SET(j, &cpuset);
    s = pthread_setaffinity_np(pthread_self(), sizeof(cpu_set_t), &cpuset);
    if (s != 0)
    {
      perror( "pthread_setaffinity_np");
      exit_fun("Error setting processor affinity");
    }
  }
#endif //CPU_AFFINITY

  /* Check the actual affinity mask assigned to the thread */
  s = pthread_getaffinity_np(pthread_self(), sizeof(cpu_set_t), &cpuset);
  if (s != 0) {
    perror( "pthread_getaffinity_np");
    exit_fun("Error getting processor affinity ");
  }
  memset(cpu_affinity,0,sizeof(cpu_affinity));
  for (j = 0; j < CPU_SETSIZE; j++)
    if (CPU_ISSET(j, &cpuset)) {  
      char temp[1024];
      sprintf (temp, " CPU_%d", j);
      strcat(cpu_affinity, temp);
    }

  memset(&sparam, 0, sizeof(sparam));
  sparam.sched_priority = sched_get_priority_max(SCHED_FIFO)-1;
  policy = SCHED_FIFO ; 
  
  s = pthread_setschedparam(pthread_self(), policy, &sparam);
  if (s != 0) {
    perror("pthread_setschedparam : ");
    exit_fun("Error setting thread priority");
  }
  
  s = pthread_getschedparam(pthread_self(), &policy, &sparam);
  if (s != 0) {
    perror("pthread_getschedparam : ");
    exit_fun("Error getting thread priority");
  }

  LOG_I(HW, "[SCHED][eNB] %s started on CPU %d TID %ld, sched_policy = %s , priority = %d, CPU Affinity=%s \n",thread_name,sched_getcpu(),gettid(),
                   (policy == SCHED_FIFO)  ? "SCHED_FIFO" :
                   (policy == SCHED_RR)    ? "SCHED_RR" :
                   (policy == SCHED_OTHER) ? "SCHED_OTHER" :
                   "???",
                   sparam.sched_priority, cpu_affinity );

#endif //LOW_LATENCY

  mlockall(MCL_CURRENT | MCL_FUTURE);

}

static inline void wait_sync(char *thread_name) {

  printf( "waiting for sync (%s)\n",thread_name);
  pthread_mutex_lock( &sync_mutex );
  
  while (sync_var<0)
    pthread_cond_wait( &sync_cond, &sync_mutex );
  
  pthread_mutex_unlock(&sync_mutex);
  
  printf( "got sync (%s)\n", thread_name);

}

static inline int wait_on_condition(pthread_mutex_t *mutex,pthread_cond_t *cond,int *instance_cnt,char *name) {

  struct timespec wait;
  
  wait.tv_sec=0;
  wait.tv_nsec=5000000L;

  if (pthread_mutex_timedlock(mutex,&wait) != 0) {
    LOG_E( PHY, "[SCHED][eNB] error locking mutex for %s\n",name);
    exit_fun("nothing to add");
    return(-1);
  }
  
  while (*instance_cnt < 0) {
    // most of the time the thread is waiting here
    // proc->instance_cnt_rxtx is -1
    pthread_cond_wait(cond,mutex); // this unlocks mutex_rxtx while waiting and then locks it again
  }

  if (pthread_mutex_unlock(mutex) != 0) {
    LOG_E(PHY,"[SCHED][eNB] error unlocking mutex for %s\n",name);
    exit_fun("nothing to add");
    return(-1);
  }
  return(0);
}

static inline int release_thread(pthread_mutex_t *mutex,int *instance_cnt,char *name) {

  if (pthread_mutex_lock(mutex) != 0) {
    LOG_E( PHY, "[SCHED][eNB] error locking mutex for %s\n",name);
    exit_fun("nothing to add");
    return(-1);
  }
  
  *instance_cnt=*instance_cnt-1;
  
  if (pthread_mutex_unlock(mutex) != 0) {
    LOG_E( PHY, "[SCHED][eNB] error unlocking mutex for %s\n",name);
    exit_fun("nothing to add");
    return(-1);
  }
  return(0);
}

void do_OFDM_mod_rt(int subframe,PHY_VARS_eNB *phy_vars_eNB) {
     
  unsigned int aa,slot_offset, slot_offset_F;
  int dummy_tx_b[7680*4] __attribute__((aligned(32)));
  int i,j, tx_offset;
  int slot_sizeF = (phy_vars_eNB->frame_parms.ofdm_symbol_size)*
                   ((phy_vars_eNB->frame_parms.Ncp==1) ? 6 : 7);
  int len,len2;
  int16_t *txdata;

  VCD_SIGNAL_DUMPER_DUMP_FUNCTION_BY_NAME(VCD_SIGNAL_DUMPER_FUNCTIONS_PHY_ENB_SFGEN , 1 );

  slot_offset_F = (subframe<<1)*slot_sizeF;

  slot_offset = subframe*phy_vars_eNB->frame_parms.samples_per_tti;

  if ((subframe_select(&phy_vars_eNB->frame_parms,subframe)==SF_DL)||
      ((subframe_select(&phy_vars_eNB->frame_parms,subframe)==SF_S))) {
    //    LOG_D(HW,"Frame %d: Generating slot %d\n",frame,next_slot);

    for (aa=0; aa<phy_vars_eNB->frame_parms.nb_antennas_tx; aa++) {
      if (phy_vars_eNB->frame_parms.Ncp == EXTENDED) {
        PHY_ofdm_mod(&phy_vars_eNB->common_vars.txdataF[0][aa][slot_offset_F],
                     dummy_tx_b,
                     phy_vars_eNB->frame_parms.ofdm_symbol_size,
                     6,
                     phy_vars_eNB->frame_parms.nb_prefix_samples,
                     CYCLIC_PREFIX);
        PHY_ofdm_mod(&phy_vars_eNB->common_vars.txdataF[0][aa][slot_offset_F+slot_sizeF],
                     dummy_tx_b+(phy_vars_eNB->frame_parms.samples_per_tti>>1),
                     phy_vars_eNB->frame_parms.ofdm_symbol_size,
                     6,
                     phy_vars_eNB->frame_parms.nb_prefix_samples,
                     CYCLIC_PREFIX);
      } else {
        normal_prefix_mod(&phy_vars_eNB->common_vars.txdataF[0][aa][slot_offset_F],
                          dummy_tx_b,
                          7,
                          &(phy_vars_eNB->frame_parms));
	// if S-subframe generate first slot only
	if (subframe_select(&phy_vars_eNB->frame_parms,subframe) == SF_DL) 
	  normal_prefix_mod(&phy_vars_eNB->common_vars.txdataF[0][aa][slot_offset_F+slot_sizeF],
			    dummy_tx_b+(phy_vars_eNB->frame_parms.samples_per_tti>>1),
			    7,
			    &(phy_vars_eNB->frame_parms));
      }

      // if S-subframe generate first slot only
      if (subframe_select(&phy_vars_eNB->frame_parms,subframe) == SF_S)
	len = phy_vars_eNB->frame_parms.samples_per_tti>>1;
      else
	len = phy_vars_eNB->frame_parms.samples_per_tti;
      /*
      for (i=0;i<len;i+=4) {
	dummy_tx_b[i] = 0x100;
	dummy_tx_b[i+1] = 0x01000000;
	dummy_tx_b[i+2] = 0xff00;
	dummy_tx_b[i+3] = 0xff000000;
	}*/
      
      if (slot_offset+time_offset[aa]<0) {
	txdata = (int16_t*)&phy_vars_eNB->common_vars.txdata[0][aa][(LTE_NUMBER_OF_SUBFRAMES_PER_FRAME*phy_vars_eNB->frame_parms.samples_per_tti)+tx_offset];
        len2 = -(slot_offset+time_offset[aa]);
	len2 = (len2>len) ? len : len2;
	for (i=0; i<(len2<<1); i++) {
	  txdata[i] = ((int16_t*)dummy_tx_b)[i]<<openair0_cfg[0].iq_txshift;
	}
	if (len2<len) {
	  txdata = (int16_t*)&phy_vars_eNB->common_vars.txdata[0][aa][0];
	  for (j=0; i<(len<<1); i++,j++) {
	    txdata[j++] = ((int16_t*)dummy_tx_b)[i]<<openair0_cfg[0].iq_txshift;
	  }
	}
      }  
      else if ((slot_offset+time_offset[aa]+len)>(LTE_NUMBER_OF_SUBFRAMES_PER_FRAME*phy_vars_eNB->frame_parms.samples_per_tti)) {
	tx_offset = (int)slot_offset+time_offset[aa];
	txdata = (int16_t*)&phy_vars_eNB->common_vars.txdata[0][aa][tx_offset];
	len2 = -tx_offset+LTE_NUMBER_OF_SUBFRAMES_PER_FRAME*phy_vars_eNB->frame_parms.samples_per_tti;
	for (i=0; i<(len2<<1); i++) {
	  txdata[i] = ((int16_t*)dummy_tx_b)[i]<<openair0_cfg[0].iq_txshift;
	}
	txdata = (int16_t*)&phy_vars_eNB->common_vars.txdata[0][aa][0];
	for (j=0; i<(len<<1); i++,j++) {
	  txdata[j++] = ((int16_t*)dummy_tx_b)[i]<<openair0_cfg[0].iq_txshift;
	}
      }
      else {
	tx_offset = (int)slot_offset+time_offset[aa];
	txdata = (int16_t*)&phy_vars_eNB->common_vars.txdata[0][aa][tx_offset];

	for (i=0; i<(len<<1); i++) {
	  txdata[i] = ((int16_t*)dummy_tx_b)[i]<<openair0_cfg[0].iq_txshift;
	}
      }
      
     // if S-subframe switch to RX in second subframe
      /*
     if (subframe_select(&phy_vars_eNB->frame_parms,subframe) == SF_S) {
       for (i=0; i<len; i++) {
	 phy_vars_eNB->common_vars.txdata[0][aa][tx_offset++] = 0x00010001;
       }
     }
      */
     if ((((phy_vars_eNB->frame_parms.tdd_config==0) ||
	   (phy_vars_eNB->frame_parms.tdd_config==1) ||
	   (phy_vars_eNB->frame_parms.tdd_config==2) ||
	   (phy_vars_eNB->frame_parms.tdd_config==6)) && 
	   (subframe==0)) || (subframe==5)) {
       // turn on tx switch N_TA_offset before
       //LOG_D(HW,"subframe %d, time to switch to tx (N_TA_offset %d, slot_offset %d) \n",subframe,phy_vars_eNB->N_TA_offset,slot_offset);
       for (i=0; i<phy_vars_eNB->N_TA_offset; i++) {
         tx_offset = (int)slot_offset+time_offset[aa]+i-phy_vars_eNB->N_TA_offset/2;
         if (tx_offset<0)
           tx_offset += LTE_NUMBER_OF_SUBFRAMES_PER_FRAME*phy_vars_eNB->frame_parms.samples_per_tti;
	 
         if (tx_offset>=(LTE_NUMBER_OF_SUBFRAMES_PER_FRAME*phy_vars_eNB->frame_parms.samples_per_tti))
           tx_offset -= LTE_NUMBER_OF_SUBFRAMES_PER_FRAME*phy_vars_eNB->frame_parms.samples_per_tti;
	 
         phy_vars_eNB->common_vars.txdata[0][aa][tx_offset] = 0x00000000;
       }
     }
    }
  }
  VCD_SIGNAL_DUMPER_DUMP_FUNCTION_BY_NAME(VCD_SIGNAL_DUMPER_FUNCTIONS_PHY_ENB_SFGEN , 0 );
}

void tx_fh_if5(PHY_VARS_eNB *eNB,eNB_rxtx_proc_t *proc) {
  uint8_t seqno;
  VCD_SIGNAL_DUMPER_DUMP_VARIABLE_BY_NAME( VCD_SIGNAL_DUMPER_VARIABLES_TRX_TST, proc->timestamp_tx&0xffffffff );
  send_IF5(eNB, proc->timestamp_tx, proc->subframe_tx, &seqno, IF5_RRH_GW_DL);
}

void tx_fh_if4p5(PHY_VARS_eNB *eNB,eNB_rxtx_proc_t *proc) {    
  send_IF4p5(eNB,proc->frame_tx, proc->subframe_tx, IF4p5_PDLFFT, 0);
}

void proc_tx_high0(PHY_VARS_eNB *eNB,
		   eNB_rxtx_proc_t *proc,
		   relaying_type_t r_type,
		   PHY_VARS_RN *rn) {

  int offset = proc == &eNB->proc.proc_rxtx[0] ? 0 : 1;

  VCD_SIGNAL_DUMPER_DUMP_VARIABLE_BY_NAME( VCD_SIGNAL_DUMPER_VARIABLES_FRAME_NUMBER_TX0_ENB+offset, proc->frame_tx );
  VCD_SIGNAL_DUMPER_DUMP_VARIABLE_BY_NAME( VCD_SIGNAL_DUMPER_VARIABLES_SUBFRAME_NUMBER_TX0_ENB+offset, proc->subframe_tx );

  phy_procedures_eNB_TX(eNB,proc,r_type,rn);

  /* we're done, let the next one proceed */
  if (pthread_mutex_lock(&sync_phy_proc.mutex_phy_proc_tx) != 0) {
    LOG_E(PHY, "[SCHED][eNB] error locking PHY proc mutex for eNB TX proc\n");
    exit_fun("nothing to add");
  }	
  sync_phy_proc.phy_proc_CC_id++;
  sync_phy_proc.phy_proc_CC_id %= MAX_NUM_CCs;
  pthread_cond_broadcast(&sync_phy_proc.cond_phy_proc_tx);
  if (pthread_mutex_unlock(&sync_phy_proc.mutex_phy_proc_tx) != 0) {
    LOG_E(PHY, "[SCHED][eNB] error unlocking PHY proc mutex for eNB TX proc\n");
    exit_fun("nothing to add");
  }

}

void proc_tx_high(PHY_VARS_eNB *eNB,
		  eNB_rxtx_proc_t *proc,
		  relaying_type_t r_type,
		  PHY_VARS_RN *rn) {


  // do PHY high
  proc_tx_high0(eNB,proc,r_type,rn);

  // if TX fronthaul go ahead 
  if (eNB->tx_fh) eNB->tx_fh(eNB,proc);

}

void proc_tx_full(PHY_VARS_eNB *eNB,
		  eNB_rxtx_proc_t *proc,
		  relaying_type_t r_type,
		  PHY_VARS_RN *rn) {


  // do PHY high
  proc_tx_high0(eNB,proc,r_type,rn);
  // do OFDM modulation
  do_OFDM_mod_rt(proc->subframe_tx,eNB);
  // if TX fronthaul go ahead 
  if (eNB->tx_fh) eNB->tx_fh(eNB,proc);



}

void proc_tx_rru_if4p5(PHY_VARS_eNB *eNB,
		       eNB_rxtx_proc_t *proc,
		       relaying_type_t r_type,
		       PHY_VARS_RN *rn) {

  uint32_t symbol_number=0;
  uint32_t symbol_mask, symbol_mask_full;
  uint16_t packet_type;

  int offset = proc == &eNB->proc.proc_rxtx[0] ? 0 : 1;

  VCD_SIGNAL_DUMPER_DUMP_VARIABLE_BY_NAME( VCD_SIGNAL_DUMPER_VARIABLES_FRAME_NUMBER_TX0_ENB+offset, proc->frame_tx );
  VCD_SIGNAL_DUMPER_DUMP_VARIABLE_BY_NAME( VCD_SIGNAL_DUMPER_VARIABLES_SUBFRAME_NUMBER_TX0_ENB+offset, proc->subframe_tx );

  /// **** recv_IF4 of txdataF from RCC **** ///             
  symbol_number = 0;
  symbol_mask = 0;
  symbol_mask_full = (1<<eNB->frame_parms.symbols_per_tti)-1;
  

  do { 
    recv_IF4p5(eNB, &proc->frame_tx, &proc->subframe_tx, &packet_type, &symbol_number);
    symbol_mask = symbol_mask | (1<<symbol_number);
  } while (symbol_mask != symbol_mask_full); 

  do_OFDM_mod_rt(proc->subframe_tx, eNB);
}

void proc_tx_rru_if5(PHY_VARS_eNB *eNB,eNB_rxtx_proc_t *proc) {
  int offset = proc == &eNB->proc.proc_rxtx[0] ? 0 : 1;

  VCD_SIGNAL_DUMPER_DUMP_VARIABLE_BY_NAME( VCD_SIGNAL_DUMPER_VARIABLES_FRAME_NUMBER_TX0_ENB+offset, proc->frame_tx );
  VCD_SIGNAL_DUMPER_DUMP_VARIABLE_BY_NAME( VCD_SIGNAL_DUMPER_VARIABLES_SUBFRAME_NUMBER_TX0_ENB+offset, proc->subframe_tx );
  /// **** recv_IF5 of txdata from BBU **** ///       
  recv_IF5(eNB, &proc->timestamp_tx, proc->subframe_tx, IF5_RRH_GW_DL);
}

int wait_CCs(eNB_rxtx_proc_t *proc) {

  struct timespec wait;

  wait.tv_sec=0;
  wait.tv_nsec=5000000L;

  if (pthread_mutex_timedlock(&sync_phy_proc.mutex_phy_proc_tx,&wait) != 0) {
    LOG_E(PHY, "[SCHED][eNB] error locking PHY proc mutex for eNB TX\n");
    exit_fun("nothing to add");
    return(-1);
  }
  
  // wait for our turn or oai_exit
  while (sync_phy_proc.phy_proc_CC_id != proc->CC_id && !oai_exit) {
    pthread_cond_wait(&sync_phy_proc.cond_phy_proc_tx,
		      &sync_phy_proc.mutex_phy_proc_tx);
  }
  
  if (pthread_mutex_unlock(&sync_phy_proc.mutex_phy_proc_tx) != 0) {
    LOG_E(PHY, "[SCHED][eNB] error unlocking PHY proc mutex for eNB TX\n");
    exit_fun("nothing to add");
    return(-1);
  }
  return(0);
}

static inline int rxtx(PHY_VARS_eNB *eNB,eNB_rxtx_proc_t *proc, char *thread_name) {

  start_meas(&softmodem_stats_rxtx_sf);
  // ****************************************
  // Common RX procedures subframe n
  phy_procedures_eNB_common_RX(eNB);
  
  // UE-specific RX processing for subframe n
  if (eNB->proc_uespec_rx) eNB->proc_uespec_rx(eNB, proc, no_relay );
  
  // *****************************************
  // TX processing for subframe n+4
  // run PHY TX procedures the one after the other for all CCs to avoid race conditions
  // (may be relaxed in the future for performance reasons)
  // *****************************************
  if (wait_CCs(proc)<0) return(-1);
  
  if (oai_exit) return(-1);
  
  if (eNB->proc_tx)	eNB->proc_tx(eNB, proc, no_relay, NULL );
  
  if (release_thread(&proc->mutex_rxtx,&proc->instance_cnt_rxtx,thread_name)<0) return(-1);

  stop_meas( &softmodem_stats_rxtx_sf );
  
  return(0);
}

/*!
 * \brief The RX UE-specific and TX thread of eNB.
 * \param param is a \ref eNB_proc_t structure which contains the info what to process.
 * \returns a pointer to an int. The storage is not on the heap and must not be freed.
 */
static void* eNB_thread_rxtx( void* param ) {

  static int eNB_thread_rxtx_status;

  eNB_rxtx_proc_t *proc = (eNB_rxtx_proc_t*)param;
  PHY_VARS_eNB *eNB = PHY_vars_eNB_g[0][proc->CC_id];

  char thread_name[100];


  // set default return value
  eNB_thread_rxtx_status = 0;

<<<<<<< HEAD
  MSC_START_USE();

  struct timespec wait;

  wait.tv_sec=0;
  wait.tv_nsec=5000000L;
#ifdef DEADLINE_SCHEDULER
  struct sched_attr attr;

  unsigned int flags = 0;
  uint64_t runtime  = 850000 ;  
  uint64_t deadline = 1   *  1000000 ; // each tx thread will finish within 1ms
  uint64_t period   = 1   * 10000000; // each tx thread has a period of 10ms from the starting point

  attr.size = sizeof(attr);
  attr.sched_flags = 0;
  attr.sched_nice = 0;
  attr.sched_priority = 0;

  attr.sched_policy   = SCHED_DEADLINE;
  attr.sched_runtime  = runtime;
  attr.sched_deadline = deadline;
  attr.sched_period   = period; 

  if (sched_setattr(0, &attr, flags) < 0 ) {
    perror("[SCHED] eNB tx thread: sched_setattr failed\n");
    return &eNB_thread_rxtx_status;
  }

  LOG_I( HW, "[SCHED] eNB RXn-TXnp4 deadline thread (TID %ld) started on CPU %d\n", gettid(), sched_getcpu() );

#else //LOW_LATENCY
  int policy, s, j;
  struct sched_param sparam;
  char cpu_affinity[1024];
  cpu_set_t cpuset;

  /* Set affinity mask to include CPUs 1 to MAX_CPUS */
  /* CPU 0 is reserved for UHD threads */
  /* CPU 1 is reserved for all RX_TX threads */
  /* Enable CPU Affinity only if number of CPUs >2 */
  CPU_ZERO(&cpuset);

#ifdef CPU_AFFINITY
  if (get_nprocs() > 2)
  {
    for (j = 1; j < get_nprocs(); j++)
        CPU_SET(j, &cpuset);
    s = pthread_setaffinity_np(pthread_self(), sizeof(cpu_set_t), &cpuset);
    if (s != 0)
    {
      perror( "pthread_setaffinity_np");
      exit_fun("Error setting processor affinity");
    }
  }
#endif //CPU_AFFINITY

  /* Check the actual affinity mask assigned to the thread */
  s = pthread_getaffinity_np(pthread_self(), sizeof(cpu_set_t), &cpuset);
  if (s != 0) {
    perror( "pthread_getaffinity_np");
    exit_fun("Error getting processor affinity ");
  }
  memset(cpu_affinity,0,sizeof(cpu_affinity));
  for (j = 0; j < CPU_SETSIZE; j++)
    if (CPU_ISSET(j, &cpuset)) {  
      char temp[1024];
      sprintf (temp, " CPU_%d", j);
      strcat(cpu_affinity, temp);
    }

  memset(&sparam, 0, sizeof(sparam));
  sparam.sched_priority = sched_get_priority_max(SCHED_FIFO)-1;
  policy = SCHED_FIFO ; 
  
  s = pthread_setschedparam(pthread_self(), policy, &sparam);
  if (s != 0) {
    perror("pthread_setschedparam : ");
    exit_fun("Error setting thread priority");
  }
  
  s = pthread_getschedparam(pthread_self(), &policy, &sparam);
  if (s != 0) {
    perror("pthread_getschedparam : ");
    exit_fun("Error getting thread priority");
  }

  LOG_I(HW, "[SCHED][eNB] RXn_TXnp4 thread started on CPU %d TID %ld, sched_policy = %s , priority = %d, CPU Affinity=%s \n",sched_getcpu(),gettid(),
                   (policy == SCHED_FIFO)  ? "SCHED_FIFO" :
                   (policy == SCHED_RR)    ? "SCHED_RR" :
                   (policy == SCHED_OTHER) ? "SCHED_OTHER" :
                   "???",
                   sparam.sched_priority, cpu_affinity );

#endif //LOW_LATENCY

  mlockall(MCL_CURRENT | MCL_FUTURE);
=======
  sprintf(thread_name,"RXn_TXnp4_%d\n",&eNB->proc.proc_rxtx[0] == proc ? 0 : 1);
  thread_top_init(thread_name,850000L,1000000L,2000000L);
>>>>>>> bf220352

  while (!oai_exit) {
    VCD_SIGNAL_DUMPER_DUMP_FUNCTION_BY_NAME( VCD_SIGNAL_DUMPER_FUNCTIONS_eNB_PROC_RXTX0+(proc->subframe_rx&1), 0 );

    if (wait_on_condition(&proc->mutex_rxtx,&proc->cond_rxtx,&proc->instance_cnt_rxtx,thread_name)<0) break;

    VCD_SIGNAL_DUMPER_DUMP_FUNCTION_BY_NAME( VCD_SIGNAL_DUMPER_FUNCTIONS_eNB_PROC_RXTX0+(proc->subframe_rx&1), 1 );

    
  
    if (oai_exit) break;

    if (rxtx(eNB,proc,thread_name) < 0) break;

  } // while !oai_exit

  VCD_SIGNAL_DUMPER_DUMP_FUNCTION_BY_NAME( VCD_SIGNAL_DUMPER_FUNCTIONS_eNB_PROC_RXTX0+(proc->subframe_rx&1), 0 );

  printf( "Exiting eNB thread RXn_TXnp4\n");

  eNB_thread_rxtx_status = 0;
  return &eNB_thread_rxtx_status;
}

#if defined(ENABLE_ITTI)
/* Wait for eNB application initialization to be complete (eNB registration to MME) */
static void wait_system_ready (char *message, volatile int *start_flag) {
  
  static char *indicator[] = {".    ", "..   ", "...  ", ".... ", ".....",
			      " ....", "  ...", "   ..", "    .", "     "};
  int i = 0;
  
  while ((!oai_exit) && (*start_flag == 0)) {
    LOG_N(EMU, message, indicator[i]);
    fflush(stdout);
    i = (i + 1) % (sizeof(indicator) / sizeof(indicator[0]));
    usleep(200000);
  }
  
  LOG_D(EMU,"\n");
}
#endif


// asynchronous UL with IF4p5 (RCC,RAU,eNodeB_BBU)
void fh_if5_asynch_UL(PHY_VARS_eNB *eNB,int *frame,int *subframe) {

  eNB_proc_t *proc       = &eNB->proc;
  LTE_DL_FRAME_PARMS *fp = &eNB->frame_parms;

  recv_IF5(eNB, &proc->timestamp_rx, *subframe, IF5_RRH_GW_UL); 

  proc->subframe_rx = (proc->timestamp_rx/fp->samples_per_tti)%10;
  proc->frame_rx    = (proc->timestamp_rx/(10*fp->samples_per_tti))&1023;

  if (proc->first_rx != 0) {
    proc->first_rx = 0;
    *subframe = proc->subframe_rx;
    *frame    = proc->frame_rx; 
  }
  else {
    if (proc->subframe_rx != *subframe) {
      LOG_E(PHY,"subframe_rx %d is not what we expect %d\n",proc->subframe_rx,*subframe);
      exit_fun("Exiting");
    }
    if (proc->frame_rx != *frame) {
      LOG_E(PHY,"subframe_rx %d is not what we expect %d\n",proc->frame_rx,*frame);  
      exit_fun("Exiting");
    }
  }
} // eNodeB_3GPP_BBU 

// asynchronous UL with IF4p5 (RCC,RAU,eNodeB_BBU)
void fh_if4p5_asynch_UL(PHY_VARS_eNB *eNB,int *frame,int *subframe) {

  LTE_DL_FRAME_PARMS *fp = &eNB->frame_parms;
  eNB_proc_t *proc       = &eNB->proc;

  uint16_t packet_type;
  uint32_t symbol_number,symbol_mask,symbol_mask_full,prach_rx;


  symbol_number = 0;
  symbol_mask = 0;
  symbol_mask_full = (1<<fp->symbols_per_tti)-1;
  prach_rx = 0;

  do {   // Blocking, we need a timeout on this !!!!!!!!!!!!!!!!!!!!!!!
    recv_IF4p5(eNB, &proc->frame_rx, &proc->subframe_rx, &packet_type, &symbol_number);
    if (proc->first_rx != 0) {
      *frame = proc->frame_rx;
      *subframe = proc->subframe_rx;
      proc->first_rx = 0;
    }
    else {
      if (proc->frame_rx != *frame) {
	LOG_E(PHY,"frame_rx %d is not what we expect %d\n",proc->frame_rx,*frame);
	exit_fun("Exiting");
      }
      if (proc->subframe_rx != *subframe) {
	LOG_E(PHY,"subframe_rx %d is not what we expect %d\n",proc->subframe_rx,*subframe);
	exit_fun("Exiting");
      }
    }
    if (packet_type == IF4p5_PULFFT) {
      symbol_mask = symbol_mask | (1<<symbol_number);
      prach_rx = (is_prach_subframe(fp, proc->frame_rx, proc->subframe_rx)>0) ? 1 : 0;                            
    } else if (packet_type == IF4p5_PRACH) {
      prach_rx = 0;
    }
  } while( (symbol_mask != symbol_mask_full) || (prach_rx == 1));    
  

} 


void fh_if5_asynch_DL(PHY_VARS_eNB *eNB,int *frame,int *subframe) {

  LTE_DL_FRAME_PARMS *fp = &eNB->frame_parms;
  eNB_proc_t *proc       = &eNB->proc;
  int subframe_tx,frame_tx;
  openair0_timestamp timestamp_tx;

  recv_IF5(eNB, &timestamp_tx, *subframe, IF5_RRH_GW_DL); 
      //      printf("Received subframe %d (TS %llu) from RCC\n",subframe_tx,timestamp_tx);

  subframe_tx = (timestamp_tx/fp->samples_per_tti)%10;
  frame_tx    = (timestamp_tx/(fp->samples_per_tti*10))&1023;

  if (proc->first_tx != 0) {
    *subframe = subframe_tx;
    *frame    = frame_tx;
    proc->first_tx = 0;
  }
  else {
    if (subframe_tx != *subframe) {
      LOG_E(PHY,"subframe_tx %d is not what we expect %d\n",subframe_tx,*subframe);
      exit_fun("Exiting");
    }
    if (frame_tx != *frame) { 
      LOG_E(PHY,"frame_tx %d is not what we expect %d\n",frame_tx,*frame);
      exit_fun("Exiting");
    }
  }
}

void fh_if4p5_asynch_DL(PHY_VARS_eNB *eNB,int *frame,int *subframe) {

  LTE_DL_FRAME_PARMS *fp = &eNB->frame_parms;
  eNB_proc_t *proc       = &eNB->proc;

  uint16_t packet_type;
  uint32_t symbol_number,symbol_mask,symbol_mask_full;
  int subframe_tx,frame_tx;

  symbol_number = 0;
  symbol_mask = 0;
  symbol_mask_full = (1<<fp->symbols_per_tti)-1;

  do {   // Blocking, we need a timeout on this !!!!!!!!!!!!!!!!!!!!!!!
    recv_IF4p5(eNB, &frame_tx, &subframe_tx, &packet_type, &symbol_number);
    if (proc->first_tx != 0) {
      *frame    = frame_tx;
      *subframe = subframe_tx;
      proc->first_tx = 0;
    }
    else {
      if (frame_tx != *frame) {
	LOG_E(PHY,"frame_tx %d is not what we expect %d\n",frame_tx,*frame);
	exit_fun("Exiting");
      }
      if (subframe_tx != *subframe) {
	LOG_E(PHY,"subframe_tx %d is not what we expect %d\n",subframe_tx,*subframe);
	exit_fun("Exiting");
      }
    }
    if (packet_type == IF4p5_PDLFFT) {
      symbol_mask = symbol_mask | (1<<symbol_number);
    }
    else {
      LOG_E(PHY,"Illegal IF4p5 packet type (should only be IF4p5_PDLFFT%d\n",packet_type);
      exit_fun("Exiting");
    }
  } while (symbol_mask != symbol_mask_full);    
  
  do_OFDM_mod_rt(subframe_tx, eNB);
} 

/*!
 * \brief The Asynchronous RX/TX FH thread of RAU/RCC/eNB/RRU.
 * This handles the RX FH for an asynchronous RRU/UE
 * \param param is a \ref eNB_proc_t structure which contains the info what to process.
 * \returns a pointer to an int. The storage is not on the heap and must not be freed.
 */
static void* eNB_thread_asynch_rxtx( void* param ) {

  static int eNB_thread_asynch_rxtx_status;

  eNB_proc_t *proc = (eNB_proc_t*)param;
  PHY_VARS_eNB *eNB = PHY_vars_eNB_g[0][proc->CC_id];


<<<<<<< HEAD
#ifdef DEADLINE_SCHEDULER
  struct sched_attr attr;
  unsigned int flags = 0;
  uint64_t runtime  = 870000 ;
  uint64_t deadline = 1   *  1000000;
  uint64_t period   = 1   * 10000000; // each rx thread has a period of 10ms from the starting point
 
  attr.size = sizeof(attr);
  attr.sched_flags = 0;
  attr.sched_nice = 0;
  attr.sched_priority = 0;

  attr.sched_policy = SCHED_DEADLINE;
  attr.sched_runtime  = runtime;
  attr.sched_deadline = deadline;
  attr.sched_period   = period; 

  if (sched_setattr(0, &attr, flags) < 0 ) {
    perror("[SCHED] eNB FH sched_setattr failed\n");
    return &eNB_thread_asynch_rxtx_status;
  }

  LOG_I( HW, "[SCHED] eNB asynch RX deadline thread (TID %ld) started on CPU %d\n", gettid(), sched_getcpu() );
#else // LOW_LATENCY
  int policy, s, j;
  struct sched_param sparam;
  char cpu_affinity[1024];
  cpu_set_t cpuset;

  /* Set affinity mask to include CPUs 1 to MAX_CPUS */
  /* CPU 0 is reserved for UHD */
  /* CPU 1 is reserved for all TX threads */
  /* CPU 2..MAX_CPUS is reserved for all RX threads */
  /* Set CPU Affinity only if number of CPUs >2 */
  CPU_ZERO(&cpuset);
#ifdef CPU_AFFINITY
  if (get_nprocs() >2) {
    for (j = 1; j < get_nprocs(); j++)
      CPU_SET(j, &cpuset);
  
    s = pthread_setaffinity_np(pthread_self(), sizeof(cpu_set_t), &cpuset);
    if (s != 0) {
      perror( "pthread_setaffinity_np");  
      exit_fun (" Error setting processor affinity :");
    }
  }
#endif //CPU_AFFINITY
  /* Check the actual affinity mask assigned to the thread */

  s = pthread_getaffinity_np(pthread_self(), sizeof(cpu_set_t), &cpuset);
  if (s != 0) {
    perror ("pthread_getaffinity_np");
    exit_fun (" Error getting processor affinity :");
  }
  memset(cpu_affinity,0, sizeof(cpu_affinity));

  for (j = 0; j < CPU_SETSIZE; j++)
    if (CPU_ISSET(j, &cpuset)) {  
      char temp[1024];
      sprintf (temp, " CPU_%d", j);
      strcat(cpu_affinity, temp);
    }

  memset(&sparam, 0 , sizeof (sparam)); 
  sparam.sched_priority = sched_get_priority_max(SCHED_FIFO);

  policy = SCHED_FIFO ; 
  s = pthread_setschedparam(pthread_self(), policy, &sparam);
  if (s != 0) {
    perror("pthread_setschedparam : ");
    exit_fun("Error setting thread priority");     
  }

  memset(&sparam, 0 , sizeof (sparam));

  s = pthread_getschedparam(pthread_self(), &policy, &sparam);
  if (s != 0) {
    perror("pthread_getschedparam");
    exit_fun("Error getting thread priority");
  }

  LOG_I(HW, "[SCHED][eNB] eNB asynch RX thread started on CPU %d TID %ld, sched_policy = %s, priority = %d, CPU Affinity = %s\n", sched_getcpu(),gettid(),
	 (policy == SCHED_FIFO)  ? "SCHED_FIFO" :
	 (policy == SCHED_RR)    ? "SCHED_RR" :
	 (policy == SCHED_OTHER) ? "SCHED_OTHER" :
	 "???",
	 sparam.sched_priority, cpu_affinity);
  
  
#endif // DEADLINE_SCHEDULER

=======
  int subframe=0, frame=0; 
>>>>>>> bf220352

  thread_top_init("thread_asynch",870000L,1000000L,1000000L);

  // wait for top-level synchronization and do one acquisition to get timestamp for setting frame/subframe

  wait_sync("thread_asynch");

  // wait for top-level synchronization and do one acquisition to get timestamp for setting frame/subframe
  printf( "waiting for devices (eNB_thread_asynch_rx)\n");

  wait_on_condition(&proc->mutex_asynch_rxtx,&proc->cond_asynch_rxtx,&proc->instance_cnt_asynch_rxtx,"thread_asynch");

  printf( "devices ok (eNB_thread_asynch_rx)\n");


  while (!oai_exit) { 
   
    if (oai_exit) break;   

    if (subframe==9) { 
      subframe=0;
      frame++;
      frame&=1023;
    } else {
      subframe++;
    }      

    if (eNB->fh_asynch) eNB->fh_asynch(eNB,&frame,&subframe);
    else AssertFatal(1==0, "Unknown eNB->node_function %d",eNB->node_function);
    
  }

  eNB_thread_asynch_rxtx_status=0;
  return(&eNB_thread_asynch_rxtx_status);
}





void rx_rf(PHY_VARS_eNB *eNB,int *frame,int *subframe) {

  eNB_proc_t *proc = &eNB->proc;
  LTE_DL_FRAME_PARMS *fp = &eNB->frame_parms;
  void *rxp[fp->nb_antennas_rx],*txp[fp->nb_antennas_tx]; 
  unsigned int rxs,txs;
  int i;
  int tx_sfoffset = (eNB->single_thread_flag == 1) ? 3 : 3;
  if (proc->first_rx==0) {
    
    // Transmit TX buffer based on timestamp from RX
    //    printf("trx_write -> USRP TS %llu (sf %d)\n", (proc->timestamp_rx+(3*fp->samples_per_tti)),(proc->subframe_rx+2)%10);
    VCD_SIGNAL_DUMPER_DUMP_VARIABLE_BY_NAME( VCD_SIGNAL_DUMPER_VARIABLES_TRX_TST, (proc->timestamp_rx+(tx_sfoffset*fp->samples_per_tti)-openair0_cfg[0].tx_sample_advance)&0xffffffff );
    VCD_SIGNAL_DUMPER_DUMP_FUNCTION_BY_NAME( VCD_SIGNAL_DUMPER_FUNCTIONS_TRX_WRITE, 1 );
    // prepare tx buffer pointers
	
    for (i=0; i<fp->nb_antennas_tx; i++)
      txp[i] = (void*)&eNB->common_vars.txdata[0][i][((proc->subframe_rx+tx_sfoffset)%10)*fp->samples_per_tti];
    
    txs = eNB->rfdevice.trx_write_func(&eNB->rfdevice,
				       proc->timestamp_rx+(tx_sfoffset*fp->samples_per_tti)-openair0_cfg[0].tx_sample_advance,
				       txp,
				       fp->samples_per_tti,
				       fp->nb_antennas_tx,
				       1);
    
    VCD_SIGNAL_DUMPER_DUMP_FUNCTION_BY_NAME( VCD_SIGNAL_DUMPER_FUNCTIONS_TRX_WRITE, 0 );
    
    
    
    if (txs !=  fp->samples_per_tti) {
      LOG_E(PHY,"TX : Timeout (sent %d/%d)\n",txs, fp->samples_per_tti);
      exit_fun( "problem transmitting samples" );
    }	
  }
  
  for (i=0; i<fp->nb_antennas_rx; i++)
    rxp[i] = (void*)&eNB->common_vars.rxdata[0][i][*subframe*fp->samples_per_tti];
  
  VCD_SIGNAL_DUMPER_DUMP_FUNCTION_BY_NAME( VCD_SIGNAL_DUMPER_FUNCTIONS_TRX_READ, 1 );

  rxs = eNB->rfdevice.trx_read_func(&eNB->rfdevice,
				    &(proc->timestamp_rx),
				    rxp,
				    fp->samples_per_tti,
				    fp->nb_antennas_rx);

  VCD_SIGNAL_DUMPER_DUMP_FUNCTION_BY_NAME( VCD_SIGNAL_DUMPER_FUNCTIONS_TRX_READ, 0 );
  
  proc->frame_rx    = (proc->timestamp_rx / (fp->samples_per_tti*10))&1023;
  proc->subframe_rx = (proc->timestamp_rx / fp->samples_per_tti)%10;
  //  printf("trx_read <- USRP TS %llu (sf %d, first_rx %d)\n", proc->timestamp_rx,proc->subframe_rx,proc->first_rx);  
  
  if (proc->first_rx == 0) {
    if (proc->subframe_rx != *subframe){
      LOG_E(PHY,"Received Timestamp doesn't correspond to the time we think it is (proc->subframe_rx %d, subframe %d)\n",proc->subframe_rx,*subframe);
      exit_fun("Exiting");
    }
    
    if (proc->frame_rx != *frame) {
      LOG_E(PHY,"Received Timestamp doesn't correspond to the time we think it is (proc->frame_rx %d frame %d)\n",proc->frame_rx,*frame);
      exit_fun("Exiting");
    }
  } else {
    proc->first_rx = 0;
    *frame = proc->frame_rx;
    *subframe = proc->subframe_rx;        
  }
  
  //printf("timestamp_rx %lu, frame %d(%d), subframe %d(%d)\n",proc->timestamp_rx,proc->frame_rx,frame,proc->subframe_rx,subframe);
  
  VCD_SIGNAL_DUMPER_DUMP_VARIABLE_BY_NAME( VCD_SIGNAL_DUMPER_VARIABLES_TRX_TS, proc->timestamp_rx&0xffffffff );
  
  if (rxs != fp->samples_per_tti)
    exit_fun( "problem receiving samples" );
  

  
}

void rx_fh_if5(PHY_VARS_eNB *eNB,int *frame, int *subframe) {

  LTE_DL_FRAME_PARMS *fp = &eNB->frame_parms;
  eNB_proc_t *proc = &eNB->proc;

  recv_IF5(eNB, &proc->timestamp_rx, *subframe, IF5_RRH_GW_UL); 

  proc->frame_rx    = (proc->timestamp_rx / (fp->samples_per_tti*10))&1023;
  proc->subframe_rx = (proc->timestamp_rx / fp->samples_per_tti)%10;
  
  if (proc->first_rx == 0) {
    if (proc->subframe_rx != *subframe){
      LOG_E(PHY,"Received Timestamp doesn't correspond to the time we think it is (proc->subframe_rx %d, subframe %d)\n",proc->subframe_rx,subframe);
      exit_fun("Exiting");
    }
    
    if (proc->frame_rx != *frame) {
      LOG_E(PHY,"Received Timestamp doesn't correspond to the time we think it is (proc->frame_rx %d frame %d)\n",proc->frame_rx,frame);
      exit_fun("Exiting");
    }
  } else {
    proc->first_rx = 0;
    *frame = proc->frame_rx;
    *subframe = proc->subframe_rx;        
  }      
  
  VCD_SIGNAL_DUMPER_DUMP_VARIABLE_BY_NAME( VCD_SIGNAL_DUMPER_VARIABLES_TRX_TS, proc->timestamp_rx&0xffffffff );

}


void rx_fh_if4p5(PHY_VARS_eNB *eNB,int *frame,int *subframe) {

  LTE_DL_FRAME_PARMS *fp = &eNB->frame_parms;
  eNB_proc_t *proc = &eNB->proc;

  int prach_rx;

  uint16_t packet_type;
  uint32_t symbol_number=0;
  uint32_t symbol_mask, symbol_mask_full;

  symbol_mask = 0;
  symbol_mask_full = (1<<fp->symbols_per_tti)-1;
  prach_rx = 0;

  do {   // Blocking, we need a timeout on this !!!!!!!!!!!!!!!!!!!!!!!
    recv_IF4p5(eNB, &proc->frame_rx, &proc->subframe_rx, &packet_type, &symbol_number);

    if (packet_type == IF4p5_PULFFT) {
      symbol_mask = symbol_mask | (1<<symbol_number);
      prach_rx = (is_prach_subframe(fp, proc->frame_rx, proc->subframe_rx)>0) ? 1 : 0;                            
    } else if (packet_type == IF4p5_PRACH) {
      prach_rx = 0;
    }

  } while( (symbol_mask != symbol_mask_full) || (prach_rx == 1));    
  
  if (proc->first_rx == 0) {
    if (proc->subframe_rx != *subframe){
      LOG_E(PHY,"Received Timestamp doesn't correspond to the time we think it is (proc->subframe_rx %d, subframe %d)\n",proc->subframe_rx,*subframe);
      exit_fun("Exiting");
    }
    if (proc->frame_rx != *frame) {
      LOG_E(PHY,"Received Timestamp doesn't correspond to the time we think it is (proc->frame_rx %d frame %d)\n",proc->frame_rx,*frame);
      exit_fun("Exiting");
    }
  } else {
    proc->first_rx = 0;
    *frame = proc->frame_rx;
    *subframe = proc->subframe_rx;        
  }
  
  VCD_SIGNAL_DUMPER_DUMP_VARIABLE_BY_NAME( VCD_SIGNAL_DUMPER_VARIABLES_TRX_TS, proc->timestamp_rx&0xffffffff );
  
}

void rx_fh_slave(PHY_VARS_eNB *eNB,int *frame,int *subframe) {
  // This case is for synchronization to another thread
  // it just waits for an external event.  The actual rx_rh is handle by the asynchronous RX thread
  eNB_proc_t *proc=&eNB->proc;

  if (wait_on_condition(&proc->mutex_FH,&proc->cond_FH,&proc->instance_cnt_FH,"rx_fh_slave") < 0)
    return;

  release_thread(&proc->mutex_FH,&proc->instance_cnt_FH,"rx_fh_slave");

  
}


int wakeup_rxtx(eNB_proc_t *proc,eNB_rxtx_proc_t *proc_rxtx,LTE_DL_FRAME_PARMS *fp) {

  int i;
  struct timespec wait;
  
  wait.tv_sec=0;
  wait.tv_nsec=5000000L;

  /* accept some delay in processing - up to 5ms */
  for (i = 0; i < 10 && proc_rxtx->instance_cnt_rxtx == 0; i++) {
    LOG_W( PHY,"[eNB] Frame %d, eNB RXn-TXnp4 thread busy!! (cnt_rxtx %i)\n", proc_rxtx->frame_tx, proc_rxtx->instance_cnt_rxtx);
    usleep(500);
  }
  if (proc_rxtx->instance_cnt_rxtx == 0) {
    exit_fun( "TX thread busy" );
    return(-1);
  }

  // wake up TX for subframe n+4
  // lock the TX mutex and make sure the thread is ready
  if (pthread_mutex_timedlock(&proc_rxtx->mutex_rxtx,&wait) != 0) {
    LOG_E( PHY, "[eNB] ERROR pthread_mutex_lock for eNB RXTX thread %d (IC %d)\n", proc_rxtx->subframe_rx&1,proc_rxtx->instance_cnt_rxtx );
    exit_fun( "error locking mutex_rxtx" );
    return(-1);
  }
  
  ++proc_rxtx->instance_cnt_rxtx;
  
  // We have just received and processed the common part of a subframe, say n. 
  // TS_rx is the last received timestamp (start of 1st slot), TS_tx is the desired 
  // transmitted timestamp of the next TX slot (first).
  // The last (TS_rx mod samples_per_frame) was n*samples_per_tti, 
  // we want to generate subframe (n+3), so TS_tx = TX_rx+3*samples_per_tti,
  // and proc->subframe_tx = proc->subframe_rx+3
  proc_rxtx->timestamp_tx = proc->timestamp_rx + (4*fp->samples_per_tti);
  proc_rxtx->frame_rx     = proc->frame_rx;
  proc_rxtx->subframe_rx  = proc->subframe_rx;
  proc_rxtx->frame_tx     = (proc_rxtx->subframe_rx > 5) ? (proc_rxtx->frame_rx+1)&1023 : proc_rxtx->frame_rx;
  proc_rxtx->subframe_tx  = (proc_rxtx->subframe_rx + 4)%10;
  
  // the thread can now be woken up
  if (pthread_cond_signal(&proc_rxtx->cond_rxtx) != 0) {
    LOG_E( PHY, "[eNB] ERROR pthread_cond_signal for eNB RXn-TXnp4 thread\n");
    exit_fun( "ERROR pthread_cond_signal" );
    return(-1);
  }
  
  pthread_mutex_unlock( &proc_rxtx->mutex_rxtx );

  return(0);
}

void wakeup_slaves(eNB_proc_t *proc) {

  int i;
  struct timespec wait;
  
  wait.tv_sec=0;
  wait.tv_nsec=5000000L;
  
  for (i=0;i<proc->num_slaves;i++) {
    eNB_proc_t *slave_proc = proc->slave_proc[i];
    // wake up slave FH thread
    // lock the FH mutex and make sure the thread is ready
    if (pthread_mutex_timedlock(&slave_proc->mutex_FH,&wait) != 0) {
      LOG_E( PHY, "[eNB] ERROR pthread_mutex_lock for eNB CCid %d slave CCid %d (IC %d)\n",proc->CC_id,slave_proc->CC_id);
      exit_fun( "error locking mutex_rxtx" );
      break;
    }
    
    int cnt_slave            = ++slave_proc->instance_cnt_FH;
    slave_proc->frame_rx     = proc->frame_rx;
    slave_proc->subframe_rx  = proc->subframe_rx;
    slave_proc->timestamp_rx = proc->timestamp_rx;
    
    pthread_mutex_unlock( &slave_proc->mutex_FH );
    
    if (cnt_slave == 0) {
      // the thread was presumably waiting where it should and can now be woken up
      if (pthread_cond_signal(&slave_proc->cond_FH) != 0) {
	LOG_E( PHY, "[eNB] ERROR pthread_cond_signal for eNB CCid %d, slave CCid %d\n",proc->CC_id,slave_proc->CC_id);
          exit_fun( "ERROR pthread_cond_signal" );
	  break;
      }
    } else {
      LOG_W( PHY,"[eNB] Frame %d, FH CC_id %d thread busy!! (cnt_FH %i)\n",slave_proc->frame_rx,slave_proc->CC_id, cnt_slave);
      exit_fun( "FH thread busy" );
      break;
    }             
  }
}

/*!
 * \brief The Fronthaul thread of RRU/RAU/RCC/eNB
 * In the case of RRU/eNB, handles interface with external RF
 * In the case of RAU/RCC, handles fronthaul interface with RRU/RAU
 * \param param is a \ref eNB_proc_t structure which contains the info what to process.
 * \returns a pointer to an int. The storage is not on the heap and must not be freed.
 */

static void* eNB_thread_FH( void* param ) {
  
  static int eNB_thread_FH_status;

  eNB_proc_t *proc = (eNB_proc_t*)param;
  PHY_VARS_eNB *eNB = PHY_vars_eNB_g[0][proc->CC_id];
  LTE_DL_FRAME_PARMS *fp = &eNB->frame_parms;

  int subframe=0, frame=0; 

  // set default return value
  eNB_thread_FH_status = 0;

  thread_top_init("eNB_thread_FH",870000,1000000,1000000);

  wait_sync("eNB_thread_FH");

#if defined(ENABLE_ITTI)
  if (eNB->node_function < NGFI_RRU_IF5)
    wait_system_ready ("Waiting for eNB application to be ready %s\r", &start_eNB);
#endif 

  // Start IF device if any
  if (eNB->start_if) 
    if (eNB->start_if(eNB) != 0)
      LOG_E(HW,"Could not start the IF device\n");

  // Start RF device if any
  if (eNB->start_rf)
    if (eNB->start_rf(eNB) != 0)
      LOG_E(HW,"Could not start the RF device\n");

  // wakeup asnych_rxtx thread because the devices are ready at this point
  pthread_mutex_lock(&proc->mutex_asynch_rxtx);
  proc->instance_cnt_asynch_rxtx=0;
  pthread_mutex_unlock(&proc->mutex_asynch_rxtx);
  pthread_cond_signal(&proc->cond_asynch_rxtx);

  // This is a forever while loop, it loops over subframes which are scheduled by incoming samples from HW devices
  while (!oai_exit) {

    // these are local subframe/frame counters to check that we are in synch with the fronthaul timing.
    // They are set on the first rx/tx in the underly FH routines.
    if (subframe==9) { 
      subframe=0;
      frame++;
      frame&=1023;
    } else {
      subframe++;
    }      

 
    // synchronization on FH interface, acquire signals/data and block
    if (eNB->rx_fh) eNB->rx_fh(eNB,&frame,&subframe);
    else AssertFatal(1==0, "No fronthaul interface : eNB->node_function %d",eNB->node_function);

    T(T_ENB_MASTER_TICK, T_INT(0), T_INT(proc->frame_rx), T_INT(proc->subframe_rx));

    // At this point, all information for subframe has been received on FH interface
    // If this proc is to provide synchronization, do so
    wakeup_slaves(proc);
      
    // wake up RXn_TXnp4 thread for the subframe
    // choose even or odd thread for RXn-TXnp4 processing 
    if (wakeup_rxtx(proc,&proc->proc_rxtx[proc->subframe_rx&1],fp) < 0)
      break;

<<<<<<< HEAD
    stop_meas( &softmodem_stats_rxtx_sf );
#ifdef DEADLINE_SCHEDULER
    if (opp_enabled){
      if(softmodem_stats_rxtx_sf.diff_now/(cpuf) > attr.sched_runtime) {
        VCD_SIGNAL_DUMPER_DUMP_VARIABLE_BY_NAME( VCD_SIGNAL_DUMPER_VARIABLES_TRX_TS, (softmodem_stats_rxtx_sf.diff_now/cpuf - attr.sched_runtime)/1000000.0);
      }
    }
#endif // DEADLINE_SCHEDULER  
    print_meas_now(&softmodem_stats_rx_sf,"eNB_RX_SF", rx_time_file);
    VCD_SIGNAL_DUMPER_DUMP_FUNCTION_BY_NAME( VCD_SIGNAL_DUMPER_FUNCTIONS_eNB_PROC_RXTX0+(proc->subframe_rx&1), 0 );
    
    print_meas_now(&softmodem_stats_rx_sf,"eNB_RX_SF", rx_time_file);
    VCD_SIGNAL_DUMPER_DUMP_FUNCTION_BY_NAME( VCD_SIGNAL_DUMPER_FUNCTIONS_eNB_PROC_RXTX0+(proc->subframe_rx&1), 0 );
  
 
    if (eNB->node_timing == synch_to_ext_device) {
      proc->instance_cnt_FH--;
      
      if (pthread_mutex_unlock(&proc->mutex_FH) != 0) {
	LOG_E( PHY, "[SCHED][eNB] error unlocking mutex for FH\n");
	exit_fun( "error unlocking mutex" );
      }
    }

=======
    // artifical sleep for very slow fronthaul
>>>>>>> bf220352
    if (eNB->frame_parms.N_RB_DL==6)
      rt_sleep_ns(800000LL);
  }
    
  printf( "Exiting FH thread \n");
 
  eNB_thread_FH_status = 0;
  return &eNB_thread_FH_status;
}


/*!
 * \brief The prach receive thread of eNB.
 * \param param is a \ref eNB_proc_t structure which contains the info what to process.
 * \returns a pointer to an int. The storage is not on the heap and must not be freed.
 */
static void* eNB_thread_prach( void* param ) {
  static int eNB_thread_prach_status;

  eNB_proc_t *proc = (eNB_proc_t*)param;
  PHY_VARS_eNB *eNB= PHY_vars_eNB_g[0][proc->CC_id];

  // set default return value
  eNB_thread_prach_status = 0;

  thread_top_init("eNB_thread_prach",500000L,1000000L,20000000L);

  while (!oai_exit) {
    
    if (oai_exit) break;

    if (wait_on_condition(&proc->mutex_prach,&proc->cond_prach,&proc->instance_cnt_prach,"eNB_prach_thread") < 0) break;
    
    prach_procedures(eNB);
    
    if (release_thread(&proc->mutex_prach,&proc->instance_cnt_prach,"eNB_prach_thread") < 0) break;
  }

  printf( "Exiting eNB thread PRACH\n");

  eNB_thread_prach_status = 0;
  return &eNB_thread_prach_status;
}

static void* eNB_thread_single( void* param ) {

  static int eNB_thread_single_status;

  eNB_proc_t *proc = (eNB_proc_t*)param;
  eNB_rxtx_proc_t *proc_rxtx = &proc->proc_rxtx[0];
  PHY_VARS_eNB *eNB = PHY_vars_eNB_g[0][proc->CC_id];

  int subframe=0, frame=0; 

  // set default return value
  eNB_thread_single_status = 0;

  thread_top_init("eNB_thread_single",870000,1000000,1000000);

  wait_sync("eNB_thread_single");

#if defined(ENABLE_ITTI)
  if (eNB->node_function < NGFI_RRU_IF5)
    wait_system_ready ("Waiting for eNB application to be ready %s\r", &start_eNB);
#endif 

  // Start IF device if any
  if (eNB->start_if) 
    if (eNB->start_if(eNB) != 0)
      LOG_E(HW,"Could not start the IF device\n");

  // Start RF device if any
  if (eNB->start_rf)
    if (eNB->start_rf(eNB) != 0)
      LOG_E(HW,"Could not start the RF device\n");

  // wakeup asnych_rxtx thread because the devices are ready at this point
  pthread_mutex_lock(&proc->mutex_asynch_rxtx);
  proc->instance_cnt_asynch_rxtx=0;
  pthread_mutex_unlock(&proc->mutex_asynch_rxtx);
  pthread_cond_signal(&proc->cond_asynch_rxtx);

  // This is a forever while loop, it loops over subframes which are scheduled by incoming samples from HW devices
  while (!oai_exit) {

    // these are local subframe/frame counters to check that we are in synch with the fronthaul timing.
    // They are set on the first rx/tx in the underly FH routines.
    if (subframe==9) { 
      subframe=0;
      frame++;
      frame&=1023;
    } else {
      subframe++;
    }      

 
    // synchronization on FH interface, acquire signals/data and block
    if (eNB->rx_fh) eNB->rx_fh(eNB,&frame,&subframe);
    else AssertFatal(1==0, "No fronthaul interface : eNB->node_function %d",eNB->node_function);

    T(T_ENB_MASTER_TICK, T_INT(0), T_INT(proc->frame_rx), T_INT(proc->subframe_rx));

    // At this point, all information for subframe has been received on FH interface
    // If this proc is to provide synchronization, do so
    wakeup_slaves(proc);

    proc_rxtx->subframe_rx = proc->subframe_rx;
    proc_rxtx->frame_rx    = proc->frame_rx;
    proc_rxtx->subframe_tx = (proc->subframe_rx+4)%10;
    proc_rxtx->frame_tx    = (proc->subframe_rx < 6) ? proc->frame_rx : (proc->frame_rx+1)&1023; 
    if (rxtx(eNB,proc_rxtx,"eNB_thread_single") < 0) break;
  }
  

  printf( "Exiting eNB_single thread \n");
 
  eNB_thread_single_status = 0;
  return &eNB_thread_single_status;

}


void init_eNB_proc(int inst) {
  
  int i;
  int CC_id;
  PHY_VARS_eNB *eNB;
  eNB_proc_t *proc;
  eNB_rxtx_proc_t *proc_rxtx;
  pthread_attr_t *attr0=NULL,*attr1=NULL,*attr_FH=NULL,*attr_prach=NULL,*attr_asynch=NULL,*attr_single=NULL;

  for (CC_id=0; CC_id<MAX_NUM_CCs; CC_id++) {
    eNB = PHY_vars_eNB_g[inst][CC_id];
    LOG_I(PHY,"Initializing eNB %d CC_id %d (%s,%s),\n",inst,CC_id,eNB_functions[eNB->node_function],eNB_timing[eNB->node_timing]);
    proc = &eNB->proc;

    proc_rxtx = proc->proc_rxtx;
    proc_rxtx[0].instance_cnt_rxtx = -1;
    proc_rxtx[1].instance_cnt_rxtx = -1;
    proc->instance_cnt_prach = -1;
    proc->instance_cnt_FH = -1;
    proc->instance_cnt_asynch_rxtx = -1;
    proc->CC_id = CC_id;
    
    proc->first_rx=1;
    proc->first_tx=1;

    pthread_mutex_init( &proc_rxtx[0].mutex_rxtx, NULL);
    pthread_mutex_init( &proc_rxtx[1].mutex_rxtx, NULL);
    pthread_cond_init( &proc_rxtx[0].cond_rxtx, NULL);
    pthread_cond_init( &proc_rxtx[1].cond_rxtx, NULL);

    pthread_mutex_init( &proc->mutex_prach, NULL);
    pthread_mutex_init( &proc->mutex_asynch_rxtx, NULL);

    pthread_cond_init( &proc->cond_prach, NULL);
    pthread_cond_init( &proc->cond_FH, NULL);
    pthread_cond_init( &proc->cond_asynch_rxtx, NULL);
#ifndef DEADLINE_SCHEDULER
    attr0       = &proc_rxtx[0].attr_rxtx;
    attr1       = &proc_rxtx[1].attr_rxtx;
    attr_FH     = &proc->attr_FH;
    attr_prach  = &proc->attr_prach;
    attr_asynch = &proc->attr_asynch_rxtx;
    attr_single = &proc->attr_single;
#endif

    if (eNB->single_thread_flag==0) {
      pthread_create( &proc_rxtx[0].pthread_rxtx, attr0, eNB_thread_rxtx, &proc_rxtx[0] );
      pthread_create( &proc_rxtx[1].pthread_rxtx, attr1, eNB_thread_rxtx, &proc_rxtx[1] );
      pthread_create( &proc->pthread_FH, attr_FH, eNB_thread_FH, &eNB->proc );
    }
    else 
      pthread_create(&proc->pthread_single, attr_single, eNB_thread_single, &eNB->proc);

    pthread_create( &proc->pthread_prach, attr_prach, eNB_thread_prach, &eNB->proc );
    if ((eNB->node_timing == synch_to_other) ||
	(eNB->node_function == NGFI_RRU_IF5) ||
	(eNB->node_function == NGFI_RRU_IF4p5))
<<<<<<< HEAD
      pthread_create( &proc->pthread_asynch_rxtx, &proc->attr_asynch_rxtx, eNB_thread_asynch_rxtx, &eNB->proc );
#else 
    pthread_create( &proc_rxtx[0].pthread_rxtx, NULL, eNB_thread_rxtx, &proc_rxtx[0] );
    pthread_create( &proc_rxtx[1].pthread_rxtx, NULL, eNB_thread_rxtx, &proc_rxtx[1] );
    pthread_create( &proc->pthread_FH, NULL, eNB_thread_FH, &eNB->proc );
    pthread_create( &proc->pthread_prach, NULL, eNB_thread_prach, &eNB->proc );
    if (eNB->node_timing == synch_to_other) 
      pthread_create( &proc->pthread_asynch_rxtx, NULL, eNB_thread_asynch_rxtx, &eNB->proc );
    
#endif
=======
      pthread_create( &proc->pthread_asynch_rxtx, attr_asynch, eNB_thread_asynch_rxtx, &eNB->proc );

>>>>>>> bf220352
    char name[16];
    if (eNB->single_thread_flag == 0) {
      snprintf( name, sizeof(name), "RXTX0 %d", i );
      pthread_setname_np( proc_rxtx[0].pthread_rxtx, name );
      snprintf( name, sizeof(name), "RXTX1 %d", i );
      pthread_setname_np( proc_rxtx[1].pthread_rxtx, name );
      snprintf( name, sizeof(name), "FH %d", i );
      pthread_setname_np( proc->pthread_FH, name );
    }
    else {
      snprintf( name, sizeof(name), " %d", i );
      pthread_setname_np( proc->pthread_single, name );
    }
  }
  
  /* setup PHY proc TX sync mechanism */
  pthread_mutex_init(&sync_phy_proc.mutex_phy_proc_tx, NULL);
  pthread_cond_init(&sync_phy_proc.cond_phy_proc_tx, NULL);
  sync_phy_proc.phy_proc_CC_id = 0;
}



/*!
 * \brief Terminate eNB TX and RX threads.
 */
void kill_eNB_proc(int inst) {

  int *status;
  PHY_VARS_eNB *eNB;
  eNB_proc_t *proc;
  eNB_rxtx_proc_t *proc_rxtx;
  for (int CC_id=0; CC_id<MAX_NUM_CCs; CC_id++) {
    eNB=PHY_vars_eNB_g[inst][CC_id];
    
    proc = &eNB->proc;
    proc_rxtx = &proc->proc_rxtx[0];
    
#ifdef DEBUG_THREADS
    printf( "Killing TX CC_id %d thread %d\n", CC_id, i );
#endif
    
    proc_rxtx[0].instance_cnt_rxtx = 0; // FIXME data race!
    proc_rxtx[1].instance_cnt_rxtx = 0; // FIXME data race!
    proc->instance_cnt_prach = 0;
    proc->instance_cnt_FH = 0;
    pthread_cond_signal( &proc_rxtx[0].cond_rxtx );    
    pthread_cond_signal( &proc_rxtx[1].cond_rxtx );
    pthread_cond_signal( &proc->cond_prach );
    pthread_cond_signal( &proc->cond_FH );
    pthread_cond_broadcast(&sync_phy_proc.cond_phy_proc_tx);

    pthread_join( proc->pthread_FH, (void**)&status ); 
    pthread_mutex_destroy( &proc->mutex_FH );
    pthread_cond_destroy( &proc->cond_FH );
            
    pthread_join( proc->pthread_prach, (void**)&status );    
    pthread_mutex_destroy( &proc->mutex_prach );
    pthread_cond_destroy( &proc->cond_prach );         

    int i;
    for (i=0;i<2;i++) {
      pthread_join( proc_rxtx[i].pthread_rxtx, (void**)&status );
      pthread_mutex_destroy( &proc_rxtx[i].mutex_rxtx );
      pthread_cond_destroy( &proc_rxtx[i].cond_rxtx );
    }
  }
}


/* this function maps the phy_vars_eNB tx and rx buffers to the available rf chains.
   Each rf chain is is addressed by the card number and the chain on the card. The
   rf_map specifies for each CC, on which rf chain the mapping should start. Multiple
   antennas are mapped to successive RF chains on the same card. */
int setup_eNB_buffers(PHY_VARS_eNB **phy_vars_eNB, openair0_config_t *openair0_cfg) {

  int i, CC_id;
  int j;

  uint16_t N_TA_offset = 0;

  LTE_DL_FRAME_PARMS *frame_parms;

  for (CC_id=0; CC_id<MAX_NUM_CCs; CC_id++) {
    if (phy_vars_eNB[CC_id]) {
      frame_parms = &(phy_vars_eNB[CC_id]->frame_parms);
      printf("setup_eNB_buffers: frame_parms = %p\n",frame_parms);
    } else {
      printf("phy_vars_eNB[%d] not initialized\n", CC_id);
      return(-1);
    }

    if (frame_parms->frame_type == TDD) {
      if (frame_parms->N_RB_DL == 100)
        N_TA_offset = 624;
      else if (frame_parms->N_RB_DL == 50)
        N_TA_offset = 624/2;
      else if (frame_parms->N_RB_DL == 25)
        N_TA_offset = 624/4;
    }

 

    if (openair0_cfg[CC_id].mmapped_dma == 1) {
    // replace RX signal buffers with mmaped HW versions
      
      for (i=0; i<frame_parms->nb_antennas_rx; i++) {
	printf("Mapping eNB CC_id %d, rx_ant %d\n",CC_id,i);
	free(phy_vars_eNB[CC_id]->common_vars.rxdata[0][i]);
	phy_vars_eNB[CC_id]->common_vars.rxdata[0][i] = openair0_cfg[CC_id].rxbase[i];
	
	
	
	printf("rxdata[%d] @ %p\n",i,phy_vars_eNB[CC_id]->common_vars.rxdata[0][i]);
	
	for (j=0; j<16; j++) {
	  printf("rxbuffer %d: %x\n",j,phy_vars_eNB[CC_id]->common_vars.rxdata[0][i][j]);
	  phy_vars_eNB[CC_id]->common_vars.rxdata[0][i][j] = 16-j;
	}
      }
      
      for (i=0; i<frame_parms->nb_antennas_tx; i++) {
	printf("Mapping eNB CC_id %d, tx_ant %d\n",CC_id,i);
	free(phy_vars_eNB[CC_id]->common_vars.txdata[0][i]);
	phy_vars_eNB[CC_id]->common_vars.txdata[0][i] = openair0_cfg[CC_id].txbase[i];//(int32_t*) openair0_exmimo_pci[rf_map[CC_id].card].dac_head[rf_map[CC_id].chain+i];
	
	printf("txdata[%d] @ %p\n",i,phy_vars_eNB[CC_id]->common_vars.txdata[0][i]);
	
	for (j=0; j<16; j++) {
	  printf("txbuffer %d: %x\n",j,phy_vars_eNB[CC_id]->common_vars.txdata[0][i][j]);
	  phy_vars_eNB[CC_id]->common_vars.txdata[0][i][j] = 16-j;
	}
      }
    }
    else {  // not memory-mapped DMA 
    

      rxdata = (int32_t**)malloc16(frame_parms->nb_antennas_rx*sizeof(int32_t*));
      txdata = (int32_t**)malloc16(frame_parms->nb_antennas_tx*sizeof(int32_t*));
      
      for (i=0; i<frame_parms->nb_antennas_rx; i++) {
	free(phy_vars_eNB[CC_id]->common_vars.rxdata[0][i]);
	rxdata[i] = (int32_t*)(32 + malloc16(32+openair0_cfg[phy_vars_eNB[CC_id]->rf_map.card].samples_per_frame*sizeof(int32_t))); // FIXME broken memory allocation
	phy_vars_eNB[CC_id]->common_vars.rxdata[0][i] = rxdata[i]-N_TA_offset; // N_TA offset for TDD         FIXME! N_TA_offset > 16 => access of unallocated memory
	memset(rxdata[i], 0, openair0_cfg[phy_vars_eNB[CC_id]->rf_map.card].samples_per_frame*sizeof(int32_t));
	printf("rxdata[%d] @ %p (%p) (N_TA_OFFSET %d)\n", i, phy_vars_eNB[CC_id]->common_vars.rxdata[0][i],rxdata[i],N_TA_offset);      
      }
      
      for (i=0; i<frame_parms->nb_antennas_tx; i++) {
	free(phy_vars_eNB[CC_id]->common_vars.txdata[0][i]);
	txdata[i] = (int32_t*)(32 + malloc16(32 + openair0_cfg[phy_vars_eNB[CC_id]->rf_map.card].samples_per_frame*sizeof(int32_t))); // FIXME broken memory allocation
	phy_vars_eNB[CC_id]->common_vars.txdata[0][i] = txdata[i];
	memset(txdata[i],0, openair0_cfg[phy_vars_eNB[CC_id]->rf_map.card].samples_per_frame*sizeof(int32_t));
	printf("txdata[%d] @ %p\n", i, phy_vars_eNB[CC_id]->common_vars.txdata[0][i]);
      }
    }
  }

  return(0);
}


void reset_opp_meas(void) {

  int sfn;
  reset_meas(&softmodem_stats_mt);
  reset_meas(&softmodem_stats_hw);
  
  for (sfn=0; sfn < 10; sfn++) {
    reset_meas(&softmodem_stats_rxtx_sf);
    reset_meas(&softmodem_stats_rx_sf);
  }
}


void print_opp_meas(void) {

  int sfn=0;
  print_meas(&softmodem_stats_mt, "Main ENB Thread", NULL, NULL);
  print_meas(&softmodem_stats_hw, "HW Acquisation", NULL, NULL);
  
  for (sfn=0; sfn < 10; sfn++) {
    print_meas(&softmodem_stats_rxtx_sf,"[eNB][total_phy_proc_rxtx]",NULL, NULL);
    print_meas(&softmodem_stats_rx_sf,"[eNB][total_phy_proc_rx]",NULL,NULL);
  }
}
 
int start_if(PHY_VARS_eNB *eNB) {
  return(eNB->ifdevice.trx_start_func(&eNB->ifdevice));
}

int start_rf(PHY_VARS_eNB *eNB) {
  return(eNB->rfdevice.trx_start_func(&eNB->rfdevice));
}

extern void eNB_fep_rru_if5(PHY_VARS_eNB *eNB);
extern void eNB_fep_full(PHY_VARS_eNB *eNB);
extern void do_prach(PHY_VARS_eNB *eNB);

void init_eNB(eNB_func_t node_function[], eNB_timing_t node_timing[],int nb_inst,eth_params_t *eth_params,int single_thread_flag) {
  
  int CC_id;
  int inst;
  PHY_VARS_eNB *eNB;
  int ret;

  for (inst=0;inst<nb_inst;inst++) {
    for (CC_id=0;CC_id<MAX_NUM_CCs;CC_id++) {
      eNB = PHY_vars_eNB_g[inst][CC_id]; 
      eNB->node_function      = node_function[CC_id];
      eNB->node_timing        = node_timing[CC_id];
      eNB->abstraction_flag   = 0;
      eNB->single_thread_flag = single_thread_flag;
      LOG_I(PHY,"Initializing eNB %d CC_id %d : (%s,%s)\n",inst,CC_id,eNB_functions[node_function[CC_id]],eNB_timing[node_timing[CC_id]]);

      switch (node_function[CC_id]) {
      case NGFI_RRU_IF5:
	eNB->do_prach             = NULL;
	eNB->fep                  = eNB_fep_rru_if5;
	eNB->proc_uespec_rx       = NULL;
	eNB->proc_tx              = NULL;
	eNB->tx_fh                = NULL;
	eNB->rx_fh                = rx_rf;
	eNB->start_rf             = start_rf;
	eNB->start_if             = start_if;
	eNB->fh_asynch            = fh_if5_asynch_DL;
	ret = openair0_device_load(&eNB->rfdevice, &openair0_cfg[0]);
        if (ret<0) {
          printf("Exiting, cannot initialize rf device\n");
          exit(-1);
        }
	eNB->rfdevice.host_type   = RRH_HOST;
	eNB->ifdevice.host_type   = RRH_HOST;
        ret = openair0_transport_load(&eNB->ifdevice, &openair0_cfg[0], (eth_params+CC_id));
	printf("openair0_transport_init returns %d for CC_id %d\n",ret,CC_id);
        if (ret<0) {
          printf("Exiting, cannot initialize transport protocol\n");
          exit(-1);
        }
	break;
      case NGFI_RRU_IF4p5:
	eNB->do_prach             = do_prach;
	eNB->fep                  = eNB_fep_full;
	eNB->proc_uespec_rx       = NULL;
	eNB->proc_tx              = NULL;//proc_tx_rru_if4p5;
	eNB->tx_fh                = NULL;
	eNB->rx_fh                = rx_rf;
	eNB->fh_asynch            = fh_if4p5_asynch_DL;
	eNB->start_rf             = start_rf;
	eNB->start_if             = start_if;
	ret = openair0_device_load(&eNB->rfdevice, &openair0_cfg[0]);
        if (ret<0) {
          printf("Exiting, cannot initialize rf device\n");
          exit(-1);
        }
	eNB->rfdevice.host_type   = RRH_HOST;
	eNB->ifdevice.host_type   = RRH_HOST;
        ret = openair0_transport_load(&eNB->ifdevice, &openair0_cfg[0], (eth_params+CC_id));
	printf("openair0_transport_init returns %d for CC_id %d\n",ret,CC_id);
        if (ret<0) {
          printf("Exiting, cannot initialize transport protocol\n");
          exit(-1);
        }

	malloc_IF4p5_buffer(eNB);

	break;
      case eNodeB_3GPP:
	eNB->do_prach             = do_prach;
	eNB->fep                  = eNB_fep_full;
	eNB->proc_uespec_rx       = phy_procedures_eNB_uespec_RX;
	eNB->proc_tx              = proc_tx_full;
	eNB->tx_fh                = NULL;
	eNB->rx_fh                = rx_rf;
	eNB->start_rf             = start_rf;
	eNB->start_if             = NULL;
        eNB->fh_asynch            = NULL;
	ret = openair0_device_load(&eNB->rfdevice, &openair0_cfg[0]);
        if (ret<0) {
          printf("Exiting, cannot initialize rf device\n");
          exit(-1);
        }
	eNB->rfdevice.host_type   = BBU_HOST;
	eNB->ifdevice.host_type   = BBU_HOST;
	break;
      case eNodeB_3GPP_BBU:
	eNB->do_prach       = do_prach;
	eNB->fep            = eNB_fep_full;
	eNB->proc_uespec_rx = phy_procedures_eNB_uespec_RX;
	eNB->proc_tx        = proc_tx_full;
	eNB->tx_fh          = tx_fh_if5;
	eNB->rx_fh          = rx_fh_if5;
        eNB->fh_asynch      = (eNB->node_timing == synch_to_other) ? fh_if5_asynch_UL : NULL;

	eNB->start_rf       = NULL;
	eNB->start_if       = start_if;
	eNB->rfdevice.host_type   = BBU_HOST;

	eNB->ifdevice.host_type   = BBU_HOST;

        ret = openair0_transport_load(&eNB->ifdevice, &openair0_cfg[0], (eth_params+CC_id));
        printf("openair0_transport_init returns %d for CC_id %d\n",ret,CC_id);
        if (ret<0) {
          printf("Exiting, cannot initialize transport protocol\n");
          exit(-1);
        }
	break;
      case NGFI_RCC_IF4p5:
	eNB->do_prach             = do_prach;
	eNB->fep                  = NULL;
	eNB->proc_uespec_rx       = phy_procedures_eNB_uespec_RX;
	eNB->proc_tx              = proc_tx_high;
	eNB->tx_fh                = tx_fh_if4p5;
	eNB->rx_fh                = rx_fh_if4p5;
	eNB->start_rf             = NULL;
	eNB->start_if             = start_if;
        eNB->fh_asynch            = (eNB->node_timing == synch_to_other) ? fh_if4p5_asynch_UL : NULL;
	eNB->rfdevice.host_type   = BBU_HOST;
	eNB->ifdevice.host_type   = BBU_HOST;
        ret = openair0_transport_load(&eNB->ifdevice, &openair0_cfg[0], (eth_params+CC_id));
        printf("openair0_transport_init returns %d for CC_id %d\n",ret,CC_id);
        if (ret<0) {
          printf("Exiting, cannot initialize transport protocol\n");
          exit(-1);
        }
	malloc_IF4p5_buffer(eNB);

	break;
      case NGFI_RAU_IF4p5:
	eNB->do_prach       = do_prach;
	eNB->fep            = NULL;
	eNB->proc_uespec_rx = phy_procedures_eNB_uespec_RX;
	eNB->proc_tx        = proc_tx_high;
	eNB->tx_fh          = tx_fh_if4p5; 
	eNB->rx_fh          = rx_fh_if4p5; 
        eNB->fh_asynch      = (eNB->node_timing == synch_to_other) ? fh_if4p5_asynch_UL : NULL;
	eNB->start_rf       = NULL;
	eNB->start_if       = start_if;

	eNB->rfdevice.host_type   = BBU_HOST;
	eNB->ifdevice.host_type   = BBU_HOST;
        ret = openair0_transport_load(&eNB->ifdevice, &openair0_cfg[0], (eth_params+CC_id));
        printf("openair0_transport_init returns %d for CC_id %d\n",ret,CC_id);
        if (ret<0) {
          printf("Exiting, cannot initialize transport protocol\n");
          exit(-1);
        }
	break;	
	malloc_IF4p5_buffer(eNB);

      }
    }

    if (setup_eNB_buffers(PHY_vars_eNB_g[inst],&openair0_cfg[inst])!=0) {
      printf("Exiting, cannot initialize eNodeB Buffers\n");
      exit(-1);
    }

    init_eNB_proc(inst);
  }

  sleep(1);
  LOG_D(HW,"[lte-softmodem.c] eNB threads created\n");
  

}


void stop_eNB(int nb_inst) {

  for (int inst=0;inst<nb_inst;inst++) {
    printf("Killing eNB %d processing threads\n",inst);
    kill_eNB_proc(inst);
  }
}<|MERGE_RESOLUTION|>--- conflicted
+++ resolved
@@ -189,7 +189,7 @@
 
   if (sched_setattr(0, &attr, flags) < 0 ) {
     perror("[SCHED] eNB tx thread: sched_setattr failed\n");
-    return &eNB_thread_rxtx_status;
+    exit(1);
   }
 
   LOG_I( HW, "[SCHED] eNB RXn-TXnp4 deadline thread (TID %ld) started on CPU %d\n", gettid(), sched_getcpu() );
@@ -626,108 +626,9 @@
   // set default return value
   eNB_thread_rxtx_status = 0;
 
-<<<<<<< HEAD
-  MSC_START_USE();
-
-  struct timespec wait;
-
-  wait.tv_sec=0;
-  wait.tv_nsec=5000000L;
-#ifdef DEADLINE_SCHEDULER
-  struct sched_attr attr;
-
-  unsigned int flags = 0;
-  uint64_t runtime  = 850000 ;  
-  uint64_t deadline = 1   *  1000000 ; // each tx thread will finish within 1ms
-  uint64_t period   = 1   * 10000000; // each tx thread has a period of 10ms from the starting point
-
-  attr.size = sizeof(attr);
-  attr.sched_flags = 0;
-  attr.sched_nice = 0;
-  attr.sched_priority = 0;
-
-  attr.sched_policy   = SCHED_DEADLINE;
-  attr.sched_runtime  = runtime;
-  attr.sched_deadline = deadline;
-  attr.sched_period   = period; 
-
-  if (sched_setattr(0, &attr, flags) < 0 ) {
-    perror("[SCHED] eNB tx thread: sched_setattr failed\n");
-    return &eNB_thread_rxtx_status;
-  }
-
-  LOG_I( HW, "[SCHED] eNB RXn-TXnp4 deadline thread (TID %ld) started on CPU %d\n", gettid(), sched_getcpu() );
-
-#else //LOW_LATENCY
-  int policy, s, j;
-  struct sched_param sparam;
-  char cpu_affinity[1024];
-  cpu_set_t cpuset;
-
-  /* Set affinity mask to include CPUs 1 to MAX_CPUS */
-  /* CPU 0 is reserved for UHD threads */
-  /* CPU 1 is reserved for all RX_TX threads */
-  /* Enable CPU Affinity only if number of CPUs >2 */
-  CPU_ZERO(&cpuset);
-
-#ifdef CPU_AFFINITY
-  if (get_nprocs() > 2)
-  {
-    for (j = 1; j < get_nprocs(); j++)
-        CPU_SET(j, &cpuset);
-    s = pthread_setaffinity_np(pthread_self(), sizeof(cpu_set_t), &cpuset);
-    if (s != 0)
-    {
-      perror( "pthread_setaffinity_np");
-      exit_fun("Error setting processor affinity");
-    }
-  }
-#endif //CPU_AFFINITY
-
-  /* Check the actual affinity mask assigned to the thread */
-  s = pthread_getaffinity_np(pthread_self(), sizeof(cpu_set_t), &cpuset);
-  if (s != 0) {
-    perror( "pthread_getaffinity_np");
-    exit_fun("Error getting processor affinity ");
-  }
-  memset(cpu_affinity,0,sizeof(cpu_affinity));
-  for (j = 0; j < CPU_SETSIZE; j++)
-    if (CPU_ISSET(j, &cpuset)) {  
-      char temp[1024];
-      sprintf (temp, " CPU_%d", j);
-      strcat(cpu_affinity, temp);
-    }
-
-  memset(&sparam, 0, sizeof(sparam));
-  sparam.sched_priority = sched_get_priority_max(SCHED_FIFO)-1;
-  policy = SCHED_FIFO ; 
-  
-  s = pthread_setschedparam(pthread_self(), policy, &sparam);
-  if (s != 0) {
-    perror("pthread_setschedparam : ");
-    exit_fun("Error setting thread priority");
-  }
-  
-  s = pthread_getschedparam(pthread_self(), &policy, &sparam);
-  if (s != 0) {
-    perror("pthread_getschedparam : ");
-    exit_fun("Error getting thread priority");
-  }
-
-  LOG_I(HW, "[SCHED][eNB] RXn_TXnp4 thread started on CPU %d TID %ld, sched_policy = %s , priority = %d, CPU Affinity=%s \n",sched_getcpu(),gettid(),
-                   (policy == SCHED_FIFO)  ? "SCHED_FIFO" :
-                   (policy == SCHED_RR)    ? "SCHED_RR" :
-                   (policy == SCHED_OTHER) ? "SCHED_OTHER" :
-                   "???",
-                   sparam.sched_priority, cpu_affinity );
-
-#endif //LOW_LATENCY
-
-  mlockall(MCL_CURRENT | MCL_FUTURE);
-=======
+
   sprintf(thread_name,"RXn_TXnp4_%d\n",&eNB->proc.proc_rxtx[0] == proc ? 0 : 1);
   thread_top_init(thread_name,850000L,1000000L,2000000L);
->>>>>>> bf220352
 
   while (!oai_exit) {
     VCD_SIGNAL_DUMPER_DUMP_FUNCTION_BY_NAME( VCD_SIGNAL_DUMPER_FUNCTIONS_eNB_PROC_RXTX0+(proc->subframe_rx&1), 0 );
@@ -930,101 +831,8 @@
   PHY_VARS_eNB *eNB = PHY_vars_eNB_g[0][proc->CC_id];
 
 
-<<<<<<< HEAD
-#ifdef DEADLINE_SCHEDULER
-  struct sched_attr attr;
-  unsigned int flags = 0;
-  uint64_t runtime  = 870000 ;
-  uint64_t deadline = 1   *  1000000;
-  uint64_t period   = 1   * 10000000; // each rx thread has a period of 10ms from the starting point
- 
-  attr.size = sizeof(attr);
-  attr.sched_flags = 0;
-  attr.sched_nice = 0;
-  attr.sched_priority = 0;
-
-  attr.sched_policy = SCHED_DEADLINE;
-  attr.sched_runtime  = runtime;
-  attr.sched_deadline = deadline;
-  attr.sched_period   = period; 
-
-  if (sched_setattr(0, &attr, flags) < 0 ) {
-    perror("[SCHED] eNB FH sched_setattr failed\n");
-    return &eNB_thread_asynch_rxtx_status;
-  }
-
-  LOG_I( HW, "[SCHED] eNB asynch RX deadline thread (TID %ld) started on CPU %d\n", gettid(), sched_getcpu() );
-#else // LOW_LATENCY
-  int policy, s, j;
-  struct sched_param sparam;
-  char cpu_affinity[1024];
-  cpu_set_t cpuset;
-
-  /* Set affinity mask to include CPUs 1 to MAX_CPUS */
-  /* CPU 0 is reserved for UHD */
-  /* CPU 1 is reserved for all TX threads */
-  /* CPU 2..MAX_CPUS is reserved for all RX threads */
-  /* Set CPU Affinity only if number of CPUs >2 */
-  CPU_ZERO(&cpuset);
-#ifdef CPU_AFFINITY
-  if (get_nprocs() >2) {
-    for (j = 1; j < get_nprocs(); j++)
-      CPU_SET(j, &cpuset);
-  
-    s = pthread_setaffinity_np(pthread_self(), sizeof(cpu_set_t), &cpuset);
-    if (s != 0) {
-      perror( "pthread_setaffinity_np");  
-      exit_fun (" Error setting processor affinity :");
-    }
-  }
-#endif //CPU_AFFINITY
-  /* Check the actual affinity mask assigned to the thread */
-
-  s = pthread_getaffinity_np(pthread_self(), sizeof(cpu_set_t), &cpuset);
-  if (s != 0) {
-    perror ("pthread_getaffinity_np");
-    exit_fun (" Error getting processor affinity :");
-  }
-  memset(cpu_affinity,0, sizeof(cpu_affinity));
-
-  for (j = 0; j < CPU_SETSIZE; j++)
-    if (CPU_ISSET(j, &cpuset)) {  
-      char temp[1024];
-      sprintf (temp, " CPU_%d", j);
-      strcat(cpu_affinity, temp);
-    }
-
-  memset(&sparam, 0 , sizeof (sparam)); 
-  sparam.sched_priority = sched_get_priority_max(SCHED_FIFO);
-
-  policy = SCHED_FIFO ; 
-  s = pthread_setschedparam(pthread_self(), policy, &sparam);
-  if (s != 0) {
-    perror("pthread_setschedparam : ");
-    exit_fun("Error setting thread priority");     
-  }
-
-  memset(&sparam, 0 , sizeof (sparam));
-
-  s = pthread_getschedparam(pthread_self(), &policy, &sparam);
-  if (s != 0) {
-    perror("pthread_getschedparam");
-    exit_fun("Error getting thread priority");
-  }
-
-  LOG_I(HW, "[SCHED][eNB] eNB asynch RX thread started on CPU %d TID %ld, sched_policy = %s, priority = %d, CPU Affinity = %s\n", sched_getcpu(),gettid(),
-	 (policy == SCHED_FIFO)  ? "SCHED_FIFO" :
-	 (policy == SCHED_RR)    ? "SCHED_RR" :
-	 (policy == SCHED_OTHER) ? "SCHED_OTHER" :
-	 "???",
-	 sparam.sched_priority, cpu_affinity);
-  
-  
-#endif // DEADLINE_SCHEDULER
-
-=======
+
   int subframe=0, frame=0; 
->>>>>>> bf220352
 
   thread_top_init("thread_asynch",870000L,1000000L,1000000L);
 
@@ -1403,34 +1211,7 @@
     if (wakeup_rxtx(proc,&proc->proc_rxtx[proc->subframe_rx&1],fp) < 0)
       break;
 
-<<<<<<< HEAD
-    stop_meas( &softmodem_stats_rxtx_sf );
-#ifdef DEADLINE_SCHEDULER
-    if (opp_enabled){
-      if(softmodem_stats_rxtx_sf.diff_now/(cpuf) > attr.sched_runtime) {
-        VCD_SIGNAL_DUMPER_DUMP_VARIABLE_BY_NAME( VCD_SIGNAL_DUMPER_VARIABLES_TRX_TS, (softmodem_stats_rxtx_sf.diff_now/cpuf - attr.sched_runtime)/1000000.0);
-      }
-    }
-#endif // DEADLINE_SCHEDULER  
-    print_meas_now(&softmodem_stats_rx_sf,"eNB_RX_SF", rx_time_file);
-    VCD_SIGNAL_DUMPER_DUMP_FUNCTION_BY_NAME( VCD_SIGNAL_DUMPER_FUNCTIONS_eNB_PROC_RXTX0+(proc->subframe_rx&1), 0 );
-    
-    print_meas_now(&softmodem_stats_rx_sf,"eNB_RX_SF", rx_time_file);
-    VCD_SIGNAL_DUMPER_DUMP_FUNCTION_BY_NAME( VCD_SIGNAL_DUMPER_FUNCTIONS_eNB_PROC_RXTX0+(proc->subframe_rx&1), 0 );
-  
- 
-    if (eNB->node_timing == synch_to_ext_device) {
-      proc->instance_cnt_FH--;
-      
-      if (pthread_mutex_unlock(&proc->mutex_FH) != 0) {
-	LOG_E( PHY, "[SCHED][eNB] error unlocking mutex for FH\n");
-	exit_fun( "error unlocking mutex" );
-      }
-    }
-
-=======
     // artifical sleep for very slow fronthaul
->>>>>>> bf220352
     if (eNB->frame_parms.N_RB_DL==6)
       rt_sleep_ns(800000LL);
   }
@@ -1610,21 +1391,10 @@
     if ((eNB->node_timing == synch_to_other) ||
 	(eNB->node_function == NGFI_RRU_IF5) ||
 	(eNB->node_function == NGFI_RRU_IF4p5))
-<<<<<<< HEAD
-      pthread_create( &proc->pthread_asynch_rxtx, &proc->attr_asynch_rxtx, eNB_thread_asynch_rxtx, &eNB->proc );
-#else 
-    pthread_create( &proc_rxtx[0].pthread_rxtx, NULL, eNB_thread_rxtx, &proc_rxtx[0] );
-    pthread_create( &proc_rxtx[1].pthread_rxtx, NULL, eNB_thread_rxtx, &proc_rxtx[1] );
-    pthread_create( &proc->pthread_FH, NULL, eNB_thread_FH, &eNB->proc );
-    pthread_create( &proc->pthread_prach, NULL, eNB_thread_prach, &eNB->proc );
-    if (eNB->node_timing == synch_to_other) 
-      pthread_create( &proc->pthread_asynch_rxtx, NULL, eNB_thread_asynch_rxtx, &eNB->proc );
-    
-#endif
-=======
+
+
       pthread_create( &proc->pthread_asynch_rxtx, attr_asynch, eNB_thread_asynch_rxtx, &eNB->proc );
 
->>>>>>> bf220352
     char name[16];
     if (eNB->single_thread_flag == 0) {
       snprintf( name, sizeof(name), "RXTX0 %d", i );
