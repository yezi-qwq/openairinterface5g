/*
 * Licensed to the OpenAirInterface (OAI) Software Alliance under one or more
 * contributor license agreements.  See the NOTICE file distributed with
 * this work for additional information regarding copyright ownership.
 * The OpenAirInterface Software Alliance licenses this file to You under
 * the OAI Public License, Version 1.0  (the "License"); you may not use this file
 * except in compliance with the License.
 * You may obtain a copy of the License at
 *
 *      http://www.openairinterface.org/?page_id=698
 *
 * Unless required by applicable law or agreed to in writing, software
 * distributed under the License is distributed on an "AS IS" BASIS,
 * WITHOUT WARRANTIES OR CONDITIONS OF ANY KIND, either express or implied.
 * See the License for the specific language governing permissions and
 * limitations under the License.
 *-------------------------------------------------------------------------------
 * For more information about the OpenAirInterface (OAI) Software Alliance:
 *      contact@openairinterface.org
 */

/*! \file lte-enb.c
 * \brief Top-level threads for eNodeB
 * \author R. Knopp, F. Kaltenberger, Navid Nikaein
 * \date 2012
 * \version 0.1
 * \company Eurecom
 * \email: knopp@eurecom.fr,florian.kaltenberger@eurecom.fr, navid.nikaein@eurecom.fr
 * \note
 * \warning
 */

#define _GNU_SOURCE
#include <pthread.h>

#include "time_utils.h"

#undef MALLOC //there are two conflicting definitions, so we better make sure we don't use it at all

#include "rt_wrapper.h"

#include "assertions.h"


#include "PHY/types.h"

#include "PHY/defs.h"
#undef MALLOC //there are two conflicting definitions, so we better make sure we don't use it at all
//#undef FRAME_LENGTH_COMPLEX_SAMPLES //there are two conflicting definitions, so we better make sure we don't use it at all

#include "../../ARCH/COMMON/common_lib.h"

//#undef FRAME_LENGTH_COMPLEX_SAMPLES //there are two conflicting definitions, so we better make sure we don't use it at all

#include "PHY/LTE_TRANSPORT/if4_tools.h"
#include "PHY/LTE_TRANSPORT/if5_tools.h"

#include "PHY/extern.h"
#include "SCHED/extern.h"
#include "LAYER2/MAC/extern.h"

#include "../../SIMU/USER/init_lte.h"

#include "LAYER2/MAC/defs.h"
#include "LAYER2/MAC/extern.h"
#include "LAYER2/MAC/proto.h"
#include "RRC/LITE/extern.h"
#include "PHY_INTERFACE/extern.h"
#include "PHY_INTERFACE/defs.h"
#ifdef SMBV
#include "PHY/TOOLS/smbv.h"
unsigned short config_frames[4] = {2,9,11,13};
#endif
#include "UTIL/LOG/log_extern.h"
#include "UTIL/OTG/otg_tx.h"
#include "UTIL/OTG/otg_externs.h"
#include "UTIL/MATH/oml.h"
#include "UTIL/LOG/vcd_signal_dumper.h"
#include "UTIL/OPT/opt.h"
#include "enb_config.h"
//#include "PHY/TOOLS/time_meas.h"

#ifndef OPENAIR2
#include "UTIL/OTG/otg_extern.h"
#endif

#if defined(ENABLE_ITTI)
# if defined(ENABLE_USE_MME)
#   include "s1ap_eNB.h"
#ifdef PDCP_USE_NETLINK
#   include "SIMULATION/ETH_TRANSPORT/proto.h"
#endif
# endif
#endif

#include "T.h"

//#define DEBUG_THREADS 1

//#define USRP_DEBUG 1
struct timing_info_t {
  //unsigned int frame, hw_slot, last_slot, next_slot;
  RTIME time_min, time_max, time_avg, time_last, time_now;
  //unsigned int mbox0, mbox1, mbox2, mbox_target;
  unsigned int n_samples;
} timing_info;

// Fix per CC openair rf/if device update
// extern openair0_device openair0;


#if defined(ENABLE_ITTI)
extern volatile int             start_eNB;
extern volatile int             start_UE;
#endif
extern volatile int                    oai_exit;

extern openair0_config_t openair0_cfg[MAX_CARDS];

extern int transmission_mode;

extern int oaisim_flag;

//pthread_t                       main_eNB_thread;

time_stats_t softmodem_stats_mt; // main thread
time_stats_t softmodem_stats_hw; //  hw acquisition
time_stats_t softmodem_stats_rxtx_sf; // total tx time
time_stats_t softmodem_stats_rx_sf; // total rx time

/* mutex, cond and variable to serialize phy proc TX calls
 * (this mechanism may be relaxed in the future for better
 * performances)
 */
static struct {
  pthread_mutex_t  mutex_phy_proc_tx;
  pthread_cond_t   cond_phy_proc_tx;
  volatile uint8_t phy_proc_CC_id;
} sync_phy_proc;

extern double cpuf;

void exit_fun(const char* s);

void init_eNB(int,int);
void stop_eNB(int nb_inst);

<<<<<<< HEAD
void wakeup_prach_eNB(PHY_VARS_eNB *eNB,RU_t *ru,int frame,int subframe);
#ifdef Rel14
void wakeup_prach_eNB_br(PHY_VARS_eNB *eNB,RU_t *ru,int frame,int subframe);
#endif
=======

static int recv_if_count = 0;
struct timespec start_rf_new, start_rf_prev, start_rf_prev2, end_rf;
openair0_timestamp start_rf_new_ts, start_rf_prev_ts, start_rf_prev2_ts, end_rf_ts;
extern struct timespec start_fh, start_fh_prev;
extern int start_fh_sf, start_fh_prev_sf;
struct timespec end_fh;
int end_fh_sf;

static inline void thread_top_init(char *thread_name,
				   int affinity,
				   uint64_t runtime,
				   uint64_t deadline,
				   uint64_t period) {

  MSC_START_USE();

#ifdef DEADLINE_SCHEDULER
  struct sched_attr attr;

  unsigned int flags = 0;

  attr.size = sizeof(attr);
  attr.sched_flags = 0;
  attr.sched_nice = 0;
  attr.sched_priority = 0;

  attr.sched_policy   = SCHED_DEADLINE;
  attr.sched_runtime  = runtime;
  attr.sched_deadline = deadline;
  attr.sched_period   = period; 

  if (sched_setattr(0, &attr, flags) < 0 ) {
    perror("[SCHED] eNB tx thread: sched_setattr failed\n");
    exit(1);
  }

#else //LOW_LATENCY
  int policy, s, j;
  struct sched_param sparam;
  char cpu_affinity[1024];
  cpu_set_t cpuset;

  /* Set affinity mask to include CPUs 1 to MAX_CPUS */
  /* CPU 0 is reserved for UHD threads */
  /* CPU 1 is reserved for all RX_TX threads */
  /* Enable CPU Affinity only if number of CPUs >2 */
  CPU_ZERO(&cpuset);

#ifdef CPU_AFFINITY
  if (get_nprocs() > 2)
  {
    if (affinity == 0)
      CPU_SET(0,&cpuset);
    else
      for (j = 1; j < get_nprocs(); j++)
        CPU_SET(j, &cpuset);
    s = pthread_setaffinity_np(pthread_self(), sizeof(cpu_set_t), &cpuset);
    if (s != 0)
    {
      perror( "pthread_setaffinity_np");
      exit_fun("Error setting processor affinity");
    }
  }
#endif //CPU_AFFINITY

  /* Check the actual affinity mask assigned to the thread */
  s = pthread_getaffinity_np(pthread_self(), sizeof(cpu_set_t), &cpuset);
  if (s != 0) {
    perror( "pthread_getaffinity_np");
    exit_fun("Error getting processor affinity ");
  }
  memset(cpu_affinity,0,sizeof(cpu_affinity));
  for (j = 0; j < CPU_SETSIZE; j++)
    if (CPU_ISSET(j, &cpuset)) {  
      char temp[1024];
      sprintf (temp, " CPU_%d", j);
      strcat(cpu_affinity, temp);
    }

  memset(&sparam, 0, sizeof(sparam));
  sparam.sched_priority = sched_get_priority_max(SCHED_FIFO);
  policy = SCHED_FIFO ; 
  
  s = pthread_setschedparam(pthread_self(), policy, &sparam);
  if (s != 0) {
    perror("pthread_setschedparam : ");
    exit_fun("Error setting thread priority");
  }
  
  s = pthread_getschedparam(pthread_self(), &policy, &sparam);
  if (s != 0) {
    perror("pthread_getschedparam : ");
    exit_fun("Error getting thread priority");
  }

  LOG_I(HW, "[SCHED][eNB] %s started on CPU %d TID %ld, sched_policy = %s , priority = %d, CPU Affinity=%s \n",thread_name,sched_getcpu(),gettid(),
                   (policy == SCHED_FIFO)  ? "SCHED_FIFO" :
                   (policy == SCHED_RR)    ? "SCHED_RR" :
                   (policy == SCHED_OTHER) ? "SCHED_OTHER" :
                   "???",
                   sparam.sched_priority, cpu_affinity );

#endif //LOW_LATENCY

  mlockall(MCL_CURRENT | MCL_FUTURE);

}

static inline void wait_sync(char *thread_name) {

  printf( "waiting for sync (%s)\n",thread_name);
  pthread_mutex_lock( &sync_mutex );
  
  while (sync_var<0)
    pthread_cond_wait( &sync_cond, &sync_mutex );
  
  pthread_mutex_unlock(&sync_mutex);
  
  printf( "got sync (%s)\n", thread_name);

}


void do_OFDM_mod_rt(int subframe,PHY_VARS_eNB *phy_vars_eNB)
{

  int CC_id = phy_vars_eNB->proc.CC_id;
  unsigned int aa,slot_offset;
  //int dummy_tx_b[7680*4] __attribute__((aligned(32)));
  int i, tx_offset;
  //int slot_sizeF = (phy_vars_eNB->frame_parms.ofdm_symbol_size)* ((phy_vars_eNB->frame_parms.Ncp==1) ? 6 : 7);
  int len;
  //int slot_offset_F = (subframe<<1)*slot_sizeF;

  slot_offset = subframe*phy_vars_eNB->frame_parms.samples_per_tti;

  if ((subframe_select(&phy_vars_eNB->frame_parms,subframe)==SF_DL)||
      ((subframe_select(&phy_vars_eNB->frame_parms,subframe)==SF_S))) {
    //    LOG_D(HW,"Frame %d: Generating slot %d\n",frame,next_slot);

    VCD_SIGNAL_DUMPER_DUMP_FUNCTION_BY_NAME(VCD_SIGNAL_DUMPER_FUNCTIONS_ENB_OFDM_MODULATION,1);

    do_OFDM_mod_symbol(&phy_vars_eNB->common_vars,
		       0,
		       subframe<<1,
		       &phy_vars_eNB->frame_parms,
		       phy_vars_eNB->do_precoding);
 
    // if S-subframe generate first slot only 
    if (subframe_select(&phy_vars_eNB->frame_parms,subframe) == SF_DL) {
      do_OFDM_mod_symbol(&phy_vars_eNB->common_vars,
			 0,
			 1+(subframe<<1),
			 &phy_vars_eNB->frame_parms,
			 phy_vars_eNB->do_precoding);
    }

    VCD_SIGNAL_DUMPER_DUMP_FUNCTION_BY_NAME(VCD_SIGNAL_DUMPER_FUNCTIONS_ENB_OFDM_MODULATION,0);
    

/*
    for (aa=0; aa<phy_vars_eNB->frame_parms.nb_antennas_tx; aa++) {
      if (phy_vars_eNB->frame_parms.Ncp == EXTENDED) {
        PHY_ofdm_mod(&phy_vars_eNB->common_vars.txdataF[0][aa][slot_offset_F],
                     dummy_tx_b,
                     phy_vars_eNB->frame_parms.ofdm_symbol_size,
                     6,
                     phy_vars_eNB->frame_parms.nb_prefix_samples,
                     CYCLIC_PREFIX);
	if (subframe_select(&phy_vars_eNB->frame_parms,subframe) == SF_DL) 
	  PHY_ofdm_mod(&phy_vars_eNB->common_vars.txdataF[0][aa][slot_offset_F+slot_sizeF],
		       dummy_tx_b+(phy_vars_eNB->frame_parms.samples_per_tti>>1),
		       phy_vars_eNB->frame_parms.ofdm_symbol_size,
		       6,
		       phy_vars_eNB->frame_parms.nb_prefix_samples,
		       CYCLIC_PREFIX);
      } else {
        normal_prefix_mod(&phy_vars_eNB->common_vars.txdataF[0][aa][slot_offset_F],
                          dummy_tx_b,
                          7,
                          &(phy_vars_eNB->frame_parms));
	// if S-subframe generate first slot only
	if (subframe_select(&phy_vars_eNB->frame_parms,subframe) == SF_DL)
	  normal_prefix_mod(&phy_vars_eNB->common_vars.txdataF[0][aa][slot_offset_F+slot_sizeF],
			    dummy_tx_b+(phy_vars_eNB->frame_parms.samples_per_tti>>1),
			    7,
			    &(phy_vars_eNB->frame_parms));
      }
    } */

    for (aa=0; aa<phy_vars_eNB->frame_parms.nb_antennas_tx; aa++) {
      // if S-subframe generate first slot only
      if (subframe_select(&phy_vars_eNB->frame_parms,subframe) == SF_S)
	len = phy_vars_eNB->frame_parms.samples_per_tti>>1;
      else
	len = phy_vars_eNB->frame_parms.samples_per_tti;
      /*
      for (i=0;i<len;i+=4) {
	dummy_tx_b[i] = 0x100;
	dummy_tx_b[i+1] = 0x01000000;
	dummy_tx_b[i+2] = 0xff00;
	dummy_tx_b[i+3] = 0xff000000;
	}*/
      for (i=0; i<len; i++) {
        tx_offset = (int)slot_offset+time_offset[aa]+i;

	
        if (tx_offset<0)
          tx_offset += LTE_NUMBER_OF_SUBFRAMES_PER_FRAME*phy_vars_eNB->frame_parms.samples_per_tti;

        if (tx_offset>=(LTE_NUMBER_OF_SUBFRAMES_PER_FRAME*phy_vars_eNB->frame_parms.samples_per_tti))
          tx_offset -= LTE_NUMBER_OF_SUBFRAMES_PER_FRAME*phy_vars_eNB->frame_parms.samples_per_tti;

/*	((short*)&phy_vars_eNB->common_vars.txdata[0][aa][tx_offset])[0] = ((short*)dummy_tx_b)[2*i]<<openair0_cfg[0].iq_txshift;
	
	((short*)&phy_vars_eNB->common_vars.txdata[0][aa][tx_offset])[1] = ((short*)dummy_tx_b)[2*i+1]<<openair0_cfg[0].iq_txshift; */

	((short*)&phy_vars_eNB->common_vars.txdata[0][aa][tx_offset])[0] = ((short*)&phy_vars_eNB->common_vars.txdata[0][aa][tx_offset])[0]<<openair0_cfg[CC_id].iq_txshift;
	
	((short*)&phy_vars_eNB->common_vars.txdata[0][aa][tx_offset])[1] = ((short*)&phy_vars_eNB->common_vars.txdata[0][aa][tx_offset])[1]<<openair0_cfg[CC_id].iq_txshift;
     }
     // if S-subframe switch to RX in second subframe
     if (subframe_select(&phy_vars_eNB->frame_parms,subframe) == SF_S) {
       for (i=0; i<len; i++) {
	 phy_vars_eNB->common_vars.txdata[0][aa][tx_offset++] = 0x00010001;
       }
     }

     if ((((phy_vars_eNB->frame_parms.tdd_config==0) ||
	  (phy_vars_eNB->frame_parms.tdd_config==1) ||
	  (phy_vars_eNB->frame_parms.tdd_config==2) ||
	  (phy_vars_eNB->frame_parms.tdd_config==6)) && 
	  (subframe==0)) || (subframe==5)) {
       // turn on tx switch N_TA_offset before
       //LOG_D(HW,"subframe %d, time to switch to tx (N_TA_offset %d, slot_offset %d) \n",subframe,phy_vars_eNB->N_TA_offset,slot_offset);
       for (i=0; i<phy_vars_eNB->N_TA_offset; i++) {
         tx_offset = (int)slot_offset+time_offset[aa]+i-phy_vars_eNB->N_TA_offset;
         if (tx_offset<0)
           tx_offset += LTE_NUMBER_OF_SUBFRAMES_PER_FRAME*phy_vars_eNB->frame_parms.samples_per_tti;
	 
	 if (tx_offset>=(LTE_NUMBER_OF_SUBFRAMES_PER_FRAME*phy_vars_eNB->frame_parms.samples_per_tti))
	   tx_offset -= LTE_NUMBER_OF_SUBFRAMES_PER_FRAME*phy_vars_eNB->frame_parms.samples_per_tti;
	 
	 phy_vars_eNB->common_vars.txdata[0][aa][tx_offset] = 0x00000000;
       }
     }
    }
  }
  VCD_SIGNAL_DUMPER_DUMP_FUNCTION_BY_NAME(VCD_SIGNAL_DUMPER_FUNCTIONS_PHY_ENB_SFGEN , 0 );
}


void tx_fh_if5(PHY_VARS_eNB *eNB,eNB_rxtx_proc_t *proc) {
  VCD_SIGNAL_DUMPER_DUMP_VARIABLE_BY_NAME( VCD_SIGNAL_DUMPER_VARIABLES_TRX_TST, proc->timestamp_tx&0xffffffff );
  if ((eNB->frame_parms.frame_type==FDD) ||
      ((eNB->frame_parms.frame_type==TDD) &&
       (subframe_select(&eNB->frame_parms,proc->subframe_tx) != SF_UL)))    
    send_IF5(eNB, proc->timestamp_tx, proc->subframe_tx, &seqno, IF5_RRH_GW_DL);
}

void tx_fh_if5_mobipass(PHY_VARS_eNB *eNB,eNB_rxtx_proc_t *proc) {
  VCD_SIGNAL_DUMPER_DUMP_VARIABLE_BY_NAME( VCD_SIGNAL_DUMPER_VARIABLES_TRX_TST, proc->timestamp_tx&0xffffffff );
  if ((eNB->frame_parms.frame_type==FDD) ||
      ((eNB->frame_parms.frame_type==TDD) &&
       (subframe_select(&eNB->frame_parms,proc->subframe_tx) != SF_UL)))    
    send_IF5(eNB, proc->timestamp_tx, proc->subframe_tx, &seqno, IF5_MOBIPASS); 
}

void tx_fh_if5_mobipass_standalone(PHY_VARS_eNB *eNB,eNB_rxtx_proc_t *proc) {
  VCD_SIGNAL_DUMPER_DUMP_VARIABLE_BY_NAME( VCD_SIGNAL_DUMPER_VARIABLES_TRX_TST, proc->timestamp_tx&0xffffffff );
  if ((eNB->frame_parms.frame_type==FDD) ||
      ((eNB->frame_parms.frame_type==TDD) &&
       (subframe_select(&eNB->frame_parms,proc->subframe_tx) != SF_UL)))
    send_IF5(eNB, proc->timestamp_tx, proc->subframe_tx, &seqno, IF5_MOBIPASS);
}

void tx_fh_if4p5(PHY_VARS_eNB *eNB,eNB_rxtx_proc_t *proc) {
  if ((eNB->frame_parms.frame_type==FDD) ||
      ((eNB->frame_parms.frame_type==TDD) &&
       (subframe_select(&eNB->frame_parms,proc->subframe_tx) != SF_UL)))    
    send_IF4p5(eNB,proc->frame_tx,proc->subframe_tx, IF4p5_PDLFFT, 0);
}

void proc_tx_high0(PHY_VARS_eNB *eNB,
		   eNB_rxtx_proc_t *proc,
		   relaying_type_t r_type,
		   PHY_VARS_RN *rn) {

  int offset = proc == &eNB->proc.proc_rxtx[0] ? 0 : 1;

  VCD_SIGNAL_DUMPER_DUMP_VARIABLE_BY_NAME( VCD_SIGNAL_DUMPER_VARIABLES_FRAME_NUMBER_TX0_ENB+offset, proc->frame_tx );
  VCD_SIGNAL_DUMPER_DUMP_VARIABLE_BY_NAME( VCD_SIGNAL_DUMPER_VARIABLES_SUBFRAME_NUMBER_TX0_ENB+offset, proc->subframe_tx );

  phy_procedures_eNB_TX(eNB,proc,r_type,rn,1,1);

  /* we're done, let the next one proceed */
  if (pthread_mutex_lock(&sync_phy_proc.mutex_phy_proc_tx) != 0) {
    LOG_E(PHY, "[SCHED][eNB] error locking PHY proc mutex for eNB TX proc\n");
    exit_fun("nothing to add");
  }	
  sync_phy_proc.phy_proc_CC_id++;
  sync_phy_proc.phy_proc_CC_id %= MAX_NUM_CCs;
  pthread_cond_broadcast(&sync_phy_proc.cond_phy_proc_tx);
  if (pthread_mutex_unlock(&sync_phy_proc.mutex_phy_proc_tx) != 0) {
    LOG_E(PHY, "[SCHED][eNB] error unlocking PHY proc mutex for eNB TX proc\n");
    exit_fun("nothing to add");
  }

}

void proc_tx_high(PHY_VARS_eNB *eNB,
		  eNB_rxtx_proc_t *proc,
		  relaying_type_t r_type,
		  PHY_VARS_RN *rn) {


  // do PHY high
  proc_tx_high0(eNB,proc,r_type,rn);

  // if TX fronthaul go ahead 
  if (eNB->tx_fh) eNB->tx_fh(eNB,proc);

}

void proc_tx_full(PHY_VARS_eNB *eNB,
		  eNB_rxtx_proc_t *proc,
		  relaying_type_t r_type,
		  PHY_VARS_RN *rn) {


  // do PHY high
  proc_tx_high0(eNB,proc,r_type,rn);
  // do OFDM modulation
  do_OFDM_mod_rt(proc->subframe_tx,eNB);

  T(T_ENB_PHY_OUTPUT_SIGNAL, T_INT(0), T_INT(0), T_INT(proc->frame_tx), T_INT(proc->subframe_tx),
    T_INT(0), T_BUFFER(&eNB->common_vars.txdata[0][0][proc->subframe_tx * eNB->frame_parms.samples_per_tti], eNB->frame_parms.samples_per_tti * 4));

  // if TX fronthaul go ahead 
  if (eNB->tx_fh) eNB->tx_fh(eNB,proc);

  /*
  if (proc->frame_tx>1000) {
    write_output("/tmp/txsig0.m","txs0", &eNB->common_vars.txdata[eNB->Mod_id][0][0], eNB->frame_parms.samples_per_tti*10,1,1);
    write_output("/tmp/txsigF0.m","txsF0", &eNB->common_vars.txdataF[eNB->Mod_id][0][0],eNB->frame_parms.symbols_per_tti*eNB->frame_parms.ofdm_symbol_size*10,1,1);
    write_output("/tmp/txsig1.m","txs1", &eNB->common_vars.txdata[eNB->Mod_id][1][0], eNB->frame_parms.samples_per_tti*10,1,1);
    write_output("/tmp/txsigF1.m","txsF1", &eNB->common_vars.txdataF[eNB->Mod_id][1][0],eNB->frame_parms.symbols_per_tti*eNB->frame_parms.ofdm_symbol_size*10,1,1);
    if (transmission_mode == 7) 
      write_output("/tmp/txsigF5.m","txsF5", &eNB->common_vars.txdataF[eNB->Mod_id][5][0],eNB->frame_parms.symbols_per_tti*eNB->frame_parms.ofdm_symbol_size*10,1,1);
    exit_fun("");
  }
  */
}

void proc_tx_rru_if4p5(PHY_VARS_eNB *eNB,
		       eNB_rxtx_proc_t *proc,
		       relaying_type_t r_type,
		       PHY_VARS_RN *rn) {

  uint32_t symbol_number=0;
  uint32_t symbol_mask, symbol_mask_full;
  uint16_t packet_type;

  int offset = proc == &eNB->proc.proc_rxtx[0] ? 0 : 1;

  VCD_SIGNAL_DUMPER_DUMP_VARIABLE_BY_NAME( VCD_SIGNAL_DUMPER_VARIABLES_FRAME_NUMBER_TX0_ENB+offset, proc->frame_tx );
  VCD_SIGNAL_DUMPER_DUMP_VARIABLE_BY_NAME( VCD_SIGNAL_DUMPER_VARIABLES_SUBFRAME_NUMBER_TX0_ENB+offset, proc->subframe_tx );

  /// **** recv_IF4 of txdataF from RCC **** ///             
  symbol_number = 0;
  symbol_mask = 0;
  symbol_mask_full = (1<<eNB->frame_parms.symbols_per_tti)-1;
  

  do { 
    recv_IF4p5(eNB, &proc->frame_tx, &proc->subframe_tx, &packet_type, &symbol_number);
    symbol_mask = symbol_mask | (1<<symbol_number);
  } while (symbol_mask != symbol_mask_full); 

  do_OFDM_mod_rt(proc->subframe_tx, eNB);
}

void proc_tx_rru_if5(PHY_VARS_eNB *eNB,eNB_rxtx_proc_t *proc) {
  int offset = proc == &eNB->proc.proc_rxtx[0] ? 0 : 1;

  VCD_SIGNAL_DUMPER_DUMP_VARIABLE_BY_NAME( VCD_SIGNAL_DUMPER_VARIABLES_FRAME_NUMBER_TX0_ENB+offset, proc->frame_tx );
  VCD_SIGNAL_DUMPER_DUMP_VARIABLE_BY_NAME( VCD_SIGNAL_DUMPER_VARIABLES_SUBFRAME_NUMBER_TX0_ENB+offset, proc->subframe_tx );
  /// **** recv_IF5 of txdata from BBU **** ///       
  recv_IF5(eNB, &proc->timestamp_tx, proc->subframe_tx, IF5_RRH_GW_DL);
}

int wait_CCs(eNB_rxtx_proc_t *proc) {

  struct timespec wait;

  wait.tv_sec=0;
  wait.tv_nsec=5000000L;

  if (pthread_mutex_timedlock(&sync_phy_proc.mutex_phy_proc_tx,&wait) != 0) {
    LOG_E(PHY, "[SCHED][eNB] error locking PHY proc mutex for eNB TX\n");
    exit_fun("nothing to add");
    return(-1);
  }
  
  // wait for our turn or oai_exit
  while (sync_phy_proc.phy_proc_CC_id != proc->CC_id && !oai_exit) {
    pthread_cond_wait(&sync_phy_proc.cond_phy_proc_tx,
		      &sync_phy_proc.mutex_phy_proc_tx);
  }
  
  if (pthread_mutex_unlock(&sync_phy_proc.mutex_phy_proc_tx) != 0) {
    LOG_E(PHY, "[SCHED][eNB] error unlocking PHY proc mutex for eNB TX\n");
    exit_fun("nothing to add");
    return(-1);
  }
  return(0);
}
>>>>>>> 1fb76157

static inline int rxtx(PHY_VARS_eNB *eNB,eNB_rxtx_proc_t *proc, char *thread_name) {

  start_meas(&softmodem_stats_rxtx_sf);

  // ****************************************
  // Common RX procedures subframe n

  // if this is IF5 or 3GPP_eNB
  if (eNB->RU_list[0]->function < NGFI_RAU_IF4p5) {
    wakeup_prach_eNB(eNB,NULL,proc->frame_rx,proc->subframe_rx);
#ifdef Rel14
    wakeup_prach_eNB_br(eNB,NULL,proc->frame_rx,proc->subframe_rx);
#endif
  }
  // UE-specific RX processing for subframe n
  phy_procedures_eNB_uespec_RX(eNB, proc, no_relay );

  pthread_mutex_lock(&eNB->UL_INFO_mutex);
  eNB->UL_INFO.frame     = proc->frame_rx;
  eNB->UL_INFO.subframe  = proc->subframe_rx;
  eNB->UL_INFO.module_id = eNB->Mod_id;
  eNB->UL_INFO.CC_id     = eNB->CC_id;
  eNB->if_inst->UL_indication(&eNB->UL_INFO);
  pthread_mutex_unlock(&eNB->UL_INFO_mutex);
  // *****************************************
  // TX processing for subframe n+4
  // run PHY TX procedures the one after the other for all CCs to avoid race conditions
  // (may be relaxed in the future for performance reasons)
  // *****************************************
  //if (wait_CCs(proc)<0) return(-1);
  

  
  if (oai_exit) return(-1);
  
  phy_procedures_eNB_TX(eNB, proc, no_relay, NULL, 1);
  
  if (release_thread(&proc->mutex_rxtx,&proc->instance_cnt_rxtx,thread_name)<0) return(-1);

  stop_meas( &softmodem_stats_rxtx_sf );
  
  return(0);
}


/*!
 * \brief The RX UE-specific and TX thread of eNB.
 * \param param is a \ref eNB_proc_t structure which contains the info what to process.
 * \returns a pointer to an int. The storage is not on the heap and must not be freed.
 */

static void* eNB_thread_rxtx( void* param ) {

  static int eNB_thread_rxtx_status;

  eNB_rxtx_proc_t *proc = (eNB_rxtx_proc_t*)param;
  PHY_VARS_eNB *eNB = RC.eNB[0][proc->CC_id];

  char thread_name[100];


  // set default return value
  eNB_thread_rxtx_status = 0;


  sprintf(thread_name,"RXn_TXnp4_%d\n",&eNB->proc.proc_rxtx[0] == proc ? 0 : 1);
  thread_top_init(thread_name,1,850000L,1000000L,2000000L);

  while (!oai_exit) {
    VCD_SIGNAL_DUMPER_DUMP_FUNCTION_BY_NAME( VCD_SIGNAL_DUMPER_FUNCTIONS_eNB_PROC_RXTX0+(proc->subframe_rx&1), 0 );

    if (wait_on_condition(&proc->mutex_rxtx,&proc->cond_rxtx,&proc->instance_cnt_rxtx,thread_name)<0) break;

    VCD_SIGNAL_DUMPER_DUMP_FUNCTION_BY_NAME( VCD_SIGNAL_DUMPER_FUNCTIONS_eNB_PROC_RXTX0+(proc->subframe_rx&1), 1 );

    
  
    if (oai_exit) break;

    if (eNB->CC_id==0)
      if (rxtx(eNB,proc,thread_name) < 0) break;

  } // while !oai_exit

  VCD_SIGNAL_DUMPER_DUMP_FUNCTION_BY_NAME( VCD_SIGNAL_DUMPER_FUNCTIONS_eNB_PROC_RXTX0+(proc->subframe_rx&1), 0 );

  printf( "Exiting eNB thread RXn_TXnp4\n");

  eNB_thread_rxtx_status = 0;
  return &eNB_thread_rxtx_status;
}


#if 0 //defined(ENABLE_ITTI) && defined(ENABLE_USE_MME)
// Wait for eNB application initialization to be complete (eNB registration to MME)
static void wait_system_ready (char *message, volatile int *start_flag) {
  
  static char *indicator[] = {".    ", "..   ", "...  ", ".... ", ".....",
			      " ....", "  ...", "   ..", "    .", "     "};
  int i = 0;
  
  while ((!oai_exit) && (*start_flag == 0)) {
    LOG_N(EMU, message, indicator[i]);
    fflush(stdout);
    i = (i + 1) % (sizeof(indicator) / sizeof(indicator[0]));
    usleep(200000);
  }
  
  LOG_D(EMU,"\n");
}
#endif





void eNB_top(PHY_VARS_eNB *eNB, int frame_rx, int subframe_rx, char *string) {


  eNB_proc_t *proc           = &eNB->proc;
  eNB_rxtx_proc_t *proc_rxtx = &proc->proc_rxtx[0];




  proc->frame_rx    = frame_rx;
  proc->subframe_rx = subframe_rx;
  
  if (!oai_exit) {


    LOG_D(PHY,"eNB_top in %p (proc %p, CC_id %d), frame %d, subframe %d, instance_cnt_prach %d\n",
	  (void*)pthread_self(), proc, eNB->CC_id, proc->frame_rx,proc->subframe_rx,proc->instance_cnt_prach);
 


    T(T_ENB_MASTER_TICK, T_INT(0), T_INT(proc->frame_rx), T_INT(proc->subframe_rx));

    proc_rxtx->subframe_rx = proc->subframe_rx;
    proc_rxtx->frame_rx    = proc->frame_rx;
    proc_rxtx->subframe_tx = (proc->subframe_rx+4)%10;
    proc_rxtx->frame_tx    = (proc->subframe_rx>5) ? (1+proc->frame_rx)&1023 : proc->frame_rx;
    proc->frame_tx         = proc_rxtx->frame_tx;
    proc_rxtx->timestamp_tx = proc->timestamp_tx;

    if (rxtx(eNB,proc_rxtx,string) < 0) LOG_E(PHY,"eNB %d CC_id %d failed during execution\n",eNB->Mod_id,eNB->CC_id);
    LOG_D(PHY,"eNB_top out %p (proc %p, CC_id %d), frame %d, subframe %d, instance_cnt_prach %d\n",
	  (void*)pthread_self(), proc, eNB->CC_id, proc->frame_rx,proc->subframe_rx,proc->instance_cnt_prach);
  }
  
}


int wakeup_rxtx(PHY_VARS_eNB *eNB,RU_t *ru) {

  eNB_proc_t *proc=&eNB->proc;

  eNB_rxtx_proc_t *proc_rxtx=&proc->proc_rxtx[proc->frame_rx&1];

  LTE_DL_FRAME_PARMS *fp = &eNB->frame_parms;

  int i;
  struct timespec wait;
  
  pthread_mutex_lock(&proc->mutex_RU);
  for (i=0;i<eNB->num_RU;i++) {
    if (ru == eNB->RU_list[i]) {
      if ((proc->RU_mask&(1<<i)) > 0)
	LOG_E(PHY,"eNB %d frame %d, subframe %d : previous information from RU %d (num_RU %d,mask %x) has not been served yet!\n",
	      eNB->Mod_id,proc->frame_rx,proc->subframe_rx,ru->idx,eNB->num_RU,proc->RU_mask);
      proc->RU_mask |= (1<<i);
    }
  }
  if (proc->RU_mask != (1<<eNB->num_RU)-1) {  // not all RUs have provided their information so return
    pthread_mutex_unlock(&proc->mutex_RU);
    return(0);
  }
  else { // all RUs have provided their information so continue on and wakeup eNB processing
    proc->RU_mask = 0;
    pthread_mutex_unlock(&proc->mutex_RU);
  }




  wait.tv_sec=0;
  wait.tv_nsec=5000000L;

  /* accept some delay in processing - up to 5ms */
  for (i = 0; i < 10 && proc_rxtx->instance_cnt_rxtx == 0; i++) {
    LOG_W( PHY,"[eNB] Frame %d, eNB RXn-TXnp4 thread busy!! (cnt_rxtx %i)\n", proc_rxtx->frame_tx, proc_rxtx->instance_cnt_rxtx);
    usleep(500);
  }
  if (proc_rxtx->instance_cnt_rxtx == 0) {
    exit_fun( "TX thread busy" );
    return(-1);
  }

  // wake up TX for subframe n+4
  // lock the TX mutex and make sure the thread is ready
  if (pthread_mutex_timedlock(&proc_rxtx->mutex_rxtx,&wait) != 0) {
    LOG_E( PHY, "[eNB] ERROR pthread_mutex_lock for eNB RXTX thread %d (IC %d)\n", proc_rxtx->subframe_rx&1,proc_rxtx->instance_cnt_rxtx );
    exit_fun( "error locking mutex_rxtx" );
    return(-1);
  }
  
  ++proc_rxtx->instance_cnt_rxtx;
  
  // We have just received and processed the common part of a subframe, say n. 
  // TS_rx is the last received timestamp (start of 1st slot), TS_tx is the desired 
  // transmitted timestamp of the next TX slot (first).
  // The last (TS_rx mod samples_per_frame) was n*samples_per_tti, 
  // we want to generate subframe (n+4), so TS_tx = TX_rx+4*samples_per_tti,
  // and proc->subframe_tx = proc->subframe_rx+4
  proc_rxtx->timestamp_tx = proc->timestamp_rx + (4*fp->samples_per_tti);
  proc_rxtx->frame_rx     = proc->frame_rx;
  proc_rxtx->subframe_rx  = proc->subframe_rx;
  proc_rxtx->frame_tx     = (proc_rxtx->subframe_rx > 5) ? (proc_rxtx->frame_rx+1)&1023 : proc_rxtx->frame_rx;
  proc_rxtx->subframe_tx  = (proc_rxtx->subframe_rx + 4)%10;
  
  // the thread can now be woken up
  if (pthread_cond_signal(&proc_rxtx->cond_rxtx) != 0) {
    LOG_E( PHY, "[eNB] ERROR pthread_cond_signal for eNB RXn-TXnp4 thread\n");
    exit_fun( "ERROR pthread_cond_signal" );
    return(-1);
  }
  
  pthread_mutex_unlock( &proc_rxtx->mutex_rxtx );

  return(0);
}

void wakeup_prach_eNB(PHY_VARS_eNB *eNB,RU_t *ru,int frame,int subframe) {

  eNB_proc_t *proc = &eNB->proc;
  LTE_DL_FRAME_PARMS *fp=&eNB->frame_parms;
  int i;

  if (ru!=NULL) {
    pthread_mutex_lock(&proc->mutex_RU_PRACH);
    for (i=0;i<eNB->num_RU;i++) {
      if (ru == eNB->RU_list[i]) {
	LOG_D(PHY,"frame %d, subframe %d: RU %d for eNB %d signals PRACH (mask %x, num_RU %d)\n",frame,subframe,i,eNB->Mod_id,proc->RU_mask_prach,eNB->num_RU);
	if ((proc->RU_mask_prach&(1<<i)) > 0)
	  LOG_E(PHY,"eNB %d frame %d, subframe %d : previous information (PRACH) from RU %d (num_RU %d, mask %x) has not been served yet!\n",
		eNB->Mod_id,frame,subframe,ru->idx,eNB->num_RU,proc->RU_mask_prach);
	proc->RU_mask_prach |= (1<<i);
      }
    }
    if (proc->RU_mask_prach != (1<<eNB->num_RU)-1) {  // not all RUs have provided their information so return
      pthread_mutex_unlock(&proc->mutex_RU_PRACH);
      return;
    }
    else { // all RUs have provided their information so continue on and wakeup eNB processing
      proc->RU_mask_prach = 0;
      pthread_mutex_unlock(&proc->mutex_RU_PRACH);
    }
  }
    
  // check if we have to detect PRACH first
  if (is_prach_subframe(fp,frame,subframe)>0) { 
    LOG_D(PHY,"Triggering prach processing, frame %d, subframe %d\n",frame,subframe);
    if (proc->instance_cnt_prach == 0) {
      LOG_W(PHY,"[eNB] Frame %d Subframe %d, dropping PRACH\n", frame,subframe);
      return;
    }
    
    // wake up thread for PRACH RX
    if (pthread_mutex_lock(&proc->mutex_prach) != 0) {
      LOG_E( PHY, "[eNB] ERROR pthread_mutex_lock for eNB PRACH thread %d (IC %d)\n", proc->thread_index, proc->instance_cnt_prach);
      exit_fun( "error locking mutex_prach" );
      return;
    }
    
    ++proc->instance_cnt_prach;
    // set timing for prach thread
    proc->frame_prach = frame;
    proc->subframe_prach = subframe;
    
    // the thread can now be woken up
    if (pthread_cond_signal(&proc->cond_prach) != 0) {
      LOG_E( PHY, "[eNB] ERROR pthread_cond_signal for eNB PRACH thread %d\n", proc->thread_index);
      exit_fun( "ERROR pthread_cond_signal" );
      return;
    }
    
    pthread_mutex_unlock( &proc->mutex_prach );
  }

}

#ifdef Rel14
void wakeup_prach_eNB_br(PHY_VARS_eNB *eNB,RU_t *ru,int frame,int subframe) {

  eNB_proc_t *proc = &eNB->proc;
  LTE_DL_FRAME_PARMS *fp=&eNB->frame_parms;
  int i;

  if (ru!=NULL) {
    pthread_mutex_lock(&proc->mutex_RU_PRACH_br);
    for (i=0;i<eNB->num_RU;i++) {
      if (ru == eNB->RU_list[i]) {
	LOG_D(PHY,"frame %d, subframe %d: RU %d for eNB %d signals PRACH BR (mask %x, num_RU %d)\n",frame,subframe,i,eNB->Mod_id,proc->RU_mask_prach_br,eNB->num_RU);
	if ((proc->RU_mask_prach_br&(1<<i)) > 0)
	  LOG_E(PHY,"eNB %d frame %d, subframe %d : previous information (PRACH BR) from RU %d (num_RU %d, mask %x) has not been served yet!\n",
		eNB->Mod_id,frame,subframe,ru->idx,eNB->num_RU,proc->RU_mask_prach_br);
	proc->RU_mask_prach_br |= (1<<i);
      }
    }
    if (proc->RU_mask_prach_br != (1<<eNB->num_RU)-1) {  // not all RUs have provided their information so return
      pthread_mutex_unlock(&proc->mutex_RU_PRACH_br);
      return;
    }
    else { // all RUs have provided their information so continue on and wakeup eNB processing
      proc->RU_mask_prach_br = 0;
      pthread_mutex_unlock(&proc->mutex_RU_PRACH_br);
    }
  }
    
  // check if we have to detect PRACH first
  if (is_prach_subframe(fp,frame,subframe)>0) { 
    LOG_D(PHY,"Triggering prach br processing, frame %d, subframe %d\n",frame,subframe);
    if (proc->instance_cnt_prach_br == 0) {
      LOG_W(PHY,"[eNB] Frame %d Subframe %d, dropping PRACH BR\n", frame,subframe);
      return;
    }
    
    // wake up thread for PRACH RX
    if (pthread_mutex_lock(&proc->mutex_prach_br) != 0) {
      LOG_E( PHY, "[eNB] ERROR pthread_mutex_lock for eNB PRACH thread %d (IC %d)\n", proc->thread_index, proc->instance_cnt_prach_br);
      exit_fun( "error locking mutex_prach" );
      return;
    }
    
    ++proc->instance_cnt_prach_br;
    // set timing for prach thread
    proc->frame_prach_br = frame;
    proc->subframe_prach_br = subframe;
    
    // the thread can now be woken up
    if (pthread_cond_signal(&proc->cond_prach_br) != 0) {
      LOG_E( PHY, "[eNB] ERROR pthread_cond_signal for eNB PRACH BR thread %d\n", proc->thread_index);
      exit_fun( "ERROR pthread_cond_signal" );
      return;
    }
    
    pthread_mutex_unlock( &proc->mutex_prach_br );
  }

}
#endif

/*!
 * \brief The prach receive thread of eNB.
 * \param param is a \ref eNB_proc_t structure which contains the info what to process.
 * \returns a pointer to an int. The storage is not on the heap and must not be freed.
 */
static void* eNB_thread_prach( void* param ) {
  static int eNB_thread_prach_status;


  PHY_VARS_eNB *eNB= (PHY_VARS_eNB *)param;
  eNB_proc_t *proc = &eNB->proc;

  // set default return value
  eNB_thread_prach_status = 0;

  thread_top_init("eNB_thread_prach",1,500000L,1000000L,20000000L);

<<<<<<< HEAD
  while (!oai_exit) {
    
    if (oai_exit) break;
=======
  wait_sync("thread_asynch");

  // wait for top-level synchronization and do one acquisition to get timestamp for setting frame/subframe
  printf( "waiting for devices (eNB_thread_asynch_rx)\n");

  wait_on_condition(&proc->mutex_asynch_rxtx,&proc->cond_asynch_rxtx,&proc->instance_cnt_asynch_rxtx,"thread_asynch");

  printf( "devices ok (eNB_thread_asynch_rx)\n");


  while (!oai_exit) { 
   
    if (oai_exit) break;   

    if (subframe==9) { 
      subframe=0;
      frame++;
      frame&=1023;
    } else {
      subframe++;
    }      

    if (eNB->fh_asynch) eNB->fh_asynch(eNB,&frame,&subframe);
    else AssertFatal(1==0, "Unknown eNB->node_function %d",eNB->node_function);
    
  }

  eNB_thread_asynch_rxtx_status=0;
  return(&eNB_thread_asynch_rxtx_status);
}





void rx_rf(PHY_VARS_eNB *eNB,int *frame,int *subframe) {

  eNB_proc_t *proc = &eNB->proc;
  LTE_DL_FRAME_PARMS *fp = &eNB->frame_parms;
  void *rxp[fp->nb_antennas_rx],*txp[fp->nb_antennas_tx]; 
  unsigned int rxs,txs;
  int i;
  int tx_sfoffset = (eNB->single_thread_flag == 1) ? 3 : 2;
  openair0_timestamp ts,old_ts;

  if (proc->first_rx==0) {
    
    // Transmit TX buffer based on timestamp from RX
    //    printf("trx_write -> USRP TS %llu (sf %d)\n", (proc->timestamp_rx+(3*fp->samples_per_tti)),(proc->subframe_rx+2)%10);
    VCD_SIGNAL_DUMPER_DUMP_VARIABLE_BY_NAME( VCD_SIGNAL_DUMPER_VARIABLES_TRX_TST, (proc->timestamp_rx+(tx_sfoffset*fp->samples_per_tti)-openair0_cfg[0].tx_sample_advance)&0xffffffff );
    VCD_SIGNAL_DUMPER_DUMP_FUNCTION_BY_NAME( VCD_SIGNAL_DUMPER_FUNCTIONS_TRX_WRITE, 1 );
    // prepare tx buffer pointers

    lte_subframe_t SF_type     = subframe_select(fp,(proc->subframe_rx+tx_sfoffset)%10);
    lte_subframe_t prevSF_type = subframe_select(fp,(proc->subframe_rx+tx_sfoffset+9)%10);
    lte_subframe_t nextSF_type = subframe_select(fp,(proc->subframe_rx+tx_sfoffset+1)%10);
    if ((SF_type == SF_DL) ||
	(SF_type == SF_S)) {

      for (i=0; i<fp->nb_antennas_tx; i++)
	txp[i] = (void*)&eNB->common_vars.txdata[0][i][((proc->subframe_rx+tx_sfoffset)%10)*fp->samples_per_tti]; 

      int siglen=fp->samples_per_tti,flags=1;

      if (SF_type == SF_S) {
	siglen = (fp->dl_symbols_in_S_subframe+1)*(fp->ofdm_symbol_size+fp->nb_prefix_samples0);
	flags=3; // end of burst
      }
      if ((fp->frame_type == TDD) &&
	  (SF_type == SF_DL)&&
	  (prevSF_type == SF_UL) &&
	  (nextSF_type == SF_DL))
	flags = 2; // start of burst

      if ((fp->frame_type == TDD) &&
	  (SF_type == SF_DL)&&
	  (prevSF_type == SF_UL) &&
	  (nextSF_type == SF_UL))
	flags = 4; // start of burst and end of burst (only one DL SF between two UL)
     
      VCD_SIGNAL_DUMPER_DUMP_FUNCTION_BY_NAME( VCD_SIGNAL_DUMPER_FUNCTIONS_TRX_WRITE, 1 );
      VCD_SIGNAL_DUMPER_DUMP_VARIABLE_BY_NAME( VCD_SIGNAL_DUMPER_VARIABLES_TRX_WRITE_FLAGS,flags); 
      txs = eNB->rfdevice.trx_write_func(&eNB->rfdevice,
					 proc->timestamp_rx+eNB->ts_offset+(tx_sfoffset*fp->samples_per_tti)-openair0_cfg[0].tx_sample_advance,
					 txp,
					 siglen,
					 fp->nb_antennas_tx,
					 flags);
      clock_gettime( CLOCK_MONOTONIC, &end_rf);    
      end_rf_ts = proc->timestamp_rx+eNB->ts_offset+(tx_sfoffset*fp->samples_per_tti)-openair0_cfg[0].tx_sample_advance;
      if (recv_if_count != 0 ) {
        recv_if_count = recv_if_count-1;
        LOG_D(HW,"[From Timestamp %"PRId64" to Timestamp %"PRId64"] RTT_RF: %"PRId64"; RTT_RF\n", start_rf_prev_ts, end_rf_ts, clock_difftime_ns(start_rf_prev, end_rf));
        LOG_D(HW,"[From Timestamp %"PRId64" to Timestamp %"PRId64"] RTT_RF: %"PRId64"; RTT_RF\n",start_rf_prev2_ts, end_rf_ts, clock_difftime_ns(start_rf_prev2, end_rf));
      }
      VCD_SIGNAL_DUMPER_DUMP_FUNCTION_BY_NAME( VCD_SIGNAL_DUMPER_FUNCTIONS_TRX_WRITE, 0 );
      
      
      
      if (txs !=  siglen) {
	LOG_E(PHY,"TX : Timeout (sent %d/%d)\n",txs, fp->samples_per_tti);
	exit_fun( "problem transmitting samples" );
      }	
    }
  }

  for (i=0; i<fp->nb_antennas_rx; i++)
    rxp[i] = (void*)&eNB->common_vars.rxdata[0][i][*subframe*fp->samples_per_tti];
  
  VCD_SIGNAL_DUMPER_DUMP_FUNCTION_BY_NAME( VCD_SIGNAL_DUMPER_FUNCTIONS_TRX_READ, 1 );

  old_ts = proc->timestamp_rx;

  rxs = eNB->rfdevice.trx_read_func(&eNB->rfdevice,
				    &ts,
				    rxp,
				    fp->samples_per_tti,
				    fp->nb_antennas_rx);
  start_rf_prev2= start_rf_prev;
  start_rf_prev2_ts= start_rf_prev_ts; 
  start_rf_prev = start_rf_new;
  start_rf_prev_ts = start_rf_new_ts;
  clock_gettime( CLOCK_MONOTONIC, &start_rf_new);
  start_rf_new_ts = ts;
  LOG_D(PHY,"rx_rf: first_rx %d received ts %"PRId64" (sptti %d)\n",proc->first_rx,ts,fp->samples_per_tti);
  VCD_SIGNAL_DUMPER_DUMP_FUNCTION_BY_NAME( VCD_SIGNAL_DUMPER_FUNCTIONS_TRX_READ, 0 );

  proc->timestamp_rx = ts-eNB->ts_offset;

  if (rxs != fp->samples_per_tti)
    LOG_E(PHY,"rx_rf: Asked for %d samples, got %d from USRP\n",fp->samples_per_tti,rxs);

  VCD_SIGNAL_DUMPER_DUMP_FUNCTION_BY_NAME( VCD_SIGNAL_DUMPER_FUNCTIONS_TRX_READ, 0 );
 
  if (proc->first_rx == 1) {
    eNB->ts_offset = proc->timestamp_rx;
    proc->timestamp_rx=0;
  }
  else {

    if (proc->timestamp_rx - old_ts != fp->samples_per_tti) {
      LOG_I(PHY,"rx_rf: rfdevice timing drift of %"PRId64" samples (ts_off %"PRId64")\n",proc->timestamp_rx - old_ts - fp->samples_per_tti,eNB->ts_offset);
      eNB->ts_offset += (proc->timestamp_rx - old_ts - fp->samples_per_tti);
      proc->timestamp_rx = ts-eNB->ts_offset;
    }
  }
  proc->frame_rx    = (proc->timestamp_rx / (fp->samples_per_tti*10))&1023;
  proc->subframe_rx = (proc->timestamp_rx / fp->samples_per_tti)%10;
  proc->frame_rx    = (proc->frame_rx+proc->frame_offset)&1023;
  proc->frame_tx    = proc->frame_rx;
  if (proc->subframe_rx > 5) proc->frame_tx=(proc->frame_tx+1)&1023;
  // synchronize first reception to frame 0 subframe 0

  proc->timestamp_tx = proc->timestamp_rx+(4*fp->samples_per_tti);
  //  printf("trx_read <- USRP TS %lu (offset %d sf %d, f %d, first_rx %d)\n", proc->timestamp_rx,eNB->ts_offset,proc->subframe_rx,proc->frame_rx,proc->first_rx);  
  
  if (proc->first_rx == 0) {
    if (proc->subframe_rx != *subframe){
      LOG_E(PHY,"rx_rf: Received Timestamp (%"PRId64") doesn't correspond to the time we think it is (proc->subframe_rx %d, subframe %d)\n",proc->timestamp_rx,proc->subframe_rx,*subframe);
      exit_fun("Exiting");
    }
    int f2 = (*frame+proc->frame_offset)&1023;    
    if (proc->frame_rx != f2) {
      LOG_E(PHY,"rx_rf: Received Timestamp (%"PRId64") doesn't correspond to the time we think it is (proc->frame_rx %d frame %d, frame_offset %d, f2 %d)\n",proc->timestamp_rx,proc->frame_rx,*frame,proc->frame_offset,f2);
      exit_fun("Exiting");
    }
  } else {
    proc->first_rx--;
    *frame = proc->frame_rx;
    *subframe = proc->subframe_rx;        
  }
  
  //printf("timestamp_rx %lu, frame %d(%d), subframe %d(%d)\n",proc->timestamp_rx,proc->frame_rx,frame,proc->subframe_rx,subframe);
  
  VCD_SIGNAL_DUMPER_DUMP_VARIABLE_BY_NAME( VCD_SIGNAL_DUMPER_VARIABLES_TRX_TS, proc->timestamp_rx&0xffffffff );
  
  if (rxs != fp->samples_per_tti)
    exit_fun( "problem receiving samples" );
  

  
}

void rx_fh_if5(PHY_VARS_eNB *eNB,int *frame, int *subframe) {

  LTE_DL_FRAME_PARMS *fp = &eNB->frame_parms;
  eNB_proc_t *proc = &eNB->proc;

  recv_IF5(eNB, &proc->timestamp_rx, *subframe, IF5_RRH_GW_UL); 

  proc->frame_rx    = (proc->timestamp_rx / (fp->samples_per_tti*10))&1023;
  proc->subframe_rx = (proc->timestamp_rx / fp->samples_per_tti)%10;
  
  if (proc->first_rx == 0) {
    if (proc->subframe_rx != *subframe){
      LOG_E(PHY,"rx_fh_if5: Received Timestamp doesn't correspond to the time we think it is (proc->subframe_rx %d, subframe %d)\n",proc->subframe_rx,*subframe);
      exit_fun("Exiting");
    }
    
    if (proc->frame_rx != *frame) {
      LOG_E(PHY,"rx_fh_if5: Received Timestamp doesn't correspond to the time we think it is (proc->frame_rx %d frame %d)\n",proc->frame_rx,*frame);
      exit_fun("Exiting");
    }
  } else {
    proc->first_rx--;
    *frame = proc->frame_rx;
    *subframe = proc->subframe_rx;        
  }      



  proc->timestamp_tx = proc->timestamp_rx +  (4*fp->samples_per_tti);
  
  VCD_SIGNAL_DUMPER_DUMP_VARIABLE_BY_NAME( VCD_SIGNAL_DUMPER_VARIABLES_TRX_TS, proc->timestamp_rx&0xffffffff );

}

void rx_fh_if5_mobipass_standalone(PHY_VARS_eNB *eNB,int *frame, int *subframe)
{
  LTE_DL_FRAME_PARMS *fp = &eNB->frame_parms;
  eNB_proc_t *proc = &eNB->proc;

  recv_IF5(eNB, &proc->timestamp_rx, *subframe, IF5_MOBIPASS);
//printf("in rx_fh_if5_mobipass timestamp from recv_IF5 %ld\n", proc->timestamp_rx);

  proc->frame_rx    = (proc->timestamp_rx / (fp->samples_per_tti*10))&1023;
  proc->subframe_rx = (proc->timestamp_rx / fp->samples_per_tti)%10;
//  T(T_SUBFRAME, T_INT(proc->frame_rx), T_INT(proc->subframe_rx), T_STRING(__FUNCTION__));

  if (proc->first_rx == 0) {
    if (proc->subframe_rx != *subframe){
      LOG_E(PHY,"rx_fh_if5: Received Timestamp doesn't correspond to the time we think it is (proc->subframe_rx %d, subframe %d)\n",proc->subframe_rx,*subframe);
      exit_fun("Exiting");
    }

    if (proc->frame_rx != *frame) {
      LOG_E(PHY,"rx_fh_if5: Received Timestamp doesn't correspond to the time we think it is (proc->frame_rx %d frame %d)\n",proc->frame_rx,*frame);
      exit_fun("Exiting");
    }
  } else {
    proc->first_rx--;
    *frame = proc->frame_rx;
    *subframe = proc->subframe_rx;
  }

  proc->timestamp_tx = proc->timestamp_rx +  (4*fp->samples_per_tti);

  VCD_SIGNAL_DUMPER_DUMP_VARIABLE_BY_NAME( VCD_SIGNAL_DUMPER_VARIABLES_TRX_TS, proc->timestamp_rx&0xffffffff );
}

void rx_fh_if4p5(PHY_VARS_eNB *eNB,int *frame,int *subframe) {

  LTE_DL_FRAME_PARMS *fp = &eNB->frame_parms;
  eNB_proc_t *proc = &eNB->proc;
  int f,sf;

  uint16_t packet_type;
  uint32_t symbol_number=0;
  uint32_t symbol_mask_full;

  if ((fp->frame_type == TDD) && (subframe_select(fp,*subframe)==SF_S))
    symbol_mask_full = (1<<fp->ul_symbols_in_S_subframe)-1;
  else 
    symbol_mask_full = (1<<fp->symbols_per_tti)-1;

  if (eNB->CC_id==1) LOG_I(PHY,"rx_fh_if4p5: frame %d, subframe %d\n",*frame,*subframe);
  do {   // Blocking, we need a timeout on this !!!!!!!!!!!!!!!!!!!!!!!
    recv_IF4p5(eNB, &f, &sf, &packet_type, &symbol_number);

    //proc->frame_rx = (proc->frame_rx + proc->frame_offset)&1023;
    if (packet_type == IF4p5_PULFFT) {
      LOG_D(PHY,"rx_fh_if4p5: frame %d, subframe %d, PULFFT symbol %d\n",f,sf,symbol_number);

      proc->symbol_mask[sf] = proc->symbol_mask[sf] | (1<<symbol_number);
    } else if (packet_type == IF4p5_PULTICK) {
>>>>>>> 1fb76157
    

    if (wait_on_condition(&proc->mutex_prach,&proc->cond_prach,&proc->instance_cnt_prach,"eNB_prach_thread") < 0) break;

    LOG_D(PHY,"Running eNB prach procedures\n");
    prach_procedures(eNB
#ifdef Rel14
		     ,0
#endif
		     );
    
    if (release_thread(&proc->mutex_prach,&proc->instance_cnt_prach,"eNB_prach_thread") < 0) break;
  }

  LOG_I(PHY, "Exiting eNB thread PRACH\n");

  eNB_thread_prach_status = 0;
  return &eNB_thread_prach_status;
}

#ifdef Rel14
/*!
 * \brief The prach receive thread of eNB for BL/CE UEs.
 * \param param is a \ref eNB_proc_t structure which contains the info what to process.
 * \returns a pointer to an int. The storage is not on the heap and must not be freed.
 */
static void* eNB_thread_prach_br( void* param ) {
  static int eNB_thread_prach_status;


  PHY_VARS_eNB *eNB= (PHY_VARS_eNB *)param;
  eNB_proc_t *proc = &eNB->proc;

  // set default return value
  eNB_thread_prach_status = 0;

  thread_top_init("eNB_thread_prach_br",1,500000L,1000000L,20000000L);

  while (!oai_exit) {
    
    if (oai_exit) break;
    

    if (wait_on_condition(&proc->mutex_prach_br,&proc->cond_prach_br,&proc->instance_cnt_prach_br,"eNB_prach_thread_br") < 0) break;

    LOG_D(PHY,"Running eNB prach procedures for BL/CE UEs\n");
    prach_procedures(eNB,1);
    
    if (release_thread(&proc->mutex_prach_br,&proc->instance_cnt_prach_br,"eNB_prach_thread_br") < 0) break;
  }

  LOG_I(PHY, "Exiting eNB thread PRACH BR\n");

  eNB_thread_prach_status = 0;
  return &eNB_thread_prach_status;
}

#endif


extern void init_fep_thread(PHY_VARS_eNB *, pthread_attr_t *);
extern void init_td_thread(PHY_VARS_eNB *, pthread_attr_t *);
extern void init_te_thread(PHY_VARS_eNB *, pthread_attr_t *);

void init_eNB_proc(int inst) {
  
  int i=0;
  int CC_id;
  PHY_VARS_eNB *eNB;
  eNB_proc_t *proc;
  eNB_rxtx_proc_t *proc_rxtx;
  pthread_attr_t *attr0=NULL,*attr1=NULL,*attr_prach=NULL;
    //*attr_td=NULL,*attr_te=NULL;
#ifdef Rel14
  pthread_attr_t *attr_prach_br=NULL;
#endif

  for (CC_id=0; CC_id<RC.nb_CC[inst]; CC_id++) {
    eNB = RC.eNB[inst][CC_id];
#ifndef OCP_FRAMEWORK
    LOG_I(PHY,"Initializing eNB processes %d CC_id %d \n",inst,CC_id);
#endif
    proc = &eNB->proc;

    proc_rxtx                      = proc->proc_rxtx;
    proc_rxtx[0].instance_cnt_rxtx = -1;
    proc_rxtx[1].instance_cnt_rxtx = -1;
    proc->instance_cnt_prach       = -1;
    proc->instance_cnt_asynch_rxtx = -1;
    proc->CC_id                    = CC_id;    

    proc->first_rx=1;
    proc->first_tx=1;
    proc->RU_mask=0;
    proc->RU_mask_prach=0;

    pthread_mutex_init( &eNB->UL_INFO_mutex, NULL);
    pthread_mutex_init( &proc_rxtx[0].mutex_rxtx, NULL);
    pthread_mutex_init( &proc_rxtx[1].mutex_rxtx, NULL);
    pthread_cond_init( &proc_rxtx[0].cond_rxtx, NULL);
    pthread_cond_init( &proc_rxtx[1].cond_rxtx, NULL);

    pthread_mutex_init( &proc->mutex_prach, NULL);
    pthread_mutex_init( &proc->mutex_asynch_rxtx, NULL);
    pthread_mutex_init( &proc->mutex_RU,NULL);
    pthread_mutex_init( &proc->mutex_RU_PRACH,NULL);

    pthread_cond_init( &proc->cond_prach, NULL);
    pthread_cond_init( &proc->cond_asynch_rxtx, NULL);

    pthread_attr_init( &proc->attr_prach);
    pthread_attr_init( &proc->attr_asynch_rxtx);
    //    pthread_attr_init( &proc->attr_td);
    //    pthread_attr_init( &proc->attr_te);
    pthread_attr_init( &proc_rxtx[0].attr_rxtx);
    pthread_attr_init( &proc_rxtx[1].attr_rxtx);
#ifdef Rel14
    proc->instance_cnt_prach_br    = -1;
    proc->RU_mask_prach_br=0;
    pthread_mutex_init( &proc->mutex_prach_br, NULL);
    pthread_mutex_init( &proc->mutex_RU_PRACH_br,NULL);
    pthread_cond_init( &proc->cond_prach_br, NULL);
    pthread_attr_init( &proc->attr_prach_br);
#endif
#ifndef DEADLINE_SCHEDULER
    attr0       = &proc_rxtx[0].attr_rxtx;
    attr1       = &proc_rxtx[1].attr_rxtx;
    attr_prach  = &proc->attr_prach;
#ifdef Rel14
    attr_prach_br  = &proc->attr_prach_br;
#endif

    //    attr_td     = &proc->attr_td;
    //    attr_te     = &proc->attr_te; 
#endif

    if (eNB->single_thread_flag==0) {
      pthread_create( &proc_rxtx[0].pthread_rxtx, attr0, eNB_thread_rxtx, &proc_rxtx[0] );
      pthread_create( &proc_rxtx[1].pthread_rxtx, attr1, eNB_thread_rxtx, &proc_rxtx[1] );
    }
    pthread_create( &proc->pthread_prach, attr_prach, eNB_thread_prach, eNB );
#ifdef Rel14
    pthread_create( &proc->pthread_prach_br, attr_prach_br, eNB_thread_prach_br, eNB );
#endif
    char name[16];
    if (eNB->single_thread_flag==0) {
      snprintf( name, sizeof(name), "RXTX0 %d", i );
      pthread_setname_np( proc_rxtx[0].pthread_rxtx, name );
      snprintf( name, sizeof(name), "RXTX1 %d", i );
      pthread_setname_np( proc_rxtx[1].pthread_rxtx, name );
    }

    AssertFatal(proc->instance_cnt_prach == -1,"instance_cnt_prach = %d\n",proc->instance_cnt_prach);

    
  }

  //for multiple CCs: setup master and slaves
  /* 
     for (CC_id=0; CC_id<MAX_NUM_CCs; CC_id++) {
     eNB = PHY_vars_eNB_g[inst][CC_id];

     if (eNB->node_timing == synch_to_ext_device) { //master
     eNB->proc.num_slaves = MAX_NUM_CCs-1;
     eNB->proc.slave_proc = (eNB_proc_t**)malloc(eNB->proc.num_slaves*sizeof(eNB_proc_t*));

     for (i=0; i< eNB->proc.num_slaves; i++) {
     if (i < CC_id)  eNB->proc.slave_proc[i] = &(PHY_vars_eNB_g[inst][i]->proc);
     if (i >= CC_id)  eNB->proc.slave_proc[i] = &(PHY_vars_eNB_g[inst][i+1]->proc);
     }
     }
     }
  */

  /* setup PHY proc TX sync mechanism */
  pthread_mutex_init(&sync_phy_proc.mutex_phy_proc_tx, NULL);
  pthread_cond_init(&sync_phy_proc.cond_phy_proc_tx, NULL);
  sync_phy_proc.phy_proc_CC_id = 0;
}



/*!
 * \brief Terminate eNB TX and RX threads.
 */
void kill_eNB_proc(int inst) {

  int *status;
  PHY_VARS_eNB *eNB;
  eNB_proc_t *proc;
  eNB_rxtx_proc_t *proc_rxtx;
  for (int CC_id=0; CC_id<MAX_NUM_CCs; CC_id++) {
    eNB=RC.eNB[inst][CC_id];
    
    proc = &eNB->proc;
    proc_rxtx = &proc->proc_rxtx[0];
    

    LOG_I(PHY, "Killing TX CC_id %d inst %d\n", CC_id, inst );

    if (eNB->single_thread_flag==0) {
      proc_rxtx[0].instance_cnt_rxtx = 0; // FIXME data race!
      proc_rxtx[1].instance_cnt_rxtx = 0; // FIXME data race!
      pthread_cond_signal( &proc_rxtx[0].cond_rxtx );    
      pthread_cond_signal( &proc_rxtx[1].cond_rxtx );
    }
    proc->instance_cnt_prach = 0;
    pthread_cond_signal( &proc->cond_prach );

    pthread_cond_broadcast(&sync_phy_proc.cond_phy_proc_tx);
    pthread_join( proc->pthread_prach, (void**)&status );    

    LOG_I(PHY, "Destroying prach mutex/cond\n");
    pthread_mutex_destroy( &proc->mutex_prach );
    pthread_cond_destroy( &proc->cond_prach );
#ifdef Rel14
    proc->instance_cnt_prach_br = 0;
    pthread_cond_signal( &proc->cond_prach_br );
    pthread_join( proc->pthread_prach_br, (void**)&status );    
    pthread_mutex_destroy( &proc->mutex_prach_br );
    pthread_cond_destroy( &proc->cond_prach_br );
#endif         
    LOG_I(PHY, "Destroying UL_INFO mutex\n");
    pthread_mutex_destroy(&eNB->UL_INFO_mutex);
    int i;
    if (eNB->single_thread_flag==0) {
      for (i=0;i<2;i++) {
	LOG_I(PHY, "Joining rxtx[%d] mutex/cond\n",i);
	pthread_join( proc_rxtx[i].pthread_rxtx, (void**)&status );
	LOG_I(PHY, "Destroying rxtx[%d] mutex/cond\n",i);
	pthread_mutex_destroy( &proc_rxtx[i].mutex_rxtx );
	pthread_cond_destroy( &proc_rxtx[i].cond_rxtx );
      }
    }
  }
}




void reset_opp_meas(void) {

  int sfn;
  reset_meas(&softmodem_stats_mt);
  reset_meas(&softmodem_stats_hw);
  
  for (sfn=0; sfn < 10; sfn++) {
    reset_meas(&softmodem_stats_rxtx_sf);
    reset_meas(&softmodem_stats_rx_sf);
  }
}


void print_opp_meas(void) {

  int sfn=0;
  print_meas(&softmodem_stats_mt, "Main ENB Thread", NULL, NULL);
  print_meas(&softmodem_stats_hw, "HW Acquisation", NULL, NULL);
  
  for (sfn=0; sfn < 10; sfn++) {
    print_meas(&softmodem_stats_rxtx_sf,"[eNB][total_phy_proc_rxtx]",NULL, NULL);
    print_meas(&softmodem_stats_rx_sf,"[eNB][total_phy_proc_rx]",NULL,NULL);
  }
}

void init_transport(PHY_VARS_eNB *eNB) {

  int i;
  int j;
  LTE_DL_FRAME_PARMS *fp = &eNB->frame_parms;

  for (i=0; i<NUMBER_OF_UE_MAX; i++) {
    LOG_I(PHY,"Allocating Transport Channel Buffers for DLSCH, UE %d\n",i);
    for (j=0; j<2; j++) {
      eNB->dlsch[i][j] = new_eNB_dlsch(1,8,NSOFT,fp->N_RB_DL,0,fp);
      if (!eNB->dlsch[i][j]) {
	LOG_E(PHY,"Can't get eNB dlsch structures for UE %d \n", i);
	exit(-1);
      } else {
	LOG_D(PHY,"dlsch[%d][%d] => %p\n",i,j,eNB->dlsch[i][j]);
	eNB->dlsch[i][j]->rnti=0;
      }
    }
    
    LOG_I(PHY,"Allocating Transport Channel Buffer for ULSCH, UE %d\n",i);
    eNB->ulsch[1+i] = new_eNB_ulsch(MAX_TURBO_ITERATIONS,fp->N_RB_UL, 0);
    
    if (!eNB->ulsch[1+i]) {
      LOG_E(PHY,"Can't get eNB ulsch structures\n");
      exit(-1);
    }
    
    // this is the transmission mode for the signalling channels
    // this will be overwritten with the real transmission mode by the RRC once the UE is connected
    eNB->transmission_mode[i] = fp->nb_antenna_ports_eNB==1 ? 1 : 2;
  }
  // ULSCH for RA
  eNB->ulsch[0] = new_eNB_ulsch(MAX_TURBO_ITERATIONS, fp->N_RB_UL, 0);
  
  if (!eNB->ulsch[0]) {
    LOG_E(PHY,"Can't get eNB ulsch structures\n");
    exit(-1);
  }
  eNB->dlsch_SI  = new_eNB_dlsch(1,8,NSOFT,fp->N_RB_DL, 0, fp);
  LOG_D(PHY,"eNB %d.%d : SI %p\n",eNB->Mod_id,eNB->CC_id,eNB->dlsch_SI);
  eNB->dlsch_ra  = new_eNB_dlsch(1,8,NSOFT,fp->N_RB_DL, 0, fp);
  LOG_D(PHY,"eNB %d.%d : RA %p\n",eNB->Mod_id,eNB->CC_id,eNB->dlsch_ra);
  eNB->dlsch_MCH = new_eNB_dlsch(1,8,NSOFT,fp->N_RB_DL, 0, fp);
  LOG_D(PHY,"eNB %d.%d : MCH %p\n",eNB->Mod_id,eNB->CC_id,eNB->dlsch_MCH);
  
  
  eNB->rx_total_gain_dB=130;
  
  for(i=0; i<NUMBER_OF_UE_MAX; i++)
    eNB->mu_mimo_mode[i].dl_pow_off = 2;
  
  eNB->check_for_total_transmissions = 0;
  
  eNB->check_for_MUMIMO_transmissions = 0;
  
  eNB->FULL_MUMIMO_transmissions = 0;
  
  eNB->check_for_SUMIMO_transmissions = 0;
  
  fp->pucch_config_common.deltaPUCCH_Shift = 1;
    
} 

void init_eNB_afterRU(void) {

  int inst,CC_id,ru_id,i,aa;
  PHY_VARS_eNB *eNB;


  for (inst=0;inst<RC.nb_inst;inst++) {
    for (CC_id=0;CC_id<RC.nb_CC[inst];CC_id++) {
      eNB                                  =  RC.eNB[inst][CC_id];
      phy_init_lte_eNB(eNB,0,0);
      // map antennas and PRACH signals to eNB RX
      AssertFatal(eNB->num_RU>0,"Number of RU attached to eNB %d is zero\n",eNB->Mod_id);
      LOG_I(PHY,"Mapping RX ports from %d RUs to eNB %d\n",eNB->num_RU,eNB->Mod_id);
      eNB->frame_parms.nb_antennas_rx       = 0;
      eNB->prach_vars.rxsigF[0] = (int16_t**)malloc16(64*sizeof(int16_t*));
#ifdef Rel14
      for (int ce_level=0;ce_level<4;ce_level++)
	eNB->prach_vars_br.rxsigF[ce_level] = (int16_t**)malloc16(64*sizeof(int16_t*));
#endif
      for (ru_id=0,aa=0;ru_id<eNB->num_RU;ru_id++) {
	eNB->frame_parms.nb_antennas_rx    += eNB->RU_list[ru_id]->nb_rx;

	AssertFatal(eNB->RU_list[ru_id]->common.rxdataF!=NULL,
		    "RU %d : common.rxdataF is NULL\n",
		    eNB->RU_list[ru_id]->idx);

	AssertFatal(eNB->RU_list[ru_id]->prach_rxsigF!=NULL,
		    "RU %d : prach_rxsigF is NULL\n",
		    eNB->RU_list[ru_id]->idx);

	for (i=0;i<eNB->RU_list[ru_id]->nb_rx;aa++,i++) { 
	  LOG_I(PHY,"Attaching RU %d antenna %d to eNB antenna %d\n",eNB->RU_list[ru_id]->idx,i,aa);
	  eNB->prach_vars.rxsigF[0][aa]    =  eNB->RU_list[ru_id]->prach_rxsigF[i];
#ifdef Rel14
	  for (int ce_level=0;ce_level<4;ce_level++)
	    eNB->prach_vars_br.rxsigF[ce_level][aa] = eNB->RU_list[ru_id]->prach_rxsigF_br[ce_level][i];
#endif
	  eNB->common_vars.rxdataF[aa]     =  eNB->RU_list[ru_id]->common.rxdataF[i];
	}
      }
      AssertFatal(eNB->frame_parms.nb_antennas_rx >0,
		  "inst %d, CC_id %d : nb_antennas_rx %d\n",inst,CC_id,eNB->frame_parms.nb_antennas_rx);
      LOG_I(PHY,"inst %d, CC_id %d : nb_antennas_rx %d\n",inst,CC_id,eNB->frame_parms.nb_antennas_rx);

      init_transport(eNB);
      //init_precoding_weights(RC.eNB[inst][CC_id]);
    }
    init_eNB_proc(inst);
  }

  for (ru_id=0;ru_id<RC.nb_RU;ru_id++) {

    AssertFatal(RC.ru[ru_id]!=NULL,"ru_id %d is null\n",ru_id);
    
    RC.ru[ru_id]->wakeup_rxtx         = wakeup_rxtx;
    RC.ru[ru_id]->wakeup_prach_eNB    = wakeup_prach_eNB;
    RC.ru[ru_id]->wakeup_prach_eNB_br = wakeup_prach_eNB_br;
    RC.ru[ru_id]->eNB_top             = eNB_top;
  }
}

void init_eNB(int single_thread_flag,int wait_for_sync) {
  
  int CC_id;
  int inst;
  PHY_VARS_eNB *eNB;

  if (RC.eNB == NULL) RC.eNB = (PHY_VARS_eNB***) malloc(RC.nb_L1_inst*sizeof(PHY_VARS_eNB **));
  for (inst=0;inst<RC.nb_L1_inst;inst++) {
    if (RC.eNB[inst] == NULL) RC.eNB[inst] = (PHY_VARS_eNB**) malloc(RC.nb_CC[inst]*sizeof(PHY_VARS_eNB *));
    for (CC_id=0;CC_id<RC.nb_L1_CC[inst];CC_id++) {
      if (RC.eNB[inst][CC_id] == NULL) RC.eNB[inst][CC_id] = (PHY_VARS_eNB*) malloc(sizeof(PHY_VARS_eNB));
      eNB                     = RC.eNB[inst][CC_id]; 
      eNB->abstraction_flag   = 0;
      eNB->single_thread_flag = single_thread_flag;


#ifndef OCP_FRAMEWORK
      LOG_I(PHY,"Initializing eNB %d CC_id %d\n",inst,CC_id);
#endif

<<<<<<< HEAD
=======
      switch (node_function[CC_id]) {
      case NGFI_RRU_IF5:
	eNB->do_prach             = NULL;
	eNB->do_precoding         = 0;
	eNB->fep                  = eNB_fep_rru_if5;
	eNB->td                   = NULL;
	eNB->te                   = NULL;
	eNB->proc_uespec_rx       = NULL;
	eNB->proc_tx              = NULL;
	eNB->tx_fh                = NULL;
	eNB->rx_fh                = rx_rf;
	eNB->start_rf             = start_rf;
	eNB->start_if             = start_if;
	eNB->fh_asynch            = fh_if5_asynch_DL;
	if (oaisim_flag == 0) {
	  ret = openair0_device_load(&eNB->rfdevice, &openair0_cfg[CC_id]);
	  if (ret<0) {
	    printf("Exiting, cannot initialize rf device\n");
	    exit(-1);
	  }
	}
	eNB->rfdevice.host_type   = RRH_HOST;
	eNB->ifdevice.host_type   = RRH_HOST;
        ret = openair0_transport_load(&eNB->ifdevice, &openair0_cfg[CC_id], eNB->eth_params);
	printf("openair0_transport_init returns %d for CC_id %d\n",ret,CC_id);
        if (ret<0) {
          printf("Exiting, cannot initialize transport protocol\n");
          exit(-1);
        }
	malloc_IF5_buffer(eNB);
	break;
      case NGFI_RRU_IF4p5:
	eNB->do_precoding         = 0;
	eNB->do_prach             = do_prach;
	eNB->fep                  = eNB_fep_full;//(single_thread_flag==1) ? eNB_fep_full_2thread : eNB_fep_full;
	eNB->td                   = NULL;
	eNB->te                   = NULL;
	eNB->proc_uespec_rx       = NULL;
	eNB->proc_tx              = NULL;//proc_tx_rru_if4p5;
	eNB->tx_fh                = NULL;
	eNB->rx_fh                = rx_rf;
	eNB->fh_asynch            = fh_if4p5_asynch_DL;
	eNB->start_rf             = start_rf;
	eNB->start_if             = start_if;
	if (oaisim_flag == 0) {
	  ret = openair0_device_load(&eNB->rfdevice, &openair0_cfg[CC_id]);
	  if (ret<0) {
	    printf("Exiting, cannot initialize rf device\n");
	    exit(-1);
	  }
	}
	eNB->rfdevice.host_type   = RRH_HOST;
	eNB->ifdevice.host_type   = RRH_HOST;
	printf("loading transport interface ...\n");
        ret = openair0_transport_load(&eNB->ifdevice, &openair0_cfg[CC_id], eNB->eth_params);
	printf("openair0_transport_init returns %d for CC_id %d\n",ret,CC_id);
        if (ret<0) {
          printf("Exiting, cannot initialize transport protocol\n");
          exit(-1);
        }

	malloc_IF4p5_buffer(eNB);

	break;
      case eNodeB_3GPP:
	eNB->do_precoding         = eNB->frame_parms.nb_antennas_tx!=eNB->frame_parms.nb_antenna_ports_eNB;
	eNB->do_prach             = do_prach;
	eNB->fep                  = eNB_fep_full;//(single_thread_flag==1) ? eNB_fep_full_2thread : eNB_fep_full;
	eNB->td                   = ulsch_decoding_data;//(single_thread_flag==1) ? ulsch_decoding_data_2thread : ulsch_decoding_data;
	eNB->te                   = dlsch_encoding;//(single_thread_flag==1) ? dlsch_encoding_2threads : dlsch_encoding;
	eNB->proc_uespec_rx       = phy_procedures_eNB_uespec_RX;
	eNB->proc_tx              = proc_tx_full;
	eNB->tx_fh                = NULL;
	eNB->rx_fh                = rx_rf;
	eNB->start_rf             = start_rf;
	eNB->start_if             = NULL;
        eNB->fh_asynch            = NULL;
        if (oaisim_flag == 0) {
  	  ret = openair0_device_load(&eNB->rfdevice, &openair0_cfg[CC_id]);
          if (ret<0) {
            printf("Exiting, cannot initialize rf device\n");
            exit(-1);
          }
        }
	eNB->rfdevice.host_type   = BBU_HOST;
	eNB->ifdevice.host_type   = BBU_HOST;
	break;
      case eNodeB_3GPP_BBU:
	eNB->do_precoding         = eNB->frame_parms.nb_antennas_tx!=eNB->frame_parms.nb_antenna_ports_eNB;
	eNB->do_prach             = do_prach;
	eNB->fep                  = eNB_fep_full;//(single_thread_flag==1) ? eNB_fep_full_2thread : eNB_fep_full;
	eNB->td                   = ulsch_decoding_data;//(single_thread_flag==1) ? ulsch_decoding_data_2thread : ulsch_decoding_data;
	eNB->te                   = dlsch_encoding;//(single_thread_flag==1) ? dlsch_encoding_2threads : dlsch_encoding;
	eNB->proc_uespec_rx       = phy_procedures_eNB_uespec_RX;
	eNB->proc_tx              = proc_tx_full;
        if (eNB->node_timing == synch_to_other) {
           eNB->tx_fh             = tx_fh_if5_mobipass;
           eNB->rx_fh             = rx_fh_slave;
           eNB->fh_asynch         = fh_if5_asynch_UL;

        }
        else if (eNB->node_timing == synch_to_mobipass_standalone) {
           eNB->tx_fh             = tx_fh_if5_mobipass_standalone;
           eNB->rx_fh             = rx_fh_if5_mobipass_standalone;
           eNB->fh_asynch         = NULL;
        }
        else {
           eNB->tx_fh             = tx_fh_if5;
           eNB->rx_fh             = rx_fh_if5;
           eNB->fh_asynch         = NULL;
        }

	eNB->start_rf             = NULL;
	eNB->start_if             = start_if;
	eNB->rfdevice.host_type   = BBU_HOST;

	eNB->ifdevice.host_type   = BBU_HOST;

        ret = openair0_transport_load(&eNB->ifdevice, &openair0_cfg[CC_id], eNB->eth_params);
        printf("openair0_transport_init returns %d for CC_id %d\n",ret,CC_id);
        if (ret<0) {
          printf("Exiting, cannot initialize transport protocol\n");
          exit(-1);
        }
	malloc_IF5_buffer(eNB);
	break;
      case NGFI_RCC_IF4p5:
	eNB->do_precoding         = 0;
	eNB->do_prach             = do_prach;
	eNB->fep                  = NULL;
	eNB->td                   = ulsch_decoding_data;//(single_thread_flag==1) ? ulsch_decoding_data_2thread : ulsch_decoding_data;
	eNB->te                   = dlsch_encoding;//(single_thread_flag==1) ? dlsch_encoding_2threads : dlsch_encoding;
	eNB->proc_uespec_rx       = phy_procedures_eNB_uespec_RX;
	eNB->proc_tx              = proc_tx_high;
	eNB->tx_fh                = tx_fh_if4p5;
	eNB->rx_fh                = rx_fh_if4p5;
	eNB->start_rf             = NULL;
	eNB->start_if             = start_if;
        eNB->fh_asynch            = (eNB->node_timing == synch_to_other) ? fh_if4p5_asynch_UL : NULL;
	eNB->rfdevice.host_type   = BBU_HOST;
	eNB->ifdevice.host_type   = BBU_HOST;
        ret = openair0_transport_load(&eNB->ifdevice, &openair0_cfg[CC_id], eNB->eth_params);
        printf("openair0_transport_init returns %d for CC_id %d\n",ret,CC_id);
        if (ret<0) {
          printf("Exiting, cannot initialize transport protocol\n");
          exit(-1);
        }
	malloc_IF4p5_buffer(eNB);

	break;
      case NGFI_RAU_IF4p5:
	eNB->do_precoding   = 0;
	eNB->do_prach       = do_prach;
	eNB->fep            = NULL;

	eNB->td             = ulsch_decoding_data;//(single_thread_flag==1) ? ulsch_decoding_data_2thread : ulsch_decoding_data;
	eNB->te             = dlsch_encoding;//(single_thread_flag==1) ? dlsch_encoding_2threads : dlsch_encoding;
	eNB->proc_uespec_rx = phy_procedures_eNB_uespec_RX;
	eNB->proc_tx        = proc_tx_high;
	eNB->tx_fh          = tx_fh_if4p5; 
	eNB->rx_fh          = rx_fh_if4p5; 
        eNB->fh_asynch      = (eNB->node_timing == synch_to_other) ? fh_if4p5_asynch_UL : NULL;
	eNB->start_rf       = NULL;
	eNB->start_if       = start_if;

	eNB->rfdevice.host_type   = BBU_HOST;
	eNB->ifdevice.host_type   = BBU_HOST;
        ret = openair0_transport_load(&eNB->ifdevice, &openair0_cfg[CC_id], eNB->eth_params);
        printf("openair0_transport_init returns %d for CC_id %d\n",ret,CC_id);
        if (ret<0) {
          printf("Exiting, cannot initialize transport protocol\n");
          exit(-1);
        }
	break;	
	malloc_IF4p5_buffer(eNB);
>>>>>>> 1fb76157

      eNB->td                   = ulsch_decoding_data;//(single_thread_flag==1) ? ulsch_decoding_data_2thread : ulsch_decoding_data;
      eNB->te                   = dlsch_encoding;//(single_thread_flag==1) ? dlsch_encoding_2threads : dlsch_encoding;

      
      LOG_I(PHY,"Registering with MAC interface module\n");
      AssertFatal((eNB->if_inst         = IF_Module_init(inst))!=NULL,"Cannot register interface");
      eNB->if_inst->schedule_response   = schedule_response;
      eNB->if_inst->PHY_config_req      = phy_config_request;
      memset((void*)&eNB->UL_INFO,0,sizeof(eNB->UL_INFO));
      memset((void*)&eNB->Sched_INFO,0,sizeof(eNB->Sched_INFO));
      LOG_I(PHY,"Setting indication lists\n");
      eNB->UL_INFO.rx_ind.rx_pdu_list   = eNB->rx_pdu_list;
      eNB->UL_INFO.crc_ind.crc_pdu_list = eNB->crc_pdu_list;
      eNB->UL_INFO.sr_ind.sr_pdu_list = eNB->sr_pdu_list;
      eNB->UL_INFO.harq_ind.harq_pdu_list = eNB->harq_pdu_list;
      eNB->UL_INFO.cqi_ind.cqi_pdu_list = eNB->cqi_pdu_list;
      eNB->UL_INFO.cqi_ind.cqi_raw_pdu_list = eNB->cqi_raw_pdu_list;
    }

  }


  LOG_I(PHY,"[lte-softmodem.c] eNB structure allocated\n");
  


}


void stop_eNB(int nb_inst) {

  for (int inst=0;inst<nb_inst;inst++) {
    LOG_I(PHY,"Killing eNB %d processing threads\n",inst);
    kill_eNB_proc(inst);
  }
}<|MERGE_RESOLUTION|>--- conflicted
+++ resolved
@@ -145,431 +145,11 @@
 void init_eNB(int,int);
 void stop_eNB(int nb_inst);
 
-<<<<<<< HEAD
+
 void wakeup_prach_eNB(PHY_VARS_eNB *eNB,RU_t *ru,int frame,int subframe);
 #ifdef Rel14
 void wakeup_prach_eNB_br(PHY_VARS_eNB *eNB,RU_t *ru,int frame,int subframe);
 #endif
-=======
-
-static int recv_if_count = 0;
-struct timespec start_rf_new, start_rf_prev, start_rf_prev2, end_rf;
-openair0_timestamp start_rf_new_ts, start_rf_prev_ts, start_rf_prev2_ts, end_rf_ts;
-extern struct timespec start_fh, start_fh_prev;
-extern int start_fh_sf, start_fh_prev_sf;
-struct timespec end_fh;
-int end_fh_sf;
-
-static inline void thread_top_init(char *thread_name,
-				   int affinity,
-				   uint64_t runtime,
-				   uint64_t deadline,
-				   uint64_t period) {
-
-  MSC_START_USE();
-
-#ifdef DEADLINE_SCHEDULER
-  struct sched_attr attr;
-
-  unsigned int flags = 0;
-
-  attr.size = sizeof(attr);
-  attr.sched_flags = 0;
-  attr.sched_nice = 0;
-  attr.sched_priority = 0;
-
-  attr.sched_policy   = SCHED_DEADLINE;
-  attr.sched_runtime  = runtime;
-  attr.sched_deadline = deadline;
-  attr.sched_period   = period; 
-
-  if (sched_setattr(0, &attr, flags) < 0 ) {
-    perror("[SCHED] eNB tx thread: sched_setattr failed\n");
-    exit(1);
-  }
-
-#else //LOW_LATENCY
-  int policy, s, j;
-  struct sched_param sparam;
-  char cpu_affinity[1024];
-  cpu_set_t cpuset;
-
-  /* Set affinity mask to include CPUs 1 to MAX_CPUS */
-  /* CPU 0 is reserved for UHD threads */
-  /* CPU 1 is reserved for all RX_TX threads */
-  /* Enable CPU Affinity only if number of CPUs >2 */
-  CPU_ZERO(&cpuset);
-
-#ifdef CPU_AFFINITY
-  if (get_nprocs() > 2)
-  {
-    if (affinity == 0)
-      CPU_SET(0,&cpuset);
-    else
-      for (j = 1; j < get_nprocs(); j++)
-        CPU_SET(j, &cpuset);
-    s = pthread_setaffinity_np(pthread_self(), sizeof(cpu_set_t), &cpuset);
-    if (s != 0)
-    {
-      perror( "pthread_setaffinity_np");
-      exit_fun("Error setting processor affinity");
-    }
-  }
-#endif //CPU_AFFINITY
-
-  /* Check the actual affinity mask assigned to the thread */
-  s = pthread_getaffinity_np(pthread_self(), sizeof(cpu_set_t), &cpuset);
-  if (s != 0) {
-    perror( "pthread_getaffinity_np");
-    exit_fun("Error getting processor affinity ");
-  }
-  memset(cpu_affinity,0,sizeof(cpu_affinity));
-  for (j = 0; j < CPU_SETSIZE; j++)
-    if (CPU_ISSET(j, &cpuset)) {  
-      char temp[1024];
-      sprintf (temp, " CPU_%d", j);
-      strcat(cpu_affinity, temp);
-    }
-
-  memset(&sparam, 0, sizeof(sparam));
-  sparam.sched_priority = sched_get_priority_max(SCHED_FIFO);
-  policy = SCHED_FIFO ; 
-  
-  s = pthread_setschedparam(pthread_self(), policy, &sparam);
-  if (s != 0) {
-    perror("pthread_setschedparam : ");
-    exit_fun("Error setting thread priority");
-  }
-  
-  s = pthread_getschedparam(pthread_self(), &policy, &sparam);
-  if (s != 0) {
-    perror("pthread_getschedparam : ");
-    exit_fun("Error getting thread priority");
-  }
-
-  LOG_I(HW, "[SCHED][eNB] %s started on CPU %d TID %ld, sched_policy = %s , priority = %d, CPU Affinity=%s \n",thread_name,sched_getcpu(),gettid(),
-                   (policy == SCHED_FIFO)  ? "SCHED_FIFO" :
-                   (policy == SCHED_RR)    ? "SCHED_RR" :
-                   (policy == SCHED_OTHER) ? "SCHED_OTHER" :
-                   "???",
-                   sparam.sched_priority, cpu_affinity );
-
-#endif //LOW_LATENCY
-
-  mlockall(MCL_CURRENT | MCL_FUTURE);
-
-}
-
-static inline void wait_sync(char *thread_name) {
-
-  printf( "waiting for sync (%s)\n",thread_name);
-  pthread_mutex_lock( &sync_mutex );
-  
-  while (sync_var<0)
-    pthread_cond_wait( &sync_cond, &sync_mutex );
-  
-  pthread_mutex_unlock(&sync_mutex);
-  
-  printf( "got sync (%s)\n", thread_name);
-
-}
-
-
-void do_OFDM_mod_rt(int subframe,PHY_VARS_eNB *phy_vars_eNB)
-{
-
-  int CC_id = phy_vars_eNB->proc.CC_id;
-  unsigned int aa,slot_offset;
-  //int dummy_tx_b[7680*4] __attribute__((aligned(32)));
-  int i, tx_offset;
-  //int slot_sizeF = (phy_vars_eNB->frame_parms.ofdm_symbol_size)* ((phy_vars_eNB->frame_parms.Ncp==1) ? 6 : 7);
-  int len;
-  //int slot_offset_F = (subframe<<1)*slot_sizeF;
-
-  slot_offset = subframe*phy_vars_eNB->frame_parms.samples_per_tti;
-
-  if ((subframe_select(&phy_vars_eNB->frame_parms,subframe)==SF_DL)||
-      ((subframe_select(&phy_vars_eNB->frame_parms,subframe)==SF_S))) {
-    //    LOG_D(HW,"Frame %d: Generating slot %d\n",frame,next_slot);
-
-    VCD_SIGNAL_DUMPER_DUMP_FUNCTION_BY_NAME(VCD_SIGNAL_DUMPER_FUNCTIONS_ENB_OFDM_MODULATION,1);
-
-    do_OFDM_mod_symbol(&phy_vars_eNB->common_vars,
-		       0,
-		       subframe<<1,
-		       &phy_vars_eNB->frame_parms,
-		       phy_vars_eNB->do_precoding);
- 
-    // if S-subframe generate first slot only 
-    if (subframe_select(&phy_vars_eNB->frame_parms,subframe) == SF_DL) {
-      do_OFDM_mod_symbol(&phy_vars_eNB->common_vars,
-			 0,
-			 1+(subframe<<1),
-			 &phy_vars_eNB->frame_parms,
-			 phy_vars_eNB->do_precoding);
-    }
-
-    VCD_SIGNAL_DUMPER_DUMP_FUNCTION_BY_NAME(VCD_SIGNAL_DUMPER_FUNCTIONS_ENB_OFDM_MODULATION,0);
-    
-
-/*
-    for (aa=0; aa<phy_vars_eNB->frame_parms.nb_antennas_tx; aa++) {
-      if (phy_vars_eNB->frame_parms.Ncp == EXTENDED) {
-        PHY_ofdm_mod(&phy_vars_eNB->common_vars.txdataF[0][aa][slot_offset_F],
-                     dummy_tx_b,
-                     phy_vars_eNB->frame_parms.ofdm_symbol_size,
-                     6,
-                     phy_vars_eNB->frame_parms.nb_prefix_samples,
-                     CYCLIC_PREFIX);
-	if (subframe_select(&phy_vars_eNB->frame_parms,subframe) == SF_DL) 
-	  PHY_ofdm_mod(&phy_vars_eNB->common_vars.txdataF[0][aa][slot_offset_F+slot_sizeF],
-		       dummy_tx_b+(phy_vars_eNB->frame_parms.samples_per_tti>>1),
-		       phy_vars_eNB->frame_parms.ofdm_symbol_size,
-		       6,
-		       phy_vars_eNB->frame_parms.nb_prefix_samples,
-		       CYCLIC_PREFIX);
-      } else {
-        normal_prefix_mod(&phy_vars_eNB->common_vars.txdataF[0][aa][slot_offset_F],
-                          dummy_tx_b,
-                          7,
-                          &(phy_vars_eNB->frame_parms));
-	// if S-subframe generate first slot only
-	if (subframe_select(&phy_vars_eNB->frame_parms,subframe) == SF_DL)
-	  normal_prefix_mod(&phy_vars_eNB->common_vars.txdataF[0][aa][slot_offset_F+slot_sizeF],
-			    dummy_tx_b+(phy_vars_eNB->frame_parms.samples_per_tti>>1),
-			    7,
-			    &(phy_vars_eNB->frame_parms));
-      }
-    } */
-
-    for (aa=0; aa<phy_vars_eNB->frame_parms.nb_antennas_tx; aa++) {
-      // if S-subframe generate first slot only
-      if (subframe_select(&phy_vars_eNB->frame_parms,subframe) == SF_S)
-	len = phy_vars_eNB->frame_parms.samples_per_tti>>1;
-      else
-	len = phy_vars_eNB->frame_parms.samples_per_tti;
-      /*
-      for (i=0;i<len;i+=4) {
-	dummy_tx_b[i] = 0x100;
-	dummy_tx_b[i+1] = 0x01000000;
-	dummy_tx_b[i+2] = 0xff00;
-	dummy_tx_b[i+3] = 0xff000000;
-	}*/
-      for (i=0; i<len; i++) {
-        tx_offset = (int)slot_offset+time_offset[aa]+i;
-
-	
-        if (tx_offset<0)
-          tx_offset += LTE_NUMBER_OF_SUBFRAMES_PER_FRAME*phy_vars_eNB->frame_parms.samples_per_tti;
-
-        if (tx_offset>=(LTE_NUMBER_OF_SUBFRAMES_PER_FRAME*phy_vars_eNB->frame_parms.samples_per_tti))
-          tx_offset -= LTE_NUMBER_OF_SUBFRAMES_PER_FRAME*phy_vars_eNB->frame_parms.samples_per_tti;
-
-/*	((short*)&phy_vars_eNB->common_vars.txdata[0][aa][tx_offset])[0] = ((short*)dummy_tx_b)[2*i]<<openair0_cfg[0].iq_txshift;
-	
-	((short*)&phy_vars_eNB->common_vars.txdata[0][aa][tx_offset])[1] = ((short*)dummy_tx_b)[2*i+1]<<openair0_cfg[0].iq_txshift; */
-
-	((short*)&phy_vars_eNB->common_vars.txdata[0][aa][tx_offset])[0] = ((short*)&phy_vars_eNB->common_vars.txdata[0][aa][tx_offset])[0]<<openair0_cfg[CC_id].iq_txshift;
-	
-	((short*)&phy_vars_eNB->common_vars.txdata[0][aa][tx_offset])[1] = ((short*)&phy_vars_eNB->common_vars.txdata[0][aa][tx_offset])[1]<<openair0_cfg[CC_id].iq_txshift;
-     }
-     // if S-subframe switch to RX in second subframe
-     if (subframe_select(&phy_vars_eNB->frame_parms,subframe) == SF_S) {
-       for (i=0; i<len; i++) {
-	 phy_vars_eNB->common_vars.txdata[0][aa][tx_offset++] = 0x00010001;
-       }
-     }
-
-     if ((((phy_vars_eNB->frame_parms.tdd_config==0) ||
-	  (phy_vars_eNB->frame_parms.tdd_config==1) ||
-	  (phy_vars_eNB->frame_parms.tdd_config==2) ||
-	  (phy_vars_eNB->frame_parms.tdd_config==6)) && 
-	  (subframe==0)) || (subframe==5)) {
-       // turn on tx switch N_TA_offset before
-       //LOG_D(HW,"subframe %d, time to switch to tx (N_TA_offset %d, slot_offset %d) \n",subframe,phy_vars_eNB->N_TA_offset,slot_offset);
-       for (i=0; i<phy_vars_eNB->N_TA_offset; i++) {
-         tx_offset = (int)slot_offset+time_offset[aa]+i-phy_vars_eNB->N_TA_offset;
-         if (tx_offset<0)
-           tx_offset += LTE_NUMBER_OF_SUBFRAMES_PER_FRAME*phy_vars_eNB->frame_parms.samples_per_tti;
-	 
-	 if (tx_offset>=(LTE_NUMBER_OF_SUBFRAMES_PER_FRAME*phy_vars_eNB->frame_parms.samples_per_tti))
-	   tx_offset -= LTE_NUMBER_OF_SUBFRAMES_PER_FRAME*phy_vars_eNB->frame_parms.samples_per_tti;
-	 
-	 phy_vars_eNB->common_vars.txdata[0][aa][tx_offset] = 0x00000000;
-       }
-     }
-    }
-  }
-  VCD_SIGNAL_DUMPER_DUMP_FUNCTION_BY_NAME(VCD_SIGNAL_DUMPER_FUNCTIONS_PHY_ENB_SFGEN , 0 );
-}
-
-
-void tx_fh_if5(PHY_VARS_eNB *eNB,eNB_rxtx_proc_t *proc) {
-  VCD_SIGNAL_DUMPER_DUMP_VARIABLE_BY_NAME( VCD_SIGNAL_DUMPER_VARIABLES_TRX_TST, proc->timestamp_tx&0xffffffff );
-  if ((eNB->frame_parms.frame_type==FDD) ||
-      ((eNB->frame_parms.frame_type==TDD) &&
-       (subframe_select(&eNB->frame_parms,proc->subframe_tx) != SF_UL)))    
-    send_IF5(eNB, proc->timestamp_tx, proc->subframe_tx, &seqno, IF5_RRH_GW_DL);
-}
-
-void tx_fh_if5_mobipass(PHY_VARS_eNB *eNB,eNB_rxtx_proc_t *proc) {
-  VCD_SIGNAL_DUMPER_DUMP_VARIABLE_BY_NAME( VCD_SIGNAL_DUMPER_VARIABLES_TRX_TST, proc->timestamp_tx&0xffffffff );
-  if ((eNB->frame_parms.frame_type==FDD) ||
-      ((eNB->frame_parms.frame_type==TDD) &&
-       (subframe_select(&eNB->frame_parms,proc->subframe_tx) != SF_UL)))    
-    send_IF5(eNB, proc->timestamp_tx, proc->subframe_tx, &seqno, IF5_MOBIPASS); 
-}
-
-void tx_fh_if5_mobipass_standalone(PHY_VARS_eNB *eNB,eNB_rxtx_proc_t *proc) {
-  VCD_SIGNAL_DUMPER_DUMP_VARIABLE_BY_NAME( VCD_SIGNAL_DUMPER_VARIABLES_TRX_TST, proc->timestamp_tx&0xffffffff );
-  if ((eNB->frame_parms.frame_type==FDD) ||
-      ((eNB->frame_parms.frame_type==TDD) &&
-       (subframe_select(&eNB->frame_parms,proc->subframe_tx) != SF_UL)))
-    send_IF5(eNB, proc->timestamp_tx, proc->subframe_tx, &seqno, IF5_MOBIPASS);
-}
-
-void tx_fh_if4p5(PHY_VARS_eNB *eNB,eNB_rxtx_proc_t *proc) {
-  if ((eNB->frame_parms.frame_type==FDD) ||
-      ((eNB->frame_parms.frame_type==TDD) &&
-       (subframe_select(&eNB->frame_parms,proc->subframe_tx) != SF_UL)))    
-    send_IF4p5(eNB,proc->frame_tx,proc->subframe_tx, IF4p5_PDLFFT, 0);
-}
-
-void proc_tx_high0(PHY_VARS_eNB *eNB,
-		   eNB_rxtx_proc_t *proc,
-		   relaying_type_t r_type,
-		   PHY_VARS_RN *rn) {
-
-  int offset = proc == &eNB->proc.proc_rxtx[0] ? 0 : 1;
-
-  VCD_SIGNAL_DUMPER_DUMP_VARIABLE_BY_NAME( VCD_SIGNAL_DUMPER_VARIABLES_FRAME_NUMBER_TX0_ENB+offset, proc->frame_tx );
-  VCD_SIGNAL_DUMPER_DUMP_VARIABLE_BY_NAME( VCD_SIGNAL_DUMPER_VARIABLES_SUBFRAME_NUMBER_TX0_ENB+offset, proc->subframe_tx );
-
-  phy_procedures_eNB_TX(eNB,proc,r_type,rn,1,1);
-
-  /* we're done, let the next one proceed */
-  if (pthread_mutex_lock(&sync_phy_proc.mutex_phy_proc_tx) != 0) {
-    LOG_E(PHY, "[SCHED][eNB] error locking PHY proc mutex for eNB TX proc\n");
-    exit_fun("nothing to add");
-  }	
-  sync_phy_proc.phy_proc_CC_id++;
-  sync_phy_proc.phy_proc_CC_id %= MAX_NUM_CCs;
-  pthread_cond_broadcast(&sync_phy_proc.cond_phy_proc_tx);
-  if (pthread_mutex_unlock(&sync_phy_proc.mutex_phy_proc_tx) != 0) {
-    LOG_E(PHY, "[SCHED][eNB] error unlocking PHY proc mutex for eNB TX proc\n");
-    exit_fun("nothing to add");
-  }
-
-}
-
-void proc_tx_high(PHY_VARS_eNB *eNB,
-		  eNB_rxtx_proc_t *proc,
-		  relaying_type_t r_type,
-		  PHY_VARS_RN *rn) {
-
-
-  // do PHY high
-  proc_tx_high0(eNB,proc,r_type,rn);
-
-  // if TX fronthaul go ahead 
-  if (eNB->tx_fh) eNB->tx_fh(eNB,proc);
-
-}
-
-void proc_tx_full(PHY_VARS_eNB *eNB,
-		  eNB_rxtx_proc_t *proc,
-		  relaying_type_t r_type,
-		  PHY_VARS_RN *rn) {
-
-
-  // do PHY high
-  proc_tx_high0(eNB,proc,r_type,rn);
-  // do OFDM modulation
-  do_OFDM_mod_rt(proc->subframe_tx,eNB);
-
-  T(T_ENB_PHY_OUTPUT_SIGNAL, T_INT(0), T_INT(0), T_INT(proc->frame_tx), T_INT(proc->subframe_tx),
-    T_INT(0), T_BUFFER(&eNB->common_vars.txdata[0][0][proc->subframe_tx * eNB->frame_parms.samples_per_tti], eNB->frame_parms.samples_per_tti * 4));
-
-  // if TX fronthaul go ahead 
-  if (eNB->tx_fh) eNB->tx_fh(eNB,proc);
-
-  /*
-  if (proc->frame_tx>1000) {
-    write_output("/tmp/txsig0.m","txs0", &eNB->common_vars.txdata[eNB->Mod_id][0][0], eNB->frame_parms.samples_per_tti*10,1,1);
-    write_output("/tmp/txsigF0.m","txsF0", &eNB->common_vars.txdataF[eNB->Mod_id][0][0],eNB->frame_parms.symbols_per_tti*eNB->frame_parms.ofdm_symbol_size*10,1,1);
-    write_output("/tmp/txsig1.m","txs1", &eNB->common_vars.txdata[eNB->Mod_id][1][0], eNB->frame_parms.samples_per_tti*10,1,1);
-    write_output("/tmp/txsigF1.m","txsF1", &eNB->common_vars.txdataF[eNB->Mod_id][1][0],eNB->frame_parms.symbols_per_tti*eNB->frame_parms.ofdm_symbol_size*10,1,1);
-    if (transmission_mode == 7) 
-      write_output("/tmp/txsigF5.m","txsF5", &eNB->common_vars.txdataF[eNB->Mod_id][5][0],eNB->frame_parms.symbols_per_tti*eNB->frame_parms.ofdm_symbol_size*10,1,1);
-    exit_fun("");
-  }
-  */
-}
-
-void proc_tx_rru_if4p5(PHY_VARS_eNB *eNB,
-		       eNB_rxtx_proc_t *proc,
-		       relaying_type_t r_type,
-		       PHY_VARS_RN *rn) {
-
-  uint32_t symbol_number=0;
-  uint32_t symbol_mask, symbol_mask_full;
-  uint16_t packet_type;
-
-  int offset = proc == &eNB->proc.proc_rxtx[0] ? 0 : 1;
-
-  VCD_SIGNAL_DUMPER_DUMP_VARIABLE_BY_NAME( VCD_SIGNAL_DUMPER_VARIABLES_FRAME_NUMBER_TX0_ENB+offset, proc->frame_tx );
-  VCD_SIGNAL_DUMPER_DUMP_VARIABLE_BY_NAME( VCD_SIGNAL_DUMPER_VARIABLES_SUBFRAME_NUMBER_TX0_ENB+offset, proc->subframe_tx );
-
-  /// **** recv_IF4 of txdataF from RCC **** ///             
-  symbol_number = 0;
-  symbol_mask = 0;
-  symbol_mask_full = (1<<eNB->frame_parms.symbols_per_tti)-1;
-  
-
-  do { 
-    recv_IF4p5(eNB, &proc->frame_tx, &proc->subframe_tx, &packet_type, &symbol_number);
-    symbol_mask = symbol_mask | (1<<symbol_number);
-  } while (symbol_mask != symbol_mask_full); 
-
-  do_OFDM_mod_rt(proc->subframe_tx, eNB);
-}
-
-void proc_tx_rru_if5(PHY_VARS_eNB *eNB,eNB_rxtx_proc_t *proc) {
-  int offset = proc == &eNB->proc.proc_rxtx[0] ? 0 : 1;
-
-  VCD_SIGNAL_DUMPER_DUMP_VARIABLE_BY_NAME( VCD_SIGNAL_DUMPER_VARIABLES_FRAME_NUMBER_TX0_ENB+offset, proc->frame_tx );
-  VCD_SIGNAL_DUMPER_DUMP_VARIABLE_BY_NAME( VCD_SIGNAL_DUMPER_VARIABLES_SUBFRAME_NUMBER_TX0_ENB+offset, proc->subframe_tx );
-  /// **** recv_IF5 of txdata from BBU **** ///       
-  recv_IF5(eNB, &proc->timestamp_tx, proc->subframe_tx, IF5_RRH_GW_DL);
-}
-
-int wait_CCs(eNB_rxtx_proc_t *proc) {
-
-  struct timespec wait;
-
-  wait.tv_sec=0;
-  wait.tv_nsec=5000000L;
-
-  if (pthread_mutex_timedlock(&sync_phy_proc.mutex_phy_proc_tx,&wait) != 0) {
-    LOG_E(PHY, "[SCHED][eNB] error locking PHY proc mutex for eNB TX\n");
-    exit_fun("nothing to add");
-    return(-1);
-  }
-  
-  // wait for our turn or oai_exit
-  while (sync_phy_proc.phy_proc_CC_id != proc->CC_id && !oai_exit) {
-    pthread_cond_wait(&sync_phy_proc.cond_phy_proc_tx,
-		      &sync_phy_proc.mutex_phy_proc_tx);
-  }
-  
-  if (pthread_mutex_unlock(&sync_phy_proc.mutex_phy_proc_tx) != 0) {
-    LOG_E(PHY, "[SCHED][eNB] error unlocking PHY proc mutex for eNB TX\n");
-    exit_fun("nothing to add");
-    return(-1);
-  }
-  return(0);
-}
->>>>>>> 1fb76157
 
 static inline int rxtx(PHY_VARS_eNB *eNB,eNB_rxtx_proc_t *proc, char *thread_name) {
 
@@ -940,289 +520,12 @@
 
   thread_top_init("eNB_thread_prach",1,500000L,1000000L,20000000L);
 
-<<<<<<< HEAD
+
   while (!oai_exit) {
     
     if (oai_exit) break;
-=======
-  wait_sync("thread_asynch");
-
-  // wait for top-level synchronization and do one acquisition to get timestamp for setting frame/subframe
-  printf( "waiting for devices (eNB_thread_asynch_rx)\n");
-
-  wait_on_condition(&proc->mutex_asynch_rxtx,&proc->cond_asynch_rxtx,&proc->instance_cnt_asynch_rxtx,"thread_asynch");
-
-  printf( "devices ok (eNB_thread_asynch_rx)\n");
-
-
-  while (!oai_exit) { 
-   
-    if (oai_exit) break;   
-
-    if (subframe==9) { 
-      subframe=0;
-      frame++;
-      frame&=1023;
-    } else {
-      subframe++;
-    }      
-
-    if (eNB->fh_asynch) eNB->fh_asynch(eNB,&frame,&subframe);
-    else AssertFatal(1==0, "Unknown eNB->node_function %d",eNB->node_function);
-    
-  }
-
-  eNB_thread_asynch_rxtx_status=0;
-  return(&eNB_thread_asynch_rxtx_status);
-}
-
-
-
-
-
-void rx_rf(PHY_VARS_eNB *eNB,int *frame,int *subframe) {
-
-  eNB_proc_t *proc = &eNB->proc;
-  LTE_DL_FRAME_PARMS *fp = &eNB->frame_parms;
-  void *rxp[fp->nb_antennas_rx],*txp[fp->nb_antennas_tx]; 
-  unsigned int rxs,txs;
-  int i;
-  int tx_sfoffset = (eNB->single_thread_flag == 1) ? 3 : 2;
-  openair0_timestamp ts,old_ts;
-
-  if (proc->first_rx==0) {
-    
-    // Transmit TX buffer based on timestamp from RX
-    //    printf("trx_write -> USRP TS %llu (sf %d)\n", (proc->timestamp_rx+(3*fp->samples_per_tti)),(proc->subframe_rx+2)%10);
-    VCD_SIGNAL_DUMPER_DUMP_VARIABLE_BY_NAME( VCD_SIGNAL_DUMPER_VARIABLES_TRX_TST, (proc->timestamp_rx+(tx_sfoffset*fp->samples_per_tti)-openair0_cfg[0].tx_sample_advance)&0xffffffff );
-    VCD_SIGNAL_DUMPER_DUMP_FUNCTION_BY_NAME( VCD_SIGNAL_DUMPER_FUNCTIONS_TRX_WRITE, 1 );
-    // prepare tx buffer pointers
-
-    lte_subframe_t SF_type     = subframe_select(fp,(proc->subframe_rx+tx_sfoffset)%10);
-    lte_subframe_t prevSF_type = subframe_select(fp,(proc->subframe_rx+tx_sfoffset+9)%10);
-    lte_subframe_t nextSF_type = subframe_select(fp,(proc->subframe_rx+tx_sfoffset+1)%10);
-    if ((SF_type == SF_DL) ||
-	(SF_type == SF_S)) {
-
-      for (i=0; i<fp->nb_antennas_tx; i++)
-	txp[i] = (void*)&eNB->common_vars.txdata[0][i][((proc->subframe_rx+tx_sfoffset)%10)*fp->samples_per_tti]; 
-
-      int siglen=fp->samples_per_tti,flags=1;
-
-      if (SF_type == SF_S) {
-	siglen = (fp->dl_symbols_in_S_subframe+1)*(fp->ofdm_symbol_size+fp->nb_prefix_samples0);
-	flags=3; // end of burst
-      }
-      if ((fp->frame_type == TDD) &&
-	  (SF_type == SF_DL)&&
-	  (prevSF_type == SF_UL) &&
-	  (nextSF_type == SF_DL))
-	flags = 2; // start of burst
-
-      if ((fp->frame_type == TDD) &&
-	  (SF_type == SF_DL)&&
-	  (prevSF_type == SF_UL) &&
-	  (nextSF_type == SF_UL))
-	flags = 4; // start of burst and end of burst (only one DL SF between two UL)
-     
-      VCD_SIGNAL_DUMPER_DUMP_FUNCTION_BY_NAME( VCD_SIGNAL_DUMPER_FUNCTIONS_TRX_WRITE, 1 );
-      VCD_SIGNAL_DUMPER_DUMP_VARIABLE_BY_NAME( VCD_SIGNAL_DUMPER_VARIABLES_TRX_WRITE_FLAGS,flags); 
-      txs = eNB->rfdevice.trx_write_func(&eNB->rfdevice,
-					 proc->timestamp_rx+eNB->ts_offset+(tx_sfoffset*fp->samples_per_tti)-openair0_cfg[0].tx_sample_advance,
-					 txp,
-					 siglen,
-					 fp->nb_antennas_tx,
-					 flags);
-      clock_gettime( CLOCK_MONOTONIC, &end_rf);    
-      end_rf_ts = proc->timestamp_rx+eNB->ts_offset+(tx_sfoffset*fp->samples_per_tti)-openair0_cfg[0].tx_sample_advance;
-      if (recv_if_count != 0 ) {
-        recv_if_count = recv_if_count-1;
-        LOG_D(HW,"[From Timestamp %"PRId64" to Timestamp %"PRId64"] RTT_RF: %"PRId64"; RTT_RF\n", start_rf_prev_ts, end_rf_ts, clock_difftime_ns(start_rf_prev, end_rf));
-        LOG_D(HW,"[From Timestamp %"PRId64" to Timestamp %"PRId64"] RTT_RF: %"PRId64"; RTT_RF\n",start_rf_prev2_ts, end_rf_ts, clock_difftime_ns(start_rf_prev2, end_rf));
-      }
-      VCD_SIGNAL_DUMPER_DUMP_FUNCTION_BY_NAME( VCD_SIGNAL_DUMPER_FUNCTIONS_TRX_WRITE, 0 );
-      
-      
-      
-      if (txs !=  siglen) {
-	LOG_E(PHY,"TX : Timeout (sent %d/%d)\n",txs, fp->samples_per_tti);
-	exit_fun( "problem transmitting samples" );
-      }	
-    }
-  }
-
-  for (i=0; i<fp->nb_antennas_rx; i++)
-    rxp[i] = (void*)&eNB->common_vars.rxdata[0][i][*subframe*fp->samples_per_tti];
-  
-  VCD_SIGNAL_DUMPER_DUMP_FUNCTION_BY_NAME( VCD_SIGNAL_DUMPER_FUNCTIONS_TRX_READ, 1 );
-
-  old_ts = proc->timestamp_rx;
-
-  rxs = eNB->rfdevice.trx_read_func(&eNB->rfdevice,
-				    &ts,
-				    rxp,
-				    fp->samples_per_tti,
-				    fp->nb_antennas_rx);
-  start_rf_prev2= start_rf_prev;
-  start_rf_prev2_ts= start_rf_prev_ts; 
-  start_rf_prev = start_rf_new;
-  start_rf_prev_ts = start_rf_new_ts;
-  clock_gettime( CLOCK_MONOTONIC, &start_rf_new);
-  start_rf_new_ts = ts;
-  LOG_D(PHY,"rx_rf: first_rx %d received ts %"PRId64" (sptti %d)\n",proc->first_rx,ts,fp->samples_per_tti);
-  VCD_SIGNAL_DUMPER_DUMP_FUNCTION_BY_NAME( VCD_SIGNAL_DUMPER_FUNCTIONS_TRX_READ, 0 );
-
-  proc->timestamp_rx = ts-eNB->ts_offset;
-
-  if (rxs != fp->samples_per_tti)
-    LOG_E(PHY,"rx_rf: Asked for %d samples, got %d from USRP\n",fp->samples_per_tti,rxs);
-
-  VCD_SIGNAL_DUMPER_DUMP_FUNCTION_BY_NAME( VCD_SIGNAL_DUMPER_FUNCTIONS_TRX_READ, 0 );
- 
-  if (proc->first_rx == 1) {
-    eNB->ts_offset = proc->timestamp_rx;
-    proc->timestamp_rx=0;
-  }
-  else {
-
-    if (proc->timestamp_rx - old_ts != fp->samples_per_tti) {
-      LOG_I(PHY,"rx_rf: rfdevice timing drift of %"PRId64" samples (ts_off %"PRId64")\n",proc->timestamp_rx - old_ts - fp->samples_per_tti,eNB->ts_offset);
-      eNB->ts_offset += (proc->timestamp_rx - old_ts - fp->samples_per_tti);
-      proc->timestamp_rx = ts-eNB->ts_offset;
-    }
-  }
-  proc->frame_rx    = (proc->timestamp_rx / (fp->samples_per_tti*10))&1023;
-  proc->subframe_rx = (proc->timestamp_rx / fp->samples_per_tti)%10;
-  proc->frame_rx    = (proc->frame_rx+proc->frame_offset)&1023;
-  proc->frame_tx    = proc->frame_rx;
-  if (proc->subframe_rx > 5) proc->frame_tx=(proc->frame_tx+1)&1023;
-  // synchronize first reception to frame 0 subframe 0
-
-  proc->timestamp_tx = proc->timestamp_rx+(4*fp->samples_per_tti);
-  //  printf("trx_read <- USRP TS %lu (offset %d sf %d, f %d, first_rx %d)\n", proc->timestamp_rx,eNB->ts_offset,proc->subframe_rx,proc->frame_rx,proc->first_rx);  
-  
-  if (proc->first_rx == 0) {
-    if (proc->subframe_rx != *subframe){
-      LOG_E(PHY,"rx_rf: Received Timestamp (%"PRId64") doesn't correspond to the time we think it is (proc->subframe_rx %d, subframe %d)\n",proc->timestamp_rx,proc->subframe_rx,*subframe);
-      exit_fun("Exiting");
-    }
-    int f2 = (*frame+proc->frame_offset)&1023;    
-    if (proc->frame_rx != f2) {
-      LOG_E(PHY,"rx_rf: Received Timestamp (%"PRId64") doesn't correspond to the time we think it is (proc->frame_rx %d frame %d, frame_offset %d, f2 %d)\n",proc->timestamp_rx,proc->frame_rx,*frame,proc->frame_offset,f2);
-      exit_fun("Exiting");
-    }
-  } else {
-    proc->first_rx--;
-    *frame = proc->frame_rx;
-    *subframe = proc->subframe_rx;        
-  }
-  
-  //printf("timestamp_rx %lu, frame %d(%d), subframe %d(%d)\n",proc->timestamp_rx,proc->frame_rx,frame,proc->subframe_rx,subframe);
-  
-  VCD_SIGNAL_DUMPER_DUMP_VARIABLE_BY_NAME( VCD_SIGNAL_DUMPER_VARIABLES_TRX_TS, proc->timestamp_rx&0xffffffff );
-  
-  if (rxs != fp->samples_per_tti)
-    exit_fun( "problem receiving samples" );
-  
-
-  
-}
-
-void rx_fh_if5(PHY_VARS_eNB *eNB,int *frame, int *subframe) {
-
-  LTE_DL_FRAME_PARMS *fp = &eNB->frame_parms;
-  eNB_proc_t *proc = &eNB->proc;
-
-  recv_IF5(eNB, &proc->timestamp_rx, *subframe, IF5_RRH_GW_UL); 
-
-  proc->frame_rx    = (proc->timestamp_rx / (fp->samples_per_tti*10))&1023;
-  proc->subframe_rx = (proc->timestamp_rx / fp->samples_per_tti)%10;
-  
-  if (proc->first_rx == 0) {
-    if (proc->subframe_rx != *subframe){
-      LOG_E(PHY,"rx_fh_if5: Received Timestamp doesn't correspond to the time we think it is (proc->subframe_rx %d, subframe %d)\n",proc->subframe_rx,*subframe);
-      exit_fun("Exiting");
-    }
-    
-    if (proc->frame_rx != *frame) {
-      LOG_E(PHY,"rx_fh_if5: Received Timestamp doesn't correspond to the time we think it is (proc->frame_rx %d frame %d)\n",proc->frame_rx,*frame);
-      exit_fun("Exiting");
-    }
-  } else {
-    proc->first_rx--;
-    *frame = proc->frame_rx;
-    *subframe = proc->subframe_rx;        
-  }      
-
-
-
-  proc->timestamp_tx = proc->timestamp_rx +  (4*fp->samples_per_tti);
-  
-  VCD_SIGNAL_DUMPER_DUMP_VARIABLE_BY_NAME( VCD_SIGNAL_DUMPER_VARIABLES_TRX_TS, proc->timestamp_rx&0xffffffff );
-
-}
-
-void rx_fh_if5_mobipass_standalone(PHY_VARS_eNB *eNB,int *frame, int *subframe)
-{
-  LTE_DL_FRAME_PARMS *fp = &eNB->frame_parms;
-  eNB_proc_t *proc = &eNB->proc;
-
-  recv_IF5(eNB, &proc->timestamp_rx, *subframe, IF5_MOBIPASS);
-//printf("in rx_fh_if5_mobipass timestamp from recv_IF5 %ld\n", proc->timestamp_rx);
-
-  proc->frame_rx    = (proc->timestamp_rx / (fp->samples_per_tti*10))&1023;
-  proc->subframe_rx = (proc->timestamp_rx / fp->samples_per_tti)%10;
-//  T(T_SUBFRAME, T_INT(proc->frame_rx), T_INT(proc->subframe_rx), T_STRING(__FUNCTION__));
-
-  if (proc->first_rx == 0) {
-    if (proc->subframe_rx != *subframe){
-      LOG_E(PHY,"rx_fh_if5: Received Timestamp doesn't correspond to the time we think it is (proc->subframe_rx %d, subframe %d)\n",proc->subframe_rx,*subframe);
-      exit_fun("Exiting");
-    }
-
-    if (proc->frame_rx != *frame) {
-      LOG_E(PHY,"rx_fh_if5: Received Timestamp doesn't correspond to the time we think it is (proc->frame_rx %d frame %d)\n",proc->frame_rx,*frame);
-      exit_fun("Exiting");
-    }
-  } else {
-    proc->first_rx--;
-    *frame = proc->frame_rx;
-    *subframe = proc->subframe_rx;
-  }
-
-  proc->timestamp_tx = proc->timestamp_rx +  (4*fp->samples_per_tti);
-
-  VCD_SIGNAL_DUMPER_DUMP_VARIABLE_BY_NAME( VCD_SIGNAL_DUMPER_VARIABLES_TRX_TS, proc->timestamp_rx&0xffffffff );
-}
-
-void rx_fh_if4p5(PHY_VARS_eNB *eNB,int *frame,int *subframe) {
-
-  LTE_DL_FRAME_PARMS *fp = &eNB->frame_parms;
-  eNB_proc_t *proc = &eNB->proc;
-  int f,sf;
-
-  uint16_t packet_type;
-  uint32_t symbol_number=0;
-  uint32_t symbol_mask_full;
-
-  if ((fp->frame_type == TDD) && (subframe_select(fp,*subframe)==SF_S))
-    symbol_mask_full = (1<<fp->ul_symbols_in_S_subframe)-1;
-  else 
-    symbol_mask_full = (1<<fp->symbols_per_tti)-1;
-
-  if (eNB->CC_id==1) LOG_I(PHY,"rx_fh_if4p5: frame %d, subframe %d\n",*frame,*subframe);
-  do {   // Blocking, we need a timeout on this !!!!!!!!!!!!!!!!!!!!!!!
-    recv_IF4p5(eNB, &f, &sf, &packet_type, &symbol_number);
-
-    //proc->frame_rx = (proc->frame_rx + proc->frame_offset)&1023;
-    if (packet_type == IF4p5_PULFFT) {
-      LOG_D(PHY,"rx_fh_if4p5: frame %d, subframe %d, PULFFT symbol %d\n",f,sf,symbol_number);
-
-      proc->symbol_mask[sf] = proc->symbol_mask[sf] | (1<<symbol_number);
-    } else if (packet_type == IF4p5_PULTICK) {
->>>>>>> 1fb76157
-    
-
+
+    
     if (wait_on_condition(&proc->mutex_prach,&proc->cond_prach,&proc->instance_cnt_prach,"eNB_prach_thread") < 0) break;
 
     LOG_D(PHY,"Running eNB prach procedures\n");
@@ -1630,184 +933,6 @@
       LOG_I(PHY,"Initializing eNB %d CC_id %d\n",inst,CC_id);
 #endif
 
-<<<<<<< HEAD
-=======
-      switch (node_function[CC_id]) {
-      case NGFI_RRU_IF5:
-	eNB->do_prach             = NULL;
-	eNB->do_precoding         = 0;
-	eNB->fep                  = eNB_fep_rru_if5;
-	eNB->td                   = NULL;
-	eNB->te                   = NULL;
-	eNB->proc_uespec_rx       = NULL;
-	eNB->proc_tx              = NULL;
-	eNB->tx_fh                = NULL;
-	eNB->rx_fh                = rx_rf;
-	eNB->start_rf             = start_rf;
-	eNB->start_if             = start_if;
-	eNB->fh_asynch            = fh_if5_asynch_DL;
-	if (oaisim_flag == 0) {
-	  ret = openair0_device_load(&eNB->rfdevice, &openair0_cfg[CC_id]);
-	  if (ret<0) {
-	    printf("Exiting, cannot initialize rf device\n");
-	    exit(-1);
-	  }
-	}
-	eNB->rfdevice.host_type   = RRH_HOST;
-	eNB->ifdevice.host_type   = RRH_HOST;
-        ret = openair0_transport_load(&eNB->ifdevice, &openair0_cfg[CC_id], eNB->eth_params);
-	printf("openair0_transport_init returns %d for CC_id %d\n",ret,CC_id);
-        if (ret<0) {
-          printf("Exiting, cannot initialize transport protocol\n");
-          exit(-1);
-        }
-	malloc_IF5_buffer(eNB);
-	break;
-      case NGFI_RRU_IF4p5:
-	eNB->do_precoding         = 0;
-	eNB->do_prach             = do_prach;
-	eNB->fep                  = eNB_fep_full;//(single_thread_flag==1) ? eNB_fep_full_2thread : eNB_fep_full;
-	eNB->td                   = NULL;
-	eNB->te                   = NULL;
-	eNB->proc_uespec_rx       = NULL;
-	eNB->proc_tx              = NULL;//proc_tx_rru_if4p5;
-	eNB->tx_fh                = NULL;
-	eNB->rx_fh                = rx_rf;
-	eNB->fh_asynch            = fh_if4p5_asynch_DL;
-	eNB->start_rf             = start_rf;
-	eNB->start_if             = start_if;
-	if (oaisim_flag == 0) {
-	  ret = openair0_device_load(&eNB->rfdevice, &openair0_cfg[CC_id]);
-	  if (ret<0) {
-	    printf("Exiting, cannot initialize rf device\n");
-	    exit(-1);
-	  }
-	}
-	eNB->rfdevice.host_type   = RRH_HOST;
-	eNB->ifdevice.host_type   = RRH_HOST;
-	printf("loading transport interface ...\n");
-        ret = openair0_transport_load(&eNB->ifdevice, &openair0_cfg[CC_id], eNB->eth_params);
-	printf("openair0_transport_init returns %d for CC_id %d\n",ret,CC_id);
-        if (ret<0) {
-          printf("Exiting, cannot initialize transport protocol\n");
-          exit(-1);
-        }
-
-	malloc_IF4p5_buffer(eNB);
-
-	break;
-      case eNodeB_3GPP:
-	eNB->do_precoding         = eNB->frame_parms.nb_antennas_tx!=eNB->frame_parms.nb_antenna_ports_eNB;
-	eNB->do_prach             = do_prach;
-	eNB->fep                  = eNB_fep_full;//(single_thread_flag==1) ? eNB_fep_full_2thread : eNB_fep_full;
-	eNB->td                   = ulsch_decoding_data;//(single_thread_flag==1) ? ulsch_decoding_data_2thread : ulsch_decoding_data;
-	eNB->te                   = dlsch_encoding;//(single_thread_flag==1) ? dlsch_encoding_2threads : dlsch_encoding;
-	eNB->proc_uespec_rx       = phy_procedures_eNB_uespec_RX;
-	eNB->proc_tx              = proc_tx_full;
-	eNB->tx_fh                = NULL;
-	eNB->rx_fh                = rx_rf;
-	eNB->start_rf             = start_rf;
-	eNB->start_if             = NULL;
-        eNB->fh_asynch            = NULL;
-        if (oaisim_flag == 0) {
-  	  ret = openair0_device_load(&eNB->rfdevice, &openair0_cfg[CC_id]);
-          if (ret<0) {
-            printf("Exiting, cannot initialize rf device\n");
-            exit(-1);
-          }
-        }
-	eNB->rfdevice.host_type   = BBU_HOST;
-	eNB->ifdevice.host_type   = BBU_HOST;
-	break;
-      case eNodeB_3GPP_BBU:
-	eNB->do_precoding         = eNB->frame_parms.nb_antennas_tx!=eNB->frame_parms.nb_antenna_ports_eNB;
-	eNB->do_prach             = do_prach;
-	eNB->fep                  = eNB_fep_full;//(single_thread_flag==1) ? eNB_fep_full_2thread : eNB_fep_full;
-	eNB->td                   = ulsch_decoding_data;//(single_thread_flag==1) ? ulsch_decoding_data_2thread : ulsch_decoding_data;
-	eNB->te                   = dlsch_encoding;//(single_thread_flag==1) ? dlsch_encoding_2threads : dlsch_encoding;
-	eNB->proc_uespec_rx       = phy_procedures_eNB_uespec_RX;
-	eNB->proc_tx              = proc_tx_full;
-        if (eNB->node_timing == synch_to_other) {
-           eNB->tx_fh             = tx_fh_if5_mobipass;
-           eNB->rx_fh             = rx_fh_slave;
-           eNB->fh_asynch         = fh_if5_asynch_UL;
-
-        }
-        else if (eNB->node_timing == synch_to_mobipass_standalone) {
-           eNB->tx_fh             = tx_fh_if5_mobipass_standalone;
-           eNB->rx_fh             = rx_fh_if5_mobipass_standalone;
-           eNB->fh_asynch         = NULL;
-        }
-        else {
-           eNB->tx_fh             = tx_fh_if5;
-           eNB->rx_fh             = rx_fh_if5;
-           eNB->fh_asynch         = NULL;
-        }
-
-	eNB->start_rf             = NULL;
-	eNB->start_if             = start_if;
-	eNB->rfdevice.host_type   = BBU_HOST;
-
-	eNB->ifdevice.host_type   = BBU_HOST;
-
-        ret = openair0_transport_load(&eNB->ifdevice, &openair0_cfg[CC_id], eNB->eth_params);
-        printf("openair0_transport_init returns %d for CC_id %d\n",ret,CC_id);
-        if (ret<0) {
-          printf("Exiting, cannot initialize transport protocol\n");
-          exit(-1);
-        }
-	malloc_IF5_buffer(eNB);
-	break;
-      case NGFI_RCC_IF4p5:
-	eNB->do_precoding         = 0;
-	eNB->do_prach             = do_prach;
-	eNB->fep                  = NULL;
-	eNB->td                   = ulsch_decoding_data;//(single_thread_flag==1) ? ulsch_decoding_data_2thread : ulsch_decoding_data;
-	eNB->te                   = dlsch_encoding;//(single_thread_flag==1) ? dlsch_encoding_2threads : dlsch_encoding;
-	eNB->proc_uespec_rx       = phy_procedures_eNB_uespec_RX;
-	eNB->proc_tx              = proc_tx_high;
-	eNB->tx_fh                = tx_fh_if4p5;
-	eNB->rx_fh                = rx_fh_if4p5;
-	eNB->start_rf             = NULL;
-	eNB->start_if             = start_if;
-        eNB->fh_asynch            = (eNB->node_timing == synch_to_other) ? fh_if4p5_asynch_UL : NULL;
-	eNB->rfdevice.host_type   = BBU_HOST;
-	eNB->ifdevice.host_type   = BBU_HOST;
-        ret = openair0_transport_load(&eNB->ifdevice, &openair0_cfg[CC_id], eNB->eth_params);
-        printf("openair0_transport_init returns %d for CC_id %d\n",ret,CC_id);
-        if (ret<0) {
-          printf("Exiting, cannot initialize transport protocol\n");
-          exit(-1);
-        }
-	malloc_IF4p5_buffer(eNB);
-
-	break;
-      case NGFI_RAU_IF4p5:
-	eNB->do_precoding   = 0;
-	eNB->do_prach       = do_prach;
-	eNB->fep            = NULL;
-
-	eNB->td             = ulsch_decoding_data;//(single_thread_flag==1) ? ulsch_decoding_data_2thread : ulsch_decoding_data;
-	eNB->te             = dlsch_encoding;//(single_thread_flag==1) ? dlsch_encoding_2threads : dlsch_encoding;
-	eNB->proc_uespec_rx = phy_procedures_eNB_uespec_RX;
-	eNB->proc_tx        = proc_tx_high;
-	eNB->tx_fh          = tx_fh_if4p5; 
-	eNB->rx_fh          = rx_fh_if4p5; 
-        eNB->fh_asynch      = (eNB->node_timing == synch_to_other) ? fh_if4p5_asynch_UL : NULL;
-	eNB->start_rf       = NULL;
-	eNB->start_if       = start_if;
-
-	eNB->rfdevice.host_type   = BBU_HOST;
-	eNB->ifdevice.host_type   = BBU_HOST;
-        ret = openair0_transport_load(&eNB->ifdevice, &openair0_cfg[CC_id], eNB->eth_params);
-        printf("openair0_transport_init returns %d for CC_id %d\n",ret,CC_id);
-        if (ret<0) {
-          printf("Exiting, cannot initialize transport protocol\n");
-          exit(-1);
-        }
-	break;	
-	malloc_IF4p5_buffer(eNB);
->>>>>>> 1fb76157
 
       eNB->td                   = ulsch_decoding_data;//(single_thread_flag==1) ? ulsch_decoding_data_2thread : ulsch_decoding_data;
       eNB->te                   = dlsch_encoding;//(single_thread_flag==1) ? dlsch_encoding_2threads : dlsch_encoding;
