--- conflicted
+++ resolved
@@ -214,11 +214,7 @@
 #endif
   }
 
-<<<<<<< HEAD
-  // khalid begin chain of every thread
-=======
   release_UE_in_freeList(eNB->Mod_id);
->>>>>>> 09187015
 
   // UE-specific RX processing for subframe n
   if (nfapi_mode == 0 || nfapi_mode == 1) {
