/*
 * Licensed to the OpenAirInterface (OAI) Software Alliance under one or more
 * contributor license agreements.  See the NOTICE file distributed with
 * this work for additional information regarding copyright ownership.
 * The OpenAirInterface Software Alliance licenses this file to You under
 * the OAI Public License, Version 1.1  (the "License"); you may not use this file
 * except in compliance with the License.
 * You may obtain a copy of the License at
 *
 *      http://www.openairinterface.org/?page_id=698
 *
 * Unless required by applicable law or agreed to in writing, software
 * distributed under the License is distributed on an "AS IS" BASIS,
 * WITHOUT WARRANTIES OR CONDITIONS OF ANY KIND, either express or implied.
 * See the License for the specific language governing permissions and
 * limitations under the License.
 *-------------------------------------------------------------------------------
 * For more information about the OpenAirInterface (OAI) Software Alliance:
 *      contact@openairinterface.org
 */

/*! \file lte-enb.c
 * \brief Top-level threads for eNodeB
 * \author R. Knopp, F. Kaltenberger, Navid Nikaein
 * \date 2012
 * \version 0.1
 * \company Eurecom
 * \email: knopp@eurecom.fr,florian.kaltenberger@eurecom.fr, navid.nikaein@eurecom.fr
 * \note
 * \warning
 */

/*! \function wakeup_txfh
 * \brief Implementation of creating multiple RU threads for beamforming emulation
 * \author TH Wang(Judy), TY Hsu, SY Yeh(fdragon)
 * \date 2018
 * \version 0.1
 * \company Eurecom and ISIP@NCTU
 * \email: Tsu-Han.Wang@eurecom.fr,tyhsu@cs.nctu.edu.tw,fdragon.cs96g@g2.nctu.edu.tw
 * \note
 * \warning
 */


#define _GNU_SOURCE
#include <pthread.h>


#undef MALLOC //there are two conflicting definitions, so we better make sure we don't use it at all

#include "rt_wrapper.h"

#include "assertions.h"


#include "PHY/types.h"

#include "PHY/INIT/phy_init.h"

#include "PHY/defs_eNB.h"
#include "SCHED/sched_eNB.h"
#include "PHY/LTE_TRANSPORT/transport_proto.h"
#include "nfapi/oai_integration/vendor_ext.h"
#undef MALLOC //there are two conflicting definitions, so we better make sure we don't use it at all
//#undef FRAME_LENGTH_COMPLEX_SAMPLES //there are two conflicting definitions, so we better make sure we don't use it at all

#include "targets/ARCH/COMMON/common_lib.h"

//#undef FRAME_LENGTH_COMPLEX_SAMPLES //there are two conflicting definitions, so we better make sure we don't use it at all

#include "PHY/LTE_TRANSPORT/if4_tools.h"
#include "PHY/LTE_TRANSPORT/if5_tools.h"
#include "PHY/LTE_ESTIMATION/lte_estimation.h"

#include "PHY/phy_extern.h"

#include "LAYER2/MAC/mac.h"
#include "LAYER2/MAC/mac_extern.h"
#include "LAYER2/MAC/mac_proto.h"
#include "RRC/LTE/rrc_extern.h"
#include "PHY_INTERFACE/phy_interface.h"
#include "common/utils/LOG/log.h"
#include "UTIL/OTG/otg_tx.h"
#include "UTIL/OTG/otg_externs.h"
#include "UTIL/MATH/oml.h"
#include "common/utils/LOG/vcd_signal_dumper.h"
#include "UTIL/OPT/opt.h"
#include "enb_config.h"
#include "targets/RT/USER/lte-softmodem.h"

#ifndef OPENAIR2
  #include "UTIL/OTG/otg_extern.h"
#endif

#include "s1ap_eNB.h"
#include "SIMULATION/ETH_TRANSPORT/proto.h"

#include "T.h"

#include "common/ran_context.h"
extern RAN_CONTEXT_t RC;

//#define DEBUG_THREADS 1

//#define USRP_DEBUG 1
struct timing_info_t {
  //unsigned int frame, hw_slot, last_slot, next_slot;
  RTIME time_min, time_max, time_avg, time_last, time_now;
  //unsigned int mbox0, mbox1, mbox2, mbox_target;
  unsigned int n_samples;
} timing_info;

// Fix per CC openair rf/if device update
// extern openair0_device openair0;

extern volatile int oai_exit;

extern int transmission_mode;

extern int oaisim_flag;

//uint16_t sf_ahead=4;
extern uint16_t sf_ahead;
#include "executables/thread-common.h"
//extern PARALLEL_CONF_t get_thread_parallel_conf(void);
//extern WORKER_CONF_t   get_thread_worker_conf(void);

//pthread_t                       main_eNB_thread;

time_stats_t softmodem_stats_mt; // main thread
time_stats_t softmodem_stats_hw; //  hw acquisition
time_stats_t softmodem_stats_rxtx_sf; // total tx time
time_stats_t nfapi_meas; // total tx time
time_stats_t softmodem_stats_rx_sf; // total rx time

/* mutex, cond and variable to serialize phy proc TX calls
 * (this mechanism may be relaxed in the future for better
 * performances)
 */
static struct {
  pthread_mutex_t  mutex_phy_proc_tx;
  pthread_cond_t   cond_phy_proc_tx;
  volatile uint8_t phy_proc_CC_id;
} sync_phy_proc;

extern double cpuf;


void init_eNB(int,int);
void stop_eNB(int nb_inst);

int wakeup_tx(PHY_VARS_eNB *eNB, int frame_rx, int subframe_rx, int frame_tx, int subframe_tx, uint64_t timestamp_tx);
int wakeup_txfh(PHY_VARS_eNB *eNB, L1_rxtx_proc_t *proc, int frame_tx, int subframe_tx, uint64_t timestamp_tx);
void wakeup_prach_eNB(PHY_VARS_eNB *eNB,RU_t *ru, int frame, int subframe);
void wakeup_prach_eNB_br(PHY_VARS_eNB *eNB,RU_t *ru, int frame, int subframe);


extern void oai_subframe_ind(uint16_t sfn, uint16_t sf);
extern void add_subframe(uint16_t *frameP, uint16_t *subframeP, int offset);

//#define TICK_TO_US(ts) (ts.diff)
#define TICK_TO_US(ts) (ts.trials==0?0:ts.diff/ts.trials)


static inline int rxtx(PHY_VARS_eNB *eNB,
                       L1_rxtx_proc_t *proc,
                       char *thread_name) {
  int ret;
  start_meas(&softmodem_stats_rxtx_sf);
  //L1_rxtx_proc_t *L1_proc_tx = &eNB->proc.L1_proc_tx;
  // *******************************************************************
#if defined(PRE_SCD_THREAD)
  RU_t *ru = RC.ru[0];
#endif

  if (eNB ==NULL) {
    LOG_D(PHY,"%s:%d: rxtx invalid argument, eNB pointer is NULL",__FILE__,__LINE__);
    return -1;
  }

  if (NFAPI_MODE==NFAPI_MODE_PNF) {
    // I am a PNF and I need to let nFAPI know that we have a (sub)frame tick
    uint16_t frame = proc->frame_rx;
    uint16_t subframe = proc->subframe_rx;
    //add_subframe(&frame, &subframe, 4);
    //oai_subframe_ind(proc->frame_tx, proc->subframe_tx);
    //LOG_D(PHY, "oai_subframe_ind(frame:%u, subframe:%d) - NOT CALLED ********\n", frame, subframe);
    start_meas(&nfapi_meas);
    oai_subframe_ind(frame, subframe);
    stop_meas(&nfapi_meas);

    if (eNB->UL_INFO.rx_ind.rx_indication_body.number_of_pdus||
        eNB->UL_INFO.harq_ind.harq_indication_body.number_of_harqs ||
        eNB->UL_INFO.crc_ind.crc_indication_body.number_of_crcs ||
        eNB->UL_INFO.rach_ind.rach_indication_body.number_of_preambles ||
        eNB->UL_INFO.cqi_ind.cqi_indication_body.number_of_cqis
       ) {
      LOG_D(PHY, "UL_info[rx_ind:%05d:%d harqs:%05d:%d crcs:%05d:%d preambles:%05d:%d cqis:%d] RX:%04d%d TX:%04d%d num_pdcch_symbols:%d\n",
            NFAPI_SFNSF2DEC(eNB->UL_INFO.rx_ind.sfn_sf),   eNB->UL_INFO.rx_ind.rx_indication_body.number_of_pdus,
            NFAPI_SFNSF2DEC(eNB->UL_INFO.harq_ind.sfn_sf), eNB->UL_INFO.harq_ind.harq_indication_body.number_of_harqs,
            NFAPI_SFNSF2DEC(eNB->UL_INFO.crc_ind.sfn_sf),  eNB->UL_INFO.crc_ind.crc_indication_body.number_of_crcs,
            NFAPI_SFNSF2DEC(eNB->UL_INFO.rach_ind.sfn_sf), eNB->UL_INFO.rach_ind.rach_indication_body.number_of_preambles,
            eNB->UL_INFO.cqi_ind.cqi_indication_body.number_of_cqis,
            proc->frame_rx, proc->subframe_rx,
            proc->frame_tx, proc->subframe_tx, eNB->pdcch_vars[proc->subframe_tx&1].num_pdcch_symbols);
    }
  }

  if (NFAPI_MODE==NFAPI_MODE_PNF && eNB->pdcch_vars[proc->subframe_tx&1].num_pdcch_symbols == 0) {
    LOG_E(PHY, "eNB->pdcch_vars[proc->subframe_tx&1].num_pdcch_symbols == 0");
    return 0;
  }

  // ****************************************
  // Common RX procedures subframe n
  T(T_ENB_PHY_DL_TICK, T_INT(eNB->Mod_id), T_INT(proc->frame_tx), T_INT(proc->subframe_tx));

  // if this is IF5 or 3GPP_eNB
  if (eNB->RU_list && eNB->RU_list[0] && eNB->RU_list[0]->function < NGFI_RAU_IF4p5) {
    wakeup_prach_eNB(eNB,NULL,proc->frame_rx,proc->subframe_rx);
    wakeup_prach_eNB_br(eNB,NULL,proc->frame_rx,proc->subframe_rx);
  }

  if (NFAPI_MODE!=NFAPI_MODE_PNF) {
    release_UE_in_freeList(eNB->Mod_id);
  } else {
    release_rnti_of_phy(eNB->Mod_id);
  }

  // UE-specific RX processing for subframe n
  if (NFAPI_MODE==NFAPI_MONOLITHIC || NFAPI_MODE==NFAPI_MODE_PNF) {
    phy_procedures_eNB_uespec_RX(eNB, proc);
  }

  VCD_SIGNAL_DUMPER_DUMP_FUNCTION_BY_NAME(VCD_SIGNAL_DUMPER_FUNCTIONS_ENB_DLSCH_ULSCH_SCHEDULER, 1 );
#if defined(PRE_SCD_THREAD)

  if (NFAPI_MODE==NFAPI_MODE_VNF) {
    new_dlsch_ue_select_tbl_in_use = dlsch_ue_select_tbl_in_use;
    dlsch_ue_select_tbl_in_use = !dlsch_ue_select_tbl_in_use;
    // L2-emulator can work only one eNB.
    //      memcpy(&pre_scd_eNB_UE_stats,&RC.mac[ru->eNB_list[0]->Mod_id]->UE_info.eNB_UE_stats, sizeof(eNB_UE_STATS)*MAX_NUM_CCs*NUMBER_OF_UE_MAX);
    //      memcpy(&pre_scd_activeUE, &RC.mac[ru->eNB_list[0]->Mod_id]->UE_info.active, sizeof(boolean_t)*NUMBER_OF_UE_MAX);
    memcpy(&pre_scd_eNB_UE_stats,&RC.mac[0]->UE_info.eNB_UE_stats, sizeof(eNB_UE_STATS)*MAX_NUM_CCs*NUMBER_OF_UE_MAX);
    memcpy(&pre_scd_activeUE, &RC.mac[0]->UE_info.active, sizeof(boolean_t)*NUMBER_OF_UE_MAX);
    AssertFatal((ret= pthread_mutex_lock(&ru->proc.mutex_pre_scd))==0,"[eNB] error locking proc mutex for eNB pre scd, return %d\n",ret);
    ru->proc.instance_pre_scd++;

    if (ru->proc.instance_pre_scd == 0) {
      if (pthread_cond_signal(&ru->proc.cond_pre_scd) != 0) {
        LOG_E( PHY, "[eNB] ERROR pthread_cond_signal for eNB pre scd\n" );
        exit_fun( "ERROR pthread_cond_signal cond_pre_scd" );
      }
    } else {
      LOG_E( PHY, "[eNB] frame %d subframe %d rxtx busy instance_pre_scd %d\n",
             proc->frame_rx,proc->subframe_rx,ru->proc.instance_pre_scd );
    }

    AssertFatal((ret= pthread_mutex_unlock(&ru->proc.mutex_pre_scd))==0,"[eNB] error unlocking proc mutex for eNB pre scd, return %d\n",ret);
  }

#endif
  AssertFatal((ret= pthread_mutex_lock(&eNB->UL_INFO_mutex))==0,"error locking UL_INFO_mutex, return %d\n",ret);
  eNB->UL_INFO.frame     = proc->frame_rx;
  eNB->UL_INFO.subframe  = proc->subframe_rx;
  eNB->UL_INFO.module_id = eNB->Mod_id;
  eNB->UL_INFO.CC_id     = eNB->CC_id;
  eNB->if_inst->UL_indication(&eNB->UL_INFO, (void*)proc);
  AssertFatal((ret= pthread_mutex_unlock(&eNB->UL_INFO_mutex))==0,"error unlocking UL_INFO_mutex, return %d\n",ret);
  /* this conflict resolution may be totally wrong, to be tested */
  /* CONFLICT RESOLUTION: BEGIN */
  VCD_SIGNAL_DUMPER_DUMP_FUNCTION_BY_NAME(VCD_SIGNAL_DUMPER_FUNCTIONS_ENB_DLSCH_ULSCH_SCHEDULER, 0 );

  if(oai_exit) return(-1);

  if(get_thread_parallel_conf() == PARALLEL_SINGLE_THREAD) {
#ifndef PHY_TX_THREAD
    phy_procedures_eNB_TX(eNB, proc, 1);
#endif
  }

  /* CONFLICT RESOLUTION: what about this release_thread call, has it to be done? if yes, where? */
  //if (release_thread(&proc->mutex_rxtx,&proc->instance_cnt_rxtx,thread_name)<0) return(-1);
  /* CONFLICT RESOLUTION: END */
  stop_meas( &softmodem_stats_rxtx_sf );
  LOG_D(PHY,"%s() Exit proc[rx:%d%d tx:%d%d]\n", __FUNCTION__, proc->frame_rx, proc->subframe_rx, proc->frame_tx, proc->subframe_tx);
  LOG_D(PHY, "rxtx:%lld nfapi:%lld tx:%lld rx:%lld prach:%lld ofdm:%lld ",
        softmodem_stats_rxtx_sf.p_time, nfapi_meas.p_time,
        TICK_TO_US(eNB->phy_proc_tx),
        TICK_TO_US(eNB->phy_proc_rx),
        TICK_TO_US(eNB->rx_prach),
        TICK_TO_US(eNB->ofdm_mod_stats)
       );
  LOG_D(PHY,
        "dlsch[enc:%lld mod:%lld scr:%lld rm:%lld t:%lld i:%lld] rx_dft:%lld ",
        TICK_TO_US(eNB->dlsch_encoding_stats),
        TICK_TO_US(eNB->dlsch_modulation_stats),
        TICK_TO_US(eNB->dlsch_scrambling_stats),
        TICK_TO_US(eNB->dlsch_rate_matching_stats),
        TICK_TO_US(eNB->dlsch_turbo_encoding_stats),
        TICK_TO_US(eNB->dlsch_interleaving_stats),
        TICK_TO_US(eNB->rx_dft_stats));
  LOG_D(PHY," ulsch[ch:%lld freq:%lld dec:%lld demod:%lld ru:%lld ",
        TICK_TO_US(eNB->ulsch_channel_estimation_stats),
        TICK_TO_US(eNB->ulsch_freq_offset_estimation_stats),
        TICK_TO_US(eNB->ulsch_decoding_stats),
        TICK_TO_US(eNB->ulsch_demodulation_stats),
        TICK_TO_US(eNB->ulsch_rate_unmatching_stats));
  LOG_D(PHY, "td:%lld dei:%lld dem:%lld llr:%lld tci:%lld ",
        TICK_TO_US(eNB->ulsch_turbo_decoding_stats),
        TICK_TO_US(eNB->ulsch_deinterleaving_stats),
        TICK_TO_US(eNB->ulsch_demultiplexing_stats),
        TICK_TO_US(eNB->ulsch_llr_stats),
        TICK_TO_US(eNB->ulsch_tc_init_stats));
  LOG_D(PHY, "tca:%lld tcb:%lld tcg:%lld tce:%lld l1:%lld l2:%lld]\n\n",
        TICK_TO_US(eNB->ulsch_tc_alpha_stats),
        TICK_TO_US(eNB->ulsch_tc_beta_stats),
        TICK_TO_US(eNB->ulsch_tc_gamma_stats),
        TICK_TO_US(eNB->ulsch_tc_ext_stats),
        TICK_TO_US(eNB->ulsch_tc_intl1_stats),
        TICK_TO_US(eNB->ulsch_tc_intl2_stats)
       );
  return(0);
}


static void *L1_thread_tx(void *param) {
  L1_proc_t *eNB_proc  = (L1_proc_t *)param;
  L1_rxtx_proc_t *proc = &eNB_proc->L1_proc_tx;
  PHY_VARS_eNB *eNB = eNB_proc->eNB;
  char thread_name[100];
  sprintf(thread_name,"TXnp4_%d\n",&eNB->proc.L1_proc == proc ? 0 : 1);
  thread_top_init(thread_name,1,470000,500000,500000);
  int ret;

  //wait_sync("tx_thread");

  proc->respEncode = eNB->proc.L1_proc.respEncode;
  while (!oai_exit) {
    LOG_D(PHY,"Waiting for TX (IC %d)\n",proc->instance_cnt);

    if (wait_on_condition(&proc->mutex,&proc->cond,&proc->instance_cnt,thread_name)<0) break;

    if (oai_exit) break;

    LOG_D(PHY,"L1_thread_tx: Running for %d.%d\n",proc->frame_tx,proc->subframe_tx);
    // *****************************************
    // TX processing for subframe n+4
    // run PHY TX procedures the one after the other for all CCs to avoid race conditions
    // (may be relaxed in the future for performance reasons)
    // *****************************************
    VCD_SIGNAL_DUMPER_DUMP_VARIABLE_BY_NAME(VCD_SIGNAL_DUMPER_VARIABLES_SUBFRAME_NUMBER_TX1_ENB,proc->subframe_tx);
    VCD_SIGNAL_DUMPER_DUMP_VARIABLE_BY_NAME(VCD_SIGNAL_DUMPER_VARIABLES_SUBFRAME_NUMBER_RX1_ENB,proc->subframe_rx);
    VCD_SIGNAL_DUMPER_DUMP_VARIABLE_BY_NAME(VCD_SIGNAL_DUMPER_VARIABLES_FRAME_NUMBER_TX1_ENB,proc->frame_tx);
    VCD_SIGNAL_DUMPER_DUMP_VARIABLE_BY_NAME(VCD_SIGNAL_DUMPER_VARIABLES_FRAME_NUMBER_RX1_ENB,proc->frame_rx);
    LOG_D(PHY,"L1 TX processing %d.%d\n",proc->frame_tx,proc->subframe_tx);
    phy_procedures_eNB_TX(eNB, proc, 1);
    AssertFatal((ret= pthread_mutex_lock( &proc->mutex ))==0,"error locking L1_proc_tx mutex, return %d\n",ret);
    int subframe_tx = proc->subframe_tx;
    int frame_tx    = proc->frame_tx;
    uint64_t timestamp_tx = proc->timestamp_tx;
    proc->instance_cnt = -1;
    VCD_SIGNAL_DUMPER_DUMP_VARIABLE_BY_NAME(VCD_SIGNAL_DUMPER_VARIABLES_L1_PROC_TX_IC,proc->instance_cnt);
    LOG_D(PHY,"L1 TX signaling done for %d.%d\n",proc->frame_tx,proc->subframe_tx);
    // the thread can now be woken up
    LOG_D(PHY,"L1_thread_tx: signaling completion in %d.%d\n",proc->frame_tx,proc->subframe_tx);

    AssertFatal((ret=pthread_cond_signal(&proc->cond))== 0, "ERROR pthread_cond_signal for eNB TXnp4 thread ret %d\n",ret);
    AssertFatal((ret= pthread_mutex_unlock( &proc->mutex ))==0,"error unlocking L1_proc_tx mutex, return %d\n",ret);


    wakeup_txfh(eNB,proc,frame_tx,subframe_tx,timestamp_tx);
  }

  return 0;
}


/*!
 * \brief The RX UE-specific and TX thread of eNB.
 * \param param is a \ref L1_proc_t structure which contains the info what to process.
 * \returns a pointer to an int. The storage is not on the heap and must not be freed.
 */
static void *L1_thread( void *param ) {
  static int eNB_thread_rxtx_status;
  L1_rxtx_proc_t *proc;

  // Working
  if(NFAPI_MODE==NFAPI_MODE_VNF) {
    proc = (L1_rxtx_proc_t *)param;
  } else {
    L1_proc_t *eNB_proc  = (L1_proc_t *)param;
    proc = &eNB_proc->L1_proc;
  }

  PHY_VARS_eNB *eNB = RC.eNB[0][proc->CC_id];


  char thread_name[100];
  cpu_set_t cpuset;
  CPU_ZERO(&cpuset);
  // set default return value
  eNB_thread_rxtx_status = 0;
  sprintf(thread_name,"RXn_TXnp4_%d\n",&eNB->proc.L1_proc == proc ? 0 : 1);
#if 1
  {
    struct sched_param sparam =
    {
      .sched_priority = 79,
    };
    if (pthread_setschedparam(pthread_self(), SCHED_RR, &sparam) != 0)
    {
      LOG_E(PHY,"pthread_setschedparam: %s\n", strerror(errno));
    }
  }
#else
  thread_top_init(thread_name,1,470000,500000,500000);
#endif
  LOG_I(PHY,"thread rxtx created id=%ld\n", syscall(__NR_gettid));

  while (!oai_exit) {
    VCD_SIGNAL_DUMPER_DUMP_FUNCTION_BY_NAME( VCD_SIGNAL_DUMPER_FUNCTIONS_eNB_PROC_RXTX0, 0 );
    T(T_ENB_MASTER_TICK, T_INT(0), T_INT(proc->frame_rx), T_INT(proc->subframe_rx));
    LOG_D(PHY,"L1RX waiting for RU RX\n");

    if (wait_on_condition(&proc->mutex,&proc->cond,&proc->instance_cnt,thread_name)<0) break;

    LOG_D(PHY,"L1RX starting in %d.%d\n",proc->frame_rx,proc->subframe_rx);
    VCD_SIGNAL_DUMPER_DUMP_VARIABLE_BY_NAME(VCD_SIGNAL_DUMPER_VARIABLES_CPUID_ENB_THREAD_RXTX,sched_getcpu());
    VCD_SIGNAL_DUMPER_DUMP_FUNCTION_BY_NAME( VCD_SIGNAL_DUMPER_FUNCTIONS_eNB_PROC_RXTX0, 1 );
    VCD_SIGNAL_DUMPER_DUMP_VARIABLE_BY_NAME(VCD_SIGNAL_DUMPER_VARIABLES_SUBFRAME_NUMBER_TX0_ENB,proc->subframe_tx);
    VCD_SIGNAL_DUMPER_DUMP_VARIABLE_BY_NAME(VCD_SIGNAL_DUMPER_VARIABLES_SUBFRAME_NUMBER_RX0_ENB,proc->subframe_rx);
    VCD_SIGNAL_DUMPER_DUMP_VARIABLE_BY_NAME(VCD_SIGNAL_DUMPER_VARIABLES_FRAME_NUMBER_TX0_ENB,proc->frame_tx);
    VCD_SIGNAL_DUMPER_DUMP_VARIABLE_BY_NAME(VCD_SIGNAL_DUMPER_VARIABLES_FRAME_NUMBER_RX0_ENB,proc->frame_rx);

    if (oai_exit) break;

    if (eNB->CC_id==0) {
      if (rxtx(eNB,proc,thread_name) < 0) break;
    }

    LOG_D(PHY,"L1 RX %d.%d done\n",proc->frame_rx,proc->subframe_rx);

    if (release_thread(&proc->mutex,&proc->instance_cnt,thread_name)<0) break;
    VCD_SIGNAL_DUMPER_DUMP_VARIABLE_BY_NAME(VCD_SIGNAL_DUMPER_VARIABLES_L1_PROC_IC, proc->instance_cnt);
    if (NFAPI_MODE!=NFAPI_MODE_VNF) {
      if(get_thread_parallel_conf() == PARALLEL_RU_L1_TRX_SPLIT)     wakeup_tx(eNB,proc->frame_rx,proc->subframe_rx,proc->frame_tx,proc->subframe_tx,proc->timestamp_tx);
      else if(get_thread_parallel_conf() == PARALLEL_RU_L1_SPLIT) {
        phy_procedures_eNB_TX(eNB, proc, 1);
        wakeup_txfh(eNB,proc,proc->frame_tx,proc->subframe_tx,proc->timestamp_tx);
      }
    }

  } // while !oai_exit
  VCD_SIGNAL_DUMPER_DUMP_FUNCTION_BY_NAME( VCD_SIGNAL_DUMPER_FUNCTIONS_eNB_PROC_RXTX0+(proc->subframe_rx&1), 0 );
  LOG_D(PHY, " *** Exiting eNB thread RXn_TXnp4\n");
  eNB_thread_rxtx_status = 0;
  return &eNB_thread_rxtx_status;
}


void eNB_top(PHY_VARS_eNB *eNB,
             int frame_rx,
             int subframe_rx,
             char *string,
             RU_t *ru) {
  L1_proc_t *proc        = &eNB->proc;
  L1_rxtx_proc_t *L1_proc= &proc->L1_proc;
  LTE_DL_FRAME_PARMS *fp = ru->frame_parms;
  RU_proc_t *ru_proc     = &ru->proc;
  proc->frame_rx         = frame_rx;
  proc->subframe_rx      = subframe_rx;

  if (!oai_exit) {
    T(T_ENB_MASTER_TICK, T_INT(0), T_INT(ru_proc->frame_rx), T_INT(ru_proc->tti_rx));
    L1_proc->timestamp_tx = ru_proc->timestamp_rx + (sf_ahead*fp->samples_per_tti);
    L1_proc->frame_rx     = ru_proc->frame_rx;
    L1_proc->subframe_rx  = ru_proc->tti_rx;
    L1_proc->frame_tx     = (L1_proc->subframe_rx > (9-sf_ahead)) ? (L1_proc->frame_rx+1)&1023 : L1_proc->frame_rx;
    L1_proc->subframe_tx  = (L1_proc->subframe_rx + sf_ahead)%10;
    
    if (rxtx(eNB,L1_proc,string) < 0)
      LOG_E(PHY,"eNB %d CC_id %d failed during execution\n",eNB->Mod_id,eNB->CC_id);  
    ru_proc->timestamp_tx = L1_proc->timestamp_tx;
    ru_proc->tti_tx  = L1_proc->subframe_tx;
    ru_proc->frame_tx     = L1_proc->frame_tx;
  }
}


int wakeup_txfh(PHY_VARS_eNB *eNB,
                L1_rxtx_proc_t *proc,
                int frame_tx,
                int subframe_tx,
                uint64_t timestamp_tx) {
  RU_t *ru;
  RU_proc_t *ru_proc;
  LTE_DL_FRAME_PARMS *fp;
  int waitret,ret;
  LOG_D(PHY,"L1 TX Waking up TX FH %d.%d (IC RU TX %d)\n",frame_tx,subframe_tx,proc->instance_cnt_RUs);
  // grab the information for the RU due to the following wait
  waitret=timedwait_on_condition(&proc->mutex_RUs,&proc->cond_RUs,&proc->instance_cnt_RUs,"wakeup_txfh",1000000);
  AssertFatal(release_thread(&proc->mutex_RUs,&proc->instance_cnt_RUs,"wakeup_txfh")==0, "error releaseing eNB lock on RUs\n");

  if (waitret == ETIMEDOUT) {
    LOG_W(PHY,"Dropping TX slot (%d.%d) because FH is blocked more than 1 subframe times (1ms)\n",frame_tx,subframe_tx);
    AssertFatal((ret=pthread_mutex_lock(&eNB->proc.mutex_RU_tx))==0,"mutex_lock returns %d\n",ret);
    eNB->proc.RU_mask_tx = 0;
    AssertFatal((ret=pthread_mutex_unlock(&eNB->proc.mutex_RU_tx))==0,"mutex_unlock returns %d\n",ret);
    AssertFatal((ret=pthread_mutex_lock(&proc->mutex_RUs))==0,"mutex_lock returns %d\n",ret);
    proc->instance_cnt_RUs = 0;
    VCD_SIGNAL_DUMPER_DUMP_VARIABLE_BY_NAME(VCD_SIGNAL_DUMPER_VARIABLES_FRAME_NUMBER_RX0_UE,proc->instance_cnt_RUs);
    AssertFatal((ret=pthread_mutex_unlock(&proc->mutex_RUs))==0,"mutex_unlock returns %d\n",ret);
    return(-1);
  }

  for(int ru_id=0; ru_id<eNB->num_RU; ru_id++) {
    ru      = eNB->RU_list[ru_id];
    ru_proc = &ru->proc;
    fp      = ru->frame_parms;

    if (((fp->frame_type == TDD) && (subframe_select(fp,proc->subframe_tx)==SF_UL))||
        (eNB->RU_list[ru_id]->state == RU_SYNC)||
        (eNB->RU_list[ru_id]->wait_cnt>0)) {
      AssertFatal((ret=pthread_mutex_lock(&proc->mutex_RUs))==0, "mutex_lock returns %d\n",ret);
      proc->instance_cnt_RUs = 0;
      AssertFatal((ret=pthread_mutex_unlock(&proc->mutex_RUs))==0, "mutex_unlock returns %d\n",ret);
      continue;//hacking only works when all RU_tx works on the same subframe #TODO: adding mask stuff
    }

    if (ru_proc->instance_cnt_eNBs == 0) {
      LOG_E(PHY,"Frame %d, subframe %d: TX FH thread busy, dropping Frame %d, subframe %d\n", ru_proc->frame_tx, ru_proc->tti_tx, proc->frame_rx, proc->subframe_rx);
      AssertFatal((ret=pthread_mutex_lock(&eNB->proc.mutex_RU_tx))==0,"mutex_lock returns %d\n",ret);
      eNB->proc.RU_mask_tx = 0;
      AssertFatal((ret=pthread_mutex_unlock(&eNB->proc.mutex_RU_tx))==0,"mutex_unlock returns %d\n",ret);
      return(-1);
    }

    AssertFatal((ret = pthread_mutex_lock(&ru_proc->mutex_eNBs))==0,"ERROR pthread_mutex_lock failed on mutex_eNBs L1_thread_tx with ret=%d\n",ret);

    ru_proc->instance_cnt_eNBs = 0;
    ru_proc->timestamp_tx = timestamp_tx;
    ru_proc->tti_tx       = subframe_tx;
    ru_proc->frame_tx     = frame_tx;
    LOG_D(PHY,"L1 TX Waking up TX FH (2) %d.%d\n",frame_tx,subframe_tx);
    // the thread can now be woken up
    AssertFatal(pthread_cond_signal(&ru_proc->cond_eNBs) == 0,
                "[eNB] ERROR pthread_cond_signal for eNB TXnp4 thread\n");
    AssertFatal((ret=pthread_mutex_unlock(&ru_proc->mutex_eNBs))==0,"mutex_unlock returned %d\n",ret);

  }

  return(0);
}


int wakeup_tx(PHY_VARS_eNB *eNB,
              int frame_rx,
              int subframe_rx,
              int frame_tx,
              int subframe_tx,
              uint64_t timestamp_tx) {
  L1_rxtx_proc_t *L1_proc_tx = &eNB->proc.L1_proc_tx;
  int ret;
  LOG_D(PHY,"ENTERED wakeup_tx (IC %d)\n",L1_proc_tx->instance_cnt);
  // check if subframe is a has TX else return
  if (subframe_select(&eNB->frame_parms,subframe_tx) == SF_UL) return 0;  
  AssertFatal((ret = pthread_mutex_lock(&L1_proc_tx->mutex))==0,"mutex_lock returns %d\n",ret);
  LOG_D(PHY,"L1 RX %d.%d Waiting to wake up L1 TX %d.%d (IC L1TX %d)\n",frame_rx,subframe_rx,frame_tx,subframe_tx,L1_proc_tx->instance_cnt);

  while(L1_proc_tx->instance_cnt == 0) {
    pthread_cond_wait(&L1_proc_tx->cond,&L1_proc_tx->mutex);
  }

  LOG_D(PHY,"L1 RX Got signal that TX %d.%d is done\n",L1_proc_tx->frame_tx,L1_proc_tx->subframe_tx);
  L1_proc_tx->instance_cnt = 0;
  VCD_SIGNAL_DUMPER_DUMP_VARIABLE_BY_NAME(VCD_SIGNAL_DUMPER_VARIABLES_L1_PROC_TX_IC,L1_proc_tx->instance_cnt);
  L1_proc_tx->subframe_rx   = subframe_rx;
  L1_proc_tx->frame_rx      = frame_rx;
  L1_proc_tx->subframe_tx   = subframe_tx;
  L1_proc_tx->frame_tx      = frame_tx;
  L1_proc_tx->timestamp_tx  = timestamp_tx;
  // the thread can now be woken up
  LOG_D(PHY,"L1 RX Waking up L1 TX %d.%d\n",frame_tx,subframe_tx);

  AssertFatal(pthread_cond_signal(&L1_proc_tx->cond) == 0, "ERROR pthread_cond_signal for eNB L1 thread tx\n");
  AssertFatal((ret=pthread_mutex_unlock(&L1_proc_tx->mutex))==0,"mutex_unlock returns %d\n",ret);

  return(0);
}


int wakeup_rxtx(PHY_VARS_eNB *eNB,
                RU_t *ru) {
  L1_proc_t *proc   =&eNB->proc;
  RU_proc_t *ru_proc=&ru->proc;
  L1_rxtx_proc_t *L1_proc=&proc->L1_proc;
  LTE_DL_FRAME_PARMS *fp = &eNB->frame_parms;
  int ret;
  LOG_D(PHY,"ENTERED wakeup_rxtx, %d.%d\n",ru_proc->frame_rx,ru_proc->tti_rx);
  // wake up TX for subframe n+sl_ahead
  // lock the TX mutex and make sure the thread is ready
  AssertFatal((ret=pthread_mutex_lock(&L1_proc->mutex)) == 0,"mutex_lock returns %d\n", ret);

  if (L1_proc->instance_cnt == 0) { // L1_thread is busy so abort the subframe
    AssertFatal((ret=pthread_mutex_unlock( &L1_proc->mutex))==0,"mutex_unlock return %d\n",ret);
    LOG_W(PHY,"L1_thread isn't ready in %d.%d, aborting RX processing\n",ru_proc->frame_rx,ru_proc->tti_rx);
/*    AssertFatal(1==0,"L1_thread isn't ready in %d.%d (L1RX %d.%d), aborting RX, exiting\n",
      ru_proc->frame_rx,ru_proc->tti_rx,L1_proc->frame_rx,L1_proc->subframe_rx);
*/
    return(0);
   
  }

  ++L1_proc->instance_cnt;
  VCD_SIGNAL_DUMPER_DUMP_VARIABLE_BY_NAME(VCD_SIGNAL_DUMPER_VARIABLES_L1_PROC_IC, L1_proc->instance_cnt);

  // We have just received and processed the common part of a subframe, say n.
  // TS_rx is the last received timestamp (start of 1st slot), TS_tx is the desired
  // transmitted timestamp of the next TX slot (first).
  // The last (TS_rx mod samples_per_frame) was n*samples_per_tti,
  // we want to generate subframe (n+sf_ahead), so TS_tx = TX_rx+sf_ahead*samples_per_tti,
  // and proc->subframe_tx = proc->subframe_rx+sf_ahead
  L1_proc->timestamp_tx = ru_proc->timestamp_rx + (sf_ahead*fp->samples_per_tti);
  L1_proc->frame_rx     = ru_proc->frame_rx;
  L1_proc->subframe_rx  = ru_proc->tti_rx;
  L1_proc->frame_tx     = (L1_proc->subframe_rx > (9-sf_ahead)) ? (L1_proc->frame_rx+1)&1023 : L1_proc->frame_rx;
  L1_proc->subframe_tx  = (L1_proc->subframe_rx + sf_ahead)%10;
  LOG_D(PHY,"wakeup_rxtx: L1_proc->subframe_rx %d, L1_proc->subframe_tx %d, RU %d\n",L1_proc->subframe_rx,L1_proc->subframe_tx,ru->idx);
  VCD_SIGNAL_DUMPER_DUMP_VARIABLE_BY_NAME(VCD_SIGNAL_DUMPER_VARIABLES_FRAME_NUMBER_WAKEUP_RXTX_RX_RU+ru->idx, L1_proc->frame_rx);
  VCD_SIGNAL_DUMPER_DUMP_VARIABLE_BY_NAME(VCD_SIGNAL_DUMPER_VARIABLES_SUBFRAME_NUMBER_WAKEUP_RXTX_RX_RU+ru->idx, L1_proc->subframe_rx);
  VCD_SIGNAL_DUMPER_DUMP_VARIABLE_BY_NAME(VCD_SIGNAL_DUMPER_VARIABLES_FRAME_NUMBER_WAKEUP_RXTX_TX_RU+ru->idx, L1_proc->frame_tx);
  VCD_SIGNAL_DUMPER_DUMP_VARIABLE_BY_NAME(VCD_SIGNAL_DUMPER_VARIABLES_SUBFRAME_NUMBER_WAKEUP_RXTX_TX_RU+ru->idx, L1_proc->subframe_tx);


  // the thread can now be woken up
  AssertFatal((ret=pthread_cond_signal(&L1_proc->cond))== 0, "ERROR pthread_cond_signal for eNB RXn-TXnp4 thread, ret %d\n",ret);
  AssertFatal((ret=pthread_mutex_unlock( &L1_proc->mutex))==0,"mutex_unlock return %d\n",ret);


  return(0);
}


void wakeup_prach_eNB(PHY_VARS_eNB *eNB,
                      RU_t *ru,
                      int frame,
                      int subframe) {
  L1_proc_t *proc = &eNB->proc;
  LTE_DL_FRAME_PARMS *fp=&eNB->frame_parms;
  int i,ret;

  if (ru!=NULL) {
    AssertFatal((ret=pthread_mutex_lock(&proc->mutex_RU_PRACH))==0,"mutex_lock return %d\n",ret);

    for (i=0; i<eNB->num_RU; i++) {
      if (ru == eNB->RU_list[i] && eNB->RU_list[i]->wait_cnt == 0) {
        LOG_D(PHY,"frame %d, subframe %d: RU %d for eNB %d signals PRACH (mask %x, num_RU %d)\n",frame,subframe,i,eNB->Mod_id,proc->RU_mask_prach,eNB->num_RU);
        proc->RU_mask_prach |= (1<<i);
      } else if (eNB->RU_list[i]->state == RU_SYNC || eNB->RU_list[i]->wait_cnt > 0) {
        proc->RU_mask_prach |= (1<<i);
      }
    }

    if (proc->RU_mask_prach != (1<<eNB->num_RU)-1) {  // not all RUs have provided their information so return
      AssertFatal((ret=pthread_mutex_unlock(&proc->mutex_RU_PRACH))==0,"mutex_unlock return %d\n",ret);
      return;
    } else { // all RUs have provided their information so continue on and wakeup eNB processing
      proc->RU_mask_prach = 0;
      AssertFatal((ret=pthread_mutex_unlock(&proc->mutex_RU_PRACH))==0,"mutex_unlock return %d\n",ret);
    }
  }

  // check if we have to detect PRACH first
  if (is_prach_subframe(fp,frame,subframe)>0) {
    LOG_D(PHY,"Triggering prach processing, frame %d, subframe %d\n",frame,subframe);

    if (proc->instance_cnt_prach == 0) {
      LOG_W(PHY,"[eNB] Frame %d Subframe %d, dropping PRACH\n", frame,subframe);
      return;
    }

    // wake up thread for PRACH RX
    AssertFatal((ret=pthread_mutex_lock(&proc->mutex_prach))==0,"[eNB] ERROR pthread_mutex_lock for eNB PRACH thread %d (IC %d)\n", proc->thread_index, proc->instance_cnt_prach);
    ++proc->instance_cnt_prach;
    // set timing for prach thread
    proc->frame_prach = frame;
    proc->subframe_prach = subframe;

    // the thread can now be woken up
    if (pthread_cond_signal(&proc->cond_prach) != 0) {
      LOG_E( PHY, "[eNB] ERROR pthread_cond_signal for eNB PRACH thread %d\n", proc->thread_index);
      exit_fun( "ERROR pthread_cond_signal" );
      return;
    }

    AssertFatal((ret=pthread_mutex_unlock( &proc->mutex_prach))==0,"mutex_unlock return %d\n",ret);
  }
}



void wakeup_prach_eNB_br(PHY_VARS_eNB *eNB,
                         RU_t *ru,
                         int frame,
                         int subframe) {
  L1_proc_t *proc = &eNB->proc;
  LTE_DL_FRAME_PARMS *fp=&eNB->frame_parms;
  int i,ret;

  if (ru!=NULL) {
    AssertFatal((ret=pthread_mutex_lock(&proc->mutex_RU_PRACH_br))==0,"mutex_lock return %d\n",ret);

    for (i=0; i<eNB->num_RU; i++) {
      if (ru == eNB->RU_list[i]) {
        LOG_D(PHY,"frame %d, subframe %d: RU %d for eNB %d signals PRACH BR (mask %x, num_RU %d)\n",frame,subframe,i,eNB->Mod_id,proc->RU_mask_prach_br,eNB->num_RU);

        if ((proc->RU_mask_prach_br&(1<<i)) > 0)
          LOG_E(PHY,"eNB %d frame %d, subframe %d : previous information (PRACH BR) from RU %d (num_RU %d, mask %x) has not been served yet!\n",
                eNB->Mod_id,frame,subframe,ru->idx,eNB->num_RU,proc->RU_mask_prach_br);

        proc->RU_mask_prach_br |= (1<<i);
      }
    }

    if (proc->RU_mask_prach_br != (1<<eNB->num_RU)-1) {  // not all RUs have provided their information so return
      AssertFatal((ret=pthread_mutex_unlock(&proc->mutex_RU_PRACH_br))==0,"mutex_unlock return %d\n",ret);
      return;
    } else { // all RUs have provided their information so continue on and wakeup eNB processing
      proc->RU_mask_prach_br = 0;
      AssertFatal((ret=pthread_mutex_unlock(&proc->mutex_RU_PRACH_br))==0,"mutex_unlock return %d\n",ret);
    }
  }

  // check if we have to detect PRACH first
  if (is_prach_subframe(fp,frame,subframe)>0) {
    LOG_D(PHY,"Triggering prach br processing, frame %d, subframe %d\n",frame,subframe);

    if (proc->instance_cnt_prach_br == 0) {
      LOG_W(PHY,"[eNB] Frame %d Subframe %d, dropping PRACH BR\n", frame,subframe);
      return;
    }

    // wake up thread for PRACH RX
    AssertFatal((ret=pthread_mutex_lock(&proc->mutex_prach_br))==0,"[eNB] ERROR pthread_mutex_lock for eNB PRACH thread %d (IC %d)\n", proc->thread_index, proc->instance_cnt_prach_br);
    ++proc->instance_cnt_prach_br;
    // set timing for prach thread
    proc->frame_prach_br = frame;
    proc->subframe_prach_br = subframe;

    // the thread can now be woken up
    if (pthread_cond_signal(&proc->cond_prach_br) != 0) {
      LOG_E( PHY, "[eNB] ERROR pthread_cond_signal for eNB PRACH BR thread %d\n", proc->thread_index);
      exit_fun( "ERROR pthread_cond_signal" );
      return;
    }

    AssertFatal((ret=pthread_mutex_unlock( &proc->mutex_prach_br))==0,"mutex_unlock return %d\n",ret);
  }
}


/*!
 * \brief The prach receive thread of eNB.
 * \param param is a \ref L1_proc_t structure which contains the info what to process.
 * \returns a pointer to an int. The storage is not on the heap and must not be freed.
 */
static void *eNB_thread_prach( void *param ) {
  static int eNB_thread_prach_status;
  PHY_VARS_eNB *eNB= (PHY_VARS_eNB *)param;
  L1_proc_t *proc = &eNB->proc;
  // set default return value
  eNB_thread_prach_status = 0;
  thread_top_init("eNB_thread_prach",1,500000,1000000,20000000);

  //wait_sync("eNB_thread_prach");

  while (!oai_exit) {
    if (wait_on_condition(&proc->mutex_prach,&proc->cond_prach,&proc->instance_cnt_prach,"eNB_prach_thread") < 0) break;

    if (oai_exit) break;

    LOG_D(PHY,"Running eNB prach procedures\n");
    prach_procedures(eNB,0 );

    if (release_thread(&proc->mutex_prach,&proc->instance_cnt_prach,"eNB_prach_thread") < 0) break;
  }

  LOG_I(PHY, "Exiting eNB thread PRACH\n");
  eNB_thread_prach_status = 0;
  return &eNB_thread_prach_status;
}



/*!
 * \brief The prach receive thread of eNB for BL/CE UEs.
 * \param param is a \ref L1_proc_t structure which contains the info what to process.
 * \returns a pointer to an int. The storage is not on the heap and must not be freed.
 */
static void *eNB_thread_prach_br( void *param ) {
  static int eNB_thread_prach_status;
  PHY_VARS_eNB *eNB= (PHY_VARS_eNB *)param;
  L1_proc_t *proc = &eNB->proc;
  // set default return value
  eNB_thread_prach_status = 0;
  thread_top_init("eNB_thread_prach_br",1,500000,1000000,20000000);

  while (!oai_exit) {
    if (wait_on_condition(&proc->mutex_prach_br,&proc->cond_prach_br,&proc->instance_cnt_prach_br,"eNB_prach_thread_br") < 0) break;

    if (oai_exit) break;

    LOG_D(PHY,"Running eNB prach procedures for BL/CE UEs\n");
    prach_procedures(eNB,1);

    if (release_thread(&proc->mutex_prach_br,&proc->instance_cnt_prach_br,"eNB_prach_thread_br") < 0) break;
  }

  LOG_I(PHY, "Exiting eNB thread PRACH BR\n");
  eNB_thread_prach_status = 0;
  return &eNB_thread_prach_status;
}


extern void init_td_thread(PHY_VARS_eNB *);
extern void init_te_thread(PHY_VARS_eNB *);
extern void kill_td_thread(PHY_VARS_eNB *);
extern void kill_te_thread(PHY_VARS_eNB *);


static void *process_stats_thread(void *param) {
  PHY_VARS_eNB     *eNB      = (PHY_VARS_eNB *)param;
  wait_sync("process_stats_thread");

  while (!oai_exit) {
    sleep(1);

    if (opp_enabled == 1) {
      if ( eNB->ulsch_decoding_stats.trials>0)
        print_meas(&eNB->ulsch_decoding_stats,"ulsch_decoding",NULL,NULL);

      if (eNB->dlsch_encoding_stats.trials >0) {
        print_meas(&eNB->dlsch_turbo_encoding_preperation_stats,"dlsch_coding_crc",NULL,NULL);
        print_meas(&eNB->dlsch_turbo_encoding_segmentation_stats,"dlsch_segmentation",NULL,NULL);
        print_meas(&eNB->dlsch_encoding_stats,"dlsch_encoding",NULL,NULL);
        print_meas(&eNB->dlsch_turbo_encoding_signal_stats,"coding_signal",NULL,NULL);
        print_meas(&eNB->dlsch_turbo_encoding_main_stats,"coding_main",NULL,NULL);
        print_meas(&eNB->dlsch_turbo_encoding_stats,"turbo_encoding",NULL,NULL);
        print_meas(&eNB->dlsch_interleaving_stats,"turbo_interleaving",NULL,NULL);
        print_meas(&eNB->dlsch_rate_matching_stats,"turbo_rate_matching",NULL,NULL);
        print_meas(&eNB->dlsch_turbo_encoding_waiting_stats,"coding_wait",NULL,NULL);
        print_meas(&eNB->dlsch_turbo_encoding_wakeup_stats0,"coding_worker_0",NULL,NULL);
        print_meas(&eNB->dlsch_turbo_encoding_wakeup_stats1,"coding_worker_1",NULL,NULL);
      }

      print_meas(&eNB->dlsch_modulation_stats,"dlsch_modulation",NULL,NULL);
    }
  }

  return(NULL);
}

void *L1_stats_thread(void *param) {
  PHY_VARS_eNB     *eNB      = (PHY_VARS_eNB *)param;
  wait_sync("L1_stats_thread");
  FILE *fd;
  while (!oai_exit) {
    sleep(1);
    fd=fopen("L1_stats.log","w");
    AssertFatal(fd!=NULL,"Cannot open L1_stats.log\n");
    dump_I0_stats(fd,eNB);
    dump_ulsch_stats(fd,eNB,eNB->proc.L1_proc_tx.frame_tx);
    dump_uci_stats(fd,eNB,eNB->proc.L1_proc_tx.frame_tx);
    fclose(fd);
  }
  return(NULL);
}

void init_eNB_proc(int inst) {
  /*int i=0;*/
  int CC_id;
  PHY_VARS_eNB *eNB;
  L1_proc_t *proc;
  L1_rxtx_proc_t *L1_proc, *L1_proc_tx;
  pthread_attr_t *attr0=NULL,*attr1=NULL,*attr_prach=NULL;
  pthread_attr_t *attr_prach_br=NULL;
  LOG_I(PHY,"%s(inst:%d) RC.nb_CC[inst]:%d \n",__FUNCTION__,inst,RC.nb_CC[inst]);

  for (CC_id=0; CC_id<RC.nb_CC[inst]; CC_id++) {
    eNB = RC.eNB[inst][CC_id];
    LOG_I(PHY,"Initializing eNB processes instance:%d CC_id %d \n",inst,CC_id);
    proc = &eNB->proc;
    L1_proc                        = &proc->L1_proc;
    L1_proc_tx                     = &proc->L1_proc_tx;
    L1_proc->instance_cnt          = -1;
    L1_proc_tx->instance_cnt       = -1;
    L1_proc->instance_cnt_RUs      = 0;
    L1_proc_tx->instance_cnt_RUs   = 0;
    proc->eNB                      = eNB;
    proc->instance_cnt_prach       = -1;
    proc->instance_cnt_asynch_rxtx = -1;
    proc->instance_cnt_synch       = -1;
    proc->CC_id                    = CC_id;
    proc->first_rx                 =1;
    proc->first_tx                 =1;
    proc->RU_mask_tx               = (1<<eNB->num_RU)-1;
    memset((void *)proc->RU_mask,0,10*sizeof(proc->RU_mask[0]));
    proc->RU_mask_prach            =0;
    pthread_mutex_init( &eNB->UL_INFO_mutex, NULL);
    pthread_mutex_init( &L1_proc->mutex, NULL);
    pthread_mutex_init( &L1_proc_tx->mutex, NULL);
    pthread_cond_init( &L1_proc->cond, NULL);
    pthread_cond_init( &L1_proc_tx->cond, NULL);
    pthread_mutex_init( &L1_proc->mutex_RUs, NULL);
    pthread_mutex_init( &L1_proc_tx->mutex_RUs, NULL);
    pthread_cond_init( &L1_proc->cond_RUs, NULL);
    pthread_cond_init( &L1_proc_tx->cond_RUs, NULL);
    pthread_mutex_init( &proc->mutex_prach, NULL);
    pthread_mutex_init( &proc->mutex_asynch_rxtx, NULL);
    pthread_mutex_init( &proc->mutex_RU,NULL);
    pthread_mutex_init( &proc->mutex_RU_tx,NULL);
    pthread_mutex_init( &proc->mutex_RU_PRACH,NULL);
    pthread_cond_init( &proc->cond_prach, NULL);
    pthread_cond_init( &proc->cond_asynch_rxtx, NULL);
    pthread_attr_init( &proc->attr_prach);
    pthread_attr_init( &proc->attr_asynch_rxtx);
    pthread_attr_init( &L1_proc->attr);
    pthread_attr_init( &L1_proc_tx->attr);
    proc->instance_cnt_prach_br    = -1;
    proc->RU_mask_prach_br=0;
    pthread_mutex_init( &proc->mutex_prach_br, NULL);
    pthread_mutex_init( &proc->mutex_RU_PRACH_br,NULL);
    pthread_cond_init( &proc->cond_prach_br, NULL);
    pthread_attr_init( &proc->attr_prach_br);
#ifndef DEADLINE_SCHEDULER
    attr0       = &L1_proc->attr;
    attr1       = &L1_proc_tx->attr;
    attr_prach  = &proc->attr_prach;
    attr_prach_br  = &proc->attr_prach_br;
    //    attr_td     = &proc->attr_td;
    //    attr_te     = &proc->attr_te;
#endif

    if(get_thread_worker_conf() == WORKER_ENABLE) {
      init_te_thread(eNB);
      init_td_thread(eNB);
    }

    LOG_I(PHY,"eNB->single_thread_flag:%d\n", eNB->single_thread_flag);

    if ((get_thread_parallel_conf() == PARALLEL_RU_L1_SPLIT) && NFAPI_MODE!=NFAPI_MODE_VNF) {
      pthread_create( &L1_proc->pthread, attr0, L1_thread, proc );
    } else if ((get_thread_parallel_conf() == PARALLEL_RU_L1_TRX_SPLIT) && NFAPI_MODE!=NFAPI_MODE_VNF) {
      pthread_create( &L1_proc->pthread, attr0, L1_thread, proc );
      pthread_create( &L1_proc_tx->pthread, attr1, L1_thread_tx, proc);
    } else if (NFAPI_MODE==NFAPI_MODE_VNF) { // this is neccesary in VNF or L2 FAPI simulator.
      // Original Code from Fujitsu w/ old structure/field name
      //pthread_create( &proc_rxtx[0].pthread_rxtx, attr0, eNB_thread_rxtx, &proc_rxtx[0] );
      //pthread_create( &proc_rxtx[1].pthread_rxtx, attr1, eNB_thread_rxtx, &proc_rxtx[1] );

      pthread_create( &L1_proc->pthread, attr0, L1_thread, L1_proc );
      if (pthread_setname_np(L1_proc->pthread, "oai:enb-L1-rx") != 0)
      {
          LOG_E(PHY, "pthread_setname_np: %s\n", strerror(errno));
      }

      pthread_create( &L1_proc_tx->pthread, attr1, L1_thread, L1_proc_tx);
      if (pthread_setname_np(L1_proc_tx->pthread, "oai:enb-L1-tx") != 0)
      {
          LOG_E(PHY, "pthread_setname_np: %s\n", strerror(errno));
      }
    }

    if (NFAPI_MODE!=NFAPI_MODE_VNF) {
      pthread_create( &proc->pthread_prach, attr_prach, eNB_thread_prach, eNB );
      pthread_create( &proc->pthread_prach_br, attr_prach_br, eNB_thread_prach_br, eNB );
    }

    AssertFatal(proc->instance_cnt_prach == -1,"instance_cnt_prach = %d\n",proc->instance_cnt_prach);

<<<<<<< HEAD
    if (opp_enabled == 1)
    {
      pthread_create(&proc->process_stats_thread,NULL,process_stats_thread,(void *)eNB);
    }
=======
    if (opp_enabled == 1) pthread_create(&proc->process_stats_thread,NULL,process_stats_thread,(void *)eNB);
    pthread_create(&proc->L1_stats_thread,NULL,L1_stats_thread,(void*)eNB);
>>>>>>> efc696cc
  }

  //for multiple CCs: setup master and slaves
  /*
     for (CC_id=0; CC_id<MAX_NUM_CCs; CC_id++) {
     eNB = PHY_vars_eNB_g[inst][CC_id];

     if (eNB->node_timing == synch_to_ext_device) { //master
     eNB->proc.num_slaves = MAX_NUM_CCs-1;
     eNB->proc.slave_proc = (L1_proc_t**)malloc(eNB->proc.num_slaves*sizeof(L1_proc_t*));

     for (i=0; i< eNB->proc.num_slaves; i++) {
     if (i < CC_id)  eNB->proc.slave_proc[i] = &(PHY_vars_eNB_g[inst][i]->proc);
     if (i >= CC_id)  eNB->proc.slave_proc[i] = &(PHY_vars_eNB_g[inst][i+1]->proc);
     }
     }
     }
  */
  /* setup PHY proc TX sync mechanism */
  pthread_mutex_init(&sync_phy_proc.mutex_phy_proc_tx, NULL);
  pthread_cond_init(&sync_phy_proc.cond_phy_proc_tx, NULL);
  sync_phy_proc.phy_proc_CC_id = 0;
}


/*!
 * \brief Terminate eNB TX and RX threads.
 */
void kill_eNB_proc(int inst) {
  int *status;
  PHY_VARS_eNB *eNB;
  L1_proc_t *proc;
  L1_rxtx_proc_t *L1_proc, *L1_proc_tx;
  int ret;

  for (int CC_id=0; CC_id<MAX_NUM_CCs; CC_id++) {
    eNB=RC.eNB[inst][CC_id];
    proc        = &eNB->proc;
    L1_proc     = &proc->L1_proc;
    L1_proc_tx  = &proc->L1_proc_tx;

    if(get_thread_worker_conf() == WORKER_ENABLE) {
      kill_td_thread(eNB);
      kill_te_thread(eNB);
    }

    LOG_I(PHY, "Killing TX CC_id %d inst %d\n", CC_id, inst );

    if ((get_thread_parallel_conf() == PARALLEL_RU_L1_SPLIT || get_thread_parallel_conf() == PARALLEL_RU_L1_TRX_SPLIT) && NFAPI_MODE!=NFAPI_MODE_VNF) {
      AssertFatal((ret=pthread_mutex_lock(&L1_proc->mutex))==0,"mutex_lock return %d\n",ret);
      L1_proc->instance_cnt = 0;
      pthread_cond_signal(&L1_proc->cond);
      AssertFatal((ret=pthread_mutex_unlock(&L1_proc->mutex))==0,"mutex_unlock return %d\n",ret);
      AssertFatal((ret=pthread_mutex_lock(&L1_proc_tx->mutex))==0,"mutex_lock return %d\n",ret);
      L1_proc_tx->instance_cnt = 0;
      pthread_cond_signal(&L1_proc_tx->cond);
      AssertFatal((ret=pthread_mutex_unlock(&L1_proc_tx->mutex))==0,"muex_unlock return %d\n",ret);
    }

    AssertFatal((ret=pthread_mutex_lock(&proc->mutex_prach))==0,"mutex_lock return %d\n",ret);
    proc->instance_cnt_prach = 0;
    pthread_cond_signal( &proc->cond_prach );
    AssertFatal((ret=pthread_mutex_unlock(&proc->mutex_prach))==0,"mutex_unlock return %d\n",ret);
    pthread_cond_signal( &proc->cond_asynch_rxtx );
    pthread_cond_broadcast(&sync_phy_proc.cond_phy_proc_tx);
    LOG_D(PHY, "joining pthread_prach\n");
    pthread_join( proc->pthread_prach, (void **)&status );
    LOG_I(PHY, "Destroying prach mutex/cond\n");
    pthread_mutex_destroy( &proc->mutex_prach);
    pthread_cond_destroy( &proc->cond_prach );
    proc->instance_cnt_prach_br = 0;
    pthread_cond_signal( &proc->cond_prach_br );
    pthread_join( proc->pthread_prach_br, (void **)&status );
    pthread_mutex_destroy( &proc->mutex_prach_br);
    pthread_cond_destroy( &proc->cond_prach_br );
    LOG_I(PHY, "Destroying UL_INFO mutex\n");
    pthread_mutex_destroy(&eNB->UL_INFO_mutex);

    if ((get_thread_parallel_conf() == PARALLEL_RU_L1_SPLIT || get_thread_parallel_conf() == PARALLEL_RU_L1_TRX_SPLIT) && NFAPI_MODE!=NFAPI_MODE_VNF) {
      LOG_I(PHY, "Joining L1_proc mutex/cond\n");
      pthread_join( L1_proc->pthread, (void **)&status );
      LOG_I(PHY, "Joining L1_proc_tx mutex/cond\n");
      pthread_join( L1_proc_tx->pthread, (void **)&status );
    }

    LOG_I(PHY, "Destroying L1_proc mutex/cond\n");
    pthread_mutex_destroy( &L1_proc->mutex );
    pthread_cond_destroy( &L1_proc->cond );
    pthread_mutex_destroy( &L1_proc->mutex_RUs );
    pthread_cond_destroy( &L1_proc->cond_RUs );
    LOG_I(PHY, "Destroying L1_proc_tx mutex/cond\n");
    pthread_mutex_destroy( &L1_proc_tx->mutex );
    pthread_cond_destroy( &L1_proc_tx->cond );
    pthread_mutex_destroy( &L1_proc_tx->mutex_RUs );
    pthread_cond_destroy( &L1_proc_tx->cond_RUs );
    pthread_attr_destroy(&proc->attr_prach);
    pthread_attr_destroy(&proc->attr_asynch_rxtx);
    pthread_attr_destroy(&L1_proc->attr);
    pthread_attr_destroy(&L1_proc_tx->attr);
    pthread_mutex_destroy(&proc->mutex_RU_PRACH_br);
    pthread_attr_destroy(&proc->attr_prach_br);
  }
}


void reset_opp_meas(void) {
  int sfn;
  reset_meas(&softmodem_stats_mt);
  reset_meas(&softmodem_stats_hw);

  for (sfn=0; sfn < 10; sfn++) {
    reset_meas(&softmodem_stats_rxtx_sf);
    reset_meas(&softmodem_stats_rx_sf);
  }
}


void print_opp_meas(void) {
  int sfn=0;
  print_meas(&softmodem_stats_mt, "Main ENB Thread", NULL, NULL);
  print_meas(&softmodem_stats_hw, "HW Acquisation", NULL, NULL);

  for (sfn=0; sfn < 10; sfn++) {
    print_meas(&softmodem_stats_rxtx_sf,"[eNB][total_phy_proc_rxtx]",NULL, NULL);
    print_meas(&softmodem_stats_rx_sf,"[eNB][total_phy_proc_rx]",NULL,NULL);
  }
}


void free_transport(PHY_VARS_eNB *eNB) {
  for (int i=0; i<NUMBER_OF_DLSCH_MAX; i++) {
    LOG_D(PHY, "Freeing Transport Channel Buffers for DLSCH %d\n",i);

    for (int j=0; j<2; j++) free_eNB_dlsch(eNB->dlsch[i][j]);
  }
  for (int i=0;i<NUMBER_OF_ULSCH_MAX;i++) {
    LOG_D(PHY, "Freeing Transport Channel Buffer for ULSCH %d\n",i);
    free_eNB_ulsch(eNB->ulsch[i]);
  }
}


void init_transport(PHY_VARS_eNB *eNB) {
  LTE_DL_FRAME_PARMS *fp = &eNB->frame_parms;
  LOG_I(PHY, "Initialise transport\n");

  if (NFAPI_MODE!=NFAPI_MODE_VNF) {
    for (int i=0;i<NUMBER_OF_DLSCH_MAX; i++) {
      LOG_I(PHY,"Allocating Transport Channel Buffers for DLSCH %d/%d/%d\n",i,NUMBER_OF_DLSCH_MAX,(i-NUMBER_OF_DLSCH_MAX)<0);

      for (int j=0; j<2; j++) {
        eNB->dlsch[i][j] = new_eNB_dlsch(1,8,NSOFT,fp->N_RB_DL,0,fp);
        LOG_I(PHY,"eNB->dlsch[%d][%d] %p\n",i,j,eNB->dlsch[i][j]);
        if (!eNB->dlsch[i][j]) {
          LOG_E(PHY,"Can't get eNB dlsch structures for DLSCH %d \n", i);
          exit(-1);
        } else {
          eNB->dlsch[i][j]->rnti=0;
          LOG_D(PHY,"dlsch[%d][%d] => %p rnti:%d\n",i,j,eNB->dlsch[i][j], eNB->dlsch[i][j]->rnti);
        }
      }
    }
    for (int i=0;i<NUMBER_OF_ULSCH_MAX; i++) {

      LOG_I(PHY,"Allocating Transport Channel Buffer for ULSCH %d/%d\n",i,NUMBER_OF_ULSCH_MAX);
      eNB->ulsch[i] = new_eNB_ulsch(MAX_TURBO_ITERATIONS,fp->N_RB_UL, 0);

      if (!eNB->ulsch[i]) {
        LOG_E(PHY,"Can't get eNB ulsch structures\n");
        exit(-1);
      }
    }

    eNB->dlsch_SI  = new_eNB_dlsch(1,8,NSOFT,fp->N_RB_DL, 0, fp);
    LOG_D(PHY,"eNB %d.%d : SI %p\n",eNB->Mod_id,eNB->CC_id,eNB->dlsch_SI);
    eNB->dlsch_ra  = new_eNB_dlsch(1,8,NSOFT,fp->N_RB_DL, 0, fp);
    LOG_D(PHY,"eNB %d.%d : RA %p\n",eNB->Mod_id,eNB->CC_id,eNB->dlsch_ra);
    eNB->dlsch_MCH = new_eNB_dlsch(1,8,NSOFT,fp->N_RB_DL, 0, fp);
    LOG_D(PHY,"eNB %d.%d : MCH %p\n",eNB->Mod_id,eNB->CC_id,eNB->dlsch_MCH);
  }

  eNB->rx_total_gain_dB=130;

  for(int i=0; i<NUMBER_OF_UE_MAX; i++)
    eNB->mu_mimo_mode[i].dl_pow_off = 2;

  eNB->check_for_total_transmissions = 0;
  eNB->check_for_MUMIMO_transmissions = 0;
  eNB->FULL_MUMIMO_transmissions = 0;
  eNB->check_for_SUMIMO_transmissions = 0;
  fp->pucch_config_common.deltaPUCCH_Shift = 1;
  if (eNB->use_DTX == 0) fill_subframe_mask(eNB);
  
}


void init_eNB_afterRU(void) {
  int inst,CC_id,i;
  PHY_VARS_eNB *eNB;
  LOG_I(PHY,"%s() RC.nb_inst:%d\n", __FUNCTION__, RC.nb_inst);

  for (inst=0; inst<RC.nb_inst; inst++) {
    LOG_I(PHY,"RC.nb_CC[inst]:%d\n", RC.nb_CC[inst]);

    for (CC_id=0; CC_id<RC.nb_CC[inst]; CC_id++) {
      LOG_I(PHY,"RC.nb_CC[inst:%d][CC_id:%d]:%p\n", inst, CC_id, RC.eNB[inst][CC_id]);
      eNB                                  =  RC.eNB[inst][CC_id];
     // map antennas and PRACH signals to eNB RX
      LOG_I(PHY,"Mapping RX ports from %d RUs to eNB %d\n",eNB->num_RU,eNB->Mod_id);
      eNB->frame_parms.nb_antennas_rx       = 0;
      LOG_I(PHY,"eNB->num_RU:%d\n", eNB->num_RU);     
      if (NFAPI_MODE==NFAPI_MODE_PNF) AssertFatal(eNB->num_RU>0,"Number of RU attached to eNB %d is      zero\n",eNB->Mod_id);
      for (int ru_id=0; ru_id<eNB->num_RU; ru_id++) 
         eNB->frame_parms.nb_antennas_rx    += eNB->RU_list[ru_id]->nb_rx;
      phy_init_lte_eNB(eNB,0,0);
      LOG_I(PHY,"Overwriting eNB->prach_vars.rxsigF[0]:%p\n", eNB->prach_vars.rxsigF[0]);
      eNB->prach_vars.rxsigF[0] = (int16_t **)malloc16(64*sizeof(int16_t *));

      for (int ce_level=0; ce_level<4; ce_level++) {
        LOG_I(PHY,"Overwriting eNB->prach_vars_br.rxsigF.rxsigF[0]:%p\n", eNB->prach_vars_br.rxsigF[ce_level]);
        eNB->prach_vars_br.rxsigF[ce_level] = (int16_t **)malloc16(64*sizeof(int16_t *));
      }


      for (int ru_id=0,aa=0; ru_id<eNB->num_RU; ru_id++) {

        AssertFatal(eNB->RU_list[ru_id]->common.rxdataF!=NULL,
                    "RU %d : common.rxdataF is NULL\n",
                    eNB->RU_list[ru_id]->idx);
        AssertFatal(eNB->RU_list[ru_id]->prach_rxsigF!=NULL,
                    "RU %d : prach_rxsigF is NULL\n",
                    eNB->RU_list[ru_id]->idx);

        for (i=0; i<eNB->RU_list[ru_id]->nb_rx; aa++,i++) {
          LOG_I(PHY,"Attaching RU %d antenna %d to eNB antenna %d\n",eNB->RU_list[ru_id]->idx,i,aa);
          eNB->prach_vars.rxsigF[0][aa]    =  eNB->RU_list[ru_id]->prach_rxsigF[0][i];

          for (int ce_level=0; ce_level<4; ce_level++)
            eNB->prach_vars_br.rxsigF[ce_level][aa] = eNB->RU_list[ru_id]->prach_rxsigF_br[ce_level][i];

          eNB->common_vars.rxdataF[aa]     =  eNB->RU_list[ru_id]->common.rxdataF[i];
        }
      }

      /* TODO: review this code, there is something wrong.
       * In monolithic mode, we come here with nb_antennas_rx == 0
       * (not tested in other modes).
       */
      if (eNB->frame_parms.nb_antennas_rx < 1) {
        LOG_I(PHY, "%s() ************* DJP ***** eNB->frame_parms.nb_antennas_rx:%d - GOING TO HARD CODE TO 1", __FUNCTION__, eNB->frame_parms.nb_antennas_rx);
        eNB->frame_parms.nb_antennas_rx = 1;
      } else {
        //LOG_I(PHY," Delete code\n");
      }

      if (eNB->frame_parms.nb_antennas_tx < 1) {
        LOG_I(PHY, "%s() ************* DJP ***** eNB->frame_parms.nb_antennas_tx:%d - GOING TO HARD CODE TO 1", __FUNCTION__, eNB->frame_parms.nb_antennas_tx);
        eNB->frame_parms.nb_antennas_tx = 1;
      } else {
        //LOG_I(PHY," Delete code\n");
      }

      AssertFatal(eNB->frame_parms.nb_antennas_rx >0,
                  "inst %d, CC_id %d : nb_antennas_rx %d\n",inst,CC_id,eNB->frame_parms.nb_antennas_rx);
      LOG_I(PHY,"inst %d, CC_id %d : nb_antennas_rx %d\n",inst,CC_id,eNB->frame_parms.nb_antennas_rx);
      init_transport(eNB);
      //init_precoding_weights(RC.eNB[inst][CC_id]);
    }

    init_eNB_proc(inst);
  }

  for (int ru_id=0; ru_id<RC.nb_RU; ru_id++) {
    AssertFatal(RC.ru[ru_id]!=NULL,"ru_id %d is null\n",ru_id);
    RC.ru[ru_id]->wakeup_rxtx         = wakeup_rxtx;
    RC.ru[ru_id]->wakeup_prach_eNB    = wakeup_prach_eNB;
    RC.ru[ru_id]->wakeup_prach_eNB_br = wakeup_prach_eNB_br;
    RC.ru[ru_id]->eNB_top             = eNB_top;
  }
}


void init_eNB(int single_thread_flag,
              int wait_for_sync) {
  int CC_id;
  int inst;
  PHY_VARS_eNB *eNB;
  LOG_I(PHY,"[lte-softmodem.c] eNB structure about to allocated RC.nb_L1_inst:%d RC.nb_L1_CC[0]:%d\n",RC.nb_L1_inst,RC.nb_L1_CC[0]);

  if (RC.eNB == NULL) RC.eNB = (PHY_VARS_eNB ** *) malloc(RC.nb_L1_inst*sizeof(PHY_VARS_eNB **));

  LOG_I(PHY,"[lte-softmodem.c] eNB structure RC.eNB allocated\n");

  for (inst=0; inst<RC.nb_L1_inst; inst++) {
    if (RC.eNB[inst] == NULL) RC.eNB[inst] = (PHY_VARS_eNB **) malloc(RC.nb_CC[inst]*sizeof(PHY_VARS_eNB *));

    for (CC_id=0; CC_id<RC.nb_L1_CC[inst]; CC_id++) {
      if (RC.eNB[inst][CC_id] == NULL) 
         RC.eNB[inst][CC_id] = (PHY_VARS_eNB *) calloc(1,sizeof(PHY_VARS_eNB));

      eNB                     = RC.eNB[inst][CC_id];
      eNB->abstraction_flag   = 0;
      eNB->single_thread_flag = single_thread_flag;
      LOG_I(PHY,"Initializing eNB %d CC_id %d single_thread_flag:%d\n",inst,CC_id,single_thread_flag);
      LOG_I(PHY,"Initializing eNB %d CC_id %d\n",inst,CC_id);
      LOG_I(PHY,"Registering with MAC interface module\n");
      AssertFatal((eNB->if_inst         = IF_Module_init(inst))!=NULL,"Cannot register interface");
      eNB->if_inst->schedule_response   = schedule_response;
      eNB->if_inst->PHY_config_req      = phy_config_request;
      eNB->if_inst->PHY_config_update_sib2_req      = phy_config_update_sib2_request;
      eNB->if_inst->PHY_config_update_sib13_req      = phy_config_update_sib13_request;
      memset((void *)&eNB->UL_INFO,0,sizeof(eNB->UL_INFO));
      memset((void *)&eNB->Sched_INFO,0,sizeof(eNB->Sched_INFO));
      LOG_I(PHY,"Setting indication lists\n");
      eNB->UL_INFO.rx_ind.rx_indication_body.rx_pdu_list   = eNB->rx_pdu_list;
      eNB->UL_INFO.crc_ind.crc_indication_body.crc_pdu_list = eNB->crc_pdu_list;
      eNB->UL_INFO.sr_ind.sr_indication_body.sr_pdu_list = eNB->sr_pdu_list;
      eNB->UL_INFO.harq_ind.harq_indication_body.harq_pdu_list = eNB->harq_pdu_list;
      eNB->UL_INFO.cqi_ind.cqi_indication_body.cqi_pdu_list = eNB->cqi_pdu_list;
      eNB->UL_INFO.cqi_ind.cqi_indication_body.cqi_raw_pdu_list = eNB->cqi_raw_pdu_list;
      eNB->prach_energy_counter = 0;
    }
  }

  LOG_I(PHY,"[lte-softmodem.c] eNB structure allocated\n");
}


void stop_eNB(int nb_inst) {
  for (int inst=0; inst<nb_inst; inst++) {
    LOG_I(PHY,"Killing eNB %d processing threads\n",inst);
    kill_eNB_proc(inst);
  }
}<|MERGE_RESOLUTION|>--- conflicted
+++ resolved
@@ -979,15 +979,8 @@
 
     AssertFatal(proc->instance_cnt_prach == -1,"instance_cnt_prach = %d\n",proc->instance_cnt_prach);
 
-<<<<<<< HEAD
-    if (opp_enabled == 1)
-    {
-      pthread_create(&proc->process_stats_thread,NULL,process_stats_thread,(void *)eNB);
-    }
-=======
     if (opp_enabled == 1) pthread_create(&proc->process_stats_thread,NULL,process_stats_thread,(void *)eNB);
     pthread_create(&proc->L1_stats_thread,NULL,L1_stats_thread,(void*)eNB);
->>>>>>> efc696cc
   }
 
   //for multiple CCs: setup master and slaves
