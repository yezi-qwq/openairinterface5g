--- conflicted
+++ resolved
@@ -1493,41 +1493,18 @@
   return &eNB_thread_prach_status;
 }
 
-<<<<<<< HEAD
-static void *pc_thread(void* param) {
-
-  PRECODER *pc = (PRECODER_t*)param;
-
-  // Start IF device if any
-  if (eNB->start_if) 
-    if (eNB->start_if(eNB) != 0)
-      LOG_E(HW,"Could not start the IF device\n");
-
-  // Start RF device if any
-  if (eNB->start_rf)
-    if (eNB->start_rf(eNB) != 0)
-      LOG_E(HW,"Could not start the RF device\n");
-
-}
-=======
->>>>>>> b2b1dc9f
-
-
 static void* eNB_thread_single( void* param ) {
 
   static int eNB_thread_single_status;
 
   eNB_proc_t *proc = (eNB_proc_t*)param;
   eNB_rxtx_proc_t *proc_rxtx = &proc->proc_rxtx[0];
-<<<<<<< HEAD
+
   PHY_VARS_eNB *eNB = RC.eNB[0][proc->CC_id];
-=======
-  PHY_VARS_eNB *eNB = PHY_vars_eNB_g[0][proc->CC_id];
   LTE_DL_FRAME_PARMS *fp = &eNB->frame_parms;
   eNB->CC_id =  proc->CC_id;
 
   void *rxp[2],*rxp2[2];
->>>>>>> b2b1dc9f
 
   int subframe=0, frame=0; 
 
@@ -1989,7 +1966,7 @@
 extern void eNB_fep_full_2thread(PHY_VARS_eNB *eNB,eNB_rxtx_proc_t *proc);
 extern void do_prach(PHY_VARS_eNB *eNB,int frame,int subframe);
 
-<<<<<<< HEAD
+/*
 void init_RU(RAN_CONTEXT *rc,RU_if_in_t ru_if_in[], RU_if_timing_t ru_if_timing[], eth_params_t *eth_params) {
   
   int ru_id;
@@ -2166,11 +2143,11 @@
   
 
 }
-
-void init_eNB(eNB_func_t node_function[], eNB_timing_t node_timing[],int nb_inst,eth_params_t *eth_params,int single_thread_flag) {
-=======
+*/
+
+
 void init_eNB(eNB_func_t node_function[], eNB_timing_t node_timing[],int nb_inst,eth_params_t *eth_params,int single_thread_flag,int wait_for_sync) {
->>>>>>> b2b1dc9f
+
   
   int CC_id;
   int inst;
