--- conflicted
+++ resolved
@@ -218,12 +218,6 @@
 
   VCD_SIGNAL_DUMPER_DUMP_FUNCTION_BY_NAME(VCD_SIGNAL_DUMPER_FUNCTIONS_ENB_DLSCH_ULSCH_SCHEDULER, 1 );
 
-<<<<<<< HEAD
-  /* khalid : detection of MSG3 is simple but seems there is another entity that fill the buffers to this phy_rx chain  */
-
-  pthread_mutex_lock(&eNB->UL_INFO_mutex);
-=======
->>>>>>> 1e0d8161
 
   pthread_mutex_lock(&eNB->UL_INFO_mutex);
   eNB->UL_INFO.frame     = proc->frame_rx;
@@ -601,13 +595,6 @@
 
     for (i=0; i<eNB->num_RU; i++) {
       if (ru == eNB->RU_list[i]) {
-<<<<<<< HEAD
-	LOG_I(PHY,"frame %d, subframe %d (%d): RU %d for eNB %d signals PRACH (mask %x, num_RU %d)\n",frame,subframe,is_prach_subframe(fp,frame,subframe),i,eNB->Mod_id,proc->RU_mask_prach,eNB->num_RU);
-	if ((proc->RU_mask_prach&(1<<i)) > 0)
-	  LOG_E(PHY,"eNB %d frame %d, subframe %d : previous information (PRACH) from RU %d (num_RU %d, mask %x) has not been served yet!\n",
-		eNB->Mod_id,frame,subframe,ru->idx,eNB->num_RU,proc->RU_mask_prach);
-	proc->RU_mask_prach |= (1<<i);
-=======
         LOG_D(PHY,"frame %d, subframe %d: RU %d for eNB %d signals PRACH (mask %x, num_RU %d)\n",frame,subframe,i,eNB->Mod_id,proc->RU_mask_prach,eNB->num_RU);
 
         if ((proc->RU_mask_prach&(1<<i)) > 0)
@@ -615,7 +602,6 @@
                 eNB->Mod_id,frame,subframe,ru->idx,eNB->num_RU,proc->RU_mask_prach);
 
         proc->RU_mask_prach |= (1<<i);
->>>>>>> 1e0d8161
       }
     }
 
