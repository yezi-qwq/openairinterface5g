--- conflicted
+++ resolved
@@ -95,10 +95,7 @@
 
 #include "T.h"
 
-<<<<<<< HEAD
-
-=======
->>>>>>> b44c83ef
+
 //#define DEBUG_THREADS 1
 
 //#define USRP_DEBUG 1
@@ -504,10 +501,6 @@
 }
 #endif
 
-<<<<<<< HEAD
-=======
-
->>>>>>> b44c83ef
 
 /*!
  * \brief The prach receive thread of eNB.
@@ -750,11 +743,8 @@
     pthread_join( proc->pthread_prach_br, (void**)&status );    
     pthread_mutex_destroy( &proc->mutex_prach_br );
     pthread_cond_destroy( &proc->cond_prach_br );
-#endif         
-<<<<<<< HEAD
-
-=======
->>>>>>> b44c83ef
+#endif
+         
     LOG_I(PHY, "Destroying UL_INFO mutex\n");
     pthread_mutex_destroy(&eNB->UL_INFO_mutex);
     int i;
