--- conflicted
+++ resolved
@@ -1002,11 +1002,7 @@
   // synchronize first reception to frame 0 subframe 0
 
   proc->timestamp_tx = proc->timestamp_rx+(4*fp->samples_per_tti);
-<<<<<<< HEAD
-  //printf("trx_read <- RX TS %llu (sf %d, first_rx %d)\n", proc->timestamp_rx,proc->subframe_rx,proc->first_rx);  
-=======
   //  printf("trx_read <- USRP TS %lu (offset %d sf %d, f %d, first_rx %d)\n", proc->timestamp_rx,eNB->ts_offset,proc->subframe_rx,proc->frame_rx,proc->first_rx);  
->>>>>>> 56241235
   
   if (proc->first_rx == 0) {
     if (proc->subframe_rx != *subframe){
@@ -1047,20 +1043,12 @@
   
   if (proc->first_rx == 0) {
     if (proc->subframe_rx != *subframe){
-<<<<<<< HEAD
-      LOG_E(PHY,"Received Timestamp doesn't correspond to the time we think it is (proc->subframe_rx %d, subframe %d)\n",proc->subframe_rx,*subframe);
-=======
-      LOG_E(PHY,"rx_fh_if5: Received Timestamp doesn't correspond to the time we think it is (proc->subframe_rx %d, subframe %d)\n",proc->subframe_rx,subframe);
->>>>>>> 56241235
+      LOG_E(PHY,"rx_fh_if5: Received Timestamp doesn't correspond to the time we think it is (proc->subframe_rx %d, subframe %d)\n",proc->subframe_rx,*subframe);
       exit_fun("Exiting");
     }
     
     if (proc->frame_rx != *frame) {
-<<<<<<< HEAD
-      LOG_E(PHY,"Received Timestamp doesn't correspond to the time we think it is (proc->frame_rx %d frame %d)\n",proc->frame_rx,*frame);
-=======
-      LOG_E(PHY,"rx_fh_if5: Received Timestamp doesn't correspond to the time we think it is (proc->frame_rx %d frame %d)\n",proc->frame_rx,frame);
->>>>>>> 56241235
+      LOG_E(PHY,"rx_fh_if5: Received Timestamp doesn't correspond to the time we think it is (proc->frame_rx %d frame %d)\n",proc->frame_rx,*frame);
       exit_fun("Exiting");
     }
   } else {
@@ -1143,10 +1131,6 @@
 	LOG_E(PHY,"rx_fh_if4p5: Received Timestamp doesn't correspond to the time we think it is (proc->frame_rx %d frame %d,CCid %d)\n",proc->frame_rx,*frame,eNB->CC_id);
     }
   } else {
-<<<<<<< HEAD
-    proc->first_rx--;
-    *frame = proc->frame_rx;
-=======
     proc->first_rx = 0;
     if (eNB->CC_id==0)
       proc->frame_offset = 0;
@@ -1154,7 +1138,6 @@
       proc->frame_offset = PHY_vars_eNB_g[0][0]->proc.frame_rx;
 
     *frame = proc->frame_rx;//(proc->frame_rx + proc->frame_offset)&1023;
->>>>>>> 56241235
     *subframe = proc->subframe_rx;        
   }
   
@@ -1707,14 +1690,9 @@
     proc->instance_cnt_FH          = -1;
     proc->instance_cnt_asynch_rxtx = -1;
     proc->CC_id = CC_id;    
-<<<<<<< HEAD
-    
-    proc->first_rx=4;
-=======
     proc->instance_cnt_synch        =  -1;
 
     proc->first_rx=1;
->>>>>>> 56241235
     proc->first_tx=1;
     proc->frame_offset = 0;
 
