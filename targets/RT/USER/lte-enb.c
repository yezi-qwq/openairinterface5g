/*
 * Licensed to the OpenAirInterface (OAI) Software Alliance under one or more
 * contributor license agreements.  See the NOTICE file distributed with
 * this work for additional information regarding copyright ownership.
 * The OpenAirInterface Software Alliance licenses this file to You under
 * the OAI Public License, Version 1.1  (the "License"); you may not use this file
 * except in compliance with the License.
 * You may obtain a copy of the License at
 *
 *      http://www.openairinterface.org/?page_id=698
 *
 * Unless required by applicable law or agreed to in writing, software
 * distributed under the License is distributed on an "AS IS" BASIS,
 * WITHOUT WARRANTIES OR CONDITIONS OF ANY KIND, either express or implied.
 * See the License for the specific language governing permissions and
 * limitations under the License.
 *-------------------------------------------------------------------------------
 * For more information about the OpenAirInterface (OAI) Software Alliance:
 *      contact@openairinterface.org
 */

/*! \file lte-enb.c
 * \brief Top-level threads for eNodeB
 * \author R. Knopp, F. Kaltenberger, Navid Nikaein
 * \date 2012
 * \version 0.1
 * \company Eurecom
 * \email: knopp@eurecom.fr,florian.kaltenberger@eurecom.fr, navid.nikaein@eurecom.fr
 * \note
 * \warning
 */

#define _GNU_SOURCE
#include <pthread.h>

#include "time_utils.h"

#undef MALLOC //there are two conflicting definitions, so we better make sure we don't use it at all

#include "rt_wrapper.h"

#include "assertions.h"


#include "PHY/types.h"

#include "PHY/defs.h"
#undef MALLOC //there are two conflicting definitions, so we better make sure we don't use it at all
//#undef FRAME_LENGTH_COMPLEX_SAMPLES //there are two conflicting definitions, so we better make sure we don't use it at all

#include "../../ARCH/COMMON/common_lib.h"

//#undef FRAME_LENGTH_COMPLEX_SAMPLES //there are two conflicting definitions, so we better make sure we don't use it at all

#include "PHY/LTE_TRANSPORT/if4_tools.h"
#include "PHY/LTE_TRANSPORT/if5_tools.h"

#include "PHY/extern.h"
#include "SCHED/extern.h"
#include "LAYER2/MAC/extern.h"

#include "../../SIMU/USER/init_lte.h"

#include "LAYER2/MAC/defs.h"
#include "LAYER2/MAC/extern.h"
#include "LAYER2/MAC/proto.h"
#include "RRC/LITE/extern.h"
#include "PHY_INTERFACE/extern.h"
#include "PHY_INTERFACE/defs.h"
#ifdef SMBV
#include "PHY/TOOLS/smbv.h"
unsigned short config_frames[4] = {2,9,11,13};
#endif
#include "UTIL/LOG/log_extern.h"
#include "UTIL/OTG/otg_tx.h"
#include "UTIL/OTG/otg_externs.h"
#include "UTIL/MATH/oml.h"
#include "UTIL/LOG/vcd_signal_dumper.h"
#include "UTIL/OPT/opt.h"
#include "enb_config.h"
//#include "PHY/TOOLS/time_meas.h"

#ifndef OPENAIR2
#include "UTIL/OTG/otg_extern.h"
#endif

#if defined(ENABLE_ITTI)
# if defined(ENABLE_USE_MME)
#   include "s1ap_eNB.h"
#ifdef PDCP_USE_NETLINK
#   include "SIMULATION/ETH_TRANSPORT/proto.h"
#endif
# endif
#endif

#include "T.h"


//#define DEBUG_THREADS 1

//#define USRP_DEBUG 1
struct timing_info_t {
  //unsigned int frame, hw_slot, last_slot, next_slot;
  RTIME time_min, time_max, time_avg, time_last, time_now;
  //unsigned int mbox0, mbox1, mbox2, mbox_target;
  unsigned int n_samples;
} timing_info;

// Fix per CC openair rf/if device update
// extern openair0_device openair0;


#if defined(ENABLE_ITTI)
extern volatile int             start_eNB;
extern volatile int             start_UE;
#endif
extern volatile int                    oai_exit;

extern openair0_config_t openair0_cfg[MAX_CARDS];

extern int transmission_mode;

extern int oaisim_flag;

uint16_t sf_ahead=4;

//pthread_t                       main_eNB_thread;

time_stats_t softmodem_stats_mt; // main thread
time_stats_t softmodem_stats_hw; //  hw acquisition
time_stats_t softmodem_stats_rxtx_sf; // total tx time
time_stats_t nfapi_meas; // total tx time
time_stats_t softmodem_stats_rx_sf; // total rx time

/* mutex, cond and variable to serialize phy proc TX calls
 * (this mechanism may be relaxed in the future for better
 * performances)
 */
static struct {
  pthread_mutex_t  mutex_phy_proc_tx;
  pthread_cond_t   cond_phy_proc_tx;
  volatile uint8_t phy_proc_CC_id;
} sync_phy_proc;

extern double cpuf;

void exit_fun(const char* s);

void init_eNB(int,int);
void stop_eNB(int nb_inst);


void wakeup_prach_eNB(PHY_VARS_eNB *eNB,RU_t *ru,int frame,int subframe);
#ifdef Rel14
void wakeup_prach_eNB_br(PHY_VARS_eNB *eNB,RU_t *ru,int frame,int subframe);
#endif

extern uint8_t nfapi_mode;
extern void oai_subframe_ind(uint16_t sfn, uint16_t sf);
extern void add_subframe(uint16_t *frameP, uint16_t *subframeP, int offset);

//#define TICK_TO_US(ts) (ts.diff)
#define TICK_TO_US(ts) (ts.trials==0?0:ts.diff/ts.trials)

<<<<<<< HEAD

static inline int rxtx(PHY_VARS_eNB *eNB,eNB_rxtx_proc_t *proc, char *thread_name) {

  static double cpu_freq_GHz = 0.0;

  if (cpu_freq_GHz == 0.0)
    cpu_freq_GHz = get_cpu_freq_GHz();


=======

static inline int rxtx(PHY_VARS_eNB *eNB,eNB_rxtx_proc_t *proc, char *thread_name) {
>>>>>>> 8471bd14
  start_meas(&softmodem_stats_rxtx_sf);

  // *******************************************************************

  if (nfapi_mode == 1) {

    // I am a PNF and I need to let nFAPI know that we have a (sub)frame tick
    uint16_t frame = proc->frame_rx;
    uint16_t subframe = proc->subframe_rx;

    //add_subframe(&frame, &subframe, 4);

    //oai_subframe_ind(proc->frame_tx, proc->subframe_tx);
    //LOG_D(PHY, "oai_subframe_ind(frame:%u, subframe:%d) - NOT CALLED ********\n", frame, subframe);
    start_meas(&nfapi_meas);
    oai_subframe_ind(frame, subframe);
    stop_meas(&nfapi_meas);

    if (eNB->UL_INFO.rx_ind.rx_indication_body.number_of_pdus||
        eNB->UL_INFO.harq_ind.harq_indication_body.number_of_harqs ||
        eNB->UL_INFO.crc_ind.crc_indication_body.number_of_crcs ||
        eNB->UL_INFO.rach_ind.rach_indication_body.number_of_preambles ||
        eNB->UL_INFO.cqi_ind.number_of_cqis
       ) {
      LOG_D(PHY, "UL_info[rx_ind:%05d:%d harqs:%05d:%d crcs:%05d:%d preambles:%05d:%d cqis:%d] RX:%04d%d TX:%04d%d num_pdcch_symbols:%d\n", 
          NFAPI_SFNSF2DEC(eNB->UL_INFO.rx_ind.sfn_sf),   eNB->UL_INFO.rx_ind.rx_indication_body.number_of_pdus, 
          NFAPI_SFNSF2DEC(eNB->UL_INFO.harq_ind.sfn_sf), eNB->UL_INFO.harq_ind.harq_indication_body.number_of_harqs, 
          NFAPI_SFNSF2DEC(eNB->UL_INFO.crc_ind.sfn_sf),  eNB->UL_INFO.crc_ind.crc_indication_body.number_of_crcs, 
          NFAPI_SFNSF2DEC(eNB->UL_INFO.rach_ind.sfn_sf), eNB->UL_INFO.rach_ind.rach_indication_body.number_of_preambles,
          eNB->UL_INFO.cqi_ind.number_of_cqis, 
          proc->frame_rx, proc->subframe_rx, 
      proc->frame_tx, proc->subframe_tx, eNB->pdcch_vars[proc->subframe_tx&1].num_pdcch_symbols);
    }
  }

  if (nfapi_mode == 1 && eNB->pdcch_vars[proc->subframe_tx&1].num_pdcch_symbols == 0) {
    LOG_E(PHY, "eNB->pdcch_vars[proc->subframe_tx&1].num_pdcch_symbols == 0");
    return 0;
  }

  // ****************************************
  // Common RX procedures subframe n

  T(T_ENB_PHY_DL_TICK, T_INT(eNB->Mod_id), T_INT(proc->frame_tx), T_INT(proc->subframe_tx));

  // if this is IF5 or 3GPP_eNB
  if (eNB && eNB->RU_list && eNB->RU_list[0] && eNB->RU_list[0]->function < NGFI_RAU_IF4p5) {
    wakeup_prach_eNB(eNB,NULL,proc->frame_rx,proc->subframe_rx);
#ifdef Rel14
    wakeup_prach_eNB_br(eNB,NULL,proc->frame_rx,proc->subframe_rx);
#endif
  }

  release_UE_in_freeList(eNB->Mod_id);

  // UE-specific RX processing for subframe n
  if (nfapi_mode == 0 || nfapi_mode == 1) {
    phy_procedures_eNB_uespec_RX(eNB, proc, no_relay );
  }

  pthread_mutex_lock(&eNB->UL_INFO_mutex);

  eNB->UL_INFO.frame     = proc->frame_rx;
  eNB->UL_INFO.subframe  = proc->subframe_rx;
  eNB->UL_INFO.module_id = eNB->Mod_id;
  eNB->UL_INFO.CC_id     = eNB->CC_id;

  eNB->if_inst->UL_indication(&eNB->UL_INFO);

  pthread_mutex_unlock(&eNB->UL_INFO_mutex);

  // *****************************************
  // TX processing for subframe n+sf_ahead
  // run PHY TX procedures the one after the other for all CCs to avoid race conditions
  // (may be relaxed in the future for performance reasons)
  // *****************************************
  //if (wait_CCs(proc)<0) return(-1);
  
  if (oai_exit) return(-1);
#ifndef PHY_TX_THREAD
  phy_procedures_eNB_TX(eNB, proc, no_relay, NULL, 1);
#endif
  if (release_thread(&proc->mutex_rxtx,&proc->instance_cnt_rxtx,thread_name)<0) return(-1);

  stop_meas( &softmodem_stats_rxtx_sf );

  LOG_D(PHY,"%s() Exit proc[rx:%d%d tx:%d%d]\n", __FUNCTION__, proc->frame_rx, proc->subframe_rx, proc->frame_tx, proc->subframe_tx);

#if 0
  LOG_D(PHY, "rxtx:%lld nfapi:%lld phy:%lld tx:%lld rx:%lld prach:%lld ofdm:%lld ",
      softmodem_stats_rxtx_sf.diff_now, nfapi_meas.diff_now,
      TICK_TO_US(eNB->phy_proc),
      TICK_TO_US(eNB->phy_proc_tx),
      TICK_TO_US(eNB->phy_proc_rx),
      TICK_TO_US(eNB->rx_prach),
      TICK_TO_US(eNB->ofdm_mod_stats),
      softmodem_stats_rxtx_sf.diff_now, nfapi_meas.diff_now);
  LOG_D(PHY,
    "dlsch[enc:%lld mod:%lld scr:%lld rm:%lld t:%lld i:%lld] rx_dft:%lld ",
      TICK_TO_US(eNB->dlsch_encoding_stats),
      TICK_TO_US(eNB->dlsch_modulation_stats),
      TICK_TO_US(eNB->dlsch_scrambling_stats),
      TICK_TO_US(eNB->dlsch_rate_matching_stats),
      TICK_TO_US(eNB->dlsch_turbo_encoding_stats),
      TICK_TO_US(eNB->dlsch_interleaving_stats),
      TICK_TO_US(eNB->rx_dft_stats));

  LOG_D(PHY," ulsch[ch:%lld freq:%lld dec:%lld demod:%lld ru:%lld ",
      TICK_TO_US(eNB->ulsch_channel_estimation_stats),
      TICK_TO_US(eNB->ulsch_freq_offset_estimation_stats),
      TICK_TO_US(eNB->ulsch_decoding_stats),
      TICK_TO_US(eNB->ulsch_demodulation_stats),
      TICK_TO_US(eNB->ulsch_rate_unmatching_stats));

  LOG_D(PHY, "td:%lld dei:%lld dem:%lld llr:%lld tci:%lld ",
      TICK_TO_US(eNB->ulsch_turbo_decoding_stats),
      TICK_TO_US(eNB->ulsch_deinterleaving_stats),
      TICK_TO_US(eNB->ulsch_demultiplexing_stats),
      TICK_TO_US(eNB->ulsch_llr_stats),
      TICK_TO_US(eNB->ulsch_tc_init_stats));
  LOG_D(PHY, "tca:%lld tcb:%lld tcg:%lld tce:%lld l1:%lld l2:%lld]\n\n", 
      TICK_TO_US(eNB->ulsch_tc_alpha_stats),
      TICK_TO_US(eNB->ulsch_tc_beta_stats),
      TICK_TO_US(eNB->ulsch_tc_gamma_stats),
      TICK_TO_US(eNB->ulsch_tc_ext_stats),
      TICK_TO_US(eNB->ulsch_tc_intl1_stats),
      TICK_TO_US(eNB->ulsch_tc_intl2_stats)
      );
#endif
  
  return(0);
}


/*!
 * \brief The RX UE-specific and TX thread of eNB.
 * \param param is a \ref eNB_proc_t structure which contains the info what to process.
 * \returns a pointer to an int. The storage is not on the heap and must not be freed.
 */

static void* eNB_thread_rxtx( void* param ) {

  static int eNB_thread_rxtx_status;

  eNB_rxtx_proc_t *proc = (eNB_rxtx_proc_t*)param;
  PHY_VARS_eNB *eNB = RC.eNB[0][proc->CC_id];

  char thread_name[100];


  // set default return value
  eNB_thread_rxtx_status = 0;


  sprintf(thread_name,"RXn_TXnp4_%d",&eNB->proc.proc_rxtx[0] == proc ? 0 : 1);
  thread_top_init(thread_name,1,850000L,1000000L,2000000L);

  while (!oai_exit) {
    VCD_SIGNAL_DUMPER_DUMP_FUNCTION_BY_NAME( VCD_SIGNAL_DUMPER_FUNCTIONS_eNB_PROC_RXTX0+(proc->subframe_rx&1), 0 );

    if (wait_on_condition(&proc->mutex_rxtx,&proc->cond_rxtx,&proc->instance_cnt_rxtx,thread_name)<0) break;

    VCD_SIGNAL_DUMPER_DUMP_FUNCTION_BY_NAME( VCD_SIGNAL_DUMPER_FUNCTIONS_eNB_PROC_RXTX0+(proc->subframe_rx&1), 1 );

    if (oai_exit) break;

    if (eNB->CC_id==0)
    {
      if (rxtx(eNB,proc,thread_name) < 0) break;

    }

    if (release_thread(&proc->mutex_rxtx,&proc->instance_cnt_rxtx,thread_name)<0) break;

  } // while !oai_exit

  VCD_SIGNAL_DUMPER_DUMP_FUNCTION_BY_NAME( VCD_SIGNAL_DUMPER_FUNCTIONS_eNB_PROC_RXTX0+(proc->subframe_rx&1), 0 );

  printf( "Exiting eNB thread RXn_TXnp4\n");

  eNB_thread_rxtx_status = 0;
  return &eNB_thread_rxtx_status;
}


#if 0 //defined(ENABLE_ITTI) && defined(ENABLE_USE_MME)
// Wait for eNB application initialization to be complete (eNB registration to MME)
static void wait_system_ready (char *message, volatile int *start_flag) {
  
  static char *indicator[] = {".    ", "..   ", "...  ", ".... ", ".....",
			      " ....", "  ...", "   ..", "    .", "     "};
  int i = 0;
  
  while ((!oai_exit) && (*start_flag == 0)) {
    LOG_N(EMU, message, indicator[i]);
    fflush(stdout);
    i = (i + 1) % (sizeof(indicator) / sizeof(indicator[0]));
    usleep(200000);
  }
  
  LOG_D(EMU,"\n");
}
#endif





void eNB_top(PHY_VARS_eNB *eNB, int frame_rx, int subframe_rx, char *string)
{
  eNB_proc_t *proc           = &eNB->proc;
  eNB_rxtx_proc_t *proc_rxtx = &proc->proc_rxtx[0];

  proc->frame_rx    = frame_rx;
  proc->subframe_rx = subframe_rx;

  if (!oai_exit) {
    T(T_ENB_MASTER_TICK, T_INT(0), T_INT(proc->frame_rx), T_INT(proc->subframe_rx));

    proc_rxtx->subframe_rx = proc->subframe_rx;
    proc_rxtx->frame_rx    = proc->frame_rx;
    proc_rxtx->subframe_tx = (proc->subframe_rx+sf_ahead)%10;
    proc_rxtx->frame_tx    = (proc->subframe_rx>(9-sf_ahead)) ? (1+proc->frame_rx)&1023 : proc->frame_rx;
    proc->frame_tx         = proc_rxtx->frame_tx;
    proc_rxtx->timestamp_tx = proc->timestamp_tx;

    if (rxtx(eNB,proc_rxtx,string) < 0) LOG_E(PHY,"eNB %d CC_id %d failed during execution\n",eNB->Mod_id,eNB->CC_id);
  }
}


int wakeup_rxtx(PHY_VARS_eNB *eNB,RU_t *ru) {

  eNB_proc_t *proc=&eNB->proc;

  eNB_rxtx_proc_t *proc_rxtx=&proc->proc_rxtx[proc->frame_rx&1];

  LTE_DL_FRAME_PARMS *fp = &eNB->frame_parms;

  int i;
  struct timespec wait;
  
  pthread_mutex_lock(&proc->mutex_RU);
  for (i=0;i<eNB->num_RU;i++) {
    if (ru == eNB->RU_list[i]) {
      if ((proc->RU_mask&(1<<i)) > 0)
	LOG_E(PHY,"eNB %d frame %d, subframe %d : previous information from RU %d (num_RU %d,mask %x) has not been served yet!\n",
	      eNB->Mod_id,proc->frame_rx,proc->subframe_rx,ru->idx,eNB->num_RU,proc->RU_mask);
      proc->RU_mask |= (1<<i);
    }
  }
  if (proc->RU_mask != (1<<eNB->num_RU)-1) {  // not all RUs have provided their information so return
    LOG_E(PHY,"Not all RUs have provided their info\n");
    pthread_mutex_unlock(&proc->mutex_RU);
    return(0);
  }
  else { // all RUs have provided their information so continue on and wakeup eNB processing
    proc->RU_mask = 0;
    pthread_mutex_unlock(&proc->mutex_RU);
  }




  wait.tv_sec=0;
  wait.tv_nsec=5000000L;

  /* accept some delay in processing - up to 5ms */
  for (i = 0; i < 10 && proc_rxtx->instance_cnt_rxtx == 0; i++) {
    LOG_W( PHY,"[eNB] Frame %d Subframe %d, eNB RXn-TXnp4 thread busy!! (cnt_rxtx %i)\n", proc_rxtx->frame_tx, proc_rxtx->subframe_tx, proc_rxtx->instance_cnt_rxtx);
    usleep(500);
  }
  if (proc_rxtx->instance_cnt_rxtx == 0) {
    exit_fun( "TX thread busy" );
    return(-1);
  }

  // wake up TX for subframe n+sf_ahead
  // lock the TX mutex and make sure the thread is ready
  if (pthread_mutex_timedlock(&proc_rxtx->mutex_rxtx,&wait) != 0) {
    LOG_E( PHY, "[eNB] ERROR pthread_mutex_lock for eNB RXTX thread %d (IC %d)\n", proc_rxtx->subframe_rx&1,proc_rxtx->instance_cnt_rxtx );
    exit_fun( "error locking mutex_rxtx" );
    return(-1);
  }
  
  ++proc_rxtx->instance_cnt_rxtx;
  
  // We have just received and processed the common part of a subframe, say n. 
  // TS_rx is the last received timestamp (start of 1st slot), TS_tx is the desired 
  // transmitted timestamp of the next TX slot (first).
  // The last (TS_rx mod samples_per_frame) was n*samples_per_tti, 
  // we want to generate subframe (n+sf_ahead), so TS_tx = TX_rx+sf_ahead*samples_per_tti,
  // and proc->subframe_tx = proc->subframe_rx+sf_ahead
  proc_rxtx->timestamp_tx = proc->timestamp_rx + (sf_ahead*fp->samples_per_tti);
  proc_rxtx->frame_rx     = proc->frame_rx;
  proc_rxtx->subframe_rx  = proc->subframe_rx;
  proc_rxtx->frame_tx     = (proc_rxtx->subframe_rx > (9-sf_ahead)) ? (proc_rxtx->frame_rx+1)&1023 : proc_rxtx->frame_rx;
  proc_rxtx->subframe_tx  = (proc_rxtx->subframe_rx + sf_ahead)%10;

  // the thread can now be woken up
  if (pthread_cond_signal(&proc_rxtx->cond_rxtx) != 0) {
    LOG_E( PHY, "[eNB] ERROR pthread_cond_signal for eNB RXn-TXnp4 thread\n");
    exit_fun( "ERROR pthread_cond_signal" );
    return(-1);
  }
  
  pthread_mutex_unlock( &proc_rxtx->mutex_rxtx );

  return(0);
}

void wakeup_prach_eNB(PHY_VARS_eNB *eNB,RU_t *ru,int frame,int subframe) {

  eNB_proc_t *proc = &eNB->proc;
  LTE_DL_FRAME_PARMS *fp=&eNB->frame_parms;
  int i;

  if (ru!=NULL) {
    pthread_mutex_lock(&proc->mutex_RU_PRACH);
    for (i=0;i<eNB->num_RU;i++) {
      if (ru == eNB->RU_list[i]) {
	LOG_D(PHY,"frame %d, subframe %d: RU %d for eNB %d signals PRACH (mask %x, num_RU %d)\n",frame,subframe,i,eNB->Mod_id,proc->RU_mask_prach,eNB->num_RU);
	if ((proc->RU_mask_prach&(1<<i)) > 0)
	  LOG_E(PHY,"eNB %d frame %d, subframe %d : previous information (PRACH) from RU %d (num_RU %d, mask %x) has not been served yet!\n",
		eNB->Mod_id,frame,subframe,ru->idx,eNB->num_RU,proc->RU_mask_prach);
	proc->RU_mask_prach |= (1<<i);
      }
    }
    if (proc->RU_mask_prach != (1<<eNB->num_RU)-1) {  // not all RUs have provided their information so return
      pthread_mutex_unlock(&proc->mutex_RU_PRACH);
      return;
    }
    else { // all RUs have provided their information so continue on and wakeup eNB processing
      proc->RU_mask_prach = 0;
      pthread_mutex_unlock(&proc->mutex_RU_PRACH);
    }
  }
    
  // check if we have to detect PRACH first
  if (is_prach_subframe(fp,frame,subframe)>0) { 
    LOG_D(PHY,"Triggering prach processing, frame %d, subframe %d\n",frame,subframe);
    if (proc->instance_cnt_prach == 0) {
      //LOG_W(PHY,"[eNB] Frame %d Subframe %d, dropping PRACH\n", frame,subframe);
      return;
    }
    
    // wake up thread for PRACH RX
    if (pthread_mutex_lock(&proc->mutex_prach) != 0) {
      LOG_E( PHY, "[eNB] ERROR pthread_mutex_lock for eNB PRACH thread %d (IC %d)\n", proc->thread_index, proc->instance_cnt_prach);
      exit_fun( "error locking mutex_prach" );
      return;
    }
    
    ++proc->instance_cnt_prach;
    // set timing for prach thread
    proc->frame_prach = frame;
    proc->subframe_prach = subframe;
    
    // the thread can now be woken up
    if (pthread_cond_signal(&proc->cond_prach) != 0) {
      LOG_E( PHY, "[eNB] ERROR pthread_cond_signal for eNB PRACH thread %d\n", proc->thread_index);
      exit_fun( "ERROR pthread_cond_signal" );
      return;
    }
    
    pthread_mutex_unlock( &proc->mutex_prach );
  }

}

#ifdef Rel14
void wakeup_prach_eNB_br(PHY_VARS_eNB *eNB,RU_t *ru,int frame,int subframe) {

  eNB_proc_t *proc = &eNB->proc;
  LTE_DL_FRAME_PARMS *fp=&eNB->frame_parms;
  int i;

  if (ru!=NULL) {
    pthread_mutex_lock(&proc->mutex_RU_PRACH_br);
    for (i=0;i<eNB->num_RU;i++) {
      if (ru == eNB->RU_list[i]) {
	LOG_D(PHY,"frame %d, subframe %d: RU %d for eNB %d signals PRACH BR (mask %x, num_RU %d)\n",frame,subframe,i,eNB->Mod_id,proc->RU_mask_prach_br,eNB->num_RU);
	if ((proc->RU_mask_prach_br&(1<<i)) > 0)
	  LOG_E(PHY,"eNB %d frame %d, subframe %d : previous information (PRACH BR) from RU %d (num_RU %d, mask %x) has not been served yet!\n",
		eNB->Mod_id,frame,subframe,ru->idx,eNB->num_RU,proc->RU_mask_prach_br);
	proc->RU_mask_prach_br |= (1<<i);
      }
    }
    if (proc->RU_mask_prach_br != (1<<eNB->num_RU)-1) {  // not all RUs have provided their information so return
      pthread_mutex_unlock(&proc->mutex_RU_PRACH_br);
      return;
    }
    else { // all RUs have provided their information so continue on and wakeup eNB processing
      proc->RU_mask_prach_br = 0;
      pthread_mutex_unlock(&proc->mutex_RU_PRACH_br);
    }
  }
    
  // check if we have to detect PRACH first
  if (is_prach_subframe(fp,frame,subframe)>0) { 
    LOG_D(PHY,"Triggering prach br processing, frame %d, subframe %d\n",frame,subframe);
    if (proc->instance_cnt_prach_br == 0) {
      //LOG_W(PHY,"[eNB] Frame %d Subframe %d, dropping PRACH BR\n", frame,subframe);
      return;
    }
    
    // wake up thread for PRACH RX
    if (pthread_mutex_lock(&proc->mutex_prach_br) != 0) {
      LOG_E( PHY, "[eNB] ERROR pthread_mutex_lock for eNB PRACH thread %d (IC %d)\n", proc->thread_index, proc->instance_cnt_prach_br);
      exit_fun( "error locking mutex_prach" );
      return;
    }
    
    ++proc->instance_cnt_prach_br;
    // set timing for prach thread
    proc->frame_prach_br = frame;
    proc->subframe_prach_br = subframe;
    
    // the thread can now be woken up
    if (pthread_cond_signal(&proc->cond_prach_br) != 0) {
      LOG_E( PHY, "[eNB] ERROR pthread_cond_signal for eNB PRACH BR thread %d\n", proc->thread_index);
      exit_fun( "ERROR pthread_cond_signal" );
      return;
    }
    
    pthread_mutex_unlock( &proc->mutex_prach_br );
  }

}
#endif


/*!
 * \brief The prach receive thread of eNB.
 * \param param is a \ref eNB_proc_t structure which contains the info what to process.
 * \returns a pointer to an int. The storage is not on the heap and must not be freed.
 */
static void* eNB_thread_prach( void* param ) {
  static int eNB_thread_prach_status;


  PHY_VARS_eNB *eNB= (PHY_VARS_eNB *)param;
  eNB_proc_t *proc = &eNB->proc;

  // set default return value
  eNB_thread_prach_status = 0;

  thread_top_init("eNB_thread_prach",1,500000L,1000000L,20000000L);


  while (!oai_exit) {
    
    if (oai_exit) break;

    
    if (wait_on_condition(&proc->mutex_prach,&proc->cond_prach,&proc->instance_cnt_prach,"eNB_prach_thread") < 0) break;

    LOG_D(PHY,"Running eNB prach procedures\n");
    prach_procedures(eNB
#ifdef Rel14
		     ,0
#endif
		     );
    
    if (release_thread(&proc->mutex_prach,&proc->instance_cnt_prach,"eNB_prach_thread") < 0) break;
  }

  LOG_I(PHY, "Exiting eNB thread PRACH\n");

  eNB_thread_prach_status = 0;
  return &eNB_thread_prach_status;
}

#ifdef Rel14
/*!
 * \brief The prach receive thread of eNB for BL/CE UEs.
 * \param param is a \ref eNB_proc_t structure which contains the info what to process.
 * \returns a pointer to an int. The storage is not on the heap and must not be freed.
 */
static void* eNB_thread_prach_br( void* param ) {
  static int eNB_thread_prach_status;


  PHY_VARS_eNB *eNB= (PHY_VARS_eNB *)param;
  eNB_proc_t *proc = &eNB->proc;

  // set default return value
  eNB_thread_prach_status = 0;

  thread_top_init("eNB_thread_prach_br",1,500000L,1000000L,20000000L);

  while (!oai_exit) {
    
    if (oai_exit) break;
    

    if (wait_on_condition(&proc->mutex_prach_br,&proc->cond_prach_br,&proc->instance_cnt_prach_br,"eNB_prach_thread_br") < 0) break;

    LOG_D(PHY,"Running eNB prach procedures for BL/CE UEs\n");
    prach_procedures(eNB,1);
    
    if (release_thread(&proc->mutex_prach_br,&proc->instance_cnt_prach_br,"eNB_prach_thread_br") < 0) break;
  }

  LOG_I(PHY, "Exiting eNB thread PRACH BR\n");

  eNB_thread_prach_status = 0;
  return &eNB_thread_prach_status;
}

#endif


extern void init_td_thread(PHY_VARS_eNB *, pthread_attr_t *);
extern void init_te_thread(PHY_VARS_eNB *, pthread_attr_t *);

void init_eNB_proc(int inst) {
  
  int i=0;
  int CC_id;
  PHY_VARS_eNB *eNB;
  eNB_proc_t *proc;
  eNB_rxtx_proc_t *proc_rxtx;
  pthread_attr_t *attr0=NULL,*attr1=NULL,*attr_prach=NULL;
    //*attr_td=NULL,*attr_te=NULL;
#ifdef Rel14
  pthread_attr_t *attr_prach_br=NULL;
#endif

  LOG_I(PHY,"%s(inst:%d) RC.nb_CC[inst]:%d \n",__FUNCTION__,inst,RC.nb_CC[inst]);

  for (CC_id=0; CC_id<RC.nb_CC[inst]; CC_id++) {
    eNB = RC.eNB[inst][CC_id];
#ifndef OCP_FRAMEWORK
    LOG_I(PHY,"Initializing eNB processes instance:%d CC_id %d \n",inst,CC_id);
#endif
    proc = &eNB->proc;

    proc_rxtx                      = proc->proc_rxtx;
    proc_rxtx[0].instance_cnt_rxtx = -1;
    proc_rxtx[1].instance_cnt_rxtx = -1;
    proc->instance_cnt_prach       = -1;
    proc->instance_cnt_asynch_rxtx = -1;
    proc->CC_id                    = CC_id;    

    proc->first_rx=1;
    proc->first_tx=1;
    proc->RU_mask=0;
    proc->RU_mask_prach=0;

    pthread_mutex_init( &eNB->UL_INFO_mutex, NULL);
    pthread_mutex_init( &proc_rxtx[0].mutex_rxtx, NULL);
    pthread_mutex_init( &proc_rxtx[1].mutex_rxtx, NULL);
    pthread_cond_init( &proc_rxtx[0].cond_rxtx, NULL);
    pthread_cond_init( &proc_rxtx[1].cond_rxtx, NULL);

    pthread_mutex_init( &proc->mutex_prach, NULL);
    pthread_mutex_init( &proc->mutex_asynch_rxtx, NULL);
    pthread_mutex_init( &proc->mutex_RU,NULL);
    pthread_mutex_init( &proc->mutex_RU_PRACH,NULL);

    pthread_cond_init( &proc->cond_prach, NULL);
    pthread_cond_init( &proc->cond_asynch_rxtx, NULL);

    pthread_attr_init( &proc->attr_prach);
    pthread_attr_init( &proc->attr_asynch_rxtx);
    //    pthread_attr_init( &proc->attr_td);
    //    pthread_attr_init( &proc->attr_te);
    pthread_attr_init( &proc_rxtx[0].attr_rxtx);
    pthread_attr_init( &proc_rxtx[1].attr_rxtx);
#ifdef Rel14
    proc->instance_cnt_prach_br    = -1;
    proc->RU_mask_prach_br=0;
    pthread_mutex_init( &proc->mutex_prach_br, NULL);
    pthread_mutex_init( &proc->mutex_RU_PRACH_br,NULL);
    pthread_cond_init( &proc->cond_prach_br, NULL);
    pthread_attr_init( &proc->attr_prach_br);
#endif
#ifndef DEADLINE_SCHEDULER
    attr0       = &proc_rxtx[0].attr_rxtx;
    attr1       = &proc_rxtx[1].attr_rxtx;
    attr_prach  = &proc->attr_prach;
#ifdef Rel14
    attr_prach_br  = &proc->attr_prach_br;
#endif

    //    attr_td     = &proc->attr_td;
    //    attr_te     = &proc->attr_te; 
#endif

    LOG_I(PHY,"eNB->single_thread_flag:%d\n", eNB->single_thread_flag);

    if (eNB->single_thread_flag==0) {
      pthread_create( &proc_rxtx[0].pthread_rxtx, attr0, eNB_thread_rxtx, &proc_rxtx[0] );
      pthread_create( &proc_rxtx[1].pthread_rxtx, attr1, eNB_thread_rxtx, &proc_rxtx[1] );
    }
    pthread_create( &proc->pthread_prach, attr_prach, eNB_thread_prach, eNB );
#ifdef Rel14
    pthread_create( &proc->pthread_prach_br, attr_prach_br, eNB_thread_prach_br, eNB );
#endif
    char name[16];
    if (eNB->single_thread_flag==0) {
      snprintf( name, sizeof(name), "RXTX0 %d", i );
      pthread_setname_np( proc_rxtx[0].pthread_rxtx, name );
      snprintf( name, sizeof(name), "RXTX1 %d", i );
      pthread_setname_np( proc_rxtx[1].pthread_rxtx, name );
    }

    AssertFatal(proc->instance_cnt_prach == -1,"instance_cnt_prach = %d\n",proc->instance_cnt_prach);

    
  }

  //for multiple CCs: setup master and slaves
  /* 
     for (CC_id=0; CC_id<MAX_NUM_CCs; CC_id++) {
     eNB = PHY_vars_eNB_g[inst][CC_id];

     if (eNB->node_timing == synch_to_ext_device) { //master
     eNB->proc.num_slaves = MAX_NUM_CCs-1;
     eNB->proc.slave_proc = (eNB_proc_t**)malloc(eNB->proc.num_slaves*sizeof(eNB_proc_t*));

     for (i=0; i< eNB->proc.num_slaves; i++) {
     if (i < CC_id)  eNB->proc.slave_proc[i] = &(PHY_vars_eNB_g[inst][i]->proc);
     if (i >= CC_id)  eNB->proc.slave_proc[i] = &(PHY_vars_eNB_g[inst][i+1]->proc);
     }
     }
     }
  */

  /* setup PHY proc TX sync mechanism */
  pthread_mutex_init(&sync_phy_proc.mutex_phy_proc_tx, NULL);
  pthread_cond_init(&sync_phy_proc.cond_phy_proc_tx, NULL);
  sync_phy_proc.phy_proc_CC_id = 0;
}



/*!
 * \brief Terminate eNB TX and RX threads.
 */
void kill_eNB_proc(int inst) {

  int *status;
  PHY_VARS_eNB *eNB;
  eNB_proc_t *proc;
  eNB_rxtx_proc_t *proc_rxtx;
  for (int CC_id=0; CC_id<MAX_NUM_CCs; CC_id++) {
    eNB=RC.eNB[inst][CC_id];
    
    proc = &eNB->proc;
    proc_rxtx = &proc->proc_rxtx[0];
    

    LOG_I(PHY, "Killing TX CC_id %d inst %d\n", CC_id, inst );

    if (eNB->single_thread_flag==0) {
      proc_rxtx[0].instance_cnt_rxtx = 0; // FIXME data race!
      proc_rxtx[1].instance_cnt_rxtx = 0; // FIXME data race!
      pthread_cond_signal( &proc_rxtx[0].cond_rxtx );    
      pthread_cond_signal( &proc_rxtx[1].cond_rxtx );
    }
    proc->instance_cnt_prach = 0;
    pthread_cond_signal( &proc->cond_prach );

    pthread_cond_broadcast(&sync_phy_proc.cond_phy_proc_tx);
    pthread_join( proc->pthread_prach, (void**)&status );    

    LOG_I(PHY, "Destroying prach mutex/cond\n");
    pthread_mutex_destroy( &proc->mutex_prach );
    pthread_cond_destroy( &proc->cond_prach );
#ifdef Rel14
    proc->instance_cnt_prach_br = 0;
    pthread_cond_signal( &proc->cond_prach_br );
    pthread_join( proc->pthread_prach_br, (void**)&status );    
    pthread_mutex_destroy( &proc->mutex_prach_br );
    pthread_cond_destroy( &proc->cond_prach_br );
#endif
         
    LOG_I(PHY, "Destroying UL_INFO mutex\n");
    pthread_mutex_destroy(&eNB->UL_INFO_mutex);
    int i;
    if (eNB->single_thread_flag==0) {
      for (i=0;i<2;i++) {
	LOG_I(PHY, "Joining rxtx[%d] mutex/cond\n",i);
	pthread_join( proc_rxtx[i].pthread_rxtx, (void**)&status );
	LOG_I(PHY, "Destroying rxtx[%d] mutex/cond\n",i);
	pthread_mutex_destroy( &proc_rxtx[i].mutex_rxtx );
	pthread_cond_destroy( &proc_rxtx[i].cond_rxtx );
      }
    }
  }
}




void reset_opp_meas(void) {

  int sfn;
  reset_meas(&softmodem_stats_mt);
  reset_meas(&softmodem_stats_hw);
  
  for (sfn=0; sfn < 10; sfn++) {
    reset_meas(&softmodem_stats_rxtx_sf);
    reset_meas(&softmodem_stats_rx_sf);
  }
}


void print_opp_meas(void) {

  int sfn=0;
  print_meas(&softmodem_stats_mt, "Main ENB Thread", NULL, NULL);
  print_meas(&softmodem_stats_hw, "HW Acquisation", NULL, NULL);
  
  for (sfn=0; sfn < 10; sfn++) {
    print_meas(&softmodem_stats_rxtx_sf,"[eNB][total_phy_proc_rxtx]",NULL, NULL);
    print_meas(&softmodem_stats_rx_sf,"[eNB][total_phy_proc_rx]",NULL,NULL);
  }
}

void init_transport(PHY_VARS_eNB *eNB) {

  int i;
  int j;
  LTE_DL_FRAME_PARMS *fp = &eNB->frame_parms;

  LOG_I(PHY, "Initialise transport\n");

  for (i=0; i<NUMBER_OF_UE_MAX; i++) {
    LOG_D(PHY,"Allocating Transport Channel Buffers for DLSCH, UE %d\n",i);
    for (j=0; j<2; j++) {
      eNB->dlsch[i][j] = new_eNB_dlsch(1,8,NSOFT,fp->N_RB_DL,0,fp);
      if (!eNB->dlsch[i][j]) {
	LOG_E(PHY,"Can't get eNB dlsch structures for UE %d \n", i);
	exit(-1);
      } else {
	eNB->dlsch[i][j]->rnti=0;
	LOG_D(PHY,"dlsch[%d][%d] => %p rnti:%d\n",i,j,eNB->dlsch[i][j], eNB->dlsch[i][j]->rnti);
      }
    }
    
    LOG_D(PHY,"Allocating Transport Channel Buffer for ULSCH, UE %d\n",i);
    eNB->ulsch[1+i] = new_eNB_ulsch(MAX_TURBO_ITERATIONS,fp->N_RB_UL, 0);
    
    if (!eNB->ulsch[1+i]) {
      LOG_E(PHY,"Can't get eNB ulsch structures\n");
      exit(-1);
    }
    
    // this is the transmission mode for the signalling channels
    // this will be overwritten with the real transmission mode by the RRC once the UE is connected
    eNB->transmission_mode[i] = fp->nb_antenna_ports_eNB==1 ? 1 : 2;
  }
  // ULSCH for RA
  eNB->ulsch[0] = new_eNB_ulsch(MAX_TURBO_ITERATIONS, fp->N_RB_UL, 0);
  
  if (!eNB->ulsch[0]) {
    LOG_E(PHY,"Can't get eNB ulsch structures\n");
    exit(-1);
  }
  eNB->dlsch_SI  = new_eNB_dlsch(1,8,NSOFT,fp->N_RB_DL, 0, fp);
  LOG_D(PHY,"eNB %d.%d : SI %p\n",eNB->Mod_id,eNB->CC_id,eNB->dlsch_SI);
  eNB->dlsch_ra  = new_eNB_dlsch(1,8,NSOFT,fp->N_RB_DL, 0, fp);
  LOG_D(PHY,"eNB %d.%d : RA %p\n",eNB->Mod_id,eNB->CC_id,eNB->dlsch_ra);
  eNB->dlsch_MCH = new_eNB_dlsch(1,8,NSOFT,fp->N_RB_DL, 0, fp);
  LOG_D(PHY,"eNB %d.%d : MCH %p\n",eNB->Mod_id,eNB->CC_id,eNB->dlsch_MCH);
  
  
  eNB->rx_total_gain_dB=130;
  
  for(i=0; i<NUMBER_OF_UE_MAX; i++)
    eNB->mu_mimo_mode[i].dl_pow_off = 2;
  
  eNB->check_for_total_transmissions = 0;
  
  eNB->check_for_MUMIMO_transmissions = 0;
  
  eNB->FULL_MUMIMO_transmissions = 0;
  
  eNB->check_for_SUMIMO_transmissions = 0;
  
  fp->pucch_config_common.deltaPUCCH_Shift = 1;
    
} 

void init_eNB_afterRU(void) {

  int inst,CC_id,ru_id,i,aa;
  PHY_VARS_eNB *eNB;

  LOG_I(PHY,"%s() RC.nb_inst:%d\n", __FUNCTION__, RC.nb_inst);

  for (inst=0;inst<RC.nb_inst;inst++) {
    LOG_I(PHY,"RC.nb_CC[inst]:%d\n", RC.nb_CC[inst]);
    for (CC_id=0;CC_id<RC.nb_CC[inst];CC_id++) {

      LOG_I(PHY,"RC.nb_CC[inst:%d][CC_id:%d]:%p\n", inst, CC_id, RC.eNB[inst][CC_id]);

      eNB                                  =  RC.eNB[inst][CC_id];
      phy_init_lte_eNB(eNB,0,0);
      // map antennas and PRACH signals to eNB RX
      if (0) AssertFatal(eNB->num_RU>0,"Number of RU attached to eNB %d is zero\n",eNB->Mod_id);
      LOG_I(PHY,"Mapping RX ports from %d RUs to eNB %d\n",eNB->num_RU,eNB->Mod_id);
      eNB->frame_parms.nb_antennas_rx       = 0;

      LOG_I(PHY,"Overwriting eNB->prach_vars.rxsigF[0]:%p\n", eNB->prach_vars.rxsigF[0]);

      eNB->prach_vars.rxsigF[0] = (int16_t**)malloc16(64*sizeof(int16_t*));
#ifdef Rel14
      for (int ce_level=0;ce_level<4;ce_level++) {
        LOG_I(PHY,"Overwriting eNB->prach_vars_br.rxsigF.rxsigF[0]:%p\n", eNB->prach_vars_br.rxsigF[ce_level]);
        eNB->prach_vars_br.rxsigF[ce_level] = (int16_t**)malloc16(64*sizeof(int16_t*));
      }
#endif

      LOG_I(PHY,"eNB->num_RU:%d\n", eNB->num_RU);

      for (ru_id=0,aa=0;ru_id<eNB->num_RU;ru_id++) {
	eNB->frame_parms.nb_antennas_rx    += eNB->RU_list[ru_id]->nb_rx;

	AssertFatal(eNB->RU_list[ru_id]->common.rxdataF!=NULL,
		    "RU %d : common.rxdataF is NULL\n",
		    eNB->RU_list[ru_id]->idx);

	AssertFatal(eNB->RU_list[ru_id]->prach_rxsigF!=NULL,
		    "RU %d : prach_rxsigF is NULL\n",
		    eNB->RU_list[ru_id]->idx);

	for (i=0;i<eNB->RU_list[ru_id]->nb_rx;aa++,i++) { 
	  LOG_I(PHY,"Attaching RU %d antenna %d to eNB antenna %d\n",eNB->RU_list[ru_id]->idx,i,aa);
	  eNB->prach_vars.rxsigF[0][aa]    =  eNB->RU_list[ru_id]->prach_rxsigF[i];
#ifdef Rel14
	  for (int ce_level=0;ce_level<4;ce_level++)
	    eNB->prach_vars_br.rxsigF[ce_level][aa] = eNB->RU_list[ru_id]->prach_rxsigF_br[ce_level][i];
#endif
	  eNB->common_vars.rxdataF[aa]     =  eNB->RU_list[ru_id]->common.rxdataF[i];
	}
      }



      /* TODO: review this code, there is something wrong.
       * In monolithic mode, we come here with nb_antennas_rx == 0
       * (not tested in other modes).
       */
      if (eNB->frame_parms.nb_antennas_rx < 1)
      {
        LOG_I(PHY, "%s() ************* DJP ***** eNB->frame_parms.nb_antennas_rx:%d - GOING TO HARD CODE TO 1", __FUNCTION__, eNB->frame_parms.nb_antennas_rx);
        eNB->frame_parms.nb_antennas_rx = 1;
      }
      else
      {
        //LOG_I(PHY," Delete code\n");
      }

      if (eNB->frame_parms.nb_antennas_tx < 1)
      {
        LOG_I(PHY, "%s() ************* DJP ***** eNB->frame_parms.nb_antennas_tx:%d - GOING TO HARD CODE TO 1", __FUNCTION__, eNB->frame_parms.nb_antennas_tx);
        eNB->frame_parms.nb_antennas_tx = 1;
      }
      else
      {
        //LOG_I(PHY," Delete code\n");
      }




      AssertFatal(eNB->frame_parms.nb_antennas_rx >0,
		  "inst %d, CC_id %d : nb_antennas_rx %d\n",inst,CC_id,eNB->frame_parms.nb_antennas_rx);
      LOG_I(PHY,"inst %d, CC_id %d : nb_antennas_rx %d\n",inst,CC_id,eNB->frame_parms.nb_antennas_rx);

      init_transport(eNB);
      //init_precoding_weights(RC.eNB[inst][CC_id]);
    }
    init_eNB_proc(inst);
  }

  for (ru_id=0;ru_id<RC.nb_RU;ru_id++) {

    AssertFatal(RC.ru[ru_id]!=NULL,"ru_id %d is null\n",ru_id);
    
    RC.ru[ru_id]->wakeup_rxtx         = wakeup_rxtx;
    RC.ru[ru_id]->wakeup_prach_eNB    = wakeup_prach_eNB;
    RC.ru[ru_id]->wakeup_prach_eNB_br = wakeup_prach_eNB_br;
    RC.ru[ru_id]->eNB_top             = eNB_top;
  }
}

void init_eNB(int single_thread_flag,int wait_for_sync) {
  
  int CC_id;
  int inst;
  PHY_VARS_eNB *eNB;

  LOG_I(PHY,"[lte-softmodem.c] eNB structure about to allocated RC.nb_L1_inst:%d RC.nb_L1_CC[0]:%d\n",RC.nb_L1_inst,RC.nb_L1_CC[0]);

  if (RC.eNB == NULL) RC.eNB = (PHY_VARS_eNB***) malloc(RC.nb_L1_inst*sizeof(PHY_VARS_eNB **));
  LOG_I(PHY,"[lte-softmodem.c] eNB structure RC.eNB allocated\n");
  for (inst=0;inst<RC.nb_L1_inst;inst++) {
    if (RC.eNB[inst] == NULL) RC.eNB[inst] = (PHY_VARS_eNB**) malloc(RC.nb_CC[inst]*sizeof(PHY_VARS_eNB *));
    for (CC_id=0;CC_id<RC.nb_L1_CC[inst];CC_id++) {
      if (RC.eNB[inst][CC_id] == NULL) RC.eNB[inst][CC_id] = (PHY_VARS_eNB*) malloc(sizeof(PHY_VARS_eNB));
      eNB                     = RC.eNB[inst][CC_id]; 
      eNB->abstraction_flag   = 0;
      eNB->single_thread_flag = single_thread_flag;


      LOG_I(PHY,"Initializing eNB %d CC_id %d single_thread_flag:%d\n",inst,CC_id,single_thread_flag);
#ifndef OCP_FRAMEWORK
      LOG_I(PHY,"Initializing eNB %d CC_id %d\n",inst,CC_id);
#endif


      eNB->td                   = ulsch_decoding_data;//(single_thread_flag==1) ? ulsch_decoding_data_2thread : ulsch_decoding_data;
      eNB->te                   = dlsch_encoding;//(single_thread_flag==1) ? dlsch_encoding_2threads : dlsch_encoding;

      
      LOG_I(PHY,"Registering with MAC interface module\n");
      AssertFatal((eNB->if_inst         = IF_Module_init(inst))!=NULL,"Cannot register interface");
      eNB->if_inst->schedule_response   = schedule_response;
      eNB->if_inst->PHY_config_req      = phy_config_request;
      memset((void*)&eNB->UL_INFO,0,sizeof(eNB->UL_INFO));
      memset((void*)&eNB->Sched_INFO,0,sizeof(eNB->Sched_INFO));
      LOG_I(PHY,"Setting indication lists\n");
      eNB->UL_INFO.rx_ind.rx_indication_body.rx_pdu_list   = eNB->rx_pdu_list;
      eNB->UL_INFO.crc_ind.crc_indication_body.crc_pdu_list = eNB->crc_pdu_list;
      eNB->UL_INFO.sr_ind.sr_indication_body.sr_pdu_list = eNB->sr_pdu_list;
      eNB->UL_INFO.harq_ind.harq_indication_body.harq_pdu_list = eNB->harq_pdu_list;
      eNB->UL_INFO.cqi_ind.cqi_pdu_list = eNB->cqi_pdu_list;
      eNB->UL_INFO.cqi_ind.cqi_raw_pdu_list = eNB->cqi_raw_pdu_list;
      eNB->prach_energy_counter = 0;
    }

  }

  LOG_I(PHY,"[lte-softmodem.c] eNB structure allocated\n");
}


void stop_eNB(int nb_inst) {

  for (int inst=0;inst<nb_inst;inst++) {
    LOG_I(PHY,"Killing eNB %d processing threads\n",inst);
    kill_eNB_proc(inst);
  }
}<|MERGE_RESOLUTION|>--- conflicted
+++ resolved
@@ -162,20 +162,8 @@
 //#define TICK_TO_US(ts) (ts.diff)
 #define TICK_TO_US(ts) (ts.trials==0?0:ts.diff/ts.trials)
 
-<<<<<<< HEAD
 
 static inline int rxtx(PHY_VARS_eNB *eNB,eNB_rxtx_proc_t *proc, char *thread_name) {
-
-  static double cpu_freq_GHz = 0.0;
-
-  if (cpu_freq_GHz == 0.0)
-    cpu_freq_GHz = get_cpu_freq_GHz();
-
-
-=======
-
-static inline int rxtx(PHY_VARS_eNB *eNB,eNB_rxtx_proc_t *proc, char *thread_name) {
->>>>>>> 8471bd14
   start_meas(&softmodem_stats_rxtx_sf);
 
   // *******************************************************************
