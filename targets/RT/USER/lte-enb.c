--- conflicted
+++ resolved
@@ -340,11 +340,7 @@
   //wait_sync("tx_thread");
 
   while (!oai_exit) {
-<<<<<<< HEAD
-    LOG_D(PHY,"L1_thread_tx: Waiting for signal (IC %d)\n",proc->instance_cnt);
-=======
     LOG_D(PHY,"Waiting for TX (IC %d)\n",proc->instance_cnt);
->>>>>>> d1e27f4e
     if (wait_on_condition(&proc->mutex,&proc->cond,&proc->instance_cnt,thread_name)<0) break;
 
     if (oai_exit) break;
@@ -362,10 +358,7 @@
     LOG_D(PHY,"L1 TX processing %d.%d\n",proc->frame_tx,proc->subframe_tx);
     phy_procedures_eNB_TX(eNB, proc, 1);
     pthread_mutex_lock( &proc->mutex );
-<<<<<<< HEAD
     VCD_SIGNAL_DUMPER_DUMP_VARIABLE_BY_NAME(VCD_SIGNAL_DUMPER_VARIABLES_L1_PROC_TX_IC,proc->instance_cnt);
-    proc->instance_cnt = -1;
-=======
 
     int subframe_tx = proc->subframe_tx;
     int frame_tx    = proc->frame_tx;
@@ -374,7 +367,6 @@
     proc->instance_cnt = -1;
 
     LOG_D(PHY,"L1 TX signaling done for %d.%d\n",proc->frame_tx,proc->subframe_tx);
->>>>>>> d1e27f4e
     // the thread can now be woken up
     LOG_D(PHY,"L1_thread_tx: signaling completion in %d.%d\n",proc->frame_tx,proc->subframe_tx);
     if (pthread_cond_signal(&proc->cond) != 0) {
@@ -424,11 +416,7 @@
     LOG_D(PHY,"L1RX waiting for RU RX\n");
     if (wait_on_condition(&proc->mutex,&proc->cond,&proc->instance_cnt,thread_name)<0) break;
 
-<<<<<<< HEAD
-    LOG_D(PHY,"L1_thread wakeup %d.%d\n",proc->frame_rx,proc->subframe_rx);
-=======
     LOG_D(PHY,"L1RX starting in %d.%d\n",proc->frame_rx,proc->subframe_rx);
->>>>>>> d1e27f4e
     VCD_SIGNAL_DUMPER_DUMP_VARIABLE_BY_NAME(VCD_SIGNAL_DUMPER_VARIABLES_CPUID_ENB_THREAD_RXTX,sched_getcpu());
     VCD_SIGNAL_DUMPER_DUMP_FUNCTION_BY_NAME( VCD_SIGNAL_DUMPER_FUNCTIONS_eNB_PROC_RXTX0+(proc->subframe_rx&1), 1 );
     VCD_SIGNAL_DUMPER_DUMP_VARIABLE_BY_NAME(VCD_SIGNAL_DUMPER_VARIABLES_SUBFRAME_NUMBER_TX0_ENB,proc->subframe_tx);
@@ -442,21 +430,12 @@
       if (rxtx(eNB,proc,thread_name) < 0) break;
     }
 
-<<<<<<< HEAD
-    LOG_D(PHY,"L1_thread: RX done in %d.%d\n",proc->frame_rx,proc->subframe_rx);
+    LOG_D(PHY,"L1 RX %d.%d done\n",proc->frame_rx,proc->subframe_rx);
+
     if(get_thread_parallel_conf() == PARALLEL_RU_L1_SPLIT)              phy_procedures_eNB_TX(eNB, proc, 1);
 
-    if (release_thread(&proc->mutex,&proc->instance_cnt,thread_name)<0) break;
-    VCD_SIGNAL_DUMPER_DUMP_VARIABLE_BY_NAME(VCD_SIGNAL_DUMPER_VARIABLES_L1_PROC_IC,proc->instance_cnt);
-    if (nfapi_mode!=2) {
-=======
-    LOG_D(PHY,"L1 RX %d.%d done\n",proc->frame_rx,proc->subframe_rx);
-
-    if(get_thread_parallel_conf() == PARALLEL_RU_L1_SPLIT)              phy_procedures_eNB_TX(eNB, proc, 1);
-
 
     if (NFAPI_MODE!=NFAPI_MODE_VNF) {
->>>>>>> d1e27f4e
       if(get_thread_parallel_conf() == PARALLEL_RU_L1_TRX_SPLIT)      wakeup_tx(eNB);
       else if(get_thread_parallel_conf() == PARALLEL_RU_L1_SPLIT)     wakeup_txfh(proc,proc->frame_tx,proc->subframe_tx,proc->timestamp_tx,eNB);
     }
@@ -506,14 +485,10 @@
   wait.tv_sec=0;
   wait.tv_nsec=5000000L;
 
-<<<<<<< HEAD
-  LOG_D(PHY,"wakeup_txfh %d.%d IC_RU = %d\n", proc->frame_tx, proc->subframe_tx, proc->instance_cnt_RUs);
-=======
   LOG_D(PHY,"L1 TX Waking up TX FH %d.%d (IC RU TX %d)\n",frame_tx,subframe_tx,proc->instance_cnt_RUs);
 
   // grab the information for the RU due to the following wait 
 
->>>>>>> d1e27f4e
   if(wait_on_condition(&proc->mutex_RUs,&proc->cond_RUs,&proc->instance_cnt_RUs,"wakeup_txfh")<0) {
     LOG_E(PHY,"Frame %d, subframe %d: TX FH not ready\n", frame_tx, subframe_tx);
     return(-1);
@@ -544,16 +519,9 @@
         return(-1);
     }
     ru_proc->instance_cnt_eNBs = 0;
-<<<<<<< HEAD
-    //VCD_SIGNAL_DUMPER_DUMP_VARIABLE_BY_NAME(VCD_SIGNAL_DUMPER_VARIABLES_IC_ENB+ru_id,ru_proc->instance_cnt_eNBs);
-    ru_proc->timestamp_tx = proc->timestamp_tx;
-    ru_proc->subframe_tx  = proc->subframe_tx;
-    ru_proc->frame_tx     = proc->frame_tx;
-=======
     ru_proc->timestamp_tx = timestamp_tx;
     ru_proc->subframe_tx  = subframe_tx;
     ru_proc->frame_tx     = frame_tx;
->>>>>>> d1e27f4e
 
     LOG_D(PHY,"L1 TX Waking up TX FH (2) %d.%d\n",frame_tx,subframe_tx);
     // the thread can now be woken up
@@ -583,15 +551,6 @@
     return(-1);
   }
 
-<<<<<<< HEAD
-  while(L1_proc_tx->instance_cnt == 0){ //check if the previous has finished
-    pthread_cond_wait(&L1_proc_tx->cond,&L1_proc_tx->mutex);
-  }
-  VCD_SIGNAL_DUMPER_DUMP_VARIABLE_BY_NAME(VCD_SIGNAL_DUMPER_VARIABLES_L1_PROC_TX_IC,L1_proc_tx->instance_cnt);
-  L1_proc_tx->instance_cnt = 0; // set go for the current one
-  VCD_SIGNAL_DUMPER_DUMP_VARIABLE_BY_NAME(VCD_SIGNAL_DUMPER_VARIABLES_L1_PROC_TX_IC,L1_proc_tx->instance_cnt);
-  
-=======
   LOG_D(PHY,"L1 RX %d.%d Waiting to wake up L1 TX %d.%d (IC L1TX %d)\n",L1_proc->frame_rx,L1_proc->subframe_rx,L1_proc->frame_tx,L1_proc->subframe_tx,L1_proc_tx->instance_cnt);
 
   while(L1_proc_tx->instance_cnt == 0) {
@@ -599,9 +558,9 @@
   }
 
   LOG_D(PHY,"L1 RX Got signal that TX %d.%d is done\n",L1_proc_tx->frame_tx,L1_proc_tx->subframe_tx);
-
+  VCD_SIGNAL_DUMPER_DUMP_VARIABLE_BY_NAME(VCD_SIGNAL_DUMPER_VARIABLES_L1_PROC_TX_IC,L1_proc_tx->instance_cnt);
   L1_proc_tx->instance_cnt = 0;
->>>>>>> d1e27f4e
+  VCD_SIGNAL_DUMPER_DUMP_VARIABLE_BY_NAME(VCD_SIGNAL_DUMPER_VARIABLES_L1_PROC_TX_IC,L1_proc_tx->instance_cnt);
   L1_proc_tx->subframe_rx   = L1_proc->subframe_rx;
   L1_proc_tx->frame_rx      = L1_proc->frame_rx;
   L1_proc_tx->subframe_tx   = L1_proc->subframe_tx;
@@ -609,12 +568,7 @@
   L1_proc_tx->timestamp_tx  = L1_proc->timestamp_tx;
 
   // the thread can now be woken up
-<<<<<<< HEAD
-  LOG_D(PHY,"Waking up TX thread in %d.%d\n",L1_proc->frame_tx,L1_proc->subframe_tx);
-=======
   LOG_D(PHY,"L1 RX Waking up L1 TX %d.%d\n",L1_proc->frame_tx,L1_proc->subframe_tx);
-
->>>>>>> d1e27f4e
   if (pthread_cond_signal(&L1_proc_tx->cond) != 0) {
     LOG_E( PHY, "[eNB] ERROR pthread_cond_signal for eNB TXnp4 thread\n");
     exit_fun( "ERROR pthread_cond_signal" );
@@ -635,40 +589,11 @@
   
   int i;
   struct timespec wait;
-<<<<<<< HEAD
+  int sleep_cnt=0;
   
   wait.tv_sec=0;
   wait.tv_nsec=5000000L;
 
-=======
-  int sleep_cnt=0;
-
-  pthread_mutex_lock(&proc->mutex_RU);
-
-  for (i=0; i<eNB->num_RU; i++) {
-    if (ru == eNB->RU_list[i]) {
-      if ((proc->RU_mask&(1<<i)) > 0)
-        LOG_E(PHY,"eNB %d frame %d, subframe %d : previous information from RU %d (num_RU %d,mask %x) has not been served yet!\n",
-              eNB->Mod_id,proc->frame_rx,proc->subframe_rx,ru->idx,eNB->num_RU,proc->RU_mask);
-
-      proc->RU_mask |= (1<<i);
-    }
-  }
-
-  if (proc->RU_mask != (1<<eNB->num_RU)-1) {  // not all RUs have provided their information so return
-    LOG_E(PHY,"Not all RUs have provided their info\n");
-    pthread_mutex_unlock(&proc->mutex_RU);
-    return(0);
-  } else { // all RUs have provided their information so continue on and wakeup eNB processing
-    proc->RU_mask = 0;
-    pthread_mutex_unlock(&proc->mutex_RU);
-  }
-
-  wait.tv_sec=0;
-  wait.tv_nsec=5000000L;
-
-
->>>>>>> d1e27f4e
   // wake up TX for subframe n+sf_ahead
   // lock the TX mutex and make sure the thread is ready
   if (pthread_mutex_timedlock(&L1_proc->mutex,&wait) != 0) {
@@ -694,8 +619,7 @@
   // We have just received and processed the common part of a subframe, say n. 
   // TS_rx is the last received timestamp (start of 1st slot), TS_tx is the desired 
 
-<<<<<<< HEAD
-=======
+
   LOG_D(PHY,"RU RX Waking up rxtx %d.%d (IC L1RX %d)\n",ru_proc->frame_rx,ru_proc->subframe_rx,L1_proc->instance_cnt);
 
   while (L1_proc->instance_cnt == 0) {
@@ -716,7 +640,6 @@
   ++L1_proc->instance_cnt;
   // We have just received and processed the common part of a subframe, say n.
   // TS_rx is the last received timestamp (start of 1st slot), TS_tx is the desired
->>>>>>> d1e27f4e
   // transmitted timestamp of the next TX slot (first).
   // The last (TS_rx mod samples_per_frame) was n*samples_per_tti,
   // we want to generate subframe (n+sf_ahead), so TS_tx = TX_rx+sf_ahead*samples_per_tti,
