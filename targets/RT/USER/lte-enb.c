/*
 * Licensed to the OpenAirInterface (OAI) Software Alliance under one or more
 * contributor license agreements.  See the NOTICE file distributed with
 * this work for additional information regarding copyright ownership.
 * The OpenAirInterface Software Alliance licenses this file to You under
 * the OAI Public License, Version 1.1  (the "License"); you may not use this file
 * except in compliance with the License.
 * You may obtain a copy of the License at
 *
 *      http://www.openairinterface.org/?page_id=698
 *
 * Unless required by applicable law or agreed to in writing, software
 * distributed under the License is distributed on an "AS IS" BASIS,
 * WITHOUT WARRANTIES OR CONDITIONS OF ANY KIND, either express or implied.
 * See the License for the specific language governing permissions and
 * limitations under the License.
 *-------------------------------------------------------------------------------
 * For more information about the OpenAirInterface (OAI) Software Alliance:
 *      contact@openairinterface.org
 */

/*! \file lte-enb.c
 * \brief Top-level threads for eNodeB
 * \author R. Knopp, F. Kaltenberger, Navid Nikaein
 * \date 2012
 * \version 0.1
 * \company Eurecom
 * \email: knopp@eurecom.fr,florian.kaltenberger@eurecom.fr, navid.nikaein@eurecom.fr
 * \note
 * \warning
 */

/*! \function wakeup_txfh
 * \brief Implementation of creating multiple RU threads for beamforming emulation
 * \author TH Wang(Judy), TY Hsu, SY Yeh(fdragon)
 * \date 2018
 * \version 0.1
 * \company Eurecom and ISIP@NCTU
 * \email: Tsu-Han.Wang@eurecom.fr,tyhsu@cs.nctu.edu.tw,fdragon.cs96g@g2.nctu.edu.tw
 * \note
 * \warning
 */


#define _GNU_SOURCE
#include <pthread.h>


#undef MALLOC //there are two conflicting definitions, so we better make sure we don't use it at all

#include "rt_wrapper.h"

#include "assertions.h"


#include "PHY/types.h"

#include "PHY/INIT/phy_init.h"

#include "PHY/defs_eNB.h"
#include "SCHED/sched_eNB.h"
#include "PHY/LTE_TRANSPORT/transport_proto.h"
#include "nfapi/oai_integration/vendor_ext.h"
#undef MALLOC //there are two conflicting definitions, so we better make sure we don't use it at all
//#undef FRAME_LENGTH_COMPLEX_SAMPLES //there are two conflicting definitions, so we better make sure we don't use it at all

#include "targets/ARCH/COMMON/common_lib.h"

//#undef FRAME_LENGTH_COMPLEX_SAMPLES //there are two conflicting definitions, so we better make sure we don't use it at all

#include "PHY/LTE_TRANSPORT/if4_tools.h"
#include "PHY/LTE_TRANSPORT/if5_tools.h"

#include "PHY/phy_extern.h"

#include "LAYER2/MAC/mac.h"
#include "LAYER2/MAC/mac_extern.h"
#include "LAYER2/MAC/mac_proto.h"
#include "RRC/LTE/rrc_extern.h"
#include "PHY_INTERFACE/phy_interface.h"
#include "common/utils/LOG/log.h"
#include "UTIL/OTG/otg_tx.h"
#include "UTIL/OTG/otg_externs.h"
#include "UTIL/MATH/oml.h"
#include "common/utils/LOG/vcd_signal_dumper.h"
#include "UTIL/OPT/opt.h"
#include "enb_config.h"
#include "targets/RT/USER/lte-softmodem.h"

#ifndef OPENAIR2
  #include "UTIL/OTG/otg_extern.h"
#endif

#include "s1ap_eNB.h"
#include "SIMULATION/ETH_TRANSPORT/proto.h"

#include "T.h"

//#define DEBUG_THREADS 1

//#define USRP_DEBUG 1
struct timing_info_t {
  //unsigned int frame, hw_slot, last_slot, next_slot;
  RTIME time_min, time_max, time_avg, time_last, time_now;
  //unsigned int mbox0, mbox1, mbox2, mbox_target;
  unsigned int n_samples;
} timing_info;

// Fix per CC openair rf/if device update
// extern openair0_device openair0;

extern volatile int oai_exit;

extern int transmission_mode;

extern int oaisim_flag;

//uint16_t sf_ahead=4;
extern uint16_t sf_ahead;
#include "executables/thread-common.h"
//extern PARALLEL_CONF_t get_thread_parallel_conf(void);
//extern WORKER_CONF_t   get_thread_worker_conf(void);

//pthread_t                       main_eNB_thread;

time_stats_t softmodem_stats_mt; // main thread
time_stats_t softmodem_stats_hw; //  hw acquisition
time_stats_t softmodem_stats_rxtx_sf; // total tx time
time_stats_t nfapi_meas; // total tx time
time_stats_t softmodem_stats_rx_sf; // total rx time

/* mutex, cond and variable to serialize phy proc TX calls
 * (this mechanism may be relaxed in the future for better
 * performances)
 */
static struct {
  pthread_mutex_t  mutex_phy_proc_tx;
  pthread_cond_t   cond_phy_proc_tx;
  volatile uint8_t phy_proc_CC_id;
} sync_phy_proc;

extern double cpuf;


void init_eNB(int,int);
void stop_eNB(int nb_inst);

int wakeup_tx(PHY_VARS_eNB *eNB, int frame_rx, int subframe_rx, int frame_tx, int subframe_tx, uint64_t timestamp_tx);
int wakeup_txfh(PHY_VARS_eNB *eNB, L1_rxtx_proc_t *proc, int frame_tx, int subframe_tx, uint64_t timestamp_tx);
void wakeup_prach_eNB(PHY_VARS_eNB *eNB,RU_t *ru, int frame, int subframe);
void wakeup_prach_eNB_br(PHY_VARS_eNB *eNB,RU_t *ru, int frame, int subframe);


extern void oai_subframe_ind(uint16_t sfn, uint16_t sf);
extern void add_subframe(uint16_t *frameP, uint16_t *subframeP, int offset);

//#define TICK_TO_US(ts) (ts.diff)
#define TICK_TO_US(ts) (ts.trials==0?0:ts.diff/ts.trials)


static inline int rxtx(PHY_VARS_eNB *eNB,
                       L1_rxtx_proc_t *proc,
                       char *thread_name) {
  int ret;
  start_meas(&softmodem_stats_rxtx_sf);
  //L1_rxtx_proc_t *L1_proc_tx = &eNB->proc.L1_proc_tx;
  // *******************************************************************
#if defined(PRE_SCD_THREAD)
  RU_t *ru = RC.ru[0];
#endif

  if (eNB ==NULL) {
    LOG_D(PHY,"%s:%d: rxtx invalid argument, eNB pointer is NULL",__FILE__,__LINE__);
    return -1;
  }

  if (NFAPI_MODE==NFAPI_MODE_PNF) {
    // I am a PNF and I need to let nFAPI know that we have a (sub)frame tick
    uint16_t frame = proc->frame_rx;
    uint16_t subframe = proc->subframe_rx;
    //add_subframe(&frame, &subframe, 4);
    //oai_subframe_ind(proc->frame_tx, proc->subframe_tx);
    //LOG_D(PHY, "oai_subframe_ind(frame:%u, subframe:%d) - NOT CALLED ********\n", frame, subframe);
    start_meas(&nfapi_meas);
    oai_subframe_ind(frame, subframe);
    stop_meas(&nfapi_meas);

    if (eNB->UL_INFO.rx_ind.rx_indication_body.number_of_pdus||
        eNB->UL_INFO.harq_ind.harq_indication_body.number_of_harqs ||
        eNB->UL_INFO.crc_ind.crc_indication_body.number_of_crcs ||
        eNB->UL_INFO.rach_ind.rach_indication_body.number_of_preambles ||
        eNB->UL_INFO.cqi_ind.cqi_indication_body.number_of_cqis
       ) {
      LOG_D(PHY, "UL_info[rx_ind:%05d:%d harqs:%05d:%d crcs:%05d:%d preambles:%05d:%d cqis:%d] RX:%04d%d TX:%04d%d num_pdcch_symbols:%d\n",
            NFAPI_SFNSF2DEC(eNB->UL_INFO.rx_ind.sfn_sf),   eNB->UL_INFO.rx_ind.rx_indication_body.number_of_pdus,
            NFAPI_SFNSF2DEC(eNB->UL_INFO.harq_ind.sfn_sf), eNB->UL_INFO.harq_ind.harq_indication_body.number_of_harqs,
            NFAPI_SFNSF2DEC(eNB->UL_INFO.crc_ind.sfn_sf),  eNB->UL_INFO.crc_ind.crc_indication_body.number_of_crcs,
            NFAPI_SFNSF2DEC(eNB->UL_INFO.rach_ind.sfn_sf), eNB->UL_INFO.rach_ind.rach_indication_body.number_of_preambles,
            eNB->UL_INFO.cqi_ind.cqi_indication_body.number_of_cqis,
            proc->frame_rx, proc->subframe_rx,
            proc->frame_tx, proc->subframe_tx, eNB->pdcch_vars[proc->subframe_tx&1].num_pdcch_symbols);
    }
  }

  if (NFAPI_MODE==NFAPI_MODE_PNF && eNB->pdcch_vars[proc->subframe_tx&1].num_pdcch_symbols == 0) {
    LOG_E(PHY, "eNB->pdcch_vars[proc->subframe_tx&1].num_pdcch_symbols == 0");
    return 0;
  }

  // ****************************************
  // Common RX procedures subframe n
  T(T_ENB_PHY_DL_TICK, T_INT(eNB->Mod_id), T_INT(proc->frame_tx), T_INT(proc->subframe_tx));

  // if this is IF5 or 3GPP_eNB
  if (eNB->RU_list && eNB->RU_list[0] && eNB->RU_list[0]->function < NGFI_RAU_IF4p5) {
    wakeup_prach_eNB(eNB,NULL,proc->frame_rx,proc->subframe_rx);
    wakeup_prach_eNB_br(eNB,NULL,proc->frame_rx,proc->subframe_rx);
  }

  if (NFAPI_MODE!=NFAPI_MODE_PNF) {
    release_UE_in_freeList(eNB->Mod_id);
  } else {
    release_rnti_of_phy(eNB->Mod_id);
  }

  // UE-specific RX processing for subframe n
  if (NFAPI_MODE==NFAPI_MONOLITHIC || NFAPI_MODE==NFAPI_MODE_PNF) {
    phy_procedures_eNB_uespec_RX(eNB, proc);
  }

  VCD_SIGNAL_DUMPER_DUMP_FUNCTION_BY_NAME(VCD_SIGNAL_DUMPER_FUNCTIONS_ENB_DLSCH_ULSCH_SCHEDULER, 1 );
#if defined(PRE_SCD_THREAD)

  if (NFAPI_MODE==NFAPI_MODE_VNF) {
    new_dlsch_ue_select_tbl_in_use = dlsch_ue_select_tbl_in_use;
    dlsch_ue_select_tbl_in_use = !dlsch_ue_select_tbl_in_use;
    // L2-emulator can work only one eNB.
    //      memcpy(&pre_scd_eNB_UE_stats,&RC.mac[ru->eNB_list[0]->Mod_id]->UE_list.eNB_UE_stats, sizeof(eNB_UE_STATS)*MAX_NUM_CCs*NUMBER_OF_UE_MAX);
    //      memcpy(&pre_scd_activeUE, &RC.mac[ru->eNB_list[0]->Mod_id]->UE_list.active, sizeof(boolean_t)*NUMBER_OF_UE_MAX);
    memcpy(&pre_scd_eNB_UE_stats,&RC.mac[0]->UE_list.eNB_UE_stats, sizeof(eNB_UE_STATS)*MAX_NUM_CCs*NUMBER_OF_UE_MAX);
    memcpy(&pre_scd_activeUE, &RC.mac[0]->UE_list.active, sizeof(boolean_t)*NUMBER_OF_UE_MAX);
    AssertFatal((ret= pthread_mutex_lock(&ru->proc.mutex_pre_scd))==0,"[eNB] error locking proc mutex for eNB pre scd, return %d\n",ret);
    ru->proc.instance_pre_scd++;

    if (ru->proc.instance_pre_scd == 0) {
      if (pthread_cond_signal(&ru->proc.cond_pre_scd) != 0) {
        LOG_E( PHY, "[eNB] ERROR pthread_cond_signal for eNB pre scd\n" );
        exit_fun( "ERROR pthread_cond_signal cond_pre_scd" );
      }
    } else {
      LOG_E( PHY, "[eNB] frame %d subframe %d rxtx busy instance_pre_scd %d\n",
             proc->frame_rx,proc->subframe_rx,ru->proc.instance_pre_scd );
    }

    AssertFatal((ret= pthread_mutex_unlock(&ru->proc.mutex_pre_scd))==0,"[eNB] error unlocking proc mutex for eNB pre scd, return %d\n",ret);
  }

#endif
  AssertFatal((ret= pthread_mutex_lock(&eNB->UL_INFO_mutex))==0,"error locking UL_INFO_mutex, return %d\n",ret);
  eNB->UL_INFO.frame     = proc->frame_rx;
  eNB->UL_INFO.subframe  = proc->subframe_rx;
  eNB->UL_INFO.module_id = eNB->Mod_id;
  eNB->UL_INFO.CC_id     = eNB->CC_id;
  eNB->if_inst->UL_indication(&eNB->UL_INFO, proc);
  AssertFatal((ret= pthread_mutex_unlock(&eNB->UL_INFO_mutex))==0,"error unlocking UL_INFO_mutex, return %d\n",ret);
  /* this conflict resolution may be totally wrong, to be tested */
  /* CONFLICT RESOLUTION: BEGIN */
  VCD_SIGNAL_DUMPER_DUMP_FUNCTION_BY_NAME(VCD_SIGNAL_DUMPER_FUNCTIONS_ENB_DLSCH_ULSCH_SCHEDULER, 0 );

  if(oai_exit) return(-1);

  if(get_thread_parallel_conf() == PARALLEL_SINGLE_THREAD) {
#ifndef PHY_TX_THREAD
    phy_procedures_eNB_TX(eNB, proc, 1);
#endif
  }

  /* CONFLICT RESOLUTION: what about this release_thread call, has it to be done? if yes, where? */
  //if (release_thread(&proc->mutex_rxtx,&proc->instance_cnt_rxtx,thread_name)<0) return(-1);
  /* CONFLICT RESOLUTION: END */
  stop_meas( &softmodem_stats_rxtx_sf );
  LOG_D(PHY,"%s() Exit proc[rx:%d%d tx:%d%d]\n", __FUNCTION__, proc->frame_rx, proc->subframe_rx, proc->frame_tx, proc->subframe_tx);
  LOG_D(PHY, "rxtx:%lld nfapi:%lld tx:%lld rx:%lld prach:%lld ofdm:%lld ",
        softmodem_stats_rxtx_sf.p_time, nfapi_meas.p_time,
        TICK_TO_US(eNB->phy_proc_tx),
        TICK_TO_US(eNB->phy_proc_rx),
        TICK_TO_US(eNB->rx_prach),
        TICK_TO_US(eNB->ofdm_mod_stats)
       );
  LOG_D(PHY,
        "dlsch[enc:%lld mod:%lld scr:%lld rm:%lld t:%lld i:%lld] rx_dft:%lld ",
        TICK_TO_US(eNB->dlsch_encoding_stats),
        TICK_TO_US(eNB->dlsch_modulation_stats),
        TICK_TO_US(eNB->dlsch_scrambling_stats),
        TICK_TO_US(eNB->dlsch_rate_matching_stats),
        TICK_TO_US(eNB->dlsch_turbo_encoding_stats),
        TICK_TO_US(eNB->dlsch_interleaving_stats),
        TICK_TO_US(eNB->rx_dft_stats));
  LOG_D(PHY," ulsch[ch:%lld freq:%lld dec:%lld demod:%lld ru:%lld ",
        TICK_TO_US(eNB->ulsch_channel_estimation_stats),
        TICK_TO_US(eNB->ulsch_freq_offset_estimation_stats),
        TICK_TO_US(eNB->ulsch_decoding_stats),
        TICK_TO_US(eNB->ulsch_demodulation_stats),
        TICK_TO_US(eNB->ulsch_rate_unmatching_stats));
  LOG_D(PHY, "td:%lld dei:%lld dem:%lld llr:%lld tci:%lld ",
        TICK_TO_US(eNB->ulsch_turbo_decoding_stats),
        TICK_TO_US(eNB->ulsch_deinterleaving_stats),
        TICK_TO_US(eNB->ulsch_demultiplexing_stats),
        TICK_TO_US(eNB->ulsch_llr_stats),
        TICK_TO_US(eNB->ulsch_tc_init_stats));
  LOG_D(PHY, "tca:%lld tcb:%lld tcg:%lld tce:%lld l1:%lld l2:%lld]\n\n",
        TICK_TO_US(eNB->ulsch_tc_alpha_stats),
        TICK_TO_US(eNB->ulsch_tc_beta_stats),
        TICK_TO_US(eNB->ulsch_tc_gamma_stats),
        TICK_TO_US(eNB->ulsch_tc_ext_stats),
        TICK_TO_US(eNB->ulsch_tc_intl1_stats),
        TICK_TO_US(eNB->ulsch_tc_intl2_stats)
       );
  return(0);
}


static void *L1_thread_tx(void *param) {
  L1_proc_t *eNB_proc  = (L1_proc_t *)param;
  L1_rxtx_proc_t *proc = &eNB_proc->L1_proc_tx;
  PHY_VARS_eNB *eNB = RC.eNB[0][proc->CC_id];
  char thread_name[100];
  sprintf(thread_name,"TXnp4_%d\n",&eNB->proc.L1_proc == proc ? 0 : 1);
  thread_top_init(thread_name,1,470000,500000,500000);
  int ret;

  //wait_sync("tx_thread");

  while (!oai_exit) {
    LOG_D(PHY,"Waiting for TX (IC %d)\n",proc->instance_cnt);

    if (wait_on_condition(&proc->mutex,&proc->cond,&proc->instance_cnt,thread_name)<0) break;

    if (oai_exit) break;

    LOG_D(PHY,"L1_thread_tx: Running for %d.%d\n",proc->frame_tx,proc->subframe_tx);
    // *****************************************
    // TX processing for subframe n+4
    // run PHY TX procedures the one after the other for all CCs to avoid race conditions
    // (may be relaxed in the future for performance reasons)
    // *****************************************
    VCD_SIGNAL_DUMPER_DUMP_VARIABLE_BY_NAME(VCD_SIGNAL_DUMPER_VARIABLES_SUBFRAME_NUMBER_TX1_ENB,proc->subframe_tx);
    VCD_SIGNAL_DUMPER_DUMP_VARIABLE_BY_NAME(VCD_SIGNAL_DUMPER_VARIABLES_SUBFRAME_NUMBER_RX1_ENB,proc->subframe_rx);
    VCD_SIGNAL_DUMPER_DUMP_VARIABLE_BY_NAME(VCD_SIGNAL_DUMPER_VARIABLES_FRAME_NUMBER_TX1_ENB,proc->frame_tx);
    VCD_SIGNAL_DUMPER_DUMP_VARIABLE_BY_NAME(VCD_SIGNAL_DUMPER_VARIABLES_FRAME_NUMBER_RX1_ENB,proc->frame_rx);
    LOG_D(PHY,"L1 TX processing %d.%d\n",proc->frame_tx,proc->subframe_tx);
    phy_procedures_eNB_TX(eNB, proc, 1);
    AssertFatal((ret= pthread_mutex_lock( &proc->mutex ))==0,"error locking L1_proc_tx mutex, return %d\n",ret);
    VCD_SIGNAL_DUMPER_DUMP_VARIABLE_BY_NAME(VCD_SIGNAL_DUMPER_VARIABLES_L1_PROC_TX_IC,proc->instance_cnt);
    int subframe_tx = proc->subframe_tx;
    int frame_tx    = proc->frame_tx;
    uint64_t timestamp_tx = proc->timestamp_tx;
    proc->instance_cnt = -1;
    LOG_D(PHY,"L1 TX signaling done for %d.%d\n",proc->frame_tx,proc->subframe_tx);
    // the thread can now be woken up
    LOG_D(PHY,"L1_thread_tx: signaling completion in %d.%d\n",proc->frame_tx,proc->subframe_tx);

    if (pthread_cond_signal(&proc->cond) != 0) {
      LOG_E( PHY, "[eNB] ERROR pthread_cond_signal for eNB TXnp4 thread\n");
      exit_fun( "ERROR pthread_cond_signal" );
    }

    AssertFatal((ret= pthread_mutex_unlock( &proc->mutex ))==0,"error unlocking L1_proc_tx mutex, return %d\n",ret);
    wakeup_txfh(eNB,proc,frame_tx,subframe_tx,timestamp_tx);
  }

  return 0;
}


/*!
 * \brief The RX UE-specific and TX thread of eNB.
 * \param param is a \ref L1_proc_t structure which contains the info what to process.
 * \returns a pointer to an int. The storage is not on the heap and must not be freed.
 */
static void *L1_thread( void *param ) {
  static int eNB_thread_rxtx_status;
  L1_rxtx_proc_t *proc;

  // Working
  if(NFAPI_MODE==NFAPI_MODE_VNF) {
    proc = (L1_rxtx_proc_t *)param;
  } else {
    L1_proc_t *eNB_proc  = (L1_proc_t *)param;
    proc = &eNB_proc->L1_proc;
  }

  PHY_VARS_eNB *eNB = RC.eNB[0][proc->CC_id];
  char thread_name[100];
  cpu_set_t cpuset;
  CPU_ZERO(&cpuset);
  // set default return value
  eNB_thread_rxtx_status = 0;
  sprintf(thread_name,"RXn_TXnp4_%d\n",&eNB->proc.L1_proc == proc ? 0 : 1);
  thread_top_init(thread_name,1,470000,500000,500000);
  pthread_setname_np( pthread_self(),"rxtx processing");
  LOG_I(PHY,"thread rxtx created id=%ld\n", syscall(__NR_gettid));

  while (!oai_exit) {
    VCD_SIGNAL_DUMPER_DUMP_FUNCTION_BY_NAME( VCD_SIGNAL_DUMPER_FUNCTIONS_eNB_PROC_RXTX0+(proc->subframe_rx&1), 0 );
    T(T_ENB_MASTER_TICK, T_INT(0), T_INT(proc->frame_rx), T_INT(proc->subframe_rx));
    LOG_D(PHY,"L1RX waiting for RU RX\n");

    if (wait_on_condition(&proc->mutex,&proc->cond,&proc->instance_cnt,thread_name)<0) break;

    LOG_D(PHY,"L1RX starting in %d.%d\n",proc->frame_rx,proc->subframe_rx);
    VCD_SIGNAL_DUMPER_DUMP_VARIABLE_BY_NAME(VCD_SIGNAL_DUMPER_VARIABLES_CPUID_ENB_THREAD_RXTX,sched_getcpu());
    VCD_SIGNAL_DUMPER_DUMP_FUNCTION_BY_NAME( VCD_SIGNAL_DUMPER_FUNCTIONS_eNB_PROC_RXTX0+(proc->subframe_rx&1), 1 );
    VCD_SIGNAL_DUMPER_DUMP_VARIABLE_BY_NAME(VCD_SIGNAL_DUMPER_VARIABLES_SUBFRAME_NUMBER_TX0_ENB,proc->subframe_tx);
    VCD_SIGNAL_DUMPER_DUMP_VARIABLE_BY_NAME(VCD_SIGNAL_DUMPER_VARIABLES_SUBFRAME_NUMBER_RX0_ENB,proc->subframe_rx);
    VCD_SIGNAL_DUMPER_DUMP_VARIABLE_BY_NAME(VCD_SIGNAL_DUMPER_VARIABLES_FRAME_NUMBER_TX0_ENB,proc->frame_tx);
    VCD_SIGNAL_DUMPER_DUMP_VARIABLE_BY_NAME(VCD_SIGNAL_DUMPER_VARIABLES_FRAME_NUMBER_RX0_ENB,proc->frame_rx);

    if (oai_exit) break;

    if (eNB->CC_id==0) {
      if (rxtx(eNB,proc,thread_name) < 0) break;
    }

    LOG_D(PHY,"L1 RX %d.%d done\n",proc->frame_rx,proc->subframe_rx);

    if (NFAPI_MODE!=NFAPI_MODE_VNF) {
      if(get_thread_parallel_conf() == PARALLEL_RU_L1_TRX_SPLIT)     wakeup_tx(eNB,proc->frame_rx,proc->subframe_rx,proc->frame_tx,proc->subframe_tx,proc->timestamp_tx);
      else if(get_thread_parallel_conf() == PARALLEL_RU_L1_SPLIT) {
        phy_procedures_eNB_TX(eNB, proc, 1);
        wakeup_txfh(eNB,proc,proc->frame_tx,proc->subframe_tx,proc->timestamp_tx);
      }
    }

    if (release_thread(&proc->mutex,&proc->instance_cnt,thread_name)<0) break;
  } // while !oai_exit

  VCD_SIGNAL_DUMPER_DUMP_FUNCTION_BY_NAME( VCD_SIGNAL_DUMPER_FUNCTIONS_eNB_PROC_RXTX0+(proc->subframe_rx&1), 0 );
  LOG_D(PHY, " *** Exiting eNB thread RXn_TXnp4\n");
  eNB_thread_rxtx_status = 0;
  return &eNB_thread_rxtx_status;
}


void eNB_top(PHY_VARS_eNB *eNB,
             int frame_rx,
             int subframe_rx,
             char *string,
             RU_t *ru) {
  L1_proc_t *proc        = &eNB->proc;
  L1_rxtx_proc_t *L1_proc= &proc->L1_proc;
  LTE_DL_FRAME_PARMS *fp = ru->frame_parms;
  RU_proc_t *ru_proc     = &ru->proc;
  proc->frame_rx         = frame_rx;
  proc->subframe_rx      = subframe_rx;

  if (!oai_exit) {
    T(T_ENB_MASTER_TICK, T_INT(0), T_INT(ru_proc->frame_rx), T_INT(ru_proc->tti_rx));
    L1_proc->timestamp_tx = ru_proc->timestamp_rx + (sf_ahead*fp->samples_per_tti);
    L1_proc->frame_rx     = ru_proc->frame_rx;
    L1_proc->subframe_rx  = ru_proc->tti_rx;
    L1_proc->frame_tx     = (L1_proc->subframe_rx > (9-sf_ahead)) ? (L1_proc->frame_rx+1)&1023 : L1_proc->frame_rx;
    L1_proc->subframe_tx  = (L1_proc->subframe_rx + sf_ahead)%10;

    if (rxtx(eNB,L1_proc,string) < 0)
      LOG_E(PHY,"eNB %d CC_id %d failed during execution\n",eNB->Mod_id,eNB->CC_id);

    ru_proc->timestamp_tx = L1_proc->timestamp_tx;
    ru_proc->tti_tx  = L1_proc->subframe_tx;
    ru_proc->frame_tx     = L1_proc->frame_tx;
  }
}


int wakeup_txfh(PHY_VARS_eNB *eNB,
                L1_rxtx_proc_t *proc,
                int frame_tx,
                int subframe_tx,
                uint64_t timestamp_tx) {
  RU_t *ru;
  RU_proc_t *ru_proc;
  LTE_DL_FRAME_PARMS *fp;
  int waitret,ret;
  LOG_D(PHY,"L1 TX Waking up TX FH %d.%d (IC RU TX %d)\n",frame_tx,subframe_tx,proc->instance_cnt_RUs);
  // grab the information for the RU due to the following wait
  waitret=timedwait_on_condition(&proc->mutex_RUs,&proc->cond_RUs,&proc->instance_cnt_RUs,"wakeup_txfh",1000000);
  AssertFatal(release_thread(&proc->mutex_RUs,&proc->instance_cnt_RUs,"wakeup_txfh")==0, "error releaseing eNB lock on RUs\n");

  if (waitret == ETIMEDOUT) {
    LOG_W(PHY,"Dropping TX slot (%d.%d) because FH is blocked more than 1 subframe times (1ms)\n",frame_tx,subframe_tx);
    AssertFatal((ret=pthread_mutex_lock(&eNB->proc.mutex_RU_tx))==0,"mutex_lock returns %d\n",ret);
    eNB->proc.RU_mask_tx = 0;
    AssertFatal((ret=pthread_mutex_unlock(&eNB->proc.mutex_RU_tx))==0,"mutex_unlock returns %d\n",ret);
    AssertFatal((ret=pthread_mutex_lock(&proc->mutex_RUs))==0,"mutex_lock returns %d\n",ret);
    proc->instance_cnt_RUs = 0;
    VCD_SIGNAL_DUMPER_DUMP_VARIABLE_BY_NAME(VCD_SIGNAL_DUMPER_VARIABLES_FRAME_NUMBER_RX0_UE,proc->instance_cnt_RUs);
    AssertFatal((ret=pthread_mutex_unlock(&proc->mutex_RUs))==0,"mutex_unlock returns %d\n",ret);
    return(-1);
  }

  for(int ru_id=0; ru_id<eNB->num_RU; ru_id++) {
    ru      = eNB->RU_list[ru_id];
    ru_proc = &ru->proc;
    fp      = ru->frame_parms;

    if (((fp->frame_type == TDD) && (subframe_select(fp,proc->subframe_tx)==SF_UL))||
        (eNB->RU_list[ru_id]->state == RU_SYNC)||
        (eNB->RU_list[ru_id]->wait_cnt>0)) {
      AssertFatal((ret=pthread_mutex_lock(&proc->mutex_RUs))==0, "mutex_lock returns %d\n",ret);
      proc->instance_cnt_RUs = 0;
      AssertFatal((ret=pthread_mutex_unlock(&proc->mutex_RUs))==0, "mutex_unlock returns %d\n",ret);
      continue;//hacking only works when all RU_tx works on the same subframe #TODO: adding mask stuff
    }

    if (ru_proc->instance_cnt_eNBs == 0) {
      LOG_E(PHY,"Frame %d, subframe %d: TX FH thread busy, dropping Frame %d, subframe %d\n", ru_proc->frame_tx, ru_proc->tti_tx, proc->frame_rx, proc->subframe_rx);
      AssertFatal((ret=pthread_mutex_lock(&eNB->proc.mutex_RU_tx))==0,"mutex_lock returns %d\n",ret);
      eNB->proc.RU_mask_tx = 0;
      AssertFatal((ret=pthread_mutex_unlock(&eNB->proc.mutex_RU_tx))==0,"mutex_unlock returns %d\n",ret);
      return(-1);
    }

    AssertFatal((ret = pthread_mutex_lock(&ru_proc->mutex_eNBs))==0,"ERROR pthread_mutex_lock failed on mutex_eNBs L1_thread_tx with ret=%d\n",ret);

    ru_proc->instance_cnt_eNBs = 0;
    ru_proc->timestamp_tx = timestamp_tx;
    ru_proc->tti_tx       = subframe_tx;
    ru_proc->frame_tx     = frame_tx;
    LOG_D(PHY,"L1 TX Waking up TX FH (2) %d.%d\n",frame_tx,subframe_tx);
    // the thread can now be woken up
    AssertFatal(pthread_cond_signal(&ru_proc->cond_eNBs) == 0,
                "[eNB] ERROR pthread_cond_signal for eNB TXnp4 thread\n");
    AssertFatal((ret=pthread_mutex_unlock(&ru_proc->mutex_eNBs))==0,"mutex_unlock returned %d\n",ret);
  }

  return(0);
}


int wakeup_tx(PHY_VARS_eNB *eNB,
              int frame_rx,
              int subframe_rx,
              int frame_tx,
              int subframe_tx,
              uint64_t timestamp_tx) {
  L1_rxtx_proc_t *L1_proc = &eNB->proc.L1_proc;
  L1_rxtx_proc_t *L1_proc_tx = &eNB->proc.L1_proc_tx;
  int ret;
  LOG_D(PHY,"ENTERED wakeup_tx (IC %d)\n",L1_proc_tx->instance_cnt);
  AssertFatal((ret = pthread_mutex_lock(&L1_proc_tx->mutex))==0,"mutex_lock returns %d\n",ret);
  LOG_D(PHY,"L1 RX %d.%d Waiting to wake up L1 TX %d.%d (IC L1TX %d)\n",L1_proc->frame_rx,L1_proc->subframe_rx,L1_proc->frame_tx,L1_proc->subframe_tx,L1_proc_tx->instance_cnt);

  while(L1_proc_tx->instance_cnt == 0) {
    pthread_cond_wait(&L1_proc_tx->cond,&L1_proc_tx->mutex);
  }

  LOG_D(PHY,"L1 RX Got signal that TX %d.%d is done\n",L1_proc_tx->frame_tx,L1_proc_tx->subframe_tx);
  VCD_SIGNAL_DUMPER_DUMP_VARIABLE_BY_NAME(VCD_SIGNAL_DUMPER_VARIABLES_L1_PROC_TX_IC,L1_proc_tx->instance_cnt);
  L1_proc_tx->instance_cnt = 0;
  VCD_SIGNAL_DUMPER_DUMP_VARIABLE_BY_NAME(VCD_SIGNAL_DUMPER_VARIABLES_L1_PROC_TX_IC,L1_proc_tx->instance_cnt);
  L1_proc_tx->subframe_rx   = subframe_rx;
  L1_proc_tx->frame_rx      = frame_rx;
  L1_proc_tx->subframe_tx   = subframe_tx;
  L1_proc_tx->frame_tx      = frame_tx;
  L1_proc_tx->timestamp_tx  = timestamp_tx;
  // the thread can now be woken up
  LOG_D(PHY,"L1 RX Waking up L1 TX %d.%d\n",L1_proc->frame_tx,L1_proc->subframe_tx);
  AssertFatal(pthread_cond_signal(&L1_proc_tx->cond) == 0, "ERROR pthread_cond_signal for eNB L1 thread tx\n");
  AssertFatal((ret=pthread_mutex_unlock(&L1_proc_tx->mutex))==0,"mutex_unlock returns %d\n",ret);
  return(0);
}


int wakeup_rxtx(PHY_VARS_eNB *eNB,
                RU_t *ru) {
  L1_proc_t *proc   =&eNB->proc;
  RU_proc_t *ru_proc=&ru->proc;
  L1_rxtx_proc_t *L1_proc=&proc->L1_proc;
  LTE_DL_FRAME_PARMS *fp = &eNB->frame_parms;
  int ret;
  LOG_D(PHY,"ENTERED wakeup_rxtx, %d.%d\n",ru_proc->frame_rx,ru_proc->tti_rx);
  // wake up TX for subframe n+sl_ahead
  // lock the TX mutex and make sure the thread is ready
  AssertFatal((ret=pthread_mutex_lock(&L1_proc->mutex)) == 0,"mutex_lock returns %d\n", ret);

  if (L1_proc->instance_cnt == 0) { // L1_thread is busy so abort the subframe
    AssertFatal((ret=pthread_mutex_unlock( &L1_proc->mutex))==0,"mutex_unlock return %d\n",ret);
    LOG_W(PHY,"L1_thread isn't ready in %d.%d, aborting RX processing\n",ru_proc->frame_rx,ru_proc->tti_rx);
    return(0);
  }

  ++L1_proc->instance_cnt;
  // We have just received and processed the common part of a subframe, say n.
  // TS_rx is the last received timestamp (start of 1st slot), TS_tx is the desired
  // transmitted timestamp of the next TX slot (first).
  // The last (TS_rx mod samples_per_frame) was n*samples_per_tti,
  // we want to generate subframe (n+sf_ahead), so TS_tx = TX_rx+sf_ahead*samples_per_tti,
  // and proc->subframe_tx = proc->subframe_rx+sf_ahead
  L1_proc->timestamp_tx = ru_proc->timestamp_rx + (sf_ahead*fp->samples_per_tti);
  L1_proc->frame_rx     = ru_proc->frame_rx;
  L1_proc->subframe_rx  = ru_proc->tti_rx;
  L1_proc->frame_tx     = (L1_proc->subframe_rx > (9-sf_ahead)) ? (L1_proc->frame_rx+1)&1023 : L1_proc->frame_rx;
  L1_proc->subframe_tx  = (L1_proc->subframe_rx + sf_ahead)%10;
  LOG_D(PHY,"wakeup_rxtx: L1_proc->subframe_rx %d, L1_proc->subframe_tx %d, RU %d\n",L1_proc->subframe_rx,L1_proc->subframe_tx,ru->idx);
  VCD_SIGNAL_DUMPER_DUMP_VARIABLE_BY_NAME(VCD_SIGNAL_DUMPER_VARIABLES_FRAME_NUMBER_WAKEUP_RXTX_RX_RU+ru->idx, L1_proc->frame_rx);
  VCD_SIGNAL_DUMPER_DUMP_VARIABLE_BY_NAME(VCD_SIGNAL_DUMPER_VARIABLES_SUBFRAME_NUMBER_WAKEUP_RXTX_RX_RU+ru->idx, L1_proc->subframe_rx);
  VCD_SIGNAL_DUMPER_DUMP_VARIABLE_BY_NAME(VCD_SIGNAL_DUMPER_VARIABLES_FRAME_NUMBER_WAKEUP_RXTX_TX_RU+ru->idx, L1_proc->frame_tx);
  VCD_SIGNAL_DUMPER_DUMP_VARIABLE_BY_NAME(VCD_SIGNAL_DUMPER_VARIABLES_SUBFRAME_NUMBER_WAKEUP_RXTX_TX_RU+ru->idx, L1_proc->subframe_tx);

  // the thread can now be woken up
  if (pthread_cond_signal(&L1_proc->cond) != 0) {
    LOG_E( PHY, "[eNB] ERROR pthread_cond_signal for eNB RXn-TXnp4 thread\n");
    exit_fun( "ERROR pthread_cond_signal" );
    return(-1);
  }

  AssertFatal((ret=pthread_mutex_unlock( &L1_proc->mutex))==0,"mutex_unlock return %d\n",ret);
  return(0);
}


void wakeup_prach_eNB(PHY_VARS_eNB *eNB,
                      RU_t *ru,
                      int frame,
                      int subframe) {
  L1_proc_t *proc = &eNB->proc;
  LTE_DL_FRAME_PARMS *fp=&eNB->frame_parms;
  int i,ret;

  if (ru!=NULL) {
    AssertFatal((ret=pthread_mutex_lock(&proc->mutex_RU_PRACH))==0,"mutex_lock return %d\n",ret);

    for (i=0; i<eNB->num_RU; i++) {
      if (ru == eNB->RU_list[i] && eNB->RU_list[i]->wait_cnt == 0) {
        LOG_D(PHY,"frame %d, subframe %d: RU %d for eNB %d signals PRACH (mask %x, num_RU %d)\n",frame,subframe,i,eNB->Mod_id,proc->RU_mask_prach,eNB->num_RU);
        proc->RU_mask_prach |= (1<<i);
      } else if (eNB->RU_list[i]->state == RU_SYNC || eNB->RU_list[i]->wait_cnt > 0) {
        proc->RU_mask_prach |= (1<<i);
      }
    }

    if (proc->RU_mask_prach != (1<<eNB->num_RU)-1) {  // not all RUs have provided their information so return
      AssertFatal((ret=pthread_mutex_unlock(&proc->mutex_RU_PRACH))==0,"mutex_unlock return %d\n",ret);
      return;
    } else { // all RUs have provided their information so continue on and wakeup eNB processing
      proc->RU_mask_prach = 0;
      AssertFatal((ret=pthread_mutex_unlock(&proc->mutex_RU_PRACH))==0,"mutex_unlock return %d\n",ret);
    }
  }

  // check if we have to detect PRACH first
  if (is_prach_subframe(fp,frame,subframe)>0) {
    LOG_D(PHY,"Triggering prach processing, frame %d, subframe %d\n",frame,subframe);

    if (proc->instance_cnt_prach == 0) {
      LOG_W(PHY,"[eNB] Frame %d Subframe %d, dropping PRACH\n", frame,subframe);
      return;
    }

    // wake up thread for PRACH RX
    AssertFatal((ret=pthread_mutex_lock(&proc->mutex_prach))==0,"[eNB] ERROR pthread_mutex_lock for eNB PRACH thread %d (IC %d)\n", proc->thread_index, proc->instance_cnt_prach);
    ++proc->instance_cnt_prach;
    // set timing for prach thread
    proc->frame_prach = frame;
    proc->subframe_prach = subframe;

    // the thread can now be woken up
    if (pthread_cond_signal(&proc->cond_prach) != 0) {
      LOG_E( PHY, "[eNB] ERROR pthread_cond_signal for eNB PRACH thread %d\n", proc->thread_index);
      exit_fun( "ERROR pthread_cond_signal" );
      return;
    }

    AssertFatal((ret=pthread_mutex_unlock( &proc->mutex_prach))==0,"mutex_unlock return %d\n",ret);
  }
}



void wakeup_prach_eNB_br(PHY_VARS_eNB *eNB,
                         RU_t *ru,
                         int frame,
                         int subframe) {
  L1_proc_t *proc = &eNB->proc;
  LTE_DL_FRAME_PARMS *fp=&eNB->frame_parms;
  int i,ret;

  if (ru!=NULL) {
    AssertFatal((ret=pthread_mutex_lock(&proc->mutex_RU_PRACH_br))==0,"mutex_lock return %d\n",ret);

    for (i=0; i<eNB->num_RU; i++) {
      if (ru == eNB->RU_list[i]) {
        LOG_D(PHY,"frame %d, subframe %d: RU %d for eNB %d signals PRACH BR (mask %x, num_RU %d)\n",frame,subframe,i,eNB->Mod_id,proc->RU_mask_prach_br,eNB->num_RU);

        if ((proc->RU_mask_prach_br&(1<<i)) > 0)
          LOG_E(PHY,"eNB %d frame %d, subframe %d : previous information (PRACH BR) from RU %d (num_RU %d, mask %x) has not been served yet!\n",
                eNB->Mod_id,frame,subframe,ru->idx,eNB->num_RU,proc->RU_mask_prach_br);

        proc->RU_mask_prach_br |= (1<<i);
      }
    }

    if (proc->RU_mask_prach_br != (1<<eNB->num_RU)-1) {  // not all RUs have provided their information so return
      AssertFatal((ret=pthread_mutex_unlock(&proc->mutex_RU_PRACH_br))==0,"mutex_unlock return %d\n",ret);
      return;
    } else { // all RUs have provided their information so continue on and wakeup eNB processing
      proc->RU_mask_prach_br = 0;
      AssertFatal((ret=pthread_mutex_unlock(&proc->mutex_RU_PRACH_br))==0,"mutex_unlock return %d\n",ret);
    }
  }

  // check if we have to detect PRACH first
  if (is_prach_subframe(fp,frame,subframe)>0) {
    LOG_D(PHY,"Triggering prach br processing, frame %d, subframe %d\n",frame,subframe);

    if (proc->instance_cnt_prach_br == 0) {
      LOG_W(PHY,"[eNB] Frame %d Subframe %d, dropping PRACH BR\n", frame,subframe);
      return;
    }

    // wake up thread for PRACH RX
    AssertFatal((ret=pthread_mutex_lock(&proc->mutex_prach_br))==0,"[eNB] ERROR pthread_mutex_lock for eNB PRACH thread %d (IC %d)\n", proc->thread_index, proc->instance_cnt_prach_br);
    ++proc->instance_cnt_prach_br;
    // set timing for prach thread
    proc->frame_prach_br = frame;
    proc->subframe_prach_br = subframe;

    // the thread can now be woken up
    if (pthread_cond_signal(&proc->cond_prach_br) != 0) {
      LOG_E( PHY, "[eNB] ERROR pthread_cond_signal for eNB PRACH BR thread %d\n", proc->thread_index);
      exit_fun( "ERROR pthread_cond_signal" );
      return;
    }

    AssertFatal((ret=pthread_mutex_unlock( &proc->mutex_prach_br))==0,"mutex_unlock return %d\n",ret);
  }
}


/*!
 * \brief The prach receive thread of eNB.
 * \param param is a \ref L1_proc_t structure which contains the info what to process.
 * \returns a pointer to an int. The storage is not on the heap and must not be freed.
 */
static void *eNB_thread_prach( void *param ) {
  static int eNB_thread_prach_status;
  PHY_VARS_eNB *eNB= (PHY_VARS_eNB *)param;
  L1_proc_t *proc = &eNB->proc;
  // set default return value
  eNB_thread_prach_status = 0;
  thread_top_init("eNB_thread_prach",1,500000,1000000,20000000);

  //wait_sync("eNB_thread_prach");

  while (!oai_exit) {
    if (wait_on_condition(&proc->mutex_prach,&proc->cond_prach,&proc->instance_cnt_prach,"eNB_prach_thread") < 0) break;

    if (oai_exit) break;

    LOG_D(PHY,"Running eNB prach procedures\n");
<<<<<<< HEAD
    prach_procedures(eNB, &eNB->proc.L1_proc
#if (LTE_RRC_VERSION >= MAKE_VERSION(14, 0, 0))
                     ,0
#endif
                    );
=======
    prach_procedures(eNB,0 );
>>>>>>> 4eaadf8d

    if (release_thread(&proc->mutex_prach,&proc->instance_cnt_prach,"eNB_prach_thread") < 0) break;
  }

  LOG_I(PHY, "Exiting eNB thread PRACH\n");
  eNB_thread_prach_status = 0;
  return &eNB_thread_prach_status;
}



/*!
 * \brief The prach receive thread of eNB for BL/CE UEs.
 * \param param is a \ref L1_proc_t structure which contains the info what to process.
 * \returns a pointer to an int. The storage is not on the heap and must not be freed.
 */
static void *eNB_thread_prach_br( void *param ) {
  static int eNB_thread_prach_status;
  PHY_VARS_eNB *eNB= (PHY_VARS_eNB *)param;
  L1_proc_t *proc = &eNB->proc;
  // set default return value
  eNB_thread_prach_status = 0;
  thread_top_init("eNB_thread_prach_br",1,500000,1000000,20000000);

  while (!oai_exit) {
    if (wait_on_condition(&proc->mutex_prach_br,&proc->cond_prach_br,&proc->instance_cnt_prach_br,"eNB_prach_thread_br") < 0) break;

    if (oai_exit) break;

    LOG_D(PHY,"Running eNB prach procedures for BL/CE UEs\n");
    prach_procedures(eNB, &eNB->proc.L1_proc,1);

    if (release_thread(&proc->mutex_prach_br,&proc->instance_cnt_prach_br,"eNB_prach_thread_br") < 0) break;
  }

  LOG_I(PHY, "Exiting eNB thread PRACH BR\n");
  eNB_thread_prach_status = 0;
  return &eNB_thread_prach_status;
}


<<<<<<< HEAD
=======
extern void init_td_thread(PHY_VARS_eNB *);
extern void init_te_thread(PHY_VARS_eNB *);
extern void kill_td_thread(PHY_VARS_eNB *);
extern void kill_te_thread(PHY_VARS_eNB *);


>>>>>>> 4eaadf8d
static void *process_stats_thread(void *param) {
  PHY_VARS_eNB     *eNB      = (PHY_VARS_eNB *)param;
  wait_sync("process_stats_thread");

  while (!oai_exit) {
    sleep(1);

    if (opp_enabled == 1) {
      if ( eNB->ulsch_decoding_stats.trials>0)
        print_meas(&eNB->ulsch_decoding_stats,"ulsch_decoding",NULL,NULL);

      if (eNB->dlsch_encoding_stats.trials >0) {
        print_meas(&eNB->dlsch_turbo_encoding_preperation_stats,"dlsch_coding_crc",NULL,NULL);
        print_meas(&eNB->dlsch_turbo_encoding_segmentation_stats,"dlsch_segmentation",NULL,NULL);
        print_meas(&eNB->dlsch_encoding_stats,"dlsch_encoding",NULL,NULL);
        print_meas(&eNB->dlsch_turbo_encoding_signal_stats,"coding_signal",NULL,NULL);
        print_meas(&eNB->dlsch_turbo_encoding_main_stats,"coding_main",NULL,NULL);
        print_meas(&eNB->dlsch_turbo_encoding_stats,"turbo_encoding",NULL,NULL);
        print_meas(&eNB->dlsch_interleaving_stats,"turbo_interleaving",NULL,NULL);
        print_meas(&eNB->dlsch_rate_matching_stats,"turbo_rate_matching",NULL,NULL);
        print_meas(&eNB->dlsch_turbo_encoding_waiting_stats,"coding_wait",NULL,NULL);
        print_meas(&eNB->dlsch_turbo_encoding_wakeup_stats0,"coding_worker_0",NULL,NULL);
        print_meas(&eNB->dlsch_turbo_encoding_wakeup_stats1,"coding_worker_1",NULL,NULL);
      }

      print_meas(&eNB->dlsch_modulation_stats,"dlsch_modulation",NULL,NULL);
    }
  }

  return(NULL);
}


void init_eNB_proc(int inst) {
  /*int i=0;*/
  int CC_id;
  PHY_VARS_eNB *eNB;
  L1_proc_t *proc;
  L1_rxtx_proc_t *L1_proc, *L1_proc_tx;
  pthread_attr_t *attr0=NULL,*attr1=NULL,*attr_prach=NULL;
  pthread_attr_t *attr_prach_br=NULL;
  LOG_I(PHY,"%s(inst:%d) RC.nb_CC[inst]:%d \n",__FUNCTION__,inst,RC.nb_CC[inst]);

  for (CC_id=0; CC_id<RC.nb_CC[inst]; CC_id++) {
    eNB = RC.eNB[inst][CC_id];
#ifndef OCP_FRAMEWORK
    LOG_I(PHY,"Initializing eNB processes instance:%d CC_id %d \n",inst,CC_id);
#endif
    proc = &eNB->proc;
    L1_proc                        = &proc->L1_proc;
    L1_proc_tx                     = &proc->L1_proc_tx;
    L1_proc->instance_cnt          = -1;
    L1_proc_tx->instance_cnt       = -1;
    L1_proc->instance_cnt_RUs      = 0;
    L1_proc_tx->instance_cnt_RUs   = 0;
    proc->instance_cnt_prach       = -1;
    proc->instance_cnt_asynch_rxtx = -1;
    proc->instance_cnt_synch       = -1;
    proc->CC_id                    = CC_id;
    proc->first_rx                 =1;
    proc->first_tx                 =1;
    proc->RU_mask_tx               = (1<<eNB->num_RU)-1;
    memset((void *)proc->RU_mask,0,10*sizeof(proc->RU_mask[0]));
    proc->RU_mask_prach            =0;
    pthread_mutex_init( &eNB->UL_INFO_mutex, NULL);
    pthread_mutex_init( &L1_proc->mutex, NULL);
    pthread_mutex_init( &L1_proc_tx->mutex, NULL);
    pthread_cond_init( &L1_proc->cond, NULL);
    pthread_cond_init( &L1_proc_tx->cond, NULL);
    pthread_mutex_init( &L1_proc->mutex_RUs, NULL);
    pthread_mutex_init( &L1_proc_tx->mutex_RUs, NULL);
    pthread_cond_init( &L1_proc->cond_RUs, NULL);
    pthread_cond_init( &L1_proc_tx->cond_RUs, NULL);
    pthread_mutex_init( &proc->mutex_prach, NULL);
    pthread_mutex_init( &proc->mutex_asynch_rxtx, NULL);
    pthread_mutex_init( &proc->mutex_RU,NULL);
    pthread_mutex_init( &proc->mutex_RU_tx,NULL);
    pthread_mutex_init( &proc->mutex_RU_PRACH,NULL);
    pthread_cond_init( &proc->cond_prach, NULL);
    pthread_cond_init( &proc->cond_asynch_rxtx, NULL);
    pthread_attr_init( &proc->attr_prach);
    pthread_attr_init( &proc->attr_asynch_rxtx);
    pthread_attr_init( &L1_proc->attr);
    pthread_attr_init( &L1_proc_tx->attr);
    proc->instance_cnt_prach_br    = -1;
    proc->RU_mask_prach_br=0;
    pthread_mutex_init( &proc->mutex_prach_br, NULL);
    pthread_mutex_init( &proc->mutex_RU_PRACH_br,NULL);
    pthread_cond_init( &proc->cond_prach_br, NULL);
    pthread_attr_init( &proc->attr_prach_br);
#ifndef DEADLINE_SCHEDULER
    attr0       = &L1_proc->attr;
    attr1       = &L1_proc_tx->attr;
    attr_prach  = &proc->attr_prach;
    attr_prach_br  = &proc->attr_prach_br;
    //    attr_td     = &proc->attr_td;
    //    attr_te     = &proc->attr_te;
#endif
/*
    if(get_thread_worker_conf() == WORKER_ENABLE) {
      init_te_thread(eNB);
      init_td_thread(eNB);
    }
*/
    LOG_I(PHY,"eNB->single_thread_flag:%d\n", eNB->single_thread_flag);

    if ((get_thread_parallel_conf() == PARALLEL_RU_L1_SPLIT) && NFAPI_MODE!=NFAPI_MODE_VNF) {
      pthread_create( &L1_proc->pthread, attr0, L1_thread, proc );
    } else if ((get_thread_parallel_conf() == PARALLEL_RU_L1_TRX_SPLIT) && NFAPI_MODE!=NFAPI_MODE_VNF) {
      pthread_create( &L1_proc->pthread, attr0, L1_thread, proc );
      pthread_create( &L1_proc_tx->pthread, attr1, L1_thread_tx, proc);
    } else if (NFAPI_MODE==NFAPI_MODE_VNF) { // this is neccesary in VNF or L2 FAPI simulator.
      // Original Code from Fujitsu w/ old structure/field name
      //pthread_create( &proc_rxtx[0].pthread_rxtx, attr0, eNB_thread_rxtx, &proc_rxtx[0] );
      //pthread_create( &proc_rxtx[1].pthread_rxtx, attr1, eNB_thread_rxtx, &proc_rxtx[1] );
      pthread_create( &L1_proc->pthread, attr0, L1_thread, L1_proc );
      pthread_create( &L1_proc_tx->pthread, attr1, L1_thread, L1_proc_tx);
    }

    if (NFAPI_MODE!=NFAPI_MODE_VNF) {
      pthread_create( &proc->pthread_prach, attr_prach, eNB_thread_prach, eNB );
      pthread_create( &proc->pthread_prach_br, attr_prach_br, eNB_thread_prach_br, eNB );
    }

    AssertFatal(proc->instance_cnt_prach == -1,"instance_cnt_prach = %d\n",proc->instance_cnt_prach);

    if (opp_enabled == 1) pthread_create(&proc->process_stats_thread,NULL,process_stats_thread,(void *)eNB);
  }

  //for multiple CCs: setup master and slaves
  /*
     for (CC_id=0; CC_id<MAX_NUM_CCs; CC_id++) {
     eNB = PHY_vars_eNB_g[inst][CC_id];

     if (eNB->node_timing == synch_to_ext_device) { //master
     eNB->proc.num_slaves = MAX_NUM_CCs-1;
     eNB->proc.slave_proc = (L1_proc_t**)malloc(eNB->proc.num_slaves*sizeof(L1_proc_t*));

     for (i=0; i< eNB->proc.num_slaves; i++) {
     if (i < CC_id)  eNB->proc.slave_proc[i] = &(PHY_vars_eNB_g[inst][i]->proc);
     if (i >= CC_id)  eNB->proc.slave_proc[i] = &(PHY_vars_eNB_g[inst][i+1]->proc);
     }
     }
     }
  */
  /* setup PHY proc TX sync mechanism */
  pthread_mutex_init(&sync_phy_proc.mutex_phy_proc_tx, NULL);
  pthread_cond_init(&sync_phy_proc.cond_phy_proc_tx, NULL);
  sync_phy_proc.phy_proc_CC_id = 0;
}


/*!
 * \brief Terminate eNB TX and RX threads.
 */
void kill_eNB_proc(int inst) {
  int *status;
  PHY_VARS_eNB *eNB;
  L1_proc_t *proc;
  L1_rxtx_proc_t *L1_proc, *L1_proc_tx;
  int ret;

  for (int CC_id=0; CC_id<MAX_NUM_CCs; CC_id++) {
    eNB=RC.eNB[inst][CC_id];
    proc        = &eNB->proc;
    L1_proc     = &proc->L1_proc;
    L1_proc_tx  = &proc->L1_proc_tx;
/*
    if(get_thread_worker_conf() == WORKER_ENABLE) {
      kill_td_thread(eNB);
      kill_te_thread(eNB);
    }
*/
    LOG_I(PHY, "Killing TX CC_id %d inst %d\n", CC_id, inst );

    if ((get_thread_parallel_conf() == PARALLEL_RU_L1_SPLIT || get_thread_parallel_conf() == PARALLEL_RU_L1_TRX_SPLIT) && NFAPI_MODE!=NFAPI_MODE_VNF) {
      AssertFatal((ret=pthread_mutex_lock(&L1_proc->mutex))==0,"mutex_lock return %d\n",ret);
      L1_proc->instance_cnt = 0;
      pthread_cond_signal(&L1_proc->cond);
      AssertFatal((ret=pthread_mutex_unlock(&L1_proc->mutex))==0,"mutex_unlock return %d\n",ret);
      AssertFatal((ret=pthread_mutex_lock(&L1_proc_tx->mutex))==0,"mutex_lock return %d\n",ret);
      L1_proc_tx->instance_cnt = 0;
      pthread_cond_signal(&L1_proc_tx->cond);
      AssertFatal((ret=pthread_mutex_unlock(&L1_proc_tx->mutex))==0,"muex_unlock return %d\n",ret);
    }

    AssertFatal((ret=pthread_mutex_lock(&proc->mutex_prach))==0,"mutex_lock return %d\n",ret);
    proc->instance_cnt_prach = 0;
    pthread_cond_signal( &proc->cond_prach );
    AssertFatal((ret=pthread_mutex_unlock(&proc->mutex_prach))==0,"mutex_unlock return %d\n",ret);
    pthread_cond_signal( &proc->cond_asynch_rxtx );
    pthread_cond_broadcast(&sync_phy_proc.cond_phy_proc_tx);
    LOG_D(PHY, "joining pthread_prach\n");
    pthread_join( proc->pthread_prach, (void **)&status );
    LOG_I(PHY, "Destroying prach mutex/cond\n");
    pthread_mutex_destroy( &proc->mutex_prach);
    pthread_cond_destroy( &proc->cond_prach );
    proc->instance_cnt_prach_br = 0;
    pthread_cond_signal( &proc->cond_prach_br );
    pthread_join( proc->pthread_prach_br, (void **)&status );
    pthread_mutex_destroy( &proc->mutex_prach_br);
    pthread_cond_destroy( &proc->cond_prach_br );
    LOG_I(PHY, "Destroying UL_INFO mutex\n");
    pthread_mutex_destroy(&eNB->UL_INFO_mutex);

    if ((get_thread_parallel_conf() == PARALLEL_RU_L1_SPLIT || get_thread_parallel_conf() == PARALLEL_RU_L1_TRX_SPLIT) && NFAPI_MODE!=NFAPI_MODE_VNF) {
      LOG_I(PHY, "Joining L1_proc mutex/cond\n");
      pthread_join( L1_proc->pthread, (void **)&status );
      LOG_I(PHY, "Joining L1_proc_tx mutex/cond\n");
      pthread_join( L1_proc_tx->pthread, (void **)&status );
    }

    LOG_I(PHY, "Destroying L1_proc mutex/cond\n");
    pthread_mutex_destroy( &L1_proc->mutex );
    pthread_cond_destroy( &L1_proc->cond );
    pthread_mutex_destroy( &L1_proc->mutex_RUs );
    pthread_cond_destroy( &L1_proc->cond_RUs );
    LOG_I(PHY, "Destroying L1_proc_tx mutex/cond\n");
    pthread_mutex_destroy( &L1_proc_tx->mutex );
    pthread_cond_destroy( &L1_proc_tx->cond );
    pthread_mutex_destroy( &L1_proc_tx->mutex_RUs );
    pthread_cond_destroy( &L1_proc_tx->cond_RUs );
    pthread_attr_destroy(&proc->attr_prach);
    pthread_attr_destroy(&proc->attr_asynch_rxtx);
    pthread_attr_destroy(&L1_proc->attr);
    pthread_attr_destroy(&L1_proc_tx->attr);
    pthread_mutex_destroy(&proc->mutex_RU_PRACH_br);
    pthread_attr_destroy(&proc->attr_prach_br);
  }
}


void reset_opp_meas(void) {
  int sfn;
  reset_meas(&softmodem_stats_mt);
  reset_meas(&softmodem_stats_hw);

  for (sfn=0; sfn < 10; sfn++) {
    reset_meas(&softmodem_stats_rxtx_sf);
    reset_meas(&softmodem_stats_rx_sf);
  }
}


void print_opp_meas(void) {
  int sfn=0;
  print_meas(&softmodem_stats_mt, "Main ENB Thread", NULL, NULL);
  print_meas(&softmodem_stats_hw, "HW Acquisation", NULL, NULL);

  for (sfn=0; sfn < 10; sfn++) {
    print_meas(&softmodem_stats_rxtx_sf,"[eNB][total_phy_proc_rxtx]",NULL, NULL);
    print_meas(&softmodem_stats_rx_sf,"[eNB][total_phy_proc_rx]",NULL,NULL);
  }
}


void free_transport(PHY_VARS_eNB *eNB) {
  for (int i=0; i<NUMBER_OF_UE_MAX; i++) {
    LOG_D(PHY, "Freeing Transport Channel Buffers for DLSCH, UE %d\n",i);

    for (int j=0; j<2; j++) free_eNB_dlsch(eNB->dlsch[i][j]);

    LOG_D(PHY, "Freeing Transport Channel Buffer for ULSCH, UE %d\n",i);
    free_eNB_ulsch(eNB->ulsch[1+i]);
  }

  free_eNB_ulsch(eNB->ulsch[0]);
}


void init_transport(PHY_VARS_eNB *eNB) {
  int i;
  int j;
  LTE_DL_FRAME_PARMS *fp = &eNB->frame_parms;
  LOG_I(PHY, "Initialise transport\n");

  if (NFAPI_MODE!=NFAPI_MODE_VNF) {
    for (i=0; i<NUMBER_OF_UE_MAX; i++) {
      LOG_D(PHY,"Allocating Transport Channel Buffers for DLSCH, UE %d\n",i);

      for (j=0; j<2; j++) {
        eNB->dlsch[i][j] = new_eNB_dlsch(1,8,NSOFT,fp->N_RB_DL,0,fp);

        if (!eNB->dlsch[i][j]) {
          LOG_E(PHY,"Can't get eNB dlsch structures for UE %d \n", i);
          exit(-1);
        } else {
          eNB->dlsch[i][j]->rnti=0;
          LOG_D(PHY,"dlsch[%d][%d] => %p rnti:%d\n",i,j,eNB->dlsch[i][j], eNB->dlsch[i][j]->rnti);
        }
      }

      LOG_D(PHY,"Allocating Transport Channel Buffer for ULSCH, UE %d\n",i);
      eNB->ulsch[1+i] = new_eNB_ulsch(MAX_TURBO_ITERATIONS,fp->N_RB_UL, 0);

      if (!eNB->ulsch[1+i]) {
        LOG_E(PHY,"Can't get eNB ulsch structures\n");
        exit(-1);
      }

      // this is the transmission mode for the signalling channels
      // this will be overwritten with the real transmission mode by the RRC once the UE is connected
      eNB->transmission_mode[i] = fp->nb_antenna_ports_eNB==1 ? 1 : 2;
    }

    // ULSCH for RA
    eNB->ulsch[0] = new_eNB_ulsch(MAX_TURBO_ITERATIONS, fp->N_RB_UL, 0);

    if (!eNB->ulsch[0]) {
      LOG_E(PHY,"Can't get eNB ulsch structures\n");
      exit(-1);
    }

    eNB->dlsch_SI  = new_eNB_dlsch(1,8,NSOFT,fp->N_RB_DL, 0, fp);
    LOG_D(PHY,"eNB %d.%d : SI %p\n",eNB->Mod_id,eNB->CC_id,eNB->dlsch_SI);
    eNB->dlsch_ra  = new_eNB_dlsch(1,8,NSOFT,fp->N_RB_DL, 0, fp);
    LOG_D(PHY,"eNB %d.%d : RA %p\n",eNB->Mod_id,eNB->CC_id,eNB->dlsch_ra);
    eNB->dlsch_MCH = new_eNB_dlsch(1,8,NSOFT,fp->N_RB_DL, 0, fp);
    LOG_D(PHY,"eNB %d.%d : MCH %p\n",eNB->Mod_id,eNB->CC_id,eNB->dlsch_MCH);
  }

  eNB->rx_total_gain_dB=130;

  for(i=0; i<NUMBER_OF_UE_MAX; i++)
    eNB->mu_mimo_mode[i].dl_pow_off = 2;

  eNB->check_for_total_transmissions = 0;
  eNB->check_for_MUMIMO_transmissions = 0;
  eNB->FULL_MUMIMO_transmissions = 0;
  eNB->check_for_SUMIMO_transmissions = 0;
  fp->pucch_config_common.deltaPUCCH_Shift = 1;
}


void init_eNB_afterRU(void) {
  int inst,CC_id,ru_id,i,aa;
  PHY_VARS_eNB *eNB;
  LOG_I(PHY,"%s() RC.nb_inst:%d\n", __FUNCTION__, RC.nb_inst);

  for (inst=0; inst<RC.nb_inst; inst++) {
    LOG_I(PHY,"RC.nb_CC[inst]:%d\n", RC.nb_CC[inst]);

    for (CC_id=0; CC_id<RC.nb_CC[inst]; CC_id++) {
      LOG_I(PHY,"RC.nb_CC[inst:%d][CC_id:%d]:%p\n", inst, CC_id, RC.eNB[inst][CC_id]);
      eNB = RC.eNB[inst][CC_id];
      phy_init_lte_eNB(eNB,0,0);

      // map antennas and PRACH signals to eNB RX
      if (0) AssertFatal(eNB->num_RU>0,"Number of RU attached to eNB %d is zero\n",eNB->Mod_id);

      LOG_I(PHY,"Mapping RX ports from %d RUs to eNB %d\n",eNB->num_RU,eNB->Mod_id);
      eNB->frame_parms.nb_antennas_rx       = 0;
      LOG_I(PHY,"Overwriting eNB->prach_vars.rxsigF[0]:%p\n", eNB->prach_vars.rxsigF[0]);
      eNB->prach_vars.rxsigF[0] = (int16_t **)malloc16(64*sizeof(int16_t *));

      for (int ce_level=0; ce_level<4; ce_level++) {
        LOG_I(PHY,"Overwriting eNB->prach_vars_br.rxsigF.rxsigF[0]:%p\n", eNB->prach_vars_br.rxsigF[ce_level]);
        eNB->prach_vars_br.rxsigF[ce_level] = (int16_t **)malloc16(64*sizeof(int16_t *));
      }

      LOG_I(PHY,"eNB->num_RU:%d\n", eNB->num_RU);

      for (ru_id=0,aa=0; ru_id<eNB->num_RU; ru_id++) {
        eNB->frame_parms.nb_antennas_rx    += eNB->RU_list[ru_id]->nb_rx;
        AssertFatal(eNB->RU_list[ru_id]->common.rxdataF!=NULL,
                    "RU %d : common.rxdataF is NULL\n",
                    eNB->RU_list[ru_id]->idx);
        AssertFatal(eNB->RU_list[ru_id]->prach_rxsigF!=NULL,
                    "RU %d : prach_rxsigF is NULL\n",
                    eNB->RU_list[ru_id]->idx);

        for (i=0; i<eNB->RU_list[ru_id]->nb_rx; aa++,i++) {
          LOG_I(PHY,"Attaching RU %d antenna %d to eNB antenna %d\n",eNB->RU_list[ru_id]->idx,i,aa);
          eNB->prach_vars.rxsigF[0][aa]    =  eNB->RU_list[ru_id]->prach_rxsigF[i];

          for (int ce_level=0; ce_level<4; ce_level++)
            eNB->prach_vars_br.rxsigF[ce_level][aa] = eNB->RU_list[ru_id]->prach_rxsigF_br[ce_level][i];

          eNB->common_vars.rxdataF[aa]     =  eNB->RU_list[ru_id]->common.rxdataF[i];
        }
      }

      /* TODO: review this code, there is something wrong.
       * In monolithic mode, we come here with nb_antennas_rx == 0
       * (not tested in other modes).
       */
      if (eNB->frame_parms.nb_antennas_rx < 1) {
        LOG_I(PHY, "%s() ************* DJP ***** eNB->frame_parms.nb_antennas_rx:%d - GOING TO HARD CODE TO 1", __FUNCTION__, eNB->frame_parms.nb_antennas_rx);
        eNB->frame_parms.nb_antennas_rx = 1;
      } else {
        //LOG_I(PHY," Delete code\n");
      }

      if (eNB->frame_parms.nb_antennas_tx < 1) {
        LOG_I(PHY, "%s() ************* DJP ***** eNB->frame_parms.nb_antennas_tx:%d - GOING TO HARD CODE TO 1", __FUNCTION__, eNB->frame_parms.nb_antennas_tx);
        eNB->frame_parms.nb_antennas_tx = 1;
      } else {
        //LOG_I(PHY," Delete code\n");
      }

      AssertFatal(eNB->frame_parms.nb_antennas_rx >0,
                  "inst %d, CC_id %d : nb_antennas_rx %d\n",inst,CC_id,eNB->frame_parms.nb_antennas_rx);
      LOG_I(PHY,"inst %d, CC_id %d : nb_antennas_rx %d\n",inst,CC_id,eNB->frame_parms.nb_antennas_rx);
      init_transport(eNB);
      //init_precoding_weights(RC.eNB[inst][CC_id]);
    }

    init_eNB_proc(inst);
  }

  for (ru_id=0; ru_id<RC.nb_RU; ru_id++) {
    AssertFatal(RC.ru[ru_id]!=NULL,"ru_id %d is null\n",ru_id);
    RC.ru[ru_id]->wakeup_rxtx         = wakeup_rxtx;
    RC.ru[ru_id]->wakeup_prach_eNB    = wakeup_prach_eNB;
    RC.ru[ru_id]->wakeup_prach_eNB_br = wakeup_prach_eNB_br;
    RC.ru[ru_id]->eNB_top             = eNB_top;
  }
}


void init_eNB(int single_thread_flag,
              int wait_for_sync) {
  int CC_id;
  int inst;
  PHY_VARS_eNB *eNB;
  LOG_I(PHY,"[lte-softmodem.c] eNB structure about to allocated RC.nb_L1_inst:%d RC.nb_L1_CC[0]:%d\n",RC.nb_L1_inst,RC.nb_L1_CC[0]);

  if (RC.eNB == NULL) RC.eNB = (PHY_VARS_eNB ** *) malloc(RC.nb_L1_inst*sizeof(PHY_VARS_eNB **));

  LOG_I(PHY,"[lte-softmodem.c] eNB structure RC.eNB allocated\n");

  for (inst=0; inst<RC.nb_L1_inst; inst++) {
    if (RC.eNB[inst] == NULL) RC.eNB[inst] = (PHY_VARS_eNB **) malloc(RC.nb_CC[inst]*sizeof(PHY_VARS_eNB *));

    for (CC_id=0; CC_id<RC.nb_L1_CC[inst]; CC_id++) {
      if (RC.eNB[inst][CC_id] == NULL) RC.eNB[inst][CC_id] = (PHY_VARS_eNB *) malloc(sizeof(PHY_VARS_eNB));

      eNB                     = RC.eNB[inst][CC_id];
      eNB->abstraction_flag   = 0;
      eNB->single_thread_flag = single_thread_flag;
      LOG_I(PHY,"Initializing eNB %d CC_id %d single_thread_flag:%d\n",inst,CC_id,single_thread_flag);
#ifndef OCP_FRAMEWORK
      LOG_I(PHY,"Initializing eNB %d CC_id %d\n",inst,CC_id);
#endif
      LOG_I(PHY,"Registering with MAC interface module\n");
      AssertFatal((eNB->if_inst         = IF_Module_init(inst))!=NULL,"Cannot register interface");
      eNB->if_inst->schedule_response   = schedule_response;
      eNB->if_inst->PHY_config_req      = phy_config_request;
      eNB->if_inst->PHY_config_update_sib2_req      = phy_config_update_sib2_request;
      eNB->if_inst->PHY_config_update_sib13_req      = phy_config_update_sib13_request;
      memset((void *)&eNB->UL_INFO,0,sizeof(eNB->UL_INFO));
      memset((void *)&eNB->Sched_INFO,0,sizeof(eNB->Sched_INFO));
      LOG_I(PHY,"Setting indication lists\n");
      eNB->UL_INFO.rx_ind.rx_indication_body.rx_pdu_list   = eNB->rx_pdu_list;
      eNB->UL_INFO.crc_ind.crc_indication_body.crc_pdu_list = eNB->crc_pdu_list;
      eNB->UL_INFO.sr_ind.sr_indication_body.sr_pdu_list = eNB->sr_pdu_list;
      eNB->UL_INFO.harq_ind.harq_indication_body.harq_pdu_list = eNB->harq_pdu_list;
      eNB->UL_INFO.cqi_ind.cqi_indication_body.cqi_pdu_list = eNB->cqi_pdu_list;
      eNB->UL_INFO.cqi_ind.cqi_indication_body.cqi_raw_pdu_list = eNB->cqi_raw_pdu_list;
      eNB->prach_energy_counter = 0;
    }
  }

  LOG_I(PHY,"[lte-softmodem.c] eNB structure allocated\n");
}


void stop_eNB(int nb_inst) {
  for (int inst=0; inst<nb_inst; inst++) {
    LOG_I(PHY,"Killing eNB %d processing threads\n",inst);
    kill_eNB_proc(inst);
  }
}<|MERGE_RESOLUTION|>--- conflicted
+++ resolved
@@ -758,15 +758,7 @@
     if (oai_exit) break;
 
     LOG_D(PHY,"Running eNB prach procedures\n");
-<<<<<<< HEAD
-    prach_procedures(eNB, &eNB->proc.L1_proc
-#if (LTE_RRC_VERSION >= MAKE_VERSION(14, 0, 0))
-                     ,0
-#endif
-                    );
-=======
     prach_procedures(eNB,0 );
->>>>>>> 4eaadf8d
 
     if (release_thread(&proc->mutex_prach,&proc->instance_cnt_prach,"eNB_prach_thread") < 0) break;
   }
@@ -797,7 +789,7 @@
     if (oai_exit) break;
 
     LOG_D(PHY,"Running eNB prach procedures for BL/CE UEs\n");
-    prach_procedures(eNB, &eNB->proc.L1_proc,1);
+    prach_procedures(eNB,1);
 
     if (release_thread(&proc->mutex_prach_br,&proc->instance_cnt_prach_br,"eNB_prach_thread_br") < 0) break;
   }
@@ -808,15 +800,12 @@
 }
 
 
-<<<<<<< HEAD
-=======
 extern void init_td_thread(PHY_VARS_eNB *);
 extern void init_te_thread(PHY_VARS_eNB *);
 extern void kill_td_thread(PHY_VARS_eNB *);
 extern void kill_te_thread(PHY_VARS_eNB *);
 
 
->>>>>>> 4eaadf8d
 static void *process_stats_thread(void *param) {
   PHY_VARS_eNB     *eNB      = (PHY_VARS_eNB *)param;
   wait_sync("process_stats_thread");
@@ -915,12 +904,12 @@
     //    attr_td     = &proc->attr_td;
     //    attr_te     = &proc->attr_te;
 #endif
-/*
+
     if(get_thread_worker_conf() == WORKER_ENABLE) {
       init_te_thread(eNB);
       init_td_thread(eNB);
     }
-*/
+
     LOG_I(PHY,"eNB->single_thread_flag:%d\n", eNB->single_thread_flag);
 
     if ((get_thread_parallel_conf() == PARALLEL_RU_L1_SPLIT) && NFAPI_MODE!=NFAPI_MODE_VNF) {
@@ -984,12 +973,12 @@
     proc        = &eNB->proc;
     L1_proc     = &proc->L1_proc;
     L1_proc_tx  = &proc->L1_proc_tx;
-/*
+
     if(get_thread_worker_conf() == WORKER_ENABLE) {
       kill_td_thread(eNB);
       kill_te_thread(eNB);
     }
-*/
+
     LOG_I(PHY, "Killing TX CC_id %d inst %d\n", CC_id, inst );
 
     if ((get_thread_parallel_conf() == PARALLEL_RU_L1_SPLIT || get_thread_parallel_conf() == PARALLEL_RU_L1_TRX_SPLIT) && NFAPI_MODE!=NFAPI_MODE_VNF) {
@@ -1161,7 +1150,7 @@
 
     for (CC_id=0; CC_id<RC.nb_CC[inst]; CC_id++) {
       LOG_I(PHY,"RC.nb_CC[inst:%d][CC_id:%d]:%p\n", inst, CC_id, RC.eNB[inst][CC_id]);
-      eNB = RC.eNB[inst][CC_id];
+      eNB                                  =  RC.eNB[inst][CC_id];
       phy_init_lte_eNB(eNB,0,0);
 
       // map antennas and PRACH signals to eNB RX
