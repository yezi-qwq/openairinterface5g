--- conflicted
+++ resolved
@@ -219,17 +219,11 @@
   }
 
   // UE-specific RX processing for subframe n
-<<<<<<< HEAD
-  phy_procedures_eNB_uespec_RX(eNB, proc, no_relay );
-  
-  VCD_SIGNAL_DUMPER_DUMP_FUNCTION_BY_NAME(VCD_SIGNAL_DUMPER_FUNCTIONS_ENB_DLSCH_ULSCH_SCHEDULER , 1 );
-    
-=======
   if (nfapi_mode == 0 || nfapi_mode == 1) {
     phy_procedures_eNB_uespec_RX(eNB, proc, no_relay );
   }
-
->>>>>>> e56ae69b
+  VCD_SIGNAL_DUMPER_DUMP_FUNCTION_BY_NAME(VCD_SIGNAL_DUMPER_FUNCTIONS_ENB_DLSCH_ULSCH_SCHEDULER , 1 );
+
   pthread_mutex_lock(&eNB->UL_INFO_mutex);
 
   eNB->UL_INFO.frame     = proc->frame_rx;
@@ -240,38 +234,21 @@
   eNB->if_inst->UL_indication(&eNB->UL_INFO);
 
   pthread_mutex_unlock(&eNB->UL_INFO_mutex);
-<<<<<<< HEAD
   
   VCD_SIGNAL_DUMPER_DUMP_FUNCTION_BY_NAME(VCD_SIGNAL_DUMPER_FUNCTIONS_ENB_DLSCH_ULSCH_SCHEDULER , 0 );
-  if(get_nprocs() >= 8)
-  {
+  if(oai_exit) return(-1);
+  if(get_nprocs() >= 8){
     wakeup_tx(eNB,eNB->proc.ru_proc);
   }
-  else if(get_nprocs() > 4)
-  {
-    if(oai_exit) return(-1);
+  else if(get_nprocs() > 4){
+  
     phy_procedures_eNB_TX(eNB, proc, no_relay, NULL, 1);
-    
     wakeup_txfh(proc,eNB->proc.ru_proc);
   }
-  else
-  {
-    if(oai_exit) return(-1);
+  else{
     phy_procedures_eNB_TX(eNB, proc, no_relay, NULL, 1);
   }
-=======
-
-  // *****************************************
-  // TX processing for subframe n+sf_ahead
-  // run PHY TX procedures the one after the other for all CCs to avoid race conditions
-  // (may be relaxed in the future for performance reasons)
-  // *****************************************
-  //if (wait_CCs(proc)<0) return(-1);
-  
-  if (oai_exit) return(-1);
-  
-  phy_procedures_eNB_TX(eNB, proc, no_relay, NULL, 1);
->>>>>>> e56ae69b
+
 
   stop_meas( &softmodem_stats_rxtx_sf );
 
@@ -390,20 +367,12 @@
   eNB_thread_rxtx_status = 0;
 
 
-<<<<<<< HEAD
   sprintf(thread_name,"RXn_TXnp4_%d\n",&eNB->proc.proc_rxtx[0] == proc ? 0 : 1);
   thread_top_init(thread_name,1,470000,500000,500000);
   pthread_setname_np( pthread_self(),"rxtx processing");
   LOG_I(PHY,"thread rxtx created id=%ld\n", syscall(__NR_gettid));
 
-  //CPU_SET(3, &cpuset);
-  //pthread_setaffinity_np(pthread_self(), sizeof(cpu_set_t), &cpuset);
-  
-  //wait_sync("eNB_thread_rxtx");
-=======
-  sprintf(thread_name,"RXn_TXnp4_%d",&eNB->proc.proc_rxtx[0] == proc ? 0 : 1);
-  thread_top_init(thread_name,1,850000L,1000000L,2000000L);
->>>>>>> e56ae69b
+
 
   while (!oai_exit) {
     
@@ -423,33 +392,22 @@
 
     VCD_SIGNAL_DUMPER_DUMP_VARIABLE_BY_NAME(VCD_SIGNAL_DUMPER_VARIABLES_CPUID_ENB_THREAD_RXTX,sched_getcpu());
     VCD_SIGNAL_DUMPER_DUMP_FUNCTION_BY_NAME( VCD_SIGNAL_DUMPER_FUNCTIONS_eNB_PROC_RXTX0+(proc->subframe_rx&1), 1 );
-<<<<<<< HEAD
-    //ru_proc = eNB_proc->ru_proc;
    
     VCD_SIGNAL_DUMPER_DUMP_VARIABLE_BY_NAME(VCD_SIGNAL_DUMPER_VARIABLES_SUBFRAME_NUMBER_TX0_ENB,proc->subframe_tx);
     VCD_SIGNAL_DUMPER_DUMP_VARIABLE_BY_NAME(VCD_SIGNAL_DUMPER_VARIABLES_SUBFRAME_NUMBER_RX0_ENB,proc->subframe_rx);
     VCD_SIGNAL_DUMPER_DUMP_VARIABLE_BY_NAME(VCD_SIGNAL_DUMPER_VARIABLES_FRAME_NUMBER_TX0_ENB,proc->frame_tx);
     VCD_SIGNAL_DUMPER_DUMP_VARIABLE_BY_NAME(VCD_SIGNAL_DUMPER_VARIABLES_FRAME_NUMBER_RX0_ENB,proc->frame_rx);
  
-  
-=======
-
->>>>>>> e56ae69b
+
     if (oai_exit) break;
 
     if (eNB->CC_id==0)
     {
       if (rxtx(eNB,proc,thread_name) < 0) break;
-
-<<<<<<< HEAD
+    }
+
     if (release_thread(&proc->mutex_rxtx,&proc->instance_cnt_rxtx,thread_name)<0) break;
-  
-=======
-    }
-
-    if (release_thread(&proc->mutex_rxtx,&proc->instance_cnt_rxtx,thread_name)<0) break;
-
->>>>>>> e56ae69b
+
   } // while !oai_exit
 
   VCD_SIGNAL_DUMPER_DUMP_FUNCTION_BY_NAME( VCD_SIGNAL_DUMPER_FUNCTIONS_eNB_PROC_RXTX0+(proc->subframe_rx&1), 0 );
@@ -559,7 +517,6 @@
   wait.tv_sec=0;
   wait.tv_nsec=5000000L;
   
-  int pipe_ready_tx  = proc_rxtx1->pipe_ready;
   
   if(wait_on_condition(&proc_rxtx1->mutex_rxtx,&proc_rxtx1->cond_rxtx,&proc_rxtx1->pipe_ready,"wakeup_tx")<0) {
     LOG_E(PHY,"Frame %d, subframe %d: TX1 not ready\n",proc_rxtx1->frame_rx,proc_rxtx1->subframe_rx);
@@ -638,17 +595,10 @@
   wait.tv_sec=0;
   wait.tv_nsec=5000000L;
 
-<<<<<<< HEAD
   
   if(wait_on_condition(&proc_rxtx0->mutex_rxtx,&proc_rxtx0->cond_rxtx,&proc_rxtx0->pipe_ready,"wakeup_rxtx")<0) {
     LOG_E(PHY,"Frame %d, subframe %d: RXTX0 not ready\n",proc_rxtx0->frame_rx,proc_rxtx0->subframe_rx);
     return(-1);
-=======
-  /* accept some delay in processing - up to 5ms */
-  for (i = 0; i < 10 && proc_rxtx->instance_cnt_rxtx == 0; i++) {
-    LOG_W( PHY,"[eNB] Frame %d Subframe %d, eNB RXn-TXnp4 thread busy!! (cnt_rxtx %i)\n", proc_rxtx->frame_tx, proc_rxtx->subframe_tx, proc_rxtx->instance_cnt_rxtx);
-    usleep(500);
->>>>>>> e56ae69b
   }
   if (release_thread(&proc_rxtx0->mutex_rxtx,&proc_rxtx0->pipe_ready,"wakeup_rxtx")<0) return(-1);
   
@@ -672,34 +622,14 @@
   // TS_rx is the last received timestamp (start of 1st slot), TS_tx is the desired 
   // transmitted timestamp of the next TX slot (first).
   // The last (TS_rx mod samples_per_frame) was n*samples_per_tti, 
-<<<<<<< HEAD
-  // we want to generate subframe (n+4), so TS_tx = TX_rx+4*samples_per_tti,
-  // and proc->subframe_tx = proc->subframe_rx+4
-  /*proc_rxtx->timestamp_tx = proc->timestamp_rx + (4*fp->samples_per_tti);
-  proc_rxtx->frame_rx     = proc->frame_rx;
-  proc_rxtx->subframe_rx  = proc->subframe_rx;
-  proc_rxtx->frame_tx     = (proc_rxtx->subframe_rx > 5) ? (proc_rxtx->frame_rx+1)&1023 : proc_rxtx->frame_rx;
-  proc_rxtx->subframe_tx  = (proc_rxtx->subframe_rx + 4)%10;
-  */
-  
-  proc_rxtx0->subframe_rx = ru_proc->subframe_rx;
-  proc_rxtx0->frame_rx    = ru_proc->frame_rx;
-  proc_rxtx0->subframe_tx = (ru_proc->subframe_rx+4)%10;
-  proc_rxtx0->frame_tx    = (ru_proc->subframe_rx>5) ? (1+ru_proc->frame_rx)&1023 : ru_proc->frame_rx;
-  proc->frame_tx         = proc_rxtx0->frame_tx;
-  proc->frame_rx         = proc_rxtx0->frame_rx;
-  proc_rxtx0->timestamp_tx = ru_proc->timestamp_rx+(4*fp->samples_per_tti);
-  
-=======
   // we want to generate subframe (n+sf_ahead), so TS_tx = TX_rx+sf_ahead*samples_per_tti,
   // and proc->subframe_tx = proc->subframe_rx+sf_ahead
-  proc_rxtx->timestamp_tx = proc->timestamp_rx + (sf_ahead*fp->samples_per_tti);
-  proc_rxtx->frame_rx     = proc->frame_rx;
-  proc_rxtx->subframe_rx  = proc->subframe_rx;
-  proc_rxtx->frame_tx     = (proc_rxtx->subframe_rx > (9-sf_ahead)) ? (proc_rxtx->frame_rx+1)&1023 : proc_rxtx->frame_rx;
-  proc_rxtx->subframe_tx  = (proc_rxtx->subframe_rx + sf_ahead)%10;
-
->>>>>>> e56ae69b
+  proc_rxtx0->timestamp_tx = ru_proc->timestamp_rx + (sf_ahead*fp->samples_per_tti);
+  proc_rxtx0->frame_rx     = ru_proc->frame_rx;
+  proc_rxtx0->subframe_rx  = ru_proc->subframe_rx;
+  proc_rxtx0->frame_tx     = (proc_rxtx0->subframe_rx > (9-sf_ahead)) ? (proc_rxtx0->frame_rx+1)&1023 : proc_rxtx0->frame_rx;
+  proc_rxtx0->subframe_tx  = (proc_rxtx0->subframe_rx + sf_ahead)%10;
+
   // the thread can now be woken up
   if (pthread_cond_signal(&proc_rxtx0->cond_rxtx) != 0) {
     LOG_E( PHY, "[eNB] ERROR pthread_cond_signal for eNB RXn-TXnp4 thread\n");
@@ -914,7 +844,6 @@
 #endif
 
 
-<<<<<<< HEAD
 
 extern void init_td_thread(PHY_VARS_eNB *);
 extern void init_te_thread(PHY_VARS_eNB *);
@@ -949,10 +878,6 @@
   return(NULL);
 }
 
-=======
-extern void init_td_thread(PHY_VARS_eNB *, pthread_attr_t *);
-extern void init_te_thread(PHY_VARS_eNB *, pthread_attr_t *);
->>>>>>> e56ae69b
 
 void init_eNB_proc(int inst) {
   
@@ -1027,7 +952,6 @@
     //    attr_td     = &proc->attr_td;
     //    attr_te     = &proc->attr_te; 
 #endif
-<<<<<<< HEAD
     //////////////////////////////////////need to modified////////////////*****
     if(get_nprocs() > 2 && codingw)
     {
@@ -1037,11 +961,9 @@
     //////////////////////////////////////need to modified////////////////*****
 	pthread_create( &proc_rxtx[0].pthread_rxtx, attr0, eNB_thread_rxtx, proc );
 	pthread_create( &proc_rxtx[1].pthread_rxtx, attr1, tx_thread, proc);
-=======
 
     LOG_I(PHY,"eNB->single_thread_flag:%d\n", eNB->single_thread_flag);
 
->>>>>>> e56ae69b
     if (eNB->single_thread_flag==0) {
       pthread_create( &proc_rxtx[0].pthread_rxtx, attr0, eNB_thread_rxtx, &proc_rxtx[0] );
       pthread_create( &proc_rxtx[1].pthread_rxtx, attr1, eNB_thread_rxtx, &proc_rxtx[1] );
@@ -1102,6 +1024,7 @@
   PHY_VARS_eNB *eNB;
   eNB_proc_t *proc;
   eNB_rxtx_proc_t *proc_rxtx;
+  int i;
   for (int CC_id=0; CC_id<MAX_NUM_CCs; CC_id++) {
     eNB=RC.eNB[inst][CC_id];
     
@@ -1113,18 +1036,11 @@
     LOG_I(PHY, "Killing TX CC_id %d inst %d\n", CC_id, inst );
     proc_rxtx[0].instance_cnt_rxtx = 0; // FIXME data race!
     proc_rxtx[1].instance_cnt_rxtx = 0; // FIXME data race!
-    if (eNB->single_thread_flag==0) {
-<<<<<<< HEAD
-      pthread_cond_signal( &proc_rxtx[0].cond_rxtx );    
-      pthread_cond_signal( &proc_rxtx[1].cond_rxtx );
-=======
-      pthread_mutex_lock(&proc_rxtx[0].mutex_rxtx);
-      proc_rxtx[0].instance_cnt_rxtx = 0;
-      pthread_mutex_unlock(&proc_rxtx[0].mutex_rxtx);
-      pthread_mutex_lock(&proc_rxtx[1].mutex_rxtx);
-      proc_rxtx[1].instance_cnt_rxtx = 0;
-      pthread_mutex_unlock(&proc_rxtx[1].mutex_rxtx);
->>>>>>> e56ae69b
+    for (i=0; i<2; i++) {
+      pthread_mutex_lock(&proc_rxtx[i].mutex_rxtx);
+      proc_rxtx[i].instance_cnt_rxtx = 0;
+      pthread_cond_signal( &proc_rxtx[i].cond_rxtx );
+      pthread_mutex_unlock(&proc_rxtx[i].mutex_rxtx);
     }
     proc->instance_cnt_prach = 0;
     pthread_cond_signal( &proc->cond_prach );
@@ -1147,7 +1063,6 @@
 #endif         
     LOG_I(PHY, "Destroying UL_INFO mutex\n");
     pthread_mutex_destroy(&eNB->UL_INFO_mutex);
-    int i;
     for (i=0;i<2;i++) {
       pthread_cond_signal( &proc_rxtx[i].cond_rxtx );
       LOG_I(PHY, "Joining rxtx[%d] mutex/cond\n",i);
