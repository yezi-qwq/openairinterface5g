--- conflicted
+++ resolved
@@ -535,622 +535,8 @@
 
   LOG_I(PHY, "Exiting eNB thread PRACH\n");
 
-<<<<<<< HEAD
   eNB_thread_prach_status = 0;
   return &eNB_thread_prach_status;
-=======
-  printf( "devices ok (eNB_thread_asynch_rx)\n");
-
-
-  while (!oai_exit) { 
-   
-    if (oai_exit) break;   
-
-    if (subframe==9) { 
-      subframe=0;
-      frame++;
-      frame&=1023;
-    } else {
-      subframe++;
-    }      
-
-    if (eNB->fh_asynch) eNB->fh_asynch(eNB,&frame,&subframe);
-    else AssertFatal(1==0, "Unknown eNB->node_function %d",eNB->node_function);
-    
-  }
-
-#ifdef DEBUG_THREADS
-  printf(" *** Exiting eNB asynch rxtx thread\n");
-#endif
-
-  eNB_thread_asynch_rxtx_status=0;
-  return(&eNB_thread_asynch_rxtx_status);
-}
-
-
-
-
-
-void rx_rf(PHY_VARS_eNB *eNB,int *frame,int *subframe) {
-
-  eNB_proc_t *proc = &eNB->proc;
-  LTE_DL_FRAME_PARMS *fp = &eNB->frame_parms;
-  void *rxp[fp->nb_antennas_rx],*txp[fp->nb_antennas_tx]; 
-  unsigned int rxs,txs;
-  int i;
-  int tx_sfoffset = (eNB->single_thread_flag == 1) ? 3 : 2;
-  openair0_timestamp ts,old_ts;
-
-  if (proc->first_rx==0) {
-    
-    // Transmit TX buffer based on timestamp from RX
-    //    printf("trx_write -> USRP TS %llu (sf %d)\n", (proc->timestamp_rx+(3*fp->samples_per_tti)),(proc->subframe_rx+2)%10);
-    VCD_SIGNAL_DUMPER_DUMP_VARIABLE_BY_NAME( VCD_SIGNAL_DUMPER_VARIABLES_TRX_TST, (proc->timestamp_rx+(tx_sfoffset*fp->samples_per_tti)-openair0_cfg[0].tx_sample_advance)&0xffffffff );
-    VCD_SIGNAL_DUMPER_DUMP_FUNCTION_BY_NAME( VCD_SIGNAL_DUMPER_FUNCTIONS_TRX_WRITE, 1 );
-    // prepare tx buffer pointers
-
-    lte_subframe_t SF_type     = subframe_select(fp,(proc->subframe_rx+tx_sfoffset)%10);
-    lte_subframe_t prevSF_type = subframe_select(fp,(proc->subframe_rx+tx_sfoffset+9)%10);
-    lte_subframe_t nextSF_type = subframe_select(fp,(proc->subframe_rx+tx_sfoffset+1)%10);
-    if ((SF_type == SF_DL) ||
-	(SF_type == SF_S)) {
-
-      for (i=0; i<fp->nb_antennas_tx; i++)
-	txp[i] = (void*)&eNB->common_vars.txdata[0][i][((proc->subframe_rx+tx_sfoffset)%10)*fp->samples_per_tti]; 
-
-      int siglen=fp->samples_per_tti,flags=1;
-
-      if (SF_type == SF_S) {
-	siglen = fp->dl_symbols_in_S_subframe*(fp->ofdm_symbol_size+fp->nb_prefix_samples0);
-	flags=3; // end of burst
-      }
-      if ((fp->frame_type == TDD) &&
-	  (SF_type == SF_DL)&&
-	  (prevSF_type == SF_UL) &&
-	  (nextSF_type == SF_DL))
-	flags = 2; // start of burst
-
-      if ((fp->frame_type == TDD) &&
-	  (SF_type == SF_DL)&&
-	  (prevSF_type == SF_UL) &&
-	  (nextSF_type == SF_UL))
-	flags = 4; // start of burst and end of burst (only one DL SF between two UL)
-     
-      VCD_SIGNAL_DUMPER_DUMP_FUNCTION_BY_NAME( VCD_SIGNAL_DUMPER_FUNCTIONS_TRX_WRITE, 1 );
-      VCD_SIGNAL_DUMPER_DUMP_VARIABLE_BY_NAME( VCD_SIGNAL_DUMPER_VARIABLES_TRX_WRITE_FLAGS,flags); 
-      txs = eNB->rfdevice.trx_write_func(&eNB->rfdevice,
-					 proc->timestamp_rx+eNB->ts_offset+(tx_sfoffset*fp->samples_per_tti)-openair0_cfg[0].tx_sample_advance,
-					 txp,
-					 siglen,
-					 fp->nb_antennas_tx,
-					 flags);
-      clock_gettime( CLOCK_MONOTONIC, &end_rf);    
-      end_rf_ts = proc->timestamp_rx+eNB->ts_offset+(tx_sfoffset*fp->samples_per_tti)-openair0_cfg[0].tx_sample_advance;
-      if (recv_if_count != 0 ) {
-        recv_if_count = recv_if_count-1;
-        LOG_D(HW,"[From Timestamp %"PRId64" to Timestamp %"PRId64"] RTT_RF: %"PRId64"; RTT_RF\n", start_rf_prev_ts, end_rf_ts, clock_difftime_ns(start_rf_prev, end_rf));
-        LOG_D(HW,"[From Timestamp %"PRId64" to Timestamp %"PRId64"] RTT_RF: %"PRId64"; RTT_RF\n",start_rf_prev2_ts, end_rf_ts, clock_difftime_ns(start_rf_prev2, end_rf));
-      }
-      VCD_SIGNAL_DUMPER_DUMP_FUNCTION_BY_NAME( VCD_SIGNAL_DUMPER_FUNCTIONS_TRX_WRITE, 0 );
-      
-      
-      
-      if (txs !=  siglen) {
-	LOG_E(PHY,"TX : Timeout (sent %d/%d)\n",txs, fp->samples_per_tti);
-	exit_fun( "problem transmitting samples" );
-      }	
-    }
-  }
-
-  for (i=0; i<fp->nb_antennas_rx; i++)
-    rxp[i] = (void*)&eNB->common_vars.rxdata[0][i][*subframe*fp->samples_per_tti];
-  
-  VCD_SIGNAL_DUMPER_DUMP_FUNCTION_BY_NAME( VCD_SIGNAL_DUMPER_FUNCTIONS_TRX_READ, 1 );
-
-  old_ts = proc->timestamp_rx;
-
-  rxs = eNB->rfdevice.trx_read_func(&eNB->rfdevice,
-				    &ts,
-				    rxp,
-				    fp->samples_per_tti,
-				    fp->nb_antennas_rx);
-  start_rf_prev2= start_rf_prev;
-  start_rf_prev2_ts= start_rf_prev_ts; 
-  start_rf_prev = start_rf_new;
-  start_rf_prev_ts = start_rf_new_ts;
-  clock_gettime( CLOCK_MONOTONIC, &start_rf_new);
-  start_rf_new_ts = ts;
-  LOG_D(PHY,"rx_rf: first_rx %d received ts %"PRId64" (sptti %d)\n",proc->first_rx,ts,fp->samples_per_tti);
-  VCD_SIGNAL_DUMPER_DUMP_FUNCTION_BY_NAME( VCD_SIGNAL_DUMPER_FUNCTIONS_TRX_READ, 0 );
-
-  proc->timestamp_rx = ts-eNB->ts_offset;
-
-  if (rxs != fp->samples_per_tti)
-    LOG_E(PHY,"rx_rf: Asked for %d samples, got %d from USRP\n",fp->samples_per_tti,rxs);
-
-  VCD_SIGNAL_DUMPER_DUMP_FUNCTION_BY_NAME( VCD_SIGNAL_DUMPER_FUNCTIONS_TRX_READ, 0 );
- 
-  if (proc->first_rx == 1) {
-    eNB->ts_offset = proc->timestamp_rx;
-    proc->timestamp_rx=0;
-  }
-  else {
-
-    if (proc->timestamp_rx - old_ts != fp->samples_per_tti) {
-      LOG_I(PHY,"rx_rf: rfdevice timing drift of %"PRId64" samples (ts_off %"PRId64")\n",proc->timestamp_rx - old_ts - fp->samples_per_tti,eNB->ts_offset);
-      eNB->ts_offset += (proc->timestamp_rx - old_ts - fp->samples_per_tti);
-      proc->timestamp_rx = ts-eNB->ts_offset;
-    }
-  }
-  proc->frame_rx    = (proc->timestamp_rx / (fp->samples_per_tti*10))&1023;
-  proc->subframe_rx = (proc->timestamp_rx / fp->samples_per_tti)%10;
-  proc->frame_rx    = (proc->frame_rx+proc->frame_offset)&1023;
-  proc->frame_tx    = proc->frame_rx;
-  if (proc->subframe_rx > 5) proc->frame_tx=(proc->frame_tx+1)&1023;
-  // synchronize first reception to frame 0 subframe 0
-
-  proc->timestamp_tx = proc->timestamp_rx+(4*fp->samples_per_tti);
-  //  printf("trx_read <- USRP TS %lu (offset %d sf %d, f %d, first_rx %d)\n", proc->timestamp_rx,eNB->ts_offset,proc->subframe_rx,proc->frame_rx,proc->first_rx);  
-  
-  if (proc->first_rx == 0) {
-    if (proc->subframe_rx != *subframe){
-      LOG_E(PHY,"rx_rf: Received Timestamp (%"PRId64") doesn't correspond to the time we think it is (proc->subframe_rx %d, subframe %d)\n",proc->timestamp_rx,proc->subframe_rx,*subframe);
-      exit_fun("Exiting");
-    }
-    int f2 = (*frame+proc->frame_offset)&1023;    
-    if (proc->frame_rx != f2) {
-      LOG_E(PHY,"rx_rf: Received Timestamp (%"PRId64") doesn't correspond to the time we think it is (proc->frame_rx %d frame %d, frame_offset %d, f2 %d)\n",proc->timestamp_rx,proc->frame_rx,*frame,proc->frame_offset,f2);
-      exit_fun("Exiting");
-    }
-  } else {
-    proc->first_rx--;
-    *frame = proc->frame_rx;
-    *subframe = proc->subframe_rx;        
-  }
-  
-  //printf("timestamp_rx %lu, frame %d(%d), subframe %d(%d)\n",proc->timestamp_rx,proc->frame_rx,frame,proc->subframe_rx,subframe);
-  
-  VCD_SIGNAL_DUMPER_DUMP_VARIABLE_BY_NAME( VCD_SIGNAL_DUMPER_VARIABLES_TRX_TS, proc->timestamp_rx&0xffffffff );
-  
-  if (rxs != fp->samples_per_tti)
-    exit_fun( "problem receiving samples" );
-  
-
-  
-}
-
-void rx_fh_if5(PHY_VARS_eNB *eNB,int *frame, int *subframe) {
-
-  LTE_DL_FRAME_PARMS *fp = &eNB->frame_parms;
-  eNB_proc_t *proc = &eNB->proc;
-
-  recv_IF5(eNB, &proc->timestamp_rx, *subframe, IF5_RRH_GW_UL); 
-
-  proc->frame_rx    = (proc->timestamp_rx / (fp->samples_per_tti*10))&1023;
-  proc->subframe_rx = (proc->timestamp_rx / fp->samples_per_tti)%10;
-  
-  if (proc->first_rx == 0) {
-    if (proc->subframe_rx != *subframe){
-      LOG_E(PHY,"rx_fh_if5: Received Timestamp doesn't correspond to the time we think it is (proc->subframe_rx %d, subframe %d)\n",proc->subframe_rx,*subframe);
-      exit_fun("Exiting");
-    }
-    
-    if (proc->frame_rx != *frame) {
-      LOG_E(PHY,"rx_fh_if5: Received Timestamp doesn't correspond to the time we think it is (proc->frame_rx %d frame %d)\n",proc->frame_rx,*frame);
-      exit_fun("Exiting");
-    }
-  } else {
-    proc->first_rx--;
-    *frame = proc->frame_rx;
-    *subframe = proc->subframe_rx;        
-  }      
-
-
-
-  proc->timestamp_tx = proc->timestamp_rx +  (4*fp->samples_per_tti);
-  
-  VCD_SIGNAL_DUMPER_DUMP_VARIABLE_BY_NAME( VCD_SIGNAL_DUMPER_VARIABLES_TRX_TS, proc->timestamp_rx&0xffffffff );
-
-}
-
-
-void rx_fh_if4p5(PHY_VARS_eNB *eNB,int *frame,int *subframe) {
-
-  LTE_DL_FRAME_PARMS *fp = &eNB->frame_parms;
-  eNB_proc_t *proc = &eNB->proc;
-  int f,sf;
-
-  uint16_t packet_type;
-  uint32_t symbol_number=0;
-  uint32_t symbol_mask_full;
-
-  if ((fp->frame_type == TDD) && (subframe_select(fp,*subframe)==SF_S))
-    symbol_mask_full = (1<<fp->ul_symbols_in_S_subframe)-1;
-  else 
-    symbol_mask_full = (1<<fp->symbols_per_tti)-1;
-
-  if (eNB->CC_id==1) LOG_I(PHY,"rx_fh_if4p5: frame %d, subframe %d\n",*frame,*subframe);
-  do {   // Blocking, we need a timeout on this !!!!!!!!!!!!!!!!!!!!!!!
-    recv_IF4p5(eNB, &f, &sf, &packet_type, &symbol_number);
-
-    //proc->frame_rx = (proc->frame_rx + proc->frame_offset)&1023;
-    if (packet_type == IF4p5_PULFFT) {
-      LOG_D(PHY,"rx_fh_if4p5: frame %d, subframe %d, PULFFT symbol %d\n",f,sf,symbol_number);
-
-      proc->symbol_mask[sf] = proc->symbol_mask[sf] | (1<<symbol_number);
-    } else if (packet_type == IF4p5_PULTICK) {
-    
-      if ((proc->first_rx==0) && (f!=*frame))
-	LOG_E(PHY,"rx_fh_if4p5: PULTICK received frame %d != expected %d\n",f,*frame);
-      if ((proc->first_rx==0) && (sf!=*subframe))
-	LOG_E(PHY,"rx_fh_if4p5: PULTICK received subframe %d != expected %d (first_rx %d)\n",sf,*subframe,proc->first_rx);
-      break;
-    } else if (packet_type == IF4p5_PRACH) {
-      LOG_D(PHY,"rx_fh:if4p5: frame %d, subframe %d, PRACH\n",f,sf);
-      // wakeup prach processing
-      if (eNB->do_prach) eNB->do_prach(eNB,f,sf);
-    }
-
-    if (eNB->CC_id==1) LOG_I(PHY,"rx_fh_if4p5: symbol_mask[%d] %x\n",*subframe,proc->symbol_mask[*subframe]);
-
-  } while(proc->symbol_mask[*subframe] != symbol_mask_full);    
-
-  proc->subframe_rx = sf;
-  proc->frame_rx    = f;
-
-  proc->symbol_mask[*subframe] = 0;
-  proc->symbol_mask[(9+*subframe)%10]= 0; // to handle a resynchronization event
-
-  if (eNB->CC_id==1) LOG_I(PHY,"Clearing symbol_mask[%d]\n",*subframe);
-
-  //caculate timestamp_rx, timestamp_tx based on frame and subframe
-  proc->timestamp_rx = ((proc->frame_rx * 10)  + proc->subframe_rx ) * fp->samples_per_tti ;
-  proc->timestamp_tx = proc->timestamp_rx +  (4*fp->samples_per_tti);
-  
- 
-  if (proc->first_rx == 0) {
-    if (proc->subframe_rx != *subframe){
-      LOG_E(PHY,"rx_fh_if4p5, CC_id %d: Received Timestamp doesn't correspond to the time we think it is (proc->subframe_rx %d, subframe %d,CCid %d)\n",eNB->CC_id,proc->subframe_rx,*subframe,eNB->CC_id);
-    }
-    if (proc->frame_rx != *frame) {
-      if (proc->frame_rx == proc->frame_offset) // This means that the RRU has adjusted its frame timing
-	proc->frame_offset = 0;
-      else 
-	LOG_E(PHY,"rx_fh_if4p5: Received Timestamp doesn't correspond to the time we think it is (proc->frame_rx %d frame %d,CCid %d)\n",proc->frame_rx,*frame,eNB->CC_id);
-    }
-  } else {
-    proc->first_rx = 0;
-    if (eNB->CC_id==0)
-      proc->frame_offset = 0;
-    else
-      proc->frame_offset = PHY_vars_eNB_g[0][0]->proc.frame_rx;
-
-    *frame = proc->frame_rx;//(proc->frame_rx + proc->frame_offset)&1023;
-    *subframe = proc->subframe_rx;        
-  }
-  
-
-
-  if (eNB->CC_id==0) VCD_SIGNAL_DUMPER_DUMP_VARIABLE_BY_NAME( VCD_SIGNAL_DUMPER_VARIABLES_TRX_TS, proc->timestamp_rx&0xffffffff );
-  
-}
-
-void rx_fh_slave(PHY_VARS_eNB *eNB,int *frame,int *subframe) {
-  // This case is for synchronization to another thread
-  // it just waits for an external event.  The actual rx_fh is handle by the asynchronous RX thread
-  eNB_proc_t *proc=&eNB->proc;
-
-  if (wait_on_condition(&proc->mutex_FH,&proc->cond_FH,&proc->instance_cnt_FH,"rx_fh_slave") < 0)
-    return;
-
-  release_thread(&proc->mutex_FH,&proc->instance_cnt_FH,"rx_fh_slave");
-
-  
-}
-
-
-int wakeup_rxtx(eNB_proc_t *proc,eNB_rxtx_proc_t *proc_rxtx,LTE_DL_FRAME_PARMS *fp) {
-
-  int i;
-  struct timespec wait;
-  
-  wait.tv_sec=0;
-  wait.tv_nsec=5000000L;
-
-  /* accept some delay in processing - up to 5ms */
-  for (i = 0; i < 10 && proc_rxtx->instance_cnt_rxtx == 0; i++) {
-    LOG_W( PHY,"[eNB] Frame %d, eNB RXn-TXnp4 thread busy!! (cnt_rxtx %i)\n", proc_rxtx->frame_tx, proc_rxtx->instance_cnt_rxtx);
-    usleep(500);
-  }
-  if (proc_rxtx->instance_cnt_rxtx == 0) {
-    exit_fun( "TX thread busy" );
-    return(-1);
-  }
-
-  // wake up TX for subframe n+4
-  // lock the TX mutex and make sure the thread is ready
-  if (pthread_mutex_timedlock(&proc_rxtx->mutex_rxtx,&wait) != 0) {
-    LOG_E( PHY, "[eNB] ERROR pthread_mutex_lock for eNB RXTX thread %d (IC %d)\n", proc_rxtx->subframe_rx&1,proc_rxtx->instance_cnt_rxtx );
-    exit_fun( "error locking mutex_rxtx" );
-    return(-1);
-  }
-  
-  ++proc_rxtx->instance_cnt_rxtx;
-  
-  // We have just received and processed the common part of a subframe, say n. 
-  // TS_rx is the last received timestamp (start of 1st slot), TS_tx is the desired 
-  // transmitted timestamp of the next TX slot (first).
-  // The last (TS_rx mod samples_per_frame) was n*samples_per_tti, 
-  // we want to generate subframe (n+4), so TS_tx = TX_rx+4*samples_per_tti,
-  // and proc->subframe_tx = proc->subframe_rx+4
-  proc_rxtx->timestamp_tx = proc->timestamp_rx + (4*fp->samples_per_tti);
-  proc_rxtx->frame_rx     = proc->frame_rx;
-  proc_rxtx->subframe_rx  = proc->subframe_rx;
-  proc_rxtx->frame_tx     = (proc_rxtx->subframe_rx > 5) ? (proc_rxtx->frame_rx+1)&1023 : proc_rxtx->frame_rx;
-  proc_rxtx->subframe_tx  = (proc_rxtx->subframe_rx + 4)%10;
-  
-  // the thread can now be woken up
-  if (pthread_cond_signal(&proc_rxtx->cond_rxtx) != 0) {
-    LOG_E( PHY, "[eNB] ERROR pthread_cond_signal for eNB RXn-TXnp4 thread\n");
-    exit_fun( "ERROR pthread_cond_signal" );
-    return(-1);
-  }
-  
-  pthread_mutex_unlock( &proc_rxtx->mutex_rxtx );
-
-  return(0);
-}
-
-void wakeup_slaves(eNB_proc_t *proc) {
-
-  int i;
-  struct timespec wait;
-  
-  wait.tv_sec=0;
-  wait.tv_nsec=5000000L;
-  
-  for (i=0;i<proc->num_slaves;i++) {
-    eNB_proc_t *slave_proc = proc->slave_proc[i];
-    // wake up slave FH thread
-    // lock the FH mutex and make sure the thread is ready
-    if (pthread_mutex_timedlock(&slave_proc->mutex_FH,&wait) != 0) {
-      /* TODO: fix this log, what is 'IC'? */
-      /*LOG_E( PHY, "[eNB] ERROR pthread_mutex_lock for eNB CCid %d slave CCid %d (IC %d)\n",proc->CC_id,slave_proc->CC_id);*/
-      LOG_E( PHY, "[eNB] ERROR pthread_mutex_lock for eNB CCid %d slave CCid %d\n",proc->CC_id,slave_proc->CC_id);
-      exit_fun( "error locking mutex_rxtx" );
-      break;
-    }
-   
-    while (slave_proc->instance_cnt_FH == 0) {
-     // LOG_W( PHY,"[eNB] Frame:%d , eNB rx_fh_slave thread busy!! (cnt_FH %i)\n", proc->frame_rx,slave_proc->instance_cnt_FH );
-      usleep(500);
-    } 
-
-    int cnt_slave            = ++slave_proc->instance_cnt_FH;
-    slave_proc->frame_rx     = proc->frame_rx;
-    slave_proc->subframe_rx  = proc->subframe_rx;
-    //slave_proc->timestamp_rx = proc->timestamp_rx;
-    slave_proc->timestamp_tx = proc->timestamp_tx; 
-
-    pthread_mutex_unlock( &slave_proc->mutex_FH );
-    
-    if (cnt_slave == 0) {
-      // the thread was presumably waiting where it should and can now be woken up
-      if (pthread_cond_signal(&slave_proc->cond_FH) != 0) {
-	LOG_E( PHY, "[eNB] ERROR pthread_cond_signal for eNB CCid %d, slave CCid %d\n",proc->CC_id,slave_proc->CC_id);
-          exit_fun( "ERROR pthread_cond_signal" );
-	  break;
-      }
-    } else {
-      LOG_W( PHY,"[eNB] Frame %d, slave CC_id %d thread busy!! (cnt_FH %i)\n",slave_proc->frame_rx,slave_proc->CC_id, cnt_slave);
-      exit_fun( "FH thread busy" );
-      break;
-    }             
-  }
-}
-
-uint32_t sync_corr[307200] __attribute__((aligned(32)));
-
-// This thread run the initial synchronization like a UE
-void *eNB_thread_synch(void *arg) {
-
-  PHY_VARS_eNB *eNB = (PHY_VARS_eNB*)arg;
-  LTE_DL_FRAME_PARMS *fp=&eNB->frame_parms;
-  int32_t sync_pos,sync_pos2;
-  uint32_t peak_val;
-
-  thread_top_init("eNB_thread_synch",0,5000000,10000000,10000000);
-
-  wait_sync("eNB_thread_synch");
-
-  // initialize variables for PSS detection
-  lte_sync_time_init(&eNB->frame_parms);
-
-  while (!oai_exit) {
-
-    // wait to be woken up
-    pthread_mutex_lock(&eNB->proc.mutex_synch);
-    while (eNB->proc.instance_cnt_synch < 0)
-      pthread_cond_wait(&eNB->proc.cond_synch,&eNB->proc.mutex_synch);
-    pthread_mutex_unlock(&eNB->proc.mutex_synch);
-
-    // if we're not in synch, then run initial synch
-    if (eNB->in_synch == 0) { 
-      // run intial synch like UE
-      LOG_I(PHY,"Running initial synchronization\n");
-      
-      sync_pos = lte_sync_time_eNB(eNB->common_vars.rxdata[0],
-				   fp,
-				   fp->samples_per_tti*5,
-				   &peak_val,
-				   sync_corr);
-      LOG_I(PHY,"eNB synch: %d, val %d\n",sync_pos,peak_val);
-
-      if (sync_pos >= 0) {
-	if (sync_pos >= fp->nb_prefix_samples)
-	  sync_pos2 = sync_pos - fp->nb_prefix_samples;
-	else
-	  sync_pos2 = sync_pos + (fp->samples_per_tti*10) - fp->nb_prefix_samples;
-	
-	if (fp->frame_type == FDD) {
-	  
-	  // PSS is hypothesized in last symbol of first slot in Frame
-	  int sync_pos_slot = (fp->samples_per_tti>>1) - fp->ofdm_symbol_size - fp->nb_prefix_samples;
-	  
-	  if (sync_pos2 >= sync_pos_slot)
-	    eNB->rx_offset = sync_pos2 - sync_pos_slot;
-	  else
-	    eNB->rx_offset = (fp->samples_per_tti*10) + sync_pos2 - sync_pos_slot;
-	}
-	else {
-	  
-	}
-
-	LOG_I(PHY,"Estimated sync_pos %d, peak_val %d => timing offset %d\n",sync_pos,peak_val,eNB->rx_offset);
-	
-	/*
-	if ((peak_val > 300000) && (sync_pos > 0)) {
-	//      if (sync_pos++ > 3) {
-	write_output("eNB_sync.m","sync",(void*)&sync_corr[0],fp->samples_per_tti*5,1,2);
-	write_output("eNB_rx.m","rxs",(void*)eNB->common_vars.rxdata[0][0],fp->samples_per_tti*10,1,1);
-	exit(-1);
-	}
-	*/
-	eNB->in_synch=1;
-      }
-    }
-
-    // release thread
-    pthread_mutex_lock(&eNB->proc.mutex_synch);
-    eNB->proc.instance_cnt_synch--;
-    pthread_mutex_unlock(&eNB->proc.mutex_synch);
-  } // oai_exit
-
-  lte_sync_time_free();
-
-#ifdef DEBUG_THREADS
-  printf(" *** Exiting eNB synch thread\n");
-#endif
-
-  return NULL;
-}
-
-int wakeup_synch(PHY_VARS_eNB *eNB){
-
-  struct timespec wait;
-  
-  wait.tv_sec=0;
-  wait.tv_nsec=5000000L;
-
-  // wake up synch thread
-  // lock the synch mutex and make sure the thread is ready
-  if (pthread_mutex_timedlock(&eNB->proc.mutex_synch,&wait) != 0) {
-    LOG_E( PHY, "[eNB] ERROR pthread_mutex_lock for eNB synch thread (IC %d)\n", eNB->proc.instance_cnt_synch );
-    exit_fun( "error locking mutex_synch" );
-    return(-1);
-  }
-  
-  ++eNB->proc.instance_cnt_synch;
-  
-  // the thread can now be woken up
-  if (pthread_cond_signal(&eNB->proc.cond_synch) != 0) {
-    LOG_E( PHY, "[eNB] ERROR pthread_cond_signal for eNB synch thread\n");
-    exit_fun( "ERROR pthread_cond_signal" );
-    return(-1);
-  }
-  
-  pthread_mutex_unlock( &eNB->proc.mutex_synch );
-
-  return(0);
-}
-
-/*!
- * \brief The Fronthaul thread of RRU/RAU/RCC/eNB
- * In the case of RRU/eNB, handles interface with external RF
- * In the case of RAU/RCC, handles fronthaul interface with RRU/RAU
- * \param param is a \ref eNB_proc_t structure which contains the info what to process.
- * \returns a pointer to an int. The storage is not on the heap and must not be freed.
- */
-
-static void* eNB_thread_FH( void* param ) {
-  
-  static int eNB_thread_FH_status;
-
-  eNB_proc_t *proc = (eNB_proc_t*)param;
-  PHY_VARS_eNB *eNB = PHY_vars_eNB_g[0][proc->CC_id];
-  LTE_DL_FRAME_PARMS *fp = &eNB->frame_parms;
-
-  int subframe=0, frame=0; 
-
-  // set default return value
-  eNB_thread_FH_status = 0;
-
-  thread_top_init("eNB_thread_FH",0,870000,1000000,1000000);
-
-  wait_sync("eNB_thread_FH");
-
-#if defined(ENABLE_ITTI) && defined(ENABLE_USE_MME)
-  if (eNB->node_function < NGFI_RRU_IF5)
-    wait_system_ready ("Waiting for eNB application to be ready %s\r", &start_eNB);
-#endif 
-
-  // Start IF device if any
-  if (eNB->start_if) 
-    if (eNB->start_if(eNB) != 0)
-      LOG_E(HW,"Could not start the IF device\n");
-
-  // Start RF device if any
-  if (eNB->start_rf)
-    if (eNB->start_rf(eNB) != 0)
-      LOG_E(HW,"Could not start the RF device\n");
-
-  // wakeup asnych_rxtx thread because the devices are ready at this point
-  pthread_mutex_lock(&proc->mutex_asynch_rxtx);
-  proc->instance_cnt_asynch_rxtx=0;
-  pthread_mutex_unlock(&proc->mutex_asynch_rxtx);
-  pthread_cond_signal(&proc->cond_asynch_rxtx);
-
-  // This is a forever while loop, it loops over subframes which are scheduled by incoming samples from HW devices
-  while (!oai_exit) {
-
-    // these are local subframe/frame counters to check that we are in synch with the fronthaul timing.
-    // They are set on the first rx/tx in the underly FH routines.
-    if (subframe==9) { 
-      subframe=0;
-      frame++;
-      frame&=1023;
-    } else {
-      subframe++;
-    }      
-
- 
-    // synchronization on FH interface, acquire signals/data and block
-    if (eNB->rx_fh) eNB->rx_fh(eNB,&frame,&subframe);
-    else AssertFatal(1==0, "No fronthaul interface : eNB->node_function %d",eNB->node_function);
-
-    T(T_ENB_MASTER_TICK, T_INT(0), T_INT(proc->frame_rx), T_INT(proc->subframe_rx));
-
-    // At this point, all information for subframe has been received on FH interface
-    // If this proc is to provide synchronization, do so
-    wakeup_slaves(proc);
-      
-    // wake up RXn_TXnp4 thread for the subframe
-    // choose even or odd thread for RXn-TXnp4 processing 
-    if (wakeup_rxtx(proc,&proc->proc_rxtx[proc->subframe_rx&1],fp) < 0)
-      break;
-
-    // artifical sleep for very slow fronthaul
-    if (eNB->frame_parms.N_RB_DL==6)
-      rt_sleep_ns(800000LL);
-  }
-    
-#ifdef DEBUG_THREADS
-  printf(" *** Exiting FH thread \n");
-#endif
- 
-  eNB_thread_FH_status = 0;
-  return &eNB_thread_FH_status;
->>>>>>> a09728ad
 }
 
 #ifdef Rel14
@@ -1184,13 +570,7 @@
     if (release_thread(&proc->mutex_prach_br,&proc->instance_cnt_prach_br,"eNB_prach_thread_br") < 0) break;
   }
 
-<<<<<<< HEAD
   LOG_I(PHY, "Exiting eNB thread PRACH BR\n");
-=======
-#ifdef DEBUG_THREADS
-  printf(" *** Exiting eNB thread PRACH\n");
-#endif
->>>>>>> a09728ad
 
   eNB_thread_prach_status = 0;
   return &eNB_thread_prach_status;
@@ -1199,181 +579,6 @@
 #endif
 
 
-<<<<<<< HEAD
-=======
-static void* eNB_thread_single( void* param ) {
-
-  static int eNB_thread_single_status;
-
-  eNB_proc_t *proc = (eNB_proc_t*)param;
-  eNB_rxtx_proc_t *proc_rxtx = &proc->proc_rxtx[0];
-  PHY_VARS_eNB *eNB = PHY_vars_eNB_g[0][proc->CC_id];
-  LTE_DL_FRAME_PARMS *fp = &eNB->frame_parms;
-  eNB->CC_id =  proc->CC_id;
-
-  void *rxp[2],*rxp2[2];
-
-  int subframe=0, frame=0; 
-
-  int32_t dummy_rx[fp->nb_antennas_rx][fp->samples_per_tti] __attribute__((aligned(32)));
-
-  int ic;
-
-  int rxs;
-
-  int i;
-
-  // initialize the synchronization buffer to the common_vars.rxdata
-  for (int i=0;i<fp->nb_antennas_rx;i++)
-    rxp[i] = &eNB->common_vars.rxdata[0][i][0];
-
-  // set default return value
-  eNB_thread_single_status = 0;
-
-  thread_top_init("eNB_thread_single",0,870000,1000000,1000000);
-
-  wait_sync("eNB_thread_single");
-
-#if defined(ENABLE_ITTI) && defined(ENABLE_USE_MME)
-  if ((eNB->node_function < NGFI_RRU_IF5) && (eNB->mac_enabled==1))
-    wait_system_ready ("Waiting for eNB application to be ready %s\r", &start_eNB);
-#endif 
-
-  // Start IF device if any
-  if (eNB->start_if) 
-    if (eNB->start_if(eNB) != 0)
-      LOG_E(HW,"Could not start the IF device\n");
-
-  // Start RF device if any
-  if (eNB->start_rf)
-    if (eNB->start_rf(eNB) != 0)
-      LOG_E(HW,"Could not start the RF device\n");
-
-  // wakeup asnych_rxtx thread because the devices are ready at this point
-  pthread_mutex_lock(&proc->mutex_asynch_rxtx);
-  proc->instance_cnt_asynch_rxtx=0;
-  pthread_mutex_unlock(&proc->mutex_asynch_rxtx);
-  pthread_cond_signal(&proc->cond_asynch_rxtx);
-
-
-
-  // if this is a slave eNB, try to synchronize on the DL frequency
-  if ((eNB->is_slave) &&
-      ((eNB->node_function >= NGFI_RRU_IF5))) {
-    // if FDD, switch RX on DL frequency
-    
-    double temp_freq1 = eNB->rfdevice.openair0_cfg->rx_freq[0];
-    double temp_freq2 = eNB->rfdevice.openair0_cfg->tx_freq[0];
-    for (i=0;i<4;i++) {
-      eNB->rfdevice.openair0_cfg->rx_freq[i] = eNB->rfdevice.openair0_cfg->tx_freq[i];
-      eNB->rfdevice.openair0_cfg->tx_freq[i] = temp_freq1;
-    }
-    eNB->rfdevice.trx_set_freq_func(&eNB->rfdevice,eNB->rfdevice.openair0_cfg,0);
-
-    while ((eNB->in_synch ==0)&&(!oai_exit)) {
-      // read in frame
-      rxs = eNB->rfdevice.trx_read_func(&eNB->rfdevice,
-					&(proc->timestamp_rx),
-					rxp,
-					fp->samples_per_tti*10,
-					fp->nb_antennas_rx);
-
-      if (rxs != (fp->samples_per_tti*10))
-	exit_fun("Problem receiving samples\n");
-
-      // wakeup synchronization processing thread
-      wakeup_synch(eNB);
-      ic=0;
-      
-      while ((ic>=0)&&(!oai_exit)) {
-	// continuously read in frames, 1ms at a time, 
-	// until we are done with the synchronization procedure
-	
-	for (i=0; i<fp->nb_antennas_rx; i++)
-	  rxp2[i] = (void*)&dummy_rx[i][0];
-	for (i=0;i<10;i++)
-	  rxs = eNB->rfdevice.trx_read_func(&eNB->rfdevice,
-					    &(proc->timestamp_rx),
-					    rxp2,
-					    fp->samples_per_tti,
-					    fp->nb_antennas_rx);
-	if (rxs != fp->samples_per_tti)
-	  exit_fun( "problem receiving samples" );
-
-	pthread_mutex_lock(&eNB->proc.mutex_synch);
-	ic = eNB->proc.instance_cnt_synch;
-	pthread_mutex_unlock(&eNB->proc.mutex_synch);
-      } // ic>=0
-    } // in_synch==0
-    // read in rx_offset samples
-    LOG_I(PHY,"Resynchronizing by %d samples\n",eNB->rx_offset);
-    rxs = eNB->rfdevice.trx_read_func(&eNB->rfdevice,
-				      &(proc->timestamp_rx),
-				      rxp,
-				      eNB->rx_offset,
-				      fp->nb_antennas_rx);
-    if (rxs != eNB->rx_offset)
-      exit_fun( "problem receiving samples" );
-
-    for (i=0;i<4;i++) {
-      eNB->rfdevice.openair0_cfg->rx_freq[i] = temp_freq1;
-      eNB->rfdevice.openair0_cfg->tx_freq[i] = temp_freq2;
-    }
-    eNB->rfdevice.trx_set_freq_func(&eNB->rfdevice,eNB->rfdevice.openair0_cfg,1);
-  } // if RRU and slave
-
-
-  // This is a forever while loop, it loops over subframes which are scheduled by incoming samples from HW devices
-  while (!oai_exit) {
-
-    // these are local subframe/frame counters to check that we are in synch with the fronthaul timing.
-    // They are set on the first rx/tx in the underly FH routines.
-    if (subframe==9) { 
-      subframe=0;
-      frame++;
-      frame&=1023;
-    } else {
-      subframe++;
-    }      
-
-    if (eNB->CC_id==1) 
-	LOG_D(PHY,"eNB thread single (proc %p, CC_id %d), frame %d (%p), subframe %d (%p)\n",
-	  proc, eNB->CC_id, frame,&frame,subframe,&subframe);
- 
-    // synchronization on FH interface, acquire signals/data and block
-    if (eNB->rx_fh) eNB->rx_fh(eNB,&frame,&subframe);
-    else AssertFatal(1==0, "No fronthaul interface : eNB->node_function %d",eNB->node_function);
-
-    T(T_ENB_MASTER_TICK, T_INT(0), T_INT(proc->frame_rx), T_INT(proc->subframe_rx));
-
-    proc_rxtx->subframe_rx = proc->subframe_rx;
-    proc_rxtx->frame_rx    = proc->frame_rx;
-    proc_rxtx->subframe_tx = (proc->subframe_rx+4)%10;
-    proc_rxtx->frame_tx    = (proc->subframe_rx>5) ? (1+proc->frame_rx)&1023 : proc->frame_rx;
-    proc->frame_tx         = proc_rxtx->frame_tx;
-    proc_rxtx->timestamp_tx = proc->timestamp_tx;
-    // adjust for timing offset between RRU
-    if (eNB->CC_id!=0) proc_rxtx->frame_tx = (proc_rxtx->frame_tx+proc->frame_offset)&1023;
-
-    // At this point, all information for subframe has been received on FH interface
-    // If this proc is to provide synchronization, do so
-    wakeup_slaves(proc);
-
-    if (rxtx(eNB,proc_rxtx,"eNB_thread_single") < 0) break;
-  }
-  
-
-#ifdef DEBUG_THREADS
-  printf(" *** Exiting eNB_single thread\n");
-#endif
- 
-  eNB_thread_single_status = 0;
-  return &eNB_thread_single_status;
-
-}
-
-extern void init_fep_thread(PHY_VARS_eNB *, pthread_attr_t *);
->>>>>>> a09728ad
 extern void init_td_thread(PHY_VARS_eNB *, pthread_attr_t *);
 extern void init_te_thread(PHY_VARS_eNB *, pthread_attr_t *);
 
@@ -1417,13 +622,10 @@
 
     pthread_mutex_init( &proc->mutex_prach, NULL);
     pthread_mutex_init( &proc->mutex_asynch_rxtx, NULL);
-<<<<<<< HEAD
     pthread_mutex_init( &proc->mutex_RU,NULL);
     pthread_mutex_init( &proc->mutex_RU_PRACH,NULL);
-=======
     pthread_mutex_init( &proc->mutex_synch,NULL);
     pthread_mutex_init( &proc->mutex_FH, NULL);
->>>>>>> a09728ad
 
     pthread_cond_init( &proc->cond_prach, NULL);
     pthread_cond_init( &proc->cond_asynch_rxtx, NULL);
@@ -1514,54 +716,34 @@
     
     proc = &eNB->proc;
     proc_rxtx = &proc->proc_rxtx[0];
-    
-<<<<<<< HEAD
 
     LOG_I(PHY, "Killing TX CC_id %d inst %d\n", CC_id, inst );
 
     if (eNB->single_thread_flag==0) {
-      proc_rxtx[0].instance_cnt_rxtx = 0; // FIXME data race!
-      proc_rxtx[1].instance_cnt_rxtx = 0; // FIXME data race!
-      pthread_cond_signal( &proc_rxtx[0].cond_rxtx );    
-      pthread_cond_signal( &proc_rxtx[1].cond_rxtx );
-    }
-=======
-#ifdef DEBUG_THREADS
-    printf( "Killing TX CC_id %d thread %d\n", CC_id, i );
-#endif
-    
-    pthread_mutex_lock(&proc_rxtx[0].mutex_rxtx);
-    proc_rxtx[0].instance_cnt_rxtx = 0;
-    pthread_mutex_unlock(&proc_rxtx[0].mutex_rxtx);
-    pthread_mutex_lock(&proc_rxtx[1].mutex_rxtx);
-    proc_rxtx[1].instance_cnt_rxtx = 0;
-    pthread_mutex_unlock(&proc_rxtx[1].mutex_rxtx);
+      pthread_mutex_lock(&proc_rxtx[0].mutex_rxtx);
+      proc_rxtx[0].instance_cnt_rxtx = 0;
+      pthread_mutex_unlock(&proc_rxtx[0].mutex_rxtx);
+      pthread_mutex_lock(&proc_rxtx[1].mutex_rxtx);
+      proc_rxtx[1].instance_cnt_rxtx = 0;
+      pthread_mutex_unlock(&proc_rxtx[1].mutex_rxtx);
+    }
     pthread_mutex_lock(&PHY_vars_eNB_g[0][CC_id]->proc.mutex_synch);
     PHY_vars_eNB_g[0][CC_id]->proc.instance_cnt_synch = 1;
     pthread_mutex_unlock(&PHY_vars_eNB_g[0][CC_id]->proc.mutex_synch);
->>>>>>> a09728ad
     proc->instance_cnt_prach = 0;
     pthread_cond_signal( &proc->cond_prach );
-<<<<<<< HEAD
-
-    pthread_cond_broadcast(&sync_phy_proc.cond_phy_proc_tx);
-=======
+
     pthread_cond_signal( &proc->cond_FH );
     pthread_cond_signal( &proc->cond_asynch_rxtx );
     pthread_cond_signal( &proc->cond_synch );
     pthread_cond_broadcast(&sync_phy_proc.cond_phy_proc_tx);
 
-#ifdef DEBUG_THREADS
-    printf("joining pthread_FH\n");
-#endif
+    LOG_D(PHY, "joining pthread_FH\n");
     pthread_join( proc->pthread_FH, (void**)&status ); 
     pthread_mutex_destroy( &proc->mutex_FH );
     pthread_cond_destroy( &proc->cond_FH );
             
-#ifdef DEBUG_THREADS
-    printf("joining pthread_prach\n");
-#endif
->>>>>>> a09728ad
+    LOG_D(PHY, "joining pthread_prach\n");
     pthread_join( proc->pthread_prach, (void**)&status );    
 
     LOG_I(PHY, "Destroying prach mutex/cond\n");
@@ -1577,7 +759,6 @@
     LOG_I(PHY, "Destroying UL_INFO mutex\n");
     pthread_mutex_destroy(&eNB->UL_INFO_mutex);
     int i;
-<<<<<<< HEAD
     if (eNB->single_thread_flag==0) {
       for (i=0;i<2;i++) {
 	LOG_I(PHY, "Joining rxtx[%d] mutex/cond\n",i);
@@ -1586,36 +767,21 @@
 	pthread_mutex_destroy( &proc_rxtx[i].mutex_rxtx );
 	pthread_cond_destroy( &proc_rxtx[i].cond_rxtx );
       }
-=======
-    for (i=0;i<2;i++) {
-#ifdef DEBUG_THREADS
-      printf("joining pthread_rxtx\n");
-#endif
-      pthread_join( proc_rxtx[i].pthread_rxtx, (void**)&status );
-      pthread_mutex_destroy( &proc_rxtx[i].mutex_rxtx );
-      pthread_cond_destroy( &proc_rxtx[i].cond_rxtx );
->>>>>>> a09728ad
-    }
-
-#ifdef DEBUG_THREADS
-    printf("joining pthread_asynch_rxtx\n");
-#endif
+    }
+
+    LOG_D(PHY, "joining pthread_asynch_rxtx\n");
     pthread_join(proc->pthread_asynch_rxtx, (void**)&status );
     pthread_mutex_destroy(&proc->mutex_asynch_rxtx);
     pthread_cond_destroy(&proc->cond_asynch_rxtx);
 
-#ifdef DEBUG_THREADS
-    printf("joining pthread_single\n");
-#endif
+    LOG_D(PHY, "joining pthread_single\n");
     pthread_join(proc->pthread_single, (void**)&status );
 
-#ifdef DEBUG_THREADS
-    printf("joining pthread_synch\n");
-#endif
+    LOG_D(PHY, "joining pthread_synch\n");
     pthread_join(proc->pthread_synch, (void**)&status );
     pthread_mutex_destroy(&proc->mutex_synch);
     pthread_cond_destroy(&proc->cond_synch);
-    printf("joined all threads\n");
+    LOG_D(PHY, "joined all threads\n");
   }
 }
 
