/*
 * Licensed to the OpenAirInterface (OAI) Software Alliance under one or more
 * contributor license agreements.  See the NOTICE file distributed with
 * this work for additional information regarding copyright ownership.
 * The OpenAirInterface Software Alliance licenses this file to You under
 * the OAI Public License, Version 1.0  (the "License"); you may not use this file
 * except in compliance with the License.
 * You may obtain a copy of the License at
 *
 *      http://www.openairinterface.org/?page_id=698
 *
 * Unless required by applicable law or agreed to in writing, software
 * distributed under the License is distributed on an "AS IS" BASIS,
 * WITHOUT WARRANTIES OR CONDITIONS OF ANY KIND, either express or implied.
 * See the License for the specific language governing permissions and
 * limitations under the License.
 *-------------------------------------------------------------------------------
 * For more information about the OpenAirInterface (OAI) Software Alliance:
 *      contact@openairinterface.org
 */

/*! \file lte-enb.c
 * \brief Top-level threads for eNodeB
 * \author R. Knopp, F. Kaltenberger, Navid Nikaein
 * \date 2012
 * \version 0.1
 * \company Eurecom
 * \email: knopp@eurecom.fr,florian.kaltenberger@eurecom.fr, navid.nikaein@eurecom.fr
 * \note
 * \warning
 */
#define _GNU_SOURCE
#include <stdio.h>
#include <stdlib.h>
#include <unistd.h>
#include <string.h>
#include <sys/ioctl.h>
#include <sys/types.h>
#include <sys/mman.h>
#include <sched.h>
#include <linux/sched.h>
#include <signal.h>
#include <execinfo.h>
#include <getopt.h>
#include <sys/sysinfo.h>
#include "rt_wrapper.h"

#undef MALLOC //there are two conflicting definitions, so we better make sure we don't use it at all

#include "assertions.h"
#include "msc.h"

#include "PHY/types.h"

#include "PHY/defs.h"
#undef MALLOC //there are two conflicting definitions, so we better make sure we don't use it at all
//#undef FRAME_LENGTH_COMPLEX_SAMPLES //there are two conflicting definitions, so we better make sure we don't use it at all

#include "../../ARCH/COMMON/common_lib.h"

//#undef FRAME_LENGTH_COMPLEX_SAMPLES //there are two conflicting definitions, so we better make sure we don't use it at all

#include "PHY/LTE_TRANSPORT/if4_tools.h"
#include "PHY/LTE_TRANSPORT/if5_tools.h"

#include "PHY/extern.h"
#include "SCHED/extern.h"
#include "LAYER2/MAC/extern.h"

#include "../../SIMU/USER/init_lte.h"

#include "LAYER2/MAC/defs.h"
#include "LAYER2/MAC/extern.h"
#include "LAYER2/MAC/proto.h"
#include "RRC/LITE/extern.h"
#include "PHY_INTERFACE/extern.h"

#ifdef SMBV
#include "PHY/TOOLS/smbv.h"
unsigned short config_frames[4] = {2,9,11,13};
#endif
#include "UTIL/LOG/log_extern.h"
#include "UTIL/OTG/otg_tx.h"
#include "UTIL/OTG/otg_externs.h"
#include "UTIL/MATH/oml.h"
#include "UTIL/LOG/vcd_signal_dumper.h"
#include "UTIL/OPT/opt.h"
#include "enb_config.h"
//#include "PHY/TOOLS/time_meas.h"

#ifndef OPENAIR2
#include "UTIL/OTG/otg_extern.h"
#endif

#if defined(ENABLE_ITTI)
# if defined(ENABLE_USE_MME)
#   include "s1ap_eNB.h"
#ifdef PDCP_USE_NETLINK
#   include "SIMULATION/ETH_TRANSPORT/proto.h"
#endif
# endif
#endif

#include "T.h"

//#define DEBUG_THREADS 1

//#define USRP_DEBUG 1
struct timing_info_t {
  //unsigned int frame, hw_slot, last_slot, next_slot;
  RTIME time_min, time_max, time_avg, time_last, time_now;
  //unsigned int mbox0, mbox1, mbox2, mbox_target;
  unsigned int n_samples;
} timing_info;

// Fix per CC openair rf/if device update
// extern openair0_device openair0;

#if defined(ENABLE_ITTI)
extern volatile int             start_eNB;
extern volatile int             start_UE;
#endif
extern volatile int                    oai_exit;

extern openair0_config_t openair0_cfg[MAX_CARDS];

extern pthread_cond_t sync_cond;
extern pthread_mutex_t sync_mutex;
extern int sync_var;

extern int transmission_mode;

//pthread_t                       main_eNB_thread;

time_stats_t softmodem_stats_mt; // main thread
time_stats_t softmodem_stats_hw; //  hw acquisition
time_stats_t softmodem_stats_rxtx_sf; // total tx time
time_stats_t softmodem_stats_rx_sf; // total rx time
//int32_t **rxdata;
//int32_t **txdata;

uint8_t seqno; //sequence number

static int                      time_offset[4] = {0,0,0,0};

/* mutex, cond and variable to serialize phy proc TX calls
 * (this mechanism may be relaxed in the future for better
 * performances)
 */
static struct {
  pthread_mutex_t  mutex_phy_proc_tx;
  pthread_cond_t   cond_phy_proc_tx;
  volatile uint8_t phy_proc_CC_id;
} sync_phy_proc;

extern double cpuf;

void exit_fun(const char* s);

void init_eNB(eNB_func_t node_function[], eNB_timing_t node_timing[],int nb_inst,eth_params_t *,int,int);
void stop_eNB(int nb_inst);


static inline void thread_top_init(char *thread_name,
				   int affinity,
				   uint64_t runtime,
				   uint64_t deadline,
				   uint64_t period) {

  MSC_START_USE();

#ifdef DEADLINE_SCHEDULER
  struct sched_attr attr;

  unsigned int flags = 0;

  attr.size = sizeof(attr);
  attr.sched_flags = 0;
  attr.sched_nice = 0;
  attr.sched_priority = 0;

  attr.sched_policy   = SCHED_DEADLINE;
  attr.sched_runtime  = runtime;
  attr.sched_deadline = deadline;
  attr.sched_period   = period; 

  if (sched_setattr(0, &attr, flags) < 0 ) {
    perror("[SCHED] eNB tx thread: sched_setattr failed\n");
    exit(1);
  }

#else //LOW_LATENCY
  int policy, s, j;
  struct sched_param sparam;
  char cpu_affinity[1024];
  cpu_set_t cpuset;

  /* Set affinity mask to include CPUs 1 to MAX_CPUS */
  /* CPU 0 is reserved for UHD threads */
  /* CPU 1 is reserved for all RX_TX threads */
  /* Enable CPU Affinity only if number of CPUs >2 */
  CPU_ZERO(&cpuset);

#ifdef CPU_AFFINITY
  if (get_nprocs() > 2)
  {
    if (affinity == 0)
      CPU_SET(0,&cpuset);
    else
      for (j = 1; j < get_nprocs(); j++)
        CPU_SET(j, &cpuset);
    s = pthread_setaffinity_np(pthread_self(), sizeof(cpu_set_t), &cpuset);
    if (s != 0)
    {
      perror( "pthread_setaffinity_np");
      exit_fun("Error setting processor affinity");
    }
  }
#endif //CPU_AFFINITY

  /* Check the actual affinity mask assigned to the thread */
  s = pthread_getaffinity_np(pthread_self(), sizeof(cpu_set_t), &cpuset);
  if (s != 0) {
    perror( "pthread_getaffinity_np");
    exit_fun("Error getting processor affinity ");
  }
  memset(cpu_affinity,0,sizeof(cpu_affinity));
  for (j = 0; j < CPU_SETSIZE; j++)
    if (CPU_ISSET(j, &cpuset)) {  
      char temp[1024];
      sprintf (temp, " CPU_%d", j);
      strcat(cpu_affinity, temp);
    }

  memset(&sparam, 0, sizeof(sparam));
  sparam.sched_priority = sched_get_priority_max(SCHED_FIFO);
  policy = SCHED_FIFO ; 
  
  s = pthread_setschedparam(pthread_self(), policy, &sparam);
  if (s != 0) {
    perror("pthread_setschedparam : ");
    exit_fun("Error setting thread priority");
  }
  
  s = pthread_getschedparam(pthread_self(), &policy, &sparam);
  if (s != 0) {
    perror("pthread_getschedparam : ");
    exit_fun("Error getting thread priority");
  }

  LOG_I(HW, "[SCHED][eNB] %s started on CPU %d TID %ld, sched_policy = %s , priority = %d, CPU Affinity=%s \n",thread_name,sched_getcpu(),gettid(),
                   (policy == SCHED_FIFO)  ? "SCHED_FIFO" :
                   (policy == SCHED_RR)    ? "SCHED_RR" :
                   (policy == SCHED_OTHER) ? "SCHED_OTHER" :
                   "???",
                   sparam.sched_priority, cpu_affinity );

#endif //LOW_LATENCY

  mlockall(MCL_CURRENT | MCL_FUTURE);

}

static inline void wait_sync(char *thread_name) {

  printf( "waiting for sync (%s)\n",thread_name);
  pthread_mutex_lock( &sync_mutex );
  
  while (sync_var<0)
    pthread_cond_wait( &sync_cond, &sync_mutex );
  
  pthread_mutex_unlock(&sync_mutex);
  
  printf( "got sync (%s)\n", thread_name);

}


void do_OFDM_mod_rt(int subframe,PHY_VARS_eNB *phy_vars_eNB)
{

  unsigned int aa,slot_offset;
  //int dummy_tx_b[7680*4] __attribute__((aligned(32)));
  int i, tx_offset;
  //int slot_sizeF = (phy_vars_eNB->frame_parms.ofdm_symbol_size)* ((phy_vars_eNB->frame_parms.Ncp==1) ? 6 : 7);
  int len;
  //int slot_offset_F = (subframe<<1)*slot_sizeF;

  slot_offset = subframe*phy_vars_eNB->frame_parms.samples_per_tti;

  
  if ((subframe_select(&phy_vars_eNB->frame_parms,subframe)==SF_DL)||
      ((subframe_select(&phy_vars_eNB->frame_parms,subframe)==SF_S))) {
    //    LOG_D(HW,"Frame %d: Generating slot %d\n",frame,next_slot);

    VCD_SIGNAL_DUMPER_DUMP_FUNCTION_BY_NAME(VCD_SIGNAL_DUMPER_FUNCTIONS_ENB_OFDM_MODULATION,1);

    do_OFDM_mod_symbol(&phy_vars_eNB->common_vars,
                  0,
                  subframe<<1,
                  &phy_vars_eNB->frame_parms,
		  phy_vars_eNB->do_precoding);
 
    // if S-subframe generate first slot only 
    if (subframe_select(&phy_vars_eNB->frame_parms,subframe) == SF_DL) {
      do_OFDM_mod_symbol(&phy_vars_eNB->common_vars,
                    0,
                    1+(subframe<<1),
                    &phy_vars_eNB->frame_parms,
                    phy_vars_eNB->do_precoding);
    }

    VCD_SIGNAL_DUMPER_DUMP_FUNCTION_BY_NAME(VCD_SIGNAL_DUMPER_FUNCTIONS_ENB_OFDM_MODULATION,0);
    

/*
    for (aa=0; aa<phy_vars_eNB->frame_parms.nb_antennas_tx; aa++) {
      if (phy_vars_eNB->frame_parms.Ncp == EXTENDED) {
        PHY_ofdm_mod(&phy_vars_eNB->common_vars.txdataF[0][aa][slot_offset_F],
                     dummy_tx_b,
                     phy_vars_eNB->frame_parms.ofdm_symbol_size,
                     6,
                     phy_vars_eNB->frame_parms.nb_prefix_samples,
                     CYCLIC_PREFIX);
	if (subframe_select(&phy_vars_eNB->frame_parms,subframe) == SF_DL) 
	  PHY_ofdm_mod(&phy_vars_eNB->common_vars.txdataF[0][aa][slot_offset_F+slot_sizeF],
		       dummy_tx_b+(phy_vars_eNB->frame_parms.samples_per_tti>>1),
		       phy_vars_eNB->frame_parms.ofdm_symbol_size,
		       6,
		       phy_vars_eNB->frame_parms.nb_prefix_samples,
		       CYCLIC_PREFIX);
      } else {
        normal_prefix_mod(&phy_vars_eNB->common_vars.txdataF[0][aa][slot_offset_F],
                          dummy_tx_b,
                          7,
                          &(phy_vars_eNB->frame_parms));
	// if S-subframe generate first slot only
	if (subframe_select(&phy_vars_eNB->frame_parms,subframe) == SF_DL)
	  normal_prefix_mod(&phy_vars_eNB->common_vars.txdataF[0][aa][slot_offset_F+slot_sizeF],
			    dummy_tx_b+(phy_vars_eNB->frame_parms.samples_per_tti>>1),
			    7,
			    &(phy_vars_eNB->frame_parms));
      }
    } */

    for (aa=0; aa<phy_vars_eNB->frame_parms.nb_antennas_tx; aa++) {
      // if S-subframe generate first slot only
      if (subframe_select(&phy_vars_eNB->frame_parms,subframe) == SF_S)
	len = phy_vars_eNB->frame_parms.samples_per_tti>>1;
      else
	len = phy_vars_eNB->frame_parms.samples_per_tti;
      /*
      for (i=0;i<len;i+=4) {
	dummy_tx_b[i] = 0x100;
	dummy_tx_b[i+1] = 0x01000000;
	dummy_tx_b[i+2] = 0xff00;
	dummy_tx_b[i+3] = 0xff000000;
	}*/
      for (i=0; i<len; i++) {
        tx_offset = (int)slot_offset+time_offset[aa]+i;

	
        if (tx_offset<0)
          tx_offset += LTE_NUMBER_OF_SUBFRAMES_PER_FRAME*phy_vars_eNB->frame_parms.samples_per_tti;

        if (tx_offset>=(LTE_NUMBER_OF_SUBFRAMES_PER_FRAME*phy_vars_eNB->frame_parms.samples_per_tti))
          tx_offset -= LTE_NUMBER_OF_SUBFRAMES_PER_FRAME*phy_vars_eNB->frame_parms.samples_per_tti;

/*	((short*)&phy_vars_eNB->common_vars.txdata[0][aa][tx_offset])[0] = ((short*)dummy_tx_b)[2*i]<<openair0_cfg[0].iq_txshift;
	
	((short*)&phy_vars_eNB->common_vars.txdata[0][aa][tx_offset])[1] = ((short*)dummy_tx_b)[2*i+1]<<openair0_cfg[0].iq_txshift; */

	((short*)&phy_vars_eNB->common_vars.txdata[0][aa][tx_offset])[0] = ((short*)&phy_vars_eNB->common_vars.txdata[0][aa][tx_offset])[0]<<openair0_cfg[0].iq_txshift;
	
	((short*)&phy_vars_eNB->common_vars.txdata[0][aa][tx_offset])[1] = ((short*)&phy_vars_eNB->common_vars.txdata[0][aa][tx_offset])[1]<<openair0_cfg[0].iq_txshift;
     }
     // if S-subframe switch to RX in second subframe
     if (subframe_select(&phy_vars_eNB->frame_parms,subframe) == SF_S) {
       for (i=0; i<len; i++) {
	 phy_vars_eNB->common_vars.txdata[0][aa][tx_offset++] = 0x00010001;
       }
     }

     if ((((phy_vars_eNB->frame_parms.tdd_config==0) ||
	  (phy_vars_eNB->frame_parms.tdd_config==1) ||
	  (phy_vars_eNB->frame_parms.tdd_config==2) ||
	  (phy_vars_eNB->frame_parms.tdd_config==6)) && 
	  (subframe==0)) || (subframe==5)) {
       // turn on tx switch N_TA_offset before
       //LOG_D(HW,"subframe %d, time to switch to tx (N_TA_offset %d, slot_offset %d) \n",subframe,phy_vars_eNB->N_TA_offset,slot_offset);
       for (i=0; i<phy_vars_eNB->N_TA_offset; i++) {
         tx_offset = (int)slot_offset+time_offset[aa]+i-phy_vars_eNB->N_TA_offset;
         if (tx_offset<0)
           tx_offset += LTE_NUMBER_OF_SUBFRAMES_PER_FRAME*phy_vars_eNB->frame_parms.samples_per_tti;
	 
	 if (tx_offset>=(LTE_NUMBER_OF_SUBFRAMES_PER_FRAME*phy_vars_eNB->frame_parms.samples_per_tti))
	   tx_offset -= LTE_NUMBER_OF_SUBFRAMES_PER_FRAME*phy_vars_eNB->frame_parms.samples_per_tti;
	 
	 phy_vars_eNB->common_vars.txdata[0][aa][tx_offset] = 0x00000000;
       }
     }
    }
  }
}


void tx_fh_if5(PHY_VARS_eNB *eNB,eNB_rxtx_proc_t *proc) {
  VCD_SIGNAL_DUMPER_DUMP_VARIABLE_BY_NAME( VCD_SIGNAL_DUMPER_VARIABLES_TRX_TST, proc->timestamp_tx&0xffffffff );
  if ((eNB->frame_parms.frame_type==TDD) &&
      (subframe_select(&eNB->frame_parms,proc->subframe_tx) != SF_UL))    
    send_IF5(eNB, proc->timestamp_tx, proc->subframe_tx, &seqno, IF5_RRH_GW_DL);
}

void tx_fh_if5_mobipass(PHY_VARS_eNB *eNB,eNB_rxtx_proc_t *proc) {
  VCD_SIGNAL_DUMPER_DUMP_VARIABLE_BY_NAME( VCD_SIGNAL_DUMPER_VARIABLES_TRX_TST, proc->timestamp_tx&0xffffffff );
  if ((eNB->frame_parms.frame_type==TDD) &&
      (subframe_select(&eNB->frame_parms,proc->subframe_tx) != SF_UL))    
    send_IF5(eNB, proc->timestamp_tx, proc->subframe_tx, &seqno, IF5_MOBIPASS); 
}

void tx_fh_if4p5(PHY_VARS_eNB *eNB,eNB_rxtx_proc_t *proc) {
  if ((eNB->frame_parms.frame_type==TDD) &&
      (subframe_select(&eNB->frame_parms,proc->subframe_tx) != SF_UL))    
    send_IF4p5(eNB,proc->frame_tx,proc->subframe_tx, IF4p5_PDLFFT, 0);
}

void proc_tx_high0(PHY_VARS_eNB *eNB,
		   eNB_rxtx_proc_t *proc,
		   relaying_type_t r_type,
		   PHY_VARS_RN *rn) {

  int offset = proc == &eNB->proc.proc_rxtx[0] ? 0 : 1;

  VCD_SIGNAL_DUMPER_DUMP_VARIABLE_BY_NAME( VCD_SIGNAL_DUMPER_VARIABLES_FRAME_NUMBER_TX0_ENB+offset, proc->frame_tx );
  VCD_SIGNAL_DUMPER_DUMP_VARIABLE_BY_NAME( VCD_SIGNAL_DUMPER_VARIABLES_SUBFRAME_NUMBER_TX0_ENB+offset, proc->subframe_tx );

  phy_procedures_eNB_TX(eNB,proc,r_type,rn,1);

  /* we're done, let the next one proceed */
  if (pthread_mutex_lock(&sync_phy_proc.mutex_phy_proc_tx) != 0) {
    LOG_E(PHY, "[SCHED][eNB] error locking PHY proc mutex for eNB TX proc\n");
    exit_fun("nothing to add");
  }	
  sync_phy_proc.phy_proc_CC_id++;
  sync_phy_proc.phy_proc_CC_id %= MAX_NUM_CCs;
  pthread_cond_broadcast(&sync_phy_proc.cond_phy_proc_tx);
  if (pthread_mutex_unlock(&sync_phy_proc.mutex_phy_proc_tx) != 0) {
    LOG_E(PHY, "[SCHED][eNB] error unlocking PHY proc mutex for eNB TX proc\n");
    exit_fun("nothing to add");
  }

}

void proc_tx_high(PHY_VARS_eNB *eNB,
		  eNB_rxtx_proc_t *proc,
		  relaying_type_t r_type,
		  PHY_VARS_RN *rn) {


  // do PHY high
  proc_tx_high0(eNB,proc,r_type,rn);

  // if TX fronthaul go ahead 
  if (eNB->tx_fh) eNB->tx_fh(eNB,proc);

}

void proc_tx_full(PHY_VARS_eNB *eNB,
		  eNB_rxtx_proc_t *proc,
		  relaying_type_t r_type,
		  PHY_VARS_RN *rn) {


  // do PHY high
  proc_tx_high0(eNB,proc,r_type,rn);
  // do OFDM modulation
  do_OFDM_mod_rt(proc->subframe_tx,eNB);
  // if TX fronthaul go ahead 
  if (eNB->tx_fh) eNB->tx_fh(eNB,proc);

  /*
  if (proc->frame_tx>1000) {
    write_output("/tmp/txsig0.m","txs0", &eNB->common_vars.txdata[eNB->Mod_id][0][0], eNB->frame_parms.samples_per_tti*10,1,1);
    write_output("/tmp/txsigF0.m","txsF0", &eNB->common_vars.txdataF[eNB->Mod_id][0][0],eNB->frame_parms.symbols_per_tti*eNB->frame_parms.ofdm_symbol_size*10,1,1);
    write_output("/tmp/txsig1.m","txs1", &eNB->common_vars.txdata[eNB->Mod_id][1][0], eNB->frame_parms.samples_per_tti*10,1,1);
    write_output("/tmp/txsigF1.m","txsF1", &eNB->common_vars.txdataF[eNB->Mod_id][1][0],eNB->frame_parms.symbols_per_tti*eNB->frame_parms.ofdm_symbol_size*10,1,1);
    if (transmission_mode == 7) 
      write_output("/tmp/txsigF5.m","txsF5", &eNB->common_vars.txdataF[eNB->Mod_id][5][0],eNB->frame_parms.symbols_per_tti*eNB->frame_parms.ofdm_symbol_size*10,1,1);
    exit_fun("");
  }
  */
}

void proc_tx_rru_if4p5(PHY_VARS_eNB *eNB,
		       eNB_rxtx_proc_t *proc,
		       relaying_type_t r_type,
		       PHY_VARS_RN *rn) {

  uint32_t symbol_number=0;
  uint32_t symbol_mask, symbol_mask_full;
  uint16_t packet_type;

  int offset = proc == &eNB->proc.proc_rxtx[0] ? 0 : 1;

  VCD_SIGNAL_DUMPER_DUMP_VARIABLE_BY_NAME( VCD_SIGNAL_DUMPER_VARIABLES_FRAME_NUMBER_TX0_ENB+offset, proc->frame_tx );
  VCD_SIGNAL_DUMPER_DUMP_VARIABLE_BY_NAME( VCD_SIGNAL_DUMPER_VARIABLES_SUBFRAME_NUMBER_TX0_ENB+offset, proc->subframe_tx );

  /// **** recv_IF4 of txdataF from RCC **** ///             
  symbol_number = 0;
  symbol_mask = 0;
  symbol_mask_full = (1<<eNB->frame_parms.symbols_per_tti)-1;
  

  do { 
    recv_IF4p5(eNB, &proc->frame_tx, &proc->subframe_tx, &packet_type, &symbol_number);
    symbol_mask = symbol_mask | (1<<symbol_number);
  } while (symbol_mask != symbol_mask_full); 

  do_OFDM_mod_rt(proc->subframe_tx, eNB);
}

void proc_tx_rru_if5(PHY_VARS_eNB *eNB,eNB_rxtx_proc_t *proc) {
  int offset = proc == &eNB->proc.proc_rxtx[0] ? 0 : 1;

  VCD_SIGNAL_DUMPER_DUMP_VARIABLE_BY_NAME( VCD_SIGNAL_DUMPER_VARIABLES_FRAME_NUMBER_TX0_ENB+offset, proc->frame_tx );
  VCD_SIGNAL_DUMPER_DUMP_VARIABLE_BY_NAME( VCD_SIGNAL_DUMPER_VARIABLES_SUBFRAME_NUMBER_TX0_ENB+offset, proc->subframe_tx );
  /// **** recv_IF5 of txdata from BBU **** ///       
  recv_IF5(eNB, &proc->timestamp_tx, proc->subframe_tx, IF5_RRH_GW_DL);
}

int wait_CCs(eNB_rxtx_proc_t *proc) {

  struct timespec wait;

  wait.tv_sec=0;
  wait.tv_nsec=5000000L;

  if (pthread_mutex_timedlock(&sync_phy_proc.mutex_phy_proc_tx,&wait) != 0) {
    LOG_E(PHY, "[SCHED][eNB] error locking PHY proc mutex for eNB TX\n");
    exit_fun("nothing to add");
    return(-1);
  }
  
  // wait for our turn or oai_exit
  while (sync_phy_proc.phy_proc_CC_id != proc->CC_id && !oai_exit) {
    pthread_cond_wait(&sync_phy_proc.cond_phy_proc_tx,
		      &sync_phy_proc.mutex_phy_proc_tx);
  }
  
  if (pthread_mutex_unlock(&sync_phy_proc.mutex_phy_proc_tx) != 0) {
    LOG_E(PHY, "[SCHED][eNB] error unlocking PHY proc mutex for eNB TX\n");
    exit_fun("nothing to add");
    return(-1);
  }
  return(0);
}

static inline int rxtx(PHY_VARS_eNB *eNB,eNB_rxtx_proc_t *proc, char *thread_name) {

  start_meas(&softmodem_stats_rxtx_sf);

  // ****************************************
  // Common RX procedures subframe n

  if ((eNB->do_prach)&&((eNB->node_function != NGFI_RCC_IF4p5)))
    eNB->do_prach(eNB,proc->frame_rx,proc->subframe_rx);
  phy_procedures_eNB_common_RX(eNB,proc);
  
  // UE-specific RX processing for subframe n
  if (eNB->proc_uespec_rx) eNB->proc_uespec_rx(eNB, proc, no_relay );
  
  // *****************************************
  // TX processing for subframe n+4
  // run PHY TX procedures the one after the other for all CCs to avoid race conditions
  // (may be relaxed in the future for performance reasons)
  // *****************************************
  //if (wait_CCs(proc)<0) return(-1);
  
  if (oai_exit) return(-1);
  
  if (eNB->proc_tx)	eNB->proc_tx(eNB, proc, no_relay, NULL );
  
  if (release_thread(&proc->mutex_rxtx,&proc->instance_cnt_rxtx,thread_name)<0) return(-1);

  stop_meas( &softmodem_stats_rxtx_sf );
  
  return(0);
}

/*!
 * \brief The RX UE-specific and TX thread of eNB.
 * \param param is a \ref eNB_proc_t structure which contains the info what to process.
 * \returns a pointer to an int. The storage is not on the heap and must not be freed.
 */
static void* eNB_thread_rxtx( void* param ) {

  static int eNB_thread_rxtx_status;

  eNB_rxtx_proc_t *proc = (eNB_rxtx_proc_t*)param;
  PHY_VARS_eNB *eNB = PHY_vars_eNB_g[0][proc->CC_id];

  char thread_name[100];


  // set default return value
  eNB_thread_rxtx_status = 0;


  sprintf(thread_name,"RXn_TXnp4_%d\n",&eNB->proc.proc_rxtx[0] == proc ? 0 : 1);
  thread_top_init(thread_name,1,850000L,1000000L,2000000L);

  while (!oai_exit) {
    VCD_SIGNAL_DUMPER_DUMP_FUNCTION_BY_NAME( VCD_SIGNAL_DUMPER_FUNCTIONS_eNB_PROC_RXTX0+(proc->subframe_rx&1), 0 );

    if (wait_on_condition(&proc->mutex_rxtx,&proc->cond_rxtx,&proc->instance_cnt_rxtx,thread_name)<0) break;

    VCD_SIGNAL_DUMPER_DUMP_FUNCTION_BY_NAME( VCD_SIGNAL_DUMPER_FUNCTIONS_eNB_PROC_RXTX0+(proc->subframe_rx&1), 1 );

    
  
    if (oai_exit) break;

    if (eNB->CC_id==0)
      if (rxtx(eNB,proc,thread_name) < 0) break;

  } // while !oai_exit

  VCD_SIGNAL_DUMPER_DUMP_FUNCTION_BY_NAME( VCD_SIGNAL_DUMPER_FUNCTIONS_eNB_PROC_RXTX0+(proc->subframe_rx&1), 0 );

  printf( "Exiting eNB thread RXn_TXnp4\n");

  eNB_thread_rxtx_status = 0;
  return &eNB_thread_rxtx_status;
}

#if defined(ENABLE_ITTI) && defined(ENABLE_USE_MME)
/* Wait for eNB application initialization to be complete (eNB registration to MME) */
static void wait_system_ready (char *message, volatile int *start_flag) {
  
  static char *indicator[] = {".    ", "..   ", "...  ", ".... ", ".....",
			      " ....", "  ...", "   ..", "    .", "     "};
  int i = 0;
  
  while ((!oai_exit) && (*start_flag == 0)) {
    LOG_N(EMU, message, indicator[i]);
    fflush(stdout);
    i = (i + 1) % (sizeof(indicator) / sizeof(indicator[0]));
    usleep(200000);
  }
  
  LOG_D(EMU,"\n");
}
#endif


// asynchronous UL with IF5 (RCC,RAU,eNodeB_BBU)
void fh_if5_asynch_UL(PHY_VARS_eNB *eNB,int *frame,int *subframe) {

  eNB_proc_t *proc       = &eNB->proc;
  LTE_DL_FRAME_PARMS *fp = &eNB->frame_parms;

  recv_IF5(eNB, &proc->timestamp_rx, *subframe, IF5_RRH_GW_UL); 

  proc->subframe_rx = (proc->timestamp_rx/fp->samples_per_tti)%10;
  proc->frame_rx    = (proc->timestamp_rx/(10*fp->samples_per_tti))&1023;

  if (proc->first_rx != 0) {
    proc->first_rx = 0;
    *subframe = proc->subframe_rx;
    *frame    = proc->frame_rx; 
  }
  else {
    if (proc->subframe_rx != *subframe) {
      LOG_E(PHY,"fh_if5_asynch_UL: subframe_rx %d is not what we expect %d\n",proc->subframe_rx,*subframe);
      exit_fun("Exiting");
    }
    if (proc->frame_rx != *frame) {
      LOG_E(PHY,"fh_if5_asynch_UL: subframe_rx %d is not what we expect %d\n",proc->frame_rx,*frame);  
      exit_fun("Exiting");
    }
  }
} // eNodeB_3GPP_BBU 

// asynchronous UL with IF4p5 (RCC,RAU,eNodeB_BBU)
void fh_if4p5_asynch_UL(PHY_VARS_eNB *eNB,int *frame,int *subframe) {

  LTE_DL_FRAME_PARMS *fp = &eNB->frame_parms;
  eNB_proc_t *proc       = &eNB->proc;

  uint16_t packet_type;
  uint32_t symbol_number,symbol_mask,symbol_mask_full,prach_rx;


  symbol_number = 0;
  symbol_mask = 0;
  symbol_mask_full = (1<<fp->symbols_per_tti)-1;
  prach_rx = 0;

  do {   // Blocking, we need a timeout on this !!!!!!!!!!!!!!!!!!!!!!!
    recv_IF4p5(eNB, &proc->frame_rx, &proc->subframe_rx, &packet_type, &symbol_number);
    if (proc->first_rx != 0) {
      *frame = proc->frame_rx;
      *subframe = proc->subframe_rx;
      proc->first_rx = 0;
    }
    else {
      if (proc->frame_rx != *frame) {
	LOG_E(PHY,"fh_if4p5_asynch_UL: frame_rx %d is not what we expect %d\n",proc->frame_rx,*frame);
	exit_fun("Exiting");
      }
      if (proc->subframe_rx != *subframe) {
	LOG_E(PHY,"fh_if4p5_asynch_UL: subframe_rx %d is not what we expect %d\n",proc->subframe_rx,*subframe);
	exit_fun("Exiting");
      }
    }
    if (packet_type == IF4p5_PULFFT) {
      symbol_mask = symbol_mask | (1<<symbol_number);
      prach_rx = (is_prach_subframe(fp, proc->frame_rx, proc->subframe_rx)>0) ? 1 : 0;                            
    } else if (packet_type == IF4p5_PRACH) {
      prach_rx = 0;
    }
  } while( (symbol_mask != symbol_mask_full) || (prach_rx == 1));    
  

} 


void fh_if5_asynch_DL(PHY_VARS_eNB *eNB,int *frame,int *subframe) {

  LTE_DL_FRAME_PARMS *fp = &eNB->frame_parms;
  eNB_proc_t *proc       = &eNB->proc;
  int subframe_tx,frame_tx;
  openair0_timestamp timestamp_tx;

  recv_IF5(eNB, &timestamp_tx, *subframe, IF5_RRH_GW_DL); 
  //printf("Received subframe %d (TS %llu) from RCC\n",subframe_tx,timestamp_tx);

  subframe_tx = (timestamp_tx/fp->samples_per_tti)%10;
  frame_tx    = (timestamp_tx/(fp->samples_per_tti*10))&1023;

  VCD_SIGNAL_DUMPER_DUMP_VARIABLE_BY_NAME( VCD_SIGNAL_DUMPER_VARIABLES_FRAME_NUMBER_TX0_ENB, frame_tx );
  VCD_SIGNAL_DUMPER_DUMP_VARIABLE_BY_NAME( VCD_SIGNAL_DUMPER_VARIABLES_SUBFRAME_NUMBER_TX0_ENB, subframe_tx );

  if (proc->first_tx != 0) {
    *subframe = subframe_tx;
    *frame    = frame_tx;
    proc->first_tx = 0;
  }
  else {
    if (subframe_tx != *subframe) {
      LOG_E(PHY,"fh_if5_asynch_DL: subframe_tx %d is not what we expect %d\n",subframe_tx,*subframe);
      exit_fun("Exiting");
    }
    if (frame_tx != *frame) { 
      LOG_E(PHY,"fh_if5_asynch_DL: frame_tx %d is not what we expect %d\n",frame_tx,*frame);
      exit_fun("Exiting");
    }
  }
}

void fh_if4p5_asynch_DL(PHY_VARS_eNB *eNB,int *frame,int *subframe) {

  LTE_DL_FRAME_PARMS *fp = &eNB->frame_parms;
  eNB_proc_t *proc       = &eNB->proc;

  uint16_t packet_type;
  uint32_t symbol_number,symbol_mask_full;
  int subframe_tx,frame_tx;

  symbol_number = 0;
  symbol_mask_full = (subframe_select(fp,*subframe) == SF_S) ? (1<<fp->dl_symbols_in_S_subframe) : (1<<fp->symbols_per_tti)-1;

  // correct for TDD
  if (fp->frame_type == TDD) {
    while (subframe_select(fp,*subframe) == SF_UL) {
      *subframe=*subframe+1;
      if (*subframe==10) {
	*subframe=0;
	*frame=*frame+1;
      }
    }
  }
  do {   // Blocking, we need a timeout on this !!!!!!!!!!!!!!!!!!!!!!!
    recv_IF4p5(eNB, &frame_tx, &subframe_tx, &packet_type, &symbol_number);
    if (proc->first_tx != 0) {
      *frame    = frame_tx;
      *subframe = subframe_tx;
      proc->first_tx = 0;
      proc->frame_offset = frame_tx - proc->frame_tx;
    }
    else {
      if (frame_tx != *frame) {
	LOG_E(PHY,"fh_if4p5_asynch_DL: frame_tx %d is not what we expect %d\n",frame_tx,*frame);
	exit_fun("Exiting");
      }
      if (subframe_tx != *subframe) {
	LOG_E(PHY,"fh_if4p5_asynch_DL: (frame %d) subframe_tx %d is not what we expect %d\n",frame_tx,subframe_tx,*subframe);
	//*subframe = subframe_tx;
	exit_fun("Exiting");
      }
    }
    if (packet_type == IF4p5_PDLFFT) {
      proc->symbol_mask[subframe_tx] =proc->symbol_mask[subframe_tx] | (1<<symbol_number);
    }
    else {
      LOG_E(PHY,"Illegal IF4p5 packet type (should only be IF4p5_PDLFFT%d\n",packet_type);
      exit_fun("Exiting");
    }
  } while (proc->symbol_mask[*subframe] != symbol_mask_full);    

  *frame = frame_tx;


  VCD_SIGNAL_DUMPER_DUMP_VARIABLE_BY_NAME( VCD_SIGNAL_DUMPER_VARIABLES_FRAME_NUMBER_TX0_ENB, frame_tx );
  VCD_SIGNAL_DUMPER_DUMP_VARIABLE_BY_NAME( VCD_SIGNAL_DUMPER_VARIABLES_SUBFRAME_NUMBER_TX0_ENB, subframe_tx );

  // intialize this to zero after we're done with the subframe
  proc->symbol_mask[*subframe] = 0;
  
  do_OFDM_mod_rt(*subframe, eNB);
} 

/*!
 * \brief The Asynchronous RX/TX FH thread of RAU/RCC/eNB/RRU.
 * This handles the RX FH for an asynchronous RRU/UE
 * \param param is a \ref eNB_proc_t structure which contains the info what to process.
 * \returns a pointer to an int. The storage is not on the heap and must not be freed.
 */
static void* eNB_thread_asynch_rxtx( void* param ) {

  static int eNB_thread_asynch_rxtx_status;

  eNB_proc_t *proc = (eNB_proc_t*)param;
  PHY_VARS_eNB *eNB = PHY_vars_eNB_g[0][proc->CC_id];



  int subframe=0, frame=0; 

  thread_top_init("thread_asynch",1,870000L,1000000L,1000000L);

  // wait for top-level synchronization and do one acquisition to get timestamp for setting frame/subframe

  wait_sync("thread_asynch");

  // wait for top-level synchronization and do one acquisition to get timestamp for setting frame/subframe
  printf( "waiting for devices (eNB_thread_asynch_rx)\n");

  wait_on_condition(&proc->mutex_asynch_rxtx,&proc->cond_asynch_rxtx,&proc->instance_cnt_asynch_rxtx,"thread_asynch");

  printf( "devices ok (eNB_thread_asynch_rx)\n");


  while (!oai_exit) { 
   
    if (oai_exit) break;   

    if (subframe==9) { 
      subframe=0;
      frame++;
      frame&=1023;
    } else {
      subframe++;
    }      

    if (eNB->fh_asynch) eNB->fh_asynch(eNB,&frame,&subframe);
    else AssertFatal(1==0, "Unknown eNB->node_function %d",eNB->node_function);
    
  }

  eNB_thread_asynch_rxtx_status=0;
  return(&eNB_thread_asynch_rxtx_status);
}





void rx_rf(PHY_VARS_eNB *eNB,int *frame,int *subframe) {

  eNB_proc_t *proc = &eNB->proc;
  LTE_DL_FRAME_PARMS *fp = &eNB->frame_parms;
  void *rxp[fp->nb_antennas_rx],*txp[fp->nb_antennas_tx]; 
  unsigned int rxs,txs;
  int i;
  int tx_sfoffset = (eNB->single_thread_flag == 1) ? 3 : 2;
  openair0_timestamp ts,old_ts;

  if (proc->first_rx==0) {
    
    // Transmit TX buffer based on timestamp from RX
    //    printf("trx_write -> USRP TS %llu (sf %d)\n", (proc->timestamp_rx+(3*fp->samples_per_tti)),(proc->subframe_rx+2)%10);
    VCD_SIGNAL_DUMPER_DUMP_VARIABLE_BY_NAME( VCD_SIGNAL_DUMPER_VARIABLES_TRX_TST, (proc->timestamp_rx+(tx_sfoffset*fp->samples_per_tti)-openair0_cfg[0].tx_sample_advance)&0xffffffff );
    // prepare tx buffer pointers
	
    if ((subframe_select(fp,proc->subframe_rx+tx_sfoffset) == SF_DL) ||
	(subframe_select(fp,proc->subframe_rx+tx_sfoffset) == SF_S)) {
      VCD_SIGNAL_DUMPER_DUMP_FUNCTION_BY_NAME( VCD_SIGNAL_DUMPER_FUNCTIONS_TRX_WRITE, 1 );

      for (i=0; i<fp->nb_antennas_tx; i++)
	txp[i] = (void*)&eNB->common_vars.txdata[0][i][((proc->subframe_rx+tx_sfoffset)%10)*fp->samples_per_tti]; 
      
      txs = eNB->rfdevice.trx_write_func(&eNB->rfdevice,
					 proc->timestamp_rx+eNB->ts_offset+(tx_sfoffset*fp->samples_per_tti)-openair0_cfg[0].tx_sample_advance,
					 txp,
					 fp->samples_per_tti,
					 fp->nb_antennas_tx,
					 1);
      
      VCD_SIGNAL_DUMPER_DUMP_FUNCTION_BY_NAME( VCD_SIGNAL_DUMPER_FUNCTIONS_TRX_WRITE, 0 );
      
      
      
      if (txs !=  fp->samples_per_tti) {
	LOG_E(PHY,"TX : Timeout (sent %d/%d)\n",txs, fp->samples_per_tti);
	exit_fun( "problem transmitting samples" );
      }	
    }
  }

  for (i=0; i<fp->nb_antennas_rx; i++)
    rxp[i] = (void*)&eNB->common_vars.rxdata[0][i][*subframe*fp->samples_per_tti];
  
  VCD_SIGNAL_DUMPER_DUMP_FUNCTION_BY_NAME( VCD_SIGNAL_DUMPER_FUNCTIONS_TRX_READ, 1 );

  old_ts = proc->timestamp_rx;

  rxs = eNB->rfdevice.trx_read_func(&eNB->rfdevice,
				    &ts,
				    rxp,
				    fp->samples_per_tti,
				    fp->nb_antennas_rx);

  proc->timestamp_rx = ts-eNB->ts_offset;

  if (rxs != fp->samples_per_tti)
    LOG_E(PHY,"rx_rf: Asked for %d samples, got %d from USRP\n",fp->samples_per_tti,rxs);

  VCD_SIGNAL_DUMPER_DUMP_FUNCTION_BY_NAME( VCD_SIGNAL_DUMPER_FUNCTIONS_TRX_READ, 0 );
 
  if (proc->first_rx == 1) {
    eNB->ts_offset = proc->timestamp_rx;
    proc->timestamp_rx=0;
  }
  else {

    if (proc->timestamp_rx - old_ts != fp->samples_per_tti) {
      LOG_I(PHY,"rx_rf: rfdevice timing drift of %d samples\n",proc->timestamp_rx - old_ts - fp->samples_per_tti);
      eNB->ts_offset += (proc->timestamp_rx - old_ts - fp->samples_per_tti);
      proc->timestamp_rx = ts-eNB->ts_offset;
    }
  }
  proc->frame_rx    = (proc->timestamp_rx / (fp->samples_per_tti*10))&1023;
  proc->subframe_rx = (proc->timestamp_rx / fp->samples_per_tti)%10;
  proc->frame_rx    = (proc->frame_rx+proc->frame_offset)&1023;
  proc->frame_tx    = proc->frame_rx;
  if (proc->subframe_rx > 5) proc->frame_tx=(proc->frame_tx+1)&1023;
  // synchronize first reception to frame 0 subframe 0

  proc->timestamp_tx = proc->timestamp_rx+(4*fp->samples_per_tti);
  //  printf("trx_read <- USRP TS %lu (offset %d sf %d, f %d, first_rx %d)\n", proc->timestamp_rx,eNB->ts_offset,proc->subframe_rx,proc->frame_rx,proc->first_rx);  
  
  if (proc->first_rx == 0) {
    if (proc->subframe_rx != *subframe){
      LOG_E(PHY,"rx_rf: Received Timestamp (%llu) doesn't correspond to the time we think it is (proc->subframe_rx %d, subframe %d)\n",proc->timestamp_rx,proc->subframe_rx,*subframe);
      exit_fun("Exiting");
    }
    int f2 = (*frame+proc->frame_offset)&1023;    
    if (proc->frame_rx != f2) {
      LOG_E(PHY,"rx_rf: Received Timestamp (%llu) doesn't correspond to the time we think it is (proc->frame_rx %d frame %d, frame_offset %d, f2 %d)\n",proc->timestamp_rx,proc->frame_rx,*frame,proc->frame_offset,f2);
      exit_fun("Exiting");
    }
  } else {
    proc->first_rx = 0;
    *frame = proc->frame_rx;
    *subframe = proc->subframe_rx;        
  }
  
  //printf("timestamp_rx %lu, frame %d(%d), subframe %d(%d)\n",proc->timestamp_rx,proc->frame_rx,frame,proc->subframe_rx,subframe);
  
  VCD_SIGNAL_DUMPER_DUMP_VARIABLE_BY_NAME( VCD_SIGNAL_DUMPER_VARIABLES_TRX_TS, proc->timestamp_rx&0xffffffff );
  
  if (rxs != fp->samples_per_tti)
    exit_fun( "problem receiving samples" );
  

  
}

void rx_fh_if5(PHY_VARS_eNB *eNB,int *frame, int *subframe) {

  LTE_DL_FRAME_PARMS *fp = &eNB->frame_parms;
  eNB_proc_t *proc = &eNB->proc;

  recv_IF5(eNB, &proc->timestamp_rx, *subframe, IF5_RRH_GW_UL); 

  proc->frame_rx    = (proc->timestamp_rx / (fp->samples_per_tti*10))&1023;
  proc->subframe_rx = (proc->timestamp_rx / fp->samples_per_tti)%10;
  
  if (proc->first_rx == 0) {
    if (proc->subframe_rx != *subframe){
      LOG_E(PHY,"rx_fh_if5: Received Timestamp doesn't correspond to the time we think it is (proc->subframe_rx %d, subframe %d)\n",proc->subframe_rx,subframe);
      exit_fun("Exiting");
    }
    
    if (proc->frame_rx != *frame) {
      LOG_E(PHY,"rx_fh_if5: Received Timestamp doesn't correspond to the time we think it is (proc->frame_rx %d frame %d)\n",proc->frame_rx,frame);
      exit_fun("Exiting");
    }
  } else {
    proc->first_rx = 0;
    *frame = proc->frame_rx;
    *subframe = proc->subframe_rx;        
  }      



  proc->timestamp_tx = proc->timestamp_rx +  (4*fp->samples_per_tti);
  
  VCD_SIGNAL_DUMPER_DUMP_VARIABLE_BY_NAME( VCD_SIGNAL_DUMPER_VARIABLES_TRX_TS, proc->timestamp_rx&0xffffffff );

}


void rx_fh_if4p5(PHY_VARS_eNB *eNB,int *frame,int *subframe) {

  LTE_DL_FRAME_PARMS *fp = &eNB->frame_parms;
  eNB_proc_t *proc = &eNB->proc;
  int f,sf;

  uint16_t packet_type;
  uint32_t symbol_number=0;
  uint32_t symbol_mask_full;

  symbol_mask_full = (1<<fp->symbols_per_tti)-1;

  if (eNB->CC_id==1) LOG_I(PHY,"rx_fh_if4p5: frame %d, subframe %d\n",*frame,*subframe);
  do {   // Blocking, we need a timeout on this !!!!!!!!!!!!!!!!!!!!!!!
    recv_IF4p5(eNB, &f, &sf, &packet_type, &symbol_number);

    //proc->frame_rx = (proc->frame_rx + proc->frame_offset)&1023;
    if (packet_type == IF4p5_PULFFT) {
      LOG_D(PHY,"rx_fh_if4p5: frame %d, subframe %d, PULFFT symbol %d\n",f,sf,symbol_number);

      proc->symbol_mask[sf] = proc->symbol_mask[sf] | (1<<symbol_number);
<<<<<<< HEAD
    } 
    else if (packet_type == IF4p5_PULTICK) {
      if (f!=*frame)
	LOG_E(PHY,"rx_fh_if4p5: PULTICK received frame %d != expected %d\n",f,*frame);
      if (sf!=*subframe)
	LOG_E(PHY,"rx_fh_if4p5: PULTICK received subframe %d != expected %d\n",sf,*subframe);
      break;
    }
    else if (packet_type == IF4p5_PRACH) {
=======
    } else if (packet_type == IF4p5_PULTICK) {
      break;
    } else if (packet_type == IF4p5_PRACH) {
>>>>>>> 9ee29fb0
      LOG_D(PHY,"rx_fh:if4p5: frame %d, subframe %d, PRACH\n",f,sf);
      // wakeup prach processing
      if (eNB->do_prach) eNB->do_prach(eNB,f,sf);
    }

    if (eNB->CC_id==1) LOG_I(PHY,"rx_fh_if4p5: symbol_mask[%d] %x\n",*subframe,proc->symbol_mask[*subframe]);

  } while(proc->symbol_mask[*subframe] != symbol_mask_full);    
  proc->subframe_rx = *subframe;
  proc->frame_rx = *frame;

  proc->symbol_mask[*subframe] = 0;
  proc->symbol_mask[(9+*subframe)%10]= 0; // to handle a resynchronization event

  if (eNB->CC_id==1) LOG_I(PHY,"Clearing symbol_mask[%d]\n",*subframe);

  //caculate timestamp_rx, timestamp_tx based on frame and subframe
  proc->timestamp_rx = ((proc->frame_rx * 10)  + proc->subframe_rx ) * fp->samples_per_tti ;
  proc->timestamp_tx = proc->timestamp_rx +  (4*fp->samples_per_tti);
  
 
  if (proc->first_rx == 0) {
    if (proc->subframe_rx != *subframe){
      LOG_E(PHY,"rx_fh_if4p5, CC_id %d: Received Timestamp doesn't correspond to the time we think it is (proc->subframe_rx %d, subframe %d,CCid %d)\n",eNB->CC_id,proc->subframe_rx,*subframe,eNB->CC_id);
    }
    if (proc->frame_rx != *frame) {
      if (proc->frame_rx == proc->frame_offset) // This means that the RRU has adjusted its frame timing
	proc->frame_offset = 0;
      else 
	LOG_E(PHY,"rx_fh_if4p5: Received Timestamp doesn't correspond to the time we think it is (proc->frame_rx %d frame %d,CCid %d)\n",proc->frame_rx,*frame,eNB->CC_id);
    }
  } else {
    proc->first_rx = 0;
    if (eNB->CC_id==0)
      proc->frame_offset = 0;
    else
      proc->frame_offset = PHY_vars_eNB_g[0][0]->proc.frame_rx;

    *frame = proc->frame_rx;//(proc->frame_rx + proc->frame_offset)&1023;
    *subframe = proc->subframe_rx;        
  }
  


  if (eNB->CC_id==0) VCD_SIGNAL_DUMPER_DUMP_VARIABLE_BY_NAME( VCD_SIGNAL_DUMPER_VARIABLES_TRX_TS, proc->timestamp_rx&0xffffffff );
  
}

void rx_fh_slave(PHY_VARS_eNB *eNB,int *frame,int *subframe) {
  // This case is for synchronization to another thread
  // it just waits for an external event.  The actual rx_fh is handle by the asynchronous RX thread
  eNB_proc_t *proc=&eNB->proc;

  if (wait_on_condition(&proc->mutex_FH,&proc->cond_FH,&proc->instance_cnt_FH,"rx_fh_slave") < 0)
    return;

  release_thread(&proc->mutex_FH,&proc->instance_cnt_FH,"rx_fh_slave");

  
}


int wakeup_rxtx(eNB_proc_t *proc,eNB_rxtx_proc_t *proc_rxtx,LTE_DL_FRAME_PARMS *fp) {

  int i;
  struct timespec wait;
  
  wait.tv_sec=0;
  wait.tv_nsec=5000000L;

  /* accept some delay in processing - up to 5ms */
  for (i = 0; i < 10 && proc_rxtx->instance_cnt_rxtx == 0; i++) {
    LOG_W( PHY,"[eNB] Frame %d, eNB RXn-TXnp4 thread busy!! (cnt_rxtx %i)\n", proc_rxtx->frame_tx, proc_rxtx->instance_cnt_rxtx);
    usleep(500);
  }
  if (proc_rxtx->instance_cnt_rxtx == 0) {
    exit_fun( "TX thread busy" );
    return(-1);
  }

  // wake up TX for subframe n+4
  // lock the TX mutex and make sure the thread is ready
  if (pthread_mutex_timedlock(&proc_rxtx->mutex_rxtx,&wait) != 0) {
    LOG_E( PHY, "[eNB] ERROR pthread_mutex_lock for eNB RXTX thread %d (IC %d)\n", proc_rxtx->subframe_rx&1,proc_rxtx->instance_cnt_rxtx );
    exit_fun( "error locking mutex_rxtx" );
    return(-1);
  }
  
  ++proc_rxtx->instance_cnt_rxtx;
  
  // We have just received and processed the common part of a subframe, say n. 
  // TS_rx is the last received timestamp (start of 1st slot), TS_tx is the desired 
  // transmitted timestamp of the next TX slot (first).
  // The last (TS_rx mod samples_per_frame) was n*samples_per_tti, 
  // we want to generate subframe (n+4), so TS_tx = TX_rx+4*samples_per_tti,
  // and proc->subframe_tx = proc->subframe_rx+4
  proc_rxtx->timestamp_tx = proc->timestamp_rx + (4*fp->samples_per_tti);
  proc_rxtx->frame_rx     = proc->frame_rx;
  proc_rxtx->subframe_rx  = proc->subframe_rx;
  proc_rxtx->frame_tx     = (proc_rxtx->subframe_rx > 5) ? (proc_rxtx->frame_rx+1)&1023 : proc_rxtx->frame_rx;
  proc_rxtx->subframe_tx  = (proc_rxtx->subframe_rx + 4)%10;
  
  // the thread can now be woken up
  if (pthread_cond_signal(&proc_rxtx->cond_rxtx) != 0) {
    LOG_E( PHY, "[eNB] ERROR pthread_cond_signal for eNB RXn-TXnp4 thread\n");
    exit_fun( "ERROR pthread_cond_signal" );
    return(-1);
  }
  
  pthread_mutex_unlock( &proc_rxtx->mutex_rxtx );

  return(0);
}

void wakeup_slaves(eNB_proc_t *proc) {

  int i;
  struct timespec wait;
  
  wait.tv_sec=0;
  wait.tv_nsec=5000000L;
  
  for (i=0;i<proc->num_slaves;i++) {
    eNB_proc_t *slave_proc = proc->slave_proc[i];
    // wake up slave FH thread
    // lock the FH mutex and make sure the thread is ready
    if (pthread_mutex_timedlock(&slave_proc->mutex_FH,&wait) != 0) {
      LOG_E( PHY, "[eNB] ERROR pthread_mutex_lock for eNB CCid %d slave CCid %d (IC %d)\n",proc->CC_id,slave_proc->CC_id);
      exit_fun( "error locking mutex_rxtx" );
      break;
    }
    
    int cnt_slave            = ++slave_proc->instance_cnt_FH;
    slave_proc->frame_rx     = proc->frame_rx;
    slave_proc->subframe_rx  = proc->subframe_rx;
    slave_proc->timestamp_rx = proc->timestamp_rx;
    slave_proc->timestamp_tx = proc->timestamp_tx; 

    pthread_mutex_unlock( &slave_proc->mutex_FH );
    
    if (cnt_slave == 0) {
      // the thread was presumably waiting where it should and can now be woken up
      if (pthread_cond_signal(&slave_proc->cond_FH) != 0) {
	LOG_E( PHY, "[eNB] ERROR pthread_cond_signal for eNB CCid %d, slave CCid %d\n",proc->CC_id,slave_proc->CC_id);
          exit_fun( "ERROR pthread_cond_signal" );
	  break;
      }
    } else {
      LOG_W( PHY,"[eNB] Frame %d, slave CC_id %d thread busy!! (cnt_FH %i)\n",slave_proc->frame_rx,slave_proc->CC_id, cnt_slave);
      exit_fun( "FH thread busy" );
      break;
    }             
  }
}

uint32_t sync_corr[307200] __attribute__((aligned(32)));

// This thread run the initial synchronization like a UE
void *eNB_thread_synch(void *arg) {

  PHY_VARS_eNB *eNB = (PHY_VARS_eNB*)arg;
  LTE_DL_FRAME_PARMS *fp=&eNB->frame_parms;
  int32_t sync_pos,sync_pos2;
  uint32_t peak_val;

  thread_top_init("eNB_thread_synch",0,5000000,10000000,10000000);

  wait_sync("eNB_thread_synch");

  // initialize variables for PSS detection
  lte_sync_time_init(&eNB->frame_parms);

  while (!oai_exit) {

    // wait to be woken up
    pthread_mutex_lock(&eNB->proc.mutex_synch);
    while (eNB->proc.instance_cnt_synch < 0)
      pthread_cond_wait(&eNB->proc.cond_synch,&eNB->proc.mutex_synch);
    pthread_mutex_unlock(&eNB->proc.mutex_synch);

    // if we're not in synch, then run initial synch
    if (eNB->in_synch == 0) { 
      // run intial synch like UE
      LOG_I(PHY,"Running initial synchronization\n");
      
      sync_pos = lte_sync_time_eNB(eNB->common_vars.rxdata[0],
				   fp,
				   fp->samples_per_tti*5,
				   &peak_val,
				   sync_corr);
      LOG_I(PHY,"eNB synch: %d, val %d\n",sync_pos,peak_val);

      if (sync_pos >= 0) {
	if (sync_pos >= fp->nb_prefix_samples)
	  sync_pos2 = sync_pos - fp->nb_prefix_samples;
	else
	  sync_pos2 = sync_pos + (fp->samples_per_tti*10) - fp->nb_prefix_samples;
	
	if (fp->frame_type == FDD) {
	  
	  // PSS is hypothesized in last symbol of first slot in Frame
	  int sync_pos_slot = (fp->samples_per_tti>>1) - fp->ofdm_symbol_size - fp->nb_prefix_samples;
	  
	  if (sync_pos2 >= sync_pos_slot)
	    eNB->rx_offset = sync_pos2 - sync_pos_slot;
	  else
	    eNB->rx_offset = (fp->samples_per_tti*10) + sync_pos2 - sync_pos_slot;
	}
	else {
	  
	}

	LOG_I(PHY,"Estimated sync_pos %d, peak_val %d => timing offset %d\n",sync_pos,peak_val,eNB->rx_offset);
	
	/*
	if ((peak_val > 300000) && (sync_pos > 0)) {
	//      if (sync_pos++ > 3) {
	write_output("eNB_sync.m","sync",(void*)&sync_corr[0],fp->samples_per_tti*5,1,2);
	write_output("eNB_rx.m","rxs",(void*)eNB->common_vars.rxdata[0][0],fp->samples_per_tti*10,1,1);
	exit(-1);
	}
	*/
	eNB->in_synch=1;
      }
    }

    // release thread
    pthread_mutex_lock(&eNB->proc.mutex_synch);
    eNB->proc.instance_cnt_synch--;
    pthread_mutex_unlock(&eNB->proc.mutex_synch);
  } // oai_exit

  lte_sync_time_free();

  return NULL;
}

int wakeup_synch(PHY_VARS_eNB *eNB){

  struct timespec wait;
  
  wait.tv_sec=0;
  wait.tv_nsec=5000000L;

  // wake up synch thread
  // lock the synch mutex and make sure the thread is ready
  if (pthread_mutex_timedlock(&eNB->proc.mutex_synch,&wait) != 0) {
    LOG_E( PHY, "[eNB] ERROR pthread_mutex_lock for eNB synch thread (IC %d)\n", eNB->proc.instance_cnt_synch );
    exit_fun( "error locking mutex_synch" );
    return(-1);
  }
  
  ++eNB->proc.instance_cnt_synch;
  
  // the thread can now be woken up
  if (pthread_cond_signal(&eNB->proc.cond_synch) != 0) {
    LOG_E( PHY, "[eNB] ERROR pthread_cond_signal for eNB synch thread\n");
    exit_fun( "ERROR pthread_cond_signal" );
    return(-1);
  }
  
  pthread_mutex_unlock( &eNB->proc.mutex_synch );

  return(0);
}

/*!
 * \brief The Fronthaul thread of RRU/RAU/RCC/eNB
 * In the case of RRU/eNB, handles interface with external RF
 * In the case of RAU/RCC, handles fronthaul interface with RRU/RAU
 * \param param is a \ref eNB_proc_t structure which contains the info what to process.
 * \returns a pointer to an int. The storage is not on the heap and must not be freed.
 */

static void* eNB_thread_FH( void* param ) {
  
  static int eNB_thread_FH_status;

  eNB_proc_t *proc = (eNB_proc_t*)param;
  PHY_VARS_eNB *eNB = PHY_vars_eNB_g[0][proc->CC_id];
  LTE_DL_FRAME_PARMS *fp = &eNB->frame_parms;

  int subframe=0, frame=0; 

  // set default return value
  eNB_thread_FH_status = 0;

  thread_top_init("eNB_thread_FH",0,870000,1000000,1000000);

  wait_sync("eNB_thread_FH");

#if defined(ENABLE_ITTI) && defined(ENABLE_USE_MME)
  if (eNB->node_function < NGFI_RRU_IF5)
    wait_system_ready ("Waiting for eNB application to be ready %s\r", &start_eNB);
#endif 

  // Start IF device if any
  if (eNB->start_if) 
    if (eNB->start_if(eNB) != 0)
      LOG_E(HW,"Could not start the IF device\n");

  // Start RF device if any
  if (eNB->start_rf)
    if (eNB->start_rf(eNB) != 0)
      LOG_E(HW,"Could not start the RF device\n");

  // wakeup asnych_rxtx thread because the devices are ready at this point
  pthread_mutex_lock(&proc->mutex_asynch_rxtx);
  proc->instance_cnt_asynch_rxtx=0;
  pthread_mutex_unlock(&proc->mutex_asynch_rxtx);
  pthread_cond_signal(&proc->cond_asynch_rxtx);

  // This is a forever while loop, it loops over subframes which are scheduled by incoming samples from HW devices
  while (!oai_exit) {

    // these are local subframe/frame counters to check that we are in synch with the fronthaul timing.
    // They are set on the first rx/tx in the underly FH routines.
    if (subframe==9) { 
      subframe=0;
      frame++;
      frame&=1023;
    } else {
      subframe++;
    }      

 
    // synchronization on FH interface, acquire signals/data and block
    if (eNB->rx_fh) eNB->rx_fh(eNB,&frame,&subframe);
    else AssertFatal(1==0, "No fronthaul interface : eNB->node_function %d",eNB->node_function);

    T(T_ENB_MASTER_TICK, T_INT(0), T_INT(proc->frame_rx), T_INT(proc->subframe_rx));

    // At this point, all information for subframe has been received on FH interface
    // If this proc is to provide synchronization, do so
    wakeup_slaves(proc);
      
    // wake up RXn_TXnp4 thread for the subframe
    // choose even or odd thread for RXn-TXnp4 processing 
    if (wakeup_rxtx(proc,&proc->proc_rxtx[proc->subframe_rx&1],fp) < 0)
      break;

    // artifical sleep for very slow fronthaul
    if (eNB->frame_parms.N_RB_DL==6)
      rt_sleep_ns(800000LL);
  }
    
  printf( "Exiting FH thread \n");
 
  eNB_thread_FH_status = 0;
  return &eNB_thread_FH_status;
}


/*!
 * \brief The prach receive thread of eNB.
 * \param param is a \ref eNB_proc_t structure which contains the info what to process.
 * \returns a pointer to an int. The storage is not on the heap and must not be freed.
 */
static void* eNB_thread_prach( void* param ) {
  static int eNB_thread_prach_status;

  eNB_proc_t *proc = (eNB_proc_t*)param;
  PHY_VARS_eNB *eNB= PHY_vars_eNB_g[0][proc->CC_id];

  // set default return value
  eNB_thread_prach_status = 0;

  thread_top_init("eNB_thread_prach",1,500000L,1000000L,20000000L);

  while (!oai_exit) {
    
    if (oai_exit) break;

    if (wait_on_condition(&proc->mutex_prach,&proc->cond_prach,&proc->instance_cnt_prach,"eNB_prach_thread") < 0) break;
    
    prach_procedures(eNB);
    
    if (release_thread(&proc->mutex_prach,&proc->instance_cnt_prach,"eNB_prach_thread") < 0) break;
  }

  printf( "Exiting eNB thread PRACH\n");

  eNB_thread_prach_status = 0;
  return &eNB_thread_prach_status;
}



static void* eNB_thread_single( void* param ) {

  static int eNB_thread_single_status;

  eNB_proc_t *proc = (eNB_proc_t*)param;
  eNB_rxtx_proc_t *proc_rxtx = &proc->proc_rxtx[0];
  PHY_VARS_eNB *eNB = PHY_vars_eNB_g[0][proc->CC_id];
  LTE_DL_FRAME_PARMS *fp = &eNB->frame_parms;

  void *rxp[2],*rxp2[2];

  int subframe=0, frame=0; 

  int32_t dummy_rx[fp->nb_antennas_rx][fp->samples_per_tti] __attribute__((aligned(32)));

  int ic;

  int rxs;

  int i;

  // initialize the synchronization buffer to the common_vars.rxdata
  for (int i=0;i<fp->nb_antennas_rx;i++)
    rxp[i] = &eNB->common_vars.rxdata[0][i][0];

  // set default return value
  eNB_thread_single_status = 0;

  thread_top_init("eNB_thread_single",0,870000,1000000,1000000);

  wait_sync("eNB_thread_single");

#if defined(ENABLE_ITTI) && defined(ENABLE_USE_MME)
  if (eNB->node_function < NGFI_RRU_IF5)
    wait_system_ready ("Waiting for eNB application to be ready %s\r", &start_eNB);
#endif 

  // Start IF device if any
  if (eNB->start_if) 
    if (eNB->start_if(eNB) != 0)
      LOG_E(HW,"Could not start the IF device\n");

  // Start RF device if any
  if (eNB->start_rf)
    if (eNB->start_rf(eNB) != 0)
      LOG_E(HW,"Could not start the RF device\n");

  // wakeup asnych_rxtx thread because the devices are ready at this point
  pthread_mutex_lock(&proc->mutex_asynch_rxtx);
  proc->instance_cnt_asynch_rxtx=0;
  pthread_mutex_unlock(&proc->mutex_asynch_rxtx);
  pthread_cond_signal(&proc->cond_asynch_rxtx);



  // if this is a slave eNB, try to synchronize on the DL frequency
  if ((eNB->is_slave) &&
      ((eNB->node_function >= NGFI_RRU_IF5))) {
    // if FDD, switch RX on DL frequency
    
    double temp_freq1 = eNB->rfdevice.openair0_cfg->rx_freq[0];
    double temp_freq2 = eNB->rfdevice.openair0_cfg->tx_freq[0];
    for (i=0;i<4;i++) {
      eNB->rfdevice.openair0_cfg->rx_freq[i] = eNB->rfdevice.openair0_cfg->tx_freq[i];
      eNB->rfdevice.openair0_cfg->tx_freq[i] = temp_freq1;
    }
    eNB->rfdevice.trx_set_freq_func(&eNB->rfdevice,eNB->rfdevice.openair0_cfg,0);

    while ((eNB->in_synch ==0)&&(!oai_exit)) {
      // read in frame
      rxs = eNB->rfdevice.trx_read_func(&eNB->rfdevice,
					&(proc->timestamp_rx),
					rxp,
					fp->samples_per_tti*10,
					fp->nb_antennas_rx);

      if (rxs != (fp->samples_per_tti*10))
	exit_fun("Problem receiving samples\n");

      // wakeup synchronization processing thread
      wakeup_synch(eNB);
      ic=0;
      
      while ((ic>=0)&&(!oai_exit)) {
	// continuously read in frames, 1ms at a time, 
	// until we are done with the synchronization procedure
	
	for (i=0; i<fp->nb_antennas_rx; i++)
	  rxp2[i] = (void*)&dummy_rx[i][0];
	for (i=0;i<10;i++)
	  rxs = eNB->rfdevice.trx_read_func(&eNB->rfdevice,
					    &(proc->timestamp_rx),
					    rxp2,
					    fp->samples_per_tti,
					    fp->nb_antennas_rx);
	if (rxs != fp->samples_per_tti)
	  exit_fun( "problem receiving samples" );

	pthread_mutex_lock(&eNB->proc.mutex_synch);
	ic = eNB->proc.instance_cnt_synch;
	pthread_mutex_unlock(&eNB->proc.mutex_synch);
      } // ic>=0
    } // in_synch==0
    // read in rx_offset samples
    LOG_I(PHY,"Resynchronizing by %d samples\n",eNB->rx_offset);
    rxs = eNB->rfdevice.trx_read_func(&eNB->rfdevice,
				      &(proc->timestamp_rx),
				      rxp,
				      eNB->rx_offset,
				      fp->nb_antennas_rx);
    if (rxs != eNB->rx_offset)
      exit_fun( "problem receiving samples" );

    for (i=0;i<4;i++) {
      eNB->rfdevice.openair0_cfg->rx_freq[i] = temp_freq1;
      eNB->rfdevice.openair0_cfg->tx_freq[i] = temp_freq2;
    }
    eNB->rfdevice.trx_set_freq_func(&eNB->rfdevice,eNB->rfdevice.openair0_cfg,1);
  } // if RRU and slave


  // This is a forever while loop, it loops over subframes which are scheduled by incoming samples from HW devices
  while (!oai_exit) {

    // these are local subframe/frame counters to check that we are in synch with the fronthaul timing.
    // They are set on the first rx/tx in the underly FH routines.
    if (subframe==9) { 
      subframe=0;
      frame++;
      frame&=1023;
    } else {
      subframe++;
    }      

    if (eNB->CC_id==1) 
	LOG_I(PHY,"eNB thread single %p (proc %p, CC_id %d), frame %d (%p), subframe %d (%p)\n",
	  pthread_self(), proc, eNB->CC_id, frame,&frame,subframe,&subframe);
 
    // synchronization on FH interface, acquire signals/data and block
    if (eNB->rx_fh) eNB->rx_fh(eNB,&frame,&subframe);
    else AssertFatal(1==0, "No fronthaul interface : eNB->node_function %d",eNB->node_function);

    T(T_ENB_MASTER_TICK, T_INT(0), T_INT(proc->frame_rx), T_INT(proc->subframe_rx));

    proc_rxtx->subframe_rx = proc->subframe_rx;
    proc_rxtx->frame_rx    = proc->frame_rx;
    proc_rxtx->subframe_tx = (proc->subframe_rx+4)%10;
    proc_rxtx->frame_tx    = (proc->subframe_rx>5) ? (1+proc->frame_rx)&1023 : proc->frame_rx;
    proc->frame_tx         = proc_rxtx->frame_tx;
    proc_rxtx->timestamp_tx = proc->timestamp_tx;
    // adjust for timing offset between RRU
    if (eNB->CC_id!=0) proc_rxtx->frame_tx = (proc_rxtx->frame_tx+proc->frame_offset)&1023;

    // At this point, all information for subframe has been received on FH interface
    // If this proc is to provide synchronization, do so
    wakeup_slaves(proc);

    if (rxtx(eNB,proc_rxtx,"eNB_thread_single") < 0) break;
  }
  

  printf( "Exiting eNB_single thread \n");
 
  eNB_thread_single_status = 0;
  return &eNB_thread_single_status;

}

extern void init_fep_thread(PHY_VARS_eNB *, pthread_attr_t *);
extern void init_td_thread(PHY_VARS_eNB *, pthread_attr_t *);
extern void init_te_thread(PHY_VARS_eNB *, pthread_attr_t *);

void init_eNB_proc(int inst) {
  
  int i=0;
  int CC_id;
  PHY_VARS_eNB *eNB;
  eNB_proc_t *proc;
  eNB_rxtx_proc_t *proc_rxtx;
  pthread_attr_t *attr0=NULL,*attr1=NULL,*attr_FH=NULL,*attr_prach=NULL,*attr_asynch=NULL,*attr_single=NULL,*attr_fep=NULL,*attr_td=NULL,*attr_te=NULL,*attr_synch=NULL;

  for (CC_id=0; CC_id<MAX_NUM_CCs; CC_id++) {
    eNB = PHY_vars_eNB_g[inst][CC_id];
#ifndef OCP_FRAMEWORK
    LOG_I(PHY,"Initializing eNB %d CC_id %d (%s,%s),\n",inst,CC_id,eNB_functions[eNB->node_function],eNB_timing[eNB->node_timing]);
#endif
    proc = &eNB->proc;

    proc_rxtx = proc->proc_rxtx;
    proc_rxtx[0].instance_cnt_rxtx = -1;
    proc_rxtx[1].instance_cnt_rxtx = -1;
    proc->instance_cnt_prach       = -1;
    proc->instance_cnt_FH          = -1;
    proc->instance_cnt_asynch_rxtx = -1;
    proc->CC_id = CC_id;    
    proc->instance_cnt_synch        =  -1;

    proc->first_rx=1;
    proc->first_tx=1;
    proc->frame_offset = 0;

    for (i=0;i<10;i++) proc->symbol_mask[i]=0;

    pthread_mutex_init( &proc_rxtx[0].mutex_rxtx, NULL);
    pthread_mutex_init( &proc_rxtx[1].mutex_rxtx, NULL);
    pthread_cond_init( &proc_rxtx[0].cond_rxtx, NULL);
    pthread_cond_init( &proc_rxtx[1].cond_rxtx, NULL);

    pthread_mutex_init( &proc->mutex_prach, NULL);
    pthread_mutex_init( &proc->mutex_asynch_rxtx, NULL);
    pthread_mutex_init( &proc->mutex_synch,NULL);

    pthread_cond_init( &proc->cond_prach, NULL);
    pthread_cond_init( &proc->cond_FH, NULL);
    pthread_cond_init( &proc->cond_asynch_rxtx, NULL);
    pthread_cond_init( &proc->cond_synch,NULL);

    pthread_attr_init( &proc->attr_FH);
    pthread_attr_init( &proc->attr_prach);
    pthread_attr_init( &proc->attr_synch);
    pthread_attr_init( &proc->attr_asynch_rxtx);
    pthread_attr_init( &proc->attr_single);
    pthread_attr_init( &proc->attr_fep);
    pthread_attr_init( &proc->attr_td);
    pthread_attr_init( &proc->attr_te);
    pthread_attr_init( &proc_rxtx[0].attr_rxtx);
    pthread_attr_init( &proc_rxtx[1].attr_rxtx);
#ifndef DEADLINE_SCHEDULER
    attr0       = &proc_rxtx[0].attr_rxtx;
    attr1       = &proc_rxtx[1].attr_rxtx;
    attr_FH     = &proc->attr_FH;
    attr_prach  = &proc->attr_prach;
    attr_synch  = &proc->attr_synch;
    attr_asynch = &proc->attr_asynch_rxtx;
    attr_single = &proc->attr_single;
    attr_fep    = &proc->attr_fep;
    attr_td     = &proc->attr_td;
    attr_te     = &proc->attr_te; 
#endif

    if (eNB->single_thread_flag==0) {
      pthread_create( &proc_rxtx[0].pthread_rxtx, attr0, eNB_thread_rxtx, &proc_rxtx[0] );
      pthread_create( &proc_rxtx[1].pthread_rxtx, attr1, eNB_thread_rxtx, &proc_rxtx[1] );
      pthread_create( &proc->pthread_FH, attr_FH, eNB_thread_FH, &eNB->proc );
    }
    else {
      pthread_create(&proc->pthread_single, attr_single, eNB_thread_single, &eNB->proc);
      init_fep_thread(eNB,attr_fep);
      init_td_thread(eNB,attr_td);
      init_te_thread(eNB,attr_te);
    }
    pthread_create( &proc->pthread_prach, attr_prach, eNB_thread_prach, &eNB->proc );
    pthread_create( &proc->pthread_synch, attr_synch, eNB_thread_synch, eNB);
    if ((eNB->node_timing == synch_to_other) ||
	(eNB->node_function == NGFI_RRU_IF5) ||
	(eNB->node_function == NGFI_RRU_IF4p5))


      pthread_create( &proc->pthread_asynch_rxtx, attr_asynch, eNB_thread_asynch_rxtx, &eNB->proc );

    char name[16];
    if (eNB->single_thread_flag == 0) {
      snprintf( name, sizeof(name), "RXTX0 %d", i );
      pthread_setname_np( proc_rxtx[0].pthread_rxtx, name );
      snprintf( name, sizeof(name), "RXTX1 %d", i );
      pthread_setname_np( proc_rxtx[1].pthread_rxtx, name );
      snprintf( name, sizeof(name), "FH %d", i );
      pthread_setname_np( proc->pthread_FH, name );
    }
    else {
      snprintf( name, sizeof(name), " %d", i );
      pthread_setname_np( proc->pthread_single, name );
    }
  }

  //for multiple CCs: setup master and slaves
  /*
  for (CC_id=0; CC_id<MAX_NUM_CCs; CC_id++) {
    eNB = PHY_vars_eNB_g[inst][CC_id];

    if (eNB->node_timing == synch_to_ext_device) { //master
      eNB->proc.num_slaves = MAX_NUM_CCs-1;
      eNB->proc.slave_proc = (eNB_proc_t**)malloc(eNB->proc.num_slaves*sizeof(eNB_proc_t*));

      for (i=0; i< eNB->proc.num_slaves; i++) {
        if (i < CC_id)  eNB->proc.slave_proc[i] = &(PHY_vars_eNB_g[inst][i]->proc);
        if (i >= CC_id)  eNB->proc.slave_proc[i] = &(PHY_vars_eNB_g[inst][i+1]->proc);
      }
    }
    }*/


  /* setup PHY proc TX sync mechanism */
  pthread_mutex_init(&sync_phy_proc.mutex_phy_proc_tx, NULL);
  pthread_cond_init(&sync_phy_proc.cond_phy_proc_tx, NULL);
  sync_phy_proc.phy_proc_CC_id = 0;
}



/*!
 * \brief Terminate eNB TX and RX threads.
 */
void kill_eNB_proc(int inst) {

  int *status;
  PHY_VARS_eNB *eNB;
  eNB_proc_t *proc;
  eNB_rxtx_proc_t *proc_rxtx;
  for (int CC_id=0; CC_id<MAX_NUM_CCs; CC_id++) {
    eNB=PHY_vars_eNB_g[inst][CC_id];
    
    proc = &eNB->proc;
    proc_rxtx = &proc->proc_rxtx[0];
    
#ifdef DEBUG_THREADS
    printf( "Killing TX CC_id %d thread %d\n", CC_id, i );
#endif
    
    proc_rxtx[0].instance_cnt_rxtx = 0; // FIXME data race!
    proc_rxtx[1].instance_cnt_rxtx = 0; // FIXME data race!
    proc->instance_cnt_prach = 0;
    proc->instance_cnt_FH = 0;
    pthread_cond_signal( &proc_rxtx[0].cond_rxtx );    
    pthread_cond_signal( &proc_rxtx[1].cond_rxtx );
    pthread_cond_signal( &proc->cond_prach );
    pthread_cond_signal( &proc->cond_FH );
    pthread_cond_broadcast(&sync_phy_proc.cond_phy_proc_tx);

    pthread_join( proc->pthread_FH, (void**)&status ); 
    pthread_mutex_destroy( &proc->mutex_FH );
    pthread_cond_destroy( &proc->cond_FH );
            
    pthread_join( proc->pthread_prach, (void**)&status );    
    pthread_mutex_destroy( &proc->mutex_prach );
    pthread_cond_destroy( &proc->cond_prach );         

    int i;
    for (i=0;i<2;i++) {
      pthread_join( proc_rxtx[i].pthread_rxtx, (void**)&status );
      pthread_mutex_destroy( &proc_rxtx[i].mutex_rxtx );
      pthread_cond_destroy( &proc_rxtx[i].cond_rxtx );
    }
  }
}


/* this function maps the phy_vars_eNB tx and rx buffers to the available rf chains.
   Each rf chain is is addressed by the card number and the chain on the card. The
   rf_map specifies for each CC, on which rf chain the mapping should start. Multiple
   antennas are mapped to successive RF chains on the same card. */
int setup_eNB_buffers(PHY_VARS_eNB **phy_vars_eNB, openair0_config_t *openair0_cfg) {

  int i,j; 
  int CC_id,card,ant;

  //uint16_t N_TA_offset = 0;

  LTE_DL_FRAME_PARMS *frame_parms;

  for (CC_id=0; CC_id<MAX_NUM_CCs; CC_id++) {
    if (phy_vars_eNB[CC_id]) {
      frame_parms = &(phy_vars_eNB[CC_id]->frame_parms);
      printf("setup_eNB_buffers: frame_parms = %p\n",frame_parms);
    } else {
      printf("phy_vars_eNB[%d] not initialized\n", CC_id);
      return(-1);
    }

    /*
    if (frame_parms->frame_type == TDD) {
      if (frame_parms->N_RB_DL == 100)
        N_TA_offset = 624;
      else if (frame_parms->N_RB_DL == 50)
        N_TA_offset = 624/2;
      else if (frame_parms->N_RB_DL == 25)
        N_TA_offset = 624/4;
    }
    */
 

    if (openair0_cfg[CC_id].mmapped_dma == 1) {
    // replace RX signal buffers with mmaped HW versions
      
      for (i=0; i<frame_parms->nb_antennas_rx; i++) {
	card = i/4;
	ant = i%4;
	printf("Mapping eNB CC_id %d, rx_ant %d, on card %d, chain %d\n",CC_id,i,phy_vars_eNB[CC_id]->rf_map.card+card, phy_vars_eNB[CC_id]->rf_map.chain+ant);
	free(phy_vars_eNB[CC_id]->common_vars.rxdata[0][i]);
	phy_vars_eNB[CC_id]->common_vars.rxdata[0][i] = openair0_cfg[phy_vars_eNB[CC_id]->rf_map.card+card].rxbase[phy_vars_eNB[CC_id]->rf_map.chain+ant];
	
	printf("rxdata[%d] @ %p\n",i,phy_vars_eNB[CC_id]->common_vars.rxdata[0][i]);
	for (j=0; j<16; j++) {
	  printf("rxbuffer %d: %x\n",j,phy_vars_eNB[CC_id]->common_vars.rxdata[0][i][j]);
	  phy_vars_eNB[CC_id]->common_vars.rxdata[0][i][j] = 16-j;
	}
      }
      
      for (i=0; i<frame_parms->nb_antennas_tx; i++) {
	card = i/4;
	ant = i%4;
	printf("Mapping eNB CC_id %d, tx_ant %d, on card %d, chain %d\n",CC_id,i,phy_vars_eNB[CC_id]->rf_map.card+card, phy_vars_eNB[CC_id]->rf_map.chain+ant);
	free(phy_vars_eNB[CC_id]->common_vars.txdata[0][i]);
	phy_vars_eNB[CC_id]->common_vars.txdata[0][i] = openair0_cfg[phy_vars_eNB[CC_id]->rf_map.card+card].txbase[phy_vars_eNB[CC_id]->rf_map.chain+ant];
	
	printf("txdata[%d] @ %p\n",i,phy_vars_eNB[CC_id]->common_vars.txdata[0][i]);
	
	for (j=0; j<16; j++) {
	  printf("txbuffer %d: %x\n",j,phy_vars_eNB[CC_id]->common_vars.txdata[0][i][j]);
	  phy_vars_eNB[CC_id]->common_vars.txdata[0][i][j] = 16-j;
	}
      }
    }
    else {  // not memory-mapped DMA 
      //nothing to do, everything already allocated in lte_init
      /*
      rxdata = (int32_t**)malloc16(frame_parms->nb_antennas_rx*sizeof(int32_t*));
      txdata = (int32_t**)malloc16(frame_parms->nb_antennas_tx*sizeof(int32_t*));
      
      for (i=0; i<frame_parms->nb_antennas_rx; i++) {
	free(phy_vars_eNB[CC_id]->common_vars.rxdata[0][i]);
	rxdata[i] = (int32_t*)(32 + malloc16(32+frame_parms->samples_per_tti*10*sizeof(int32_t))); // FIXME broken memory allocation
	phy_vars_eNB[CC_id]->common_vars.rxdata[0][i] = rxdata[i]; //-N_TA_offset; // N_TA offset for TDD         FIXME! N_TA_offset > 16 => access of unallocated memory
	memset(rxdata[i], 0, frame_parms->samples_per_tti*10*sizeof(int32_t));
	printf("rxdata[%d] @ %p (%p) (N_TA_OFFSET %d)\n", i, phy_vars_eNB[CC_id]->common_vars.rxdata[0][i],rxdata[i],N_TA_offset);      
      }
      
      for (i=0; i<frame_parms->nb_antennas_tx; i++) {
	free(phy_vars_eNB[CC_id]->common_vars.txdata[0][i]);
	txdata[i] = (int32_t*)(32 + malloc16(32 + frame_parms->samples_per_tti*10*sizeof(int32_t))); // FIXME broken memory allocation
	phy_vars_eNB[CC_id]->common_vars.txdata[0][i] = txdata[i];
	memset(txdata[i],0, frame_parms->samples_per_tti*10*sizeof(int32_t));
	printf("txdata[%d] @ %p\n", i, phy_vars_eNB[CC_id]->common_vars.txdata[0][i]);
      }
      */
    }
  }

  return(0);
}


void reset_opp_meas(void) {

  int sfn;
  reset_meas(&softmodem_stats_mt);
  reset_meas(&softmodem_stats_hw);
  
  for (sfn=0; sfn < 10; sfn++) {
    reset_meas(&softmodem_stats_rxtx_sf);
    reset_meas(&softmodem_stats_rx_sf);
  }
}


void print_opp_meas(void) {

  int sfn=0;
  print_meas(&softmodem_stats_mt, "Main ENB Thread", NULL, NULL);
  print_meas(&softmodem_stats_hw, "HW Acquisation", NULL, NULL);
  
  for (sfn=0; sfn < 10; sfn++) {
    print_meas(&softmodem_stats_rxtx_sf,"[eNB][total_phy_proc_rxtx]",NULL, NULL);
    print_meas(&softmodem_stats_rx_sf,"[eNB][total_phy_proc_rx]",NULL,NULL);
  }
}
 
int start_if(PHY_VARS_eNB *eNB) {
  return(eNB->ifdevice.trx_start_func(&eNB->ifdevice));
}

int start_rf(PHY_VARS_eNB *eNB) {
  return(eNB->rfdevice.trx_start_func(&eNB->rfdevice));
}

extern void eNB_fep_rru_if5(PHY_VARS_eNB *eNB,eNB_rxtx_proc_t *proc);
extern void eNB_fep_full(PHY_VARS_eNB *eNB,eNB_rxtx_proc_t *proc);
extern void eNB_fep_full_2thread(PHY_VARS_eNB *eNB,eNB_rxtx_proc_t *proc);
extern void do_prach(PHY_VARS_eNB *eNB,int frame,int subframe);

void init_eNB(eNB_func_t node_function[], eNB_timing_t node_timing[],int nb_inst,eth_params_t *eth_params,int single_thread_flag,int wait_for_sync) {
  
  int CC_id;
  int inst;
  PHY_VARS_eNB *eNB;
  int ret;

  for (inst=0;inst<nb_inst;inst++) {
    for (CC_id=0;CC_id<MAX_NUM_CCs;CC_id++) {
      eNB = PHY_vars_eNB_g[inst][CC_id]; 
      eNB->node_function      = node_function[CC_id];
      eNB->node_timing        = node_timing[CC_id];
      eNB->abstraction_flag   = 0;
      eNB->single_thread_flag = single_thread_flag;
      eNB->ts_offset          = 0;
      eNB->in_synch           = 0;
      eNB->is_slave           = (wait_for_sync>0) ? 1 : 0;


#ifndef OCP_FRAMEWORK
      LOG_I(PHY,"Initializing eNB %d CC_id %d : (%s,%s)\n",inst,CC_id,eNB_functions[node_function[CC_id]],eNB_timing[node_timing[CC_id]]);
#endif

      switch (node_function[CC_id]) {
      case NGFI_RRU_IF5:
	eNB->do_prach             = NULL;
	eNB->do_precoding         = 0;
	eNB->fep                  = eNB_fep_rru_if5;
	eNB->td                   = NULL;
	eNB->te                   = NULL;
	eNB->proc_uespec_rx       = NULL;
	eNB->proc_tx              = NULL;
	eNB->tx_fh                = NULL;
	eNB->rx_fh                = rx_rf;
	eNB->start_rf             = start_rf;
	eNB->start_if             = start_if;
	eNB->fh_asynch            = fh_if5_asynch_DL;
	ret = openair0_device_load(&eNB->rfdevice, &openair0_cfg[CC_id]);
        if (ret<0) {
          printf("Exiting, cannot initialize rf device\n");
          exit(-1);
        }
	eNB->rfdevice.host_type   = RRH_HOST;
	eNB->ifdevice.host_type   = RRH_HOST;
        ret = openair0_transport_load(&eNB->ifdevice, &openair0_cfg[CC_id], (eth_params+CC_id));
	printf("openair0_transport_init returns %d for CC_id %d\n",ret,CC_id);
        if (ret<0) {
          printf("Exiting, cannot initialize transport protocol\n");
          exit(-1);
        }
	break;
      case NGFI_RRU_IF4p5:
	eNB->do_precoding         = 0;
	eNB->do_prach             = do_prach;
	eNB->fep                  = eNB_fep_full;//(single_thread_flag==1) ? eNB_fep_full_2thread : eNB_fep_full;
	eNB->td                   = NULL;
	eNB->te                   = NULL;
	eNB->proc_uespec_rx       = NULL;
	eNB->proc_tx              = NULL;//proc_tx_rru_if4p5;
	eNB->tx_fh                = NULL;
	eNB->rx_fh                = rx_rf;
	eNB->fh_asynch            = fh_if4p5_asynch_DL;
	eNB->start_rf             = start_rf;
	eNB->start_if             = start_if;
	ret = openair0_device_load(&eNB->rfdevice, &openair0_cfg[CC_id]);
        if (ret<0) {
          printf("Exiting, cannot initialize rf device\n");
          exit(-1);
        }
	eNB->rfdevice.host_type   = RRH_HOST;
	eNB->ifdevice.host_type   = RRH_HOST;
	printf("loading transport interface ...\n");
        ret = openair0_transport_load(&eNB->ifdevice, &openair0_cfg[CC_id], (eth_params+CC_id));
	printf("openair0_transport_init returns %d for CC_id %d\n",ret,CC_id);
        if (ret<0) {
          printf("Exiting, cannot initialize transport protocol\n");
          exit(-1);
        }

	malloc_IF4p5_buffer(eNB);

	break;
      case eNodeB_3GPP:
	eNB->do_precoding         = (eNB->frame_parms.nb_antennas_tx==1) ? 0 : 1;
	eNB->do_prach             = do_prach;
	eNB->fep                  = eNB_fep_full;//(single_thread_flag==1) ? eNB_fep_full_2thread : eNB_fep_full;
	eNB->td                   = ulsch_decoding_data;//(single_thread_flag==1) ? ulsch_decoding_data_2thread : ulsch_decoding_data;
	eNB->te                   = dlsch_encoding;//(single_thread_flag==1) ? dlsch_encoding_2threads : dlsch_encoding;
	eNB->proc_uespec_rx       = phy_procedures_eNB_uespec_RX;
	eNB->proc_tx              = proc_tx_full;
	eNB->tx_fh                = NULL;
	eNB->rx_fh                = rx_rf;
	eNB->start_rf             = start_rf;
	eNB->start_if             = NULL;
        eNB->fh_asynch            = NULL;
	ret = openair0_device_load(&eNB->rfdevice, &openair0_cfg[CC_id]);
        if (ret<0) {
          printf("Exiting, cannot initialize rf device\n");
          exit(-1);
        }
	eNB->rfdevice.host_type   = BBU_HOST;
	eNB->ifdevice.host_type   = BBU_HOST;
	break;
      case eNodeB_3GPP_BBU:
	eNB->do_precoding         = (eNB->frame_parms.nb_antennas_tx==1) ? 0 : 1;
	eNB->do_prach             = do_prach;
	eNB->fep                  = eNB_fep_full;//(single_thread_flag==1) ? eNB_fep_full_2thread : eNB_fep_full;
	eNB->td                   = ulsch_decoding_data;//(single_thread_flag==1) ? ulsch_decoding_data_2thread : ulsch_decoding_data;
	eNB->te                   = dlsch_encoding;//(single_thread_flag==1) ? dlsch_encoding_2threads : dlsch_encoding;
	eNB->proc_uespec_rx       = phy_procedures_eNB_uespec_RX;
	eNB->proc_tx              = proc_tx_full;
        if (eNB->node_timing == synch_to_other) {
           eNB->tx_fh             = tx_fh_if5_mobipass;
           eNB->rx_fh             = rx_fh_slave;
           eNB->fh_asynch         = fh_if5_asynch_UL;

        }
        else {
           eNB->tx_fh             = tx_fh_if5;
           eNB->rx_fh             = rx_fh_if5;
           eNB->fh_asynch         = NULL;
        }

	eNB->start_rf             = NULL;
	eNB->start_if             = start_if;
	eNB->rfdevice.host_type   = BBU_HOST;

	eNB->ifdevice.host_type   = BBU_HOST;

        ret = openair0_transport_load(&eNB->ifdevice, &openair0_cfg[CC_id], (eth_params+CC_id));
        printf("openair0_transport_init returns %d for CC_id %d\n",ret,CC_id);
        if (ret<0) {
          printf("Exiting, cannot initialize transport protocol\n");
          exit(-1);
        }
	break;
      case NGFI_RCC_IF4p5:
	eNB->do_precoding         = 0;
	eNB->do_prach             = do_prach;
	eNB->fep                  = NULL;
	eNB->td                   = ulsch_decoding_data;//(single_thread_flag==1) ? ulsch_decoding_data_2thread : ulsch_decoding_data;
	eNB->te                   = dlsch_encoding;//(single_thread_flag==1) ? dlsch_encoding_2threads : dlsch_encoding;
	eNB->proc_uespec_rx       = phy_procedures_eNB_uespec_RX;
	eNB->proc_tx              = proc_tx_high;
	eNB->tx_fh                = tx_fh_if4p5;
	eNB->rx_fh                = rx_fh_if4p5;
	eNB->start_rf             = NULL;
	eNB->start_if             = start_if;
        eNB->fh_asynch            = (eNB->node_timing == synch_to_other) ? fh_if4p5_asynch_UL : NULL;
	eNB->rfdevice.host_type   = BBU_HOST;
	eNB->ifdevice.host_type   = BBU_HOST;
        ret = openair0_transport_load(&eNB->ifdevice, &openair0_cfg[CC_id], (eth_params+CC_id));
        printf("openair0_transport_init returns %d for CC_id %d\n",ret,CC_id);
        if (ret<0) {
          printf("Exiting, cannot initialize transport protocol\n");
          exit(-1);
        }
	malloc_IF4p5_buffer(eNB);

	break;
      case NGFI_RAU_IF4p5:
	eNB->do_precoding   = 0;
	eNB->do_prach       = do_prach;
	eNB->fep            = NULL;

	eNB->td             = ulsch_decoding_data;//(single_thread_flag==1) ? ulsch_decoding_data_2thread : ulsch_decoding_data;
	eNB->te             = dlsch_encoding;//(single_thread_flag==1) ? dlsch_encoding_2threads : dlsch_encoding;
	eNB->proc_uespec_rx = phy_procedures_eNB_uespec_RX;
	eNB->proc_tx        = proc_tx_high;
	eNB->tx_fh          = tx_fh_if4p5; 
	eNB->rx_fh          = rx_fh_if4p5; 
        eNB->fh_asynch      = (eNB->node_timing == synch_to_other) ? fh_if4p5_asynch_UL : NULL;
	eNB->start_rf       = NULL;
	eNB->start_if       = start_if;

	eNB->rfdevice.host_type   = BBU_HOST;
	eNB->ifdevice.host_type   = BBU_HOST;
        ret = openair0_transport_load(&eNB->ifdevice, &openair0_cfg[CC_id], (eth_params+CC_id));
        printf("openair0_transport_init returns %d for CC_id %d\n",ret,CC_id);
        if (ret<0) {
          printf("Exiting, cannot initialize transport protocol\n");
          exit(-1);
        }
	break;	
	malloc_IF4p5_buffer(eNB);

      }
    }

    if (setup_eNB_buffers(PHY_vars_eNB_g[inst],&openair0_cfg[0])!=0) {
      printf("Exiting, cannot initialize eNodeB Buffers\n");
      exit(-1);
    }

    init_eNB_proc(inst);
  }

  sleep(1);
  LOG_D(HW,"[lte-softmodem.c] eNB threads created\n");
  

}


void stop_eNB(int nb_inst) {

  for (int inst=0;inst<nb_inst;inst++) {
    printf("Killing eNB %d processing threads\n",inst);
    kill_eNB_proc(inst);
  }
}<|MERGE_RESOLUTION|>--- conflicted
+++ resolved
@@ -1032,7 +1032,10 @@
   uint32_t symbol_number=0;
   uint32_t symbol_mask_full;
 
-  symbol_mask_full = (1<<fp->symbols_per_tti)-1;
+  if ((fp->frame_type == TDD) && (subframe_select(fp,*subframe)==SF_S))
+    symbol_mask_full = (1<<fp->ul_symbols_in_S_subframe)-1;
+  else 
+    symbol_mask_full = (1<<fp->symbols_per_tti)-1;
 
   if (eNB->CC_id==1) LOG_I(PHY,"rx_fh_if4p5: frame %d, subframe %d\n",*frame,*subframe);
   do {   // Blocking, we need a timeout on this !!!!!!!!!!!!!!!!!!!!!!!
@@ -1043,21 +1046,13 @@
       LOG_D(PHY,"rx_fh_if4p5: frame %d, subframe %d, PULFFT symbol %d\n",f,sf,symbol_number);
 
       proc->symbol_mask[sf] = proc->symbol_mask[sf] | (1<<symbol_number);
-<<<<<<< HEAD
-    } 
-    else if (packet_type == IF4p5_PULTICK) {
+    } else if (packet_type == IF4p5_PULTICK) {
       if (f!=*frame)
 	LOG_E(PHY,"rx_fh_if4p5: PULTICK received frame %d != expected %d\n",f,*frame);
       if (sf!=*subframe)
 	LOG_E(PHY,"rx_fh_if4p5: PULTICK received subframe %d != expected %d\n",sf,*subframe);
       break;
-    }
-    else if (packet_type == IF4p5_PRACH) {
-=======
-    } else if (packet_type == IF4p5_PULTICK) {
-      break;
     } else if (packet_type == IF4p5_PRACH) {
->>>>>>> 9ee29fb0
       LOG_D(PHY,"rx_fh:if4p5: frame %d, subframe %d, PRACH\n",f,sf);
       // wakeup prach processing
       if (eNB->do_prach) eNB->do_prach(eNB,f,sf);
