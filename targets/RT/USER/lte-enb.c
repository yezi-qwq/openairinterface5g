/*
 * Licensed to the OpenAirInterface (OAI) Software Alliance under one or more
 * contributor license agreements.  See the NOTICE file distributed with
 * this work for additional information regarding copyright ownership.
 * The OpenAirInterface Software Alliance licenses this file to You under
 * the OAI Public License, Version 1.1  (the "License"); you may not use this file
 * except in compliance with the License.
 * You may obtain a copy of the License at
 *
 *      http://www.openairinterface.org/?page_id=698
 *
 * Unless required by applicable law or agreed to in writing, software
 * distributed under the License is distributed on an "AS IS" BASIS,
 * WITHOUT WARRANTIES OR CONDITIONS OF ANY KIND, either express or implied.
 * See the License for the specific language governing permissions and
 * limitations under the License.
 *-------------------------------------------------------------------------------
 * For more information about the OpenAirInterface (OAI) Software Alliance:
 *      contact@openairinterface.org
 */

/*! \file lte-enb.c
 * \brief Top-level threads for eNodeB
 * \author R. Knopp, F. Kaltenberger, Navid Nikaein
 * \date 2012
 * \version 0.1
 * \company Eurecom
 * \email: knopp@eurecom.fr,florian.kaltenberger@eurecom.fr, navid.nikaein@eurecom.fr
 * \note
 * \warning
 */

#define _GNU_SOURCE
#include <pthread.h>


#undef MALLOC //there are two conflicting definitions, so we better make sure we don't use it at all

#include "rt_wrapper.h"

#include "assertions.h"


#include "PHY/types.h"

#include "PHY/INIT/phy_init.h"

#include "PHY/defs_eNB.h"
#include "SCHED/sched_eNB.h"
#include "PHY/LTE_TRANSPORT/transport_proto.h"

#undef MALLOC //there are two conflicting definitions, so we better make sure we don't use it at all
//#undef FRAME_LENGTH_COMPLEX_SAMPLES //there are two conflicting definitions, so we better make sure we don't use it at all

#include "../../ARCH/COMMON/common_lib.h"

//#undef FRAME_LENGTH_COMPLEX_SAMPLES //there are two conflicting definitions, so we better make sure we don't use it at all

#include "PHY/LTE_TRANSPORT/if4_tools.h"
#include "PHY/LTE_TRANSPORT/if5_tools.h"

#include "PHY/phy_extern.h"


#include "LAYER2/MAC/mac.h"
#include "LAYER2/MAC/mac_extern.h"
#include "LAYER2/MAC/mac_proto.h"
#include "RRC/LTE/rrc_extern.h"
#include "PHY_INTERFACE/phy_interface.h"
#include "common/utils/LOG/log.h"
#include "UTIL/OTG/otg_tx.h"
#include "UTIL/OTG/otg_externs.h"
#include "UTIL/MATH/oml.h"
#include "common/utils/LOG/vcd_signal_dumper.h"
#include "UTIL/OPT/opt.h"
#include "enb_config.h"


#ifndef OPENAIR2
#include "UTIL/OTG/otg_extern.h"
#endif

#if defined(ENABLE_ITTI)
# if defined(ENABLE_USE_MME)
#   include "s1ap_eNB.h"
#ifdef PDCP_USE_NETLINK
#   include "SIMULATION/ETH_TRANSPORT/proto.h"
#endif
# endif
#endif

#include "T.h"

//#define DEBUG_THREADS 1

//#define USRP_DEBUG 1
struct timing_info_t {
  //unsigned int frame, hw_slot, last_slot, next_slot;
  RTIME time_min, time_max, time_avg, time_last, time_now;
  //unsigned int mbox0, mbox1, mbox2, mbox_target;
  unsigned int n_samples;
} timing_info;

// Fix per CC openair rf/if device update
// extern openair0_device openair0;


#if defined(ENABLE_ITTI)
extern volatile int             start_eNB;
extern volatile int             start_UE;
#endif
extern volatile int                    oai_exit;

extern int transmission_mode;

extern int oaisim_flag;

//uint16_t sf_ahead=4;
extern uint16_t sf_ahead;


//pthread_t                       main_eNB_thread;

time_stats_t softmodem_stats_mt; // main thread
time_stats_t softmodem_stats_hw; //  hw acquisition
time_stats_t softmodem_stats_rxtx_sf; // total tx time
time_stats_t nfapi_meas; // total tx time
time_stats_t softmodem_stats_rx_sf; // total rx time

/* mutex, cond and variable to serialize phy proc TX calls
 * (this mechanism may be relaxed in the future for better
 * performances)
 */
static struct {
  pthread_mutex_t  mutex_phy_proc_tx;
  pthread_cond_t   cond_phy_proc_tx;
  volatile uint8_t phy_proc_CC_id;
} sync_phy_proc;

extern double cpuf;


void init_eNB(int,int);
void stop_eNB(int nb_inst);

int wakeup_tx(PHY_VARS_eNB *eNB,RU_proc_t *ru_proc);
int wakeup_txfh(eNB_rxtx_proc_t *proc,RU_proc_t *ru_proc);
void wakeup_prach_eNB(PHY_VARS_eNB *eNB,RU_t *ru,int frame,int subframe);
#if (RRC_VERSION >= MAKE_VERSION(14, 0, 0))
void wakeup_prach_eNB_br(PHY_VARS_eNB *eNB,RU_t *ru,int frame,int subframe);
#endif
extern PARALLEL_CONF_t get_thread_parallel_conf(void);
extern WORKER_CONF_t   get_thread_worker_conf(void);

extern uint8_t nfapi_mode;
extern void oai_subframe_ind(uint16_t sfn, uint16_t sf);
extern void add_subframe(uint16_t *frameP, uint16_t *subframeP, int offset);

//#define TICK_TO_US(ts) (ts.diff)
#define TICK_TO_US(ts) (ts.trials==0?0:ts.diff/ts.trials)


static inline int rxtx(PHY_VARS_eNB *eNB,eNB_rxtx_proc_t *proc, char *thread_name) {
  start_meas(&softmodem_stats_rxtx_sf);

  // *******************************************************************

  if (nfapi_mode == 1) {

    // I am a PNF and I need to let nFAPI know that we have a (sub)frame tick
    uint16_t frame = proc->frame_rx;
    uint16_t subframe = proc->subframe_rx;

    //add_subframe(&frame, &subframe, 4);

    //oai_subframe_ind(proc->frame_tx, proc->subframe_tx);
    //LOG_D(PHY, "oai_subframe_ind(frame:%u, subframe:%d) - NOT CALLED ********\n", frame, subframe);
    start_meas(&nfapi_meas);
    oai_subframe_ind(frame, subframe);
    stop_meas(&nfapi_meas);

    if (eNB->UL_INFO.rx_ind.rx_indication_body.number_of_pdus||
        eNB->UL_INFO.harq_ind.harq_indication_body.number_of_harqs ||
        eNB->UL_INFO.crc_ind.crc_indication_body.number_of_crcs ||
        eNB->UL_INFO.rach_ind.rach_indication_body.number_of_preambles ||
        eNB->UL_INFO.cqi_ind.number_of_cqis
       ) {
      LOG_D(PHY, "UL_info[rx_ind:%05d:%d harqs:%05d:%d crcs:%05d:%d preambles:%05d:%d cqis:%d] RX:%04d%d TX:%04d%d num_pdcch_symbols:%d\n", 
          NFAPI_SFNSF2DEC(eNB->UL_INFO.rx_ind.sfn_sf),   eNB->UL_INFO.rx_ind.rx_indication_body.number_of_pdus, 
          NFAPI_SFNSF2DEC(eNB->UL_INFO.harq_ind.sfn_sf), eNB->UL_INFO.harq_ind.harq_indication_body.number_of_harqs, 
          NFAPI_SFNSF2DEC(eNB->UL_INFO.crc_ind.sfn_sf),  eNB->UL_INFO.crc_ind.crc_indication_body.number_of_crcs, 
          NFAPI_SFNSF2DEC(eNB->UL_INFO.rach_ind.sfn_sf), eNB->UL_INFO.rach_ind.rach_indication_body.number_of_preambles,
          eNB->UL_INFO.cqi_ind.number_of_cqis, 
          proc->frame_rx, proc->subframe_rx, 
      proc->frame_tx, proc->subframe_tx, eNB->pdcch_vars[proc->subframe_tx&1].num_pdcch_symbols);
    }
  }

  if (nfapi_mode == 1 && eNB->pdcch_vars[proc->subframe_tx&1].num_pdcch_symbols == 0) {
    LOG_E(PHY, "eNB->pdcch_vars[proc->subframe_tx&1].num_pdcch_symbols == 0");
    return 0;
  }

  // ****************************************
  // Common RX procedures subframe n

  T(T_ENB_PHY_DL_TICK, T_INT(eNB->Mod_id), T_INT(proc->frame_tx), T_INT(proc->subframe_tx));

  // if this is IF5 or 3GPP_eNB
  if (eNB && eNB->RU_list && eNB->RU_list[0] && eNB->RU_list[0]->function < NGFI_RAU_IF4p5) {
    wakeup_prach_eNB(eNB,NULL,proc->frame_rx,proc->subframe_rx);
#if (RRC_VERSION >= MAKE_VERSION(14, 0, 0))
    wakeup_prach_eNB_br(eNB,NULL,proc->frame_rx,proc->subframe_rx);
#endif
  }

  release_UE_in_freeList(eNB->Mod_id);

  // UE-specific RX processing for subframe n
  if (nfapi_mode == 0 || nfapi_mode == 1) {
    phy_procedures_eNB_uespec_RX(eNB, proc);
  }
  VCD_SIGNAL_DUMPER_DUMP_FUNCTION_BY_NAME(VCD_SIGNAL_DUMPER_FUNCTIONS_ENB_DLSCH_ULSCH_SCHEDULER , 1 );

  if(get_thread_parallel_conf() == PARALLEL_RU_L1_TRX_SPLIT){
    if(wait_on_condition(&proc[1].mutex_rxtx,&proc[1].cond_rxtx,&proc[1].pipe_ready,"wakeup_tx")<0) {
      LOG_E(PHY,"Frame %d, subframe %d: TX1 not ready\n",proc[1].frame_rx,proc[1].subframe_rx);
      return(-1);
    }
    if (release_thread(&proc[1].mutex_rxtx,&proc[1].pipe_ready,"wakeup_tx")<0)  return(-1);
  }

  pthread_mutex_lock(&eNB->UL_INFO_mutex);

  eNB->UL_INFO.frame     = proc->frame_rx;
  eNB->UL_INFO.subframe  = proc->subframe_rx;
  eNB->UL_INFO.module_id = eNB->Mod_id;
  eNB->UL_INFO.CC_id     = eNB->CC_id;

  eNB->if_inst->UL_indication(&eNB->UL_INFO);

  pthread_mutex_unlock(&eNB->UL_INFO_mutex);
  /* this conflict resolution may be totally wrong, to be tested */
  /* CONFLICT RESOLUTION: BEGIN */
  VCD_SIGNAL_DUMPER_DUMP_FUNCTION_BY_NAME(VCD_SIGNAL_DUMPER_FUNCTIONS_ENB_DLSCH_ULSCH_SCHEDULER , 0 );
  if(oai_exit) return(-1);
  if(get_thread_parallel_conf() == PARALLEL_SINGLE_THREAD){
#ifndef PHY_TX_THREAD
    phy_procedures_eNB_TX(eNB, proc, 1);
#endif
  }
  /* CONFLICT RESOLUTION: what about this release_thread call, has it to be done? if yes, where? */
  //if (release_thread(&proc->mutex_rxtx,&proc->instance_cnt_rxtx,thread_name)<0) return(-1);
  /* CONFLICT RESOLUTION: END */

  stop_meas( &softmodem_stats_rxtx_sf );

  LOG_D(PHY,"%s() Exit proc[rx:%d%d tx:%d%d]\n", __FUNCTION__, proc->frame_rx, proc->subframe_rx, proc->frame_tx, proc->subframe_tx);

  LOG_D(PHY, "rxtx:%lld nfapi:%lld phy:%lld tx:%lld rx:%lld prach:%lld ofdm:%lld ",
      softmodem_stats_rxtx_sf.p_time, nfapi_meas.p_time,
      TICK_TO_US(eNB->phy_proc),
      TICK_TO_US(eNB->phy_proc_tx),
      TICK_TO_US(eNB->phy_proc_rx),
      TICK_TO_US(eNB->rx_prach),
      TICK_TO_US(eNB->ofdm_mod_stats)
      );
  LOG_D(PHY,
    "dlsch[enc:%lld mod:%lld scr:%lld rm:%lld t:%lld i:%lld] rx_dft:%lld ",
      TICK_TO_US(eNB->dlsch_encoding_stats),
      TICK_TO_US(eNB->dlsch_modulation_stats),
      TICK_TO_US(eNB->dlsch_scrambling_stats),
      TICK_TO_US(eNB->dlsch_rate_matching_stats),
      TICK_TO_US(eNB->dlsch_turbo_encoding_stats),
      TICK_TO_US(eNB->dlsch_interleaving_stats),
      TICK_TO_US(eNB->rx_dft_stats));

  LOG_D(PHY," ulsch[ch:%lld freq:%lld dec:%lld demod:%lld ru:%lld ",
      TICK_TO_US(eNB->ulsch_channel_estimation_stats),
      TICK_TO_US(eNB->ulsch_freq_offset_estimation_stats),
      TICK_TO_US(eNB->ulsch_decoding_stats),
      TICK_TO_US(eNB->ulsch_demodulation_stats),
      TICK_TO_US(eNB->ulsch_rate_unmatching_stats));

  LOG_D(PHY, "td:%lld dei:%lld dem:%lld llr:%lld tci:%lld ",
      TICK_TO_US(eNB->ulsch_turbo_decoding_stats),
      TICK_TO_US(eNB->ulsch_deinterleaving_stats),
      TICK_TO_US(eNB->ulsch_demultiplexing_stats),
      TICK_TO_US(eNB->ulsch_llr_stats),
      TICK_TO_US(eNB->ulsch_tc_init_stats));
  LOG_D(PHY, "tca:%lld tcb:%lld tcg:%lld tce:%lld l1:%lld l2:%lld]\n\n", 
      TICK_TO_US(eNB->ulsch_tc_alpha_stats),
      TICK_TO_US(eNB->ulsch_tc_beta_stats),
      TICK_TO_US(eNB->ulsch_tc_gamma_stats),
      TICK_TO_US(eNB->ulsch_tc_ext_stats),
      TICK_TO_US(eNB->ulsch_tc_intl1_stats),
      TICK_TO_US(eNB->ulsch_tc_intl2_stats)
      );
  
  return(0);
}


static void* tx_thread(void* param) {

  eNB_proc_t *eNB_proc  = (eNB_proc_t*)param;
  eNB_rxtx_proc_t *proc = &eNB_proc->proc_rxtx[1];
  PHY_VARS_eNB *eNB = RC.eNB[0][proc->CC_id];
  
  char thread_name[100];
  sprintf(thread_name,"TXnp4_%d\n",&eNB->proc.proc_rxtx[0] == proc ? 0 : 1);
  thread_top_init(thread_name,1,470000,500000,500000);
  
  //wait_sync("tx_thread");
  
  while (!oai_exit) {
    

    if (wait_on_condition(&proc->mutex_rxtx,&proc->cond_rxtx,&proc->instance_cnt_rxtx,thread_name)<0) break;
    if (oai_exit) break;    
    // *****************************************
    // TX processing for subframe n+4
    // run PHY TX procedures the one after the other for all CCs to avoid race conditions
    // (may be relaxed in the future for performance reasons)
    // *****************************************
    VCD_SIGNAL_DUMPER_DUMP_VARIABLE_BY_NAME(VCD_SIGNAL_DUMPER_VARIABLES_SUBFRAME_NUMBER_TX1_ENB,proc->subframe_tx);
    VCD_SIGNAL_DUMPER_DUMP_VARIABLE_BY_NAME(VCD_SIGNAL_DUMPER_VARIABLES_SUBFRAME_NUMBER_RX1_ENB,proc->subframe_rx);
    VCD_SIGNAL_DUMPER_DUMP_VARIABLE_BY_NAME(VCD_SIGNAL_DUMPER_VARIABLES_FRAME_NUMBER_TX1_ENB,proc->frame_tx);
    VCD_SIGNAL_DUMPER_DUMP_VARIABLE_BY_NAME(VCD_SIGNAL_DUMPER_VARIABLES_FRAME_NUMBER_RX1_ENB,proc->frame_rx);
    
    phy_procedures_eNB_TX(eNB, proc, 1);
    if (release_thread(&proc->mutex_rxtx,&proc->instance_cnt_rxtx,thread_name)<0) break;
	
    pthread_mutex_lock( &proc->mutex_rxtx );
    proc->pipe_ready++;
    // the thread can now be woken up
    if (pthread_cond_signal(&proc->cond_rxtx) != 0) {
      LOG_E( PHY, "[eNB] ERROR pthread_cond_signal for eNB TXnp4 thread\n");
      exit_fun( "ERROR pthread_cond_signal" );
    }
    pthread_mutex_unlock( &proc->mutex_rxtx );
    wakeup_txfh(proc,eNB_proc->ru_proc);
  }

  return 0;
}

/*!
 * \brief The RX UE-specific and TX thread of eNB.
 * \param param is a \ref eNB_proc_t structure which contains the info what to process.
 * \returns a pointer to an int. The storage is not on the heap and must not be freed.
 */

static void* eNB_thread_rxtx( void* param ) {

  static int eNB_thread_rxtx_status;
  //eNB_proc_t *eNB_proc  = (eNB_proc_t*)param;
  eNB_rxtx_proc_t *proc;

  // Working
  if(nfapi_mode ==2){
	  proc = (eNB_rxtx_proc_t*)param;
  }
  else{
	  eNB_proc_t *eNB_proc  = (eNB_proc_t*)param;
	  proc = &eNB_proc->proc_rxtx[0];
  }


  PHY_VARS_eNB *eNB = RC.eNB[0][proc->CC_id];
  //RU_proc_t *ru_proc = NULL;

  char thread_name[100];

  cpu_set_t cpuset;
  CPU_ZERO(&cpuset);

  // set default return value
  eNB_thread_rxtx_status = 0;


  sprintf(thread_name,"RXn_TXnp4_%d\n",&eNB->proc.proc_rxtx[0] == proc ? 0 : 1);
  thread_top_init(thread_name,1,470000,500000,500000);
  pthread_setname_np( pthread_self(),"rxtx processing");
  LOG_I(PHY,"thread rxtx created id=%ld\n", syscall(__NR_gettid));



  while (!oai_exit) {
    
    
    VCD_SIGNAL_DUMPER_DUMP_FUNCTION_BY_NAME( VCD_SIGNAL_DUMPER_FUNCTIONS_eNB_PROC_RXTX0+(proc->subframe_rx&1), 0 );
    T(T_ENB_MASTER_TICK, T_INT(0), T_INT(proc->frame_rx), T_INT(proc->subframe_rx));

    if (wait_on_condition(&proc->mutex_rxtx,&proc->cond_rxtx,&proc->instance_cnt_rxtx,thread_name)<0) break;

    VCD_SIGNAL_DUMPER_DUMP_VARIABLE_BY_NAME(VCD_SIGNAL_DUMPER_VARIABLES_CPUID_ENB_THREAD_RXTX,sched_getcpu());
    VCD_SIGNAL_DUMPER_DUMP_FUNCTION_BY_NAME( VCD_SIGNAL_DUMPER_FUNCTIONS_eNB_PROC_RXTX0+(proc->subframe_rx&1), 1 );
   
    VCD_SIGNAL_DUMPER_DUMP_VARIABLE_BY_NAME(VCD_SIGNAL_DUMPER_VARIABLES_SUBFRAME_NUMBER_TX0_ENB,proc->subframe_tx);
    VCD_SIGNAL_DUMPER_DUMP_VARIABLE_BY_NAME(VCD_SIGNAL_DUMPER_VARIABLES_SUBFRAME_NUMBER_RX0_ENB,proc->subframe_rx);
    VCD_SIGNAL_DUMPER_DUMP_VARIABLE_BY_NAME(VCD_SIGNAL_DUMPER_VARIABLES_FRAME_NUMBER_TX0_ENB,proc->frame_tx);
    VCD_SIGNAL_DUMPER_DUMP_VARIABLE_BY_NAME(VCD_SIGNAL_DUMPER_VARIABLES_FRAME_NUMBER_RX0_ENB,proc->frame_rx);
 

    if (oai_exit) break;

    if (eNB->CC_id==0)
    {
      if (rxtx(eNB,proc,thread_name) < 0) break;
    }

    if (release_thread(&proc->mutex_rxtx,&proc->instance_cnt_rxtx,thread_name)<0) break;
    pthread_mutex_lock( &proc->mutex_rxtx );
    proc->pipe_ready++;
    // the thread can now be woken up
    if (pthread_cond_signal(&proc->cond_rxtx) != 0) {
      LOG_E( PHY, "[eNB] ERROR pthread_cond_signal for eNB TXnp4 thread\n");
      exit_fun( "ERROR pthread_cond_signal" );
    }
    pthread_mutex_unlock( &proc->mutex_rxtx );
    if (nfapi_mode!=2){
    	if(get_thread_parallel_conf() == PARALLEL_RU_L1_TRX_SPLIT)      wakeup_tx(eNB,eNB->proc.ru_proc);
    	else if(get_thread_parallel_conf() == PARALLEL_RU_L1_SPLIT)
    	{
    		phy_procedures_eNB_TX(eNB, proc, 1);
    		wakeup_txfh(proc,eNB->proc.ru_proc);
    	}
    }

  } // while !oai_exit

  VCD_SIGNAL_DUMPER_DUMP_FUNCTION_BY_NAME( VCD_SIGNAL_DUMPER_FUNCTIONS_eNB_PROC_RXTX0+(proc->subframe_rx&1), 0 );

  LOG_D(PHY, " *** Exiting eNB thread RXn_TXnp4\n");

  eNB_thread_rxtx_status = 0;
  return &eNB_thread_rxtx_status;
}

void eNB_top(PHY_VARS_eNB *eNB, int frame_rx, int subframe_rx, char *string,RU_t *ru)
{
  eNB_proc_t *proc           = &eNB->proc;
  eNB_rxtx_proc_t *proc_rxtx = &proc->proc_rxtx[0];
  LTE_DL_FRAME_PARMS *fp = ru->frame_parms;
  RU_proc_t *ru_proc=&ru->proc;

  proc->frame_rx    = frame_rx;
  proc->subframe_rx = subframe_rx;

  if (!oai_exit) {
    T(T_ENB_MASTER_TICK, T_INT(0), T_INT(proc->frame_rx), T_INT(proc->subframe_rx));

    proc_rxtx->timestamp_tx = ru_proc->timestamp_rx + (sf_ahead*fp->samples_per_tti);
    proc_rxtx->frame_rx     = ru_proc->frame_rx;
    proc_rxtx->subframe_rx  = ru_proc->subframe_rx;
    proc_rxtx->frame_tx     = (proc_rxtx->subframe_rx > (9-sf_ahead)) ? (proc_rxtx->frame_rx+1)&1023 : proc_rxtx->frame_rx;
    proc_rxtx->subframe_tx  = (proc_rxtx->subframe_rx + sf_ahead)%10;

    if (rxtx(eNB,proc_rxtx,string) < 0) LOG_E(PHY,"eNB %d CC_id %d failed during execution\n",eNB->Mod_id,eNB->CC_id);
    ru_proc->timestamp_tx = proc_rxtx->timestamp_tx;
    ru_proc->subframe_tx  = proc_rxtx->subframe_tx;
    ru_proc->frame_tx     = proc_rxtx->frame_tx;
  }
}

int wakeup_txfh(eNB_rxtx_proc_t *proc,RU_proc_t *ru_proc) {
  
	if(ru_proc == NULL)
		return(0);
  struct timespec wait;
  wait.tv_sec=0;
  wait.tv_nsec=5000000L;

  
  if(wait_on_condition(&ru_proc->mutex_eNBs,&ru_proc->cond_eNBs,&ru_proc->ru_tx_ready,"wakeup_txfh")<0) {
    LOG_E(PHY,"Frame %d, subframe %d: TX FH not ready\n", ru_proc->frame_tx, ru_proc->subframe_tx);
    return(-1);
  }
  if (release_thread(&ru_proc->mutex_eNBs,&ru_proc->ru_tx_ready,"wakeup_txfh")<0) return(-1);
  
  if (ru_proc->instance_cnt_eNBs == 0) {
    LOG_E(PHY,"Frame %d, subframe %d: TX FH thread busy, dropping Frame %d, subframe %d\n", ru_proc->frame_tx, ru_proc->subframe_tx, proc->frame_rx, proc->subframe_rx);
    return(-1);
  }
  if (pthread_mutex_timedlock(&ru_proc->mutex_eNBs,&wait) != 0) {
    LOG_E( PHY, "[eNB] ERROR pthread_mutex_lock for eNB TX1 thread %d (IC %d)\n", ru_proc->subframe_rx&1,ru_proc->instance_cnt_eNBs );
    exit_fun( "error locking mutex_eNB" );
    return(-1);
  }

    ++ru_proc->instance_cnt_eNBs;
    ru_proc->timestamp_tx = proc->timestamp_tx;
    ru_proc->subframe_tx  = proc->subframe_tx;
    ru_proc->frame_tx     = proc->frame_tx;
  
  // the thread can now be woken up
  if (pthread_cond_signal(&ru_proc->cond_eNBs) != 0) {
    LOG_E( PHY, "[eNB] ERROR pthread_cond_signal for eNB TXnp4 thread\n");
    exit_fun( "ERROR pthread_cond_signal" );
    return(-1);
  }
  
  pthread_mutex_unlock( &ru_proc->mutex_eNBs );

  return(0);
}

int wakeup_tx(PHY_VARS_eNB *eNB,RU_proc_t *ru_proc) {

  eNB_proc_t *proc=&eNB->proc;

  eNB_rxtx_proc_t *proc_rxtx1=&proc->proc_rxtx[1];//*proc_rxtx=&proc->proc_rxtx[proc->frame_rx&1];
  eNB_rxtx_proc_t *proc_rxtx0=&proc->proc_rxtx[0];

  
  struct timespec wait;
  wait.tv_sec=0;
  wait.tv_nsec=5000000L;
  
  
  
  if (proc_rxtx1->instance_cnt_rxtx == 0) {
    LOG_E(PHY,"Frame %d, subframe %d: TX1 thread busy, dropping\n",proc_rxtx1->frame_rx,proc_rxtx1->subframe_rx);
    return(-1);
  }
  
  if (pthread_mutex_timedlock(&proc_rxtx1->mutex_rxtx,&wait) != 0) {
    LOG_E( PHY, "[eNB] ERROR pthread_mutex_lock for eNB TX1 thread %d (IC %d)\n", proc_rxtx1->subframe_rx&1,proc_rxtx1->instance_cnt_rxtx );
    exit_fun( "error locking mutex_tx" );
    return(-1);
  }

  ++proc_rxtx1->instance_cnt_rxtx;

  
  proc_rxtx1->subframe_rx   = proc_rxtx0->subframe_rx;
  proc_rxtx1->frame_rx      = proc_rxtx0->frame_rx;
  proc_rxtx1->subframe_tx   = proc_rxtx0->subframe_tx;
  proc_rxtx1->frame_tx      = proc_rxtx0->frame_tx;
  proc_rxtx1->timestamp_tx  = proc_rxtx0->timestamp_tx;
  
  // the thread can now be woken up
  if (pthread_cond_signal(&proc_rxtx1->cond_rxtx) != 0) {
    LOG_E( PHY, "[eNB] ERROR pthread_cond_signal for eNB TXnp4 thread\n");
    exit_fun( "ERROR pthread_cond_signal" );
    return(-1);
  }
  
  pthread_mutex_unlock( &proc_rxtx1->mutex_rxtx );

  return(0);
}

int wakeup_rxtx(PHY_VARS_eNB *eNB,RU_t *ru) {

  eNB_proc_t *proc=&eNB->proc;
  RU_proc_t *ru_proc=&ru->proc;

  eNB_rxtx_proc_t *proc_rxtx0=&proc->proc_rxtx[0];
  //eNB_rxtx_proc_t *proc_rxtx1=&proc->proc_rxtx[1];
  

  LTE_DL_FRAME_PARMS *fp = &eNB->frame_parms;

  int i;
  struct timespec wait;
  
  pthread_mutex_lock(&proc->mutex_RU);
  for (i=0;i<eNB->num_RU;i++) {
    if (ru == eNB->RU_list[i]) {
      if ((proc->RU_mask&(1<<i)) > 0)
	LOG_E(PHY,"eNB %d frame %d, subframe %d : previous information from RU %d (num_RU %d,mask %x) has not been served yet!\n",
	      eNB->Mod_id,proc->frame_rx,proc->subframe_rx,ru->idx,eNB->num_RU,proc->RU_mask);
      proc->RU_mask |= (1<<i);
    }
  }
  if (proc->RU_mask != (1<<eNB->num_RU)-1) {  // not all RUs have provided their information so return
    LOG_E(PHY,"Not all RUs have provided their info\n");
    pthread_mutex_unlock(&proc->mutex_RU);
    return(0);
  }
  else { // all RUs have provided their information so continue on and wakeup eNB processing
    proc->RU_mask = 0;
    pthread_mutex_unlock(&proc->mutex_RU);
  }




  wait.tv_sec=0;
  wait.tv_nsec=5000000L;

  
  if(wait_on_condition(&proc_rxtx0->mutex_rxtx,&proc_rxtx0->cond_rxtx,&proc_rxtx0->pipe_ready,"wakeup_rxtx")<0) {
    LOG_E(PHY,"Frame %d, subframe %d: RXTX0 not ready\n",proc_rxtx0->frame_rx,proc_rxtx0->subframe_rx);
    return(-1);
  }
  if (release_thread(&proc_rxtx0->mutex_rxtx,&proc_rxtx0->pipe_ready,"wakeup_rxtx")<0) return(-1);
  
  if (proc_rxtx0->instance_cnt_rxtx == 0) {
    LOG_E(PHY,"Frame %d, subframe %d: RXTX0 thread busy, dropping\n",proc_rxtx0->frame_rx,proc_rxtx0->subframe_rx);
    return(-1);
  }

  // wake up TX for subframe n+sf_ahead
  // lock the TX mutex and make sure the thread is ready
  if (pthread_mutex_timedlock(&proc_rxtx0->mutex_rxtx,&wait) != 0) {
    LOG_E( PHY, "[eNB] ERROR pthread_mutex_lock for eNB RXTX thread %d (IC %d)\n", proc_rxtx0->subframe_rx&1,proc_rxtx0->instance_cnt_rxtx );
    exit_fun( "error locking mutex_rxtx" );
    return(-1);
  }
  

  ++proc_rxtx0->instance_cnt_rxtx;
  
  // We have just received and processed the common part of a subframe, say n. 
  // TS_rx is the last received timestamp (start of 1st slot), TS_tx is the desired 
  // transmitted timestamp of the next TX slot (first).
  // The last (TS_rx mod samples_per_frame) was n*samples_per_tti, 
  // we want to generate subframe (n+sf_ahead), so TS_tx = TX_rx+sf_ahead*samples_per_tti,
  // and proc->subframe_tx = proc->subframe_rx+sf_ahead
  proc_rxtx0->timestamp_tx = ru_proc->timestamp_rx + (sf_ahead*fp->samples_per_tti);
  proc_rxtx0->frame_rx     = ru_proc->frame_rx;
  proc_rxtx0->subframe_rx  = ru_proc->subframe_rx;
  proc_rxtx0->frame_tx     = (proc_rxtx0->subframe_rx > (9-sf_ahead)) ? (proc_rxtx0->frame_rx+1)&1023 : proc_rxtx0->frame_rx;
  proc_rxtx0->subframe_tx  = (proc_rxtx0->subframe_rx + sf_ahead)%10;

  // the thread can now be woken up
  if (pthread_cond_signal(&proc_rxtx0->cond_rxtx) != 0) {
    LOG_E( PHY, "[eNB] ERROR pthread_cond_signal for eNB RXn-TXnp4 thread\n");
    exit_fun( "ERROR pthread_cond_signal" );
    return(-1);
  }
  
  pthread_mutex_unlock( &proc_rxtx0->mutex_rxtx );

  return(0);
}

void wakeup_prach_eNB(PHY_VARS_eNB *eNB,RU_t *ru,int frame,int subframe) {

  eNB_proc_t *proc = &eNB->proc;
  LTE_DL_FRAME_PARMS *fp=&eNB->frame_parms;
  int i;

  if (ru!=NULL) {
    pthread_mutex_lock(&proc->mutex_RU_PRACH);
    for (i=0;i<eNB->num_RU;i++) {
      if (ru == eNB->RU_list[i]) {
	LOG_D(PHY,"frame %d, subframe %d: RU %d for eNB %d signals PRACH (mask %x, num_RU %d)\n",frame,subframe,i,eNB->Mod_id,proc->RU_mask_prach,eNB->num_RU);
	if ((proc->RU_mask_prach&(1<<i)) > 0)
	  LOG_E(PHY,"eNB %d frame %d, subframe %d : previous information (PRACH) from RU %d (num_RU %d, mask %x) has not been served yet!\n",
		eNB->Mod_id,frame,subframe,ru->idx,eNB->num_RU,proc->RU_mask_prach);
	proc->RU_mask_prach |= (1<<i);
      }
    }
    if (proc->RU_mask_prach != (1<<eNB->num_RU)-1) {  // not all RUs have provided their information so return
      pthread_mutex_unlock(&proc->mutex_RU_PRACH);
      return;
    }
    else { // all RUs have provided their information so continue on and wakeup eNB processing
      proc->RU_mask_prach = 0;
      pthread_mutex_unlock(&proc->mutex_RU_PRACH);
    }
  }
    
  // check if we have to detect PRACH first
  if (is_prach_subframe(fp,frame,subframe)>0) { 
    LOG_D(PHY,"Triggering prach processing, frame %d, subframe %d\n",frame,subframe);
    if (proc->instance_cnt_prach == 0) {
      LOG_W(PHY,"[eNB] Frame %d Subframe %d, dropping PRACH\n", frame,subframe);
      return;
    }
    
    // wake up thread for PRACH RX
    if (pthread_mutex_lock(&proc->mutex_prach) != 0) {
      LOG_E( PHY, "[eNB] ERROR pthread_mutex_lock for eNB PRACH thread %d (IC %d)\n", proc->thread_index, proc->instance_cnt_prach);
      exit_fun( "error locking mutex_prach" );
      return;
    }
    
    ++proc->instance_cnt_prach;
    // set timing for prach thread
    proc->frame_prach = frame;
    proc->subframe_prach = subframe;
    
    // the thread can now be woken up
    if (pthread_cond_signal(&proc->cond_prach) != 0) {
      LOG_E( PHY, "[eNB] ERROR pthread_cond_signal for eNB PRACH thread %d\n", proc->thread_index);
      exit_fun( "ERROR pthread_cond_signal" );
      return;
    }
    
    pthread_mutex_unlock( &proc->mutex_prach );
  }

}

#if (RRC_VERSION >= MAKE_VERSION(14, 0, 0))
void wakeup_prach_eNB_br(PHY_VARS_eNB *eNB,RU_t *ru,int frame,int subframe) {

  eNB_proc_t *proc = &eNB->proc;
  LTE_DL_FRAME_PARMS *fp=&eNB->frame_parms;
  int i;

  if (ru!=NULL) {
    pthread_mutex_lock(&proc->mutex_RU_PRACH_br);
    for (i=0;i<eNB->num_RU;i++) {
      if (ru == eNB->RU_list[i]) {
	LOG_D(PHY,"frame %d, subframe %d: RU %d for eNB %d signals PRACH BR (mask %x, num_RU %d)\n",frame,subframe,i,eNB->Mod_id,proc->RU_mask_prach_br,eNB->num_RU);
	if ((proc->RU_mask_prach_br&(1<<i)) > 0)
	  LOG_E(PHY,"eNB %d frame %d, subframe %d : previous information (PRACH BR) from RU %d (num_RU %d, mask %x) has not been served yet!\n",
		eNB->Mod_id,frame,subframe,ru->idx,eNB->num_RU,proc->RU_mask_prach_br);
	proc->RU_mask_prach_br |= (1<<i);
      }
    }
    if (proc->RU_mask_prach_br != (1<<eNB->num_RU)-1) {  // not all RUs have provided their information so return
      pthread_mutex_unlock(&proc->mutex_RU_PRACH_br);
      return;
    }
    else { // all RUs have provided their information so continue on and wakeup eNB processing
      proc->RU_mask_prach_br = 0;
      pthread_mutex_unlock(&proc->mutex_RU_PRACH_br);
    }
  }
    
  // check if we have to detect PRACH first
  if (is_prach_subframe(fp,frame,subframe)>0) { 
    LOG_D(PHY,"Triggering prach br processing, frame %d, subframe %d\n",frame,subframe);
    if (proc->instance_cnt_prach_br == 0) {
      LOG_W(PHY,"[eNB] Frame %d Subframe %d, dropping PRACH BR\n", frame,subframe);
      return;
    }
    
    // wake up thread for PRACH RX
    if (pthread_mutex_lock(&proc->mutex_prach_br) != 0) {
      LOG_E( PHY, "[eNB] ERROR pthread_mutex_lock for eNB PRACH thread %d (IC %d)\n", proc->thread_index, proc->instance_cnt_prach_br);
      exit_fun( "error locking mutex_prach" );
      return;
    }
    
    ++proc->instance_cnt_prach_br;
    // set timing for prach thread
    proc->frame_prach_br = frame;
    proc->subframe_prach_br = subframe;
    
    // the thread can now be woken up
    if (pthread_cond_signal(&proc->cond_prach_br) != 0) {
      LOG_E( PHY, "[eNB] ERROR pthread_cond_signal for eNB PRACH BR thread %d\n", proc->thread_index);
      exit_fun( "ERROR pthread_cond_signal" );
      return;
    }
    
    pthread_mutex_unlock( &proc->mutex_prach_br );
  }

}
#endif


/*!
 * \brief The prach receive thread of eNB.
 * \param param is a \ref eNB_proc_t structure which contains the info what to process.
 * \returns a pointer to an int. The storage is not on the heap and must not be freed.
 */
static void* eNB_thread_prach( void* param ) {
  static int eNB_thread_prach_status;


  PHY_VARS_eNB *eNB= (PHY_VARS_eNB *)param;
  eNB_proc_t *proc = &eNB->proc;

  // set default return value
  eNB_thread_prach_status = 0;

  thread_top_init("eNB_thread_prach",1,500000,1000000,20000000);

  //wait_sync("eNB_thread_prach");

  while (!oai_exit) {
    

    
    if (wait_on_condition(&proc->mutex_prach,&proc->cond_prach,&proc->instance_cnt_prach,"eNB_prach_thread") < 0) break;
    if (oai_exit) break;

    LOG_D(PHY,"Running eNB prach procedures\n");
    prach_procedures(eNB
#if (RRC_VERSION >= MAKE_VERSION(14, 0, 0))
		     ,0
#endif
		     );
    
    if (release_thread(&proc->mutex_prach,&proc->instance_cnt_prach,"eNB_prach_thread") < 0) break;
  }

  LOG_I(PHY, "Exiting eNB thread PRACH\n");

  eNB_thread_prach_status = 0;
  return &eNB_thread_prach_status;
}

#if (RRC_VERSION >= MAKE_VERSION(14, 0, 0))
/*!
 * \brief The prach receive thread of eNB for BL/CE UEs.
 * \param param is a \ref eNB_proc_t structure which contains the info what to process.
 * \returns a pointer to an int. The storage is not on the heap and must not be freed.
 */
static void* eNB_thread_prach_br( void* param ) {
  static int eNB_thread_prach_status;


  PHY_VARS_eNB *eNB= (PHY_VARS_eNB *)param;
  eNB_proc_t *proc = &eNB->proc;

  // set default return value
  eNB_thread_prach_status = 0;

  thread_top_init("eNB_thread_prach_br",1,500000,1000000,20000000);

  while (!oai_exit) {
    
    

    if (wait_on_condition(&proc->mutex_prach_br,&proc->cond_prach_br,&proc->instance_cnt_prach_br,"eNB_prach_thread_br") < 0) break;
    if (oai_exit) break;

    LOG_D(PHY,"Running eNB prach procedures for BL/CE UEs\n");
    prach_procedures(eNB,1);
    
    if (release_thread(&proc->mutex_prach_br,&proc->instance_cnt_prach_br,"eNB_prach_thread_br") < 0) break;
  }

  LOG_I(PHY, "Exiting eNB thread PRACH BR\n");

  eNB_thread_prach_status = 0;
  return &eNB_thread_prach_status;
}

#endif



extern void init_td_thread(PHY_VARS_eNB *);
extern void init_te_thread(PHY_VARS_eNB *);
extern void kill_td_thread(PHY_VARS_eNB *);
extern void kill_te_thread(PHY_VARS_eNB *);

static void* process_stats_thread(void* param) {

  PHY_VARS_eNB     *eNB      = (PHY_VARS_eNB*)param;

  wait_sync("process_stats_thread");

  while (!oai_exit) {
    sleep(1);
      if (opp_enabled == 1) {
        if (eNB->td) print_meas(&eNB->ulsch_decoding_stats,"ulsch_decoding",NULL,NULL);
        if (eNB->te)
        {
          print_meas(&eNB->dlsch_turbo_encoding_preperation_stats,"dlsch_coding_crc",NULL,NULL);
          print_meas(&eNB->dlsch_turbo_encoding_segmentation_stats,"dlsch_segmentation",NULL,NULL);
          print_meas(&eNB->dlsch_encoding_stats,"dlsch_encoding",NULL,NULL);
          print_meas(&eNB->dlsch_turbo_encoding_signal_stats,"coding_signal",NULL,NULL);
          print_meas(&eNB->dlsch_turbo_encoding_main_stats,"coding_main",NULL,NULL);
          print_meas(&eNB->dlsch_turbo_encoding_stats,"turbo_encoding",NULL,NULL);
          print_meas(&eNB->dlsch_interleaving_stats,"turbo_interleaving",NULL,NULL);
          print_meas(&eNB->dlsch_rate_matching_stats,"turbo_rate_matching",NULL,NULL);
          print_meas(&eNB->dlsch_turbo_encoding_waiting_stats,"coding_wait",NULL,NULL);
          print_meas(&eNB->dlsch_turbo_encoding_wakeup_stats0,"coding_worker_0",NULL,NULL);
          print_meas(&eNB->dlsch_turbo_encoding_wakeup_stats1,"coding_worker_1",NULL,NULL);
       }
       print_meas(&eNB->dlsch_modulation_stats,"dlsch_modulation",NULL,NULL);
     }
  }
  return(NULL);
}


void init_eNB_proc(int inst) {
  
  /*int i=0;*/
  int CC_id;
  PHY_VARS_eNB *eNB;
  eNB_proc_t *proc;
  eNB_rxtx_proc_t *proc_rxtx;
  pthread_attr_t *attr0=NULL,*attr1=NULL,*attr_prach=NULL;
#if (RRC_VERSION >= MAKE_VERSION(14, 0, 0))
  pthread_attr_t *attr_prach_br=NULL;
#endif

  LOG_I(PHY,"%s(inst:%d) RC.nb_CC[inst]:%d \n",__FUNCTION__,inst,RC.nb_CC[inst]);

  for (CC_id=0; CC_id<RC.nb_CC[inst]; CC_id++) {
    eNB = RC.eNB[inst][CC_id];
#ifndef OCP_FRAMEWORK
    LOG_I(PHY,"Initializing eNB processes instance:%d CC_id %d \n",inst,CC_id);
#endif
    proc = &eNB->proc;

    proc_rxtx                      = proc->proc_rxtx;
    proc_rxtx[0].instance_cnt_rxtx = -1;
    proc_rxtx[1].instance_cnt_rxtx = -1;
    proc_rxtx[0].pipe_ready        = 0;
    proc_rxtx[1].pipe_ready        = 0;
    proc->instance_cnt_prach       = -1;
    proc->instance_cnt_asynch_rxtx = -1;
    proc->instance_cnt_synch       = -1;
    proc->CC_id                    = CC_id;    

    proc->first_rx=1;
    proc->first_tx=1;
    proc->RU_mask=0;
    proc->RU_mask_prach=0;

    pthread_mutex_init( &eNB->UL_INFO_mutex, NULL);
    pthread_mutex_init( &proc_rxtx[0].mutex_rxtx, NULL);
    pthread_mutex_init( &proc_rxtx[1].mutex_rxtx, NULL);
    pthread_cond_init( &proc_rxtx[0].cond_rxtx, NULL);
    pthread_cond_init( &proc_rxtx[1].cond_rxtx, NULL);

    pthread_mutex_init( &proc->mutex_prach, NULL);
    pthread_mutex_init( &proc->mutex_asynch_rxtx, NULL);
    pthread_mutex_init( &proc->mutex_RU,NULL);
    pthread_mutex_init( &proc->mutex_RU_PRACH,NULL);

    pthread_cond_init( &proc->cond_prach, NULL);
    pthread_cond_init( &proc->cond_asynch_rxtx, NULL);

    pthread_attr_init( &proc->attr_prach);
    pthread_attr_init( &proc->attr_asynch_rxtx);
    pthread_attr_init( &proc_rxtx[0].attr_rxtx);
    pthread_attr_init( &proc_rxtx[1].attr_rxtx);
#if (RRC_VERSION >= MAKE_VERSION(14, 0, 0))
    proc->instance_cnt_prach_br    = -1;
    proc->RU_mask_prach_br=0;
    pthread_mutex_init( &proc->mutex_prach_br, NULL);
    pthread_mutex_init( &proc->mutex_RU_PRACH_br,NULL);
    pthread_cond_init( &proc->cond_prach_br, NULL);
    pthread_attr_init( &proc->attr_prach_br);
#endif
#ifndef DEADLINE_SCHEDULER
    attr0       = &proc_rxtx[0].attr_rxtx;
    attr1       = &proc_rxtx[1].attr_rxtx;
    attr_prach  = &proc->attr_prach;
#if (RRC_VERSION >= MAKE_VERSION(14, 0, 0))
    attr_prach_br  = &proc->attr_prach_br;
#endif

    //    attr_td     = &proc->attr_td;
    //    attr_te     = &proc->attr_te; 
#endif

    if(get_thread_worker_conf() == WORKER_ENABLE)
    {
      init_te_thread(eNB);
      init_td_thread(eNB);
    }


    LOG_I(PHY,"eNB->single_thread_flag:%d\n", eNB->single_thread_flag);

    if ((get_thread_parallel_conf() == PARALLEL_RU_L1_SPLIT || get_thread_parallel_conf() == PARALLEL_RU_L1_TRX_SPLIT) && nfapi_mode!=2) {
      pthread_create( &proc_rxtx[0].pthread_rxtx, attr0, eNB_thread_rxtx, proc );
      pthread_create( &proc_rxtx[1].pthread_rxtx, attr1, tx_thread, proc);
    }
    pthread_create( &proc->pthread_prach, attr_prach, eNB_thread_prach, eNB );
#if (RRC_VERSION >= MAKE_VERSION(14, 0, 0))
    pthread_create( &proc->pthread_prach_br, attr_prach_br, eNB_thread_prach_br, eNB );
#endif
    /*char name[16];
    if (eNB->single_thread_flag==0) {
      snprintf( name, sizeof(name), "RXTX0 %d", i );
      pthread_setname_np( proc_rxtx[0].pthread_rxtx, name );
      snprintf( name, sizeof(name), "RXTX1 %d", i );
      pthread_setname_np( proc_rxtx[1].pthread_rxtx, name );
    }*/

    AssertFatal(proc->instance_cnt_prach == -1,"instance_cnt_prach = %d\n",proc->instance_cnt_prach);
	

    if (opp_enabled == 1) pthread_create(&proc->process_stats_thread,NULL,process_stats_thread,(void*)eNB);

    
  }

  //for multiple CCs: setup master and slaves
  /* 
     for (CC_id=0; CC_id<MAX_NUM_CCs; CC_id++) {
     eNB = PHY_vars_eNB_g[inst][CC_id];

     if (eNB->node_timing == synch_to_ext_device) { //master
     eNB->proc.num_slaves = MAX_NUM_CCs-1;
     eNB->proc.slave_proc = (eNB_proc_t**)malloc(eNB->proc.num_slaves*sizeof(eNB_proc_t*));

     for (i=0; i< eNB->proc.num_slaves; i++) {
     if (i < CC_id)  eNB->proc.slave_proc[i] = &(PHY_vars_eNB_g[inst][i]->proc);
     if (i >= CC_id)  eNB->proc.slave_proc[i] = &(PHY_vars_eNB_g[inst][i+1]->proc);
     }
     }
     }
  */

  /* setup PHY proc TX sync mechanism */
  pthread_mutex_init(&sync_phy_proc.mutex_phy_proc_tx, NULL);
  pthread_cond_init(&sync_phy_proc.cond_phy_proc_tx, NULL);
  sync_phy_proc.phy_proc_CC_id = 0;
  
  
}



/*!
 * \brief Terminate eNB TX and RX threads.
 */
void kill_eNB_proc(int inst) {

  int *status;
  PHY_VARS_eNB *eNB;
  eNB_proc_t *proc;
  eNB_rxtx_proc_t *proc_rxtx;
  int i;
  for (int CC_id=0; CC_id<MAX_NUM_CCs; CC_id++) {
    eNB=RC.eNB[inst][CC_id];
    
    proc = &eNB->proc;
    proc_rxtx = &proc->proc_rxtx[0];

<<<<<<< HEAD
    if(get_thread_worker_conf() == WORKER_ENABLE) {
      kill_td_thread(eNB);
      kill_te_thread(eNB);
    }
    LOG_I(PHY, "Killing TX CC_id %d inst %d\n", CC_id, inst );
=======
    if(get_nprocs() > 2 && codingw)
    {
      kill_td_thread(eNB);
      kill_te_thread(eNB);
      LOG_I(PHY, "Killing TX CC_id %d inst %d\n", CC_id, inst );
    }
    
>>>>>>> 861f8107
    for (i=0; i<2; i++) {
      pthread_mutex_lock(&proc_rxtx[i].mutex_rxtx);
      proc_rxtx[i].instance_cnt_rxtx = 0;
      proc_rxtx[i].pipe_ready = 0;
      pthread_cond_signal(&proc_rxtx[i].cond_rxtx);
      pthread_mutex_unlock(&proc_rxtx[i].mutex_rxtx);
    }
    pthread_mutex_lock(&proc->mutex_prach);
    proc->instance_cnt_prach = 0;
    pthread_cond_signal( &proc->cond_prach );
    pthread_mutex_unlock(&proc->mutex_prach);

    pthread_cond_signal( &proc->cond_asynch_rxtx );
    pthread_cond_broadcast(&sync_phy_proc.cond_phy_proc_tx);

    LOG_D(PHY, "joining pthread_prach\n");
    pthread_join( proc->pthread_prach, (void**)&status );    

    LOG_I(PHY, "Destroying prach mutex/cond\n");
    pthread_mutex_destroy( &proc->mutex_prach );
    pthread_cond_destroy( &proc->cond_prach );
#if (RRC_VERSION >= MAKE_VERSION(14, 0, 0))
    proc->instance_cnt_prach_br = 0;
    pthread_cond_signal( &proc->cond_prach_br );
    pthread_join( proc->pthread_prach_br, (void**)&status );    
    pthread_mutex_destroy( &proc->mutex_prach_br );
    pthread_cond_destroy( &proc->cond_prach_br );
#endif
    LOG_I(PHY, "Destroying UL_INFO mutex\n");
    pthread_mutex_destroy(&eNB->UL_INFO_mutex);
    for (i=0;i<2;i++) {
      LOG_I(PHY, "Joining rxtx[%d] mutex/cond\n",i);
      pthread_join( proc_rxtx[i].pthread_rxtx, (void**)&status );
      LOG_I(PHY, "Destroying rxtx[%d] mutex/cond\n",i);
      pthread_mutex_destroy( &proc_rxtx[i].mutex_rxtx );
      pthread_cond_destroy( &proc_rxtx[i].cond_rxtx );
    }

    pthread_attr_destroy(&proc->attr_prach);
    pthread_attr_destroy(&proc->attr_asynch_rxtx);
    pthread_attr_destroy(&proc_rxtx[0].attr_rxtx);
    pthread_attr_destroy(&proc_rxtx[1].attr_rxtx);
#ifdef Rel14
    pthread_mutex_destroy(&proc->mutex_RU_PRACH_br);
    pthread_attr_destroy(&proc->attr_prach_br);
#endif

  }
}




void reset_opp_meas(void) {

  int sfn;
  reset_meas(&softmodem_stats_mt);
  reset_meas(&softmodem_stats_hw);
  
  for (sfn=0; sfn < 10; sfn++) {
    reset_meas(&softmodem_stats_rxtx_sf);
    reset_meas(&softmodem_stats_rx_sf);
  }
}


void print_opp_meas(void) {

  int sfn=0;
  print_meas(&softmodem_stats_mt, "Main ENB Thread", NULL, NULL);
  print_meas(&softmodem_stats_hw, "HW Acquisation", NULL, NULL);
  
  for (sfn=0; sfn < 10; sfn++) {
    print_meas(&softmodem_stats_rxtx_sf,"[eNB][total_phy_proc_rxtx]",NULL, NULL);
    print_meas(&softmodem_stats_rx_sf,"[eNB][total_phy_proc_rx]",NULL,NULL);
  }
}

void free_transport(PHY_VARS_eNB *eNB)
{
  int i;
  int j;

  for (i=0; i<NUMBER_OF_UE_MAX; i++) {
    LOG_D(PHY, "Freeing Transport Channel Buffers for DLSCH, UE %d\n",i);
    for (j=0; j<2; j++) free_eNB_dlsch(eNB->dlsch[i][j]);

    LOG_D(PHY, "Freeing Transport Channel Buffer for ULSCH, UE %d\n",i);
    free_eNB_ulsch(eNB->ulsch[1+i]);
  }
  free_eNB_ulsch(eNB->ulsch[0]);
}

void init_transport(PHY_VARS_eNB *eNB) {

  int i;
  int j;
  LTE_DL_FRAME_PARMS *fp = &eNB->frame_parms;

  LOG_I(PHY, "Initialise transport\n");

  for (i=0; i<NUMBER_OF_UE_MAX; i++) {
    LOG_D(PHY,"Allocating Transport Channel Buffers for DLSCH, UE %d\n",i);
    for (j=0; j<2; j++) {
      eNB->dlsch[i][j] = new_eNB_dlsch(1,8,NSOFT,fp->N_RB_DL,0,fp);
      if (!eNB->dlsch[i][j]) {
	LOG_E(PHY,"Can't get eNB dlsch structures for UE %d \n", i);
	exit(-1);
      } else {
	eNB->dlsch[i][j]->rnti=0;
	LOG_D(PHY,"dlsch[%d][%d] => %p rnti:%d\n",i,j,eNB->dlsch[i][j], eNB->dlsch[i][j]->rnti);
      }
    }
    
    LOG_D(PHY,"Allocating Transport Channel Buffer for ULSCH, UE %d\n",i);
    eNB->ulsch[1+i] = new_eNB_ulsch(MAX_TURBO_ITERATIONS,fp->N_RB_UL, 0);
    
    if (!eNB->ulsch[1+i]) {
      LOG_E(PHY,"Can't get eNB ulsch structures\n");
      exit(-1);
    }
    
    // this is the transmission mode for the signalling channels
    // this will be overwritten with the real transmission mode by the RRC once the UE is connected
    eNB->transmission_mode[i] = fp->nb_antenna_ports_eNB==1 ? 1 : 2;
  }
  // ULSCH for RA
  eNB->ulsch[0] = new_eNB_ulsch(MAX_TURBO_ITERATIONS, fp->N_RB_UL, 0);
  
  if (!eNB->ulsch[0]) {
    LOG_E(PHY,"Can't get eNB ulsch structures\n");
    exit(-1);
  }
  eNB->dlsch_SI  = new_eNB_dlsch(1,8,NSOFT,fp->N_RB_DL, 0, fp);
  LOG_D(PHY,"eNB %d.%d : SI %p\n",eNB->Mod_id,eNB->CC_id,eNB->dlsch_SI);
  eNB->dlsch_ra  = new_eNB_dlsch(1,8,NSOFT,fp->N_RB_DL, 0, fp);
  LOG_D(PHY,"eNB %d.%d : RA %p\n",eNB->Mod_id,eNB->CC_id,eNB->dlsch_ra);
  eNB->dlsch_MCH = new_eNB_dlsch(1,8,NSOFT,fp->N_RB_DL, 0, fp);
  LOG_D(PHY,"eNB %d.%d : MCH %p\n",eNB->Mod_id,eNB->CC_id,eNB->dlsch_MCH);
  
  
  eNB->rx_total_gain_dB=130;
  
  for(i=0; i<NUMBER_OF_UE_MAX; i++)
    eNB->mu_mimo_mode[i].dl_pow_off = 2;
  
  eNB->check_for_total_transmissions = 0;
  
  eNB->check_for_MUMIMO_transmissions = 0;
  
  eNB->FULL_MUMIMO_transmissions = 0;
  
  eNB->check_for_SUMIMO_transmissions = 0;
  
  fp->pucch_config_common.deltaPUCCH_Shift = 1;
    
} 

void init_eNB_afterRU(void) {

  int inst,CC_id,ru_id,i,aa;
  PHY_VARS_eNB *eNB;

  LOG_I(PHY,"%s() RC.nb_inst:%d\n", __FUNCTION__, RC.nb_inst);

  for (inst=0;inst<RC.nb_inst;inst++) {
    LOG_I(PHY,"RC.nb_CC[inst]:%d\n", RC.nb_CC[inst]);
    for (CC_id=0;CC_id<RC.nb_CC[inst];CC_id++) {

      LOG_I(PHY,"RC.nb_CC[inst:%d][CC_id:%d]:%p\n", inst, CC_id, RC.eNB[inst][CC_id]);

      eNB                                  =  RC.eNB[inst][CC_id];
      phy_init_lte_eNB(eNB,0,0);
      // map antennas and PRACH signals to eNB RX
      if (0) AssertFatal(eNB->num_RU>0,"Number of RU attached to eNB %d is zero\n",eNB->Mod_id);
      LOG_I(PHY,"Mapping RX ports from %d RUs to eNB %d\n",eNB->num_RU,eNB->Mod_id);
      eNB->frame_parms.nb_antennas_rx       = 0;

      LOG_I(PHY,"Overwriting eNB->prach_vars.rxsigF[0]:%p\n", eNB->prach_vars.rxsigF[0]);

      eNB->prach_vars.rxsigF[0] = (int16_t**)malloc16(64*sizeof(int16_t*));
#if (RRC_VERSION >= MAKE_VERSION(14, 0, 0))
      for (int ce_level=0;ce_level<4;ce_level++) {
        LOG_I(PHY,"Overwriting eNB->prach_vars_br.rxsigF.rxsigF[0]:%p\n", eNB->prach_vars_br.rxsigF[ce_level]);
        eNB->prach_vars_br.rxsigF[ce_level] = (int16_t**)malloc16(64*sizeof(int16_t*));
      }
#endif

      LOG_I(PHY,"eNB->num_RU:%d\n", eNB->num_RU);

      for (ru_id=0,aa=0;ru_id<eNB->num_RU;ru_id++) {
	eNB->frame_parms.nb_antennas_rx    += eNB->RU_list[ru_id]->nb_rx;

	AssertFatal(eNB->RU_list[ru_id]->common.rxdataF!=NULL,
		    "RU %d : common.rxdataF is NULL\n",
		    eNB->RU_list[ru_id]->idx);

	AssertFatal(eNB->RU_list[ru_id]->prach_rxsigF!=NULL,
		    "RU %d : prach_rxsigF is NULL\n",
		    eNB->RU_list[ru_id]->idx);

	for (i=0;i<eNB->RU_list[ru_id]->nb_rx;aa++,i++) { 
	  LOG_I(PHY,"Attaching RU %d antenna %d to eNB antenna %d\n",eNB->RU_list[ru_id]->idx,i,aa);
	  eNB->prach_vars.rxsigF[0][aa]    =  eNB->RU_list[ru_id]->prach_rxsigF[i];
#if (RRC_VERSION >= MAKE_VERSION(14, 0, 0))
	  for (int ce_level=0;ce_level<4;ce_level++)
	    eNB->prach_vars_br.rxsigF[ce_level][aa] = eNB->RU_list[ru_id]->prach_rxsigF_br[ce_level][i];
#endif
	  eNB->common_vars.rxdataF[aa]     =  eNB->RU_list[ru_id]->common.rxdataF[i];
	}
      }



      /* TODO: review this code, there is something wrong.
       * In monolithic mode, we come here with nb_antennas_rx == 0
       * (not tested in other modes).
       */
      if (eNB->frame_parms.nb_antennas_rx < 1)
      {
        LOG_I(PHY, "%s() ************* DJP ***** eNB->frame_parms.nb_antennas_rx:%d - GOING TO HARD CODE TO 1", __FUNCTION__, eNB->frame_parms.nb_antennas_rx);
        eNB->frame_parms.nb_antennas_rx = 1;
      }
      else
      {
        //LOG_I(PHY," Delete code\n");
      }

      if (eNB->frame_parms.nb_antennas_tx < 1)
      {
        LOG_I(PHY, "%s() ************* DJP ***** eNB->frame_parms.nb_antennas_tx:%d - GOING TO HARD CODE TO 1", __FUNCTION__, eNB->frame_parms.nb_antennas_tx);
        eNB->frame_parms.nb_antennas_tx = 1;
      }
      else
      {
        //LOG_I(PHY," Delete code\n");
      }




      AssertFatal(eNB->frame_parms.nb_antennas_rx >0,
		  "inst %d, CC_id %d : nb_antennas_rx %d\n",inst,CC_id,eNB->frame_parms.nb_antennas_rx);
      LOG_I(PHY,"inst %d, CC_id %d : nb_antennas_rx %d\n",inst,CC_id,eNB->frame_parms.nb_antennas_rx);

      init_transport(eNB);
      //init_precoding_weights(RC.eNB[inst][CC_id]);
    }
    init_eNB_proc(inst);
  }

  for (ru_id=0;ru_id<RC.nb_RU;ru_id++) {

    AssertFatal(RC.ru[ru_id]!=NULL,"ru_id %d is null\n",ru_id);
    
    RC.ru[ru_id]->wakeup_rxtx         = wakeup_rxtx;
    RC.ru[ru_id]->wakeup_prach_eNB    = wakeup_prach_eNB;
#if (RRC_VERSION >= MAKE_VERSION(14, 0, 0))
    RC.ru[ru_id]->wakeup_prach_eNB_br = wakeup_prach_eNB_br;
#endif
    RC.ru[ru_id]->eNB_top             = eNB_top;
  }
}

void init_eNB(int single_thread_flag,int wait_for_sync) {
  
  int CC_id;
  int inst;
  PHY_VARS_eNB *eNB;

  LOG_I(PHY,"[lte-softmodem.c] eNB structure about to allocated RC.nb_L1_inst:%d RC.nb_L1_CC[0]:%d\n",RC.nb_L1_inst,RC.nb_L1_CC[0]);

  if (RC.eNB == NULL) RC.eNB = (PHY_VARS_eNB***) malloc(RC.nb_L1_inst*sizeof(PHY_VARS_eNB **));
  LOG_I(PHY,"[lte-softmodem.c] eNB structure RC.eNB allocated\n");
  for (inst=0;inst<RC.nb_L1_inst;inst++) {
    if (RC.eNB[inst] == NULL) RC.eNB[inst] = (PHY_VARS_eNB**) malloc(RC.nb_CC[inst]*sizeof(PHY_VARS_eNB *));
    for (CC_id=0;CC_id<RC.nb_L1_CC[inst];CC_id++) {
      if (RC.eNB[inst][CC_id] == NULL) RC.eNB[inst][CC_id] = (PHY_VARS_eNB*) malloc(sizeof(PHY_VARS_eNB));
      eNB                     = RC.eNB[inst][CC_id]; 
      eNB->abstraction_flag   = 0;
      eNB->single_thread_flag = single_thread_flag;


      LOG_I(PHY,"Initializing eNB %d CC_id %d single_thread_flag:%d\n",inst,CC_id,single_thread_flag);
#ifndef OCP_FRAMEWORK
      LOG_I(PHY,"Initializing eNB %d CC_id %d\n",inst,CC_id);
#endif


      eNB->td                   = ulsch_decoding_data_all;
      eNB->te                   = dlsch_encoding_all;

      
      LOG_I(PHY,"Registering with MAC interface module\n");
      AssertFatal((eNB->if_inst         = IF_Module_init(inst))!=NULL,"Cannot register interface");
      eNB->if_inst->schedule_response   = schedule_response;
      eNB->if_inst->PHY_config_req      = phy_config_request;
      memset((void*)&eNB->UL_INFO,0,sizeof(eNB->UL_INFO));
      memset((void*)&eNB->Sched_INFO,0,sizeof(eNB->Sched_INFO));
      LOG_I(PHY,"Setting indication lists\n");
      eNB->UL_INFO.rx_ind.rx_indication_body.rx_pdu_list   = eNB->rx_pdu_list;
      eNB->UL_INFO.crc_ind.crc_indication_body.crc_pdu_list = eNB->crc_pdu_list;
      eNB->UL_INFO.sr_ind.sr_indication_body.sr_pdu_list = eNB->sr_pdu_list;
      eNB->UL_INFO.harq_ind.harq_indication_body.harq_pdu_list = eNB->harq_pdu_list;
      eNB->UL_INFO.cqi_ind.cqi_pdu_list = eNB->cqi_pdu_list;
      eNB->UL_INFO.cqi_ind.cqi_raw_pdu_list = eNB->cqi_raw_pdu_list;
      eNB->prach_energy_counter = 0;
    }

  }

  LOG_I(PHY,"[lte-softmodem.c] eNB structure allocated\n");
}


void stop_eNB(int nb_inst) {

  for (int inst=0;inst<nb_inst;inst++) {
    LOG_I(PHY,"Killing eNB %d processing threads\n",inst);
    kill_eNB_proc(inst);
  }
}<|MERGE_RESOLUTION|>--- conflicted
+++ resolved
@@ -1028,21 +1028,11 @@
     proc = &eNB->proc;
     proc_rxtx = &proc->proc_rxtx[0];
 
-<<<<<<< HEAD
     if(get_thread_worker_conf() == WORKER_ENABLE) {
       kill_td_thread(eNB);
       kill_te_thread(eNB);
     }
     LOG_I(PHY, "Killing TX CC_id %d inst %d\n", CC_id, inst );
-=======
-    if(get_nprocs() > 2 && codingw)
-    {
-      kill_td_thread(eNB);
-      kill_te_thread(eNB);
-      LOG_I(PHY, "Killing TX CC_id %d inst %d\n", CC_id, inst );
-    }
-    
->>>>>>> 861f8107
     for (i=0; i<2; i++) {
       pthread_mutex_lock(&proc_rxtx[i].mutex_rxtx);
       proc_rxtx[i].instance_cnt_rxtx = 0;
