--- conflicted
+++ resolved
@@ -1625,14 +1625,8 @@
       eNB->node_timing        = node_timing[CC_id];
       eNB->abstraction_flag   = 0;
       eNB->single_thread_flag = single_thread_flag;
-<<<<<<< HEAD
-      eNB->iframe_offset = -1;
-      eNB->isubframe_offset = -1;
-
-=======
       eNB->iframe_offset      = -1;
       eNB->isubframe_offset   = -1;
->>>>>>> 727cdb4a
       LOG_I(PHY,"Initializing eNB %d CC_id %d : (%s,%s)\n",inst,CC_id,eNB_functions[node_function[CC_id]],eNB_timing[node_timing[CC_id]]);
 
       switch (node_function[CC_id]) {
