/*******************************************************************************
    OpenAirInterface
    Copyright(c) 1999 - 2014 Eurecom

    OpenAirInterface is free software: you can redistribute it and/or modify
    it under the terms of the GNU General Public License as published by
    the Free Software Foundation, either version 3 of the License, or
    (at your option) any later version.


    OpenAirInterface is distributed in the hope that it will be useful,
    but WITHOUT ANY WARRANTY; without even the implied warranty of
    MERCHANTABILITY or FITNESS FOR A PARTICULAR PURPOSE.  See the
    GNU General Public License for more details.

    You should have received a copy of the GNU General Public License
    along with OpenAirInterface.The full GNU General Public License is
    included in this distribution in the file called "COPYING". If not,
    see <http://www.gnu.org/licenses/>.

   Contact Information
   OpenAirInterface Admin: openair_admin@eurecom.fr
   OpenAirInterface Tech : openair_tech@eurecom.fr
   OpenAirInterface Dev  : openair4g-devel@lists.eurecom.fr

   Address      : Eurecom, Campus SophiaTech, 450 Route des Chappes, CS 50193 - 06904 Biot Sophia Antipolis cedex, FRANCE

*******************************************************************************/

/*! \file lte-enb.c
 * \brief Top-level threads for eNodeB
 * \author R. Knopp, F. Kaltenberger, Navid Nikaein
 * \date 2012
 * \version 0.1
 * \company Eurecom
 * \email: knopp@eurecom.fr,florian.kaltenberger@eurecom.fr, navid.nikaein@eurecom.fr
 * \note
 * \warning
 */
#define _GNU_SOURCE
#include <stdio.h>
#include <stdlib.h>
#include <unistd.h>
#include <string.h>
#include <sys/ioctl.h>
#include <sys/types.h>
#include <sys/mman.h>
#include <sched.h>
#include <linux/sched.h>
#include <signal.h>
#include <execinfo.h>
#include <getopt.h>
#include <sys/sysinfo.h>
#include "rt_wrapper.h"

#undef MALLOC //there are two conflicting definitions, so we better make sure we don't use it at all

#include "assertions.h"
#include "msc.h"

#include "PHY/types.h"

#include "PHY/defs.h"
#undef MALLOC //there are two conflicting definitions, so we better make sure we don't use it at all
//#undef FRAME_LENGTH_COMPLEX_SAMPLES //there are two conflicting definitions, so we better make sure we don't use it at all

#include "../../ARCH/COMMON/common_lib.h"

//#undef FRAME_LENGTH_COMPLEX_SAMPLES //there are two conflicting definitions, so we better make sure we don't use it at all

#include "PHY/LTE_TRANSPORT/if4_tools.h"
#include "PHY/LTE_TRANSPORT/if5_tools.h"

#include "PHY/extern.h"
#include "SCHED/extern.h"
#include "LAYER2/MAC/extern.h"

#include "../../SIMU/USER/init_lte.h"

#include "LAYER2/MAC/defs.h"
#include "LAYER2/MAC/extern.h"
#include "LAYER2/MAC/proto.h"
#include "RRC/LITE/extern.h"
#include "PHY_INTERFACE/extern.h"

#ifdef SMBV
#include "PHY/TOOLS/smbv.h"
unsigned short config_frames[4] = {2,9,11,13};
#endif
#include "UTIL/LOG/log_extern.h"
#include "UTIL/OTG/otg_tx.h"
#include "UTIL/OTG/otg_externs.h"
#include "UTIL/MATH/oml.h"
#include "UTIL/LOG/vcd_signal_dumper.h"
#include "UTIL/OPT/opt.h"
#include "enb_config.h"
//#include "PHY/TOOLS/time_meas.h"

#ifndef OPENAIR2
#include "UTIL/OTG/otg_extern.h"
#endif

#if defined(ENABLE_ITTI)
# if defined(ENABLE_USE_MME)
#   include "s1ap_eNB.h"
#ifdef PDCP_USE_NETLINK
#   include "SIMULATION/ETH_TRANSPORT/proto.h"
#endif
# endif
#endif

#include "T.h"

//#define DEBUG_THREADS 1

//#define USRP_DEBUG 1
struct timing_info_t {
  //unsigned int frame, hw_slot, last_slot, next_slot;
  RTIME time_min, time_max, time_avg, time_last, time_now;
  //unsigned int mbox0, mbox1, mbox2, mbox_target;
  unsigned int n_samples;
} timing_info;

// Fix per CC openair rf/if device update
// extern openair0_device openair0;

#if defined(ENABLE_ITTI)
extern volatile int             start_eNB;
extern volatile int             start_UE;
#endif
extern volatile int                    oai_exit;

extern openair0_config_t openair0_cfg[MAX_CARDS];

extern pthread_cond_t sync_cond;
extern pthread_mutex_t sync_mutex;
extern int sync_var;

//pthread_t                       main_eNB_thread;

time_stats_t softmodem_stats_mt; // main thread
time_stats_t softmodem_stats_hw; //  hw acquisition
time_stats_t softmodem_stats_rxtx_sf; // total tx time
time_stats_t softmodem_stats_rx_sf; // total rx time
int32_t **rxdata;
int32_t **txdata;

static int                      time_offset[4] = {0,0,0,0};

/* mutex, cond and variable to serialize phy proc TX calls
 * (this mechanism may be relaxed in the future for better
 * performances)
 */
static struct {
  pthread_mutex_t  mutex_phy_proc_tx;
  pthread_cond_t   cond_phy_proc_tx;
  volatile uint8_t phy_proc_CC_id;
} sync_phy_proc;

extern double cpuf;

void exit_fun(const char* s);

void init_eNB(eNB_func_t node_function[], eNB_timing_t node_timing[],int nb_inst,eth_params_t *,int);
void stop_eNB(int nb_inst);


static inline void thread_top_init(char *thread_name,
				   int affinity,
				   uint64_t runtime,
				   uint64_t deadline,
				   uint64_t period) {

  MSC_START_USE();

#ifdef DEADLINE_SCHEDULER
  struct sched_attr attr;

  unsigned int flags = 0;

  attr.size = sizeof(attr);
  attr.sched_flags = 0;
  attr.sched_nice = 0;
  attr.sched_priority = 0;

  attr.sched_policy   = SCHED_DEADLINE;
  attr.sched_runtime  = runtime;
  attr.sched_deadline = deadline;
  attr.sched_period   = period; 

  if (sched_setattr(0, &attr, flags) < 0 ) {
    perror("[SCHED] eNB tx thread: sched_setattr failed\n");
<<<<<<< HEAD
    exit(1);
=======
    exit_fun("Error setting deadline scheduler");
>>>>>>> 4b022799
  }

  LOG_I( HW, "[SCHED] eNB %s deadline thread (TID %ld) started on CPU %d\n", gettid(), thread_name,sched_getcpu() );

#else //LOW_LATENCY
  int policy, s, j;
  struct sched_param sparam;
  char cpu_affinity[1024];
  cpu_set_t cpuset;

  /* Set affinity mask to include CPUs 1 to MAX_CPUS */
  /* CPU 0 is reserved for UHD threads */
  /* CPU 1 is reserved for all RX_TX threads */
  /* Enable CPU Affinity only if number of CPUs >2 */
  CPU_ZERO(&cpuset);

#ifdef CPU_AFFINITY
  if (get_nprocs() > 2)
  {
    if (affinity == 0)
      CPU_SET(0,&cpuset);
    else
      for (j = 1; j < get_nprocs(); j++)
        CPU_SET(j, &cpuset);
    s = pthread_setaffinity_np(pthread_self(), sizeof(cpu_set_t), &cpuset);
    if (s != 0)
    {
      perror( "pthread_setaffinity_np");
      exit_fun("Error setting processor affinity");
    }
  }
#endif //CPU_AFFINITY

  /* Check the actual affinity mask assigned to the thread */
  s = pthread_getaffinity_np(pthread_self(), sizeof(cpu_set_t), &cpuset);
  if (s != 0) {
    perror( "pthread_getaffinity_np");
    exit_fun("Error getting processor affinity ");
  }
  memset(cpu_affinity,0,sizeof(cpu_affinity));
  for (j = 0; j < CPU_SETSIZE; j++)
    if (CPU_ISSET(j, &cpuset)) {  
      char temp[1024];
      sprintf (temp, " CPU_%d", j);
      strcat(cpu_affinity, temp);
    }

  memset(&sparam, 0, sizeof(sparam));
  sparam.sched_priority = sched_get_priority_max(SCHED_FIFO)-1;
  policy = SCHED_FIFO ; 
  
  s = pthread_setschedparam(pthread_self(), policy, &sparam);
  if (s != 0) {
    perror("pthread_setschedparam : ");
    exit_fun("Error setting thread priority");
  }
  
  s = pthread_getschedparam(pthread_self(), &policy, &sparam);
  if (s != 0) {
    perror("pthread_getschedparam : ");
    exit_fun("Error getting thread priority");
  }

  LOG_I(HW, "[SCHED][eNB] %s started on CPU %d TID %ld, sched_policy = %s , priority = %d, CPU Affinity=%s \n",thread_name,sched_getcpu(),gettid(),
                   (policy == SCHED_FIFO)  ? "SCHED_FIFO" :
                   (policy == SCHED_RR)    ? "SCHED_RR" :
                   (policy == SCHED_OTHER) ? "SCHED_OTHER" :
                   "???",
                   sparam.sched_priority, cpu_affinity );

#endif //LOW_LATENCY

  mlockall(MCL_CURRENT | MCL_FUTURE);

}

static inline void wait_sync(char *thread_name) {

  printf( "waiting for sync (%s)\n",thread_name);
  pthread_mutex_lock( &sync_mutex );
  
  while (sync_var<0)
    pthread_cond_wait( &sync_cond, &sync_mutex );
  
  pthread_mutex_unlock(&sync_mutex);
  
  printf( "got sync (%s)\n", thread_name);

}

static inline int wait_on_condition(pthread_mutex_t *mutex,pthread_cond_t *cond,int *instance_cnt,char *name) {

  struct timespec wait;
  
  wait.tv_sec=0;
  wait.tv_nsec=5000000L;

  if (pthread_mutex_timedlock(mutex,&wait) != 0) {
    LOG_E( PHY, "[SCHED][eNB] error locking mutex for %s\n",name);
    exit_fun("nothing to add");
    return(-1);
  }
  
  while (*instance_cnt < 0) {
    // most of the time the thread is waiting here
    // proc->instance_cnt_rxtx is -1
    pthread_cond_wait(cond,mutex); // this unlocks mutex_rxtx while waiting and then locks it again
  }

  if (pthread_mutex_unlock(mutex) != 0) {
    LOG_E(PHY,"[SCHED][eNB] error unlocking mutex for %s\n",name);
    exit_fun("nothing to add");
    return(-1);
  }
  return(0);
}

static inline int release_thread(pthread_mutex_t *mutex,int *instance_cnt,char *name) {

  if (pthread_mutex_lock(mutex) != 0) {
    LOG_E( PHY, "[SCHED][eNB] error locking mutex for %s\n",name);
    exit_fun("nothing to add");
    return(-1);
  }
  
  *instance_cnt=*instance_cnt-1;
  
  if (pthread_mutex_unlock(mutex) != 0) {
    LOG_E( PHY, "[SCHED][eNB] error unlocking mutex for %s\n",name);
    exit_fun("nothing to add");
    return(-1);
  }
  return(0);
}

void do_OFDM_mod_rt(int subframe,PHY_VARS_eNB *phy_vars_eNB) {
     
  unsigned int aa,slot_offset, slot_offset_F;
  int dummy_tx_b[7680*4] __attribute__((aligned(32)));
  int i,j, tx_offset;
  int slot_sizeF = (phy_vars_eNB->frame_parms.ofdm_symbol_size)*
                   ((phy_vars_eNB->frame_parms.Ncp==1) ? 6 : 7);
  int len,len2;
  int16_t *txdata;

  VCD_SIGNAL_DUMPER_DUMP_FUNCTION_BY_NAME(VCD_SIGNAL_DUMPER_FUNCTIONS_PHY_ENB_SFGEN , 1 );

  slot_offset_F = (subframe<<1)*slot_sizeF;

  slot_offset = subframe*phy_vars_eNB->frame_parms.samples_per_tti;

  if ((subframe_select(&phy_vars_eNB->frame_parms,subframe)==SF_DL)||
      ((subframe_select(&phy_vars_eNB->frame_parms,subframe)==SF_S))) {
    //    LOG_D(HW,"Frame %d: Generating slot %d\n",frame,next_slot);

    for (aa=0; aa<phy_vars_eNB->frame_parms.nb_antennas_tx; aa++) {
      if (phy_vars_eNB->frame_parms.Ncp == EXTENDED) {
        PHY_ofdm_mod(&phy_vars_eNB->common_vars.txdataF[0][aa][slot_offset_F],
                     dummy_tx_b,
                     phy_vars_eNB->frame_parms.ofdm_symbol_size,
                     6,
                     phy_vars_eNB->frame_parms.nb_prefix_samples,
                     CYCLIC_PREFIX);
        PHY_ofdm_mod(&phy_vars_eNB->common_vars.txdataF[0][aa][slot_offset_F+slot_sizeF],
                     dummy_tx_b+(phy_vars_eNB->frame_parms.samples_per_tti>>1),
                     phy_vars_eNB->frame_parms.ofdm_symbol_size,
                     6,
                     phy_vars_eNB->frame_parms.nb_prefix_samples,
                     CYCLIC_PREFIX);
      } else {
        normal_prefix_mod(&phy_vars_eNB->common_vars.txdataF[0][aa][slot_offset_F],
                          dummy_tx_b,
                          7,
                          &(phy_vars_eNB->frame_parms));
	// if S-subframe generate first slot only
	if (subframe_select(&phy_vars_eNB->frame_parms,subframe) == SF_DL) 
	  normal_prefix_mod(&phy_vars_eNB->common_vars.txdataF[0][aa][slot_offset_F+slot_sizeF],
			    dummy_tx_b+(phy_vars_eNB->frame_parms.samples_per_tti>>1),
			    7,
			    &(phy_vars_eNB->frame_parms));
      }

      // if S-subframe generate first slot only
      if (subframe_select(&phy_vars_eNB->frame_parms,subframe) == SF_S)
	len = phy_vars_eNB->frame_parms.samples_per_tti>>1;
      else
	len = phy_vars_eNB->frame_parms.samples_per_tti;
      /*
      for (i=0;i<len;i+=4) {
	dummy_tx_b[i] = 0x100;
	dummy_tx_b[i+1] = 0x01000000;
	dummy_tx_b[i+2] = 0xff00;
	dummy_tx_b[i+3] = 0xff000000;
	}*/
      
      if (slot_offset+time_offset[aa]<0) {
	txdata = (int16_t*)&phy_vars_eNB->common_vars.txdata[0][aa][(LTE_NUMBER_OF_SUBFRAMES_PER_FRAME*phy_vars_eNB->frame_parms.samples_per_tti)+tx_offset];
        len2 = -(slot_offset+time_offset[aa]);
	len2 = (len2>len) ? len : len2;
	for (i=0; i<(len2<<1); i++) {
	  txdata[i] = ((int16_t*)dummy_tx_b)[i]<<openair0_cfg[0].iq_txshift;
	}
	if (len2<len) {
	  txdata = (int16_t*)&phy_vars_eNB->common_vars.txdata[0][aa][0];
	  for (j=0; i<(len<<1); i++,j++) {
	    txdata[j++] = ((int16_t*)dummy_tx_b)[i]<<openair0_cfg[0].iq_txshift;
	  }
	}
      }  
      else if ((slot_offset+time_offset[aa]+len)>(LTE_NUMBER_OF_SUBFRAMES_PER_FRAME*phy_vars_eNB->frame_parms.samples_per_tti)) {
	tx_offset = (int)slot_offset+time_offset[aa];
	txdata = (int16_t*)&phy_vars_eNB->common_vars.txdata[0][aa][tx_offset];
	len2 = -tx_offset+LTE_NUMBER_OF_SUBFRAMES_PER_FRAME*phy_vars_eNB->frame_parms.samples_per_tti;
	for (i=0; i<(len2<<1); i++) {
	  txdata[i] = ((int16_t*)dummy_tx_b)[i]<<openair0_cfg[0].iq_txshift;
	}
	txdata = (int16_t*)&phy_vars_eNB->common_vars.txdata[0][aa][0];
	for (j=0; i<(len<<1); i++,j++) {
	  txdata[j++] = ((int16_t*)dummy_tx_b)[i]<<openair0_cfg[0].iq_txshift;
	}
      }
      else {
	tx_offset = (int)slot_offset+time_offset[aa];
	txdata = (int16_t*)&phy_vars_eNB->common_vars.txdata[0][aa][tx_offset];

	for (i=0; i<(len<<1); i++) {
	  txdata[i] = ((int16_t*)dummy_tx_b)[i]<<openair0_cfg[0].iq_txshift;
	}
      }
      
     // if S-subframe switch to RX in second subframe
      /*
     if (subframe_select(&phy_vars_eNB->frame_parms,subframe) == SF_S) {
       for (i=0; i<len; i++) {
	 phy_vars_eNB->common_vars.txdata[0][aa][tx_offset++] = 0x00010001;
       }
     }
      */
     if ((((phy_vars_eNB->frame_parms.tdd_config==0) ||
	   (phy_vars_eNB->frame_parms.tdd_config==1) ||
	   (phy_vars_eNB->frame_parms.tdd_config==2) ||
	   (phy_vars_eNB->frame_parms.tdd_config==6)) && 
	   (subframe==0)) || (subframe==5)) {
       // turn on tx switch N_TA_offset before
       //LOG_D(HW,"subframe %d, time to switch to tx (N_TA_offset %d, slot_offset %d) \n",subframe,phy_vars_eNB->N_TA_offset,slot_offset);
       for (i=0; i<phy_vars_eNB->N_TA_offset; i++) {
         tx_offset = (int)slot_offset+time_offset[aa]+i-phy_vars_eNB->N_TA_offset/2;
         if (tx_offset<0)
           tx_offset += LTE_NUMBER_OF_SUBFRAMES_PER_FRAME*phy_vars_eNB->frame_parms.samples_per_tti;
	 
         if (tx_offset>=(LTE_NUMBER_OF_SUBFRAMES_PER_FRAME*phy_vars_eNB->frame_parms.samples_per_tti))
           tx_offset -= LTE_NUMBER_OF_SUBFRAMES_PER_FRAME*phy_vars_eNB->frame_parms.samples_per_tti;
	 
         phy_vars_eNB->common_vars.txdata[0][aa][tx_offset] = 0x00000000;
       }
     }
    }
  }
  VCD_SIGNAL_DUMPER_DUMP_FUNCTION_BY_NAME(VCD_SIGNAL_DUMPER_FUNCTIONS_PHY_ENB_SFGEN , 0 );
}

void tx_fh_if5(PHY_VARS_eNB *eNB,eNB_rxtx_proc_t *proc) {
  uint8_t seqno;
  VCD_SIGNAL_DUMPER_DUMP_VARIABLE_BY_NAME( VCD_SIGNAL_DUMPER_VARIABLES_TRX_TST, proc->timestamp_tx&0xffffffff );
  send_IF5(eNB, proc->timestamp_tx, proc->subframe_tx, &seqno, IF5_RRH_GW_DL);
}

void tx_fh_if4p5(PHY_VARS_eNB *eNB,eNB_rxtx_proc_t *proc) {    
  send_IF4p5(eNB,proc->frame_tx, proc->subframe_tx, IF4p5_PDLFFT, 0);
}

void proc_tx_high0(PHY_VARS_eNB *eNB,
		   eNB_rxtx_proc_t *proc,
		   relaying_type_t r_type,
		   PHY_VARS_RN *rn) {

  int offset = proc == &eNB->proc.proc_rxtx[0] ? 0 : 1;

  VCD_SIGNAL_DUMPER_DUMP_VARIABLE_BY_NAME( VCD_SIGNAL_DUMPER_VARIABLES_FRAME_NUMBER_TX0_ENB+offset, proc->frame_tx );
  VCD_SIGNAL_DUMPER_DUMP_VARIABLE_BY_NAME( VCD_SIGNAL_DUMPER_VARIABLES_SUBFRAME_NUMBER_TX0_ENB+offset, proc->subframe_tx );

  phy_procedures_eNB_TX(eNB,proc,r_type,rn);

  /* we're done, let the next one proceed */
  if (pthread_mutex_lock(&sync_phy_proc.mutex_phy_proc_tx) != 0) {
    LOG_E(PHY, "[SCHED][eNB] error locking PHY proc mutex for eNB TX proc\n");
    exit_fun("nothing to add");
  }	
  sync_phy_proc.phy_proc_CC_id++;
  sync_phy_proc.phy_proc_CC_id %= MAX_NUM_CCs;
  pthread_cond_broadcast(&sync_phy_proc.cond_phy_proc_tx);
  if (pthread_mutex_unlock(&sync_phy_proc.mutex_phy_proc_tx) != 0) {
    LOG_E(PHY, "[SCHED][eNB] error unlocking PHY proc mutex for eNB TX proc\n");
    exit_fun("nothing to add");
  }

}

void proc_tx_high(PHY_VARS_eNB *eNB,
		  eNB_rxtx_proc_t *proc,
		  relaying_type_t r_type,
		  PHY_VARS_RN *rn) {


  // do PHY high
  proc_tx_high0(eNB,proc,r_type,rn);

  // if TX fronthaul go ahead 
  if (eNB->tx_fh) eNB->tx_fh(eNB,proc);

}

void proc_tx_full(PHY_VARS_eNB *eNB,
		  eNB_rxtx_proc_t *proc,
		  relaying_type_t r_type,
		  PHY_VARS_RN *rn) {


  // do PHY high
  proc_tx_high0(eNB,proc,r_type,rn);
  // do OFDM modulation
  do_OFDM_mod_rt(proc->subframe_tx,eNB);
  // if TX fronthaul go ahead 
  if (eNB->tx_fh) eNB->tx_fh(eNB,proc);



}

void proc_tx_rru_if4p5(PHY_VARS_eNB *eNB,
		       eNB_rxtx_proc_t *proc,
		       relaying_type_t r_type,
		       PHY_VARS_RN *rn) {

  uint32_t symbol_number=0;
  uint32_t symbol_mask, symbol_mask_full;
  uint16_t packet_type;

  int offset = proc == &eNB->proc.proc_rxtx[0] ? 0 : 1;

  VCD_SIGNAL_DUMPER_DUMP_VARIABLE_BY_NAME( VCD_SIGNAL_DUMPER_VARIABLES_FRAME_NUMBER_TX0_ENB+offset, proc->frame_tx );
  VCD_SIGNAL_DUMPER_DUMP_VARIABLE_BY_NAME( VCD_SIGNAL_DUMPER_VARIABLES_SUBFRAME_NUMBER_TX0_ENB+offset, proc->subframe_tx );

  /// **** recv_IF4 of txdataF from RCC **** ///             
  symbol_number = 0;
  symbol_mask = 0;
  symbol_mask_full = (1<<eNB->frame_parms.symbols_per_tti)-1;
  

  do { 
    recv_IF4p5(eNB, &proc->frame_tx, &proc->subframe_tx, &packet_type, &symbol_number);
    symbol_mask = symbol_mask | (1<<symbol_number);
  } while (symbol_mask != symbol_mask_full); 

  do_OFDM_mod_rt(proc->subframe_tx, eNB);
}

void proc_tx_rru_if5(PHY_VARS_eNB *eNB,eNB_rxtx_proc_t *proc) {
  int offset = proc == &eNB->proc.proc_rxtx[0] ? 0 : 1;

  VCD_SIGNAL_DUMPER_DUMP_VARIABLE_BY_NAME( VCD_SIGNAL_DUMPER_VARIABLES_FRAME_NUMBER_TX0_ENB+offset, proc->frame_tx );
  VCD_SIGNAL_DUMPER_DUMP_VARIABLE_BY_NAME( VCD_SIGNAL_DUMPER_VARIABLES_SUBFRAME_NUMBER_TX0_ENB+offset, proc->subframe_tx );
  /// **** recv_IF5 of txdata from BBU **** ///       
  recv_IF5(eNB, &proc->timestamp_tx, proc->subframe_tx, IF5_RRH_GW_DL);
}

int wait_CCs(eNB_rxtx_proc_t *proc) {

  struct timespec wait;

  wait.tv_sec=0;
  wait.tv_nsec=5000000L;

  if (pthread_mutex_timedlock(&sync_phy_proc.mutex_phy_proc_tx,&wait) != 0) {
    LOG_E(PHY, "[SCHED][eNB] error locking PHY proc mutex for eNB TX\n");
    exit_fun("nothing to add");
    return(-1);
  }
  
  // wait for our turn or oai_exit
  while (sync_phy_proc.phy_proc_CC_id != proc->CC_id && !oai_exit) {
    pthread_cond_wait(&sync_phy_proc.cond_phy_proc_tx,
		      &sync_phy_proc.mutex_phy_proc_tx);
  }
  
  if (pthread_mutex_unlock(&sync_phy_proc.mutex_phy_proc_tx) != 0) {
    LOG_E(PHY, "[SCHED][eNB] error unlocking PHY proc mutex for eNB TX\n");
    exit_fun("nothing to add");
    return(-1);
  }
  return(0);
}

static inline int rxtx(PHY_VARS_eNB *eNB,eNB_rxtx_proc_t *proc, char *thread_name) {

  start_meas(&softmodem_stats_rxtx_sf);
  // ****************************************
  // Common RX procedures subframe n
  phy_procedures_eNB_common_RX(eNB);
  
  // UE-specific RX processing for subframe n
  if (eNB->proc_uespec_rx) eNB->proc_uespec_rx(eNB, proc, no_relay );
  
  // *****************************************
  // TX processing for subframe n+4
  // run PHY TX procedures the one after the other for all CCs to avoid race conditions
  // (may be relaxed in the future for performance reasons)
  // *****************************************
  if (wait_CCs(proc)<0) return(-1);
  
  if (oai_exit) return(-1);
  
  if (eNB->proc_tx)	eNB->proc_tx(eNB, proc, no_relay, NULL );
  
  if (release_thread(&proc->mutex_rxtx,&proc->instance_cnt_rxtx,thread_name)<0) return(-1);

  stop_meas( &softmodem_stats_rxtx_sf );
  
  return(0);
}

/*!
 * \brief The RX UE-specific and TX thread of eNB.
 * \param param is a \ref eNB_proc_t structure which contains the info what to process.
 * \returns a pointer to an int. The storage is not on the heap and must not be freed.
 */
static void* eNB_thread_rxtx( void* param ) {

  static int eNB_thread_rxtx_status;

  eNB_rxtx_proc_t *proc = (eNB_rxtx_proc_t*)param;
  PHY_VARS_eNB *eNB = PHY_vars_eNB_g[0][proc->CC_id];

  char thread_name[100];


  // set default return value
  eNB_thread_rxtx_status = 0;


  sprintf(thread_name,"RXn_TXnp4_%d\n",&eNB->proc.proc_rxtx[0] == proc ? 0 : 1);
  thread_top_init(thread_name,1,850000L,1000000L,2000000L);

  while (!oai_exit) {
    VCD_SIGNAL_DUMPER_DUMP_FUNCTION_BY_NAME( VCD_SIGNAL_DUMPER_FUNCTIONS_eNB_PROC_RXTX0+(proc->subframe_rx&1), 0 );

    if (wait_on_condition(&proc->mutex_rxtx,&proc->cond_rxtx,&proc->instance_cnt_rxtx,thread_name)<0) break;

    VCD_SIGNAL_DUMPER_DUMP_FUNCTION_BY_NAME( VCD_SIGNAL_DUMPER_FUNCTIONS_eNB_PROC_RXTX0+(proc->subframe_rx&1), 1 );

    
  
    if (oai_exit) break;

    if (rxtx(eNB,proc,thread_name) < 0) break;

  } // while !oai_exit

  VCD_SIGNAL_DUMPER_DUMP_FUNCTION_BY_NAME( VCD_SIGNAL_DUMPER_FUNCTIONS_eNB_PROC_RXTX0+(proc->subframe_rx&1), 0 );

  printf( "Exiting eNB thread RXn_TXnp4\n");

  eNB_thread_rxtx_status = 0;
  return &eNB_thread_rxtx_status;
}

#if defined(ENABLE_ITTI) && defined(ENABLE_USE_MME)
/* Wait for eNB application initialization to be complete (eNB registration to MME) */
static void wait_system_ready (char *message, volatile int *start_flag) {
  
  static char *indicator[] = {".    ", "..   ", "...  ", ".... ", ".....",
			      " ....", "  ...", "   ..", "    .", "     "};
  int i = 0;
  
  while ((!oai_exit) && (*start_flag == 0)) {
    LOG_N(EMU, message, indicator[i]);
    fflush(stdout);
    i = (i + 1) % (sizeof(indicator) / sizeof(indicator[0]));
    usleep(200000);
  }
  
  LOG_D(EMU,"\n");
}
#endif


// asynchronous UL with IF4p5 (RCC,RAU,eNodeB_BBU)
void fh_if5_asynch_UL(PHY_VARS_eNB *eNB,int *frame,int *subframe) {

  eNB_proc_t *proc       = &eNB->proc;
  LTE_DL_FRAME_PARMS *fp = &eNB->frame_parms;

  recv_IF5(eNB, &proc->timestamp_rx, *subframe, IF5_RRH_GW_UL); 

  proc->subframe_rx = (proc->timestamp_rx/fp->samples_per_tti)%10;
  proc->frame_rx    = (proc->timestamp_rx/(10*fp->samples_per_tti))&1023;

  if (proc->first_rx != 0) {
    proc->first_rx = 0;
    *subframe = proc->subframe_rx;
    *frame    = proc->frame_rx; 
  }
  else {
    if (proc->subframe_rx != *subframe) {
      LOG_E(PHY,"subframe_rx %d is not what we expect %d\n",proc->subframe_rx,*subframe);
      exit_fun("Exiting");
    }
    if (proc->frame_rx != *frame) {
      LOG_E(PHY,"subframe_rx %d is not what we expect %d\n",proc->frame_rx,*frame);  
      exit_fun("Exiting");
    }
  }
} // eNodeB_3GPP_BBU 

// asynchronous UL with IF4p5 (RCC,RAU,eNodeB_BBU)
void fh_if4p5_asynch_UL(PHY_VARS_eNB *eNB,int *frame,int *subframe) {

  LTE_DL_FRAME_PARMS *fp = &eNB->frame_parms;
  eNB_proc_t *proc       = &eNB->proc;

  uint16_t packet_type;
  uint32_t symbol_number,symbol_mask,symbol_mask_full,prach_rx;


  symbol_number = 0;
  symbol_mask = 0;
  symbol_mask_full = (1<<fp->symbols_per_tti)-1;
  prach_rx = 0;

  do {   // Blocking, we need a timeout on this !!!!!!!!!!!!!!!!!!!!!!!
    recv_IF4p5(eNB, &proc->frame_rx, &proc->subframe_rx, &packet_type, &symbol_number);
    if (proc->first_rx != 0) {
      *frame = proc->frame_rx;
      *subframe = proc->subframe_rx;
      proc->first_rx = 0;
    }
    else {
      if (proc->frame_rx != *frame) {
	LOG_E(PHY,"frame_rx %d is not what we expect %d\n",proc->frame_rx,*frame);
	exit_fun("Exiting");
      }
      if (proc->subframe_rx != *subframe) {
	LOG_E(PHY,"subframe_rx %d is not what we expect %d\n",proc->subframe_rx,*subframe);
	exit_fun("Exiting");
      }
    }
    if (packet_type == IF4p5_PULFFT) {
      symbol_mask = symbol_mask | (1<<symbol_number);
      prach_rx = (is_prach_subframe(fp, proc->frame_rx, proc->subframe_rx)>0) ? 1 : 0;                            
    } else if (packet_type == IF4p5_PRACH) {
      prach_rx = 0;
    }
  } while( (symbol_mask != symbol_mask_full) || (prach_rx == 1));    
  

} 


void fh_if5_asynch_DL(PHY_VARS_eNB *eNB,int *frame,int *subframe) {

  LTE_DL_FRAME_PARMS *fp = &eNB->frame_parms;
  eNB_proc_t *proc       = &eNB->proc;
  int subframe_tx,frame_tx;
  openair0_timestamp timestamp_tx;

  recv_IF5(eNB, &timestamp_tx, *subframe, IF5_RRH_GW_DL); 
      //      printf("Received subframe %d (TS %llu) from RCC\n",subframe_tx,timestamp_tx);

  subframe_tx = (timestamp_tx/fp->samples_per_tti)%10;
  frame_tx    = (timestamp_tx/(fp->samples_per_tti*10))&1023;

  if (proc->first_tx != 0) {
    *subframe = subframe_tx;
    *frame    = frame_tx;
    proc->first_tx = 0;
  }
  else {
    if (subframe_tx != *subframe) {
      LOG_E(PHY,"subframe_tx %d is not what we expect %d\n",subframe_tx,*subframe);
      exit_fun("Exiting");
    }
    if (frame_tx != *frame) { 
      LOG_E(PHY,"frame_tx %d is not what we expect %d\n",frame_tx,*frame);
      exit_fun("Exiting");
    }
  }
}

void fh_if4p5_asynch_DL(PHY_VARS_eNB *eNB,int *frame,int *subframe) {

  LTE_DL_FRAME_PARMS *fp = &eNB->frame_parms;
  eNB_proc_t *proc       = &eNB->proc;

  uint16_t packet_type;
  uint32_t symbol_number,symbol_mask,symbol_mask_full;
  int subframe_tx,frame_tx;

  symbol_number = 0;
  symbol_mask = 0;
  symbol_mask_full = (1<<fp->symbols_per_tti)-1;

  do {   // Blocking, we need a timeout on this !!!!!!!!!!!!!!!!!!!!!!!
    recv_IF4p5(eNB, &frame_tx, &subframe_tx, &packet_type, &symbol_number);
    if (proc->first_tx != 0) {
      *frame    = frame_tx;
      *subframe = subframe_tx;
      proc->first_tx = 0;
    }
    else {
      if (frame_tx != *frame) {
	LOG_E(PHY,"frame_tx %d is not what we expect %d\n",frame_tx,*frame);
	exit_fun("Exiting");
      }
      if (subframe_tx != *subframe) {
	LOG_E(PHY,"subframe_tx %d is not what we expect %d\n",subframe_tx,*subframe);
	exit_fun("Exiting");
      }
    }
    if (packet_type == IF4p5_PDLFFT) {
      symbol_mask = symbol_mask | (1<<symbol_number);
    }
    else {
      LOG_E(PHY,"Illegal IF4p5 packet type (should only be IF4p5_PDLFFT%d\n",packet_type);
      exit_fun("Exiting");
    }
  } while (symbol_mask != symbol_mask_full);    
  
  do_OFDM_mod_rt(subframe_tx, eNB);
} 

/*!
 * \brief The Asynchronous RX/TX FH thread of RAU/RCC/eNB/RRU.
 * This handles the RX FH for an asynchronous RRU/UE
 * \param param is a \ref eNB_proc_t structure which contains the info what to process.
 * \returns a pointer to an int. The storage is not on the heap and must not be freed.
 */
static void* eNB_thread_asynch_rxtx( void* param ) {

  static int eNB_thread_asynch_rxtx_status;

  eNB_proc_t *proc = (eNB_proc_t*)param;
  PHY_VARS_eNB *eNB = PHY_vars_eNB_g[0][proc->CC_id];



  int subframe=0, frame=0; 

  thread_top_init("thread_asynch",1,870000L,1000000L,1000000L);

  // wait for top-level synchronization and do one acquisition to get timestamp for setting frame/subframe

  wait_sync("thread_asynch");

  // wait for top-level synchronization and do one acquisition to get timestamp for setting frame/subframe
  printf( "waiting for devices (eNB_thread_asynch_rx)\n");

  wait_on_condition(&proc->mutex_asynch_rxtx,&proc->cond_asynch_rxtx,&proc->instance_cnt_asynch_rxtx,"thread_asynch");

  printf( "devices ok (eNB_thread_asynch_rx)\n");


  while (!oai_exit) { 
   
    if (oai_exit) break;   

    if (subframe==9) { 
      subframe=0;
      frame++;
      frame&=1023;
    } else {
      subframe++;
    }      

    if (eNB->fh_asynch) eNB->fh_asynch(eNB,&frame,&subframe);
    else AssertFatal(1==0, "Unknown eNB->node_function %d",eNB->node_function);
    
  }

  eNB_thread_asynch_rxtx_status=0;
  return(&eNB_thread_asynch_rxtx_status);
}





void rx_rf(PHY_VARS_eNB *eNB,int *frame,int *subframe) {

  eNB_proc_t *proc = &eNB->proc;
  LTE_DL_FRAME_PARMS *fp = &eNB->frame_parms;
  void *rxp[fp->nb_antennas_rx],*txp[fp->nb_antennas_tx]; 
  unsigned int rxs,txs;
  int i;
  int tx_sfoffset = (eNB->single_thread_flag == 1) ? 3 : 3;
  if (proc->first_rx==0) {
    
    // Transmit TX buffer based on timestamp from RX
    //    printf("trx_write -> USRP TS %llu (sf %d)\n", (proc->timestamp_rx+(3*fp->samples_per_tti)),(proc->subframe_rx+2)%10);
    VCD_SIGNAL_DUMPER_DUMP_VARIABLE_BY_NAME( VCD_SIGNAL_DUMPER_VARIABLES_TRX_TST, (proc->timestamp_rx+(tx_sfoffset*fp->samples_per_tti)-openair0_cfg[0].tx_sample_advance)&0xffffffff );
    VCD_SIGNAL_DUMPER_DUMP_FUNCTION_BY_NAME( VCD_SIGNAL_DUMPER_FUNCTIONS_TRX_WRITE, 1 );
    // prepare tx buffer pointers
	
    for (i=0; i<fp->nb_antennas_tx; i++)
      txp[i] = (void*)&eNB->common_vars.txdata[0][i][((proc->subframe_rx+tx_sfoffset)%10)*fp->samples_per_tti];
    
    txs = eNB->rfdevice.trx_write_func(&eNB->rfdevice,
				       proc->timestamp_rx+(tx_sfoffset*fp->samples_per_tti)-openair0_cfg[0].tx_sample_advance,
				       txp,
				       fp->samples_per_tti,
				       fp->nb_antennas_tx,
				       1);
    
    VCD_SIGNAL_DUMPER_DUMP_FUNCTION_BY_NAME( VCD_SIGNAL_DUMPER_FUNCTIONS_TRX_WRITE, 0 );
    
    
    
    if (txs !=  fp->samples_per_tti) {
      LOG_E(PHY,"TX : Timeout (sent %d/%d)\n",txs, fp->samples_per_tti);
      exit_fun( "problem transmitting samples" );
    }	
  }
  
  for (i=0; i<fp->nb_antennas_rx; i++)
    rxp[i] = (void*)&eNB->common_vars.rxdata[0][i][*subframe*fp->samples_per_tti];
  
  VCD_SIGNAL_DUMPER_DUMP_FUNCTION_BY_NAME( VCD_SIGNAL_DUMPER_FUNCTIONS_TRX_READ, 1 );

  rxs = eNB->rfdevice.trx_read_func(&eNB->rfdevice,
				    &(proc->timestamp_rx),
				    rxp,
				    fp->samples_per_tti,
				    fp->nb_antennas_rx);

  VCD_SIGNAL_DUMPER_DUMP_FUNCTION_BY_NAME( VCD_SIGNAL_DUMPER_FUNCTIONS_TRX_READ, 0 );
  
  proc->frame_rx    = (proc->timestamp_rx / (fp->samples_per_tti*10))&1023;
  proc->subframe_rx = (proc->timestamp_rx / fp->samples_per_tti)%10;
  //  printf("trx_read <- USRP TS %llu (sf %d, first_rx %d)\n", proc->timestamp_rx,proc->subframe_rx,proc->first_rx);  
  
  if (proc->first_rx == 0) {
    if (proc->subframe_rx != *subframe){
      LOG_E(PHY,"Received Timestamp doesn't correspond to the time we think it is (proc->subframe_rx %d, subframe %d)\n",proc->subframe_rx,*subframe);
      exit_fun("Exiting");
    }
    
    if (proc->frame_rx != *frame) {
      LOG_E(PHY,"Received Timestamp doesn't correspond to the time we think it is (proc->frame_rx %d frame %d)\n",proc->frame_rx,*frame);
      exit_fun("Exiting");
    }
  } else {
    proc->first_rx = 0;
    *frame = proc->frame_rx;
    *subframe = proc->subframe_rx;        
  }
  
  //printf("timestamp_rx %lu, frame %d(%d), subframe %d(%d)\n",proc->timestamp_rx,proc->frame_rx,frame,proc->subframe_rx,subframe);
  
  VCD_SIGNAL_DUMPER_DUMP_VARIABLE_BY_NAME( VCD_SIGNAL_DUMPER_VARIABLES_TRX_TS, proc->timestamp_rx&0xffffffff );
  
  if (rxs != fp->samples_per_tti)
    exit_fun( "problem receiving samples" );
  

  
}

void rx_fh_if5(PHY_VARS_eNB *eNB,int *frame, int *subframe) {

  LTE_DL_FRAME_PARMS *fp = &eNB->frame_parms;
  eNB_proc_t *proc = &eNB->proc;

  recv_IF5(eNB, &proc->timestamp_rx, *subframe, IF5_RRH_GW_UL); 

  proc->frame_rx    = (proc->timestamp_rx / (fp->samples_per_tti*10))&1023;
  proc->subframe_rx = (proc->timestamp_rx / fp->samples_per_tti)%10;
  
  if (proc->first_rx == 0) {
    if (proc->subframe_rx != *subframe){
      LOG_E(PHY,"Received Timestamp doesn't correspond to the time we think it is (proc->subframe_rx %d, subframe %d)\n",proc->subframe_rx,subframe);
      exit_fun("Exiting");
    }
    
    if (proc->frame_rx != *frame) {
      LOG_E(PHY,"Received Timestamp doesn't correspond to the time we think it is (proc->frame_rx %d frame %d)\n",proc->frame_rx,frame);
      exit_fun("Exiting");
    }
  } else {
    proc->first_rx = 0;
    *frame = proc->frame_rx;
    *subframe = proc->subframe_rx;        
  }      
  
  VCD_SIGNAL_DUMPER_DUMP_VARIABLE_BY_NAME( VCD_SIGNAL_DUMPER_VARIABLES_TRX_TS, proc->timestamp_rx&0xffffffff );

}


void rx_fh_if4p5(PHY_VARS_eNB *eNB,int *frame,int *subframe) {

  LTE_DL_FRAME_PARMS *fp = &eNB->frame_parms;
  eNB_proc_t *proc = &eNB->proc;

  int prach_rx;

  uint16_t packet_type;
  uint32_t symbol_number=0;
  uint32_t symbol_mask, symbol_mask_full;

  symbol_mask = 0;
  symbol_mask_full = (1<<fp->symbols_per_tti)-1;
  prach_rx = 0;

  do {   // Blocking, we need a timeout on this !!!!!!!!!!!!!!!!!!!!!!!
    recv_IF4p5(eNB, &proc->frame_rx, &proc->subframe_rx, &packet_type, &symbol_number);

    if (packet_type == IF4p5_PULFFT) {
      symbol_mask = symbol_mask | (1<<symbol_number);
      prach_rx = (is_prach_subframe(fp, proc->frame_rx, proc->subframe_rx)>0) ? 1 : 0;                            
    } else if (packet_type == IF4p5_PRACH) {
      prach_rx = 0;
    }

  } while( (symbol_mask != symbol_mask_full) || (prach_rx == 1));    
  
  if (proc->first_rx == 0) {
    if (proc->subframe_rx != *subframe){
      LOG_E(PHY,"Received Timestamp doesn't correspond to the time we think it is (proc->subframe_rx %d, subframe %d)\n",proc->subframe_rx,*subframe);
      exit_fun("Exiting");
    }
    if (proc->frame_rx != *frame) {
      LOG_E(PHY,"Received Timestamp doesn't correspond to the time we think it is (proc->frame_rx %d frame %d)\n",proc->frame_rx,*frame);
      exit_fun("Exiting");
    }
  } else {
    proc->first_rx = 0;
    *frame = proc->frame_rx;
    *subframe = proc->subframe_rx;        
  }
  
  VCD_SIGNAL_DUMPER_DUMP_VARIABLE_BY_NAME( VCD_SIGNAL_DUMPER_VARIABLES_TRX_TS, proc->timestamp_rx&0xffffffff );
  
}

void rx_fh_slave(PHY_VARS_eNB *eNB,int *frame,int *subframe) {
  // This case is for synchronization to another thread
  // it just waits for an external event.  The actual rx_fh is handle by the asynchronous RX thread
  eNB_proc_t *proc=&eNB->proc;

  if (wait_on_condition(&proc->mutex_FH,&proc->cond_FH,&proc->instance_cnt_FH,"rx_fh_slave") < 0)
    return;

  release_thread(&proc->mutex_FH,&proc->instance_cnt_FH,"rx_fh_slave");

  
}


int wakeup_rxtx(eNB_proc_t *proc,eNB_rxtx_proc_t *proc_rxtx,LTE_DL_FRAME_PARMS *fp) {

  int i;
  struct timespec wait;
  
  wait.tv_sec=0;
  wait.tv_nsec=5000000L;

  /* accept some delay in processing - up to 5ms */
  for (i = 0; i < 10 && proc_rxtx->instance_cnt_rxtx == 0; i++) {
    LOG_W( PHY,"[eNB] Frame %d, eNB RXn-TXnp4 thread busy!! (cnt_rxtx %i)\n", proc_rxtx->frame_tx, proc_rxtx->instance_cnt_rxtx);
    usleep(500);
  }
  if (proc_rxtx->instance_cnt_rxtx == 0) {
    exit_fun( "TX thread busy" );
    return(-1);
  }

  // wake up TX for subframe n+4
  // lock the TX mutex and make sure the thread is ready
  if (pthread_mutex_timedlock(&proc_rxtx->mutex_rxtx,&wait) != 0) {
    LOG_E( PHY, "[eNB] ERROR pthread_mutex_lock for eNB RXTX thread %d (IC %d)\n", proc_rxtx->subframe_rx&1,proc_rxtx->instance_cnt_rxtx );
    exit_fun( "error locking mutex_rxtx" );
    return(-1);
  }
  
  ++proc_rxtx->instance_cnt_rxtx;
  
  // We have just received and processed the common part of a subframe, say n. 
  // TS_rx is the last received timestamp (start of 1st slot), TS_tx is the desired 
  // transmitted timestamp of the next TX slot (first).
  // The last (TS_rx mod samples_per_frame) was n*samples_per_tti, 
  // we want to generate subframe (n+4), so TS_tx = TX_rx+4*samples_per_tti,
  // and proc->subframe_tx = proc->subframe_rx+4
  proc_rxtx->timestamp_tx = proc->timestamp_rx + (4*fp->samples_per_tti);
  proc_rxtx->frame_rx     = proc->frame_rx;
  proc_rxtx->subframe_rx  = proc->subframe_rx;
  proc_rxtx->frame_tx     = (proc_rxtx->subframe_rx > 5) ? (proc_rxtx->frame_rx+1)&1023 : proc_rxtx->frame_rx;
  proc_rxtx->subframe_tx  = (proc_rxtx->subframe_rx + 4)%10;
  
  // the thread can now be woken up
  if (pthread_cond_signal(&proc_rxtx->cond_rxtx) != 0) {
    LOG_E( PHY, "[eNB] ERROR pthread_cond_signal for eNB RXn-TXnp4 thread\n");
    exit_fun( "ERROR pthread_cond_signal" );
    return(-1);
  }
  
  pthread_mutex_unlock( &proc_rxtx->mutex_rxtx );

  return(0);
}

void wakeup_slaves(eNB_proc_t *proc) {

  int i;
  struct timespec wait;
  
  wait.tv_sec=0;
  wait.tv_nsec=5000000L;
  
  for (i=0;i<proc->num_slaves;i++) {
    eNB_proc_t *slave_proc = proc->slave_proc[i];
    // wake up slave FH thread
    // lock the FH mutex and make sure the thread is ready
    if (pthread_mutex_timedlock(&slave_proc->mutex_FH,&wait) != 0) {
      LOG_E( PHY, "[eNB] ERROR pthread_mutex_lock for eNB CCid %d slave CCid %d (IC %d)\n",proc->CC_id,slave_proc->CC_id);
      exit_fun( "error locking mutex_rxtx" );
      break;
    }
    
    int cnt_slave            = ++slave_proc->instance_cnt_FH;
    slave_proc->frame_rx     = proc->frame_rx;
    slave_proc->subframe_rx  = proc->subframe_rx;
    slave_proc->timestamp_rx = proc->timestamp_rx;
    
    pthread_mutex_unlock( &slave_proc->mutex_FH );
    
    if (cnt_slave == 0) {
      // the thread was presumably waiting where it should and can now be woken up
      if (pthread_cond_signal(&slave_proc->cond_FH) != 0) {
	LOG_E( PHY, "[eNB] ERROR pthread_cond_signal for eNB CCid %d, slave CCid %d\n",proc->CC_id,slave_proc->CC_id);
          exit_fun( "ERROR pthread_cond_signal" );
	  break;
      }
    } else {
      LOG_W( PHY,"[eNB] Frame %d, slave CC_id %d thread busy!! (cnt_FH %i)\n",slave_proc->frame_rx,slave_proc->CC_id, cnt_slave);
      exit_fun( "FH thread busy" );
      break;
    }             
  }
}

/*!
 * \brief The Fronthaul thread of RRU/RAU/RCC/eNB
 * In the case of RRU/eNB, handles interface with external RF
 * In the case of RAU/RCC, handles fronthaul interface with RRU/RAU
 * \param param is a \ref eNB_proc_t structure which contains the info what to process.
 * \returns a pointer to an int. The storage is not on the heap and must not be freed.
 */

static void* eNB_thread_FH( void* param ) {
  
  static int eNB_thread_FH_status;

  eNB_proc_t *proc = (eNB_proc_t*)param;
  PHY_VARS_eNB *eNB = PHY_vars_eNB_g[0][proc->CC_id];
  LTE_DL_FRAME_PARMS *fp = &eNB->frame_parms;

  int subframe=0, frame=0; 

  // set default return value
  eNB_thread_FH_status = 0;

  thread_top_init("eNB_thread_FH",0,870000,1000000,1000000);

  wait_sync("eNB_thread_FH");

#if defined(ENABLE_ITTI) && defined(ENABLE_USE_MME)
  if (eNB->node_function < NGFI_RRU_IF5)
    wait_system_ready ("Waiting for eNB application to be ready %s\r", &start_eNB);
#endif 

  // Start IF device if any
  if (eNB->start_if) 
    if (eNB->start_if(eNB) != 0)
      LOG_E(HW,"Could not start the IF device\n");

  // Start RF device if any
  if (eNB->start_rf)
    if (eNB->start_rf(eNB) != 0)
      LOG_E(HW,"Could not start the RF device\n");

  // wakeup asnych_rxtx thread because the devices are ready at this point
  pthread_mutex_lock(&proc->mutex_asynch_rxtx);
  proc->instance_cnt_asynch_rxtx=0;
  pthread_mutex_unlock(&proc->mutex_asynch_rxtx);
  pthread_cond_signal(&proc->cond_asynch_rxtx);

  // This is a forever while loop, it loops over subframes which are scheduled by incoming samples from HW devices
  while (!oai_exit) {

    // these are local subframe/frame counters to check that we are in synch with the fronthaul timing.
    // They are set on the first rx/tx in the underly FH routines.
    if (subframe==9) { 
      subframe=0;
      frame++;
      frame&=1023;
    } else {
      subframe++;
    }      

 
    // synchronization on FH interface, acquire signals/data and block
    if (eNB->rx_fh) eNB->rx_fh(eNB,&frame,&subframe);
    else AssertFatal(1==0, "No fronthaul interface : eNB->node_function %d",eNB->node_function);

    T(T_ENB_MASTER_TICK, T_INT(0), T_INT(proc->frame_rx), T_INT(proc->subframe_rx));

    // At this point, all information for subframe has been received on FH interface
    // If this proc is to provide synchronization, do so
    wakeup_slaves(proc);
      
    // wake up RXn_TXnp4 thread for the subframe
    // choose even or odd thread for RXn-TXnp4 processing 
    if (wakeup_rxtx(proc,&proc->proc_rxtx[proc->subframe_rx&1],fp) < 0)
      break;

    // artifical sleep for very slow fronthaul
    if (eNB->frame_parms.N_RB_DL==6)
      rt_sleep_ns(800000LL);
  }
    
  printf( "Exiting FH thread \n");
 
  eNB_thread_FH_status = 0;
  return &eNB_thread_FH_status;
}


/*!
 * \brief The prach receive thread of eNB.
 * \param param is a \ref eNB_proc_t structure which contains the info what to process.
 * \returns a pointer to an int. The storage is not on the heap and must not be freed.
 */
static void* eNB_thread_prach( void* param ) {
  static int eNB_thread_prach_status;

  eNB_proc_t *proc = (eNB_proc_t*)param;
  PHY_VARS_eNB *eNB= PHY_vars_eNB_g[0][proc->CC_id];

  // set default return value
  eNB_thread_prach_status = 0;

  thread_top_init("eNB_thread_prach",1,500000L,1000000L,20000000L);

  while (!oai_exit) {
    
    if (oai_exit) break;

    if (wait_on_condition(&proc->mutex_prach,&proc->cond_prach,&proc->instance_cnt_prach,"eNB_prach_thread") < 0) break;
    
    prach_procedures(eNB);
    
    if (release_thread(&proc->mutex_prach,&proc->instance_cnt_prach,"eNB_prach_thread") < 0) break;
  }

  printf( "Exiting eNB thread PRACH\n");

  eNB_thread_prach_status = 0;
  return &eNB_thread_prach_status;
}

static void* eNB_thread_single( void* param ) {

  static int eNB_thread_single_status;

  eNB_proc_t *proc = (eNB_proc_t*)param;
  eNB_rxtx_proc_t *proc_rxtx = &proc->proc_rxtx[0];
  PHY_VARS_eNB *eNB = PHY_vars_eNB_g[0][proc->CC_id];

  int subframe=0, frame=0; 

  // set default return value
  eNB_thread_single_status = 0;

  thread_top_init("eNB_thread_single",0,870000,1000000,1000000);

  wait_sync("eNB_thread_single");

#if defined(ENABLE_ITTI) && defined(ENABLE_USE_MME)
  if (eNB->node_function < NGFI_RRU_IF5)
    wait_system_ready ("Waiting for eNB application to be ready %s\r", &start_eNB);
#endif 

  // Start IF device if any
  if (eNB->start_if) 
    if (eNB->start_if(eNB) != 0)
      LOG_E(HW,"Could not start the IF device\n");

  // Start RF device if any
  if (eNB->start_rf)
    if (eNB->start_rf(eNB) != 0)
      LOG_E(HW,"Could not start the RF device\n");

  // wakeup asnych_rxtx thread because the devices are ready at this point
  pthread_mutex_lock(&proc->mutex_asynch_rxtx);
  proc->instance_cnt_asynch_rxtx=0;
  pthread_mutex_unlock(&proc->mutex_asynch_rxtx);
  pthread_cond_signal(&proc->cond_asynch_rxtx);

  // This is a forever while loop, it loops over subframes which are scheduled by incoming samples from HW devices
  while (!oai_exit) {

    // these are local subframe/frame counters to check that we are in synch with the fronthaul timing.
    // They are set on the first rx/tx in the underly FH routines.
    if (subframe==9) { 
      subframe=0;
      frame++;
      frame&=1023;
    } else {
      subframe++;
    }      

    LOG_D(PHY,"eNB Fronthaul thread, frame %d, subframe %d\n",frame,subframe);
 
    // synchronization on FH interface, acquire signals/data and block
    if (eNB->rx_fh) eNB->rx_fh(eNB,&frame,&subframe);
    else AssertFatal(1==0, "No fronthaul interface : eNB->node_function %d",eNB->node_function);

    T(T_ENB_MASTER_TICK, T_INT(0), T_INT(proc->frame_rx), T_INT(proc->subframe_rx));


    // At this point, all information for subframe has been received on FH interface
    // If this proc is to provide synchronization, do so
    wakeup_slaves(proc);

    proc_rxtx->subframe_rx = proc->subframe_rx;
    proc_rxtx->frame_rx    = proc->frame_rx;
    proc_rxtx->subframe_tx = (proc->subframe_rx+4)%10;
    proc_rxtx->frame_tx    = (proc->subframe_rx < 6) ? proc->frame_rx : (proc->frame_rx+1)&1023; 
    if (rxtx(eNB,proc_rxtx,"eNB_thread_single") < 0) break;
  }
  

  printf( "Exiting eNB_single thread \n");
 
  eNB_thread_single_status = 0;
  return &eNB_thread_single_status;

}

extern void init_fep_thread(PHY_VARS_eNB *, pthread_attr_t *);

void init_eNB_proc(int inst) {
  
  int i;
  int CC_id;
  PHY_VARS_eNB *eNB;
  eNB_proc_t *proc;
  eNB_rxtx_proc_t *proc_rxtx;
  pthread_attr_t *attr0=NULL,*attr1=NULL,*attr_FH=NULL,*attr_prach=NULL,*attr_asynch=NULL,*attr_single=NULL,*attr_fep=NULL;

  for (CC_id=0; CC_id<MAX_NUM_CCs; CC_id++) {
    eNB = PHY_vars_eNB_g[inst][CC_id];
    LOG_I(PHY,"Initializing eNB %d CC_id %d (%s,%s),\n",inst,CC_id,eNB_functions[eNB->node_function],eNB_timing[eNB->node_timing]);
    proc = &eNB->proc;

    proc_rxtx = proc->proc_rxtx;
    proc_rxtx[0].instance_cnt_rxtx = -1;
    proc_rxtx[1].instance_cnt_rxtx = -1;
    proc->instance_cnt_prach       = -1;
    proc->instance_cnt_FH          = -1;
    proc->instance_cnt_asynch_rxtx = -1;
    proc->CC_id = CC_id;    
    
    proc->first_rx=1;
    proc->first_tx=1;

    pthread_mutex_init( &proc_rxtx[0].mutex_rxtx, NULL);
    pthread_mutex_init( &proc_rxtx[1].mutex_rxtx, NULL);
    pthread_cond_init( &proc_rxtx[0].cond_rxtx, NULL);
    pthread_cond_init( &proc_rxtx[1].cond_rxtx, NULL);

    pthread_mutex_init( &proc->mutex_prach, NULL);
    pthread_mutex_init( &proc->mutex_asynch_rxtx, NULL);

    pthread_cond_init( &proc->cond_prach, NULL);
    pthread_cond_init( &proc->cond_FH, NULL);
    pthread_cond_init( &proc->cond_asynch_rxtx, NULL);

    pthread_attr_init( &proc->attr_FH);
    pthread_attr_init( &proc->attr_prach);
    pthread_attr_init( &proc->attr_asynch_rxtx);
    pthread_attr_init( &proc->attr_single);
    pthread_attr_init( &proc->attr_fep);
    pthread_attr_init( &proc_rxtx[0].attr_rxtx);
    pthread_attr_init( &proc_rxtx[1].attr_rxtx);
#ifndef DEADLINE_SCHEDULER
    attr0       = &proc_rxtx[0].attr_rxtx;
    attr1       = &proc_rxtx[1].attr_rxtx;
    attr_FH     = &proc->attr_FH;
    attr_prach  = &proc->attr_prach;
    attr_asynch = &proc->attr_asynch_rxtx;
    attr_single = &proc->attr_single;
    attr_fep    = &proc->attr_fep;
#endif

    if (eNB->single_thread_flag==0) {
      pthread_create( &proc_rxtx[0].pthread_rxtx, attr0, eNB_thread_rxtx, &proc_rxtx[0] );
      pthread_create( &proc_rxtx[1].pthread_rxtx, attr1, eNB_thread_rxtx, &proc_rxtx[1] );
      pthread_create( &proc->pthread_FH, attr_FH, eNB_thread_FH, &eNB->proc );
    }
    else {
      pthread_create(&proc->pthread_single, attr_single, eNB_thread_single, &eNB->proc);
      init_fep_thread(eNB,attr_fep);
    }
    pthread_create( &proc->pthread_prach, attr_prach, eNB_thread_prach, &eNB->proc );
    if ((eNB->node_timing == synch_to_other) ||
	(eNB->node_function == NGFI_RRU_IF5) ||
	(eNB->node_function == NGFI_RRU_IF4p5))


      pthread_create( &proc->pthread_asynch_rxtx, attr_asynch, eNB_thread_asynch_rxtx, &eNB->proc );

    char name[16];
    if (eNB->single_thread_flag == 0) {
      snprintf( name, sizeof(name), "RXTX0 %d", i );
      pthread_setname_np( proc_rxtx[0].pthread_rxtx, name );
      snprintf( name, sizeof(name), "RXTX1 %d", i );
      pthread_setname_np( proc_rxtx[1].pthread_rxtx, name );
      snprintf( name, sizeof(name), "FH %d", i );
      pthread_setname_np( proc->pthread_FH, name );
    }
    else {
      snprintf( name, sizeof(name), " %d", i );
      pthread_setname_np( proc->pthread_single, name );
    }
  }
  
  /* setup PHY proc TX sync mechanism */
  pthread_mutex_init(&sync_phy_proc.mutex_phy_proc_tx, NULL);
  pthread_cond_init(&sync_phy_proc.cond_phy_proc_tx, NULL);
  sync_phy_proc.phy_proc_CC_id = 0;
}



/*!
 * \brief Terminate eNB TX and RX threads.
 */
void kill_eNB_proc(int inst) {

  int *status;
  PHY_VARS_eNB *eNB;
  eNB_proc_t *proc;
  eNB_rxtx_proc_t *proc_rxtx;
  for (int CC_id=0; CC_id<MAX_NUM_CCs; CC_id++) {
    eNB=PHY_vars_eNB_g[inst][CC_id];
    
    proc = &eNB->proc;
    proc_rxtx = &proc->proc_rxtx[0];
    
#ifdef DEBUG_THREADS
    printf( "Killing TX CC_id %d thread %d\n", CC_id, i );
#endif
    
    proc_rxtx[0].instance_cnt_rxtx = 0; // FIXME data race!
    proc_rxtx[1].instance_cnt_rxtx = 0; // FIXME data race!
    proc->instance_cnt_prach = 0;
    proc->instance_cnt_FH = 0;
    pthread_cond_signal( &proc_rxtx[0].cond_rxtx );    
    pthread_cond_signal( &proc_rxtx[1].cond_rxtx );
    pthread_cond_signal( &proc->cond_prach );
    pthread_cond_signal( &proc->cond_FH );
    pthread_cond_broadcast(&sync_phy_proc.cond_phy_proc_tx);

    pthread_join( proc->pthread_FH, (void**)&status ); 
    pthread_mutex_destroy( &proc->mutex_FH );
    pthread_cond_destroy( &proc->cond_FH );
            
    pthread_join( proc->pthread_prach, (void**)&status );    
    pthread_mutex_destroy( &proc->mutex_prach );
    pthread_cond_destroy( &proc->cond_prach );         

    int i;
    for (i=0;i<2;i++) {
      pthread_join( proc_rxtx[i].pthread_rxtx, (void**)&status );
      pthread_mutex_destroy( &proc_rxtx[i].mutex_rxtx );
      pthread_cond_destroy( &proc_rxtx[i].cond_rxtx );
    }
  }
}


/* this function maps the phy_vars_eNB tx and rx buffers to the available rf chains.
   Each rf chain is is addressed by the card number and the chain on the card. The
   rf_map specifies for each CC, on which rf chain the mapping should start. Multiple
   antennas are mapped to successive RF chains on the same card. */
int setup_eNB_buffers(PHY_VARS_eNB **phy_vars_eNB, openair0_config_t *openair0_cfg) {

  int i, CC_id;
  int j;

  uint16_t N_TA_offset = 0;

  LTE_DL_FRAME_PARMS *frame_parms;

  for (CC_id=0; CC_id<MAX_NUM_CCs; CC_id++) {
    if (phy_vars_eNB[CC_id]) {
      frame_parms = &(phy_vars_eNB[CC_id]->frame_parms);
      printf("setup_eNB_buffers: frame_parms = %p\n",frame_parms);
    } else {
      printf("phy_vars_eNB[%d] not initialized\n", CC_id);
      return(-1);
    }

    if (frame_parms->frame_type == TDD) {
      if (frame_parms->N_RB_DL == 100)
        N_TA_offset = 624;
      else if (frame_parms->N_RB_DL == 50)
        N_TA_offset = 624/2;
      else if (frame_parms->N_RB_DL == 25)
        N_TA_offset = 624/4;
    }

 

    if (openair0_cfg[CC_id].mmapped_dma == 1) {
    // replace RX signal buffers with mmaped HW versions
      
      for (i=0; i<frame_parms->nb_antennas_rx; i++) {
	printf("Mapping eNB CC_id %d, rx_ant %d\n",CC_id,i);
	free(phy_vars_eNB[CC_id]->common_vars.rxdata[0][i]);
	phy_vars_eNB[CC_id]->common_vars.rxdata[0][i] = openair0_cfg[CC_id].rxbase[i];
	
	
	
	printf("rxdata[%d] @ %p\n",i,phy_vars_eNB[CC_id]->common_vars.rxdata[0][i]);
	
	for (j=0; j<16; j++) {
	  printf("rxbuffer %d: %x\n",j,phy_vars_eNB[CC_id]->common_vars.rxdata[0][i][j]);
	  phy_vars_eNB[CC_id]->common_vars.rxdata[0][i][j] = 16-j;
	}
      }
      
      for (i=0; i<frame_parms->nb_antennas_tx; i++) {
	printf("Mapping eNB CC_id %d, tx_ant %d\n",CC_id,i);
	free(phy_vars_eNB[CC_id]->common_vars.txdata[0][i]);
	phy_vars_eNB[CC_id]->common_vars.txdata[0][i] = openair0_cfg[CC_id].txbase[i];//(int32_t*) openair0_exmimo_pci[rf_map[CC_id].card].dac_head[rf_map[CC_id].chain+i];
	
	printf("txdata[%d] @ %p\n",i,phy_vars_eNB[CC_id]->common_vars.txdata[0][i]);
	
	for (j=0; j<16; j++) {
	  printf("txbuffer %d: %x\n",j,phy_vars_eNB[CC_id]->common_vars.txdata[0][i][j]);
	  phy_vars_eNB[CC_id]->common_vars.txdata[0][i][j] = 16-j;
	}
      }
    }
    else {  // not memory-mapped DMA 
    

      rxdata = (int32_t**)malloc16(frame_parms->nb_antennas_rx*sizeof(int32_t*));
      txdata = (int32_t**)malloc16(frame_parms->nb_antennas_tx*sizeof(int32_t*));
      
      for (i=0; i<frame_parms->nb_antennas_rx; i++) {
	free(phy_vars_eNB[CC_id]->common_vars.rxdata[0][i]);
	rxdata[i] = (int32_t*)(32 + malloc16(32+frame_parms->samples_per_tti*10*sizeof(int32_t))); // FIXME broken memory allocation
	phy_vars_eNB[CC_id]->common_vars.rxdata[0][i] = rxdata[i]-N_TA_offset; // N_TA offset for TDD         FIXME! N_TA_offset > 16 => access of unallocated memory
	memset(rxdata[i], 0, frame_parms->samples_per_tti*10*sizeof(int32_t));
	printf("rxdata[%d] @ %p (%p) (N_TA_OFFSET %d)\n", i, phy_vars_eNB[CC_id]->common_vars.rxdata[0][i],rxdata[i],N_TA_offset);      
      }
      
      for (i=0; i<frame_parms->nb_antennas_tx; i++) {
	free(phy_vars_eNB[CC_id]->common_vars.txdata[0][i]);
	txdata[i] = (int32_t*)(32 + malloc16(32 + frame_parms->samples_per_tti*10*sizeof(int32_t))); // FIXME broken memory allocation
	phy_vars_eNB[CC_id]->common_vars.txdata[0][i] = txdata[i];
	memset(txdata[i],0, frame_parms->samples_per_tti*10*sizeof(int32_t));
	printf("txdata[%d] @ %p\n", i, phy_vars_eNB[CC_id]->common_vars.txdata[0][i]);
      }
    }
  }

  return(0);
}


void reset_opp_meas(void) {

  int sfn;
  reset_meas(&softmodem_stats_mt);
  reset_meas(&softmodem_stats_hw);
  
  for (sfn=0; sfn < 10; sfn++) {
    reset_meas(&softmodem_stats_rxtx_sf);
    reset_meas(&softmodem_stats_rx_sf);
  }
}


void print_opp_meas(void) {

  int sfn=0;
  print_meas(&softmodem_stats_mt, "Main ENB Thread", NULL, NULL);
  print_meas(&softmodem_stats_hw, "HW Acquisation", NULL, NULL);
  
  for (sfn=0; sfn < 10; sfn++) {
    print_meas(&softmodem_stats_rxtx_sf,"[eNB][total_phy_proc_rxtx]",NULL, NULL);
    print_meas(&softmodem_stats_rx_sf,"[eNB][total_phy_proc_rx]",NULL,NULL);
  }
}
 
int start_if(PHY_VARS_eNB *eNB) {
  return(eNB->ifdevice.trx_start_func(&eNB->ifdevice));
}

int start_rf(PHY_VARS_eNB *eNB) {
  return(eNB->rfdevice.trx_start_func(&eNB->rfdevice));
}

extern void eNB_fep_rru_if5(PHY_VARS_eNB *eNB);
extern void eNB_fep_full(PHY_VARS_eNB *eNB);
extern void do_prach(PHY_VARS_eNB *eNB);

void init_eNB(eNB_func_t node_function[], eNB_timing_t node_timing[],int nb_inst,eth_params_t *eth_params,int single_thread_flag) {
  
  int CC_id;
  int inst;
  PHY_VARS_eNB *eNB;
  int ret;

  for (inst=0;inst<nb_inst;inst++) {
    for (CC_id=0;CC_id<MAX_NUM_CCs;CC_id++) {
      eNB = PHY_vars_eNB_g[inst][CC_id]; 
      eNB->node_function      = node_function[CC_id];
      eNB->node_timing        = node_timing[CC_id];
      eNB->abstraction_flag   = 0;
      eNB->single_thread_flag = single_thread_flag;
      LOG_I(PHY,"Initializing eNB %d CC_id %d : (%s,%s)\n",inst,CC_id,eNB_functions[node_function[CC_id]],eNB_timing[node_timing[CC_id]]);

      switch (node_function[CC_id]) {
      case NGFI_RRU_IF5:
	eNB->do_prach             = NULL;
	eNB->fep                  = eNB_fep_rru_if5;
	eNB->proc_uespec_rx       = NULL;
	eNB->proc_tx              = NULL;
	eNB->tx_fh                = NULL;
	eNB->rx_fh                = rx_rf;
	eNB->start_rf             = start_rf;
	eNB->start_if             = start_if;
	eNB->fh_asynch            = fh_if5_asynch_DL;
	ret = openair0_device_load(&eNB->rfdevice, &openair0_cfg[0]);
        if (ret<0) {
          printf("Exiting, cannot initialize rf device\n");
          exit(-1);
        }
	eNB->rfdevice.host_type   = RRH_HOST;
	eNB->ifdevice.host_type   = RRH_HOST;
        ret = openair0_transport_load(&eNB->ifdevice, &openair0_cfg[0], (eth_params+CC_id));
	printf("openair0_transport_init returns %d for CC_id %d\n",ret,CC_id);
        if (ret<0) {
          printf("Exiting, cannot initialize transport protocol\n");
          exit(-1);
        }
	break;
      case NGFI_RRU_IF4p5:
	eNB->do_prach             = do_prach;
	eNB->fep                  = eNB_fep_full;
	eNB->proc_uespec_rx       = NULL;
	eNB->proc_tx              = NULL;//proc_tx_rru_if4p5;
	eNB->tx_fh                = NULL;
	eNB->rx_fh                = rx_rf;
	eNB->fh_asynch            = fh_if4p5_asynch_DL;
	eNB->start_rf             = start_rf;
	eNB->start_if             = start_if;
	ret = openair0_device_load(&eNB->rfdevice, &openair0_cfg[0]);
        if (ret<0) {
          printf("Exiting, cannot initialize rf device\n");
          exit(-1);
        }
	eNB->rfdevice.host_type   = RRH_HOST;
	eNB->ifdevice.host_type   = RRH_HOST;
        ret = openair0_transport_load(&eNB->ifdevice, &openair0_cfg[0], (eth_params+CC_id));
	printf("openair0_transport_init returns %d for CC_id %d\n",ret,CC_id);
        if (ret<0) {
          printf("Exiting, cannot initialize transport protocol\n");
          exit(-1);
        }

	malloc_IF4p5_buffer(eNB);

	break;
      case eNodeB_3GPP:
	eNB->do_prach             = do_prach;
	eNB->fep                  = eNB_fep_full;
	eNB->proc_uespec_rx       = phy_procedures_eNB_uespec_RX;
	eNB->proc_tx              = proc_tx_full;
	eNB->tx_fh                = NULL;
	eNB->rx_fh                = rx_rf;
	eNB->start_rf             = start_rf;
	eNB->start_if             = NULL;
        eNB->fh_asynch            = NULL;
	ret = openair0_device_load(&eNB->rfdevice, &openair0_cfg[0]);
        if (ret<0) {
          printf("Exiting, cannot initialize rf device\n");
          exit(-1);
        }
	eNB->rfdevice.host_type   = BBU_HOST;
	eNB->ifdevice.host_type   = BBU_HOST;
	break;
      case eNodeB_3GPP_BBU:
	eNB->do_prach       = do_prach;
	eNB->fep            = eNB_fep_full;
	eNB->proc_uespec_rx = phy_procedures_eNB_uespec_RX;
	eNB->proc_tx        = proc_tx_full;
	eNB->tx_fh          = tx_fh_if5;
	eNB->rx_fh          = rx_fh_if5;
        eNB->fh_asynch      = (eNB->node_timing == synch_to_other) ? fh_if5_asynch_UL : NULL;

	eNB->start_rf       = NULL;
	eNB->start_if       = start_if;
	eNB->rfdevice.host_type   = BBU_HOST;

	eNB->ifdevice.host_type   = BBU_HOST;

        ret = openair0_transport_load(&eNB->ifdevice, &openair0_cfg[0], (eth_params+CC_id));
        printf("openair0_transport_init returns %d for CC_id %d\n",ret,CC_id);
        if (ret<0) {
          printf("Exiting, cannot initialize transport protocol\n");
          exit(-1);
        }
	break;
      case NGFI_RCC_IF4p5:
	eNB->do_prach             = do_prach;
	eNB->fep                  = NULL;
	eNB->proc_uespec_rx       = phy_procedures_eNB_uespec_RX;
	eNB->proc_tx              = proc_tx_high;
	eNB->tx_fh                = tx_fh_if4p5;
	eNB->rx_fh                = rx_fh_if4p5;
	eNB->start_rf             = NULL;
	eNB->start_if             = start_if;
        eNB->fh_asynch            = (eNB->node_timing == synch_to_other) ? fh_if4p5_asynch_UL : NULL;
	eNB->rfdevice.host_type   = BBU_HOST;
	eNB->ifdevice.host_type   = BBU_HOST;
        ret = openair0_transport_load(&eNB->ifdevice, &openair0_cfg[0], (eth_params+CC_id));
        printf("openair0_transport_init returns %d for CC_id %d\n",ret,CC_id);
        if (ret<0) {
          printf("Exiting, cannot initialize transport protocol\n");
          exit(-1);
        }
	malloc_IF4p5_buffer(eNB);

	break;
      case NGFI_RAU_IF4p5:
	eNB->do_prach       = do_prach;
	eNB->fep            = NULL;
	eNB->proc_uespec_rx = phy_procedures_eNB_uespec_RX;
	eNB->proc_tx        = proc_tx_high;
	eNB->tx_fh          = tx_fh_if4p5; 
	eNB->rx_fh          = rx_fh_if4p5; 
        eNB->fh_asynch      = (eNB->node_timing == synch_to_other) ? fh_if4p5_asynch_UL : NULL;
	eNB->start_rf       = NULL;
	eNB->start_if       = start_if;

	eNB->rfdevice.host_type   = BBU_HOST;
	eNB->ifdevice.host_type   = BBU_HOST;
        ret = openair0_transport_load(&eNB->ifdevice, &openair0_cfg[0], (eth_params+CC_id));
        printf("openair0_transport_init returns %d for CC_id %d\n",ret,CC_id);
        if (ret<0) {
          printf("Exiting, cannot initialize transport protocol\n");
          exit(-1);
        }
	break;	
	malloc_IF4p5_buffer(eNB);

      }
    }

    if (setup_eNB_buffers(PHY_vars_eNB_g[inst],&openair0_cfg[inst])!=0) {
      printf("Exiting, cannot initialize eNodeB Buffers\n");
      exit(-1);
    }

    init_eNB_proc(inst);
  }

  sleep(1);
  LOG_D(HW,"[lte-softmodem.c] eNB threads created\n");
  

}


void stop_eNB(int nb_inst) {

  for (int inst=0;inst<nb_inst;inst++) {
    printf("Killing eNB %d processing threads\n",inst);
    kill_eNB_proc(inst);
  }
}<|MERGE_RESOLUTION|>--- conflicted
+++ resolved
@@ -190,11 +190,7 @@
 
   if (sched_setattr(0, &attr, flags) < 0 ) {
     perror("[SCHED] eNB tx thread: sched_setattr failed\n");
-<<<<<<< HEAD
-    exit(1);
-=======
     exit_fun("Error setting deadline scheduler");
->>>>>>> 4b022799
   }
 
   LOG_I( HW, "[SCHED] eNB %s deadline thread (TID %ld) started on CPU %d\n", gettid(), thread_name,sched_getcpu() );
