--- conflicted
+++ resolved
@@ -279,17 +279,12 @@
 void do_OFDM_mod_rt(int subframe,PHY_VARS_eNB *phy_vars_eNB)
 {
 
-<<<<<<< HEAD
-  // compute subframe modulo-2
-  slot_offset_F = ((subframe&1)<<1)*slot_sizeF;
-=======
   unsigned int aa,slot_offset;
   //int dummy_tx_b[7680*4] __attribute__((aligned(32)));
   int i, tx_offset;
   //int slot_sizeF = (phy_vars_eNB->frame_parms.ofdm_symbol_size)* ((phy_vars_eNB->frame_parms.Ncp==1) ? 6 : 7);
   int len;
   //int slot_offset_F = (subframe<<1)*slot_sizeF;
->>>>>>> 2507933c
 
   slot_offset = subframe*phy_vars_eNB->frame_parms.samples_per_tti;
 
@@ -303,14 +298,16 @@
     do_OFDM_mod_symbol(&phy_vars_eNB->common_vars,
                   0,
                   subframe<<1,
-                  &phy_vars_eNB->frame_parms);
+                  &phy_vars_eNB->frame_parms,
+		  phy_vars_eNB->do_precoding);
  
     // if S-subframe generate first slot only 
     if (subframe_select(&phy_vars_eNB->frame_parms,subframe) == SF_DL) {
       do_OFDM_mod_symbol(&phy_vars_eNB->common_vars,
                     0,
                     1+(subframe<<1),
-                    &phy_vars_eNB->frame_parms);
+                    &phy_vars_eNB->frame_parms,
+                    phy_vars_eNB->do_precoding);
     }
 
     VCD_SIGNAL_DUMPER_DUMP_FUNCTION_BY_NAME(VCD_SIGNAL_DUMPER_FUNCTIONS_ENB_OFDM_MODULATION,0);
@@ -1909,6 +1906,7 @@
       switch (node_function[CC_id]) {
       case NGFI_RRU_IF5:
 	eNB->do_prach             = NULL;
+	eNB->do_precoding         = 0;
 	eNB->fep                  = eNB_fep_rru_if5;
 	eNB->td                   = NULL;
 	eNB->te                   = NULL;
@@ -1934,6 +1932,7 @@
         }
 	break;
       case NGFI_RRU_IF4p5:
+	eNB->do_precoding         = 0;
 	eNB->do_prach             = do_prach;
 	eNB->fep                  = eNB_fep_full;//(single_thread_flag==1) ? eNB_fep_full_2thread : eNB_fep_full;
 	eNB->td                   = NULL;
@@ -1964,6 +1963,7 @@
 
 	break;
       case eNodeB_3GPP:
+	eNB->do_precoding         = 1;
 	eNB->do_prach             = do_prach;
 	eNB->fep                  = eNB_fep_full;//(single_thread_flag==1) ? eNB_fep_full_2thread : eNB_fep_full;
 	eNB->td                   = ulsch_decoding_data;//(single_thread_flag==1) ? ulsch_decoding_data_2thread : ulsch_decoding_data;
@@ -1984,6 +1984,7 @@
 	eNB->ifdevice.host_type   = BBU_HOST;
 	break;
       case eNodeB_3GPP_BBU:
+	eNB->do_precoding   = 1;
 	eNB->do_prach       = do_prach;
 	eNB->fep            = eNB_fep_full;//(single_thread_flag==1) ? eNB_fep_full_2thread : eNB_fep_full;
 	eNB->td             = ulsch_decoding_data;//(single_thread_flag==1) ? ulsch_decoding_data_2thread : ulsch_decoding_data;
@@ -2016,6 +2017,7 @@
         }
 	break;
       case NGFI_RCC_IF4p5:
+	eNB->do_precoding         = 0;
 	eNB->do_prach             = do_prach;
 	eNB->fep                  = NULL;
 	eNB->td                   = ulsch_decoding_data;//(single_thread_flag==1) ? ulsch_decoding_data_2thread : ulsch_decoding_data;
@@ -2039,6 +2041,7 @@
 
 	break;
       case NGFI_RAU_IF4p5:
+	eNB->do_precoding   = 0;
 	eNB->do_prach       = do_prach;
 	eNB->fep            = NULL;
 
