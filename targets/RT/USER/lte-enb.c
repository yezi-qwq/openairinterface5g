--- conflicted
+++ resolved
@@ -539,8 +539,11 @@
 static inline int rxtx(PHY_VARS_eNB *eNB,eNB_rxtx_proc_t *proc, char *thread_name) {
 
   start_meas(&softmodem_stats_rxtx_sf);
+
   // ****************************************
   // Common RX procedures subframe n
+
+  if (eNB->do_prach) eNB->do_prach(eNB,proc->frame_rx,proc->subframe_rx);
   phy_procedures_eNB_common_RX(eNB);
   
   // UE-specific RX processing for subframe n
@@ -975,6 +978,7 @@
 
   LTE_DL_FRAME_PARMS *fp = &eNB->frame_parms;
   eNB_proc_t *proc = &eNB->proc;
+  int f,sf;
 
   int prach_rx;
 
@@ -987,14 +991,18 @@
   prach_rx = (is_prach_subframe(fp, *frame, *subframe)>0) ? 1 : 0;                            
   if (eNB->CC_id==1) LOG_I(PHY,"rx_fh_if4p5: frame %d, subframe %d\n",*frame,*subframe);
   do {   // Blocking, we need a timeout on this !!!!!!!!!!!!!!!!!!!!!!!
-    recv_IF4p5(eNB, &proc->frame_rx, &proc->subframe_rx, &packet_type, &symbol_number);
+    recv_IF4p5(eNB, &f, &sf, &packet_type, &symbol_number);
 
     //proc->frame_rx = (proc->frame_rx + proc->frame_offset)&1023;
-
     if (packet_type == IF4p5_PULFFT) {
+      proc->subframe_rx = sf;
+      proc->frame_rx = f;
+
       proc->symbol_mask[proc->subframe_rx] = proc->symbol_mask[proc->subframe_rx] | (1<<symbol_number);
     } else if (packet_type == IF4p5_PRACH) {
       prach_rx = 0;
+      // wakeup prach processing
+      if (eNB->do_prach) eNB->do_prach(eNB,f,sf);
     }
 
     if (eNB->CC_id==1) LOG_I(PHY,"rx_fh_if4p5: symbol_mask[%d] %x, prach %d\n",*subframe,proc->symbol_mask[*subframe],prach_rx);
@@ -1841,7 +1849,7 @@
 extern void eNB_fep_rru_if5(PHY_VARS_eNB *eNB);
 extern void eNB_fep_full(PHY_VARS_eNB *eNB);
 extern void eNB_fep_full_2thread(PHY_VARS_eNB *eNB);
-extern void do_prach(PHY_VARS_eNB *eNB);
+extern void do_prach(PHY_VARS_eNB *eNB,int frame,int subframe);
 
 void init_eNB(eNB_func_t node_function[], eNB_timing_t node_timing[],int nb_inst,eth_params_t *eth_params,int single_thread_flag,int wait_for_sync) {
   
@@ -1857,14 +1865,12 @@
       eNB->node_timing        = node_timing[CC_id];
       eNB->abstraction_flag   = 0;
       eNB->single_thread_flag = single_thread_flag;
-<<<<<<< HEAD
       eNB->ts_offset          = 0;
       eNB->in_synch           = 0;
       eNB->is_slave           = (wait_for_sync>0) ? 1 : 0;
 
-=======
+
 #ifndef OCP_FRAMEWORK
->>>>>>> 9927838e
       LOG_I(PHY,"Initializing eNB %d CC_id %d : (%s,%s)\n",inst,CC_id,eNB_functions[node_function[CC_id]],eNB_timing[node_timing[CC_id]]);
 #endif
 
