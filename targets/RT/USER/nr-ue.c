--- conflicted
+++ resolved
@@ -649,38 +649,11 @@
 
         // Process Rx data for one sub-frame
         if (slot_select_nr(&UE->frame_parms, proc->frame_tx, proc->nr_tti_tx) & NR_DOWNLINK_SLOT) {
-<<<<<<< HEAD
-=======
-#else
-        // Process Rx data for one sub-frame
-        lte_subframe_t sf_type = subframe_select( &UE->frame_parms, proc->subframe_rx);
-        if ((sf_type == SF_DL) ||
-                (UE->frame_parms.frame_type == FDD) ||
-                (sf_type == SF_S)) {
-
-            if (UE->frame_parms.frame_type == TDD) {
-                LOG_D(PHY, "%s,TDD%d,%s: calling UE_RX\n",
-                      threadname,
-                      UE->frame_parms.tdd_config,
-                      (sf_type==SF_DL? "SF_DL" :
-                       (sf_type==SF_UL? "SF_UL" :
-                        (sf_type==SF_S ? "SF_S"  : "UNKNOWN_SF_TYPE"))));
-            } else {
-                LOG_D(PHY, "%s,%s,%s: calling UE_RX\n",
-                      threadname,
-                      (UE->frame_parms.frame_type==FDD? "FDD":
-                       (UE->frame_parms.frame_type==TDD? "TDD":"UNKNOWN_DUPLEX_MODE")),
-                      (sf_type==SF_DL? "SF_DL" :
-                       (sf_type==SF_UL? "SF_UL" :
-                        (sf_type==SF_S ? "SF_S"  : "UNKNOWN_SF_TYPE"))));
-            }
-#endif
 
             //clean previous FAPI MESSAGE
             UE->rx_ind.number_pdus = 0;
             UE->dci_ind.number_of_dcis = 0;
             //clean previous FAPI MESSAGE
->>>>>>> 9a1e1ab7
 
 #ifdef UE_SLOT_PARALLELISATION
             phy_procedures_slot_parallelization_UE_RX( UE, proc, 0, 0, 1, UE->mode, no_relay, NULL );
@@ -709,6 +682,8 @@
                 
                 UE->if_inst->ul_indication(&UE->ul_indication);
             }
+
+
 
 #ifdef NEW_MAC
           ret = mac_xface->ue_scheduler(UE->Mod_id,
