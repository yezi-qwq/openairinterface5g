/*
 * Licensed to the OpenAirInterface (OAI) Software Alliance under one or more
 * contributor license agreements.  See the NOTICE file distributed with
 * this work for additional information regarding copyright ownership.
 * The OpenAirInterface Software Alliance licenses this file to You under
 * the OAI Public License, Version 1.0  (the "License"); you may not use this file
 * except in compliance with the License.
 * You may obtain a copy of the License at
 *
 *      http://www.openairinterface.org/?page_id=698
 *
 * Unless required by applicable law or agreed to in writing, software
 * distributed under the License is distributed on an "AS IS" BASIS,
 * WITHOUT WARRANTIES OR CONDITIONS OF ANY KIND, either express or implied.
 * See the License for the specific language governing permissions and
 * limitations under the License.
 *-------------------------------------------------------------------------------
 * For more information about the OpenAirInterface (OAI) Software Alliance:
 *      contact@openairinterface.org
 */

/*! \file lte-ue.c
 * \brief threads and support functions for real-time LTE UE target
 * \author R. Knopp, F. Kaltenberger, Navid Nikaein
 * \date 2015
 * \version 0.1
 * \company Eurecom
 * \email: knopp@eurecom.fr,florian.kaltenberger@eurecom.fr, navid.nikaein@eurecom.fr
 * \note
 * \warning
 */
#include "nr-uesoftmodem.h"

#include "rt_wrapper.h"

#include "LAYER2/NR_MAC_UE/mac.h"
//#include "RRC/LTE/rrc_extern.h"
#include "PHY_INTERFACE/phy_interface_extern.h"

#undef MALLOC //there are two conflicting definitions, so we better make sure we don't use it at all
//#undef FRAME_LENGTH_COMPLEX_SAMPLES //there are two conflicting definitions, so we better make sure we don't use it at all

#include "fapi_nr_ue_l1.h"
#include "PHY/phy_extern_nr_ue.h"
#include "PHY/INIT/phy_init.h"
#include "PHY/MODULATION/modulation_UE.h"
#include "LAYER2/NR_MAC_UE/mac_proto.h"
#include "RRC/NR_UE/rrc_proto.h"

//#ifndef NO_RAT_NR
#include "SCHED_NR/phy_frame_config_nr.h"
//#endif
#include "SCHED_NR_UE/defs.h"

#include "PHY/NR_UE_TRANSPORT/nr_transport_proto_ue.h"

#include "common/utils/LOG/log.h"
#include "common/utils/LOG/vcd_signal_dumper.h"

#include "T.h"

#ifdef XFORMS
#include "PHY/TOOLS/nr_phy_scope.h"

extern char do_forms;
#endif


extern double cpuf;
//static  nfapi_nr_config_request_t config_t;
//static  nfapi_nr_config_request_t* config =&config_t;

/*
 *  NR SLOT PROCESSING SEQUENCE
 *
 *  Processing occurs with following steps for connected mode:
 *
 *  - Rx samples for a slot are received,
 *  - PDCCH processing (including DCI extraction for downlink and uplink),
 *  - PDSCH processing (including transport blocks decoding),
 *  - PUCCH/PUSCH (transmission of acknowledgements, CSI, ... or data).
 *
 *  Time between reception of the slot and related transmission depends on UE processing performance.
 *  It is defined by the value NR_UE_CAPABILITY_SLOT_RX_TO_TX.
 *
 *  In NR, network gives the duration between Rx slot and Tx slot in the DCI:
 *  - for reception of a PDSCH and its associated acknowledgment slot (with a PUCCH or a PUSCH),
 *  - for reception of an uplink grant and its associated PUSCH slot.
 *
 *  So duration between reception and it associated transmission depends on its transmission slot given in the DCI.
 *  NR_UE_CAPABILITY_SLOT_RX_TO_TX means the minimum duration but higher duration can be given by the network because UE can support it.
 *
*                                                                                                    Slot k
*                                                                                  -------+------------+--------
*                Frame                                                                    | Tx samples |
*                Subframe                                                                 |   buffer   |
*                Slot n                                                            -------+------------+--------
*       ------ +------------+--------                                                     |
*              | Rx samples |                                                             |
*              |   buffer   |                                                             |
*       -------+------------+--------                                                     |
*                           |                                                             |
*                           V                                                             |
*                           +------------+                                                |
*                           |   PDCCH    |                                                |
*                           | processing |                                                |
*                           +------------+                                                |
*                           |            |                                                |
*                           |            v                                                |
*                           |            +------------+                                   |
*                           |            |   PDSCH    |                                   |
*                           |            | processing | decoding result                   |
*                           |            +------------+    -> ACK/NACK of PDSCH           |
*                           |                         |                                   |
*                           |                         v                                   |
*                           |                         +-------------+------------+        |
*                           |                         | PUCCH/PUSCH | Tx samples |        |
*                           |                         |  processing | transfer   |        |
*                           |                         +-------------+------------+        |
*                           |                                                             |
*                           |/___________________________________________________________\|
*                            \  duration between reception and associated transmission   /
*
* Remark: processing is done slot by slot, it can be distribute on different threads which are executed in parallel.
* This is an architecture optimization in order to cope with real time constraints.
* By example, for LTE, subframe processing is spread over 4 different threads.
*
 */

#ifndef NO_RAT_NR
  #define DURATION_RX_TO_TX           (NR_UE_CAPABILITY_SLOT_RX_TO_TX)  /* for NR this will certainly depends to such UE capability which is not yet defined */
#else
  #define DURATION_RX_TO_TX           (4)   /* For LTE, this duration is fixed to 4 and it is linked to LTE standard for both modes FDD/TDD */
#endif

#define FRAME_PERIOD    100000000ULL
#define DAQ_PERIOD      66667ULL
#define FIFO_PRIORITY   40

typedef enum {
    pss=0,
    pbch=1,
    si=2
} sync_mode_t;

void init_UE_threads(PHY_VARS_NR_UE *UE);
void *UE_thread(void *arg);
void init_UE(int nb_inst);

int32_t **rxdata;
int32_t **txdata;

#define KHz (1000UL)
#define MHz (1000*KHz)
#define SAIF_ENABLED

#ifdef SAIF_ENABLED
uint64_t	g_ue_rx_thread_busy	= 0;
#endif

typedef struct eutra_band_s {
    int16_t band;
    uint32_t ul_min;
    uint32_t ul_max;
    uint32_t dl_min;
    uint32_t dl_max;
    lte_frame_type_t frame_type;
} eutra_band_t;

typedef struct band_info_s {
    int nbands;
    eutra_band_t band_info[100];
} band_info_t;

band_info_t bands_to_scan;

static const eutra_band_t eutra_bands[] = {
    { 1, 1920    * MHz, 1980    * MHz, 2110    * MHz, 2170    * MHz, FDD},
    { 2, 1850    * MHz, 1910    * MHz, 1930    * MHz, 1990    * MHz, FDD},
    { 3, 1710    * MHz, 1785    * MHz, 1805    * MHz, 1880    * MHz, FDD},
    { 4, 1710    * MHz, 1755    * MHz, 2110    * MHz, 2155    * MHz, FDD},
    { 5,  824    * MHz,  849    * MHz,  869    * MHz,  894    * MHz, FDD},
    { 6,  830    * MHz,  840    * MHz,  875    * MHz,  885    * MHz, FDD},
    { 7, 2500    * MHz, 2570    * MHz, 2620    * MHz, 2690    * MHz, FDD},
    { 8,  880    * MHz,  915    * MHz,  925    * MHz,  960    * MHz, FDD},
    { 9, 1749900 * KHz, 1784900 * KHz, 1844900 * KHz, 1879900 * KHz, FDD},
    {10, 1710    * MHz, 1770    * MHz, 2110    * MHz, 2170    * MHz, FDD},
    {11, 1427900 * KHz, 1452900 * KHz, 1475900 * KHz, 1500900 * KHz, FDD},
    {12,  698    * MHz,  716    * MHz,  728    * MHz,  746    * MHz, FDD},
    {13,  777    * MHz,  787    * MHz,  746    * MHz,  756    * MHz, FDD},
    {14,  788    * MHz,  798    * MHz,  758    * MHz,  768    * MHz, FDD},
    {17,  704    * MHz,  716    * MHz,  734    * MHz,  746    * MHz, FDD},
    {20,  832    * MHz,  862    * MHz,  791    * MHz,  821    * MHz, FDD},
    {22, 3510    * MHz, 3590    * MHz, 3410    * MHz, 3490    * MHz, FDD},
    {33, 1900    * MHz, 1920    * MHz, 1900    * MHz, 1920    * MHz, TDD},
    {34, 2010    * MHz, 2025    * MHz, 2010    * MHz, 2025    * MHz, TDD},
    {35, 1850    * MHz, 1910    * MHz, 1850    * MHz, 1910    * MHz, TDD},
    {36, 1930    * MHz, 1990    * MHz, 1930    * MHz, 1990    * MHz, TDD},
    {37, 1910    * MHz, 1930    * MHz, 1910    * MHz, 1930    * MHz, TDD},
    {38, 2570    * MHz, 2620    * MHz, 2570    * MHz, 2630    * MHz, TDD},
    {39, 1880    * MHz, 1920    * MHz, 1880    * MHz, 1920    * MHz, TDD},
    {40, 2300    * MHz, 2400    * MHz, 2300    * MHz, 2400    * MHz, TDD},
    {41, 2496    * MHz, 2690    * MHz, 2496    * MHz, 2690    * MHz, TDD},
    {42, 3400    * MHz, 3600    * MHz, 3400    * MHz, 3600    * MHz, TDD},
    {43, 3600    * MHz, 3800    * MHz, 3600    * MHz, 3800    * MHz, TDD},
    {44, 703    * MHz, 803    * MHz, 703    * MHz, 803    * MHz, TDD},
};

PHY_VARS_NR_UE* init_nr_ue_vars(NR_DL_FRAME_PARMS *frame_parms,
			  uint8_t UE_id,
			  uint8_t abstraction_flag)

{

  PHY_VARS_NR_UE* ue;

  if (frame_parms!=(NR_DL_FRAME_PARMS *)NULL) { // if we want to give initial frame parms, allocate the PHY_VARS_UE structure and put them in
    ue = (PHY_VARS_NR_UE *)malloc(sizeof(PHY_VARS_NR_UE));
    memset(ue,0,sizeof(PHY_VARS_NR_UE));
    memcpy(&(ue->frame_parms), frame_parms, sizeof(NR_DL_FRAME_PARMS));
  }
  else ue = PHY_vars_UE_g[UE_id][0];

  ue->Mod_id      = UE_id;
  ue->mac_enabled = 1;
  // initialize all signal buffers
  init_nr_ue_signal(ue,1,abstraction_flag);
  // intialize transport
  init_nr_ue_transport(ue,abstraction_flag);

  return(ue);
}

void init_thread(int sched_runtime, int sched_deadline, int sched_fifo, cpu_set_t *cpuset, char * name) {

#ifdef DEADLINE_SCHEDULER
    if (sched_runtime!=0) {
        struct sched_attr attr= {0};
        attr.size = sizeof(attr);
        attr.sched_policy = SCHED_DEADLINE;
        attr.sched_runtime  = sched_runtime;
        attr.sched_deadline = sched_deadline;
        attr.sched_period   = 0;
        AssertFatal(sched_setattr(0, &attr, 0) == 0,
                    "[SCHED] %s thread: sched_setattr failed %s \n", name, strerror(errno));
        LOG_I(HW,"[SCHED][eNB] %s deadline thread %lu started on CPU %d\n",
              name, (unsigned long)gettid(), sched_getcpu());
    }

#else
    if (CPU_COUNT(cpuset) > 0)
        AssertFatal( 0 == pthread_setaffinity_np(pthread_self(), sizeof(cpu_set_t), cpuset), "");
    struct sched_param sp;
    sp.sched_priority = sched_fifo;
    AssertFatal(pthread_setschedparam(pthread_self(),SCHED_FIFO,&sp)==0,
                "Can't set thread priority, Are you root?\n");
    /* Check the actual affinity mask assigned to the thread */
    cpu_set_t *cset=CPU_ALLOC(CPU_SETSIZE);
    if (0 == pthread_getaffinity_np(pthread_self(), CPU_ALLOC_SIZE(CPU_SETSIZE), cset)) {
      char txt[512]={0};
      for (int j = 0; j < CPU_SETSIZE; j++)
        if (CPU_ISSET(j, cset))
	  sprintf(txt+strlen(txt), " %d ", j);
      printf("CPU Affinity of thread %s is %s\n", name, txt);
    }
    CPU_FREE(cset);
#endif

    // Lock memory from swapping. This is a process wide call (not constraint to this thread).
    mlockall(MCL_CURRENT | MCL_FUTURE);
    pthread_setname_np( pthread_self(), name );

    // LTS: this sync stuff should be wrong
    printf("waiting for sync (%s)\n",name);
    pthread_mutex_lock(&sync_mutex);
    printf("Locked sync_mutex, waiting (%s)\n",name);
    while (sync_var<0)
        pthread_cond_wait(&sync_cond, &sync_mutex);
    pthread_mutex_unlock(&sync_mutex);
    printf("started %s as PID: %ld\n",name, gettid());
}

void init_UE(int nb_inst)
{
    int inst;
    NR_UE_MAC_INST_t *mac_inst;
    for (inst=0; inst < nb_inst; inst++) {
        //    UE->rfdevice.type      = NONE_DEV;
        //PHY_VARS_NR_UE *UE = PHY_vars_UE_g[inst][0];
        LOG_I(PHY,"Initializing memory for UE instance %d (%p)\n",inst,PHY_vars_UE_g[inst]);
            PHY_vars_UE_g[inst][0] = init_nr_ue_vars(NULL,inst,0);
        PHY_VARS_NR_UE *UE = PHY_vars_UE_g[inst][0];

        AssertFatal((UE->if_inst = nr_ue_if_module_init(inst)) != NULL, "can not initial IF module\n");
        nr_l3_init_ue();
        nr_l2_init_ue();
        
        mac_inst = get_mac_inst(0);
        mac_inst->if_module = UE->if_inst;
        UE->if_inst->scheduled_response = nr_ue_scheduled_response;
        UE->if_inst->phy_config_request = nr_ue_phy_config_request;
        
        LOG_I(PHY,"Intializing UE Threads for instance %d (%p,%p)...\n",inst,PHY_vars_UE_g[inst],PHY_vars_UE_g[inst][0]);
		//init_UE_threads(inst);
		//UE = PHY_vars_UE_g[inst][0];
		

        AssertFatal(0 == pthread_create(&UE->proc.pthread_ue,
                                        &UE->proc.attr_ue,
                                        UE_thread,
                                        (void*)UE), "");
    }

  printf("UE threads created by %ld\n", gettid());
#if 0
#if defined(ENABLE_USE_MME)
  extern volatile int start_UE;
  while (start_UE == 0) {
    sleep(1);
  }
#endif
#endif
}

/*!
 * \brief This is the UE synchronize thread.
 * It performs band scanning and synchonization.
 * \param arg is a pointer to a \ref PHY_VARS_NR_UE structure.
 * \returns a pointer to an int. The storage is not on the heap and must not be freed.
 */
static void *UE_thread_synch(void *arg) {
    static int __thread UE_thread_synch_retval;
    int i, hw_slot_offset;
    PHY_VARS_NR_UE *UE = (PHY_VARS_NR_UE*) arg;
    int current_band = 0;
    int current_offset = 0;
    sync_mode_t sync_mode = pbch;
    int CC_id = UE->CC_id;
    int freq_offset=0;
    char threadname[128];

    cpu_set_t cpuset;
    CPU_ZERO(&cpuset);
    if ( threads.iq != -1 )
        CPU_SET(threads.iq, &cpuset);
    // this thread priority must be lower that the main acquisition thread
    sprintf(threadname, "sync UE %d", UE->Mod_id);
    init_thread(100000, 500000, FIFO_PRIORITY-1, &cpuset, threadname);

    UE->is_synchronized = 0;

    if (UE->UE_scan == 0) {
        int ind;
        for ( ind=0;
                ind < sizeof(eutra_bands) / sizeof(eutra_bands[0]);
                ind++) {
            current_band = eutra_bands[ind].band;
            LOG_D(PHY, "Scanning band %d, dl_min %"PRIu32", ul_min %"PRIu32"\n", current_band, eutra_bands[ind].dl_min,eutra_bands[ind].ul_min);
            if ( eutra_bands[ind].dl_min <= downlink_frequency[0][0] && eutra_bands[ind].dl_max >= downlink_frequency[0][0] ) {
                for (i=0; i<4; i++)
                    uplink_frequency_offset[CC_id][i] = eutra_bands[ind].ul_min - eutra_bands[ind].dl_min;
                break;
            }
        }
        AssertFatal( ind < sizeof(eutra_bands) / sizeof(eutra_bands[0]), "Can't find EUTRA band for frequency");

        LOG_I( PHY, "[SCHED][UE] Check absolute frequency DL %"PRIu32", UL %"PRIu32" (oai_exit %d, rx_num_channels %d)\n",
               downlink_frequency[0][0], downlink_frequency[0][0]+uplink_frequency_offset[0][0],
               oai_exit, openair0_cfg[0].rx_num_channels);

        for (i=0; i<openair0_cfg[UE->rf_map.card].rx_num_channels; i++) {
            openair0_cfg[UE->rf_map.card].rx_freq[UE->rf_map.chain+i] = downlink_frequency[CC_id][i];
            openair0_cfg[UE->rf_map.card].tx_freq[UE->rf_map.chain+i] =
                downlink_frequency[CC_id][i]+uplink_frequency_offset[CC_id][i];
            openair0_cfg[UE->rf_map.card].autocal[UE->rf_map.chain+i] = 1;
            if (uplink_frequency_offset[CC_id][i] != 0) //
                openair0_cfg[UE->rf_map.card].duplex_mode = duplex_mode_FDD;
            else //FDD
                openair0_cfg[UE->rf_map.card].duplex_mode = duplex_mode_TDD;
        }
        sync_mode = pbch;

    } else {
        current_band=0;
        for (i=0; i<openair0_cfg[UE->rf_map.card].rx_num_channels; i++) {
            downlink_frequency[UE->rf_map.card][UE->rf_map.chain+i] = bands_to_scan.band_info[CC_id].dl_min;
            uplink_frequency_offset[UE->rf_map.card][UE->rf_map.chain+i] =
                bands_to_scan.band_info[CC_id].ul_min-bands_to_scan.band_info[CC_id].dl_min;
            openair0_cfg[UE->rf_map.card].rx_freq[UE->rf_map.chain+i] = downlink_frequency[CC_id][i];
            openair0_cfg[UE->rf_map.card].tx_freq[UE->rf_map.chain+i] =
                downlink_frequency[CC_id][i]+uplink_frequency_offset[CC_id][i];
            openair0_cfg[UE->rf_map.card].rx_gain[UE->rf_map.chain+i] = UE->rx_total_gain_dB;
        }
    }

    //    AssertFatal(UE->rfdevice.trx_start_func(&UE->rfdevice) == 0, "Could not start the device\n");

    while (oai_exit==0) {
        AssertFatal ( 0== pthread_mutex_lock(&UE->proc.mutex_synch), "");
        while (UE->proc.instance_cnt_synch < 0)
            // the thread waits here most of the time
            pthread_cond_wait( &UE->proc.cond_synch, &UE->proc.mutex_synch );
        AssertFatal ( 0== pthread_mutex_unlock(&UE->proc.mutex_synch), "");

        switch (sync_mode) {
        case pss:
            LOG_I(PHY,"[SCHED][UE] Scanning band %d (%d), freq %u\n",bands_to_scan.band_info[current_band].band, current_band,bands_to_scan.band_info[current_band].dl_min+current_offset);
            //lte_sync_timefreq(UE,current_band,bands_to_scan.band_info[current_band].dl_min+current_offset);
            current_offset += 20000000; // increase by 20 MHz

            if (current_offset > bands_to_scan.band_info[current_band].dl_max-bands_to_scan.band_info[current_band].dl_min) {
                current_band++;
                current_offset=0;
            }

            if (current_band==bands_to_scan.nbands) {
                current_band=0;
                oai_exit=1;
            }

            for (i=0; i<openair0_cfg[UE->rf_map.card].rx_num_channels; i++) {
                downlink_frequency[UE->rf_map.card][UE->rf_map.chain+i] = bands_to_scan.band_info[current_band].dl_min+current_offset;
                uplink_frequency_offset[UE->rf_map.card][UE->rf_map.chain+i] = bands_to_scan.band_info[current_band].ul_min-bands_to_scan.band_info[0].dl_min + current_offset;

                openair0_cfg[UE->rf_map.card].rx_freq[UE->rf_map.chain+i] = downlink_frequency[CC_id][i];
                openair0_cfg[UE->rf_map.card].tx_freq[UE->rf_map.chain+i] = downlink_frequency[CC_id][i]+uplink_frequency_offset[CC_id][i];
                openair0_cfg[UE->rf_map.card].rx_gain[UE->rf_map.chain+i] = UE->rx_total_gain_dB;
                if (UE->UE_scan_carrier) {
                    openair0_cfg[UE->rf_map.card].autocal[UE->rf_map.chain+i] = 1;
                }

            }

            break;

        case pbch:

#if DISABLE_LOG_X
            printf("[UE thread Synch] Running Initial Synch (mode %d)\n",UE->mode);
#else
            LOG_I(PHY, "[UE thread Synch] Running Initial Synch (mode %d)\n",UE->mode);
#endif
            if (nr_initial_sync( UE, UE->mode ) == 0) {

	      //write_output("txdata_sym.m", "txdata_sym", UE->common_vars.rxdata[0], (10*UE->frame_parms.samples_per_subframe), 1, 1);

                hw_slot_offset = (UE->rx_offset<<1) / UE->frame_parms.samples_per_subframe;
                printf("Got synch: hw_slot_offset %d, carrier off %d Hz, rxgain %d (DL %u, UL %u), UE_scan_carrier %d\n",
                       hw_slot_offset,
                       freq_offset,
                       UE->rx_total_gain_dB,
                       downlink_frequency[0][0]+freq_offset,
                       downlink_frequency[0][0]+uplink_frequency_offset[0][0]+freq_offset,
                       UE->UE_scan_carrier );


                    // rerun with new cell parameters and frequency-offset
                    for (i=0; i<openair0_cfg[UE->rf_map.card].rx_num_channels; i++) {
                        openair0_cfg[UE->rf_map.card].rx_gain[UE->rf_map.chain+i] = UE->rx_total_gain_dB;//-USRP_GAIN_OFFSET;
			if (UE->UE_scan_carrier == 1) {
			  if (freq_offset >= 0)
                            openair0_cfg[UE->rf_map.card].rx_freq[UE->rf_map.chain+i] += abs(UE->common_vars.freq_offset);
			  else
                            openair0_cfg[UE->rf_map.card].rx_freq[UE->rf_map.chain+i] -= abs(UE->common_vars.freq_offset);
			  openair0_cfg[UE->rf_map.card].tx_freq[UE->rf_map.chain+i] =
                            openair0_cfg[UE->rf_map.card].rx_freq[UE->rf_map.chain+i]+uplink_frequency_offset[CC_id][i];
			  downlink_frequency[CC_id][i] = openair0_cfg[CC_id].rx_freq[i];
			  freq_offset=0;
			}
		    }

                    // reconfigure for potentially different bandwidth
                    switch(UE->frame_parms.N_RB_DL) {
                    case 6:
                        openair0_cfg[UE->rf_map.card].sample_rate =1.92e6;
                        openair0_cfg[UE->rf_map.card].rx_bw          =.96e6;
                        openair0_cfg[UE->rf_map.card].tx_bw          =.96e6;
                        //            openair0_cfg[0].rx_gain[0] -= 12;
                        break;
                    case 25:
                        openair0_cfg[UE->rf_map.card].sample_rate =7.68e6;
                        openair0_cfg[UE->rf_map.card].rx_bw          =2.5e6;
                        openair0_cfg[UE->rf_map.card].tx_bw          =2.5e6;
                        //            openair0_cfg[0].rx_gain[0] -= 6;
                        break;
                    case 50:
                        openair0_cfg[UE->rf_map.card].sample_rate =15.36e6;
                        openair0_cfg[UE->rf_map.card].rx_bw          =5.0e6;
                        openair0_cfg[UE->rf_map.card].tx_bw          =5.0e6;
                        //            openair0_cfg[0].rx_gain[0] -= 3;
                        break;
                    case 100:
                        openair0_cfg[UE->rf_map.card].sample_rate=30.72e6;
                        openair0_cfg[UE->rf_map.card].rx_bw=10.0e6;
                        openair0_cfg[UE->rf_map.card].tx_bw=10.0e6;
                        //            openair0_cfg[0].rx_gain[0] -= 0;
                        break;
                    }

		if (UE->mode != loop_through_memory) {
		  UE->rfdevice.trx_set_freq_func(&UE->rfdevice,&openair0_cfg[0],0);
		  //UE->rfdevice.trx_set_gains_func(&openair0,&openair0_cfg[0]);
		  //UE->rfdevice.trx_stop_func(&UE->rfdevice);
		  // sleep(1);
		  //nr_init_frame_parms_ue(&UE->frame_parms);
		  /*if (UE->rfdevice.trx_start_func(&UE->rfdevice) != 0 ) {
		    LOG_E(HW,"Could not start the device\n");
		    oai_exit=1;
                  }*/
		}

		if (UE->UE_scan_carrier == 1) {

		  UE->UE_scan_carrier = 0;
                } else {
                    AssertFatal ( 0== pthread_mutex_lock(&UE->proc.mutex_synch), "");
                    UE->is_synchronized = 1;
                    AssertFatal ( 0== pthread_mutex_unlock(&UE->proc.mutex_synch), "");

                    if( UE->mode == rx_dump_frame ) {
                        FILE *fd;
                        if ((UE->proc.proc_rxtx[0].frame_rx&1) == 0) {  // this guarantees SIB1 is present
                            if ((fd = fopen("rxsig_frame0.dat","w")) != NULL) {
                                fwrite((void*)&UE->common_vars.rxdata[0][0],
                                       sizeof(int32_t),
                                       10*UE->frame_parms.samples_per_subframe,
                                       fd);
                                LOG_I(PHY,"Dummping Frame ... bye bye \n");
                                fclose(fd);
                                exit(0);
                            } else {
                                LOG_E(PHY,"Cannot open file for writing\n");
                                exit(0);
                            }
                        } else {
                            AssertFatal ( 0== pthread_mutex_lock(&UE->proc.mutex_synch), "");
                            UE->is_synchronized = 0;
                            AssertFatal ( 0== pthread_mutex_unlock(&UE->proc.mutex_synch), "");

                        }
                    }
                }
            } else {
                // initial sync failed
                // calculate new offset and try again
	      
                if (UE->UE_scan_carrier == 1) {
                    if (freq_offset >= 0)
                        freq_offset += 100;
                    freq_offset *= -1;

                    if (abs(freq_offset) > 7500) {
                        LOG_I( PHY, "[initial_sync] No cell synchronization found, abandoning\n" );
                        FILE *fd;
                        if ((fd = fopen("rxsig_frame0.dat","w"))!=NULL) {
                            fwrite((void*)&UE->common_vars.rxdata[0][0],
                                   sizeof(int32_t),
                                   10*UE->frame_parms.samples_per_subframe,
                                   fd);
                            LOG_I(PHY,"Dummping Frame ... bye bye \n");
                            fclose(fd);
                            exit(0);
                        }
                        //mac_xface->macphy_exit("No cell synchronization found, abandoning"); new mac
                        return &UE_thread_synch_retval; // not reached
                    }
                }

#if DISABLE_LOG_X
                printf("[initial_sync] trying carrier off %d Hz, rxgain %d (DL %u, UL %u)\n",
                       freq_offset,
                       UE->rx_total_gain_dB,
                       downlink_frequency[0][0]+freq_offset,
                       downlink_frequency[0][0]+uplink_frequency_offset[0][0]+freq_offset );
#else
                LOG_I(PHY, "[initial_sync] trying carrier off %d Hz, rxgain %d (DL %u, UL %u)\n",
                       freq_offset,
                       UE->rx_total_gain_dB,
                       downlink_frequency[0][0]+freq_offset,
                       downlink_frequency[0][0]+uplink_frequency_offset[0][0]+freq_offset );
#endif

                for (i=0; i<openair0_cfg[UE->rf_map.card].rx_num_channels; i++) {
                    openair0_cfg[UE->rf_map.card].rx_freq[UE->rf_map.chain+i] = downlink_frequency[CC_id][i]+freq_offset;
                    openair0_cfg[UE->rf_map.card].tx_freq[UE->rf_map.chain+i] = downlink_frequency[CC_id][i]+uplink_frequency_offset[CC_id][i]+freq_offset;
                    openair0_cfg[UE->rf_map.card].rx_gain[UE->rf_map.chain+i] = UE->rx_total_gain_dB;//-USRP_GAIN_OFFSET;
                    if (UE->UE_scan_carrier==1)
                        openair0_cfg[UE->rf_map.card].autocal[UE->rf_map.chain+i] = 1;
                }
		if (UE->mode != loop_through_memory)
		  UE->rfdevice.trx_set_freq_func(&UE->rfdevice,&openair0_cfg[0],0);
            }// initial_sync=0
            break;
        case si:
        default:
            break;
        }

#if 0 //defined XFORMS
	if (do_forms) {
	  extern FD_lte_phy_scope_ue  *form_ue[NUMBER_OF_UE_MAX];
	  
	  phy_scope_UE(form_ue[0],
		       PHY_vars_UE_g[0][0],
		       0,0,7);
	}
#endif

        AssertFatal ( 0== pthread_mutex_lock(&UE->proc.mutex_synch), "");
        // indicate readiness
        UE->proc.instance_cnt_synch--;
        AssertFatal ( 0== pthread_mutex_unlock(&UE->proc.mutex_synch), "");

        VCD_SIGNAL_DUMPER_DUMP_FUNCTION_BY_NAME( VCD_SIGNAL_DUMPER_FUNCTIONS_UE_THREAD_SYNCH, 0 );
    }  // while !oai_exit

    return &UE_thread_synch_retval;
}

/*!
 * \brief This is the UE thread for RX subframe n and TX subframe n+4.
 * This thread performs the phy_procedures_UE_RX() on every received slot.
 * then, if TX is enabled it performs TX for n+4.
 * \param arg is a pointer to a \ref PHY_VARS_NR_UE structure.
 * \returns a pointer to an int. The storage is not on the heap and must not be freed.
 */

static void *UE_thread_rxn_txnp4(void *arg) {
    static __thread int UE_thread_rxtx_retval;
    struct nr_rxtx_thread_data *rtd = arg;
    UE_nr_rxtx_proc_t *proc = rtd->proc;
    PHY_VARS_NR_UE    *UE   = rtd->UE;
    int ret;

    //proc->counter_decoder = 0;
    proc->instance_cnt_rxtx=-1;
    proc->subframe_rx=proc->sub_frame_start;

    proc->dci_err_cnt=0;
    char threadname[256];
    sprintf(threadname,"UE_%d_proc_%d", UE->Mod_id, proc->sub_frame_start);
    cpu_set_t cpuset;
    CPU_ZERO(&cpuset);
    char timing_proc_name[256];
    sprintf(timing_proc_name,"Delay to process sub-frame proc %d",proc->sub_frame_start);

    if ( (proc->sub_frame_start+1)%RX_NB_TH == 0 && threads.one != -1 )
        CPU_SET(threads.one, &cpuset);
    if ( (proc->sub_frame_start+1)%RX_NB_TH == 1 && threads.two != -1 )
        CPU_SET(threads.two, &cpuset);
    if ( (proc->sub_frame_start+1)%RX_NB_TH == 2 && threads.three != -1 )
        CPU_SET(threads.three, &cpuset);
            //CPU_SET(threads.three, &cpuset);
    init_thread(900000,1000000 , FIFO_PRIORITY-1, &cpuset,
                threadname);

    while (!oai_exit) {
        if (pthread_mutex_lock(&proc->mutex_rxtx) != 0) {
          LOG_E( PHY, "[SCHED][UE] error locking mutex for UE RXTX\n" );
          exit_fun("nothing to add");
        }
        while (proc->instance_cnt_rxtx < 0) {
          // most of the time, the thread is waiting here
          pthread_cond_wait( &proc->cond_rxtx, &proc->mutex_rxtx );
        }
        if (pthread_mutex_unlock(&proc->mutex_rxtx) != 0) {
          LOG_E( PHY, "[SCHED][UE] error unlocking mutex for UE RXn_TXnp4\n" );
          exit_fun("nothing to add");
        }

//        initRefTimes(t2);
//        initRefTimes(t3);
//        pickTime(current);
//        updateTimes(proc->gotIQs, &t2, 10000, "Delay to wake up UE_Thread_Rx (case 2)");

        // Process Rx data for one sub-frame
        if (slot_select_nr(&UE->frame_parms, proc->frame_tx, proc->nr_tti_tx) & NR_DOWNLINK_SLOT) {

            //clean previous FAPI MESSAGE
            UE->rx_ind.number_pdus = 0;
            UE->dci_ind.number_of_dcis = 0;
            //clean previous FAPI MESSAGE

	    // call L2 for DL_CONFIG (DCI)
	    UE->dcireq.module_id = UE->Mod_id;
	    UE->dcireq.gNB_index = 0;
	    UE->dcireq.cc_id     = 0;
	    UE->dcireq.frame     = proc->frame_rx;
	    UE->dcireq.slot      = proc->nr_tti_rx;
	    UE->if_inst->dcireq(&UE->dcireq);

#ifdef UE_SLOT_PARALLELISATION
            phy_procedures_slot_parallelization_nrUE_RX( UE, proc, 0, 0, 1, UE->mode, no_relay, NULL );
#else
<<<<<<< HEAD
            phy_procedures_nrUE_RX( UE, proc, 0, 1, UE->mode);
            printf(">>> nr_ue_pdcch_procedures ended\n");

=======
            phy_procedures_nrUE_RX( UE, proc, 0, 0, 1, UE->mode, no_relay);
            //printf(">>> nr_ue_pdcch_procedures ended\n");
>>>>>>> 0a183d0e
#endif
        }

#if UE_TIMING_TRACE
        start_meas(&UE->generic_stat);
#endif
	//printf(">>> mac init\n");

        if (UE->mac_enabled==1) {

            //  trigger L2 to run ue_scheduler thru IF module
            //  [TODO] mapping right after NR initial sync
            if(1)
            if(UE->if_inst != NULL && UE->if_inst->ul_indication != NULL){
                UE->ul_indication.module_id = 0;
                UE->ul_indication.gNB_index = 0;
                UE->ul_indication.cc_id = 0;
                UE->ul_indication.slot = 0;     //  to be fill
                UE->ul_indication.frame = 0;    //  to be fill
                //  [TODO] mapping right after NR initial sync
                UE->ul_indication.frame = proc->frame_rx; 
                UE->ul_indication.slot = proc->nr_tti_rx;
                
                UE->if_inst->ul_indication(&UE->ul_indication);
            }



#ifdef NEW_MAC
          ret = mac_xface->ue_scheduler(UE->Mod_id,
                                          proc->frame_rx,
                                          proc->subframe_rx,
                                          proc->nr_tti_rx,
                                          proc->frame_tx,
                                          proc->subframe_tx,
                                          proc->nr_tti_tx%(UE->frame_parms.ttis_per_subframe),
#ifndef NO_RAT_NR
                                          slot_select_nr(&UE->frame_parms, proc->frame_tx, proc->nr_tti_tx),
#else
                                          subframe_select(&UE->frame_parms,proc->subframe_tx),
#endif
                                          0,
                                          0/*FIXME CC_id*/);
#endif

/*#else
            ret = mac_xface->ue_scheduler(UE->Mod_id,
                                          proc->frame_rx,
                                          proc->subframe_rx,
                                          proc->frame_tx,
                                          proc->subframe_tx,
                                          subframe_select(&UE->frame_parms,proc->subframe_tx),
                                          0,  */
//                                          0/*FIXME CC_id*/);
//#endif
            if ( ret != CONNECTION_OK) {
                char *txt;
                switch (ret) {
                case CONNECTION_LOST:
                    txt="RRC Connection lost, returning to PRACH";
                    break;
                case PHY_RESYNCH:
                    txt="RRC Connection lost, trying to resynch";
                    break;
                case RESYNCH:
                    txt="return to PRACH and perform a contention-free access";
                    break;
                default:
                    txt="UNKNOWN RETURN CODE";
                };
                LOG_E( PHY, "[UE %"PRIu8"] Frame %"PRIu32", subframe %u %s\n",
                       UE->Mod_id, proc->frame_rx, proc->subframe_tx,txt );
            }
        }
#if UE_TIMING_TRACE
        stop_meas(&UE->generic_stat);
#endif
	//printf(">>> mac ended\n");

        // Prepare the future Tx data
#if 0
#ifndef NO_RAT_NR
        if (slot_select_nr(&UE->frame_parms, proc->frame_tx, proc->nr_tti_tx) & NR_UPLINK_SLOT)
#else
        if ((subframe_select( &UE->frame_parms, proc->subframe_tx) == SF_UL) ||
                (UE->frame_parms.frame_type == FDD) )
#endif
            if (UE->mode != loop_through_memory)
                phy_procedures_nrUE_TX(UE,proc,0,0,UE->mode,no_relay);
                //phy_procedures_UE_TX(UE,proc,0,0,UE->mode,no_relay);
#endif
#if 0
        if ((subframe_select( &UE->frame_parms, proc->subframe_tx) == SF_S) &&
                (UE->frame_parms.frame_type == TDD))
            if (UE->mode != loop_through_memory)
                //phy_procedures_UE_S_TX(UE,0,0,no_relay);
        updateTimes(current, &t3, 10000, timing_proc_name);
#endif

        if (pthread_mutex_lock(&proc->mutex_rxtx) != 0) {
          LOG_E( PHY, "[SCHED][UE] error locking mutex for UE RXTX\n" );
          exit_fun("noting to add");
        }
        proc->instance_cnt_rxtx--;
#if BASIC_SIMULATOR
    if (pthread_cond_signal(&proc->cond_rxtx) != 0) abort();
#endif
        if (pthread_mutex_unlock(&proc->mutex_rxtx) != 0) {
          LOG_E( PHY, "[SCHED][UE] error unlocking mutex for UE RXTX\n" );
          exit_fun("noting to add");
        }
    }

// thread finished
    free(arg);
    return &UE_thread_rxtx_retval;
}

/*!
 * \brief This is the main UE thread.
 * This thread controls the other three UE threads:
 * - UE_thread_rxn_txnp4 (even subframes)
 * - UE_thread_rxn_txnp4 (odd subframes)
 * - UE_thread_synch
 * \param arg unused
 * \returns a pointer to an int. The storage is not on the heap and must not be freed.
 */

void *UE_thread(void *arg) {

    PHY_VARS_NR_UE *UE = (PHY_VARS_NR_UE *) arg;
    //  int tx_enabled = 0;
    int dummy_rx[UE->frame_parms.nb_antennas_rx][UE->frame_parms.samples_per_subframe] __attribute__((aligned(32)));
    openair0_timestamp timestamp;
    void* rxp[NB_ANTENNAS_RX], *txp[NB_ANTENNAS_TX];
    int start_rx_stream = 0;
    int i;
    char threadname[128];
    int th_id;
    UE->proc.proc_rxtx[0].counter_decoder = 0;
    UE->proc.proc_rxtx[1].counter_decoder = 0;
    UE->proc.proc_rxtx[2].counter_decoder = 0;

    static uint8_t thread_idx = 0;

    cpu_set_t cpuset;
    CPU_ZERO(&cpuset);
    if ( threads.iq != -1 )
        CPU_SET(threads.iq, &cpuset);
    init_thread(100000, 500000, FIFO_PRIORITY, &cpuset,
                "UHD Threads");
    if ((oaisim_flag == 0) && (UE->mode !=loop_through_memory))
        AssertFatal(0== openair0_device_load(&(UE->rfdevice), &openair0_cfg[0]), "");
    UE->rfdevice.host_type = RAU_HOST;
    sprintf(threadname, "Main UE %d", UE->Mod_id);
    pthread_setname_np(pthread_self(), threadname);
    init_UE_threads(UE);

#ifdef NAS_UE
    //MessageDef *message_p;
    //message_p = itti_alloc_new_message(TASK_NAS_UE, INITIALIZE_MESSAGE);
    //itti_send_msg_to_task (TASK_NAS_UE, UE->Mod_id + NB_eNB_INST, message_p);
#endif

    int subframe_nr=-1;
    //int cumulated_shift=0;
    if ((oaisim_flag == 0) && (UE->mode != loop_through_memory))
      AssertFatal(UE->rfdevice.trx_start_func(&UE->rfdevice) == 0, "Could not start the device\n");
    while (!oai_exit) {
        AssertFatal ( 0== pthread_mutex_lock(&UE->proc.mutex_synch), "");
        int instance_cnt_synch = UE->proc.instance_cnt_synch;
        int is_synchronized    = UE->is_synchronized;
        AssertFatal ( 0== pthread_mutex_unlock(&UE->proc.mutex_synch), "");

        if (is_synchronized == 0) {
#if BASIC_SIMULATOR
	  while (!((instance_cnt_synch = UE->proc.instance_cnt_synch) < 0)) {
	    printf("ue sync not ready\n");
	    usleep(500*1000);
	  }
#endif

            if (instance_cnt_synch < 0) {  // we can invoke the synch
                // grab 10 ms of signal and wakeup synch thread
                for (int i=0; i<UE->frame_parms.nb_antennas_rx; i++)
                    rxp[i] = (void*)&UE->common_vars.rxdata[i][0];

                if (UE->mode != loop_through_memory)
                    AssertFatal( UE->frame_parms.samples_per_subframe*10==
                                 UE->rfdevice.trx_read_func(&UE->rfdevice,
                                                            &timestamp,
                                                            rxp,
                                                            UE->frame_parms.samples_per_subframe*10,
                                                            UE->frame_parms.nb_antennas_rx), "error reading samples");

		AssertFatal ( 0== pthread_mutex_lock(&UE->proc.mutex_synch), "");
                instance_cnt_synch = ++UE->proc.instance_cnt_synch;
                if (instance_cnt_synch == 0) {
                    AssertFatal( 0 == pthread_cond_signal(&UE->proc.cond_synch), "");
                } else {
                    LOG_E( PHY, "[SCHED][UE] UE sync thread busy!!\n" );
                    exit_fun("nothing to add");
                }
		AssertFatal ( 0== pthread_mutex_unlock(&UE->proc.mutex_synch), "");
            } else {
#if OAISIM
              (void)dummy_rx; /* avoid gcc warnings */
              usleep(500);
#else
                // grab 10 ms of signal into dummy buffer
                if (UE->mode != loop_through_memory) {
                    for (int i=0; i<UE->frame_parms.nb_antennas_rx; i++)
                        rxp[i] = (void*)&dummy_rx[i][0];
                    for (int sf=0; sf<NR_NUMBER_OF_SUBFRAMES_PER_FRAME; sf++)
                        //	    printf("Reading dummy sf %d\n",sf);
		      AssertFatal(UE->frame_parms.samples_per_subframe==
				 UE->rfdevice.trx_read_func(&UE->rfdevice,
							    &timestamp,
							    rxp,
							    UE->frame_parms.samples_per_subframe,
							    UE->frame_parms.nb_antennas_rx), "error reading samples");
                }
#endif
            }

        } // UE->is_synchronized==0
        else {
            if (start_rx_stream==0) {
                start_rx_stream=1;
                if (UE->mode != loop_through_memory) {
                    if (UE->no_timing_correction==0) {
                        LOG_I(PHY,"Resynchronizing RX by %d samples (mode = %d)\n",UE->rx_offset,UE->mode);
                        AssertFatal(UE->rx_offset ==
                                    UE->rfdevice.trx_read_func(&UE->rfdevice,
                                                               &timestamp,
                                                               (void**)UE->common_vars.rxdata,
                                                               UE->rx_offset,
                                                               UE->frame_parms.nb_antennas_rx),"");
                    }
                    UE->rx_offset=0;
                    UE->time_sync_cell=0;
                    UE->proc.proc_rxtx[0].frame_rx++;
                    //UE->proc.proc_rxtx[1].frame_rx++;
                    for (th_id=1; th_id < RX_NB_TH; th_id++) {
                        UE->proc.proc_rxtx[th_id].frame_rx = UE->proc.proc_rxtx[0].frame_rx;
                    }
                    
                    //printf("first stream frame rx %d\n",UE->proc.proc_rxtx[0].frame_rx);

                    // read in first symbol
                    AssertFatal (UE->frame_parms.ofdm_symbol_size+UE->frame_parms.nb_prefix_samples0 ==
                                 UE->rfdevice.trx_read_func(&UE->rfdevice,
                                                            &timestamp,
                                                            (void**)UE->common_vars.rxdata,
                                                            UE->frame_parms.ofdm_symbol_size+UE->frame_parms.nb_prefix_samples0,
                                                            UE->frame_parms.nb_antennas_rx),"");
                    //write_output("txdata_sym.m", "txdata_sym", UE->common_vars.rxdata[0], (UE->frame_parms.ofdm_symbol_size+UE->frame_parms.nb_prefix_samples0), 1, 1);
                    //nr_slot_fep(UE,0, 0, 0, 1, 1, NR_PDCCH_EST);
                } //UE->mode != loop_through_memory
                else
                    rt_sleep_ns(1000*1000);

            } else {
                thread_idx++;
                if(thread_idx>=RX_NB_TH)
                    thread_idx = 0;

                subframe_nr++;
                subframe_nr %= NR_NUMBER_OF_SUBFRAMES_PER_FRAME;               
                UE_nr_rxtx_proc_t *proc = &UE->proc.proc_rxtx[thread_idx];
                // update thread index for received subframe
                UE->current_thread_id[subframe_nr] = thread_idx;

#if BASIC_SIMULATOR
                {
                  int t;
                  for (t = 0; t < RX_NB_TH; t++) {
                        UE_rxtx_proc_t *proc = &UE->proc.proc_rxtx[t];
                        pthread_mutex_lock(&proc->mutex_rxtx);
                        while (proc->instance_cnt_rxtx >= 0) pthread_cond_wait( &proc->cond_rxtx, &proc->mutex_rxtx );
                        pthread_mutex_unlock(&proc->mutex_rxtx);
                  }
                }
#endif

                LOG_D(PHY,"Process subframe %d thread Idx %d \n", subframe_nr, UE->current_thread_id[subframe_nr]);


                if (UE->mode != loop_through_memory) {
                    for (i=0; i<UE->frame_parms.nb_antennas_rx; i++)
                        rxp[i] = (void*)&UE->common_vars.rxdata[i][UE->frame_parms.ofdm_symbol_size+
                                 UE->frame_parms.nb_prefix_samples0+
                                 subframe_nr*UE->frame_parms.samples_per_subframe];
                    for (i=0; i<UE->frame_parms.nb_antennas_tx; i++)
		      txp[i] = (void*)&UE->common_vars.txdata[i][((subframe_nr+2)%NR_NUMBER_OF_SUBFRAMES_PER_FRAME)*UE->frame_parms.samples_per_subframe];

                    int readBlockSize, writeBlockSize;
                    if (subframe_nr<(NR_NUMBER_OF_SUBFRAMES_PER_FRAME - 1)) {
                        readBlockSize=UE->frame_parms.samples_per_subframe;
                        writeBlockSize=UE->frame_parms.samples_per_subframe;
                    } else {
                        // set TO compensation to zero
                        UE->rx_offset_diff = 0;
                        // compute TO compensation that should be applied for this frame
                        if ( UE->rx_offset < 5*UE->frame_parms.samples_per_subframe  &&
                                UE->rx_offset > 0 )
                            UE->rx_offset_diff = -1 ;
                        if ( UE->rx_offset > 5*UE->frame_parms.samples_per_subframe &&
                                UE->rx_offset < 10*UE->frame_parms.samples_per_subframe )
                            UE->rx_offset_diff = 1;

                        LOG_D(PHY,"AbsSubframe %d.%d TTI SET rx_off_diff to %d rx_offset %d \n",proc->frame_rx,subframe_nr,UE->rx_offset_diff,UE->rx_offset);
                        readBlockSize=UE->frame_parms.samples_per_subframe -
                                      UE->frame_parms.ofdm_symbol_size -
                                      UE->frame_parms.nb_prefix_samples0 -
                                      UE->rx_offset_diff;
                        writeBlockSize=UE->frame_parms.samples_per_subframe -
                                       UE->rx_offset_diff;
                    }

                    AssertFatal(readBlockSize ==
                                UE->rfdevice.trx_read_func(&UE->rfdevice,
                                                           &timestamp,
                                                           rxp,
                                                           readBlockSize,
                                                           UE->frame_parms.nb_antennas_rx),"");
                    AssertFatal( writeBlockSize ==
                                 UE->rfdevice.trx_write_func(&UE->rfdevice,
                                         timestamp+
                                         (2*UE->frame_parms.samples_per_subframe) -
                                         UE->frame_parms.ofdm_symbol_size-UE->frame_parms.nb_prefix_samples0 -
                                         openair0_cfg[0].tx_sample_advance,
                                         txp,
                                         writeBlockSize,
                                         UE->frame_parms.nb_antennas_tx,
                                         1),"");
		    
                    if( subframe_nr==(NR_NUMBER_OF_SUBFRAMES_PER_FRAME-1)) {
                        // read in first symbol of next frame and adjust for timing drift
                        int first_symbols=writeBlockSize-readBlockSize;
                        if ( first_symbols > 0 )
                            AssertFatal(first_symbols ==
                                        UE->rfdevice.trx_read_func(&UE->rfdevice,
                                                                   &timestamp,
                                                                   (void**)UE->common_vars.rxdata,
                                                                   first_symbols,
                                                                   UE->frame_parms.nb_antennas_rx),"");
                        if ( first_symbols <0 )
                            LOG_E(PHY,"can't compensate: diff =%d\n", first_symbols);
                    }

                    pickTime(gotIQs);
                    // operate on thread sf mod 2
                    AssertFatal(pthread_mutex_lock(&proc->mutex_rxtx) ==0,"");
                    if(subframe_nr == 0) {
                        UE->proc.proc_rxtx[0].frame_rx++;
                        //UE->proc.proc_rxtx[1].frame_rx++;
                        for (th_id=1; th_id < RX_NB_TH; th_id++) {
                            UE->proc.proc_rxtx[th_id].frame_rx = UE->proc.proc_rxtx[0].frame_rx;
                        }
#ifdef SAIF_ENABLED
			if (!(proc->frame_rx%4000))
			  {
			    printf("frame_rx=%d rx_thread_busy=%ld - rate %8.3f\n",
				   proc->frame_rx, g_ue_rx_thread_busy,
				   (float)g_ue_rx_thread_busy/(proc->frame_rx*10+1)*100.0);
			    fflush(stdout);
			  }
#endif
                    }
                    //UE->proc.proc_rxtx[0].gotIQs=readTime(gotIQs);
                    //UE->proc.proc_rxtx[1].gotIQs=readTime(gotIQs);
                    for (th_id=0; th_id < RX_NB_TH; th_id++) {
                        UE->proc.proc_rxtx[th_id].gotIQs=readTime(gotIQs);
                    }

                    proc->nr_tti_rx=subframe_nr;
                    proc->subframe_rx=subframe_nr;
		    
                    proc->frame_tx = proc->frame_rx;
                    proc->nr_tti_tx= subframe_nr + DURATION_RX_TO_TX;
                    if (proc->nr_tti_tx > NR_NUMBER_OF_SUBFRAMES_PER_FRAME) {
                      proc->frame_tx = (proc->frame_tx + 1)%MAX_FRAME_NUMBER;
                      proc->nr_tti_tx %= NR_NUMBER_OF_SUBFRAMES_PER_FRAME;
                    }
                    proc->subframe_tx=proc->nr_tti_rx;
                    proc->timestamp_tx = timestamp+
                                         (DURATION_RX_TO_TX*UE->frame_parms.samples_per_subframe)-
                                         UE->frame_parms.ofdm_symbol_size-UE->frame_parms.nb_prefix_samples0;

                    proc->instance_cnt_rxtx++;
                    LOG_D( PHY, "[SCHED][UE %d] UE RX instance_cnt_rxtx %d subframe %d !!\n", UE->Mod_id, proc->instance_cnt_rxtx,proc->subframe_rx);
                    if (proc->instance_cnt_rxtx == 0) {
                      if (pthread_cond_signal(&proc->cond_rxtx) != 0) {
                        LOG_E( PHY, "[SCHED][UE %d] ERROR pthread_cond_signal for UE RX thread\n", UE->Mod_id);
                        exit_fun("nothing to add");
                      }
                    } else {
#ifdef SAIF_ENABLED
						g_ue_rx_thread_busy++;
#endif
                      LOG_E( PHY, "[SCHED][UE %d] !! UE RX thread busy (IC %d)!!\n", UE->Mod_id, proc->instance_cnt_rxtx);
                      if (proc->instance_cnt_rxtx > 4)
                      {
                        char exit_fun_string[256];
                        sprintf(exit_fun_string,"[SCHED][UE %d] !!! UE instance_cnt_rxtx > 2 (IC %d) (Proc %d)!!",
                        			UE->Mod_id, proc->instance_cnt_rxtx,
                        			UE->current_thread_id[subframe_nr]);
          				printf("%s\n",exit_fun_string);
          				fflush(stdout);
          				sleep(1);
					exit_fun(exit_fun_string);
                      }
                    }

                    AssertFatal (pthread_cond_signal(&proc->cond_rxtx) ==0 ,"");
                    AssertFatal(pthread_mutex_unlock(&proc->mutex_rxtx) ==0,"");
//                    initRefTimes(t1);
//                    initStaticTime(lastTime);
//                    updateTimes(lastTime, &t1, 20000, "Delay between two IQ acquisitions (case 1)");
//                    pickStaticTime(lastTime);
                } //UE->mode != loop_through_memory
                else {
		  proc->nr_tti_rx=subframe_nr;
		  proc->subframe_rx=subframe_nr;
		  if(subframe_nr == 0) {
		    for (th_id=0; th_id < RX_NB_TH; th_id++) {
		      UE->proc.proc_rxtx[th_id].frame_rx++;
		    }
		  }
		  proc->frame_tx = proc->frame_rx;
		  proc->nr_tti_tx= subframe_nr + DURATION_RX_TO_TX;
		  if (proc->nr_tti_tx > NR_NUMBER_OF_SUBFRAMES_PER_FRAME) {
		    proc->frame_tx = (proc->frame_tx + 1)%MAX_FRAME_NUMBER;
		    proc->nr_tti_tx %= NR_NUMBER_OF_SUBFRAMES_PER_FRAME;
		  }
		  proc->subframe_tx=proc->nr_tti_tx;
		  
		  printf("Processing subframe %d\n",proc->subframe_rx);
		  
		  if(UE->if_inst != NULL && UE->if_inst->ul_indication != NULL){
		    UE->ul_indication.module_id = 0;
		    UE->ul_indication.gNB_index = 0;
		    UE->ul_indication.cc_id = 0;
		    UE->ul_indication.slot = 0;     //  to be fill
		    UE->ul_indication.frame = 0;    //  to be fill
		    //  [TODO] mapping right after NR initial sync
		    UE->ul_indication.frame = proc->frame_rx; 
		    UE->ul_indication.slot = proc->nr_tti_rx;
		    
		    UE->if_inst->ul_indication(&UE->ul_indication);
		  }
		  
		  phy_procedures_nrUE_RX( UE, proc, 0, 1, UE->mode);
		  getchar();
		} // else loop_through_memory
            } // start_rx_stream==1
        } // UE->is_synchronized==1
	
    } // while !oai_exit
    return NULL;
}

/*!
 * \brief Initialize the UE theads.
 * Creates the UE threads:
 * - UE_thread_rxtx0
 * - UE_thread_rxtx1
 * - UE_thread_synch
 * - UE_thread_fep_slot0
 * - UE_thread_fep_slot1
 * - UE_thread_dlsch_proc_slot0
 * - UE_thread_dlsch_proc_slot1
 * and the locking between them.
 */
void init_UE_threads(PHY_VARS_NR_UE *UE) {
    struct nr_rxtx_thread_data *rtd;

    pthread_attr_init (&UE->proc.attr_ue);
    pthread_attr_setstacksize(&UE->proc.attr_ue,8192);//5*PTHREAD_STACK_MIN);

    pthread_mutex_init(&UE->proc.mutex_synch,NULL);
    pthread_cond_init(&UE->proc.cond_synch,NULL);
    UE->proc.instance_cnt_synch = -1;

    // the threads are not yet active, therefore access is allowed without locking
    int nb_threads=RX_NB_TH;
    for (int i=0; i<nb_threads; i++) {
        rtd = calloc(1, sizeof(struct nr_rxtx_thread_data));
        if (rtd == NULL) abort();
        rtd->UE = UE;
        rtd->proc = &UE->proc.proc_rxtx[i];

        pthread_mutex_init(&UE->proc.proc_rxtx[i].mutex_rxtx,NULL);
        pthread_cond_init(&UE->proc.proc_rxtx[i].cond_rxtx,NULL);
        UE->proc.proc_rxtx[i].sub_frame_start=i;
        UE->proc.proc_rxtx[i].sub_frame_step=nb_threads;
        printf("Init_UE_threads rtd %d proc %d nb_threads %d i %d\n",rtd->proc->sub_frame_start, UE->proc.proc_rxtx[i].sub_frame_start,nb_threads, i);
        pthread_create(&UE->proc.proc_rxtx[i].pthread_rxtx, NULL, UE_thread_rxn_txnp4, rtd);

#ifdef UE_DLSCH_PARALLELISATION
        pthread_mutex_init(&UE->proc.proc_rxtx[i].mutex_dlsch_td,NULL);
        pthread_cond_init(&UE->proc.proc_rxtx[i].cond_dlsch_td,NULL);
        pthread_create(&UE->proc.proc_rxtx[i].pthread_dlsch_td,NULL,nr_dlsch_decoding_2thread0, rtd);
        //thread 2
        pthread_mutex_init(&UE->proc.proc_rxtx[i].mutex_dlsch_td1,NULL);
        pthread_cond_init(&UE->proc.proc_rxtx[i].cond_dlsch_td1,NULL);
        pthread_create(&UE->proc.proc_rxtx[i].pthread_dlsch_td1,NULL,nr_dlsch_decoding_2thread1, rtd);
#endif

#ifdef UE_SLOT_PARALLELISATION
        //pthread_mutex_init(&UE->proc.proc_rxtx[i].mutex_slot0_dl_processing,NULL);
        //pthread_cond_init(&UE->proc.proc_rxtx[i].cond_slot0_dl_processing,NULL);
        //pthread_create(&UE->proc.proc_rxtx[i].pthread_slot0_dl_processing,NULL,UE_thread_slot0_dl_processing, rtd);

        pthread_mutex_init(&UE->proc.proc_rxtx[i].mutex_slot1_dl_processing,NULL);
        pthread_cond_init(&UE->proc.proc_rxtx[i].cond_slot1_dl_processing,NULL);
        pthread_create(&UE->proc.proc_rxtx[i].pthread_slot1_dl_processing,NULL,UE_thread_slot1_dl_processing, rtd);
#endif

    }
    pthread_create(&UE->proc.pthread_synch,NULL,UE_thread_synch,(void*)UE);
}


#ifdef OPENAIR2
/*
void fill_ue_band_info(void) {

    UE_EUTRA_Capability_t *UE_EUTRA_Capability = UE_rrc_inst[0].UECap->UE_EUTRA_Capability;
    int i,j;

    bands_to_scan.nbands = UE_EUTRA_Capability->rf_Parameters.supportedBandListEUTRA.list.count;

    for (i=0; i<bands_to_scan.nbands; i++) {

        for (j=0; j<sizeof (eutra_bands) / sizeof (eutra_bands[0]); j++)
            if (eutra_bands[j].band == UE_EUTRA_Capability->rf_Parameters.supportedBandListEUTRA.list.array[i]->bandEUTRA) {
                memcpy(&bands_to_scan.band_info[i],
                       &eutra_bands[j],
                       sizeof(eutra_band_t));

                printf("Band %d (%lu) : DL %u..%u Hz, UL %u..%u Hz, Duplex %s \n",
                       bands_to_scan.band_info[i].band,
                       UE_EUTRA_Capability->rf_Parameters.supportedBandListEUTRA.list.array[i]->bandEUTRA,
                       bands_to_scan.band_info[i].dl_min,
                       bands_to_scan.band_info[i].dl_max,
                       bands_to_scan.band_info[i].ul_min,
                       bands_to_scan.band_info[i].ul_max,
                       (bands_to_scan.band_info[i].frame_type==FDD) ? "FDD" : "TDD");
                break;
            }
    }
}*/
#endif

/*
int setup_ue_buffers(PHY_VARS_NR_UE **phy_vars_ue, openair0_config_t *openair0_cfg) {

    int i, CC_id;
    NR_DL_FRAME_PARMS *frame_parms;
    openair0_rf_map *rf_map;

    for (CC_id=0; CC_id<MAX_NUM_CCs; CC_id++) {
        rf_map = &phy_vars_ue[CC_id]->rf_map;

        AssertFatal( phy_vars_ue[CC_id] !=0, "");
        frame_parms = &(phy_vars_ue[CC_id]->frame_parms);

        // replace RX signal buffers with mmaped HW versions
        rxdata = (int32_t**)malloc16( frame_parms->nb_antennas_rx*sizeof(int32_t*) );
        txdata = (int32_t**)malloc16( frame_parms->nb_antennas_tx*sizeof(int32_t*) );

        for (i=0; i<frame_parms->nb_antennas_rx; i++) {
            LOG_I(PHY, "Mapping UE CC_id %d, rx_ant %d, freq %u on card %d, chain %d\n",
                  CC_id, i, downlink_frequency[CC_id][i], rf_map->card, rf_map->chain+i );
            free( phy_vars_ue[CC_id]->common_vars.rxdata[i] );
            rxdata[i] = (int32_t*)malloc16_clear( 307200*sizeof(int32_t) );
            phy_vars_ue[CC_id]->common_vars.rxdata[i] = rxdata[i]; // what about the "-N_TA_offset" ? // N_TA offset for TDD
        }

        for (i=0; i<frame_parms->nb_antennas_tx; i++) {
            LOG_I(PHY, "Mapping UE CC_id %d, tx_ant %d, freq %u on card %d, chain %d\n",
                  CC_id, i, downlink_frequency[CC_id][i], rf_map->card, rf_map->chain+i );
            free( phy_vars_ue[CC_id]->common_vars.txdata[i] );
            txdata[i] = (int32_t*)malloc16_clear( 307200*sizeof(int32_t) );
            phy_vars_ue[CC_id]->common_vars.txdata[i] = txdata[i];
        }

        // rxdata[x] points now to the same memory region as phy_vars_ue[CC_id]->common_vars.rxdata[x]
        // txdata[x] points now to the same memory region as phy_vars_ue[CC_id]->common_vars.txdata[x]
        // be careful when releasing memory!
        // because no "release_ue_buffers"-function is available, at least rxdata and txdata memory will leak (only some bytes)
    }
    return 0;
}
*/<|MERGE_RESOLUTION|>--- conflicted
+++ resolved
@@ -692,14 +692,9 @@
 #ifdef UE_SLOT_PARALLELISATION
             phy_procedures_slot_parallelization_nrUE_RX( UE, proc, 0, 0, 1, UE->mode, no_relay, NULL );
 #else
-<<<<<<< HEAD
             phy_procedures_nrUE_RX( UE, proc, 0, 1, UE->mode);
-            printf(">>> nr_ue_pdcch_procedures ended\n");
-
-=======
-            phy_procedures_nrUE_RX( UE, proc, 0, 0, 1, UE->mode, no_relay);
-            //printf(">>> nr_ue_pdcch_procedures ended\n");
->>>>>>> 0a183d0e
+	    //            printf(">>> nr_ue_pdcch_procedures ended\n");
+
 #endif
         }
 
