/*
 * Licensed to the OpenAirInterface (OAI) Software Alliance under one or more
 * contributor license agreements.  See the NOTICE file distributed with
 * this work for additional information regarding copyright ownership.
 * The OpenAirInterface Software Alliance licenses this file to You under
 * the OAI Public License, Version 1.0  (the "License"); you may not use this file
 * except in compliance with the License.
 * You may obtain a copy of the License at
 *
 *      http://www.openairinterface.org/?page_id=698
 *
 * Unless required by applicable law or agreed to in writing, software
 * distributed under the License is distributed on an "AS IS" BASIS,
 * WITHOUT WARRANTIES OR CONDITIONS OF ANY KIND, either express or implied.
 * See the License for the specific language governing permissions and
 * limitations under the License.
 *-------------------------------------------------------------------------------
 * For more information about the OpenAirInterface (OAI) Software Alliance:
 *      contact@openairinterface.org
 */

/*! \file lte-ue.c
 * \brief threads and support functions for real-time LTE UE target
 * \author R. Knopp, F. Kaltenberger, Navid Nikaein
 * \date 2015
 * \version 0.1
 * \company Eurecom
 * \email: knopp@eurecom.fr,florian.kaltenberger@eurecom.fr, navid.nikaein@eurecom.fr
 * \note
 * \warning
 */
#include "nr-uesoftmodem.h"

#include "rt_wrapper.h"

#include "LAYER2/NR_MAC_UE/mac.h"
//#include "RRC/LTE/rrc_extern.h"
#include "PHY_INTERFACE/phy_interface_extern.h"

#undef MALLOC //there are two conflicting definitions, so we better make sure we don't use it at all
//#undef FRAME_LENGTH_COMPLEX_SAMPLES //there are two conflicting definitions, so we better make sure we don't use it at all

#include "fapi_nr_ue_l1.h"
#include "PHY/phy_extern_nr_ue.h"
#include "PHY/INIT/phy_init.h"
#include "PHY/MODULATION/modulation_UE.h"
#include "LAYER2/NR_MAC_UE/mac_proto.h"
#include "RRC/NR_UE/rrc_proto.h"

#include "SCHED_NR/extern.h"
//#ifndef NO_RAT_NR
#include "SCHED_NR/phy_frame_config_nr.h"
//#endif

#include "PHY/NR_UE_TRANSPORT/nr_transport_proto_ue.h"

#include "common/utils/LOG/log.h"
#include "common/utils/LOG/vcd_signal_dumper.h"

#include "T.h"

extern double cpuf;
static  nfapi_nr_config_request_t config_t;
static  nfapi_nr_config_request_t* config =&config_t;

/*
 *  NR SLOT PROCESSING SEQUENCE
 *
 *  Processing occurs with following steps for connected mode:
 *
 *  - Rx samples for a slot are received,
 *  - PDCCH processing (including DCI extraction for downlink and uplink),
 *  - PDSCH processing (including transport blocks decoding),
 *  - PUCCH/PUSCH (transmission of acknowledgements, CSI, ... or data).
 *
 *  Time between reception of the slot and related transmission depends on UE processing performance.
 *  It is defined by the value NR_UE_CAPABILITY_SLOT_RX_TO_TX.
 *
 *  In NR, network gives the duration between Rx slot and Tx slot in the DCI:
 *  - for reception of a PDSCH and its associated acknowledgment slot (with a PUCCH or a PUSCH),
 *  - for reception of an uplink grant and its associated PUSCH slot.
 *
 *  So duration between reception and it associated transmission depends on its transmission slot given in the DCI.
 *  NR_UE_CAPABILITY_SLOT_RX_TO_TX means the minimum duration but higher duration can be given by the network because UE can support it.
 *
*                                                                                                    Slot k
*                                                                                  -------+------------+--------
*                Frame                                                                    | Tx samples |
*                Subframe                                                                 |   buffer   |
*                Slot n                                                            -------+------------+--------
*       ------ +------------+--------                                                     |
*              | Rx samples |                                                             |
*              |   buffer   |                                                             |
*       -------+------------+--------                                                     |
*                           |                                                             |
*                           V                                                             |
*                           +------------+                                                |
*                           |   PDCCH    |                                                |
*                           | processing |                                                |
*                           +------------+                                                |
*                           |            |                                                |
*                           |            v                                                |
*                           |            +------------+                                   |
*                           |            |   PDSCH    |                                   |
*                           |            | processing | decoding result                   |
*                           |            +------------+    -> ACK/NACK of PDSCH           |
*                           |                         |                                   |
*                           |                         v                                   |
*                           |                         +-------------+------------+        |
*                           |                         | PUCCH/PUSCH | Tx samples |        |
*                           |                         |  processing | transfer   |        |
*                           |                         +-------------+------------+        |
*                           |                                                             |
*                           |/___________________________________________________________\|
*                            \  duration between reception and associated transmission   /
*
* Remark: processing is done slot by slot, it can be distribute on different threads which are executed in parallel.
* This is an architecture optimization in order to cope with real time constraints.
* By example, for LTE, subframe processing is spread over 4 different threads.
*
 */

#ifndef NO_RAT_NR
  #define DURATION_RX_TO_TX           (NR_UE_CAPABILITY_SLOT_RX_TO_TX)  /* for NR this will certainly depends to such UE capability which is not yet defined */
#else
  #define DURATION_RX_TO_TX           (4)   /* For LTE, this duration is fixed to 4 and it is linked to LTE standard for both modes FDD/TDD */
#endif

#define FRAME_PERIOD    100000000ULL
#define DAQ_PERIOD      66667ULL
#define FIFO_PRIORITY   40

typedef enum {
    pss=0,
    pbch=1,
    si=2
} sync_mode_t;

void init_UE_threads(PHY_VARS_NR_UE *UE);
void *UE_thread(void *arg);
void init_UE(int nb_inst);

int32_t **rxdata;
int32_t **txdata;

#define KHz (1000UL)
#define MHz (1000*KHz)
#define SAIF_ENABLED

#ifdef SAIF_ENABLED
uint64_t	g_ue_rx_thread_busy	= 0;
#endif

typedef struct eutra_band_s {
    int16_t band;
    uint32_t ul_min;
    uint32_t ul_max;
    uint32_t dl_min;
    uint32_t dl_max;
    lte_frame_type_t frame_type;
} eutra_band_t;

typedef struct band_info_s {
    int nbands;
    eutra_band_t band_info[100];
} band_info_t;

band_info_t bands_to_scan;

static const eutra_band_t eutra_bands[] = {
    { 1, 1920    * MHz, 1980    * MHz, 2110    * MHz, 2170    * MHz, FDD},
    { 2, 1850    * MHz, 1910    * MHz, 1930    * MHz, 1990    * MHz, FDD},
    { 3, 1710    * MHz, 1785    * MHz, 1805    * MHz, 1880    * MHz, FDD},
    { 4, 1710    * MHz, 1755    * MHz, 2110    * MHz, 2155    * MHz, FDD},
    { 5,  824    * MHz,  849    * MHz,  869    * MHz,  894    * MHz, FDD},
    { 6,  830    * MHz,  840    * MHz,  875    * MHz,  885    * MHz, FDD},
    { 7, 2500    * MHz, 2570    * MHz, 2620    * MHz, 2690    * MHz, FDD},
    { 8,  880    * MHz,  915    * MHz,  925    * MHz,  960    * MHz, FDD},
    { 9, 1749900 * KHz, 1784900 * KHz, 1844900 * KHz, 1879900 * KHz, FDD},
    {10, 1710    * MHz, 1770    * MHz, 2110    * MHz, 2170    * MHz, FDD},
    {11, 1427900 * KHz, 1452900 * KHz, 1475900 * KHz, 1500900 * KHz, FDD},
    {12,  698    * MHz,  716    * MHz,  728    * MHz,  746    * MHz, FDD},
    {13,  777    * MHz,  787    * MHz,  746    * MHz,  756    * MHz, FDD},
    {14,  788    * MHz,  798    * MHz,  758    * MHz,  768    * MHz, FDD},
    {17,  704    * MHz,  716    * MHz,  734    * MHz,  746    * MHz, FDD},
    {20,  832    * MHz,  862    * MHz,  791    * MHz,  821    * MHz, FDD},
    {22, 3510    * MHz, 3590    * MHz, 3410    * MHz, 3490    * MHz, FDD},
    {33, 1900    * MHz, 1920    * MHz, 1900    * MHz, 1920    * MHz, TDD},
    {34, 2010    * MHz, 2025    * MHz, 2010    * MHz, 2025    * MHz, TDD},
    {35, 1850    * MHz, 1910    * MHz, 1850    * MHz, 1910    * MHz, TDD},
    {36, 1930    * MHz, 1990    * MHz, 1930    * MHz, 1990    * MHz, TDD},
    {37, 1910    * MHz, 1930    * MHz, 1910    * MHz, 1930    * MHz, TDD},
    {38, 2570    * MHz, 2620    * MHz, 2570    * MHz, 2630    * MHz, TDD},
    {39, 1880    * MHz, 1920    * MHz, 1880    * MHz, 1920    * MHz, TDD},
    {40, 2300    * MHz, 2400    * MHz, 2300    * MHz, 2400    * MHz, TDD},
    {41, 2496    * MHz, 2690    * MHz, 2496    * MHz, 2690    * MHz, TDD},
    {42, 3400    * MHz, 3600    * MHz, 3400    * MHz, 3600    * MHz, TDD},
    {43, 3600    * MHz, 3800    * MHz, 3600    * MHz, 3800    * MHz, TDD},
    {44, 703    * MHz, 803    * MHz, 703    * MHz, 803    * MHz, TDD},
};

PHY_VARS_NR_UE* init_nr_ue_vars(NR_DL_FRAME_PARMS *frame_parms,
			  uint8_t UE_id,
			  uint8_t abstraction_flag)

{

  PHY_VARS_NR_UE* ue;

  if (frame_parms!=(NR_DL_FRAME_PARMS *)NULL) { // if we want to give initial frame parms, allocate the PHY_VARS_UE structure and put them in
    ue = (PHY_VARS_NR_UE *)malloc(sizeof(PHY_VARS_NR_UE));
    memset(ue,0,sizeof(PHY_VARS_NR_UE));
    memcpy(&(ue->frame_parms), frame_parms, sizeof(NR_DL_FRAME_PARMS));
  }
  else ue = PHY_vars_UE_g[UE_id][0];

  ue->Mod_id      = UE_id;
  ue->mac_enabled = 1;
  // initialize all signal buffers
  init_nr_ue_signal(ue,1,abstraction_flag);
  // intialize transport
  //init_nr_ue_transport(ue,abstraction_flag);

  return(ue);
}

void init_thread(int sched_runtime, int sched_deadline, int sched_fifo, cpu_set_t *cpuset, char * name) {

#ifdef DEADLINE_SCHEDULER
    if (sched_runtime!=0) {
        struct sched_attr attr= {0};
        attr.size = sizeof(attr);
        attr.sched_policy = SCHED_DEADLINE;
        attr.sched_runtime  = sched_runtime;
        attr.sched_deadline = sched_deadline;
        attr.sched_period   = 0;
        AssertFatal(sched_setattr(0, &attr, 0) == 0,
                    "[SCHED] %s thread: sched_setattr failed %s \n", name, strerror(errno));
        LOG_I(HW,"[SCHED][eNB] %s deadline thread %lu started on CPU %d\n",
              name, (unsigned long)gettid(), sched_getcpu());
    }

#else
    if (CPU_COUNT(cpuset) > 0)
        AssertFatal( 0 == pthread_setaffinity_np(pthread_self(), sizeof(cpu_set_t), cpuset), "");
    struct sched_param sp;
    sp.sched_priority = sched_fifo;
    AssertFatal(pthread_setschedparam(pthread_self(),SCHED_FIFO,&sp)==0,
                "Can't set thread priority, Are you root?\n");
    /* Check the actual affinity mask assigned to the thread */
    cpu_set_t *cset=CPU_ALLOC(CPU_SETSIZE);
    if (0 == pthread_getaffinity_np(pthread_self(), CPU_ALLOC_SIZE(CPU_SETSIZE), cset)) {
      char txt[512]={0};
      for (int j = 0; j < CPU_SETSIZE; j++)
        if (CPU_ISSET(j, cset))
	  sprintf(txt+strlen(txt), " %d ", j);
      printf("CPU Affinity of thread %s is %s\n", name, txt);
    }
    CPU_FREE(cset);
#endif

    // Lock memory from swapping. This is a process wide call (not constraint to this thread).
    mlockall(MCL_CURRENT | MCL_FUTURE);
    pthread_setname_np( pthread_self(), name );

    // LTS: this sync stuff should be wrong
    printf("waiting for sync (%s)\n",name);
    pthread_mutex_lock(&sync_mutex);
    printf("Locked sync_mutex, waiting (%s)\n",name);
    while (sync_var<0)
        pthread_cond_wait(&sync_cond, &sync_mutex);
    pthread_mutex_unlock(&sync_mutex);
    printf("started %s as PID: %ld\n",name, gettid());
}

void init_UE(int nb_inst)
{
    int inst;
    NR_UE_MAC_INST_t *mac_inst;
    for (inst=0; inst < nb_inst; inst++) {
        //    UE->rfdevice.type      = NONE_DEV;
        PHY_VARS_NR_UE *UE = PHY_vars_UE_g[inst][0];
        LOG_I(PHY,"Initializing memory for UE instance %d (%p)\n",inst,PHY_vars_UE_g[inst]);
            PHY_vars_UE_g[inst][0] = init_nr_ue_vars(NULL,inst,0);

        AssertFatal((UE->if_inst = nr_ue_if_module_init(inst)) != NULL, "can not initial IF module\n");
        nr_l3_init_ue();
        nr_l2_init_ue();
        
        mac_inst = get_mac_inst(0);
        mac_inst->if_module = UE->if_inst;
        UE->if_inst->scheduled_response = nr_ue_scheduled_response;
        UE->if_inst->phy_config_request = nr_ue_phy_config_request;

        AssertFatal(0 == pthread_create(&UE->proc.pthread_ue,
                                        &UE->proc.attr_ue,
                                        UE_thread,
                                        (void*)UE), "");
    }

  printf("UE threads created by %ld\n", gettid());
#if 0
#if defined(ENABLE_USE_MME)
  extern volatile int start_UE;
  while (start_UE == 0) {
    sleep(1);
  }
#endif
#endif
}

/*!
 * \brief This is the UE synchronize thread.
 * It performs band scanning and synchonization.
 * \param arg is a pointer to a \ref PHY_VARS_NR_UE structure.
 * \returns a pointer to an int. The storage is not on the heap and must not be freed.
 */
static void *UE_thread_synch(void *arg) {
    static int __thread UE_thread_synch_retval;
    int i, hw_slot_offset;
    PHY_VARS_NR_UE *UE = (PHY_VARS_NR_UE*) arg;
    int current_band = 0;
    int current_offset = 0;
    sync_mode_t sync_mode = pbch;
    int CC_id = UE->CC_id;
    int freq_offset=0;
    char threadname[128];

    cpu_set_t cpuset;
    CPU_ZERO(&cpuset);
    if ( threads.iq != -1 )
        CPU_SET(threads.iq, &cpuset);
    // this thread priority must be lower that the main acquisition thread
    sprintf(threadname, "sync UE %d\n", UE->Mod_id);
    init_thread(100000, 500000, FIFO_PRIORITY-1, &cpuset, threadname);

    UE->is_synchronized = 0;

    if (UE->UE_scan == 0) {
        int ind;
        for ( ind=0;
                ind < sizeof(eutra_bands) / sizeof(eutra_bands[0]);
                ind++) {
            current_band = eutra_bands[ind].band;
            LOG_D(PHY, "Scanning band %d, dl_min %"PRIu32", ul_min %"PRIu32"\n", current_band, eutra_bands[ind].dl_min,eutra_bands[ind].ul_min);
            if ( eutra_bands[ind].dl_min <= downlink_frequency[0][0] && eutra_bands[ind].dl_max >= downlink_frequency[0][0] ) {
                for (i=0; i<4; i++)
                    uplink_frequency_offset[CC_id][i] = eutra_bands[ind].ul_min - eutra_bands[ind].dl_min;
                break;
            }
        }
        AssertFatal( ind < sizeof(eutra_bands) / sizeof(eutra_bands[0]), "Can't find EUTRA band for frequency");

        LOG_I( PHY, "[SCHED][UE] Check absolute frequency DL %"PRIu32", UL %"PRIu32" (oai_exit %d, rx_num_channels %d)\n",
               downlink_frequency[0][0], downlink_frequency[0][0]+uplink_frequency_offset[0][0],
               oai_exit, openair0_cfg[0].rx_num_channels);

        for (i=0; i<openair0_cfg[UE->rf_map.card].rx_num_channels; i++) {
            openair0_cfg[UE->rf_map.card].rx_freq[UE->rf_map.chain+i] = downlink_frequency[CC_id][i];
            openair0_cfg[UE->rf_map.card].tx_freq[UE->rf_map.chain+i] =
                downlink_frequency[CC_id][i]+uplink_frequency_offset[CC_id][i];
            openair0_cfg[UE->rf_map.card].autocal[UE->rf_map.chain+i] = 1;
            if (uplink_frequency_offset[CC_id][i] != 0) //
                openair0_cfg[UE->rf_map.card].duplex_mode = duplex_mode_FDD;
            else //FDD
                openair0_cfg[UE->rf_map.card].duplex_mode = duplex_mode_TDD;
        }
        sync_mode = pbch;

    } else {
        current_band=0;
        for (i=0; i<openair0_cfg[UE->rf_map.card].rx_num_channels; i++) {
            downlink_frequency[UE->rf_map.card][UE->rf_map.chain+i] = bands_to_scan.band_info[CC_id].dl_min;
            uplink_frequency_offset[UE->rf_map.card][UE->rf_map.chain+i] =
                bands_to_scan.band_info[CC_id].ul_min-bands_to_scan.band_info[CC_id].dl_min;
            openair0_cfg[UE->rf_map.card].rx_freq[UE->rf_map.chain+i] = downlink_frequency[CC_id][i];
            openair0_cfg[UE->rf_map.card].tx_freq[UE->rf_map.chain+i] =
                downlink_frequency[CC_id][i]+uplink_frequency_offset[CC_id][i];
            openair0_cfg[UE->rf_map.card].rx_gain[UE->rf_map.chain+i] = UE->rx_total_gain_dB;
        }
    }

    //    AssertFatal(UE->rfdevice.trx_start_func(&UE->rfdevice) == 0, "Could not start the device\n");

    while (oai_exit==0) {
        AssertFatal ( 0== pthread_mutex_lock(&UE->proc.mutex_synch), "");
        while (UE->proc.instance_cnt_synch < 0)
            // the thread waits here most of the time
            pthread_cond_wait( &UE->proc.cond_synch, &UE->proc.mutex_synch );
        AssertFatal ( 0== pthread_mutex_unlock(&UE->proc.mutex_synch), "");

        switch (sync_mode) {
        case pss:
            LOG_I(PHY,"[SCHED][UE] Scanning band %d (%d), freq %u\n",bands_to_scan.band_info[current_band].band, current_band,bands_to_scan.band_info[current_band].dl_min+current_offset);
            //lte_sync_timefreq(UE,current_band,bands_to_scan.band_info[current_band].dl_min+current_offset);
            current_offset += 20000000; // increase by 20 MHz

            if (current_offset > bands_to_scan.band_info[current_band].dl_max-bands_to_scan.band_info[current_band].dl_min) {
                current_band++;
                current_offset=0;
            }

            if (current_band==bands_to_scan.nbands) {
                current_band=0;
                oai_exit=1;
            }

            for (i=0; i<openair0_cfg[UE->rf_map.card].rx_num_channels; i++) {
                downlink_frequency[UE->rf_map.card][UE->rf_map.chain+i] = bands_to_scan.band_info[current_band].dl_min+current_offset;
                uplink_frequency_offset[UE->rf_map.card][UE->rf_map.chain+i] = bands_to_scan.band_info[current_band].ul_min-bands_to_scan.band_info[0].dl_min + current_offset;

                openair0_cfg[UE->rf_map.card].rx_freq[UE->rf_map.chain+i] = downlink_frequency[CC_id][i];
                openair0_cfg[UE->rf_map.card].tx_freq[UE->rf_map.chain+i] = downlink_frequency[CC_id][i]+uplink_frequency_offset[CC_id][i];
                openair0_cfg[UE->rf_map.card].rx_gain[UE->rf_map.chain+i] = UE->rx_total_gain_dB;
                if (UE->UE_scan_carrier) {
                    openair0_cfg[UE->rf_map.card].autocal[UE->rf_map.chain+i] = 1;
                }

            }

            break;

        case pbch:

#if DISABLE_LOG_X
            printf("[UE thread Synch] Running Initial Synch (mode %d)\n",UE->mode);
#else
            LOG_I(PHY, "[UE thread Synch] Running Initial Synch (mode %d)\n",UE->mode);
#endif
            if (nr_initial_sync( UE, UE->mode ) == 0) {

                hw_slot_offset = (UE->rx_offset<<1) / UE->frame_parms.samples_per_tti;
                printf("Got synch: hw_slot_offset %d, carrier off %d Hz, rxgain %d (DL %u, UL %u), UE_scan_carrier %d\n",
                       hw_slot_offset,
                       freq_offset,
                       UE->rx_total_gain_dB,
                       downlink_frequency[0][0]+freq_offset,
                       downlink_frequency[0][0]+uplink_frequency_offset[0][0]+freq_offset,
                       UE->UE_scan_carrier );


                    // rerun with new cell parameters and frequency-offset
                    for (i=0; i<openair0_cfg[UE->rf_map.card].rx_num_channels; i++) {
                        openair0_cfg[UE->rf_map.card].rx_gain[UE->rf_map.chain+i] = UE->rx_total_gain_dB;//-USRP_GAIN_OFFSET;
			if (UE->UE_scan_carrier == 1) {
			  if (freq_offset >= 0)
                            openair0_cfg[UE->rf_map.card].rx_freq[UE->rf_map.chain+i] += abs(UE->common_vars.freq_offset);
			  else
                            openair0_cfg[UE->rf_map.card].rx_freq[UE->rf_map.chain+i] -= abs(UE->common_vars.freq_offset);
			  openair0_cfg[UE->rf_map.card].tx_freq[UE->rf_map.chain+i] =
                            openair0_cfg[UE->rf_map.card].rx_freq[UE->rf_map.chain+i]+uplink_frequency_offset[CC_id][i];
			  downlink_frequency[CC_id][i] = openair0_cfg[CC_id].rx_freq[i];
			  freq_offset=0;
			}
		    }

                    // reconfigure for potentially different bandwidth
                    switch(UE->frame_parms.N_RB_DL) {
                    case 6:
                        openair0_cfg[UE->rf_map.card].sample_rate =1.92e6;
                        openair0_cfg[UE->rf_map.card].rx_bw          =.96e6;
                        openair0_cfg[UE->rf_map.card].tx_bw          =.96e6;
                        //            openair0_cfg[0].rx_gain[0] -= 12;
                        break;
                    case 25:
                        openair0_cfg[UE->rf_map.card].sample_rate =7.68e6;
                        openair0_cfg[UE->rf_map.card].rx_bw          =2.5e6;
                        openair0_cfg[UE->rf_map.card].tx_bw          =2.5e6;
                        //            openair0_cfg[0].rx_gain[0] -= 6;
                        break;
                    case 50:
                        openair0_cfg[UE->rf_map.card].sample_rate =15.36e6;
                        openair0_cfg[UE->rf_map.card].rx_bw          =5.0e6;
                        openair0_cfg[UE->rf_map.card].tx_bw          =5.0e6;
                        //            openair0_cfg[0].rx_gain[0] -= 3;
                        break;
                    case 100:
                        openair0_cfg[UE->rf_map.card].sample_rate=30.72e6;
                        openair0_cfg[UE->rf_map.card].rx_bw=10.0e6;
                        openair0_cfg[UE->rf_map.card].tx_bw=10.0e6;
                        //            openair0_cfg[0].rx_gain[0] -= 0;
                        break;
                    }

                    UE->rfdevice.trx_set_freq_func(&UE->rfdevice,&openair0_cfg[0],0);
                    //UE->rfdevice.trx_set_gains_func(&openair0,&openair0_cfg[0]);
                    //UE->rfdevice.trx_stop_func(&UE->rfdevice);
                    // sleep(1);
		            nr_init_frame_parms_ue(&UE->frame_parms);
                    /*if (UE->rfdevice.trx_start_func(&UE->rfdevice) != 0 ) {
                        LOG_E(HW,"Could not start the device\n");
                        oai_exit=1;
                    }*/

		if (UE->UE_scan_carrier == 1) {

		  UE->UE_scan_carrier = 0;
                } else {
                    AssertFatal ( 0== pthread_mutex_lock(&UE->proc.mutex_synch), "");
                    UE->is_synchronized = 1;
                    AssertFatal ( 0== pthread_mutex_unlock(&UE->proc.mutex_synch), "");

                    if( UE->mode == rx_dump_frame ) {
                        FILE *fd;
                        if ((UE->proc.proc_rxtx[0].frame_rx&1) == 0) {  // this guarantees SIB1 is present
                            if ((fd = fopen("rxsig_frame0.dat","w")) != NULL) {
                                fwrite((void*)&UE->common_vars.rxdata[0][0],
                                       sizeof(int32_t),
                                       10*UE->frame_parms.samples_per_subframe,
                                       fd);
                                LOG_I(PHY,"Dummping Frame ... bye bye \n");
                                fclose(fd);
                                exit(0);
                            } else {
                                LOG_E(PHY,"Cannot open file for writing\n");
                                exit(0);
                            }
                        } else {
                            AssertFatal ( 0== pthread_mutex_lock(&UE->proc.mutex_synch), "");
                            UE->is_synchronized = 0;
                            AssertFatal ( 0== pthread_mutex_unlock(&UE->proc.mutex_synch), "");

                        }
                    }
                }
            } else {
                // initial sync failed
                // calculate new offset and try again
                if (UE->UE_scan_carrier == 1) {
                    if (freq_offset >= 0)
                        freq_offset += 100;
                    freq_offset *= -1;

                    if (abs(freq_offset) > 7500) {
                        LOG_I( PHY, "[initial_sync] No cell synchronization found, abandoning\n" );
                        FILE *fd;
                        if ((fd = fopen("rxsig_frame0.dat","w"))!=NULL) {
                            fwrite((void*)&UE->common_vars.rxdata[0][0],
                                   sizeof(int32_t),
                                   10*UE->frame_parms.samples_per_subframe,
                                   fd);
                            LOG_I(PHY,"Dummping Frame ... bye bye \n");
                            fclose(fd);
                            exit(0);
                        }
                        //mac_xface->macphy_exit("No cell synchronization found, abandoning"); new mac
                        return &UE_thread_synch_retval; // not reached
                    }
                }
#if DISABLE_LOG_X
                printf("[initial_sync] trying carrier off %d Hz, rxgain %d (DL %u, UL %u)\n",
                       freq_offset,
                       UE->rx_total_gain_dB,
                       downlink_frequency[0][0]+freq_offset,
                       downlink_frequency[0][0]+uplink_frequency_offset[0][0]+freq_offset );
#else
                LOG_I(PHY, "[initial_sync] trying carrier off %d Hz, rxgain %d (DL %u, UL %u)\n",
                       freq_offset,
                       UE->rx_total_gain_dB,
                       downlink_frequency[0][0]+freq_offset,
                       downlink_frequency[0][0]+uplink_frequency_offset[0][0]+freq_offset );
#endif

                for (i=0; i<openair0_cfg[UE->rf_map.card].rx_num_channels; i++) {
                    openair0_cfg[UE->rf_map.card].rx_freq[UE->rf_map.chain+i] = downlink_frequency[CC_id][i]+freq_offset;
                    openair0_cfg[UE->rf_map.card].tx_freq[UE->rf_map.chain+i] = downlink_frequency[CC_id][i]+uplink_frequency_offset[CC_id][i]+freq_offset;
                    openair0_cfg[UE->rf_map.card].rx_gain[UE->rf_map.chain+i] = UE->rx_total_gain_dB;//-USRP_GAIN_OFFSET;
                    if (UE->UE_scan_carrier==1)
                        openair0_cfg[UE->rf_map.card].autocal[UE->rf_map.chain+i] = 1;
                }
                UE->rfdevice.trx_set_freq_func(&UE->rfdevice,&openair0_cfg[0],0);
            }// initial_sync=0
            break;
        case si:
        default:
            break;
        }

        AssertFatal ( 0== pthread_mutex_lock(&UE->proc.mutex_synch), "");
        // indicate readiness
        UE->proc.instance_cnt_synch--;
        AssertFatal ( 0== pthread_mutex_unlock(&UE->proc.mutex_synch), "");

        VCD_SIGNAL_DUMPER_DUMP_FUNCTION_BY_NAME( VCD_SIGNAL_DUMPER_FUNCTIONS_UE_THREAD_SYNCH, 0 );
    }  // while !oai_exit

    return &UE_thread_synch_retval;
}

/*!
 * \brief This is the UE thread for RX subframe n and TX subframe n+4.
 * This thread performs the phy_procedures_UE_RX() on every received slot.
 * then, if TX is enabled it performs TX for n+4.
 * \param arg is a pointer to a \ref PHY_VARS_NR_UE structure.
 * \returns a pointer to an int. The storage is not on the heap and must not be freed.
 */

static void *UE_thread_rxn_txnp4(void *arg) {
    static __thread int UE_thread_rxtx_retval;
    struct nr_rxtx_thread_data *rtd = arg;
    UE_nr_rxtx_proc_t *proc = rtd->proc;
    PHY_VARS_NR_UE    *UE   = rtd->UE;
    int ret;

    //proc->counter_decoder = 0;
    proc->instance_cnt_rxtx=-1;
    proc->subframe_rx=proc->sub_frame_start;

	proc->dci_err_cnt=0;
    char threadname[256];
    sprintf(threadname,"UE_%d_proc_%d", UE->Mod_id, proc->sub_frame_start);
    cpu_set_t cpuset;
    CPU_ZERO(&cpuset);
    char timing_proc_name[256];
    sprintf(timing_proc_name,"Delay to process sub-frame proc %d",proc->sub_frame_start);

    if ( (proc->sub_frame_start+1)%RX_NB_TH == 0 && threads.one != -1 )
        CPU_SET(threads.one, &cpuset);
    if ( (proc->sub_frame_start+1)%RX_NB_TH == 1 && threads.two != -1 )
        CPU_SET(threads.two, &cpuset);
    if ( (proc->sub_frame_start+1)%RX_NB_TH == 2 && threads.three != -1 )
        CPU_SET(threads.three, &cpuset);
            //CPU_SET(threads.three, &cpuset);
    init_thread(900000,1000000 , FIFO_PRIORITY-1, &cpuset,
                threadname);

    while (!oai_exit) {
        if (pthread_mutex_lock(&proc->mutex_rxtx) != 0) {
          LOG_E( PHY, "[SCHED][UE] error locking mutex for UE RXTX\n" );
          exit_fun("nothing to add");
        }
        while (proc->instance_cnt_rxtx < 0) {
          // most of the time, the thread is waiting here
          pthread_cond_wait( &proc->cond_rxtx, &proc->mutex_rxtx );
        }
        if (pthread_mutex_unlock(&proc->mutex_rxtx) != 0) {
          LOG_E( PHY, "[SCHED][UE] error unlocking mutex for UE RXn_TXnp4\n" );
          exit_fun("nothing to add");
        }

//        initRefTimes(t2);
        initRefTimes(t3);
        pickTime(current);
//        updateTimes(proc->gotIQs, &t2, 10000, "Delay to wake up UE_Thread_Rx (case 2)");

        // Process Rx data for one sub-frame
        if (slot_select_nr(&UE->frame_parms, proc->frame_tx, proc->nr_tti_tx) & NR_DOWNLINK_SLOT) {

            //clean previous FAPI MESSAGE
            UE->rx_ind.number_pdus = 0;
            UE->dci_ind.number_of_dcis = 0;
            //clean previous FAPI MESSAGE

#ifdef UE_SLOT_PARALLELISATION
            phy_procedures_slot_parallelization_UE_RX( UE, proc, 0, 0, 1, UE->mode, no_relay, NULL );
#else
            phy_procedures_nrUE_RX( UE, proc, 0, 0, 1, UE->mode, no_relay, NULL );
#endif
        }

#if UE_TIMING_TRACE
        start_meas(&UE->generic_stat);
#endif
        if (UE->mac_enabled==1) {

            //  trigger L2 to run ue_scheduler thru IF module
            //  [TODO] mapping right after NR initial sync
            if(1)
            if(UE->if_inst != NULL && UE->if_inst->ul_indication != NULL){
                UE->ul_indication.module_id = 0;
                UE->ul_indication.gNB_index = 0;
                UE->ul_indication.cc_id = 0;
                UE->ul_indication.slot = 0;     //  to be fill
                UE->ul_indication.frame = 0;    //  to be fill
                //  [TODO] mapping right after NR initial sync
                UE->ul_indication.frame = proc->frame_rx; 
                UE->ul_indication.slot = proc->nr_tti_rx;
                
                UE->if_inst->ul_indication(&UE->ul_indication);
            }



#ifdef NEW_MAC
          ret = mac_xface->ue_scheduler(UE->Mod_id,
                                          proc->frame_rx,
                                          proc->subframe_rx,
                                          proc->nr_tti_rx,
                                          proc->frame_tx,
                                          proc->subframe_tx,
                                          proc->nr_tti_tx%(UE->frame_parms.ttis_per_subframe),
#ifndef NO_RAT_NR
                                          slot_select_nr(&UE->frame_parms, proc->frame_tx, proc->nr_tti_tx),
#else
                                          subframe_select(&UE->frame_parms,proc->subframe_tx),
#endif
                                          0,
                                          0/*FIXME CC_id*/);
#endif

/*#else
            ret = mac_xface->ue_scheduler(UE->Mod_id,
                                          proc->frame_rx,
                                          proc->subframe_rx,
                                          proc->frame_tx,
                                          proc->subframe_tx,
                                          subframe_select(&UE->frame_parms,proc->subframe_tx),
                                          0,  */
//                                          0/*FIXME CC_id*/);
//#endif
            if ( ret != CONNECTION_OK) {
                char *txt;
                switch (ret) {
                case CONNECTION_LOST:
                    txt="RRC Connection lost, returning to PRACH";
                    break;
                case PHY_RESYNCH:
                    txt="RRC Connection lost, trying to resynch";
                    break;
                case RESYNCH:
                    txt="return to PRACH and perform a contention-free access";
                    break;
                default:
                    txt="UNKNOWN RETURN CODE";
                };
                LOG_E( PHY, "[UE %"PRIu8"] Frame %"PRIu32", subframe %u %s\n",
                       UE->Mod_id, proc->frame_rx, proc->subframe_tx,txt );
            }
        }
#if UE_TIMING_TRACE
        stop_meas(&UE->generic_stat);
#endif

        // Prepare the future Tx data
#if 0
#ifndef NO_RAT_NR
        if (slot_select_nr(&UE->frame_parms, proc->frame_tx, proc->nr_tti_tx) & NR_UPLINK_SLOT)
#else
        if ((subframe_select( &UE->frame_parms, proc->subframe_tx) == SF_UL) ||
                (UE->frame_parms.frame_type == FDD) )
#endif
            if (UE->mode != loop_through_memory)
                phy_procedures_UE_TX(UE,proc,0,0,UE->mode,no_relay);
#endif
#if 0
        if ((subframe_select( &UE->frame_parms, proc->subframe_tx) == SF_S) &&
                (UE->frame_parms.frame_type == TDD))
            if (UE->mode != loop_through_memory)
                //phy_procedures_UE_S_TX(UE,0,0,no_relay);
        updateTimes(current, &t3, 10000, timing_proc_name);
#endif

        if (pthread_mutex_lock(&proc->mutex_rxtx) != 0) {
          LOG_E( PHY, "[SCHED][UE] error locking mutex for UE RXTX\n" );
          exit_fun("noting to add");
        }
        proc->instance_cnt_rxtx--;
#if BASIC_SIMULATOR
    if (pthread_cond_signal(&proc->cond_rxtx) != 0) abort();
#endif
        if (pthread_mutex_unlock(&proc->mutex_rxtx) != 0) {
          LOG_E( PHY, "[SCHED][UE] error unlocking mutex for UE RXTX\n" );
          exit_fun("noting to add");
        }
    }

// thread finished
    free(arg);
    return &UE_thread_rxtx_retval;
}

/*!
 * \brief This is the main UE thread.
 * This thread controls the other three UE threads:
 * - UE_thread_rxn_txnp4 (even subframes)
 * - UE_thread_rxn_txnp4 (odd subframes)
 * - UE_thread_synch
 * \param arg unused
 * \returns a pointer to an int. The storage is not on the heap and must not be freed.
 */

void *UE_thread(void *arg) {

    PHY_VARS_NR_UE *UE = (PHY_VARS_NR_UE *) arg;
    //  int tx_enabled = 0;
    int dummy_rx[UE->frame_parms.nb_antennas_rx][UE->frame_parms.samples_per_tti] __attribute__((aligned(32)));
    openair0_timestamp timestamp,timestamp1;
    void* rxp[NB_ANTENNAS_RX], *txp[NB_ANTENNAS_TX];
    int start_rx_stream = 0;
    int i;
    char threadname[128];
    int th_id;
    UE->proc.proc_rxtx[0].counter_decoder = 0;
    UE->proc.proc_rxtx[1].counter_decoder = 0;
    UE->proc.proc_rxtx[2].counter_decoder = 0;

    static uint8_t thread_idx = 0;

    cpu_set_t cpuset;
    CPU_ZERO(&cpuset);
    if ( threads.iq != -1 )
        CPU_SET(threads.iq, &cpuset);
    init_thread(100000, 500000, FIFO_PRIORITY, &cpuset,
                "UHD Threads");
    if (oaisim_flag == 0)
        AssertFatal(0== openair0_device_load(&(UE->rfdevice), &openair0_cfg[0]), "");
    UE->rfdevice.host_type = RAU_HOST;
    sprintf(threadname, "Main UE %d", UE->Mod_id);
    pthread_setname_np(pthread_self(), threadname);
    init_UE_threads(UE);

#ifdef NAS_UE
    //MessageDef *message_p;
    //message_p = itti_alloc_new_message(TASK_NAS_UE, INITIALIZE_MESSAGE);
    //itti_send_msg_to_task (TASK_NAS_UE, UE->Mod_id + NB_eNB_INST, message_p);
#endif

    int tti_nr=-1;
    //int cumulated_shift=0;
    AssertFatal(UE->rfdevice.trx_start_func(&UE->rfdevice) == 0, "Could not start the device\n");
    while (!oai_exit) {
        AssertFatal ( 0== pthread_mutex_lock(&UE->proc.mutex_synch), "");
        int instance_cnt_synch = UE->proc.instance_cnt_synch;
        int is_synchronized    = UE->is_synchronized;
        AssertFatal ( 0== pthread_mutex_unlock(&UE->proc.mutex_synch), "");

        if (is_synchronized == 0) {
#if BASIC_SIMULATOR
      while (!((instance_cnt_synch = UE->proc.instance_cnt_synch) < 0)) {
        printf("ue sync not ready\n");
        usleep(500*1000);
      }
#endif
            if (instance_cnt_synch < 0) {  // we can invoke the synch
                // grab 10 ms of signal and wakeup synch thread
                for (int i=0; i<UE->frame_parms.nb_antennas_rx; i++)
                    rxp[i] = (void*)&UE->common_vars.rxdata[i][0];

                if (UE->mode != loop_through_memory)
                    AssertFatal( UE->frame_parms.samples_per_subframe*10 ==
                                 UE->rfdevice.trx_read_func(&UE->rfdevice,
                                                            &timestamp,
                                                            rxp,
                                                            UE->frame_parms.samples_per_subframe*10,
                                                            UE->frame_parms.nb_antennas_rx), "");

		AssertFatal ( 0== pthread_mutex_lock(&UE->proc.mutex_synch), "");
                instance_cnt_synch = ++UE->proc.instance_cnt_synch;
                if (instance_cnt_synch == 0) {
                    AssertFatal( 0 == pthread_cond_signal(&UE->proc.cond_synch), "");
                } else {
                    LOG_E( PHY, "[SCHED][UE] UE sync thread busy!!\n" );
                    exit_fun("nothing to add");
                }
		AssertFatal ( 0== pthread_mutex_unlock(&UE->proc.mutex_synch), "");
            } else {
#if OAISIM
              (void)dummy_rx; /* avoid gcc warnings */
              usleep(500);
#else
                // grab 10 ms of signal into dummy buffer
                if (UE->mode != loop_through_memory) {
                    for (int i=0; i<UE->frame_parms.nb_antennas_rx; i++)
                        rxp[i] = (void*)&dummy_rx[i][0];
                    for (int sf=0; sf<LTE_NUMBER_OF_SUBFRAMES_PER_FRAME; sf++)
                        //	    printf("Reading dummy sf %d\n",sf);
                          UE->rfdevice.trx_read_func(&UE->rfdevice,
                                              &timestamp,
                                              rxp,
                                              UE->frame_parms.samples_per_subframe,
                                              UE->frame_parms.nb_antennas_rx);
                }
#endif
            }

        } // UE->is_synchronized==0
        else {
            if (start_rx_stream==0) {
                start_rx_stream=1;
                if (UE->mode != loop_through_memory) {
                    if (UE->no_timing_correction==0) {
						printf("before resync\n");
						//nr_slot_fep(UE,0, 0, UE->rx_offset, 1, 1, NR_PDCCH_EST);
						//nr_slot_fep(UE,1, 0, UE->rx_offset, 1, 1, NR_PDCCH_EST);
						
						//write_output("txdata_pre.m", "txdata_pre", UE->common_vars.rxdata[0], UE->frame_parms.samples_per_subframe*10, 1, 1);
						
                        /*LOG_I(PHY,"Resynchronizing RX by %d samples (mode = %d)\n",UE->rx_offset,UE->mode);
                        AssertFatal(UE->rx_offset ==
                                    UE->rfdevice.trx_read_func(&UE->rfdevice,
                                                               &timestamp,
                                                               (void**)UE->common_vars.rxdata,
                                                               UE->rx_offset,
                                                               UE->frame_parms.nb_antennas_rx),"");
                                                               
                         AssertFatal(UE->frame_parms.samples_per_subframe*10 ==
                                    UE->rfdevice.trx_read_func(&UE->rfdevice,
                                                               &timestamp,
                                                               (void**)UE->common_vars.rxdata,
                                                               UE->frame_parms.samples_per_subframe*10,
                                                               UE->frame_parms.nb_antennas_rx),"");*/
                                                               
                      //write_output("txdataF_ue.m", "txdataF_ue", UE->common_vars.rxdata[0], UE->frame_parms.samples_per_subframe*10, 1, 1);
                    }
                    UE->rx_offset=0;
                    UE->time_sync_cell=0;
                    //UE->proc.proc_rxtx[0].frame_rx++;
                    //UE->proc.proc_rxtx[1].frame_rx++;
                    for (th_id=0; th_id < RX_NB_TH; th_id++) {
                        UE->proc.proc_rxtx[th_id].frame_rx++;
                    }
                    
                    //printf("first stream frame rx %d\n",UE->proc.proc_rxtx[0].frame_rx);

                    // read in first symbol
                    AssertFatal (UE->frame_parms.ofdm_symbol_size+UE->frame_parms.nb_prefix_samples0 ==
                                 UE->rfdevice.trx_read_func(&UE->rfdevice,
                                                            &timestamp,
                                                            (void**)UE->common_vars.rxdata,
                                                            UE->frame_parms.ofdm_symbol_size+UE->frame_parms.nb_prefix_samples0,
                                                            UE->frame_parms.nb_antennas_rx),"");
                    //write_output("txdata_sym.m", "txdata_sym", UE->common_vars.rxdata[0], (UE->frame_parms.ofdm_symbol_size+UE->frame_parms.nb_prefix_samples0), 1, 1);
                    //nr_slot_fep(UE,0, 0, 0, 1, 1, NR_PDCCH_EST);
                } //UE->mode != loop_through_memory
                else
                    rt_sleep_ns(1000*1000);

            } else {
                tti_nr++;
                int ttis_per_frame = LTE_NUMBER_OF_SUBFRAMES_PER_FRAME*UE->frame_parms.ttis_per_subframe;
                tti_nr %= ttis_per_frame;               
                UE_nr_rxtx_proc_t *proc = &UE->proc.proc_rxtx[thread_idx];
                // update thread index for received subframe
                UE->current_thread_id[tti_nr] = thread_idx;

#if BASIC_SIMULATOR
                {
                  int t;
                  for (t = 0; t < 2; t++) {
                        UE_rxtx_proc_t *proc = &UE->proc.proc_rxtx[t];
                        pthread_mutex_lock(&proc->mutex_rxtx);
                        while (proc->instance_cnt_rxtx >= 0) pthread_cond_wait( &proc->cond_rxtx, &proc->mutex_rxtx );
                        pthread_mutex_unlock(&proc->mutex_rxtx);
                  }
                }
#endif
                LOG_D(PHY,"Process TTI %d thread Idx %d \n", tti_nr, UE->current_thread_id[tti_nr]);

                thread_idx++;
                if(thread_idx>=RX_NB_TH)
                    thread_idx = 0;


                if (UE->mode != loop_through_memory) {
                    for (i=0; i<UE->frame_parms.nb_antennas_rx; i++)
                        rxp[i] = (void*)&UE->common_vars.rxdata[i][UE->frame_parms.ofdm_symbol_size+
                                 UE->frame_parms.nb_prefix_samples0+
                                 tti_nr*UE->frame_parms.samples_per_tti];
                    for (i=0; i<UE->frame_parms.nb_antennas_tx; i++)
                        txp[i] = (void*)&UE->common_vars.txdata[i][((tti_nr+2)%10*UE->frame_parms.ttis_per_subframe)*UE->frame_parms.samples_per_tti];

                    int readBlockSize, writeBlockSize;
                    if (tti_nr<(ttis_per_frame - 1)) {
                        readBlockSize=UE->frame_parms.samples_per_tti;
                        writeBlockSize=UE->frame_parms.samples_per_tti;
                    } else {
                        // set TO compensation to zero
                        UE->rx_offset_diff = 0;
                        // compute TO compensation that should be applied for this frame
                        if ( UE->rx_offset < 5*UE->frame_parms.samples_per_subframe  &&
                                UE->rx_offset > 0 )
                            UE->rx_offset_diff = -1 ;
                        if ( UE->rx_offset > 5*UE->frame_parms.samples_per_subframe &&
                                UE->rx_offset < 10*UE->frame_parms.samples_per_tti )
                            UE->rx_offset_diff = 1;

                        LOG_D(PHY,"AbsSubframe %d.%d TTI SET rx_off_diff to %d rx_offset %d \n",proc->frame_rx,tti_nr,UE->rx_offset_diff,UE->rx_offset);
                        readBlockSize=UE->frame_parms.samples_per_tti -
                                      UE->frame_parms.ofdm_symbol_size -
                                      UE->frame_parms.nb_prefix_samples0 -
                                      UE->rx_offset_diff;
                        writeBlockSize=UE->frame_parms.samples_per_tti -
                                       UE->rx_offset_diff;
                    }

                    /*AssertFatal(readBlockSize ==
                                UE->rfdevice.trx_read_func(&UE->rfdevice,
                                                           &timestamp,
                                                           rxp,
                                                           readBlockSize,
                                                           UE->frame_parms.nb_antennas_rx),"");
                    AssertFatal( writeBlockSize ==
                                 UE->rfdevice.trx_write_func(&UE->rfdevice,
                                         timestamp+
                                         (2*UE->frame_parms.samples_per_tti) -
                                         UE->frame_parms.ofdm_symbol_size-UE->frame_parms.nb_prefix_samples0 -
                                         openair0_cfg[0].tx_sample_advance,
                                         txp,
                                         writeBlockSize,
                                         UE->frame_parms.nb_antennas_tx,
<<<<<<< HEAD
                                         1),"");*/
=======
                                         1),"");
		    
>>>>>>> 34b021e8
                    if( tti_nr==(ttis_per_frame-1)) {
                        // read in first symbol of next frame and adjust for timing drift
                        int first_symbols=writeBlockSize-readBlockSize;
                        if ( first_symbols > 0 )
                            /*AssertFatal(first_symbols ==
                                        UE->rfdevice.trx_read_func(&UE->rfdevice,
                                                                   &timestamp1,
                                                                   (void**)UE->common_vars.rxdata,
                                                                   first_symbols,
                                                                   UE->frame_parms.nb_antennas_rx),"");*/
                        if ( first_symbols <0 )
                            LOG_E(PHY,"can't compensate: diff =%d\n", first_symbols);
                    }
                    pickTime(gotIQs);
                    // operate on thread sf mod 2
                    AssertFatal(pthread_mutex_lock(&proc->mutex_rxtx) ==0,"");
                    if(tti_nr == 0) {
                        //UE->proc.proc_rxtx[0].frame_rx++;
                        //UE->proc.proc_rxtx[1].frame_rx++;
                        for (th_id=0; th_id < RX_NB_TH; th_id++) {
                            UE->proc.proc_rxtx[th_id].frame_rx++;
                        }
#ifdef SAIF_ENABLED
						if (!(proc->frame_rx%4000))
						{
							printf("frame_rx=%d rx_thread_busy=%ld - rate %8.3f\n",
								proc->frame_rx, g_ue_rx_thread_busy,
								(float)g_ue_rx_thread_busy/(proc->frame_rx*10+1)*100.0);
							fflush(stdout);
						}
#endif
                    }
                    //UE->proc.proc_rxtx[0].gotIQs=readTime(gotIQs);
                    //UE->proc.proc_rxtx[1].gotIQs=readTime(gotIQs);
                    for (th_id=0; th_id < RX_NB_TH; th_id++) {
                        UE->proc.proc_rxtx[th_id].gotIQs=readTime(gotIQs);
                    }

                    proc->nr_tti_rx=tti_nr;
                    proc->subframe_rx=tti_nr>>((uint8_t)(log2 (UE->frame_parms.ttis_per_subframe)));

                    proc->frame_tx = proc->frame_rx;
                    proc->nr_tti_tx= tti_nr + DURATION_RX_TO_TX;
                    if (proc->nr_tti_tx > ttis_per_frame) {
                      proc->frame_tx = (proc->frame_tx + 1)%MAX_FRAME_NUMBER;
                      proc->nr_tti_tx %= ttis_per_frame;
                    }
                    proc->subframe_tx=(proc->nr_tti_tx)>>((uint8_t)(log2 (UE->frame_parms.ttis_per_subframe)));
                    proc->timestamp_tx = timestamp+
                                         (DURATION_RX_TO_TX*UE->frame_parms.samples_per_tti)-
                                         UE->frame_parms.ofdm_symbol_size-UE->frame_parms.nb_prefix_samples0;

                    proc->instance_cnt_rxtx++;
                    LOG_D( PHY, "[SCHED][UE %d] UE RX instance_cnt_rxtx %d subframe %d !!\n", UE->Mod_id, proc->instance_cnt_rxtx,proc->subframe_rx);
                    if (proc->instance_cnt_rxtx == 0) {
                      if (pthread_cond_signal(&proc->cond_rxtx) != 0) {
                        LOG_E( PHY, "[SCHED][UE %d] ERROR pthread_cond_signal for UE RX thread\n", UE->Mod_id);
                        exit_fun("nothing to add");
                      }
                    } else {
#ifdef SAIF_ENABLED
						g_ue_rx_thread_busy++;
#endif
                      LOG_E( PHY, "[SCHED][UE %d] !! UE RX thread busy (IC %d)!!\n", UE->Mod_id, proc->instance_cnt_rxtx);
                      if (proc->instance_cnt_rxtx > 4)
                      {
                        char exit_fun_string[256];
                        sprintf(exit_fun_string,"[SCHED][UE %d] !!! UE instance_cnt_rxtx > 2 (IC %d) (Proc %d)!!",
                        			UE->Mod_id, proc->instance_cnt_rxtx,
                        			UE->current_thread_id[tti_nr]);
          				printf("%s\n",exit_fun_string);
          				fflush(stdout);
          				sleep(1);
                        exit_fun(exit_fun_string);
                      }
                    }

                    AssertFatal (pthread_cond_signal(&proc->cond_rxtx) ==0 ,"");
                    AssertFatal(pthread_mutex_unlock(&proc->mutex_rxtx) ==0,"");
//                    initRefTimes(t1);
//                    initStaticTime(lastTime);
//                    updateTimes(lastTime, &t1, 20000, "Delay between two IQ acquisitions (case 1)");
//                    pickStaticTime(lastTime);

                } else {
                    printf("Processing subframe %d",proc->subframe_rx);
                    getchar();
                }
            } // start_rx_stream==1
        } // UE->is_synchronized==1

    } // while !oai_exit
    return NULL;
}

/*!
 * \brief Initialize the UE theads.
 * Creates the UE threads:
 * - UE_thread_rxtx0
 * - UE_thread_rxtx1
 * - UE_thread_synch
 * - UE_thread_fep_slot0
 * - UE_thread_fep_slot1
 * - UE_thread_dlsch_proc_slot0
 * - UE_thread_dlsch_proc_slot1
 * and the locking between them.
 */
void init_UE_threads(PHY_VARS_NR_UE *UE) {
    struct nr_rxtx_thread_data *rtd;

    pthread_attr_init (&UE->proc.attr_ue);
    pthread_attr_setstacksize(&UE->proc.attr_ue,8192);//5*PTHREAD_STACK_MIN);

    pthread_mutex_init(&UE->proc.mutex_synch,NULL);
    pthread_cond_init(&UE->proc.cond_synch,NULL);

    // the threads are not yet active, therefore access is allowed without locking
    int nb_threads=RX_NB_TH;
    for (int i=0; i<nb_threads; i++) {
        rtd = calloc(1, sizeof(struct nr_rxtx_thread_data));
        if (rtd == NULL) abort();
        rtd->UE = UE;
        rtd->proc = &UE->proc.proc_rxtx[i];

        pthread_mutex_init(&UE->proc.proc_rxtx[i].mutex_rxtx,NULL);
        pthread_cond_init(&UE->proc.proc_rxtx[i].cond_rxtx,NULL);
        UE->proc.proc_rxtx[i].sub_frame_start=i;
        UE->proc.proc_rxtx[i].sub_frame_step=nb_threads;
        printf("Init_UE_threads rtd %d proc %d nb_threads %d i %d\n",rtd->proc->sub_frame_start, UE->proc.proc_rxtx[i].sub_frame_start,nb_threads, i);
        pthread_create(&UE->proc.proc_rxtx[i].pthread_rxtx, NULL, UE_thread_rxn_txnp4, rtd);

#ifdef UE_DLSCH_PARALLELISATION
        pthread_mutex_init(&UE->proc.proc_rxtx[i].mutex_dlsch_td,NULL);
        pthread_cond_init(&UE->proc.proc_rxtx[i].cond_dlsch_td,NULL);
        pthread_create(&UE->proc.proc_rxtx[i].pthread_dlsch_td,NULL,dlsch_decoding_2thread0, rtd);
        //thread 2
        pthread_mutex_init(&UE->proc.proc_rxtx[i].mutex_dlsch_td1,NULL);
        pthread_cond_init(&UE->proc.proc_rxtx[i].cond_dlsch_td1,NULL);
        pthread_create(&UE->proc.proc_rxtx[i].pthread_dlsch_td1,NULL,dlsch_decoding_2thread1, rtd);
#endif

#ifdef UE_SLOT_PARALLELISATION
        //pthread_mutex_init(&UE->proc.proc_rxtx[i].mutex_slot0_dl_processing,NULL);
        //pthread_cond_init(&UE->proc.proc_rxtx[i].cond_slot0_dl_processing,NULL);
        //pthread_create(&UE->proc.proc_rxtx[i].pthread_slot0_dl_processing,NULL,UE_thread_slot0_dl_processing, rtd);

        pthread_mutex_init(&UE->proc.proc_rxtx[i].mutex_slot1_dl_processing,NULL);
        pthread_cond_init(&UE->proc.proc_rxtx[i].cond_slot1_dl_processing,NULL);
        pthread_create(&UE->proc.proc_rxtx[i].pthread_slot1_dl_processing,NULL,UE_thread_slot1_dl_processing, rtd);
#endif

    }
    pthread_create(&UE->proc.pthread_synch,NULL,UE_thread_synch,(void*)UE);
}


#ifdef OPENAIR2
/*
void fill_ue_band_info(void) {

    UE_EUTRA_Capability_t *UE_EUTRA_Capability = UE_rrc_inst[0].UECap->UE_EUTRA_Capability;
    int i,j;

    bands_to_scan.nbands = UE_EUTRA_Capability->rf_Parameters.supportedBandListEUTRA.list.count;

    for (i=0; i<bands_to_scan.nbands; i++) {

        for (j=0; j<sizeof (eutra_bands) / sizeof (eutra_bands[0]); j++)
            if (eutra_bands[j].band == UE_EUTRA_Capability->rf_Parameters.supportedBandListEUTRA.list.array[i]->bandEUTRA) {
                memcpy(&bands_to_scan.band_info[i],
                       &eutra_bands[j],
                       sizeof(eutra_band_t));

                printf("Band %d (%lu) : DL %u..%u Hz, UL %u..%u Hz, Duplex %s \n",
                       bands_to_scan.band_info[i].band,
                       UE_EUTRA_Capability->rf_Parameters.supportedBandListEUTRA.list.array[i]->bandEUTRA,
                       bands_to_scan.band_info[i].dl_min,
                       bands_to_scan.band_info[i].dl_max,
                       bands_to_scan.band_info[i].ul_min,
                       bands_to_scan.band_info[i].ul_max,
                       (bands_to_scan.band_info[i].frame_type==FDD) ? "FDD" : "TDD");
                break;
            }
    }
}*/
#endif

int setup_ue_buffers(PHY_VARS_NR_UE **phy_vars_ue, openair0_config_t *openair0_cfg) {

    int i, CC_id;
    NR_DL_FRAME_PARMS *frame_parms;
    openair0_rf_map *rf_map;

    for (CC_id=0; CC_id<MAX_NUM_CCs; CC_id++) {
        rf_map = &phy_vars_ue[CC_id]->rf_map;

        AssertFatal( phy_vars_ue[CC_id] !=0, "");
        frame_parms = &(phy_vars_ue[CC_id]->frame_parms);

        // replace RX signal buffers with mmaped HW versions
        rxdata = (int32_t**)malloc16( frame_parms->nb_antennas_rx*sizeof(int32_t*) );
        txdata = (int32_t**)malloc16( frame_parms->nb_antennas_tx*sizeof(int32_t*) );

        for (i=0; i<frame_parms->nb_antennas_rx; i++) {
            LOG_I(PHY, "Mapping UE CC_id %d, rx_ant %d, freq %u on card %d, chain %d\n",
                  CC_id, i, downlink_frequency[CC_id][i], rf_map->card, rf_map->chain+i );
            free( phy_vars_ue[CC_id]->common_vars.rxdata[i] );
            rxdata[i] = (int32_t*)malloc16_clear( 307200*sizeof(int32_t) );
            phy_vars_ue[CC_id]->common_vars.rxdata[i] = rxdata[i]; // what about the "-N_TA_offset" ? // N_TA offset for TDD
        }

        for (i=0; i<frame_parms->nb_antennas_tx; i++) {
            LOG_I(PHY, "Mapping UE CC_id %d, tx_ant %d, freq %u on card %d, chain %d\n",
                  CC_id, i, downlink_frequency[CC_id][i], rf_map->card, rf_map->chain+i );
            free( phy_vars_ue[CC_id]->common_vars.txdata[i] );
            txdata[i] = (int32_t*)malloc16_clear( 307200*sizeof(int32_t) );
            phy_vars_ue[CC_id]->common_vars.txdata[i] = txdata[i];
        }

        // rxdata[x] points now to the same memory region as phy_vars_ue[CC_id]->common_vars.rxdata[x]
        // txdata[x] points now to the same memory region as phy_vars_ue[CC_id]->common_vars.txdata[x]
        // be careful when releasing memory!
        // because no "release_ue_buffers"-function is available, at least rxdata and txdata memory will leak (only some bytes)
    }
    return 0;
}
<|MERGE_RESOLUTION|>--- conflicted
+++ resolved
@@ -879,28 +879,13 @@
                 start_rx_stream=1;
                 if (UE->mode != loop_through_memory) {
                     if (UE->no_timing_correction==0) {
-						printf("before resync\n");
-						//nr_slot_fep(UE,0, 0, UE->rx_offset, 1, 1, NR_PDCCH_EST);
-						//nr_slot_fep(UE,1, 0, UE->rx_offset, 1, 1, NR_PDCCH_EST);
-						
-						//write_output("txdata_pre.m", "txdata_pre", UE->common_vars.rxdata[0], UE->frame_parms.samples_per_subframe*10, 1, 1);
-						
-                        /*LOG_I(PHY,"Resynchronizing RX by %d samples (mode = %d)\n",UE->rx_offset,UE->mode);
+                        LOG_I(PHY,"Resynchronizing RX by %d samples (mode = %d)\n",UE->rx_offset,UE->mode);
                         AssertFatal(UE->rx_offset ==
                                     UE->rfdevice.trx_read_func(&UE->rfdevice,
                                                                &timestamp,
                                                                (void**)UE->common_vars.rxdata,
                                                                UE->rx_offset,
                                                                UE->frame_parms.nb_antennas_rx),"");
-                                                               
-                         AssertFatal(UE->frame_parms.samples_per_subframe*10 ==
-                                    UE->rfdevice.trx_read_func(&UE->rfdevice,
-                                                               &timestamp,
-                                                               (void**)UE->common_vars.rxdata,
-                                                               UE->frame_parms.samples_per_subframe*10,
-                                                               UE->frame_parms.nb_antennas_rx),"");*/
-                                                               
-                      //write_output("txdataF_ue.m", "txdataF_ue", UE->common_vars.rxdata[0], UE->frame_parms.samples_per_subframe*10, 1, 1);
                     }
                     UE->rx_offset=0;
                     UE->time_sync_cell=0;
@@ -983,7 +968,7 @@
                                        UE->rx_offset_diff;
                     }
 
-                    /*AssertFatal(readBlockSize ==
+                    AssertFatal(readBlockSize ==
                                 UE->rfdevice.trx_read_func(&UE->rfdevice,
                                                            &timestamp,
                                                            rxp,
@@ -998,22 +983,18 @@
                                          txp,
                                          writeBlockSize,
                                          UE->frame_parms.nb_antennas_tx,
-<<<<<<< HEAD
-                                         1),"");*/
-=======
                                          1),"");
 		    
->>>>>>> 34b021e8
                     if( tti_nr==(ttis_per_frame-1)) {
                         // read in first symbol of next frame and adjust for timing drift
                         int first_symbols=writeBlockSize-readBlockSize;
                         if ( first_symbols > 0 )
-                            /*AssertFatal(first_symbols ==
+                            AssertFatal(first_symbols ==
                                         UE->rfdevice.trx_read_func(&UE->rfdevice,
                                                                    &timestamp1,
                                                                    (void**)UE->common_vars.rxdata,
                                                                    first_symbols,
-                                                                   UE->frame_parms.nb_antennas_rx),"");*/
+                                                                   UE->frame_parms.nb_antennas_rx),"");
                         if ( first_symbols <0 )
                             LOG_E(PHY,"can't compensate: diff =%d\n", first_symbols);
                     }
