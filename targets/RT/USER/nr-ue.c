/*
 * Licensed to the OpenAirInterface (OAI) Software Alliance under one or more
 * contributor license agreements.  See the NOTICE file distributed with
 * this work for additional information regarding copyright ownership.
 * The OpenAirInterface Software Alliance licenses this file to You under
 * the OAI Public License, Version 1.0  (the "License"); you may not use this file
 * except in compliance with the License.
 * You may obtain a copy of the License at
 *
 *      http://www.openairinterface.org/?page_id=698
 *
 * Unless required by applicable law or agreed to in writing, software
 * distributed under the License is distributed on an "AS IS" BASIS,
 * WITHOUT WARRANTIES OR CONDITIONS OF ANY KIND, either express or implied.
 * See the License for the specific language governing permissions and
 * limitations under the License.
 *-------------------------------------------------------------------------------
 * For more information about the OpenAirInterface (OAI) Software Alliance:
 *      contact@openairinterface.org
 */

/*! \file lte-ue.c
 * \brief threads and support functions for real-time LTE UE target
 * \author R. Knopp, F. Kaltenberger, Navid Nikaein
 * \date 2015
 * \version 0.1
 * \company Eurecom
 * \email: knopp@eurecom.fr,florian.kaltenberger@eurecom.fr, navid.nikaein@eurecom.fr
 * \note
 * \warning
 */
#include "nr-uesoftmodem.h"

#include "rt_wrapper.h"

#include "LAYER2/NR_MAC_UE/mac.h"
//#include "RRC/LTE/rrc_extern.h"
#include "PHY_INTERFACE/phy_interface_extern.h"

#undef MALLOC //there are two conflicting definitions, so we better make sure we don't use it at all
//#undef FRAME_LENGTH_COMPLEX_SAMPLES //there are two conflicting definitions, so we better make sure we don't use it at all

#include "fapi_nr_ue_l1.h"
#include "PHY/phy_extern_nr_ue.h"
#include "PHY/INIT/phy_init.h"
#include "PHY/MODULATION/modulation_UE.h"
#include "LAYER2/NR_MAC_UE/mac_proto.h"
#include "RRC/NR_UE/rrc_proto.h"

//#ifndef NO_RAT_NR
#include "SCHED_NR/phy_frame_config_nr.h"
//#endif
#include "SCHED_NR_UE/defs.h"

#include "PHY/NR_UE_TRANSPORT/nr_transport_proto_ue.h"

#include "common/utils/LOG/log.h"
#include "common/utils/LOG/vcd_signal_dumper.h"

#include "T.h"

#ifdef XFORMS
  #include "PHY/TOOLS/nr_phy_scope.h"

  extern char do_forms;
#endif


extern double cpuf;
//static  nfapi_nr_config_request_t config_t;
//static  nfapi_nr_config_request_t* config =&config_t;

/*
 *  NR SLOT PROCESSING SEQUENCE
 *
 *  Processing occurs with following steps for connected mode:
 *
 *  - Rx samples for a slot are received,
 *  - PDCCH processing (including DCI extraction for downlink and uplink),
 *  - PDSCH processing (including transport blocks decoding),
 *  - PUCCH/PUSCH (transmission of acknowledgements, CSI, ... or data).
 *
 *  Time between reception of the slot and related transmission depends on UE processing performance.
 *  It is defined by the value NR_UE_CAPABILITY_SLOT_RX_TO_TX.
 *
 *  In NR, network gives the duration between Rx slot and Tx slot in the DCI:
 *  - for reception of a PDSCH and its associated acknowledgment slot (with a PUCCH or a PUSCH),
 *  - for reception of an uplink grant and its associated PUSCH slot.
 *
 *  So duration between reception and it associated transmission depends on its transmission slot given in the DCI.
 *  NR_UE_CAPABILITY_SLOT_RX_TO_TX means the minimum duration but higher duration can be given by the network because UE can support it.
 *
*                                                                                                    Slot k
*                                                                                  -------+------------+--------
*                Frame                                                                    | Tx samples |
*                Subframe                                                                 |   buffer   |
*                Slot n                                                            -------+------------+--------
*       ------ +------------+--------                                                     |
*              | Rx samples |                                                             |
*              |   buffer   |                                                             |
*       -------+------------+--------                                                     |
*                           |                                                             |
*                           V                                                             |
*                           +------------+                                                |
*                           |   PDCCH    |                                                |
*                           | processing |                                                |
*                           +------------+                                                |
*                           |            |                                                |
*                           |            v                                                |
*                           |            +------------+                                   |
*                           |            |   PDSCH    |                                   |
*                           |            | processing | decoding result                   |
*                           |            +------------+    -> ACK/NACK of PDSCH           |
*                           |                         |                                   |
*                           |                         v                                   |
*                           |                         +-------------+------------+        |
*                           |                         | PUCCH/PUSCH | Tx samples |        |
*                           |                         |  processing | transfer   |        |
*                           |                         +-------------+------------+        |
*                           |                                                             |
*                           |/___________________________________________________________\|
*                            \  duration between reception and associated transmission   /
*
* Remark: processing is done slot by slot, it can be distribute on different threads which are executed in parallel.
* This is an architecture optimization in order to cope with real time constraints.
* By example, for LTE, subframe processing is spread over 4 different threads.
*
 */

#ifndef NO_RAT_NR
  #define DURATION_RX_TO_TX           (NR_UE_CAPABILITY_SLOT_RX_TO_TX)  /* for NR this will certainly depends to such UE capability which is not yet defined */
#else
  #define DURATION_RX_TO_TX           (4)   /* For LTE, this duration is fixed to 4 and it is linked to LTE standard for both modes FDD/TDD */
#endif

#define FRAME_PERIOD    100000000ULL
#define DAQ_PERIOD      66667ULL
#define FIFO_PRIORITY   40

typedef enum {
  pss=0,
  pbch=1,
  si=2
} sync_mode_t;

void init_UE_threads(PHY_VARS_NR_UE *UE);
void *UE_thread(void *arg);
void init_UE(int nb_inst);

int32_t **rxdata;
int32_t **txdata;

#define KHz (1000UL)
#define MHz (1000*KHz)
#define SAIF_ENABLED

#ifdef SAIF_ENABLED
  uint64_t  g_ue_rx_thread_busy = 0;
#endif

typedef struct eutra_band_s {
  int16_t band;
  uint32_t ul_min;
  uint32_t ul_max;
  uint32_t dl_min;
  uint32_t dl_max;
  lte_frame_type_t frame_type;
} eutra_band_t;

typedef struct band_info_s {
  int nbands;
  eutra_band_t band_info[100];
} band_info_t;

band_info_t bands_to_scan;

static const eutra_band_t eutra_bands[] = {
<<<<<<< HEAD
  {1,  1920000, 1980000, 2110000, 2170000, FDD},
  {2,  1850000, 1910000, 1930000, 1990000, FDD},
  {3,  1710000, 1785000, 1805000, 1880000, FDD},
  {5,   824000,  849000,  869000,  894000, FDD},
  {7,  2500000, 2570000, 2620000, 2690000, FDD},
  {8,   880000,  915000,  925000,  960000, FDD},
  {12,  698000,  716000,  728000,  746000, FDD},
  {20,  832000,  862000,  791000,  821000, FDD},
  {25, 1850000, 1915000, 1930000, 1995000, FDD},
  {28,  703000,  758000,  758000,  813000, FDD},
  {34, 2010000, 2025000, 2010000, 2025000, TDD},
  {38, 2570000, 2620000, 2570000, 2630000, TDD},
  {39, 1880000, 1920000, 1880000, 1920000, TDD},
  {40, 2300000, 2400000, 2300000, 2400000, TDD},
  {41, 2496000, 2690000, 2496000, 2690000, TDD},
  {50, 1432000, 1517000, 1432000, 1517000, TDD},
  {51, 1427000, 1432000, 1427000, 1432000, TDD},
  {66, 1710000, 1780000, 2110000, 2200000, FDD},
  {70, 1695000, 1710000, 1995000, 2020000, FDD},
  {71,  663000,  698000,  617000,  652000, FDD},
  {74, 1427000, 1470000, 1475000, 1518000, FDD},
  {75,     000,     000, 1432000, 1517000, FDD},
  {76,     000,     000, 1427000, 1432000, FDD},
  {77, 3300000, 4200000, 3300000, 4200000, TDD},
  {78, 3300000, 3800000, 3300000, 3800000, TDD},
  {79, 4400000, 5000000, 4400000, 5000000, TDD},
  {80, 1710000, 1785000,     000,     000, FDD},
  {81,  860000,  915000,     000,     000, FDD},
  {82,  832000,  862000,     000,     000, FDD},
  {83,  703000,  748000,     000,     000, FDD},
  {84, 1920000, 1980000,     000,     000, FDD},
  {86, 1710000, 1785000,     000,     000, FDD}
=======
  { 1, 1920    * MHz, 1980    * MHz, 2110    * MHz, 2170    * MHz, FDD},
  { 2, 1850    * MHz, 1910    * MHz, 1930    * MHz, 1990    * MHz, FDD},
  { 3, 1710    * MHz, 1785    * MHz, 1805    * MHz, 1880    * MHz, FDD},
  { 4, 1710    * MHz, 1755    * MHz, 2110    * MHz, 2155    * MHz, FDD},
  { 5,  824    * MHz,  849    * MHz,  869    * MHz,  894    * MHz, FDD},
  { 6,  830    * MHz,  840    * MHz,  875    * MHz,  885    * MHz, FDD},
  { 7, 2500    * MHz, 2570    * MHz, 2620    * MHz, 2690    * MHz, FDD},
  { 8,  880    * MHz,  915    * MHz,  925    * MHz,  960    * MHz, FDD},
  { 9, 1749900 * KHz, 1784900 * KHz, 1844900 * KHz, 1879900 * KHz, FDD},
  {10, 1710    * MHz, 1770    * MHz, 2110    * MHz, 2170    * MHz, FDD},
  {11, 1427900 * KHz, 1452900 * KHz, 1475900 * KHz, 1500900 * KHz, FDD},
  {12,  698    * MHz,  716    * MHz,  728    * MHz,  746    * MHz, FDD},
  {13,  777    * MHz,  787    * MHz,  746    * MHz,  756    * MHz, FDD},
  {14,  788    * MHz,  798    * MHz,  758    * MHz,  768    * MHz, FDD},
  {17,  704    * MHz,  716    * MHz,  734    * MHz,  746    * MHz, FDD},
  {20,  832    * MHz,  862    * MHz,  791    * MHz,  821    * MHz, FDD},
  {22, 3510    * MHz, 3590    * MHz, 3410    * MHz, 3490    * MHz, FDD},
  {33, 1900    * MHz, 1920    * MHz, 1900    * MHz, 1920    * MHz, TDD},
  {34, 2010    * MHz, 2025    * MHz, 2010    * MHz, 2025    * MHz, TDD},
  {35, 1850    * MHz, 1910    * MHz, 1850    * MHz, 1910    * MHz, TDD},
  {36, 1930    * MHz, 1990    * MHz, 1930    * MHz, 1990    * MHz, TDD},
  {37, 1910    * MHz, 1930    * MHz, 1910    * MHz, 1930    * MHz, TDD},
  {38, 2570    * MHz, 2620    * MHz, 2570    * MHz, 2630    * MHz, TDD},
  {39, 1880    * MHz, 1920    * MHz, 1880    * MHz, 1920    * MHz, TDD},
  {40, 2300    * MHz, 2400    * MHz, 2300    * MHz, 2400    * MHz, TDD},
  {41, 2496    * MHz, 2690    * MHz, 2496    * MHz, 2690    * MHz, TDD},
  {42, 3400    * MHz, 3600    * MHz, 3400    * MHz, 3600    * MHz, TDD},
  {43, 3600    * MHz, 3800    * MHz, 3600    * MHz, 3800    * MHz, TDD},
  {44, 703    * MHz, 803    * MHz, 703    * MHz, 803    * MHz, TDD},
>>>>>>> 43ff9ccf
};

PHY_VARS_NR_UE *init_nr_ue_vars(NR_DL_FRAME_PARMS *frame_parms,
                                uint8_t UE_id,
                                uint8_t abstraction_flag)

{
  PHY_VARS_NR_UE *ue;

  if (frame_parms!=(NR_DL_FRAME_PARMS *)NULL) { // if we want to give initial frame parms, allocate the PHY_VARS_UE structure and put them in
    ue = (PHY_VARS_NR_UE *)malloc(sizeof(PHY_VARS_NR_UE));
    memset(ue,0,sizeof(PHY_VARS_NR_UE));
    memcpy(&(ue->frame_parms), frame_parms, sizeof(NR_DL_FRAME_PARMS));
  } else ue = PHY_vars_UE_g[UE_id][0];

  ue->Mod_id      = UE_id;
  ue->mac_enabled = 1;
  // initialize all signal buffers
  init_nr_ue_signal(ue,1,abstraction_flag);
  // intialize transport
  init_nr_ue_transport(ue,abstraction_flag);
  return(ue);
}

void init_thread(int sched_runtime, int sched_deadline, int sched_fifo, cpu_set_t *cpuset, char *name) {
#ifdef DEADLINE_SCHEDULER

  if (sched_runtime!=0) {
    struct sched_attr attr= {0};
    attr.size = sizeof(attr);
    attr.sched_policy = SCHED_DEADLINE;
    attr.sched_runtime  = sched_runtime;
    attr.sched_deadline = sched_deadline;
    attr.sched_period   = 0;
    AssertFatal(sched_setattr(0, &attr, 0) == 0,
                "[SCHED] %s thread: sched_setattr failed %s \n", name, strerror(errno));
    LOG_I(HW,"[SCHED][eNB] %s deadline thread %lu started on CPU %d\n",
          name, (unsigned long)gettid(), sched_getcpu());
  }

#else

  if (CPU_COUNT(cpuset) > 0)
    AssertFatal( 0 == pthread_setaffinity_np(pthread_self(), sizeof(cpu_set_t), cpuset), "");

  struct sched_param sp;
  sp.sched_priority = sched_fifo;
  AssertFatal(pthread_setschedparam(pthread_self(),SCHED_FIFO,&sp)==0,
              "Can't set thread priority, Are you root?\n");
  /* Check the actual affinity mask assigned to the thread */
  cpu_set_t *cset=CPU_ALLOC(CPU_SETSIZE);

  if (0 == pthread_getaffinity_np(pthread_self(), CPU_ALLOC_SIZE(CPU_SETSIZE), cset)) {
    char txt[512]= {0};

    for (int j = 0; j < CPU_SETSIZE; j++)
      if (CPU_ISSET(j, cset))
        sprintf(txt+strlen(txt), " %d ", j);

    printf("CPU Affinity of thread %s is %s\n", name, txt);
  }

  CPU_FREE(cset);
#endif
  // Lock memory from swapping. This is a process wide call (not constraint to this thread).
  mlockall(MCL_CURRENT | MCL_FUTURE);
  pthread_setname_np( pthread_self(), name );
  // LTS: this sync stuff should be wrong
  printf("waiting for sync (%s)\n",name);
  pthread_mutex_lock(&sync_mutex);
  printf("Locked sync_mutex, waiting (%s)\n",name);

  while (sync_var<0)
    pthread_cond_wait(&sync_cond, &sync_mutex);

  pthread_mutex_unlock(&sync_mutex);
  printf("started %s as PID: %ld\n",name, gettid());
}

void init_UE(int nb_inst) {
  int inst;
  NR_UE_MAC_INST_t *mac_inst;

  for (inst=0; inst < nb_inst; inst++) {
    //    UE->rfdevice.type      = NONE_DEV;
    //PHY_VARS_NR_UE *UE = PHY_vars_UE_g[inst][0];
    LOG_I(PHY,"Initializing memory for UE instance %d (%p)\n",inst,PHY_vars_UE_g[inst]);
    PHY_vars_UE_g[inst][0] = init_nr_ue_vars(NULL,inst,0);
    PHY_VARS_NR_UE *UE = PHY_vars_UE_g[inst][0];
    AssertFatal((UE->if_inst = nr_ue_if_module_init(inst)) != NULL, "can not initial IF module\n");
    nr_l3_init_ue();
    nr_l2_init_ue();
    mac_inst = get_mac_inst(0);
    mac_inst->if_module = UE->if_inst;
    UE->if_inst->scheduled_response = nr_ue_scheduled_response;
    UE->if_inst->phy_config_request = nr_ue_phy_config_request;
    LOG_I(PHY,"Intializing UE Threads for instance %d (%p,%p)...\n",inst,PHY_vars_UE_g[inst],PHY_vars_UE_g[inst][0]);
    //init_UE_threads(inst);
    //UE = PHY_vars_UE_g[inst][0];
    AssertFatal(0 == pthread_create(&UE->proc.pthread_ue,
                                    &UE->proc.attr_ue,
                                    UE_thread,
                                    (void *)UE), "");
  }

  printf("UE threads created by %ld\n", gettid());
#if 0
#if defined(ENABLE_USE_MME)
  extern volatile int start_UE;

  while (start_UE == 0) {
    sleep(1);
  }

#endif
#endif
}

/*!
 * \brief This is the UE synchronize thread.
 * It performs band scanning and synchonization.
 * \param arg is a pointer to a \ref PHY_VARS_NR_UE structure.
 * \returns a pointer to an int. The storage is not on the heap and must not be freed.
 */
static void *UE_thread_synch(void *arg) {
<<<<<<< HEAD
    static int __thread UE_thread_synch_retval;
    int i, hw_slot_offset;
    PHY_VARS_NR_UE *UE = (PHY_VARS_NR_UE*) arg;
    int current_band = 0;
    lte_frame_type_t current_type;
    int current_offset = 0;
    sync_mode_t sync_mode = pbch;
    int CC_id = UE->CC_id;
    int freq_offset=0;
    char threadname[128];

    cpu_set_t cpuset;
    CPU_ZERO(&cpuset);
    if ( threads.sync != -1 )
        CPU_SET(threads.sync, &cpuset);
    // this thread priority must be lower that the main acquisition thread
    sprintf(threadname, "sync UE %d", UE->Mod_id);
    init_thread(100000, 500000, FIFO_PRIORITY-1, &cpuset, threadname);

    UE->is_synchronized = 0;

    if (UE->UE_scan == 0) {
        int ind;
	int64_t dl_freq_khz = downlink_frequency[0][0]/1000;
        for ( ind=0; ind < sizeof(eutra_bands) / sizeof(eutra_bands[0]); ind++) {
            current_band = eutra_bands[ind].band;
	    current_type = eutra_bands[ind].frame_type;
            LOG_D(PHY, "Scanning band %d, dl_min %"PRIu32", ul_min %"PRIu32"\n", current_band, eutra_bands[ind].dl_min,eutra_bands[ind].ul_min);
            if ( eutra_bands[ind].dl_min <= dl_freq_khz && eutra_bands[ind].dl_max >= dl_freq_khz ) {
                for (i=0; i<4; i++)
                    uplink_frequency_offset[CC_id][i] = (eutra_bands[ind].ul_min - eutra_bands[ind].dl_min) *1000;
                break;
            }
        }
        AssertFatal( ind < sizeof(eutra_bands) / sizeof(eutra_bands[0]), "Can't find EUTRA band for frequency");

	UE->frame_parms.eutra_band = current_band;
	UE->frame_parms.frame_type = current_type;

        LOG_I( PHY, "[SCHED][UE] Check absolute frequency DL %"PRIu32", UL %"PRIu32" (oai_exit %d, rx_num_channels %d)\n",
               downlink_frequency[0][0], downlink_frequency[0][0]+uplink_frequency_offset[0][0],
               oai_exit, openair0_cfg[0].rx_num_channels);
=======
  static int __thread UE_thread_synch_retval;
  int i, hw_slot_offset;
  PHY_VARS_NR_UE *UE = (PHY_VARS_NR_UE *) arg;
  int current_band = 0;
  int current_offset = 0;
  sync_mode_t sync_mode = pbch;
  int CC_id = UE->CC_id;
  int freq_offset=0;
  char threadname[128];
  cpu_set_t cpuset;
  CPU_ZERO(&cpuset);

  if ( threads.sync != -1 )
    CPU_SET(threads.sync, &cpuset);

  // this thread priority must be lower that the main acquisition thread
  sprintf(threadname, "sync UE %d", UE->Mod_id);
  init_thread(100000, 500000, FIFO_PRIORITY-1, &cpuset, threadname);
  UE->is_synchronized = 0;

  if (UE->UE_scan == 0) {
    int ind;

    for ( ind=0;
          ind < sizeof(eutra_bands) / sizeof(eutra_bands[0]);
          ind++) {
      current_band = eutra_bands[ind].band;
      LOG_D(PHY, "Scanning band %d, dl_min %"PRIu32", ul_min %"PRIu32"\n", current_band, eutra_bands[ind].dl_min,eutra_bands[ind].ul_min);

      if ( eutra_bands[ind].dl_min <= downlink_frequency[0][0] && eutra_bands[ind].dl_max >= downlink_frequency[0][0] ) {
        for (i=0; i<4; i++)
          uplink_frequency_offset[CC_id][i] = eutra_bands[ind].ul_min - eutra_bands[ind].dl_min;

        break;
      }
    }
>>>>>>> 43ff9ccf

    AssertFatal( ind < sizeof(eutra_bands) / sizeof(eutra_bands[0]), "Can't find EUTRA band for frequency");
    LOG_I( PHY, "[SCHED][UE] Check absolute frequency DL %"PRIu32", UL %"PRIu32" (oai_exit %d, rx_num_channels %d)\n",
           downlink_frequency[0][0], downlink_frequency[0][0]+uplink_frequency_offset[0][0],
           oai_exit, openair0_cfg[0].rx_num_channels);

    for (i=0; i<openair0_cfg[UE->rf_map.card].rx_num_channels; i++) {
      openair0_cfg[UE->rf_map.card].rx_freq[UE->rf_map.chain+i] = downlink_frequency[CC_id][i];
      openair0_cfg[UE->rf_map.card].tx_freq[UE->rf_map.chain+i] =
        downlink_frequency[CC_id][i]+uplink_frequency_offset[CC_id][i];
      openair0_cfg[UE->rf_map.card].autocal[UE->rf_map.chain+i] = 1;

      if (uplink_frequency_offset[CC_id][i] != 0) //
        openair0_cfg[UE->rf_map.card].duplex_mode = duplex_mode_FDD;
      else //FDD
        openair0_cfg[UE->rf_map.card].duplex_mode = duplex_mode_TDD;
    }

    sync_mode = pbch;
  } else {
    current_band=0;

    for (i=0; i<openair0_cfg[UE->rf_map.card].rx_num_channels; i++) {
      downlink_frequency[UE->rf_map.card][UE->rf_map.chain+i] = bands_to_scan.band_info[CC_id].dl_min;
      uplink_frequency_offset[UE->rf_map.card][UE->rf_map.chain+i] =
        bands_to_scan.band_info[CC_id].ul_min-bands_to_scan.band_info[CC_id].dl_min;
      openair0_cfg[UE->rf_map.card].rx_freq[UE->rf_map.chain+i] = downlink_frequency[CC_id][i];
      openair0_cfg[UE->rf_map.card].tx_freq[UE->rf_map.chain+i] =
        downlink_frequency[CC_id][i]+uplink_frequency_offset[CC_id][i];
      openair0_cfg[UE->rf_map.card].rx_gain[UE->rf_map.chain+i] = UE->rx_total_gain_dB;
    }
  }

  //    AssertFatal(UE->rfdevice.trx_start_func(&UE->rfdevice) == 0, "Could not start the device\n");

  while (oai_exit==0) {
    AssertFatal ( 0== pthread_mutex_lock(&UE->proc.mutex_synch), "");

    while (UE->proc.instance_cnt_synch < 0)
      // the thread waits here most of the time
      pthread_cond_wait( &UE->proc.cond_synch, &UE->proc.mutex_synch );

    AssertFatal ( 0== pthread_mutex_unlock(&UE->proc.mutex_synch), "");

    switch (sync_mode) {
      case pss:
        LOG_I(PHY,"[SCHED][UE] Scanning band %d (%d), freq %u\n",bands_to_scan.band_info[current_band].band, current_band,bands_to_scan.band_info[current_band].dl_min+current_offset);
        //lte_sync_timefreq(UE,current_band,bands_to_scan.band_info[current_band].dl_min+current_offset);
        current_offset += 20000000; // increase by 20 MHz

        if (current_offset > bands_to_scan.band_info[current_band].dl_max-bands_to_scan.band_info[current_band].dl_min) {
          current_band++;
          current_offset=0;
        }

        if (current_band==bands_to_scan.nbands) {
          current_band=0;
          oai_exit=1;
        }

        for (i=0; i<openair0_cfg[UE->rf_map.card].rx_num_channels; i++) {
          downlink_frequency[UE->rf_map.card][UE->rf_map.chain+i] = bands_to_scan.band_info[current_band].dl_min+current_offset;
          uplink_frequency_offset[UE->rf_map.card][UE->rf_map.chain+i] = bands_to_scan.band_info[current_band].ul_min-bands_to_scan.band_info[0].dl_min + current_offset;
          openair0_cfg[UE->rf_map.card].rx_freq[UE->rf_map.chain+i] = downlink_frequency[CC_id][i];
          openair0_cfg[UE->rf_map.card].tx_freq[UE->rf_map.chain+i] = downlink_frequency[CC_id][i]+uplink_frequency_offset[CC_id][i];
          openair0_cfg[UE->rf_map.card].rx_gain[UE->rf_map.chain+i] = UE->rx_total_gain_dB;

          if (UE->UE_scan_carrier) {
            openair0_cfg[UE->rf_map.card].autocal[UE->rf_map.chain+i] = 1;
          }
        }

        break;

      case pbch:
#if DISABLE_LOG_X
        printf("[UE thread Synch] Running Initial Synch (mode %d)\n",UE->mode);
#else
        LOG_I(PHY, "[UE thread Synch] Running Initial Synch (mode %d)\n",UE->mode);
#endif

        if (nr_initial_sync( UE, UE->mode ) == 0) {
          //write_output("txdata_sym.m", "txdata_sym", UE->common_vars.rxdata[0], (10*UE->frame_parms.samples_per_slot), 1, 1);
          freq_offset = UE->common_vars.freq_offset; // frequency offset computed with pss in initial sync
          hw_slot_offset = (UE->rx_offset<<1) / UE->frame_parms.samples_per_slot;
          printf("Got synch: hw_slot_offset %d, carrier off %d Hz, rxgain %d (DL %u, UL %u), UE_scan_carrier %d\n",
                 hw_slot_offset,
                 freq_offset,
                 UE->rx_total_gain_dB,
                 downlink_frequency[0][0]+freq_offset,
                 downlink_frequency[0][0]+uplink_frequency_offset[0][0]+freq_offset,
                 UE->UE_scan_carrier );

          // rerun with new cell parameters and frequency-offset
          for (i=0; i<openair0_cfg[UE->rf_map.card].rx_num_channels; i++) {
            openair0_cfg[UE->rf_map.card].rx_gain[UE->rf_map.chain+i] = UE->rx_total_gain_dB;//-USRP_GAIN_OFFSET;

            if (freq_offset >= 0)
              openair0_cfg[UE->rf_map.card].rx_freq[UE->rf_map.chain+i] += abs(freq_offset);
            else
              openair0_cfg[UE->rf_map.card].rx_freq[UE->rf_map.chain+i] -= abs(freq_offset);

            openair0_cfg[UE->rf_map.card].tx_freq[UE->rf_map.chain+i] =
              openair0_cfg[UE->rf_map.card].rx_freq[UE->rf_map.chain+i]+uplink_frequency_offset[CC_id][i];
            downlink_frequency[CC_id][i] = openair0_cfg[CC_id].rx_freq[i];
          }

          // reconfigure for potentially different bandwidth
          switch(UE->frame_parms.N_RB_DL) {
            case 6:
              openair0_cfg[UE->rf_map.card].sample_rate =1.92e6;
              openair0_cfg[UE->rf_map.card].rx_bw          =.96e6;
              openair0_cfg[UE->rf_map.card].tx_bw          =.96e6;
              //            openair0_cfg[0].rx_gain[0] -= 12;
              break;

            case 25:
              openair0_cfg[UE->rf_map.card].sample_rate =7.68e6;
              openair0_cfg[UE->rf_map.card].rx_bw          =2.5e6;
              openair0_cfg[UE->rf_map.card].tx_bw          =2.5e6;
              //            openair0_cfg[0].rx_gain[0] -= 6;
              break;

            case 50:
              openair0_cfg[UE->rf_map.card].sample_rate =15.36e6;
              openair0_cfg[UE->rf_map.card].rx_bw          =5.0e6;
              openair0_cfg[UE->rf_map.card].tx_bw          =5.0e6;
              //            openair0_cfg[0].rx_gain[0] -= 3;
              break;

            case 100:
              openair0_cfg[UE->rf_map.card].sample_rate=30.72e6;
              openair0_cfg[UE->rf_map.card].rx_bw=10.0e6;
              openair0_cfg[UE->rf_map.card].tx_bw=10.0e6;
              //            openair0_cfg[0].rx_gain[0] -= 0;
              break;
          }

          if (UE->mode != loop_through_memory) {
            UE->rfdevice.trx_set_freq_func(&UE->rfdevice,&openair0_cfg[0],0);
            //UE->rfdevice.trx_set_gains_func(&openair0,&openair0_cfg[0]);
            //UE->rfdevice.trx_stop_func(&UE->rfdevice);
            // sleep(1);
            //nr_init_frame_parms_ue(&UE->frame_parms);
            /*if (UE->rfdevice.trx_start_func(&UE->rfdevice) != 0 ) {
              LOG_E(HW,"Could not start the device\n");
              oai_exit=1;
                        }*/
          }

          if (UE->UE_scan_carrier == 1) {
            UE->UE_scan_carrier = 0;
          } else {
            AssertFatal ( 0== pthread_mutex_lock(&UE->proc.mutex_synch), "");
            UE->is_synchronized = 1;
            AssertFatal ( 0== pthread_mutex_unlock(&UE->proc.mutex_synch), "");

            if( UE->mode == rx_dump_frame ) {
              FILE *fd;

              if ((UE->proc.proc_rxtx[0].frame_rx&1) == 0) {  // this guarantees SIB1 is present
                if ((fd = fopen("rxsig_frame0.dat","w")) != NULL) {
                  fwrite((void *)&UE->common_vars.rxdata[0][0],
                         sizeof(int32_t),
                         10*UE->frame_parms.samples_per_subframe,
                         fd);
                  LOG_I(PHY,"Dummping Frame ... bye bye \n");
                  fclose(fd);
                  exit(0);
                } else {
                  LOG_E(PHY,"Cannot open file for writing\n");
                  exit(0);
                }
              } else {
                AssertFatal ( 0== pthread_mutex_lock(&UE->proc.mutex_synch), "");
                UE->is_synchronized = 0;
                AssertFatal ( 0== pthread_mutex_unlock(&UE->proc.mutex_synch), "");
              }
            }
          }
        } else {
          // initial sync failed
          // calculate new offset and try again
          if (UE->UE_scan_carrier == 1) {
            if (freq_offset >= 0)
              freq_offset += 100;

            freq_offset *= -1;

            if (abs(freq_offset) > 7500) {
              LOG_I( PHY, "[initial_sync] No cell synchronization found, abandoning\n" );
              FILE *fd;

              if ((fd = fopen("rxsig_frame0.dat","w"))!=NULL) {
                fwrite((void *)&UE->common_vars.rxdata[0][0],
                       sizeof(int32_t),
                       10*UE->frame_parms.samples_per_subframe,
                       fd);
                LOG_I(PHY,"Dummping Frame ... bye bye \n");
                fclose(fd);
                exit(0);
              }

              //mac_xface->macphy_exit("No cell synchronization found, abandoning"); new mac
              return &UE_thread_synch_retval; // not reached
            }
          }

#if DISABLE_LOG_X
          printf("[initial_sync] trying carrier off %d Hz, rxgain %d (DL %u, UL %u)\n",
                 freq_offset,
                 UE->rx_total_gain_dB,
                 downlink_frequency[0][0]+freq_offset,
                 downlink_frequency[0][0]+uplink_frequency_offset[0][0]+freq_offset );
#else
          LOG_I(PHY, "[initial_sync] trying carrier off %d Hz, rxgain %d (DL %u, UL %u)\n",
                freq_offset,
                UE->rx_total_gain_dB,
                downlink_frequency[0][0]+freq_offset,
                downlink_frequency[0][0]+uplink_frequency_offset[0][0]+freq_offset );
#endif

          for (i=0; i<openair0_cfg[UE->rf_map.card].rx_num_channels; i++) {
            openair0_cfg[UE->rf_map.card].rx_freq[UE->rf_map.chain+i] = downlink_frequency[CC_id][i]+freq_offset;
            openair0_cfg[UE->rf_map.card].tx_freq[UE->rf_map.chain+i] = downlink_frequency[CC_id][i]+uplink_frequency_offset[CC_id][i]+freq_offset;
            openair0_cfg[UE->rf_map.card].rx_gain[UE->rf_map.chain+i] = UE->rx_total_gain_dB;//-USRP_GAIN_OFFSET;

            if (UE->UE_scan_carrier==1)
              openair0_cfg[UE->rf_map.card].autocal[UE->rf_map.chain+i] = 1;
          }

          if (UE->mode != loop_through_memory)
            UE->rfdevice.trx_set_freq_func(&UE->rfdevice,&openair0_cfg[0],0);
        }// initial_sync=0

        break;

      case si:
      default:
        break;
    }

#if 0 //defined XFORMS

    if (do_forms) {
      extern FD_lte_phy_scope_ue  *form_ue[NUMBER_OF_UE_MAX];
      phy_scope_UE(form_ue[0],
                   PHY_vars_UE_g[0][0],
                   0,0,1);
    }

#endif
    AssertFatal ( 0== pthread_mutex_lock(&UE->proc.mutex_synch), "");
    // indicate readiness
    UE->proc.instance_cnt_synch--;
    AssertFatal ( 0== pthread_mutex_unlock(&UE->proc.mutex_synch), "");
    VCD_SIGNAL_DUMPER_DUMP_FUNCTION_BY_NAME( VCD_SIGNAL_DUMPER_FUNCTIONS_UE_THREAD_SYNCH, 0 );
  }  // while !oai_exit

  return &UE_thread_synch_retval;
}

void processSubframeRX( PHY_VARS_NR_UE *UE, UE_nr_rxtx_proc_t *proc) {
  // Process Rx data for one sub-frame
  if (slot_select_nr(&UE->frame_parms, proc->frame_tx, proc->nr_tti_tx) & NR_DOWNLINK_SLOT) {
    //clean previous FAPI MESSAGE
    UE->rx_ind.number_pdus = 0;
    UE->dci_ind.number_of_dcis = 0;
    //clean previous FAPI MESSAGE
    // call L2 for DL_CONFIG (DCI)
    UE->dcireq.module_id = UE->Mod_id;
    UE->dcireq.gNB_index = 0;
    UE->dcireq.cc_id     = 0;
    UE->dcireq.frame     = proc->frame_rx;
    UE->dcireq.slot      = proc->nr_tti_rx;
    nr_ue_dcireq(&UE->dcireq); //to be replaced with function pointer later
    NR_UE_MAC_INST_t *UE_mac = get_mac_inst(0);
    UE_mac->scheduled_response.dl_config = &UE->dcireq.dl_config_req;
    UE_mac->scheduled_response.slot = proc->nr_tti_rx;
    nr_ue_scheduled_response(&UE_mac->scheduled_response);
    //write_output("uerxdata_frame.m", "uerxdata_frame", UE->common_vars.rxdata[0], UE->frame_parms.samples_per_frame, 1, 1);
    printf("Processing slot %d\n",proc->nr_tti_rx);
#ifdef UE_SLOT_PARALLELISATION
    phy_procedures_slot_parallelization_nrUE_RX( UE, proc, 0, 0, 1, UE->mode, no_relay, NULL );
#else
    phy_procedures_nrUE_RX( UE, proc, 0, 1, UE->mode);
    //            printf(">>> nr_ue_pdcch_procedures ended\n");
#endif
  }

  if (UE->mac_enabled==1) {
    //  trigger L2 to run ue_scheduler thru IF module
    //  [TODO] mapping right after NR initial sync
    if(UE->if_inst != NULL && UE->if_inst->ul_indication != NULL) {
      UE->ul_indication.module_id = 0;
      UE->ul_indication.gNB_index = 0;
      UE->ul_indication.cc_id = 0;
      UE->ul_indication.frame = proc->frame_rx;
      UE->ul_indication.slot = proc->nr_tti_rx;
      UE->if_inst->ul_indication(&UE->ul_indication);
    }
  }
}

/*!
 * \brief This is the UE thread for RX subframe n and TX subframe n+4.
 * This thread performs the phy_procedures_UE_RX() on every received slot.
 * then, if TX is enabled it performs TX for n+4.
 * \param arg is a pointer to a \ref PHY_VARS_NR_UE structure.
 * \returns a pointer to an int. The storage is not on the heap and must not be freed.
 */

static void *UE_thread_rxn_txnp4(void *arg) {
  struct nr_rxtx_thread_data *rtd = arg;
  UE_nr_rxtx_proc_t *proc = rtd->proc;
  PHY_VARS_NR_UE    *UE   = rtd->UE;
  //proc->counter_decoder = 0;
  proc->instance_cnt_rxtx=-1;
  proc->subframe_rx=proc->sub_frame_start;
  proc->dci_err_cnt=0;
  char threadname[256];
  sprintf(threadname,"UE_%d_proc_%d", UE->Mod_id, proc->sub_frame_start);
  cpu_set_t cpuset;
  CPU_ZERO(&cpuset);
  char timing_proc_name[256];
  sprintf(timing_proc_name,"Delay to process sub-frame proc %d",proc->sub_frame_start);

  if ( (proc->sub_frame_start+1)%RX_NB_TH == 0 && threads.one != -1 )
    CPU_SET(threads.one, &cpuset);

  if ( (proc->sub_frame_start+1)%RX_NB_TH == 1 && threads.two != -1 )
    CPU_SET(threads.two, &cpuset);

  if ( (proc->sub_frame_start+1)%RX_NB_TH == 2 && threads.three != -1 )
    CPU_SET(threads.three, &cpuset);

  //CPU_SET(threads.three, &cpuset);
  init_thread(900000,1000000, FIFO_PRIORITY-1, &cpuset,
              threadname);

  while (!oai_exit) {
    AssertFatal( 0 == pthread_mutex_lock(&proc->mutex_rxtx), "[SCHED][UE] error locking mutex for UE RXTX\n" );

    while (proc->instance_cnt_rxtx < 0) {
      // most of the time, the thread is waiting here
      pthread_cond_wait( &proc->cond_rxtx, &proc->mutex_rxtx );
    }

    AssertFatal ( 0== pthread_mutex_unlock(&proc->mutex_rxtx), "[SCHED][UE] error unlocking mutex for UE RXn_TXnp4\n" );
    processSubframeRX(UE, proc);
    //printf(">>> mac ended\n");
    // Prepare the future Tx data
#if 0
#ifndef NO_RAT_NR

    if (slot_select_nr(&UE->frame_parms, proc->frame_tx, proc->nr_tti_tx) & NR_UPLINK_SLOT)
#else
    if ((subframe_select( &UE->frame_parms, proc->subframe_tx) == SF_UL) ||
        (UE->frame_parms.frame_type == FDD) )
#endif
      if (UE->mode != loop_through_memory)
        phy_procedures_nrUE_TX(UE,proc,0,0,UE->mode,no_relay);

    //phy_procedures_UE_TX(UE,proc,0,0,UE->mode,no_relay);
#endif
#if 0

    if ((subframe_select( &UE->frame_parms, proc->subframe_tx) == SF_S) &&
        (UE->frame_parms.frame_type == TDD))
      if (UE->mode != loop_through_memory)
        //phy_procedures_UE_S_TX(UE,0,0,no_relay);
        updateTimes(current, &t3, 10000, timing_proc_name);

#endif
    AssertFatal( 0 == pthread_mutex_lock(&proc->mutex_rxtx), "[SCHED][UE] error locking mutex for UE RXTX\n" );
    proc->instance_cnt_rxtx--;
#if BASIC_SIMULATOR

    if (pthread_cond_signal(&proc->cond_rxtx) != 0) abort();

#endif
    AssertFatal (0 == pthread_mutex_unlock(&proc->mutex_rxtx), "[SCHED][UE] error unlocking mutex for UE RXTX\n" );
  }

  // thread finished
  free(arg);
  return NULL;
}

void readFrame(PHY_VARS_NR_UE *UE,  openair0_timestamp *timestamp) {
  void *rxp[NB_ANTENNAS_RX];
  void *dummy_tx[UE->frame_parms.nb_antennas_tx];

  for (int i=0; i<UE->frame_parms.nb_antennas_tx; i++)
    dummy_tx[i]=malloc16_clear(UE->frame_parms.samples_per_subframe*4);

  for(int x=0; x<10; x++) {
    for (int i=0; i<UE->frame_parms.nb_antennas_rx; i++)
      rxp[i] = ((void *)&UE->common_vars.rxdata[i][0]) + 4*x*UE->frame_parms.samples_per_subframe;

    AssertFatal( UE->frame_parms.samples_per_subframe ==
                 UE->rfdevice.trx_read_func(&UE->rfdevice,
                                            timestamp,
                                            rxp,
                                            UE->frame_parms.samples_per_subframe,
                                            UE->frame_parms.nb_antennas_rx), "");
  }

  for (int i=0; i<UE->frame_parms.nb_antennas_tx; i++)
    free(dummy_tx[i]);
}

void trashFrame(PHY_VARS_NR_UE *UE, openair0_timestamp *timestamp) {
  void *dummy_tx[UE->frame_parms.nb_antennas_tx];

  for (int i=0; i<UE->frame_parms.nb_antennas_tx; i++)
    dummy_tx[i]=malloc16_clear(UE->frame_parms.samples_per_subframe*4);

  void *dummy_rx[UE->frame_parms.nb_antennas_rx];

  for (int i=0; i<UE->frame_parms.nb_antennas_rx; i++)
    dummy_rx[i]=malloc16(UE->frame_parms.samples_per_subframe*4);

  for (int sf=0; sf<NR_NUMBER_OF_SUBFRAMES_PER_FRAME; sf++) {
    //      printf("Reading dummy sf %d\n",sf);
    UE->rfdevice.trx_read_func(&UE->rfdevice,
                               timestamp,
                               dummy_rx,
                               UE->frame_parms.samples_per_subframe,
                               UE->frame_parms.nb_antennas_rx);
    usleep(500); // this sleep improves in the case of simulated RF and doesn't harm with true radio
  }

  for (int i=0; i<UE->frame_parms.nb_antennas_tx; i++)
    free(dummy_tx[i]);

  for (int i=0; i<UE->frame_parms.nb_antennas_rx; i++)
    free(dummy_rx[i]);
}

void syncInFrame(PHY_VARS_NR_UE *UE, openair0_timestamp *timestamp) {
  if (UE->no_timing_correction==0) {
    LOG_I(PHY,"Resynchronizing RX by %d samples (mode = %d)\n",UE->rx_offset,UE->mode);
    void *dummy_tx[UE->frame_parms.nb_antennas_tx];

    for (int i=0; i<UE->frame_parms.nb_antennas_tx; i++)
      dummy_tx[i]=malloc16_clear(UE->frame_parms.samples_per_subframe*4);

    for ( int size=UE->rx_offset ; size > 0 ; size -= UE->frame_parms.samples_per_subframe ) {
      int unitTransfer=size>UE->frame_parms.samples_per_subframe ? UE->frame_parms.samples_per_subframe : size ;
      AssertFatal(unitTransfer ==
                  UE->rfdevice.trx_read_func(&UE->rfdevice,
                                             timestamp,
                                             (void **)UE->common_vars.rxdata,
                                             unitTransfer,
                                             UE->frame_parms.nb_antennas_rx),"");
    }

    for (int i=0; i<UE->frame_parms.nb_antennas_tx; i++)
      free(dummy_tx[i]);
  }
}

int computeSamplesShift(PHY_VARS_NR_UE *UE) {
  if ( getenv("RFSIMULATOR") != 0) {
    LOG_E(PHY,"SET rx_offset %d \n",UE->rx_offset);
    //UE->rx_offset_diff=0;
    return 0;
  }

  // compute TO compensation that should be applied for this frame
  if ( UE->rx_offset < 5*UE->frame_parms.samples_per_slot  &&
       UE->rx_offset > 0 )
    return -1 ;

  if ( UE->rx_offset > 5*UE->frame_parms.samples_per_slot &&
       UE->rx_offset < 10*UE->frame_parms.samples_per_slot )
    return 1;

  return 0;
}

/*!
 * \brief This is the main UE thread.
 * This thread controls the other three UE threads:
 * - UE_thread_rxn_txnp4 (even subframes)
 * - UE_thread_rxn_txnp4 (odd subframes)
 * - UE_thread_synch
 * \param arg unused
 * \returns a pointer to an int. The storage is not on the heap and must not be freed.
 */

void *UE_thread(void *arg) {
  PHY_VARS_NR_UE *UE = (PHY_VARS_NR_UE *) arg;
  //  int tx_enabled = 0;
  openair0_timestamp timestamp;
  void *rxp[NB_ANTENNAS_RX], *txp[NB_ANTENNAS_TX];
  int start_rx_stream = 0;
  int i;
  char threadname[128];
  int th_id;
  const uint16_t table_sf_slot[20] = {0,0,1,1,2,2,3,3,4,4,5,5,6,6,7,7,8,8,9,9};

  for (int i=0; i<  RX_NB_TH_MAX; i++ )
    UE->proc.proc_rxtx[i].counter_decoder = 0;

  static uint8_t thread_idx = 0;
  cpu_set_t cpuset;
  CPU_ZERO(&cpuset);

  if ( threads.main != -1 )
    CPU_SET(threads.main, &cpuset);

  sprintf(threadname, "Main UE %d", UE->Mod_id);
  init_thread(100000, 500000, FIFO_PRIORITY, &cpuset,threadname);

  if ((oaisim_flag == 0) && (UE->mode !=loop_through_memory))
    AssertFatal(0== openair0_device_load(&(UE->rfdevice), &openair0_cfg[0]), "");

  UE->rfdevice.host_type = RAU_HOST;
  init_UE_threads(UE);
#ifdef NAS_UE
  //MessageDef *message_p;
  //message_p = itti_alloc_new_message(TASK_NAS_UE, INITIALIZE_MESSAGE);
  //itti_send_msg_to_task (TASK_NAS_UE, UE->Mod_id + NB_eNB_INST, message_p);
#endif
  int nb_slot_frame = 10*UE->frame_parms.slots_per_subframe;
  int slot_nr=-1;

  //int cumulated_shift=0;
  if ((oaisim_flag == 0) && (UE->mode != loop_through_memory))
    AssertFatal(UE->rfdevice.trx_start_func(&UE->rfdevice) == 0, "Could not start the device\n");

  while (!oai_exit) {
    AssertFatal ( 0== pthread_mutex_lock(&UE->proc.mutex_synch), "");
    int instance_cnt_synch = UE->proc.instance_cnt_synch;
    int is_synchronized    = UE->is_synchronized;
    AssertFatal ( 0== pthread_mutex_unlock(&UE->proc.mutex_synch), "");

    if (is_synchronized == 0) {
#if BASIC_SIMULATOR

      while (!((instance_cnt_synch = UE->proc.instance_cnt_synch) < 0)) {
        printf("ue sync not ready\n");
        usleep(500*1000);
      }

#endif

      if (UE->mode != loop_through_memory) {
        if (instance_cnt_synch < 0) {  // we can invoke the synch
          // grab 10 ms of signal and wakeup synch thread
          readFrame(UE, &timestamp);
          AssertFatal( 0 == pthread_mutex_lock(&UE->proc.mutex_synch), "");
          AssertFatal( 0 == ++UE->proc.instance_cnt_synch, "[SCHED][UE] UE sync thread busy!!\n" );
          AssertFatal( 0 == pthread_cond_signal(&UE->proc.cond_synch), "");
          AssertFatal( 0 == pthread_mutex_unlock(&UE->proc.mutex_synch), "");
        } else {
          // grab 10 ms of signal into dummy buffer to wait result of sync detection
          trashFrame(UE, &timestamp);
        }
      }

      continue;
    }

    if (start_rx_stream==0) {
      start_rx_stream=1;

      if (UE->mode != loop_through_memory) {
        syncInFrame(UE, &timestamp);
        UE->rx_offset=0;
        UE->time_sync_cell=0;
        UE->proc.proc_rxtx[0].frame_rx++;

        //UE->proc.proc_rxtx[1].frame_rx++;
        for (th_id=1; th_id < RX_NB_TH; th_id++) {
          UE->proc.proc_rxtx[th_id].frame_rx = UE->proc.proc_rxtx[0].frame_rx;
        }

        //printf("first stream frame rx %d\n",UE->proc.proc_rxtx[0].frame_rx);
        // read in first symbol
        AssertFatal (UE->frame_parms.ofdm_symbol_size+UE->frame_parms.nb_prefix_samples0 ==
                     UE->rfdevice.trx_read_func(&UE->rfdevice,
                                                &timestamp,
                                                (void **)UE->common_vars.rxdata,
                                                UE->frame_parms.ofdm_symbol_size+UE->frame_parms.nb_prefix_samples0,
                                                UE->frame_parms.nb_antennas_rx),"");
        //write_output("txdata_sym.m", "txdata_sym", UE->common_vars.rxdata[0], (UE->frame_parms.ofdm_symbol_size+UE->frame_parms.nb_prefix_samples0), 1, 1);
        //nr_slot_fep(UE,0, 0, 0, 1, 1, NR_PDCCH_EST);
      } //UE->mode != loop_through_memory
      else
        rt_sleep_ns(1000*1000);

      continue;
    }

    thread_idx++;
    thread_idx%=RX_NB_TH;
    //printf("slot_nr %d nb slot frame %d\n",slot_nr, nb_slot_frame);
    slot_nr++;
    slot_nr %= nb_slot_frame;
    UE_nr_rxtx_proc_t *proc = &UE->proc.proc_rxtx[thread_idx];
    // update thread index for received subframe
    UE->current_thread_id[slot_nr] = thread_idx;
#if BASIC_SIMULATOR

    for (int t = 0; t < RX_NB_TH; t++) {
      UE_rxtx_proc_t *proc = &UE->proc.proc_rxtx[t];
      pthread_mutex_lock(&proc->mutex_rxtx);

      while (proc->instance_cnt_rxtx >= 0) pthread_cond_wait( &proc->cond_rxtx, &proc->mutex_rxtx );

      pthread_mutex_unlock(&proc->mutex_rxtx);
    }

#endif
    LOG_D(PHY,"Process slot %d thread Idx %d \n", slot_nr, UE->current_thread_id[slot_nr]);
    proc->nr_tti_rx=slot_nr;
    proc->subframe_rx=table_sf_slot[slot_nr];
    proc->frame_tx = proc->frame_rx;
    proc->nr_tti_tx= slot_nr + DURATION_RX_TO_TX;

    if (proc->nr_tti_tx > nb_slot_frame) {
      proc->frame_tx = (proc->frame_tx + 1)%MAX_FRAME_NUMBER;
      proc->nr_tti_tx %= nb_slot_frame;
    }

    if(slot_nr == 0) {
      UE->proc.proc_rxtx[0].frame_rx++;

      //UE->proc.proc_rxtx[1].frame_rx++;
      for (th_id=1; th_id < RX_NB_TH; th_id++) {
        UE->proc.proc_rxtx[th_id].frame_rx = UE->proc.proc_rxtx[0].frame_rx;
      }
    }

    if (UE->mode != loop_through_memory) {
      for (i=0; i<UE->frame_parms.nb_antennas_rx; i++)
        rxp[i] = (void *)&UE->common_vars.rxdata[i][UE->frame_parms.ofdm_symbol_size+
                 UE->frame_parms.nb_prefix_samples0+
                 slot_nr*UE->frame_parms.samples_per_slot];

      for (i=0; i<UE->frame_parms.nb_antennas_tx; i++)
        txp[i] = (void *)&UE->common_vars.txdata[i][((slot_nr+2)%NR_NUMBER_OF_SUBFRAMES_PER_FRAME)*UE->frame_parms.samples_per_slot];

      int readBlockSize, writeBlockSize;

      if (slot_nr<(nb_slot_frame - 1)) {
        readBlockSize=UE->frame_parms.samples_per_slot;
        writeBlockSize=UE->frame_parms.samples_per_slot;
      } else {
        UE->rx_offset_diff = computeSamplesShift(UE);
        readBlockSize=UE->frame_parms.samples_per_slot -
                      UE->frame_parms.ofdm_symbol_size -
                      UE->frame_parms.nb_prefix_samples0 -
                      UE->rx_offset_diff;
        writeBlockSize=UE->frame_parms.samples_per_slot -
                       UE->rx_offset_diff;
      }

      AssertFatal(readBlockSize ==
                  UE->rfdevice.trx_read_func(&UE->rfdevice,
                                             &timestamp,
                                             rxp,
                                             readBlockSize,
                                             UE->frame_parms.nb_antennas_rx),"");
      AssertFatal( writeBlockSize ==
                   UE->rfdevice.trx_write_func(&UE->rfdevice,
                       timestamp+
                       (2*UE->frame_parms.samples_per_slot) -
                       UE->frame_parms.ofdm_symbol_size-UE->frame_parms.nb_prefix_samples0 -
                       openair0_cfg[0].tx_sample_advance,
                       txp,
                       writeBlockSize,
                       UE->frame_parms.nb_antennas_tx,
                       1),"");

      if( slot_nr==(nb_slot_frame-1)) {
        // read in first symbol of next frame and adjust for timing drift
        int first_symbols=writeBlockSize-readBlockSize;

        if ( first_symbols > 0 )
          AssertFatal(first_symbols ==
                      UE->rfdevice.trx_read_func(&UE->rfdevice,
                                                 &timestamp,
                                                 (void **)UE->common_vars.rxdata,
                                                 first_symbols,
                                                 UE->frame_parms.nb_antennas_rx),"");
        else
          LOG_E(PHY,"can't compensate: diff =%d\n", first_symbols);
      }

      pickTime(gotIQs);
      // operate on thread sf mod 2
      AssertFatal(pthread_mutex_lock(&proc->mutex_rxtx) ==0,"");
#ifdef SAIF_ENABLED

      if (!(proc->frame_rx%4000)) {
        printf("frame_rx=%d rx_thread_busy=%ld - rate %8.3f\n",
               proc->frame_rx, g_ue_rx_thread_busy,
               (float)g_ue_rx_thread_busy/(proc->frame_rx*10+1)*100.0);
        fflush(stdout);
      }

#endif

      //UE->proc.proc_rxtx[0].gotIQs=readTime(gotIQs);
      //UE->proc.proc_rxtx[1].gotIQs=readTime(gotIQs);
      for (th_id=0; th_id < RX_NB_TH; th_id++) {
        UE->proc.proc_rxtx[th_id].gotIQs=readTime(gotIQs);
      }

      proc->subframe_tx=proc->nr_tti_rx;
      proc->timestamp_tx = timestamp+
                           (DURATION_RX_TO_TX*UE->frame_parms.samples_per_slot)-
                           UE->frame_parms.ofdm_symbol_size-UE->frame_parms.nb_prefix_samples0;
      proc->instance_cnt_rxtx++;
      LOG_D( PHY, "[SCHED][UE %d] UE RX instance_cnt_rxtx %d subframe %d !!\n", UE->Mod_id, proc->instance_cnt_rxtx,proc->subframe_rx);

      if (proc->instance_cnt_rxtx != 0) {
#ifdef SAIF_ENABLED
        g_ue_rx_thread_busy++;
#endif

        if ( getenv("RFSIMULATOR") != NULL ) {
          do {
            AssertFatal (pthread_mutex_unlock(&proc->mutex_rxtx) == 0, "");
            usleep(100);
            AssertFatal (pthread_mutex_lock(&proc->mutex_rxtx) == 0, "");
          } while ( proc->instance_cnt_rxtx >= 0);
        } else
          LOG_E( PHY, "[SCHED][UE %d] !! UE RX thread busy (IC %d)!!\n", UE->Mod_id, proc->instance_cnt_rxtx);

        AssertFatal( proc->instance_cnt_rxtx <= 4, "[SCHED][UE %d] !!! UE instance_cnt_rxtx > 2 (IC %d) (Proc %d)!!",
                     UE->Mod_id, proc->instance_cnt_rxtx,
                     UE->current_thread_id[slot_nr]);
      }

      AssertFatal (pthread_cond_signal(&proc->cond_rxtx) ==0,"");
      AssertFatal (pthread_mutex_unlock(&proc->mutex_rxtx) ==0,"");
      //                    initRefTimes(t1);
      //                    initStaticTime(lastTime);
      //                    updateTimes(lastTime, &t1, 20000, "Delay between two IQ acquisitions (case 1)");
      //                    pickStaticTime(lastTime);
    } //UE->mode != loop_through_memory
    else {
      processSubframeRX(UE,proc);
      getchar();
    } // else loop_through_memory
  } // while !oai_exit

  return NULL;
}

/*!
 * \brief Initialize the UE theads.
 * Creates the UE threads:
 * - UE_thread_rxtx0
 * - UE_thread_rxtx1
 * - UE_thread_synch
 * - UE_thread_fep_slot0
 * - UE_thread_fep_slot1
 * - UE_thread_dlsch_proc_slot0
 * - UE_thread_dlsch_proc_slot1
 * and the locking between them.
 */
void init_UE_threads(PHY_VARS_NR_UE *UE) {
  struct nr_rxtx_thread_data *rtd;
  pthread_attr_init (&UE->proc.attr_ue);
  pthread_attr_setstacksize(&UE->proc.attr_ue,8192);//5*PTHREAD_STACK_MIN);
  pthread_mutex_init(&UE->proc.mutex_synch,NULL);
  pthread_cond_init(&UE->proc.cond_synch,NULL);
  UE->proc.instance_cnt_synch = -1;

  // the threads are not yet active, therefore access is allowed without locking
  for (int i=0; i<RX_NB_TH; i++) {
    rtd = calloc(1, sizeof(struct nr_rxtx_thread_data));

    if (rtd == NULL) abort();

    rtd->UE = UE;
    rtd->proc = &UE->proc.proc_rxtx[i];
    pthread_mutex_init(&UE->proc.proc_rxtx[i].mutex_rxtx,NULL);
    pthread_cond_init(&UE->proc.proc_rxtx[i].cond_rxtx,NULL);
    UE->proc.proc_rxtx[i].sub_frame_start=i;
    UE->proc.proc_rxtx[i].sub_frame_step=RX_NB_TH;
    printf("Init_UE_threads rtd %d proc %d nb_threads %d i %d\n",rtd->proc->sub_frame_start, UE->proc.proc_rxtx[i].sub_frame_start,RX_NB_TH, i);
    pthread_create(&UE->proc.proc_rxtx[i].pthread_rxtx, NULL, UE_thread_rxn_txnp4, rtd);
#ifdef UE_DLSCH_PARALLELISATION
    pthread_mutex_init(&UE->proc.proc_rxtx[i].mutex_dlsch_td,NULL);
    pthread_cond_init(&UE->proc.proc_rxtx[i].cond_dlsch_td,NULL);
    pthread_create(&UE->proc.proc_rxtx[i].pthread_dlsch_td,NULL,nr_dlsch_decoding_2thread0, rtd);
    //thread 2
    pthread_mutex_init(&UE->proc.proc_rxtx[i].mutex_dlsch_td1,NULL);
    pthread_cond_init(&UE->proc.proc_rxtx[i].cond_dlsch_td1,NULL);
    pthread_create(&UE->proc.proc_rxtx[i].pthread_dlsch_td1,NULL,nr_dlsch_decoding_2thread1, rtd);
#endif
#ifdef UE_SLOT_PARALLELISATION
    //pthread_mutex_init(&UE->proc.proc_rxtx[i].mutex_slot0_dl_processing,NULL);
    //pthread_cond_init(&UE->proc.proc_rxtx[i].cond_slot0_dl_processing,NULL);
    //pthread_create(&UE->proc.proc_rxtx[i].pthread_slot0_dl_processing,NULL,UE_thread_slot0_dl_processing, rtd);
    pthread_mutex_init(&UE->proc.proc_rxtx[i].mutex_slot1_dl_processing,NULL);
    pthread_cond_init(&UE->proc.proc_rxtx[i].cond_slot1_dl_processing,NULL);
    pthread_create(&UE->proc.proc_rxtx[i].pthread_slot1_dl_processing,NULL,UE_thread_slot1_dl_processing, rtd);
#endif
  }

  pthread_create(&UE->proc.pthread_synch,NULL,UE_thread_synch,(void *)UE);
}


#ifdef OPENAIR2
  /*
  void fill_ue_band_info(void) {

  UE_EUTRA_Capability_t *UE_EUTRA_Capability = UE_rrc_inst[0].UECap->UE_EUTRA_Capability;
  int i,j;

  bands_to_scan.nbands = UE_EUTRA_Capability->rf_Parameters.supportedBandListEUTRA.list.count;

  for (i=0; i<bands_to_scan.nbands; i++) {

  for (j=0; j<sizeof (eutra_bands) / sizeof (eutra_bands[0]); j++)
  if (eutra_bands[j].band == UE_EUTRA_Capability->rf_Parameters.supportedBandListEUTRA.list.array[i]->bandEUTRA) {
  memcpy(&bands_to_scan.band_info[i],
  &eutra_bands[j],
  sizeof(eutra_band_t));

  printf("Band %d (%lu) : DL %u..%u Hz, UL %u..%u Hz, Duplex %s \n",
  bands_to_scan.band_info[i].band,
  UE_EUTRA_Capability->rf_Parameters.supportedBandListEUTRA.list.array[i]->bandEUTRA,
  bands_to_scan.band_info[i].dl_min,
  bands_to_scan.band_info[i].dl_max,
  bands_to_scan.band_info[i].ul_min,
  bands_to_scan.band_info[i].ul_max,
  (bands_to_scan.band_info[i].frame_type==FDD) ? "FDD" : "TDD");
  break;
  }
  }
  }*/
#endif

/*
int setup_ue_buffers(PHY_VARS_NR_UE **phy_vars_ue, openair0_config_t *openair0_cfg) {

    int i, CC_id;
    NR_DL_FRAME_PARMS *frame_parms;
    openair0_rf_map *rf_map;

    for (CC_id=0; CC_id<MAX_NUM_CCs; CC_id++) {
        rf_map = &phy_vars_ue[CC_id]->rf_map;

        AssertFatal( phy_vars_ue[CC_id] !=0, "");
        frame_parms = &(phy_vars_ue[CC_id]->frame_parms);

        // replace RX signal buffers with mmaped HW versions
        rxdata = (int32_t**)malloc16( frame_parms->nb_antennas_rx*sizeof(int32_t*) );
        txdata = (int32_t**)malloc16( frame_parms->nb_antennas_tx*sizeof(int32_t*) );

        for (i=0; i<frame_parms->nb_antennas_rx; i++) {
            LOG_I(PHY, "Mapping UE CC_id %d, rx_ant %d, freq %u on card %d, chain %d\n",
                  CC_id, i, downlink_frequency[CC_id][i], rf_map->card, rf_map->chain+i );
            free( phy_vars_ue[CC_id]->common_vars.rxdata[i] );
            rxdata[i] = (int32_t*)malloc16_clear( 307200*sizeof(int32_t) );
            phy_vars_ue[CC_id]->common_vars.rxdata[i] = rxdata[i]; // what about the "-N_TA_offset" ? // N_TA offset for TDD
        }

        for (i=0; i<frame_parms->nb_antennas_tx; i++) {
            LOG_I(PHY, "Mapping UE CC_id %d, tx_ant %d, freq %u on card %d, chain %d\n",
                  CC_id, i, downlink_frequency[CC_id][i], rf_map->card, rf_map->chain+i );
            free( phy_vars_ue[CC_id]->common_vars.txdata[i] );
            txdata[i] = (int32_t*)malloc16_clear( 307200*sizeof(int32_t) );
            phy_vars_ue[CC_id]->common_vars.txdata[i] = txdata[i];
        }

        // rxdata[x] points now to the same memory region as phy_vars_ue[CC_id]->common_vars.rxdata[x]
        // txdata[x] points now to the same memory region as phy_vars_ue[CC_id]->common_vars.txdata[x]
        // be careful when releasing memory!
        // because no "release_ue_buffers"-function is available, at least rxdata and txdata memory will leak (only some bytes)
    }
    return 0;
}
*/<|MERGE_RESOLUTION|>--- conflicted
+++ resolved
@@ -175,7 +175,6 @@
 band_info_t bands_to_scan;
 
 static const eutra_band_t eutra_bands[] = {
-<<<<<<< HEAD
   {1,  1920000, 1980000, 2110000, 2170000, FDD},
   {2,  1850000, 1910000, 1930000, 1990000, FDD},
   {3,  1710000, 1785000, 1805000, 1880000, FDD},
@@ -208,37 +207,6 @@
   {83,  703000,  748000,     000,     000, FDD},
   {84, 1920000, 1980000,     000,     000, FDD},
   {86, 1710000, 1785000,     000,     000, FDD}
-=======
-  { 1, 1920    * MHz, 1980    * MHz, 2110    * MHz, 2170    * MHz, FDD},
-  { 2, 1850    * MHz, 1910    * MHz, 1930    * MHz, 1990    * MHz, FDD},
-  { 3, 1710    * MHz, 1785    * MHz, 1805    * MHz, 1880    * MHz, FDD},
-  { 4, 1710    * MHz, 1755    * MHz, 2110    * MHz, 2155    * MHz, FDD},
-  { 5,  824    * MHz,  849    * MHz,  869    * MHz,  894    * MHz, FDD},
-  { 6,  830    * MHz,  840    * MHz,  875    * MHz,  885    * MHz, FDD},
-  { 7, 2500    * MHz, 2570    * MHz, 2620    * MHz, 2690    * MHz, FDD},
-  { 8,  880    * MHz,  915    * MHz,  925    * MHz,  960    * MHz, FDD},
-  { 9, 1749900 * KHz, 1784900 * KHz, 1844900 * KHz, 1879900 * KHz, FDD},
-  {10, 1710    * MHz, 1770    * MHz, 2110    * MHz, 2170    * MHz, FDD},
-  {11, 1427900 * KHz, 1452900 * KHz, 1475900 * KHz, 1500900 * KHz, FDD},
-  {12,  698    * MHz,  716    * MHz,  728    * MHz,  746    * MHz, FDD},
-  {13,  777    * MHz,  787    * MHz,  746    * MHz,  756    * MHz, FDD},
-  {14,  788    * MHz,  798    * MHz,  758    * MHz,  768    * MHz, FDD},
-  {17,  704    * MHz,  716    * MHz,  734    * MHz,  746    * MHz, FDD},
-  {20,  832    * MHz,  862    * MHz,  791    * MHz,  821    * MHz, FDD},
-  {22, 3510    * MHz, 3590    * MHz, 3410    * MHz, 3490    * MHz, FDD},
-  {33, 1900    * MHz, 1920    * MHz, 1900    * MHz, 1920    * MHz, TDD},
-  {34, 2010    * MHz, 2025    * MHz, 2010    * MHz, 2025    * MHz, TDD},
-  {35, 1850    * MHz, 1910    * MHz, 1850    * MHz, 1910    * MHz, TDD},
-  {36, 1930    * MHz, 1990    * MHz, 1930    * MHz, 1990    * MHz, TDD},
-  {37, 1910    * MHz, 1930    * MHz, 1910    * MHz, 1930    * MHz, TDD},
-  {38, 2570    * MHz, 2620    * MHz, 2570    * MHz, 2630    * MHz, TDD},
-  {39, 1880    * MHz, 1920    * MHz, 1880    * MHz, 1920    * MHz, TDD},
-  {40, 2300    * MHz, 2400    * MHz, 2300    * MHz, 2400    * MHz, TDD},
-  {41, 2496    * MHz, 2690    * MHz, 2496    * MHz, 2690    * MHz, TDD},
-  {42, 3400    * MHz, 3600    * MHz, 3400    * MHz, 3600    * MHz, TDD},
-  {43, 3600    * MHz, 3800    * MHz, 3600    * MHz, 3800    * MHz, TDD},
-  {44, 703    * MHz, 803    * MHz, 703    * MHz, 803    * MHz, TDD},
->>>>>>> 43ff9ccf
 };
 
 PHY_VARS_NR_UE *init_nr_ue_vars(NR_DL_FRAME_PARMS *frame_parms,
@@ -364,55 +332,13 @@
  * \returns a pointer to an int. The storage is not on the heap and must not be freed.
  */
 static void *UE_thread_synch(void *arg) {
-<<<<<<< HEAD
-    static int __thread UE_thread_synch_retval;
-    int i, hw_slot_offset;
-    PHY_VARS_NR_UE *UE = (PHY_VARS_NR_UE*) arg;
-    int current_band = 0;
-    lte_frame_type_t current_type;
-    int current_offset = 0;
-    sync_mode_t sync_mode = pbch;
-    int CC_id = UE->CC_id;
-    int freq_offset=0;
-    char threadname[128];
-
-    cpu_set_t cpuset;
-    CPU_ZERO(&cpuset);
-    if ( threads.sync != -1 )
-        CPU_SET(threads.sync, &cpuset);
-    // this thread priority must be lower that the main acquisition thread
-    sprintf(threadname, "sync UE %d", UE->Mod_id);
-    init_thread(100000, 500000, FIFO_PRIORITY-1, &cpuset, threadname);
-
-    UE->is_synchronized = 0;
-
-    if (UE->UE_scan == 0) {
-        int ind;
-	int64_t dl_freq_khz = downlink_frequency[0][0]/1000;
-        for ( ind=0; ind < sizeof(eutra_bands) / sizeof(eutra_bands[0]); ind++) {
-            current_band = eutra_bands[ind].band;
-	    current_type = eutra_bands[ind].frame_type;
-            LOG_D(PHY, "Scanning band %d, dl_min %"PRIu32", ul_min %"PRIu32"\n", current_band, eutra_bands[ind].dl_min,eutra_bands[ind].ul_min);
-            if ( eutra_bands[ind].dl_min <= dl_freq_khz && eutra_bands[ind].dl_max >= dl_freq_khz ) {
-                for (i=0; i<4; i++)
-                    uplink_frequency_offset[CC_id][i] = (eutra_bands[ind].ul_min - eutra_bands[ind].dl_min) *1000;
-                break;
-            }
-        }
-        AssertFatal( ind < sizeof(eutra_bands) / sizeof(eutra_bands[0]), "Can't find EUTRA band for frequency");
-
-	UE->frame_parms.eutra_band = current_band;
-	UE->frame_parms.frame_type = current_type;
-
-        LOG_I( PHY, "[SCHED][UE] Check absolute frequency DL %"PRIu32", UL %"PRIu32" (oai_exit %d, rx_num_channels %d)\n",
-               downlink_frequency[0][0], downlink_frequency[0][0]+uplink_frequency_offset[0][0],
-               oai_exit, openair0_cfg[0].rx_num_channels);
-=======
+
   static int __thread UE_thread_synch_retval;
   int i, hw_slot_offset;
   PHY_VARS_NR_UE *UE = (PHY_VARS_NR_UE *) arg;
   int current_band = 0;
   int current_offset = 0;
+  lte_frame_type_t current_type;
   sync_mode_t sync_mode = pbch;
   int CC_id = UE->CC_id;
   int freq_offset=0;
@@ -430,23 +356,28 @@
 
   if (UE->UE_scan == 0) {
     int ind;
-
+    int64_t dl_freq_khz = downlink_frequency[0][0]/1000;
     for ( ind=0;
           ind < sizeof(eutra_bands) / sizeof(eutra_bands[0]);
           ind++) {
       current_band = eutra_bands[ind].band;
+      current_type = eutra_bands[ind].frame_type;
       LOG_D(PHY, "Scanning band %d, dl_min %"PRIu32", ul_min %"PRIu32"\n", current_band, eutra_bands[ind].dl_min,eutra_bands[ind].ul_min);
 
-      if ( eutra_bands[ind].dl_min <= downlink_frequency[0][0] && eutra_bands[ind].dl_max >= downlink_frequency[0][0] ) {
+      if ( eutra_bands[ind].dl_min <= dl_freq_khz && eutra_bands[ind].dl_max >= dl_freq_khz ) {
         for (i=0; i<4; i++)
-          uplink_frequency_offset[CC_id][i] = eutra_bands[ind].ul_min - eutra_bands[ind].dl_min;
+          uplink_frequency_offset[CC_id][i] = (eutra_bands[ind].ul_min - eutra_bands[ind].dl_min)*1000;
 
         break;
       }
     }
->>>>>>> 43ff9ccf
+
 
     AssertFatal( ind < sizeof(eutra_bands) / sizeof(eutra_bands[0]), "Can't find EUTRA band for frequency");
+
+    UE->frame_parms.eutra_band = current_band;
+    UE->frame_parms.frame_type = current_type;
+
     LOG_I( PHY, "[SCHED][UE] Check absolute frequency DL %"PRIu32", UL %"PRIu32" (oai_exit %d, rx_num_channels %d)\n",
            downlink_frequency[0][0], downlink_frequency[0][0]+uplink_frequency_offset[0][0],
            oai_exit, openair0_cfg[0].rx_num_channels);
