/*
 * Licensed to the OpenAirInterface (OAI) Software Alliance under one or more
 * contributor license agreements.  See the NOTICE file distributed with
 * this work for additional information regarding copyright ownership.
 * The OpenAirInterface Software Alliance licenses this file to You under
 * the OAI Public License, Version 1.0  (the "License"); you may not use this file
 * except in compliance with the License.
 * You may obtain a copy of the License at
 *
 *      http://www.openairinterface.org/?page_id=698
 *
 * Unless required by applicable law or agreed to in writing, software
 * distributed under the License is distributed on an "AS IS" BASIS,
 * WITHOUT WARRANTIES OR CONDITIONS OF ANY KIND, either express or implied.
 * See the License for the specific language governing permissions and
 * limitations under the License.
 *-------------------------------------------------------------------------------
 * For more information about the OpenAirInterface (OAI) Software Alliance:
 *      contact@openairinterface.org
 */

/*! \file lte-ue.c
 * \brief threads and support functions for real-time LTE UE target
 * \author R. Knopp, F. Kaltenberger, Navid Nikaein
 * \date 2015
 * \version 0.1
 * \company Eurecom
 * \email: knopp@eurecom.fr,florian.kaltenberger@eurecom.fr, navid.nikaein@eurecom.fr
 * \note
 * \warning
 */
#include "nr-uesoftmodem.h"

#include "rt_wrapper.h"

#include "LAYER2/NR_MAC_UE/mac.h"
//#include "RRC/LTE/rrc_extern.h"
#include "PHY_INTERFACE/phy_interface_extern.h"

#undef MALLOC //there are two conflicting definitions, so we better make sure we don't use it at all
//#undef FRAME_LENGTH_COMPLEX_SAMPLES //there are two conflicting definitions, so we better make sure we don't use it at all

#include "fapi_nr_ue_l1.h"
#include "PHY/phy_extern_nr_ue.h"
#include "PHY/INIT/phy_init.h"
#include "PHY/MODULATION/modulation_UE.h"
#include "LAYER2/NR_MAC_UE/mac_proto.h"
#include "RRC/NR_UE/rrc_proto.h"

//#ifndef NO_RAT_NR
#include "SCHED_NR/phy_frame_config_nr.h"
//#endif
#include "SCHED_NR_UE/defs.h"

#include "PHY/NR_UE_TRANSPORT/nr_transport_proto_ue.h"

#include "common/utils/LOG/log.h"
#include "common/utils/LOG/vcd_signal_dumper.h"

#include "T.h"

#ifdef XFORMS
#include "PHY/TOOLS/nr_phy_scope.h"

extern char do_forms;
#endif


extern double cpuf;
//static  nfapi_nr_config_request_t config_t;
//static  nfapi_nr_config_request_t* config =&config_t;

/*
 *  NR SLOT PROCESSING SEQUENCE
 *
 *  Processing occurs with following steps for connected mode:
 *
 *  - Rx samples for a slot are received,
 *  - PDCCH processing (including DCI extraction for downlink and uplink),
 *  - PDSCH processing (including transport blocks decoding),
 *  - PUCCH/PUSCH (transmission of acknowledgements, CSI, ... or data).
 *
 *  Time between reception of the slot and related transmission depends on UE processing performance.
 *  It is defined by the value NR_UE_CAPABILITY_SLOT_RX_TO_TX.
 *
 *  In NR, network gives the duration between Rx slot and Tx slot in the DCI:
 *  - for reception of a PDSCH and its associated acknowledgment slot (with a PUCCH or a PUSCH),
 *  - for reception of an uplink grant and its associated PUSCH slot.
 *
 *  So duration between reception and it associated transmission depends on its transmission slot given in the DCI.
 *  NR_UE_CAPABILITY_SLOT_RX_TO_TX means the minimum duration but higher duration can be given by the network because UE can support it.
 *
*                                                                                                    Slot k
*                                                                                  -------+------------+--------
*                Frame                                                                    | Tx samples |
*                Subframe                                                                 |   buffer   |
*                Slot n                                                            -------+------------+--------
*       ------ +------------+--------                                                     |
*              | Rx samples |                                                             |
*              |   buffer   |                                                             |
*       -------+------------+--------                                                     |
*                           |                                                             |
*                           V                                                             |
*                           +------------+                                                |
*                           |   PDCCH    |                                                |
*                           | processing |                                                |
*                           +------------+                                                |
*                           |            |                                                |
*                           |            v                                                |
*                           |            +------------+                                   |
*                           |            |   PDSCH    |                                   |
*                           |            | processing | decoding result                   |
*                           |            +------------+    -> ACK/NACK of PDSCH           |
*                           |                         |                                   |
*                           |                         v                                   |
*                           |                         +-------------+------------+        |
*                           |                         | PUCCH/PUSCH | Tx samples |        |
*                           |                         |  processing | transfer   |        |
*                           |                         +-------------+------------+        |
*                           |                                                             |
*                           |/___________________________________________________________\|
*                            \  duration between reception and associated transmission   /
*
* Remark: processing is done slot by slot, it can be distribute on different threads which are executed in parallel.
* This is an architecture optimization in order to cope with real time constraints.
* By example, for LTE, subframe processing is spread over 4 different threads.
*
 */

#ifndef NO_RAT_NR
  #define DURATION_RX_TO_TX           (NR_UE_CAPABILITY_SLOT_RX_TO_TX)  /* for NR this will certainly depends to such UE capability which is not yet defined */
#else
  #define DURATION_RX_TO_TX           (4)   /* For LTE, this duration is fixed to 4 and it is linked to LTE standard for both modes FDD/TDD */
#endif

#define FRAME_PERIOD    100000000ULL
#define DAQ_PERIOD      66667ULL
#define FIFO_PRIORITY   40

typedef enum {
    pss=0,
    pbch=1,
    si=2
} sync_mode_t;

void init_UE_threads(PHY_VARS_NR_UE *UE);
void *UE_thread(void *arg);
void init_UE(int nb_inst);

int32_t **rxdata;
int32_t **txdata;

#define KHz (1000UL)
#define MHz (1000*KHz)
#define SAIF_ENABLED

#ifdef SAIF_ENABLED
uint64_t	g_ue_rx_thread_busy	= 0;
#endif

typedef struct eutra_band_s {
    int16_t band;
    uint32_t ul_min;
    uint32_t ul_max;
    uint32_t dl_min;
    uint32_t dl_max;
    lte_frame_type_t frame_type;
} eutra_band_t;

typedef struct band_info_s {
    int nbands;
    eutra_band_t band_info[100];
} band_info_t;

band_info_t bands_to_scan;

static const eutra_band_t eutra_bands[] = {
    { 1, 1920    * MHz, 1980    * MHz, 2110    * MHz, 2170    * MHz, FDD},
    { 2, 1850    * MHz, 1910    * MHz, 1930    * MHz, 1990    * MHz, FDD},
    { 3, 1710    * MHz, 1785    * MHz, 1805    * MHz, 1880    * MHz, FDD},
    { 4, 1710    * MHz, 1755    * MHz, 2110    * MHz, 2155    * MHz, FDD},
    { 5,  824    * MHz,  849    * MHz,  869    * MHz,  894    * MHz, FDD},
    { 6,  830    * MHz,  840    * MHz,  875    * MHz,  885    * MHz, FDD},
    { 7, 2500    * MHz, 2570    * MHz, 2620    * MHz, 2690    * MHz, FDD},
    { 8,  880    * MHz,  915    * MHz,  925    * MHz,  960    * MHz, FDD},
    { 9, 1749900 * KHz, 1784900 * KHz, 1844900 * KHz, 1879900 * KHz, FDD},
    {10, 1710    * MHz, 1770    * MHz, 2110    * MHz, 2170    * MHz, FDD},
    {11, 1427900 * KHz, 1452900 * KHz, 1475900 * KHz, 1500900 * KHz, FDD},
    {12,  698    * MHz,  716    * MHz,  728    * MHz,  746    * MHz, FDD},
    {13,  777    * MHz,  787    * MHz,  746    * MHz,  756    * MHz, FDD},
    {14,  788    * MHz,  798    * MHz,  758    * MHz,  768    * MHz, FDD},
    {17,  704    * MHz,  716    * MHz,  734    * MHz,  746    * MHz, FDD},
    {20,  832    * MHz,  862    * MHz,  791    * MHz,  821    * MHz, FDD},
    {22, 3510    * MHz, 3590    * MHz, 3410    * MHz, 3490    * MHz, FDD},
    {33, 1900    * MHz, 1920    * MHz, 1900    * MHz, 1920    * MHz, TDD},
    {34, 2010    * MHz, 2025    * MHz, 2010    * MHz, 2025    * MHz, TDD},
    {35, 1850    * MHz, 1910    * MHz, 1850    * MHz, 1910    * MHz, TDD},
    {36, 1930    * MHz, 1990    * MHz, 1930    * MHz, 1990    * MHz, TDD},
    {37, 1910    * MHz, 1930    * MHz, 1910    * MHz, 1930    * MHz, TDD},
    {38, 2570    * MHz, 2620    * MHz, 2570    * MHz, 2630    * MHz, TDD},
    {39, 1880    * MHz, 1920    * MHz, 1880    * MHz, 1920    * MHz, TDD},
    {40, 2300    * MHz, 2400    * MHz, 2300    * MHz, 2400    * MHz, TDD},
    {41, 2496    * MHz, 2690    * MHz, 2496    * MHz, 2690    * MHz, TDD},
    {42, 3400    * MHz, 3600    * MHz, 3400    * MHz, 3600    * MHz, TDD},
    {43, 3600    * MHz, 3800    * MHz, 3600    * MHz, 3800    * MHz, TDD},
    {44, 703    * MHz, 803    * MHz, 703    * MHz, 803    * MHz, TDD},
};

PHY_VARS_NR_UE* init_nr_ue_vars(NR_DL_FRAME_PARMS *frame_parms,
			  uint8_t UE_id,
			  uint8_t abstraction_flag)

{

  PHY_VARS_NR_UE* ue;

  if (frame_parms!=(NR_DL_FRAME_PARMS *)NULL) { // if we want to give initial frame parms, allocate the PHY_VARS_UE structure and put them in
    ue = (PHY_VARS_NR_UE *)malloc(sizeof(PHY_VARS_NR_UE));
    memset(ue,0,sizeof(PHY_VARS_NR_UE));
    memcpy(&(ue->frame_parms), frame_parms, sizeof(NR_DL_FRAME_PARMS));
  }
  else ue = PHY_vars_UE_g[UE_id][0];

  ue->Mod_id      = UE_id;
  ue->mac_enabled = 1;
  // initialize all signal buffers
  init_nr_ue_signal(ue,1,abstraction_flag);
  // intialize transport
  init_nr_ue_transport(ue,abstraction_flag);

  return(ue);
}

void init_thread(int sched_runtime, int sched_deadline, int sched_fifo, cpu_set_t *cpuset, char * name) {

#ifdef DEADLINE_SCHEDULER
    if (sched_runtime!=0) {
        struct sched_attr attr= {0};
        attr.size = sizeof(attr);
        attr.sched_policy = SCHED_DEADLINE;
        attr.sched_runtime  = sched_runtime;
        attr.sched_deadline = sched_deadline;
        attr.sched_period   = 0;
        AssertFatal(sched_setattr(0, &attr, 0) == 0,
                    "[SCHED] %s thread: sched_setattr failed %s \n", name, strerror(errno));
        LOG_I(HW,"[SCHED][eNB] %s deadline thread %lu started on CPU %d\n",
              name, (unsigned long)gettid(), sched_getcpu());
    }

#else
    if (CPU_COUNT(cpuset) > 0)
        AssertFatal( 0 == pthread_setaffinity_np(pthread_self(), sizeof(cpu_set_t), cpuset), "");
    struct sched_param sp;
    sp.sched_priority = sched_fifo;
    AssertFatal(pthread_setschedparam(pthread_self(),SCHED_FIFO,&sp)==0,
                "Can't set thread priority, Are you root?\n");
    /* Check the actual affinity mask assigned to the thread */
    cpu_set_t *cset=CPU_ALLOC(CPU_SETSIZE);
    if (0 == pthread_getaffinity_np(pthread_self(), CPU_ALLOC_SIZE(CPU_SETSIZE), cset)) {
      char txt[512]={0};
      for (int j = 0; j < CPU_SETSIZE; j++)
        if (CPU_ISSET(j, cset))
	  sprintf(txt+strlen(txt), " %d ", j);
      printf("CPU Affinity of thread %s is %s\n", name, txt);
    }
    CPU_FREE(cset);
#endif

    // Lock memory from swapping. This is a process wide call (not constraint to this thread).
    mlockall(MCL_CURRENT | MCL_FUTURE);
    pthread_setname_np( pthread_self(), name );

    // LTS: this sync stuff should be wrong
    printf("waiting for sync (%s)\n",name);
    pthread_mutex_lock(&sync_mutex);
    printf("Locked sync_mutex, waiting (%s)\n",name);
    while (sync_var<0)
        pthread_cond_wait(&sync_cond, &sync_mutex);
    pthread_mutex_unlock(&sync_mutex);
    printf("started %s as PID: %ld\n",name, gettid());
}

void init_UE(int nb_inst)
{
    int inst;
    NR_UE_MAC_INST_t *mac_inst;
    for (inst=0; inst < nb_inst; inst++) {
        //    UE->rfdevice.type      = NONE_DEV;
        //PHY_VARS_NR_UE *UE = PHY_vars_UE_g[inst][0];
        LOG_I(PHY,"Initializing memory for UE instance %d (%p)\n",inst,PHY_vars_UE_g[inst]);
            PHY_vars_UE_g[inst][0] = init_nr_ue_vars(NULL,inst,0);
        PHY_VARS_NR_UE *UE = PHY_vars_UE_g[inst][0];

        AssertFatal((UE->if_inst = nr_ue_if_module_init(inst)) != NULL, "can not initial IF module\n");
        nr_l3_init_ue();
        nr_l2_init_ue();
        
        mac_inst = get_mac_inst(0);
        mac_inst->if_module = UE->if_inst;
        UE->if_inst->scheduled_response = nr_ue_scheduled_response;
        UE->if_inst->phy_config_request = nr_ue_phy_config_request;
        
        LOG_I(PHY,"Intializing UE Threads for instance %d (%p,%p)...\n",inst,PHY_vars_UE_g[inst],PHY_vars_UE_g[inst][0]);
		//init_UE_threads(inst);
		//UE = PHY_vars_UE_g[inst][0];
		

        AssertFatal(0 == pthread_create(&UE->proc.pthread_ue,
                                        &UE->proc.attr_ue,
                                        UE_thread,
                                        (void*)UE), "");
    }

  printf("UE threads created by %ld\n", gettid());
#if 0
#if defined(ENABLE_USE_MME)
  extern volatile int start_UE;
  while (start_UE == 0) {
    sleep(1);
  }
#endif
#endif
}

/*!
 * \brief This is the UE synchronize thread.
 * It performs band scanning and synchonization.
 * \param arg is a pointer to a \ref PHY_VARS_NR_UE structure.
 * \returns a pointer to an int. The storage is not on the heap and must not be freed.
 */
static void *UE_thread_synch(void *arg) {
    static int __thread UE_thread_synch_retval;
    int i, hw_slot_offset;
    PHY_VARS_NR_UE *UE = (PHY_VARS_NR_UE*) arg;
    int current_band = 0;
    int current_offset = 0;
    sync_mode_t sync_mode = pbch;
    int CC_id = UE->CC_id;
    int freq_offset=0;
    char threadname[128];

    cpu_set_t cpuset;
    CPU_ZERO(&cpuset);
    if ( threads.sync != -1 )
        CPU_SET(threads.sync, &cpuset);
    // this thread priority must be lower that the main acquisition thread
    sprintf(threadname, "sync UE %d", UE->Mod_id);
    init_thread(100000, 500000, FIFO_PRIORITY-1, &cpuset, threadname);

    UE->is_synchronized = 0;

    if (UE->UE_scan == 0) {
        int ind;
        for ( ind=0;
                ind < sizeof(eutra_bands) / sizeof(eutra_bands[0]);
                ind++) {
            current_band = eutra_bands[ind].band;
            LOG_D(PHY, "Scanning band %d, dl_min %"PRIu32", ul_min %"PRIu32"\n", current_band, eutra_bands[ind].dl_min,eutra_bands[ind].ul_min);
            if ( eutra_bands[ind].dl_min <= downlink_frequency[0][0] && eutra_bands[ind].dl_max >= downlink_frequency[0][0] ) {
                for (i=0; i<4; i++)
                    uplink_frequency_offset[CC_id][i] = eutra_bands[ind].ul_min - eutra_bands[ind].dl_min;
                break;
            }
        }
        AssertFatal( ind < sizeof(eutra_bands) / sizeof(eutra_bands[0]), "Can't find EUTRA band for frequency");

        LOG_I( PHY, "[SCHED][UE] Check absolute frequency DL %"PRIu32", UL %"PRIu32" (oai_exit %d, rx_num_channels %d)\n",
               downlink_frequency[0][0], downlink_frequency[0][0]+uplink_frequency_offset[0][0],
               oai_exit, openair0_cfg[0].rx_num_channels);

        for (i=0; i<openair0_cfg[UE->rf_map.card].rx_num_channels; i++) {
            openair0_cfg[UE->rf_map.card].rx_freq[UE->rf_map.chain+i] = downlink_frequency[CC_id][i];
            openair0_cfg[UE->rf_map.card].tx_freq[UE->rf_map.chain+i] =
                downlink_frequency[CC_id][i]+uplink_frequency_offset[CC_id][i];
            openair0_cfg[UE->rf_map.card].autocal[UE->rf_map.chain+i] = 1;
            if (uplink_frequency_offset[CC_id][i] != 0) //
                openair0_cfg[UE->rf_map.card].duplex_mode = duplex_mode_FDD;
            else //FDD
                openair0_cfg[UE->rf_map.card].duplex_mode = duplex_mode_TDD;
        }
        sync_mode = pbch;

    } else {
        current_band=0;
        for (i=0; i<openair0_cfg[UE->rf_map.card].rx_num_channels; i++) {
            downlink_frequency[UE->rf_map.card][UE->rf_map.chain+i] = bands_to_scan.band_info[CC_id].dl_min;
            uplink_frequency_offset[UE->rf_map.card][UE->rf_map.chain+i] =
                bands_to_scan.band_info[CC_id].ul_min-bands_to_scan.band_info[CC_id].dl_min;
            openair0_cfg[UE->rf_map.card].rx_freq[UE->rf_map.chain+i] = downlink_frequency[CC_id][i];
            openair0_cfg[UE->rf_map.card].tx_freq[UE->rf_map.chain+i] =
                downlink_frequency[CC_id][i]+uplink_frequency_offset[CC_id][i];
            openair0_cfg[UE->rf_map.card].rx_gain[UE->rf_map.chain+i] = UE->rx_total_gain_dB;
        }
    }

    //    AssertFatal(UE->rfdevice.trx_start_func(&UE->rfdevice) == 0, "Could not start the device\n");

    while (oai_exit==0) {
        AssertFatal ( 0== pthread_mutex_lock(&UE->proc.mutex_synch), "");
        while (UE->proc.instance_cnt_synch < 0)
            // the thread waits here most of the time
            pthread_cond_wait( &UE->proc.cond_synch, &UE->proc.mutex_synch );
        AssertFatal ( 0== pthread_mutex_unlock(&UE->proc.mutex_synch), "");

        switch (sync_mode) {
        case pss:
            LOG_I(PHY,"[SCHED][UE] Scanning band %d (%d), freq %u\n",bands_to_scan.band_info[current_band].band, current_band,bands_to_scan.band_info[current_band].dl_min+current_offset);
            //lte_sync_timefreq(UE,current_band,bands_to_scan.band_info[current_band].dl_min+current_offset);
            current_offset += 20000000; // increase by 20 MHz

            if (current_offset > bands_to_scan.band_info[current_band].dl_max-bands_to_scan.band_info[current_band].dl_min) {
                current_band++;
                current_offset=0;
            }

            if (current_band==bands_to_scan.nbands) {
                current_band=0;
                oai_exit=1;
            }

            for (i=0; i<openair0_cfg[UE->rf_map.card].rx_num_channels; i++) {
                downlink_frequency[UE->rf_map.card][UE->rf_map.chain+i] = bands_to_scan.band_info[current_band].dl_min+current_offset;
                uplink_frequency_offset[UE->rf_map.card][UE->rf_map.chain+i] = bands_to_scan.band_info[current_band].ul_min-bands_to_scan.band_info[0].dl_min + current_offset;

                openair0_cfg[UE->rf_map.card].rx_freq[UE->rf_map.chain+i] = downlink_frequency[CC_id][i];
                openair0_cfg[UE->rf_map.card].tx_freq[UE->rf_map.chain+i] = downlink_frequency[CC_id][i]+uplink_frequency_offset[CC_id][i];
                openair0_cfg[UE->rf_map.card].rx_gain[UE->rf_map.chain+i] = UE->rx_total_gain_dB;
                if (UE->UE_scan_carrier) {
                    openair0_cfg[UE->rf_map.card].autocal[UE->rf_map.chain+i] = 1;
                }

            }

            break;

        case pbch:

#if DISABLE_LOG_X
            printf("[UE thread Synch] Running Initial Synch (mode %d)\n",UE->mode);
#else
            LOG_I(PHY, "[UE thread Synch] Running Initial Synch (mode %d)\n",UE->mode);
#endif
            if (nr_initial_sync( UE, UE->mode ) == 0) {

	      //write_output("txdata_sym.m", "txdata_sym", UE->common_vars.rxdata[0], (10*UE->frame_parms.samples_per_slot), 1, 1);

<<<<<<< HEAD
                hw_slot_offset = (UE->rx_offset<<1) / UE->frame_parms.samples_per_slot;
=======
		freq_offset = UE->common_vars.freq_offset; // frequency offset computed with pss in initial sync
                hw_slot_offset = (UE->rx_offset<<1) / UE->frame_parms.samples_per_subframe;
>>>>>>> b4d7c62d
                printf("Got synch: hw_slot_offset %d, carrier off %d Hz, rxgain %d (DL %u, UL %u), UE_scan_carrier %d\n",
                       hw_slot_offset,
                       freq_offset,
                       UE->rx_total_gain_dB,
                       downlink_frequency[0][0]+freq_offset,
                       downlink_frequency[0][0]+uplink_frequency_offset[0][0]+freq_offset,
                       UE->UE_scan_carrier );


                    // rerun with new cell parameters and frequency-offset
                    for (i=0; i<openair0_cfg[UE->rf_map.card].rx_num_channels; i++) {
                        openair0_cfg[UE->rf_map.card].rx_gain[UE->rf_map.chain+i] = UE->rx_total_gain_dB;//-USRP_GAIN_OFFSET;
			  if (freq_offset >= 0)
                            openair0_cfg[UE->rf_map.card].rx_freq[UE->rf_map.chain+i] += abs(freq_offset);
			  else
                            openair0_cfg[UE->rf_map.card].rx_freq[UE->rf_map.chain+i] -= abs(freq_offset);
			  openair0_cfg[UE->rf_map.card].tx_freq[UE->rf_map.chain+i] =
                            openair0_cfg[UE->rf_map.card].rx_freq[UE->rf_map.chain+i]+uplink_frequency_offset[CC_id][i];
			  downlink_frequency[CC_id][i] = openair0_cfg[CC_id].rx_freq[i];
		    }

                    // reconfigure for potentially different bandwidth
                    switch(UE->frame_parms.N_RB_DL) {
                    case 6:
                        openair0_cfg[UE->rf_map.card].sample_rate =1.92e6;
                        openair0_cfg[UE->rf_map.card].rx_bw          =.96e6;
                        openair0_cfg[UE->rf_map.card].tx_bw          =.96e6;
                        //            openair0_cfg[0].rx_gain[0] -= 12;
                        break;
                    case 25:
                        openair0_cfg[UE->rf_map.card].sample_rate =7.68e6;
                        openair0_cfg[UE->rf_map.card].rx_bw          =2.5e6;
                        openair0_cfg[UE->rf_map.card].tx_bw          =2.5e6;
                        //            openair0_cfg[0].rx_gain[0] -= 6;
                        break;
                    case 50:
                        openair0_cfg[UE->rf_map.card].sample_rate =15.36e6;
                        openair0_cfg[UE->rf_map.card].rx_bw          =5.0e6;
                        openair0_cfg[UE->rf_map.card].tx_bw          =5.0e6;
                        //            openair0_cfg[0].rx_gain[0] -= 3;
                        break;
                    case 100:
                        openair0_cfg[UE->rf_map.card].sample_rate=30.72e6;
                        openair0_cfg[UE->rf_map.card].rx_bw=10.0e6;
                        openair0_cfg[UE->rf_map.card].tx_bw=10.0e6;
                        //            openair0_cfg[0].rx_gain[0] -= 0;
                        break;
                    }

		if (UE->mode != loop_through_memory) {
		  UE->rfdevice.trx_set_freq_func(&UE->rfdevice,&openair0_cfg[0],0);
		  //UE->rfdevice.trx_set_gains_func(&openair0,&openair0_cfg[0]);
		  //UE->rfdevice.trx_stop_func(&UE->rfdevice);
		  // sleep(1);
		  //nr_init_frame_parms_ue(&UE->frame_parms);
		  /*if (UE->rfdevice.trx_start_func(&UE->rfdevice) != 0 ) {
		    LOG_E(HW,"Could not start the device\n");
		    oai_exit=1;
                  }*/
		}

		if (UE->UE_scan_carrier == 1) {

		  UE->UE_scan_carrier = 0;
                } else {
                    AssertFatal ( 0== pthread_mutex_lock(&UE->proc.mutex_synch), "");
                    UE->is_synchronized = 1;
                    AssertFatal ( 0== pthread_mutex_unlock(&UE->proc.mutex_synch), "");

                    if( UE->mode == rx_dump_frame ) {
                        FILE *fd;
                        if ((UE->proc.proc_rxtx[0].frame_rx&1) == 0) {  // this guarantees SIB1 is present
                            if ((fd = fopen("rxsig_frame0.dat","w")) != NULL) {
                                fwrite((void*)&UE->common_vars.rxdata[0][0],
                                       sizeof(int32_t),
                                       10*UE->frame_parms.samples_per_subframe,
                                       fd);
                                LOG_I(PHY,"Dummping Frame ... bye bye \n");
                                fclose(fd);
                                exit(0);
                            } else {
                                LOG_E(PHY,"Cannot open file for writing\n");
                                exit(0);
                            }
                        } else {
                            AssertFatal ( 0== pthread_mutex_lock(&UE->proc.mutex_synch), "");
                            UE->is_synchronized = 0;
                            AssertFatal ( 0== pthread_mutex_unlock(&UE->proc.mutex_synch), "");

                        }
                    }
                }
            } else {
                // initial sync failed
                // calculate new offset and try again
	      
                if (UE->UE_scan_carrier == 1) {
                    if (freq_offset >= 0)
                        freq_offset += 100;
                    freq_offset *= -1;

                    if (abs(freq_offset) > 7500) {
                        LOG_I( PHY, "[initial_sync] No cell synchronization found, abandoning\n" );
                        FILE *fd;
                        if ((fd = fopen("rxsig_frame0.dat","w"))!=NULL) {
                            fwrite((void*)&UE->common_vars.rxdata[0][0],
                                   sizeof(int32_t),
                                   10*UE->frame_parms.samples_per_subframe,
                                   fd);
                            LOG_I(PHY,"Dummping Frame ... bye bye \n");
                            fclose(fd);
                            exit(0);
                        }
                        //mac_xface->macphy_exit("No cell synchronization found, abandoning"); new mac
                        return &UE_thread_synch_retval; // not reached
                    }
                }

#if DISABLE_LOG_X
                printf("[initial_sync] trying carrier off %d Hz, rxgain %d (DL %u, UL %u)\n",
                       freq_offset,
                       UE->rx_total_gain_dB,
                       downlink_frequency[0][0]+freq_offset,
                       downlink_frequency[0][0]+uplink_frequency_offset[0][0]+freq_offset );
#else
                LOG_I(PHY, "[initial_sync] trying carrier off %d Hz, rxgain %d (DL %u, UL %u)\n",
                       freq_offset,
                       UE->rx_total_gain_dB,
                       downlink_frequency[0][0]+freq_offset,
                       downlink_frequency[0][0]+uplink_frequency_offset[0][0]+freq_offset );
#endif

                for (i=0; i<openair0_cfg[UE->rf_map.card].rx_num_channels; i++) {
                    openair0_cfg[UE->rf_map.card].rx_freq[UE->rf_map.chain+i] = downlink_frequency[CC_id][i]+freq_offset;
                    openair0_cfg[UE->rf_map.card].tx_freq[UE->rf_map.chain+i] = downlink_frequency[CC_id][i]+uplink_frequency_offset[CC_id][i]+freq_offset;
                    openair0_cfg[UE->rf_map.card].rx_gain[UE->rf_map.chain+i] = UE->rx_total_gain_dB;//-USRP_GAIN_OFFSET;
                    if (UE->UE_scan_carrier==1)
                        openair0_cfg[UE->rf_map.card].autocal[UE->rf_map.chain+i] = 1;
                }
		if (UE->mode != loop_through_memory)
		  UE->rfdevice.trx_set_freq_func(&UE->rfdevice,&openair0_cfg[0],0);
            }// initial_sync=0
            break;
        case si:
        default:
            break;
        }

#if 0 //defined XFORMS
	if (do_forms) {
	  extern FD_lte_phy_scope_ue  *form_ue[NUMBER_OF_UE_MAX];
	  
	  phy_scope_UE(form_ue[0],
		       PHY_vars_UE_g[0][0],
		       0,0,1);
	}
#endif

        AssertFatal ( 0== pthread_mutex_lock(&UE->proc.mutex_synch), "");
        // indicate readiness
        UE->proc.instance_cnt_synch--;
        AssertFatal ( 0== pthread_mutex_unlock(&UE->proc.mutex_synch), "");

        VCD_SIGNAL_DUMPER_DUMP_FUNCTION_BY_NAME( VCD_SIGNAL_DUMPER_FUNCTIONS_UE_THREAD_SYNCH, 0 );
    }  // while !oai_exit

    return &UE_thread_synch_retval;
}

/*!
 * \brief This is the UE thread for RX subframe n and TX subframe n+4.
 * This thread performs the phy_procedures_UE_RX() on every received slot.
 * then, if TX is enabled it performs TX for n+4.
 * \param arg is a pointer to a \ref PHY_VARS_NR_UE structure.
 * \returns a pointer to an int. The storage is not on the heap and must not be freed.
 */

static void *UE_thread_rxn_txnp4(void *arg) {
    static __thread int UE_thread_rxtx_retval;
    struct nr_rxtx_thread_data *rtd = arg;
    UE_nr_rxtx_proc_t *proc = rtd->proc;
    PHY_VARS_NR_UE    *UE   = rtd->UE;
    int ret;

    //proc->counter_decoder = 0;
    proc->instance_cnt_rxtx=-1;
    proc->subframe_rx=proc->sub_frame_start;

    proc->dci_err_cnt=0;
    char threadname[256];
    sprintf(threadname,"UE_%d_proc_%d", UE->Mod_id, proc->sub_frame_start);
    cpu_set_t cpuset;
    CPU_ZERO(&cpuset);
    char timing_proc_name[256];
    sprintf(timing_proc_name,"Delay to process sub-frame proc %d",proc->sub_frame_start);

    if ( (proc->sub_frame_start+1)%RX_NB_TH == 0 && threads.one != -1 )
        CPU_SET(threads.one, &cpuset);
    if ( (proc->sub_frame_start+1)%RX_NB_TH == 1 && threads.two != -1 )
        CPU_SET(threads.two, &cpuset);
    if ( (proc->sub_frame_start+1)%RX_NB_TH == 2 && threads.three != -1 )
        CPU_SET(threads.three, &cpuset);
            //CPU_SET(threads.three, &cpuset);
    init_thread(900000,1000000 , FIFO_PRIORITY-1, &cpuset,
                threadname);

    while (!oai_exit) {
        if (pthread_mutex_lock(&proc->mutex_rxtx) != 0) {
          LOG_E( PHY, "[SCHED][UE] error locking mutex for UE RXTX\n" );
          exit_fun("nothing to add");
        }
        while (proc->instance_cnt_rxtx < 0) {
          // most of the time, the thread is waiting here
          pthread_cond_wait( &proc->cond_rxtx, &proc->mutex_rxtx );
        }
        if (pthread_mutex_unlock(&proc->mutex_rxtx) != 0) {
          LOG_E( PHY, "[SCHED][UE] error unlocking mutex for UE RXn_TXnp4\n" );
          exit_fun("nothing to add");
        }

//        initRefTimes(t2);
//        initRefTimes(t3);
//        pickTime(current);
//        updateTimes(proc->gotIQs, &t2, 10000, "Delay to wake up UE_Thread_Rx (case 2)");



        // Process Rx data for one sub-frame
        if (slot_select_nr(&UE->frame_parms, proc->frame_tx, proc->nr_tti_tx) & NR_DOWNLINK_SLOT) {

            //clean previous FAPI MESSAGE
            UE->rx_ind.number_pdus = 0;
            UE->dci_ind.number_of_dcis = 0;
            //clean previous FAPI MESSAGE

	    // call L2 for DL_CONFIG (DCI)
	    UE->dcireq.module_id = UE->Mod_id;
	    UE->dcireq.gNB_index = 0;
	    UE->dcireq.cc_id     = 0;
	    UE->dcireq.frame     = proc->frame_rx;
	    UE->dcireq.slot      = proc->nr_tti_rx;
	    nr_ue_dcireq(&UE->dcireq); //to be replaced with function pointer later

	    NR_UE_MAC_INST_t *UE_mac = get_mac_inst(0);
	    UE_mac->scheduled_response.dl_config = &UE->dcireq.dl_config_req;
	    UE_mac->scheduled_response.slot = proc->nr_tti_rx;
	    nr_ue_scheduled_response(&UE_mac->scheduled_response);
	    
#ifdef UE_SLOT_PARALLELISATION
            phy_procedures_slot_parallelization_nrUE_RX( UE, proc, 0, 0, 1, UE->mode, no_relay, NULL );
#else
            phy_procedures_nrUE_RX( UE, proc, 0, 1, UE->mode);
	    //            printf(">>> nr_ue_pdcch_procedures ended\n");

#endif
        }

#if UE_TIMING_TRACE
        start_meas(&UE->generic_stat);
#endif
	//printf(">>> mac init\n");

        if (UE->mac_enabled==1) {

            //  trigger L2 to run ue_scheduler thru IF module
            //  [TODO] mapping right after NR initial sync
            if(UE->if_inst != NULL && UE->if_inst->ul_indication != NULL){
                UE->ul_indication.module_id = 0;
                UE->ul_indication.gNB_index = 0;
                UE->ul_indication.cc_id = 0;
                UE->ul_indication.frame = proc->frame_rx; 
                UE->ul_indication.slot = proc->nr_tti_rx;
                
                UE->if_inst->ul_indication(&UE->ul_indication);
            }
	}
    
#if UE_TIMING_TRACE
        stop_meas(&UE->generic_stat);
#endif
	//printf(">>> mac ended\n");

        // Prepare the future Tx data
#if 0
#ifndef NO_RAT_NR
        if (slot_select_nr(&UE->frame_parms, proc->frame_tx, proc->nr_tti_tx) & NR_UPLINK_SLOT)
#else
        if ((subframe_select( &UE->frame_parms, proc->subframe_tx) == SF_UL) ||
                (UE->frame_parms.frame_type == FDD) )
#endif
            if (UE->mode != loop_through_memory)
                phy_procedures_nrUE_TX(UE,proc,0,0,UE->mode,no_relay);
                //phy_procedures_UE_TX(UE,proc,0,0,UE->mode,no_relay);
#endif
#if 0
        if ((subframe_select( &UE->frame_parms, proc->subframe_tx) == SF_S) &&
                (UE->frame_parms.frame_type == TDD))
            if (UE->mode != loop_through_memory)
                //phy_procedures_UE_S_TX(UE,0,0,no_relay);
        updateTimes(current, &t3, 10000, timing_proc_name);
#endif

        if (pthread_mutex_lock(&proc->mutex_rxtx) != 0) {
          LOG_E( PHY, "[SCHED][UE] error locking mutex for UE RXTX\n" );
          exit_fun("noting to add");
        }
        proc->instance_cnt_rxtx--;
#if BASIC_SIMULATOR
    if (pthread_cond_signal(&proc->cond_rxtx) != 0) abort();
#endif
        if (pthread_mutex_unlock(&proc->mutex_rxtx) != 0) {
          LOG_E( PHY, "[SCHED][UE] error unlocking mutex for UE RXTX\n" );
          exit_fun("noting to add");
        }
    }

// thread finished
    free(arg);
    return &UE_thread_rxtx_retval;
}

/*!
 * \brief This is the main UE thread.
 * This thread controls the other three UE threads:
 * - UE_thread_rxn_txnp4 (even subframes)
 * - UE_thread_rxn_txnp4 (odd subframes)
 * - UE_thread_synch
 * \param arg unused
 * \returns a pointer to an int. The storage is not on the heap and must not be freed.
 */

void *UE_thread(void *arg) {

    PHY_VARS_NR_UE *UE = (PHY_VARS_NR_UE *) arg;
    //  int tx_enabled = 0;
    int dummy_rx[UE->frame_parms.nb_antennas_rx][UE->frame_parms.samples_per_subframe] __attribute__((aligned(32)));
    openair0_timestamp timestamp;
    void* rxp[NB_ANTENNAS_RX], *txp[NB_ANTENNAS_TX];
    int start_rx_stream = 0;
    int i;
    char threadname[128];
    int th_id;
    UE->proc.proc_rxtx[0].counter_decoder = 0;
    UE->proc.proc_rxtx[1].counter_decoder = 0;
    UE->proc.proc_rxtx[2].counter_decoder = 0;

    static uint8_t thread_idx = 0;
    uint16_t table_sf_slot[20] = {0,0,1,1,2,2,3,3,4,4,5,5,6,6,7,7,8,8,9,9};


    cpu_set_t cpuset;
    CPU_ZERO(&cpuset);
    if ( threads.main != -1 )
        CPU_SET(threads.main, &cpuset);
    sprintf(threadname, "Main UE %d", UE->Mod_id);
    init_thread(100000, 500000, FIFO_PRIORITY, &cpuset,threadname);
    
    if ((oaisim_flag == 0) && (UE->mode !=loop_through_memory))
        AssertFatal(0== openair0_device_load(&(UE->rfdevice), &openair0_cfg[0]), "");
    UE->rfdevice.host_type = RAU_HOST;

    init_UE_threads(UE);

#ifdef NAS_UE
    //MessageDef *message_p;
    //message_p = itti_alloc_new_message(TASK_NAS_UE, INITIALIZE_MESSAGE);
    //itti_send_msg_to_task (TASK_NAS_UE, UE->Mod_id + NB_eNB_INST, message_p);
#endif

	int nb_slot_frame = 10*UE->frame_parms.slots_per_subframe;
    int slot_nr=-1;
    //int cumulated_shift=0;
    if ((oaisim_flag == 0) && (UE->mode != loop_through_memory))
      AssertFatal(UE->rfdevice.trx_start_func(&UE->rfdevice) == 0, "Could not start the device\n");
    while (!oai_exit) {
        AssertFatal ( 0== pthread_mutex_lock(&UE->proc.mutex_synch), "");
        int instance_cnt_synch = UE->proc.instance_cnt_synch;
        int is_synchronized    = UE->is_synchronized;
        AssertFatal ( 0== pthread_mutex_unlock(&UE->proc.mutex_synch), "");

        if (is_synchronized == 0) {
#if BASIC_SIMULATOR
	  while (!((instance_cnt_synch = UE->proc.instance_cnt_synch) < 0)) {
	    printf("ue sync not ready\n");
	    usleep(500*1000);
	  }
#endif

            if (instance_cnt_synch < 0) {  // we can invoke the synch
                // grab 10 ms of signal and wakeup synch thread
                for (int i=0; i<UE->frame_parms.nb_antennas_rx; i++)
                    rxp[i] = (void*)&UE->common_vars.rxdata[i][0];

                if (UE->mode != loop_through_memory)
                    AssertFatal( UE->frame_parms.samples_per_subframe*10==
                                 UE->rfdevice.trx_read_func(&UE->rfdevice,
                                                            &timestamp,
                                                            rxp,
                                                            UE->frame_parms.samples_per_subframe*10,
                                                            UE->frame_parms.nb_antennas_rx), "error reading samples");

		AssertFatal ( 0== pthread_mutex_lock(&UE->proc.mutex_synch), "");
                instance_cnt_synch = ++UE->proc.instance_cnt_synch;
                if (instance_cnt_synch == 0) {
                    AssertFatal( 0 == pthread_cond_signal(&UE->proc.cond_synch), "");
                } else {
                    LOG_E( PHY, "[SCHED][UE] UE sync thread busy!!\n" );
                    exit_fun("nothing to add");
                }
		AssertFatal ( 0== pthread_mutex_unlock(&UE->proc.mutex_synch), "");
            } else {
#if OAISIM
              (void)dummy_rx; /* avoid gcc warnings */
              usleep(500);
#else
                // grab 10 ms of signal into dummy buffer
                if (UE->mode != loop_through_memory) {
                    for (int i=0; i<UE->frame_parms.nb_antennas_rx; i++)
                        rxp[i] = (void*)&dummy_rx[i][0];
                    for (int sf=0; sf<NR_NUMBER_OF_SUBFRAMES_PER_FRAME; sf++)
                        //	    printf("Reading dummy sf %d\n",sf);
		      AssertFatal(UE->frame_parms.samples_per_subframe==
				 UE->rfdevice.trx_read_func(&UE->rfdevice,
							    &timestamp,
							    rxp,
							    UE->frame_parms.samples_per_subframe,
							    UE->frame_parms.nb_antennas_rx), "error reading samples");
                }
#endif
            }

        } // UE->is_synchronized==0
        else {
            if (start_rx_stream==0) {
                start_rx_stream=1;
                if (UE->mode != loop_through_memory) {
                    if (UE->no_timing_correction==0) {
                        LOG_I(PHY,"Resynchronizing RX by %d samples (mode = %d)\n",UE->rx_offset,UE->mode);
                        AssertFatal(UE->rx_offset ==
                                    UE->rfdevice.trx_read_func(&UE->rfdevice,
                                                               &timestamp,
                                                               (void**)UE->common_vars.rxdata,
                                                               UE->rx_offset,
                                                               UE->frame_parms.nb_antennas_rx),"");
                    }
                    UE->rx_offset=0;
                    UE->time_sync_cell=0;
                    UE->proc.proc_rxtx[0].frame_rx++;
                    //UE->proc.proc_rxtx[1].frame_rx++;
                    for (th_id=1; th_id < RX_NB_TH; th_id++) {
                        UE->proc.proc_rxtx[th_id].frame_rx = UE->proc.proc_rxtx[0].frame_rx;
                    }
                    
                    //printf("first stream frame rx %d\n",UE->proc.proc_rxtx[0].frame_rx);

                    // read in first symbol
                    AssertFatal (UE->frame_parms.ofdm_symbol_size+UE->frame_parms.nb_prefix_samples0 ==
                                 UE->rfdevice.trx_read_func(&UE->rfdevice,
                                                            &timestamp,
                                                            (void**)UE->common_vars.rxdata,
                                                            UE->frame_parms.ofdm_symbol_size+UE->frame_parms.nb_prefix_samples0,
                                                            UE->frame_parms.nb_antennas_rx),"");
                    //write_output("txdata_sym.m", "txdata_sym", UE->common_vars.rxdata[0], (UE->frame_parms.ofdm_symbol_size+UE->frame_parms.nb_prefix_samples0), 1, 1);
                    //nr_slot_fep(UE,0, 0, 0, 1, 1, NR_PDCCH_EST);
                } //UE->mode != loop_through_memory
                else
                    rt_sleep_ns(1000*1000);

            } else {
                thread_idx++;
                if(thread_idx>=RX_NB_TH)
                    thread_idx = 0;

                //printf("slot_nr %d nb slot frame %d\n",slot_nr, nb_slot_frame);

                slot_nr++;
                slot_nr %= nb_slot_frame;               
                UE_nr_rxtx_proc_t *proc = &UE->proc.proc_rxtx[thread_idx];
                // update thread index for received subframe
                UE->current_thread_id[slot_nr] = thread_idx;

#if BASIC_SIMULATOR
                {
                  int t;
                  for (t = 0; t < RX_NB_TH; t++) {
                        UE_rxtx_proc_t *proc = &UE->proc.proc_rxtx[t];
                        pthread_mutex_lock(&proc->mutex_rxtx);
                        while (proc->instance_cnt_rxtx >= 0) pthread_cond_wait( &proc->cond_rxtx, &proc->mutex_rxtx );
                        pthread_mutex_unlock(&proc->mutex_rxtx);
                  }
                }
#endif

                LOG_D(PHY,"Process slot %d thread Idx %d \n", slot_nr, UE->current_thread_id[slot_nr]);


                if (UE->mode != loop_through_memory) {
                    for (i=0; i<UE->frame_parms.nb_antennas_rx; i++)
                        rxp[i] = (void*)&UE->common_vars.rxdata[i][UE->frame_parms.ofdm_symbol_size+
                                 UE->frame_parms.nb_prefix_samples0+
                                 slot_nr*UE->frame_parms.samples_per_slot];
                    for (i=0; i<UE->frame_parms.nb_antennas_tx; i++)
		      txp[i] = (void*)&UE->common_vars.txdata[i][((slot_nr+2)%NR_NUMBER_OF_SUBFRAMES_PER_FRAME)*UE->frame_parms.samples_per_slot];

                    int readBlockSize, writeBlockSize;
                    if (slot_nr<(nb_slot_frame - 1)) {
                        readBlockSize=UE->frame_parms.samples_per_slot;
                        writeBlockSize=UE->frame_parms.samples_per_slot;
                    } else {
                        // set TO compensation to zero
                        UE->rx_offset_diff = 0;
                        // compute TO compensation that should be applied for this frame
                        if ( UE->rx_offset < 5*UE->frame_parms.samples_per_slot  &&
                                UE->rx_offset > 0 )
                            UE->rx_offset_diff = -1 ;
                        if ( UE->rx_offset > 5*UE->frame_parms.samples_per_slot &&
                                UE->rx_offset < 10*UE->frame_parms.samples_per_slot )
                            UE->rx_offset_diff = 1;

                        LOG_D(PHY,"AbsSubframe %d.%d TTI SET rx_off_diff to %d rx_offset %d \n",proc->frame_rx,slot_nr,UE->rx_offset_diff,UE->rx_offset);
                        readBlockSize=UE->frame_parms.samples_per_slot -
                                      UE->frame_parms.ofdm_symbol_size -
                                      UE->frame_parms.nb_prefix_samples0 -
                                      UE->rx_offset_diff;
                        writeBlockSize=UE->frame_parms.samples_per_slot -
                                       UE->rx_offset_diff;
                    }

                    AssertFatal(readBlockSize ==
                                UE->rfdevice.trx_read_func(&UE->rfdevice,
                                                           &timestamp,
                                                           rxp,
                                                           readBlockSize,
                                                           UE->frame_parms.nb_antennas_rx),"");
                    AssertFatal( writeBlockSize ==
                                 UE->rfdevice.trx_write_func(&UE->rfdevice,
                                         timestamp+
                                         (2*UE->frame_parms.samples_per_slot) -
                                         UE->frame_parms.ofdm_symbol_size-UE->frame_parms.nb_prefix_samples0 -
                                         openair0_cfg[0].tx_sample_advance,
                                         txp,
                                         writeBlockSize,
                                         UE->frame_parms.nb_antennas_tx,
                                         1),"");
		    
                    if( slot_nr==(nb_slot_frame-1)) {
                        // read in first symbol of next frame and adjust for timing drift
                        int first_symbols=writeBlockSize-readBlockSize;
                        if ( first_symbols > 0 )
                            AssertFatal(first_symbols ==
                                        UE->rfdevice.trx_read_func(&UE->rfdevice,
                                                                   &timestamp,
                                                                   (void**)UE->common_vars.rxdata,
                                                                   first_symbols,
                                                                   UE->frame_parms.nb_antennas_rx),"");
                        if ( first_symbols <0 )
                            LOG_E(PHY,"can't compensate: diff =%d\n", first_symbols);
                    }

                    pickTime(gotIQs);
                    // operate on thread sf mod 2
                    AssertFatal(pthread_mutex_lock(&proc->mutex_rxtx) ==0,"");
                    if(slot_nr == 0) {
                        UE->proc.proc_rxtx[0].frame_rx++;
                        //UE->proc.proc_rxtx[1].frame_rx++;
                        for (th_id=1; th_id < RX_NB_TH; th_id++) {
                            UE->proc.proc_rxtx[th_id].frame_rx = UE->proc.proc_rxtx[0].frame_rx;
                        }
#ifdef SAIF_ENABLED
			if (!(proc->frame_rx%4000))
			  {
			    printf("frame_rx=%d rx_thread_busy=%ld - rate %8.3f\n",
				   proc->frame_rx, g_ue_rx_thread_busy,
				   (float)g_ue_rx_thread_busy/(proc->frame_rx*10+1)*100.0);
			    fflush(stdout);
			  }
#endif
                    }
                    //UE->proc.proc_rxtx[0].gotIQs=readTime(gotIQs);
                    //UE->proc.proc_rxtx[1].gotIQs=readTime(gotIQs);
                    for (th_id=0; th_id < RX_NB_TH; th_id++) {
                        UE->proc.proc_rxtx[th_id].gotIQs=readTime(gotIQs);
                    }

                    proc->nr_tti_rx=slot_nr;
                    proc->subframe_rx=table_sf_slot[slot_nr];
		    
                    proc->frame_tx = proc->frame_rx;
                    proc->nr_tti_tx= slot_nr + DURATION_RX_TO_TX;
                    if (proc->nr_tti_tx > nb_slot_frame) {
                      proc->frame_tx = (proc->frame_tx + 1)%MAX_FRAME_NUMBER;
                      proc->nr_tti_tx %= nb_slot_frame;
                    }
                    proc->subframe_tx=proc->nr_tti_rx;
                    proc->timestamp_tx = timestamp+
                                         (DURATION_RX_TO_TX*UE->frame_parms.samples_per_slot)-
                                         UE->frame_parms.ofdm_symbol_size-UE->frame_parms.nb_prefix_samples0;

                    proc->instance_cnt_rxtx++;
                    LOG_D( PHY, "[SCHED][UE %d] UE RX instance_cnt_rxtx %d subframe %d !!\n", UE->Mod_id, proc->instance_cnt_rxtx,proc->subframe_rx);
                    if (proc->instance_cnt_rxtx == 0) {
                      if (pthread_cond_signal(&proc->cond_rxtx) != 0) {
                        LOG_E( PHY, "[SCHED][UE %d] ERROR pthread_cond_signal for UE RX thread\n", UE->Mod_id);
                        exit_fun("nothing to add");
                      }
                    } else {
#ifdef SAIF_ENABLED
						g_ue_rx_thread_busy++;
#endif
                      LOG_E( PHY, "[SCHED][UE %d] !! UE RX thread busy (IC %d)!!\n", UE->Mod_id, proc->instance_cnt_rxtx);
                      if (proc->instance_cnt_rxtx > 4)
                      {
                        char exit_fun_string[256];
                        sprintf(exit_fun_string,"[SCHED][UE %d] !!! UE instance_cnt_rxtx > 2 (IC %d) (Proc %d)!!",
                        			UE->Mod_id, proc->instance_cnt_rxtx,
                        			UE->current_thread_id[slot_nr]);
          				printf("%s\n",exit_fun_string);
          				fflush(stdout);
          				sleep(1);
					exit_fun(exit_fun_string);
                      }
                    }

                    AssertFatal (pthread_cond_signal(&proc->cond_rxtx) ==0 ,"");
                    AssertFatal(pthread_mutex_unlock(&proc->mutex_rxtx) ==0,"");
//                    initRefTimes(t1);
//                    initStaticTime(lastTime);
//                    updateTimes(lastTime, &t1, 20000, "Delay between two IQ acquisitions (case 1)");
//                    pickStaticTime(lastTime);
                } //UE->mode != loop_through_memory
                else {
		  proc->nr_tti_rx=slot_nr;
		  proc->subframe_rx=table_sf_slot[slot_nr];
		  if(slot_nr == 0) {
		    for (th_id=0; th_id < RX_NB_TH; th_id++) {
		      UE->proc.proc_rxtx[th_id].frame_rx++;
		    }
		  }
		  proc->frame_tx = proc->frame_rx;
		  proc->nr_tti_tx= slot_nr + DURATION_RX_TO_TX;
		  if (proc->nr_tti_tx > nb_slot_frame) {
		    proc->frame_tx = (proc->frame_tx + 1)%MAX_FRAME_NUMBER;
		    proc->nr_tti_tx %= nb_slot_frame;
		  }
		  proc->subframe_tx=table_sf_slot[proc->nr_tti_tx];

		  if (slot_select_nr(&UE->frame_parms, proc->frame_tx, proc->nr_tti_tx) & NR_DOWNLINK_SLOT) {
		    
		    //clean previous FAPI MESSAGE
		    UE->rx_ind.number_pdus = 0;
		    UE->dci_ind.number_of_dcis = 0;
		    //clean previous FAPI MESSAGE
		    
		    // call L2 for DL_CONFIG (DCI)
		    UE->dcireq.module_id = UE->Mod_id;
		    UE->dcireq.gNB_index = 0;
		    UE->dcireq.cc_id     = 0;
		    UE->dcireq.frame     = proc->frame_rx;
		    UE->dcireq.slot      = proc->nr_tti_rx;
		    nr_ue_dcireq(&UE->dcireq); //to be replaced with function pointer later

		    NR_UE_MAC_INST_t *UE_mac = get_mac_inst(0);
		    UE_mac->scheduled_response.dl_config = &UE->dcireq.dl_config_req;
		    UE_mac->scheduled_response.slot = proc->nr_tti_rx;
		    nr_ue_scheduled_response(&UE_mac->scheduled_response);
		    
		    //write_output("uerxdata_frame.m", "uerxdata_frame", UE->common_vars.rxdata[0], UE->frame_parms.samples_per_frame, 1, 1);

		    printf("Processing slot %d\n",proc->nr_tti_rx);
		    phy_procedures_nrUE_RX( UE, proc, 0, 1, UE->mode);
		  }
		  
		  if(UE->if_inst != NULL && UE->if_inst->ul_indication != NULL){
		    UE->ul_indication.module_id = 0;
		    UE->ul_indication.gNB_index = 0;
		    UE->ul_indication.cc_id = 0;
		    UE->ul_indication.frame = proc->frame_rx; 
		    UE->ul_indication.slot = proc->nr_tti_rx;
		    
		    UE->if_inst->ul_indication(&UE->ul_indication);
		  }
		  
		  getchar();
		} // else loop_through_memory
            } // start_rx_stream==1
        } // UE->is_synchronized==1
	
    } // while !oai_exit
    return NULL;
}

/*!
 * \brief Initialize the UE theads.
 * Creates the UE threads:
 * - UE_thread_rxtx0
 * - UE_thread_rxtx1
 * - UE_thread_synch
 * - UE_thread_fep_slot0
 * - UE_thread_fep_slot1
 * - UE_thread_dlsch_proc_slot0
 * - UE_thread_dlsch_proc_slot1
 * and the locking between them.
 */
void init_UE_threads(PHY_VARS_NR_UE *UE) {
    struct nr_rxtx_thread_data *rtd;

    pthread_attr_init (&UE->proc.attr_ue);
    pthread_attr_setstacksize(&UE->proc.attr_ue,8192);//5*PTHREAD_STACK_MIN);

    pthread_mutex_init(&UE->proc.mutex_synch,NULL);
    pthread_cond_init(&UE->proc.cond_synch,NULL);
    UE->proc.instance_cnt_synch = -1;

    // the threads are not yet active, therefore access is allowed without locking
    int nb_threads=RX_NB_TH;
    for (int i=0; i<nb_threads; i++) {
        rtd = calloc(1, sizeof(struct nr_rxtx_thread_data));
        if (rtd == NULL) abort();
        rtd->UE = UE;
        rtd->proc = &UE->proc.proc_rxtx[i];

        pthread_mutex_init(&UE->proc.proc_rxtx[i].mutex_rxtx,NULL);
        pthread_cond_init(&UE->proc.proc_rxtx[i].cond_rxtx,NULL);
        UE->proc.proc_rxtx[i].sub_frame_start=i;
        UE->proc.proc_rxtx[i].sub_frame_step=nb_threads;
        printf("Init_UE_threads rtd %d proc %d nb_threads %d i %d\n",rtd->proc->sub_frame_start, UE->proc.proc_rxtx[i].sub_frame_start,nb_threads, i);
        pthread_create(&UE->proc.proc_rxtx[i].pthread_rxtx, NULL, UE_thread_rxn_txnp4, rtd);

#ifdef UE_DLSCH_PARALLELISATION
        pthread_mutex_init(&UE->proc.proc_rxtx[i].mutex_dlsch_td,NULL);
        pthread_cond_init(&UE->proc.proc_rxtx[i].cond_dlsch_td,NULL);
        pthread_create(&UE->proc.proc_rxtx[i].pthread_dlsch_td,NULL,nr_dlsch_decoding_2thread0, rtd);
        //thread 2
        pthread_mutex_init(&UE->proc.proc_rxtx[i].mutex_dlsch_td1,NULL);
        pthread_cond_init(&UE->proc.proc_rxtx[i].cond_dlsch_td1,NULL);
        pthread_create(&UE->proc.proc_rxtx[i].pthread_dlsch_td1,NULL,nr_dlsch_decoding_2thread1, rtd);
#endif

#ifdef UE_SLOT_PARALLELISATION
        //pthread_mutex_init(&UE->proc.proc_rxtx[i].mutex_slot0_dl_processing,NULL);
        //pthread_cond_init(&UE->proc.proc_rxtx[i].cond_slot0_dl_processing,NULL);
        //pthread_create(&UE->proc.proc_rxtx[i].pthread_slot0_dl_processing,NULL,UE_thread_slot0_dl_processing, rtd);

        pthread_mutex_init(&UE->proc.proc_rxtx[i].mutex_slot1_dl_processing,NULL);
        pthread_cond_init(&UE->proc.proc_rxtx[i].cond_slot1_dl_processing,NULL);
        pthread_create(&UE->proc.proc_rxtx[i].pthread_slot1_dl_processing,NULL,UE_thread_slot1_dl_processing, rtd);
#endif

    }
    pthread_create(&UE->proc.pthread_synch,NULL,UE_thread_synch,(void*)UE);
}


#ifdef OPENAIR2
/*
void fill_ue_band_info(void) {

    UE_EUTRA_Capability_t *UE_EUTRA_Capability = UE_rrc_inst[0].UECap->UE_EUTRA_Capability;
    int i,j;

    bands_to_scan.nbands = UE_EUTRA_Capability->rf_Parameters.supportedBandListEUTRA.list.count;

    for (i=0; i<bands_to_scan.nbands; i++) {

        for (j=0; j<sizeof (eutra_bands) / sizeof (eutra_bands[0]); j++)
            if (eutra_bands[j].band == UE_EUTRA_Capability->rf_Parameters.supportedBandListEUTRA.list.array[i]->bandEUTRA) {
                memcpy(&bands_to_scan.band_info[i],
                       &eutra_bands[j],
                       sizeof(eutra_band_t));

                printf("Band %d (%lu) : DL %u..%u Hz, UL %u..%u Hz, Duplex %s \n",
                       bands_to_scan.band_info[i].band,
                       UE_EUTRA_Capability->rf_Parameters.supportedBandListEUTRA.list.array[i]->bandEUTRA,
                       bands_to_scan.band_info[i].dl_min,
                       bands_to_scan.band_info[i].dl_max,
                       bands_to_scan.band_info[i].ul_min,
                       bands_to_scan.band_info[i].ul_max,
                       (bands_to_scan.band_info[i].frame_type==FDD) ? "FDD" : "TDD");
                break;
            }
    }
}*/
#endif

/*
int setup_ue_buffers(PHY_VARS_NR_UE **phy_vars_ue, openair0_config_t *openair0_cfg) {

    int i, CC_id;
    NR_DL_FRAME_PARMS *frame_parms;
    openair0_rf_map *rf_map;

    for (CC_id=0; CC_id<MAX_NUM_CCs; CC_id++) {
        rf_map = &phy_vars_ue[CC_id]->rf_map;

        AssertFatal( phy_vars_ue[CC_id] !=0, "");
        frame_parms = &(phy_vars_ue[CC_id]->frame_parms);

        // replace RX signal buffers with mmaped HW versions
        rxdata = (int32_t**)malloc16( frame_parms->nb_antennas_rx*sizeof(int32_t*) );
        txdata = (int32_t**)malloc16( frame_parms->nb_antennas_tx*sizeof(int32_t*) );

        for (i=0; i<frame_parms->nb_antennas_rx; i++) {
            LOG_I(PHY, "Mapping UE CC_id %d, rx_ant %d, freq %u on card %d, chain %d\n",
                  CC_id, i, downlink_frequency[CC_id][i], rf_map->card, rf_map->chain+i );
            free( phy_vars_ue[CC_id]->common_vars.rxdata[i] );
            rxdata[i] = (int32_t*)malloc16_clear( 307200*sizeof(int32_t) );
            phy_vars_ue[CC_id]->common_vars.rxdata[i] = rxdata[i]; // what about the "-N_TA_offset" ? // N_TA offset for TDD
        }

        for (i=0; i<frame_parms->nb_antennas_tx; i++) {
            LOG_I(PHY, "Mapping UE CC_id %d, tx_ant %d, freq %u on card %d, chain %d\n",
                  CC_id, i, downlink_frequency[CC_id][i], rf_map->card, rf_map->chain+i );
            free( phy_vars_ue[CC_id]->common_vars.txdata[i] );
            txdata[i] = (int32_t*)malloc16_clear( 307200*sizeof(int32_t) );
            phy_vars_ue[CC_id]->common_vars.txdata[i] = txdata[i];
        }

        // rxdata[x] points now to the same memory region as phy_vars_ue[CC_id]->common_vars.rxdata[x]
        // txdata[x] points now to the same memory region as phy_vars_ue[CC_id]->common_vars.txdata[x]
        // be careful when releasing memory!
        // because no "release_ue_buffers"-function is available, at least rxdata and txdata memory will leak (only some bytes)
    }
    return 0;
}
*/<|MERGE_RESOLUTION|>--- conflicted
+++ resolved
@@ -444,12 +444,8 @@
 
 	      //write_output("txdata_sym.m", "txdata_sym", UE->common_vars.rxdata[0], (10*UE->frame_parms.samples_per_slot), 1, 1);
 
-<<<<<<< HEAD
+		freq_offset = UE->common_vars.freq_offset; // frequency offset computed with pss in initial sync
                 hw_slot_offset = (UE->rx_offset<<1) / UE->frame_parms.samples_per_slot;
-=======
-		freq_offset = UE->common_vars.freq_offset; // frequency offset computed with pss in initial sync
-                hw_slot_offset = (UE->rx_offset<<1) / UE->frame_parms.samples_per_subframe;
->>>>>>> b4d7c62d
                 printf("Got synch: hw_slot_offset %d, carrier off %d Hz, rxgain %d (DL %u, UL %u), UE_scan_carrier %d\n",
                        hw_slot_offset,
                        freq_offset,
