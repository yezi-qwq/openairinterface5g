/*******************************************************************************
    OpenAirInterface
    Copyright(c) 1999 - 2014 Eurecom
 
    OpenAirInterface is free software: you can redistribute it and/or modify
    it under the terms of the GNU General Public License as published by
    the Free Software Foundation, either version 3 of the License, or
    (at your option) any later version.

    OpenAirInterface is distributed in the hope that it will be useful,
    but WITHOUT ANY WARRANTY; without even the implied warranty of
    MERCHANTABILITY or FITNESS FOR A PARTICULAR PURPOSE.  See the
    GNU General Public License for more details.

    You should have received a copy of the GNU General Public License
    along with OpenAirInterface.The full GNU General Public License is
    included in this distribution in the file called "COPYING". If not,
    see <http://www.gnu.org/licenses/>.

   Contact Information
   OpenAirInterface Admin: openair_admin@eurecom.fr
   OpenAirInterface Tech : openair_tech@eurecom.fr
   OpenAirInterface Dev  : openair4g-devel@lists.eurecom.fr

   Address      : Eurecom, Campus SophiaTech, 450 Route des Chappes, CS 50193 - 06904 Biot Sophia Antipolis cedex, FRANCE

*******************************************************************************/

/*! \file lte-enb.c
 * \brief Top-level threads for eNodeB
 * \author R. Knopp, F. Kaltenberger, Navid Nikaein
 * \date 2012
 * \version 0.1
 * \company Eurecom
 * \email: knopp@eurecom.fr,florian.kaltenberger@eurecom.fr, navid.nikaein@eurecom.fr
 * \note
 * \warning
 */
#define _GNU_SOURCE
#include <stdio.h>
#include <stdlib.h>
#include <unistd.h>
#include <string.h>
#include <sys/ioctl.h>
#include <sys/types.h>
#include <sys/mman.h>
#include <sched.h>
#include <linux/sched.h>
#include <signal.h>
#include <execinfo.h>
#include <getopt.h>
#include <sys/sysinfo.h>
#include "rt_wrapper.h"

#undef MALLOC //there are two conflicting definitions, so we better make sure we don't use it at all

#include "assertions.h"
#include "msc.h"

#include "../../ARCH/COMMON/common_lib.h"
#include "../../ARCH/ETHERNET/USERSPACE/LIB/ethernet_lib.h"

#include "PHY/LTE_TRANSPORT/if4_tools.h"
#include "PHY/LTE_TRANSPORT/if5_tools.h"

#include "PHY/types.h"
#include "PHY/defs_nr_common.h"
#include "PHY/phy_extern.h"
#include "PHY/LTE_TRANSPORT/transport_proto.h"
#include "PHY/INIT/phy_init.h"
#include "SCHED/sched_eNB.h"
#include "SCHED_NR/sched_nr.h"

#include "LAYER2/MAC/mac.h"
#include "LAYER2/MAC/mac_extern.h"
#include "LAYER2/MAC/mac_proto.h"
#include "RRC/LTE/rrc_extern.h"
#include "PHY_INTERFACE/phy_interface.h"

#include "common/utils/LOG/log.h"
#include "common/utils/LOG/vcd_signal_dumper.h"

#include "enb_config.h"

#ifdef SMBV
#include "PHY/TOOLS/smbv.h"
unsigned short config_frames[4] = {2,9,11,13};
#endif

/* these variables have to be defined before including ENB_APP/enb_paramdef.h */
static int DEFBANDS[] = {7};
static int DEFENBS[] = {0};

#include "ENB_APP/enb_paramdef.h"
#include "common/config/config_userapi.h"

#ifndef OPENAIR2
#include "UTIL/OTG/otg_extern.h"
#endif

#if defined(ENABLE_ITTI)
# if defined(ENABLE_USE_MME)
#   include "s1ap_eNB.h"
#ifdef PDCP_USE_NETLINK
#   include "SIMULATION/ETH_TRANSPORT/proto.h"
#endif
# endif
#endif

#include "T.h"
#include "nfapi_interface.h"

extern volatile int                    oai_exit;


extern void  nr_phy_init_RU(RU_t*);
extern void  nr_phy_free_RU(RU_t*);
extern void  nr_phy_config_request(NR_PHY_Config_t *gNB);

extern PARALLEL_CONF_t get_thread_parallel_conf(void);
extern WORKER_CONF_t   get_thread_worker_conf(void);

void init_RU(char*);
void stop_RU(int nb_ru);
void do_ru_sync(RU_t *ru);

void configure_ru(int idx,
		  void *arg);

void configure_rru(int idx,
		   void *arg);

int attach_rru(RU_t *ru);

int connect_rau(RU_t *ru);

extern uint16_t sl_ahead;

extern int emulate_rf;
extern int numerology;

/*************************************************************/
/* Functions to attach and configure RRU                     */

extern void wait_gNBs(void);

int attach_rru(RU_t *ru) {
  
  ssize_t      msg_len,len;
  RRU_CONFIG_msg_t rru_config_msg;
  int received_capabilities=0;

  wait_gNBs();
  // Wait for capabilities
  while (received_capabilities==0) {
    
    memset((void*)&rru_config_msg,0,sizeof(rru_config_msg));
    rru_config_msg.type = RAU_tick; 
    rru_config_msg.len  = sizeof(RRU_CONFIG_msg_t)-MAX_RRU_CONFIG_SIZE;
    LOG_I(PHY,"Sending RAU tick to RRU %d\n",ru->idx);
    AssertFatal((ru->ifdevice.trx_ctlsend_func(&ru->ifdevice,&rru_config_msg,rru_config_msg.len)!=-1),
		"RU %d cannot access remote radio\n",ru->idx);

    msg_len  = sizeof(RRU_CONFIG_msg_t)-MAX_RRU_CONFIG_SIZE+sizeof(RRU_capabilities_t);

    // wait for answer with timeout  
    if ((len = ru->ifdevice.trx_ctlrecv_func(&ru->ifdevice,
					     &rru_config_msg,
					     msg_len))<0) {
      LOG_I(PHY,"Waiting for RRU %d\n",ru->idx);     
    }
    else if (rru_config_msg.type == RRU_capabilities) {
      AssertFatal(rru_config_msg.len==msg_len,"Received capabilities with incorrect length (%d!=%d)\n",(int)rru_config_msg.len,(int)msg_len);
      LOG_I(PHY,"Received capabilities from RRU %d (len %d/%d, num_bands %d,max_pdschReferenceSignalPower %d, max_rxgain %d, nb_tx %d, nb_rx %d)\n",ru->idx,
	    (int)rru_config_msg.len,(int)msg_len,
	     ((RRU_capabilities_t*)&rru_config_msg.msg[0])->num_bands,
	     ((RRU_capabilities_t*)&rru_config_msg.msg[0])->max_pdschReferenceSignalPower[0],
	     ((RRU_capabilities_t*)&rru_config_msg.msg[0])->max_rxgain[0],
	     ((RRU_capabilities_t*)&rru_config_msg.msg[0])->nb_tx[0],
	     ((RRU_capabilities_t*)&rru_config_msg.msg[0])->nb_rx[0]);
      received_capabilities=1;
    }
    else {
      LOG_E(PHY,"Received incorrect message %d from RRU %d\n",rru_config_msg.type,ru->idx); 
    }
  }
  configure_ru(ru->idx,
	       (RRU_capabilities_t *)&rru_config_msg.msg[0]);
		    
  rru_config_msg.type = RRU_config;
  rru_config_msg.len  = sizeof(RRU_CONFIG_msg_t)-MAX_RRU_CONFIG_SIZE+sizeof(RRU_config_t);
  LOG_I(PHY,"Sending Configuration to RRU %d (num_bands %d,band0 %d,txfreq %u,rxfreq %u,att_tx %d,att_rx %d,N_RB_DL %d,N_RB_UL %d,3/4FS %d, prach_FO %d, prach_CI %d)\n",ru->idx,
	((RRU_config_t *)&rru_config_msg.msg[0])->num_bands,
	((RRU_config_t *)&rru_config_msg.msg[0])->band_list[0],
	((RRU_config_t *)&rru_config_msg.msg[0])->tx_freq[0],
	((RRU_config_t *)&rru_config_msg.msg[0])->rx_freq[0],
	((RRU_config_t *)&rru_config_msg.msg[0])->att_tx[0],
	((RRU_config_t *)&rru_config_msg.msg[0])->att_rx[0],
	((RRU_config_t *)&rru_config_msg.msg[0])->N_RB_DL[0],
	((RRU_config_t *)&rru_config_msg.msg[0])->N_RB_UL[0],
	((RRU_config_t *)&rru_config_msg.msg[0])->threequarter_fs[0],
	((RRU_config_t *)&rru_config_msg.msg[0])->prach_FreqOffset[0],
	((RRU_config_t *)&rru_config_msg.msg[0])->prach_ConfigIndex[0]);


  AssertFatal((ru->ifdevice.trx_ctlsend_func(&ru->ifdevice,&rru_config_msg,rru_config_msg.len)!=-1),
	      "RU %d failed send configuration to remote radio\n",ru->idx);

  return 0;
}

int connect_rau(RU_t *ru) {

  RRU_CONFIG_msg_t   rru_config_msg;
  ssize_t	     msg_len;
  int                tick_received          = 0;
  int                configuration_received = 0;
  RRU_capabilities_t *cap;
  int                i;
  int                len;

  // wait for RAU_tick
  while (tick_received == 0) {

    msg_len  = sizeof(RRU_CONFIG_msg_t)-MAX_RRU_CONFIG_SIZE;

    if ((len = ru->ifdevice.trx_ctlrecv_func(&ru->ifdevice,
					     &rru_config_msg,
					     msg_len))<0) {
      LOG_I(PHY,"Waiting for RAU\n");     
    }
    else {
      if (rru_config_msg.type == RAU_tick) {
	LOG_I(PHY,"Tick received from RAU\n");
	tick_received = 1;
      }
      else LOG_E(PHY,"Received erroneous message (%d)from RAU, expected RAU_tick\n",rru_config_msg.type);
    }
  }

  // send capabilities

  rru_config_msg.type = RRU_capabilities; 
  rru_config_msg.len  = sizeof(RRU_CONFIG_msg_t)-MAX_RRU_CONFIG_SIZE+sizeof(RRU_capabilities_t);
  cap                 = (RRU_capabilities_t*)&rru_config_msg.msg[0];
  LOG_I(PHY,"Sending Capabilities (len %d, num_bands %d,max_pdschReferenceSignalPower %d, max_rxgain %d, nb_tx %d, nb_rx %d)\n",
	(int)rru_config_msg.len,ru->num_bands,ru->max_pdschReferenceSignalPower,ru->max_rxgain,ru->nb_tx,ru->nb_rx);
  switch (ru->function) {
  case NGFI_RRU_IF4p5:
    cap->FH_fmt                                   = OAI_IF4p5_only;
    break;
  case NGFI_RRU_IF5:
    cap->FH_fmt                                   = OAI_IF5_only;
    break;
  case MBP_RRU_IF5:
    cap->FH_fmt                                   = MBP_IF5;
    break;
  default:
    AssertFatal(1==0,"RU_function is unknown %d\n",RC.ru[0]->function);
    break;
  }
  cap->num_bands                                  = ru->num_bands;
  for (i=0;i<ru->num_bands;i++) {
	LOG_I(PHY,"Band %d: nb_rx %d nb_tx %d pdschReferenceSignalPower %d rxgain %d\n",
	ru->band[i],ru->nb_rx,ru->nb_tx,ru->max_pdschReferenceSignalPower,ru->max_rxgain);
    cap->band_list[i]                             = ru->band[i];
    cap->nb_rx[i]                                 = ru->nb_rx;
    cap->nb_tx[i]                                 = ru->nb_tx;
    cap->max_pdschReferenceSignalPower[i]         = ru->max_pdschReferenceSignalPower;
    cap->max_rxgain[i]                            = ru->max_rxgain;
  }
  AssertFatal((ru->ifdevice.trx_ctlsend_func(&ru->ifdevice,&rru_config_msg,rru_config_msg.len)!=-1),
	      "RU %d failed send capabilities to RAU\n",ru->idx);

  // wait for configuration
  rru_config_msg.len  = sizeof(RRU_CONFIG_msg_t)-MAX_RRU_CONFIG_SIZE+sizeof(RRU_config_t);
  while (configuration_received == 0) {

    if ((len = ru->ifdevice.trx_ctlrecv_func(&ru->ifdevice,
					     &rru_config_msg,
					     rru_config_msg.len))<0) {
      LOG_I(PHY,"Waiting for configuration from RAU\n");     
    }    
    else {
      LOG_I(PHY,"Configuration received from RAU  (num_bands %d,band0 %d,txfreq %u,rxfreq %u,att_tx %d,att_rx %d,N_RB_DL %d,N_RB_UL %d,3/4FS %d, prach_FO %d, prach_CI %d)\n",
	    ((RRU_config_t *)&rru_config_msg.msg[0])->num_bands,
	    ((RRU_config_t *)&rru_config_msg.msg[0])->band_list[0],
	    ((RRU_config_t *)&rru_config_msg.msg[0])->tx_freq[0],
	    ((RRU_config_t *)&rru_config_msg.msg[0])->rx_freq[0],
	    ((RRU_config_t *)&rru_config_msg.msg[0])->att_tx[0],
	    ((RRU_config_t *)&rru_config_msg.msg[0])->att_rx[0],
	    ((RRU_config_t *)&rru_config_msg.msg[0])->N_RB_DL[0],
	    ((RRU_config_t *)&rru_config_msg.msg[0])->N_RB_UL[0],
	    ((RRU_config_t *)&rru_config_msg.msg[0])->threequarter_fs[0],
	    ((RRU_config_t *)&rru_config_msg.msg[0])->prach_FreqOffset[0],
	    ((RRU_config_t *)&rru_config_msg.msg[0])->prach_ConfigIndex[0]);
      
      configure_rru(ru->idx,
		    (void*)&rru_config_msg.msg[0]);
      configuration_received = 1;
    }
  }
  return 0;
}
/*************************************************************/
/* Southbound Fronthaul functions, RCC/RAU                   */

// southbound IF5 fronthaul for 16-bit OAI format
static inline void fh_if5_south_out(RU_t *ru) {
  if (ru == RC.ru[0]) VCD_SIGNAL_DUMPER_DUMP_VARIABLE_BY_NAME( VCD_SIGNAL_DUMPER_VARIABLES_TRX_TST, ru->proc.timestamp_tx&0xffffffff );
  send_IF5(ru, ru->proc.timestamp_tx, ru->proc.tti_tx, &ru->seqno, IF5_RRH_GW_DL);
}

// southbound IF5 fronthaul for Mobipass packet format
static inline void fh_if5_mobipass_south_out(RU_t *ru) {
  if (ru == RC.ru[0]) VCD_SIGNAL_DUMPER_DUMP_VARIABLE_BY_NAME( VCD_SIGNAL_DUMPER_VARIABLES_TRX_TST, ru->proc.timestamp_tx&0xffffffff );
  send_IF5(ru, ru->proc.timestamp_tx, ru->proc.tti_tx, &ru->seqno, IF5_MOBIPASS); 
}

// southbound IF4p5 fronthaul
static inline void fh_if4p5_south_out(RU_t *ru) {
  if (ru == RC.ru[0]) VCD_SIGNAL_DUMPER_DUMP_VARIABLE_BY_NAME( VCD_SIGNAL_DUMPER_VARIABLES_TRX_TST, ru->proc.timestamp_tx&0xffffffff );
  LOG_D(PHY,"Sending IF4p5 for frame %d subframe %d\n",ru->proc.frame_tx,ru->proc.tti_tx);
  if (nr_slot_select(&ru->gNB_list[0]->gNB_config,ru->proc.tti_tx)!=SF_UL) 
    send_IF4p5(ru,ru->proc.frame_tx, ru->proc.tti_tx, IF4p5_PDLFFT);
}

/*************************************************************/
/* Input Fronthaul from south RCC/RAU                        */

// Synchronous if5 from south 
void fh_if5_south_in(RU_t *ru,int *frame, int *tti) {

  NR_DL_FRAME_PARMS *fp = ru->nr_frame_parms;
  RU_proc_t *proc = &ru->proc;

  recv_IF5(ru, &proc->timestamp_rx, *tti, IF5_RRH_GW_UL); 

  proc->frame_rx    = (proc->timestamp_rx / (fp->samples_per_slot*20))&1023;
  proc->tti_rx = (proc->timestamp_rx / fp->samples_per_slot)%20;
  
  if (proc->first_rx == 0) {
    if (proc->tti_rx != *tti){
      LOG_E(PHY,"Received Timestamp doesn't correspond to the time we think it is (proc->tti_rx %d, subframe %d)\n",proc->tti_rx,*tti);
      exit_fun("Exiting");
    }
    
    if (proc->frame_rx != *frame) {
      LOG_E(PHY,"Received Timestamp doesn't correspond to the time we think it is (proc->frame_rx %d frame %d)\n",proc->frame_rx,*frame);
      exit_fun("Exiting");
    }
  } else {
    proc->first_rx = 0;
    *frame = proc->frame_rx;
    *tti = proc->tti_rx;        
  }      
  
  VCD_SIGNAL_DUMPER_DUMP_VARIABLE_BY_NAME( VCD_SIGNAL_DUMPER_VARIABLES_TRX_TS, proc->timestamp_rx&0xffffffff );

}

// Synchronous if4p5 from south 
void fh_if4p5_south_in(RU_t *ru,int *frame,int *slot) {

  NR_DL_FRAME_PARMS *fp = ru->nr_frame_parms;
  RU_proc_t *proc = &ru->proc;
  int f,sl;


  uint16_t packet_type;
  uint32_t symbol_number=0;
  uint32_t symbol_mask_full=0;
/*
  if ((fp->frame_type == TDD) && (subframe_select(fp,*slot)==SF_S))  
    symbol_mask_full = (1<<fp->ul_symbols_in_S_subframe)-1;   
  else     
    symbol_mask_full = (1<<fp->symbols_per_slot)-1; 

  AssertFatal(proc->symbol_mask[*slot]==0,"rx_fh_if4p5: proc->symbol_mask[%d] = %x\n",*slot,proc->symbol_mask[*slot]);*/
  do {   // Blocking, we need a timeout on this !!!!!!!!!!!!!!!!!!!!!!!
    recv_IF4p5(ru, &f, &sl, &packet_type, &symbol_number);

    if (packet_type == IF4p5_PULFFT) proc->symbol_mask[sl] = proc->symbol_mask[sl] | (1<<symbol_number);
    else if (packet_type == IF4p5_PULTICK) {           
      if ((proc->first_rx==0) && (f!=*frame)) LOG_E(PHY,"rx_fh_if4p5: PULTICK received frame %d != expected %d\n",f,*frame);       
      if ((proc->first_rx==0) && (sl!=*slot)) LOG_E(PHY,"rx_fh_if4p5: PULTICK received subframe %d != expected %d (first_rx %d)\n",sl,*slot,proc->first_rx);       
      break;     
      
    } else if (packet_type == IF4p5_PRACH) {
      // nothing in RU for RAU
    }
    LOG_D(PHY,"rx_fh_if4p5: subframe %d symbol mask %x\n",*slot,proc->symbol_mask[sl]);
  } while(proc->symbol_mask[sl] != symbol_mask_full);    

  //caculate timestamp_rx, timestamp_tx based on frame and subframe
  proc->tti_rx  = sl;
  proc->frame_rx     = f;
  proc->timestamp_rx = ((proc->frame_rx * fp->slots_per_frame)  + proc->tti_rx ) * fp->samples_per_slot ;
  //  proc->timestamp_tx = proc->timestamp_rx +  (4*fp->samples_per_subframe);
  proc->tti_tx  = (sl+sl_ahead)%fp->slots_per_frame;
  proc->frame_tx     = (sl>(fp->slots_per_frame-sl_ahead)) ? (f+1)&1023 : f;
 
  if (proc->first_rx == 0) {
    if (proc->tti_rx != *slot){
      LOG_E(PHY,"Received Timestamp (IF4p5) doesn't correspond to the time we think it is (proc->tti_rx %d, subframe %d)\n",proc->tti_rx,*slot);
      exit_fun("Exiting");
    }
    if (proc->frame_rx != *frame) {
      LOG_E(PHY,"Received Timestamp (IF4p5) doesn't correspond to the time we think it is (proc->frame_rx %d frame %d)\n",proc->frame_rx,*frame);
      exit_fun("Exiting");
    }
  } else {
    proc->first_rx = 0;
    *frame = proc->frame_rx;
    *slot = proc->tti_rx;        
  }

  if (ru == RC.ru[0]) {
    VCD_SIGNAL_DUMPER_DUMP_VARIABLE_BY_NAME( VCD_SIGNAL_DUMPER_VARIABLES_FRAME_NUMBER_RX0_RU, f );
    VCD_SIGNAL_DUMPER_DUMP_VARIABLE_BY_NAME( VCD_SIGNAL_DUMPER_VARIABLES_TTI_NUMBER_RX0_RU,  sl);
    VCD_SIGNAL_DUMPER_DUMP_VARIABLE_BY_NAME( VCD_SIGNAL_DUMPER_VARIABLES_FRAME_NUMBER_TX0_RU, proc->frame_tx );
    VCD_SIGNAL_DUMPER_DUMP_VARIABLE_BY_NAME( VCD_SIGNAL_DUMPER_VARIABLES_TTI_NUMBER_TX0_RU, proc->tti_tx );
  }

  proc->symbol_mask[proc->tti_rx] = 0;  
  VCD_SIGNAL_DUMPER_DUMP_VARIABLE_BY_NAME( VCD_SIGNAL_DUMPER_VARIABLES_TRX_TS, proc->timestamp_rx&0xffffffff );
  LOG_D(PHY,"RU %d: fh_if4p5_south_in sleeping ...\n",ru->idx);
}

// asynchronous inbound if4p5 fronthaul from south
void fh_if4p5_south_asynch_in(RU_t *ru,int *frame,int *slot) {

  NR_DL_FRAME_PARMS *fp = ru->nr_frame_parms;
  RU_proc_t *proc       = &ru->proc;

  uint16_t packet_type;
  uint32_t symbol_number,symbol_mask,prach_rx;
//  uint32_t got_prach_info=0;

  symbol_number = 0;
  symbol_mask   = (1<<(fp->symbols_per_slot))-1;
  prach_rx      = 0;

  do {   // Blocking, we need a timeout on this !!!!!!!!!!!!!!!!!!!!!!!
    recv_IF4p5(ru, &proc->frame_rx, &proc->tti_rx, &packet_type, &symbol_number);
    // grab first prach information for this new subframe
    /*if (got_prach_info==0) {
      prach_rx       = is_prach_subframe(fp, proc->frame_rx, proc->tti_rx);
      got_prach_info = 1;
    }*/
    if (proc->first_rx != 0) {
      *frame = proc->frame_rx;
      *slot = proc->tti_rx;
      proc->first_rx = 0;
    }
    else {
      if (proc->frame_rx != *frame) {
	LOG_E(PHY,"frame_rx %d is not what we expect %d\n",proc->frame_rx,*frame);
	exit_fun("Exiting");
      }
      if (proc->tti_rx != *slot) {
	LOG_E(PHY,"tti_rx %d is not what we expect %d\n",proc->tti_rx,*slot);
	exit_fun("Exiting");
      }
    }
    if      (packet_type == IF4p5_PULFFT)       symbol_mask &= (~(1<<symbol_number));
    else if (packet_type == IF4p5_PRACH)        prach_rx    &= (~0x1);
  } while( (symbol_mask > 0) || (prach_rx >0));   // haven't received all PUSCH symbols and PRACH information 
} 





/*************************************************************/
/* Input Fronthaul from North RRU                            */
  
// RRU IF4p5 TX fronthaul receiver. Assumes an if_device on input and if or rf device on output 
// receives one subframe's worth of IF4p5 OFDM symbols and OFDM modulates
void fh_if4p5_north_in(RU_t *ru,int *frame,int *slot) {

  uint32_t symbol_number=0;
  uint32_t symbol_mask, symbol_mask_full;
  uint16_t packet_type;


  /// **** incoming IF4p5 from remote RCC/RAU **** ///             
  symbol_number = 0;
  symbol_mask = 0;
  symbol_mask_full = (1<<(ru->nr_frame_parms->symbols_per_slot))-1;
  
  do { 
    recv_IF4p5(ru, frame, slot, &packet_type, &symbol_number);
    symbol_mask = symbol_mask | (1<<symbol_number);
  } while (symbol_mask != symbol_mask_full); 

  // dump VCD output for first RU in list
  if (ru == RC.ru[0]) {
    VCD_SIGNAL_DUMPER_DUMP_VARIABLE_BY_NAME( VCD_SIGNAL_DUMPER_VARIABLES_FRAME_NUMBER_TX0_RU, *frame );
    VCD_SIGNAL_DUMPER_DUMP_VARIABLE_BY_NAME( VCD_SIGNAL_DUMPER_VARIABLES_TTI_NUMBER_TX0_RU, *slot );
  }
}

void fh_if5_north_asynch_in(RU_t *ru,int *frame,int *slot) {

  NR_DL_FRAME_PARMS *fp = ru->nr_frame_parms;
  RU_proc_t *proc        = &ru->proc;
  int tti_tx,frame_tx;
  openair0_timestamp timestamp_tx;

  recv_IF5(ru, &timestamp_tx, *slot, IF5_RRH_GW_DL); 
      //      printf("Received subframe %d (TS %llu) from RCC\n",tti_tx,timestamp_tx);

  tti_tx = (timestamp_tx/fp->samples_per_slot)%fp->slots_per_frame;
  frame_tx    = (timestamp_tx/(fp->samples_per_slot*fp->slots_per_frame))&1023;

  if (proc->first_tx != 0) {
    *slot = tti_tx;
    *frame    = frame_tx;
    proc->first_tx = 0;
  }
  else {
    AssertFatal(tti_tx == *slot,
                "tti_tx %d is not what we expect %d\n",tti_tx,*slot);
    AssertFatal(frame_tx == *frame, 
                "frame_tx %d is not what we expect %d\n",frame_tx,*frame);
  }
}

void fh_if4p5_north_asynch_in(RU_t *ru,int *frame,int *slot) {

  NR_DL_FRAME_PARMS *fp = ru->nr_frame_parms;
  nfapi_nr_config_request_t *cfg = &ru->gNB_list[0]->gNB_config;
  RU_proc_t *proc        = &ru->proc;

  uint16_t packet_type;
  uint32_t symbol_number,symbol_mask,symbol_mask_full=0;
  int slot_tx,frame_tx;

  LOG_D(PHY, "%s(ru:%p frame, subframe)\n", __FUNCTION__, ru);
  symbol_number = 0;
  symbol_mask = 0;
//  symbol_mask_full = ((subframe_select(fp,*slot) == SF_S) ? (1<<fp->dl_symbols_in_S_subframe) : (1<<fp->symbols_per_slot))-1;
  do {   
    recv_IF4p5(ru, &frame_tx, &slot_tx, &packet_type, &symbol_number);
    if ((nr_slot_select(cfg,slot_tx) == SF_DL) && (symbol_number == 0)) start_meas(&ru->rx_fhaul);
    LOG_D(PHY,"subframe %d (%d): frame %d, subframe %d, symbol %d\n",
         *slot,nr_slot_select(cfg,*slot),frame_tx,slot_tx,symbol_number);
    if (proc->first_tx != 0) {
      *frame         = frame_tx;
      *slot          = slot_tx;
      proc->first_tx = 0;
      //symbol_mask_full = ((subframe_select(fp,*slot) == SF_S) ? (1<<fp->dl_symbols_in_S_subframe) : (1<<fp->symbols_per_slot))-1;
    }
    else {
      AssertFatal(frame_tx == *frame,
	          "frame_tx %d is not what we expect %d\n",frame_tx,*frame);
      AssertFatal(slot_tx == *slot,
		  "slot_tx %d is not what we expect %d\n",slot_tx,*slot);
    }
    if (packet_type == IF4p5_PDLFFT) {
      symbol_mask = symbol_mask | (1<<symbol_number);
    }
    else AssertFatal(1==0,"Illegal IF4p5 packet type (should only be IF4p5_PDLFFT%d\n",packet_type);
  } while (symbol_mask != symbol_mask_full);    

  if (nr_slot_select(cfg,slot_tx) == SF_DL) stop_meas(&ru->rx_fhaul);

  proc->tti_tx  = slot_tx;
  proc->frame_tx     = frame_tx;

  if ((frame_tx == 0)&&(slot_tx == 0)) proc->frame_tx_unwrap += 1024;

  proc->timestamp_tx = ((((uint64_t)frame_tx + (uint64_t)proc->frame_tx_unwrap) * fp->slots_per_frame) + (uint64_t)slot_tx) * (uint64_t)fp->samples_per_slot;

  LOG_D(PHY,"RU %d/%d TST %llu, frame %d, subframe %d\n",ru->idx,0,(long long unsigned int)proc->timestamp_tx,frame_tx,slot_tx);
    // dump VCD output for first RU in list
  if (ru == RC.ru[0]) {
    VCD_SIGNAL_DUMPER_DUMP_VARIABLE_BY_NAME( VCD_SIGNAL_DUMPER_VARIABLES_FRAME_NUMBER_TX0_RU, frame_tx );
    VCD_SIGNAL_DUMPER_DUMP_VARIABLE_BY_NAME( VCD_SIGNAL_DUMPER_VARIABLES_TTI_NUMBER_TX0_RU, slot_tx );
  }

  if (ru->feptx_ofdm) ru->feptx_ofdm(ru);
  if (ru->fh_south_out) ru->fh_south_out(ru);
} 

void fh_if5_north_out(RU_t *ru) {

  RU_proc_t *proc=&ru->proc;
  uint8_t seqno=0;

  /// **** send_IF5 of rxdata to BBU **** ///       
  VCD_SIGNAL_DUMPER_DUMP_FUNCTION_BY_NAME( VCD_SIGNAL_DUMPER_FUNCTIONS_SEND_IF5, 1 );  
  send_IF5(ru, proc->timestamp_rx, proc->tti_rx, &seqno, IF5_RRH_GW_UL);
  VCD_SIGNAL_DUMPER_DUMP_FUNCTION_BY_NAME( VCD_SIGNAL_DUMPER_FUNCTIONS_SEND_IF5, 0 );          

}

// RRU IF4p5 northbound interface (RX)
void fh_if4p5_north_out(RU_t *ru) {

  RU_proc_t *proc=&ru->proc;
  //NR_DL_FRAME_PARMS *fp = ru->nr_frame_parms;
  //const int subframe     = proc->tti_rx;
  if (ru->idx==0) VCD_SIGNAL_DUMPER_DUMP_VARIABLE_BY_NAME( VCD_SIGNAL_DUMPER_VARIABLES_TTI_NUMBER_RX0_RU, proc->tti_rx );
/*
  if ((fp->frame_type == TDD) && (subframe_select(fp,subframe)!=SF_UL)) {
    /// **** in TDD during DL send_IF4 of ULTICK to RCC **** ///
    send_IF4p5(ru, proc->frame_rx, proc->tti_rx, IF4p5_PULTICK);
    return;
  }*/

  start_meas(&ru->tx_fhaul);
  send_IF4p5(ru, proc->frame_rx, proc->tti_rx, IF4p5_PULFFT);
  stop_meas(&ru->tx_fhaul);

}

static void* emulatedRF_thread(void* param) {
  RU_proc_t *proc = (RU_proc_t *) param;
  int microsec = 500; // length of time to sleep, in miliseconds
  struct timespec req = {0};
  req.tv_sec = 0;
  req.tv_nsec = (numerology>0)? ((microsec * 1000L)/numerology):(microsec * 1000L)*2;
  cpu_set_t cpuset;
  CPU_SET(1,&cpuset);
  pthread_setaffinity_np(pthread_self(), sizeof(cpu_set_t), &cpuset);
  
  int policy;
  struct sched_param sparam;
  memset(&sparam, 0, sizeof(sparam));
  sparam.sched_priority = sched_get_priority_max(SCHED_FIFO);
  policy = SCHED_FIFO ; 
  pthread_setschedparam(pthread_self(), policy, &sparam);
  
  wait_sync("emulatedRF_thread");
  while(!oai_exit){
    nanosleep(&req, (struct timespec *)NULL);
    pthread_mutex_lock(&proc->mutex_emulateRF);
    ++proc->instance_cnt_emulateRF;
    pthread_mutex_unlock(&proc->mutex_emulateRF);
    pthread_cond_signal(&proc->cond_emulateRF);
  }
  return 0;
}

void rx_rf(RU_t *ru,int *frame,int *slot) {

  RU_proc_t *proc = &ru->proc;
  NR_DL_FRAME_PARMS *fp = ru->nr_frame_parms;
  void *rxp[ru->nb_rx];
  unsigned int rxs;
  int i;
  openair0_timestamp ts,old_ts;
   
  AssertFatal(*slot<fp->slots_per_frame && *slot>=0, "slot %d is illegal (%d)\n",*slot,fp->slots_per_frame);
  for (i=0; i<ru->nb_rx; i++)
    rxp[i] = (void*)&ru->common.rxdata[i][*slot*fp->samples_per_slot];

  VCD_SIGNAL_DUMPER_DUMP_FUNCTION_BY_NAME( VCD_SIGNAL_DUMPER_FUNCTIONS_TRX_READ, 1 );

  old_ts = proc->timestamp_rx;

  LOG_I(PHY,"Reading %d samples for slot %d (%p)\n",fp->samples_per_slot,*slot,rxp[0]);

  if(emulate_rf){
    wait_on_condition(&proc->mutex_emulateRF,&proc->cond_emulateRF,&proc->instance_cnt_emulateRF,"emulatedRF_thread");
    release_thread(&proc->mutex_emulateRF,&proc->instance_cnt_emulateRF,"emulatedRF_thread");
    rxs = fp->samples_per_slot;
    ts = old_ts + rxs;
  }
  else{
    rxs = ru->rfdevice.trx_read_func(&ru->rfdevice,
				   &ts,
				   rxp,
				   fp->samples_per_slot,
				   ru->nb_rx);
  }
  
  VCD_SIGNAL_DUMPER_DUMP_FUNCTION_BY_NAME( VCD_SIGNAL_DUMPER_FUNCTIONS_TRX_READ, 0 );
 
  proc->timestamp_rx = ts-ru->ts_offset;

  //AssertFatal(rxs == fp->samples_per_subframe,
	      //"rx_rf: Asked for %d samples, got %d from USRP\n",fp->samples_per_subframe,rxs);
  if (rxs != fp->samples_per_slot) LOG_E(PHY, "rx_rf: Asked for %d samples, got %d from USRP\n",fp->samples_per_slot,rxs);

  if (proc->first_rx == 1) {
    ru->ts_offset = proc->timestamp_rx;
    proc->timestamp_rx = 0;
  }
  else {
    if (proc->timestamp_rx - old_ts != fp->samples_per_slot) {
      LOG_I(PHY,"rx_rf: rfdevice timing drift of %"PRId64" samples (ts_off %"PRId64")\n",proc->timestamp_rx - old_ts - fp->samples_per_slot,ru->ts_offset);
      ru->ts_offset += (proc->timestamp_rx - old_ts - fp->samples_per_slot);
      proc->timestamp_rx = ts-ru->ts_offset;
    }

  }
  proc->frame_rx     = (proc->timestamp_rx / (fp->samples_per_slot*fp->slots_per_frame))&1023;
  proc->tti_rx       = (proc->timestamp_rx / fp->samples_per_slot)%fp->slots_per_frame;
  // synchronize first reception to frame 0 subframe 0

  proc->timestamp_tx = proc->timestamp_rx+(sl_ahead*fp->samples_per_slot);
  proc->tti_tx  = (proc->tti_rx+sl_ahead)%fp->slots_per_frame;
  proc->frame_tx     = (proc->tti_rx>(fp->slots_per_frame-1-sl_ahead)) ? (proc->frame_rx+1)&1023 : proc->frame_rx;
  
  LOG_I(PHY,"RU %d/%d TS %llu (off %d), frame %d, slot %d.%d / %d\n",
	ru->idx, 
	0, 
	(unsigned long long int)proc->timestamp_rx,
	(int)ru->ts_offset,proc->frame_rx,proc->tti_rx,proc->tti_tx,fp->slots_per_frame);

    // dump VCD output for first RU in list
  if (ru == RC.ru[0]) {
    VCD_SIGNAL_DUMPER_DUMP_VARIABLE_BY_NAME( VCD_SIGNAL_DUMPER_VARIABLES_FRAME_NUMBER_RX0_RU, proc->frame_rx );
    VCD_SIGNAL_DUMPER_DUMP_VARIABLE_BY_NAME( VCD_SIGNAL_DUMPER_VARIABLES_TTI_NUMBER_RX0_RU, proc->tti_rx );
  }
  
  if (proc->first_rx == 0) {
    if (proc->tti_rx != *slot){
      LOG_E(PHY,"Received Timestamp (%llu) doesn't correspond to the time we think it is (proc->tti_rx %d, subframe %d)\n",(long long unsigned int)proc->timestamp_rx,proc->tti_rx,*slot);
      exit_fun("Exiting");
    }
    
    if (proc->frame_rx != *frame) {
      LOG_E(PHY,"Received Timestamp (%llu) doesn't correspond to the time we think it is (proc->frame_rx %d frame %d)\n",(long long unsigned int)proc->timestamp_rx,proc->frame_rx,*frame);
      exit_fun("Exiting");
    }
  } else {
    proc->first_rx = 0;
    *frame = proc->frame_rx;
    *slot  = proc->tti_rx;        
  }
  
  //printf("timestamp_rx %lu, frame %d(%d), subframe %d(%d)\n",ru->timestamp_rx,proc->frame_rx,frame,proc->tti_rx,subframe);
  
  VCD_SIGNAL_DUMPER_DUMP_VARIABLE_BY_NAME( VCD_SIGNAL_DUMPER_VARIABLES_TRX_TS, proc->timestamp_rx&0xffffffff );
  
  if (rxs != fp->samples_per_slot)
  {
    //exit_fun( "problem receiving samples" );
    LOG_E(PHY, "problem receiving samples\n");
  }
}


void tx_rf(RU_t *ru) {

  RU_proc_t *proc = &ru->proc;
  NR_DL_FRAME_PARMS *fp = ru->nr_frame_parms;
  nfapi_nr_config_request_t *cfg = &ru->gNB_list[0]->gNB_config;
  void *txp[ru->nb_tx]; 
  unsigned int txs;
  int i;

  T(T_ENB_PHY_OUTPUT_SIGNAL, T_INT(0), T_INT(0), T_INT(proc->frame_tx), T_INT(proc->tti_tx),
    T_INT(0), T_BUFFER(&ru->common.txdata[0][proc->tti_tx * fp->samples_per_slot], fp->samples_per_slot * 4));

  nr_subframe_t SF_type     = nr_slot_select(cfg,proc->tti_tx%fp->slots_per_frame);
  int sf_extension = 0;

  if ((SF_type == SF_DL) ||
      (SF_type == SF_S)) {
    
    int siglen=fp->samples_per_slot,flags=1;

/*    
    if (SF_type == SF_S) {
      siglen = fp->dl_symbols_in_S_subframe*(fp->ofdm_symbol_size+fp->nb_prefix_samples0);
      flags=3; // end of burst
    }
    if ((fp->frame_type == TDD) &&
	(SF_type == SF_DL)&&
	(prevSF_type == SF_UL) &&
	(nextSF_type == SF_DL)) { 
      flags = 2; // start of burst
      sf_extension = ru->N_TA_offset<<1;
    }
    
    if ((cfg->subframe_config.duplex_mode == TDD) &&
	(SF_type == SF_DL)&&
	(prevSF_type == SF_UL) &&
	(nextSF_type == SF_UL)) {
      flags = 4; // start of burst and end of burst (only one DL SF between two UL)
      sf_extension = ru->N_TA_offset<<1;
    } */
    VCD_SIGNAL_DUMPER_DUMP_VARIABLE_BY_NAME( VCD_SIGNAL_DUMPER_VARIABLES_FRAME_NUMBER_TX0_RU, proc->frame_tx );
    VCD_SIGNAL_DUMPER_DUMP_VARIABLE_BY_NAME( VCD_SIGNAL_DUMPER_VARIABLES_TTI_NUMBER_TX0_RU, proc->tti_tx );

    for (i=0; i<ru->nb_tx; i++)

      txp[i] = (void*)&ru->common.txdata[i][(proc->tti_tx*fp->samples_per_slot)-sf_extension];

    VCD_SIGNAL_DUMPER_DUMP_VARIABLE_BY_NAME( VCD_SIGNAL_DUMPER_VARIABLES_TRX_TST, (proc->timestamp_tx-ru->openair0_cfg.tx_sample_advance)&0xffffffff );
    VCD_SIGNAL_DUMPER_DUMP_FUNCTION_BY_NAME( VCD_SIGNAL_DUMPER_FUNCTIONS_TRX_WRITE, 1 );
    // prepare tx buffer pointers
    txs = ru->rfdevice.trx_write_func(&ru->rfdevice,
				      proc->timestamp_tx+ru->ts_offset-ru->openair0_cfg.tx_sample_advance-sf_extension,
				      txp,
				      siglen+sf_extension,
				      ru->nb_tx,
				      flags);
    
    LOG_D(PHY,"[TXPATH] RU %d tx_rf, writing to TS %llu, frame %d, unwrapped_frame %d, subframe %d\n",ru->idx,
	  (long long unsigned int)proc->timestamp_tx,proc->frame_tx,proc->frame_tx_unwrap,proc->tti_tx);
    VCD_SIGNAL_DUMPER_DUMP_FUNCTION_BY_NAME( VCD_SIGNAL_DUMPER_FUNCTIONS_TRX_WRITE, 0 );
    
    
    AssertFatal(txs ==  siglen+sf_extension,"TX : Timeout (sent %d/%d)\n",txs, siglen);

  }
}


/*!
 * \brief The Asynchronous RX/TX FH thread of RAU/RCC/gNB/RRU.
 * This handles the RX FH for an asynchronous RRU/UE
 * \param param is a \ref gNB_L1_proc_t structure which contains the info what to process.
 * \returns a pointer to an int. The storage is not on the heap and must not be freed.
 */
static void* ru_thread_asynch_rxtx( void* param ) {

  static int ru_thread_asynch_rxtx_status;

  RU_t *ru         = (RU_t*)param;
  RU_proc_t *proc  = &ru->proc;



  int subframe=0, frame=0; 

  thread_top_init("ru_thread_asynch_rxtx",1,870000L,1000000L,1000000L);

  // wait for top-level synchronization and do one acquisition to get timestamp for setting frame/subframe

  wait_sync("ru_thread_asynch_rxtx");

  // wait for top-level synchronization and do one acquisition to get timestamp for setting frame/subframe
  printf( "waiting for devices (ru_thread_asynch_rx)\n");

  wait_on_condition(&proc->mutex_asynch_rxtx,&proc->cond_asynch_rxtx,&proc->instance_cnt_asynch_rxtx,"thread_asynch");

  printf( "devices ok (ru_thread_asynch_rx)\n");


  while (!oai_exit) { 
   
    if (oai_exit) break;   

    if (subframe==9) { 
      subframe=0;
      frame++;
      frame&=1023;
    } else {
      subframe++;
    }      
    LOG_D(PHY,"ru_thread_asynch_rxtx: Waiting on incoming fronthaul\n");
    // asynchronous receive from south (Mobipass)
    if (ru->fh_south_asynch_in) ru->fh_south_asynch_in(ru,&frame,&subframe);
    // asynchronous receive from north (RRU IF4/IF5)
    else if (ru->fh_north_asynch_in) {
       if (nr_slot_select(&ru->gNB_list[0]->gNB_config,subframe)!=SF_UL)
         ru->fh_north_asynch_in(ru,&frame,&subframe);
    }
    else AssertFatal(1==0,"Unknown function in ru_thread_asynch_rxtx\n");
  }

  ru_thread_asynch_rxtx_status=0;
  return(&ru_thread_asynch_rxtx_status);
}




/*!
 * \brief The prach receive thread of RU.
 * \param param is a \ref RU_proc_t structure which contains the info what to process.
 * \returns a pointer to an int. The storage is not on the heap and must not be freed.
 */
static void* ru_thread_prach( void* param ) {

  static int ru_thread_prach_status;

  RU_t *ru        = (RU_t*)param;
  RU_proc_t *proc = (RU_proc_t*)&ru->proc;

  // set default return value
  ru_thread_prach_status = 0;

  thread_top_init("ru_thread_prach",1,500000L,1000000L,20000000L);

  while (RC.ru_mask>0) {
    usleep(1e6);
    LOG_I(PHY,"%s() RACH waiting for RU to be configured\n", __FUNCTION__);
  }
  LOG_I(PHY,"%s() RU configured - RACH processing thread running\n", __FUNCTION__);

  while (!oai_exit) {
    
    if (oai_exit) break;
    if (wait_on_condition(&proc->mutex_prach,&proc->cond_prach,&proc->instance_cnt_prach,"ru_prach_thread") < 0) break;
    VCD_SIGNAL_DUMPER_DUMP_FUNCTION_BY_NAME( VCD_SIGNAL_DUMPER_FUNCTIONS_PHY_RU_PRACH_RX, 1 );      
    /*if (ru->gNB_list[0]){
      prach_procedures(
        ru->gNB_list[0]
#if (RRC_VERSION >= MAKE_VERSION(14, 0, 0))
        ,0
#endif
        );
    }
    else {
       rx_prach(NULL,
  	        ru,
	        NULL,
                NULL,
                NULL,
                proc->frame_prach,
                0
#if (RRC_VERSION >= MAKE_VERSION(14, 0, 0))
	        ,0
#endif
	        );
    } 
    VCD_SIGNAL_DUMPER_DUMP_FUNCTION_BY_NAME( VCD_SIGNAL_DUMPER_FUNCTIONS_PHY_RU_PRACH_RX, 0 ); */     
    if (release_thread(&proc->mutex_prach,&proc->instance_cnt_prach,"ru_prach_thread") < 0) break;
  }

  LOG_I(PHY, "Exiting RU thread PRACH\n");

  ru_thread_prach_status = 0;
  return &ru_thread_prach_status;
}


int wakeup_synch(RU_t *ru){

  struct timespec wait;
  
  wait.tv_sec=0;
  wait.tv_nsec=5000000L;

  // wake up synch thread
  // lock the synch mutex and make sure the thread is ready
  if (pthread_mutex_timedlock(&ru->proc.mutex_synch,&wait) != 0) {
    LOG_E( PHY, "[RU] ERROR pthread_mutex_lock for RU synch thread (IC %d)\n", ru->proc.instance_cnt_synch );
    exit_fun( "error locking mutex_synch" );
    return(-1);
  }
  
  ++ru->proc.instance_cnt_synch;
  
  // the thread can now be woken up
  if (pthread_cond_signal(&ru->proc.cond_synch) != 0) {
    LOG_E( PHY, "[RU] ERROR pthread_cond_signal for RU synch thread\n");
    exit_fun( "ERROR pthread_cond_signal" );
    return(-1);
  }
  
  pthread_mutex_unlock( &ru->proc.mutex_synch );

  return(0);
}

void do_ru_synch(RU_t *ru) {

  NR_DL_FRAME_PARMS *fp  = ru->nr_frame_parms;
  RU_proc_t *proc         = &ru->proc;
  int i;
  void *rxp[2],*rxp2[2];
  int32_t dummy_rx[ru->nb_rx][fp->samples_per_subframe] __attribute__((aligned(32)));
  int rxs;
  int ic;

  // initialize the synchronization buffer to the common_vars.rxdata
  for (int i=0;i<ru->nb_rx;i++)
    rxp[i] = &ru->common.rxdata[i][0];

  double temp_freq1 = ru->rfdevice.openair0_cfg->rx_freq[0];
  double temp_freq2 = ru->rfdevice.openair0_cfg->tx_freq[0];
  for (i=0;i<4;i++) {
    ru->rfdevice.openair0_cfg->rx_freq[i] = ru->rfdevice.openair0_cfg->tx_freq[i];
    ru->rfdevice.openair0_cfg->tx_freq[i] = temp_freq1;
  }
  ru->rfdevice.trx_set_freq_func(&ru->rfdevice,ru->rfdevice.openair0_cfg,0);
  
  while ((ru->in_synch ==0)&&(!oai_exit)) {
    // read in frame
    rxs = ru->rfdevice.trx_read_func(&ru->rfdevice,
				     &(proc->timestamp_rx),
				     rxp,
				     fp->samples_per_subframe*10,
				     ru->nb_rx);
    if (rxs != fp->samples_per_subframe*10) LOG_E(PHY,"requested %d samples, got %d\n",fp->samples_per_subframe*10,rxs);
 
    // wakeup synchronization processing thread
    wakeup_synch(ru);
    ic=0;
    
    while ((ic>=0)&&(!oai_exit)) {
      // continuously read in frames, 1ms at a time, 
      // until we are done with the synchronization procedure
      
      for (i=0; i<ru->nb_rx; i++)
	rxp2[i] = (void*)&dummy_rx[i][0];
      for (i=0;i<10;i++)
	rxs = ru->rfdevice.trx_read_func(&ru->rfdevice,
					 &(proc->timestamp_rx),
					 rxp2,
					 fp->samples_per_subframe,
					 ru->nb_rx);
      pthread_mutex_lock(&ru->proc.mutex_synch);
      ic = ru->proc.instance_cnt_synch;
      pthread_mutex_unlock(&ru->proc.mutex_synch);
    } // ic>=0
  } // in_synch==0
    // read in rx_offset samples
  LOG_I(PHY,"Resynchronizing by %d samples\n",ru->rx_offset);
  rxs = ru->rfdevice.trx_read_func(&ru->rfdevice,
				   &(proc->timestamp_rx),
				   rxp,
				   ru->rx_offset,
				   ru->nb_rx);
  for (i=0;i<4;i++) {
    ru->rfdevice.openair0_cfg->rx_freq[i] = temp_freq1;
    ru->rfdevice.openair0_cfg->tx_freq[i] = temp_freq2;
  }

  ru->rfdevice.trx_set_freq_func(&ru->rfdevice,ru->rfdevice.openair0_cfg,0);

}



void wakeup_gNB_L1s(RU_t *ru) {

  int i;
  PHY_VARS_gNB **gNB_list = ru->gNB_list;

  LOG_D(PHY,"wakeup_gNB_L1s (num %d) for RU %d ru->gNB_top:%p\n",ru->num_gNB,ru->idx, ru->gNB_top);

  if (ru->num_gNB==1 && ru->gNB_top!=0 && get_thread_parallel_conf() == PARALLEL_SINGLE_THREAD) {
    // call gNB function directly

    char string[20];
    sprintf(string,"Incoming RU %d",ru->idx);
    LOG_D(PHY,"RU %d Call gNB_top\n",ru->idx);
    ru->gNB_top(gNB_list[0],ru->proc.frame_rx,ru->proc.tti_rx,string,ru);
  }
  else {

    LOG_D(PHY,"ru->num_gNB:%d\n", ru->num_gNB);

    for (i=0;i<ru->num_gNB;i++)
    {
      LOG_D(PHY,"ru->wakeup_rxtx:%p\n", ru->nr_wakeup_rxtx);
      if (ru->nr_wakeup_rxtx!=0 && ru->nr_wakeup_rxtx(gNB_list[i],ru) < 0)
      {
	LOG_E(PHY,"could not wakeup gNB rxtx process for subframe %d\n", ru->proc.tti_rx);
      }
    }
  }
}

static inline int wakeup_prach_ru(RU_t *ru) {

  struct timespec wait;
  
  wait.tv_sec=0;
  wait.tv_nsec=5000000L;

  if (pthread_mutex_timedlock(&ru->proc.mutex_prach,&wait) !=0) {
    LOG_E( PHY, "[RU] ERROR pthread_mutex_lock for RU prach thread (IC %d)\n", ru->proc.instance_cnt_prach);
    exit_fun( "error locking mutex_rxtx" );
    return(-1);
  }
  if (ru->proc.instance_cnt_prach==-1) {
    ++ru->proc.instance_cnt_prach;
    ru->proc.frame_prach    = ru->proc.frame_rx;
    ru->proc.subframe_prach = ru->proc.tti_rx;

    // DJP - think prach_procedures() is looking at gNB frame_prach
    if (ru->gNB_list[0]) {
      ru->gNB_list[0]->proc.frame_prach = ru->proc.frame_rx;
      ru->gNB_list[0]->proc.slot_prach = ru->proc.tti_rx;
    }
    LOG_I(PHY,"RU %d: waking up PRACH thread\n",ru->idx);
    // the thread can now be woken up
    AssertFatal(pthread_cond_signal(&ru->proc.cond_prach) == 0, "ERROR pthread_cond_signal for RU prach thread\n");
  }
  else LOG_W(PHY,"RU prach thread busy, skipping\n");
  pthread_mutex_unlock( &ru->proc.mutex_prach );

  return(0);
}

// this is for RU with local RF unit
void fill_rf_config(RU_t *ru, char *rf_config_file) {

  int i;

  NR_DL_FRAME_PARMS *fp   = ru->nr_frame_parms;
  nfapi_nr_config_request_t *gNB_config = &ru->gNB_list[0]->gNB_config; //tmp index
  openair0_config_t *cfg   = &ru->openair0_cfg;
  int N_RB = gNB_config->rf_config.dl_carrier_bandwidth.value;
  int mu = gNB_config->subframe_config.numerology_index_mu.value;

  if (mu == NR_MU_0) { //or if LTE
     if(N_RB == 100) {
       if (fp->threequarter_fs) {
	 cfg->sample_rate=23.04e6;
	 cfg->samples_per_frame = 230400; 
	 cfg->tx_bw = 10e6;
	 cfg->rx_bw = 10e6;
       }
       else {
	 cfg->sample_rate=30.72e6;
	 cfg->samples_per_frame = 307200; 
	 cfg->tx_bw = 10e6;
	 cfg->rx_bw = 10e6;
       }
     } else if(N_RB == 50) {
       cfg->sample_rate=15.36e6;
       cfg->samples_per_frame = 153600;
       cfg->tx_bw = 5e6;
       cfg->rx_bw = 5e6;
     } else if (N_RB == 25) {
       cfg->sample_rate=7.68e6;
       cfg->samples_per_frame = 76800;
       cfg->tx_bw = 2.5e6;
       cfg->rx_bw = 2.5e6;
     } else if (N_RB == 6) {
       cfg->sample_rate=1.92e6;
       cfg->samples_per_frame = 19200;
       cfg->tx_bw = 1.5e6;
       cfg->rx_bw = 1.5e6;
     }
     else AssertFatal(1==0,"Unknown N_RB %d\n",N_RB);
  }
  else if (mu == NR_MU_1) {
    if(N_RB == 217) {
      if (fp->threequarter_fs) {
	cfg->sample_rate=92.16e6;
	cfg->samples_per_frame = 921600; 
	cfg->tx_bw = 40e6;
	cfg->rx_bw = 40e6;
      }
      else {
	cfg->sample_rate=122.88e6;
	cfg->samples_per_frame = 1228800; 
	cfg->tx_bw = 40e6;
	cfg->rx_bw = 40e6;
      }
    } else if(N_RB == 106) {
      cfg->sample_rate=61.44e6;
      cfg->samples_per_frame = 614400;
      cfg->tx_bw = 20e6;
      cfg->rx_bw = 20e6;
    } else {
      AssertFatal(0==1,"N_RB %d not yet supported for numerology %d\n",N_RB,mu);
    }          
  } else {
    AssertFatal(0 == 1,"Numerology %d not supported for the moment\n",mu);
  }
  
  if (gNB_config->subframe_config.duplex_mode.value==TDD)
    cfg->duplex_mode = duplex_mode_TDD;
  else //FDD
    cfg->duplex_mode = duplex_mode_FDD;

  cfg->Mod_id = 0;
  cfg->num_rb_dl=N_RB;
  cfg->tx_num_channels=ru->nb_tx;
  cfg->rx_num_channels=ru->nb_rx;
  
  for (i=0; i<ru->nb_tx; i++) {
    
    cfg->tx_freq[i] = (double)fp->dl_CarrierFreq;
    cfg->rx_freq[i] = (double)fp->ul_CarrierFreq;

    cfg->tx_gain[i] = ru->att_tx;
    cfg->rx_gain[i] = ru->max_rxgain-ru->att_rx;

    cfg->configFilename = rf_config_file;
    printf("channel %d, Setting tx_gain offset %f, rx_gain offset %f, tx_freq %f, rx_freq %f\n",
	   i, cfg->tx_gain[i],
	   cfg->rx_gain[i],
	   cfg->tx_freq[i],
	   cfg->rx_freq[i]);
  }
}

/* this function maps the RU tx and rx buffers to the available rf chains.
   Each rf chain is is addressed by the card number and the chain on the card. The
   rf_map specifies for each antenna port, on which rf chain the mapping should start. Multiple
   antennas are mapped to successive RF chains on the same card. */
int setup_RU_buffers(RU_t *ru) {

  int i,j; 
  int card,ant;

  //uint16_t N_TA_offset = 0;

  NR_DL_FRAME_PARMS *frame_parms;
  //nfapi_nr_config_request_t *gNB_config = ru->gNB_list[0]->gNB_config; //tmp index
  
  if (ru) {
    frame_parms = ru->nr_frame_parms;
    printf("setup_RU_buffers: frame_parms = %p\n",frame_parms);
  } else {
    printf("RU[%d] not initialized\n", ru->idx);
    return(-1);
  }
  
  
/*  if (frame_parms->frame_type == TDD) {
    if      (frame_parms->N_RB_DL == 100) ru->N_TA_offset = 624;
    else if (frame_parms->N_RB_DL == 50)  ru->N_TA_offset = 624/2;
    else if (frame_parms->N_RB_DL == 25)  ru->N_TA_offset = 624/4;
  } */
  if (ru->openair0_cfg.mmapped_dma == 1) {
    // replace RX signal buffers with mmaped HW versions
    
    for (i=0; i<ru->nb_rx; i++) {
      card = i/4;
      ant = i%4;
      printf("Mapping RU id %d, rx_ant %d, on card %d, chain %d\n",ru->idx,i,ru->rf_map.card+card, ru->rf_map.chain+ant);
      free(ru->common.rxdata[i]);
      ru->common.rxdata[i] = ru->openair0_cfg.rxbase[ru->rf_map.chain+ant];
      
      printf("rxdata[%d] @ %p\n",i,ru->common.rxdata[i]);
      for (j=0; j<16; j++) {
	printf("rxbuffer %d: %x\n",j,ru->common.rxdata[i][j]);
	ru->common.rxdata[i][j] = 16-j;
      }
    }
    
    for (i=0; i<ru->nb_tx; i++) {
      card = i/4;
      ant = i%4;
      printf("Mapping RU id %d, tx_ant %d, on card %d, chain %d\n",ru->idx,i,ru->rf_map.card+card, ru->rf_map.chain+ant);
      free(ru->common.txdata[i]);
      ru->common.txdata[i] = ru->openair0_cfg.txbase[ru->rf_map.chain+ant];
      
      printf("txdata[%d] @ %p\n",i,ru->common.txdata[i]);
      
      for (j=0; j<16; j++) {
	printf("txbuffer %d: %x\n",j,ru->common.txdata[i][j]);
	ru->common.txdata[i][j] = 16-j;
      }
    }
  }
  else {  // not memory-mapped DMA 
    //nothing to do, everything already allocated in lte_init
  }
  return(0);
}

static void* ru_stats_thread(void* param) {

  RU_t               *ru      = (RU_t*)param;

  wait_sync("ru_stats_thread");

  while (!oai_exit) {
     sleep(1);
     if (opp_enabled == 1) {
       if (ru->feprx) print_meas(&ru->ofdm_demod_stats,"feprx",NULL,NULL);
       if (ru->feptx_ofdm) print_meas(&ru->ofdm_mod_stats,"feptx_ofdm",NULL,NULL);
       if (ru->fh_north_asynch_in) print_meas(&ru->rx_fhaul,"rx_fhaul",NULL,NULL);
       if (ru->fh_north_out) {
          print_meas(&ru->tx_fhaul,"tx_fhaul",NULL,NULL);
          print_meas(&ru->compression,"compression",NULL,NULL);
          print_meas(&ru->transport,"transport",NULL,NULL);
       }
     }
  }
  return(NULL);
}

static void* ru_thread_tx( void* param ) {
  RU_t *ru              = (RU_t*)param;
  RU_proc_t *proc       = &ru->proc;
  PHY_VARS_gNB *gNB;
  gNB_L1_proc_t *gNB_proc;
  gNB_L1_rxtx_proc_t *L1_proc;
  NR_DL_FRAME_PARMS *fp      = ru->nr_frame_parms;
  char               filename[40];
  int                print_frame = 8;
  int                i = 0;

  cpu_set_t cpuset;
  CPU_ZERO(&cpuset);


  thread_top_init("ru_thread_tx",1,400000,500000,500000);

  //CPU_SET(5, &cpuset);
  //pthread_setaffinity_np(pthread_self(), sizeof(cpu_set_t), &cpuset);
  //wait_sync("ru_thread_tx");

  wait_on_condition(&proc->mutex_FH1,&proc->cond_FH1,&proc->instance_cnt_FH1,"ru_thread_tx");
  

  printf( "ru_thread_tx ready\n");
  while (!oai_exit) { 
 
    if (oai_exit) break;   


	LOG_I(PHY,"ru_thread_tx: Waiting for TX processing\n");
	// wait until eNBs are finished subframe RX n and TX n+4
    wait_on_condition(&proc->mutex_gNBs,&proc->cond_gNBs,&proc->instance_cnt_gNBs,"ru_thread_tx");
    if (oai_exit) break;
  	       
//printf("~~~~~~~~~~~~~~~~start process for ru_thread_tx %d.%d\n", proc->frame_tx, proc->tti_tx);
    VCD_SIGNAL_DUMPER_DUMP_VARIABLE_BY_NAME( VCD_SIGNAL_DUMPER_VARIABLES_FRAME_NUMBER_TX0_RU, proc->frame_tx );
    VCD_SIGNAL_DUMPER_DUMP_VARIABLE_BY_NAME( VCD_SIGNAL_DUMPER_VARIABLES_TTI_NUMBER_TX0_RU, proc->tti_tx );
    // do TX front-end processing if needed (precoding and/or IDFTs)
    if (ru->feptx_prec) ru->feptx_prec(ru);
  	  
    // do OFDM if needed
    if ((ru->fh_north_asynch_in == NULL) && (ru->feptx_ofdm)) ru->feptx_ofdm(ru);
    if(!emulate_rf){    
      // do outgoing fronthaul (south) if needed
      if ((ru->fh_north_asynch_in == NULL) && (ru->fh_south_out)) ru->fh_south_out(ru);
  	      
      if (ru->fh_north_out) ru->fh_north_out(ru);
    }
    else
    {
      if(proc->frame_tx == print_frame)
      {
        for (i=0; i<ru->nb_tx; i++)
        {
          sprintf(filename,"tx%ddataF_frame%d_sf%d.m", i, print_frame, proc->tti_tx);
          LOG_M(filename,"txdataF_frame",&ru->common.txdataF_BF[i][0],fp->samples_per_subframe_wCP, 1, 1);
          if(proc->tti_tx == 9)
          {
            sprintf(filename,"tx%ddata_frame%d.m", i, print_frame);
            LOG_M(filename,"txdata_frame",&ru->common.txdata[i][0],fp->samples_per_frame, 1, 1);
            sprintf(filename,"tx%ddata_frame%d.dat", i, print_frame);
            FILE *output_fd = fopen(filename,"w");
            if (output_fd) {
	      fwrite(&ru->common.txdata[i][0],
                     sizeof(int32_t),
                     fp->samples_per_frame,
                     output_fd);
                     fclose(output_fd);
            }
	    else {
	      LOG_E(PHY,"Cannot write to file %s\n",filename);
	    }
          }//if(proc->tti_tx == 9)
        }//for (i=0; i<ru->nb_tx; i++)
      }//if(proc->frame_tx == print_frame)
    }//else  emulate_rf
    release_thread(&proc->mutex_gNBs,&proc->instance_cnt_gNBs,"ru_thread_tx");
    for(i = 0; i<ru->num_gNB; i++)
    {
      gNB       = ru->gNB_list[i];
      gNB_proc  = &gNB->proc;
      L1_proc   = (get_thread_parallel_conf() == PARALLEL_RU_L1_TRX_SPLIT)? &gNB_proc->L1_proc_tx : &gNB_proc->L1_proc;
      pthread_mutex_lock(&gNB_proc->mutex_RU_tx);
      for (int j=0;j<gNB->num_RU;j++) {
        if (ru == gNB->RU_list[j]) {
          if ((gNB_proc->RU_mask_tx&(1<<j)) > 0)
            LOG_E(PHY,"eNB %d frame %d, subframe %d : previous information from RU tx %d (num_RU %d,mask %x) has not been served yet!\n",
	      gNB->Mod_id,gNB_proc->frame_rx,gNB_proc->slot_rx,ru->idx,gNB->num_RU,gNB_proc->RU_mask_tx);
          gNB_proc->RU_mask_tx |= (1<<j);
        }
      }
      if (gNB_proc->RU_mask_tx != (1<<gNB->num_RU)-1) {  // not all RUs have provided their information so return
        pthread_mutex_unlock(&gNB_proc->mutex_RU_tx);
      }
      else { // all RUs TX are finished so send the ready signal to eNB processing
        gNB_proc->RU_mask_tx = 0;
        pthread_mutex_unlock(&gNB_proc->mutex_RU_tx);

        pthread_mutex_lock( &L1_proc->mutex_RUs);
        L1_proc->instance_cnt_RUs = 0;
        // the thread can now be woken up
        if (pthread_cond_signal(&L1_proc->cond_RUs) != 0) {
          LOG_E( PHY, "[eNB] ERROR pthread_cond_signal for eNB TXnp4 thread\n");
          exit_fun( "ERROR pthread_cond_signal" );
        }
        pthread_mutex_unlock( &L1_proc->mutex_RUs );
      }
    }
  }
  release_thread(&proc->mutex_FH1,&proc->instance_cnt_FH1,"ru_thread_tx");
  return 0;
}

static void* ru_thread( void* param ) {

  static int ru_thread_status;

  RU_t               *ru      = (RU_t*)param;
  RU_proc_t          *proc    = &ru->proc;
  NR_DL_FRAME_PARMS *fp      = ru->nr_frame_parms;
  int                ret;
  int                slot = fp->slots_per_frame-1;
  int                frame    =1023; 
<<<<<<< HEAD
  char               filename[40];
  int                print_frame = 8;
=======
  char               filename[40],threadname[40];
  int                print_frame = 2;
>>>>>>> 4e74773d
  int                i = 0;

  // set default return value
  ru_thread_status = 0;


  // set default return value
  sprintf(threadname,"ru_thread %d",ru->idx);
  thread_top_init(threadname,0,870000,1000000,1000000);

  LOG_I(PHY,"Starting RU %d (%s,%s),\n",ru->idx,NB_functions[ru->function],NB_timing[ru->if_timing]);

  if(emulate_rf){
    fill_rf_config(ru,ru->rf_config_file);
    nr_init_frame_parms(&ru->gNB_list[0]->gNB_config, fp);
    nr_dump_frame_parms(fp);
    nr_phy_init_RU(ru);
    if (setup_RU_buffers(ru)!=0) {
          printf("Exiting, cannot initialize RU Buffers\n");
          exit(-1);
    }
  }
  else{
    // Start IF device if any
    if (ru->start_if) {
      LOG_I(PHY,"Starting IF interface for RU %d\n",ru->idx);
      AssertFatal(ru->start_if(ru,NULL) == 0, "Could not start the IF device\n");
      if (ru->if_south == LOCAL_RF) ret = connect_rau(ru);
      else ret = attach_rru(ru);
      AssertFatal(ret==0,"Cannot connect to remote radio\n");
    }
    if (ru->if_south == LOCAL_RF) { // configure RF parameters only
      fill_rf_config(ru,ru->rf_config_file);
      nr_init_frame_parms(&ru->gNB_list[0]->gNB_config, fp);
      nr_dump_frame_parms(fp);
      nr_phy_init_RU(ru);
  
      ret = openair0_device_load(&ru->rfdevice,&ru->openair0_cfg);
      AssertFatal(ret==0,"Cannot connect to local radio\n");
    }
    if (setup_RU_buffers(ru)!=0) {
          printf("Exiting, cannot initialize RU Buffers\n");
          exit(-1);
    }
  }

  LOG_I(PHY, "Signaling main thread that RU %d is ready\n",ru->idx);
  pthread_mutex_lock(&RC.ru_mutex);
  RC.ru_mask &= ~(1<<ru->idx);
  pthread_cond_signal(&RC.ru_cond);
  pthread_mutex_unlock(&RC.ru_mutex);
  
  wait_sync("ru_thread");

  if(!emulate_rf){
    // Start RF device if any
    if (ru->start_rf) {
      if (ru->start_rf(ru) != 0)
        LOG_E(HW,"Could not start the RF device\n");
      else LOG_I(PHY,"RU %d rf device ready\n",ru->idx);
    }
    else LOG_I(PHY,"RU %d no rf device\n",ru->idx);


    // if an asnych_rxtx thread exists
    // wakeup the thread because the devices are ready at this point
 
    if ((ru->fh_south_asynch_in)||(ru->fh_north_asynch_in)) {
      pthread_mutex_lock(&proc->mutex_asynch_rxtx);
      proc->instance_cnt_asynch_rxtx=0;
      pthread_mutex_unlock(&proc->mutex_asynch_rxtx);
      pthread_cond_signal(&proc->cond_asynch_rxtx);
    }
    else LOG_I(PHY,"RU %d no asynch_south interface\n",ru->idx);

    // if this is a slave RRU, try to synchronize on the DL frequency
    if ((ru->is_slave) && (ru->if_south == LOCAL_RF)) do_ru_synch(ru);
  }

  pthread_mutex_lock(&proc->mutex_FH1);
  proc->instance_cnt_FH1 = 0;
  pthread_mutex_unlock(&proc->mutex_FH1);
  pthread_cond_signal(&proc->cond_FH1);

  // This is a forever while loop, it loops over subframes which are scheduled by incoming samples from HW devices
  while (!oai_exit) {

    // these are local subframe/frame counters to check that we are in synch with the fronthaul timing.
    // They are set on the first rx/tx in the underly FH routines.
    if (slot==(fp->slots_per_frame-1)) { 
      slot=0;
      frame++;
      frame&=1023;
    } else {
      slot++;
    }      

    // synchronization on input FH interface, acquire signals/data and block
    if (ru->fh_south_in) ru->fh_south_in(ru,&frame,&slot);
    else AssertFatal(1==0, "No fronthaul interface at south port");

    LOG_I(PHY,"AFTER fh_south_in - SFN/SL:%d%d RU->proc[RX:%d.%d TX:%d.%d] RC.gNB[0][0]:[RX:%d%d TX(SFN):%d]\n",
        frame,slot,
        proc->frame_rx,proc->tti_rx,
        proc->frame_tx,proc->tti_tx,
        RC.gNB[0][0]->proc.frame_rx,RC.gNB[0][0]->proc.slot_rx,
        RC.gNB[0][0]->proc.frame_tx);
/*
      LOG_D(PHY,"RU thread (do_prach %d, is_prach_subframe %d), received frame %d, subframe %d\n",
          ru->do_prach,
          is_prach_subframe(fp, proc->frame_rx, proc->tti_rx),
          proc->frame_rx,proc->tti_rx);

    if ((ru->do_prach>0) && (is_prach_subframe(fp, proc->frame_rx, proc->tti_rx)==1)) {
      wakeup_prach_ru(ru);
    }*/

    // adjust for timing offset between RU
//printf("~~~~~~~~~~~~~~~~~~~~~~~~~~%d.%d in ru_thread is in process\n", proc->frame_rx, proc->tti_rx);
    if (ru->idx!=0) proc->frame_tx = (proc->frame_tx+proc->frame_offset)&1023;


    // do RX front-end processing (frequency-shift, dft) if needed
    if (ru->feprx) ru->feprx(ru);

    // At this point, all information for subframe has been received on FH interface

    // wakeup all gNB processes waiting for this RU
    if (ru->num_gNB>0) wakeup_gNB_L1s(ru);

    if(get_thread_parallel_conf() == PARALLEL_SINGLE_THREAD && ru->num_eNB==0)
    {
      // do TX front-end processing if needed (precoding and/or IDFTs)
      if (ru->feptx_prec) ru->feptx_prec(ru);
   
      // do OFDM if needed
      if ((ru->fh_north_asynch_in == NULL) && (ru->feptx_ofdm)) ru->feptx_ofdm(ru);
      if(!emulate_rf)
      {
        // do outgoing fronthaul (south) if needed
        if ((ru->fh_north_asynch_in == NULL) && (ru->fh_south_out)) ru->fh_south_out(ru);
  
        if (ru->fh_north_out) ru->fh_north_out(ru);
      }
      else
      {
        if(proc->frame_tx == print_frame)
        {
          for (i=0; i<ru->nb_tx; i++)
          {
            sprintf(filename,"tx%ddataF_frame%d_sf%d.m", i, print_frame, proc->tti_tx);
            LOG_M(filename,"txdataF_frame",&ru->common.txdataF_BF[i][0],fp->samples_per_slot_wCP, 1, 1);
            if(proc->tti_tx == 9)
            {
              sprintf(filename,"tx%ddata_frame%d.m", i, print_frame);
              LOG_M(filename,"txdata_frame",&ru->common.txdata[i][0],fp->samples_per_frame, 1, 1);
              sprintf(filename,"tx%ddata_frame%d.dat", i, print_frame);
              FILE *output_fd = fopen(filename,"w");
	      if (output_fd) {
	        fwrite(&ru->common.txdata[i][0],
                       sizeof(int32_t),
                       fp->samples_per_frame,
                       output_fd);
                       fclose(output_fd);
              }
	      else {
	        LOG_E(PHY,"Cannot write to file %s\n",filename);
	      }
            }//if(proc->tti_tx == 9)
          }//for (i=0; i<ru->nb_tx; i++)
        }//if(proc->frame_tx == print_frame)
      }//else  emulate_rf
      proc->emulate_rf_busy = 0;
    }//if(get_thread_parallel_conf() == PARALLEL_SINGLE_THREAD)
  }
  

  printf( "Exiting ru_thread \n");

  if (ru->stop_rf != NULL) {
    if (ru->stop_rf(ru) != 0)
      LOG_E(HW,"Could not stop the RF device\n");
    else LOG_I(PHY,"RU %d rf device stopped\n",ru->idx);
  }

  ru_thread_status = 0;
  return &ru_thread_status;

}
/*
// This thread run the initial synchronization like a UE
void *ru_thread_synch(void *arg) {

  RU_t *ru = (RU_t*)arg;
  NR_DL_FRAME_PARMS *fp=ru->nr_frame_parms;
  int32_t sync_pos,sync_pos2;
  uint32_t peak_val;
  uint32_t sync_corr[307200] __attribute__((aligned(32)));
  static int ru_thread_synch_status;


  thread_top_init("ru_thread_synch",0,5000000,10000000,10000000);

  wait_sync("ru_thread_synch");

  // initialize variables for PSS detection
  lte_sync_time_init(ru->nr_frame_parms);

  while (!oai_exit) {

    // wait to be woken up
    if (wait_on_condition(&ru->proc.mutex_synch,&ru->proc.cond_synch,&ru->proc.instance_cnt_synch,"ru_thread_synch")<0) break;

    // if we're not in synch, then run initial synch
    if (ru->in_synch == 0) { 
      // run intial synch like UE
      LOG_I(PHY,"Running initial synchronization\n");
      
      sync_pos = lte_sync_time_gNB(ru->common.rxdata,
				   fp,
				   fp->samples_per_subframe*5,
				   &peak_val,
				   sync_corr);
      LOG_I(PHY,"RU synch: %d, val %d\n",sync_pos,peak_val);

      if (sync_pos >= 0) {
	if (sync_pos >= fp->nb_prefix_samples)
	  sync_pos2 = sync_pos - fp->nb_prefix_samples;
	else
	  sync_pos2 = sync_pos + (fp->samples_per_subframe*10) - fp->nb_prefix_samples;
	
	if (fp->frame_type == FDD) {
	  
	  // PSS is hypothesized in last symbol of first slot in Frame
	  int sync_pos_slot = (fp->samples_per_subframe>>1) - fp->ofdm_symbol_size - fp->nb_prefix_samples;
	  
	  if (sync_pos2 >= sync_pos_slot)
	    ru->rx_offset = sync_pos2 - sync_pos_slot;
	  else
	    ru->rx_offset = (fp->samples_per_subframe*10) + sync_pos2 - sync_pos_slot;
	}
	else {
	  
	}

	LOG_I(PHY,"Estimated sync_pos %d, peak_val %d => timing offset %d\n",sync_pos,peak_val,ru->rx_offset);
	
	if ((peak_val > 300000) && (sync_pos > 0)) {
	//      if (sync_pos++ > 3) {
	write_output("ru_sync.m","sync",(void*)&sync_corr[0],fp->samples_per_subframe*5,1,2);
	write_output("ru_rx.m","rxs",(void*)ru->ru_time.rxdata[0][0],fp->samples_per_subframe*10,1,1);
	exit(-1);
	}
	
	ru->in_synch=1;
      }
    }

    if (release_thread(&ru->proc.mutex_synch,&ru->proc.instance_cnt_synch,"ru_synch_thread") < 0) break;
  } // oai_exit

  ru_thread_synch_status = 0;
  return &ru_thread_synch_status;

}
*/
 
int start_if(struct RU_t_s *ru,struct PHY_VARS_gNB_s *gNB) {
  return(ru->ifdevice.trx_start_func(&ru->ifdevice));
}

int start_rf(RU_t *ru) {
  return(ru->rfdevice.trx_start_func(&ru->rfdevice));
}

int stop_rf(RU_t *ru)
{
  ru->rfdevice.trx_end_func(&ru->rfdevice);
  return 0;
}

extern void fep_full(RU_t *ru);
extern void ru_fep_full_2thread(RU_t *ru);
extern void nr_feptx_ofdm(RU_t *ru);
extern void nr_feptx_ofdm_2thread(RU_t *ru);
extern void feptx_prec(RU_t *ru);
extern void init_fep_thread(RU_t *ru,pthread_attr_t *attr);
extern void init_nr_feptx_thread(RU_t *ru,pthread_attr_t *attr);

void init_RU_proc(RU_t *ru) {
   
  int i=0;
  RU_proc_t *proc;
  pthread_attr_t *attr_FH=NULL, *attr_FH1=NULL,*attr_prach=NULL,*attr_asynch=NULL, *attr_emulateRF=NULL;// *attr_synch=NULL;
  //pthread_attr_t *attr_fep=NULL;
#if (RRC_VERSION >= MAKE_VERSION(14, 0, 0))
  //pthread_attr_t *attr_prach_br=NULL;
#endif
  char name[100];

#ifndef OCP_FRAMEWORK
  LOG_I(PHY,"Initializing RU proc %d (%s,%s),\n",ru->idx,NB_functions[ru->function],NB_timing[ru->if_timing]);
#endif
  proc = &ru->proc;
  memset((void*)proc,0,sizeof(RU_proc_t));

  proc->ru = ru;
  proc->instance_cnt_prach       = -1;
  proc->instance_cnt_synch       = -1;     ;
  proc->instance_cnt_FH          = -1;
  proc->instance_cnt_FH1         = -1;
  proc->instance_cnt_gNBs        = -1;
  proc->instance_cnt_asynch_rxtx = -1;
  proc->instance_cnt_emulateRF   = -1;
  proc->first_rx                 = 1;
  proc->first_tx                 = 1;
  proc->frame_offset             = 0;
  proc->num_slaves               = 0;
  proc->frame_tx_unwrap          = 0;

  for (i=0;i<10;i++) proc->symbol_mask[i]=0;
  
  pthread_mutex_init( &proc->mutex_prach, NULL);
  pthread_mutex_init( &proc->mutex_asynch_rxtx, NULL);
  pthread_mutex_init( &proc->mutex_synch,NULL);
  pthread_mutex_init( &proc->mutex_FH,NULL);
  pthread_mutex_init( &proc->mutex_FH1,NULL);
  pthread_mutex_init( &proc->mutex_emulateRF,NULL);
  pthread_mutex_init( &proc->mutex_gNBs, NULL);
  
  pthread_cond_init( &proc->cond_prach, NULL);
  pthread_cond_init( &proc->cond_FH, NULL);
  pthread_cond_init( &proc->cond_FH1, NULL);
  pthread_cond_init( &proc->cond_emulateRF, NULL);
  pthread_cond_init( &proc->cond_asynch_rxtx, NULL);
  pthread_cond_init( &proc->cond_synch,NULL);
  pthread_cond_init( &proc->cond_gNBs, NULL);
  
  pthread_attr_init( &proc->attr_FH);
  pthread_attr_init( &proc->attr_FH1);
  pthread_attr_init( &proc->attr_emulateRF);
  pthread_attr_init( &proc->attr_prach);
  pthread_attr_init( &proc->attr_synch);
  pthread_attr_init( &proc->attr_asynch_rxtx);
  pthread_attr_init( &proc->attr_fep);

  
#ifndef DEADLINE_SCHEDULER
  attr_FH        = &proc->attr_FH;
  attr_FH1       = &proc->attr_FH1;
  attr_emulateRF = &proc->attr_emulateRF;
  attr_prach     = &proc->attr_prach;
  //attr_synch     = &proc->attr_synch;
  attr_asynch    = &proc->attr_asynch_rxtx;
#endif
  
  pthread_create( &proc->pthread_FH, attr_FH, ru_thread, (void*)ru );
  if (get_thread_parallel_conf() == PARALLEL_RU_L1_SPLIT || get_thread_parallel_conf() == PARALLEL_RU_L1_TRX_SPLIT)
    pthread_create( &proc->pthread_FH1, attr_FH1, ru_thread_tx, (void*)ru );
  if(emulate_rf)
    pthread_create( &proc->pthread_emulateRF, attr_emulateRF, emulatedRF_thread, (void*)proc );
  if (ru->function == NGFI_RRU_IF4p5) {
    pthread_create( &proc->pthread_prach, attr_prach, ru_thread_prach, (void*)ru );
    ///tmp deactivation of synch thread
//    if (ru->is_slave == 1) pthread_create( &proc->pthread_synch, attr_synch, ru_thread_synch, (void*)ru);
    
    
    if ((ru->if_timing == synch_to_other) ||
	(ru->function == NGFI_RRU_IF5) ||
	(ru->function == NGFI_RRU_IF4p5)) pthread_create( &proc->pthread_asynch_rxtx, attr_asynch, ru_thread_asynch_rxtx, (void*)ru );
    
    snprintf( name, sizeof(name), "ru_thread_FH %d", ru->idx );
    pthread_setname_np( proc->pthread_FH, name );
    
  }
  else if (ru->function == gNodeB_3GPP && ru->if_south == LOCAL_RF) { // DJP - need something else to distinguish between monolithic and PNF
    LOG_I(PHY,"%s() DJP - added creation of pthread_prach\n", __FUNCTION__);
    pthread_create( &proc->pthread_prach, attr_prach, ru_thread_prach, (void*)ru );
  }

  if (get_nprocs()>=2) { 
    if (ru->feprx) init_fep_thread(ru,NULL); 
    if (ru->feptx_ofdm) nr_init_feptx_thread(ru,NULL);
  } 
  if (opp_enabled == 1) pthread_create(&ru->ru_stats_thread,NULL,ru_stats_thread,(void*)ru); 
  
}

void kill_RU_proc(int inst)
{
  RU_t *ru = RC.ru[inst];
  RU_proc_t *proc = &ru->proc;

  pthread_mutex_lock(&proc->mutex_FH);
  proc->instance_cnt_FH = 0;
  pthread_mutex_unlock(&proc->mutex_FH);
  pthread_cond_signal(&proc->cond_FH);

  pthread_mutex_lock(&proc->mutex_prach);
  proc->instance_cnt_prach = 0;
  pthread_mutex_unlock(&proc->mutex_prach);
  pthread_cond_signal(&proc->cond_prach);

  pthread_mutex_lock(&proc->mutex_synch);
  proc->instance_cnt_synch = 0;
  pthread_mutex_unlock(&proc->mutex_synch);
  pthread_cond_signal(&proc->cond_synch);

  pthread_mutex_lock(&proc->mutex_gNBs);
  proc->instance_cnt_gNBs = 0;
  pthread_mutex_unlock(&proc->mutex_gNBs);
  pthread_cond_signal(&proc->cond_gNBs);

  pthread_mutex_lock(&proc->mutex_asynch_rxtx);
  proc->instance_cnt_asynch_rxtx = 0;
  pthread_mutex_unlock(&proc->mutex_asynch_rxtx);
  pthread_cond_signal(&proc->cond_asynch_rxtx);

  LOG_D(PHY, "Joining pthread_FH\n");
  pthread_join(proc->pthread_FH, NULL);
  if (ru->function == NGFI_RRU_IF4p5) {
    LOG_D(PHY, "Joining pthread_prach\n");
    pthread_join(proc->pthread_prach, NULL);

    if (ru->is_slave) {
      LOG_D(PHY, "Joining pthread_\n");
      pthread_join(proc->pthread_synch, NULL);
    }

    if ((ru->if_timing == synch_to_other) ||
        (ru->function == NGFI_RRU_IF5) ||
        (ru->function == NGFI_RRU_IF4p5)) {
      LOG_D(PHY, "Joining pthread_asynch_rxtx\n");
      pthread_join(proc->pthread_asynch_rxtx, NULL);
    }
  }
  if (get_nprocs() >= 2) {
    if (ru->feprx) {
      pthread_mutex_lock(&proc->mutex_fep);
      proc->instance_cnt_fep = 0;
      pthread_mutex_unlock(&proc->mutex_fep);
      pthread_cond_signal(&proc->cond_fep);
      LOG_D(PHY, "Joining pthread_fep\n");
      pthread_join(proc->pthread_fep, NULL);
      pthread_mutex_destroy(&proc->mutex_fep);
      pthread_cond_destroy(&proc->cond_fep);
    }
    if (ru->feptx_ofdm) {
      pthread_mutex_lock(&proc->mutex_feptx);
      proc->instance_cnt_feptx = 0;
      pthread_mutex_unlock(&proc->mutex_feptx);
      pthread_cond_signal(&proc->cond_feptx);
      LOG_D(PHY, "Joining pthread_feptx\n");
      pthread_join(proc->pthread_feptx, NULL);
      pthread_mutex_destroy(&proc->mutex_feptx);
      pthread_cond_destroy(&proc->cond_feptx);
    }
  }
  if (opp_enabled) {
    LOG_D(PHY, "Joining ru_stats_thread\n");
    pthread_join(ru->ru_stats_thread, NULL);
  }

  pthread_mutex_destroy(&proc->mutex_prach);
  pthread_mutex_destroy(&proc->mutex_asynch_rxtx);
  pthread_mutex_destroy(&proc->mutex_synch);
  pthread_mutex_destroy(&proc->mutex_FH);
  pthread_mutex_destroy(&proc->mutex_gNBs);

  pthread_cond_destroy(&proc->cond_prach);
  pthread_cond_destroy(&proc->cond_FH);
  pthread_cond_destroy(&proc->cond_asynch_rxtx);
  pthread_cond_destroy(&proc->cond_synch);
  pthread_cond_destroy(&proc->cond_gNBs);

  pthread_attr_destroy(&proc->attr_FH);
  pthread_attr_destroy(&proc->attr_prach);
  pthread_attr_destroy(&proc->attr_synch);
  pthread_attr_destroy(&proc->attr_asynch_rxtx);
  pthread_attr_destroy(&proc->attr_fep);

}

int check_capabilities(RU_t *ru,RRU_capabilities_t *cap) {

  FH_fmt_options_t fmt = cap->FH_fmt;

  int i;
  int found_band=0;

  LOG_I(PHY,"RRU %d, num_bands %d, looking for band %d\n",ru->idx,cap->num_bands,ru->nr_frame_parms->eutra_band);
  for (i=0;i<cap->num_bands;i++) {
    LOG_I(PHY,"band %d on RRU %d\n",cap->band_list[i],ru->idx);
    if (ru->nr_frame_parms->eutra_band == cap->band_list[i]) {
      found_band=1;
      break;
    }
  }

  if (found_band == 0) {
    LOG_I(PHY,"Couldn't find target EUTRA band %d on RRU %d\n",ru->nr_frame_parms->eutra_band,ru->idx);
    return(-1);
  }

  switch (ru->if_south) {
  case LOCAL_RF:
    AssertFatal(1==0, "This RU should not have a local RF, exiting\n");
    return(0);
    break;
  case REMOTE_IF5:
    if (fmt == OAI_IF5_only || fmt == OAI_IF5_and_IF4p5) return(0);
    break;
  case REMOTE_IF4p5:
    if (fmt == OAI_IF4p5_only || fmt == OAI_IF5_and_IF4p5) return(0);
    break;
  case REMOTE_MBP_IF5:
    if (fmt == MBP_IF5) return(0);
    break;
  default:
    LOG_I(PHY,"No compatible Fronthaul interface found for RRU %d\n", ru->idx);
    return(-1);
  }

  return(-1);
}


char rru_format_options[4][20] = {"OAI_IF5_only","OAI_IF4p5_only","OAI_IF5_and_IF4p5","MBP_IF5"};

char rru_formats[3][20] = {"OAI_IF5","MBP_IF5","OAI_IF4p5"};
char ru_if_formats[4][20] = {"LOCAL_RF","REMOTE_OAI_IF5","REMOTE_MBP_IF5","REMOTE_OAI_IF4p5"};

void configure_ru(int idx,
		  void *arg) {

  RU_t               *ru           = RC.ru[idx];
  RRU_config_t       *config       = (RRU_config_t *)arg;
  RRU_capabilities_t *capabilities = (RRU_capabilities_t*)arg;
  nfapi_nr_config_request_t *gNB_config = &ru->gNB_list[0]->gNB_config;
  int ret;

  LOG_I(PHY, "Received capabilities from RRU %d\n",idx);


  if (capabilities->FH_fmt < MAX_FH_FMTs) LOG_I(PHY, "RU FH options %s\n",rru_format_options[capabilities->FH_fmt]);

  AssertFatal((ret=check_capabilities(ru,capabilities)) == 0,
	      "Cannot configure RRU %d, check_capabilities returned %d\n", idx,ret);
  // take antenna capabilities of RRU
  ru->nb_tx                      = capabilities->nb_tx[0];
  ru->nb_rx                      = capabilities->nb_rx[0];

  // Pass configuration to RRU
  LOG_I(PHY, "Using %s fronthaul (%d), band %d \n",ru_if_formats[ru->if_south],ru->if_south,ru->nr_frame_parms->eutra_band);
  // wait for configuration 
  config->FH_fmt                 = ru->if_south;
  config->num_bands              = 1;
  config->band_list[0]           = ru->nr_frame_parms->eutra_band;
  config->tx_freq[0]             = ru->nr_frame_parms->dl_CarrierFreq;      
  config->rx_freq[0]             = ru->nr_frame_parms->ul_CarrierFreq;      
  //config->tdd_config[0]          = ru->nr_frame_parms->tdd_config;
  //config->tdd_config_S[0]        = ru->nr_frame_parms->tdd_config_S;
  config->att_tx[0]              = ru->att_tx;
  config->att_rx[0]              = ru->att_rx;
  config->N_RB_DL[0]             = gNB_config->rf_config.dl_carrier_bandwidth.value;
  config->N_RB_UL[0]             = gNB_config->rf_config.ul_carrier_bandwidth.value;
  config->threequarter_fs[0]     = ru->nr_frame_parms->threequarter_fs;
/*  if (ru->if_south==REMOTE_IF4p5) {
    config->prach_FreqOffset[0]  = ru->nr_frame_parms->prach_config_common.prach_ConfigInfo.prach_FreqOffset;
    config->prach_ConfigIndex[0] = ru->nr_frame_parms->prach_config_common.prach_ConfigInfo.prach_ConfigIndex;
    LOG_I(PHY,"REMOTE_IF4p5: prach_FrequOffset %d, prach_ConfigIndex %d\n",
	  config->prach_FreqOffset[0],config->prach_ConfigIndex[0]);*/

  nr_init_frame_parms(&ru->gNB_list[0]->gNB_config, ru->nr_frame_parms);
  nr_phy_init_RU(ru);
}

void configure_rru(int idx,
		   void *arg) {

  RRU_config_t *config = (RRU_config_t *)arg;
  RU_t         *ru         = RC.ru[idx];
  nfapi_nr_config_request_t *gNB_config = &ru->gNB_list[0]->gNB_config;

  ru->nr_frame_parms->eutra_band                                               = config->band_list[0];
  ru->nr_frame_parms->dl_CarrierFreq                                           = config->tx_freq[0];
  ru->nr_frame_parms->ul_CarrierFreq                                           = config->rx_freq[0];
  if (ru->nr_frame_parms->dl_CarrierFreq == ru->nr_frame_parms->ul_CarrierFreq) {
     gNB_config->subframe_config.duplex_mode.value                         = TDD;
     //ru->nr_frame_parms->tdd_config                                            = config->tdd_config[0];
     //ru->nr_frame_parms->tdd_config_S                                          = config->tdd_config_S[0]; 
  }
  else
  gNB_config->subframe_config.duplex_mode.value                            = FDD;
  ru->att_tx                                                               = config->att_tx[0];
  ru->att_rx                                                               = config->att_rx[0];
  gNB_config->rf_config.dl_carrier_bandwidth.value                         = config->N_RB_DL[0];
  gNB_config->rf_config.ul_carrier_bandwidth.value                         = config->N_RB_UL[0];
  ru->nr_frame_parms->threequarter_fs                                       = config->threequarter_fs[0];
  //ru->nr_frame_parms->pdsch_config_common.referenceSignalPower                 = ru->max_pdschReferenceSignalPower-config->att_tx[0];
  if (ru->function==NGFI_RRU_IF4p5) {
  ru->nr_frame_parms->att_rx = ru->att_rx;
  ru->nr_frame_parms->att_tx = ru->att_tx;
/*
    LOG_I(PHY,"Setting ru->function to NGFI_RRU_IF4p5, prach_FrequOffset %d, prach_ConfigIndex %d, att (%d,%d)\n",
	  config->prach_FreqOffset[0],config->prach_ConfigIndex[0],ru->att_tx,ru->att_rx);
    ru->nr_frame_parms->prach_config_common.prach_ConfigInfo.prach_FreqOffset  = config->prach_FreqOffset[0]; 
    ru->nr_frame_parms->prach_config_common.prach_ConfigInfo.prach_ConfigIndex = config->prach_ConfigIndex[0]; */

  }
  fill_rf_config(ru,ru->rf_config_file);
  nr_init_frame_parms(&ru->gNB_list[0]->gNB_config, ru->nr_frame_parms);

  nr_phy_init_RU(ru);

}

/*
void init_precoding_weights(PHY_VARS_gNB *gNB) {

  int layer,ru_id,aa,re,ue,tb;
  LTE_DL_FRAME_PARMS *fp=&gNB->frame_parms;
  RU_t *ru;
  LTE_gNB_DLSCH_t *dlsch;

  // init precoding weigths
  for (ue=0;ue<NUMBER_OF_UE_MAX;ue++) {
    for (tb=0;tb<2;tb++) {
      dlsch = gNB->dlsch[ue][tb];
      for (layer=0; layer<4; layer++) {
	int nb_tx=0;
	for (ru_id=0;ru_id<RC.nb_RU;ru_id++) { 
	  ru = RC.ru[ru_id];
	  nb_tx+=ru->nb_tx;
	}
	dlsch->ue_spec_bf_weights[layer] = (int32_t**)malloc16(nb_tx*sizeof(int32_t*));
	  
	for (aa=0; aa<nb_tx; aa++) {
	  dlsch->ue_spec_bf_weights[layer][aa] = (int32_t *)malloc16(fp->ofdm_symbol_size*sizeof(int32_t));
	  for (re=0;re<fp->ofdm_symbol_size; re++) {
	    dlsch->ue_spec_bf_weights[layer][aa][re] = 0x00007fff;
	  }
	}	
      }
    }
  }
}*/

void set_function_spec_param(RU_t *ru)
{
  int ret;

  switch (ru->if_south) {
  case LOCAL_RF:   // this is an RU with integrated RF (RRU, gNB)
    if (ru->function ==  NGFI_RRU_IF5) {                 // IF5 RRU
      ru->do_prach              = 0;                      // no prach processing in RU
      ru->fh_north_in           = NULL;                   // no shynchronous incoming fronthaul from north
      ru->fh_north_out          = fh_if5_north_out;       // need only to do send_IF5  reception
      ru->fh_south_out          = tx_rf;                  // send output to RF
      ru->fh_north_asynch_in    = fh_if5_north_asynch_in; // TX packets come asynchronously
      ru->feprx                 = NULL;                   // nothing (this is a time-domain signal)
      ru->feptx_ofdm            = NULL;                   // nothing (this is a time-domain signal)
      ru->feptx_prec            = NULL;                   // nothing (this is a time-domain signal)
      ru->start_if              = start_if;               // need to start the if interface for if5
      ru->ifdevice.host_type    = RRU_HOST;
      ru->rfdevice.host_type    = RRU_HOST;
      ru->ifdevice.eth_params   = &ru->eth_params;
      reset_meas(&ru->rx_fhaul);
      reset_meas(&ru->tx_fhaul);
      reset_meas(&ru->compression);
      reset_meas(&ru->transport);

      ret = openair0_transport_load(&ru->ifdevice,&ru->openair0_cfg,&ru->eth_params);
      printf("openair0_transport_init returns %d for ru_id %d\n", ret, ru->idx);
      if (ret<0) {
        printf("Exiting, cannot initialize transport protocol\n");
        exit(-1);
      }
    }
    else if (ru->function == NGFI_RRU_IF4p5) {
      ru->do_prach              = 1;                        // do part of prach processing in RU
      ru->fh_north_in           = NULL;                     // no synchronous incoming fronthaul from north
      ru->fh_north_out          = fh_if4p5_north_out;       // send_IF4p5 on reception
      ru->fh_south_out          = tx_rf;                    // send output to RF
      ru->fh_north_asynch_in    = fh_if4p5_north_asynch_in; // TX packets come asynchronously
      ru->feprx                 = (get_nprocs()<=2) ? fep_full :ru_fep_full_2thread;                 // RX DFTs
      ru->feptx_ofdm            = (get_nprocs()<=2) ? nr_feptx_ofdm : nr_feptx_ofdm_2thread;               // this is fep with idft only (no precoding in RRU)
      ru->feptx_prec            = NULL;
      ru->start_if              = start_if;                 // need to start the if interface for if4p5
      ru->ifdevice.host_type    = RRU_HOST;
      ru->rfdevice.host_type    = RRU_HOST;
      ru->ifdevice.eth_params   = &ru->eth_params;
      reset_meas(&ru->rx_fhaul);
      reset_meas(&ru->tx_fhaul);
      reset_meas(&ru->compression);
      reset_meas(&ru->transport);

      ret = openair0_transport_load(&ru->ifdevice,&ru->openair0_cfg,&ru->eth_params);
      printf("openair0_transport_init returns %d for ru_id %d\n", ret, ru->idx);
      if (ret<0) {
        printf("Exiting, cannot initialize transport protocol\n");
        exit(-1);
      }
      malloc_IF4p5_buffer(ru);
    }
    else if (ru->function == gNodeB_3GPP) {
      ru->do_prach             = 0;                       // no prach processing in RU
      ru->feprx                = (get_nprocs()<=2) ? fep_full : ru_fep_full_2thread;                // RX DFTs
      ru->feptx_ofdm           = (get_nprocs()<=2) ? nr_feptx_ofdm : nr_feptx_ofdm_2thread;              // this is fep with idft and precoding
      ru->feptx_prec           = feptx_prec;              // this is fep with idft and precoding
      ru->fh_north_in          = NULL;                    // no incoming fronthaul from north
      ru->fh_north_out         = NULL;                    // no outgoing fronthaul to north
      ru->start_if             = NULL;                    // no if interface
      ru->rfdevice.host_type   = RAU_HOST;
    }
    ru->fh_south_in            = rx_rf;                               // local synchronous RF RX
    ru->fh_south_out           = tx_rf;                               // local synchronous RF TX
    ru->start_rf               = start_rf;                            // need to start the local RF interface
    ru->stop_rf                = stop_rf;
    printf("configuring ru_id %d (start_rf %p)\n", ru->idx, start_rf);
    
/*
    if (ru->function == gNodeB_3GPP) { // configure RF parameters only for 3GPP eNodeB, we need to get them from RAU otherwise
      fill_rf_config(ru,rf_config_file);
      init_frame_parms(&ru->frame_parms,1);
      nr_phy_init_RU(ru);
    }

    ret = openair0_device_load(&ru->rfdevice,&ru->openair0_cfg);
    if (setup_RU_buffers(ru)!=0) {
      printf("Exiting, cannot initialize RU Buffers\n");
      exit(-1);
    }*/
    break;

  case REMOTE_IF5: // the remote unit is IF5 RRU
    ru->do_prach               = 0;
    ru->feprx                  = (get_nprocs()<=2) ? fep_full : fep_full;                   // this is frequency-shift + DFTs
    ru->feptx_prec             = feptx_prec;                 // need to do transmit Precoding + IDFTs
    ru->feptx_ofdm             = (get_nprocs()<=2) ? nr_feptx_ofdm : nr_feptx_ofdm_2thread;                 // need to do transmit Precoding + IDFTs
    ru->fh_south_in          = fh_if5_south_in;     // synchronous IF5 reception
    ru->fh_south_out         = fh_if5_south_out;    // synchronous IF5 transmission
    ru->fh_south_asynch_in   = NULL;                // no asynchronous UL
    ru->start_rf               = NULL;                 // no local RF
    ru->stop_rf                = NULL;
    ru->start_if               = start_if;             // need to start if interface for IF5
    ru->ifdevice.host_type     = RAU_HOST;
    ru->ifdevice.eth_params    = &ru->eth_params;
    ru->ifdevice.configure_rru = configure_ru;

    ret = openair0_transport_load(&ru->ifdevice,&ru->openair0_cfg,&ru->eth_params);
    printf("openair0_transport_init returns %d for ru_id %d\n", ret, ru->idx);
    if (ret<0) {
      printf("Exiting, cannot initialize transport protocol\n");
      exit(-1);
    }
    break;

  case REMOTE_IF4p5:
    ru->do_prach               = 0;
    ru->feprx                  = NULL;                // DFTs
    ru->feptx_prec             = feptx_prec;          // Precoding operation
    ru->feptx_ofdm             = NULL;                // no OFDM mod
    ru->fh_south_in            = fh_if4p5_south_in;   // synchronous IF4p5 reception
    ru->fh_south_out           = fh_if4p5_south_out;  // synchronous IF4p5 transmission
    ru->fh_south_asynch_in     = (ru->if_timing == synch_to_other) ? fh_if4p5_south_in : NULL;                // asynchronous UL if synch_to_other
    ru->fh_north_out           = NULL;
    ru->fh_north_asynch_in     = NULL;
    ru->start_rf               = NULL;                // no local RF
    ru->stop_rf                = NULL;
    ru->start_if               = start_if;            // need to start if interface for IF4p5
    ru->ifdevice.host_type     = RAU_HOST;
    ru->ifdevice.eth_params    = &ru->eth_params;
    ru->ifdevice.configure_rru = configure_ru;

    ret = openair0_transport_load(&ru->ifdevice, &ru->openair0_cfg, &ru->eth_params);
    printf("openair0_transport_init returns %d for ru_id %d\n", ret, ru->idx);
    if (ret<0) {
      printf("Exiting, cannot initialize transport protocol\n");
      exit(-1);
    }

    malloc_IF4p5_buffer(ru);

    break;

  default:
    LOG_E(PHY,"RU with invalid or unknown southbound interface type %d\n",ru->if_south);
    break;
  } // switch on interface type
}

extern void RCconfig_RU(void);

void init_RU(char *rf_config_file) {
  
  int ru_id;
  RU_t *ru;
  PHY_VARS_gNB *gNB0= (PHY_VARS_gNB *)NULL;
  NR_DL_FRAME_PARMS *fp = (NR_DL_FRAME_PARMS *)NULL;
  int i;
  int CC_id;

  // create status mask
  RC.ru_mask = 0;
  pthread_mutex_init(&RC.ru_mutex,NULL);
  pthread_cond_init(&RC.ru_cond,NULL);

  // read in configuration file)
  printf("configuring RU from file\n");
  RCconfig_RU();
  LOG_I(PHY,"number of L1 instances %d, number of RU %d, number of CPU cores %d\n",RC.nb_nr_L1_inst,RC.nb_RU,get_nprocs());

  if (RC.nb_nr_CC != 0)
    for (i=0;i<RC.nb_nr_L1_inst;i++) 
      for (CC_id=0;CC_id<RC.nb_nr_CC[i];CC_id++) RC.gNB[i][CC_id]->num_RU=0;

  LOG_D(PHY,"Process RUs RC.nb_RU:%d\n",RC.nb_RU);
  for (ru_id=0;ru_id<RC.nb_RU;ru_id++) {
    LOG_D(PHY,"Process RC.ru[%d]\n",ru_id);
    ru               = RC.ru[ru_id];
    ru->rf_config_file = rf_config_file;
    ru->idx          = ru_id;              
    ru->ts_offset    = 0;
    // use gNB_list[0] as a reference for RU frame parameters
    // NOTE: multiple CC_id are not handled here yet!

    if (ru->num_gNB > 0) {
      LOG_D(PHY, "%s() RC.ru[%d].num_gNB:%d ru->gNB_list[0]:%p RC.gNB[0][0]:%p rf_config_file:%s\n", __FUNCTION__, ru_id, ru->num_gNB, ru->gNB_list[0], RC.gNB[0][0], ru->rf_config_file);

      if (ru->gNB_list[0] == 0)
      {
        LOG_E(PHY,"%s() DJP - ru->gNB_list ru->num_gNB are not initialized - so do it manually\n", __FUNCTION__);
        ru->gNB_list[0] = RC.gNB[0][0];
        ru->num_gNB=1;
      //
      // DJP - feptx_prec() / feptx_ofdm() parses the gNB_list (based on num_gNB) and copies the txdata_F to txdata in RU
      //
      }
      else
      {
        LOG_E(PHY,"DJP - delete code above this %s:%d\n", __FILE__, __LINE__);
      }
    }
    gNB0             = ru->gNB_list[0];
    fp               = ru->nr_frame_parms;
    LOG_D(PHY, "RU FUnction:%d ru->if_south:%d\n", ru->function, ru->if_south);

    if (gNB0)
    {
      if ((ru->function != NGFI_RRU_IF5) && (ru->function != NGFI_RRU_IF4p5))
        AssertFatal(gNB0!=NULL,"gNB0 is null!\n");

      if (gNB0) {
        LOG_I(PHY,"Copying frame parms from gNB %d to ru %d\n",gNB0->Mod_id,ru->idx);
        memcpy((void*)fp,(void*)&gNB0->frame_parms,sizeof(NR_DL_FRAME_PARMS));
        memset((void*)ru->frame_parms, 0, sizeof(LTE_DL_FRAME_PARMS));

        // attach all RU to all gNBs in its list/
        LOG_D(PHY,"ru->num_gNB:%d gNB0->num_RU:%d\n", ru->num_gNB, gNB0->num_RU);
        for (i=0;i<ru->num_gNB;i++) {
          gNB0 = ru->gNB_list[i];
          gNB0->RU_list[gNB0->num_RU++] = ru;
        }
      }
    }
    //    LOG_I(PHY,"Initializing RRU descriptor %d : (%s,%s,%d)\n",ru_id,ru_if_types[ru->if_south],gNB_timing[ru->if_timing],ru->function);

    set_function_spec_param(ru);
    LOG_I(PHY,"Starting ru_thread %d\n",ru_id);

    init_RU_proc(ru);



  } // for ru_id

  //  sleep(1);
  LOG_D(HW,"[nr-softmodem.c] RU threads created\n");
  

}




void stop_RU(int nb_ru)
{
  for (int inst = 0; inst < nb_ru; inst++) {
    LOG_I(PHY, "Stopping RU %d processing threads\n", inst);
    kill_RU_proc(inst);
  }
}


/* --------------------------------------------------------*/
/* from here function to use configuration module          */
void RCconfig_RU(void) {
  
  int               j                             = 0;
  int               i                             = 0;

  
  paramdef_t RUParams[] = RUPARAMS_DESC;
  paramlist_def_t RUParamList = {CONFIG_STRING_RU_LIST,NULL,0};


  config_getlist( &RUParamList,RUParams,sizeof(RUParams)/sizeof(paramdef_t), NULL);  

  
  if ( RUParamList.numelt > 0) {

    RC.ru = (RU_t**)malloc(RC.nb_RU*sizeof(RU_t*));

    RC.ru_mask=(1<<NB_RU) - 1;
    printf("Set RU mask to %lx\n",RC.ru_mask);

    for (j = 0; j < RC.nb_RU; j++) {

      RC.ru[j]                                    = (RU_t*)malloc(sizeof(RU_t));
      memset((void*)RC.ru[j],0,sizeof(RU_t));
      RC.ru[j]->idx                                 = j;
      RC.ru[j]->nr_frame_parms                      = (NR_DL_FRAME_PARMS*)malloc(sizeof(NR_DL_FRAME_PARMS));
      RC.ru[j]->frame_parms                      = (LTE_DL_FRAME_PARMS*)malloc(sizeof(LTE_DL_FRAME_PARMS));

      printf("Creating RC.ru[%d]:%p\n", j, RC.ru[j]);

      RC.ru[j]->if_timing                           = synch_to_ext_device;
      if (RC.nb_nr_L1_inst >0)
        RC.ru[j]->num_gNB                           = RUParamList.paramarray[j][RU_ENB_LIST_IDX].numelt;
      else
	    RC.ru[j]->num_gNB                           = 0;
      for (i=0;i<RC.ru[j]->num_gNB;i++) RC.ru[j]->gNB_list[i] = RC.gNB[RUParamList.paramarray[j][RU_ENB_LIST_IDX].iptr[i]][0];     

      if (config_isparamset(RUParamList.paramarray[j], RU_SDR_ADDRS)) {
        RC.ru[j]->openair0_cfg.sdr_addrs = strdup(*(RUParamList.paramarray[j][RU_SDR_ADDRS].strptr));
      }

      if (config_isparamset(RUParamList.paramarray[j], RU_SDR_CLK_SRC)) {
        if (strcmp(*(RUParamList.paramarray[j][RU_SDR_CLK_SRC].strptr), "internal") == 0) {
          RC.ru[j]->openair0_cfg.clock_source = internal;
          LOG_D(PHY, "RU clock source set as internal\n");
        } else if (strcmp(*(RUParamList.paramarray[j][RU_SDR_CLK_SRC].strptr), "external") == 0) {
          RC.ru[j]->openair0_cfg.clock_source = external;
          LOG_D(PHY, "RU clock source set as external\n");
        } else if (strcmp(*(RUParamList.paramarray[j][RU_SDR_CLK_SRC].strptr), "gpsdo") == 0) {
          RC.ru[j]->openair0_cfg.clock_source = gpsdo;
          LOG_D(PHY, "RU clock source set as gpsdo\n");
        } else {
          LOG_E(PHY, "Erroneous RU clock source in the provided configuration file: '%s'\n", *(RUParamList.paramarray[j][RU_SDR_CLK_SRC].strptr));
        }
      }

      if (strcmp(*(RUParamList.paramarray[j][RU_LOCAL_RF_IDX].strptr), "yes") == 0) {
	if ( !(config_isparamset(RUParamList.paramarray[j],RU_LOCAL_IF_NAME_IDX)) ) {
	  RC.ru[j]->if_south                        = LOCAL_RF;
	  RC.ru[j]->function                        = gNodeB_3GPP;
	  printf("Setting function for RU %d to gNodeB_3GPP\n",j);
        }
        else { 
          RC.ru[j]->eth_params.local_if_name            = strdup(*(RUParamList.paramarray[j][RU_LOCAL_IF_NAME_IDX].strptr));    
          RC.ru[j]->eth_params.my_addr                  = strdup(*(RUParamList.paramarray[j][RU_LOCAL_ADDRESS_IDX].strptr)); 
          RC.ru[j]->eth_params.remote_addr              = strdup(*(RUParamList.paramarray[j][RU_REMOTE_ADDRESS_IDX].strptr));
          RC.ru[j]->eth_params.my_portc                 = *(RUParamList.paramarray[j][RU_LOCAL_PORTC_IDX].uptr);
          RC.ru[j]->eth_params.remote_portc             = *(RUParamList.paramarray[j][RU_REMOTE_PORTC_IDX].uptr);
          RC.ru[j]->eth_params.my_portd                 = *(RUParamList.paramarray[j][RU_LOCAL_PORTD_IDX].uptr);
          RC.ru[j]->eth_params.remote_portd             = *(RUParamList.paramarray[j][RU_REMOTE_PORTD_IDX].uptr);

	  if (strcmp(*(RUParamList.paramarray[j][RU_TRANSPORT_PREFERENCE_IDX].strptr), "udp") == 0) {
	    RC.ru[j]->if_south                        = LOCAL_RF;
	    RC.ru[j]->function                        = NGFI_RRU_IF5;
	    RC.ru[j]->eth_params.transp_preference    = ETH_UDP_MODE;
	    printf("Setting function for RU %d to NGFI_RRU_IF5 (udp)\n",j);
	  } else if (strcmp(*(RUParamList.paramarray[j][RU_TRANSPORT_PREFERENCE_IDX].strptr), "raw") == 0) {
	    RC.ru[j]->if_south                        = LOCAL_RF;
	    RC.ru[j]->function                        = NGFI_RRU_IF5;
	    RC.ru[j]->eth_params.transp_preference    = ETH_RAW_MODE;
	    printf("Setting function for RU %d to NGFI_RRU_IF5 (raw)\n",j);
	  } else if (strcmp(*(RUParamList.paramarray[j][RU_TRANSPORT_PREFERENCE_IDX].strptr), "udp_if4p5") == 0) {
	    RC.ru[j]->if_south                        = LOCAL_RF;
	    RC.ru[j]->function                        = NGFI_RRU_IF4p5;
	    RC.ru[j]->eth_params.transp_preference    = ETH_UDP_IF4p5_MODE;
	    printf("Setting function for RU %d to NGFI_RRU_IF4p5 (udp)\n",j);
	  } else if (strcmp(*(RUParamList.paramarray[j][RU_TRANSPORT_PREFERENCE_IDX].strptr), "raw_if4p5") == 0) {
	    RC.ru[j]->if_south                        = LOCAL_RF;
	    RC.ru[j]->function                        = NGFI_RRU_IF4p5;
	    RC.ru[j]->eth_params.transp_preference    = ETH_RAW_IF4p5_MODE;
	    printf("Setting function for RU %d to NGFI_RRU_IF4p5 (raw)\n",j);
	  }
	}
	RC.ru[j]->max_pdschReferenceSignalPower     = *(RUParamList.paramarray[j][RU_MAX_RS_EPRE_IDX].uptr);;
	RC.ru[j]->max_rxgain                        = *(RUParamList.paramarray[j][RU_MAX_RXGAIN_IDX].uptr);
	RC.ru[j]->num_bands                         = RUParamList.paramarray[j][RU_BAND_LIST_IDX].numelt;
	for (i=0;i<RC.ru[j]->num_bands;i++) RC.ru[j]->band[i] = RUParamList.paramarray[j][RU_BAND_LIST_IDX].iptr[i]; 
      } //strcmp(local_rf, "yes") == 0
      else {
	printf("RU %d: Transport %s\n",j,*(RUParamList.paramarray[j][RU_TRANSPORT_PREFERENCE_IDX].strptr));

        RC.ru[j]->eth_params.local_if_name	      = strdup(*(RUParamList.paramarray[j][RU_LOCAL_IF_NAME_IDX].strptr));    
        RC.ru[j]->eth_params.my_addr		      = strdup(*(RUParamList.paramarray[j][RU_LOCAL_ADDRESS_IDX].strptr)); 
        RC.ru[j]->eth_params.remote_addr	      = strdup(*(RUParamList.paramarray[j][RU_REMOTE_ADDRESS_IDX].strptr));
        RC.ru[j]->eth_params.my_portc		      = *(RUParamList.paramarray[j][RU_LOCAL_PORTC_IDX].uptr);
        RC.ru[j]->eth_params.remote_portc	      = *(RUParamList.paramarray[j][RU_REMOTE_PORTC_IDX].uptr);
        RC.ru[j]->eth_params.my_portd		      = *(RUParamList.paramarray[j][RU_LOCAL_PORTD_IDX].uptr);
        RC.ru[j]->eth_params.remote_portd	      = *(RUParamList.paramarray[j][RU_REMOTE_PORTD_IDX].uptr);
	if (strcmp(*(RUParamList.paramarray[j][RU_TRANSPORT_PREFERENCE_IDX].strptr), "udp") == 0) {
	  RC.ru[j]->if_south                     = REMOTE_IF5;
	  RC.ru[j]->function                     = NGFI_RAU_IF5;
	  RC.ru[j]->eth_params.transp_preference = ETH_UDP_MODE;
	} else if (strcmp(*(RUParamList.paramarray[j][RU_TRANSPORT_PREFERENCE_IDX].strptr), "raw") == 0) {
	  RC.ru[j]->if_south                     = REMOTE_IF5;
	  RC.ru[j]->function                     = NGFI_RAU_IF5;
	  RC.ru[j]->eth_params.transp_preference = ETH_RAW_MODE;
	} else if (strcmp(*(RUParamList.paramarray[j][RU_TRANSPORT_PREFERENCE_IDX].strptr), "udp_if4p5") == 0) {
	  RC.ru[j]->if_south                     = REMOTE_IF4p5;
	  RC.ru[j]->function                     = NGFI_RAU_IF4p5;
	  RC.ru[j]->eth_params.transp_preference = ETH_UDP_IF4p5_MODE;
	} else if (strcmp(*(RUParamList.paramarray[j][RU_TRANSPORT_PREFERENCE_IDX].strptr), "raw_if4p5") == 0) {
	  RC.ru[j]->if_south                     = REMOTE_IF4p5;
	  RC.ru[j]->function                     = NGFI_RAU_IF4p5;
	  RC.ru[j]->eth_params.transp_preference = ETH_RAW_IF4p5_MODE;
	} else if (strcmp(*(RUParamList.paramarray[j][RU_TRANSPORT_PREFERENCE_IDX].strptr), "raw_if5_mobipass") == 0) {
	  RC.ru[j]->if_south                     = REMOTE_IF5;
	  RC.ru[j]->function                     = NGFI_RAU_IF5;
	  RC.ru[j]->if_timing                    = synch_to_other;
	  RC.ru[j]->eth_params.transp_preference = ETH_RAW_IF5_MOBIPASS;
	}
      }  /* strcmp(local_rf, "yes") != 0 */

      RC.ru[j]->nb_tx                             = *(RUParamList.paramarray[j][RU_NB_TX_IDX].uptr);
      RC.ru[j]->nb_rx                             = *(RUParamList.paramarray[j][RU_NB_RX_IDX].uptr);
      
      RC.ru[j]->att_tx                            = *(RUParamList.paramarray[j][RU_ATT_TX_IDX].uptr);
      RC.ru[j]->att_rx                            = *(RUParamList.paramarray[j][RU_ATT_RX_IDX].uptr);
    }// j=0..num_rus
  } else {
    RC.nb_RU = 0;	    
  } // setting != NULL

  return;
  
}<|MERGE_RESOLUTION|>--- conflicted
+++ resolved
@@ -1402,13 +1402,8 @@
   int                ret;
   int                slot = fp->slots_per_frame-1;
   int                frame    =1023; 
-<<<<<<< HEAD
-  char               filename[40];
+  char               filename[40],threadname[40];
   int                print_frame = 8;
-=======
-  char               filename[40],threadname[40];
-  int                print_frame = 2;
->>>>>>> 4e74773d
   int                i = 0;
 
   // set default return value
