/*******************************************************************************
    OpenAirInterface
    Copyright(c) 1999 - 2014 Eurecom
 
    OpenAirInterface is free software: you can redistribute it and/or modify
    it under the terms of the GNU General Public License as published by
    the Free Software Foundation, either version 3 of the License, or
    (at your option) any later version.

    OpenAirInterface is distributed in the hope that it will be useful,
    but WITHOUT ANY WARRANTY; without even the implied warranty of
    MERCHANTABILITY or FITNESS FOR A PARTICULAR PURPOSE.  See the
    GNU General Public License for more details.

    You should have received a copy of the GNU General Public License
    along with OpenAirInterface.The full GNU General Public License is
    included in this distribution in the file called "COPYING". If not,
    see <http://www.gnu.org/licenses/>.

   Contact Information
   OpenAirInterface Admin: openair_admin@eurecom.fr
   OpenAirInterface Tech : openair_tech@eurecom.fr
   OpenAirInterface Dev  : openair4g-devel@lists.eurecom.fr

   Address      : Eurecom, Campus SophiaTech, 450 Route des Chappes, CS 50193 - 06904 Biot Sophia Antipolis cedex, FRANCE

*******************************************************************************/

/*! \file lte-enb.c
 * \brief Top-level threads for eNodeB
 * \author R. Knopp, F. Kaltenberger, Navid Nikaein
 * \date 2012
 * \version 0.1
 * \company Eurecom
 * \email: knopp@eurecom.fr,florian.kaltenberger@eurecom.fr, navid.nikaein@eurecom.fr
 * \note
 * \warning
 */
#define _GNU_SOURCE
#include <stdio.h>
#include <stdlib.h>
#include <unistd.h>
#include <string.h>
#include <sys/ioctl.h>
#include <sys/types.h>
#include <sys/mman.h>
#include <sched.h>
#include <linux/sched.h>
#include <signal.h>
#include <execinfo.h>
#include <getopt.h>
#include <sys/sysinfo.h>
#include "rt_wrapper.h"

#undef MALLOC //there are two conflicting definitions, so we better make sure we don't use it at all

#include "assertions.h"
#include "msc.h"

#include "../../ARCH/COMMON/common_lib.h"
#include "../../ARCH/ETHERNET/USERSPACE/LIB/ethernet_lib.h"

#include "PHY/LTE_TRANSPORT/if4_tools.h"
#include "PHY/LTE_TRANSPORT/if5_tools.h"

#include "PHY/types.h"
#include "PHY/defs_nr_common.h"
#include "PHY/phy_extern.h"
#include "PHY/LTE_TRANSPORT/transport_proto.h"
#include "PHY/INIT/phy_init.h"
#include "SCHED/sched_eNB.h"
#include "SCHED_NR/sched_nr.h"

#include "LAYER2/MAC/mac.h"
#include "LAYER2/MAC/mac_extern.h"
#include "LAYER2/MAC/mac_proto.h"
#include "RRC/LTE/rrc_extern.h"
#include "PHY_INTERFACE/phy_interface.h"

#include "common/utils/LOG/log.h"
#include "common/utils/LOG/vcd_signal_dumper.h"

#include "enb_config.h"

#ifdef SMBV
#include "PHY/TOOLS/smbv.h"
unsigned short config_frames[4] = {2,9,11,13};
#endif

/* these variables have to be defined before including ENB_APP/enb_paramdef.h */
static int DEFBANDS[] = {7};
static int DEFENBS[] = {0};

#include "ENB_APP/enb_paramdef.h"
#include "common/config/config_userapi.h"

#ifndef OPENAIR2
#include "UTIL/OTG/otg_extern.h"
#endif

#if defined(ENABLE_ITTI)
# if defined(ENABLE_USE_MME)
#   include "s1ap_eNB.h"
#ifdef PDCP_USE_NETLINK
#   include "SIMULATION/ETH_TRANSPORT/proto.h"
#endif
# endif
#endif

#include "T.h"
#include "nfapi_interface.h"

extern volatile int                    oai_exit;


extern void  nr_phy_init_RU(RU_t*);
extern void  nr_phy_free_RU(RU_t*);
extern void  nr_phy_config_request(NR_PHY_Config_t *gNB);

extern PARALLEL_CONF_t get_thread_parallel_conf(void);
extern WORKER_CONF_t   get_thread_worker_conf(void);

void init_RU(char*);
void stop_RU(int nb_ru);
void do_ru_sync(RU_t *ru);

void configure_ru(int idx,
		  void *arg);

void configure_rru(int idx,
		   void *arg);

int attach_rru(RU_t *ru);

int connect_rau(RU_t *ru);

extern uint16_t sl_ahead;

extern int emulate_rf;
extern int numerology;

/*************************************************************/
/* Functions to attach and configure RRU                     */

extern void wait_gNBs(void);

int attach_rru(RU_t *ru) {
  
  ssize_t      msg_len,len;
  RRU_CONFIG_msg_t rru_config_msg;
  int received_capabilities=0;

  wait_gNBs();
  // Wait for capabilities
  while (received_capabilities==0) {
    
    memset((void*)&rru_config_msg,0,sizeof(rru_config_msg));
    rru_config_msg.type = RAU_tick; 
    rru_config_msg.len  = sizeof(RRU_CONFIG_msg_t)-MAX_RRU_CONFIG_SIZE;
    LOG_I(PHY,"Sending RAU tick to RRU %d\n",ru->idx);
    AssertFatal((ru->ifdevice.trx_ctlsend_func(&ru->ifdevice,&rru_config_msg,rru_config_msg.len)!=-1),
		"RU %d cannot access remote radio\n",ru->idx);

    msg_len  = sizeof(RRU_CONFIG_msg_t)-MAX_RRU_CONFIG_SIZE+sizeof(RRU_capabilities_t);

    // wait for answer with timeout  
    if ((len = ru->ifdevice.trx_ctlrecv_func(&ru->ifdevice,
					     &rru_config_msg,
					     msg_len))<0) {
      LOG_I(PHY,"Waiting for RRU %d\n",ru->idx);     
    }
    else if (rru_config_msg.type == RRU_capabilities) {
      AssertFatal(rru_config_msg.len==msg_len,"Received capabilities with incorrect length (%d!=%d)\n",(int)rru_config_msg.len,(int)msg_len);
      LOG_I(PHY,"Received capabilities from RRU %d (len %d/%d, num_bands %d,max_pdschReferenceSignalPower %d, max_rxgain %d, nb_tx %d, nb_rx %d)\n",ru->idx,
	    (int)rru_config_msg.len,(int)msg_len,
	     ((RRU_capabilities_t*)&rru_config_msg.msg[0])->num_bands,
	     ((RRU_capabilities_t*)&rru_config_msg.msg[0])->max_pdschReferenceSignalPower[0],
	     ((RRU_capabilities_t*)&rru_config_msg.msg[0])->max_rxgain[0],
	     ((RRU_capabilities_t*)&rru_config_msg.msg[0])->nb_tx[0],
	     ((RRU_capabilities_t*)&rru_config_msg.msg[0])->nb_rx[0]);
      received_capabilities=1;
    }
    else {
      LOG_E(PHY,"Received incorrect message %d from RRU %d\n",rru_config_msg.type,ru->idx); 
    }
  }
  configure_ru(ru->idx,
	       (RRU_capabilities_t *)&rru_config_msg.msg[0]);
		    
  rru_config_msg.type = RRU_config;
  rru_config_msg.len  = sizeof(RRU_CONFIG_msg_t)-MAX_RRU_CONFIG_SIZE+sizeof(RRU_config_t);
  LOG_I(PHY,"Sending Configuration to RRU %d (num_bands %d,band0 %d,txfreq %u,rxfreq %u,att_tx %d,att_rx %d,N_RB_DL %d,N_RB_UL %d,3/4FS %d, prach_FO %d, prach_CI %d)\n",ru->idx,
	((RRU_config_t *)&rru_config_msg.msg[0])->num_bands,
	((RRU_config_t *)&rru_config_msg.msg[0])->band_list[0],
	((RRU_config_t *)&rru_config_msg.msg[0])->tx_freq[0],
	((RRU_config_t *)&rru_config_msg.msg[0])->rx_freq[0],
	((RRU_config_t *)&rru_config_msg.msg[0])->att_tx[0],
	((RRU_config_t *)&rru_config_msg.msg[0])->att_rx[0],
	((RRU_config_t *)&rru_config_msg.msg[0])->N_RB_DL[0],
	((RRU_config_t *)&rru_config_msg.msg[0])->N_RB_UL[0],
	((RRU_config_t *)&rru_config_msg.msg[0])->threequarter_fs[0],
	((RRU_config_t *)&rru_config_msg.msg[0])->prach_FreqOffset[0],
	((RRU_config_t *)&rru_config_msg.msg[0])->prach_ConfigIndex[0]);


  AssertFatal((ru->ifdevice.trx_ctlsend_func(&ru->ifdevice,&rru_config_msg,rru_config_msg.len)!=-1),
	      "RU %d failed send configuration to remote radio\n",ru->idx);

  return 0;
}

int connect_rau(RU_t *ru) {

  RRU_CONFIG_msg_t   rru_config_msg;
  ssize_t	     msg_len;
  int                tick_received          = 0;
  int                configuration_received = 0;
  RRU_capabilities_t *cap;
  int                i;
  int                len;

  // wait for RAU_tick
  while (tick_received == 0) {

    msg_len  = sizeof(RRU_CONFIG_msg_t)-MAX_RRU_CONFIG_SIZE;

    if ((len = ru->ifdevice.trx_ctlrecv_func(&ru->ifdevice,
					     &rru_config_msg,
					     msg_len))<0) {
      LOG_I(PHY,"Waiting for RAU\n");     
    }
    else {
      if (rru_config_msg.type == RAU_tick) {
	LOG_I(PHY,"Tick received from RAU\n");
	tick_received = 1;
      }
      else LOG_E(PHY,"Received erroneous message (%d)from RAU, expected RAU_tick\n",rru_config_msg.type);
    }
  }

  // send capabilities

  rru_config_msg.type = RRU_capabilities; 
  rru_config_msg.len  = sizeof(RRU_CONFIG_msg_t)-MAX_RRU_CONFIG_SIZE+sizeof(RRU_capabilities_t);
  cap                 = (RRU_capabilities_t*)&rru_config_msg.msg[0];
  LOG_I(PHY,"Sending Capabilities (len %d, num_bands %d,max_pdschReferenceSignalPower %d, max_rxgain %d, nb_tx %d, nb_rx %d)\n",
	(int)rru_config_msg.len,ru->num_bands,ru->max_pdschReferenceSignalPower,ru->max_rxgain,ru->nb_tx,ru->nb_rx);
  switch (ru->function) {
  case NGFI_RRU_IF4p5:
    cap->FH_fmt                                   = OAI_IF4p5_only;
    break;
  case NGFI_RRU_IF5:
    cap->FH_fmt                                   = OAI_IF5_only;
    break;
  case MBP_RRU_IF5:
    cap->FH_fmt                                   = MBP_IF5;
    break;
  default:
    AssertFatal(1==0,"RU_function is unknown %d\n",RC.ru[0]->function);
    break;
  }
  cap->num_bands                                  = ru->num_bands;
  for (i=0;i<ru->num_bands;i++) {
	LOG_I(PHY,"Band %d: nb_rx %d nb_tx %d pdschReferenceSignalPower %d rxgain %d\n",
	ru->band[i],ru->nb_rx,ru->nb_tx,ru->max_pdschReferenceSignalPower,ru->max_rxgain);
    cap->band_list[i]                             = ru->band[i];
    cap->nb_rx[i]                                 = ru->nb_rx;
    cap->nb_tx[i]                                 = ru->nb_tx;
    cap->max_pdschReferenceSignalPower[i]         = ru->max_pdschReferenceSignalPower;
    cap->max_rxgain[i]                            = ru->max_rxgain;
  }
  AssertFatal((ru->ifdevice.trx_ctlsend_func(&ru->ifdevice,&rru_config_msg,rru_config_msg.len)!=-1),
	      "RU %d failed send capabilities to RAU\n",ru->idx);

  // wait for configuration
  rru_config_msg.len  = sizeof(RRU_CONFIG_msg_t)-MAX_RRU_CONFIG_SIZE+sizeof(RRU_config_t);
  while (configuration_received == 0) {

    if ((len = ru->ifdevice.trx_ctlrecv_func(&ru->ifdevice,
					     &rru_config_msg,
					     rru_config_msg.len))<0) {
      LOG_I(PHY,"Waiting for configuration from RAU\n");     
    }    
    else {
      LOG_I(PHY,"Configuration received from RAU  (num_bands %d,band0 %d,txfreq %u,rxfreq %u,att_tx %d,att_rx %d,N_RB_DL %d,N_RB_UL %d,3/4FS %d, prach_FO %d, prach_CI %d)\n",
	    ((RRU_config_t *)&rru_config_msg.msg[0])->num_bands,
	    ((RRU_config_t *)&rru_config_msg.msg[0])->band_list[0],
	    ((RRU_config_t *)&rru_config_msg.msg[0])->tx_freq[0],
	    ((RRU_config_t *)&rru_config_msg.msg[0])->rx_freq[0],
	    ((RRU_config_t *)&rru_config_msg.msg[0])->att_tx[0],
	    ((RRU_config_t *)&rru_config_msg.msg[0])->att_rx[0],
	    ((RRU_config_t *)&rru_config_msg.msg[0])->N_RB_DL[0],
	    ((RRU_config_t *)&rru_config_msg.msg[0])->N_RB_UL[0],
	    ((RRU_config_t *)&rru_config_msg.msg[0])->threequarter_fs[0],
	    ((RRU_config_t *)&rru_config_msg.msg[0])->prach_FreqOffset[0],
	    ((RRU_config_t *)&rru_config_msg.msg[0])->prach_ConfigIndex[0]);
      
      configure_rru(ru->idx,
		    (void*)&rru_config_msg.msg[0]);
      configuration_received = 1;
    }
  }
  return 0;
}
/*************************************************************/
/* Southbound Fronthaul functions, RCC/RAU                   */

// southbound IF5 fronthaul for 16-bit OAI format
static inline void fh_if5_south_out(RU_t *ru) {
  if (ru == RC.ru[0]) VCD_SIGNAL_DUMPER_DUMP_VARIABLE_BY_NAME( VCD_SIGNAL_DUMPER_VARIABLES_TRX_TST, ru->proc.timestamp_tx&0xffffffff );
  send_IF5(ru, ru->proc.timestamp_tx, ru->proc.tti_tx, &ru->seqno, IF5_RRH_GW_DL);
}

// southbound IF5 fronthaul for Mobipass packet format
static inline void fh_if5_mobipass_south_out(RU_t *ru) {
  if (ru == RC.ru[0]) VCD_SIGNAL_DUMPER_DUMP_VARIABLE_BY_NAME( VCD_SIGNAL_DUMPER_VARIABLES_TRX_TST, ru->proc.timestamp_tx&0xffffffff );
  send_IF5(ru, ru->proc.timestamp_tx, ru->proc.tti_tx, &ru->seqno, IF5_MOBIPASS); 
}

// southbound IF4p5 fronthaul
static inline void fh_if4p5_south_out(RU_t *ru) {
  if (ru == RC.ru[0]) VCD_SIGNAL_DUMPER_DUMP_VARIABLE_BY_NAME( VCD_SIGNAL_DUMPER_VARIABLES_TRX_TST, ru->proc.timestamp_tx&0xffffffff );
  LOG_D(PHY,"Sending IF4p5 for frame %d subframe %d\n",ru->proc.frame_tx,ru->proc.tti_tx);
  if (nr_slot_select(&ru->gNB_list[0]->gNB_config,ru->proc.tti_tx)!=SF_UL) 
    send_IF4p5(ru,ru->proc.frame_tx, ru->proc.tti_tx, IF4p5_PDLFFT);
}

/*************************************************************/
/* Input Fronthaul from south RCC/RAU                        */

// Synchronous if5 from south 
void fh_if5_south_in(RU_t *ru,int *frame, int *tti) {

  NR_DL_FRAME_PARMS *fp = ru->nr_frame_parms;
  RU_proc_t *proc = &ru->proc;

  recv_IF5(ru, &proc->timestamp_rx, *tti, IF5_RRH_GW_UL); 

  proc->frame_rx    = (proc->timestamp_rx / (fp->samples_per_slot*20))&1023;
  proc->tti_rx = (proc->timestamp_rx / fp->samples_per_slot)%20;
  
  if (proc->first_rx == 0) {
    if (proc->tti_rx != *tti){
      LOG_E(PHY,"Received Timestamp doesn't correspond to the time we think it is (proc->tti_rx %d, subframe %d)\n",proc->tti_rx,*tti);
      exit_fun("Exiting");
    }
    
    if (proc->frame_rx != *frame) {
      LOG_E(PHY,"Received Timestamp doesn't correspond to the time we think it is (proc->frame_rx %d frame %d)\n",proc->frame_rx,*frame);
      exit_fun("Exiting");
    }
  } else {
    proc->first_rx = 0;
    *frame = proc->frame_rx;
    *tti = proc->tti_rx;        
  }      
  
  VCD_SIGNAL_DUMPER_DUMP_VARIABLE_BY_NAME( VCD_SIGNAL_DUMPER_VARIABLES_TRX_TS, proc->timestamp_rx&0xffffffff );

}

// Synchronous if4p5 from south 
void fh_if4p5_south_in(RU_t *ru,int *frame,int *slot) {

  NR_DL_FRAME_PARMS *fp = ru->nr_frame_parms;
  RU_proc_t *proc = &ru->proc;
  int f,sl;


  uint16_t packet_type;
  uint32_t symbol_number=0;
  uint32_t symbol_mask_full=0;
/*
  if ((fp->frame_type == TDD) && (subframe_select(fp,*slot)==SF_S))  
    symbol_mask_full = (1<<fp->ul_symbols_in_S_subframe)-1;   
  else     
    symbol_mask_full = (1<<fp->symbols_per_slot)-1; 

  AssertFatal(proc->symbol_mask[*slot]==0,"rx_fh_if4p5: proc->symbol_mask[%d] = %x\n",*slot,proc->symbol_mask[*slot]);*/
  do {   // Blocking, we need a timeout on this !!!!!!!!!!!!!!!!!!!!!!!
    recv_IF4p5(ru, &f, &sl, &packet_type, &symbol_number);

    if (packet_type == IF4p5_PULFFT) proc->symbol_mask[sl] = proc->symbol_mask[sl] | (1<<symbol_number);
    else if (packet_type == IF4p5_PULTICK) {           
      if ((proc->first_rx==0) && (f!=*frame)) LOG_E(PHY,"rx_fh_if4p5: PULTICK received frame %d != expected %d\n",f,*frame);       
      if ((proc->first_rx==0) && (sl!=*slot)) LOG_E(PHY,"rx_fh_if4p5: PULTICK received subframe %d != expected %d (first_rx %d)\n",sl,*slot,proc->first_rx);       
      break;     
      
    } else if (packet_type == IF4p5_PRACH) {
      // nothing in RU for RAU
    }
    LOG_D(PHY,"rx_fh_if4p5: subframe %d symbol mask %x\n",*slot,proc->symbol_mask[sl]);
  } while(proc->symbol_mask[sl] != symbol_mask_full);    

  //caculate timestamp_rx, timestamp_tx based on frame and subframe
  proc->tti_rx  = sl;
  proc->frame_rx     = f;
  proc->timestamp_rx = ((proc->frame_rx * fp->slots_per_frame)  + proc->tti_rx ) * fp->samples_per_slot ;
  //  proc->timestamp_tx = proc->timestamp_rx +  (4*fp->samples_per_subframe);
  proc->tti_tx  = (sl+sl_ahead)%fp->slots_per_frame;
  proc->frame_tx     = (sl>(fp->slots_per_frame-sl_ahead)) ? (f+1)&1023 : f;
 
  if (proc->first_rx == 0) {
    if (proc->tti_rx != *slot){
      LOG_E(PHY,"Received Timestamp (IF4p5) doesn't correspond to the time we think it is (proc->tti_rx %d, subframe %d)\n",proc->tti_rx,*slot);
      exit_fun("Exiting");
    }
    if (proc->frame_rx != *frame) {
      LOG_E(PHY,"Received Timestamp (IF4p5) doesn't correspond to the time we think it is (proc->frame_rx %d frame %d)\n",proc->frame_rx,*frame);
      exit_fun("Exiting");
    }
  } else {
    proc->first_rx = 0;
    *frame = proc->frame_rx;
    *slot = proc->tti_rx;        
  }

  if (ru == RC.ru[0]) {
    VCD_SIGNAL_DUMPER_DUMP_VARIABLE_BY_NAME( VCD_SIGNAL_DUMPER_VARIABLES_FRAME_NUMBER_RX0_RU, f );
    VCD_SIGNAL_DUMPER_DUMP_VARIABLE_BY_NAME( VCD_SIGNAL_DUMPER_VARIABLES_TTI_NUMBER_RX0_RU,  sl);
    VCD_SIGNAL_DUMPER_DUMP_VARIABLE_BY_NAME( VCD_SIGNAL_DUMPER_VARIABLES_FRAME_NUMBER_TX0_RU, proc->frame_tx );
    VCD_SIGNAL_DUMPER_DUMP_VARIABLE_BY_NAME( VCD_SIGNAL_DUMPER_VARIABLES_TTI_NUMBER_TX0_RU, proc->tti_tx );
  }

  proc->symbol_mask[proc->tti_rx] = 0;  
  VCD_SIGNAL_DUMPER_DUMP_VARIABLE_BY_NAME( VCD_SIGNAL_DUMPER_VARIABLES_TRX_TS, proc->timestamp_rx&0xffffffff );
  LOG_D(PHY,"RU %d: fh_if4p5_south_in sleeping ...\n",ru->idx);
}

// asynchronous inbound if4p5 fronthaul from south
void fh_if4p5_south_asynch_in(RU_t *ru,int *frame,int *slot) {

  NR_DL_FRAME_PARMS *fp = ru->nr_frame_parms;
  RU_proc_t *proc       = &ru->proc;

  uint16_t packet_type;
  uint32_t symbol_number,symbol_mask,prach_rx;
//  uint32_t got_prach_info=0;

  symbol_number = 0;
  symbol_mask   = (1<<(fp->symbols_per_slot))-1;
  prach_rx      = 0;

  do {   // Blocking, we need a timeout on this !!!!!!!!!!!!!!!!!!!!!!!
    recv_IF4p5(ru, &proc->frame_rx, &proc->tti_rx, &packet_type, &symbol_number);
    // grab first prach information for this new subframe
    /*if (got_prach_info==0) {
      prach_rx       = is_prach_subframe(fp, proc->frame_rx, proc->tti_rx);
      got_prach_info = 1;
    }*/
    if (proc->first_rx != 0) {
      *frame = proc->frame_rx;
      *slot = proc->tti_rx;
      proc->first_rx = 0;
    }
    else {
      if (proc->frame_rx != *frame) {
	LOG_E(PHY,"frame_rx %d is not what we expect %d\n",proc->frame_rx,*frame);
	exit_fun("Exiting");
      }
      if (proc->tti_rx != *slot) {
	LOG_E(PHY,"tti_rx %d is not what we expect %d\n",proc->tti_rx,*slot);
	exit_fun("Exiting");
      }
    }
    if      (packet_type == IF4p5_PULFFT)       symbol_mask &= (~(1<<symbol_number));
    else if (packet_type == IF4p5_PRACH)        prach_rx    &= (~0x1);
  } while( (symbol_mask > 0) || (prach_rx >0));   // haven't received all PUSCH symbols and PRACH information 
} 





/*************************************************************/
/* Input Fronthaul from North RRU                            */
  
// RRU IF4p5 TX fronthaul receiver. Assumes an if_device on input and if or rf device on output 
// receives one subframe's worth of IF4p5 OFDM symbols and OFDM modulates
void fh_if4p5_north_in(RU_t *ru,int *frame,int *slot) {

  uint32_t symbol_number=0;
  uint32_t symbol_mask, symbol_mask_full;
  uint16_t packet_type;


  /// **** incoming IF4p5 from remote RCC/RAU **** ///             
  symbol_number = 0;
  symbol_mask = 0;
  symbol_mask_full = (1<<(ru->nr_frame_parms->symbols_per_slot))-1;
  
  do { 
    recv_IF4p5(ru, frame, slot, &packet_type, &symbol_number);
    symbol_mask = symbol_mask | (1<<symbol_number);
  } while (symbol_mask != symbol_mask_full); 

  // dump VCD output for first RU in list
  if (ru == RC.ru[0]) {
    VCD_SIGNAL_DUMPER_DUMP_VARIABLE_BY_NAME( VCD_SIGNAL_DUMPER_VARIABLES_FRAME_NUMBER_TX0_RU, *frame );
    VCD_SIGNAL_DUMPER_DUMP_VARIABLE_BY_NAME( VCD_SIGNAL_DUMPER_VARIABLES_TTI_NUMBER_TX0_RU, *slot );
  }
}

void fh_if5_north_asynch_in(RU_t *ru,int *frame,int *slot) {

  NR_DL_FRAME_PARMS *fp = ru->nr_frame_parms;
  RU_proc_t *proc        = &ru->proc;
  int tti_tx,frame_tx;
  openair0_timestamp timestamp_tx;

  recv_IF5(ru, &timestamp_tx, *slot, IF5_RRH_GW_DL); 
      //      printf("Received subframe %d (TS %llu) from RCC\n",tti_tx,timestamp_tx);

  tti_tx = (timestamp_tx/fp->samples_per_slot)%fp->slots_per_frame;
  frame_tx    = (timestamp_tx/(fp->samples_per_slot*fp->slots_per_frame))&1023;

  if (proc->first_tx != 0) {
    *slot = tti_tx;
    *frame    = frame_tx;
    proc->first_tx = 0;
  }
  else {
    AssertFatal(tti_tx == *slot,
                "tti_tx %d is not what we expect %d\n",tti_tx,*slot);
    AssertFatal(frame_tx == *frame, 
                "frame_tx %d is not what we expect %d\n",frame_tx,*frame);
  }
}

void fh_if4p5_north_asynch_in(RU_t *ru,int *frame,int *slot) {

  NR_DL_FRAME_PARMS *fp = ru->nr_frame_parms;
  nfapi_nr_config_request_t *cfg = &ru->gNB_list[0]->gNB_config;
  RU_proc_t *proc        = &ru->proc;

  uint16_t packet_type;
  uint32_t symbol_number,symbol_mask,symbol_mask_full=0;
  int slot_tx,frame_tx;

  LOG_D(PHY, "%s(ru:%p frame, subframe)\n", __FUNCTION__, ru);
  symbol_number = 0;
  symbol_mask = 0;
//  symbol_mask_full = ((subframe_select(fp,*slot) == SF_S) ? (1<<fp->dl_symbols_in_S_subframe) : (1<<fp->symbols_per_slot))-1;
  do {   
    recv_IF4p5(ru, &frame_tx, &slot_tx, &packet_type, &symbol_number);
    if ((nr_slot_select(cfg,slot_tx) == SF_DL) && (symbol_number == 0)) start_meas(&ru->rx_fhaul);
    LOG_D(PHY,"subframe %d (%d): frame %d, subframe %d, symbol %d\n",
         *slot,nr_slot_select(cfg,*slot),frame_tx,slot_tx,symbol_number);
    if (proc->first_tx != 0) {
      *frame         = frame_tx;
      *slot          = slot_tx;
      proc->first_tx = 0;
      //symbol_mask_full = ((subframe_select(fp,*slot) == SF_S) ? (1<<fp->dl_symbols_in_S_subframe) : (1<<fp->symbols_per_slot))-1;
    }
    else {
      AssertFatal(frame_tx == *frame,
	          "frame_tx %d is not what we expect %d\n",frame_tx,*frame);
      AssertFatal(slot_tx == *slot,
		  "slot_tx %d is not what we expect %d\n",slot_tx,*slot);
    }
    if (packet_type == IF4p5_PDLFFT) {
      symbol_mask = symbol_mask | (1<<symbol_number);
    }
    else AssertFatal(1==0,"Illegal IF4p5 packet type (should only be IF4p5_PDLFFT%d\n",packet_type);
  } while (symbol_mask != symbol_mask_full);    

  if (nr_slot_select(cfg,slot_tx) == SF_DL) stop_meas(&ru->rx_fhaul);

  proc->tti_tx  = slot_tx;
  proc->frame_tx     = frame_tx;

  if ((frame_tx == 0)&&(slot_tx == 0)) proc->frame_tx_unwrap += 1024;

  proc->timestamp_tx = ((((uint64_t)frame_tx + (uint64_t)proc->frame_tx_unwrap) * fp->slots_per_frame) + (uint64_t)slot_tx) * (uint64_t)fp->samples_per_slot;

  LOG_D(PHY,"RU %d/%d TST %llu, frame %d, subframe %d\n",ru->idx,0,(long long unsigned int)proc->timestamp_tx,frame_tx,slot_tx);
    // dump VCD output for first RU in list
  if (ru == RC.ru[0]) {
    VCD_SIGNAL_DUMPER_DUMP_VARIABLE_BY_NAME( VCD_SIGNAL_DUMPER_VARIABLES_FRAME_NUMBER_TX0_RU, frame_tx );
    VCD_SIGNAL_DUMPER_DUMP_VARIABLE_BY_NAME( VCD_SIGNAL_DUMPER_VARIABLES_TTI_NUMBER_TX0_RU, slot_tx );
  }

  if (ru->feptx_ofdm) ru->feptx_ofdm(ru);
  if (ru->fh_south_out) ru->fh_south_out(ru);
} 

void fh_if5_north_out(RU_t *ru) {

  RU_proc_t *proc=&ru->proc;
  uint8_t seqno=0;

  /// **** send_IF5 of rxdata to BBU **** ///       
  VCD_SIGNAL_DUMPER_DUMP_FUNCTION_BY_NAME( VCD_SIGNAL_DUMPER_FUNCTIONS_SEND_IF5, 1 );  
  send_IF5(ru, proc->timestamp_rx, proc->tti_rx, &seqno, IF5_RRH_GW_UL);
  VCD_SIGNAL_DUMPER_DUMP_FUNCTION_BY_NAME( VCD_SIGNAL_DUMPER_FUNCTIONS_SEND_IF5, 0 );          

}

// RRU IF4p5 northbound interface (RX)
void fh_if4p5_north_out(RU_t *ru) {

  RU_proc_t *proc=&ru->proc;
  //NR_DL_FRAME_PARMS *fp = ru->nr_frame_parms;
  //const int subframe     = proc->tti_rx;
  if (ru->idx==0) VCD_SIGNAL_DUMPER_DUMP_VARIABLE_BY_NAME( VCD_SIGNAL_DUMPER_VARIABLES_TTI_NUMBER_RX0_RU, proc->tti_rx );
/*
  if ((fp->frame_type == TDD) && (subframe_select(fp,subframe)!=SF_UL)) {
    /// **** in TDD during DL send_IF4 of ULTICK to RCC **** ///
    send_IF4p5(ru, proc->frame_rx, proc->tti_rx, IF4p5_PULTICK);
    return;
  }*/

  start_meas(&ru->tx_fhaul);
  send_IF4p5(ru, proc->frame_rx, proc->tti_rx, IF4p5_PULFFT);
  stop_meas(&ru->tx_fhaul);

}

static void* emulatedRF_thread(void* param) {
  RU_proc_t *proc = (RU_proc_t *) param;
  int microsec = 500; // length of time to sleep, in miliseconds
  struct timespec req = {0};
  req.tv_sec = 0;
  req.tv_nsec = (numerology>0)? ((microsec * 1000L)/numerology):(microsec * 1000L)*2;
  cpu_set_t cpuset;
  CPU_SET(1,&cpuset);
  pthread_setaffinity_np(pthread_self(), sizeof(cpu_set_t), &cpuset);
  
  int policy;
  struct sched_param sparam;
  memset(&sparam, 0, sizeof(sparam));
  sparam.sched_priority = sched_get_priority_max(SCHED_FIFO);
  policy = SCHED_FIFO ; 
  pthread_setschedparam(pthread_self(), policy, &sparam);
  
  wait_sync("emulatedRF_thread");
  while(!oai_exit){
    nanosleep(&req, (struct timespec *)NULL);
    pthread_mutex_lock(&proc->mutex_emulateRF);
    ++proc->instance_cnt_emulateRF;
    pthread_mutex_unlock(&proc->mutex_emulateRF);
    pthread_cond_signal(&proc->cond_emulateRF);
  }
  return 0;
}

void rx_rf(RU_t *ru,int *frame,int *slot) {

  RU_proc_t *proc = &ru->proc;
  NR_DL_FRAME_PARMS *fp = ru->nr_frame_parms;
  void *rxp[ru->nb_rx];
  unsigned int rxs;
  int i;
  openair0_timestamp ts,old_ts;
   
  AssertFatal(*slot<fp->slots_per_frame && *slot>=0, "slot %d is illegal (%d)\n",*slot,fp->slots_per_frame);
  for (i=0; i<ru->nb_rx; i++)
    rxp[i] = (void*)&ru->common.rxdata[i][*slot*fp->samples_per_slot];

  VCD_SIGNAL_DUMPER_DUMP_FUNCTION_BY_NAME( VCD_SIGNAL_DUMPER_FUNCTIONS_TRX_READ, 1 );

  old_ts = proc->timestamp_rx;

  LOG_I(PHY,"Reading %d samples for slot %d (%p)\n",fp->samples_per_slot,*slot,rxp[0]);

  if(emulate_rf){
    wait_on_condition(&proc->mutex_emulateRF,&proc->cond_emulateRF,&proc->instance_cnt_emulateRF,"emulatedRF_thread");
    release_thread(&proc->mutex_emulateRF,&proc->instance_cnt_emulateRF,"emulatedRF_thread");
    rxs = fp->samples_per_slot;
    ts = old_ts + rxs;
  }
  else{
    rxs = ru->rfdevice.trx_read_func(&ru->rfdevice,
				   &ts,
				   rxp,
				   fp->samples_per_slot,
				   ru->nb_rx);
  }
  
  VCD_SIGNAL_DUMPER_DUMP_FUNCTION_BY_NAME( VCD_SIGNAL_DUMPER_FUNCTIONS_TRX_READ, 0 );
 
  proc->timestamp_rx = ts-ru->ts_offset;

  //AssertFatal(rxs == fp->samples_per_subframe,
	      //"rx_rf: Asked for %d samples, got %d from USRP\n",fp->samples_per_subframe,rxs);
  if (rxs != fp->samples_per_slot) LOG_E(PHY, "rx_rf: Asked for %d samples, got %d from USRP\n",fp->samples_per_slot,rxs);

  if (proc->first_rx == 1) {
    ru->ts_offset = proc->timestamp_rx;
    proc->timestamp_rx = 0;
  }
  else {
    if (proc->timestamp_rx - old_ts != fp->samples_per_slot) {
      LOG_I(PHY,"rx_rf: rfdevice timing drift of %"PRId64" samples (ts_off %"PRId64")\n",proc->timestamp_rx - old_ts - fp->samples_per_slot,ru->ts_offset);
      ru->ts_offset += (proc->timestamp_rx - old_ts - fp->samples_per_slot);
      proc->timestamp_rx = ts-ru->ts_offset;
    }

  }
  proc->frame_rx     = (proc->timestamp_rx / (fp->samples_per_slot*fp->slots_per_frame))&1023;
  proc->tti_rx       = (proc->timestamp_rx / fp->samples_per_slot)%fp->slots_per_frame;
  // synchronize first reception to frame 0 subframe 0

  proc->timestamp_tx = proc->timestamp_rx+(sl_ahead*fp->samples_per_slot);
  proc->tti_tx  = (proc->tti_rx+sl_ahead)%fp->slots_per_frame;
  proc->frame_tx     = (proc->tti_rx>(fp->slots_per_frame-1-sl_ahead)) ? (proc->frame_rx+1)&1023 : proc->frame_rx;
  
  LOG_I(PHY,"RU %d/%d TS %llu (off %d), frame %d, slot %d.%d / %d\n",
	ru->idx, 
	0, 
	(unsigned long long int)proc->timestamp_rx,
	(int)ru->ts_offset,proc->frame_rx,proc->tti_rx,proc->tti_tx,fp->slots_per_frame);

    // dump VCD output for first RU in list
  if (ru == RC.ru[0]) {
    VCD_SIGNAL_DUMPER_DUMP_VARIABLE_BY_NAME( VCD_SIGNAL_DUMPER_VARIABLES_FRAME_NUMBER_RX0_RU, proc->frame_rx );
    VCD_SIGNAL_DUMPER_DUMP_VARIABLE_BY_NAME( VCD_SIGNAL_DUMPER_VARIABLES_TTI_NUMBER_RX0_RU, proc->tti_rx );
  }
  
  if (proc->first_rx == 0) {
    if (proc->tti_rx != *slot){
      LOG_E(PHY,"Received Timestamp (%llu) doesn't correspond to the time we think it is (proc->tti_rx %d, subframe %d)\n",(long long unsigned int)proc->timestamp_rx,proc->tti_rx,*slot);
      exit_fun("Exiting");
    }
    
    if (proc->frame_rx != *frame) {
      LOG_E(PHY,"Received Timestamp (%llu) doesn't correspond to the time we think it is (proc->frame_rx %d frame %d)\n",(long long unsigned int)proc->timestamp_rx,proc->frame_rx,*frame);
      exit_fun("Exiting");
    }
  } else {
    proc->first_rx = 0;
    *frame = proc->frame_rx;
    *slot  = proc->tti_rx;        
  }
  
  //printf("timestamp_rx %lu, frame %d(%d), subframe %d(%d)\n",ru->timestamp_rx,proc->frame_rx,frame,proc->tti_rx,subframe);
  
  VCD_SIGNAL_DUMPER_DUMP_VARIABLE_BY_NAME( VCD_SIGNAL_DUMPER_VARIABLES_TRX_TS, proc->timestamp_rx&0xffffffff );
  
  if (rxs != fp->samples_per_slot)
  {
    //exit_fun( "problem receiving samples" );
    LOG_E(PHY, "problem receiving samples\n");
  }
}


void tx_rf(RU_t *ru) {

  RU_proc_t *proc = &ru->proc;
  NR_DL_FRAME_PARMS *fp = ru->nr_frame_parms;
  nfapi_nr_config_request_t *cfg = &ru->gNB_list[0]->gNB_config;
  void *txp[ru->nb_tx]; 
  unsigned int txs;
  int i;

  T(T_ENB_PHY_OUTPUT_SIGNAL, T_INT(0), T_INT(0), T_INT(proc->frame_tx), T_INT(proc->tti_tx),
    T_INT(0), T_BUFFER(&ru->common.txdata[0][proc->tti_tx * fp->samples_per_slot], fp->samples_per_slot * 4));

  nr_subframe_t SF_type     = nr_slot_select(cfg,proc->tti_tx%fp->slots_per_frame);
  int sf_extension = 0;

  if ((SF_type == SF_DL) ||
      (SF_type == SF_S)) {
    
    int siglen=fp->samples_per_slot,flags=1;

/*    
    if (SF_type == SF_S) {
      siglen = fp->dl_symbols_in_S_subframe*(fp->ofdm_symbol_size+fp->nb_prefix_samples0);
      flags=3; // end of burst
    }
    if ((fp->frame_type == TDD) &&
	(SF_type == SF_DL)&&
	(prevSF_type == SF_UL) &&
	(nextSF_type == SF_DL)) { 
      flags = 2; // start of burst
      sf_extension = ru->N_TA_offset<<1;
    }
    
    if ((cfg->subframe_config.duplex_mode == TDD) &&
	(SF_type == SF_DL)&&
	(prevSF_type == SF_UL) &&
	(nextSF_type == SF_UL)) {
      flags = 4; // start of burst and end of burst (only one DL SF between two UL)
      sf_extension = ru->N_TA_offset<<1;
    } */
    VCD_SIGNAL_DUMPER_DUMP_VARIABLE_BY_NAME( VCD_SIGNAL_DUMPER_VARIABLES_FRAME_NUMBER_TX0_RU, proc->frame_tx );
    VCD_SIGNAL_DUMPER_DUMP_VARIABLE_BY_NAME( VCD_SIGNAL_DUMPER_VARIABLES_TTI_NUMBER_TX0_RU, proc->tti_tx );

    for (i=0; i<ru->nb_tx; i++)

      txp[i] = (void*)&ru->common.txdata[i][(proc->tti_tx*fp->samples_per_slot)-sf_extension];

    VCD_SIGNAL_DUMPER_DUMP_VARIABLE_BY_NAME( VCD_SIGNAL_DUMPER_VARIABLES_TRX_TST, (proc->timestamp_tx-ru->openair0_cfg.tx_sample_advance)&0xffffffff );
    VCD_SIGNAL_DUMPER_DUMP_FUNCTION_BY_NAME( VCD_SIGNAL_DUMPER_FUNCTIONS_TRX_WRITE, 1 );
    // prepare tx buffer pointers
    txs = ru->rfdevice.trx_write_func(&ru->rfdevice,
				      proc->timestamp_tx+ru->ts_offset-ru->openair0_cfg.tx_sample_advance-sf_extension,
				      txp,
				      siglen+sf_extension,
				      ru->nb_tx,
				      flags);
    
    LOG_D(PHY,"[TXPATH] RU %d tx_rf, writing to TS %llu, frame %d, unwrapped_frame %d, subframe %d\n",ru->idx,
	  (long long unsigned int)proc->timestamp_tx,proc->frame_tx,proc->frame_tx_unwrap,proc->tti_tx);
    VCD_SIGNAL_DUMPER_DUMP_FUNCTION_BY_NAME( VCD_SIGNAL_DUMPER_FUNCTIONS_TRX_WRITE, 0 );
    
    
    AssertFatal(txs ==  siglen+sf_extension,"TX : Timeout (sent %d/%d)\n",txs, siglen);

  }
}


/*!
 * \brief The Asynchronous RX/TX FH thread of RAU/RCC/gNB/RRU.
 * This handles the RX FH for an asynchronous RRU/UE
 * \param param is a \ref gNB_L1_proc_t structure which contains the info what to process.
 * \returns a pointer to an int. The storage is not on the heap and must not be freed.
 */
static void* ru_thread_asynch_rxtx( void* param ) {

  static int ru_thread_asynch_rxtx_status;

  RU_t *ru         = (RU_t*)param;
  RU_proc_t *proc  = &ru->proc;



  int subframe=0, frame=0; 

  thread_top_init("ru_thread_asynch_rxtx",1,870000L,1000000L,1000000L);

  // wait for top-level synchronization and do one acquisition to get timestamp for setting frame/subframe

  wait_sync("ru_thread_asynch_rxtx");

  // wait for top-level synchronization and do one acquisition to get timestamp for setting frame/subframe
  printf( "waiting for devices (ru_thread_asynch_rx)\n");

  wait_on_condition(&proc->mutex_asynch_rxtx,&proc->cond_asynch_rxtx,&proc->instance_cnt_asynch_rxtx,"thread_asynch");

  printf( "devices ok (ru_thread_asynch_rx)\n");


  while (!oai_exit) { 
   
    if (oai_exit) break;   

    if (subframe==9) { 
      subframe=0;
      frame++;
      frame&=1023;
    } else {
      subframe++;
    }      
    LOG_D(PHY,"ru_thread_asynch_rxtx: Waiting on incoming fronthaul\n");
    // asynchronous receive from south (Mobipass)
    if (ru->fh_south_asynch_in) ru->fh_south_asynch_in(ru,&frame,&subframe);
    // asynchronous receive from north (RRU IF4/IF5)
    else if (ru->fh_north_asynch_in) {
       if (nr_slot_select(&ru->gNB_list[0]->gNB_config,subframe)!=SF_UL)
         ru->fh_north_asynch_in(ru,&frame,&subframe);
    }
    else AssertFatal(1==0,"Unknown function in ru_thread_asynch_rxtx\n");
  }

  ru_thread_asynch_rxtx_status=0;
  return(&ru_thread_asynch_rxtx_status);
}




/*!
 * \brief The prach receive thread of RU.
 * \param param is a \ref RU_proc_t structure which contains the info what to process.
 * \returns a pointer to an int. The storage is not on the heap and must not be freed.
 */
static void* ru_thread_prach( void* param ) {

  static int ru_thread_prach_status;

  RU_t *ru        = (RU_t*)param;
  RU_proc_t *proc = (RU_proc_t*)&ru->proc;

  // set default return value
  ru_thread_prach_status = 0;

  thread_top_init("ru_thread_prach",1,500000L,1000000L,20000000L);

  while (RC.ru_mask>0) {
    usleep(1e6);
    LOG_I(PHY,"%s() RACH waiting for RU to be configured\n", __FUNCTION__);
  }
  LOG_I(PHY,"%s() RU configured - RACH processing thread running\n", __FUNCTION__);

  while (!oai_exit) {
    
    if (oai_exit) break;
    if (wait_on_condition(&proc->mutex_prach,&proc->cond_prach,&proc->instance_cnt_prach,"ru_prach_thread") < 0) break;
    VCD_SIGNAL_DUMPER_DUMP_FUNCTION_BY_NAME( VCD_SIGNAL_DUMPER_FUNCTIONS_PHY_RU_PRACH_RX, 1 );      
    /*if (ru->gNB_list[0]){
      prach_procedures(
        ru->gNB_list[0]
#if (RRC_VERSION >= MAKE_VERSION(14, 0, 0))
        ,0
#endif
        );
    }
    else {
       rx_prach(NULL,
  	        ru,
	        NULL,
                NULL,
                NULL,
                proc->frame_prach,
                0
#if (RRC_VERSION >= MAKE_VERSION(14, 0, 0))
	        ,0
#endif
	        );
    } 
    VCD_SIGNAL_DUMPER_DUMP_FUNCTION_BY_NAME( VCD_SIGNAL_DUMPER_FUNCTIONS_PHY_RU_PRACH_RX, 0 ); */     
    if (release_thread(&proc->mutex_prach,&proc->instance_cnt_prach,"ru_prach_thread") < 0) break;
  }

  LOG_I(PHY, "Exiting RU thread PRACH\n");

  ru_thread_prach_status = 0;
  return &ru_thread_prach_status;
}


int wakeup_synch(RU_t *ru){

  struct timespec wait;
  
  wait.tv_sec=0;
  wait.tv_nsec=5000000L;

  // wake up synch thread
  // lock the synch mutex and make sure the thread is ready
  if (pthread_mutex_timedlock(&ru->proc.mutex_synch,&wait) != 0) {
    LOG_E( PHY, "[RU] ERROR pthread_mutex_lock for RU synch thread (IC %d)\n", ru->proc.instance_cnt_synch );
    exit_fun( "error locking mutex_synch" );
    return(-1);
  }
  
  ++ru->proc.instance_cnt_synch;
  
  // the thread can now be woken up
  if (pthread_cond_signal(&ru->proc.cond_synch) != 0) {
    LOG_E( PHY, "[RU] ERROR pthread_cond_signal for RU synch thread\n");
    exit_fun( "ERROR pthread_cond_signal" );
    return(-1);
  }
  
  pthread_mutex_unlock( &ru->proc.mutex_synch );

  return(0);
}

void do_ru_synch(RU_t *ru) {

  NR_DL_FRAME_PARMS *fp  = ru->nr_frame_parms;
  RU_proc_t *proc         = &ru->proc;
  int i;
  void *rxp[2],*rxp2[2];
  int32_t dummy_rx[ru->nb_rx][fp->samples_per_subframe] __attribute__((aligned(32)));
  int rxs;
  int ic;

  // initialize the synchronization buffer to the common_vars.rxdata
  for (int i=0;i<ru->nb_rx;i++)
    rxp[i] = &ru->common.rxdata[i][0];

  double temp_freq1 = ru->rfdevice.openair0_cfg->rx_freq[0];
  double temp_freq2 = ru->rfdevice.openair0_cfg->tx_freq[0];
  for (i=0;i<4;i++) {
    ru->rfdevice.openair0_cfg->rx_freq[i] = ru->rfdevice.openair0_cfg->tx_freq[i];
    ru->rfdevice.openair0_cfg->tx_freq[i] = temp_freq1;
  }
  ru->rfdevice.trx_set_freq_func(&ru->rfdevice,ru->rfdevice.openair0_cfg,0);
  
  while ((ru->in_synch ==0)&&(!oai_exit)) {
    // read in frame
    rxs = ru->rfdevice.trx_read_func(&ru->rfdevice,
				     &(proc->timestamp_rx),
				     rxp,
				     fp->samples_per_subframe*10,
				     ru->nb_rx);
    if (rxs != fp->samples_per_subframe*10) LOG_E(PHY,"requested %d samples, got %d\n",fp->samples_per_subframe*10,rxs);
 
    // wakeup synchronization processing thread
    wakeup_synch(ru);
    ic=0;
    
    while ((ic>=0)&&(!oai_exit)) {
      // continuously read in frames, 1ms at a time, 
      // until we are done with the synchronization procedure
      
      for (i=0; i<ru->nb_rx; i++)
	rxp2[i] = (void*)&dummy_rx[i][0];
      for (i=0;i<10;i++)
	rxs = ru->rfdevice.trx_read_func(&ru->rfdevice,
					 &(proc->timestamp_rx),
					 rxp2,
					 fp->samples_per_subframe,
					 ru->nb_rx);
      pthread_mutex_lock(&ru->proc.mutex_synch);
      ic = ru->proc.instance_cnt_synch;
      pthread_mutex_unlock(&ru->proc.mutex_synch);
    } // ic>=0
  } // in_synch==0
    // read in rx_offset samples
  LOG_I(PHY,"Resynchronizing by %d samples\n",ru->rx_offset);
  rxs = ru->rfdevice.trx_read_func(&ru->rfdevice,
				   &(proc->timestamp_rx),
				   rxp,
				   ru->rx_offset,
				   ru->nb_rx);
  for (i=0;i<4;i++) {
    ru->rfdevice.openair0_cfg->rx_freq[i] = temp_freq1;
    ru->rfdevice.openair0_cfg->tx_freq[i] = temp_freq2;
  }

  ru->rfdevice.trx_set_freq_func(&ru->rfdevice,ru->rfdevice.openair0_cfg,0);

}



void wakeup_gNB_L1s(RU_t *ru) {

  int i;
  PHY_VARS_gNB **gNB_list = ru->gNB_list;

  LOG_D(PHY,"wakeup_gNB_L1s (num %d) for RU %d ru->gNB_top:%p\n",ru->num_gNB,ru->idx, ru->gNB_top);

  if (ru->num_gNB==1 && ru->gNB_top!=0 && get_thread_parallel_conf() == PARALLEL_SINGLE_THREAD) {
    // call gNB function directly

    char string[20];
    sprintf(string,"Incoming RU %d",ru->idx);
    LOG_D(PHY,"RU %d Call gNB_top\n",ru->idx);
    ru->gNB_top(gNB_list[0],ru->proc.frame_rx,ru->proc.tti_rx,string,ru);
  }
  else {

    LOG_D(PHY,"ru->num_gNB:%d\n", ru->num_gNB);

    for (i=0;i<ru->num_gNB;i++)
    {
      LOG_D(PHY,"ru->wakeup_rxtx:%p\n", ru->nr_wakeup_rxtx);
      if (ru->nr_wakeup_rxtx!=0 && ru->nr_wakeup_rxtx(gNB_list[i],ru) < 0)
      {
	LOG_E(PHY,"could not wakeup gNB rxtx process for subframe %d\n", ru->proc.tti_rx);
      }
    }
  }
}

static inline int wakeup_prach_ru(RU_t *ru) {

  struct timespec wait;
  
  wait.tv_sec=0;
  wait.tv_nsec=5000000L;

  if (pthread_mutex_timedlock(&ru->proc.mutex_prach,&wait) !=0) {
    LOG_E( PHY, "[RU] ERROR pthread_mutex_lock for RU prach thread (IC %d)\n", ru->proc.instance_cnt_prach);
    exit_fun( "error locking mutex_rxtx" );
    return(-1);
  }
  if (ru->proc.instance_cnt_prach==-1) {
    ++ru->proc.instance_cnt_prach;
    ru->proc.frame_prach    = ru->proc.frame_rx;
    ru->proc.subframe_prach = ru->proc.tti_rx;

    // DJP - think prach_procedures() is looking at gNB frame_prach
    if (ru->gNB_list[0]) {
      ru->gNB_list[0]->proc.frame_prach = ru->proc.frame_rx;
      ru->gNB_list[0]->proc.slot_prach = ru->proc.tti_rx;
    }
    LOG_I(PHY,"RU %d: waking up PRACH thread\n",ru->idx);
    // the thread can now be woken up
    AssertFatal(pthread_cond_signal(&ru->proc.cond_prach) == 0, "ERROR pthread_cond_signal for RU prach thread\n");
  }
  else LOG_W(PHY,"RU prach thread busy, skipping\n");
  pthread_mutex_unlock( &ru->proc.mutex_prach );

  return(0);
}

// this is for RU with local RF unit
void fill_rf_config(RU_t *ru, char *rf_config_file) {

  int i;

  NR_DL_FRAME_PARMS *fp   = ru->nr_frame_parms;
  nfapi_nr_config_request_t *gNB_config = &ru->gNB_list[0]->gNB_config; //tmp index
  openair0_config_t *cfg   = &ru->openair0_cfg;
  int N_RB = gNB_config->rf_config.dl_carrier_bandwidth.value;
  int mu = gNB_config->subframe_config.numerology_index_mu.value;

  if (mu == NR_MU_0) { //or if LTE
     if(N_RB == 100) {
       if (fp->threequarter_fs) {
	 cfg->sample_rate=23.04e6;
	 cfg->samples_per_frame = 230400; 
	 cfg->tx_bw = 10e6;
	 cfg->rx_bw = 10e6;
       }
       else {
	 cfg->sample_rate=30.72e6;
	 cfg->samples_per_frame = 307200; 
	 cfg->tx_bw = 10e6;
	 cfg->rx_bw = 10e6;
       }
     } else if(N_RB == 50) {
       cfg->sample_rate=15.36e6;
       cfg->samples_per_frame = 153600;
       cfg->tx_bw = 5e6;
       cfg->rx_bw = 5e6;
     } else if (N_RB == 25) {
       cfg->sample_rate=7.68e6;
       cfg->samples_per_frame = 76800;
       cfg->tx_bw = 2.5e6;
       cfg->rx_bw = 2.5e6;
     } else if (N_RB == 6) {
       cfg->sample_rate=1.92e6;
       cfg->samples_per_frame = 19200;
       cfg->tx_bw = 1.5e6;
       cfg->rx_bw = 1.5e6;
     }
     else AssertFatal(1==0,"Unknown N_RB %d\n",N_RB);
  }
  else if (mu == NR_MU_1) {
    if(N_RB == 217) {
      if (fp->threequarter_fs) {
	cfg->sample_rate=92.16e6;
	cfg->samples_per_frame = 921600; 
	cfg->tx_bw = 40e6;
	cfg->rx_bw = 40e6;
      }
      else {
	cfg->sample_rate=122.88e6;
	cfg->samples_per_frame = 1228800; 
	cfg->tx_bw = 40e6;
	cfg->rx_bw = 40e6;
      }
    } else if(N_RB == 106) {
      cfg->sample_rate=61.44e6;
      cfg->samples_per_frame = 614400;
      cfg->tx_bw = 20e6;
      cfg->rx_bw = 20e6;
    } else {
      AssertFatal(0==1,"N_RB %d not yet supported for numerology %d\n",N_RB,mu);
    }          
  } else {
    AssertFatal(0 == 1,"Numerology %d not supported for the moment\n",mu);
  }
  
  if (gNB_config->subframe_config.duplex_mode.value==TDD)
    cfg->duplex_mode = duplex_mode_TDD;
  else //FDD
    cfg->duplex_mode = duplex_mode_FDD;

  cfg->Mod_id = 0;
  cfg->num_rb_dl=N_RB;
  cfg->tx_num_channels=ru->nb_tx;
  cfg->rx_num_channels=ru->nb_rx;
  
  for (i=0; i<ru->nb_tx; i++) {
    
    cfg->tx_freq[i] = (double)fp->dl_CarrierFreq;
    cfg->rx_freq[i] = (double)fp->ul_CarrierFreq;

    cfg->tx_gain[i] = ru->att_tx;
    cfg->rx_gain[i] = ru->max_rxgain-ru->att_rx;

    cfg->configFilename = rf_config_file;
    printf("channel %d, Setting tx_gain offset %f, rx_gain offset %f, tx_freq %f, rx_freq %f\n",
	   i, cfg->tx_gain[i],
	   cfg->rx_gain[i],
	   cfg->tx_freq[i],
	   cfg->rx_freq[i]);
  }
}

/* this function maps the RU tx and rx buffers to the available rf chains.
   Each rf chain is is addressed by the card number and the chain on the card. The
   rf_map specifies for each antenna port, on which rf chain the mapping should start. Multiple
   antennas are mapped to successive RF chains on the same card. */
int setup_RU_buffers(RU_t *ru) {

  int i,j; 
  int card,ant;

  //uint16_t N_TA_offset = 0;

  NR_DL_FRAME_PARMS *frame_parms;
  //nfapi_nr_config_request_t *gNB_config = ru->gNB_list[0]->gNB_config; //tmp index
  
  if (ru) {
    frame_parms = ru->nr_frame_parms;
    printf("setup_RU_buffers: frame_parms = %p\n",frame_parms);
  } else {
    printf("RU[%d] not initialized\n", ru->idx);
    return(-1);
  }
  
  
/*  if (frame_parms->frame_type == TDD) {
    if      (frame_parms->N_RB_DL == 100) ru->N_TA_offset = 624;
    else if (frame_parms->N_RB_DL == 50)  ru->N_TA_offset = 624/2;
    else if (frame_parms->N_RB_DL == 25)  ru->N_TA_offset = 624/4;
  } */
  if (ru->openair0_cfg.mmapped_dma == 1) {
    // replace RX signal buffers with mmaped HW versions
    
    for (i=0; i<ru->nb_rx; i++) {
      card = i/4;
      ant = i%4;
      printf("Mapping RU id %d, rx_ant %d, on card %d, chain %d\n",ru->idx,i,ru->rf_map.card+card, ru->rf_map.chain+ant);
      free(ru->common.rxdata[i]);
      ru->common.rxdata[i] = ru->openair0_cfg.rxbase[ru->rf_map.chain+ant];
      
      printf("rxdata[%d] @ %p\n",i,ru->common.rxdata[i]);
      for (j=0; j<16; j++) {
	printf("rxbuffer %d: %x\n",j,ru->common.rxdata[i][j]);
	ru->common.rxdata[i][j] = 16-j;
      }
    }
    
    for (i=0; i<ru->nb_tx; i++) {
      card = i/4;
      ant = i%4;
      printf("Mapping RU id %d, tx_ant %d, on card %d, chain %d\n",ru->idx,i,ru->rf_map.card+card, ru->rf_map.chain+ant);
      free(ru->common.txdata[i]);
      ru->common.txdata[i] = ru->openair0_cfg.txbase[ru->rf_map.chain+ant];
      
      printf("txdata[%d] @ %p\n",i,ru->common.txdata[i]);
      
      for (j=0; j<16; j++) {
	printf("txbuffer %d: %x\n",j,ru->common.txdata[i][j]);
	ru->common.txdata[i][j] = 16-j;
      }
    }
  }
  else {  // not memory-mapped DMA 
    //nothing to do, everything already allocated in lte_init
  }
  return(0);
}

static void* ru_stats_thread(void* param) {

  RU_t               *ru      = (RU_t*)param;

  wait_sync("ru_stats_thread");

  while (!oai_exit) {
     sleep(1);
     if (opp_enabled == 1) {
       if (ru->feprx) print_meas(&ru->ofdm_demod_stats,"feprx",NULL,NULL);
       if (ru->feptx_ofdm) print_meas(&ru->ofdm_mod_stats,"feptx_ofdm",NULL,NULL);
       if (ru->fh_north_asynch_in) print_meas(&ru->rx_fhaul,"rx_fhaul",NULL,NULL);
       if (ru->fh_north_out) {
          print_meas(&ru->tx_fhaul,"tx_fhaul",NULL,NULL);
          print_meas(&ru->compression,"compression",NULL,NULL);
          print_meas(&ru->transport,"transport",NULL,NULL);
       }
     }
  }
  return(NULL);
}

static void* ru_thread_tx( void* param ) {
  RU_t *ru              = (RU_t*)param;
  RU_proc_t *proc       = &ru->proc;
  PHY_VARS_gNB *gNB;
  gNB_L1_proc_t *gNB_proc;
  gNB_L1_rxtx_proc_t *L1_proc;
  NR_DL_FRAME_PARMS *fp      = ru->nr_frame_parms;
  char               filename[40];
  int                print_frame = 8;
  int                i = 0;

  cpu_set_t cpuset;
  CPU_ZERO(&cpuset);


  thread_top_init("ru_thread_tx",1,400000,500000,500000);

  //CPU_SET(5, &cpuset);
  //pthread_setaffinity_np(pthread_self(), sizeof(cpu_set_t), &cpuset);
  //wait_sync("ru_thread_tx");

  wait_on_condition(&proc->mutex_FH1,&proc->cond_FH1,&proc->instance_cnt_FH1,"ru_thread_tx");
  

  printf( "ru_thread_tx ready\n");
  while (!oai_exit) { 
 
    if (oai_exit) break;   


	LOG_I(PHY,"ru_thread_tx: Waiting for TX processing\n");
	// wait until eNBs are finished subframe RX n and TX n+4
    wait_on_condition(&proc->mutex_gNBs,&proc->cond_gNBs,&proc->instance_cnt_gNBs,"ru_thread_tx");
    if (oai_exit) break;
  	       
//printf("~~~~~~~~~~~~~~~~start process for ru_thread_tx %d.%d\n", proc->frame_tx, proc->tti_tx);
    VCD_SIGNAL_DUMPER_DUMP_VARIABLE_BY_NAME( VCD_SIGNAL_DUMPER_VARIABLES_FRAME_NUMBER_TX0_RU, proc->frame_tx );
    VCD_SIGNAL_DUMPER_DUMP_VARIABLE_BY_NAME( VCD_SIGNAL_DUMPER_VARIABLES_TTI_NUMBER_TX0_RU, proc->tti_tx );
    // do TX front-end processing if needed (precoding and/or IDFTs)
    if (ru->feptx_prec) ru->feptx_prec(ru);
  	  
    // do OFDM if needed
    if ((ru->fh_north_asynch_in == NULL) && (ru->feptx_ofdm)) ru->feptx_ofdm(ru);
    if(!emulate_rf){    
      // do outgoing fronthaul (south) if needed
      if ((ru->fh_north_asynch_in == NULL) && (ru->fh_south_out)) ru->fh_south_out(ru);
  	      
      if (ru->fh_north_out) ru->fh_north_out(ru);
    }
    else
    {
      if(proc->frame_tx == print_frame)
      {
        for (i=0; i<ru->nb_tx; i++)
        {
          sprintf(filename,"tx%ddataF_frame%d_sf%d.m", i, print_frame, proc->tti_tx);
          LOG_M(filename,"txdataF_frame",&ru->common.txdataF_BF[i][0],fp->samples_per_subframe_wCP, 1, 1);
          if(proc->tti_tx == 9)
          {
            sprintf(filename,"tx%ddata_frame%d.m", i, print_frame);
            LOG_M(filename,"txdata_frame",&ru->common.txdata[i][0],fp->samples_per_frame, 1, 1);
            sprintf(filename,"tx%ddata_frame%d.dat", i, print_frame);
            FILE *output_fd = fopen(filename,"w");
            if (output_fd) {
	      fwrite(&ru->common.txdata[i][0],
                     sizeof(int32_t),
                     fp->samples_per_frame,
                     output_fd);
                     fclose(output_fd);
            }
	    else {
	      LOG_E(PHY,"Cannot write to file %s\n",filename);
	    }
          }//if(proc->tti_tx == 9)
        }//for (i=0; i<ru->nb_tx; i++)
      }//if(proc->frame_tx == print_frame)
    }//else  emulate_rf
    release_thread(&proc->mutex_gNBs,&proc->instance_cnt_gNBs,"ru_thread_tx");
    for(i = 0; i<ru->num_gNB; i++)
    {
      gNB       = ru->gNB_list[i];
      gNB_proc  = &gNB->proc;
      L1_proc   = (get_thread_parallel_conf() == PARALLEL_RU_L1_TRX_SPLIT)? &gNB_proc->L1_proc_tx : &gNB_proc->L1_proc;
      pthread_mutex_lock(&gNB_proc->mutex_RU_tx);
      for (int j=0;j<gNB->num_RU;j++) {
        if (ru == gNB->RU_list[j]) {
          if ((gNB_proc->RU_mask_tx&(1<<j)) > 0)
            LOG_E(PHY,"eNB %d frame %d, subframe %d : previous information from RU tx %d (num_RU %d,mask %x) has not been served yet!\n",
	      gNB->Mod_id,gNB_proc->frame_rx,gNB_proc->slot_rx,ru->idx,gNB->num_RU,gNB_proc->RU_mask_tx);
          gNB_proc->RU_mask_tx |= (1<<j);
        }
      }
      if (gNB_proc->RU_mask_tx != (1<<gNB->num_RU)-1) {  // not all RUs have provided their information so return
        pthread_mutex_unlock(&gNB_proc->mutex_RU_tx);
      }
      else { // all RUs TX are finished so send the ready signal to eNB processing
        gNB_proc->RU_mask_tx = 0;
        pthread_mutex_unlock(&gNB_proc->mutex_RU_tx);

        pthread_mutex_lock( &L1_proc->mutex_RUs);
        L1_proc->instance_cnt_RUs = 0;
        // the thread can now be woken up
        if (pthread_cond_signal(&L1_proc->cond_RUs) != 0) {
          LOG_E( PHY, "[eNB] ERROR pthread_cond_signal for eNB TXnp4 thread\n");
          exit_fun( "ERROR pthread_cond_signal" );
        }
        pthread_mutex_unlock( &L1_proc->mutex_RUs );
      }
    }
  }
  release_thread(&proc->mutex_FH1,&proc->instance_cnt_FH1,"ru_thread_tx");
  return 0;
}

static void* ru_thread( void* param ) {

  static int ru_thread_status;

  RU_t               *ru      = (RU_t*)param;
  RU_proc_t          *proc    = &ru->proc;
  NR_DL_FRAME_PARMS *fp      = ru->nr_frame_parms;
  int                ret;
  int                slot = fp->slots_per_frame-1;
  int                frame    =1023; 
  char               filename[40],threadname[40];
<<<<<<< HEAD
  int                print_frame = 2;
=======
  int                print_frame = 8;
>>>>>>> 8f96cd50
  int                i = 0;

  // set default return value
  ru_thread_status = 0;


  // set default return value
  sprintf(threadname,"ru_thread %d",ru->idx);
  thread_top_init(threadname,0,870000,1000000,1000000);

  LOG_I(PHY,"Starting RU %d (%s,%s),\n",ru->idx,NB_functions[ru->function],NB_timing[ru->if_timing]);

  if(emulate_rf){
    fill_rf_config(ru,ru->rf_config_file);
    nr_init_frame_parms(&ru->gNB_list[0]->gNB_config, fp);
    nr_dump_frame_parms(fp);
    nr_phy_init_RU(ru);
    if (setup_RU_buffers(ru)!=0) {
          printf("Exiting, cannot initialize RU Buffers\n");
          exit(-1);
    }
  }
  else{
    // Start IF device if any
    if (ru->start_if) {
      LOG_I(PHY,"Starting IF interface for RU %d\n",ru->idx);
      AssertFatal(ru->start_if(ru,NULL) == 0, "Could not start the IF device\n");
      if (ru->if_south == LOCAL_RF) ret = connect_rau(ru);
      else ret = attach_rru(ru);
      AssertFatal(ret==0,"Cannot connect to remote radio\n");
    }
    if (ru->if_south == LOCAL_RF) { // configure RF parameters only
      fill_rf_config(ru,ru->rf_config_file);
      nr_init_frame_parms(&ru->gNB_list[0]->gNB_config, fp);
      nr_dump_frame_parms(fp);
      nr_phy_init_RU(ru);
  
      ret = openair0_device_load(&ru->rfdevice,&ru->openair0_cfg);
      AssertFatal(ret==0,"Cannot connect to local radio\n");
    }
    if (setup_RU_buffers(ru)!=0) {
          printf("Exiting, cannot initialize RU Buffers\n");
          exit(-1);
    }
  }

  LOG_I(PHY, "Signaling main thread that RU %d is ready\n",ru->idx);
  pthread_mutex_lock(&RC.ru_mutex);
  RC.ru_mask &= ~(1<<ru->idx);
  pthread_cond_signal(&RC.ru_cond);
  pthread_mutex_unlock(&RC.ru_mutex);
  
  wait_sync("ru_thread");

  if(!emulate_rf){
    // Start RF device if any
    if (ru->start_rf) {
      if (ru->start_rf(ru) != 0)
        LOG_E(HW,"Could not start the RF device\n");
      else LOG_I(PHY,"RU %d rf device ready\n",ru->idx);
    }
    else LOG_I(PHY,"RU %d no rf device\n",ru->idx);


    // if an asnych_rxtx thread exists
    // wakeup the thread because the devices are ready at this point
 
    if ((ru->fh_south_asynch_in)||(ru->fh_north_asynch_in)) {
      pthread_mutex_lock(&proc->mutex_asynch_rxtx);
      proc->instance_cnt_asynch_rxtx=0;
      pthread_mutex_unlock(&proc->mutex_asynch_rxtx);
      pthread_cond_signal(&proc->cond_asynch_rxtx);
    }
    else LOG_I(PHY,"RU %d no asynch_south interface\n",ru->idx);

    // if this is a slave RRU, try to synchronize on the DL frequency
    if ((ru->is_slave) && (ru->if_south == LOCAL_RF)) do_ru_synch(ru);
  }

  pthread_mutex_lock(&proc->mutex_FH1);
  proc->instance_cnt_FH1 = 0;
  pthread_mutex_unlock(&proc->mutex_FH1);
  pthread_cond_signal(&proc->cond_FH1);

  // This is a forever while loop, it loops over subframes which are scheduled by incoming samples from HW devices
  while (!oai_exit) {

    // these are local subframe/frame counters to check that we are in synch with the fronthaul timing.
    // They are set on the first rx/tx in the underly FH routines.
    if (slot==(fp->slots_per_frame-1)) { 
      slot=0;
      frame++;
      frame&=1023;
    } else {
      slot++;
    }      

    // synchronization on input FH interface, acquire signals/data and block
    if (ru->fh_south_in) ru->fh_south_in(ru,&frame,&slot);
    else AssertFatal(1==0, "No fronthaul interface at south port");

    LOG_I(PHY,"AFTER fh_south_in - SFN/SL:%d%d RU->proc[RX:%d.%d TX:%d.%d] RC.gNB[0][0]:[RX:%d%d TX(SFN):%d]\n",
        frame,slot,
        proc->frame_rx,proc->tti_rx,
        proc->frame_tx,proc->tti_tx,
        RC.gNB[0][0]->proc.frame_rx,RC.gNB[0][0]->proc.slot_rx,
        RC.gNB[0][0]->proc.frame_tx);
/*
      LOG_D(PHY,"RU thread (do_prach %d, is_prach_subframe %d), received frame %d, subframe %d\n",
          ru->do_prach,
          is_prach_subframe(fp, proc->frame_rx, proc->tti_rx),
          proc->frame_rx,proc->tti_rx);

    if ((ru->do_prach>0) && (is_prach_subframe(fp, proc->frame_rx, proc->tti_rx)==1)) {
      wakeup_prach_ru(ru);
    }*/

    // adjust for timing offset between RU
//printf("~~~~~~~~~~~~~~~~~~~~~~~~~~%d.%d in ru_thread is in process\n", proc->frame_rx, proc->tti_rx);
    if (ru->idx!=0) proc->frame_tx = (proc->frame_tx+proc->frame_offset)&1023;


    // do RX front-end processing (frequency-shift, dft) if needed
    if (ru->feprx) ru->feprx(ru);

    // At this point, all information for subframe has been received on FH interface

    // wakeup all gNB processes waiting for this RU
    if (ru->num_gNB>0) wakeup_gNB_L1s(ru);

    if(get_thread_parallel_conf() == PARALLEL_SINGLE_THREAD && ru->num_eNB==0)
    {
      // do TX front-end processing if needed (precoding and/or IDFTs)
      if (ru->feptx_prec) ru->feptx_prec(ru);
   
      // do OFDM if needed
      if ((ru->fh_north_asynch_in == NULL) && (ru->feptx_ofdm)) ru->feptx_ofdm(ru);
      if(!emulate_rf)
      {
        // do outgoing fronthaul (south) if needed
        if ((ru->fh_north_asynch_in == NULL) && (ru->fh_south_out)) ru->fh_south_out(ru);
  
        if (ru->fh_north_out) ru->fh_north_out(ru);
      }
      else
      {
        if(proc->frame_tx == print_frame)
        {
          for (i=0; i<ru->nb_tx; i++)
          {
            sprintf(filename,"tx%ddataF_frame%d_sf%d.m", i, print_frame, proc->tti_tx);
            LOG_M(filename,"txdataF_frame",&ru->common.txdataF_BF[i][0],fp->samples_per_slot_wCP, 1, 1);
            if(proc->tti_tx == 9)
            {
              sprintf(filename,"tx%ddata_frame%d.m", i, print_frame);
              LOG_M(filename,"txdata_frame",&ru->common.txdata[i][0],fp->samples_per_frame, 1, 1);
              sprintf(filename,"tx%ddata_frame%d.dat", i, print_frame);
              FILE *output_fd = fopen(filename,"w");
	      if (output_fd) {
	        fwrite(&ru->common.txdata[i][0],
                       sizeof(int32_t),
                       fp->samples_per_frame,
                       output_fd);
                       fclose(output_fd);
              }
	      else {
	        LOG_E(PHY,"Cannot write to file %s\n",filename);
	      }
            }//if(proc->tti_tx == 9)
          }//for (i=0; i<ru->nb_tx; i++)
        }//if(proc->frame_tx == print_frame)
      }//else  emulate_rf
      proc->emulate_rf_busy = 0;
    }//if(get_thread_parallel_conf() == PARALLEL_SINGLE_THREAD)
  }
  

  printf( "Exiting ru_thread \n");

  if (ru->stop_rf != NULL) {
    if (ru->stop_rf(ru) != 0)
      LOG_E(HW,"Could not stop the RF device\n");
    else LOG_I(PHY,"RU %d rf device stopped\n",ru->idx);
  }

  ru_thread_status = 0;
  return &ru_thread_status;

}
/*
// This thread run the initial synchronization like a UE
void *ru_thread_synch(void *arg) {

  RU_t *ru = (RU_t*)arg;
  NR_DL_FRAME_PARMS *fp=ru->nr_frame_parms;
  int32_t sync_pos,sync_pos2;
  uint32_t peak_val;
  uint32_t sync_corr[307200] __attribute__((aligned(32)));
  static int ru_thread_synch_status;


  thread_top_init("ru_thread_synch",0,5000000,10000000,10000000);

  wait_sync("ru_thread_synch");

  // initialize variables for PSS detection
  lte_sync_time_init(ru->nr_frame_parms);

  while (!oai_exit) {

    // wait to be woken up
    if (wait_on_condition(&ru->proc.mutex_synch,&ru->proc.cond_synch,&ru->proc.instance_cnt_synch,"ru_thread_synch")<0) break;

    // if we're not in synch, then run initial synch
    if (ru->in_synch == 0) { 
      // run intial synch like UE
      LOG_I(PHY,"Running initial synchronization\n");
      
      sync_pos = lte_sync_time_gNB(ru->common.rxdata,
				   fp,
				   fp->samples_per_subframe*5,
				   &peak_val,
				   sync_corr);
      LOG_I(PHY,"RU synch: %d, val %d\n",sync_pos,peak_val);

      if (sync_pos >= 0) {
	if (sync_pos >= fp->nb_prefix_samples)
	  sync_pos2 = sync_pos - fp->nb_prefix_samples;
	else
	  sync_pos2 = sync_pos + (fp->samples_per_subframe*10) - fp->nb_prefix_samples;
	
	if (fp->frame_type == FDD) {
	  
	  // PSS is hypothesized in last symbol of first slot in Frame
	  int sync_pos_slot = (fp->samples_per_subframe>>1) - fp->ofdm_symbol_size - fp->nb_prefix_samples;
	  
	  if (sync_pos2 >= sync_pos_slot)
	    ru->rx_offset = sync_pos2 - sync_pos_slot;
	  else
	    ru->rx_offset = (fp->samples_per_subframe*10) + sync_pos2 - sync_pos_slot;
	}
	else {
	  
	}

	LOG_I(PHY,"Estimated sync_pos %d, peak_val %d => timing offset %d\n",sync_pos,peak_val,ru->rx_offset);
	
	if ((peak_val > 300000) && (sync_pos > 0)) {
	//      if (sync_pos++ > 3) {
	write_output("ru_sync.m","sync",(void*)&sync_corr[0],fp->samples_per_subframe*5,1,2);
	write_output("ru_rx.m","rxs",(void*)ru->ru_time.rxdata[0][0],fp->samples_per_subframe*10,1,1);
	exit(-1);
	}
	
	ru->in_synch=1;
      }
    }

    if (release_thread(&ru->proc.mutex_synch,&ru->proc.instance_cnt_synch,"ru_synch_thread") < 0) break;
  } // oai_exit

  ru_thread_synch_status = 0;
  return &ru_thread_synch_status;

}
*/
 
int start_if(struct RU_t_s *ru,struct PHY_VARS_gNB_s *gNB) {
  return(ru->ifdevice.trx_start_func(&ru->ifdevice));
}

int start_rf(RU_t *ru) {
  return(ru->rfdevice.trx_start_func(&ru->rfdevice));
}

int stop_rf(RU_t *ru)
{
  ru->rfdevice.trx_end_func(&ru->rfdevice);
  return 0;
}

extern void fep_full(RU_t *ru);
extern void ru_fep_full_2thread(RU_t *ru);
extern void nr_feptx_ofdm(RU_t *ru);
extern void nr_feptx_ofdm_2thread(RU_t *ru);
extern void feptx_prec(RU_t *ru);
extern void init_fep_thread(RU_t *ru,pthread_attr_t *attr);
extern void init_nr_feptx_thread(RU_t *ru,pthread_attr_t *attr);

void init_RU_proc(RU_t *ru) {
   
  int i=0;
  RU_proc_t *proc;
  pthread_attr_t *attr_FH=NULL, *attr_FH1=NULL,*attr_prach=NULL,*attr_asynch=NULL, *attr_emulateRF=NULL;// *attr_synch=NULL;
  //pthread_attr_t *attr_fep=NULL;
#if (RRC_VERSION >= MAKE_VERSION(14, 0, 0))
  //pthread_attr_t *attr_prach_br=NULL;
#endif
  char name[100];

#ifndef OCP_FRAMEWORK
  LOG_I(PHY,"Initializing RU proc %d (%s,%s),\n",ru->idx,NB_functions[ru->function],NB_timing[ru->if_timing]);
#endif
  proc = &ru->proc;
  memset((void*)proc,0,sizeof(RU_proc_t));

  proc->ru = ru;
  proc->instance_cnt_prach       = -1;
  proc->instance_cnt_synch       = -1;     ;
  proc->instance_cnt_FH          = -1;
  proc->instance_cnt_FH1         = -1;
  proc->instance_cnt_gNBs        = -1;
  proc->instance_cnt_asynch_rxtx = -1;
  proc->instance_cnt_emulateRF   = -1;
  proc->first_rx                 = 1;
  proc->first_tx                 = 1;
  proc->frame_offset             = 0;
  proc->num_slaves               = 0;
  proc->frame_tx_unwrap          = 0;

  for (i=0;i<10;i++) proc->symbol_mask[i]=0;
  
  pthread_mutex_init( &proc->mutex_prach, NULL);
  pthread_mutex_init( &proc->mutex_asynch_rxtx, NULL);
  pthread_mutex_init( &proc->mutex_synch,NULL);
  pthread_mutex_init( &proc->mutex_FH,NULL);
  pthread_mutex_init( &proc->mutex_FH1,NULL);
  pthread_mutex_init( &proc->mutex_emulateRF,NULL);
  pthread_mutex_init( &proc->mutex_gNBs, NULL);
  
  pthread_cond_init( &proc->cond_prach, NULL);
  pthread_cond_init( &proc->cond_FH, NULL);
  pthread_cond_init( &proc->cond_FH1, NULL);
  pthread_cond_init( &proc->cond_emulateRF, NULL);
  pthread_cond_init( &proc->cond_asynch_rxtx, NULL);
  pthread_cond_init( &proc->cond_synch,NULL);
  pthread_cond_init( &proc->cond_gNBs, NULL);
  
  pthread_attr_init( &proc->attr_FH);
  pthread_attr_init( &proc->attr_FH1);
  pthread_attr_init( &proc->attr_emulateRF);
  pthread_attr_init( &proc->attr_prach);
  pthread_attr_init( &proc->attr_synch);
  pthread_attr_init( &proc->attr_asynch_rxtx);
  pthread_attr_init( &proc->attr_fep);

  
#ifndef DEADLINE_SCHEDULER
  attr_FH        = &proc->attr_FH;
  attr_FH1       = &proc->attr_FH1;
  attr_emulateRF = &proc->attr_emulateRF;
  attr_prach     = &proc->attr_prach;
  //attr_synch     = &proc->attr_synch;
  attr_asynch    = &proc->attr_asynch_rxtx;
#endif
  
  pthread_create( &proc->pthread_FH, attr_FH, ru_thread, (void*)ru );
  if (get_thread_parallel_conf() == PARALLEL_RU_L1_SPLIT || get_thread_parallel_conf() == PARALLEL_RU_L1_TRX_SPLIT)
    pthread_create( &proc->pthread_FH1, attr_FH1, ru_thread_tx, (void*)ru );
  if(emulate_rf)
    pthread_create( &proc->pthread_emulateRF, attr_emulateRF, emulatedRF_thread, (void*)proc );
  if (ru->function == NGFI_RRU_IF4p5) {
    pthread_create( &proc->pthread_prach, attr_prach, ru_thread_prach, (void*)ru );
    ///tmp deactivation of synch thread
//    if (ru->is_slave == 1) pthread_create( &proc->pthread_synch, attr_synch, ru_thread_synch, (void*)ru);
    
    
    if ((ru->if_timing == synch_to_other) ||
	(ru->function == NGFI_RRU_IF5) ||
	(ru->function == NGFI_RRU_IF4p5)) pthread_create( &proc->pthread_asynch_rxtx, attr_asynch, ru_thread_asynch_rxtx, (void*)ru );
    
    snprintf( name, sizeof(name), "ru_thread_FH %d", ru->idx );
    pthread_setname_np( proc->pthread_FH, name );
    
  }
  else if (ru->function == gNodeB_3GPP && ru->if_south == LOCAL_RF) { // DJP - need something else to distinguish between monolithic and PNF
    LOG_I(PHY,"%s() DJP - added creation of pthread_prach\n", __FUNCTION__);
    pthread_create( &proc->pthread_prach, attr_prach, ru_thread_prach, (void*)ru );
  }

  if (get_nprocs()>=2) { 
    if (ru->feprx) init_fep_thread(ru,NULL); 
    if (ru->feptx_ofdm) nr_init_feptx_thread(ru,NULL);
  } 
  if (opp_enabled == 1) pthread_create(&ru->ru_stats_thread,NULL,ru_stats_thread,(void*)ru); 
  
}

void kill_RU_proc(int inst)
{
  RU_t *ru = RC.ru[inst];
  RU_proc_t *proc = &ru->proc;

  pthread_mutex_lock(&proc->mutex_FH);
  proc->instance_cnt_FH = 0;
  pthread_mutex_unlock(&proc->mutex_FH);
  pthread_cond_signal(&proc->cond_FH);

  pthread_mutex_lock(&proc->mutex_prach);
  proc->instance_cnt_prach = 0;
  pthread_mutex_unlock(&proc->mutex_prach);
  pthread_cond_signal(&proc->cond_prach);

  pthread_mutex_lock(&proc->mutex_synch);
  proc->instance_cnt_synch = 0;
  pthread_mutex_unlock(&proc->mutex_synch);
  pthread_cond_signal(&proc->cond_synch);

  pthread_mutex_lock(&proc->mutex_gNBs);
  proc->instance_cnt_gNBs = 0;
  pthread_mutex_unlock(&proc->mutex_gNBs);
  pthread_cond_signal(&proc->cond_gNBs);

  pthread_mutex_lock(&proc->mutex_asynch_rxtx);
  proc->instance_cnt_asynch_rxtx = 0;
  pthread_mutex_unlock(&proc->mutex_asynch_rxtx);
  pthread_cond_signal(&proc->cond_asynch_rxtx);

  LOG_D(PHY, "Joining pthread_FH\n");
  pthread_join(proc->pthread_FH, NULL);
  if (ru->function == NGFI_RRU_IF4p5) {
    LOG_D(PHY, "Joining pthread_prach\n");
    pthread_join(proc->pthread_prach, NULL);

    if (ru->is_slave) {
      LOG_D(PHY, "Joining pthread_\n");
      pthread_join(proc->pthread_synch, NULL);
    }

    if ((ru->if_timing == synch_to_other) ||
        (ru->function == NGFI_RRU_IF5) ||
        (ru->function == NGFI_RRU_IF4p5)) {
      LOG_D(PHY, "Joining pthread_asynch_rxtx\n");
      pthread_join(proc->pthread_asynch_rxtx, NULL);
    }
  }
  if (get_nprocs() >= 2) {
    if (ru->feprx) {
      pthread_mutex_lock(&proc->mutex_fep);
      proc->instance_cnt_fep = 0;
      pthread_mutex_unlock(&proc->mutex_fep);
      pthread_cond_signal(&proc->cond_fep);
      LOG_D(PHY, "Joining pthread_fep\n");
      pthread_join(proc->pthread_fep, NULL);
      pthread_mutex_destroy(&proc->mutex_fep);
      pthread_cond_destroy(&proc->cond_fep);
    }
    if (ru->feptx_ofdm) {
      pthread_mutex_lock(&proc->mutex_feptx);
      proc->instance_cnt_feptx = 0;
      pthread_mutex_unlock(&proc->mutex_feptx);
      pthread_cond_signal(&proc->cond_feptx);
      LOG_D(PHY, "Joining pthread_feptx\n");
      pthread_join(proc->pthread_feptx, NULL);
      pthread_mutex_destroy(&proc->mutex_feptx);
      pthread_cond_destroy(&proc->cond_feptx);
    }
  }
  if (opp_enabled) {
    LOG_D(PHY, "Joining ru_stats_thread\n");
    pthread_join(ru->ru_stats_thread, NULL);
  }

  pthread_mutex_destroy(&proc->mutex_prach);
  pthread_mutex_destroy(&proc->mutex_asynch_rxtx);
  pthread_mutex_destroy(&proc->mutex_synch);
  pthread_mutex_destroy(&proc->mutex_FH);
  pthread_mutex_destroy(&proc->mutex_gNBs);

  pthread_cond_destroy(&proc->cond_prach);
  pthread_cond_destroy(&proc->cond_FH);
  pthread_cond_destroy(&proc->cond_asynch_rxtx);
  pthread_cond_destroy(&proc->cond_synch);
  pthread_cond_destroy(&proc->cond_gNBs);

  pthread_attr_destroy(&proc->attr_FH);
  pthread_attr_destroy(&proc->attr_prach);
  pthread_attr_destroy(&proc->attr_synch);
  pthread_attr_destroy(&proc->attr_asynch_rxtx);
  pthread_attr_destroy(&proc->attr_fep);

}

int check_capabilities(RU_t *ru,RRU_capabilities_t *cap) {

  FH_fmt_options_t fmt = cap->FH_fmt;

  int i;
  int found_band=0;

  LOG_I(PHY,"RRU %d, num_bands %d, looking for band %d\n",ru->idx,cap->num_bands,ru->nr_frame_parms->eutra_band);
  for (i=0;i<cap->num_bands;i++) {
    LOG_I(PHY,"band %d on RRU %d\n",cap->band_list[i],ru->idx);
    if (ru->nr_frame_parms->eutra_band == cap->band_list[i]) {
      found_band=1;
      break;
    }
  }

  if (found_band == 0) {
    LOG_I(PHY,"Couldn't find target EUTRA band %d on RRU %d\n",ru->nr_frame_parms->eutra_band,ru->idx);
    return(-1);
  }

  switch (ru->if_south) {
  case LOCAL_RF:
    AssertFatal(1==0, "This RU should not have a local RF, exiting\n");
    return(0);
    break;
  case REMOTE_IF5:
    if (fmt == OAI_IF5_only || fmt == OAI_IF5_and_IF4p5) return(0);
    break;
  case REMOTE_IF4p5:
    if (fmt == OAI_IF4p5_only || fmt == OAI_IF5_and_IF4p5) return(0);
    break;
  case REMOTE_MBP_IF5:
    if (fmt == MBP_IF5) return(0);
    break;
  default:
    LOG_I(PHY,"No compatible Fronthaul interface found for RRU %d\n", ru->idx);
    return(-1);
  }

  return(-1);
}


char rru_format_options[4][20] = {"OAI_IF5_only","OAI_IF4p5_only","OAI_IF5_and_IF4p5","MBP_IF5"};

char rru_formats[3][20] = {"OAI_IF5","MBP_IF5","OAI_IF4p5"};
char ru_if_formats[4][20] = {"LOCAL_RF","REMOTE_OAI_IF5","REMOTE_MBP_IF5","REMOTE_OAI_IF4p5"};

void configure_ru(int idx,
		  void *arg) {

  RU_t               *ru           = RC.ru[idx];
  RRU_config_t       *config       = (RRU_config_t *)arg;
  RRU_capabilities_t *capabilities = (RRU_capabilities_t*)arg;
  nfapi_nr_config_request_t *gNB_config = &ru->gNB_list[0]->gNB_config;
  int ret;

  LOG_I(PHY, "Received capabilities from RRU %d\n",idx);


  if (capabilities->FH_fmt < MAX_FH_FMTs) LOG_I(PHY, "RU FH options %s\n",rru_format_options[capabilities->FH_fmt]);

  AssertFatal((ret=check_capabilities(ru,capabilities)) == 0,
	      "Cannot configure RRU %d, check_capabilities returned %d\n", idx,ret);
  // take antenna capabilities of RRU
  ru->nb_tx                      = capabilities->nb_tx[0];
  ru->nb_rx                      = capabilities->nb_rx[0];

  // Pass configuration to RRU
  LOG_I(PHY, "Using %s fronthaul (%d), band %d \n",ru_if_formats[ru->if_south],ru->if_south,ru->nr_frame_parms->eutra_band);
  // wait for configuration 
  config->FH_fmt                 = ru->if_south;
  config->num_bands              = 1;
  config->band_list[0]           = ru->nr_frame_parms->eutra_band;
  config->tx_freq[0]             = ru->nr_frame_parms->dl_CarrierFreq;      
  config->rx_freq[0]             = ru->nr_frame_parms->ul_CarrierFreq;      
  //config->tdd_config[0]          = ru->nr_frame_parms->tdd_config;
  //config->tdd_config_S[0]        = ru->nr_frame_parms->tdd_config_S;
  config->att_tx[0]              = ru->att_tx;
  config->att_rx[0]              = ru->att_rx;
  config->N_RB_DL[0]             = gNB_config->rf_config.dl_carrier_bandwidth.value;
  config->N_RB_UL[0]             = gNB_config->rf_config.ul_carrier_bandwidth.value;
  config->threequarter_fs[0]     = ru->nr_frame_parms->threequarter_fs;
/*  if (ru->if_south==REMOTE_IF4p5) {
    config->prach_FreqOffset[0]  = ru->nr_frame_parms->prach_config_common.prach_ConfigInfo.prach_FreqOffset;
    config->prach_ConfigIndex[0] = ru->nr_frame_parms->prach_config_common.prach_ConfigInfo.prach_ConfigIndex;
    LOG_I(PHY,"REMOTE_IF4p5: prach_FrequOffset %d, prach_ConfigIndex %d\n",
	  config->prach_FreqOffset[0],config->prach_ConfigIndex[0]);*/

  nr_init_frame_parms(&ru->gNB_list[0]->gNB_config, ru->nr_frame_parms);
  nr_phy_init_RU(ru);
}

void configure_rru(int idx,
		   void *arg) {

  RRU_config_t *config = (RRU_config_t *)arg;
  RU_t         *ru         = RC.ru[idx];
  nfapi_nr_config_request_t *gNB_config = &ru->gNB_list[0]->gNB_config;

  ru->nr_frame_parms->eutra_band                                               = config->band_list[0];
  ru->nr_frame_parms->dl_CarrierFreq                                           = config->tx_freq[0];
  ru->nr_frame_parms->ul_CarrierFreq                                           = config->rx_freq[0];
  if (ru->nr_frame_parms->dl_CarrierFreq == ru->nr_frame_parms->ul_CarrierFreq) {
     gNB_config->subframe_config.duplex_mode.value                         = TDD;
     //ru->nr_frame_parms->tdd_config                                            = config->tdd_config[0];
     //ru->nr_frame_parms->tdd_config_S                                          = config->tdd_config_S[0]; 
  }
  else
  gNB_config->subframe_config.duplex_mode.value                            = FDD;
  ru->att_tx                                                               = config->att_tx[0];
  ru->att_rx                                                               = config->att_rx[0];
  gNB_config->rf_config.dl_carrier_bandwidth.value                         = config->N_RB_DL[0];
  gNB_config->rf_config.ul_carrier_bandwidth.value                         = config->N_RB_UL[0];
  ru->nr_frame_parms->threequarter_fs                                       = config->threequarter_fs[0];
  //ru->nr_frame_parms->pdsch_config_common.referenceSignalPower                 = ru->max_pdschReferenceSignalPower-config->att_tx[0];
  if (ru->function==NGFI_RRU_IF4p5) {
  ru->nr_frame_parms->att_rx = ru->att_rx;
  ru->nr_frame_parms->att_tx = ru->att_tx;
/*
    LOG_I(PHY,"Setting ru->function to NGFI_RRU_IF4p5, prach_FrequOffset %d, prach_ConfigIndex %d, att (%d,%d)\n",
	  config->prach_FreqOffset[0],config->prach_ConfigIndex[0],ru->att_tx,ru->att_rx);
    ru->nr_frame_parms->prach_config_common.prach_ConfigInfo.prach_FreqOffset  = config->prach_FreqOffset[0]; 
    ru->nr_frame_parms->prach_config_common.prach_ConfigInfo.prach_ConfigIndex = config->prach_ConfigIndex[0]; */

  }
  fill_rf_config(ru,ru->rf_config_file);
  nr_init_frame_parms(&ru->gNB_list[0]->gNB_config, ru->nr_frame_parms);

  nr_phy_init_RU(ru);

}

/*
void init_precoding_weights(PHY_VARS_gNB *gNB) {

  int layer,ru_id,aa,re,ue,tb;
  LTE_DL_FRAME_PARMS *fp=&gNB->frame_parms;
  RU_t *ru;
  LTE_gNB_DLSCH_t *dlsch;

  // init precoding weigths
  for (ue=0;ue<NUMBER_OF_UE_MAX;ue++) {
    for (tb=0;tb<2;tb++) {
      dlsch = gNB->dlsch[ue][tb];
      for (layer=0; layer<4; layer++) {
	int nb_tx=0;
	for (ru_id=0;ru_id<RC.nb_RU;ru_id++) { 
	  ru = RC.ru[ru_id];
	  nb_tx+=ru->nb_tx;
	}
	dlsch->ue_spec_bf_weights[layer] = (int32_t**)malloc16(nb_tx*sizeof(int32_t*));
	  
	for (aa=0; aa<nb_tx; aa++) {
	  dlsch->ue_spec_bf_weights[layer][aa] = (int32_t *)malloc16(fp->ofdm_symbol_size*sizeof(int32_t));
	  for (re=0;re<fp->ofdm_symbol_size; re++) {
	    dlsch->ue_spec_bf_weights[layer][aa][re] = 0x00007fff;
	  }
	}	
      }
    }
  }
}*/

void set_function_spec_param(RU_t *ru)
{
  int ret;

  switch (ru->if_south) {
  case LOCAL_RF:   // this is an RU with integrated RF (RRU, gNB)
    if (ru->function ==  NGFI_RRU_IF5) {                 // IF5 RRU
      ru->do_prach              = 0;                      // no prach processing in RU
      ru->fh_north_in           = NULL;                   // no shynchronous incoming fronthaul from north
      ru->fh_north_out          = fh_if5_north_out;       // need only to do send_IF5  reception
      ru->fh_south_out          = tx_rf;                  // send output to RF
      ru->fh_north_asynch_in    = fh_if5_north_asynch_in; // TX packets come asynchronously
      ru->feprx                 = NULL;                   // nothing (this is a time-domain signal)
      ru->feptx_ofdm            = NULL;                   // nothing (this is a time-domain signal)
      ru->feptx_prec            = NULL;                   // nothing (this is a time-domain signal)
      ru->start_if              = start_if;               // need to start the if interface for if5
      ru->ifdevice.host_type    = RRU_HOST;
      ru->rfdevice.host_type    = RRU_HOST;
      ru->ifdevice.eth_params   = &ru->eth_params;
      reset_meas(&ru->rx_fhaul);
      reset_meas(&ru->tx_fhaul);
      reset_meas(&ru->compression);
      reset_meas(&ru->transport);

      ret = openair0_transport_load(&ru->ifdevice,&ru->openair0_cfg,&ru->eth_params);
      printf("openair0_transport_init returns %d for ru_id %d\n", ret, ru->idx);
      if (ret<0) {
        printf("Exiting, cannot initialize transport protocol\n");
        exit(-1);
      }
    }
    else if (ru->function == NGFI_RRU_IF4p5) {
      ru->do_prach              = 1;                        // do part of prach processing in RU
      ru->fh_north_in           = NULL;                     // no synchronous incoming fronthaul from north
      ru->fh_north_out          = fh_if4p5_north_out;       // send_IF4p5 on reception
      ru->fh_south_out          = tx_rf;                    // send output to RF
      ru->fh_north_asynch_in    = fh_if4p5_north_asynch_in; // TX packets come asynchronously
      ru->feprx                 = (get_nprocs()<=2) ? fep_full :ru_fep_full_2thread;                 // RX DFTs
      ru->feptx_ofdm            = (get_nprocs()<=2) ? nr_feptx_ofdm : nr_feptx_ofdm_2thread;               // this is fep with idft only (no precoding in RRU)
      ru->feptx_prec            = NULL;
      ru->start_if              = start_if;                 // need to start the if interface for if4p5
      ru->ifdevice.host_type    = RRU_HOST;
      ru->rfdevice.host_type    = RRU_HOST;
      ru->ifdevice.eth_params   = &ru->eth_params;
      reset_meas(&ru->rx_fhaul);
      reset_meas(&ru->tx_fhaul);
      reset_meas(&ru->compression);
      reset_meas(&ru->transport);

      ret = openair0_transport_load(&ru->ifdevice,&ru->openair0_cfg,&ru->eth_params);
      printf("openair0_transport_init returns %d for ru_id %d\n", ret, ru->idx);
      if (ret<0) {
        printf("Exiting, cannot initialize transport protocol\n");
        exit(-1);
      }
      malloc_IF4p5_buffer(ru);
    }
    else if (ru->function == gNodeB_3GPP) {
      ru->do_prach             = 0;                       // no prach processing in RU
      ru->feprx                = (get_nprocs()<=2) ? fep_full : ru_fep_full_2thread;                // RX DFTs
      ru->feptx_ofdm           = (get_nprocs()<=2) ? nr_feptx_ofdm : nr_feptx_ofdm_2thread;              // this is fep with idft and precoding
      ru->feptx_prec           = feptx_prec;              // this is fep with idft and precoding
      ru->fh_north_in          = NULL;                    // no incoming fronthaul from north
      ru->fh_north_out         = NULL;                    // no outgoing fronthaul to north
      ru->start_if             = NULL;                    // no if interface
      ru->rfdevice.host_type   = RAU_HOST;
    }
    ru->fh_south_in            = rx_rf;                               // local synchronous RF RX
    ru->fh_south_out           = tx_rf;                               // local synchronous RF TX
    ru->start_rf               = start_rf;                            // need to start the local RF interface
    ru->stop_rf                = stop_rf;
    printf("configuring ru_id %d (start_rf %p)\n", ru->idx, start_rf);
    
/*
    if (ru->function == gNodeB_3GPP) { // configure RF parameters only for 3GPP eNodeB, we need to get them from RAU otherwise
      fill_rf_config(ru,rf_config_file);
      init_frame_parms(&ru->frame_parms,1);
      nr_phy_init_RU(ru);
    }

    ret = openair0_device_load(&ru->rfdevice,&ru->openair0_cfg);
    if (setup_RU_buffers(ru)!=0) {
      printf("Exiting, cannot initialize RU Buffers\n");
      exit(-1);
    }*/
    break;

  case REMOTE_IF5: // the remote unit is IF5 RRU
    ru->do_prach               = 0;
    ru->feprx                  = (get_nprocs()<=2) ? fep_full : fep_full;                   // this is frequency-shift + DFTs
    ru->feptx_prec             = feptx_prec;                 // need to do transmit Precoding + IDFTs
    ru->feptx_ofdm             = (get_nprocs()<=2) ? nr_feptx_ofdm : nr_feptx_ofdm_2thread;                 // need to do transmit Precoding + IDFTs
    ru->fh_south_in          = fh_if5_south_in;     // synchronous IF5 reception
    ru->fh_south_out         = fh_if5_south_out;    // synchronous IF5 transmission
    ru->fh_south_asynch_in   = NULL;                // no asynchronous UL
    ru->start_rf               = NULL;                 // no local RF
    ru->stop_rf                = NULL;
    ru->start_if               = start_if;             // need to start if interface for IF5
    ru->ifdevice.host_type     = RAU_HOST;
    ru->ifdevice.eth_params    = &ru->eth_params;
    ru->ifdevice.configure_rru = configure_ru;

    ret = openair0_transport_load(&ru->ifdevice,&ru->openair0_cfg,&ru->eth_params);
    printf("openair0_transport_init returns %d for ru_id %d\n", ret, ru->idx);
    if (ret<0) {
      printf("Exiting, cannot initialize transport protocol\n");
      exit(-1);
    }
    break;

  case REMOTE_IF4p5:
    ru->do_prach               = 0;
    ru->feprx                  = NULL;                // DFTs
    ru->feptx_prec             = feptx_prec;          // Precoding operation
    ru->feptx_ofdm             = NULL;                // no OFDM mod
    ru->fh_south_in            = fh_if4p5_south_in;   // synchronous IF4p5 reception
    ru->fh_south_out           = fh_if4p5_south_out;  // synchronous IF4p5 transmission
    ru->fh_south_asynch_in     = (ru->if_timing == synch_to_other) ? fh_if4p5_south_in : NULL;                // asynchronous UL if synch_to_other
    ru->fh_north_out           = NULL;
    ru->fh_north_asynch_in     = NULL;
    ru->start_rf               = NULL;                // no local RF
    ru->stop_rf                = NULL;
    ru->start_if               = start_if;            // need to start if interface for IF4p5
    ru->ifdevice.host_type     = RAU_HOST;
    ru->ifdevice.eth_params    = &ru->eth_params;
    ru->ifdevice.configure_rru = configure_ru;

    ret = openair0_transport_load(&ru->ifdevice, &ru->openair0_cfg, &ru->eth_params);
    printf("openair0_transport_init returns %d for ru_id %d\n", ret, ru->idx);
    if (ret<0) {
      printf("Exiting, cannot initialize transport protocol\n");
      exit(-1);
    }

    malloc_IF4p5_buffer(ru);

    break;

  default:
    LOG_E(PHY,"RU with invalid or unknown southbound interface type %d\n",ru->if_south);
    break;
  } // switch on interface type
}

extern void RCconfig_RU(void);

void init_RU(char *rf_config_file) {
  
  int ru_id;
  RU_t *ru;
  PHY_VARS_gNB *gNB0= (PHY_VARS_gNB *)NULL;
  NR_DL_FRAME_PARMS *fp = (NR_DL_FRAME_PARMS *)NULL;
  int i;
  int CC_id;

  // create status mask
  RC.ru_mask = 0;
  pthread_mutex_init(&RC.ru_mutex,NULL);
  pthread_cond_init(&RC.ru_cond,NULL);

  // read in configuration file)
  printf("configuring RU from file\n");
  RCconfig_RU();
  LOG_I(PHY,"number of L1 instances %d, number of RU %d, number of CPU cores %d\n",RC.nb_nr_L1_inst,RC.nb_RU,get_nprocs());

  if (RC.nb_nr_CC != 0)
    for (i=0;i<RC.nb_nr_L1_inst;i++) 
      for (CC_id=0;CC_id<RC.nb_nr_CC[i];CC_id++) RC.gNB[i][CC_id]->num_RU=0;

  LOG_D(PHY,"Process RUs RC.nb_RU:%d\n",RC.nb_RU);
  for (ru_id=0;ru_id<RC.nb_RU;ru_id++) {
    LOG_D(PHY,"Process RC.ru[%d]\n",ru_id);
    ru               = RC.ru[ru_id];
    ru->rf_config_file = rf_config_file;
    ru->idx          = ru_id;              
    ru->ts_offset    = 0;
    // use gNB_list[0] as a reference for RU frame parameters
    // NOTE: multiple CC_id are not handled here yet!

    if (ru->num_gNB > 0) {
      LOG_D(PHY, "%s() RC.ru[%d].num_gNB:%d ru->gNB_list[0]:%p RC.gNB[0][0]:%p rf_config_file:%s\n", __FUNCTION__, ru_id, ru->num_gNB, ru->gNB_list[0], RC.gNB[0][0], ru->rf_config_file);

      if (ru->gNB_list[0] == 0)
      {
        LOG_E(PHY,"%s() DJP - ru->gNB_list ru->num_gNB are not initialized - so do it manually\n", __FUNCTION__);
        ru->gNB_list[0] = RC.gNB[0][0];
        ru->num_gNB=1;
      //
      // DJP - feptx_prec() / feptx_ofdm() parses the gNB_list (based on num_gNB) and copies the txdata_F to txdata in RU
      //
      }
      else
      {
        LOG_E(PHY,"DJP - delete code above this %s:%d\n", __FILE__, __LINE__);
      }
    }
    gNB0             = ru->gNB_list[0];
    fp               = ru->nr_frame_parms;
    LOG_D(PHY, "RU FUnction:%d ru->if_south:%d\n", ru->function, ru->if_south);

    if (gNB0)
    {
      if ((ru->function != NGFI_RRU_IF5) && (ru->function != NGFI_RRU_IF4p5))
        AssertFatal(gNB0!=NULL,"gNB0 is null!\n");

      if (gNB0) {
        LOG_I(PHY,"Copying frame parms from gNB %d to ru %d\n",gNB0->Mod_id,ru->idx);
        memcpy((void*)fp,(void*)&gNB0->frame_parms,sizeof(NR_DL_FRAME_PARMS));
        memset((void*)ru->frame_parms, 0, sizeof(LTE_DL_FRAME_PARMS));

        // attach all RU to all gNBs in its list/
        LOG_D(PHY,"ru->num_gNB:%d gNB0->num_RU:%d\n", ru->num_gNB, gNB0->num_RU);
        for (i=0;i<ru->num_gNB;i++) {
          gNB0 = ru->gNB_list[i];
          gNB0->RU_list[gNB0->num_RU++] = ru;
        }
      }
    }
    //    LOG_I(PHY,"Initializing RRU descriptor %d : (%s,%s,%d)\n",ru_id,ru_if_types[ru->if_south],gNB_timing[ru->if_timing],ru->function);

    set_function_spec_param(ru);
    LOG_I(PHY,"Starting ru_thread %d\n",ru_id);

    init_RU_proc(ru);



  } // for ru_id

  //  sleep(1);
  LOG_D(HW,"[nr-softmodem.c] RU threads created\n");
  

}




void stop_RU(int nb_ru)
{
  for (int inst = 0; inst < nb_ru; inst++) {
    LOG_I(PHY, "Stopping RU %d processing threads\n", inst);
    kill_RU_proc(inst);
  }
}


/* --------------------------------------------------------*/
/* from here function to use configuration module          */
void RCconfig_RU(void) {
  
  int               j                             = 0;
  int               i                             = 0;

  
  paramdef_t RUParams[] = RUPARAMS_DESC;
  paramlist_def_t RUParamList = {CONFIG_STRING_RU_LIST,NULL,0};


  config_getlist( &RUParamList,RUParams,sizeof(RUParams)/sizeof(paramdef_t), NULL);  

  
  if ( RUParamList.numelt > 0) {

    RC.ru = (RU_t**)malloc(RC.nb_RU*sizeof(RU_t*));

    RC.ru_mask=(1<<NB_RU) - 1;
    printf("Set RU mask to %lx\n",RC.ru_mask);

    for (j = 0; j < RC.nb_RU; j++) {

      RC.ru[j]                                    = (RU_t*)malloc(sizeof(RU_t));
      memset((void*)RC.ru[j],0,sizeof(RU_t));
      RC.ru[j]->idx                                 = j;
      RC.ru[j]->nr_frame_parms                      = (NR_DL_FRAME_PARMS*)malloc(sizeof(NR_DL_FRAME_PARMS));
      RC.ru[j]->frame_parms                      = (LTE_DL_FRAME_PARMS*)malloc(sizeof(LTE_DL_FRAME_PARMS));

      printf("Creating RC.ru[%d]:%p\n", j, RC.ru[j]);

      RC.ru[j]->if_timing                           = synch_to_ext_device;
      if (RC.nb_nr_L1_inst >0)
        RC.ru[j]->num_gNB                           = RUParamList.paramarray[j][RU_ENB_LIST_IDX].numelt;
      else
	    RC.ru[j]->num_gNB                           = 0;
      for (i=0;i<RC.ru[j]->num_gNB;i++) RC.ru[j]->gNB_list[i] = RC.gNB[RUParamList.paramarray[j][RU_ENB_LIST_IDX].iptr[i]][0];     

      if (config_isparamset(RUParamList.paramarray[j], RU_SDR_ADDRS)) {
        RC.ru[j]->openair0_cfg.sdr_addrs = strdup(*(RUParamList.paramarray[j][RU_SDR_ADDRS].strptr));
      }

      if (config_isparamset(RUParamList.paramarray[j], RU_SDR_CLK_SRC)) {
        if (strcmp(*(RUParamList.paramarray[j][RU_SDR_CLK_SRC].strptr), "internal") == 0) {
          RC.ru[j]->openair0_cfg.clock_source = internal;
          LOG_D(PHY, "RU clock source set as internal\n");
        } else if (strcmp(*(RUParamList.paramarray[j][RU_SDR_CLK_SRC].strptr), "external") == 0) {
          RC.ru[j]->openair0_cfg.clock_source = external;
          LOG_D(PHY, "RU clock source set as external\n");
        } else if (strcmp(*(RUParamList.paramarray[j][RU_SDR_CLK_SRC].strptr), "gpsdo") == 0) {
          RC.ru[j]->openair0_cfg.clock_source = gpsdo;
          LOG_D(PHY, "RU clock source set as gpsdo\n");
        } else {
          LOG_E(PHY, "Erroneous RU clock source in the provided configuration file: '%s'\n", *(RUParamList.paramarray[j][RU_SDR_CLK_SRC].strptr));
        }
      }

      if (strcmp(*(RUParamList.paramarray[j][RU_LOCAL_RF_IDX].strptr), "yes") == 0) {
	if ( !(config_isparamset(RUParamList.paramarray[j],RU_LOCAL_IF_NAME_IDX)) ) {
	  RC.ru[j]->if_south                        = LOCAL_RF;
	  RC.ru[j]->function                        = gNodeB_3GPP;
	  printf("Setting function for RU %d to gNodeB_3GPP\n",j);
        }
        else { 
          RC.ru[j]->eth_params.local_if_name            = strdup(*(RUParamList.paramarray[j][RU_LOCAL_IF_NAME_IDX].strptr));    
          RC.ru[j]->eth_params.my_addr                  = strdup(*(RUParamList.paramarray[j][RU_LOCAL_ADDRESS_IDX].strptr)); 
          RC.ru[j]->eth_params.remote_addr              = strdup(*(RUParamList.paramarray[j][RU_REMOTE_ADDRESS_IDX].strptr));
          RC.ru[j]->eth_params.my_portc                 = *(RUParamList.paramarray[j][RU_LOCAL_PORTC_IDX].uptr);
          RC.ru[j]->eth_params.remote_portc             = *(RUParamList.paramarray[j][RU_REMOTE_PORTC_IDX].uptr);
          RC.ru[j]->eth_params.my_portd                 = *(RUParamList.paramarray[j][RU_LOCAL_PORTD_IDX].uptr);
          RC.ru[j]->eth_params.remote_portd             = *(RUParamList.paramarray[j][RU_REMOTE_PORTD_IDX].uptr);

	  if (strcmp(*(RUParamList.paramarray[j][RU_TRANSPORT_PREFERENCE_IDX].strptr), "udp") == 0) {
	    RC.ru[j]->if_south                        = LOCAL_RF;
	    RC.ru[j]->function                        = NGFI_RRU_IF5;
	    RC.ru[j]->eth_params.transp_preference    = ETH_UDP_MODE;
	    printf("Setting function for RU %d to NGFI_RRU_IF5 (udp)\n",j);
	  } else if (strcmp(*(RUParamList.paramarray[j][RU_TRANSPORT_PREFERENCE_IDX].strptr), "raw") == 0) {
	    RC.ru[j]->if_south                        = LOCAL_RF;
	    RC.ru[j]->function                        = NGFI_RRU_IF5;
	    RC.ru[j]->eth_params.transp_preference    = ETH_RAW_MODE;
	    printf("Setting function for RU %d to NGFI_RRU_IF5 (raw)\n",j);
	  } else if (strcmp(*(RUParamList.paramarray[j][RU_TRANSPORT_PREFERENCE_IDX].strptr), "udp_if4p5") == 0) {
	    RC.ru[j]->if_south                        = LOCAL_RF;
	    RC.ru[j]->function                        = NGFI_RRU_IF4p5;
	    RC.ru[j]->eth_params.transp_preference    = ETH_UDP_IF4p5_MODE;
	    printf("Setting function for RU %d to NGFI_RRU_IF4p5 (udp)\n",j);
	  } else if (strcmp(*(RUParamList.paramarray[j][RU_TRANSPORT_PREFERENCE_IDX].strptr), "raw_if4p5") == 0) {
	    RC.ru[j]->if_south                        = LOCAL_RF;
	    RC.ru[j]->function                        = NGFI_RRU_IF4p5;
	    RC.ru[j]->eth_params.transp_preference    = ETH_RAW_IF4p5_MODE;
	    printf("Setting function for RU %d to NGFI_RRU_IF4p5 (raw)\n",j);
	  }
	}
	RC.ru[j]->max_pdschReferenceSignalPower     = *(RUParamList.paramarray[j][RU_MAX_RS_EPRE_IDX].uptr);;
	RC.ru[j]->max_rxgain                        = *(RUParamList.paramarray[j][RU_MAX_RXGAIN_IDX].uptr);
	RC.ru[j]->num_bands                         = RUParamList.paramarray[j][RU_BAND_LIST_IDX].numelt;
	for (i=0;i<RC.ru[j]->num_bands;i++) RC.ru[j]->band[i] = RUParamList.paramarray[j][RU_BAND_LIST_IDX].iptr[i]; 
      } //strcmp(local_rf, "yes") == 0
      else {
	printf("RU %d: Transport %s\n",j,*(RUParamList.paramarray[j][RU_TRANSPORT_PREFERENCE_IDX].strptr));

        RC.ru[j]->eth_params.local_if_name	      = strdup(*(RUParamList.paramarray[j][RU_LOCAL_IF_NAME_IDX].strptr));    
        RC.ru[j]->eth_params.my_addr		      = strdup(*(RUParamList.paramarray[j][RU_LOCAL_ADDRESS_IDX].strptr)); 
        RC.ru[j]->eth_params.remote_addr	      = strdup(*(RUParamList.paramarray[j][RU_REMOTE_ADDRESS_IDX].strptr));
        RC.ru[j]->eth_params.my_portc		      = *(RUParamList.paramarray[j][RU_LOCAL_PORTC_IDX].uptr);
        RC.ru[j]->eth_params.remote_portc	      = *(RUParamList.paramarray[j][RU_REMOTE_PORTC_IDX].uptr);
        RC.ru[j]->eth_params.my_portd		      = *(RUParamList.paramarray[j][RU_LOCAL_PORTD_IDX].uptr);
        RC.ru[j]->eth_params.remote_portd	      = *(RUParamList.paramarray[j][RU_REMOTE_PORTD_IDX].uptr);
	if (strcmp(*(RUParamList.paramarray[j][RU_TRANSPORT_PREFERENCE_IDX].strptr), "udp") == 0) {
	  RC.ru[j]->if_south                     = REMOTE_IF5;
	  RC.ru[j]->function                     = NGFI_RAU_IF5;
	  RC.ru[j]->eth_params.transp_preference = ETH_UDP_MODE;
	} else if (strcmp(*(RUParamList.paramarray[j][RU_TRANSPORT_PREFERENCE_IDX].strptr), "raw") == 0) {
	  RC.ru[j]->if_south                     = REMOTE_IF5;
	  RC.ru[j]->function                     = NGFI_RAU_IF5;
	  RC.ru[j]->eth_params.transp_preference = ETH_RAW_MODE;
	} else if (strcmp(*(RUParamList.paramarray[j][RU_TRANSPORT_PREFERENCE_IDX].strptr), "udp_if4p5") == 0) {
	  RC.ru[j]->if_south                     = REMOTE_IF4p5;
	  RC.ru[j]->function                     = NGFI_RAU_IF4p5;
	  RC.ru[j]->eth_params.transp_preference = ETH_UDP_IF4p5_MODE;
	} else if (strcmp(*(RUParamList.paramarray[j][RU_TRANSPORT_PREFERENCE_IDX].strptr), "raw_if4p5") == 0) {
	  RC.ru[j]->if_south                     = REMOTE_IF4p5;
	  RC.ru[j]->function                     = NGFI_RAU_IF4p5;
	  RC.ru[j]->eth_params.transp_preference = ETH_RAW_IF4p5_MODE;
	} else if (strcmp(*(RUParamList.paramarray[j][RU_TRANSPORT_PREFERENCE_IDX].strptr), "raw_if5_mobipass") == 0) {
	  RC.ru[j]->if_south                     = REMOTE_IF5;
	  RC.ru[j]->function                     = NGFI_RAU_IF5;
	  RC.ru[j]->if_timing                    = synch_to_other;
	  RC.ru[j]->eth_params.transp_preference = ETH_RAW_IF5_MOBIPASS;
	}
      }  /* strcmp(local_rf, "yes") != 0 */

      RC.ru[j]->nb_tx                             = *(RUParamList.paramarray[j][RU_NB_TX_IDX].uptr);
      RC.ru[j]->nb_rx                             = *(RUParamList.paramarray[j][RU_NB_RX_IDX].uptr);
      
      RC.ru[j]->att_tx                            = *(RUParamList.paramarray[j][RU_ATT_TX_IDX].uptr);
      RC.ru[j]->att_rx                            = *(RUParamList.paramarray[j][RU_ATT_RX_IDX].uptr);
    }// j=0..num_rus
  } else {
    RC.nb_RU = 0;	    
  } // setting != NULL

  return;
  
}<|MERGE_RESOLUTION|>--- conflicted
+++ resolved
@@ -1403,11 +1403,7 @@
   int                slot = fp->slots_per_frame-1;
   int                frame    =1023; 
   char               filename[40],threadname[40];
-<<<<<<< HEAD
-  int                print_frame = 2;
-=======
   int                print_frame = 8;
->>>>>>> 8f96cd50
   int                i = 0;
 
   // set default return value
