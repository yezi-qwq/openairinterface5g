/*
 * Licensed to the OpenAirInterface (OAI) Software Alliance under one or more
 * contributor license agreements.  See the NOTICE file distributed with
 * this work for additional information regarding copyright ownership.
 * The OpenAirInterface Software Alliance licenses this file to You under
 * the OAI Public License, Version 1.0  (the "License"); you may not use this file
 * except in compliance with the License.
 * You may obtain a copy of the License at
 *
 *      http://www.openairinterface.org/?page_id=698
 *
 * Unless required by applicable law or agreed to in writing, software
 * distributed under the License is distributed on an "AS IS" BASIS,
 * WITHOUT WARRANTIES OR CONDITIONS OF ANY KIND, either express or implied.
 * See the License for the specific language governing permissions and
 * limitations under the License.
 *-------------------------------------------------------------------------------
 * For more information about the OpenAirInterface (OAI) Software Alliance:
 *      contact@openairinterface.org
 */

/*! \file lte-ue.c
 * \brief threads and support functions for real-time LTE UE target
 * \author R. Knopp, F. Kaltenberger, Navid Nikaein
 * \date 2015
 * \version 0.1
 * \company Eurecom
 * \email: knopp@eurecom.fr,florian.kaltenberger@eurecom.fr, navid.nikaein@eurecom.fr
 * \note
 * \warning
 */
#include "lte-softmodem.h"

#include "rt_wrapper.h"

#ifdef OPENAIR2
#include "LAYER2/MAC/defs.h"
#include "RRC/LITE/extern.h"
#endif
#include "PHY_INTERFACE/extern.h"

#undef MALLOC //there are two conflicting definitions, so we better make sure we don't use it at all
//#undef FRAME_LENGTH_COMPLEX_SAMPLES //there are two conflicting definitions, so we better make sure we don't use it at all

#include "PHY/extern.h"
#include "SCHED/extern.h"
#include "LAYER2/MAC/extern.h"
#include "LAYER2/MAC/proto.h"

#include "UTIL/LOG/log_extern.h"
#include "UTIL/OTG/otg_tx.h"
#include "UTIL/OTG/otg_externs.h"
#include "UTIL/MATH/oml.h"
#include "UTIL/LOG/vcd_signal_dumper.h"
#include "UTIL/OPT/opt.h"

#include "T.h"

#define FRAME_PERIOD    100000000ULL
#define DAQ_PERIOD      66667ULL
#define FIFO_PRIORITY   40

typedef enum {
    pss=0,
    pbch=1,
    si=2
} sync_mode_t;

void init_UE_threads(PHY_VARS_UE *UE);
void *UE_thread(void *arg);
void init_UE(int nb_inst);

int32_t **rxdata;
int32_t **txdata;

#define KHz (1000UL)
#define MHz (1000*KHz)

typedef struct eutra_band_s {
    int16_t band;
    uint32_t ul_min;
    uint32_t ul_max;
    uint32_t dl_min;
    uint32_t dl_max;
    lte_frame_type_t frame_type;
} eutra_band_t;

typedef struct band_info_s {
    int nbands;
    eutra_band_t band_info[100];
} band_info_t;

band_info_t bands_to_scan;

static const eutra_band_t eutra_bands[] = {
    { 1, 1920    * MHz, 1980    * MHz, 2110    * MHz, 2170    * MHz, FDD},
    { 2, 1850    * MHz, 1910    * MHz, 1930    * MHz, 1990    * MHz, FDD},
    { 3, 1710    * MHz, 1785    * MHz, 1805    * MHz, 1880    * MHz, FDD},
    { 4, 1710    * MHz, 1755    * MHz, 2110    * MHz, 2155    * MHz, FDD},
    { 5,  824    * MHz,  849    * MHz,  869    * MHz,  894    * MHz, FDD},
    { 6,  830    * MHz,  840    * MHz,  875    * MHz,  885    * MHz, FDD},
    { 7, 2500    * MHz, 2570    * MHz, 2620    * MHz, 2690    * MHz, FDD},
    { 8,  880    * MHz,  915    * MHz,  925    * MHz,  960    * MHz, FDD},
    { 9, 1749900 * KHz, 1784900 * KHz, 1844900 * KHz, 1879900 * KHz, FDD},
    {10, 1710    * MHz, 1770    * MHz, 2110    * MHz, 2170    * MHz, FDD},
    {11, 1427900 * KHz, 1452900 * KHz, 1475900 * KHz, 1500900 * KHz, FDD},
    {12,  698    * MHz,  716    * MHz,  728    * MHz,  746    * MHz, FDD},
    {13,  777    * MHz,  787    * MHz,  746    * MHz,  756    * MHz, FDD},
    {14,  788    * MHz,  798    * MHz,  758    * MHz,  768    * MHz, FDD},
    {17,  704    * MHz,  716    * MHz,  734    * MHz,  746    * MHz, FDD},
    {20,  832    * MHz,  862    * MHz,  791    * MHz,  821    * MHz, FDD},
    {22, 3510    * MHz, 3590    * MHz, 3410    * MHz, 3490    * MHz, FDD},
    {33, 1900    * MHz, 1920    * MHz, 1900    * MHz, 1920    * MHz, TDD},
    {34, 2010    * MHz, 2025    * MHz, 2010    * MHz, 2025    * MHz, TDD},
    {35, 1850    * MHz, 1910    * MHz, 1850    * MHz, 1910    * MHz, TDD},
    {36, 1930    * MHz, 1990    * MHz, 1930    * MHz, 1990    * MHz, TDD},
    {37, 1910    * MHz, 1930    * MHz, 1910    * MHz, 1930    * MHz, TDD},
    {38, 2570    * MHz, 2620    * MHz, 2570    * MHz, 2630    * MHz, TDD},
    {39, 1880    * MHz, 1920    * MHz, 1880    * MHz, 1920    * MHz, TDD},
    {40, 2300    * MHz, 2400    * MHz, 2300    * MHz, 2400    * MHz, TDD},
    {41, 2496    * MHz, 2690    * MHz, 2496    * MHz, 2690    * MHz, TDD},
    {42, 3400    * MHz, 3600    * MHz, 3400    * MHz, 3600    * MHz, TDD},
    {43, 3600    * MHz, 3800    * MHz, 3600    * MHz, 3800    * MHz, TDD},
    {44, 703    * MHz, 803    * MHz, 703    * MHz, 803    * MHz, TDD},
};

pthread_t                       main_ue_thread;
pthread_attr_t                  attr_UE_thread;
struct sched_param              sched_param_UE_thread;

void init_thread(int sched_runtime, int sched_deadline, int sched_fifo, cpu_set_t *cpuset, char * name) {

#ifdef DEADLINE_SCHEDULER
    if (sched_runtime!=0) {
        struct sched_attr attr= {0};
        attr.size = sizeof(attr);
        // This creates a .5 ms  reservation
        attr.sched_policy = SCHED_DEADLINE;
        attr.sched_runtime  = sched_runtime;
        attr.sched_deadline = sched_deadline;
        attr.sched_period   = 0;
        AssertFatal(sched_setattr(0, &attr, 0) == 0,
                    "[SCHED] main eNB thread: sched_setattr failed %s \n",perror(errno));
        LOG_I(HW,"[SCHED][eNB] eNB main deadline thread %lu started on CPU %d\n",
              (unsigned long)gettid(), sched_getcpu());
    }
<<<<<<< HEAD
    UE->rfdevice.host_type = BBU_HOST;
    //    UE->rfdevice.type      = NONE_DEV;
    error_code = pthread_create(&UE->proc.pthread_ue, &UE->proc.attr_ue, UE_thread, UE);
    
    if (error_code!= 0) {
      LOG_D(HW,"[lte-softmodem.c] Could not allocate UE_thread, error %d\n",error_code);
      return;
    } else {
      char name[128];
      sprintf(name, "main UE %d", inst);
      LOG_D(HW, "[lte-softmodem.c] Allocate UE_thread successful\n" );
      pthread_setname_np(UE->proc.pthread_ue, name);
=======

#else
    if (CPU_COUNT(cpuset) > 0)
        AssertFatal( 0 == pthread_setaffinity_np(pthread_self(), sizeof(cpu_set_t), cpuset), "");
    struct sched_param sp;
    sp.sched_priority = sched_fifo;
    AssertFatal(pthread_setschedparam(pthread_self(),SCHED_FIFO,&sp)==0,
                "Can't set thread priority, Are you root?\n");
#endif

    // Lock memory from swapping. This is a process wide call (not constraint to this thread).
    mlockall(MCL_CURRENT | MCL_FUTURE);
    pthread_setname_np( pthread_self(), name );

    // LTS: this sync stuff should be wrong
    printf("waiting for sync (%s)\n",name);
    pthread_mutex_lock(&sync_mutex);
    printf("Locked sync_mutex, waiting (%s)\n",name);
    while (sync_var<0)
        pthread_cond_wait(&sync_cond, &sync_mutex);
    pthread_mutex_unlock(&sync_mutex);
    printf("started %s as PID: %ld\n",name, gettid());
}

void init_UE(int nb_inst) {

    for (long long inst=0; inst<nb_inst; inst++) {
        //    UE->rfdevice.type      = NONE_DEV;
        PHY_VARS_UE *UE = PHY_vars_UE_g[inst][0];
        AssertFatal(0 == pthread_create(&UE->proc.pthread_ue,
                                        &UE->proc.attr_ue,
                                        UE_thread,
                                        (void*)UE), "");
>>>>>>> be0541aa
    }

<<<<<<< HEAD
  printf("UE threads created\n");
#if 0
#if defined(ENABLE_USE_MME)
  extern volatile int start_UE;
  while (start_UE == 0) {
    sleep(1);
  }
#endif
#endif
=======
    printf("UE threads created by %ld\n", gettid());
#ifdef USE_MME
    while (start_UE == 0) {
        sleep(1);
    }
#endif

>>>>>>> be0541aa
}

/*!
 * \brief This is the UE synchronize thread.
 * It performs band scanning and synchonization.
 * \param arg is a pointer to a \ref PHY_VARS_UE structure.
 * \returns a pointer to an int. The storage is not on the heap and must not be freed.
 */
static void *UE_thread_synch(void *arg) {
    static int __thread UE_thread_synch_retval;
    int i, hw_slot_offset;
    PHY_VARS_UE *UE = (PHY_VARS_UE*) arg;
    int current_band = 0;
    int current_offset = 0;
    sync_mode_t sync_mode = pbch;
    int CC_id = UE->CC_id;
    int freq_offset=0;

    cpu_set_t cpuset;
    CPU_ZERO(&cpuset);
    if ( threads.iq != -1 )
        CPU_SET(threads.iq, &cpuset);
    // this thread priority must be lower that the main acquisition thread
    init_thread(100000, 500000, FIFO_PRIORITY-1, &cpuset,
                "sync UE");

    UE->is_synchronized = 0;

    if (UE->UE_scan == 0) {
        int ind;
        for ( ind=0;
                ind < sizeof(eutra_bands) / sizeof(eutra_bands[0]);
                ind++) {
            current_band = eutra_bands[ind].band;
            LOG_D(PHY, "Scanning band %d, dl_min %"PRIu32", ul_min %"PRIu32"\n", current_band, eutra_bands[ind].dl_min,eutra_bands[ind].ul_min);
            if ( eutra_bands[ind].dl_min <= downlink_frequency[0][0] && eutra_bands[ind].dl_max >= downlink_frequency[0][0] ) {
                for (i=0; i<4; i++)
                    uplink_frequency_offset[CC_id][i] = eutra_bands[ind].ul_min - eutra_bands[ind].dl_min;
                break;
            }
        }
        AssertFatal( ind < sizeof(eutra_bands) / sizeof(eutra_bands[0]), "Can't find EUTRA band for frequency");

        LOG_I( PHY, "[SCHED][UE] Check absolute frequency DL %"PRIu32", UL %"PRIu32" (oai_exit %d, rx_num_channels %d)\n",
               downlink_frequency[0][0], downlink_frequency[0][0]+uplink_frequency_offset[0][0],
               oai_exit, openair0_cfg[0].rx_num_channels);

        for (i=0; i<openair0_cfg[UE->rf_map.card].rx_num_channels; i++) {
            openair0_cfg[UE->rf_map.card].rx_freq[UE->rf_map.chain+i] = downlink_frequency[CC_id][i];
            openair0_cfg[UE->rf_map.card].tx_freq[UE->rf_map.chain+i] =
                downlink_frequency[CC_id][i]+uplink_frequency_offset[CC_id][i];
            openair0_cfg[UE->rf_map.card].autocal[UE->rf_map.chain+i] = 1;
            if (uplink_frequency_offset[CC_id][i] != 0) //
                openair0_cfg[UE->rf_map.card].duplex_mode = duplex_mode_FDD;
            else //FDD
                openair0_cfg[UE->rf_map.card].duplex_mode = duplex_mode_TDD;
        }
        sync_mode = pbch;

    } else {
        current_band=0;
        for (i=0; i<openair0_cfg[UE->rf_map.card].rx_num_channels; i++) {
            downlink_frequency[UE->rf_map.card][UE->rf_map.chain+i] = bands_to_scan.band_info[CC_id].dl_min;
            uplink_frequency_offset[UE->rf_map.card][UE->rf_map.chain+i] =
                bands_to_scan.band_info[CC_id].ul_min-bands_to_scan.band_info[CC_id].dl_min;
            openair0_cfg[UE->rf_map.card].rx_freq[UE->rf_map.chain+i] = downlink_frequency[CC_id][i];
            openair0_cfg[UE->rf_map.card].tx_freq[UE->rf_map.chain+i] =
                downlink_frequency[CC_id][i]+uplink_frequency_offset[CC_id][i];
            openair0_cfg[UE->rf_map.card].rx_gain[UE->rf_map.chain+i] = UE->rx_total_gain_dB;
        }
    }

    AssertFatal(UE->rfdevice.trx_start_func(&UE->rfdevice) == 0, "Could not start the device\n");

    while (oai_exit==0) {
        AssertFatal ( 0== pthread_mutex_lock(&UE->proc.mutex_synch), "");
        while (UE->proc.instance_cnt_synch < 0)
            // the thread waits here most of the time
            pthread_cond_wait( &UE->proc.cond_synch, &UE->proc.mutex_synch );
        AssertFatal ( 0== pthread_mutex_unlock(&UE->proc.mutex_synch), "");

        switch (sync_mode) {
        case pss:
            LOG_I(PHY,"[SCHED][UE] Scanning band %d (%d), freq %u\n",bands_to_scan.band_info[current_band].band, current_band,bands_to_scan.band_info[current_band].dl_min+current_offset);
            lte_sync_timefreq(UE,current_band,bands_to_scan.band_info[current_band].dl_min+current_offset);
            current_offset += 20000000; // increase by 20 MHz

            if (current_offset > bands_to_scan.band_info[current_band].dl_max-bands_to_scan.band_info[current_band].dl_min) {
                current_band++;
                current_offset=0;
            }

            if (current_band==bands_to_scan.nbands) {
                current_band=0;
                oai_exit=1;
            }

<<<<<<< HEAD
      if (current_band==bands_to_scan.nbands) {
        current_band=0;
        oai_exit=1;
      }

      for (i=0; i<openair0_cfg[UE->rf_map.card].rx_num_channels; i++) {
	downlink_frequency[UE->rf_map.card][UE->rf_map.chain+i] = bands_to_scan.band_info[current_band].dl_min+current_offset;
	uplink_frequency_offset[UE->rf_map.card][UE->rf_map.chain+i] = bands_to_scan.band_info[current_band].ul_min-bands_to_scan.band_info[0].dl_min + current_offset;

	openair0_cfg[UE->rf_map.card].rx_freq[UE->rf_map.chain+i] = downlink_frequency[CC_id][i];
	openair0_cfg[UE->rf_map.card].tx_freq[UE->rf_map.chain+i] = downlink_frequency[CC_id][i]+uplink_frequency_offset[CC_id][i];
	openair0_cfg[UE->rf_map.card].rx_gain[UE->rf_map.chain+i] = UE->rx_total_gain_dB;
	if (UE->UE_scan_carrier) {
	  openair0_cfg[UE->rf_map.card].autocal[UE->rf_map.chain+i] = 1;
	}
	
      }

      break;
 
    case pbch:

      LOG_I(PHY,"[UE thread Synch] Running Initial Synch (mode %d)\n",UE->mode);
      if (initial_sync( UE, UE->mode ) == 0) {

        hw_slot_offset = (UE->rx_offset<<1) / UE->frame_parms.samples_per_tti;
        LOG_I( HW, "Got synch: hw_slot_offset %d, carrier off %d Hz, rxgain %d (DL %u, UL %u), UE_scan_carrier %d\n",
          hw_slot_offset,
          freq_offset,
          UE->rx_total_gain_dB,
          downlink_frequency[0][0]+freq_offset,
          downlink_frequency[0][0]+uplink_frequency_offset[0][0]+freq_offset,
          UE->UE_scan_carrier );

	if (UE->UE_scan_carrier == 1) {

	  UE->UE_scan_carrier = 0;
	  // rerun with new cell parameters and frequency-offset
	  for (i=0;i<openair0_cfg[UE->rf_map.card].rx_num_channels;i++) {
	    openair0_cfg[UE->rf_map.card].rx_gain[UE->rf_map.chain+i] = UE->rx_total_gain_dB;//-USRP_GAIN_OFFSET;
		if (freq_offset >= 0)
	    {
	        openair0_cfg[UE->rf_map.card].rx_freq[UE->rf_map.chain+i] += abs(UE->common_vars.freq_offset);
	    }
	    else
	    {
	        openair0_cfg[UE->rf_map.card].rx_freq[UE->rf_map.chain+i] -= abs(UE->common_vars.freq_offset);
	    }
		LOG_I(PHY," new cell parameters and frequency-offset %f freq_offset %d UE->common_vars.freq_offset %d \n", openair0_cfg[UE->rf_map.card].rx_freq[UE->rf_map.chain+i], freq_offset, UE->common_vars.freq_offset);
	    openair0_cfg[UE->rf_map.card].tx_freq[UE->rf_map.chain+i] =  openair0_cfg[UE->rf_map.card].rx_freq[UE->rf_map.chain+i]+uplink_frequency_offset[CC_id][i];
	    downlink_frequency[CC_id][i] = openair0_cfg[CC_id].rx_freq[i];
	    freq_offset=0;	    
	  }

	  // reconfigure for potentially different bandwidth
	  switch(UE->frame_parms.N_RB_DL) {
	  case 6:
	    openair0_cfg[UE->rf_map.card].sample_rate =1.92e6;
	    openair0_cfg[UE->rf_map.card].rx_bw          =.96e6;
	    openair0_cfg[UE->rf_map.card].tx_bw          =.96e6;
	    //            openair0_cfg[0].rx_gain[0] -= 12;
	    break;
	  case 25:
	    openair0_cfg[UE->rf_map.card].sample_rate =7.68e6;
	    openair0_cfg[UE->rf_map.card].rx_bw          =2.5e6;
	    openair0_cfg[UE->rf_map.card].tx_bw          =2.5e6;
	    //            openair0_cfg[0].rx_gain[0] -= 6;
	    break;
	  case 50:
	    openair0_cfg[UE->rf_map.card].sample_rate =15.36e6;
	    openair0_cfg[UE->rf_map.card].rx_bw          =5.0e6;
	    openair0_cfg[UE->rf_map.card].tx_bw          =5.0e6;
	    //            openair0_cfg[0].rx_gain[0] -= 3;
	    break;
	  case 100:
	    openair0_cfg[UE->rf_map.card].sample_rate=30.72e6;
	    openair0_cfg[UE->rf_map.card].rx_bw=10.0e6;
	    openair0_cfg[UE->rf_map.card].tx_bw=10.0e6;
	    //            openair0_cfg[0].rx_gain[0] -= 0;
	    break;
	  }
	
	  UE->rfdevice.trx_set_freq_func(&UE->rfdevice,&openair0_cfg[0],0);
	  //UE->rfdevice.trx_set_gains_func(&openair0,&openair0_cfg[0]);
	  UE->rfdevice.trx_stop_func(&UE->rfdevice);	  
	  sleep(1);
	  init_frame_parms(&UE->frame_parms,1);
	  if (UE->rfdevice.trx_start_func(&UE->rfdevice) != 0 ) { 
	    LOG_E(HW,"Could not start the device\n");
	    oai_exit=1;
	  }
	}
	else {
	  UE->is_synchronized = 1;

	  if( UE->mode == rx_dump_frame ){
	    FILE *fd;
	    if ((UE->proc.proc_rxtx[0].frame_rx&1) == 0) {  // this guarantees SIB1 is present 
	      if ((fd = fopen("rxsig_frame0.dat","w")) != NULL) {
		fwrite((void*)&UE->common_vars.rxdata[0][0],
		       sizeof(int32_t),
		       10*UE->frame_parms.samples_per_tti,
		       fd);
		LOG_I(PHY,"Dummping Frame ... bye bye \n");
		fclose(fd);
		exit(0);
	      }
	      else {
		LOG_E(PHY,"Cannot open file for writing\n");
		exit(0);
	      }
	    }
	    else {
	      UE->is_synchronized = 0;
	    }
	  }
	}
      } else {
        // initial sync failed
        // calculate new offset and try again
	if (UE->UE_scan_carrier == 1) {
	  if (freq_offset >= 0) {
	    freq_offset += 100;
	    freq_offset *= -1;
	  } else {
	    freq_offset *= -1;
	  }
	
	  if (abs(freq_offset) > 7500) {
	    LOG_I( PHY, "[initial_sync] No cell synchronization found, abandoning\n" );
	    FILE *fd;
	    if ((fd = fopen("rxsig_frame0.dat","w"))!=NULL) {
	      fwrite((void*)&UE->common_vars.rxdata[0][0],
		     sizeof(int32_t),
		     10*UE->frame_parms.samples_per_tti,
		     fd);
	      LOG_I(PHY,"Dummping Frame ... bye bye \n");
	      fclose(fd);
	      exit(0);
	    }
	    mac_xface->macphy_exit("No cell synchronization found, abandoning");
	    return &UE_thread_synch_retval; // not reached
	  }
	}
	else {
	  
	}
        LOG_I( PHY, "[initial_sync] trying carrier off %d Hz, rxgain %d (DL %u, UL %u)\n", 
	       freq_offset,
               UE->rx_total_gain_dB,
               downlink_frequency[0][0]+freq_offset,
               downlink_frequency[0][0]+uplink_frequency_offset[0][0]+freq_offset );

	for (i=0; i<openair0_cfg[UE->rf_map.card].rx_num_channels; i++) {
	  openair0_cfg[UE->rf_map.card].rx_freq[UE->rf_map.chain+i] = downlink_frequency[CC_id][i]+freq_offset;
	  openair0_cfg[UE->rf_map.card].tx_freq[UE->rf_map.chain+i] = downlink_frequency[CC_id][i]+uplink_frequency_offset[CC_id][i]+freq_offset;
	  
	  openair0_cfg[UE->rf_map.card].rx_gain[UE->rf_map.chain+i] = UE->rx_total_gain_dB;//-USRP_GAIN_OFFSET;
	  
	  if (UE->UE_scan_carrier==1) {
	    openair0_cfg[UE->rf_map.card].autocal[UE->rf_map.chain+i] = 1;
	  }
	}

	UE->rfdevice.trx_set_freq_func(&UE->rfdevice,&openair0_cfg[0],0);
	    
      }// initial_sync=0

      break;

    case si:
    default:
      break;
    }
=======
            for (i=0; i<openair0_cfg[UE->rf_map.card].rx_num_channels; i++) {
                downlink_frequency[UE->rf_map.card][UE->rf_map.chain+i] = bands_to_scan.band_info[current_band].dl_min+current_offset;
                uplink_frequency_offset[UE->rf_map.card][UE->rf_map.chain+i] = bands_to_scan.band_info[current_band].ul_min-bands_to_scan.band_info[0].dl_min + current_offset;
>>>>>>> be0541aa

                openair0_cfg[UE->rf_map.card].rx_freq[UE->rf_map.chain+i] = downlink_frequency[CC_id][i];
                openair0_cfg[UE->rf_map.card].tx_freq[UE->rf_map.chain+i] = downlink_frequency[CC_id][i]+uplink_frequency_offset[CC_id][i];
                openair0_cfg[UE->rf_map.card].rx_gain[UE->rf_map.chain+i] = UE->rx_total_gain_dB;
                if (UE->UE_scan_carrier) {
                    openair0_cfg[UE->rf_map.card].autocal[UE->rf_map.chain+i] = 1;
                }

            }

            break;

        case pbch:

            LOG_I(PHY,"[UE thread Synch] Running Initial Synch (mode %d)\n",UE->mode);
            if (initial_sync( UE, UE->mode ) == 0) {

                hw_slot_offset = (UE->rx_offset<<1) / UE->frame_parms.samples_per_tti;
                LOG_I( HW, "Got synch: hw_slot_offset %d, carrier off %d Hz, rxgain %d (DL %u, UL %u), UE_scan_carrier %d\n",
                       hw_slot_offset,
                       freq_offset,
                       UE->rx_total_gain_dB,
                       downlink_frequency[0][0]+freq_offset,
                       downlink_frequency[0][0]+uplink_frequency_offset[0][0]+freq_offset,
                       UE->UE_scan_carrier );

                if (UE->UE_scan_carrier == 1) {
                    UE->UE_scan_carrier = 0;
                    // rerun with new cell parameters and frequency-offset
                    for (i=0; i<openair0_cfg[UE->rf_map.card].rx_num_channels; i++) {
                        openair0_cfg[UE->rf_map.card].rx_gain[UE->rf_map.chain+i] = UE->rx_total_gain_dB;//-USRP_GAIN_OFFSET;
                        if (freq_offset >= 0)
                            openair0_cfg[UE->rf_map.card].rx_freq[UE->rf_map.chain+i] += UE->common_vars.freq_offset;
                        else
                            openair0_cfg[UE->rf_map.card].rx_freq[UE->rf_map.chain+i] -= UE->common_vars.freq_offset;
                        openair0_cfg[UE->rf_map.card].tx_freq[UE->rf_map.chain+i] =
                            openair0_cfg[UE->rf_map.card].rx_freq[UE->rf_map.chain+i]+uplink_frequency_offset[CC_id][i];
                        downlink_frequency[CC_id][i] = openair0_cfg[CC_id].rx_freq[i];
                        freq_offset=0;
                    }

                    // reconfigure for potentially different bandwidth
                    switch(UE->frame_parms.N_RB_DL) {
                    case 6:
                        openair0_cfg[UE->rf_map.card].sample_rate =1.92e6;
                        openair0_cfg[UE->rf_map.card].rx_bw          =.96e6;
                        openair0_cfg[UE->rf_map.card].tx_bw          =.96e6;
                        //            openair0_cfg[0].rx_gain[0] -= 12;
                        break;
                    case 25:
                        openair0_cfg[UE->rf_map.card].sample_rate =7.68e6;
                        openair0_cfg[UE->rf_map.card].rx_bw          =2.5e6;
                        openair0_cfg[UE->rf_map.card].tx_bw          =2.5e6;
                        //            openair0_cfg[0].rx_gain[0] -= 6;
                        break;
                    case 50:
                        openair0_cfg[UE->rf_map.card].sample_rate =15.36e6;
                        openair0_cfg[UE->rf_map.card].rx_bw          =5.0e6;
                        openair0_cfg[UE->rf_map.card].tx_bw          =5.0e6;
                        //            openair0_cfg[0].rx_gain[0] -= 3;
                        break;
                    case 100:
                        openair0_cfg[UE->rf_map.card].sample_rate=30.72e6;
                        openair0_cfg[UE->rf_map.card].rx_bw=10.0e6;
                        openair0_cfg[UE->rf_map.card].tx_bw=10.0e6;
                        //            openair0_cfg[0].rx_gain[0] -= 0;
                        break;
                    }

                    UE->rfdevice.trx_set_freq_func(&UE->rfdevice,&openair0_cfg[0],0);
                    //UE->rfdevice.trx_set_gains_func(&openair0,&openair0_cfg[0]);
                    UE->rfdevice.trx_stop_func(&UE->rfdevice);
                    sleep(1);
                    init_frame_parms(&UE->frame_parms,1);
                    if (UE->rfdevice.trx_start_func(&UE->rfdevice) != 0 ) {
                        LOG_E(HW,"Could not start the device\n");
                        oai_exit=1;
                    }
                } else {
                    AssertFatal ( 0== pthread_mutex_lock(&UE->proc.mutex_synch), "");
                    UE->is_synchronized = 1;
                    AssertFatal ( 0== pthread_mutex_unlock(&UE->proc.mutex_synch), "");

                    if( UE->mode == rx_dump_frame ) {
                        FILE *fd;
                        if ((UE->proc.proc_rxtx[0].frame_rx&1) == 0) {  // this guarantees SIB1 is present
                            if ((fd = fopen("rxsig_frame0.dat","w")) != NULL) {
                                fwrite((void*)&UE->common_vars.rxdata[0][0],
                                       sizeof(int32_t),
                                       10*UE->frame_parms.samples_per_tti,
                                       fd);
                                LOG_I(PHY,"Dummping Frame ... bye bye \n");
                                fclose(fd);
                                exit(0);
                            } else {
                                LOG_E(PHY,"Cannot open file for writing\n");
                                exit(0);
                            }
                        } else {
                            AssertFatal ( 0== pthread_mutex_lock(&UE->proc.mutex_synch), "");
                            UE->is_synchronized = 0;
                            AssertFatal ( 0== pthread_mutex_unlock(&UE->proc.mutex_synch), "");

                        }
                    }
                }
            } else {
                // initial sync failed
                // calculate new offset and try again
                if (UE->UE_scan_carrier == 1) {
                    if (freq_offset >= 0)
                        freq_offset += 100;
                    freq_offset *= -1;

                    if (abs(freq_offset) > 7500) {
                        LOG_I( PHY, "[initial_sync] No cell synchronization found, abandoning\n" );
                        FILE *fd;
                        if ((fd = fopen("rxsig_frame0.dat","w"))!=NULL) {
                            fwrite((void*)&UE->common_vars.rxdata[0][0],
                                   sizeof(int32_t),
                                   10*UE->frame_parms.samples_per_tti,
                                   fd);
                            LOG_I(PHY,"Dummping Frame ... bye bye \n");
                            fclose(fd);
                            exit(0);
                        }
                        mac_xface->macphy_exit("No cell synchronization found, abandoning");
                        return &UE_thread_synch_retval; // not reached
                    }
                }
                LOG_I( PHY, "[initial_sync] trying carrier off %d Hz, rxgain %d (DL %u, UL %u)\n",
                       freq_offset,
                       UE->rx_total_gain_dB,
                       downlink_frequency[0][0]+freq_offset,
                       downlink_frequency[0][0]+uplink_frequency_offset[0][0]+freq_offset );

                for (i=0; i<openair0_cfg[UE->rf_map.card].rx_num_channels; i++) {
                    openair0_cfg[UE->rf_map.card].rx_freq[UE->rf_map.chain+i] = downlink_frequency[CC_id][i]+freq_offset;
                    openair0_cfg[UE->rf_map.card].tx_freq[UE->rf_map.chain+i] = downlink_frequency[CC_id][i]+uplink_frequency_offset[CC_id][i]+freq_offset;
                    openair0_cfg[UE->rf_map.card].rx_gain[UE->rf_map.chain+i] = UE->rx_total_gain_dB;//-USRP_GAIN_OFFSET;
                    if (UE->UE_scan_carrier==1)
                        openair0_cfg[UE->rf_map.card].autocal[UE->rf_map.chain+i] = 1;
                }
                UE->rfdevice.trx_set_freq_func(&UE->rfdevice,&openair0_cfg[0],0);
            }// initial_sync=0
            break;
        case si:
        default:
            break;
        }

        AssertFatal ( 0== pthread_mutex_lock(&UE->proc.mutex_synch), "");
        // indicate readiness
        UE->proc.instance_cnt_synch--;
        AssertFatal ( 0== pthread_mutex_unlock(&UE->proc.mutex_synch), "");

        VCD_SIGNAL_DUMPER_DUMP_FUNCTION_BY_NAME( VCD_SIGNAL_DUMPER_FUNCTIONS_UE_THREAD_SYNCH, 0 );
    }  // while !oai_exit

    return &UE_thread_synch_retval;
}


/* this structure is used to pass both UE phy vars and
 * proc to the function UE_thread_rxn_txnp4
 */
struct rx_tx_thread_data {
  PHY_VARS_UE    *UE;
  UE_rxtx_proc_t *proc;
};


/*!
 * \brief This is the UE thread for RX subframe n and TX subframe n+4.
 * This thread performs the phy_procedures_UE_RX() on every received slot.
 * then, if TX is enabled it performs TX for n+4.
 * \param arg is a pointer to a \ref PHY_VARS_UE structure.
 * \returns a pointer to an int. The storage is not on the heap and must not be freed.
 */

<<<<<<< HEAD
static void *UE_thread_rxn_txnp4(void *arg)
{
  static int UE_thread_rxtx_retval;
  struct rx_tx_thread_data *rtd = arg;
  UE_rxtx_proc_t *proc = rtd->proc;
  PHY_VARS_UE    *UE   = rtd->UE;
  int ret;
  proc->instance_cnt_rxtx=-1;


#ifdef DEADLINE_SCHEDULER

  struct sched_attr attr;
  unsigned int flags = 0;

  attr.size = sizeof(attr);
  attr.sched_flags = 0;
  attr.sched_nice = 0;
  attr.sched_priority = 0;

  // This creates a .5ms reservation every 1ms period
  attr.sched_policy   = SCHED_DEADLINE;
  attr.sched_runtime  = 900000;  // each rx thread requires 1ms to finish its job
  attr.sched_deadline = 1000000; // each rx thread will finish within 1ms
  attr.sched_period   = 1000000; // each rx thread has a period of 1ms from the starting point

  if (sched_setattr(0, &attr, flags) < 0 ) {
    perror("[SCHED] UE_thread_rxtx : sched_setattr failed\n");
    return &UE_thread_rxtx_retval;
  }

#else
  int policy, s, j;
  struct sched_param sparam;
  char cpu_affinity[1024];
  cpu_set_t cpuset;

  /* Set affinity mask to include CPUs 1 to MAX_CPUS */
  /* CPU 0 is reserved for UHD threads */
  CPU_ZERO(&cpuset);

  #ifdef CPU_AFFINITY
  if (get_nprocs() >2)
  {
    for (j = 1; j < get_nprocs(); j++)
      CPU_SET(j, &cpuset);

    s = pthread_setaffinity_np(pthread_self(), sizeof(cpu_set_t), &cpuset);
    if (s != 0)
    {
      perror( "pthread_setaffinity_np");
      exit_fun("Error setting processor affinity");
    }
  }
  #endif

  /* Check the actual affinity mask assigned to the thread */

  s = pthread_getaffinity_np(pthread_self(), sizeof(cpu_set_t), &cpuset);
  if (s != 0)
  {
    perror( "pthread_getaffinity_np");
    exit_fun("Error getting processor affinity ");
  }
  memset(cpu_affinity, 0 , sizeof(cpu_affinity));
  for (j = 0; j < CPU_SETSIZE; j++)
  if (CPU_ISSET(j, &cpuset))
  {  
     char temp[1024];
     sprintf(temp, " CPU_%d ", j);    
     strcat(cpu_affinity, temp);
  }

  memset(&sparam, 0 , sizeof (sparam));
  sparam.sched_priority = sched_get_priority_max(SCHED_FIFO)-1;
  policy = SCHED_FIFO ; 
  
  s = pthread_setschedparam(pthread_self(), policy, &sparam);
  if (s != 0)
     {
     perror("pthread_setschedparam : ");
     exit_fun("Error setting thread priority");
     }
  s = pthread_getschedparam(pthread_self(), &policy, &sparam);
  if (s != 0)
   {
     perror("pthread_getschedparam : ");
     exit_fun("Error getting thread priority");

   }

  LOG_I( HW, "[SCHED][UE] Started UE RX thread on CPU %d TID %ld , sched_policy = %s, priority = %d, CPU Affinity = %s \n", (int)sched_getcpu(), gettid(),
                   (policy == SCHED_FIFO)  ? "SCHED_FIFO" :
                   (policy == SCHED_RR)    ? "SCHED_RR" :
                   (policy == SCHED_OTHER) ? "SCHED_OTHER" :
                   "???",
                   (int) sparam.sched_priority, cpu_affinity);


#endif

  // Lock memory from swapping. This is a process wide call (not constraint to this thread).
  mlockall(MCL_CURRENT | MCL_FUTURE);

  printf("waiting for sync (UE_thread_rxn_txnp4)\n");

  pthread_mutex_lock(&sync_mutex);
  printf("Locked sync_mutex, waiting (UE_thread_rxn_txnp4)\n");

  while (sync_var<0)
    pthread_cond_wait(&sync_cond, &sync_mutex);

#define THREAD_NAME_LEN 16
  char threadname[THREAD_NAME_LEN];
  ret = pthread_getname_np(proc->pthread_rxtx, threadname, THREAD_NAME_LEN);
  if (ret != 0)
  {
   perror("pthread_getname_np : ");
   exit_fun("Error getting thread name");
  }

  pthread_mutex_unlock(&sync_mutex);
  printf("unlocked sync_mutex, waiting (UE_thread_rxtx)\n");

  printf("Starting UE RXN_TXNP4 thread (%s)\n", threadname);

  while (!oai_exit) {
    VCD_SIGNAL_DUMPER_DUMP_FUNCTION_BY_NAME( VCD_SIGNAL_DUMPER_FUNCTIONS_UE_LOCK_MUTEX_RXTX_FOR_COND_WAIT0+(proc->proc_id), 1 );
    if (pthread_mutex_lock(&proc->mutex_rxtx) != 0) {
      LOG_E( PHY, "[SCHED][UE] error locking mutex for UE RXTX\n" );
      exit_fun("nothing to add");
      return &UE_thread_rxtx_retval;
    }

    while (proc->instance_cnt_rxtx < 0) {
      VCD_SIGNAL_DUMPER_DUMP_FUNCTION_BY_NAME( VCD_SIGNAL_DUMPER_FUNCTIONS_UE_WAIT_COND_RXTX0+(proc->proc_id), 1 );
      // most of the time, the thread is waiting here
      pthread_cond_wait( &proc->cond_rxtx, &proc->mutex_rxtx );
    }
    VCD_SIGNAL_DUMPER_DUMP_FUNCTION_BY_NAME( VCD_SIGNAL_DUMPER_FUNCTIONS_UE_WAIT_COND_RXTX0+(proc->proc_id), 0 );

    if (pthread_mutex_unlock(&proc->mutex_rxtx) != 0) {
      LOG_E( PHY, "[SCHED][UE] error unlocking mutex for UE RXn_TXnp4\n" );
      exit_fun("nothing to add");
      return &UE_thread_rxtx_retval;
    }
    VCD_SIGNAL_DUMPER_DUMP_FUNCTION_BY_NAME( VCD_SIGNAL_DUMPER_FUNCTIONS_UE_LOCK_MUTEX_RXTX_FOR_COND_WAIT0+(proc->proc_id), 0 );

    VCD_SIGNAL_DUMPER_DUMP_FUNCTION_BY_NAME( VCD_SIGNAL_DUMPER_FUNCTIONS_UE_THREAD_RXTX0+(proc->proc_id), 1 );
    VCD_SIGNAL_DUMPER_DUMP_VARIABLE_BY_NAME( VCD_SIGNAL_DUMPER_VARIABLES_SUBFRAME_NUMBER_RX0_UE+(proc->proc_id), proc->subframe_rx );
    VCD_SIGNAL_DUMPER_DUMP_VARIABLE_BY_NAME( VCD_SIGNAL_DUMPER_VARIABLES_SUBFRAME_NUMBER_TX0_UE+(proc->proc_id), proc->subframe_tx );
    VCD_SIGNAL_DUMPER_DUMP_VARIABLE_BY_NAME( VCD_SIGNAL_DUMPER_VARIABLES_FRAME_NUMBER_RX0_UE+(proc->proc_id), proc->frame_rx );
    VCD_SIGNAL_DUMPER_DUMP_VARIABLE_BY_NAME( VCD_SIGNAL_DUMPER_VARIABLES_FRAME_NUMBER_TX0_UE+(proc->proc_id), proc->frame_tx );

    lte_subframe_t sf_type = subframe_select( &UE->frame_parms, proc->subframe_rx);
    if ((sf_type == SF_DL) ||
        (UE->frame_parms.frame_type == FDD) ||
        (sf_type == SF_S)) {
    
      if (UE->frame_parms.frame_type == TDD) {
      LOG_D(PHY, "%s,TDD%d,%s: calling UE_RX\n",
          threadname,
          UE->frame_parms.tdd_config,
          (sf_type==SF_DL? "SF_DL" :
          (sf_type==SF_UL? "SF_UL" :
          (sf_type==SF_S ? "SF_S"  : "UNKNOWN_SF_TYPE"))));
      } else {
        LOG_D(PHY, "%s,%s,%s: calling UE_RX\n",
            threadname,
            (UE->frame_parms.frame_type==FDD? "FDD":
            (UE->frame_parms.frame_type==TDD? "TDD":"UNKNOWN_DUPLEX_MODE")),
            (sf_type==SF_DL? "SF_DL" :
            (sf_type==SF_UL? "SF_UL" :
            (sf_type==SF_S ? "SF_S"  : "UNKNOWN_SF_TYPE"))));
      }
      phy_procedures_UE_RX( UE, proc, 0, 0, UE->mode, no_relay, NULL );
    }
    
    if (UE->mac_enabled==1) {

      ret = mac_xface->ue_scheduler(UE->Mod_id,
          proc->frame_rx,
          proc->subframe_rx,
          proc->frame_tx,
          proc->subframe_tx,
          subframe_select(&UE->frame_parms,proc->subframe_tx),
          0,
          0/*FIXME CC_id*/);
      
      if (ret == CONNECTION_LOST) {
	LOG_E( PHY, "[UE %"PRIu8"] Frame %"PRIu32", subframe %u RRC Connection lost, returning to PRACH\n",
	       UE->Mod_id, proc->frame_rx, proc->subframe_tx );
	UE->UE_mode[0] = PRACH;
      } else if (ret == PHY_RESYNCH) {
	LOG_E( PHY, "[UE %"PRIu8"] Frame %"PRIu32", subframe %u RRC Connection lost, trying to resynch\n",
	       UE->Mod_id, proc->frame_rx, proc->subframe_tx );
	UE->UE_mode[0] = RESYNCH;
      } else if (ret == PHY_HO_PRACH) {
	LOG_I( PHY, "[UE %"PRIu8"] Frame %"PRIu32", subframe %u, return to PRACH and perform a contention-free access\n",
	       UE->Mod_id, proc->frame_rx, proc->subframe_tx );
	UE->UE_mode[0] = PRACH;
      }
    }
=======
static void *UE_thread_rxn_txnp4(void *arg) {
    static __thread int UE_thread_rxtx_retval;
    UE_rxtx_proc_t *proc = (UE_rxtx_proc_t *)arg;
    int ret;
    PHY_VARS_UE *UE=PHY_vars_UE_g[0][proc->CC_id];

    static long long __thread instance_cnt_rxtx=-1;
    proc->subframe_rx=proc->sub_frame_start;

    char threadname[256]= {0};
    sprintf(threadname,"UE_proc_%d",proc->sub_frame_start);
    cpu_set_t cpuset;
    CPU_ZERO(&cpuset);
    if ( (proc->sub_frame_start+1)%2 == 0 && threads.even != -1 )
        CPU_SET(threads.even, &cpuset);
    if ( (proc->sub_frame_start+1)%2 == 1 && threads.odd != -1 )
        CPU_SET(threads.odd, &cpuset);
    init_thread(900000,1000000 , FIFO_PRIORITY-1, &cpuset,
                threadname);

    while (!oai_exit) {
        // Wait Rx data to process are available
        AssertFatal(pthread_mutex_lock(&proc->mutex_rxtx) ==0,"");
        pthread_cond_wait( &proc->cond_rxtx, &proc->mutex_rxtx );
        if ( (instance_cnt_rxtx+proc->sub_frame_step)%10 != proc->subframe_rx &&  instance_cnt_rxtx!=-1 )
            LOG_W(PHY,"REAL TIME NOT MATCHED: missed a sub-frame: expecting %lld, got %d\n",
                  (instance_cnt_rxtx+proc->sub_frame_step)%10, proc->subframe_rx);
        instance_cnt_rxtx=proc->subframe_rx;
        AssertFatal(pthread_mutex_unlock(&proc->mutex_rxtx) ==0,"");

        initRefTimes(t2);
        initRefTimes(t3);
        pickTime(current);
        updateTimes(proc->gotIQs, &t2, 10000, "Delay to wake up UE_Thread_Rx (case 2)");

        // Process Rx data for one sub-frame
        lte_subframe_t sf_type = subframe_select( &UE->frame_parms, proc->subframe_rx);
        if ((sf_type == SF_DL) ||
                (UE->frame_parms.frame_type == FDD) ||
                (sf_type == SF_S)) {

            if (UE->frame_parms.frame_type == TDD) {
                LOG_D(PHY, "%s,TDD%d,%s: calling UE_RX\n",
                      threadname,
                      UE->frame_parms.tdd_config,
                      (sf_type==SF_DL? "SF_DL" :
                       (sf_type==SF_UL? "SF_UL" :
                        (sf_type==SF_S ? "SF_S"  : "UNKNOWN_SF_TYPE"))));
            } else {
                LOG_D(PHY, "%s,%s,%s: calling UE_RX\n",
                      threadname,
                      (UE->frame_parms.frame_type==FDD? "FDD":
                       (UE->frame_parms.frame_type==TDD? "TDD":"UNKNOWN_DUPLEX_MODE")),
                      (sf_type==SF_DL? "SF_DL" :
                       (sf_type==SF_UL? "SF_UL" :
                        (sf_type==SF_S ? "SF_S"  : "UNKNOWN_SF_TYPE"))));
            }
            phy_procedures_UE_RX( UE, proc, 0, 0, UE->mode, no_relay, NULL );
        }
        if (UE->mac_enabled==1) {

            ret = mac_xface->ue_scheduler(UE->Mod_id,
                                          proc->frame_rx,
                                          proc->subframe_rx,
                                          proc->frame_tx,
                                          proc->subframe_tx,
                                          subframe_select(&UE->frame_parms,proc->subframe_tx),
                                          0,
                                          0/*FIXME CC_id*/);
            if ( ret != CONNECTION_OK) {
                char *txt;
                switch (ret) {
                case CONNECTION_LOST:
                    txt="RRC Connection lost, returning to PRACH";
                    break;
                case PHY_RESYNCH:
                    txt="RRC Connection lost, trying to resynch";
                    break;
                case RESYNCH:
                    txt="return to PRACH and perform a contention-free access";
                    break;
                default:
                    txt="UNKNOWN RETURN CODE";
                };
                LOG_E( PHY, "[UE %"PRIu8"] Frame %"PRIu32", subframe %u %s\n",
                       UE->Mod_id, proc->frame_rx, proc->subframe_tx,txt );
            }
        }
        // Prepare the future Tx data
>>>>>>> be0541aa

        if ((subframe_select( &UE->frame_parms, proc->subframe_tx) == SF_UL) ||
                (UE->frame_parms.frame_type == FDD) )
            if (UE->mode != loop_through_memory)
                phy_procedures_UE_TX(UE,proc,0,0,UE->mode,no_relay);


        if ((subframe_select( &UE->frame_parms, proc->subframe_tx) == SF_S) &&
                (UE->frame_parms.frame_type == TDD))
            if (UE->mode != loop_through_memory)
                phy_procedures_UE_S_TX(UE,0,0,no_relay);
        updateTimes(current, &t3, 10000, "Delay to process sub-frame (case 3)");

    }

<<<<<<< HEAD
    VCD_SIGNAL_DUMPER_DUMP_FUNCTION_BY_NAME( VCD_SIGNAL_DUMPER_FUNCTIONS_UE_THREAD_RXTX0+(proc->proc_id), 0 );

    
    VCD_SIGNAL_DUMPER_DUMP_FUNCTION_BY_NAME( VCD_SIGNAL_DUMPER_FUNCTIONS_UE_LOCK_MUTEX_RXTX_FOR_CNT_DECREMENT0+(proc->proc_id), 1 );
    if (pthread_mutex_lock(&proc->mutex_rxtx) != 0) {
      LOG_E( PHY, "[SCHED][UE] error locking mutex for UE RXTX\n" );
      exit_fun("noting to add");
      return &UE_thread_rxtx_retval;
    }
    
    proc->instance_cnt_rxtx--;
    VCD_SIGNAL_DUMPER_DUMP_VARIABLE_BY_NAME(VCD_SIGNAL_DUMPER_VARIABLES_UE_INST_CNT_RX, proc->instance_cnt_rxtx);
    
    if (pthread_mutex_unlock(&proc->mutex_rxtx) != 0) {
      LOG_E( PHY, "[SCHED][UE] error unlocking mutex for UE RXTX\n" );
      exit_fun("noting to add");
      return &UE_thread_rxtx_retval;
    }
    VCD_SIGNAL_DUMPER_DUMP_FUNCTION_BY_NAME( VCD_SIGNAL_DUMPER_FUNCTIONS_UE_LOCK_MUTEX_RXTX_FOR_CNT_DECREMENT0+(proc->proc_id), 0 );
  }
  
  // thread finished
  free(arg);
  return &UE_thread_rxtx_retval;
=======
// thread finished
    return &UE_thread_rxtx_retval;
>>>>>>> be0541aa
}

/*!
 * \brief This is the main UE thread.
 * This thread controls the other three UE threads:
 * - UE_thread_rxn_txnp4 (even subframes)
 * - UE_thread_rxn_txnp4 (odd subframes)
 * - UE_thread_synch
 * \param arg unused
 * \returns a pointer to an int. The storage is not on the heap and must not be freed.
 */

void *UE_thread(void *arg) {

<<<<<<< HEAD
  static int UE_thread_retval;
  PHY_VARS_UE *UE = arg; //PHY_vars_UE_g[0][0];
  //  int tx_enabled = 0;
  uint32_t rxs=0,txs=0;
  int dummy_rx[UE->frame_parms.nb_antennas_rx][UE->frame_parms.samples_per_tti] __attribute__((aligned(32)));
  openair0_timestamp timestamp,timestamp1;
  void* rxp[2], *txp[2];

#ifdef NAS_UE
  MessageDef *message_p;
#endif

  int start_rx_stream = 0;
  int rx_off_diff = 0;
  int rx_correction_timer = 0;
  int i;

#ifdef DEADLINE_SCHEDULER

  struct sched_attr attr;
  unsigned int flags = 0;

  attr.size = sizeof(attr);
  attr.sched_flags = 0;
  attr.sched_nice = 0;
  attr.sched_priority = 0;//sched_get_priority_max(SCHED_DEADLINE);

  // This creates a .5 ms  reservation
  attr.sched_policy = SCHED_DEADLINE;
  attr.sched_runtime  = 100000;
  attr.sched_deadline = 500000;
  attr.sched_period   = 500000;

  if (sched_setattr(0, &attr, flags) < 0 ) {
    perror("[SCHED] main eNB thread: sched_setattr failed\n");
    exit_fun("Nothing to add");
    return &UE_thread_retval;
  }
  LOG_I(HW,"[SCHED][eNB] eNB main deadline thread %lu started on CPU %d\n",
        (unsigned long)gettid(), sched_getcpu());

#else
  struct sched_param sp;
  sp.sched_priority = sched_get_priority_max(SCHED_FIFO);
  pthread_setschedparam(pthread_self(),SCHED_FIFO,&sp);
#endif

  // Lock memory from swapping. This is a process wide call (not constraint to this thread).
  mlockall(MCL_CURRENT | MCL_FUTURE);

  printf("waiting for sync (UE_thread)\n");
  pthread_mutex_lock(&sync_mutex);
  printf("Locked sync_mutex, waiting (UE_thread)\n");

  while (sync_var<0)
    pthread_cond_wait(&sync_cond, &sync_mutex);

  pthread_mutex_unlock(&sync_mutex);
  printf("unlocked sync_mutex, waiting (UE_thread)\n");

  printf("starting UE thread\n");

#ifdef NAS_UE
  message_p = itti_alloc_new_message(TASK_NAS_UE, INITIALIZE_MESSAGE);
  itti_send_msg_to_task (TASK_NAS_UE, UE->Mod_id + NB_eNB_INST, message_p);
#endif 

  while (!oai_exit) {
    
    if (UE->is_synchronized == 0) {
      
      if (pthread_mutex_lock(&UE->proc.mutex_synch) != 0) {
	LOG_E( PHY, "[SCHED][UE] verror locking mutex for UE initial synch thread\n" );
	exit_fun("nothing to add");
	return &UE_thread_retval;
      }
      
      int instance_cnt_synch = UE->proc.instance_cnt_synch;
      
      if (pthread_mutex_unlock(&UE->proc.mutex_synch) != 0) {
	LOG_E( PHY, "[SCHED][UE] error unlocking mutex for UE initial synch thread\n" );
	exit_fun("nothing to add");
	return &UE_thread_retval;
      }
      
      if (instance_cnt_synch < 0) {  // we can invoke the synch
	// grab 10 ms of signal and wakeup synch thread
	for (int i=0; i<UE->frame_parms.nb_antennas_rx; i++)
	  rxp[i] = (void*)&UE->common_vars.rxdata[i][0];
      
	if (UE->mode != loop_through_memory) {
	  rxs = UE->rfdevice.trx_read_func(&UE->rfdevice,
					   &timestamp,
					   rxp,
					   UE->frame_parms.samples_per_tti*10,
					   UE->frame_parms.nb_antennas_rx);
	  
	  
	  if (rxs!=UE->frame_parms.samples_per_tti*10) {
	    LOG_E(PHY, "problem in rx 1! expect #samples=%d but got only %d!\n", UE->frame_parms.samples_per_tti*10, rxs);
	    exit_fun("problem in rx 1");
	    return &UE_thread_retval;
	  }
	}

	instance_cnt_synch = ++UE->proc.instance_cnt_synch;
	if (instance_cnt_synch == 0) {
	  if (pthread_cond_signal(&UE->proc.cond_synch) != 0) {
	    LOG_E( PHY, "[SCHED][UE] ERROR pthread_cond_signal for UE sync thread\n" );
	    exit_fun("nothing to add");
	    return &UE_thread_retval;
	  }
	} else {
	  LOG_E( PHY, "[SCHED][UE] UE sync thread busy!!\n" );
	  exit_fun("nothing to add");
	  return &UE_thread_retval;
	}
      } // 
      else {
	// grab 10 ms of signal into dummy buffer

	if (UE->mode != loop_through_memory) {
	  for (int i=0; i<UE->frame_parms.nb_antennas_rx; i++)
	    rxp[i] = (void*)&dummy_rx[i][0];
	  for (int sf=0;sf<10;sf++) {
	    //	    printf("Reading dummy sf %d\n",sf);
	    rxs = UE->rfdevice.trx_read_func(&UE->rfdevice,
					     &timestamp,
					     rxp,
					     UE->frame_parms.samples_per_tti,
					     UE->frame_parms.nb_antennas_rx);

	    if (rxs!=UE->frame_parms.samples_per_tti){
	      LOG_E(PHY, "problem in rx 2! expect #samples=%d but got only %d!\n", UE->frame_parms.samples_per_tti, rxs);
	      exit_fun("problem in rx 2");
	      return &UE_thread_retval;
	    }

	  }
	}
      }
      
    } // UE->is_synchronized==0
    else {
      if (start_rx_stream==0) {
	start_rx_stream=1;
	if (UE->mode != loop_through_memory) {

	  if (UE->no_timing_correction==0) {
	    LOG_I(PHY,"Resynchronizing RX by %d samples (mode = %d)\n",UE->rx_offset,UE->mode);
	    rxs = UE->rfdevice.trx_read_func(&UE->rfdevice,
					     &timestamp,
					     (void**)UE->common_vars.rxdata,
					     UE->rx_offset,
					     UE->frame_parms.nb_antennas_rx);
	    if (rxs != UE->rx_offset) {
	      LOG_E(PHY, "problem in rx 3! expect #samples=%d but got only %d!\n", UE->rx_offset, rxs);
	      exit_fun("problem in rx 3!");
	      return &UE_thread_retval;
	    }
	  }
	  LOG_D(PHY,"Set rx_offset to 0 \n");
	  UE->rx_offset=0;
	  UE->proc.proc_rxtx[0].frame_rx++;
	  UE->proc.proc_rxtx[1].frame_rx++;

	  // read in first symbol
	  rxs = UE->rfdevice.trx_read_func(&UE->rfdevice,
					   &timestamp,
					   (void**)UE->common_vars.rxdata,
					   UE->frame_parms.ofdm_symbol_size+UE->frame_parms.nb_prefix_samples0,
					   UE->frame_parms.nb_antennas_rx);
    if (rxs != (UE->frame_parms.ofdm_symbol_size+UE->frame_parms.nb_prefix_samples0)) {
      LOG_E(PHY, "problem in rx 4! expect #samples=%d but got only %d!\n", UE->frame_parms.ofdm_symbol_size+UE->frame_parms.nb_prefix_samples0, rxs);
      exit_fun("problem in rx 4!");
      return &UE_thread_retval;
    }
	  slot_fep(UE,
		   0,
		   0,
		   0,
		   0,
		   0);
	  if (rxs != UE->frame_parms.ofdm_symbol_size+UE->frame_parms.nb_prefix_samples0) {
	    exit_fun("problem in rx");
	    return &UE_thread_retval;
	  }
	} //UE->mode != loop_through_memory
	else
	  rt_sleep_ns(1000000);

      }// start_rx_stream==0
      else {
	//UE->proc.proc_rxtx[0].frame_rx++;
	//UE->proc.proc_rxtx[1].frame_rx++;
	
	for (int sf=0;sf<10;sf++) {
	  for (i=0; i<UE->frame_parms.nb_antennas_rx; i++) 
	    rxp[i] = (void*)&UE->common_vars.rxdata[i][UE->frame_parms.ofdm_symbol_size+UE->frame_parms.nb_prefix_samples0+(sf*UE->frame_parms.samples_per_tti)];
	  // grab signal for subframe
	  if (UE->mode != loop_through_memory) {
	    if (sf<9) {
	      VCD_SIGNAL_DUMPER_DUMP_FUNCTION_BY_NAME( VCD_SIGNAL_DUMPER_FUNCTIONS_TRX_READ, 1 );
	      rxs = UE->rfdevice.trx_read_func(&UE->rfdevice,
					       &timestamp,
					       rxp,
					       UE->frame_parms.samples_per_tti,
					       UE->frame_parms.nb_antennas_rx);
	      LOG_D(PHY,"grab signal for subframe %d offset %d Nbsamples %d \n", sf, UE->frame_parms.ofdm_symbol_size+UE->frame_parms.nb_prefix_samples0+(sf*UE->frame_parms.samples_per_tti),
	    		  UE->frame_parms.samples_per_tti);
	      VCD_SIGNAL_DUMPER_DUMP_FUNCTION_BY_NAME( VCD_SIGNAL_DUMPER_FUNCTIONS_TRX_READ, 0 );
	      VCD_SIGNAL_DUMPER_DUMP_VARIABLE_BY_NAME( VCD_SIGNAL_DUMPER_VARIABLES_UE0_TRX_READ_NS, rxs );
	      VCD_SIGNAL_DUMPER_DUMP_VARIABLE_BY_NAME( VCD_SIGNAL_DUMPER_VARIABLES_UE0_TRX_READ_NS_MISSING, UE->frame_parms.samples_per_tti - rxs);
	      if (rxs != UE->frame_parms.samples_per_tti) {
	        LOG_E(PHY, "problem in rx 5! expect #samples=%d but got only %d!\n", UE->frame_parms.samples_per_tti, rxs);
	        exit_fun("problem in rx 5!");
	        return &UE_thread_retval;
	      }
	      
	      // prepare tx buffer pointers
	      for (i=0; i<UE->frame_parms.nb_antennas_tx; i++)
		txp[i] = (void*)&UE->common_vars.txdata[i][((sf+2)%10)*UE->frame_parms.samples_per_tti];
	      
	      VCD_SIGNAL_DUMPER_DUMP_FUNCTION_BY_NAME( VCD_SIGNAL_DUMPER_FUNCTIONS_TRX_WRITE, 1 );
	      txs = UE->rfdevice.trx_write_func(&UE->rfdevice,
						timestamp+
						(2*UE->frame_parms.samples_per_tti) -
						UE->frame_parms.ofdm_symbol_size-UE->frame_parms.nb_prefix_samples0 -
						openair0_cfg[0].tx_sample_advance,
						txp,
						UE->frame_parms.samples_per_tti,
						UE->frame_parms.nb_antennas_tx,
						1);
	      VCD_SIGNAL_DUMPER_DUMP_FUNCTION_BY_NAME( VCD_SIGNAL_DUMPER_FUNCTIONS_TRX_WRITE, 0 );
	      VCD_SIGNAL_DUMPER_DUMP_VARIABLE_BY_NAME( VCD_SIGNAL_DUMPER_VARIABLES_UE0_TRX_WRITE_NS, txs );
	      VCD_SIGNAL_DUMPER_DUMP_VARIABLE_BY_NAME( VCD_SIGNAL_DUMPER_VARIABLES_UE0_TRX_WRITE_NS_MISSING, UE->frame_parms.samples_per_tti - txs);
        if (txs !=  UE->frame_parms.samples_per_tti) {
           LOG_E(PHY,"TX : Timeout (sent %d/%d)\n",txs, UE->frame_parms.samples_per_tti);
           exit_fun( "problem transmitting samples" );
        }
	      VCD_SIGNAL_DUMPER_DUMP_VARIABLE_BY_NAME( VCD_SIGNAL_DUMPER_VARIABLES_UE0_TRX_WRITE_NS_MISSING, UE->frame_parms.samples_per_tti - txs);
	    }
	    
	    else {
	      VCD_SIGNAL_DUMPER_DUMP_FUNCTION_BY_NAME( VCD_SIGNAL_DUMPER_FUNCTIONS_TRX_READ_SF9, 1 );
	      rxs = UE->rfdevice.trx_read_func(&UE->rfdevice,
					       &timestamp,
					       rxp,
					       UE->frame_parms.samples_per_tti-UE->frame_parms.ofdm_symbol_size-UE->frame_parms.nb_prefix_samples0,
					       UE->frame_parms.nb_antennas_rx);

	      LOG_D(PHY,"grab signal for subframe %d offset %d Nbsamples %d \n", sf, UE->frame_parms.ofdm_symbol_size+UE->frame_parms.nb_prefix_samples0+(sf*UE->frame_parms.samples_per_tti),
	    		  UE->frame_parms.samples_per_tti-UE->frame_parms.ofdm_symbol_size-UE->frame_parms.nb_prefix_samples0);
	      VCD_SIGNAL_DUMPER_DUMP_FUNCTION_BY_NAME( VCD_SIGNAL_DUMPER_FUNCTIONS_TRX_READ_SF9, 0 );
	      VCD_SIGNAL_DUMPER_DUMP_VARIABLE_BY_NAME( VCD_SIGNAL_DUMPER_VARIABLES_UE0_TRX_READ_NS, rxs );
	      VCD_SIGNAL_DUMPER_DUMP_VARIABLE_BY_NAME( VCD_SIGNAL_DUMPER_VARIABLES_UE0_TRX_READ_NS_MISSING, (UE->frame_parms.samples_per_tti-UE->frame_parms.ofdm_symbol_size-UE->frame_parms.nb_prefix_samples0) - rxs);
        if (rxs != (UE->frame_parms.samples_per_tti-UE->frame_parms.ofdm_symbol_size-UE->frame_parms.nb_prefix_samples0)) {
          LOG_E(PHY, "problem in rx 6! expect #samples=%d but got only %d!\n", UE->frame_parms.samples_per_tti-UE->frame_parms.ofdm_symbol_size-UE->frame_parms.nb_prefix_samples0, rxs);
          exit_fun("problem in rx 6!");
          return &UE_thread_retval;
        }

	      // prepare tx buffer pointers
	      for (i=0; i<UE->frame_parms.nb_antennas_tx; i++)
		txp[i] = (void*)&UE->common_vars.txdata[i][((sf+2)%10)*UE->frame_parms.samples_per_tti];
	      
	      VCD_SIGNAL_DUMPER_DUMP_FUNCTION_BY_NAME( VCD_SIGNAL_DUMPER_FUNCTIONS_TRX_WRITE_SF9, 1 );
	      txs = UE->rfdevice.trx_write_func(&UE->rfdevice,
						timestamp+
						(2*UE->frame_parms.samples_per_tti) -
						UE->frame_parms.ofdm_symbol_size-UE->frame_parms.nb_prefix_samples0 -
						openair0_cfg[0].tx_sample_advance,
						txp,
						UE->frame_parms.samples_per_tti - rx_off_diff,
						UE->frame_parms.nb_antennas_tx,
						1);
	      VCD_SIGNAL_DUMPER_DUMP_FUNCTION_BY_NAME( VCD_SIGNAL_DUMPER_FUNCTIONS_TRX_WRITE_SF9, 0 );
	      VCD_SIGNAL_DUMPER_DUMP_VARIABLE_BY_NAME( VCD_SIGNAL_DUMPER_VARIABLES_UE0_TRX_WRITE_NS, txs );
	      VCD_SIGNAL_DUMPER_DUMP_VARIABLE_BY_NAME( VCD_SIGNAL_DUMPER_VARIABLES_UE0_TRX_WRITE_NS_MISSING, (UE->frame_parms.samples_per_tti - rx_off_diff) - txs);
              if (txs !=  UE->frame_parms.samples_per_tti - rx_off_diff) {
                 LOG_E(PHY,"TX : Timeout (sent %d/%d)\n",txs, UE->frame_parms.samples_per_tti-rx_off_diff);
                 exit_fun( "problem transmitting samples" );
              }

        VCD_SIGNAL_DUMPER_DUMP_FUNCTION_BY_NAME( VCD_SIGNAL_DUMPER_FUNCTIONS_TRX_READ_SF9, 1 );
	      // read in first symbol of next frame and adjust for timing drift
          for (i=0; i<UE->frame_parms.nb_antennas_rx; i++)
          {
            rxp[i] = (void*)&UE->common_vars.rxdata[i][0];
          }

	      rxs = UE->rfdevice.trx_read_func(&UE->rfdevice,
					       &timestamp1,
					       rxp,
					       UE->frame_parms.nb_prefix_samples0 - rx_off_diff,
					       UE->frame_parms.nb_antennas_rx);

	      for (i=0; i<UE->frame_parms.nb_antennas_rx; i++)
	      {
	        rxp[i] = (void*)&UE->common_vars.rxdata[i][UE->frame_parms.nb_prefix_samples0];
	      }

	      rxs = UE->rfdevice.trx_read_func(&UE->rfdevice,
					       &timestamp1,
						   rxp,
					       UE->frame_parms.ofdm_symbol_size,
					       UE->frame_parms.nb_antennas_rx);

	      VCD_SIGNAL_DUMPER_DUMP_FUNCTION_BY_NAME( VCD_SIGNAL_DUMPER_FUNCTIONS_TRX_READ_SF9, 0 );
	      VCD_SIGNAL_DUMPER_DUMP_VARIABLE_BY_NAME( VCD_SIGNAL_DUMPER_VARIABLES_UE0_TRX_READ_NS, rxs );
        if (rxs != (UE->frame_parms.ofdm_symbol_size)) {
          LOG_E(PHY, "problem in rx 7! expect #samples=%d but got only %d! rx_off_diff=%d\n", UE->frame_parms.ofdm_symbol_size+UE->frame_parms.nb_prefix_samples0 - rx_off_diff, rxs, rx_off_diff);
          exit_fun("problem in rx 7!");
          return &UE_thread_retval;
        }
        UE->rx_offset_diff = rx_off_diff;
        LOG_D(PHY,"SET rx_off_diff to %d\n",UE->rx_offset_diff);
        rx_off_diff = 0;
	    }
	  }
	  // operate on thread sf mod 2
	  uint8_t proc_select = sf&1;
	  UE_rxtx_proc_t *proc = &UE->proc.proc_rxtx[proc_select];

	  VCD_SIGNAL_DUMPER_DUMP_FUNCTION_BY_NAME( VCD_SIGNAL_DUMPER_FUNCTIONS_UE_LOCK_MUTEX_RXTX_FOR_CNT_INCREMENT0+proc_select, 1 );
	  // lock mutex
	  if (pthread_mutex_lock(&proc->mutex_rxtx) != 0) {
	    LOG_E( PHY, "[SCHED][UE] error locking mutex for UE RX\n" );
	    exit_fun("nothing to add");
	    return &UE_thread_retval;
	  }
	  // increment instance count and change proc subframe/frame variables
	  int instance_cnt_rxtx = ++proc->instance_cnt_rxtx;
	  VCD_SIGNAL_DUMPER_DUMP_VARIABLE_BY_NAME(VCD_SIGNAL_DUMPER_VARIABLES_UE_INST_CNT_RX, proc->instance_cnt_rxtx);
	  if(sf == 0)
	  {
	     UE->proc.proc_rxtx[0].frame_rx++;
	     UE->proc.proc_rxtx[1].frame_rx++;
	  }
	  proc->subframe_rx=sf;
	  proc->subframe_tx=(sf+4)%10;
	  proc->frame_tx = proc->frame_rx + ((proc->subframe_rx>5)?1:0);
	  proc->timestamp_tx = timestamp+(4*UE->frame_parms.samples_per_tti)-UE->frame_parms.ofdm_symbol_size-UE->frame_parms.nb_prefix_samples0;

#if T_TRACER
	  T(T_UE_MASTER_TICK, T_INT(0), T_INT(proc->frame_rx%1024), T_INT(proc->subframe_rx));
#endif
	  /*
	  if (sf != (timestamp/UE->frame_parms.samples_per_tti)%10) {
	    LOG_E(PHY,"steady-state UE_thread error : frame_rx %d, subframe_rx %d, frame_tx %d, subframe_tx %d, rx subframe %d\n",proc->frame_rx,proc->subframe_rx,proc->frame_tx,proc->subframe_tx,(timestamp/UE->frame_parms.samples_per_tti)%10);
	    exit(-1);
	  }
	  */
	  if (pthread_mutex_unlock(&proc->mutex_rxtx) != 0) {
	    LOG_E( PHY, "[SCHED][UE] error unlocking mutex for UE RX\n" );
	    exit_fun("nothing to add");
	    return &UE_thread_retval;
	  }
	  VCD_SIGNAL_DUMPER_DUMP_FUNCTION_BY_NAME( VCD_SIGNAL_DUMPER_FUNCTIONS_UE_LOCK_MUTEX_RXTX_FOR_CNT_INCREMENT0+proc_select, 0 );


	  if (instance_cnt_rxtx == 0) {
	    VCD_SIGNAL_DUMPER_DUMP_FUNCTION_BY_NAME( VCD_SIGNAL_DUMPER_FUNCTIONS_UE_SIGNAL_COND_RXTX0+proc_select, 1 );
	    if (pthread_cond_signal(&proc->cond_rxtx) != 0) {
	      LOG_E( PHY, "[SCHED][UE] ERROR pthread_cond_signal for UE RX thread\n" );
	      exit_fun("nothing to add");
	      return &UE_thread_retval;
	    }
	    LOG_D(PHY, "firing up rxtx_thread[%d] at subframe %d\n", proc_select, sf);

      VCD_SIGNAL_DUMPER_DUMP_FUNCTION_BY_NAME( VCD_SIGNAL_DUMPER_FUNCTIONS_UE_SIGNAL_COND_RXTX0+proc_select, 0 );

	  } else {
	    LOG_E( PHY, "[SCHED][UE] UE RX thread busy (IC %d)!!\n", instance_cnt_rxtx);
	    if (instance_cnt_rxtx > 2) {
	      sleep(1);
	      exit_fun("instance_cnt_rxtx > 2");
	      return &UE_thread_retval;
	    }
	  }
	  if (UE->mode == loop_through_memory) {
	    printf("Processing subframe %d",proc->subframe_rx);
	    getchar();
	  }
	}// for sf=0..10

	uint8_t proc_select = 9&1;
	UE_rxtx_proc_t *proc = &UE->proc.proc_rxtx[proc_select];

	if (UE->no_timing_correction == 0) {
	  if ((UE->rx_offset<(5*UE->frame_parms.samples_per_tti)) &&
	      (UE->rx_offset > 0) &&
	      (rx_correction_timer == 0)) {
	    rx_off_diff = -1 ;
	    LOG_D(PHY,"AbsSubframe %d.%d UE->rx_offset %d > %d, diff %d\n",proc->frame_rx,proc->subframe_rx,UE->rx_offset,0,rx_off_diff);
	    rx_correction_timer = 5;
	  } else if ((UE->rx_offset>(5*UE->frame_parms.samples_per_tti)) && 
		     (UE->rx_offset < ((10*UE->frame_parms.samples_per_tti))) &&
		     (rx_correction_timer == 0)) {   // moving to the left so drop rx_off_diff samples
	    rx_off_diff = 1;
	    LOG_D(PHY,"AbsSubframe %d.%d UE->rx_offset %d < %d, diff %d\n",proc->frame_rx,proc->subframe_rx,UE->rx_offset,10*UE->frame_parms.samples_per_tti,rx_off_diff);
	    
	    rx_correction_timer = 5;
	  }
	  
	  if (rx_correction_timer>0)
	    rx_correction_timer--;
	}
      } // start_rx_stream==1
    } // UE->is_synchronized==1
      
  } // while !oai_exit
 return NULL;
} // UE_thread

/*
void *UE_thread_old(void *arg)
{
  UNUSED(arg)
  static int UE_thread_retval;
  PHY_VARS_UE *UE = PHY_vars_UE_g[0][0];
  int spp = openair0_cfg[0].samples_per_packet;
  int slot=1, frame=0, hw_subframe=0, rxpos=0, txpos=openair0_cfg[0].tx_scheduling_advance;
#ifdef __AVX2__
  int dummy[2][spp] __attribute__((aligned(32)));
#else
  int dummy[2][spp] __attribute__((aligned(16)));
#endif
  int dummy_dump = 0;
  int tx_enabled = 0;
  int start_rx_stream = 0;
  int rx_off_diff = 0;
  int rx_correction_timer = 0;
  int first_rx = 0;
  RTIME T0;
  unsigned int rxs;
  void* rxp[2];

  openair0_timestamp timestamp;

#ifdef NAS_UE
  MessageDef *message_p;
#endif

#ifdef DEADLINE_SCHEDULER

  struct sched_attr attr;
  unsigned int flags = 0;

  attr.size = sizeof(attr);
  attr.sched_flags = 0;
  attr.sched_nice = 0;
  attr.sched_priority = 0;//sched_get_priority_max(SCHED_DEADLINE);

  // This creates a .5 ms  reservation
  attr.sched_policy = SCHED_DEADLINE;
  attr.sched_runtime  = 100000;
  attr.sched_deadline = 500000;
  attr.sched_period   = 500000;

  if (sched_setattr(0, &attr, flags) < 0 ) {
    perror("[SCHED] main eNB thread: sched_setattr failed\n");
    exit_fun("Nothing to add");
    return &UE_thread_retval;
  }
  LOG_I(HW,"[SCHED][eNB] eNB main deadline thread %lu started on CPU %d\n",
        (unsigned long)gettid(), sched_getcpu());

#else
  struct sched_param sp;
  sp.sched_priority = sched_get_priority_max(SCHED_FIFO);
  pthread_setschedparam(pthread_self(),SCHED_FIFO,&sp);
#endif

  // Lock memory from swapping. This is a process wide call (not constraint to this thread).
  mlockall(MCL_CURRENT | MCL_FUTURE);

  printf("waiting for sync (UE_thread)\n");
  pthread_mutex_lock(&sync_mutex);
  printf("Locked sync_mutex, waiting (UE_thread)\n");

  while (sync_var<0)
    pthread_cond_wait(&sync_cond, &sync_mutex);

  pthread_mutex_unlock(&sync_mutex);
  printf("unlocked sync_mutex, waiting (UE_thread)\n");

  printf("starting UE thread\n");
=======
    PHY_VARS_UE *UE = (PHY_VARS_UE *) arg;
    //  int tx_enabled = 0;
    int dummy_rx[UE->frame_parms.nb_antennas_rx][UE->frame_parms.samples_per_tti] __attribute__((aligned(32)));
    openair0_timestamp timestamp,timestamp1;
    void* rxp[NB_ANTENNAS_RX], *txp[NB_ANTENNAS_TX];
    int start_rx_stream = 0;
    int i;

    cpu_set_t cpuset;
    CPU_ZERO(&cpuset);
    if ( threads.iq != -1 )
        CPU_SET(threads.iq, &cpuset);
    init_thread(100000, 500000, FIFO_PRIORITY, &cpuset,
                "UHD Threads");
    if (oaisim_flag == 0)
        AssertFatal(0== openair0_device_load(&(UE->rfdevice), &openair0_cfg[0]), "");
    UE->rfdevice.host_type = BBU_HOST;
    pthread_setname_np( pthread_self(), "Main UE" );
    init_UE_threads(UE);
>>>>>>> be0541aa

#ifdef NAS_UE
    MessageDef *message_p;
    message_p = itti_alloc_new_message(TASK_NAS_UE, INITIALIZE_MESSAGE);
    itti_send_msg_to_task (TASK_NAS_UE, INSTANCE_DEFAULT, message_p);
#endif

    int sub_frame=-1;
    //int cumulated_shift=0;
    while (!oai_exit) {
        AssertFatal ( 0== pthread_mutex_lock(&UE->proc.mutex_synch), "");
        int instance_cnt_synch = UE->proc.instance_cnt_synch;
        int is_synchronized    = UE->is_synchronized;
        AssertFatal ( 0== pthread_mutex_unlock(&UE->proc.mutex_synch), "");

        if (is_synchronized == 0) {
            if (instance_cnt_synch < 0) {  // we can invoke the synch
                // grab 10 ms of signal and wakeup synch thread
                for (int i=0; i<UE->frame_parms.nb_antennas_rx; i++)
                    rxp[i] = (void*)&UE->common_vars.rxdata[i][0];

                if (UE->mode != loop_through_memory)
                    AssertFatal( UE->frame_parms.samples_per_tti*10 ==
                                 UE->rfdevice.trx_read_func(&UE->rfdevice,
                                                            &timestamp,
                                                            rxp,
                                                            UE->frame_parms.samples_per_tti*10,
                                                            UE->frame_parms.nb_antennas_rx), "");
		AssertFatal ( 0== pthread_mutex_lock(&UE->proc.mutex_synch), "");
                instance_cnt_synch = ++UE->proc.instance_cnt_synch;
		AssertFatal ( 0== pthread_mutex_unlock(&UE->proc.mutex_synch), "");
                if (instance_cnt_synch == 0) {
                    AssertFatal( 0 == pthread_cond_signal(&UE->proc.cond_synch), "");
                } else {
                    LOG_E( PHY, "[SCHED][UE] UE sync thread busy!!\n" );
                    exit_fun("nothing to add");
                }
            } else {
                // grab 10 ms of signal into dummy buffer
                if (UE->mode != loop_through_memory) {
                    for (int i=0; i<UE->frame_parms.nb_antennas_rx; i++)
                        rxp[i] = (void*)&dummy_rx[i][0];
                    for (int sf=0; sf<10; sf++)
                        //	    printf("Reading dummy sf %d\n",sf);
                        AssertFatal ( UE->frame_parms.samples_per_tti ==
                                      UE->rfdevice.trx_read_func(&UE->rfdevice,
                                              &timestamp,
                                              rxp,
                                              UE->frame_parms.samples_per_tti,
                                              UE->frame_parms.nb_antennas_rx), "");
                }
            }

        } // UE->is_synchronized==0
        else {
            if (start_rx_stream==0) {
                start_rx_stream=1;
                if (UE->mode != loop_through_memory) {
                    if (UE->no_timing_correction==0) {
                        LOG_I(PHY,"Resynchronizing RX by %d samples (mode = %d)\n",UE->rx_offset,UE->mode);
                        AssertFatal(UE->rx_offset ==
                                    UE->rfdevice.trx_read_func(&UE->rfdevice,
                                                               &timestamp,
                                                               (void**)UE->common_vars.rxdata,
                                                               UE->rx_offset,
                                                               UE->frame_parms.nb_antennas_rx),"");
                    }
                    UE->rx_offset=0;
                    UE->proc.proc_rxtx[0].frame_rx++;
                    UE->proc.proc_rxtx[1].frame_rx++;

                    // read in first symbol
                    AssertFatal (UE->frame_parms.ofdm_symbol_size+UE->frame_parms.nb_prefix_samples0 ==
                                 UE->rfdevice.trx_read_func(&UE->rfdevice,
                                                            &timestamp,
                                                            (void**)UE->common_vars.rxdata,
                                                            UE->frame_parms.ofdm_symbol_size+UE->frame_parms.nb_prefix_samples0,
                                                            UE->frame_parms.nb_antennas_rx),"");
                    slot_fep(UE,0, 0, 0, 0, 0);
                } //UE->mode != loop_through_memory
                else
                    rt_sleep_ns(1000*1000);

            } else {
                sub_frame++;
                sub_frame%=10;
                UE_rxtx_proc_t *proc = &UE->proc.proc_rxtx[sub_frame&1];

                if (UE->mode != loop_through_memory) {
                    for (i=0; i<UE->frame_parms.nb_antennas_rx; i++)
                        rxp[i] = (void*)&UE->common_vars.rxdata[i][UE->frame_parms.ofdm_symbol_size+
                                 UE->frame_parms.nb_prefix_samples0+
                                 sub_frame*UE->frame_parms.samples_per_tti];
                    for (i=0; i<UE->frame_parms.nb_antennas_tx; i++)
                        txp[i] = (void*)&UE->common_vars.txdata[i][((sub_frame+2)%10)*UE->frame_parms.samples_per_tti];

                    int readBlockSize, writeBlockSize;
                    if (sub_frame<9) {
                        readBlockSize=UE->frame_parms.samples_per_tti;
                        writeBlockSize=UE->frame_parms.samples_per_tti;
                    } else {
                        if ( UE->rx_offset < 5*UE->frame_parms.samples_per_tti  &&
                                UE->rx_offset > 0 )
                            UE->rx_offset_diff = -1 ;
                        if ( UE->rx_offset > 5*UE->frame_parms.samples_per_tti &&
                                UE->rx_offset < 10*UE->frame_parms.samples_per_tti )
                            UE->rx_offset_diff = 1;

                        LOG_D(PHY,"SET rx_off_diff to %d\n",UE->rx_offset_diff);
                        readBlockSize=UE->frame_parms.samples_per_tti -
                                      UE->frame_parms.ofdm_symbol_size -
                                      UE->frame_parms.nb_prefix_samples0 -
                                      UE->rx_offset_diff;
                        writeBlockSize=UE->frame_parms.samples_per_tti -
                                       UE->rx_offset_diff;
                    }

                    AssertFatal(readBlockSize ==
                                UE->rfdevice.trx_read_func(&UE->rfdevice,
                                                           &timestamp,
                                                           rxp,
                                                           readBlockSize,
                                                           UE->frame_parms.nb_antennas_rx),"");
                    AssertFatal( writeBlockSize ==
                                 UE->rfdevice.trx_write_func(&UE->rfdevice,
                                         timestamp+
                                         (2*UE->frame_parms.samples_per_tti) -
                                         UE->frame_parms.ofdm_symbol_size-UE->frame_parms.nb_prefix_samples0 -
                                         openair0_cfg[0].tx_sample_advance,
                                         txp,
                                         writeBlockSize,
                                         UE->frame_parms.nb_antennas_tx,
                                         1),"");
                    if( sub_frame==9) {
                        // read in first symbol of next frame and adjust for timing drift
                        int first_symbols=writeBlockSize-readBlockSize;
                        if ( first_symbols > 0 )
                            AssertFatal(first_symbols ==
                                        UE->rfdevice.trx_read_func(&UE->rfdevice,
                                                                   &timestamp1,
                                                                   (void**)UE->common_vars.rxdata,
                                                                   first_symbols,
                                                                   UE->frame_parms.nb_antennas_rx),"");
                        if ( first_symbols <0 )
                            LOG_E(PHY,"can't compensate: diff =%d\n", first_symbols);
                    }
                    pickTime(gotIQs);
                    // operate on thread sf mod 2
                    AssertFatal(pthread_mutex_lock(&proc->mutex_rxtx) ==0,"");
                    if(sub_frame == 0) {
                        UE->proc.proc_rxtx[0].frame_rx++;
                        UE->proc.proc_rxtx[1].frame_rx++;
                    }
                    UE->proc.proc_rxtx[0].gotIQs=readTime(gotIQs);
                    UE->proc.proc_rxtx[1].gotIQs=readTime(gotIQs);
                    proc->subframe_rx=sub_frame;
                    proc->subframe_tx=(sub_frame+4)%10;
                    proc->frame_tx = proc->frame_rx + (proc->subframe_rx>5?1:0);
                    proc->timestamp_tx = timestamp+
                                         (4*UE->frame_parms.samples_per_tti)-
                                         UE->frame_parms.ofdm_symbol_size-UE->frame_parms.nb_prefix_samples0;

                    AssertFatal (pthread_cond_signal(&proc->cond_rxtx) ==0 ,"");
                    AssertFatal(pthread_mutex_unlock(&proc->mutex_rxtx) ==0,"");
                    initRefTimes(t1);
                    initStaticTime(lastTime);
                    updateTimes(lastTime, &t1, 20000, "Delay between two IQ acquisitions (case 1)");
                    pickStaticTime(lastTime);

                } else {
                    printf("Processing subframe %d",proc->subframe_rx);
                    getchar();
                }
            } // start_rx_stream==1
        } // UE->is_synchronized==1

    } // while !oai_exit
    return NULL;
}

/*!
 * \brief Initialize the UE theads.
 * Creates the UE threads:
 * - UE_thread_rxtx0
 * - UE_thread_rxtx1
 * - UE_thread_synch
 * and the locking between them.
 */
<<<<<<< HEAD
void init_UE_threads(int inst)
{
  struct rx_tx_thread_data *rtd;
  char name[128];
  PHY_VARS_UE *UE;

  UE = PHY_vars_UE_g[inst][0];

  pthread_attr_init (&UE->proc.attr_ue);
  pthread_attr_setstacksize(&UE->proc.attr_ue,8192);//5*PTHREAD_STACK_MIN);
  
#ifndef LOWLATENCY
  UE->proc.sched_param_ue.sched_priority = sched_get_priority_max(SCHED_FIFO);
  pthread_attr_setschedparam(&UE->proc.attr_ue,&sched_param_UE_thread);
#endif

  // the threads are not yet active, therefore access is allowed without locking
  UE->proc.proc_rxtx[0].instance_cnt_rxtx = -1;
  UE->proc.proc_rxtx[1].instance_cnt_rxtx = -1;
  UE->proc.proc_rxtx[0].proc_id = 0;
  UE->proc.proc_rxtx[1].proc_id = 1;
  UE->proc.instance_cnt_synch = -1;
  pthread_mutex_init(&UE->proc.proc_rxtx[0].mutex_rxtx,NULL);
  pthread_mutex_init(&UE->proc.proc_rxtx[1].mutex_rxtx,NULL);
  pthread_mutex_init(&UE->proc.mutex_synch,NULL);
  pthread_cond_init(&UE->proc.proc_rxtx[0].cond_rxtx,NULL);
  pthread_cond_init(&UE->proc.proc_rxtx[1].cond_rxtx,NULL);
  pthread_cond_init(&UE->proc.cond_synch,NULL);
  rtd = calloc(1, sizeof(struct rx_tx_thread_data));
  if (rtd == NULL) abort();
  rtd->UE = PHY_vars_UE_g[inst][UE->proc.proc_rxtx[0].CC_id];
  rtd->proc = &UE->proc.proc_rxtx[0];
  pthread_create(&UE->proc.proc_rxtx[0].pthread_rxtx,NULL,UE_thread_rxn_txnp4,rtd);//(void*)&UE->proc.proc_rxtx[0]);
  sprintf(name, "rxn_txnp4_even UE %d", inst);
  pthread_setname_np(UE->proc.proc_rxtx[0].pthread_rxtx, name);
  rtd = calloc(1, sizeof(struct rx_tx_thread_data));
  if (rtd == NULL) abort();
  rtd->UE = PHY_vars_UE_g[inst][UE->proc.proc_rxtx[1].CC_id];
  rtd->proc = &UE->proc.proc_rxtx[1];
  pthread_create(&UE->proc.proc_rxtx[1].pthread_rxtx,NULL,UE_thread_rxn_txnp4,rtd);//(void*)&UE->proc.proc_rxtx[1]);
  sprintf(name, "rxn_txnp4_odd UE %d", inst);
  pthread_setname_np(UE->proc.proc_rxtx[1].pthread_rxtx, name);
  pthread_create(&UE->proc.pthread_synch,NULL,UE_thread_synch,(void*)UE);
  sprintf(name, "UE_thread_synch UE %d", inst);
  pthread_setname_np(UE->proc.pthread_synch, name);
=======
void init_UE_threads(PHY_VARS_UE *UE) {

    pthread_attr_init (&UE->proc.attr_ue);
    pthread_attr_setstacksize(&UE->proc.attr_ue,8192);//5*PTHREAD_STACK_MIN);

    pthread_mutex_init(&UE->proc.mutex_synch,NULL);
    pthread_cond_init(&UE->proc.cond_synch,NULL);

    // the threads are not yet active, therefore access is allowed without locking
    int nb_threads=2;
    for (int i=0; i<nb_threads; i++) {
        pthread_mutex_init(&UE->proc.proc_rxtx[i].mutex_rxtx,NULL);
        pthread_cond_init(&UE->proc.proc_rxtx[i].cond_rxtx,NULL);
        UE->proc.proc_rxtx[i].sub_frame_start=i;
        UE->proc.proc_rxtx[i].sub_frame_step=nb_threads;
        pthread_create(&UE->proc.proc_rxtx[i].pthread_rxtx,NULL,UE_thread_rxn_txnp4,(void*)&UE->proc.proc_rxtx[i]);
    }
    pthread_create(&UE->proc.pthread_synch,NULL,UE_thread_synch,(void*)UE);

>>>>>>> be0541aa
}


#ifdef OPENAIR2
void fill_ue_band_info(void) {

    UE_EUTRA_Capability_t *UE_EUTRA_Capability = UE_rrc_inst[0].UECap->UE_EUTRA_Capability;
    int i,j;

    bands_to_scan.nbands = UE_EUTRA_Capability->rf_Parameters.supportedBandListEUTRA.list.count;

    for (i=0; i<bands_to_scan.nbands; i++) {

        for (j=0; j<sizeof (eutra_bands) / sizeof (eutra_bands[0]); j++)
            if (eutra_bands[j].band == UE_EUTRA_Capability->rf_Parameters.supportedBandListEUTRA.list.array[i]->bandEUTRA) {
                memcpy(&bands_to_scan.band_info[i],
                       &eutra_bands[j],
                       sizeof(eutra_band_t));

                printf("Band %d (%lu) : DL %u..%u Hz, UL %u..%u Hz, Duplex %s \n",
                       bands_to_scan.band_info[i].band,
                       UE_EUTRA_Capability->rf_Parameters.supportedBandListEUTRA.list.array[i]->bandEUTRA,
                       bands_to_scan.band_info[i].dl_min,
                       bands_to_scan.band_info[i].dl_max,
                       bands_to_scan.band_info[i].ul_min,
                       bands_to_scan.band_info[i].ul_max,
                       (bands_to_scan.band_info[i].frame_type==FDD) ? "FDD" : "TDD");
                break;
            }
    }
}
#endif

int setup_ue_buffers(PHY_VARS_UE **phy_vars_ue, openair0_config_t *openair0_cfg) {

    int i, CC_id;
    LTE_DL_FRAME_PARMS *frame_parms;
    openair0_rf_map *rf_map;

    for (CC_id=0; CC_id<MAX_NUM_CCs; CC_id++) {
        rf_map = &phy_vars_ue[CC_id]->rf_map;

        AssertFatal( phy_vars_ue[CC_id] !=0, "");
        frame_parms = &(phy_vars_ue[CC_id]->frame_parms);

        // replace RX signal buffers with mmaped HW versions
        rxdata = (int32_t**)malloc16( frame_parms->nb_antennas_rx*sizeof(int32_t*) );
        txdata = (int32_t**)malloc16( frame_parms->nb_antennas_tx*sizeof(int32_t*) );

        for (i=0; i<frame_parms->nb_antennas_rx; i++) {
            LOG_I(PHY, "Mapping UE CC_id %d, rx_ant %d, freq %u on card %d, chain %d\n",
                  CC_id, i, downlink_frequency[CC_id][i], rf_map->card, rf_map->chain+i );
            free( phy_vars_ue[CC_id]->common_vars.rxdata[i] );
            rxdata[i] = (int32_t*)malloc16_clear( 307200*sizeof(int32_t) );
            phy_vars_ue[CC_id]->common_vars.rxdata[i] = rxdata[i]; // what about the "-N_TA_offset" ? // N_TA offset for TDD
        }

        for (i=0; i<frame_parms->nb_antennas_tx; i++) {
            LOG_I(PHY, "Mapping UE CC_id %d, tx_ant %d, freq %u on card %d, chain %d\n",
                  CC_id, i, downlink_frequency[CC_id][i], rf_map->card, rf_map->chain+i );
            free( phy_vars_ue[CC_id]->common_vars.txdata[i] );
            txdata[i] = (int32_t*)malloc16_clear( 307200*sizeof(int32_t) );
            phy_vars_ue[CC_id]->common_vars.txdata[i] = txdata[i];
        }

        // rxdata[x] points now to the same memory region as phy_vars_ue[CC_id]->common_vars.rxdata[x]
        // txdata[x] points now to the same memory region as phy_vars_ue[CC_id]->common_vars.txdata[x]
        // be careful when releasing memory!
        // because no "release_ue_buffers"-function is available, at least rxdata and txdata memory will leak (only some bytes)
    }
    return 0;
}<|MERGE_RESOLUTION|>--- conflicted
+++ resolved
@@ -134,30 +134,15 @@
     if (sched_runtime!=0) {
         struct sched_attr attr= {0};
         attr.size = sizeof(attr);
-        // This creates a .5 ms  reservation
         attr.sched_policy = SCHED_DEADLINE;
         attr.sched_runtime  = sched_runtime;
         attr.sched_deadline = sched_deadline;
         attr.sched_period   = 0;
         AssertFatal(sched_setattr(0, &attr, 0) == 0,
-                    "[SCHED] main eNB thread: sched_setattr failed %s \n",perror(errno));
-        LOG_I(HW,"[SCHED][eNB] eNB main deadline thread %lu started on CPU %d\n",
-              (unsigned long)gettid(), sched_getcpu());
+                    "[SCHED] %s thread: sched_setattr failed %s \n", name, perror(errno));
+        LOG_I(HW,"[SCHED][eNB] %s deadline thread %lu started on CPU %d\n",
+              name, (unsigned long)gettid(), sched_getcpu());
     }
-<<<<<<< HEAD
-    UE->rfdevice.host_type = BBU_HOST;
-    //    UE->rfdevice.type      = NONE_DEV;
-    error_code = pthread_create(&UE->proc.pthread_ue, &UE->proc.attr_ue, UE_thread, UE);
-    
-    if (error_code!= 0) {
-      LOG_D(HW,"[lte-softmodem.c] Could not allocate UE_thread, error %d\n",error_code);
-      return;
-    } else {
-      char name[128];
-      sprintf(name, "main UE %d", inst);
-      LOG_D(HW, "[lte-softmodem.c] Allocate UE_thread successful\n" );
-      pthread_setname_np(UE->proc.pthread_ue, name);
-=======
 
 #else
     if (CPU_COUNT(cpuset) > 0)
@@ -166,6 +151,16 @@
     sp.sched_priority = sched_fifo;
     AssertFatal(pthread_setschedparam(pthread_self(),SCHED_FIFO,&sp)==0,
                 "Can't set thread priority, Are you root?\n");
+    /* Check the actual affinity mask assigned to the thread */
+    cpu_set_t *cset=CPU_ALLOC(CPU_SETSIZE);
+    if (0 == pthread_getaffinity_np(pthread_self(), CPU_ALLOC_SIZE(CPU_SETSIZE), cset)) {
+      char txt[512]={0};
+      for (int j = 0; j < CPU_SETSIZE; j++)
+        if (CPU_ISSET(j, cset))
+	  sprintf(txt+strlen(txt), " %d ", j);
+      printf("CPU Affinity of thread %s is %s\n", name, txt);
+    }
+    CPU_FREE(cset);
 #endif
 
     // Lock memory from swapping. This is a process wide call (not constraint to this thread).
@@ -191,20 +186,8 @@
                                         &UE->proc.attr_ue,
                                         UE_thread,
                                         (void*)UE), "");
->>>>>>> be0541aa
     }
 
-<<<<<<< HEAD
-  printf("UE threads created\n");
-#if 0
-#if defined(ENABLE_USE_MME)
-  extern volatile int start_UE;
-  while (start_UE == 0) {
-    sleep(1);
-  }
-#endif
-#endif
-=======
     printf("UE threads created by %ld\n", gettid());
 #ifdef USE_MME
     while (start_UE == 0) {
@@ -212,7 +195,6 @@
     }
 #endif
 
->>>>>>> be0541aa
 }
 
 /*!
@@ -310,186 +292,9 @@
                 oai_exit=1;
             }
 
-<<<<<<< HEAD
-      if (current_band==bands_to_scan.nbands) {
-        current_band=0;
-        oai_exit=1;
-      }
-
-      for (i=0; i<openair0_cfg[UE->rf_map.card].rx_num_channels; i++) {
-	downlink_frequency[UE->rf_map.card][UE->rf_map.chain+i] = bands_to_scan.band_info[current_band].dl_min+current_offset;
-	uplink_frequency_offset[UE->rf_map.card][UE->rf_map.chain+i] = bands_to_scan.band_info[current_band].ul_min-bands_to_scan.band_info[0].dl_min + current_offset;
-
-	openair0_cfg[UE->rf_map.card].rx_freq[UE->rf_map.chain+i] = downlink_frequency[CC_id][i];
-	openair0_cfg[UE->rf_map.card].tx_freq[UE->rf_map.chain+i] = downlink_frequency[CC_id][i]+uplink_frequency_offset[CC_id][i];
-	openair0_cfg[UE->rf_map.card].rx_gain[UE->rf_map.chain+i] = UE->rx_total_gain_dB;
-	if (UE->UE_scan_carrier) {
-	  openair0_cfg[UE->rf_map.card].autocal[UE->rf_map.chain+i] = 1;
-	}
-	
-      }
-
-      break;
- 
-    case pbch:
-
-      LOG_I(PHY,"[UE thread Synch] Running Initial Synch (mode %d)\n",UE->mode);
-      if (initial_sync( UE, UE->mode ) == 0) {
-
-        hw_slot_offset = (UE->rx_offset<<1) / UE->frame_parms.samples_per_tti;
-        LOG_I( HW, "Got synch: hw_slot_offset %d, carrier off %d Hz, rxgain %d (DL %u, UL %u), UE_scan_carrier %d\n",
-          hw_slot_offset,
-          freq_offset,
-          UE->rx_total_gain_dB,
-          downlink_frequency[0][0]+freq_offset,
-          downlink_frequency[0][0]+uplink_frequency_offset[0][0]+freq_offset,
-          UE->UE_scan_carrier );
-
-	if (UE->UE_scan_carrier == 1) {
-
-	  UE->UE_scan_carrier = 0;
-	  // rerun with new cell parameters and frequency-offset
-	  for (i=0;i<openair0_cfg[UE->rf_map.card].rx_num_channels;i++) {
-	    openair0_cfg[UE->rf_map.card].rx_gain[UE->rf_map.chain+i] = UE->rx_total_gain_dB;//-USRP_GAIN_OFFSET;
-		if (freq_offset >= 0)
-	    {
-	        openair0_cfg[UE->rf_map.card].rx_freq[UE->rf_map.chain+i] += abs(UE->common_vars.freq_offset);
-	    }
-	    else
-	    {
-	        openair0_cfg[UE->rf_map.card].rx_freq[UE->rf_map.chain+i] -= abs(UE->common_vars.freq_offset);
-	    }
-		LOG_I(PHY," new cell parameters and frequency-offset %f freq_offset %d UE->common_vars.freq_offset %d \n", openair0_cfg[UE->rf_map.card].rx_freq[UE->rf_map.chain+i], freq_offset, UE->common_vars.freq_offset);
-	    openair0_cfg[UE->rf_map.card].tx_freq[UE->rf_map.chain+i] =  openair0_cfg[UE->rf_map.card].rx_freq[UE->rf_map.chain+i]+uplink_frequency_offset[CC_id][i];
-	    downlink_frequency[CC_id][i] = openair0_cfg[CC_id].rx_freq[i];
-	    freq_offset=0;	    
-	  }
-
-	  // reconfigure for potentially different bandwidth
-	  switch(UE->frame_parms.N_RB_DL) {
-	  case 6:
-	    openair0_cfg[UE->rf_map.card].sample_rate =1.92e6;
-	    openair0_cfg[UE->rf_map.card].rx_bw          =.96e6;
-	    openair0_cfg[UE->rf_map.card].tx_bw          =.96e6;
-	    //            openair0_cfg[0].rx_gain[0] -= 12;
-	    break;
-	  case 25:
-	    openair0_cfg[UE->rf_map.card].sample_rate =7.68e6;
-	    openair0_cfg[UE->rf_map.card].rx_bw          =2.5e6;
-	    openair0_cfg[UE->rf_map.card].tx_bw          =2.5e6;
-	    //            openair0_cfg[0].rx_gain[0] -= 6;
-	    break;
-	  case 50:
-	    openair0_cfg[UE->rf_map.card].sample_rate =15.36e6;
-	    openair0_cfg[UE->rf_map.card].rx_bw          =5.0e6;
-	    openair0_cfg[UE->rf_map.card].tx_bw          =5.0e6;
-	    //            openair0_cfg[0].rx_gain[0] -= 3;
-	    break;
-	  case 100:
-	    openair0_cfg[UE->rf_map.card].sample_rate=30.72e6;
-	    openair0_cfg[UE->rf_map.card].rx_bw=10.0e6;
-	    openair0_cfg[UE->rf_map.card].tx_bw=10.0e6;
-	    //            openair0_cfg[0].rx_gain[0] -= 0;
-	    break;
-	  }
-	
-	  UE->rfdevice.trx_set_freq_func(&UE->rfdevice,&openair0_cfg[0],0);
-	  //UE->rfdevice.trx_set_gains_func(&openair0,&openair0_cfg[0]);
-	  UE->rfdevice.trx_stop_func(&UE->rfdevice);	  
-	  sleep(1);
-	  init_frame_parms(&UE->frame_parms,1);
-	  if (UE->rfdevice.trx_start_func(&UE->rfdevice) != 0 ) { 
-	    LOG_E(HW,"Could not start the device\n");
-	    oai_exit=1;
-	  }
-	}
-	else {
-	  UE->is_synchronized = 1;
-
-	  if( UE->mode == rx_dump_frame ){
-	    FILE *fd;
-	    if ((UE->proc.proc_rxtx[0].frame_rx&1) == 0) {  // this guarantees SIB1 is present 
-	      if ((fd = fopen("rxsig_frame0.dat","w")) != NULL) {
-		fwrite((void*)&UE->common_vars.rxdata[0][0],
-		       sizeof(int32_t),
-		       10*UE->frame_parms.samples_per_tti,
-		       fd);
-		LOG_I(PHY,"Dummping Frame ... bye bye \n");
-		fclose(fd);
-		exit(0);
-	      }
-	      else {
-		LOG_E(PHY,"Cannot open file for writing\n");
-		exit(0);
-	      }
-	    }
-	    else {
-	      UE->is_synchronized = 0;
-	    }
-	  }
-	}
-      } else {
-        // initial sync failed
-        // calculate new offset and try again
-	if (UE->UE_scan_carrier == 1) {
-	  if (freq_offset >= 0) {
-	    freq_offset += 100;
-	    freq_offset *= -1;
-	  } else {
-	    freq_offset *= -1;
-	  }
-	
-	  if (abs(freq_offset) > 7500) {
-	    LOG_I( PHY, "[initial_sync] No cell synchronization found, abandoning\n" );
-	    FILE *fd;
-	    if ((fd = fopen("rxsig_frame0.dat","w"))!=NULL) {
-	      fwrite((void*)&UE->common_vars.rxdata[0][0],
-		     sizeof(int32_t),
-		     10*UE->frame_parms.samples_per_tti,
-		     fd);
-	      LOG_I(PHY,"Dummping Frame ... bye bye \n");
-	      fclose(fd);
-	      exit(0);
-	    }
-	    mac_xface->macphy_exit("No cell synchronization found, abandoning");
-	    return &UE_thread_synch_retval; // not reached
-	  }
-	}
-	else {
-	  
-	}
-        LOG_I( PHY, "[initial_sync] trying carrier off %d Hz, rxgain %d (DL %u, UL %u)\n", 
-	       freq_offset,
-               UE->rx_total_gain_dB,
-               downlink_frequency[0][0]+freq_offset,
-               downlink_frequency[0][0]+uplink_frequency_offset[0][0]+freq_offset );
-
-	for (i=0; i<openair0_cfg[UE->rf_map.card].rx_num_channels; i++) {
-	  openair0_cfg[UE->rf_map.card].rx_freq[UE->rf_map.chain+i] = downlink_frequency[CC_id][i]+freq_offset;
-	  openair0_cfg[UE->rf_map.card].tx_freq[UE->rf_map.chain+i] = downlink_frequency[CC_id][i]+uplink_frequency_offset[CC_id][i]+freq_offset;
-	  
-	  openair0_cfg[UE->rf_map.card].rx_gain[UE->rf_map.chain+i] = UE->rx_total_gain_dB;//-USRP_GAIN_OFFSET;
-	  
-	  if (UE->UE_scan_carrier==1) {
-	    openair0_cfg[UE->rf_map.card].autocal[UE->rf_map.chain+i] = 1;
-	  }
-	}
-
-	UE->rfdevice.trx_set_freq_func(&UE->rfdevice,&openair0_cfg[0],0);
-	    
-      }// initial_sync=0
-
-      break;
-
-    case si:
-    default:
-      break;
-    }
-=======
             for (i=0; i<openair0_cfg[UE->rf_map.card].rx_num_channels; i++) {
                 downlink_frequency[UE->rf_map.card][UE->rf_map.chain+i] = bands_to_scan.band_info[current_band].dl_min+current_offset;
                 uplink_frequency_offset[UE->rf_map.card][UE->rf_map.chain+i] = bands_to_scan.band_info[current_band].ul_min-bands_to_scan.band_info[0].dl_min + current_offset;
->>>>>>> be0541aa
 
                 openair0_cfg[UE->rf_map.card].rx_freq[UE->rf_map.chain+i] = downlink_frequency[CC_id][i];
                 openair0_cfg[UE->rf_map.card].tx_freq[UE->rf_map.chain+i] = downlink_frequency[CC_id][i]+uplink_frequency_offset[CC_id][i];
@@ -653,14 +458,6 @@
 }
 
 
-/* this structure is used to pass both UE phy vars and
- * proc to the function UE_thread_rxn_txnp4
- */
-struct rx_tx_thread_data {
-  PHY_VARS_UE    *UE;
-  UE_rxtx_proc_t *proc;
-};
-
 
 /*!
  * \brief This is the UE thread for RX subframe n and TX subframe n+4.
@@ -670,211 +467,6 @@
  * \returns a pointer to an int. The storage is not on the heap and must not be freed.
  */
 
-<<<<<<< HEAD
-static void *UE_thread_rxn_txnp4(void *arg)
-{
-  static int UE_thread_rxtx_retval;
-  struct rx_tx_thread_data *rtd = arg;
-  UE_rxtx_proc_t *proc = rtd->proc;
-  PHY_VARS_UE    *UE   = rtd->UE;
-  int ret;
-  proc->instance_cnt_rxtx=-1;
-
-
-#ifdef DEADLINE_SCHEDULER
-
-  struct sched_attr attr;
-  unsigned int flags = 0;
-
-  attr.size = sizeof(attr);
-  attr.sched_flags = 0;
-  attr.sched_nice = 0;
-  attr.sched_priority = 0;
-
-  // This creates a .5ms reservation every 1ms period
-  attr.sched_policy   = SCHED_DEADLINE;
-  attr.sched_runtime  = 900000;  // each rx thread requires 1ms to finish its job
-  attr.sched_deadline = 1000000; // each rx thread will finish within 1ms
-  attr.sched_period   = 1000000; // each rx thread has a period of 1ms from the starting point
-
-  if (sched_setattr(0, &attr, flags) < 0 ) {
-    perror("[SCHED] UE_thread_rxtx : sched_setattr failed\n");
-    return &UE_thread_rxtx_retval;
-  }
-
-#else
-  int policy, s, j;
-  struct sched_param sparam;
-  char cpu_affinity[1024];
-  cpu_set_t cpuset;
-
-  /* Set affinity mask to include CPUs 1 to MAX_CPUS */
-  /* CPU 0 is reserved for UHD threads */
-  CPU_ZERO(&cpuset);
-
-  #ifdef CPU_AFFINITY
-  if (get_nprocs() >2)
-  {
-    for (j = 1; j < get_nprocs(); j++)
-      CPU_SET(j, &cpuset);
-
-    s = pthread_setaffinity_np(pthread_self(), sizeof(cpu_set_t), &cpuset);
-    if (s != 0)
-    {
-      perror( "pthread_setaffinity_np");
-      exit_fun("Error setting processor affinity");
-    }
-  }
-  #endif
-
-  /* Check the actual affinity mask assigned to the thread */
-
-  s = pthread_getaffinity_np(pthread_self(), sizeof(cpu_set_t), &cpuset);
-  if (s != 0)
-  {
-    perror( "pthread_getaffinity_np");
-    exit_fun("Error getting processor affinity ");
-  }
-  memset(cpu_affinity, 0 , sizeof(cpu_affinity));
-  for (j = 0; j < CPU_SETSIZE; j++)
-  if (CPU_ISSET(j, &cpuset))
-  {  
-     char temp[1024];
-     sprintf(temp, " CPU_%d ", j);    
-     strcat(cpu_affinity, temp);
-  }
-
-  memset(&sparam, 0 , sizeof (sparam));
-  sparam.sched_priority = sched_get_priority_max(SCHED_FIFO)-1;
-  policy = SCHED_FIFO ; 
-  
-  s = pthread_setschedparam(pthread_self(), policy, &sparam);
-  if (s != 0)
-     {
-     perror("pthread_setschedparam : ");
-     exit_fun("Error setting thread priority");
-     }
-  s = pthread_getschedparam(pthread_self(), &policy, &sparam);
-  if (s != 0)
-   {
-     perror("pthread_getschedparam : ");
-     exit_fun("Error getting thread priority");
-
-   }
-
-  LOG_I( HW, "[SCHED][UE] Started UE RX thread on CPU %d TID %ld , sched_policy = %s, priority = %d, CPU Affinity = %s \n", (int)sched_getcpu(), gettid(),
-                   (policy == SCHED_FIFO)  ? "SCHED_FIFO" :
-                   (policy == SCHED_RR)    ? "SCHED_RR" :
-                   (policy == SCHED_OTHER) ? "SCHED_OTHER" :
-                   "???",
-                   (int) sparam.sched_priority, cpu_affinity);
-
-
-#endif
-
-  // Lock memory from swapping. This is a process wide call (not constraint to this thread).
-  mlockall(MCL_CURRENT | MCL_FUTURE);
-
-  printf("waiting for sync (UE_thread_rxn_txnp4)\n");
-
-  pthread_mutex_lock(&sync_mutex);
-  printf("Locked sync_mutex, waiting (UE_thread_rxn_txnp4)\n");
-
-  while (sync_var<0)
-    pthread_cond_wait(&sync_cond, &sync_mutex);
-
-#define THREAD_NAME_LEN 16
-  char threadname[THREAD_NAME_LEN];
-  ret = pthread_getname_np(proc->pthread_rxtx, threadname, THREAD_NAME_LEN);
-  if (ret != 0)
-  {
-   perror("pthread_getname_np : ");
-   exit_fun("Error getting thread name");
-  }
-
-  pthread_mutex_unlock(&sync_mutex);
-  printf("unlocked sync_mutex, waiting (UE_thread_rxtx)\n");
-
-  printf("Starting UE RXN_TXNP4 thread (%s)\n", threadname);
-
-  while (!oai_exit) {
-    VCD_SIGNAL_DUMPER_DUMP_FUNCTION_BY_NAME( VCD_SIGNAL_DUMPER_FUNCTIONS_UE_LOCK_MUTEX_RXTX_FOR_COND_WAIT0+(proc->proc_id), 1 );
-    if (pthread_mutex_lock(&proc->mutex_rxtx) != 0) {
-      LOG_E( PHY, "[SCHED][UE] error locking mutex for UE RXTX\n" );
-      exit_fun("nothing to add");
-      return &UE_thread_rxtx_retval;
-    }
-
-    while (proc->instance_cnt_rxtx < 0) {
-      VCD_SIGNAL_DUMPER_DUMP_FUNCTION_BY_NAME( VCD_SIGNAL_DUMPER_FUNCTIONS_UE_WAIT_COND_RXTX0+(proc->proc_id), 1 );
-      // most of the time, the thread is waiting here
-      pthread_cond_wait( &proc->cond_rxtx, &proc->mutex_rxtx );
-    }
-    VCD_SIGNAL_DUMPER_DUMP_FUNCTION_BY_NAME( VCD_SIGNAL_DUMPER_FUNCTIONS_UE_WAIT_COND_RXTX0+(proc->proc_id), 0 );
-
-    if (pthread_mutex_unlock(&proc->mutex_rxtx) != 0) {
-      LOG_E( PHY, "[SCHED][UE] error unlocking mutex for UE RXn_TXnp4\n" );
-      exit_fun("nothing to add");
-      return &UE_thread_rxtx_retval;
-    }
-    VCD_SIGNAL_DUMPER_DUMP_FUNCTION_BY_NAME( VCD_SIGNAL_DUMPER_FUNCTIONS_UE_LOCK_MUTEX_RXTX_FOR_COND_WAIT0+(proc->proc_id), 0 );
-
-    VCD_SIGNAL_DUMPER_DUMP_FUNCTION_BY_NAME( VCD_SIGNAL_DUMPER_FUNCTIONS_UE_THREAD_RXTX0+(proc->proc_id), 1 );
-    VCD_SIGNAL_DUMPER_DUMP_VARIABLE_BY_NAME( VCD_SIGNAL_DUMPER_VARIABLES_SUBFRAME_NUMBER_RX0_UE+(proc->proc_id), proc->subframe_rx );
-    VCD_SIGNAL_DUMPER_DUMP_VARIABLE_BY_NAME( VCD_SIGNAL_DUMPER_VARIABLES_SUBFRAME_NUMBER_TX0_UE+(proc->proc_id), proc->subframe_tx );
-    VCD_SIGNAL_DUMPER_DUMP_VARIABLE_BY_NAME( VCD_SIGNAL_DUMPER_VARIABLES_FRAME_NUMBER_RX0_UE+(proc->proc_id), proc->frame_rx );
-    VCD_SIGNAL_DUMPER_DUMP_VARIABLE_BY_NAME( VCD_SIGNAL_DUMPER_VARIABLES_FRAME_NUMBER_TX0_UE+(proc->proc_id), proc->frame_tx );
-
-    lte_subframe_t sf_type = subframe_select( &UE->frame_parms, proc->subframe_rx);
-    if ((sf_type == SF_DL) ||
-        (UE->frame_parms.frame_type == FDD) ||
-        (sf_type == SF_S)) {
-    
-      if (UE->frame_parms.frame_type == TDD) {
-      LOG_D(PHY, "%s,TDD%d,%s: calling UE_RX\n",
-          threadname,
-          UE->frame_parms.tdd_config,
-          (sf_type==SF_DL? "SF_DL" :
-          (sf_type==SF_UL? "SF_UL" :
-          (sf_type==SF_S ? "SF_S"  : "UNKNOWN_SF_TYPE"))));
-      } else {
-        LOG_D(PHY, "%s,%s,%s: calling UE_RX\n",
-            threadname,
-            (UE->frame_parms.frame_type==FDD? "FDD":
-            (UE->frame_parms.frame_type==TDD? "TDD":"UNKNOWN_DUPLEX_MODE")),
-            (sf_type==SF_DL? "SF_DL" :
-            (sf_type==SF_UL? "SF_UL" :
-            (sf_type==SF_S ? "SF_S"  : "UNKNOWN_SF_TYPE"))));
-      }
-      phy_procedures_UE_RX( UE, proc, 0, 0, UE->mode, no_relay, NULL );
-    }
-    
-    if (UE->mac_enabled==1) {
-
-      ret = mac_xface->ue_scheduler(UE->Mod_id,
-          proc->frame_rx,
-          proc->subframe_rx,
-          proc->frame_tx,
-          proc->subframe_tx,
-          subframe_select(&UE->frame_parms,proc->subframe_tx),
-          0,
-          0/*FIXME CC_id*/);
-      
-      if (ret == CONNECTION_LOST) {
-	LOG_E( PHY, "[UE %"PRIu8"] Frame %"PRIu32", subframe %u RRC Connection lost, returning to PRACH\n",
-	       UE->Mod_id, proc->frame_rx, proc->subframe_tx );
-	UE->UE_mode[0] = PRACH;
-      } else if (ret == PHY_RESYNCH) {
-	LOG_E( PHY, "[UE %"PRIu8"] Frame %"PRIu32", subframe %u RRC Connection lost, trying to resynch\n",
-	       UE->Mod_id, proc->frame_rx, proc->subframe_tx );
-	UE->UE_mode[0] = RESYNCH;
-      } else if (ret == PHY_HO_PRACH) {
-	LOG_I( PHY, "[UE %"PRIu8"] Frame %"PRIu32", subframe %u, return to PRACH and perform a contention-free access\n",
-	       UE->Mod_id, proc->frame_rx, proc->subframe_tx );
-	UE->UE_mode[0] = PRACH;
-      }
-    }
-=======
 static void *UE_thread_rxn_txnp4(void *arg) {
     static __thread int UE_thread_rxtx_retval;
     UE_rxtx_proc_t *proc = (UE_rxtx_proc_t *)arg;
@@ -964,7 +556,6 @@
             }
         }
         // Prepare the future Tx data
->>>>>>> be0541aa
 
         if ((subframe_select( &UE->frame_parms, proc->subframe_tx) == SF_UL) ||
                 (UE->frame_parms.frame_type == FDD) )
@@ -980,35 +571,8 @@
 
     }
 
-<<<<<<< HEAD
-    VCD_SIGNAL_DUMPER_DUMP_FUNCTION_BY_NAME( VCD_SIGNAL_DUMPER_FUNCTIONS_UE_THREAD_RXTX0+(proc->proc_id), 0 );
-
-    
-    VCD_SIGNAL_DUMPER_DUMP_FUNCTION_BY_NAME( VCD_SIGNAL_DUMPER_FUNCTIONS_UE_LOCK_MUTEX_RXTX_FOR_CNT_DECREMENT0+(proc->proc_id), 1 );
-    if (pthread_mutex_lock(&proc->mutex_rxtx) != 0) {
-      LOG_E( PHY, "[SCHED][UE] error locking mutex for UE RXTX\n" );
-      exit_fun("noting to add");
-      return &UE_thread_rxtx_retval;
-    }
-    
-    proc->instance_cnt_rxtx--;
-    VCD_SIGNAL_DUMPER_DUMP_VARIABLE_BY_NAME(VCD_SIGNAL_DUMPER_VARIABLES_UE_INST_CNT_RX, proc->instance_cnt_rxtx);
-    
-    if (pthread_mutex_unlock(&proc->mutex_rxtx) != 0) {
-      LOG_E( PHY, "[SCHED][UE] error unlocking mutex for UE RXTX\n" );
-      exit_fun("noting to add");
-      return &UE_thread_rxtx_retval;
-    }
-    VCD_SIGNAL_DUMPER_DUMP_FUNCTION_BY_NAME( VCD_SIGNAL_DUMPER_FUNCTIONS_UE_LOCK_MUTEX_RXTX_FOR_CNT_DECREMENT0+(proc->proc_id), 0 );
-  }
-  
-  // thread finished
-  free(arg);
-  return &UE_thread_rxtx_retval;
-=======
 // thread finished
     return &UE_thread_rxtx_retval;
->>>>>>> be0541aa
 }
 
 /*!
@@ -1023,496 +587,6 @@
 
 void *UE_thread(void *arg) {
 
-<<<<<<< HEAD
-  static int UE_thread_retval;
-  PHY_VARS_UE *UE = arg; //PHY_vars_UE_g[0][0];
-  //  int tx_enabled = 0;
-  uint32_t rxs=0,txs=0;
-  int dummy_rx[UE->frame_parms.nb_antennas_rx][UE->frame_parms.samples_per_tti] __attribute__((aligned(32)));
-  openair0_timestamp timestamp,timestamp1;
-  void* rxp[2], *txp[2];
-
-#ifdef NAS_UE
-  MessageDef *message_p;
-#endif
-
-  int start_rx_stream = 0;
-  int rx_off_diff = 0;
-  int rx_correction_timer = 0;
-  int i;
-
-#ifdef DEADLINE_SCHEDULER
-
-  struct sched_attr attr;
-  unsigned int flags = 0;
-
-  attr.size = sizeof(attr);
-  attr.sched_flags = 0;
-  attr.sched_nice = 0;
-  attr.sched_priority = 0;//sched_get_priority_max(SCHED_DEADLINE);
-
-  // This creates a .5 ms  reservation
-  attr.sched_policy = SCHED_DEADLINE;
-  attr.sched_runtime  = 100000;
-  attr.sched_deadline = 500000;
-  attr.sched_period   = 500000;
-
-  if (sched_setattr(0, &attr, flags) < 0 ) {
-    perror("[SCHED] main eNB thread: sched_setattr failed\n");
-    exit_fun("Nothing to add");
-    return &UE_thread_retval;
-  }
-  LOG_I(HW,"[SCHED][eNB] eNB main deadline thread %lu started on CPU %d\n",
-        (unsigned long)gettid(), sched_getcpu());
-
-#else
-  struct sched_param sp;
-  sp.sched_priority = sched_get_priority_max(SCHED_FIFO);
-  pthread_setschedparam(pthread_self(),SCHED_FIFO,&sp);
-#endif
-
-  // Lock memory from swapping. This is a process wide call (not constraint to this thread).
-  mlockall(MCL_CURRENT | MCL_FUTURE);
-
-  printf("waiting for sync (UE_thread)\n");
-  pthread_mutex_lock(&sync_mutex);
-  printf("Locked sync_mutex, waiting (UE_thread)\n");
-
-  while (sync_var<0)
-    pthread_cond_wait(&sync_cond, &sync_mutex);
-
-  pthread_mutex_unlock(&sync_mutex);
-  printf("unlocked sync_mutex, waiting (UE_thread)\n");
-
-  printf("starting UE thread\n");
-
-#ifdef NAS_UE
-  message_p = itti_alloc_new_message(TASK_NAS_UE, INITIALIZE_MESSAGE);
-  itti_send_msg_to_task (TASK_NAS_UE, UE->Mod_id + NB_eNB_INST, message_p);
-#endif 
-
-  while (!oai_exit) {
-    
-    if (UE->is_synchronized == 0) {
-      
-      if (pthread_mutex_lock(&UE->proc.mutex_synch) != 0) {
-	LOG_E( PHY, "[SCHED][UE] verror locking mutex for UE initial synch thread\n" );
-	exit_fun("nothing to add");
-	return &UE_thread_retval;
-      }
-      
-      int instance_cnt_synch = UE->proc.instance_cnt_synch;
-      
-      if (pthread_mutex_unlock(&UE->proc.mutex_synch) != 0) {
-	LOG_E( PHY, "[SCHED][UE] error unlocking mutex for UE initial synch thread\n" );
-	exit_fun("nothing to add");
-	return &UE_thread_retval;
-      }
-      
-      if (instance_cnt_synch < 0) {  // we can invoke the synch
-	// grab 10 ms of signal and wakeup synch thread
-	for (int i=0; i<UE->frame_parms.nb_antennas_rx; i++)
-	  rxp[i] = (void*)&UE->common_vars.rxdata[i][0];
-      
-	if (UE->mode != loop_through_memory) {
-	  rxs = UE->rfdevice.trx_read_func(&UE->rfdevice,
-					   &timestamp,
-					   rxp,
-					   UE->frame_parms.samples_per_tti*10,
-					   UE->frame_parms.nb_antennas_rx);
-	  
-	  
-	  if (rxs!=UE->frame_parms.samples_per_tti*10) {
-	    LOG_E(PHY, "problem in rx 1! expect #samples=%d but got only %d!\n", UE->frame_parms.samples_per_tti*10, rxs);
-	    exit_fun("problem in rx 1");
-	    return &UE_thread_retval;
-	  }
-	}
-
-	instance_cnt_synch = ++UE->proc.instance_cnt_synch;
-	if (instance_cnt_synch == 0) {
-	  if (pthread_cond_signal(&UE->proc.cond_synch) != 0) {
-	    LOG_E( PHY, "[SCHED][UE] ERROR pthread_cond_signal for UE sync thread\n" );
-	    exit_fun("nothing to add");
-	    return &UE_thread_retval;
-	  }
-	} else {
-	  LOG_E( PHY, "[SCHED][UE] UE sync thread busy!!\n" );
-	  exit_fun("nothing to add");
-	  return &UE_thread_retval;
-	}
-      } // 
-      else {
-	// grab 10 ms of signal into dummy buffer
-
-	if (UE->mode != loop_through_memory) {
-	  for (int i=0; i<UE->frame_parms.nb_antennas_rx; i++)
-	    rxp[i] = (void*)&dummy_rx[i][0];
-	  for (int sf=0;sf<10;sf++) {
-	    //	    printf("Reading dummy sf %d\n",sf);
-	    rxs = UE->rfdevice.trx_read_func(&UE->rfdevice,
-					     &timestamp,
-					     rxp,
-					     UE->frame_parms.samples_per_tti,
-					     UE->frame_parms.nb_antennas_rx);
-
-	    if (rxs!=UE->frame_parms.samples_per_tti){
-	      LOG_E(PHY, "problem in rx 2! expect #samples=%d but got only %d!\n", UE->frame_parms.samples_per_tti, rxs);
-	      exit_fun("problem in rx 2");
-	      return &UE_thread_retval;
-	    }
-
-	  }
-	}
-      }
-      
-    } // UE->is_synchronized==0
-    else {
-      if (start_rx_stream==0) {
-	start_rx_stream=1;
-	if (UE->mode != loop_through_memory) {
-
-	  if (UE->no_timing_correction==0) {
-	    LOG_I(PHY,"Resynchronizing RX by %d samples (mode = %d)\n",UE->rx_offset,UE->mode);
-	    rxs = UE->rfdevice.trx_read_func(&UE->rfdevice,
-					     &timestamp,
-					     (void**)UE->common_vars.rxdata,
-					     UE->rx_offset,
-					     UE->frame_parms.nb_antennas_rx);
-	    if (rxs != UE->rx_offset) {
-	      LOG_E(PHY, "problem in rx 3! expect #samples=%d but got only %d!\n", UE->rx_offset, rxs);
-	      exit_fun("problem in rx 3!");
-	      return &UE_thread_retval;
-	    }
-	  }
-	  LOG_D(PHY,"Set rx_offset to 0 \n");
-	  UE->rx_offset=0;
-	  UE->proc.proc_rxtx[0].frame_rx++;
-	  UE->proc.proc_rxtx[1].frame_rx++;
-
-	  // read in first symbol
-	  rxs = UE->rfdevice.trx_read_func(&UE->rfdevice,
-					   &timestamp,
-					   (void**)UE->common_vars.rxdata,
-					   UE->frame_parms.ofdm_symbol_size+UE->frame_parms.nb_prefix_samples0,
-					   UE->frame_parms.nb_antennas_rx);
-    if (rxs != (UE->frame_parms.ofdm_symbol_size+UE->frame_parms.nb_prefix_samples0)) {
-      LOG_E(PHY, "problem in rx 4! expect #samples=%d but got only %d!\n", UE->frame_parms.ofdm_symbol_size+UE->frame_parms.nb_prefix_samples0, rxs);
-      exit_fun("problem in rx 4!");
-      return &UE_thread_retval;
-    }
-	  slot_fep(UE,
-		   0,
-		   0,
-		   0,
-		   0,
-		   0);
-	  if (rxs != UE->frame_parms.ofdm_symbol_size+UE->frame_parms.nb_prefix_samples0) {
-	    exit_fun("problem in rx");
-	    return &UE_thread_retval;
-	  }
-	} //UE->mode != loop_through_memory
-	else
-	  rt_sleep_ns(1000000);
-
-      }// start_rx_stream==0
-      else {
-	//UE->proc.proc_rxtx[0].frame_rx++;
-	//UE->proc.proc_rxtx[1].frame_rx++;
-	
-	for (int sf=0;sf<10;sf++) {
-	  for (i=0; i<UE->frame_parms.nb_antennas_rx; i++) 
-	    rxp[i] = (void*)&UE->common_vars.rxdata[i][UE->frame_parms.ofdm_symbol_size+UE->frame_parms.nb_prefix_samples0+(sf*UE->frame_parms.samples_per_tti)];
-	  // grab signal for subframe
-	  if (UE->mode != loop_through_memory) {
-	    if (sf<9) {
-	      VCD_SIGNAL_DUMPER_DUMP_FUNCTION_BY_NAME( VCD_SIGNAL_DUMPER_FUNCTIONS_TRX_READ, 1 );
-	      rxs = UE->rfdevice.trx_read_func(&UE->rfdevice,
-					       &timestamp,
-					       rxp,
-					       UE->frame_parms.samples_per_tti,
-					       UE->frame_parms.nb_antennas_rx);
-	      LOG_D(PHY,"grab signal for subframe %d offset %d Nbsamples %d \n", sf, UE->frame_parms.ofdm_symbol_size+UE->frame_parms.nb_prefix_samples0+(sf*UE->frame_parms.samples_per_tti),
-	    		  UE->frame_parms.samples_per_tti);
-	      VCD_SIGNAL_DUMPER_DUMP_FUNCTION_BY_NAME( VCD_SIGNAL_DUMPER_FUNCTIONS_TRX_READ, 0 );
-	      VCD_SIGNAL_DUMPER_DUMP_VARIABLE_BY_NAME( VCD_SIGNAL_DUMPER_VARIABLES_UE0_TRX_READ_NS, rxs );
-	      VCD_SIGNAL_DUMPER_DUMP_VARIABLE_BY_NAME( VCD_SIGNAL_DUMPER_VARIABLES_UE0_TRX_READ_NS_MISSING, UE->frame_parms.samples_per_tti - rxs);
-	      if (rxs != UE->frame_parms.samples_per_tti) {
-	        LOG_E(PHY, "problem in rx 5! expect #samples=%d but got only %d!\n", UE->frame_parms.samples_per_tti, rxs);
-	        exit_fun("problem in rx 5!");
-	        return &UE_thread_retval;
-	      }
-	      
-	      // prepare tx buffer pointers
-	      for (i=0; i<UE->frame_parms.nb_antennas_tx; i++)
-		txp[i] = (void*)&UE->common_vars.txdata[i][((sf+2)%10)*UE->frame_parms.samples_per_tti];
-	      
-	      VCD_SIGNAL_DUMPER_DUMP_FUNCTION_BY_NAME( VCD_SIGNAL_DUMPER_FUNCTIONS_TRX_WRITE, 1 );
-	      txs = UE->rfdevice.trx_write_func(&UE->rfdevice,
-						timestamp+
-						(2*UE->frame_parms.samples_per_tti) -
-						UE->frame_parms.ofdm_symbol_size-UE->frame_parms.nb_prefix_samples0 -
-						openair0_cfg[0].tx_sample_advance,
-						txp,
-						UE->frame_parms.samples_per_tti,
-						UE->frame_parms.nb_antennas_tx,
-						1);
-	      VCD_SIGNAL_DUMPER_DUMP_FUNCTION_BY_NAME( VCD_SIGNAL_DUMPER_FUNCTIONS_TRX_WRITE, 0 );
-	      VCD_SIGNAL_DUMPER_DUMP_VARIABLE_BY_NAME( VCD_SIGNAL_DUMPER_VARIABLES_UE0_TRX_WRITE_NS, txs );
-	      VCD_SIGNAL_DUMPER_DUMP_VARIABLE_BY_NAME( VCD_SIGNAL_DUMPER_VARIABLES_UE0_TRX_WRITE_NS_MISSING, UE->frame_parms.samples_per_tti - txs);
-        if (txs !=  UE->frame_parms.samples_per_tti) {
-           LOG_E(PHY,"TX : Timeout (sent %d/%d)\n",txs, UE->frame_parms.samples_per_tti);
-           exit_fun( "problem transmitting samples" );
-        }
-	      VCD_SIGNAL_DUMPER_DUMP_VARIABLE_BY_NAME( VCD_SIGNAL_DUMPER_VARIABLES_UE0_TRX_WRITE_NS_MISSING, UE->frame_parms.samples_per_tti - txs);
-	    }
-	    
-	    else {
-	      VCD_SIGNAL_DUMPER_DUMP_FUNCTION_BY_NAME( VCD_SIGNAL_DUMPER_FUNCTIONS_TRX_READ_SF9, 1 );
-	      rxs = UE->rfdevice.trx_read_func(&UE->rfdevice,
-					       &timestamp,
-					       rxp,
-					       UE->frame_parms.samples_per_tti-UE->frame_parms.ofdm_symbol_size-UE->frame_parms.nb_prefix_samples0,
-					       UE->frame_parms.nb_antennas_rx);
-
-	      LOG_D(PHY,"grab signal for subframe %d offset %d Nbsamples %d \n", sf, UE->frame_parms.ofdm_symbol_size+UE->frame_parms.nb_prefix_samples0+(sf*UE->frame_parms.samples_per_tti),
-	    		  UE->frame_parms.samples_per_tti-UE->frame_parms.ofdm_symbol_size-UE->frame_parms.nb_prefix_samples0);
-	      VCD_SIGNAL_DUMPER_DUMP_FUNCTION_BY_NAME( VCD_SIGNAL_DUMPER_FUNCTIONS_TRX_READ_SF9, 0 );
-	      VCD_SIGNAL_DUMPER_DUMP_VARIABLE_BY_NAME( VCD_SIGNAL_DUMPER_VARIABLES_UE0_TRX_READ_NS, rxs );
-	      VCD_SIGNAL_DUMPER_DUMP_VARIABLE_BY_NAME( VCD_SIGNAL_DUMPER_VARIABLES_UE0_TRX_READ_NS_MISSING, (UE->frame_parms.samples_per_tti-UE->frame_parms.ofdm_symbol_size-UE->frame_parms.nb_prefix_samples0) - rxs);
-        if (rxs != (UE->frame_parms.samples_per_tti-UE->frame_parms.ofdm_symbol_size-UE->frame_parms.nb_prefix_samples0)) {
-          LOG_E(PHY, "problem in rx 6! expect #samples=%d but got only %d!\n", UE->frame_parms.samples_per_tti-UE->frame_parms.ofdm_symbol_size-UE->frame_parms.nb_prefix_samples0, rxs);
-          exit_fun("problem in rx 6!");
-          return &UE_thread_retval;
-        }
-
-	      // prepare tx buffer pointers
-	      for (i=0; i<UE->frame_parms.nb_antennas_tx; i++)
-		txp[i] = (void*)&UE->common_vars.txdata[i][((sf+2)%10)*UE->frame_parms.samples_per_tti];
-	      
-	      VCD_SIGNAL_DUMPER_DUMP_FUNCTION_BY_NAME( VCD_SIGNAL_DUMPER_FUNCTIONS_TRX_WRITE_SF9, 1 );
-	      txs = UE->rfdevice.trx_write_func(&UE->rfdevice,
-						timestamp+
-						(2*UE->frame_parms.samples_per_tti) -
-						UE->frame_parms.ofdm_symbol_size-UE->frame_parms.nb_prefix_samples0 -
-						openair0_cfg[0].tx_sample_advance,
-						txp,
-						UE->frame_parms.samples_per_tti - rx_off_diff,
-						UE->frame_parms.nb_antennas_tx,
-						1);
-	      VCD_SIGNAL_DUMPER_DUMP_FUNCTION_BY_NAME( VCD_SIGNAL_DUMPER_FUNCTIONS_TRX_WRITE_SF9, 0 );
-	      VCD_SIGNAL_DUMPER_DUMP_VARIABLE_BY_NAME( VCD_SIGNAL_DUMPER_VARIABLES_UE0_TRX_WRITE_NS, txs );
-	      VCD_SIGNAL_DUMPER_DUMP_VARIABLE_BY_NAME( VCD_SIGNAL_DUMPER_VARIABLES_UE0_TRX_WRITE_NS_MISSING, (UE->frame_parms.samples_per_tti - rx_off_diff) - txs);
-              if (txs !=  UE->frame_parms.samples_per_tti - rx_off_diff) {
-                 LOG_E(PHY,"TX : Timeout (sent %d/%d)\n",txs, UE->frame_parms.samples_per_tti-rx_off_diff);
-                 exit_fun( "problem transmitting samples" );
-              }
-
-        VCD_SIGNAL_DUMPER_DUMP_FUNCTION_BY_NAME( VCD_SIGNAL_DUMPER_FUNCTIONS_TRX_READ_SF9, 1 );
-	      // read in first symbol of next frame and adjust for timing drift
-          for (i=0; i<UE->frame_parms.nb_antennas_rx; i++)
-          {
-            rxp[i] = (void*)&UE->common_vars.rxdata[i][0];
-          }
-
-	      rxs = UE->rfdevice.trx_read_func(&UE->rfdevice,
-					       &timestamp1,
-					       rxp,
-					       UE->frame_parms.nb_prefix_samples0 - rx_off_diff,
-					       UE->frame_parms.nb_antennas_rx);
-
-	      for (i=0; i<UE->frame_parms.nb_antennas_rx; i++)
-	      {
-	        rxp[i] = (void*)&UE->common_vars.rxdata[i][UE->frame_parms.nb_prefix_samples0];
-	      }
-
-	      rxs = UE->rfdevice.trx_read_func(&UE->rfdevice,
-					       &timestamp1,
-						   rxp,
-					       UE->frame_parms.ofdm_symbol_size,
-					       UE->frame_parms.nb_antennas_rx);
-
-	      VCD_SIGNAL_DUMPER_DUMP_FUNCTION_BY_NAME( VCD_SIGNAL_DUMPER_FUNCTIONS_TRX_READ_SF9, 0 );
-	      VCD_SIGNAL_DUMPER_DUMP_VARIABLE_BY_NAME( VCD_SIGNAL_DUMPER_VARIABLES_UE0_TRX_READ_NS, rxs );
-        if (rxs != (UE->frame_parms.ofdm_symbol_size)) {
-          LOG_E(PHY, "problem in rx 7! expect #samples=%d but got only %d! rx_off_diff=%d\n", UE->frame_parms.ofdm_symbol_size+UE->frame_parms.nb_prefix_samples0 - rx_off_diff, rxs, rx_off_diff);
-          exit_fun("problem in rx 7!");
-          return &UE_thread_retval;
-        }
-        UE->rx_offset_diff = rx_off_diff;
-        LOG_D(PHY,"SET rx_off_diff to %d\n",UE->rx_offset_diff);
-        rx_off_diff = 0;
-	    }
-	  }
-	  // operate on thread sf mod 2
-	  uint8_t proc_select = sf&1;
-	  UE_rxtx_proc_t *proc = &UE->proc.proc_rxtx[proc_select];
-
-	  VCD_SIGNAL_DUMPER_DUMP_FUNCTION_BY_NAME( VCD_SIGNAL_DUMPER_FUNCTIONS_UE_LOCK_MUTEX_RXTX_FOR_CNT_INCREMENT0+proc_select, 1 );
-	  // lock mutex
-	  if (pthread_mutex_lock(&proc->mutex_rxtx) != 0) {
-	    LOG_E( PHY, "[SCHED][UE] error locking mutex for UE RX\n" );
-	    exit_fun("nothing to add");
-	    return &UE_thread_retval;
-	  }
-	  // increment instance count and change proc subframe/frame variables
-	  int instance_cnt_rxtx = ++proc->instance_cnt_rxtx;
-	  VCD_SIGNAL_DUMPER_DUMP_VARIABLE_BY_NAME(VCD_SIGNAL_DUMPER_VARIABLES_UE_INST_CNT_RX, proc->instance_cnt_rxtx);
-	  if(sf == 0)
-	  {
-	     UE->proc.proc_rxtx[0].frame_rx++;
-	     UE->proc.proc_rxtx[1].frame_rx++;
-	  }
-	  proc->subframe_rx=sf;
-	  proc->subframe_tx=(sf+4)%10;
-	  proc->frame_tx = proc->frame_rx + ((proc->subframe_rx>5)?1:0);
-	  proc->timestamp_tx = timestamp+(4*UE->frame_parms.samples_per_tti)-UE->frame_parms.ofdm_symbol_size-UE->frame_parms.nb_prefix_samples0;
-
-#if T_TRACER
-	  T(T_UE_MASTER_TICK, T_INT(0), T_INT(proc->frame_rx%1024), T_INT(proc->subframe_rx));
-#endif
-	  /*
-	  if (sf != (timestamp/UE->frame_parms.samples_per_tti)%10) {
-	    LOG_E(PHY,"steady-state UE_thread error : frame_rx %d, subframe_rx %d, frame_tx %d, subframe_tx %d, rx subframe %d\n",proc->frame_rx,proc->subframe_rx,proc->frame_tx,proc->subframe_tx,(timestamp/UE->frame_parms.samples_per_tti)%10);
-	    exit(-1);
-	  }
-	  */
-	  if (pthread_mutex_unlock(&proc->mutex_rxtx) != 0) {
-	    LOG_E( PHY, "[SCHED][UE] error unlocking mutex for UE RX\n" );
-	    exit_fun("nothing to add");
-	    return &UE_thread_retval;
-	  }
-	  VCD_SIGNAL_DUMPER_DUMP_FUNCTION_BY_NAME( VCD_SIGNAL_DUMPER_FUNCTIONS_UE_LOCK_MUTEX_RXTX_FOR_CNT_INCREMENT0+proc_select, 0 );
-
-
-	  if (instance_cnt_rxtx == 0) {
-	    VCD_SIGNAL_DUMPER_DUMP_FUNCTION_BY_NAME( VCD_SIGNAL_DUMPER_FUNCTIONS_UE_SIGNAL_COND_RXTX0+proc_select, 1 );
-	    if (pthread_cond_signal(&proc->cond_rxtx) != 0) {
-	      LOG_E( PHY, "[SCHED][UE] ERROR pthread_cond_signal for UE RX thread\n" );
-	      exit_fun("nothing to add");
-	      return &UE_thread_retval;
-	    }
-	    LOG_D(PHY, "firing up rxtx_thread[%d] at subframe %d\n", proc_select, sf);
-
-      VCD_SIGNAL_DUMPER_DUMP_FUNCTION_BY_NAME( VCD_SIGNAL_DUMPER_FUNCTIONS_UE_SIGNAL_COND_RXTX0+proc_select, 0 );
-
-	  } else {
-	    LOG_E( PHY, "[SCHED][UE] UE RX thread busy (IC %d)!!\n", instance_cnt_rxtx);
-	    if (instance_cnt_rxtx > 2) {
-	      sleep(1);
-	      exit_fun("instance_cnt_rxtx > 2");
-	      return &UE_thread_retval;
-	    }
-	  }
-	  if (UE->mode == loop_through_memory) {
-	    printf("Processing subframe %d",proc->subframe_rx);
-	    getchar();
-	  }
-	}// for sf=0..10
-
-	uint8_t proc_select = 9&1;
-	UE_rxtx_proc_t *proc = &UE->proc.proc_rxtx[proc_select];
-
-	if (UE->no_timing_correction == 0) {
-	  if ((UE->rx_offset<(5*UE->frame_parms.samples_per_tti)) &&
-	      (UE->rx_offset > 0) &&
-	      (rx_correction_timer == 0)) {
-	    rx_off_diff = -1 ;
-	    LOG_D(PHY,"AbsSubframe %d.%d UE->rx_offset %d > %d, diff %d\n",proc->frame_rx,proc->subframe_rx,UE->rx_offset,0,rx_off_diff);
-	    rx_correction_timer = 5;
-	  } else if ((UE->rx_offset>(5*UE->frame_parms.samples_per_tti)) && 
-		     (UE->rx_offset < ((10*UE->frame_parms.samples_per_tti))) &&
-		     (rx_correction_timer == 0)) {   // moving to the left so drop rx_off_diff samples
-	    rx_off_diff = 1;
-	    LOG_D(PHY,"AbsSubframe %d.%d UE->rx_offset %d < %d, diff %d\n",proc->frame_rx,proc->subframe_rx,UE->rx_offset,10*UE->frame_parms.samples_per_tti,rx_off_diff);
-	    
-	    rx_correction_timer = 5;
-	  }
-	  
-	  if (rx_correction_timer>0)
-	    rx_correction_timer--;
-	}
-      } // start_rx_stream==1
-    } // UE->is_synchronized==1
-      
-  } // while !oai_exit
- return NULL;
-} // UE_thread
-
-/*
-void *UE_thread_old(void *arg)
-{
-  UNUSED(arg)
-  static int UE_thread_retval;
-  PHY_VARS_UE *UE = PHY_vars_UE_g[0][0];
-  int spp = openair0_cfg[0].samples_per_packet;
-  int slot=1, frame=0, hw_subframe=0, rxpos=0, txpos=openair0_cfg[0].tx_scheduling_advance;
-#ifdef __AVX2__
-  int dummy[2][spp] __attribute__((aligned(32)));
-#else
-  int dummy[2][spp] __attribute__((aligned(16)));
-#endif
-  int dummy_dump = 0;
-  int tx_enabled = 0;
-  int start_rx_stream = 0;
-  int rx_off_diff = 0;
-  int rx_correction_timer = 0;
-  int first_rx = 0;
-  RTIME T0;
-  unsigned int rxs;
-  void* rxp[2];
-
-  openair0_timestamp timestamp;
-
-#ifdef NAS_UE
-  MessageDef *message_p;
-#endif
-
-#ifdef DEADLINE_SCHEDULER
-
-  struct sched_attr attr;
-  unsigned int flags = 0;
-
-  attr.size = sizeof(attr);
-  attr.sched_flags = 0;
-  attr.sched_nice = 0;
-  attr.sched_priority = 0;//sched_get_priority_max(SCHED_DEADLINE);
-
-  // This creates a .5 ms  reservation
-  attr.sched_policy = SCHED_DEADLINE;
-  attr.sched_runtime  = 100000;
-  attr.sched_deadline = 500000;
-  attr.sched_period   = 500000;
-
-  if (sched_setattr(0, &attr, flags) < 0 ) {
-    perror("[SCHED] main eNB thread: sched_setattr failed\n");
-    exit_fun("Nothing to add");
-    return &UE_thread_retval;
-  }
-  LOG_I(HW,"[SCHED][eNB] eNB main deadline thread %lu started on CPU %d\n",
-        (unsigned long)gettid(), sched_getcpu());
-
-#else
-  struct sched_param sp;
-  sp.sched_priority = sched_get_priority_max(SCHED_FIFO);
-  pthread_setschedparam(pthread_self(),SCHED_FIFO,&sp);
-#endif
-
-  // Lock memory from swapping. This is a process wide call (not constraint to this thread).
-  mlockall(MCL_CURRENT | MCL_FUTURE);
-
-  printf("waiting for sync (UE_thread)\n");
-  pthread_mutex_lock(&sync_mutex);
-  printf("Locked sync_mutex, waiting (UE_thread)\n");
-
-  while (sync_var<0)
-    pthread_cond_wait(&sync_cond, &sync_mutex);
-
-  pthread_mutex_unlock(&sync_mutex);
-  printf("unlocked sync_mutex, waiting (UE_thread)\n");
-
-  printf("starting UE thread\n");
-=======
     PHY_VARS_UE *UE = (PHY_VARS_UE *) arg;
     //  int tx_enabled = 0;
     int dummy_rx[UE->frame_parms.nb_antennas_rx][UE->frame_parms.samples_per_tti] __attribute__((aligned(32)));
@@ -1532,7 +606,6 @@
     UE->rfdevice.host_type = BBU_HOST;
     pthread_setname_np( pthread_self(), "Main UE" );
     init_UE_threads(UE);
->>>>>>> be0541aa
 
 #ifdef NAS_UE
     MessageDef *message_p;
@@ -1721,53 +794,6 @@
  * - UE_thread_synch
  * and the locking between them.
  */
-<<<<<<< HEAD
-void init_UE_threads(int inst)
-{
-  struct rx_tx_thread_data *rtd;
-  char name[128];
-  PHY_VARS_UE *UE;
-
-  UE = PHY_vars_UE_g[inst][0];
-
-  pthread_attr_init (&UE->proc.attr_ue);
-  pthread_attr_setstacksize(&UE->proc.attr_ue,8192);//5*PTHREAD_STACK_MIN);
-  
-#ifndef LOWLATENCY
-  UE->proc.sched_param_ue.sched_priority = sched_get_priority_max(SCHED_FIFO);
-  pthread_attr_setschedparam(&UE->proc.attr_ue,&sched_param_UE_thread);
-#endif
-
-  // the threads are not yet active, therefore access is allowed without locking
-  UE->proc.proc_rxtx[0].instance_cnt_rxtx = -1;
-  UE->proc.proc_rxtx[1].instance_cnt_rxtx = -1;
-  UE->proc.proc_rxtx[0].proc_id = 0;
-  UE->proc.proc_rxtx[1].proc_id = 1;
-  UE->proc.instance_cnt_synch = -1;
-  pthread_mutex_init(&UE->proc.proc_rxtx[0].mutex_rxtx,NULL);
-  pthread_mutex_init(&UE->proc.proc_rxtx[1].mutex_rxtx,NULL);
-  pthread_mutex_init(&UE->proc.mutex_synch,NULL);
-  pthread_cond_init(&UE->proc.proc_rxtx[0].cond_rxtx,NULL);
-  pthread_cond_init(&UE->proc.proc_rxtx[1].cond_rxtx,NULL);
-  pthread_cond_init(&UE->proc.cond_synch,NULL);
-  rtd = calloc(1, sizeof(struct rx_tx_thread_data));
-  if (rtd == NULL) abort();
-  rtd->UE = PHY_vars_UE_g[inst][UE->proc.proc_rxtx[0].CC_id];
-  rtd->proc = &UE->proc.proc_rxtx[0];
-  pthread_create(&UE->proc.proc_rxtx[0].pthread_rxtx,NULL,UE_thread_rxn_txnp4,rtd);//(void*)&UE->proc.proc_rxtx[0]);
-  sprintf(name, "rxn_txnp4_even UE %d", inst);
-  pthread_setname_np(UE->proc.proc_rxtx[0].pthread_rxtx, name);
-  rtd = calloc(1, sizeof(struct rx_tx_thread_data));
-  if (rtd == NULL) abort();
-  rtd->UE = PHY_vars_UE_g[inst][UE->proc.proc_rxtx[1].CC_id];
-  rtd->proc = &UE->proc.proc_rxtx[1];
-  pthread_create(&UE->proc.proc_rxtx[1].pthread_rxtx,NULL,UE_thread_rxn_txnp4,rtd);//(void*)&UE->proc.proc_rxtx[1]);
-  sprintf(name, "rxn_txnp4_odd UE %d", inst);
-  pthread_setname_np(UE->proc.proc_rxtx[1].pthread_rxtx, name);
-  pthread_create(&UE->proc.pthread_synch,NULL,UE_thread_synch,(void*)UE);
-  sprintf(name, "UE_thread_synch UE %d", inst);
-  pthread_setname_np(UE->proc.pthread_synch, name);
-=======
 void init_UE_threads(PHY_VARS_UE *UE) {
 
     pthread_attr_init (&UE->proc.attr_ue);
@@ -1787,7 +813,6 @@
     }
     pthread_create(&UE->proc.pthread_synch,NULL,UE_thread_synch,(void*)UE);
 
->>>>>>> be0541aa
 }
 
 
@@ -1859,4 +884,4 @@
         // because no "release_ue_buffers"-function is available, at least rxdata and txdata memory will leak (only some bytes)
     }
     return 0;
-}+}
