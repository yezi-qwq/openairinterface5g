/*
 * Licensed to the OpenAirInterface (OAI) Software Alliance under one or more
 * contributor license agreements.  See the NOTICE file distributed with
 * this work for additional information regarding copyright ownership.
 * The OpenAirInterface Software Alliance licenses this file to You under
 * the OAI Public License, Version 1.0  (the "License"); you may not use this file
 * except in compliance with the License.
 * You may obtain a copy of the License at
 *
 *      http://www.openairinterface.org/?page_id=698
 *
 * Unless required by applicable law or agreed to in writing, software
 * distributed under the License is distributed on an "AS IS" BASIS,
 * WITHOUT WARRANTIES OR CONDITIONS OF ANY KIND, either express or implied.
 * See the License for the specific language governing permissions and
 * limitations under the License.
 *-------------------------------------------------------------------------------
 * For more information about the OpenAirInterface (OAI) Software Alliance:
 *      contact@openairinterface.org
 */

/*! \file lte-ue.c
 * \brief threads and support functions for real-time LTE UE target
 * \author R. Knopp, F. Kaltenberger, Navid Nikaein
 * \date 2015
 * \version 0.1
 * \company Eurecom
 * \email: knopp@eurecom.fr,florian.kaltenberger@eurecom.fr, navid.nikaein@eurecom.fr
 * \note
 * \warning
 */
#define _GNU_SOURCE
#include <stdio.h>
#include <stdlib.h>
#include <unistd.h>
#include <string.h>
#include <sys/ioctl.h>
#include <sys/types.h>
#include <sys/mman.h>
#include <sys/stat.h>
#include <fcntl.h>
#include <sched.h>
#include <linux/sched.h>
#include <signal.h>
#include <execinfo.h>
#include <getopt.h>
#include <syscall.h>
#include <sys/sysinfo.h>

#include "rt_wrapper.h"
#include "assertions.h"
#include "PHY/types.h"

#include "PHY/defs.h"
#ifdef OPENAIR2
#include "LAYER2/MAC/defs.h"
#include "RRC/LITE/extern.h"
#endif
#include "PHY_INTERFACE/extern.h"

#undef MALLOC //there are two conflicting definitions, so we better make sure we don't use it at all
//#undef FRAME_LENGTH_COMPLEX_SAMPLES //there are two conflicting definitions, so we better make sure we don't use it at all

#include "../../ARCH/COMMON/common_lib.h"

#include "PHY/extern.h"
#include "SCHED/extern.h"
#include "LAYER2/MAC/extern.h"
#include "LAYER2/MAC/proto.h"

#include "UTIL/LOG/log_extern.h"
#include "UTIL/OTG/otg_tx.h"
#include "UTIL/OTG/otg_externs.h"
#include "UTIL/MATH/oml.h"
#include "UTIL/LOG/vcd_signal_dumper.h"
#include "UTIL/OPT/opt.h"

#define FRAME_PERIOD    100000000ULL
#define DAQ_PERIOD      66667ULL

typedef enum {
  pss=0,
  pbch=1,
  si=2
} sync_mode_t;

void init_UE_threads(int nb_inst);
void *UE_thread(void *arg);
void init_UE(int nb_inst);

extern pthread_cond_t sync_cond;
extern pthread_mutex_t sync_mutex;
extern int sync_var;


extern openair0_config_t openair0_cfg[MAX_CARDS];
extern uint32_t          downlink_frequency[MAX_NUM_CCs][4];
extern int32_t           uplink_frequency_offset[MAX_NUM_CCs][4];
extern int oai_exit;

int32_t **rxdata;
int32_t **txdata;

//extern unsigned int tx_forward_nsamps;
//extern int tx_delay;

extern int rx_input_level_dBm;
extern uint8_t exit_missed_slots;
extern uint64_t num_missed_slots; // counter for the number of missed slots

extern void exit_fun(const char* s);

#define KHz (1000UL)
#define MHz (1000 * KHz)

typedef struct eutra_band_s {
  int16_t band;
  uint32_t ul_min;
  uint32_t ul_max;
  uint32_t dl_min;
  uint32_t dl_max;
  lte_frame_type_t frame_type;
} eutra_band_t;

typedef struct band_info_s {
  int nbands;
  eutra_band_t band_info[100];
} band_info_t;

band_info_t bands_to_scan;

static const eutra_band_t eutra_bands[] = {
  { 1, 1920    * MHz, 1980    * MHz, 2110    * MHz, 2170    * MHz, FDD},
  { 2, 1850    * MHz, 1910    * MHz, 1930    * MHz, 1990    * MHz, FDD},
  { 3, 1710    * MHz, 1785    * MHz, 1805    * MHz, 1880    * MHz, FDD},
  { 4, 1710    * MHz, 1755    * MHz, 2110    * MHz, 2155    * MHz, FDD},
  { 5,  824    * MHz,  849    * MHz,  869    * MHz,  894    * MHz, FDD},
  { 6,  830    * MHz,  840    * MHz,  875    * MHz,  885    * MHz, FDD},
  { 7, 2500    * MHz, 2570    * MHz, 2620    * MHz, 2690    * MHz, FDD},
  { 8,  880    * MHz,  915    * MHz,  925    * MHz,  960    * MHz, FDD},
  { 9, 1749900 * KHz, 1784900 * KHz, 1844900 * KHz, 1879900 * KHz, FDD},
  {10, 1710    * MHz, 1770    * MHz, 2110    * MHz, 2170    * MHz, FDD},
  {11, 1427900 * KHz, 1452900 * KHz, 1475900 * KHz, 1500900 * KHz, FDD},
  {12,  698    * MHz,  716    * MHz,  728    * MHz,  746    * MHz, FDD},
  {13,  777    * MHz,  787    * MHz,  746    * MHz,  756    * MHz, FDD},
  {14,  788    * MHz,  798    * MHz,  758    * MHz,  768    * MHz, FDD},
  {17,  704    * MHz,  716    * MHz,  734    * MHz,  746    * MHz, FDD},
  {20,  832    * MHz,  862    * MHz,  791    * MHz,  821    * MHz, FDD},
  {22, 3510    * MHz, 3590    * MHz, 3410    * MHz, 3490    * MHz, FDD},
  {33, 1900    * MHz, 1920    * MHz, 1900    * MHz, 1920    * MHz, TDD},
  {34, 2010    * MHz, 2025    * MHz, 2010    * MHz, 2025    * MHz, TDD},
  {35, 1850    * MHz, 1910    * MHz, 1850    * MHz, 1910    * MHz, TDD},
  {36, 1930    * MHz, 1990    * MHz, 1930    * MHz, 1990    * MHz, TDD},
  {37, 1910    * MHz, 1930    * MHz, 1910    * MHz, 1930    * MHz, TDD},
  {38, 2570    * MHz, 2620    * MHz, 2570    * MHz, 2630    * MHz, TDD},
  {39, 1880    * MHz, 1920    * MHz, 1880    * MHz, 1920    * MHz, TDD},
  {40, 2300    * MHz, 2400    * MHz, 2300    * MHz, 2400    * MHz, TDD},
  {41, 2496    * MHz, 2690    * MHz, 2496    * MHz, 2690    * MHz, TDD},
  {42, 3400    * MHz, 3600    * MHz, 3400    * MHz, 3600    * MHz, TDD},
  {43, 3600    * MHz, 3800    * MHz, 3600    * MHz, 3800    * MHz, TDD},
  {44, 703    * MHz, 803    * MHz, 703    * MHz, 803    * MHz, TDD},
};

pthread_t                       main_ue_thread;
pthread_attr_t                  attr_UE_thread;
struct sched_param              sched_param_UE_thread;

void init_UE(int nb_inst) {

  int error_code;
  int inst;
  PHY_VARS_UE *UE;
  int ret;

  for (inst=0;inst<nb_inst;inst++) {
    printf("Intializing UE Threads for instance %d ...\n",inst);
    init_UE_threads(inst);
    sleep(1);
    UE = PHY_vars_UE_g[inst][0];

    ret = openair0_device_load(&(UE->rfdevice), &openair0_cfg[0]);
    if (ret !=0){
       exit_fun("Error loading device library");
    }
    UE->rfdevice.host_type = BBU_HOST;
    //    UE->rfdevice.type      = NONE_DEV;
    error_code = pthread_create(&UE->proc.pthread_ue, &UE->proc.attr_ue, UE_thread, NULL);
    
    if (error_code!= 0) {
      LOG_D(HW,"[lte-softmodem.c] Could not allocate UE_thread, error %d\n",error_code);
      return;
    } else {
      LOG_D(HW, "[lte-softmodem.c] Allocate UE_thread successful\n" );
      pthread_setname_np( UE->proc.pthread_ue, "main UE" );
    }
  }

  printf("UE threads created\n");
#ifdef USE_MME
  
  while (start_UE == 0) {
    sleep(1);
  }
  
#endif
  
}

/*!
 * \brief This is the UE synchronize thread.
 * It performs band scanning and synchonization.
 * \param arg is a pointer to a \ref PHY_VARS_UE structure.
 * \returns a pointer to an int. The storage is not on the heap and must not be freed.
 */
static void *UE_thread_synch(void *arg)
{
  static int UE_thread_synch_retval;
  int i, hw_slot_offset;
  PHY_VARS_UE *UE = (PHY_VARS_UE*) arg;
  int current_band = 0;
  int current_offset = 0;
  sync_mode_t sync_mode = pbch;
  int CC_id = UE->CC_id;
  int ind;
  int found;
  int freq_offset=0;

  UE->is_synchronized = 0;
  printf("UE_thread_sync in with PHY_vars_UE %p\n",arg);
  printf("waiting for sync (UE_thread_synch) \n");

#ifndef DEADLINE_SCHEDULER
  int policy, s, j;
  struct sched_param sparam;
  char cpu_affinity[1024];
  cpu_set_t cpuset;

  /* Set affinity mask to include CPUs 1 to MAX_CPUS */
  /* CPU 0 is reserved for UHD threads */
  CPU_ZERO(&cpuset);

  #ifdef CPU_AFFINITY
  if (get_nprocs() >2)
  {
    for (j = 1; j < get_nprocs(); j++)
      CPU_SET(j, &cpuset);

    s = pthread_setaffinity_np(pthread_self(), sizeof(cpu_set_t), &cpuset);
    if (s != 0)
    {
      perror( "pthread_setaffinity_np");
      exit_fun("Error setting processor affinity");
    }
  }
  #endif

  /* Check the actual affinity mask assigned to the thread */

  s = pthread_getaffinity_np(pthread_self(), sizeof(cpu_set_t), &cpuset);
  if (s != 0)
  {
    perror( "pthread_getaffinity_np");
    exit_fun("Error getting processor affinity ");
  }
  memset(cpu_affinity, 0 , sizeof(cpu_affinity));
  for (j = 0; j < CPU_SETSIZE; j++)
  if (CPU_ISSET(j, &cpuset))
  {  
     char temp[1024];
     sprintf(temp, " CPU_%d ", j);    
     strcat(cpu_affinity, temp);
  }

  memset(&sparam, 0 , sizeof (sparam));
  sparam.sched_priority = sched_get_priority_max(SCHED_FIFO)-1;
  policy = SCHED_FIFO ; 
  
  s = pthread_setschedparam(pthread_self(), policy, &sparam);
  if (s != 0)
     {
     perror("pthread_setschedparam : ");
     exit_fun("Error setting thread priority");
     }
  s = pthread_getschedparam(pthread_self(), &policy, &sparam);
  if (s != 0)
   {
     perror("pthread_getschedparam : ");
     exit_fun("Error getting thread priority");

   }

  LOG_I( HW, "[SCHED][UE] Started UE synch thread on CPU %d TID %ld , sched_policy = %s, priority = %d, CPU Affinity = %s \n", (int)sched_getcpu(), gettid(),
                   (policy == SCHED_FIFO)  ? "SCHED_FIFO" :
                   (policy == SCHED_RR)    ? "SCHED_RR" :
                   (policy == SCHED_OTHER) ? "SCHED_OTHER" :
                   "???",
                   (int) sparam.sched_priority, cpu_affinity);

#endif




  printf("starting UE synch thread (IC %d)\n",UE->proc.instance_cnt_synch);
  ind = 0;
  found = 0;


  if (UE->UE_scan == 0) {
    do  {
      current_band = eutra_bands[ind].band;
      printf( "Scanning band %d, dl_min %"PRIu32", ul_min %"PRIu32"\n", current_band, eutra_bands[ind].dl_min,eutra_bands[ind].ul_min);

      if ((eutra_bands[ind].dl_min <= downlink_frequency[0][0]) && (eutra_bands[ind].dl_max >= downlink_frequency[0][0])) {
	for (i=0; i<4; i++)
	  uplink_frequency_offset[CC_id][i] = eutra_bands[ind].ul_min - eutra_bands[ind].dl_min;

        found = 1;
        break;
      }

      ind++;
    } while (ind < sizeof(eutra_bands) / sizeof(eutra_bands[0]));
  
    if (found == 0) {
      exit_fun("Can't find EUTRA band for frequency");
      return &UE_thread_synch_retval;
    }






    LOG_I( PHY, "[SCHED][UE] Check absolute frequency DL %"PRIu32", UL %"PRIu32" (oai_exit %d, rx_num_channels %d)\n", downlink_frequency[0][0], downlink_frequency[0][0]+uplink_frequency_offset[0][0],oai_exit, openair0_cfg[0].rx_num_channels);

    for (i=0;i<openair0_cfg[UE->rf_map.card].rx_num_channels;i++) {
      openair0_cfg[UE->rf_map.card].rx_freq[UE->rf_map.chain+i] = downlink_frequency[CC_id][i];
      openair0_cfg[UE->rf_map.card].tx_freq[UE->rf_map.chain+i] = downlink_frequency[CC_id][i]+uplink_frequency_offset[CC_id][i];
      openair0_cfg[UE->rf_map.card].autocal[UE->rf_map.chain+i] = 1;
      if (uplink_frequency_offset[CC_id][i] != 0) // 
	openair0_cfg[UE->rf_map.card].duplex_mode = duplex_mode_FDD;
      else //FDD
	openair0_cfg[UE->rf_map.card].duplex_mode = duplex_mode_TDD;
    }

    sync_mode = pbch;

  } else if  (UE->UE_scan == 1) {
    current_band=0;

    for (i=0; i<openair0_cfg[UE->rf_map.card].rx_num_channels; i++) {
      downlink_frequency[UE->rf_map.card][UE->rf_map.chain+i] = bands_to_scan.band_info[CC_id].dl_min;
      uplink_frequency_offset[UE->rf_map.card][UE->rf_map.chain+i] = bands_to_scan.band_info[CC_id].ul_min-bands_to_scan.band_info[CC_id].dl_min;
      
      openair0_cfg[UE->rf_map.card].rx_freq[UE->rf_map.chain+i] = downlink_frequency[CC_id][i];
      openair0_cfg[UE->rf_map.card].tx_freq[UE->rf_map.chain+i] = downlink_frequency[CC_id][i]+uplink_frequency_offset[CC_id][i];
      openair0_cfg[UE->rf_map.card].rx_gain[UE->rf_map.chain+i] = UE->rx_total_gain_dB;
    }
  }


  pthread_mutex_lock(&sync_mutex);
  printf("Locked sync_mutex, waiting (UE_sync_thread)\n");

  while (sync_var<0)
    pthread_cond_wait(&sync_cond, &sync_mutex);

  pthread_mutex_unlock(&sync_mutex);
  printf("Started device, unlocked sync_mutex (UE_sync_thread)\n");

  if (UE->rfdevice.trx_start_func(&UE->rfdevice) != 0 ) { 
    LOG_E(HW,"Could not start the device\n");
    oai_exit=1;
  }

  while (oai_exit==0) {

    if (pthread_mutex_lock(&UE->proc.mutex_synch) != 0) {
      LOG_E( PHY, "[SCHED][UE] error locking mutex for UE initial synch thread\n" );
      exit_fun("noting to add");
      return &UE_thread_synch_retval;
    }
    

    while (UE->proc.instance_cnt_synch < 0) {
      // the thread waits here most of the time
      pthread_cond_wait( &UE->proc.cond_synch, &UE->proc.mutex_synch );
    }

    if (pthread_mutex_unlock(&UE->proc.mutex_synch) != 0) {
      LOG_E( PHY, "[SCHED][eNB] error unlocking mutex for UE Initial Synch thread\n" );
      exit_fun("nothing to add");
      return &UE_thread_synch_retval;
    }

    VCD_SIGNAL_DUMPER_DUMP_FUNCTION_BY_NAME( VCD_SIGNAL_DUMPER_FUNCTIONS_UE_THREAD_SYNCH, 1 );

    switch (sync_mode) {
    case pss:
      LOG_I(PHY,"[SCHED][UE] Scanning band %d (%d), freq %u\n",bands_to_scan.band_info[current_band].band, current_band,bands_to_scan.band_info[current_band].dl_min+current_offset);
      lte_sync_timefreq(UE,current_band,bands_to_scan.band_info[current_band].dl_min+current_offset);
      current_offset += 20000000; // increase by 20 MHz

      if (current_offset > bands_to_scan.band_info[current_band].dl_max-bands_to_scan.band_info[current_band].dl_min) {
        current_band++;
        current_offset=0;
      }

      if (current_band==bands_to_scan.nbands) {
        current_band=0;
        oai_exit=1;
      }

      for (i=0; i<openair0_cfg[UE->rf_map.card].rx_num_channels; i++) {
	downlink_frequency[UE->rf_map.card][UE->rf_map.chain+i] = bands_to_scan.band_info[current_band].dl_min+current_offset;
	uplink_frequency_offset[UE->rf_map.card][UE->rf_map.chain+i] = bands_to_scan.band_info[current_band].ul_min-bands_to_scan.band_info[0].dl_min + current_offset;

	openair0_cfg[UE->rf_map.card].rx_freq[UE->rf_map.chain+i] = downlink_frequency[CC_id][i];
	openair0_cfg[UE->rf_map.card].tx_freq[UE->rf_map.chain+i] = downlink_frequency[CC_id][i]+uplink_frequency_offset[CC_id][i];
	openair0_cfg[UE->rf_map.card].rx_gain[UE->rf_map.chain+i] = UE->rx_total_gain_dB;
	if (UE->UE_scan_carrier) {
	  openair0_cfg[UE->rf_map.card].autocal[UE->rf_map.chain+i] = 1;
	}
	
      }

      break;
 
    case pbch:

      LOG_I(PHY,"[UE thread Synch] Running Initial Synch (mode %d)\n",UE->mode);
      if (initial_sync( UE, UE->mode ) == 0) {

        hw_slot_offset = (UE->rx_offset<<1) / UE->frame_parms.samples_per_tti;
        LOG_I( HW, "Got synch: hw_slot_offset %d, carrier off %d Hz, rxgain %d (DL %u, UL %u), UE_scan_carrier %d\n",
          hw_slot_offset,
          freq_offset,
          UE->rx_total_gain_dB,
          downlink_frequency[0][0]+freq_offset,
          downlink_frequency[0][0]+uplink_frequency_offset[0][0]+freq_offset,
          UE->UE_scan_carrier );

	if (UE->UE_scan_carrier == 1) {

	  UE->UE_scan_carrier = 0;
	  // rerun with new cell parameters and frequency-offset
	  for (i=0;i<openair0_cfg[UE->rf_map.card].rx_num_channels;i++) {
	    openair0_cfg[UE->rf_map.card].rx_gain[UE->rf_map.chain+i] = UE->rx_total_gain_dB;//-USRP_GAIN_OFFSET;
	    openair0_cfg[UE->rf_map.card].rx_freq[UE->rf_map.chain+i] -= UE->common_vars.freq_offset;
	    openair0_cfg[UE->rf_map.card].tx_freq[UE->rf_map.chain+i] =  openair0_cfg[UE->rf_map.card].rx_freq[UE->rf_map.chain+i]+uplink_frequency_offset[CC_id][i];
	    downlink_frequency[CC_id][i] = openair0_cfg[CC_id].rx_freq[i];
	    freq_offset=0;	    
	  }

	  // reconfigure for potentially different bandwidth
	  switch(UE->frame_parms.N_RB_DL) {
	  case 6:
	    openair0_cfg[UE->rf_map.card].sample_rate =1.92e6;
	    openair0_cfg[UE->rf_map.card].rx_bw          =.96e6;
	    openair0_cfg[UE->rf_map.card].tx_bw          =.96e6;
	    //            openair0_cfg[0].rx_gain[0] -= 12;
	    break;
	  case 25:
	    openair0_cfg[UE->rf_map.card].sample_rate =7.68e6;
	    openair0_cfg[UE->rf_map.card].rx_bw          =2.5e6;
	    openair0_cfg[UE->rf_map.card].tx_bw          =2.5e6;
	    //            openair0_cfg[0].rx_gain[0] -= 6;
	    break;
	  case 50:
	    openair0_cfg[UE->rf_map.card].sample_rate =15.36e6;
	    openair0_cfg[UE->rf_map.card].rx_bw          =5.0e6;
	    openair0_cfg[UE->rf_map.card].tx_bw          =5.0e6;
	    //            openair0_cfg[0].rx_gain[0] -= 3;
	    break;
	  case 100:
	    openair0_cfg[UE->rf_map.card].sample_rate=30.72e6;
	    openair0_cfg[UE->rf_map.card].rx_bw=10.0e6;
	    openair0_cfg[UE->rf_map.card].tx_bw=10.0e6;
	    //            openair0_cfg[0].rx_gain[0] -= 0;
	    break;
	  }
	
	  UE->rfdevice.trx_set_freq_func(&UE->rfdevice,&openair0_cfg[0],0);
	  //UE->rfdevice.trx_set_gains_func(&openair0,&openair0_cfg[0]);
	  UE->rfdevice.trx_stop_func(&UE->rfdevice);	  
	  sleep(1);
	  init_frame_parms(&UE->frame_parms,1);
	  if (UE->rfdevice.trx_start_func(&UE->rfdevice) != 0 ) { 
	    LOG_E(HW,"Could not start the device\n");
	    oai_exit=1;
	  }
	}
	else {
	  UE->is_synchronized = 1;

	  if( UE->mode == rx_dump_frame ){
	    FILE *fd;
	    if ((UE->proc.proc_rxtx[0].frame_rx&1) == 0) {  // this guarantees SIB1 is present 
	      if ((fd = fopen("rxsig_frame0.dat","w")) != NULL) {
		fwrite((void*)&UE->common_vars.rxdata[0][0],
		       sizeof(int32_t),
		       10*UE->frame_parms.samples_per_tti,
		       fd);
		LOG_I(PHY,"Dummping Frame ... bye bye \n");
		fclose(fd);
		exit(0);
	      }
	      else {
		LOG_E(PHY,"Cannot open file for writing\n");
		exit(0);
	      }
	    }
	    else {
	      UE->is_synchronized = 0;
	    }
	  }
	}
      } else {
        // initial sync failed
        // calculate new offset and try again
	if (UE->UE_scan_carrier == 1) {
	  if (freq_offset >= 0) {
	    freq_offset += 100;
	    freq_offset *= -1;
	  } else {
	    freq_offset *= -1;
	  }
	
	  if (abs(freq_offset) > 7500) {
	    LOG_I( PHY, "[initial_sync] No cell synchronization found, abandoning\n" );
	    FILE *fd;
	    if ((fd = fopen("rxsig_frame0.dat","w"))!=NULL) {
	      fwrite((void*)&UE->common_vars.rxdata[0][0],
		     sizeof(int32_t),
		     10*UE->frame_parms.samples_per_tti,
		     fd);
	      LOG_I(PHY,"Dummping Frame ... bye bye \n");
	      fclose(fd);
	      exit(0);
	    }
	    mac_xface->macphy_exit("No cell synchronization found, abandoning");
	    return &UE_thread_synch_retval; // not reached
	  }
	}
	else {
	  
	}
        LOG_I( PHY, "[initial_sync] trying carrier off %d Hz, rxgain %d (DL %u, UL %u)\n", 
	       freq_offset,
               UE->rx_total_gain_dB,
               downlink_frequency[0][0]+freq_offset,
               downlink_frequency[0][0]+uplink_frequency_offset[0][0]+freq_offset );

	for (i=0; i<openair0_cfg[UE->rf_map.card].rx_num_channels; i++) {
	  openair0_cfg[UE->rf_map.card].rx_freq[UE->rf_map.chain+i] = downlink_frequency[CC_id][i]+freq_offset;
	  openair0_cfg[UE->rf_map.card].tx_freq[UE->rf_map.chain+i] = downlink_frequency[CC_id][i]+uplink_frequency_offset[CC_id][i]+freq_offset;
	  
	  openair0_cfg[UE->rf_map.card].rx_gain[UE->rf_map.chain+i] = UE->rx_total_gain_dB;//-USRP_GAIN_OFFSET;
	  
	  if (UE->UE_scan_carrier==1) {
	    openair0_cfg[UE->rf_map.card].autocal[UE->rf_map.chain+i] = 1;
	  }
	}

	UE->rfdevice.trx_set_freq_func(&UE->rfdevice,&openair0_cfg[0],0);
	    
      }// initial_sync=0

      break;

    case si:
    default:
      break;
    }


    if (pthread_mutex_lock(&UE->proc.mutex_synch) != 0) {
      LOG_E( PHY, "[SCHED][UE] error locking mutex for UE synch\n" );
      exit_fun("noting to add");
      return &UE_thread_synch_retval;
    }

    // indicate readiness
    UE->proc.instance_cnt_synch--;

    if (pthread_mutex_unlock(&UE->proc.mutex_synch) != 0) {
      LOG_E( PHY, "[SCHED][UE] error unlocking mutex for UE synch\n" );
      exit_fun("noting to add");
      return &UE_thread_synch_retval;
    }

    VCD_SIGNAL_DUMPER_DUMP_FUNCTION_BY_NAME( VCD_SIGNAL_DUMPER_FUNCTIONS_UE_THREAD_SYNCH, 0 );
  }  // while !oai_exit

  return &UE_thread_synch_retval;
}



/*!
 * \brief This is the UE thread for RX subframe n and TX subframe n+4.
 * This thread performs the phy_procedures_UE_RX() on every received slot.
 * then, if TX is enabled it performs TX for n+4. 
 * \param arg is a pointer to a \ref PHY_VARS_UE structure.
 * \returns a pointer to an int. The storage is not on the heap and must not be freed.
 */

static void *UE_thread_rxn_txnp4(void *arg)
{
  static int UE_thread_rxtx_retval;
  UE_rxtx_proc_t *proc = (UE_rxtx_proc_t *)arg;
  int ret;
  PHY_VARS_UE *UE=PHY_vars_UE_g[0][proc->CC_id];
  proc->instance_cnt_rxtx=-1;


#ifdef DEADLINE_SCHEDULER

  struct sched_attr attr;
  unsigned int flags = 0;

  attr.size = sizeof(attr);
  attr.sched_flags = 0;
  attr.sched_nice = 0;
  attr.sched_priority = 0;

  // This creates a .5ms reservation every 1ms period
  attr.sched_policy   = SCHED_DEADLINE;
  attr.sched_runtime  = 900000;  // each rx thread requires 1ms to finish its job
  attr.sched_deadline = 1000000; // each rx thread will finish within 1ms
  attr.sched_period   = 1000000; // each rx thread has a period of 1ms from the starting point

  if (sched_setattr(0, &attr, flags) < 0 ) {
    perror("[SCHED] UE_thread_rxtx : sched_setattr failed\n");
    return &UE_thread_rxtx_retval;
  }

#else
  int policy, s, j;
  struct sched_param sparam;
  char cpu_affinity[1024];
  cpu_set_t cpuset;

  /* Set affinity mask to include CPUs 1 to MAX_CPUS */
  /* CPU 0 is reserved for UHD threads */
  CPU_ZERO(&cpuset);

  #ifdef CPU_AFFINITY
  if (get_nprocs() >2)
  {
    for (j = 1; j < get_nprocs(); j++)
      CPU_SET(j, &cpuset);

    s = pthread_setaffinity_np(pthread_self(), sizeof(cpu_set_t), &cpuset);
    if (s != 0)
    {
      perror( "pthread_setaffinity_np");
      exit_fun("Error setting processor affinity");
    }
  }
  #endif

  /* Check the actual affinity mask assigned to the thread */

  s = pthread_getaffinity_np(pthread_self(), sizeof(cpu_set_t), &cpuset);
  if (s != 0)
  {
    perror( "pthread_getaffinity_np");
    exit_fun("Error getting processor affinity ");
  }
  memset(cpu_affinity, 0 , sizeof(cpu_affinity));
  for (j = 0; j < CPU_SETSIZE; j++)
  if (CPU_ISSET(j, &cpuset))
  {  
     char temp[1024];
     sprintf(temp, " CPU_%d ", j);    
     strcat(cpu_affinity, temp);
  }

  memset(&sparam, 0 , sizeof (sparam));
  sparam.sched_priority = sched_get_priority_max(SCHED_FIFO)-1;
  policy = SCHED_FIFO ; 
  
  s = pthread_setschedparam(pthread_self(), policy, &sparam);
  if (s != 0)
     {
     perror("pthread_setschedparam : ");
     exit_fun("Error setting thread priority");
     }
  s = pthread_getschedparam(pthread_self(), &policy, &sparam);
  if (s != 0)
   {
     perror("pthread_getschedparam : ");
     exit_fun("Error getting thread priority");

   }

  LOG_I( HW, "[SCHED][UE] Started UE RX thread on CPU %d TID %ld , sched_policy = %s, priority = %d, CPU Affinity = %s \n", (int)sched_getcpu(), gettid(),
                   (policy == SCHED_FIFO)  ? "SCHED_FIFO" :
                   (policy == SCHED_RR)    ? "SCHED_RR" :
                   (policy == SCHED_OTHER) ? "SCHED_OTHER" :
                   "???",
                   (int) sparam.sched_priority, cpu_affinity);


#endif

  // Lock memory from swapping. This is a process wide call (not constraint to this thread).
  mlockall(MCL_CURRENT | MCL_FUTURE);

  printf("waiting for sync (UE_thread_rxn_txnp4)\n");

  pthread_mutex_lock(&sync_mutex);
  printf("Locked sync_mutex, waiting (UE_thread_rxn_txnp4)\n");

  while (sync_var<0)
    pthread_cond_wait(&sync_cond, &sync_mutex);

#define THREAD_NAME_LEN 16
  char threadname[THREAD_NAME_LEN];
  ret = pthread_getname_np(proc->pthread_rxtx, threadname, THREAD_NAME_LEN);
  if (ret != 0)
  {
   perror("pthread_getname_np : ");
   exit_fun("Error getting thread name");
  }

  pthread_mutex_unlock(&sync_mutex);
  printf("unlocked sync_mutex, waiting (UE_thread_rxtx)\n");

  printf("Starting UE RXN_TXNP4 thread (%s)\n", threadname);

  while (!oai_exit) {
    VCD_SIGNAL_DUMPER_DUMP_FUNCTION_BY_NAME( VCD_SIGNAL_DUMPER_FUNCTIONS_UE_LOCK_MUTEX_RXTX_FOR_COND_WAIT0+(proc->subframe_rx&1), 1 );
    if (pthread_mutex_lock(&proc->mutex_rxtx) != 0) {
      LOG_E( PHY, "[SCHED][UE] error locking mutex for UE RXTX\n" );
      exit_fun("nothing to add");
      return &UE_thread_rxtx_retval;
    }

    while (proc->instance_cnt_rxtx < 0) {
      VCD_SIGNAL_DUMPER_DUMP_FUNCTION_BY_NAME( VCD_SIGNAL_DUMPER_FUNCTIONS_UE_WAIT_COND_RXTX0+(proc->subframe_rx&1), 1 );
      // most of the time, the thread is waiting here
      pthread_cond_wait( &proc->cond_rxtx, &proc->mutex_rxtx );
    }
    VCD_SIGNAL_DUMPER_DUMP_FUNCTION_BY_NAME( VCD_SIGNAL_DUMPER_FUNCTIONS_UE_WAIT_COND_RXTX0+(proc->subframe_rx&1), 0 );

    if (pthread_mutex_unlock(&proc->mutex_rxtx) != 0) {
      LOG_E( PHY, "[SCHED][UE] error unlocking mutex for UE RXn_TXnp4\n" );
      exit_fun("nothing to add");
      return &UE_thread_rxtx_retval;
    }
    VCD_SIGNAL_DUMPER_DUMP_FUNCTION_BY_NAME( VCD_SIGNAL_DUMPER_FUNCTIONS_UE_LOCK_MUTEX_RXTX_FOR_COND_WAIT0+(proc->subframe_rx&1), 0 );

    VCD_SIGNAL_DUMPER_DUMP_FUNCTION_BY_NAME( VCD_SIGNAL_DUMPER_FUNCTIONS_UE_THREAD_RXTX0+(proc->subframe_rx&1), 1 );
    VCD_SIGNAL_DUMPER_DUMP_VARIABLE_BY_NAME( VCD_SIGNAL_DUMPER_VARIABLES_SUBFRAME_NUMBER_RX0_UE+(proc->subframe_rx&1), proc->subframe_rx );
    VCD_SIGNAL_DUMPER_DUMP_VARIABLE_BY_NAME( VCD_SIGNAL_DUMPER_VARIABLES_SUBFRAME_NUMBER_TX0_UE+(proc->subframe_tx&1), proc->subframe_tx );
    VCD_SIGNAL_DUMPER_DUMP_VARIABLE_BY_NAME( VCD_SIGNAL_DUMPER_VARIABLES_FRAME_NUMBER_RX0_UE+(proc->subframe_rx&1), proc->frame_rx );
    VCD_SIGNAL_DUMPER_DUMP_VARIABLE_BY_NAME( VCD_SIGNAL_DUMPER_VARIABLES_FRAME_NUMBER_TX0_UE+(proc->subframe_tx&1), proc->frame_tx );

    lte_subframe_t sf_type = subframe_select( &UE->frame_parms, proc->subframe_rx);
    if ((sf_type == SF_DL) ||
        (UE->frame_parms.frame_type == FDD) ||
        (sf_type == SF_S)) {
    
      if (UE->frame_parms.frame_type == TDD) {
      LOG_D(PHY, "%s,TDD%d,%s: calling UE_RX\n",
          threadname,
          UE->frame_parms.tdd_config,
          (sf_type==SF_DL? "SF_DL" :
          (sf_type==SF_UL? "SF_UL" :
          (sf_type==SF_S ? "SF_S"  : "UNKNOWN_SF_TYPE"))));
      } else {
        LOG_D(PHY, "%s,%s,%s: calling UE_RX\n",
            threadname,
            (UE->frame_parms.frame_type==FDD? "FDD":
            (UE->frame_parms.frame_type==TDD? "TDD":"UNKNOWN_DUPLEX_MODE")),
            (sf_type==SF_DL? "SF_DL" :
            (sf_type==SF_UL? "SF_UL" :
            (sf_type==SF_S ? "SF_S"  : "UNKNOWN_SF_TYPE"))));
      }
      phy_procedures_UE_RX( UE, proc, 0, 0, UE->mode, no_relay, NULL );
    }
    
    if (UE->mac_enabled==1) {

      ret = mac_xface->ue_scheduler(UE->Mod_id,
				    proc->frame_tx,
				    proc->subframe_rx,
				    subframe_select(&UE->frame_parms,proc->subframe_tx),
				    0,
				    0/*FIXME CC_id*/);
      
      if (ret == CONNECTION_LOST) {
	LOG_E( PHY, "[UE %"PRIu8"] Frame %"PRIu32", subframe %u RRC Connection lost, returning to PRACH\n",
	       UE->Mod_id, proc->frame_rx, proc->subframe_tx );
	UE->UE_mode[0] = PRACH;
      } else if (ret == PHY_RESYNCH) {
	LOG_E( PHY, "[UE %"PRIu8"] Frame %"PRIu32", subframe %u RRC Connection lost, trying to resynch\n",
	       UE->Mod_id, proc->frame_rx, proc->subframe_tx );
	UE->UE_mode[0] = RESYNCH;
      } else if (ret == PHY_HO_PRACH) {
	LOG_I( PHY, "[UE %"PRIu8"] Frame %"PRIu32", subframe %u, return to PRACH and perform a contention-free access\n",
	       UE->Mod_id, proc->frame_rx, proc->subframe_tx );
	UE->UE_mode[0] = PRACH;
      }
    }

    if ((subframe_select( &UE->frame_parms, proc->subframe_tx) == SF_UL) ||
	(UE->frame_parms.frame_type == FDD) ) {

      if (UE->mode != loop_through_memory) {
	phy_procedures_UE_TX(UE,proc,0,0,UE->mode,no_relay);
      }
    }

    if ((subframe_select( &UE->frame_parms, proc->subframe_tx) == SF_S) &&
  (UE->frame_parms.frame_type == TDD)) {

      if (UE->mode != loop_through_memory) {
  phy_procedures_UE_S_TX(UE,0,0,no_relay);
      }
    }

    VCD_SIGNAL_DUMPER_DUMP_FUNCTION_BY_NAME( VCD_SIGNAL_DUMPER_FUNCTIONS_UE_THREAD_RXTX0+(proc->subframe_rx&1), 0 );

    
    VCD_SIGNAL_DUMPER_DUMP_FUNCTION_BY_NAME( VCD_SIGNAL_DUMPER_FUNCTIONS_UE_LOCK_MUTEX_RXTX_FOR_CNT_DECREMENT0+(proc->subframe_rx&1), 1 );
    if (pthread_mutex_lock(&proc->mutex_rxtx) != 0) {
      LOG_E( PHY, "[SCHED][UE] error locking mutex for UE RXTX\n" );
      exit_fun("noting to add");
      return &UE_thread_rxtx_retval;
    }
    
    proc->instance_cnt_rxtx--;
    VCD_SIGNAL_DUMPER_DUMP_VARIABLE_BY_NAME(VCD_SIGNAL_DUMPER_VARIABLES_UE_INST_CNT_RX, proc->instance_cnt_rxtx);
    
    if (pthread_mutex_unlock(&proc->mutex_rxtx) != 0) {
      LOG_E( PHY, "[SCHED][UE] error unlocking mutex for UE RXTX\n" );
      exit_fun("noting to add");
      return &UE_thread_rxtx_retval;
    }
    VCD_SIGNAL_DUMPER_DUMP_FUNCTION_BY_NAME( VCD_SIGNAL_DUMPER_FUNCTIONS_UE_LOCK_MUTEX_RXTX_FOR_CNT_DECREMENT0+(proc->subframe_rx&1), 0 );
  }
  
  // thread finished
  return &UE_thread_rxtx_retval;
}





#define RX_OFF_MAX 10
#define RX_OFF_MIN 5
#define RX_OFF_MID ((RX_OFF_MAX+RX_OFF_MIN)/2)

/*!
 * \brief This is the main UE thread.
 * This thread controls the other three UE threads:
 * - UE_thread_rxn_txnp4 (even subframes)
 * - UE_thread_rxn_txnp4 (odd subframes)
 * - UE_thread_synch
 * \param arg unused
 * \returns a pointer to an int. The storage is not on the heap and must not be freed.
 */

void *UE_thread(void *arg) {

  static int UE_thread_retval;
  PHY_VARS_UE *UE = PHY_vars_UE_g[0][0];
  //  int tx_enabled = 0;
  unsigned int rxs,txs;
  int dummy_rx[UE->frame_parms.nb_antennas_rx][UE->frame_parms.samples_per_tti] __attribute__((aligned(32)));
  openair0_timestamp timestamp,timestamp1;
  void* rxp[2], *txp[2];

#ifdef NAS_UE
  MessageDef *message_p;
#endif

  int start_rx_stream = 0;
  int rx_off_diff = 0;
  int rx_correction_timer = 0;
  int i;

#ifdef DEADLINE_SCHEDULER

  struct sched_attr attr;
  unsigned int flags = 0;

  attr.size = sizeof(attr);
  attr.sched_flags = 0;
  attr.sched_nice = 0;
  attr.sched_priority = 0;//sched_get_priority_max(SCHED_DEADLINE);

  // This creates a .5 ms  reservation
  attr.sched_policy = SCHED_DEADLINE;
  attr.sched_runtime  = 100000;
  attr.sched_deadline = 500000;
  attr.sched_period   = 500000;

  if (sched_setattr(0, &attr, flags) < 0 ) {
    perror("[SCHED] main eNB thread: sched_setattr failed\n");
    exit_fun("Nothing to add");
    return &UE_thread_retval;
  }
  LOG_I(HW,"[SCHED][eNB] eNB main deadline thread %lu started on CPU %d\n",
        (unsigned long)gettid(), sched_getcpu());

#else
  struct sched_param sp;
  sp.sched_priority = sched_get_priority_max(SCHED_FIFO);
  pthread_setschedparam(pthread_self(),SCHED_FIFO,&sp);
#endif

  // Lock memory from swapping. This is a process wide call (not constraint to this thread).
  mlockall(MCL_CURRENT | MCL_FUTURE);

  printf("waiting for sync (UE_thread)\n");
  pthread_mutex_lock(&sync_mutex);
  printf("Locked sync_mutex, waiting (UE_thread)\n");

  while (sync_var<0)
    pthread_cond_wait(&sync_cond, &sync_mutex);

  pthread_mutex_unlock(&sync_mutex);
  printf("unlocked sync_mutex, waiting (UE_thread)\n");

  printf("starting UE thread\n");

#ifdef NAS_UE
  message_p = itti_alloc_new_message(TASK_NAS_UE, INITIALIZE_MESSAGE);
  itti_send_msg_to_task (TASK_NAS_UE, INSTANCE_DEFAULT, message_p);
#endif 

  while (!oai_exit) {
    
    if (UE->is_synchronized == 0) {
      
      if (pthread_mutex_lock(&UE->proc.mutex_synch) != 0) {
	LOG_E( PHY, "[SCHED][UE] verror locking mutex for UE initial synch thread\n" );
	exit_fun("nothing to add");
	return &UE_thread_retval;
      }
      
      int instance_cnt_synch = UE->proc.instance_cnt_synch;
      
      if (pthread_mutex_unlock(&UE->proc.mutex_synch) != 0) {
	LOG_E( PHY, "[SCHED][UE] error unlocking mutex for UE initial synch thread\n" );
	exit_fun("nothing to add");
	return &UE_thread_retval;
      }
      
      if (instance_cnt_synch < 0) {  // we can invoke the synch
	// grab 10 ms of signal and wakeup synch thread
	for (int i=0; i<UE->frame_parms.nb_antennas_rx; i++)
	  rxp[i] = (void*)&rxdata[i][0];
      
	if (UE->mode != loop_through_memory) {
	  rxs = UE->rfdevice.trx_read_func(&UE->rfdevice,
					   &timestamp,
					   rxp,
					   UE->frame_parms.samples_per_tti*10,
					   UE->frame_parms.nb_antennas_rx);
	  
	  
	  if (rxs!=UE->frame_parms.samples_per_tti*10) {
	    LOG_E(PHY, "problem in rx 1! want #samples=%d but got only %d!\n", UE->frame_parms.samples_per_tti*10, rxs);
	    exit_fun("problem in rx 1");
	    return &UE_thread_retval;
	  }
	}

	instance_cnt_synch = ++UE->proc.instance_cnt_synch;
	if (instance_cnt_synch == 0) {
	  if (pthread_cond_signal(&UE->proc.cond_synch) != 0) {
	    LOG_E( PHY, "[SCHED][UE] ERROR pthread_cond_signal for UE sync thread\n" );
	    exit_fun("nothing to add");
	    return &UE_thread_retval;
	  }
	} else {
	  LOG_E( PHY, "[SCHED][UE] UE sync thread busy!!\n" );
	  exit_fun("nothing to add");
	  return &UE_thread_retval;
	}
      } // 
      else {
	// grab 10 ms of signal into dummy buffer

	if (UE->mode != loop_through_memory) {
	  for (int i=0; i<UE->frame_parms.nb_antennas_rx; i++)
	    rxp[i] = (void*)&dummy_rx[i][0];
	  for (int sf=0;sf<10;sf++) {
	    //	    printf("Reading dummy sf %d\n",sf);
	    rxs = UE->rfdevice.trx_read_func(&UE->rfdevice,
					     &timestamp,
					     rxp,
					     UE->frame_parms.samples_per_tti,
					     UE->frame_parms.nb_antennas_rx);

	    if (rxs!=UE->frame_parms.samples_per_tti){
	      LOG_E(PHY, "problem in rx 2! want #samples=%d but got only %d!\n", UE->frame_parms.samples_per_tti, rxs);
	      exit_fun("problem in rx 2");
	      return &UE_thread_retval;
	    }

	  }
	}
      }
      
    } // UE->is_synchronized==0
    else {
      if (start_rx_stream==0) {
	start_rx_stream=1;
	if (UE->mode != loop_through_memory) {

	  if (UE->no_timing_correction==0) {
	    LOG_I(PHY,"Resynchronizing RX by %d samples (mode = %d)\n",UE->rx_offset,UE->mode);
	    rxs = UE->rfdevice.trx_read_func(&UE->rfdevice,
					     &timestamp,
					     (void**)rxdata,
					     UE->rx_offset,
					     UE->frame_parms.nb_antennas_rx);
	    if (rxs != UE->rx_offset) {
	      LOG_E(PHY, "problem in rx 3! want #samples=%d but got only %d!\n", UE->rx_offset, rxs);
	      exit_fun("problem in rx 3!");
	      return &UE_thread_retval;
	    }
	  }
	  UE->rx_offset=0;
	  UE->proc.proc_rxtx[0].frame_rx++;
	  UE->proc.proc_rxtx[1].frame_rx++;

	  // read in first symbol
	  rxs = UE->rfdevice.trx_read_func(&UE->rfdevice,
					   &timestamp,
					   (void**)rxdata,
					   UE->frame_parms.ofdm_symbol_size+UE->frame_parms.nb_prefix_samples0,
					   UE->frame_parms.nb_antennas_rx);
    if (rxs != (UE->frame_parms.ofdm_symbol_size+UE->frame_parms.nb_prefix_samples0)) {
      LOG_E(PHY, "problem in rx 4! want #samples=%d but got only %d!\n", UE->frame_parms.ofdm_symbol_size+UE->frame_parms.nb_prefix_samples0, rxs);
      exit_fun("problem in rx 4!");
      return &UE_thread_retval;
    }
	  slot_fep(UE,
		   0,
		   0,
		   0,
		   0,
		   0);
	  if (rxs != UE->frame_parms.ofdm_symbol_size+UE->frame_parms.nb_prefix_samples0) {
	    exit_fun("problem in rx");
	    return &UE_thread_retval;
	  }
	} //UE->mode != loop_through_memory
	else
	  rt_sleep_ns(1000000);

      }// start_rx_stream==0
      else {
	//UE->proc.proc_rxtx[0].frame_rx++;
	//UE->proc.proc_rxtx[1].frame_rx++;
	
	for (int sf=0;sf<10;sf++) {
	  for (i=0; i<UE->frame_parms.nb_antennas_rx; i++) 
	    rxp[i] = (void*)&rxdata[i][UE->frame_parms.ofdm_symbol_size+UE->frame_parms.nb_prefix_samples0+(sf*UE->frame_parms.samples_per_tti)];
	  // grab signal for subframe
	  if (UE->mode != loop_through_memory) {
	    if (sf<9) {
	      VCD_SIGNAL_DUMPER_DUMP_FUNCTION_BY_NAME( VCD_SIGNAL_DUMPER_FUNCTIONS_TRX_READ, 1 );
	      rxs = UE->rfdevice.trx_read_func(&UE->rfdevice,
					       &timestamp,
					       rxp,
					       UE->frame_parms.samples_per_tti,
					       UE->frame_parms.nb_antennas_rx);
	      VCD_SIGNAL_DUMPER_DUMP_FUNCTION_BY_NAME( VCD_SIGNAL_DUMPER_FUNCTIONS_TRX_READ, 0 );
	      VCD_SIGNAL_DUMPER_DUMP_VARIABLE_BY_NAME( VCD_SIGNAL_DUMPER_VARIABLES_UE0_TRX_READ_NS, rxs );
	      if (rxs != UE->frame_parms.samples_per_tti) {
	        LOG_E(PHY, "problem in rx 5! want #samples=%d but got only %d!\n", UE->frame_parms.samples_per_tti, rxs);
	        exit_fun("problem in rx 5!");
	        return &UE_thread_retval;
	      }
	      
	      // prepare tx buffer pointers
	      for (i=0; i<UE->frame_parms.nb_antennas_tx; i++)
		txp[i] = (void*)&UE->common_vars.txdata[i][((sf+2)%10)*UE->frame_parms.samples_per_tti];
	      
	      VCD_SIGNAL_DUMPER_DUMP_FUNCTION_BY_NAME( VCD_SIGNAL_DUMPER_FUNCTIONS_TRX_WRITE, 1 );
	      txs = UE->rfdevice.trx_write_func(&UE->rfdevice,
						timestamp+
						(2*UE->frame_parms.samples_per_tti) -
						UE->frame_parms.ofdm_symbol_size-UE->frame_parms.nb_prefix_samples0 -
						openair0_cfg[0].tx_sample_advance,
						txp,
						UE->frame_parms.samples_per_tti,
						UE->frame_parms.nb_antennas_tx,
						1);
	      VCD_SIGNAL_DUMPER_DUMP_FUNCTION_BY_NAME( VCD_SIGNAL_DUMPER_FUNCTIONS_TRX_WRITE, 0 );
	      VCD_SIGNAL_DUMPER_DUMP_VARIABLE_BY_NAME( VCD_SIGNAL_DUMPER_VARIABLES_UE0_TRX_WRITE_NS, rxs );
        if (txs !=  UE->frame_parms.samples_per_tti) {
           LOG_E(PHY,"TX : Timeout (sent %d/%d)\n",txs, UE->frame_parms.samples_per_tti);
           exit_fun( "problem transmitting samples" );
        }
	    }
	    
	    else {
	      VCD_SIGNAL_DUMPER_DUMP_FUNCTION_BY_NAME( VCD_SIGNAL_DUMPER_FUNCTIONS_TRX_READ_SF9, 1 );
	      rxs = UE->rfdevice.trx_read_func(&UE->rfdevice,
					       &timestamp,
					       rxp,
					       UE->frame_parms.samples_per_tti-UE->frame_parms.ofdm_symbol_size-UE->frame_parms.nb_prefix_samples0,
					       UE->frame_parms.nb_antennas_rx);
	      VCD_SIGNAL_DUMPER_DUMP_FUNCTION_BY_NAME( VCD_SIGNAL_DUMPER_FUNCTIONS_TRX_READ_SF9, 0 );
	      VCD_SIGNAL_DUMPER_DUMP_VARIABLE_BY_NAME( VCD_SIGNAL_DUMPER_VARIABLES_UE0_TRX_READ_NS, rxs );
        if (rxs != (UE->frame_parms.samples_per_tti-UE->frame_parms.ofdm_symbol_size-UE->frame_parms.nb_prefix_samples0)) {
          LOG_E(PHY, "problem in rx 6! want #samples=%d but got only %d!\n", UE->frame_parms.samples_per_tti-UE->frame_parms.ofdm_symbol_size-UE->frame_parms.nb_prefix_samples0, rxs);
          exit_fun("problem in rx 6!");
          return &UE_thread_retval;
        }

	      // prepare tx buffer pointers
	      for (i=0; i<UE->frame_parms.nb_antennas_tx; i++)
		txp[i] = (void*)&UE->common_vars.txdata[i][((sf+2)%10)*UE->frame_parms.samples_per_tti];
	      
	      VCD_SIGNAL_DUMPER_DUMP_FUNCTION_BY_NAME( VCD_SIGNAL_DUMPER_FUNCTIONS_TRX_WRITE_SF9, 1 );
	      txs = UE->rfdevice.trx_write_func(&UE->rfdevice,
						timestamp+
						(2*UE->frame_parms.samples_per_tti) -
						UE->frame_parms.ofdm_symbol_size-UE->frame_parms.nb_prefix_samples0 -
						openair0_cfg[0].tx_sample_advance,
						txp,
						UE->frame_parms.samples_per_tti - rx_off_diff,
						UE->frame_parms.nb_antennas_tx,
						1);
	      VCD_SIGNAL_DUMPER_DUMP_FUNCTION_BY_NAME( VCD_SIGNAL_DUMPER_FUNCTIONS_TRX_WRITE_SF9, 0 );
	      VCD_SIGNAL_DUMPER_DUMP_VARIABLE_BY_NAME( VCD_SIGNAL_DUMPER_VARIABLES_UE0_TRX_WRITE_NS, rxs );
              if (txs !=  UE->frame_parms.samples_per_tti - rx_off_diff) {
                 LOG_E(PHY,"TX : Timeout (sent %d/%d)\n",txs, UE->frame_parms.samples_per_tti-rx_off_diff);
                 exit_fun( "problem transmitting samples" );
              }

        VCD_SIGNAL_DUMPER_DUMP_FUNCTION_BY_NAME( VCD_SIGNAL_DUMPER_FUNCTIONS_TRX_READ_SF9, 1 );
	      // read in first symbol of next frame and adjust for timing drift
	      rxs = UE->rfdevice.trx_read_func(&UE->rfdevice,
					       &timestamp1,
					       (void**)rxdata,
					       UE->frame_parms.ofdm_symbol_size + UE->frame_parms.nb_prefix_samples0 - rx_off_diff,
					       UE->frame_parms.nb_antennas_rx);
	      VCD_SIGNAL_DUMPER_DUMP_FUNCTION_BY_NAME( VCD_SIGNAL_DUMPER_FUNCTIONS_TRX_READ_SF9, 0 );
	      VCD_SIGNAL_DUMPER_DUMP_VARIABLE_BY_NAME( VCD_SIGNAL_DUMPER_VARIABLES_UE0_TRX_READ_NS, rxs );
        if (rxs != (UE->frame_parms.ofdm_symbol_size + UE->frame_parms.nb_prefix_samples0 - rx_off_diff)) {
          LOG_E(PHY, "problem in rx 7! want #samples=%d but got only %d! rx_off_diff=%d\n", UE->frame_parms.ofdm_symbol_size+UE->frame_parms.nb_prefix_samples0 - rx_off_diff, rxs, rx_off_diff);
          exit_fun("problem in rx 7!");
          return &UE_thread_retval;
        }
        rx_off_diff = 0;
	    }
	  }
	  // operate on thread sf mod 2
	  UE_rxtx_proc_t *proc = &UE->proc.proc_rxtx[sf&1];

	  VCD_SIGNAL_DUMPER_DUMP_FUNCTION_BY_NAME( VCD_SIGNAL_DUMPER_FUNCTIONS_UE_LOCK_MUTEX_RXTX_FOR_CNT_INCREMENT0+(proc->subframe_rx&1), 1 );
	  // lock mutex
	  if (pthread_mutex_lock(&proc->mutex_rxtx) != 0) {
	    LOG_E( PHY, "[SCHED][UE] error locking mutex for UE RX\n" );
	    exit_fun("nothing to add");
	    return &UE_thread_retval;
	  }
	  // increment instance count and change proc subframe/frame variables
	  int instance_cnt_rxtx = ++proc->instance_cnt_rxtx;
	  if(sf == 0)
	  {
	     UE->proc.proc_rxtx[0].frame_rx++;
	     UE->proc.proc_rxtx[1].frame_rx++;
	  }
	  proc->subframe_rx=sf;
	  proc->subframe_tx=(sf+4)%10;
	  proc->frame_tx = proc->frame_rx + ((proc->subframe_rx>5)?1:0);
	  proc->timestamp_tx = timestamp+(4*UE->frame_parms.samples_per_tti)-UE->frame_parms.ofdm_symbol_size-UE->frame_parms.nb_prefix_samples0;

	  /*
	  if (sf != (timestamp/UE->frame_parms.samples_per_tti)%10) {
	    LOG_E(PHY,"steady-state UE_thread error : frame_rx %d, subframe_rx %d, frame_tx %d, subframe_tx %d, rx subframe %d\n",proc->frame_rx,proc->subframe_rx,proc->frame_tx,proc->subframe_tx,(timestamp/UE->frame_parms.samples_per_tti)%10);
	    exit(-1);
	  }
	  */
	  if (pthread_mutex_unlock(&proc->mutex_rxtx) != 0) {
	    LOG_E( PHY, "[SCHED][UE] error unlocking mutex for UE RX\n" );
	    exit_fun("nothing to add");
	    return &UE_thread_retval;
	  }
	  VCD_SIGNAL_DUMPER_DUMP_FUNCTION_BY_NAME( VCD_SIGNAL_DUMPER_FUNCTIONS_UE_LOCK_MUTEX_RXTX_FOR_CNT_INCREMENT0+(proc->subframe_rx&1), 0 );


	  if (instance_cnt_rxtx == 0) {
	    VCD_SIGNAL_DUMPER_DUMP_FUNCTION_BY_NAME( VCD_SIGNAL_DUMPER_FUNCTIONS_UE_SIGNAL_COND_RXTX, 1 );
	    if (pthread_cond_signal(&proc->cond_rxtx) != 0) {
	      LOG_E( PHY, "[SCHED][UE] ERROR pthread_cond_signal for UE RX thread\n" );
	      exit_fun("nothing to add");
	      return &UE_thread_retval;
	    }
<<<<<<< HEAD
	    LOG_D(PHY, "firing up rxtx_thread[%d] at subframe %d\n", sf&1, sf);
=======
	    VCD_SIGNAL_DUMPER_DUMP_FUNCTION_BY_NAME( VCD_SIGNAL_DUMPER_FUNCTIONS_UE_SIGNAL_COND_RXTX, 0 );
>>>>>>> 35ae311a
	  } else {
	    LOG_E( PHY, "[SCHED][UE] UE RX thread busy (IC %d)!!\n", instance_cnt_rxtx);
	    if (instance_cnt_rxtx > 2) {
	      sleep(1);
	      exit_fun("instance_cnt_rxtx > 2");
	      return &UE_thread_retval;
	    }
	  }
	  if (UE->mode == loop_through_memory) {
	    printf("Processing subframe %d",proc->subframe_rx);
	    getchar();
	  }
	}// for sf=0..10
	if ((UE->rx_offset<(5*UE->frame_parms.samples_per_tti)) &&
	    (UE->rx_offset > RX_OFF_MIN) && 
	    (rx_correction_timer == 0)) {
	  rx_off_diff = -UE->rx_offset + RX_OFF_MIN;
	  LOG_D(PHY,"UE->rx_offset %d > %d, diff %d\n",UE->rx_offset,RX_OFF_MIN,rx_off_diff);
	  rx_correction_timer = 5;
	} else if ((UE->rx_offset>(5*UE->frame_parms.samples_per_tti)) && 
		   (UE->rx_offset < ((10*UE->frame_parms.samples_per_tti)-RX_OFF_MIN)) &&
		   (rx_correction_timer == 0)) {   // moving to the left so drop rx_off_diff samples
	  rx_off_diff = 10*UE->frame_parms.samples_per_tti - RX_OFF_MIN - UE->rx_offset;
	  LOG_D(PHY,"UE->rx_offset %d < %d, diff %d\n",UE->rx_offset,10*UE->frame_parms.samples_per_tti-RX_OFF_MIN,rx_off_diff);
	  
	  rx_correction_timer = 5;
	}
	
	if (rx_correction_timer>0)
	  rx_correction_timer--;
      } // start_rx_stream==1
    } // UE->is_synchronized==1
      
  } // while !oai_exit
 return NULL;
} // UE_thread

/*
void *UE_thread_old(void *arg)
{
  UNUSED(arg)
  static int UE_thread_retval;
  PHY_VARS_UE *UE = PHY_vars_UE_g[0][0];
  int spp = openair0_cfg[0].samples_per_packet;
  int slot=1, frame=0, hw_subframe=0, rxpos=0, txpos=openair0_cfg[0].tx_scheduling_advance;
#ifdef __AVX2__
  int dummy[2][spp] __attribute__((aligned(32)));
#else
  int dummy[2][spp] __attribute__((aligned(16)));
#endif
  int dummy_dump = 0;
  int tx_enabled = 0;
  int start_rx_stream = 0;
  int rx_off_diff = 0;
  int rx_correction_timer = 0;
  int first_rx = 0;
  RTIME T0;
  unsigned int rxs;
  void* rxp[2];

  openair0_timestamp timestamp;

#ifdef NAS_UE
  MessageDef *message_p;
#endif

#ifdef DEADLINE_SCHEDULER

  struct sched_attr attr;
  unsigned int flags = 0;

  attr.size = sizeof(attr);
  attr.sched_flags = 0;
  attr.sched_nice = 0;
  attr.sched_priority = 0;//sched_get_priority_max(SCHED_DEADLINE);

  // This creates a .5 ms  reservation
  attr.sched_policy = SCHED_DEADLINE;
  attr.sched_runtime  = 100000;
  attr.sched_deadline = 500000;
  attr.sched_period   = 500000;

  if (sched_setattr(0, &attr, flags) < 0 ) {
    perror("[SCHED] main eNB thread: sched_setattr failed\n");
    exit_fun("Nothing to add");
    return &UE_thread_retval;
  }
  LOG_I(HW,"[SCHED][eNB] eNB main deadline thread %lu started on CPU %d\n",
        (unsigned long)gettid(), sched_getcpu());

#else
  struct sched_param sp;
  sp.sched_priority = sched_get_priority_max(SCHED_FIFO);
  pthread_setschedparam(pthread_self(),SCHED_FIFO,&sp);
#endif

  // Lock memory from swapping. This is a process wide call (not constraint to this thread).
  mlockall(MCL_CURRENT | MCL_FUTURE);

  printf("waiting for sync (UE_thread)\n");
  pthread_mutex_lock(&sync_mutex);
  printf("Locked sync_mutex, waiting (UE_thread)\n");

  while (sync_var<0)
    pthread_cond_wait(&sync_cond, &sync_mutex);

  pthread_mutex_unlock(&sync_mutex);
  printf("unlocked sync_mutex, waiting (UE_thread)\n");

  printf("starting UE thread\n");

#ifdef NAS_UE
  message_p = itti_alloc_new_message(TASK_NAS_UE, INITIALIZE_MESSAGE);
  itti_send_msg_to_task (TASK_NAS_UE, INSTANCE_DEFAULT, message_p);
#endif

  T0 = rt_get_time_ns();
  first_rx = 1;
  rxpos=0;

  while (!oai_exit) {
    VCD_SIGNAL_DUMPER_DUMP_VARIABLE_BY_NAME( VCD_SIGNAL_DUMPER_VARIABLES_HW_SUBFRAME, hw_subframe );
    VCD_SIGNAL_DUMPER_DUMP_VARIABLE_BY_NAME( VCD_SIGNAL_DUMPER_VARIABLES_HW_FRAME, frame );
    VCD_SIGNAL_DUMPER_DUMP_VARIABLE_BY_NAME( VCD_SIGNAL_DUMPER_VARIABLES_DUMMY_DUMP, dummy_dump );


    while (rxpos < (1+hw_subframe)*UE->frame_parms.samples_per_tti) {
      VCD_SIGNAL_DUMPER_DUMP_FUNCTION_BY_NAME( VCD_SIGNAL_DUMPER_FUNCTIONS_TRX_READ, 1 );

#ifndef USRP_DEBUG

      DevAssert( UE->frame_parms.nb_antennas_rx <= 2 );
      void* rxp[2];

      for (int i=0; i<UE->frame_parms.nb_antennas_rx; i++)
        rxp[i] = (dummy_dump==0) ? (void*)&rxdata[i][rxpos] : (void*)dummy[i];
      
    
      if (UE->mode != loop_through_memory) {
	rxs = UE->rfdevice.trx_read_func(&UE->rfdevice,
				     &timestamp,
				     rxp,
				     spp - ((first_rx==1) ? rx_off_diff : 0),
				     UE->frame_parms.nb_antennas_rx);

	if (rxs != (spp- ((first_rx==1) ? rx_off_diff : 0))) {
	  printf("rx error: asked %d got %d ",spp - ((first_rx==1) ? rx_off_diff : 0),rxs);
	  if (UE->is_synchronized == 1) {
	    exit_fun("problem in rx");
	    return &UE_thread_retval;
	  }
	}
      }

      if (rx_off_diff !=0)
	LOG_D(PHY,"frame %d, rx_offset %d, rx_off_diff %d\n",UE->frame_rx,UE->rx_offset,rx_off_diff);

      VCD_SIGNAL_DUMPER_DUMP_FUNCTION_BY_NAME( VCD_SIGNAL_DUMPER_FUNCTIONS_TRX_READ, 0 );

      // Transmit TX buffer based on timestamp from RX
      if ((tx_enabled==1) && (UE->mode!=loop_through_memory)) {
        VCD_SIGNAL_DUMPER_DUMP_FUNCTION_BY_NAME( VCD_SIGNAL_DUMPER_FUNCTIONS_TRX_WRITE, 1 );

        DevAssert( UE->frame_parms.nb_antennas_tx <= 2 );
        void* txp[2];

        for (int i=0; i<UE->frame_parms.nb_antennas_tx; i++)
          txp[i] = (void*)&txdata[i][txpos];

        UE->rfdevice.trx_write_func(&openair0,
                                (timestamp+openair0_cfg[0].tx_scheduling_advance-openair0_cfg[0].tx_sample_advance),
                                txp,
				spp - ((first_rx==1) ? rx_off_diff : 0),
                                UE->frame_parms.nb_antennas_tx,
                                1);

        VCD_SIGNAL_DUMPER_DUMP_FUNCTION_BY_NAME( VCD_SIGNAL_DUMPER_FUNCTIONS_TRX_WRITE, 0 );
      }
      else if (UE->mode == loop_through_memory)
	rt_sleep_ns(1000000);
#else
      // define USRP_DEBUG is active
      rt_sleep_ns(1000000);
#endif

      rx_off_diff = 0;
      first_rx = 0;

      rxpos += spp;
      txpos += spp;

      if (txpos >= 10*PHY_vars_UE_g[0][0]->frame_parms.samples_per_tti)
        txpos -= 10*PHY_vars_UE_g[0][0]->frame_parms.samples_per_tti;
    }

    if (rxpos >= 10*PHY_vars_UE_g[0][0]->frame_parms.samples_per_tti)
      rxpos -= 10*PHY_vars_UE_g[0][0]->frame_parms.samples_per_tti;

    if (UE->is_synchronized == 1)  {
      LOG_D( HW, "UE_thread: hw_frame %d, hw_subframe %d (time %lli)\n", frame, hw_subframe, rt_get_time_ns()-T0 );

      if (start_rx_stream == 1) {
	LOG_D(PHY,"Locking mutex_rx (IC %d)\n",UE->instance_cnt_rx);
        if (pthread_mutex_lock(&UE->mutex_rx) != 0) {
          LOG_E( PHY, "[SCHED][UE] error locking mutex for UE RX thread\n" );
          exit_fun("nothing to add");
          return &UE_thread_retval;
        }

        int instance_cnt_rx = ++UE->instance_cnt_rx;

	LOG_D(PHY,"Unlocking mutex_rx (IC %d)\n",instance_cnt_rx);
        if (pthread_mutex_unlock(&UE->mutex_rx) != 0) {
          LOG_E( PHY, "[SCHED][UE] error unlocking mutex for UE RX thread\n" );
          exit_fun("nothing to add");
          return &UE_thread_retval;
        }

	VCD_SIGNAL_DUMPER_DUMP_VARIABLE_BY_NAME(VCD_SIGNAL_DUMPER_VARIABLES_UE_INST_CNT_RX, instance_cnt_rx);


        if (instance_cnt_rx == 0) {
	  LOG_D(HW,"signalling rx thread to wake up, hw_frame %d, hw_subframe %d (time %lli)\n", frame, hw_subframe, rt_get_time_ns()-T0 );
          if (pthread_cond_signal(&UE->proc.cond_rx) != 0) {
            LOG_E( PHY, "[SCHED][UE] ERROR pthread_cond_signal for UE RX thread\n" );
            exit_fun("nothing to add");
            return &UE_thread_retval;
          }
	  
	  LOG_D(HW,"signalled rx thread to wake up, hw_frame %d, hw_subframe %d (time %lli)\n", frame, hw_subframe, rt_get_time_ns()-T0 );
	  if (UE->mode == loop_through_memory) {
	    printf("Processing subframe %d",UE->slot_rx>>1);
	    getchar();
	  }

          if (UE->mode == rx_calib_ue) {
            if (frame == 10) {
              LOG_D(PHY,
                    "[SCHED][UE] Found cell with N_RB_DL %"PRIu8", PHICH CONFIG (%d,%d), Nid_cell %"PRIu16", NB_ANTENNAS_TX %"PRIu8", frequency offset "PRIi32" Hz, RSSI (digital) %hu dB, measured Gain %d dB, total_rx_gain %"PRIu32" dB, USRP rx gain %f dB\n",
                    UE->frame_parms.N_RB_DL,
                    UE->frame_parms.phich_config_common.phich_duration,
                    UE->frame_parms.phich_config_common.phich_resource,
                    UE->frame_parms.Nid_cell,
                    UE->frame_parms.nb_antennas_tx_eNB,
                    UE->common_vars.freq_offset,
                    UE->measurements.rx_power_avg_dB[0],
                    UE->measurements.rx_power_avg_dB[0] - rx_input_level_dBm,
                    UE->rx_total_gain_dB,
                    openair0_cfg[0].rx_gain[0]
                   );
              exit_fun("[HW][UE] UE in RX calibration mode, exiting");
              return &UE_thread_retval;
            }
          }
        } else {
          LOG_E( PHY, "[SCHED][UE] UE RX thread busy (IC %d)!!\n", instance_cnt_rx);
	  if (instance_cnt_rx > 2) {
	    exit_fun("instance_cnt_rx > 1");
	    return &UE_thread_retval;
	  }
        }

       
        if ((tx_enabled==1)&&(UE->mode != loop_through_memory)) {

	  if (pthread_mutex_lock(&UE->mutex_tx) != 0) {
	    LOG_E( PHY, "[SCHED][UE] error locking mutex for UE TX thread\n" );
	    exit_fun("nothing to add");
	    return &UE_thread_retval;
	  }


          int instance_cnt_tx = ++UE->instance_cnt_tx;

          if (pthread_mutex_unlock(&UE->mutex_tx) != 0) {
            LOG_E( PHY, "[SCHED][UE] error unlocking mutex for UE TX thread\n" );
            exit_fun("nothing to add");
            return &UE_thread_retval;
          }
	  VCD_SIGNAL_DUMPER_DUMP_VARIABLE_BY_NAME(VCD_SIGNAL_DUMPER_VARIABLES_UE_INST_CNT_TX, instance_cnt_tx);


          if (instance_cnt_tx == 0) {
            if (pthread_cond_signal(&UE->cond_tx) != 0) {
              LOG_E( PHY, "[SCHED][UE] ERROR pthread_cond_signal for UE TX thread\n" );
              exit_fun("nothing to add");
              return &UE_thread_retval;
            }
	    LOG_D(HW,"signalled tx thread to wake up, hw_frame %d, hw_subframe %d (time %lli)\n", frame, hw_subframe, rt_get_time_ns()-T0 );

          } else {
            LOG_E( PHY, "[SCHED][UE] UE TX thread busy (IC %d)!!\n" );
	    if (instance_cnt_tx>2) {
	      exit_fun("instance_cnt_tx > 1");
	      return &UE_thread_retval;
	    }
          }
        }

      }
    } else {
      // we are not yet synchronized
      if ((hw_subframe == 9) && (dummy_dump == 0)) {
        // Wake up initial synch thread
        if (pthread_mutex_lock(&UE->mutex_synch) != 0) {
          LOG_E( PHY, "[SCHED][UE] error locking mutex for UE initial synch thread\n" );
          exit_fun("nothing to add");
          return &UE_thread_retval;
        }

        int instance_cnt_synch = ++UE->instance_cnt_synch;

        if (pthread_mutex_unlock(&UE->mutex_synch) != 0) {
          LOG_E( PHY, "[SCHED][UE] error unlocking mutex for UE initial synch thread\n" );
          exit_fun("nothing to add");
          return &UE_thread_retval;
        }

        dummy_dump = 1;

        if (instance_cnt_synch == 0) {
          if (pthread_cond_signal(&UE->cond_synch) != 0) {
            LOG_E( PHY, "[SCHED][UE] ERROR pthread_cond_signal for UE sync thread\n" );
            exit_fun("nothing to add");
            return &UE_thread_retval;
          }
        } else {
          LOG_E( PHY, "[SCHED][UE] UE sync thread busy!!\n" );
          exit_fun("nothing to add");
          return &UE_thread_retval;
        }
      }
    }

    hw_subframe++;
    slot+=2;

    if (hw_subframe==10) {
      hw_subframe = 0;
      first_rx = 1;
      frame++;
      slot = 1;

      int fail = pthread_mutex_lock(&UE->mutex_synch);
      int instance_cnt_synch = UE->instance_cnt_synch;
      fail = fail || pthread_mutex_unlock(&UE->mutex_synch);

      if (fail) {
        LOG_E( PHY, "[SCHED][UE] error (un-)locking mutex for UE synch\n" );
        exit_fun("noting to add");
        return &UE_thread_retval;
      }

      if (instance_cnt_synch < 0) {
        // the UE_thread_synch is ready
        if (UE->is_synchronized == 1) {
          rx_off_diff = 0;
          LTE_DL_FRAME_PARMS *frame_parms = &UE->frame_parms; // for macro FRAME_LENGTH_COMPLEX_SAMPLES

	  //	  LOG_I(PHY,"UE->rx_offset %d\n",UE->rx_offset);
          if ((UE->rx_offset > RX_OFF_MAX) && (start_rx_stream == 0)) {
            start_rx_stream=1;
            frame=0;
            // dump ahead in time to start of frame

#ifndef USRP_DEBUG
	    if (UE->mode != loop_through_memory) {
	      LOG_I(PHY,"Resynchronizing RX by %d samples\n",UE->rx_offset);
	      rxs = UE->rfdevice.trx_read_func(&UE->rfdevice,
					   &timestamp,
					   (void**)rxdata,
					   UE->rx_offset,
					   UE->frame_parms.nb_antennas_rx);
	      if (rxs != UE->rx_offset) {
		exit_fun("problem in rx");
		return &UE_thread_retval;
	      }
	      UE->rx_offset=0;
	      tx_enabled = 1;
	    }
	    else
	      rt_sleep_ns(1000000);
#else
            rt_sleep_ns(10000000);
#endif

          } else if ((UE->rx_offset<(FRAME_LENGTH_COMPLEX_SAMPLES/2)) &&
		     (UE->rx_offset > RX_OFF_MIN) && 
		     (start_rx_stream==1) && 
		     (rx_correction_timer == 0)) {
            rx_off_diff = -UE->rx_offset + RX_OFF_MIN;
	    LOG_D(PHY,"UE->rx_offset %d > %d, diff %d\n",UE->rx_offset,RX_OFF_MIN,rx_off_diff);
            rx_correction_timer = 5;
          } else if ((UE->rx_offset>(FRAME_LENGTH_COMPLEX_SAMPLES/2)) && 
		     (UE->rx_offset < (FRAME_LENGTH_COMPLEX_SAMPLES-RX_OFF_MIN)) &&
		     (start_rx_stream==1) && 
		     (rx_correction_timer == 0)) {   // moving to the left so drop rx_off_diff samples
            rx_off_diff = FRAME_LENGTH_COMPLEX_SAMPLES - RX_OFF_MIN - UE->rx_offset;
	    LOG_D(PHY,"UE->rx_offset %d < %d, diff %d\n",UE->rx_offset,FRAME_LENGTH_COMPLEX_SAMPLES-RX_OFF_MIN,rx_off_diff);

            rx_correction_timer = 5;
          }

          if (rx_correction_timer>0)
            rx_correction_timer--;
        }

        dummy_dump=0;
      }
    }

#if defined(ENABLE_ITTI)
    itti_update_lte_time(frame, slot);
#endif
  }

  return &UE_thread_retval;
}

*/

/*!
 * \brief Initialize the UE theads.
 * Creates the UE threads:
 * - UE_thread_rxtx0
 * - UE_thread_rxtx1
 * - UE_thread_synch
 * and the locking between them.
 */
void init_UE_threads(int inst)
{
  PHY_VARS_UE *UE;
 
  UE = PHY_vars_UE_g[inst][0];

  pthread_attr_init (&UE->proc.attr_ue);
  pthread_attr_setstacksize(&UE->proc.attr_ue,8192);//5*PTHREAD_STACK_MIN);
  
#ifndef LOWLATENCY
  UE->proc.sched_param_ue.sched_priority = sched_get_priority_max(SCHED_FIFO);
  pthread_attr_setschedparam(&UE->proc.attr_ue,&sched_param_UE_thread);
#endif

  // the threads are not yet active, therefore access is allowed without locking
  UE->proc.proc_rxtx[0].instance_cnt_rxtx = -1;
  UE->proc.proc_rxtx[1].instance_cnt_rxtx = -1;
  UE->proc.instance_cnt_synch = -1;
  pthread_mutex_init(&UE->proc.proc_rxtx[0].mutex_rxtx,NULL);
  pthread_mutex_init(&UE->proc.proc_rxtx[1].mutex_rxtx,NULL);
  pthread_mutex_init(&UE->proc.mutex_synch,NULL);
  pthread_cond_init(&UE->proc.proc_rxtx[0].cond_rxtx,NULL);
  pthread_cond_init(&UE->proc.proc_rxtx[1].cond_rxtx,NULL);
  pthread_cond_init(&UE->proc.cond_synch,NULL);
  pthread_create(&UE->proc.proc_rxtx[0].pthread_rxtx,NULL,UE_thread_rxn_txnp4,(void*)&UE->proc.proc_rxtx[0]);
  pthread_setname_np( UE->proc.proc_rxtx[0].pthread_rxtx, "UE_thread_rxn_txnp4_even" );
  pthread_create(&UE->proc.proc_rxtx[1].pthread_rxtx,NULL,UE_thread_rxn_txnp4,(void*)&UE->proc.proc_rxtx[1]);
  pthread_setname_np( UE->proc.proc_rxtx[1].pthread_rxtx, "UE_thread_rxn_txnp4_odd" );
  pthread_create(&UE->proc.pthread_synch,NULL,UE_thread_synch,(void*)UE);
  pthread_setname_np( UE->proc.pthread_synch, "UE_thread_synch" );
}


#ifdef OPENAIR2
void fill_ue_band_info(void)
{

  UE_EUTRA_Capability_t *UE_EUTRA_Capability = UE_rrc_inst[0].UECap->UE_EUTRA_Capability;
  int i,j;

  bands_to_scan.nbands = UE_EUTRA_Capability->rf_Parameters.supportedBandListEUTRA.list.count;

  for (i=0; i<bands_to_scan.nbands; i++) {

    for (j=0; j<sizeof (eutra_bands) / sizeof (eutra_bands[0]); j++)
      if (eutra_bands[j].band == UE_EUTRA_Capability->rf_Parameters.supportedBandListEUTRA.list.array[i]->bandEUTRA) {
        memcpy(&bands_to_scan.band_info[i],
               &eutra_bands[j],
               sizeof(eutra_band_t));

        printf("Band %d (%lu) : DL %u..%u Hz, UL %u..%u Hz, Duplex %s \n",
               bands_to_scan.band_info[i].band,
               UE_EUTRA_Capability->rf_Parameters.supportedBandListEUTRA.list.array[i]->bandEUTRA,
               bands_to_scan.band_info[i].dl_min,
               bands_to_scan.band_info[i].dl_max,
               bands_to_scan.band_info[i].ul_min,
               bands_to_scan.band_info[i].ul_max,
               (bands_to_scan.band_info[i].frame_type==FDD) ? "FDD" : "TDD");
        break;
      }
  }
}
#endif

int setup_ue_buffers(PHY_VARS_UE **phy_vars_ue, openair0_config_t *openair0_cfg)
{

  int i, CC_id;
  LTE_DL_FRAME_PARMS *frame_parms;
  openair0_rf_map *rf_map;

  for (CC_id=0; CC_id<MAX_NUM_CCs; CC_id++) {
    rf_map = &phy_vars_ue[CC_id]->rf_map;
    
    if (phy_vars_ue[CC_id]) {
      frame_parms = &(phy_vars_ue[CC_id]->frame_parms);
    } else {
      printf("phy_vars_UE[%d] not initialized\n", CC_id);
      return(-1);
    }
    
    /*
    if (frame_parms->frame_type == TDD) {
      if (frame_parms->N_RB_DL == 100)
        N_TA_offset = 624;
      else if (frame_parms->N_RB_DL == 50)
        N_TA_offset = 624/2;
      else if (frame_parms->N_RB_DL == 25)
        N_TA_offset = 624/4;
      }
    */
    
    // replace RX signal buffers with mmaped HW versions
    rxdata = (int32_t**)malloc16( frame_parms->nb_antennas_rx*sizeof(int32_t*) );
    txdata = (int32_t**)malloc16( frame_parms->nb_antennas_tx*sizeof(int32_t*) );
    
    for (i=0; i<frame_parms->nb_antennas_rx; i++) {
      printf( "Mapping UE CC_id %d, rx_ant %d, freq %u on card %d, chain %d\n", CC_id, i, downlink_frequency[CC_id][i], rf_map->card, rf_map->chain+i );
      free( phy_vars_ue[CC_id]->common_vars.rxdata[i] );
      rxdata[i] = (int32_t*)malloc16_clear( 307200*sizeof(int32_t) );
      phy_vars_ue[CC_id]->common_vars.rxdata[i] = rxdata[i]; // what about the "-N_TA_offset" ? // N_TA offset for TDD
      printf("rxdata[%d] : %p\n",i,rxdata[i]);
    }
    
    for (i=0; i<frame_parms->nb_antennas_tx; i++) {
      printf( "Mapping UE CC_id %d, tx_ant %d, freq %u on card %d, chain %d\n", CC_id, i, downlink_frequency[CC_id][i], rf_map->card, rf_map->chain+i );
      free( phy_vars_ue[CC_id]->common_vars.txdata[i] );
      txdata[i] = (int32_t*)malloc16_clear( 307200*sizeof(int32_t) );
      phy_vars_ue[CC_id]->common_vars.txdata[i] = txdata[i];
      printf("txdata[%d] : %p\n",i,txdata[i]);
    }
    
    // rxdata[x] points now to the same memory region as phy_vars_ue[CC_id]->common_vars.rxdata[x]
    // txdata[x] points now to the same memory region as phy_vars_ue[CC_id]->common_vars.txdata[x]
    // be careful when releasing memory!
    // because no "release_ue_buffers"-function is available, at least rxdata and txdata memory will leak (only some bytes)
    
  }

  return 0;
}<|MERGE_RESOLUTION|>--- conflicted
+++ resolved
@@ -1201,11 +1201,10 @@
 	      exit_fun("nothing to add");
 	      return &UE_thread_retval;
 	    }
-<<<<<<< HEAD
 	    LOG_D(PHY, "firing up rxtx_thread[%d] at subframe %d\n", sf&1, sf);
-=======
+
 	    VCD_SIGNAL_DUMPER_DUMP_FUNCTION_BY_NAME( VCD_SIGNAL_DUMPER_FUNCTIONS_UE_SIGNAL_COND_RXTX, 0 );
->>>>>>> 35ae311a
+
 	  } else {
 	    LOG_E( PHY, "[SCHED][UE] UE RX thread busy (IC %d)!!\n", instance_cnt_rxtx);
 	    if (instance_cnt_rxtx > 2) {
