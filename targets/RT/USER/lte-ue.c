--- conflicted
+++ resolved
@@ -49,11 +49,6 @@
 #include "LAYER2/MAC/mac_proto.h"
 #include "SCHED_UE/sched_UE.h"
 #include "PHY/LTE_UE_TRANSPORT/transport_proto_ue.h"
-<<<<<<< HEAD
-
-#include <inttypes.h>
-=======
->>>>>>> a9cf09ec
 
 #include <inttypes.h>
 
@@ -253,15 +248,6 @@
   l2_init_ue(eMBMS_active,(uecap_xer_in==1)?uecap_xer:NULL,
 	     0,// cba_group_active
 	     0); // HO flag
-<<<<<<< HEAD
-
-#ifdef NR 
-//  nr_l2_init_ue();
-//  nr_l3_init_ue();
-#endif
-
-=======
->>>>>>> a9cf09ec
   if (PHY_vars_UE_g==NULL) PHY_vars_UE_g = (PHY_VARS_UE***)calloc(1+nb_inst,sizeof(PHY_VARS_UE**));
    
   for (inst=0;inst<nb_inst;inst++) {
@@ -271,15 +257,9 @@
     if (simL1flag == 0) PHY_vars_UE_g[inst][0] = init_ue_vars(fp0,inst,0);
     else {
       // needed for memcopy below. these are not used in the RU, but needed for UE
-<<<<<<< HEAD
-       RC.ru[0]->frame_parms.nb_antennas_rx = fp0->nb_antennas_rx;
-       RC.ru[0]->frame_parms.nb_antennas_tx = fp0->nb_antennas_tx;
-       PHY_vars_UE_g[inst][0]  = init_ue_vars(&RC.ru[0]->frame_parms,inst,0);
-=======
        RC.ru[0]->frame_parms->nb_antennas_rx = fp0->nb_antennas_rx;
        RC.ru[0]->frame_parms->nb_antennas_tx = fp0->nb_antennas_tx;
        PHY_vars_UE_g[inst][0]  = init_ue_vars(RC.ru[0]->frame_parms,inst,0);
->>>>>>> a9cf09ec
     }
     // turn off timing control loop in UE
     PHY_vars_UE_g[inst][0]->no_timing_correction = timing_correction;
@@ -592,14 +572,8 @@
 #endif
       if (initial_sync( UE, UE->mode ) == 0) {
 
-<<<<<<< HEAD
-	hw_slot_offset = (UE->rx_offset<<1) / UE->frame_parms.samples_per_tti;
-	LOG_I( HW, "Got synch: hw_slot_offset %d, carrier off %d Hz, rxgain %d (DL %u, UL %u), UE_scan_carrier %d\n",
-	       hw_slot_offset,
-=======
 	LOG_I( HW, "Got synch: hw_slot_offset %d, carrier off %d Hz, rxgain %d (DL %u, UL %u), UE_scan_carrier %d\n",
 	       (UE->rx_offset<<1) / UE->frame_parms.samples_per_tti,
->>>>>>> a9cf09ec
 	       freq_offset,
 	       UE->rx_total_gain_dB,
 	       downlink_frequency[0][0]+freq_offset,
@@ -779,10 +753,6 @@
   struct rx_tx_thread_data *rtd = arg;
   UE_rxtx_proc_t *proc = rtd->proc;
   PHY_VARS_UE    *UE   = rtd->UE;
-<<<<<<< HEAD
-  int ret;
-=======
->>>>>>> a9cf09ec
 
   proc->instance_cnt_rxtx=-1;
   proc->subframe_rx=proc->sub_frame_start;
@@ -847,9 +817,6 @@
       phy_procedures_slot_parallelization_UE_RX( UE, proc, 0, 0, 1, UE->mode, no_relay, NULL );
 #else
       phy_procedures_UE_RX(UE, proc, 0, 0, 1, UE->mode);
-<<<<<<< HEAD
-#endif
-=======
 #endif
     }
 
@@ -1102,16 +1069,12 @@
       if(nfapi_mode!=3)
       phy_procedures_UE_SL_TX(UE,proc);
 
->>>>>>> a9cf09ec
     }
 
 #if UE_TIMING_TRACE
     start_meas(&UE->generic_stat);
 #endif
-<<<<<<< HEAD
-=======
-
->>>>>>> a9cf09ec
+
     if (UE->mac_enabled==1) {
 
       ret = ue_scheduler(UE->Mod_id,
@@ -1123,27 +1086,8 @@
 			 0,
 			 0/*FIXME CC_id*/);
       if ( ret != CONNECTION_OK) {
-<<<<<<< HEAD
-	char *txt;
-	switch (ret) {
-	case CONNECTION_LOST:
-	  txt="RRC Connection lost, returning to PRACH";
-	  break;
-	case PHY_RESYNCH:
-	  txt="RRC Connection lost, trying to resynch";
-	  break;
-	case RESYNCH:
-	  txt="return to PRACH and perform a contention-free access";
-	  break;
-	default:
-	  txt="UNKNOWN RETURN CODE";
-	};
-	LOG_E( PHY, "[UE %"PRIu8"] Frame %"PRIu32", subframe %u %s\n",
-	       UE->Mod_id, proc->frame_rx, proc->subframe_tx,txt );
-=======
 	LOG_E( PHY, "[UE %"PRIu8"] Frame %"PRIu32", subframe %u %s\n",
 	       UE->Mod_id, proc->frame_rx, proc->subframe_tx,get_connectionloss_errstr(ret) );
->>>>>>> a9cf09ec
       }
     }
 #if UE_TIMING_TRACE
@@ -1152,13 +1096,6 @@
 
 
     // Prepare the future Tx data
-<<<<<<< HEAD
-
-    if ((subframe_select( &UE->frame_parms, proc->subframe_tx) == SF_UL) ||
-	(UE->frame_parms.frame_type == FDD) )
-      if (UE->mode != loop_through_memory)
-	phy_procedures_UE_TX(UE,proc,0,0,UE->mode);
-=======
 
     if ((subframe_select( &UE->frame_parms, proc->subframe_tx) == SF_UL) ||
 	(UE->frame_parms.frame_type == FDD) )
@@ -1309,7 +1246,6 @@
  */
 
 static void *UE_phy_stub_thread_rxn_txnp4(void *arg) {
->>>>>>> a9cf09ec
 
 	thread_top_init("UE_phy_stub_thread_rxn_txnp4",1,870000L,1000000L,1000000L);
 
@@ -1319,17 +1255,6 @@
   UE_rxtx_proc_t *proc = rtd->proc;
   PHY_VARS_UE    *UE   = rtd->UE;
 
-<<<<<<< HEAD
-    if ((subframe_select( &UE->frame_parms, proc->subframe_tx) == SF_S) &&
-	(UE->frame_parms.frame_type == TDD))
-      if (UE->mode != loop_through_memory)
-	phy_procedures_UE_S_TX(UE,0,0);
-    updateTimes(current, &t3, 10000, "Delay to process sub-frame (case 3)");
-
-    if (pthread_mutex_lock(&proc->mutex_rxtx) != 0) {
-      LOG_E( PHY, "[SCHED][UE] error locking mutex for UE RXTX\n" );
-      exit_fun("noting to add");
-=======
   phy_stub_ticking->ticking_var = -1;
   proc->subframe_rx=proc->sub_frame_start;
 
@@ -1410,20 +1335,8 @@
       if (nfapi_mode != 3)
         phy_procedures_UE_SL_TX(UE,proc);
 
->>>>>>> a9cf09ec
-    }
-    proc->instance_cnt_rxtx--;
-#if BASIC_SIMULATOR
-    if (pthread_cond_signal(&proc->cond_rxtx) != 0) abort();
-#endif
-    if (pthread_mutex_unlock(&proc->mutex_rxtx) != 0) {
-      LOG_E( PHY, "[SCHED][UE] error unlocking mutex for UE RXTX\n" );
-      exit_fun("noting to add");
-    }
-  }
-
-<<<<<<< HEAD
-=======
+    }
+
 #if UE_TIMING_TRACE
     start_meas(&UE->generic_stat);
 #endif
@@ -1489,7 +1402,6 @@
     phy_procedures_UE_SL_RX(UE,proc);
 
   }
->>>>>>> a9cf09ec
   // thread finished
   free(arg);
   return &UE_thread_rxtx_retval;
@@ -1497,585 +1409,6 @@
 
 
 
-<<<<<<< HEAD
-unsigned int emulator_absSF;
-
-void ue_stub_rx_handler(unsigned int num_bytes, char *rx_buffer) {
-
-  PHY_VARS_UE *UE;
-  UE = PHY_vars_UE_g[0][0];
-
-  UE_tport_t *pdu = (UE_tport_t*)rx_buffer;
-  SLSCH_t *slsch = (SLSCH_t*)&pdu->slsch;
-  SLDCH_t *sldch = (SLDCH_t*)&pdu->sldch;
-
-  switch (((UE_tport_header_t*)rx_buffer)->packet_type) {
-  case TTI_SYNC:
-    emulator_absSF = ((UE_tport_header_t*)rx_buffer)->absSF;
-    wakeup_thread(&UE->timer_mutex,&UE->timer_cond,&UE->instance_cnt_timer,"timer_thread");
-    break;
-  case SLSCH:
-
-
-    LOG_I(PHY,"Emulator SFN.SF %d.%d, Got SLSCH packet\n",emulator_absSF/10,emulator_absSF%10);
-    LOG_I(PHY,"Received %d bytes on UE-UE link for SFN.SF %d.%d, sending SLSCH payload (%d bytes) to MAC\n",num_bytes,
-	  pdu->header.absSF/10,pdu->header.absSF%10,
-	  slsch->payload_length);
-    printf("SLSCH:");
-    for (int i=0;i<sizeof(SLSCH_t);i++) printf("%x ",((uint8_t*)slsch)[i]);
-    printf("\n");
-
-    ue_send_sl_sdu(0,
-		   0,
-		   pdu->header.absSF/10,
-		   pdu->header.absSF%10,
-		   pdu->payload,
-		   slsch->payload_length,
-		   0,
-		   SL_DISCOVERY_FLAG_NO);
-    break;
-
-  case SLDCH:
-
-
-    LOG_I(PHY,"Emulator SFN.SF %d.%d, Got SLDCH packet\n",emulator_absSF/10,emulator_absSF%10);
-    LOG_I(PHY,"Received %d bytes on UE-UE link for SFN.SF %d.%d, sending SLDCH payload (%d bytes) to MAC\n",num_bytes,
-          pdu->header.absSF/10,pdu->header.absSF%10,
-          sldch->payload_length);
-    printf("SLDCH:");
-    for (int i=0;i<sizeof(SLDCH_t);i++) printf("%x ",((uint8_t*)sldch)[i]);
-    printf("\n");
-
-    ue_send_sl_sdu(0,
-                   0,
-                   pdu->header.absSF/10,
-                   pdu->header.absSF%10,
-                   sldch->payload,
-                   sldch->payload_length,
-                   0,
-                   SL_DISCOVERY_FLAG_YES);
-    break;
-
-  }
-}
-
-
-/*!
- * \brief This is the UE thread for RX subframe n and TX subframe n+4.
- * This thread performs the phy_procedures_UE_RX() on every received slot.
- * then, if TX is enabled it performs TX for n+4.
- * \param arg is a pointer to a \ref PHY_VARS_UE structure.
- * \returns a pointer to an int. The storage is not on the heap and must not be freed.
- */
-
-static void *UE_phy_stub_single_thread_rxn_txnp4(void *arg) {
-
-	thread_top_init("UE_phy_stub_thread_rxn_txnp4",1,870000L,1000000L,1000000L);
-
-	module_id_t Mod_id = 0;
-	//int init_ra_UE = -1; // This counter is used to initiate the RA of each UE in different SFrames
-  static __thread int UE_thread_rxtx_retval;
-  struct rx_tx_thread_data *rtd = arg;
-  UE_rxtx_proc_t *proc = rtd->proc;
-
-  // Initializations for nfapi-L2-emulator mode
-  dl_config_req = NULL;
-  ul_config_req = NULL;
-  hi_dci0_req	= NULL;
-  tx_request_pdu_list = NULL;
-
-  PHY_VARS_UE    *UE;   //= rtd->UE;
-  int ret;
-  //  double t_diff;
-
-  char threadname[256];
-  //sprintf(threadname,"UE_%d_proc", UE->Mod_id);
-
-  //proc->instance_cnt_rxtx=-1;
-
-  phy_stub_ticking->ticking_var = -1;
-  proc->subframe_rx=proc->sub_frame_start;
-
-
-  //PANOS: CAREFUL HERE!
-  wait_sync("UE_phy_stub_single_thread_rxn_txnp4");
-
-  while (!oai_exit) {
-
-    if (pthread_mutex_lock(&phy_stub_ticking->mutex_ticking) != 0) {
-      LOG_E( MAC, "[SCHED][UE] error locking mutex for UE RXTX\n" );
-      exit_fun("nothing to add");
-    }
-    while (phy_stub_ticking->ticking_var < 0) {
-      // most of the time, the thread is waiting here
-      //pthread_cond_wait( &proc->cond_rxtx, &proc->mutex_rxtx )
-      LOG_D(MAC,"Waiting for ticking_var\n");
-      pthread_cond_wait( &phy_stub_ticking->cond_ticking, &phy_stub_ticking->mutex_ticking);
-    }
-    phy_stub_ticking->ticking_var--;
-    if (pthread_mutex_unlock(&phy_stub_ticking->mutex_ticking) != 0) {
-      LOG_E( MAC, "[SCHED][UE] error unlocking mutex for UE RXn_TXnp4\n" );
-      exit_fun("nothing to add");
-    }
-
-    proc->subframe_rx=timer_subframe;
-    proc->frame_rx = timer_frame;
-    proc->subframe_tx=(timer_subframe+4)%10;
-    proc->frame_tx = proc->frame_rx + (proc->subframe_rx>5?1:0);
-    //oai_subframe_ind(proc->frame_rx, proc->subframe_rx);
-
-
-    oai_subframe_ind(timer_frame, timer_subframe);
-
-    //Guessing that the next 4 lines are not needed for the phy_stub mode.
-    /*initRefTimes(t2);
-      initRefTimes(t3);
-      pickTime(current);
-      updateTimes(proc->gotIQs, &t2, 10000, "Delay to wake up UE_Thread_Rx (case 2)");*/
-
-
-    	// Not sure whether we should put the memory allocation here and not sure how much memory
-        //we should allocate for each subframe cycle.
-    	UL_INFO = (UL_IND_t*)malloc(sizeof(UL_IND_t));
-
-    	UL_INFO->rx_ind.rx_indication_body.rx_pdu_list = (nfapi_rx_indication_pdu_t*)malloc(NB_UE_INST*sizeof(nfapi_rx_indication_pdu_t));
-    	UL_INFO->rx_ind.rx_indication_body.number_of_pdus = 0;
-
-
-    	UL_INFO->crc_ind.crc_indication_body.crc_pdu_list = (nfapi_crc_indication_pdu_t*)malloc(NB_UE_INST*sizeof(nfapi_crc_indication_pdu_t));
-    	UL_INFO->crc_ind.crc_indication_body.number_of_crcs = 0;
-
-    	UL_INFO->harq_ind.harq_indication_body.harq_pdu_list = (nfapi_harq_indication_pdu_t*)malloc(NB_UE_INST*sizeof(nfapi_harq_indication_pdu_t));
-    	UL_INFO->harq_ind.harq_indication_body.number_of_harqs = 0;
-
-    	UL_INFO->sr_ind.sr_indication_body.sr_pdu_list = (nfapi_sr_indication_pdu_t*)malloc(NB_UE_INST*sizeof(nfapi_sr_indication_pdu_t));
-    	UL_INFO->sr_ind.sr_indication_body.number_of_srs = 0;
-
-
-
-
-    for (Mod_id=0; Mod_id<NB_UE_INST; Mod_id++) {
-    	//LOG_D(MAC, "UE_phy_stub_single_thread_rxn_txnp4, NB_UE_INST:%d, Mod_id:%d \n", NB_UE_INST, Mod_id);
-    	UE = PHY_vars_UE_g[Mod_id][0];
-    lte_subframe_t sf_type = subframe_select( &UE->frame_parms, proc->subframe_rx);
-    if ((sf_type == SF_DL) ||
-	(UE->frame_parms.frame_type == FDD) ||
-	(sf_type == SF_S)) {
-
-      if (UE->frame_parms.frame_type == TDD) {
-	LOG_D(PHY, "%s,TDD%d,%s: calling UE_RX\n",
-	      threadname,
-	      UE->frame_parms.tdd_config,
-	      (sf_type==SF_DL? "SF_DL" :
-	       (sf_type==SF_UL? "SF_UL" :
-		(sf_type==SF_S ? "SF_S"  : "UNKNOWN_SF_TYPE"))));
-      } else {
-	LOG_D(PHY, "%s,%s,%s: calling UE_RX\n",
-	      threadname,
-	      (UE->frame_parms.frame_type==FDD? "FDD":
-	       (UE->frame_parms.frame_type==TDD? "TDD":"UNKNOWN_DUPLEX_MODE")),
-	      (sf_type==SF_DL? "SF_DL" :
-	       (sf_type==SF_UL? "SF_UL" :
-		(sf_type==SF_S ? "SF_S"  : "UNKNOWN_SF_TYPE"))));
-      }
-
-
-      phy_procedures_UE_SL_RX(UE,proc);
-
-      if (dl_config_req!=NULL && tx_request_pdu_list!=NULL){
-    	  //if(dl_config_req!= NULL) {
-    	  dl_config_req_UE_MAC(dl_config_req, Mod_id);
-
-      }
-
-      if (hi_dci0_req!=NULL && hi_dci0_req->hi_dci0_request_body.hi_dci0_pdu_list!=NULL){
-    	  hi_dci0_req_UE_MAC(hi_dci0_req, Mod_id);
-      }
-
-      if(nfapi_mode!=3)
-      phy_procedures_UE_SL_TX(UE,proc);
-
-    }
-
-#if UE_TIMING_TRACE
-    start_meas(&UE->generic_stat);
-#endif
-
-    if (UE->mac_enabled==1) {
-
-      ret = ue_scheduler(UE->Mod_id,
-			 proc->frame_rx,
-			 proc->subframe_rx,
-			 proc->frame_tx,
-			 proc->subframe_tx,
-			 subframe_select(&UE->frame_parms,proc->subframe_tx),
-			 0,
-			 0/*FIXME CC_id*/);
-      if ( ret != CONNECTION_OK) {
-	char *txt;
-	switch (ret) {
-	case CONNECTION_LOST:
-	  txt="RRC Connection lost, returning to PRACH";
-	  break;
-	case PHY_RESYNCH:
-	  txt="RRC Connection lost, trying to resynch";
-	  break;
-	case RESYNCH:
-	  txt="return to PRACH and perform a contention-free access";
-	  break;
-	default:
-	  txt="UNKNOWN RETURN CODE";
-	};
-	LOG_E( PHY, "[UE %"PRIu8"] Frame %"PRIu32", subframe %u %s\n",
-	       UE->Mod_id, proc->frame_rx, proc->subframe_tx,txt );
-      }
-    }
-#if UE_TIMING_TRACE
-    stop_meas(&UE->generic_stat);
-#endif
-
-
-    // Prepare the future Tx data
-
-    if ((subframe_select( &UE->frame_parms, proc->subframe_tx) == SF_UL) ||
-	(UE->frame_parms.frame_type == FDD) )
-      if (UE->mode != loop_through_memory){
-
-    // We make the start of RA between consecutive UEs differ by 20 frames
-	//if ((UE_mac_inst[Mod_id].UE_mode[0] == PRACH  && Mod_id == 0) || (UE_mac_inst[Mod_id].UE_mode[0] == PRACH && Mod_id>0 && proc->frame_rx >= UE_mac_inst[Mod_id-1].ra_frame + 20) ) {
-	if (UE_mac_inst[Mod_id].UE_mode[0] == PRACH  && Mod_id == next_Mod_id && proc->frame_rx >= next_ra_frame) {
-
-	  // check if we have PRACH opportunity
-
-	  if (is_prach_subframe(&UE->frame_parms,proc->frame_tx, proc->subframe_tx) &&  UE_mac_inst[Mod_id].SI_Decoded == 1) {
-
-	  // The one working strangely...
-      //if (is_prach_subframe(&UE->frame_parms,proc->frame_tx, proc->subframe_tx && Mod_id == (module_id_t) init_ra_UE) ) {
-
-	    PRACH_RESOURCES_t *prach_resources = ue_get_rach(Mod_id, 0, proc->frame_tx, 0, proc->subframe_tx);
-	    if(prach_resources!=NULL ) {
-	    	UE_mac_inst[Mod_id].ra_frame = proc->frame_rx;
-	      LOG_D(MAC, "UE_phy_stub_thread_rxn_txnp4 before RACH, Mod_id: %d \n", Mod_id );
-	      fill_rach_indication_UE_MAC(Mod_id, proc->frame_tx ,proc->subframe_tx, UL_INFO, prach_resources->ra_PreambleIndex, prach_resources->ra_RNTI);
-	      Msg1_transmitted(Mod_id, 0, proc->frame_tx, 0);
-	      UE_mac_inst[Mod_id].UE_mode[0] = RA_RESPONSE;
-	      next_Mod_id = Mod_id + 1;
-	      next_ra_frame = (proc->frame_rx + 20)%1000;
-	    }
-
-	    //ue_prach_procedures(ue,proc,eNB_id,abstraction_flag,mode);
-	  }
-	} // mode is PRACH
-	// Substitute call to phy_procedures Tx with call to phy_stub functions in order to trigger
-	// UE Tx procedures directly at the MAC layer, based on the received ul_config requests from the vnf (eNB).
-	// Generate UL_indications which correspond to UL traffic.
-	if(ul_config_req!=NULL){ //&& UE_mac_inst[Mod_id].ul_config_req->ul_config_request_body.ul_config_pdu_list != NULL){
-		ul_config_req_UE_MAC(ul_config_req, timer_frame, timer_subframe, Mod_id);
-	}
-      }
-
-    phy_procedures_UE_SL_RX(UE,proc);
-
-
-    } //for (Mod_id=0; Mod_id<NB_UE_INST; Mod_id++)
-
-
-    if (UL_INFO->crc_ind.crc_indication_body.number_of_crcs>0)
-      {
-    	  //LOG_D(PHY,"UL_info->crc_ind.crc_indication_body.number_of_crcs:%d CRC_IND:SFN/SF:%d\n", UL_info->crc_ind.crc_indication_body.number_of_crcs, NFAPI_SFNSF2DEC(UL_info->crc_ind.sfn_sf));
-    	  //LOG_I(MAC, "ul_config_req_UE_MAC 2.2, SFN/SF of PNF counter:%d.%d, number_of_crcs: %d \n", timer_frame, timer_subframe, UL_INFO->crc_ind.crc_indication_body.number_of_crcs);
-    	  oai_nfapi_crc_indication(&UL_INFO->crc_ind);
-    	  //LOG_I(MAC, "ul_config_req_UE_MAC 2.21 \n");
-    	  UL_INFO->crc_ind.crc_indication_body.number_of_crcs = 0;
-      }
-      if (UL_INFO->rx_ind.rx_indication_body.number_of_pdus>0)
-      {
-    	  //LOG_D(PHY,"UL_info->rx_ind.number_of_pdus:%d RX_IND:SFN/SF:%d\n", UL_info->rx_ind.rx_indication_body.number_of_pdus, NFAPI_SFNSF2DEC(UL_info->rx_ind.sfn_sf));
-    	  //LOG_I(MAC, "ul_config_req_UE_MAC 2.3, SFN/SF of PNF counter:%d.%d, number_of_pdus: %d \n", timer_frame, timer_subframe, UL_INFO->rx_ind.rx_indication_body.number_of_pdus);
-    	  oai_nfapi_rx_ind(&UL_INFO->rx_ind);
-    	  //LOG_I(MAC, "ul_config_req_UE_MAC 2.31 \n");
-    	  UL_INFO->rx_ind.rx_indication_body.number_of_pdus = 0;
-      }
-      if(UL_INFO->harq_ind.harq_indication_body.number_of_harqs>0)
-      {
-    	  //LOG_D(MAC, "ul_config_req_UE_MAC 2.4, SFN/SF of PNF counter:%d.%d, number_of_harqs: %d \n", timer_frame, timer_subframe, UL_INFO->harq_ind.harq_indication_body.number_of_harqs);
-    	  oai_nfapi_harq_indication(&UL_INFO->harq_ind);
-    	  //LOG_I(MAC, "ul_config_req_UE_MAC 2.41 \n");
-    	  UL_INFO->harq_ind.harq_indication_body.number_of_harqs =0;
-
-      }
-      if(UL_INFO->sr_ind.sr_indication_body.number_of_srs>0)
-      {
-    	  //LOG_I(MAC, "ul_config_req_UE_MAC 2.5, SFN/SF of PNF counter:%d.%d, number_of_srs: %d \n", timer_frame, timer_subframe, UL_INFO->sr_ind.sr_indication_body.number_of_srs);
-    	  oai_nfapi_sr_indication(&UL_INFO->sr_ind);
-    	  //LOG_I(MAC, "ul_config_req_UE_MAC 2.51 \n");
-    	  UL_INFO->sr_ind.sr_indication_body.number_of_srs = 0;
-      }
-
-      // Free UL_INFO messages
-      //if(UL_INFO->crc_ind.crc_indication_body.crc_pdu_list != NULL){
-    	  free(UL_INFO->crc_ind.crc_indication_body.crc_pdu_list);
-    	  UL_INFO->crc_ind.crc_indication_body.crc_pdu_list = NULL;
-      //}
-      //if(UL_INFO->rx_ind.rx_indication_body.rx_pdu_list != NULL){
-    	  free(UL_INFO->rx_ind.rx_indication_body.rx_pdu_list);
-    	  UL_INFO->rx_ind.rx_indication_body.rx_pdu_list = NULL;
-      //}
-      //if(UL_INFO->harq_ind.harq_indication_body.harq_pdu_list !=NULL){
-    	  free(UL_INFO->harq_ind.harq_indication_body.harq_pdu_list);
-    	  UL_INFO->harq_ind.harq_indication_body.harq_pdu_list = NULL;
-      //}
-      //if(UL_INFO->sr_ind.sr_indication_body.sr_pdu_list!=NULL){
-    	  free(UL_INFO->sr_ind.sr_indication_body.sr_pdu_list);
-    	  UL_INFO->sr_ind.sr_indication_body.sr_pdu_list = NULL;
-      //}
-
-      free(UL_INFO);
-      UL_INFO = NULL;
-
-      // De-allocate memory of nfapi requests copies before next subframe round
-      if(dl_config_req!=NULL){
-    	  if(dl_config_req->vendor_extension)
-    		  free(dl_config_req->vendor_extension);
-    	  if(dl_config_req->dl_config_request_body.dl_config_pdu_list!=NULL){
-    		  free(dl_config_req->dl_config_request_body.dl_config_pdu_list);
-    		  dl_config_req->dl_config_request_body.dl_config_pdu_list = NULL;
-    	  }
-    	  free(dl_config_req);
-    	  dl_config_req = NULL;
-      }
-      if(tx_request_pdu_list!=NULL){
-    	  free(tx_request_pdu_list);
-    	  tx_request_pdu_list = NULL;
-      }
-      if(ul_config_req!=NULL){
-    	  if(ul_config_req->ul_config_request_body.ul_config_pdu_list != NULL){
-    		  free(ul_config_req->ul_config_request_body.ul_config_pdu_list);
-    		  ul_config_req->ul_config_request_body.ul_config_pdu_list = NULL;
-    	  }
-    	  free(ul_config_req);
-    	  ul_config_req = NULL;
-      }
-
-      if(hi_dci0_req!=NULL){
-    	  if(hi_dci0_req->hi_dci0_request_body.hi_dci0_pdu_list!=NULL){
-    		  free(hi_dci0_req->hi_dci0_request_body.hi_dci0_pdu_list);
-    		  hi_dci0_req->hi_dci0_request_body.hi_dci0_pdu_list = NULL;
-    	  }
-    	  free(hi_dci0_req);
-    	  hi_dci0_req = NULL;
-      }
-
-
-
-  }
-  // thread finished
-  free(arg);
-  return &UE_thread_rxtx_retval;
-}
-
-
-
-
-/*!
- * \brief This is the UE thread for RX subframe n and TX subframe n+4.
- * This thread performs the phy_procedures_UE_RX() on every received slot.
- * then, if TX is enabled it performs TX for n+4.
- * \param arg is a pointer to a \ref PHY_VARS_UE structure.
- * \returns a pointer to an int. The storage is not on the heap and must not be freed.
- */
-
-static void *UE_phy_stub_thread_rxn_txnp4(void *arg) {
-
-	thread_top_init("UE_phy_stub_thread_rxn_txnp4",1,870000L,1000000L,1000000L);
-
-	module_id_t Mod_id = 0;
-  static __thread int UE_thread_rxtx_retval;
-  struct rx_tx_thread_data *rtd = arg;
-  UE_rxtx_proc_t *proc = rtd->proc;
-  PHY_VARS_UE    *UE   = rtd->UE;
-  int ret;
-  //  double t_diff;
-
-  char threadname[256];
-  sprintf(threadname,"UE_%d_proc", UE->Mod_id);
-
-
-  //proc->instance_cnt_rxtx=-1;
-
-  phy_stub_ticking->ticking_var = -1;
-  proc->subframe_rx=proc->sub_frame_start;
-
-  // CAREFUL HERE!
-  wait_sync("UE_phy_stub_thread_rxn_txnp4");
-
-  while (!oai_exit) {
-
-    if (pthread_mutex_lock(&phy_stub_ticking->mutex_ticking) != 0) {
-      LOG_E( MAC, "[SCHED][UE] error locking mutex for UE RXTX\n" );
-      exit_fun("nothing to add");
-    }
-    while (phy_stub_ticking->ticking_var < 0) {
-      // most of the time, the thread is waiting here
-      //pthread_cond_wait( &proc->cond_rxtx, &proc->mutex_rxtx )
-      LOG_D(MAC,"Waiting for ticking_var\n");
-      pthread_cond_wait( &phy_stub_ticking->cond_ticking, &phy_stub_ticking->mutex_ticking);
-    }
-    phy_stub_ticking->ticking_var--;
-    if (pthread_mutex_unlock(&phy_stub_ticking->mutex_ticking) != 0) {
-      LOG_E( MAC, "[SCHED][UE] error unlocking mutex for UE RXn_TXnp4\n" );
-      exit_fun("nothing to add");
-    }
-
-    proc->subframe_rx=timer_subframe;
-    proc->frame_rx = timer_frame;
-    proc->subframe_tx=(timer_subframe+4)%10;
-    proc->frame_tx = proc->frame_rx + (proc->subframe_rx>5?1:0);
-
-
-    // Process Rx data for one sub-frame
-    lte_subframe_t sf_type = subframe_select( &UE->frame_parms, proc->subframe_rx);
-    if ((sf_type == SF_DL) ||
-	(UE->frame_parms.frame_type == FDD) ||
-	(sf_type == SF_S)) {
-
-      if (UE->frame_parms.frame_type == TDD) {
-	LOG_D(PHY, "%s,TDD%d,%s: calling UE_RX\n",
-	      threadname,
-	      UE->frame_parms.tdd_config,
-	      (sf_type==SF_DL? "SF_DL" :
-	       (sf_type==SF_UL? "SF_UL" :
-		(sf_type==SF_S ? "SF_S"  : "UNKNOWN_SF_TYPE"))));
-      } else {
-	LOG_D(PHY, "%s,%s,%s: calling UE_RX\n",
-	      threadname,
-	      (UE->frame_parms.frame_type==FDD? "FDD":
-	       (UE->frame_parms.frame_type==TDD? "TDD":"UNKNOWN_DUPLEX_MODE")),
-	      (sf_type==SF_DL? "SF_DL" :
-	       (sf_type==SF_UL? "SF_UL" :
-		(sf_type==SF_S ? "SF_S"  : "UNKNOWN_SF_TYPE"))));
-      }
-
-
-      phy_procedures_UE_SL_RX(UE,proc);
-
-       oai_subframe_ind(timer_frame, timer_subframe);
-
-      if(dl_config_req!= NULL) {
-
-	dl_config_req_UE_MAC(dl_config_req, Mod_id);
-
-      }
-      //if(UE_mac_inst[Mod_id].hi_dci0_req!= NULL){
-      if (hi_dci0_req!=NULL && hi_dci0_req->hi_dci0_request_body.hi_dci0_pdu_list!=NULL){
-    	  hi_dci0_req_UE_MAC(hi_dci0_req, Mod_id);
-    	  //if(UE_mac_inst[Mod_id].hi_dci0_req->hi_dci0_request_body.hi_dci0_pdu_list!=NULL){
-    		  free(hi_dci0_req->hi_dci0_request_body.hi_dci0_pdu_list);
-    		  hi_dci0_req->hi_dci0_request_body.hi_dci0_pdu_list = NULL;
-    	  //}
-    	  free(hi_dci0_req);
-    	  hi_dci0_req = NULL;
-      }
-
-      else if(hi_dci0_req!=NULL){
-      		free(hi_dci0_req);
-      		hi_dci0_req = NULL;
-      	}
-
-      if (nfapi_mode != 3)
-        phy_procedures_UE_SL_TX(UE,proc);
-
-    }
-
-#if UE_TIMING_TRACE
-    start_meas(&UE->generic_stat);
-#endif
-    if (UE->mac_enabled==1) {
-
-      ret = ue_scheduler(UE->Mod_id,
-			 proc->frame_rx,
-			 proc->subframe_rx,
-			 proc->frame_tx,
-			 proc->subframe_tx,
-			 subframe_select(&UE->frame_parms,proc->subframe_tx),
-			 0,
-			 0);
-      if ( ret != CONNECTION_OK) {
-	char *txt;
-	switch (ret) {
-	case CONNECTION_LOST:
-	  txt="RRC Connection lost, returning to PRACH";
-	  break;
-	case PHY_RESYNCH:
-	  txt="RRC Connection lost, trying to resynch";
-	  break;
-	case RESYNCH:
-	  txt="return to PRACH and perform a contention-free access";
-	  break;
-	default:
-	  txt="UNKNOWN RETURN CODE";
-	};
-	LOG_E( PHY, "[UE %"PRIu8"] Frame %"PRIu32", subframe %u %s\n",
-	       UE->Mod_id, proc->frame_rx, proc->subframe_tx,txt );
-      }
-    }
-#if UE_TIMING_TRACE
-    stop_meas(&UE->generic_stat);
-#endif
-
-
-    // Prepare the future Tx data
-
-    if ((subframe_select( &UE->frame_parms, proc->subframe_tx) == SF_UL) ||
-	(UE->frame_parms.frame_type == FDD) )
-      if (UE->mode != loop_through_memory){
-
-	if ((UE_mac_inst[Mod_id].UE_mode[0] == PRACH) ) {
-
-	  // check if we have PRACH opportunity
-
-	  if (is_prach_subframe(&UE->frame_parms,proc->frame_tx, proc->subframe_tx)) {
-	    PRACH_RESOURCES_t *prach_resources = ue_get_rach(Mod_id, 0, proc->frame_tx, 0, proc->subframe_tx);
-	    if(prach_resources!=NULL) {
-	      fill_rach_indication_UE_MAC(Mod_id, proc->frame_tx ,proc->subframe_tx, UL_INFO, prach_resources->ra_PreambleIndex, prach_resources->ra_RNTI);
-	      Msg1_transmitted(Mod_id, 0, proc->frame_tx, 0);
-	      UE_mac_inst[Mod_id].UE_mode[0] = RA_RESPONSE;
-	    }
-
-	    //ue_prach_procedures(ue,proc,eNB_id,abstraction_flag,mode);
-	  }
-	} // mode is PRACH
-	// Substitute call to phy_procedures Tx with call to phy_stub functions in order to trigger
-	// UE Tx procedures directly at the MAC layer, based on the received ul_config requests from the vnf (eNB).
-	// Generate UL_indications which correspond to UL traffic.
-	if(ul_config_req!= NULL && ul_config_req->ul_config_request_body.ul_config_pdu_list != NULL){
-		//LOG_I(MAC, "UE_phy_stub_thread_rxn_txnp4 ul_config_req is not NULL \n");
-		ul_config_req_UE_MAC(ul_config_req, timer_frame, timer_subframe, Mod_id);
-		if(ul_config_req->ul_config_request_body.ul_config_pdu_list != NULL){
-			free(ul_config_req->ul_config_request_body.ul_config_pdu_list);
-			ul_config_req->ul_config_request_body.ul_config_pdu_list = NULL;
-		}
-		free(ul_config_req);
-		ul_config_req = NULL;
-	}
-	else if(ul_config_req!=NULL){
-		free(ul_config_req);
-		ul_config_req = NULL;
-	}
-      }
-
-    phy_procedures_UE_SL_RX(UE,proc);
-
-  }
-  // thread finished
-  free(arg);
-  return &UE_thread_rxtx_retval;
-}
-
-
-
-=======
->>>>>>> a9cf09ec
 /*!
  * \brief This is the main UE thread.
  * This thread controls the other three UE threads:
@@ -2556,15 +1889,8 @@
 
   int i, CC_id;
   LTE_DL_FRAME_PARMS *frame_parms;
-<<<<<<< HEAD
-  openair0_rf_map *rf_map;
 
   for (CC_id=0; CC_id<MAX_NUM_CCs; CC_id++) {
-    rf_map = &phy_vars_ue[CC_id]->rf_map;
-=======
-
-  for (CC_id=0; CC_id<MAX_NUM_CCs; CC_id++) {
->>>>>>> a9cf09ec
 
     AssertFatal( phy_vars_ue[CC_id] !=0, "");
     frame_parms = &(phy_vars_ue[CC_id]->frame_parms);
@@ -2575,11 +1901,7 @@
 
     for (i=0; i<frame_parms->nb_antennas_rx; i++) {
       LOG_I(PHY, "Mapping UE CC_id %d, rx_ant %d, freq %u on card %d, chain %d\n",
-<<<<<<< HEAD
-	    CC_id, i, downlink_frequency[CC_id][i], rf_map->card, rf_map->chain+i );
-=======
 	    CC_id, i, downlink_frequency[CC_id][i], phy_vars_ue[CC_id]->rf_map.card, (phy_vars_ue[CC_id]->rf_map.chain)+i );
->>>>>>> a9cf09ec
       free( phy_vars_ue[CC_id]->common_vars.rxdata[i] );
       rxdata[i] = (int32_t*)malloc16_clear( 307200*sizeof(int32_t) );
       phy_vars_ue[CC_id]->common_vars.rxdata[i] = rxdata[i]; // what about the "-N_TA_offset" ? // N_TA offset for TDD
@@ -2587,11 +1909,7 @@
 
     for (i=0; i<frame_parms->nb_antennas_tx; i++) {
       LOG_I(PHY, "Mapping UE CC_id %d, tx_ant %d, freq %u on card %d, chain %d\n",
-<<<<<<< HEAD
-	    CC_id, i, downlink_frequency[CC_id][i], rf_map->card, rf_map->chain+i );
-=======
 	    CC_id, i, downlink_frequency[CC_id][i], phy_vars_ue[CC_id]->rf_map.card, (phy_vars_ue[CC_id]->rf_map.chain)+i );
->>>>>>> a9cf09ec
       free( phy_vars_ue[CC_id]->common_vars.txdata[i] );
       txdata[i] = (int32_t*)malloc16_clear( 307200*sizeof(int32_t) );
       phy_vars_ue[CC_id]->common_vars.txdata[i] = txdata[i];
@@ -2755,11 +2073,7 @@
 /* HACK: this function is needed to compile the UE
  * fix it somehow
  */
-<<<<<<< HEAD
-int8_t find_dlsch(uint16_t rnti, PHY_VARS_eNB *eNB,find_type_t type)
-=======
 int16_t find_dlsch(uint16_t rnti, PHY_VARS_eNB *eNB,find_type_t type)
->>>>>>> a9cf09ec
 {
   printf("you cannot read this\n");
   abort();
