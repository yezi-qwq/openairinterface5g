/*
 * Licensed to the OpenAirInterface (OAI) Software Alliance under one or more
 * contributor license agreements.  See the NOTICE file distributed with
 * this work for additional information regarding copyright ownership.
 * The OpenAirInterface Software Alliance licenses this file to You under
 * the OAI Public License, Version 1.1  (the "License"); you may not use this file
 * except in compliance with the License.
 * You may obtain a copy of the License at
 *
 *      http://www.openairinterface.org/?page_id=698
 *
 * Unless required by applicable law or agreed to in writing, software
 * distributed under the License is distributed on an "AS IS" BASIS,
 * WITHOUT WARRANTIES OR CONDITIONS OF ANY KIND, either express or implied.
 * See the License for the specific language governing permissions and
 * limitations under the License.
 *-------------------------------------------------------------------------------
 * For more information about the OpenAirInterface (OAI) Software Alliance:
 *      contact@openairinterface.org
 */

/*! \file lte-ue.c
 * \brief threads and support functions for real-time LTE UE target
 * \author R. Knopp, F. Kaltenberger, Navid Nikaein
 * \date 2015
 * \version 0.1
 * \company Eurecom
 * \email: knopp@eurecom.fr,florian.kaltenberger@eurecom.fr, navid.nikaein@eurecom.fr
 * \note
 * \warning
 */
#include "lte-softmodem.h"

#include "rt_wrapper.h"

#include "LAYER2/MAC/mac.h"
#include "RRC/LTE/rrc_extern.h"
#include "PHY_INTERFACE/phy_stub_UE.h"
#include "PHY_INTERFACE/phy_interface_extern.h"
#include "PHY/INIT/phy_init.h"
#include "PHY/MODULATION/modulation_UE.h"
#include "PHY/LTE_ESTIMATION/lte_estimation.h"

#undef MALLOC //there are two conflicting definitions, so we better make sure we don't use it at all
//#undef FRAME_LENGTH_COMPLEX_SAMPLES //there are two conflicting definitions, so we better make sure we don't use it at all

#include "PHY/phy_extern_ue.h"
#include "LAYER2/MAC/mac_extern.h"
#include "LAYER2/MAC/mac_proto.h"
#include "SCHED_UE/sched_UE.h"
#include "PHY/LTE_UE_TRANSPORT/transport_proto_ue.h"

#include <inttypes.h>

#include "common/utils/LOG/log.h"
#include "UTIL/OTG/otg_tx.h"
#include "UTIL/OTG/otg_externs.h"
#include "UTIL/MATH/oml.h"
#include "common/utils/LOG/vcd_signal_dumper.h"
#include "UTIL/OPT/opt.h"
#include "lte-softmodem.h"
#include "common/config/config_userapi.h"
#include "T.h"

extern double cpuf;
extern uint8_t  nfapi_mode;

#define FRAME_PERIOD    100000000ULL
#define DAQ_PERIOD      66667ULL
#define FIFO_PRIORITY   40

typedef enum {
  pss=0,
  pbch=1,
  si=2
} sync_mode_t;

void init_UE_threads(int);
void init_UE_threads_stub(int);
void init_UE_single_thread_stub(int);
void *UE_thread(void *arg);
void init_UE(int nb_inst,int eMBMS_active, int uecap_xer_in, int timing_correction, int phy_test, int UE_scan, int UE_scan_carrier, runmode_t mode,int rxgain,int txpowermax,LTE_DL_FRAME_PARMS *fp);
void init_UE_stub(int nb_inst,int,int,char *);
void init_UE_stub_single_thread(int nb_inst,int,int,char *);
int init_timer_thread(void);
extern void oai_subframe_ind(uint16_t sfn, uint16_t sf);
extern void multicast_link_start(void (*rx_handlerP) (unsigned int, char *),
                                 unsigned char _multicast_group, char *multicast_ifname);
extern int oai_nfapi_crc_indication(nfapi_crc_indication_t *crc_ind);
extern int oai_nfapi_crc_indication(nfapi_crc_indication_t *crc_ind);
extern int oai_nfapi_harq_indication(nfapi_harq_indication_t *harq_ind);
extern int oai_nfapi_sr_indication(nfapi_sr_indication_t *ind);
extern int oai_nfapi_rx_ind(nfapi_rx_indication_t *ind);
extern int multicast_link_write_sock(int groupP, char *dataP, uint32_t sizeP);

extern int simL1flag;
extern uint16_t sf_ahead;
//extern int tx_req_UE_MAC1();

void ue_stub_rx_handler(unsigned int, char *);

int32_t **rxdata;
int32_t **txdata;

int timer_subframe = 0;
int timer_frame = 0;
SF_ticking *phy_stub_ticking = NULL;
int next_ra_frame = 0;
module_id_t next_Mod_id = 0;

#define KHz (1000UL)
#define MHz (1000*KHz)

typedef struct eutra_band_s {
  int16_t band;
  uint32_t ul_min;
  uint32_t ul_max;
  uint32_t dl_min;
  uint32_t dl_max;
  lte_frame_type_t frame_type;
} eutra_band_t;

typedef struct band_info_s {
  int nbands;
  eutra_band_t band_info[100];
} band_info_t;

band_info_t bands_to_scan;

static const eutra_band_t eutra_bands[] = {
  { 1, 1920    * MHz, 1980    * MHz, 2110    * MHz, 2170    * MHz, FDD},
  { 2, 1850    * MHz, 1910    * MHz, 1930    * MHz, 1990    * MHz, FDD},
  { 3, 1710    * MHz, 1785    * MHz, 1805    * MHz, 1880    * MHz, FDD},
  { 4, 1710    * MHz, 1755    * MHz, 2110    * MHz, 2155    * MHz, FDD},
  { 5,  824    * MHz,  849    * MHz,  869    * MHz,  894    * MHz, FDD},
  { 6,  830    * MHz,  840    * MHz,  875    * MHz,  885    * MHz, FDD},
  { 7, 2500    * MHz, 2570    * MHz, 2620    * MHz, 2690    * MHz, FDD},
  { 8,  880    * MHz,  915    * MHz,  925    * MHz,  960    * MHz, FDD},
  { 9, 1749900 * KHz, 1784900 * KHz, 1844900 * KHz, 1879900 * KHz, FDD},
  {10, 1710    * MHz, 1770    * MHz, 2110    * MHz, 2170    * MHz, FDD},
  {11, 1427900 * KHz, 1452900 * KHz, 1475900 * KHz, 1500900 * KHz, FDD},
  {12,  698    * MHz,  716    * MHz,  728    * MHz,  746    * MHz, FDD},
  {13,  777    * MHz,  787    * MHz,  746    * MHz,  756    * MHz, FDD},
  {14,  788    * MHz,  798    * MHz,  758    * MHz,  768    * MHz, FDD},
  {17,  704    * MHz,  716    * MHz,  734    * MHz,  746    * MHz, FDD},
  {20,  832    * MHz,  862    * MHz,  791    * MHz,  821    * MHz, FDD},
  {22, 3510    * MHz, 3590    * MHz, 3410    * MHz, 3490    * MHz, FDD},
  {33, 1900    * MHz, 1920    * MHz, 1900    * MHz, 1920    * MHz, TDD},
  {34, 2010    * MHz, 2025    * MHz, 2010    * MHz, 2025    * MHz, TDD},
  {35, 1850    * MHz, 1910    * MHz, 1850    * MHz, 1910    * MHz, TDD},
  {36, 1930    * MHz, 1990    * MHz, 1930    * MHz, 1990    * MHz, TDD},
  {37, 1910    * MHz, 1930    * MHz, 1910    * MHz, 1930    * MHz, TDD},
  {38, 2570    * MHz, 2620    * MHz, 2570    * MHz, 2630    * MHz, TDD},
  {39, 1880    * MHz, 1920    * MHz, 1880    * MHz, 1920    * MHz, TDD},
  {40, 2300    * MHz, 2400    * MHz, 2300    * MHz, 2400    * MHz, TDD},
  {41, 2496    * MHz, 2690    * MHz, 2496    * MHz, 2690    * MHz, TDD},
  {42, 3400    * MHz, 3600    * MHz, 3400    * MHz, 3600    * MHz, TDD},
  {43, 3600    * MHz, 3800    * MHz, 3600    * MHz, 3800    * MHz, TDD},
  {44, 703    * MHz, 803    * MHz, 703    * MHz, 803    * MHz, TDD},
};


threads_t threads= {-1,-1,-1,-1,-1,-1,-1};

pthread_t                       main_ue_thread;
pthread_attr_t                  attr_UE_thread;
struct sched_param              sched_param_UE_thread;


void get_uethreads_params(void) {
  paramdef_t cmdline_threadsparams[] =CMDLINE_UETHREADSPARAMS_DESC;
  config_process_cmdline( cmdline_threadsparams,sizeof(cmdline_threadsparams)/sizeof(paramdef_t),NULL);
}


void phy_init_lte_ue_transport(PHY_VARS_UE *ue,int absraction_flag);

PHY_VARS_UE *init_ue_vars(LTE_DL_FRAME_PARMS *frame_parms,
                          uint8_t UE_id,
                          uint8_t abstraction_flag)

{
  PHY_VARS_UE *ue = (PHY_VARS_UE *)malloc(sizeof(PHY_VARS_UE));
  memset(ue,0,sizeof(PHY_VARS_UE));

  if (frame_parms!=(LTE_DL_FRAME_PARMS *)NULL) { // if we want to give initial frame parms, allocate the PHY_VARS_UE structure and put them in
    memcpy(&(ue->frame_parms), frame_parms, sizeof(LTE_DL_FRAME_PARMS));
  }

  ue->hw_timing_advance=get_softmodem_params()->hw_timing_advance;
  ue->Mod_id      = UE_id;
  ue->mac_enabled = 1;

  // In phy_stub_UE (MAC-to-MAC) mode these init functions don't need to get called. Is this correct?
  if (nfapi_mode!=3) {
    // initialize all signal buffers
    init_lte_ue_signal(ue,1,abstraction_flag);
    // intialize transport
    init_lte_ue_transport(ue,abstraction_flag);
  }

  return(ue);
}


char uecap_xer[1024];



void init_thread(int sched_runtime, int sched_deadline, int sched_fifo, cpu_set_t *cpuset, char *name) {
#ifdef DEADLINE_SCHEDULER

  if (sched_runtime!=0) {
    struct sched_attr attr= {0};
    attr.size = sizeof(attr);
    attr.sched_policy = SCHED_DEADLINE;
    attr.sched_runtime  = sched_runtime;
    attr.sched_deadline = sched_deadline;
    attr.sched_period   = 0;
    AssertFatal(sched_setattr(0, &attr, 0) == 0,
                "[SCHED] %s thread: sched_setattr failed %s \n", name, strerror(errno));
    LOG_I(HW,"[SCHED][eNB] %s deadline thread %lu started on CPU %d\n",
          name, (unsigned long)gettid(), sched_getcpu());
  }

#else

  if (CPU_COUNT(cpuset) > 0)
    AssertFatal( 0 == pthread_setaffinity_np(pthread_self(), sizeof(cpu_set_t), cpuset), "");

  struct sched_param sp;
  sp.sched_priority = sched_fifo;
  AssertFatal(pthread_setschedparam(pthread_self(),SCHED_FIFO,&sp)==0,
              "Can't set thread priority, Are you root?\n");
  /* Check the actual affinity mask assigned to the thread */
  cpu_set_t *cset=CPU_ALLOC(CPU_SETSIZE);

  if (0 == pthread_getaffinity_np(pthread_self(), CPU_ALLOC_SIZE(CPU_SETSIZE), cset)) {
    char txt[512]= {0};

    for (int j = 0; j < CPU_SETSIZE; j++)
      if (CPU_ISSET(j, cset))
        sprintf(txt+strlen(txt), " %d ", j);

    printf("CPU Affinity of thread %s is %s\n", name, txt);
  }

  CPU_FREE(cset);
#endif
}

void init_UE(int nb_inst,int eMBMS_active, int uecap_xer_in, int timing_correction, int phy_test, int UE_scan, int UE_scan_carrier, runmode_t mode,int rxgain,int txpowermax,LTE_DL_FRAME_PARMS *fp0) {
  PHY_VARS_UE *UE;
  int         inst;
  int         ret;
  LTE_DL_FRAME_PARMS *fp;
  LOG_I(PHY,"UE : Calling Layer 2 for initialization\n");
  l2_init_ue(eMBMS_active,(uecap_xer_in==1)?uecap_xer:NULL,
             0,// cba_group_active
             0); // HO flag

  if (PHY_vars_UE_g==NULL) PHY_vars_UE_g = (PHY_VARS_UE ***)calloc(1+nb_inst,sizeof(PHY_VARS_UE **));

  for (inst=0; inst<nb_inst; inst++) {
    if (PHY_vars_UE_g[inst]==NULL) PHY_vars_UE_g[inst] = (PHY_VARS_UE **)calloc(1+MAX_NUM_CCs,sizeof(PHY_VARS_UE *));

    LOG_I(PHY,"Allocating UE context %d\n",inst);

    if (simL1flag == 0) PHY_vars_UE_g[inst][0] = init_ue_vars(fp0,inst,0);
    else {
      // needed for memcopy below. these are not used in the RU, but needed for UE
      RC.ru[0]->frame_parms.nb_antennas_rx = fp0->nb_antennas_rx;
      RC.ru[0]->frame_parms.nb_antennas_tx = fp0->nb_antennas_tx;
      PHY_vars_UE_g[inst][0]  = init_ue_vars(&RC.ru[0]->frame_parms,inst,0);
    }

    // turn off timing control loop in UE
    PHY_vars_UE_g[inst][0]->no_timing_correction = timing_correction;
    UE = PHY_vars_UE_g[inst][0];
    fp = &UE->frame_parms;
    printf("PHY_vars_UE_g[0][0] = %p\n",UE);

    if (phy_test==1)
      UE->mac_enabled = 0;
    else
      UE->mac_enabled = 1;

    if (UE->mac_enabled == 0) {  //set default UL parameters for testing mode
      for (int i=0; i<NUMBER_OF_CONNECTED_eNB_MAX; i++) {
        UE->pusch_config_dedicated[i].betaOffset_ACK_Index = 0;
        UE->pusch_config_dedicated[i].betaOffset_RI_Index  = 0;
        UE->pusch_config_dedicated[i].betaOffset_CQI_Index = 2;
        UE->scheduling_request_config[i].sr_PUCCH_ResourceIndex = 0;
        UE->scheduling_request_config[i].sr_ConfigIndex = 7+(0%3);
        UE->scheduling_request_config[i].dsr_TransMax = sr_n4;
      }
    }

    UE->UE_scan = UE_scan;
    UE->UE_scan_carrier = UE_scan_carrier;
    UE->mode    = mode;
    printf("UE->mode = %d\n",mode);

    if (UE->mac_enabled == 1) {
      UE->pdcch_vars[0][0]->crnti = 0x1234;
      UE->pdcch_vars[1][0]->crnti = 0x1234;
    } else {
      UE->pdcch_vars[0][0]->crnti = 0x1235;
      UE->pdcch_vars[1][0]->crnti = 0x1235;
    }

    UE->rx_total_gain_dB =  rxgain;
    UE->tx_power_max_dBm = txpowermax;
    UE->frame_parms.nb_antennas_tx = fp0->nb_antennas_tx;
    UE->frame_parms.nb_antennas_rx = fp0->nb_antennas_rx;

    if (fp->frame_type == TDD) {
      switch (fp->N_RB_DL) {
        case 100:
          if (fp->threequarter_fs) UE->N_TA_offset = (624*3)/4;
          else                              UE->N_TA_offset = 624;

          break;

        case 75:
          UE->N_TA_offset = (624*3)/4;
          break;

        case 50:
          UE->N_TA_offset = 624/2;
          break;

        case 25:
          UE->N_TA_offset = 624/4;
          break;

        case 15:
          UE->N_TA_offset = 624/8;
          break;

        case 6:
          UE->N_TA_offset = 624/16;
          break;

        default:
          AssertFatal(1==0,"illegal N_RB_DL %d\n",fp->N_RB_DL);
          break;
      }
    } else UE->N_TA_offset = 0;

    if( IS_SOFTMODEM_BASICSIM)
      /* this is required for the basic simulator in TDD mode
       * TODO: find a proper cleaner solution
       */
      UE->N_TA_offset = 0;

    if (simL1flag == 1) init_ue_devices(UE);

    LOG_I(PHY,"Intializing UE Threads for instance %d (%p,%p)...\n",inst,PHY_vars_UE_g[inst],PHY_vars_UE_g[inst][0]);
    init_UE_threads(inst);

    if (simL1flag == 0) {
      ret = openair0_device_load(&(UE->rfdevice), &openair0_cfg[0]);

      if (ret !=0) {
        exit_fun("Error loading device library");
      }
    }

    UE->rfdevice.host_type = RAU_HOST;
    //    UE->rfdevice.type      = NONE_DEV;
    AssertFatal(0 == pthread_create(&UE->proc.pthread_ue,
                                    &UE->proc.attr_ue,
                                    UE_thread,
                                    (void *)UE), "");
  }

  printf("UE threads created by %ld\n", gettid());
}

// Initiating all UEs within a single set of threads for PHY_STUB. Future extensions -> multiple
// set of threads for multiple UEs.
void init_UE_stub_single_thread(int nb_inst,int eMBMS_active, int uecap_xer_in, char *emul_iface) {
  int         inst;
  LOG_I(PHY,"UE : Calling Layer 2 for initialization, nb_inst: %d \n", nb_inst);
  l2_init_ue(eMBMS_active,(uecap_xer_in==1)?uecap_xer:NULL,
             0,// cba_group_active
             0); // HO flag

  for (inst=0; inst<nb_inst; inst++) {
    LOG_I(PHY,"Initializing memory for UE instance %d (%p)\n",inst,PHY_vars_UE_g[inst]);
    // PHY_vars_UE_g[inst][0] = init_ue_vars(NULL,inst,0);
  }

  init_timer_thread();
  init_UE_single_thread_stub(nb_inst);
  printf("UE threads created \n");
  LOG_I(PHY,"Starting multicast link on %s\n",emul_iface);

  if(nfapi_mode!=3)
    multicast_link_start(ue_stub_rx_handler,0,emul_iface);
}





void init_UE_stub(int nb_inst,int eMBMS_active, int uecap_xer_in, char *emul_iface) {
  int         inst;
  LOG_I(PHY,"UE : Calling Layer 2 for initialization\n");
  l2_init_ue(eMBMS_active,(uecap_xer_in==1)?uecap_xer:NULL,
             0,// cba_group_active
             0); // HO flag

  for (inst=0; inst<nb_inst; inst++) {
    LOG_I(PHY,"Initializing memory for UE instance %d (%p)\n",inst,PHY_vars_UE_g[inst]);
    PHY_vars_UE_g[inst][0] = init_ue_vars(NULL,inst,0);
  }

  init_timer_thread();

  for (inst=0; inst<nb_inst; inst++) {
    LOG_I(PHY,"Intializing UE Threads for instance %d (%p,%p)...\n",inst,PHY_vars_UE_g[inst],PHY_vars_UE_g[inst][0]);
    init_UE_threads_stub(inst);
  }

  printf("UE threads created \n");
  LOG_I(PHY,"Starting multicast link on %s\n",emul_iface);

  if(nfapi_mode !=3)
    multicast_link_start(ue_stub_rx_handler,0,emul_iface);
}




/*!
 * \brief This is the UE synchronize thread.
 * It performs band scanning and synchonization.
 * \param arg is a pointer to a \ref PHY_VARS_UE structure.
 * \returns a pointer to an int. The storage is not on the heap and must not be freed.
 */

static void *UE_thread_synch(void *arg) {
  static int UE_thread_synch_retval;
  int i ;
  PHY_VARS_UE *UE = (PHY_VARS_UE *) arg;
  int current_band = 0;
  int current_offset = 0;
  sync_mode_t sync_mode = pbch;
  int CC_id = UE->CC_id;
  int ind;
  int found;
  int freq_offset=0;
  char threadname[128];
  printf("UE_thread_sync in with PHY_vars_UE %p\n",arg);
  cpu_set_t cpuset;
  CPU_ZERO(&cpuset);

  if ( threads.iq != -1 )
    CPU_SET(threads.iq, &cpuset);

  // this thread priority must be lower that the main acquisition thread
  sprintf(threadname, "sync UE %d\n", UE->Mod_id);
  init_thread(100000, 500000, FIFO_PRIORITY-1, &cpuset, threadname);
  printf("starting UE synch thread (IC %d)\n",UE->proc.instance_cnt_synch);
  ind = 0;
  found = 0;

  if (UE->UE_scan == 0) {
    do  {
      current_band = eutra_bands[ind].band;
      printf( "Scanning band %d, dl_min %"PRIu32", ul_min %"PRIu32"\n", current_band, eutra_bands[ind].dl_min,eutra_bands[ind].ul_min);

      if ((eutra_bands[ind].dl_min <= UE->frame_parms.dl_CarrierFreq) && (eutra_bands[ind].dl_max >= UE->frame_parms.dl_CarrierFreq)) {
        for (i=0; i<4; i++)
          uplink_frequency_offset[CC_id][i] = eutra_bands[ind].ul_min - eutra_bands[ind].dl_min;

        found = 1;
        break;
      }

      ind++;
    } while (ind < sizeof(eutra_bands) / sizeof(eutra_bands[0]));

    if (found == 0) {
      LOG_E(PHY,"Can't find EUTRA band for frequency %d",UE->frame_parms.dl_CarrierFreq);
      exit_fun("Can't find EUTRA band for frequency");
      return &UE_thread_synch_retval;
    }

    LOG_I( PHY, "[SCHED][UE] Check absolute frequency DL %"PRIu32", UL %"PRIu32" (oai_exit %d, rx_num_channels %d)\n", UE->frame_parms.dl_CarrierFreq, UE->frame_parms.ul_CarrierFreq,oai_exit,
           openair0_cfg[0].rx_num_channels);

    for (i=0; i<openair0_cfg[UE->rf_map.card].rx_num_channels; i++) {
      openair0_cfg[UE->rf_map.card].rx_freq[UE->rf_map.chain+i] = UE->frame_parms.dl_CarrierFreq;
      openair0_cfg[UE->rf_map.card].tx_freq[UE->rf_map.chain+i] = UE->frame_parms.ul_CarrierFreq;
      openair0_cfg[UE->rf_map.card].autocal[UE->rf_map.chain+i] = 1;

      if (uplink_frequency_offset[CC_id][i] != 0) //
        openair0_cfg[UE->rf_map.card].duplex_mode = duplex_mode_FDD;
      else //FDD
        openair0_cfg[UE->rf_map.card].duplex_mode = duplex_mode_TDD;
    }

    sync_mode = pbch;
  } else if  (UE->UE_scan == 1) {
    current_band=0;

    for (i=0; i<openair0_cfg[UE->rf_map.card].rx_num_channels; i++) {
      downlink_frequency[UE->rf_map.card][UE->rf_map.chain+i] = bands_to_scan.band_info[CC_id].dl_min;
      uplink_frequency_offset[UE->rf_map.card][UE->rf_map.chain+i] =
        bands_to_scan.band_info[CC_id].ul_min-bands_to_scan.band_info[CC_id].dl_min;
      openair0_cfg[UE->rf_map.card].rx_freq[UE->rf_map.chain+i] = downlink_frequency[CC_id][i];
      openair0_cfg[UE->rf_map.card].tx_freq[UE->rf_map.chain+i] =
        downlink_frequency[CC_id][i]+uplink_frequency_offset[CC_id][i];
      openair0_cfg[UE->rf_map.card].rx_gain[UE->rf_map.chain+i] = UE->rx_total_gain_dB;
    }
  }

  /*
    while (sync_var<0)
      pthread_cond_wait(&sync_cond, &sync_mutex);
    pthread_mutex_unlock(&sync_mutex);
  */
  wait_sync("UE_thread_sync");
  printf("Started device, unlocked sync_mutex (UE_sync_thread)\n");

  while (oai_exit==0) {
    AssertFatal ( 0== pthread_mutex_lock(&UE->proc.mutex_synch), "");

    while (UE->proc.instance_cnt_synch < 0)
      // the thread waits here most of the time
      pthread_cond_wait( &UE->proc.cond_synch, &UE->proc.mutex_synch );

    AssertFatal ( 0== pthread_mutex_unlock(&UE->proc.mutex_synch), "");

    switch (sync_mode) {
      case pss:
        LOG_I(PHY,"[SCHED][UE] Scanning band %d (%d), freq %u\n",bands_to_scan.band_info[current_band].band, current_band,bands_to_scan.band_info[current_band].dl_min+current_offset);
        lte_sync_timefreq(UE,current_band,bands_to_scan.band_info[current_band].dl_min+current_offset);
        current_offset += 20000000; // increase by 20 MHz

        if (current_offset > bands_to_scan.band_info[current_band].dl_max-bands_to_scan.band_info[current_band].dl_min) {
          current_band++;
          current_offset=0;
        }

        if (current_band==bands_to_scan.nbands) {
          current_band=0;
          oai_exit=1;
        }

        for (i=0; i<openair0_cfg[UE->rf_map.card].rx_num_channels; i++) {
          downlink_frequency[UE->rf_map.card][UE->rf_map.chain+i] = bands_to_scan.band_info[current_band].dl_min+current_offset;
          uplink_frequency_offset[UE->rf_map.card][UE->rf_map.chain+i] = bands_to_scan.band_info[current_band].ul_min-bands_to_scan.band_info[0].dl_min + current_offset;
          openair0_cfg[UE->rf_map.card].rx_freq[UE->rf_map.chain+i] = downlink_frequency[CC_id][i];
          openair0_cfg[UE->rf_map.card].tx_freq[UE->rf_map.chain+i] = downlink_frequency[CC_id][i]+uplink_frequency_offset[CC_id][i];
          openair0_cfg[UE->rf_map.card].rx_gain[UE->rf_map.chain+i] = UE->rx_total_gain_dB;

          if (UE->UE_scan_carrier) {
            openair0_cfg[UE->rf_map.card].autocal[UE->rf_map.chain+i] = 1;
          }
        }

        break;

      case pbch:
        LOG_I(PHY, "[UE thread Synch] Running Initial Synch (mode %d)\n",UE->mode);

        if (initial_sync( UE, UE->mode ) == 0) {
          LOG_I( HW, "Got synch: hw_slot_offset %d, carrier off %d Hz, rxgain %d (DL %u, UL %u), UE_scan_carrier %d\n",
                 (UE->rx_offset<<1) / UE->frame_parms.samples_per_tti,
                 freq_offset,
                 UE->rx_total_gain_dB,
                 downlink_frequency[0][0]+freq_offset,
                 downlink_frequency[0][0]+uplink_frequency_offset[0][0]+freq_offset,
                 UE->UE_scan_carrier );

          // rerun with new cell parameters and frequency-offset
          for (i=0; i<openair0_cfg[UE->rf_map.card].rx_num_channels; i++) {
            openair0_cfg[UE->rf_map.card].rx_gain[UE->rf_map.chain+i] = UE->rx_total_gain_dB;//-USRP_GAIN_OFFSET;

            if (UE->UE_scan_carrier == 1) {
              if (freq_offset >= 0)
                openair0_cfg[UE->rf_map.card].rx_freq[UE->rf_map.chain+i] += abs(UE->common_vars.freq_offset);
              else
                openair0_cfg[UE->rf_map.card].rx_freq[UE->rf_map.chain+i] -= abs(UE->common_vars.freq_offset);

              openair0_cfg[UE->rf_map.card].tx_freq[UE->rf_map.chain+i] =
                openair0_cfg[UE->rf_map.card].rx_freq[UE->rf_map.chain+i]+uplink_frequency_offset[CC_id][i];
              downlink_frequency[CC_id][i] = openair0_cfg[CC_id].rx_freq[i];
              freq_offset=0;
            }
          }

          // reconfigure for potentially different bandwidth
          switch(UE->frame_parms.N_RB_DL) {
            case 6:
              openair0_cfg[UE->rf_map.card].sample_rate =1.92e6;
              openair0_cfg[UE->rf_map.card].rx_bw          =.96e6;
              openair0_cfg[UE->rf_map.card].tx_bw          =.96e6;
              //            openair0_cfg[0].rx_gain[0] -= 12;
              break;

            case 25:
              openair0_cfg[UE->rf_map.card].sample_rate =7.68e6;
              openair0_cfg[UE->rf_map.card].rx_bw          =2.5e6;
              openair0_cfg[UE->rf_map.card].tx_bw          =2.5e6;
              //            openair0_cfg[0].rx_gain[0] -= 6;
              break;

            case 50:
              openair0_cfg[UE->rf_map.card].sample_rate =15.36e6;
              openair0_cfg[UE->rf_map.card].rx_bw          =5.0e6;
              openair0_cfg[UE->rf_map.card].tx_bw          =5.0e6;
              //            openair0_cfg[0].rx_gain[0] -= 3;
              break;

            case 100:
              openair0_cfg[UE->rf_map.card].sample_rate=30.72e6;
              openair0_cfg[UE->rf_map.card].rx_bw=10.0e6;
              openair0_cfg[UE->rf_map.card].tx_bw=10.0e6;
              //            openair0_cfg[0].rx_gain[0] -= 0;
              break;
          }

          UE->rfdevice.trx_set_freq_func(&UE->rfdevice,&openair0_cfg[0],0);
          //UE->rfdevice.trx_set_gains_func(&openair0,&openair0_cfg[0]);
          //UE->rfdevice.trx_stop_func(&UE->rfdevice);
          sleep(1);
          init_frame_parms(&UE->frame_parms,1);

          /*if (UE->rfdevice.trx_start_func(&UE->rfdevice) != 0 ) {
            LOG_E(HW,"Could not start the device\n");
            oai_exit=1;
            }*/

          if (UE->UE_scan_carrier == 1) {
            UE->UE_scan_carrier = 0;
          } else {
            AssertFatal ( 0== pthread_mutex_lock(&UE->proc.mutex_synch), "");
            UE->is_synchronized = 1;
            AssertFatal ( 0== pthread_mutex_unlock(&UE->proc.mutex_synch), "");

            if( UE->mode == rx_dump_frame ) {
              FILE *fd;

              if ((UE->proc.proc_rxtx[0].frame_rx&1) == 0) {  // this guarantees SIB1 is present
                if ((fd = fopen("rxsig_frame0.dat","w")) != NULL) {
                  fwrite((void *)&UE->common_vars.rxdata[0][0],
                         sizeof(int32_t),
                         10*UE->frame_parms.samples_per_tti,
                         fd);
                  LOG_I(PHY,"Dummping Frame ... bye bye \n");
                  fclose(fd);
                  exit(0);
                } else {
                  LOG_E(PHY,"Cannot open file for writing\n");
                  exit(0);
                }
              } else {
                AssertFatal ( 0== pthread_mutex_lock(&UE->proc.mutex_synch), "");
                UE->is_synchronized = 0;
                AssertFatal ( 0== pthread_mutex_unlock(&UE->proc.mutex_synch), "");
              }
            }
          }
        } else {
          // initial sync failed
          // calculate new offset and try again
          if (UE->UE_scan_carrier == 1) {
            if (freq_offset >= 0)
              freq_offset += 100;

            freq_offset *= -1;

            if (abs(freq_offset) > 7500) {
              LOG_I( PHY, "[initial_sync] No cell synchronization found, abandoning\n" );
              FILE *fd;

              if ((fd = fopen("rxsig_frame0.dat","w"))!=NULL) {
                fwrite((void *)&UE->common_vars.rxdata[0][0],
                       sizeof(int32_t),
                       10*UE->frame_parms.samples_per_tti,
                       fd);
                LOG_I(PHY,"Dummping Frame ... bye bye \n");
                fclose(fd);
                exit(0);
              }

              AssertFatal(1==0,"No cell synchronization found, abandoning");
              return &UE_thread_synch_retval; // not reached
            }
          }

          LOG_I(PHY, "[initial_sync] trying carrier off %d Hz, rxgain %d (DL %u, UL %u)\n",
                freq_offset,
                UE->rx_total_gain_dB,
                downlink_frequency[0][0]+freq_offset,
                downlink_frequency[0][0]+uplink_frequency_offset[0][0]+freq_offset );

          for (i=0; i<openair0_cfg[UE->rf_map.card].rx_num_channels; i++) {
            openair0_cfg[UE->rf_map.card].rx_freq[UE->rf_map.chain+i] = downlink_frequency[CC_id][i]+freq_offset;
            openair0_cfg[UE->rf_map.card].tx_freq[UE->rf_map.chain+i] = downlink_frequency[CC_id][i]+uplink_frequency_offset[CC_id][i]+freq_offset;
            openair0_cfg[UE->rf_map.card].rx_gain[UE->rf_map.chain+i] = UE->rx_total_gain_dB;//-USRP_GAIN_OFFSET;

            if (UE->UE_scan_carrier==1)
              openair0_cfg[UE->rf_map.card].autocal[UE->rf_map.chain+i] = 1;
          }

          UE->rfdevice.trx_set_freq_func(&UE->rfdevice,&openair0_cfg[0],0);
        }// initial_sync=0

        break;

      case si:
      default:
        break;
    }

    AssertFatal ( 0== pthread_mutex_lock(&UE->proc.mutex_synch), "");
    // indicate readiness
    UE->proc.instance_cnt_synch--;
    AssertFatal ( 0== pthread_mutex_unlock(&UE->proc.mutex_synch), "");
    VCD_SIGNAL_DUMPER_DUMP_FUNCTION_BY_NAME( VCD_SIGNAL_DUMPER_FUNCTIONS_UE_THREAD_SYNCH, 0 );
  }  // while !oai_exit

  return &UE_thread_synch_retval;
}

/*!
 * \brief This is the UE thread for RX subframe n and TX subframe n+4.
 * This thread performs the phy_procedures_UE_RX() on every received slot.
 * then, if TX is enabled it performs TX for n+4.
 * \param arg is a pointer to a \ref PHY_VARS_UE structure.
 * \returns a pointer to an int. The storage is not on the heap and must not be freed.
 */
const char *get_connectionloss_errstr(int errcode) {
  switch (errcode) {
    case CONNECTION_LOST:
      return "RRC Connection lost, returning to PRACH";

    case PHY_RESYNCH:
      return "RRC Connection lost, trying to resynch";

    case RESYNCH:
      return "return to PRACH and perform a contention-free access";
  };

  return "UNKNOWN RETURN CODE";
}

static void *UE_thread_rxn_txnp4(void *arg) {
  static __thread int UE_thread_rxtx_retval;
  struct rx_tx_thread_data *rtd = arg;
  UE_rxtx_proc_t *proc = rtd->proc;
  PHY_VARS_UE    *UE   = rtd->UE;
  proc->subframe_rx=proc->sub_frame_start;
  char threadname[256];
  sprintf(threadname,"UE_%d_proc_%d", UE->Mod_id, proc->sub_frame_start);
  cpu_set_t cpuset;
  CPU_ZERO(&cpuset);

  if ( (proc->sub_frame_start+1)%RX_NB_TH == 0 && threads.one != -1 )
    CPU_SET(threads.one, &cpuset);

  if ( (proc->sub_frame_start+1)%RX_NB_TH == 1 && threads.two != -1 )
    CPU_SET(threads.two, &cpuset);

  if ( (proc->sub_frame_start+1)%RX_NB_TH == 2 && threads.three != -1 )
    CPU_SET(threads.three, &cpuset);

  //CPU_SET(threads.three, &cpuset);
  init_thread(900000,1000000, FIFO_PRIORITY-1, &cpuset,
              threadname);

  while (!oai_exit) {
    if (pthread_mutex_lock(&proc->mutex_rxtx) != 0) {
      LOG_E( PHY, "[SCHED][UE] error locking mutex for UE RXTX\n" );
      exit_fun("nothing to add");
    }

    while (proc->instance_cnt_rxtx < 0) {
      // most of the time, the thread is waiting here
      pthread_cond_wait( &proc->cond_rxtx, &proc->mutex_rxtx );
    }

    //printf("Processing sub frqme %d in %s\n", proc->subframe_rx, threadname);
    initRefTimes(t2);
    initRefTimes(t3);
    pickTime(current);
    updateTimes(proc->gotIQs, &t2, 10000, "Delay to wake up UE_Thread_Rx (case 2)");
    // Process Rx data for one sub-frame
    lte_subframe_t sf_type = subframe_select( &UE->frame_parms, proc->subframe_rx);

    if ((sf_type == SF_DL) ||
        (UE->frame_parms.frame_type == FDD) ||
        (sf_type == SF_S)) {
      if (UE->frame_parms.frame_type == TDD) {
        LOG_D(PHY, "%s,TDD%d,%s: calling UE_RX\n",
              threadname,
              UE->frame_parms.tdd_config,
              (sf_type==SF_DL? "SF_DL" :
               (sf_type==SF_UL? "SF_UL" :
                (sf_type==SF_S ? "SF_S"  : "UNKNOWN_SF_TYPE"))));
      } else {
        LOG_D(PHY, "%s,%s,%s: calling UE_RX\n",
              threadname,
              (UE->frame_parms.frame_type==FDD? "FDD":
               (UE->frame_parms.frame_type==TDD? "TDD":"UNKNOWN_DUPLEX_MODE")),
              (sf_type==SF_DL? "SF_DL" :
               (sf_type==SF_UL? "SF_UL" :
                (sf_type==SF_S ? "SF_S"  : "UNKNOWN_SF_TYPE"))));
      }

#ifdef UE_SLOT_PARALLELISATION
      phy_procedures_slot_parallelization_UE_RX( UE, proc, 0, 0, 1, UE->mode, no_relay, NULL );
#else
      phy_procedures_UE_RX(UE, proc, 0, 0, 1, UE->mode);
#endif
    }

#if UE_TIMING_TRACE
    start_meas(&UE->generic_stat);
#endif

    if (UE->mac_enabled==1) {
      int ret = ue_scheduler(UE->Mod_id,
                             proc->frame_rx,
                             proc->subframe_rx,
                             proc->frame_tx,
                             proc->subframe_tx,
                             subframe_select(&UE->frame_parms,proc->subframe_tx),
                             0,
                             0/*FIXME CC_id*/);

      if ( ret != CONNECTION_OK) {
        LOG_E( PHY, "[UE %"PRIu8"] Frame %"PRIu32", subframe %u %s\n",
               UE->Mod_id, proc->frame_rx, proc->subframe_tx,get_connectionloss_errstr(ret) );
      }
    }

#if UE_TIMING_TRACE
    stop_meas(&UE->generic_stat);
#endif

    // Prepare the future Tx data

    if ((subframe_select( &UE->frame_parms, proc->subframe_tx) == SF_UL) ||
        (UE->frame_parms.frame_type == FDD) )
      if (UE->mode != loop_through_memory)
        phy_procedures_UE_TX(UE,proc,0,0,UE->mode);

    if ((subframe_select( &UE->frame_parms, proc->subframe_tx) == SF_S) &&
        (UE->frame_parms.frame_type == TDD))
      if (UE->mode != loop_through_memory)
        phy_procedures_UE_S_TX(UE,0,0);

    updateTimes(current, &t3, 10000, "Delay to process sub-frame (case 3)");
    proc->instance_cnt_rxtx--;

    if ( IS_SOFTMODEM_BASICSIM || IS_SOFTMODEM_RFSIM ) {
      if (pthread_cond_signal(&proc->cond_rxtx) != 0) abort();
    }

    if (pthread_mutex_unlock(&proc->mutex_rxtx) != 0) {
      LOG_E( PHY, "[SCHED][UE] error unlocking mutex for UE RXTX\n" );
      exit_fun("noting to add");
    }
  }

  // thread finished
  free(arg);
  return &UE_thread_rxtx_retval;
}



unsigned int emulator_absSF;

void ue_stub_rx_handler(unsigned int num_bytes, char *rx_buffer) {
  PHY_VARS_UE *UE;
  UE = PHY_vars_UE_g[0][0];
  UE_tport_t *pdu = (UE_tport_t *)rx_buffer;
  SLSCH_t *slsch = (SLSCH_t *)&pdu->slsch;
  SLDCH_t *sldch = (SLDCH_t *)&pdu->sldch;

  switch (((UE_tport_header_t *)rx_buffer)->packet_type) {
    case TTI_SYNC:
      emulator_absSF = ((UE_tport_header_t *)rx_buffer)->absSF;
      wakeup_thread(&UE->timer_mutex,&UE->timer_cond,&UE->instance_cnt_timer,"timer_thread");
      break;

    case SLSCH:
      LOG_I(PHY,"Emulator SFN.SF %d.%d, Got SLSCH packet\n",emulator_absSF/10,emulator_absSF%10);
      LOG_I(PHY,"Received %d bytes on UE-UE link for SFN.SF %d.%d, sending SLSCH payload (%d bytes) to MAC\n",num_bytes,
            pdu->header.absSF/10,pdu->header.absSF%10,
            slsch->payload_length);
      printf("SLSCH:");

      for (int i=0; i<sizeof(SLSCH_t); i++) printf("%x ",((uint8_t *)slsch)[i]);

      printf("\n");
      ue_send_sl_sdu(0,
                     0,
                     pdu->header.absSF/10,
                     pdu->header.absSF%10,
                     pdu->payload,
                     slsch->payload_length,
                     0,
                     SL_DISCOVERY_FLAG_NO);
      break;

    case SLDCH:
      LOG_I(PHY,"Emulator SFN.SF %d.%d, Got SLDCH packet\n",emulator_absSF/10,emulator_absSF%10);
      LOG_I(PHY,"Received %d bytes on UE-UE link for SFN.SF %d.%d, sending SLDCH payload (%d bytes) to MAC\n",num_bytes,
            pdu->header.absSF/10,pdu->header.absSF%10,
            sldch->payload_length);
      printf("SLDCH:");

      for (int i=0; i<sizeof(SLDCH_t); i++) printf("%x ",((uint8_t *)sldch)[i]);

      printf("\n");
      ue_send_sl_sdu(0,
                     0,
                     pdu->header.absSF/10,
                     pdu->header.absSF%10,
                     sldch->payload,
                     sldch->payload_length,
                     0,
                     SL_DISCOVERY_FLAG_YES);
      break;
  }
}


/*!
 * \brief This is the UE thread for RX subframe n and TX subframe n+4.
 * This thread performs the phy_procedures_UE_RX() on every received slot.
 * then, if TX is enabled it performs TX for n+4.
 * \param arg is a pointer to a \ref PHY_VARS_UE structure.
 * \returns a pointer to an int. The storage is not on the heap and must not be freed.
 */

static void *UE_phy_stub_single_thread_rxn_txnp4(void *arg) {
  thread_top_init("UE_phy_stub_thread_rxn_txnp4",1,870000L,1000000L,1000000L);
  // for multipule UE's L2-emulator
  //module_id_t Mod_id = 0;
  //int init_ra_UE = -1; // This counter is used to initiate the RA of each UE in different SFrames
  static __thread int UE_thread_rxtx_retval;
  struct rx_tx_thread_data *rtd = arg;

  if (rtd == NULL) {
<<<<<<< HEAD
      LOG_E( MAC, "[SCHED][UE] rx_tx_thread_data *rtd: NULL pointer\n" );
      exit_fun("nothing to add");
=======
    LOG_E( MAC, "[SCHED][UE] rx_tx_thread_data *rtd: NULL pointer\n" );
    exit_fun("nothing to add");
>>>>>>> e1d40791
  }

  UE_rxtx_proc_t *proc = rtd->proc;
  // settings for nfapi-L2-emulator mode
  module_id_t ue_thread_id = rtd->ue_thread_id;
  uint16_t     ue_index = 0;
  uint16_t     ue_num = NB_UE_INST/NB_THREAD_INST+((NB_UE_INST%NB_THREAD_INST > ue_thread_id) ? 1 :0);
  module_id_t ue_Mod_id;
  PHY_VARS_UE    *UE = NULL;
  int ret;
  uint8_t   end_flag;
  proc = &PHY_vars_UE_g[0][0]->proc.proc_rxtx[0];
  phy_stub_ticking->num_single_thread[ue_thread_id] = -1;
  UE = rtd->UE;
<<<<<<< HEAD

=======
>>>>>>> e1d40791

  if(ue_thread_id == 0) {
    phy_stub_ticking->ticking_var = -1;
    proc->subframe_rx=proc->sub_frame_start;
    // Initializations for nfapi-L2-emulator mode
    dl_config_req = NULL;
    ul_config_req = NULL;
    hi_dci0_req        = NULL;
    tx_request_pdu_list = NULL;

    // waiting for all UE's threads set phy_stub_ticking->num_single_thread[ue_thread_id] = -1.
    do {
      end_flag = 1;

      for(uint16_t i = 0; i< NB_THREAD_INST; i++) {
        if(phy_stub_ticking->num_single_thread[i] == 0) {
          end_flag = 0;
        }
      }
    } while(end_flag == 0);

    sync_var=0;
  }

  //PANOS: CAREFUL HERE!
  wait_sync("UE_phy_stub_single_thread_rxn_txnp4");

  while (!oai_exit) {
<<<<<<< HEAD
    if(ue_thread_id == 0){
    if (pthread_mutex_lock(&phy_stub_ticking->mutex_ticking) != 0) {
      LOG_E( MAC, "[SCHED][UE] error locking mutex for UE RXTX\n" );
      exit_fun("nothing to add");
    }
    while (phy_stub_ticking->ticking_var < 0) {
      // most of the time, the thread is waiting here
      //pthread_cond_wait( &proc->cond_rxtx, &proc->mutex_rxtx )
      LOG_D(MAC,"Waiting for ticking_var\n");
      pthread_cond_wait( &phy_stub_ticking->cond_ticking, &phy_stub_ticking->mutex_ticking);
    }
    phy_stub_ticking->ticking_var--;
    if (pthread_mutex_unlock(&phy_stub_ticking->mutex_ticking) != 0) {
      LOG_E( MAC, "[SCHED][UE] error unlocking mutex for UE RXn_TXnp4\n" );
      exit_fun("nothing to add");
    }

    proc->subframe_rx=timer_subframe;
    proc->frame_rx = timer_frame;

    // FDD and TDD tx timing settings.
    // XXX:It is the result of timing adjustment in debug.
    // It is necessary to investigate why this will work in the future.
    proc->subframe_tx=(timer_subframe+sf_ahead)%10;
    proc->frame_tx = proc->frame_rx + (proc->subframe_rx>(9-sf_ahead)?1:0);
    //oai_subframe_ind(proc->frame_rx, proc->subframe_rx);

    if (UE != NULL) {
      if (UE->frame_parms.frame_type == FDD) {
        oai_subframe_ind(proc->frame_rx, proc->subframe_rx);
      } else {
        oai_subframe_ind(proc->frame_tx, proc->subframe_tx);
=======
    if(ue_thread_id == 0) {
      if (pthread_mutex_lock(&phy_stub_ticking->mutex_ticking) != 0) {
        LOG_E( MAC, "[SCHED][UE] error locking mutex for UE RXTX\n" );
        exit_fun("nothing to add");
>>>>>>> e1d40791
      }

      while (phy_stub_ticking->ticking_var < 0) {
        // most of the time, the thread is waiting here
        //pthread_cond_wait( &proc->cond_rxtx, &proc->mutex_rxtx )
        LOG_D(MAC,"Waiting for ticking_var\n");
        pthread_cond_wait( &phy_stub_ticking->cond_ticking, &phy_stub_ticking->mutex_ticking);
      }

      phy_stub_ticking->ticking_var--;

      if (pthread_mutex_unlock(&phy_stub_ticking->mutex_ticking) != 0) {
        LOG_E( MAC, "[SCHED][UE] error unlocking mutex for UE RXn_TXnp4\n" );
        exit_fun("nothing to add");
      }

      proc->subframe_rx=timer_subframe;
      proc->frame_rx = timer_frame;
      // FDD and TDD tx timing settings.
      // XXX:It is the result of timing adjustment in debug.
      // It is necessary to investigate why this will work in the future.
      proc->subframe_tx=(timer_subframe+sf_ahead)%10;
      proc->frame_tx = proc->frame_rx + (proc->subframe_rx>(9-sf_ahead)?1:0);
      //oai_subframe_ind(proc->frame_rx, proc->subframe_rx);

      if (UE != NULL) {
        if (UE->frame_parms.frame_type == FDD) {
          oai_subframe_ind(proc->frame_rx, proc->subframe_rx);
        } else {
          oai_subframe_ind(proc->frame_tx, proc->subframe_tx);
        }
      } else {
        // Default will be FDD
        oai_subframe_ind(proc->frame_rx, proc->subframe_rx);
      }

      //Guessing that the next 4 lines are not needed for the phy_stub mode.
      /*initRefTimes(t2);
        initRefTimes(t3);
        pickTime(current);
        updateTimes(proc->gotIQs, &t2, 10000, "Delay to wake up UE_Thread_Rx (case 2)");*/
      // Not sure whether we should put the memory allocation here and not sure how much memory
      //we should allocate for each subframe cycle.
      UL_INFO = (UL_IND_t *)malloc(sizeof(UL_IND_t));
      UL_INFO->rx_ind.rx_indication_body.rx_pdu_list = (nfapi_rx_indication_pdu_t *)malloc(NB_UE_INST*sizeof(nfapi_rx_indication_pdu_t));
      UL_INFO->rx_ind.rx_indication_body.number_of_pdus = 0;
      UL_INFO->crc_ind.crc_indication_body.crc_pdu_list = (nfapi_crc_indication_pdu_t *)malloc(NB_UE_INST*sizeof(nfapi_crc_indication_pdu_t));
      UL_INFO->crc_ind.crc_indication_body.number_of_crcs = 0;
      UL_INFO->harq_ind.harq_indication_body.harq_pdu_list = (nfapi_harq_indication_pdu_t *)malloc(NB_UE_INST*sizeof(nfapi_harq_indication_pdu_t));
      UL_INFO->harq_ind.harq_indication_body.number_of_harqs = 0;
      UL_INFO->sr_ind.sr_indication_body.sr_pdu_list = (nfapi_sr_indication_pdu_t *)malloc(NB_UE_INST*sizeof(nfapi_sr_indication_pdu_t));
      UL_INFO->sr_ind.sr_indication_body.number_of_srs = 0;
      UL_INFO->cqi_ind.cqi_pdu_list =  (nfapi_cqi_indication_pdu_t *)malloc(NB_UE_INST*sizeof(nfapi_cqi_indication_pdu_t));
      UL_INFO->cqi_ind.cqi_raw_pdu_list = (nfapi_cqi_indication_raw_pdu_t *)malloc(NB_UE_INST*sizeof(nfapi_cqi_indication_raw_pdu_t));
      UL_INFO->cqi_ind.number_of_cqis = 0;

      if (pthread_mutex_lock(&phy_stub_ticking->mutex_single_thread) != 0) {
        LOG_E( MAC, "[SCHED][UE] error locking mutex for ue_thread_id %d (mutex_single_thread)\n",ue_thread_id);
        exit_fun("nothing to add");
      }

<<<<<<< HEAD
    	UL_INFO->sr_ind.sr_indication_body.sr_pdu_list = (nfapi_sr_indication_pdu_t*)malloc(NB_UE_INST*sizeof(nfapi_sr_indication_pdu_t));
      UL_INFO->sr_ind.sr_indication_body.number_of_srs = 0;
=======
      memset(&phy_stub_ticking->num_single_thread[0],0,sizeof(int)*NB_THREAD_INST);
      pthread_cond_broadcast(&phy_stub_ticking->cond_single_thread);
>>>>>>> e1d40791

      if (pthread_mutex_unlock(&phy_stub_ticking->mutex_single_thread) != 0) {
        LOG_E( MAC, "[SCHED][UE] error unlocking mutex for ue_thread_id %d (mutex_single_thread)\n",ue_thread_id);
        exit_fun("nothing to add");
      }
    } else {
      if (pthread_mutex_lock(&phy_stub_ticking->mutex_single_thread) != 0) {
        LOG_E( MAC, "[SCHED][UE] error locking mutex for ue_thread_id %d (mutex_single_thread)\n",ue_thread_id);
        exit_fun("nothing to add");
      }

      while (phy_stub_ticking->num_single_thread[ue_thread_id] < 0) {
        // most of the time, the thread is waiting here
        LOG_D(MAC,"Waiting for single_thread (ue_thread_id %d)\n",ue_thread_id);
        pthread_cond_wait( &phy_stub_ticking->cond_single_thread, &phy_stub_ticking->mutex_single_thread);
      }

      if (pthread_mutex_unlock(&phy_stub_ticking->mutex_single_thread) != 0) {
        LOG_E( MAC, "[SCHED][UE] error unlocking mutex for ue_thread_id %d (mutex_single_thread)\n",ue_thread_id);
        exit_fun("nothing to add");
      }
    }

    //for (Mod_id=0; Mod_id<NB_UE_INST; Mod_id++) {
    for (ue_index=0; ue_index < ue_num; ue_index++) {
      ue_Mod_id = ue_thread_id + NB_THREAD_INST*ue_index;
      UE = PHY_vars_UE_g[ue_Mod_id][0];
      //LOG_D(MAC, "UE_phy_stub_single_thread_rxn_txnp4, NB_UE_INST:%d, Mod_id:%d \n", NB_UE_INST, Mod_id);
      //UE = PHY_vars_UE_g[Mod_id][0];
      lte_subframe_t sf_type = subframe_select( &UE->frame_parms, proc->subframe_rx);

      if ((sf_type == SF_DL) ||
          (UE->frame_parms.frame_type == FDD) ||
          (sf_type == SF_S)) {
        if (UE->frame_parms.frame_type == TDD) {
          LOG_D(PHY, "TDD%d,%s: calling UE_RX\n",
                UE->frame_parms.tdd_config,
                (sf_type==SF_DL? "SF_DL" :
                 (sf_type==SF_UL? "SF_UL" :
                  (sf_type==SF_S ? "SF_S"  : "UNKNOWN_SF_TYPE"))));
        } else {
          LOG_D(PHY, "%s,%s: calling UE_RX\n",
                (UE->frame_parms.frame_type==FDD? "FDD":
                 (UE->frame_parms.frame_type==TDD? "TDD":"UNKNOWN_DUPLEX_MODE")),
                (sf_type==SF_DL? "SF_DL" :
                 (sf_type==SF_UL? "SF_UL" :
                  (sf_type==SF_S ? "SF_S"  : "UNKNOWN_SF_TYPE"))));
        }

        phy_procedures_UE_SL_RX(UE,proc);

<<<<<<< HEAD
      phy_procedures_UE_SL_RX(UE,proc);

      if (dl_config_req!=NULL && tx_request_pdu_list!=NULL){
    	  //if(dl_config_req!= NULL) {
        dl_config_req_UE_MAC(dl_config_req, ue_Mod_id);
=======
        if (dl_config_req!=NULL && tx_request_pdu_list!=NULL) {
          //if(dl_config_req!= NULL) {
          dl_config_req_UE_MAC(dl_config_req, ue_Mod_id);
        }
>>>>>>> e1d40791

        if (hi_dci0_req!=NULL && hi_dci0_req->hi_dci0_request_body.hi_dci0_pdu_list!=NULL) {
          hi_dci0_req_UE_MAC(hi_dci0_req, ue_Mod_id);
        }

<<<<<<< HEAD
      if (hi_dci0_req!=NULL && hi_dci0_req->hi_dci0_request_body.hi_dci0_pdu_list!=NULL){
        hi_dci0_req_UE_MAC(hi_dci0_req, ue_Mod_id);
=======
        if(nfapi_mode!=3)
          phy_procedures_UE_SL_TX(UE,proc);
>>>>>>> e1d40791
      }

#if UE_TIMING_TRACE
      start_meas(&UE->generic_stat);
#endif

      if (UE->mac_enabled==1) {
        ret = ue_scheduler(ue_Mod_id,
                           proc->frame_rx,
                           proc->subframe_rx,
                           proc->frame_tx,
                           proc->subframe_tx,
                           subframe_select(&UE->frame_parms,proc->subframe_tx),
                           0,
                           0/*FIXME CC_id*/);

        if ( ret != CONNECTION_OK) {
          LOG_E( PHY, "[UE %"PRIu8"] Frame %"PRIu32", subframe %u %s\n",
                 UE->Mod_id, proc->frame_rx, proc->subframe_tx,get_connectionloss_errstr(ret) );
        }
      }

#if UE_TIMING_TRACE
      stop_meas(&UE->generic_stat);
#endif

      // Prepare the future Tx data

      if ((subframe_select( &UE->frame_parms, proc->subframe_tx) == SF_UL) ||
          (UE->frame_parms.frame_type == FDD) )
        if (UE->mode != loop_through_memory) {
          // We make the start of RA between consecutive UEs differ by 20 frames
          //if ((UE_mac_inst[Mod_id].UE_mode[0] == PRACH  && Mod_id == 0) || (UE_mac_inst[Mod_id].UE_mode[0] == PRACH && Mod_id>0 && proc->frame_rx >= UE_mac_inst[Mod_id-1].ra_frame + 20) ) {
          if (UE_mac_inst[ue_Mod_id].UE_mode[0] == PRACH  && ue_Mod_id == next_Mod_id) {
            next_ra_frame++;

            if(next_ra_frame > 200) {
              // check if we have PRACH opportunity
              if (is_prach_subframe(&UE->frame_parms,proc->frame_tx, proc->subframe_tx) &&  UE_mac_inst[ue_Mod_id].SI_Decoded == 1) {
                // The one working strangely...
                //if (is_prach_subframe(&UE->frame_parms,proc->frame_tx, proc->subframe_tx && Mod_id == (module_id_t) init_ra_UE) ) {
                PRACH_RESOURCES_t *prach_resources = ue_get_rach(ue_Mod_id, 0, proc->frame_tx, 0, proc->subframe_tx);

                if(prach_resources!=NULL ) {
                  UE_mac_inst[ue_Mod_id].ra_frame = proc->frame_rx;
                  LOG_D(MAC, "UE_phy_stub_thread_rxn_txnp4 before RACH, Mod_id: %d frame %d subframe %d\n", ue_Mod_id,proc->frame_tx, proc->subframe_tx);
                  fill_rach_indication_UE_MAC(ue_Mod_id, proc->frame_tx,proc->subframe_tx, UL_INFO, prach_resources->ra_PreambleIndex, prach_resources->ra_RNTI);
                  Msg1_transmitted(ue_Mod_id, 0, proc->frame_tx, 0);
                  UE_mac_inst[ue_Mod_id].UE_mode[0] = RA_RESPONSE;
                  next_Mod_id = ue_Mod_id + 1;
                  //next_ra_frame = (proc->frame_rx + 20)%1000;
                  next_ra_frame = 0;
                }

                //ue_prach_procedures(ue,proc,eNB_id,abstraction_flag,mode);
              }
            }
          } // mode is PRACH

<<<<<<< HEAD
    if ((subframe_select( &UE->frame_parms, proc->subframe_tx) == SF_UL) ||
	(UE->frame_parms.frame_type == FDD) )
      if (UE->mode != loop_through_memory){

    // We make the start of RA between consecutive UEs differ by 20 frames
	//if ((UE_mac_inst[Mod_id].UE_mode[0] == PRACH  && Mod_id == 0) || (UE_mac_inst[Mod_id].UE_mode[0] == PRACH && Mod_id>0 && proc->frame_rx >= UE_mac_inst[Mod_id-1].ra_frame + 20) ) {
	if (UE_mac_inst[ue_Mod_id].UE_mode[0] == PRACH  && ue_Mod_id == next_Mod_id) {
          next_ra_frame++;
          if(next_ra_frame > 200){
	  // check if we have PRACH opportunity

	  if (is_prach_subframe(&UE->frame_parms,proc->frame_tx, proc->subframe_tx) &&  UE_mac_inst[ue_Mod_id].SI_Decoded == 1) {

	  // The one working strangely...
      //if (is_prach_subframe(&UE->frame_parms,proc->frame_tx, proc->subframe_tx && Mod_id == (module_id_t) init_ra_UE) ) {

	    PRACH_RESOURCES_t *prach_resources = ue_get_rach(ue_Mod_id, 0, proc->frame_tx, 0, proc->subframe_tx);
	    if(prach_resources!=NULL ) {
        UE_mac_inst[ue_Mod_id].ra_frame = proc->frame_rx;
	      LOG_D(MAC, "UE_phy_stub_thread_rxn_txnp4 before RACH, Mod_id: %d frame %d subframe %d\n", ue_Mod_id ,proc->frame_tx, proc->subframe_tx);
	      fill_rach_indication_UE_MAC(ue_Mod_id, proc->frame_tx ,proc->subframe_tx, UL_INFO, prach_resources->ra_PreambleIndex, prach_resources->ra_RNTI);
	      Msg1_transmitted(ue_Mod_id, 0, proc->frame_tx, 0);
	      UE_mac_inst[ue_Mod_id].UE_mode[0] = RA_RESPONSE;
	      next_Mod_id = ue_Mod_id + 1;
	      //next_ra_frame = (proc->frame_rx + 20)%1000;
              next_ra_frame = 0;
	    }

	    //ue_prach_procedures(ue,proc,eNB_id,abstraction_flag,mode);
	  }
=======
          // Substitute call to phy_procedures Tx with call to phy_stub functions in order to trigger
          // UE Tx procedures directly at the MAC layer, based on the received ul_config requests from the vnf (eNB).
          // Generate UL_indications which correspond to UL traffic.
          if(ul_config_req!=NULL) { //&& UE_mac_inst[Mod_id].ul_config_req->ul_config_request_body.ul_config_pdu_list != NULL){
            ul_config_req_UE_MAC(ul_config_req, timer_frame, timer_subframe, ue_Mod_id);
>>>>>>> e1d40791
          }
        }

      phy_procedures_UE_SL_RX(UE,proc);
    } //for (Mod_id=0; Mod_id<NB_UE_INST; Mod_id++)

    phy_stub_ticking->num_single_thread[ue_thread_id] = -1;

    // waiting for all UE's threads set phy_stub_ticking->num_single_thread[ue_thread_id] = -1.
    if(ue_thread_id == 0) {
      do {
        end_flag = 1;

        for(uint16_t i = 0; i< NB_THREAD_INST; i++) {
          if(phy_stub_ticking->num_single_thread[i] == 0) {
            end_flag = 0;
          }
        }
      } while(end_flag == 0);

      if (UL_INFO->crc_ind.crc_indication_body.number_of_crcs>0) {
        //LOG_D(PHY,"UL_info->crc_ind.crc_indication_body.number_of_crcs:%d CRC_IND:SFN/SF:%d\n", UL_info->crc_ind.crc_indication_body.number_of_crcs, NFAPI_SFNSF2DEC(UL_info->crc_ind.sfn_sf));
        //LOG_I(MAC, "ul_config_req_UE_MAC 2.2, SFN/SF of PNF counter:%d.%d, number_of_crcs: %d \n", timer_frame, timer_subframe, UL_INFO->crc_ind.crc_indication_body.number_of_crcs);
        oai_nfapi_crc_indication(&UL_INFO->crc_ind);
        //LOG_I(MAC, "ul_config_req_UE_MAC 2.21 \n");
        UL_INFO->crc_ind.crc_indication_body.number_of_crcs = 0;
      }

      if (UL_INFO->rx_ind.rx_indication_body.number_of_pdus>0) {
        //LOG_D(PHY,"UL_info->rx_ind.number_of_pdus:%d RX_IND:SFN/SF:%d\n", UL_info->rx_ind.rx_indication_body.number_of_pdus, NFAPI_SFNSF2DEC(UL_info->rx_ind.sfn_sf));
        //LOG_I(MAC, "ul_config_req_UE_MAC 2.3, SFN/SF of PNF counter:%d.%d, number_of_pdus: %d \n", timer_frame, timer_subframe, UL_INFO->rx_ind.rx_indication_body.number_of_pdus);
        oai_nfapi_rx_ind(&UL_INFO->rx_ind);

        for(uint8_t num_pdu = 0; num_pdu < UL_INFO->rx_ind.rx_indication_body.number_of_pdus; num_pdu++) {
          free(UL_INFO->rx_ind.rx_indication_body.rx_pdu_list[num_pdu].data);
        }

        //LOG_I(MAC, "ul_config_req_UE_MAC 2.31 \n");
        UL_INFO->rx_ind.rx_indication_body.number_of_pdus = 0;
      }

      if(UL_INFO->harq_ind.harq_indication_body.number_of_harqs>0) {
        //LOG_D(MAC, "ul_config_req_UE_MAC 2.4, SFN/SF of PNF counter:%d.%d, number_of_harqs: %d \n", timer_frame, timer_subframe, UL_INFO->harq_ind.harq_indication_body.number_of_harqs);
        oai_nfapi_harq_indication(&UL_INFO->harq_ind);
        //LOG_I(MAC, "ul_config_req_UE_MAC 2.41 \n");
        UL_INFO->harq_ind.harq_indication_body.number_of_harqs =0;
      }

      if(UL_INFO->sr_ind.sr_indication_body.number_of_srs>0) {
        //LOG_I(MAC, "ul_config_req_UE_MAC 2.5, SFN/SF of PNF counter:%d.%d, number_of_srs: %d \n", timer_frame, timer_subframe, UL_INFO->sr_ind.sr_indication_body.number_of_srs);
        oai_nfapi_sr_indication(&UL_INFO->sr_ind);
        //LOG_I(MAC, "ul_config_req_UE_MAC 2.51 \n");
        UL_INFO->sr_ind.sr_indication_body.number_of_srs = 0;
      }

      // Free UL_INFO messages
      //if(UL_INFO->crc_ind.crc_indication_body.crc_pdu_list != NULL){
      free(UL_INFO->crc_ind.crc_indication_body.crc_pdu_list);
      UL_INFO->crc_ind.crc_indication_body.crc_pdu_list = NULL;
      //}
      //if(UL_INFO->rx_ind.rx_indication_body.rx_pdu_list != NULL){
      free(UL_INFO->rx_ind.rx_indication_body.rx_pdu_list);
      UL_INFO->rx_ind.rx_indication_body.rx_pdu_list = NULL;
      //}
      //if(UL_INFO->harq_ind.harq_indication_body.harq_pdu_list !=NULL){
      free(UL_INFO->harq_ind.harq_indication_body.harq_pdu_list);
      UL_INFO->harq_ind.harq_indication_body.harq_pdu_list = NULL;
      //}
      //if(UL_INFO->sr_ind.sr_indication_body.sr_pdu_list!=NULL){
      free(UL_INFO->sr_ind.sr_indication_body.sr_pdu_list);
      UL_INFO->sr_ind.sr_indication_body.sr_pdu_list = NULL;
      //}
      free(UL_INFO->cqi_ind.cqi_pdu_list);
      UL_INFO->cqi_ind.cqi_pdu_list = NULL;
      free(UL_INFO->cqi_ind.cqi_raw_pdu_list);
      UL_INFO->cqi_ind.cqi_raw_pdu_list = NULL;
      free(UL_INFO);
      UL_INFO = NULL;

      // De-allocate memory of nfapi requests copies before next subframe round
<<<<<<< HEAD
      if(dl_config_req!=NULL){
        if(dl_config_req->vendor_extension!=NULL){
            free(dl_config_req->vendor_extension);
            dl_config_req->vendor_extension = NULL;
          }
    	  if(dl_config_req->dl_config_request_body.dl_config_pdu_list!=NULL){
    		  free(dl_config_req->dl_config_request_body.dl_config_pdu_list);
    		  dl_config_req->dl_config_request_body.dl_config_pdu_list = NULL;
    	  }
    	  free(dl_config_req);
    	  dl_config_req = NULL;
      }
      if(tx_request_pdu_list!=NULL){
    	  free(tx_request_pdu_list);
    	  tx_request_pdu_list = NULL;
=======
      if(dl_config_req!=NULL) {
        if(dl_config_req->vendor_extension!=NULL) {
          free(dl_config_req->vendor_extension);
          dl_config_req->vendor_extension = NULL;
        }

        if(dl_config_req->dl_config_request_body.dl_config_pdu_list!=NULL) {
          free(dl_config_req->dl_config_request_body.dl_config_pdu_list);
          dl_config_req->dl_config_request_body.dl_config_pdu_list = NULL;
        }

        free(dl_config_req);
        dl_config_req = NULL;
>>>>>>> e1d40791
      }

      if(tx_request_pdu_list!=NULL) {
        free(tx_request_pdu_list);
        tx_request_pdu_list = NULL;
      }

      if(ul_config_req!=NULL) {
        if(ul_config_req->ul_config_request_body.ul_config_pdu_list != NULL) {
          free(ul_config_req->ul_config_request_body.ul_config_pdu_list);
          ul_config_req->ul_config_request_body.ul_config_pdu_list = NULL;
        }

        free(ul_config_req);
        ul_config_req = NULL;
      }

      if(hi_dci0_req!=NULL) {
        if(hi_dci0_req->hi_dci0_request_body.hi_dci0_pdu_list!=NULL) {
          free(hi_dci0_req->hi_dci0_request_body.hi_dci0_pdu_list);
          hi_dci0_req->hi_dci0_request_body.hi_dci0_pdu_list = NULL;
        }

        free(hi_dci0_req);
        hi_dci0_req = NULL;
      }
    }
  }

  // thread finished
  free(arg);
  return &UE_thread_rxtx_retval;
}




/*!
 * \brief This is the UE thread for RX subframe n and TX subframe n+4.
 * This thread performs the phy_procedures_UE_RX() on every received slot.
 * then, if TX is enabled it performs TX for n+4.
 * \param arg is a pointer to a \ref PHY_VARS_UE structure.
 * \returns a pointer to an int. The storage is not on the heap and must not be freed.
 */

static void *UE_phy_stub_thread_rxn_txnp4(void *arg) {
  thread_top_init("UE_phy_stub_thread_rxn_txnp4",1,870000L,1000000L,1000000L);
  module_id_t Mod_id = 0;
  static __thread int UE_thread_rxtx_retval;
  struct rx_tx_thread_data *rtd = arg;
  UE_rxtx_proc_t *proc = rtd->proc;
  PHY_VARS_UE    *UE   = rtd->UE;
  phy_stub_ticking->ticking_var = -1;
  proc->subframe_rx=proc->sub_frame_start;
  // CAREFUL HERE!
  wait_sync("UE_phy_stub_thread_rxn_txnp4");

  while (!oai_exit) {
    if (pthread_mutex_lock(&phy_stub_ticking->mutex_ticking) != 0) {
      LOG_E( MAC, "[SCHED][UE] error locking mutex for UE RXTX\n" );
      exit_fun("nothing to add");
    }

    while (phy_stub_ticking->ticking_var < 0) {
      // most of the time, the thread is waiting here
      //pthread_cond_wait( &proc->cond_rxtx, &proc->mutex_rxtx )
      LOG_D(MAC,"Waiting for ticking_var\n");
      pthread_cond_wait( &phy_stub_ticking->cond_ticking, &phy_stub_ticking->mutex_ticking);
    }

    phy_stub_ticking->ticking_var--;

    if (pthread_mutex_unlock(&phy_stub_ticking->mutex_ticking) != 0) {
      LOG_E( MAC, "[SCHED][UE] error unlocking mutex for UE RXn_TXnp4\n" );
      exit_fun("nothing to add");
    }

    proc->subframe_rx=timer_subframe;
    proc->frame_rx = timer_frame;
    proc->subframe_tx=(timer_subframe+4)%10;
    proc->frame_tx = proc->frame_rx + (proc->subframe_rx>5?1:0);
    // Process Rx data for one sub-frame
    lte_subframe_t sf_type = subframe_select( &UE->frame_parms, proc->subframe_rx);

    if ((sf_type == SF_DL) ||
        (UE->frame_parms.frame_type == FDD) ||
        (sf_type == SF_S)) {
      if (UE->frame_parms.frame_type == TDD) {
        LOG_D(PHY, "TDD%d,%s: calling UE_RX\n",
              UE->frame_parms.tdd_config,
              (sf_type==SF_DL? "SF_DL" :
               (sf_type==SF_UL? "SF_UL" :
                (sf_type==SF_S ? "SF_S"  : "UNKNOWN_SF_TYPE"))));
      } else {
        LOG_D(PHY, "%s,%s: calling UE_RX\n",
              (UE->frame_parms.frame_type==FDD? "FDD":
               (UE->frame_parms.frame_type==TDD? "TDD":"UNKNOWN_DUPLEX_MODE")),
              (sf_type==SF_DL? "SF_DL" :
               (sf_type==SF_UL? "SF_UL" :
                (sf_type==SF_S ? "SF_S"  : "UNKNOWN_SF_TYPE"))));
      }

      phy_procedures_UE_SL_RX(UE,proc);
      oai_subframe_ind(timer_frame, timer_subframe);

      if(dl_config_req!= NULL) {
        dl_config_req_UE_MAC(dl_config_req, Mod_id);
      }

      //if(UE_mac_inst[Mod_id].hi_dci0_req!= NULL){
      if (hi_dci0_req!=NULL && hi_dci0_req->hi_dci0_request_body.hi_dci0_pdu_list!=NULL) {
        hi_dci0_req_UE_MAC(hi_dci0_req, Mod_id);
        //if(UE_mac_inst[Mod_id].hi_dci0_req->hi_dci0_request_body.hi_dci0_pdu_list!=NULL){
        free(hi_dci0_req->hi_dci0_request_body.hi_dci0_pdu_list);
        hi_dci0_req->hi_dci0_request_body.hi_dci0_pdu_list = NULL;
        //}
        free(hi_dci0_req);
        hi_dci0_req = NULL;
      } else if(hi_dci0_req!=NULL) {
        free(hi_dci0_req);
        hi_dci0_req = NULL;
      }

      if (nfapi_mode != 3)
        phy_procedures_UE_SL_TX(UE,proc);
    }

#if UE_TIMING_TRACE
    start_meas(&UE->generic_stat);
#endif

    if (UE->mac_enabled==1) {
      int ret = ue_scheduler(UE->Mod_id,
                             proc->frame_rx,
                             proc->subframe_rx,
                             proc->frame_tx,
                             proc->subframe_tx,
                             subframe_select(&UE->frame_parms,proc->subframe_tx),
                             0,
                             0);

      if (ret != CONNECTION_OK)
        LOG_E( PHY, "[UE %"PRIu8"] Frame %"PRIu32", subframe %u %s\n",
               UE->Mod_id, proc->frame_rx, proc->subframe_tx,get_connectionloss_errstr(ret) );
    }

#if UE_TIMING_TRACE
    stop_meas(&UE->generic_stat);
#endif

    // Prepare the future Tx data

    if ((subframe_select( &UE->frame_parms, proc->subframe_tx) == SF_UL) ||
        (UE->frame_parms.frame_type == FDD) )
      if (UE->mode != loop_through_memory) {
        if ((UE_mac_inst[Mod_id].UE_mode[0] == PRACH) ) {
          // check if we have PRACH opportunity
          if (is_prach_subframe(&UE->frame_parms,proc->frame_tx, proc->subframe_tx)) {
            PRACH_RESOURCES_t *prach_resources = ue_get_rach(Mod_id, 0, proc->frame_tx, 0, proc->subframe_tx);

            if(prach_resources!=NULL) {
              fill_rach_indication_UE_MAC(Mod_id, proc->frame_tx,proc->subframe_tx, UL_INFO, prach_resources->ra_PreambleIndex, prach_resources->ra_RNTI);
              Msg1_transmitted(Mod_id, 0, proc->frame_tx, 0);
              UE_mac_inst[Mod_id].UE_mode[0] = RA_RESPONSE;
            }

            //ue_prach_procedures(ue,proc,eNB_id,abstraction_flag,mode);
          }
        } // mode is PRACH

        // Substitute call to phy_procedures Tx with call to phy_stub functions in order to trigger
        // UE Tx procedures directly at the MAC layer, based on the received ul_config requests from the vnf (eNB).
        // Generate UL_indications which correspond to UL traffic.
        if(ul_config_req!= NULL && ul_config_req->ul_config_request_body.ul_config_pdu_list != NULL) {
          //LOG_I(MAC, "UE_phy_stub_thread_rxn_txnp4 ul_config_req is not NULL \n");
          ul_config_req_UE_MAC(ul_config_req, timer_frame, timer_subframe, Mod_id);

          if(ul_config_req->ul_config_request_body.ul_config_pdu_list != NULL) {
            free(ul_config_req->ul_config_request_body.ul_config_pdu_list);
            ul_config_req->ul_config_request_body.ul_config_pdu_list = NULL;
          }

          free(ul_config_req);
          ul_config_req = NULL;
        } else if(ul_config_req!=NULL) {
          free(ul_config_req);
          ul_config_req = NULL;
        }
      }

    phy_procedures_UE_SL_RX(UE,proc);
  }

  // thread finished
  free(arg);
  return &UE_thread_rxtx_retval;
}



/*!
 * \brief This is the main UE thread.
 * This thread controls the other three UE threads:
 * - UE_thread_rxn_txnp4 (even subframes)
 * - UE_thread_rxn_txnp4 (odd subframes)
 * - UE_thread_synch
 * \param arg unused
 * \returns a pointer to an int. The storage is not on the heap and must not be freed.
 */

void *UE_thread(void *arg) {
  PHY_VARS_UE *UE = (PHY_VARS_UE *) arg;
  //  int tx_enabled = 0;
  int dummy_rx[UE->frame_parms.nb_antennas_rx][UE->frame_parms.samples_per_tti] __attribute__((aligned(32)));
  openair0_timestamp timestamp,timestamp1;
  void *rxp[NB_ANTENNAS_RX], *txp[NB_ANTENNAS_TX];
  int start_rx_stream = 0;
  int i;
  int th_id;
  static uint8_t thread_idx = 0;
  cpu_set_t cpuset;
  CPU_ZERO(&cpuset);

  if ( threads.iq != -1 )
    CPU_SET(threads.iq, &cpuset);

  init_thread(100000, 500000, FIFO_PRIORITY, &cpuset,
              "UHD Threads");
  /*
  while (sync_var<0)
    pthread_cond_wait(&sync_cond, &sync_mutex);
  pthread_mutex_unlock(&sync_mutex);
  */
  wait_sync("UE thread");
#ifdef NAS_UE
  MessageDef *message_p;
  message_p = itti_alloc_new_message(TASK_NAS_UE, INITIALIZE_MESSAGE);
  itti_send_msg_to_task (TASK_NAS_UE, UE->Mod_id + NB_eNB_INST, message_p);
#endif
  int sub_frame=-1;
  //int cumulated_shift=0;

  if (UE->rfdevice.trx_start_func(&UE->rfdevice) != 0 ) {
    LOG_E(HW,"Could not start the device\n");
    oai_exit=1;
  }

  while (!oai_exit) {
    if (IS_SOFTMODEM_BASICSIM)
      while (!(UE->proc.instance_cnt_synch < 0)) {
        printf("ue sync not ready\n");
        usleep(500*1000);
      }

    AssertFatal ( 0== pthread_mutex_lock(&UE->proc.mutex_synch), "");
    int instance_cnt_synch = UE->proc.instance_cnt_synch;
    int is_synchronized    = UE->is_synchronized;
    AssertFatal ( 0== pthread_mutex_unlock(&UE->proc.mutex_synch), "");

    if (is_synchronized == 0) {
      if (instance_cnt_synch < 0) {  // we can invoke the synch
        // grab 10 ms of signal and wakeup synch thread
        for (int i=0; i<UE->frame_parms.nb_antennas_rx; i++)
          rxp[i] = (void *)&UE->common_vars.rxdata[i][0];

        if (UE->mode != loop_through_memory)
          AssertFatal( UE->frame_parms.samples_per_tti*10 ==
                       UE->rfdevice.trx_read_func(&UE->rfdevice,
                                                  &timestamp,
                                                  rxp,
                                                  UE->frame_parms.samples_per_tti*10,
                                                  UE->frame_parms.nb_antennas_rx), "");

        AssertFatal ( 0== pthread_mutex_lock(&UE->proc.mutex_synch), "");
        instance_cnt_synch = ++UE->proc.instance_cnt_synch;

        if (instance_cnt_synch == 0) {
          AssertFatal( 0 == pthread_cond_signal(&UE->proc.cond_synch), "");
        } else {
          LOG_E( PHY, "[SCHED][UE] UE sync thread busy!!\n" );
          exit_fun("nothing to add");
        }

        AssertFatal ( 0== pthread_mutex_unlock(&UE->proc.mutex_synch), "");
      } else {
#if OAISIM
        (void)dummy_rx; /* avoid gcc warnings */
        usleep(500);
#else

        // grab 10 ms of signal into dummy buffer
        if (UE->mode != loop_through_memory) {
          for (int i=0; i<UE->frame_parms.nb_antennas_rx; i++)
            rxp[i] = (void *)&dummy_rx[i][0];

          for (int sf=0; sf<10; sf++)
            //      printf("Reading dummy sf %d\n",sf);
            UE->rfdevice.trx_read_func(&UE->rfdevice,
                                       &timestamp,
                                       rxp,
                                       UE->frame_parms.samples_per_tti,
                                       UE->frame_parms.nb_antennas_rx);
        }

#endif
      }
    } // UE->is_synchronized==0
    else {
      if (start_rx_stream==0) {
        start_rx_stream=1;

        if (UE->mode != loop_through_memory) {
          if (UE->no_timing_correction==0) {
            LOG_I(PHY,"Resynchronizing RX by %d samples (mode = %d)\n",UE->rx_offset,UE->mode);
            AssertFatal(UE->rx_offset ==
                        UE->rfdevice.trx_read_func(&UE->rfdevice,
                                                   &timestamp,
                                                   (void **)UE->common_vars.rxdata,
                                                   UE->rx_offset,
                                                   UE->frame_parms.nb_antennas_rx),"");
          }

          UE->rx_offset=0;
          UE->time_sync_cell=0;

          //UE->proc.proc_rxtx[0].frame_rx++;
          //UE->proc.proc_rxtx[1].frame_rx++;
          for (th_id=0; th_id < RX_NB_TH; th_id++) {
            UE->proc.proc_rxtx[th_id].frame_rx++;
          }

          // read in first symbol
          AssertFatal (UE->frame_parms.ofdm_symbol_size+UE->frame_parms.nb_prefix_samples0 ==
                       UE->rfdevice.trx_read_func(&UE->rfdevice,
                                                  &timestamp,
                                                  (void **)UE->common_vars.rxdata,
                                                  UE->frame_parms.ofdm_symbol_size+UE->frame_parms.nb_prefix_samples0,
                                                  UE->frame_parms.nb_antennas_rx),"");
          slot_fep(UE,0, 0, 0, 0, 0);
        } //UE->mode != loop_through_memory
        else
          rt_sleep_ns(1000*1000);
      } else {
        sub_frame++;
        sub_frame%=10;
        UE_rxtx_proc_t *proc = &UE->proc.proc_rxtx[thread_idx];
        // update thread index for received subframe
        UE->current_thread_id[sub_frame] = thread_idx;

        if (IS_SOFTMODEM_BASICSIM || IS_SOFTMODEM_RFSIM ) {
          int t;

          for (t = 0; t < 2; t++) {
            UE_rxtx_proc_t *proc = &UE->proc.proc_rxtx[t];
            pthread_mutex_lock(&proc->mutex_rxtx);

            while (proc->instance_cnt_rxtx >= 0) pthread_cond_wait( &proc->cond_rxtx, &proc->mutex_rxtx );

            pthread_mutex_unlock(&proc->mutex_rxtx);
          }
        }

        LOG_D(PHY,"Process Subframe %d thread Idx %d \n", sub_frame, UE->current_thread_id[sub_frame]);
        thread_idx++;

        if(thread_idx>=RX_NB_TH)
          thread_idx = 0;

        if (UE->mode != loop_through_memory) {
          for (i=0; i<UE->frame_parms.nb_antennas_rx; i++)
            rxp[i] = (void *)&UE->common_vars.rxdata[i][UE->frame_parms.ofdm_symbol_size+
                     UE->frame_parms.nb_prefix_samples0+
                     sub_frame*UE->frame_parms.samples_per_tti];

          for (i=0; i<UE->frame_parms.nb_antennas_tx; i++)
            txp[i] = (void *)&UE->common_vars.txdata[i][((sub_frame+2)%10)*UE->frame_parms.samples_per_tti];

          int readBlockSize, writeBlockSize;

          if (sub_frame<9) {
            readBlockSize=UE->frame_parms.samples_per_tti;
            writeBlockSize=UE->frame_parms.samples_per_tti;
          } else {
            // set TO compensation to zero
            UE->rx_offset_diff = 0;

            // compute TO compensation that should be applied for this frame

            if (UE->no_timing_correction == 0) {
              if ( UE->rx_offset < 5*UE->frame_parms.samples_per_tti  &&
                   UE->rx_offset > 0 )
                UE->rx_offset_diff = -1 ;

              if ( UE->rx_offset > 5*UE->frame_parms.samples_per_tti &&
                   UE->rx_offset < 10*UE->frame_parms.samples_per_tti )
                UE->rx_offset_diff = 1;
            }

            LOG_D(PHY,"AbsSubframe %d.%d SET rx_off_diff to %d rx_offset %d \n",proc->frame_rx,sub_frame,UE->rx_offset_diff,UE->rx_offset);
            readBlockSize=UE->frame_parms.samples_per_tti -
                          UE->frame_parms.ofdm_symbol_size -
                          UE->frame_parms.nb_prefix_samples0 -
                          UE->rx_offset_diff;
            writeBlockSize=UE->frame_parms.samples_per_tti -
                           UE->rx_offset_diff;
          }

          AssertFatal(readBlockSize ==
                      UE->rfdevice.trx_read_func(&UE->rfdevice,
                                                 &timestamp,
                                                 rxp,
                                                 readBlockSize,
                                                 UE->frame_parms.nb_antennas_rx),"");
          AssertFatal( writeBlockSize ==
                       UE->rfdevice.trx_write_func(&UE->rfdevice,
                           timestamp+
                           (2*UE->frame_parms.samples_per_tti) -
                           UE->frame_parms.ofdm_symbol_size-UE->frame_parms.nb_prefix_samples0 -
                           openair0_cfg[0].tx_sample_advance,
                           txp,
                           writeBlockSize,
                           UE->frame_parms.nb_antennas_tx,
                           1),"");

          if( sub_frame==9) {
            // read in first symbol of next frame and adjust for timing drift
            int first_symbols=writeBlockSize-readBlockSize;

            if ( first_symbols > 0 )
              AssertFatal(first_symbols ==
                          UE->rfdevice.trx_read_func(&UE->rfdevice,
                                                     &timestamp1,
                                                     (void **)UE->common_vars.rxdata,
                                                     first_symbols,
                                                     UE->frame_parms.nb_antennas_rx),"");

            if ( first_symbols <0 )
              LOG_E(PHY,"can't compensate: diff =%d\n", first_symbols);
          }

          pickTime(gotIQs);
          struct timespec tv= {0};
          tv.tv_nsec=10*1000;

          if( IS_SOFTMODEM_BASICSIM || IS_SOFTMODEM_RFSIM)
            tv.tv_sec=INT_MAX;

          // operate on thread sf mod 2
          if (pthread_mutex_timedlock(&proc->mutex_rxtx, &tv) !=0) {
            if ( errno == ETIMEDOUT) {
              LOG_E(PHY,"Missed real time\n");
              continue;
            } else {
              LOG_E(PHY,"System error\n");
              abort();
            }
          }

          //usleep(3000);
          if(sub_frame == 0) {
            //UE->proc.proc_rxtx[0].frame_rx++;
            //UE->proc.proc_rxtx[1].frame_rx++;
            for (th_id=0; th_id < RX_NB_TH; th_id++) {
              UE->proc.proc_rxtx[th_id].frame_rx++;
            }
          }

          //UE->proc.proc_rxtx[0].gotIQs=readTime(gotIQs);
          //UE->proc.proc_rxtx[1].gotIQs=readTime(gotIQs);
          for (th_id=0; th_id < RX_NB_TH; th_id++) {
            UE->proc.proc_rxtx[th_id].gotIQs=readTime(gotIQs);
          }

          proc->subframe_rx=sub_frame;
          proc->subframe_tx=(sub_frame+4)%10;
          proc->frame_tx = proc->frame_rx + (proc->subframe_rx>5?1:0);
          proc->timestamp_tx = timestamp+
                               (4*UE->frame_parms.samples_per_tti)-
                               UE->frame_parms.ofdm_symbol_size-UE->frame_parms.nb_prefix_samples0;
          proc->instance_cnt_rxtx++;
          LOG_D( PHY, "[SCHED][UE %d] UE RX instance_cnt_rxtx %d subframe %d !!\n", UE->Mod_id, proc->instance_cnt_rxtx,proc->subframe_rx);
          AssertFatal (pthread_cond_signal(&proc->cond_rxtx) ==0,"");
          AssertFatal(pthread_mutex_unlock(&proc->mutex_rxtx) ==0,"");
          initRefTimes(t1);
          initStaticTime(lastTime);
          updateTimes(lastTime, &t1, 20000, "Delay between two IQ acquisitions (case 1)");
          pickStaticTime(lastTime);
        } else {
          printf("Processing subframe %d",proc->subframe_rx);
          getchar();
        }
      } // start_rx_stream==1
    } // UE->is_synchronized==1
  } // while !oai_exit

  return NULL;
}


/*!
 * \brief Initialize the UE theads.
 * Creates the UE threads:
 * - UE_thread_rxtx0
 * - UE_thread_rxtx1
 * - UE_thread_synch
 * - UE_thread_fep_slot0
 * - UE_thread_fep_slot1
 * - UE_thread_dlsch_proc_slot0
 * - UE_thread_dlsch_proc_slot1
 * and the locking between them.
 */
void init_UE_threads(int inst) {
  struct rx_tx_thread_data *rtd;
  PHY_VARS_UE *UE;
  AssertFatal(PHY_vars_UE_g!=NULL,"PHY_vars_UE_g is NULL\n");
  AssertFatal(PHY_vars_UE_g[inst]!=NULL,"PHY_vars_UE_g[inst] is NULL\n");
  AssertFatal(PHY_vars_UE_g[inst][0]!=NULL,"PHY_vars_UE_g[inst][0] is NULL\n");
  UE = PHY_vars_UE_g[inst][0];
  pthread_attr_init (&UE->proc.attr_ue);
  pthread_attr_setstacksize(&UE->proc.attr_ue,8192);//5*PTHREAD_STACK_MIN);
  pthread_mutex_init(&UE->proc.mutex_synch,NULL);
  pthread_cond_init(&UE->proc.cond_synch,NULL);
  UE->proc.instance_cnt_synch = -1;
  UE->is_synchronized = 0;
  // the threads are not yet active, therefore access is allowed without locking
  int nb_threads=RX_NB_TH;

  for (int i=0; i<nb_threads; i++) {
    rtd = calloc(1, sizeof(struct rx_tx_thread_data));

    if (rtd == NULL) abort();

    rtd->UE = UE;
    rtd->proc = &UE->proc.proc_rxtx[i];
    pthread_mutex_init(&UE->proc.proc_rxtx[i].mutex_rxtx,NULL);
    pthread_cond_init(&UE->proc.proc_rxtx[i].cond_rxtx,NULL);
    UE->proc.proc_rxtx[i].instance_cnt_rxtx = -1;
    UE->proc.proc_rxtx[i].sub_frame_start=i;
    UE->proc.proc_rxtx[i].sub_frame_step=nb_threads;
    printf("Init_UE_threads rtd %d proc %d nb_threads %d i %d\n",rtd->proc->sub_frame_start, UE->proc.proc_rxtx[i].sub_frame_start,nb_threads, i);
    pthread_create(&UE->proc.proc_rxtx[i].pthread_rxtx, NULL, UE_thread_rxn_txnp4, rtd);
#ifdef UE_SLOT_PARALLELISATION
    //pthread_mutex_init(&UE->proc.proc_rxtx[i].mutex_slot0_dl_processing,NULL);
    //pthread_cond_init(&UE->proc.proc_rxtx[i].cond_slot0_dl_processing,NULL);
    //pthread_create(&UE->proc.proc_rxtx[i].pthread_slot0_dl_processing,NULL,UE_thread_slot0_dl_processing, rtd);
    pthread_mutex_init(&UE->proc.proc_rxtx[i].mutex_slot1_dl_processing,NULL);
    pthread_cond_init(&UE->proc.proc_rxtx[i].cond_slot1_dl_processing,NULL);
    pthread_create(&UE->proc.proc_rxtx[i].pthread_slot1_dl_processing,NULL,UE_thread_slot1_dl_processing, rtd);
#endif
  }

  pthread_create(&UE->proc.pthread_synch,NULL,UE_thread_synch,(void *)UE);
}



/*!
 * \brief Initialize the UE theads.
 * Creates the UE threads:
 * - UE_thread_rxtx0
 * - UE_thread_synch
 * - UE_thread_fep_slot0
 * - UE_thread_fep_slot1
 * - UE_thread_dlsch_proc_slot0
 * - UE_thread_dlsch_proc_slot1
 * and the locking between them.
 */
void init_UE_single_thread_stub(int nb_inst) {
  struct rx_tx_thread_data *rtd;
  PHY_VARS_UE *UE;

  for (int i=0; i<nb_inst; i++) {
    AssertFatal(PHY_vars_UE_g!=NULL,"PHY_vars_UE_g is NULL\n");
    AssertFatal(PHY_vars_UE_g[i]!=NULL,"PHY_vars_UE_g[inst] is NULL\n");
    AssertFatal(PHY_vars_UE_g[i][0]!=NULL,"PHY_vars_UE_g[inst][0] is NULL\n");

    if(nfapi_mode == 3) {
#ifdef NAS_UE
      MessageDef *message_p;
      message_p = itti_alloc_new_message(TASK_NAS_UE, INITIALIZE_MESSAGE);
      itti_send_msg_to_task (TASK_NAS_UE, i + NB_eNB_INST, message_p);
#endif
    }
  }

  UE = PHY_vars_UE_g[0][0];
  pthread_attr_init (&UE->proc.attr_ue);
  pthread_attr_setstacksize(&UE->proc.attr_ue,8192);//5*PTHREAD_STACK_MIN);
  // Don't need synch for phy_stub mode
  //pthread_mutex_init(&UE->proc.mutex_synch,NULL);
  //pthread_cond_init(&UE->proc.cond_synch,NULL);
  // the threads are not yet active, therefore access is allowed without locking
  // In phy_stub_UE mode due to less heavy processing operations we don't need two threads
  //int nb_threads=RX_NB_TH;
  int nb_threads=1;

  for(uint16_t ue_thread_id = 0; ue_thread_id < NB_THREAD_INST; ue_thread_id++) {
    UE = PHY_vars_UE_g[ue_thread_id][0];

    for (int i=0; i<nb_threads; i++) {
      rtd = calloc(1, sizeof(struct rx_tx_thread_data));

      if (rtd == NULL) abort();

      rtd->UE = UE;
      rtd->proc = &UE->proc.proc_rxtx[i];
      rtd->ue_thread_id = ue_thread_id;
      pthread_mutex_init(&UE->proc.proc_rxtx[i].mutex_rxtx,NULL);
      pthread_cond_init(&UE->proc.proc_rxtx[i].cond_rxtx,NULL);
      UE->proc.proc_rxtx[i].sub_frame_start=i;
      UE->proc.proc_rxtx[i].sub_frame_step=nb_threads;
      printf("Init_UE_threads rtd %d proc %d nb_threads %d i %d\n",rtd->proc->sub_frame_start, UE->proc.proc_rxtx[i].sub_frame_start,nb_threads, i);
      pthread_create(&UE->proc.proc_rxtx[i].pthread_rxtx, NULL, UE_phy_stub_single_thread_rxn_txnp4, rtd);
    }
  }

  // Remove thread for UE_sync in phy_stub_UE mode.
  //pthread_create(&UE->proc.pthread_synch,NULL,UE_thread_synch,(void*)UE);
}




/*!
 * \brief Initialize the UE theads.
 * Creates the UE threads:
 * - UE_thread_rxtx0
 * - UE_thread_synch
 * - UE_thread_fep_slot0
 * - UE_thread_fep_slot1
 * - UE_thread_dlsch_proc_slot0
 * - UE_thread_dlsch_proc_slot1
 * and the locking between them.
 */
void init_UE_threads_stub(int inst) {
  struct rx_tx_thread_data *rtd;
  PHY_VARS_UE *UE;
  AssertFatal(PHY_vars_UE_g!=NULL,"PHY_vars_UE_g is NULL\n");
  AssertFatal(PHY_vars_UE_g[inst]!=NULL,"PHY_vars_UE_g[inst] is NULL\n");
  AssertFatal(PHY_vars_UE_g[inst][0]!=NULL,"PHY_vars_UE_g[inst][0] is NULL\n");
  UE = PHY_vars_UE_g[inst][0];
  pthread_attr_init (&UE->proc.attr_ue);
  pthread_attr_setstacksize(&UE->proc.attr_ue,8192);//5*PTHREAD_STACK_MIN);
  // Don't need synch for phy_stub mode
  //pthread_mutex_init(&UE->proc.mutex_synch,NULL);
  //pthread_cond_init(&UE->proc.cond_synch,NULL);
  // the threads are not yet active, therefore access is allowed without locking
  // In phy_stub_UE mode due to less heavy processing operations we don't need two threads
  //int nb_threads=RX_NB_TH;
  int nb_threads=1;

  for (int i=0; i<nb_threads; i++) {
    rtd = calloc(1, sizeof(struct rx_tx_thread_data));

    if (rtd == NULL) abort();

    rtd->UE = UE;
    rtd->proc = &UE->proc.proc_rxtx[i];
    pthread_mutex_init(&UE->proc.proc_rxtx[i].mutex_rxtx,NULL);
    pthread_cond_init(&UE->proc.proc_rxtx[i].cond_rxtx,NULL);
    UE->proc.proc_rxtx[i].sub_frame_start=i;
    UE->proc.proc_rxtx[i].sub_frame_step=nb_threads;
    printf("Init_UE_threads rtd %d proc %d nb_threads %d i %d\n",rtd->proc->sub_frame_start, UE->proc.proc_rxtx[i].sub_frame_start,nb_threads, i);
    pthread_create(&UE->proc.proc_rxtx[i].pthread_rxtx, NULL, UE_phy_stub_thread_rxn_txnp4, rtd);
  }

  // Remove thread for UE_sync in phy_stub_UE mode.
  //pthread_create(&UE->proc.pthread_synch,NULL,UE_thread_synch,(void*)UE);
}




#ifdef OPENAIR2
void fill_ue_band_info(void) {
  LTE_UE_EUTRA_Capability_t *UE_EUTRA_Capability = UE_rrc_inst[0].UECap->UE_EUTRA_Capability;
  int i,j;
  bands_to_scan.nbands = UE_EUTRA_Capability->rf_Parameters.supportedBandListEUTRA.list.count;

  for (i=0; i<bands_to_scan.nbands; i++) {
    for (j=0; j<sizeof (eutra_bands) / sizeof (eutra_bands[0]); j++)
      if (eutra_bands[j].band == UE_EUTRA_Capability->rf_Parameters.supportedBandListEUTRA.list.array[i]->bandEUTRA) {
        memcpy(&bands_to_scan.band_info[i],
               &eutra_bands[j],
               sizeof(eutra_band_t));
        printf("Band %d (%lu) : DL %u..%u Hz, UL %u..%u Hz, Duplex %s \n",
               bands_to_scan.band_info[i].band,
               UE_EUTRA_Capability->rf_Parameters.supportedBandListEUTRA.list.array[i]->bandEUTRA,
               bands_to_scan.band_info[i].dl_min,
               bands_to_scan.band_info[i].dl_max,
               bands_to_scan.band_info[i].ul_min,
               bands_to_scan.band_info[i].ul_max,
               (bands_to_scan.band_info[i].frame_type==FDD) ? "FDD" : "TDD");
        break;
      }
  }
}
#endif

int setup_ue_buffers(PHY_VARS_UE **phy_vars_ue, openair0_config_t *openair0_cfg) {
  int i, CC_id;
  LTE_DL_FRAME_PARMS *frame_parms;

  for (CC_id=0; CC_id<MAX_NUM_CCs; CC_id++) {
    AssertFatal( phy_vars_ue[CC_id] !=0, "");
    frame_parms = &(phy_vars_ue[CC_id]->frame_parms);
    // replace RX signal buffers with mmaped HW versions
    rxdata = (int32_t **)malloc16( frame_parms->nb_antennas_rx*sizeof(int32_t *) );
    txdata = (int32_t **)malloc16( frame_parms->nb_antennas_tx*sizeof(int32_t *) );

    for (i=0; i<frame_parms->nb_antennas_rx; i++) {
      LOG_I(PHY, "Mapping UE CC_id %d, rx_ant %d, freq %u on card %d, chain %d\n",
            CC_id, i, downlink_frequency[CC_id][i], phy_vars_ue[CC_id]->rf_map.card, (phy_vars_ue[CC_id]->rf_map.chain)+i );
      free( phy_vars_ue[CC_id]->common_vars.rxdata[i] );
      rxdata[i] = (int32_t *)malloc16_clear( 307200*sizeof(int32_t) );
      phy_vars_ue[CC_id]->common_vars.rxdata[i] = rxdata[i]; // what about the "-N_TA_offset" ? // N_TA offset for TDD
    }

    for (i=0; i<frame_parms->nb_antennas_tx; i++) {
      LOG_I(PHY, "Mapping UE CC_id %d, tx_ant %d, freq %u on card %d, chain %d\n",
            CC_id, i, downlink_frequency[CC_id][i], phy_vars_ue[CC_id]->rf_map.card, (phy_vars_ue[CC_id]->rf_map.chain)+i );
      free( phy_vars_ue[CC_id]->common_vars.txdata[i] );
      txdata[i] = (int32_t *)malloc16_clear( 307200*sizeof(int32_t) );
      phy_vars_ue[CC_id]->common_vars.txdata[i] = txdata[i];
    }

    // rxdata[x] points now to the same memory region as phy_vars_ue[CC_id]->common_vars.rxdata[x]
    // txdata[x] points now to the same memory region as phy_vars_ue[CC_id]->common_vars.txdata[x]
    // be careful when releasing memory!
    // because no "release_ue_buffers"-function is available, at least rxdata and txdata memory will leak (only some bytes)
  }

  return 0;
}





// Panos: This timer thread is used only in the phy_stub mode as an independent timer
// which will be ticking and provide the SFN/SF values that will be used from the UE threads
// playing the role of nfapi-pnf.

//02/02/2018
static void *timer_thread( void *param ) {
  thread_top_init("timer_thread",1,870000L,1000000L,1000000L);
  timer_subframe =9;
  timer_frame    =1023;
  //phy_stub_ticking = (SF_ticking*)malloc(sizeof(SF_ticking));
  phy_stub_ticking->ticking_var = -1;
  PHY_VARS_UE *UE;
  UE = PHY_vars_UE_g[0][0];
  //double t_diff;
  int external_timer = 0;
  wait_sync("timer_thread");
  opp_enabled = 1;

  // first check if we are receiving timing indications
  if(nfapi_mode==4) {
    usleep(10000);

    if (UE->instance_cnt_timer > 0) {
      external_timer = 1;
      int absSFm1 = ((emulator_absSF+10239)%10240);
      timer_frame = absSFm1/10;
      timer_subframe = absSFm1%10;
      pthread_mutex_lock(&UE->timer_mutex);
      UE->instance_cnt_timer = -1;
      pthread_mutex_unlock(&UE->timer_mutex);
      LOG_I(PHY,"Running with external timer\n");
    } else LOG_I(PHY,"Running with internal timer\n");
  }

  struct timespec t_start;

  struct timespec t_now;

  struct timespec t_sleep;

  uint64_t T_0;

  uint64_t T_now;

  uint64_t T_next_SF;

  uint64_t T_sleep;

  uint64_t sf_cnt = 0; //Total Subframe counter

  clock_gettime(CLOCK_MONOTONIC, &t_start);

  T_0 = (uint64_t) t_start.tv_sec*1000000000 + t_start.tv_nsec;

  LOG_D(MAC, "timer_thread(), T_0 value: %" PRId64 "\n", T_0);

  while (!oai_exit) {
    // these are local subframe/frame counters to check that we are in synch with the fronthaul timing.
    // They are set on the first rx/tx in the underly FH routines.
    if (timer_subframe==9) {
      timer_subframe=0;
      timer_frame++;
      timer_frame&=1023;
    } else {
      timer_subframe++;
    }

    //AssertFatal( 0 == pthread_cond_signal(&phy_stub_ticking->cond_ticking), "");
    AssertFatal(pthread_mutex_lock(&phy_stub_ticking->mutex_ticking) ==0,"");
    phy_stub_ticking->ticking_var++;

    // This should probably be a call to pthread_cond_broadcast when we introduce support for multiple UEs (threads)
    if(phy_stub_ticking->ticking_var == 0) {
      //AssertFatal(phy_stub_ticking->ticking_var == 0,"phy_stub_ticking->ticking_var = %d",
      //phy_stub_ticking->ticking_var);
      if (pthread_cond_signal(&phy_stub_ticking->cond_ticking) != 0) {
        //LOG_E( PHY, "[SCHED][UE %d] ERROR pthread_cond_signal for UE RX thread\n", UE->Mod_id);
        LOG_E( PHY, "timer_thread ERROR pthread_cond_signal for UE_thread\n");
        exit_fun("nothing to add");
      }
    } else
      LOG_D(MAC, "timer_thread() Timing problem! ticking_var value:%d \n \n \n", phy_stub_ticking->ticking_var);

    AssertFatal(pthread_mutex_unlock(&phy_stub_ticking->mutex_ticking) ==0,"");
    start_meas(&UE->timer_stats);

    //clock_gettime(CLOCK_PROCESS_CPUTIME_ID, &start); // get initial time-stamp
    if (external_timer == 0) {
      clock_gettime(CLOCK_MONOTONIC, &t_now);
      sf_cnt++;
      T_next_SF = T_0 + sf_cnt*1000000;
      T_now =(uint64_t) t_now.tv_sec*1000000000 + t_now.tv_nsec;

      if(T_now > T_next_SF) {
        t_sleep.tv_sec =0;
        t_sleep.tv_nsec =0;
      } else {
        T_sleep = T_next_SF - T_now;
        t_sleep.tv_sec =0;
        t_sleep.tv_nsec = (__syscall_slong_t) T_sleep;
      }

      nanosleep(&t_sleep, (struct timespec *)NULL);
      UE_tport_t pdu;
      pdu.header.packet_type = TTI_SYNC;
      pdu.header.absSF = (timer_frame*10)+timer_subframe;

      if (nfapi_mode!=3) {
        multicast_link_write_sock(0,
                                  (char *)&pdu,
                                  sizeof(UE_tport_header_t));
      }
    } else {
      wait_on_condition(&UE->timer_mutex,&UE->timer_cond,&UE->instance_cnt_timer,"timer_thread");
      release_thread(&UE->timer_mutex,&UE->instance_cnt_timer,"timer_thread");
    }

    /*stop_meas(&UE->timer_stats);
    t_diff = get_time_meas_us(&UE->timer_stats);

    stop_meas(&UE->timer_stats);
    t_diff = get_time_meas_us(&UE->timer_stats);*/
  }

  free(phy_stub_ticking);
  pthread_cond_destroy(&phy_stub_ticking->cond_ticking);
  pthread_mutex_destroy(&phy_stub_ticking->mutex_ticking);
  return 0;
}



int init_timer_thread(void) {
  //PHY_VARS_UE *UE=PHY_vars_UE_g[0];
  PHY_VARS_UE *UE=PHY_vars_UE_g[0][0];
  phy_stub_ticking = (SF_ticking *)malloc(sizeof(SF_ticking));
  pthread_mutex_init(&UE->timer_mutex,NULL);
  pthread_cond_init(&UE->timer_cond,NULL);
  UE->instance_cnt_timer = -1;
  memset(&phy_stub_ticking->num_single_thread[0],0,sizeof(int)*NB_THREAD_INST);
  pthread_mutex_init(&phy_stub_ticking->mutex_ticking,NULL);
  pthread_cond_init(&phy_stub_ticking->cond_ticking,NULL);
  pthread_mutex_init(&phy_stub_ticking->mutex_single_thread,NULL);
  pthread_cond_init(&phy_stub_ticking->cond_single_thread,NULL);
  pthread_create(&phy_stub_ticking->pthread_timer, NULL, &timer_thread, NULL);
  return 0;
}


/* HACK: this function is needed to compile the UE
 * fix it somehow
 */
int8_t find_dlsch(uint16_t rnti, PHY_VARS_eNB *eNB,find_type_t type) {
  printf("you cannot read this\n");
  abort();
}
<|MERGE_RESOLUTION|>--- conflicted
+++ resolved
@@ -952,13 +952,8 @@
   struct rx_tx_thread_data *rtd = arg;
 
   if (rtd == NULL) {
-<<<<<<< HEAD
-      LOG_E( MAC, "[SCHED][UE] rx_tx_thread_data *rtd: NULL pointer\n" );
-      exit_fun("nothing to add");
-=======
     LOG_E( MAC, "[SCHED][UE] rx_tx_thread_data *rtd: NULL pointer\n" );
     exit_fun("nothing to add");
->>>>>>> e1d40791
   }
 
   UE_rxtx_proc_t *proc = rtd->proc;
@@ -973,10 +968,6 @@
   proc = &PHY_vars_UE_g[0][0]->proc.proc_rxtx[0];
   phy_stub_ticking->num_single_thread[ue_thread_id] = -1;
   UE = rtd->UE;
-<<<<<<< HEAD
-
-=======
->>>>>>> e1d40791
 
   if(ue_thread_id == 0) {
     phy_stub_ticking->ticking_var = -1;
@@ -1005,45 +996,10 @@
   wait_sync("UE_phy_stub_single_thread_rxn_txnp4");
 
   while (!oai_exit) {
-<<<<<<< HEAD
-    if(ue_thread_id == 0){
-    if (pthread_mutex_lock(&phy_stub_ticking->mutex_ticking) != 0) {
-      LOG_E( MAC, "[SCHED][UE] error locking mutex for UE RXTX\n" );
-      exit_fun("nothing to add");
-    }
-    while (phy_stub_ticking->ticking_var < 0) {
-      // most of the time, the thread is waiting here
-      //pthread_cond_wait( &proc->cond_rxtx, &proc->mutex_rxtx )
-      LOG_D(MAC,"Waiting for ticking_var\n");
-      pthread_cond_wait( &phy_stub_ticking->cond_ticking, &phy_stub_ticking->mutex_ticking);
-    }
-    phy_stub_ticking->ticking_var--;
-    if (pthread_mutex_unlock(&phy_stub_ticking->mutex_ticking) != 0) {
-      LOG_E( MAC, "[SCHED][UE] error unlocking mutex for UE RXn_TXnp4\n" );
-      exit_fun("nothing to add");
-    }
-
-    proc->subframe_rx=timer_subframe;
-    proc->frame_rx = timer_frame;
-
-    // FDD and TDD tx timing settings.
-    // XXX:It is the result of timing adjustment in debug.
-    // It is necessary to investigate why this will work in the future.
-    proc->subframe_tx=(timer_subframe+sf_ahead)%10;
-    proc->frame_tx = proc->frame_rx + (proc->subframe_rx>(9-sf_ahead)?1:0);
-    //oai_subframe_ind(proc->frame_rx, proc->subframe_rx);
-
-    if (UE != NULL) {
-      if (UE->frame_parms.frame_type == FDD) {
-        oai_subframe_ind(proc->frame_rx, proc->subframe_rx);
-      } else {
-        oai_subframe_ind(proc->frame_tx, proc->subframe_tx);
-=======
     if(ue_thread_id == 0) {
       if (pthread_mutex_lock(&phy_stub_ticking->mutex_ticking) != 0) {
         LOG_E( MAC, "[SCHED][UE] error locking mutex for UE RXTX\n" );
         exit_fun("nothing to add");
->>>>>>> e1d40791
       }
 
       while (phy_stub_ticking->ticking_var < 0) {
@@ -1105,13 +1061,8 @@
         exit_fun("nothing to add");
       }
 
-<<<<<<< HEAD
-    	UL_INFO->sr_ind.sr_indication_body.sr_pdu_list = (nfapi_sr_indication_pdu_t*)malloc(NB_UE_INST*sizeof(nfapi_sr_indication_pdu_t));
-      UL_INFO->sr_ind.sr_indication_body.number_of_srs = 0;
-=======
       memset(&phy_stub_ticking->num_single_thread[0],0,sizeof(int)*NB_THREAD_INST);
       pthread_cond_broadcast(&phy_stub_ticking->cond_single_thread);
->>>>>>> e1d40791
 
       if (pthread_mutex_unlock(&phy_stub_ticking->mutex_single_thread) != 0) {
         LOG_E( MAC, "[SCHED][UE] error unlocking mutex for ue_thread_id %d (mutex_single_thread)\n",ue_thread_id);
@@ -1163,30 +1114,17 @@
 
         phy_procedures_UE_SL_RX(UE,proc);
 
-<<<<<<< HEAD
-      phy_procedures_UE_SL_RX(UE,proc);
-
-      if (dl_config_req!=NULL && tx_request_pdu_list!=NULL){
-    	  //if(dl_config_req!= NULL) {
-        dl_config_req_UE_MAC(dl_config_req, ue_Mod_id);
-=======
         if (dl_config_req!=NULL && tx_request_pdu_list!=NULL) {
           //if(dl_config_req!= NULL) {
           dl_config_req_UE_MAC(dl_config_req, ue_Mod_id);
         }
->>>>>>> e1d40791
 
         if (hi_dci0_req!=NULL && hi_dci0_req->hi_dci0_request_body.hi_dci0_pdu_list!=NULL) {
           hi_dci0_req_UE_MAC(hi_dci0_req, ue_Mod_id);
         }
 
-<<<<<<< HEAD
-      if (hi_dci0_req!=NULL && hi_dci0_req->hi_dci0_request_body.hi_dci0_pdu_list!=NULL){
-        hi_dci0_req_UE_MAC(hi_dci0_req, ue_Mod_id);
-=======
         if(nfapi_mode!=3)
           phy_procedures_UE_SL_TX(UE,proc);
->>>>>>> e1d40791
       }
 
 #if UE_TIMING_TRACE
@@ -1246,44 +1184,11 @@
             }
           } // mode is PRACH
 
-<<<<<<< HEAD
-    if ((subframe_select( &UE->frame_parms, proc->subframe_tx) == SF_UL) ||
-	(UE->frame_parms.frame_type == FDD) )
-      if (UE->mode != loop_through_memory){
-
-    // We make the start of RA between consecutive UEs differ by 20 frames
-	//if ((UE_mac_inst[Mod_id].UE_mode[0] == PRACH  && Mod_id == 0) || (UE_mac_inst[Mod_id].UE_mode[0] == PRACH && Mod_id>0 && proc->frame_rx >= UE_mac_inst[Mod_id-1].ra_frame + 20) ) {
-	if (UE_mac_inst[ue_Mod_id].UE_mode[0] == PRACH  && ue_Mod_id == next_Mod_id) {
-          next_ra_frame++;
-          if(next_ra_frame > 200){
-	  // check if we have PRACH opportunity
-
-	  if (is_prach_subframe(&UE->frame_parms,proc->frame_tx, proc->subframe_tx) &&  UE_mac_inst[ue_Mod_id].SI_Decoded == 1) {
-
-	  // The one working strangely...
-      //if (is_prach_subframe(&UE->frame_parms,proc->frame_tx, proc->subframe_tx && Mod_id == (module_id_t) init_ra_UE) ) {
-
-	    PRACH_RESOURCES_t *prach_resources = ue_get_rach(ue_Mod_id, 0, proc->frame_tx, 0, proc->subframe_tx);
-	    if(prach_resources!=NULL ) {
-        UE_mac_inst[ue_Mod_id].ra_frame = proc->frame_rx;
-	      LOG_D(MAC, "UE_phy_stub_thread_rxn_txnp4 before RACH, Mod_id: %d frame %d subframe %d\n", ue_Mod_id ,proc->frame_tx, proc->subframe_tx);
-	      fill_rach_indication_UE_MAC(ue_Mod_id, proc->frame_tx ,proc->subframe_tx, UL_INFO, prach_resources->ra_PreambleIndex, prach_resources->ra_RNTI);
-	      Msg1_transmitted(ue_Mod_id, 0, proc->frame_tx, 0);
-	      UE_mac_inst[ue_Mod_id].UE_mode[0] = RA_RESPONSE;
-	      next_Mod_id = ue_Mod_id + 1;
-	      //next_ra_frame = (proc->frame_rx + 20)%1000;
-              next_ra_frame = 0;
-	    }
-
-	    //ue_prach_procedures(ue,proc,eNB_id,abstraction_flag,mode);
-	  }
-=======
           // Substitute call to phy_procedures Tx with call to phy_stub functions in order to trigger
           // UE Tx procedures directly at the MAC layer, based on the received ul_config requests from the vnf (eNB).
           // Generate UL_indications which correspond to UL traffic.
           if(ul_config_req!=NULL) { //&& UE_mac_inst[Mod_id].ul_config_req->ul_config_request_body.ul_config_pdu_list != NULL){
             ul_config_req_UE_MAC(ul_config_req, timer_frame, timer_subframe, ue_Mod_id);
->>>>>>> e1d40791
           }
         }
 
@@ -1364,23 +1269,6 @@
       UL_INFO = NULL;
 
       // De-allocate memory of nfapi requests copies before next subframe round
-<<<<<<< HEAD
-      if(dl_config_req!=NULL){
-        if(dl_config_req->vendor_extension!=NULL){
-            free(dl_config_req->vendor_extension);
-            dl_config_req->vendor_extension = NULL;
-          }
-    	  if(dl_config_req->dl_config_request_body.dl_config_pdu_list!=NULL){
-    		  free(dl_config_req->dl_config_request_body.dl_config_pdu_list);
-    		  dl_config_req->dl_config_request_body.dl_config_pdu_list = NULL;
-    	  }
-    	  free(dl_config_req);
-    	  dl_config_req = NULL;
-      }
-      if(tx_request_pdu_list!=NULL){
-    	  free(tx_request_pdu_list);
-    	  tx_request_pdu_list = NULL;
-=======
       if(dl_config_req!=NULL) {
         if(dl_config_req->vendor_extension!=NULL) {
           free(dl_config_req->vendor_extension);
@@ -1394,7 +1282,6 @@
 
         free(dl_config_req);
         dl_config_req = NULL;
->>>>>>> e1d40791
       }
 
       if(tx_request_pdu_list!=NULL) {
