/*******************************************************************************
    OpenAirInterface
    Copyright(c) 1999 - 2014 Eurecom

    OpenAirInterface is free software: you can redistribute it and/or modify
    it under the terms of the GNU General Public License as published by
    the Free Software Foundation, either version 3 of the License, or
    (at your option) any later version.


    OpenAirInterface is distributed in the hope that it will be useful,
    but WITHOUT ANY WARRANTY; without even the implied warranty of
    MERCHANTABILITY or FITNESS FOR A PARTICULAR PURPOSE.  See the
    GNU General Public License for more details.

    You should have received a copy of the GNU General Public License
    along with OpenAirInterface.The full GNU General Public License is
    included in this distribution in the file called "COPYING". If not,
    see <http://www.gnu.org/licenses/>.

   Contact Information
   OpenAirInterface Admin: openair_admin@eurecom.fr
   OpenAirInterface Tech : openair_tech@eurecom.fr
   OpenAirInterface Dev  : openair4g-devel@lists.eurecom.fr

   Address      : Eurecom, Campus SophiaTech, 450 Route des Chappes, CS 50193 - 06904 Biot Sophia Antipolis cedex, FRANCE

*******************************************************************************/

/*! \file lte-ue.c
 * \brief threads and support functions for real-time LTE UE target
 * \author R. Knopp, F. Kaltenberger, Navid Nikaein
 * \date 2015
 * \version 0.1
 * \company Eurecom
 * \email: knopp@eurecom.fr,florian.kaltenberger@eurecom.fr, navid.nikaein@eurecom.fr
 * \note
 * \warning
 */
#define _GNU_SOURCE
#include <stdio.h>
#include <stdlib.h>
#include <unistd.h>
#include <string.h>
#include <sys/ioctl.h>
#include <sys/types.h>
#include <sys/mman.h>
#include <sys/stat.h>
#include <fcntl.h>
#include <sched.h>
#include <linux/sched.h>
#include <signal.h>
#include <execinfo.h>
#include <getopt.h>
#include <syscall.h>
#include <sys/sysinfo.h>

#include "rt_wrapper.h"
#include "assertions.h"
#include "PHY/types.h"

#include "PHY/defs.h"
#ifdef OPENAIR2
#include "LAYER2/MAC/defs.h"
#include "RRC/LITE/extern.h"
#endif
#include "PHY_INTERFACE/extern.h"

#undef MALLOC //there are two conflicting definitions, so we better make sure we don't use it at all
//#undef FRAME_LENGTH_COMPLEX_SAMPLES //there are two conflicting definitions, so we better make sure we don't use it at all

#include "../../ARCH/COMMON/common_lib.h"

#include "PHY/extern.h"
#include "SCHED/extern.h"
#include "LAYER2/MAC/extern.h"
#include "LAYER2/MAC/proto.h"

#include "UTIL/LOG/log_extern.h"
#include "UTIL/OTG/otg_tx.h"
#include "UTIL/OTG/otg_externs.h"
#include "UTIL/MATH/oml.h"
#include "UTIL/LOG/vcd_signal_dumper.h"
#include "UTIL/OPT/opt.h"

#define FRAME_PERIOD    100000000ULL
#define DAQ_PERIOD      66667ULL

typedef enum {
  pss=0,
  pbch=1,
  si=2
} sync_mode_t;

void init_UE_threads(void);
void *UE_thread(void *arg);
void init_UE(void);

extern pthread_cond_t sync_cond;
extern pthread_mutex_t sync_mutex;
extern int sync_var;


extern openair0_config_t openair0_cfg[MAX_CARDS];
extern uint32_t          downlink_frequency[MAX_NUM_CCs][4];
extern int32_t           uplink_frequency_offset[MAX_NUM_CCs][4];
extern openair0_rf_map rf_map[MAX_NUM_CCs];

extern openair0_device openair0;
extern int oai_exit;

extern int32_t **rxdata;
extern int32_t **txdata;

//extern unsigned int tx_forward_nsamps;
//extern int tx_delay;

extern int rx_input_level_dBm;
extern uint8_t exit_missed_slots;
extern uint64_t num_missed_slots; // counter for the number of missed slots

extern void exit_fun(const char* s);

#define KHz (1000UL)
#define MHz (1000 * KHz)

typedef struct eutra_band_s {
  int16_t band;
  uint32_t ul_min;
  uint32_t ul_max;
  uint32_t dl_min;
  uint32_t dl_max;
  lte_frame_type_t frame_type;
} eutra_band_t;

typedef struct band_info_s {
  int nbands;
  eutra_band_t band_info[100];
} band_info_t;

band_info_t bands_to_scan;

static const eutra_band_t eutra_bands[] = {
  { 1, 1920    * MHz, 1980    * MHz, 2110    * MHz, 2170    * MHz, FDD},
  { 2, 1850    * MHz, 1910    * MHz, 1930    * MHz, 1990    * MHz, FDD},
  { 3, 1710    * MHz, 1785    * MHz, 1805    * MHz, 1880    * MHz, FDD},
  { 4, 1710    * MHz, 1755    * MHz, 2110    * MHz, 2155    * MHz, FDD},
  { 5,  824    * MHz,  849    * MHz,  869    * MHz,  894    * MHz, FDD},
  { 6,  830    * MHz,  840    * MHz,  875    * MHz,  885    * MHz, FDD},
  { 7, 2500    * MHz, 2570    * MHz, 2620    * MHz, 2690    * MHz, FDD},
  { 8,  880    * MHz,  915    * MHz,  925    * MHz,  960    * MHz, FDD},
  { 9, 1749900 * KHz, 1784900 * KHz, 1844900 * KHz, 1879900 * KHz, FDD},
  {10, 1710    * MHz, 1770    * MHz, 2110    * MHz, 2170    * MHz, FDD},
  {11, 1427900 * KHz, 1452900 * KHz, 1475900 * KHz, 1500900 * KHz, FDD},
  {12,  698    * MHz,  716    * MHz,  728    * MHz,  746    * MHz, FDD},
  {13,  777    * MHz,  787    * MHz,  746    * MHz,  756    * MHz, FDD},
  {14,  788    * MHz,  798    * MHz,  758    * MHz,  768    * MHz, FDD},
  {17,  704    * MHz,  716    * MHz,  734    * MHz,  746    * MHz, FDD},
  {20,  832    * MHz,  862    * MHz,  791    * MHz,  821    * MHz, FDD},
  {22, 3510    * MHz, 3590    * MHz, 3410    * MHz, 3490    * MHz, FDD},
  {33, 1900    * MHz, 1920    * MHz, 1900    * MHz, 1920    * MHz, TDD},
  {34, 2010    * MHz, 2025    * MHz, 2010    * MHz, 2025    * MHz, TDD},
  {35, 1850    * MHz, 1910    * MHz, 1850    * MHz, 1910    * MHz, TDD},
  {36, 1930    * MHz, 1990    * MHz, 1930    * MHz, 1990    * MHz, TDD},
  {37, 1910    * MHz, 1930    * MHz, 1910    * MHz, 1930    * MHz, TDD},
  {38, 2570    * MHz, 2620    * MHz, 2570    * MHz, 2630    * MHz, TDD},
  {39, 1880    * MHz, 1920    * MHz, 1880    * MHz, 1920    * MHz, TDD},
  {40, 2300    * MHz, 2400    * MHz, 2300    * MHz, 2400    * MHz, TDD},
  {41, 2496    * MHz, 2690    * MHz, 2496    * MHz, 2690    * MHz, TDD},
  {42, 3400    * MHz, 3600    * MHz, 3400    * MHz, 3600    * MHz, TDD},
  {43, 3600    * MHz, 3800    * MHz, 3600    * MHz, 3800    * MHz, TDD},
  {44, 703    * MHz, 803    * MHz, 703    * MHz, 803    * MHz, TDD},
};

pthread_t                       main_ue_thread;
pthread_attr_t                  attr_UE_thread;
struct sched_param              sched_param_UE_thread;

void init_UE() {

  int error_code;
  
  printf("Intializing UE Threads ...\n");
  init_UE_threads();
  sleep(1);
  error_code = pthread_create(&main_ue_thread, &attr_UE_thread, UE_thread, NULL);
  
  if (error_code!= 0) {
    LOG_D(HW,"[lte-softmodem.c] Could not allocate UE_thread, error %d\n",error_code);
    return;
  } else {
    LOG_D( HW, "[lte-softmodem.c] Allocate UE_thread successful\n" );
    pthread_setname_np( main_ue_thread, "main UE" );
  }

  printf("UE threads created\n");
#ifdef USE_MME
  
  while (start_UE == 0) {
    sleep(1);
  }
  
#endif
  
}

/*!
 * \brief This is the UE synchronize thread.
 * It performs band scanning and synchonization.
 * \param arg is a pointer to a \ref PHY_VARS_UE structure.
 * \returns a pointer to an int. The storage is not on the heap and must not be freed.
 */
static void *UE_thread_synch(void *arg)
{
  static int UE_thread_synch_retval;
  int i, hw_slot_offset;
  PHY_VARS_UE *UE = (PHY_VARS_UE*) arg;
  int current_band = 0;
  int current_offset = 0;
  sync_mode_t sync_mode = pbch;
  int card;
  int ind;
  int found;
  int freq_offset=0;

  UE->is_synchronized = 0;
  printf("UE_thread_sync in with PHY_vars_UE %p\n",arg);
  printf("waiting for sync (UE_thread_synch) \n");

#ifndef DEADLINE_SCHEDULER
  int policy, s, j;
  struct sched_param sparam;
  char cpu_affinity[1024];
  cpu_set_t cpuset;

  /* Set affinity mask to include CPUs 1 to MAX_CPUS */
  /* CPU 0 is reserved for UHD threads */
  CPU_ZERO(&cpuset);

  #ifdef CPU_AFFINITY
  if (get_nprocs() >2)
  {
    for (j = 1; j < get_nprocs(); j++)
      CPU_SET(j, &cpuset);

    s = pthread_setaffinity_np(pthread_self(), sizeof(cpu_set_t), &cpuset);
    if (s != 0)
    {
      perror( "pthread_setaffinity_np");
      exit_fun("Error setting processor affinity");
    }
  }
  #endif

  /* Check the actual affinity mask assigned to the thread */

  s = pthread_getaffinity_np(pthread_self(), sizeof(cpu_set_t), &cpuset);
  if (s != 0)
  {
    perror( "pthread_getaffinity_np");
    exit_fun("Error getting processor affinity ");
  }
  memset(cpu_affinity, 0 , sizeof(cpu_affinity));
  for (j = 0; j < CPU_SETSIZE; j++)
  if (CPU_ISSET(j, &cpuset))
  {  
     char temp[1024];
     sprintf(temp, " CPU_%d ", j);    
     strcat(cpu_affinity, temp);
  }

  memset(&sparam, 0 , sizeof (sparam));
  sparam.sched_priority = sched_get_priority_max(SCHED_FIFO)-1;
  policy = SCHED_FIFO ; 
  
  s = pthread_setschedparam(pthread_self(), policy, &sparam);
  if (s != 0)
     {
     perror("pthread_setschedparam : ");
     exit_fun("Error setting thread priority");
     }
  s = pthread_getschedparam(pthread_self(), &policy, &sparam);
  if (s != 0)
   {
     perror("pthread_getschedparam : ");
     exit_fun("Error getting thread priority");

   }

  LOG_I( HW, "[SCHED][UE] Started UE synch thread on CPU %d TID %ld , sched_policy = %s, priority = %d, CPU Affinity = %s \n", (int)sched_getcpu(), gettid(),
                   (policy == SCHED_FIFO)  ? "SCHED_FIFO" :
                   (policy == SCHED_RR)    ? "SCHED_RR" :
                   (policy == SCHED_OTHER) ? "SCHED_OTHER" :
                   "???",
                   (int) sparam.sched_priority, cpu_affinity);

#endif


  pthread_mutex_lock(&sync_mutex);
  printf("Locked sync_mutex, waiting (UE_sync_thread)\n");

  while (sync_var<0)
    pthread_cond_wait(&sync_cond, &sync_mutex);

  pthread_mutex_unlock(&sync_mutex);
  printf("unlocked sync_mutex (UE_sync_thread)\n");

  printf("starting UE synch thread (IC %d)\n",UE->proc.instance_cnt_synch);
  ind = 0;
  found = 0;


  if (UE->UE_scan == 0) {
    do  {
      current_band = eutra_bands[ind].band;
      printf( "Scanning band %d, dl_min %"PRIu32", ul_min %"PRIu32"\n", current_band, eutra_bands[ind].dl_min,eutra_bands[ind].ul_min);

      if ((eutra_bands[ind].dl_min <= downlink_frequency[0][0]) && (eutra_bands[ind].dl_max >= downlink_frequency[0][0])) {
        for (card=0; card<MAX_NUM_CCs; card++)
          for (i=0; i<4; i++)
            uplink_frequency_offset[card][i] = eutra_bands[ind].ul_min - eutra_bands[ind].dl_min;

        found = 1;
        break;
      }

      ind++;
    } while (ind < sizeof(eutra_bands) / sizeof(eutra_bands[0]));
  
    if (found == 0) {
      exit_fun("Can't find EUTRA band for frequency");
      return &UE_thread_synch_retval;
    }






    LOG_I( PHY, "[SCHED][UE] Check absolute frequency DL %"PRIu32", UL %"PRIu32" (oai_exit %d)\n", downlink_frequency[0][0], downlink_frequency[0][0]+uplink_frequency_offset[0][0],oai_exit );

    for (i=0;i<openair0_cfg[0].rx_num_channels;i++) {
      openair0_cfg[0].rx_freq[i] = downlink_frequency[0][i];
      openair0_cfg[0].tx_freq[i] = downlink_frequency[0][i]+uplink_frequency_offset[0][i];
      openair0_cfg[0].autocal[i] = 1;
    }

    sync_mode = pbch;

  } else if  (UE->UE_scan == 1) {
    current_band=0;

    for (card=0; card<MAX_CARDS; card++) {
      for (i=0; i<openair0_cfg[card].rx_num_channels; i++) {
        downlink_frequency[card][i] = bands_to_scan.band_info[0].dl_min;
        uplink_frequency_offset[card][i] = bands_to_scan.band_info[0].ul_min-bands_to_scan.band_info[0].dl_min;

        openair0_cfg[card].rx_freq[i] = downlink_frequency[card][i];
        openair0_cfg[card].tx_freq[i] = downlink_frequency[card][i]+uplink_frequency_offset[card][i];
        openair0_cfg[card].rx_gain[i] = UE->rx_total_gain_dB;
        printf( "UE synch: setting RX gain (%d,%d) to %f\n", card, i, openair0_cfg[card].rx_gain[i] );
      }
    }

  }

  while (oai_exit==0) {

    if (pthread_mutex_lock(&UE->proc.mutex_synch) != 0) {
      LOG_E( PHY, "[SCHED][UE] error locking mutex for UE initial synch thread\n" );
      exit_fun("noting to add");
      return &UE_thread_synch_retval;
    }
    

    while (UE->proc.instance_cnt_synch < 0) {
      // the thread waits here most of the time
      pthread_cond_wait( &UE->proc.cond_synch, &UE->proc.mutex_synch );
    }

    if (pthread_mutex_unlock(&UE->proc.mutex_synch) != 0) {
      LOG_E( PHY, "[SCHED][eNB] error unlocking mutex for UE Initial Synch thread\n" );
      exit_fun("nothing to add");
      return &UE_thread_synch_retval;
    }

    VCD_SIGNAL_DUMPER_DUMP_FUNCTION_BY_NAME( VCD_SIGNAL_DUMPER_FUNCTIONS_UE_SYNCH, 1 );

    switch (sync_mode) {
    case pss:
      LOG_I(PHY,"[SCHED][UE] Scanning band %d (%d), freq %u\n",bands_to_scan.band_info[current_band].band, current_band,bands_to_scan.band_info[current_band].dl_min+current_offset);
      lte_sync_timefreq(UE,current_band,bands_to_scan.band_info[current_band].dl_min+current_offset);
      current_offset += 20000000; // increase by 20 MHz

      if (current_offset > bands_to_scan.band_info[current_band].dl_max-bands_to_scan.band_info[current_band].dl_min) {
        current_band++;
        current_offset=0;
      }

      if (current_band==bands_to_scan.nbands) {
        current_band=0;
        oai_exit=1;
      }

      for (card=0; card<MAX_CARDS; card++) {
        for (i=0; i<openair0_cfg[card].rx_num_channels; i++) {
          downlink_frequency[card][i] = bands_to_scan.band_info[current_band].dl_min+current_offset;
          uplink_frequency_offset[card][i] = bands_to_scan.band_info[current_band].ul_min-bands_to_scan.band_info[0].dl_min + current_offset;


          openair0_cfg[card].rx_freq[i] = downlink_frequency[card][i];
          openair0_cfg[card].tx_freq[i] = downlink_frequency[card][i]+uplink_frequency_offset[card][i];
          openair0_cfg[card].rx_gain[i] = UE->rx_total_gain_dB;
          printf("UE synch: setting RX gain (%d,%d) to %f\n",card,i,openair0_cfg[card].rx_gain[i]);
        }

      }

      if (UE->UE_scan_carrier) {

	for (i=0;i<openair0_cfg[0].rx_num_channels;i++)
	  openair0_cfg[0].autocal[i] = 1;

      }


      break;
 
    case pbch:

      LOG_I(PHY,"[UE thread Synch] Running Initial Synch\n");
      if (initial_sync( UE, UE->mode ) == 0) {

        hw_slot_offset = (UE->rx_offset<<1) / UE->frame_parms.samples_per_tti;
        LOG_I( HW, "Got synch: hw_slot_offset %d\n", hw_slot_offset );
	if (UE->UE_scan_carrier == 1) {

	  UE->UE_scan_carrier = 0;
	  // rerun with new cell parameters and frequency-offset
	  for (i=0;i<openair0_cfg[0].rx_num_channels;i++) {
	    openair0_cfg[0].rx_gain[i] = UE->rx_total_gain_dB;//-USRP_GAIN_OFFSET;
	    openair0_cfg[0].rx_freq[i] -= UE->common_vars.freq_offset;
	    openair0_cfg[0].tx_freq[i] =  openair0_cfg[0].rx_freq[i]+uplink_frequency_offset[0][i];
	    downlink_frequency[0][i] = openair0_cfg[0].rx_freq[i];
	    freq_offset=0;	    
	  }

	  // reconfigure for potentially different bandwidth
	  switch(UE->frame_parms.N_RB_DL) {
	  case 6:
	    openair0_cfg[0].sample_rate =1.92e6;
	    openair0_cfg[0].rx_bw          =.96e6;
	    openair0_cfg[0].tx_bw          =.96e6;
	    //            openair0_cfg[0].rx_gain[0] -= 12;
	    break;
	  case 25:
	    openair0_cfg[0].sample_rate =7.68e6;
	    openair0_cfg[0].rx_bw          =2.5e6;
	    openair0_cfg[0].tx_bw          =2.5e6;
	    //            openair0_cfg[0].rx_gain[0] -= 6;
	    break;
	  case 50:
	    openair0_cfg[0].sample_rate =15.36e6;
	    openair0_cfg[0].rx_bw          =5.0e6;
	    openair0_cfg[0].tx_bw          =5.0e6;
	    //            openair0_cfg[0].rx_gain[0] -= 3;
	    break;
	  case 100:
	    openair0_cfg[0].sample_rate=30.72e6;
	    openair0_cfg[0].rx_bw=10.0e6;
	    openair0_cfg[0].tx_bw=10.0e6;
	    //            openair0_cfg[0].rx_gain[0] -= 0;
	    break;
	  }

	  openair0.trx_set_freq_func(&openair0,&openair0_cfg[0],0);
	  //openair0.trx_set_gains_func(&openair0,&openair0_cfg[0]);
	  //openair0.trx_stop_func(0);	  
	  sleep(1);
	  init_frame_parms(&UE->frame_parms,1);
	}
	else {
	  UE->is_synchronized = 1;

	  if( UE->mode == rx_dump_frame ){
	    FILE *fd;
<<<<<<< HEAD
	    if ((UE->frame_rx&1) == 0) {  // this guarantees SIB1 is present 
=======
	    if ((UE->proc.proc_rxtx[0].frame_rx&1) == 0) {  // this guarantees SIB1 is present 
>>>>>>> 5ae509b2
	      if ((fd = fopen("rxsig_frame0.dat","w")) != NULL) {
		fwrite((void*)&UE->common_vars.rxdata[0][0],
		       sizeof(int32_t),
		       10*UE->frame_parms.samples_per_tti,
		       fd);
		LOG_I(PHY,"Dummping Frame ... bye bye \n");
		fclose(fd);
		exit(0);
	      }
	      else {
		LOG_E(PHY,"Cannot open file for writing\n");
		exit(0);
	      }
	    }
	    else {
	      UE->is_synchronized = 0;
	    }
	  }
<<<<<<< HEAD
	  
	  
	  
	  UE->slot_rx = 0;
	  UE->slot_tx = 4;
=======
>>>>>>> 5ae509b2
	}
      } else {
        // initial sync failed
        // calculate new offset and try again
	if (UE->UE_scan_carrier == 1) {
	  if (freq_offset >= 0) {
	    freq_offset += 100;
	    freq_offset *= -1;
	  } else {
	    freq_offset *= -1;
	  }
	
	  if (abs(freq_offset) > 7500) {
	    LOG_I( PHY, "[initial_sync] No cell synchronization found, abandoning\n" );
	    FILE *fd;
	    if ((fd = fopen("rxsig_frame0.dat","w"))!=NULL) {
	      fwrite((void*)&UE->common_vars.rxdata[0][0],
		     sizeof(int32_t),
		     10*UE->frame_parms.samples_per_tti,
		     fd);
	      LOG_I(PHY,"Dummping Frame ... bye bye \n");
	      fclose(fd);
	      exit(0);
	    }
	    mac_xface->macphy_exit("No cell synchronization found, abandoning");
	    return &UE_thread_synch_retval; // not reached
	  }
	}
	else {
	  
	}
        LOG_I( PHY, "[initial_sync] trying carrier off %d Hz, rxgain %d (DL %u, UL %u)\n", 
	       freq_offset,
               UE->rx_total_gain_dB,
               downlink_frequency[0][0]+freq_offset,
               downlink_frequency[0][0]+uplink_frequency_offset[0][0]+freq_offset );

        for (card=0; card<MAX_CARDS; card++) {
          for (i=0; i<openair0_cfg[card].rx_num_channels; i++) {
            openair0_cfg[card].rx_freq[i] = downlink_frequency[card][i]+freq_offset;
            openair0_cfg[card].tx_freq[i] = downlink_frequency[card][i]+uplink_frequency_offset[card][i]+freq_offset;

	    openair0.trx_set_freq_func(&openair0,&openair0_cfg[0],0);
	    

            openair0_cfg[card].rx_gain[i] = UE->rx_total_gain_dB;//-USRP_GAIN_OFFSET;
	    
	    
          }
        }
	if (UE->UE_scan_carrier==1) {
	  for (i=0;i<openair0_cfg[0].rx_num_channels;i++)
	    openair0_cfg[0].autocal[i] = 1;
	  
	}
      }// initial_sync=0

      break;

    case si:
    default:
      break;
    }

    VCD_SIGNAL_DUMPER_DUMP_FUNCTION_BY_NAME( VCD_SIGNAL_DUMPER_FUNCTIONS_UE_SYNCH, 0 );



    if (pthread_mutex_lock(&UE->proc.mutex_synch) != 0) {
      LOG_E( PHY, "[SCHED][UE] error locking mutex for UE synch\n" );
      exit_fun("noting to add");
      return &UE_thread_synch_retval;
    }

    // indicate readiness
    UE->proc.instance_cnt_synch--;

    if (pthread_mutex_unlock(&UE->proc.mutex_synch) != 0) {
      LOG_E( PHY, "[SCHED][UE] error unlocking mutex for UE synch\n" );
      exit_fun("noting to add");
      return &UE_thread_synch_retval;
    }

    VCD_SIGNAL_DUMPER_DUMP_FUNCTION_BY_NAME( VCD_SIGNAL_DUMPER_FUNCTIONS_UE_SYNCH, 0 );
  }  // while !oai_exit

  return &UE_thread_synch_retval;
}

/*!
 * \brief This is the UE transmit thread.
 * This thread performs the phy_procedures_UE_TX() on every transmit slot.
 * \param arg is a pointer to a \ref PHY_VARS_UE structure.
 * \returns a pointer to an int. The storage is not on the heap and must not be freed.
 */
/*
static void *UE_thread_tx(void *arg)
{
  static int UE_thread_tx_retval;
  //int ret;

  PHY_VARS_UE *UE = (PHY_VARS_UE*)arg;

  UE->instance_cnt_tx=-1;

#ifdef DEADLINE_SCHEDULER

  struct sched_attr attr;
  unsigned int flags = 0;

  attr.size = sizeof(attr);
  attr.sched_flags = 0;
  attr.sched_nice = 0;
  attr.sched_priority = 0;

  // This creates a 1ms reservation every 10ms period
  attr.sched_policy   = SCHED_DEADLINE;
  attr.sched_runtime  = 900000;  // each tx thread requires .5ms to finish its job
  attr.sched_deadline = 1000000; // each tx thread will finish within 1ms
  attr.sched_period   = 1000000; // each tx thread has a period of 1ms from the starting point


  if (sched_setattr(0, &attr, flags) < 0 ) {
    perror("[SCHED] UE_thread_tx thread: sched_setattr failed\n");
    return &UE_thread_tx_retval;
  }

#else
  int policy, s, j;
  struct sched_param sparam;
  char cpu_affinity[1024];
  cpu_set_t cpuset;

  // Set affinity mask to include CPUs 1 to MAX_CPUS 
  // CPU 0 is reserved for UHD threads 
  CPU_ZERO(&cpuset);

  #ifdef CPU_AFFINITY
  if (get_nprocs() >2)
  {
    for (j = 1; j < get_nprocs(); j++)
      CPU_SET(j, &cpuset);

    s = pthread_setaffinity_np(pthread_self(), sizeof(cpu_set_t), &cpuset);
    if (s != 0)
    {
      perror( "pthread_setaffinity_np");
      exit_fun("Error setting processor affinity");
    }
  }
#endif

  // Check the actual affinity mask assigned to the thread

  s = pthread_getaffinity_np(pthread_self(), sizeof(cpu_set_t), &cpuset);
  if (s != 0)
  {
    perror( "pthread_getaffinity_np");
    exit_fun("Error getting processor affinity ");
  }
  memset(cpu_affinity, 0 , sizeof(cpu_affinity));
  for (j = 0; j < CPU_SETSIZE; j++)
  if (CPU_ISSET(j, &cpuset))
  {  
     char temp[1024];
     sprintf(temp, " CPU_%d ", j);    
     strcat(cpu_affinity, temp);
  }

  memset(&sparam, 0 , sizeof (sparam));
  sparam.sched_priority = sched_get_priority_max(SCHED_FIFO)-1;
  policy = SCHED_FIFO ; 
  
  s = pthread_setschedparam(pthread_self(), policy, &sparam);
  if (s != 0)
     {
     perror("pthread_setschedparam : ");
     exit_fun("Error setting thread priority");
     }
  s = pthread_getschedparam(pthread_self(), &policy, &sparam);
  if (s != 0)
   {
     perror("pthread_getschedparam : ");
     exit_fun("Error getting thread priority");

   }

  LOG_I( HW, "[SCHED][UE] Started UE thread TX on CPU %d TID %ld , sched_policy = %s, priority = %d, CPU Affinity = %s \n", (int)sched_getcpu(), gettid(),
                   (policy == SCHED_FIFO)  ? "SCHED_FIFO" :
                   (policy == SCHED_RR)    ? "SCHED_RR" :
                   (policy == SCHED_OTHER) ? "SCHED_OTHER" :
                   "???",
                   (int) sparam.sched_priority, cpu_affinity);


#endif

  printf("waiting for sync (UE_thread_tx)\n");

  pthread_mutex_lock(&sync_mutex);
  printf("Locked sync_mutex, waiting (UE_thread_tx)\n");

  while (sync_var<0)
    pthread_cond_wait(&sync_cond, &sync_mutex);

  pthread_mutex_unlock(&sync_mutex);
  printf("unlocked sync_mutex, waiting (UE_thread_tx)\n");

  printf("Starting UE TX thread\n");

  // Lock memory from swapping. This is a process wide call (not constraint to this thread).
  mlockall(MCL_CURRENT | MCL_FUTURE);

  while (!oai_exit) {

    if (pthread_mutex_lock(&UE->mutex_tx) != 0) {
      LOG_E( PHY, "[SCHED][UE] error locking mutex for UE TX\n" );
      exit_fun("nothing to add");
      return &UE_thread_tx_retval;
    }

    while (UE->instance_cnt_tx < 0) {
      // most of the time, the thread is waiting here
      pthread_cond_wait( &UE->cond_tx, &UE->mutex_tx );
    }

    if (pthread_mutex_unlock(&UE->mutex_tx) != 0) {
      LOG_E( PHY, "[SCHED][UE] error unlocking mutex for UE TX\n" );
      exit_fun("nothing to add");
      return &UE_thread_tx_retval;
    }
    VCD_SIGNAL_DUMPER_DUMP_FUNCTION_BY_NAME( VCD_SIGNAL_DUMPER_FUNCTIONS_UE_THREAD_TX, 1 );

    if ((subframe_select( &UE->frame_parms, UE->slot_tx>>1 ) == SF_UL) ||
        (UE->frame_parms.frame_type == FDD)) {
      phy_procedures_UE_TX( UE, 0, 0, UE->mode, no_relay );
    }

    if ((subframe_select( &UE->frame_parms, UE->slot_tx>>1 ) == SF_S) &&
        ((UE->slot_tx&1) == 1)) {
      phy_procedures_UE_S_TX( UE, 0, 0, no_relay );
    }

    UE->slot_tx += 2;

    if (UE->slot_tx >= 20) {
      UE->slot_tx -= 20;
      UE->frame_tx++;
      VCD_SIGNAL_DUMPER_DUMP_VARIABLE_BY_NAME( VCD_SIGNAL_DUMPER_VARIABLES_FRAME_NUMBER_TX_UE, UE->frame_tx );
    }

    VCD_SIGNAL_DUMPER_DUMP_VARIABLE_BY_NAME( VCD_SIGNAL_DUMPER_VARIABLES_SUBFRAME_NUMBER_TX_UE, UE->slot_tx>>1 );

    VCD_SIGNAL_DUMPER_DUMP_FUNCTION_BY_NAME( VCD_SIGNAL_DUMPER_FUNCTIONS_UE_THREAD_TX, 0 );

    if (pthread_mutex_lock(&UE->mutex_tx) != 0) {
      LOG_E( PHY, "[SCHED][UE] error locking mutex for UE TX thread\n" );
      exit_fun("nothing to add");
      return &UE_thread_tx_retval;
    }

    UE->instance_cnt_tx--;
    VCD_SIGNAL_DUMPER_DUMP_VARIABLE_BY_NAME(VCD_SIGNAL_DUMPER_VARIABLES_UE_INST_CNT_TX, UE->instance_cnt_tx);

    if (pthread_mutex_unlock(&UE->mutex_tx) != 0) {
      LOG_E( PHY, "[SCHED][UE] error unlocking mutex for UE TX thread\n" );
      exit_fun("nothing to add");
      return &UE_thread_tx_retval;
    }

  }

  return &UE_thread_tx_retval;
}
*/


/*!
 * \brief This is the UE thread for RX subframe n and TX subframe n+4.
 * This thread performs the phy_procedures_UE_RX() on every received slot.
 * then, if TX is enabled it performs TX for n+4. 
 * \param arg is a pointer to a \ref PHY_VARS_UE structure.
 * \returns a pointer to an int. The storage is not on the heap and must not be freed.
 */

static void *UE_thread_rxn_txnp4(void *arg)
{
  static int UE_thread_rx_retval;
  UE_rxtx_proc_t *proc = (UE_rxtx_proc_t *)arg;
<<<<<<< HEAD
  int i;
=======
>>>>>>> 5ae509b2
  int ret;
  PHY_VARS_UE *UE=PHY_vars_UE_g[0][proc->CC_id];
  proc->instance_cnt_rxtx=-1;


#ifdef DEADLINE_SCHEDULER

  struct sched_attr attr;
  unsigned int flags = 0;

  attr.size = sizeof(attr);
  attr.sched_flags = 0;
  attr.sched_nice = 0;
  attr.sched_priority = 0;

  // This creates a .5ms reservation every 1ms period
  attr.sched_policy   = SCHED_DEADLINE;
  attr.sched_runtime  = 900000;  // each rx thread requires 1ms to finish its job
  attr.sched_deadline = 1000000; // each rx thread will finish within 1ms
  attr.sched_period   = 1000000; // each rx thread has a period of 1ms from the starting point

  if (sched_setattr(0, &attr, flags) < 0 ) {
    perror("[SCHED] UE_thread_rx : sched_setattr failed\n");
    return &UE_thread_rx_retval;
  }

#else
  int policy, s, j;
  struct sched_param sparam;
  char cpu_affinity[1024];
  cpu_set_t cpuset;

  /* Set affinity mask to include CPUs 1 to MAX_CPUS */
  /* CPU 0 is reserved for UHD threads */
  CPU_ZERO(&cpuset);

  #ifdef CPU_AFFINITY
  if (get_nprocs() >2)
  {
    for (j = 1; j < get_nprocs(); j++)
      CPU_SET(j, &cpuset);

    s = pthread_setaffinity_np(pthread_self(), sizeof(cpu_set_t), &cpuset);
    if (s != 0)
    {
      perror( "pthread_setaffinity_np");
      exit_fun("Error setting processor affinity");
    }
  }
  #endif

  /* Check the actual affinity mask assigned to the thread */

  s = pthread_getaffinity_np(pthread_self(), sizeof(cpu_set_t), &cpuset);
  if (s != 0)
  {
    perror( "pthread_getaffinity_np");
    exit_fun("Error getting processor affinity ");
  }
  memset(cpu_affinity, 0 , sizeof(cpu_affinity));
  for (j = 0; j < CPU_SETSIZE; j++)
  if (CPU_ISSET(j, &cpuset))
  {  
     char temp[1024];
     sprintf(temp, " CPU_%d ", j);    
     strcat(cpu_affinity, temp);
  }

  memset(&sparam, 0 , sizeof (sparam));
  sparam.sched_priority = sched_get_priority_max(SCHED_FIFO)-1;
  policy = SCHED_FIFO ; 
  
  s = pthread_setschedparam(pthread_self(), policy, &sparam);
  if (s != 0)
     {
     perror("pthread_setschedparam : ");
     exit_fun("Error setting thread priority");
     }
  s = pthread_getschedparam(pthread_self(), &policy, &sparam);
  if (s != 0)
   {
     perror("pthread_getschedparam : ");
     exit_fun("Error getting thread priority");

   }

  LOG_I( HW, "[SCHED][UE] Started UE RX thread on CPU %d TID %ld , sched_policy = %s, priority = %d, CPU Affinity = %s \n", (int)sched_getcpu(), gettid(),
                   (policy == SCHED_FIFO)  ? "SCHED_FIFO" :
                   (policy == SCHED_RR)    ? "SCHED_RR" :
                   (policy == SCHED_OTHER) ? "SCHED_OTHER" :
                   "???",
                   (int) sparam.sched_priority, cpu_affinity);


#endif

  // Lock memory from swapping. This is a process wide call (not constraint to this thread).
  mlockall(MCL_CURRENT | MCL_FUTURE);

  printf("waiting for sync (UE_thread_rxn_txnp4)\n");

  pthread_mutex_lock(&sync_mutex);
  printf("Locked sync_mutex, waiting (UE_thread_rxn_txnp4)\n");

  while (sync_var<0)
    pthread_cond_wait(&sync_cond, &sync_mutex);

  pthread_mutex_unlock(&sync_mutex);
  printf("unlocked sync_mutex, waiting (UE_thread_rx)\n");

  printf("Starting UE RXN_TXNP4 thread\n");

  while (!oai_exit) {
    if (pthread_mutex_lock(&proc->mutex_rxtx) != 0) {
      LOG_E( PHY, "[SCHED][UE] error locking mutex for UE RX\n" );
      exit_fun("nothing to add");
      return &UE_thread_rx_retval;
    }

    while (proc->instance_cnt_rxtx < 0) {
      // most of the time, the thread is waiting here
      pthread_cond_wait( &proc->cond_rxtx, &proc->mutex_rxtx );
    }

    if (pthread_mutex_unlock(&proc->mutex_rxtx) != 0) {
      LOG_E( PHY, "[SCHED][UE] error unlocking mutex for UE RXn_TXnp4\n" );
      exit_fun("nothing to add");
      return &UE_thread_rx_retval;
    }

    VCD_SIGNAL_DUMPER_DUMP_FUNCTION_BY_NAME( VCD_SIGNAL_DUMPER_FUNCTIONS_UE_THREAD_RX, 1 );

    if ((subframe_select( &UE->frame_parms, proc->subframe_rx) == SF_DL) ||
	(UE->frame_parms.frame_type == FDD) ||
	(subframe_select( &UE->frame_parms, proc->subframe_rx ) == SF_S)) {
<<<<<<< HEAD
      phy_procedures_UE_RX( UE, 0, 0, UE->mode, no_relay, NULL );
    }
    
    
    if ((UE->mac_enabled==1) && (i==0)) {
=======
      phy_procedures_UE_RX( UE, proc, 0, 0, UE->mode, no_relay, NULL );
    }
    
    
    if (UE->mac_enabled==1) {
>>>>>>> 5ae509b2
      ret = mac_xface->ue_scheduler(UE->Mod_id,
				    proc->frame_tx,
				    proc->subframe_rx,
				    subframe_select(&UE->frame_parms,proc->subframe_tx),
				    0,
				    0/*FIXME CC_id*/);
      
      if (ret == CONNECTION_LOST) {
	LOG_E( PHY, "[UE %"PRIu8"] Frame %"PRIu32", subframe %u RRC Connection lost, returning to PRACH\n",
	       UE->Mod_id, proc->frame_rx, proc->subframe_tx );
	UE->UE_mode[0] = PRACH;
      } else if (ret == PHY_RESYNCH) {
	LOG_E( PHY, "[UE %"PRIu8"] Frame %"PRIu32", subframe %u RRC Connection lost, trying to resynch\n",
	       UE->Mod_id, proc->frame_rx, proc->subframe_tx );
	UE->UE_mode[0] = RESYNCH;
      } else if (ret == PHY_HO_PRACH) {
	LOG_I( PHY, "[UE %"PRIu8"] Frame %"PRIu32", subframe %u, return to PRACH and perform a contention-free access\n",
	       UE->Mod_id, proc->frame_rx, proc->subframe_tx );
	UE->UE_mode[0] = PRACH;
      }
    }
    
    VCD_SIGNAL_DUMPER_DUMP_FUNCTION_BY_NAME( VCD_SIGNAL_DUMPER_FUNCTIONS_UE_THREAD_RX, 0 );
    
    if (pthread_mutex_lock(&proc->mutex_rxtx) != 0) {
      LOG_E( PHY, "[SCHED][UE] error locking mutex for UE RX\n" );
      exit_fun("noting to add");
      return &UE_thread_rx_retval;
    }
    
    proc->instance_cnt_rxtx--;
    VCD_SIGNAL_DUMPER_DUMP_VARIABLE_BY_NAME(VCD_SIGNAL_DUMPER_VARIABLES_UE_INST_CNT_RX, proc->instance_cnt_rxtx);
    
    if (pthread_mutex_unlock(&proc->mutex_rxtx) != 0) {
      LOG_E( PHY, "[SCHED][UE] error unlocking mutex for UE RX\n" );
      exit_fun("noting to add");
      return &UE_thread_rx_retval;
    }
  }
  
  // thread finished
  return &UE_thread_rx_retval;
}





#define RX_OFF_MAX 10
#define RX_OFF_MIN 5
#define RX_OFF_MID ((RX_OFF_MAX+RX_OFF_MIN)/2)

/*!
 * \brief This is the main UE thread.
 * This thread controls the other three UE threads:
 * - UE_thread_rxn_txnp4 (even subframes)
 * - UE_thread_rxn_txnp4 (odd subframes)
 * - UE_thread_synch
 * \param arg unused
 * \returns a pointer to an int. The storage is not on the heap and must not be freed.
 */

void *UE_thread(void *arg) {

  static int UE_thread_retval;
  PHY_VARS_UE *UE = PHY_vars_UE_g[0][0];
  //  int tx_enabled = 0;
  unsigned int rxs;
  int dummy_rx[UE->frame_parms.nb_antennas_rx][UE->frame_parms.samples_per_tti];
  openair0_timestamp timestamp;
  void* rxp[2];

<<<<<<< HEAD
=======

>>>>>>> 5ae509b2
#ifdef NAS_UE
  MessageDef *message_p;
#endif

<<<<<<< HEAD
=======
  int start_rx_stream = 0;

>>>>>>> 5ae509b2
#ifdef DEADLINE_SCHEDULER

  struct sched_attr attr;
  unsigned int flags = 0;

  attr.size = sizeof(attr);
  attr.sched_flags = 0;
  attr.sched_nice = 0;
  attr.sched_priority = 0;//sched_get_priority_max(SCHED_DEADLINE);

  // This creates a .5 ms  reservation
  attr.sched_policy = SCHED_DEADLINE;
  attr.sched_runtime  = 100000;
  attr.sched_deadline = 500000;
  attr.sched_period   = 500000;

  if (sched_setattr(0, &attr, flags) < 0 ) {
    perror("[SCHED] main eNB thread: sched_setattr failed\n");
    exit_fun("Nothing to add");
    return &UE_thread_retval;
  }
  LOG_I(HW,"[SCHED][eNB] eNB main deadline thread %lu started on CPU %d\n",
        (unsigned long)gettid(), sched_getcpu());

#else
  struct sched_param sp;
  sp.sched_priority = sched_get_priority_max(SCHED_FIFO);
  pthread_setschedparam(pthread_self(),SCHED_FIFO,&sp);
#endif

  // Lock memory from swapping. This is a process wide call (not constraint to this thread).
  mlockall(MCL_CURRENT | MCL_FUTURE);

  printf("waiting for sync (UE_thread)\n");
  pthread_mutex_lock(&sync_mutex);
  printf("Locked sync_mutex, waiting (UE_thread)\n");

  while (sync_var<0)
    pthread_cond_wait(&sync_cond, &sync_mutex);

  pthread_mutex_unlock(&sync_mutex);
  printf("unlocked sync_mutex, waiting (UE_thread)\n");

  printf("starting UE thread\n");

#ifdef NAS_UE
  message_p = itti_alloc_new_message(TASK_NAS_UE, INITIALIZE_MESSAGE);
  itti_send_msg_to_task (TASK_NAS_UE, INSTANCE_DEFAULT, message_p);
#endif 

  while (!oai_exit) {
    
    if (UE->is_synchronized == 0) {
      
<<<<<<< HEAD
      if (pthread_mutex_lock(&UE->mutex_synch) != 0) {
=======
      if (pthread_mutex_lock(&UE->proc.mutex_synch) != 0) {
>>>>>>> 5ae509b2
	LOG_E( PHY, "[SCHED][UE] verror locking mutex for UE initial synch thread\n" );
	exit_fun("nothing to add");
	return &UE_thread_retval;
      }
      
<<<<<<< HEAD
      int instance_cnt_synch = UE->instance_cnt_synch;
      
      if (pthread_mutex_unlock(&UE->mutex_synch) != 0) {
=======
      int instance_cnt_synch = UE->proc.instance_cnt_synch;
      
      if (pthread_mutex_unlock(&UE->proc.mutex_synch) != 0) {
>>>>>>> 5ae509b2
	LOG_E( PHY, "[SCHED][UE] error unlocking mutex for UE initial synch thread\n" );
	exit_fun("nothing to add");
	return &UE_thread_retval;
      }
      
      if (instance_cnt_synch < 0) {  // we can invoke the synch
	// grab 10 ms of signal and wakeup synch thread
	for (int i=0; i<UE->frame_parms.nb_antennas_rx; i++)
	  rxp[i] = (void*)&rxdata[i][0];
      
	if (UE->mode != loop_through_memory) {
	  rxs = openair0.trx_read_func(&openair0,
				       &timestamp,
				       rxp,
				       UE->frame_parms.samples_per_tti*10,
				       UE->frame_parms.nb_antennas_rx);
	}
<<<<<<< HEAD
	instance_cnt_synch = ++UE->instance_cnt_synch;
	if (instance_cnt_synch == 0) {
	  if (pthread_cond_signal(&UE->cond_synch) != 0) {
=======
	instance_cnt_synch = ++UE->proc.instance_cnt_synch;
	if (instance_cnt_synch == 0) {
	  if (pthread_cond_signal(&UE->proc.cond_synch) != 0) {
>>>>>>> 5ae509b2
	    LOG_E( PHY, "[SCHED][UE] ERROR pthread_cond_signal for UE sync thread\n" );
	    exit_fun("nothing to add");
	    return &UE_thread_retval;
	  }
	} else {
	  LOG_E( PHY, "[SCHED][UE] UE sync thread busy!!\n" );
	  exit_fun("nothing to add");
	  return &UE_thread_retval;
	}
      } // 
      else {
	// grab 10 ms of signal into dummy buffer

	if (UE->mode != loop_through_memory) {
	  for (int i=0; i<UE->frame_parms.nb_antennas_rx; i++)
	    rxp[i] = (void*)&dummy_rx[i][0];
	  for (int sf=0;sf<10;sf++) 
	    rxs = openair0.trx_read_func(&openair0,
					 &timestamp,
					 rxp,
					 UE->frame_parms.samples_per_tti,
					 UE->frame_parms.nb_antennas_rx);
	}
      }
      
<<<<<<< HEAD
    } // UE->is_synchronized==1
    else {
      exit(-1);
    }
=======
    } // UE->is_synchronized==0
    else {
      if (start_rx_stream==0) {
	start_rx_stream=1;
	if (UE->mode != loop_through_memory) {
	  LOG_I(PHY,"Resynchronizing RX by %d samples\n",UE->rx_offset);
	  rxs = openair0.trx_read_func(&openair0,
				       &timestamp,
				       (void**)rxdata,
				       UE->rx_offset,
				       UE->frame_parms.nb_antennas_rx);

	  if (rxs != UE->rx_offset) {
	    exit_fun("problem in rx");
	    return &UE_thread_retval;
	  }
	  UE->rx_offset=0;
	} //UE->mode != loop_through_memory
	else
	  rt_sleep_ns(1000000);
	// read in first symbol (to process one subframe we need symbol 0 - 14 and 1st symbol of next subframe
	rxs = openair0.trx_read_func(&openair0,
				     &timestamp,
				     (void**)rxdata,
				     UE->frame_parms.ofdm_symbol_size+UE->frame_parms.nb_prefix_samples0,
				     UE->frame_parms.nb_antennas_rx);
      }// start_rx_stream==0
      
      if (UE->mode != loop_through_memory) {
	for (int sf=0;sf<10;sf++) 
	  for (int i=0; i<UE->frame_parms.nb_antennas_rx; i++)
	    rxp[i] = (void*)&dummy_rx[i][sf*UE->frame_parms.samples_per_tti];
	
	rxs = openair0.trx_read_func(&openair0,
				     &timestamp,
				     rxp,
				     UE->frame_parms.samples_per_tti,
				     UE->frame_parms.nb_antennas_rx);
      }
      
    } // UE->is_synchronized==1
      
>>>>>>> 5ae509b2
  } // while !oai_exit
} // UE_thread

/*
void *UE_thread_old(void *arg)
{
  UNUSED(arg)
  static int UE_thread_retval;
  PHY_VARS_UE *UE = PHY_vars_UE_g[0][0];
  int spp = openair0_cfg[0].samples_per_packet;
  int slot=1, frame=0, hw_subframe=0, rxpos=0, txpos=openair0_cfg[0].tx_scheduling_advance;
#ifdef __AVX2__
  int dummy[2][spp] __attribute__((aligned(32)));
#else
  int dummy[2][spp] __attribute__((aligned(16)));
#endif
  int dummy_dump = 0;
  int tx_enabled = 0;
  int start_rx_stream = 0;
  int rx_off_diff = 0;
  int rx_correction_timer = 0;
  int first_rx = 0;
  RTIME T0;
  unsigned int rxs;
  void* rxp[2];

  openair0_timestamp timestamp;

#ifdef NAS_UE
  MessageDef *message_p;
#endif

#ifdef DEADLINE_SCHEDULER

  struct sched_attr attr;
  unsigned int flags = 0;

  attr.size = sizeof(attr);
  attr.sched_flags = 0;
  attr.sched_nice = 0;
  attr.sched_priority = 0;//sched_get_priority_max(SCHED_DEADLINE);

  // This creates a .5 ms  reservation
  attr.sched_policy = SCHED_DEADLINE;
  attr.sched_runtime  = 100000;
  attr.sched_deadline = 500000;
  attr.sched_period   = 500000;

  if (sched_setattr(0, &attr, flags) < 0 ) {
    perror("[SCHED] main eNB thread: sched_setattr failed\n");
    exit_fun("Nothing to add");
    return &UE_thread_retval;
  }
  LOG_I(HW,"[SCHED][eNB] eNB main deadline thread %lu started on CPU %d\n",
        (unsigned long)gettid(), sched_getcpu());

#else
  struct sched_param sp;
  sp.sched_priority = sched_get_priority_max(SCHED_FIFO);
  pthread_setschedparam(pthread_self(),SCHED_FIFO,&sp);
#endif

  // Lock memory from swapping. This is a process wide call (not constraint to this thread).
  mlockall(MCL_CURRENT | MCL_FUTURE);

  printf("waiting for sync (UE_thread)\n");
  pthread_mutex_lock(&sync_mutex);
  printf("Locked sync_mutex, waiting (UE_thread)\n");

  while (sync_var<0)
    pthread_cond_wait(&sync_cond, &sync_mutex);

  pthread_mutex_unlock(&sync_mutex);
  printf("unlocked sync_mutex, waiting (UE_thread)\n");

  printf("starting UE thread\n");

#ifdef NAS_UE
  message_p = itti_alloc_new_message(TASK_NAS_UE, INITIALIZE_MESSAGE);
  itti_send_msg_to_task (TASK_NAS_UE, INSTANCE_DEFAULT, message_p);
#endif

  T0 = rt_get_time_ns();
  first_rx = 1;
  rxpos=0;

  while (!oai_exit) {
    VCD_SIGNAL_DUMPER_DUMP_VARIABLE_BY_NAME( VCD_SIGNAL_DUMPER_VARIABLES_HW_SUBFRAME, hw_subframe );
    VCD_SIGNAL_DUMPER_DUMP_VARIABLE_BY_NAME( VCD_SIGNAL_DUMPER_VARIABLES_HW_FRAME, frame );
    VCD_SIGNAL_DUMPER_DUMP_VARIABLE_BY_NAME( VCD_SIGNAL_DUMPER_VARIABLES_DUMMY_DUMP, dummy_dump );


    while (rxpos < (1+hw_subframe)*UE->frame_parms.samples_per_tti) {
      VCD_SIGNAL_DUMPER_DUMP_FUNCTION_BY_NAME( VCD_SIGNAL_DUMPER_FUNCTIONS_TRX_READ, 1 );

#ifndef USRP_DEBUG

      DevAssert( UE->frame_parms.nb_antennas_rx <= 2 );
      void* rxp[2];

      for (int i=0; i<UE->frame_parms.nb_antennas_rx; i++)
        rxp[i] = (dummy_dump==0) ? (void*)&rxdata[i][rxpos] : (void*)dummy[i];
      
    
      if (UE->mode != loop_through_memory) {
	rxs = openair0.trx_read_func(&openair0,
				     &timestamp,
				     rxp,
				     spp - ((first_rx==1) ? rx_off_diff : 0),
				     UE->frame_parms.nb_antennas_rx);

	if (rxs != (spp- ((first_rx==1) ? rx_off_diff : 0))) {
	  printf("rx error: asked %d got %d ",spp - ((first_rx==1) ? rx_off_diff : 0),rxs);
	  if (UE->is_synchronized == 1) {
	    exit_fun("problem in rx");
	    return &UE_thread_retval;
	  }
	}
      }

      if (rx_off_diff !=0)
	LOG_D(PHY,"frame %d, rx_offset %d, rx_off_diff %d\n",UE->frame_rx,UE->rx_offset,rx_off_diff);

      VCD_SIGNAL_DUMPER_DUMP_FUNCTION_BY_NAME( VCD_SIGNAL_DUMPER_FUNCTIONS_TRX_READ, 0 );

      // Transmit TX buffer based on timestamp from RX
      if ((tx_enabled==1) && (UE->mode!=loop_through_memory)) {
        VCD_SIGNAL_DUMPER_DUMP_FUNCTION_BY_NAME( VCD_SIGNAL_DUMPER_FUNCTIONS_TRX_WRITE, 1 );

        DevAssert( UE->frame_parms.nb_antennas_tx <= 2 );
        void* txp[2];

        for (int i=0; i<UE->frame_parms.nb_antennas_tx; i++)
          txp[i] = (void*)&txdata[i][txpos];

        openair0.trx_write_func(&openair0,
                                (timestamp+openair0_cfg[0].tx_scheduling_advance-openair0_cfg[0].tx_sample_advance),
                                txp,
				spp - ((first_rx==1) ? rx_off_diff : 0),
                                UE->frame_parms.nb_antennas_tx,
                                1);

        VCD_SIGNAL_DUMPER_DUMP_FUNCTION_BY_NAME( VCD_SIGNAL_DUMPER_FUNCTIONS_TRX_WRITE, 0 );
      }
      else if (UE->mode == loop_through_memory)
	rt_sleep_ns(1000000);
#else
      // define USRP_DEBUG is active
      rt_sleep_ns(1000000);
#endif

      rx_off_diff = 0;
      first_rx = 0;

      rxpos += spp;
      txpos += spp;

      if (txpos >= 10*PHY_vars_UE_g[0][0]->frame_parms.samples_per_tti)
        txpos -= 10*PHY_vars_UE_g[0][0]->frame_parms.samples_per_tti;
    }

    if (rxpos >= 10*PHY_vars_UE_g[0][0]->frame_parms.samples_per_tti)
      rxpos -= 10*PHY_vars_UE_g[0][0]->frame_parms.samples_per_tti;

    if (UE->is_synchronized == 1)  {
      LOG_D( HW, "UE_thread: hw_frame %d, hw_subframe %d (time %lli)\n", frame, hw_subframe, rt_get_time_ns()-T0 );

      if (start_rx_stream == 1) {
	LOG_D(PHY,"Locking mutex_rx (IC %d)\n",UE->instance_cnt_rx);
        if (pthread_mutex_lock(&UE->mutex_rx) != 0) {
          LOG_E( PHY, "[SCHED][UE] error locking mutex for UE RX thread\n" );
          exit_fun("nothing to add");
          return &UE_thread_retval;
        }

        int instance_cnt_rx = ++UE->instance_cnt_rx;

	LOG_D(PHY,"Unlocking mutex_rx (IC %d)\n",instance_cnt_rx);
        if (pthread_mutex_unlock(&UE->mutex_rx) != 0) {
          LOG_E( PHY, "[SCHED][UE] error unlocking mutex for UE RX thread\n" );
          exit_fun("nothing to add");
          return &UE_thread_retval;
        }

	VCD_SIGNAL_DUMPER_DUMP_VARIABLE_BY_NAME(VCD_SIGNAL_DUMPER_VARIABLES_UE_INST_CNT_RX, instance_cnt_rx);


        if (instance_cnt_rx == 0) {
	  LOG_D(HW,"signalling rx thread to wake up, hw_frame %d, hw_subframe %d (time %lli)\n", frame, hw_subframe, rt_get_time_ns()-T0 );
          if (pthread_cond_signal(&UE->proc.cond_rx) != 0) {
            LOG_E( PHY, "[SCHED][UE] ERROR pthread_cond_signal for UE RX thread\n" );
            exit_fun("nothing to add");
            return &UE_thread_retval;
          }
	  
	  LOG_D(HW,"signalled rx thread to wake up, hw_frame %d, hw_subframe %d (time %lli)\n", frame, hw_subframe, rt_get_time_ns()-T0 );
	  if (UE->mode == loop_through_memory) {
	    printf("Processing subframe %d",UE->slot_rx>>1);
	    getchar();
	  }

          if (UE->mode == rx_calib_ue) {
            if (frame == 10) {
              LOG_D(PHY,
                    "[SCHED][UE] Found cell with N_RB_DL %"PRIu8", PHICH CONFIG (%d,%d), Nid_cell %"PRIu16", NB_ANTENNAS_TX %"PRIu8", frequency offset "PRIi32" Hz, RSSI (digital) %hu dB, measured Gain %d dB, total_rx_gain %"PRIu32" dB, USRP rx gain %f dB\n",
                    UE->frame_parms.N_RB_DL,
                    UE->frame_parms.phich_config_common.phich_duration,
                    UE->frame_parms.phich_config_common.phich_resource,
                    UE->frame_parms.Nid_cell,
                    UE->frame_parms.nb_antennas_tx_eNB,
                    UE->common_vars.freq_offset,
                    UE->measurements.rx_power_avg_dB[0],
                    UE->measurements.rx_power_avg_dB[0] - rx_input_level_dBm,
                    UE->rx_total_gain_dB,
                    openair0_cfg[0].rx_gain[0]
                   );
              exit_fun("[HW][UE] UE in RX calibration mode, exiting");
              return &UE_thread_retval;
            }
          }
        } else {
          LOG_E( PHY, "[SCHED][UE] UE RX thread busy (IC %d)!!\n", instance_cnt_rx);
	  if (instance_cnt_rx > 2) {
	    exit_fun("instance_cnt_rx > 1");
	    return &UE_thread_retval;
	  }
        }

       
        if ((tx_enabled==1)&&(UE->mode != loop_through_memory)) {

	  if (pthread_mutex_lock(&UE->mutex_tx) != 0) {
	    LOG_E( PHY, "[SCHED][UE] error locking mutex for UE TX thread\n" );
	    exit_fun("nothing to add");
	    return &UE_thread_retval;
	  }


          int instance_cnt_tx = ++UE->instance_cnt_tx;

          if (pthread_mutex_unlock(&UE->mutex_tx) != 0) {
            LOG_E( PHY, "[SCHED][UE] error unlocking mutex for UE TX thread\n" );
            exit_fun("nothing to add");
            return &UE_thread_retval;
          }
	  VCD_SIGNAL_DUMPER_DUMP_VARIABLE_BY_NAME(VCD_SIGNAL_DUMPER_VARIABLES_UE_INST_CNT_TX, instance_cnt_tx);


          if (instance_cnt_tx == 0) {
            if (pthread_cond_signal(&UE->cond_tx) != 0) {
              LOG_E( PHY, "[SCHED][UE] ERROR pthread_cond_signal for UE TX thread\n" );
              exit_fun("nothing to add");
              return &UE_thread_retval;
            }
	    LOG_D(HW,"signalled tx thread to wake up, hw_frame %d, hw_subframe %d (time %lli)\n", frame, hw_subframe, rt_get_time_ns()-T0 );

          } else {
            LOG_E( PHY, "[SCHED][UE] UE TX thread busy (IC %d)!!\n" );
	    if (instance_cnt_tx>2) {
	      exit_fun("instance_cnt_tx > 1");
	      return &UE_thread_retval;
	    }
          }
        }

      }
    } else {
      // we are not yet synchronized
      if ((hw_subframe == 9) && (dummy_dump == 0)) {
        // Wake up initial synch thread
        if (pthread_mutex_lock(&UE->mutex_synch) != 0) {
          LOG_E( PHY, "[SCHED][UE] error locking mutex for UE initial synch thread\n" );
          exit_fun("nothing to add");
          return &UE_thread_retval;
        }

        int instance_cnt_synch = ++UE->instance_cnt_synch;

        if (pthread_mutex_unlock(&UE->mutex_synch) != 0) {
          LOG_E( PHY, "[SCHED][UE] error unlocking mutex for UE initial synch thread\n" );
          exit_fun("nothing to add");
          return &UE_thread_retval;
        }

        dummy_dump = 1;

        if (instance_cnt_synch == 0) {
          if (pthread_cond_signal(&UE->cond_synch) != 0) {
            LOG_E( PHY, "[SCHED][UE] ERROR pthread_cond_signal for UE sync thread\n" );
            exit_fun("nothing to add");
            return &UE_thread_retval;
          }
        } else {
          LOG_E( PHY, "[SCHED][UE] UE sync thread busy!!\n" );
          exit_fun("nothing to add");
          return &UE_thread_retval;
        }
      }
    }

    hw_subframe++;
    slot+=2;

    if (hw_subframe==10) {
      hw_subframe = 0;
      first_rx = 1;
      frame++;
      slot = 1;

      int fail = pthread_mutex_lock(&UE->mutex_synch);
      int instance_cnt_synch = UE->instance_cnt_synch;
      fail = fail || pthread_mutex_unlock(&UE->mutex_synch);

      if (fail) {
        LOG_E( PHY, "[SCHED][UE] error (un-)locking mutex for UE synch\n" );
        exit_fun("noting to add");
        return &UE_thread_retval;
      }

      if (instance_cnt_synch < 0) {
        // the UE_thread_synch is ready
        if (UE->is_synchronized == 1) {
          rx_off_diff = 0;
          LTE_DL_FRAME_PARMS *frame_parms = &UE->frame_parms; // for macro FRAME_LENGTH_COMPLEX_SAMPLES

	  //	  LOG_I(PHY,"UE->rx_offset %d\n",UE->rx_offset);
          if ((UE->rx_offset > RX_OFF_MAX) && (start_rx_stream == 0)) {
            start_rx_stream=1;
            frame=0;
            // dump ahead in time to start of frame

#ifndef USRP_DEBUG
	    if (UE->mode != loop_through_memory) {
	      LOG_I(PHY,"Resynchronizing RX by %d samples\n",UE->rx_offset);
	      rxs = openair0.trx_read_func(&openair0,
					   &timestamp,
					   (void**)rxdata,
					   UE->rx_offset,
					   UE->frame_parms.nb_antennas_rx);
	      if (rxs != UE->rx_offset) {
		exit_fun("problem in rx");
		return &UE_thread_retval;
	      }
	      UE->rx_offset=0;
	      tx_enabled = 1;
	    }
	    else
	      rt_sleep_ns(1000000);
#else
            rt_sleep_ns(10000000);
#endif

          } else if ((UE->rx_offset<(FRAME_LENGTH_COMPLEX_SAMPLES/2)) &&
		     (UE->rx_offset > RX_OFF_MIN) && 
		     (start_rx_stream==1) && 
		     (rx_correction_timer == 0)) {
            rx_off_diff = -UE->rx_offset + RX_OFF_MIN;
	    LOG_D(PHY,"UE->rx_offset %d > %d, diff %d\n",UE->rx_offset,RX_OFF_MIN,rx_off_diff);
            rx_correction_timer = 5;
          } else if ((UE->rx_offset>(FRAME_LENGTH_COMPLEX_SAMPLES/2)) && 
		     (UE->rx_offset < (FRAME_LENGTH_COMPLEX_SAMPLES-RX_OFF_MIN)) &&
		     (start_rx_stream==1) && 
		     (rx_correction_timer == 0)) {   // moving to the left so drop rx_off_diff samples
            rx_off_diff = FRAME_LENGTH_COMPLEX_SAMPLES - RX_OFF_MIN - UE->rx_offset;
	    LOG_D(PHY,"UE->rx_offset %d < %d, diff %d\n",UE->rx_offset,FRAME_LENGTH_COMPLEX_SAMPLES-RX_OFF_MIN,rx_off_diff);

            rx_correction_timer = 5;
          }

          if (rx_correction_timer>0)
            rx_correction_timer--;
        }

        dummy_dump=0;
      }
    }

#if defined(ENABLE_ITTI)
    itti_update_lte_time(frame, slot);
#endif
  }

  return &UE_thread_retval;
}

*/

/*!
 * \brief Initialize the UE theads.
 * Creates the UE threads:
 * - UE_thread_tx
 * - UE_thread_rx
 * - UE_thread_synch
 * and the locking between them.
 */
void init_UE_threads(void)
{
  PHY_VARS_UE *UE = PHY_vars_UE_g[0][0];

  pthread_attr_init (&attr_UE_thread);
  pthread_attr_setstacksize(&attr_UE_thread,8192);//5*PTHREAD_STACK_MIN);

#ifndef LOWLATENCY
  sched_param_UE_thread.sched_priority = sched_get_priority_max(SCHED_FIFO);
  pthread_attr_setschedparam(&attr_UE_thread,&sched_param_UE_thread);
#endif

  // the threads are not yet active, therefore access is allowed without locking
  UE->proc.proc_rxtx[0].instance_cnt_rxtx = -1;
  UE->proc.proc_rxtx[1].instance_cnt_rxtx = -1;
  UE->proc.instance_cnt_synch = -1;
  pthread_mutex_init(&UE->proc.proc_rxtx[0].mutex_rxtx,NULL);
  pthread_mutex_init(&UE->proc.proc_rxtx[1].mutex_rxtx,NULL);
  pthread_mutex_init(&UE->proc.mutex_synch,NULL);
  pthread_cond_init(&UE->proc.proc_rxtx[0].cond_rxtx,NULL);
  pthread_cond_init(&UE->proc.proc_rxtx[1].cond_rxtx,NULL);
  pthread_cond_init(&UE->proc.cond_synch,NULL);
<<<<<<< HEAD
  pthread_create(&UE->proc.proc_rxtx[0].thread_rxtx,NULL,UE_thread_rxn_txnp4,(void*)&UE->proc.proc_rxtx[0]);
  pthread_setname_np( UE->proc.proc_rxtx[0].thread_rxtx, "UE_thread_rxn_txnp4_even" );
  pthread_create(&UE->proc.proc_rxtx[1].thread_rxtx,NULL,UE_thread_rxn_txnp4,(void*)&UE->proc.proc_rxtx[1]);
  pthread_setname_np( UE->proc.proc_rxtx[1].thread_rxtx, "UE_thread_rxn_txnp4_odd" );
  pthread_create(&UE->proc.thread_synch,NULL,UE_thread_synch,(void*)UE);
  pthread_setname_np( UE->proc.thread_synch, "UE_thread_synch" );
=======
  pthread_create(&UE->proc.proc_rxtx[0].pthread_rxtx,NULL,UE_thread_rxn_txnp4,(void*)&UE->proc.proc_rxtx[0]);
  pthread_setname_np( UE->proc.proc_rxtx[0].pthread_rxtx, "UE_thread_rxn_txnp4_even" );
  pthread_create(&UE->proc.proc_rxtx[1].pthread_rxtx,NULL,UE_thread_rxn_txnp4,(void*)&UE->proc.proc_rxtx[1]);
  pthread_setname_np( UE->proc.proc_rxtx[1].pthread_rxtx, "UE_thread_rxn_txnp4_odd" );
  pthread_create(&UE->proc.pthread_synch,NULL,UE_thread_synch,(void*)UE);
  pthread_setname_np( UE->proc.pthread_synch, "UE_thread_synch" );
>>>>>>> 5ae509b2
}


#ifdef OPENAIR2
void fill_ue_band_info(void)
{

  UE_EUTRA_Capability_t *UE_EUTRA_Capability = UE_rrc_inst[0].UECap->UE_EUTRA_Capability;
  int i,j;

  bands_to_scan.nbands = UE_EUTRA_Capability->rf_Parameters.supportedBandListEUTRA.list.count;

  for (i=0; i<bands_to_scan.nbands; i++) {

    for (j=0; j<sizeof (eutra_bands) / sizeof (eutra_bands[0]); j++)
      if (eutra_bands[j].band == UE_EUTRA_Capability->rf_Parameters.supportedBandListEUTRA.list.array[i]->bandEUTRA) {
        memcpy(&bands_to_scan.band_info[i],
               &eutra_bands[j],
               sizeof(eutra_band_t));

        printf("Band %d (%lu) : DL %u..%u Hz, UL %u..%u Hz, Duplex %s \n",
               bands_to_scan.band_info[i].band,
               UE_EUTRA_Capability->rf_Parameters.supportedBandListEUTRA.list.array[i]->bandEUTRA,
               bands_to_scan.band_info[i].dl_min,
               bands_to_scan.band_info[i].dl_max,
               bands_to_scan.band_info[i].ul_min,
               bands_to_scan.band_info[i].ul_max,
               (bands_to_scan.band_info[i].frame_type==FDD) ? "FDD" : "TDD");
        break;
      }
  }
}
#endif

int setup_ue_buffers(PHY_VARS_UE **phy_vars_ue, openair0_config_t *openair0_cfg, openair0_rf_map rf_map[MAX_NUM_CCs])
{

  int i, CC_id;
  LTE_DL_FRAME_PARMS *frame_parms;
  
  for (CC_id=0; CC_id<MAX_NUM_CCs; CC_id++) {
  if (phy_vars_ue[CC_id]) {
  frame_parms = &(phy_vars_ue[CC_id]->frame_parms);
  } else {
    printf("phy_vars_UE[%d] not initialized\n", CC_id);
    return(-1);
  }

  /*
  if (frame_parms->frame_type == TDD) {
    if (frame_parms->N_RB_DL == 100)
      N_TA_offset = 624;
    else if (frame_parms->N_RB_DL == 50)
      N_TA_offset = 624/2;
    else if (frame_parms->N_RB_DL == 25)
      N_TA_offset = 624/4;
  }
  */

    // replace RX signal buffers with mmaped HW versions
  rxdata = (int32_t**)malloc16( frame_parms->nb_antennas_rx*sizeof(int32_t*) );
  txdata = (int32_t**)malloc16( frame_parms->nb_antennas_tx*sizeof(int32_t*) );

  for (i=0; i<frame_parms->nb_antennas_rx; i++) {
    printf( "Mapping UE CC_id %d, rx_ant %d, freq %u on card %d, chain %d\n", CC_id, i, downlink_frequency[CC_id][i], rf_map[CC_id].card, rf_map[CC_id].chain+i );
    free( phy_vars_ue[CC_id]->common_vars.rxdata[i] );
    rxdata[i] = (int32_t*)malloc16_clear( 307200*sizeof(int32_t) );
    phy_vars_ue[CC_id]->common_vars.rxdata[i] = rxdata[i]; // what about the "-N_TA_offset" ? // N_TA offset for TDD
  }
  
  for (i=0; i<frame_parms->nb_antennas_tx; i++) {
    printf( "Mapping UE CC_id %d, tx_ant %d, freq %u on card %d, chain %d\n", CC_id, i, downlink_frequency[CC_id][i], rf_map[CC_id].card, rf_map[CC_id].chain+i );
    free( phy_vars_ue[CC_id]->common_vars.txdata[i] );
    txdata[i] = (int32_t*)malloc16_clear( 307200*sizeof(int32_t) );
    phy_vars_ue[CC_id]->common_vars.txdata[i] = txdata[i];
  }
  
  // rxdata[x] points now to the same memory region as phy_vars_ue[CC_id]->common_vars.rxdata[x]
  // txdata[x] points now to the same memory region as phy_vars_ue[CC_id]->common_vars.txdata[x]
  // be careful when releasing memory!
  // because no "release_ue_buffers"-function is available, at least rxdata and txdata memory will leak (only some bytes)

  }

  return 0;
}<|MERGE_RESOLUTION|>--- conflicted
+++ resolved
@@ -485,11 +485,7 @@
 
 	  if( UE->mode == rx_dump_frame ){
 	    FILE *fd;
-<<<<<<< HEAD
-	    if ((UE->frame_rx&1) == 0) {  // this guarantees SIB1 is present 
-=======
 	    if ((UE->proc.proc_rxtx[0].frame_rx&1) == 0) {  // this guarantees SIB1 is present 
->>>>>>> 5ae509b2
 	      if ((fd = fopen("rxsig_frame0.dat","w")) != NULL) {
 		fwrite((void*)&UE->common_vars.rxdata[0][0],
 		       sizeof(int32_t),
@@ -508,14 +504,6 @@
 	      UE->is_synchronized = 0;
 	    }
 	  }
-<<<<<<< HEAD
-	  
-	  
-	  
-	  UE->slot_rx = 0;
-	  UE->slot_tx = 4;
-=======
->>>>>>> 5ae509b2
 	}
       } else {
         // initial sync failed
@@ -805,10 +793,6 @@
 {
   static int UE_thread_rx_retval;
   UE_rxtx_proc_t *proc = (UE_rxtx_proc_t *)arg;
-<<<<<<< HEAD
-  int i;
-=======
->>>>>>> 5ae509b2
   int ret;
   PHY_VARS_UE *UE=PHY_vars_UE_g[0][proc->CC_id];
   proc->instance_cnt_rxtx=-1;
@@ -944,19 +928,12 @@
     if ((subframe_select( &UE->frame_parms, proc->subframe_rx) == SF_DL) ||
 	(UE->frame_parms.frame_type == FDD) ||
 	(subframe_select( &UE->frame_parms, proc->subframe_rx ) == SF_S)) {
-<<<<<<< HEAD
-      phy_procedures_UE_RX( UE, 0, 0, UE->mode, no_relay, NULL );
-    }
     
-    
-    if ((UE->mac_enabled==1) && (i==0)) {
-=======
       phy_procedures_UE_RX( UE, proc, 0, 0, UE->mode, no_relay, NULL );
     }
-    
     
     if (UE->mac_enabled==1) {
->>>>>>> 5ae509b2
+
       ret = mac_xface->ue_scheduler(UE->Mod_id,
 				    proc->frame_tx,
 				    proc->subframe_rx,
@@ -1025,23 +1002,18 @@
   PHY_VARS_UE *UE = PHY_vars_UE_g[0][0];
   //  int tx_enabled = 0;
   unsigned int rxs;
-  int dummy_rx[UE->frame_parms.nb_antennas_rx][UE->frame_parms.samples_per_tti];
-  openair0_timestamp timestamp;
+  int dummy_rx[UE->frame_parms.nb_antennas_rx][UE->frame_parms.samples_per_tti] __attribute__((aligned(32)));
+  openair0_timestamp timestamp,timestamp1;
   void* rxp[2];
 
-<<<<<<< HEAD
-=======
-
->>>>>>> 5ae509b2
 #ifdef NAS_UE
   MessageDef *message_p;
 #endif
 
-<<<<<<< HEAD
-=======
   int start_rx_stream = 0;
-
->>>>>>> 5ae509b2
+  int rx_off_diff = 0;
+  int rx_correction_timer = 0;
+
 #ifdef DEADLINE_SCHEDULER
 
   struct sched_attr attr;
@@ -1096,25 +1068,15 @@
     
     if (UE->is_synchronized == 0) {
       
-<<<<<<< HEAD
-      if (pthread_mutex_lock(&UE->mutex_synch) != 0) {
-=======
       if (pthread_mutex_lock(&UE->proc.mutex_synch) != 0) {
->>>>>>> 5ae509b2
 	LOG_E( PHY, "[SCHED][UE] verror locking mutex for UE initial synch thread\n" );
 	exit_fun("nothing to add");
 	return &UE_thread_retval;
       }
       
-<<<<<<< HEAD
-      int instance_cnt_synch = UE->instance_cnt_synch;
-      
-      if (pthread_mutex_unlock(&UE->mutex_synch) != 0) {
-=======
       int instance_cnt_synch = UE->proc.instance_cnt_synch;
       
       if (pthread_mutex_unlock(&UE->proc.mutex_synch) != 0) {
->>>>>>> 5ae509b2
 	LOG_E( PHY, "[SCHED][UE] error unlocking mutex for UE initial synch thread\n" );
 	exit_fun("nothing to add");
 	return &UE_thread_retval;
@@ -1132,15 +1094,9 @@
 				       UE->frame_parms.samples_per_tti*10,
 				       UE->frame_parms.nb_antennas_rx);
 	}
-<<<<<<< HEAD
-	instance_cnt_synch = ++UE->instance_cnt_synch;
-	if (instance_cnt_synch == 0) {
-	  if (pthread_cond_signal(&UE->cond_synch) != 0) {
-=======
 	instance_cnt_synch = ++UE->proc.instance_cnt_synch;
 	if (instance_cnt_synch == 0) {
 	  if (pthread_cond_signal(&UE->proc.cond_synch) != 0) {
->>>>>>> 5ae509b2
 	    LOG_E( PHY, "[SCHED][UE] ERROR pthread_cond_signal for UE sync thread\n" );
 	    exit_fun("nothing to add");
 	    return &UE_thread_retval;
@@ -1157,21 +1113,16 @@
 	if (UE->mode != loop_through_memory) {
 	  for (int i=0; i<UE->frame_parms.nb_antennas_rx; i++)
 	    rxp[i] = (void*)&dummy_rx[i][0];
-	  for (int sf=0;sf<10;sf++) 
+	  for (int sf=0;sf<10;sf++) {
 	    rxs = openair0.trx_read_func(&openair0,
 					 &timestamp,
 					 rxp,
 					 UE->frame_parms.samples_per_tti,
 					 UE->frame_parms.nb_antennas_rx);
+	  }
 	}
       }
       
-<<<<<<< HEAD
-    } // UE->is_synchronized==1
-    else {
-      exit(-1);
-    }
-=======
     } // UE->is_synchronized==0
     else {
       if (start_rx_stream==0) {
@@ -1183,38 +1134,132 @@
 				       (void**)rxdata,
 				       UE->rx_offset,
 				       UE->frame_parms.nb_antennas_rx);
-
 	  if (rxs != UE->rx_offset) {
 	    exit_fun("problem in rx");
 	    return &UE_thread_retval;
 	  }
 	  UE->rx_offset=0;
+	  UE->proc.proc_rxtx[0].frame_rx++;
+	  UE->proc.proc_rxtx[1].frame_rx++;
+
+	  // read in first symbol
+	  rxs = openair0.trx_read_func(&openair0,
+				       &timestamp,
+				       (void**)rxdata,
+				       UE->frame_parms.ofdm_symbol_size+UE->frame_parms.nb_prefix_samples0,
+				       UE->frame_parms.nb_antennas_rx);
+	  slot_fep(UE,
+		   0,
+		   0,
+		   0,
+		   0,
+		   0);
+	  if (rxs != UE->frame_parms.ofdm_symbol_size+UE->frame_parms.nb_prefix_samples0) {
+	    exit_fun("problem in rx");
+	    return &UE_thread_retval;
+	  }
 	} //UE->mode != loop_through_memory
 	else
 	  rt_sleep_ns(1000000);
-	// read in first symbol (to process one subframe we need symbol 0 - 14 and 1st symbol of next subframe
-	rxs = openair0.trx_read_func(&openair0,
-				     &timestamp,
-				     (void**)rxdata,
-				     UE->frame_parms.ofdm_symbol_size+UE->frame_parms.nb_prefix_samples0,
-				     UE->frame_parms.nb_antennas_rx);
+
       }// start_rx_stream==0
-      
-      if (UE->mode != loop_through_memory) {
-	for (int sf=0;sf<10;sf++) 
-	  for (int i=0; i<UE->frame_parms.nb_antennas_rx; i++)
-	    rxp[i] = (void*)&dummy_rx[i][sf*UE->frame_parms.samples_per_tti];
+      else {
+	//	printf("Frame %d, rx_offset %d (diff %d, timer %d)\n",UE->proc.proc_rxtx[0].frame_rx,UE->rx_offset,rx_off_diff,rx_correction_timer);
+	UE->proc.proc_rxtx[0].frame_rx++;
+	UE->proc.proc_rxtx[1].frame_rx++;
+
+	for (int sf=0;sf<10;sf++) {
+	  for (int i=0; i<UE->frame_parms.nb_antennas_rx; i++) 
+	    rxp[i] = (void*)&rxdata[i][UE->frame_parms.ofdm_symbol_size+UE->frame_parms.nb_prefix_samples0+(sf*UE->frame_parms.samples_per_tti)];
+	  // grab signal for subframe
+	  if (UE->mode != loop_through_memory) {
+	    if (sf<9) {
+	      rxs = openair0.trx_read_func(&openair0,
+					   &timestamp,
+					   rxp,
+					   UE->frame_parms.samples_per_tti,
+					   UE->frame_parms.nb_antennas_rx);
+	    }
+
+	    else {
+	      rxs = openair0.trx_read_func(&openair0,
+					   &timestamp,
+					   rxp,
+					   UE->frame_parms.samples_per_tti-UE->frame_parms.ofdm_symbol_size-UE->frame_parms.nb_prefix_samples0,
+					   UE->frame_parms.nb_antennas_rx);
+	      // read in first symbol of next frame and adjust for timing drift
+	      rxs = openair0.trx_read_func(&openair0,
+					   &timestamp1,
+					   (void**)rxdata,
+					   UE->frame_parms.ofdm_symbol_size+UE->frame_parms.nb_prefix_samples0 - rx_off_diff,
+					   UE->frame_parms.nb_antennas_rx);
+	      rx_off_diff = 0;
+	    }
+	  }
+
+	  // operate on thread sf mod 2
+	  UE_rxtx_proc_t *proc = &UE->proc.proc_rxtx[sf&1];
+
+	  // lock mutex
+	  if (pthread_mutex_lock(&proc->mutex_rxtx) != 0) {
+	    LOG_E( PHY, "[SCHED][UE] error locking mutex for UE RX\n" );
+	    exit_fun("nothing to add");
+	    return &UE_thread_retval;
+	  }
+	  // increment instance count and change proc subframe/frame variables
+	  int instance_cnt_rxtx = ++proc->instance_cnt_rxtx;
+	  proc->subframe_rx=sf;
+	  proc->subframe_tx=(sf+4)%10;
+	  proc->frame_tx = proc->frame_rx + (proc->subframe_rx>5)?1:0;
+	  proc->timestamp_tx = timestamp+(4*UE->frame_parms.samples_per_tti)-UE->frame_parms.ofdm_symbol_size-UE->frame_parms.nb_prefix_samples0;
+
+
+	  if (pthread_mutex_unlock(&proc->mutex_rxtx) != 0) {
+	    LOG_E( PHY, "[SCHED][UE] error unlocking mutex for UE RX\n" );
+	    exit_fun("nothing to add");
+	    return &UE_thread_retval;
+	  }
+
+
+	  if (instance_cnt_rxtx == 0) {
+	    if (pthread_cond_signal(&proc->cond_rxtx) != 0) {
+	      LOG_E( PHY, "[SCHED][UE] ERROR pthread_cond_signal for UE RX thread\n" );
+	      exit_fun("nothing to add");
+	      return &UE_thread_retval;
+	    }
+	  } else {
+	    LOG_E( PHY, "[SCHED][UE] UE RX thread busy (IC %d)!!\n", instance_cnt_rxtx);
+	    if (instance_cnt_rxtx > 2) {
+	      sleep(1);
+	      exit_fun("instance_cnt_rxtx > 2");
+	      return &UE_thread_retval;
+	    }
+	  }
+	  if (UE->mode == loop_through_memory) {
+	    printf("Processing subframe %d",proc->subframe_rx);
+	    getchar();
+	  }
+	}// for sf=0..10
+	if ((UE->rx_offset<(5*UE->frame_parms.samples_per_tti)) &&
+	    (UE->rx_offset > RX_OFF_MIN) && 
+	    (rx_correction_timer == 0)) {
+	  rx_off_diff = -UE->rx_offset + RX_OFF_MIN;
+	  LOG_D(PHY,"UE->rx_offset %d > %d, diff %d\n",UE->rx_offset,RX_OFF_MIN,rx_off_diff);
+	  rx_correction_timer = 5;
+	} else if ((UE->rx_offset>(5*UE->frame_parms.samples_per_tti)) && 
+		   (UE->rx_offset < ((10*UE->frame_parms.samples_per_tti)-RX_OFF_MIN)) &&
+		   (rx_correction_timer == 0)) {   // moving to the left so drop rx_off_diff samples
+	  rx_off_diff = 10*UE->frame_parms.samples_per_tti - RX_OFF_MIN - UE->rx_offset;
+	  LOG_D(PHY,"UE->rx_offset %d < %d, diff %d\n",UE->rx_offset,10*UE->frame_parms.samples_per_tti-RX_OFF_MIN,rx_off_diff);
+	  
+	  rx_correction_timer = 5;
+	}
 	
-	rxs = openair0.trx_read_func(&openair0,
-				     &timestamp,
-				     rxp,
-				     UE->frame_parms.samples_per_tti,
-				     UE->frame_parms.nb_antennas_rx);
-      }
-      
+	if (rx_correction_timer>0)
+	  rx_correction_timer--;
+      } // start_rx_stream==1
     } // UE->is_synchronized==1
       
->>>>>>> 5ae509b2
   } // while !oai_exit
 } // UE_thread
 
@@ -1632,21 +1677,12 @@
   pthread_cond_init(&UE->proc.proc_rxtx[0].cond_rxtx,NULL);
   pthread_cond_init(&UE->proc.proc_rxtx[1].cond_rxtx,NULL);
   pthread_cond_init(&UE->proc.cond_synch,NULL);
-<<<<<<< HEAD
-  pthread_create(&UE->proc.proc_rxtx[0].thread_rxtx,NULL,UE_thread_rxn_txnp4,(void*)&UE->proc.proc_rxtx[0]);
-  pthread_setname_np( UE->proc.proc_rxtx[0].thread_rxtx, "UE_thread_rxn_txnp4_even" );
-  pthread_create(&UE->proc.proc_rxtx[1].thread_rxtx,NULL,UE_thread_rxn_txnp4,(void*)&UE->proc.proc_rxtx[1]);
-  pthread_setname_np( UE->proc.proc_rxtx[1].thread_rxtx, "UE_thread_rxn_txnp4_odd" );
-  pthread_create(&UE->proc.thread_synch,NULL,UE_thread_synch,(void*)UE);
-  pthread_setname_np( UE->proc.thread_synch, "UE_thread_synch" );
-=======
   pthread_create(&UE->proc.proc_rxtx[0].pthread_rxtx,NULL,UE_thread_rxn_txnp4,(void*)&UE->proc.proc_rxtx[0]);
   pthread_setname_np( UE->proc.proc_rxtx[0].pthread_rxtx, "UE_thread_rxn_txnp4_even" );
   pthread_create(&UE->proc.proc_rxtx[1].pthread_rxtx,NULL,UE_thread_rxn_txnp4,(void*)&UE->proc.proc_rxtx[1]);
   pthread_setname_np( UE->proc.proc_rxtx[1].pthread_rxtx, "UE_thread_rxn_txnp4_odd" );
   pthread_create(&UE->proc.pthread_synch,NULL,UE_thread_synch,(void*)UE);
   pthread_setname_np( UE->proc.pthread_synch, "UE_thread_synch" );
->>>>>>> 5ae509b2
 }
 
 
