/*******************************************************************************
    OpenAirInterface
    Copyright(c) 1999 - 2014 Eurecom

    OpenAirInterface is free software: you can redistribute it and/or modify
    it under the terms of the GNU General Public License as published by
    the Free Software Foundation, either version 3 of the License, or
    (at your option) any later version.


    OpenAirInterface is distributed in the hope that it will be useful,
    but WITHOUT ANY WARRANTY; without even the implied warranty of
    MERCHANTABILITY or FITNESS FOR A PARTICULAR PURPOSE.  See the
    GNU General Public License for more details.

    You should have received a copy of the GNU General Public License
    along with OpenAirInterface.The full GNU General Public License is
    included in this distribution in the file called "COPYING". If not,
    see <http://www.gnu.org/licenses/>.

   Contact Information
   OpenAirInterface Admin: openair_admin@eurecom.fr
   OpenAirInterface Tech : openair_tech@eurecom.fr
   OpenAirInterface Dev  : openair4g-devel@lists.eurecom.fr

   Address      : Eurecom, Campus SophiaTech, 450 Route des Chappes, CS 50193 - 06904 Biot Sophia Antipolis cedex, FRANCE

*******************************************************************************/

/*! \file lte-ue.c
 * \brief threads and support functions for real-time LTE UE target
 * \author R. Knopp, F. Kaltenberger, Navid Nikaein
 * \date 2015
 * \version 0.1
 * \company Eurecom
 * \email: knopp@eurecom.fr,florian.kaltenberger@eurecom.fr, navid.nikaein@eurecom.fr
 * \note
 * \warning
 */
#define _GNU_SOURCE
#include <stdio.h>
#include <stdlib.h>
#include <unistd.h>
#include <string.h>
#include <sys/ioctl.h>
#include <sys/types.h>
#include <sys/mman.h>
#include <sys/stat.h>
#include <fcntl.h>
#include <sched.h>
#include <linux/sched.h>
#include <signal.h>
#include <execinfo.h>
#include <getopt.h>
#include <syscall.h>
#include <sys/sysinfo.h>

#include "rt_wrapper.h"
#include "assertions.h"
#include "PHY/types.h"

#include "PHY/defs.h"
#ifdef OPENAIR2
#include "LAYER2/MAC/defs.h"
#include "RRC/LITE/extern.h"
#endif
#include "PHY_INTERFACE/extern.h"

#undef MALLOC //there are two conflicting definitions, so we better make sure we don't use it at all
//#undef FRAME_LENGTH_COMPLEX_SAMPLES //there are two conflicting definitions, so we better make sure we don't use it at all

#ifdef EXMIMO
#include "openair0_lib.h"
#else
#include "../../ARCH/COMMON/common_lib.h"
#endif

#include "PHY/extern.h"
#include "SCHED/extern.h"
#include "LAYER2/MAC/extern.h"
#include "LAYER2/MAC/proto.h"

#include "UTIL/LOG/log_extern.h"
#include "UTIL/OTG/otg_tx.h"
#include "UTIL/OTG/otg_externs.h"
#include "UTIL/MATH/oml.h"
#include "UTIL/LOG/vcd_signal_dumper.h"
#include "UTIL/OPT/opt.h"

#define FRAME_PERIOD    100000000ULL
#define DAQ_PERIOD      66667ULL

typedef enum {
  pss=0,
  pbch=1,
  si=2
} sync_mode_t;

int init_dlsch_threads(void);
void cleanup_dlsch_threads(void);
int32_t init_rx_pdsch_thread(void);
void cleanup_rx_pdsch_thread(void);

extern pthread_cond_t sync_cond;
extern pthread_mutex_t sync_mutex;
extern int sync_var;

extern openair0_config_t openair0_cfg[MAX_CARDS];
extern uint32_t          downlink_frequency[MAX_NUM_CCs][4];
extern int32_t           uplink_frequency_offset[MAX_NUM_CCs][4];
extern openair0_rf_map rf_map[MAX_NUM_CCs];

extern openair0_device openair0;
extern int oai_exit;

extern int32_t **rxdata;
extern int32_t **txdata;

//extern unsigned int tx_forward_nsamps;
//extern int tx_delay;

extern int rx_input_level_dBm;
extern uint8_t exit_missed_slots;
extern uint64_t num_missed_slots; // counter for the number of missed slots

extern void exit_fun(const char* s);

#ifdef EXMIMO

extern unsigned int             rxg_max[4];
extern unsigned int             rxg_med[4];
extern unsigned int             rxg_byp[4];
extern unsigned int             nf_max[4];
extern unsigned int             nf_med[4];
extern unsigned int             nf_byp[4];
extern rx_gain_t                rx_gain_mode[MAX_NUM_CCs][4];

extern double tx_gain[MAX_NUM_CCs][4];
extern double rx_gain[MAX_NUM_CCs][4];
#endif
#define KHz (1000UL)
#define MHz (1000 * KHz)

typedef struct eutra_band_s {
  int16_t band;
  uint32_t ul_min;
  uint32_t ul_max;
  uint32_t dl_min;
  uint32_t dl_max;
  lte_frame_type_t frame_type;
} eutra_band_t;

typedef struct band_info_s {
  int nbands;
  eutra_band_t band_info[100];
} band_info_t;

band_info_t bands_to_scan;

static const eutra_band_t eutra_bands[] = {
  { 1, 1920    * MHz, 1980    * MHz, 2110    * MHz, 2170    * MHz, FDD},
  { 2, 1850    * MHz, 1910    * MHz, 1930    * MHz, 1990    * MHz, FDD},
  { 3, 1710    * MHz, 1785    * MHz, 1805    * MHz, 1880    * MHz, FDD},
  { 4, 1710    * MHz, 1755    * MHz, 2110    * MHz, 2155    * MHz, FDD},
  { 5,  824    * MHz,  849    * MHz,  869    * MHz,  894    * MHz, FDD},
  { 6,  830    * MHz,  840    * MHz,  875    * MHz,  885    * MHz, FDD},
  { 7, 2500    * MHz, 2570    * MHz, 2620    * MHz, 2690    * MHz, FDD},
  { 8,  880    * MHz,  915    * MHz,  925    * MHz,  960    * MHz, FDD},
  { 9, 1749900 * KHz, 1784900 * KHz, 1844900 * KHz, 1879900 * KHz, FDD},
  {10, 1710    * MHz, 1770    * MHz, 2110    * MHz, 2170    * MHz, FDD},
  {11, 1427900 * KHz, 1452900 * KHz, 1475900 * KHz, 1500900 * KHz, FDD},
  {12,  698    * MHz,  716    * MHz,  728    * MHz,  746    * MHz, FDD},
  {13,  777    * MHz,  787    * MHz,  746    * MHz,  756    * MHz, FDD},
  {14,  788    * MHz,  798    * MHz,  758    * MHz,  768    * MHz, FDD},
  {17,  704    * MHz,  716    * MHz,  734    * MHz,  746    * MHz, FDD},
  {20,  832    * MHz,  862    * MHz,  791    * MHz,  821    * MHz, FDD},
  {22, 3510    * MHz, 3590    * MHz, 3410    * MHz, 3490    * MHz, FDD},
  {33, 1900    * MHz, 1920    * MHz, 1900    * MHz, 1920    * MHz, TDD},
  {34, 2010    * MHz, 2025    * MHz, 2010    * MHz, 2025    * MHz, TDD},
  {35, 1850    * MHz, 1910    * MHz, 1850    * MHz, 1910    * MHz, TDD},
  {36, 1930    * MHz, 1990    * MHz, 1930    * MHz, 1990    * MHz, TDD},
  {37, 1910    * MHz, 1930    * MHz, 1910    * MHz, 1930    * MHz, TDD},
  {38, 2570    * MHz, 2620    * MHz, 2570    * MHz, 2630    * MHz, TDD},
  {39, 1880    * MHz, 1920    * MHz, 1880    * MHz, 1920    * MHz, TDD},
  {40, 2300    * MHz, 2400    * MHz, 2300    * MHz, 2400    * MHz, TDD},
  {41, 2496    * MHz, 2690    * MHz, 2496    * MHz, 2690    * MHz, TDD},
  {42, 3400    * MHz, 3600    * MHz, 3400    * MHz, 3600    * MHz, TDD},
  {43, 3600    * MHz, 3800    * MHz, 3600    * MHz, 3800    * MHz, TDD},
  {44, 703    * MHz, 803    * MHz, 703    * MHz, 803    * MHz, TDD},
};

/*!
 * \brief This is the UE synchronize thread.
 * It performs band scanning and synchonization.
 * \param arg is a pointer to a \ref PHY_VARS_UE structure.
 * \returns a pointer to an int. The storage is not on the heap and must not be freed.
 */
static void *UE_thread_synch(void *arg)
{
  static int UE_thread_synch_retval;
  int i, hw_slot_offset;
  PHY_VARS_UE *UE = (PHY_VARS_UE*) arg;
  int current_band = 0;
  int current_offset = 0;
  sync_mode_t sync_mode = pbch;
  int card;
  int ind;
  int found;
  int freq_offset=0;

  UE->is_synchronized = 0;
  printf("UE_thread_sync in with PHY_vars_UE %p\n",arg);
  printf("waiting for sync (UE_thread_synch) \n");

<<<<<<< HEAD
#ifndef LOWLATENCY
=======
#ifndef DEADLINE_SCHEDULER
>>>>>>> d0c99c29
  int policy, s, j;
  struct sched_param sparam;
  char cpu_affinity[1024];
  cpu_set_t cpuset;

  /* Set affinity mask to include CPUs 1 to MAX_CPUS */
  /* CPU 0 is reserved for UHD threads */
  CPU_ZERO(&cpuset);

  #ifdef CPU_AFFINITY
  if (get_nprocs() >2)
  {
    for (j = 1; j < get_nprocs(); j++)
      CPU_SET(j, &cpuset);

    s = pthread_setaffinity_np(pthread_self(), sizeof(cpu_set_t), &cpuset);
    if (s != 0)
    {
      perror( "pthread_setaffinity_np");
      exit_fun("Error setting processor affinity");
    }
  }
  #endif

  /* Check the actual affinity mask assigned to the thread */

  s = pthread_getaffinity_np(pthread_self(), sizeof(cpu_set_t), &cpuset);
  if (s != 0)
  {
    perror( "pthread_getaffinity_np");
    exit_fun("Error getting processor affinity ");
  }
  memset(cpu_affinity, 0 , sizeof(cpu_affinity));
  for (j = 0; j < CPU_SETSIZE; j++)
  if (CPU_ISSET(j, &cpuset))
  {  
     char temp[1024];
     sprintf(temp, " CPU_%d ", j);    
     strcat(cpu_affinity, temp);
  }

  memset(&sparam, 0 , sizeof (sparam));
  sparam.sched_priority = sched_get_priority_max(SCHED_FIFO)-1;
  policy = SCHED_FIFO ; 
  
  s = pthread_setschedparam(pthread_self(), policy, &sparam);
  if (s != 0)
     {
     perror("pthread_setschedparam : ");
     exit_fun("Error setting thread priority");
     }
  s = pthread_getschedparam(pthread_self(), &policy, &sparam);
  if (s != 0)
   {
     perror("pthread_getschedparam : ");
     exit_fun("Error getting thread priority");

   }

  LOG_I( HW, "[SCHED][UE] Started UE synch thread on CPU %d TID %ld , sched_policy = %s, priority = %d, CPU Affinity = %s \n", (int)sched_getcpu(), gettid(),
                   (policy == SCHED_FIFO)  ? "SCHED_FIFO" :
                   (policy == SCHED_RR)    ? "SCHED_RR" :
                   (policy == SCHED_OTHER) ? "SCHED_OTHER" :
                   "???",
                   (int) sparam.sched_priority, cpu_affinity);

#endif


  pthread_mutex_lock(&sync_mutex);
  printf("Locked sync_mutex, waiting (UE_sync_thread)\n");

  while (sync_var<0)
    pthread_cond_wait(&sync_cond, &sync_mutex);

  pthread_mutex_unlock(&sync_mutex);
  printf("unlocked sync_mutex (UE_sync_thread)\n");

  printf("starting UE synch thread (IC %d)\n",UE->instance_cnt_synch);
  ind = 0;
  found = 0;


  if (UE->UE_scan == 0) {
    do  {
      current_band = eutra_bands[ind].band;
      printf( "Scanning band %d, dl_min %"PRIu32", ul_min %"PRIu32"\n", current_band, eutra_bands[ind].dl_min,eutra_bands[ind].ul_min);

      if ((eutra_bands[ind].dl_min <= downlink_frequency[0][0]) && (eutra_bands[ind].dl_max >= downlink_frequency[0][0])) {
        for (card=0; card<MAX_NUM_CCs; card++)
          for (i=0; i<4; i++)
            uplink_frequency_offset[card][i] = eutra_bands[ind].ul_min - eutra_bands[ind].dl_min;

        found = 1;
        break;
      }

      ind++;
    } while (ind < sizeof(eutra_bands) / sizeof(eutra_bands[0]));
  
    if (found == 0) {
      exit_fun("Can't find EUTRA band for frequency");
      return &UE_thread_synch_retval;
    }






    LOG_I( PHY, "[SCHED][UE] Check absolute frequency DL %"PRIu32", UL %"PRIu32" (oai_exit %d)\n", downlink_frequency[0][0], downlink_frequency[0][0]+uplink_frequency_offset[0][0],oai_exit );

    for (i=0;i<openair0_cfg[0].rx_num_channels;i++) {
      openair0_cfg[0].rx_freq[i] = downlink_frequency[0][i];
      openair0_cfg[0].tx_freq[i] = downlink_frequency[0][i]+uplink_frequency_offset[0][i];
      openair0_cfg[0].autocal[i] = 1;
    }

    sync_mode = pbch;

  } else if  (UE->UE_scan == 1) {
    current_band=0;

    for (card=0; card<MAX_CARDS; card++) {
      for (i=0; i<openair0_cfg[card].rx_num_channels; i++) {
        downlink_frequency[card][i] = bands_to_scan.band_info[0].dl_min;
        uplink_frequency_offset[card][i] = bands_to_scan.band_info[0].ul_min-bands_to_scan.band_info[0].dl_min;

        openair0_cfg[card].rx_freq[i] = downlink_frequency[card][i];
        openair0_cfg[card].tx_freq[i] = downlink_frequency[card][i]+uplink_frequency_offset[card][i];
#ifdef OAI_USRP
        openair0_cfg[card].rx_gain[i] = UE->rx_total_gain_dB;//-USRP_GAIN_OFFSET;

#if 0 // UHD 3.8	
        switch(UE->lte_frame_parms.N_RB_DL) {
        case 6:
          openair0_cfg[card].rx_gain[i] -= 12;
          break;

        case 25:
          openair0_cfg[card].rx_gain[i] -= 6;
          break;

        case 50:
          openair0_cfg[card].rx_gain[i] -= 3;
          break;

        case 100:
          openair0_cfg[card].rx_gain[i] -= 0;
          break;

        default:
          printf( "Unknown number of RBs %d\n", UE->lte_frame_parms.N_RB_DL );
          break;
        }
#endif
        printf( "UE synch: setting RX gain (%d,%d) to %f\n", card, i, openair0_cfg[card].rx_gain[i] );
#endif
      }
    }

  }

  while (oai_exit==0) {

    if (pthread_mutex_lock(&UE->mutex_synch) != 0) {
      LOG_E( PHY, "[SCHED][UE] error locking mutex for UE initial synch thread\n" );
      exit_fun("noting to add");
      return &UE_thread_synch_retval;
    }
    

    while (UE->instance_cnt_synch < 0) {
      // the thread waits here most of the time
      pthread_cond_wait( &UE->cond_synch, &UE->mutex_synch );
    }

    if (pthread_mutex_unlock(&UE->mutex_synch) != 0) {
      LOG_E( PHY, "[SCHED][eNB] error unlocking mutex for UE Initial Synch thread\n" );
      exit_fun("nothing to add");
      return &UE_thread_synch_retval;
    }

    VCD_SIGNAL_DUMPER_DUMP_FUNCTION_BY_NAME( VCD_SIGNAL_DUMPER_FUNCTIONS_UE_SYNCH, 1 );

    switch (sync_mode) {
    case pss:
      LOG_I(PHY,"[SCHED][UE] Scanning band %d (%d), freq %u\n",bands_to_scan.band_info[current_band].band, current_band,bands_to_scan.band_info[current_band].dl_min+current_offset);
      lte_sync_timefreq(UE,current_band,bands_to_scan.band_info[current_band].dl_min+current_offset);
      current_offset += 20000000; // increase by 20 MHz

      if (current_offset > bands_to_scan.band_info[current_band].dl_max-bands_to_scan.band_info[current_band].dl_min) {
        current_band++;
        current_offset=0;
      }

      if (current_band==bands_to_scan.nbands) {
        current_band=0;
        oai_exit=1;
      }

      for (card=0; card<MAX_CARDS; card++) {
        for (i=0; i<openair0_cfg[card].rx_num_channels; i++) {
          downlink_frequency[card][i] = bands_to_scan.band_info[current_band].dl_min+current_offset;
          uplink_frequency_offset[card][i] = bands_to_scan.band_info[current_band].ul_min-bands_to_scan.band_info[0].dl_min + current_offset;


          openair0_cfg[card].rx_freq[i] = downlink_frequency[card][i];
          openair0_cfg[card].tx_freq[i] = downlink_frequency[card][i]+uplink_frequency_offset[card][i];
#ifdef OAI_USRP
          openair0_cfg[card].rx_gain[i] = UE->rx_total_gain_dB;//-USRP_GAIN_OFFSET;  // 65 calibrated for USRP B210 @ 2.6 GHz

#if 0 // UHD 3.8	  
          switch(UE->lte_frame_parms.N_RB_DL) {
          case 6:
            openair0_cfg[card].rx_gain[i] -= 12;
            break;

          case 25:
            openair0_cfg[card].rx_gain[i] -= 6;
            break;

          case 50:
            openair0_cfg[card].rx_gain[i] -= 3;
            break;

          case 100:
            openair0_cfg[card].rx_gain[i] -= 0;
            break;

          default:
            printf("Unknown number of RBs %d\n",UE->lte_frame_parms.N_RB_DL);
            break;
          }
#endif	  

          printf("UE synch: setting RX gain (%d,%d) to %f\n",card,i,openair0_cfg[card].rx_gain[i]);
#endif

        }

      }

      if (UE->UE_scan_carrier) {

	for (i=0;i<openair0_cfg[0].rx_num_channels;i++)
	  openair0_cfg[0].autocal[i] = 1;

      }


      break;
 
    case pbch:

      LOG_I(PHY,"[UE thread Synch] Running Initial Synch\n");
      if (initial_sync( UE, UE->mode ) == 0) {

        hw_slot_offset = (UE->rx_offset<<1) / UE->lte_frame_parms.samples_per_tti;
        LOG_I( HW, "Got synch: hw_slot_offset %d\n", hw_slot_offset );
	if (UE->UE_scan_carrier == 1) {

	  UE->UE_scan_carrier = 0;
	  // rerun with new cell parameters and frequency-offset
	  for (i=0;i<openair0_cfg[0].rx_num_channels;i++) {
	    openair0_cfg[0].rx_gain[i] = UE->rx_total_gain_dB;//-USRP_GAIN_OFFSET;
	    openair0_cfg[0].rx_freq[i] -= UE->lte_ue_common_vars.freq_offset;
	    openair0_cfg[0].tx_freq[i] =  openair0_cfg[0].rx_freq[i]+uplink_frequency_offset[0][i];
	    downlink_frequency[0][i] = openair0_cfg[0].rx_freq[i];
	    freq_offset=0;	    
	  }

	  // reconfigure for potentially different bandwidth
	  switch(UE->lte_frame_parms.N_RB_DL) {
	  case 6:
	    openair0_cfg[0].sample_rate =1.92e6;
	    openair0_cfg[0].rx_bw          =.96e6;
	    openair0_cfg[0].tx_bw          =.96e6;
	    //            openair0_cfg[0].rx_gain[0] -= 12;
	    break;
	  case 25:
	    openair0_cfg[0].sample_rate =7.68e6;
	    openair0_cfg[0].rx_bw          =2.5e6;
	    openair0_cfg[0].tx_bw          =2.5e6;
	    //            openair0_cfg[0].rx_gain[0] -= 6;
	    break;
	  case 50:
	    openair0_cfg[0].sample_rate =15.36e6;
	    openair0_cfg[0].rx_bw          =5.0e6;
	    openair0_cfg[0].tx_bw          =5.0e6;
	    //            openair0_cfg[0].rx_gain[0] -= 3;
	    break;
	  case 100:
	    openair0_cfg[0].sample_rate=30.72e6;
	    openair0_cfg[0].rx_bw=10.0e6;
	    openair0_cfg[0].tx_bw=10.0e6;
	    //            openair0_cfg[0].rx_gain[0] -= 0;
	    break;
	  }
#ifndef EXMIMO
	  openair0.trx_set_freq_func(&openair0,&openair0_cfg[0],0);
	  //openair0.trx_set_gains_func(&openair0,&openair0_cfg[0]);
	  //openair0.trx_stop_func(0);	  
#else
	  openair0_set_frequencies(&openair0,&openair0_cfg[0],0);
	  openair0_set_gains(&openair0,&openair0_cfg[0]);
	  openair0_stop(0);
#endif
	  sleep(1);
	  init_frame_parms(&UE->lte_frame_parms,1);
	}
	else {
	  UE->is_synchronized = 1;

	 if( UE->mode == rx_dump_frame ){
	   FILE *fd;
	   if ((UE->frame_rx&1) == 0) {  // this guarantees SIB1 is present 
	     if ((fd = fopen("rxsig_frame0.dat","w")) != NULL) {
	       fwrite((void*)&UE->lte_ue_common_vars.rxdata[0][0],
		      sizeof(int32_t),
		      10*UE->lte_frame_parms.samples_per_tti,
		      fd);
	       LOG_I(PHY,"Dummping Frame ... bye bye \n");
	       fclose(fd);
	       exit(0);
	     }
	     else {
	       LOG_E(PHY,"Cannot open file for writing\n");
	       exit(0);
	     }
	   }
	   else {
	     UE->is_synchronized = 0;
	   }
	 }
	 

#ifndef EXMIMO
	  UE->slot_rx = 0;
	  UE->slot_tx = 4;
#else
	  UE->slot_rx = 18;
	  UE->slot_tx = 2;
#endif
	}
      } else {
        // initial sync failed
        // calculate new offset and try again
	if (UE->UE_scan_carrier == 1) {
	  if (freq_offset >= 0) {
	    freq_offset += 100;
	    freq_offset *= -1;
	  } else {
	    freq_offset *= -1;
	  }
	
	  if (abs(freq_offset) > 7500) {
	    LOG_I( PHY, "[initial_sync] No cell synchronization found, abandoning\n" );
	    FILE *fd;
	    if ((fd = fopen("rxsig_frame0.dat","w"))!=NULL) {
	      fwrite((void*)&UE->lte_ue_common_vars.rxdata[0][0],
		     sizeof(int32_t),
		     10*UE->lte_frame_parms.samples_per_tti,
		     fd);
	      LOG_I(PHY,"Dummping Frame ... bye bye \n");
	      fclose(fd);
	      exit(0);
	    }
	    mac_xface->macphy_exit("No cell synchronization found, abandoning");
	    return &UE_thread_synch_retval; // not reached
	  }
	}
	else {
	  
	}
        LOG_I( PHY, "[initial_sync] trying carrier off %d Hz, rxgain %d (DL %u, UL %u)\n", 
	       freq_offset,
               UE->rx_total_gain_dB,
               downlink_frequency[0][0]+freq_offset,
               downlink_frequency[0][0]+uplink_frequency_offset[0][0]+freq_offset );

        for (card=0; card<MAX_CARDS; card++) {
          for (i=0; i<openair0_cfg[card].rx_num_channels; i++) {
            openair0_cfg[card].rx_freq[i] = downlink_frequency[card][i]+freq_offset;
            openair0_cfg[card].tx_freq[i] = downlink_frequency[card][i]+uplink_frequency_offset[card][i]+freq_offset;
#ifndef EXMIMO
	    openair0.trx_set_freq_func(&openair0,&openair0_cfg[0],0);
	    
#else
	    openair0_set_frequencies(&openair0,&openair0_cfg[0],0);
	    
#endif

#if defined(OAI_USRP) || defined(OAI_BLADERF) || defined(OAI_LMSSDR)
            openair0_cfg[card].rx_gain[i] = UE->rx_total_gain_dB;//-USRP_GAIN_OFFSET;
	    
	    
#if 0
            switch(UE->lte_frame_parms.N_RB_DL) {
            case 6:
              openair0_cfg[card].rx_gain[i] -= 12;
              break;

            case 25:
              openair0_cfg[card].rx_gain[i] -= 6;
              break;

            case 50:
              openair0_cfg[card].rx_gain[i] -= 0;//3;
              break;

            case 100:
              openair0_cfg[card].rx_gain[i] -= 0;
              break;

            default:
              printf("Unknown number of RBs %d\n",UE->lte_frame_parms.N_RB_DL);
              break;
            }
#endif	    
#endif
          }
        }
	if (UE->UE_scan_carrier==1) {
	  for (i=0;i<openair0_cfg[0].rx_num_channels;i++)
	    openair0_cfg[0].autocal[i] = 1;
	  
	}
      }// initial_sync=0

      break;

    case si:
    default:
      break;
    }

    VCD_SIGNAL_DUMPER_DUMP_FUNCTION_BY_NAME( VCD_SIGNAL_DUMPER_FUNCTIONS_UE_SYNCH, 0 );



    if (pthread_mutex_lock(&UE->mutex_synch) != 0) {
      LOG_E( PHY, "[SCHED][UE] error locking mutex for UE synch\n" );
      exit_fun("noting to add");
      return &UE_thread_synch_retval;
    }

    // indicate readiness
    UE->instance_cnt_synch--;

    if (pthread_mutex_unlock(&UE->mutex_synch) != 0) {
      LOG_E( PHY, "[SCHED][UE] error unlocking mutex for UE synch\n" );
      exit_fun("noting to add");
      return &UE_thread_synch_retval;
    }

    VCD_SIGNAL_DUMPER_DUMP_FUNCTION_BY_NAME( VCD_SIGNAL_DUMPER_FUNCTIONS_UE_SYNCH, 0 );
  }  // while !oai_exit

  return &UE_thread_synch_retval;
}

/*!
 * \brief This is the UE transmit thread.
 * This thread performs the phy_procedures_UE_TX() on every transmit slot.
 * \param arg is a pointer to a \ref PHY_VARS_UE structure.
 * \returns a pointer to an int. The storage is not on the heap and must not be freed.
 */
static void *UE_thread_tx(void *arg)
{
  static int UE_thread_tx_retval;
  //int ret;

  PHY_VARS_UE *UE = (PHY_VARS_UE*)arg;

  UE->instance_cnt_tx=-1;

#ifdef RTAI
  RT_TASK *task = rt_task_init_schmod(nam2num("UE TX Thread"), 0, 0, 0, SCHED_FIFO, 0xF);

  if (task==NULL) {
    LOG_E(PHY,"[SCHED][UE] Problem starting UE TX thread!!!!\n");
    return 0;
  }

  LOG_D(HW,"Started UE TX thread (id %p)\n",task);
#else

#ifdef DEADLINE_SCHEDULER
  struct sched_attr attr;
  unsigned int flags = 0;

  attr.size = sizeof(attr);
  attr.sched_flags = 0;
  attr.sched_nice = 0;
  attr.sched_priority = 0;

  /* This creates a 1ms reservation every 10ms period*/
  attr.sched_policy   = SCHED_DEADLINE;
  attr.sched_runtime  = 900000;  // each tx thread requires .5ms to finish its job
  attr.sched_deadline = 1000000; // each tx thread will finish within 1ms
  attr.sched_period   = 1000000; // each tx thread has a period of 1ms from the starting point


  if (sched_setattr(0, &attr, flags) < 0 ) {
    perror("[SCHED] UE_thread_tx thread: sched_setattr failed\n");
    return &UE_thread_tx_retval;
  }

#else
  int policy, s, j;
  struct sched_param sparam;
  char cpu_affinity[1024];
  cpu_set_t cpuset;

  /* Set affinity mask to include CPUs 1 to MAX_CPUS */
  /* CPU 0 is reserved for UHD threads */
  CPU_ZERO(&cpuset);

  #ifdef CPU_AFFINITY
  if (get_nprocs() >2)
  {
    for (j = 1; j < get_nprocs(); j++)
      CPU_SET(j, &cpuset);

    s = pthread_setaffinity_np(pthread_self(), sizeof(cpu_set_t), &cpuset);
    if (s != 0)
    {
      perror( "pthread_setaffinity_np");
      exit_fun("Error setting processor affinity");
    }
  }
  #endif

  /* Check the actual affinity mask assigned to the thread */

  s = pthread_getaffinity_np(pthread_self(), sizeof(cpu_set_t), &cpuset);
  if (s != 0)
  {
    perror( "pthread_getaffinity_np");
    exit_fun("Error getting processor affinity ");
  }
  memset(cpu_affinity, 0 , sizeof(cpu_affinity));
  for (j = 0; j < CPU_SETSIZE; j++)
  if (CPU_ISSET(j, &cpuset))
  {  
     char temp[1024];
     sprintf(temp, " CPU_%d ", j);    
     strcat(cpu_affinity, temp);
  }

  memset(&sparam, 0 , sizeof (sparam));
  sparam.sched_priority = sched_get_priority_max(SCHED_FIFO)-1;
  policy = SCHED_FIFO ; 
  
  s = pthread_setschedparam(pthread_self(), policy, &sparam);
  if (s != 0)
     {
     perror("pthread_setschedparam : ");
     exit_fun("Error setting thread priority");
     }
  s = pthread_getschedparam(pthread_self(), &policy, &sparam);
  if (s != 0)
   {
     perror("pthread_getschedparam : ");
     exit_fun("Error getting thread priority");

   }

  LOG_I( HW, "[SCHED][UE] Started UE thread TX on CPU %d TID %ld , sched_policy = %s, priority = %d, CPU Affinity = %s \n", (int)sched_getcpu(), gettid(),
                   (policy == SCHED_FIFO)  ? "SCHED_FIFO" :
                   (policy == SCHED_RR)    ? "SCHED_RR" :
                   (policy == SCHED_OTHER) ? "SCHED_OTHER" :
                   "???",
                   (int) sparam.sched_priority, cpu_affinity);


#endif
#endif

  printf("waiting for sync (UE_thread_tx)\n");

  pthread_mutex_lock(&sync_mutex);
  printf("Locked sync_mutex, waiting (UE_thread_tx)\n");

  while (sync_var<0)
    pthread_cond_wait(&sync_cond, &sync_mutex);

  pthread_mutex_unlock(&sync_mutex);
  printf("unlocked sync_mutex, waiting (UE_thread_tx)\n");

  printf("Starting UE TX thread\n");

  // Lock memory from swapping. This is a process wide call (not constraint to this thread).
  mlockall(MCL_CURRENT | MCL_FUTURE);

  while (!oai_exit) {

    if (pthread_mutex_lock(&UE->mutex_tx) != 0) {
      LOG_E( PHY, "[SCHED][UE] error locking mutex for UE TX\n" );
      exit_fun("nothing to add");
      return &UE_thread_tx_retval;
    }

    while (UE->instance_cnt_tx < 0) {
      // most of the time, the thread is waiting here
      pthread_cond_wait( &UE->cond_tx, &UE->mutex_tx );
    }

    if (pthread_mutex_unlock(&UE->mutex_tx) != 0) {
      LOG_E( PHY, "[SCHED][UE] error unlocking mutex for UE TX\n" );
      exit_fun("nothing to add");
      return &UE_thread_tx_retval;
    }
    VCD_SIGNAL_DUMPER_DUMP_FUNCTION_BY_NAME( VCD_SIGNAL_DUMPER_FUNCTIONS_UE_THREAD_TX, 1 );

    if ((subframe_select( &UE->lte_frame_parms, UE->slot_tx>>1 ) == SF_UL) ||
        (UE->lte_frame_parms.frame_type == FDD)) {
      phy_procedures_UE_TX( UE, 0, 0, UE->mode, no_relay );
    }

    if ((subframe_select( &UE->lte_frame_parms, UE->slot_tx>>1 ) == SF_S) &&
        ((UE->slot_tx&1) == 1)) {
      phy_procedures_UE_S_TX( UE, 0, 0, no_relay );
    }

    UE->slot_tx += 2;

    if (UE->slot_tx >= 20) {
      UE->slot_tx -= 20;
      UE->frame_tx++;
      VCD_SIGNAL_DUMPER_DUMP_VARIABLE_BY_NAME( VCD_SIGNAL_DUMPER_VARIABLES_FRAME_NUMBER_TX_UE, UE->frame_tx );
    }

    VCD_SIGNAL_DUMPER_DUMP_VARIABLE_BY_NAME( VCD_SIGNAL_DUMPER_VARIABLES_SUBFRAME_NUMBER_TX_UE, UE->slot_tx>>1 );

    VCD_SIGNAL_DUMPER_DUMP_FUNCTION_BY_NAME( VCD_SIGNAL_DUMPER_FUNCTIONS_UE_THREAD_TX, 0 );

    if (pthread_mutex_lock(&UE->mutex_tx) != 0) {
      LOG_E( PHY, "[SCHED][UE] error locking mutex for UE TX thread\n" );
      exit_fun("nothing to add");
      return &UE_thread_tx_retval;
    }

    UE->instance_cnt_tx--;
    VCD_SIGNAL_DUMPER_DUMP_VARIABLE_BY_NAME(VCD_SIGNAL_DUMPER_VARIABLES_UE_INST_CNT_TX, UE->instance_cnt_tx);

    if (pthread_mutex_unlock(&UE->mutex_tx) != 0) {
      LOG_E( PHY, "[SCHED][UE] error unlocking mutex for UE TX thread\n" );
      exit_fun("nothing to add");
      return &UE_thread_tx_retval;
    }

  }

  return &UE_thread_tx_retval;
}

/*!
 * \brief This is the UE receive thread.
 * This thread performs the phy_procedures_UE_RX() on every received slot.
 * \param arg is a pointer to a \ref PHY_VARS_UE structure.
 * \returns a pointer to an int. The storage is not on the heap and must not be freed.
 */

/*
#ifdef OAI_USRP
void rescale(int16_t *input,int length)
{
#if defined(__x86_64__) || defined(__i386__)
  __m128i *input128 = (__m128i *)input;
#elif defined(__arm__)
  int16x8_t *input128 = (int16x8_t *)input;
#endif
  int i;

  for (i=0; i<length>>2; i++) {
#if defined(__x86_64__) || defined(__i386__)
    input128[i] = _mm_srai_epi16(input128[i],4);
#elif defined(__arm__)
    input128[i] = vshrq_n_s16(input128[i],4);
#endif
  }
}
#endif
*/

static void *UE_thread_rx(void *arg)
{
  static int UE_thread_rx_retval;
  PHY_VARS_UE *UE = (PHY_VARS_UE*)arg;
  int i;
  int ret;

  UE->instance_cnt_rx=-1;

#ifdef RTAI
  RT_TASK *task = rt_task_init_schmod(nam2num("UE RX Thread"), 0, 0, 0, SCHED_FIFO, 0xF);

  if (task==NULL) {
    LOG_E(PHY,"[SCHED][UE] Problem starting UE RX thread!!!!\n");
    return &UE_thread_rx_retval;
  }

  LOG_D(HW,"Started UE RX thread (id %p)\n",task);
#else

#ifdef DEADLINE_SCHEDULER
  struct sched_attr attr;
  unsigned int flags = 0;

  attr.size = sizeof(attr);
  attr.sched_flags = 0;
  attr.sched_nice = 0;
  attr.sched_priority = 0;

  // This creates a .5ms reservation every 1ms period
  attr.sched_policy   = SCHED_DEADLINE;
  attr.sched_runtime  = 900000;  // each rx thread requires 1ms to finish its job
  attr.sched_deadline = 1000000; // each rx thread will finish within 1ms
  attr.sched_period   = 1000000; // each rx thread has a period of 1ms from the starting point

  if (sched_setattr(0, &attr, flags) < 0 ) {
    perror("[SCHED] UE_thread_rx : sched_setattr failed\n");
    return &UE_thread_rx_retval;
  }

#else
  int policy, s, j;
  struct sched_param sparam;
  char cpu_affinity[1024];
  cpu_set_t cpuset;

  /* Set affinity mask to include CPUs 1 to MAX_CPUS */
  /* CPU 0 is reserved for UHD threads */
  CPU_ZERO(&cpuset);

  #ifdef CPU_AFFINITY
  if (get_nprocs() >2)
  {
    for (j = 1; j < get_nprocs(); j++)
      CPU_SET(j, &cpuset);

    s = pthread_setaffinity_np(pthread_self(), sizeof(cpu_set_t), &cpuset);
    if (s != 0)
    {
      perror( "pthread_setaffinity_np");
      exit_fun("Error setting processor affinity");
    }
  }
  #endif

  /* Check the actual affinity mask assigned to the thread */

  s = pthread_getaffinity_np(pthread_self(), sizeof(cpu_set_t), &cpuset);
  if (s != 0)
  {
    perror( "pthread_getaffinity_np");
    exit_fun("Error getting processor affinity ");
  }
  memset(cpu_affinity, 0 , sizeof(cpu_affinity));
  for (j = 0; j < CPU_SETSIZE; j++)
  if (CPU_ISSET(j, &cpuset))
  {  
     char temp[1024];
     sprintf(temp, " CPU_%d ", j);    
     strcat(cpu_affinity, temp);
  }

  memset(&sparam, 0 , sizeof (sparam));
  sparam.sched_priority = sched_get_priority_max(SCHED_FIFO)-1;
  policy = SCHED_FIFO ; 
  
  s = pthread_setschedparam(pthread_self(), policy, &sparam);
  if (s != 0)
     {
     perror("pthread_setschedparam : ");
     exit_fun("Error setting thread priority");
     }
  s = pthread_getschedparam(pthread_self(), &policy, &sparam);
  if (s != 0)
   {
     perror("pthread_getschedparam : ");
     exit_fun("Error getting thread priority");

   }

  LOG_I( HW, "[SCHED][UE] Started UE RX thread on CPU %d TID %ld , sched_policy = %s, priority = %d, CPU Affinity = %s \n", (int)sched_getcpu(), gettid(),
                   (policy == SCHED_FIFO)  ? "SCHED_FIFO" :
                   (policy == SCHED_RR)    ? "SCHED_RR" :
                   (policy == SCHED_OTHER) ? "SCHED_OTHER" :
                   "???",
                   (int) sparam.sched_priority, cpu_affinity);


#endif
#endif

  // Lock memory from swapping. This is a process wide call (not constraint to this thread).
  mlockall(MCL_CURRENT | MCL_FUTURE);

  printf("waiting for sync (UE_thread_rx)\n");

  pthread_mutex_lock(&sync_mutex);
  printf("Locked sync_mutex, waiting (UE_thread_rx)\n");

  while (sync_var<0)
    pthread_cond_wait(&sync_cond, &sync_mutex);

  pthread_mutex_unlock(&sync_mutex);
  printf("unlocked sync_mutex, waiting (UE_thread_rx)\n");

  printf("Starting UE RX thread\n");

  while (!oai_exit) {
    if (pthread_mutex_lock(&UE->mutex_rx) != 0) {
      LOG_E( PHY, "[SCHED][UE] error locking mutex for UE RX\n" );
      exit_fun("nothing to add");
      return &UE_thread_rx_retval;
    }

    while (UE->instance_cnt_rx < 0) {
      // most of the time, the thread is waiting here
      pthread_cond_wait( &UE->cond_rx, &UE->mutex_rx );
    }

    if (pthread_mutex_unlock(&UE->mutex_rx) != 0) {
      LOG_E( PHY, "[SCHED][UE] error unlocking mutex for UE RX\n" );
      exit_fun("nothing to add");
      return &UE_thread_rx_retval;
    }

    VCD_SIGNAL_DUMPER_DUMP_FUNCTION_BY_NAME( VCD_SIGNAL_DUMPER_FUNCTIONS_UE_THREAD_RX, 1 );
    for (i=0; i<2; i++) {
      if ((subframe_select( &UE->lte_frame_parms, UE->slot_rx>>1 ) == SF_DL) ||
          (UE->lte_frame_parms.frame_type == FDD)) {
	/*
#ifdef OAI_USRP
	// this does the adjustments of RX signal amplitude to bring into least 12 significant bits
	int slot_length = UE->lte_frame_parms.samples_per_tti>>1;
	int rx_offset = (UE->slot_rx)*slot_length + UE->rx_offset;
	int frame_length = UE->lte_frame_parms.samples_per_tti*10;
	int aa;
	if (rx_offset > frame_length)
	  rx_offset-=frame_length;


	if (rx_offset >= 0) {
	  if (rx_offset + slot_length < frame_length)
	    for (aa=0;aa<UE->lte_frame_parms.nb_antennas_rx;aa++)
	      rescale((int16_t*)&UE->lte_ue_common_vars.rxdata[aa][rx_offset&(~0x3)],
		      slot_length);
	  else {
	    int diff = rx_offset + slot_length - frame_length;
	    for (aa=0;aa<UE->lte_frame_parms.nb_antennas_rx;aa++){
	      rescale((int16_t*)&UE->lte_ue_common_vars.rxdata[aa][rx_offset&(~0x3)],
		      slot_length-diff);
	      rescale((int16_t*)&UE->lte_ue_common_vars.rxdata[aa][0],
		      diff);
	    }
	  }
	}
	else {
	    for (aa=0;aa<UE->lte_frame_parms.nb_antennas_rx;aa++){
	      rescale((int16_t*)&UE->lte_ue_common_vars.rxdata[aa][(frame_length+rx_offset)&(~0x3)],
		      -rx_offset);
	      rescale((int16_t*)&UE->lte_ue_common_vars.rxdata[aa][0],
		      slot_length+rx_offset);
	    }
	}
#endif
	*/
        phy_procedures_UE_RX( UE, 0, 0, UE->mode, no_relay, NULL );
      }

      if ((subframe_select( &UE->lte_frame_parms, UE->slot_rx>>1 ) == SF_S) &&
          ((UE->slot_rx&1) == 0)) {
	/*
#ifdef OAI_USRP
	// this does the adjustments of RX signal amplitude to bring into least 12 significant bits
	int slot_length = UE->lte_frame_parms.samples_per_tti>>1;
	int rx_offset = (UE->slot_rx)*slot_length + UE->rx_offset;
	int frame_length = UE->lte_frame_parms.samples_per_tti*10;
	if (rx_offset > frame_length)
	  rx_offset-=frame_length;
	int aa;

	if (rx_offset >= 0) {
	  if (rx_offset + slot_length < frame_length)
	    for (aa=0;aa<UE->lte_frame_parms.nb_antennas_rx;aa++)
	      rescale((int16_t*)&UE->lte_ue_common_vars.rxdata[aa][rx_offset&(~0x3)],
		      slot_length);
	  else {
	    int diff = rx_offset + slot_length - frame_length;
	    for (aa=0;aa<UE->lte_frame_parms.nb_antennas_rx;aa++){
	      rescale((int16_t*)&UE->lte_ue_common_vars.rxdata[aa][rx_offset&(~0x3)],
		      slot_length-diff);
	      rescale((int16_t*)&UE->lte_ue_common_vars.rxdata[aa][0],
		      diff);
	    }
	  }
	}
	else {
	  for (aa=0;aa<UE->lte_frame_parms.nb_antennas_rx;aa++){
	    rescale((int16_t*)&UE->lte_ue_common_vars.rxdata[aa][(frame_length+rx_offset)&(~0x3)],
		    -rx_offset);
	    rescale((int16_t*)&UE->lte_ue_common_vars.rxdata[aa][0],
		    slot_length+rx_offset);
	  }
	}
#endif
	*/
        phy_procedures_UE_RX( UE, 0, 0, UE->mode, no_relay, NULL );
      }

      if ((UE->mac_enabled==1) && (i==0)) {
        ret = mac_xface->ue_scheduler(UE->Mod_id,
                                      UE->frame_tx,
                                      UE->slot_rx>>1,
                                      subframe_select(&UE->lte_frame_parms,UE->slot_tx>>1),
                                      0,
                                      0/*FIXME CC_id*/);

        if (ret == CONNECTION_LOST) {
          LOG_E( PHY, "[UE %"PRIu8"] Frame %"PRIu32", subframe %u RRC Connection lost, returning to PRACH\n",
                 UE->Mod_id, UE->frame_rx, UE->slot_tx>>1 );
          UE->UE_mode[0] = PRACH;
        } else if (ret == PHY_RESYNCH) {
          LOG_E( PHY, "[UE %"PRIu8"] Frame %"PRIu32", subframe %u RRC Connection lost, trying to resynch\n",
                 UE->Mod_id, UE->frame_rx, UE->slot_tx>>1 );
          UE->UE_mode[0] = RESYNCH;
        } else if (ret == PHY_HO_PRACH) {
          LOG_I( PHY, "[UE %"PRIu8"] Frame %"PRIu32", subframe %u, return to PRACH and perform a contention-free access\n",
                 UE->Mod_id, UE->frame_rx, UE->slot_tx>>1 );
          UE->UE_mode[0] = PRACH;
        }
      }

      UE->slot_rx++;

      if (UE->slot_rx == 20) {
        UE->slot_rx = 0;
        UE->frame_rx++;
        VCD_SIGNAL_DUMPER_DUMP_VARIABLE_BY_NAME( VCD_SIGNAL_DUMPER_VARIABLES_FRAME_NUMBER_RX_UE, UE->frame_rx );
      }

      VCD_SIGNAL_DUMPER_DUMP_VARIABLE_BY_NAME( VCD_SIGNAL_DUMPER_VARIABLES_SUBFRAME_NUMBER_RX_UE, UE->slot_rx>>1 );
    }
    VCD_SIGNAL_DUMPER_DUMP_FUNCTION_BY_NAME( VCD_SIGNAL_DUMPER_FUNCTIONS_UE_THREAD_RX, 0 );

    if (pthread_mutex_lock(&UE->mutex_rx) != 0) {
      LOG_E( PHY, "[SCHED][UE] error locking mutex for UE RX\n" );
      exit_fun("noting to add");
      return &UE_thread_rx_retval;
    }

    UE->instance_cnt_rx--;
    VCD_SIGNAL_DUMPER_DUMP_VARIABLE_BY_NAME(VCD_SIGNAL_DUMPER_VARIABLES_UE_INST_CNT_RX, UE->instance_cnt_rx);

    if (pthread_mutex_unlock(&UE->mutex_rx) != 0) {
      LOG_E( PHY, "[SCHED][UE] error unlocking mutex for UE RX\n" );
      exit_fun("noting to add");
      return &UE_thread_rx_retval;
    }
  }

  // thread finished
  return &UE_thread_rx_retval;
}




#ifndef EXMIMO
#define RX_OFF_MAX 10
#define RX_OFF_MIN 5
#define RX_OFF_MID ((RX_OFF_MAX+RX_OFF_MIN)/2)

/*!
 * \brief This is the main UE thread.
 * This thread controls the other three UE threads:
 * - UE_thread_rx
 * - UE_thread_tx
 * - UE_thread_synch
 * \param arg unused
 * \returns a pointer to an int. The storage is not on the heap and must not be freed.
 */
void *UE_thread(void *arg)
{
  UNUSED(arg)
  static int UE_thread_retval;
  PHY_VARS_UE *UE = PHY_vars_UE_g[0][0];
  int spp = openair0_cfg[0].samples_per_packet;
  int slot=1, frame=0, hw_subframe=0, rxpos=0, txpos=openair0_cfg[0].tx_scheduling_advance;
#ifdef __AVX2__
  int dummy[2][spp] __attribute__((aligned(32)));
#else
  int dummy[2][spp] __attribute__((aligned(16)));
#endif
  int dummy_dump = 0;
  int tx_enabled = 0;
  int start_rx_stream = 0;
  int rx_off_diff = 0;
  int rx_correction_timer = 0;
  int first_rx = 0;
  RTIME T0;
  unsigned int rxs;

  openair0_timestamp timestamp;

#ifdef NAS_UE
  MessageDef *message_p;
#endif

#ifdef RTAI
  RT_TASK *task = rt_task_init_schmod(nam2num("UE thread"), 0, 0, 0, SCHED_FIFO, 0xF);

  if (task==NULL) {
    LOG_E(PHY,"[SCHED][UE] Problem starting UE thread!!!!\n");
    return 0;
  }

#else

#ifdef DEADLINE_SCHEDULER
  struct sched_attr attr;
  unsigned int flags = 0;

  attr.size = sizeof(attr);
  attr.sched_flags = 0;
  attr.sched_nice = 0;
  attr.sched_priority = 0;//sched_get_priority_max(SCHED_DEADLINE);

  // This creates a .5 ms  reservation
  attr.sched_policy = SCHED_DEADLINE;
  attr.sched_runtime  = 100000;
  attr.sched_deadline = 500000;
  attr.sched_period   = 500000;

  if (sched_setattr(0, &attr, flags) < 0 ) {
    perror("[SCHED] main eNB thread: sched_setattr failed\n");
    exit_fun("Nothing to add");
    return &UE_thread_retval;
  }
  LOG_I(HW,"[SCHED][eNB] eNB main deadline thread %lu started on CPU %d\n",
        (unsigned long)gettid(), sched_getcpu());

#else
  struct sched_param sp;
  sp.sched_priority = sched_get_priority_max(SCHED_FIFO);
  pthread_setschedparam(pthread_self(),SCHED_FIFO,&sp);
#endif
#endif

  // Lock memory from swapping. This is a process wide call (not constraint to this thread).
  mlockall(MCL_CURRENT | MCL_FUTURE);

  printf("waiting for sync (UE_thread)\n");
  pthread_mutex_lock(&sync_mutex);
  printf("Locked sync_mutex, waiting (UE_thread)\n");

  while (sync_var<0)
    pthread_cond_wait(&sync_cond, &sync_mutex);

  pthread_mutex_unlock(&sync_mutex);
  printf("unlocked sync_mutex, waiting (UE_thread)\n");

  printf("starting UE thread\n");

#ifdef NAS_UE
  message_p = itti_alloc_new_message(TASK_NAS_UE, INITIALIZE_MESSAGE);
  itti_send_msg_to_task (TASK_NAS_UE, INSTANCE_DEFAULT, message_p);
#endif

  T0 = rt_get_time_ns();
  first_rx = 1;
  rxpos=0;

  while (!oai_exit) {
    VCD_SIGNAL_DUMPER_DUMP_VARIABLE_BY_NAME( VCD_SIGNAL_DUMPER_VARIABLES_HW_SUBFRAME, hw_subframe );
    VCD_SIGNAL_DUMPER_DUMP_VARIABLE_BY_NAME( VCD_SIGNAL_DUMPER_VARIABLES_HW_FRAME, frame );
    VCD_SIGNAL_DUMPER_DUMP_VARIABLE_BY_NAME( VCD_SIGNAL_DUMPER_VARIABLES_DUMMY_DUMP, dummy_dump );


    while (rxpos < (1+hw_subframe)*UE->lte_frame_parms.samples_per_tti) {
      VCD_SIGNAL_DUMPER_DUMP_FUNCTION_BY_NAME( VCD_SIGNAL_DUMPER_FUNCTIONS_TRX_READ, 1 );

#ifndef USRP_DEBUG

      DevAssert( UE->lte_frame_parms.nb_antennas_rx <= 2 );
      void* rxp[2];

      for (int i=0; i<UE->lte_frame_parms.nb_antennas_rx; i++)
        rxp[i] = (dummy_dump==0) ? (void*)&rxdata[i][rxpos] : (void*)dummy[i];
      
      /*      if (dummy_dump == 0)
	      printf("writing %d samples to %d (first_rx %d)\n",spp - ((first_rx==1) ? rx_off_diff : 0),rxpos,first_rx);*/
      
      if (UE->mode != loop_through_memory) {
	rxs = openair0.trx_read_func(&openair0,
				     &timestamp,
				     rxp,
				     spp - ((first_rx==1) ? rx_off_diff : 0),
				     UE->lte_frame_parms.nb_antennas_rx);

	if (rxs != (spp- ((first_rx==1) ? rx_off_diff : 0))) {
	  printf("rx error: asked %d got %d ",spp - ((first_rx==1) ? rx_off_diff : 0),rxs);
	  if (UE->is_synchronized == 1) {
	    exit_fun("problem in rx");
	    return &UE_thread_retval;
	  }
	}
      }

      if (rx_off_diff !=0)
	LOG_D(PHY,"frame %d, rx_offset %d, rx_off_diff %d\n",UE->frame_rx,UE->rx_offset,rx_off_diff);

      VCD_SIGNAL_DUMPER_DUMP_FUNCTION_BY_NAME( VCD_SIGNAL_DUMPER_FUNCTIONS_TRX_READ, 0 );

      // Transmit TX buffer based on timestamp from RX
      if ((tx_enabled==1) && (UE->mode!=loop_through_memory)) {
        VCD_SIGNAL_DUMPER_DUMP_FUNCTION_BY_NAME( VCD_SIGNAL_DUMPER_FUNCTIONS_TRX_WRITE, 1 );

        DevAssert( UE->lte_frame_parms.nb_antennas_tx <= 2 );
        void* txp[2];

        for (int i=0; i<UE->lte_frame_parms.nb_antennas_tx; i++)
          txp[i] = (void*)&txdata[i][txpos];

        openair0.trx_write_func(&openair0,
                                (timestamp+openair0_cfg[0].tx_scheduling_advance-openair0_cfg[0].tx_sample_advance),
                                txp,
				spp - ((first_rx==1) ? rx_off_diff : 0),
                                UE->lte_frame_parms.nb_antennas_tx,
                                1);

        VCD_SIGNAL_DUMPER_DUMP_FUNCTION_BY_NAME( VCD_SIGNAL_DUMPER_FUNCTIONS_TRX_WRITE, 0 );
      }
      else if (UE->mode == loop_through_memory)
	rt_sleep_ns(1000000);
#else
      // define USRP_DEBUG is active
      rt_sleep_ns(1000000);
#endif

      rx_off_diff = 0;
      first_rx = 0;

      rxpos += spp;
      txpos += spp;

      if (txpos >= 10*PHY_vars_UE_g[0][0]->lte_frame_parms.samples_per_tti)
        txpos -= 10*PHY_vars_UE_g[0][0]->lte_frame_parms.samples_per_tti;
    }

    if (rxpos >= 10*PHY_vars_UE_g[0][0]->lte_frame_parms.samples_per_tti)
      rxpos -= 10*PHY_vars_UE_g[0][0]->lte_frame_parms.samples_per_tti;

    if (UE->is_synchronized == 1)  {
      LOG_D( HW, "UE_thread: hw_frame %d, hw_subframe %d (time %lli)\n", frame, hw_subframe, rt_get_time_ns()-T0 );

      if (start_rx_stream == 1) {
	LOG_D(PHY,"Locking mutex_rx (IC %d)\n",UE->instance_cnt_rx);
        if (pthread_mutex_lock(&UE->mutex_rx) != 0) {
          LOG_E( PHY, "[SCHED][UE] error locking mutex for UE RX thread\n" );
          exit_fun("nothing to add");
          return &UE_thread_retval;
        }

        int instance_cnt_rx = ++UE->instance_cnt_rx;

	LOG_D(PHY,"Unlocking mutex_rx (IC %d)\n",instance_cnt_rx);
        if (pthread_mutex_unlock(&UE->mutex_rx) != 0) {
          LOG_E( PHY, "[SCHED][UE] error unlocking mutex for UE RX thread\n" );
          exit_fun("nothing to add");
          return &UE_thread_retval;
        }

	VCD_SIGNAL_DUMPER_DUMP_VARIABLE_BY_NAME(VCD_SIGNAL_DUMPER_VARIABLES_UE_INST_CNT_RX, instance_cnt_rx);


        if (instance_cnt_rx == 0) {
	  LOG_D(HW,"signalling rx thread to wake up, hw_frame %d, hw_subframe %d (time %lli)\n", frame, hw_subframe, rt_get_time_ns()-T0 );
          if (pthread_cond_signal(&UE->cond_rx) != 0) {
            LOG_E( PHY, "[SCHED][UE] ERROR pthread_cond_signal for UE RX thread\n" );
            exit_fun("nothing to add");
            return &UE_thread_retval;
          }
	  
	  LOG_D(HW,"signalled rx thread to wake up, hw_frame %d, hw_subframe %d (time %lli)\n", frame, hw_subframe, rt_get_time_ns()-T0 );
	  if (UE->mode == loop_through_memory) {
	    printf("Processing subframe %d",UE->slot_rx>>1);
	    getchar();
	  }

          if (UE->mode == rx_calib_ue) {
            if (frame == 10) {
              LOG_D(PHY,
                    "[SCHED][UE] Found cell with N_RB_DL %"PRIu8", PHICH CONFIG (%d,%d), Nid_cell %"PRIu16", NB_ANTENNAS_TX %"PRIu8", frequency offset "PRIi32" Hz, RSSI (digital) %hu dB, measured Gain %d dB, total_rx_gain %"PRIu32" dB, USRP rx gain %f dB\n",
                    UE->lte_frame_parms.N_RB_DL,
                    UE->lte_frame_parms.phich_config_common.phich_duration,
                    UE->lte_frame_parms.phich_config_common.phich_resource,
                    UE->lte_frame_parms.Nid_cell,
                    UE->lte_frame_parms.nb_antennas_tx_eNB,
                    UE->lte_ue_common_vars.freq_offset,
                    UE->PHY_measurements.rx_power_avg_dB[0],
                    UE->PHY_measurements.rx_power_avg_dB[0] - rx_input_level_dBm,
                    UE->rx_total_gain_dB,
                    openair0_cfg[0].rx_gain[0]
                   );
              exit_fun("[HW][UE] UE in RX calibration mode, exiting");
              return &UE_thread_retval;
            }
          }
        } else {
          LOG_E( PHY, "[SCHED][UE] UE RX thread busy (IC %d)!!\n", instance_cnt_rx);
	  if (instance_cnt_rx > 2) {
	    exit_fun("instance_cnt_rx > 1");
	    return &UE_thread_retval;
	  }
        }

       
        if ((tx_enabled==1)&&(UE->mode != loop_through_memory)) {

	  if (pthread_mutex_lock(&UE->mutex_tx) != 0) {
	    LOG_E( PHY, "[SCHED][UE] error locking mutex for UE TX thread\n" );
	    exit_fun("nothing to add");
	    return &UE_thread_retval;
	  }


          int instance_cnt_tx = ++UE->instance_cnt_tx;

          if (pthread_mutex_unlock(&UE->mutex_tx) != 0) {
            LOG_E( PHY, "[SCHED][UE] error unlocking mutex for UE TX thread\n" );
            exit_fun("nothing to add");
            return &UE_thread_retval;
          }
	  VCD_SIGNAL_DUMPER_DUMP_VARIABLE_BY_NAME(VCD_SIGNAL_DUMPER_VARIABLES_UE_INST_CNT_TX, instance_cnt_tx);


          if (instance_cnt_tx == 0) {
            if (pthread_cond_signal(&UE->cond_tx) != 0) {
              LOG_E( PHY, "[SCHED][UE] ERROR pthread_cond_signal for UE TX thread\n" );
              exit_fun("nothing to add");
              return &UE_thread_retval;
            }
	    LOG_D(HW,"signalled tx thread to wake up, hw_frame %d, hw_subframe %d (time %lli)\n", frame, hw_subframe, rt_get_time_ns()-T0 );

          } else {
            LOG_E( PHY, "[SCHED][UE] UE TX thread busy (IC %d)!!\n" );
	    if (instance_cnt_tx>2) {
	      exit_fun("instance_cnt_tx > 1");
	      return &UE_thread_retval;
	    }
          }
        }

      }
    } else {
      // we are not yet synchronized
      if ((hw_subframe == 9) && (dummy_dump == 0)) {
        // Wake up initial synch thread
        if (pthread_mutex_lock(&UE->mutex_synch) != 0) {
          LOG_E( PHY, "[SCHED][UE] error locking mutex for UE initial synch thread\n" );
          exit_fun("nothing to add");
          return &UE_thread_retval;
        }

        int instance_cnt_synch = ++UE->instance_cnt_synch;

        if (pthread_mutex_unlock(&UE->mutex_synch) != 0) {
          LOG_E( PHY, "[SCHED][UE] error unlocking mutex for UE initial synch thread\n" );
          exit_fun("nothing to add");
          return &UE_thread_retval;
        }

        dummy_dump = 1;

        if (instance_cnt_synch == 0) {
          if (pthread_cond_signal(&UE->cond_synch) != 0) {
            LOG_E( PHY, "[SCHED][UE] ERROR pthread_cond_signal for UE sync thread\n" );
            exit_fun("nothing to add");
            return &UE_thread_retval;
          }
        } else {
          LOG_E( PHY, "[SCHED][UE] UE sync thread busy!!\n" );
          exit_fun("nothing to add");
          return &UE_thread_retval;
        }
      }
    }

    hw_subframe++;
    slot+=2;

    if (hw_subframe==10) {
      hw_subframe = 0;
      first_rx = 1;
      frame++;
      slot = 1;

      int fail = pthread_mutex_lock(&UE->mutex_synch);
      int instance_cnt_synch = UE->instance_cnt_synch;
      fail = fail || pthread_mutex_unlock(&UE->mutex_synch);

      if (fail) {
        LOG_E( PHY, "[SCHED][UE] error (un-)locking mutex for UE synch\n" );
        exit_fun("noting to add");
        return &UE_thread_retval;
      }

      if (instance_cnt_synch < 0) {
        // the UE_thread_synch is ready
        if (UE->is_synchronized == 1) {
          rx_off_diff = 0;
          LTE_DL_FRAME_PARMS *frame_parms = &UE->lte_frame_parms; // for macro FRAME_LENGTH_COMPLEX_SAMPLES

	  //	  LOG_I(PHY,"UE->rx_offset %d\n",UE->rx_offset);
          if ((UE->rx_offset > RX_OFF_MAX) && (start_rx_stream == 0)) {
            start_rx_stream=1;
            frame=0;
            // dump ahead in time to start of frame

#ifndef USRP_DEBUG
	    if (UE->mode != loop_through_memory) {
	      LOG_I(PHY,"Resynchronizing RX by %d samples\n",UE->rx_offset);
	      rxs = openair0.trx_read_func(&openair0,
					   &timestamp,
					   (void**)rxdata,
					   UE->rx_offset,
					   UE->lte_frame_parms.nb_antennas_rx);
	      if (rxs != UE->rx_offset) {
		exit_fun("problem in rx");
		return &UE_thread_retval;
	      }
	      UE->rx_offset=0;
	      tx_enabled = 1;
	    }
	    else
	      rt_sleep_ns(1000000);
#else
            rt_sleep_ns(10000000);
#endif

          } else if ((UE->rx_offset<(FRAME_LENGTH_COMPLEX_SAMPLES/2)) &&
		     (UE->rx_offset > RX_OFF_MIN) && 
		     (start_rx_stream==1) && 
		     (rx_correction_timer == 0)) {
            rx_off_diff = -UE->rx_offset + RX_OFF_MIN;
	    LOG_D(PHY,"UE->rx_offset %d > %d, diff %d\n",UE->rx_offset,RX_OFF_MIN,rx_off_diff);
            rx_correction_timer = 5;
          } else if ((UE->rx_offset>(FRAME_LENGTH_COMPLEX_SAMPLES/2)) && 
		     (UE->rx_offset < (FRAME_LENGTH_COMPLEX_SAMPLES-RX_OFF_MIN)) &&
		     (start_rx_stream==1) && 
		     (rx_correction_timer == 0)) {   // moving to the left so drop rx_off_diff samples
            rx_off_diff = FRAME_LENGTH_COMPLEX_SAMPLES - RX_OFF_MIN - UE->rx_offset;
	    LOG_D(PHY,"UE->rx_offset %d < %d, diff %d\n",UE->rx_offset,FRAME_LENGTH_COMPLEX_SAMPLES-RX_OFF_MIN,rx_off_diff);

            rx_correction_timer = 5;
          }

          if (rx_correction_timer>0)
            rx_correction_timer--;
        }

        dummy_dump=0;
      }
    }

#if defined(ENABLE_ITTI)
    itti_update_lte_time(frame, slot);
#endif
  }

  return &UE_thread_retval;
}
#endif



#ifdef EXMIMO
/* This is the main UE thread. Initially it is doing a periodic get_frame. One synchronized it gets woken up by the kernel driver using the RTAI message mechanism (rt_send and rt_receive). */
void *UE_thread(void *arg)
{
  PHY_VARS_UE *UE=PHY_vars_UE_g[0][0];
#ifdef RTAI
  RT_TASK *task;
#endif
  // RTIME in, out, diff;
  int slot=0,frame=0,hw_slot;
  // unsigned int aa;
  int delay_cnt;
  RTIME time_in;
  int /* hw_slot_offset=0, */ rx_offset_mbox=0,mbox_target=0,mbox_current=0;
  int diff2;
  int /* i, */ ret;
  int /* CC_id, */ card;
  volatile unsigned int *DAQ_MBOX = openair0_daq_cnt();

  int wait_sync_cnt = 0;
  int first_synch = 1;
#ifdef DEADLINE_SCHEDULER
  struct sched_attr attr;
  unsigned int flags = 0;
  //  unsigned long mask = 1; // processor 0
#endif
  int freq_offset;


#ifdef RTAI
  task = rt_task_init_schmod(nam2num("UE thread"), 0, 0, 0, SCHED_FIFO, 0xF);

  if (task==NULL) {
    LOG_E(PHY,"[SCHED][UE] Problem starting UE thread!!!!\n");
    return 0;
  }

#endif


#ifdef HARD_RT
  rt_make_hard_real_time();
#endif


#ifdef DEADLINE_SCHEDULER
  attr.size = sizeof(attr);
  attr.sched_flags = 0;
  attr.sched_nice = 0;
  attr.sched_priority = 0;

  // This creates a .25 ms  reservation
  attr.sched_policy = SCHED_DEADLINE;
  attr.sched_runtime  = (0.1  * 100) * 10000;
  attr.sched_deadline = (0.25 * 100) * 10000;
  attr.sched_period   = (0.5  * 100) * 10000;

  // pin the UE main thread to CPU0
  // if (pthread_setaffinity_np(pthread_self(), sizeof(mask),&mask) <0) {
  //   perror("[MAIN_ENB_THREAD] pthread_setaffinity_np failed\n");
  //   }

  if (sched_setattr(0, &attr, flags) < 0 ) {
    perror("[SCHED] main UE thread: sched_setattr failed\n");
    exit_fun("Nothing to add");
  } else {
    LOG_I(HW,"[SCHED][eNB] eNB main deadline thread %ld started on CPU %d\n",
          gettid(),sched_getcpu());
  }

#endif


  mlockall(MCL_CURRENT | MCL_FUTURE);

  printf("waiting for sync (UE_thread)\n");

  pthread_mutex_lock(&sync_mutex);
  printf("Locked sync_mutex, waiting (UE_thread)\n");

  while (sync_var<0)
    pthread_cond_wait(&sync_cond, &sync_mutex);

  pthread_mutex_unlock(&sync_mutex);
  printf("unlocked sync_mutex, waiting (UE_thread)\n");

  printf("starting UE thread\n");

  freq_offset = 0; //-7500;

  first_synch = 1;

  while (!oai_exit)  {

    hw_slot = (((((volatile unsigned int *)DAQ_MBOX)[0]+1)%150)<<1)/15; //the slot the hw is about to store


    if (UE->is_synchronized) {

      if (first_synch == 1) {
        first_synch = 0;

        for (card=0; card<openair0_num_detected_cards; card++)
          openair0_start_rt_acquisition(card);

        rt_sleep_ns(FRAME_PERIOD/10);
      }

      //this is the mbox counter that indicates the start of the frame
      rx_offset_mbox = (UE->rx_offset * 150) / (10*UE->lte_frame_parms.samples_per_tti);
      VCD_SIGNAL_DUMPER_DUMP_VARIABLE_BY_NAME(VCD_SIGNAL_DUMPER_VARIABLES_UE_RX_OFFSET, UE->rx_offset);
      VCD_SIGNAL_DUMPER_DUMP_VARIABLE_BY_NAME(VCD_SIGNAL_DUMPER_VARIABLES_UE_OFFSET_MBOX, rx_offset_mbox);
      //this is the mbox counter where we should be
      mbox_target = (((((slot+1)%20)*15+1)>>1) + rx_offset_mbox + 1)%150;
      // round up to the next multiple of two (mbox counter from express MIMO gives only even numbers)
      mbox_target = ((mbox_target+1)-((mbox_target-1)%2))%150;
      //this is the mbox counter where we are
      mbox_current = ((volatile unsigned int *)DAQ_MBOX)[0];

      //this is the time we need to sleep in order to synchronize with the hw (in multiples of DAQ_PERIOD)
      if ((mbox_current>=120) && (mbox_target<30)) //handle the frame wrap-arround
        diff2 = 150-mbox_current+mbox_target;
      else if ((mbox_current<30) && (mbox_target>=120))
        diff2 = -150+mbox_target-mbox_current;
      else
        diff2 = mbox_target - mbox_current;

      if (diff2 <(-7)) {
        LOG_D(HW,"UE Frame %d: missed slot, proceeding with next one (slot %d, hw_slot %d, diff %d)\n",frame, slot, hw_slot, diff2);

        if (frame>0) {
          if (exit_missed_slots==1)
            exit_fun("[HW][UE] missed slot");
          else {
            num_missed_slots++;
            LOG_W(HW,"[UE] just missed slot (total missed slots %ld)\n", num_missed_slots);
          }
        }

        slot++;

        if (slot==20) {
          slot=0;
          frame++;
        }

        // update thread slot/frame counters because of skipped slot
        UE->slot_rx++;
        UE->slot_tx++;

        if (UE->slot_rx == 20) {
          UE->slot_rx = 0;
          UE->frame_rx++;
        }

        if (UE->slot_tx == 20) {
          UE->slot_tx = 0;
          UE->frame_tx++;
        }

        continue;
      }

      if (diff2>8)
        LOG_D(HW,"UE Frame %d: skipped slot, waiting for hw to catch up (slot %d, hw_slot %d, mbox_current %d, mbox_target %d, diff %d)\n",frame, slot, hw_slot, mbox_current, mbox_target, diff2);


      VCD_SIGNAL_DUMPER_DUMP_VARIABLE_BY_NAME(VCD_SIGNAL_DUMPER_VARIABLES_DAQ_MBOX, *DAQ_MBOX);
      VCD_SIGNAL_DUMPER_DUMP_VARIABLE_BY_NAME(VCD_SIGNAL_DUMPER_VARIABLES_DIFF, diff2);



      // This loop implements the delay of 1 slot to allow for processing
      delay_cnt = 0;

      while ((diff2>0) && (!oai_exit) )  {
        time_in = rt_get_time_ns();
        //LOG_D(HW,"eNB Frame %d delaycnt %d : hw_slot %d (%d), slot %d (%d), diff %d, time %llu\n",frame,delay_cnt,hw_slot,((volatile unsigned int *)DAQ_MBOX)[0],slot,mbox_target,diff2,time_in);
        VCD_SIGNAL_DUMPER_DUMP_VARIABLE_BY_NAME(VCD_SIGNAL_DUMPER_VARIABLES_DAQ_MBOX, *DAQ_MBOX);
        VCD_SIGNAL_DUMPER_DUMP_FUNCTION_BY_NAME(VCD_SIGNAL_DUMPER_FUNCTIONS_RT_SLEEP,1);
        ret = rt_sleep_ns(diff2*DAQ_PERIOD);
        VCD_SIGNAL_DUMPER_DUMP_FUNCTION_BY_NAME(VCD_SIGNAL_DUMPER_FUNCTIONS_RT_SLEEP,0);
        VCD_SIGNAL_DUMPER_DUMP_VARIABLE_BY_NAME(VCD_SIGNAL_DUMPER_VARIABLES_DAQ_MBOX, *DAQ_MBOX);

        if (ret)
          LOG_D(HW,"eNB Frame %d, time %llu: rt_sleep_ns returned %d\n",frame, time_in);

        hw_slot = (((((volatile unsigned int *)DAQ_MBOX)[0]+1)%150)<<1)/15;
        //LOG_D(HW,"eNB Frame %d : hw_slot %d, time %llu\n",frame,hw_slot,rt_get_time_ns());
        delay_cnt++;

        if (delay_cnt == 30)  {
          LOG_D(HW,"UE frame %d: HW stopped ... \n",frame);
          exit_fun("[HW][UE] HW stopped");
        }

        mbox_current = ((volatile unsigned int *)DAQ_MBOX)[0];

        if ((mbox_current>=135) && (mbox_target<15)) //handle the frame wrap-arround
          diff2 = 150-mbox_current+mbox_target;
        else if ((mbox_current<15) && (mbox_target>=135))
          diff2 = -150+mbox_target-mbox_current;
        else
          diff2 = mbox_target - mbox_current;

        VCD_SIGNAL_DUMPER_DUMP_VARIABLE_BY_NAME(VCD_SIGNAL_DUMPER_VARIABLES_DAQ_MBOX, *DAQ_MBOX);
        VCD_SIGNAL_DUMPER_DUMP_VARIABLE_BY_NAME(VCD_SIGNAL_DUMPER_VARIABLES_DIFF, diff2);
      }

      // on even slots, schedule processing of entire subframe
      if ((slot&1) == 0)  {

        if (pthread_mutex_lock(&UE->mutex_rx) != 0) {
          LOG_E(PHY,"[SCHED][UE] error locking mutex for UE RX thread\n");
          exit_fun("nothing to add");
        } else {

	  int instance_cnt_rx = ++UE->instance_cnt_rx;

          pthread_mutex_unlock(&UE->mutex_rx);
	  VCD_SIGNAL_DUMPER_DUMP_VARIABLE_BY_NAME(VCD_SIGNAL_DUMPER_VARIABLES_UE_INST_CNT_RX, instance_cnt_rx);


          if (instance_cnt_rx == 0) {
            LOG_D(HW,"Scheduling UE RX for frame %d (hw frame %d), subframe %d (%d), mode %d\n",UE->frame_rx,frame,slot>>1,UE->slot_rx>>1,UE->mode);

            if (pthread_cond_signal(&UE->cond_rx) != 0) {
              LOG_E(PHY,"[SCHED][UE] ERROR pthread_cond_signal for UE RX thread\n");
              exit_fun("nothing to add");
            } else {
              //        printf("UE_thread: cond_signal for RX ok (%p) @ %llu\n",(void*)&UE->cond_rx,rt_get_time_ns()-T0);
            }

            if (UE->mode == rx_calib_ue) {
              if (frame == 10) {
                LOG_D(PHY,
                      "[SCHED][UE] Found cell with N_RB_DL %d, PHICH CONFIG (%d,%d), Nid_cell %d, NB_ANTENNAS_TX %d, initial frequency offset %d Hz, frequency offset %d Hz, RSSI (digital) %d dB, measured Gain %d dB, total_rx_gain %d dB, USRP rx gain %f dB\n",
                      UE->lte_frame_parms.N_RB_DL,
                      UE->lte_frame_parms.phich_config_common.phich_duration,
                      UE->lte_frame_parms.phich_config_common.phich_resource,
                      UE->lte_frame_parms.Nid_cell,
                      UE->lte_frame_parms.nb_antennas_tx_eNB,
                      freq_offset,
                      UE->lte_ue_common_vars.freq_offset,
                      UE->PHY_measurements.rx_power_avg_dB[0],
                      UE->PHY_measurements.rx_power_avg_dB[0] - rx_input_level_dBm,
                      UE->rx_total_gain_dB,
                      openair0_cfg[0].rx_gain[0]
                     );
                exit_fun("[HW][UE] UE in RX calibration mode, exiting");
              }
            }
          } else {
            LOG_E(PHY,"[SCHED][UE] UE RX thread busy!!\n");
            exit_fun("nothing to add");
          }
        }

        if (pthread_mutex_lock(&UE->mutex_tx) != 0) {
          LOG_E(PHY,"[SCHED][UE] error locking mutex for UE TX thread\n");
          exit_fun("nothing to add");
        } else {

          int instance_cnt_tx = ++UE->instance_cnt_tx;

          pthread_mutex_unlock(&UE->mutex_tx);
	  VCD_SIGNAL_DUMPER_DUMP_VARIABLE_BY_NAME(VCD_SIGNAL_DUMPER_VARIABLES_UE_INST_CNT_TX, instance_cnt_tx);

          if (instance_cnt_tx == 0) {
            LOG_D(HW,"Scheduling UE TX for frame %d (hw frame %d), subframe %d (%d), mode %d\n",UE->frame_tx,frame,slot>>1,UE->slot_tx>>1,UE->mode);

            if (pthread_cond_signal(&UE->cond_tx) != 0) {
              LOG_E(PHY,"[SCHED][UE] ERROR pthread_cond_signal for UE TX thread\n");
              exit_fun("nothing to add");
            } else {
              //        printf("UE_thread: cond_signal for RX ok (%p) @ %llu\n",(void*)&UE->cond_rx,rt_get_time_ns()-T0);
            }
          } else {
            LOG_E(PHY,"[SCHED][UE] UE TX thread busy!!\n");
            exit_fun("nothing to add");
          }
        }
      }

      /*
      if ((slot%2000)<10)
      LOG_D(HW,"fun0: doing very hard work\n");
      */
      // now increment slot and frame counters
      slot++;

      if (slot==20) {
        slot=0;
        frame++;
      }
    } else if (UE->is_synchronized == 0) { // we are not yet synchronized
      //hw_slot_offset = 0;
      first_synch = 1;
      slot = 0;


      // wait until we can lock mutex_synch
      //printf("Locking mutex_synch (UE_thread)\n");
      if (pthread_mutex_lock(&UE->mutex_synch) != 0) {
        LOG_E(PHY,"[SCHED][UE] error locking mutex for UE initial synch thread\n");
        exit_fun("noting to add");
      } else {

        if (UE->instance_cnt_synch < 0) {

          wait_sync_cnt=0;
	  openair0_config(&openair0_cfg[0],1);
      //  openair0_set_gains(&openair0,&openair0_cfg[0]);

	  printf("Getting frame\n");
          openair0_get_frame(0);
          rt_sleep_ns(FRAME_PERIOD);
          // increment instance count for sync thread
          UE->instance_cnt_synch++;
          pthread_mutex_unlock(&UE->mutex_synch);

          if (pthread_cond_signal(&UE->cond_synch) != 0) {
            LOG_E(PHY,"[SCHED][UE] ERROR pthread_cond_signal for UE sync thread\n");
            exit_fun("nothing to add");
          }
        } else {
          wait_sync_cnt++;
          pthread_mutex_unlock(&UE->mutex_synch);

          if (wait_sync_cnt>1000)
            exit_fun("waiting to long for synch thread");
          else
            rt_sleep_ns(FRAME_PERIOD);
        }
      }


      /*
        if (initial_sync(UE,mode)==0) {

        if (mode == rx_calib_ue) {
        exit_fun("[HW][UE] UE in RX calibration mode");
        }
        else {
        is_synchronized = 1;
        //start the streaming DMA transfers
        for (card=0;card<openair0_num_detected_cards;card++)
        openair0_start_rt_acquisition(card);

        hw_slot_offset = (UE->rx_offset<<1) / UE->lte_frame_parms.samples_per_tti;
        }
        }
        else {
        if (freq_offset >= 0) {
        freq_offset += 100;
        freq_offset *= -1;
        }
        else {
        freq_offset *= -1;
        }
        if (abs(freq_offset) > 7500) {
        LOG_I(PHY,"[initial_sync] No cell synchronization found, abondoning\n");
        mac_xface->macphy_exit("No cell synchronization found, abondoning");
        }
        else {
        //    LOG_I(PHY,"[initial_sync] trying carrier off %d Hz\n",freq_offset);
        #ifndef USRP
        for (CC_id=0;CC_id<MAX_NUM_CCs;CC_id++) {
        for (i=0; i<openair0_cfg[rf_map[CC_id].card].rx_num_channels; i++)
        openair0_cfg[rf_map[CC_id].card].rx_freq[rf_map[CC_id].chain+i] = downlink_frequency[CC_id][i]+freq_offset;
        for (i=0; i<openair0_cfg[rf_map[CC_id].card].tx_num_channels; i++)
        openair0_cfg[rf_map[CC_id].card].tx_freq[rf_map[CC_id].chain+i] = downlink_frequency[CC_id][i]+freq_offset;
        }
        openair0_config(&openair0_cfg[0],UE_flag);
        #endif
        rt_sleep_ns(FRAME_PERIOD);
        }
        }
      */
    }
  }

  LOG_D(HW,"UE_thread: finished, ran %d times.\n",frame);

#ifdef HARD_RT
  rt_make_soft_real_time();
#endif

  // clean task
#ifdef RTAI
  rt_task_delete(task);
#endif
  LOG_D(HW,"Task deleted. returning\n");
  return 0;
}

#else  // This is for USRP or ETHERNET targets

#endif


/*!
 * \brief Initialize the UE theads.
 * Creates the UE threads:
 * - UE_thread_tx
 * - UE_thread_rx
 * - UE_thread_synch
 * and the locking between them.
 */
void init_UE_threads(void)
{
  PHY_VARS_UE *UE = PHY_vars_UE_g[0][0];

  // the threads are not yet active, therefore access is allowed without locking
  UE->instance_cnt_tx = -1;
  UE->instance_cnt_rx = -1;
  UE->instance_cnt_synch = -1;
  pthread_mutex_init(&UE->mutex_tx,NULL);
  pthread_mutex_init(&UE->mutex_rx,NULL);
  pthread_mutex_init(&UE->mutex_synch,NULL);
  pthread_cond_init(&UE->cond_tx,NULL);
  pthread_cond_init(&UE->cond_rx,NULL);
  pthread_cond_init(&UE->cond_synch,NULL);
  pthread_create(&UE->thread_tx,NULL,UE_thread_tx,(void*)UE);
  pthread_setname_np( UE->thread_tx, "UE_thread_tx" );
  pthread_create(&UE->thread_rx,NULL,UE_thread_rx,(void*)UE);
  pthread_setname_np( UE->thread_rx, "UE_thread_rx" );
  pthread_create(&UE->thread_synch,NULL,UE_thread_synch,(void*)UE);
  pthread_setname_np( UE->thread_synch, "UE_thread_synch" );
  UE->frame_tx = 0;
  UE->frame_rx = 0;
}


#ifdef OPENAIR2
void fill_ue_band_info(void)
{

  UE_EUTRA_Capability_t *UE_EUTRA_Capability = UE_rrc_inst[0].UECap->UE_EUTRA_Capability;
  int i,j;

  bands_to_scan.nbands = UE_EUTRA_Capability->rf_Parameters.supportedBandListEUTRA.list.count;

  for (i=0; i<bands_to_scan.nbands; i++) {

    for (j=0; j<sizeof (eutra_bands) / sizeof (eutra_bands[0]); j++)
      if (eutra_bands[j].band == UE_EUTRA_Capability->rf_Parameters.supportedBandListEUTRA.list.array[i]->bandEUTRA) {
        memcpy(&bands_to_scan.band_info[i],
               &eutra_bands[j],
               sizeof(eutra_band_t));

        printf("Band %d (%lu) : DL %u..%u Hz, UL %u..%u Hz, Duplex %s \n",
               bands_to_scan.band_info[i].band,
               UE_EUTRA_Capability->rf_Parameters.supportedBandListEUTRA.list.array[i]->bandEUTRA,
               bands_to_scan.band_info[i].dl_min,
               bands_to_scan.band_info[i].dl_max,
               bands_to_scan.band_info[i].ul_min,
               bands_to_scan.band_info[i].ul_max,
               (bands_to_scan.band_info[i].frame_type==FDD) ? "FDD" : "TDD");
        break;
      }
  }
}
#endif

int setup_ue_buffers(PHY_VARS_UE **phy_vars_ue, openair0_config_t *openair0_cfg, openair0_rf_map rf_map[MAX_NUM_CCs])
{

  //#ifndef EXMIMO
  //  uint16_t N_TA_offset = 0;
  //#endif

  int i, CC_id;
  LTE_DL_FRAME_PARMS *frame_parms;

  for (CC_id=0; CC_id<MAX_NUM_CCs; CC_id++) {
    if (phy_vars_ue[CC_id]) {
      frame_parms = &(phy_vars_ue[CC_id]->lte_frame_parms);
    } else {
      printf("phy_vars_UE[%d] not initialized\n", CC_id);
      return(-1);
    }


    //#ifndef EXMIMO
    //    if (frame_parms->frame_type == TDD) {
    //      if (frame_parms->N_RB_DL == 100)
    //  N_TA_offset = 624;
    //      else if (frame_parms->N_RB_DL == 50)
    //  N_TA_offset = 624/2;
    //      else if (frame_parms->N_RB_DL == 25)
    //  N_TA_offset = 624/4;
    //    }
    //#endif

#ifdef EXMIMO
    openair0_cfg[CC_id].tx_num_channels = 0;
    openair0_cfg[CC_id].rx_num_channels = 0;

    // replace RX signal buffers with mmaped HW versions
    for (i=0; i<frame_parms->nb_antennas_rx; i++) {
      printf("Mapping UE CC_id %d, rx_ant %d, freq %u on card %d, chain %d\n",CC_id,i,downlink_frequency[CC_id][i],rf_map[CC_id].card,rf_map[CC_id].chain+i);
      free(phy_vars_ue[CC_id]->lte_ue_common_vars.rxdata[i]);
      phy_vars_ue[CC_id]->lte_ue_common_vars.rxdata[i] = (int32_t*) openair0_exmimo_pci[rf_map[CC_id].card].adc_head[rf_map[CC_id].chain+i];

      if (openair0_cfg[rf_map[CC_id].card].rx_freq[rf_map[CC_id].chain+i]) {
        printf("Error with rf_map! A channel has already been allocated!\n");
        return(-1);
      } else {
        openair0_cfg[rf_map[CC_id].card].rx_freq[rf_map[CC_id].chain+i] = downlink_frequency[CC_id][i];
        openair0_cfg[rf_map[CC_id].card].rx_gain[rf_map[CC_id].chain+i] = rx_gain[CC_id][i];
        openair0_cfg[rf_map[CC_id].card].rxg_mode[rf_map[CC_id].chain+i] = rx_gain_mode[CC_id][i];
        openair0_cfg[rf_map[CC_id].card].rx_num_channels++;
      }

      printf("rxdata[%d] @ %p\n",i,phy_vars_ue[CC_id]->lte_ue_common_vars.rxdata[i]);
    }

    for (i=0; i<frame_parms->nb_antennas_tx; i++) {
      printf("Mapping UE CC_id %d, tx_ant %d, freq %u on card %d, chain %d\n",CC_id,i,downlink_frequency[CC_id][i],rf_map[CC_id].card,rf_map[CC_id].chain+i);
      free(phy_vars_ue[CC_id]->lte_ue_common_vars.txdata[i]);
      phy_vars_ue[CC_id]->lte_ue_common_vars.txdata[i] = (int32_t*) openair0_exmimo_pci[rf_map[CC_id].card].dac_head[rf_map[CC_id].chain+i];

      if (openair0_cfg[rf_map[CC_id].card].tx_freq[rf_map[CC_id].chain+i]) {
        printf("Error with rf_map! A channel has already been allocated!\n");
        return(-1);
      } else {
        openair0_cfg[rf_map[CC_id].card].tx_freq[rf_map[CC_id].chain+i] = downlink_frequency[CC_id][i]+uplink_frequency_offset[CC_id][i];
        openair0_cfg[rf_map[CC_id].card].tx_gain[rf_map[CC_id].chain+i] = tx_gain[CC_id][i];
        openair0_cfg[rf_map[CC_id].card].tx_num_channels++;
      }

      printf("txdata[%d] @ %p\n",i,phy_vars_ue[CC_id]->lte_ue_common_vars.txdata[i]);
    }

#else
    // replace RX signal buffers with mmaped HW versions
    rxdata = (int32_t**)malloc16( frame_parms->nb_antennas_rx*sizeof(int32_t*) );
    txdata = (int32_t**)malloc16( frame_parms->nb_antennas_tx*sizeof(int32_t*) );

    for (i=0; i<frame_parms->nb_antennas_rx; i++) {
      printf( "Mapping UE CC_id %d, rx_ant %d, freq %u on card %d, chain %d\n", CC_id, i, downlink_frequency[CC_id][i], rf_map[CC_id].card, rf_map[CC_id].chain+i );
      free( phy_vars_ue[CC_id]->lte_ue_common_vars.rxdata[i] );
      rxdata[i] = (int32_t*)malloc16_clear( 307200*sizeof(int32_t) );
      phy_vars_ue[CC_id]->lte_ue_common_vars.rxdata[i] = rxdata[i]; // what about the "-N_TA_offset" ? // N_TA offset for TDD
    }

    for (i=0; i<frame_parms->nb_antennas_tx; i++) {
      printf( "Mapping UE CC_id %d, tx_ant %d, freq %u on card %d, chain %d\n", CC_id, i, downlink_frequency[CC_id][i], rf_map[CC_id].card, rf_map[CC_id].chain+i );
      free( phy_vars_ue[CC_id]->lte_ue_common_vars.txdata[i] );
      txdata[i] = (int32_t*)malloc16_clear( 307200*sizeof(int32_t) );
      phy_vars_ue[CC_id]->lte_ue_common_vars.txdata[i] = txdata[i];
    }

    // rxdata[x] points now to the same memory region as phy_vars_ue[CC_id]->lte_ue_common_vars.rxdata[x]
    // txdata[x] points now to the same memory region as phy_vars_ue[CC_id]->lte_ue_common_vars.txdata[x]
    // be careful when releasing memory!
    // because no "release_ue_buffers"-function is available, at least rxdata and txdata memory will leak (only some bytes)
#endif

  }

  return 0;
}<|MERGE_RESOLUTION|>--- conflicted
+++ resolved
@@ -212,11 +212,7 @@
   printf("UE_thread_sync in with PHY_vars_UE %p\n",arg);
   printf("waiting for sync (UE_thread_synch) \n");
 
-<<<<<<< HEAD
-#ifndef LOWLATENCY
-=======
 #ifndef DEADLINE_SCHEDULER
->>>>>>> d0c99c29
   int policy, s, j;
   struct sched_param sparam;
   char cpu_affinity[1024];
