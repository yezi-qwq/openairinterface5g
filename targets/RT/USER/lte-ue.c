--- conflicted
+++ resolved
@@ -75,11 +75,7 @@
 #include "UTIL/LOG/vcd_signal_dumper.h"
 #include "UTIL/OPT/opt.h"
 
-<<<<<<< HEAD
-/* End of Changed by SYRTEM */
-=======
 #include "T.h"
->>>>>>> 4eae34a9
 
 #define FRAME_PERIOD    100000000ULL
 #define DAQ_PERIOD      66667ULL
@@ -90,7 +86,6 @@
     si=2
 } sync_mode_t;
 
-
 void init_UE_threads(int nb_inst);
 void *UE_thread(void *arg);
 void init_UE(int nb_inst);
@@ -98,6 +93,7 @@
 extern pthread_cond_t sync_cond;
 extern pthread_mutex_t sync_mutex;
 extern int sync_var;
+
 
 extern openair0_config_t openair0_cfg[MAX_CARDS];
 extern uint32_t          downlink_frequency[MAX_NUM_CCs][4];
@@ -616,7 +612,6 @@
 
 
 
-<<<<<<< HEAD
 /*!
  * \brief This is the UE thread for RX subframe n and TX subframe n+4.
  * This thread performs the phy_procedures_UE_RX() on every received slot.
@@ -647,7 +642,7 @@
         AssertFatal(pthread_mutex_lock(&proc->mutex_rxtx) ==0,"");
         pthread_cond_wait( &proc->cond_rxtx, &proc->mutex_rxtx );
         if ( (instance_cnt_rxtx+proc->sub_frame_step)%10 != proc->subframe_rx &&  instance_cnt_rxtx!=-1 )
-            LOG_W(PHY,"REAL TIME NOT MATCHED: missed a sub-frame: expecting %d, got %d\n",
+            LOG_W(PHY,"REAL TIME NOT MATCHED: missed a sub-frame: expecting %lld, got %d\n",
                   (instance_cnt_rxtx+proc->sub_frame_step)%10, proc->subframe_rx);
         instance_cnt_rxtx=proc->subframe_rx;
         AssertFatal(pthread_mutex_unlock(&proc->mutex_rxtx) ==0,"");
@@ -712,85 +707,6 @@
             }
         }
         // Prepare the future Tx data
-=======
-  while (!oai_exit) {
-    VCD_SIGNAL_DUMPER_DUMP_FUNCTION_BY_NAME( VCD_SIGNAL_DUMPER_FUNCTIONS_UE_LOCK_MUTEX_RXTX_FOR_COND_WAIT0+(proc->proc_id), 1 );
-    if (pthread_mutex_lock(&proc->mutex_rxtx) != 0) {
-      LOG_E( PHY, "[SCHED][UE] error locking mutex for UE RXTX\n" );
-      exit_fun("nothing to add");
-      return &UE_thread_rxtx_retval;
-    }
-
-    while (proc->instance_cnt_rxtx < 0) {
-      VCD_SIGNAL_DUMPER_DUMP_FUNCTION_BY_NAME( VCD_SIGNAL_DUMPER_FUNCTIONS_UE_WAIT_COND_RXTX0+(proc->proc_id), 1 );
-      // most of the time, the thread is waiting here
-      pthread_cond_wait( &proc->cond_rxtx, &proc->mutex_rxtx );
-    }
-    VCD_SIGNAL_DUMPER_DUMP_FUNCTION_BY_NAME( VCD_SIGNAL_DUMPER_FUNCTIONS_UE_WAIT_COND_RXTX0+(proc->proc_id), 0 );
-
-    if (pthread_mutex_unlock(&proc->mutex_rxtx) != 0) {
-      LOG_E( PHY, "[SCHED][UE] error unlocking mutex for UE RXn_TXnp4\n" );
-      exit_fun("nothing to add");
-      return &UE_thread_rxtx_retval;
-    }
-    VCD_SIGNAL_DUMPER_DUMP_FUNCTION_BY_NAME( VCD_SIGNAL_DUMPER_FUNCTIONS_UE_LOCK_MUTEX_RXTX_FOR_COND_WAIT0+(proc->proc_id), 0 );
-
-    VCD_SIGNAL_DUMPER_DUMP_FUNCTION_BY_NAME( VCD_SIGNAL_DUMPER_FUNCTIONS_UE_THREAD_RXTX0+(proc->proc_id), 1 );
-    VCD_SIGNAL_DUMPER_DUMP_VARIABLE_BY_NAME( VCD_SIGNAL_DUMPER_VARIABLES_SUBFRAME_NUMBER_RX0_UE+(proc->proc_id), proc->subframe_rx );
-    VCD_SIGNAL_DUMPER_DUMP_VARIABLE_BY_NAME( VCD_SIGNAL_DUMPER_VARIABLES_SUBFRAME_NUMBER_TX0_UE+(proc->proc_id), proc->subframe_tx );
-    VCD_SIGNAL_DUMPER_DUMP_VARIABLE_BY_NAME( VCD_SIGNAL_DUMPER_VARIABLES_FRAME_NUMBER_RX0_UE+(proc->proc_id), proc->frame_rx );
-    VCD_SIGNAL_DUMPER_DUMP_VARIABLE_BY_NAME( VCD_SIGNAL_DUMPER_VARIABLES_FRAME_NUMBER_TX0_UE+(proc->proc_id), proc->frame_tx );
-
-    lte_subframe_t sf_type = subframe_select( &UE->frame_parms, proc->subframe_rx);
-    if ((sf_type == SF_DL) ||
-        (UE->frame_parms.frame_type == FDD) ||
-        (sf_type == SF_S)) {
-    
-      if (UE->frame_parms.frame_type == TDD) {
-      LOG_D(PHY, "%s,TDD%d,%s: calling UE_RX\n",
-          threadname,
-          UE->frame_parms.tdd_config,
-          (sf_type==SF_DL? "SF_DL" :
-          (sf_type==SF_UL? "SF_UL" :
-          (sf_type==SF_S ? "SF_S"  : "UNKNOWN_SF_TYPE"))));
-      } else {
-        LOG_D(PHY, "%s,%s,%s: calling UE_RX\n",
-            threadname,
-            (UE->frame_parms.frame_type==FDD? "FDD":
-            (UE->frame_parms.frame_type==TDD? "TDD":"UNKNOWN_DUPLEX_MODE")),
-            (sf_type==SF_DL? "SF_DL" :
-            (sf_type==SF_UL? "SF_UL" :
-            (sf_type==SF_S ? "SF_S"  : "UNKNOWN_SF_TYPE"))));
-      }
-      phy_procedures_UE_RX( UE, proc, 0, 0, UE->mode, no_relay, NULL );
-    }
-    
-    if (UE->mac_enabled==1) {
-
-      ret = mac_xface->ue_scheduler(UE->Mod_id,
-          proc->frame_rx,
-          proc->subframe_rx,
-          proc->frame_tx,
-          proc->subframe_tx,
-          subframe_select(&UE->frame_parms,proc->subframe_tx),
-          0,
-          0/*FIXME CC_id*/);
-      
-      if (ret == CONNECTION_LOST) {
-	LOG_E( PHY, "[UE %"PRIu8"] Frame %"PRIu32", subframe %u RRC Connection lost, returning to PRACH\n",
-	       UE->Mod_id, proc->frame_rx, proc->subframe_tx );
-	UE->UE_mode[0] = PRACH;
-      } else if (ret == PHY_RESYNCH) {
-	LOG_E( PHY, "[UE %"PRIu8"] Frame %"PRIu32", subframe %u RRC Connection lost, trying to resynch\n",
-	       UE->Mod_id, proc->frame_rx, proc->subframe_tx );
-	UE->UE_mode[0] = RESYNCH;
-      } else if (ret == PHY_HO_PRACH) {
-	LOG_I( PHY, "[UE %"PRIu8"] Frame %"PRIu32", subframe %u, return to PRACH and perform a contention-free access\n",
-	       UE->Mod_id, proc->frame_rx, proc->subframe_tx );
-	UE->UE_mode[0] = PRACH;
-      }
-    }
->>>>>>> 4eae34a9
 
         if ((subframe_select( &UE->frame_parms, proc->subframe_tx) == SF_UL) ||
                 (UE->frame_parms.frame_type == FDD) )
@@ -806,46 +722,12 @@
 
     }
 
-<<<<<<< HEAD
 // thread finished
     return &UE_thread_rxtx_retval;
 }
 
 #define RX_OFF_MAX 10
 #define RX_OFF_MIN 5
-=======
-    VCD_SIGNAL_DUMPER_DUMP_FUNCTION_BY_NAME( VCD_SIGNAL_DUMPER_FUNCTIONS_UE_THREAD_RXTX0+(proc->proc_id), 0 );
-
-    
-    VCD_SIGNAL_DUMPER_DUMP_FUNCTION_BY_NAME( VCD_SIGNAL_DUMPER_FUNCTIONS_UE_LOCK_MUTEX_RXTX_FOR_CNT_DECREMENT0+(proc->proc_id), 1 );
-    if (pthread_mutex_lock(&proc->mutex_rxtx) != 0) {
-      LOG_E( PHY, "[SCHED][UE] error locking mutex for UE RXTX\n" );
-      exit_fun("noting to add");
-      return &UE_thread_rxtx_retval;
-    }
-    
-    proc->instance_cnt_rxtx--;
-    VCD_SIGNAL_DUMPER_DUMP_VARIABLE_BY_NAME(VCD_SIGNAL_DUMPER_VARIABLES_UE_INST_CNT_RX, proc->instance_cnt_rxtx);
-    
-    if (pthread_mutex_unlock(&proc->mutex_rxtx) != 0) {
-      LOG_E( PHY, "[SCHED][UE] error unlocking mutex for UE RXTX\n" );
-      exit_fun("noting to add");
-      return &UE_thread_rxtx_retval;
-    }
-    VCD_SIGNAL_DUMPER_DUMP_FUNCTION_BY_NAME( VCD_SIGNAL_DUMPER_FUNCTIONS_UE_LOCK_MUTEX_RXTX_FOR_CNT_DECREMENT0+(proc->proc_id), 0 );
-  }
-  
-  // thread finished
-  return &UE_thread_rxtx_retval;
-}
-
-
-
-
-
-#define RX_OFF_MAX 23
-#define RX_OFF_MIN 0
->>>>>>> 4eae34a9
 #define RX_OFF_MID ((RX_OFF_MAX+RX_OFF_MIN)/2)
 
 /*!
@@ -860,7 +742,6 @@
 
 void *UE_thread(void *arg) {
 
-<<<<<<< HEAD
     PHY_VARS_UE *UE = PHY_vars_UE_g[0][0];
     //  int tx_enabled = 0;
     int dummy_rx[UE->frame_parms.nb_antennas_rx][UE->frame_parms.samples_per_tti] __attribute__((aligned(32)));
@@ -874,445 +755,6 @@
     CPU_SET(3, &cpuset);
     init_thread(100000, 500000, 40, &cpuset, //sched_get_priority_max(SCHED_FIFO),
                 "main UE");
-=======
-  static int UE_thread_retval;
-  PHY_VARS_UE *UE = PHY_vars_UE_g[0][0];
-  //  int tx_enabled = 0;
-  uint32_t rxs=0,txs=0;
-  int dummy_rx[UE->frame_parms.nb_antennas_rx][UE->frame_parms.samples_per_tti] __attribute__((aligned(32)));
-  openair0_timestamp timestamp,timestamp1;
-  void* rxp[2], *txp[2];
-
-#ifdef NAS_UE
-  MessageDef *message_p;
-#endif
-
-  int start_rx_stream = 0;
-  int rx_off_diff = 0;
-  int rx_correction_timer = 0;
-  int i;
-
-#ifdef DEADLINE_SCHEDULER
-
-  struct sched_attr attr;
-  unsigned int flags = 0;
-
-  attr.size = sizeof(attr);
-  attr.sched_flags = 0;
-  attr.sched_nice = 0;
-  attr.sched_priority = 0;//sched_get_priority_max(SCHED_DEADLINE);
-
-  // This creates a .5 ms  reservation
-  attr.sched_policy = SCHED_DEADLINE;
-  attr.sched_runtime  = 100000;
-  attr.sched_deadline = 500000;
-  attr.sched_period   = 500000;
-
-  if (sched_setattr(0, &attr, flags) < 0 ) {
-    perror("[SCHED] main eNB thread: sched_setattr failed\n");
-    exit_fun("Nothing to add");
-    return &UE_thread_retval;
-  }
-  LOG_I(HW,"[SCHED][eNB] eNB main deadline thread %lu started on CPU %d\n",
-        (unsigned long)gettid(), sched_getcpu());
-
-#else
-  struct sched_param sp;
-  sp.sched_priority = sched_get_priority_max(SCHED_FIFO);
-  pthread_setschedparam(pthread_self(),SCHED_FIFO,&sp);
-#endif
-
-  // Lock memory from swapping. This is a process wide call (not constraint to this thread).
-  mlockall(MCL_CURRENT | MCL_FUTURE);
-
-  printf("waiting for sync (UE_thread)\n");
-  pthread_mutex_lock(&sync_mutex);
-  printf("Locked sync_mutex, waiting (UE_thread)\n");
-
-  while (sync_var<0)
-    pthread_cond_wait(&sync_cond, &sync_mutex);
-
-  pthread_mutex_unlock(&sync_mutex);
-  printf("unlocked sync_mutex, waiting (UE_thread)\n");
-
-  printf("starting UE thread\n");
-
-#ifdef NAS_UE
-  message_p = itti_alloc_new_message(TASK_NAS_UE, INITIALIZE_MESSAGE);
-  itti_send_msg_to_task (TASK_NAS_UE, INSTANCE_DEFAULT, message_p);
-#endif 
-
-  while (!oai_exit) {
-    
-    if (UE->is_synchronized == 0) {
-      
-      if (pthread_mutex_lock(&UE->proc.mutex_synch) != 0) {
-	LOG_E( PHY, "[SCHED][UE] verror locking mutex for UE initial synch thread\n" );
-	exit_fun("nothing to add");
-	return &UE_thread_retval;
-      }
-      
-      int instance_cnt_synch = UE->proc.instance_cnt_synch;
-      
-      if (pthread_mutex_unlock(&UE->proc.mutex_synch) != 0) {
-	LOG_E( PHY, "[SCHED][UE] error unlocking mutex for UE initial synch thread\n" );
-	exit_fun("nothing to add");
-	return &UE_thread_retval;
-      }
-      
-      if (instance_cnt_synch < 0) {  // we can invoke the synch
-	// grab 10 ms of signal and wakeup synch thread
-	for (int i=0; i<UE->frame_parms.nb_antennas_rx; i++)
-	  rxp[i] = (void*)&UE->common_vars.rxdata[i][0];
-      
-	if (UE->mode != loop_through_memory) {
-	  rxs = UE->rfdevice.trx_read_func(&UE->rfdevice,
-					   &timestamp,
-					   rxp,
-					   UE->frame_parms.samples_per_tti*10,
-					   UE->frame_parms.nb_antennas_rx);
-	  
-	  
-	  if (rxs!=UE->frame_parms.samples_per_tti*10) {
-	    LOG_E(PHY, "problem in rx 1! expect #samples=%d but got only %d!\n", UE->frame_parms.samples_per_tti*10, rxs);
-	    exit_fun("problem in rx 1");
-	    return &UE_thread_retval;
-	  }
-	}
-
-	instance_cnt_synch = ++UE->proc.instance_cnt_synch;
-	if (instance_cnt_synch == 0) {
-	  if (pthread_cond_signal(&UE->proc.cond_synch) != 0) {
-	    LOG_E( PHY, "[SCHED][UE] ERROR pthread_cond_signal for UE sync thread\n" );
-	    exit_fun("nothing to add");
-	    return &UE_thread_retval;
-	  }
-	} else {
-	  LOG_E( PHY, "[SCHED][UE] UE sync thread busy!!\n" );
-	  exit_fun("nothing to add");
-	  return &UE_thread_retval;
-	}
-      } // 
-      else {
-	// grab 10 ms of signal into dummy buffer
-
-	if (UE->mode != loop_through_memory) {
-	  for (int i=0; i<UE->frame_parms.nb_antennas_rx; i++)
-	    rxp[i] = (void*)&dummy_rx[i][0];
-	  for (int sf=0;sf<10;sf++) {
-	    //	    printf("Reading dummy sf %d\n",sf);
-	    rxs = UE->rfdevice.trx_read_func(&UE->rfdevice,
-					     &timestamp,
-					     rxp,
-					     UE->frame_parms.samples_per_tti,
-					     UE->frame_parms.nb_antennas_rx);
-
-	    if (rxs!=UE->frame_parms.samples_per_tti){
-	      LOG_E(PHY, "problem in rx 2! expect #samples=%d but got only %d!\n", UE->frame_parms.samples_per_tti, rxs);
-	      exit_fun("problem in rx 2");
-	      return &UE_thread_retval;
-	    }
-
-	  }
-	}
-      }
-      
-    } // UE->is_synchronized==0
-    else {
-      if (start_rx_stream==0) {
-	start_rx_stream=1;
-	if (UE->mode != loop_through_memory) {
-
-	  if (UE->no_timing_correction==0) {
-	    LOG_I(PHY,"Resynchronizing RX by %d samples (mode = %d)\n",UE->rx_offset,UE->mode);
-	    rxs = UE->rfdevice.trx_read_func(&UE->rfdevice,
-					     &timestamp,
-					     (void**)UE->common_vars.rxdata,
-					     UE->rx_offset,
-					     UE->frame_parms.nb_antennas_rx);
-	    if (rxs != UE->rx_offset) {
-	      LOG_E(PHY, "problem in rx 3! expect #samples=%d but got only %d!\n", UE->rx_offset, rxs);
-	      exit_fun("problem in rx 3!");
-	      return &UE_thread_retval;
-	    }
-	  }
-	  LOG_D(PHY,"Set rx_offset to 0 \n");
-	  UE->rx_offset=0;
-	  UE->proc.proc_rxtx[0].frame_rx++;
-	  UE->proc.proc_rxtx[1].frame_rx++;
-
-	  // read in first symbol
-	  rxs = UE->rfdevice.trx_read_func(&UE->rfdevice,
-					   &timestamp,
-					   (void**)UE->common_vars.rxdata,
-					   UE->frame_parms.ofdm_symbol_size+UE->frame_parms.nb_prefix_samples0,
-					   UE->frame_parms.nb_antennas_rx);
-    if (rxs != (UE->frame_parms.ofdm_symbol_size+UE->frame_parms.nb_prefix_samples0)) {
-      LOG_E(PHY, "problem in rx 4! expect #samples=%d but got only %d!\n", UE->frame_parms.ofdm_symbol_size+UE->frame_parms.nb_prefix_samples0, rxs);
-      exit_fun("problem in rx 4!");
-      return &UE_thread_retval;
-    }
-	  slot_fep(UE,
-		   0,
-		   0,
-		   0,
-		   0,
-		   0);
-	  if (rxs != UE->frame_parms.ofdm_symbol_size+UE->frame_parms.nb_prefix_samples0) {
-	    exit_fun("problem in rx");
-	    return &UE_thread_retval;
-	  }
-	} //UE->mode != loop_through_memory
-	else
-	  rt_sleep_ns(1000000);
-
-      }// start_rx_stream==0
-      else {
-	//UE->proc.proc_rxtx[0].frame_rx++;
-	//UE->proc.proc_rxtx[1].frame_rx++;
-	
-	for (int sf=0;sf<10;sf++) {
-	  for (i=0; i<UE->frame_parms.nb_antennas_rx; i++) 
-	    rxp[i] = (void*)&UE->common_vars.rxdata[i][UE->frame_parms.ofdm_symbol_size+UE->frame_parms.nb_prefix_samples0+(sf*UE->frame_parms.samples_per_tti)];
-	  // grab signal for subframe
-	  if (UE->mode != loop_through_memory) {
-	    if (sf<9) {
-	      VCD_SIGNAL_DUMPER_DUMP_FUNCTION_BY_NAME( VCD_SIGNAL_DUMPER_FUNCTIONS_TRX_READ, 1 );
-	      rxs = UE->rfdevice.trx_read_func(&UE->rfdevice,
-					       &timestamp,
-					       rxp,
-					       UE->frame_parms.samples_per_tti,
-					       UE->frame_parms.nb_antennas_rx);
-	      LOG_D(PHY,"grab signal for subframe %d offset %d Nbsamples %d \n", sf, UE->frame_parms.ofdm_symbol_size+UE->frame_parms.nb_prefix_samples0+(sf*UE->frame_parms.samples_per_tti),
-	    		  UE->frame_parms.samples_per_tti);
-	      VCD_SIGNAL_DUMPER_DUMP_FUNCTION_BY_NAME( VCD_SIGNAL_DUMPER_FUNCTIONS_TRX_READ, 0 );
-	      VCD_SIGNAL_DUMPER_DUMP_VARIABLE_BY_NAME( VCD_SIGNAL_DUMPER_VARIABLES_UE0_TRX_READ_NS, rxs );
-	      VCD_SIGNAL_DUMPER_DUMP_VARIABLE_BY_NAME( VCD_SIGNAL_DUMPER_VARIABLES_UE0_TRX_READ_NS_MISSING, UE->frame_parms.samples_per_tti - rxs);
-	      if (rxs != UE->frame_parms.samples_per_tti) {
-	        LOG_E(PHY, "problem in rx 5! expect #samples=%d but got only %d!\n", UE->frame_parms.samples_per_tti, rxs);
-	        exit_fun("problem in rx 5!");
-	        return &UE_thread_retval;
-	      }
-	      
-	      // prepare tx buffer pointers
-	      for (i=0; i<UE->frame_parms.nb_antennas_tx; i++)
-		txp[i] = (void*)&UE->common_vars.txdata[i][((sf+2)%10)*UE->frame_parms.samples_per_tti];
-	      
-	      VCD_SIGNAL_DUMPER_DUMP_FUNCTION_BY_NAME( VCD_SIGNAL_DUMPER_FUNCTIONS_TRX_WRITE, 1 );
-	      txs = UE->rfdevice.trx_write_func(&UE->rfdevice,
-						timestamp+
-						(2*UE->frame_parms.samples_per_tti) -
-						UE->frame_parms.ofdm_symbol_size-UE->frame_parms.nb_prefix_samples0 -
-						openair0_cfg[0].tx_sample_advance,
-						txp,
-						UE->frame_parms.samples_per_tti,
-						UE->frame_parms.nb_antennas_tx,
-						1);
-	      VCD_SIGNAL_DUMPER_DUMP_FUNCTION_BY_NAME( VCD_SIGNAL_DUMPER_FUNCTIONS_TRX_WRITE, 0 );
-	      VCD_SIGNAL_DUMPER_DUMP_VARIABLE_BY_NAME( VCD_SIGNAL_DUMPER_VARIABLES_UE0_TRX_WRITE_NS, txs );
-	      VCD_SIGNAL_DUMPER_DUMP_VARIABLE_BY_NAME( VCD_SIGNAL_DUMPER_VARIABLES_UE0_TRX_WRITE_NS_MISSING, UE->frame_parms.samples_per_tti - txs);
-        if (txs !=  UE->frame_parms.samples_per_tti) {
-           LOG_E(PHY,"TX : Timeout (sent %d/%d)\n",txs, UE->frame_parms.samples_per_tti);
-           exit_fun( "problem transmitting samples" );
-        }
-	      VCD_SIGNAL_DUMPER_DUMP_VARIABLE_BY_NAME( VCD_SIGNAL_DUMPER_VARIABLES_UE0_TRX_WRITE_NS_MISSING, UE->frame_parms.samples_per_tti - txs);
-	    }
-	    
-	    else {
-	      VCD_SIGNAL_DUMPER_DUMP_FUNCTION_BY_NAME( VCD_SIGNAL_DUMPER_FUNCTIONS_TRX_READ_SF9, 1 );
-	      rxs = UE->rfdevice.trx_read_func(&UE->rfdevice,
-					       &timestamp,
-					       rxp,
-					       UE->frame_parms.samples_per_tti-UE->frame_parms.ofdm_symbol_size-UE->frame_parms.nb_prefix_samples0,
-					       UE->frame_parms.nb_antennas_rx);
-
-	      LOG_D(PHY,"grab signal for subframe %d offset %d Nbsamples %d \n", sf, UE->frame_parms.ofdm_symbol_size+UE->frame_parms.nb_prefix_samples0+(sf*UE->frame_parms.samples_per_tti),
-	    		  UE->frame_parms.samples_per_tti-UE->frame_parms.ofdm_symbol_size-UE->frame_parms.nb_prefix_samples0);
-	      VCD_SIGNAL_DUMPER_DUMP_FUNCTION_BY_NAME( VCD_SIGNAL_DUMPER_FUNCTIONS_TRX_READ_SF9, 0 );
-	      VCD_SIGNAL_DUMPER_DUMP_VARIABLE_BY_NAME( VCD_SIGNAL_DUMPER_VARIABLES_UE0_TRX_READ_NS, rxs );
-	      VCD_SIGNAL_DUMPER_DUMP_VARIABLE_BY_NAME( VCD_SIGNAL_DUMPER_VARIABLES_UE0_TRX_READ_NS_MISSING, (UE->frame_parms.samples_per_tti-UE->frame_parms.ofdm_symbol_size-UE->frame_parms.nb_prefix_samples0) - rxs);
-        if (rxs != (UE->frame_parms.samples_per_tti-UE->frame_parms.ofdm_symbol_size-UE->frame_parms.nb_prefix_samples0)) {
-          LOG_E(PHY, "problem in rx 6! expect #samples=%d but got only %d!\n", UE->frame_parms.samples_per_tti-UE->frame_parms.ofdm_symbol_size-UE->frame_parms.nb_prefix_samples0, rxs);
-          exit_fun("problem in rx 6!");
-          return &UE_thread_retval;
-        }
-
-	      // prepare tx buffer pointers
-	      for (i=0; i<UE->frame_parms.nb_antennas_tx; i++)
-		txp[i] = (void*)&UE->common_vars.txdata[i][((sf+2)%10)*UE->frame_parms.samples_per_tti];
-	      
-	      VCD_SIGNAL_DUMPER_DUMP_FUNCTION_BY_NAME( VCD_SIGNAL_DUMPER_FUNCTIONS_TRX_WRITE_SF9, 1 );
-	      txs = UE->rfdevice.trx_write_func(&UE->rfdevice,
-						timestamp+
-						(2*UE->frame_parms.samples_per_tti) -
-						UE->frame_parms.ofdm_symbol_size-UE->frame_parms.nb_prefix_samples0 -
-						openair0_cfg[0].tx_sample_advance,
-						txp,
-						UE->frame_parms.samples_per_tti - rx_off_diff,
-						UE->frame_parms.nb_antennas_tx,
-						1);
-	      VCD_SIGNAL_DUMPER_DUMP_FUNCTION_BY_NAME( VCD_SIGNAL_DUMPER_FUNCTIONS_TRX_WRITE_SF9, 0 );
-	      VCD_SIGNAL_DUMPER_DUMP_VARIABLE_BY_NAME( VCD_SIGNAL_DUMPER_VARIABLES_UE0_TRX_WRITE_NS, txs );
-	      VCD_SIGNAL_DUMPER_DUMP_VARIABLE_BY_NAME( VCD_SIGNAL_DUMPER_VARIABLES_UE0_TRX_WRITE_NS_MISSING, (UE->frame_parms.samples_per_tti - rx_off_diff) - txs);
-              if (txs !=  UE->frame_parms.samples_per_tti - rx_off_diff) {
-                 LOG_E(PHY,"TX : Timeout (sent %d/%d)\n",txs, UE->frame_parms.samples_per_tti-rx_off_diff);
-                 exit_fun( "problem transmitting samples" );
-              }
-
-        VCD_SIGNAL_DUMPER_DUMP_FUNCTION_BY_NAME( VCD_SIGNAL_DUMPER_FUNCTIONS_TRX_READ_SF9, 1 );
-	      // read in first symbol of next frame and adjust for timing drift
-          for (i=0; i<UE->frame_parms.nb_antennas_rx; i++)
-          {
-            rxp[i] = (void*)&UE->common_vars.rxdata[i][0];
-          }
-
-	      rxs = UE->rfdevice.trx_read_func(&UE->rfdevice,
-					       &timestamp1,
-						   rxp,
-					       UE->frame_parms.nb_prefix_samples0 - rx_off_diff,
-					       UE->frame_parms.nb_antennas_rx);
-
-	      for (i=0; i<UE->frame_parms.nb_antennas_rx; i++)
-	      {
-	        rxp[i] = (void*)&UE->common_vars.rxdata[i][UE->frame_parms.nb_prefix_samples0];
-	      }
-
-	      rxs = UE->rfdevice.trx_read_func(&UE->rfdevice,
-					       &timestamp1,
-						   rxp,
-					       UE->frame_parms.ofdm_symbol_size,
-					       UE->frame_parms.nb_antennas_rx);
-
-	      VCD_SIGNAL_DUMPER_DUMP_FUNCTION_BY_NAME( VCD_SIGNAL_DUMPER_FUNCTIONS_TRX_READ_SF9, 0 );
-	      VCD_SIGNAL_DUMPER_DUMP_VARIABLE_BY_NAME( VCD_SIGNAL_DUMPER_VARIABLES_UE0_TRX_READ_NS, rxs );
-        if (rxs != (UE->frame_parms.ofdm_symbol_size)) {
-          LOG_E(PHY, "problem in rx 7! expect #samples=%d but got only %d! rx_off_diff=%d\n", UE->frame_parms.ofdm_symbol_size+UE->frame_parms.nb_prefix_samples0 - rx_off_diff, rxs, rx_off_diff);
-          exit_fun("problem in rx 7!");
-          return &UE_thread_retval;
-        }
-        UE->rx_offset_diff = rx_off_diff;
-        LOG_D(PHY,"SET rx_off_diff to %d\n",UE->rx_offset_diff);
-        rx_off_diff = 0;
-	    }
-	  }
-	  // operate on thread sf mod 2
-	  uint8_t proc_select = sf&1;
-	  UE_rxtx_proc_t *proc = &UE->proc.proc_rxtx[proc_select];
-
-	  VCD_SIGNAL_DUMPER_DUMP_FUNCTION_BY_NAME( VCD_SIGNAL_DUMPER_FUNCTIONS_UE_LOCK_MUTEX_RXTX_FOR_CNT_INCREMENT0+proc_select, 1 );
-	  // lock mutex
-	  if (pthread_mutex_lock(&proc->mutex_rxtx) != 0) {
-	    LOG_E( PHY, "[SCHED][UE] error locking mutex for UE RX\n" );
-	    exit_fun("nothing to add");
-	    return &UE_thread_retval;
-	  }
-	  // increment instance count and change proc subframe/frame variables
-	  int instance_cnt_rxtx = ++proc->instance_cnt_rxtx;
-	  VCD_SIGNAL_DUMPER_DUMP_VARIABLE_BY_NAME(VCD_SIGNAL_DUMPER_VARIABLES_UE_INST_CNT_RX, proc->instance_cnt_rxtx);
-	  if(sf == 0)
-	  {
-	     UE->proc.proc_rxtx[0].frame_rx++;
-	     UE->proc.proc_rxtx[1].frame_rx++;
-	  }
-	  proc->subframe_rx=sf;
-	  proc->subframe_tx=(sf+4)%10;
-	  proc->frame_tx = proc->frame_rx + ((proc->subframe_rx>5)?1:0);
-	  proc->timestamp_tx = timestamp+(4*UE->frame_parms.samples_per_tti)-UE->frame_parms.ofdm_symbol_size-UE->frame_parms.nb_prefix_samples0;
-
-#if T_TRACER
-	  T(T_UE_MASTER_TICK, T_INT(0), T_INT(proc->frame_rx%1024), T_INT(proc->subframe_rx));
-#endif
-	  /*
-	  if (sf != (timestamp/UE->frame_parms.samples_per_tti)%10) {
-	    LOG_E(PHY,"steady-state UE_thread error : frame_rx %d, subframe_rx %d, frame_tx %d, subframe_tx %d, rx subframe %d\n",proc->frame_rx,proc->subframe_rx,proc->frame_tx,proc->subframe_tx,(timestamp/UE->frame_parms.samples_per_tti)%10);
-	    exit(-1);
-	  }
-	  */
-	  if (pthread_mutex_unlock(&proc->mutex_rxtx) != 0) {
-	    LOG_E( PHY, "[SCHED][UE] error unlocking mutex for UE RX\n" );
-	    exit_fun("nothing to add");
-	    return &UE_thread_retval;
-	  }
-	  VCD_SIGNAL_DUMPER_DUMP_FUNCTION_BY_NAME( VCD_SIGNAL_DUMPER_FUNCTIONS_UE_LOCK_MUTEX_RXTX_FOR_CNT_INCREMENT0+proc_select, 0 );
-
-
-	  if (instance_cnt_rxtx == 0) {
-	    VCD_SIGNAL_DUMPER_DUMP_FUNCTION_BY_NAME( VCD_SIGNAL_DUMPER_FUNCTIONS_UE_SIGNAL_COND_RXTX0+proc_select, 1 );
-	    if (pthread_cond_signal(&proc->cond_rxtx) != 0) {
-	      LOG_E( PHY, "[SCHED][UE] ERROR pthread_cond_signal for UE RX thread\n" );
-	      exit_fun("nothing to add");
-	      return &UE_thread_retval;
-	    }
-	    LOG_D(PHY, "firing up rxtx_thread[%d] at subframe %d\n", proc_select, sf);
-
-      VCD_SIGNAL_DUMPER_DUMP_FUNCTION_BY_NAME( VCD_SIGNAL_DUMPER_FUNCTIONS_UE_SIGNAL_COND_RXTX0+proc_select, 0 );
-
-	  } else {
-	    LOG_E( PHY, "[SCHED][UE] UE RX thread busy (IC %d)!!\n", instance_cnt_rxtx);
-	    if (instance_cnt_rxtx > 2) {
-	      sleep(1);
-	      exit_fun("instance_cnt_rxtx > 2");
-	      return &UE_thread_retval;
-	    }
-	  }
-	  if (UE->mode == loop_through_memory) {
-	    printf("Processing subframe %d",proc->subframe_rx);
-	    getchar();
-	  }
-	}// for sf=0..10
-
-	  uint8_t proc_select = 9&1;
-	  UE_rxtx_proc_t *proc = &UE->proc.proc_rxtx[proc_select];
-
-	if ((UE->rx_offset<(5*UE->frame_parms.samples_per_tti)) &&
-	    (UE->rx_offset > 0) &&
-	    (rx_correction_timer == 0)) {
-	  rx_off_diff = -1 ;
-	  LOG_D(PHY,"AbsSubframe %d.%d UE->rx_offset %d > %d, diff %d\n",proc->frame_rx,proc->subframe_rx,UE->rx_offset,0,rx_off_diff);
-	  rx_correction_timer = 5;
-	} else if ((UE->rx_offset>(5*UE->frame_parms.samples_per_tti)) && 
-		   (UE->rx_offset < ((10*UE->frame_parms.samples_per_tti))) &&
-		   (rx_correction_timer == 0)) {   // moving to the left so drop rx_off_diff samples
-	  rx_off_diff = 1;
-	  LOG_D(PHY,"AbsSubframe %d.%d UE->rx_offset %d < %d, diff %d\n",proc->frame_rx,proc->subframe_rx,UE->rx_offset,10*UE->frame_parms.samples_per_tti,rx_off_diff);
-	  
-	  rx_correction_timer = 5;
-	}
-	
-	if (rx_correction_timer>0)
-	  rx_correction_timer--;
-      } // start_rx_stream==1
-    } // UE->is_synchronized==1
-      
-  } // while !oai_exit
- return NULL;
-} // UE_thread
-
-/*
-void *UE_thread_old(void *arg)
-{
-  UNUSED(arg)
-  static int UE_thread_retval;
-  PHY_VARS_UE *UE = PHY_vars_UE_g[0][0];
-  int spp = openair0_cfg[0].samples_per_packet;
-  int slot=1, frame=0, hw_subframe=0, rxpos=0, txpos=openair0_cfg[0].tx_scheduling_advance;
-#ifdef __AVX2__
-  int dummy[2][spp] __attribute__((aligned(32)));
-#else
-  int dummy[2][spp] __attribute__((aligned(16)));
-#endif
-  int dummy_dump = 0;
-  int tx_enabled = 0;
-  int start_rx_stream = 0;
-  int rx_off_diff = 0;
-  int rx_correction_timer = 0;
-  int first_rx = 0;
-  RTIME T0;
-  unsigned int rxs;
-  void* rxp[2];
-
-  openair0_timestamp timestamp;
->>>>>>> 4eae34a9
 
 #ifdef NAS_UE
     MessageDef *message_p;
@@ -1333,7 +775,7 @@
             if (instance_cnt_synch < 0) {  // we can invoke the synch
                 // grab 10 ms of signal and wakeup synch thread
                 for (int i=0; i<UE->frame_parms.nb_antennas_rx; i++)
-                    rxp[i] = (void*)&rxdata[i][0];
+	  rxp[i] = (void*)&UE->common_vars.rxdata[i][0];
 
                 if (UE->mode != loop_through_memory)
                     AssertFatal( UE->frame_parms.samples_per_tti*10 ==
@@ -1379,7 +821,7 @@
                         AssertFatal(UE->rx_offset ==
                                     UE->rfdevice.trx_read_func(&UE->rfdevice,
                                                                &timestamp,
-                                                               (void**)rxdata,
+					     (void**)UE->common_vars.rxdata,
                                                                UE->rx_offset,
                                                                UE->frame_parms.nb_antennas_rx),"");
                     }
@@ -1391,8 +833,8 @@
                     AssertFatal (UE->frame_parms.ofdm_symbol_size+UE->frame_parms.nb_prefix_samples0 ==
                                  UE->rfdevice.trx_read_func(&UE->rfdevice,
                                                             &timestamp,
-                                                            (void**)rxdata,
-                                                            UE->frame_parms.ofdm_symbol_size+UE->frame_parms.nb_prefix_samples0,
+					   (void**)UE->common_vars.rxdata,
+					   UE->frame_parms.ofdm_symbol_size+UE->frame_parms.nb_prefix_samples0,
                                                             UE->frame_parms.nb_antennas_rx),"");
                     slot_fep(UE,0, 0, 0, 0, 0);
                 } //UE->mode != loop_through_memory
@@ -1406,7 +848,7 @@
 
                 if (UE->mode != loop_through_memory) {
                     for (i=0; i<UE->frame_parms.nb_antennas_rx; i++)
-                        rxp[i] = (void*)&rxdata[i][UE->frame_parms.ofdm_symbol_size+
+                        rxp[i] = (void*)&UE->common_vars.rxdata[i][UE->frame_parms.ofdm_symbol_size+
                                                    UE->frame_parms.nb_prefix_samples0+
                                                    sub_frame*UE->frame_parms.samples_per_tti];
                     for (i=0; i<UE->frame_parms.nb_antennas_tx; i++)
@@ -1460,7 +902,7 @@
                             AssertFatal(first_symbols ==
                                         UE->rfdevice.trx_read_func(&UE->rfdevice,
                                                                    &timestamp1,
-                                                                   (void**)rxdata,
+                                                                   (void**)UE->common_vars.rxdata,
                                                                    first_symbols,
                                                                    UE->frame_parms.nb_antennas_rx),"");
                         if ( first_symbols <0 )
@@ -1493,6 +935,30 @@
                     printf("Processing subframe %d",proc->subframe_rx);
                     getchar();
                 }
+		/*
+	}// for sf=0..10
+
+	  uint8_t proc_select = 9&1;
+	  UE_rxtx_proc_t *proc = &UE->proc.proc_rxtx[proc_select];
+
+	if ((UE->rx_offset<(5*UE->frame_parms.samples_per_tti)) &&
+	    (UE->rx_offset > 0) &&
+	    (rx_correction_timer == 0)) {
+	  rx_off_diff = -1 ;
+	  LOG_D(PHY,"AbsSubframe %d.%d UE->rx_offset %d > %d, diff %d\n",proc->frame_rx,proc->subframe_rx,UE->rx_offset,0,rx_off_diff);
+	  rx_correction_timer = 5;
+	} else if ((UE->rx_offset>(5*UE->frame_parms.samples_per_tti)) && 
+		   (UE->rx_offset < ((10*UE->frame_parms.samples_per_tti))) &&
+		   (rx_correction_timer == 0)) {   // moving to the left so drop rx_off_diff samples
+	  rx_off_diff = 1;
+	  LOG_D(PHY,"AbsSubframe %d.%d UE->rx_offset %d < %d, diff %d\n",proc->frame_rx,proc->subframe_rx,UE->rx_offset,10*UE->frame_parms.samples_per_tti,rx_off_diff);
+	  
+	  rx_correction_timer = 5;
+	}
+	
+	if (rx_correction_timer>0)
+	  rx_correction_timer--;
+	  */
             } // start_rx_stream==1
         } // UE->is_synchronized==1
 
@@ -1575,55 +1041,9 @@
         AssertFatal( phy_vars_ue[CC_id] !=0, "");
         frame_parms = &(phy_vars_ue[CC_id]->frame_parms);
 
-<<<<<<< HEAD
         // replace RX signal buffers with mmaped HW versions
         rxdata = (int32_t**)malloc16( frame_parms->nb_antennas_rx*sizeof(int32_t*) );
         txdata = (int32_t**)malloc16( frame_parms->nb_antennas_tx*sizeof(int32_t*) );
-=======
-*/
-
-/*!
- * \brief Initialize the UE theads.
- * Creates the UE threads:
- * - UE_thread_rxtx0
- * - UE_thread_rxtx1
- * - UE_thread_synch
- * and the locking between them.
- */
-void init_UE_threads(int inst)
-{
-  PHY_VARS_UE *UE;
- 
-  UE = PHY_vars_UE_g[inst][0];
-
-  pthread_attr_init (&UE->proc.attr_ue);
-  pthread_attr_setstacksize(&UE->proc.attr_ue,8192);//5*PTHREAD_STACK_MIN);
-  
-#ifndef LOWLATENCY
-  UE->proc.sched_param_ue.sched_priority = sched_get_priority_max(SCHED_FIFO);
-  pthread_attr_setschedparam(&UE->proc.attr_ue,&sched_param_UE_thread);
-#endif
-
-  // the threads are not yet active, therefore access is allowed without locking
-  UE->proc.proc_rxtx[0].instance_cnt_rxtx = -1;
-  UE->proc.proc_rxtx[1].instance_cnt_rxtx = -1;
-  UE->proc.proc_rxtx[0].proc_id = 0;
-  UE->proc.proc_rxtx[1].proc_id = 1;
-  UE->proc.instance_cnt_synch = -1;
-  pthread_mutex_init(&UE->proc.proc_rxtx[0].mutex_rxtx,NULL);
-  pthread_mutex_init(&UE->proc.proc_rxtx[1].mutex_rxtx,NULL);
-  pthread_mutex_init(&UE->proc.mutex_synch,NULL);
-  pthread_cond_init(&UE->proc.proc_rxtx[0].cond_rxtx,NULL);
-  pthread_cond_init(&UE->proc.proc_rxtx[1].cond_rxtx,NULL);
-  pthread_cond_init(&UE->proc.cond_synch,NULL);
-  pthread_create(&UE->proc.proc_rxtx[0].pthread_rxtx,NULL,UE_thread_rxn_txnp4,(void*)&UE->proc.proc_rxtx[0]);
-  pthread_setname_np( UE->proc.proc_rxtx[0].pthread_rxtx, "rxn_txnp4_even" );
-  pthread_create(&UE->proc.proc_rxtx[1].pthread_rxtx,NULL,UE_thread_rxn_txnp4,(void*)&UE->proc.proc_rxtx[1]);
-  pthread_setname_np( UE->proc.proc_rxtx[1].pthread_rxtx, "rxn_txnp4_odd" );
-  pthread_create(&UE->proc.pthread_synch,NULL,UE_thread_synch,(void*)UE);
-  pthread_setname_np( UE->proc.pthread_synch, "UE_thread_synch" );
-}
->>>>>>> 4eae34a9
 
         for (i=0; i<frame_parms->nb_antennas_rx; i++) {
             LOG_I(PHY, "Mapping UE CC_id %d, rx_ant %d, freq %u on card %d, chain %d\n",
