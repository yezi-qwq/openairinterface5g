--- conflicted
+++ resolved
@@ -1535,412 +1535,6 @@
 
   return &UE_thread_retval;
 }
-<<<<<<< HEAD
-#endif
-
-
-
-#ifdef EXMIMO
-/* This is the main UE thread. Initially it is doing a periodic get_frame. One synchronized it gets woken up by the kernel driver using the RTAI message mechanism (rt_send and rt_receive). */
-void *UE_thread(void *arg)
-{
-  PHY_VARS_UE *UE=PHY_vars_UE_g[0][0];
-#ifdef RTAI
-  RT_TASK *task;
-#endif
-  // RTIME in, out, diff;
-  int slot=0,frame=0,hw_slot;
-  // unsigned int aa;
-  int delay_cnt;
-  RTIME time_in;
-  int /* hw_slot_offset=0, */ rx_offset_mbox=0,mbox_target=0,mbox_current=0;
-  int diff2;
-  int /* i, */ ret;
-  int /* CC_id, */ card;
-  volatile unsigned int *DAQ_MBOX = openair0_daq_cnt();
-
-  int wait_sync_cnt = 0;
-  int first_synch = 1;
-#ifdef DEADLINE_SCHEDULER
-  struct sched_attr attr;
-  unsigned int flags = 0;
-  //  unsigned long mask = 1; // processor 0
-#endif
-  int freq_offset;
-
-
-#ifdef RTAI
-  task = rt_task_init_schmod(nam2num("UE thread"), 0, 0, 0, SCHED_FIFO, 0xF);
-
-  if (task==NULL) {
-    LOG_E(PHY,"[SCHED][UE] Problem starting UE thread!!!!\n");
-    return 0;
-  }
-
-#endif
-
-
-#ifdef HARD_RT
-  rt_make_hard_real_time();
-#endif
-
-
-#ifdef DEADLINE_SCHEDULER
-  attr.size = sizeof(attr);
-  attr.sched_flags = 0;
-  attr.sched_nice = 0;
-  attr.sched_priority = 0;
-
-  // This creates a .25 ms  reservation
-  attr.sched_policy = SCHED_DEADLINE;
-  attr.sched_runtime  = (0.1  * 100) * 10000;
-  attr.sched_deadline = (0.25 * 100) * 10000;
-  attr.sched_period   = (0.5  * 100) * 10000;
-
-  // pin the UE main thread to CPU0
-  // if (pthread_setaffinity_np(pthread_self(), sizeof(mask),&mask) <0) {
-  //   perror("[MAIN_ENB_THREAD] pthread_setaffinity_np failed\n");
-  //   }
-
-  if (sched_setattr(0, &attr, flags) < 0 ) {
-    perror("[SCHED] main UE thread: sched_setattr failed\n");
-    exit_fun("Nothing to add");
-  } else {
-    LOG_I(HW,"[SCHED][eNB] eNB main deadline thread %ld started on CPU %d\n",
-          gettid(),sched_getcpu());
-  }
-
-#endif
-
-
-  mlockall(MCL_CURRENT | MCL_FUTURE);
-
-  printf("waiting for sync (UE_thread)\n");
-
-  pthread_mutex_lock(&sync_mutex);
-  printf("Locked sync_mutex, waiting (UE_thread)\n");
-
-  while (sync_var<0)
-    pthread_cond_wait(&sync_cond, &sync_mutex);
-
-  pthread_mutex_unlock(&sync_mutex);
-  printf("unlocked sync_mutex, waiting (UE_thread)\n");
-
-  printf("starting UE thread\n");
-
-  freq_offset = 0; //-7500;
-
-  first_synch = 1;
-
-  while (!oai_exit)  {
-
-    hw_slot = (((((volatile unsigned int *)DAQ_MBOX)[0]+1)%150)<<1)/15; //the slot the hw is about to store
-
-
-    if (UE->is_synchronized) {
-
-      if (first_synch == 1) {
-        first_synch = 0;
-
-        for (card=0; card<openair0_num_detected_cards; card++)
-          openair0_start_rt_acquisition(card);
-
-        rt_sleep_ns(FRAME_PERIOD/10);
-      }
-
-      //this is the mbox counter that indicates the start of the frame
-      rx_offset_mbox = (UE->rx_offset * 150) / (10*UE->lte_frame_parms.samples_per_tti);
-      VCD_SIGNAL_DUMPER_DUMP_VARIABLE_BY_NAME(VCD_SIGNAL_DUMPER_VARIABLES_UE_RX_OFFSET, UE->rx_offset);
-      VCD_SIGNAL_DUMPER_DUMP_VARIABLE_BY_NAME(VCD_SIGNAL_DUMPER_VARIABLES_UE_OFFSET_MBOX, rx_offset_mbox);
-      //this is the mbox counter where we should be
-      mbox_target = (((((slot+1)%20)*15+1)>>1) + rx_offset_mbox + 1)%150;
-      // round up to the next multiple of two (mbox counter from express MIMO gives only even numbers)
-      mbox_target = ((mbox_target+1)-((mbox_target-1)%2))%150;
-      //this is the mbox counter where we are
-      mbox_current = ((volatile unsigned int *)DAQ_MBOX)[0];
-
-      //this is the time we need to sleep in order to synchronize with the hw (in multiples of DAQ_PERIOD)
-      if ((mbox_current>=120) && (mbox_target<30)) //handle the frame wrap-arround
-        diff2 = 150-mbox_current+mbox_target;
-      else if ((mbox_current<30) && (mbox_target>=120))
-        diff2 = -150+mbox_target-mbox_current;
-      else
-        diff2 = mbox_target - mbox_current;
-
-      if (diff2 <(-7)) {
-        LOG_D(HW,"UE Frame %d: missed slot, proceeding with next one (slot %d, hw_slot %d, diff %d)\n",frame, slot, hw_slot, diff2);
-
-        if (frame>0) {
-          if (exit_missed_slots==1)
-            exit_fun("[HW][UE] missed slot");
-          else {
-            num_missed_slots++;
-            LOG_W(HW,"[UE] just missed slot (total missed slots %ld)\n", num_missed_slots);
-          }
-        }
-
-        slot++;
-
-        if (slot==20) {
-          slot=0;
-          frame++;
-        }
-
-        // update thread slot/frame counters because of skipped slot
-        UE->slot_rx++;
-        UE->slot_tx++;
-
-        if (UE->slot_rx == 20) {
-          UE->slot_rx = 0;
-          UE->frame_rx++;
-        }
-
-        if (UE->slot_tx == 20) {
-          UE->slot_tx = 0;
-          UE->frame_tx++;
-        }
-
-        continue;
-      }
-
-      if (diff2>8)
-        LOG_D(HW,"UE Frame %d: skipped slot, waiting for hw to catch up (slot %d, hw_slot %d, mbox_current %d, mbox_target %d, diff %d)\n",frame, slot, hw_slot, mbox_current, mbox_target, diff2);
-
-
-      VCD_SIGNAL_DUMPER_DUMP_VARIABLE_BY_NAME(VCD_SIGNAL_DUMPER_VARIABLES_DAQ_MBOX, *DAQ_MBOX);
-      VCD_SIGNAL_DUMPER_DUMP_VARIABLE_BY_NAME(VCD_SIGNAL_DUMPER_VARIABLES_DIFF, diff2);
-
-
-
-      // This loop implements the delay of 1 slot to allow for processing
-      delay_cnt = 0;
-
-      while ((diff2>0) && (!oai_exit) )  {
-        time_in = rt_get_time_ns();
-        //LOG_D(HW,"eNB Frame %d delaycnt %d : hw_slot %d (%d), slot %d (%d), diff %d, time %llu\n",frame,delay_cnt,hw_slot,((volatile unsigned int *)DAQ_MBOX)[0],slot,mbox_target,diff2,time_in);
-        VCD_SIGNAL_DUMPER_DUMP_VARIABLE_BY_NAME(VCD_SIGNAL_DUMPER_VARIABLES_DAQ_MBOX, *DAQ_MBOX);
-        VCD_SIGNAL_DUMPER_DUMP_FUNCTION_BY_NAME(VCD_SIGNAL_DUMPER_FUNCTIONS_RT_SLEEP,1);
-        ret = rt_sleep_ns(diff2*DAQ_PERIOD);
-        VCD_SIGNAL_DUMPER_DUMP_FUNCTION_BY_NAME(VCD_SIGNAL_DUMPER_FUNCTIONS_RT_SLEEP,0);
-        VCD_SIGNAL_DUMPER_DUMP_VARIABLE_BY_NAME(VCD_SIGNAL_DUMPER_VARIABLES_DAQ_MBOX, *DAQ_MBOX);
-
-        if (ret)
-          LOG_D(HW,"eNB Frame %d, time %llu: rt_sleep_ns returned %d\n",frame, time_in);
-
-        hw_slot = (((((volatile unsigned int *)DAQ_MBOX)[0]+1)%150)<<1)/15;
-        //LOG_D(HW,"eNB Frame %d : hw_slot %d, time %llu\n",frame,hw_slot,rt_get_time_ns());
-        delay_cnt++;
-
-        if (delay_cnt == 30)  {
-          LOG_D(HW,"UE frame %d: HW stopped ... \n",frame);
-          exit_fun("[HW][UE] HW stopped");
-        }
-
-        mbox_current = ((volatile unsigned int *)DAQ_MBOX)[0];
-
-        if ((mbox_current>=135) && (mbox_target<15)) //handle the frame wrap-arround
-          diff2 = 150-mbox_current+mbox_target;
-        else if ((mbox_current<15) && (mbox_target>=135))
-          diff2 = -150+mbox_target-mbox_current;
-        else
-          diff2 = mbox_target - mbox_current;
-
-        VCD_SIGNAL_DUMPER_DUMP_VARIABLE_BY_NAME(VCD_SIGNAL_DUMPER_VARIABLES_DAQ_MBOX, *DAQ_MBOX);
-        VCD_SIGNAL_DUMPER_DUMP_VARIABLE_BY_NAME(VCD_SIGNAL_DUMPER_VARIABLES_DIFF, diff2);
-      }
-
-      // on even slots, schedule processing of entire subframe
-      if ((slot&1) == 0)  {
-
-        if (pthread_mutex_lock(&UE->mutex_rx) != 0) {
-          LOG_E(PHY,"[SCHED][UE] error locking mutex for UE RX thread\n");
-          exit_fun("nothing to add");
-        } else {
-
-	  int instance_cnt_rx = ++UE->instance_cnt_rx;
-
-          pthread_mutex_unlock(&UE->mutex_rx);
-	  VCD_SIGNAL_DUMPER_DUMP_VARIABLE_BY_NAME(VCD_SIGNAL_DUMPER_VARIABLES_UE_INST_CNT_RX, instance_cnt_rx);
-
-
-          if (instance_cnt_rx == 0) {
-            LOG_D(HW,"Scheduling UE RX for frame %d (hw frame %d), subframe %d (%d), mode %d\n",UE->frame_rx,frame,slot>>1,UE->slot_rx>>1,UE->mode);
-
-            if (pthread_cond_signal(&UE->cond_rx) != 0) {
-              LOG_E(PHY,"[SCHED][UE] ERROR pthread_cond_signal for UE RX thread\n");
-              exit_fun("nothing to add");
-            } else {
-              //        printf("UE_thread: cond_signal for RX ok (%p) @ %llu\n",(void*)&UE->cond_rx,rt_get_time_ns()-T0);
-            }
-
-            if (UE->mode == rx_calib_ue) {
-              if (frame == 10) {
-                LOG_D(PHY,
-                      "[SCHED][UE] Found cell with N_RB_DL %d, PHICH CONFIG (%d,%d), Nid_cell %d, NB_ANTENNAS_TX %d, initial frequency offset %d Hz, frequency offset %d Hz, RSSI (digital) %d dB, measured Gain %d dB, total_rx_gain %d dB, USRP rx gain %f dB\n",
-                      UE->lte_frame_parms.N_RB_DL,
-                      UE->lte_frame_parms.phich_config_common.phich_duration,
-                      UE->lte_frame_parms.phich_config_common.phich_resource,
-                      UE->lte_frame_parms.Nid_cell,
-                      UE->lte_frame_parms.nb_antenna_ports_eNB,
-                      freq_offset,
-                      UE->lte_ue_common_vars.freq_offset,
-                      UE->PHY_measurements.rx_power_avg_dB[0],
-                      UE->PHY_measurements.rx_power_avg_dB[0] - rx_input_level_dBm,
-                      UE->rx_total_gain_dB,
-                      openair0_cfg[0].rx_gain[0]
-                     );
-                exit_fun("[HW][UE] UE in RX calibration mode, exiting");
-              }
-            }
-          } else {
-            LOG_E(PHY,"[SCHED][UE] UE RX thread busy!!\n");
-            exit_fun("nothing to add");
-          }
-        }
-
-        if (pthread_mutex_lock(&UE->mutex_tx) != 0) {
-          LOG_E(PHY,"[SCHED][UE] error locking mutex for UE TX thread\n");
-          exit_fun("nothing to add");
-        } else {
-
-          int instance_cnt_tx = ++UE->instance_cnt_tx;
-
-          pthread_mutex_unlock(&UE->mutex_tx);
-	  VCD_SIGNAL_DUMPER_DUMP_VARIABLE_BY_NAME(VCD_SIGNAL_DUMPER_VARIABLES_UE_INST_CNT_TX, instance_cnt_tx);
-
-          if (instance_cnt_tx == 0) {
-            LOG_D(HW,"Scheduling UE TX for frame %d (hw frame %d), subframe %d (%d), mode %d\n",UE->frame_tx,frame,slot>>1,UE->slot_tx>>1,UE->mode);
-
-            if (pthread_cond_signal(&UE->cond_tx) != 0) {
-              LOG_E(PHY,"[SCHED][UE] ERROR pthread_cond_signal for UE TX thread\n");
-              exit_fun("nothing to add");
-            } else {
-              //        printf("UE_thread: cond_signal for RX ok (%p) @ %llu\n",(void*)&UE->cond_rx,rt_get_time_ns()-T0);
-            }
-          } else {
-            LOG_E(PHY,"[SCHED][UE] UE TX thread busy!!\n");
-            exit_fun("nothing to add");
-          }
-        }
-      }
-
-      /*
-      if ((slot%2000)<10)
-      LOG_D(HW,"fun0: doing very hard work\n");
-      */
-      // now increment slot and frame counters
-      slot++;
-
-      if (slot==20) {
-        slot=0;
-        frame++;
-      }
-    } else if (UE->is_synchronized == 0) { // we are not yet synchronized
-      //hw_slot_offset = 0;
-      first_synch = 1;
-      slot = 0;
-
-
-      // wait until we can lock mutex_synch
-      //printf("Locking mutex_synch (UE_thread)\n");
-      if (pthread_mutex_lock(&UE->mutex_synch) != 0) {
-        LOG_E(PHY,"[SCHED][UE] error locking mutex for UE initial synch thread\n");
-        exit_fun("noting to add");
-      } else {
-
-        if (UE->instance_cnt_synch < 0) {
-
-          wait_sync_cnt=0;
-	  openair0_config(&openair0_cfg[0],1);
-      //  openair0_set_gains(&openair0,&openair0_cfg[0]);
-
-	  printf("Getting frame\n");
-          openair0_get_frame(0);
-          rt_sleep_ns(FRAME_PERIOD);
-          // increment instance count for sync thread
-          UE->instance_cnt_synch++;
-          pthread_mutex_unlock(&UE->mutex_synch);
-
-          if (pthread_cond_signal(&UE->cond_synch) != 0) {
-            LOG_E(PHY,"[SCHED][UE] ERROR pthread_cond_signal for UE sync thread\n");
-            exit_fun("nothing to add");
-          }
-        } else {
-          wait_sync_cnt++;
-          pthread_mutex_unlock(&UE->mutex_synch);
-
-          if (wait_sync_cnt>1000)
-            exit_fun("waiting to long for synch thread");
-          else
-            rt_sleep_ns(FRAME_PERIOD);
-        }
-      }
-
-
-      /*
-        if (initial_sync(UE,mode)==0) {
-
-        if (mode == rx_calib_ue) {
-        exit_fun("[HW][UE] UE in RX calibration mode");
-        }
-        else {
-        is_synchronized = 1;
-        //start the streaming DMA transfers
-        for (card=0;card<openair0_num_detected_cards;card++)
-        openair0_start_rt_acquisition(card);
-
-        hw_slot_offset = (UE->rx_offset<<1) / UE->lte_frame_parms.samples_per_tti;
-        }
-        }
-        else {
-        if (freq_offset >= 0) {
-        freq_offset += 100;
-        freq_offset *= -1;
-        }
-        else {
-        freq_offset *= -1;
-        }
-        if (abs(freq_offset) > 7500) {
-        LOG_I(PHY,"[initial_sync] No cell synchronization found, abondoning\n");
-        mac_xface->macphy_exit("No cell synchronization found, abondoning");
-        }
-        else {
-        //    LOG_I(PHY,"[initial_sync] trying carrier off %d Hz\n",freq_offset);
-        #ifndef USRP
-        for (CC_id=0;CC_id<MAX_NUM_CCs;CC_id++) {
-        for (i=0; i<openair0_cfg[rf_map[CC_id].card].rx_num_channels; i++)
-        openair0_cfg[rf_map[CC_id].card].rx_freq[rf_map[CC_id].chain+i] = downlink_frequency[CC_id][i]+freq_offset;
-        for (i=0; i<openair0_cfg[rf_map[CC_id].card].tx_num_channels; i++)
-        openair0_cfg[rf_map[CC_id].card].tx_freq[rf_map[CC_id].chain+i] = downlink_frequency[CC_id][i]+freq_offset;
-        }
-        openair0_config(&openair0_cfg[0],UE_flag);
-        #endif
-        rt_sleep_ns(FRAME_PERIOD);
-        }
-        }
-      */
-    }
-  }
-
-  LOG_D(HW,"UE_thread: finished, ran %d times.\n",frame);
-
-#ifdef HARD_RT
-  rt_make_soft_real_time();
-#endif
-
-  // clean task
-#ifdef RTAI
-  rt_task_delete(task);
-#endif
-  LOG_D(HW,"Task deleted. returning\n");
-  return 0;
-}
-
-#else  // This is for USRP or ETHERNET targets
-
-#endif
-=======
->>>>>>> 12f1cb9c
 
 */
 
