--- conflicted
+++ resolved
@@ -1057,11 +1057,7 @@
           NFAPI_SFNSF2SFN(sfn_sf), NFAPI_SFNSF2SF(sfn_sf));
     if (dl_config_req != NULL) {
       uint16_t dl_num_pdus = dl_config_req->dl_config_request_body.number_pdu;
-<<<<<<< HEAD
-      LOG_I(MAC, "(OAI UE) Received dl_config_req from proxy at Frame: %d, Subframe: %d,"
-=======
       LOG_A(MAC, "(OAI UE) Received dl_config_req from proxy at Frame: %d, Subframe: %d,"
->>>>>>> a0797e76
             " with number of PDUs: %u\n",
             NFAPI_SFNSF2SFN(dl_config_req->sfn_sf), NFAPI_SFNSF2SF(dl_config_req->sfn_sf),
             dl_num_pdus);
