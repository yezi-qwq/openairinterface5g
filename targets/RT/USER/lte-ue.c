/*
 * Licensed to the OpenAirInterface (OAI) Software Alliance under one or more
 * contributor license agreements.  See the NOTICE file distributed with
 * this work for additional information regarding copyright ownership.
 * The OpenAirInterface Software Alliance licenses this file to You under
 * the OAI Public License, Version 1.0  (the "License"); you may not use this file
 * except in compliance with the License.
 * You may obtain a copy of the License at
 *
 *      http://www.openairinterface.org/?page_id=698
 *
 * Unless required by applicable law or agreed to in writing, software
 * distributed under the License is distributed on an "AS IS" BASIS,
 * WITHOUT WARRANTIES OR CONDITIONS OF ANY KIND, either express or implied.
 * See the License for the specific language governing permissions and
 * limitations under the License.
 *-------------------------------------------------------------------------------
 * For more information about the OpenAirInterface (OAI) Software Alliance:
 *      contact@openairinterface.org
 */

/*! \file lte-ue.c
 * \brief threads and support functions for real-time LTE UE target
 * \author R. Knopp, F. Kaltenberger, Navid Nikaein
 * \date 2015
 * \version 0.1
 * \company Eurecom
 * \email: knopp@eurecom.fr,florian.kaltenberger@eurecom.fr, navid.nikaein@eurecom.fr
 * \note
 * \warning
 */
#define _GNU_SOURCE
#include <stdio.h>
#include <stdlib.h>
#include <unistd.h>
#include <string.h>
#include <sys/ioctl.h>
#include <sys/types.h>
#include <sys/mman.h>
#include <sys/stat.h>
#include <fcntl.h>
#include <sched.h>
#include <linux/sched.h>
#include <signal.h>
#include <execinfo.h>
#include <getopt.h>
#include <syscall.h>
#include <sys/sysinfo.h>

#include "rt_wrapper.h"
#include "assertions.h"
#include "PHY/types.h"

#include "PHY/defs.h"
#ifdef OPENAIR2
#include "LAYER2/MAC/defs.h"
#include "RRC/LITE/extern.h"
#endif
#include "PHY_INTERFACE/extern.h"

#undef MALLOC //there are two conflicting definitions, so we better make sure we don't use it at all
//#undef FRAME_LENGTH_COMPLEX_SAMPLES //there are two conflicting definitions, so we better make sure we don't use it at all

#include "../../ARCH/COMMON/common_lib.h"

#include "PHY/extern.h"
#include "SCHED/extern.h"
#include "LAYER2/MAC/extern.h"
#include "LAYER2/MAC/proto.h"

#include "UTIL/LOG/log_extern.h"
#include "UTIL/OTG/otg_tx.h"
#include "UTIL/OTG/otg_externs.h"
#include "UTIL/MATH/oml.h"
#include "UTIL/LOG/vcd_signal_dumper.h"
#include "UTIL/OPT/opt.h"

#include "T.h"

#define FRAME_PERIOD    100000000ULL
#define DAQ_PERIOD      66667ULL

typedef enum {
    pss=0,
    pbch=1,
    si=2
} sync_mode_t;

void init_UE_threads(int nb_inst);
void *UE_thread(void *arg);
void init_UE(int nb_inst);

extern pthread_cond_t sync_cond;
extern pthread_mutex_t sync_mutex;
extern int sync_var;


extern openair0_config_t openair0_cfg[MAX_CARDS];
extern uint32_t          downlink_frequency[MAX_NUM_CCs][4];
extern int32_t           uplink_frequency_offset[MAX_NUM_CCs][4];
extern int oai_exit;

int32_t **rxdata;
int32_t **txdata;

//extern unsigned int tx_forward_nsamps;
//extern int tx_delay;

extern int rx_input_level_dBm;
extern uint8_t exit_missed_slots;
extern uint64_t num_missed_slots; // counter for the number of missed slots

extern void exit_fun(const char* s);

#define KHz (1000UL)
#define MHz (1000 * KHz)

typedef struct eutra_band_s {
    int16_t band;
    uint32_t ul_min;
    uint32_t ul_max;
    uint32_t dl_min;
    uint32_t dl_max;
    lte_frame_type_t frame_type;
} eutra_band_t;

typedef struct band_info_s {
    int nbands;
    eutra_band_t band_info[100];
} band_info_t;

band_info_t bands_to_scan;

static const eutra_band_t eutra_bands[] = {
    { 1, 1920    * MHz, 1980    * MHz, 2110    * MHz, 2170    * MHz, FDD},
    { 2, 1850    * MHz, 1910    * MHz, 1930    * MHz, 1990    * MHz, FDD},
    { 3, 1710    * MHz, 1785    * MHz, 1805    * MHz, 1880    * MHz, FDD},
    { 4, 1710    * MHz, 1755    * MHz, 2110    * MHz, 2155    * MHz, FDD},
    { 5,  824    * MHz,  849    * MHz,  869    * MHz,  894    * MHz, FDD},
    { 6,  830    * MHz,  840    * MHz,  875    * MHz,  885    * MHz, FDD},
    { 7, 2500    * MHz, 2570    * MHz, 2620    * MHz, 2690    * MHz, FDD},
    { 8,  880    * MHz,  915    * MHz,  925    * MHz,  960    * MHz, FDD},
    { 9, 1749900 * KHz, 1784900 * KHz, 1844900 * KHz, 1879900 * KHz, FDD},
    {10, 1710    * MHz, 1770    * MHz, 2110    * MHz, 2170    * MHz, FDD},
    {11, 1427900 * KHz, 1452900 * KHz, 1475900 * KHz, 1500900 * KHz, FDD},
    {12,  698    * MHz,  716    * MHz,  728    * MHz,  746    * MHz, FDD},
    {13,  777    * MHz,  787    * MHz,  746    * MHz,  756    * MHz, FDD},
    {14,  788    * MHz,  798    * MHz,  758    * MHz,  768    * MHz, FDD},
    {17,  704    * MHz,  716    * MHz,  734    * MHz,  746    * MHz, FDD},
    {20,  832    * MHz,  862    * MHz,  791    * MHz,  821    * MHz, FDD},
    {22, 3510    * MHz, 3590    * MHz, 3410    * MHz, 3490    * MHz, FDD},
    {33, 1900    * MHz, 1920    * MHz, 1900    * MHz, 1920    * MHz, TDD},
    {34, 2010    * MHz, 2025    * MHz, 2010    * MHz, 2025    * MHz, TDD},
    {35, 1850    * MHz, 1910    * MHz, 1850    * MHz, 1910    * MHz, TDD},
    {36, 1930    * MHz, 1990    * MHz, 1930    * MHz, 1990    * MHz, TDD},
    {37, 1910    * MHz, 1930    * MHz, 1910    * MHz, 1930    * MHz, TDD},
    {38, 2570    * MHz, 2620    * MHz, 2570    * MHz, 2630    * MHz, TDD},
    {39, 1880    * MHz, 1920    * MHz, 1880    * MHz, 1920    * MHz, TDD},
    {40, 2300    * MHz, 2400    * MHz, 2300    * MHz, 2400    * MHz, TDD},
    {41, 2496    * MHz, 2690    * MHz, 2496    * MHz, 2690    * MHz, TDD},
    {42, 3400    * MHz, 3600    * MHz, 3400    * MHz, 3600    * MHz, TDD},
    {43, 3600    * MHz, 3800    * MHz, 3600    * MHz, 3800    * MHz, TDD},
    {44, 703    * MHz, 803    * MHz, 703    * MHz, 803    * MHz, TDD},
};

pthread_t                       main_ue_thread;
pthread_attr_t                  attr_UE_thread;
struct sched_param              sched_param_UE_thread;

void init_thread(int sched_runtime, int sched_deadline, int sched_fifo, cpu_set_t *cpuset, char * name) {

#ifdef DEADLINE_SCHEDULER
    if (sched_runtime!=0) {
        struct sched_attr attr= {0};
        attr.size = sizeof(attr);
        // This creates a .5 ms  reservation
        attr.sched_policy = SCHED_DEADLINE;
        attr.sched_runtime  = sched_runtime;
        attr.sched_deadline = sched_deadline;
        attr.sched_period   = 0;
        AssertFatal(sched_setattr(0, &attr, 0) == 0,
                    "[SCHED] main eNB thread: sched_setattr failed %s \n",perror(errno));
        LOG_I(HW,"[SCHED][eNB] eNB main deadline thread %lu started on CPU %d\n",
              (unsigned long)gettid(), sched_getcpu());
    }

#else
    if (cpuset!=NULL)
        AssertFatal( 0 == pthread_setaffinity_np(pthread_self(), sizeof(cpu_set_t), cpuset), "");
    struct sched_param sp;
    sp.sched_priority = sched_fifo;
    AssertFatal(pthread_setschedparam(pthread_self(),SCHED_FIFO,&sp)==0,
                "Can't set thread priority, Are you root?\n");
#endif

    // Lock memory from swapping. This is a process wide call (not constraint to this thread).
    mlockall(MCL_CURRENT | MCL_FUTURE);
    pthread_setname_np( pthread_self(), name );

    // LTS: this sync stuff should be wrong
    printf("waiting for sync (%s)\n",name);
    pthread_mutex_lock(&sync_mutex);
    printf("Locked sync_mutex, waiting (%s)\n",name);
    while (sync_var<0)
        pthread_cond_wait(&sync_cond, &sync_mutex);
    pthread_mutex_unlock(&sync_mutex);
    printf("starting %s\n",name);
}

void init_UE(int nb_inst) {

    PHY_VARS_UE *UE;

    for (int inst=0; inst<nb_inst; inst++) {
        printf("Intializing UE Threads for instance %d ...\n",inst);
        init_UE_threads(inst);
        sleep(1);
        UE = PHY_vars_UE_g[inst][0];

        AssertFatal(0== openair0_device_load(&(UE->rfdevice), &openair0_cfg[0]), "");

        UE->rfdevice.host_type = BBU_HOST;
        //    UE->rfdevice.type      = NONE_DEV;
        AssertFatal(0 == pthread_create(&UE->proc.pthread_ue, &UE->proc.attr_ue, UE_thread, NULL), "");
        pthread_setname_np( UE->proc.pthread_ue, "main UE" );
    }

    printf("UE threads created\n");
#ifdef USE_MME
    while (start_UE == 0) {
        sleep(1);
    }
#endif

}

/*!
 * \brief This is the UE synchronize thread.
 * It performs band scanning and synchonization.
 * \param arg is a pointer to a \ref PHY_VARS_UE structure.
 * \returns a pointer to an int. The storage is not on the heap and must not be freed.
 */
static void *UE_thread_synch(void *arg) {
    static int __thread UE_thread_synch_retval;
    int i, hw_slot_offset;
    PHY_VARS_UE *UE = (PHY_VARS_UE*) arg;
    int current_band = 0;
    int current_offset = 0;
    sync_mode_t sync_mode = pbch;
    int CC_id = UE->CC_id;
    int ind;
    int found;
    int freq_offset=0;

    UE->is_synchronized = 0;
    printf("UE_thread_sync in with PHY_vars_UE %p\n",arg);
    printf("waiting for sync (UE_thread_synch) \n");

#ifndef DEADLINE_SCHEDULER
    int policy, s, j;
    struct sched_param sparam;
    char cpu_affinity[1024];
    cpu_set_t cpuset;

    /* Set affinity mask to include CPUs 1 to MAX_CPUS */
    /* CPU 0 is reserved for UHD threads */
    CPU_ZERO(&cpuset);

#ifdef CPU_AFFINITY
    if (get_nprocs() >2) {
        for (j = 1; j < get_nprocs(); j++)
            CPU_SET(j, &cpuset);

        s = pthread_setaffinity_np(pthread_self(), sizeof(cpu_set_t), &cpuset);
        if (s != 0) {
            perror( "pthread_setaffinity_np");
            exit_fun("Error setting processor affinity");
        }
    }
#endif

    /* Check the actual affinity mask assigned to the thread */

    s = pthread_getaffinity_np(pthread_self(), sizeof(cpu_set_t), &cpuset);
    if (s != 0) {
        perror( "pthread_getaffinity_np");
        exit_fun("Error getting processor affinity ");
    }
    memset(cpu_affinity, 0 , sizeof(cpu_affinity));
    for (j = 0; j < CPU_SETSIZE; j++)
        if (CPU_ISSET(j, &cpuset)) {
            char temp[1024];
            sprintf(temp, " CPU_%d ", j);
            strcat(cpu_affinity, temp);
        }

    memset(&sparam, 0 , sizeof (sparam));
    sparam.sched_priority = sched_get_priority_max(SCHED_FIFO)-1;
    policy = SCHED_FIFO ;

    s = pthread_setschedparam(pthread_self(), policy, &sparam);
    if (s != 0) {
        perror("pthread_setschedparam : ");
        exit_fun("Error setting thread priority");
    }
    s = pthread_getschedparam(pthread_self(), &policy, &sparam);
    if (s != 0) {
        perror("pthread_getschedparam : ");
        exit_fun("Error getting thread priority");

    }

    LOG_I( HW, "[SCHED][UE] Started UE synch thread on CPU %d TID %ld , sched_policy = %s, priority = %d, CPU Affinity = %s \n", (int)sched_getcpu(), gettid(),
           (policy == SCHED_FIFO)  ? "SCHED_FIFO" :
           (policy == SCHED_RR)    ? "SCHED_RR" :
           (policy == SCHED_OTHER) ? "SCHED_OTHER" :
           "???",
           (int) sparam.sched_priority, cpu_affinity);

#endif

    printf("starting UE synch thread (IC %d)\n",UE->proc.instance_cnt_synch);
    ind = 0;
    found = 0;


    if (UE->UE_scan == 0) {
        do  {
            current_band = eutra_bands[ind].band;
            printf( "Scanning band %d, dl_min %"PRIu32", ul_min %"PRIu32"\n", current_band, eutra_bands[ind].dl_min,eutra_bands[ind].ul_min);

            if ((eutra_bands[ind].dl_min <= downlink_frequency[0][0]) && (eutra_bands[ind].dl_max >= downlink_frequency[0][0])) {
                for (i=0; i<4; i++)
                    uplink_frequency_offset[CC_id][i] = eutra_bands[ind].ul_min - eutra_bands[ind].dl_min;

                found = 1;
                break;
            }

            ind++;
        } while (ind < sizeof(eutra_bands) / sizeof(eutra_bands[0]));

        if (found == 0) {
            exit_fun("Can't find EUTRA band for frequency");
            return &UE_thread_synch_retval;
        }






<<<<<<< HEAD
        LOG_I( PHY, "[SCHED][UE] Check absolute frequency DL %"PRIu32", UL %"PRIu32" (oai_exit %d, rx_num_channels %d)\n", downlink_frequency[0][0], downlink_frequency[0][0]+uplink_frequency_offset[0][0],oai_exit, openair0_cfg[0].rx_num_channels);
=======
	openair0_cfg[UE->rf_map.card].rx_freq[UE->rf_map.chain+i] = downlink_frequency[CC_id][i];
	openair0_cfg[UE->rf_map.card].tx_freq[UE->rf_map.chain+i] = downlink_frequency[CC_id][i]+uplink_frequency_offset[CC_id][i];
	openair0_cfg[UE->rf_map.card].rx_gain[UE->rf_map.chain+i] = UE->rx_total_gain_dB;
	if (UE->UE_scan_carrier) {
	  openair0_cfg[UE->rf_map.card].autocal[UE->rf_map.chain+i] = 1;
	}
	
      }

      break;
 
    case pbch:

      LOG_I(PHY,"[UE thread Synch] Running Initial Synch (mode %d)\n",UE->mode);
      if (initial_sync( UE, UE->mode ) == 0) {

        hw_slot_offset = (UE->rx_offset<<1) / UE->frame_parms.samples_per_tti;
        LOG_I( HW, "Got synch: hw_slot_offset %d, carrier off %d Hz, rxgain %d (DL %u, UL %u), UE_scan_carrier %d\n",
          hw_slot_offset,
          freq_offset,
          UE->rx_total_gain_dB,
          downlink_frequency[0][0]+freq_offset,
          downlink_frequency[0][0]+uplink_frequency_offset[0][0]+freq_offset,
          UE->UE_scan_carrier );

	if (UE->UE_scan_carrier == 1) {

	  UE->UE_scan_carrier = 0;
	  // rerun with new cell parameters and frequency-offset
	  for (i=0;i<openair0_cfg[UE->rf_map.card].rx_num_channels;i++) {
	    openair0_cfg[UE->rf_map.card].rx_gain[UE->rf_map.chain+i] = UE->rx_total_gain_dB;//-USRP_GAIN_OFFSET;
		if (freq_offset >= 0)
	    {
	        openair0_cfg[UE->rf_map.card].rx_freq[UE->rf_map.chain+i] += UE->common_vars.freq_offset;
	    }
	    else
	    {
	        openair0_cfg[UE->rf_map.card].rx_freq[UE->rf_map.chain+i] -= UE->common_vars.freq_offset;
	    }
	    openair0_cfg[UE->rf_map.card].tx_freq[UE->rf_map.chain+i] =  openair0_cfg[UE->rf_map.card].rx_freq[UE->rf_map.chain+i]+uplink_frequency_offset[CC_id][i];
	    downlink_frequency[CC_id][i] = openair0_cfg[CC_id].rx_freq[i];
	    freq_offset=0;	    
	  }

	  // reconfigure for potentially different bandwidth
	  switch(UE->frame_parms.N_RB_DL) {
	  case 6:
	    openair0_cfg[UE->rf_map.card].sample_rate =1.92e6;
	    openair0_cfg[UE->rf_map.card].rx_bw          =.96e6;
	    openair0_cfg[UE->rf_map.card].tx_bw          =.96e6;
	    //            openair0_cfg[0].rx_gain[0] -= 12;
	    break;
	  case 25:
	    openair0_cfg[UE->rf_map.card].sample_rate =7.68e6;
	    openair0_cfg[UE->rf_map.card].rx_bw          =2.5e6;
	    openair0_cfg[UE->rf_map.card].tx_bw          =2.5e6;
	    //            openair0_cfg[0].rx_gain[0] -= 6;
	    break;
	  case 50:
	    openair0_cfg[UE->rf_map.card].sample_rate =15.36e6;
	    openair0_cfg[UE->rf_map.card].rx_bw          =5.0e6;
	    openair0_cfg[UE->rf_map.card].tx_bw          =5.0e6;
	    //            openair0_cfg[0].rx_gain[0] -= 3;
	    break;
	  case 100:
	    openair0_cfg[UE->rf_map.card].sample_rate=30.72e6;
	    openair0_cfg[UE->rf_map.card].rx_bw=10.0e6;
	    openair0_cfg[UE->rf_map.card].tx_bw=10.0e6;
	    //            openair0_cfg[0].rx_gain[0] -= 0;
	    break;
	  }
	
	  UE->rfdevice.trx_set_freq_func(&UE->rfdevice,&openair0_cfg[0],0);
	  //UE->rfdevice.trx_set_gains_func(&openair0,&openair0_cfg[0]);
	  UE->rfdevice.trx_stop_func(&UE->rfdevice);	  
	  sleep(1);
	  init_frame_parms(&UE->frame_parms,1);
	  if (UE->rfdevice.trx_start_func(&UE->rfdevice) != 0 ) { 
	    LOG_E(HW,"Could not start the device\n");
	    oai_exit=1;
	  }
	}
	else {
	  UE->is_synchronized = 1;

	  if( UE->mode == rx_dump_frame ){
	    FILE *fd;
	    if ((UE->proc.proc_rxtx[0].frame_rx&1) == 0) {  // this guarantees SIB1 is present 
	      if ((fd = fopen("rxsig_frame0.dat","w")) != NULL) {
		fwrite((void*)&UE->common_vars.rxdata[0][0],
		       sizeof(int32_t),
		       10*UE->frame_parms.samples_per_tti,
		       fd);
		LOG_I(PHY,"Dummping Frame ... bye bye \n");
		fclose(fd);
		exit(0);
	      }
	      else {
		LOG_E(PHY,"Cannot open file for writing\n");
		exit(0);
	      }
	    }
	    else {
	      UE->is_synchronized = 0;
	    }
	  }
	}
      } else {
        // initial sync failed
        // calculate new offset and try again
	if (UE->UE_scan_carrier == 1) {
	  if (freq_offset >= 0) {
	    freq_offset += 100;
	    freq_offset *= -1;
	  } else {
	    freq_offset *= -1;
	  }
	
	  if (abs(freq_offset) > 7500) {
	    LOG_I( PHY, "[initial_sync] No cell synchronization found, abandoning\n" );
	    FILE *fd;
	    if ((fd = fopen("rxsig_frame0.dat","w"))!=NULL) {
	      fwrite((void*)&UE->common_vars.rxdata[0][0],
		     sizeof(int32_t),
		     10*UE->frame_parms.samples_per_tti,
		     fd);
	      LOG_I(PHY,"Dummping Frame ... bye bye \n");
	      fclose(fd);
	      exit(0);
	    }
	    mac_xface->macphy_exit("No cell synchronization found, abandoning");
	    return &UE_thread_synch_retval; // not reached
	  }
	}
	else {
	  
	}
        LOG_I( PHY, "[initial_sync] trying carrier off %d Hz, rxgain %d (DL %u, UL %u)\n", 
	       freq_offset,
               UE->rx_total_gain_dB,
               downlink_frequency[0][0]+freq_offset,
               downlink_frequency[0][0]+uplink_frequency_offset[0][0]+freq_offset );

	for (i=0; i<openair0_cfg[UE->rf_map.card].rx_num_channels; i++) {
	  openair0_cfg[UE->rf_map.card].rx_freq[UE->rf_map.chain+i] = downlink_frequency[CC_id][i]+freq_offset;
	  openair0_cfg[UE->rf_map.card].tx_freq[UE->rf_map.chain+i] = downlink_frequency[CC_id][i]+uplink_frequency_offset[CC_id][i]+freq_offset;
	  
	  openair0_cfg[UE->rf_map.card].rx_gain[UE->rf_map.chain+i] = UE->rx_total_gain_dB;//-USRP_GAIN_OFFSET;
	  
	  if (UE->UE_scan_carrier==1) {
	    openair0_cfg[UE->rf_map.card].autocal[UE->rf_map.chain+i] = 1;
	  }
	}
>>>>>>> e2ae88de

        for (i=0; i<openair0_cfg[UE->rf_map.card].rx_num_channels; i++) {
            openair0_cfg[UE->rf_map.card].rx_freq[UE->rf_map.chain+i] = downlink_frequency[CC_id][i];
            openair0_cfg[UE->rf_map.card].tx_freq[UE->rf_map.chain+i] = downlink_frequency[CC_id][i]+uplink_frequency_offset[CC_id][i];
            openair0_cfg[UE->rf_map.card].autocal[UE->rf_map.chain+i] = 1;
            if (uplink_frequency_offset[CC_id][i] != 0) //
                openair0_cfg[UE->rf_map.card].duplex_mode = duplex_mode_FDD;
            else //FDD
                openair0_cfg[UE->rf_map.card].duplex_mode = duplex_mode_TDD;
        }

        sync_mode = pbch;

    } else if  (UE->UE_scan == 1) {
        current_band=0;

        for (i=0; i<openair0_cfg[UE->rf_map.card].rx_num_channels; i++) {
            downlink_frequency[UE->rf_map.card][UE->rf_map.chain+i] = bands_to_scan.band_info[CC_id].dl_min;
            uplink_frequency_offset[UE->rf_map.card][UE->rf_map.chain+i] = bands_to_scan.band_info[CC_id].ul_min-bands_to_scan.band_info[CC_id].dl_min;

            openair0_cfg[UE->rf_map.card].rx_freq[UE->rf_map.chain+i] = downlink_frequency[CC_id][i];
            openair0_cfg[UE->rf_map.card].tx_freq[UE->rf_map.chain+i] = downlink_frequency[CC_id][i]+uplink_frequency_offset[CC_id][i];
            openair0_cfg[UE->rf_map.card].rx_gain[UE->rf_map.chain+i] = UE->rx_total_gain_dB;
        }
    }


    pthread_mutex_lock(&sync_mutex);
    printf("Locked sync_mutex, waiting (UE_sync_thread)\n");

    while (sync_var<0)
        pthread_cond_wait(&sync_cond, &sync_mutex);

    pthread_mutex_unlock(&sync_mutex);
    printf("Started device, unlocked sync_mutex (UE_sync_thread)\n");

    if (UE->rfdevice.trx_start_func(&UE->rfdevice) != 0 ) {
        LOG_E(HW,"Could not start the device\n");
        oai_exit=1;
    }

    while (oai_exit==0) {

        if (pthread_mutex_lock(&UE->proc.mutex_synch) != 0) {
            LOG_E( PHY, "[SCHED][UE] error locking mutex for UE initial synch thread\n" );
            exit_fun("noting to add");
            return &UE_thread_synch_retval;
        }


        while (UE->proc.instance_cnt_synch < 0) {
            // the thread waits here most of the time
            pthread_cond_wait( &UE->proc.cond_synch, &UE->proc.mutex_synch );
        }

        if (pthread_mutex_unlock(&UE->proc.mutex_synch) != 0) {
            LOG_E( PHY, "[SCHED][eNB] error unlocking mutex for UE Initial Synch thread\n" );
            exit_fun("nothing to add");
            return &UE_thread_synch_retval;
        }

        VCD_SIGNAL_DUMPER_DUMP_FUNCTION_BY_NAME( VCD_SIGNAL_DUMPER_FUNCTIONS_UE_THREAD_SYNCH, 1 );

        switch (sync_mode) {
        case pss:
            LOG_I(PHY,"[SCHED][UE] Scanning band %d (%d), freq %u\n",bands_to_scan.band_info[current_band].band, current_band,bands_to_scan.band_info[current_band].dl_min+current_offset);
            lte_sync_timefreq(UE,current_band,bands_to_scan.band_info[current_band].dl_min+current_offset);
            current_offset += 20000000; // increase by 20 MHz

            if (current_offset > bands_to_scan.band_info[current_band].dl_max-bands_to_scan.band_info[current_band].dl_min) {
                current_band++;
                current_offset=0;
            }

            if (current_band==bands_to_scan.nbands) {
                current_band=0;
                oai_exit=1;
            }

            for (i=0; i<openair0_cfg[UE->rf_map.card].rx_num_channels; i++) {
                downlink_frequency[UE->rf_map.card][UE->rf_map.chain+i] = bands_to_scan.band_info[current_band].dl_min+current_offset;
                uplink_frequency_offset[UE->rf_map.card][UE->rf_map.chain+i] = bands_to_scan.band_info[current_band].ul_min-bands_to_scan.band_info[0].dl_min + current_offset;

                openair0_cfg[UE->rf_map.card].rx_freq[UE->rf_map.chain+i] = downlink_frequency[CC_id][i];
                openair0_cfg[UE->rf_map.card].tx_freq[UE->rf_map.chain+i] = downlink_frequency[CC_id][i]+uplink_frequency_offset[CC_id][i];
                openair0_cfg[UE->rf_map.card].rx_gain[UE->rf_map.chain+i] = UE->rx_total_gain_dB;
                if (UE->UE_scan_carrier) {
                    openair0_cfg[UE->rf_map.card].autocal[UE->rf_map.chain+i] = 1;
                }

            }

            break;

        case pbch:

            LOG_I(PHY,"[UE thread Synch] Running Initial Synch (mode %d)\n",UE->mode);
            if (initial_sync( UE, UE->mode ) == 0) {

                hw_slot_offset = (UE->rx_offset<<1) / UE->frame_parms.samples_per_tti;
                LOG_I( HW, "Got synch: hw_slot_offset %d, carrier off %d Hz, rxgain %d (DL %u, UL %u), UE_scan_carrier %d\n",
                       hw_slot_offset,
                       freq_offset,
                       UE->rx_total_gain_dB,
                       downlink_frequency[0][0]+freq_offset,
                       downlink_frequency[0][0]+uplink_frequency_offset[0][0]+freq_offset,
                       UE->UE_scan_carrier );

                if (UE->UE_scan_carrier == 1) {

                    UE->UE_scan_carrier = 0;
                    // rerun with new cell parameters and frequency-offset
                    for (i=0; i<openair0_cfg[UE->rf_map.card].rx_num_channels; i++) {
                        openair0_cfg[UE->rf_map.card].rx_gain[UE->rf_map.chain+i] = UE->rx_total_gain_dB;//-USRP_GAIN_OFFSET;
                        openair0_cfg[UE->rf_map.card].rx_freq[UE->rf_map.chain+i] -= UE->common_vars.freq_offset;
                        openair0_cfg[UE->rf_map.card].tx_freq[UE->rf_map.chain+i] =  openair0_cfg[UE->rf_map.card].rx_freq[UE->rf_map.chain+i]+uplink_frequency_offset[CC_id][i];
                        downlink_frequency[CC_id][i] = openair0_cfg[CC_id].rx_freq[i];
                        freq_offset=0;
                    }

                    // reconfigure for potentially different bandwidth
                    switch(UE->frame_parms.N_RB_DL) {
                    case 6:
                        openair0_cfg[UE->rf_map.card].sample_rate =1.92e6;
                        openair0_cfg[UE->rf_map.card].rx_bw          =.96e6;
                        openair0_cfg[UE->rf_map.card].tx_bw          =.96e6;
                        //            openair0_cfg[0].rx_gain[0] -= 12;
                        break;
                    case 25:
                        openair0_cfg[UE->rf_map.card].sample_rate =7.68e6;
                        openair0_cfg[UE->rf_map.card].rx_bw          =2.5e6;
                        openair0_cfg[UE->rf_map.card].tx_bw          =2.5e6;
                        //            openair0_cfg[0].rx_gain[0] -= 6;
                        break;
                    case 50:
                        openair0_cfg[UE->rf_map.card].sample_rate =15.36e6;
                        openair0_cfg[UE->rf_map.card].rx_bw          =5.0e6;
                        openair0_cfg[UE->rf_map.card].tx_bw          =5.0e6;
                        //            openair0_cfg[0].rx_gain[0] -= 3;
                        break;
                    case 100:
                        openair0_cfg[UE->rf_map.card].sample_rate=30.72e6;
                        openair0_cfg[UE->rf_map.card].rx_bw=10.0e6;
                        openair0_cfg[UE->rf_map.card].tx_bw=10.0e6;
                        //            openair0_cfg[0].rx_gain[0] -= 0;
                        break;
                    }

                    UE->rfdevice.trx_set_freq_func(&UE->rfdevice,&openair0_cfg[0],0);
                    //UE->rfdevice.trx_set_gains_func(&openair0,&openair0_cfg[0]);
                    UE->rfdevice.trx_stop_func(&UE->rfdevice);
                    sleep(1);
                    init_frame_parms(&UE->frame_parms,1);
                    if (UE->rfdevice.trx_start_func(&UE->rfdevice) != 0 ) {
                        LOG_E(HW,"Could not start the device\n");
                        oai_exit=1;
                    }
                } else {
                    UE->is_synchronized = 1;

                    if( UE->mode == rx_dump_frame ) {
                        FILE *fd;
                        if ((UE->proc.proc_rxtx[0].frame_rx&1) == 0) {  // this guarantees SIB1 is present
                            if ((fd = fopen("rxsig_frame0.dat","w")) != NULL) {
                                fwrite((void*)&UE->common_vars.rxdata[0][0],
                                       sizeof(int32_t),
                                       10*UE->frame_parms.samples_per_tti,
                                       fd);
                                LOG_I(PHY,"Dummping Frame ... bye bye \n");
                                fclose(fd);
                                exit(0);
                            } else {
                                LOG_E(PHY,"Cannot open file for writing\n");
                                exit(0);
                            }
                        } else {
                            UE->is_synchronized = 0;
                        }
                    }
                }
            } else {
                // initial sync failed
                // calculate new offset and try again
                if (UE->UE_scan_carrier == 1) {
                    if (freq_offset >= 0) {
                        freq_offset += 100;
                        freq_offset *= -1;
                    } else {
                        freq_offset *= -1;
                    }

                    if (abs(freq_offset) > 7500) {
                        LOG_I( PHY, "[initial_sync] No cell synchronization found, abandoning\n" );
                        FILE *fd;
                        if ((fd = fopen("rxsig_frame0.dat","w"))!=NULL) {
                            fwrite((void*)&UE->common_vars.rxdata[0][0],
                                   sizeof(int32_t),
                                   10*UE->frame_parms.samples_per_tti,
                                   fd);
                            LOG_I(PHY,"Dummping Frame ... bye bye \n");
                            fclose(fd);
                            exit(0);
                        }
                        mac_xface->macphy_exit("No cell synchronization found, abandoning");
                        return &UE_thread_synch_retval; // not reached
                    }
                } else {

                }
                LOG_I( PHY, "[initial_sync] trying carrier off %d Hz, rxgain %d (DL %u, UL %u)\n",
                       freq_offset,
                       UE->rx_total_gain_dB,
                       downlink_frequency[0][0]+freq_offset,
                       downlink_frequency[0][0]+uplink_frequency_offset[0][0]+freq_offset );

                for (i=0; i<openair0_cfg[UE->rf_map.card].rx_num_channels; i++) {
                    openair0_cfg[UE->rf_map.card].rx_freq[UE->rf_map.chain+i] = downlink_frequency[CC_id][i]+freq_offset;
                    openair0_cfg[UE->rf_map.card].tx_freq[UE->rf_map.chain+i] = downlink_frequency[CC_id][i]+uplink_frequency_offset[CC_id][i]+freq_offset;

                    openair0_cfg[UE->rf_map.card].rx_gain[UE->rf_map.chain+i] = UE->rx_total_gain_dB;//-USRP_GAIN_OFFSET;

                    if (UE->UE_scan_carrier==1) {
                        openair0_cfg[UE->rf_map.card].autocal[UE->rf_map.chain+i] = 1;
                    }
                }

                UE->rfdevice.trx_set_freq_func(&UE->rfdevice,&openair0_cfg[0],0);

            }// initial_sync=0

            break;

        case si:
        default:
            break;
        }


        if (pthread_mutex_lock(&UE->proc.mutex_synch) != 0) {
            LOG_E( PHY, "[SCHED][UE] error locking mutex for UE synch\n" );
            exit_fun("noting to add");
            return &UE_thread_synch_retval;
        }

        // indicate readiness
        UE->proc.instance_cnt_synch--;

        if (pthread_mutex_unlock(&UE->proc.mutex_synch) != 0) {
            LOG_E( PHY, "[SCHED][UE] error unlocking mutex for UE synch\n" );
            exit_fun("noting to add");
            return &UE_thread_synch_retval;
        }

        VCD_SIGNAL_DUMPER_DUMP_FUNCTION_BY_NAME( VCD_SIGNAL_DUMPER_FUNCTIONS_UE_THREAD_SYNCH, 0 );
    }  // while !oai_exit

    return &UE_thread_synch_retval;
}



/*!
 * \brief This is the UE thread for RX subframe n and TX subframe n+4.
 * This thread performs the phy_procedures_UE_RX() on every received slot.
 * then, if TX is enabled it performs TX for n+4.
 * \param arg is a pointer to a \ref PHY_VARS_UE structure.
 * \returns a pointer to an int. The storage is not on the heap and must not be freed.
 */

static void *UE_thread_rxn_txnp4(void *arg) {
    static __thread int UE_thread_rxtx_retval;
    UE_rxtx_proc_t *proc = (UE_rxtx_proc_t *)arg;
    int ret;
    PHY_VARS_UE *UE=PHY_vars_UE_g[0][proc->CC_id];

    static long long __thread instance_cnt_rxtx=-1;
    proc->subframe_rx=proc->sub_frame_start;

    char threadName[256]= {0};
    sprintf(threadName,"UE_thread_rxn_txnp4_%d",proc->sub_frame_start);
    cpu_set_t cpuset;
    CPU_ZERO(&cpuset);
    CPU_SET(proc->sub_frame_start+1, &cpuset);
    init_thread(900000,1000000 , 40, &cpuset,//sched_get_priority_max(SCHED_FIFO)-1,
                threadName);

    while (!oai_exit) {
        // Wait Rx data to process are available
        AssertFatal(pthread_mutex_lock(&proc->mutex_rxtx) ==0,"");
        pthread_cond_wait( &proc->cond_rxtx, &proc->mutex_rxtx );
        if ( (instance_cnt_rxtx+proc->sub_frame_step)%10 != proc->subframe_rx &&  instance_cnt_rxtx!=-1 )
            LOG_W(PHY,"REAL TIME NOT MATCHED: missed a sub-frame: expecting %lld, got %d\n",
                  (instance_cnt_rxtx+proc->sub_frame_step)%10, proc->subframe_rx);
        instance_cnt_rxtx=proc->subframe_rx;
        AssertFatal(pthread_mutex_unlock(&proc->mutex_rxtx) ==0,"");

        initRefTimes(t2);
        initRefTimes(t3);
        pickTime(current);
        updateTimes(proc->gotIQs, &t2, 10000, "Delay to wake up UE_Thread_Rx (case 2)");

        // Process Rx data for one sub-frame
        lte_subframe_t sf_type = subframe_select( &UE->frame_parms, proc->subframe_rx);
        if ((sf_type == SF_DL) ||
                (UE->frame_parms.frame_type == FDD) ||
                (sf_type == SF_S)) {

            if (UE->frame_parms.frame_type == TDD) {
                LOG_D(PHY, "%s,TDD%d,%s: calling UE_RX\n",
                      threadName,
                      UE->frame_parms.tdd_config,
                      (sf_type==SF_DL? "SF_DL" :
                       (sf_type==SF_UL? "SF_UL" :
                        (sf_type==SF_S ? "SF_S"  : "UNKNOWN_SF_TYPE"))));
            } else {
                LOG_D(PHY, "%s,%s,%s: calling UE_RX\n",
                      threadName,
                      (UE->frame_parms.frame_type==FDD? "FDD":
                       (UE->frame_parms.frame_type==TDD? "TDD":"UNKNOWN_DUPLEX_MODE")),
                      (sf_type==SF_DL? "SF_DL" :
                       (sf_type==SF_UL? "SF_UL" :
                        (sf_type==SF_S ? "SF_S"  : "UNKNOWN_SF_TYPE"))));
            }
            phy_procedures_UE_RX( UE, proc, 0, 0, UE->mode, no_relay, NULL );
        }

        if (UE->mac_enabled==1) {

            ret = mac_xface->ue_scheduler(UE->Mod_id,
                                          proc->frame_rx,
                                          proc->subframe_rx,
                                          proc->frame_tx,
                                          proc->subframe_tx,
                                          subframe_select(&UE->frame_parms,proc->subframe_tx),
                                          0,
                                          0/*FIXME CC_id*/);
            if ( ret != CONNECTION_OK) {
                char *txt;
                switch (ret) {
                case CONNECTION_LOST:
                    txt="RRC Connection lost, returning to PRACH";
                    break;
                case PHY_RESYNCH:
                    txt="RRC Connection lost, trying to resynch";
                    break;
                case RESYNCH:
                    txt="return to PRACH and perform a contention-free access";
                    break;
                default:
                    txt="UNKNOWN RETURN CODE";
                };
                LOG_E( PHY, "[UE %"PRIu8"] Frame %"PRIu32", subframe %u %s\n",
                       UE->Mod_id, proc->frame_rx, proc->subframe_tx,txt );
            }
        }
        // Prepare the future Tx data

        if ((subframe_select( &UE->frame_parms, proc->subframe_tx) == SF_UL) ||
                (UE->frame_parms.frame_type == FDD) )
            if (UE->mode != loop_through_memory)
                phy_procedures_UE_TX(UE,proc,0,0,UE->mode,no_relay);


        if ((subframe_select( &UE->frame_parms, proc->subframe_tx) == SF_S) &&
                (UE->frame_parms.frame_type == TDD))
            if (UE->mode != loop_through_memory)
                phy_procedures_UE_S_TX(UE,0,0,no_relay);
        updateTimes(current, &t3, 10000, "Delay to process sub-frame (case 3)");

    }

// thread finished
    return &UE_thread_rxtx_retval;
}

#define RX_OFF_MAX 10
#define RX_OFF_MIN 5
#define RX_OFF_MID ((RX_OFF_MAX+RX_OFF_MIN)/2)

/*!
 * \brief This is the main UE thread.
 * This thread controls the other three UE threads:
 * - UE_thread_rxn_txnp4 (even subframes)
 * - UE_thread_rxn_txnp4 (odd subframes)
 * - UE_thread_synch
 * \param arg unused
 * \returns a pointer to an int. The storage is not on the heap and must not be freed.
 */

void *UE_thread(void *arg) {

    PHY_VARS_UE *UE = PHY_vars_UE_g[0][0];
    //  int tx_enabled = 0;
    int dummy_rx[UE->frame_parms.nb_antennas_rx][UE->frame_parms.samples_per_tti] __attribute__((aligned(32)));
    openair0_timestamp timestamp,timestamp1;
    void* rxp[NB_ANTENNAS_RX], *txp[NB_ANTENNAS_TX];
    int start_rx_stream = 0;
    int i;

    cpu_set_t cpuset;
    CPU_ZERO(&cpuset);
    CPU_SET(3, &cpuset);
    init_thread(100000, 500000, 40, &cpuset, //sched_get_priority_max(SCHED_FIFO),
                "main UE");

#ifdef NAS_UE
    MessageDef *message_p;
    message_p = itti_alloc_new_message(TASK_NAS_UE, INITIALIZE_MESSAGE);
    itti_send_msg_to_task (TASK_NAS_UE, INSTANCE_DEFAULT, message_p);
#endif

    int sub_frame=-1;
    int cumulated_shift=0;
    while (!oai_exit) {

        if (UE->is_synchronized == 0) {

            AssertFatal ( 0== pthread_mutex_lock(&UE->proc.mutex_synch), "");
            int instance_cnt_synch = UE->proc.instance_cnt_synch;
            AssertFatal ( 0== pthread_mutex_unlock(&UE->proc.mutex_synch), "");

            if (instance_cnt_synch < 0) {  // we can invoke the synch
                // grab 10 ms of signal and wakeup synch thread
                for (int i=0; i<UE->frame_parms.nb_antennas_rx; i++)
	  rxp[i] = (void*)&UE->common_vars.rxdata[i][0];

                if (UE->mode != loop_through_memory)
                    AssertFatal( UE->frame_parms.samples_per_tti*10 ==
                                 UE->rfdevice.trx_read_func(&UE->rfdevice,
                                                            &timestamp,
                                                            rxp,
                                                            UE->frame_parms.samples_per_tti*10,
                                                            UE->frame_parms.nb_antennas_rx), "");
                instance_cnt_synch = ++UE->proc.instance_cnt_synch;
                if (instance_cnt_synch == 0) {
                    AssertFatal( 0 == pthread_cond_signal(&UE->proc.cond_synch), "");
                } else {
                    LOG_E( PHY, "[SCHED][UE] UE sync thread busy!!\n" );
                    exit_fun("nothing to add");
                }
            } //
            else {
                // grab 10 ms of signal into dummy buffer

                if (UE->mode != loop_through_memory) {
                    for (int i=0; i<UE->frame_parms.nb_antennas_rx; i++)
                        rxp[i] = (void*)&dummy_rx[i][0];
                    for (int sf=0; sf<10; sf++) {
                        //	    printf("Reading dummy sf %d\n",sf);
                        AssertFatal ( UE->frame_parms.samples_per_tti ==
                                      UE->rfdevice.trx_read_func(&UE->rfdevice,
                                              &timestamp,
                                              rxp,
                                              UE->frame_parms.samples_per_tti,
                                              UE->frame_parms.nb_antennas_rx), "");

                    }
                }
            }

        } // UE->is_synchronized==0
        else {
            if (start_rx_stream==0) {
                start_rx_stream=1;
                if (UE->mode != loop_through_memory) {
                    if (UE->no_timing_correction==0) {
                        LOG_I(PHY,"Resynchronizing RX by %d samples (mode = %d)\n",UE->rx_offset,UE->mode);
                        AssertFatal(UE->rx_offset ==
                                    UE->rfdevice.trx_read_func(&UE->rfdevice,
                                                               &timestamp,
					     (void**)UE->common_vars.rxdata,
                                                               UE->rx_offset,
                                                               UE->frame_parms.nb_antennas_rx),"");
                    }
                    UE->rx_offset=0;
                    UE->proc.proc_rxtx[0].frame_rx++;
                    UE->proc.proc_rxtx[1].frame_rx++;

                    // read in first symbol
                    AssertFatal (UE->frame_parms.ofdm_symbol_size+UE->frame_parms.nb_prefix_samples0 ==
                                 UE->rfdevice.trx_read_func(&UE->rfdevice,
                                                            &timestamp,
					   (void**)UE->common_vars.rxdata,
					   UE->frame_parms.ofdm_symbol_size+UE->frame_parms.nb_prefix_samples0,
                                                            UE->frame_parms.nb_antennas_rx),"");
                    slot_fep(UE,0, 0, 0, 0, 0);
                } //UE->mode != loop_through_memory
                else
                    rt_sleep_ns(1000*1000);

            } else {
                sub_frame++;
                sub_frame%=10;
                UE_rxtx_proc_t *proc = &UE->proc.proc_rxtx[sub_frame&1];

                if (UE->mode != loop_through_memory) {
                    for (i=0; i<UE->frame_parms.nb_antennas_rx; i++)
                        rxp[i] = (void*)&UE->common_vars.rxdata[i][UE->frame_parms.ofdm_symbol_size+
                                                   UE->frame_parms.nb_prefix_samples0+
                                                   sub_frame*UE->frame_parms.samples_per_tti];
                    for (i=0; i<UE->frame_parms.nb_antennas_tx; i++)
                        txp[i] = (void*)&UE->common_vars.txdata[i][((sub_frame+2)%10)*UE->frame_parms.samples_per_tti];

                    int readBlockSize, writeBlockSize;
                    if (sub_frame<9) {
                        readBlockSize=UE->frame_parms.samples_per_tti;
                        writeBlockSize=UE->frame_parms.samples_per_tti;
                    } else {
                        int rx_off_diff;
                        if ( UE->rx_offset< 5*UE->frame_parms.samples_per_tti )
                            rx_off_diff = -UE->rx_offset;
                        else   // moving to the left so drop rx_off_diff samples
                            rx_off_diff = 10*UE->frame_parms.samples_per_tti - RX_OFF_MIN - UE->rx_offset;
                        cumulated_shift+=rx_off_diff;
                        if ( rx_off_diff > 10 )
                            LOG_E (PHY,"HUGE shift %d, cumul %d\n", rx_off_diff, cumulated_shift);
                        static __thread int printed_cumul=0;
                        if ( abs(cumulated_shift/1000) > printed_cumul ) {
                            LOG_W(PHY,"Shifted for 1000 samples: cumul %d\n", cumulated_shift);
                            printed_cumul=abs(cumulated_shift/1000);
                        }

                        readBlockSize=UE->frame_parms.samples_per_tti-
                                      UE->frame_parms.ofdm_symbol_size-
                                      UE->frame_parms.nb_prefix_samples0;
                        writeBlockSize=UE->frame_parms.samples_per_tti - rx_off_diff;
                    }

                    AssertFatal(readBlockSize ==
                                UE->rfdevice.trx_read_func(&UE->rfdevice,
                                                           &timestamp,
                                                           rxp,
                                                           readBlockSize,
                                                           UE->frame_parms.nb_antennas_rx),"");
                    AssertFatal( writeBlockSize ==
                                 UE->rfdevice.trx_write_func(&UE->rfdevice,
                                         timestamp+
                                         (2*UE->frame_parms.samples_per_tti) -
                                         UE->frame_parms.ofdm_symbol_size-UE->frame_parms.nb_prefix_samples0 -
                                         openair0_cfg[0].tx_sample_advance,
                                         txp,
                                         writeBlockSize,
                                         UE->frame_parms.nb_antennas_tx,
                                         1),"");
                    if( sub_frame==9) {
                        // read in first symbol of next frame and adjust for timing drift
                        int first_symbols=writeBlockSize-readBlockSize;
                        if ( first_symbols > 0 )
                            AssertFatal(first_symbols ==
                                        UE->rfdevice.trx_read_func(&UE->rfdevice,
                                                                   &timestamp1,
                                                                   (void**)UE->common_vars.rxdata,
                                                                   first_symbols,
                                                                   UE->frame_parms.nb_antennas_rx),"");
                        if ( first_symbols <0 )
                            LOG_E(PHY,"can't compensate: diff =%d\n", first_symbols);
                    }
                    pickTime(gotIQs);
                    // operate on thread sf mod 2
                    AssertFatal(pthread_mutex_lock(&proc->mutex_rxtx) ==0,"");
                    if(sub_frame == 0) {
                        UE->proc.proc_rxtx[0].frame_rx++;
                        UE->proc.proc_rxtx[1].frame_rx++;
                    }
                    UE->proc.proc_rxtx[0].gotIQs=readTime(gotIQs);
                    UE->proc.proc_rxtx[1].gotIQs=readTime(gotIQs);
                    proc->subframe_rx=sub_frame;
                    proc->subframe_tx=(sub_frame+4)%10;
                    proc->frame_tx = proc->frame_rx + (proc->subframe_rx>5?1:0);
                    proc->timestamp_tx = timestamp+
                                         (4*UE->frame_parms.samples_per_tti)-
                                         UE->frame_parms.ofdm_symbol_size-UE->frame_parms.nb_prefix_samples0;

                    AssertFatal (pthread_cond_signal(&proc->cond_rxtx) ==0 ,"");
                    AssertFatal(pthread_mutex_unlock(&proc->mutex_rxtx) ==0,"");
                    initRefTimes(t1);
                    initStaticTime(lastTime);
                    updateTimes(lastTime, &t1, 20000, "Delay between two IQ acquisitions (case 1)");
                    pickStaticTime(lastTime);

                } else {
                    printf("Processing subframe %d",proc->subframe_rx);
                    getchar();
                }
		/*
	}// for sf=0..10

	  uint8_t proc_select = 9&1;
	  UE_rxtx_proc_t *proc = &UE->proc.proc_rxtx[proc_select];

	if ((UE->rx_offset<(5*UE->frame_parms.samples_per_tti)) &&
	    (UE->rx_offset > 0) &&
	    (rx_correction_timer == 0)) {
	  rx_off_diff = -1 ;
	  LOG_D(PHY,"AbsSubframe %d.%d UE->rx_offset %d > %d, diff %d\n",proc->frame_rx,proc->subframe_rx,UE->rx_offset,0,rx_off_diff);
	  rx_correction_timer = 5;
	} else if ((UE->rx_offset>(5*UE->frame_parms.samples_per_tti)) && 
		   (UE->rx_offset < ((10*UE->frame_parms.samples_per_tti))) &&
		   (rx_correction_timer == 0)) {   // moving to the left so drop rx_off_diff samples
	  rx_off_diff = 1;
	  LOG_D(PHY,"AbsSubframe %d.%d UE->rx_offset %d < %d, diff %d\n",proc->frame_rx,proc->subframe_rx,UE->rx_offset,10*UE->frame_parms.samples_per_tti,rx_off_diff);
	  
	  rx_correction_timer = 5;
	}
	
	if (rx_correction_timer>0)
	  rx_correction_timer--;
	  */
            } // start_rx_stream==1
        } // UE->is_synchronized==1

    } // while !oai_exit
    return NULL;
}

/*!
 * \brief Initialize the UE theads.
 * Creates the UE threads:
 * - UE_thread_rxtx0
 * - UE_thread_rxtx1
 * - UE_thread_synch
 * and the locking between them.
 */
void init_UE_threads(int inst) {
    PHY_VARS_UE *UE;

    UE = PHY_vars_UE_g[inst][0];

    pthread_attr_init (&UE->proc.attr_ue);
    pthread_attr_setstacksize(&UE->proc.attr_ue,8192);//5*PTHREAD_STACK_MIN);


    // the threads are not yet active, therefore access is allowed without locking
    int nb_threads=2;
    for (int i=0; i<nb_threads; i++) {
        pthread_mutex_init(&UE->proc.proc_rxtx[i].mutex_rxtx,NULL);
        pthread_cond_init(&UE->proc.proc_rxtx[i].cond_rxtx,NULL);
        UE->proc.proc_rxtx[i].sub_frame_start=i;
        UE->proc.proc_rxtx[i].sub_frame_step=nb_threads;
        pthread_create(&UE->proc.proc_rxtx[i].pthread_rxtx,NULL,UE_thread_rxn_txnp4,(void*)&UE->proc.proc_rxtx[i]);
    }
    pthread_mutex_init(&UE->proc.mutex_synch,NULL);
    pthread_cond_init(&UE->proc.cond_synch,NULL);
    pthread_create(&UE->proc.pthread_synch,NULL,UE_thread_synch,(void*)UE);

}


#ifdef OPENAIR2
void fill_ue_band_info(void) {

    UE_EUTRA_Capability_t *UE_EUTRA_Capability = UE_rrc_inst[0].UECap->UE_EUTRA_Capability;
    int i,j;

    bands_to_scan.nbands = UE_EUTRA_Capability->rf_Parameters.supportedBandListEUTRA.list.count;

    for (i=0; i<bands_to_scan.nbands; i++) {

        for (j=0; j<sizeof (eutra_bands) / sizeof (eutra_bands[0]); j++)
            if (eutra_bands[j].band == UE_EUTRA_Capability->rf_Parameters.supportedBandListEUTRA.list.array[i]->bandEUTRA) {
                memcpy(&bands_to_scan.band_info[i],
                       &eutra_bands[j],
                       sizeof(eutra_band_t));

                printf("Band %d (%lu) : DL %u..%u Hz, UL %u..%u Hz, Duplex %s \n",
                       bands_to_scan.band_info[i].band,
                       UE_EUTRA_Capability->rf_Parameters.supportedBandListEUTRA.list.array[i]->bandEUTRA,
                       bands_to_scan.band_info[i].dl_min,
                       bands_to_scan.band_info[i].dl_max,
                       bands_to_scan.band_info[i].ul_min,
                       bands_to_scan.band_info[i].ul_max,
                       (bands_to_scan.band_info[i].frame_type==FDD) ? "FDD" : "TDD");
                break;
            }
    }
}
#endif

int setup_ue_buffers(PHY_VARS_UE **phy_vars_ue, openair0_config_t *openair0_cfg) {

    int i, CC_id;
    LTE_DL_FRAME_PARMS *frame_parms;
    openair0_rf_map *rf_map;

    for (CC_id=0; CC_id<MAX_NUM_CCs; CC_id++) {
        rf_map = &phy_vars_ue[CC_id]->rf_map;

        AssertFatal( phy_vars_ue[CC_id] !=0, "");
        frame_parms = &(phy_vars_ue[CC_id]->frame_parms);

        // replace RX signal buffers with mmaped HW versions
        rxdata = (int32_t**)malloc16( frame_parms->nb_antennas_rx*sizeof(int32_t*) );
        txdata = (int32_t**)malloc16( frame_parms->nb_antennas_tx*sizeof(int32_t*) );

        for (i=0; i<frame_parms->nb_antennas_rx; i++) {
            LOG_I(PHY, "Mapping UE CC_id %d, rx_ant %d, freq %u on card %d, chain %d\n",
                  CC_id, i, downlink_frequency[CC_id][i], rf_map->card, rf_map->chain+i );
            free( phy_vars_ue[CC_id]->common_vars.rxdata[i] );
            rxdata[i] = (int32_t*)malloc16_clear( 307200*sizeof(int32_t) );
            phy_vars_ue[CC_id]->common_vars.rxdata[i] = rxdata[i]; // what about the "-N_TA_offset" ? // N_TA offset for TDD
        }

        for (i=0; i<frame_parms->nb_antennas_tx; i++) {
            LOG_I(PHY, "Mapping UE CC_id %d, tx_ant %d, freq %u on card %d, chain %d\n",
                  CC_id, i, downlink_frequency[CC_id][i], rf_map->card, rf_map->chain+i );
            free( phy_vars_ue[CC_id]->common_vars.txdata[i] );
            txdata[i] = (int32_t*)malloc16_clear( 307200*sizeof(int32_t) );
            phy_vars_ue[CC_id]->common_vars.txdata[i] = txdata[i];
        }

        // rxdata[x] points now to the same memory region as phy_vars_ue[CC_id]->common_vars.rxdata[x]
        // txdata[x] points now to the same memory region as phy_vars_ue[CC_id]->common_vars.txdata[x]
        // be careful when releasing memory!
        // because no "release_ue_buffers"-function is available, at least rxdata and txdata memory will leak (only some bytes)
    }
    return 0;
}<|MERGE_RESOLUTION|>--- conflicted
+++ resolved
@@ -86,7 +86,7 @@
     si=2
 } sync_mode_t;
 
-void init_UE_threads(int nb_inst);
+void init_UE_threads(PHY_VARS_UE *UE);
 void *UE_thread(void *arg);
 void init_UE(int nb_inst);
 
@@ -204,28 +204,21 @@
     while (sync_var<0)
         pthread_cond_wait(&sync_cond, &sync_mutex);
     pthread_mutex_unlock(&sync_mutex);
-    printf("starting %s\n",name);
+    printf("started %s as PID: %ld\n",name, gettid());
 }
 
 void init_UE(int nb_inst) {
 
-    PHY_VARS_UE *UE;
-
-    for (int inst=0; inst<nb_inst; inst++) {
-        printf("Intializing UE Threads for instance %d ...\n",inst);
-        init_UE_threads(inst);
-        sleep(1);
-        UE = PHY_vars_UE_g[inst][0];
-
-        AssertFatal(0== openair0_device_load(&(UE->rfdevice), &openair0_cfg[0]), "");
-
-        UE->rfdevice.host_type = BBU_HOST;
+    for (long long inst=0; inst<nb_inst; inst++) {
         //    UE->rfdevice.type      = NONE_DEV;
-        AssertFatal(0 == pthread_create(&UE->proc.pthread_ue, &UE->proc.attr_ue, UE_thread, NULL), "");
-        pthread_setname_np( UE->proc.pthread_ue, "main UE" );
-    }
-
-    printf("UE threads created\n");
+        PHY_VARS_UE *UE = PHY_vars_UE_g[inst][0];
+        AssertFatal(0 == pthread_create(&UE->proc.pthread_ue,
+                                        &UE->proc.attr_ue,
+                                        UE_thread,
+                                        (void*)UE), "");
+    }
+
+    printf("UE threads created by %ld\n", gettid());
 #ifdef USE_MME
     while (start_UE == 0) {
         sleep(1);
@@ -350,163 +343,7 @@
 
 
 
-<<<<<<< HEAD
         LOG_I( PHY, "[SCHED][UE] Check absolute frequency DL %"PRIu32", UL %"PRIu32" (oai_exit %d, rx_num_channels %d)\n", downlink_frequency[0][0], downlink_frequency[0][0]+uplink_frequency_offset[0][0],oai_exit, openair0_cfg[0].rx_num_channels);
-=======
-	openair0_cfg[UE->rf_map.card].rx_freq[UE->rf_map.chain+i] = downlink_frequency[CC_id][i];
-	openair0_cfg[UE->rf_map.card].tx_freq[UE->rf_map.chain+i] = downlink_frequency[CC_id][i]+uplink_frequency_offset[CC_id][i];
-	openair0_cfg[UE->rf_map.card].rx_gain[UE->rf_map.chain+i] = UE->rx_total_gain_dB;
-	if (UE->UE_scan_carrier) {
-	  openair0_cfg[UE->rf_map.card].autocal[UE->rf_map.chain+i] = 1;
-	}
-	
-      }
-
-      break;
- 
-    case pbch:
-
-      LOG_I(PHY,"[UE thread Synch] Running Initial Synch (mode %d)\n",UE->mode);
-      if (initial_sync( UE, UE->mode ) == 0) {
-
-        hw_slot_offset = (UE->rx_offset<<1) / UE->frame_parms.samples_per_tti;
-        LOG_I( HW, "Got synch: hw_slot_offset %d, carrier off %d Hz, rxgain %d (DL %u, UL %u), UE_scan_carrier %d\n",
-          hw_slot_offset,
-          freq_offset,
-          UE->rx_total_gain_dB,
-          downlink_frequency[0][0]+freq_offset,
-          downlink_frequency[0][0]+uplink_frequency_offset[0][0]+freq_offset,
-          UE->UE_scan_carrier );
-
-	if (UE->UE_scan_carrier == 1) {
-
-	  UE->UE_scan_carrier = 0;
-	  // rerun with new cell parameters and frequency-offset
-	  for (i=0;i<openair0_cfg[UE->rf_map.card].rx_num_channels;i++) {
-	    openair0_cfg[UE->rf_map.card].rx_gain[UE->rf_map.chain+i] = UE->rx_total_gain_dB;//-USRP_GAIN_OFFSET;
-		if (freq_offset >= 0)
-	    {
-	        openair0_cfg[UE->rf_map.card].rx_freq[UE->rf_map.chain+i] += UE->common_vars.freq_offset;
-	    }
-	    else
-	    {
-	        openair0_cfg[UE->rf_map.card].rx_freq[UE->rf_map.chain+i] -= UE->common_vars.freq_offset;
-	    }
-	    openair0_cfg[UE->rf_map.card].tx_freq[UE->rf_map.chain+i] =  openair0_cfg[UE->rf_map.card].rx_freq[UE->rf_map.chain+i]+uplink_frequency_offset[CC_id][i];
-	    downlink_frequency[CC_id][i] = openair0_cfg[CC_id].rx_freq[i];
-	    freq_offset=0;	    
-	  }
-
-	  // reconfigure for potentially different bandwidth
-	  switch(UE->frame_parms.N_RB_DL) {
-	  case 6:
-	    openair0_cfg[UE->rf_map.card].sample_rate =1.92e6;
-	    openair0_cfg[UE->rf_map.card].rx_bw          =.96e6;
-	    openair0_cfg[UE->rf_map.card].tx_bw          =.96e6;
-	    //            openair0_cfg[0].rx_gain[0] -= 12;
-	    break;
-	  case 25:
-	    openair0_cfg[UE->rf_map.card].sample_rate =7.68e6;
-	    openair0_cfg[UE->rf_map.card].rx_bw          =2.5e6;
-	    openair0_cfg[UE->rf_map.card].tx_bw          =2.5e6;
-	    //            openair0_cfg[0].rx_gain[0] -= 6;
-	    break;
-	  case 50:
-	    openair0_cfg[UE->rf_map.card].sample_rate =15.36e6;
-	    openair0_cfg[UE->rf_map.card].rx_bw          =5.0e6;
-	    openair0_cfg[UE->rf_map.card].tx_bw          =5.0e6;
-	    //            openair0_cfg[0].rx_gain[0] -= 3;
-	    break;
-	  case 100:
-	    openair0_cfg[UE->rf_map.card].sample_rate=30.72e6;
-	    openair0_cfg[UE->rf_map.card].rx_bw=10.0e6;
-	    openair0_cfg[UE->rf_map.card].tx_bw=10.0e6;
-	    //            openair0_cfg[0].rx_gain[0] -= 0;
-	    break;
-	  }
-	
-	  UE->rfdevice.trx_set_freq_func(&UE->rfdevice,&openair0_cfg[0],0);
-	  //UE->rfdevice.trx_set_gains_func(&openair0,&openair0_cfg[0]);
-	  UE->rfdevice.trx_stop_func(&UE->rfdevice);	  
-	  sleep(1);
-	  init_frame_parms(&UE->frame_parms,1);
-	  if (UE->rfdevice.trx_start_func(&UE->rfdevice) != 0 ) { 
-	    LOG_E(HW,"Could not start the device\n");
-	    oai_exit=1;
-	  }
-	}
-	else {
-	  UE->is_synchronized = 1;
-
-	  if( UE->mode == rx_dump_frame ){
-	    FILE *fd;
-	    if ((UE->proc.proc_rxtx[0].frame_rx&1) == 0) {  // this guarantees SIB1 is present 
-	      if ((fd = fopen("rxsig_frame0.dat","w")) != NULL) {
-		fwrite((void*)&UE->common_vars.rxdata[0][0],
-		       sizeof(int32_t),
-		       10*UE->frame_parms.samples_per_tti,
-		       fd);
-		LOG_I(PHY,"Dummping Frame ... bye bye \n");
-		fclose(fd);
-		exit(0);
-	      }
-	      else {
-		LOG_E(PHY,"Cannot open file for writing\n");
-		exit(0);
-	      }
-	    }
-	    else {
-	      UE->is_synchronized = 0;
-	    }
-	  }
-	}
-      } else {
-        // initial sync failed
-        // calculate new offset and try again
-	if (UE->UE_scan_carrier == 1) {
-	  if (freq_offset >= 0) {
-	    freq_offset += 100;
-	    freq_offset *= -1;
-	  } else {
-	    freq_offset *= -1;
-	  }
-	
-	  if (abs(freq_offset) > 7500) {
-	    LOG_I( PHY, "[initial_sync] No cell synchronization found, abandoning\n" );
-	    FILE *fd;
-	    if ((fd = fopen("rxsig_frame0.dat","w"))!=NULL) {
-	      fwrite((void*)&UE->common_vars.rxdata[0][0],
-		     sizeof(int32_t),
-		     10*UE->frame_parms.samples_per_tti,
-		     fd);
-	      LOG_I(PHY,"Dummping Frame ... bye bye \n");
-	      fclose(fd);
-	      exit(0);
-	    }
-	    mac_xface->macphy_exit("No cell synchronization found, abandoning");
-	    return &UE_thread_synch_retval; // not reached
-	  }
-	}
-	else {
-	  
-	}
-        LOG_I( PHY, "[initial_sync] trying carrier off %d Hz, rxgain %d (DL %u, UL %u)\n", 
-	       freq_offset,
-               UE->rx_total_gain_dB,
-               downlink_frequency[0][0]+freq_offset,
-               downlink_frequency[0][0]+uplink_frequency_offset[0][0]+freq_offset );
-
-	for (i=0; i<openair0_cfg[UE->rf_map.card].rx_num_channels; i++) {
-	  openair0_cfg[UE->rf_map.card].rx_freq[UE->rf_map.chain+i] = downlink_frequency[CC_id][i]+freq_offset;
-	  openair0_cfg[UE->rf_map.card].tx_freq[UE->rf_map.chain+i] = downlink_frequency[CC_id][i]+uplink_frequency_offset[CC_id][i]+freq_offset;
-	  
-	  openair0_cfg[UE->rf_map.card].rx_gain[UE->rf_map.chain+i] = UE->rx_total_gain_dB;//-USRP_GAIN_OFFSET;
-	  
-	  if (UE->UE_scan_carrier==1) {
-	    openair0_cfg[UE->rf_map.card].autocal[UE->rf_map.chain+i] = 1;
-	  }
-	}
->>>>>>> e2ae88de
 
         for (i=0; i<openair0_cfg[UE->rf_map.card].rx_num_channels; i++) {
             openair0_cfg[UE->rf_map.card].rx_freq[UE->rf_map.chain+i] = downlink_frequency[CC_id][i];
@@ -621,7 +458,11 @@
                     // rerun with new cell parameters and frequency-offset
                     for (i=0; i<openair0_cfg[UE->rf_map.card].rx_num_channels; i++) {
                         openair0_cfg[UE->rf_map.card].rx_gain[UE->rf_map.chain+i] = UE->rx_total_gain_dB;//-USRP_GAIN_OFFSET;
-                        openair0_cfg[UE->rf_map.card].rx_freq[UE->rf_map.chain+i] -= UE->common_vars.freq_offset;
+                        if (freq_offset >= 0) {
+                            openair0_cfg[UE->rf_map.card].rx_freq[UE->rf_map.chain+i] += UE->common_vars.freq_offset;
+                        } else {
+                            openair0_cfg[UE->rf_map.card].rx_freq[UE->rf_map.chain+i] -= UE->common_vars.freq_offset;
+                        }
                         openair0_cfg[UE->rf_map.card].tx_freq[UE->rf_map.chain+i] =  openair0_cfg[UE->rf_map.card].rx_freq[UE->rf_map.chain+i]+uplink_frequency_offset[CC_id][i];
                         downlink_frequency[CC_id][i] = openair0_cfg[CC_id].rx_freq[i];
                         freq_offset=0;
@@ -785,13 +626,13 @@
     static long long __thread instance_cnt_rxtx=-1;
     proc->subframe_rx=proc->sub_frame_start;
 
-    char threadName[256]= {0};
-    sprintf(threadName,"UE_thread_rxn_txnp4_%d",proc->sub_frame_start);
+    char threadname[256]= {0};
+    sprintf(threadname,"UE_proc_%d",proc->sub_frame_start);
     cpu_set_t cpuset;
     CPU_ZERO(&cpuset);
     CPU_SET(proc->sub_frame_start+1, &cpuset);
     init_thread(900000,1000000 , 40, &cpuset,//sched_get_priority_max(SCHED_FIFO)-1,
-                threadName);
+                threadname);
 
     while (!oai_exit) {
         // Wait Rx data to process are available
@@ -816,14 +657,14 @@
 
             if (UE->frame_parms.frame_type == TDD) {
                 LOG_D(PHY, "%s,TDD%d,%s: calling UE_RX\n",
-                      threadName,
+                      threadname,
                       UE->frame_parms.tdd_config,
                       (sf_type==SF_DL? "SF_DL" :
                        (sf_type==SF_UL? "SF_UL" :
                         (sf_type==SF_S ? "SF_S"  : "UNKNOWN_SF_TYPE"))));
             } else {
                 LOG_D(PHY, "%s,%s,%s: calling UE_RX\n",
-                      threadName,
+                      threadname,
                       (UE->frame_parms.frame_type==FDD? "FDD":
                        (UE->frame_parms.frame_type==TDD? "TDD":"UNKNOWN_DUPLEX_MODE")),
                       (sf_type==SF_DL? "SF_DL" :
@@ -898,7 +739,7 @@
 
 void *UE_thread(void *arg) {
 
-    PHY_VARS_UE *UE = PHY_vars_UE_g[0][0];
+    PHY_VARS_UE *UE = (PHY_VARS_UE *) arg;
     //  int tx_enabled = 0;
     int dummy_rx[UE->frame_parms.nb_antennas_rx][UE->frame_parms.samples_per_tti] __attribute__((aligned(32)));
     openair0_timestamp timestamp,timestamp1;
@@ -912,6 +753,11 @@
     init_thread(100000, 500000, 40, &cpuset, //sched_get_priority_max(SCHED_FIFO),
                 "main UE");
 
+    AssertFatal(0== openair0_device_load(&(UE->rfdevice), &openair0_cfg[0]), "");
+    UE->rfdevice.host_type = BBU_HOST;
+    sleep(1);
+    init_UE_threads(UE);
+
 #ifdef NAS_UE
     MessageDef *message_p;
     message_p = itti_alloc_new_message(TASK_NAS_UE, INITIALIZE_MESSAGE);
@@ -919,7 +765,7 @@
 #endif
 
     int sub_frame=-1;
-    int cumulated_shift=0;
+    //int cumulated_shift=0;
     while (!oai_exit) {
 
         if (UE->is_synchronized == 0) {
@@ -931,7 +777,7 @@
             if (instance_cnt_synch < 0) {  // we can invoke the synch
                 // grab 10 ms of signal and wakeup synch thread
                 for (int i=0; i<UE->frame_parms.nb_antennas_rx; i++)
-	  rxp[i] = (void*)&UE->common_vars.rxdata[i][0];
+                    rxp[i] = (void*)&UE->common_vars.rxdata[i][0];
 
                 if (UE->mode != loop_through_memory)
                     AssertFatal( UE->frame_parms.samples_per_tti*10 ==
@@ -977,7 +823,7 @@
                         AssertFatal(UE->rx_offset ==
                                     UE->rfdevice.trx_read_func(&UE->rfdevice,
                                                                &timestamp,
-					     (void**)UE->common_vars.rxdata,
+                                                               (void**)UE->common_vars.rxdata,
                                                                UE->rx_offset,
                                                                UE->frame_parms.nb_antennas_rx),"");
                     }
@@ -989,8 +835,8 @@
                     AssertFatal (UE->frame_parms.ofdm_symbol_size+UE->frame_parms.nb_prefix_samples0 ==
                                  UE->rfdevice.trx_read_func(&UE->rfdevice,
                                                             &timestamp,
-					   (void**)UE->common_vars.rxdata,
-					   UE->frame_parms.ofdm_symbol_size+UE->frame_parms.nb_prefix_samples0,
+                                                            (void**)UE->common_vars.rxdata,
+                                                            UE->frame_parms.ofdm_symbol_size+UE->frame_parms.nb_prefix_samples0,
                                                             UE->frame_parms.nb_antennas_rx),"");
                     slot_fep(UE,0, 0, 0, 0, 0);
                 } //UE->mode != loop_through_memory
@@ -1005,8 +851,8 @@
                 if (UE->mode != loop_through_memory) {
                     for (i=0; i<UE->frame_parms.nb_antennas_rx; i++)
                         rxp[i] = (void*)&UE->common_vars.rxdata[i][UE->frame_parms.ofdm_symbol_size+
-                                                   UE->frame_parms.nb_prefix_samples0+
-                                                   sub_frame*UE->frame_parms.samples_per_tti];
+                                 UE->frame_parms.nb_prefix_samples0+
+                                 sub_frame*UE->frame_parms.samples_per_tti];
                     for (i=0; i<UE->frame_parms.nb_antennas_tx; i++)
                         txp[i] = (void*)&UE->common_vars.txdata[i][((sub_frame+2)%10)*UE->frame_parms.samples_per_tti];
 
@@ -1015,20 +861,28 @@
                         readBlockSize=UE->frame_parms.samples_per_tti;
                         writeBlockSize=UE->frame_parms.samples_per_tti;
                     } else {
-                        int rx_off_diff;
-                        if ( UE->rx_offset< 5*UE->frame_parms.samples_per_tti )
-                            rx_off_diff = -UE->rx_offset;
-                        else   // moving to the left so drop rx_off_diff samples
-                            rx_off_diff = 10*UE->frame_parms.samples_per_tti - RX_OFF_MIN - UE->rx_offset;
-                        cumulated_shift+=rx_off_diff;
-                        if ( rx_off_diff > 10 )
-                            LOG_E (PHY,"HUGE shift %d, cumul %d\n", rx_off_diff, cumulated_shift);
-                        static __thread int printed_cumul=0;
-                        if ( abs(cumulated_shift/1000) > printed_cumul ) {
-                            LOG_W(PHY,"Shifted for 1000 samples: cumul %d\n", cumulated_shift);
-                            printed_cumul=abs(cumulated_shift/1000);
+                        static int rx_correction_timer=5;
+                        static int rx_off_diff =0;
+                        if ((UE->rx_offset<(5*UE->frame_parms.samples_per_tti)) &&
+                                (UE->rx_offset > 0) &&
+                                (rx_correction_timer == 0)) {
+                            rx_off_diff = -1 ;
+                            LOG_D(PHY,"AbsSubframe %d.%d UE->rx_offset %d > %d, diff %d\n",
+                                  proc->frame_rx,proc->subframe_rx,UE->rx_offset,0,rx_off_diff);
+                            rx_correction_timer = 5;
+                        } else if ((UE->rx_offset>(5*UE->frame_parms.samples_per_tti)) &&
+                                   (UE->rx_offset < ((10*UE->frame_parms.samples_per_tti))) &&
+                                   (rx_correction_timer == 0)) {   // moving to the left so drop rx_off_diff samples
+                            rx_off_diff = 1;
+                            LOG_D(PHY,"AbsSubframe %d.%d UE->rx_offset %d < %d, diff %d\n",
+                                  proc->frame_rx,proc->subframe_rx,UE->rx_offset,10*UE->frame_parms.samples_per_tti,rx_off_diff);
+                            rx_correction_timer = 5;
                         }
-
+                        if (rx_correction_timer>0)
+                            rx_correction_timer--;
+                        UE->rx_offset_diff = rx_off_diff;
+                        LOG_D(PHY,"SET rx_off_diff to %d\n",UE->rx_offset_diff);
+                        rx_off_diff = 0;
                         readBlockSize=UE->frame_parms.samples_per_tti-
                                       UE->frame_parms.ofdm_symbol_size-
                                       UE->frame_parms.nb_prefix_samples0;
@@ -1091,30 +945,6 @@
                     printf("Processing subframe %d",proc->subframe_rx);
                     getchar();
                 }
-		/*
-	}// for sf=0..10
-
-	  uint8_t proc_select = 9&1;
-	  UE_rxtx_proc_t *proc = &UE->proc.proc_rxtx[proc_select];
-
-	if ((UE->rx_offset<(5*UE->frame_parms.samples_per_tti)) &&
-	    (UE->rx_offset > 0) &&
-	    (rx_correction_timer == 0)) {
-	  rx_off_diff = -1 ;
-	  LOG_D(PHY,"AbsSubframe %d.%d UE->rx_offset %d > %d, diff %d\n",proc->frame_rx,proc->subframe_rx,UE->rx_offset,0,rx_off_diff);
-	  rx_correction_timer = 5;
-	} else if ((UE->rx_offset>(5*UE->frame_parms.samples_per_tti)) && 
-		   (UE->rx_offset < ((10*UE->frame_parms.samples_per_tti))) &&
-		   (rx_correction_timer == 0)) {   // moving to the left so drop rx_off_diff samples
-	  rx_off_diff = 1;
-	  LOG_D(PHY,"AbsSubframe %d.%d UE->rx_offset %d < %d, diff %d\n",proc->frame_rx,proc->subframe_rx,UE->rx_offset,10*UE->frame_parms.samples_per_tti,rx_off_diff);
-	  
-	  rx_correction_timer = 5;
-	}
-	
-	if (rx_correction_timer>0)
-	  rx_correction_timer--;
-	  */
             } // start_rx_stream==1
         } // UE->is_synchronized==1
 
@@ -1130,14 +960,13 @@
  * - UE_thread_synch
  * and the locking between them.
  */
-void init_UE_threads(int inst) {
-    PHY_VARS_UE *UE;
-
-    UE = PHY_vars_UE_g[inst][0];
+void init_UE_threads(PHY_VARS_UE *UE) {
 
     pthread_attr_init (&UE->proc.attr_ue);
     pthread_attr_setstacksize(&UE->proc.attr_ue,8192);//5*PTHREAD_STACK_MIN);
 
+    pthread_mutex_init(&UE->proc.mutex_synch,NULL);
+    pthread_cond_init(&UE->proc.cond_synch,NULL);
 
     // the threads are not yet active, therefore access is allowed without locking
     int nb_threads=2;
@@ -1148,8 +977,6 @@
         UE->proc.proc_rxtx[i].sub_frame_step=nb_threads;
         pthread_create(&UE->proc.proc_rxtx[i].pthread_rxtx,NULL,UE_thread_rxn_txnp4,(void*)&UE->proc.proc_rxtx[i]);
     }
-    pthread_mutex_init(&UE->proc.mutex_synch,NULL);
-    pthread_cond_init(&UE->proc.cond_synch,NULL);
     pthread_create(&UE->proc.pthread_synch,NULL,UE_thread_synch,(void*)UE);
 
 }
