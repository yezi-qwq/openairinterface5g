/*
 * Licensed to the OpenAirInterface (OAI) Software Alliance under one or more
 * contributor license agreements.  See the NOTICE file distributed with
 * this work for additional information regarding copyright ownership.
 * The OpenAirInterface Software Alliance licenses this file to You under
 * the OAI Public License, Version 1.0  (the "License"); you may not use this file
 * except in compliance with the License.
 * You may obtain a copy of the License at
 *
 *      http://www.openairinterface.org/?page_id=698
 *
 * Unless required by applicable law or agreed to in writing, software
 * distributed under the License is distributed on an "AS IS" BASIS,
 * WITHOUT WARRANTIES OR CONDITIONS OF ANY KIND, either express or implied.
 * See the License for the specific language governing permissions and
 * limitations under the License.
 *-------------------------------------------------------------------------------
 * For more information about the OpenAirInterface (OAI) Software Alliance:
 *      contact@openairinterface.org
 */

/*! \file lte-ue.c
 * \brief threads and support functions for real-time LTE UE target
 * \author R. Knopp, F. Kaltenberger, Navid Nikaein
 * \date 2015
 * \version 0.1
 * \company Eurecom
 * \email: knopp@eurecom.fr,florian.kaltenberger@eurecom.fr, navid.nikaein@eurecom.fr
 * \note
 * \warning
 */
#include "lte-softmodem.h"

#include "rt_wrapper.h"

#ifdef OPENAIR2
#include "LAYER2/MAC/defs.h"
#include "RRC/LITE/extern.h"
#endif
#include "PHY_INTERFACE/extern.h"

#undef MALLOC //there are two conflicting definitions, so we better make sure we don't use it at all
//#undef FRAME_LENGTH_COMPLEX_SAMPLES //there are two conflicting definitions, so we better make sure we don't use it at all

#include "PHY/extern.h"
#include "SCHED/extern.h"
#include "LAYER2/MAC/extern.h"
#include "LAYER2/MAC/proto.h"

#include "UTIL/LOG/log_extern.h"
#include "UTIL/OTG/otg_tx.h"
#include "UTIL/OTG/otg_externs.h"
#include "UTIL/MATH/oml.h"
#include "UTIL/LOG/vcd_signal_dumper.h"
#include "UTIL/OPT/opt.h"

#include "T.h"

extern double cpuf;

#define FRAME_PERIOD    100000000ULL
#define DAQ_PERIOD      66667ULL
#define FIFO_PRIORITY   40

typedef enum {
    pss=0,
    pbch=1,
    si=2
} sync_mode_t;

void init_UE_threads(PHY_VARS_UE *UE);
void *UE_thread(void *arg);
void init_UE(int nb_inst,int,int);

int32_t **rxdata;
int32_t **txdata;

#define KHz (1000UL)
#define MHz (1000*KHz)

typedef struct eutra_band_s {
    int16_t band;
    uint32_t ul_min;
    uint32_t ul_max;
    uint32_t dl_min;
    uint32_t dl_max;
    lte_frame_type_t frame_type;
} eutra_band_t;

typedef struct band_info_s {
    int nbands;
    eutra_band_t band_info[100];
} band_info_t;

band_info_t bands_to_scan;

static const eutra_band_t eutra_bands[] = {
    { 1, 1920    * MHz, 1980    * MHz, 2110    * MHz, 2170    * MHz, FDD},
    { 2, 1850    * MHz, 1910    * MHz, 1930    * MHz, 1990    * MHz, FDD},
    { 3, 1710    * MHz, 1785    * MHz, 1805    * MHz, 1880    * MHz, FDD},
    { 4, 1710    * MHz, 1755    * MHz, 2110    * MHz, 2155    * MHz, FDD},
    { 5,  824    * MHz,  849    * MHz,  869    * MHz,  894    * MHz, FDD},
    { 6,  830    * MHz,  840    * MHz,  875    * MHz,  885    * MHz, FDD},
    { 7, 2500    * MHz, 2570    * MHz, 2620    * MHz, 2690    * MHz, FDD},
    { 8,  880    * MHz,  915    * MHz,  925    * MHz,  960    * MHz, FDD},
    { 9, 1749900 * KHz, 1784900 * KHz, 1844900 * KHz, 1879900 * KHz, FDD},
    {10, 1710    * MHz, 1770    * MHz, 2110    * MHz, 2170    * MHz, FDD},
    {11, 1427900 * KHz, 1452900 * KHz, 1475900 * KHz, 1500900 * KHz, FDD},
    {12,  698    * MHz,  716    * MHz,  728    * MHz,  746    * MHz, FDD},
    {13,  777    * MHz,  787    * MHz,  746    * MHz,  756    * MHz, FDD},
    {14,  788    * MHz,  798    * MHz,  758    * MHz,  768    * MHz, FDD},
    {17,  704    * MHz,  716    * MHz,  734    * MHz,  746    * MHz, FDD},
    {20,  832    * MHz,  862    * MHz,  791    * MHz,  821    * MHz, FDD},
    {22, 3510    * MHz, 3590    * MHz, 3410    * MHz, 3490    * MHz, FDD},
    {33, 1900    * MHz, 1920    * MHz, 1900    * MHz, 1920    * MHz, TDD},
    {34, 2010    * MHz, 2025    * MHz, 2010    * MHz, 2025    * MHz, TDD},
    {35, 1850    * MHz, 1910    * MHz, 1850    * MHz, 1910    * MHz, TDD},
    {36, 1930    * MHz, 1990    * MHz, 1930    * MHz, 1990    * MHz, TDD},
    {37, 1910    * MHz, 1930    * MHz, 1910    * MHz, 1930    * MHz, TDD},
    {38, 2570    * MHz, 2620    * MHz, 2570    * MHz, 2630    * MHz, TDD},
    {39, 1880    * MHz, 1920    * MHz, 1880    * MHz, 1920    * MHz, TDD},
    {40, 2300    * MHz, 2400    * MHz, 2300    * MHz, 2400    * MHz, TDD},
    {41, 2496    * MHz, 2690    * MHz, 2496    * MHz, 2690    * MHz, TDD},
    {42, 3400    * MHz, 3600    * MHz, 3400    * MHz, 3600    * MHz, TDD},
    {43, 3600    * MHz, 3800    * MHz, 3600    * MHz, 3800    * MHz, TDD},
    {44, 703    * MHz, 803    * MHz, 703    * MHz, 803    * MHz, TDD},
};

<<<<<<< HEAD


pthread_t                       main_ue_thread;
pthread_attr_t                  attr_UE_thread;
struct sched_param              sched_param_UE_thread;

void phy_init_lte_ue_transport(PHY_VARS_UE *ue,int absraction_flag);

PHY_VARS_UE* init_ue_vars(LTE_DL_FRAME_PARMS *frame_parms,
			  uint8_t UE_id,
			  uint8_t abstraction_flag)

{

  int i,j;
  PHY_VARS_UE* ue;

  if (frame_parms!=(PHY_VARS_UE *)NULL) { // if we want to give initial frame parms, allocate the PHY_VARS_UE structure and put them in
    ue = (PHY_VARS_UE *)malloc(sizeof(PHY_VARS_UE));
    memset(ue,0,sizeof(PHY_VARS_UE));
    memcpy(&(ue->frame_parms), frame_parms, sizeof(LTE_DL_FRAME_PARMS));
  }					
  else ue = PHY_vars_UE_g[UE_id][0];


  ue->Mod_id      = UE_id;
  ue->mac_enabled = 1;
  // initialize all signal buffers
  init_lte_ue_signal(ue,1,abstraction_flag);
  // intialize transport
  init_lte_ue_transport(ue,abstraction_flag);

  return(ue);
}


char uecap_xer[1024];

void init_UE(int nb_inst,int eMBMS_active, int uecap_xer_in) {
=======
void init_thread(int sched_runtime, int sched_deadline, int sched_fifo, cpu_set_t *cpuset, char * name) {

#ifdef DEADLINE_SCHEDULER
    if (sched_runtime!=0) {
        struct sched_attr attr= {0};
        attr.size = sizeof(attr);
        attr.sched_policy = SCHED_DEADLINE;
        attr.sched_runtime  = sched_runtime;
        attr.sched_deadline = sched_deadline;
        attr.sched_period   = 0;
        AssertFatal(sched_setattr(0, &attr, 0) == 0,
                    "[SCHED] %s thread: sched_setattr failed %s \n", name, strerror(errno));
        LOG_I(HW,"[SCHED][eNB] %s deadline thread %lu started on CPU %d\n",
              name, (unsigned long)gettid(), sched_getcpu());
    }
>>>>>>> 4d58025d

#else
    if (CPU_COUNT(cpuset) > 0)
        AssertFatal( 0 == pthread_setaffinity_np(pthread_self(), sizeof(cpu_set_t), cpuset), "");
    struct sched_param sp;
    sp.sched_priority = sched_fifo;
    AssertFatal(pthread_setschedparam(pthread_self(),SCHED_FIFO,&sp)==0,
                "Can't set thread priority, Are you root?\n");
    /* Check the actual affinity mask assigned to the thread */
    cpu_set_t *cset=CPU_ALLOC(CPU_SETSIZE);
    if (0 == pthread_getaffinity_np(pthread_self(), CPU_ALLOC_SIZE(CPU_SETSIZE), cset)) {
      char txt[512]={0};
      for (int j = 0; j < CPU_SETSIZE; j++)
        if (CPU_ISSET(j, cset))
	  sprintf(txt+strlen(txt), " %d ", j);
      printf("CPU Affinity of thread %s is %s\n", name, txt);
    }
    CPU_FREE(cset);
#endif

<<<<<<< HEAD
  LOG_I(PHY,"UE %d: Calling Layer 2 for initialization\n",inst);
    
  if (mac_xface==NULL) mac_xface = malloc(sizeof(MAC_xface));  
  l2_init_ue(eMBMS_active,(uecap_xer_in==1)?uecap_xer:NULL,
	     0,// cba_group_active
	     0); // HO flag
  mac_xface->macphy_exit = &exit_fun;

  for (inst=0;inst<nb_inst;inst++) {

    LOG_I(PHY,"Initializing memory for UE instance %d\n",inst);
    PHY_vars_UE_g[inst][0] = init_ue_vars(NULL,inst,0);

    LOG_I(PHY,"Intializing UE Threads for instance %d ...\n",inst);
    init_UE_threads(inst);
    UE = PHY_vars_UE_g[inst][0];

    if (oaisim_flag == 0) {
      ret = openair0_device_load(&(UE->rfdevice), &openair0_cfg[0]);
      if (ret !=0){
	exit_fun("Error loading device library");
      }
    }
    UE->rfdevice.host_type = RAU_HOST;
=======
    // Lock memory from swapping. This is a process wide call (not constraint to this thread).
    mlockall(MCL_CURRENT | MCL_FUTURE);
    pthread_setname_np( pthread_self(), name );

    // LTS: this sync stuff should be wrong
    printf("waiting for sync (%s)\n",name);
    pthread_mutex_lock(&sync_mutex);
    printf("Locked sync_mutex, waiting (%s)\n",name);
    while (sync_var<0)
        pthread_cond_wait(&sync_cond, &sync_mutex);
    pthread_mutex_unlock(&sync_mutex);
    printf("started %s as PID: %ld\n",name, gettid());
}

void init_UE(int nb_inst)
{
  int inst;
  for (inst=0; inst < nb_inst; inst++) {
>>>>>>> 4d58025d
    //    UE->rfdevice.type      = NONE_DEV;
    PHY_VARS_UE *UE = PHY_vars_UE_g[inst][0];
    AssertFatal(0 == pthread_create(&UE->proc.pthread_ue,
                                    &UE->proc.attr_ue,
                                    UE_thread,
                                    (void*)UE), "");
  }

  printf("UE threads created by %ld\n", gettid());
#if 0
#if defined(ENABLE_USE_MME)
  extern volatile int start_UE;
  while (start_UE == 0) {
    sleep(1);
  }
#endif
#endif
}

/*!
 * \brief This is the UE synchronize thread.
 * It performs band scanning and synchonization.
 * \param arg is a pointer to a \ref PHY_VARS_UE structure.
 * \returns a pointer to an int. The storage is not on the heap and must not be freed.
 */
<<<<<<< HEAD
static void *UE_thread_synch(void *arg)
{
  static int UE_thread_synch_retval;
  int i, hw_slot_offset;
  PHY_VARS_UE *UE = (PHY_VARS_UE*) arg;
  int current_band = 0;
  int current_offset = 0;
  sync_mode_t sync_mode = pbch;
  int CC_id = UE->CC_id;
  int ind;
  int found;
  int freq_offset=0;

  UE->is_synchronized = 0;
  printf("UE_thread_sync in with PHY_vars_UE %p\n",arg);
  printf("waiting for sync (UE_thread_synch) \n");

  printf("waiting for sync (UE_thread)\n");
  pthread_mutex_lock(&sync_mutex);
  printf("Locked sync_mutex, waiting (UE_thread)\n");

  while (sync_var<0)
    pthread_cond_wait(&sync_cond, &sync_mutex);

  pthread_mutex_unlock(&sync_mutex);
  printf("unlocked sync_mutex, waiting (UE_thread)\n");

#ifndef DEADLINE_SCHEDULER
  int policy, s, j;
  struct sched_param sparam;
  char cpu_affinity[1024];
  cpu_set_t cpuset;

  /* Set affinity mask to include CPUs 1 to MAX_CPUS */
  /* CPU 0 is reserved for UHD threads */
  CPU_ZERO(&cpuset);

#ifdef CPU_AFFINITY
  if (get_nprocs() >2)
    {
      for (j = 1; j < get_nprocs(); j++)
	CPU_SET(j, &cpuset);

      s = pthread_setaffinity_np(pthread_self(), sizeof(cpu_set_t), &cpuset);
      if (s != 0)
	{
	  perror( "pthread_setaffinity_np");
	  exit_fun("Error setting processor affinity");
	}
    }
#endif

  /* Check the actual affinity mask assigned to the thread */

  s = pthread_getaffinity_np(pthread_self(), sizeof(cpu_set_t), &cpuset);
  if (s != 0)
    {
      perror( "pthread_getaffinity_np");
      exit_fun("Error getting processor affinity ");
    }
  memset(cpu_affinity, 0 , sizeof(cpu_affinity));
  for (j = 0; j < CPU_SETSIZE; j++)
    if (CPU_ISSET(j, &cpuset))
      {  
	char temp[1024];
	sprintf(temp, " CPU_%d ", j);    
	strcat(cpu_affinity, temp);
      }

  memset(&sparam, 0 , sizeof (sparam));
  sparam.sched_priority = sched_get_priority_max(SCHED_FIFO)-1;
  policy = SCHED_FIFO ; 
  
  s = pthread_setschedparam(pthread_self(), policy, &sparam);
  if (s != 0)
    {
      perror("pthread_setschedparam : ");
      exit_fun("Error setting thread priority");
    }
  s = pthread_getschedparam(pthread_self(), &policy, &sparam);
  if (s != 0)
    {
      perror("pthread_getschedparam : ");
      exit_fun("Error getting thread priority");

    }

  LOG_I( HW, "[SCHED][UE] Started UE synch thread on CPU %d TID %ld , sched_policy = %s, priority = %d, CPU Affinity = %s \n", (int)sched_getcpu(), gettid(),
	 (policy == SCHED_FIFO)  ? "SCHED_FIFO" :
	 (policy == SCHED_RR)    ? "SCHED_RR" :
	 (policy == SCHED_OTHER) ? "SCHED_OTHER" :
	 "???",
	 (int) sparam.sched_priority, cpu_affinity);

#endif




  printf("starting UE synch thread (IC %d)\n",UE->proc.instance_cnt_synch);
  ind = 0;
  found = 0;


  if (UE->UE_scan == 0) {
    do  {
      current_band = eutra_bands[ind].band;
      printf( "Scanning band %d, dl_min %"PRIu32", ul_min %"PRIu32"\n", current_band, eutra_bands[ind].dl_min,eutra_bands[ind].ul_min);

      if ((eutra_bands[ind].dl_min <= UE->frame_parms.dl_CarrierFreq) && (eutra_bands[ind].dl_max >= UE->frame_parms.dl_CarrierFreq)) {
	for (i=0; i<4; i++)
	  uplink_frequency_offset[CC_id][i] = eutra_bands[ind].ul_min - eutra_bands[ind].dl_min;

        found = 1;
        break;
      }

      ind++;
    } while (ind < sizeof(eutra_bands) / sizeof(eutra_bands[0]));
  
    if (found == 0) {
      exit_fun("Can't find EUTRA band for frequency");
      return &UE_thread_synch_retval;
    }






    LOG_I( PHY, "[SCHED][UE] Check absolute frequency DL %"PRIu32", UL %"PRIu32" (oai_exit %d, rx_num_channels %d)\n", UE->frame_parms.dl_CarrierFreq, UE->frame_parms.ul_CarrierFreq,oai_exit, openair0_cfg[0].rx_num_channels);

    for (i=0;i<openair0_cfg[UE->rf_map.card].rx_num_channels;i++) {
      openair0_cfg[UE->rf_map.card].rx_freq[UE->rf_map.chain+i] = UE->frame_parms.dl_CarrierFreq;
      openair0_cfg[UE->rf_map.card].tx_freq[UE->rf_map.chain+i] = UE->frame_parms.ul_CarrierFreq;
      openair0_cfg[UE->rf_map.card].autocal[UE->rf_map.chain+i] = 1;
      if (uplink_frequency_offset[CC_id][i] != 0) // 
	openair0_cfg[UE->rf_map.card].duplex_mode = duplex_mode_FDD;
      else //FDD
	openair0_cfg[UE->rf_map.card].duplex_mode = duplex_mode_TDD;
    }

    sync_mode = pbch;

  } else if  (UE->UE_scan == 1) {
    current_band=0;
=======
static void *UE_thread_synch(void *arg) {
    static int __thread UE_thread_synch_retval;
    int i, hw_slot_offset;
    PHY_VARS_UE *UE = (PHY_VARS_UE*) arg;
    int current_band = 0;
    int current_offset = 0;
    sync_mode_t sync_mode = pbch;
    int CC_id = UE->CC_id;
    int freq_offset=0;
    char threadname[128];

    cpu_set_t cpuset;
    CPU_ZERO(&cpuset);
    if ( threads.iq != -1 )
        CPU_SET(threads.iq, &cpuset);
    // this thread priority must be lower that the main acquisition thread
    sprintf(threadname, "sync UE %d\n", UE->Mod_id);
    init_thread(100000, 500000, FIFO_PRIORITY-1, &cpuset, threadname);

    UE->is_synchronized = 0;

    if (UE->UE_scan == 0) {
        int ind;
        for ( ind=0;
                ind < sizeof(eutra_bands) / sizeof(eutra_bands[0]);
                ind++) {
            current_band = eutra_bands[ind].band;
            LOG_D(PHY, "Scanning band %d, dl_min %"PRIu32", ul_min %"PRIu32"\n", current_band, eutra_bands[ind].dl_min,eutra_bands[ind].ul_min);
            if ( eutra_bands[ind].dl_min <= downlink_frequency[0][0] && eutra_bands[ind].dl_max >= downlink_frequency[0][0] ) {
                for (i=0; i<4; i++)
                    uplink_frequency_offset[CC_id][i] = eutra_bands[ind].ul_min - eutra_bands[ind].dl_min;
                break;
            }
        }
        AssertFatal( ind < sizeof(eutra_bands) / sizeof(eutra_bands[0]), "Can't find EUTRA band for frequency");

        LOG_I( PHY, "[SCHED][UE] Check absolute frequency DL %"PRIu32", UL %"PRIu32" (oai_exit %d, rx_num_channels %d)\n",
               downlink_frequency[0][0], downlink_frequency[0][0]+uplink_frequency_offset[0][0],
               oai_exit, openair0_cfg[0].rx_num_channels);

        for (i=0; i<openair0_cfg[UE->rf_map.card].rx_num_channels; i++) {
            openair0_cfg[UE->rf_map.card].rx_freq[UE->rf_map.chain+i] = downlink_frequency[CC_id][i];
            openair0_cfg[UE->rf_map.card].tx_freq[UE->rf_map.chain+i] =
                downlink_frequency[CC_id][i]+uplink_frequency_offset[CC_id][i];
            openair0_cfg[UE->rf_map.card].autocal[UE->rf_map.chain+i] = 1;
            if (uplink_frequency_offset[CC_id][i] != 0) //
                openair0_cfg[UE->rf_map.card].duplex_mode = duplex_mode_FDD;
            else //FDD
                openair0_cfg[UE->rf_map.card].duplex_mode = duplex_mode_TDD;
        }
        sync_mode = pbch;
>>>>>>> 4d58025d

    } else {
        current_band=0;
        for (i=0; i<openair0_cfg[UE->rf_map.card].rx_num_channels; i++) {
            downlink_frequency[UE->rf_map.card][UE->rf_map.chain+i] = bands_to_scan.band_info[CC_id].dl_min;
            uplink_frequency_offset[UE->rf_map.card][UE->rf_map.chain+i] =
                bands_to_scan.band_info[CC_id].ul_min-bands_to_scan.band_info[CC_id].dl_min;
            openair0_cfg[UE->rf_map.card].rx_freq[UE->rf_map.chain+i] = downlink_frequency[CC_id][i];
            openair0_cfg[UE->rf_map.card].tx_freq[UE->rf_map.chain+i] =
                downlink_frequency[CC_id][i]+uplink_frequency_offset[CC_id][i];
            openair0_cfg[UE->rf_map.card].rx_gain[UE->rf_map.chain+i] = UE->rx_total_gain_dB;
        }
    }

    //    AssertFatal(UE->rfdevice.trx_start_func(&UE->rfdevice) == 0, "Could not start the device\n");

    while (oai_exit==0) {
        AssertFatal ( 0== pthread_mutex_lock(&UE->proc.mutex_synch), "");
        while (UE->proc.instance_cnt_synch < 0)
            // the thread waits here most of the time
            pthread_cond_wait( &UE->proc.cond_synch, &UE->proc.mutex_synch );
        AssertFatal ( 0== pthread_mutex_unlock(&UE->proc.mutex_synch), "");

        switch (sync_mode) {
        case pss:
            LOG_I(PHY,"[SCHED][UE] Scanning band %d (%d), freq %u\n",bands_to_scan.band_info[current_band].band, current_band,bands_to_scan.band_info[current_band].dl_min+current_offset);
            lte_sync_timefreq(UE,current_band,bands_to_scan.band_info[current_band].dl_min+current_offset);
            current_offset += 20000000; // increase by 20 MHz

            if (current_offset > bands_to_scan.band_info[current_band].dl_max-bands_to_scan.band_info[current_band].dl_min) {
                current_band++;
                current_offset=0;
            }

            if (current_band==bands_to_scan.nbands) {
                current_band=0;
                oai_exit=1;
            }

            for (i=0; i<openair0_cfg[UE->rf_map.card].rx_num_channels; i++) {
                downlink_frequency[UE->rf_map.card][UE->rf_map.chain+i] = bands_to_scan.band_info[current_band].dl_min+current_offset;
                uplink_frequency_offset[UE->rf_map.card][UE->rf_map.chain+i] = bands_to_scan.band_info[current_band].ul_min-bands_to_scan.band_info[0].dl_min + current_offset;

                openair0_cfg[UE->rf_map.card].rx_freq[UE->rf_map.chain+i] = downlink_frequency[CC_id][i];
                openair0_cfg[UE->rf_map.card].tx_freq[UE->rf_map.chain+i] = downlink_frequency[CC_id][i]+uplink_frequency_offset[CC_id][i];
                openair0_cfg[UE->rf_map.card].rx_gain[UE->rf_map.chain+i] = UE->rx_total_gain_dB;
                if (UE->UE_scan_carrier) {
                    openair0_cfg[UE->rf_map.card].autocal[UE->rf_map.chain+i] = 1;
                }

<<<<<<< HEAD
      if (current_band==bands_to_scan.nbands) {
        current_band=0;
        oai_exit=1;
      }

      for (i=0; i<openair0_cfg[UE->rf_map.card].rx_num_channels; i++) {
	downlink_frequency[UE->rf_map.card][UE->rf_map.chain+i] = bands_to_scan.band_info[current_band].dl_min+current_offset;
	uplink_frequency_offset[UE->rf_map.card][UE->rf_map.chain+i] = bands_to_scan.band_info[current_band].ul_min-bands_to_scan.band_info[0].dl_min + current_offset;

	openair0_cfg[UE->rf_map.card].rx_freq[UE->rf_map.chain+i] = downlink_frequency[CC_id][i];
	openair0_cfg[UE->rf_map.card].tx_freq[UE->rf_map.chain+i] = downlink_frequency[CC_id][i]+uplink_frequency_offset[CC_id][i];
	openair0_cfg[UE->rf_map.card].rx_gain[UE->rf_map.chain+i] = UE->rx_total_gain_dB;
	if (UE->UE_scan_carrier) {
	  openair0_cfg[UE->rf_map.card].autocal[UE->rf_map.chain+i] = 1;
	}
	
      }

      break;
 
    case pbch:

      LOG_I(PHY,"[UE thread Synch] Running Initial Synch (mode %d)\n",UE->mode);
      if (initial_sync( UE, UE->mode ) == 0) {



        hw_slot_offset = (UE->rx_offset<<1) / UE->frame_parms.samples_per_tti;
        LOG_I( HW, "Got synch: hw_slot_offset %d, carrier off %d Hz, rxgain %d (DL %u, UL %u), UE_scan_carrier %d\n",
	       hw_slot_offset,
	       freq_offset,
	       UE->rx_total_gain_dB,
	       UE->frame_parms.dl_CarrierFreq+freq_offset,
	       UE->frame_parms.ul_CarrierFreq+freq_offset,
	       UE->UE_scan_carrier );

	if (UE->UE_scan_carrier == 1) {

	  UE->UE_scan_carrier = 0;
	  // rerun with new cell parameters and frequency-offset
	  for (i=0;i<openair0_cfg[UE->rf_map.card].rx_num_channels;i++) {
	    openair0_cfg[UE->rf_map.card].rx_gain[UE->rf_map.chain+i] = UE->rx_total_gain_dB;//-USRP_GAIN_OFFSET;
	    if (freq_offset >= 0)
	      {
	        openair0_cfg[UE->rf_map.card].rx_freq[UE->rf_map.chain+i] += UE->common_vars.freq_offset;
	      }
	    else
	      {
	        openair0_cfg[UE->rf_map.card].rx_freq[UE->rf_map.chain+i] -= UE->common_vars.freq_offset;
	      }
	    openair0_cfg[UE->rf_map.card].tx_freq[UE->rf_map.chain+i] =  openair0_cfg[UE->rf_map.card].rx_freq[UE->rf_map.chain+i]+uplink_frequency_offset[CC_id][i];
	    UE->frame_parms.dl_CarrierFreq = openair0_cfg[CC_id].rx_freq[i];
	    freq_offset=0;	    
	  }
=======
            }
>>>>>>> 4d58025d

            break;

        case pbch:

            LOG_I(PHY,"[UE thread Synch] Running Initial Synch (mode %d)\n",UE->mode);
            if (initial_sync( UE, UE->mode ) == 0) {

                hw_slot_offset = (UE->rx_offset<<1) / UE->frame_parms.samples_per_tti;
                LOG_I( HW, "Got synch: hw_slot_offset %d, carrier off %d Hz, rxgain %d (DL %u, UL %u), UE_scan_carrier %d\n",
                       hw_slot_offset,
                       freq_offset,
                       UE->rx_total_gain_dB,
                       downlink_frequency[0][0]+freq_offset,
                       downlink_frequency[0][0]+uplink_frequency_offset[0][0]+freq_offset,
                       UE->UE_scan_carrier );


                    // rerun with new cell parameters and frequency-offset
                    for (i=0; i<openair0_cfg[UE->rf_map.card].rx_num_channels; i++) {
                        openair0_cfg[UE->rf_map.card].rx_gain[UE->rf_map.chain+i] = UE->rx_total_gain_dB;//-USRP_GAIN_OFFSET;
			if (UE->UE_scan_carrier == 1) {
                        if (freq_offset >= 0)
                            openair0_cfg[UE->rf_map.card].rx_freq[UE->rf_map.chain+i] += abs(UE->common_vars.freq_offset);
                        else
                            openair0_cfg[UE->rf_map.card].rx_freq[UE->rf_map.chain+i] -= abs(UE->common_vars.freq_offset);
                        openair0_cfg[UE->rf_map.card].tx_freq[UE->rf_map.chain+i] =
                            openair0_cfg[UE->rf_map.card].rx_freq[UE->rf_map.chain+i]+uplink_frequency_offset[CC_id][i];
                        downlink_frequency[CC_id][i] = openair0_cfg[CC_id].rx_freq[i];
                        freq_offset=0;
                    }
	  }
<<<<<<< HEAD
	}
	else {
	  UE->is_synchronized = 1;

	  if( UE->mode == rx_dump_frame ){
	    FILE *fd;
	    if ((UE->proc.proc_rxtx[0].frame_rx&1) == 0) {  // this guarantees SIB1 is present 
	      if ((fd = fopen("rxsig_frame0.dat","w")) != NULL) {
		fwrite((void*)&UE->common_vars.rxdata[0][0],
		       sizeof(int32_t),
		       10*UE->frame_parms.samples_per_tti,
		       fd);
		LOG_I(PHY,"Dummping Frame ... bye bye \n");
		fclose(fd);
		exit(0);
	      }
	      else {
		LOG_E(PHY,"Cannot open file for writing\n");
		exit(0);
	      }
	    }
	    else {
	      UE->is_synchronized = 0;
	    }
	  }
	}
      } else {
        // initial sync failed
        // calculate new offset and try again
	if (UE->UE_scan_carrier == 1) {
	  if (freq_offset >= 0) {
	    freq_offset += 100;
	    freq_offset *= -1;
	  } else {
	    freq_offset *= -1;
	  }
	
	  if (abs(freq_offset) > 7500) {
	    LOG_I( PHY, "[initial_sync] No cell synchronization found, abandoning\n" );
	    FILE *fd;
	    if ((fd = fopen("rxsig_frame0.dat","w"))!=NULL) {
	      fwrite((void*)&UE->common_vars.rxdata[0][0],
		     sizeof(int32_t),
		     10*UE->frame_parms.samples_per_tti,
		     fd);
	      LOG_I(PHY,"Dummping Frame ... bye bye \n");
	      fclose(fd);
	      exit(0);
	    }
	    mac_xface->macphy_exit("No cell synchronization found, abandoning");
	    return &UE_thread_synch_retval; // not reached
	  }
	}
	else {
	  
	}
        LOG_I( PHY, "[initial_sync] trying carrier off %d Hz, rxgain %d (DL %u, UL %u)\n", 
	       freq_offset,
               UE->rx_total_gain_dB,
               UE->frame_parms.dl_CarrierFreq+freq_offset,
               UE->frame_parms.ul_CarrierFreq+freq_offset );

	for (i=0; i<openair0_cfg[UE->rf_map.card].rx_num_channels; i++) {
	  openair0_cfg[UE->rf_map.card].rx_freq[UE->rf_map.chain+i] = UE->frame_parms.dl_CarrierFreq+freq_offset;
	  openair0_cfg[UE->rf_map.card].tx_freq[UE->rf_map.chain+i] = UE->frame_parms.ul_CarrierFreq+freq_offset;
	  
	  openair0_cfg[UE->rf_map.card].rx_gain[UE->rf_map.chain+i] = UE->rx_total_gain_dB;//-USRP_GAIN_OFFSET;
	  
	  if (UE->UE_scan_carrier==1) {
	    openair0_cfg[UE->rf_map.card].autocal[UE->rf_map.chain+i] = 1;
	  }
	}

	UE->rfdevice.trx_set_freq_func(&UE->rfdevice,&openair0_cfg[0],0);
	    
      }// initial_sync=0
=======
>>>>>>> 4d58025d

                    // reconfigure for potentially different bandwidth
                    switch(UE->frame_parms.N_RB_DL) {
                    case 6:
                        openair0_cfg[UE->rf_map.card].sample_rate =1.92e6;
                        openair0_cfg[UE->rf_map.card].rx_bw          =.96e6;
                        openair0_cfg[UE->rf_map.card].tx_bw          =.96e6;
                        //            openair0_cfg[0].rx_gain[0] -= 12;
                        break;
                    case 25:
                        openair0_cfg[UE->rf_map.card].sample_rate =7.68e6;
                        openair0_cfg[UE->rf_map.card].rx_bw          =2.5e6;
                        openair0_cfg[UE->rf_map.card].tx_bw          =2.5e6;
                        //            openair0_cfg[0].rx_gain[0] -= 6;
                        break;
                    case 50:
                        openair0_cfg[UE->rf_map.card].sample_rate =15.36e6;
                        openair0_cfg[UE->rf_map.card].rx_bw          =5.0e6;
                        openair0_cfg[UE->rf_map.card].tx_bw          =5.0e6;
                        //            openair0_cfg[0].rx_gain[0] -= 3;
                        break;
                    case 100:
                        openair0_cfg[UE->rf_map.card].sample_rate=30.72e6;
                        openair0_cfg[UE->rf_map.card].rx_bw=10.0e6;
                        openair0_cfg[UE->rf_map.card].tx_bw=10.0e6;
                        //            openair0_cfg[0].rx_gain[0] -= 0;
                        break;
                    }

                    UE->rfdevice.trx_set_freq_func(&UE->rfdevice,&openair0_cfg[0],0);
                    //UE->rfdevice.trx_set_gains_func(&openair0,&openair0_cfg[0]);
                    //UE->rfdevice.trx_stop_func(&UE->rfdevice);
                    sleep(1);
                    init_frame_parms(&UE->frame_parms,1);
                    /*if (UE->rfdevice.trx_start_func(&UE->rfdevice) != 0 ) {
                        LOG_E(HW,"Could not start the device\n");
                        oai_exit=1;
                    }*/

		if (UE->UE_scan_carrier == 1) {

		  UE->UE_scan_carrier = 0;
                } else {
                    AssertFatal ( 0== pthread_mutex_lock(&UE->proc.mutex_synch), "");
                    UE->is_synchronized = 1;
                    AssertFatal ( 0== pthread_mutex_unlock(&UE->proc.mutex_synch), "");

                    if( UE->mode == rx_dump_frame ) {
                        FILE *fd;
                        if ((UE->proc.proc_rxtx[0].frame_rx&1) == 0) {  // this guarantees SIB1 is present
                            if ((fd = fopen("rxsig_frame0.dat","w")) != NULL) {
                                fwrite((void*)&UE->common_vars.rxdata[0][0],
                                       sizeof(int32_t),
                                       10*UE->frame_parms.samples_per_tti,
                                       fd);
                                LOG_I(PHY,"Dummping Frame ... bye bye \n");
                                fclose(fd);
                                exit(0);
                            } else {
                                LOG_E(PHY,"Cannot open file for writing\n");
                                exit(0);
                            }
                        } else {
                            AssertFatal ( 0== pthread_mutex_lock(&UE->proc.mutex_synch), "");
                            UE->is_synchronized = 0;
                            AssertFatal ( 0== pthread_mutex_unlock(&UE->proc.mutex_synch), "");

                        }
                    }
                }
            } else {
                // initial sync failed
                // calculate new offset and try again
                if (UE->UE_scan_carrier == 1) {
                    if (freq_offset >= 0)
                        freq_offset += 100;
                    freq_offset *= -1;

                    if (abs(freq_offset) > 7500) {
                        LOG_I( PHY, "[initial_sync] No cell synchronization found, abandoning\n" );
                        FILE *fd;
                        if ((fd = fopen("rxsig_frame0.dat","w"))!=NULL) {
                            fwrite((void*)&UE->common_vars.rxdata[0][0],
                                   sizeof(int32_t),
                                   10*UE->frame_parms.samples_per_tti,
                                   fd);
                            LOG_I(PHY,"Dummping Frame ... bye bye \n");
                            fclose(fd);
                            exit(0);
                        }
                        mac_xface->macphy_exit("No cell synchronization found, abandoning");
                        return &UE_thread_synch_retval; // not reached
                    }
                }
                LOG_I( PHY, "[initial_sync] trying carrier off %d Hz, rxgain %d (DL %u, UL %u)\n",
                       freq_offset,
                       UE->rx_total_gain_dB,
                       downlink_frequency[0][0]+freq_offset,
                       downlink_frequency[0][0]+uplink_frequency_offset[0][0]+freq_offset );

                for (i=0; i<openair0_cfg[UE->rf_map.card].rx_num_channels; i++) {
                    openair0_cfg[UE->rf_map.card].rx_freq[UE->rf_map.chain+i] = downlink_frequency[CC_id][i]+freq_offset;
                    openair0_cfg[UE->rf_map.card].tx_freq[UE->rf_map.chain+i] = downlink_frequency[CC_id][i]+uplink_frequency_offset[CC_id][i]+freq_offset;
                    openair0_cfg[UE->rf_map.card].rx_gain[UE->rf_map.chain+i] = UE->rx_total_gain_dB;//-USRP_GAIN_OFFSET;
                    if (UE->UE_scan_carrier==1)
                        openair0_cfg[UE->rf_map.card].autocal[UE->rf_map.chain+i] = 1;
                }
                UE->rfdevice.trx_set_freq_func(&UE->rfdevice,&openair0_cfg[0],0);
            }// initial_sync=0
            break;
        case si:
        default:
            break;
        }

        AssertFatal ( 0== pthread_mutex_lock(&UE->proc.mutex_synch), "");
        // indicate readiness
        UE->proc.instance_cnt_synch--;
        AssertFatal ( 0== pthread_mutex_unlock(&UE->proc.mutex_synch), "");

        VCD_SIGNAL_DUMPER_DUMP_FUNCTION_BY_NAME( VCD_SIGNAL_DUMPER_FUNCTIONS_UE_THREAD_SYNCH, 0 );
    }  // while !oai_exit

    return &UE_thread_synch_retval;
}


/* this structure is used to pass both UE phy vars and
 * proc to the function UE_thread_rxn_txnp4
 */
struct rx_tx_thread_data {
  PHY_VARS_UE    *UE;
  UE_rxtx_proc_t *proc;
};

/*!
 * \brief This is the UE thread for RX subframe n and TX subframe n+4.
 * This thread performs the phy_procedures_UE_RX() on every received slot.
 * then, if TX is enabled it performs TX for n+4.
 * \param arg is a pointer to a \ref PHY_VARS_UE structure.
 * \returns a pointer to an int. The storage is not on the heap and must not be freed.
 */

<<<<<<< HEAD
static void *UE_thread_rxn_txnp4(void *arg)
{
  static int UE_thread_rxtx_retval;
  UE_rxtx_proc_t *proc = (UE_rxtx_proc_t *)arg;
  int ret;
  PHY_VARS_UE *UE=PHY_vars_UE_g[0][proc->CC_id];
  proc->instance_cnt_rxtx=-1;


#ifdef DEADLINE_SCHEDULER

  struct sched_attr attr;
  unsigned int flags = 0;

  attr.size = sizeof(attr);
  attr.sched_flags = 0;
  attr.sched_nice = 0;
  attr.sched_priority = 0;

  // This creates a .5ms reservation every 1ms period
  attr.sched_policy   = SCHED_DEADLINE;
  attr.sched_runtime  = 900000;  // each rx thread requires 1ms to finish its job
  attr.sched_deadline = 1000000; // each rx thread will finish within 1ms
  attr.sched_period   = 1000000; // each rx thread has a period of 1ms from the starting point

  if (sched_setattr(0, &attr, flags) < 0 ) {
    perror("[SCHED] UE_thread_rxtx : sched_setattr failed\n");
    return &UE_thread_rxtx_retval;
  }

#else
  int policy, s, j;
  struct sched_param sparam;
  char cpu_affinity[1024];
  cpu_set_t cpuset;

  /* Set affinity mask to include CPUs 1 to MAX_CPUS */
  /* CPU 0 is reserved for UHD threads */
  CPU_ZERO(&cpuset);

#ifdef CPU_AFFINITY
  if (get_nprocs() >2)
    {
      for (j = 1; j < get_nprocs(); j++)
	CPU_SET(j, &cpuset);

      s = pthread_setaffinity_np(pthread_self(), sizeof(cpu_set_t), &cpuset);
      if (s != 0)
	{
	  perror( "pthread_setaffinity_np");
	  exit_fun("Error setting processor affinity");
	}
    }
#endif

  /* Check the actual affinity mask assigned to the thread */

  s = pthread_getaffinity_np(pthread_self(), sizeof(cpu_set_t), &cpuset);
  if (s != 0)
    {
      perror( "pthread_getaffinity_np");
      exit_fun("Error getting processor affinity ");
    }
  memset(cpu_affinity, 0 , sizeof(cpu_affinity));
  for (j = 0; j < CPU_SETSIZE; j++)
    if (CPU_ISSET(j, &cpuset))
      {  
	char temp[1024];
	sprintf(temp, " CPU_%d ", j);    
	strcat(cpu_affinity, temp);
      }

  memset(&sparam, 0 , sizeof (sparam));
  sparam.sched_priority = sched_get_priority_max(SCHED_FIFO)-1;
  policy = SCHED_FIFO ; 
  
  s = pthread_setschedparam(pthread_self(), policy, &sparam);
  if (s != 0)
    {
      perror("pthread_setschedparam : ");
      exit_fun("Error setting thread priority");
    }
  s = pthread_getschedparam(pthread_self(), &policy, &sparam);
  if (s != 0)
    {
      perror("pthread_getschedparam : ");
      exit_fun("Error getting thread priority");

    }

  LOG_I( HW, "[SCHED][UE] Started UE RX thread on CPU %d TID %ld , sched_policy = %s, priority = %d, CPU Affinity = %s \n", (int)sched_getcpu(), gettid(),
	 (policy == SCHED_FIFO)  ? "SCHED_FIFO" :
	 (policy == SCHED_RR)    ? "SCHED_RR" :
	 (policy == SCHED_OTHER) ? "SCHED_OTHER" :
	 "???",
	 (int) sparam.sched_priority, cpu_affinity);


#endif

  // Lock memory from swapping. This is a process wide call (not constraint to this thread).
  mlockall(MCL_CURRENT | MCL_FUTURE);

  printf("waiting for sync (UE_thread_rxn_txnp4)\n");

  pthread_mutex_lock(&sync_mutex);
  printf("Locked sync_mutex, waiting (UE_thread_rxn_txnp4)\n");

  while (sync_var<0)
    pthread_cond_wait(&sync_cond, &sync_mutex);

#define THREAD_NAME_LEN 16
  char threadname[THREAD_NAME_LEN];
  ret = pthread_getname_np(proc->pthread_rxtx, threadname, THREAD_NAME_LEN);
  if (ret != 0)
    {
      perror("pthread_getname_np : ");
      exit_fun("Error getting thread name");
    }

  pthread_mutex_unlock(&sync_mutex);
  printf("unlocked sync_mutex, waiting (UE_thread_rxtx)\n");
=======
static void *UE_thread_rxn_txnp4(void *arg) {
    static __thread int UE_thread_rxtx_retval;
    struct rx_tx_thread_data *rtd = arg;
    UE_rxtx_proc_t *proc = rtd->proc;
    PHY_VARS_UE    *UE   = rtd->UE;
    int ret;

    proc->instance_cnt_rxtx=-1;
    proc->subframe_rx=proc->sub_frame_start;

    char threadname[256];
    sprintf(threadname,"UE_%d_proc_%d", UE->Mod_id, proc->sub_frame_start);
    cpu_set_t cpuset;
    CPU_ZERO(&cpuset);
    if ( (proc->sub_frame_start+1)%2 == 0 && threads.even != -1 )
        CPU_SET(threads.even, &cpuset);
    if ( (proc->sub_frame_start+1)%2 == 1 && threads.odd != -1 )
        CPU_SET(threads.odd, &cpuset);
    init_thread(900000,1000000 , FIFO_PRIORITY-1, &cpuset,
                threadname);

    while (!oai_exit) {
        if (pthread_mutex_lock(&proc->mutex_rxtx) != 0) {
          LOG_E( PHY, "[SCHED][UE] error locking mutex for UE RXTX\n" );
          exit_fun("nothing to add");
        }
        while (proc->instance_cnt_rxtx < 0) {
          // most of the time, the thread is waiting here
          pthread_cond_wait( &proc->cond_rxtx, &proc->mutex_rxtx );
        }
        if (pthread_mutex_unlock(&proc->mutex_rxtx) != 0) {
          LOG_E( PHY, "[SCHED][UE] error unlocking mutex for UE RXn_TXnp4\n" );
          exit_fun("nothing to add");
        }
>>>>>>> 4d58025d

        initRefTimes(t2);
        initRefTimes(t3);
        pickTime(current);
        updateTimes(proc->gotIQs, &t2, 10000, "Delay to wake up UE_Thread_Rx (case 2)");

        // Process Rx data for one sub-frame
        lte_subframe_t sf_type = subframe_select( &UE->frame_parms, proc->subframe_rx);
        if ((sf_type == SF_DL) ||
                (UE->frame_parms.frame_type == FDD) ||
                (sf_type == SF_S)) {

            if (UE->frame_parms.frame_type == TDD) {
                LOG_D(PHY, "%s,TDD%d,%s: calling UE_RX\n",
                      threadname,
                      UE->frame_parms.tdd_config,
                      (sf_type==SF_DL? "SF_DL" :
                       (sf_type==SF_UL? "SF_UL" :
                        (sf_type==SF_S ? "SF_S"  : "UNKNOWN_SF_TYPE"))));
            } else {
                LOG_D(PHY, "%s,%s,%s: calling UE_RX\n",
                      threadname,
                      (UE->frame_parms.frame_type==FDD? "FDD":
                       (UE->frame_parms.frame_type==TDD? "TDD":"UNKNOWN_DUPLEX_MODE")),
                      (sf_type==SF_DL? "SF_DL" :
                       (sf_type==SF_UL? "SF_UL" :
                        (sf_type==SF_S ? "SF_S"  : "UNKNOWN_SF_TYPE"))));
            }
            phy_procedures_UE_RX( UE, proc, 0, 0, UE->mode, no_relay, NULL );
        }

        start_meas(&UE->generic_stat);

        if (UE->mac_enabled==1) {

            ret = mac_xface->ue_scheduler(UE->Mod_id,
                                          proc->frame_rx,
                                          proc->subframe_rx,
                                          proc->frame_tx,
                                          proc->subframe_tx,
                                          subframe_select(&UE->frame_parms,proc->subframe_tx),
                                          0,
                                          0/*FIXME CC_id*/);
            if ( ret != CONNECTION_OK) {
                char *txt;
                switch (ret) {
                case CONNECTION_LOST:
                    txt="RRC Connection lost, returning to PRACH";
                    break;
                case PHY_RESYNCH:
                    txt="RRC Connection lost, trying to resynch";
                    break;
                case RESYNCH:
                    txt="return to PRACH and perform a contention-free access";
                    break;
                default:
                    txt="UNKNOWN RETURN CODE";
                };
                LOG_E( PHY, "[UE %"PRIu8"] Frame %"PRIu32", subframe %u %s\n",
                       UE->Mod_id, proc->frame_rx, proc->subframe_tx,txt );
            }
        }

        stop_meas(&UE->generic_stat);

<<<<<<< HEAD
    if (pthread_mutex_unlock(&proc->mutex_rxtx) != 0) {
      LOG_E( PHY, "[SCHED][UE] error unlocking mutex for UE RXn_TXnp4\n" );
      exit_fun("nothing to add");
      return &UE_thread_rxtx_retval;
    }
    VCD_SIGNAL_DUMPER_DUMP_FUNCTION_BY_NAME( VCD_SIGNAL_DUMPER_FUNCTIONS_UE_LOCK_MUTEX_RXTX_FOR_COND_WAIT0+(proc->proc_id), 0 );

    VCD_SIGNAL_DUMPER_DUMP_FUNCTION_BY_NAME( VCD_SIGNAL_DUMPER_FUNCTIONS_UE_THREAD_RXTX0+(proc->proc_id), 1 );
    VCD_SIGNAL_DUMPER_DUMP_VARIABLE_BY_NAME( VCD_SIGNAL_DUMPER_VARIABLES_SUBFRAME_NUMBER_RX0_UE+(proc->proc_id), proc->subframe_rx );
    VCD_SIGNAL_DUMPER_DUMP_VARIABLE_BY_NAME( VCD_SIGNAL_DUMPER_VARIABLES_SUBFRAME_NUMBER_TX0_UE+(proc->proc_id), proc->subframe_tx );
    VCD_SIGNAL_DUMPER_DUMP_VARIABLE_BY_NAME( VCD_SIGNAL_DUMPER_VARIABLES_FRAME_NUMBER_RX0_UE+(proc->proc_id), proc->frame_rx );
    VCD_SIGNAL_DUMPER_DUMP_VARIABLE_BY_NAME( VCD_SIGNAL_DUMPER_VARIABLES_FRAME_NUMBER_TX0_UE+(proc->proc_id), proc->frame_tx );

    lte_subframe_t sf_type = subframe_select( &UE->frame_parms, proc->subframe_rx);
    if ((sf_type == SF_DL) ||
        (UE->frame_parms.frame_type == FDD) ||
        (sf_type == SF_S)) {
    
      if (UE->frame_parms.frame_type == TDD) {
	LOG_D(PHY, "%s,TDD%d,%s: calling UE_RX\n",
	      threadname,
	      UE->frame_parms.tdd_config,
	      (sf_type==SF_DL? "SF_DL" :
	       (sf_type==SF_UL? "SF_UL" :
		(sf_type==SF_S ? "SF_S"  : "UNKNOWN_SF_TYPE"))));
      } else {
        LOG_D(PHY, "%s,%s,%s: calling UE_RX\n",
	      threadname,
	      (UE->frame_parms.frame_type==FDD? "FDD":
	       (UE->frame_parms.frame_type==TDD? "TDD":"UNKNOWN_DUPLEX_MODE")),
	      (sf_type==SF_DL? "SF_DL" :
	       (sf_type==SF_UL? "SF_UL" :
		(sf_type==SF_S ? "SF_S"  : "UNKNOWN_SF_TYPE"))));
      }
      phy_procedures_UE_RX( UE, proc, 0, 0, UE->mode, no_relay, NULL );
    }
    
    if (UE->mac_enabled==1) {

      ret = mac_xface->ue_scheduler(UE->Mod_id,
				    proc->frame_rx,
				    proc->subframe_rx,
				    proc->frame_tx,
				    proc->subframe_tx,
				    subframe_select(&UE->frame_parms,proc->subframe_tx),
				    0,
				    0/*FIXME CC_id*/);
      
      if (ret == CONNECTION_LOST) {
	LOG_E( PHY, "[UE %"PRIu8"] Frame %"PRIu32", subframe %u RRC Connection lost, returning to PRACH\n",
	       UE->Mod_id, proc->frame_rx, proc->subframe_tx );
	UE->UE_mode[0] = PRACH;
      } else if (ret == PHY_RESYNCH) {
	LOG_E( PHY, "[UE %"PRIu8"] Frame %"PRIu32", subframe %u RRC Connection lost, trying to resynch\n",
	       UE->Mod_id, proc->frame_rx, proc->subframe_tx );
	UE->UE_mode[0] = RESYNCH;
      } else if (ret == PHY_HO_PRACH) {
	LOG_I( PHY, "[UE %"PRIu8"] Frame %"PRIu32", subframe %u, return to PRACH and perform a contention-free access\n",
	       UE->Mod_id, proc->frame_rx, proc->subframe_tx );
	UE->UE_mode[0] = PRACH;
      }
    }
=======
        // Prepare the future Tx data
>>>>>>> 4d58025d

        if ((subframe_select( &UE->frame_parms, proc->subframe_tx) == SF_UL) ||
                (UE->frame_parms.frame_type == FDD) )
            if (UE->mode != loop_through_memory)
                phy_procedures_UE_TX(UE,proc,0,0,UE->mode,no_relay);


<<<<<<< HEAD
    if ((subframe_select( &UE->frame_parms, proc->subframe_tx) == SF_S) &&
	(UE->frame_parms.frame_type == TDD)) {

      if (UE->mode != loop_through_memory) {
	phy_procedures_UE_S_TX(UE,0,0,no_relay);
      }
=======
        if ((subframe_select( &UE->frame_parms, proc->subframe_tx) == SF_S) &&
                (UE->frame_parms.frame_type == TDD))
            if (UE->mode != loop_through_memory)
                phy_procedures_UE_S_TX(UE,0,0,no_relay);
        updateTimes(current, &t3, 10000, "Delay to process sub-frame (case 3)");

        if (pthread_mutex_lock(&proc->mutex_rxtx) != 0) {
          LOG_E( PHY, "[SCHED][UE] error locking mutex for UE RXTX\n" );
          exit_fun("noting to add");
        }
        proc->instance_cnt_rxtx--;
        if (pthread_mutex_unlock(&proc->mutex_rxtx) != 0) {
          LOG_E( PHY, "[SCHED][UE] error unlocking mutex for UE RXTX\n" );
          exit_fun("noting to add");
        }
>>>>>>> 4d58025d
    }

// thread finished
    free(arg);
    return &UE_thread_rxtx_retval;
}

/*!
 * \brief This is the main UE thread.
 * This thread controls the other three UE threads:
 * - UE_thread_rxn_txnp4 (even subframes)
 * - UE_thread_rxn_txnp4 (odd subframes)
 * - UE_thread_synch
 * \param arg unused
 * \returns a pointer to an int. The storage is not on the heap and must not be freed.
 */

void *UE_thread(void *arg) {

<<<<<<< HEAD
  static int UE_thread_retval;
  PHY_VARS_UE *UE = PHY_vars_UE_g[0][0];
  //  int tx_enabled = 0;
  uint32_t rxs=0,txs=0;
  int dummy_rx[UE->frame_parms.nb_antennas_rx][UE->frame_parms.samples_per_tti] __attribute__((aligned(32)));
  openair0_timestamp timestamp,timestamp1;
  void* rxp[2], *txp[2];

#ifdef NAS_UE
  MessageDef *message_p;
#endif

  int start_rx_stream = 0;
  int rx_off_diff = 0;
  int rx_correction_timer = 0;
  int i;

#ifdef DEADLINE_SCHEDULER

  struct sched_attr attr;
  unsigned int flags = 0;

  attr.size = sizeof(attr);
  attr.sched_flags = 0;
  attr.sched_nice = 0;
  attr.sched_priority = 0;//sched_get_priority_max(SCHED_DEADLINE);

  // This creates a .5 ms  reservation
  attr.sched_policy = SCHED_DEADLINE;
  attr.sched_runtime  = 100000;
  attr.sched_deadline = 500000;
  attr.sched_period   = 500000;

  if (sched_setattr(0, &attr, flags) < 0 ) {
    perror("[SCHED] main eNB thread: sched_setattr failed\n");
    exit_fun("Nothing to add");
    return &UE_thread_retval;
  }
  LOG_I(HW,"[SCHED][eNB] eNB main deadline thread %lu started on CPU %d\n",
        (unsigned long)gettid(), sched_getcpu());

#else
  struct sched_param sp;
  sp.sched_priority = sched_get_priority_max(SCHED_FIFO);
  pthread_setschedparam(pthread_self(),SCHED_FIFO,&sp);
#endif

  // Lock memory from swapping. This is a process wide call (not constraint to this thread).
  mlockall(MCL_CURRENT | MCL_FUTURE);

  printf("waiting for sync (UE_thread)\n");
  pthread_mutex_lock(&sync_mutex);
  printf("Locked sync_mutex, waiting (UE_thread)\n");

  while (sync_var<0)
    pthread_cond_wait(&sync_cond, &sync_mutex);

  pthread_mutex_unlock(&sync_mutex);
  printf("unlocked sync_mutex, waiting (UE_thread)\n");

  printf("starting UE thread\n");

#ifdef NAS_UE
  message_p = itti_alloc_new_message(TASK_NAS_UE, INITIALIZE_MESSAGE);
  itti_send_msg_to_task (TASK_NAS_UE, INSTANCE_DEFAULT, message_p);
#endif 

  while (!oai_exit) {
    
    if (UE->is_synchronized == 0) {
      
      if (pthread_mutex_lock(&UE->proc.mutex_synch) != 0) {
	LOG_E( PHY, "[SCHED][UE] verror locking mutex for UE initial synch thread\n" );
	exit_fun("nothing to add");
	return &UE_thread_retval;
      }
      
      int instance_cnt_synch = UE->proc.instance_cnt_synch;
      
      if (pthread_mutex_unlock(&UE->proc.mutex_synch) != 0) {
	LOG_E( PHY, "[SCHED][UE] error unlocking mutex for UE initial synch thread\n" );
	exit_fun("nothing to add");
	return &UE_thread_retval;
      }
      
      if (instance_cnt_synch < 0) {  // we can invoke the synch
	// grab 10 ms of signal and wakeup synch thread
	for (int i=0; i<UE->frame_parms.nb_antennas_rx; i++)
	  rxp[i] = (void*)&UE->common_vars.rxdata[i][0];
      
	if (UE->mode != loop_through_memory) {
	  rxs = UE->rfdevice.trx_read_func(&UE->rfdevice,
					   &timestamp,
					   rxp,
					   UE->frame_parms.samples_per_tti*10,
					   UE->frame_parms.nb_antennas_rx);
	  
	  LOG_D(PHY,"UE TS %llu, synch, samples %d\n",timestamp,UE->frame_parms.samples_per_tti*10);

	  if (rxs!=UE->frame_parms.samples_per_tti*10) {
	    LOG_E(PHY, "problem in rx 1! expect #samples=%d but got only %d!\n", UE->frame_parms.samples_per_tti*10, rxs);
	    exit_fun("problem in rx 1");
	    return &UE_thread_retval;
	  }
	}

	instance_cnt_synch = ++UE->proc.instance_cnt_synch;
	if (instance_cnt_synch == 0) {
	  if (pthread_cond_signal(&UE->proc.cond_synch) != 0) {
	    LOG_E( PHY, "[SCHED][UE] ERROR pthread_cond_signal for UE sync thread\n" );
	    exit_fun("nothing to add");
	    return &UE_thread_retval;
	  }
	} else {
	  LOG_E( PHY, "[SCHED][UE] UE sync thread busy!!\n" );
	  exit_fun("nothing to add");
	  return &UE_thread_retval;
	}
      } // 
      else {
	// grab 10 ms of signal into dummy buffer

	if (UE->mode != loop_through_memory) {
	  for (int i=0; i<UE->frame_parms.nb_antennas_rx; i++)
	    rxp[i] = (void*)&dummy_rx[i][0];
	  for (int sf=0;sf<10;sf++) {
	    //	    printf("Reading dummy sf %d\n",sf);
	    rxs = UE->rfdevice.trx_read_func(&UE->rfdevice,
					     &timestamp,
					     rxp,
					     UE->frame_parms.samples_per_tti,
					     UE->frame_parms.nb_antennas_rx);
	    LOG_D(PHY,"UE TS %llu, subframe %d, samples %d\n",timestamp,sf,UE->frame_parms.samples_per_tti);

	    if (rxs!=UE->frame_parms.samples_per_tti){
	      LOG_E(PHY, "problem in rx 2! expect #samples=%d but got only %d!\n", UE->frame_parms.samples_per_tti, rxs);
	      exit_fun("problem in rx 2");
	      return &UE_thread_retval;
	    }

	  }
	}
      }
      
    } // UE->is_synchronized==0
    else {
      if (start_rx_stream==0) {
	start_rx_stream=1;
	if (UE->mode != loop_through_memory) {

	  if (UE->no_timing_correction==0) {
	    LOG_I(PHY,"Resynchronizing RX by %d samples (mode = %d)\n",UE->rx_offset,UE->mode);
	    if (UE->rx_offset>0) {
	      rxs = UE->rfdevice.trx_read_func(&UE->rfdevice,
					       &timestamp,
					       (void**)UE->common_vars.rxdata,
					       UE->rx_offset,
					       UE->frame_parms.nb_antennas_rx);
	      if (rxs != UE->rx_offset) {
		LOG_E(PHY, "problem in rx 3! expect #samples=%d but got only %d!\n", UE->rx_offset, rxs);
		exit_fun("problem in rx 3!");
		return &UE_thread_retval;
	      }
	    }
	  }
	  LOG_D(PHY,"Set rx_offset to 0 \n");
	  UE->rx_offset=0;
	  UE->proc.proc_rxtx[0].frame_rx++;
	  UE->proc.proc_rxtx[1].frame_rx++;

	  // read in first symbol
	  rxs = UE->rfdevice.trx_read_func(&UE->rfdevice,
					   &timestamp,
					   (void**)UE->common_vars.rxdata,
					   UE->frame_parms.ofdm_symbol_size+UE->frame_parms.nb_prefix_samples0,
					   UE->frame_parms.nb_antennas_rx);
	  LOG_D(PHY,"UE TS %llu, subframe %d, samples %d\n",timestamp,0,UE->frame_parms.ofdm_symbol_size+UE->frame_parms.nb_prefix_samples0);
	  if (rxs != (UE->frame_parms.ofdm_symbol_size+UE->frame_parms.nb_prefix_samples0)) {
	    LOG_E(PHY, "problem in rx 4! expect #samples=%d but got only %d!\n", UE->frame_parms.ofdm_symbol_size+UE->frame_parms.nb_prefix_samples0, rxs);
	    exit_fun("problem in rx 4!");
	    return &UE_thread_retval;
	  }
	  slot_fep(UE,
		   0,
		   0,
		   0,
		   0,
		   0);
	  if (rxs != UE->frame_parms.ofdm_symbol_size+UE->frame_parms.nb_prefix_samples0) {
	    exit_fun("problem in rx");
	    return &UE_thread_retval;
	  }
	} //UE->mode != loop_through_memory
	else
	  rt_sleep_ns(1000000);

      }// start_rx_stream==0
      else {
	for (int sf=0;sf<10;sf++) {

	  for (i=0; i<UE->frame_parms.nb_antennas_rx; i++) 
	    rxp[i] = (void*)&UE->common_vars.rxdata[i][UE->frame_parms.ofdm_symbol_size+UE->frame_parms.nb_prefix_samples0+(sf*UE->frame_parms.samples_per_tti)];
	  // grab signal for subframe
	  if (UE->mode != loop_through_memory) {
	    if (sf<9) {
	      VCD_SIGNAL_DUMPER_DUMP_FUNCTION_BY_NAME( VCD_SIGNAL_DUMPER_FUNCTIONS_TRX_READ_UE, 1 );
	      rxs = UE->rfdevice.trx_read_func(&UE->rfdevice,
					       &timestamp,
					       rxp,
					       UE->frame_parms.samples_per_tti,
					       UE->frame_parms.nb_antennas_rx);

	      VCD_SIGNAL_DUMPER_DUMP_FUNCTION_BY_NAME( VCD_SIGNAL_DUMPER_FUNCTIONS_TRX_READ_UE, 0 );
	      VCD_SIGNAL_DUMPER_DUMP_VARIABLE_BY_NAME( VCD_SIGNAL_DUMPER_VARIABLES_UE0_TRX_READ_NS, rxs );
	      VCD_SIGNAL_DUMPER_DUMP_VARIABLE_BY_NAME( VCD_SIGNAL_DUMPER_VARIABLES_UE0_TRX_READ_NS_MISSING, UE->frame_parms.samples_per_tti - rxs);
	      VCD_SIGNAL_DUMPER_DUMP_VARIABLE_BY_NAME( VCD_SIGNAL_DUMPER_VARIABLES_TRX_TS_UE, timestamp&0xffffffff );

	      if (rxs != UE->frame_parms.samples_per_tti) {
	        LOG_E(PHY, "problem in rx 5! expect #samples=%d but got only %d!\n", UE->frame_parms.samples_per_tti, rxs);
	        exit_fun("problem in rx 5!");
	        return &UE_thread_retval;
	      }
	      
	      // prepare tx buffer pointers
	      for (i=0; i<UE->frame_parms.nb_antennas_tx; i++)
		txp[i] = (void*)&UE->common_vars.txdata[i][((sf+2)%10)*UE->frame_parms.samples_per_tti];
	      
	      VCD_SIGNAL_DUMPER_DUMP_FUNCTION_BY_NAME( VCD_SIGNAL_DUMPER_FUNCTIONS_TRX_WRITE_UE, 1 );
	      txs = UE->rfdevice.trx_write_func(&UE->rfdevice,
						timestamp+
						(2*UE->frame_parms.samples_per_tti) -
						UE->frame_parms.ofdm_symbol_size-UE->frame_parms.nb_prefix_samples0 -
						openair0_cfg[0].tx_sample_advance,
						txp,
						UE->frame_parms.samples_per_tti,
						UE->frame_parms.nb_antennas_tx,
						1);
	      VCD_SIGNAL_DUMPER_DUMP_FUNCTION_BY_NAME( VCD_SIGNAL_DUMPER_FUNCTIONS_TRX_WRITE_UE, 0 );
	      VCD_SIGNAL_DUMPER_DUMP_VARIABLE_BY_NAME( VCD_SIGNAL_DUMPER_VARIABLES_UE0_TRX_WRITE_NS, txs );
	      VCD_SIGNAL_DUMPER_DUMP_VARIABLE_BY_NAME( VCD_SIGNAL_DUMPER_VARIABLES_UE0_TRX_WRITE_NS_MISSING, UE->frame_parms.samples_per_tti - txs);
	      if (txs !=  UE->frame_parms.samples_per_tti) {
		LOG_E(PHY,"TX : Timeout (sent %d/%d)\n",txs, UE->frame_parms.samples_per_tti);
		exit_fun( "problem transmitting samples" );
	      }
	      VCD_SIGNAL_DUMPER_DUMP_VARIABLE_BY_NAME( VCD_SIGNAL_DUMPER_VARIABLES_UE0_TRX_WRITE_NS_MISSING, UE->frame_parms.samples_per_tti - txs);
	    }
	    
	    else {
	      VCD_SIGNAL_DUMPER_DUMP_FUNCTION_BY_NAME( VCD_SIGNAL_DUMPER_FUNCTIONS_TRX_READ_SF9, 1 );
	      rxs = UE->rfdevice.trx_read_func(&UE->rfdevice,
					       &timestamp,
					       rxp,
					       UE->frame_parms.samples_per_tti-UE->frame_parms.ofdm_symbol_size-UE->frame_parms.nb_prefix_samples0,
					       UE->frame_parms.nb_antennas_rx);

	      LOG_D(PHY,"grab signal for subframe %d offset %d Nbsamples %d => %d dB\n", sf, 
		    UE->frame_parms.ofdm_symbol_size+UE->frame_parms.nb_prefix_samples0+(sf*UE->frame_parms.samples_per_tti),
		    UE->frame_parms.samples_per_tti-UE->frame_parms.ofdm_symbol_size-UE->frame_parms.nb_prefix_samples0,
		    dB_fixed(signal_energy(rxp[0],UE->frame_parms.samples_per_tti)));
	      VCD_SIGNAL_DUMPER_DUMP_FUNCTION_BY_NAME( VCD_SIGNAL_DUMPER_FUNCTIONS_TRX_READ_SF9, 0 );
	      VCD_SIGNAL_DUMPER_DUMP_VARIABLE_BY_NAME( VCD_SIGNAL_DUMPER_VARIABLES_UE0_TRX_READ_NS, rxs );
	      VCD_SIGNAL_DUMPER_DUMP_VARIABLE_BY_NAME( VCD_SIGNAL_DUMPER_VARIABLES_UE0_TRX_READ_NS_MISSING, (UE->frame_parms.samples_per_tti-UE->frame_parms.ofdm_symbol_size-UE->frame_parms.nb_prefix_samples0) - rxs);
	      if (rxs != (UE->frame_parms.samples_per_tti-UE->frame_parms.ofdm_symbol_size-UE->frame_parms.nb_prefix_samples0)) {
		LOG_E(PHY, "problem in rx 6! expect #samples=%d but got only %d!\n", UE->frame_parms.samples_per_tti-UE->frame_parms.ofdm_symbol_size-UE->frame_parms.nb_prefix_samples0, rxs);
		exit_fun("problem in rx 6!");
		return &UE_thread_retval;
	      }

	      // prepare tx buffer pointers
	      for (i=0; i<UE->frame_parms.nb_antennas_tx; i++)
		txp[i] = (void*)&UE->common_vars.txdata[i][((sf+2)%10)*UE->frame_parms.samples_per_tti];
	      
	      VCD_SIGNAL_DUMPER_DUMP_FUNCTION_BY_NAME( VCD_SIGNAL_DUMPER_FUNCTIONS_TRX_WRITE_SF9, 1 );
	      txs = UE->rfdevice.trx_write_func(&UE->rfdevice,
						timestamp+
						(2*UE->frame_parms.samples_per_tti) -
						UE->frame_parms.ofdm_symbol_size-UE->frame_parms.nb_prefix_samples0 -
						openair0_cfg[0].tx_sample_advance,
						txp,
						UE->frame_parms.samples_per_tti - rx_off_diff,
						UE->frame_parms.nb_antennas_tx,
						1);
	      VCD_SIGNAL_DUMPER_DUMP_FUNCTION_BY_NAME( VCD_SIGNAL_DUMPER_FUNCTIONS_TRX_WRITE_SF9, 0 );
	      VCD_SIGNAL_DUMPER_DUMP_VARIABLE_BY_NAME( VCD_SIGNAL_DUMPER_VARIABLES_UE0_TRX_WRITE_NS, txs );
	      VCD_SIGNAL_DUMPER_DUMP_VARIABLE_BY_NAME( VCD_SIGNAL_DUMPER_VARIABLES_UE0_TRX_WRITE_NS_MISSING, (UE->frame_parms.samples_per_tti - rx_off_diff) - txs);
              if (txs !=  UE->frame_parms.samples_per_tti - rx_off_diff) {
		LOG_E(PHY,"TX : Timeout (sent %d/%d)\n",txs, UE->frame_parms.samples_per_tti-rx_off_diff);
		exit_fun( "problem transmitting samples" );
              }

	      VCD_SIGNAL_DUMPER_DUMP_FUNCTION_BY_NAME( VCD_SIGNAL_DUMPER_FUNCTIONS_TRX_READ_SF9, 1 );
	      // read in first symbol of next frame and adjust for timing drift
	      for (i=0; i<UE->frame_parms.nb_antennas_rx; i++)
		{
		  rxp[i] = (void*)&UE->common_vars.rxdata[i][0];
		}

	      rxs = UE->rfdevice.trx_read_func(&UE->rfdevice,
					       &timestamp1,
					       rxp,
					       UE->frame_parms.nb_prefix_samples0 - rx_off_diff,
					       UE->frame_parms.nb_antennas_rx);

	      for (i=0; i<UE->frame_parms.nb_antennas_rx; i++)
		{
		  rxp[i] = (void*)&UE->common_vars.rxdata[i][UE->frame_parms.nb_prefix_samples0];
		}

	      rxs = UE->rfdevice.trx_read_func(&UE->rfdevice,
					       &timestamp1,
					       rxp,
					       UE->frame_parms.ofdm_symbol_size,
					       UE->frame_parms.nb_antennas_rx);

	      VCD_SIGNAL_DUMPER_DUMP_FUNCTION_BY_NAME( VCD_SIGNAL_DUMPER_FUNCTIONS_TRX_READ_SF9, 0 );
	      VCD_SIGNAL_DUMPER_DUMP_VARIABLE_BY_NAME( VCD_SIGNAL_DUMPER_VARIABLES_UE0_TRX_READ_NS, rxs );
	      if (rxs != (UE->frame_parms.ofdm_symbol_size)) {
		LOG_E(PHY, "problem in rx 7! expect #samples=%d but got only %d! rx_off_diff=%d\n", UE->frame_parms.ofdm_symbol_size+UE->frame_parms.nb_prefix_samples0 - rx_off_diff, rxs, rx_off_diff);
		exit_fun("problem in rx 7!");
		return &UE_thread_retval;
	      }
	      UE->rx_offset_diff = rx_off_diff;
	      LOG_D(PHY,"SET rx_off_diff to %d\n",UE->rx_offset_diff);
	      rx_off_diff = 0;
	    }
	  }
	  // operate on thread sf mod 2
	  uint8_t proc_select = sf&1;
	  UE_rxtx_proc_t *proc = &UE->proc.proc_rxtx[proc_select];

	  VCD_SIGNAL_DUMPER_DUMP_FUNCTION_BY_NAME( VCD_SIGNAL_DUMPER_FUNCTIONS_UE_LOCK_MUTEX_RXTX_FOR_CNT_INCREMENT0+proc_select, 1 );
	  // lock mutex
	  if (pthread_mutex_lock(&proc->mutex_rxtx) != 0) {
	    LOG_E( PHY, "[SCHED][UE] error locking mutex for UE RX\n" );
	    exit_fun("nothing to add");
	    return &UE_thread_retval;
	  }
	  // increment instance count and change proc subframe/frame variables
	  int instance_cnt_rxtx = ++proc->instance_cnt_rxtx;
	  VCD_SIGNAL_DUMPER_DUMP_VARIABLE_BY_NAME(VCD_SIGNAL_DUMPER_VARIABLES_UE_INST_CNT_RX, proc->instance_cnt_rxtx);
	  if(sf == 0)
	    {
	      UE->proc.proc_rxtx[0].frame_rx++;
	      UE->proc.proc_rxtx[1].frame_rx++;
	      proc->frame_rx = UE->proc.proc_rxtx[0].frame_rx;
	    }


	  proc->subframe_rx=sf;
	  proc->subframe_tx=(sf+4)%10;
	  proc->frame_tx = proc->frame_rx + ((proc->subframe_rx>5)?1:0);
	  proc->timestamp_tx = timestamp+(4*UE->frame_parms.samples_per_tti)-UE->frame_parms.ofdm_symbol_size-UE->frame_parms.nb_prefix_samples0;

	  LOG_D(PHY,"UE TS %llu, frame %d, subframe %d\n",timestamp,proc->frame_rx,proc->subframe_rx);
#if T_TRACER
	  T(T_UE_MASTER_TICK, T_INT(0), T_INT(proc->frame_rx%1024), T_INT(proc->subframe_rx));
#endif
	  /*
	    if (sf != (timestamp/UE->frame_parms.samples_per_tti)%10) {
	    LOG_E(PHY,"steady-state UE_thread error : frame_rx %d, subframe_rx %d, frame_tx %d, subframe_tx %d, rx subframe %d\n",proc->frame_rx,proc->subframe_rx,proc->frame_tx,proc->subframe_tx,(timestamp/UE->frame_parms.samples_per_tti)%10);
	    exit(-1);
	    }
	  */
	  if (pthread_mutex_unlock(&proc->mutex_rxtx) != 0) {
	    LOG_E( PHY, "[SCHED][UE] error unlocking mutex for UE RX\n" );
	    exit_fun("nothing to add");
	    return &UE_thread_retval;
	  }
	  VCD_SIGNAL_DUMPER_DUMP_FUNCTION_BY_NAME( VCD_SIGNAL_DUMPER_FUNCTIONS_UE_LOCK_MUTEX_RXTX_FOR_CNT_INCREMENT0+proc_select, 0 );


	  if (instance_cnt_rxtx == 0) {
	    VCD_SIGNAL_DUMPER_DUMP_FUNCTION_BY_NAME( VCD_SIGNAL_DUMPER_FUNCTIONS_UE_SIGNAL_COND_RXTX0+proc_select, 1 );
	    if (pthread_cond_signal(&proc->cond_rxtx) != 0) {
	      LOG_E( PHY, "[SCHED][UE] ERROR pthread_cond_signal for UE RX thread\n" );
	      exit_fun("nothing to add");
	      return &UE_thread_retval;
	    }
	    LOG_D(PHY, "firing up rxtx_thread[%d] at subframe %d\n", proc_select, sf);

	    VCD_SIGNAL_DUMPER_DUMP_FUNCTION_BY_NAME( VCD_SIGNAL_DUMPER_FUNCTIONS_UE_SIGNAL_COND_RXTX0+proc_select, 0 );

	  } else {
	    LOG_E( PHY, "[SCHED][UE] UE RX thread busy (IC %d)!!\n", instance_cnt_rxtx);
	    if (instance_cnt_rxtx > 2) {
	      sleep(1);
	      exit_fun("instance_cnt_rxtx > 2");
	      return &UE_thread_retval;
	    }
	  }
	  if (UE->mode == loop_through_memory) {
	    printf("Processing subframe %d",proc->subframe_rx);
	    getchar();
	  }
	}// for sf=0..10

	uint8_t proc_select = 9&1;
	UE_rxtx_proc_t *proc = &UE->proc.proc_rxtx[proc_select];

	if (UE->no_timing_correction == 0) {
	  if ((UE->rx_offset<(5*UE->frame_parms.samples_per_tti)) &&
	      (UE->rx_offset > 0) &&
	      (rx_correction_timer == 0)) {
	    rx_off_diff = -1 ;
	    LOG_D(PHY,"AbsSubframe %d.%d UE->rx_offset %d > %d, diff %d\n",proc->frame_rx,proc->subframe_rx,UE->rx_offset,0,rx_off_diff);
	    rx_correction_timer = 5;
	  } else if ((UE->rx_offset>(5*UE->frame_parms.samples_per_tti)) && 
		     (UE->rx_offset < ((10*UE->frame_parms.samples_per_tti))) &&
		     (rx_correction_timer == 0)) {   // moving to the left so drop rx_off_diff samples
	    rx_off_diff = 1;
	    LOG_D(PHY,"AbsSubframe %d.%d UE->rx_offset %d < %d, diff %d\n",proc->frame_rx,proc->subframe_rx,UE->rx_offset,10*UE->frame_parms.samples_per_tti,rx_off_diff);
	    
	    rx_correction_timer = 5;
	  }
	  
	  if (rx_correction_timer>0)
	    rx_correction_timer--;
	}
      } // start_rx_stream==1
    } // UE->is_synchronized==1
      
  } // while !oai_exit
  return NULL;
} // UE_thread

/*
  void *UE_thread_old(void *arg)
  {
  UNUSED(arg)
  static int UE_thread_retval;
  PHY_VARS_UE *UE = PHY_vars_UE_g[0][0];
  int spp = openair0_cfg[0].samples_per_packet;
  int slot=1, frame=0, hw_subframe=0, rxpos=0, txpos=openair0_cfg[0].tx_scheduling_advance;
  #ifdef __AVX2__
  int dummy[2][spp] __attribute__((aligned(32)));
  #else
  int dummy[2][spp] __attribute__((aligned(16)));
  #endif
  int dummy_dump = 0;
  int tx_enabled = 0;
  int start_rx_stream = 0;
  int rx_off_diff = 0;
  int rx_correction_timer = 0;
  int first_rx = 0;
  RTIME T0;
  unsigned int rxs;
  void* rxp[2];

  openair0_timestamp timestamp;

  #ifdef NAS_UE
  MessageDef *message_p;
  #endif

  #ifdef DEADLINE_SCHEDULER

  struct sched_attr attr;
  unsigned int flags = 0;

  attr.size = sizeof(attr);
  attr.sched_flags = 0;
  attr.sched_nice = 0;
  attr.sched_priority = 0;//sched_get_priority_max(SCHED_DEADLINE);

  // This creates a .5 ms  reservation
  attr.sched_policy = SCHED_DEADLINE;
  attr.sched_runtime  = 100000;
  attr.sched_deadline = 500000;
  attr.sched_period   = 500000;

  if (sched_setattr(0, &attr, flags) < 0 ) {
  perror("[SCHED] main eNB thread: sched_setattr failed\n");
  exit_fun("Nothing to add");
  return &UE_thread_retval;
  }
  LOG_I(HW,"[SCHED][eNB] eNB main deadline thread %lu started on CPU %d\n",
  (unsigned long)gettid(), sched_getcpu());

  #else
  struct sched_param sp;
  sp.sched_priority = sched_get_priority_max(SCHED_FIFO);
  pthread_setschedparam(pthread_self(),SCHED_FIFO,&sp);
  #endif

  // Lock memory from swapping. This is a process wide call (not constraint to this thread).
  mlockall(MCL_CURRENT | MCL_FUTURE);

  printf("waiting for sync (UE_thread)\n");
  pthread_mutex_lock(&sync_mutex);
  printf("Locked sync_mutex, waiting (UE_thread)\n");

  while (sync_var<0)
  pthread_cond_wait(&sync_cond, &sync_mutex);

  pthread_mutex_unlock(&sync_mutex);
  printf("unlocked sync_mutex, waiting (UE_thread)\n");

  printf("starting UE thread\n");

  #ifdef NAS_UE
  message_p = itti_alloc_new_message(TASK_NAS_UE, INITIALIZE_MESSAGE);
  itti_send_msg_to_task (TASK_NAS_UE, INSTANCE_DEFAULT, message_p);
  #endif

  T0 = rt_get_time_ns();
  first_rx = 1;
  rxpos=0;

  while (!oai_exit) {
  VCD_SIGNAL_DUMPER_DUMP_VARIABLE_BY_NAME( VCD_SIGNAL_DUMPER_VARIABLES_HW_SUBFRAME, hw_subframe );
  VCD_SIGNAL_DUMPER_DUMP_VARIABLE_BY_NAME( VCD_SIGNAL_DUMPER_VARIABLES_HW_FRAME, frame );
  VCD_SIGNAL_DUMPER_DUMP_VARIABLE_BY_NAME( VCD_SIGNAL_DUMPER_VARIABLES_DUMMY_DUMP, dummy_dump );


  while (rxpos < (1+hw_subframe)*UE->frame_parms.samples_per_tti) {
  VCD_SIGNAL_DUMPER_DUMP_FUNCTION_BY_NAME( VCD_SIGNAL_DUMPER_FUNCTIONS_TRX_READ, 1 );

  #ifndef USRP_DEBUG

  DevAssert( UE->frame_parms.nb_antennas_rx <= 2 );
  void* rxp[2];

  for (int i=0; i<UE->frame_parms.nb_antennas_rx; i++)
  rxp[i] = (dummy_dump==0) ? (void*)&rxdata[i][rxpos] : (void*)dummy[i];
      
    
  if (UE->mode != loop_through_memory) {
  rxs = UE->rfdevice.trx_read_func(&UE->rfdevice,
  &timestamp,
  rxp,
  spp - ((first_rx==1) ? rx_off_diff : 0),
  UE->frame_parms.nb_antennas_rx);

  if (rxs != (spp- ((first_rx==1) ? rx_off_diff : 0))) {
  printf("rx error: asked %d got %d ",spp - ((first_rx==1) ? rx_off_diff : 0),rxs);
  if (UE->is_synchronized == 1) {
  exit_fun("problem in rx");
  return &UE_thread_retval;
  }
  }
  }

  if (rx_off_diff !=0)
  LOG_D(PHY,"frame %d, rx_offset %d, rx_off_diff %d\n",UE->frame_rx,UE->rx_offset,rx_off_diff);

  VCD_SIGNAL_DUMPER_DUMP_FUNCTION_BY_NAME( VCD_SIGNAL_DUMPER_FUNCTIONS_TRX_READ, 0 );

  // Transmit TX buffer based on timestamp from RX
  if ((tx_enabled==1) && (UE->mode!=loop_through_memory)) {
  VCD_SIGNAL_DUMPER_DUMP_FUNCTION_BY_NAME( VCD_SIGNAL_DUMPER_FUNCTIONS_TRX_WRITE, 1 );

  DevAssert( UE->frame_parms.nb_antennas_tx <= 2 );
  void* txp[2];

  for (int i=0; i<UE->frame_parms.nb_antennas_tx; i++)
  txp[i] = (void*)&txdata[i][txpos];

  UE->rfdevice.trx_write_func(&openair0,
  (timestamp+openair0_cfg[0].tx_scheduling_advance-openair0_cfg[0].tx_sample_advance),
  txp,
  spp - ((first_rx==1) ? rx_off_diff : 0),
  UE->frame_parms.nb_antennas_tx,
  1);

  VCD_SIGNAL_DUMPER_DUMP_FUNCTION_BY_NAME( VCD_SIGNAL_DUMPER_FUNCTIONS_TRX_WRITE, 0 );
  }
  else if (UE->mode == loop_through_memory)
  rt_sleep_ns(1000000);
  #else
  // define USRP_DEBUG is active
  rt_sleep_ns(1000000);
  #endif

  rx_off_diff = 0;
  first_rx = 0;

  rxpos += spp;
  txpos += spp;

  if (txpos >= 10*PHY_vars_UE_g[0][0]->frame_parms.samples_per_tti)
  txpos -= 10*PHY_vars_UE_g[0][0]->frame_parms.samples_per_tti;
  }

  if (rxpos >= 10*PHY_vars_UE_g[0][0]->frame_parms.samples_per_tti)
  rxpos -= 10*PHY_vars_UE_g[0][0]->frame_parms.samples_per_tti;

  if (UE->is_synchronized == 1)  {
  LOG_D( HW, "UE_thread: hw_frame %d, hw_subframe %d (time %lli)\n", frame, hw_subframe, rt_get_time_ns()-T0 );

  if (start_rx_stream == 1) {
  LOG_D(PHY,"Locking mutex_rx (IC %d)\n",UE->instance_cnt_rx);
  if (pthread_mutex_lock(&UE->mutex_rx) != 0) {
  LOG_E( PHY, "[SCHED][UE] error locking mutex for UE RX thread\n" );
  exit_fun("nothing to add");
  return &UE_thread_retval;
  }

  int instance_cnt_rx = ++UE->instance_cnt_rx;

  LOG_D(PHY,"Unlocking mutex_rx (IC %d)\n",instance_cnt_rx);
  if (pthread_mutex_unlock(&UE->mutex_rx) != 0) {
  LOG_E( PHY, "[SCHED][UE] error unlocking mutex for UE RX thread\n" );
  exit_fun("nothing to add");
  return &UE_thread_retval;
  }

  VCD_SIGNAL_DUMPER_DUMP_VARIABLE_BY_NAME(VCD_SIGNAL_DUMPER_VARIABLES_UE_INST_CNT_RX, instance_cnt_rx);


  if (instance_cnt_rx == 0) {
  LOG_D(HW,"signalling rx thread to wake up, hw_frame %d, hw_subframe %d (time %lli)\n", frame, hw_subframe, rt_get_time_ns()-T0 );
  if (pthread_cond_signal(&UE->proc.cond_rx) != 0) {
  LOG_E( PHY, "[SCHED][UE] ERROR pthread_cond_signal for UE RX thread\n" );
  exit_fun("nothing to add");
  return &UE_thread_retval;
  }
	  
  LOG_D(HW,"signalled rx thread to wake up, hw_frame %d, hw_subframe %d (time %lli)\n", frame, hw_subframe, rt_get_time_ns()-T0 );
  if (UE->mode == loop_through_memory) {
  printf("Processing subframe %d",UE->slot_rx>>1);
  getchar();
  }

  if (UE->mode == rx_calib_ue) {
  if (frame == 10) {
  LOG_D(PHY,
  "[SCHED][UE] Found cell with N_RB_DL %"PRIu8", PHICH CONFIG (%d,%d), Nid_cell %"PRIu16", NB_ANTENNAS_TX %"PRIu8", frequency offset "PRIi32" Hz, RSSI (digital) %hu dB, measured Gain %d dB, total_rx_gain %"PRIu32" dB, USRP rx gain %f dB\n",
  UE->frame_parms.N_RB_DL,
  UE->frame_parms.phich_config_common.phich_duration,
  UE->frame_parms.phich_config_common.phich_resource,
  UE->frame_parms.Nid_cell,
  UE->frame_parms.nb_antennas_tx_eNB,
  UE->common_vars.freq_offset,
  UE->measurements.rx_power_avg_dB[0],
  UE->measurements.rx_power_avg_dB[0] - rx_input_level_dBm,
  UE->rx_total_gain_dB,
  openair0_cfg[0].rx_gain[0]
  );
  exit_fun("[HW][UE] UE in RX calibration mode, exiting");
  return &UE_thread_retval;
  }
  }
  } else {
  LOG_E( PHY, "[SCHED][UE] UE RX thread busy (IC %d)!!\n", instance_cnt_rx);
  if (instance_cnt_rx > 2) {
  exit_fun("instance_cnt_rx > 1");
  return &UE_thread_retval;
  }
  }

       
  if ((tx_enabled==1)&&(UE->mode != loop_through_memory)) {

  if (pthread_mutex_lock(&UE->mutex_tx) != 0) {
  LOG_E( PHY, "[SCHED][UE] error locking mutex for UE TX thread\n" );
  exit_fun("nothing to add");
  return &UE_thread_retval;
  }


  int instance_cnt_tx = ++UE->instance_cnt_tx;

  if (pthread_mutex_unlock(&UE->mutex_tx) != 0) {
  LOG_E( PHY, "[SCHED][UE] error unlocking mutex for UE TX thread\n" );
  exit_fun("nothing to add");
  return &UE_thread_retval;
  }
  VCD_SIGNAL_DUMPER_DUMP_VARIABLE_BY_NAME(VCD_SIGNAL_DUMPER_VARIABLES_UE_INST_CNT_TX, instance_cnt_tx);


  if (instance_cnt_tx == 0) {
  if (pthread_cond_signal(&UE->cond_tx) != 0) {
  LOG_E( PHY, "[SCHED][UE] ERROR pthread_cond_signal for UE TX thread\n" );
  exit_fun("nothing to add");
  return &UE_thread_retval;
  }
  LOG_D(HW,"signalled tx thread to wake up, hw_frame %d, hw_subframe %d (time %lli)\n", frame, hw_subframe, rt_get_time_ns()-T0 );

  } else {
  LOG_E( PHY, "[SCHED][UE] UE TX thread busy (IC %d)!!\n" );
  if (instance_cnt_tx>2) {
  exit_fun("instance_cnt_tx > 1");
  return &UE_thread_retval;
  }
  }
  }

  }
  } else {
  // we are not yet synchronized
  if ((hw_subframe == 9) && (dummy_dump == 0)) {
  // Wake up initial synch thread
  if (pthread_mutex_lock(&UE->mutex_synch) != 0) {
  LOG_E( PHY, "[SCHED][UE] error locking mutex for UE initial synch thread\n" );
  exit_fun("nothing to add");
  return &UE_thread_retval;
  }

  int instance_cnt_synch = ++UE->instance_cnt_synch;

  if (pthread_mutex_unlock(&UE->mutex_synch) != 0) {
  LOG_E( PHY, "[SCHED][UE] error unlocking mutex for UE initial synch thread\n" );
  exit_fun("nothing to add");
  return &UE_thread_retval;
  }

  dummy_dump = 1;

  if (instance_cnt_synch == 0) {
  if (pthread_cond_signal(&UE->cond_synch) != 0) {
  LOG_E( PHY, "[SCHED][UE] ERROR pthread_cond_signal for UE sync thread\n" );
  exit_fun("nothing to add");
  return &UE_thread_retval;
  }
  } else {
  LOG_E( PHY, "[SCHED][UE] UE sync thread busy!!\n" );
  exit_fun("nothing to add");
  return &UE_thread_retval;
  }
  }
  }

  hw_subframe++;
  slot+=2;

  if (hw_subframe==10) {
  hw_subframe = 0;
  first_rx = 1;
  frame++;
  slot = 1;

  int fail = pthread_mutex_lock(&UE->mutex_synch);
  int instance_cnt_synch = UE->instance_cnt_synch;
  fail = fail || pthread_mutex_unlock(&UE->mutex_synch);

  if (fail) {
  LOG_E( PHY, "[SCHED][UE] error (un-)locking mutex for UE synch\n" );
  exit_fun("noting to add");
  return &UE_thread_retval;
  }

  if (instance_cnt_synch < 0) {
  // the UE_thread_synch is ready
  if (UE->is_synchronized == 1) {
  rx_off_diff = 0;
  LTE_DL_FRAME_PARMS *frame_parms = &UE->frame_parms; // for macro FRAME_LENGTH_COMPLEX_SAMPLES

  //	  LOG_I(PHY,"UE->rx_offset %d\n",UE->rx_offset);
  if ((UE->rx_offset > RX_OFF_MAX) && (start_rx_stream == 0)) {
  start_rx_stream=1;
  frame=0;
  // dump ahead in time to start of frame

  #ifndef USRP_DEBUG
  if (UE->mode != loop_through_memory) {
  LOG_I(PHY,"Resynchronizing RX by %d samples\n",UE->rx_offset);
  rxs = UE->rfdevice.trx_read_func(&UE->rfdevice,
  &timestamp,
  (void**)rxdata,
  UE->rx_offset,
  UE->frame_parms.nb_antennas_rx);
  if (rxs != UE->rx_offset) {
  exit_fun("problem in rx");
  return &UE_thread_retval;
  }
  UE->rx_offset=0;
  tx_enabled = 1;
  }
  else
  rt_sleep_ns(1000000);
  #else
  rt_sleep_ns(10000000);
  #endif

  } else if ((UE->rx_offset<(FRAME_LENGTH_COMPLEX_SAMPLES/2)) &&
  (UE->rx_offset > RX_OFF_MIN) && 
  (start_rx_stream==1) && 
  (rx_correction_timer == 0)) {
  rx_off_diff = -UE->rx_offset + RX_OFF_MIN;
  LOG_D(PHY,"UE->rx_offset %d > %d, diff %d\n",UE->rx_offset,RX_OFF_MIN,rx_off_diff);
  rx_correction_timer = 5;
  } else if ((UE->rx_offset>(FRAME_LENGTH_COMPLEX_SAMPLES/2)) && 
  (UE->rx_offset < (FRAME_LENGTH_COMPLEX_SAMPLES-RX_OFF_MIN)) &&
  (start_rx_stream==1) && 
  (rx_correction_timer == 0)) {   // moving to the left so drop rx_off_diff samples
  rx_off_diff = FRAME_LENGTH_COMPLEX_SAMPLES - RX_OFF_MIN - UE->rx_offset;
  LOG_D(PHY,"UE->rx_offset %d < %d, diff %d\n",UE->rx_offset,FRAME_LENGTH_COMPLEX_SAMPLES-RX_OFF_MIN,rx_off_diff);

  rx_correction_timer = 5;
  }

  if (rx_correction_timer>0)
  rx_correction_timer--;
  }

  dummy_dump=0;
  }
  }

  #if defined(ENABLE_ITTI)
  itti_update_lte_time(frame, slot);
  #endif
  }

  return &UE_thread_retval;
  }
=======
    PHY_VARS_UE *UE = (PHY_VARS_UE *) arg;
    //  int tx_enabled = 0;
    int dummy_rx[UE->frame_parms.nb_antennas_rx][UE->frame_parms.samples_per_tti] __attribute__((aligned(32)));
    openair0_timestamp timestamp,timestamp1;
    void* rxp[NB_ANTENNAS_RX], *txp[NB_ANTENNAS_TX];
    int start_rx_stream = 0;
    int i;
    char threadname[128];

    cpu_set_t cpuset;
    CPU_ZERO(&cpuset);
    if ( threads.iq != -1 )
        CPU_SET(threads.iq, &cpuset);
    init_thread(100000, 500000, FIFO_PRIORITY, &cpuset,
                "UHD Threads");
    if (oaisim_flag == 0)
        AssertFatal(0== openair0_device_load(&(UE->rfdevice), &openair0_cfg[0]), "");
    UE->rfdevice.host_type = BBU_HOST;
    sprintf(threadname, "Main UE %d", UE->Mod_id);
    pthread_setname_np(pthread_self(), threadname);
    init_UE_threads(UE);

#ifdef NAS_UE
    MessageDef *message_p;
    message_p = itti_alloc_new_message(TASK_NAS_UE, INITIALIZE_MESSAGE);
    itti_send_msg_to_task (TASK_NAS_UE, UE->Mod_id + NB_eNB_INST, message_p);
#endif

    int sub_frame=-1;
    //int cumulated_shift=0;
    AssertFatal(UE->rfdevice.trx_start_func(&UE->rfdevice) == 0, "Could not start the device\n");
    while (!oai_exit) {
        AssertFatal ( 0== pthread_mutex_lock(&UE->proc.mutex_synch), "");
        int instance_cnt_synch = UE->proc.instance_cnt_synch;
        int is_synchronized    = UE->is_synchronized;
        AssertFatal ( 0== pthread_mutex_unlock(&UE->proc.mutex_synch), "");

        if (is_synchronized == 0) {
            if (instance_cnt_synch < 0) {  // we can invoke the synch
                // grab 10 ms of signal and wakeup synch thread
                for (int i=0; i<UE->frame_parms.nb_antennas_rx; i++)
                    rxp[i] = (void*)&UE->common_vars.rxdata[i][0];

                if (UE->mode != loop_through_memory)
                    AssertFatal( UE->frame_parms.samples_per_tti*10 ==
                                 UE->rfdevice.trx_read_func(&UE->rfdevice,
                                                            &timestamp,
                                                            rxp,
                                                            UE->frame_parms.samples_per_tti*10,
                                                            UE->frame_parms.nb_antennas_rx), "");
		AssertFatal ( 0== pthread_mutex_lock(&UE->proc.mutex_synch), "");
                instance_cnt_synch = ++UE->proc.instance_cnt_synch;
                if (instance_cnt_synch == 0) {
                    AssertFatal( 0 == pthread_cond_signal(&UE->proc.cond_synch), "");
                } else {
                    LOG_E( PHY, "[SCHED][UE] UE sync thread busy!!\n" );
                    exit_fun("nothing to add");
                }
		AssertFatal ( 0== pthread_mutex_unlock(&UE->proc.mutex_synch), "");
            } else {
                // grab 10 ms of signal into dummy buffer
                if (UE->mode != loop_through_memory) {
                    for (int i=0; i<UE->frame_parms.nb_antennas_rx; i++)
                        rxp[i] = (void*)&dummy_rx[i][0];
                    for (int sf=0; sf<10; sf++)
                        //	    printf("Reading dummy sf %d\n",sf);
                          UE->rfdevice.trx_read_func(&UE->rfdevice,
                                              &timestamp,
                                              rxp,
                                              UE->frame_parms.samples_per_tti,
                                              UE->frame_parms.nb_antennas_rx);
                }
            }

        } // UE->is_synchronized==0
        else {
            if (start_rx_stream==0) {
                start_rx_stream=1;
                if (UE->mode != loop_through_memory) {
                    if (UE->no_timing_correction==0) {
                        LOG_I(PHY,"Resynchronizing RX by %d samples (mode = %d)\n",UE->rx_offset,UE->mode);
                        AssertFatal(UE->rx_offset ==
                                    UE->rfdevice.trx_read_func(&UE->rfdevice,
                                                               &timestamp,
                                                               (void**)UE->common_vars.rxdata,
                                                               UE->rx_offset,
                                                               UE->frame_parms.nb_antennas_rx),"");
                    }
                    UE->rx_offset=0;
                    UE->proc.proc_rxtx[0].frame_rx++;
                    UE->proc.proc_rxtx[1].frame_rx++;

                    // read in first symbol
                    AssertFatal (UE->frame_parms.ofdm_symbol_size+UE->frame_parms.nb_prefix_samples0 ==
                                 UE->rfdevice.trx_read_func(&UE->rfdevice,
                                                            &timestamp,
                                                            (void**)UE->common_vars.rxdata,
                                                            UE->frame_parms.ofdm_symbol_size+UE->frame_parms.nb_prefix_samples0,
                                                            UE->frame_parms.nb_antennas_rx),"");
                    slot_fep(UE,0, 0, 0, 0, 0);
                } //UE->mode != loop_through_memory
                else
                    rt_sleep_ns(1000*1000);

            } else {
                sub_frame++;
                sub_frame%=10;
                UE_rxtx_proc_t *proc = &UE->proc.proc_rxtx[sub_frame&1];

                if (UE->mode != loop_through_memory) {
                    for (i=0; i<UE->frame_parms.nb_antennas_rx; i++)
                        rxp[i] = (void*)&UE->common_vars.rxdata[i][UE->frame_parms.ofdm_symbol_size+
                                 UE->frame_parms.nb_prefix_samples0+
                                 sub_frame*UE->frame_parms.samples_per_tti];
                    for (i=0; i<UE->frame_parms.nb_antennas_tx; i++)
                        txp[i] = (void*)&UE->common_vars.txdata[i][((sub_frame+2)%10)*UE->frame_parms.samples_per_tti];

                    int readBlockSize, writeBlockSize;
                    if (sub_frame<9) {
                        readBlockSize=UE->frame_parms.samples_per_tti;
                        writeBlockSize=UE->frame_parms.samples_per_tti;
                    } else {
                        // set TO compensation to zero
                        UE->rx_offset_diff = 0;
                        // compute TO compensation that should be applied for this frame
                        if ( UE->rx_offset < 5*UE->frame_parms.samples_per_tti  &&
                                UE->rx_offset > 0 )
                            UE->rx_offset_diff = -1 ;
                        if ( UE->rx_offset > 5*UE->frame_parms.samples_per_tti &&
                                UE->rx_offset < 10*UE->frame_parms.samples_per_tti )
                            UE->rx_offset_diff = 1;

                        LOG_D(PHY,"AbsSubframe %d.%d SET rx_off_diff to %d rx_offset %d \n",proc->frame_rx,sub_frame,UE->rx_offset_diff,UE->rx_offset);
                        readBlockSize=UE->frame_parms.samples_per_tti -
                                      UE->frame_parms.ofdm_symbol_size -
                                      UE->frame_parms.nb_prefix_samples0 -
                                      UE->rx_offset_diff;
                        writeBlockSize=UE->frame_parms.samples_per_tti -
                                       UE->rx_offset_diff;
                    }

                    AssertFatal(readBlockSize ==
                                UE->rfdevice.trx_read_func(&UE->rfdevice,
                                                           &timestamp,
                                                           rxp,
                                                           readBlockSize,
                                                           UE->frame_parms.nb_antennas_rx),"");
                    AssertFatal( writeBlockSize ==
                                 UE->rfdevice.trx_write_func(&UE->rfdevice,
                                         timestamp+
                                         (2*UE->frame_parms.samples_per_tti) -
                                         UE->frame_parms.ofdm_symbol_size-UE->frame_parms.nb_prefix_samples0 -
                                         openair0_cfg[0].tx_sample_advance,
                                         txp,
                                         writeBlockSize,
                                         UE->frame_parms.nb_antennas_tx,
                                         1),"");
                    if( sub_frame==9) {
                        // read in first symbol of next frame and adjust for timing drift
                        int first_symbols=writeBlockSize-readBlockSize;
                        if ( first_symbols > 0 )
                            AssertFatal(first_symbols ==
                                        UE->rfdevice.trx_read_func(&UE->rfdevice,
                                                                   &timestamp1,
                                                                   (void**)UE->common_vars.rxdata,
                                                                   first_symbols,
                                                                   UE->frame_parms.nb_antennas_rx),"");
                        if ( first_symbols <0 )
                            LOG_E(PHY,"can't compensate: diff =%d\n", first_symbols);
                    }
                    pickTime(gotIQs);
                    // operate on thread sf mod 2
                    AssertFatal(pthread_mutex_lock(&proc->mutex_rxtx) ==0,"");
                    if(sub_frame == 0) {
                        UE->proc.proc_rxtx[0].frame_rx++;
                        UE->proc.proc_rxtx[1].frame_rx++;
                    }
                    UE->proc.proc_rxtx[0].gotIQs=readTime(gotIQs);
                    UE->proc.proc_rxtx[1].gotIQs=readTime(gotIQs);
                    proc->subframe_rx=sub_frame;
                    proc->subframe_tx=(sub_frame+4)%10;
                    proc->frame_tx = proc->frame_rx + (proc->subframe_rx>5?1:0);
                    proc->timestamp_tx = timestamp+
                                         (4*UE->frame_parms.samples_per_tti)-
                                         UE->frame_parms.ofdm_symbol_size-UE->frame_parms.nb_prefix_samples0;

                    proc->instance_cnt_rxtx++;
                    if (proc->instance_cnt_rxtx == 0) {
                      if (pthread_cond_signal(&proc->cond_rxtx) != 0) {
                        LOG_E( PHY, "[SCHED][UE %d] ERROR pthread_cond_signal for UE RX thread\n", UE->Mod_id);
                        exit_fun("nothing to add");
                      }
                    } else {
                      LOG_E( PHY, "[SCHED][UE %d] UE RX thread busy (IC %d)!!\n", UE->Mod_id, proc->instance_cnt_rxtx);
                      if (proc->instance_cnt_rxtx > 2)
                        exit_fun("instance_cnt_rxtx > 2");
                    }

                    AssertFatal (pthread_cond_signal(&proc->cond_rxtx) ==0 ,"");
                    AssertFatal(pthread_mutex_unlock(&proc->mutex_rxtx) ==0,"");
                    initRefTimes(t1);
                    initStaticTime(lastTime);
                    updateTimes(lastTime, &t1, 20000, "Delay between two IQ acquisitions (case 1)");
                    pickStaticTime(lastTime);

                } else {
                    printf("Processing subframe %d",proc->subframe_rx);
                    getchar();
                }
            } // start_rx_stream==1
        } // UE->is_synchronized==1

    } // while !oai_exit
    return NULL;
}
>>>>>>> 4d58025d

/*!
 * \brief Initialize the UE theads.
 * Creates the UE threads:
 * - UE_thread_rxtx0
 * - UE_thread_rxtx1
 * - UE_thread_synch
 * and the locking between them.
 */
void init_UE_threads(PHY_VARS_UE *UE) {
    struct rx_tx_thread_data *rtd;

    pthread_attr_init (&UE->proc.attr_ue);
    pthread_attr_setstacksize(&UE->proc.attr_ue,8192);//5*PTHREAD_STACK_MIN);

    pthread_mutex_init(&UE->proc.mutex_synch,NULL);
    pthread_cond_init(&UE->proc.cond_synch,NULL);

    // the threads are not yet active, therefore access is allowed without locking
    int nb_threads=2;
    for (int i=0; i<nb_threads; i++) {
        rtd = calloc(1, sizeof(struct rx_tx_thread_data));
        if (rtd == NULL) abort();
        rtd->UE = UE;
        rtd->proc = &UE->proc.proc_rxtx[i];
        pthread_mutex_init(&UE->proc.proc_rxtx[i].mutex_rxtx,NULL);
        pthread_cond_init(&UE->proc.proc_rxtx[i].cond_rxtx,NULL);
        UE->proc.proc_rxtx[i].sub_frame_start=i;
        UE->proc.proc_rxtx[i].sub_frame_step=nb_threads;
        pthread_create(&UE->proc.proc_rxtx[i].pthread_rxtx, NULL, UE_thread_rxn_txnp4, rtd);
    }
    pthread_create(&UE->proc.pthread_synch,NULL,UE_thread_synch,(void*)UE);

}


#ifdef OPENAIR2
void fill_ue_band_info(void) {

    UE_EUTRA_Capability_t *UE_EUTRA_Capability = UE_rrc_inst[0].UECap->UE_EUTRA_Capability;
    int i,j;

    bands_to_scan.nbands = UE_EUTRA_Capability->rf_Parameters.supportedBandListEUTRA.list.count;

    for (i=0; i<bands_to_scan.nbands; i++) {

        for (j=0; j<sizeof (eutra_bands) / sizeof (eutra_bands[0]); j++)
            if (eutra_bands[j].band == UE_EUTRA_Capability->rf_Parameters.supportedBandListEUTRA.list.array[i]->bandEUTRA) {
                memcpy(&bands_to_scan.band_info[i],
                       &eutra_bands[j],
                       sizeof(eutra_band_t));

                printf("Band %d (%lu) : DL %u..%u Hz, UL %u..%u Hz, Duplex %s \n",
                       bands_to_scan.band_info[i].band,
                       UE_EUTRA_Capability->rf_Parameters.supportedBandListEUTRA.list.array[i]->bandEUTRA,
                       bands_to_scan.band_info[i].dl_min,
                       bands_to_scan.band_info[i].dl_max,
                       bands_to_scan.band_info[i].ul_min,
                       bands_to_scan.band_info[i].ul_max,
                       (bands_to_scan.band_info[i].frame_type==FDD) ? "FDD" : "TDD");
                break;
            }
    }
}
#endif

int setup_ue_buffers(PHY_VARS_UE **phy_vars_ue, openair0_config_t *openair0_cfg) {

    int i, CC_id;
    LTE_DL_FRAME_PARMS *frame_parms;
    openair0_rf_map *rf_map;

<<<<<<< HEAD
  for (CC_id=0; CC_id<MAX_NUM_CCs; CC_id++) {
    rf_map = &phy_vars_ue[CC_id]->rf_map;
    
    if (phy_vars_ue[CC_id]) {
      frame_parms = &(phy_vars_ue[CC_id]->frame_parms);
    } else {
      printf("phy_vars_UE[%d] not initialized\n", CC_id);
      return(-1);
    }
    
    /*
      if (frame_parms->frame_type == TDD) {
      if (frame_parms->N_RB_DL == 100)
      N_TA_offset = 624;
      else if (frame_parms->N_RB_DL == 50)
      N_TA_offset = 624/2;
      else if (frame_parms->N_RB_DL == 25)
      N_TA_offset = 624/4;
      }
    */
    
    // replace RX signal buffers with mmaped HW versions
    rxdata = (int32_t**)malloc16( frame_parms->nb_antennas_rx*sizeof(int32_t*) );
    txdata = (int32_t**)malloc16( frame_parms->nb_antennas_tx*sizeof(int32_t*) );
    
    for (i=0; i<frame_parms->nb_antennas_rx; i++) {
      printf( "Mapping UE CC_id %d, rx_ant %d, freq %u on card %d, chain %d\n", CC_id, i, downlink_frequency[CC_id][i], rf_map->card, rf_map->chain+i );
      free( phy_vars_ue[CC_id]->common_vars.rxdata[i] );
      rxdata[i] = (int32_t*)malloc16_clear( 307200*sizeof(int32_t) );
      phy_vars_ue[CC_id]->common_vars.rxdata[i] = rxdata[i]; // what about the "-N_TA_offset" ? // N_TA offset for TDD
      printf("rxdata[%d] : %p\n",i,rxdata[i]);
    }
    
    for (i=0; i<frame_parms->nb_antennas_tx; i++) {
      printf( "Mapping UE CC_id %d, tx_ant %d, freq %u on card %d, chain %d\n", CC_id, i, downlink_frequency[CC_id][i], rf_map->card, rf_map->chain+i );
      free( phy_vars_ue[CC_id]->common_vars.txdata[i] );
      txdata[i] = (int32_t*)malloc16_clear( 307200*sizeof(int32_t) );
      phy_vars_ue[CC_id]->common_vars.txdata[i] = txdata[i];
      printf("txdata[%d] : %p\n",i,txdata[i]);
    }
    
    // rxdata[x] points now to the same memory region as phy_vars_ue[CC_id]->common_vars.rxdata[x]
    // txdata[x] points now to the same memory region as phy_vars_ue[CC_id]->common_vars.txdata[x]
    // be careful when releasing memory!
    // because no "release_ue_buffers"-function is available, at least rxdata and txdata memory will leak (only some bytes)
    
  }
=======
    for (CC_id=0; CC_id<MAX_NUM_CCs; CC_id++) {
        rf_map = &phy_vars_ue[CC_id]->rf_map;

        AssertFatal( phy_vars_ue[CC_id] !=0, "");
        frame_parms = &(phy_vars_ue[CC_id]->frame_parms);

        // replace RX signal buffers with mmaped HW versions
        rxdata = (int32_t**)malloc16( frame_parms->nb_antennas_rx*sizeof(int32_t*) );
        txdata = (int32_t**)malloc16( frame_parms->nb_antennas_tx*sizeof(int32_t*) );

        for (i=0; i<frame_parms->nb_antennas_rx; i++) {
            LOG_I(PHY, "Mapping UE CC_id %d, rx_ant %d, freq %u on card %d, chain %d\n",
                  CC_id, i, downlink_frequency[CC_id][i], rf_map->card, rf_map->chain+i );
            free( phy_vars_ue[CC_id]->common_vars.rxdata[i] );
            rxdata[i] = (int32_t*)malloc16_clear( 307200*sizeof(int32_t) );
            phy_vars_ue[CC_id]->common_vars.rxdata[i] = rxdata[i]; // what about the "-N_TA_offset" ? // N_TA offset for TDD
        }
>>>>>>> 4d58025d

        for (i=0; i<frame_parms->nb_antennas_tx; i++) {
            LOG_I(PHY, "Mapping UE CC_id %d, tx_ant %d, freq %u on card %d, chain %d\n",
                  CC_id, i, downlink_frequency[CC_id][i], rf_map->card, rf_map->chain+i );
            free( phy_vars_ue[CC_id]->common_vars.txdata[i] );
            txdata[i] = (int32_t*)malloc16_clear( 307200*sizeof(int32_t) );
            phy_vars_ue[CC_id]->common_vars.txdata[i] = txdata[i];
        }

        // rxdata[x] points now to the same memory region as phy_vars_ue[CC_id]->common_vars.rxdata[x]
        // txdata[x] points now to the same memory region as phy_vars_ue[CC_id]->common_vars.txdata[x]
        // be careful when releasing memory!
        // because no "release_ue_buffers"-function is available, at least rxdata and txdata memory will leak (only some bytes)
    }
    return 0;
}
<|MERGE_RESOLUTION|>--- conflicted
+++ resolved
@@ -68,7 +68,7 @@
     si=2
 } sync_mode_t;
 
-void init_UE_threads(PHY_VARS_UE *UE);
+void init_UE_threads(int);
 void *UE_thread(void *arg);
 void init_UE(int nb_inst,int,int);
 
@@ -126,7 +126,7 @@
     {44, 703    * MHz, 803    * MHz, 703    * MHz, 803    * MHz, TDD},
 };
 
-<<<<<<< HEAD
+
 
 
 pthread_t                       main_ue_thread;
@@ -165,8 +165,8 @@
 
 char uecap_xer[1024];
 
-void init_UE(int nb_inst,int eMBMS_active, int uecap_xer_in) {
-=======
+
+
 void init_thread(int sched_runtime, int sched_deadline, int sched_fifo, cpu_set_t *cpuset, char * name) {
 
 #ifdef DEADLINE_SCHEDULER
@@ -182,8 +182,6 @@
         LOG_I(HW,"[SCHED][eNB] %s deadline thread %lu started on CPU %d\n",
               name, (unsigned long)gettid(), sched_getcpu());
     }
->>>>>>> 4d58025d
-
 #else
     if (CPU_COUNT(cpuset) > 0)
         AssertFatal( 0 == pthread_setaffinity_np(pthread_self(), sizeof(cpu_set_t), cpuset), "");
@@ -203,8 +201,15 @@
     CPU_FREE(cset);
 #endif
 
-<<<<<<< HEAD
-  LOG_I(PHY,"UE %d: Calling Layer 2 for initialization\n",inst);
+}
+
+void init_UE(int nb_inst,int eMBMS_active, int uecap_xer_in) {
+
+  PHY_VARS_UE *UE;
+  int         inst;
+  int         ret;
+
+  LOG_I(PHY,"UE : Calling Layer 2 for initialization\n");
     
   if (mac_xface==NULL) mac_xface = malloc(sizeof(MAC_xface));  
   l2_init_ue(eMBMS_active,(uecap_xer_in==1)?uecap_xer:NULL,
@@ -214,10 +219,10 @@
 
   for (inst=0;inst<nb_inst;inst++) {
 
-    LOG_I(PHY,"Initializing memory for UE instance %d\n",inst);
+    LOG_I(PHY,"Initializing memory for UE instance %d (%p)\n",inst,PHY_vars_UE_g[inst]);
     PHY_vars_UE_g[inst][0] = init_ue_vars(NULL,inst,0);
 
-    LOG_I(PHY,"Intializing UE Threads for instance %d ...\n",inst);
+    LOG_I(PHY,"Intializing UE Threads for instance %d (%p,%p)...\n",inst,PHY_vars_UE_g[inst],PHY_vars_UE_g[inst][0]);
     init_UE_threads(inst);
     UE = PHY_vars_UE_g[inst][0];
 
@@ -228,26 +233,6 @@
       }
     }
     UE->rfdevice.host_type = RAU_HOST;
-=======
-    // Lock memory from swapping. This is a process wide call (not constraint to this thread).
-    mlockall(MCL_CURRENT | MCL_FUTURE);
-    pthread_setname_np( pthread_self(), name );
-
-    // LTS: this sync stuff should be wrong
-    printf("waiting for sync (%s)\n",name);
-    pthread_mutex_lock(&sync_mutex);
-    printf("Locked sync_mutex, waiting (%s)\n",name);
-    while (sync_var<0)
-        pthread_cond_wait(&sync_cond, &sync_mutex);
-    pthread_mutex_unlock(&sync_mutex);
-    printf("started %s as PID: %ld\n",name, gettid());
-}
-
-void init_UE(int nb_inst)
-{
-  int inst;
-  for (inst=0; inst < nb_inst; inst++) {
->>>>>>> 4d58025d
     //    UE->rfdevice.type      = NONE_DEV;
     PHY_VARS_UE *UE = PHY_vars_UE_g[inst][0];
     AssertFatal(0 == pthread_create(&UE->proc.pthread_ue,
@@ -273,7 +258,7 @@
  * \param arg is a pointer to a \ref PHY_VARS_UE structure.
  * \returns a pointer to an int. The storage is not on the heap and must not be freed.
  */
-<<<<<<< HEAD
+
 static void *UE_thread_synch(void *arg)
 {
   static int UE_thread_synch_retval;
@@ -286,93 +271,19 @@
   int ind;
   int found;
   int freq_offset=0;
+  char threadname[128];
 
   UE->is_synchronized = 0;
   printf("UE_thread_sync in with PHY_vars_UE %p\n",arg);
-  printf("waiting for sync (UE_thread_synch) \n");
-
-  printf("waiting for sync (UE_thread)\n");
-  pthread_mutex_lock(&sync_mutex);
-  printf("Locked sync_mutex, waiting (UE_thread)\n");
-
-  while (sync_var<0)
-    pthread_cond_wait(&sync_cond, &sync_mutex);
-
-  pthread_mutex_unlock(&sync_mutex);
-  printf("unlocked sync_mutex, waiting (UE_thread)\n");
-
-#ifndef DEADLINE_SCHEDULER
-  int policy, s, j;
-  struct sched_param sparam;
-  char cpu_affinity[1024];
-  cpu_set_t cpuset;
-
-  /* Set affinity mask to include CPUs 1 to MAX_CPUS */
-  /* CPU 0 is reserved for UHD threads */
+
+   cpu_set_t cpuset;
   CPU_ZERO(&cpuset);
-
-#ifdef CPU_AFFINITY
-  if (get_nprocs() >2)
-    {
-      for (j = 1; j < get_nprocs(); j++)
-	CPU_SET(j, &cpuset);
-
-      s = pthread_setaffinity_np(pthread_self(), sizeof(cpu_set_t), &cpuset);
-      if (s != 0)
-	{
-	  perror( "pthread_setaffinity_np");
-	  exit_fun("Error setting processor affinity");
-	}
-    }
-#endif
-
-  /* Check the actual affinity mask assigned to the thread */
-
-  s = pthread_getaffinity_np(pthread_self(), sizeof(cpu_set_t), &cpuset);
-  if (s != 0)
-    {
-      perror( "pthread_getaffinity_np");
-      exit_fun("Error getting processor affinity ");
-    }
-  memset(cpu_affinity, 0 , sizeof(cpu_affinity));
-  for (j = 0; j < CPU_SETSIZE; j++)
-    if (CPU_ISSET(j, &cpuset))
-      {  
-	char temp[1024];
-	sprintf(temp, " CPU_%d ", j);    
-	strcat(cpu_affinity, temp);
-      }
-
-  memset(&sparam, 0 , sizeof (sparam));
-  sparam.sched_priority = sched_get_priority_max(SCHED_FIFO)-1;
-  policy = SCHED_FIFO ; 
+  if ( threads.iq != -1 )
+    CPU_SET(threads.iq, &cpuset);
+  // this thread priority must be lower that the main acquisition thread
+  sprintf(threadname, "sync UE %d\n", UE->Mod_id);
+  init_thread(100000, 500000, FIFO_PRIORITY-1, &cpuset, threadname);
   
-  s = pthread_setschedparam(pthread_self(), policy, &sparam);
-  if (s != 0)
-    {
-      perror("pthread_setschedparam : ");
-      exit_fun("Error setting thread priority");
-    }
-  s = pthread_getschedparam(pthread_self(), &policy, &sparam);
-  if (s != 0)
-    {
-      perror("pthread_getschedparam : ");
-      exit_fun("Error getting thread priority");
-
-    }
-
-  LOG_I( HW, "[SCHED][UE] Started UE synch thread on CPU %d TID %ld , sched_policy = %s, priority = %d, CPU Affinity = %s \n", (int)sched_getcpu(), gettid(),
-	 (policy == SCHED_FIFO)  ? "SCHED_FIFO" :
-	 (policy == SCHED_RR)    ? "SCHED_RR" :
-	 (policy == SCHED_OTHER) ? "SCHED_OTHER" :
-	 "???",
-	 (int) sparam.sched_priority, cpu_affinity);
-
-#endif
-
-
-
-
   printf("starting UE synch thread (IC %d)\n",UE->proc.instance_cnt_synch);
   ind = 0;
   found = 0;
@@ -398,10 +309,6 @@
       exit_fun("Can't find EUTRA band for frequency");
       return &UE_thread_synch_retval;
     }
-
-
-
-
 
 
     LOG_I( PHY, "[SCHED][UE] Check absolute frequency DL %"PRIu32", UL %"PRIu32" (oai_exit %d, rx_num_channels %d)\n", UE->frame_parms.dl_CarrierFreq, UE->frame_parms.ul_CarrierFreq,oai_exit, openair0_cfg[0].rx_num_channels);
@@ -420,90 +327,44 @@
 
   } else if  (UE->UE_scan == 1) {
     current_band=0;
-=======
-static void *UE_thread_synch(void *arg) {
-    static int __thread UE_thread_synch_retval;
-    int i, hw_slot_offset;
-    PHY_VARS_UE *UE = (PHY_VARS_UE*) arg;
-    int current_band = 0;
-    int current_offset = 0;
-    sync_mode_t sync_mode = pbch;
-    int CC_id = UE->CC_id;
-    int freq_offset=0;
-    char threadname[128];
-
-    cpu_set_t cpuset;
-    CPU_ZERO(&cpuset);
-    if ( threads.iq != -1 )
-        CPU_SET(threads.iq, &cpuset);
-    // this thread priority must be lower that the main acquisition thread
-    sprintf(threadname, "sync UE %d\n", UE->Mod_id);
-    init_thread(100000, 500000, FIFO_PRIORITY-1, &cpuset, threadname);
-
-    UE->is_synchronized = 0;
-
-    if (UE->UE_scan == 0) {
-        int ind;
-        for ( ind=0;
-                ind < sizeof(eutra_bands) / sizeof(eutra_bands[0]);
-                ind++) {
-            current_band = eutra_bands[ind].band;
-            LOG_D(PHY, "Scanning band %d, dl_min %"PRIu32", ul_min %"PRIu32"\n", current_band, eutra_bands[ind].dl_min,eutra_bands[ind].ul_min);
-            if ( eutra_bands[ind].dl_min <= downlink_frequency[0][0] && eutra_bands[ind].dl_max >= downlink_frequency[0][0] ) {
-                for (i=0; i<4; i++)
-                    uplink_frequency_offset[CC_id][i] = eutra_bands[ind].ul_min - eutra_bands[ind].dl_min;
-                break;
-            }
-        }
-        AssertFatal( ind < sizeof(eutra_bands) / sizeof(eutra_bands[0]), "Can't find EUTRA band for frequency");
-
-        LOG_I( PHY, "[SCHED][UE] Check absolute frequency DL %"PRIu32", UL %"PRIu32" (oai_exit %d, rx_num_channels %d)\n",
-               downlink_frequency[0][0], downlink_frequency[0][0]+uplink_frequency_offset[0][0],
-               oai_exit, openair0_cfg[0].rx_num_channels);
-
-        for (i=0; i<openair0_cfg[UE->rf_map.card].rx_num_channels; i++) {
-            openair0_cfg[UE->rf_map.card].rx_freq[UE->rf_map.chain+i] = downlink_frequency[CC_id][i];
-            openair0_cfg[UE->rf_map.card].tx_freq[UE->rf_map.chain+i] =
-                downlink_frequency[CC_id][i]+uplink_frequency_offset[CC_id][i];
-            openair0_cfg[UE->rf_map.card].autocal[UE->rf_map.chain+i] = 1;
-            if (uplink_frequency_offset[CC_id][i] != 0) //
-                openair0_cfg[UE->rf_map.card].duplex_mode = duplex_mode_FDD;
-            else //FDD
-                openair0_cfg[UE->rf_map.card].duplex_mode = duplex_mode_TDD;
-        }
-        sync_mode = pbch;
->>>>>>> 4d58025d
-
-    } else {
-        current_band=0;
-        for (i=0; i<openair0_cfg[UE->rf_map.card].rx_num_channels; i++) {
-            downlink_frequency[UE->rf_map.card][UE->rf_map.chain+i] = bands_to_scan.band_info[CC_id].dl_min;
-            uplink_frequency_offset[UE->rf_map.card][UE->rf_map.chain+i] =
-                bands_to_scan.band_info[CC_id].ul_min-bands_to_scan.band_info[CC_id].dl_min;
-            openair0_cfg[UE->rf_map.card].rx_freq[UE->rf_map.chain+i] = downlink_frequency[CC_id][i];
-            openair0_cfg[UE->rf_map.card].tx_freq[UE->rf_map.chain+i] =
-                downlink_frequency[CC_id][i]+uplink_frequency_offset[CC_id][i];
-            openair0_cfg[UE->rf_map.card].rx_gain[UE->rf_map.chain+i] = UE->rx_total_gain_dB;
-        }
+
+    for (i=0; i<openair0_cfg[UE->rf_map.card].rx_num_channels; i++) {
+      downlink_frequency[UE->rf_map.card][UE->rf_map.chain+i] = bands_to_scan.band_info[CC_id].dl_min;
+      uplink_frequency_offset[UE->rf_map.card][UE->rf_map.chain+i] =
+	bands_to_scan.band_info[CC_id].ul_min-bands_to_scan.band_info[CC_id].dl_min;
+      openair0_cfg[UE->rf_map.card].rx_freq[UE->rf_map.chain+i] = downlink_frequency[CC_id][i];
+      openair0_cfg[UE->rf_map.card].tx_freq[UE->rf_map.chain+i] =
+	downlink_frequency[CC_id][i]+uplink_frequency_offset[CC_id][i];
+      openair0_cfg[UE->rf_map.card].rx_gain[UE->rf_map.chain+i] = UE->rx_total_gain_dB;
     }
-
-    //    AssertFatal(UE->rfdevice.trx_start_func(&UE->rfdevice) == 0, "Could not start the device\n");
-
-    while (oai_exit==0) {
-        AssertFatal ( 0== pthread_mutex_lock(&UE->proc.mutex_synch), "");
-        while (UE->proc.instance_cnt_synch < 0)
-            // the thread waits here most of the time
-            pthread_cond_wait( &UE->proc.cond_synch, &UE->proc.mutex_synch );
-        AssertFatal ( 0== pthread_mutex_unlock(&UE->proc.mutex_synch), "");
-
-        switch (sync_mode) {
-        case pss:
-            LOG_I(PHY,"[SCHED][UE] Scanning band %d (%d), freq %u\n",bands_to_scan.band_info[current_band].band, current_band,bands_to_scan.band_info[current_band].dl_min+current_offset);
-            lte_sync_timefreq(UE,current_band,bands_to_scan.band_info[current_band].dl_min+current_offset);
-            current_offset += 20000000; // increase by 20 MHz
-
-            if (current_offset > bands_to_scan.band_info[current_band].dl_max-bands_to_scan.band_info[current_band].dl_min) {
-                current_band++;
+  }
+
+  while (sync_var<0)     
+    pthread_cond_wait(&sync_cond, &sync_mutex);   
+  pthread_mutex_unlock(&sync_mutex);   
+
+  printf("Started device, unlocked sync_mutex (UE_sync_thread)\n");   
+
+  if (UE->rfdevice.trx_start_func(&UE->rfdevice) != 0 ) {     
+    LOG_E(HW,"Could not start the device\n");     
+    oai_exit=1;   
+  }
+
+  while (oai_exit==0) {
+    AssertFatal ( 0== pthread_mutex_lock(&UE->proc.mutex_synch), "");
+    while (UE->proc.instance_cnt_synch < 0)
+      // the thread waits here most of the time
+      pthread_cond_wait( &UE->proc.cond_synch, &UE->proc.mutex_synch );
+    AssertFatal ( 0== pthread_mutex_unlock(&UE->proc.mutex_synch), "");
+    
+    switch (sync_mode) {
+    case pss:
+      LOG_I(PHY,"[SCHED][UE] Scanning band %d (%d), freq %u\n",bands_to_scan.band_info[current_band].band, current_band,bands_to_scan.band_info[current_band].dl_min+current_offset);
+      lte_sync_timefreq(UE,current_band,bands_to_scan.band_info[current_band].dl_min+current_offset);
+      current_offset += 20000000; // increase by 20 MHz
+      
+      if (current_offset > bands_to_scan.band_info[current_band].dl_max-bands_to_scan.band_info[current_band].dl_min) {
+	current_band++;
                 current_offset=0;
             }
 
@@ -523,104 +384,93 @@
                     openair0_cfg[UE->rf_map.card].autocal[UE->rf_map.chain+i] = 1;
                 }
 
-<<<<<<< HEAD
-      if (current_band==bands_to_scan.nbands) {
-        current_band=0;
-        oai_exit=1;
-      }
-
-      for (i=0; i<openair0_cfg[UE->rf_map.card].rx_num_channels; i++) {
-	downlink_frequency[UE->rf_map.card][UE->rf_map.chain+i] = bands_to_scan.band_info[current_band].dl_min+current_offset;
-	uplink_frequency_offset[UE->rf_map.card][UE->rf_map.chain+i] = bands_to_scan.band_info[current_band].ul_min-bands_to_scan.band_info[0].dl_min + current_offset;
-
-	openair0_cfg[UE->rf_map.card].rx_freq[UE->rf_map.chain+i] = downlink_frequency[CC_id][i];
-	openair0_cfg[UE->rf_map.card].tx_freq[UE->rf_map.chain+i] = downlink_frequency[CC_id][i]+uplink_frequency_offset[CC_id][i];
-	openair0_cfg[UE->rf_map.card].rx_gain[UE->rf_map.chain+i] = UE->rx_total_gain_dB;
-	if (UE->UE_scan_carrier) {
-	  openair0_cfg[UE->rf_map.card].autocal[UE->rf_map.chain+i] = 1;
-	}
 	
-      }
-
-      break;
+	    }
+
+	    break;
  
     case pbch:
 
       LOG_I(PHY,"[UE thread Synch] Running Initial Synch (mode %d)\n",UE->mode);
+
+
+      LOG_I(PHY,"[UE thread Synch] Running Initial Synch (mode %d)\n",UE->mode);
       if (initial_sync( UE, UE->mode ) == 0) {
-
-
-
-        hw_slot_offset = (UE->rx_offset<<1) / UE->frame_parms.samples_per_tti;
-        LOG_I( HW, "Got synch: hw_slot_offset %d, carrier off %d Hz, rxgain %d (DL %u, UL %u), UE_scan_carrier %d\n",
+	
+	hw_slot_offset = (UE->rx_offset<<1) / UE->frame_parms.samples_per_tti;
+	LOG_I( HW, "Got synch: hw_slot_offset %d, carrier off %d Hz, rxgain %d (DL %u, UL %u), UE_scan_carrier %d\n",
 	       hw_slot_offset,
 	       freq_offset,
 	       UE->rx_total_gain_dB,
-	       UE->frame_parms.dl_CarrierFreq+freq_offset,
-	       UE->frame_parms.ul_CarrierFreq+freq_offset,
+	       downlink_frequency[0][0]+freq_offset,
+	       downlink_frequency[0][0]+uplink_frequency_offset[0][0]+freq_offset,
 	       UE->UE_scan_carrier );
-
+	
+	
+	// rerun with new cell parameters and frequency-offset
+	for (i=0; i<openair0_cfg[UE->rf_map.card].rx_num_channels; i++) {
+	  openair0_cfg[UE->rf_map.card].rx_gain[UE->rf_map.chain+i] = UE->rx_total_gain_dB;//-USRP_GAIN_OFFSET;
+	  if (UE->UE_scan_carrier == 1) {
+	    if (freq_offset >= 0)
+	      openair0_cfg[UE->rf_map.card].rx_freq[UE->rf_map.chain+i] += abs(UE->common_vars.freq_offset);
+	    else
+	      openair0_cfg[UE->rf_map.card].rx_freq[UE->rf_map.chain+i] -= abs(UE->common_vars.freq_offset);
+	    openair0_cfg[UE->rf_map.card].tx_freq[UE->rf_map.chain+i] =
+	      openair0_cfg[UE->rf_map.card].rx_freq[UE->rf_map.chain+i]+uplink_frequency_offset[CC_id][i];
+	    downlink_frequency[CC_id][i] = openair0_cfg[CC_id].rx_freq[i];
+	    freq_offset=0;
+	  }
+	  
+	}	  
+	// reconfigure for potentially different bandwidth
+	switch(UE->frame_parms.N_RB_DL) {
+	case 6:
+	  openair0_cfg[UE->rf_map.card].sample_rate =1.92e6;
+	  openair0_cfg[UE->rf_map.card].rx_bw          =.96e6;
+	  openair0_cfg[UE->rf_map.card].tx_bw          =.96e6;
+	  //            openair0_cfg[0].rx_gain[0] -= 12;
+	  break;
+	case 25:
+	  openair0_cfg[UE->rf_map.card].sample_rate =7.68e6;
+	  openair0_cfg[UE->rf_map.card].rx_bw          =2.5e6;
+	  openair0_cfg[UE->rf_map.card].tx_bw          =2.5e6;
+	  //            openair0_cfg[0].rx_gain[0] -= 6;
+	  break;
+	case 50:
+	  openair0_cfg[UE->rf_map.card].sample_rate =15.36e6;
+	  openair0_cfg[UE->rf_map.card].rx_bw          =5.0e6;
+	  openair0_cfg[UE->rf_map.card].tx_bw          =5.0e6;
+	  //            openair0_cfg[0].rx_gain[0] -= 3;
+	  break;
+	case 100:
+	  openair0_cfg[UE->rf_map.card].sample_rate=30.72e6;
+	  openair0_cfg[UE->rf_map.card].rx_bw=10.0e6;
+	  openair0_cfg[UE->rf_map.card].tx_bw=10.0e6;
+	  //            openair0_cfg[0].rx_gain[0] -= 0;
+	  break;
+	}
+	
+	UE->rfdevice.trx_set_freq_func(&UE->rfdevice,&openair0_cfg[0],0);
+	//UE->rfdevice.trx_set_gains_func(&openair0,&openair0_cfg[0]);
+	//UE->rfdevice.trx_stop_func(&UE->rfdevice);
+	sleep(1);
+	init_frame_parms(&UE->frame_parms,1);
+	/*if (UE->rfdevice.trx_start_func(&UE->rfdevice) != 0 ) {
+	  LOG_E(HW,"Could not start the device\n");
+	  oai_exit=1;
+	  }*/
+	
 	if (UE->UE_scan_carrier == 1) {
-
+	  
 	  UE->UE_scan_carrier = 0;
-	  // rerun with new cell parameters and frequency-offset
-	  for (i=0;i<openair0_cfg[UE->rf_map.card].rx_num_channels;i++) {
-	    openair0_cfg[UE->rf_map.card].rx_gain[UE->rf_map.chain+i] = UE->rx_total_gain_dB;//-USRP_GAIN_OFFSET;
-	    if (freq_offset >= 0)
-	      {
-	        openair0_cfg[UE->rf_map.card].rx_freq[UE->rf_map.chain+i] += UE->common_vars.freq_offset;
-	      }
-	    else
-	      {
-	        openair0_cfg[UE->rf_map.card].rx_freq[UE->rf_map.chain+i] -= UE->common_vars.freq_offset;
-	      }
-	    openair0_cfg[UE->rf_map.card].tx_freq[UE->rf_map.chain+i] =  openair0_cfg[UE->rf_map.card].rx_freq[UE->rf_map.chain+i]+uplink_frequency_offset[CC_id][i];
-	    UE->frame_parms.dl_CarrierFreq = openair0_cfg[CC_id].rx_freq[i];
-	    freq_offset=0;	    
-	  }
-=======
-            }
->>>>>>> 4d58025d
-
-            break;
-
-        case pbch:
-
-            LOG_I(PHY,"[UE thread Synch] Running Initial Synch (mode %d)\n",UE->mode);
-            if (initial_sync( UE, UE->mode ) == 0) {
-
-                hw_slot_offset = (UE->rx_offset<<1) / UE->frame_parms.samples_per_tti;
-                LOG_I( HW, "Got synch: hw_slot_offset %d, carrier off %d Hz, rxgain %d (DL %u, UL %u), UE_scan_carrier %d\n",
-                       hw_slot_offset,
-                       freq_offset,
-                       UE->rx_total_gain_dB,
-                       downlink_frequency[0][0]+freq_offset,
-                       downlink_frequency[0][0]+uplink_frequency_offset[0][0]+freq_offset,
-                       UE->UE_scan_carrier );
-
-
-                    // rerun with new cell parameters and frequency-offset
-                    for (i=0; i<openair0_cfg[UE->rf_map.card].rx_num_channels; i++) {
-                        openair0_cfg[UE->rf_map.card].rx_gain[UE->rf_map.chain+i] = UE->rx_total_gain_dB;//-USRP_GAIN_OFFSET;
-			if (UE->UE_scan_carrier == 1) {
-                        if (freq_offset >= 0)
-                            openair0_cfg[UE->rf_map.card].rx_freq[UE->rf_map.chain+i] += abs(UE->common_vars.freq_offset);
-                        else
-                            openair0_cfg[UE->rf_map.card].rx_freq[UE->rf_map.chain+i] -= abs(UE->common_vars.freq_offset);
-                        openair0_cfg[UE->rf_map.card].tx_freq[UE->rf_map.chain+i] =
-                            openair0_cfg[UE->rf_map.card].rx_freq[UE->rf_map.chain+i]+uplink_frequency_offset[CC_id][i];
-                        downlink_frequency[CC_id][i] = openair0_cfg[CC_id].rx_freq[i];
-                        freq_offset=0;
-                    }
-	  }
-<<<<<<< HEAD
-	}
-	else {
+	} else {
+	  AssertFatal ( 0== pthread_mutex_lock(&UE->proc.mutex_synch), "");
 	  UE->is_synchronized = 1;
-
-	  if( UE->mode == rx_dump_frame ){
+	  AssertFatal ( 0== pthread_mutex_unlock(&UE->proc.mutex_synch), "");
+	  
+	  if( UE->mode == rx_dump_frame ) {
 	    FILE *fd;
-	    if ((UE->proc.proc_rxtx[0].frame_rx&1) == 0) {  // this guarantees SIB1 is present 
+	    if ((UE->proc.proc_rxtx[0].frame_rx&1) == 0) {  // this guarantees SIB1 is present
 	      if ((fd = fopen("rxsig_frame0.dat","w")) != NULL) {
 		fwrite((void*)&UE->common_vars.rxdata[0][0],
 		       sizeof(int32_t),
@@ -629,28 +479,26 @@
 		LOG_I(PHY,"Dummping Frame ... bye bye \n");
 		fclose(fd);
 		exit(0);
-	      }
-	      else {
+	      } else {
 		LOG_E(PHY,"Cannot open file for writing\n");
 		exit(0);
 	      }
-	    }
-	    else {
+	    } else {
+	      AssertFatal ( 0== pthread_mutex_lock(&UE->proc.mutex_synch), "");
 	      UE->is_synchronized = 0;
+	      AssertFatal ( 0== pthread_mutex_unlock(&UE->proc.mutex_synch), "");
+	      
 	    }
 	  }
 	}
       } else {
-        // initial sync failed
-        // calculate new offset and try again
+	// initial sync failed
+	// calculate new offset and try again
 	if (UE->UE_scan_carrier == 1) {
-	  if (freq_offset >= 0) {
+	  if (freq_offset >= 0)
 	    freq_offset += 100;
-	    freq_offset *= -1;
-	  } else {
-	    freq_offset *= -1;
-	  }
-	
+	  freq_offset *= -1;
+	  
 	  if (abs(freq_offset) > 7500) {
 	    LOG_I( PHY, "[initial_sync] No cell synchronization found, abandoning\n" );
 	    FILE *fd;
@@ -667,155 +515,36 @@
 	    return &UE_thread_synch_retval; // not reached
 	  }
 	}
-	else {
-	  
+	LOG_I( PHY, "[initial_sync] trying carrier off %d Hz, rxgain %d (DL %u, UL %u)\n",
+	       freq_offset,
+	       UE->rx_total_gain_dB,
+	       downlink_frequency[0][0]+freq_offset,
+	       downlink_frequency[0][0]+uplink_frequency_offset[0][0]+freq_offset );
+	
+	for (i=0; i<openair0_cfg[UE->rf_map.card].rx_num_channels; i++) {
+	  openair0_cfg[UE->rf_map.card].rx_freq[UE->rf_map.chain+i] = downlink_frequency[CC_id][i]+freq_offset;
+	  openair0_cfg[UE->rf_map.card].tx_freq[UE->rf_map.chain+i] = downlink_frequency[CC_id][i]+uplink_frequency_offset[CC_id][i]+freq_offset;
+	  openair0_cfg[UE->rf_map.card].rx_gain[UE->rf_map.chain+i] = UE->rx_total_gain_dB;//-USRP_GAIN_OFFSET;
+	  if (UE->UE_scan_carrier==1)
+	    openair0_cfg[UE->rf_map.card].autocal[UE->rf_map.chain+i] = 1;
 	}
-        LOG_I( PHY, "[initial_sync] trying carrier off %d Hz, rxgain %d (DL %u, UL %u)\n", 
-	       freq_offset,
-               UE->rx_total_gain_dB,
-               UE->frame_parms.dl_CarrierFreq+freq_offset,
-               UE->frame_parms.ul_CarrierFreq+freq_offset );
-
-	for (i=0; i<openair0_cfg[UE->rf_map.card].rx_num_channels; i++) {
-	  openair0_cfg[UE->rf_map.card].rx_freq[UE->rf_map.chain+i] = UE->frame_parms.dl_CarrierFreq+freq_offset;
-	  openair0_cfg[UE->rf_map.card].tx_freq[UE->rf_map.chain+i] = UE->frame_parms.ul_CarrierFreq+freq_offset;
-	  
-	  openair0_cfg[UE->rf_map.card].rx_gain[UE->rf_map.chain+i] = UE->rx_total_gain_dB;//-USRP_GAIN_OFFSET;
-	  
-	  if (UE->UE_scan_carrier==1) {
-	    openair0_cfg[UE->rf_map.card].autocal[UE->rf_map.chain+i] = 1;
-	  }
-	}
-
 	UE->rfdevice.trx_set_freq_func(&UE->rfdevice,&openair0_cfg[0],0);
-	    
       }// initial_sync=0
-=======
->>>>>>> 4d58025d
-
-                    // reconfigure for potentially different bandwidth
-                    switch(UE->frame_parms.N_RB_DL) {
-                    case 6:
-                        openair0_cfg[UE->rf_map.card].sample_rate =1.92e6;
-                        openair0_cfg[UE->rf_map.card].rx_bw          =.96e6;
-                        openair0_cfg[UE->rf_map.card].tx_bw          =.96e6;
-                        //            openair0_cfg[0].rx_gain[0] -= 12;
-                        break;
-                    case 25:
-                        openair0_cfg[UE->rf_map.card].sample_rate =7.68e6;
-                        openair0_cfg[UE->rf_map.card].rx_bw          =2.5e6;
-                        openair0_cfg[UE->rf_map.card].tx_bw          =2.5e6;
-                        //            openair0_cfg[0].rx_gain[0] -= 6;
-                        break;
-                    case 50:
-                        openair0_cfg[UE->rf_map.card].sample_rate =15.36e6;
-                        openair0_cfg[UE->rf_map.card].rx_bw          =5.0e6;
-                        openair0_cfg[UE->rf_map.card].tx_bw          =5.0e6;
-                        //            openair0_cfg[0].rx_gain[0] -= 3;
-                        break;
-                    case 100:
-                        openair0_cfg[UE->rf_map.card].sample_rate=30.72e6;
-                        openair0_cfg[UE->rf_map.card].rx_bw=10.0e6;
-                        openair0_cfg[UE->rf_map.card].tx_bw=10.0e6;
-                        //            openair0_cfg[0].rx_gain[0] -= 0;
-                        break;
-                    }
-
-                    UE->rfdevice.trx_set_freq_func(&UE->rfdevice,&openair0_cfg[0],0);
-                    //UE->rfdevice.trx_set_gains_func(&openair0,&openair0_cfg[0]);
-                    //UE->rfdevice.trx_stop_func(&UE->rfdevice);
-                    sleep(1);
-                    init_frame_parms(&UE->frame_parms,1);
-                    /*if (UE->rfdevice.trx_start_func(&UE->rfdevice) != 0 ) {
-                        LOG_E(HW,"Could not start the device\n");
-                        oai_exit=1;
-                    }*/
-
-		if (UE->UE_scan_carrier == 1) {
-
-		  UE->UE_scan_carrier = 0;
-                } else {
-                    AssertFatal ( 0== pthread_mutex_lock(&UE->proc.mutex_synch), "");
-                    UE->is_synchronized = 1;
-                    AssertFatal ( 0== pthread_mutex_unlock(&UE->proc.mutex_synch), "");
-
-                    if( UE->mode == rx_dump_frame ) {
-                        FILE *fd;
-                        if ((UE->proc.proc_rxtx[0].frame_rx&1) == 0) {  // this guarantees SIB1 is present
-                            if ((fd = fopen("rxsig_frame0.dat","w")) != NULL) {
-                                fwrite((void*)&UE->common_vars.rxdata[0][0],
-                                       sizeof(int32_t),
-                                       10*UE->frame_parms.samples_per_tti,
-                                       fd);
-                                LOG_I(PHY,"Dummping Frame ... bye bye \n");
-                                fclose(fd);
-                                exit(0);
-                            } else {
-                                LOG_E(PHY,"Cannot open file for writing\n");
-                                exit(0);
-                            }
-                        } else {
-                            AssertFatal ( 0== pthread_mutex_lock(&UE->proc.mutex_synch), "");
-                            UE->is_synchronized = 0;
-                            AssertFatal ( 0== pthread_mutex_unlock(&UE->proc.mutex_synch), "");
-
-                        }
-                    }
-                }
-            } else {
-                // initial sync failed
-                // calculate new offset and try again
-                if (UE->UE_scan_carrier == 1) {
-                    if (freq_offset >= 0)
-                        freq_offset += 100;
-                    freq_offset *= -1;
-
-                    if (abs(freq_offset) > 7500) {
-                        LOG_I( PHY, "[initial_sync] No cell synchronization found, abandoning\n" );
-                        FILE *fd;
-                        if ((fd = fopen("rxsig_frame0.dat","w"))!=NULL) {
-                            fwrite((void*)&UE->common_vars.rxdata[0][0],
-                                   sizeof(int32_t),
-                                   10*UE->frame_parms.samples_per_tti,
-                                   fd);
-                            LOG_I(PHY,"Dummping Frame ... bye bye \n");
-                            fclose(fd);
-                            exit(0);
-                        }
-                        mac_xface->macphy_exit("No cell synchronization found, abandoning");
-                        return &UE_thread_synch_retval; // not reached
-                    }
-                }
-                LOG_I( PHY, "[initial_sync] trying carrier off %d Hz, rxgain %d (DL %u, UL %u)\n",
-                       freq_offset,
-                       UE->rx_total_gain_dB,
-                       downlink_frequency[0][0]+freq_offset,
-                       downlink_frequency[0][0]+uplink_frequency_offset[0][0]+freq_offset );
-
-                for (i=0; i<openair0_cfg[UE->rf_map.card].rx_num_channels; i++) {
-                    openair0_cfg[UE->rf_map.card].rx_freq[UE->rf_map.chain+i] = downlink_frequency[CC_id][i]+freq_offset;
-                    openair0_cfg[UE->rf_map.card].tx_freq[UE->rf_map.chain+i] = downlink_frequency[CC_id][i]+uplink_frequency_offset[CC_id][i]+freq_offset;
-                    openair0_cfg[UE->rf_map.card].rx_gain[UE->rf_map.chain+i] = UE->rx_total_gain_dB;//-USRP_GAIN_OFFSET;
-                    if (UE->UE_scan_carrier==1)
-                        openair0_cfg[UE->rf_map.card].autocal[UE->rf_map.chain+i] = 1;
-                }
-                UE->rfdevice.trx_set_freq_func(&UE->rfdevice,&openair0_cfg[0],0);
-            }// initial_sync=0
-            break;
-        case si:
-        default:
-            break;
-        }
-
-        AssertFatal ( 0== pthread_mutex_lock(&UE->proc.mutex_synch), "");
-        // indicate readiness
-        UE->proc.instance_cnt_synch--;
-        AssertFatal ( 0== pthread_mutex_unlock(&UE->proc.mutex_synch), "");
-
-        VCD_SIGNAL_DUMPER_DUMP_FUNCTION_BY_NAME( VCD_SIGNAL_DUMPER_FUNCTIONS_UE_THREAD_SYNCH, 0 );
-    }  // while !oai_exit
-
-    return &UE_thread_synch_retval;
+      break;
+    case si:
+    default:
+      break;
+    }
+    
+    AssertFatal ( 0== pthread_mutex_lock(&UE->proc.mutex_synch), "");
+    // indicate readiness
+    UE->proc.instance_cnt_synch--;
+    AssertFatal ( 0== pthread_mutex_unlock(&UE->proc.mutex_synch), "");
+    
+    VCD_SIGNAL_DUMPER_DUMP_FUNCTION_BY_NAME( VCD_SIGNAL_DUMPER_FUNCTIONS_UE_THREAD_SYNCH, 0 );
+  }  // while !oai_exit
+  
+  return &UE_thread_synch_retval;
 }
 
 
@@ -835,130 +564,6 @@
  * \returns a pointer to an int. The storage is not on the heap and must not be freed.
  */
 
-<<<<<<< HEAD
-static void *UE_thread_rxn_txnp4(void *arg)
-{
-  static int UE_thread_rxtx_retval;
-  UE_rxtx_proc_t *proc = (UE_rxtx_proc_t *)arg;
-  int ret;
-  PHY_VARS_UE *UE=PHY_vars_UE_g[0][proc->CC_id];
-  proc->instance_cnt_rxtx=-1;
-
-
-#ifdef DEADLINE_SCHEDULER
-
-  struct sched_attr attr;
-  unsigned int flags = 0;
-
-  attr.size = sizeof(attr);
-  attr.sched_flags = 0;
-  attr.sched_nice = 0;
-  attr.sched_priority = 0;
-
-  // This creates a .5ms reservation every 1ms period
-  attr.sched_policy   = SCHED_DEADLINE;
-  attr.sched_runtime  = 900000;  // each rx thread requires 1ms to finish its job
-  attr.sched_deadline = 1000000; // each rx thread will finish within 1ms
-  attr.sched_period   = 1000000; // each rx thread has a period of 1ms from the starting point
-
-  if (sched_setattr(0, &attr, flags) < 0 ) {
-    perror("[SCHED] UE_thread_rxtx : sched_setattr failed\n");
-    return &UE_thread_rxtx_retval;
-  }
-
-#else
-  int policy, s, j;
-  struct sched_param sparam;
-  char cpu_affinity[1024];
-  cpu_set_t cpuset;
-
-  /* Set affinity mask to include CPUs 1 to MAX_CPUS */
-  /* CPU 0 is reserved for UHD threads */
-  CPU_ZERO(&cpuset);
-
-#ifdef CPU_AFFINITY
-  if (get_nprocs() >2)
-    {
-      for (j = 1; j < get_nprocs(); j++)
-	CPU_SET(j, &cpuset);
-
-      s = pthread_setaffinity_np(pthread_self(), sizeof(cpu_set_t), &cpuset);
-      if (s != 0)
-	{
-	  perror( "pthread_setaffinity_np");
-	  exit_fun("Error setting processor affinity");
-	}
-    }
-#endif
-
-  /* Check the actual affinity mask assigned to the thread */
-
-  s = pthread_getaffinity_np(pthread_self(), sizeof(cpu_set_t), &cpuset);
-  if (s != 0)
-    {
-      perror( "pthread_getaffinity_np");
-      exit_fun("Error getting processor affinity ");
-    }
-  memset(cpu_affinity, 0 , sizeof(cpu_affinity));
-  for (j = 0; j < CPU_SETSIZE; j++)
-    if (CPU_ISSET(j, &cpuset))
-      {  
-	char temp[1024];
-	sprintf(temp, " CPU_%d ", j);    
-	strcat(cpu_affinity, temp);
-      }
-
-  memset(&sparam, 0 , sizeof (sparam));
-  sparam.sched_priority = sched_get_priority_max(SCHED_FIFO)-1;
-  policy = SCHED_FIFO ; 
-  
-  s = pthread_setschedparam(pthread_self(), policy, &sparam);
-  if (s != 0)
-    {
-      perror("pthread_setschedparam : ");
-      exit_fun("Error setting thread priority");
-    }
-  s = pthread_getschedparam(pthread_self(), &policy, &sparam);
-  if (s != 0)
-    {
-      perror("pthread_getschedparam : ");
-      exit_fun("Error getting thread priority");
-
-    }
-
-  LOG_I( HW, "[SCHED][UE] Started UE RX thread on CPU %d TID %ld , sched_policy = %s, priority = %d, CPU Affinity = %s \n", (int)sched_getcpu(), gettid(),
-	 (policy == SCHED_FIFO)  ? "SCHED_FIFO" :
-	 (policy == SCHED_RR)    ? "SCHED_RR" :
-	 (policy == SCHED_OTHER) ? "SCHED_OTHER" :
-	 "???",
-	 (int) sparam.sched_priority, cpu_affinity);
-
-
-#endif
-
-  // Lock memory from swapping. This is a process wide call (not constraint to this thread).
-  mlockall(MCL_CURRENT | MCL_FUTURE);
-
-  printf("waiting for sync (UE_thread_rxn_txnp4)\n");
-
-  pthread_mutex_lock(&sync_mutex);
-  printf("Locked sync_mutex, waiting (UE_thread_rxn_txnp4)\n");
-
-  while (sync_var<0)
-    pthread_cond_wait(&sync_cond, &sync_mutex);
-
-#define THREAD_NAME_LEN 16
-  char threadname[THREAD_NAME_LEN];
-  ret = pthread_getname_np(proc->pthread_rxtx, threadname, THREAD_NAME_LEN);
-  if (ret != 0)
-    {
-      perror("pthread_getname_np : ");
-      exit_fun("Error getting thread name");
-    }
-
-  pthread_mutex_unlock(&sync_mutex);
-  printf("unlocked sync_mutex, waiting (UE_thread_rxtx)\n");
-=======
 static void *UE_thread_rxn_txnp4(void *arg) {
     static __thread int UE_thread_rxtx_retval;
     struct rx_tx_thread_data *rtd = arg;
@@ -993,7 +598,6 @@
           LOG_E( PHY, "[SCHED][UE] error unlocking mutex for UE RXn_TXnp4\n" );
           exit_fun("nothing to add");
         }
->>>>>>> 4d58025d
 
         initRefTimes(t2);
         initRefTimes(t3);
@@ -1059,87 +663,16 @@
 
         stop_meas(&UE->generic_stat);
 
-<<<<<<< HEAD
-    if (pthread_mutex_unlock(&proc->mutex_rxtx) != 0) {
-      LOG_E( PHY, "[SCHED][UE] error unlocking mutex for UE RXn_TXnp4\n" );
-      exit_fun("nothing to add");
-      return &UE_thread_rxtx_retval;
-    }
-    VCD_SIGNAL_DUMPER_DUMP_FUNCTION_BY_NAME( VCD_SIGNAL_DUMPER_FUNCTIONS_UE_LOCK_MUTEX_RXTX_FOR_COND_WAIT0+(proc->proc_id), 0 );
-
-    VCD_SIGNAL_DUMPER_DUMP_FUNCTION_BY_NAME( VCD_SIGNAL_DUMPER_FUNCTIONS_UE_THREAD_RXTX0+(proc->proc_id), 1 );
-    VCD_SIGNAL_DUMPER_DUMP_VARIABLE_BY_NAME( VCD_SIGNAL_DUMPER_VARIABLES_SUBFRAME_NUMBER_RX0_UE+(proc->proc_id), proc->subframe_rx );
-    VCD_SIGNAL_DUMPER_DUMP_VARIABLE_BY_NAME( VCD_SIGNAL_DUMPER_VARIABLES_SUBFRAME_NUMBER_TX0_UE+(proc->proc_id), proc->subframe_tx );
-    VCD_SIGNAL_DUMPER_DUMP_VARIABLE_BY_NAME( VCD_SIGNAL_DUMPER_VARIABLES_FRAME_NUMBER_RX0_UE+(proc->proc_id), proc->frame_rx );
-    VCD_SIGNAL_DUMPER_DUMP_VARIABLE_BY_NAME( VCD_SIGNAL_DUMPER_VARIABLES_FRAME_NUMBER_TX0_UE+(proc->proc_id), proc->frame_tx );
-
-    lte_subframe_t sf_type = subframe_select( &UE->frame_parms, proc->subframe_rx);
-    if ((sf_type == SF_DL) ||
-        (UE->frame_parms.frame_type == FDD) ||
-        (sf_type == SF_S)) {
-    
-      if (UE->frame_parms.frame_type == TDD) {
-	LOG_D(PHY, "%s,TDD%d,%s: calling UE_RX\n",
-	      threadname,
-	      UE->frame_parms.tdd_config,
-	      (sf_type==SF_DL? "SF_DL" :
-	       (sf_type==SF_UL? "SF_UL" :
-		(sf_type==SF_S ? "SF_S"  : "UNKNOWN_SF_TYPE"))));
-      } else {
-        LOG_D(PHY, "%s,%s,%s: calling UE_RX\n",
-	      threadname,
-	      (UE->frame_parms.frame_type==FDD? "FDD":
-	       (UE->frame_parms.frame_type==TDD? "TDD":"UNKNOWN_DUPLEX_MODE")),
-	      (sf_type==SF_DL? "SF_DL" :
-	       (sf_type==SF_UL? "SF_UL" :
-		(sf_type==SF_S ? "SF_S"  : "UNKNOWN_SF_TYPE"))));
-      }
-      phy_procedures_UE_RX( UE, proc, 0, 0, UE->mode, no_relay, NULL );
-    }
-    
-    if (UE->mac_enabled==1) {
-
-      ret = mac_xface->ue_scheduler(UE->Mod_id,
-				    proc->frame_rx,
-				    proc->subframe_rx,
-				    proc->frame_tx,
-				    proc->subframe_tx,
-				    subframe_select(&UE->frame_parms,proc->subframe_tx),
-				    0,
-				    0/*FIXME CC_id*/);
-      
-      if (ret == CONNECTION_LOST) {
-	LOG_E( PHY, "[UE %"PRIu8"] Frame %"PRIu32", subframe %u RRC Connection lost, returning to PRACH\n",
-	       UE->Mod_id, proc->frame_rx, proc->subframe_tx );
-	UE->UE_mode[0] = PRACH;
-      } else if (ret == PHY_RESYNCH) {
-	LOG_E( PHY, "[UE %"PRIu8"] Frame %"PRIu32", subframe %u RRC Connection lost, trying to resynch\n",
-	       UE->Mod_id, proc->frame_rx, proc->subframe_tx );
-	UE->UE_mode[0] = RESYNCH;
-      } else if (ret == PHY_HO_PRACH) {
-	LOG_I( PHY, "[UE %"PRIu8"] Frame %"PRIu32", subframe %u, return to PRACH and perform a contention-free access\n",
-	       UE->Mod_id, proc->frame_rx, proc->subframe_tx );
-	UE->UE_mode[0] = PRACH;
-      }
-    }
-=======
+
         // Prepare the future Tx data
->>>>>>> 4d58025d
 
         if ((subframe_select( &UE->frame_parms, proc->subframe_tx) == SF_UL) ||
-                (UE->frame_parms.frame_type == FDD) )
+	    (UE->frame_parms.frame_type == FDD) )
             if (UE->mode != loop_through_memory)
                 phy_procedures_UE_TX(UE,proc,0,0,UE->mode,no_relay);
 
 
-<<<<<<< HEAD
-    if ((subframe_select( &UE->frame_parms, proc->subframe_tx) == SF_S) &&
-	(UE->frame_parms.frame_type == TDD)) {
-
-      if (UE->mode != loop_through_memory) {
-	phy_procedures_UE_S_TX(UE,0,0,no_relay);
-      }
-=======
+
         if ((subframe_select( &UE->frame_parms, proc->subframe_tx) == SF_S) &&
                 (UE->frame_parms.frame_type == TDD))
             if (UE->mode != loop_through_memory)
@@ -1155,7 +688,6 @@
           LOG_E( PHY, "[SCHED][UE] error unlocking mutex for UE RXTX\n" );
           exit_fun("noting to add");
         }
->>>>>>> 4d58025d
     }
 
 // thread finished
@@ -1175,814 +707,7 @@
 
 void *UE_thread(void *arg) {
 
-<<<<<<< HEAD
-  static int UE_thread_retval;
-  PHY_VARS_UE *UE = PHY_vars_UE_g[0][0];
-  //  int tx_enabled = 0;
-  uint32_t rxs=0,txs=0;
-  int dummy_rx[UE->frame_parms.nb_antennas_rx][UE->frame_parms.samples_per_tti] __attribute__((aligned(32)));
-  openair0_timestamp timestamp,timestamp1;
-  void* rxp[2], *txp[2];
-
-#ifdef NAS_UE
-  MessageDef *message_p;
-#endif
-
-  int start_rx_stream = 0;
-  int rx_off_diff = 0;
-  int rx_correction_timer = 0;
-  int i;
-
-#ifdef DEADLINE_SCHEDULER
-
-  struct sched_attr attr;
-  unsigned int flags = 0;
-
-  attr.size = sizeof(attr);
-  attr.sched_flags = 0;
-  attr.sched_nice = 0;
-  attr.sched_priority = 0;//sched_get_priority_max(SCHED_DEADLINE);
-
-  // This creates a .5 ms  reservation
-  attr.sched_policy = SCHED_DEADLINE;
-  attr.sched_runtime  = 100000;
-  attr.sched_deadline = 500000;
-  attr.sched_period   = 500000;
-
-  if (sched_setattr(0, &attr, flags) < 0 ) {
-    perror("[SCHED] main eNB thread: sched_setattr failed\n");
-    exit_fun("Nothing to add");
-    return &UE_thread_retval;
-  }
-  LOG_I(HW,"[SCHED][eNB] eNB main deadline thread %lu started on CPU %d\n",
-        (unsigned long)gettid(), sched_getcpu());
-
-#else
-  struct sched_param sp;
-  sp.sched_priority = sched_get_priority_max(SCHED_FIFO);
-  pthread_setschedparam(pthread_self(),SCHED_FIFO,&sp);
-#endif
-
-  // Lock memory from swapping. This is a process wide call (not constraint to this thread).
-  mlockall(MCL_CURRENT | MCL_FUTURE);
-
-  printf("waiting for sync (UE_thread)\n");
-  pthread_mutex_lock(&sync_mutex);
-  printf("Locked sync_mutex, waiting (UE_thread)\n");
-
-  while (sync_var<0)
-    pthread_cond_wait(&sync_cond, &sync_mutex);
-
-  pthread_mutex_unlock(&sync_mutex);
-  printf("unlocked sync_mutex, waiting (UE_thread)\n");
-
-  printf("starting UE thread\n");
-
-#ifdef NAS_UE
-  message_p = itti_alloc_new_message(TASK_NAS_UE, INITIALIZE_MESSAGE);
-  itti_send_msg_to_task (TASK_NAS_UE, INSTANCE_DEFAULT, message_p);
-#endif 
-
-  while (!oai_exit) {
-    
-    if (UE->is_synchronized == 0) {
-      
-      if (pthread_mutex_lock(&UE->proc.mutex_synch) != 0) {
-	LOG_E( PHY, "[SCHED][UE] verror locking mutex for UE initial synch thread\n" );
-	exit_fun("nothing to add");
-	return &UE_thread_retval;
-      }
-      
-      int instance_cnt_synch = UE->proc.instance_cnt_synch;
-      
-      if (pthread_mutex_unlock(&UE->proc.mutex_synch) != 0) {
-	LOG_E( PHY, "[SCHED][UE] error unlocking mutex for UE initial synch thread\n" );
-	exit_fun("nothing to add");
-	return &UE_thread_retval;
-      }
-      
-      if (instance_cnt_synch < 0) {  // we can invoke the synch
-	// grab 10 ms of signal and wakeup synch thread
-	for (int i=0; i<UE->frame_parms.nb_antennas_rx; i++)
-	  rxp[i] = (void*)&UE->common_vars.rxdata[i][0];
-      
-	if (UE->mode != loop_through_memory) {
-	  rxs = UE->rfdevice.trx_read_func(&UE->rfdevice,
-					   &timestamp,
-					   rxp,
-					   UE->frame_parms.samples_per_tti*10,
-					   UE->frame_parms.nb_antennas_rx);
-	  
-	  LOG_D(PHY,"UE TS %llu, synch, samples %d\n",timestamp,UE->frame_parms.samples_per_tti*10);
-
-	  if (rxs!=UE->frame_parms.samples_per_tti*10) {
-	    LOG_E(PHY, "problem in rx 1! expect #samples=%d but got only %d!\n", UE->frame_parms.samples_per_tti*10, rxs);
-	    exit_fun("problem in rx 1");
-	    return &UE_thread_retval;
-	  }
-	}
-
-	instance_cnt_synch = ++UE->proc.instance_cnt_synch;
-	if (instance_cnt_synch == 0) {
-	  if (pthread_cond_signal(&UE->proc.cond_synch) != 0) {
-	    LOG_E( PHY, "[SCHED][UE] ERROR pthread_cond_signal for UE sync thread\n" );
-	    exit_fun("nothing to add");
-	    return &UE_thread_retval;
-	  }
-	} else {
-	  LOG_E( PHY, "[SCHED][UE] UE sync thread busy!!\n" );
-	  exit_fun("nothing to add");
-	  return &UE_thread_retval;
-	}
-      } // 
-      else {
-	// grab 10 ms of signal into dummy buffer
-
-	if (UE->mode != loop_through_memory) {
-	  for (int i=0; i<UE->frame_parms.nb_antennas_rx; i++)
-	    rxp[i] = (void*)&dummy_rx[i][0];
-	  for (int sf=0;sf<10;sf++) {
-	    //	    printf("Reading dummy sf %d\n",sf);
-	    rxs = UE->rfdevice.trx_read_func(&UE->rfdevice,
-					     &timestamp,
-					     rxp,
-					     UE->frame_parms.samples_per_tti,
-					     UE->frame_parms.nb_antennas_rx);
-	    LOG_D(PHY,"UE TS %llu, subframe %d, samples %d\n",timestamp,sf,UE->frame_parms.samples_per_tti);
-
-	    if (rxs!=UE->frame_parms.samples_per_tti){
-	      LOG_E(PHY, "problem in rx 2! expect #samples=%d but got only %d!\n", UE->frame_parms.samples_per_tti, rxs);
-	      exit_fun("problem in rx 2");
-	      return &UE_thread_retval;
-	    }
-
-	  }
-	}
-      }
-      
-    } // UE->is_synchronized==0
-    else {
-      if (start_rx_stream==0) {
-	start_rx_stream=1;
-	if (UE->mode != loop_through_memory) {
-
-	  if (UE->no_timing_correction==0) {
-	    LOG_I(PHY,"Resynchronizing RX by %d samples (mode = %d)\n",UE->rx_offset,UE->mode);
-	    if (UE->rx_offset>0) {
-	      rxs = UE->rfdevice.trx_read_func(&UE->rfdevice,
-					       &timestamp,
-					       (void**)UE->common_vars.rxdata,
-					       UE->rx_offset,
-					       UE->frame_parms.nb_antennas_rx);
-	      if (rxs != UE->rx_offset) {
-		LOG_E(PHY, "problem in rx 3! expect #samples=%d but got only %d!\n", UE->rx_offset, rxs);
-		exit_fun("problem in rx 3!");
-		return &UE_thread_retval;
-	      }
-	    }
-	  }
-	  LOG_D(PHY,"Set rx_offset to 0 \n");
-	  UE->rx_offset=0;
-	  UE->proc.proc_rxtx[0].frame_rx++;
-	  UE->proc.proc_rxtx[1].frame_rx++;
-
-	  // read in first symbol
-	  rxs = UE->rfdevice.trx_read_func(&UE->rfdevice,
-					   &timestamp,
-					   (void**)UE->common_vars.rxdata,
-					   UE->frame_parms.ofdm_symbol_size+UE->frame_parms.nb_prefix_samples0,
-					   UE->frame_parms.nb_antennas_rx);
-	  LOG_D(PHY,"UE TS %llu, subframe %d, samples %d\n",timestamp,0,UE->frame_parms.ofdm_symbol_size+UE->frame_parms.nb_prefix_samples0);
-	  if (rxs != (UE->frame_parms.ofdm_symbol_size+UE->frame_parms.nb_prefix_samples0)) {
-	    LOG_E(PHY, "problem in rx 4! expect #samples=%d but got only %d!\n", UE->frame_parms.ofdm_symbol_size+UE->frame_parms.nb_prefix_samples0, rxs);
-	    exit_fun("problem in rx 4!");
-	    return &UE_thread_retval;
-	  }
-	  slot_fep(UE,
-		   0,
-		   0,
-		   0,
-		   0,
-		   0);
-	  if (rxs != UE->frame_parms.ofdm_symbol_size+UE->frame_parms.nb_prefix_samples0) {
-	    exit_fun("problem in rx");
-	    return &UE_thread_retval;
-	  }
-	} //UE->mode != loop_through_memory
-	else
-	  rt_sleep_ns(1000000);
-
-      }// start_rx_stream==0
-      else {
-	for (int sf=0;sf<10;sf++) {
-
-	  for (i=0; i<UE->frame_parms.nb_antennas_rx; i++) 
-	    rxp[i] = (void*)&UE->common_vars.rxdata[i][UE->frame_parms.ofdm_symbol_size+UE->frame_parms.nb_prefix_samples0+(sf*UE->frame_parms.samples_per_tti)];
-	  // grab signal for subframe
-	  if (UE->mode != loop_through_memory) {
-	    if (sf<9) {
-	      VCD_SIGNAL_DUMPER_DUMP_FUNCTION_BY_NAME( VCD_SIGNAL_DUMPER_FUNCTIONS_TRX_READ_UE, 1 );
-	      rxs = UE->rfdevice.trx_read_func(&UE->rfdevice,
-					       &timestamp,
-					       rxp,
-					       UE->frame_parms.samples_per_tti,
-					       UE->frame_parms.nb_antennas_rx);
-
-	      VCD_SIGNAL_DUMPER_DUMP_FUNCTION_BY_NAME( VCD_SIGNAL_DUMPER_FUNCTIONS_TRX_READ_UE, 0 );
-	      VCD_SIGNAL_DUMPER_DUMP_VARIABLE_BY_NAME( VCD_SIGNAL_DUMPER_VARIABLES_UE0_TRX_READ_NS, rxs );
-	      VCD_SIGNAL_DUMPER_DUMP_VARIABLE_BY_NAME( VCD_SIGNAL_DUMPER_VARIABLES_UE0_TRX_READ_NS_MISSING, UE->frame_parms.samples_per_tti - rxs);
-	      VCD_SIGNAL_DUMPER_DUMP_VARIABLE_BY_NAME( VCD_SIGNAL_DUMPER_VARIABLES_TRX_TS_UE, timestamp&0xffffffff );
-
-	      if (rxs != UE->frame_parms.samples_per_tti) {
-	        LOG_E(PHY, "problem in rx 5! expect #samples=%d but got only %d!\n", UE->frame_parms.samples_per_tti, rxs);
-	        exit_fun("problem in rx 5!");
-	        return &UE_thread_retval;
-	      }
-	      
-	      // prepare tx buffer pointers
-	      for (i=0; i<UE->frame_parms.nb_antennas_tx; i++)
-		txp[i] = (void*)&UE->common_vars.txdata[i][((sf+2)%10)*UE->frame_parms.samples_per_tti];
-	      
-	      VCD_SIGNAL_DUMPER_DUMP_FUNCTION_BY_NAME( VCD_SIGNAL_DUMPER_FUNCTIONS_TRX_WRITE_UE, 1 );
-	      txs = UE->rfdevice.trx_write_func(&UE->rfdevice,
-						timestamp+
-						(2*UE->frame_parms.samples_per_tti) -
-						UE->frame_parms.ofdm_symbol_size-UE->frame_parms.nb_prefix_samples0 -
-						openair0_cfg[0].tx_sample_advance,
-						txp,
-						UE->frame_parms.samples_per_tti,
-						UE->frame_parms.nb_antennas_tx,
-						1);
-	      VCD_SIGNAL_DUMPER_DUMP_FUNCTION_BY_NAME( VCD_SIGNAL_DUMPER_FUNCTIONS_TRX_WRITE_UE, 0 );
-	      VCD_SIGNAL_DUMPER_DUMP_VARIABLE_BY_NAME( VCD_SIGNAL_DUMPER_VARIABLES_UE0_TRX_WRITE_NS, txs );
-	      VCD_SIGNAL_DUMPER_DUMP_VARIABLE_BY_NAME( VCD_SIGNAL_DUMPER_VARIABLES_UE0_TRX_WRITE_NS_MISSING, UE->frame_parms.samples_per_tti - txs);
-	      if (txs !=  UE->frame_parms.samples_per_tti) {
-		LOG_E(PHY,"TX : Timeout (sent %d/%d)\n",txs, UE->frame_parms.samples_per_tti);
-		exit_fun( "problem transmitting samples" );
-	      }
-	      VCD_SIGNAL_DUMPER_DUMP_VARIABLE_BY_NAME( VCD_SIGNAL_DUMPER_VARIABLES_UE0_TRX_WRITE_NS_MISSING, UE->frame_parms.samples_per_tti - txs);
-	    }
-	    
-	    else {
-	      VCD_SIGNAL_DUMPER_DUMP_FUNCTION_BY_NAME( VCD_SIGNAL_DUMPER_FUNCTIONS_TRX_READ_SF9, 1 );
-	      rxs = UE->rfdevice.trx_read_func(&UE->rfdevice,
-					       &timestamp,
-					       rxp,
-					       UE->frame_parms.samples_per_tti-UE->frame_parms.ofdm_symbol_size-UE->frame_parms.nb_prefix_samples0,
-					       UE->frame_parms.nb_antennas_rx);
-
-	      LOG_D(PHY,"grab signal for subframe %d offset %d Nbsamples %d => %d dB\n", sf, 
-		    UE->frame_parms.ofdm_symbol_size+UE->frame_parms.nb_prefix_samples0+(sf*UE->frame_parms.samples_per_tti),
-		    UE->frame_parms.samples_per_tti-UE->frame_parms.ofdm_symbol_size-UE->frame_parms.nb_prefix_samples0,
-		    dB_fixed(signal_energy(rxp[0],UE->frame_parms.samples_per_tti)));
-	      VCD_SIGNAL_DUMPER_DUMP_FUNCTION_BY_NAME( VCD_SIGNAL_DUMPER_FUNCTIONS_TRX_READ_SF9, 0 );
-	      VCD_SIGNAL_DUMPER_DUMP_VARIABLE_BY_NAME( VCD_SIGNAL_DUMPER_VARIABLES_UE0_TRX_READ_NS, rxs );
-	      VCD_SIGNAL_DUMPER_DUMP_VARIABLE_BY_NAME( VCD_SIGNAL_DUMPER_VARIABLES_UE0_TRX_READ_NS_MISSING, (UE->frame_parms.samples_per_tti-UE->frame_parms.ofdm_symbol_size-UE->frame_parms.nb_prefix_samples0) - rxs);
-	      if (rxs != (UE->frame_parms.samples_per_tti-UE->frame_parms.ofdm_symbol_size-UE->frame_parms.nb_prefix_samples0)) {
-		LOG_E(PHY, "problem in rx 6! expect #samples=%d but got only %d!\n", UE->frame_parms.samples_per_tti-UE->frame_parms.ofdm_symbol_size-UE->frame_parms.nb_prefix_samples0, rxs);
-		exit_fun("problem in rx 6!");
-		return &UE_thread_retval;
-	      }
-
-	      // prepare tx buffer pointers
-	      for (i=0; i<UE->frame_parms.nb_antennas_tx; i++)
-		txp[i] = (void*)&UE->common_vars.txdata[i][((sf+2)%10)*UE->frame_parms.samples_per_tti];
-	      
-	      VCD_SIGNAL_DUMPER_DUMP_FUNCTION_BY_NAME( VCD_SIGNAL_DUMPER_FUNCTIONS_TRX_WRITE_SF9, 1 );
-	      txs = UE->rfdevice.trx_write_func(&UE->rfdevice,
-						timestamp+
-						(2*UE->frame_parms.samples_per_tti) -
-						UE->frame_parms.ofdm_symbol_size-UE->frame_parms.nb_prefix_samples0 -
-						openair0_cfg[0].tx_sample_advance,
-						txp,
-						UE->frame_parms.samples_per_tti - rx_off_diff,
-						UE->frame_parms.nb_antennas_tx,
-						1);
-	      VCD_SIGNAL_DUMPER_DUMP_FUNCTION_BY_NAME( VCD_SIGNAL_DUMPER_FUNCTIONS_TRX_WRITE_SF9, 0 );
-	      VCD_SIGNAL_DUMPER_DUMP_VARIABLE_BY_NAME( VCD_SIGNAL_DUMPER_VARIABLES_UE0_TRX_WRITE_NS, txs );
-	      VCD_SIGNAL_DUMPER_DUMP_VARIABLE_BY_NAME( VCD_SIGNAL_DUMPER_VARIABLES_UE0_TRX_WRITE_NS_MISSING, (UE->frame_parms.samples_per_tti - rx_off_diff) - txs);
-              if (txs !=  UE->frame_parms.samples_per_tti - rx_off_diff) {
-		LOG_E(PHY,"TX : Timeout (sent %d/%d)\n",txs, UE->frame_parms.samples_per_tti-rx_off_diff);
-		exit_fun( "problem transmitting samples" );
-              }
-
-	      VCD_SIGNAL_DUMPER_DUMP_FUNCTION_BY_NAME( VCD_SIGNAL_DUMPER_FUNCTIONS_TRX_READ_SF9, 1 );
-	      // read in first symbol of next frame and adjust for timing drift
-	      for (i=0; i<UE->frame_parms.nb_antennas_rx; i++)
-		{
-		  rxp[i] = (void*)&UE->common_vars.rxdata[i][0];
-		}
-
-	      rxs = UE->rfdevice.trx_read_func(&UE->rfdevice,
-					       &timestamp1,
-					       rxp,
-					       UE->frame_parms.nb_prefix_samples0 - rx_off_diff,
-					       UE->frame_parms.nb_antennas_rx);
-
-	      for (i=0; i<UE->frame_parms.nb_antennas_rx; i++)
-		{
-		  rxp[i] = (void*)&UE->common_vars.rxdata[i][UE->frame_parms.nb_prefix_samples0];
-		}
-
-	      rxs = UE->rfdevice.trx_read_func(&UE->rfdevice,
-					       &timestamp1,
-					       rxp,
-					       UE->frame_parms.ofdm_symbol_size,
-					       UE->frame_parms.nb_antennas_rx);
-
-	      VCD_SIGNAL_DUMPER_DUMP_FUNCTION_BY_NAME( VCD_SIGNAL_DUMPER_FUNCTIONS_TRX_READ_SF9, 0 );
-	      VCD_SIGNAL_DUMPER_DUMP_VARIABLE_BY_NAME( VCD_SIGNAL_DUMPER_VARIABLES_UE0_TRX_READ_NS, rxs );
-	      if (rxs != (UE->frame_parms.ofdm_symbol_size)) {
-		LOG_E(PHY, "problem in rx 7! expect #samples=%d but got only %d! rx_off_diff=%d\n", UE->frame_parms.ofdm_symbol_size+UE->frame_parms.nb_prefix_samples0 - rx_off_diff, rxs, rx_off_diff);
-		exit_fun("problem in rx 7!");
-		return &UE_thread_retval;
-	      }
-	      UE->rx_offset_diff = rx_off_diff;
-	      LOG_D(PHY,"SET rx_off_diff to %d\n",UE->rx_offset_diff);
-	      rx_off_diff = 0;
-	    }
-	  }
-	  // operate on thread sf mod 2
-	  uint8_t proc_select = sf&1;
-	  UE_rxtx_proc_t *proc = &UE->proc.proc_rxtx[proc_select];
-
-	  VCD_SIGNAL_DUMPER_DUMP_FUNCTION_BY_NAME( VCD_SIGNAL_DUMPER_FUNCTIONS_UE_LOCK_MUTEX_RXTX_FOR_CNT_INCREMENT0+proc_select, 1 );
-	  // lock mutex
-	  if (pthread_mutex_lock(&proc->mutex_rxtx) != 0) {
-	    LOG_E( PHY, "[SCHED][UE] error locking mutex for UE RX\n" );
-	    exit_fun("nothing to add");
-	    return &UE_thread_retval;
-	  }
-	  // increment instance count and change proc subframe/frame variables
-	  int instance_cnt_rxtx = ++proc->instance_cnt_rxtx;
-	  VCD_SIGNAL_DUMPER_DUMP_VARIABLE_BY_NAME(VCD_SIGNAL_DUMPER_VARIABLES_UE_INST_CNT_RX, proc->instance_cnt_rxtx);
-	  if(sf == 0)
-	    {
-	      UE->proc.proc_rxtx[0].frame_rx++;
-	      UE->proc.proc_rxtx[1].frame_rx++;
-	      proc->frame_rx = UE->proc.proc_rxtx[0].frame_rx;
-	    }
-
-
-	  proc->subframe_rx=sf;
-	  proc->subframe_tx=(sf+4)%10;
-	  proc->frame_tx = proc->frame_rx + ((proc->subframe_rx>5)?1:0);
-	  proc->timestamp_tx = timestamp+(4*UE->frame_parms.samples_per_tti)-UE->frame_parms.ofdm_symbol_size-UE->frame_parms.nb_prefix_samples0;
-
-	  LOG_D(PHY,"UE TS %llu, frame %d, subframe %d\n",timestamp,proc->frame_rx,proc->subframe_rx);
-#if T_TRACER
-	  T(T_UE_MASTER_TICK, T_INT(0), T_INT(proc->frame_rx%1024), T_INT(proc->subframe_rx));
-#endif
-	  /*
-	    if (sf != (timestamp/UE->frame_parms.samples_per_tti)%10) {
-	    LOG_E(PHY,"steady-state UE_thread error : frame_rx %d, subframe_rx %d, frame_tx %d, subframe_tx %d, rx subframe %d\n",proc->frame_rx,proc->subframe_rx,proc->frame_tx,proc->subframe_tx,(timestamp/UE->frame_parms.samples_per_tti)%10);
-	    exit(-1);
-	    }
-	  */
-	  if (pthread_mutex_unlock(&proc->mutex_rxtx) != 0) {
-	    LOG_E( PHY, "[SCHED][UE] error unlocking mutex for UE RX\n" );
-	    exit_fun("nothing to add");
-	    return &UE_thread_retval;
-	  }
-	  VCD_SIGNAL_DUMPER_DUMP_FUNCTION_BY_NAME( VCD_SIGNAL_DUMPER_FUNCTIONS_UE_LOCK_MUTEX_RXTX_FOR_CNT_INCREMENT0+proc_select, 0 );
-
-
-	  if (instance_cnt_rxtx == 0) {
-	    VCD_SIGNAL_DUMPER_DUMP_FUNCTION_BY_NAME( VCD_SIGNAL_DUMPER_FUNCTIONS_UE_SIGNAL_COND_RXTX0+proc_select, 1 );
-	    if (pthread_cond_signal(&proc->cond_rxtx) != 0) {
-	      LOG_E( PHY, "[SCHED][UE] ERROR pthread_cond_signal for UE RX thread\n" );
-	      exit_fun("nothing to add");
-	      return &UE_thread_retval;
-	    }
-	    LOG_D(PHY, "firing up rxtx_thread[%d] at subframe %d\n", proc_select, sf);
-
-	    VCD_SIGNAL_DUMPER_DUMP_FUNCTION_BY_NAME( VCD_SIGNAL_DUMPER_FUNCTIONS_UE_SIGNAL_COND_RXTX0+proc_select, 0 );
-
-	  } else {
-	    LOG_E( PHY, "[SCHED][UE] UE RX thread busy (IC %d)!!\n", instance_cnt_rxtx);
-	    if (instance_cnt_rxtx > 2) {
-	      sleep(1);
-	      exit_fun("instance_cnt_rxtx > 2");
-	      return &UE_thread_retval;
-	    }
-	  }
-	  if (UE->mode == loop_through_memory) {
-	    printf("Processing subframe %d",proc->subframe_rx);
-	    getchar();
-	  }
-	}// for sf=0..10
-
-	uint8_t proc_select = 9&1;
-	UE_rxtx_proc_t *proc = &UE->proc.proc_rxtx[proc_select];
-
-	if (UE->no_timing_correction == 0) {
-	  if ((UE->rx_offset<(5*UE->frame_parms.samples_per_tti)) &&
-	      (UE->rx_offset > 0) &&
-	      (rx_correction_timer == 0)) {
-	    rx_off_diff = -1 ;
-	    LOG_D(PHY,"AbsSubframe %d.%d UE->rx_offset %d > %d, diff %d\n",proc->frame_rx,proc->subframe_rx,UE->rx_offset,0,rx_off_diff);
-	    rx_correction_timer = 5;
-	  } else if ((UE->rx_offset>(5*UE->frame_parms.samples_per_tti)) && 
-		     (UE->rx_offset < ((10*UE->frame_parms.samples_per_tti))) &&
-		     (rx_correction_timer == 0)) {   // moving to the left so drop rx_off_diff samples
-	    rx_off_diff = 1;
-	    LOG_D(PHY,"AbsSubframe %d.%d UE->rx_offset %d < %d, diff %d\n",proc->frame_rx,proc->subframe_rx,UE->rx_offset,10*UE->frame_parms.samples_per_tti,rx_off_diff);
-	    
-	    rx_correction_timer = 5;
-	  }
-	  
-	  if (rx_correction_timer>0)
-	    rx_correction_timer--;
-	}
-      } // start_rx_stream==1
-    } // UE->is_synchronized==1
-      
-  } // while !oai_exit
-  return NULL;
-} // UE_thread
-
-/*
-  void *UE_thread_old(void *arg)
-  {
-  UNUSED(arg)
-  static int UE_thread_retval;
-  PHY_VARS_UE *UE = PHY_vars_UE_g[0][0];
-  int spp = openair0_cfg[0].samples_per_packet;
-  int slot=1, frame=0, hw_subframe=0, rxpos=0, txpos=openair0_cfg[0].tx_scheduling_advance;
-  #ifdef __AVX2__
-  int dummy[2][spp] __attribute__((aligned(32)));
-  #else
-  int dummy[2][spp] __attribute__((aligned(16)));
-  #endif
-  int dummy_dump = 0;
-  int tx_enabled = 0;
-  int start_rx_stream = 0;
-  int rx_off_diff = 0;
-  int rx_correction_timer = 0;
-  int first_rx = 0;
-  RTIME T0;
-  unsigned int rxs;
-  void* rxp[2];
-
-  openair0_timestamp timestamp;
-
-  #ifdef NAS_UE
-  MessageDef *message_p;
-  #endif
-
-  #ifdef DEADLINE_SCHEDULER
-
-  struct sched_attr attr;
-  unsigned int flags = 0;
-
-  attr.size = sizeof(attr);
-  attr.sched_flags = 0;
-  attr.sched_nice = 0;
-  attr.sched_priority = 0;//sched_get_priority_max(SCHED_DEADLINE);
-
-  // This creates a .5 ms  reservation
-  attr.sched_policy = SCHED_DEADLINE;
-  attr.sched_runtime  = 100000;
-  attr.sched_deadline = 500000;
-  attr.sched_period   = 500000;
-
-  if (sched_setattr(0, &attr, flags) < 0 ) {
-  perror("[SCHED] main eNB thread: sched_setattr failed\n");
-  exit_fun("Nothing to add");
-  return &UE_thread_retval;
-  }
-  LOG_I(HW,"[SCHED][eNB] eNB main deadline thread %lu started on CPU %d\n",
-  (unsigned long)gettid(), sched_getcpu());
-
-  #else
-  struct sched_param sp;
-  sp.sched_priority = sched_get_priority_max(SCHED_FIFO);
-  pthread_setschedparam(pthread_self(),SCHED_FIFO,&sp);
-  #endif
-
-  // Lock memory from swapping. This is a process wide call (not constraint to this thread).
-  mlockall(MCL_CURRENT | MCL_FUTURE);
-
-  printf("waiting for sync (UE_thread)\n");
-  pthread_mutex_lock(&sync_mutex);
-  printf("Locked sync_mutex, waiting (UE_thread)\n");
-
-  while (sync_var<0)
-  pthread_cond_wait(&sync_cond, &sync_mutex);
-
-  pthread_mutex_unlock(&sync_mutex);
-  printf("unlocked sync_mutex, waiting (UE_thread)\n");
-
-  printf("starting UE thread\n");
-
-  #ifdef NAS_UE
-  message_p = itti_alloc_new_message(TASK_NAS_UE, INITIALIZE_MESSAGE);
-  itti_send_msg_to_task (TASK_NAS_UE, INSTANCE_DEFAULT, message_p);
-  #endif
-
-  T0 = rt_get_time_ns();
-  first_rx = 1;
-  rxpos=0;
-
-  while (!oai_exit) {
-  VCD_SIGNAL_DUMPER_DUMP_VARIABLE_BY_NAME( VCD_SIGNAL_DUMPER_VARIABLES_HW_SUBFRAME, hw_subframe );
-  VCD_SIGNAL_DUMPER_DUMP_VARIABLE_BY_NAME( VCD_SIGNAL_DUMPER_VARIABLES_HW_FRAME, frame );
-  VCD_SIGNAL_DUMPER_DUMP_VARIABLE_BY_NAME( VCD_SIGNAL_DUMPER_VARIABLES_DUMMY_DUMP, dummy_dump );
-
-
-  while (rxpos < (1+hw_subframe)*UE->frame_parms.samples_per_tti) {
-  VCD_SIGNAL_DUMPER_DUMP_FUNCTION_BY_NAME( VCD_SIGNAL_DUMPER_FUNCTIONS_TRX_READ, 1 );
-
-  #ifndef USRP_DEBUG
-
-  DevAssert( UE->frame_parms.nb_antennas_rx <= 2 );
-  void* rxp[2];
-
-  for (int i=0; i<UE->frame_parms.nb_antennas_rx; i++)
-  rxp[i] = (dummy_dump==0) ? (void*)&rxdata[i][rxpos] : (void*)dummy[i];
-      
-    
-  if (UE->mode != loop_through_memory) {
-  rxs = UE->rfdevice.trx_read_func(&UE->rfdevice,
-  &timestamp,
-  rxp,
-  spp - ((first_rx==1) ? rx_off_diff : 0),
-  UE->frame_parms.nb_antennas_rx);
-
-  if (rxs != (spp- ((first_rx==1) ? rx_off_diff : 0))) {
-  printf("rx error: asked %d got %d ",spp - ((first_rx==1) ? rx_off_diff : 0),rxs);
-  if (UE->is_synchronized == 1) {
-  exit_fun("problem in rx");
-  return &UE_thread_retval;
-  }
-  }
-  }
-
-  if (rx_off_diff !=0)
-  LOG_D(PHY,"frame %d, rx_offset %d, rx_off_diff %d\n",UE->frame_rx,UE->rx_offset,rx_off_diff);
-
-  VCD_SIGNAL_DUMPER_DUMP_FUNCTION_BY_NAME( VCD_SIGNAL_DUMPER_FUNCTIONS_TRX_READ, 0 );
-
-  // Transmit TX buffer based on timestamp from RX
-  if ((tx_enabled==1) && (UE->mode!=loop_through_memory)) {
-  VCD_SIGNAL_DUMPER_DUMP_FUNCTION_BY_NAME( VCD_SIGNAL_DUMPER_FUNCTIONS_TRX_WRITE, 1 );
-
-  DevAssert( UE->frame_parms.nb_antennas_tx <= 2 );
-  void* txp[2];
-
-  for (int i=0; i<UE->frame_parms.nb_antennas_tx; i++)
-  txp[i] = (void*)&txdata[i][txpos];
-
-  UE->rfdevice.trx_write_func(&openair0,
-  (timestamp+openair0_cfg[0].tx_scheduling_advance-openair0_cfg[0].tx_sample_advance),
-  txp,
-  spp - ((first_rx==1) ? rx_off_diff : 0),
-  UE->frame_parms.nb_antennas_tx,
-  1);
-
-  VCD_SIGNAL_DUMPER_DUMP_FUNCTION_BY_NAME( VCD_SIGNAL_DUMPER_FUNCTIONS_TRX_WRITE, 0 );
-  }
-  else if (UE->mode == loop_through_memory)
-  rt_sleep_ns(1000000);
-  #else
-  // define USRP_DEBUG is active
-  rt_sleep_ns(1000000);
-  #endif
-
-  rx_off_diff = 0;
-  first_rx = 0;
-
-  rxpos += spp;
-  txpos += spp;
-
-  if (txpos >= 10*PHY_vars_UE_g[0][0]->frame_parms.samples_per_tti)
-  txpos -= 10*PHY_vars_UE_g[0][0]->frame_parms.samples_per_tti;
-  }
-
-  if (rxpos >= 10*PHY_vars_UE_g[0][0]->frame_parms.samples_per_tti)
-  rxpos -= 10*PHY_vars_UE_g[0][0]->frame_parms.samples_per_tti;
-
-  if (UE->is_synchronized == 1)  {
-  LOG_D( HW, "UE_thread: hw_frame %d, hw_subframe %d (time %lli)\n", frame, hw_subframe, rt_get_time_ns()-T0 );
-
-  if (start_rx_stream == 1) {
-  LOG_D(PHY,"Locking mutex_rx (IC %d)\n",UE->instance_cnt_rx);
-  if (pthread_mutex_lock(&UE->mutex_rx) != 0) {
-  LOG_E( PHY, "[SCHED][UE] error locking mutex for UE RX thread\n" );
-  exit_fun("nothing to add");
-  return &UE_thread_retval;
-  }
-
-  int instance_cnt_rx = ++UE->instance_cnt_rx;
-
-  LOG_D(PHY,"Unlocking mutex_rx (IC %d)\n",instance_cnt_rx);
-  if (pthread_mutex_unlock(&UE->mutex_rx) != 0) {
-  LOG_E( PHY, "[SCHED][UE] error unlocking mutex for UE RX thread\n" );
-  exit_fun("nothing to add");
-  return &UE_thread_retval;
-  }
-
-  VCD_SIGNAL_DUMPER_DUMP_VARIABLE_BY_NAME(VCD_SIGNAL_DUMPER_VARIABLES_UE_INST_CNT_RX, instance_cnt_rx);
-
-
-  if (instance_cnt_rx == 0) {
-  LOG_D(HW,"signalling rx thread to wake up, hw_frame %d, hw_subframe %d (time %lli)\n", frame, hw_subframe, rt_get_time_ns()-T0 );
-  if (pthread_cond_signal(&UE->proc.cond_rx) != 0) {
-  LOG_E( PHY, "[SCHED][UE] ERROR pthread_cond_signal for UE RX thread\n" );
-  exit_fun("nothing to add");
-  return &UE_thread_retval;
-  }
-	  
-  LOG_D(HW,"signalled rx thread to wake up, hw_frame %d, hw_subframe %d (time %lli)\n", frame, hw_subframe, rt_get_time_ns()-T0 );
-  if (UE->mode == loop_through_memory) {
-  printf("Processing subframe %d",UE->slot_rx>>1);
-  getchar();
-  }
-
-  if (UE->mode == rx_calib_ue) {
-  if (frame == 10) {
-  LOG_D(PHY,
-  "[SCHED][UE] Found cell with N_RB_DL %"PRIu8", PHICH CONFIG (%d,%d), Nid_cell %"PRIu16", NB_ANTENNAS_TX %"PRIu8", frequency offset "PRIi32" Hz, RSSI (digital) %hu dB, measured Gain %d dB, total_rx_gain %"PRIu32" dB, USRP rx gain %f dB\n",
-  UE->frame_parms.N_RB_DL,
-  UE->frame_parms.phich_config_common.phich_duration,
-  UE->frame_parms.phich_config_common.phich_resource,
-  UE->frame_parms.Nid_cell,
-  UE->frame_parms.nb_antennas_tx_eNB,
-  UE->common_vars.freq_offset,
-  UE->measurements.rx_power_avg_dB[0],
-  UE->measurements.rx_power_avg_dB[0] - rx_input_level_dBm,
-  UE->rx_total_gain_dB,
-  openair0_cfg[0].rx_gain[0]
-  );
-  exit_fun("[HW][UE] UE in RX calibration mode, exiting");
-  return &UE_thread_retval;
-  }
-  }
-  } else {
-  LOG_E( PHY, "[SCHED][UE] UE RX thread busy (IC %d)!!\n", instance_cnt_rx);
-  if (instance_cnt_rx > 2) {
-  exit_fun("instance_cnt_rx > 1");
-  return &UE_thread_retval;
-  }
-  }
-
-       
-  if ((tx_enabled==1)&&(UE->mode != loop_through_memory)) {
-
-  if (pthread_mutex_lock(&UE->mutex_tx) != 0) {
-  LOG_E( PHY, "[SCHED][UE] error locking mutex for UE TX thread\n" );
-  exit_fun("nothing to add");
-  return &UE_thread_retval;
-  }
-
-
-  int instance_cnt_tx = ++UE->instance_cnt_tx;
-
-  if (pthread_mutex_unlock(&UE->mutex_tx) != 0) {
-  LOG_E( PHY, "[SCHED][UE] error unlocking mutex for UE TX thread\n" );
-  exit_fun("nothing to add");
-  return &UE_thread_retval;
-  }
-  VCD_SIGNAL_DUMPER_DUMP_VARIABLE_BY_NAME(VCD_SIGNAL_DUMPER_VARIABLES_UE_INST_CNT_TX, instance_cnt_tx);
-
-
-  if (instance_cnt_tx == 0) {
-  if (pthread_cond_signal(&UE->cond_tx) != 0) {
-  LOG_E( PHY, "[SCHED][UE] ERROR pthread_cond_signal for UE TX thread\n" );
-  exit_fun("nothing to add");
-  return &UE_thread_retval;
-  }
-  LOG_D(HW,"signalled tx thread to wake up, hw_frame %d, hw_subframe %d (time %lli)\n", frame, hw_subframe, rt_get_time_ns()-T0 );
-
-  } else {
-  LOG_E( PHY, "[SCHED][UE] UE TX thread busy (IC %d)!!\n" );
-  if (instance_cnt_tx>2) {
-  exit_fun("instance_cnt_tx > 1");
-  return &UE_thread_retval;
-  }
-  }
-  }
-
-  }
-  } else {
-  // we are not yet synchronized
-  if ((hw_subframe == 9) && (dummy_dump == 0)) {
-  // Wake up initial synch thread
-  if (pthread_mutex_lock(&UE->mutex_synch) != 0) {
-  LOG_E( PHY, "[SCHED][UE] error locking mutex for UE initial synch thread\n" );
-  exit_fun("nothing to add");
-  return &UE_thread_retval;
-  }
-
-  int instance_cnt_synch = ++UE->instance_cnt_synch;
-
-  if (pthread_mutex_unlock(&UE->mutex_synch) != 0) {
-  LOG_E( PHY, "[SCHED][UE] error unlocking mutex for UE initial synch thread\n" );
-  exit_fun("nothing to add");
-  return &UE_thread_retval;
-  }
-
-  dummy_dump = 1;
-
-  if (instance_cnt_synch == 0) {
-  if (pthread_cond_signal(&UE->cond_synch) != 0) {
-  LOG_E( PHY, "[SCHED][UE] ERROR pthread_cond_signal for UE sync thread\n" );
-  exit_fun("nothing to add");
-  return &UE_thread_retval;
-  }
-  } else {
-  LOG_E( PHY, "[SCHED][UE] UE sync thread busy!!\n" );
-  exit_fun("nothing to add");
-  return &UE_thread_retval;
-  }
-  }
-  }
-
-  hw_subframe++;
-  slot+=2;
-
-  if (hw_subframe==10) {
-  hw_subframe = 0;
-  first_rx = 1;
-  frame++;
-  slot = 1;
-
-  int fail = pthread_mutex_lock(&UE->mutex_synch);
-  int instance_cnt_synch = UE->instance_cnt_synch;
-  fail = fail || pthread_mutex_unlock(&UE->mutex_synch);
-
-  if (fail) {
-  LOG_E( PHY, "[SCHED][UE] error (un-)locking mutex for UE synch\n" );
-  exit_fun("noting to add");
-  return &UE_thread_retval;
-  }
-
-  if (instance_cnt_synch < 0) {
-  // the UE_thread_synch is ready
-  if (UE->is_synchronized == 1) {
-  rx_off_diff = 0;
-  LTE_DL_FRAME_PARMS *frame_parms = &UE->frame_parms; // for macro FRAME_LENGTH_COMPLEX_SAMPLES
-
-  //	  LOG_I(PHY,"UE->rx_offset %d\n",UE->rx_offset);
-  if ((UE->rx_offset > RX_OFF_MAX) && (start_rx_stream == 0)) {
-  start_rx_stream=1;
-  frame=0;
-  // dump ahead in time to start of frame
-
-  #ifndef USRP_DEBUG
-  if (UE->mode != loop_through_memory) {
-  LOG_I(PHY,"Resynchronizing RX by %d samples\n",UE->rx_offset);
-  rxs = UE->rfdevice.trx_read_func(&UE->rfdevice,
-  &timestamp,
-  (void**)rxdata,
-  UE->rx_offset,
-  UE->frame_parms.nb_antennas_rx);
-  if (rxs != UE->rx_offset) {
-  exit_fun("problem in rx");
-  return &UE_thread_retval;
-  }
-  UE->rx_offset=0;
-  tx_enabled = 1;
-  }
-  else
-  rt_sleep_ns(1000000);
-  #else
-  rt_sleep_ns(10000000);
-  #endif
-
-  } else if ((UE->rx_offset<(FRAME_LENGTH_COMPLEX_SAMPLES/2)) &&
-  (UE->rx_offset > RX_OFF_MIN) && 
-  (start_rx_stream==1) && 
-  (rx_correction_timer == 0)) {
-  rx_off_diff = -UE->rx_offset + RX_OFF_MIN;
-  LOG_D(PHY,"UE->rx_offset %d > %d, diff %d\n",UE->rx_offset,RX_OFF_MIN,rx_off_diff);
-  rx_correction_timer = 5;
-  } else if ((UE->rx_offset>(FRAME_LENGTH_COMPLEX_SAMPLES/2)) && 
-  (UE->rx_offset < (FRAME_LENGTH_COMPLEX_SAMPLES-RX_OFF_MIN)) &&
-  (start_rx_stream==1) && 
-  (rx_correction_timer == 0)) {   // moving to the left so drop rx_off_diff samples
-  rx_off_diff = FRAME_LENGTH_COMPLEX_SAMPLES - RX_OFF_MIN - UE->rx_offset;
-  LOG_D(PHY,"UE->rx_offset %d < %d, diff %d\n",UE->rx_offset,FRAME_LENGTH_COMPLEX_SAMPLES-RX_OFF_MIN,rx_off_diff);
-
-  rx_correction_timer = 5;
-  }
-
-  if (rx_correction_timer>0)
-  rx_correction_timer--;
-  }
-
-  dummy_dump=0;
-  }
-  }
-
-  #if defined(ENABLE_ITTI)
-  itti_update_lte_time(frame, slot);
-  #endif
-  }
-
-  return &UE_thread_retval;
-  }
-=======
+
     PHY_VARS_UE *UE = (PHY_VARS_UE *) arg;
     //  int tx_enabled = 0;
     int dummy_rx[UE->frame_parms.nb_antennas_rx][UE->frame_parms.samples_per_tti] __attribute__((aligned(32)));
@@ -1998,12 +723,6 @@
         CPU_SET(threads.iq, &cpuset);
     init_thread(100000, 500000, FIFO_PRIORITY, &cpuset,
                 "UHD Threads");
-    if (oaisim_flag == 0)
-        AssertFatal(0== openair0_device_load(&(UE->rfdevice), &openair0_cfg[0]), "");
-    UE->rfdevice.host_type = BBU_HOST;
-    sprintf(threadname, "Main UE %d", UE->Mod_id);
-    pthread_setname_np(pthread_self(), threadname);
-    init_UE_threads(UE);
 
 #ifdef NAS_UE
     MessageDef *message_p;
@@ -2013,7 +732,8 @@
 
     int sub_frame=-1;
     //int cumulated_shift=0;
-    AssertFatal(UE->rfdevice.trx_start_func(&UE->rfdevice) == 0, "Could not start the device\n");
+
+    
     while (!oai_exit) {
         AssertFatal ( 0== pthread_mutex_lock(&UE->proc.mutex_synch), "");
         int instance_cnt_synch = UE->proc.instance_cnt_synch;
@@ -2198,7 +918,6 @@
     } // while !oai_exit
     return NULL;
 }
->>>>>>> 4d58025d
 
 /*!
  * \brief Initialize the UE theads.
@@ -2208,8 +927,14 @@
  * - UE_thread_synch
  * and the locking between them.
  */
-void init_UE_threads(PHY_VARS_UE *UE) {
+void init_UE_threads(int inst) {
     struct rx_tx_thread_data *rtd;
+    PHY_VARS_UE *UE;
+
+    AssertFatal(PHY_vars_UE_g!=NULL,"PHY_vars_UE_g is NULL\n");
+    AssertFatal(PHY_vars_UE_g[inst]!=NULL,"PHY_vars_UE_g[inst] is NULL\n");
+    AssertFatal(PHY_vars_UE_g[inst][0]!=NULL,"PHY_vars_UE_g[inst][0] is NULL\n");
+    UE = PHY_vars_UE_g[inst][0];
 
     pthread_attr_init (&UE->proc.attr_ue);
     pthread_attr_setstacksize(&UE->proc.attr_ue,8192);//5*PTHREAD_STACK_MIN);
@@ -2271,86 +996,36 @@
     LTE_DL_FRAME_PARMS *frame_parms;
     openair0_rf_map *rf_map;
 
-<<<<<<< HEAD
-  for (CC_id=0; CC_id<MAX_NUM_CCs; CC_id++) {
-    rf_map = &phy_vars_ue[CC_id]->rf_map;
-    
-    if (phy_vars_ue[CC_id]) {
+    for (CC_id=0; CC_id<MAX_NUM_CCs; CC_id++) {
+      rf_map = &phy_vars_ue[CC_id]->rf_map;
+      
+      AssertFatal( phy_vars_ue[CC_id] !=0, "");
       frame_parms = &(phy_vars_ue[CC_id]->frame_parms);
-    } else {
-      printf("phy_vars_UE[%d] not initialized\n", CC_id);
-      return(-1);
-    }
-    
-    /*
-      if (frame_parms->frame_type == TDD) {
-      if (frame_parms->N_RB_DL == 100)
-      N_TA_offset = 624;
-      else if (frame_parms->N_RB_DL == 50)
-      N_TA_offset = 624/2;
-      else if (frame_parms->N_RB_DL == 25)
-      N_TA_offset = 624/4;
+      
+      // replace RX signal buffers with mmaped HW versions
+      rxdata = (int32_t**)malloc16( frame_parms->nb_antennas_rx*sizeof(int32_t*) );
+      txdata = (int32_t**)malloc16( frame_parms->nb_antennas_tx*sizeof(int32_t*) );
+      
+      for (i=0; i<frame_parms->nb_antennas_rx; i++) {
+	LOG_I(PHY, "Mapping UE CC_id %d, rx_ant %d, freq %u on card %d, chain %d\n",
+	      CC_id, i, downlink_frequency[CC_id][i], rf_map->card, rf_map->chain+i );
+	free( phy_vars_ue[CC_id]->common_vars.rxdata[i] );
+	rxdata[i] = (int32_t*)malloc16_clear( 307200*sizeof(int32_t) );
+	phy_vars_ue[CC_id]->common_vars.rxdata[i] = rxdata[i]; // what about the "-N_TA_offset" ? // N_TA offset for TDD
       }
-    */
-    
-    // replace RX signal buffers with mmaped HW versions
-    rxdata = (int32_t**)malloc16( frame_parms->nb_antennas_rx*sizeof(int32_t*) );
-    txdata = (int32_t**)malloc16( frame_parms->nb_antennas_tx*sizeof(int32_t*) );
-    
-    for (i=0; i<frame_parms->nb_antennas_rx; i++) {
-      printf( "Mapping UE CC_id %d, rx_ant %d, freq %u on card %d, chain %d\n", CC_id, i, downlink_frequency[CC_id][i], rf_map->card, rf_map->chain+i );
-      free( phy_vars_ue[CC_id]->common_vars.rxdata[i] );
-      rxdata[i] = (int32_t*)malloc16_clear( 307200*sizeof(int32_t) );
-      phy_vars_ue[CC_id]->common_vars.rxdata[i] = rxdata[i]; // what about the "-N_TA_offset" ? // N_TA offset for TDD
-      printf("rxdata[%d] : %p\n",i,rxdata[i]);
-    }
-    
-    for (i=0; i<frame_parms->nb_antennas_tx; i++) {
-      printf( "Mapping UE CC_id %d, tx_ant %d, freq %u on card %d, chain %d\n", CC_id, i, downlink_frequency[CC_id][i], rf_map->card, rf_map->chain+i );
-      free( phy_vars_ue[CC_id]->common_vars.txdata[i] );
-      txdata[i] = (int32_t*)malloc16_clear( 307200*sizeof(int32_t) );
-      phy_vars_ue[CC_id]->common_vars.txdata[i] = txdata[i];
-      printf("txdata[%d] : %p\n",i,txdata[i]);
-    }
-    
-    // rxdata[x] points now to the same memory region as phy_vars_ue[CC_id]->common_vars.rxdata[x]
-    // txdata[x] points now to the same memory region as phy_vars_ue[CC_id]->common_vars.txdata[x]
-    // be careful when releasing memory!
-    // because no "release_ue_buffers"-function is available, at least rxdata and txdata memory will leak (only some bytes)
-    
-  }
-=======
-    for (CC_id=0; CC_id<MAX_NUM_CCs; CC_id++) {
-        rf_map = &phy_vars_ue[CC_id]->rf_map;
-
-        AssertFatal( phy_vars_ue[CC_id] !=0, "");
-        frame_parms = &(phy_vars_ue[CC_id]->frame_parms);
-
-        // replace RX signal buffers with mmaped HW versions
-        rxdata = (int32_t**)malloc16( frame_parms->nb_antennas_rx*sizeof(int32_t*) );
-        txdata = (int32_t**)malloc16( frame_parms->nb_antennas_tx*sizeof(int32_t*) );
-
-        for (i=0; i<frame_parms->nb_antennas_rx; i++) {
-            LOG_I(PHY, "Mapping UE CC_id %d, rx_ant %d, freq %u on card %d, chain %d\n",
-                  CC_id, i, downlink_frequency[CC_id][i], rf_map->card, rf_map->chain+i );
-            free( phy_vars_ue[CC_id]->common_vars.rxdata[i] );
-            rxdata[i] = (int32_t*)malloc16_clear( 307200*sizeof(int32_t) );
-            phy_vars_ue[CC_id]->common_vars.rxdata[i] = rxdata[i]; // what about the "-N_TA_offset" ? // N_TA offset for TDD
-        }
->>>>>>> 4d58025d
-
-        for (i=0; i<frame_parms->nb_antennas_tx; i++) {
-            LOG_I(PHY, "Mapping UE CC_id %d, tx_ant %d, freq %u on card %d, chain %d\n",
-                  CC_id, i, downlink_frequency[CC_id][i], rf_map->card, rf_map->chain+i );
-            free( phy_vars_ue[CC_id]->common_vars.txdata[i] );
-            txdata[i] = (int32_t*)malloc16_clear( 307200*sizeof(int32_t) );
-            phy_vars_ue[CC_id]->common_vars.txdata[i] = txdata[i];
-        }
-
-        // rxdata[x] points now to the same memory region as phy_vars_ue[CC_id]->common_vars.rxdata[x]
-        // txdata[x] points now to the same memory region as phy_vars_ue[CC_id]->common_vars.txdata[x]
-        // be careful when releasing memory!
-        // because no "release_ue_buffers"-function is available, at least rxdata and txdata memory will leak (only some bytes)
+		
+      for (i=0; i<frame_parms->nb_antennas_tx; i++) {
+	LOG_I(PHY, "Mapping UE CC_id %d, tx_ant %d, freq %u on card %d, chain %d\n",
+	      CC_id, i, downlink_frequency[CC_id][i], rf_map->card, rf_map->chain+i );
+	free( phy_vars_ue[CC_id]->common_vars.txdata[i] );
+	txdata[i] = (int32_t*)malloc16_clear( 307200*sizeof(int32_t) );
+	phy_vars_ue[CC_id]->common_vars.txdata[i] = txdata[i];
+      }
+      
+      // rxdata[x] points now to the same memory region as phy_vars_ue[CC_id]->common_vars.rxdata[x]
+      // txdata[x] points now to the same memory region as phy_vars_ue[CC_id]->common_vars.txdata[x]
+      // be careful when releasing memory!
+      // because no "release_ue_buffers"-function is available, at least rxdata and txdata memory will leak (only some bytes)
     }
     return 0;
 }
