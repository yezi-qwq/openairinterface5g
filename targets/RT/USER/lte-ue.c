--- conflicted
+++ resolved
@@ -141,7 +141,6 @@
 
 {
 
-  int i,j;
   PHY_VARS_UE* ue;
 
   if (frame_parms!=(LTE_DL_FRAME_PARMS *)NULL) { // if we want to give initial frame parms, allocate the PHY_VARS_UE structure and put them in
@@ -381,175 +380,11 @@
                 if (UE->UE_scan_carrier) {
                     openair0_cfg[UE->rf_map.card].autocal[UE->rf_map.chain+i] = 1;
                 }
-
-<<<<<<< HEAD
-	
 	    }
 
 	    break;
  
     case pbch:
-
-      LOG_I(PHY,"[UE thread Synch] Running Initial Synch (mode %d)\n",UE->mode);
-
-
-      LOG_I(PHY,"[UE thread Synch] Running Initial Synch (mode %d)\n",UE->mode);
-      if (initial_sync( UE, UE->mode ) == 0) {
-	
-	hw_slot_offset = (UE->rx_offset<<1) / UE->frame_parms.samples_per_tti;
-	LOG_I( HW, "Got synch: hw_slot_offset %d, carrier off %d Hz, rxgain %d (DL %u, UL %u), UE_scan_carrier %d\n",
-	       hw_slot_offset,
-	       freq_offset,
-	       UE->rx_total_gain_dB,
-	       downlink_frequency[0][0]+freq_offset,
-	       downlink_frequency[0][0]+uplink_frequency_offset[0][0]+freq_offset,
-	       UE->UE_scan_carrier );
-	
-	
-	// rerun with new cell parameters and frequency-offset
-	for (i=0; i<openair0_cfg[UE->rf_map.card].rx_num_channels; i++) {
-	  openair0_cfg[UE->rf_map.card].rx_gain[UE->rf_map.chain+i] = UE->rx_total_gain_dB;//-USRP_GAIN_OFFSET;
-	  if (UE->UE_scan_carrier == 1) {
-	    if (freq_offset >= 0)
-	      openair0_cfg[UE->rf_map.card].rx_freq[UE->rf_map.chain+i] += abs(UE->common_vars.freq_offset);
-	    else
-	      openair0_cfg[UE->rf_map.card].rx_freq[UE->rf_map.chain+i] -= abs(UE->common_vars.freq_offset);
-	    openair0_cfg[UE->rf_map.card].tx_freq[UE->rf_map.chain+i] =
-	      openair0_cfg[UE->rf_map.card].rx_freq[UE->rf_map.chain+i]+uplink_frequency_offset[CC_id][i];
-	    downlink_frequency[CC_id][i] = openair0_cfg[CC_id].rx_freq[i];
-	    freq_offset=0;
-	  }
-	  
-	}	  
-	// reconfigure for potentially different bandwidth
-	switch(UE->frame_parms.N_RB_DL) {
-	case 6:
-	  openair0_cfg[UE->rf_map.card].sample_rate =1.92e6;
-	  openair0_cfg[UE->rf_map.card].rx_bw          =.96e6;
-	  openair0_cfg[UE->rf_map.card].tx_bw          =.96e6;
-	  //            openair0_cfg[0].rx_gain[0] -= 12;
-	  break;
-	case 25:
-	  openair0_cfg[UE->rf_map.card].sample_rate =7.68e6;
-	  openair0_cfg[UE->rf_map.card].rx_bw          =2.5e6;
-	  openair0_cfg[UE->rf_map.card].tx_bw          =2.5e6;
-	  //            openair0_cfg[0].rx_gain[0] -= 6;
-	  break;
-	case 50:
-	  openair0_cfg[UE->rf_map.card].sample_rate =15.36e6;
-	  openair0_cfg[UE->rf_map.card].rx_bw          =5.0e6;
-	  openair0_cfg[UE->rf_map.card].tx_bw          =5.0e6;
-	  //            openair0_cfg[0].rx_gain[0] -= 3;
-	  break;
-	case 100:
-	  openair0_cfg[UE->rf_map.card].sample_rate=30.72e6;
-	  openair0_cfg[UE->rf_map.card].rx_bw=10.0e6;
-	  openair0_cfg[UE->rf_map.card].tx_bw=10.0e6;
-	  //            openair0_cfg[0].rx_gain[0] -= 0;
-	  break;
-	}
-	
-	UE->rfdevice.trx_set_freq_func(&UE->rfdevice,&openair0_cfg[0],0);
-	//UE->rfdevice.trx_set_gains_func(&openair0,&openair0_cfg[0]);
-	//UE->rfdevice.trx_stop_func(&UE->rfdevice);
-	sleep(1);
-	init_frame_parms(&UE->frame_parms,1);
-	/*if (UE->rfdevice.trx_start_func(&UE->rfdevice) != 0 ) {
-	  LOG_E(HW,"Could not start the device\n");
-	  oai_exit=1;
-	  }*/
-	
-	if (UE->UE_scan_carrier == 1) {
-	  
-	  UE->UE_scan_carrier = 0;
-	} else {
-	  AssertFatal ( 0== pthread_mutex_lock(&UE->proc.mutex_synch), "");
-	  UE->is_synchronized = 1;
-	  AssertFatal ( 0== pthread_mutex_unlock(&UE->proc.mutex_synch), "");
-	  
-	  if( UE->mode == rx_dump_frame ) {
-	    FILE *fd;
-	    if ((UE->proc.proc_rxtx[0].frame_rx&1) == 0) {  // this guarantees SIB1 is present
-	      if ((fd = fopen("rxsig_frame0.dat","w")) != NULL) {
-		fwrite((void*)&UE->common_vars.rxdata[0][0],
-		       sizeof(int32_t),
-		       10*UE->frame_parms.samples_per_tti,
-		       fd);
-		LOG_I(PHY,"Dummping Frame ... bye bye \n");
-		fclose(fd);
-		exit(0);
-	      } else {
-		LOG_E(PHY,"Cannot open file for writing\n");
-		exit(0);
-	      }
-	    } else {
-	      AssertFatal ( 0== pthread_mutex_lock(&UE->proc.mutex_synch), "");
-	      UE->is_synchronized = 0;
-	      AssertFatal ( 0== pthread_mutex_unlock(&UE->proc.mutex_synch), "");
-	      
-	    }
-	  }
-	}
-      } else {
-	// initial sync failed
-	// calculate new offset and try again
-	if (UE->UE_scan_carrier == 1) {
-	  if (freq_offset >= 0)
-	    freq_offset += 100;
-	  freq_offset *= -1;
-	  
-	  if (abs(freq_offset) > 7500) {
-	    LOG_I( PHY, "[initial_sync] No cell synchronization found, abandoning\n" );
-	    FILE *fd;
-	    if ((fd = fopen("rxsig_frame0.dat","w"))!=NULL) {
-	      fwrite((void*)&UE->common_vars.rxdata[0][0],
-		     sizeof(int32_t),
-		     10*UE->frame_parms.samples_per_tti,
-		     fd);
-	      LOG_I(PHY,"Dummping Frame ... bye bye \n");
-	      fclose(fd);
-	      exit(0);
-	    }
-	    exit_fun("No cell synchronization found, abandoning");
-	    return &UE_thread_synch_retval; // not reached
-	  }
-	}
-	LOG_I( PHY, "[initial_sync] trying carrier off %d Hz, rxgain %d (DL %u, UL %u)\n",
-	       freq_offset,
-	       UE->rx_total_gain_dB,
-	       downlink_frequency[0][0]+freq_offset,
-	       downlink_frequency[0][0]+uplink_frequency_offset[0][0]+freq_offset );
-	
-	for (i=0; i<openair0_cfg[UE->rf_map.card].rx_num_channels; i++) {
-	  openair0_cfg[UE->rf_map.card].rx_freq[UE->rf_map.chain+i] = downlink_frequency[CC_id][i]+freq_offset;
-	  openair0_cfg[UE->rf_map.card].tx_freq[UE->rf_map.chain+i] = downlink_frequency[CC_id][i]+uplink_frequency_offset[CC_id][i]+freq_offset;
-	  openair0_cfg[UE->rf_map.card].rx_gain[UE->rf_map.chain+i] = UE->rx_total_gain_dB;//-USRP_GAIN_OFFSET;
-	  if (UE->UE_scan_carrier==1)
-	    openair0_cfg[UE->rf_map.card].autocal[UE->rf_map.chain+i] = 1;
-	}
-	UE->rfdevice.trx_set_freq_func(&UE->rfdevice,&openair0_cfg[0],0);
-      }// initial_sync=0
-      break;
-    case si:
-    default:
-      break;
-    }
-    
-    AssertFatal ( 0== pthread_mutex_lock(&UE->proc.mutex_synch), "");
-    // indicate readiness
-    UE->proc.instance_cnt_synch--;
-    AssertFatal ( 0== pthread_mutex_unlock(&UE->proc.mutex_synch), "");
-    
-    VCD_SIGNAL_DUMPER_DUMP_FUNCTION_BY_NAME( VCD_SIGNAL_DUMPER_FUNCTIONS_UE_THREAD_SYNCH, 0 );
-  }  // while !oai_exit
-  
-  return &UE_thread_synch_retval;
-=======
-            }
-
-            break;
-
-        case pbch:
 
 #if DISABLE_LOG_X
             printf("[UE thread Synch] Running Initial Synch (mode %d)\n",UE->mode);
@@ -672,7 +507,7 @@
                             fclose(fd);
                             exit(0);
                         }
-                        mac_xface->macphy_exit("No cell synchronization found, abandoning");
+                        AssertFatal(1==0,"No cell synchronization found, abandoning");
                         return &UE_thread_synch_retval; // not reached
                     }
                 }
@@ -714,7 +549,6 @@
     }  // while !oai_exit
 
     return &UE_thread_synch_retval;
->>>>>>> 1fb76157
 }
 
 /*!
@@ -886,13 +720,9 @@
     void* rxp[NB_ANTENNAS_RX], *txp[NB_ANTENNAS_TX];
     int start_rx_stream = 0;
     int i;
-<<<<<<< HEAD
-=======
-    char threadname[128];
     int th_id;
 
     static uint8_t thread_idx = 0;
->>>>>>> 1fb76157
 
     cpu_set_t cpuset;
     CPU_ZERO(&cpuset);
