--- conflicted
+++ resolved
@@ -29,29 +29,10 @@
  * \note
  * \warning
  */
-#define _GNU_SOURCE
-#include <stdio.h>
-#include <stdlib.h>
-#include <unistd.h>
-#include <string.h>
-#include <sys/ioctl.h>
-#include <sys/types.h>
-#include <sys/mman.h>
-#include <sys/stat.h>
-#include <fcntl.h>
-#include <sched.h>
-#include <linux/sched.h>
-#include <signal.h>
-#include <execinfo.h>
-#include <getopt.h>
-#include <syscall.h>
-#include <sys/sysinfo.h>
+#include "lte-softmodem.h"
 
 #include "rt_wrapper.h"
-#include "assertions.h"
-#include "PHY/types.h"
-
-#include "PHY/defs.h"
+
 #ifdef OPENAIR2
 #include "LAYER2/MAC/defs.h"
 #include "RRC/LITE/extern.h"
@@ -60,8 +41,6 @@
 
 #undef MALLOC //there are two conflicting definitions, so we better make sure we don't use it at all
 //#undef FRAME_LENGTH_COMPLEX_SAMPLES //there are two conflicting definitions, so we better make sure we don't use it at all
-
-#include "../../ARCH/COMMON/common_lib.h"
 
 #include "PHY/extern.h"
 #include "SCHED/extern.h"
@@ -91,32 +70,11 @@
 void *UE_thread(void *arg);
 void init_UE(int nb_inst);
 
-extern pthread_cond_t sync_cond;
-extern pthread_mutex_t sync_mutex;
-extern int sync_var;
-
-
-extern openair0_config_t openair0_cfg[MAX_CARDS];
-extern uint32_t          downlink_frequency[MAX_NUM_CCs][4];
-extern int32_t           uplink_frequency_offset[MAX_NUM_CCs][4];
-extern int oai_exit;
-
 int32_t **rxdata;
 int32_t **txdata;
 
-//extern unsigned int tx_forward_nsamps;
-//extern int tx_delay;
-
-extern int rx_input_level_dBm;
-extern uint8_t exit_missed_slots;
-extern uint64_t num_missed_slots; // counter for the number of missed slots
-
-extern int oaisim_flag;
-
-extern void exit_fun(const char* s);
-
 #define KHz (1000UL)
-#define MHz (1000 * KHz)
+#define MHz (1000*KHz)
 
 typedef struct eutra_band_s {
     int16_t band;
@@ -188,7 +146,7 @@
     }
 
 #else
-    if (cpuset!=NULL)
+    if (CPU_COUNT(cpuset) > 0)
         AssertFatal( 0 == pthread_setaffinity_np(pthread_self(), sizeof(cpu_set_t), cpuset), "");
     struct sched_param sp;
     sp.sched_priority = sched_fifo;
@@ -196,7 +154,6 @@
                 "Can't set thread priority, Are you root?\n");
 #endif
 
-<<<<<<< HEAD
     // Lock memory from swapping. This is a process wide call (not constraint to this thread).
     mlockall(MCL_CURRENT | MCL_FUTURE);
     pthread_setname_np( pthread_self(), name );
@@ -220,24 +177,6 @@
                                         &UE->proc.attr_ue,
                                         UE_thread,
                                         (void*)UE), "");
-=======
-    if (oaisim_flag == 0) {
-      ret = openair0_device_load(&(UE->rfdevice), &openair0_cfg[0]);
-      if (ret !=0){
-	exit_fun("Error loading device library");
-      }
-    }
-    UE->rfdevice.host_type = BBU_HOST;
-    //    UE->rfdevice.type      = NONE_DEV;
-    error_code = pthread_create(&UE->proc.pthread_ue, &UE->proc.attr_ue, UE_thread, NULL);
-    
-    if (error_code!= 0) {
-      LOG_D(HW,"[lte-softmodem.c] Could not allocate UE_thread, error %d\n",error_code);
-      return;
-    } else {
-      LOG_D(HW, "[lte-softmodem.c] Allocate UE_thread successful\n" );
-      pthread_setname_np( UE->proc.pthread_ue, "main UE" );
->>>>>>> b2b1dc9f
     }
 
     printf("UE threads created by %ld\n", gettid());
@@ -267,7 +206,8 @@
 
     cpu_set_t cpuset;
     CPU_ZERO(&cpuset);
-    CPU_SET(3, &cpuset);
+    if ( threads.iq != -1 )
+        CPU_SET(threads.iq, &cpuset);
     // this thread priority must be lower that the main acquisition thread
     init_thread(100000, 500000, FIFO_PRIORITY-1, &cpuset,
                 "sync UE");
@@ -531,7 +471,10 @@
     sprintf(threadname,"UE_proc_%d",proc->sub_frame_start);
     cpu_set_t cpuset;
     CPU_ZERO(&cpuset);
-    CPU_SET(proc->sub_frame_start+1, &cpuset);
+    if ( (proc->sub_frame_start+1)%2 == 0 && threads.even != -1 )
+        CPU_SET(threads.even, &cpuset);
+    if ( (proc->sub_frame_start+1)%2 == 1 && threads.odd != -1 )
+        CPU_SET(threads.odd, &cpuset);
     init_thread(900000,1000000 , FIFO_PRIORITY-1, &cpuset,
                 threadname);
 
@@ -635,7 +578,6 @@
 
 void *UE_thread(void *arg) {
 
-<<<<<<< HEAD
     PHY_VARS_UE *UE = (PHY_VARS_UE *) arg;
     //  int tx_enabled = 0;
     int dummy_rx[UE->frame_parms.nb_antennas_rx][UE->frame_parms.samples_per_tti] __attribute__((aligned(32)));
@@ -646,503 +588,15 @@
 
     cpu_set_t cpuset;
     CPU_ZERO(&cpuset);
-    CPU_SET(3, &cpuset);
+    if ( threads.iq != -1 )
+        CPU_SET(threads.iq, &cpuset);
     init_thread(100000, 500000, FIFO_PRIORITY, &cpuset,
-                "main UE");
-
-    AssertFatal(0== openair0_device_load(&(UE->rfdevice), &openair0_cfg[0]), "");
+                "UHD Threads");
+    if (oaisim_flag == 0)
+        AssertFatal(0== openair0_device_load(&(UE->rfdevice), &openair0_cfg[0]), "");
     UE->rfdevice.host_type = BBU_HOST;
+    pthread_setname_np( pthread_self(), "Main UE" );
     init_UE_threads(UE);
-=======
-  static int UE_thread_retval;
-  PHY_VARS_UE *UE = PHY_vars_UE_g[0][0];
-  //  int tx_enabled = 0;
-  uint32_t rxs=0,txs=0;
-  int dummy_rx[UE->frame_parms.nb_antennas_rx][UE->frame_parms.samples_per_tti] __attribute__((aligned(32)));
-  openair0_timestamp timestamp,timestamp1;
-  void* rxp[2], *txp[2];
-
-#ifdef NAS_UE
-  MessageDef *message_p;
-#endif
-
-  int start_rx_stream = 0;
-  int rx_off_diff = 0;
-  int rx_correction_timer = 0;
-  int i;
-
-#ifdef DEADLINE_SCHEDULER
-
-  struct sched_attr attr;
-  unsigned int flags = 0;
-
-  attr.size = sizeof(attr);
-  attr.sched_flags = 0;
-  attr.sched_nice = 0;
-  attr.sched_priority = 0;//sched_get_priority_max(SCHED_DEADLINE);
-
-  // This creates a .5 ms  reservation
-  attr.sched_policy = SCHED_DEADLINE;
-  attr.sched_runtime  = 100000;
-  attr.sched_deadline = 500000;
-  attr.sched_period   = 500000;
-
-  if (sched_setattr(0, &attr, flags) < 0 ) {
-    perror("[SCHED] main eNB thread: sched_setattr failed\n");
-    exit_fun("Nothing to add");
-    return &UE_thread_retval;
-  }
-  LOG_I(HW,"[SCHED][eNB] eNB main deadline thread %lu started on CPU %d\n",
-        (unsigned long)gettid(), sched_getcpu());
-
-#else
-  struct sched_param sp;
-  sp.sched_priority = sched_get_priority_max(SCHED_FIFO);
-  pthread_setschedparam(pthread_self(),SCHED_FIFO,&sp);
-#endif
-
-  // Lock memory from swapping. This is a process wide call (not constraint to this thread).
-  mlockall(MCL_CURRENT | MCL_FUTURE);
-
-  printf("waiting for sync (UE_thread)\n");
-  pthread_mutex_lock(&sync_mutex);
-  printf("Locked sync_mutex, waiting (UE_thread)\n");
-
-  while (sync_var<0)
-    pthread_cond_wait(&sync_cond, &sync_mutex);
-
-  pthread_mutex_unlock(&sync_mutex);
-  printf("unlocked sync_mutex, waiting (UE_thread)\n");
-
-  printf("starting UE thread\n");
-
-#ifdef NAS_UE
-  message_p = itti_alloc_new_message(TASK_NAS_UE, INITIALIZE_MESSAGE);
-  itti_send_msg_to_task (TASK_NAS_UE, INSTANCE_DEFAULT, message_p);
-#endif 
-
-  while (!oai_exit) {
-    
-    if (UE->is_synchronized == 0) {
-      
-      if (pthread_mutex_lock(&UE->proc.mutex_synch) != 0) {
-	LOG_E( PHY, "[SCHED][UE] verror locking mutex for UE initial synch thread\n" );
-	exit_fun("nothing to add");
-	return &UE_thread_retval;
-      }
-      
-      int instance_cnt_synch = UE->proc.instance_cnt_synch;
-      
-      if (pthread_mutex_unlock(&UE->proc.mutex_synch) != 0) {
-	LOG_E( PHY, "[SCHED][UE] error unlocking mutex for UE initial synch thread\n" );
-	exit_fun("nothing to add");
-	return &UE_thread_retval;
-      }
-      
-      if (instance_cnt_synch < 0) {  // we can invoke the synch
-	// grab 10 ms of signal and wakeup synch thread
-	for (int i=0; i<UE->frame_parms.nb_antennas_rx; i++)
-	  rxp[i] = (void*)&UE->common_vars.rxdata[i][0];
-      
-	if (UE->mode != loop_through_memory) {
-	  rxs = UE->rfdevice.trx_read_func(&UE->rfdevice,
-					   &timestamp,
-					   rxp,
-					   UE->frame_parms.samples_per_tti*10,
-					   UE->frame_parms.nb_antennas_rx);
-	  
-	  
-	  if (rxs!=UE->frame_parms.samples_per_tti*10) {
-	    LOG_E(PHY, "problem in rx 1! expect #samples=%d but got only %d!\n", UE->frame_parms.samples_per_tti*10, rxs);
-	    exit_fun("problem in rx 1");
-	    return &UE_thread_retval;
-	  }
-	}
-
-	instance_cnt_synch = ++UE->proc.instance_cnt_synch;
-	if (instance_cnt_synch == 0) {
-	  if (pthread_cond_signal(&UE->proc.cond_synch) != 0) {
-	    LOG_E( PHY, "[SCHED][UE] ERROR pthread_cond_signal for UE sync thread\n" );
-	    exit_fun("nothing to add");
-	    return &UE_thread_retval;
-	  }
-	} else {
-	  LOG_E( PHY, "[SCHED][UE] UE sync thread busy!!\n" );
-	  exit_fun("nothing to add");
-	  return &UE_thread_retval;
-	}
-      } // 
-      else {
-	// grab 10 ms of signal into dummy buffer
-
-	if (UE->mode != loop_through_memory) {
-	  for (int i=0; i<UE->frame_parms.nb_antennas_rx; i++)
-	    rxp[i] = (void*)&dummy_rx[i][0];
-	  for (int sf=0;sf<10;sf++) {
-	    //	    printf("Reading dummy sf %d\n",sf);
-	    rxs = UE->rfdevice.trx_read_func(&UE->rfdevice,
-					     &timestamp,
-					     rxp,
-					     UE->frame_parms.samples_per_tti,
-					     UE->frame_parms.nb_antennas_rx);
-
-	    if (rxs!=UE->frame_parms.samples_per_tti){
-	      LOG_E(PHY, "problem in rx 2! expect #samples=%d but got only %d!\n", UE->frame_parms.samples_per_tti, rxs);
-	      exit_fun("problem in rx 2");
-	      return &UE_thread_retval;
-	    }
-
-	  }
-	}
-      }
-      
-    } // UE->is_synchronized==0
-    else {
-      if (start_rx_stream==0) {
-	start_rx_stream=1;
-	if (UE->mode != loop_through_memory) {
-
-	  if (UE->no_timing_correction==0) {
-	    LOG_I(PHY,"Resynchronizing RX by %d samples (mode = %d)\n",UE->rx_offset,UE->mode);
-	    rxs = UE->rfdevice.trx_read_func(&UE->rfdevice,
-					     &timestamp,
-					     (void**)UE->common_vars.rxdata,
-					     UE->rx_offset,
-					     UE->frame_parms.nb_antennas_rx);
-	    if (rxs != UE->rx_offset) {
-	      LOG_E(PHY, "problem in rx 3! expect #samples=%d but got only %d!\n", UE->rx_offset, rxs);
-	      exit_fun("problem in rx 3!");
-	      return &UE_thread_retval;
-	    }
-	  }
-	  LOG_D(PHY,"Set rx_offset to 0 \n");
-	  UE->rx_offset=0;
-	  UE->proc.proc_rxtx[0].frame_rx++;
-	  UE->proc.proc_rxtx[1].frame_rx++;
-
-	  // read in first symbol
-	  rxs = UE->rfdevice.trx_read_func(&UE->rfdevice,
-					   &timestamp,
-					   (void**)UE->common_vars.rxdata,
-					   UE->frame_parms.ofdm_symbol_size+UE->frame_parms.nb_prefix_samples0,
-					   UE->frame_parms.nb_antennas_rx);
-    if (rxs != (UE->frame_parms.ofdm_symbol_size+UE->frame_parms.nb_prefix_samples0)) {
-      LOG_E(PHY, "problem in rx 4! expect #samples=%d but got only %d!\n", UE->frame_parms.ofdm_symbol_size+UE->frame_parms.nb_prefix_samples0, rxs);
-      exit_fun("problem in rx 4!");
-      return &UE_thread_retval;
-    }
-	  slot_fep(UE,
-		   0,
-		   0,
-		   0,
-		   0,
-		   0);
-	  if (rxs != UE->frame_parms.ofdm_symbol_size+UE->frame_parms.nb_prefix_samples0) {
-	    exit_fun("problem in rx");
-	    return &UE_thread_retval;
-	  }
-	} //UE->mode != loop_through_memory
-	else
-	  rt_sleep_ns(1000000);
-
-      }// start_rx_stream==0
-      else {
-	//UE->proc.proc_rxtx[0].frame_rx++;
-	//UE->proc.proc_rxtx[1].frame_rx++;
-	
-	for (int sf=0;sf<10;sf++) {
-	  for (i=0; i<UE->frame_parms.nb_antennas_rx; i++) 
-	    rxp[i] = (void*)&UE->common_vars.rxdata[i][UE->frame_parms.ofdm_symbol_size+UE->frame_parms.nb_prefix_samples0+(sf*UE->frame_parms.samples_per_tti)];
-	  // grab signal for subframe
-	  if (UE->mode != loop_through_memory) {
-	    if (sf<9) {
-	      VCD_SIGNAL_DUMPER_DUMP_FUNCTION_BY_NAME( VCD_SIGNAL_DUMPER_FUNCTIONS_TRX_READ, 1 );
-	      rxs = UE->rfdevice.trx_read_func(&UE->rfdevice,
-					       &timestamp,
-					       rxp,
-					       UE->frame_parms.samples_per_tti,
-					       UE->frame_parms.nb_antennas_rx);
-	      LOG_D(PHY,"grab signal for subframe %d offset %d Nbsamples %d \n", sf, UE->frame_parms.ofdm_symbol_size+UE->frame_parms.nb_prefix_samples0+(sf*UE->frame_parms.samples_per_tti),
-	    		  UE->frame_parms.samples_per_tti);
-	      VCD_SIGNAL_DUMPER_DUMP_FUNCTION_BY_NAME( VCD_SIGNAL_DUMPER_FUNCTIONS_TRX_READ, 0 );
-	      VCD_SIGNAL_DUMPER_DUMP_VARIABLE_BY_NAME( VCD_SIGNAL_DUMPER_VARIABLES_UE0_TRX_READ_NS, rxs );
-	      VCD_SIGNAL_DUMPER_DUMP_VARIABLE_BY_NAME( VCD_SIGNAL_DUMPER_VARIABLES_UE0_TRX_READ_NS_MISSING, UE->frame_parms.samples_per_tti - rxs);
-	      if (rxs != UE->frame_parms.samples_per_tti) {
-	        LOG_E(PHY, "problem in rx 5! expect #samples=%d but got only %d!\n", UE->frame_parms.samples_per_tti, rxs);
-	        exit_fun("problem in rx 5!");
-	        return &UE_thread_retval;
-	      }
-	      
-	      // prepare tx buffer pointers
-	      for (i=0; i<UE->frame_parms.nb_antennas_tx; i++)
-		txp[i] = (void*)&UE->common_vars.txdata[i][((sf+2)%10)*UE->frame_parms.samples_per_tti];
-	      
-	      VCD_SIGNAL_DUMPER_DUMP_FUNCTION_BY_NAME( VCD_SIGNAL_DUMPER_FUNCTIONS_TRX_WRITE, 1 );
-	      txs = UE->rfdevice.trx_write_func(&UE->rfdevice,
-						timestamp+
-						(2*UE->frame_parms.samples_per_tti) -
-						UE->frame_parms.ofdm_symbol_size-UE->frame_parms.nb_prefix_samples0 -
-						openair0_cfg[0].tx_sample_advance,
-						txp,
-						UE->frame_parms.samples_per_tti,
-						UE->frame_parms.nb_antennas_tx,
-						1);
-	      VCD_SIGNAL_DUMPER_DUMP_FUNCTION_BY_NAME( VCD_SIGNAL_DUMPER_FUNCTIONS_TRX_WRITE, 0 );
-	      VCD_SIGNAL_DUMPER_DUMP_VARIABLE_BY_NAME( VCD_SIGNAL_DUMPER_VARIABLES_UE0_TRX_WRITE_NS, txs );
-	      VCD_SIGNAL_DUMPER_DUMP_VARIABLE_BY_NAME( VCD_SIGNAL_DUMPER_VARIABLES_UE0_TRX_WRITE_NS_MISSING, UE->frame_parms.samples_per_tti - txs);
-        if (txs !=  UE->frame_parms.samples_per_tti) {
-           LOG_E(PHY,"TX : Timeout (sent %d/%d)\n",txs, UE->frame_parms.samples_per_tti);
-           exit_fun( "problem transmitting samples" );
-        }
-	      VCD_SIGNAL_DUMPER_DUMP_VARIABLE_BY_NAME( VCD_SIGNAL_DUMPER_VARIABLES_UE0_TRX_WRITE_NS_MISSING, UE->frame_parms.samples_per_tti - txs);
-	    }
-	    
-	    else {
-	      VCD_SIGNAL_DUMPER_DUMP_FUNCTION_BY_NAME( VCD_SIGNAL_DUMPER_FUNCTIONS_TRX_READ_SF9, 1 );
-	      rxs = UE->rfdevice.trx_read_func(&UE->rfdevice,
-					       &timestamp,
-					       rxp,
-					       UE->frame_parms.samples_per_tti-UE->frame_parms.ofdm_symbol_size-UE->frame_parms.nb_prefix_samples0,
-					       UE->frame_parms.nb_antennas_rx);
-
-	      LOG_D(PHY,"grab signal for subframe %d offset %d Nbsamples %d \n", sf, UE->frame_parms.ofdm_symbol_size+UE->frame_parms.nb_prefix_samples0+(sf*UE->frame_parms.samples_per_tti),
-	    		  UE->frame_parms.samples_per_tti-UE->frame_parms.ofdm_symbol_size-UE->frame_parms.nb_prefix_samples0);
-	      VCD_SIGNAL_DUMPER_DUMP_FUNCTION_BY_NAME( VCD_SIGNAL_DUMPER_FUNCTIONS_TRX_READ_SF9, 0 );
-	      VCD_SIGNAL_DUMPER_DUMP_VARIABLE_BY_NAME( VCD_SIGNAL_DUMPER_VARIABLES_UE0_TRX_READ_NS, rxs );
-	      VCD_SIGNAL_DUMPER_DUMP_VARIABLE_BY_NAME( VCD_SIGNAL_DUMPER_VARIABLES_UE0_TRX_READ_NS_MISSING, (UE->frame_parms.samples_per_tti-UE->frame_parms.ofdm_symbol_size-UE->frame_parms.nb_prefix_samples0) - rxs);
-        if (rxs != (UE->frame_parms.samples_per_tti-UE->frame_parms.ofdm_symbol_size-UE->frame_parms.nb_prefix_samples0)) {
-          LOG_E(PHY, "problem in rx 6! expect #samples=%d but got only %d!\n", UE->frame_parms.samples_per_tti-UE->frame_parms.ofdm_symbol_size-UE->frame_parms.nb_prefix_samples0, rxs);
-          exit_fun("problem in rx 6!");
-          return &UE_thread_retval;
-        }
-
-	      // prepare tx buffer pointers
-	      for (i=0; i<UE->frame_parms.nb_antennas_tx; i++)
-		txp[i] = (void*)&UE->common_vars.txdata[i][((sf+2)%10)*UE->frame_parms.samples_per_tti];
-	      
-	      VCD_SIGNAL_DUMPER_DUMP_FUNCTION_BY_NAME( VCD_SIGNAL_DUMPER_FUNCTIONS_TRX_WRITE_SF9, 1 );
-	      txs = UE->rfdevice.trx_write_func(&UE->rfdevice,
-						timestamp+
-						(2*UE->frame_parms.samples_per_tti) -
-						UE->frame_parms.ofdm_symbol_size-UE->frame_parms.nb_prefix_samples0 -
-						openair0_cfg[0].tx_sample_advance,
-						txp,
-						UE->frame_parms.samples_per_tti - rx_off_diff,
-						UE->frame_parms.nb_antennas_tx,
-						1);
-	      VCD_SIGNAL_DUMPER_DUMP_FUNCTION_BY_NAME( VCD_SIGNAL_DUMPER_FUNCTIONS_TRX_WRITE_SF9, 0 );
-	      VCD_SIGNAL_DUMPER_DUMP_VARIABLE_BY_NAME( VCD_SIGNAL_DUMPER_VARIABLES_UE0_TRX_WRITE_NS, txs );
-	      VCD_SIGNAL_DUMPER_DUMP_VARIABLE_BY_NAME( VCD_SIGNAL_DUMPER_VARIABLES_UE0_TRX_WRITE_NS_MISSING, (UE->frame_parms.samples_per_tti - rx_off_diff) - txs);
-              if (txs !=  UE->frame_parms.samples_per_tti - rx_off_diff) {
-                 LOG_E(PHY,"TX : Timeout (sent %d/%d)\n",txs, UE->frame_parms.samples_per_tti-rx_off_diff);
-                 exit_fun( "problem transmitting samples" );
-              }
-
-        VCD_SIGNAL_DUMPER_DUMP_FUNCTION_BY_NAME( VCD_SIGNAL_DUMPER_FUNCTIONS_TRX_READ_SF9, 1 );
-	      // read in first symbol of next frame and adjust for timing drift
-          for (i=0; i<UE->frame_parms.nb_antennas_rx; i++)
-          {
-            rxp[i] = (void*)&UE->common_vars.rxdata[i][0];
-          }
-
-	      rxs = UE->rfdevice.trx_read_func(&UE->rfdevice,
-					       &timestamp1,
-					       rxp,
-					       UE->frame_parms.nb_prefix_samples0 - rx_off_diff,
-					       UE->frame_parms.nb_antennas_rx);
-
-	      for (i=0; i<UE->frame_parms.nb_antennas_rx; i++)
-	      {
-	        rxp[i] = (void*)&UE->common_vars.rxdata[i][UE->frame_parms.nb_prefix_samples0];
-	      }
-
-	      rxs = UE->rfdevice.trx_read_func(&UE->rfdevice,
-					       &timestamp1,
-						   rxp,
-					       UE->frame_parms.ofdm_symbol_size,
-					       UE->frame_parms.nb_antennas_rx);
-
-	      VCD_SIGNAL_DUMPER_DUMP_FUNCTION_BY_NAME( VCD_SIGNAL_DUMPER_FUNCTIONS_TRX_READ_SF9, 0 );
-	      VCD_SIGNAL_DUMPER_DUMP_VARIABLE_BY_NAME( VCD_SIGNAL_DUMPER_VARIABLES_UE0_TRX_READ_NS, rxs );
-        if (rxs != (UE->frame_parms.ofdm_symbol_size)) {
-          LOG_E(PHY, "problem in rx 7! expect #samples=%d but got only %d! rx_off_diff=%d\n", UE->frame_parms.ofdm_symbol_size+UE->frame_parms.nb_prefix_samples0 - rx_off_diff, rxs, rx_off_diff);
-          exit_fun("problem in rx 7!");
-          return &UE_thread_retval;
-        }
-        UE->rx_offset_diff = rx_off_diff;
-        LOG_D(PHY,"SET rx_off_diff to %d\n",UE->rx_offset_diff);
-        rx_off_diff = 0;
-	    }
-	  }
-	  // operate on thread sf mod 2
-	  uint8_t proc_select = sf&1;
-	  UE_rxtx_proc_t *proc = &UE->proc.proc_rxtx[proc_select];
-
-	  VCD_SIGNAL_DUMPER_DUMP_FUNCTION_BY_NAME( VCD_SIGNAL_DUMPER_FUNCTIONS_UE_LOCK_MUTEX_RXTX_FOR_CNT_INCREMENT0+proc_select, 1 );
-	  // lock mutex
-	  if (pthread_mutex_lock(&proc->mutex_rxtx) != 0) {
-	    LOG_E( PHY, "[SCHED][UE] error locking mutex for UE RX\n" );
-	    exit_fun("nothing to add");
-	    return &UE_thread_retval;
-	  }
-	  // increment instance count and change proc subframe/frame variables
-	  int instance_cnt_rxtx = ++proc->instance_cnt_rxtx;
-	  VCD_SIGNAL_DUMPER_DUMP_VARIABLE_BY_NAME(VCD_SIGNAL_DUMPER_VARIABLES_UE_INST_CNT_RX, proc->instance_cnt_rxtx);
-	  if(sf == 0)
-	  {
-	     UE->proc.proc_rxtx[0].frame_rx++;
-	     UE->proc.proc_rxtx[1].frame_rx++;
-	  }
-	  proc->subframe_rx=sf;
-	  proc->subframe_tx=(sf+4)%10;
-	  proc->frame_tx = proc->frame_rx + ((proc->subframe_rx>5)?1:0);
-	  proc->timestamp_tx = timestamp+(4*UE->frame_parms.samples_per_tti)-UE->frame_parms.ofdm_symbol_size-UE->frame_parms.nb_prefix_samples0;
-
-#if T_TRACER
-	  T(T_UE_MASTER_TICK, T_INT(0), T_INT(proc->frame_rx%1024), T_INT(proc->subframe_rx));
-#endif
-	  /*
-	  if (sf != (timestamp/UE->frame_parms.samples_per_tti)%10) {
-	    LOG_E(PHY,"steady-state UE_thread error : frame_rx %d, subframe_rx %d, frame_tx %d, subframe_tx %d, rx subframe %d\n",proc->frame_rx,proc->subframe_rx,proc->frame_tx,proc->subframe_tx,(timestamp/UE->frame_parms.samples_per_tti)%10);
-	    exit(-1);
-	  }
-	  */
-	  if (pthread_mutex_unlock(&proc->mutex_rxtx) != 0) {
-	    LOG_E( PHY, "[SCHED][UE] error unlocking mutex for UE RX\n" );
-	    exit_fun("nothing to add");
-	    return &UE_thread_retval;
-	  }
-	  VCD_SIGNAL_DUMPER_DUMP_FUNCTION_BY_NAME( VCD_SIGNAL_DUMPER_FUNCTIONS_UE_LOCK_MUTEX_RXTX_FOR_CNT_INCREMENT0+proc_select, 0 );
-
-
-	  if (instance_cnt_rxtx == 0) {
-	    VCD_SIGNAL_DUMPER_DUMP_FUNCTION_BY_NAME( VCD_SIGNAL_DUMPER_FUNCTIONS_UE_SIGNAL_COND_RXTX0+proc_select, 1 );
-	    if (pthread_cond_signal(&proc->cond_rxtx) != 0) {
-	      LOG_E( PHY, "[SCHED][UE] ERROR pthread_cond_signal for UE RX thread\n" );
-	      exit_fun("nothing to add");
-	      return &UE_thread_retval;
-	    }
-	    LOG_D(PHY, "firing up rxtx_thread[%d] at subframe %d\n", proc_select, sf);
-
-      VCD_SIGNAL_DUMPER_DUMP_FUNCTION_BY_NAME( VCD_SIGNAL_DUMPER_FUNCTIONS_UE_SIGNAL_COND_RXTX0+proc_select, 0 );
-
-	  } else {
-	    LOG_E( PHY, "[SCHED][UE] UE RX thread busy (IC %d)!!\n", instance_cnt_rxtx);
-	    if (instance_cnt_rxtx > 2) {
-	      sleep(1);
-	      exit_fun("instance_cnt_rxtx > 2");
-	      return &UE_thread_retval;
-	    }
-	  }
-	  if (UE->mode == loop_through_memory) {
-	    printf("Processing subframe %d",proc->subframe_rx);
-	    getchar();
-	  }
-	}// for sf=0..10
-
-	uint8_t proc_select = 9&1;
-	UE_rxtx_proc_t *proc = &UE->proc.proc_rxtx[proc_select];
-
-	if (UE->no_timing_correction == 0) {
-	  if ((UE->rx_offset<(5*UE->frame_parms.samples_per_tti)) &&
-	      (UE->rx_offset > 0) &&
-	      (rx_correction_timer == 0)) {
-	    rx_off_diff = -1 ;
-	    LOG_D(PHY,"AbsSubframe %d.%d UE->rx_offset %d > %d, diff %d\n",proc->frame_rx,proc->subframe_rx,UE->rx_offset,0,rx_off_diff);
-	    rx_correction_timer = 5;
-	  } else if ((UE->rx_offset>(5*UE->frame_parms.samples_per_tti)) && 
-		     (UE->rx_offset < ((10*UE->frame_parms.samples_per_tti))) &&
-		     (rx_correction_timer == 0)) {   // moving to the left so drop rx_off_diff samples
-	    rx_off_diff = 1;
-	    LOG_D(PHY,"AbsSubframe %d.%d UE->rx_offset %d < %d, diff %d\n",proc->frame_rx,proc->subframe_rx,UE->rx_offset,10*UE->frame_parms.samples_per_tti,rx_off_diff);
-	    
-	    rx_correction_timer = 5;
-	  }
-	  
-	  if (rx_correction_timer>0)
-	    rx_correction_timer--;
-	}
-      } // start_rx_stream==1
-    } // UE->is_synchronized==1
-      
-  } // while !oai_exit
- return NULL;
-} // UE_thread
-
-/*
-void *UE_thread_old(void *arg)
-{
-  UNUSED(arg)
-  static int UE_thread_retval;
-  PHY_VARS_UE *UE = PHY_vars_UE_g[0][0];
-  int spp = openair0_cfg[0].samples_per_packet;
-  int slot=1, frame=0, hw_subframe=0, rxpos=0, txpos=openair0_cfg[0].tx_scheduling_advance;
-#ifdef __AVX2__
-  int dummy[2][spp] __attribute__((aligned(32)));
-#else
-  int dummy[2][spp] __attribute__((aligned(16)));
-#endif
-  int dummy_dump = 0;
-  int tx_enabled = 0;
-  int start_rx_stream = 0;
-  int rx_off_diff = 0;
-  int rx_correction_timer = 0;
-  int first_rx = 0;
-  RTIME T0;
-  unsigned int rxs;
-  void* rxp[2];
-
-  openair0_timestamp timestamp;
-
-#ifdef NAS_UE
-  MessageDef *message_p;
-#endif
-
-#ifdef DEADLINE_SCHEDULER
-
-  struct sched_attr attr;
-  unsigned int flags = 0;
-
-  attr.size = sizeof(attr);
-  attr.sched_flags = 0;
-  attr.sched_nice = 0;
-  attr.sched_priority = 0;//sched_get_priority_max(SCHED_DEADLINE);
-
-  // This creates a .5 ms  reservation
-  attr.sched_policy = SCHED_DEADLINE;
-  attr.sched_runtime  = 100000;
-  attr.sched_deadline = 500000;
-  attr.sched_period   = 500000;
-
-  if (sched_setattr(0, &attr, flags) < 0 ) {
-    perror("[SCHED] main eNB thread: sched_setattr failed\n");
-    exit_fun("Nothing to add");
-    return &UE_thread_retval;
-  }
-  LOG_I(HW,"[SCHED][eNB] eNB main deadline thread %lu started on CPU %d\n",
-        (unsigned long)gettid(), sched_getcpu());
-
-#else
-  struct sched_param sp;
-  sp.sched_priority = sched_get_priority_max(SCHED_FIFO);
-  pthread_setschedparam(pthread_self(),SCHED_FIFO,&sp);
-#endif
-
-  // Lock memory from swapping. This is a process wide call (not constraint to this thread).
-  mlockall(MCL_CURRENT | MCL_FUTURE);
-
-  printf("waiting for sync (UE_thread)\n");
-  pthread_mutex_lock(&sync_mutex);
-  printf("Locked sync_mutex, waiting (UE_thread)\n");
-
-  while (sync_var<0)
-    pthread_cond_wait(&sync_cond, &sync_mutex);
-
-  pthread_mutex_unlock(&sync_mutex);
-  printf("unlocked sync_mutex, waiting (UE_thread)\n");
-
-  printf("starting UE thread\n");
->>>>>>> b2b1dc9f
 
 #ifdef NAS_UE
     MessageDef *message_p;
