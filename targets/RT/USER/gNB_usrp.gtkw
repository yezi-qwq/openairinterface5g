[*]
[*] GTKWave Analyzer v3.3.61 (w)1999-2014 BSI
<<<<<<< HEAD
[*] Tue Oct 15 11:26:28 2019
[*]
[dumpfile] "/home/caracal/rakesh/openair_dump_gNB_nr_vcd.vcd"
[dumpfile_mtime] "Mon Oct 14 19:40:52 2019"
[dumpfile_size] 45402472
[savefile] "/home/caracal/rakesh/nr_fapi_for_push/openairinterface5g/targets/RT/USER/gNB_usrp.gtkw"
[timestart] 31585150000
[size] 1920 960
[pos] -1 -1
*-21.745718 31593090000 -1 -1 -1 -1 -1 -1 -1 -1 -1 -1 -1 -1 -1 -1 -1 -1 -1 -1 -1 -1 -1 -1 -1 -1 -1 -1
=======
[*] Wed Mar  4 14:05:43 2020
[*]
[dumpfile] "/tmp/gNB_trx_thread.vcd"
[dumpfile_mtime] "Wed Mar  4 14:05:10 2020"
[dumpfile_size] 10750468
[savefile] "/home/wangts/openairinterface5g/targets/RT/USER/gNB_usrp.gtkw"
[timestart] 31148700000
[size] 1916 1002
[pos] -1 -25
*-23.852516 -1 -1 -1 -1 -1 -1 -1 -1 -1 -1 -1 -1 -1 -1 -1 -1 -1 -1 -1 -1 -1 -1 -1 -1 -1 -1 -1
>>>>>>> 12e5fe33
[sst_width] 386
[signals_width] 344
[sst_expanded] 1
[sst_vpaned_height] 262
@28
functions.trx_read
functions.trx_write_thread
@25
variables.trx_write_flags[63:0]
@28
functions.trx_write
@420
variables.frame_number_TX0_UE[63:0]
variables.frame_number_TX1_UE[63:0]
@28
functions.ue_gain_control
@420
variables.frame_number_RX1_UE[63:0]
@24
variables.trx_ts_ue[63:0]
variables.trx_ts[63:0]
variables.trx_tst[63:0]
@22
variables.frame_number_RX0_UE[63:0]
@420
variables.frame_number_RX0_UE[63:0]
@24
variables.frame_number_RX0_RU[63:0]
variables.tti_number_RX0_RU[63:0]
variables.frame_number_RX0_gNB[63:0]
variables.slot_number_RX0_gNB[63:0]
variables.slot_number_RX1_gNB[63:0]
variables.frame_number_RX1_gNB[63:0]
@28
functions.phy_procedures_ru_feprx0
functions.phy_procedures_ru_feprx1
functions.phy_procedures_gNB_uespec_rx
functions.nr_rx_pusch
functions.nr_ulsch_procedures_rx
functions.gNB_ulsch_decoding
@24
variables.frame_number_TX0_RU[63:0]
variables.frame_number_TX0_gNB[63:0]
variables.frame_number_TX1_gNB[63:0]
variables.tti_number_TX0_RU[63:0]
variables.slot_number_TX0_gNB[63:0]
variables.slot_number_TX1_gNB[63:0]
@29
functions.mac_schedule_dlsch
@28
functions.macxface_gNB_dlsch_ulsch_scheduler
functions.gNB_thread_rxtx0
functions.gNB_thread_rxtx1
functions.generate_dlsch
functions.phy_procedures_gNB_common_tx
functions.phy_procedures_gNB_tx
functions.gNB_pdcch_tx
functions.gNB_dlsch_encoding
functions.gNB_pdsch_codeword_scrambling
functions.gNB_pdsch_modulation
functions.phy_procedures_ru_feptx_ofdm0
functions.phy_procedures_ru_feptx_ofdm1
functions.phy_procedures_ru_feptx_ofdm2
functions.phy_procedures_ru_feptx_prec0
functions.phy_procedures_ru_feptx_prec1
<<<<<<< HEAD
functions.phy_eNB_dlsch_encoding_w
=======
functions.phy_procedures_ru_feptx_prec2
@22
variables.ru_tx_ofdm_mask[63:0]
>>>>>>> 12e5fe33
[pattern_trace] 1
[pattern_trace] 0<|MERGE_RESOLUTION|>--- conflicted
+++ resolved
@@ -1,17 +1,5 @@
 [*]
 [*] GTKWave Analyzer v3.3.61 (w)1999-2014 BSI
-<<<<<<< HEAD
-[*] Tue Oct 15 11:26:28 2019
-[*]
-[dumpfile] "/home/caracal/rakesh/openair_dump_gNB_nr_vcd.vcd"
-[dumpfile_mtime] "Mon Oct 14 19:40:52 2019"
-[dumpfile_size] 45402472
-[savefile] "/home/caracal/rakesh/nr_fapi_for_push/openairinterface5g/targets/RT/USER/gNB_usrp.gtkw"
-[timestart] 31585150000
-[size] 1920 960
-[pos] -1 -1
-*-21.745718 31593090000 -1 -1 -1 -1 -1 -1 -1 -1 -1 -1 -1 -1 -1 -1 -1 -1 -1 -1 -1 -1 -1 -1 -1 -1 -1 -1
-=======
 [*] Wed Mar  4 14:05:43 2020
 [*]
 [dumpfile] "/tmp/gNB_trx_thread.vcd"
@@ -22,7 +10,6 @@
 [size] 1916 1002
 [pos] -1 -25
 *-23.852516 -1 -1 -1 -1 -1 -1 -1 -1 -1 -1 -1 -1 -1 -1 -1 -1 -1 -1 -1 -1 -1 -1 -1 -1 -1 -1 -1
->>>>>>> 12e5fe33
 [sst_width] 386
 [signals_width] 344
 [sst_expanded] 1
@@ -88,12 +75,7 @@
 functions.phy_procedures_ru_feptx_ofdm2
 functions.phy_procedures_ru_feptx_prec0
 functions.phy_procedures_ru_feptx_prec1
-<<<<<<< HEAD
-functions.phy_eNB_dlsch_encoding_w
-=======
 functions.phy_procedures_ru_feptx_prec2
-@22
 variables.ru_tx_ofdm_mask[63:0]
->>>>>>> 12e5fe33
 [pattern_trace] 1
 [pattern_trace] 0