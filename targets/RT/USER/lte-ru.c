/*******************************************************************************
    OpenAirInterface
    Copyright(c) 1999 - 2018 Eurecom
 
    OpenAirInterface is free software: you can redistribute it and/or modify
    it under the terms of the GNU General Public License as published by
    the Free Software Foundation, either version 3 of the License, or
    (at your option) any later version.


    OpenAirInterface is distributed in the hope that it will be useful,
    but WITHOUT ANY WARRANTY; without even the implied warranty of
    MERCHANTABILITY or FITNESS FOR A PARTICULAR PURPOSE.  See the
    GNU General Public License for more details.

    You should have received a copy of the GNU General Public License
    along with OpenAirInterface.The full GNU General Public License is
    included in this distribution in the file called "COPYING". If not,
    see <http://www.gnu.org/licenses/>.

   Contact Information
   OpenAirInterface Admin: openair_admin@eurecom.fr
   OpenAirInterface Tech : openair_tech@eurecom.fr
   OpenAirInterface Dev  : openair5g-devel@lists.eurecom.fr

   Address      : Eurecom, Campus SophiaTech, 450 Route des Chappes, CS 50193 - 06904 Biot Sophia Antipolis cedex, FRANCE

*******************************************************************************/

/*! \file lte-ru.c
 * \brief Top-level threads for RU entity
 * \author R. Knopp, F. Kaltenberger, Navid Nikaein
 * \date 2018
 * \version 0.1
 * \company Eurecom
 * \email: knopp@eurecom.fr,florian.kaltenberger@eurecom.fr, navid.nikaein@eurecom.fr
 * \note
 * \warning
 */
#define _GNU_SOURCE
#include <stdio.h>
#include <stdlib.h>
#include <unistd.h>
#include <string.h>
#include <sys/ioctl.h>
#include <sys/types.h>
#include <sys/mman.h>
#include <sched.h>
#include <linux/sched.h>
#include <signal.h>
#include <execinfo.h>
#include <getopt.h>
#include <sys/sysinfo.h>
#include "rt_wrapper.h"

#undef MALLOC //there are two conflicting definitions, so we better make sure we don't use it at all

#include "assertions.h"
#include "msc.h"

#include "PHY/types.h"

#include "PHY/defs_common.h"
#undef MALLOC //there are two conflicting definitions, so we better make sure we don't use it at all


#include "../../ARCH/COMMON/common_lib.h"
#include "../../ARCH/ETHERNET/USERSPACE/LIB/ethernet_lib.h"

#include "PHY/LTE_TRANSPORT/if4_tools.h"
#include "PHY/LTE_TRANSPORT/if5_tools.h"

#include "PHY/phy_extern.h"
#include "LAYER2/MAC/mac_extern.h"
#include "PHY/LTE_TRANSPORT/transport_proto.h"
#include "SCHED/sched_eNB.h"
#include "PHY/LTE_ESTIMATION/lte_estimation.h"
#include "PHY/INIT/phy_init.h"

#include "LAYER2/MAC/mac.h"
#include "LAYER2/MAC/mac_extern.h"
#include "LAYER2/MAC/mac_proto.h"
#include "RRC/LTE/rrc_extern.h"
#include "PHY_INTERFACE/phy_interface.h"

#include "common/utils/LOG/log.h"
#include "UTIL/OTG/otg_tx.h"
#include "UTIL/OTG/otg_externs.h"
#include "UTIL/MATH/oml.h"
#include "common/utils/LOG/vcd_signal_dumper.h"
#include "UTIL/OPT/opt.h"
#include "enb_config.h"
//#include "PHY/TOOLS/time_meas.h"

/* these variables have to be defined before including ENB_APP/enb_paramdef.h */
static int DEFBANDS[] = {7};
static int DEFENBS[] = {0};

#include "ENB_APP/enb_paramdef.h"
#include "common/config/config_userapi.h"

#ifndef OPENAIR2
#include "UTIL/OTG/otg_extern.h"
#endif

#if defined(ENABLE_ITTI)
# if defined(ENABLE_USE_MME)
#   include "s1ap_eNB.h"
#ifdef PDCP_USE_NETLINK
#   include "SIMULATION/ETH_TRANSPORT/proto.h"
#endif
# endif
#endif

#include "T.h"

#include "pdcp.h"

extern volatile int                    oai_exit;
extern int emulate_rf;
extern int numerology;
extern clock_source_t clock_source;

extern PARALLEL_CONF_t get_thread_parallel_conf(void);
extern WORKER_CONF_t   get_thread_worker_conf(void);
extern void  phy_init_RU(RU_t*);
extern void  phy_free_RU(RU_t*);

void init_RU(char*,clock_source_t clock_source,clock_source_t time_source,int generate_dmrssync);
void stop_RU(int nb_ru);
void do_ru_synch(RU_t *ru);


void reset_proc(RU_t *ru);
int connect_rau(RU_t *ru);

const char ru_states[6][9] = {"RU_IDLE","RU_CONFIG","RU_READY","RU_RUN","RU_ERROR","RU_SYNC"};

extern uint16_t sf_ahead;

/*************************************************************/
/* Functions to attach and configure RRU                     */



/*************************************************************/
/* Southbound Fronthaul functions, RCC/RAU                   */

// southbound IF5 fronthaul for 16-bit OAI format
static inline void fh_if5_south_out(RU_t *ru) {
  if (ru == RC.ru[0]) VCD_SIGNAL_DUMPER_DUMP_VARIABLE_BY_NAME( VCD_SIGNAL_DUMPER_VARIABLES_TRX_TST, ru->proc.timestamp_tx&0xffffffff );
  send_IF5(ru, ru->proc.timestamp_tx, ru->proc.subframe_tx, &ru->seqno, IF5_RRH_GW_DL);
}

// southbound IF4p5 fronthaul
static inline void fh_if4p5_south_out(RU_t *ru) {
  if (ru == RC.ru[0]) VCD_SIGNAL_DUMPER_DUMP_VARIABLE_BY_NAME( VCD_SIGNAL_DUMPER_VARIABLES_TRX_TST, ru->proc.timestamp_tx&0xffffffff );
  LOG_I(PHY,"ENTERED fh_if4p5_south_out   Sending IF4p5 for frame %d subframe %d ru %d\n",ru->proc.frame_tx,ru->proc.subframe_tx,ru->idx);
  if (subframe_select(&ru->frame_parms,ru->proc.subframe_tx)!=SF_UL) {
    send_IF4p5(ru,ru->proc.frame_tx, ru->proc.subframe_tx, IF4p5_PDLFFT);
    ru->south_out_cnt++;
    LOG_I(PHY,"south_out_cnt %d\n",ru->south_out_cnt);
  }
/*if (ru == RC.ru[0] || ru == RC.ru[1]) {
    VCD_SIGNAL_DUMPER_DUMP_VARIABLE_BY_NAME( VCD_SIGNAL_DUMPER_VARIABLES_FRAME_NUMBER_TX0_RU+ru->idx, ru->proc.frame_tx );
    VCD_SIGNAL_DUMPER_DUMP_VARIABLE_BY_NAME( VCD_SIGNAL_DUMPER_VARIABLES_SUBFRAME_NUMBER_TX0_RU+ru->idx, ru->proc.subframe_tx );
  }*/
VCD_SIGNAL_DUMPER_DUMP_VARIABLE_BY_NAME(VCD_SIGNAL_DUMPER_VARIABLES_FRAME_NUMBER_IF4P5_SOUTH_OUT,ru->proc.frame_tx);
VCD_SIGNAL_DUMPER_DUMP_VARIABLE_BY_NAME(VCD_SIGNAL_DUMPER_VARIABLES_SUBFRAME_NUMBER_IF4P5_SOUTH_OUT,ru->proc.subframe_tx);

}

/*************************************************************/
/* Input Fronthaul from south RCC/RAU                        */

// Synchronous if5 from south 
void fh_if5_south_in(RU_t *ru,int *frame, int *subframe) {

  LTE_DL_FRAME_PARMS *fp = &ru->frame_parms;
  RU_proc_t *proc = &ru->proc;

  recv_IF5(ru, &proc->timestamp_rx, *subframe, IF5_RRH_GW_UL); 

  proc->frame_rx    = (proc->timestamp_rx / (fp->samples_per_tti*10))&1023;
  proc->subframe_rx = (proc->timestamp_rx / fp->samples_per_tti)%10;
  
  if (proc->first_rx == 0) {
    if (proc->subframe_rx != *subframe){
      LOG_E(PHY,"Received Timestamp doesn't correspond to the time we think it is (proc->subframe_rx %d, subframe %d)\n",proc->subframe_rx,*subframe);
      exit_fun("Exiting");
    }
    
    if (proc->frame_rx != *frame) {
      LOG_E(PHY,"Received Timestamp doesn't correspond to the time we think it is (proc->frame_rx %d frame %d)\n",proc->frame_rx,*frame);
      exit_fun("Exiting");
    }
  } else {
    proc->first_rx = 0;
    *frame = proc->frame_rx;
    *subframe = proc->subframe_rx;        
  }      
  
  VCD_SIGNAL_DUMPER_DUMP_VARIABLE_BY_NAME( VCD_SIGNAL_DUMPER_VARIABLES_TRX_TS, proc->timestamp_rx&0xffffffff );

}

// Synchronous if4p5 from south 
void fh_if4p5_south_in(RU_t *ru,int *frame,int *subframe) {

  LTE_DL_FRAME_PARMS *fp = &ru->frame_parms;
  RU_proc_t *proc = &ru->proc;
  int f,sf;

LOG_I(PHY,"ENTERED fh_if4p5_south_in\n");
  uint16_t packet_type;
  uint32_t symbol_number=0;
  uint32_t symbol_mask_full;

  if ((fp->frame_type == TDD) && (subframe_select(fp,*subframe)==SF_S))  
    symbol_mask_full = (1<<fp->ul_symbols_in_S_subframe)-1;   
  else     
    symbol_mask_full = (1<<fp->symbols_per_tti)-1; 
  LOG_I(PHY,"fh_if4p5_south_in: RU %d, frame %d, subframe %d, ru %d\n",ru->idx,*frame,*subframe,ru->idx);
  AssertFatal(proc->symbol_mask[*subframe]==0,"rx_fh_if4p5: proc->symbol_mask[%d] = %x\n",*subframe,proc->symbol_mask[*subframe]);
  do {
    recv_IF4p5(ru, &f, &sf, &packet_type, &symbol_number);
    if (oai_exit == 1 || ru->cmd== STOP_RU) break;
    if (packet_type == IF4p5_PULFFT) proc->symbol_mask[sf] = proc->symbol_mask[sf] | (1<<symbol_number);
    else if (packet_type == IF4p5_PULTICK) {           
      if ((proc->first_rx==0) && (f!=*frame)) LOG_E(PHY,"rx_fh_if4p5: PULTICK received frame %d != expected %d (RU %d)\n",f,*frame, ru->idx);       
      if ((proc->first_rx==0) && (sf!=*subframe)) LOG_E(PHY,"rx_fh_if4p5: PULTICK received subframe %d != expected %d (first_rx %d)\n",sf,*subframe,proc->first_rx);       
      break;     
      
    } else if (packet_type == IF4p5_PRACH) {
      // nothing in RU for RAU
<<<<<<< HEAD
    }//ru->south_out_cnt= 0; (why??? I guess this is wrong)
=======
    }//ru->south_out_cnt= 0; (I guess this is wrong)
>>>>>>> 55d2ef72
    LOG_D(PHY,"rx_fh_if4p5: subframe %d symbol mask %x\n",*subframe,proc->symbol_mask[*subframe]);
  } while(proc->symbol_mask[*subframe] != symbol_mask_full);    

  //calculate timestamp_rx, timestamp_tx based on frame and subframe
  proc->subframe_rx  = sf;
  proc->frame_rx     = f;
  proc->timestamp_rx = ((proc->frame_rx * 10)  + proc->subframe_rx ) * fp->samples_per_tti ;
  if (get_nprocs()<=4) {
     proc->subframe_tx  = (sf+sf_ahead)%10;
     proc->frame_tx     = (sf>(9-sf_ahead)) ? (f+1)&1023 : f;
  }

  if (proc->first_rx == 0) {
   if (proc->subframe_rx != *subframe){
      LOG_E(PHY,"Received Timestamp (IF4p5) doesn't correspond to the time we think it is (proc->subframe_rx %d, subframe %d)\n",proc->subframe_rx,*subframe);
      exit_fun("Exiting");
    }
    if (ru->cmd != WAIT_RESYNCH && proc->frame_rx != *frame) {
      LOG_E(PHY,"Received Timestamp (IF4p5) doesn't correspond to the time we think it is (proc->frame_rx %d frame %d)\n",proc->frame_rx,*frame);
      exit_fun("Exiting");
    }
    else if (ru->cmd == WAIT_RESYNCH && proc->frame_rx != *frame){
       ru->cmd=EMPTY;
       *frame=proc->frame_rx; 
    }
  } else {
    proc->first_rx = 0;
    *frame = proc->frame_rx;
    *subframe = proc->subframe_rx;        
  }

  /*if (ru == RC.ru[0] || ru == RC.ru[1]) {
    VCD_SIGNAL_DUMPER_DUMP_VARIABLE_BY_NAME( VCD_SIGNAL_DUMPER_VARIABLES_FRAME_NUMBER_RX0_RU+ru->idx, f );
    VCD_SIGNAL_DUMPER_DUMP_VARIABLE_BY_NAME( VCD_SIGNAL_DUMPER_VARIABLES_SUBFRAME_NUMBER_RX0_RU+ru->idx, sf );
    
  }*/

  VCD_SIGNAL_DUMPER_DUMP_VARIABLE_BY_NAME(VCD_SIGNAL_DUMPER_VARIABLES_FRAME_NUMBER_IF4P5_SOUTH_IN,f);
  VCD_SIGNAL_DUMPER_DUMP_VARIABLE_BY_NAME(VCD_SIGNAL_DUMPER_VARIABLES_SUBFRAME_NUMBER_IF4P5_SOUTH_IN,sf);

  proc->symbol_mask[sf] = 0;  
  VCD_SIGNAL_DUMPER_DUMP_VARIABLE_BY_NAME( VCD_SIGNAL_DUMPER_VARIABLES_TRX_TS, proc->timestamp_rx&0xffffffff );
  LOG_D(PHY,"RU %d: fh_if4p5_south_in returning ...\n",ru->idx);
  //  usleep(100);
}

// Dummy FH from south for getting synchronization from master RU
void fh_slave_south_in(RU_t *ru,int *frame,int *subframe) {
  // This case is for synchronization to another thread
  // it just waits for an external event.  The actual rx_fh is handle by the asynchronous RX thread
  RU_proc_t *proc=&ru->proc;

  if (wait_on_condition(&proc->mutex_FH,&proc->cond_FH,&proc->instance_cnt_FH,"fh_slave_south_in") < 0)
    return;

  release_thread(&proc->mutex_FH,&proc->instance_cnt_FH,"rx_fh_slave_south_in");

  
}


// asynchronous inbound if4p5 fronthaul from south
void fh_if4p5_south_asynch_in(RU_t *ru,int *frame,int *subframe) {

  LTE_DL_FRAME_PARMS *fp = &ru->frame_parms;
  RU_proc_t *proc       = &ru->proc;

  uint16_t packet_type;
  uint32_t symbol_number,symbol_mask,prach_rx;
  uint32_t got_prach_info=0;

  symbol_number = 0;
  symbol_mask   = (1<<fp->symbols_per_tti)-1;
  prach_rx      = 0;

  do {   // Blocking, we need a timeout on this !!!!!!!!!!!!!!!!!!!!!!!
    recv_IF4p5(ru, &proc->frame_rx, &proc->subframe_rx, &packet_type, &symbol_number);
    if (ru->cmd == STOP_RU) break;
    // grab first prach information for this new subframe
    if (got_prach_info==0) {
      prach_rx       = is_prach_subframe(fp, proc->frame_rx, proc->subframe_rx);
      got_prach_info = 1;
    }
    if (proc->first_rx != 0) {
      *frame = proc->frame_rx;
      *subframe = proc->subframe_rx;
      proc->first_rx = 0;
    }
    else {
      if (proc->frame_rx != *frame) {
	LOG_E(PHY,"frame_rx %d is not what we expect %d\n",proc->frame_rx,*frame);
	exit_fun("Exiting");
      }
      if (proc->subframe_rx != *subframe) {
	LOG_E(PHY,"subframe_rx %d is not what we expect %d\n",proc->subframe_rx,*subframe);
	exit_fun("Exiting");
      }
    }
    if      (packet_type == IF4p5_PULFFT)       symbol_mask &= (~(1<<symbol_number));
    else if (packet_type == IF4p5_PRACH)        prach_rx    &= (~0x1);
#if (RRC_VERSION >= MAKE_VERSION(14, 0, 0))
    else if (packet_type == IF4p5_PRACH_BR_CE0) prach_rx    &= (~0x2);
    else if (packet_type == IF4p5_PRACH_BR_CE1) prach_rx    &= (~0x4);
    else if (packet_type == IF4p5_PRACH_BR_CE2) prach_rx    &= (~0x8);
    else if (packet_type == IF4p5_PRACH_BR_CE3) prach_rx    &= (~0x10);
#endif
  } while( (symbol_mask > 0) || (prach_rx >0));   // haven't received all PUSCH symbols and PRACH information 
} 





/*************************************************************/
/* Input Fronthaul from North RRU                            */
  
// RRU IF4p5 TX fronthaul receiver. Assumes an if_device on input and if or rf device on output 
// receives one subframe's worth of IF4p5 OFDM symbols and OFDM modulates
void fh_if4p5_north_in(RU_t *ru,int *frame,int *subframe) {

  uint32_t symbol_number=0;
  uint32_t symbol_mask, symbol_mask_full;
  uint16_t packet_type;


  /// **** incoming IF4p5 from remote RCC/RAU **** ///             
  symbol_number = 0;
  symbol_mask = 0;
  symbol_mask_full = (1<<ru->frame_parms.symbols_per_tti)-1;
  LOG_D(PHY,"fh_if4p5_north_in: frame %d, subframe %d\n",*frame,*subframe);

  do { 
    recv_IF4p5(ru, frame, subframe, &packet_type, &symbol_number);
    symbol_mask = symbol_mask | (1<<symbol_number);
  } while (symbol_mask != symbol_mask_full); 
  

  ru->north_in_cnt++;
  // dump VCD output for first RU in list
  if (ru == RC.ru[0]) {
    VCD_SIGNAL_DUMPER_DUMP_VARIABLE_BY_NAME( VCD_SIGNAL_DUMPER_VARIABLES_FRAME_NUMBER_TX0_RU, *frame );
    VCD_SIGNAL_DUMPER_DUMP_VARIABLE_BY_NAME( VCD_SIGNAL_DUMPER_VARIABLES_SUBFRAME_NUMBER_TX0_RU, *subframe );
  }
}

void fh_if5_north_asynch_in(RU_t *ru,int *frame,int *subframe) {

  LTE_DL_FRAME_PARMS *fp = &ru->frame_parms;
  RU_proc_t *proc        = &ru->proc;
  int subframe_tx,frame_tx;
  openair0_timestamp timestamp_tx;

  recv_IF5(ru, &timestamp_tx, *subframe, IF5_RRH_GW_DL); 
  //      printf("Received subframe %d (TS %llu) from RCC\n",subframe_tx,timestamp_tx);

  subframe_tx = (timestamp_tx/fp->samples_per_tti)%10;
  frame_tx    = (timestamp_tx/(fp->samples_per_tti*10))&1023;

  VCD_SIGNAL_DUMPER_DUMP_VARIABLE_BY_NAME( VCD_SIGNAL_DUMPER_VARIABLES_FRAME_NUMBER_TX0_RU, proc->frame_tx );
  VCD_SIGNAL_DUMPER_DUMP_VARIABLE_BY_NAME( VCD_SIGNAL_DUMPER_VARIABLES_SUBFRAME_NUMBER_TX0_RU, proc->subframe_tx );
  
  if (proc->first_tx != 0) {
    *subframe = subframe_tx;
    *frame    = frame_tx;
    proc->first_tx = 0;
  }
  else {
    AssertFatal(subframe_tx == *subframe,
                "subframe_tx %d is not what we expect %d\n",subframe_tx,*subframe);
    AssertFatal(frame_tx == *frame, 
                "frame_tx %d is not what we expect %d\n",frame_tx,*frame);
  }
  ru->north_in_cnt++;
}

void fh_if4p5_north_asynch_in(RU_t *ru,int *frame,int *subframe) {

  LTE_DL_FRAME_PARMS *fp = &ru->frame_parms;
  RU_proc_t *proc        = &ru->proc;

  uint16_t packet_type;
  uint32_t symbol_number,symbol_mask,symbol_mask_full;
  int subframe_tx,frame_tx;

  symbol_number = 0;
  symbol_mask = 0;
  symbol_mask_full = ((subframe_select(fp,*subframe) == SF_S) ? (1<<fp->dl_symbols_in_S_subframe) : (1<<fp->symbols_per_tti))-1;
  LOG_D(PHY,"fh_if4p5_north_asynch_in: RU %d, frame %d, subframe %d\n",ru->idx,*frame,*subframe);
  do {   
    recv_IF4p5(ru, &frame_tx, &subframe_tx, &packet_type, &symbol_number);
    LOG_D(PHY,"income frame.subframe %d.%d, our frame.subframe %d.%d.%d (symbol mask %x)\n",frame_tx,subframe_tx,*frame,*subframe,symbol_number,symbol_mask);
    if (ru->cmd == STOP_RU){
      LOG_E(PHY,"Got STOP_RU\n");
      pthread_mutex_lock(&proc->mutex_ru);
      proc->instance_cnt_ru = -1;
      pthread_mutex_unlock(&proc->mutex_ru);
      ru->cmd=STOP_RU;
      return;
    } 
    if ((subframe_select(fp,subframe_tx) == SF_DL) && (symbol_number == 0)) start_meas(&ru->rx_fhaul);
    LOG_D(PHY,"subframe %d (%d): frame %d, subframe %d, symbol %d\n",
	  *subframe,subframe_select(fp,*subframe),frame_tx,subframe_tx,symbol_number);
    if (proc->first_tx != 0) {
      *frame    = frame_tx;
      *subframe = subframe_tx;
      proc->first_tx = 0;
      symbol_mask_full = ((subframe_select(fp,*subframe) == SF_S) ? (1<<fp->dl_symbols_in_S_subframe) : (1<<fp->symbols_per_tti))-1;
    }
    else {
      AssertFatal(frame_tx == *frame,
	          "frame_tx %d is not what we expect %d\n",frame_tx,*frame);
      AssertFatal(subframe_tx == *subframe,
		  "subframe_tx %d is not what we expect %d\n",subframe_tx,*subframe);
    }
    if (packet_type == IF4p5_PDLFFT) {
      symbol_mask = symbol_mask | (1<<symbol_number);
    }
    else AssertFatal(1==0,"Illegal IF4p5 packet type (should only be IF4p5_PDLFFT got %d\n",packet_type);
  } while (symbol_mask != symbol_mask_full);    

  if (subframe_select(fp,subframe_tx) == SF_DL) stop_meas(&ru->rx_fhaul);

  ru->north_in_cnt++;

  proc->subframe_tx  = subframe_tx;
  proc->frame_tx     = frame_tx;

  if ((frame_tx == 0)&&(subframe_tx == 0)) proc->frame_tx_unwrap += 1024;

  proc->timestamp_tx = ((((uint64_t)frame_tx + (uint64_t)proc->frame_tx_unwrap) * 10) + (uint64_t)subframe_tx) * (uint64_t)fp->samples_per_tti;

  LOG_D(PHY,"RU %d/%d TST %llu, frame %d, subframe %d\n",ru->idx,0,(long long unsigned int)proc->timestamp_tx,frame_tx,subframe_tx);
  // dump VCD output for first RU in list
  if (ru == RC.ru[0]) {
    /*VCD_SIGNAL_DUMPER_DUMP_VARIABLE_BY_NAME( VCD_SIGNAL_DUMPER_VARIABLES_FRAME_NUMBER_TX0_RU, frame_tx );
    VCD_SIGNAL_DUMPER_DUMP_VARIABLE_BY_NAME( VCD_SIGNAL_DUMPER_VARIABLES_SUBFRAME_NUMBER_TX0_RU, subframe_tx );
    */
    VCD_SIGNAL_DUMPER_DUMP_VARIABLE_BY_NAME(VCD_SIGNAL_DUMPER_VARIABLES_FRAME_NUMBER_IF4P5_NORTH_ASYNCH_IN,frame_tx);
    VCD_SIGNAL_DUMPER_DUMP_VARIABLE_BY_NAME(VCD_SIGNAL_DUMPER_VARIABLES_SUBFRAME_NUMBER_IF4P5_NORTH_ASYNCH_IN,subframe_tx);
  }


  if (ru->feptx_ofdm) ru->feptx_ofdm(ru);

  if (ru->fh_south_out) ru->fh_south_out(ru);
} 

void fh_if5_north_out(RU_t *ru) {

  RU_proc_t *proc=&ru->proc;
  uint8_t seqno=0;

  /// **** send_IF5 of rxdata to BBU **** ///       
  VCD_SIGNAL_DUMPER_DUMP_FUNCTION_BY_NAME( VCD_SIGNAL_DUMPER_FUNCTIONS_SEND_IF5, 1 );  
  send_IF5(ru, proc->timestamp_rx, proc->subframe_rx, &seqno, IF5_RRH_GW_UL);
  VCD_SIGNAL_DUMPER_DUMP_FUNCTION_BY_NAME( VCD_SIGNAL_DUMPER_FUNCTIONS_SEND_IF5, 0 );          

}

// RRU IF4p5 northbound interface (RX)
void fh_if4p5_north_out(RU_t *ru) {

  RU_proc_t *proc=&ru->proc;
  LTE_DL_FRAME_PARMS *fp = &ru->frame_parms;
  const int subframe     = proc->subframe_rx;
  if (ru->idx==0){
 	 VCD_SIGNAL_DUMPER_DUMP_VARIABLE_BY_NAME(VCD_SIGNAL_DUMPER_VARIABLES_SUBFRAME_NUMBER_IF4P5_NORTH_OUT, proc->subframe_rx );
         VCD_SIGNAL_DUMPER_DUMP_VARIABLE_BY_NAME(VCD_SIGNAL_DUMPER_VARIABLES_FRAME_NUMBER_IF4P5_NORTH_OUT, proc->frame_rx );
  }
  LOG_D(PHY,"fh_if4p5_north_out: Sending IF4p5_PULFFT SFN.SF %d.%d\n",proc->frame_rx,proc->subframe_rx);
  if ((fp->frame_type == TDD) && (subframe_select(fp,subframe)!=SF_UL)) {
    /// **** in TDD during DL send_IF4 of ULTICK to RCC **** ///
    send_IF4p5(ru, proc->frame_rx, proc->subframe_rx, IF4p5_PULTICK);
    ru->north_out_cnt++;
    return;
  }

  start_meas(&ru->tx_fhaul);
  send_IF4p5(ru, proc->frame_rx, proc->subframe_rx, IF4p5_PULFFT);
  ru->north_out_cnt++;
  stop_meas(&ru->tx_fhaul);

}

/* add fail safe for late command */
typedef enum {
	STATE_BURST_NORMAL = 0,
	STATE_BURST_TERMINATE = 1,
	STATE_BURST_STOP_1 = 2,
	STATE_BURST_STOP_2 = 3,
	STATE_BURST_RESTART = 4,
} late_control_e;

volatile late_control_e late_control=STATE_BURST_NORMAL;

/* add fail safe for late command end */

static void* emulatedRF_thread(void* param) {
  RU_proc_t *proc = (RU_proc_t *) param;
  int microsec = 500; // length of time to sleep, in miliseconds
  struct timespec req = {0};
  req.tv_sec = 0;
  req.tv_nsec = (numerology>0)? ((microsec * 1000L)/numerology):(microsec * 1000L)*2;
  cpu_set_t cpuset;
  CPU_SET(1,&cpuset);
  pthread_setaffinity_np(pthread_self(), sizeof(cpu_set_t), &cpuset);
  
  int policy;
  struct sched_param sparam;
  memset(&sparam, 0, sizeof(sparam));
  sparam.sched_priority = sched_get_priority_max(SCHED_FIFO);
  policy = SCHED_FIFO ; 
  pthread_setschedparam(pthread_self(), policy, &sparam);
  
  wait_sync("emulatedRF_thread");
  while(!oai_exit){
    nanosleep(&req, (struct timespec *)NULL);
    if(proc->emulate_rf_busy )
    {
      LOG_E(PHY,"rf being delayed in emulated RF\n");
    }
    proc->emulate_rf_busy = 1;
    pthread_mutex_lock(&proc->mutex_emulateRF);
    ++proc->instance_cnt_emulateRF;
    pthread_mutex_unlock(&proc->mutex_emulateRF);
    pthread_cond_signal(&proc->cond_emulateRF);
  }
  return 0;
}

void rx_rf(RU_t *ru,int *frame,int *subframe) {

  RU_proc_t *proc = &ru->proc;
  LTE_DL_FRAME_PARMS *fp = &ru->frame_parms;
  void *rxp[ru->nb_rx];
  unsigned int rxs;
  int i;


  int resynch=0;
  

  openair0_timestamp ts=0,old_ts=0;
    

  for (i=0; i<ru->nb_rx; i++)
    rxp[i] = (void*)&ru->common.rxdata[i][*subframe*fp->samples_per_tti];

  VCD_SIGNAL_DUMPER_DUMP_FUNCTION_BY_NAME( VCD_SIGNAL_DUMPER_FUNCTIONS_TRX_READ, 1 );

  old_ts = proc->timestamp_rx;
  if(emulate_rf){
    wait_on_condition(&proc->mutex_emulateRF,&proc->cond_emulateRF,&proc->instance_cnt_emulateRF,"emulatedRF_thread");
    release_thread(&proc->mutex_emulateRF,&proc->instance_cnt_emulateRF,"emulatedRF_thread");
    rxs = fp->samples_per_tti;
  }
  else{
    rxs = ru->rfdevice.trx_read_func(&ru->rfdevice,
				   &ts,
				   rxp,
				   fp->samples_per_tti,
				   ru->nb_rx);
  }
  
  VCD_SIGNAL_DUMPER_DUMP_FUNCTION_BY_NAME( VCD_SIGNAL_DUMPER_FUNCTIONS_TRX_READ, 0 );

  ru->south_in_cnt++;
  LOG_I(PHY,"south_in_cnt %d\n",ru->south_in_cnt);

  if (ru->cmd==RU_FRAME_RESYNCH) {
    LOG_I(PHY,"Applying frame resynch %d => %d\n",*frame,ru->cmdval);
    if (proc->frame_rx>ru->cmdval) ru->ts_offset += (proc->frame_rx - ru->cmdval)*fp->samples_per_tti*10;
    else ru->ts_offset -= (-proc->frame_rx + ru->cmdval)*fp->samples_per_tti*10;
    *frame = ru->cmdval;
    ru->cmd=EMPTY;
    resynch=1;
  }
 
  proc->timestamp_rx = ts-ru->ts_offset;

//  AssertFatal(rxs == fp->samples_per_tti,
//	      "rx_rf: Asked for %d samples, got %d from USRP\n",fp->samples_per_tti,rxs);
  if(rxs != fp->samples_per_tti){
    LOG_E(PHY,"rx_rf: Asked for %d samples, got %d from USRP\n",fp->samples_per_tti,rxs);
    late_control=STATE_BURST_TERMINATE;
  }

  if (proc->first_rx == 1) {
    ru->ts_offset = proc->timestamp_rx;
    proc->timestamp_rx = 0;
  } 
  else if (resynch==0 && (proc->timestamp_rx - old_ts != fp->samples_per_tti)) {
    LOG_I(PHY,"rx_rf: rfdevice timing drift of %"PRId64" samples (ts_off %"PRId64")\n",proc->timestamp_rx - old_ts - fp->samples_per_tti,ru->ts_offset);
    ru->ts_offset += (proc->timestamp_rx - old_ts - fp->samples_per_tti);
    proc->timestamp_rx = ts-ru->ts_offset;
  }


  proc->frame_rx     = (proc->timestamp_rx / (fp->samples_per_tti*10))&1023;
  proc->subframe_rx  = (proc->timestamp_rx / fp->samples_per_tti)%10;
  // synchronize first reception to frame 0 subframe 0


  if (ru->fh_north_asynch_in == NULL) {
#ifdef PHY_TX_THREAD
    proc->timestamp_phy_tx = proc->timestamp_rx+((sf_ahead-1)*fp->samples_per_tti);
    proc->subframe_phy_tx  = (proc->subframe_rx+(sf_ahead-1))%10;  
    proc->frame_phy_tx     = (proc->subframe_rx>(9-(sf_ahead-1))) ? (proc->frame_rx+1)&1023 : proc->frame_rx;
#else
    proc->timestamp_tx = proc->timestamp_rx+(sf_ahead*fp->samples_per_tti);
    proc->subframe_tx  = (proc->subframe_rx+sf_ahead)%10;
    proc->frame_tx     = (proc->subframe_rx>(9-sf_ahead)) ? (proc->frame_rx+1)&1023 : proc->frame_rx;
#endif
  }

  LOG_D(PHY,"south_in/rx_rf: RU %d/%d TS %llu (off %d), frame %d, subframe %d\n",
	ru->idx, 
	0, 
	(unsigned long long int)proc->timestamp_rx,
	(int)ru->ts_offset,proc->frame_rx,proc->subframe_rx);

  // dump VCD output for first RU in list
  if (ru == RC.ru[0]) {
    VCD_SIGNAL_DUMPER_DUMP_VARIABLE_BY_NAME( VCD_SIGNAL_DUMPER_VARIABLES_FRAME_NUMBER_RX0_RU, proc->frame_rx );
    VCD_SIGNAL_DUMPER_DUMP_VARIABLE_BY_NAME( VCD_SIGNAL_DUMPER_VARIABLES_SUBFRAME_NUMBER_RX0_RU, proc->subframe_rx );
    if (ru->fh_north_asynch_in == NULL) {
      VCD_SIGNAL_DUMPER_DUMP_VARIABLE_BY_NAME( VCD_SIGNAL_DUMPER_VARIABLES_FRAME_NUMBER_TX0_RU, proc->frame_tx );
      VCD_SIGNAL_DUMPER_DUMP_VARIABLE_BY_NAME( VCD_SIGNAL_DUMPER_VARIABLES_SUBFRAME_NUMBER_TX0_RU, proc->subframe_tx );
    }
  }
  
  if (proc->first_rx == 0) {
    if (proc->subframe_rx != *subframe){
      LOG_E(PHY,"Received Timestamp (%llu) doesn't correspond to the time we think it is (proc->subframe_rx %d, subframe %d)\n",(long long unsigned int)proc->timestamp_rx,proc->subframe_rx,*subframe);
      exit_fun("Exiting");
    }
    
    if (proc->frame_rx != *frame) {
      LOG_E(PHY,"Received Timestamp (%llu) doesn't correspond to the time we think it is (proc->frame_rx %d frame %d)\n",(long long unsigned int)proc->timestamp_rx,proc->frame_rx,*frame);
      exit_fun("Exiting");
    }
  } else {
    proc->first_rx = 0;
    *frame = proc->frame_rx;
    *subframe = proc->subframe_rx;        
  }
  
  //printf("timestamp_rx %lu, frame %d(%d), subframe %d(%d)\n",ru->timestamp_rx,proc->frame_rx,frame,proc->subframe_rx,subframe);
  
  VCD_SIGNAL_DUMPER_DUMP_VARIABLE_BY_NAME( VCD_SIGNAL_DUMPER_VARIABLES_TRX_TS, proc->timestamp_rx&0xffffffff );
  
  if (rxs != fp->samples_per_tti)
  {
#if defined(USRP_REC_PLAY)
    exit_fun("Exiting IQ record/playback");
#else    
    //exit_fun( "problem receiving samples" );
    LOG_E(PHY, "problem receiving samples");
#endif    
  }
}


void tx_rf(RU_t *ru) {

  RU_proc_t *proc = &ru->proc;
  LTE_DL_FRAME_PARMS *fp = &ru->frame_parms;
  void *txp[ru->nb_tx]; 
  unsigned int txs;
  int i;

  T(T_ENB_PHY_OUTPUT_SIGNAL, T_INT(0), T_INT(0), T_INT(proc->frame_tx), T_INT(proc->subframe_tx),
    T_INT(0), T_BUFFER(&ru->common.txdata[0][proc->subframe_tx * fp->samples_per_tti], fp->samples_per_tti * 4));

  lte_subframe_t SF_type     = subframe_select(fp,proc->subframe_tx%10);
  lte_subframe_t prevSF_type = subframe_select(fp,(proc->subframe_tx+9)%10);
  lte_subframe_t nextSF_type = subframe_select(fp,(proc->subframe_tx+1)%10);
  int sf_extension = 0;
  
  LOG_D(PHY,"south_out/tx_rf: frame %d, subframe %d\n",proc->frame_tx,proc->subframe_tx);

  if ((SF_type == SF_DL) ||
      (SF_type == SF_S)) {
    
    
    int siglen=fp->samples_per_tti,flags=1;
    
    if (SF_type == SF_S) {
      int txsymb = fp->dl_symbols_in_S_subframe+(ru->is_slave==0 ? 1 : 0);
      AssertFatal(txsymb>0,"illegal txsymb %d\n",txsymb);
      siglen = fp->nb_prefix_samples0 + (txsymb*fp->ofdm_symbol_size) + (txsymb-1)*fp->nb_prefix_samples;
      //siglen = fp->dl_symbols_in_S_subframe*(fp->ofdm_symbol_size+fp->nb_prefix_samples0);
      flags=3; // end of burst
    }
    if ((fp->frame_type == TDD) &&
	(SF_type == SF_DL)&&
	(prevSF_type == SF_UL) &&
	(nextSF_type == SF_DL)) { 
      flags = 2; // start of burst
      sf_extension = ru->N_TA_offset;
    }
    
    if ((fp->frame_type == TDD) &&
	(SF_type == SF_DL)&&
	(prevSF_type == SF_UL) &&
	(nextSF_type == SF_UL)) {
      flags = 4; // start of burst and end of burst (only one DL SF between two UL)
      sf_extension = ru->N_TA_offset;
    } 
#if defined(__x86_64) || defined(__i386__)
#ifdef __AVX2__
  sf_extension = (sf_extension)&0xfffffff8;
#else
  sf_extension = (sf_extension)&0xfffffffc;
#endif
#elif defined(__arm__)
  sf_extension = (sf_extension)&0xfffffffc;
#endif
    
    for (i=0; i<ru->nb_tx; i++)
      txp[i] = (void*)&ru->common.txdata[i][(proc->subframe_tx*fp->samples_per_tti)-sf_extension];

    /* add fail safe for late command */
    if(late_control!=STATE_BURST_NORMAL){//stop burst
      switch (late_control) {
      case STATE_BURST_TERMINATE:
        flags=10; // end of burst and no time spec
        late_control=STATE_BURST_STOP_1;
        break;
      
      case STATE_BURST_STOP_1:
        flags=0; // no send
        late_control=STATE_BURST_STOP_2;
        return;//no send
       break;
      
      case STATE_BURST_STOP_2:
        flags=0; // no send
        late_control=STATE_BURST_RESTART;
        return;//no send
        break;
      
      case STATE_BURST_RESTART:
        flags=2; // start burst
        late_control=STATE_BURST_NORMAL;
        break;
      default:
        LOG_D(PHY,"[TXPATH] RU %d late_control %d not implemented\n",ru->idx, late_control);
      break;
      }
    }
    /* add fail safe for late command end */

    VCD_SIGNAL_DUMPER_DUMP_VARIABLE_BY_NAME( VCD_SIGNAL_DUMPER_VARIABLES_FRAME_NUMBER_TX0_RU, proc->frame_tx );
    VCD_SIGNAL_DUMPER_DUMP_VARIABLE_BY_NAME( VCD_SIGNAL_DUMPER_VARIABLES_SUBFRAME_NUMBER_TX0_RU, proc->subframe_tx );

    VCD_SIGNAL_DUMPER_DUMP_VARIABLE_BY_NAME( VCD_SIGNAL_DUMPER_VARIABLES_TRX_TST, (proc->timestamp_tx-ru->openair0_cfg.tx_sample_advance)&0xffffffff );
    VCD_SIGNAL_DUMPER_DUMP_FUNCTION_BY_NAME( VCD_SIGNAL_DUMPER_FUNCTIONS_TRX_WRITE, 1 );
    // prepare tx buffer pointers


    txs = ru->rfdevice.trx_write_func(&ru->rfdevice,
				      proc->timestamp_tx+ru->ts_offset-ru->openair0_cfg.tx_sample_advance-sf_extension,
				      txp,
				      siglen+sf_extension,
				      ru->nb_tx,
				      flags);
    ru->south_out_cnt++;
    LOG_I(PHY,"south_out_cnt %d\n",ru->south_out_cnt);
    int se = dB_fixed(signal_energy(txp[0],siglen+sf_extension));

    if (SF_type == SF_S) LOG_D(PHY,"[TXPATH] RU %d tx_rf (en %d,len %d), writing to TS %llu, frame %d, unwrapped_frame %d, subframe %d\n",ru->idx,se,siglen+sf_extension,
	  (long long unsigned int)proc->timestamp_tx,proc->frame_tx,proc->frame_tx_unwrap,proc->subframe_tx);
    VCD_SIGNAL_DUMPER_DUMP_FUNCTION_BY_NAME( VCD_SIGNAL_DUMPER_FUNCTIONS_TRX_WRITE, 0 );
    
    
//    AssertFatal(txs ==  siglen+sf_extension,"TX : Timeout (sent %d/%d)\n",txs, siglen);
    if( (txs !=  siglen+sf_extension) && (late_control==STATE_BURST_NORMAL) ){ /* add fail safe for late command */
      late_control=STATE_BURST_TERMINATE;
      LOG_E(PHY,"TX : Timeout (sent %d/%d) state =%d\n",txs, siglen,late_control);
    }
  }
}


/*!
 * \brief The Asynchronous RX/TX FH thread of RAU/RCC/eNB/RRU.
 * This handles the RX FH for an asynchronous RRU/UE
 * \param param is a \ref L1_proc_t structure which contains the info what to process.
 * \returns a pointer to an int. The storage is not on the heap and must not be freed.
 */
static void* ru_thread_asynch_rxtx( void* param ) {

  static int ru_thread_asynch_rxtx_status;

  RU_t *ru         = (RU_t*)param;
  RU_proc_t *proc  = &ru->proc;



  int subframe=0, frame=0; 

  thread_top_init("ru_thread_asynch_rxtx",1,870000,1000000,1000000);

  // wait for top-level synchronization and do one acquisition to get timestamp for setting frame/subframe

  wait_sync("ru_thread_asynch_rxtx");

  // wait for top-level synchronization and do one acquisition to get timestamp for setting frame/subframe
  LOG_I(PHY, "waiting for devices (ru_thread_asynch_rxtx)\n");

  wait_on_condition(&proc->mutex_asynch_rxtx,&proc->cond_asynch_rxtx,&proc->instance_cnt_asynch_rxtx,"thread_asynch");

  LOG_I(PHY, "devices ok (ru_thread_asynch_rxtx)\n");


  while (!oai_exit) { 
   
    if (oai_exit) break;   

    if (ru->state != RU_RUN) {
      subframe=0;
      frame=0;
      usleep(1000);
    }
    else {
      if (subframe==9) { 
         subframe=0;
         frame++;
         frame&=1023;
       } else {
         subframe++;
       }      
       LOG_D(PHY,"ru_thread_asynch_rxtx: Waiting on incoming fronthaul\n");
       // asynchronous receive from north (RRU IF4/IF5)
       if (ru->fh_north_asynch_in) {
         if (subframe_select(&ru->frame_parms,subframe)!=SF_UL)
	   ru->fh_north_asynch_in(ru,&frame,&subframe);
       }
       else AssertFatal(1==0,"Unknown function in ru_thread_asynch_rxtx\n");
    }
  }
  ru_thread_asynch_rxtx_status=0;
  return(&ru_thread_asynch_rxtx_status);
}




void wakeup_slaves(RU_proc_t *proc) {

  int i;
  struct timespec wait;
  
  wait.tv_sec=0;
  wait.tv_nsec=5000000L;
  
  for (i=0;i<proc->num_slaves;i++) {
    RU_proc_t *slave_proc = proc->slave_proc[i];
    // wake up slave FH thread
    // lock the FH mutex and make sure the thread is ready
    if (pthread_mutex_timedlock(&slave_proc->mutex_FH,&wait) != 0) {
      LOG_E( PHY, "ERROR pthread_mutex_lock for RU %d slave %d (IC %d)\n",proc->ru->idx,slave_proc->ru->idx,slave_proc->instance_cnt_FH);
      exit_fun( "error locking mutex_rxtx" );
      break;
    }
    
    int cnt_slave            = ++slave_proc->instance_cnt_FH;
    slave_proc->frame_rx     = proc->frame_rx;
    slave_proc->subframe_rx  = proc->subframe_rx;
    slave_proc->timestamp_rx = proc->timestamp_rx;
    slave_proc->timestamp_tx = proc->timestamp_tx; 

    pthread_mutex_unlock( &slave_proc->mutex_FH );
    
    if (cnt_slave == 0) {
      // the thread was presumably waiting where it should and can now be woken up
      if (pthread_cond_signal(&slave_proc->cond_FH) != 0) {
	LOG_E( PHY, "ERROR pthread_cond_signal for RU %d, slave RU %d\n",proc->ru->idx,slave_proc->ru->idx);
	exit_fun( "ERROR pthread_cond_signal" );
	break;
      }
    } else {
      LOG_W( PHY,"[RU] Frame %d, slave %d thread busy!! (cnt_FH %i)\n",slave_proc->frame_rx,slave_proc->ru->idx, cnt_slave);
      exit_fun( "FH thread busy" );
      break;
    }             
  }
}

/*!
 * \brief The prach receive thread of RU.
 * \param param is a \ref RU_proc_t structure which contains the info what to process.
 * \returns a pointer to an int. The storage is not on the heap and must not be freed.
 */
static void* ru_thread_prach( void* param ) {

  static int ru_thread_prach_status;

  RU_t *ru        = (RU_t*)param;
  RU_proc_t *proc = (RU_proc_t*)&ru->proc;

  // set default return value
  ru_thread_prach_status = 0;

  thread_top_init("ru_thread_prach",1,500000,1000000,20000000);
  //wait_sync("ru_thread_prach");

  while (RC.ru_mask>0 && ru->function!=eNodeB_3GPP) {
    usleep(1e6);
    LOG_D(PHY,"%s() RACH waiting for RU to be configured\n", __FUNCTION__);
  }
  LOG_I(PHY,"%s() RU configured - RACH processing thread running\n", __FUNCTION__);

  while (!oai_exit) {
    
    if (wait_on_condition(&proc->mutex_prach,&proc->cond_prach,&proc->instance_cnt_prach,"ru_prach_thread") < 0) break;
    if (oai_exit) break;
    VCD_SIGNAL_DUMPER_DUMP_FUNCTION_BY_NAME( VCD_SIGNAL_DUMPER_FUNCTIONS_PHY_RU_PRACH_RX, 1 );      
    if (ru->eNB_list[0]){
      prach_procedures(
		       ru->eNB_list[0]
#if (RRC_VERSION >= MAKE_VERSION(14, 0, 0))
		       ,0
#endif
		       );
    }
    else {
       rx_prach(NULL,
  	        ru,
	        NULL,
                NULL,
                NULL,
                proc->frame_prach,
                0
#if (RRC_VERSION >= MAKE_VERSION(14, 0, 0))
	        ,0
#endif
	       );
    } 
    VCD_SIGNAL_DUMPER_DUMP_FUNCTION_BY_NAME( VCD_SIGNAL_DUMPER_FUNCTIONS_PHY_RU_PRACH_RX, 0 );      
    if (release_thread(&proc->mutex_prach,&proc->instance_cnt_prach,"ru_prach_thread") < 0) break;
  }

  LOG_I(PHY, "Exiting RU thread PRACH\n");

  ru_thread_prach_status = 0;
  return &ru_thread_prach_status;
}

#if (RRC_VERSION >= MAKE_VERSION(14, 0, 0))
static void* ru_thread_prach_br( void* param ) {

  static int ru_thread_prach_status;

  RU_t *ru        = (RU_t*)param;
  RU_proc_t *proc = (RU_proc_t*)&ru->proc;

  // set default return value
  ru_thread_prach_status = 0;

  thread_top_init("ru_thread_prach_br",1,500000,1000000,20000000);
  //wait_sync("ru_thread_prach_br");

  while (!oai_exit) {
    
    if (wait_on_condition(&proc->mutex_prach_br,&proc->cond_prach_br,&proc->instance_cnt_prach_br,"ru_prach_thread_br") < 0) break;
    if (oai_exit) break;
    rx_prach(NULL,
	     ru,
	     NULL,
             NULL,
             NULL,
             proc->frame_prach_br,
             0,
	     1);
    if (release_thread(&proc->mutex_prach_br,&proc->instance_cnt_prach_br,"ru_prach_thread_br") < 0) break;
  }

  LOG_I(PHY, "Exiting RU thread PRACH BR\n");

  ru_thread_prach_status = 0;
  return &ru_thread_prach_status;
}
#endif

int wakeup_synch(RU_t *ru){

  struct timespec wait;
  
  wait.tv_sec=0;
  wait.tv_nsec=5000000L;

  // wake up synch thread
  // lock the synch mutex and make sure the thread is readif (pthread_mutex_timedlock(&ru->proc.mutex_synch,&wait) != 0) {
  if (pthread_mutex_timedlock(&ru->proc.mutex_synch,&wait) != 0) {
    LOG_E( PHY, "[RU] ERROR pthread_mutex_lock for RU synch thread (IC %d)\n", ru->proc.instance_cnt_synch );
    exit_fun( "error locking mutex_synch" );
    return(-1);
  }
  
  ++ru->proc.instance_cnt_synch;
  
  // the thread can now be woken up
  if (pthread_cond_signal(&ru->proc.cond_synch) != 0) {
    LOG_E( PHY, "[RU] ERROR pthread_cond_signal for RU synch thread\n");
    exit_fun( "ERROR pthread_cond_signal" );
    return(-1);
  }
  
  pthread_mutex_unlock( &ru->proc.mutex_synch );

  return(0);
}

void do_ru_synch(RU_t *ru) {

  LTE_DL_FRAME_PARMS *fp  = &ru->frame_parms;
  RU_proc_t *proc         = &ru->proc;
  int i;
  void *rxp[2],*rxp2[2];
  int32_t dummy_rx[ru->nb_rx][fp->samples_per_tti] __attribute__((aligned(32)));
  int rxs;
  int ic;
  RRU_CONFIG_msg_t rru_config_msg;

  // initialize the synchronization buffer to the common_vars.rxdata
  for (int i=0;i<ru->nb_rx;i++)
    rxp[i] = &ru->common.rxdata[i][0];

  /* double temp_freq1 = ru->rfdevice.openair0_cfg->rx_freq[0];
     double temp_freq2 = ru->rfdevice.openair0_cfg->tx_freq[0];
     for (i=0;i<4;i++) {
     ru->rfdevice.openair0_cfg->rx_freq[i] = ru->rfdevice.openair0_cfg->tx_freq[i];
     ru->rfdevice.openair0_cfg->tx_freq[i] = temp_freq1;
     }
     ru->rfdevice.trx_set_freq_func(&ru->rfdevice,ru->rfdevice.openair0_cfg,0);
  */

  LOG_I(PHY,"Entering synch routine\n");
  
  while ((ru->in_synch ==0)&&(!oai_exit)) {
    // read in frame
    rxs = ru->rfdevice.trx_read_func(&ru->rfdevice,
				     &(proc->timestamp_rx),
				     rxp,
				     fp->samples_per_tti*10,
				     ru->nb_rx);
    if (rxs != fp->samples_per_tti*10) LOG_E(PHY,"requested %d samples, got %d\n",fp->samples_per_tti*10,rxs);
    // wakeup synchronization processing thread
    wakeup_synch(ru);
    ic=0;
    
    while ((ic>=0)&&(!oai_exit)) {
      // continuously read in frames, 1ms at a time, 
      // until we are done with the synchronization procedure
      LOG_D(PHY,"ic %d\n",ic);
      for (i=0; i<ru->nb_rx; i++)
	rxp2[i] = (void*)&dummy_rx[i][0];
      for (i=0;i<10;i++)
	rxs = ru->rfdevice.trx_read_func(&ru->rfdevice,
					 &(proc->timestamp_rx),
					 rxp2,
					 fp->samples_per_tti,
					 ru->nb_rx);
      pthread_mutex_lock(&ru->proc.mutex_synch);
      ic = ru->proc.instance_cnt_synch;
      pthread_mutex_unlock(&ru->proc.mutex_synch);
    } // ic>=0
  } // in_synch==0
    // read in rx_offset samples
  LOG_I(PHY,"Resynchronizing by %d samples\n",ru->rx_offset);
  rxs = ru->rfdevice.trx_read_func(&ru->rfdevice,
				   &(proc->timestamp_rx),
				   rxp,
				   ru->rx_offset,
				   ru->nb_rx);
  /*for (i=0;i<4;i++) {
    ru->rfdevice.openair0_cfg->rx_freq[i] = temp_freq1;
    ru->rfdevice.openair0_cfg->tx_freq[i] = temp_freq2;
    }

    ru->rfdevice.trx_set_freq_func(&ru->rfdevice,ru->rfdevice.openair0_cfg,0);
  */
  ru->state    = RU_RUN;
  // Send RRU_sync_ok
  rru_config_msg.type = RRU_sync_ok;
  rru_config_msg.len  = sizeof(RRU_CONFIG_msg_t); // TODO: set to correct msg len

  LOG_I(PHY,"Sending RRU_sync_ok to RAU\n");
  AssertFatal((ru->ifdevice.trx_ctlsend_func(&ru->ifdevice,&rru_config_msg,rru_config_msg.len)!=-1),"Failed to send msg to RAU %d\n",ru->idx);

  LOG_I(PHY,"Exiting synch routine\n");
}

int check_sync(RU_t *ru, RU_t *ru_master, int subframe){

	if (fabs(ru_master->proc.t[subframe].tv_nsec - ru->proc.t[subframe].tv_nsec) > 500000)
		return 0;
	return 1;
}

void wakeup_L1s(RU_t *ru) {

  int i;
  PHY_VARS_eNB **eNB_list = ru->eNB_list;
  PHY_VARS_eNB *eNB=eNB_list[0];
  L1_proc_t *proc      = &eNB->proc;
  RU_proc_t  *ruproc    = &ru->proc;
  struct timespec t;
  LOG_D(PHY,"wakeup_eNBs (num %d) for RU %d (state %s)ru->eNB_top:%p\n",ru->num_eNB,ru->idx, ru_states[ru->state],ru->eNB_top);

  LOG_I(PHY,"wakeup_L1s (num %d) for RU %d ru->eNB_top:%p\n",ru->num_eNB,ru->idx, ru->eNB_top);


    // call eNB function directly
  
    char string[20];
    sprintf(string,"Incoming RU %d",ru->idx);
    
    AssertFatal(0==pthread_mutex_lock(&proc->mutex_RU),"");
    LOG_D(PHY,"Frame %d, Subframe %d: RU %d done (wait_cnt %d),RU_mask[%d] %x\n",
          ru->proc.frame_rx,ru->proc.subframe_rx,ru->idx,ru->wait_cnt,ru->proc.subframe_rx,proc->RU_mask[ru->proc.subframe_rx]);
    
    clock_gettime(CLOCK_MONOTONIC,&ru->proc.t[ru->proc.subframe_rx]);
    
    if (proc->RU_mask[ru->proc.subframe_rx] == 0){
      //clock_gettime(CLOCK_MONOTONIC,&proc->t[ru->proc.subframe_rx]);
      proc->t[ru->proc.subframe_rx] = ru->proc.t[ru->proc.subframe_rx];
      //start_meas(&proc->ru_arrival_time);
      LOG_D(PHY,"RU %d starting timer for frame %d subframe %d\n",ru->idx, ru->proc.frame_rx,ru->proc.subframe_rx);
    }
    for (i=0;i<eNB->num_RU;i++) {
      LOG_D(PHY,"RU %d has frame %d and subframe %d, state %s\n",eNB->RU_list[i]->idx,eNB->RU_list[i]->proc.frame_rx, eNB->RU_list[i]->proc.subframe_rx, ru_states[eNB->RU_list[i]->state]);
      if (ru == eNB->RU_list[i]) {
//	AssertFatal((proc->RU_mask&(1<<i)) == 0, "eNB %d frame %d, subframe %d : previous information from RU %d (num_RU %d,mask %x) has not been served yet!\n",eNB->Mod_id,ru->proc.frame_rx,ru->proc.subframe_rx,ru->idx,eNB->num_RU,proc->RU_mask);
        proc->RU_mask[ru->proc.subframe_rx] |= (1<<i);
      }else if (eNB->RU_list[i]->state == RU_SYNC){
      	proc->RU_mask[ru->proc.subframe_rx] |= (1<<i);
      }

      if (ru->is_slave == 0 && ( (proc->RU_mask[ru->proc.subframe_rx]&(1<<i)) == 1) && eNB->RU_list[i]->state == RU_RUN) { // This is master & the RRU has already been received
	if (check_sync(eNB->RU_list[i],eNB->RU_list[0],ru->proc.subframe_rx)  == 0)
	LOG_E(PHY,"RU %d is not SYNC, subframe %d, time  %f this is master\n", eNB->RU_list[i]->idx, ru->proc.subframe_rx, fabs(eNB->RU_list[i]->proc.t[ru->proc.subframe_rx].tv_nsec - eNB->RU_list[0]->proc.t[ru->proc.subframe_rx].tv_nsec));
      }else if (ru->is_slave == 1 && ru->state == RU_RUN && ( (proc->RU_mask[ru->proc.subframe_rx]&(1<<0)) == 1)){ // master already received. TODO: we assume that RU0 is master.
	if (check_sync(ru,eNB->RU_list[0],ru->proc.subframe_rx)  == 0)
		LOG_E(PHY,"RU %d is not SYNC time, subframe %d, time  %f\n", ru->idx, ru->proc.subframe_rx, fabs(ru->proc.t[ru->proc.subframe_rx].tv_nsec - eNB->RU_list[0]->proc.t[ru->proc.subframe_rx].tv_nsec));

      }
    }
    //clock_gettime(CLOCK_MONOTONIC,&t);
    //LOG_I(PHY,"RU mask is now %x, time is %lu\n",proc->RU_mask[ru->proc.subframe_rx], t.tv_nsec - proc->t[ru->proc.subframe_rx].tv_nsec);

    if (proc->RU_mask[ru->proc.subframe_rx] == (1<<eNB->num_RU)-1) {
      LOG_D(PHY, "ru_mask is %d \n ", proc->RU_mask[ru->proc.subframe_rx]);
      LOG_D(PHY, "the number of RU is %d, the current ru is RU %d \n ", (1<<eNB->num_RU)-1, ru->idx);
      LOG_D(PHY, "ru->proc.subframe_rx is %d \n", ru->proc.subframe_rx);
      LOG_D(PHY,"Reseting mask frame %d, subframe %d, this is RU %d\n",ru->proc.frame_rx, ru->proc.subframe_rx, ru->idx);
      proc->RU_mask[ru->proc.subframe_rx] = 0;
      clock_gettime(CLOCK_MONOTONIC,&t);
      //stop_meas(&proc->ru_arrival_time);
      AssertFatal(t.tv_nsec < proc->t[ru->proc.subframe_rx].tv_nsec+5000000,
                  "Time difference for subframe %d (Frame %d) => %lu > 5ms, this is RU %d\n",
                  ru->proc.subframe_rx, ru->proc.frame_rx,t.tv_nsec - proc->t[ru->proc.subframe_rx].tv_nsec, ru->idx);
    

      AssertFatal(0==pthread_mutex_unlock(&proc->mutex_RU),"");

      // unlock RUs that are waiting for eNB processing to be completed
      LOG_D(PHY,"RU %d wakeup eNB top for for subframe %d\n", ru->idx,ru->proc.subframe_rx);
      if (ru->wait_cnt == 0) {
         if (ru->num_eNB==1 && ru->eNB_top!=0 && get_thread_parallel_conf() == PARALLEL_SINGLE_THREAD)
            ru->eNB_top(eNB_list[0],proc->frame_rx,proc->subframe_rx,string,ru);
         else {
            for (i=0;i<ru->num_eNB;i++) {
               eNB_list[i]->proc.ru_proc = &ru->proc;
               if (ru->wakeup_rxtx!=0 && ru->wakeup_rxtx(eNB_list[i],ru) < 0)
               {
                  LOG_E(PHY,"could not wakeup eNB rxtx process for subframe %d\n", ru->proc.subframe_rx);
               }
            }
         }
      }
      AssertFatal(0==pthread_mutex_lock(&ruproc->mutex_eNBs),"");
      LOG_D(PHY,"RU %d sending signal to unlock waiting ru_threads\n", ru->idx);
      AssertFatal(0==pthread_cond_broadcast(&ruproc->cond_eNBs),"");
      if (ruproc->instance_cnt_eNBs==-1) ruproc->instance_cnt_eNBs++;
      AssertFatal(0==pthread_mutex_unlock(&ruproc->mutex_eNBs),"");
 

    }
    else 
      AssertFatal(0==pthread_mutex_unlock(&proc->mutex_RU),"");
//      pthread_mutex_unlock(&proc->mutex_RU);
//      LOG_D(PHY,"wakeup eNB top for for subframe %d\n", ru->proc.subframe_rx);
//      ru->eNB_top(eNB_list[0],ru->proc.frame_rx,ru->proc.subframe_rx,string);

    ru->proc.emulate_rf_busy = 0;
  
}
static inline int wakeup_prach_ru(RU_t *ru) {

  struct timespec wait;
  
  wait.tv_sec=0;
  wait.tv_nsec=5000000L;

  if (pthread_mutex_timedlock(&ru->proc.mutex_prach,&wait) !=0) {
    LOG_E( PHY, "[RU] ERROR pthread_mutex_lock for RU prach thread (IC %d)\n", ru->proc.instance_cnt_prach);
    exit_fun( "error locking mutex_rxtx" );
    return(-1);
  }
  if (ru->proc.instance_cnt_prach==-1) {
    ++ru->proc.instance_cnt_prach;
    ru->proc.frame_prach    = ru->proc.frame_rx;
    ru->proc.subframe_prach = ru->proc.subframe_rx;

    // DJP - think prach_procedures() is looking at eNB frame_prach
    if (ru->eNB_list[0]) {
      ru->eNB_list[0]->proc.frame_prach = ru->proc.frame_rx;
      ru->eNB_list[0]->proc.subframe_prach = ru->proc.subframe_rx;
    }
    LOG_D(PHY,"RU %d: waking up PRACH thread\n",ru->idx);
    // the thread can now be woken up
    AssertFatal(pthread_cond_signal(&ru->proc.cond_prach) == 0, "ERROR pthread_cond_signal for RU prach thread\n");
  }
  else LOG_W(PHY,"RU prach thread busy, skipping\n");
  pthread_mutex_unlock( &ru->proc.mutex_prach );

  return(0);
}

#if (RRC_VERSION >= MAKE_VERSION(14, 0, 0))
static inline int wakeup_prach_ru_br(RU_t *ru) {

  struct timespec wait;
  
  wait.tv_sec=0;
  wait.tv_nsec=5000000L;

  if (pthread_mutex_timedlock(&ru->proc.mutex_prach_br,&wait) !=0) {
    LOG_E( PHY, "[RU] ERROR pthread_mutex_lock for RU prach thread BR (IC %d)\n", ru->proc.instance_cnt_prach_br);
    exit_fun( "error locking mutex_rxtx" );
    return(-1);
  }
  if (ru->proc.instance_cnt_prach_br==-1) {
    ++ru->proc.instance_cnt_prach_br;
    ru->proc.frame_prach_br    = ru->proc.frame_rx;
    ru->proc.subframe_prach_br = ru->proc.subframe_rx;

    LOG_D(PHY,"RU %d: waking up PRACH thread\n",ru->idx);
    // the thread can now be woken up
    AssertFatal(pthread_cond_signal(&ru->proc.cond_prach_br) == 0, "ERROR pthread_cond_signal for RU prach thread BR\n");
  }
  else LOG_W(PHY,"RU prach thread busy, skipping\n");
  pthread_mutex_unlock( &ru->proc.mutex_prach_br );

  return(0);
}
#endif

// this is for RU with local RF unit
void fill_rf_config(RU_t *ru, char *rf_config_file) {

  int i;

  LTE_DL_FRAME_PARMS *fp   = &ru->frame_parms;
  openair0_config_t *cfg   = &ru->openair0_cfg;
  //printf("////////////////numerology in config = %d\n",numerology);

  if(fp->N_RB_DL == 100) {
    if(numerology == 0){
      if (fp->threequarter_fs) {
        cfg->sample_rate=23.04e6;
        cfg->samples_per_frame = 230400; 
        cfg->tx_bw = 10e6;
        cfg->rx_bw = 10e6;
      }
      else {
        cfg->sample_rate=30.72e6;
        cfg->samples_per_frame = 307200; 
        cfg->tx_bw = 10e6;
        cfg->rx_bw = 10e6;
      }
	}else if(numerology == 1){
	  cfg->sample_rate=61.44e6;
      cfg->samples_per_frame = 307200; 
      cfg->tx_bw = 20e6;
      cfg->rx_bw = 20e6;
	}else if(numerology == 2){
	  cfg->sample_rate=122.88e6;
      cfg->samples_per_frame = 307200; 
      cfg->tx_bw = 40e6;
      cfg->rx_bw = 40e6;
	}else{
	  printf("Wrong input for numerology %d\n setting to 20MHz normal CP configuration",numerology);
	  cfg->sample_rate=30.72e6;
      cfg->samples_per_frame = 307200; 
      cfg->tx_bw = 10e6;
      cfg->rx_bw = 10e6;
	}
  } else if(fp->N_RB_DL == 50) {
    cfg->sample_rate=15.36e6;
    cfg->samples_per_frame = 153600;
    cfg->tx_bw = 5e6;
    cfg->rx_bw = 5e6;
  } else if (fp->N_RB_DL == 25) {
    cfg->sample_rate=7.68e6;
    cfg->samples_per_frame = 76800;
    cfg->tx_bw = 2.5e6;
    cfg->rx_bw = 2.5e6;
  } else if (fp->N_RB_DL == 6) {
    cfg->sample_rate=1.92e6;
    cfg->samples_per_frame = 19200;
    cfg->tx_bw = 1.5e6;
    cfg->rx_bw = 1.5e6;
  }
  else AssertFatal(1==0,"Unknown N_RB_DL %d\n",fp->N_RB_DL);


  if (fp->frame_type==TDD)
    cfg->duplex_mode = duplex_mode_TDD;
  else //FDD
    cfg->duplex_mode = duplex_mode_FDD;

  cfg->Mod_id = 0;
  cfg->num_rb_dl=fp->N_RB_DL;
  cfg->tx_num_channels=ru->nb_tx;
  cfg->rx_num_channels=ru->nb_rx;

  for (i=0; i<ru->nb_tx; i++) {
    
    cfg->tx_freq[i] = (double)fp->dl_CarrierFreq;
    cfg->rx_freq[i] = (double)fp->ul_CarrierFreq;

    cfg->tx_gain[i] = (double)ru->att_tx;
    cfg->rx_gain[i] = ru->max_rxgain-(double)ru->att_rx;

    cfg->configFilename = rf_config_file;
    printf("channel %d, Setting tx_gain offset %f, rx_gain offset %f, tx_freq %f, rx_freq %f\n",
	   i, cfg->tx_gain[i],
	   cfg->rx_gain[i],
	   cfg->tx_freq[i],
	   cfg->rx_freq[i]);
  }
}

/* this function maps the RU tx and rx buffers to the available rf chains.
   Each rf chain is is addressed by the card number and the chain on the card. The
   rf_map specifies for each antenna port, on which rf chain the mapping should start. Multiple
   antennas are mapped to successive RF chains on the same card. */
int setup_RU_buffers(RU_t *ru) {

  int i,j; 
  int card,ant;

  //uint16_t N_TA_offset = 0;

  LTE_DL_FRAME_PARMS *frame_parms;
  
  if (ru) {
    frame_parms = &ru->frame_parms;
    printf("setup_RU_buffers: frame_parms = %p\n",frame_parms);
  } else {
    printf("RU[%d] not initialized\n", ru->idx);
    return(-1);
  }
  
  
  if (frame_parms->frame_type == TDD) {
    if      (frame_parms->N_RB_DL == 100) ru->N_TA_offset = 624;
    else if (frame_parms->N_RB_DL == 50)  ru->N_TA_offset = 624/2;
    else if (frame_parms->N_RB_DL == 25)  ru->N_TA_offset = 624/4;
#if BASIC_SIMULATOR
    /* this is required for the basic simulator in TDD mode
     * TODO: find a proper cleaner solution
     */
    ru->N_TA_offset = 0;
#endif
  } 
  if (ru->openair0_cfg.mmapped_dma == 1) {
    // replace RX signal buffers with mmaped HW versions
    
    for (i=0; i<ru->nb_rx; i++) {
      card = i/4;
      ant = i%4;
      printf("Mapping RU id %d, rx_ant %d, on card %d, chain %d\n",ru->idx,i,ru->rf_map.card+card, ru->rf_map.chain+ant);
      free(ru->common.rxdata[i]);
      ru->common.rxdata[i] = ru->openair0_cfg.rxbase[ru->rf_map.chain+ant];
      
      printf("rxdata[%d] @ %p\n",i,ru->common.rxdata[i]);
      for (j=0; j<16; j++) {
	printf("rxbuffer %d: %x\n",j,ru->common.rxdata[i][j]);
	ru->common.rxdata[i][j] = 16-j;
      }
    }
    
    for (i=0; i<ru->nb_tx; i++) {
      card = i/4;
      ant = i%4;
      printf("Mapping RU id %d, tx_ant %d, on card %d, chain %d\n",ru->idx,i,ru->rf_map.card+card, ru->rf_map.chain+ant);
      free(ru->common.txdata[i]);
      ru->common.txdata[i] = ru->openair0_cfg.txbase[ru->rf_map.chain+ant];
      
      printf("txdata[%d] @ %p\n",i,ru->common.txdata[i]);
      
      for (j=0; j<16; j++) {
	printf("txbuffer %d: %x\n",j,ru->common.txdata[i][j]);
	ru->common.txdata[i][j] = 16-j;
      }
    }
  }
  else {  // not memory-mapped DMA 
    //nothing to do, everything already allocated in lte_init
  }
  return(0);
}

static void* ru_stats_thread(void* param) {

  RU_t               *ru      = (RU_t*)param;

  wait_sync("ru_stats_thread");

  while (!oai_exit) {
     sleep(1);
     if (opp_enabled) {
       if (ru->feprx) print_meas(&ru->ofdm_demod_stats,"feprx",NULL,NULL);
       if (ru->feptx_ofdm) print_meas(&ru->ofdm_mod_stats,"feptx_ofdm",NULL,NULL);
       if (ru->fh_north_asynch_in) print_meas(&ru->rx_fhaul,"rx_fhaul",NULL,NULL);
       if (ru->fh_north_out) {
          print_meas(&ru->tx_fhaul,"tx_fhaul",NULL,NULL);
          print_meas(&ru->compression,"compression",NULL,NULL);
          print_meas(&ru->transport,"transport",NULL,NULL);
          LOG_I(PHY,"ru->north_out_cnt = %d\n",ru->north_out_cnt);
       }
       if (ru->fh_south_out) LOG_I(PHY,"ru->south_out_cnt = %d\n",ru->south_out_cnt);
       if (ru->fh_north_asynch_in) LOG_I(PHY,"ru->north_in_cnt = %d\n",ru->north_in_cnt);
       
     }
  }
  return(NULL);
}

#ifdef PHY_TX_THREAD
int first_phy_tx = 1;
volatile int16_t phy_tx_txdataF_end;
volatile int16_t phy_tx_end;
#endif

static void* ru_thread_tx( void* param ) {
  RU_t *ru              = (RU_t*)param;
  RU_proc_t *proc       = &ru->proc;
  PHY_VARS_eNB *eNB;
  L1_proc_t *eNB_proc;
  L1_rxtx_proc_t *L1_proc;

  cpu_set_t cpuset;
  CPU_ZERO(&cpuset);


  thread_top_init("ru_thread_tx",1,400000,500000,500000);

  //CPU_SET(5, &cpuset);
  //pthread_setaffinity_np(pthread_self(), sizeof(cpu_set_t), &cpuset);
  //wait_sync("ru_thread_tx");
  wait_on_condition(&proc->mutex_FH1,&proc->cond_FH1,&proc->instance_cnt_FH1,"ru_thread_tx");

  printf( "ru_thread_tx ready\n");
  while (!oai_exit) { 

    VCD_SIGNAL_DUMPER_DUMP_VARIABLE_BY_NAME(VCD_SIGNAL_DUMPER_VARIABLES_CPUID_RU_THREAD_TX,sched_getcpu());   
    if (oai_exit) break;   


    LOG_I(PHY,"ru_thread_tx (ru %d): Waiting for TX processing\n",ru->idx);
    // wait until eNBs are finished subframe RX n and TX n+4
    wait_on_condition(&proc->mutex_eNBs,&proc->cond_eNBs,&proc->instance_cnt_eNBs,"ru_thread_tx");
    LOG_I(PHY,"ru_thread_tx (ru %d): Woken from condition\n",ru->idx);
    if (oai_exit) break;
    //printf("~~~~~~~~~~~~~~~~~~~~~~~~~~~~ru_thread_tx is waken up %d.%d having L1 %d\n", proc->frame_tx, proc->subframe_tx, ru->num_eNB);
  	       
    // do TX front-end processing if needed (precoding and/or IDFTs)
    if (ru->feptx_prec) ru->feptx_prec(ru);
  	  
    // do OFDM if needed
    if ((ru->fh_north_asynch_in == NULL) && (ru->feptx_ofdm)) ru->feptx_ofdm(ru);
    if(!emulate_rf){    
      // do outgoing fronthaul (south) if needed
      if ((ru->fh_north_asynch_in == NULL) && (ru->fh_south_out)) ru->fh_south_out(ru);
  	      
      if (ru->fh_north_out) ru->fh_north_out(ru);
	}
    release_thread(&proc->mutex_eNBs,&proc->instance_cnt_eNBs,"ru_thread_tx");
    
    for(int i = 0; i<ru->num_eNB; i++)
    {
      eNB       = ru->eNB_list[i];
      eNB_proc  = &eNB->proc;
      L1_proc   = (get_thread_parallel_conf() == PARALLEL_RU_L1_TRX_SPLIT)? &eNB_proc->L1_proc_tx : &eNB_proc->L1_proc;
      char *L1_proc_name = (get_thread_parallel_conf() == PARALLEL_RU_L1_TRX_SPLIT)? "L1_proc_tx" : "L1_proc";
      pthread_mutex_lock(&eNB_proc->mutex_RU_tx);
      for (int j=0;j<eNB->num_RU;j++) {
        if (ru == eNB->RU_list[j]) {
          if ((eNB_proc->RU_mask_tx&(1<<j)) > 0)
            LOG_E(PHY,"eNB %d frame %d, subframe %d : previous information from RU tx %d (num_RU %d,mask %x) has not been served yet!\n",
	      eNB->Mod_id,eNB_proc->frame_rx,eNB_proc->subframe_rx,ru->idx,eNB->num_RU,eNB_proc->RU_mask_tx);
          eNB_proc->RU_mask_tx |= (1<<j);
        }
      }
      if (eNB_proc->RU_mask_tx != (1<<eNB->num_RU)-1) {  // not all RUs have provided their information so return
printf("~~~~~~~~~~~~~~~~~~~~~~(mask = %d)\n", eNB_proc->RU_mask_tx);
        pthread_mutex_unlock(&eNB_proc->mutex_RU_tx);
      }
      else { // all RUs TX are finished so send the ready signal to eNB processing
printf("~~~~~~~~~~~~~~~~~~~~~~ready to send wakeup signal\n");
        eNB_proc->RU_mask_tx = 0;
        pthread_mutex_unlock(&eNB_proc->mutex_RU_tx);

        pthread_mutex_lock( &L1_proc->mutex_RUs);
        L1_proc->instance_cnt_RUs = 0;
printf("~~~~~~~~~~~~~~~~~~~~~~ru_thread_tx send signal to L1_thread_tx with (mask = %d)\n", eNB_proc->RU_mask_tx);
        // the thread can now be woken up
        if (pthread_cond_signal(&L1_proc->cond_RUs) != 0) {
          LOG_E( PHY, "[eNB] ERROR pthread_cond_signal for eNB TXnp4 thread\n");
          exit_fun( "ERROR pthread_cond_signal" );
        }
        pthread_mutex_unlock( &L1_proc->mutex_RUs );
      }
    }
  }
  release_thread(&proc->mutex_FH1,&proc->instance_cnt_FH1,"ru_thread_tx");
  return 0;
}

static void* ru_thread( void* param ) {


  RU_t               *ru      = (RU_t*)param;
  RU_proc_t          *proc    = &ru->proc;
  LTE_DL_FRAME_PARMS *fp      = &ru->frame_parms;
  int                subframe =9;
  int                frame    =1023;
  int                   resynch_done = 0;
  PHY_VARS_eNB **eNB_list = ru->eNB_list;
  cpu_set_t cpuset;
  CPU_ZERO(&cpuset);

  // set default return value

#if defined(PRE_SCD_THREAD)
  dlsch_ue_select_tbl_in_use = 1;
#endif

  thread_top_init("ru_thread",0,870000,1000000,1000000);

  //CPU_SET(1, &cpuset);
  //pthread_setaffinity_np(pthread_self(), sizeof(cpu_set_t), &cpuset);
  pthread_setname_np( pthread_self(),"ru thread");
  LOG_I(PHY,"thread ru created id=%ld\n", syscall(__NR_gettid));

  LOG_I(PHY,"Starting RU %d (%s,%s),\n",ru->idx,eNB_functions[ru->function],eNB_timing[ru->if_timing]);

  if(emulate_rf){
    fill_rf_config(ru,ru->rf_config_file);
    init_frame_parms(&ru->frame_parms,1);
    phy_init_RU(ru);
    if (setup_RU_buffers(ru)!=0) {
          printf("Exiting, cannot initialize RU Buffers\n");
          exit(-1);
    }

      LOG_I(PHY, "Signaling main thread that RU %d is ready\n",ru->idx);
      pthread_mutex_lock(&RC.ru_mutex);
      RC.ru_mask &= ~(1<<ru->idx);
      pthread_cond_signal(&RC.ru_cond);
      pthread_mutex_unlock(&RC.ru_mutex);

    ru->state = RU_RUN;

  }
  else if (ru->has_ctrl_prt == 0){
    // There is no control port: start everything here
    LOG_I(PHY, "RU %d has not ctrl port\n",ru->idx);
    if (ru->if_south == LOCAL_RF){
      fill_rf_config(ru,ru->rf_config_file);
      init_frame_parms(&ru->frame_parms,1);
      ru->frame_parms.nb_antennas_rx = ru->nb_rx;
      phy_init_RU(ru);
      
      
      openair0_device_load(&ru->rfdevice,&ru->openair0_cfg);
      
      if (setup_RU_buffers(ru)!=0) {
	printf("Exiting, cannot initialize RU Buffers\n");
	exit(-1);
      }
      pthread_mutex_lock(&RC.ru_mutex);
      RC.ru_mask &= ~(1<<ru->idx);
      pthread_cond_signal(&RC.ru_cond);
      pthread_mutex_unlock(&RC.ru_mutex);
    }
    pthread_mutex_lock(&RC.ru_mutex);
    RC.ru_mask &= ~(1<<ru->idx);
    pthread_cond_signal(&RC.ru_cond);
    pthread_mutex_unlock(&RC.ru_mutex);
    
    ru->state = RU_RUN;
    
    
  }

  pthread_mutex_lock(&proc->mutex_FH1);
  proc->instance_cnt_FH1 = 0;
  pthread_mutex_unlock(&proc->mutex_FH1);
  pthread_cond_signal(&proc->cond_FH1);

  while (!oai_exit) {

    if (ru->if_south != LOCAL_RF && ru->is_slave==1) ru->wait_cnt = 100;
    else                          ru->wait_cnt = 0;

    // wait to be woken up
    if (ru->function!=eNodeB_3GPP && ru->has_ctrl_prt == 1) {
      if (wait_on_condition(&ru->proc.mutex_ru,&ru->proc.cond_ru_thread,&ru->proc.instance_cnt_ru,"ru_thread")<0) break;
    }
    else wait_sync("ru_thread");

    if (ru->is_slave == 0) AssertFatal(ru->state == RU_RUN,"ru-%d state = %s != RU_RUN\n",ru->idx,ru_states[ru->state]);
    else if (ru->is_slave == 1) AssertFatal(ru->state == RU_SYNC || ru->state == RU_RUN,"ru %d state = %s != RU_SYNC or RU_RUN\n",ru->idx,ru_states[ru->state]); 
    // Start RF device if any
    if (ru->start_rf) {
      if (ru->start_rf(ru) != 0)
        LOG_E(HW,"Could not start the RF device\n");
      else LOG_I(PHY,"RU %d rf device ready\n",ru->idx);
    }
    else LOG_D(PHY,"RU %d no rf device\n",ru->idx);


    // if an asnych_rxtx thread exists
    // wakeup the thread because the devices are ready at this point

    LOG_D(PHY,"Locking asynch mutex\n");
    if ((ru->fh_south_asynch_in)||(ru->fh_north_asynch_in)) {
      pthread_mutex_lock(&proc->mutex_asynch_rxtx);
      proc->instance_cnt_asynch_rxtx=0;
      pthread_mutex_unlock(&proc->mutex_asynch_rxtx);
      pthread_cond_signal(&proc->cond_asynch_rxtx);
    }
    else LOG_D(PHY,"RU %d no asynch_south interface\n",ru->idx);

    // if this is a slave RRU, try to synchronize on the DL frequency
    if ((ru->is_slave == 1) && (ru->if_south == LOCAL_RF)) do_ru_synch(ru);


    LOG_D(PHY,"Starting steady-state operation\n");
    // This is a forever while loop, it loops over subframes which are scheduled by incoming samples from HW devices
    while (ru->state == RU_RUN) {

      // these are local subframe/frame counters to check that we are in synch with the fronthaul timing.
      // They are set on the first rx/tx in the underly FH routines.
      if (subframe==9) {
        subframe=0;
        frame++;
        frame&=1023;
      } else {
        subframe++;
      }

      // synchronization on input FH interface, acquire signals/data and block
      if (ru->fh_south_in) ru->fh_south_in(ru,&frame,&subframe);
      else AssertFatal(1==0, "No fronthaul interface at south port");

#ifdef PHY_TX_THREAD
      if(first_phy_tx == 0)
	{
	  phy_tx_end = 0;
	  phy_tx_txdataF_end = 0;
	  if(pthread_mutex_lock(&ru->proc.mutex_phy_tx) != 0){
	    LOG_E( PHY, "[RU] ERROR pthread_mutex_lock for phy tx thread (IC %d)\n", ru->proc.instance_cnt_phy_tx);
	    exit_fun( "error locking mutex_rxtx" );
	  }
	  if (ru->proc.instance_cnt_phy_tx==-1) {
	    ++ru->proc.instance_cnt_phy_tx;
	    
	    // the thread can now be woken up
	    AssertFatal(pthread_cond_signal(&ru->proc.cond_phy_tx) == 0, "ERROR pthread_cond_signal for phy_tx thread\n");
	  }else{
	    LOG_E(PHY,"phy tx thread busy, skipping\n");
	    ++ru->proc.instance_cnt_phy_tx;
	  }
	  pthread_mutex_unlock( &ru->proc.mutex_phy_tx );
	} else {
        phy_tx_end = 1;
        phy_tx_txdataF_end = 1;
      }
      first_phy_tx = 0;
#endif
      
      if (ru->stop_rf && ru->cmd == STOP_RU) {
        ru->stop_rf(ru);
        ru->state = RU_IDLE;
        ru->cmd   = EMPTY;
        LOG_I(PHY,"RU %d rf device stopped\n",ru->idx);
        break;
      }
      else if (ru->cmd == STOP_RU) {
        ru->state = RU_IDLE;
        ru->cmd   = EMPTY;
        LOG_I(PHY,"RU %d stopped\n",ru->idx);
        break;
      }
      if (oai_exit == 1) break;

      if (ru->wait_cnt > 0) {

        ru->wait_cnt--;

        LOG_D(PHY,"RU thread %d, frame %d, subframe %d, wait_cnt %d \n",ru->idx, frame, subframe, ru->wait_cnt);

        if (ru->if_south!=LOCAL_RF && ru->wait_cnt <=20 && subframe == 5 && frame != RC.ru[0]->proc.frame_rx && resynch_done == 0) {
        // Send RRU_frame adjust
          RRU_CONFIG_msg_t rru_config_msg;
          rru_config_msg.type = RRU_frame_resynch;
          rru_config_msg.len  = sizeof(RRU_CONFIG_msg_t); // TODO: set to correct msg len
          ((uint16_t*)&rru_config_msg.msg[0])[0] = RC.ru[0]->proc.frame_rx;
          ru->cmd=WAIT_RESYNCH;
          LOG_D(PHY,"Sending Frame Resynch %d to RRU %d\n", RC.ru[0]->proc.frame_rx,ru->idx);
          AssertFatal((ru->ifdevice.trx_ctlsend_func(&ru->ifdevice,&rru_config_msg,rru_config_msg.len)!=-1),"Failed to send msg to RAU\n");
          resynch_done=1;
        }
      
        wakeup_L1s(ru);
      }
      else {

        LOG_D(PHY,"RU thread %d, frame %d, subframe %d \n",
              ru->idx,frame,subframe);

        if ((ru->do_prach>0) && (is_prach_subframe(fp, proc->frame_rx, proc->subframe_rx)==1)) {
          LOG_D(PHY,"Waking up prach for %d.%d\n",proc->frame_rx,proc->subframe_rx);
          wakeup_prach_ru(ru);
        }

#if (RRC_VERSION >= MAKE_VERSION(14, 0, 0))
        else if ((ru->do_prach>0) && (is_prach_subframe(fp, proc->frame_rx, proc->subframe_rx)>1)) {
          wakeup_prach_ru_br(ru);
        }
#endif

        // adjust for timing offset between RU
        if (ru->idx!=0) proc->frame_tx = (proc->frame_tx+proc->frame_offset)&1023;

        // At this point, all information for subframe has been received on FH interface
        // If this proc is to provide synchronization, do so
        wakeup_slaves(proc);

        // do RX front-end processing (frequency-shift, dft) if needed
        if (ru->feprx) ru->feprx(ru);

        // wakeup all eNB processes waiting for this RU
	pthread_mutex_lock(&proc->mutex_eNBs);
	if (proc->instance_cnt_eNBs==0) proc->instance_cnt_eNBs--;
	pthread_mutex_unlock(&proc->mutex_eNBs);

#if defined(PRE_SCD_THREAD)
	new_dlsch_ue_select_tbl_in_use = dlsch_ue_select_tbl_in_use;
	dlsch_ue_select_tbl_in_use = !dlsch_ue_select_tbl_in_use;
	memcpy(&pre_scd_eNB_UE_stats,&RC.mac[ru->eNB_list[0]->Mod_id]->UE_list.eNB_UE_stats, sizeof(eNB_UE_STATS)*MAX_NUM_CCs*NUMBER_OF_UE_MAX);
	memcpy(&pre_scd_activeUE, &RC.mac[ru->eNB_list[0]->Mod_id]->UE_list.active, sizeof(boolean_t)*NUMBER_OF_UE_MAX);
	if (pthread_mutex_lock(&ru->proc.mutex_pre_scd)!= 0) {
	  LOG_E( PHY, "[eNB] error locking proc mutex for eNB pre scd\n");
	  exit_fun("error locking mutex_time");
	}
	
	ru->proc.instance_pre_scd++;
	
	if (ru->proc.instance_pre_scd == 0) {
	  if (pthread_cond_signal(&ru->proc.cond_pre_scd) != 0) {
	    LOG_E( PHY, "[eNB] ERROR pthread_cond_signal for eNB pre scd\n" );
	    exit_fun( "ERROR pthread_cond_signal cond_pre_scd" );
	  }
	}else{
	  LOG_E( PHY, "[eNB] frame %d subframe %d rxtx busy instance_pre_scd %d\n",
		 frame,subframe,ru->proc.instance_pre_scd );
	}
	
	if (pthread_mutex_unlock(&ru->proc.mutex_pre_scd)!= 0) {
	  LOG_E( PHY, "[eNB] error unlocking mutex_pre_scd mutex for eNB pre scd\n");
	  exit_fun("error unlocking mutex_pre_scd");
	}
#endif

    // wakeup all eNB processes waiting for this RU
    if (ru->num_eNB>0) wakeup_L1s(ru);
    
#ifndef PHY_TX_THREAD
    if(get_thread_parallel_conf() == PARALLEL_SINGLE_THREAD || ru->num_eNB==0){
      // do TX front-end processing if needed (precoding and/or IDFTs)
      if (ru->feptx_prec) ru->feptx_prec(ru);
      
      // do OFDM if needed
      if ((ru->fh_north_asynch_in == NULL) && (ru->feptx_ofdm)) ru->feptx_ofdm(ru);
      if(!emulate_rf){
        // do outgoing fronthaul (south) if needed
        if ((ru->fh_north_asynch_in == NULL) && (ru->fh_south_out)) ru->fh_south_out(ru);
        
        if (ru->fh_north_out) ru->fh_north_out(ru);
      }
      proc->emulate_rf_busy = 0;
    }
#else
	struct timespec time_req, time_rem;
	time_req.tv_sec = 0;
	time_req.tv_nsec = 10000;
	
	while((!oai_exit)&&(phy_tx_end == 0)){
	  nanosleep(&time_req,&time_rem);
	  continue;
	}
#endif
      } // else wait_cnt == 0
    } // ru->state = RU_RU
  } // while !oai_exit

  printf( "Exiting ru_thread \n");

  if (!emulate_rf){
    if (ru->stop_rf != NULL) {
      if (ru->stop_rf(ru) != 0)
        LOG_E(HW,"Could not stop the RF device\n");
      else LOG_I(PHY,"RU %d rf device stopped\n",ru->idx);
    }
  }

  return NULL;

}


// This thread run the initial synchronization like a UE
void *ru_thread_synch(void *arg) {

  RU_t *ru = (RU_t*)arg;
  LTE_DL_FRAME_PARMS *fp=&ru->frame_parms;
  int32_t sync_pos,sync_pos2;
  int64_t peak_val;
  int64_t avg;
  static int ru_thread_synch_status=0;
  int cnt=0;

  thread_top_init("ru_thread_synch",0,5000000,10000000,10000000);

  wait_sync("ru_thread_synch");

  // initialize variables for PSS detection
  ru_sync_time_init(ru);

  while (!oai_exit) {

    // wait to be woken up
    if (wait_on_condition(&ru->proc.mutex_synch,&ru->proc.cond_synch,&ru->proc.instance_cnt_synch,"ru_thread_synch")<0) break;

    // if we're not in synch, then run initial synch
    if (ru->in_synch == 0) { 
      // run intial synch like UE
      LOG_I(PHY,"Running initial synchronization\n");
      
      ru->rx_offset = ru_sync_time(ru,
				   &peak_val,
				   &avg);
      LOG_I(PHY,"RU synch cnt %d: %d, val %llu (%d dB,%d dB)\n",cnt,ru->rx_offset,(unsigned long long)peak_val,dB_fixed64(peak_val),dB_fixed64(avg));
      cnt++;
      if (/*ru->rx_offset >= 0*/dB_fixed64(peak_val)>=85 && cnt>10) {

	LOG_I(PHY,"Estimated peak_val %d dB, avg %d => timing offset %llu\n",dB_fixed(peak_val),dB_fixed(avg),(unsigned long long int)ru->rx_offset);
	ru->in_synch = 1;

        LOG_M("ru_sync_rx.m","rurx",&ru->common.rxdata[0][0],LTE_NUMBER_OF_SUBFRAMES_PER_FRAME*fp->samples_per_tti,1,1);
        LOG_M("ru_sync_corr.m","sync_corr",ru->dmrs_corr,LTE_NUMBER_OF_SUBFRAMES_PER_FRAME*fp->samples_per_tti,1,6);
        LOG_M("ru_dmrs.m","rudmrs",&ru->dmrssync[0],fp->ofdm_symbol_size,1,1);
        //exit(-1);
      } // sync_pos > 0
      else //AssertFatal(cnt<1000,"Cannot find synch reference\n");
          { 
              if (cnt>200) {
                 LOG_M("ru_sync_rx.m","rurx",&ru->common.rxdata[0][0],LTE_NUMBER_OF_SUBFRAMES_PER_FRAME*fp->samples_per_tti,1,1);
                 LOG_M("ru_sync_corr.m","sync_corr",ru->dmrs_corr,LTE_NUMBER_OF_SUBFRAMES_PER_FRAME*fp->samples_per_tti,1,6);
                 LOG_M("ru_dmrs.m","rudmrs",&ru->dmrssync[0],fp->ofdm_symbol_size,1,1);

                 exit(-1);
              }
          }
    } // ru->in_synch==0
    if (release_thread(&ru->proc.mutex_synch,&ru->proc.instance_cnt_synch,"ru_synch_thread") < 0) break;
  } // oai_exit

  ru_sync_time_free(ru);

  ru_thread_synch_status = 0;
  return &ru_thread_synch_status;

}

#if defined(PRE_SCD_THREAD)
void* pre_scd_thread( void* param ){
    static int              eNB_pre_scd_status;
    protocol_ctxt_t         ctxt;
    int                     frame;
    int                     subframe;
    int                     min_rb_unit[MAX_NUM_CCs];
    int                     CC_id;
    int                     Mod_id;
    RU_t               *ru      = (RU_t*)param;
    Mod_id = ru->eNB_list[0]->Mod_id;

    frame = 0;
    subframe = 4;
    thread_top_init("pre_scd_thread",0,870000,1000000,1000000);

    while (!oai_exit) {
        if(oai_exit){
            break;
        }
        pthread_mutex_lock(&ru->proc.mutex_pre_scd );
        if (ru->proc.instance_pre_scd < 0) {
          pthread_cond_wait(&ru->proc.cond_pre_scd, &ru->proc.mutex_pre_scd);
        }
        pthread_mutex_unlock(&ru->proc.mutex_pre_scd);
        PROTOCOL_CTXT_SET_BY_MODULE_ID(&ctxt, Mod_id, ENB_FLAG_YES,
                 NOT_A_RNTI, frame, subframe,Mod_id);
        pdcp_run(&ctxt);

        for (CC_id = 0; CC_id < MAX_NUM_CCs; CC_id++) {

          rrc_rx_tx(&ctxt, CC_id);
          min_rb_unit[CC_id] = get_min_rb_unit(Mod_id, CC_id);
        }

        pre_scd_nb_rbs_required(Mod_id, frame, subframe,min_rb_unit,pre_nb_rbs_required[new_dlsch_ue_select_tbl_in_use]);

        if (subframe==9) {
          subframe=0;
          frame++;
          frame&=1023;
        } else {
          subframe++;
        }
        pthread_mutex_lock(&ru->proc.mutex_pre_scd );
        ru->proc.instance_pre_scd--;
        pthread_mutex_unlock(&ru->proc.mutex_pre_scd);
    }
    eNB_pre_scd_status = 0;
    return &eNB_pre_scd_status;
}
#endif

#ifdef PHY_TX_THREAD
/*!
 * \brief The phy tx thread of eNB.
 * \param param is a \ref L1_proc_t structure which contains the info what to process.
 * \returns a pointer to an int. The storage is not on the heap and must not be freed.
 */
static void* eNB_thread_phy_tx( void* param ) {
  static int eNB_thread_phy_tx_status;


  RU_t *ru      = (RU_t*)param;
  RU_proc_t *proc = &ru->proc;
  PHY_VARS_eNB **eNB_list = ru->eNB_list;

  L1_rxtx_proc_t L1_proc;

  // set default return value
  eNB_thread_phy_tx_status = 0;

  thread_top_init("eNB_thread_phy_tx",1,500000L,1000000L,20000000L);


  while (!oai_exit) {

    if (oai_exit) break;


    if (wait_on_condition(&proc->mutex_phy_tx,&proc->cond_phy_tx,&proc->instance_cnt_phy_tx,"eNB_phy_tx_thread") < 0) break;

    LOG_D(PHY,"Running eNB phy tx procedures\n");
    if(ru->num_eNB == 1){
       L1_proc.subframe_tx = proc->subframe_phy_tx;
       L1_proc.frame_tx = proc->frame_phy_tx;
       phy_procedures_eNB_TX(eNB_list[0], &L1_proc, 1);
       phy_tx_txdataF_end = 1;
       if(pthread_mutex_lock(&ru->proc.mutex_rf_tx) != 0){
          LOG_E( PHY, "[RU] ERROR pthread_mutex_lock for rf tx thread (IC %d)\n", ru->proc.instance_cnt_rf_tx);
          exit_fun( "error locking mutex_rf_tx" );
        }
        if (ru->proc.instance_cnt_rf_tx==-1) {
          ++ru->proc.instance_cnt_rf_tx;
          ru->proc.frame_tx = proc->frame_phy_tx;
          ru->proc.subframe_tx = proc->subframe_phy_tx;
          ru->proc.timestamp_tx = proc->timestamp_phy_tx;

          // the thread can now be woken up
          AssertFatal(pthread_cond_signal(&ru->proc.cond_rf_tx) == 0, "ERROR pthread_cond_signal for rf_tx thread\n");
        }else{
          LOG_E(PHY,"rf tx thread busy, skipping\n");
          late_control=STATE_BURST_TERMINATE;
        }
        pthread_mutex_unlock( &ru->proc.mutex_rf_tx );
    }
    if (release_thread(&proc->mutex_phy_tx,&proc->instance_cnt_phy_tx,"eNB_thread_phy_tx") < 0) break;
    phy_tx_end = 1;
  }

  LOG_I(PHY, "Exiting eNB thread PHY TX\n");

  eNB_thread_phy_tx_status = 0;
  return &eNB_thread_phy_tx_status;
}


static void* rf_tx( void* param ) {
  static int rf_tx_status;

  RU_t *ru      = (RU_t*)param;
  RU_proc_t *proc = &ru->proc;

  // set default return value
  rf_tx_status = 0;

  thread_top_init("rf_tx",1,500000L,1000000L,20000000L);
  
  while (!oai_exit) {

    if (oai_exit) break;


    if (wait_on_condition(&proc->mutex_rf_tx,&proc->cond_rf_tx,&proc->instance_cnt_rf_tx,"rf_tx_thread") < 0) break;

    LOG_D(PHY,"Running eNB rf tx procedures\n");
    if(ru->num_eNB == 1){
       // do TX front-end processing if needed (precoding and/or IDFTs)
       if (ru->feptx_prec) ru->feptx_prec(ru);
       // do OFDM if needed
       if ((ru->fh_north_asynch_in == NULL) && (ru->feptx_ofdm)) ru->feptx_ofdm(ru);
       if(!emulate_rf){
         // do outgoing fronthaul (south) if needed
         if ((ru->fh_north_asynch_in == NULL) && (ru->fh_south_out)) ru->fh_south_out(ru);

         if (ru->fh_north_out) ru->fh_north_out(ru);
       }
    }
    if (release_thread(&proc->mutex_rf_tx,&proc->instance_cnt_rf_tx,"rf_tx") < 0) break;
    if(proc->instance_cnt_rf_tx >= 0){
      late_control=STATE_BURST_TERMINATE;
      LOG_E(PHY,"detect rf tx busy change mode TX failsafe\n");
    }
  }

  LOG_I(PHY, "Exiting rf TX\n");

  rf_tx_status = 0;
  return &rf_tx_status;
}
#endif


 
int start_if(struct RU_t_s *ru,struct PHY_VARS_eNB_s *eNB) {
  return(ru->ifdevice.trx_start_func(&ru->ifdevice));
}

int start_rf(RU_t *ru) {
  return(ru->rfdevice.trx_start_func(&ru->rfdevice));
}

int stop_rf(RU_t *ru)
{
  ru->rfdevice.trx_end_func(&ru->rfdevice);
  return 0;
}

extern void fep_full(RU_t *ru);
extern void ru_fep_full_2thread(RU_t *ru);
extern void feptx_ofdm(RU_t *ru);
extern void feptx_ofdm_2thread(RU_t *ru);
extern void feptx_prec(RU_t *ru);
extern void init_fep_thread(RU_t *ru,pthread_attr_t *attr);
extern void init_feptx_thread(RU_t *ru,pthread_attr_t *attr);
extern void kill_fep_thread(RU_t *ru);
extern void kill_feptx_thread(RU_t *ru);

extern void configure_ru(int idx,
		  void *arg);

void reset_proc(RU_t *ru) {

  int i=0;
  RU_proc_t *proc;

  AssertFatal(ru != NULL, "ru is null\n");
  proc = &ru->proc;

  proc->ru = ru;
  proc->first_rx                 = 1;
  proc->first_tx                 = 1;
  proc->frame_offset             = 0;
  proc->frame_tx_unwrap          = 0;

  for (i=0;i<10;i++) proc->symbol_mask[i]=0;
}

extern void* ru_thread_control( void* param );

void init_RU_proc(RU_t *ru) {
   
  int i=0;
  RU_proc_t *proc;
  pthread_attr_t *attr_FH=NULL,*attr_FH1=NULL,*attr_prach=NULL,*attr_asynch=NULL,*attr_synch=NULL,*attr_emulateRF=NULL, *attr_ctrl=NULL;
  //pthread_attr_t *attr_fep=NULL;
#if (RRC_VERSION >= MAKE_VERSION(14, 0, 0))
  pthread_attr_t *attr_prach_br=NULL;
#endif
  char name[100];

#ifndef OCP_FRAMEWORK
  LOG_I(PHY,"Initializing RU proc %d (%s,%s),\n",ru->idx,eNB_functions[ru->function],eNB_timing[ru->if_timing]);
#endif
  proc = &ru->proc;
  memset((void*)proc,0,sizeof(RU_proc_t));

  proc->ru = ru;
  proc->instance_cnt_prach       = -1;
  proc->instance_cnt_synch       = -1;
  proc->instance_cnt_FH          = -1;
  proc->instance_cnt_FH1         = -1;
  proc->instance_cnt_emulateRF   = -1;
  proc->instance_cnt_asynch_rxtx = -1;

  proc->instance_cnt_ru 	 = -1;

  proc->instance_cnt_eNBs        = -1;

  proc->first_rx                 = 1;
  proc->first_tx                 = 1;
  proc->frame_offset             = 0;
  proc->num_slaves               = 0;
  proc->frame_tx_unwrap          = 0;
  proc->ru_rx_ready              = 0;
  proc->ru_tx_ready              = 0;

  for (i=0;i<10;i++) proc->symbol_mask[i]=0;
  
  pthread_mutex_init( &proc->mutex_prach, NULL);
  pthread_mutex_init( &proc->mutex_asynch_rxtx, NULL);
  pthread_mutex_init( &proc->mutex_synch,NULL);
  pthread_mutex_init( &proc->mutex_FH,NULL);
  pthread_mutex_init( &proc->mutex_FH1,NULL);
  pthread_mutex_init( &proc->mutex_emulateRF,NULL);
  pthread_mutex_init( &proc->mutex_eNBs, NULL);
  pthread_mutex_init( &proc->mutex_ru,NULL);
  
  pthread_cond_init( &proc->cond_prach, NULL);
  pthread_cond_init( &proc->cond_FH, NULL);
  pthread_cond_init( &proc->cond_FH1, NULL);
  pthread_cond_init( &proc->cond_emulateRF, NULL);
  pthread_cond_init( &proc->cond_asynch_rxtx, NULL);
  pthread_cond_init( &proc->cond_synch,NULL);
  pthread_cond_init( &proc->cond_eNBs, NULL);
  pthread_cond_init( &proc->cond_ru_thread,NULL);
  
  pthread_attr_init( &proc->attr_FH);
  pthread_attr_init( &proc->attr_FH1);
  pthread_attr_init( &proc->attr_emulateRF);
  pthread_attr_init( &proc->attr_prach);
  pthread_attr_init( &proc->attr_synch);
  pthread_attr_init( &proc->attr_asynch_rxtx);
  pthread_attr_init( &proc->attr_fep);

#if (RRC_VERSION >= MAKE_VERSION(14, 0, 0))
  proc->instance_cnt_prach_br       = -1;
  pthread_mutex_init( &proc->mutex_prach_br, NULL);
  pthread_cond_init( &proc->cond_prach_br, NULL);
  pthread_attr_init( &proc->attr_prach_br);
#endif  

#ifdef PHY_TX_THREAD
  proc->instance_cnt_phy_tx       = -1;
  pthread_mutex_init( &proc->mutex_phy_tx, NULL);
  pthread_cond_init( &proc->cond_phy_tx, NULL);
  proc->instance_cnt_rf_tx       = -1;
  pthread_mutex_init( &proc->mutex_rf_tx, NULL);
  pthread_cond_init( &proc->cond_rf_tx, NULL);
#endif
  
#ifndef DEADLINE_SCHEDULER
  attr_FH        = &proc->attr_FH;
  attr_FH1       = &proc->attr_FH1;
  attr_prach     = &proc->attr_prach;
  attr_synch     = &proc->attr_synch;
  attr_asynch    = &proc->attr_asynch_rxtx;
  attr_emulateRF = &proc->attr_emulateRF;
#if (RRC_VERSION >= MAKE_VERSION(14, 0, 0))
  attr_prach_br  = &proc->attr_prach_br;
#endif
#endif
  

  if (ru->function!=eNodeB_3GPP) pthread_create( &proc->pthread_ctrl, attr_ctrl, ru_thread_control, (void*)ru );
  

  pthread_create( &proc->pthread_FH, attr_FH, ru_thread, (void*)ru );

#if defined(PRE_SCD_THREAD)
    proc->instance_pre_scd = -1;
    pthread_mutex_init( &proc->mutex_pre_scd, NULL);
    pthread_cond_init( &proc->cond_pre_scd, NULL);
    pthread_create(&proc->pthread_pre_scd, NULL, pre_scd_thread, (void*)ru);
    pthread_setname_np(proc->pthread_pre_scd, "pre_scd_thread");
#endif

#ifdef PHY_TX_THREAD
    pthread_create( &proc->pthread_phy_tx, NULL, eNB_thread_phy_tx, (void*)ru );
    pthread_setname_np( proc->pthread_phy_tx, "phy_tx_thread" );
    pthread_create( &proc->pthread_rf_tx, NULL, rf_tx, (void*)ru );
#endif

  if(emulate_rf)
    pthread_create( &proc->pthread_emulateRF, attr_emulateRF, emulatedRF_thread, (void*)proc );

  if (get_thread_parallel_conf() == PARALLEL_RU_L1_SPLIT || get_thread_parallel_conf() == PARALLEL_RU_L1_TRX_SPLIT)
    pthread_create( &proc->pthread_FH1, attr_FH1, ru_thread_tx, (void*)ru );


  if (ru->function == NGFI_RRU_IF4p5) {
    pthread_create( &proc->pthread_prach, attr_prach, ru_thread_prach, (void*)ru );
#if (RRC_VERSION >= MAKE_VERSION(14, 0, 0))  
    pthread_create( &proc->pthread_prach_br, attr_prach_br, ru_thread_prach_br, (void*)ru );
#endif
    if (ru->is_slave == 1) pthread_create( &proc->pthread_synch, attr_synch, ru_thread_synch, (void*)ru);
    
    
    if ((ru->if_timing == synch_to_other) ||
	(ru->function == NGFI_RRU_IF5) ||
	(ru->function == NGFI_RRU_IF4p5)) {
        LOG_I(PHY,"Starting ru_thread_asynch_rxtx, ru->is_slave %d, ru->generate_dmrs_sync %d\n",
              ru->is_slave,ru->generate_dmrs_sync);
	//generate_ul_ref_sigs();
        //ru->dmrssync = (int16_t*)malloc16_clear(ru->frame_parms.ofdm_symbol_size*2*sizeof(int16_t)); 
        pthread_create( &proc->pthread_asynch_rxtx, attr_asynch, ru_thread_asynch_rxtx, (void*)ru );
    }
    
    
  }
  else if (ru->function == eNodeB_3GPP && ru->if_south == LOCAL_RF) { // DJP - need something else to distinguish between monolithic and PNF
    LOG_I(PHY,"%s() DJP - added creation of pthread_prach\n", __FUNCTION__);
    pthread_create( &proc->pthread_prach, attr_prach, ru_thread_prach, (void*)ru );
    ru->state=RU_RUN;
    fill_rf_config(ru,ru->rf_config_file);
    init_frame_parms(&ru->frame_parms,1);
    ru->frame_parms.nb_antennas_rx = ru->nb_rx;
    phy_init_RU(ru);


    openair0_device_load(&ru->rfdevice,&ru->openair0_cfg);

   if (setup_RU_buffers(ru)!=0) {
      printf("Exiting, cannot initialize RU Buffers\n");
      exit(-1);
   }

  }

  if (get_thread_worker_conf() == WORKER_ENABLE) { 
    init_fep_thread(ru,NULL); 
    init_feptx_thread(ru,NULL);
  } 
  if (opp_enabled == 1) pthread_create(&ru->ru_stats_thread,NULL,ru_stats_thread,(void*)ru); 
 

  if (ru->function == eNodeB_3GPP) {
    usleep(10000);
    LOG_I(PHY, "Signaling main thread that RU %d (is_slave %d,send_dmrs %d) is ready in state %s\n",ru->idx,ru->is_slave,ru->generate_dmrs_sync,ru_states[ru->state]);
    pthread_mutex_lock(&RC.ru_mutex);
    RC.ru_mask &= ~(1<<ru->idx);
    pthread_cond_signal(&RC.ru_cond);
    pthread_mutex_unlock(&RC.ru_mutex);
  }
}

void kill_RU_proc(RU_t *ru)
{
  RU_proc_t *proc = &ru->proc;

#if defined(PRE_SCD_THREAD)
  pthread_mutex_lock(&proc->mutex_pre_scd);
  ru->proc.instance_pre_scd = 0;
  pthread_cond_signal(&proc->cond_pre_scd);
  pthread_mutex_unlock(&proc->mutex_pre_scd);
  pthread_join(proc->pthread_pre_scd, NULL);
  pthread_mutex_destroy(&proc->mutex_pre_scd);
  pthread_cond_destroy(&proc->cond_pre_scd);
#endif
#ifdef PHY_TX_THREAD
  pthread_mutex_lock(&proc->mutex_phy_tx);
  proc->instance_cnt_phy_tx = 0;
  pthread_cond_signal(&proc->cond_phy_tx);
  pthread_mutex_unlock(&proc->mutex_phy_tx);
  pthread_join(ru->proc.pthread_phy_tx, NULL);
  pthread_mutex_destroy( &proc->mutex_phy_tx);
  pthread_cond_destroy( &proc->cond_phy_tx);
  pthread_mutex_lock(&proc->mutex_rf_tx);
  proc->instance_cnt_rf_tx = 0;
  pthread_cond_signal(&proc->cond_rf_tx);
  pthread_mutex_unlock(&proc->mutex_rf_tx);
  pthread_join(proc->pthread_rf_tx, NULL);
  pthread_mutex_destroy( &proc->mutex_rf_tx);
  pthread_cond_destroy( &proc->cond_rf_tx);
#endif

  if (get_thread_worker_conf() == WORKER_ENABLE) {
      LOG_D(PHY, "killing FEP thread\n"); 
      kill_fep_thread(ru);
      LOG_D(PHY, "killing FEP TX thread\n"); 
      kill_feptx_thread(ru);
  }

  pthread_mutex_lock(&proc->mutex_FH);
  proc->instance_cnt_FH = 0;
  pthread_cond_signal(&proc->cond_FH);
  pthread_mutex_unlock(&proc->mutex_FH);

  pthread_mutex_lock(&proc->mutex_FH1);
  proc->instance_cnt_FH1 = 0;
  pthread_cond_signal(&proc->cond_FH1);
  pthread_mutex_unlock(&proc->mutex_FH1);

  pthread_mutex_lock(&proc->mutex_prach);
  proc->instance_cnt_prach = 0;
  pthread_cond_signal(&proc->cond_prach);
  pthread_mutex_unlock(&proc->mutex_prach);

#if (RRC_VERSION >= MAKE_VERSION(14, 0, 0))
  pthread_mutex_lock(&proc->mutex_prach_br);
  proc->instance_cnt_prach_br = 0;
  pthread_cond_signal(&proc->cond_prach_br);
  pthread_mutex_unlock(&proc->mutex_prach_br);
#endif

  pthread_mutex_lock(&proc->mutex_synch);
  proc->instance_cnt_synch = 0;
  pthread_cond_signal(&proc->cond_synch);
  pthread_mutex_unlock(&proc->mutex_synch);

  pthread_mutex_lock(&proc->mutex_eNBs);
  proc->ru_tx_ready = 0;
  proc->instance_cnt_eNBs = 1;
  // cond_eNBs is used by both ru_thread and ru_thread_tx, so we need to send
  // a broadcast to wake up both threads
  pthread_cond_broadcast(&proc->cond_eNBs);
  pthread_mutex_unlock(&proc->mutex_eNBs);

  pthread_mutex_lock(&proc->mutex_asynch_rxtx);
  proc->instance_cnt_asynch_rxtx = 0;
  pthread_cond_signal(&proc->cond_asynch_rxtx);
  pthread_mutex_unlock(&proc->mutex_asynch_rxtx);

  LOG_D(PHY, "Joining pthread_FH\n");
  pthread_join(proc->pthread_FH, NULL);
  if (get_thread_parallel_conf() == PARALLEL_RU_L1_SPLIT || get_thread_parallel_conf() == PARALLEL_RU_L1_TRX_SPLIT) {
    LOG_D(PHY, "Joining pthread_FHTX\n");
    pthread_join(proc->pthread_FH1, NULL);
  }
  if (ru->function == NGFI_RRU_IF4p5) {
    LOG_D(PHY, "Joining pthread_prach\n");
    pthread_join(proc->pthread_prach, NULL);
#if (RRC_VERSION >= MAKE_VERSION(14, 0, 0))
    LOG_D(PHY, "Joining pthread_prach_br\n");
    pthread_join(proc->pthread_prach_br, NULL);
#endif
    if (ru->is_slave) {
      LOG_D(PHY, "Joining pthread_\n");
      pthread_join(proc->pthread_synch, NULL);
    }

    if ((ru->if_timing == synch_to_other) ||
        (ru->function == NGFI_RRU_IF5) ||
        (ru->function == NGFI_RRU_IF4p5)) {
      LOG_D(PHY, "Joining pthread_asynch_rxtx\n");
      pthread_join(proc->pthread_asynch_rxtx, NULL);
    }
  }
  if (opp_enabled) {
    LOG_D(PHY, "Joining ru_stats_thread\n");
    pthread_join(ru->ru_stats_thread, NULL);
  }

  pthread_mutex_destroy(&proc->mutex_prach);
  pthread_mutex_destroy(&proc->mutex_asynch_rxtx);
  pthread_mutex_destroy(&proc->mutex_synch);
  pthread_mutex_destroy(&proc->mutex_FH);
  pthread_mutex_destroy(&proc->mutex_FH1);
  pthread_mutex_destroy(&proc->mutex_eNBs);

  pthread_cond_destroy(&proc->cond_prach);
  pthread_cond_destroy(&proc->cond_FH);
  pthread_cond_destroy(&proc->cond_FH1);
  pthread_cond_destroy(&proc->cond_asynch_rxtx);
  pthread_cond_destroy(&proc->cond_synch);
  pthread_cond_destroy(&proc->cond_eNBs);

  pthread_attr_destroy(&proc->attr_FH);
  pthread_attr_destroy(&proc->attr_FH1);
  pthread_attr_destroy(&proc->attr_prach);
  pthread_attr_destroy(&proc->attr_synch);
  pthread_attr_destroy(&proc->attr_asynch_rxtx);
  pthread_attr_destroy(&proc->attr_fep);

#if (RRC_VERSION >= MAKE_VERSION(14, 0, 0))
  pthread_mutex_destroy(&proc->mutex_prach_br);
  pthread_cond_destroy(&proc->cond_prach_br);
  pthread_attr_destroy(&proc->attr_prach_br);
#endif
}






void init_precoding_weights(PHY_VARS_eNB *eNB) {

  int layer,ru_id,aa,re,ue,tb;
  LTE_DL_FRAME_PARMS *fp=&eNB->frame_parms;
  RU_t *ru;
  LTE_eNB_DLSCH_t *dlsch;

  // init precoding weigths
  for (ue=0;ue<NUMBER_OF_UE_MAX;ue++) {
    for (tb=0;tb<2;tb++) {
      dlsch = eNB->dlsch[ue][tb];
      for (layer=0; layer<4; layer++) {
	int nb_tx=0;
	for (ru_id=0;ru_id<RC.nb_RU;ru_id++) { 
	  ru = RC.ru[ru_id];
	  nb_tx+=ru->nb_tx;
	}
	dlsch->ue_spec_bf_weights[layer] = (int32_t**)malloc16(nb_tx*sizeof(int32_t*));
	  
	for (aa=0; aa<nb_tx; aa++) {
	  dlsch->ue_spec_bf_weights[layer][aa] = (int32_t *)malloc16(fp->ofdm_symbol_size*sizeof(int32_t));
	  for (re=0;re<fp->ofdm_symbol_size; re++) {
	    dlsch->ue_spec_bf_weights[layer][aa][re] = 0x00007fff;
	  }
	}	
      }
    }
  }
}

void set_function_spec_param(RU_t *ru)
{
  int ret;

  switch (ru->if_south) {
  case LOCAL_RF:   // this is an RU with integrated RF (RRU, eNB)
    if (ru->function ==  NGFI_RRU_IF5) {                 // IF5 RRU
      ru->do_prach              = 0;                      // no prach processing in RU
      ru->fh_north_in           = NULL;                   // no shynchronous incoming fronthaul from north
      ru->fh_north_out          = fh_if5_north_out;       // need only to do send_IF5  reception
      ru->fh_south_out          = tx_rf;                  // send output to RF
      ru->fh_north_asynch_in    = fh_if5_north_asynch_in; // TX packets come asynchronously
      ru->feprx                 = NULL;                   // nothing (this is a time-domain signal)
      ru->feptx_ofdm            = NULL;                   // nothing (this is a time-domain signal)
      ru->feptx_prec            = NULL;                   // nothing (this is a time-domain signal)
      ru->start_if              = start_if;               // need to start the if interface for if5
      ru->ifdevice.host_type    = RRU_HOST;
      ru->rfdevice.host_type    = RRU_HOST;
      ru->ifdevice.eth_params   = &ru->eth_params;
      reset_meas(&ru->rx_fhaul);
      reset_meas(&ru->tx_fhaul);
      reset_meas(&ru->compression);
      reset_meas(&ru->transport);

      ret = openair0_transport_load(&ru->ifdevice,&ru->openair0_cfg,&ru->eth_params);
      printf("openair0_transport_init returns %d for ru_id %d\n", ret, ru->idx);
      if (ret<0) {
        printf("Exiting, cannot initialize transport protocol\n");
        exit(-1);
      }
    }
    else if (ru->function == NGFI_RRU_IF4p5) {
      ru->do_prach              = 1;                        // do part of prach processing in RU
      ru->fh_north_in           = NULL;                     // no synchronous incoming fronthaul from north
      ru->fh_north_out          = fh_if4p5_north_out;       // send_IF4p5 on reception
      ru->fh_south_out          = tx_rf;                    // send output to RF
      ru->fh_north_asynch_in    = fh_if4p5_north_asynch_in; // TX packets come asynchronously
      ru->feprx                 = (get_thread_worker_conf() == WORKER_DISABLE) ? fep_full :ru_fep_full_2thread;                 // RX DFTs
      ru->feptx_ofdm            = (get_thread_worker_conf() == WORKER_DISABLE) ? feptx_ofdm : feptx_ofdm_2thread;               // this is fep with idft only (no precoding in RRU)
      ru->feptx_prec            = NULL;
      ru->start_if              = start_if;                 // need to start the if interface for if4p5
      ru->ifdevice.host_type    = RRU_HOST;
      ru->rfdevice.host_type    = RRU_HOST;
      ru->ifdevice.eth_params   = &ru->eth_params;
      reset_meas(&ru->rx_fhaul);
      reset_meas(&ru->tx_fhaul);
      reset_meas(&ru->compression);
      reset_meas(&ru->transport);

      ret = openair0_transport_load(&ru->ifdevice,&ru->openair0_cfg,&ru->eth_params);
      printf("openair0_transport_init returns %d for ru_id %d\n", ret, ru->idx);
      if (ret<0) {
        printf("Exiting, cannot initialize transport protocol\n");
        exit(-1);
      }
      malloc_IF4p5_buffer(ru);
    }
    else if (ru->function == eNodeB_3GPP) {
      ru->do_prach             = 0;                       // no prach processing in RU
      ru->feprx                = (get_thread_worker_conf() == WORKER_DISABLE) ? fep_full : ru_fep_full_2thread;                // RX DFTs
      ru->feptx_ofdm           = (get_thread_worker_conf() == WORKER_DISABLE) ? feptx_ofdm : feptx_ofdm_2thread;              // this is fep with idft and precoding
      ru->feptx_prec           = feptx_prec;              // this is fep with idft and precoding
      ru->fh_north_in          = NULL;                    // no incoming fronthaul from north
      ru->fh_north_out         = NULL;                    // no outgoing fronthaul to north
      ru->start_if             = NULL;                    // no if interface
      ru->rfdevice.host_type   = RAU_HOST;
    }
    ru->fh_south_in            = rx_rf;                               // local synchronous RF RX
    ru->fh_south_out           = tx_rf;                               // local synchronous RF TX
    ru->start_rf               = start_rf;                            // need to start the local RF interface
    ru->stop_rf                = stop_rf;
    printf("configuring ru_id %d (start_rf %p)\n", ru->idx, start_rf);
    /*
      if (ru->function == eNodeB_3GPP) { // configure RF parameters only for 3GPP eNodeB, we need to get them from RAU otherwise
      fill_rf_config(ru,rf_config_file);
      init_frame_parms(&ru->frame_parms,1);
      phy_init_RU(ru);
      }

      ret = openair0_device_load(&ru->rfdevice,&ru->openair0_cfg);
      if (setup_RU_buffers(ru)!=0) {
      printf("Exiting, cannot initialize RU Buffers\n");
      exit(-1);
      }*/
    break;

  case REMOTE_IF5: // the remote unit is IF5 RRU
    ru->do_prach               = 0;
    ru->feprx                  = (get_thread_worker_conf() == WORKER_DISABLE) ? fep_full : fep_full;                   // this is frequency-shift + DFTs
    ru->feptx_prec             = feptx_prec;                 // need to do transmit Precoding + IDFTs
    ru->feptx_ofdm             = (get_thread_worker_conf() == WORKER_DISABLE) ? feptx_ofdm : feptx_ofdm_2thread;                 // need to do transmit Precoding + IDFTs
    ru->fh_south_in          = fh_if5_south_in;     // synchronous IF5 reception
    ru->fh_south_out         = fh_if5_south_out;    // synchronous IF5 transmission
    ru->fh_south_asynch_in   = NULL;                // no asynchronous UL
    ru->start_rf               = NULL;                 // no local RF
    ru->stop_rf                = NULL;
    ru->start_if               = start_if;             // need to start if interface for IF5
    ru->ifdevice.host_type     = RAU_HOST;
    ru->ifdevice.eth_params    = &ru->eth_params;
    ru->ifdevice.configure_rru = configure_ru;

    ret = openair0_transport_load(&ru->ifdevice,&ru->openair0_cfg,&ru->eth_params);
    printf("openair0_transport_init returns %d for ru_id %d\n", ret, ru->idx);
    if (ret<0) {
      printf("Exiting, cannot initialize transport protocol\n");
      exit(-1);
    }
    break;

  case REMOTE_IF4p5:
    ru->do_prach               = 0;
    ru->feprx                  = NULL;                // DFTs
    ru->feptx_prec             = feptx_prec;          // Precoding operation
    ru->feptx_ofdm             = NULL;                // no OFDM mod
    ru->fh_south_in            = fh_if4p5_south_in;   // synchronous IF4p5 reception
    ru->fh_south_out           = fh_if4p5_south_out;  // synchronous IF4p5 transmission
    ru->fh_south_asynch_in     = (ru->if_timing == synch_to_other) ? fh_if4p5_south_in : NULL;                // asynchronous UL if synch_to_other
    ru->fh_north_out           = NULL;
    ru->fh_north_asynch_in     = NULL;
    ru->start_rf               = NULL;                // no local RF
    ru->stop_rf                = NULL;
    ru->start_if               = start_if;            // need to start if interface for IF4p5
    ru->ifdevice.host_type     = RAU_HOST;
    ru->ifdevice.eth_params    = &ru->eth_params;
    ru->ifdevice.configure_rru = configure_ru;

    ret = openair0_transport_load(&ru->ifdevice, &ru->openair0_cfg, &ru->eth_params);
    printf("openair0_transport_init returns %d for ru_id %d\n", ret, ru->idx);
    if (ret<0) {
      printf("Exiting, cannot initialize transport protocol\n");
      exit(-1);
    }

    malloc_IF4p5_buffer(ru);

    break;

  default:
    LOG_E(PHY,"RU with invalid or unknown southbound interface type %d\n",ru->if_south);
    break;
  } // switch on interface type
}

//extern void RCconfig_RU(void);

void init_RU(char *rf_config_file, clock_source_t clock_source,clock_source_t time_source,int send_dmrssync) {
  
  int ru_id;
  RU_t *ru;
  PHY_VARS_eNB *eNB0= (PHY_VARS_eNB *)NULL;
  int i;
  int CC_id;

  // create status mask
  RC.ru_mask = 0;
  pthread_mutex_init(&RC.ru_mutex,NULL);
  pthread_cond_init(&RC.ru_cond,NULL);

  // read in configuration file)
  printf("configuring RU from file\n");
  RCconfig_RU();
  LOG_I(PHY,"number of L1 instances %d, number of RU %d, number of CPU cores %d\n",RC.nb_L1_inst,RC.nb_RU,get_nprocs());

  if (RC.nb_CC != 0)
    for (i=0;i<RC.nb_L1_inst;i++) 
      for (CC_id=0;CC_id<RC.nb_CC[i];CC_id++) RC.eNB[i][CC_id]->num_RU=0;

  LOG_D(PHY,"Process RUs RC.nb_RU:%d\n",RC.nb_RU);
  for (ru_id=0;ru_id<RC.nb_RU;ru_id++) {
    LOG_D(PHY,"Process RC.ru[%d]\n",ru_id);
    ru               = RC.ru[ru_id];
    ru->rf_config_file = rf_config_file;
    ru->idx          = ru_id;              
    ru->ts_offset    = 0;
    if (ru->is_slave == 1) {
       ru->in_synch    = 0;
    }
    else {
       ru->in_synch    = 1;
       ru->generate_dmrs_sync=send_dmrssync;
    }
    ru->cmd	     = EMPTY;
    ru->south_out_cnt= 0;
    // use eNB_list[0] as a reference for RU frame parameters
    // NOTE: multiple CC_id are not handled here yet!
    ru->openair0_cfg.clock_source  = clock_source;
    ru->openair0_cfg.time_source = time_source;
    ru->generate_dmrs_sync = (ru->is_slave == 0) ? 1 : 0;
    if (ru->generate_dmrs_sync == 1) {
    	generate_ul_ref_sigs();
        ru->dmrssync = (int16_t*)malloc16_clear(ru->frame_parms.ofdm_symbol_size*2*sizeof(int16_t)); 	
    }
    eNB0             = ru->eNB_list[0];
    LOG_D(PHY, "RU FUnction:%d ru->if_south:%d\n", ru->function, ru->if_south);
    LOG_D(PHY, "eNB0:%p\n", eNB0);
    if (eNB0)
      {
	if ((ru->function != NGFI_RRU_IF5) && (ru->function != NGFI_RRU_IF4p5))
	  AssertFatal(eNB0!=NULL,"eNB0 is null!\n");

	if (eNB0) {
	  LOG_I(PHY,"Copying frame parms from eNB %d to ru %d\n",eNB0->Mod_id,ru->idx);
	  memcpy((void*)&ru->frame_parms,(void*)&eNB0->frame_parms,sizeof(LTE_DL_FRAME_PARMS));

	  // attach all RU to all eNBs in its list/
	  LOG_D(PHY,"ru->num_eNB:%d eNB0->num_RU:%d\n", ru->num_eNB, eNB0->num_RU);
	  for (i=0;i<ru->num_eNB;i++) {
	    eNB0 = ru->eNB_list[i];
	    eNB0->RU_list[eNB0->num_RU++] = ru;
	  }
	}
      }
    //    LOG_I(PHY,"Initializing RRU descriptor %d : (%s,%s,%d)\n",ru_id,ru_if_types[ru->if_south],eNB_timing[ru->if_timing],ru->function);

    set_function_spec_param(ru);
    LOG_I(PHY,"Starting ru_thread %d, is_slave %d, send_dmrs %d\n",ru_id,ru->is_slave,ru->generate_dmrs_sync);

    init_RU_proc(ru);





  } // for ru_id

  //  sleep(1);
  LOG_D(HW,"[lte-softmodem.c] RU threads created\n");
  

}



 


void stop_ru(RU_t *ru) {

#if defined(PRE_SCD_THREAD) || defined(PHY_TX_THREAD)
  int *status;
#endif
  printf("Stopping RU %p processing threads\n",(void*)ru);
#if defined(PRE_SCD_THREAD)
  if(ru){
    ru->proc.instance_pre_scd = 0;
    pthread_cond_signal( &ru->proc.cond_pre_scd );
    pthread_join(ru->proc.pthread_pre_scd, (void**)&status );
    pthread_mutex_destroy(&ru->proc.mutex_pre_scd );
    pthread_cond_destroy(&ru->proc.cond_pre_scd );
  }
#endif
#ifdef PHY_TX_THREAD
  if(ru){
      ru->proc.instance_cnt_phy_tx = 0;
      pthread_cond_signal(&ru->proc.cond_phy_tx);
      pthread_join( ru->proc.pthread_phy_tx, (void**)&status );
      pthread_mutex_destroy( &ru->proc.mutex_phy_tx );
      pthread_cond_destroy( &ru->proc.cond_phy_tx );
      ru->proc.instance_cnt_rf_tx = 0;
      pthread_cond_signal(&ru->proc.cond_rf_tx);
      pthread_join( ru->proc.pthread_rf_tx, (void**)&status );
      pthread_mutex_destroy( &ru->proc.mutex_rf_tx );
      pthread_cond_destroy( &ru->proc.cond_rf_tx );
  }
#endif
}

void stop_RU(int nb_ru)
{
  for (int inst = 0; inst < nb_ru; inst++) {
    LOG_I(PHY, "Stopping RU %d processing threads\n", inst);
    kill_RU_proc(RC.ru[inst]);
  }
}


/* --------------------------------------------------------*/
/* from here function to use configuration module          */
void RCconfig_RU(void) {
  
  int               j                             = 0;
  int               i                             = 0;

  
  paramdef_t RUParams[] = RUPARAMS_DESC;
  paramlist_def_t RUParamList = {CONFIG_STRING_RU_LIST,NULL,0};


  config_getlist( &RUParamList,RUParams,sizeof(RUParams)/sizeof(paramdef_t), NULL);  

  
  if ( RUParamList.numelt > 0) {

    RC.ru = (RU_t**)malloc(RC.nb_RU*sizeof(RU_t*));
   



    RC.ru_mask=(1<<RC.nb_RU) - 1;
    printf("Set RU mask to %lx\n",RC.ru_mask);

    for (j = 0; j < RC.nb_RU; j++) {

      RC.ru[j]                                    = (RU_t*)malloc(sizeof(RU_t));
      memset((void*)RC.ru[j],0,sizeof(RU_t));
      RC.ru[j]->idx                                 = j;

      printf("Creating RC.ru[%d]:%p\n", j, RC.ru[j]);

      RC.ru[j]->if_timing                           = synch_to_ext_device;
      if (RC.nb_L1_inst >0)
        RC.ru[j]->num_eNB                           = RUParamList.paramarray[j][RU_ENB_LIST_IDX].numelt;
      else
	RC.ru[j]->num_eNB                           = 0;
      for (i=0;i<RC.ru[j]->num_eNB;i++) RC.ru[j]->eNB_list[i] = RC.eNB[RUParamList.paramarray[j][RU_ENB_LIST_IDX].iptr[i]][0];     

      RC.ru[j]->has_ctrl_prt                        = 1;

      if (config_isparamset(RUParamList.paramarray[j], RU_SDR_ADDRS)) {
        RC.ru[j]->openair0_cfg.sdr_addrs = strdup(*(RUParamList.paramarray[j][RU_SDR_ADDRS].strptr));
      }

      if (config_isparamset(RUParamList.paramarray[j], RU_SDR_CLK_SRC)) {
        if (strcmp(*(RUParamList.paramarray[j][RU_SDR_CLK_SRC].strptr), "internal") == 0) {
          RC.ru[j]->openair0_cfg.clock_source = internal;
          LOG_D(PHY, "RU clock source set as internal\n");
        } else if (strcmp(*(RUParamList.paramarray[j][RU_SDR_CLK_SRC].strptr), "external") == 0) {
          RC.ru[j]->openair0_cfg.clock_source = external;
          LOG_D(PHY, "RU clock source set as external\n");
        } else if (strcmp(*(RUParamList.paramarray[j][RU_SDR_CLK_SRC].strptr), "gpsdo") == 0) {
          RC.ru[j]->openair0_cfg.clock_source = gpsdo;
          LOG_D(PHY, "RU clock source set as gpsdo\n");
        } else {
          LOG_E(PHY, "Erroneous RU clock source in the provided configuration file: '%s'\n", *(RUParamList.paramarray[j][RU_SDR_CLK_SRC].strptr));
        }
      }

      if (strcmp(*(RUParamList.paramarray[j][RU_LOCAL_RF_IDX].strptr), "yes") == 0) {
	if ( !(config_isparamset(RUParamList.paramarray[j],RU_LOCAL_IF_NAME_IDX)) ) {
	  RC.ru[j]->if_south                        = LOCAL_RF;
	  RC.ru[j]->function                        = eNodeB_3GPP;
          RC.ru[j]->state                           = RU_RUN;
	  printf("Setting function for RU %d to eNodeB_3GPP\n",j);
        }
        else { 
          RC.ru[j]->eth_params.local_if_name            = strdup(*(RUParamList.paramarray[j][RU_LOCAL_IF_NAME_IDX].strptr));    
          RC.ru[j]->eth_params.my_addr                  = strdup(*(RUParamList.paramarray[j][RU_LOCAL_ADDRESS_IDX].strptr)); 
          RC.ru[j]->eth_params.remote_addr              = strdup(*(RUParamList.paramarray[j][RU_REMOTE_ADDRESS_IDX].strptr));
          RC.ru[j]->eth_params.my_portd                 = *(RUParamList.paramarray[j][RU_LOCAL_PORTD_IDX].uptr);
          RC.ru[j]->eth_params.remote_portd             = *(RUParamList.paramarray[j][RU_REMOTE_PORTD_IDX].uptr);

	  

	  // Check if control port set
	  if  (!(config_isparamset(RUParamList.paramarray[j],RU_REMOTE_PORTC_IDX)) ){
	        printf("Removing control port for RU %d\n",j);

		RC.ru[j]->has_ctrl_prt			      = 0;
          }
	  else {
	    RC.ru[j]->eth_params.my_portc                 = *(RUParamList.paramarray[j][RU_LOCAL_PORTC_IDX].uptr);
	    RC.ru[j]->eth_params.remote_portc             = *(RUParamList.paramarray[j][RU_REMOTE_PORTC_IDX].uptr);
	    printf(" Control port %u \n",RC.ru[j]->eth_params.my_portc);
	  
	  }

	  if (strcmp(*(RUParamList.paramarray[j][RU_TRANSPORT_PREFERENCE_IDX].strptr), "udp") == 0) {
	    RC.ru[j]->if_south                        = LOCAL_RF;
	    RC.ru[j]->function                        = NGFI_RRU_IF5;
	    RC.ru[j]->eth_params.transp_preference    = ETH_UDP_MODE;
           
	    printf("Setting function for RU %d to NGFI_RRU_IF5 (udp)\n",j);
	  } else if (strcmp(*(RUParamList.paramarray[j][RU_TRANSPORT_PREFERENCE_IDX].strptr), "raw") == 0) {
	    RC.ru[j]->if_south                        = LOCAL_RF;
	    RC.ru[j]->function                        = NGFI_RRU_IF5;
	    RC.ru[j]->eth_params.transp_preference    = ETH_RAW_MODE;
	  
	    printf("Setting function for RU %d to NGFI_RRU_IF5 (raw)\n",j);
	  } else if (strcmp(*(RUParamList.paramarray[j][RU_TRANSPORT_PREFERENCE_IDX].strptr), "udp_if4p5") == 0) {
	    RC.ru[j]->if_south                        = LOCAL_RF;
	    RC.ru[j]->function                        = NGFI_RRU_IF4p5;
	    RC.ru[j]->eth_params.transp_preference    = ETH_UDP_IF4p5_MODE;
	 
	    printf("Setting function for RU %d to NGFI_RRU_IF4p5 (udp)\n",j);
	  } else if (strcmp(*(RUParamList.paramarray[j][RU_TRANSPORT_PREFERENCE_IDX].strptr), "raw_if4p5") == 0) {
	    RC.ru[j]->if_south                        = LOCAL_RF;
	    RC.ru[j]->function                        = NGFI_RRU_IF4p5;
	    RC.ru[j]->eth_params.transp_preference    = ETH_RAW_IF4p5_MODE;
	
	    printf("Setting function for RU %d to NGFI_RRU_IF4p5 (raw)\n",j);
	  }
          printf("RU %d is_slave=%s\n",j,*(RUParamList.paramarray[j][RU_IS_SLAVE_IDX].strptr));
          if (strcmp(*(RUParamList.paramarray[j][RU_IS_SLAVE_IDX].strptr), "yes") == 0) RC.ru[j]->is_slave=1;
          else RC.ru[j]->is_slave=0;
	}
	RC.ru[j]->max_pdschReferenceSignalPower     = *(RUParamList.paramarray[j][RU_MAX_RS_EPRE_IDX].uptr);;
	RC.ru[j]->max_rxgain                        = *(RUParamList.paramarray[j][RU_MAX_RXGAIN_IDX].uptr);
	RC.ru[j]->num_bands                         = RUParamList.paramarray[j][RU_BAND_LIST_IDX].numelt;
	for (i=0;i<RC.ru[j]->num_bands;i++) RC.ru[j]->band[i] = RUParamList.paramarray[j][RU_BAND_LIST_IDX].iptr[i]; 
      } //strcmp(local_rf, "yes") == 0
      else {
	printf("RU %d: Transport %s\n",j,*(RUParamList.paramarray[j][RU_TRANSPORT_PREFERENCE_IDX].strptr));

        RC.ru[j]->eth_params.local_if_name	      = strdup(*(RUParamList.paramarray[j][RU_LOCAL_IF_NAME_IDX].strptr));    
        RC.ru[j]->eth_params.my_addr		      = strdup(*(RUParamList.paramarray[j][RU_LOCAL_ADDRESS_IDX].strptr)); 
        RC.ru[j]->eth_params.remote_addr	      = strdup(*(RUParamList.paramarray[j][RU_REMOTE_ADDRESS_IDX].strptr));
        RC.ru[j]->eth_params.my_portc		      = *(RUParamList.paramarray[j][RU_LOCAL_PORTC_IDX].uptr);
        RC.ru[j]->eth_params.remote_portc	      = *(RUParamList.paramarray[j][RU_REMOTE_PORTC_IDX].uptr);
        RC.ru[j]->eth_params.my_portd		      = *(RUParamList.paramarray[j][RU_LOCAL_PORTD_IDX].uptr);
        RC.ru[j]->eth_params.remote_portd	      = *(RUParamList.paramarray[j][RU_REMOTE_PORTD_IDX].uptr);
	if (strcmp(*(RUParamList.paramarray[j][RU_TRANSPORT_PREFERENCE_IDX].strptr), "udp") == 0) {
	  RC.ru[j]->if_south                     = REMOTE_IF5;
	  RC.ru[j]->function                     = NGFI_RAU_IF5;
	  RC.ru[j]->eth_params.transp_preference = ETH_UDP_MODE;
	} else if (strcmp(*(RUParamList.paramarray[j][RU_TRANSPORT_PREFERENCE_IDX].strptr), "raw") == 0) {
	  RC.ru[j]->if_south                     = REMOTE_IF5;
	  RC.ru[j]->function                     = NGFI_RAU_IF5;
	  RC.ru[j]->eth_params.transp_preference = ETH_RAW_MODE;
	} else if (strcmp(*(RUParamList.paramarray[j][RU_TRANSPORT_PREFERENCE_IDX].strptr), "udp_if4p5") == 0) {
	  RC.ru[j]->if_south                     = REMOTE_IF4p5;
	  RC.ru[j]->function                     = NGFI_RAU_IF4p5;
	  RC.ru[j]->eth_params.transp_preference = ETH_UDP_IF4p5_MODE;
	} else if (strcmp(*(RUParamList.paramarray[j][RU_TRANSPORT_PREFERENCE_IDX].strptr), "raw_if4p5") == 0) {
	  RC.ru[j]->if_south                     = REMOTE_IF4p5;
	  RC.ru[j]->function                     = NGFI_RAU_IF4p5;
	  RC.ru[j]->eth_params.transp_preference = ETH_RAW_IF4p5_MODE;
	} else if (strcmp(*(RUParamList.paramarray[j][RU_TRANSPORT_PREFERENCE_IDX].strptr), "raw_if5_mobipass") == 0) {
	  AssertFatal(1==0,"Mobipass support is depracated\n");
	}
        if (strcmp(*(RUParamList.paramarray[j][RU_IS_SLAVE_IDX].strptr), "yes") == 0) RC.ru[j]->is_slave=1;
        else RC.ru[j]->is_slave=0;
      }  /* strcmp(local_rf, "yes") != 0 */

      RC.ru[j]->nb_tx                             = *(RUParamList.paramarray[j][RU_NB_TX_IDX].uptr);
      RC.ru[j]->nb_rx                             = *(RUParamList.paramarray[j][RU_NB_RX_IDX].uptr);
      
      RC.ru[j]->att_tx                            = *(RUParamList.paramarray[j][RU_ATT_TX_IDX].uptr);
      RC.ru[j]->att_rx                            = *(RUParamList.paramarray[j][RU_ATT_RX_IDX].uptr);
    }// j=0..num_rus
  } else {
    RC.nb_RU = 0;	    
  } // setting != NULL

  return;
  
}

<|MERGE_RESOLUTION|>--- conflicted
+++ resolved
@@ -233,11 +233,7 @@
       
     } else if (packet_type == IF4p5_PRACH) {
       // nothing in RU for RAU
-<<<<<<< HEAD
-    }//ru->south_out_cnt= 0; (why??? I guess this is wrong)
-=======
-    }//ru->south_out_cnt= 0; (I guess this is wrong)
->>>>>>> 55d2ef72
+    }
     LOG_D(PHY,"rx_fh_if4p5: subframe %d symbol mask %x\n",*subframe,proc->symbol_mask[*subframe]);
   } while(proc->symbol_mask[*subframe] != symbol_mask_full);    
 
