--- conflicted
+++ resolved
@@ -1643,7 +1643,6 @@
 					 
 		//if (ru->is_slave == 1) lte_sync_time_init(&ru->frame_parms);
 
-<<<<<<< HEAD
 		if (ru->rfdevice.is_init != 1){
 			ret = openair0_device_load(&ru->rfdevice,&ru->openair0_cfg);
 		}
@@ -1654,9 +1653,6 @@
 
 
 
-=======
-		openair0_device_load(&ru->rfdevice,&ru->openair0_cfg);
->>>>>>> 9a373b28
 
 		if (setup_RU_buffers(ru)!=0) {
 		  printf("Exiting, cannot initialize RU Buffers\n");
