/*******************************************************************************
    OpenAirInterface
    Copyright(c) 1999 - 2018 Eurecom
 
    OpenAirInterface is free software: you can redistribute it and/or modify
    it under the terms of the GNU General Public License as published by
    the Free Software Foundation, either version 3 of the License, or
    (at your option) any later version.


    OpenAirInterface is distributed in the hope that it will be useful,
    but WITHOUT ANY WARRANTY; without even the implied warranty of
    MERCHANTABILITY or FITNESS FOR A PARTICULAR PURPOSE.  See the
    GNU General Public License for more details.

    You should have received a copy of the GNU General Public License
    along with OpenAirInterface.The full GNU General Public License is
    included in this distribution in the file called "COPYING". If not,
    see <http://www.gnu.org/licenses/>.

   Contact Information
   OpenAirInterface Admin: openair_admin@eurecom.fr
   OpenAirInterface Tech : openair_tech@eurecom.fr
   OpenAirInterface Dev  : openair5g-devel@lists.eurecom.fr

   Address      : Eurecom, Campus SophiaTech, 450 Route des Chappes, CS 50193 - 06904 Biot Sophia Antipolis cedex, FRANCE

*******************************************************************************/

/*! \file lte-ru.c
 * \brief Top-level threads for RU entity
 * \author R. Knopp, F. Kaltenberger, Navid Nikaein
 * \date 2018
 * \version 0.1
 * \company Eurecom
 * \email: knopp@eurecom.fr,florian.kaltenberger@eurecom.fr, navid.nikaein@eurecom.fr
 * \note
 * \warning
 */
#define _GNU_SOURCE
#include <stdio.h>
#include <stdlib.h>
#include <unistd.h>
#include <string.h>
#include <sys/ioctl.h>
#include <sys/types.h>
#include <sys/mman.h>
#include <sched.h>
#include <linux/sched.h>
#include <signal.h>
#include <execinfo.h>
#include <getopt.h>
#include <sys/sysinfo.h>
#include "rt_wrapper.h"

#undef MALLOC //there are two conflicting definitions, so we better make sure we don't use it at all

#include "assertions.h"
#include "msc.h"

#include "PHY/types.h"

#include "PHY/defs_common.h"
#undef MALLOC //there are two conflicting definitions, so we better make sure we don't use it at all


#include "../../ARCH/COMMON/common_lib.h"
#include "../../ARCH/ETHERNET/USERSPACE/LIB/ethernet_lib.h"

#include "PHY/LTE_TRANSPORT/if4_tools.h"
#include "PHY/LTE_TRANSPORT/if5_tools.h"

#include "PHY/phy_extern.h"
#include "LAYER2/MAC/mac_extern.h"
#include "PHY/LTE_TRANSPORT/transport_proto.h"
#include "SCHED/sched_eNB.h"
#include "PHY/LTE_ESTIMATION/lte_estimation.h"
#include "PHY/INIT/phy_init.h"

#include "LAYER2/MAC/mac.h"
#include "LAYER2/MAC/mac_extern.h"
#include "LAYER2/MAC/mac_proto.h"
#include "RRC/LTE/rrc_extern.h"
#include "PHY_INTERFACE/phy_interface.h"

#include "common/utils/LOG/log.h"
#include "UTIL/OTG/otg_tx.h"
#include "UTIL/OTG/otg_externs.h"
#include "UTIL/MATH/oml.h"
#include "common/utils/LOG/vcd_signal_dumper.h"
#include "UTIL/OPT/opt.h"
#include "enb_config.h"
//#include "PHY/TOOLS/time_meas.h"

/* these variables have to be defined before including ENB_APP/enb_paramdef.h */
static int DEFBANDS[] = {7};
static int DEFENBS[] = {0};

#include "ENB_APP/enb_paramdef.h"
#include "common/config/config_userapi.h"

#ifndef OPENAIR2
#include "UTIL/OTG/otg_extern.h"
#endif

#if defined(ENABLE_ITTI)
# if defined(ENABLE_USE_MME)
#   include "s1ap_eNB.h"
#ifdef PDCP_USE_NETLINK
#   include "SIMULATION/ETH_TRANSPORT/proto.h"
#endif
# endif
#endif

#include "T.h"

#include "pdcp.h"

extern volatile int                    oai_exit;
extern int emulate_rf;
extern int numerology;
extern clock_source_t clock_source;

extern PARALLEL_CONF_t get_thread_parallel_conf(void);
extern WORKER_CONF_t   get_thread_worker_conf(void);
extern void  phy_init_RU(RU_t*);
extern void  phy_free_RU(RU_t*);

void init_RU(char*,clock_source_t clock_source,clock_source_t time_source,int generate_dmrssync);
void stop_RU(int nb_ru);
void do_ru_synch(RU_t *ru);


void reset_proc(RU_t *ru);
int connect_rau(RU_t *ru);

const char ru_states[6][9] = {"RU_IDLE","RU_CONFIG","RU_READY","RU_RUN","RU_ERROR","RU_SYNC"};

extern uint16_t sf_ahead;

/*************************************************************/
/* Functions to attach and configure RRU                     */



/*************************************************************/
/* Southbound Fronthaul functions, RCC/RAU                   */

// southbound IF5 fronthaul for 16-bit OAI format
static inline void fh_if5_south_out(RU_t *ru) {
  if (ru == RC.ru[0]) VCD_SIGNAL_DUMPER_DUMP_VARIABLE_BY_NAME( VCD_SIGNAL_DUMPER_VARIABLES_TRX_TST, ru->proc.timestamp_tx&0xffffffff );
  send_IF5(ru, ru->proc.timestamp_tx, ru->proc.subframe_tx, &ru->seqno, IF5_RRH_GW_DL);
}

// southbound IF4p5 fronthaul
static inline void fh_if4p5_south_out(RU_t *ru) {
  if (ru == RC.ru[0]) VCD_SIGNAL_DUMPER_DUMP_VARIABLE_BY_NAME( VCD_SIGNAL_DUMPER_VARIABLES_TRX_TST, ru->proc.timestamp_tx&0xffffffff );
  if (subframe_select(&ru->frame_parms,ru->proc.subframe_tx)!=SF_UL) {
    send_IF4p5(ru,ru->proc.frame_tx, ru->proc.subframe_tx, IF4p5_PDLFFT);
    ru->south_out_cnt++;
<<<<<<< HEAD
    LOG_D(PHY,"south_out_cnt %d\n",ru->south_out_cnt);
=======
    LOG_I(PHY,"south_out_cnt %d, frame %d, subframe %d, RU %d\n",ru->south_out_cnt,ru->proc.frame_tx,ru->proc.subframe_tx,ru->idx);
>>>>>>> eebb19d9
  }
/*if (ru == RC.ru[0] || ru == RC.ru[1]) {
    VCD_SIGNAL_DUMPER_DUMP_VARIABLE_BY_NAME( VCD_SIGNAL_DUMPER_VARIABLES_FRAME_NUMBER_TX0_RU+ru->idx, ru->proc.frame_tx );
    VCD_SIGNAL_DUMPER_DUMP_VARIABLE_BY_NAME( VCD_SIGNAL_DUMPER_VARIABLES_SUBFRAME_NUMBER_TX0_RU+ru->idx, ru->proc.subframe_tx );
  }*/
VCD_SIGNAL_DUMPER_DUMP_VARIABLE_BY_NAME(VCD_SIGNAL_DUMPER_VARIABLES_FRAME_NUMBER_IF4P5_SOUTH_OUT_RU+ru->idx,ru->proc.frame_tx);
VCD_SIGNAL_DUMPER_DUMP_VARIABLE_BY_NAME(VCD_SIGNAL_DUMPER_VARIABLES_SUBFRAME_NUMBER_IF4P5_SOUTH_OUT_RU+ru->idx,ru->proc.subframe_tx);

}

/*************************************************************/
/* Input Fronthaul from south RCC/RAU                        */

// Synchronous if5 from south 
void fh_if5_south_in(RU_t *ru,int *frame, int *subframe) {

  LTE_DL_FRAME_PARMS *fp = &ru->frame_parms;
  RU_proc_t *proc = &ru->proc;

  recv_IF5(ru, &proc->timestamp_rx, *subframe, IF5_RRH_GW_UL); 

  proc->frame_rx    = (proc->timestamp_rx / (fp->samples_per_tti*10))&1023;
  proc->subframe_rx = (proc->timestamp_rx / fp->samples_per_tti)%10;
  
  if (proc->first_rx == 0) {
    if (proc->subframe_rx != *subframe){
      LOG_E(PHY,"Received Timestamp doesn't correspond to the time we think it is (proc->subframe_rx %d, subframe %d)\n",proc->subframe_rx,*subframe);
      exit_fun("Exiting");
    }
    
    if (proc->frame_rx != *frame) {
      LOG_E(PHY,"Received Timestamp doesn't correspond to the time we think it is (proc->frame_rx %d frame %d)\n",proc->frame_rx,*frame);
      exit_fun("Exiting");
    }
  } else {
    proc->first_rx = 0;
    *frame = proc->frame_rx;
    *subframe = proc->subframe_rx;        
  }      
  
  VCD_SIGNAL_DUMPER_DUMP_VARIABLE_BY_NAME( VCD_SIGNAL_DUMPER_VARIABLES_TRX_TS, proc->timestamp_rx&0xffffffff );

}

// Synchronous if4p5 from south 
void fh_if4p5_south_in(RU_t *ru,int *frame,int *subframe) {

  LTE_DL_FRAME_PARMS *fp = &ru->frame_parms;
  RU_proc_t *proc = &ru->proc;
  int f,sf;

  uint16_t packet_type;
  uint32_t symbol_number=0;
  uint32_t symbol_mask_full;

  if ((fp->frame_type == TDD) && (subframe_select(fp,*subframe)==SF_S))  
    symbol_mask_full = (1<<fp->ul_symbols_in_S_subframe)-1;   
  else     
    symbol_mask_full = (1<<fp->symbols_per_tti)-1; 
  LOG_D(PHY,"fh_if4p5_south_in: RU %d, frame %d, subframe %d, ru %d\n",ru->idx,*frame,*subframe,ru->idx);
  AssertFatal(proc->symbol_mask[*subframe]==0,"rx_fh_if4p5: proc->symbol_mask[%d] = %x\n",*subframe,proc->symbol_mask[*subframe]);
  do {
    recv_IF4p5(ru, &f, &sf, &packet_type, &symbol_number);
    if (oai_exit == 1 || ru->cmd== STOP_RU) break;
    if (packet_type == IF4p5_PULFFT) proc->symbol_mask[sf] = proc->symbol_mask[sf] | (1<<symbol_number);
    else if (packet_type == IF4p5_PULTICK) {           
      if ((proc->first_rx==0) && (f!=*frame)) LOG_E(PHY,"rx_fh_if4p5: PULTICK received frame %d != expected %d (RU %d)\n",f,*frame, ru->idx);       
      if ((proc->first_rx==0) && (sf!=*subframe)) LOG_E(PHY,"rx_fh_if4p5: PULTICK received subframe %d != expected %d (first_rx %d)\n",sf,*subframe,proc->first_rx);       
      break;     
      
    } else if (packet_type == IF4p5_PRACH) {
      // nothing in RU for RAU
    }
    LOG_D(PHY,"rx_fh_if4p5: subframe %d symbol mask %x\n",*subframe,proc->symbol_mask[*subframe]);
  } while(proc->symbol_mask[*subframe] != symbol_mask_full);    

  //calculate timestamp_rx, timestamp_tx based on frame and subframe
  proc->subframe_rx  = sf;
  proc->frame_rx     = f;
  proc->timestamp_rx = ((proc->frame_rx * 10)  + proc->subframe_rx ) * fp->samples_per_tti ;
  if (get_nprocs()<=4) {
     proc->subframe_tx  = (sf+sf_ahead)%10;
     proc->frame_tx     = (sf>(9-sf_ahead)) ? (f+1)&1023 : f;
  }

  if (proc->first_rx == 0) {
   if (proc->subframe_rx != *subframe){
      LOG_E(PHY,"Received Timestamp (IF4p5) doesn't correspond to the time we think it is (proc->subframe_rx %d, subframe %d)\n",proc->subframe_rx,*subframe);
      exit_fun("Exiting");
    }
    if (ru->cmd != WAIT_RESYNCH && proc->frame_rx != *frame) {
      LOG_E(PHY,"Received Timestamp (IF4p5) doesn't correspond to the time we think it is (proc->frame_rx %d frame %d)\n",proc->frame_rx,*frame);
      exit_fun("Exiting");
    }
    else if (ru->cmd == WAIT_RESYNCH && proc->frame_rx != *frame){
       ru->cmd=EMPTY;
       *frame=proc->frame_rx; 
    }
  } else {
    proc->first_rx = 0;
    *frame = proc->frame_rx;
    *subframe = proc->subframe_rx;        
  }

  /*if (ru == RC.ru[0] || ru == RC.ru[1]) {
    VCD_SIGNAL_DUMPER_DUMP_VARIABLE_BY_NAME( VCD_SIGNAL_DUMPER_VARIABLES_FRAME_NUMBER_RX0_RU+ru->idx, f );
    VCD_SIGNAL_DUMPER_DUMP_VARIABLE_BY_NAME( VCD_SIGNAL_DUMPER_VARIABLES_SUBFRAME_NUMBER_RX0_RU+ru->idx, sf );
    
  }*/

  VCD_SIGNAL_DUMPER_DUMP_VARIABLE_BY_NAME(VCD_SIGNAL_DUMPER_VARIABLES_FRAME_NUMBER_IF4P5_SOUTH_IN_RU+ru->idx,f);
  VCD_SIGNAL_DUMPER_DUMP_VARIABLE_BY_NAME(VCD_SIGNAL_DUMPER_VARIABLES_SUBFRAME_NUMBER_IF4P5_SOUTH_IN_RU+ru->idx,sf);

  proc->symbol_mask[sf] = 0;  
  VCD_SIGNAL_DUMPER_DUMP_VARIABLE_BY_NAME( VCD_SIGNAL_DUMPER_VARIABLES_TRX_TS, proc->timestamp_rx&0xffffffff );
  LOG_D(PHY,"RU %d: fh_if4p5_south_in returning ...\n",ru->idx);
  //  usleep(100);
}

// Dummy FH from south for getting synchronization from master RU
void fh_slave_south_in(RU_t *ru,int *frame,int *subframe) {
  // This case is for synchronization to another thread
  // it just waits for an external event.  The actual rx_fh is handle by the asynchronous RX thread
  RU_proc_t *proc=&ru->proc;

  if (wait_on_condition(&proc->mutex_FH,&proc->cond_FH,&proc->instance_cnt_FH,"fh_slave_south_in") < 0)
    return;

  release_thread(&proc->mutex_FH,&proc->instance_cnt_FH,"rx_fh_slave_south_in");

  
}


// asynchronous inbound if4p5 fronthaul from south
void fh_if4p5_south_asynch_in(RU_t *ru,int *frame,int *subframe) {

  LTE_DL_FRAME_PARMS *fp = &ru->frame_parms;
  RU_proc_t *proc       = &ru->proc;

  uint16_t packet_type;
  uint32_t symbol_number,symbol_mask,prach_rx;
  uint32_t got_prach_info=0;

  symbol_number = 0;
  symbol_mask   = (1<<fp->symbols_per_tti)-1;
  prach_rx      = 0;

  do {   // Blocking, we need a timeout on this !!!!!!!!!!!!!!!!!!!!!!!
    recv_IF4p5(ru, &proc->frame_rx, &proc->subframe_rx, &packet_type, &symbol_number);
    if (ru->cmd == STOP_RU) break;
    // grab first prach information for this new subframe
    if (got_prach_info==0) {
      prach_rx       = is_prach_subframe(fp, proc->frame_rx, proc->subframe_rx);
      got_prach_info = 1;
    }
    if (proc->first_rx != 0) {
      *frame = proc->frame_rx;
      *subframe = proc->subframe_rx;
      proc->first_rx = 0;
    }
    else {
      if (proc->frame_rx != *frame) {
	LOG_E(PHY,"frame_rx %d is not what we expect %d\n",proc->frame_rx,*frame);
	exit_fun("Exiting");
      }
      if (proc->subframe_rx != *subframe) {
	LOG_E(PHY,"subframe_rx %d is not what we expect %d\n",proc->subframe_rx,*subframe);
	exit_fun("Exiting");
      }
    }
    if      (packet_type == IF4p5_PULFFT)       symbol_mask &= (~(1<<symbol_number));
    else if (packet_type == IF4p5_PRACH)        prach_rx    &= (~0x1);
#if (RRC_VERSION >= MAKE_VERSION(14, 0, 0))
    else if (packet_type == IF4p5_PRACH_BR_CE0) prach_rx    &= (~0x2);
    else if (packet_type == IF4p5_PRACH_BR_CE1) prach_rx    &= (~0x4);
    else if (packet_type == IF4p5_PRACH_BR_CE2) prach_rx    &= (~0x8);
    else if (packet_type == IF4p5_PRACH_BR_CE3) prach_rx    &= (~0x10);
#endif
  } while( (symbol_mask > 0) || (prach_rx >0));   // haven't received all PUSCH symbols and PRACH information 
} 





/*************************************************************/
/* Input Fronthaul from North RRU                            */
  
// RRU IF4p5 TX fronthaul receiver. Assumes an if_device on input and if or rf device on output 
// receives one subframe's worth of IF4p5 OFDM symbols and OFDM modulates
void fh_if4p5_north_in(RU_t *ru,int *frame,int *subframe) {

  uint32_t symbol_number=0;
  uint32_t symbol_mask, symbol_mask_full;
  uint16_t packet_type;


  /// **** incoming IF4p5 from remote RCC/RAU **** ///             
  symbol_number = 0;
  symbol_mask = 0;
  symbol_mask_full = (1<<ru->frame_parms.symbols_per_tti)-1;
  LOG_D(PHY,"fh_if4p5_north_in: frame %d, subframe %d\n",*frame,*subframe);

  do { 
    recv_IF4p5(ru, frame, subframe, &packet_type, &symbol_number);
    symbol_mask = symbol_mask | (1<<symbol_number);
  } while (symbol_mask != symbol_mask_full); 
  

  ru->north_in_cnt++;
  // dump VCD output for first RU in list
  if (ru == RC.ru[0]) {
    VCD_SIGNAL_DUMPER_DUMP_VARIABLE_BY_NAME( VCD_SIGNAL_DUMPER_VARIABLES_FRAME_NUMBER_TX0_RU, *frame );
    VCD_SIGNAL_DUMPER_DUMP_VARIABLE_BY_NAME( VCD_SIGNAL_DUMPER_VARIABLES_SUBFRAME_NUMBER_TX0_RU, *subframe );
  }
}

void fh_if5_north_asynch_in(RU_t *ru,int *frame,int *subframe) {

  LTE_DL_FRAME_PARMS *fp = &ru->frame_parms;
  RU_proc_t *proc        = &ru->proc;
  int subframe_tx,frame_tx;
  openair0_timestamp timestamp_tx;

  recv_IF5(ru, &timestamp_tx, *subframe, IF5_RRH_GW_DL); 
  //      printf("Received subframe %d (TS %llu) from RCC\n",subframe_tx,timestamp_tx);

  subframe_tx = (timestamp_tx/fp->samples_per_tti)%10;
  frame_tx    = (timestamp_tx/(fp->samples_per_tti*10))&1023;

  VCD_SIGNAL_DUMPER_DUMP_VARIABLE_BY_NAME( VCD_SIGNAL_DUMPER_VARIABLES_FRAME_NUMBER_TX0_RU, proc->frame_tx );
  VCD_SIGNAL_DUMPER_DUMP_VARIABLE_BY_NAME( VCD_SIGNAL_DUMPER_VARIABLES_SUBFRAME_NUMBER_TX0_RU, proc->subframe_tx );
  
  if (proc->first_tx != 0) {
    *subframe = subframe_tx;
    *frame    = frame_tx;
    proc->first_tx = 0;
  }
  else {
    AssertFatal(subframe_tx == *subframe,
                "subframe_tx %d is not what we expect %d\n",subframe_tx,*subframe);
    AssertFatal(frame_tx == *frame, 
                "frame_tx %d is not what we expect %d\n",frame_tx,*frame);
  }
  ru->north_in_cnt++;
}

void fh_if4p5_north_asynch_in(RU_t *ru,int *frame,int *subframe) {

  LTE_DL_FRAME_PARMS *fp = &ru->frame_parms;
  RU_proc_t *proc        = &ru->proc;

  uint16_t packet_type;
  uint32_t symbol_number,symbol_mask,symbol_mask_full;
  int subframe_tx,frame_tx;

  symbol_number = 0;
  symbol_mask = 0;
  symbol_mask_full = ((subframe_select(fp,*subframe) == SF_S) ? (1<<fp->dl_symbols_in_S_subframe) : (1<<fp->symbols_per_tti))-1;
  LOG_D(PHY,"fh_if4p5_north_asynch_in: RU %d, frame %d, subframe %d\n",ru->idx,*frame,*subframe);
  do {   
    recv_IF4p5(ru, &frame_tx, &subframe_tx, &packet_type, &symbol_number);
    LOG_D(PHY,"income frame.subframe %d.%d, our frame.subframe.symbol_number %d.%d.%d (symbol mask %x)\n",frame_tx,subframe_tx,*frame,*subframe,symbol_number,symbol_mask);
    if (ru->cmd == STOP_RU){
      LOG_E(PHY,"Got STOP_RU\n");
      pthread_mutex_lock(&proc->mutex_ru);
      proc->instance_cnt_ru = -1;
      pthread_mutex_unlock(&proc->mutex_ru);
      ru->cmd=STOP_RU;
      return;
    } 
    if ((subframe_select(fp,subframe_tx) == SF_DL) && (symbol_number == 0)) start_meas(&ru->rx_fhaul);
    LOG_D(PHY,"subframe %d (%d): frame %d, subframe %d, symbol %d\n",
	  *subframe,subframe_select(fp,*subframe),frame_tx,subframe_tx,symbol_number);
    if (proc->first_tx != 0) {
      *frame    = frame_tx;
      *subframe = subframe_tx;
      proc->first_tx = 0;
      symbol_mask_full = ((subframe_select(fp,*subframe) == SF_S) ? (1<<fp->dl_symbols_in_S_subframe) : (1<<fp->symbols_per_tti))-1;
    }
    else {
      AssertFatal(frame_tx == *frame,
	          "frame_tx %d is not what we expect %d\n",frame_tx,*frame);
      AssertFatal(subframe_tx == *subframe,
		  "subframe_tx %d is not what we expect %d\n",subframe_tx,*subframe);
    }
    if (packet_type == IF4p5_PDLFFT) {
      symbol_mask = symbol_mask | (1<<symbol_number);
    }
    else AssertFatal(1==0,"Illegal IF4p5 packet type (should only be IF4p5_PDLFFT got %d\n",packet_type);
  } while (symbol_mask != symbol_mask_full);    

  if (subframe_select(fp,subframe_tx) == SF_DL) stop_meas(&ru->rx_fhaul);

  ru->north_in_cnt++;

  proc->subframe_tx  = subframe_tx;
  proc->frame_tx     = frame_tx;

  if ((frame_tx == 0)&&(subframe_tx == 0)) proc->frame_tx_unwrap += 1024;

  proc->timestamp_tx = ((((uint64_t)frame_tx + (uint64_t)proc->frame_tx_unwrap) * 10) + (uint64_t)subframe_tx) * (uint64_t)fp->samples_per_tti;

  LOG_D(PHY,"RU %d/%d TST %llu, frame %d, subframe %d\n",ru->idx,0,(long long unsigned int)proc->timestamp_tx,frame_tx,subframe_tx);
  // dump VCD output for first RU in list
  if (ru == RC.ru[0]) {
    /*VCD_SIGNAL_DUMPER_DUMP_VARIABLE_BY_NAME( VCD_SIGNAL_DUMPER_VARIABLES_FRAME_NUMBER_TX0_RU, frame_tx );
    VCD_SIGNAL_DUMPER_DUMP_VARIABLE_BY_NAME( VCD_SIGNAL_DUMPER_VARIABLES_SUBFRAME_NUMBER_TX0_RU, subframe_tx );
    */
    VCD_SIGNAL_DUMPER_DUMP_VARIABLE_BY_NAME(VCD_SIGNAL_DUMPER_VARIABLES_FRAME_NUMBER_IF4P5_NORTH_ASYNCH_IN,frame_tx);
    VCD_SIGNAL_DUMPER_DUMP_VARIABLE_BY_NAME(VCD_SIGNAL_DUMPER_VARIABLES_SUBFRAME_NUMBER_IF4P5_NORTH_ASYNCH_IN,subframe_tx);
  }


  if (ru->feptx_ofdm) ru->feptx_ofdm(ru);

  if (ru->fh_south_out) ru->fh_south_out(ru);
} 

void fh_if5_north_out(RU_t *ru) {

  RU_proc_t *proc=&ru->proc;
  uint8_t seqno=0;

  /// **** send_IF5 of rxdata to BBU **** ///       
  VCD_SIGNAL_DUMPER_DUMP_FUNCTION_BY_NAME( VCD_SIGNAL_DUMPER_FUNCTIONS_SEND_IF5, 1 );  
  send_IF5(ru, proc->timestamp_rx, proc->subframe_rx, &seqno, IF5_RRH_GW_UL);
  VCD_SIGNAL_DUMPER_DUMP_FUNCTION_BY_NAME( VCD_SIGNAL_DUMPER_FUNCTIONS_SEND_IF5, 0 );          

}

// RRU IF4p5 northbound interface (RX)
void fh_if4p5_north_out(RU_t *ru) {

  RU_proc_t *proc=&ru->proc;
  LTE_DL_FRAME_PARMS *fp = &ru->frame_parms;
  const int subframe     = proc->subframe_rx;
  if (ru->idx==0){
 	 VCD_SIGNAL_DUMPER_DUMP_VARIABLE_BY_NAME(VCD_SIGNAL_DUMPER_VARIABLES_SUBFRAME_NUMBER_IF4P5_NORTH_OUT, proc->subframe_rx );
         VCD_SIGNAL_DUMPER_DUMP_VARIABLE_BY_NAME(VCD_SIGNAL_DUMPER_VARIABLES_FRAME_NUMBER_IF4P5_NORTH_OUT, proc->frame_rx );
  }
  LOG_D(PHY,"fh_if4p5_north_out: Sending IF4p5_PULFFT SFN.SF %d.%d\n",proc->frame_rx,proc->subframe_rx);
  if ((fp->frame_type == TDD) && (subframe_select(fp,subframe)!=SF_UL)) {
    /// **** in TDD during DL send_IF4 of ULTICK to RCC **** ///
    send_IF4p5(ru, proc->frame_rx, proc->subframe_rx, IF4p5_PULTICK);
    ru->north_out_cnt++;
    return;
  }

  start_meas(&ru->tx_fhaul);
  send_IF4p5(ru, proc->frame_rx, proc->subframe_rx, IF4p5_PULFFT);
  ru->north_out_cnt++;
  stop_meas(&ru->tx_fhaul);

}

/* add fail safe for late command */
typedef enum {
	STATE_BURST_NORMAL = 0,
	STATE_BURST_TERMINATE = 1,
	STATE_BURST_STOP_1 = 2,
	STATE_BURST_STOP_2 = 3,
	STATE_BURST_RESTART = 4,
} late_control_e;

volatile late_control_e late_control=STATE_BURST_NORMAL;

/* add fail safe for late command end */

static void* emulatedRF_thread(void* param) {
  RU_proc_t *proc = (RU_proc_t *) param;
  int microsec = 500; // length of time to sleep, in miliseconds
  struct timespec req = {0};
  req.tv_sec = 0;
  req.tv_nsec = (numerology>0)? ((microsec * 1000L)/numerology):(microsec * 1000L)*2;
  cpu_set_t cpuset;
  CPU_SET(1,&cpuset);
  pthread_setaffinity_np(pthread_self(), sizeof(cpu_set_t), &cpuset);
  
  int policy;
  struct sched_param sparam;
  memset(&sparam, 0, sizeof(sparam));
  sparam.sched_priority = sched_get_priority_max(SCHED_FIFO);
  policy = SCHED_FIFO ; 
  pthread_setschedparam(pthread_self(), policy, &sparam);
  
  wait_sync("emulatedRF_thread");
  while(!oai_exit){
    nanosleep(&req, (struct timespec *)NULL);
    if(proc->emulate_rf_busy )
    {
      LOG_E(PHY,"rf being delayed in emulated RF\n");
    }
    proc->emulate_rf_busy = 1;
    pthread_mutex_lock(&proc->mutex_emulateRF);
    ++proc->instance_cnt_emulateRF;
    pthread_mutex_unlock(&proc->mutex_emulateRF);
    pthread_cond_signal(&proc->cond_emulateRF);
  }
  return 0;
}

void rx_rf(RU_t *ru,int *frame,int *subframe) {

  RU_proc_t *proc = &ru->proc;
  LTE_DL_FRAME_PARMS *fp = &ru->frame_parms;
  void *rxp[ru->nb_rx];
  unsigned int rxs;
  int i;


  int resynch=0;
  

  openair0_timestamp ts=0,old_ts=0;
    

  for (i=0; i<ru->nb_rx; i++)
    rxp[i] = (void*)&ru->common.rxdata[i][*subframe*fp->samples_per_tti];

  VCD_SIGNAL_DUMPER_DUMP_FUNCTION_BY_NAME( VCD_SIGNAL_DUMPER_FUNCTIONS_TRX_READ, 1 );

  old_ts = proc->timestamp_rx;
  if(emulate_rf){
    wait_on_condition(&proc->mutex_emulateRF,&proc->cond_emulateRF,&proc->instance_cnt_emulateRF,"emulatedRF_thread");
    release_thread(&proc->mutex_emulateRF,&proc->instance_cnt_emulateRF,"emulatedRF_thread");
    rxs = fp->samples_per_tti;
  }
  else{
    rxs = ru->rfdevice.trx_read_func(&ru->rfdevice,
				   &ts,
				   rxp,
				   fp->samples_per_tti,
				   ru->nb_rx);
  }
  
  VCD_SIGNAL_DUMPER_DUMP_FUNCTION_BY_NAME( VCD_SIGNAL_DUMPER_FUNCTIONS_TRX_READ, 0 );

  ru->south_in_cnt++;
  LOG_D(PHY,"south_in_cnt %d\n",ru->south_in_cnt);

  if (ru->cmd==RU_FRAME_RESYNCH) {
    LOG_I(PHY,"Applying frame resynch %d => %d\n",*frame,ru->cmdval);
    if (proc->frame_rx>ru->cmdval) ru->ts_offset += (proc->frame_rx - ru->cmdval)*fp->samples_per_tti*10;
    else ru->ts_offset -= (-proc->frame_rx + ru->cmdval)*fp->samples_per_tti*10;
    *frame = ru->cmdval;
    ru->cmd=EMPTY;
    resynch=1;
  }
 
  proc->timestamp_rx = ts-ru->ts_offset;

//  AssertFatal(rxs == fp->samples_per_tti,
//	      "rx_rf: Asked for %d samples, got %d from USRP\n",fp->samples_per_tti,rxs);
  if(rxs != fp->samples_per_tti){
    LOG_E(PHY,"rx_rf: Asked for %d samples, got %d from USRP\n",fp->samples_per_tti,rxs);
    late_control=STATE_BURST_TERMINATE;
  }

  if (proc->first_rx == 1) {
    ru->ts_offset = proc->timestamp_rx;
    proc->timestamp_rx = 0;
  } 
  else if (resynch==0 && (proc->timestamp_rx - old_ts != fp->samples_per_tti)) {
    LOG_I(PHY,"rx_rf: rfdevice timing drift of %"PRId64" samples (ts_off %"PRId64")\n",proc->timestamp_rx - old_ts - fp->samples_per_tti,ru->ts_offset);
    ru->ts_offset += (proc->timestamp_rx - old_ts - fp->samples_per_tti);
    proc->timestamp_rx = ts-ru->ts_offset;
  }


  proc->frame_rx     = (proc->timestamp_rx / (fp->samples_per_tti*10))&1023;
  proc->subframe_rx  = (proc->timestamp_rx / fp->samples_per_tti)%10;
  // synchronize first reception to frame 0 subframe 0


  if (ru->fh_north_asynch_in == NULL) {
#ifdef PHY_TX_THREAD
    proc->timestamp_phy_tx = proc->timestamp_rx+((sf_ahead-1)*fp->samples_per_tti);
    proc->subframe_phy_tx  = (proc->subframe_rx+(sf_ahead-1))%10;  
    proc->frame_phy_tx     = (proc->subframe_rx>(9-(sf_ahead-1))) ? (proc->frame_rx+1)&1023 : proc->frame_rx;
#else
    proc->timestamp_tx = proc->timestamp_rx+(sf_ahead*fp->samples_per_tti);
    proc->subframe_tx  = (proc->subframe_rx+sf_ahead)%10;
    proc->frame_tx     = (proc->subframe_rx>(9-sf_ahead)) ? (proc->frame_rx+1)&1023 : proc->frame_rx;
#endif
  }

  LOG_D(PHY,"south_in/rx_rf: RU %d/%d TS %llu (off %d), frame %d, subframe %d\n",
	ru->idx, 
	0, 
	(unsigned long long int)proc->timestamp_rx,
	(int)ru->ts_offset,proc->frame_rx,proc->subframe_rx);

  // dump VCD output for first RU in list
  if (ru == RC.ru[0]) {
    VCD_SIGNAL_DUMPER_DUMP_VARIABLE_BY_NAME( VCD_SIGNAL_DUMPER_VARIABLES_FRAME_NUMBER_RX0_RU, proc->frame_rx );
    VCD_SIGNAL_DUMPER_DUMP_VARIABLE_BY_NAME( VCD_SIGNAL_DUMPER_VARIABLES_SUBFRAME_NUMBER_RX0_RU, proc->subframe_rx );
    if (ru->fh_north_asynch_in == NULL) {
      VCD_SIGNAL_DUMPER_DUMP_VARIABLE_BY_NAME( VCD_SIGNAL_DUMPER_VARIABLES_FRAME_NUMBER_TX0_RU, proc->frame_tx );
      VCD_SIGNAL_DUMPER_DUMP_VARIABLE_BY_NAME( VCD_SIGNAL_DUMPER_VARIABLES_SUBFRAME_NUMBER_TX0_RU, proc->subframe_tx );
    }
  }
  
  if (proc->first_rx == 0) {
    if (proc->subframe_rx != *subframe){
      LOG_E(PHY,"Received Timestamp (%llu) doesn't correspond to the time we think it is (proc->subframe_rx %d, subframe %d)\n",(long long unsigned int)proc->timestamp_rx,proc->subframe_rx,*subframe);
      exit_fun("Exiting");
    }
    
    if (proc->frame_rx != *frame) {
      LOG_E(PHY,"Received Timestamp (%llu) doesn't correspond to the time we think it is (proc->frame_rx %d frame %d)\n",(long long unsigned int)proc->timestamp_rx,proc->frame_rx,*frame);
      exit_fun("Exiting");
    }
  } else {
    proc->first_rx = 0;
    *frame = proc->frame_rx;
    *subframe = proc->subframe_rx;        
  }
  
  //printf("timestamp_rx %lu, frame %d(%d), subframe %d(%d)\n",ru->timestamp_rx,proc->frame_rx,frame,proc->subframe_rx,subframe);
  
  VCD_SIGNAL_DUMPER_DUMP_VARIABLE_BY_NAME( VCD_SIGNAL_DUMPER_VARIABLES_TRX_TS, proc->timestamp_rx&0xffffffff );
  
  if (rxs != fp->samples_per_tti)
  {
#if defined(USRP_REC_PLAY)
    exit_fun("Exiting IQ record/playback");
#else    
    //exit_fun( "problem receiving samples" );
    LOG_E(PHY, "problem receiving samples");
#endif    
  }
}


void tx_rf(RU_t *ru) {

  RU_proc_t *proc = &ru->proc;
  LTE_DL_FRAME_PARMS *fp = &ru->frame_parms;
  void *txp[ru->nb_tx]; 
  unsigned int txs;
  int i;

  T(T_ENB_PHY_OUTPUT_SIGNAL, T_INT(0), T_INT(0), T_INT(proc->frame_tx), T_INT(proc->subframe_tx),
    T_INT(0), T_BUFFER(&ru->common.txdata[0][proc->subframe_tx * fp->samples_per_tti], fp->samples_per_tti * 4));

  lte_subframe_t SF_type     = subframe_select(fp,proc->subframe_tx%10);
  lte_subframe_t prevSF_type = subframe_select(fp,(proc->subframe_tx+9)%10);
  lte_subframe_t nextSF_type = subframe_select(fp,(proc->subframe_tx+1)%10);
  int sf_extension = 0;
  

  if ((SF_type == SF_DL) ||
      (SF_type == SF_S)) {
    
    
    int siglen=fp->samples_per_tti,flags=1;
    
    if (SF_type == SF_S) {
      int txsymb = fp->dl_symbols_in_S_subframe+(ru->is_slave==0 ? 1 : 0);
      AssertFatal(txsymb>0,"illegal txsymb %d\n",txsymb);
      siglen = fp->nb_prefix_samples0 + (txsymb*fp->ofdm_symbol_size) + (txsymb-1)*fp->nb_prefix_samples;
      //siglen = fp->dl_symbols_in_S_subframe*(fp->ofdm_symbol_size+fp->nb_prefix_samples0);
      flags=3; // end of burst
    }
    if ((fp->frame_type == TDD) &&
	(SF_type == SF_DL)&&
	(prevSF_type == SF_UL) &&
	(nextSF_type == SF_DL)) { 
      flags = 2; // start of burst
      sf_extension = ru->N_TA_offset;
    }
    
    if ((fp->frame_type == TDD) &&
	(SF_type == SF_DL)&&
	(prevSF_type == SF_UL) &&
	(nextSF_type == SF_UL)) {
      flags = 4; // start of burst and end of burst (only one DL SF between two UL)
      sf_extension = ru->N_TA_offset;
    } 
#if defined(__x86_64) || defined(__i386__)
#ifdef __AVX2__
  sf_extension = (sf_extension)&0xfffffff8;
#else
  sf_extension = (sf_extension)&0xfffffffc;
#endif
#elif defined(__arm__)
  sf_extension = (sf_extension)&0xfffffffc;
#endif
    
    for (i=0; i<ru->nb_tx; i++)
      txp[i] = (void*)&ru->common.txdata[i][(proc->subframe_tx*fp->samples_per_tti)-sf_extension];

    /* add fail safe for late command */
    if(late_control!=STATE_BURST_NORMAL){//stop burst
      switch (late_control) {
      case STATE_BURST_TERMINATE:
        flags=10; // end of burst and no time spec
        late_control=STATE_BURST_STOP_1;
        break;
      
      case STATE_BURST_STOP_1:
        flags=0; // no send
        late_control=STATE_BURST_STOP_2;
        return;//no send
       break;
      
      case STATE_BURST_STOP_2:
        flags=0; // no send
        late_control=STATE_BURST_RESTART;
        return;//no send
        break;
      
      case STATE_BURST_RESTART:
        flags=2; // start burst
        late_control=STATE_BURST_NORMAL;
        break;
      default:
        LOG_D(PHY,"[TXPATH] RU %d late_control %d not implemented\n",ru->idx, late_control);
      break;
      }
    }
    /* add fail safe for late command end */

    VCD_SIGNAL_DUMPER_DUMP_VARIABLE_BY_NAME( VCD_SIGNAL_DUMPER_VARIABLES_FRAME_NUMBER_TX0_RU, proc->frame_tx );
    VCD_SIGNAL_DUMPER_DUMP_VARIABLE_BY_NAME( VCD_SIGNAL_DUMPER_VARIABLES_SUBFRAME_NUMBER_TX0_RU, proc->subframe_tx );

    VCD_SIGNAL_DUMPER_DUMP_VARIABLE_BY_NAME( VCD_SIGNAL_DUMPER_VARIABLES_TRX_TST, (proc->timestamp_tx-ru->openair0_cfg.tx_sample_advance)&0xffffffff );
    VCD_SIGNAL_DUMPER_DUMP_FUNCTION_BY_NAME( VCD_SIGNAL_DUMPER_FUNCTIONS_TRX_WRITE, 1 );
    // prepare tx buffer pointers


    txs = ru->rfdevice.trx_write_func(&ru->rfdevice,
				      proc->timestamp_tx+ru->ts_offset-ru->openair0_cfg.tx_sample_advance-sf_extension,
				      txp,
				      siglen+sf_extension,
				      ru->nb_tx,
				      flags);
    ru->south_out_cnt++;
    LOG_D(PHY,"south_out_cnt %d, frame %d, subframe %d\n",ru->south_out_cnt,proc->frame_tx,proc->subframe_tx);
    int se = dB_fixed(signal_energy(txp[0],siglen+sf_extension));

    if (SF_type == SF_S) LOG_D(PHY,"[TXPATH] RU %d tx_rf (en %d,len %d), writing to TS %llu, frame %d, unwrapped_frame %d, subframe %d\n",ru->idx,se,siglen+sf_extension,
	  (long long unsigned int)proc->timestamp_tx,proc->frame_tx,proc->frame_tx_unwrap,proc->subframe_tx);
    VCD_SIGNAL_DUMPER_DUMP_FUNCTION_BY_NAME( VCD_SIGNAL_DUMPER_FUNCTIONS_TRX_WRITE, 0 );
    
    
//    AssertFatal(txs ==  siglen+sf_extension,"TX : Timeout (sent %d/%d)\n",txs, siglen);
    if( (txs !=  siglen+sf_extension) && (late_control==STATE_BURST_NORMAL) ){ /* add fail safe for late command */
      late_control=STATE_BURST_TERMINATE;
      LOG_E(PHY,"TX : Timeout (sent %d/%d) state =%d\n",txs, siglen,late_control);
    }
  }
}


/*!
 * \brief The Asynchronous RX/TX FH thread of RAU/RCC/eNB/RRU.
 * This handles the RX FH for an asynchronous RRU/UE
 * \param param is a \ref L1_proc_t structure which contains the info what to process.
 * \returns a pointer to an int. The storage is not on the heap and must not be freed.
 */
static void* ru_thread_asynch_rxtx( void* param ) {

  static int ru_thread_asynch_rxtx_status;

  RU_t *ru         = (RU_t*)param;
  RU_proc_t *proc  = &ru->proc;



  int subframe=0, frame=0; 

  thread_top_init("ru_thread_asynch_rxtx",1,870000,1000000,1000000);

  // wait for top-level synchronization and do one acquisition to get timestamp for setting frame/subframe

  wait_sync("ru_thread_asynch_rxtx");

  // wait for top-level synchronization and do one acquisition to get timestamp for setting frame/subframe
  LOG_I(PHY, "waiting for devices (ru_thread_asynch_rxtx)\n");

  wait_on_condition(&proc->mutex_asynch_rxtx,&proc->cond_asynch_rxtx,&proc->instance_cnt_asynch_rxtx,"thread_asynch");

  LOG_I(PHY, "devices ok (ru_thread_asynch_rxtx)\n");


  while (!oai_exit) { 
   
    if (oai_exit) break;   

    if (ru->state != RU_RUN) {
      subframe=0;
      frame=0;
      usleep(1000);
    }
    else {
      if (subframe==9) { 
         subframe=0;
         frame++;
         frame&=1023;
       } else {
         subframe++;
       }      
       LOG_D(PHY,"ru_thread_asynch_rxtx: Waiting on incoming fronthaul\n");
       // asynchronous receive from north (RRU IF4/IF5)
       if (ru->fh_north_asynch_in) {
         if (subframe_select(&ru->frame_parms,subframe)!=SF_UL)
	   ru->fh_north_asynch_in(ru,&frame,&subframe);
       }
       else AssertFatal(1==0,"Unknown function in ru_thread_asynch_rxtx\n");
    }
  }
  ru_thread_asynch_rxtx_status=0;
  return(&ru_thread_asynch_rxtx_status);
}




void wakeup_slaves(RU_proc_t *proc) {

  int i;
  struct timespec wait;
  
  wait.tv_sec=0;
  wait.tv_nsec=5000000L;
  
  for (i=0;i<proc->num_slaves;i++) {
    RU_proc_t *slave_proc = proc->slave_proc[i];
    // wake up slave FH thread
    // lock the FH mutex and make sure the thread is ready
    if (pthread_mutex_timedlock(&slave_proc->mutex_FH,&wait) != 0) {
      LOG_E( PHY, "ERROR pthread_mutex_lock for RU %d slave %d (IC %d)\n",proc->ru->idx,slave_proc->ru->idx,slave_proc->instance_cnt_FH);
      exit_fun( "error locking mutex_rxtx" );
      break;
    }
    
    int cnt_slave            = ++slave_proc->instance_cnt_FH;
    slave_proc->frame_rx     = proc->frame_rx;
    slave_proc->subframe_rx  = proc->subframe_rx;
    slave_proc->timestamp_rx = proc->timestamp_rx;
    slave_proc->timestamp_tx = proc->timestamp_tx; 

    pthread_mutex_unlock( &slave_proc->mutex_FH );
    
    if (cnt_slave == 0) {
      // the thread was presumably waiting where it should and can now be woken up
      if (pthread_cond_signal(&slave_proc->cond_FH) != 0) {
	LOG_E( PHY, "ERROR pthread_cond_signal for RU %d, slave RU %d\n",proc->ru->idx,slave_proc->ru->idx);
	exit_fun( "ERROR pthread_cond_signal" );
	break;
      }
    } else {
      LOG_W( PHY,"[RU] Frame %d, slave %d thread busy!! (cnt_FH %i)\n",slave_proc->frame_rx,slave_proc->ru->idx, cnt_slave);
      exit_fun( "FH thread busy" );
      break;
    }             
  }
}

/*!
 * \brief The prach receive thread of RU.
 * \param param is a \ref RU_proc_t structure which contains the info what to process.
 * \returns a pointer to an int. The storage is not on the heap and must not be freed.
 */
static void* ru_thread_prach( void* param ) {

  static int ru_thread_prach_status;

  RU_t *ru        = (RU_t*)param;
  RU_proc_t *proc = (RU_proc_t*)&ru->proc;

  // set default return value
  ru_thread_prach_status = 0;

  thread_top_init("ru_thread_prach",1,500000,1000000,20000000);
  //wait_sync("ru_thread_prach");

  while (RC.ru_mask>0 && ru->function!=eNodeB_3GPP) {
    usleep(1e6);
    LOG_D(PHY,"%s() RACH waiting for RU to be configured\n", __FUNCTION__);
  }
  LOG_I(PHY,"%s() RU configured - RACH processing thread running\n", __FUNCTION__);

  while (!oai_exit) {
    
    if (wait_on_condition(&proc->mutex_prach,&proc->cond_prach,&proc->instance_cnt_prach,"ru_prach_thread") < 0) break;
    if (oai_exit) break;
    VCD_SIGNAL_DUMPER_DUMP_FUNCTION_BY_NAME( VCD_SIGNAL_DUMPER_FUNCTIONS_PHY_RU_PRACH_RX, 1 );      
    if (ru->eNB_list[0]){
      prach_procedures(
		       ru->eNB_list[0]
#if (RRC_VERSION >= MAKE_VERSION(14, 0, 0))
		       ,0
#endif
		       );
    }
    else {
       rx_prach(NULL,
  	        ru,
	        NULL,
                NULL,
                NULL,
                proc->frame_prach,
                0
#if (RRC_VERSION >= MAKE_VERSION(14, 0, 0))
	        ,0
#endif
	       );
    } 
    VCD_SIGNAL_DUMPER_DUMP_FUNCTION_BY_NAME( VCD_SIGNAL_DUMPER_FUNCTIONS_PHY_RU_PRACH_RX, 0 );      
    if (release_thread(&proc->mutex_prach,&proc->instance_cnt_prach,"ru_prach_thread") < 0) break;
  }

  LOG_I(PHY, "Exiting RU thread PRACH\n");

  ru_thread_prach_status = 0;
  return &ru_thread_prach_status;
}

#if (RRC_VERSION >= MAKE_VERSION(14, 0, 0))
static void* ru_thread_prach_br( void* param ) {

  static int ru_thread_prach_status;

  RU_t *ru        = (RU_t*)param;
  RU_proc_t *proc = (RU_proc_t*)&ru->proc;

  // set default return value
  ru_thread_prach_status = 0;

  thread_top_init("ru_thread_prach_br",1,500000,1000000,20000000);
  //wait_sync("ru_thread_prach_br");

  while (!oai_exit) {
    
    if (wait_on_condition(&proc->mutex_prach_br,&proc->cond_prach_br,&proc->instance_cnt_prach_br,"ru_prach_thread_br") < 0) break;
    if (oai_exit) break;
    rx_prach(NULL,
	     ru,
	     NULL,
             NULL,
             NULL,
             proc->frame_prach_br,
             0,
	     1);
    if (release_thread(&proc->mutex_prach_br,&proc->instance_cnt_prach_br,"ru_prach_thread_br") < 0) break;
  }

  LOG_I(PHY, "Exiting RU thread PRACH BR\n");

  ru_thread_prach_status = 0;
  return &ru_thread_prach_status;
}
#endif

int wakeup_synch(RU_t *ru){

  struct timespec wait;
  
  wait.tv_sec=0;
  wait.tv_nsec=5000000L;

  // wake up synch thread
  // lock the synch mutex and make sure the thread is readif (pthread_mutex_timedlock(&ru->proc.mutex_synch,&wait) != 0) {
  if (pthread_mutex_timedlock(&ru->proc.mutex_synch,&wait) != 0) {
    LOG_E( PHY, "[RU] ERROR pthread_mutex_lock for RU synch thread (IC %d)\n", ru->proc.instance_cnt_synch );
    exit_fun( "error locking mutex_synch" );
    return(-1);
  }
  
  ++ru->proc.instance_cnt_synch;
  
  // the thread can now be woken up
  if (pthread_cond_signal(&ru->proc.cond_synch) != 0) {
    LOG_E( PHY, "[RU] ERROR pthread_cond_signal for RU synch thread\n");
    exit_fun( "ERROR pthread_cond_signal" );
    return(-1);
  }
  
  pthread_mutex_unlock( &ru->proc.mutex_synch );

  return(0);
}

void do_ru_synch(RU_t *ru) {

  LTE_DL_FRAME_PARMS *fp  = &ru->frame_parms;
  RU_proc_t *proc         = &ru->proc;
  int i;
  void *rxp[2],*rxp2[2];
  int32_t dummy_rx[ru->nb_rx][fp->samples_per_tti] __attribute__((aligned(32)));
  int rxs;
  int ic;
  RRU_CONFIG_msg_t rru_config_msg;

  // initialize the synchronization buffer to the common_vars.rxdata
  for (int i=0;i<ru->nb_rx;i++)
    rxp[i] = &ru->common.rxdata[i][0];

  /* double temp_freq1 = ru->rfdevice.openair0_cfg->rx_freq[0];
     double temp_freq2 = ru->rfdevice.openair0_cfg->tx_freq[0];
     for (i=0;i<4;i++) {
     ru->rfdevice.openair0_cfg->rx_freq[i] = ru->rfdevice.openair0_cfg->tx_freq[i];
     ru->rfdevice.openair0_cfg->tx_freq[i] = temp_freq1;
     }
     ru->rfdevice.trx_set_freq_func(&ru->rfdevice,ru->rfdevice.openair0_cfg,0);
  */

  LOG_I(PHY,"Entering synch routine\n");
  
  while ((ru->in_synch ==0)&&(!oai_exit)) {
    // read in frame
    rxs = ru->rfdevice.trx_read_func(&ru->rfdevice,
				     &(proc->timestamp_rx),
				     rxp,
				     fp->samples_per_tti*10,
				     ru->nb_rx);
    if (rxs != fp->samples_per_tti*10) LOG_E(PHY,"requested %d samples, got %d\n",fp->samples_per_tti*10,rxs);
    // wakeup synchronization processing thread
    wakeup_synch(ru);
    ic=0;
    
    while ((ic>=0)&&(!oai_exit)) {
      // continuously read in frames, 1ms at a time, 
      // until we are done with the synchronization procedure
      LOG_D(PHY,"ic %d\n",ic);
      for (i=0; i<ru->nb_rx; i++)
	rxp2[i] = (void*)&dummy_rx[i][0];
      for (i=0;i<10;i++)
	rxs = ru->rfdevice.trx_read_func(&ru->rfdevice,
					 &(proc->timestamp_rx),
					 rxp2,
					 fp->samples_per_tti,
					 ru->nb_rx);
      pthread_mutex_lock(&ru->proc.mutex_synch);
      ic = ru->proc.instance_cnt_synch;
      pthread_mutex_unlock(&ru->proc.mutex_synch);
    } // ic>=0
  } // in_synch==0
    // read in rx_offset samples
  LOG_I(PHY,"Resynchronizing by %d samples\n",ru->rx_offset);
  rxs = ru->rfdevice.trx_read_func(&ru->rfdevice,
				   &(proc->timestamp_rx),
				   rxp,
				   ru->rx_offset,
				   ru->nb_rx);
  /*for (i=0;i<4;i++) {
    ru->rfdevice.openair0_cfg->rx_freq[i] = temp_freq1;
    ru->rfdevice.openair0_cfg->tx_freq[i] = temp_freq2;
    }

    ru->rfdevice.trx_set_freq_func(&ru->rfdevice,ru->rfdevice.openair0_cfg,0);
  */
  ru->state    = RU_RUN;
  // Send RRU_sync_ok
  rru_config_msg.type = RRU_sync_ok;
  rru_config_msg.len  = sizeof(RRU_CONFIG_msg_t); // TODO: set to correct msg len

  LOG_I(PHY,"Sending RRU_sync_ok to RAU\n");
  AssertFatal((ru->ifdevice.trx_ctlsend_func(&ru->ifdevice,&rru_config_msg,rru_config_msg.len)!=-1),"Failed to send msg to RAU %d\n",ru->idx);

  LOG_I(PHY,"Exiting synch routine\n");
}

int check_sync(RU_t *ru, RU_t *ru_master, int subframe){

	if (fabs(ru_master->proc.t[subframe].tv_nsec - ru->proc.t[subframe].tv_nsec) > 500000)
		return 0;
	return 1;
}

void wakeup_L1s(RU_t *ru) {

  int i;
  PHY_VARS_eNB **eNB_list = ru->eNB_list;
  PHY_VARS_eNB *eNB=eNB_list[0];
  L1_proc_t *proc      = &eNB->proc;
  RU_proc_t  *ruproc    = &ru->proc;
  struct timespec t;

  LOG_D(PHY,"wakeup_L1s (num %d) for RU %d ru->eNB_top:%p\n",ru->num_eNB,ru->idx, ru->eNB_top);

    // call eNB function directly
  
    char string[20];
    sprintf(string,"Incoming RU %d",ru->idx);
    
    AssertFatal(0==pthread_mutex_lock(&proc->mutex_RU),"");
    LOG_D(PHY,"wakeup_L1s: Frame %d, Subframe %d: RU %d done (wait_cnt %d),RU_mask[%d] %x\n",
          ru->proc.frame_rx,ru->proc.subframe_rx,ru->idx,ru->wait_cnt,ru->proc.subframe_rx,proc->RU_mask[ru->proc.subframe_rx]);
    VCD_SIGNAL_DUMPER_DUMP_VARIABLE_BY_NAME(VCD_SIGNAL_DUMPER_VARIABLES_FRAME_NUMBER_WAKEUP_L1S_RU+ru->idx, ru->proc.frame_rx);
      VCD_SIGNAL_DUMPER_DUMP_VARIABLE_BY_NAME(VCD_SIGNAL_DUMPER_VARIABLES_SUBFRAME_NUMBER_WAKEUP_L1S_RU+ru->idx, ru->proc.subframe_rx);
    clock_gettime(CLOCK_MONOTONIC,&ru->proc.t[ru->proc.subframe_rx]);
    
    if (proc->RU_mask[ru->proc.subframe_rx] == 0){
      //clock_gettime(CLOCK_MONOTONIC,&proc->t[ru->proc.subframe_rx]);
      proc->t[ru->proc.subframe_rx] = ru->proc.t[ru->proc.subframe_rx];
      //start_meas(&proc->ru_arrival_time);
      LOG_D(PHY,"RU %d starting timer for frame %d subframe %d\n",ru->idx, ru->proc.frame_rx,ru->proc.subframe_rx);
    }
    for (i=0;i<eNB->num_RU;i++) {
      LOG_D(PHY,"RU %d has frame %d and subframe %d, state %s\n",eNB->RU_list[i]->idx,eNB->RU_list[i]->proc.frame_rx, eNB->RU_list[i]->proc.subframe_rx, ru_states[eNB->RU_list[i]->state]);
      if (ru == eNB->RU_list[i]) {
//	AssertFatal((proc->RU_mask&(1<<i)) == 0, "eNB %d frame %d, subframe %d : previous information from RU %d (num_RU %d,mask %x) has not been served yet!\n",eNB->Mod_id,ru->proc.frame_rx,ru->proc.subframe_rx,ru->idx,eNB->num_RU,proc->RU_mask);
        proc->RU_mask[ru->proc.subframe_rx] |= (1<<i);
      }else if (eNB->RU_list[i]->state == RU_SYNC || 
                (eNB->RU_list[i]->is_slave==1 && eNB->RU_list[i]->wait_cnt>0)){
      	proc->RU_mask[ru->proc.subframe_rx] |= (1<<i);
      }

      if (ru->is_slave == 0 && ( (proc->RU_mask[ru->proc.subframe_rx]&(1<<i)) == 1) && eNB->RU_list[i]->state == RU_RUN) { // This is master & the RRU has already been received
	if (check_sync(eNB->RU_list[i],eNB->RU_list[0],ru->proc.subframe_rx)  == 0)
	LOG_E(PHY,"RU %d is not SYNC, subframe %d, time  %f this is master\n", eNB->RU_list[i]->idx, ru->proc.subframe_rx, fabs(eNB->RU_list[i]->proc.t[ru->proc.subframe_rx].tv_nsec - eNB->RU_list[0]->proc.t[ru->proc.subframe_rx].tv_nsec));
      }else if (ru->is_slave == 1 && ru->state == RU_RUN && ( (proc->RU_mask[ru->proc.subframe_rx]&(1<<0)) == 1)){ // master already received. TODO: we assume that RU0 is master.
	if (check_sync(ru,eNB->RU_list[0],ru->proc.subframe_rx)  == 0)
		LOG_E(PHY,"RU %d is not SYNC time, subframe %d, time  %f\n", ru->idx, ru->proc.subframe_rx, fabs(ru->proc.t[ru->proc.subframe_rx].tv_nsec - eNB->RU_list[0]->proc.t[ru->proc.subframe_rx].tv_nsec));

      }
    }
    //clock_gettime(CLOCK_MONOTONIC,&t);
    //LOG_I(PHY,"RU mask is now %x, time is %lu\n",proc->RU_mask[ru->proc.subframe_rx], t.tv_nsec - proc->t[ru->proc.subframe_rx].tv_nsec);

    if (proc->RU_mask[ru->proc.subframe_rx] == (1<<eNB->num_RU)-1) { // all RUs have provided their information so continue on and wakeup eNB top
      LOG_D(PHY, "ru_mask is %d \n ", proc->RU_mask[ru->proc.subframe_rx]);
      LOG_D(PHY, "the number of RU is %d, the current ru is RU %d \n ", (1<<eNB->num_RU)-1, ru->idx);
      LOG_D(PHY, "ru->proc.subframe_rx is %d \n", ru->proc.subframe_rx);
      LOG_D(PHY,"Reseting mask frame %d, subframe %d, this is RU %d\n",ru->proc.frame_rx, ru->proc.subframe_rx, ru->idx);
      proc->RU_mask[ru->proc.subframe_rx] = 0;
      clock_gettime(CLOCK_MONOTONIC,&t);
      //stop_meas(&proc->ru_arrival_time);
      AssertFatal(t.tv_nsec < proc->t[ru->proc.subframe_rx].tv_nsec+5000000,
                  "Time difference for subframe %d (Frame %d) => %lu > 5ms, this is RU %d\n",
                  ru->proc.subframe_rx, ru->proc.frame_rx, t.tv_nsec - proc->t[ru->proc.subframe_rx].tv_nsec, ru->idx);
    
     // VCD_SIGNAL_DUMPER_DUMP_VARIABLE_BY_NAME(VCD_SIGNAL_DUMPER_VARIABLES_FRAME_NUMBER_WAKEUP_L1S_RU+ru->idx, ru->proc.frame_rx);
      //VCD_SIGNAL_DUMPER_DUMP_VARIABLE_BY_NAME(VCD_SIGNAL_DUMPER_VARIABLES_SUBFRAME_NUMBER_WAKEUP_L1S_RU+ru->idx, ru->proc.subframe_rx);
      AssertFatal(0==pthread_mutex_unlock(&proc->mutex_RU),"");

      // unlock RUs that are waiting for eNB processing to be completed
      LOG_D(PHY,"RU %d wakeup eNB top for subframe %d\n", ru->idx,ru->proc.subframe_rx);
      if (ru->wait_cnt == 0) {
         if (ru->num_eNB==1 && ru->eNB_top!=0 && get_thread_parallel_conf() == PARALLEL_SINGLE_THREAD)
            ru->eNB_top(eNB_list[0],proc->frame_rx,proc->subframe_rx,string,ru);
         else {
            for (i=0;i<ru->num_eNB;i++) {
               eNB_list[i]->proc.ru_proc = &ru->proc;
               if (ru->wakeup_rxtx!=0 && ru->wakeup_rxtx(eNB_list[i],ru) < 0)
               {
                  LOG_E(PHY,"could not wakeup eNB rxtx process for subframe %d\n", ru->proc.subframe_rx);
               }
            }
         }
      }
    /*  AssertFatal(0==pthread_mutex_lock(&ruproc->mutex_eNBs),"");
      LOG_D(PHY,"RU %d sending signal to unlock waiting ru_threads\n", ru->idx);
      AssertFatal(0==pthread_cond_broadcast(&ruproc->cond_eNBs),"");
      if (ruproc->instance_cnt_eNBs==-1) ruproc->instance_cnt_eNBs++;
      AssertFatal(0==pthread_mutex_unlock(&ruproc->mutex_eNBs),"");
 */

    }
    else{ // not all RUs have provided their information  
    	AssertFatal(0==pthread_mutex_unlock(&proc->mutex_RU),"");
    }
//      pthread_mutex_unlock(&proc->mutex_RU);
//      LOG_D(PHY,"wakeup eNB top for for subframe %d\n", ru->proc.subframe_rx);
//      ru->eNB_top(eNB_list[0],ru->proc.frame_rx,ru->proc.subframe_rx,string);

    ru->proc.emulate_rf_busy = 0;
  
}
static inline int wakeup_prach_ru(RU_t *ru) {

  struct timespec wait;
  
  wait.tv_sec=0;
  wait.tv_nsec=5000000L;

  if (pthread_mutex_timedlock(&ru->proc.mutex_prach,&wait) !=0) {
    LOG_E( PHY, "[RU] ERROR pthread_mutex_lock for RU prach thread (IC %d)\n", ru->proc.instance_cnt_prach);
    exit_fun( "error locking mutex_rxtx" );
    return(-1);
  }
  if (ru->proc.instance_cnt_prach==-1) {
    ++ru->proc.instance_cnt_prach;
    ru->proc.frame_prach    = ru->proc.frame_rx;
    ru->proc.subframe_prach = ru->proc.subframe_rx;

    // DJP - think prach_procedures() is looking at eNB frame_prach
    if (ru->eNB_list[0]) {
      ru->eNB_list[0]->proc.frame_prach = ru->proc.frame_rx;
      ru->eNB_list[0]->proc.subframe_prach = ru->proc.subframe_rx;
    }
    LOG_D(PHY,"RU %d: waking up PRACH thread\n",ru->idx);
    // the thread can now be woken up
    AssertFatal(pthread_cond_signal(&ru->proc.cond_prach) == 0, "ERROR pthread_cond_signal for RU prach thread\n");
  }
  else LOG_W(PHY,"RU prach thread busy, skipping\n");
  pthread_mutex_unlock( &ru->proc.mutex_prach );

  return(0);
}

#if (RRC_VERSION >= MAKE_VERSION(14, 0, 0))
static inline int wakeup_prach_ru_br(RU_t *ru) {

  struct timespec wait;
  
  wait.tv_sec=0;
  wait.tv_nsec=5000000L;

  if (pthread_mutex_timedlock(&ru->proc.mutex_prach_br,&wait) !=0) {
    LOG_E( PHY, "[RU] ERROR pthread_mutex_lock for RU prach thread BR (IC %d)\n", ru->proc.instance_cnt_prach_br);
    exit_fun( "error locking mutex_rxtx" );
    return(-1);
  }
  if (ru->proc.instance_cnt_prach_br==-1) {
    ++ru->proc.instance_cnt_prach_br;
    ru->proc.frame_prach_br    = ru->proc.frame_rx;
    ru->proc.subframe_prach_br = ru->proc.subframe_rx;

    LOG_D(PHY,"RU %d: waking up PRACH thread\n",ru->idx);
    // the thread can now be woken up
    AssertFatal(pthread_cond_signal(&ru->proc.cond_prach_br) == 0, "ERROR pthread_cond_signal for RU prach thread BR\n");
  }
  else LOG_W(PHY,"RU prach thread busy, skipping\n");
  pthread_mutex_unlock( &ru->proc.mutex_prach_br );

  return(0);
}
#endif

// this is for RU with local RF unit
void fill_rf_config(RU_t *ru, char *rf_config_file) {

  int i;

  LTE_DL_FRAME_PARMS *fp   = &ru->frame_parms;
  openair0_config_t *cfg   = &ru->openair0_cfg;
  //printf("////////////////numerology in config = %d\n",numerology);

  if(fp->N_RB_DL == 100) {
    if(numerology == 0){
      if (fp->threequarter_fs) {
        cfg->sample_rate=23.04e6;
        cfg->samples_per_frame = 230400; 
        cfg->tx_bw = 10e6;
        cfg->rx_bw = 10e6;
      }
      else {
        cfg->sample_rate=30.72e6;
        cfg->samples_per_frame = 307200; 
        cfg->tx_bw = 10e6;
        cfg->rx_bw = 10e6;
      }
	}else if(numerology == 1){
	  cfg->sample_rate=61.44e6;
      cfg->samples_per_frame = 307200; 
      cfg->tx_bw = 20e6;
      cfg->rx_bw = 20e6;
	}else if(numerology == 2){
	  cfg->sample_rate=122.88e6;
      cfg->samples_per_frame = 307200; 
      cfg->tx_bw = 40e6;
      cfg->rx_bw = 40e6;
	}else{
	  printf("Wrong input for numerology %d\n setting to 20MHz normal CP configuration",numerology);
	  cfg->sample_rate=30.72e6;
      cfg->samples_per_frame = 307200; 
      cfg->tx_bw = 10e6;
      cfg->rx_bw = 10e6;
	}
  } else if(fp->N_RB_DL == 50) {
    cfg->sample_rate=15.36e6;
    cfg->samples_per_frame = 153600;
    cfg->tx_bw = 5e6;
    cfg->rx_bw = 5e6;
  } else if (fp->N_RB_DL == 25) {
    cfg->sample_rate=7.68e6;
    cfg->samples_per_frame = 76800;
    cfg->tx_bw = 2.5e6;
    cfg->rx_bw = 2.5e6;
  } else if (fp->N_RB_DL == 6) {
    cfg->sample_rate=1.92e6;
    cfg->samples_per_frame = 19200;
    cfg->tx_bw = 1.5e6;
    cfg->rx_bw = 1.5e6;
  }
  else AssertFatal(1==0,"Unknown N_RB_DL %d\n",fp->N_RB_DL);


  if (fp->frame_type==TDD)
    cfg->duplex_mode = duplex_mode_TDD;
  else //FDD
    cfg->duplex_mode = duplex_mode_FDD;

  cfg->Mod_id = 0;
  cfg->num_rb_dl=fp->N_RB_DL;
  cfg->tx_num_channels=ru->nb_tx;
  cfg->rx_num_channels=ru->nb_rx;

  for (i=0; i<ru->nb_tx; i++) {
    
    cfg->tx_freq[i] = (double)fp->dl_CarrierFreq;
    cfg->rx_freq[i] = (double)fp->ul_CarrierFreq;

    cfg->tx_gain[i] = (double)ru->att_tx;
    cfg->rx_gain[i] = ru->max_rxgain-(double)ru->att_rx;

    cfg->configFilename = rf_config_file;
    printf("channel %d, Setting tx_gain offset %f, rx_gain offset %f, tx_freq %f, rx_freq %f\n",
	   i, cfg->tx_gain[i],
	   cfg->rx_gain[i],
	   cfg->tx_freq[i],
	   cfg->rx_freq[i]);
  }
}

/* this function maps the RU tx and rx buffers to the available rf chains.
   Each rf chain is is addressed by the card number and the chain on the card. The
   rf_map specifies for each antenna port, on which rf chain the mapping should start. Multiple
   antennas are mapped to successive RF chains on the same card. */
int setup_RU_buffers(RU_t *ru) {

  int i,j; 
  int card,ant;

  //uint16_t N_TA_offset = 0;

  LTE_DL_FRAME_PARMS *frame_parms;
  
  if (ru) {
    frame_parms = &ru->frame_parms;
    printf("setup_RU_buffers: frame_parms = %p\n",frame_parms);
  } else {
    printf("RU[%d] not initialized\n", ru->idx);
    return(-1);
  }
  
  
  if (frame_parms->frame_type == TDD) {
    if      (frame_parms->N_RB_DL == 100) ru->N_TA_offset = 624;
    else if (frame_parms->N_RB_DL == 50)  ru->N_TA_offset = 624/2;
    else if (frame_parms->N_RB_DL == 25)  ru->N_TA_offset = 624/4;
#if BASIC_SIMULATOR
    /* this is required for the basic simulator in TDD mode
     * TODO: find a proper cleaner solution
     */
    ru->N_TA_offset = 0;
#endif
  } 
  if (ru->openair0_cfg.mmapped_dma == 1) {
    // replace RX signal buffers with mmaped HW versions
    
    for (i=0; i<ru->nb_rx; i++) {
      card = i/4;
      ant = i%4;
      printf("Mapping RU id %d, rx_ant %d, on card %d, chain %d\n",ru->idx,i,ru->rf_map.card+card, ru->rf_map.chain+ant);
      free(ru->common.rxdata[i]);
      ru->common.rxdata[i] = ru->openair0_cfg.rxbase[ru->rf_map.chain+ant];
      
      printf("rxdata[%d] @ %p\n",i,ru->common.rxdata[i]);
      for (j=0; j<16; j++) {
	printf("rxbuffer %d: %x\n",j,ru->common.rxdata[i][j]);
	ru->common.rxdata[i][j] = 16-j;
      }
    }
    
    for (i=0; i<ru->nb_tx; i++) {
      card = i/4;
      ant = i%4;
      printf("Mapping RU id %d, tx_ant %d, on card %d, chain %d\n",ru->idx,i,ru->rf_map.card+card, ru->rf_map.chain+ant);
      free(ru->common.txdata[i]);
      ru->common.txdata[i] = ru->openair0_cfg.txbase[ru->rf_map.chain+ant];
      
      printf("txdata[%d] @ %p\n",i,ru->common.txdata[i]);
      
      for (j=0; j<16; j++) {
	printf("txbuffer %d: %x\n",j,ru->common.txdata[i][j]);
	ru->common.txdata[i][j] = 16-j;
      }
    }
  }
  else {  // not memory-mapped DMA 
    //nothing to do, everything already allocated in lte_init
  }
  return(0);
}

static void* ru_stats_thread(void* param) {

  RU_t               *ru      = (RU_t*)param;

  wait_sync("ru_stats_thread");

  while (!oai_exit) {
     sleep(1);
     if (opp_enabled) {
       if (ru->feprx) print_meas(&ru->ofdm_demod_stats,"feprx",NULL,NULL);
       if (ru->feptx_ofdm) print_meas(&ru->ofdm_mod_stats,"feptx_ofdm",NULL,NULL);
       if (ru->fh_north_asynch_in) print_meas(&ru->rx_fhaul,"rx_fhaul",NULL,NULL);
       if (ru->fh_north_out) {
          print_meas(&ru->tx_fhaul,"tx_fhaul",NULL,NULL);
          print_meas(&ru->compression,"compression",NULL,NULL);
          print_meas(&ru->transport,"transport",NULL,NULL);
          LOG_I(PHY,"ru->north_out_cnt = %d\n",ru->north_out_cnt);
       }
       if (ru->fh_south_out) LOG_I(PHY,"ru->south_out_cnt = %d\n",ru->south_out_cnt);
       if (ru->fh_north_asynch_in) LOG_I(PHY,"ru->north_in_cnt = %d\n",ru->north_in_cnt);
       
     }
  }
  return(NULL);
}

#ifdef PHY_TX_THREAD
int first_phy_tx = 1;
volatile int16_t phy_tx_txdataF_end;
volatile int16_t phy_tx_end;
#endif

static void* ru_thread_tx( void* param ) {
  RU_t *ru              = (RU_t*)param;
  RU_proc_t *proc       = &ru->proc;
  PHY_VARS_eNB *eNB;
  L1_proc_t *eNB_proc;
  L1_rxtx_proc_t *L1_proc;

  cpu_set_t cpuset;
  CPU_ZERO(&cpuset);


  thread_top_init("ru_thread_tx",1,400000,500000,500000);

  //CPU_SET(5, &cpuset);
  //pthread_setaffinity_np(pthread_self(), sizeof(cpu_set_t), &cpuset);
  //wait_sync("ru_thread_tx");
  wait_on_condition(&proc->mutex_FH1,&proc->cond_FH1,&proc->instance_cnt_FH1,"ru_thread_tx");

  //printf( "ru_thread_tx ready\n");
  while (!oai_exit) { 

    VCD_SIGNAL_DUMPER_DUMP_VARIABLE_BY_NAME(VCD_SIGNAL_DUMPER_VARIABLES_CPUID_RU_THREAD_TX,sched_getcpu());   
    if (oai_exit) break;   


    LOG_D(PHY,"ru_thread_tx (ru %d): Waiting for TX processing\n",ru->idx);
    // wait until eNBs are finished subframe RX n and TX n+4
    wait_on_condition(&proc->mutex_eNBs,&proc->cond_eNBs,&proc->instance_cnt_eNBs,"ru_thread_tx");
    LOG_D(PHY,"ru_thread_tx (ru %d): Woken from condition\n",ru->idx);
    if (oai_exit) break;
    //printf("~~~~~~~~~~~~~~~~~~~~~~~~~~~~ru_thread_tx is waken up %d.%d having L1 %d\n", proc->frame_tx, proc->subframe_tx, ru->num_eNB);
  	       
    // do TX front-end processing if needed (precoding and/or IDFTs)
    if (ru->feptx_prec) ru->feptx_prec(ru);
  	  
    // do OFDM if needed
    if ((ru->fh_north_asynch_in == NULL) && (ru->feptx_ofdm)) ru->feptx_ofdm(ru);
    if(!emulate_rf){    
      // do outgoing fronthaul (south) if needed
      if ((ru->fh_north_asynch_in == NULL) && (ru->fh_south_out)) ru->fh_south_out(ru);
  	      
      if (ru->fh_north_out) ru->fh_north_out(ru);
	}
    VCD_SIGNAL_DUMPER_DUMP_VARIABLE_BY_NAME(VCD_SIGNAL_DUMPER_VARIABLES_IC_ENB,proc->instance_cnt_eNBs);
    release_thread(&proc->mutex_eNBs,&proc->instance_cnt_eNBs,"ru_thread_tx");
    VCD_SIGNAL_DUMPER_DUMP_VARIABLE_BY_NAME(VCD_SIGNAL_DUMPER_VARIABLES_IC_ENB,proc->instance_cnt_eNBs);

    for(int i = 0; i<ru->num_eNB; i++)
    {
      eNB       = ru->eNB_list[i];
      eNB_proc  = &eNB->proc;
      L1_proc   = (get_thread_parallel_conf() == PARALLEL_RU_L1_TRX_SPLIT)? &eNB_proc->L1_proc_tx : &eNB_proc->L1_proc;
      char *L1_proc_name = (get_thread_parallel_conf() == PARALLEL_RU_L1_TRX_SPLIT)? "L1_proc_tx" : "L1_proc";
      pthread_mutex_lock(&eNB_proc->mutex_RU_tx);
      for (int j=0;j<eNB->num_RU;j++) {
        if (ru == eNB->RU_list[j]) {
          if ((eNB_proc->RU_mask_tx&(1<<j)) > 0)
            LOG_E(PHY,"eNB %d frame %d, subframe %d : previous information from RU tx %d (num_RU %d,mask %x) has not been served yet!\n",
	      eNB->Mod_id,eNB_proc->frame_rx,eNB_proc->subframe_rx,ru->idx,eNB->num_RU,eNB_proc->RU_mask_tx);
          eNB_proc->RU_mask_tx |= (1<<j);
        }
        else if (eNB->RU_list[j]->state == RU_SYNC){
      		eNB_proc->RU_mask_tx |= (1<<j);
        }
      }
      if (eNB_proc->RU_mask_tx != (1<<eNB->num_RU)-1) {  // not all RUs have provided their information so return
      	LOG_I(PHY,"Not all RUs have provided their info (mask = %d)\n", eNB_proc->RU_mask_tx);
        pthread_mutex_unlock(&eNB_proc->mutex_RU_tx);
      }
      else { // all RUs TX are finished so send the ready signal to eNB processing
      	LOG_I(PHY,"All RUs TX are finished. Ready to send wakeup signal to eNB processing\n");
        eNB_proc->RU_mask_tx = 0;
        pthread_mutex_unlock(&eNB_proc->mutex_RU_tx);

        pthread_mutex_lock( &L1_proc->mutex_RUs);
        L1_proc->instance_cnt_RUs = 0;
        LOG_I(PHY,"ru_thread_tx send signal to L1_thread_tx with (mask = %d)\n", eNB_proc->RU_mask_tx);
        // the thread can now be woken up
        if (pthread_cond_signal(&L1_proc->cond_RUs) != 0) {
          LOG_E( PHY, "[eNB] ERROR pthread_cond_signal for eNB TXnp4 thread\n");
          exit_fun( "ERROR pthread_cond_signal" );
        }
        pthread_mutex_unlock( &L1_proc->mutex_RUs );
      }
    }
  }
  release_thread(&proc->mutex_FH1,&proc->instance_cnt_FH1,"ru_thread_tx");
  return 0;
}

static void* ru_thread( void* param ) {


  RU_t               *ru      = (RU_t*)param;
  RU_proc_t          *proc    = &ru->proc;
  LTE_DL_FRAME_PARMS *fp      = &ru->frame_parms;
  int                subframe =9;
  int                frame    =1023;
  int                   resynch_done = 0;
  PHY_VARS_eNB **eNB_list = ru->eNB_list;
  cpu_set_t cpuset;
  CPU_ZERO(&cpuset);

  // set default return value

#if defined(PRE_SCD_THREAD)
  dlsch_ue_select_tbl_in_use = 1;
#endif

  thread_top_init("ru_thread",0,870000,1000000,1000000);

  //CPU_SET(1, &cpuset);
  //pthread_setaffinity_np(pthread_self(), sizeof(cpu_set_t), &cpuset);
  pthread_setname_np( pthread_self(),"ru thread");
  LOG_I(PHY,"thread ru created id=%ld\n", syscall(__NR_gettid));

  LOG_I(PHY,"Starting RU %d (%s,%s),\n",ru->idx,eNB_functions[ru->function],eNB_timing[ru->if_timing]);

  if(emulate_rf){
    fill_rf_config(ru,ru->rf_config_file);
    init_frame_parms(&ru->frame_parms,1);
    phy_init_RU(ru);
    if (setup_RU_buffers(ru)!=0) {
          printf("Exiting, cannot initialize RU Buffers\n");
          exit(-1);
    }

      LOG_I(PHY, "Signaling main thread that RU %d is ready\n",ru->idx);
      pthread_mutex_lock(&RC.ru_mutex);
      RC.ru_mask &= ~(1<<ru->idx);
      pthread_cond_signal(&RC.ru_cond);
      pthread_mutex_unlock(&RC.ru_mutex);

    ru->state = RU_RUN;

  }
  else if (ru->has_ctrl_prt == 0){
    // There is no control port: start everything here
    LOG_I(PHY, "RU %d has not ctrl port\n",ru->idx);
    if (ru->if_south == LOCAL_RF){
      fill_rf_config(ru,ru->rf_config_file);
      init_frame_parms(&ru->frame_parms,1);
      ru->frame_parms.nb_antennas_rx = ru->nb_rx;
      phy_init_RU(ru);
      
      
      openair0_device_load(&ru->rfdevice,&ru->openair0_cfg);
      
      if (setup_RU_buffers(ru)!=0) {
	printf("Exiting, cannot initialize RU Buffers\n");
	exit(-1);
      }
      pthread_mutex_lock(&RC.ru_mutex);
      RC.ru_mask &= ~(1<<ru->idx);
      pthread_cond_signal(&RC.ru_cond);
      pthread_mutex_unlock(&RC.ru_mutex);
    }
    pthread_mutex_lock(&RC.ru_mutex);
    RC.ru_mask &= ~(1<<ru->idx);
    pthread_cond_signal(&RC.ru_cond);
    pthread_mutex_unlock(&RC.ru_mutex);
    
    ru->state = RU_RUN;
    
    
  }

  pthread_mutex_lock(&proc->mutex_FH1);
  proc->instance_cnt_FH1 = 0;
  pthread_mutex_unlock(&proc->mutex_FH1);
  pthread_cond_signal(&proc->cond_FH1);

  while (!oai_exit) {

    if (ru->if_south != LOCAL_RF && ru->is_slave==1) ru->wait_cnt = 100;
    else                          ru->wait_cnt = 0;

    // wait to be woken up
    if (ru->function!=eNodeB_3GPP && ru->has_ctrl_prt == 1) {
      if (wait_on_condition(&ru->proc.mutex_ru,&ru->proc.cond_ru_thread,&ru->proc.instance_cnt_ru,"ru_thread")<0) break;
    }
    else wait_sync("ru_thread");
if(!emulate_rf){
    if (ru->is_slave == 0) AssertFatal(ru->state == RU_RUN,"ru-%d state = %s != RU_RUN\n",ru->idx,ru_states[ru->state]);
    else if (ru->is_slave == 1) AssertFatal(ru->state == RU_SYNC || ru->state == RU_RUN,"ru %d state = %s != RU_SYNC or RU_RUN\n",ru->idx,ru_states[ru->state]); 
    // Start RF device if any
    if (ru->start_rf) {
      if (ru->start_rf(ru) != 0)
        LOG_E(HW,"Could not start the RF device\n");
      else LOG_I(PHY,"RU %d rf device ready\n",ru->idx);
    }
    else LOG_D(PHY,"RU %d no rf device\n",ru->idx);
}

    // if an asnych_rxtx thread exists
    // wakeup the thread because the devices are ready at this point

    LOG_D(PHY,"Locking asynch mutex\n");
    if ((ru->fh_south_asynch_in)||(ru->fh_north_asynch_in)) {
      pthread_mutex_lock(&proc->mutex_asynch_rxtx);
      proc->instance_cnt_asynch_rxtx=0;
      pthread_mutex_unlock(&proc->mutex_asynch_rxtx);
      pthread_cond_signal(&proc->cond_asynch_rxtx);
    }
    else LOG_D(PHY,"RU %d no asynch_south interface\n",ru->idx);

    // if this is a slave RRU, try to synchronize on the DL frequency
    if ((ru->is_slave == 1) && (ru->if_south == LOCAL_RF)) do_ru_synch(ru);


    LOG_D(PHY,"Starting steady-state operation\n");
    // This is a forever while loop, it loops over subframes which are scheduled by incoming samples from HW devices
    while (ru->state == RU_RUN) {

      // these are local subframe/frame counters to check that we are in synch with the fronthaul timing.
      // They are set on the first rx/tx in the underly FH routines.
      if (subframe==9) {
        subframe=0;
        frame++;
        frame&=1023;
      } else {
        subframe++;
      }

      // synchronization on input FH interface, acquire signals/data and block
      if (ru->fh_south_in) ru->fh_south_in(ru,&frame,&subframe);
      else AssertFatal(1==0, "No fronthaul interface at south port");

#ifdef PHY_TX_THREAD
      if(first_phy_tx == 0)
	{
	  phy_tx_end = 0;
	  phy_tx_txdataF_end = 0;
	  if(pthread_mutex_lock(&ru->proc.mutex_phy_tx) != 0){
	    LOG_E( PHY, "[RU] ERROR pthread_mutex_lock for phy tx thread (IC %d)\n", ru->proc.instance_cnt_phy_tx);
	    exit_fun( "error locking mutex_rxtx" );
	  }
	  if (ru->proc.instance_cnt_phy_tx==-1) {
	    ++ru->proc.instance_cnt_phy_tx;
	    
	    // the thread can now be woken up
	    AssertFatal(pthread_cond_signal(&ru->proc.cond_phy_tx) == 0, "ERROR pthread_cond_signal for phy_tx thread\n");
	  }else{
	    LOG_E(PHY,"phy tx thread busy, skipping\n");
	    ++ru->proc.instance_cnt_phy_tx;
	  }
	  pthread_mutex_unlock( &ru->proc.mutex_phy_tx );
	} else {
        phy_tx_end = 1;
        phy_tx_txdataF_end = 1;
      }
      first_phy_tx = 0;
#endif
      
      if (ru->stop_rf && ru->cmd == STOP_RU) {
        ru->stop_rf(ru);
        ru->state = RU_IDLE;
        ru->cmd   = EMPTY;
        LOG_I(PHY,"RU %d rf device stopped\n",ru->idx);
        break;
      }
      else if (ru->cmd == STOP_RU) {
        ru->state = RU_IDLE;
        ru->cmd   = EMPTY;
        LOG_I(PHY,"RU %d stopped\n",ru->idx);
        break;
      }
      if (oai_exit == 1) break;

      if (ru->wait_cnt > 0) {

        ru->wait_cnt--;

        LOG_I(PHY,"RU thread %d, frame %d, subframe %d, wait_cnt %d \n",ru->idx, frame, subframe, ru->wait_cnt);

        if (ru->if_south!=LOCAL_RF && ru->wait_cnt <=20 && subframe == 5 && frame != RC.ru[0]->proc.frame_rx && resynch_done == 0) {
        // Send RRU_frame adjust
          RRU_CONFIG_msg_t rru_config_msg;
          rru_config_msg.type = RRU_frame_resynch;
          rru_config_msg.len  = sizeof(RRU_CONFIG_msg_t); // TODO: set to correct msg len
          ((uint16_t*)&rru_config_msg.msg[0])[0] = RC.ru[0]->proc.frame_rx;
          ru->cmd=WAIT_RESYNCH;
          LOG_D(PHY,"Sending Frame Resynch %d to RRU %d\n", RC.ru[0]->proc.frame_rx,ru->idx);
          AssertFatal((ru->ifdevice.trx_ctlsend_func(&ru->ifdevice,&rru_config_msg,rru_config_msg.len)!=-1),"Failed to send msg to RAU\n");
          resynch_done=1;
        }
        wakeup_L1s(ru);
      }
      else {

        LOG_D(PHY,"RU thread %d, frame %d, subframe %d \n",
              ru->idx,frame,subframe);

        if ((ru->do_prach>0) && (is_prach_subframe(fp, proc->frame_rx, proc->subframe_rx)==1)) {
          LOG_D(PHY,"Waking up prach for %d.%d\n",proc->frame_rx,proc->subframe_rx);
          wakeup_prach_ru(ru);
        }

#if (RRC_VERSION >= MAKE_VERSION(14, 0, 0))
        else if ((ru->do_prach>0) && (is_prach_subframe(fp, proc->frame_rx, proc->subframe_rx)>1)) {
          wakeup_prach_ru_br(ru);
        }
#endif

        // adjust for timing offset between RU
        if (ru->idx!=0) proc->frame_tx = (proc->frame_tx+proc->frame_offset)&1023;

        // At this point, all information for subframe has been received on FH interface
        // If this proc is to provide synchronization, do so
        wakeup_slaves(proc);

        // do RX front-end processing (frequency-shift, dft) if needed
        if (ru->feprx) ru->feprx(ru);

        // wakeup all eNB processes waiting for this RU
	pthread_mutex_lock(&proc->mutex_eNBs);
	if (proc->instance_cnt_eNBs==0) proc->instance_cnt_eNBs--;
	pthread_mutex_unlock(&proc->mutex_eNBs);

#if defined(PRE_SCD_THREAD)
	new_dlsch_ue_select_tbl_in_use = dlsch_ue_select_tbl_in_use;
	dlsch_ue_select_tbl_in_use = !dlsch_ue_select_tbl_in_use;
	memcpy(&pre_scd_eNB_UE_stats,&RC.mac[ru->eNB_list[0]->Mod_id]->UE_list.eNB_UE_stats, sizeof(eNB_UE_STATS)*MAX_NUM_CCs*NUMBER_OF_UE_MAX);
	memcpy(&pre_scd_activeUE, &RC.mac[ru->eNB_list[0]->Mod_id]->UE_list.active, sizeof(boolean_t)*NUMBER_OF_UE_MAX);
	if (pthread_mutex_lock(&ru->proc.mutex_pre_scd)!= 0) {
	  LOG_E( PHY, "[eNB] error locking proc mutex for eNB pre scd\n");
	  exit_fun("error locking mutex_time");
	}
	
	ru->proc.instance_pre_scd++;
	
	if (ru->proc.instance_pre_scd == 0) {
	  if (pthread_cond_signal(&ru->proc.cond_pre_scd) != 0) {
	    LOG_E( PHY, "[eNB] ERROR pthread_cond_signal for eNB pre scd\n" );
	    exit_fun( "ERROR pthread_cond_signal cond_pre_scd" );
	  }
	}else{
	  LOG_E( PHY, "[eNB] frame %d subframe %d rxtx busy instance_pre_scd %d\n",
		 frame,subframe,ru->proc.instance_pre_scd );
	}
	
	if (pthread_mutex_unlock(&ru->proc.mutex_pre_scd)!= 0) {
	  LOG_E( PHY, "[eNB] error unlocking mutex_pre_scd mutex for eNB pre scd\n");
	  exit_fun("error unlocking mutex_pre_scd");
	}
#endif
    // wakeup all eNB processes waiting for this RU
    if (ru->num_eNB>0) wakeup_L1s(ru);
    
#ifndef PHY_TX_THREAD
    if(get_thread_parallel_conf() == PARALLEL_SINGLE_THREAD || ru->num_eNB==0){
      // do TX front-end processing if needed (precoding and/or IDFTs)
      if (ru->feptx_prec) ru->feptx_prec(ru);
      
      // do OFDM if needed
      if ((ru->fh_north_asynch_in == NULL) && (ru->feptx_ofdm)) ru->feptx_ofdm(ru);
      if(!emulate_rf){
        // do outgoing fronthaul (south) if needed
        if ((ru->fh_north_asynch_in == NULL) && (ru->fh_south_out)) ru->fh_south_out(ru);
        
        if (ru->fh_north_out) ru->fh_north_out(ru);
      }
      proc->emulate_rf_busy = 0;
    }
#else
	struct timespec time_req, time_rem;
	time_req.tv_sec = 0;
	time_req.tv_nsec = 10000;
	
	while((!oai_exit)&&(phy_tx_end == 0)){
	  nanosleep(&time_req,&time_rem);
	  continue;
	}
#endif
      } // else wait_cnt == 0
    } // ru->state = RU_RU
  } // while !oai_exit

  printf( "Exiting ru_thread \n");

  if (!emulate_rf){
    if (ru->stop_rf != NULL) {
      if (ru->stop_rf(ru) != 0)
        LOG_E(HW,"Could not stop the RF device\n");
      else LOG_I(PHY,"RU %d rf device stopped\n",ru->idx);
    }
  }

  return NULL;

}


// This thread run the initial synchronization like a UE
void *ru_thread_synch(void *arg) {

  RU_t *ru = (RU_t*)arg;
  LTE_DL_FRAME_PARMS *fp=&ru->frame_parms;
  int32_t sync_pos,sync_pos2;
  int64_t peak_val;
  int64_t avg;
  static int ru_thread_synch_status=0;
  int cnt=0;

  thread_top_init("ru_thread_synch",0,5000000,10000000,10000000);

  wait_sync("ru_thread_synch");

  // initialize variables for PSS detection
  ru_sync_time_init(ru);

  while (!oai_exit) {

    // wait to be woken up
    if (wait_on_condition(&ru->proc.mutex_synch,&ru->proc.cond_synch,&ru->proc.instance_cnt_synch,"ru_thread_synch")<0) break;

    // if we're not in synch, then run initial synch
    if (ru->in_synch == 0) { 
      // run intial synch like UE
      LOG_I(PHY,"Running initial synchronization\n");
      
      ru->rx_offset = ru_sync_time(ru,
				   &peak_val,
				   &avg);
      LOG_I(PHY,"RU synch cnt %d: %d, val %llu (%d dB,%d dB)\n",cnt,ru->rx_offset,(unsigned long long)peak_val,dB_fixed64(peak_val),dB_fixed64(avg));
      cnt++;
      if (/*ru->rx_offset >= 0*/dB_fixed64(peak_val)>=85 && cnt>10) {

	LOG_I(PHY,"Estimated peak_val %d dB, avg %d => timing offset %llu\n",dB_fixed(peak_val),dB_fixed(avg),(unsigned long long int)ru->rx_offset);
	ru->in_synch = 1;

        LOG_M("ru_sync_rx.m","rurx",&ru->common.rxdata[0][0],LTE_NUMBER_OF_SUBFRAMES_PER_FRAME*fp->samples_per_tti,1,1);
        LOG_M("ru_sync_corr.m","sync_corr",ru->dmrs_corr,LTE_NUMBER_OF_SUBFRAMES_PER_FRAME*fp->samples_per_tti,1,6);
        LOG_M("ru_dmrs.m","rudmrs",&ru->dmrssync[0],fp->ofdm_symbol_size,1,1);
        //exit(-1);
      } // sync_pos > 0
      else //AssertFatal(cnt<1000,"Cannot find synch reference\n");
          { 
              if (cnt>200) {
                 LOG_M("ru_sync_rx.m","rurx",&ru->common.rxdata[0][0],LTE_NUMBER_OF_SUBFRAMES_PER_FRAME*fp->samples_per_tti,1,1);
                 LOG_M("ru_sync_corr.m","sync_corr",ru->dmrs_corr,LTE_NUMBER_OF_SUBFRAMES_PER_FRAME*fp->samples_per_tti,1,6);
                 LOG_M("ru_dmrs.m","rudmrs",&ru->dmrssync[0],fp->ofdm_symbol_size,1,1);

                 exit(-1);
              }
          }
    } // ru->in_synch==0
    if (release_thread(&ru->proc.mutex_synch,&ru->proc.instance_cnt_synch,"ru_synch_thread") < 0) break;
  } // oai_exit

  ru_sync_time_free(ru);

  ru_thread_synch_status = 0;
  return &ru_thread_synch_status;

}

#if defined(PRE_SCD_THREAD)
void* pre_scd_thread( void* param ){
    static int              eNB_pre_scd_status;
    protocol_ctxt_t         ctxt;
    int                     frame;
    int                     subframe;
    int                     min_rb_unit[MAX_NUM_CCs];
    int                     CC_id;
    int                     Mod_id;
    RU_t               *ru      = (RU_t*)param;
    Mod_id = ru->eNB_list[0]->Mod_id;

    frame = 0;
    subframe = 4;
    thread_top_init("pre_scd_thread",0,870000,1000000,1000000);

    while (!oai_exit) {
        if(oai_exit){
            break;
        }
        pthread_mutex_lock(&ru->proc.mutex_pre_scd );
        if (ru->proc.instance_pre_scd < 0) {
          pthread_cond_wait(&ru->proc.cond_pre_scd, &ru->proc.mutex_pre_scd);
        }
        pthread_mutex_unlock(&ru->proc.mutex_pre_scd);
        PROTOCOL_CTXT_SET_BY_MODULE_ID(&ctxt, Mod_id, ENB_FLAG_YES,
                 NOT_A_RNTI, frame, subframe,Mod_id);
        pdcp_run(&ctxt);

        for (CC_id = 0; CC_id < MAX_NUM_CCs; CC_id++) {

          rrc_rx_tx(&ctxt, CC_id);
          min_rb_unit[CC_id] = get_min_rb_unit(Mod_id, CC_id);
        }

        pre_scd_nb_rbs_required(Mod_id, frame, subframe,min_rb_unit,pre_nb_rbs_required[new_dlsch_ue_select_tbl_in_use]);

        if (subframe==9) {
          subframe=0;
          frame++;
          frame&=1023;
        } else {
          subframe++;
        }
        pthread_mutex_lock(&ru->proc.mutex_pre_scd );
        ru->proc.instance_pre_scd--;
        pthread_mutex_unlock(&ru->proc.mutex_pre_scd);
    }
    eNB_pre_scd_status = 0;
    return &eNB_pre_scd_status;
}
#endif

#ifdef PHY_TX_THREAD
/*!
 * \brief The phy tx thread of eNB.
 * \param param is a \ref L1_proc_t structure which contains the info what to process.
 * \returns a pointer to an int. The storage is not on the heap and must not be freed.
 */
static void* eNB_thread_phy_tx( void* param ) {
  static int eNB_thread_phy_tx_status;


  RU_t *ru      = (RU_t*)param;
  RU_proc_t *proc = &ru->proc;
  PHY_VARS_eNB **eNB_list = ru->eNB_list;

  L1_rxtx_proc_t L1_proc;

  // set default return value
  eNB_thread_phy_tx_status = 0;

  thread_top_init("eNB_thread_phy_tx",1,500000L,1000000L,20000000L);


  while (!oai_exit) {

    if (oai_exit) break;


    if (wait_on_condition(&proc->mutex_phy_tx,&proc->cond_phy_tx,&proc->instance_cnt_phy_tx,"eNB_phy_tx_thread") < 0) break;

    LOG_D(PHY,"Running eNB phy tx procedures\n");
    if(ru->num_eNB == 1){
       L1_proc.subframe_tx = proc->subframe_phy_tx;
       L1_proc.frame_tx = proc->frame_phy_tx;
       phy_procedures_eNB_TX(eNB_list[0], &L1_proc, 1);
       phy_tx_txdataF_end = 1;
       if(pthread_mutex_lock(&ru->proc.mutex_rf_tx) != 0){
          LOG_E( PHY, "[RU] ERROR pthread_mutex_lock for rf tx thread (IC %d)\n", ru->proc.instance_cnt_rf_tx);
          exit_fun( "error locking mutex_rf_tx" );
        }
        if (ru->proc.instance_cnt_rf_tx==-1) {
          ++ru->proc.instance_cnt_rf_tx;
          ru->proc.frame_tx = proc->frame_phy_tx;
          ru->proc.subframe_tx = proc->subframe_phy_tx;
          ru->proc.timestamp_tx = proc->timestamp_phy_tx;

          // the thread can now be woken up
          AssertFatal(pthread_cond_signal(&ru->proc.cond_rf_tx) == 0, "ERROR pthread_cond_signal for rf_tx thread\n");
        }else{
          LOG_E(PHY,"rf tx thread busy, skipping\n");
          late_control=STATE_BURST_TERMINATE;
        }
        pthread_mutex_unlock( &ru->proc.mutex_rf_tx );
    }
    if (release_thread(&proc->mutex_phy_tx,&proc->instance_cnt_phy_tx,"eNB_thread_phy_tx") < 0) break;
    phy_tx_end = 1;
  }

  LOG_I(PHY, "Exiting eNB thread PHY TX\n");

  eNB_thread_phy_tx_status = 0;
  return &eNB_thread_phy_tx_status;
}


static void* rf_tx( void* param ) {
  static int rf_tx_status;

  RU_t *ru      = (RU_t*)param;
  RU_proc_t *proc = &ru->proc;

  // set default return value
  rf_tx_status = 0;

  thread_top_init("rf_tx",1,500000L,1000000L,20000000L);
  
  while (!oai_exit) {

    if (oai_exit) break;


    if (wait_on_condition(&proc->mutex_rf_tx,&proc->cond_rf_tx,&proc->instance_cnt_rf_tx,"rf_tx_thread") < 0) break;

    LOG_D(PHY,"Running eNB rf tx procedures\n");
    if(ru->num_eNB == 1){
       // do TX front-end processing if needed (precoding and/or IDFTs)
       if (ru->feptx_prec) ru->feptx_prec(ru);
       // do OFDM if needed
       if ((ru->fh_north_asynch_in == NULL) && (ru->feptx_ofdm)) ru->feptx_ofdm(ru);
       if(!emulate_rf){
         // do outgoing fronthaul (south) if needed
         if ((ru->fh_north_asynch_in == NULL) && (ru->fh_south_out)) ru->fh_south_out(ru);

         if (ru->fh_north_out) ru->fh_north_out(ru);
       }
    }
    if (release_thread(&proc->mutex_rf_tx,&proc->instance_cnt_rf_tx,"rf_tx") < 0) break;
    if(proc->instance_cnt_rf_tx >= 0){
      late_control=STATE_BURST_TERMINATE;
      LOG_E(PHY,"detect rf tx busy change mode TX failsafe\n");
    }
  }

  LOG_I(PHY, "Exiting rf TX\n");

  rf_tx_status = 0;
  return &rf_tx_status;
}
#endif


 
int start_if(struct RU_t_s *ru,struct PHY_VARS_eNB_s *eNB) {
  return(ru->ifdevice.trx_start_func(&ru->ifdevice));
}

int start_rf(RU_t *ru) {
  return(ru->rfdevice.trx_start_func(&ru->rfdevice));
}

int stop_rf(RU_t *ru)
{
  ru->rfdevice.trx_end_func(&ru->rfdevice);
  return 0;
}

extern void fep_full(RU_t *ru);
extern void ru_fep_full_2thread(RU_t *ru);
extern void feptx_ofdm(RU_t *ru);
extern void feptx_ofdm_2thread(RU_t *ru);
extern void feptx_prec(RU_t *ru);
extern void init_fep_thread(RU_t *ru,pthread_attr_t *attr);
extern void init_feptx_thread(RU_t *ru,pthread_attr_t *attr);
extern void kill_fep_thread(RU_t *ru);
extern void kill_feptx_thread(RU_t *ru);

extern void configure_ru(int idx,
		  void *arg);

void reset_proc(RU_t *ru) {

  int i=0;
  RU_proc_t *proc;

  AssertFatal(ru != NULL, "ru is null\n");
  proc = &ru->proc;

  proc->ru = ru;
  proc->first_rx                 = 1;
  proc->first_tx                 = 1;
  proc->frame_offset             = 0;
  proc->frame_tx_unwrap          = 0;

  for (i=0;i<10;i++) proc->symbol_mask[i]=0;
}

extern void* ru_thread_control( void* param );

void init_RU_proc(RU_t *ru) {
   
  int i=0;
  RU_proc_t *proc;
  pthread_attr_t *attr_FH=NULL,*attr_FH1=NULL,*attr_prach=NULL,*attr_asynch=NULL,*attr_synch=NULL,*attr_emulateRF=NULL, *attr_ctrl=NULL;
  //pthread_attr_t *attr_fep=NULL;
#if (RRC_VERSION >= MAKE_VERSION(14, 0, 0))
  pthread_attr_t *attr_prach_br=NULL;
#endif
  char name[100];

#ifndef OCP_FRAMEWORK
  LOG_I(PHY,"Initializing RU proc %d (%s,%s),\n",ru->idx,eNB_functions[ru->function],eNB_timing[ru->if_timing]);
#endif
  proc = &ru->proc;
  memset((void*)proc,0,sizeof(RU_proc_t));

  proc->ru = ru;
  proc->instance_cnt_prach       = -1;
  proc->instance_cnt_synch       = -1;
  proc->instance_cnt_FH          = -1;
  proc->instance_cnt_FH1         = -1;
  proc->instance_cnt_emulateRF   = -1;
  proc->instance_cnt_asynch_rxtx = -1;

  proc->instance_cnt_ru 	 = -1;

  proc->instance_cnt_eNBs        = -1;

  proc->first_rx                 = 1;
  proc->first_tx                 = 1;
  proc->frame_offset             = 0;
  proc->num_slaves               = 0;
  proc->frame_tx_unwrap          = 0;
  proc->ru_rx_ready              = 0;
  proc->ru_tx_ready              = 0;

  for (i=0;i<10;i++) proc->symbol_mask[i]=0;
  
  pthread_mutex_init( &proc->mutex_prach, NULL);
  pthread_mutex_init( &proc->mutex_asynch_rxtx, NULL);
  pthread_mutex_init( &proc->mutex_synch,NULL);
  pthread_mutex_init( &proc->mutex_FH,NULL);
  pthread_mutex_init( &proc->mutex_FH1,NULL);
  pthread_mutex_init( &proc->mutex_emulateRF,NULL);
  pthread_mutex_init( &proc->mutex_eNBs, NULL);
  pthread_mutex_init( &proc->mutex_ru,NULL);
  
  pthread_cond_init( &proc->cond_prach, NULL);
  pthread_cond_init( &proc->cond_FH, NULL);
  pthread_cond_init( &proc->cond_FH1, NULL);
  pthread_cond_init( &proc->cond_emulateRF, NULL);
  pthread_cond_init( &proc->cond_asynch_rxtx, NULL);
  pthread_cond_init( &proc->cond_synch,NULL);
  pthread_cond_init( &proc->cond_eNBs, NULL);
  pthread_cond_init( &proc->cond_ru_thread,NULL);
  
  pthread_attr_init( &proc->attr_FH);
  pthread_attr_init( &proc->attr_FH1);
  pthread_attr_init( &proc->attr_emulateRF);
  pthread_attr_init( &proc->attr_prach);
  pthread_attr_init( &proc->attr_synch);
  pthread_attr_init( &proc->attr_asynch_rxtx);
  pthread_attr_init( &proc->attr_fep);

#if (RRC_VERSION >= MAKE_VERSION(14, 0, 0))
  proc->instance_cnt_prach_br       = -1;
  pthread_mutex_init( &proc->mutex_prach_br, NULL);
  pthread_cond_init( &proc->cond_prach_br, NULL);
  pthread_attr_init( &proc->attr_prach_br);
#endif  

#ifdef PHY_TX_THREAD
  proc->instance_cnt_phy_tx       = -1;
  pthread_mutex_init( &proc->mutex_phy_tx, NULL);
  pthread_cond_init( &proc->cond_phy_tx, NULL);
  proc->instance_cnt_rf_tx       = -1;
  pthread_mutex_init( &proc->mutex_rf_tx, NULL);
  pthread_cond_init( &proc->cond_rf_tx, NULL);
#endif
  
#ifndef DEADLINE_SCHEDULER
  attr_FH        = &proc->attr_FH;
  attr_FH1       = &proc->attr_FH1;
  attr_prach     = &proc->attr_prach;
  attr_synch     = &proc->attr_synch;
  attr_asynch    = &proc->attr_asynch_rxtx;
  attr_emulateRF = &proc->attr_emulateRF;
#if (RRC_VERSION >= MAKE_VERSION(14, 0, 0))
  attr_prach_br  = &proc->attr_prach_br;
#endif
#endif
  

  if (ru->function!=eNodeB_3GPP) pthread_create( &proc->pthread_ctrl, attr_ctrl, ru_thread_control, (void*)ru );
  

  pthread_create( &proc->pthread_FH, attr_FH, ru_thread, (void*)ru );

#if defined(PRE_SCD_THREAD)
    proc->instance_pre_scd = -1;
    pthread_mutex_init( &proc->mutex_pre_scd, NULL);
    pthread_cond_init( &proc->cond_pre_scd, NULL);
    pthread_create(&proc->pthread_pre_scd, NULL, pre_scd_thread, (void*)ru);
    pthread_setname_np(proc->pthread_pre_scd, "pre_scd_thread");
#endif

#ifdef PHY_TX_THREAD
    pthread_create( &proc->pthread_phy_tx, NULL, eNB_thread_phy_tx, (void*)ru );
    pthread_setname_np( proc->pthread_phy_tx, "phy_tx_thread" );
    pthread_create( &proc->pthread_rf_tx, NULL, rf_tx, (void*)ru );
#endif

  if(emulate_rf)
    pthread_create( &proc->pthread_emulateRF, attr_emulateRF, emulatedRF_thread, (void*)proc );

  if (get_thread_parallel_conf() == PARALLEL_RU_L1_SPLIT || get_thread_parallel_conf() == PARALLEL_RU_L1_TRX_SPLIT)
    pthread_create( &proc->pthread_FH1, attr_FH1, ru_thread_tx, (void*)ru );


  if (ru->function == NGFI_RRU_IF4p5) {
    pthread_create( &proc->pthread_prach, attr_prach, ru_thread_prach, (void*)ru );
#if (RRC_VERSION >= MAKE_VERSION(14, 0, 0))  
    pthread_create( &proc->pthread_prach_br, attr_prach_br, ru_thread_prach_br, (void*)ru );
#endif
    if (ru->is_slave == 1) pthread_create( &proc->pthread_synch, attr_synch, ru_thread_synch, (void*)ru);
    
    
    if ((ru->if_timing == synch_to_other) ||
	(ru->function == NGFI_RRU_IF5) ||
	(ru->function == NGFI_RRU_IF4p5)) {
        LOG_I(PHY,"Starting ru_thread_asynch_rxtx, ru->is_slave %d, ru->generate_dmrs_sync %d\n",
              ru->is_slave,ru->generate_dmrs_sync);
	//generate_ul_ref_sigs();
        //ru->dmrssync = (int16_t*)malloc16_clear(ru->frame_parms.ofdm_symbol_size*2*sizeof(int16_t)); 
        pthread_create( &proc->pthread_asynch_rxtx, attr_asynch, ru_thread_asynch_rxtx, (void*)ru );
    }
    
    
  }
  else if (ru->function == eNodeB_3GPP && ru->if_south == LOCAL_RF) { // DJP - need something else to distinguish between monolithic and PNF
    LOG_I(PHY,"%s() DJP - added creation of pthread_prach\n", __FUNCTION__);
    pthread_create( &proc->pthread_prach, attr_prach, ru_thread_prach, (void*)ru );
    ru->state=RU_RUN;
    fill_rf_config(ru,ru->rf_config_file);
    init_frame_parms(&ru->frame_parms,1);
    ru->frame_parms.nb_antennas_rx = ru->nb_rx;
    phy_init_RU(ru);


    openair0_device_load(&ru->rfdevice,&ru->openair0_cfg);

   if (setup_RU_buffers(ru)!=0) {
      printf("Exiting, cannot initialize RU Buffers\n");
      exit(-1);
   }

  }

  if (get_thread_worker_conf() == WORKER_ENABLE) { 
    init_fep_thread(ru,NULL); 
    init_feptx_thread(ru,NULL);
  } 
  if (opp_enabled == 1) pthread_create(&ru->ru_stats_thread,NULL,ru_stats_thread,(void*)ru); 
 

  if (ru->function == eNodeB_3GPP) {
    usleep(10000);
    LOG_I(PHY, "Signaling main thread that RU %d (is_slave %d,send_dmrs %d) is ready in state %s\n",ru->idx,ru->is_slave,ru->generate_dmrs_sync,ru_states[ru->state]);
    pthread_mutex_lock(&RC.ru_mutex);
    RC.ru_mask &= ~(1<<ru->idx);
    pthread_cond_signal(&RC.ru_cond);
    pthread_mutex_unlock(&RC.ru_mutex);
  }
}

void kill_RU_proc(RU_t *ru)
{
  RU_proc_t *proc = &ru->proc;

#if defined(PRE_SCD_THREAD)
  pthread_mutex_lock(&proc->mutex_pre_scd);
  ru->proc.instance_pre_scd = 0;
  pthread_cond_signal(&proc->cond_pre_scd);
  pthread_mutex_unlock(&proc->mutex_pre_scd);
  pthread_join(proc->pthread_pre_scd, NULL);
  pthread_mutex_destroy(&proc->mutex_pre_scd);
  pthread_cond_destroy(&proc->cond_pre_scd);
#endif
#ifdef PHY_TX_THREAD
  pthread_mutex_lock(&proc->mutex_phy_tx);
  proc->instance_cnt_phy_tx = 0;
  pthread_cond_signal(&proc->cond_phy_tx);
  pthread_mutex_unlock(&proc->mutex_phy_tx);
  pthread_join(ru->proc.pthread_phy_tx, NULL);
  pthread_mutex_destroy( &proc->mutex_phy_tx);
  pthread_cond_destroy( &proc->cond_phy_tx);
  pthread_mutex_lock(&proc->mutex_rf_tx);
  proc->instance_cnt_rf_tx = 0;
  pthread_cond_signal(&proc->cond_rf_tx);
  pthread_mutex_unlock(&proc->mutex_rf_tx);
  pthread_join(proc->pthread_rf_tx, NULL);
  pthread_mutex_destroy( &proc->mutex_rf_tx);
  pthread_cond_destroy( &proc->cond_rf_tx);
#endif

  if (get_thread_worker_conf() == WORKER_ENABLE) {
      LOG_D(PHY, "killing FEP thread\n"); 
      kill_fep_thread(ru);
      LOG_D(PHY, "killing FEP TX thread\n"); 
      kill_feptx_thread(ru);
  }

  pthread_mutex_lock(&proc->mutex_FH);
  proc->instance_cnt_FH = 0;
  pthread_cond_signal(&proc->cond_FH);
  pthread_mutex_unlock(&proc->mutex_FH);

  pthread_mutex_lock(&proc->mutex_FH1);
  proc->instance_cnt_FH1 = 0;
  pthread_cond_signal(&proc->cond_FH1);
  pthread_mutex_unlock(&proc->mutex_FH1);

  pthread_mutex_lock(&proc->mutex_prach);
  proc->instance_cnt_prach = 0;
  pthread_cond_signal(&proc->cond_prach);
  pthread_mutex_unlock(&proc->mutex_prach);

#if (RRC_VERSION >= MAKE_VERSION(14, 0, 0))
  pthread_mutex_lock(&proc->mutex_prach_br);
  proc->instance_cnt_prach_br = 0;
  pthread_cond_signal(&proc->cond_prach_br);
  pthread_mutex_unlock(&proc->mutex_prach_br);
#endif

  pthread_mutex_lock(&proc->mutex_synch);
  proc->instance_cnt_synch = 0;
  pthread_cond_signal(&proc->cond_synch);
  pthread_mutex_unlock(&proc->mutex_synch);

  pthread_mutex_lock(&proc->mutex_eNBs);
  proc->ru_tx_ready = 0;
  proc->instance_cnt_eNBs = 1;
  // cond_eNBs is used by both ru_thread and ru_thread_tx, so we need to send
  // a broadcast to wake up both threads
  pthread_cond_broadcast(&proc->cond_eNBs);
  pthread_mutex_unlock(&proc->mutex_eNBs);

  pthread_mutex_lock(&proc->mutex_asynch_rxtx);
  proc->instance_cnt_asynch_rxtx = 0;
  pthread_cond_signal(&proc->cond_asynch_rxtx);
  pthread_mutex_unlock(&proc->mutex_asynch_rxtx);

  LOG_D(PHY, "Joining pthread_FH\n");
  pthread_join(proc->pthread_FH, NULL);
  if (get_thread_parallel_conf() == PARALLEL_RU_L1_SPLIT || get_thread_parallel_conf() == PARALLEL_RU_L1_TRX_SPLIT) {
    LOG_D(PHY, "Joining pthread_FHTX\n");
    pthread_join(proc->pthread_FH1, NULL);
  }
  if (ru->function == NGFI_RRU_IF4p5) {
    LOG_D(PHY, "Joining pthread_prach\n");
    pthread_join(proc->pthread_prach, NULL);
#if (RRC_VERSION >= MAKE_VERSION(14, 0, 0))
    LOG_D(PHY, "Joining pthread_prach_br\n");
    pthread_join(proc->pthread_prach_br, NULL);
#endif
    if (ru->is_slave) {
      LOG_D(PHY, "Joining pthread_\n");
      pthread_join(proc->pthread_synch, NULL);
    }

    if ((ru->if_timing == synch_to_other) ||
        (ru->function == NGFI_RRU_IF5) ||
        (ru->function == NGFI_RRU_IF4p5)) {
      LOG_D(PHY, "Joining pthread_asynch_rxtx\n");
      pthread_join(proc->pthread_asynch_rxtx, NULL);
    }
  }
  if (opp_enabled) {
    LOG_D(PHY, "Joining ru_stats_thread\n");
    pthread_join(ru->ru_stats_thread, NULL);
  }

  pthread_mutex_destroy(&proc->mutex_prach);
  pthread_mutex_destroy(&proc->mutex_asynch_rxtx);
  pthread_mutex_destroy(&proc->mutex_synch);
  pthread_mutex_destroy(&proc->mutex_FH);
  pthread_mutex_destroy(&proc->mutex_FH1);
  pthread_mutex_destroy(&proc->mutex_eNBs);

  pthread_cond_destroy(&proc->cond_prach);
  pthread_cond_destroy(&proc->cond_FH);
  pthread_cond_destroy(&proc->cond_FH1);
  pthread_cond_destroy(&proc->cond_asynch_rxtx);
  pthread_cond_destroy(&proc->cond_synch);
  pthread_cond_destroy(&proc->cond_eNBs);

  pthread_attr_destroy(&proc->attr_FH);
  pthread_attr_destroy(&proc->attr_FH1);
  pthread_attr_destroy(&proc->attr_prach);
  pthread_attr_destroy(&proc->attr_synch);
  pthread_attr_destroy(&proc->attr_asynch_rxtx);
  pthread_attr_destroy(&proc->attr_fep);

#if (RRC_VERSION >= MAKE_VERSION(14, 0, 0))
  pthread_mutex_destroy(&proc->mutex_prach_br);
  pthread_cond_destroy(&proc->cond_prach_br);
  pthread_attr_destroy(&proc->attr_prach_br);
#endif
}






void init_precoding_weights(PHY_VARS_eNB *eNB) {

  int layer,ru_id,aa,re,ue,tb;
  LTE_DL_FRAME_PARMS *fp=&eNB->frame_parms;
  RU_t *ru;
  LTE_eNB_DLSCH_t *dlsch;

  // init precoding weigths
  for (ue=0;ue<NUMBER_OF_UE_MAX;ue++) {
    for (tb=0;tb<2;tb++) {
      dlsch = eNB->dlsch[ue][tb];
      for (layer=0; layer<4; layer++) {
	int nb_tx=0;
	for (ru_id=0;ru_id<RC.nb_RU;ru_id++) { 
	  ru = RC.ru[ru_id];
	  nb_tx+=ru->nb_tx;
	}
	dlsch->ue_spec_bf_weights[layer] = (int32_t**)malloc16(nb_tx*sizeof(int32_t*));
	  
	for (aa=0; aa<nb_tx; aa++) {
	  dlsch->ue_spec_bf_weights[layer][aa] = (int32_t *)malloc16(fp->ofdm_symbol_size*sizeof(int32_t));
	  for (re=0;re<fp->ofdm_symbol_size; re++) {
	    dlsch->ue_spec_bf_weights[layer][aa][re] = 0x00007fff;
	  }
	}	
      }
    }
  }
}

void set_function_spec_param(RU_t *ru)
{
  int ret;

  switch (ru->if_south) {
  case LOCAL_RF:   // this is an RU with integrated RF (RRU, eNB)
    if (ru->function ==  NGFI_RRU_IF5) {                 // IF5 RRU
      ru->do_prach              = 0;                      // no prach processing in RU
      ru->fh_north_in           = NULL;                   // no shynchronous incoming fronthaul from north
      ru->fh_north_out          = fh_if5_north_out;       // need only to do send_IF5  reception
      ru->fh_south_out          = tx_rf;                  // send output to RF
      ru->fh_north_asynch_in    = fh_if5_north_asynch_in; // TX packets come asynchronously
      ru->feprx                 = NULL;                   // nothing (this is a time-domain signal)
      ru->feptx_ofdm            = NULL;                   // nothing (this is a time-domain signal)
      ru->feptx_prec            = NULL;                   // nothing (this is a time-domain signal)
      ru->start_if              = start_if;               // need to start the if interface for if5
      ru->ifdevice.host_type    = RRU_HOST;
      ru->rfdevice.host_type    = RRU_HOST;
      ru->ifdevice.eth_params   = &ru->eth_params;
      reset_meas(&ru->rx_fhaul);
      reset_meas(&ru->tx_fhaul);
      reset_meas(&ru->compression);
      reset_meas(&ru->transport);

      ret = openair0_transport_load(&ru->ifdevice,&ru->openair0_cfg,&ru->eth_params);
      printf("openair0_transport_init returns %d for ru_id %d\n", ret, ru->idx);
      if (ret<0) {
        printf("Exiting, cannot initialize transport protocol\n");
        exit(-1);
      }
    }
    else if (ru->function == NGFI_RRU_IF4p5) {
      ru->do_prach              = 1;                        // do part of prach processing in RU
      ru->fh_north_in           = NULL;                     // no synchronous incoming fronthaul from north
      ru->fh_north_out          = fh_if4p5_north_out;       // send_IF4p5 on reception
      ru->fh_south_out          = tx_rf;                    // send output to RF
      ru->fh_north_asynch_in    = fh_if4p5_north_asynch_in; // TX packets come asynchronously
      ru->feprx                 = (get_thread_worker_conf() == WORKER_DISABLE) ? fep_full :ru_fep_full_2thread;                 // RX DFTs
      ru->feptx_ofdm            = (get_thread_worker_conf() == WORKER_DISABLE) ? feptx_ofdm : feptx_ofdm_2thread;               // this is fep with idft only (no precoding in RRU)
      ru->feptx_prec            = NULL;
      ru->start_if              = start_if;                 // need to start the if interface for if4p5
      ru->ifdevice.host_type    = RRU_HOST;
      ru->rfdevice.host_type    = RRU_HOST;
      ru->ifdevice.eth_params   = &ru->eth_params;
      reset_meas(&ru->rx_fhaul);
      reset_meas(&ru->tx_fhaul);
      reset_meas(&ru->compression);
      reset_meas(&ru->transport);

      ret = openair0_transport_load(&ru->ifdevice,&ru->openair0_cfg,&ru->eth_params);
      printf("openair0_transport_init returns %d for ru_id %d\n", ret, ru->idx);
      if (ret<0) {
        printf("Exiting, cannot initialize transport protocol\n");
        exit(-1);
      }
      malloc_IF4p5_buffer(ru);
    }
    else if (ru->function == eNodeB_3GPP) {
      ru->do_prach             = 0;                       // no prach processing in RU
      ru->feprx                = (get_thread_worker_conf() == WORKER_DISABLE) ? fep_full : ru_fep_full_2thread;                // RX DFTs
      ru->feptx_ofdm           = (get_thread_worker_conf() == WORKER_DISABLE) ? feptx_ofdm : feptx_ofdm_2thread;              // this is fep with idft and precoding
      ru->feptx_prec           = feptx_prec;              // this is fep with idft and precoding
      ru->fh_north_in          = NULL;                    // no incoming fronthaul from north
      ru->fh_north_out         = NULL;                    // no outgoing fronthaul to north
      ru->start_if             = NULL;                    // no if interface
      ru->rfdevice.host_type   = RAU_HOST;
    }
    ru->fh_south_in            = rx_rf;                               // local synchronous RF RX
    ru->fh_south_out           = tx_rf;                               // local synchronous RF TX
    ru->start_rf               = start_rf;                            // need to start the local RF interface
    ru->stop_rf                = stop_rf;
    printf("configuring ru_id %d (start_rf %p)\n", ru->idx, start_rf);
    /*
      if (ru->function == eNodeB_3GPP) { // configure RF parameters only for 3GPP eNodeB, we need to get them from RAU otherwise
      fill_rf_config(ru,rf_config_file);
      init_frame_parms(&ru->frame_parms,1);
      phy_init_RU(ru);
      }

      ret = openair0_device_load(&ru->rfdevice,&ru->openair0_cfg);
      if (setup_RU_buffers(ru)!=0) {
      printf("Exiting, cannot initialize RU Buffers\n");
      exit(-1);
      }*/
    break;

  case REMOTE_IF5: // the remote unit is IF5 RRU
    ru->do_prach               = 0;
    ru->feprx                  = (get_thread_worker_conf() == WORKER_DISABLE) ? fep_full : fep_full;                   // this is frequency-shift + DFTs
    ru->feptx_prec             = feptx_prec;                 // need to do transmit Precoding + IDFTs
    ru->feptx_ofdm             = (get_thread_worker_conf() == WORKER_DISABLE) ? feptx_ofdm : feptx_ofdm_2thread;                 // need to do transmit Precoding + IDFTs
    ru->fh_south_in          = fh_if5_south_in;     // synchronous IF5 reception
    ru->fh_south_out         = fh_if5_south_out;    // synchronous IF5 transmission
    ru->fh_south_asynch_in   = NULL;                // no asynchronous UL
    ru->start_rf               = NULL;                 // no local RF
    ru->stop_rf                = NULL;
    ru->start_if               = start_if;             // need to start if interface for IF5
    ru->ifdevice.host_type     = RAU_HOST;
    ru->ifdevice.eth_params    = &ru->eth_params;
    ru->ifdevice.configure_rru = configure_ru;

    ret = openair0_transport_load(&ru->ifdevice,&ru->openair0_cfg,&ru->eth_params);
    printf("openair0_transport_init returns %d for ru_id %d\n", ret, ru->idx);
    if (ret<0) {
      printf("Exiting, cannot initialize transport protocol\n");
      exit(-1);
    }
    break;

  case REMOTE_IF4p5:
    ru->do_prach               = 0;
    ru->feprx                  = NULL;                // DFTs
    ru->feptx_prec             = feptx_prec;          // Precoding operation
    ru->feptx_ofdm             = NULL;                // no OFDM mod
    ru->fh_south_in            = fh_if4p5_south_in;   // synchronous IF4p5 reception
    ru->fh_south_out           = fh_if4p5_south_out;  // synchronous IF4p5 transmission
    ru->fh_south_asynch_in     = (ru->if_timing == synch_to_other) ? fh_if4p5_south_in : NULL;                // asynchronous UL if synch_to_other
    ru->fh_north_out           = NULL;
    ru->fh_north_asynch_in     = NULL;
    ru->start_rf               = NULL;                // no local RF
    ru->stop_rf                = NULL;
    ru->start_if               = start_if;            // need to start if interface for IF4p5
    ru->ifdevice.host_type     = RAU_HOST;
    ru->ifdevice.eth_params    = &ru->eth_params;
    ru->ifdevice.configure_rru = configure_ru;

    ret = openair0_transport_load(&ru->ifdevice, &ru->openair0_cfg, &ru->eth_params);
    printf("openair0_transport_init returns %d for ru_id %d\n", ret, ru->idx);
    if (ret<0) {
      printf("Exiting, cannot initialize transport protocol\n");
      exit(-1);
    }

    malloc_IF4p5_buffer(ru);

    break;

  default:
    LOG_E(PHY,"RU with invalid or unknown southbound interface type %d\n",ru->if_south);
    break;
  } // switch on interface type
}

//extern void RCconfig_RU(void);

void init_RU(char *rf_config_file, clock_source_t clock_source,clock_source_t time_source,int send_dmrssync) {
  
  int ru_id;
  RU_t *ru;
  PHY_VARS_eNB *eNB0= (PHY_VARS_eNB *)NULL;
  int i;
  int CC_id;

  // create status mask
  RC.ru_mask = 0;
  pthread_mutex_init(&RC.ru_mutex,NULL);
  pthread_cond_init(&RC.ru_cond,NULL);

  // read in configuration file)
  printf("configuring RU from file\n");
  RCconfig_RU();
  LOG_I(PHY,"number of L1 instances %d, number of RU %d, number of CPU cores %d\n",RC.nb_L1_inst,RC.nb_RU,get_nprocs());

  if (RC.nb_CC != 0)
    for (i=0;i<RC.nb_L1_inst;i++) 
      for (CC_id=0;CC_id<RC.nb_CC[i];CC_id++) RC.eNB[i][CC_id]->num_RU=0;

  LOG_D(PHY,"Process RUs RC.nb_RU:%d\n",RC.nb_RU);
  for (ru_id=0;ru_id<RC.nb_RU;ru_id++) {
    LOG_D(PHY,"Process RC.ru[%d]\n",ru_id);
    ru               = RC.ru[ru_id];
    ru->rf_config_file = rf_config_file;
    ru->idx          = ru_id;              
    ru->ts_offset    = 0;
    if (ru->is_slave == 1) {
       ru->in_synch    = 0;
    }
    else {
       ru->in_synch    = 1;
       ru->generate_dmrs_sync=send_dmrssync;
    }
    ru->cmd	     = EMPTY;
    ru->south_out_cnt= 0;
    // use eNB_list[0] as a reference for RU frame parameters
    // NOTE: multiple CC_id are not handled here yet!
    ru->openair0_cfg.clock_source  = clock_source;
    ru->openair0_cfg.time_source = time_source;
    ru->generate_dmrs_sync = (ru->is_slave == 0) ? 1 : 0;
    if (ru->generate_dmrs_sync == 1) {
    	generate_ul_ref_sigs();
        ru->dmrssync = (int16_t*)malloc16_clear(ru->frame_parms.ofdm_symbol_size*2*sizeof(int16_t)); 	
    }
    eNB0             = ru->eNB_list[0];
    LOG_D(PHY, "RU FUnction:%d ru->if_south:%d\n", ru->function, ru->if_south);
    LOG_D(PHY, "eNB0:%p\n", eNB0);
    if (eNB0)
      {
	if ((ru->function != NGFI_RRU_IF5) && (ru->function != NGFI_RRU_IF4p5))
	  AssertFatal(eNB0!=NULL,"eNB0 is null!\n");

	if (eNB0) {
	  LOG_I(PHY,"Copying frame parms from eNB %d to ru %d\n",eNB0->Mod_id,ru->idx);
	  memcpy((void*)&ru->frame_parms,(void*)&eNB0->frame_parms,sizeof(LTE_DL_FRAME_PARMS));

	  // attach all RU to all eNBs in its list/
	  LOG_D(PHY,"ru->num_eNB:%d eNB0->num_RU:%d\n", ru->num_eNB, eNB0->num_RU);
	  for (i=0;i<ru->num_eNB;i++) {
	    eNB0 = ru->eNB_list[i];
	    eNB0->RU_list[eNB0->num_RU++] = ru;
	  }
	}
      }
    //    LOG_I(PHY,"Initializing RRU descriptor %d : (%s,%s,%d)\n",ru_id,ru_if_types[ru->if_south],eNB_timing[ru->if_timing],ru->function);

    set_function_spec_param(ru);
    LOG_I(PHY,"Starting ru_thread %d, is_slave %d, send_dmrs %d\n",ru_id,ru->is_slave,ru->generate_dmrs_sync);

    init_RU_proc(ru);





  } // for ru_id

  //  sleep(1);
  LOG_D(HW,"[lte-softmodem.c] RU threads created\n");
  

}



 


void stop_ru(RU_t *ru) {

#if defined(PRE_SCD_THREAD) || defined(PHY_TX_THREAD)
  int *status;
#endif
  printf("Stopping RU %p processing threads\n",(void*)ru);
#if defined(PRE_SCD_THREAD)
  if(ru){
    ru->proc.instance_pre_scd = 0;
    pthread_cond_signal( &ru->proc.cond_pre_scd );
    pthread_join(ru->proc.pthread_pre_scd, (void**)&status );
    pthread_mutex_destroy(&ru->proc.mutex_pre_scd );
    pthread_cond_destroy(&ru->proc.cond_pre_scd );
  }
#endif
#ifdef PHY_TX_THREAD
  if(ru){
      ru->proc.instance_cnt_phy_tx = 0;
      pthread_cond_signal(&ru->proc.cond_phy_tx);
      pthread_join( ru->proc.pthread_phy_tx, (void**)&status );
      pthread_mutex_destroy( &ru->proc.mutex_phy_tx );
      pthread_cond_destroy( &ru->proc.cond_phy_tx );
      ru->proc.instance_cnt_rf_tx = 0;
      pthread_cond_signal(&ru->proc.cond_rf_tx);
      pthread_join( ru->proc.pthread_rf_tx, (void**)&status );
      pthread_mutex_destroy( &ru->proc.mutex_rf_tx );
      pthread_cond_destroy( &ru->proc.cond_rf_tx );
  }
#endif
}

void stop_RU(int nb_ru)
{
  for (int inst = 0; inst < nb_ru; inst++) {
    LOG_I(PHY, "Stopping RU %d processing threads\n", inst);
    kill_RU_proc(RC.ru[inst]);
  }
}


/* --------------------------------------------------------*/
/* from here function to use configuration module          */
void RCconfig_RU(void) {
  
  int               j                             = 0;
  int               i                             = 0;

  
  paramdef_t RUParams[] = RUPARAMS_DESC;
  paramlist_def_t RUParamList = {CONFIG_STRING_RU_LIST,NULL,0};


  config_getlist( &RUParamList,RUParams,sizeof(RUParams)/sizeof(paramdef_t), NULL);  

  
  if ( RUParamList.numelt > 0) {

    RC.ru = (RU_t**)malloc(RC.nb_RU*sizeof(RU_t*));
   



    RC.ru_mask=(1<<RC.nb_RU) - 1;
    printf("Set RU mask to %lx\n",RC.ru_mask);

    for (j = 0; j < RC.nb_RU; j++) {

      RC.ru[j]                                    = (RU_t*)malloc(sizeof(RU_t));
      memset((void*)RC.ru[j],0,sizeof(RU_t));
      RC.ru[j]->idx                                 = j;

      printf("Creating RC.ru[%d]:%p\n", j, RC.ru[j]);

      RC.ru[j]->if_timing                           = synch_to_ext_device;
      if (RC.nb_L1_inst >0)
        RC.ru[j]->num_eNB                           = RUParamList.paramarray[j][RU_ENB_LIST_IDX].numelt;
      else
	RC.ru[j]->num_eNB                           = 0;
      for (i=0;i<RC.ru[j]->num_eNB;i++) RC.ru[j]->eNB_list[i] = RC.eNB[RUParamList.paramarray[j][RU_ENB_LIST_IDX].iptr[i]][0];     

      RC.ru[j]->has_ctrl_prt                        = 1;

      if (config_isparamset(RUParamList.paramarray[j], RU_SDR_ADDRS)) {
        RC.ru[j]->openair0_cfg.sdr_addrs = strdup(*(RUParamList.paramarray[j][RU_SDR_ADDRS].strptr));
      }

      if (config_isparamset(RUParamList.paramarray[j], RU_SDR_CLK_SRC)) {
        if (strcmp(*(RUParamList.paramarray[j][RU_SDR_CLK_SRC].strptr), "internal") == 0) {
          RC.ru[j]->openair0_cfg.clock_source = internal;
          LOG_D(PHY, "RU clock source set as internal\n");
        } else if (strcmp(*(RUParamList.paramarray[j][RU_SDR_CLK_SRC].strptr), "external") == 0) {
          RC.ru[j]->openair0_cfg.clock_source = external;
          LOG_D(PHY, "RU clock source set as external\n");
        } else if (strcmp(*(RUParamList.paramarray[j][RU_SDR_CLK_SRC].strptr), "gpsdo") == 0) {
          RC.ru[j]->openair0_cfg.clock_source = gpsdo;
          LOG_D(PHY, "RU clock source set as gpsdo\n");
        } else {
          LOG_E(PHY, "Erroneous RU clock source in the provided configuration file: '%s'\n", *(RUParamList.paramarray[j][RU_SDR_CLK_SRC].strptr));
        }
      }

      if (strcmp(*(RUParamList.paramarray[j][RU_LOCAL_RF_IDX].strptr), "yes") == 0) {
	if ( !(config_isparamset(RUParamList.paramarray[j],RU_LOCAL_IF_NAME_IDX)) ) {
	  RC.ru[j]->if_south                        = LOCAL_RF;
	  RC.ru[j]->function                        = eNodeB_3GPP;
          RC.ru[j]->state                           = RU_RUN;
	  printf("Setting function for RU %d to eNodeB_3GPP\n",j);
        }
        else { 
          RC.ru[j]->eth_params.local_if_name            = strdup(*(RUParamList.paramarray[j][RU_LOCAL_IF_NAME_IDX].strptr));    
          RC.ru[j]->eth_params.my_addr                  = strdup(*(RUParamList.paramarray[j][RU_LOCAL_ADDRESS_IDX].strptr)); 
          RC.ru[j]->eth_params.remote_addr              = strdup(*(RUParamList.paramarray[j][RU_REMOTE_ADDRESS_IDX].strptr));
          RC.ru[j]->eth_params.my_portd                 = *(RUParamList.paramarray[j][RU_LOCAL_PORTD_IDX].uptr);
          RC.ru[j]->eth_params.remote_portd             = *(RUParamList.paramarray[j][RU_REMOTE_PORTD_IDX].uptr);

	  

	  // Check if control port set
	  if  (!(config_isparamset(RUParamList.paramarray[j],RU_REMOTE_PORTC_IDX)) ){
	        printf("Removing control port for RU %d\n",j);

		RC.ru[j]->has_ctrl_prt			      = 0;
          }
	  else {
	    RC.ru[j]->eth_params.my_portc                 = *(RUParamList.paramarray[j][RU_LOCAL_PORTC_IDX].uptr);
	    RC.ru[j]->eth_params.remote_portc             = *(RUParamList.paramarray[j][RU_REMOTE_PORTC_IDX].uptr);
	    printf(" Control port %u \n",RC.ru[j]->eth_params.my_portc);
	  
	  }

	  if (strcmp(*(RUParamList.paramarray[j][RU_TRANSPORT_PREFERENCE_IDX].strptr), "udp") == 0) {
	    RC.ru[j]->if_south                        = LOCAL_RF;
	    RC.ru[j]->function                        = NGFI_RRU_IF5;
	    RC.ru[j]->eth_params.transp_preference    = ETH_UDP_MODE;
           
	    printf("Setting function for RU %d to NGFI_RRU_IF5 (udp)\n",j);
	  } else if (strcmp(*(RUParamList.paramarray[j][RU_TRANSPORT_PREFERENCE_IDX].strptr), "raw") == 0) {
	    RC.ru[j]->if_south                        = LOCAL_RF;
	    RC.ru[j]->function                        = NGFI_RRU_IF5;
	    RC.ru[j]->eth_params.transp_preference    = ETH_RAW_MODE;
	  
	    printf("Setting function for RU %d to NGFI_RRU_IF5 (raw)\n",j);
	  } else if (strcmp(*(RUParamList.paramarray[j][RU_TRANSPORT_PREFERENCE_IDX].strptr), "udp_if4p5") == 0) {
	    RC.ru[j]->if_south                        = LOCAL_RF;
	    RC.ru[j]->function                        = NGFI_RRU_IF4p5;
	    RC.ru[j]->eth_params.transp_preference    = ETH_UDP_IF4p5_MODE;
	 
	    printf("Setting function for RU %d to NGFI_RRU_IF4p5 (udp)\n",j);
	  } else if (strcmp(*(RUParamList.paramarray[j][RU_TRANSPORT_PREFERENCE_IDX].strptr), "raw_if4p5") == 0) {
	    RC.ru[j]->if_south                        = LOCAL_RF;
	    RC.ru[j]->function                        = NGFI_RRU_IF4p5;
	    RC.ru[j]->eth_params.transp_preference    = ETH_RAW_IF4p5_MODE;
	
	    printf("Setting function for RU %d to NGFI_RRU_IF4p5 (raw)\n",j);
	  }
          printf("RU %d is_slave=%s\n",j,*(RUParamList.paramarray[j][RU_IS_SLAVE_IDX].strptr));
          if (strcmp(*(RUParamList.paramarray[j][RU_IS_SLAVE_IDX].strptr), "yes") == 0) RC.ru[j]->is_slave=1;
          else RC.ru[j]->is_slave=0;
	}
	RC.ru[j]->max_pdschReferenceSignalPower     = *(RUParamList.paramarray[j][RU_MAX_RS_EPRE_IDX].uptr);;
	RC.ru[j]->max_rxgain                        = *(RUParamList.paramarray[j][RU_MAX_RXGAIN_IDX].uptr);
	RC.ru[j]->num_bands                         = RUParamList.paramarray[j][RU_BAND_LIST_IDX].numelt;
	for (i=0;i<RC.ru[j]->num_bands;i++) RC.ru[j]->band[i] = RUParamList.paramarray[j][RU_BAND_LIST_IDX].iptr[i]; 
      } //strcmp(local_rf, "yes") == 0
      else {
	printf("RU %d: Transport %s\n",j,*(RUParamList.paramarray[j][RU_TRANSPORT_PREFERENCE_IDX].strptr));

        RC.ru[j]->eth_params.local_if_name	      = strdup(*(RUParamList.paramarray[j][RU_LOCAL_IF_NAME_IDX].strptr));    
        RC.ru[j]->eth_params.my_addr		      = strdup(*(RUParamList.paramarray[j][RU_LOCAL_ADDRESS_IDX].strptr)); 
        RC.ru[j]->eth_params.remote_addr	      = strdup(*(RUParamList.paramarray[j][RU_REMOTE_ADDRESS_IDX].strptr));
        RC.ru[j]->eth_params.my_portc		      = *(RUParamList.paramarray[j][RU_LOCAL_PORTC_IDX].uptr);
        RC.ru[j]->eth_params.remote_portc	      = *(RUParamList.paramarray[j][RU_REMOTE_PORTC_IDX].uptr);
        RC.ru[j]->eth_params.my_portd		      = *(RUParamList.paramarray[j][RU_LOCAL_PORTD_IDX].uptr);
        RC.ru[j]->eth_params.remote_portd	      = *(RUParamList.paramarray[j][RU_REMOTE_PORTD_IDX].uptr);
	if (strcmp(*(RUParamList.paramarray[j][RU_TRANSPORT_PREFERENCE_IDX].strptr), "udp") == 0) {
	  RC.ru[j]->if_south                     = REMOTE_IF5;
	  RC.ru[j]->function                     = NGFI_RAU_IF5;
	  RC.ru[j]->eth_params.transp_preference = ETH_UDP_MODE;
	} else if (strcmp(*(RUParamList.paramarray[j][RU_TRANSPORT_PREFERENCE_IDX].strptr), "raw") == 0) {
	  RC.ru[j]->if_south                     = REMOTE_IF5;
	  RC.ru[j]->function                     = NGFI_RAU_IF5;
	  RC.ru[j]->eth_params.transp_preference = ETH_RAW_MODE;
	} else if (strcmp(*(RUParamList.paramarray[j][RU_TRANSPORT_PREFERENCE_IDX].strptr), "udp_if4p5") == 0) {
	  RC.ru[j]->if_south                     = REMOTE_IF4p5;
	  RC.ru[j]->function                     = NGFI_RAU_IF4p5;
	  RC.ru[j]->eth_params.transp_preference = ETH_UDP_IF4p5_MODE;
	} else if (strcmp(*(RUParamList.paramarray[j][RU_TRANSPORT_PREFERENCE_IDX].strptr), "raw_if4p5") == 0) {
	  RC.ru[j]->if_south                     = REMOTE_IF4p5;
	  RC.ru[j]->function                     = NGFI_RAU_IF4p5;
	  RC.ru[j]->eth_params.transp_preference = ETH_RAW_IF4p5_MODE;
	} else if (strcmp(*(RUParamList.paramarray[j][RU_TRANSPORT_PREFERENCE_IDX].strptr), "raw_if5_mobipass") == 0) {
	  AssertFatal(1==0,"Mobipass support is depracated\n");
	}
        if (strcmp(*(RUParamList.paramarray[j][RU_IS_SLAVE_IDX].strptr), "yes") == 0) RC.ru[j]->is_slave=1;
        else RC.ru[j]->is_slave=0;
      }  /* strcmp(local_rf, "yes") != 0 */

      RC.ru[j]->nb_tx                             = *(RUParamList.paramarray[j][RU_NB_TX_IDX].uptr);
      RC.ru[j]->nb_rx                             = *(RUParamList.paramarray[j][RU_NB_RX_IDX].uptr);
      
      RC.ru[j]->att_tx                            = *(RUParamList.paramarray[j][RU_ATT_TX_IDX].uptr);
      RC.ru[j]->att_rx                            = *(RUParamList.paramarray[j][RU_ATT_RX_IDX].uptr);
    }// j=0..num_rus
  } else {
    RC.nb_RU = 0;	    
  } // setting != NULL

  return;
  
}

<|MERGE_RESOLUTION|>--- conflicted
+++ resolved
@@ -158,11 +158,7 @@
   if (subframe_select(&ru->frame_parms,ru->proc.subframe_tx)!=SF_UL) {
     send_IF4p5(ru,ru->proc.frame_tx, ru->proc.subframe_tx, IF4p5_PDLFFT);
     ru->south_out_cnt++;
-<<<<<<< HEAD
     LOG_D(PHY,"south_out_cnt %d\n",ru->south_out_cnt);
-=======
-    LOG_I(PHY,"south_out_cnt %d, frame %d, subframe %d, RU %d\n",ru->south_out_cnt,ru->proc.frame_tx,ru->proc.subframe_tx,ru->idx);
->>>>>>> eebb19d9
   }
 /*if (ru == RC.ru[0] || ru == RC.ru[1]) {
     VCD_SIGNAL_DUMPER_DUMP_VARIABLE_BY_NAME( VCD_SIGNAL_DUMPER_VARIABLES_FRAME_NUMBER_TX0_RU+ru->idx, ru->proc.frame_tx );
