/*******************************************************************************
    OpenAirInterface
    Copyright(c) 1999 - 2014 Eurecom
 
    OpenAirInterface is free software: you can redistribute it and/or modify
    it under the terms of the GNU General Public License as published by
    the Free Software Foundation, either version 3 of the License, or
    (at your option) any later version.


    OpenAirInterface is distributed in the hope that it will be useful,
    but WITHOUT ANY WARRANTY; without even the implied warranty of
    MERCHANTABILITY or FITNESS FOR A PARTICULAR PURPOSE.  See the
    GNU General Public License for more details.

    You should have received a copy of the GNU General Public License
    along with OpenAirInterface.The full GNU General Public License is
    included in this distribution in the file called "COPYING". If not,
    see <http://www.gnu.org/licenses/>.

   Contact Information
   OpenAirInterface Admin: openair_admin@eurecom.fr
   OpenAirInterface Tech : openair_tech@eurecom.fr
   OpenAirInterface Dev  : openair4g-devel@lists.eurecom.fr

   Address      : Eurecom, Campus SophiaTech, 450 Route des Chappes, CS 50193 - 06904 Biot Sophia Antipolis cedex, FRANCE

*******************************************************************************/

/*! \file lte-enb.c
 * \brief Top-level threads for eNodeB
 * \author R. Knopp, F. Kaltenberger, Navid Nikaein
 * \date 2012
 * \version 0.1
 * \company Eurecom
 * \email: knopp@eurecom.fr,florian.kaltenberger@eurecom.fr, navid.nikaein@eurecom.fr
 * \note
 * \warning
 */
#define _GNU_SOURCE
#include <stdio.h>
#include <stdlib.h>
#include <unistd.h>
#include <string.h>
#include <sys/ioctl.h>
#include <sys/types.h>
#include <sys/mman.h>
#include <sched.h>
#include <linux/sched.h>
#include <signal.h>
#include <execinfo.h>
#include <getopt.h>
#include <sys/sysinfo.h>
#include "rt_wrapper.h"

#undef MALLOC //there are two conflicting definitions, so we better make sure we don't use it at all

#include "assertions.h"
#include "msc.h"

#include "PHY/types.h"

#include "PHY/defs_common.h"
#undef MALLOC //there are two conflicting definitions, so we better make sure we don't use it at all


#include "../../ARCH/COMMON/common_lib.h"
#include "../../ARCH/ETHERNET/USERSPACE/LIB/ethernet_lib.h"

#include "PHY/LTE_TRANSPORT/if4_tools.h"
#include "PHY/LTE_TRANSPORT/if5_tools.h"

#include "PHY/phy_extern.h"
#include "LAYER2/MAC/mac_extern.h"
#include "PHY/LTE_TRANSPORT/transport_proto.h"
#include "SCHED/sched_eNB.h"
#include "PHY/LTE_ESTIMATION/lte_estimation.h"
#include "PHY/INIT/phy_init.h"

#include "LAYER2/MAC/mac.h"
#include "LAYER2/MAC/mac_extern.h"
#include "LAYER2/MAC/mac_proto.h"
#include "RRC/LTE/rrc_extern.h"
#include "PHY_INTERFACE/phy_interface.h"

#include "common/utils/LOG/log.h"
#include "UTIL/OTG/otg_tx.h"
#include "UTIL/OTG/otg_externs.h"
#include "UTIL/MATH/oml.h"
#include "common/utils/LOG/vcd_signal_dumper.h"
#include "UTIL/OPT/opt.h"
#include "enb_config.h"
//#include "PHY/TOOLS/time_meas.h"

/* these variables have to be defined before including ENB_APP/enb_paramdef.h */
static int DEFBANDS[] = {7};
static int DEFENBS[] = {0};

#include "ENB_APP/enb_paramdef.h"
#include "common/config/config_userapi.h"

#ifndef OPENAIR2
#include "UTIL/OTG/otg_extern.h"
#endif

#if defined(ENABLE_ITTI)
# if defined(ENABLE_USE_MME)
#   include "s1ap_eNB.h"
#ifdef PDCP_USE_NETLINK
#   include "SIMULATION/ETH_TRANSPORT/proto.h"
#endif
# endif
#endif

#include "T.h"

#include "pdcp.h"

extern volatile int                    oai_exit;
extern int emulate_rf;
extern int numerology;
extern clock_source_t clock_source;

extern PARALLEL_CONF_t get_thread_parallel_conf(void);
extern WORKER_CONF_t   get_thread_worker_conf(void);
extern void  phy_init_RU(RU_t*);
extern void  phy_free_RU(RU_t*);

void init_RU(char*);
void stop_RU(int nb_ru);
void do_ru_sync(RU_t *ru);

void configure_ru(int idx,
		  void *arg);

void configure_rru(int idx,
		   void *arg);

int attach_rru(RU_t *ru);

int connect_rau(RU_t *ru);

extern uint16_t sf_ahead;

/*************************************************************/
/* Functions to attach and configure RRU                     */

extern void wait_eNBs(void);

int attach_rru(RU_t *ru) {
  
  ssize_t      msg_len,len;
  RRU_CONFIG_msg_t rru_config_msg;
  int received_capabilities=0;

  wait_eNBs();
  // Wait for capabilities
  while (received_capabilities==0) {
    
    memset((void*)&rru_config_msg,0,sizeof(rru_config_msg));
    rru_config_msg.type = RAU_tick; 
    rru_config_msg.len  = sizeof(RRU_CONFIG_msg_t)-MAX_RRU_CONFIG_SIZE;
    LOG_I(PHY,"Sending RAU tick to RRU %d\n",ru->idx);
    AssertFatal((ru->ifdevice.trx_ctlsend_func(&ru->ifdevice,&rru_config_msg,rru_config_msg.len)!=-1),
		"RU %d cannot access remote radio\n",ru->idx);

    msg_len  = sizeof(RRU_CONFIG_msg_t)-MAX_RRU_CONFIG_SIZE+sizeof(RRU_capabilities_t);

    // wait for answer with timeout  
    if ((len = ru->ifdevice.trx_ctlrecv_func(&ru->ifdevice,
					     &rru_config_msg,
					     msg_len))<0) {
      LOG_I(PHY,"Waiting for RRU %d\n",ru->idx);     
    }
    else if (rru_config_msg.type == RRU_capabilities) {
      AssertFatal(rru_config_msg.len==msg_len,"Received capabilities with incorrect length (%d!=%d)\n",(int)rru_config_msg.len,(int)msg_len);
      LOG_I(PHY,"Received capabilities from RRU %d (len %d/%d, num_bands %d,max_pdschReferenceSignalPower %d, max_rxgain %d, nb_tx %d, nb_rx %d)\n",ru->idx,
	    (int)rru_config_msg.len,(int)msg_len,
	     ((RRU_capabilities_t*)&rru_config_msg.msg[0])->num_bands,
	     ((RRU_capabilities_t*)&rru_config_msg.msg[0])->max_pdschReferenceSignalPower[0],
	     ((RRU_capabilities_t*)&rru_config_msg.msg[0])->max_rxgain[0],
	     ((RRU_capabilities_t*)&rru_config_msg.msg[0])->nb_tx[0],
	     ((RRU_capabilities_t*)&rru_config_msg.msg[0])->nb_rx[0]);
      received_capabilities=1;
    }
    else {
      LOG_E(PHY,"Received incorrect message %d from RRU %d\n",rru_config_msg.type,ru->idx); 
    }
  }
  configure_ru(ru->idx,
	       (RRU_capabilities_t *)&rru_config_msg.msg[0]);
		    
  rru_config_msg.type = RRU_config;
  rru_config_msg.len  = sizeof(RRU_CONFIG_msg_t)-MAX_RRU_CONFIG_SIZE+sizeof(RRU_config_t);
  LOG_I(PHY,"Sending Configuration to RRU %d (num_bands %d,band0 %d,txfreq %u,rxfreq %u,att_tx %d,att_rx %d,N_RB_DL %d,N_RB_UL %d,3/4FS %d, prach_FO %d, prach_CI %d)\n",ru->idx,
	((RRU_config_t *)&rru_config_msg.msg[0])->num_bands,
	((RRU_config_t *)&rru_config_msg.msg[0])->band_list[0],
	((RRU_config_t *)&rru_config_msg.msg[0])->tx_freq[0],
	((RRU_config_t *)&rru_config_msg.msg[0])->rx_freq[0],
	((RRU_config_t *)&rru_config_msg.msg[0])->att_tx[0],
	((RRU_config_t *)&rru_config_msg.msg[0])->att_rx[0],
	((RRU_config_t *)&rru_config_msg.msg[0])->N_RB_DL[0],
	((RRU_config_t *)&rru_config_msg.msg[0])->N_RB_UL[0],
	((RRU_config_t *)&rru_config_msg.msg[0])->threequarter_fs[0],
	((RRU_config_t *)&rru_config_msg.msg[0])->prach_FreqOffset[0],
	((RRU_config_t *)&rru_config_msg.msg[0])->prach_ConfigIndex[0]);


  AssertFatal((ru->ifdevice.trx_ctlsend_func(&ru->ifdevice,&rru_config_msg,rru_config_msg.len)!=-1),
	      "RU %d failed send configuration to remote radio\n",ru->idx);

  return 0;
}

int connect_rau(RU_t *ru) {

  RRU_CONFIG_msg_t   rru_config_msg;
  ssize_t	     msg_len;
  int                tick_received          = 0;
  int                configuration_received = 0;
  RRU_capabilities_t *cap;
  int                i;
  int                len;

  // wait for RAU_tick
  while (tick_received == 0) {

    msg_len  = sizeof(RRU_CONFIG_msg_t)-MAX_RRU_CONFIG_SIZE;

    if ((len = ru->ifdevice.trx_ctlrecv_func(&ru->ifdevice,
					     &rru_config_msg,
					     msg_len))<0) {
      LOG_I(PHY,"Waiting for RAU\n");     
    }
    else {
      if (rru_config_msg.type == RAU_tick) {
	LOG_I(PHY,"Tick received from RAU\n");
	tick_received = 1;
      }
      else LOG_E(PHY,"Received erroneous message (%d)from RAU, expected RAU_tick\n",rru_config_msg.type);
    }
  }

  // send capabilities

  rru_config_msg.type = RRU_capabilities; 
  rru_config_msg.len  = sizeof(RRU_CONFIG_msg_t)-MAX_RRU_CONFIG_SIZE+sizeof(RRU_capabilities_t);
  cap                 = (RRU_capabilities_t*)&rru_config_msg.msg[0];
  LOG_I(PHY,"Sending Capabilities (len %d, num_bands %d,max_pdschReferenceSignalPower %d, max_rxgain %d, nb_tx %d, nb_rx %d)\n",
	(int)rru_config_msg.len,ru->num_bands,ru->max_pdschReferenceSignalPower,ru->max_rxgain,ru->nb_tx,ru->nb_rx);
  switch (ru->function) {
  case NGFI_RRU_IF4p5:
    cap->FH_fmt                                   = OAI_IF4p5_only;
    break;
  case NGFI_RRU_IF5:
    cap->FH_fmt                                   = OAI_IF5_only;
    break;
  case MBP_RRU_IF5:
    cap->FH_fmt                                   = MBP_IF5;
    break;
  default:
    AssertFatal(1==0,"RU_function is unknown %d\n",RC.ru[0]->function);
    break;
  }
  cap->num_bands                                  = ru->num_bands;
  for (i=0;i<ru->num_bands;i++) {
	LOG_I(PHY,"Band %d: nb_rx %d nb_tx %d pdschReferenceSignalPower %d rxgain %d\n",
	ru->band[i],ru->nb_rx,ru->nb_tx,ru->max_pdschReferenceSignalPower,ru->max_rxgain);
    cap->band_list[i]                             = ru->band[i];
    cap->nb_rx[i]                                 = ru->nb_rx;
    cap->nb_tx[i]                                 = ru->nb_tx;
    cap->max_pdschReferenceSignalPower[i]         = ru->max_pdschReferenceSignalPower;
    cap->max_rxgain[i]                            = ru->max_rxgain;
  }
  AssertFatal((ru->ifdevice.trx_ctlsend_func(&ru->ifdevice,&rru_config_msg,rru_config_msg.len)!=-1),
	      "RU %d failed send capabilities to RAU\n",ru->idx);

  // wait for configuration
  rru_config_msg.len  = sizeof(RRU_CONFIG_msg_t)-MAX_RRU_CONFIG_SIZE+sizeof(RRU_config_t);
  while (configuration_received == 0) {

    if ((len = ru->ifdevice.trx_ctlrecv_func(&ru->ifdevice,
					     &rru_config_msg,
					     rru_config_msg.len))<0) {
      LOG_I(PHY,"Waiting for configuration from RAU\n");     
    }    
    else {
      LOG_I(PHY,"Configuration received from RAU  (num_bands %d,band0 %d,txfreq %u,rxfreq %u,att_tx %d,att_rx %d,N_RB_DL %d,N_RB_UL %d,3/4FS %d, prach_FO %d, prach_CI %d)\n",
	    ((RRU_config_t *)&rru_config_msg.msg[0])->num_bands,
	    ((RRU_config_t *)&rru_config_msg.msg[0])->band_list[0],
	    ((RRU_config_t *)&rru_config_msg.msg[0])->tx_freq[0],
	    ((RRU_config_t *)&rru_config_msg.msg[0])->rx_freq[0],
	    ((RRU_config_t *)&rru_config_msg.msg[0])->att_tx[0],
	    ((RRU_config_t *)&rru_config_msg.msg[0])->att_rx[0],
	    ((RRU_config_t *)&rru_config_msg.msg[0])->N_RB_DL[0],
	    ((RRU_config_t *)&rru_config_msg.msg[0])->N_RB_UL[0],
	    ((RRU_config_t *)&rru_config_msg.msg[0])->threequarter_fs[0],
	    ((RRU_config_t *)&rru_config_msg.msg[0])->prach_FreqOffset[0],
	    ((RRU_config_t *)&rru_config_msg.msg[0])->prach_ConfigIndex[0]);
      
      configure_rru(ru->idx,
		    (void*)&rru_config_msg.msg[0]);
      configuration_received = 1;
    }
  }
  return 0;
}
/*************************************************************/
/* Southbound Fronthaul functions, RCC/RAU                   */

// southbound IF5 fronthaul for 16-bit OAI format
static inline void fh_if5_south_out(RU_t *ru) {
  if (ru == RC.ru[0]) VCD_SIGNAL_DUMPER_DUMP_VARIABLE_BY_NAME( VCD_SIGNAL_DUMPER_VARIABLES_TRX_TST, ru->proc.timestamp_tx&0xffffffff );
  send_IF5(ru, ru->proc.timestamp_tx, ru->proc.subframe_tx, &ru->seqno, IF5_RRH_GW_DL);
}

// southbound IF5 fronthaul for Mobipass packet format
static inline void fh_if5_mobipass_south_out(RU_t *ru) {
  if (ru == RC.ru[0]) VCD_SIGNAL_DUMPER_DUMP_VARIABLE_BY_NAME( VCD_SIGNAL_DUMPER_VARIABLES_TRX_TST, ru->proc.timestamp_tx&0xffffffff );
  send_IF5(ru, ru->proc.timestamp_tx, ru->proc.subframe_tx, &ru->seqno, IF5_MOBIPASS); 
}

// southbound IF4p5 fronthaul
static inline void fh_if4p5_south_out(RU_t *ru) {
  if (ru == RC.ru[0]) VCD_SIGNAL_DUMPER_DUMP_VARIABLE_BY_NAME( VCD_SIGNAL_DUMPER_VARIABLES_TRX_TST, ru->proc.timestamp_tx&0xffffffff );
  LOG_D(PHY,"Sending IF4p5 for frame %d subframe %d\n",ru->proc.frame_tx,ru->proc.subframe_tx);
  if (subframe_select(&ru->frame_parms,ru->proc.subframe_tx)!=SF_UL) 
    send_IF4p5(ru,ru->proc.frame_tx, ru->proc.subframe_tx, IF4p5_PDLFFT);
}

/*************************************************************/
/* Input Fronthaul from south RCC/RAU                        */

// Synchronous if5 from south 
void fh_if5_south_in(RU_t *ru,int *frame, int *subframe) {

  LTE_DL_FRAME_PARMS *fp = &ru->frame_parms;
  RU_proc_t *proc = &ru->proc;

  recv_IF5(ru, &proc->timestamp_rx, *subframe, IF5_RRH_GW_UL); 

  proc->frame_rx    = (proc->timestamp_rx / (fp->samples_per_tti*10))&1023;
  proc->subframe_rx = (proc->timestamp_rx / fp->samples_per_tti)%10;
  
  if (proc->first_rx == 0) {
    if (proc->subframe_rx != *subframe){
      LOG_E(PHY,"Received Timestamp doesn't correspond to the time we think it is (proc->subframe_rx %d, subframe %d)\n",proc->subframe_rx,*subframe);
      exit_fun("Exiting");
    }
    
    if (proc->frame_rx != *frame) {
      LOG_E(PHY,"Received Timestamp doesn't correspond to the time we think it is (proc->frame_rx %d frame %d)\n",proc->frame_rx,*frame);
      exit_fun("Exiting");
    }
  } else {
    proc->first_rx = 0;
    *frame = proc->frame_rx;
    *subframe = proc->subframe_rx;        
  }      
  
  VCD_SIGNAL_DUMPER_DUMP_VARIABLE_BY_NAME( VCD_SIGNAL_DUMPER_VARIABLES_TRX_TS, proc->timestamp_rx&0xffffffff );

}

// Synchronous if4p5 from south 
void fh_if4p5_south_in(RU_t *ru,int *frame,int *subframe) {

  LTE_DL_FRAME_PARMS *fp = &ru->frame_parms;
  RU_proc_t *proc = &ru->proc;
  int f,sf;


  uint16_t packet_type;
  uint32_t symbol_number=0;
  uint32_t symbol_mask_full;

  if ((fp->frame_type == TDD) && (subframe_select(fp,*subframe)==SF_S))  
    symbol_mask_full = (1<<fp->ul_symbols_in_S_subframe)-1;   
  else     
    symbol_mask_full = (1<<fp->symbols_per_tti)-1; 

  AssertFatal(proc->symbol_mask[*subframe]==0,"rx_fh_if4p5: proc->symbol_mask[%d] = %x\n",*subframe,proc->symbol_mask[*subframe]);
  do {   // Blocking, we need a timeout on this !!!!!!!!!!!!!!!!!!!!!!!
    recv_IF4p5(ru, &f, &sf, &packet_type, &symbol_number);

    if (packet_type == IF4p5_PULFFT) proc->symbol_mask[sf] = proc->symbol_mask[sf] | (1<<symbol_number);
    else if (packet_type == IF4p5_PULTICK) {           
      if ((proc->first_rx==0) && (f!=*frame)) LOG_E(PHY,"rx_fh_if4p5: PULTICK received frame %d != expected %d\n",f,*frame);       
      if ((proc->first_rx==0) && (sf!=*subframe)) LOG_E(PHY,"rx_fh_if4p5: PULTICK received subframe %d != expected %d (first_rx %d)\n",sf,*subframe,proc->first_rx);       
      break;     
      
    } else if (packet_type == IF4p5_PRACH) {
      // nothing in RU for RAU
    }
    LOG_D(PHY,"rx_fh_if4p5: subframe %d symbol mask %x\n",*subframe,proc->symbol_mask[*subframe]);
  } while(proc->symbol_mask[*subframe] != symbol_mask_full);    

  //caculate timestamp_rx, timestamp_tx based on frame and subframe
  proc->subframe_rx  = sf;
  proc->frame_rx     = f;
  proc->timestamp_rx = ((proc->frame_rx * 10)  + proc->subframe_rx ) * fp->samples_per_tti ;
  //  proc->timestamp_tx = proc->timestamp_rx +  (4*fp->samples_per_tti);
  proc->subframe_tx  = (sf+sf_ahead)%10;
  proc->frame_tx     = (sf>(9-sf_ahead)) ? (f+1)&1023 : f;
 
  if (proc->first_rx == 0) {
    if (proc->subframe_rx != *subframe){
      LOG_E(PHY,"Received Timestamp (IF4p5) doesn't correspond to the time we think it is (proc->subframe_rx %d, subframe %d)\n",proc->subframe_rx,*subframe);
      exit_fun("Exiting");
    }
    if (proc->frame_rx != *frame) {
      LOG_E(PHY,"Received Timestamp (IF4p5) doesn't correspond to the time we think it is (proc->frame_rx %d frame %d)\n",proc->frame_rx,*frame);
      exit_fun("Exiting");
    }
  } else {
    proc->first_rx = 0;
    *frame = proc->frame_rx;
    *subframe = proc->subframe_rx;        
  }

  if (ru == RC.ru[0]) {
    VCD_SIGNAL_DUMPER_DUMP_VARIABLE_BY_NAME( VCD_SIGNAL_DUMPER_VARIABLES_FRAME_NUMBER_RX0_RU, f );
    VCD_SIGNAL_DUMPER_DUMP_VARIABLE_BY_NAME( VCD_SIGNAL_DUMPER_VARIABLES_SUBFRAME_NUMBER_RX0_RU, sf );
    VCD_SIGNAL_DUMPER_DUMP_VARIABLE_BY_NAME( VCD_SIGNAL_DUMPER_VARIABLES_FRAME_NUMBER_TX0_RU, proc->frame_tx );
    VCD_SIGNAL_DUMPER_DUMP_VARIABLE_BY_NAME( VCD_SIGNAL_DUMPER_VARIABLES_SUBFRAME_NUMBER_TX0_RU, proc->subframe_tx );
  }

  proc->symbol_mask[sf] = 0;  
  VCD_SIGNAL_DUMPER_DUMP_VARIABLE_BY_NAME( VCD_SIGNAL_DUMPER_VARIABLES_TRX_TS, proc->timestamp_rx&0xffffffff );
  LOG_D(PHY,"RU %d: fh_if4p5_south_in sleeping ...\n",ru->idx);
  usleep(100);
}

// Dummy FH from south for getting synchronization from master RU
void fh_slave_south_in(RU_t *ru,int *frame,int *subframe) {
  // This case is for synchronization to another thread
  // it just waits for an external event.  The actual rx_fh is handle by the asynchronous RX thread
  RU_proc_t *proc=&ru->proc;

  if (wait_on_condition(&proc->mutex_FH,&proc->cond_FH,&proc->instance_cnt_FH,"fh_slave_south_in") < 0)
    return;

  release_thread(&proc->mutex_FH,&proc->instance_cnt_FH,"rx_fh_slave_south_in");

  
}

// asynchronous inbound if5 fronthaul from south (Mobipass)
void fh_if5_south_asynch_in_mobipass(RU_t *ru,int *frame,int *subframe) {

  RU_proc_t *proc       = &ru->proc;
  LTE_DL_FRAME_PARMS *fp = &ru->frame_parms;

  recv_IF5(ru, &proc->timestamp_rx, *subframe, IF5_MOBIPASS); 
  pthread_mutex_lock(&proc->mutex_asynch_rxtx);
  int offset_mobipass = 40120;
  pthread_mutex_lock(&proc->mutex_asynch_rxtx);
  proc->subframe_rx = ((proc->timestamp_rx-offset_mobipass)/fp->samples_per_tti)%10;
  proc->frame_rx    = ((proc->timestamp_rx-offset_mobipass)/(fp->samples_per_tti*10))&1023;

  proc->subframe_rx = (proc->timestamp_rx/fp->samples_per_tti)%10;
  proc->frame_rx    = (proc->timestamp_rx/(10*fp->samples_per_tti))&1023;

  if (proc->first_rx == 1) {
    proc->first_rx =2;
    *subframe = proc->subframe_rx;
    *frame    = proc->frame_rx; 
    LOG_E(PHY,"[Mobipass]timestamp_rx:%llu, frame_rx %d, subframe: %d\n",(unsigned long long int)proc->timestamp_rx,proc->frame_rx,proc->subframe_rx);
  }
  else {
    if (proc->subframe_rx != *subframe) {
        proc->first_rx++;
	LOG_E(PHY,"[Mobipass]timestamp:%llu, subframe_rx %d is not what we expect %d, first_rx:%d\n",(unsigned long long int)proc->timestamp_rx, proc->subframe_rx,*subframe, proc->first_rx);
      //exit_fun("Exiting");
    }
    if (proc->frame_rx != *frame) {
        proc->first_rx++;
       LOG_E(PHY,"[Mobipass]timestamp:%llu, frame_rx %d is not what we expect %d, first_rx:%d\n",(unsigned long long int)proc->timestamp_rx,proc->frame_rx,*frame, proc->first_rx);  
     // exit_fun("Exiting");
    }
    // temporary solution
      *subframe = proc->subframe_rx;
      *frame    = proc->frame_rx;
  }

  pthread_mutex_unlock(&proc->mutex_asynch_rxtx);


} // eNodeB_3GPP_BBU 

// asynchronous inbound if4p5 fronthaul from south
void fh_if4p5_south_asynch_in(RU_t *ru,int *frame,int *subframe) {

  LTE_DL_FRAME_PARMS *fp = &ru->frame_parms;
  RU_proc_t *proc       = &ru->proc;

  uint16_t packet_type;
  uint32_t symbol_number,symbol_mask,prach_rx;
  uint32_t got_prach_info=0;

  symbol_number = 0;
  symbol_mask   = (1<<fp->symbols_per_tti)-1;
  prach_rx      = 0;

  do {   // Blocking, we need a timeout on this !!!!!!!!!!!!!!!!!!!!!!!
    recv_IF4p5(ru, &proc->frame_rx, &proc->subframe_rx, &packet_type, &symbol_number);
    // grab first prach information for this new subframe
    if (got_prach_info==0) {
      prach_rx       = is_prach_subframe(fp, proc->frame_rx, proc->subframe_rx);
      got_prach_info = 1;
    }
    if (proc->first_rx != 0) {
      *frame = proc->frame_rx;
      *subframe = proc->subframe_rx;
      proc->first_rx = 0;
    }
    else {
      if (proc->frame_rx != *frame) {
	LOG_E(PHY,"frame_rx %d is not what we expect %d\n",proc->frame_rx,*frame);
	exit_fun("Exiting");
      }
      if (proc->subframe_rx != *subframe) {
	LOG_E(PHY,"subframe_rx %d is not what we expect %d\n",proc->subframe_rx,*subframe);
	exit_fun("Exiting");
      }
    }
    if      (packet_type == IF4p5_PULFFT)       symbol_mask &= (~(1<<symbol_number));
    else if (packet_type == IF4p5_PRACH)        prach_rx    &= (~0x1);
#if (RRC_VERSION >= MAKE_VERSION(14, 0, 0))
    else if (packet_type == IF4p5_PRACH_BR_CE0) prach_rx    &= (~0x2);
    else if (packet_type == IF4p5_PRACH_BR_CE1) prach_rx    &= (~0x4);
    else if (packet_type == IF4p5_PRACH_BR_CE2) prach_rx    &= (~0x8);
    else if (packet_type == IF4p5_PRACH_BR_CE3) prach_rx    &= (~0x10);
#endif
  } while( (symbol_mask > 0) || (prach_rx >0));   // haven't received all PUSCH symbols and PRACH information 
} 





/*************************************************************/
/* Input Fronthaul from North RRU                            */
  
// RRU IF4p5 TX fronthaul receiver. Assumes an if_device on input and if or rf device on output 
// receives one subframe's worth of IF4p5 OFDM symbols and OFDM modulates
void fh_if4p5_north_in(RU_t *ru,int *frame,int *subframe) {

  uint32_t symbol_number=0;
  uint32_t symbol_mask, symbol_mask_full;
  uint16_t packet_type;


  /// **** incoming IF4p5 from remote RCC/RAU **** ///             
  symbol_number = 0;
  symbol_mask = 0;
  symbol_mask_full = (1<<ru->frame_parms.symbols_per_tti)-1;
  
  do { 
    recv_IF4p5(ru, frame, subframe, &packet_type, &symbol_number);
    symbol_mask = symbol_mask | (1<<symbol_number);
  } while (symbol_mask != symbol_mask_full); 

  // dump VCD output for first RU in list
  if (ru == RC.ru[0]) {
    VCD_SIGNAL_DUMPER_DUMP_VARIABLE_BY_NAME( VCD_SIGNAL_DUMPER_VARIABLES_FRAME_NUMBER_TX0_RU, *frame );
    VCD_SIGNAL_DUMPER_DUMP_VARIABLE_BY_NAME( VCD_SIGNAL_DUMPER_VARIABLES_SUBFRAME_NUMBER_TX0_RU, *subframe );
  }
}

void fh_if5_north_asynch_in(RU_t *ru,int *frame,int *subframe) {

  LTE_DL_FRAME_PARMS *fp = &ru->frame_parms;
  RU_proc_t *proc        = &ru->proc;
  int subframe_tx,frame_tx;
  openair0_timestamp timestamp_tx;

  recv_IF5(ru, &timestamp_tx, *subframe, IF5_RRH_GW_DL); 
      //      printf("Received subframe %d (TS %llu) from RCC\n",subframe_tx,timestamp_tx);

  subframe_tx = (timestamp_tx/fp->samples_per_tti)%10;
  frame_tx    = (timestamp_tx/(fp->samples_per_tti*10))&1023;

  if (proc->first_tx != 0) {
    *subframe = subframe_tx;
    *frame    = frame_tx;
    proc->first_tx = 0;
  }
  else {
    AssertFatal(subframe_tx == *subframe,
                "subframe_tx %d is not what we expect %d\n",subframe_tx,*subframe);
    AssertFatal(frame_tx == *frame, 
                "frame_tx %d is not what we expect %d\n",frame_tx,*frame);
  }
}

void fh_if4p5_north_asynch_in(RU_t *ru,int *frame,int *subframe) {

  LTE_DL_FRAME_PARMS *fp = &ru->frame_parms;
  RU_proc_t *proc        = &ru->proc;

  uint16_t packet_type;
  uint32_t symbol_number,symbol_mask,symbol_mask_full;
  int subframe_tx,frame_tx;

  LOG_D(PHY, "%s(ru:%p frame, subframe)\n", __FUNCTION__, ru);
  symbol_number = 0;
  symbol_mask = 0;
  symbol_mask_full = ((subframe_select(fp,*subframe) == SF_S) ? (1<<fp->dl_symbols_in_S_subframe) : (1<<fp->symbols_per_tti))-1;
  do {   
    recv_IF4p5(ru, &frame_tx, &subframe_tx, &packet_type, &symbol_number);
    if ((subframe_select(fp,subframe_tx) == SF_DL) && (symbol_number == 0)) start_meas(&ru->rx_fhaul);
    LOG_D(PHY,"subframe %d (%d): frame %d, subframe %d, symbol %d\n",
         *subframe,subframe_select(fp,*subframe),frame_tx,subframe_tx,symbol_number);
    if (proc->first_tx != 0) {
      *frame    = frame_tx;
      *subframe = subframe_tx;
      proc->first_tx = 0;
      symbol_mask_full = ((subframe_select(fp,*subframe) == SF_S) ? (1<<fp->dl_symbols_in_S_subframe) : (1<<fp->symbols_per_tti))-1;
    }
    else {
      AssertFatal(frame_tx == *frame,
	          "frame_tx %d is not what we expect %d\n",frame_tx,*frame);
      AssertFatal(subframe_tx == *subframe,
		  "subframe_tx %d is not what we expect %d\n",subframe_tx,*subframe);
    }
    if (packet_type == IF4p5_PDLFFT) {
      symbol_mask = symbol_mask | (1<<symbol_number);
    }
    else AssertFatal(1==0,"Illegal IF4p5 packet type (should only be IF4p5_PDLFFT%d\n",packet_type);
  } while (symbol_mask != symbol_mask_full);    

  if (subframe_select(fp,subframe_tx) == SF_DL) stop_meas(&ru->rx_fhaul);

  proc->subframe_tx  = subframe_tx;
  proc->frame_tx     = frame_tx;

  if ((frame_tx == 0)&&(subframe_tx == 0)) proc->frame_tx_unwrap += 1024;

  proc->timestamp_tx = ((((uint64_t)frame_tx + (uint64_t)proc->frame_tx_unwrap) * 10) + (uint64_t)subframe_tx) * (uint64_t)fp->samples_per_tti;

  LOG_D(PHY,"RU %d/%d TST %llu, frame %d, subframe %d\n",ru->idx,0,(long long unsigned int)proc->timestamp_tx,frame_tx,subframe_tx);
    // dump VCD output for first RU in list
  if (ru == RC.ru[0]) {
    VCD_SIGNAL_DUMPER_DUMP_VARIABLE_BY_NAME( VCD_SIGNAL_DUMPER_VARIABLES_FRAME_NUMBER_TX0_RU, frame_tx );
    VCD_SIGNAL_DUMPER_DUMP_VARIABLE_BY_NAME( VCD_SIGNAL_DUMPER_VARIABLES_SUBFRAME_NUMBER_TX0_RU, subframe_tx );
  }

  if (ru->feptx_ofdm) ru->feptx_ofdm(ru);
  if (ru->fh_south_out) ru->fh_south_out(ru);
} 

void fh_if5_north_out(RU_t *ru) {

  RU_proc_t *proc=&ru->proc;
  uint8_t seqno=0;

  /// **** send_IF5 of rxdata to BBU **** ///       
  VCD_SIGNAL_DUMPER_DUMP_FUNCTION_BY_NAME( VCD_SIGNAL_DUMPER_FUNCTIONS_SEND_IF5, 1 );  
  send_IF5(ru, proc->timestamp_rx, proc->subframe_rx, &seqno, IF5_RRH_GW_UL);
  VCD_SIGNAL_DUMPER_DUMP_FUNCTION_BY_NAME( VCD_SIGNAL_DUMPER_FUNCTIONS_SEND_IF5, 0 );          

}

// RRU IF4p5 northbound interface (RX)
void fh_if4p5_north_out(RU_t *ru) {

  RU_proc_t *proc=&ru->proc;
  LTE_DL_FRAME_PARMS *fp = &ru->frame_parms;
  const int subframe     = proc->subframe_rx;
  if (ru->idx==0) VCD_SIGNAL_DUMPER_DUMP_VARIABLE_BY_NAME( VCD_SIGNAL_DUMPER_VARIABLES_SUBFRAME_NUMBER_RX0_RU, proc->subframe_rx );

  if ((fp->frame_type == TDD) && (subframe_select(fp,subframe)!=SF_UL)) {
    /// **** in TDD during DL send_IF4 of ULTICK to RCC **** ///
    send_IF4p5(ru, proc->frame_rx, proc->subframe_rx, IF4p5_PULTICK);
    return;
  }

  start_meas(&ru->tx_fhaul);
  send_IF4p5(ru, proc->frame_rx, proc->subframe_rx, IF4p5_PULFFT);
  stop_meas(&ru->tx_fhaul);

}

/* add fail safe for late command */
typedef enum {
	STATE_BURST_NORMAL = 0,
	STATE_BURST_TERMINATE = 1,
	STATE_BURST_STOP_1 = 2,
	STATE_BURST_STOP_2 = 3,
	STATE_BURST_RESTART = 4,
} late_control_e;

volatile late_control_e late_control=STATE_BURST_NORMAL;

/* add fail safe for late command end */

static void* emulatedRF_thread(void* param) {
  RU_proc_t *proc = (RU_proc_t *) param;
  int microsec = 500; // length of time to sleep, in miliseconds
  struct timespec req = {0};
  req.tv_sec = 0;
  req.tv_nsec = (numerology>0)? ((microsec * 1000L)/numerology):(microsec * 1000L)*2;
  cpu_set_t cpuset;
  CPU_SET(1,&cpuset);
  pthread_setaffinity_np(pthread_self(), sizeof(cpu_set_t), &cpuset);
  
  int policy;
  struct sched_param sparam;
  memset(&sparam, 0, sizeof(sparam));
  sparam.sched_priority = sched_get_priority_max(SCHED_FIFO);
  policy = SCHED_FIFO ; 
  pthread_setschedparam(pthread_self(), policy, &sparam);
  
  wait_sync("emulatedRF_thread");
  while(!oai_exit){
    nanosleep(&req, (struct timespec *)NULL);
    if(proc->emulate_rf_busy )
    {
      LOG_E(PHY,"rf being delayed in emulated RF\n");
    }
    proc->emulate_rf_busy = 1;
    pthread_mutex_lock(&proc->mutex_emulateRF);
    ++proc->instance_cnt_emulateRF;
    pthread_mutex_unlock(&proc->mutex_emulateRF);
    pthread_cond_signal(&proc->cond_emulateRF);
  }
  return 0;
}

void rx_rf(RU_t *ru,int *frame,int *subframe) {

  RU_proc_t *proc = &ru->proc;
  LTE_DL_FRAME_PARMS *fp = &ru->frame_parms;
  void *rxp[ru->nb_rx];
  unsigned int rxs;
  int i;
  openair0_timestamp ts=0,old_ts=0;
    
  for (i=0; i<ru->nb_rx; i++)
    rxp[i] = (void*)&ru->common.rxdata[i][*subframe*fp->samples_per_tti];

  VCD_SIGNAL_DUMPER_DUMP_FUNCTION_BY_NAME( VCD_SIGNAL_DUMPER_FUNCTIONS_TRX_READ, 1 );

  old_ts = proc->timestamp_rx;
  if(emulate_rf){
    wait_on_condition(&proc->mutex_emulateRF,&proc->cond_emulateRF,&proc->instance_cnt_emulateRF,"emulatedRF_thread");
    release_thread(&proc->mutex_emulateRF,&proc->instance_cnt_emulateRF,"emulatedRF_thread");
    rxs = fp->samples_per_tti;
  }
  else{
    rxs = ru->rfdevice.trx_read_func(&ru->rfdevice,
				   &ts,
				   rxp,
				   fp->samples_per_tti,
				   ru->nb_rx);
  }
  
  VCD_SIGNAL_DUMPER_DUMP_FUNCTION_BY_NAME( VCD_SIGNAL_DUMPER_FUNCTIONS_TRX_READ, 0 );
 
  proc->timestamp_rx = ts-ru->ts_offset;

//  AssertFatal(rxs == fp->samples_per_tti,
//	      "rx_rf: Asked for %d samples, got %d from USRP\n",fp->samples_per_tti,rxs);
  if(rxs != fp->samples_per_tti){
    LOG_E(PHY,"rx_rf: Asked for %d samples, got %d from USRP\n",fp->samples_per_tti,rxs);
    late_control=STATE_BURST_TERMINATE;
  }

  if (proc->first_rx == 1) {
    ru->ts_offset = proc->timestamp_rx;
    proc->timestamp_rx = 0;
  }
  else {
    if (proc->timestamp_rx - old_ts != fp->samples_per_tti) {
      //LOG_I(PHY,"rx_rf: rfdevice timing drift of %"PRId64" samples (ts_off %"PRId64")\n",proc->timestamp_rx - old_ts - fp->samples_per_tti,ru->ts_offset);
      ru->ts_offset += (proc->timestamp_rx - old_ts - fp->samples_per_tti);
      proc->timestamp_rx = ts-ru->ts_offset;
    }

  }
  proc->frame_rx     = (proc->timestamp_rx / (fp->samples_per_tti*10))&1023;
  proc->subframe_rx  = (proc->timestamp_rx / fp->samples_per_tti)%10;
  // synchronize first reception to frame 0 subframe 0

#ifdef PHY_TX_THREAD
  proc->timestamp_phy_tx = proc->timestamp_rx+((sf_ahead-1)*fp->samples_per_tti);
  proc->subframe_phy_tx  = (proc->subframe_rx+(sf_ahead-1))%10;  
  proc->frame_phy_tx     = (proc->subframe_rx>(9-(sf_ahead-1))) ? (proc->frame_rx+1)&1023 : proc->frame_rx;
#else
  proc->timestamp_tx = proc->timestamp_rx+(sf_ahead*fp->samples_per_tti);
  proc->subframe_tx  = (proc->subframe_rx+sf_ahead)%10;
  proc->frame_tx     = (proc->subframe_rx>(9-sf_ahead)) ? (proc->frame_rx+1)&1023 : proc->frame_rx;
#endif

  //proc->timestamp_tx = proc->timestamp_rx+(sf_ahead*fp->samples_per_tti);
  //proc->subframe_tx  = (proc->subframe_rx+sf_ahead)%10;
  //proc->frame_tx     = (proc->subframe_rx>(9-sf_ahead)) ? (proc->frame_rx+1)&1023 : proc->frame_rx;
  
  LOG_D(PHY,"RU %d/%d TS %llu (off %d), frame %d, subframe %d\n",
	ru->idx, 
	0, 
	(unsigned long long int)proc->timestamp_rx,
	(int)ru->ts_offset,proc->frame_rx,proc->subframe_rx);

    // dump VCD output for first RU in list
  if (ru == RC.ru[0]) {
    VCD_SIGNAL_DUMPER_DUMP_VARIABLE_BY_NAME( VCD_SIGNAL_DUMPER_VARIABLES_FRAME_NUMBER_RX0_RU, proc->frame_rx );
    VCD_SIGNAL_DUMPER_DUMP_VARIABLE_BY_NAME( VCD_SIGNAL_DUMPER_VARIABLES_SUBFRAME_NUMBER_RX0_RU, proc->subframe_rx );
  }
  
  if (proc->first_rx == 0) {
    if (proc->subframe_rx != *subframe){
      LOG_E(PHY,"Received Timestamp (%llu) doesn't correspond to the time we think it is (proc->subframe_rx %d, subframe %d)\n",(long long unsigned int)proc->timestamp_rx,proc->subframe_rx,*subframe);
      exit_fun("Exiting");
    }
    
    if (proc->frame_rx != *frame) {
      LOG_E(PHY,"Received Timestamp (%llu) doesn't correspond to the time we think it is (proc->frame_rx %d frame %d)\n",(long long unsigned int)proc->timestamp_rx,proc->frame_rx,*frame);
      exit_fun("Exiting");
    }
  } else {
    proc->first_rx = 0;
    *frame = proc->frame_rx;
    *subframe = proc->subframe_rx;        
  }
  
  //printf("timestamp_rx %lu, frame %d(%d), subframe %d(%d)\n",ru->timestamp_rx,proc->frame_rx,frame,proc->subframe_rx,subframe);
  
  VCD_SIGNAL_DUMPER_DUMP_VARIABLE_BY_NAME( VCD_SIGNAL_DUMPER_VARIABLES_TRX_TS, proc->timestamp_rx&0xffffffff );
  
  if (rxs != fp->samples_per_tti)
  {
#if defined(USRP_REC_PLAY)
    exit_fun("Exiting IQ record/playback");
#else    
    //exit_fun( "problem receiving samples" );
    LOG_E(PHY, "problem receiving samples");
#endif    
  }
}


void tx_rf(RU_t *ru) {

  RU_proc_t *proc = &ru->proc;
  LTE_DL_FRAME_PARMS *fp = &ru->frame_parms;
  void *txp[ru->nb_tx]; 
  unsigned int txs;
  int i;

  T(T_ENB_PHY_OUTPUT_SIGNAL, T_INT(0), T_INT(0), T_INT(proc->frame_tx), T_INT(proc->subframe_tx),
    T_INT(0), T_BUFFER(&ru->common.txdata[0][proc->subframe_tx * fp->samples_per_tti], fp->samples_per_tti * 4));

  lte_subframe_t SF_type     = subframe_select(fp,proc->subframe_tx%10);
  lte_subframe_t prevSF_type = subframe_select(fp,(proc->subframe_tx+9)%10);
  lte_subframe_t nextSF_type = subframe_select(fp,(proc->subframe_tx+1)%10);
  int sf_extension = 0;

  if ((SF_type == SF_DL) ||
      (SF_type == SF_S)) {
    
    int siglen=fp->samples_per_tti,flags=1;
    
    if (SF_type == SF_S) {
      siglen = fp->dl_symbols_in_S_subframe*(fp->ofdm_symbol_size+fp->nb_prefix_samples0);
      flags=3; // end of burst
    }
    if ((fp->frame_type == TDD) &&
	(SF_type == SF_DL)&&
	(prevSF_type == SF_UL) &&
	(nextSF_type == SF_DL)) { 
      flags = 2; // start of burst
      sf_extension = ru->N_TA_offset;
    }
    
    if ((fp->frame_type == TDD) &&
	(SF_type == SF_DL)&&
	(prevSF_type == SF_UL) &&
	(nextSF_type == SF_UL)) {
      flags = 4; // start of burst and end of burst (only one DL SF between two UL)
      sf_extension = ru->N_TA_offset;
    } 
#if defined(__x86_64) || defined(__i386__)
#ifdef __AVX2__
  sf_extension = (sf_extension)&0xfffffff8;
#else
  sf_extension = (sf_extension)&0xfffffffc;
#endif
#elif defined(__arm__)
  sf_extension = (sf_extension)&0xfffffffc;
#endif
    
    for (i=0; i<ru->nb_tx; i++)
      txp[i] = (void*)&ru->common.txdata[i][(proc->subframe_tx*fp->samples_per_tti)-sf_extension];

    /* add fail safe for late command */
    if(late_control!=STATE_BURST_NORMAL){//stop burst
      switch (late_control) {
      case STATE_BURST_TERMINATE:
        flags=10; // end of burst and no time spec
        late_control=STATE_BURST_STOP_1;
        break;
      
      case STATE_BURST_STOP_1:
        flags=0; // no send
        late_control=STATE_BURST_STOP_2;
        return;//no send
       break;
      
      case STATE_BURST_STOP_2:
        flags=0; // no send
        late_control=STATE_BURST_RESTART;
        return;//no send
        break;
      
      case STATE_BURST_RESTART:
        flags=2; // start burst
        late_control=STATE_BURST_NORMAL;
        break;
      default:
        LOG_D(PHY,"[TXPATH] RU %d late_control %d not implemented\n",ru->idx, late_control);
      break;
      }
    }
    /* add fail safe for late command end */

    VCD_SIGNAL_DUMPER_DUMP_VARIABLE_BY_NAME( VCD_SIGNAL_DUMPER_VARIABLES_FRAME_NUMBER_TX0_RU, proc->frame_tx );
    VCD_SIGNAL_DUMPER_DUMP_VARIABLE_BY_NAME( VCD_SIGNAL_DUMPER_VARIABLES_SUBFRAME_NUMBER_TX0_RU, proc->subframe_tx );

    VCD_SIGNAL_DUMPER_DUMP_VARIABLE_BY_NAME( VCD_SIGNAL_DUMPER_VARIABLES_TRX_TST, (proc->timestamp_tx-ru->openair0_cfg.tx_sample_advance)&0xffffffff );
    VCD_SIGNAL_DUMPER_DUMP_FUNCTION_BY_NAME( VCD_SIGNAL_DUMPER_FUNCTIONS_TRX_WRITE, 1 );
    // prepare tx buffer pointers
    
    txs = ru->rfdevice.trx_write_func(&ru->rfdevice,
				      proc->timestamp_tx+ru->ts_offset-ru->openair0_cfg.tx_sample_advance-sf_extension,
				      txp,
				      siglen+sf_extension,
				      ru->nb_tx,
				      flags);
    
    LOG_D(PHY,"[TXPATH] RU %d tx_rf, writing to TS %llu, frame %d, unwrapped_frame %d, subframe %d\n",ru->idx,
	  (long long unsigned int)proc->timestamp_tx,proc->frame_tx,proc->frame_tx_unwrap,proc->subframe_tx);
    VCD_SIGNAL_DUMPER_DUMP_FUNCTION_BY_NAME( VCD_SIGNAL_DUMPER_FUNCTIONS_TRX_WRITE, 0 );
    
    
//    AssertFatal(txs ==  siglen+sf_extension,"TX : Timeout (sent %d/%d)\n",txs, siglen);
    if( (txs !=  siglen+sf_extension) && (late_control==STATE_BURST_NORMAL) ){ /* add fail safe for late command */
      late_control=STATE_BURST_TERMINATE;
      LOG_E(PHY,"TX : Timeout (sent %d/%d) state =%d\n",txs, siglen,late_control);
    }
  }
}


/*!
 * \brief The Asynchronous RX/TX FH thread of RAU/RCC/eNB/RRU.
 * This handles the RX FH for an asynchronous RRU/UE
 * \param param is a \ref eNB_proc_t structure which contains the info what to process.
 * \returns a pointer to an int. The storage is not on the heap and must not be freed.
 */
static void* ru_thread_asynch_rxtx( void* param ) {

  static int ru_thread_asynch_rxtx_status;

  RU_t *ru         = (RU_t*)param;
  RU_proc_t *proc  = &ru->proc;



  int subframe=0, frame=0; 

  thread_top_init("ru_thread_asynch_rxtx",1,870000,1000000,1000000);

  // wait for top-level synchronization and do one acquisition to get timestamp for setting frame/subframe

  wait_sync("ru_thread_asynch_rxtx");

  // wait for top-level synchronization and do one acquisition to get timestamp for setting frame/subframe
  printf( "waiting for devices (ru_thread_asynch_rx)\n");

  wait_on_condition(&proc->mutex_asynch_rxtx,&proc->cond_asynch_rxtx,&proc->instance_cnt_asynch_rxtx,"thread_asynch");

  printf( "devices ok (ru_thread_asynch_rx)\n");


  while (!oai_exit) { 
   
    if (oai_exit) break;   

    if (subframe==9) { 
      subframe=0;
      frame++;
      frame&=1023;
    } else {
      subframe++;
    }      
    LOG_D(PHY,"ru_thread_asynch_rxtx: Waiting on incoming fronthaul\n");
	// asynchronous receive from south (Mobipass)
    if (ru->fh_south_asynch_in) ru->fh_south_asynch_in(ru,&frame,&subframe);
    // asynchronous receive from north (RRU IF4/IF5)
    else if (ru->fh_north_asynch_in) {
       if (subframe_select(&ru->frame_parms,subframe)!=SF_UL)
         ru->fh_north_asynch_in(ru,&frame,&subframe);
    }
    else AssertFatal(1==0,"Unknown function in ru_thread_asynch_rxtx\n");
  }

  ru_thread_asynch_rxtx_status=0;
  return(&ru_thread_asynch_rxtx_status);
}




void wakeup_slaves(RU_proc_t *proc) {

  int i;
  struct timespec wait;
  
  wait.tv_sec=0;
  wait.tv_nsec=5000000L;
  
  for (i=0;i<proc->num_slaves;i++) {
    RU_proc_t *slave_proc = proc->slave_proc[i];
    // wake up slave FH thread
    // lock the FH mutex and make sure the thread is ready
    if (pthread_mutex_timedlock(&slave_proc->mutex_FH,&wait) != 0) {
      LOG_E( PHY, "ERROR pthread_mutex_lock for RU %d slave %d (IC %d)\n",proc->ru->idx,slave_proc->ru->idx,slave_proc->instance_cnt_FH);
      exit_fun( "error locking mutex_rxtx" );
      break;
    }
    
    int cnt_slave            = ++slave_proc->instance_cnt_FH;
    slave_proc->frame_rx     = proc->frame_rx;
    slave_proc->subframe_rx  = proc->subframe_rx;
    slave_proc->timestamp_rx = proc->timestamp_rx;
    slave_proc->timestamp_tx = proc->timestamp_tx; 

    pthread_mutex_unlock( &slave_proc->mutex_FH );
    
    if (cnt_slave == 0) {
      // the thread was presumably waiting where it should and can now be woken up
      if (pthread_cond_signal(&slave_proc->cond_FH) != 0) {
	LOG_E( PHY, "ERROR pthread_cond_signal for RU %d, slave RU %d\n",proc->ru->idx,slave_proc->ru->idx);
          exit_fun( "ERROR pthread_cond_signal" );
	  break;
      }
    } else {
      LOG_W( PHY,"[RU] Frame %d, slave %d thread busy!! (cnt_FH %i)\n",slave_proc->frame_rx,slave_proc->ru->idx, cnt_slave);
      exit_fun( "FH thread busy" );
      break;
    }             
  }
}

/*!
 * \brief The prach receive thread of RU.
 * \param param is a \ref RU_proc_t structure which contains the info what to process.
 * \returns a pointer to an int. The storage is not on the heap and must not be freed.
 */
static void* ru_thread_prach( void* param ) {

  static int ru_thread_prach_status;

  RU_t *ru        = (RU_t*)param;
  RU_proc_t *proc = (RU_proc_t*)&ru->proc;

  // set default return value
  ru_thread_prach_status = 0;

  thread_top_init("ru_thread_prach",1,500000,1000000,20000000);
  //wait_sync("ru_thread_prach");

  while (RC.ru_mask>0) {
    usleep(1e6);
    LOG_I(PHY,"%s() RACH waiting for RU to be configured\n", __FUNCTION__);
  }
  LOG_I(PHY,"%s() RU configured - RACH processing thread running\n", __FUNCTION__);

  while (!oai_exit) {
    
    if (wait_on_condition(&proc->mutex_prach,&proc->cond_prach,&proc->instance_cnt_prach,"ru_prach_thread") < 0) break;
    if (oai_exit) break;
    VCD_SIGNAL_DUMPER_DUMP_FUNCTION_BY_NAME( VCD_SIGNAL_DUMPER_FUNCTIONS_PHY_RU_PRACH_RX, 1 );      
    if (ru->eNB_list[0]){
      prach_procedures(
        ru->eNB_list[0]
#if (RRC_VERSION >= MAKE_VERSION(14, 0, 0))
        ,0
#endif
        );
    }
    else {
       rx_prach(NULL,
  	        ru,
	        NULL,
                NULL,
                NULL,
                proc->frame_prach,
                0
#if (RRC_VERSION >= MAKE_VERSION(14, 0, 0))
	        ,0
#endif
	        );
    } 
    VCD_SIGNAL_DUMPER_DUMP_FUNCTION_BY_NAME( VCD_SIGNAL_DUMPER_FUNCTIONS_PHY_RU_PRACH_RX, 0 );      
    if (release_thread(&proc->mutex_prach,&proc->instance_cnt_prach,"ru_prach_thread") < 0) break;
  }

  LOG_I(PHY, "Exiting RU thread PRACH\n");

  ru_thread_prach_status = 0;
  return &ru_thread_prach_status;
}

#if (RRC_VERSION >= MAKE_VERSION(14, 0, 0))
static void* ru_thread_prach_br( void* param ) {

  static int ru_thread_prach_status;

  RU_t *ru        = (RU_t*)param;
  RU_proc_t *proc = (RU_proc_t*)&ru->proc;

  // set default return value
  ru_thread_prach_status = 0;

  thread_top_init("ru_thread_prach_br",1,500000,1000000,20000000);
  //wait_sync("ru_thread_prach_br");

  while (!oai_exit) {
    
    if (wait_on_condition(&proc->mutex_prach_br,&proc->cond_prach_br,&proc->instance_cnt_prach_br,"ru_prach_thread_br") < 0) break;
    if (oai_exit) break;
    rx_prach(NULL,
	     ru,
	     NULL,
             NULL,
             NULL,
             proc->frame_prach_br,
             0,
	     1);
    if (release_thread(&proc->mutex_prach_br,&proc->instance_cnt_prach_br,"ru_prach_thread_br") < 0) break;
  }

  LOG_I(PHY, "Exiting RU thread PRACH BR\n");

  ru_thread_prach_status = 0;
  return &ru_thread_prach_status;
}
#endif

int wakeup_synch(RU_t *ru){

  struct timespec wait;
  
  wait.tv_sec=0;
  wait.tv_nsec=5000000L;

  // wake up synch thread
  // lock the synch mutex and make sure the thread is ready
  if (pthread_mutex_timedlock(&ru->proc.mutex_synch,&wait) != 0) {
    LOG_E( PHY, "[RU] ERROR pthread_mutex_lock for RU synch thread (IC %d)\n", ru->proc.instance_cnt_synch );
    exit_fun( "error locking mutex_synch" );
    return(-1);
  }
  
  ++ru->proc.instance_cnt_synch;
  
  // the thread can now be woken up
  if (pthread_cond_signal(&ru->proc.cond_synch) != 0) {
    LOG_E( PHY, "[RU] ERROR pthread_cond_signal for RU synch thread\n");
    exit_fun( "ERROR pthread_cond_signal" );
    return(-1);
  }
  
  pthread_mutex_unlock( &ru->proc.mutex_synch );

  return(0);
}

void do_ru_synch(RU_t *ru) {

  LTE_DL_FRAME_PARMS *fp  = &ru->frame_parms;
  RU_proc_t *proc         = &ru->proc;
  int i;
  void *rxp[2],*rxp2[2];
  int32_t dummy_rx[ru->nb_rx][fp->samples_per_tti] __attribute__((aligned(32)));
  int rxs;
  int ic;

  // initialize the synchronization buffer to the common_vars.rxdata
  for (int i=0;i<ru->nb_rx;i++)
    rxp[i] = &ru->common.rxdata[i][0];

  double temp_freq1 = ru->rfdevice.openair0_cfg->rx_freq[0];
  double temp_freq2 = ru->rfdevice.openair0_cfg->tx_freq[0];
  for (i=0;i<4;i++) {
    ru->rfdevice.openair0_cfg->rx_freq[i] = ru->rfdevice.openair0_cfg->tx_freq[i];
    ru->rfdevice.openair0_cfg->tx_freq[i] = temp_freq1;
  }
  ru->rfdevice.trx_set_freq_func(&ru->rfdevice,ru->rfdevice.openair0_cfg,0);
  
  while ((ru->in_synch ==0)&&(!oai_exit)) {
    // read in frame
    rxs = ru->rfdevice.trx_read_func(&ru->rfdevice,
				     &(proc->timestamp_rx),
				     rxp,
				     fp->samples_per_tti*10,
				     ru->nb_rx);
    if (rxs != fp->samples_per_tti*10) LOG_E(PHY,"requested %d samples, got %d\n",fp->samples_per_tti*10,rxs);
 
    // wakeup synchronization processing thread
    wakeup_synch(ru);
    ic=0;
    
    while ((ic>=0)&&(!oai_exit)) {
      // continuously read in frames, 1ms at a time, 
      // until we are done with the synchronization procedure
      
      for (i=0; i<ru->nb_rx; i++)
	rxp2[i] = (void*)&dummy_rx[i][0];
      for (i=0;i<10;i++)
	rxs = ru->rfdevice.trx_read_func(&ru->rfdevice,
					 &(proc->timestamp_rx),
					 rxp2,
					 fp->samples_per_tti,
					 ru->nb_rx);
      pthread_mutex_lock(&ru->proc.mutex_synch);
      ic = ru->proc.instance_cnt_synch;
      pthread_mutex_unlock(&ru->proc.mutex_synch);
    } // ic>=0
  } // in_synch==0
    // read in rx_offset samples
  LOG_I(PHY,"Resynchronizing by %d samples\n",ru->rx_offset);
  rxs = ru->rfdevice.trx_read_func(&ru->rfdevice,
				   &(proc->timestamp_rx),
				   rxp,
				   ru->rx_offset,
				   ru->nb_rx);
  for (i=0;i<4;i++) {
    ru->rfdevice.openair0_cfg->rx_freq[i] = temp_freq1;
    ru->rfdevice.openair0_cfg->tx_freq[i] = temp_freq2;
  }

  ru->rfdevice.trx_set_freq_func(&ru->rfdevice,ru->rfdevice.openair0_cfg,0);

}



void wakeup_eNBs(RU_t *ru) {

  int i;
  PHY_VARS_eNB **eNB_list = ru->eNB_list;

  LOG_D(PHY,"wakeup_eNBs (num %d) for RU %d ru->eNB_top:%p\n",ru->num_eNB,ru->idx, ru->eNB_top);


  if (ru->num_eNB==1 && ru->eNB_top!=0 && get_thread_parallel_conf() == PARALLEL_SINGLE_THREAD) {
    // call eNB function directly
  
    char string[20];
    sprintf(string,"Incoming RU %d",ru->idx);
    LOG_D(PHY,"RU %d Call eNB_top\n",ru->idx);
    ru->eNB_top(eNB_list[0],ru->proc.frame_rx,ru->proc.subframe_rx,string,ru);
    ru->proc.emulate_rf_busy = 0;
  }
  else {

    LOG_D(PHY,"ru->num_eNB:%d\n", ru->num_eNB);

    for (i=0;i<ru->num_eNB;i++)
    {
      LOG_D(PHY,"ru->wakeup_rxtx:%p\n", ru->wakeup_rxtx);
      eNB_list[i]->proc.ru_proc = &ru->proc;
      if (ru->wakeup_rxtx!=0 && ru->wakeup_rxtx(eNB_list[i],ru) < 0)
      {
        LOG_E(PHY,"could not wakeup eNB rxtx process for subframe %d\n", ru->proc.subframe_rx);
      }
      ru->proc.emulate_rf_busy = 0;
    }
  }
}

static inline int wakeup_prach_ru(RU_t *ru) {

  struct timespec wait;
  
  wait.tv_sec=0;
  wait.tv_nsec=5000000L;

  if (pthread_mutex_timedlock(&ru->proc.mutex_prach,&wait) !=0) {
    LOG_E( PHY, "[RU] ERROR pthread_mutex_lock for RU prach thread (IC %d)\n", ru->proc.instance_cnt_prach);
    exit_fun( "error locking mutex_rxtx" );
    return(-1);
  }
  if (ru->proc.instance_cnt_prach==-1) {
    ++ru->proc.instance_cnt_prach;
    ru->proc.frame_prach    = ru->proc.frame_rx;
    ru->proc.subframe_prach = ru->proc.subframe_rx;

    // DJP - think prach_procedures() is looking at eNB frame_prach
    if (ru->eNB_list[0]) {
      ru->eNB_list[0]->proc.frame_prach = ru->proc.frame_rx;
      ru->eNB_list[0]->proc.subframe_prach = ru->proc.subframe_rx;
    }
    LOG_D(PHY,"RU %d: waking up PRACH thread\n",ru->idx);
    // the thread can now be woken up
    AssertFatal(pthread_cond_signal(&ru->proc.cond_prach) == 0, "ERROR pthread_cond_signal for RU prach thread\n");
  }
  else LOG_W(PHY,"RU prach thread busy, skipping\n");
  pthread_mutex_unlock( &ru->proc.mutex_prach );

  return(0);
}

#if (RRC_VERSION >= MAKE_VERSION(14, 0, 0))
static inline int wakeup_prach_ru_br(RU_t *ru) {

  struct timespec wait;
  
  wait.tv_sec=0;
  wait.tv_nsec=5000000L;

  if (pthread_mutex_timedlock(&ru->proc.mutex_prach_br,&wait) !=0) {
    LOG_E( PHY, "[RU] ERROR pthread_mutex_lock for RU prach thread BR (IC %d)\n", ru->proc.instance_cnt_prach_br);
    exit_fun( "error locking mutex_rxtx" );
    return(-1);
  }
  if (ru->proc.instance_cnt_prach_br==-1) {
    ++ru->proc.instance_cnt_prach_br;
    ru->proc.frame_prach_br    = ru->proc.frame_rx;
    ru->proc.subframe_prach_br = ru->proc.subframe_rx;

    LOG_D(PHY,"RU %d: waking up PRACH thread\n",ru->idx);
    // the thread can now be woken up
    AssertFatal(pthread_cond_signal(&ru->proc.cond_prach_br) == 0, "ERROR pthread_cond_signal for RU prach thread BR\n");
  }
  else LOG_W(PHY,"RU prach thread busy, skipping\n");
  pthread_mutex_unlock( &ru->proc.mutex_prach_br );

  return(0);
}
#endif

// this is for RU with local RF unit
void fill_rf_config(RU_t *ru, char *rf_config_file) {

  int i;

  LTE_DL_FRAME_PARMS *fp   = &ru->frame_parms;
  openair0_config_t *cfg   = &ru->openair0_cfg;
  //printf("////////////////numerology in config = %d\n",numerology);

  if(fp->N_RB_DL == 100) {
    if(numerology == 0){
      if (fp->threequarter_fs) {
        cfg->sample_rate=23.04e6;
        cfg->samples_per_frame = 230400; 
        cfg->tx_bw = 10e6;
        cfg->rx_bw = 10e6;
      }
      else {
        cfg->sample_rate=30.72e6;
        cfg->samples_per_frame = 307200; 
        cfg->tx_bw = 10e6;
        cfg->rx_bw = 10e6;
      }
	}else if(numerology == 1){
	  cfg->sample_rate=61.44e6;
      cfg->samples_per_frame = 307200; 
      cfg->tx_bw = 20e6;
      cfg->rx_bw = 20e6;
	}else if(numerology == 2){
	  cfg->sample_rate=122.88e6;
      cfg->samples_per_frame = 307200; 
      cfg->tx_bw = 40e6;
      cfg->rx_bw = 40e6;
	}else{
	  printf("Wrong input for numerology %d\n setting to 20MHz normal CP configuration",numerology);
	  cfg->sample_rate=30.72e6;
      cfg->samples_per_frame = 307200; 
      cfg->tx_bw = 10e6;
      cfg->rx_bw = 10e6;
	}
  } else if(fp->N_RB_DL == 50) {
    cfg->sample_rate=15.36e6;
    cfg->samples_per_frame = 153600;
    cfg->tx_bw = 5e6;
    cfg->rx_bw = 5e6;
  } else if (fp->N_RB_DL == 25) {
    cfg->sample_rate=7.68e6;
    cfg->samples_per_frame = 76800;
    cfg->tx_bw = 2.5e6;
    cfg->rx_bw = 2.5e6;
  } else if (fp->N_RB_DL == 6) {
    cfg->sample_rate=1.92e6;
    cfg->samples_per_frame = 19200;
    cfg->tx_bw = 1.5e6;
    cfg->rx_bw = 1.5e6;
  }
  else AssertFatal(1==0,"Unknown N_RB_DL %d\n",fp->N_RB_DL);

  if (fp->frame_type==TDD)
    cfg->duplex_mode = duplex_mode_TDD;
  else //FDD
    cfg->duplex_mode = duplex_mode_FDD;

  cfg->Mod_id = 0;
  cfg->num_rb_dl=fp->N_RB_DL;
  cfg->tx_num_channels=ru->nb_tx;
  cfg->rx_num_channels=ru->nb_rx;
  cfg->clock_source=clock_source;

  for (i=0; i<ru->nb_tx; i++) {
    
    cfg->tx_freq[i] = (double)fp->dl_CarrierFreq;
    cfg->rx_freq[i] = (double)fp->ul_CarrierFreq;

<<<<<<< HEAD
    cfg->tx_gain[i] = 10.0;//(double)fp->att_tx;
    cfg->rx_gain[i] = ru->max_rxgain-(double)fp->att_rx;
=======
    cfg->tx_gain[i] = (double)ru->att_tx;
    cfg->rx_gain[i] = ru->max_rxgain-(double)ru->att_rx;
>>>>>>> 09187015

    cfg->configFilename = rf_config_file;
    printf("channel %d, Setting tx_gain offset %f, rx_gain offset %f, tx_freq %f, rx_freq %f\n",
	   i, cfg->tx_gain[i],
	   cfg->rx_gain[i],
	   cfg->tx_freq[i],
	   cfg->rx_freq[i]);
  }
}

/* this function maps the RU tx and rx buffers to the available rf chains.
   Each rf chain is is addressed by the card number and the chain on the card. The
   rf_map specifies for each antenna port, on which rf chain the mapping should start. Multiple
   antennas are mapped to successive RF chains on the same card. */
int setup_RU_buffers(RU_t *ru) {

  int i,j; 
  int card,ant;

  //uint16_t N_TA_offset = 0;

  LTE_DL_FRAME_PARMS *frame_parms;
  
  if (ru) {
    frame_parms = &ru->frame_parms;
    printf("setup_RU_buffers: frame_parms = %p\n",frame_parms);
  } else {
    printf("RU[%d] not initialized\n", ru->idx);
    return(-1);
  }
  
  
  if (frame_parms->frame_type == TDD) {
    if      (frame_parms->N_RB_DL == 100) ru->N_TA_offset = 624;
    else if (frame_parms->N_RB_DL == 50)  ru->N_TA_offset = 624/2;
    else if (frame_parms->N_RB_DL == 25)  ru->N_TA_offset = 624/4;
#if BASIC_SIMULATOR
    /* this is required for the basic simulator in TDD mode
     * TODO: find a proper cleaner solution
     */
    ru->N_TA_offset = 0;
#endif
  } 
  if (ru->openair0_cfg.mmapped_dma == 1) {
    // replace RX signal buffers with mmaped HW versions
    
    for (i=0; i<ru->nb_rx; i++) {
      card = i/4;
      ant = i%4;
      printf("Mapping RU id %d, rx_ant %d, on card %d, chain %d\n",ru->idx,i,ru->rf_map.card+card, ru->rf_map.chain+ant);
      free(ru->common.rxdata[i]);
      ru->common.rxdata[i] = ru->openair0_cfg.rxbase[ru->rf_map.chain+ant];
      
      printf("rxdata[%d] @ %p\n",i,ru->common.rxdata[i]);
      for (j=0; j<16; j++) {
	printf("rxbuffer %d: %x\n",j,ru->common.rxdata[i][j]);
	ru->common.rxdata[i][j] = 16-j;
      }
    }
    
    for (i=0; i<ru->nb_tx; i++) {
      card = i/4;
      ant = i%4;
      printf("Mapping RU id %d, tx_ant %d, on card %d, chain %d\n",ru->idx,i,ru->rf_map.card+card, ru->rf_map.chain+ant);
      free(ru->common.txdata[i]);
      ru->common.txdata[i] = ru->openair0_cfg.txbase[ru->rf_map.chain+ant];
      
      printf("txdata[%d] @ %p\n",i,ru->common.txdata[i]);
      
      for (j=0; j<16; j++) {
	printf("txbuffer %d: %x\n",j,ru->common.txdata[i][j]);
	ru->common.txdata[i][j] = 16-j;
      }
    }
  }
  else {  // not memory-mapped DMA 
    //nothing to do, everything already allocated in lte_init
  }
  return(0);
}

static void* ru_stats_thread(void* param) {

  RU_t               *ru      = (RU_t*)param;
  wait_sync("ru_stats_thread");

  while (!oai_exit) {
     sleep(1);
     if (opp_enabled) {
       if (ru->feprx) print_meas(&ru->ofdm_demod_stats,"feprx",NULL,NULL);
       if (ru->feptx_ofdm) print_meas(&ru->ofdm_mod_stats,"feptx_ofdm",NULL,NULL);
       if (ru->fh_north_asynch_in) print_meas(&ru->rx_fhaul,"rx_fhaul",NULL,NULL);
       if (ru->fh_north_out) {
          print_meas(&ru->tx_fhaul,"tx_fhaul",NULL,NULL);
          print_meas(&ru->compression,"compression",NULL,NULL);
          print_meas(&ru->transport,"transport",NULL,NULL);
       }
     }
  }
  return(NULL);
}

#ifdef PHY_TX_THREAD
int first_phy_tx = 1;
volatile int16_t phy_tx_txdataF_end;
volatile int16_t phy_tx_end;
#endif

static void* ru_thread_tx( void* param ) {
  RU_t *ru         = (RU_t*)param;
  RU_proc_t *proc  = &ru->proc;
  cpu_set_t cpuset;
  CPU_ZERO(&cpuset);


  thread_top_init("ru_thread_tx",1,400000,500000,500000);

  //CPU_SET(5, &cpuset);
  //pthread_setaffinity_np(pthread_self(), sizeof(cpu_set_t), &cpuset);
  //wait_sync("ru_thread_tx");

  wait_on_condition(&proc->mutex_FH1,&proc->cond_FH1,&proc->instance_cnt_FH1,"ru_thread_tx");
  

  printf( "ru_thread_tx ready\n");
  while (!oai_exit) { 

    VCD_SIGNAL_DUMPER_DUMP_VARIABLE_BY_NAME(VCD_SIGNAL_DUMPER_VARIABLES_CPUID_RU_THREAD_TX,sched_getcpu());   
    if (oai_exit) break;   


	LOG_D(PHY,"ru_thread_tx: Waiting for TX processing\n");
	// wait until eNBs are finished subframe RX n and TX n+4
    wait_on_condition(&proc->mutex_eNBs,&proc->cond_eNBs,&proc->instance_cnt_eNBs,"ru_thread_tx");
    if (oai_exit) break;
  	       
    // do TX front-end processing if needed (precoding and/or IDFTs)
    if (ru->feptx_prec) ru->feptx_prec(ru);
  	  
    // do OFDM if needed
    if ((ru->fh_north_asynch_in == NULL) && (ru->feptx_ofdm)) ru->feptx_ofdm(ru);
    if(!emulate_rf){    
      // do outgoing fronthaul (south) if needed
      if ((ru->fh_north_asynch_in == NULL) && (ru->fh_south_out)) ru->fh_south_out(ru);
  	      
      if (ru->fh_north_out) ru->fh_north_out(ru);
	}
    release_thread(&proc->mutex_eNBs,&proc->instance_cnt_eNBs,"ru_thread_tx");
    
    pthread_mutex_lock( &proc->mutex_eNBs );
    proc->ru_tx_ready++;
    // the thread can now be woken up
    if (pthread_cond_signal(&proc->cond_eNBs) != 0) {
      LOG_E( PHY, "[eNB] ERROR pthread_cond_signal for eNB TXnp4 thread\n");
      exit_fun( "ERROR pthread_cond_signal" );
    }
    pthread_mutex_unlock( &proc->mutex_eNBs );
  }
  release_thread(&proc->mutex_FH1,&proc->instance_cnt_FH1,"ru_thread_tx");
  return 0;
}

static void* ru_thread( void* param ) {

  static int ru_thread_status;

  RU_t               *ru      = (RU_t*)param;
  RU_proc_t          *proc    = &ru->proc;
  LTE_DL_FRAME_PARMS *fp      = &ru->frame_parms;
  int                ret;
  int                subframe =9;
  int                frame    =1023; 
  cpu_set_t cpuset;
  CPU_ZERO(&cpuset);


  // set default return value
  ru_thread_status = 0;
#if defined(PRE_SCD_THREAD)
  dlsch_ue_select_tbl_in_use = 1;
#endif


  // set default return value
  thread_top_init("ru_thread",1,400000,500000,500000);

  //CPU_SET(1, &cpuset);
  //pthread_setaffinity_np(pthread_self(), sizeof(cpu_set_t), &cpuset);
  pthread_setname_np( pthread_self(),"ru thread");
  LOG_I(PHY,"thread ru created id=%ld\n", syscall(__NR_gettid));

  LOG_I(PHY,"Starting RU %d (%s,%s),\n",ru->idx,eNB_functions[ru->function],eNB_timing[ru->if_timing]);

  if(emulate_rf){
    fill_rf_config(ru,ru->rf_config_file);
    init_frame_parms(&ru->frame_parms,1);
    phy_init_RU(ru);
    if (setup_RU_buffers(ru)!=0) {
          printf("Exiting, cannot initialize RU Buffers\n");
          exit(-1);
    }
  }
  else{
    // Start IF device if any
    if (ru->start_if) {
      LOG_I(PHY,"Starting IF interface for RU %d\n",ru->idx);
      AssertFatal(ru->start_if(ru,NULL) == 0, "Could not start the IF device\n");
      if (ru->if_south == LOCAL_RF) ret = connect_rau(ru);
      else ret = attach_rru(ru);
      AssertFatal(ret==0,"Cannot connect to radio\n");
    }
    if (ru->if_south == LOCAL_RF) { // configure RF parameters only 
          fill_rf_config(ru,ru->rf_config_file);
          init_frame_parms(&ru->frame_parms,1);
          phy_init_RU(ru);
    
    
          ret = openair0_device_load(&ru->rfdevice,&ru->openair0_cfg);
    }
    if (setup_RU_buffers(ru)!=0) {
          printf("Exiting, cannot initialize RU Buffers\n");
          exit(-1);
    }
  }

  LOG_I(PHY, "Signaling main thread that RU %d is ready\n",ru->idx);
  pthread_mutex_lock(&RC.ru_mutex);
  RC.ru_mask &= ~(1<<ru->idx);
  pthread_cond_signal(&RC.ru_cond);
  pthread_mutex_unlock(&RC.ru_mutex);
  
  
  pthread_mutex_lock(&proc->mutex_FH1);
  proc->instance_cnt_FH1 = 0;
  pthread_mutex_unlock(&proc->mutex_FH1);
  pthread_cond_signal(&proc->cond_FH1);

  wait_sync("ru_thread");

  if(!emulate_rf){
    // Start RF device if any
    if (ru->start_rf) {
      if (ru->start_rf(ru) != 0)
        LOG_E(HW,"Could not start the RF device\n");
      else LOG_I(PHY,"RU %d rf device ready\n",ru->idx);
    }
    else LOG_I(PHY,"RU %d no rf device\n",ru->idx);
    
    // if an asnych_rxtx thread exists
    // wakeup the thread because the devices are ready at this point
    
    if ((ru->fh_south_asynch_in)||(ru->fh_north_asynch_in)) {
      pthread_mutex_lock(&proc->mutex_asynch_rxtx);
      proc->instance_cnt_asynch_rxtx=0;
      pthread_mutex_unlock(&proc->mutex_asynch_rxtx);
      pthread_cond_signal(&proc->cond_asynch_rxtx);
    }
    else LOG_I(PHY,"RU %d no asynch_south interface\n",ru->idx);
    
    // if this is a slave RRU, try to synchronize on the DL frequency
    if ((ru->is_slave) && (ru->if_south == LOCAL_RF)) do_ru_synch(ru);
  }




  // This is a forever while loop, it loops over subframes which are scheduled by incoming samples from HW devices
  while (!oai_exit) {

    VCD_SIGNAL_DUMPER_DUMP_VARIABLE_BY_NAME(VCD_SIGNAL_DUMPER_VARIABLES_CPUID_RU_THREAD,sched_getcpu());

    // these are local subframe/frame counters to check that we are in synch with the fronthaul timing.
    // They are set on the first rx/tx in the underly FH routines.
    if (subframe==9) { 
      subframe=0;
      frame++;
      frame&=1023;
    } else {
      subframe++;
    }      

    // synchronization on input FH interface, acquire signals/data and block
    if (ru->fh_south_in) ru->fh_south_in(ru,&frame,&subframe);
    else AssertFatal(1==0, "No fronthaul interface at south port");

#ifdef PHY_TX_THREAD
    if(first_phy_tx == 0)
    {
        phy_tx_end = 0;
        phy_tx_txdataF_end = 0;
        if(pthread_mutex_lock(&ru->proc.mutex_phy_tx) != 0){
          LOG_E( PHY, "[RU] ERROR pthread_mutex_lock for phy tx thread (IC %d)\n", ru->proc.instance_cnt_phy_tx);
          exit_fun( "error locking mutex_rxtx" );
        }
        if (ru->proc.instance_cnt_phy_tx==-1) {
          ++ru->proc.instance_cnt_phy_tx;

          // the thread can now be woken up
          AssertFatal(pthread_cond_signal(&ru->proc.cond_phy_tx) == 0, "ERROR pthread_cond_signal for phy_tx thread\n");
        }else{
          LOG_E(PHY,"phy tx thread busy, skipping\n");
          ++ru->proc.instance_cnt_phy_tx;
        }
        pthread_mutex_unlock( &ru->proc.mutex_phy_tx );
    } else {
        phy_tx_end = 1;
        phy_tx_txdataF_end = 1;
    }
    first_phy_tx = 0;
#endif


      LOG_D(PHY,"RU thread (do_prach %d, is_prach_subframe %d), received frame %d, subframe %d\n",
          ru->do_prach,
          is_prach_subframe(fp, proc->frame_rx, proc->subframe_rx),
          proc->frame_rx,proc->subframe_rx);
    if ((ru->do_prach>0) && (is_prach_subframe(fp, proc->frame_rx, proc->subframe_rx)==1)) {
      wakeup_prach_ru(ru);
    }
#if (RRC_VERSION >= MAKE_VERSION(14, 0, 0))
    else if ((ru->do_prach>0) && (is_prach_subframe(fp, proc->frame_rx, proc->subframe_rx)>1)) {
      wakeup_prach_ru_br(ru);
    }
#endif

    // adjust for timing offset between RU
    if (ru->idx!=0) proc->frame_tx = (proc->frame_tx+proc->frame_offset)&1023;


    // do RX front-end processing (frequency-shift, dft) if needed
    if (ru->feprx) ru->feprx(ru);

    // At this point, all information for subframe has been received on FH interface
    // If this proc is to provide synchronization, do so
    wakeup_slaves(proc);

#if defined(PRE_SCD_THREAD)
    new_dlsch_ue_select_tbl_in_use = dlsch_ue_select_tbl_in_use;
    dlsch_ue_select_tbl_in_use = !dlsch_ue_select_tbl_in_use;
    memcpy(&pre_scd_eNB_UE_stats,&RC.mac[ru->eNB_list[0]->Mod_id]->UE_list.eNB_UE_stats, sizeof(eNB_UE_STATS)*MAX_NUM_CCs*NUMBER_OF_UE_MAX);
    memcpy(&pre_scd_activeUE, &RC.mac[ru->eNB_list[0]->Mod_id]->UE_list.active, sizeof(boolean_t)*NUMBER_OF_UE_MAX);
    if (pthread_mutex_lock(&ru->proc.mutex_pre_scd)!= 0) {
        LOG_E( PHY, "[eNB] error locking proc mutex for eNB pre scd\n");
        exit_fun("error locking mutex_time");
    }

    ru->proc.instance_pre_scd++;

    if (ru->proc.instance_pre_scd == 0) {
        if (pthread_cond_signal(&ru->proc.cond_pre_scd) != 0) {
            LOG_E( PHY, "[eNB] ERROR pthread_cond_signal for eNB pre scd\n" );
            exit_fun( "ERROR pthread_cond_signal cond_pre_scd" );
        }
    }else{
        LOG_E( PHY, "[eNB] frame %d subframe %d rxtx busy instance_pre_scd %d\n",
               frame,subframe,ru->proc.instance_pre_scd );
    }

    if (pthread_mutex_unlock(&ru->proc.mutex_pre_scd)!= 0) {
        LOG_E( PHY, "[eNB] error unlocking mutex_pre_scd mutex for eNB pre scd\n");
        exit_fun("error unlocking mutex_pre_scd");
    }
#endif

    // wakeup all eNB processes waiting for this RU
    if (ru->num_eNB>0) wakeup_eNBs(ru);
    
#ifndef PHY_TX_THREAD
    if(get_thread_parallel_conf() == PARALLEL_SINGLE_THREAD || ru->num_eNB==0){
      // do TX front-end processing if needed (precoding and/or IDFTs)
      if (ru->feptx_prec) ru->feptx_prec(ru);
      
      // do OFDM if needed
      if ((ru->fh_north_asynch_in == NULL) && (ru->feptx_ofdm)) ru->feptx_ofdm(ru);
      if(!emulate_rf){
        // do outgoing fronthaul (south) if needed
        if ((ru->fh_north_asynch_in == NULL) && (ru->fh_south_out)) ru->fh_south_out(ru);
        
        if (ru->fh_north_out) ru->fh_north_out(ru);
      }
      proc->emulate_rf_busy = 0;
    }
#else
    struct timespec time_req, time_rem;
    time_req.tv_sec = 0;
    time_req.tv_nsec = 10000;

    while((!oai_exit)&&(phy_tx_end == 0)){
        nanosleep(&time_req,&time_rem);
        continue;
    }
#endif
  }
  

  printf( "Exiting ru_thread \n");

  if (!emulate_rf){
    if (ru->stop_rf != NULL) {
      if (ru->stop_rf(ru) != 0)
        LOG_E(HW,"Could not stop the RF device\n");
      else LOG_I(PHY,"RU %d rf device stopped\n",ru->idx);
    }
  }

  ru_thread_status = 0;
  return &ru_thread_status;

}


// This thread run the initial synchronization like a UE
void *ru_thread_synch(void *arg) {

  RU_t *ru = (RU_t*)arg;
  LTE_DL_FRAME_PARMS *fp=&ru->frame_parms;
  int32_t sync_pos,sync_pos2;
  uint32_t peak_val;
  uint32_t sync_corr[307200] __attribute__((aligned(32)));
  static int ru_thread_synch_status;


  thread_top_init("ru_thread_synch",0,5000000,10000000,10000000);

  wait_sync("ru_thread_synch");

  // initialize variables for PSS detection
  lte_sync_time_init(&ru->frame_parms);

  while (!oai_exit) {

    // wait to be woken up
    if (wait_on_condition(&ru->proc.mutex_synch,&ru->proc.cond_synch,&ru->proc.instance_cnt_synch,"ru_thread_synch")<0) break;

    // if we're not in synch, then run initial synch
    if (ru->in_synch == 0) { 
      // run intial synch like UE
      LOG_I(PHY,"Running initial synchronization\n");
      
      sync_pos = lte_sync_time_eNB(ru->common.rxdata,
				   fp,
				   fp->samples_per_tti*5,
				   &peak_val,
				   sync_corr);
      LOG_I(PHY,"RU synch: %d, val %d\n",sync_pos,peak_val);

      if (sync_pos >= 0) {
	if (sync_pos >= fp->nb_prefix_samples)
	  sync_pos2 = sync_pos - fp->nb_prefix_samples;
	else
	  sync_pos2 = sync_pos + (fp->samples_per_tti*10) - fp->nb_prefix_samples;
	
	if (fp->frame_type == FDD) {
	  
	  // PSS is hypothesized in last symbol of first slot in Frame
	  int sync_pos_slot = (fp->samples_per_tti>>1) - fp->ofdm_symbol_size - fp->nb_prefix_samples;
	  
	  if (sync_pos2 >= sync_pos_slot)
	    ru->rx_offset = sync_pos2 - sync_pos_slot;
	  else
	    ru->rx_offset = (fp->samples_per_tti*10) + sync_pos2 - sync_pos_slot;
	}
	else {
	  
	}

	LOG_I(PHY,"Estimated sync_pos %d, peak_val %d => timing offset %d\n",sync_pos,peak_val,ru->rx_offset);
	
        if (LOG_DEBUGFLAG(RU)) {	
	  if ((peak_val > 300000) && (sync_pos > 0)) {
	     LOG_M("ru_sync.m","sync",(void*)&sync_corr[0],fp->samples_per_tti*5,1,2);
	     LOG_M("ru_rx.m","rxs",&(ru->eNB_list[0]->common_vars.rxdata[0][0]),fp->samples_per_tti*10,1,1);
	  exit(-1);
	  }
        }
	ru->in_synch=1;
      }
    }

    if (release_thread(&ru->proc.mutex_synch,&ru->proc.instance_cnt_synch,"ru_synch_thread") < 0) break;
  } // oai_exit

  ru_thread_synch_status = 0;
  return &ru_thread_synch_status;

}

#if defined(PRE_SCD_THREAD)
void* pre_scd_thread( void* param ){
    static int              eNB_pre_scd_status;
    protocol_ctxt_t         ctxt;
    int                     frame;
    int                     subframe;
    int                     min_rb_unit[MAX_NUM_CCs];
    int                     CC_id;
    int                     Mod_id;
    RU_t               *ru      = (RU_t*)param;
    Mod_id = ru->eNB_list[0]->Mod_id;

    frame = 0;
    subframe = 4;
    thread_top_init("pre_scd_thread",0,870000,1000000,1000000);

    while (!oai_exit) {
        if(oai_exit){
            break;
        }
        pthread_mutex_lock(&ru->proc.mutex_pre_scd );
        if (ru->proc.instance_pre_scd < 0) {
          pthread_cond_wait(&ru->proc.cond_pre_scd, &ru->proc.mutex_pre_scd);
        }
        pthread_mutex_unlock(&ru->proc.mutex_pre_scd);
        PROTOCOL_CTXT_SET_BY_MODULE_ID(&ctxt, Mod_id, ENB_FLAG_YES,
                 NOT_A_RNTI, frame, subframe,Mod_id);
        pdcp_run(&ctxt);

        for (CC_id = 0; CC_id < MAX_NUM_CCs; CC_id++) {

          rrc_rx_tx(&ctxt, CC_id);
          min_rb_unit[CC_id] = get_min_rb_unit(Mod_id, CC_id);
        }

        pre_scd_nb_rbs_required(Mod_id, frame, subframe,min_rb_unit,pre_nb_rbs_required[new_dlsch_ue_select_tbl_in_use]);

        if (subframe==9) {
          subframe=0;
          frame++;
          frame&=1023;
        } else {
          subframe++;
        }
        pthread_mutex_lock(&ru->proc.mutex_pre_scd );
        ru->proc.instance_pre_scd--;
        pthread_mutex_unlock(&ru->proc.mutex_pre_scd);
    }
    eNB_pre_scd_status = 0;
    return &eNB_pre_scd_status;
}
#endif

#ifdef PHY_TX_THREAD
/*!
 * \brief The phy tx thread of eNB.
 * \param param is a \ref eNB_proc_t structure which contains the info what to process.
 * \returns a pointer to an int. The storage is not on the heap and must not be freed.
 */
static void* eNB_thread_phy_tx( void* param ) {
  static int eNB_thread_phy_tx_status;


  RU_t *ru      = (RU_t*)param;
  RU_proc_t *proc = &ru->proc;
  PHY_VARS_eNB **eNB_list = ru->eNB_list;

  eNB_rxtx_proc_t proc_rxtx;

  // set default return value
  eNB_thread_phy_tx_status = 0;

  thread_top_init("eNB_thread_phy_tx",1,500000L,1000000L,20000000L);


  while (!oai_exit) {

    if (oai_exit) break;


    if (wait_on_condition(&proc->mutex_phy_tx,&proc->cond_phy_tx,&proc->instance_cnt_phy_tx,"eNB_phy_tx_thread") < 0) break;

    LOG_D(PHY,"Running eNB phy tx procedures\n");
    if(ru->num_eNB == 1){
       proc_rxtx.subframe_tx = proc->subframe_phy_tx;
       proc_rxtx.frame_tx = proc->frame_phy_tx;
       phy_procedures_eNB_TX(eNB_list[0], &proc_rxtx, 1);
       phy_tx_txdataF_end = 1;
       if(pthread_mutex_lock(&ru->proc.mutex_rf_tx) != 0){
          LOG_E( PHY, "[RU] ERROR pthread_mutex_lock for rf tx thread (IC %d)\n", ru->proc.instance_cnt_rf_tx);
          exit_fun( "error locking mutex_rf_tx" );
        }
        if (ru->proc.instance_cnt_rf_tx==-1) {
          ++ru->proc.instance_cnt_rf_tx;
          ru->proc.frame_tx = proc->frame_phy_tx;
          ru->proc.subframe_tx = proc->subframe_phy_tx;
          ru->proc.timestamp_tx = proc->timestamp_phy_tx;

          // the thread can now be woken up
          AssertFatal(pthread_cond_signal(&ru->proc.cond_rf_tx) == 0, "ERROR pthread_cond_signal for rf_tx thread\n");
        }else{
          LOG_E(PHY,"rf tx thread busy, skipping\n");
          late_control=STATE_BURST_TERMINATE;
        }
        pthread_mutex_unlock( &ru->proc.mutex_rf_tx );
    }
    if (release_thread(&proc->mutex_phy_tx,&proc->instance_cnt_phy_tx,"eNB_thread_phy_tx") < 0) break;
    phy_tx_end = 1;
  }

  LOG_I(PHY, "Exiting eNB thread PHY TX\n");

  eNB_thread_phy_tx_status = 0;
  return &eNB_thread_phy_tx_status;
}


static void* rf_tx( void* param ) {
  static int rf_tx_status;

  RU_t *ru      = (RU_t*)param;
  RU_proc_t *proc = &ru->proc;

  // set default return value
  rf_tx_status = 0;

  thread_top_init("rf_tx",1,500000L,1000000L,20000000L);
  
  while (!oai_exit) {

    if (oai_exit) break;


    if (wait_on_condition(&proc->mutex_rf_tx,&proc->cond_rf_tx,&proc->instance_cnt_rf_tx,"rf_tx_thread") < 0) break;

    LOG_D(PHY,"Running eNB rf tx procedures\n");
    if(ru->num_eNB == 1){
       // do TX front-end processing if needed (precoding and/or IDFTs)
       if (ru->feptx_prec) ru->feptx_prec(ru);
       // do OFDM if needed
       if ((ru->fh_north_asynch_in == NULL) && (ru->feptx_ofdm)) ru->feptx_ofdm(ru);
       if(!emulate_rf){
         // do outgoing fronthaul (south) if needed
         if ((ru->fh_north_asynch_in == NULL) && (ru->fh_south_out)) ru->fh_south_out(ru);

         if (ru->fh_north_out) ru->fh_north_out(ru);
       }
    }
    if (release_thread(&proc->mutex_rf_tx,&proc->instance_cnt_rf_tx,"rf_tx") < 0) break;
    if(proc->instance_cnt_rf_tx >= 0){
      late_control=STATE_BURST_TERMINATE;
      LOG_E(PHY,"detect rf tx busy change mode TX failsafe\n");
    }
  }

  LOG_I(PHY, "Exiting rf TX\n");

  rf_tx_status = 0;
  return &rf_tx_status;
}
#endif


 
int start_if(struct RU_t_s *ru,struct PHY_VARS_eNB_s *eNB) {
  return(ru->ifdevice.trx_start_func(&ru->ifdevice));
}

int start_rf(RU_t *ru) {
  return(ru->rfdevice.trx_start_func(&ru->rfdevice));
}

int stop_rf(RU_t *ru)
{
  ru->rfdevice.trx_end_func(&ru->rfdevice);
  return 0;
}

extern void fep_full(RU_t *ru);
extern void ru_fep_full_2thread(RU_t *ru);
extern void feptx_ofdm(RU_t *ru);
extern void feptx_ofdm_2thread(RU_t *ru);
extern void feptx_prec(RU_t *ru);
extern void init_fep_thread(RU_t *ru,pthread_attr_t *attr);
extern void init_feptx_thread(RU_t *ru,pthread_attr_t *attr);
extern void kill_fep_thread(RU_t *ru);
extern void kill_feptx_thread(RU_t *ru);

void init_RU_proc(RU_t *ru) {
   
  int i=0;
  RU_proc_t *proc;
  pthread_attr_t *attr_FH=NULL,*attr_FH1=NULL,*attr_prach=NULL,*attr_asynch=NULL,*attr_synch=NULL,*attr_emulateRF=NULL;
  //pthread_attr_t *attr_fep=NULL;
#if (RRC_VERSION >= MAKE_VERSION(14, 0, 0))
  pthread_attr_t *attr_prach_br=NULL;
#endif
  char name[100];

#ifndef OCP_FRAMEWORK
  LOG_I(PHY,"Initializing RU proc %d (%s,%s),\n",ru->idx,eNB_functions[ru->function],eNB_timing[ru->if_timing]);
#endif
  proc = &ru->proc;
  memset((void*)proc,0,sizeof(RU_proc_t));

  proc->ru = ru;
  proc->instance_cnt_prach       = -1;
  proc->instance_cnt_synch       = -1;
  proc->instance_cnt_FH          = -1;
  proc->instance_cnt_FH1         = -1;
  proc->instance_cnt_emulateRF   = -1;
  proc->instance_cnt_asynch_rxtx = -1;
  proc->instance_cnt_eNBs        = -1;
  proc->first_rx                 = 1;
  proc->first_tx                 = 1;
  proc->frame_offset             = 0;
  proc->num_slaves               = 0;
  proc->frame_tx_unwrap          = 0;
  proc->ru_rx_ready              = 0;
  proc->ru_tx_ready              = 0;

  for (i=0;i<10;i++) proc->symbol_mask[i]=0;
  
  pthread_mutex_init( &proc->mutex_prach, NULL);
  pthread_mutex_init( &proc->mutex_asynch_rxtx, NULL);
  pthread_mutex_init( &proc->mutex_synch,NULL);
  pthread_mutex_init( &proc->mutex_FH,NULL);
  pthread_mutex_init( &proc->mutex_FH1,NULL);
  pthread_mutex_init( &proc->mutex_emulateRF,NULL);
  pthread_mutex_init( &proc->mutex_eNBs, NULL);
  
  pthread_cond_init( &proc->cond_prach, NULL);
  pthread_cond_init( &proc->cond_FH, NULL);
  pthread_cond_init( &proc->cond_FH1, NULL);
  pthread_cond_init( &proc->cond_emulateRF, NULL);
  pthread_cond_init( &proc->cond_asynch_rxtx, NULL);
  pthread_cond_init( &proc->cond_synch,NULL);
  pthread_cond_init( &proc->cond_eNBs, NULL);
  
  pthread_attr_init( &proc->attr_FH);
  pthread_attr_init( &proc->attr_FH1);
  pthread_attr_init( &proc->attr_emulateRF);
  pthread_attr_init( &proc->attr_prach);
  pthread_attr_init( &proc->attr_synch);
  pthread_attr_init( &proc->attr_asynch_rxtx);
  pthread_attr_init( &proc->attr_fep);

#if (RRC_VERSION >= MAKE_VERSION(14, 0, 0))
  proc->instance_cnt_prach_br       = -1;
  pthread_mutex_init( &proc->mutex_prach_br, NULL);
  pthread_cond_init( &proc->cond_prach_br, NULL);
  pthread_attr_init( &proc->attr_prach_br);
#endif  

#ifdef PHY_TX_THREAD
  proc->instance_cnt_phy_tx       = -1;
  pthread_mutex_init( &proc->mutex_phy_tx, NULL);
  pthread_cond_init( &proc->cond_phy_tx, NULL);
  proc->instance_cnt_rf_tx       = -1;
  pthread_mutex_init( &proc->mutex_rf_tx, NULL);
  pthread_cond_init( &proc->cond_rf_tx, NULL);
#endif
  
#ifndef DEADLINE_SCHEDULER
  attr_FH        = &proc->attr_FH;
  attr_FH1       = &proc->attr_FH1;
  attr_prach     = &proc->attr_prach;
  attr_synch     = &proc->attr_synch;
  attr_asynch    = &proc->attr_asynch_rxtx;
  attr_emulateRF = &proc->attr_emulateRF;
#if (RRC_VERSION >= MAKE_VERSION(14, 0, 0))
  attr_prach_br  = &proc->attr_prach_br;
#endif
#endif
  
  pthread_create( &proc->pthread_FH, attr_FH, ru_thread, (void*)ru );

#if defined(PRE_SCD_THREAD)
    proc->instance_pre_scd = -1;
    pthread_mutex_init( &proc->mutex_pre_scd, NULL);
    pthread_cond_init( &proc->cond_pre_scd, NULL);
    pthread_create(&proc->pthread_pre_scd, NULL, pre_scd_thread, (void*)ru);
    pthread_setname_np(proc->pthread_pre_scd, "pre_scd_thread");
#endif

#ifdef PHY_TX_THREAD
    pthread_create( &proc->pthread_phy_tx, NULL, eNB_thread_phy_tx, (void*)ru );
    pthread_setname_np( proc->pthread_phy_tx, "phy_tx_thread" );
    pthread_create( &proc->pthread_rf_tx, NULL, rf_tx, (void*)ru );
#endif

  if(emulate_rf)
    pthread_create( &proc->pthread_emulateRF, attr_emulateRF, emulatedRF_thread, (void*)proc );

  if (get_thread_parallel_conf() == PARALLEL_RU_L1_SPLIT || get_thread_parallel_conf() == PARALLEL_RU_L1_TRX_SPLIT)
    pthread_create( &proc->pthread_FH1, attr_FH1, ru_thread_tx, (void*)ru );

  if (ru->function == NGFI_RRU_IF4p5) {
    pthread_create( &proc->pthread_prach, attr_prach, ru_thread_prach, (void*)ru );
#if (RRC_VERSION >= MAKE_VERSION(14, 0, 0))  
    pthread_create( &proc->pthread_prach_br, attr_prach_br, ru_thread_prach_br, (void*)ru );
#endif
    if (ru->is_slave == 1) pthread_create( &proc->pthread_synch, attr_synch, ru_thread_synch, (void*)ru);
    
    
    if ((ru->if_timing == synch_to_other) ||
	(ru->function == NGFI_RRU_IF5) ||
	(ru->function == NGFI_RRU_IF4p5)) 
	{
		pthread_create( &proc->pthread_asynch_rxtx, attr_asynch, ru_thread_asynch_rxtx, (void*)ru );
	}
    
    snprintf( name, sizeof(name), "ru_thread_FH %d", ru->idx );
    pthread_setname_np( proc->pthread_FH, name );
    
  }
  else if (ru->function == eNodeB_3GPP && ru->if_south == LOCAL_RF) { // DJP - need something else to distinguish between monolithic and PNF
    LOG_I(PHY,"%s() DJP - added creation of pthread_prach\n", __FUNCTION__);
    pthread_create( &proc->pthread_prach, attr_prach, ru_thread_prach, (void*)ru );
  }

  if (get_thread_worker_conf() == WORKER_ENABLE) { 
    init_fep_thread(ru,NULL); 
    init_feptx_thread(ru,NULL);
  } 
  if (opp_enabled == 1) pthread_create(&ru->ru_stats_thread,NULL,ru_stats_thread,(void*)ru); 
  
}

void kill_RU_proc(RU_t *ru)
{
  RU_proc_t *proc = &ru->proc;

#if defined(PRE_SCD_THREAD)
  pthread_mutex_lock(&proc->mutex_pre_scd);
  ru->proc.instance_pre_scd = 0;
  pthread_cond_signal(&proc->cond_pre_scd);
  pthread_mutex_unlock(&proc->mutex_pre_scd);
  pthread_join(proc->pthread_pre_scd, NULL);
  pthread_mutex_destroy(&proc->mutex_pre_scd);
  pthread_cond_destroy(&proc->cond_pre_scd);
#endif
#ifdef PHY_TX_THREAD
  pthread_mutex_lock(&proc->mutex_phy_tx);
  proc->instance_cnt_phy_tx = 0;
  pthread_cond_signal(&proc->cond_phy_tx);
  pthread_mutex_unlock(&proc->mutex_phy_tx);
  pthread_join(ru->proc.pthread_phy_tx, NULL);
  pthread_mutex_destroy( &proc->mutex_phy_tx);
  pthread_cond_destroy( &proc->cond_phy_tx);
  pthread_mutex_lock(&proc->mutex_rf_tx);
  proc->instance_cnt_rf_tx = 0;
  pthread_cond_signal(&proc->cond_rf_tx);
  pthread_mutex_unlock(&proc->mutex_rf_tx);
  pthread_join(proc->pthread_rf_tx, NULL);
  pthread_mutex_destroy( &proc->mutex_rf_tx);
  pthread_cond_destroy( &proc->cond_rf_tx);
#endif

  if (get_thread_worker_conf() == WORKER_ENABLE) {
      LOG_D(PHY, "killing FEP thread\n"); 
      kill_fep_thread(ru);
      LOG_D(PHY, "killing FEP TX thread\n"); 
      kill_feptx_thread(ru);
  }

  pthread_mutex_lock(&proc->mutex_FH);
  proc->instance_cnt_FH = 0;
  pthread_cond_signal(&proc->cond_FH);
  pthread_mutex_unlock(&proc->mutex_FH);

  pthread_mutex_lock(&proc->mutex_FH1);
  proc->instance_cnt_FH1 = 0;
  pthread_cond_signal(&proc->cond_FH1);
  pthread_mutex_unlock(&proc->mutex_FH1);

  pthread_mutex_lock(&proc->mutex_prach);
  proc->instance_cnt_prach = 0;
  pthread_cond_signal(&proc->cond_prach);
  pthread_mutex_unlock(&proc->mutex_prach);

#if (RRC_VERSION >= MAKE_VERSION(14, 0, 0))
  pthread_mutex_lock(&proc->mutex_prach_br);
  proc->instance_cnt_prach_br = 0;
  pthread_cond_signal(&proc->cond_prach_br);
  pthread_mutex_unlock(&proc->mutex_prach_br);
#endif

  pthread_mutex_lock(&proc->mutex_synch);
  proc->instance_cnt_synch = 0;
  pthread_cond_signal(&proc->cond_synch);
  pthread_mutex_unlock(&proc->mutex_synch);

  pthread_mutex_lock(&proc->mutex_eNBs);
  proc->ru_tx_ready = 0;
  proc->instance_cnt_eNBs = 1;
  // cond_eNBs is used by both ru_thread and ru_thread_tx, so we need to send
  // a broadcast to wake up both threads
  pthread_cond_broadcast(&proc->cond_eNBs);
  pthread_mutex_unlock(&proc->mutex_eNBs);

  pthread_mutex_lock(&proc->mutex_asynch_rxtx);
  proc->instance_cnt_asynch_rxtx = 0;
  pthread_cond_signal(&proc->cond_asynch_rxtx);
  pthread_mutex_unlock(&proc->mutex_asynch_rxtx);

  LOG_D(PHY, "Joining pthread_FH\n");
  pthread_join(proc->pthread_FH, NULL);
  if (get_thread_parallel_conf() == PARALLEL_RU_L1_SPLIT || get_thread_parallel_conf() == PARALLEL_RU_L1_TRX_SPLIT) {
    LOG_D(PHY, "Joining pthread_FHTX\n");
    pthread_join(proc->pthread_FH1, NULL);
  }
  if (ru->function == NGFI_RRU_IF4p5) {
    LOG_D(PHY, "Joining pthread_prach\n");
    pthread_join(proc->pthread_prach, NULL);
#if (RRC_VERSION >= MAKE_VERSION(14, 0, 0))
    LOG_D(PHY, "Joining pthread_prach_br\n");
    pthread_join(proc->pthread_prach_br, NULL);
#endif
    if (ru->is_slave) {
      LOG_D(PHY, "Joining pthread_\n");
      pthread_join(proc->pthread_synch, NULL);
    }

    if ((ru->if_timing == synch_to_other) ||
        (ru->function == NGFI_RRU_IF5) ||
        (ru->function == NGFI_RRU_IF4p5)) {
      LOG_D(PHY, "Joining pthread_asynch_rxtx\n");
      pthread_join(proc->pthread_asynch_rxtx, NULL);
    }
  }
  if (opp_enabled) {
    LOG_D(PHY, "Joining ru_stats_thread\n");
    pthread_join(ru->ru_stats_thread, NULL);
  }

  pthread_mutex_destroy(&proc->mutex_prach);
  pthread_mutex_destroy(&proc->mutex_asynch_rxtx);
  pthread_mutex_destroy(&proc->mutex_synch);
  pthread_mutex_destroy(&proc->mutex_FH);
  pthread_mutex_destroy(&proc->mutex_FH1);
  pthread_mutex_destroy(&proc->mutex_eNBs);

  pthread_cond_destroy(&proc->cond_prach);
  pthread_cond_destroy(&proc->cond_FH);
  pthread_cond_destroy(&proc->cond_FH1);
  pthread_cond_destroy(&proc->cond_asynch_rxtx);
  pthread_cond_destroy(&proc->cond_synch);
  pthread_cond_destroy(&proc->cond_eNBs);

  pthread_attr_destroy(&proc->attr_FH);
  pthread_attr_destroy(&proc->attr_FH1);
  pthread_attr_destroy(&proc->attr_prach);
  pthread_attr_destroy(&proc->attr_synch);
  pthread_attr_destroy(&proc->attr_asynch_rxtx);
  pthread_attr_destroy(&proc->attr_fep);

#if (RRC_VERSION >= MAKE_VERSION(14, 0, 0))
  pthread_mutex_destroy(&proc->mutex_prach_br);
  pthread_cond_destroy(&proc->cond_prach_br);
  pthread_attr_destroy(&proc->attr_prach_br);
#endif
}

int check_capabilities(RU_t *ru,RRU_capabilities_t *cap) {

  FH_fmt_options_t fmt = cap->FH_fmt;

  int i;
  int found_band=0;

  LOG_I(PHY,"RRU %d, num_bands %d, looking for band %d\n",ru->idx,cap->num_bands,ru->frame_parms.eutra_band);
  for (i=0;i<cap->num_bands;i++) {
    LOG_I(PHY,"band %d on RRU %d\n",cap->band_list[i],ru->idx);
    if (ru->frame_parms.eutra_band == cap->band_list[i]) {
      found_band=1;
      break;
    }
  }

  if (found_band == 0) {
    LOG_I(PHY,"Couldn't find target EUTRA band %d on RRU %d\n",ru->frame_parms.eutra_band,ru->idx);
    return(-1);
  }

  switch (ru->if_south) {
  case LOCAL_RF:
    AssertFatal(1==0, "This RU should not have a local RF, exiting\n");
    return(0);
    break;
  case REMOTE_IF5:
    if (fmt == OAI_IF5_only || fmt == OAI_IF5_and_IF4p5) return(0);
    break;
  case REMOTE_IF4p5:
    if (fmt == OAI_IF4p5_only || fmt == OAI_IF5_and_IF4p5) return(0);
    break;
  case REMOTE_MBP_IF5:
    if (fmt == MBP_IF5) return(0);
    break;
  default:
    LOG_I(PHY,"No compatible Fronthaul interface found for RRU %d\n", ru->idx);
    return(-1);
  }

  return(-1);
}


char rru_format_options[4][20] = {"OAI_IF5_only","OAI_IF4p5_only","OAI_IF5_and_IF4p5","MBP_IF5"};

char rru_formats[3][20] = {"OAI_IF5","MBP_IF5","OAI_IF4p5"};
char ru_if_formats[4][20] = {"LOCAL_RF","REMOTE_OAI_IF5","REMOTE_MBP_IF5","REMOTE_OAI_IF4p5"};

void configure_ru(int idx,
		  void *arg) {

  RU_t               *ru           = RC.ru[idx];
  RRU_config_t       *config       = (RRU_config_t *)arg;
  RRU_capabilities_t *capabilities = (RRU_capabilities_t*)arg;
  int ret;

  LOG_I(PHY, "Received capabilities from RRU %d\n",idx);


  if (capabilities->FH_fmt < MAX_FH_FMTs) LOG_I(PHY, "RU FH options %s\n",rru_format_options[capabilities->FH_fmt]);

  AssertFatal((ret=check_capabilities(ru,capabilities)) == 0,
	      "Cannot configure RRU %d, check_capabilities returned %d\n", idx,ret);
  // take antenna capabilities of RRU
  ru->nb_tx                      = capabilities->nb_tx[0];
  ru->nb_rx                      = capabilities->nb_rx[0];

  // Pass configuration to RRU
  LOG_I(PHY, "Using %s fronthaul (%d), band %d \n",ru_if_formats[ru->if_south],ru->if_south,ru->frame_parms.eutra_band);
  // wait for configuration 
  config->FH_fmt                 = ru->if_south;
  config->num_bands              = 1;
  config->band_list[0]           = ru->frame_parms.eutra_band;
  config->tx_freq[0]             = ru->frame_parms.dl_CarrierFreq;      
  config->rx_freq[0]             = ru->frame_parms.ul_CarrierFreq;      
  config->tdd_config[0]          = ru->frame_parms.tdd_config;
  config->tdd_config_S[0]        = ru->frame_parms.tdd_config_S;
  config->att_tx[0]              = ru->att_tx;
  config->att_rx[0]              = ru->att_rx;
  config->N_RB_DL[0]             = ru->frame_parms.N_RB_DL;
  config->N_RB_UL[0]             = ru->frame_parms.N_RB_UL;
  config->threequarter_fs[0]     = ru->frame_parms.threequarter_fs;
  if (ru->if_south==REMOTE_IF4p5) {
    config->prach_FreqOffset[0]  = ru->frame_parms.prach_config_common.prach_ConfigInfo.prach_FreqOffset;
    config->prach_ConfigIndex[0] = ru->frame_parms.prach_config_common.prach_ConfigInfo.prach_ConfigIndex;
    LOG_I(PHY,"REMOTE_IF4p5: prach_FrequOffset %d, prach_ConfigIndex %d\n",
	  config->prach_FreqOffset[0],config->prach_ConfigIndex[0]);
    
#if (RRC_VERSION >= MAKE_VERSION(14, 0, 0))
    int i;
    for (i=0;i<4;i++) {
      config->emtc_prach_CElevel_enable[0][i]  = ru->frame_parms.prach_emtc_config_common.prach_ConfigInfo.prach_CElevel_enable[i];
      config->emtc_prach_FreqOffset[0][i]      = ru->frame_parms.prach_emtc_config_common.prach_ConfigInfo.prach_FreqOffset[i];
      config->emtc_prach_ConfigIndex[0][i]     = ru->frame_parms.prach_emtc_config_common.prach_ConfigInfo.prach_ConfigIndex[i];
    }
#endif
  }

  init_frame_parms(&ru->frame_parms,1);
  phy_init_RU(ru);
}

void configure_rru(int idx,
		   void *arg) {

  RRU_config_t *config = (RRU_config_t *)arg;
  RU_t         *ru         = RC.ru[idx];

  ru->frame_parms.eutra_band                                               = config->band_list[0];
  ru->frame_parms.dl_CarrierFreq                                           = config->tx_freq[0];
  ru->frame_parms.ul_CarrierFreq                                           = config->rx_freq[0];
  if (ru->frame_parms.dl_CarrierFreq == ru->frame_parms.ul_CarrierFreq) {
    LOG_I(PHY,"Setting RRU to TDD frame type\n");
    ru->frame_parms.frame_type                                            = TDD;
    ru->frame_parms.tdd_config                                            = config->tdd_config[0];
    ru->frame_parms.tdd_config_S                                          = config->tdd_config_S[0]; 
  }
  else ru->frame_parms.frame_type                                            = FDD;
  ru->att_tx                                                               = config->att_tx[0];
  ru->att_rx                                                               = config->att_rx[0];
  ru->frame_parms.N_RB_DL                                                  = config->N_RB_DL[0];
  ru->frame_parms.N_RB_UL                                                  = config->N_RB_UL[0];
  ru->frame_parms.threequarter_fs                                          = config->threequarter_fs[0];
  ru->frame_parms.pdsch_config_common.referenceSignalPower                 = ru->max_pdschReferenceSignalPower-config->att_tx[0];
  if (ru->function==NGFI_RRU_IF4p5) {
    ru->frame_parms.att_rx = ru->att_rx;
    ru->frame_parms.att_tx = ru->att_tx;
    
    LOG_I(PHY,"Setting ru->function to NGFI_RRU_IF4p5, prach_FrequOffset %d, prach_ConfigIndex %d, att (%d,%d)\n",
	  config->prach_FreqOffset[0],config->prach_ConfigIndex[0],ru->att_tx,ru->att_rx);
    ru->frame_parms.prach_config_common.prach_ConfigInfo.prach_FreqOffset  = config->prach_FreqOffset[0]; 
    ru->frame_parms.prach_config_common.prach_ConfigInfo.prach_ConfigIndex = config->prach_ConfigIndex[0]; 
#if (RRC_VERSION >= MAKE_VERSION(14, 0, 0))
    for (int i=0;i<4;i++) {
      ru->frame_parms.prach_emtc_config_common.prach_ConfigInfo.prach_CElevel_enable[i] = config->emtc_prach_CElevel_enable[0][i];
      ru->frame_parms.prach_emtc_config_common.prach_ConfigInfo.prach_FreqOffset[i]     = config->emtc_prach_FreqOffset[0][i];
      ru->frame_parms.prach_emtc_config_common.prach_ConfigInfo.prach_ConfigIndex[i]    = config->emtc_prach_ConfigIndex[0][i];
    }
#endif
  }
  
  init_frame_parms(&ru->frame_parms,1);

  fill_rf_config(ru,ru->rf_config_file);


  phy_init_RU(ru);

}

void init_precoding_weights(PHY_VARS_eNB *eNB) {

  int layer,ru_id,aa,re,ue,tb;
  LTE_DL_FRAME_PARMS *fp=&eNB->frame_parms;
  RU_t *ru;
  LTE_eNB_DLSCH_t *dlsch;

  // init precoding weigths
  for (ue=0;ue<NUMBER_OF_UE_MAX;ue++) {
    for (tb=0;tb<2;tb++) {
      dlsch = eNB->dlsch[ue][tb];
      for (layer=0; layer<4; layer++) {
	int nb_tx=0;
	for (ru_id=0;ru_id<RC.nb_RU;ru_id++) { 
	  ru = RC.ru[ru_id];
	  nb_tx+=ru->nb_tx;
	}
	dlsch->ue_spec_bf_weights[layer] = (int32_t**)malloc16(nb_tx*sizeof(int32_t*));
	  
	for (aa=0; aa<nb_tx; aa++) {
	  dlsch->ue_spec_bf_weights[layer][aa] = (int32_t *)malloc16(fp->ofdm_symbol_size*sizeof(int32_t));
	  for (re=0;re<fp->ofdm_symbol_size; re++) {
	    dlsch->ue_spec_bf_weights[layer][aa][re] = 0x00007fff;
	  }
	}	
      }
    }
  }
}

void set_function_spec_param(RU_t *ru)
{
  int ret;

  switch (ru->if_south) {
  case LOCAL_RF:   // this is an RU with integrated RF (RRU, eNB)
    if (ru->function ==  NGFI_RRU_IF5) {                 // IF5 RRU
      ru->do_prach              = 0;                      // no prach processing in RU
      ru->fh_north_in           = NULL;                   // no shynchronous incoming fronthaul from north
      ru->fh_north_out          = fh_if5_north_out;       // need only to do send_IF5  reception
      ru->fh_south_out          = tx_rf;                  // send output to RF
      ru->fh_north_asynch_in    = fh_if5_north_asynch_in; // TX packets come asynchronously
      ru->feprx                 = NULL;                   // nothing (this is a time-domain signal)
      ru->feptx_ofdm            = NULL;                   // nothing (this is a time-domain signal)
      ru->feptx_prec            = NULL;                   // nothing (this is a time-domain signal)
      ru->start_if              = start_if;               // need to start the if interface for if5
      ru->ifdevice.host_type    = RRU_HOST;
      ru->rfdevice.host_type    = RRU_HOST;
      ru->ifdevice.eth_params   = &ru->eth_params;
      reset_meas(&ru->rx_fhaul);
      reset_meas(&ru->tx_fhaul);
      reset_meas(&ru->compression);
      reset_meas(&ru->transport);

      ret = openair0_transport_load(&ru->ifdevice,&ru->openair0_cfg,&ru->eth_params);
      printf("openair0_transport_init returns %d for ru_id %d\n", ret, ru->idx);
      if (ret<0) {
        printf("Exiting, cannot initialize transport protocol\n");
        exit(-1);
      }
    }
    else if (ru->function == NGFI_RRU_IF4p5) {
      ru->do_prach              = 1;                        // do part of prach processing in RU
      ru->fh_north_in           = NULL;                     // no synchronous incoming fronthaul from north
      ru->fh_north_out          = fh_if4p5_north_out;       // send_IF4p5 on reception
      ru->fh_south_out          = tx_rf;                    // send output to RF
      ru->fh_north_asynch_in    = fh_if4p5_north_asynch_in; // TX packets come asynchronously
      ru->feprx                 = (get_thread_worker_conf() == WORKER_DISABLE) ? fep_full :ru_fep_full_2thread;                 // RX DFTs
      ru->feptx_ofdm            = (get_thread_worker_conf() == WORKER_DISABLE) ? feptx_ofdm : feptx_ofdm_2thread;               // this is fep with idft only (no precoding in RRU)
      ru->feptx_prec            = NULL;
      ru->start_if              = start_if;                 // need to start the if interface for if4p5
      ru->ifdevice.host_type    = RRU_HOST;
      ru->rfdevice.host_type    = RRU_HOST;
      ru->ifdevice.eth_params   = &ru->eth_params;
      reset_meas(&ru->rx_fhaul);
      reset_meas(&ru->tx_fhaul);
      reset_meas(&ru->compression);
      reset_meas(&ru->transport);

      ret = openair0_transport_load(&ru->ifdevice,&ru->openair0_cfg,&ru->eth_params);
      printf("openair0_transport_init returns %d for ru_id %d\n", ret, ru->idx);
      if (ret<0) {
        printf("Exiting, cannot initialize transport protocol\n");
        exit(-1);
      }
      malloc_IF4p5_buffer(ru);
    }
    else if (ru->function == eNodeB_3GPP) {
      ru->do_prach             = 0;                       // no prach processing in RU
      ru->feprx                = (get_thread_worker_conf() == WORKER_DISABLE) ? fep_full : ru_fep_full_2thread;                // RX DFTs
      ru->feptx_ofdm           = (get_thread_worker_conf() == WORKER_DISABLE) ? feptx_ofdm : feptx_ofdm_2thread;              // this is fep with idft and precoding
      ru->feptx_prec           = feptx_prec;              // this is fep with idft and precoding
      ru->fh_north_in          = NULL;                    // no incoming fronthaul from north
      ru->fh_north_out         = NULL;                    // no outgoing fronthaul to north
      ru->start_if             = NULL;                    // no if interface
      ru->rfdevice.host_type   = RAU_HOST;
    }
    ru->fh_south_in            = rx_rf;                               // local synchronous RF RX
    ru->fh_south_out           = tx_rf;                               // local synchronous RF TX
    ru->start_rf               = start_rf;                            // need to start the local RF interface
    ru->stop_rf                = stop_rf;
    printf("configuring ru_id %d (start_rf %p)\n", ru->idx, start_rf);
/*
    if (ru->function == eNodeB_3GPP) { // configure RF parameters only for 3GPP eNodeB, we need to get them from RAU otherwise
      fill_rf_config(ru,rf_config_file);
      init_frame_parms(&ru->frame_parms,1);
      phy_init_RU(ru);
    }

    ret = openair0_device_load(&ru->rfdevice,&ru->openair0_cfg);
    if (setup_RU_buffers(ru)!=0) {
      printf("Exiting, cannot initialize RU Buffers\n");
      exit(-1);
    }*/
    break;

  case REMOTE_IF5: // the remote unit is IF5 RRU
    ru->do_prach               = 0;
    ru->feprx                  = (get_thread_worker_conf() == WORKER_DISABLE) ? fep_full : fep_full;                   // this is frequency-shift + DFTs
    ru->feptx_prec             = feptx_prec;                 // need to do transmit Precoding + IDFTs
    ru->feptx_ofdm             = (get_thread_worker_conf() == WORKER_DISABLE) ? feptx_ofdm : feptx_ofdm_2thread;                 // need to do transmit Precoding + IDFTs
    if (ru->if_timing == synch_to_other) {
      ru->fh_south_in          = fh_slave_south_in;                  // synchronize to master
      ru->fh_south_out         = fh_if5_mobipass_south_out;          // use send_IF5 for mobipass
      ru->fh_south_asynch_in   = fh_if5_south_asynch_in_mobipass;    // UL is asynchronous
    }
    else {
      ru->fh_south_in          = fh_if5_south_in;     // synchronous IF5 reception
      ru->fh_south_out         = fh_if5_south_out;    // synchronous IF5 transmission
      ru->fh_south_asynch_in   = NULL;                // no asynchronous UL
    }
    ru->start_rf               = NULL;                 // no local RF
    ru->stop_rf                = NULL;
    ru->start_if               = start_if;             // need to start if interface for IF5
    ru->ifdevice.host_type     = RAU_HOST;
    ru->ifdevice.eth_params    = &ru->eth_params;
    ru->ifdevice.configure_rru = configure_ru;

    ret = openair0_transport_load(&ru->ifdevice,&ru->openair0_cfg,&ru->eth_params);
    printf("openair0_transport_init returns %d for ru_id %d\n", ret, ru->idx);
    if (ret<0) {
      printf("Exiting, cannot initialize transport protocol\n");
      exit(-1);
    }
    break;

  case REMOTE_IF4p5:
    ru->do_prach               = 0;
    ru->feprx                  = NULL;                // DFTs
    ru->feptx_prec             = feptx_prec;          // Precoding operation
    ru->feptx_ofdm             = NULL;                // no OFDM mod
    ru->fh_south_in            = fh_if4p5_south_in;   // synchronous IF4p5 reception
    ru->fh_south_out           = fh_if4p5_south_out;  // synchronous IF4p5 transmission
    ru->fh_south_asynch_in     = (ru->if_timing == synch_to_other) ? fh_if4p5_south_in : NULL;                // asynchronous UL if synch_to_other
    ru->fh_north_out           = NULL;
    ru->fh_north_asynch_in     = NULL;
    ru->start_rf               = NULL;                // no local RF
    ru->stop_rf                = NULL;
    ru->start_if               = start_if;            // need to start if interface for IF4p5
    ru->ifdevice.host_type     = RAU_HOST;
    ru->ifdevice.eth_params    = &ru->eth_params;
    ru->ifdevice.configure_rru = configure_ru;

    ret = openair0_transport_load(&ru->ifdevice, &ru->openair0_cfg, &ru->eth_params);
    printf("openair0_transport_init returns %d for ru_id %d\n", ret, ru->idx);
    if (ret<0) {
      printf("Exiting, cannot initialize transport protocol\n");
      exit(-1);
    }

    malloc_IF4p5_buffer(ru);

    break;

  default:
    LOG_E(PHY,"RU with invalid or unknown southbound interface type %d\n",ru->if_south);
    break;
  } // switch on interface type
}

//extern void RCconfig_RU(void);

void init_RU(char *rf_config_file) {
  
  int ru_id;
  RU_t *ru;
  PHY_VARS_eNB *eNB0= (PHY_VARS_eNB *)NULL;
  int i;
  int CC_id;

  // create status mask
  RC.ru_mask = 0;
  pthread_mutex_init(&RC.ru_mutex,NULL);
  pthread_cond_init(&RC.ru_cond,NULL);

  // read in configuration file)
  printf("configuring RU from file\n");
  RCconfig_RU();
  LOG_I(PHY,"number of L1 instances %d, number of RU %d, number of CPU cores %d\n",RC.nb_L1_inst,RC.nb_RU,get_nprocs());

  if (RC.nb_CC != 0)
    for (i=0;i<RC.nb_L1_inst;i++) 
      for (CC_id=0;CC_id<RC.nb_CC[i];CC_id++) RC.eNB[i][CC_id]->num_RU=0;

  LOG_D(PHY,"Process RUs RC.nb_RU:%d\n",RC.nb_RU);
  for (ru_id=0;ru_id<RC.nb_RU;ru_id++) {
    LOG_D(PHY,"Process RC.ru[%d]\n",ru_id);
    ru               = RC.ru[ru_id];
    ru->rf_config_file = rf_config_file;
    ru->idx          = ru_id;              
    ru->ts_offset    = 0;
    // use eNB_list[0] as a reference for RU frame parameters
    // NOTE: multiple CC_id are not handled here yet!

<<<<<<< HEAD
    
    eNB0             = ru->eNB_list[0];
    if ((ru->function != NGFI_RRU_IF5) && (ru->function != NGFI_RRU_IF4p5))
      AssertFatal(eNB0!=NULL,"eNB0 is null!\n");

    if (eNB0) {
      LOG_I(PHY,"Copying frame parms from eNB %d to ru %d\n",eNB0->Mod_id,ru->idx);
      memcpy((void*)&ru->frame_parms,(void*)&eNB0->frame_parms,sizeof(LTE_DL_FRAME_PARMS));

      // attach all RU to all eNBs in its list/
      for (i=0;i<ru->num_eNB;i++) {
	eNB0 = ru->eNB_list[i];
	eNB0->RU_list[eNB0->num_RU++] = ru;
      }
    }
    //    LOG_I(PHY,"Initializing RRU descriptor %d : (%s,%s,%d)\n",ru_id,ru_if_types[ru->if_south],eNB_timing[ru->if_timing],ru->function);

    
    switch (ru->if_south) {
    case LOCAL_RF:   // this is an RU with integrated RF (RRU, eNB)
      if (ru->function ==  NGFI_RRU_IF5) {                 // IF5 RRU
	ru->do_prach              = 0;                      // no prach processing in RU
	ru->fh_north_in           = NULL;                   // no shynchronous incoming fronthaul from north
	ru->fh_north_out          = fh_if5_north_out;       // need only to do send_IF5  reception
	ru->fh_south_out          = tx_rf;                  // send output to RF
	ru->fh_north_asynch_in    = fh_if5_north_asynch_in; // TX packets come asynchronously 
	ru->feprx                 = NULL;                   // nothing (this is a time-domain signal)
	ru->feptx_ofdm            = NULL;                   // nothing (this is a time-domain signal)
	ru->feptx_prec            = NULL;                   // nothing (this is a time-domain signal)
	ru->start_if              = start_if;               // need to start the if interface for if5
	ru->ifdevice.host_type    = RRU_HOST;
	ru->rfdevice.host_type    = RRU_HOST;
	ru->ifdevice.eth_params   = &ru->eth_params;
    reset_meas(&ru->rx_fhaul);
    reset_meas(&ru->tx_fhaul);
    reset_meas(&ru->compression);
    reset_meas(&ru->transport);

	ret = openair0_transport_load(&ru->ifdevice,&ru->openair0_cfg,&ru->eth_params);
	printf("openair0_transport_init returns %d for ru_id %d\n",ret,ru_id);
	if (ret<0) {
	  printf("Exiting, cannot initialize transport protocol\n");
	  exit(-1);
	}
      }
      else if (ru->function == NGFI_RRU_IF4p5) {
	ru->do_prach              = 1;                        // do part of prach processing in RU
	ru->fh_north_in           = NULL;                     // no synchronous incoming fronthaul from north
	ru->fh_north_out          = fh_if4p5_north_out;       // send_IF4p5 on reception
	ru->fh_south_out          = tx_rf;                    // send output to RF
	ru->fh_north_asynch_in    = fh_if4p5_north_asynch_in; // TX packets come asynchronously
	ru->feprx                 = (get_nprocs()<=2) ? fep_full :ru_fep_full_2thread;                 // RX DFTs
	ru->feptx_ofdm            = (get_nprocs()<=2) ? feptx_ofdm : feptx_ofdm_2thread;               // this is fep with idft only (no precoding in RRU)
	ru->feptx_prec            = NULL;
	ru->start_if              = start_if;                 // need to start the if interface for if4p5
	ru->ifdevice.host_type    = RRU_HOST;
	ru->rfdevice.host_type    = RRU_HOST;
	ru->ifdevice.eth_params   = &ru->eth_params;
    reset_meas(&ru->rx_fhaul);
    reset_meas(&ru->tx_fhaul);
    reset_meas(&ru->compression);
    reset_meas(&ru->transport);

	ret = openair0_transport_load(&ru->ifdevice,&ru->openair0_cfg,&ru->eth_params);
	printf("openair0_transport_init returns %d for ru_id %d\n",ret,ru_id);
	if (ret<0) {
	  printf("Exiting, cannot initialize transport protocol\n");
	  exit(-1);
	}
	malloc_IF4p5_buffer(ru);
      }
      else if (ru->function == eNodeB_3GPP) {  
	ru->do_prach             = 0;                       // no prach processing in RU            
	ru->feprx                = (get_nprocs()<=2) ? fep_full : ru_fep_full_2thread;                // RX DFTs
	ru->feptx_ofdm           = (get_nprocs()<=2) ? feptx_ofdm : feptx_ofdm_2thread;              // this is fep with idft and precoding
	ru->feptx_prec           = feptx_prec;              // this is fep with idft and precoding
	ru->fh_north_in          = NULL;                    // no incoming fronthaul from north
	ru->fh_north_out         = NULL;                    // no outgoing fronthaul to north
	ru->start_if             = NULL;                    // no if interface
	ru->rfdevice.host_type   = RAU_HOST;
      }
      ru->fh_south_in            = rx_rf;                               // local synchronous RF RX
      ru->fh_south_out           = tx_rf;                               // local synchronous RF TX
      ru->start_rf               = start_rf;                            // need to start the local RF interface
      printf("configuring ru_id %d (start_rf %p)\n",ru_id,start_rf);
/*
      if (ru->function == eNodeB_3GPP) { // configure RF parameters only for 3GPP eNodeB, we need to get them from RAU otherwise
	fill_rf_config(ru,rf_config_file);      
	init_frame_parms(&ru->frame_parms,1);
	phy_init_RU(ru);
      }

      ret = openair0_device_load(&ru->rfdevice,&ru->openair0_cfg);
      if (setup_RU_buffers(ru)!=0) {
	printf("Exiting, cannot initialize RU Buffers\n");
	exit(-1);
      }*/
      break;

    case REMOTE_IF5: // the remote unit is IF5 RRU
      ru->do_prach               = 0;
      ru->feprx                  = (get_nprocs()<=2) ? fep_full : fep_full;                   // this is frequency-shift + DFTs
      ru->feptx_prec             = feptx_prec;                 // need to do transmit Precoding + IDFTs 
      ru->feptx_ofdm             = (get_nprocs()<=2) ? feptx_ofdm : feptx_ofdm_2thread;                 // need to do transmit Precoding + IDFTs 
      if (ru->if_timing == synch_to_other) {
	ru->fh_south_in          = fh_slave_south_in;                  // synchronize to master
	ru->fh_south_out         = fh_if5_mobipass_south_out;          // use send_IF5 for mobipass
	ru->fh_south_asynch_in   = fh_if5_south_asynch_in_mobipass;    // UL is asynchronous
=======
    if (ru->num_eNB > 0) {
      LOG_D(PHY, "%s() RC.ru[%d].num_eNB:%d ru->eNB_list[0]:%p RC.eNB[0][0]:%p rf_config_file:%s\n", __FUNCTION__, ru_id, ru->num_eNB, ru->eNB_list[0], RC.eNB[0][0], ru->rf_config_file);

      if (ru->eNB_list[0] == 0)
      {
        LOG_E(PHY,"%s() DJP - ru->eNB_list ru->num_eNB are not initialized - so do it manually\n", __FUNCTION__);
        ru->eNB_list[0] = RC.eNB[0][0];
        ru->num_eNB=1;
      //
      // DJP - feptx_prec() / feptx_ofdm() parses the eNB_list (based on num_eNB) and copies the txdata_F to txdata in RU
      //
>>>>>>> 09187015
      }
      else
      {
        LOG_E(PHY,"DJP - delete code above this %s:%d\n", __FILE__, __LINE__);
      }
    }
    eNB0             = ru->eNB_list[0];
    LOG_D(PHY, "RU FUnction:%d ru->if_south:%d\n", ru->function, ru->if_south);
    LOG_D(PHY, "eNB0:%p\n", eNB0);
    if (eNB0)
    {
      if ((ru->function != NGFI_RRU_IF5) && (ru->function != NGFI_RRU_IF4p5))
        AssertFatal(eNB0!=NULL,"eNB0 is null!\n");

      if (eNB0) {
        LOG_I(PHY,"Copying frame parms from eNB %d to ru %d\n",eNB0->Mod_id,ru->idx);
        memcpy((void*)&ru->frame_parms,(void*)&eNB0->frame_parms,sizeof(LTE_DL_FRAME_PARMS));

        // attach all RU to all eNBs in its list/
        LOG_D(PHY,"ru->num_eNB:%d eNB0->num_RU:%d\n", ru->num_eNB, eNB0->num_RU);
        for (i=0;i<ru->num_eNB;i++) {
          eNB0 = ru->eNB_list[i];
          eNB0->RU_list[eNB0->num_RU++] = ru;
        }
      }
    }
        LOG_I(PHY,"Initializing RRU descriptor %d : (%s,%s,%d)\n",ru_id,ru_if_types[ru->if_south],eNB_timing[ru->if_timing],ru->function);

    set_function_spec_param(ru);
    LOG_I(PHY,"Starting ru_thread %d\n",ru_id);

    init_RU_proc(ru);



  } // for ru_id

  //  sleep(1);
  LOG_D(HW,"[lte-softmodem.c] RU threads created\n");
  

}

void stop_RU(int nb_ru)
{
  for (int inst = 0; inst < nb_ru; inst++) {
    LOG_I(PHY, "Stopping RU %d processing threads\n", inst);
    kill_RU_proc(RC.ru[inst]);
  }
}


/* --------------------------------------------------------*/
/* from here function to use configuration module          */
void RCconfig_RU(void) {
  
  int               j                             = 0;
  int               i                             = 0;

  
  paramdef_t RUParams[] = RUPARAMS_DESC;
  paramlist_def_t RUParamList = {CONFIG_STRING_RU_LIST,NULL,0};


  config_getlist( &RUParamList,RUParams,sizeof(RUParams)/sizeof(paramdef_t), NULL);  

  
  if ( RUParamList.numelt > 0) {

    RC.ru = (RU_t**)malloc(RC.nb_RU*sizeof(RU_t*));
   



    RC.ru_mask=(1<<RC.nb_RU) - 1;
    printf("Set RU mask to %lx\n",RC.ru_mask);

    for (j = 0; j < RC.nb_RU; j++) {

      RC.ru[j]                                    = (RU_t*)malloc(sizeof(RU_t));
      memset((void*)RC.ru[j],0,sizeof(RU_t));
      RC.ru[j]->idx                                 = j;

      printf("Creating RC.ru[%d]:%p\n", j, RC.ru[j]);

      RC.ru[j]->if_timing                           = synch_to_ext_device;
      if (RC.nb_L1_inst >0)
        RC.ru[j]->num_eNB                           = RUParamList.paramarray[j][RU_ENB_LIST_IDX].numelt;
      else
	    RC.ru[j]->num_eNB                           = 0;
      for (i=0;i<RC.ru[j]->num_eNB;i++) RC.ru[j]->eNB_list[i] = RC.eNB[RUParamList.paramarray[j][RU_ENB_LIST_IDX].iptr[i]][0];     

      if (config_isparamset(RUParamList.paramarray[j], RU_SDR_ADDRS)) {
        RC.ru[j]->openair0_cfg.sdr_addrs = strdup(*(RUParamList.paramarray[j][RU_SDR_ADDRS].strptr));
      }

      if (config_isparamset(RUParamList.paramarray[j], RU_SDR_CLK_SRC)) {
        if (strcmp(*(RUParamList.paramarray[j][RU_SDR_CLK_SRC].strptr), "internal") == 0) {
          RC.ru[j]->openair0_cfg.clock_source = internal;
          LOG_D(PHY, "RU clock source set as internal\n");
        } else if (strcmp(*(RUParamList.paramarray[j][RU_SDR_CLK_SRC].strptr), "external") == 0) {
          RC.ru[j]->openair0_cfg.clock_source = external;
          LOG_D(PHY, "RU clock source set as external\n");
        } else if (strcmp(*(RUParamList.paramarray[j][RU_SDR_CLK_SRC].strptr), "gpsdo") == 0) {
          RC.ru[j]->openair0_cfg.clock_source = gpsdo;
          LOG_D(PHY, "RU clock source set as gpsdo\n");
        } else {
          LOG_E(PHY, "Erroneous RU clock source in the provided configuration file: '%s'\n", *(RUParamList.paramarray[j][RU_SDR_CLK_SRC].strptr));
        }
      }

      if (strcmp(*(RUParamList.paramarray[j][RU_LOCAL_RF_IDX].strptr), "yes") == 0) {
	if ( !(config_isparamset(RUParamList.paramarray[j],RU_LOCAL_IF_NAME_IDX)) ) {
	  RC.ru[j]->if_south                        = LOCAL_RF;
	  RC.ru[j]->function                        = eNodeB_3GPP;
	  printf("Setting function for RU %d to eNodeB_3GPP\n",j);
        }
        else { 
          RC.ru[j]->eth_params.local_if_name            = strdup(*(RUParamList.paramarray[j][RU_LOCAL_IF_NAME_IDX].strptr));    
          RC.ru[j]->eth_params.my_addr                  = strdup(*(RUParamList.paramarray[j][RU_LOCAL_ADDRESS_IDX].strptr)); 
          RC.ru[j]->eth_params.remote_addr              = strdup(*(RUParamList.paramarray[j][RU_REMOTE_ADDRESS_IDX].strptr));
          RC.ru[j]->eth_params.my_portc                 = *(RUParamList.paramarray[j][RU_LOCAL_PORTC_IDX].uptr);
          RC.ru[j]->eth_params.remote_portc             = *(RUParamList.paramarray[j][RU_REMOTE_PORTC_IDX].uptr);
          RC.ru[j]->eth_params.my_portd                 = *(RUParamList.paramarray[j][RU_LOCAL_PORTD_IDX].uptr);
          RC.ru[j]->eth_params.remote_portd             = *(RUParamList.paramarray[j][RU_REMOTE_PORTD_IDX].uptr);

	  if (strcmp(*(RUParamList.paramarray[j][RU_TRANSPORT_PREFERENCE_IDX].strptr), "udp") == 0) {
	    RC.ru[j]->if_south                        = LOCAL_RF;
	    RC.ru[j]->function                        = NGFI_RRU_IF5;
	    RC.ru[j]->eth_params.transp_preference    = ETH_UDP_MODE;
	    printf("Setting function for RU %d to NGFI_RRU_IF5 (udp)\n",j);
	  } else if (strcmp(*(RUParamList.paramarray[j][RU_TRANSPORT_PREFERENCE_IDX].strptr), "raw") == 0) {
	    RC.ru[j]->if_south                        = LOCAL_RF;
	    RC.ru[j]->function                        = NGFI_RRU_IF5;
	    RC.ru[j]->eth_params.transp_preference    = ETH_RAW_MODE;
	    printf("Setting function for RU %d to NGFI_RRU_IF5 (raw)\n",j);
	  } else if (strcmp(*(RUParamList.paramarray[j][RU_TRANSPORT_PREFERENCE_IDX].strptr), "udp_if4p5") == 0) {
	    RC.ru[j]->if_south                        = LOCAL_RF;
	    RC.ru[j]->function                        = NGFI_RRU_IF4p5;
	    RC.ru[j]->eth_params.transp_preference    = ETH_UDP_IF4p5_MODE;
	    printf("Setting function for RU %d to NGFI_RRU_IF4p5 (udp)\n",j);
	  } else if (strcmp(*(RUParamList.paramarray[j][RU_TRANSPORT_PREFERENCE_IDX].strptr), "raw_if4p5") == 0) {
	    RC.ru[j]->if_south                        = LOCAL_RF;
	    RC.ru[j]->function                        = NGFI_RRU_IF4p5;
	    RC.ru[j]->eth_params.transp_preference    = ETH_RAW_IF4p5_MODE;
	    printf("Setting function for RU %d to NGFI_RRU_IF4p5 (raw)\n",j);
	  }
	}
	RC.ru[j]->max_pdschReferenceSignalPower     = *(RUParamList.paramarray[j][RU_MAX_RS_EPRE_IDX].uptr);;
	RC.ru[j]->max_rxgain                        = *(RUParamList.paramarray[j][RU_MAX_RXGAIN_IDX].uptr);
	RC.ru[j]->num_bands                         = RUParamList.paramarray[j][RU_BAND_LIST_IDX].numelt;
	for (i=0;i<RC.ru[j]->num_bands;i++) RC.ru[j]->band[i] = RUParamList.paramarray[j][RU_BAND_LIST_IDX].iptr[i]; 
      } //strcmp(local_rf, "yes") == 0
      else {
	printf("RU %d: Transport %s\n",j,*(RUParamList.paramarray[j][RU_TRANSPORT_PREFERENCE_IDX].strptr));

        RC.ru[j]->eth_params.local_if_name	      = strdup(*(RUParamList.paramarray[j][RU_LOCAL_IF_NAME_IDX].strptr));    
        RC.ru[j]->eth_params.my_addr		      = strdup(*(RUParamList.paramarray[j][RU_LOCAL_ADDRESS_IDX].strptr)); 
        RC.ru[j]->eth_params.remote_addr	      = strdup(*(RUParamList.paramarray[j][RU_REMOTE_ADDRESS_IDX].strptr));
        RC.ru[j]->eth_params.my_portc		      = *(RUParamList.paramarray[j][RU_LOCAL_PORTC_IDX].uptr);
        RC.ru[j]->eth_params.remote_portc	      = *(RUParamList.paramarray[j][RU_REMOTE_PORTC_IDX].uptr);
        RC.ru[j]->eth_params.my_portd		      = *(RUParamList.paramarray[j][RU_LOCAL_PORTD_IDX].uptr);
        RC.ru[j]->eth_params.remote_portd	      = *(RUParamList.paramarray[j][RU_REMOTE_PORTD_IDX].uptr);
	if (strcmp(*(RUParamList.paramarray[j][RU_TRANSPORT_PREFERENCE_IDX].strptr), "udp") == 0) {
	  RC.ru[j]->if_south                     = REMOTE_IF5;
	  RC.ru[j]->function                     = NGFI_RAU_IF5;
	  RC.ru[j]->eth_params.transp_preference = ETH_UDP_MODE;
	} else if (strcmp(*(RUParamList.paramarray[j][RU_TRANSPORT_PREFERENCE_IDX].strptr), "raw") == 0) {
	  RC.ru[j]->if_south                     = REMOTE_IF5;
	  RC.ru[j]->function                     = NGFI_RAU_IF5;
	  RC.ru[j]->eth_params.transp_preference = ETH_RAW_MODE;
	} else if (strcmp(*(RUParamList.paramarray[j][RU_TRANSPORT_PREFERENCE_IDX].strptr), "udp_if4p5") == 0) {
	  RC.ru[j]->if_south                     = REMOTE_IF4p5;
	  RC.ru[j]->function                     = NGFI_RAU_IF4p5;
	  RC.ru[j]->eth_params.transp_preference = ETH_UDP_IF4p5_MODE;
	} else if (strcmp(*(RUParamList.paramarray[j][RU_TRANSPORT_PREFERENCE_IDX].strptr), "raw_if4p5") == 0) {
	  RC.ru[j]->if_south                     = REMOTE_IF4p5;
	  RC.ru[j]->function                     = NGFI_RAU_IF4p5;
	  RC.ru[j]->eth_params.transp_preference = ETH_RAW_IF4p5_MODE;
	} else if (strcmp(*(RUParamList.paramarray[j][RU_TRANSPORT_PREFERENCE_IDX].strptr), "raw_if5_mobipass") == 0) {
	  RC.ru[j]->if_south                     = REMOTE_IF5;
	  RC.ru[j]->function                     = NGFI_RAU_IF5;
	  RC.ru[j]->if_timing                    = synch_to_other;
	  RC.ru[j]->eth_params.transp_preference = ETH_RAW_IF5_MOBIPASS;
	}
      }  /* strcmp(local_rf, "yes") != 0 */

      RC.ru[j]->nb_tx                             = *(RUParamList.paramarray[j][RU_NB_TX_IDX].uptr);
      RC.ru[j]->nb_rx                             = *(RUParamList.paramarray[j][RU_NB_RX_IDX].uptr);
      
      RC.ru[j]->att_tx                            = *(RUParamList.paramarray[j][RU_ATT_TX_IDX].uptr);
      RC.ru[j]->att_rx                            = *(RUParamList.paramarray[j][RU_ATT_RX_IDX].uptr);
    }// j=0..num_rus
  } else {
    RC.nb_RU = 0;	    
  } // setting != NULL

  return;
  
}<|MERGE_RESOLUTION|>--- conflicted
+++ resolved
@@ -1418,13 +1418,9 @@
     cfg->tx_freq[i] = (double)fp->dl_CarrierFreq;
     cfg->rx_freq[i] = (double)fp->ul_CarrierFreq;
 
-<<<<<<< HEAD
-    cfg->tx_gain[i] = 10.0;//(double)fp->att_tx;
-    cfg->rx_gain[i] = ru->max_rxgain-(double)fp->att_rx;
-=======
     cfg->tx_gain[i] = (double)ru->att_tx;
     cfg->rx_gain[i] = ru->max_rxgain-(double)ru->att_rx;
->>>>>>> 09187015
+
 
     cfg->configFilename = rf_config_file;
     printf("channel %d, Setting tx_gain offset %f, rx_gain offset %f, tx_freq %f, rx_freq %f\n",
@@ -2741,116 +2737,7 @@
     // use eNB_list[0] as a reference for RU frame parameters
     // NOTE: multiple CC_id are not handled here yet!
 
-<<<<<<< HEAD
-    
-    eNB0             = ru->eNB_list[0];
-    if ((ru->function != NGFI_RRU_IF5) && (ru->function != NGFI_RRU_IF4p5))
-      AssertFatal(eNB0!=NULL,"eNB0 is null!\n");
-
-    if (eNB0) {
-      LOG_I(PHY,"Copying frame parms from eNB %d to ru %d\n",eNB0->Mod_id,ru->idx);
-      memcpy((void*)&ru->frame_parms,(void*)&eNB0->frame_parms,sizeof(LTE_DL_FRAME_PARMS));
-
-      // attach all RU to all eNBs in its list/
-      for (i=0;i<ru->num_eNB;i++) {
-	eNB0 = ru->eNB_list[i];
-	eNB0->RU_list[eNB0->num_RU++] = ru;
-      }
-    }
-    //    LOG_I(PHY,"Initializing RRU descriptor %d : (%s,%s,%d)\n",ru_id,ru_if_types[ru->if_south],eNB_timing[ru->if_timing],ru->function);
-
-    
-    switch (ru->if_south) {
-    case LOCAL_RF:   // this is an RU with integrated RF (RRU, eNB)
-      if (ru->function ==  NGFI_RRU_IF5) {                 // IF5 RRU
-	ru->do_prach              = 0;                      // no prach processing in RU
-	ru->fh_north_in           = NULL;                   // no shynchronous incoming fronthaul from north
-	ru->fh_north_out          = fh_if5_north_out;       // need only to do send_IF5  reception
-	ru->fh_south_out          = tx_rf;                  // send output to RF
-	ru->fh_north_asynch_in    = fh_if5_north_asynch_in; // TX packets come asynchronously 
-	ru->feprx                 = NULL;                   // nothing (this is a time-domain signal)
-	ru->feptx_ofdm            = NULL;                   // nothing (this is a time-domain signal)
-	ru->feptx_prec            = NULL;                   // nothing (this is a time-domain signal)
-	ru->start_if              = start_if;               // need to start the if interface for if5
-	ru->ifdevice.host_type    = RRU_HOST;
-	ru->rfdevice.host_type    = RRU_HOST;
-	ru->ifdevice.eth_params   = &ru->eth_params;
-    reset_meas(&ru->rx_fhaul);
-    reset_meas(&ru->tx_fhaul);
-    reset_meas(&ru->compression);
-    reset_meas(&ru->transport);
-
-	ret = openair0_transport_load(&ru->ifdevice,&ru->openair0_cfg,&ru->eth_params);
-	printf("openair0_transport_init returns %d for ru_id %d\n",ret,ru_id);
-	if (ret<0) {
-	  printf("Exiting, cannot initialize transport protocol\n");
-	  exit(-1);
-	}
-      }
-      else if (ru->function == NGFI_RRU_IF4p5) {
-	ru->do_prach              = 1;                        // do part of prach processing in RU
-	ru->fh_north_in           = NULL;                     // no synchronous incoming fronthaul from north
-	ru->fh_north_out          = fh_if4p5_north_out;       // send_IF4p5 on reception
-	ru->fh_south_out          = tx_rf;                    // send output to RF
-	ru->fh_north_asynch_in    = fh_if4p5_north_asynch_in; // TX packets come asynchronously
-	ru->feprx                 = (get_nprocs()<=2) ? fep_full :ru_fep_full_2thread;                 // RX DFTs
-	ru->feptx_ofdm            = (get_nprocs()<=2) ? feptx_ofdm : feptx_ofdm_2thread;               // this is fep with idft only (no precoding in RRU)
-	ru->feptx_prec            = NULL;
-	ru->start_if              = start_if;                 // need to start the if interface for if4p5
-	ru->ifdevice.host_type    = RRU_HOST;
-	ru->rfdevice.host_type    = RRU_HOST;
-	ru->ifdevice.eth_params   = &ru->eth_params;
-    reset_meas(&ru->rx_fhaul);
-    reset_meas(&ru->tx_fhaul);
-    reset_meas(&ru->compression);
-    reset_meas(&ru->transport);
-
-	ret = openair0_transport_load(&ru->ifdevice,&ru->openair0_cfg,&ru->eth_params);
-	printf("openair0_transport_init returns %d for ru_id %d\n",ret,ru_id);
-	if (ret<0) {
-	  printf("Exiting, cannot initialize transport protocol\n");
-	  exit(-1);
-	}
-	malloc_IF4p5_buffer(ru);
-      }
-      else if (ru->function == eNodeB_3GPP) {  
-	ru->do_prach             = 0;                       // no prach processing in RU            
-	ru->feprx                = (get_nprocs()<=2) ? fep_full : ru_fep_full_2thread;                // RX DFTs
-	ru->feptx_ofdm           = (get_nprocs()<=2) ? feptx_ofdm : feptx_ofdm_2thread;              // this is fep with idft and precoding
-	ru->feptx_prec           = feptx_prec;              // this is fep with idft and precoding
-	ru->fh_north_in          = NULL;                    // no incoming fronthaul from north
-	ru->fh_north_out         = NULL;                    // no outgoing fronthaul to north
-	ru->start_if             = NULL;                    // no if interface
-	ru->rfdevice.host_type   = RAU_HOST;
-      }
-      ru->fh_south_in            = rx_rf;                               // local synchronous RF RX
-      ru->fh_south_out           = tx_rf;                               // local synchronous RF TX
-      ru->start_rf               = start_rf;                            // need to start the local RF interface
-      printf("configuring ru_id %d (start_rf %p)\n",ru_id,start_rf);
-/*
-      if (ru->function == eNodeB_3GPP) { // configure RF parameters only for 3GPP eNodeB, we need to get them from RAU otherwise
-	fill_rf_config(ru,rf_config_file);      
-	init_frame_parms(&ru->frame_parms,1);
-	phy_init_RU(ru);
-      }
-
-      ret = openair0_device_load(&ru->rfdevice,&ru->openair0_cfg);
-      if (setup_RU_buffers(ru)!=0) {
-	printf("Exiting, cannot initialize RU Buffers\n");
-	exit(-1);
-      }*/
-      break;
-
-    case REMOTE_IF5: // the remote unit is IF5 RRU
-      ru->do_prach               = 0;
-      ru->feprx                  = (get_nprocs()<=2) ? fep_full : fep_full;                   // this is frequency-shift + DFTs
-      ru->feptx_prec             = feptx_prec;                 // need to do transmit Precoding + IDFTs 
-      ru->feptx_ofdm             = (get_nprocs()<=2) ? feptx_ofdm : feptx_ofdm_2thread;                 // need to do transmit Precoding + IDFTs 
-      if (ru->if_timing == synch_to_other) {
-	ru->fh_south_in          = fh_slave_south_in;                  // synchronize to master
-	ru->fh_south_out         = fh_if5_mobipass_south_out;          // use send_IF5 for mobipass
-	ru->fh_south_asynch_in   = fh_if5_south_asynch_in_mobipass;    // UL is asynchronous
-=======
+
     if (ru->num_eNB > 0) {
       LOG_D(PHY, "%s() RC.ru[%d].num_eNB:%d ru->eNB_list[0]:%p RC.eNB[0][0]:%p rf_config_file:%s\n", __FUNCTION__, ru_id, ru->num_eNB, ru->eNB_list[0], RC.eNB[0][0], ru->rf_config_file);
 
@@ -2862,7 +2749,7 @@
       //
       // DJP - feptx_prec() / feptx_ofdm() parses the eNB_list (based on num_eNB) and copies the txdata_F to txdata in RU
       //
->>>>>>> 09187015
+
       }
       else
       {
