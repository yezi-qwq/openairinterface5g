--- conflicted
+++ resolved
@@ -1487,12 +1487,8 @@
 
     // do OFDM if needed
     if ((ru->fh_north_asynch_in == NULL) && (ru->feptx_ofdm)) ru->feptx_ofdm(ru);
-<<<<<<< HEAD
-    if(!(get_softmodem_params()->emulate_rf)){
-=======
 
     if(!(get_softmodem_params()->emulate_rf)) {
->>>>>>> 458019d8
       // do outgoing fronthaul (south) if needed
       if ((ru->fh_north_asynch_in == NULL) && (ru->fh_south_out)) ru->fh_south_out(ru);
 
@@ -1848,40 +1844,6 @@
 }
 
 #if defined(PRE_SCD_THREAD)
-<<<<<<< HEAD
-void* pre_scd_thread( void* param ){
-    static int              eNB_pre_scd_status;
-    protocol_ctxt_t         ctxt;
-    int                     frame;
-    int                     subframe;
-    int                     min_rb_unit[MAX_NUM_CCs];
-    int                     CC_id;
-    int                     Mod_id;
-    RU_t               *ru      = (RU_t*)param;
-
-    // L2-emulator can work only one eNB
-    if( nfapi_mode == 2)
-       Mod_id = 0;
-    else
-       Mod_id = ru->eNB_list[0]->Mod_id;
-
-    frame = 0;
-    subframe = 4;
-    thread_top_init("pre_scd_thread",0,870000,1000000,1000000);
-
-    while (!oai_exit) {
-        if(oai_exit){
-            break;
-        }
-        pthread_mutex_lock(&ru->proc.mutex_pre_scd );
-        if (ru->proc.instance_pre_scd < 0) {
-          pthread_cond_wait(&ru->proc.cond_pre_scd, &ru->proc.mutex_pre_scd);
-        }
-        pthread_mutex_unlock(&ru->proc.mutex_pre_scd);
-        PROTOCOL_CTXT_SET_BY_MODULE_ID(&ctxt, Mod_id, ENB_FLAG_YES,
-                 NOT_A_RNTI, frame, subframe,Mod_id);
-        pdcp_run(&ctxt);
-=======
 void *pre_scd_thread( void *param ) {
   static int              eNB_pre_scd_status;
   protocol_ctxt_t         ctxt;
@@ -1901,7 +1863,6 @@
   frame = 0;
   subframe = 4;
   thread_top_init("pre_scd_thread",0,870000,1000000,1000000);
->>>>>>> 458019d8
 
   while (!oai_exit) {
     if(oai_exit) {
@@ -2170,15 +2131,9 @@
     pthread_create( &proc->pthread_FH1, attr_FH1, ru_thread_tx, (void *)ru );
 
   if (ru->function == NGFI_RRU_IF4p5) {
-<<<<<<< HEAD
-    pthread_create( &proc->pthread_prach, attr_prach, ru_thread_prach, (void*)ru );
-#if (LTE_RRC_VERSION >= MAKE_VERSION(14, 0, 0))
-    pthread_create( &proc->pthread_prach_br, attr_prach_br, ru_thread_prach_br, (void*)ru );
-=======
     pthread_create( &proc->pthread_prach, attr_prach, ru_thread_prach, (void *)ru );
 #if (LTE_RRC_VERSION >= MAKE_VERSION(14, 0, 0))
     pthread_create( &proc->pthread_prach_br, attr_prach_br, ru_thread_prach_br, (void *)ru );
->>>>>>> 458019d8
 #endif
 
     if (ru->is_slave == 1) pthread_create( &proc->pthread_synch, attr_synch, ru_thread_synch, (void *)ru);
@@ -2197,11 +2152,7 @@
   }
 
   if (get_thread_worker_conf() == WORKER_ENABLE) {
-<<<<<<< HEAD
-    init_fep_thread(ru,NULL); 
-=======
     init_fep_thread(ru,NULL);
->>>>>>> 458019d8
     init_feptx_thread(ru,NULL);
   }
 
@@ -2759,10 +2710,6 @@
 //This funtion is for initializing ru pointer for L2 FAPI simulator.
 #if defined(PRE_SCD_THREAD)
 void init_ru_vnf(void) {
-<<<<<<< HEAD
-
-=======
->>>>>>> 458019d8
   int ru_id;
   RU_t *ru;
   RU_proc_t *proc;
@@ -2780,24 +2727,15 @@
   LOG_I(PHY,"number of L1 instances %d, number of RU %d, number of CPU cores %d\n",RC.nb_L1_inst,RC.nb_RU,get_nprocs());
 
   if (RC.nb_CC != 0)
-<<<<<<< HEAD
-    for (i=0;i<RC.nb_L1_inst;i++)
-      for (CC_id=0;CC_id<RC.nb_CC[i];CC_id++) RC.eNB[i][CC_id]->num_RU=0;
-=======
     for (i=0; i<RC.nb_L1_inst; i++)
       for (CC_id=0; CC_id<RC.nb_CC[i]; CC_id++) RC.eNB[i][CC_id]->num_RU=0;
->>>>>>> 458019d8
 
   LOG_D(PHY,"Process RUs RC.nb_RU:%d\n",RC.nb_RU);
 
   for (ru_id=0; ru_id<RC.nb_RU; ru_id++) {
     LOG_D(PHY,"Process RC.ru[%d]\n",ru_id);
     ru               = RC.ru[ru_id];
-<<<<<<< HEAD
-//    ru->rf_config_file = rf_config_file;
-=======
     //    ru->rf_config_file = rf_config_file;
->>>>>>> 458019d8
     ru->idx          = ru_id;
     ru->ts_offset    = 0;
     // use eNB_list[0] as a reference for RU frame parameters
@@ -2843,13 +2781,7 @@
     LOG_I(PHY,"Initializing RRU descriptor %d : (%s,%s,%d)\n",ru_id,ru_if_types[ru->if_south],eNB_timing[ru->if_timing],ru->function);
     //    set_function_spec_param(ru);
     LOG_I(PHY,"Starting ru_thread %d\n",ru_id);
-<<<<<<< HEAD
-
-//    init_RU_proc(ru);
-
-=======
     //    init_RU_proc(ru);
->>>>>>> 458019d8
     proc = &ru->proc;
     memset((void *)proc,0,sizeof(RU_proc_t));
     proc->instance_pre_scd = -1;
@@ -2858,19 +2790,9 @@
     pthread_create(&proc->pthread_pre_scd, NULL, pre_scd_thread, (void *)ru);
     pthread_setname_np(proc->pthread_pre_scd, "pre_scd_thread");
   } // for ru_id
-<<<<<<< HEAD
-
-
 
   //  sleep(1);
   LOG_D(HW,"[lte-softmodem.c] RU threads created\n");
-
-
-=======
-
-  //  sleep(1);
-  LOG_D(HW,"[lte-softmodem.c] RU threads created\n");
->>>>>>> 458019d8
 }
 #endif
 
