--- conflicted
+++ resolved
@@ -2072,15 +2072,10 @@
   return(ru->rfdevice.trx_start_func(&ru->rfdevice));
 }
 
-<<<<<<< HEAD
-void stop_rf(RU_t *ru){
-  ru->rfdevice.trx_end_func(&ru->rfdevice);
-=======
 int stop_rf(RU_t *ru)
 {
   ru->rfdevice.trx_end_func(&ru->rfdevice);
   return 0;
->>>>>>> e56ae69b
 }
 
 extern void fep_full(RU_t *ru);
@@ -2570,11 +2565,7 @@
     ru->fh_south_in            = rx_rf;                               // local synchronous RF RX
     ru->fh_south_out           = tx_rf;                               // local synchronous RF TX
     ru->start_rf               = start_rf;                            // need to start the local RF interface
-<<<<<<< HEAD
-    ru->stop_rf		       = stop_rf;
-=======
     ru->stop_rf                = stop_rf;
->>>>>>> e56ae69b
     printf("configuring ru_id %d (start_rf %p)\n", ru->idx, start_rf);
     /*
       if (ru->function == eNodeB_3GPP) { // configure RF parameters only for 3GPP eNodeB, we need to get them from RAU otherwise
