/*******************************************************************************
    OpenAirInterface
    Copyright(c) 1999 - 2014 Eurecom
 
    OpenAirInterface is free software: you can redistribute it and/or modify
    it under the terms of the GNU General Public License as published by
    the Free Software Foundation, either version 3 of the License, or
    (at your option) any later version.


    OpenAirInterface is distributed in the hope that it will be useful,
    but WITHOUT ANY WARRANTY; without even the implied warranty of
    MERCHANTABILITY or FITNESS FOR A PARTICULAR PURPOSE.  See the
    GNU General Public License for more details.

    You should have received a copy of the GNU General Public License
    along with OpenAirInterface.The full GNU General Public License is
    included in this distribution in the file called "COPYING". If not,
    see <http://www.gnu.org/licenses/>.

   Contact Information
   OpenAirInterface Admin: openair_admin@eurecom.fr
   OpenAirInterface Tech : openair_tech@eurecom.fr
   OpenAirInterface Dev  : openair4g-devel@lists.eurecom.fr

   Address      : Eurecom, Campus SophiaTech, 450 Route des Chappes, CS 50193 - 06904 Biot Sophia Antipolis cedex, FRANCE

*******************************************************************************/

/*! \file lte-enb.c
 * \brief Top-level threads for eNodeB
 * \author R. Knopp, F. Kaltenberger, Navid Nikaein
 * \date 2012
 * \version 0.1
 * \company Eurecom
 * \email: knopp@eurecom.fr,florian.kaltenberger@eurecom.fr, navid.nikaein@eurecom.fr
 * \note
 * \warning
 */
#define _GNU_SOURCE
#include <stdio.h>
#include <stdlib.h>
#include <unistd.h>
#include <string.h>
#include <sys/ioctl.h>
#include <sys/types.h>
#include <sys/mman.h>
#include <sched.h>
#include <linux/sched.h>
#include <signal.h>
#include <execinfo.h>
#include <getopt.h>
#include <sys/sysinfo.h>
#include "rt_wrapper.h"

#undef MALLOC //there are two conflicting definitions, so we better make sure we don't use it at all

#include "assertions.h"
#include "msc.h"

#include "PHY/types.h"

#include "PHY/defs.h"
#undef MALLOC //there are two conflicting definitions, so we better make sure we don't use it at all


#include "../../ARCH/COMMON/common_lib.h"
#include "../../ARCH/ETHERNET/USERSPACE/LIB/ethernet_lib.h"

#include "PHY/LTE_TRANSPORT/if4_tools.h"
#include "PHY/LTE_TRANSPORT/if5_tools.h"

#include "PHY/extern.h"
#include "SCHED/extern.h"
#include "LAYER2/MAC/extern.h"

#include "../../SIMU/USER/init_lte.h"

#include "LAYER2/MAC/defs.h"
#include "LAYER2/MAC/extern.h"
#include "LAYER2/MAC/proto.h"
#include "RRC/LITE/extern.h"
#include "PHY_INTERFACE/extern.h"

#ifdef SMBV
#include "PHY/TOOLS/smbv.h"
unsigned short config_frames[4] = {2,9,11,13};
#endif
#include "UTIL/LOG/log_extern.h"
#include "UTIL/OTG/otg_tx.h"
#include "UTIL/OTG/otg_externs.h"
#include "UTIL/MATH/oml.h"
#include "UTIL/LOG/vcd_signal_dumper.h"
#include "UTIL/OPT/opt.h"
#include "enb_config.h"
//#include "PHY/TOOLS/time_meas.h"

#include "ENB_APP/enb_paramdef.h"
#include "common/config/config_userapi.h"

#ifndef OPENAIR2
#include "UTIL/OTG/otg_extern.h"
#endif

#if defined(ENABLE_ITTI)
# if defined(ENABLE_USE_MME)
#   include "s1ap_eNB.h"
#ifdef PDCP_USE_NETLINK
#   include "SIMULATION/ETH_TRANSPORT/proto.h"
#endif
# endif
#endif

#include "T.h"

extern volatile int                    oai_exit;


extern void  phy_init_RU(RU_t*);
extern void  phy_free_RU(RU_t*);

<<<<<<< HEAD
void init_RU(char*,clock_source_t,clock_source_t);
void stop_RU(RU_t *ru);
=======
void init_RU(char*);
void stop_RU(int nb_ru);
>>>>>>> 5357ef20
void do_ru_sync(RU_t *ru);

void configure_ru(int idx,
		  void *arg);

void configure_rru(int idx,
		   void *arg);

int attach_rru(RU_t *ru);

int connect_rau(RU_t *ru);

extern uint16_t sf_ahead;

/*************************************************************/
/* Functions to attach and configure RRU                     */

extern void wait_eNBs(void);

int send_tick(RU_t *ru){
  
  ssize_t      msg_len,len;
  RRU_CONFIG_msg_t rru_config_msg;

  rru_config_msg.type = RAU_tick; 
  rru_config_msg.len  = sizeof(RRU_CONFIG_msg_t)-MAX_RRU_CONFIG_SIZE;

  LOG_I(PHY,"Sending RAU tick to RRU %d\n",ru->idx);
  AssertFatal((ru->ifdevice.trx_ctlsend_func(&ru->ifdevice,&rru_config_msg,rru_config_msg.len)!=-1),
		"RU %d cannot access remote radio\n",ru->idx);

  return 0;
}

int send_config(RU_t *ru, RRU_CONFIG_msg_t rru_config_msg){

	ssize_t      msg_len,len;

  	rru_config_msg.type = RRU_config;
  	rru_config_msg.len  = sizeof(RRU_CONFIG_msg_t)-MAX_RRU_CONFIG_SIZE+sizeof(RRU_config_t);

  	LOG_I(PHY,"Sending Configuration to RRU %d (num_bands %d,band0 %d,txfreq %u,rxfreq %u,att_tx %d,att_rx %d,N_RB_DL %d,N_RB_UL %d,3/4FS %d, prach_FO %d, prach_CI %d\n",ru->idx,
	((RRU_config_t *)&rru_config_msg.msg[0])->num_bands,
	((RRU_config_t *)&rru_config_msg.msg[0])->band_list[0],
	((RRU_config_t *)&rru_config_msg.msg[0])->tx_freq[0],
	((RRU_config_t *)&rru_config_msg.msg[0])->rx_freq[0],
	((RRU_config_t *)&rru_config_msg.msg[0])->att_tx[0],
	((RRU_config_t *)&rru_config_msg.msg[0])->att_rx[0],
	((RRU_config_t *)&rru_config_msg.msg[0])->N_RB_DL[0],
	((RRU_config_t *)&rru_config_msg.msg[0])->N_RB_UL[0],
	((RRU_config_t *)&rru_config_msg.msg[0])->threequarter_fs[0],
	((RRU_config_t *)&rru_config_msg.msg[0])->prach_FreqOffset[0],
	((RRU_config_t *)&rru_config_msg.msg[0])->prach_ConfigIndex[0]);


  	AssertFatal((ru->ifdevice.trx_ctlsend_func(&ru->ifdevice,&rru_config_msg,rru_config_msg.len)!=-1),
		      "RU %d failed send configuration to remote radio\n",ru->idx);

  return 0;

}

int send_capab(RU_t *ru){

	RRU_CONFIG_msg_t rru_config_msg; 
	RRU_capabilities_t *cap;
	int i=0;

	rru_config_msg.type = RRU_capabilities; 
	rru_config_msg.len  = sizeof(RRU_CONFIG_msg_t)-MAX_RRU_CONFIG_SIZE+sizeof(RRU_capabilities_t);
	cap                 = (RRU_capabilities_t*)&rru_config_msg.msg[0];
	LOG_I(PHY,"Sending Capabilities (len %d, num_bands %d,max_pdschReferenceSignalPower %d, max_rxgain %d, nb_tx %d, nb_rx %d)\n",
		(int)rru_config_msg.len,ru->num_bands,ru->max_pdschReferenceSignalPower,ru->max_rxgain,ru->nb_tx,ru->nb_rx);
	switch (ru->function) {
	case NGFI_RRU_IF4p5:
	  cap->FH_fmt                                   = OAI_IF4p5_only;
	  break;
	case NGFI_RRU_IF5:
	  cap->FH_fmt                                   = OAI_IF5_only;
	  break;
	case MBP_RRU_IF5:
	  cap->FH_fmt                                   = MBP_IF5;
	  break;
	default:
	  AssertFatal(1==0,"RU_function is unknown %d\n",RC.ru[0]->function);
	  break;
	}
	cap->num_bands                                  = ru->num_bands;
	for (i=0;i<ru->num_bands;i++) {
		LOG_I(PHY,"Band %d: nb_rx %d nb_tx %d pdschReferenceSignalPower %d rxgain %d\n",
		ru->band[i],ru->nb_rx,ru->nb_tx,ru->max_pdschReferenceSignalPower,ru->max_rxgain);
	    	cap->band_list[i]                             = ru->band[i];
	    	cap->nb_rx[i]                                 = ru->nb_rx;
	    	cap->nb_tx[i]                                 = ru->nb_tx;
	    	cap->max_pdschReferenceSignalPower[i]         = ru->max_pdschReferenceSignalPower;
	    	cap->max_rxgain[i]                            = ru->max_rxgain;
	}
	AssertFatal((ru->ifdevice.trx_ctlsend_func(&ru->ifdevice,&rru_config_msg,rru_config_msg.len)!=-1),
		      "RU %d failed send capabilities to RAU\n",ru->idx);

	return 0;

}

int attach_rru(RU_t *ru) {
  
  ssize_t      msg_len,len;
  RRU_CONFIG_msg_t rru_config_msg;
  int received_capabilities=0;

  wait_eNBs();
  // Wait for capabilities
  while (received_capabilities==0) {
    
    memset((void*)&rru_config_msg,0,sizeof(rru_config_msg));
    rru_config_msg.type = RAU_tick; 
    rru_config_msg.len  = sizeof(RRU_CONFIG_msg_t)-MAX_RRU_CONFIG_SIZE;
    LOG_I(PHY,"Sending RAU tick to RRU %d\n",ru->idx);
    AssertFatal((ru->ifdevice.trx_ctlsend_func(&ru->ifdevice,&rru_config_msg,rru_config_msg.len)!=-1),
		"RU %d cannot access remote radio\n",ru->idx);

    msg_len  = sizeof(RRU_CONFIG_msg_t)-MAX_RRU_CONFIG_SIZE+sizeof(RRU_capabilities_t);

    // wait for answer with timeout  
    if ((len = ru->ifdevice.trx_ctlrecv_func(&ru->ifdevice,
					     &rru_config_msg,
					     msg_len))<0) {
      LOG_I(PHY,"Waiting for RRU %d\n",ru->idx);     
    }
    else if (rru_config_msg.type == RRU_capabilities) {
      AssertFatal(rru_config_msg.len==msg_len,"Received capabilities with incorrect length (%d!=%d)\n",(int)rru_config_msg.len,(int)msg_len);
      LOG_I(PHY,"Received capabilities from RRU %d (len %d/%d, num_bands %d,max_pdschReferenceSignalPower %d, max_rxgain %d, nb_tx %d, nb_rx %d)\n",ru->idx,
	    (int)rru_config_msg.len,(int)msg_len,
	     ((RRU_capabilities_t*)&rru_config_msg.msg[0])->num_bands,
	     ((RRU_capabilities_t*)&rru_config_msg.msg[0])->max_pdschReferenceSignalPower[0],
	     ((RRU_capabilities_t*)&rru_config_msg.msg[0])->max_rxgain[0],
	     ((RRU_capabilities_t*)&rru_config_msg.msg[0])->nb_tx[0],
	     ((RRU_capabilities_t*)&rru_config_msg.msg[0])->nb_rx[0]);
      received_capabilities=1;
    }
    else {
      LOG_E(PHY,"Received incorrect message %d from RRU %d\n",rru_config_msg.type,ru->idx); 
    }
  }
  configure_ru(ru->idx,
	       (RRU_capabilities_t *)&rru_config_msg.msg[0]);
		    
  rru_config_msg.type = RRU_config;
  rru_config_msg.len  = sizeof(RRU_CONFIG_msg_t)-MAX_RRU_CONFIG_SIZE+sizeof(RRU_config_t);
  LOG_I(PHY,"Sending Configuration to RRU %d (num_bands %d,band0 %d,txfreq %u,rxfreq %u,att_tx %d,att_rx %d,N_RB_DL %d,N_RB_UL %d,3/4FS %d, prach_FO %d, prach_CI %d)\n",ru->idx,
	((RRU_config_t *)&rru_config_msg.msg[0])->num_bands,
	((RRU_config_t *)&rru_config_msg.msg[0])->band_list[0],
	((RRU_config_t *)&rru_config_msg.msg[0])->tx_freq[0],
	((RRU_config_t *)&rru_config_msg.msg[0])->rx_freq[0],
	((RRU_config_t *)&rru_config_msg.msg[0])->att_tx[0],
	((RRU_config_t *)&rru_config_msg.msg[0])->att_rx[0],
	((RRU_config_t *)&rru_config_msg.msg[0])->N_RB_DL[0],
	((RRU_config_t *)&rru_config_msg.msg[0])->N_RB_UL[0],
	((RRU_config_t *)&rru_config_msg.msg[0])->threequarter_fs[0],
	((RRU_config_t *)&rru_config_msg.msg[0])->prach_FreqOffset[0],
	((RRU_config_t *)&rru_config_msg.msg[0])->prach_ConfigIndex[0]);


  AssertFatal((ru->ifdevice.trx_ctlsend_func(&ru->ifdevice,&rru_config_msg,rru_config_msg.len)!=-1),
	      "RU %d failed send configuration to remote radio\n",ru->idx);

  return 0;
}

int connect_rau(RU_t *ru) {

  RRU_CONFIG_msg_t   rru_config_msg;
  ssize_t	     msg_len;
  int                tick_received          = 0;
  int                configuration_received = 0;
  RRU_capabilities_t *cap;
  int                i;
  int                len;

  // wait for RAU_tick
  while (tick_received == 0) {

    msg_len  = sizeof(RRU_CONFIG_msg_t)-MAX_RRU_CONFIG_SIZE;

    if ((len = ru->ifdevice.trx_ctlrecv_func(&ru->ifdevice,
					     &rru_config_msg,
					     msg_len))<0) {
      LOG_I(PHY,"Waiting for RAU\n");     
    }
    else {
      if (rru_config_msg.type == RAU_tick) {
	LOG_I(PHY,"Tick received from RAU\n");
	tick_received = 1;
      }
      else LOG_E(PHY,"Received erroneous message (%d)from RAU, expected RAU_tick\n",rru_config_msg.type);
    }
  }

  // send capabilities

  rru_config_msg.type = RRU_capabilities; 
  rru_config_msg.len  = sizeof(RRU_CONFIG_msg_t)-MAX_RRU_CONFIG_SIZE+sizeof(RRU_capabilities_t);
  cap                 = (RRU_capabilities_t*)&rru_config_msg.msg[0];
  LOG_I(PHY,"Sending Capabilities (len %d, num_bands %d,max_pdschReferenceSignalPower %d, max_rxgain %d, nb_tx %d, nb_rx %d)\n",
	(int)rru_config_msg.len,ru->num_bands,ru->max_pdschReferenceSignalPower,ru->max_rxgain,ru->nb_tx,ru->nb_rx);
  switch (ru->function) {
  case NGFI_RRU_IF4p5:
    cap->FH_fmt                                   = OAI_IF4p5_only;
    break;
  case NGFI_RRU_IF5:
    cap->FH_fmt                                   = OAI_IF5_only;
    break;
  case MBP_RRU_IF5:
    cap->FH_fmt                                   = MBP_IF5;
    break;
  default:
    AssertFatal(1==0,"RU_function is unknown %d\n",RC.ru[0]->function);
    break;
  }
  cap->num_bands                                  = ru->num_bands;
  for (i=0;i<ru->num_bands;i++) {
	LOG_I(PHY,"Band %d: nb_rx %d nb_tx %d pdschReferenceSignalPower %d rxgain %d\n",
	ru->band[i],ru->nb_rx,ru->nb_tx,ru->max_pdschReferenceSignalPower,ru->max_rxgain);
    cap->band_list[i]                             = ru->band[i];
    cap->nb_rx[i]                                 = ru->nb_rx;
    cap->nb_tx[i]                                 = ru->nb_tx;
    cap->max_pdschReferenceSignalPower[i]         = ru->max_pdschReferenceSignalPower;
    cap->max_rxgain[i]                            = ru->max_rxgain;
  }
  AssertFatal((ru->ifdevice.trx_ctlsend_func(&ru->ifdevice,&rru_config_msg,rru_config_msg.len)!=-1),
	      "RU %d failed send capabilities to RAU\n",ru->idx);

  // wait for configuration
  rru_config_msg.len  = sizeof(RRU_CONFIG_msg_t)-MAX_RRU_CONFIG_SIZE+sizeof(RRU_config_t);
  while (configuration_received == 0) {

    if ((len = ru->ifdevice.trx_ctlrecv_func(&ru->ifdevice,
					     &rru_config_msg,
					     rru_config_msg.len))<0) {
      LOG_I(PHY,"Waiting for configuration from RAU\n");     
    }    
    else {
      LOG_I(PHY,"Configuration received from RAU  (num_bands %d,band0 %d,txfreq %u,rxfreq %u,att_tx %d,att_rx %d,N_RB_DL %d,N_RB_UL %d,3/4FS %d, prach_FO %d, prach_CI %d)\n",
	    ((RRU_config_t *)&rru_config_msg.msg[0])->num_bands,
	    ((RRU_config_t *)&rru_config_msg.msg[0])->band_list[0],
	    ((RRU_config_t *)&rru_config_msg.msg[0])->tx_freq[0],
	    ((RRU_config_t *)&rru_config_msg.msg[0])->rx_freq[0],
	    ((RRU_config_t *)&rru_config_msg.msg[0])->att_tx[0],
	    ((RRU_config_t *)&rru_config_msg.msg[0])->att_rx[0],
	    ((RRU_config_t *)&rru_config_msg.msg[0])->N_RB_DL[0],
	    ((RRU_config_t *)&rru_config_msg.msg[0])->N_RB_UL[0],
	    ((RRU_config_t *)&rru_config_msg.msg[0])->threequarter_fs[0],
	    ((RRU_config_t *)&rru_config_msg.msg[0])->prach_FreqOffset[0],
	    ((RRU_config_t *)&rru_config_msg.msg[0])->prach_ConfigIndex[0]);
      
      configure_rru(ru->idx,
		    (void*)&rru_config_msg.msg[0]);
      configuration_received = 1;
    }
  }
  return 0;
}
/*************************************************************/
/* Southbound Fronthaul functions, RCC/RAU                   */

// southbound IF5 fronthaul for 16-bit OAI format
static inline void fh_if5_south_out(RU_t *ru) {
  if (ru == RC.ru[0]) VCD_SIGNAL_DUMPER_DUMP_VARIABLE_BY_NAME( VCD_SIGNAL_DUMPER_VARIABLES_TRX_TST, ru->proc.timestamp_tx&0xffffffff );
  send_IF5(ru, ru->proc.timestamp_tx, ru->proc.subframe_tx, &ru->seqno, IF5_RRH_GW_DL);
}

// southbound IF5 fronthaul for Mobipass packet format
static inline void fh_if5_mobipass_south_out(RU_t *ru) {
  if (ru == RC.ru[0]) VCD_SIGNAL_DUMPER_DUMP_VARIABLE_BY_NAME( VCD_SIGNAL_DUMPER_VARIABLES_TRX_TST, ru->proc.timestamp_tx&0xffffffff );
  send_IF5(ru, ru->proc.timestamp_tx, ru->proc.subframe_tx, &ru->seqno, IF5_MOBIPASS); 
}

// southbound IF4p5 fronthaul
static inline void fh_if4p5_south_out(RU_t *ru) {
  if (ru == RC.ru[0]) VCD_SIGNAL_DUMPER_DUMP_VARIABLE_BY_NAME( VCD_SIGNAL_DUMPER_VARIABLES_TRX_TST, ru->proc.timestamp_tx&0xffffffff );
  LOG_D(PHY,"Sending IF4p5 for frame %d subframe %d\n",ru->proc.frame_tx,ru->proc.subframe_tx);
  if (subframe_select(&ru->frame_parms,ru->proc.subframe_tx)!=SF_UL) 
    send_IF4p5(ru,ru->proc.frame_tx, ru->proc.subframe_tx, IF4p5_PDLFFT);
}

/*************************************************************/
/* Input Fronthaul from south RCC/RAU                        */

// Synchronous if5 from south 
void fh_if5_south_in(RU_t *ru,int *frame, int *subframe) {

  LTE_DL_FRAME_PARMS *fp = &ru->frame_parms;
  RU_proc_t *proc = &ru->proc;

  recv_IF5(ru, &proc->timestamp_rx, *subframe, IF5_RRH_GW_UL); 

  proc->frame_rx    = (proc->timestamp_rx / (fp->samples_per_tti*10))&1023;
  proc->subframe_rx = (proc->timestamp_rx / fp->samples_per_tti)%10;
  
  if (proc->first_rx == 0) {
    if (proc->subframe_rx != *subframe){
      LOG_E(PHY,"Received Timestamp doesn't correspond to the time we think it is (proc->subframe_rx %d, subframe %d)\n",proc->subframe_rx,*subframe);
      exit_fun("Exiting");
    }
    
    if (proc->frame_rx != *frame) {
      LOG_E(PHY,"Received Timestamp doesn't correspond to the time we think it is (proc->frame_rx %d frame %d)\n",proc->frame_rx,*frame);
      exit_fun("Exiting");
    }
  } else {
    proc->first_rx = 0;
    *frame = proc->frame_rx;
    *subframe = proc->subframe_rx;        
  }      
  
  VCD_SIGNAL_DUMPER_DUMP_VARIABLE_BY_NAME( VCD_SIGNAL_DUMPER_VARIABLES_TRX_TS, proc->timestamp_rx&0xffffffff );

}

// Synchronous if4p5 from south 
void fh_if4p5_south_in(RU_t *ru,int *frame,int *subframe) {

  LTE_DL_FRAME_PARMS *fp = &ru->frame_parms;
  RU_proc_t *proc = &ru->proc;
  int f,sf;


  uint16_t packet_type;
  uint32_t symbol_number=0;
  uint32_t symbol_mask_full;

  if ((fp->frame_type == TDD) && (subframe_select(fp,*subframe)==SF_S))  
    symbol_mask_full = (1<<fp->ul_symbols_in_S_subframe)-1;   
  else     
    symbol_mask_full = (1<<fp->symbols_per_tti)-1; 

  AssertFatal(proc->symbol_mask[*subframe]==0,"rx_fh_if4p5: proc->symbol_mask[%d] = %x\n",*subframe,proc->symbol_mask[*subframe]);
  do {   // Blocking, we need a timeout on this !!!!!!!!!!!!!!!!!!!!!!!
    recv_IF4p5(ru, &f, &sf, &packet_type, &symbol_number);

    if (packet_type == IF4p5_PULFFT) proc->symbol_mask[sf] = proc->symbol_mask[sf] | (1<<symbol_number);
    else if (packet_type == IF4p5_PULTICK) {           
      if ((proc->first_rx==0) && (f!=*frame)) LOG_E(PHY,"rx_fh_if4p5: PULTICK received frame %d != expected %d\n",f,*frame);       
      if ((proc->first_rx==0) && (sf!=*subframe)) LOG_E(PHY,"rx_fh_if4p5: PULTICK received subframe %d != expected %d (first_rx %d)\n",sf,*subframe,proc->first_rx);       
      break;     
      
    } else if (packet_type == IF4p5_PRACH) {
      // nothing in RU for RAU
    }
    LOG_D(PHY,"rx_fh_if4p5: subframe %d symbol mask %x\n",*subframe,proc->symbol_mask[*subframe]);
  } while(proc->symbol_mask[*subframe] != symbol_mask_full);    

  //caculate timestamp_rx, timestamp_tx based on frame and subframe
  proc->subframe_rx  = sf;
  proc->frame_rx     = f;
  proc->timestamp_rx = ((proc->frame_rx * 10)  + proc->subframe_rx ) * fp->samples_per_tti ;
  //  proc->timestamp_tx = proc->timestamp_rx +  (4*fp->samples_per_tti);
  proc->subframe_tx  = (sf+sf_ahead)%10;
  proc->frame_tx     = (sf>(9-sf_ahead)) ? (f+1)&1023 : f;
 
  if (proc->first_rx == 0) {
    if (proc->subframe_rx != *subframe){
      LOG_E(PHY,"Received Timestamp (IF4p5) doesn't correspond to the time we think it is (proc->subframe_rx %d, subframe %d)\n",proc->subframe_rx,*subframe);
      exit_fun("Exiting");
    }
    if (proc->frame_rx != *frame) {
      LOG_E(PHY,"Received Timestamp (IF4p5) doesn't correspond to the time we think it is (proc->frame_rx %d frame %d)\n",proc->frame_rx,*frame);
      exit_fun("Exiting");
    }
  } else {
    proc->first_rx = 0;
    *frame = proc->frame_rx;
    *subframe = proc->subframe_rx;        
  }

  if (ru == RC.ru[0]) {
    VCD_SIGNAL_DUMPER_DUMP_VARIABLE_BY_NAME( VCD_SIGNAL_DUMPER_VARIABLES_FRAME_NUMBER_RX0_RU, f );
    VCD_SIGNAL_DUMPER_DUMP_VARIABLE_BY_NAME( VCD_SIGNAL_DUMPER_VARIABLES_SUBFRAME_NUMBER_RX0_RU, sf );
    VCD_SIGNAL_DUMPER_DUMP_VARIABLE_BY_NAME( VCD_SIGNAL_DUMPER_VARIABLES_FRAME_NUMBER_TX0_RU, proc->frame_tx );
    VCD_SIGNAL_DUMPER_DUMP_VARIABLE_BY_NAME( VCD_SIGNAL_DUMPER_VARIABLES_SUBFRAME_NUMBER_TX0_RU, proc->subframe_tx );
  }

  proc->symbol_mask[sf] = 0;  
  VCD_SIGNAL_DUMPER_DUMP_VARIABLE_BY_NAME( VCD_SIGNAL_DUMPER_VARIABLES_TRX_TS, proc->timestamp_rx&0xffffffff );
  LOG_D(PHY,"RU %d: fh_if4p5_south_in sleeping ...\n",ru->idx);
  usleep(100);
}

// Dummy FH from south for getting synchronization from master RU
void fh_slave_south_in(RU_t *ru,int *frame,int *subframe) {
  // This case is for synchronization to another thread
  // it just waits for an external event.  The actual rx_fh is handle by the asynchronous RX thread
  RU_proc_t *proc=&ru->proc;

  if (wait_on_condition(&proc->mutex_FH,&proc->cond_FH,&proc->instance_cnt_FH,"fh_slave_south_in") < 0)
    return;

  release_thread(&proc->mutex_FH,&proc->instance_cnt_FH,"rx_fh_slave_south_in");

  
}

// asynchronous inbound if5 fronthaul from south (Mobipass)
void fh_if5_south_asynch_in_mobipass(RU_t *ru,int *frame,int *subframe) {

  RU_proc_t *proc       = &ru->proc;
  LTE_DL_FRAME_PARMS *fp = &ru->frame_parms;

  recv_IF5(ru, &proc->timestamp_rx, *subframe, IF5_MOBIPASS); 
  pthread_mutex_lock(&proc->mutex_asynch_rxtx);
  int offset_mobipass = 40120;
  pthread_mutex_lock(&proc->mutex_asynch_rxtx);
  proc->subframe_rx = ((proc->timestamp_rx-offset_mobipass)/fp->samples_per_tti)%10;
  proc->frame_rx    = ((proc->timestamp_rx-offset_mobipass)/(fp->samples_per_tti*10))&1023;

  proc->subframe_rx = (proc->timestamp_rx/fp->samples_per_tti)%10;
  proc->frame_rx    = (proc->timestamp_rx/(10*fp->samples_per_tti))&1023;

  if (proc->first_rx == 1) {
    proc->first_rx =2;
    *subframe = proc->subframe_rx;
    *frame    = proc->frame_rx; 
    LOG_E(PHY,"[Mobipass]timestamp_rx:%llu, frame_rx %d, subframe: %d\n",(unsigned long long int)proc->timestamp_rx,proc->frame_rx,proc->subframe_rx);
  }
  else {
    if (proc->subframe_rx != *subframe) {
        proc->first_rx++;
	LOG_E(PHY,"[Mobipass]timestamp:%llu, subframe_rx %d is not what we expect %d, first_rx:%d\n",(unsigned long long int)proc->timestamp_rx, proc->subframe_rx,*subframe, proc->first_rx);
      //exit_fun("Exiting");
    }
    if (proc->frame_rx != *frame) {
        proc->first_rx++;
       LOG_E(PHY,"[Mobipass]timestamp:%llu, frame_rx %d is not what we expect %d, first_rx:%d\n",(unsigned long long int)proc->timestamp_rx,proc->frame_rx,*frame, proc->first_rx);  
     // exit_fun("Exiting");
    }
    // temporary solution
      *subframe = proc->subframe_rx;
      *frame    = proc->frame_rx;
  }

  pthread_mutex_unlock(&proc->mutex_asynch_rxtx);


} // eNodeB_3GPP_BBU 

// asynchronous inbound if4p5 fronthaul from south
void fh_if4p5_south_asynch_in(RU_t *ru,int *frame,int *subframe) {

  LTE_DL_FRAME_PARMS *fp = &ru->frame_parms;
  RU_proc_t *proc       = &ru->proc;

  uint16_t packet_type;
  uint32_t symbol_number,symbol_mask,prach_rx;
  uint32_t got_prach_info=0;

  symbol_number = 0;
  symbol_mask   = (1<<fp->symbols_per_tti)-1;
  prach_rx      = 0;

  do {   // Blocking, we need a timeout on this !!!!!!!!!!!!!!!!!!!!!!!
    recv_IF4p5(ru, &proc->frame_rx, &proc->subframe_rx, &packet_type, &symbol_number);
    // grab first prach information for this new subframe
    if (got_prach_info==0) {
      prach_rx       = is_prach_subframe(fp, proc->frame_rx, proc->subframe_rx);
      got_prach_info = 1;
    }
    if (proc->first_rx != 0) {
      *frame = proc->frame_rx;
      *subframe = proc->subframe_rx;
      proc->first_rx = 0;
    }
    else {
      if (proc->frame_rx != *frame) {
	LOG_E(PHY,"frame_rx %d is not what we expect %d\n",proc->frame_rx,*frame);
	exit_fun("Exiting");
      }
      if (proc->subframe_rx != *subframe) {
	LOG_E(PHY,"subframe_rx %d is not what we expect %d\n",proc->subframe_rx,*subframe);
	exit_fun("Exiting");
      }
    }
    if      (packet_type == IF4p5_PULFFT)       symbol_mask &= (~(1<<symbol_number));
    else if (packet_type == IF4p5_PRACH)        prach_rx    &= (~0x1);
#ifdef Rel14
    else if (packet_type == IF4p5_PRACH_BR_CE0) prach_rx    &= (~0x2);
    else if (packet_type == IF4p5_PRACH_BR_CE1) prach_rx    &= (~0x4);
    else if (packet_type == IF4p5_PRACH_BR_CE2) prach_rx    &= (~0x8);
    else if (packet_type == IF4p5_PRACH_BR_CE3) prach_rx    &= (~0x10);
#endif
  } while( (symbol_mask > 0) || (prach_rx >0));   // haven't received all PUSCH symbols and PRACH information 
} 





/*************************************************************/
/* Input Fronthaul from North RRU                            */
  
// RRU IF4p5 TX fronthaul receiver. Assumes an if_device on input and if or rf device on output 
// receives one subframe's worth of IF4p5 OFDM symbols and OFDM modulates
void fh_if4p5_north_in(RU_t *ru,int *frame,int *subframe) {

  uint32_t symbol_number=0;
  uint32_t symbol_mask, symbol_mask_full;
  uint16_t packet_type;


  /// **** incoming IF4p5 from remote RCC/RAU **** ///             
  symbol_number = 0;
  symbol_mask = 0;
  symbol_mask_full = (1<<ru->frame_parms.symbols_per_tti)-1;
  
  do { 
    recv_IF4p5(ru, frame, subframe, &packet_type, &symbol_number);
    symbol_mask = symbol_mask | (1<<symbol_number);
  } while (symbol_mask != symbol_mask_full); 

  // dump VCD output for first RU in list
  if (ru == RC.ru[0]) {
    VCD_SIGNAL_DUMPER_DUMP_VARIABLE_BY_NAME( VCD_SIGNAL_DUMPER_VARIABLES_FRAME_NUMBER_TX0_RU, *frame );
    VCD_SIGNAL_DUMPER_DUMP_VARIABLE_BY_NAME( VCD_SIGNAL_DUMPER_VARIABLES_SUBFRAME_NUMBER_TX0_RU, *subframe );
  }
}

void fh_if5_north_asynch_in(RU_t *ru,int *frame,int *subframe) {

  LTE_DL_FRAME_PARMS *fp = &ru->frame_parms;
  RU_proc_t *proc        = &ru->proc;
  int subframe_tx,frame_tx;
  openair0_timestamp timestamp_tx;

  recv_IF5(ru, &timestamp_tx, *subframe, IF5_RRH_GW_DL); 
      //      printf("Received subframe %d (TS %llu) from RCC\n",subframe_tx,timestamp_tx);

  subframe_tx = (timestamp_tx/fp->samples_per_tti)%10;
  frame_tx    = (timestamp_tx/(fp->samples_per_tti*10))&1023;

  if (proc->first_tx != 0) {
    *subframe = subframe_tx;
    *frame    = frame_tx;
    proc->first_tx = 0;
  }
  else {
    AssertFatal(subframe_tx == *subframe,
                "subframe_tx %d is not what we expect %d\n",subframe_tx,*subframe);
    AssertFatal(frame_tx == *frame, 
                "frame_tx %d is not what we expect %d\n",frame_tx,*frame);
  }
}

void fh_if4p5_north_asynch_in(RU_t *ru,int *frame,int *subframe) {

  LTE_DL_FRAME_PARMS *fp = &ru->frame_parms;
  RU_proc_t *proc        = &ru->proc;

  uint16_t packet_type;
  uint32_t symbol_number,symbol_mask,symbol_mask_full;
  int subframe_tx,frame_tx;

  LOG_D(PHY, "%s(ru:%p frame, subframe)\n", __FUNCTION__, ru);
  symbol_number = 0;
  symbol_mask = 0;
  symbol_mask_full = ((subframe_select(fp,*subframe) == SF_S) ? (1<<fp->dl_symbols_in_S_subframe) : (1<<fp->symbols_per_tti))-1;
  do {   
    recv_IF4p5(ru, &frame_tx, &subframe_tx, &packet_type, &symbol_number);
    if (ru->cmd != STOP_RU){
	pthread_mutex_lock(&proc->mutex_ru);
        proc->instance_cnt_ru = -1;
        pthread_mutex_unlock(&proc->mutex_ru);
	return;
    } 
    if ((subframe_select(fp,subframe_tx) == SF_DL) && (symbol_number == 0)) start_meas(&ru->rx_fhaul);
    LOG_D(PHY,"subframe %d (%d): frame %d, subframe %d, symbol %d\n",
         *subframe,subframe_select(fp,*subframe),frame_tx,subframe_tx,symbol_number);
    if (proc->first_tx != 0) {
      *frame    = frame_tx;
      *subframe = subframe_tx;
      proc->first_tx = 0;
      symbol_mask_full = ((subframe_select(fp,*subframe) == SF_S) ? (1<<fp->dl_symbols_in_S_subframe) : (1<<fp->symbols_per_tti))-1;
    }
    else {
      AssertFatal(frame_tx == *frame,
	          "frame_tx %d is not what we expect %d\n",frame_tx,*frame);
      AssertFatal(subframe_tx == *subframe,
		  "subframe_tx %d is not what we expect %d\n",subframe_tx,*subframe);
    }
    if (packet_type == IF4p5_PDLFFT) {
      symbol_mask = symbol_mask | (1<<symbol_number);
    }
    else AssertFatal(1==0,"Illegal IF4p5 packet type (should only be IF4p5_PDLFFT%d\n",packet_type);
  } while (symbol_mask != symbol_mask_full);    

  if (subframe_select(fp,subframe_tx) == SF_DL) stop_meas(&ru->rx_fhaul);

  proc->subframe_tx  = subframe_tx;
  proc->frame_tx     = frame_tx;

  if ((frame_tx == 0)&&(subframe_tx == 0)) proc->frame_tx_unwrap += 1024;

  proc->timestamp_tx = ((((uint64_t)frame_tx + (uint64_t)proc->frame_tx_unwrap) * 10) + (uint64_t)subframe_tx) * (uint64_t)fp->samples_per_tti;

  LOG_D(PHY,"RU %d/%d TST %llu, frame %d, subframe %d\n",ru->idx,0,(long long unsigned int)proc->timestamp_tx,frame_tx,subframe_tx);
    // dump VCD output for first RU in list
  if (ru == RC.ru[0]) {
    VCD_SIGNAL_DUMPER_DUMP_VARIABLE_BY_NAME( VCD_SIGNAL_DUMPER_VARIABLES_FRAME_NUMBER_TX0_RU, frame_tx );
    VCD_SIGNAL_DUMPER_DUMP_VARIABLE_BY_NAME( VCD_SIGNAL_DUMPER_VARIABLES_SUBFRAME_NUMBER_TX0_RU, subframe_tx );
  }

  if (ru->feptx_ofdm) ru->feptx_ofdm(ru);
  if (ru->fh_south_out) ru->fh_south_out(ru);
} 

void fh_if5_north_out(RU_t *ru) {

  RU_proc_t *proc=&ru->proc;
  uint8_t seqno=0;

  /// **** send_IF5 of rxdata to BBU **** ///       
  VCD_SIGNAL_DUMPER_DUMP_FUNCTION_BY_NAME( VCD_SIGNAL_DUMPER_FUNCTIONS_SEND_IF5, 1 );  
  send_IF5(ru, proc->timestamp_rx, proc->subframe_rx, &seqno, IF5_RRH_GW_UL);
  VCD_SIGNAL_DUMPER_DUMP_FUNCTION_BY_NAME( VCD_SIGNAL_DUMPER_FUNCTIONS_SEND_IF5, 0 );          

}

// RRU IF4p5 northbound interface (RX)
void fh_if4p5_north_out(RU_t *ru) {

  RU_proc_t *proc=&ru->proc;
  LTE_DL_FRAME_PARMS *fp = &ru->frame_parms;
  const int subframe     = proc->subframe_rx;
  if (ru->idx==0) VCD_SIGNAL_DUMPER_DUMP_VARIABLE_BY_NAME( VCD_SIGNAL_DUMPER_VARIABLES_SUBFRAME_NUMBER_RX0_RU, proc->subframe_rx );

  if ((fp->frame_type == TDD) && (subframe_select(fp,subframe)!=SF_UL)) {
    /// **** in TDD during DL send_IF4 of ULTICK to RCC **** ///
    send_IF4p5(ru, proc->frame_rx, proc->subframe_rx, IF4p5_PULTICK);
    return;
  }

  start_meas(&ru->tx_fhaul);
  send_IF4p5(ru, proc->frame_rx, proc->subframe_rx, IF4p5_PULFFT);
  stop_meas(&ru->tx_fhaul);

}

void rx_rf(RU_t *ru,int *frame,int *subframe) {

  RU_proc_t *proc = &ru->proc;
  LTE_DL_FRAME_PARMS *fp = &ru->frame_parms;
  void *rxp[ru->nb_rx];
  unsigned int rxs;
  int i;
  openair0_timestamp ts,old_ts;
    
  for (i=0; i<ru->nb_rx; i++)
    rxp[i] = (void*)&ru->common.rxdata[i][*subframe*fp->samples_per_tti];

  VCD_SIGNAL_DUMPER_DUMP_FUNCTION_BY_NAME( VCD_SIGNAL_DUMPER_FUNCTIONS_TRX_READ, 1 );

  old_ts = proc->timestamp_rx;

  rxs = ru->rfdevice.trx_read_func(&ru->rfdevice,
				   &ts,
				   rxp,
				   fp->samples_per_tti,
				   ru->nb_rx);
  
  VCD_SIGNAL_DUMPER_DUMP_FUNCTION_BY_NAME( VCD_SIGNAL_DUMPER_FUNCTIONS_TRX_READ, 0 );
 
  proc->timestamp_rx = ts-ru->ts_offset;

  //AssertFatal(rxs == fp->samples_per_tti,
	      //"rx_rf: Asked for %d samples, got %d from USRP\n",fp->samples_per_tti,rxs);
  if (rxs != fp->samples_per_tti) LOG_E(PHY, "rx_rf: Asked for %d samples, got %d from USRP\n",fp->samples_per_tti,rxs);

  if (proc->first_rx == 1) {
    ru->ts_offset = proc->timestamp_rx;
    proc->timestamp_rx = 0;
  }
  else {
    if (proc->timestamp_rx - old_ts != fp->samples_per_tti) {
      LOG_I(PHY,"rx_rf: rfdevice timing drift of %"PRId64" samples (ts_off %"PRId64")\n",proc->timestamp_rx - old_ts - fp->samples_per_tti,ru->ts_offset);
      ru->ts_offset += (proc->timestamp_rx - old_ts - fp->samples_per_tti);
      proc->timestamp_rx = ts-ru->ts_offset;
    }

  }
  proc->frame_rx     = (proc->timestamp_rx / (fp->samples_per_tti*10))&1023;
  proc->subframe_rx  = (proc->timestamp_rx / fp->samples_per_tti)%10;
  // synchronize first reception to frame 0 subframe 0

  proc->timestamp_tx = proc->timestamp_rx+(sf_ahead*fp->samples_per_tti);
  proc->subframe_tx  = (proc->subframe_rx+sf_ahead)%10;
  proc->frame_tx     = (proc->subframe_rx>(9-sf_ahead)) ? (proc->frame_rx+1)&1023 : proc->frame_rx;
  
  LOG_D(PHY,"RU %d/%d TS %llu (off %d), frame %d, subframe %d\n",
	ru->idx, 
	0, 
	(unsigned long long int)proc->timestamp_rx,
	(int)ru->ts_offset,proc->frame_rx,proc->subframe_rx);

    // dump VCD output for first RU in list
  if (ru == RC.ru[0]) {
    VCD_SIGNAL_DUMPER_DUMP_VARIABLE_BY_NAME( VCD_SIGNAL_DUMPER_VARIABLES_FRAME_NUMBER_RX0_RU, proc->frame_rx );
    VCD_SIGNAL_DUMPER_DUMP_VARIABLE_BY_NAME( VCD_SIGNAL_DUMPER_VARIABLES_SUBFRAME_NUMBER_RX0_RU, proc->subframe_rx );
    VCD_SIGNAL_DUMPER_DUMP_VARIABLE_BY_NAME( VCD_SIGNAL_DUMPER_VARIABLES_FRAME_NUMBER_TX0_RU, proc->frame_tx );
    VCD_SIGNAL_DUMPER_DUMP_VARIABLE_BY_NAME( VCD_SIGNAL_DUMPER_VARIABLES_SUBFRAME_NUMBER_TX0_RU, proc->subframe_tx );
  }
  
  if (proc->first_rx == 0) {
    if (proc->subframe_rx != *subframe){
      LOG_E(PHY,"Received Timestamp (%llu) doesn't correspond to the time we think it is (proc->subframe_rx %d, subframe %d)\n",(long long unsigned int)proc->timestamp_rx,proc->subframe_rx,*subframe);
      exit_fun("Exiting");
    }
    
    if (proc->frame_rx != *frame) {
      LOG_E(PHY,"Received Timestamp (%llu) doesn't correspond to the time we think it is (proc->frame_rx %d frame %d)\n",(long long unsigned int)proc->timestamp_rx,proc->frame_rx,*frame);
      exit_fun("Exiting");
    }
  } else {
    proc->first_rx = 0;
    *frame = proc->frame_rx;
    *subframe = proc->subframe_rx;        
  }
  
  //printf("timestamp_rx %lu, frame %d(%d), subframe %d(%d)\n",ru->timestamp_rx,proc->frame_rx,frame,proc->subframe_rx,subframe);
  
  VCD_SIGNAL_DUMPER_DUMP_VARIABLE_BY_NAME( VCD_SIGNAL_DUMPER_VARIABLES_TRX_TS, proc->timestamp_rx&0xffffffff );
  
  if (rxs != fp->samples_per_tti)
  {
    //exit_fun( "problem receiving samples" );
    LOG_E(PHY, "problem receiving samples");
  }
}


void tx_rf(RU_t *ru) {

  RU_proc_t *proc = &ru->proc;
  LTE_DL_FRAME_PARMS *fp = &ru->frame_parms;
  void *txp[ru->nb_tx]; 
  unsigned int txs;
  int i;

  T(T_ENB_PHY_OUTPUT_SIGNAL, T_INT(0), T_INT(0), T_INT(proc->frame_tx), T_INT(proc->subframe_tx),
    T_INT(0), T_BUFFER(&ru->common.txdata[0][proc->subframe_tx * fp->samples_per_tti], fp->samples_per_tti * 4));

  lte_subframe_t SF_type     = subframe_select(fp,proc->subframe_tx%10);
  lte_subframe_t prevSF_type = subframe_select(fp,(proc->subframe_tx+9)%10);
  lte_subframe_t nextSF_type = subframe_select(fp,(proc->subframe_tx+1)%10);
  int sf_extension = 0;

  if ((SF_type == SF_DL) ||
      (SF_type == SF_S)) {
    
    int siglen=fp->samples_per_tti,flags=1;
    
    if (SF_type == SF_S) {
      siglen = fp->dl_symbols_in_S_subframe*(fp->ofdm_symbol_size+fp->nb_prefix_samples0);
      flags=3; // end of burst
    }
    if ((fp->frame_type == TDD) &&
	(SF_type == SF_DL)&&
	(prevSF_type == SF_UL) &&
	(nextSF_type == SF_DL)) { 
      flags = 2; // start of burst
      sf_extension = ru->N_TA_offset<<1;
    }
    
    if ((fp->frame_type == TDD) &&
	(SF_type == SF_DL)&&
	(prevSF_type == SF_UL) &&
	(nextSF_type == SF_UL)) {
      flags = 4; // start of burst and end of burst (only one DL SF between two UL)
      sf_extension = ru->N_TA_offset<<1;
    } 

    for (i=0; i<ru->nb_tx; i++)
      txp[i] = (void*)&ru->common.txdata[i][(proc->subframe_tx*fp->samples_per_tti)-sf_extension];

    
    VCD_SIGNAL_DUMPER_DUMP_VARIABLE_BY_NAME( VCD_SIGNAL_DUMPER_VARIABLES_TRX_TST, (proc->timestamp_tx-ru->openair0_cfg.tx_sample_advance)&0xffffffff );
    VCD_SIGNAL_DUMPER_DUMP_FUNCTION_BY_NAME( VCD_SIGNAL_DUMPER_FUNCTIONS_TRX_WRITE, 1 );
    // prepare tx buffer pointers
    
    txs = ru->rfdevice.trx_write_func(&ru->rfdevice,
				      proc->timestamp_tx+ru->ts_offset-ru->openair0_cfg.tx_sample_advance-sf_extension,
				      txp,
				      siglen+sf_extension,
				      ru->nb_tx,
				      flags);
    
    LOG_I(PHY,"[TXPATH] RU %d tx_rf, writing to TS %llu, frame %d, unwrapped_frame %d, subframe %d\n",ru->idx,
	  (long long unsigned int)proc->timestamp_tx,proc->frame_tx,proc->frame_tx_unwrap,proc->subframe_tx);
    VCD_SIGNAL_DUMPER_DUMP_FUNCTION_BY_NAME( VCD_SIGNAL_DUMPER_FUNCTIONS_TRX_WRITE, 0 );
    
    
    AssertFatal(txs ==  siglen+sf_extension,"TX : Timeout (sent %d/%d)\n",txs, siglen);

  }
}


/*!
 * \brief The Asynchronous RX/TX FH thread of RAU/RCC/eNB/RRU.
 * This handles the RX FH for an asynchronous RRU/UE
 * \param param is a \ref eNB_proc_t structure which contains the info what to process.
 * \returns a pointer to an int. The storage is not on the heap and must not be freed.
 */
static void* ru_thread_asynch_rxtx( void* param ) {

  static int ru_thread_asynch_rxtx_status;

  RU_t *ru         = (RU_t*)param;
  RU_proc_t *proc  = &ru->proc;



  int subframe=0, frame=0; 

  thread_top_init("ru_thread_asynch_rxtx",1,870000L,1000000L,1000000L);

  // wait for top-level synchronization and do one acquisition to get timestamp for setting frame/subframe

  wait_sync("ru_thread_asynch_rxtx");

  // wait for top-level synchronization and do one acquisition to get timestamp for setting frame/subframe
  printf( "waiting for devices (ru_thread_asynch_rx)\n");

  wait_on_condition(&proc->mutex_asynch_rxtx,&proc->cond_asynch_rxtx,&proc->instance_cnt_asynch_rxtx,"thread_asynch");

  printf( "devices ok (ru_thread_asynch_rx)\n");


  while (!oai_exit) { 
   
    if (oai_exit) break;   

    if (subframe==9) { 
      subframe=0;
      frame++;
      frame&=1023;
    } else {
      subframe++;
    }      
    LOG_D(PHY,"ru_thread_asynch_rxtx: Waiting on incoming fronthaul\n");
    // asynchronous receive from south (Mobipass)
    if (ru->fh_south_asynch_in) ru->fh_south_asynch_in(ru,&frame,&subframe);
    // asynchronous receive from north (RRU IF4/IF5)
    else if (ru->fh_north_asynch_in) {
       if (subframe_select(&ru->frame_parms,subframe)!=SF_UL)
         ru->fh_north_asynch_in(ru,&frame,&subframe);
    }
    else AssertFatal(1==0,"Unknown function in ru_thread_asynch_rxtx\n");
  }

  ru_thread_asynch_rxtx_status=0;
  return(&ru_thread_asynch_rxtx_status);
}




void wakeup_slaves(RU_proc_t *proc) {

  int i;
  struct timespec wait;
  
  wait.tv_sec=0;
  wait.tv_nsec=5000000L;
  
  for (i=0;i<proc->num_slaves;i++) {
    RU_proc_t *slave_proc = proc->slave_proc[i];
    // wake up slave FH thread
    // lock the FH mutex and make sure the thread is ready
    if (pthread_mutex_timedlock(&slave_proc->mutex_FH,&wait) != 0) {
      LOG_E( PHY, "ERROR pthread_mutex_lock for RU %d slave %d (IC %d)\n",proc->ru->idx,slave_proc->ru->idx,slave_proc->instance_cnt_FH);
      exit_fun( "error locking mutex_rxtx" );
      break;
    }
    
    int cnt_slave            = ++slave_proc->instance_cnt_FH;
    slave_proc->frame_rx     = proc->frame_rx;
    slave_proc->subframe_rx  = proc->subframe_rx;
    slave_proc->timestamp_rx = proc->timestamp_rx;
    slave_proc->timestamp_tx = proc->timestamp_tx; 

    pthread_mutex_unlock( &slave_proc->mutex_FH );
    
    if (cnt_slave == 0) {
      // the thread was presumably waiting where it should and can now be woken up
      if (pthread_cond_signal(&slave_proc->cond_FH) != 0) {
	LOG_E( PHY, "ERROR pthread_cond_signal for RU %d, slave RU %d\n",proc->ru->idx,slave_proc->ru->idx);
          exit_fun( "ERROR pthread_cond_signal" );
	  break;
      }
    } else {
      LOG_W( PHY,"[RU] Frame %d, slave %d thread busy!! (cnt_FH %i)\n",slave_proc->frame_rx,slave_proc->ru->idx, cnt_slave);
      exit_fun( "FH thread busy" );
      break;
    }             
  }
}

/*!
 * \brief The prach receive thread of RU.
 * \param param is a \ref RU_proc_t structure which contains the info what to process.
 * \returns a pointer to an int. The storage is not on the heap and must not be freed.
 */
static void* ru_thread_prach( void* param ) {

  static int ru_thread_prach_status;

  RU_t *ru        = (RU_t*)param;
  RU_proc_t *proc = (RU_proc_t*)&ru->proc;

  // set default return value
  ru_thread_prach_status = 0;

  thread_top_init("ru_thread_prach",1,500000L,1000000L,20000000L);

  while (RC.ru_mask>0) {
    usleep(1e6);
    LOG_I(PHY,"%s() RACH waiting for RU to be configured\n", __FUNCTION__);
  }
  LOG_I(PHY,"%s() RU configured - RACH processing thread running\n", __FUNCTION__);

  while (!oai_exit) {
    
    if (oai_exit) break;
    if (wait_on_condition(&proc->mutex_prach,&proc->cond_prach,&proc->instance_cnt_prach,"ru_prach_thread") < 0) break;
    VCD_SIGNAL_DUMPER_DUMP_FUNCTION_BY_NAME( VCD_SIGNAL_DUMPER_FUNCTIONS_PHY_RU_PRACH_RX, 1 );      
    if (ru->eNB_list[0]){
      prach_procedures(
        ru->eNB_list[0]
#ifdef Rel14
        ,0
#endif
        );
    }
    else {
       rx_prach(NULL,
  	        ru,
	        NULL,
                NULL,
                NULL,
                proc->frame_prach,
                0
#ifdef Rel14
	        ,0
#endif
	        );
    } 
    VCD_SIGNAL_DUMPER_DUMP_FUNCTION_BY_NAME( VCD_SIGNAL_DUMPER_FUNCTIONS_PHY_RU_PRACH_RX, 0 );      
    if (release_thread(&proc->mutex_prach,&proc->instance_cnt_prach,"ru_prach_thread") < 0) break;
  }

  LOG_I(PHY, "Exiting RU thread PRACH\n");

  ru_thread_prach_status = 0;
  return &ru_thread_prach_status;
}

#ifdef Rel14
static void* ru_thread_prach_br( void* param ) {

  static int ru_thread_prach_status;

  RU_t *ru        = (RU_t*)param;
  RU_proc_t *proc = (RU_proc_t*)&ru->proc;

  // set default return value
  ru_thread_prach_status = 0;

  thread_top_init("ru_thread_prach_br",1,500000L,1000000L,20000000L);

  while (!oai_exit) {
    
    if (oai_exit) break;
    if (wait_on_condition(&proc->mutex_prach_br,&proc->cond_prach_br,&proc->instance_cnt_prach_br,"ru_prach_thread_br") < 0) break;
    rx_prach(NULL,
	     ru,
	     NULL,
             NULL,
             NULL,
             proc->frame_prach_br,
             0,
	     1);
    if (release_thread(&proc->mutex_prach_br,&proc->instance_cnt_prach_br,"ru_prach_thread_br") < 0) break;
  }

  LOG_I(PHY, "Exiting RU thread PRACH BR\n");

  ru_thread_prach_status = 0;
  return &ru_thread_prach_status;
}
#endif

int wakeup_synch(RU_t *ru){

  struct timespec wait;
  
  wait.tv_sec=0;
  wait.tv_nsec=5000000L;

  // wake up synch thread
  // lock the synch mutex and make sure the thread is ready
  if (pthread_mutex_timedlock(&ru->proc.mutex_synch,&wait) != 0) {
    LOG_E( PHY, "[RU] ERROR pthread_mutex_lock for RU synch thread (IC %d)\n", ru->proc.instance_cnt_synch );
    exit_fun( "error locking mutex_synch" );
    return(-1);
  }
  
  ++ru->proc.instance_cnt_synch;
  
  // the thread can now be woken up
  if (pthread_cond_signal(&ru->proc.cond_synch) != 0) {
    LOG_E( PHY, "[RU] ERROR pthread_cond_signal for RU synch thread\n");
    exit_fun( "ERROR pthread_cond_signal" );
    return(-1);
  }
  
  pthread_mutex_unlock( &ru->proc.mutex_synch );

  return(0);
}

void do_ru_synch(RU_t *ru) {

  LTE_DL_FRAME_PARMS *fp  = &ru->frame_parms;
  RU_proc_t *proc         = &ru->proc;
  int i;
  void *rxp[2],*rxp2[2];
  int32_t dummy_rx[ru->nb_rx][fp->samples_per_tti] __attribute__((aligned(32)));
  int rxs;
  int ic;

  // initialize the synchronization buffer to the common_vars.rxdata
  for (int i=0;i<ru->nb_rx;i++)
    rxp[i] = &ru->common.rxdata[i][0];

 /* double temp_freq1 = ru->rfdevice.openair0_cfg->rx_freq[0];
  double temp_freq2 = ru->rfdevice.openair0_cfg->tx_freq[0];
  for (i=0;i<4;i++) {
    ru->rfdevice.openair0_cfg->rx_freq[i] = ru->rfdevice.openair0_cfg->tx_freq[i];
    ru->rfdevice.openair0_cfg->tx_freq[i] = temp_freq1;
  }
  ru->rfdevice.trx_set_freq_func(&ru->rfdevice,ru->rfdevice.openair0_cfg,0);
  */

  LOG_I(PHY,"Entering synch routine\n");
  
  while ((ru->in_synch ==0)&&(!oai_exit)) {
    // read in frame
    rxs = ru->rfdevice.trx_read_func(&ru->rfdevice,
				     &(proc->timestamp_rx),
				     rxp,
				     fp->samples_per_tti*10,
				     ru->nb_rx);
    if (rxs != fp->samples_per_tti*10) LOG_E(PHY,"requested %d samples, got %d\n",fp->samples_per_tti*10,rxs);
 
    // wakeup synchronization processing thread
    wakeup_synch(ru);
    ic=0;
    
    while ((ic>=0)&&(!oai_exit)) {
      // continuously read in frames, 1ms at a time, 
      // until we are done with the synchronization procedure
      
      for (i=0; i<ru->nb_rx; i++)
	rxp2[i] = (void*)&dummy_rx[i][0];
      for (i=0;i<10;i++)
	rxs = ru->rfdevice.trx_read_func(&ru->rfdevice,
					 &(proc->timestamp_rx),
					 rxp2,
					 fp->samples_per_tti,
					 ru->nb_rx);
      pthread_mutex_lock(&ru->proc.mutex_synch);
      ic = ru->proc.instance_cnt_synch;
      pthread_mutex_unlock(&ru->proc.mutex_synch);
    } // ic>=0
  } // in_synch==0
    // read in rx_offset samples
  LOG_I(PHY,"Resynchronizing by %d samples\n",ru->rx_offset);
  rxs = ru->rfdevice.trx_read_func(&ru->rfdevice,
				   &(proc->timestamp_rx),
				   rxp,
				   ru->rx_offset,
				   ru->nb_rx);
  /*for (i=0;i<4;i++) {
    ru->rfdevice.openair0_cfg->rx_freq[i] = temp_freq1;
    ru->rfdevice.openair0_cfg->tx_freq[i] = temp_freq2;
  }

  ru->rfdevice.trx_set_freq_func(&ru->rfdevice,ru->rfdevice.openair0_cfg,0);
*/
  LOG_I(PHY,"Exiting synch routine\n");
}



void wakeup_eNBs(RU_t *ru) {

  int i;
  PHY_VARS_eNB **eNB_list = ru->eNB_list;
  PHY_VARS_eNB *eNB=eNB_list[0];
  eNB_proc_t *proc = &eNB->proc;

  LOG_D(PHY,"wakeup_eNBs (num %d) for RU %d ru->eNB_top:%p\n",ru->num_eNB,ru->idx, ru->eNB_top);

  if (ru->num_eNB==1 && ru->eNB_top!=0) {
    // call eNB function directly

    char string[20];
    sprintf(string,"Incoming RU %d",ru->idx);
<<<<<<< HEAD
    LOG_D(PHY,"Frame %d, Subframe %d: RU %d Waking up eNB,RU_mask %x\n",ru->proc.frame_rx,ru->proc.subframe_rx,ru->idx,proc->RU_mask);
    
    pthread_mutex_lock(&proc->mutex_RU);
    for (i=0;i<eNB->num_RU;i++) {
     // if (ru->state == RU_SYNC){
	//proc->RU_mask |= (1<<i);
	//break;
      //}
      if (ru == eNB->RU_list[i]) {
        //AssertFatal(((proc->RU_mask&(1<<i)) == 0) ,
        if ((proc->RU_mask&(1<<i)) > 0)            
		LOG_E(PHY, "eNB %d frame %d, subframe %d : previous information from RU %d (num_RU %d,mask %x) has not been served yet!\n",eNB->Mod_id,ru->proc.frame_rx,ru->proc.subframe_rx,ru->idx,eNB->num_RU,proc->RU_mask);
        proc->RU_mask |= (1<<i);
      }else if (eNB->RU_list[i]->state == RU_SYNC){
      	proc->RU_mask |= (1<<i);
      }
    }
    if (proc->RU_mask != (1<<eNB->num_RU)-1) {  // not all RUs have provided their information so return
      pthread_mutex_unlock(&proc->mutex_RU);
      return(0);
    }
    else { // all RUs have provided their information so continue on and wakeup eNB processing
      proc->RU_mask = 0;
      pthread_mutex_unlock(&proc->mutex_RU);
    }

    LOG_D(PHY,"wakeup eNB top for for subframe %d\n", ru->proc.subframe_rx);
=======
    LOG_D(PHY,"RU %d Call eNB_top\n",ru->idx);
>>>>>>> 5357ef20
    ru->eNB_top(eNB_list[0],ru->proc.frame_rx,ru->proc.subframe_rx,string);
  }
  else {

    LOG_D(PHY,"ru->num_eNB:%d\n", ru->num_eNB);

    for (i=0;i<ru->num_eNB;i++)
    {
      LOG_D(PHY,"ru->wakeup_rxtx:%p\n", ru->wakeup_rxtx);

      if (ru->wakeup_rxtx!=0 && ru->wakeup_rxtx(eNB_list[i],ru) < 0)
      {
	LOG_E(PHY,"could not wakeup eNB rxtx process for subframe %d\n", ru->proc.subframe_rx);
      }
    }
  }
}

static inline int wakeup_prach_ru(RU_t *ru) {

  struct timespec wait;
  
  wait.tv_sec=0;
  wait.tv_nsec=5000000L;

  if (pthread_mutex_timedlock(&ru->proc.mutex_prach,&wait) !=0) {
    LOG_E( PHY, "[RU] ERROR pthread_mutex_lock for RU prach thread (IC %d)\n", ru->proc.instance_cnt_prach);
    exit_fun( "error locking mutex_rxtx" );
    return(-1);
  }
  if (ru->proc.instance_cnt_prach==-1) {
    ++ru->proc.instance_cnt_prach;
    ru->proc.frame_prach    = ru->proc.frame_rx;
    ru->proc.subframe_prach = ru->proc.subframe_rx;

    // DJP - think prach_procedures() is looking at eNB frame_prach
    if (ru->eNB_list[0]) {
      ru->eNB_list[0]->proc.frame_prach = ru->proc.frame_rx;
      ru->eNB_list[0]->proc.subframe_prach = ru->proc.subframe_rx;
    }
    LOG_I(PHY,"RU %d: waking up PRACH thread\n",ru->idx);
    // the thread can now be woken up
    AssertFatal(pthread_cond_signal(&ru->proc.cond_prach) == 0, "ERROR pthread_cond_signal for RU prach thread\n");
  }
  else LOG_W(PHY,"RU prach thread busy, skipping\n");
  pthread_mutex_unlock( &ru->proc.mutex_prach );

  return(0);
}

#ifdef Rel14
static inline int wakeup_prach_ru_br(RU_t *ru) {

  struct timespec wait;
  
  wait.tv_sec=0;
  wait.tv_nsec=5000000L;

  if (pthread_mutex_timedlock(&ru->proc.mutex_prach_br,&wait) !=0) {
    LOG_E( PHY, "[RU] ERROR pthread_mutex_lock for RU prach thread BR (IC %d)\n", ru->proc.instance_cnt_prach_br);
    exit_fun( "error locking mutex_rxtx" );
    return(-1);
  }
  if (ru->proc.instance_cnt_prach_br==-1) {
    ++ru->proc.instance_cnt_prach_br;
    ru->proc.frame_prach_br    = ru->proc.frame_rx;
    ru->proc.subframe_prach_br = ru->proc.subframe_rx;

    LOG_D(PHY,"RU %d: waking up PRACH thread\n",ru->idx);
    // the thread can now be woken up
    AssertFatal(pthread_cond_signal(&ru->proc.cond_prach_br) == 0, "ERROR pthread_cond_signal for RU prach thread BR\n");
  }
  else LOG_W(PHY,"RU prach thread busy, skipping\n");
  pthread_mutex_unlock( &ru->proc.mutex_prach_br );

  return(0);
}
#endif

// this is for RU with local RF unit
void fill_rf_config(RU_t *ru, char *rf_config_file) {

  int i;

  LTE_DL_FRAME_PARMS *fp   = &ru->frame_parms;
  openair0_config_t *cfg   = &ru->openair0_cfg;

  if(fp->N_RB_DL == 100) {
    if (fp->threequarter_fs) {
      cfg->sample_rate=23.04e6;
      cfg->samples_per_frame = 230400; 
      cfg->tx_bw = 10e6;
      cfg->rx_bw = 10e6;
    }
    else {
      cfg->sample_rate=30.72e6;
      cfg->samples_per_frame = 307200; 
      cfg->tx_bw = 10e6;
      cfg->rx_bw = 10e6;
    }
  } else if(fp->N_RB_DL == 50) {
    cfg->sample_rate=15.36e6;
    cfg->samples_per_frame = 153600;
    cfg->tx_bw = 5e6;
    cfg->rx_bw = 5e6;
  } else if (fp->N_RB_DL == 25) {
    cfg->sample_rate=7.68e6;
    cfg->samples_per_frame = 76800;
    cfg->tx_bw = 2.5e6;
    cfg->rx_bw = 2.5e6;
  } else if (fp->N_RB_DL == 6) {
    cfg->sample_rate=1.92e6;
    cfg->samples_per_frame = 19200;
    cfg->tx_bw = 1.5e6;
    cfg->rx_bw = 1.5e6;
  }
  else AssertFatal(1==0,"Unknown N_RB_DL %d\n",fp->N_RB_DL);


  if (fp->frame_type==TDD)
    cfg->duplex_mode = duplex_mode_TDD;
  else //FDD
    cfg->duplex_mode = duplex_mode_FDD;

  cfg->Mod_id = 0;
  cfg->num_rb_dl=fp->N_RB_DL;
  cfg->tx_num_channels=ru->nb_tx;
  cfg->rx_num_channels=ru->nb_rx;
  
  for (i=0; i<ru->nb_tx; i++) {
    
    cfg->tx_freq[i] = (double)fp->dl_CarrierFreq;
    cfg->rx_freq[i] = (double)fp->ul_CarrierFreq;

    cfg->tx_gain[i] = ru->att_tx;
    cfg->rx_gain[i] = ru->max_rxgain-ru->att_rx;

    cfg->configFilename = rf_config_file;
    printf("channel %d, Setting tx_gain offset %f, rx_gain offset %f, tx_freq %f, rx_freq %f\n",
	   i, cfg->tx_gain[i],
	   cfg->rx_gain[i],
	   cfg->tx_freq[i],
	   cfg->rx_freq[i]);
  }
}

/* this function maps the RU tx and rx buffers to the available rf chains.
   Each rf chain is is addressed by the card number and the chain on the card. The
   rf_map specifies for each antenna port, on which rf chain the mapping should start. Multiple
   antennas are mapped to successive RF chains on the same card. */
int setup_RU_buffers(RU_t *ru) {

  int i,j; 
  int card,ant;

  //uint16_t N_TA_offset = 0;

  LTE_DL_FRAME_PARMS *frame_parms;
  
  if (ru) {
    frame_parms = &ru->frame_parms;
    printf("setup_RU_buffers: frame_parms = %p\n",frame_parms);
  } else {
    printf("RU[%d] not initialized\n", ru->idx);
    return(-1);
  }
  
  
  if (frame_parms->frame_type == TDD) {
    if      (frame_parms->N_RB_DL == 100) ru->N_TA_offset = 624;
    else if (frame_parms->N_RB_DL == 50)  ru->N_TA_offset = 624/2;
    else if (frame_parms->N_RB_DL == 25)  ru->N_TA_offset = 624/4;
  } 
  if (ru->openair0_cfg.mmapped_dma == 1) {
    // replace RX signal buffers with mmaped HW versions
    
    for (i=0; i<ru->nb_rx; i++) {
      card = i/4;
      ant = i%4;
      printf("Mapping RU id %d, rx_ant %d, on card %d, chain %d\n",ru->idx,i,ru->rf_map.card+card, ru->rf_map.chain+ant);
      free(ru->common.rxdata[i]);
      ru->common.rxdata[i] = ru->openair0_cfg.rxbase[ru->rf_map.chain+ant];
      
      printf("rxdata[%d] @ %p\n",i,ru->common.rxdata[i]);
      for (j=0; j<16; j++) {
	printf("rxbuffer %d: %x\n",j,ru->common.rxdata[i][j]);
	ru->common.rxdata[i][j] = 16-j;
      }
    }
    
    for (i=0; i<ru->nb_tx; i++) {
      card = i/4;
      ant = i%4;
      printf("Mapping RU id %d, tx_ant %d, on card %d, chain %d\n",ru->idx,i,ru->rf_map.card+card, ru->rf_map.chain+ant);
      free(ru->common.txdata[i]);
      ru->common.txdata[i] = ru->openair0_cfg.txbase[ru->rf_map.chain+ant];
      
      printf("txdata[%d] @ %p\n",i,ru->common.txdata[i]);
      
      for (j=0; j<16; j++) {
	printf("txbuffer %d: %x\n",j,ru->common.txdata[i][j]);
	ru->common.txdata[i][j] = 16-j;
      }
    }
  }
  else {  // not memory-mapped DMA 
    //nothing to do, everything already allocated in lte_init
  }
  return(0);
}

static void* ru_stats_thread(void* param) {

  RU_t               *ru      = (RU_t*)param;

  wait_sync("ru_stats_thread");

  while (!oai_exit) {
     sleep(1);
     if (opp_enabled == 1) {
       if (ru->feprx) print_meas(&ru->ofdm_demod_stats,"feprx",NULL,NULL);
       if (ru->feptx_ofdm) print_meas(&ru->ofdm_mod_stats,"feptx_ofdm",NULL,NULL);
       if (ru->fh_north_asynch_in) print_meas(&ru->rx_fhaul,"rx_fhaul",NULL,NULL);
       if (ru->fh_north_out) {
          print_meas(&ru->tx_fhaul,"tx_fhaul",NULL,NULL);
          print_meas(&ru->compression,"compression",NULL,NULL);
          print_meas(&ru->transport,"transport",NULL,NULL);
       }
     }
  }
  return(NULL);
}



static void* ru_thread_control( void* param ) {

  static int ru_thread_status;

  RU_t               *ru      = (RU_t*)param;
  RU_proc_t          *proc    = &ru->proc;
  RRU_CONFIG_msg_t   rru_config_msg;
  ssize_t	     msg_len;
  int                tick_received          = 0;
  int                configuration_received = 0;
  int                start_received = 0;
  RRU_capabilities_t *cap;
  int                i;
  int                ret;
  int                len;


  // Start IF device if any
  if (ru->start_if) {
    LOG_I(PHY,"Starting IF interface for RU %d\n",ru->idx);
    AssertFatal(ru->start_if(ru,NULL) == 0, "Could not start the IF device\n");

    if (ru->if_south != LOCAL_RF) wait_eNBs();
  }

  
  ru->state = RU_IDLE;
  LOG_I(PHY,"Control channel ON for RU %d\n", ru->idx);

  while (!oai_exit) // Change the cond
  {
	msg_len  = sizeof(RRU_CONFIG_msg_t); // TODO : check what should be the msg len

	if (ru->state == RU_IDLE && ru->if_south != LOCAL_RF)
		send_tick(ru);

	
    	if ((len = ru->ifdevice.trx_ctlrecv_func(&ru->ifdevice,
					     	&rru_config_msg,
					     	msg_len))<0) {
      		LOG_D(PHY,"Waiting msg for RU %d\n", ru->idx);     
    	}
	else
	{
		switch(rru_config_msg.type)
		{
			case RAU_tick:  // RRU
				if (ru->if_south != LOCAL_RF){
					LOG_I(PHY,"Received Tick msg...Ignoring\n");
				}else{
					LOG_I(PHY,"Tick received from RAU\n");
				
					if (send_capab(ru) == 0) ru->state = RU_CONFIG;
				}				
				break;

			case RRU_capabilities: // RAU
				if (ru->if_south == LOCAL_RF){
					LOG_I(PHY,"Received RRU_capab msg...Ignoring\n");
				}
				else{
					msg_len  = sizeof(RRU_CONFIG_msg_t)-MAX_RRU_CONFIG_SIZE+sizeof(RRU_capabilities_t);

					AssertFatal(rru_config_msg.len==msg_len,"Received capabilities with incorrect length (%d!=%d)\n",(int)rru_config_msg.len,(int)msg_len);
	      				LOG_I(PHY,"Received capabilities from RRU %d (len %d/%d, num_bands %d,max_pdschReferenceSignalPower %d, max_rxgain %d, nb_tx %d, nb_rx %d)\n",ru->idx,
		    			(int)rru_config_msg.len,(int)msg_len,
		     			((RRU_capabilities_t*)&rru_config_msg.msg[0])->num_bands,
		     			((RRU_capabilities_t*)&rru_config_msg.msg[0])->max_pdschReferenceSignalPower[0],
		     			((RRU_capabilities_t*)&rru_config_msg.msg[0])->max_rxgain[0],
		     			((RRU_capabilities_t*)&rru_config_msg.msg[0])->nb_tx[0],
		     			((RRU_capabilities_t*)&rru_config_msg.msg[0])->nb_rx[0]);

					configure_ru(ru->idx,(RRU_capabilities_t *)&rru_config_msg.msg[0]);

					// send config
					if (send_config(ru,rru_config_msg) == 0) ru->state = RU_CONFIG;
				}

				break;
				
			case RRU_config: // RRU
				if (ru->if_south == LOCAL_RF){
					LOG_I(PHY,"Configuration received from RAU  (num_bands %d,band0 %d,txfreq %u,rxfreq %u,att_tx %d,att_rx %d,N_RB_DL %d,N_RB_UL %d,3/4FS %d, prach_FO %d, prach_CI %d)\n",
				    	((RRU_config_t *)&rru_config_msg.msg[0])->num_bands,
				    	((RRU_config_t *)&rru_config_msg.msg[0])->band_list[0],
				    	((RRU_config_t *)&rru_config_msg.msg[0])->tx_freq[0],
				    	((RRU_config_t *)&rru_config_msg.msg[0])->rx_freq[0],
				    	((RRU_config_t *)&rru_config_msg.msg[0])->att_tx[0],
				    	((RRU_config_t *)&rru_config_msg.msg[0])->att_rx[0],
				    	((RRU_config_t *)&rru_config_msg.msg[0])->N_RB_DL[0],
				    	((RRU_config_t *)&rru_config_msg.msg[0])->N_RB_UL[0],
				    	((RRU_config_t *)&rru_config_msg.msg[0])->threequarter_fs[0],
				    	((RRU_config_t *)&rru_config_msg.msg[0])->prach_FreqOffset[0],
				    	((RRU_config_t *)&rru_config_msg.msg[0])->prach_ConfigIndex[0]);
	      
	      				configure_rru(ru->idx, (void*)&rru_config_msg.msg[0]);

 					  
					fill_rf_config(ru,ru->rf_config_file);
					init_frame_parms(&ru->frame_parms,1);
					ru->frame_parms.nb_antennas_rx = ru->nb_rx;
					phy_init_RU(ru);
					 
					//if (ru->is_slave == 1) lte_sync_time_init(&ru->frame_parms);

					ret = openair0_device_load(&ru->rfdevice,&ru->openair0_cfg);

					if (setup_RU_buffers(ru)!=0) {
						printf("Exiting, cannot initialize RU Buffers\n");
						exit(-1);
					}

					// send CONFIG_OK

	  				rru_config_msg.type = RRU_config_ok; 
	  				rru_config_msg.len  = sizeof(RRU_CONFIG_msg_t);
	  				LOG_I(PHY,"Sending CONFIG_OK to RRU %d\n", ru->idx);

	  				AssertFatal((ru->ifdevice.trx_ctlsend_func(&ru->ifdevice,&rru_config_msg,rru_config_msg.len)!=-1),
		      					"RU %d failed send CONFIG_OK to RAU\n",ru->idx);

					ru->state = RU_READY;
				}else{
					LOG_I(PHY,"Received RRU_config msg...Ignoring\n");
				}	
				break;	

			case RRU_config_ok: // RAU
				if (ru->if_south == LOCAL_RF){
					LOG_I(PHY,"Received RRU_config_ok msg...Ignoring\n");
				}else{

					if (setup_RU_buffers(ru)!=0) {
						printf("Exiting, cannot initialize RU Buffers\n");
						exit(-1);
					}

					// Set state to RUN for Master RU, Others on SYNC
					ru->state = (ru->is_slave == 1) ? RU_SYNC : RU_RUN ;
					

  					LOG_I(PHY, "Signaling main thread that RU %d is ready\n",ru->idx);
					pthread_mutex_lock(&RC.ru_mutex);
					RC.ru_mask &= ~(1<<ru->idx);
					pthread_cond_signal(&RC.ru_cond);
					pthread_mutex_unlock(&RC.ru_mutex);
					  
					wait_sync("ru_thread");

					// send start
                                        rru_config_msg.type = RRU_start;
                                        rru_config_msg.len  = sizeof(RRU_CONFIG_msg_t); // TODO: set to correct msg len
 
                                        LOG_I(PHY,"Sending Start to RRU\n", ru->idx);
                                        AssertFatal((ru->ifdevice.trx_ctlsend_func(&ru->ifdevice,&rru_config_msg,rru_config_msg.len)!=-1),"Failed to send msg to RU %d\n",ru->idx);

					
					pthread_mutex_lock(&proc->mutex_ru);
                                        proc->instance_cnt_ru = 1;
                                        pthread_mutex_unlock(&proc->mutex_ru);
					if (pthread_cond_signal(&proc->cond_ru_thread) != 0) {
						LOG_E( PHY, "ERROR pthread_cond_signal for RU %d\n",ru->idx);
						exit_fun( "ERROR pthread_cond_signal" );
						break;
					}
				}		
				break;

			case RRU_start: // RRU
				if (ru->if_south == LOCAL_RF){
					LOG_I(PHY,"Start received from RAU\n");
				
					if (ru->state == RU_READY){

						LOG_I(PHY, "Signaling main thread that RU %d is ready\n",ru->idx);
						pthread_mutex_lock(&RC.ru_mutex);
						RC.ru_mask &= ~(1<<ru->idx);
						pthread_cond_signal(&RC.ru_cond);
						pthread_mutex_unlock(&RC.ru_mutex);
						  
						wait_sync("ru_thread");
						
						ru->state = (ru->is_slave == 1) ? RU_SYNC : RU_RUN ;
						
						pthread_mutex_lock(&proc->mutex_ru);
						proc->instance_cnt_ru = 1;
						pthread_mutex_unlock(&proc->mutex_ru);
						if (pthread_cond_signal(&proc->cond_ru_thread) != 0) {
							LOG_E( PHY, "ERROR pthread_cond_signal for RU %d\n",ru->idx);
							exit_fun( "ERROR pthread_cond_signal" );
							break;
						}
					}
					else{
						LOG_I(PHY,"RRU not ready, cannot start\n"); 
					}
				}else{
					LOG_I(PHY,"Received RRU_start msg...Ignoring\n");
				}

				break;

			case RRU_sync_ok: //RAU
				if (ru->if_south == LOCAL_RF){
                                        LOG_I(PHY,"Received RRU_config_ok msg...Ignoring\n");
                                }else{
					if (ru->is_slave == 1){
						// Just change the state of the RRU to unblock ru_thread()
						ru->state = RU_RUN;		
					}else{
						LOG_I(PHY,"Received RRU_sync_ok from a master RRU...Ignoring\n");
					}	
				}
				break;

			case RRU_stop: // RRU
				if (ru->if_south == LOCAL_RF){
					LOG_I(PHY,"Stop received from RAU\n");

					if (ru->state == RU_RUN || ru->state == RU_ERROR){

						LOG_I(PHY,"Stopping RRU\n");
						ru->state = RU_READY;
						// TODO: stop ru_thread
					}else{
						LOG_I(PHY,"RRU not running, can't stop\n"); 
					}
				}else{
					LOG_I(PHY,"Received RRU_stop msg...Ignoring\n");
				}
				break;

			default:
				if (ru->if_south != LOCAL_RF){
					if (ru->state == RU_IDLE){
						// Keep sending TICK
						send_tick(ru);
					}
				}

				break;
		} // switch	
	} //else


  }//while

}


static void* ru_thread( void* param ) {

  static int ru_thread_status;

  RU_t               *ru      = (RU_t*)param;
  RU_proc_t          *proc    = &ru->proc;
  LTE_DL_FRAME_PARMS *fp      = &ru->frame_parms;
  int                subframe =9;
  int                frame    =1023; 

  // set default return value
  ru_thread_status = 0;


  // set default return value
  thread_top_init("ru_thread",0,870000,1000000,1000000);

  LOG_I(PHY,"Starting RU %d (%s,%s),slave:%d\n",ru->idx,eNB_functions[ru->function],eNB_timing[ru->if_timing], ru->is_slave);

<<<<<<< HEAD
=======

  // Start IF device if any
  if (ru->start_if) {
    LOG_I(PHY,"Starting IF interface for RU %d\n",ru->idx);
    AssertFatal(ru->start_if(ru,NULL) == 0, "Could not start the IF device\n");
    if (ru->if_south == LOCAL_RF) ret = connect_rau(ru);
    else ret = attach_rru(ru);
    AssertFatal(ret==0,"Cannot connect to radio\n");
  }
  if (ru->if_south == LOCAL_RF) { // configure RF parameters only 
        fill_rf_config(ru,ru->rf_config_file);
        init_frame_parms(&ru->frame_parms,1);
        phy_init_RU(ru);
 
        ret = openair0_device_load(&ru->rfdevice,&ru->openair0_cfg);
  }
  if (setup_RU_buffers(ru)!=0) {
        printf("Exiting, cannot initialize RU Buffers\n");
        exit(-1);
  }

  LOG_I(PHY, "Signaling main thread that RU %d is ready\n",ru->idx);
  pthread_mutex_lock(&RC.ru_mutex);
  RC.ru_mask &= ~(1<<ru->idx);
  pthread_cond_signal(&RC.ru_cond);
  pthread_mutex_unlock(&RC.ru_mutex);
>>>>>>> 5357ef20
  
	
  while (!oai_exit) {
  

          // wait to be woken up
          if (wait_on_condition(&ru->proc.mutex_ru,&ru->proc.cond_ru_thread,&ru->proc.instance_cnt_ru,"ru_thread")<0) break;
	  
	  
	  // Start RF device if any
	  if (ru->start_rf) {
	    if (ru->start_rf(ru) != 0)
	      LOG_E(HW,"Could not start the RF device\n");
	    else LOG_I(PHY,"RU %d rf device ready\n",ru->idx);
	  }
	  else LOG_D(PHY,"RU %d no rf device\n",ru->idx);


	  // if an asnych_rxtx thread exists
	  // wakeup the thread because the devices are ready at this point
	 
	  if ((ru->fh_south_asynch_in)||(ru->fh_north_asynch_in)) {
	    pthread_mutex_lock(&proc->mutex_asynch_rxtx);
	    proc->instance_cnt_asynch_rxtx=0;
	    pthread_mutex_unlock(&proc->mutex_asynch_rxtx);
	    pthread_cond_signal(&proc->cond_asynch_rxtx);
	  }
	  else LOG_D(PHY,"RU %d no asynch_south interface\n",ru->idx);

	  // if this is a slave RRU, try to synchronize on the DL frequency
	  if ((ru->is_slave == 1) && (ru->if_south == LOCAL_RF)) do_ru_synch(ru);


	  // This is a forever while loop, it loops over subframes which are scheduled by incoming samples from HW devices
	  while (ru->state == RU_RUN) {

	    // these are local subframe/frame counters to check that we are in synch with the fronthaul timing.
	    // They are set on the first rx/tx in the underly FH routines.
	    if (subframe==9) { 
	      subframe=0;
	      frame++;
	      frame&=1023;
	    } else {
	      subframe++;
	    }      

	    LOG_D(PHY,"RU thread %d, frame %d (%p), subframe %d (%p)\n",
		  ru->idx, frame,&frame,subframe,&subframe);

<<<<<<< HEAD

	    // synchronization on input FH interface, acquire signals/data and block
 	    if (ru->stop_rf && ru->cmd == STOP_RU) {
            	ru->stop_rf(ru);
		ru->state = RU_IDLE;
            	LOG_I(PHY,"RU %d rf device stopped\n",ru->idx);
		break;
            }
            
	    
	    if (ru->fh_south_in && ru->state == RU_RUN) ru->fh_south_in(ru,&frame,&subframe);
	    else AssertFatal(1==0, "No fronthaul interface at south port");


	    LOG_D(PHY,"RU thread %d (do_prach %d, is_prach_subframe %d), received frame %d, subframe %d\n",
		  ru->idx,ru->do_prach,
		  is_prach_subframe(fp, proc->frame_rx, proc->subframe_rx),
		  proc->frame_rx,proc->subframe_rx);
	 
	    if ((ru->do_prach>0) && (is_prach_subframe(fp, proc->frame_rx, proc->subframe_rx)==1)) wakeup_prach_ru(ru);
	#ifdef Rel14
	    else if ((ru->do_prach>0) && (is_prach_subframe(fp, proc->frame_rx, proc->subframe_rx)>1)) wakeup_prach_ru_br(ru);
	#endif

	    // adjust for timing offset between RU
	    if (ru->idx!=0) proc->frame_tx = (proc->frame_tx+proc->frame_offset)&1023;
=======
    // synchronization on input FH interface, acquire signals/data and block
    if (ru->fh_south_in) ru->fh_south_in(ru,&frame,&subframe);
    else AssertFatal(1==0, "No fronthaul interface at south port");

/*
    LOG_D(PHY,"AFTER fh_south_in - SFN/SF:%d%d RU->proc[RX:%d%d TX:%d%d] RC.eNB[0][0]:[RX:%d%d TX(SFN):%d]\n",
        frame,subframe,
        proc->frame_rx,proc->subframe_rx,
        proc->frame_tx,proc->subframe_tx,
        RC.eNB[0][0]->proc.frame_rx,RC.eNB[0][0]->proc.subframe_rx,
        RC.eNB[0][0]->proc.frame_tx);

      LOG_D(PHY,"RU thread (do_prach %d, is_prach_subframe %d), received frame %d, subframe %d\n",
          ru->do_prach,
          is_prach_subframe(fp, proc->frame_rx, proc->subframe_rx),
          proc->frame_rx,proc->subframe_rx);
*/ 
    if ((ru->do_prach>0) && (is_prach_subframe(fp, proc->frame_rx, proc->subframe_rx)==1)) {
      wakeup_prach_ru(ru);
    }
#ifdef Rel14
    else if ((ru->do_prach>0) && (is_prach_subframe(fp, proc->frame_rx, proc->subframe_rx)>1)) {
      wakeup_prach_ru_br(ru);
    }
#endif
>>>>>>> 5357ef20


	    // do RX front-end processing (frequency-shift, dft) if needed
	    if (ru->feprx) ru->feprx(ru);

	    // At this point, all information for subframe has been received on FH interface
	    // If this proc is to provide synchronization, do so
	    wakeup_slaves(proc);

	    // wakeup all eNB processes waiting for this RU
	    if (ru->num_eNB>0) wakeup_eNBs(ru);

	    // wait until eNBs are finished subframe RX n and TX n+4
	    wait_on_condition(&proc->mutex_eNBs,&proc->cond_eNBs,&proc->instance_cnt_eNBs,"ru_thread");

<<<<<<< HEAD
=======
    // wait until eNBs are finished subframe RX n and TX n+sf_ahead
    wait_on_condition(&proc->mutex_eNBs,&proc->cond_eNBs,&proc->instance_cnt_eNBs,"ru_thread");
>>>>>>> 5357ef20

	    // do TX front-end processing if needed (precoding and/or IDFTs)
	    if (ru->feptx_prec) ru->feptx_prec(ru);
	   
	    // do OFDM if needed
	    if ((ru->fh_north_asynch_in == NULL) && (ru->feptx_ofdm)) ru->feptx_ofdm(ru);
	    // do outgoing fronthaul (south) if needed
	    if ((ru->fh_north_asynch_in == NULL) && (ru->fh_south_out)) ru->fh_south_out(ru);
	 
	    if (ru->fh_north_out) ru->fh_north_out(ru);

<<<<<<< HEAD
	  }

  } // while !oai_exit
=======
    // do TX front-end processing if needed (precoding and/or IDFTs)
    if (ru->feptx_prec) ru->feptx_prec(ru);
   
    // do OFDM if needed
    if ((ru->fh_north_asynch_in == NULL) && (ru->feptx_ofdm)) ru->feptx_ofdm(ru);
    // do outgoing fronthaul (south) if needed
    if ((ru->fh_north_asynch_in == NULL) && (ru->fh_south_out)) ru->fh_south_out(ru);
 
    if (ru->fh_north_out) ru->fh_north_out(ru);
  }
>>>>>>> 5357ef20
  

  printf( "Exiting ru_thread \n");
 
  ru_thread_status = 0;
  return &ru_thread_status;

}


// This thread run the initial synchronization like a UE
void *ru_thread_synch(void *arg) {

  RU_t *ru = (RU_t*)arg;
  LTE_DL_FRAME_PARMS *fp=&ru->frame_parms;
  int32_t sync_pos,sync_pos2;
  uint32_t peak_val;
  uint32_t sync_corr[307200] __attribute__((aligned(32)));
  static int ru_thread_synch_status=0;
  int cnt=0;
  RRU_CONFIG_msg_t rru_config_msg;

  thread_top_init("ru_thread_synch",0,5000000,10000000,10000000);

  wait_sync("ru_thread_synch");

  // initialize variables for PSS detection
  lte_sync_time_init(&ru->frame_parms);

  while (!oai_exit) {

    // wait to be woken up
    if (wait_on_condition(&ru->proc.mutex_synch,&ru->proc.cond_synch,&ru->proc.instance_cnt_synch,"ru_thread_synch")<0) break;

    // if we're not in synch, then run initial synch
    if (ru->in_synch == 0) { 
      // run intial synch like UE
      LOG_I(PHY,"Running initial synchronization\n");
      
      sync_pos = lte_sync_time_eNB(ru->common.rxdata,
				   fp,
				   fp->samples_per_tti*5,
				   &peak_val,
				   sync_corr);
      LOG_I(PHY,"RU synch cnt %d: %d, val %d\n",cnt,sync_pos,peak_val);
      cnt++;
      if (sync_pos >= 0) {
	if (sync_pos >= fp->nb_prefix_samples)
	  sync_pos2 = sync_pos - fp->nb_prefix_samples;
	else
	  sync_pos2 = sync_pos + (fp->samples_per_tti*10) - fp->nb_prefix_samples;
	int sync_pos_slot;
	if (fp->frame_type == FDD) {
	  // PSS is hypothesized in last symbol of first slot in Frame
	  sync_pos_slot = (fp->samples_per_tti>>1) - fp->ofdm_symbol_size - fp->nb_prefix_samples;
	}
	else {
	        // PSS is hypothesized in 2nd symbol of third slot in Frame (S-subframe)
	  sync_pos_slot = fp->samples_per_tti +
	    (fp->ofdm_symbol_size<<1) +
	    fp->nb_prefix_samples0 +
	    (fp->nb_prefix_samples);
	}	  
	if (sync_pos2 >= sync_pos_slot)
	  ru->rx_offset = sync_pos2 - sync_pos_slot;
	else
	  ru->rx_offset = (fp->samples_per_tti*10) + sync_pos2 - sync_pos_slot;
	

	LOG_I(PHY,"Estimated sync_pos %d, peak_val %d => timing offset %d\n",sync_pos,peak_val,ru->rx_offset);
	
	/*
	if ((peak_val > 300000) && (sync_pos > 0)) {
	//      if (sync_pos++ > 3) {
	write_output("ru_sync.m","sync",(void*)&sync_corr[0],fp->samples_per_tti*5,1,2);
	write_output("ru_rx.m","rxs",(void*)ru->ru_time.rxdata[0][0],fp->samples_per_tti*10,1,1);
	exit(-1);
	}
	*/
	ru->in_synch = 1;
	ru->state    = RU_RUN;
	// Send RRU_sync_ok
	rru_config_msg.type = RRU_sync_ok;
        rru_config_msg.len  = sizeof(RRU_CONFIG_msg_t); // TODO: set to correct msg len

        LOG_I(PHY,"Sending RRU_sync_ok to RAU\n", ru->idx);
        AssertFatal((ru->ifdevice.trx_ctlsend_func(&ru->ifdevice,&rru_config_msg,rru_config_msg.len)!=-1),"Failed to send msg to RAU %d\n",ru->idx);

      } // symc_pos > 0
      else {
	if (cnt>1000) {
           write_output("ru_sync.m","sync",(void*)&sync_corr[0],fp->samples_per_tti*5,1,2);
           write_output("ru_rx.m","rxs",(void*)ru->common.rxdata[0],fp->samples_per_tti*10,1,1);
          exit(1);
        } 
     }
    } // ru->in_synch==0

    if (release_thread(&ru->proc.mutex_synch,&ru->proc.instance_cnt_synch,"ru_synch_thread") < 0) break;
  } // oai_exit

  ru_thread_synch_status = 0;
  return &ru_thread_synch_status;

}


 
int start_if(struct RU_t_s *ru,struct PHY_VARS_eNB_s *eNB) {
  return(ru->ifdevice.trx_start_func(&ru->ifdevice));
}

int start_rf(RU_t *ru) {
  return(ru->rfdevice.trx_start_func(&ru->rfdevice));
}

void stop_rf(RU_t *ru){
  ru->rfdevice.trx_end_func(&ru->rfdevice);
}

extern void fep_full(RU_t *ru);
extern void ru_fep_full_2thread(RU_t *ru);
extern void feptx_ofdm(RU_t *ru);
extern void feptx_ofdm_2thread(RU_t *ru);
extern void feptx_prec(RU_t *ru);
extern void init_fep_thread(RU_t *ru,pthread_attr_t *attr);
extern void init_feptx_thread(RU_t *ru,pthread_attr_t *attr);

void init_RU_proc(RU_t *ru) {
   
  int i=0;
  RU_proc_t *proc;
  pthread_attr_t *attr_FH=NULL,*attr_prach=NULL,*attr_asynch=NULL,*attr_synch=NULL, *attr_ctrl=NULL;
  //pthread_attr_t *attr_fep=NULL;
#ifdef Rel14
  pthread_attr_t *attr_prach_br=NULL;
#endif
  char name[100];

#ifndef OCP_FRAMEWORK
  LOG_I(PHY,"Initializing RU proc %d (%s,%s),\n",ru->idx,eNB_functions[ru->function],eNB_timing[ru->if_timing]);
#endif
  proc = &ru->proc;
  memset((void*)proc,0,sizeof(RU_proc_t));

  proc->ru = ru;
  proc->instance_cnt_prach       = -1;
  proc->instance_cnt_synch       = -1;     ;
  proc->instance_cnt_FH          = -1;
  proc->instance_cnt_asynch_rxtx = -1;
  proc->instance_cnt_ru 	 = -1;
  proc->first_rx                 = 1;
  proc->first_tx                 = 1;
  proc->frame_offset             = 0;
  proc->num_slaves               = 0;
  proc->frame_tx_unwrap          = 0;

  for (i=0;i<10;i++) proc->symbol_mask[i]=0;
  
  pthread_mutex_init( &proc->mutex_prach, NULL);
  pthread_mutex_init( &proc->mutex_asynch_rxtx, NULL);
  pthread_mutex_init( &proc->mutex_synch,NULL);
  pthread_mutex_init( &proc->mutex_FH,NULL);
<<<<<<< HEAD
  pthread_mutex_init( &proc->mutex_ru,NULL);
=======
  pthread_mutex_init( &proc->mutex_eNBs, NULL);
>>>>>>> 5357ef20
  
  pthread_cond_init( &proc->cond_prach, NULL);
  pthread_cond_init( &proc->cond_FH, NULL);
  pthread_cond_init( &proc->cond_asynch_rxtx, NULL);
  pthread_cond_init( &proc->cond_synch,NULL);
<<<<<<< HEAD
  pthread_cond_init( &proc->cond_ru_thread,NULL);
=======
  pthread_cond_init( &proc->cond_eNBs, NULL);
>>>>>>> 5357ef20
  
  pthread_attr_init( &proc->attr_FH);
  pthread_attr_init( &proc->attr_prach);
  pthread_attr_init( &proc->attr_synch);
  pthread_attr_init( &proc->attr_asynch_rxtx);
  pthread_attr_init( &proc->attr_fep);

#ifdef Rel14
  proc->instance_cnt_prach_br       = -1;
  pthread_mutex_init( &proc->mutex_prach_br, NULL);
  pthread_cond_init( &proc->cond_prach_br, NULL);
  pthread_attr_init( &proc->attr_prach_br);
#endif  
  
#ifndef DEADLINE_SCHEDULER
  attr_FH        = &proc->attr_FH;
  attr_prach     = &proc->attr_prach;
  attr_synch     = &proc->attr_synch;
  attr_asynch    = &proc->attr_asynch_rxtx;
#ifdef Rel14
  attr_prach_br  = &proc->attr_prach_br;
#endif
#endif
  
  pthread_create( &proc->pthread_ctrl, attr_ctrl, ru_thread_control, (void*)ru );
  pthread_create( &proc->pthread_FH, attr_FH, ru_thread, (void*)ru );
  

  if (ru->function == NGFI_RRU_IF4p5) {
    pthread_create( &proc->pthread_prach, attr_prach, ru_thread_prach, (void*)ru );
#ifdef Rel14  
    pthread_create( &proc->pthread_prach_br, attr_prach_br, ru_thread_prach_br, (void*)ru );
#endif
    if (ru->is_slave == 1) pthread_create( &proc->pthread_synch, attr_synch, ru_thread_synch, (void*)ru);
    
    
    if ((ru->if_timing == synch_to_other) ||
	(ru->function == NGFI_RRU_IF5) ||
	(ru->function == NGFI_RRU_IF4p5)) pthread_create( &proc->pthread_asynch_rxtx, attr_asynch, ru_thread_asynch_rxtx, (void*)ru );
    
    snprintf( name, sizeof(name), "ru_thread_FH %d", ru->idx );
    pthread_setname_np( proc->pthread_FH, name );
    
  }
  else if (ru->function == eNodeB_3GPP && ru->if_south == LOCAL_RF) { // DJP - need something else to distinguish between monolithic and PNF
    LOG_I(PHY,"%s() DJP - added creation of pthread_prach\n", __FUNCTION__);
    pthread_create( &proc->pthread_prach, attr_prach, ru_thread_prach, (void*)ru );
  }

  if (get_nprocs()>=2) { 
    if (ru->feprx) init_fep_thread(ru,NULL); 
    if (ru->feptx_ofdm) init_feptx_thread(ru,NULL);
  } 
  if (opp_enabled == 1) pthread_create(&ru->ru_stats_thread,NULL,ru_stats_thread,(void*)ru); 
  
}

void kill_RU_proc(int inst)
{
  RU_t *ru = RC.ru[inst];
  RU_proc_t *proc = &ru->proc;

  pthread_mutex_lock(&proc->mutex_FH);
  proc->instance_cnt_FH = 0;
  pthread_mutex_unlock(&proc->mutex_FH);
  pthread_cond_signal(&proc->cond_FH);

  pthread_mutex_lock(&proc->mutex_prach);
  proc->instance_cnt_prach = 0;
  pthread_mutex_unlock(&proc->mutex_prach);
  pthread_cond_signal(&proc->cond_prach);

#ifdef Rel14
  pthread_mutex_lock(&proc->mutex_prach_br);
  proc->instance_cnt_prach_br = 0;
  pthread_mutex_unlock(&proc->mutex_prach_br);
  pthread_cond_signal(&proc->cond_prach_br);
#endif

  pthread_mutex_lock(&proc->mutex_synch);
  proc->instance_cnt_synch = 0;
  pthread_mutex_unlock(&proc->mutex_synch);
  pthread_cond_signal(&proc->cond_synch);

  pthread_mutex_lock(&proc->mutex_eNBs);
  proc->instance_cnt_eNBs = 0;
  pthread_mutex_unlock(&proc->mutex_eNBs);
  pthread_cond_signal(&proc->cond_eNBs);

  pthread_mutex_lock(&proc->mutex_asynch_rxtx);
  proc->instance_cnt_asynch_rxtx = 0;
  pthread_mutex_unlock(&proc->mutex_asynch_rxtx);
  pthread_cond_signal(&proc->cond_asynch_rxtx);

  LOG_D(PHY, "Joining pthread_FH\n");
  pthread_join(proc->pthread_FH, NULL);
  if (ru->function == NGFI_RRU_IF4p5) {
    LOG_D(PHY, "Joining pthread_prach\n");
    pthread_join(proc->pthread_prach, NULL);
#ifdef Rel14
    LOG_D(PHY, "Joining pthread_prach_br\n");
    pthread_join(proc->pthread_prach_br, NULL);
#endif
    if (ru->is_slave) {
      LOG_D(PHY, "Joining pthread_\n");
      pthread_join(proc->pthread_synch, NULL);
    }

    if ((ru->if_timing == synch_to_other) ||
        (ru->function == NGFI_RRU_IF5) ||
        (ru->function == NGFI_RRU_IF4p5)) {
      LOG_D(PHY, "Joining pthread_asynch_rxtx\n");
      pthread_join(proc->pthread_asynch_rxtx, NULL);
    }
  }
  if (get_nprocs() >= 2) {
    if (ru->feprx) {
      pthread_mutex_lock(&proc->mutex_fep);
      proc->instance_cnt_fep = 0;
      pthread_mutex_unlock(&proc->mutex_fep);
      pthread_cond_signal(&proc->cond_fep);
      LOG_D(PHY, "Joining pthread_fep\n");
      pthread_join(proc->pthread_fep, NULL);
      pthread_mutex_destroy(&proc->mutex_fep);
      pthread_cond_destroy(&proc->cond_fep);
    }
    if (ru->feptx_ofdm) {
      pthread_mutex_lock(&proc->mutex_feptx);
      proc->instance_cnt_feptx = 0;
      pthread_mutex_unlock(&proc->mutex_feptx);
      pthread_cond_signal(&proc->cond_feptx);
      LOG_D(PHY, "Joining pthread_feptx\n");
      pthread_join(proc->pthread_feptx, NULL);
      pthread_mutex_destroy(&proc->mutex_feptx);
      pthread_cond_destroy(&proc->cond_feptx);
    }
  }
  if (opp_enabled) {
    LOG_D(PHY, "Joining ru_stats_thread\n");
    pthread_join(ru->ru_stats_thread, NULL);
  }

  pthread_mutex_destroy(&proc->mutex_prach);
  pthread_mutex_destroy(&proc->mutex_asynch_rxtx);
  pthread_mutex_destroy(&proc->mutex_synch);
  pthread_mutex_destroy(&proc->mutex_FH);
  pthread_mutex_destroy(&proc->mutex_eNBs);

  pthread_cond_destroy(&proc->cond_prach);
  pthread_cond_destroy(&proc->cond_FH);
  pthread_cond_destroy(&proc->cond_asynch_rxtx);
  pthread_cond_destroy(&proc->cond_synch);
  pthread_cond_destroy(&proc->cond_eNBs);

  pthread_attr_destroy(&proc->attr_FH);
  pthread_attr_destroy(&proc->attr_prach);
  pthread_attr_destroy(&proc->attr_synch);
  pthread_attr_destroy(&proc->attr_asynch_rxtx);
  pthread_attr_destroy(&proc->attr_fep);

#ifdef Rel14
  pthread_mutex_destroy(&proc->mutex_prach_br);
  pthread_cond_destroy(&proc->cond_prach_br);
  pthread_attr_destroy(&proc->attr_prach_br);
#endif
}

int check_capabilities(RU_t *ru,RRU_capabilities_t *cap) {

  FH_fmt_options_t fmt = cap->FH_fmt;

  int i;
  int found_band=0;

  LOG_I(PHY,"RRU %d, num_bands %d, looking for band %d\n",ru->idx,cap->num_bands,ru->frame_parms.eutra_band);
  for (i=0;i<cap->num_bands;i++) {
    LOG_I(PHY,"band %d on RRU %d\n",cap->band_list[i],ru->idx);
    if (ru->frame_parms.eutra_band == cap->band_list[i]) {
      found_band=1;
      break;
    }
  }

  if (found_band == 0) {
    LOG_I(PHY,"Couldn't find target EUTRA band %d on RRU %d\n",ru->frame_parms.eutra_band,ru->idx);
    return(-1);
  }

  switch (ru->if_south) {
  case LOCAL_RF:
    AssertFatal(1==0, "This RU should not have a local RF, exiting\n");
    return(0);
    break;
  case REMOTE_IF5:
    if (fmt == OAI_IF5_only || fmt == OAI_IF5_and_IF4p5) return(0);
    break;
  case REMOTE_IF4p5:
    if (fmt == OAI_IF4p5_only || fmt == OAI_IF5_and_IF4p5) return(0);
    break;
  case REMOTE_MBP_IF5:
    if (fmt == MBP_IF5) return(0);
    break;
  default:
    LOG_I(PHY,"No compatible Fronthaul interface found for RRU %d\n", ru->idx);
    return(-1);
  }

  return(-1);
}


char rru_format_options[4][20] = {"OAI_IF5_only","OAI_IF4p5_only","OAI_IF5_and_IF4p5","MBP_IF5"};

char rru_formats[3][20] = {"OAI_IF5","MBP_IF5","OAI_IF4p5"};
char ru_if_formats[4][20] = {"LOCAL_RF","REMOTE_OAI_IF5","REMOTE_MBP_IF5","REMOTE_OAI_IF4p5"};

void configure_ru(int idx,
		  void *arg) {

  RU_t               *ru           = RC.ru[idx];
  RRU_config_t       *config       = (RRU_config_t *)arg;
  RRU_capabilities_t *capabilities = (RRU_capabilities_t*)arg;
  int ret;
  int i;

  LOG_I(PHY, "Received capabilities from RRU %d\n",idx);


  if (capabilities->FH_fmt < MAX_FH_FMTs) LOG_I(PHY, "RU FH options %s\n",rru_format_options[capabilities->FH_fmt]);

  AssertFatal((ret=check_capabilities(ru,capabilities)) == 0,
	      "Cannot configure RRU %d, check_capabilities returned %d\n", idx,ret);
  // take antenna capabilities of RRU
  ru->nb_tx                      = capabilities->nb_tx[0];
  ru->nb_rx                      = capabilities->nb_rx[0];

  // Pass configuration to RRU
  LOG_I(PHY, "Using %s fronthaul (%d), band %d \n",ru_if_formats[ru->if_south],ru->if_south,ru->frame_parms.eutra_band);
  // wait for configuration 
  config->FH_fmt                 = ru->if_south;
  config->num_bands              = 1;
  config->band_list[0]           = ru->frame_parms.eutra_band;
  config->tx_freq[0]             = ru->frame_parms.dl_CarrierFreq;      
  config->rx_freq[0]             = ru->frame_parms.ul_CarrierFreq;      
  config->tdd_config[0]          = ru->frame_parms.tdd_config;
  config->tdd_config_S[0]        = ru->frame_parms.tdd_config_S;
  config->att_tx[0]              = ru->att_tx;
  config->att_rx[0]              = ru->att_rx;
  config->N_RB_DL[0]             = ru->frame_parms.N_RB_DL;
  config->N_RB_UL[0]             = ru->frame_parms.N_RB_UL;
  config->threequarter_fs[0]     = ru->frame_parms.threequarter_fs;
  if (ru->if_south==REMOTE_IF4p5) {
    config->prach_FreqOffset[0]  = ru->frame_parms.prach_config_common.prach_ConfigInfo.prach_FreqOffset;
    config->prach_ConfigIndex[0] = ru->frame_parms.prach_config_common.prach_ConfigInfo.prach_ConfigIndex;
    LOG_I(PHY,"REMOTE_IF4p5: prach_FrequOffset %d, prach_ConfigIndex %d\n",
	  config->prach_FreqOffset[0],config->prach_ConfigIndex[0]);
    
#ifdef Rel14
    for (i=0;i<4;i++) {
      config->emtc_prach_CElevel_enable[0][i]  = ru->frame_parms.prach_emtc_config_common.prach_ConfigInfo.prach_CElevel_enable[i];
      config->emtc_prach_FreqOffset[0][i]      = ru->frame_parms.prach_emtc_config_common.prach_ConfigInfo.prach_FreqOffset[i];
      config->emtc_prach_ConfigIndex[0][i]     = ru->frame_parms.prach_emtc_config_common.prach_ConfigInfo.prach_ConfigIndex[i];
    }
#endif
  }

  init_frame_parms(&ru->frame_parms,1);
  phy_init_RU(ru);
}

void configure_rru(int idx,
		   void *arg) {

  RRU_config_t *config = (RRU_config_t *)arg;
  RU_t         *ru         = RC.ru[idx];

  ru->frame_parms.eutra_band                                               = config->band_list[0];
  ru->frame_parms.dl_CarrierFreq                                           = config->tx_freq[0];
  ru->frame_parms.ul_CarrierFreq                                           = config->rx_freq[0];
  if (ru->frame_parms.dl_CarrierFreq == ru->frame_parms.ul_CarrierFreq) {
     ru->frame_parms.frame_type                                            = TDD;
     ru->frame_parms.tdd_config                                            = config->tdd_config[0];
     ru->frame_parms.tdd_config_S                                          = config->tdd_config_S[0]; 
  }
  else
     ru->frame_parms.frame_type                                            = FDD;
  ru->att_tx                                                               = config->att_tx[0];
  ru->att_rx                                                               = config->att_rx[0];
  ru->frame_parms.N_RB_DL                                                  = config->N_RB_DL[0];
  ru->frame_parms.N_RB_UL                                                  = config->N_RB_UL[0];
  ru->frame_parms.threequarter_fs                                          = config->threequarter_fs[0];
  ru->frame_parms.pdsch_config_common.referenceSignalPower                 = ru->max_pdschReferenceSignalPower-config->att_tx[0];
  if (ru->function==NGFI_RRU_IF4p5) {
  ru->frame_parms.att_rx = ru->att_rx;
  ru->frame_parms.att_tx = ru->att_tx;

    LOG_I(PHY,"Setting ru->function to NGFI_RRU_IF4p5, prach_FrequOffset %d, prach_ConfigIndex %d, att (%d,%d)\n",
	  config->prach_FreqOffset[0],config->prach_ConfigIndex[0],ru->att_tx,ru->att_rx);
    ru->frame_parms.prach_config_common.prach_ConfigInfo.prach_FreqOffset  = config->prach_FreqOffset[0]; 
    ru->frame_parms.prach_config_common.prach_ConfigInfo.prach_ConfigIndex = config->prach_ConfigIndex[0]; 
#ifdef Rel14
    for (int i=0;i<4;i++) {
      ru->frame_parms.prach_emtc_config_common.prach_ConfigInfo.prach_CElevel_enable[i] = config->emtc_prach_CElevel_enable[0][i];
      ru->frame_parms.prach_emtc_config_common.prach_ConfigInfo.prach_FreqOffset[i]     = config->emtc_prach_FreqOffset[0][i];
      ru->frame_parms.prach_emtc_config_common.prach_ConfigInfo.prach_ConfigIndex[i]    = config->emtc_prach_ConfigIndex[0][i];
    }
#endif
  }
  
  init_frame_parms(&ru->frame_parms,1);

  fill_rf_config(ru,ru->rf_config_file);


  phy_init_RU(ru);

}

void init_precoding_weights(PHY_VARS_eNB *eNB) {

  int layer,ru_id,aa,re,ue,tb;
  LTE_DL_FRAME_PARMS *fp=&eNB->frame_parms;
  RU_t *ru;
  LTE_eNB_DLSCH_t *dlsch;

  // init precoding weigths
  for (ue=0;ue<NUMBER_OF_UE_MAX;ue++) {
    for (tb=0;tb<2;tb++) {
      dlsch = eNB->dlsch[ue][tb];
      for (layer=0; layer<4; layer++) {
	int nb_tx=0;
	for (ru_id=0;ru_id<RC.nb_RU;ru_id++) { 
	  ru = RC.ru[ru_id];
	  nb_tx+=ru->nb_tx;
	}
	dlsch->ue_spec_bf_weights[layer] = (int32_t**)malloc16(nb_tx*sizeof(int32_t*));
	  
	for (aa=0; aa<nb_tx; aa++) {
	  dlsch->ue_spec_bf_weights[layer][aa] = (int32_t *)malloc16(fp->ofdm_symbol_size*sizeof(int32_t));
	  for (re=0;re<fp->ofdm_symbol_size; re++) {
	    dlsch->ue_spec_bf_weights[layer][aa][re] = 0x00007fff;
	  }
	}	
      }
    }
  }
}

void set_function_spec_param(RU_t *ru)
{
  int ret;

  switch (ru->if_south) {
  case LOCAL_RF:   // this is an RU with integrated RF (RRU, eNB)
    if (ru->function ==  NGFI_RRU_IF5) {                 // IF5 RRU
      ru->do_prach              = 0;                      // no prach processing in RU
      ru->fh_north_in           = NULL;                   // no shynchronous incoming fronthaul from north
      ru->fh_north_out          = fh_if5_north_out;       // need only to do send_IF5  reception
      ru->fh_south_out          = tx_rf;                  // send output to RF
      ru->fh_north_asynch_in    = fh_if5_north_asynch_in; // TX packets come asynchronously
      ru->feprx                 = NULL;                   // nothing (this is a time-domain signal)
      ru->feptx_ofdm            = NULL;                   // nothing (this is a time-domain signal)
      ru->feptx_prec            = NULL;                   // nothing (this is a time-domain signal)
      ru->start_if              = start_if;               // need to start the if interface for if5
      ru->ifdevice.host_type    = RRU_HOST;
      ru->rfdevice.host_type    = RRU_HOST;
      ru->ifdevice.eth_params   = &ru->eth_params;
      reset_meas(&ru->rx_fhaul);
      reset_meas(&ru->tx_fhaul);
      reset_meas(&ru->compression);
      reset_meas(&ru->transport);

      ret = openair0_transport_load(&ru->ifdevice,&ru->openair0_cfg,&ru->eth_params);
      printf("openair0_transport_init returns %d for ru_id %d\n", ret, ru->idx);
      if (ret<0) {
        printf("Exiting, cannot initialize transport protocol\n");
        exit(-1);
      }
    }
    else if (ru->function == NGFI_RRU_IF4p5) {
      ru->do_prach              = 1;                        // do part of prach processing in RU
      ru->fh_north_in           = NULL;                     // no synchronous incoming fronthaul from north
      ru->fh_north_out          = fh_if4p5_north_out;       // send_IF4p5 on reception
      ru->fh_south_out          = tx_rf;                    // send output to RF
      ru->fh_north_asynch_in    = fh_if4p5_north_asynch_in; // TX packets come asynchronously
      ru->feprx                 = (get_nprocs()<=2) ? fep_full :ru_fep_full_2thread;                 // RX DFTs
      ru->feptx_ofdm            = (get_nprocs()<=2) ? feptx_ofdm : feptx_ofdm_2thread;               // this is fep with idft only (no precoding in RRU)
      ru->feptx_prec            = NULL;
      ru->start_if              = start_if;                 // need to start the if interface for if4p5
      ru->ifdevice.host_type    = RRU_HOST;
      ru->rfdevice.host_type    = RRU_HOST;
      ru->ifdevice.eth_params   = &ru->eth_params;
      reset_meas(&ru->rx_fhaul);
      reset_meas(&ru->tx_fhaul);
      reset_meas(&ru->compression);
      reset_meas(&ru->transport);

      ret = openair0_transport_load(&ru->ifdevice,&ru->openair0_cfg,&ru->eth_params);
      printf("openair0_transport_init returns %d for ru_id %d\n", ret, ru->idx);
      if (ret<0) {
        printf("Exiting, cannot initialize transport protocol\n");
        exit(-1);
      }
      malloc_IF4p5_buffer(ru);
    }
    else if (ru->function == eNodeB_3GPP) {
      ru->do_prach             = 0;                       // no prach processing in RU
      ru->feprx                = (get_nprocs()<=2) ? fep_full : ru_fep_full_2thread;                // RX DFTs
      ru->feptx_ofdm           = (get_nprocs()<=2) ? feptx_ofdm : feptx_ofdm_2thread;              // this is fep with idft and precoding
      ru->feptx_prec           = feptx_prec;              // this is fep with idft and precoding
      ru->fh_north_in          = NULL;                    // no incoming fronthaul from north
      ru->fh_north_out         = NULL;                    // no outgoing fronthaul to north
      ru->start_if             = NULL;                    // no if interface
      ru->rfdevice.host_type   = RAU_HOST;
    }
    ru->fh_south_in            = rx_rf;                               // local synchronous RF RX
    ru->fh_south_out           = tx_rf;                               // local synchronous RF TX
    ru->start_rf               = start_rf;                            // need to start the local RF interface
    printf("configuring ru_id %d (start_rf %p)\n", ru->idx, start_rf);
/*
    if (ru->function == eNodeB_3GPP) { // configure RF parameters only for 3GPP eNodeB, we need to get them from RAU otherwise
      fill_rf_config(ru,rf_config_file);
      init_frame_parms(&ru->frame_parms,1);
      phy_init_RU(ru);
    }

    ret = openair0_device_load(&ru->rfdevice,&ru->openair0_cfg);
    if (setup_RU_buffers(ru)!=0) {
      printf("Exiting, cannot initialize RU Buffers\n");
      exit(-1);
    }*/
    break;

  case REMOTE_IF5: // the remote unit is IF5 RRU
    ru->do_prach               = 0;
    ru->feprx                  = (get_nprocs()<=2) ? fep_full : fep_full;                   // this is frequency-shift + DFTs
    ru->feptx_prec             = feptx_prec;                 // need to do transmit Precoding + IDFTs
    ru->feptx_ofdm             = (get_nprocs()<=2) ? feptx_ofdm : feptx_ofdm_2thread;                 // need to do transmit Precoding + IDFTs
    if (ru->if_timing == synch_to_other) {
      ru->fh_south_in          = fh_slave_south_in;                  // synchronize to master
      ru->fh_south_out         = fh_if5_mobipass_south_out;          // use send_IF5 for mobipass
      ru->fh_south_asynch_in   = fh_if5_south_asynch_in_mobipass;    // UL is asynchronous
    }
    else {
      ru->fh_south_in          = fh_if5_south_in;     // synchronous IF5 reception
      ru->fh_south_out         = fh_if5_south_out;    // synchronous IF5 transmission
      ru->fh_south_asynch_in   = NULL;                // no asynchronous UL
    }
    ru->start_rf               = NULL;                 // no local RF
    ru->start_if               = start_if;             // need to start if interface for IF5
    ru->ifdevice.host_type     = RAU_HOST;
    ru->ifdevice.eth_params    = &ru->eth_params;
    ru->ifdevice.configure_rru = configure_ru;

    ret = openair0_transport_load(&ru->ifdevice,&ru->openair0_cfg,&ru->eth_params);
    printf("openair0_transport_init returns %d for ru_id %d\n", ret, ru->idx);
    if (ret<0) {
      printf("Exiting, cannot initialize transport protocol\n");
      exit(-1);
    }
    break;

  case REMOTE_IF4p5:
    ru->do_prach               = 0;
    ru->feprx                  = NULL;                // DFTs
    ru->feptx_prec             = feptx_prec;          // Precoding operation
    ru->feptx_ofdm             = NULL;                // no OFDM mod
    ru->fh_south_in            = fh_if4p5_south_in;   // synchronous IF4p5 reception
    ru->fh_south_out           = fh_if4p5_south_out;  // synchronous IF4p5 transmission
    ru->fh_south_asynch_in     = (ru->if_timing == synch_to_other) ? fh_if4p5_south_in : NULL;                // asynchronous UL if synch_to_other
    ru->fh_north_out           = NULL;
    ru->fh_north_asynch_in     = NULL;
    ru->start_rf               = NULL;                // no local RF
    ru->start_if               = start_if;            // need to start if interface for IF4p5
    ru->ifdevice.host_type     = RAU_HOST;
    ru->ifdevice.eth_params    = &ru->eth_params;
    ru->ifdevice.configure_rru = configure_ru;

    ret = openair0_transport_load(&ru->ifdevice, &ru->openair0_cfg, &ru->eth_params);
    printf("openair0_transport_init returns %d for ru_id %d\n", ret, ru->idx);
    if (ret<0) {
      printf("Exiting, cannot initialize transport protocol\n");
      exit(-1);
    }

    malloc_IF4p5_buffer(ru);

    break;

  default:
    LOG_E(PHY,"RU with invalid or unknown southbound interface type %d\n",ru->if_south);
    break;
  } // switch on interface type
}

extern void RCconfig_RU(void);

void init_RU(char *rf_config_file, clock_source_t clock_source,clock_source_t time_source) {
  
  int ru_id;
  RU_t *ru;
  PHY_VARS_eNB *eNB0= (PHY_VARS_eNB *)NULL;
  int i;
  int CC_id;

  // create status mask
  RC.ru_mask = 0;
  pthread_mutex_init(&RC.ru_mutex,NULL);
  pthread_cond_init(&RC.ru_cond,NULL);

  // read in configuration file)
  printf("configuring RU from file\n");
  RCconfig_RU();
  LOG_I(PHY,"number of L1 instances %d, number of RU %d, number of CPU cores %d\n",RC.nb_L1_inst,RC.nb_RU,get_nprocs());

  if (RC.nb_CC != 0)
    for (i=0;i<RC.nb_L1_inst;i++) 
      for (CC_id=0;CC_id<RC.nb_CC[i];CC_id++) RC.eNB[i][CC_id]->num_RU=0;

  LOG_D(PHY,"Process RUs RC.nb_RU:%d\n",RC.nb_RU);
  for (ru_id=0;ru_id<RC.nb_RU;ru_id++) {
    LOG_D(PHY,"Process RC.ru[%d]\n",ru_id);
    ru               = RC.ru[ru_id];
    ru->rf_config_file = rf_config_file;
    ru->idx          = ru_id;              
    ru->ts_offset    = 0;
    ru->in_synch     = (ru->is_slave == 1) ? 0 : 1;
    ru->cmd	     = -1;
    // use eNB_list[0] as a reference for RU frame parameters
    // NOTE: multiple CC_id are not handled here yet!
<<<<<<< HEAD
    ru->openair0_cfg.clock_source  = clock_source;
    ru->openair0_cfg.time_source = time_source;
;
    
=======

    if (ru->num_eNB > 0) {
      LOG_D(PHY, "%s() RC.ru[%d].num_eNB:%d ru->eNB_list[0]:%p RC.eNB[0][0]:%p rf_config_file:%s\n", __FUNCTION__, ru_id, ru->num_eNB, ru->eNB_list[0], RC.eNB[0][0], ru->rf_config_file);

      if (ru->eNB_list[0] == 0)
      {
        LOG_E(PHY,"%s() DJP - ru->eNB_list ru->num_eNB are not initialized - so do it manually\n", __FUNCTION__);
        ru->eNB_list[0] = RC.eNB[0][0];
        ru->num_eNB=1;
      //
      // DJP - feptx_prec() / feptx_ofdm() parses the eNB_list (based on num_eNB) and copies the txdata_F to txdata in RU
      //
      }
      else
      {
        LOG_E(PHY,"DJP - delete code above this %s:%d\n", __FILE__, __LINE__);
      }
    }
>>>>>>> 5357ef20
    eNB0             = ru->eNB_list[0];
    LOG_D(PHY, "RU FUnction:%d ru->if_south:%d\n", ru->function, ru->if_south);
    LOG_D(PHY, "eNB0:%p\n", eNB0);
    if (eNB0)
    {
      if ((ru->function != NGFI_RRU_IF5) && (ru->function != NGFI_RRU_IF4p5))
        AssertFatal(eNB0!=NULL,"eNB0 is null!\n");

      if (eNB0) {
        LOG_I(PHY,"Copying frame parms from eNB %d to ru %d\n",eNB0->Mod_id,ru->idx);
        memcpy((void*)&ru->frame_parms,(void*)&eNB0->frame_parms,sizeof(LTE_DL_FRAME_PARMS));

        // attach all RU to all eNBs in its list/
        LOG_D(PHY,"ru->num_eNB:%d eNB0->num_RU:%d\n", ru->num_eNB, eNB0->num_RU);
        for (i=0;i<ru->num_eNB;i++) {
          eNB0 = ru->eNB_list[i];
          eNB0->RU_list[eNB0->num_RU++] = ru;
        }
      }
    }
    //    LOG_I(PHY,"Initializing RRU descriptor %d : (%s,%s,%d)\n",ru_id,ru_if_types[ru->if_south],eNB_timing[ru->if_timing],ru->function);

<<<<<<< HEAD
    
    switch (ru->if_south) {
    case LOCAL_RF:   // this is an RU with integrated RF (RRU, eNB)
      if (ru->function ==  NGFI_RRU_IF5) {                 // IF5 RRU
	ru->do_prach              = 0;                      // no prach processing in RU
	ru->fh_north_in           = NULL;                   // no shynchronous incoming fronthaul from north
	ru->fh_north_out          = fh_if5_north_out;       // need only to do send_IF5  reception
	ru->fh_south_out          = tx_rf;                  // send output to RF
	ru->fh_north_asynch_in    = fh_if5_north_asynch_in; // TX packets come asynchronously 
	ru->feprx                 = NULL;                   // nothing (this is a time-domain signal)
	ru->feptx_ofdm            = NULL;                   // nothing (this is a time-domain signal)
	ru->feptx_prec            = NULL;                   // nothing (this is a time-domain signal)
	ru->start_if              = start_if;               // need to start the if interface for if5
	ru->ifdevice.host_type    = RRU_HOST;
	ru->rfdevice.host_type    = RRU_HOST;
	ru->ifdevice.eth_params   = &ru->eth_params;
    reset_meas(&ru->rx_fhaul);
    reset_meas(&ru->tx_fhaul);
    reset_meas(&ru->compression);
    reset_meas(&ru->transport);

	ret = openair0_transport_load(&ru->ifdevice,&ru->openair0_cfg,&ru->eth_params);
	printf("openair0_transport_init returns %d for ru_id %d\n",ret,ru_id);
	if (ret<0) {
	  printf("Exiting, cannot initialize transport protocol\n");
	  exit(-1);
	}
      }
      else if (ru->function == NGFI_RRU_IF4p5) {
	ru->do_prach              = 1;                        // do part of prach processing in RU
	ru->fh_north_in           = NULL;                     // no synchronous incoming fronthaul from north
	ru->fh_north_out          = fh_if4p5_north_out;       // send_IF4p5 on reception
	ru->fh_south_out          = tx_rf;                    // send output to RF
	ru->fh_north_asynch_in    = fh_if4p5_north_asynch_in; // TX packets come asynchronously
	ru->feprx                 = (get_nprocs()<=2) ? fep_full :ru_fep_full_2thread;                 // RX DFTs
	ru->feptx_ofdm            = (get_nprocs()<=2) ? feptx_ofdm : feptx_ofdm_2thread;               // this is fep with idft only (no precoding in RRU)
	ru->feptx_prec            = NULL;
	ru->start_if              = start_if;                 // need to start the if interfacef for if4p5
	ru->ifdevice.host_type    = RRU_HOST;
	ru->rfdevice.host_type    = RRU_HOST;
	ru->ifdevice.eth_params   = &ru->eth_params;
    reset_meas(&ru->rx_fhaul);
    reset_meas(&ru->tx_fhaul);
    reset_meas(&ru->compression);
    reset_meas(&ru->transport);

	ret = openair0_transport_load(&ru->ifdevice,&ru->openair0_cfg,&ru->eth_params);
	printf("openair0_transport_init returns %d for ru_id %d\n",ret,ru_id);
	if (ret<0) {
	  printf("Exiting, cannot initialize transport protocol\n");
	  exit(-1);
	}
	malloc_IF4p5_buffer(ru);
      }
      else if (ru->function == eNodeB_3GPP) {  
	ru->do_prach             = 0;                       // no prach processing in RU            
	ru->feprx                = (get_nprocs()<=2) ? fep_full : ru_fep_full_2thread;                // RX DFTs
	ru->feptx_ofdm           = (get_nprocs()<=2) ? feptx_ofdm : feptx_ofdm_2thread;              // this is fep with idft and precoding
	ru->feptx_prec           = feptx_prec;              // this is fep with idft and precoding
	ru->fh_north_in          = NULL;                    // no incoming fronthaul from north
	ru->fh_north_out         = NULL;                    // no outgoing fronthaul to north
	ru->start_if             = NULL;                    // no if interface
	ru->rfdevice.host_type   = RAU_HOST;
      }
      ru->fh_south_in            = rx_rf;                               // local synchronous RF RX
      ru->fh_south_out           = tx_rf;                               // local synchronous RF TX
      ru->start_rf               = start_rf;                            // need to start the local RF interface
      ru->stop_rf		 = stop_rf;
      printf("configuring ru_id %d (start_rf %p)\n",ru_id,start_rf);
/*
      if (ru->function == eNodeB_3GPP) { // configure RF parameters only for 3GPP eNodeB, we need to get them from RAU otherwise
	fill_rf_config(ru,rf_config_file);      
	init_frame_parms(&ru->frame_parms,1);
	phy_init_RU(ru);
      }

      ret = openair0_device_load(&ru->rfdevice,&ru->openair0_cfg);
      if (setup_RU_buffers(ru)!=0) {
	printf("Exiting, cannot initialize RU Buffers\n");
	exit(-1);
      }*/
      break;

    case REMOTE_IF5: // the remote unit is IF5 RRU
      ru->do_prach               = 0;
      ru->feprx                  = (get_nprocs()<=2) ? fep_full : fep_full;                   // this is frequency-shift + DFTs
      ru->feptx_prec             = feptx_prec;                 // need to do transmit Precoding + IDFTs 
      ru->feptx_ofdm             = (get_nprocs()<=2) ? feptx_ofdm : feptx_ofdm_2thread;                 // need to do transmit Precoding + IDFTs 
      if (ru->if_timing == synch_to_other) {
	ru->fh_south_in          = fh_slave_south_in;                  // synchronize to master
	ru->fh_south_out         = fh_if5_mobipass_south_out;          // use send_IF5 for mobipass
	ru->fh_south_asynch_in   = fh_if5_south_asynch_in_mobipass;    // UL is asynchronous
      }
      else {
	ru->fh_south_in          = fh_if5_south_in;     // synchronous IF5 reception
	ru->fh_south_out         = fh_if5_south_out;    // synchronous IF5 transmission
	ru->fh_south_asynch_in   = NULL;                // no asynchronous UL
      }
      ru->start_rf               = NULL;                 // no local RF
      ru->start_if               = start_if;             // need to start if interface for IF5 
      ru->ifdevice.host_type     = RAU_HOST;
      ru->ifdevice.eth_params    = &ru->eth_params;
      ru->ifdevice.configure_rru = configure_ru;

      ret = openair0_transport_load(&ru->ifdevice,&ru->openair0_cfg,&ru->eth_params);
      printf("openair0_transport_init returns %d for ru_id %d\n",ret,ru_id);
      if (ret<0) {
	printf("Exiting, cannot initialize transport protocol\n");
	exit(-1);
      }
      break;

    case REMOTE_IF4p5:
      ru->do_prach               = 0;
      ru->feprx                  = NULL;                // DFTs
      ru->feptx_prec             = feptx_prec;          // Precoding operation
      ru->feptx_ofdm             = NULL;                // no OFDM mod
      ru->fh_south_in            = fh_if4p5_south_in;   // synchronous IF4p5 reception
      ru->fh_south_out           = fh_if4p5_south_out;  // synchronous IF4p5 transmission
      ru->fh_south_asynch_in     = (ru->if_timing == synch_to_other) ? fh_if4p5_south_in : NULL;                // asynchronous UL if synch_to_other
      ru->fh_north_out           = NULL;
      ru->fh_north_asynch_in     = NULL;
      ru->start_rf               = NULL;                // no local RF
      ru->start_if               = start_if;            // need to start if interface for IF4p5 
      ru->ifdevice.host_type     = RAU_HOST;
      ru->ifdevice.eth_params    = &ru->eth_params;
      ru->ifdevice.configure_rru = configure_ru;

      ret = openair0_transport_load(&ru->ifdevice, &ru->openair0_cfg, &ru->eth_params);
      printf("openair0_transport_init returns %d for ru_id %d\n",ret,ru_id);
      
      if (ret<0) {
	printf("Exiting, cannot initialize transport protocol\n");
	exit(-1);
      }
      
      malloc_IF4p5_buffer(ru);
      
      break;

    default:
      LOG_E(PHY,"RU with invalid or unknown southbound interface type %d\n",ru->if_south);
      break;
    } // switch on interface type 

=======
    set_function_spec_param(ru);
>>>>>>> 5357ef20
    LOG_I(PHY,"Starting ru_thread %d\n",ru_id);

    init_RU_proc(ru);



  } // for ru_id

  //  sleep(1);
  LOG_D(HW,"[lte-softmodem.c] RU threads created\n");
  

}




void stop_RU(int nb_ru)
{
  for (int inst = 0; inst < nb_ru; inst++) {
    LOG_I(PHY, "Stopping RU %d processing threads\n", inst);
    kill_RU_proc(inst);
  }
}


/* --------------------------------------------------------*/
/* from here function to use configuration module          */
void RCconfig_RU(void) {
  
  int               j                             = 0;
  int               i                             = 0;

  
  paramdef_t RUParams[] = RUPARAMS_DESC;
  paramlist_def_t RUParamList = {CONFIG_STRING_RU_LIST,NULL,0};


  config_getlist( &RUParamList,RUParams,sizeof(RUParams)/sizeof(paramdef_t), NULL);  

  
  if ( RUParamList.numelt > 0) {

    RC.ru = (RU_t**)malloc(RC.nb_RU*sizeof(RU_t*));
   



    RC.ru_mask=(1<<NB_RU) - 1;
    printf("Set RU mask to %lx\n",RC.ru_mask);

    for (j = 0; j < RC.nb_RU; j++) {

      RC.ru[j]                                    = (RU_t*)malloc(sizeof(RU_t));
      memset((void*)RC.ru[j],0,sizeof(RU_t));
      RC.ru[j]->idx                                 = j;

      printf("Creating RC.ru[%d]:%p\n", j, RC.ru[j]);

      RC.ru[j]->if_timing                           = synch_to_ext_device;
      if (RC.nb_L1_inst >0)
        RC.ru[j]->num_eNB                           = RUParamList.paramarray[j][RU_ENB_LIST_IDX].numelt;
      else
	    RC.ru[j]->num_eNB                           = 0;
      for (i=0;i<RC.ru[j]->num_eNB;i++) RC.ru[j]->eNB_list[i] = RC.eNB[RUParamList.paramarray[j][RU_ENB_LIST_IDX].iptr[i]][0];     


      if (strcmp(*(RUParamList.paramarray[j][RU_LOCAL_RF_IDX].strptr), "yes") == 0) {
	if ( !(config_isparamset(RUParamList.paramarray[j],RU_LOCAL_IF_NAME_IDX)) ) {
	  RC.ru[j]->if_south                        = LOCAL_RF;
	  RC.ru[j]->function                        = eNodeB_3GPP;
	  printf("Setting function for RU %d to eNodeB_3GPP\n",j);
        }
        else { 
          RC.ru[j]->eth_params.local_if_name            = strdup(*(RUParamList.paramarray[j][RU_LOCAL_IF_NAME_IDX].strptr));    
          RC.ru[j]->eth_params.my_addr                  = strdup(*(RUParamList.paramarray[j][RU_LOCAL_ADDRESS_IDX].strptr)); 
          RC.ru[j]->eth_params.remote_addr              = strdup(*(RUParamList.paramarray[j][RU_REMOTE_ADDRESS_IDX].strptr));
          RC.ru[j]->eth_params.my_portc                 = *(RUParamList.paramarray[j][RU_LOCAL_PORTC_IDX].uptr);
          RC.ru[j]->eth_params.remote_portc             = *(RUParamList.paramarray[j][RU_REMOTE_PORTC_IDX].uptr);
          RC.ru[j]->eth_params.my_portd                 = *(RUParamList.paramarray[j][RU_LOCAL_PORTD_IDX].uptr);
          RC.ru[j]->eth_params.remote_portd             = *(RUParamList.paramarray[j][RU_REMOTE_PORTD_IDX].uptr);

	  if (strcmp(*(RUParamList.paramarray[j][RU_TRANSPORT_PREFERENCE_IDX].strptr), "udp") == 0) {
	    RC.ru[j]->if_south                        = LOCAL_RF;
	    RC.ru[j]->function                        = NGFI_RRU_IF5;
	    RC.ru[j]->eth_params.transp_preference    = ETH_UDP_MODE;
	    printf("Setting function for RU %d to NGFI_RRU_IF5 (udp)\n",j);
	  } else if (strcmp(*(RUParamList.paramarray[j][RU_TRANSPORT_PREFERENCE_IDX].strptr), "raw") == 0) {
	    RC.ru[j]->if_south                        = LOCAL_RF;
	    RC.ru[j]->function                        = NGFI_RRU_IF5;
	    RC.ru[j]->eth_params.transp_preference    = ETH_RAW_MODE;
	    printf("Setting function for RU %d to NGFI_RRU_IF5 (raw)\n",j);
	  } else if (strcmp(*(RUParamList.paramarray[j][RU_TRANSPORT_PREFERENCE_IDX].strptr), "udp_if4p5") == 0) {
	    RC.ru[j]->if_south                        = LOCAL_RF;
	    RC.ru[j]->function                        = NGFI_RRU_IF4p5;
	    RC.ru[j]->eth_params.transp_preference    = ETH_UDP_IF4p5_MODE;
	    printf("Setting function for RU %d to NGFI_RRU_IF4p5 (udp)\n",j);
	  } else if (strcmp(*(RUParamList.paramarray[j][RU_TRANSPORT_PREFERENCE_IDX].strptr), "raw_if4p5") == 0) {
	    RC.ru[j]->if_south                        = LOCAL_RF;
	    RC.ru[j]->function                        = NGFI_RRU_IF4p5;
	    RC.ru[j]->eth_params.transp_preference    = ETH_RAW_IF4p5_MODE;
	    printf("Setting function for RU %d to NGFI_RRU_IF4p5 (raw)\n",j);
	  }
	}
	RC.ru[j]->max_pdschReferenceSignalPower     = *(RUParamList.paramarray[j][RU_MAX_RS_EPRE_IDX].uptr);;
	RC.ru[j]->max_rxgain                        = *(RUParamList.paramarray[j][RU_MAX_RXGAIN_IDX].uptr);
	RC.ru[j]->num_bands                         = RUParamList.paramarray[j][RU_BAND_LIST_IDX].numelt;
	for (i=0;i<RC.ru[j]->num_bands;i++) RC.ru[j]->band[i] = RUParamList.paramarray[j][RU_BAND_LIST_IDX].iptr[i]; 
      } //strcmp(local_rf, "yes") == 0
      else {
	printf("RU %d: Transport %s\n",j,*(RUParamList.paramarray[j][RU_TRANSPORT_PREFERENCE_IDX].strptr));

        RC.ru[j]->eth_params.local_if_name	      = strdup(*(RUParamList.paramarray[j][RU_LOCAL_IF_NAME_IDX].strptr));    
        RC.ru[j]->eth_params.my_addr		      = strdup(*(RUParamList.paramarray[j][RU_LOCAL_ADDRESS_IDX].strptr)); 
        RC.ru[j]->eth_params.remote_addr	      = strdup(*(RUParamList.paramarray[j][RU_REMOTE_ADDRESS_IDX].strptr));
        RC.ru[j]->eth_params.my_portc		      = *(RUParamList.paramarray[j][RU_LOCAL_PORTC_IDX].uptr);
        RC.ru[j]->eth_params.remote_portc	      = *(RUParamList.paramarray[j][RU_REMOTE_PORTC_IDX].uptr);
        RC.ru[j]->eth_params.my_portd		      = *(RUParamList.paramarray[j][RU_LOCAL_PORTD_IDX].uptr);
        RC.ru[j]->eth_params.remote_portd	      = *(RUParamList.paramarray[j][RU_REMOTE_PORTD_IDX].uptr);
	if (strcmp(*(RUParamList.paramarray[j][RU_TRANSPORT_PREFERENCE_IDX].strptr), "udp") == 0) {
	  RC.ru[j]->if_south                     = REMOTE_IF5;
	  RC.ru[j]->function                     = NGFI_RAU_IF5;
	  RC.ru[j]->eth_params.transp_preference = ETH_UDP_MODE;
	} else if (strcmp(*(RUParamList.paramarray[j][RU_TRANSPORT_PREFERENCE_IDX].strptr), "raw") == 0) {
	  RC.ru[j]->if_south                     = REMOTE_IF5;
	  RC.ru[j]->function                     = NGFI_RAU_IF5;
	  RC.ru[j]->eth_params.transp_preference = ETH_RAW_MODE;
	} else if (strcmp(*(RUParamList.paramarray[j][RU_TRANSPORT_PREFERENCE_IDX].strptr), "udp_if4p5") == 0) {
	  RC.ru[j]->if_south                     = REMOTE_IF4p5;
	  RC.ru[j]->function                     = NGFI_RAU_IF4p5;
	  RC.ru[j]->eth_params.transp_preference = ETH_UDP_IF4p5_MODE;
	} else if (strcmp(*(RUParamList.paramarray[j][RU_TRANSPORT_PREFERENCE_IDX].strptr), "raw_if4p5") == 0) {
	  RC.ru[j]->if_south                     = REMOTE_IF4p5;
	  RC.ru[j]->function                     = NGFI_RAU_IF4p5;
	  RC.ru[j]->eth_params.transp_preference = ETH_RAW_IF4p5_MODE;
	} else if (strcmp(*(RUParamList.paramarray[j][RU_TRANSPORT_PREFERENCE_IDX].strptr), "raw_if5_mobipass") == 0) {
	  RC.ru[j]->if_south                     = REMOTE_IF5;
	  RC.ru[j]->function                     = NGFI_RAU_IF5;
	  RC.ru[j]->if_timing                    = synch_to_other;
	  RC.ru[j]->eth_params.transp_preference = ETH_RAW_IF5_MOBIPASS;
	}
      }  /* strcmp(local_rf, "yes") != 0 */

      RC.ru[j]->nb_tx                             = *(RUParamList.paramarray[j][RU_NB_TX_IDX].uptr);
      RC.ru[j]->nb_rx                             = *(RUParamList.paramarray[j][RU_NB_RX_IDX].uptr);
      
      RC.ru[j]->att_tx                            = *(RUParamList.paramarray[j][RU_ATT_TX_IDX].uptr);
      RC.ru[j]->att_rx                            = *(RUParamList.paramarray[j][RU_ATT_RX_IDX].uptr);
    }// j=0..num_rus
  } else {
    RC.nb_RU = 0;	    
  } // setting != NULL

  return;
  
}<|MERGE_RESOLUTION|>--- conflicted
+++ resolved
@@ -119,13 +119,8 @@
 extern void  phy_init_RU(RU_t*);
 extern void  phy_free_RU(RU_t*);
 
-<<<<<<< HEAD
-void init_RU(char*,clock_source_t,clock_source_t);
+void init_RU(char*);
 void stop_RU(RU_t *ru);
-=======
-void init_RU(char*);
-void stop_RU(int nb_ru);
->>>>>>> 5357ef20
 void do_ru_sync(RU_t *ru);
 
 void configure_ru(int idx,
@@ -882,6 +877,7 @@
   if ((SF_type == SF_DL) ||
       (SF_type == SF_S)) {
     
+    
     int siglen=fp->samples_per_tti,flags=1;
     
     if (SF_type == SF_S) {
@@ -919,7 +915,7 @@
 				      ru->nb_tx,
 				      flags);
     
-    LOG_I(PHY,"[TXPATH] RU %d tx_rf, writing to TS %llu, frame %d, unwrapped_frame %d, subframe %d\n",ru->idx,
+    LOG_D(PHY,"[TXPATH] RU %d tx_rf, writing to TS %llu, frame %d, unwrapped_frame %d, subframe %d\n",ru->idx,
 	  (long long unsigned int)proc->timestamp_tx,proc->frame_tx,proc->frame_tx_unwrap,proc->subframe_tx);
     VCD_SIGNAL_DUMPER_DUMP_FUNCTION_BY_NAME( VCD_SIGNAL_DUMPER_FUNCTIONS_TRX_WRITE, 0 );
     
@@ -1242,7 +1238,6 @@
 
     char string[20];
     sprintf(string,"Incoming RU %d",ru->idx);
-<<<<<<< HEAD
     LOG_D(PHY,"Frame %d, Subframe %d: RU %d Waking up eNB,RU_mask %x\n",ru->proc.frame_rx,ru->proc.subframe_rx,ru->idx,proc->RU_mask);
     
     pthread_mutex_lock(&proc->mutex_RU);
@@ -1270,9 +1265,6 @@
     }
 
     LOG_D(PHY,"wakeup eNB top for for subframe %d\n", ru->proc.subframe_rx);
-=======
-    LOG_D(PHY,"RU %d Call eNB_top\n",ru->idx);
->>>>>>> 5357ef20
     ru->eNB_top(eNB_list[0],ru->proc.frame_rx,ru->proc.subframe_rx,string);
   }
   else {
@@ -1765,6 +1757,7 @@
   RU_t               *ru      = (RU_t*)param;
   RU_proc_t          *proc    = &ru->proc;
   LTE_DL_FRAME_PARMS *fp      = &ru->frame_parms;
+  int                ret;
   int                subframe =9;
   int                frame    =1023; 
 
@@ -1775,37 +1768,8 @@
   // set default return value
   thread_top_init("ru_thread",0,870000,1000000,1000000);
 
-  LOG_I(PHY,"Starting RU %d (%s,%s),slave:%d\n",ru->idx,eNB_functions[ru->function],eNB_timing[ru->if_timing], ru->is_slave);
-
-<<<<<<< HEAD
-=======
-
-  // Start IF device if any
-  if (ru->start_if) {
-    LOG_I(PHY,"Starting IF interface for RU %d\n",ru->idx);
-    AssertFatal(ru->start_if(ru,NULL) == 0, "Could not start the IF device\n");
-    if (ru->if_south == LOCAL_RF) ret = connect_rau(ru);
-    else ret = attach_rru(ru);
-    AssertFatal(ret==0,"Cannot connect to radio\n");
-  }
-  if (ru->if_south == LOCAL_RF) { // configure RF parameters only 
-        fill_rf_config(ru,ru->rf_config_file);
-        init_frame_parms(&ru->frame_parms,1);
-        phy_init_RU(ru);
- 
-        ret = openair0_device_load(&ru->rfdevice,&ru->openair0_cfg);
-  }
-  if (setup_RU_buffers(ru)!=0) {
-        printf("Exiting, cannot initialize RU Buffers\n");
-        exit(-1);
-  }
-
-  LOG_I(PHY, "Signaling main thread that RU %d is ready\n",ru->idx);
-  pthread_mutex_lock(&RC.ru_mutex);
-  RC.ru_mask &= ~(1<<ru->idx);
-  pthread_cond_signal(&RC.ru_cond);
-  pthread_mutex_unlock(&RC.ru_mutex);
->>>>>>> 5357ef20
+  LOG_I(PHY,"Starting RU %d (%s,%s),\n",ru->idx,eNB_functions[ru->function],eNB_timing[ru->if_timing]);
+
   
 	
   while (!oai_exit) {
@@ -1838,6 +1802,7 @@
 	  // if this is a slave RRU, try to synchronize on the DL frequency
 	  if ((ru->is_slave == 1) && (ru->if_south == LOCAL_RF)) do_ru_synch(ru);
 
+  
 
 	  // This is a forever while loop, it loops over subframes which are scheduled by incoming samples from HW devices
 	  while (ru->state == RU_RUN) {
@@ -1855,7 +1820,7 @@
 	    LOG_D(PHY,"RU thread %d, frame %d (%p), subframe %d (%p)\n",
 		  ru->idx, frame,&frame,subframe,&subframe);
 
-<<<<<<< HEAD
+    
 
 	    // synchronization on input FH interface, acquire signals/data and block
  	    if (ru->stop_rf && ru->cmd == STOP_RU) {
@@ -1869,24 +1834,6 @@
 	    if (ru->fh_south_in && ru->state == RU_RUN) ru->fh_south_in(ru,&frame,&subframe);
 	    else AssertFatal(1==0, "No fronthaul interface at south port");
 
-
-	    LOG_D(PHY,"RU thread %d (do_prach %d, is_prach_subframe %d), received frame %d, subframe %d\n",
-		  ru->idx,ru->do_prach,
-		  is_prach_subframe(fp, proc->frame_rx, proc->subframe_rx),
-		  proc->frame_rx,proc->subframe_rx);
-	 
-	    if ((ru->do_prach>0) && (is_prach_subframe(fp, proc->frame_rx, proc->subframe_rx)==1)) wakeup_prach_ru(ru);
-	#ifdef Rel14
-	    else if ((ru->do_prach>0) && (is_prach_subframe(fp, proc->frame_rx, proc->subframe_rx)>1)) wakeup_prach_ru_br(ru);
-	#endif
-
-	    // adjust for timing offset between RU
-	    if (ru->idx!=0) proc->frame_tx = (proc->frame_tx+proc->frame_offset)&1023;
-=======
-    // synchronization on input FH interface, acquire signals/data and block
-    if (ru->fh_south_in) ru->fh_south_in(ru,&frame,&subframe);
-    else AssertFatal(1==0, "No fronthaul interface at south port");
-
 /*
     LOG_D(PHY,"AFTER fh_south_in - SFN/SF:%d%d RU->proc[RX:%d%d TX:%d%d] RC.eNB[0][0]:[RX:%d%d TX(SFN):%d]\n",
         frame,subframe,
@@ -1908,27 +1855,23 @@
       wakeup_prach_ru_br(ru);
     }
 #endif
->>>>>>> 5357ef20
-
-
-	    // do RX front-end processing (frequency-shift, dft) if needed
-	    if (ru->feprx) ru->feprx(ru);
+
+    // adjust for timing offset between RU
+    if (ru->idx!=0) proc->frame_tx = (proc->frame_tx+proc->frame_offset)&1023;
 
 	    // At this point, all information for subframe has been received on FH interface
 	    // If this proc is to provide synchronization, do so
 	    wakeup_slaves(proc);
 
+    // do RX front-end processing (frequency-shift, dft) if needed
+    if (ru->feprx) ru->feprx(ru);
+
 	    // wakeup all eNB processes waiting for this RU
 	    if (ru->num_eNB>0) wakeup_eNBs(ru);
 
 	    // wait until eNBs are finished subframe RX n and TX n+4
 	    wait_on_condition(&proc->mutex_eNBs,&proc->cond_eNBs,&proc->instance_cnt_eNBs,"ru_thread");
 
-<<<<<<< HEAD
-=======
-    // wait until eNBs are finished subframe RX n and TX n+sf_ahead
-    wait_on_condition(&proc->mutex_eNBs,&proc->cond_eNBs,&proc->instance_cnt_eNBs,"ru_thread");
->>>>>>> 5357ef20
 
 	    // do TX front-end processing if needed (precoding and/or IDFTs)
 	    if (ru->feptx_prec) ru->feptx_prec(ru);
@@ -1940,22 +1883,9 @@
 	 
 	    if (ru->fh_north_out) ru->fh_north_out(ru);
 
-<<<<<<< HEAD
 	  }
 
   } // while !oai_exit
-=======
-    // do TX front-end processing if needed (precoding and/or IDFTs)
-    if (ru->feptx_prec) ru->feptx_prec(ru);
-   
-    // do OFDM if needed
-    if ((ru->fh_north_asynch_in == NULL) && (ru->feptx_ofdm)) ru->feptx_ofdm(ru);
-    // do outgoing fronthaul (south) if needed
-    if ((ru->fh_north_asynch_in == NULL) && (ru->fh_south_out)) ru->fh_south_out(ru);
- 
-    if (ru->fh_north_out) ru->fh_north_out(ru);
-  }
->>>>>>> 5357ef20
   
 
   printf( "Exiting ru_thread \n");
@@ -2009,6 +1939,7 @@
 	  sync_pos2 = sync_pos + (fp->samples_per_tti*10) - fp->nb_prefix_samples;
 	int sync_pos_slot;
 	if (fp->frame_type == FDD) {
+	  
 	  // PSS is hypothesized in last symbol of first slot in Frame
 	  sync_pos_slot = (fp->samples_per_tti>>1) - fp->ofdm_symbol_size - fp->nb_prefix_samples;
 	}
@@ -2057,6 +1988,8 @@
     if (release_thread(&ru->proc.mutex_synch,&ru->proc.instance_cnt_synch,"ru_synch_thread") < 0) break;
   } // oai_exit
 
+  lte_sync_time_free();
+
   ru_thread_synch_status = 0;
   return &ru_thread_synch_status;
 
@@ -2119,21 +2052,15 @@
   pthread_mutex_init( &proc->mutex_asynch_rxtx, NULL);
   pthread_mutex_init( &proc->mutex_synch,NULL);
   pthread_mutex_init( &proc->mutex_FH,NULL);
-<<<<<<< HEAD
+  pthread_mutex_init( &proc->mutex_eNBs, NULL);
   pthread_mutex_init( &proc->mutex_ru,NULL);
-=======
-  pthread_mutex_init( &proc->mutex_eNBs, NULL);
->>>>>>> 5357ef20
   
   pthread_cond_init( &proc->cond_prach, NULL);
   pthread_cond_init( &proc->cond_FH, NULL);
   pthread_cond_init( &proc->cond_asynch_rxtx, NULL);
   pthread_cond_init( &proc->cond_synch,NULL);
-<<<<<<< HEAD
+  pthread_cond_init( &proc->cond_eNBs, NULL);
   pthread_cond_init( &proc->cond_ru_thread,NULL);
-=======
-  pthread_cond_init( &proc->cond_eNBs, NULL);
->>>>>>> 5357ef20
   
   pthread_attr_init( &proc->attr_FH);
   pthread_attr_init( &proc->attr_prach);
@@ -2552,6 +2479,7 @@
     ru->fh_south_in            = rx_rf;                               // local synchronous RF RX
     ru->fh_south_out           = tx_rf;                               // local synchronous RF TX
     ru->start_rf               = start_rf;                            // need to start the local RF interface
+    ru->stop_rf		       = stop_rf;
     printf("configuring ru_id %d (start_rf %p)\n", ru->idx, start_rf);
 /*
     if (ru->function == eNodeB_3GPP) { // configure RF parameters only for 3GPP eNodeB, we need to get them from RAU otherwise
@@ -2635,6 +2563,7 @@
   
   int ru_id;
   RU_t *ru;
+  int ret;
   PHY_VARS_eNB *eNB0= (PHY_VARS_eNB *)NULL;
   int i;
   int CC_id;
@@ -2664,31 +2593,10 @@
     ru->cmd	     = -1;
     // use eNB_list[0] as a reference for RU frame parameters
     // NOTE: multiple CC_id are not handled here yet!
-<<<<<<< HEAD
     ru->openair0_cfg.clock_source  = clock_source;
     ru->openair0_cfg.time_source = time_source;
 ;
     
-=======
-
-    if (ru->num_eNB > 0) {
-      LOG_D(PHY, "%s() RC.ru[%d].num_eNB:%d ru->eNB_list[0]:%p RC.eNB[0][0]:%p rf_config_file:%s\n", __FUNCTION__, ru_id, ru->num_eNB, ru->eNB_list[0], RC.eNB[0][0], ru->rf_config_file);
-
-      if (ru->eNB_list[0] == 0)
-      {
-        LOG_E(PHY,"%s() DJP - ru->eNB_list ru->num_eNB are not initialized - so do it manually\n", __FUNCTION__);
-        ru->eNB_list[0] = RC.eNB[0][0];
-        ru->num_eNB=1;
-      //
-      // DJP - feptx_prec() / feptx_ofdm() parses the eNB_list (based on num_eNB) and copies the txdata_F to txdata in RU
-      //
-      }
-      else
-      {
-        LOG_E(PHY,"DJP - delete code above this %s:%d\n", __FILE__, __LINE__);
-      }
-    }
->>>>>>> 5357ef20
     eNB0             = ru->eNB_list[0];
     LOG_D(PHY, "RU FUnction:%d ru->if_south:%d\n", ru->function, ru->if_south);
     LOG_D(PHY, "eNB0:%p\n", eNB0);
@@ -2711,158 +2619,12 @@
     }
     //    LOG_I(PHY,"Initializing RRU descriptor %d : (%s,%s,%d)\n",ru_id,ru_if_types[ru->if_south],eNB_timing[ru->if_timing],ru->function);
 
-<<<<<<< HEAD
-    
-    switch (ru->if_south) {
-    case LOCAL_RF:   // this is an RU with integrated RF (RRU, eNB)
-      if (ru->function ==  NGFI_RRU_IF5) {                 // IF5 RRU
-	ru->do_prach              = 0;                      // no prach processing in RU
-	ru->fh_north_in           = NULL;                   // no shynchronous incoming fronthaul from north
-	ru->fh_north_out          = fh_if5_north_out;       // need only to do send_IF5  reception
-	ru->fh_south_out          = tx_rf;                  // send output to RF
-	ru->fh_north_asynch_in    = fh_if5_north_asynch_in; // TX packets come asynchronously 
-	ru->feprx                 = NULL;                   // nothing (this is a time-domain signal)
-	ru->feptx_ofdm            = NULL;                   // nothing (this is a time-domain signal)
-	ru->feptx_prec            = NULL;                   // nothing (this is a time-domain signal)
-	ru->start_if              = start_if;               // need to start the if interface for if5
-	ru->ifdevice.host_type    = RRU_HOST;
-	ru->rfdevice.host_type    = RRU_HOST;
-	ru->ifdevice.eth_params   = &ru->eth_params;
-    reset_meas(&ru->rx_fhaul);
-    reset_meas(&ru->tx_fhaul);
-    reset_meas(&ru->compression);
-    reset_meas(&ru->transport);
-
-	ret = openair0_transport_load(&ru->ifdevice,&ru->openair0_cfg,&ru->eth_params);
-	printf("openair0_transport_init returns %d for ru_id %d\n",ret,ru_id);
-	if (ret<0) {
-	  printf("Exiting, cannot initialize transport protocol\n");
-	  exit(-1);
-	}
-      }
-      else if (ru->function == NGFI_RRU_IF4p5) {
-	ru->do_prach              = 1;                        // do part of prach processing in RU
-	ru->fh_north_in           = NULL;                     // no synchronous incoming fronthaul from north
-	ru->fh_north_out          = fh_if4p5_north_out;       // send_IF4p5 on reception
-	ru->fh_south_out          = tx_rf;                    // send output to RF
-	ru->fh_north_asynch_in    = fh_if4p5_north_asynch_in; // TX packets come asynchronously
-	ru->feprx                 = (get_nprocs()<=2) ? fep_full :ru_fep_full_2thread;                 // RX DFTs
-	ru->feptx_ofdm            = (get_nprocs()<=2) ? feptx_ofdm : feptx_ofdm_2thread;               // this is fep with idft only (no precoding in RRU)
-	ru->feptx_prec            = NULL;
-	ru->start_if              = start_if;                 // need to start the if interfacef for if4p5
-	ru->ifdevice.host_type    = RRU_HOST;
-	ru->rfdevice.host_type    = RRU_HOST;
-	ru->ifdevice.eth_params   = &ru->eth_params;
-    reset_meas(&ru->rx_fhaul);
-    reset_meas(&ru->tx_fhaul);
-    reset_meas(&ru->compression);
-    reset_meas(&ru->transport);
-
-	ret = openair0_transport_load(&ru->ifdevice,&ru->openair0_cfg,&ru->eth_params);
-	printf("openair0_transport_init returns %d for ru_id %d\n",ret,ru_id);
-	if (ret<0) {
-	  printf("Exiting, cannot initialize transport protocol\n");
-	  exit(-1);
-	}
-	malloc_IF4p5_buffer(ru);
-      }
-      else if (ru->function == eNodeB_3GPP) {  
-	ru->do_prach             = 0;                       // no prach processing in RU            
-	ru->feprx                = (get_nprocs()<=2) ? fep_full : ru_fep_full_2thread;                // RX DFTs
-	ru->feptx_ofdm           = (get_nprocs()<=2) ? feptx_ofdm : feptx_ofdm_2thread;              // this is fep with idft and precoding
-	ru->feptx_prec           = feptx_prec;              // this is fep with idft and precoding
-	ru->fh_north_in          = NULL;                    // no incoming fronthaul from north
-	ru->fh_north_out         = NULL;                    // no outgoing fronthaul to north
-	ru->start_if             = NULL;                    // no if interface
-	ru->rfdevice.host_type   = RAU_HOST;
-      }
-      ru->fh_south_in            = rx_rf;                               // local synchronous RF RX
-      ru->fh_south_out           = tx_rf;                               // local synchronous RF TX
-      ru->start_rf               = start_rf;                            // need to start the local RF interface
-      ru->stop_rf		 = stop_rf;
-      printf("configuring ru_id %d (start_rf %p)\n",ru_id,start_rf);
-/*
-      if (ru->function == eNodeB_3GPP) { // configure RF parameters only for 3GPP eNodeB, we need to get them from RAU otherwise
-	fill_rf_config(ru,rf_config_file);      
-	init_frame_parms(&ru->frame_parms,1);
-	phy_init_RU(ru);
-      }
-
-      ret = openair0_device_load(&ru->rfdevice,&ru->openair0_cfg);
-      if (setup_RU_buffers(ru)!=0) {
-	printf("Exiting, cannot initialize RU Buffers\n");
-	exit(-1);
-      }*/
-      break;
-
-    case REMOTE_IF5: // the remote unit is IF5 RRU
-      ru->do_prach               = 0;
-      ru->feprx                  = (get_nprocs()<=2) ? fep_full : fep_full;                   // this is frequency-shift + DFTs
-      ru->feptx_prec             = feptx_prec;                 // need to do transmit Precoding + IDFTs 
-      ru->feptx_ofdm             = (get_nprocs()<=2) ? feptx_ofdm : feptx_ofdm_2thread;                 // need to do transmit Precoding + IDFTs 
-      if (ru->if_timing == synch_to_other) {
-	ru->fh_south_in          = fh_slave_south_in;                  // synchronize to master
-	ru->fh_south_out         = fh_if5_mobipass_south_out;          // use send_IF5 for mobipass
-	ru->fh_south_asynch_in   = fh_if5_south_asynch_in_mobipass;    // UL is asynchronous
-      }
-      else {
-	ru->fh_south_in          = fh_if5_south_in;     // synchronous IF5 reception
-	ru->fh_south_out         = fh_if5_south_out;    // synchronous IF5 transmission
-	ru->fh_south_asynch_in   = NULL;                // no asynchronous UL
-      }
-      ru->start_rf               = NULL;                 // no local RF
-      ru->start_if               = start_if;             // need to start if interface for IF5 
-      ru->ifdevice.host_type     = RAU_HOST;
-      ru->ifdevice.eth_params    = &ru->eth_params;
-      ru->ifdevice.configure_rru = configure_ru;
-
-      ret = openair0_transport_load(&ru->ifdevice,&ru->openair0_cfg,&ru->eth_params);
-      printf("openair0_transport_init returns %d for ru_id %d\n",ret,ru_id);
-      if (ret<0) {
-	printf("Exiting, cannot initialize transport protocol\n");
-	exit(-1);
-      }
-      break;
-
-    case REMOTE_IF4p5:
-      ru->do_prach               = 0;
-      ru->feprx                  = NULL;                // DFTs
-      ru->feptx_prec             = feptx_prec;          // Precoding operation
-      ru->feptx_ofdm             = NULL;                // no OFDM mod
-      ru->fh_south_in            = fh_if4p5_south_in;   // synchronous IF4p5 reception
-      ru->fh_south_out           = fh_if4p5_south_out;  // synchronous IF4p5 transmission
-      ru->fh_south_asynch_in     = (ru->if_timing == synch_to_other) ? fh_if4p5_south_in : NULL;                // asynchronous UL if synch_to_other
-      ru->fh_north_out           = NULL;
-      ru->fh_north_asynch_in     = NULL;
-      ru->start_rf               = NULL;                // no local RF
-      ru->start_if               = start_if;            // need to start if interface for IF4p5 
-      ru->ifdevice.host_type     = RAU_HOST;
-      ru->ifdevice.eth_params    = &ru->eth_params;
-      ru->ifdevice.configure_rru = configure_ru;
-
-      ret = openair0_transport_load(&ru->ifdevice, &ru->openair0_cfg, &ru->eth_params);
-      printf("openair0_transport_init returns %d for ru_id %d\n",ret,ru_id);
-      
-      if (ret<0) {
-	printf("Exiting, cannot initialize transport protocol\n");
-	exit(-1);
-      }
-      
-      malloc_IF4p5_buffer(ru);
-      
-      break;
-
-    default:
-      LOG_E(PHY,"RU with invalid or unknown southbound interface type %d\n",ru->if_south);
-      break;
-    } // switch on interface type 
-
-=======
     set_function_spec_param(ru);
->>>>>>> 5357ef20
     LOG_I(PHY,"Starting ru_thread %d\n",ru_id);
 
     init_RU_proc(ru);
+
+
 
 
 
@@ -2875,6 +2637,8 @@
 }
 
 
+
+ 
 
 
 void stop_RU(int nb_ru)
