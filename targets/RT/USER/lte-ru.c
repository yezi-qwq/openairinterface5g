/*
 * Licensed to the OpenAirInterface (OAI) Software Alliance under one or more
 * contributor license agreements.  See the NOTICE file distributed with
 * this work for additional information regarding copyright ownership.
 * The OpenAirInterface Software Alliance licenses this file to You under
 * the OAI Public License, Version 1.1  (the "License"); you may not use this file
 * except in compliance with the License.
 * You may obtain a copy of the License at
 *
 *      http://www.openairinterface.org/?page_id=698
 *
 * Unless required by applicable law or agreed to in writing, software
 * distributed under the License is distributed on an "AS IS" BASIS,
 * WITHOUT WARRANTIES OR CONDITIONS OF ANY KIND, either express or implied.
 * See the License for the specific language governing permissions and
 * limitations under the License.
 *-------------------------------------------------------------------------------
 * For more information about the OpenAirInterface (OAI) Software Alliance:
 *      contact@openairinterface.org
 */

/*! \file lte-ru.c
 * \brief Top-level threads for RU entity
 * \author R. Knopp, F. Kaltenberger, Navid Nikaein
 * \date 2019
 * \version 0.1
 * \company Eurecom
 * \email: {knopp, florian.kaltenberger, navid.nikaein}@eurecom.fr
 * \note
 * \warning
 */

#define _GNU_SOURCE
#include <stdio.h>
#include <stdlib.h>
#include <unistd.h>
#include <string.h>
#include <sys/ioctl.h>
#include <sys/types.h>
#include <sys/mman.h>
#include <sched.h>
#include <linux/sched.h>
#include <signal.h>
#include <execinfo.h>
#include <getopt.h>
#include <sys/sysinfo.h>
#include "rt_wrapper.h"

#undef MALLOC //there are two conflicting definitions, so we better make sure we don't use it at all

#include "assertions.h"
#include "msc.h"
#include "PHY/defs_common.h"
#include "PHY/types.h"
#include "PHY/INIT/phy_init.h"
#include "PHY/LTE_ESTIMATION/lte_estimation.h"
#include "PHY/LTE_REFSIG/lte_refsig.h"
#include "PHY/LTE_TRANSPORT/if4_tools.h"
#include "PHY/LTE_TRANSPORT/if5_tools.h"
#include "PHY/LTE_TRANSPORT/transport_proto.h"
#include "SCHED/sched_common.h"
#include "common/utils/LOG/log.h"
#include "common/utils/LOG/vcd_signal_dumper.h"
#include "targets/ARCH/COMMON/common_lib.h"
#include "targets/ARCH/ETHERNET/USERSPACE/LIB/ethernet_lib.h"
//#include "PHY/TOOLS/time_meas.h"

/* these variables have to be defined before including ENB_APP/enb_paramdef.h */
static int DEFBANDS[] = {7};
static int DEFENBS[] = {0};
static int DEFBFW[] = {0x00007fff};

#include "ENB_APP/enb_paramdef.h"
#include "common/config/config_userapi.h"

#include "SIMULATION/ETH_TRANSPORT/proto.h"

#include "T.h"

#include "executables/softmodem-common.h"

#define MBMS_EXPERIMENTAL

extern volatile int oai_exit;
extern clock_source_t clock_source;
#include "executables/thread-common.h"
//extern PARALLEL_CONF_t get_thread_parallel_conf(void);
//extern WORKER_CONF_t   get_thread_worker_conf(void);
extern void phy_init_RU(RU_t *);

void prach_procedures(PHY_VARS_eNB *eNB,int br_flag);

void stop_RU(RU_t **rup,int nb_ru);

void do_ru_synch(RU_t *ru);

void configure_ru(int idx,
                  void *arg);

void configure_rru(int idx,
                   void *arg);

void reset_proc(RU_t *ru);
int connect_rau(RU_t *ru);

void wait_eNBs(void);

const char ru_states[6][9] = {"RU_IDLE","RU_CONFIG","RU_READY","RU_RUN","RU_ERROR","RU_SYNC"};

extern const char NB_functions[7][20];
extern const char NB_timing[2][20];

extern uint16_t sf_ahead;

extern const char ru_if_types[MAX_RU_IF_TYPES][20];


#if defined(PRE_SCD_THREAD)
#include "common/ran_context.h"
#include "nfapi/oai_integration/vendor_ext.h"
#include "openair2/LAYER2/MAC/mac_extern.h"
  extern uint8_t dlsch_ue_select_tbl_in_use;
  void init_ru_vnf(void);
  extern RAN_CONTEXT_t RC;
#endif

RU_t **RCconfig_RU(int nb_RU,int nb_L1_inst,PHY_VARS_eNB ***eNB,uint64_t *ru_mask,pthread_mutex_t *ru_mutex,pthread_cond_t *ru_cond);

/*************************************************************/
/* Functions to attach and configure RRU                     */


/*************************************************************/
/* Southbound Fronthaul functions, RCC/RAU                   */

// southbound IF5 fronthaul for 16-bit OAI format
static inline void fh_if5_south_out(RU_t *ru,int frame, int subframe, uint64_t timestamp) {
  if (ru->idx == 0) VCD_SIGNAL_DUMPER_DUMP_VARIABLE_BY_NAME( VCD_SIGNAL_DUMPER_VARIABLES_TRX_TST, ru->proc.timestamp_tx&0xffffffff );

  ru->south_out_cnt++;

  send_IF5(ru, timestamp, subframe, &ru->seqno, IF5_RRH_GW_DL);
}


// southbound IF4p5 fronthaul
static inline void fh_if4p5_south_out(RU_t *ru,
                                      int frame,
                                      int subframe,
                                      uint64_t timestamp) {
  if (ru->idx == 0) VCD_SIGNAL_DUMPER_DUMP_VARIABLE_BY_NAME( VCD_SIGNAL_DUMPER_VARIABLES_TRX_TST, ru->proc.timestamp_tx&0xffffffff );

  LOG_I(PHY,"ENTERED fh_if4p5_south_out   Sending IF4p5 for frame %d subframe %d ru %d\n",ru->proc.frame_tx,ru->proc.tti_tx,ru->idx);

  if (subframe_select(ru->frame_parms, subframe)!=SF_UL) {
    send_IF4p5(ru, frame, subframe, IF4p5_PDLFFT);
    ru->south_out_cnt++;
    LOG_D(PHY,"south_out_cnt %d\n",ru->south_out_cnt);
  }

  /*if (ru->idx == 0 || ru->idx == ru) {
      VCD_SIGNAL_DUMPER_DUMP_VARIABLE_BY_NAME( VCD_SIGNAL_DUMPER_VARIABLES_FRAME_NUMBER_TX0_RU+ru->idx, ru->proc.frame_tx );
      VCD_SIGNAL_DUMPER_DUMP_VARIABLE_BY_NAME( VCD_SIGNAL_DUMPER_VARIABLES_SUBFRAME_NUMBER_TX0_RU+ru->idx, ru->proc.subframe_tx );
    }*/
  VCD_SIGNAL_DUMPER_DUMP_VARIABLE_BY_NAME(VCD_SIGNAL_DUMPER_VARIABLES_FRAME_NUMBER_IF4P5_SOUTH_OUT_RU+ru->idx, ru->proc.frame_tx);
  VCD_SIGNAL_DUMPER_DUMP_VARIABLE_BY_NAME(VCD_SIGNAL_DUMPER_VARIABLES_SUBFRAME_NUMBER_IF4P5_SOUTH_OUT_RU+ru->idx, ru->proc.tti_tx);
}


/*************************************************************/
/* Input Fronthaul from south RCC/RAU                        */

// Synchronous if5 from south
void fh_if5_south_in(RU_t *ru,
                     int *frame,
                     int *subframe) {
  LTE_DL_FRAME_PARMS *fp = ru->frame_parms;
  RU_proc_t *proc = &ru->proc;
  recv_IF5(ru, &proc->timestamp_rx, *subframe, IF5_RRH_GW_UL);
  proc->frame_rx    = (proc->timestamp_rx / (fp->samples_per_tti*10))&1023;
  proc->tti_rx = (proc->timestamp_rx / fp->samples_per_tti)%10;
  
  if (proc->first_rx == 0) {
    if (proc->tti_rx != *subframe) {
      LOG_E(PHY,"Received Timestamp doesn't correspond to the time we think it is (proc->tti_rx %d, subframe %d), resynching\n",proc->tti_rx,*subframe);
      *frame=proc->frame_rx;
      *subframe=proc->tti_rx;
    }

    if (proc->frame_rx != *frame) {
      LOG_E(PHY,"Received Timestamp doesn't correspond to the time we think it is (proc->frame_rx %d frame %d)\n",proc->frame_rx,*frame);
      exit_fun("Exiting");
    }
  } else {
    proc->first_rx = 0;
    *frame = proc->frame_rx;
    *subframe = proc->tti_rx;
  }

  VCD_SIGNAL_DUMPER_DUMP_VARIABLE_BY_NAME( VCD_SIGNAL_DUMPER_VARIABLES_TRX_TS, proc->timestamp_rx&0xffffffff );
}


// Synchronous if4p5 from south
void fh_if4p5_south_in(RU_t *ru,
                       int *frame,
                       int *subframe) {
  LTE_DL_FRAME_PARMS *fp = ru->frame_parms;
  RU_proc_t *proc = &ru->proc;
  int f,sf;
  uint16_t packet_type;
  uint32_t symbol_number=0;
  uint32_t symbol_mask_full;
  int pultick_received=0;

  if ((fp->frame_type == TDD) && (subframe_select(fp,*subframe)==SF_S))
    symbol_mask_full = (1<<fp->ul_symbols_in_S_subframe)-1;
  else
    symbol_mask_full = (1<<fp->symbols_per_tti)-1;

  LOG_D(PHY,"fh_if4p5_south_in: RU %d, frame %d, subframe %d, ru %d, mask %x\n",ru->idx,*frame,*subframe,ru->idx,proc->symbol_mask[*subframe]);
  //AssertFatal(proc->symbol_mask[*subframe]==0 || proc->symbol_mask[*subframe]>=symbol_mask_full,"rx_fh_if4p5: proc->symbol_mask[%d] = %x\n",*subframe,proc->symbol_mask[*subframe]); // >= because PULTICK for S-subframe could have been received during normal subframe

  if (proc->symbol_mask[*subframe]<symbol_mask_full) { // this is normal case, if not true then we received a PULTICK before the previous subframe was finished
    do {
      recv_IF4p5(ru, &f, &sf, &packet_type, &symbol_number);
      LOG_I(PHY,"fh_if4p5_south_in (%s/%d): RU %d, frame %d, subframe %d, f %d, sf %d, symbol %d\n",packet_type == IF4p5_PULFFT ? "PULFFT" : "PULTICK",packet_type,ru->idx,*frame,*subframe,f,sf,symbol_number);

      if (oai_exit == 1 || ru->cmd== STOP_RU) break;

      if (packet_type == IF4p5_PULFFT) proc->symbol_mask[sf] = proc->symbol_mask[sf] | (1<<symbol_number);
      else if (packet_type == IF4p5_PULTICK) {
        proc->symbol_mask[sf] = 0xffff;
        pultick_received++;
        /*
                 if ((proc->first_rx==0) && (f!=*frame)) LOG_E(PHY,"rx_fh_if4p5: PULTICK received frame %d != expected %d (RU %d) \n",f,*frame, ru->idx);
                 else if ((proc->first_rx==0) && (sf!=*subframe)) LOG_E(PHY,"rx_fh_if4p5: PULTICK received subframe %d != expected %d (first_rx %d)\n",sf,*subframe,proc->first_rx);
                 else break; */
        //if (f==*frame || sf==*subframe) break;
      } else if (packet_type == IF4p5_PRACH) {
        // nothing in RU for RAU
      }

      LOG_D(PHY,"rx_fh_if4p5 for RU %d: subframe %d, sf %d, symbol %d, symbol mask %x\n",ru->idx,*subframe,sf,symbol_number,proc->symbol_mask[sf]);
    } while(proc->symbol_mask[*subframe] < symbol_mask_full);
  } else {
    f = *frame;
    sf = *subframe;
  }

  //calculate timestamp_rx, timestamp_tx based on frame and subframe
  proc->tti_rx       = sf;
  proc->frame_rx     = f;
  proc->timestamp_rx = ((proc->frame_rx * 10)  + proc->tti_rx ) * fp->samples_per_tti ;

  //  proc->timestamp_tx = proc->timestamp_rx +  (4*fp->samples_per_tti);
  if (get_thread_parallel_conf() == PARALLEL_SINGLE_THREAD) {
    proc->tti_tx   = (sf+sf_ahead)%10;
    proc->frame_tx = (sf>(9-sf_ahead)) ? (f+1)&1023 : f;
  }

  LOG_D(PHY,"Setting proc for (%d,%d)\n",sf,f);

  if (proc->first_rx == 0) {
    if (proc->tti_rx != *subframe) {
      LOG_E(PHY,"Received Timestamp (IF4p5) doesn't correspond to the time we think it is (proc->tti_rx %d, subframe %d, symbol_mask %x)\n", proc->tti_rx, *subframe, proc->symbol_mask[*subframe]);
      *subframe=sf;
      //exit_fun("Exiting");
    }

    if (ru->cmd != WAIT_RESYNCH && proc->frame_rx != *frame) {
      LOG_E(PHY,"Received Timestamp (IF4p5) doesn't correspond to the time we think it is (proc->frame_rx %d frame %d,symbol_mask %x\n",
            proc->frame_rx,*frame,proc->symbol_mask[*subframe]);
      //exit_fun("Exiting");
    } else if (ru->cmd == WAIT_RESYNCH && proc->frame_rx != *frame) {
      ru->cmd=EMPTY;
      *frame=proc->frame_rx;
    }
  } else {
    proc->first_rx = 0;
    *frame = proc->frame_rx;
    *subframe = proc->tti_rx;
  }

  /*if (ru->idx == 0 || ru->idx == 1) {
    VCD_SIGNAL_DUMPER_DUMP_VARIABLE_BY_NAME( VCD_SIGNAL_DUMPER_VARIABLES_FRAME_NUMBER_RX0_RU+ru->idx, f );
    VCD_SIGNAL_DUMPER_DUMP_VARIABLE_BY_NAME( VCD_SIGNAL_DUMPER_VARIABLES_SUBFRAME_NUMBER_RX0_RU+ru->idx, sf );
    VCD_SIGNAL_DUMPER_DUMP_VARIABLE_BY_NAME( VCD_SIGNAL_DUMPER_VARIABLES_FRAME_NUMBER_RX0_RU, f );
    VCD_SIGNAL_DUMPER_DUMP_VARIABLE_BY_NAME( VCD_SIGNAL_DUMPER_VARIABLES_TTI_NUMBER_RX0_RU, sf );
    VCD_SIGNAL_DUMPER_DUMP_VARIABLE_BY_NAME( VCD_SIGNAL_DUMPER_VARIABLES_FRAME_NUMBER_TX0_RU, proc->frame_tx );
    VCD_SIGNAL_DUMPER_DUMP_VARIABLE_BY_NAME( VCD_SIGNAL_DUMPER_VARIABLES_TTI_NUMBER_TX0_RU, proc->tti_tx );
  }*/
  VCD_SIGNAL_DUMPER_DUMP_VARIABLE_BY_NAME(VCD_SIGNAL_DUMPER_VARIABLES_FRAME_NUMBER_IF4P5_SOUTH_IN_RU+ru->idx,f);
  VCD_SIGNAL_DUMPER_DUMP_VARIABLE_BY_NAME(VCD_SIGNAL_DUMPER_VARIABLES_SUBFRAME_NUMBER_IF4P5_SOUTH_IN_RU+ru->idx,sf);
  proc->symbol_mask[sf] = 0;
  VCD_SIGNAL_DUMPER_DUMP_VARIABLE_BY_NAME(VCD_SIGNAL_DUMPER_VARIABLES_TRX_TS, proc->timestamp_rx&0xffffffff);
  LOG_D(PHY,"RU %d: fh_if4p5_south_in returning ...\n",ru->idx);
  //  usleep(100);
}


// Dummy FH from south for getting synchronization from master RU
void fh_slave_south_in(RU_t *ru,
                       int *frame,
                       int *subframe) {
  // This case is for synchronization to another thread
  // it just waits for an external event.  The actual rx_fh is handle by the asynchronous RX thread
  RU_proc_t *proc=&ru->proc;

  if (wait_on_condition(&proc->mutex_FH,&proc->cond_FH,&proc->instance_cnt_FH,"fh_slave_south_in") < 0)
    return;

  release_thread(&proc->mutex_FH,&proc->instance_cnt_FH,"rx_fh_slave_south_in");
}


// asynchronous inbound if4p5 fronthaul from south
void fh_if4p5_south_asynch_in(RU_t *ru,
                              int *frame,
                              int *subframe) {
  LTE_DL_FRAME_PARMS *fp = ru->frame_parms;
  RU_proc_t *proc        = &ru->proc;
  uint16_t packet_type;
  uint32_t symbol_number,symbol_mask,prach_rx;
  uint32_t got_prach_info=0;
  symbol_number = 0;
  symbol_mask   = (1<<fp->symbols_per_tti)-1;
  prach_rx      = 0;

  do {   // Blocking, we need a timeout on this !!!!!!!!!!!!!!!!!!!!!!!
    recv_IF4p5(ru, &proc->frame_rx, &proc->tti_rx, &packet_type, &symbol_number);

    if (ru->cmd == STOP_RU) break;

    // grab first prach information for this new subframe
    if (got_prach_info==0) {
      prach_rx       = is_prach_subframe(fp, proc->frame_rx, proc->tti_rx);
      got_prach_info = 1;
    }

    if (proc->first_rx != 0) {
      *frame = proc->frame_rx;
      *subframe = proc->tti_rx;
      proc->first_rx = 0;
    } else {
      if (proc->frame_rx != *frame) {
        LOG_E(PHY,"frame_rx %d is not what we expect %d\n",proc->frame_rx,*frame);
        exit_fun("Exiting");
      }

      if (proc->tti_rx != *subframe) {
        LOG_E(PHY,"tti_rx %d is not what we expect %d\n",proc->tti_rx,*subframe);
        exit_fun("Exiting");
      }
    }

    if      (packet_type == IF4p5_PULFFT)       symbol_mask &= (~(1<<symbol_number));
    else if (packet_type == IF4p5_PRACH)        prach_rx    &= (~0x1);
    else if (packet_type == IF4p5_PRACH_BR_CE0) prach_rx    &= (~0x2);
    else if (packet_type == IF4p5_PRACH_BR_CE1) prach_rx    &= (~0x4);
    else if (packet_type == IF4p5_PRACH_BR_CE2) prach_rx    &= (~0x8);
    else if (packet_type == IF4p5_PRACH_BR_CE3) prach_rx    &= (~0x10);
  } while( (symbol_mask > 0) || (prach_rx >0));   // haven't received all PUSCH symbols and PRACH information
}



/*************************************************************/
/* Input Fronthaul from North RRU                            */

// RRU IF4p5 TX fronthaul receiver. Assumes an if_device on input and if or rf device on output
// receives one subframe's worth of IF4p5 OFDM symbols and OFDM modulates
void fh_if4p5_north_in(RU_t *ru,
                       int *frame,
                       int *subframe) {
  uint32_t symbol_number=0;
  uint32_t symbol_mask, symbol_mask_full;
  uint16_t packet_type;
  /// **** incoming IF4p5 from remote RCC/RAU **** ///
  symbol_number = 0;
  symbol_mask = 0;
  symbol_mask_full = (1<<ru->frame_parms->symbols_per_tti)-1;
  LOG_D(PHY,"fh_if4p5_north_in: frame %d, subframe %d\n",*frame,*subframe);

  do {
    recv_IF4p5(ru, frame, subframe, &packet_type, &symbol_number);
    symbol_mask = symbol_mask | (1<<symbol_number);
  } while (symbol_mask != symbol_mask_full);

  ru->north_in_cnt++;

  // dump VCD output for first RU in list
  if (ru->idx == 0) {
    VCD_SIGNAL_DUMPER_DUMP_VARIABLE_BY_NAME( VCD_SIGNAL_DUMPER_VARIABLES_FRAME_NUMBER_TX0_RU, *frame );
    VCD_SIGNAL_DUMPER_DUMP_VARIABLE_BY_NAME( VCD_SIGNAL_DUMPER_VARIABLES_TTI_NUMBER_TX0_RU, *subframe );
  }
}

void fh_if5_north_asynch_in(RU_t *ru,
                            int *frame,
                            int *subframe) {
  LTE_DL_FRAME_PARMS *fp = ru->frame_parms;
  RU_proc_t *proc        = &ru->proc;
  int tti_tx,frame_tx;
  openair0_timestamp timestamp_tx;
  recv_IF5(ru, &timestamp_tx, *subframe, IF5_RRH_GW_DL);
  //      LOG_I(PHY,"Received subframe %d (TS %llu) from RCC\n",tti_tx,timestamp_tx);
  tti_tx = (timestamp_tx/fp->samples_per_tti)%10;
  frame_tx    = (timestamp_tx/(fp->samples_per_tti*10))&1023;
  VCD_SIGNAL_DUMPER_DUMP_VARIABLE_BY_NAME( VCD_SIGNAL_DUMPER_VARIABLES_FRAME_NUMBER_TX0_RU, proc->frame_tx );
  VCD_SIGNAL_DUMPER_DUMP_VARIABLE_BY_NAME( VCD_SIGNAL_DUMPER_VARIABLES_TTI_NUMBER_TX0_RU, proc->tti_tx );

  if (proc->first_tx != 0) {
    *subframe = tti_tx;
    *frame    = frame_tx;
    proc->first_tx = 0;
  } else {
    AssertFatal(tti_tx == *subframe, "tti_tx %d is not what we expect %d\n",tti_tx,*subframe);
    AssertFatal(frame_tx == *frame, "frame_tx %d is not what we expect %d\n",frame_tx,*frame);
  }

  ru->north_in_cnt++;
}


void fh_if4p5_north_asynch_in(RU_t *ru,
                              int *frame,
                              int *subframe) {
  LTE_DL_FRAME_PARMS *fp = ru->frame_parms;
  RU_proc_t *proc        = &ru->proc;
  uint16_t packet_type;
  uint32_t symbol_number = 0, symbol_mask = 0, symbol_mask_full;
  int tti_tx, frame_tx, ret;
  LOG_D(PHY, "%s(ru:%p frame, subframe)\n", __FUNCTION__, ru);
  symbol_mask_full = ((subframe_select(fp,*subframe) == SF_S) ? (1<<fp->dl_symbols_in_S_subframe) : (1<<fp->symbols_per_tti))-1;
  LOG_D(PHY,"fh_if4p5_north_asynch_in: RU %d, frame %d, subframe %d\n", ru->idx, *frame, *subframe);

  do {
    recv_IF4p5(ru, &frame_tx, &tti_tx, &packet_type, &symbol_number);
    LOG_D(PHY,"income frame.subframe %d.%d, our frame.subframe.symbol_number %d.%d.%d (symbol mask %x)\n",frame_tx,tti_tx,*frame,*subframe,symbol_number,symbol_mask);

    if (ru->cmd == STOP_RU) {
      LOG_E(PHY,"Got STOP_RU\n");
      AssertFatal((ret=pthread_mutex_lock(&proc->mutex_ru))==0,"mutex_lock returns %d\n",ret);
      proc->instance_cnt_ru = -1;
      AssertFatal((ret=pthread_mutex_unlock(&proc->mutex_ru))==0,"mutex_unlock returns %d\n",ret);
      ru->cmd=STOP_RU;
      return;
    }

    if ((subframe_select(fp,tti_tx) == SF_DL) && (symbol_number == 0)) start_meas(&ru->rx_fhaul);

    LOG_D(PHY,"subframe %d (%d): frame %d, subframe %d, symbol %d\n", *subframe, subframe_select(fp,*subframe), frame_tx, tti_tx, symbol_number);

    if (proc->first_tx != 0) {
      *frame    = frame_tx;
      *subframe = tti_tx;
      proc->first_tx = 0;
      symbol_mask_full = ((subframe_select(fp,*subframe) == SF_S) ? (1<<fp->dl_symbols_in_S_subframe) : (1<<fp->symbols_per_tti))-1;
    } else {
      /* AssertFatal(frame_tx == *frame, "frame_tx %d is not what we expect %d\n",frame_tx,*frame);
       AssertFatal(subframe_tx == *subframe, "In frame_tx %d : subframe_tx %d is not what we expect %d\n",frame_tx,subframe_tx,*subframe);
      */
      *frame    = frame_tx;
      *subframe = tti_tx;
    }

    if (packet_type == IF4p5_PDLFFT) {
      symbol_mask = symbol_mask | (1<<symbol_number);
    } else AssertFatal(1==0,"Illegal IF4p5 packet type (should only be IF4p5_PDLFFT got %d\n",packet_type);
  } while (symbol_mask != symbol_mask_full);

  if (subframe_select(fp,tti_tx) == SF_DL) stop_meas(&ru->rx_fhaul);

  ru->north_in_cnt++;
  proc->tti_tx   = tti_tx;
  proc->frame_tx = frame_tx;

  if ((frame_tx == 0)&&(tti_tx == 0)) proc->frame_tx_unwrap += 1024;

  proc->timestamp_tx = ((((uint64_t)frame_tx + (uint64_t)proc->frame_tx_unwrap) * 10) + (uint64_t)tti_tx) * (uint64_t)fp->samples_per_tti;
  LOG_D(PHY,"RU %d/%d TST %llu, frame %d, subframe %d\n",ru->idx,0,(long long unsigned int)proc->timestamp_tx,frame_tx,tti_tx);

  // dump VCD output for first RU in list
  if (ru->idx == 0) {
    /*VCD_SIGNAL_DUMPER_DUMP_VARIABLE_BY_NAME( VCD_SIGNAL_DUMPER_VARIABLES_FRAME_NUMBER_TX0_RU, frame_tx );
    VCD_SIGNAL_DUMPER_DUMP_VARIABLE_BY_NAME( VCD_SIGNAL_DUMPER_VARIABLES_TTI_NUMBER_TX0_RU, tti_tx );*/
    VCD_SIGNAL_DUMPER_DUMP_VARIABLE_BY_NAME(VCD_SIGNAL_DUMPER_VARIABLES_FRAME_NUMBER_IF4P5_NORTH_ASYNCH_IN, frame_tx);
    VCD_SIGNAL_DUMPER_DUMP_VARIABLE_BY_NAME(VCD_SIGNAL_DUMPER_VARIABLES_SUBFRAME_NUMBER_IF4P5_NORTH_ASYNCH_IN, tti_tx);
  }

  if (ru->feptx_ofdm) ru->feptx_ofdm(ru, frame_tx, tti_tx);

  if (ru->fh_south_out) ru->fh_south_out(ru, frame_tx, tti_tx, proc->timestamp_tx);
}


void fh_if5_north_out(RU_t *ru) {
  RU_proc_t *proc=&ru->proc;
  uint8_t seqno=0;
  /// **** send_IF5 of rxdata to BBU **** ///
  VCD_SIGNAL_DUMPER_DUMP_FUNCTION_BY_NAME( VCD_SIGNAL_DUMPER_FUNCTIONS_SEND_IF5, 1 );
  send_IF5(ru, proc->timestamp_rx, proc->tti_rx, &seqno, IF5_RRH_GW_UL);
  VCD_SIGNAL_DUMPER_DUMP_FUNCTION_BY_NAME( VCD_SIGNAL_DUMPER_FUNCTIONS_SEND_IF5, 0 );
}


// RRU IF4p5 northbound interface (RX)
void fh_if4p5_north_out(RU_t *ru) {
  RU_proc_t *proc        = &ru->proc;
  LTE_DL_FRAME_PARMS *fp = ru->frame_parms;
  const int subframe     = proc->tti_rx;

  if (ru->idx==0) {
    VCD_SIGNAL_DUMPER_DUMP_VARIABLE_BY_NAME(VCD_SIGNAL_DUMPER_VARIABLES_TTI_NUMBER_RX0_RU, proc->tti_rx );
    VCD_SIGNAL_DUMPER_DUMP_VARIABLE_BY_NAME(VCD_SIGNAL_DUMPER_VARIABLES_SUBFRAME_NUMBER_IF4P5_NORTH_OUT, proc->tti_rx );
    VCD_SIGNAL_DUMPER_DUMP_VARIABLE_BY_NAME(VCD_SIGNAL_DUMPER_VARIABLES_FRAME_NUMBER_IF4P5_NORTH_OUT, proc->frame_rx );
  }

  LOG_D(PHY,"fh_if4p5_north_out: Sending IF4p5_PULFFT SFN.SF %d.%d\n", proc->frame_rx, proc->tti_rx);

  if ((fp->frame_type == TDD) && (subframe_select(fp,subframe)!=SF_UL)) {
    /// **** in TDD during DL send_IF4 of ULTICK to RCC **** ///
    send_IF4p5(ru, proc->frame_rx, proc->tti_rx, IF4p5_PULTICK);
    ru->north_out_cnt++;
    return;
  }

  start_meas(&ru->tx_fhaul);
  send_IF4p5(ru, proc->frame_rx, proc->tti_rx, IF4p5_PULFFT);
  ru->north_out_cnt++;
  stop_meas(&ru->tx_fhaul);
}

/* add fail safe for late command */
typedef enum {
  STATE_BURST_NORMAL    = 0,
  STATE_BURST_TERMINATE = 1,
  STATE_BURST_STOP_1    = 2,
  STATE_BURST_STOP_2    = 3,
  STATE_BURST_RESTART   = 4,
} late_control_e;

volatile late_control_e late_control=STATE_BURST_NORMAL;

/* add fail safe for late command end */

static void *emulatedRF_thread(void *param) {
  RU_proc_t *proc = (RU_proc_t *) param;
  int microsec = 500; // length of time to sleep, in miliseconds
  int numerology = 0 ;
  struct timespec req = {0};
  req.tv_sec = 0;
  req.tv_nsec = (numerology>0)? ((microsec * 1000L)/numerology):(microsec * 1000L)*2;
  cpu_set_t cpuset;
  CPU_ZERO(&cpuset);
  CPU_SET(1,&cpuset);
  pthread_setaffinity_np(pthread_self(), sizeof(cpu_set_t), &cpuset);
  int policy;
  int ret;
  struct sched_param sparam;
  memset(&sparam, 0, sizeof(sparam));
  sparam.sched_priority = sched_get_priority_max(SCHED_FIFO);
  policy = SCHED_FIFO ;
  pthread_setschedparam(pthread_self(), policy, &sparam);
  wait_sync("emulatedRF_thread");

  while(!oai_exit) {
    nanosleep(&req, (struct timespec *)NULL);

    if(proc->emulate_rf_busy ) {
      LOG_E(PHY,"rf being delayed in emulated RF\n");
    }

    proc->emulate_rf_busy = 1;
    AssertFatal((ret=pthread_mutex_lock(&proc->mutex_emulateRF))==0,"mutex_lock returns %d\n",ret);
    ++proc->instance_cnt_emulateRF;
    pthread_cond_signal(&proc->cond_emulateRF);
    AssertFatal((ret=pthread_mutex_unlock(&proc->mutex_emulateRF))==0,"mutex_unlock returns %d\n",ret);
  }

  return 0;
}


void rx_rf(RU_t *ru,
           int *frame,
           int *subframe) {
  RU_proc_t *proc = &ru->proc;
  LTE_DL_FRAME_PARMS *fp = ru->frame_parms;
  void *rxp[ru->nb_rx];
  unsigned int rxs;
  int i;
  int resynch=0;
  openair0_timestamp ts=0,old_ts=0;

  for (i=0; i<ru->nb_rx; i++)
    rxp[i] = (void *)&ru->common.rxdata[i][*subframe*fp->samples_per_tti];

  VCD_SIGNAL_DUMPER_DUMP_FUNCTION_BY_NAME( VCD_SIGNAL_DUMPER_FUNCTIONS_TRX_READ, 1 );
  old_ts = proc->timestamp_rx;

  if(ru->emulate_rf) {
    wait_on_condition(&proc->mutex_emulateRF,&proc->cond_emulateRF,&proc->instance_cnt_emulateRF,"emulatedRF_thread");
    release_thread(&proc->mutex_emulateRF,&proc->instance_cnt_emulateRF,"emulatedRF_thread");
    rxs = fp->samples_per_tti;
  } else {
    rxs = ru->rfdevice.trx_read_func(&ru->rfdevice,
                                     &ts,
                                     rxp,
                                     fp->samples_per_tti,
                                     ru->nb_rx);
  }

  VCD_SIGNAL_DUMPER_DUMP_FUNCTION_BY_NAME( VCD_SIGNAL_DUMPER_FUNCTIONS_TRX_READ, 0 );
  ru->south_in_cnt++;
  LOG_D(PHY,"south_in_cnt %d\n",ru->south_in_cnt);

  if (ru->cmd==RU_FRAME_RESYNCH) {
    LOG_I(PHY,"Applying frame resynch %d => %d\n",*frame,ru->cmdval);

    if (proc->frame_rx>ru->cmdval) ru->ts_offset += (proc->frame_rx - ru->cmdval)*fp->samples_per_tti*10;
    else ru->ts_offset -= (-proc->frame_rx + ru->cmdval)*fp->samples_per_tti*10;

    *frame = ru->cmdval;
    ru->cmd=EMPTY;
    resynch=1;
  }

  if(get_softmodem_params()->emulate_rf) {
    proc->timestamp_rx = old_ts + fp->samples_per_tti;
  } else {
    proc->timestamp_rx = ts-ru->ts_offset;
  }

  //  AssertFatal(rxs == fp->samples_per_tti,
  //        "rx_rf: Asked for %d samples, got %d from SDR\n",fp->samples_per_tti,rxs);
  if(rxs != fp->samples_per_tti) {
    LOG_E(PHY,"rx_rf: Asked for %d samples, got %d from SDR\n",fp->samples_per_tti,rxs);
    late_control=STATE_BURST_TERMINATE;
  }

  if (proc->first_rx == 1) {
    ru->ts_offset = proc->timestamp_rx;
    proc->timestamp_rx = 0;
  } else if (resynch==0 && (proc->timestamp_rx - old_ts != fp->samples_per_tti)) {
    LOG_D(PHY,"rx_rf: rfdevice timing drift of %"PRId64" samples (ts_off %"PRId64")\n",proc->timestamp_rx - old_ts - fp->samples_per_tti,ru->ts_offset);
    ru->ts_offset += (proc->timestamp_rx - old_ts - fp->samples_per_tti);
    proc->timestamp_rx = ts-ru->ts_offset;
  }

  proc->frame_rx     = (proc->timestamp_rx / (fp->samples_per_tti*10))&1023;
  proc->tti_rx  = (proc->timestamp_rx / fp->samples_per_tti)%10;
  // synchronize first reception to frame 0 subframe 0

  if (get_thread_parallel_conf() == PARALLEL_SINGLE_THREAD && ru->fh_north_asynch_in == NULL) {
#ifdef PHY_TX_THREAD
    proc->timestamp_phy_tx = proc->timestamp_rx+((sf_ahead-1)*fp->samples_per_tti);
    proc->subframe_phy_tx  = (proc->tti_rx+(sf_ahead-1))%10;
    proc->frame_phy_tx     = (proc->tti_rx>(9-(sf_ahead-1))) ? (proc->frame_rx+1)&1023 : proc->frame_rx;
#else
    proc->timestamp_tx = proc->timestamp_rx+(sf_ahead*fp->samples_per_tti);
    proc->tti_tx       = (proc->tti_rx+sf_ahead)%10;
    proc->frame_tx     = (proc->tti_rx>(9-sf_ahead)) ? (proc->frame_rx+1)&1023 : proc->frame_rx;
#endif
    //proc->timestamp_tx = proc->timestamp_rx+(sf_ahead*fp->samples_per_tti);
    //proc->subframe_tx  = (proc->tti_rx+sf_ahead)%10;
    //proc->frame_tx     = (proc->tti_rx>(9-sf_ahead)) ? (proc->frame_rx+1)&1023 : proc->frame_rx;
    LOG_D(PHY,"RU %d/%d TS %llu (off %d), frame %d, subframe %d\n",
          ru->idx,
          0,
          (unsigned long long int)proc->timestamp_rx,
          (int)ru->ts_offset,
          proc->frame_rx,
          proc->tti_rx);
    LOG_D(PHY,"south_in/rx_rf: RU %d/%d TS %llu (off %d), frame %d, subframe %d\n",
          ru->idx,
          0,
          (unsigned long long int)proc->timestamp_rx,
          (int)ru->ts_offset,
          proc->frame_rx,
          proc->tti_rx);

  }

  // dump VCD output for first RU in list
  if (ru->idx == 0) {
    VCD_SIGNAL_DUMPER_DUMP_VARIABLE_BY_NAME( VCD_SIGNAL_DUMPER_VARIABLES_FRAME_NUMBER_RX0_RU, proc->frame_rx );
    VCD_SIGNAL_DUMPER_DUMP_VARIABLE_BY_NAME( VCD_SIGNAL_DUMPER_VARIABLES_TTI_NUMBER_RX0_RU, proc->tti_rx );
  }

  if (proc->first_rx == 0) {
    if (proc->tti_rx != *subframe) {
      LOG_E(PHY,"Received Timestamp (%llu) doesn't correspond to the time we think it is (proc->tti_rx %d, subframe %d)\n",(long long unsigned int)proc->timestamp_rx,proc->tti_rx,*subframe);
      exit_fun("Exiting");
    }

    if (proc->frame_rx != *frame) {
      LOG_E(PHY,"Received Timestamp (%llu) doesn't correspond to the time we think it is (proc->frame_rx %d frame %d)\n",(long long unsigned int)proc->timestamp_rx,proc->frame_rx,*frame);
      exit_fun("Exiting");
    }
  } else {
    proc->first_rx = 0;
    *frame = proc->frame_rx;
    *subframe = proc->tti_rx;
  }

  //LOG_I(PHY,"timestamp_rx %lu, frame %d(%d), subframe %d(%d)\n",ru->timestamp_rx,proc->frame_rx,frame,proc->tti_rx,subframe);
  VCD_SIGNAL_DUMPER_DUMP_VARIABLE_BY_NAME( VCD_SIGNAL_DUMPER_VARIABLES_TRX_TS, proc->timestamp_rx&0xffffffff );

  if (rxs != fp->samples_per_tti) {
#if defined(USRP_REC_PLAY)
    exit_fun("Exiting IQ record/playback");
#else
    //exit_fun( "problem receiving samples" );
    LOG_E(PHY, "problem receiving samples");
#endif
  }
}


void tx_rf(RU_t *ru,
           int frame,
           int subframe,
           uint64_t timestamp) {
  RU_proc_t *proc = &ru->proc;
  LTE_DL_FRAME_PARMS *fp = ru->frame_parms;
  void *txp[ru->nb_tx];
  unsigned int txs;
  int i;
  T(T_ENB_PHY_OUTPUT_SIGNAL, T_INT(0), T_INT(0), T_INT(frame), T_INT(subframe),
    T_INT(0), T_BUFFER(&ru->common.txdata[0][subframe * fp->samples_per_tti], fp->samples_per_tti * 4));
  lte_subframe_t SF_type     = subframe_select(fp,subframe%10);
  lte_subframe_t prevSF_type = subframe_select(fp,(subframe+9)%10);
  //lte_subframe_t nextSF_type = subframe_select(fp,(subframe+1)%10);
  int sf_extension = 0;

  if ((SF_type == SF_DL) ||
      (SF_type == SF_S)) {
    int siglen=fp->samples_per_tti,flags=1;

    if (SF_type == SF_S) {
      int txsymb = fp->dl_symbols_in_S_subframe+(ru->is_slave==0 ? 1 : 0);
      AssertFatal(txsymb>0,"illegal txsymb %d\n",txsymb);
      /* end_of_burst_delay is used to stop TX only "after a while".
       * If we stop right after effective signal, with USRP B210 and
       * B200mini, we observe a high EVM on the S subframe (on the
       * PSS).
       * A value of 400 (for 30.72MHz) solves this issue. This is
       * the default.
       */
      siglen = (fp->ofdm_symbol_size + fp->nb_prefix_samples0)
               + (txsymb - 1) * (fp->ofdm_symbol_size + fp->nb_prefix_samples)
               + ru->end_of_burst_delay;
      flags=3; // end of burst
    }

    if (fp->frame_type == TDD &&
        SF_type == SF_DL &&
        prevSF_type == SF_UL) {
      flags = 2; // start of burst
      sf_extension = ru->sf_extension;
    }

#if defined(__x86_64) || defined(__i386__)
#ifdef __AVX2__
    sf_extension = (sf_extension)&0xfffffff8;
#else
    sf_extension = (sf_extension)&0xfffffffc;
#endif
#elif defined(__arm__)
    sf_extension = (sf_extension)&0xfffffffc;
#endif

    for (i=0; i<ru->nb_tx; i++)
      txp[i] = (void *)&ru->common.txdata[i][(subframe*fp->samples_per_tti)-sf_extension];

    /* add fail safe for late command */
    if(late_control!=STATE_BURST_NORMAL) { //stop burst
      LOG_E(PHY,"%d.%d late_control : %d\n",frame,subframe,late_control);
      switch (late_control) {
        case STATE_BURST_TERMINATE:
          flags=10; // end of burst and no time spec
          late_control=STATE_BURST_STOP_1;
          break;

        case STATE_BURST_STOP_1:
          flags=0; // no send
          late_control=STATE_BURST_STOP_2;
          return;//no send
          break;

        case STATE_BURST_STOP_2:
          flags=0; // no send
          late_control=STATE_BURST_RESTART;
          return;//no send
          break;

        case STATE_BURST_RESTART:
          flags=2; // start burst
          late_control=STATE_BURST_NORMAL;
          break;

        default:
          LOG_D(PHY,"[TXPATH] RU %d late_control %d not implemented\n",ru->idx, late_control);
          break;
      }
    }
    VCD_SIGNAL_DUMPER_DUMP_VARIABLE_BY_NAME( VCD_SIGNAL_DUMPER_VARIABLES_FRAME_NUMBER_TX0_RU, frame);
    VCD_SIGNAL_DUMPER_DUMP_VARIABLE_BY_NAME( VCD_SIGNAL_DUMPER_VARIABLES_TTI_NUMBER_TX0_RU, subframe);
    VCD_SIGNAL_DUMPER_DUMP_VARIABLE_BY_NAME( VCD_SIGNAL_DUMPER_VARIABLES_TRX_TST, (timestamp-ru->openair0_cfg.tx_sample_advance)&0xffffffff );
    VCD_SIGNAL_DUMPER_DUMP_VARIABLE_BY_NAME( VCD_SIGNAL_DUMPER_VARIABLES_TRX_WRITE_FLAGS,flags);
 
    /* add fail safe for late command end */
   VCD_SIGNAL_DUMPER_DUMP_FUNCTION_BY_NAME( VCD_SIGNAL_DUMPER_FUNCTIONS_TRX_WRITE, 1 );
    // prepare tx buffer pointers
    txs = ru->rfdevice.trx_write_func(&ru->rfdevice,
                                      timestamp+ru->ts_offset-ru->openair0_cfg.tx_sample_advance-sf_extension,
                                      txp,
                                      siglen+sf_extension,
                                      ru->nb_tx,
                                      flags);
    ru->south_out_cnt++;
    LOG_D(PHY,"south_out_cnt %d\n",ru->south_out_cnt);
    int se = dB_fixed(signal_energy(txp[0],siglen+sf_extension));

    if (SF_type == SF_S) LOG_D(PHY,"[TXPATH] RU %d tx_rf (en %d,len %d), writing to TS %llu, frame %d, unwrapped_frame %d, subframe %d\n",ru->idx, se,
                                 siglen+sf_extension, (long long unsigned int)timestamp, frame, proc->frame_tx_unwrap, subframe);

    VCD_SIGNAL_DUMPER_DUMP_FUNCTION_BY_NAME( VCD_SIGNAL_DUMPER_FUNCTIONS_TRX_WRITE, 0 );

    //    AssertFatal(txs ==  siglen+sf_extension,"TX : Timeout (sent %d/%d)\n",txs, siglen);
    if( usrp_tx_thread == 0 && (txs !=  siglen+sf_extension) && (late_control==STATE_BURST_NORMAL) ) { /* add fail safe for late command */
      late_control=STATE_BURST_TERMINATE;
      LOG_E(PHY,"TX : Timeout (sent %d/%d) state =%d\n",txs, siglen,late_control);
    }
  }
}


/*!
 * \brief The Asynchronous RX/TX FH thread of RAU/RCC/eNB/RRU.
 * This handles the RX FH for an asynchronous RRU/UE
 * \param param is a \ref L1_proc_t structure which contains the info what to process.
 * \returns a pointer to an int. The storage is not on the heap and must not be freed.
 */
static void *ru_thread_asynch_rxtx( void *param ) {
  static int ru_thread_asynch_rxtx_status;
  RU_t *ru         = (RU_t *)param;
  RU_proc_t *proc  = &ru->proc;
  int subframe=0, frame=0;
  thread_top_init("ru_thread_asynch_rxtx",1,870000,1000000,1000000);
  // wait for top-level synchronization and do one acquisition to get timestamp for setting frame/subframe
  wait_sync("ru_thread_asynch_rxtx");
  // wait for top-level synchronization and do one acquisition to get timestamp for setting frame/subframe
  LOG_I(PHY, "waiting for devices (ru_thread_asynch_rxtx)\n");
  wait_on_condition(&proc->mutex_asynch_rxtx,&proc->cond_asynch_rxtx,&proc->instance_cnt_asynch_rxtx,"thread_asynch");
  LOG_I(PHY, "devices ok (ru_thread_asynch_rxtx)\n");

  while (!oai_exit) {
    if (oai_exit) break;

    if (ru->state != RU_RUN) {
      subframe=0;
      frame=0;
      usleep(1000);
    } else {
      if (subframe==9) {
        subframe=0;
        frame++;
        frame&=1023;
      } else {
        subframe++;
      }

      LOG_D(PHY,"ru_thread_asynch_rxtx: Waiting on incoming fronthaul\n");

      // asynchronous receive from north (RRU IF4/IF5)
      if (ru->fh_north_asynch_in) {
        if (subframe_select(ru->frame_parms,subframe)!=SF_UL)
          ru->fh_north_asynch_in(ru, &frame, &subframe);
      } else
        AssertFatal(1==0,"Unknown function in ru_thread_asynch_rxtx\n");
    }
  }

  ru_thread_asynch_rxtx_status=0;
  return(&ru_thread_asynch_rxtx_status);
}


void wakeup_slaves(RU_proc_t *proc) {
  int ret;
  struct timespec wait;
  int time_ns = 5000000L;

  for (int i=0; i<proc->num_slaves; i++) {
    RU_proc_t *slave_proc = proc->slave_proc[i];
    // wake up slave FH thread
    // lock the FH mutex and make sure the thread is ready
    clock_gettime(CLOCK_REALTIME,&wait);
    wait.tv_nsec += time_ns;

    if(wait.tv_nsec >= 1000*1000*1000) {
      wait.tv_nsec -= 1000*1000*1000;
      wait.tv_sec  += 1;
    }

    AssertFatal((ret=pthread_mutex_timedlock(&slave_proc->mutex_FH,&wait))==0,"ERROR pthread_mutex_lock for RU %d slave %d (IC %d)\n",proc->ru->idx,slave_proc->ru->idx,slave_proc->instance_cnt_FH);
    int cnt_slave            = ++slave_proc->instance_cnt_FH;
    slave_proc->frame_rx     = proc->frame_rx;
    slave_proc->tti_rx  = proc->tti_rx;
    slave_proc->timestamp_rx = proc->timestamp_rx;
    slave_proc->timestamp_tx = proc->timestamp_tx;
    AssertFatal((ret=pthread_mutex_unlock( &slave_proc->mutex_FH ))==0,"mutex_unlock returns %d\n",ret);

    if (cnt_slave == 0) {
      // the thread was presumably waiting where it should and can now be woken up
      if (pthread_cond_signal(&slave_proc->cond_FH) != 0) {
        LOG_E( PHY, "ERROR pthread_cond_signal for RU %d, slave RU %d\n",proc->ru->idx,slave_proc->ru->idx);
        exit_fun( "ERROR pthread_cond_signal" );
        break;
      }
    } else {
      LOG_W( PHY,"[RU] Frame %d, slave %d thread busy!! (cnt_FH %i)\n",slave_proc->frame_rx,slave_proc->ru->idx, cnt_slave);
      exit_fun( "FH thread busy" );
      break;
    }
  }
}


/*!
 * \brief The prach receive thread of RU.
 * \param param is a \ref RU_proc_t structure which contains the info what to process.
 * \returns a pointer to an int. The storage is not on the heap and must not be freed.
 */
void *ru_thread_prach( void *param ) {
  static int ru_thread_prach_status;
  RU_t *ru        = (RU_t *)param;
  RU_proc_t *proc = (RU_proc_t *)&ru->proc;
  // set default return value
  ru_thread_prach_status = 0;
  thread_top_init("ru_thread_prach",1,500000,1000000,20000000);
  //wait_sync("ru_thread_prach");

  while (*ru->ru_mask>0 && ru->function!=eNodeB_3GPP) {
    usleep(1e6);
    LOG_D(PHY,"%s() RACH waiting for RU to be configured\n", __FUNCTION__);
  }

  LOG_I(PHY,"%s() RU configured - RACH processing thread running\n", __FUNCTION__);

  while (!oai_exit) {
    if (wait_on_condition(&proc->mutex_prach,&proc->cond_prach,&proc->instance_cnt_prach,"ru_prach_thread") < 0) break;

    if (oai_exit) break;

    VCD_SIGNAL_DUMPER_DUMP_FUNCTION_BY_NAME( VCD_SIGNAL_DUMPER_FUNCTIONS_PHY_RU_PRACH_RX, 1 );

    if (ru->eNB_list[0]) {
      prach_procedures(
        ru->eNB_list[0],0
      );
    } else {
      rx_prach(NULL,
               ru,
               NULL,
               NULL,
               NULL,
               NULL,
               proc->frame_prach,
               0,0
              );
    }

    VCD_SIGNAL_DUMPER_DUMP_FUNCTION_BY_NAME( VCD_SIGNAL_DUMPER_FUNCTIONS_PHY_RU_PRACH_RX, 0 );

    if (release_thread(&proc->mutex_prach,&proc->instance_cnt_prach,"ru_prach_thread") < 0) break;
  }

  LOG_I(PHY, "Exiting RU thread PRACH\n");
  ru_thread_prach_status = 0;
  return &ru_thread_prach_status;
}


void *ru_thread_prach_br( void *param ) {
  static int ru_thread_prach_status;
  RU_t *ru        = (RU_t *)param;
  RU_proc_t *proc = (RU_proc_t *)&ru->proc;
  // set default return value
  ru_thread_prach_status = 0;
  thread_top_init("ru_thread_prach_br",1,500000,1000000,20000000);
  //wait_sync("ru_thread_prach_br");

  while (!oai_exit) {
    if (wait_on_condition(&proc->mutex_prach_br,&proc->cond_prach_br,&proc->instance_cnt_prach_br,"ru_prach_thread_br") < 0) break;

    if (oai_exit) break;

    rx_prach(NULL,
             ru,
             NULL,
             NULL,
             NULL,
             NULL,
             proc->frame_prach_br,
             0,
             1);

    if (release_thread(&proc->mutex_prach_br,&proc->instance_cnt_prach_br,"ru_prach_thread_br") < 0) break;
  }

  LOG_I(PHY, "Exiting RU thread PRACH BR\n");
  ru_thread_prach_status = 0;
  return &ru_thread_prach_status;
}


int wakeup_synch(RU_t *ru) {
  int ret;
  struct timespec wait;
  int time_ns = 5000000L;
  // wake up synch thread
  // lock the synch mutex and make sure the thread is readif (pthread_mutex_timedlock(&ru->proc.mutex_synch,&wait) != 0) {
  clock_gettime(CLOCK_REALTIME,&wait);
  wait.tv_nsec += time_ns;

  if(wait.tv_nsec >= 1000*1000*1000) {
    wait.tv_nsec -= 1000*1000*1000;
    wait.tv_sec  += 1;
  }

  AssertFatal((ret=pthread_mutex_timedlock(&ru->proc.mutex_synch,&wait)) == 0,"[RU] ERROR pthread_mutex_lock for RU synch thread (IC %d)\n", ru->proc.instance_cnt_synch );
  ++ru->proc.instance_cnt_synch;

  // the thread can now be woken up
  if (pthread_cond_signal(&ru->proc.cond_synch) != 0) {
    LOG_E( PHY, "[RU] ERROR pthread_cond_signal for RU synch thread\n");
    exit_fun( "ERROR pthread_cond_signal" );
    return(-1);
  }

  AssertFatal((ret=pthread_mutex_unlock( &ru->proc.mutex_synch ))==0,"mutex_unlock returns %d\n",ret);
  return(0);
}


void do_ru_synch(RU_t *ru) {
  LTE_DL_FRAME_PARMS *fp  = ru->frame_parms;
  RU_proc_t *proc         = &ru->proc;
  int rxs, ic, ret, i;
  void *rxp[2],*rxp2[2];
  int32_t dummy_rx[ru->nb_rx][fp->samples_per_tti] __attribute__((aligned(32)));

  // initialize the synchronization buffer to the common_vars.rxdata
  for (int i=0; i<ru->nb_rx; i++)
    rxp[i] = &ru->common.rxdata[i][0];

  double temp_freq1 = ru->rfdevice.openair0_cfg->rx_freq[0];

  for (i=0; i<4; i++) {
    ru->rfdevice.openair0_cfg->rx_freq[i] = ru->rfdevice.openair0_cfg->tx_freq[i];
    ru->rfdevice.openair0_cfg->tx_freq[i] = temp_freq1;
  }

  ru->rfdevice.trx_set_freq_func(&ru->rfdevice,ru->rfdevice.openair0_cfg,0);

  while ((ru->in_synch ==0)&&(!oai_exit)) {
    // read in frame
    rxs = ru->rfdevice.trx_read_func(&ru->rfdevice,
                                     &(proc->timestamp_rx),
                                     rxp,
                                     fp->samples_per_tti*10,
                                     ru->nb_rx);

    if (rxs != fp->samples_per_tti*10) LOG_E(PHY,"requested %d samples, got %d\n",fp->samples_per_tti*10,rxs);

    // wakeup synchronization processing thread
    wakeup_synch(ru);
    ic=0;

    while ((ic>=0)&&(!oai_exit)) {
      // continuously read in frames, 1ms at a time,
      // until we are done with the synchronization procedure
      for (i=0; i<ru->nb_rx; i++)
        rxp2[i] = (void *)&dummy_rx[i][0];

      for (i=0; i<10; i++)
        rxs = ru->rfdevice.trx_read_func(&ru->rfdevice,
                                         &(proc->timestamp_rx),
                                         rxp2,
                                         fp->samples_per_tti,
                                         ru->nb_rx);

      AssertFatal((ret=pthread_mutex_lock(&ru->proc.mutex_synch))==0,"mutex_lock returns %d\n",ret);
      ic = ru->proc.instance_cnt_synch;
      AssertFatal((ret=pthread_mutex_unlock(&ru->proc.mutex_synch))==0,"mutex_unlock returns %d\n",ret);
    } // ic>=0
  } // in_synch==0

  // read in rx_offset samples
  LOG_I(PHY,"Resynchronizing by %d samples\n",ru->rx_offset);
  rxs = ru->rfdevice.trx_read_func(&ru->rfdevice,
                                   &(proc->timestamp_rx),
                                   rxp,
                                   ru->rx_offset,
                                   ru->nb_rx);
  // Verification of synchronization procedure
  ru->state = RU_CHECK_SYNC;
  LOG_I(PHY,"Exiting synch routine\n");
}


int check_sync(RU_t *ru, RU_t *ru_master, int subframe) {
  if (fabs(ru_master->proc.t[subframe].tv_nsec - ru->proc.t[subframe].tv_nsec) > 500000)
    return 0;

  return 1;
}


void wakeup_L1s(RU_t *ru) {
  PHY_VARS_eNB **eNB_list = ru->eNB_list;
  PHY_VARS_eNB *eNB       = eNB_list[0];
  L1_proc_t *proc         = &eNB->proc;
  struct timespec t;
  LOG_I(PHY, "wakeup_L1s (num %d) for RU %d (%d.%d) ru->eNB_top:%p\n", ru->num_eNB, ru->idx, ru->proc.frame_rx, ru->proc.tti_rx, ru->eNB_top);
  char string[20];
  sprintf(string, "Incoming RU %d", ru->idx);

  // call eNB function directly
  VCD_SIGNAL_DUMPER_DUMP_VARIABLE_BY_NAME(VCD_SIGNAL_DUMPER_VARIABLES_FRAME_NUMBER_WAKEUP_L1S_RU+ru->idx, ru->proc.frame_rx);
  VCD_SIGNAL_DUMPER_DUMP_VARIABLE_BY_NAME(VCD_SIGNAL_DUMPER_VARIABLES_SUBFRAME_NUMBER_WAKEUP_L1S_RU+ru->idx, ru->proc.tti_rx);
  AssertFatal(0==pthread_mutex_lock(&proc->mutex_RU),"");
  VCD_SIGNAL_DUMPER_DUMP_FUNCTION_BY_NAME(VCD_SIGNAL_DUMPER_FUNCTIONS_LOCK_MUTEX_RU+ru->idx, 1);
  //LOG_I(PHY,"wakeup_L1s: Frame %d, Subframe %d: RU %d done (wait_cnt %d),RU_mask[%d] %x\n",
  //          ru->proc.frame_rx,ru->proc.tti_rx,ru->idx,ru->wait_cnt,ru->proc.tti_rx,proc->RU_mask[ru->proc.tti_rx]);
  //VCD_SIGNAL_DUMPER_DUMP_VARIABLE_BY_NAME(VCD_SIGNAL_DUMPER_VARIABLES_FRAME_NUMBER_WAKEUP_L1S_RU+ru->idx, ru->proc.frame_rx);
  //VCD_SIGNAL_DUMPER_DUMP_VARIABLE_BY_NAME(VCD_SIGNAL_DUMPER_VARIABLES_SUBFRAME_NUMBER_WAKEUP_L1S_RU+ru->idx, ru->proc.tti_rx);
  clock_gettime(CLOCK_MONOTONIC, &ru->proc.t[ru->proc.tti_rx]);

  if (proc->RU_mask[ru->proc.tti_rx] == 0) {
    //clock_gettime(CLOCK_MONOTONIC,&proc->t[ru->proc.tti_rx]);
    proc->t[ru->proc.tti_rx] = ru->proc.t[ru->proc.tti_rx];
    //start_meas(&proc->ru_arrival_time);
    LOG_D(PHY,"RU %d starting timer for frame %d subframe %d\n", ru->idx, ru->proc.frame_rx, ru->proc.tti_rx);
  }

  for (int i=0; i<eNB->num_RU; i++) {
    if (eNB->RU_list[i]->wait_cnt==1 && ru->proc.tti_rx!=9) eNB->RU_list[i]->wait_cnt=0;

    LOG_I(PHY,"RU %d has frame %d and subframe %d, state %s\n",
          eNB->RU_list[i]->idx, eNB->RU_list[i]->proc.frame_rx, eNB->RU_list[i]->proc.tti_rx, ru_states[eNB->RU_list[i]->state]);

    if (ru == eNB->RU_list[i] && eNB->RU_list[i]->wait_cnt == 0) {
      //AssertFatal((proc->RU_mask&(1<<i)) == 0, "eNB %d frame %d, subframe %d : previous information from RU %d (num_RU %d,mask %x) has not been served yet!\n", eNB->Mod_id,ru->proc.frame_rx,ru->proc.tti_rx,ru->idx,eNB->num_RU,proc->RU_mask);
      proc->RU_mask[ru->proc.tti_rx] |= (1<<i);
    } else if (eNB->RU_list[i]->state == RU_SYNC ||(eNB->RU_list[i]->is_slave==1 && eNB->RU_list[i]->wait_cnt>0 && ru!=eNB->RU_list[i] /*&& ru->is_slave==0*/) ) {
      proc->RU_mask[ru->proc.tti_rx] |= (1<<i);
    }

    //LOG_I(PHY,"RU %d, RU_mask[%d] %d, i %d, frame %d, slave %d, ru->cnt %d, i->cnt %d\n",ru->idx,ru->proc.tti_rx,proc->RU_mask[ru->proc.tti_rx],i,ru->proc.frame_rx,ru->is_slave,ru->wait_cnt,eNB->RU_list[i]->wait_cnt);
    VCD_SIGNAL_DUMPER_DUMP_VARIABLE_BY_NAME(VCD_SIGNAL_DUMPER_VARIABLES_MASK_RU, proc->RU_mask[ru->proc.tti_rx]);

    if (ru->is_slave == 0 && ( (proc->RU_mask[ru->proc.tti_rx]&(1<<i)) == 1 ) && eNB->RU_list[i]->state == RU_RUN) { //This is master & the RRU has already been received
      if (check_sync(eNB->RU_list[i],eNB->RU_list[0],ru->proc.tti_rx) == 0)
        LOG_E(PHY,"RU %d is not SYNC, subframe %d, time  %f this is master\n",
              eNB->RU_list[i]->idx, ru->proc.tti_rx, fabs(eNB->RU_list[i]->proc.t[ru->proc.tti_rx].tv_nsec - eNB->RU_list[0]->proc.t[ru->proc.tti_rx].tv_nsec));
    } else if (ru->is_slave == 1 && ru->state == RU_RUN && ( (proc->RU_mask[ru->proc.tti_rx]&(1<<0)) == 1)) { // master already received. TODO: we assume that RU0 is master.
      if (check_sync(ru,eNB->RU_list[0],ru->proc.tti_rx) == 0)
        LOG_E(PHY,"RU %d is not SYNC time, subframe %d, time  %f\n",
              ru->idx, ru->proc.tti_rx, fabs(ru->proc.t[ru->proc.tti_rx].tv_nsec - eNB->RU_list[0]->proc.t[ru->proc.tti_rx].tv_nsec));
    }
  }

  //clock_gettime(CLOCK_MONOTONIC,&t);
  //LOG_I(PHY,"RU mask is now %x, time is %lu\n",proc->RU_mask[ru->proc.tti_rx], t.tv_nsec - proc->t[ru->proc.tti_rx].tv_nsec);

  if (proc->RU_mask[ru->proc.tti_rx] == (1<<eNB->num_RU)-1) { // all RUs have provided their information so continue on and wakeup eNB top
    LOG_D(PHY,"ru_mask is %d \n ", proc->RU_mask[ru->proc.tti_rx]);
    LOG_D(PHY,"the number of RU is %d, the current ru is RU %d \n ", (1<<eNB->num_RU)-1, ru->idx);
    LOG_D(PHY,"ru->proc.tti_rx is %d \n", ru->proc.tti_rx);
    LOG_D(PHY,"Resetting mask frame %d, subframe %d, this is RU %d\n", ru->proc.frame_rx, ru->proc.tti_rx, ru->idx);
    proc->RU_mask[ru->proc.tti_rx] = 0;
    VCD_SIGNAL_DUMPER_DUMP_VARIABLE_BY_NAME(VCD_SIGNAL_DUMPER_VARIABLES_MASK_RU, proc->RU_mask[ru->proc.tti_rx]);
    clock_gettime(CLOCK_MONOTONIC,&t);
    //stop_meas(&proc->ru_arrival_time);
    /*AssertFatal(t.tv_nsec < proc->t[ru->proc.tti_rx].tv_nsec+5000000, "Time difference for subframe %d (Frame %d) => %lu > 5ms, this is RU %d\n",
                  ru->proc.tti_rx, ru->proc.frame_rx, t.tv_nsec - proc->t[ru->proc.tti_rx].tv_nsec, ru->idx);*/
    //VCD_SIGNAL_DUMPER_DUMP_VARIABLE_BY_NAME(VCD_SIGNAL_DUMPER_VARIABLES_FRAME_NUMBER_WAKEUP_L1S_RU+ru->idx, ru->proc.frame_rx);
    //VCD_SIGNAL_DUMPER_DUMP_VARIABLE_BY_NAME(VCD_SIGNAL_DUMPER_VARIABLES_SUBFRAME_NUMBER_WAKEUP_L1S_RU+ru->idx, ru->proc.tti_rx);
    AssertFatal(0==pthread_mutex_unlock(&proc->mutex_RU),"");
    VCD_SIGNAL_DUMPER_DUMP_FUNCTION_BY_NAME( VCD_SIGNAL_DUMPER_FUNCTIONS_LOCK_MUTEX_RU+ru->idx, 0 );
    // unlock RUs that are waiting for eNB processing to be completed
    LOG_D(PHY,"RU %d wakeup eNB top for subframe %d\n", ru->idx, ru->proc.tti_rx);

    if (ru->wait_cnt == 0) {
      if (ru->num_eNB==1 && ru->eNB_top!=0 && get_thread_parallel_conf() == PARALLEL_SINGLE_THREAD) {
        LOG_D(PHY,"RU %d Call eNB_top\n", ru->idx);
        ru->eNB_top(eNB_list[0], proc->frame_rx, proc->subframe_rx, string, ru);
      } else {
        for (int i=0; i<ru->num_eNB; i++) {
          LOG_D(PHY,"ru->wakeup_rxtx:%p\n", ru->wakeup_rxtx);
          eNB_list[i]->proc.ru_proc = &ru->proc;

          if (ru->wakeup_rxtx!=0 && ru->wakeup_rxtx(eNB_list[i],ru) < 0) LOG_E(PHY,"could not wakeup eNB rxtx process for subframe %d\n", ru->proc.tti_rx);
        }
      }
    }

    /*
      AssertFatal(0==pthread_mutex_lock(&ruproc->mutex_eNBs),"");
      LOG_D(PHY,"RU %d sending signal to unlock waiting ru_threads\n", ru->idx);
      AssertFatal(0==pthread_cond_broadcast(&ruproc->cond_eNBs),"");
      if (ruproc->instance_cnt_eNBs==-1) ruproc->instance_cnt_eNBs++;
      AssertFatal(0==pthread_mutex_unlock(&ruproc->mutex_eNBs),"");
    */
  } else { // not all RUs have provided their information
    AssertFatal(0==pthread_mutex_unlock(&proc->mutex_RU),"");
    VCD_SIGNAL_DUMPER_DUMP_FUNCTION_BY_NAME( VCD_SIGNAL_DUMPER_FUNCTIONS_LOCK_MUTEX_RU+ru->idx, 0 );
  }

  //      pthread_mutex_unlock(&proc->mutex_RU);
  //      LOG_D(PHY,"wakeup eNB top for for subframe %d\n", ru->proc.tti_rx);
  //      ru->eNB_top(eNB_list[0],ru->proc.frame_rx,ru->proc.tti_rx,string);
  ru->proc.emulate_rf_busy = 0;
}


void wakeup_prach_ru(RU_t *ru) {
  struct timespec wait;
  int time_ns = 5000000L, ret;
  clock_gettime(CLOCK_REALTIME,&wait);
  wait.tv_nsec += time_ns;

  if(wait.tv_nsec >= 1000*1000*1000) {
    wait.tv_nsec -= 1000*1000*1000;
    wait.tv_sec  += 1;
  }

  AssertFatal((ret=pthread_mutex_timedlock(&ru->proc.mutex_prach,&wait)) == 0,"[RU] ERROR pthread_mutex_lock for RU prach thread (IC %d)\n", ru->proc.instance_cnt_prach);

  if (ru->proc.instance_cnt_prach==-1) {
    ++ru->proc.instance_cnt_prach;
    ru->proc.frame_prach    = ru->proc.frame_rx;
    ru->proc.subframe_prach = ru->proc.tti_rx;

    // DJP - think prach_procedures() is looking at eNB frame_prach
    if (ru->eNB_list[0]) {
      ru->eNB_list[0]->proc.frame_prach = ru->proc.frame_rx;
      ru->eNB_list[0]->proc.subframe_prach = ru->proc.tti_rx;
    }

    LOG_D(PHY,"RU %d: waking up PRACH thread\n",ru->idx);
    // the thread can now be woken up
    AssertFatal(pthread_cond_signal(&ru->proc.cond_prach) == 0, "ERROR pthread_cond_signal for RU prach thread\n");
  } else LOG_W(PHY,"RU prach thread busy, skipping\n");

  AssertFatal((ret=pthread_mutex_unlock( &ru->proc.mutex_prach ))==0,"mutex_unlock returns %d\n",ret);
}


void wakeup_prach_ru_br(RU_t *ru) {
  struct timespec wait;
  int time_ns = 5000000L, ret;
  clock_gettime(CLOCK_REALTIME,&wait);
  wait.tv_nsec += time_ns;

  if(wait.tv_nsec >= 1000*1000*1000) {
    wait.tv_nsec -= 1000*1000*1000;
    wait.tv_sec  += 1;
  }

  AssertFatal((ret=pthread_mutex_timedlock(&ru->proc.mutex_prach_br,&wait))==0,"[RU] ERROR pthread_mutex_lock for RU prach thread BR (IC %d)\n", ru->proc.instance_cnt_prach_br);

  if (ru->proc.instance_cnt_prach_br==-1) {
    ++ru->proc.instance_cnt_prach_br;
    ru->proc.frame_prach_br    = ru->proc.frame_rx;
    ru->proc.subframe_prach_br = ru->proc.tti_rx;
    LOG_D(PHY,"RU %d: waking up PRACH thread\n",ru->idx);
    // the thread can now be woken up
    AssertFatal(pthread_cond_signal(&ru->proc.cond_prach_br) == 0, "ERROR pthread_cond_signal for RU prach thread BR\n");
  } else LOG_W(PHY,"RU prach thread busy, skipping\n");

  AssertFatal((ret=pthread_mutex_unlock( &ru->proc.mutex_prach_br ))==0,"mutex_unlock returns %d\n",ret);
}


// this is for RU with local RF unit
void fill_rf_config(RU_t *ru,
                    char *rf_config_file) {
  LTE_DL_FRAME_PARMS *fp   = ru->frame_parms;
  openair0_config_t *cfg   = &ru->openair0_cfg;
  //LOG_I(PHY,"////////////////numerology in config = %d\n",numerology);
  int numerology = get_softmodem_params()->numerology;

  if(fp->N_RB_DL == 100) {
    if(ru->numerology == 0) {
      if (fp->threequarter_fs) {
        cfg->sample_rate=23.04e6;
        cfg->samples_per_frame = 230400;
        cfg->tx_bw = 10e6;
        cfg->rx_bw = 10e6;
      } else {
        cfg->sample_rate=30.72e6;
        cfg->samples_per_frame = 307200;
        cfg->tx_bw = 10e6;
        cfg->rx_bw = 10e6;
      }
    } else if(ru->numerology == 1) {
      cfg->sample_rate=61.44e6;
      cfg->samples_per_frame = 307200;
      cfg->tx_bw = 20e6;
      cfg->rx_bw = 20e6;
    } else if(ru->numerology == 2) {
      cfg->sample_rate=122.88e6;
      cfg->samples_per_frame = 307200;
      cfg->tx_bw = 40e6;
      cfg->rx_bw = 40e6;
    } else {
      LOG_I(PHY,"Wrong input for numerology %d\n setting to 20MHz normal CP configuration",numerology);
      cfg->sample_rate=30.72e6;
      cfg->samples_per_frame = 307200;
      cfg->tx_bw = 10e6;
      cfg->rx_bw = 10e6;
    }
  } else if(fp->N_RB_DL == 50) {
    cfg->sample_rate=15.36e6;
    cfg->samples_per_frame = 153600;
    cfg->tx_bw = 5e6;
    cfg->rx_bw = 5e6;
  } else if (fp->N_RB_DL == 25) {
    cfg->sample_rate=7.68e6;
    cfg->samples_per_frame = 76800;
    cfg->tx_bw = 2.5e6;
    cfg->rx_bw = 2.5e6;
  } else if (fp->N_RB_DL == 6) {
    cfg->sample_rate=1.92e6;
    cfg->samples_per_frame = 19200;
    cfg->tx_bw = 1.5e6;
    cfg->rx_bw = 1.5e6;
  } else AssertFatal(1==0,"Unknown N_RB_DL %d\n",fp->N_RB_DL);

  if (fp->frame_type==TDD)
    cfg->duplex_mode = duplex_mode_TDD;
  else //FDD
    cfg->duplex_mode = duplex_mode_FDD;

  cfg->Mod_id = 0;
  cfg->num_rb_dl=fp->N_RB_DL;
  cfg->tx_num_channels=ru->nb_tx;
  cfg->rx_num_channels=ru->nb_rx;

  for (int i=0; i<ru->nb_tx; i++) {
    cfg->tx_freq[i] = (double)fp->dl_CarrierFreq;
    cfg->rx_freq[i] = (double)fp->ul_CarrierFreq;
    cfg->tx_gain[i] = (double)ru->att_tx;
    cfg->rx_gain[i] = ru->max_rxgain-(double)ru->att_rx;
    cfg->configFilename = rf_config_file;
    LOG_I(PHY,"channel %d, Setting tx_gain offset %f, rx_gain offset %f, tx_freq %f, rx_freq %f\n",
           i, cfg->tx_gain[i],
           cfg->rx_gain[i],
           cfg->tx_freq[i],
           cfg->rx_freq[i]);
  }
}


/* this function maps the RU tx and rx buffers to the available rf chains.
   Each rf chain is is addressed by the card number and the chain on the card. The
   rf_map specifies for each antenna port, on which rf chain the mapping should start. Multiple
   antennas are mapped to successive RF chains on the same card. */
int setup_RU_buffers(RU_t *ru) {
  int i,j;
  int card,ant;
  //uint16_t N_TA_offset = 0;
  LTE_DL_FRAME_PARMS *frame_parms;

  if (ru) {
    frame_parms = ru->frame_parms;
    LOG_I(PHY,"setup_RU_buffers: frame_parms = %p\n",frame_parms);
  } else {
    LOG_I(PHY,"RU not initialized (NULL pointer)\n");
    return(-1);
  }

  if (frame_parms->frame_type == TDD) {
    if      (frame_parms->N_RB_DL == 100) ru->N_TA_offset = 624;
    else if (frame_parms->N_RB_DL == 50)  ru->N_TA_offset = 624/2;
    else if (frame_parms->N_RB_DL == 25)  ru->N_TA_offset = 624/4;

    if(ru->basicsim)
      /* this is required for the basic simulator in TDD mode
       * TODO: find a proper cleaner solution
       */
      ru->N_TA_offset = 0;

    if      (frame_parms->N_RB_DL == 100) /* no scaling to do */;
    else if (frame_parms->N_RB_DL == 50) {
      ru->sf_extension       /= 2;
      ru->end_of_burst_delay /= 2;
    } else if (frame_parms->N_RB_DL == 25) {
      ru->sf_extension       /= 4;
      ru->end_of_burst_delay /= 4;
    } else {
      LOG_I(PHY,"not handled, todo\n");
      exit(1);
    }
  } else {
    ru->N_TA_offset = 0;
    ru->sf_extension = 0;
    ru->end_of_burst_delay = 0;
  }

  if (ru->openair0_cfg.mmapped_dma == 1) {
    // replace RX signal buffers with mmaped HW versions
    for (i=0; i<ru->nb_rx; i++) {
      card = i/4;
      ant = i%4;
      LOG_I(PHY,"Mapping RU id %d, rx_ant %d, on card %d, chain %d\n",ru->idx,i,ru->rf_map.card+card, ru->rf_map.chain+ant);
      free(ru->common.rxdata[i]);
      ru->common.rxdata[i] = ru->openair0_cfg.rxbase[ru->rf_map.chain+ant];
      LOG_I(PHY,"rxdata[%d] @ %p\n",i,ru->common.rxdata[i]);

      for (j=0; j<16; j++) {
        LOG_I(PHY,"rxbuffer %d: %x\n",j,ru->common.rxdata[i][j]);
        ru->common.rxdata[i][j] = 16-j;
      }
    }

    for (i=0; i<ru->nb_tx; i++) {
      card = i/4;
      ant = i%4;
      LOG_I(PHY,"Mapping RU id %d, tx_ant %d, on card %d, chain %d\n",ru->idx,i,ru->rf_map.card+card, ru->rf_map.chain+ant);
      free(ru->common.txdata[i]);
      ru->common.txdata[i] = ru->openair0_cfg.txbase[ru->rf_map.chain+ant];
      LOG_I(PHY,"txdata[%d] @ %p\n",i,ru->common.txdata[i]);

      for (j=0; j<16; j++) {
        LOG_I(PHY,"txbuffer %d: %x\n",j,ru->common.txdata[i][j]);
        ru->common.txdata[i][j] = 16-j;
      }
    }
  } else { // not memory-mapped DMA
    //nothing to do, everything already allocated in lte_init
  }

  return(0);
}


static void *ru_stats_thread(void *param) {
  RU_t *ru = (RU_t *)param;
  wait_sync("ru_stats_thread");

  while (!oai_exit) {
    sleep(1);

    if (opp_enabled) {
      if (ru->feprx) print_meas(&ru->ofdm_demod_stats,"feprx",NULL,NULL);

      if (ru->feptx_ofdm) print_meas(&ru->ofdm_mod_stats,"feptx_ofdm",NULL,NULL);

      if (ru->fh_north_asynch_in) print_meas(&ru->rx_fhaul,"rx_fhaul",NULL,NULL);

      if (ru->fh_north_out) {
        print_meas(&ru->tx_fhaul,"tx_fhaul",NULL,NULL);
        print_meas(&ru->compression,"compression",NULL,NULL);
        print_meas(&ru->transport,"transport",NULL,NULL);
        LOG_I(PHY,"ru->north_out_cnt = %d\n",ru->north_out_cnt);
      }

      if (ru->fh_south_out) LOG_I(PHY,"ru->south_out_cnt = %d\n",ru->south_out_cnt);

      if (ru->fh_north_asynch_in) LOG_I(PHY,"ru->north_in_cnt = %d\n",ru->north_in_cnt);
    }
  }

  return(NULL);
}

#ifdef PHY_TX_THREAD
  int first_phy_tx = 1;
  volatile int16_t phy_tx_txdataF_end;
  volatile int16_t phy_tx_end;
#endif


static void *ru_thread_tx( void *param ) {
  RU_t *ru         = (RU_t *)param;
  RU_proc_t *proc  = &ru->proc;
  LTE_DL_FRAME_PARMS *fp = ru->frame_parms;
  PHY_VARS_eNB *eNB;
  L1_proc_t *eNB_proc;
  L1_rxtx_proc_t *L1_proc;
  cpu_set_t cpuset;
  CPU_ZERO(&cpuset);
  char filename[256];
  thread_top_init("ru_thread_tx",1,400000,500000,500000);
  //CPU_SET(5, &cpuset);
  //pthread_setaffinity_np(pthread_self(), sizeof(cpu_set_t), &cpuset);
  //wait_sync("ru_thread_tx");
  wait_on_condition(&proc->mutex_FH1,&proc->cond_FH1,&proc->instance_cnt_FH1,"ru_thread_tx");
  int ret;

  while (!oai_exit) {
    VCD_SIGNAL_DUMPER_DUMP_VARIABLE_BY_NAME(VCD_SIGNAL_DUMPER_VARIABLES_CPUID_RU_THREAD_TX,sched_getcpu());

    if (oai_exit) break;

    LOG_D(PHY,"ru_thread_tx (ru %d): Waiting for TX processing\n",ru->idx);
    // wait until eNBs are finished subframe RX n and TX n+4
    wait_on_condition(&proc->mutex_eNBs,&proc->cond_eNBs,&proc->instance_cnt_eNBs,"ru_thread_tx");
    ret = pthread_mutex_lock(&proc->mutex_eNBs);
    AssertFatal(ret == 0,"mutex_lock return %d\n",ret);
    int frame_tx=proc->frame_tx;
    int tti_tx  =proc->tti_tx;
    uint64_t timestamp_tx = proc->timestamp_tx;
    ret = pthread_mutex_unlock(&proc->mutex_eNBs);
    AssertFatal(ret == 0,"mutex_lock returns %d\n",ret);


    if (oai_exit) break;

    // do TX front-end processing if needed (precoding and/or IDFTs)
    if (ru->feptx_prec) ru->feptx_prec(ru,frame_tx,tti_tx);

    // do OFDM if needed
    if ((ru->fh_north_asynch_in == NULL) && (ru->feptx_ofdm)) ru->feptx_ofdm(ru,frame_tx,tti_tx);

    if(!(ru->emulate_rf)) { //if(!emulate_rf){
      // do outgoing fronthaul (south) if needed
      if ((ru->fh_north_asynch_in == NULL) && (ru->fh_south_out)) ru->fh_south_out(ru,frame_tx,tti_tx,timestamp_tx);

      if (ru->fh_north_out) ru->fh_north_out(ru);
    } else {
      for (int i=0; i<ru->nb_tx; i++) {
        if(frame_tx == 2) {
          sprintf(filename,"txdataF%d_frame%d_sf%d.m",i,frame_tx,tti_tx);
          LOG_M(filename,"txdataF_frame",ru->common.txdataF_BF[i],fp->symbols_per_tti*fp->ofdm_symbol_size, 1, 1);
        }

        if(frame_tx == 2 && tti_tx==0) {
          sprintf(filename,"txdata%d_frame%d.m",i,frame_tx);
          LOG_M(filename,"txdata_frame",ru->common.txdata[i],fp->samples_per_tti*10, 1, 1);
        }
      }
    }

    LOG_D(PHY,"ru_thread_tx: releasing RU TX in %d.%d\n", frame_tx, tti_tx);
    release_thread(&proc->mutex_eNBs,&proc->instance_cnt_eNBs,"ru_thread_tx");

    for(int i = 0; i<ru->num_eNB; i++) {
      eNB       = ru->eNB_list[i];
      eNB_proc  = &eNB->proc;
      L1_proc   = (get_thread_parallel_conf() == PARALLEL_RU_L1_TRX_SPLIT)? &eNB_proc->L1_proc_tx : &eNB_proc->L1_proc;
      AssertFatal((ret=pthread_mutex_lock(&eNB_proc->mutex_RU_tx))==0,"mutex_lock returns %d\n",ret);

      for (int j=0; j<eNB->num_RU; j++) {
        if (ru == eNB->RU_list[j]) {
          if ((eNB_proc->RU_mask_tx&(1<<j)) > 0)
            LOG_E(PHY,"eNB %d frame %d, subframe %d : previous information from RU tx %d (num_RU %d,mask %x) has not been served yet!\n",
                  eNB->Mod_id,eNB_proc->frame_rx,eNB_proc->subframe_rx,ru->idx,eNB->num_RU,eNB_proc->RU_mask_tx);

          eNB_proc->RU_mask_tx |= (1<<j);
        } else if (eNB->RU_list[j]->state==RU_SYNC ||(eNB->RU_list[j]->is_slave==1 && eNB->RU_list[j]->wait_cnt>0 && ru!=eNB->RU_list[j])) {
          eNB_proc->RU_mask_tx |= (1<<j);
        }

        VCD_SIGNAL_DUMPER_DUMP_VARIABLE_BY_NAME(VCD_SIGNAL_DUMPER_VARIABLES_MASK_TX_RU, eNB_proc->RU_mask_tx);
      }

      if (eNB_proc->RU_mask_tx != (1<<eNB->num_RU)-1) {  // not all RUs have provided their information so return
        //LOG_I(PHY,"Not all RUs have provided their info (mask = %d), RU %d, num_RUs %d\n", eNB_proc->RU_mask_tx,ru->idx,eNB->num_RU);
        AssertFatal((ret=pthread_mutex_unlock(&eNB_proc->mutex_RU_tx))==0,"mutex_unlock returns %d\n",ret);
      } else { // all RUs TX are finished so send the ready signal to eNB processing
        eNB_proc->RU_mask_tx = 0;
        VCD_SIGNAL_DUMPER_DUMP_VARIABLE_BY_NAME(VCD_SIGNAL_DUMPER_VARIABLES_MASK_TX_RU, eNB_proc->RU_mask_tx);
        AssertFatal((ret=pthread_mutex_unlock(&eNB_proc->mutex_RU_tx))==0,"mutex_unlock returns %d\n",ret);
        AssertFatal((ret=pthread_mutex_lock( &L1_proc->mutex_RUs))==0,"mutex_lock returns %d\n",ret);
        L1_proc->instance_cnt_RUs = 0;
        LOG_D(PHY,"ru_thread_tx: Signaling RU TX done in %d.%d\n", frame_tx, tti_tx);
        // the thread can now be woken up
        LOG_D(PHY,"ru_thread_tx: clearing mask and Waking up L1 thread\n");

        if (pthread_cond_signal(&L1_proc->cond_RUs) != 0) {
          LOG_E( PHY, "[eNB] ERROR pthread_cond_signal for eNB TXnp4 thread\n");
          exit_fun( "ERROR pthread_cond_signal" );
        }

        AssertFatal((ret=pthread_mutex_unlock( &L1_proc->mutex_RUs))==0,"mutex_unlock returns %d\n",ret);
      }
    }

    //LOG_I(PHY,"ru_thread_tx: Frame %d, Subframe %d: RU %d done (wait_cnt %d),RU_mask_tx %d\n",
    //eNB_proc->frame_rx,eNB_proc->subframe_rx,ru->idx,ru->wait_cnt,eNB_proc->RU_mask_tx);
  }

  release_thread(&proc->mutex_FH1,&proc->instance_cnt_FH1,"ru_thread_tx");
  return 0;
}


static void *ru_thread( void *param ) {
  RU_t *ru         = (RU_t *)param;
  RU_proc_t *proc  = &ru->proc;
  int subframe = 9;
  int frame = 1023;
  int resynch_done = 0;
  int ret;
  cpu_set_t cpuset;
  CPU_ZERO(&cpuset);
  char filename[256];
  // set default return value
#if defined(PRE_SCD_THREAD)
  dlsch_ue_select_tbl_in_use = 1;
#endif
  // set default return value
  thread_top_init("ru_thread",1,400000,500000,500000);
  //CPU_SET(1, &cpuset);
  //pthread_setaffinity_np(pthread_self(), sizeof(cpu_set_t), &cpuset);
  pthread_setname_np( pthread_self(),"ru thread");
  LOG_I(PHY,"thread ru created id=%ld\n", syscall(__NR_gettid));
  LOG_I(PHY,"Starting RU %d (%s,%s),\n", ru->idx, NB_functions[ru->function], NB_timing[ru->if_timing]);

  if(get_softmodem_params()->emulate_rf) {
    phy_init_RU(ru);

    if (setup_RU_buffers(ru)!=0) {
      LOG_I(PHY,"Exiting, cannot initialize RU Buffers\n");
      exit(-1);
    }

    LOG_I(PHY, "Signaling main thread that RU %d is ready\n",ru->idx);
    AssertFatal((ret=pthread_mutex_lock(ru->ru_mutex))==0,"mutex_lock returns %d\n",ret);
    *ru->ru_mask &= ~(1<<ru->idx);
    pthread_cond_signal(ru->ru_cond);
    AssertFatal((ret=pthread_mutex_unlock(ru->ru_mutex))==0,"mutex_unlock returns %d\n",ret);
    ru->state = RU_RUN;
  } else if (ru->has_ctrl_prt == 0) {
    // There is no control port: start everything here
    LOG_I(PHY, "RU %d has no OAI ctrl port\n",ru->idx);

    fill_rf_config(ru,ru->rf_config_file);
    init_frame_parms(ru->frame_parms,1);
    ru->frame_parms->nb_antennas_rx = ru->nb_rx;

    if (ru->if_south == LOCAL_RF)       openair0_device_load(&ru->rfdevice,&ru->openair0_cfg);

    phy_init_RU(ru);
      
      
    if (setup_RU_buffers(ru)!=0) {
        LOG_I(PHY,"Exiting, cannot initialize RU Buffers\n");
	      exit(-1);
    }

    AssertFatal((ret=pthread_mutex_lock(ru->ru_mutex))==0,"mutex_lock returns %d\n",ret);
    *ru->ru_mask &= ~(1<<ru->idx);
    pthread_cond_signal(ru->ru_cond);
    AssertFatal((ret=pthread_mutex_unlock(ru->ru_mutex))==0,"mutex_unlock returns %d\n",ret);
    ru->state = RU_RUN;
  }

  AssertFatal((ret=pthread_mutex_lock(&proc->mutex_FH1))==0,"mutex_lock returns %d\n",ret);
  proc->instance_cnt_FH1 = 0;
  pthread_cond_signal(&proc->cond_FH1);
  AssertFatal((ret=pthread_mutex_unlock(&proc->mutex_FH1))==0,"mutex_unlock returns %d\n",ret);

  if(usrp_tx_thread == 1){
     if (ru->start_write_thread){
        if(ru->start_write_thread(ru) != 0){
            LOG_E(HW,"Could not start tx write thread\n");
        }
        else{
            LOG_I(PHY,"tx write thread ready\n");
        }
     }
  }

  while (!oai_exit) {
    if (ru->if_south != LOCAL_RF && ru->is_slave==1) {
      ru->wait_cnt = 100;
    } else {
      ru->wait_cnt = 0;
      ru->wait_check = 0;
    }

    // wait to be woken up
    if (ru->function!=eNodeB_3GPP && ru->has_ctrl_prt == 1) {
      LOG_D(PHY,"RU %d: Waiting for control thread to say go\n",ru->idx);
      if (wait_on_condition(&ru->proc.mutex_ru,&ru->proc.cond_ru_thread,&ru->proc.instance_cnt_ru,"ru_thread")<0) break;
    } else wait_sync("ru_thread"); 
    LOG_D(PHY,"RU %d: Got start from control thread\n",ru->idx);

    if(!(ru->emulate_rf)) {
      if (ru->is_slave == 0) AssertFatal(ru->state == RU_RUN,"ru-%d state = %s != RU_RUN\n",ru->idx,ru_states[ru->state]);
      else if (ru->is_slave == 1) AssertFatal(ru->state == RU_SYNC || ru->state == RU_RUN ||
                                                ru->state == RU_CHECK_SYNC,"ru %d state = %s != RU_SYNC or RU_RUN or RU_CHECK_SYNC\n",ru->idx,ru_states[ru->state]);

      // Start RF device if any
      if (ru->start_rf) {
	if (ru->start_rf(ru) != 0)
	  AssertFatal(1==0,"Could not start the RF device\n");
	else LOG_I(PHY,"RU %d rf device ready\n",ru->idx);
      } else LOG_D(PHY,"RU %d no rf device\n",ru->idx);
    }

    // if an asnych_rxtx thread exists
    // wakeup the thread because the devices are ready at this point

    if ((ru->fh_south_asynch_in)||(ru->fh_north_asynch_in)) {
      AssertFatal((ret=pthread_mutex_lock(&proc->mutex_asynch_rxtx))==0,"mutex_lock returns %d\n",ret);
      proc->instance_cnt_asynch_rxtx=0;
      pthread_cond_signal(&proc->cond_asynch_rxtx);
      AssertFatal((ret=pthread_mutex_unlock(&proc->mutex_asynch_rxtx))==0,"mutex_unlock returns %d\n",ret);
    } else LOG_D(PHY,"RU %d no asynch_south interface\n",ru->idx);

    // if this is a slave RRU, try to synchronize on the DL frequency
    if ((ru->is_slave == 1) && (ru->if_south == LOCAL_RF)) do_ru_synch(ru);

    LOG_D(PHY,"RU %d Starting steady-state operation\n",ru->idx);

    // This is a forever while loop, it loops over subframes which are scheduled by incoming samples from HW devices
    while (ru->state == RU_RUN || ru->state == RU_CHECK_SYNC) {
      // these are local subframe/frame counters to check that we are in synch with the fronthaul timing.
      // They are set on the first rx/tx in the underly FH routines.
      if (subframe==9) {
        subframe=0;
        frame++;
        frame&=1023;
      } else {
        subframe++;
      }

      // synchronization on input FH interface, acquire signals/data and block
      if (ru->fh_south_in) ru->fh_south_in(ru,&frame,&subframe);
      else AssertFatal(1==0, "No fronthaul interface at south port");
#ifdef PHY_TX_THREAD

      if(first_phy_tx == 0) {
        phy_tx_end = 0;
        phy_tx_txdataF_end = 0;
        AssertFatal((ret=pthread_mutex_lock(&ru->proc.mutex_phy_tx))==0,"[RU] ERROR pthread_mutex_lock for phy tx thread (IC %d)\n", ru->proc.instance_cnt_phy_tx);

        if (ru->proc.instance_cnt_phy_tx==-1) {
          ++ru->proc.instance_cnt_phy_tx;
          // the thread can now be woken up
          AssertFatal(pthread_cond_signal(&ru->proc.cond_phy_tx) == 0, "ERROR pthread_cond_signal for phy_tx thread\n");
        } else {
          LOG_E(PHY,"phy tx thread busy, skipping\n");
          ++ru->proc.instance_cnt_phy_tx;
        }

        AssertFatal((ret=pthread_mutex_unlock( &ru->proc.mutex_phy_tx ))==0,"mutex_unlock returns %d\n",ret);
      } else {
        phy_tx_end = 1;
        phy_tx_txdataF_end = 1;
      }

      first_phy_tx = 0;
#endif

      if (ru->stop_rf && ru->cmd == STOP_RU) {
        ru->stop_rf(ru);
        ru->state = RU_IDLE;
        ru->cmd   = EMPTY;
        LOG_I(PHY,"RU %d rf device stopped\n",ru->idx);
        break;
      } else if (ru->cmd == STOP_RU) {
        ru->state = RU_IDLE;
        ru->cmd   = EMPTY;
        LOG_I(PHY,"RU %d stopped\n",ru->idx);
        break;
      }

      if (oai_exit == 1) break;

      if (ru->wait_cnt > 0) {
        ru->wait_cnt--;
        LOG_D(PHY,"RU thread %d, frame %d, subframe %d, wait_cnt %d \n",ru->idx, frame, subframe, ru->wait_cnt);

        if (ru->if_south!=LOCAL_RF && ru->wait_cnt <=20 && subframe == 5 && frame != ru->ru0->proc.frame_rx && resynch_done == 0) {
          // Send RRU_frame adjust
          RRU_CONFIG_msg_t rru_config_msg;
          rru_config_msg.type = RRU_frame_resynch;
          rru_config_msg.len  = sizeof(RRU_CONFIG_msg_t); // TODO: set to correct msg len
          ((uint16_t *)&rru_config_msg.msg[0])[0] = ru->ru0->proc.frame_rx;
          ru->cmd=WAIT_RESYNCH;
          LOG_I(PHY,"Sending Frame Resynch %d to RRU %d\n", ru->ru0->proc.frame_rx,ru->idx);
          AssertFatal((ru->ifdevice.trx_ctlsend_func(&ru->ifdevice,&rru_config_msg,rru_config_msg.len)!=-1),"Failed to send msg to RAU\n");
          resynch_done=1;
        }

        wakeup_L1s(ru);
      } else {
        LOG_D(PHY,"RU thread %d, frame %d, subframe %d (do_prach %d, is_prach_subframe %d)\n",
              ru->idx, frame, subframe, ru->do_prach, is_prach_subframe(ru->frame_parms, proc->frame_rx, proc->tti_rx));

        if ((ru->do_prach>0) && (is_prach_subframe(ru->frame_parms, proc->frame_rx, proc->tti_rx)==1)) {
          LOG_D(PHY,"Waking up prach for %d.%d\n", proc->frame_rx, proc->tti_rx);
          wakeup_prach_ru(ru);
        } else if ((ru->do_prach>0) && (is_prach_subframe(ru->frame_parms, proc->frame_rx, proc->tti_rx)>1)) {
          wakeup_prach_ru_br(ru);
        }

        // adjust for timing offset between RU
        if (ru->idx!=0) proc->frame_tx = (proc->frame_tx+proc->frame_offset)&1023;

        // At this point, all information for subframe has been received on FH interface
        // If this proc is to provide synchronization, do so
        wakeup_slaves(proc);

        // do RX front-end processing (frequency-shift, dft) if needed
        if (ru->feprx) ru->feprx(ru, proc->tti_rx);

        // wakeup all eNB processes waiting for this RU
        AssertFatal((ret=pthread_mutex_lock(&proc->mutex_eNBs))==0,"mutex_lock returns %d\n",ret);

        if (proc->instance_cnt_eNBs==0) proc->instance_cnt_eNBs--;

        AssertFatal((ret=pthread_mutex_unlock(&proc->mutex_eNBs))==0,"mutex_unlock returns %d\n",ret);
#if defined(PRE_SCD_THREAD)
        new_dlsch_ue_select_tbl_in_use = dlsch_ue_select_tbl_in_use;
        dlsch_ue_select_tbl_in_use = !dlsch_ue_select_tbl_in_use;
        memcpy(&pre_scd_eNB_UE_stats,&RC.mac[ru->eNB_list[0]->Mod_id]->UE_info.eNB_UE_stats, sizeof(eNB_UE_STATS)*MAX_NUM_CCs*NUMBER_OF_UE_MAX);
        memcpy(&pre_scd_activeUE, &RC.mac[ru->eNB_list[0]->Mod_id]->UE_info.active, sizeof(boolean_t)*NUMBER_OF_UE_MAX);
        AssertFatal((ret=pthread_mutex_lock(&ru->proc.mutex_pre_scd))==0,"[eNB] error locking proc mutex for eNB pre scd\n");
        ru->proc.instance_pre_scd++;

        if (ru->proc.instance_pre_scd == 0) {
          if (pthread_cond_signal(&ru->proc.cond_pre_scd) != 0) {
            LOG_E( PHY, "[eNB] ERROR pthread_cond_signal for eNB pre scd\n" );
            exit_fun( "ERROR pthread_cond_signal cond_pre_scd" );
          }
        } else {
          LOG_E( PHY, "[eNB] frame %d subframe %d rxtx busy instance_pre_scd %d\n",
                 frame,subframe,ru->proc.instance_pre_scd );
        }

        AssertFatal((ret=pthread_mutex_unlock(&ru->proc.mutex_pre_scd))==0,"[eNB] error unlocking mutex_pre_scd mutex for eNB pre scd\n");
#endif
	// wakeup all eNB processes waiting for this RU
	if (ru->num_eNB>0) wakeup_L1s(ru);

#ifdef MBMS_EXPERIMENTAL
	//Workaround ... this must be properly handled
	if(ru->if_south==LOCAL_RF && ru->function==eNodeB_3GPP && ru->eNB_list[0]!=NULL){
		if(ru->frame_parms->num_MBSFN_config!=ru->eNB_list[0]->frame_parms.num_MBSFN_config){
			ru->frame_parms = &ru->eNB_list[0]->frame_parms;//->frame_parms;
			LOG_W(PHY,"RU MBSFN SF PARAMS Updated\n");
		}
	}
#endif
	
#ifndef PHY_TX_THREAD

        if(get_thread_parallel_conf() == PARALLEL_SINGLE_THREAD || ru->num_eNB==0) {
          // do TX front-end processing if needed (precoding and/or IDFTs)
          if (ru->feptx_prec) ru->feptx_prec(ru, proc->frame_tx, proc->tti_tx);

          // do OFDM if needed
          if ((ru->fh_north_asynch_in == NULL) && (ru->feptx_ofdm)) ru->feptx_ofdm(ru, proc->frame_tx, proc->tti_tx);

          if(!(ru->emulate_rf)) { //if(!emulate_rf){
            // do outgoing fronthaul (south) if needed
            if ((ru->fh_north_asynch_in == NULL) && (ru->fh_south_out)) ru->fh_south_out(ru, proc->frame_tx, proc->tti_tx, proc->timestamp_tx);

            if ((ru->fh_north_out) && (ru->state!=RU_CHECK_SYNC)) ru->fh_north_out(ru);
          } else {
            for (int i=0; i<ru->nb_tx; i++) {
              if(proc->frame_tx == 2) {
                sprintf(filename,"txdataF%d_frame%d_sf%d.m",i,proc->frame_tx,proc->tti_tx);
                LOG_M(filename,"txdataF_frame",ru->common.txdataF_BF[i],ru->frame_parms->symbols_per_tti*ru->frame_parms->ofdm_symbol_size, 1, 1);
              }

              if(proc->frame_tx == 2 && proc->tti_tx==0) {
                sprintf(filename,"txdata%d_frame%d.m",i,proc->frame_tx);
                LOG_M(filename,"txdata_frame",ru->common.txdata[i],ru->frame_parms->samples_per_tti*10, 1, 1);
              }
            }
          }

          proc->emulate_rf_busy = 0;
        }

#else
        struct timespec time_req, time_rem;
        time_req.tv_sec = 0;
        time_req.tv_nsec = 10000;

        while((!oai_exit)&&(phy_tx_end == 0)) {
          nanosleep(&time_req,&time_rem);
          continue;
        }

#endif
      } // else wait_cnt == 0
    } // ru->state = RU_RUN || RU_CHECK_SYNC
  } // while !oai_exit

  LOG_I(PHY, "Exiting ru_thread \n");

  if (!(ru->emulate_rf)) {
    if (ru->stop_rf != NULL) {
      if (ru->stop_rf(ru) != 0)
        LOG_E(HW,"Could not stop the RF device\n");
      else LOG_I(PHY,"RU %d rf device stopped\n",ru->idx);
    }
  }

  return NULL;
}


// This thread run the initial synchronization like a UE
void *ru_thread_synch(void *arg) {
  RU_t *ru = (RU_t *)arg;
  LTE_DL_FRAME_PARMS *fp = ru->frame_parms;
  int64_t peak_val, avg;
  static int ru_thread_synch_status = 0;
  int cnt=0;
  thread_top_init("ru_thread_synch",0,5000000,10000000,10000000);
  wait_sync("ru_thread_synch");
  // initialize variables for PSS detection
  ru_sync_time_init(ru); //lte_sync_time_init(ru->frame_parms);

  while (!oai_exit) {
    // wait to be woken up
    if (wait_on_condition(&ru->proc.mutex_synch,&ru->proc.cond_synch,&ru->proc.instance_cnt_synch,"ru_thread_synch")<0) break;

    // if we're not in synch, then run initial synch
    if (ru->in_synch == 0) {
      // run intial synch like UE
      LOG_I(PHY,"Running initial synchronization\n");
      ru->rx_offset = ru_sync_time(ru,
                                   &peak_val,
                                   &avg);
      LOG_I(PHY,"RU synch cnt %d: %d, val %llu (%d dB,%d dB)\n",cnt,ru->rx_offset,(unsigned long long)peak_val,dB_fixed64(peak_val),dB_fixed64(avg));
      cnt++;

      //if (/*ru->rx_offset >= 0*/dB_fixed(peak_val)>=85 && cnt>10) {
      if (ru->rx_offset >= 0 && avg>0 && dB_fixed(peak_val/avg)>=15 && cnt>10) {
        LOG_I(PHY,"Estimated peak_val %d dB, avg %d => timing offset %llu\n",dB_fixed(peak_val),dB_fixed(avg),(unsigned long long int)ru->rx_offset);
        ru->in_synch = 1;
        /*
                LOG_M("ru_sync_rx.m","rurx",&ru->common.rxdata[0][0],LTE_NUMBER_OF_SUBFRAMES_PER_FRAME*fp->samples_per_tti,1,1);
                LOG_M("ru_sync_corr.m","sync_corr",ru->dmrs_corr,LTE_NUMBER_OF_SUBFRAMES_PER_FRAME*fp->samples_per_tti,1,6);
                LOG_M("ru_dmrs.m","rudmrs",&ru->dmrssync[0],fp->ofdm_symbol_size,1,1);
          */
        //exit(-1);
      } // sync_pos > 0
      else { //AssertFatal(cnt<1000,"Cannot find synch reference\n");
        if (cnt>200) {
          LOG_M("ru_sync_rx.m","rurx",&ru->common.rxdata[0][0],LTE_NUMBER_OF_SUBFRAMES_PER_FRAME*fp->samples_per_tti,1,1);
          LOG_M("ru_sync_corr.m","sync_corr",ru->dmrs_corr,LTE_NUMBER_OF_SUBFRAMES_PER_FRAME*fp->samples_per_tti,1,6);
          LOG_M("ru_dmrs.m","rudmrs",&ru->dmrssync[0],fp->ofdm_symbol_size,1,1);
          exit(-1);
        }
      }
    } // ru->in_synch==0

    if (release_thread(&ru->proc.mutex_synch,&ru->proc.instance_cnt_synch,"ru_synch_thread") < 0) break;
  } // oai_exit

  ru_sync_time_free(ru);
  ru_thread_synch_status = 0;
  return &ru_thread_synch_status;
}


#if defined(PRE_SCD_THREAD)
void *pre_scd_thread( void *param ) {
  void rlc_tick(int, int);
  static int              eNB_pre_scd_status;
  protocol_ctxt_t         ctxt;
  int                     frame;
  int                     subframe;
  int                     min_rb_unit[MAX_NUM_CCs];
  int                     CC_id;
  int                     Mod_id;
  RU_t               *ru      = (RU_t *)param;
  int                     ret;

  // L2-emulator can work only one eNB
  if( NFAPI_MODE==NFAPI_MODE_VNF)
    Mod_id = 0;
  else
    Mod_id = ru->eNB_list[0]->Mod_id;

  frame = 0;
  subframe = 4;
  thread_top_init("pre_scd_thread",0,870000,1000000,1000000);

  while (!oai_exit) {
    if(oai_exit) {
      break;
    }

    AssertFatal((ret=pthread_mutex_lock(&ru->proc.mutex_pre_scd ))==0,"mutex_lock returns %d\n",ret);

    if (ru->proc.instance_pre_scd < 0) {
      pthread_cond_wait(&ru->proc.cond_pre_scd, &ru->proc.mutex_pre_scd);
    }

    AssertFatal((ret=pthread_mutex_unlock(&ru->proc.mutex_pre_scd))==0,"mutex_unlock returns %d\n",ret);
    PROTOCOL_CTXT_SET_BY_MODULE_ID(&ctxt, Mod_id, ENB_FLAG_YES,
                                   NOT_A_RNTI, frame, subframe,Mod_id);
    rlc_tick(frame, subframe);
    pdcp_run(&ctxt);

    for (CC_id = 0; CC_id < MAX_NUM_CCs; CC_id++) {
      rrc_rx_tx(&ctxt, CC_id);
      min_rb_unit[CC_id] = get_min_rb_unit(Mod_id, CC_id);
    }

    pre_scd_nb_rbs_required(Mod_id, frame, subframe,min_rb_unit,pre_nb_rbs_required[new_dlsch_ue_select_tbl_in_use]);

    if (subframe==9) {
      subframe=0;
      frame++;
      frame&=1023;
    } else {
      subframe++;
    }

    AssertFatal((ret=pthread_mutex_lock(&ru->proc.mutex_pre_scd ))==0,"mutex_lock returns %d\n",ret);
    ru->proc.instance_pre_scd--;
    AssertFatal((ret=pthread_mutex_unlock(&ru->proc.mutex_pre_scd))==0,"mutex_unlock returns %d\n",ret);
  }

  eNB_pre_scd_status = 0;
  return &eNB_pre_scd_status;
}
#endif


#ifdef PHY_TX_THREAD
/*!
 * \brief The phy tx thread of eNB.
 * \param param is a \ref L1_proc_t structure which contains the info what to process.
 * \returns a pointer to an int. The storage is not on the heap and must not be freed.
 */
static void *eNB_thread_phy_tx( void *param ) {
  static int eNB_thread_phy_tx_status;
  RU_t *ru        = (RU_t *)param;
  RU_proc_t *proc = &ru->proc;
  PHY_VARS_eNB **eNB_list = ru->eNB_list;
  L1_rxtx_proc_t L1_proc;
  // set default return value
  eNB_thread_phy_tx_status = 0;
  int ret;
  thread_top_init("eNB_thread_phy_tx",1,500000L,1000000L,20000000L);

  while (!oai_exit) {
    if (oai_exit) break;

    if (wait_on_condition(&proc->mutex_phy_tx,&proc->cond_phy_tx,&proc->instance_cnt_phy_tx,"eNB_phy_tx_thread") < 0) break;

    LOG_D(PHY,"Running eNB phy tx procedures\n");
    AssertFatal(ru->num_eNB == 1, "Handle multiple L1 case\n");

    if(ru->num_eNB == 1) {
      L1_proc.subframe_tx = proc->subframe_phy_tx;
      L1_proc.frame_tx = proc->frame_phy_tx;
      phy_procedures_eNB_TX(eNB_list[0], &L1_proc, 1);
      phy_tx_txdataF_end = 1;

      if(pthread_mutex_lock(&ru->proc.mutex_rf_tx) != 0) {
        LOG_E(PHY, "[RU] ERROR pthread_mutex_lock for rf tx thread (IC %d)\n", ru->proc.instance_cnt_rf_tx);
        exit_fun("error locking mutex_rf_tx");
      }

      if (ru->proc.instance_cnt_rf_tx==-1) {
        ++ru->proc.instance_cnt_rf_tx;
        ru->proc.frame_tx     = proc->frame_phy_tx;
        ru->proc.tti_tx       = proc->subframe_phy_tx;
        ru->proc.timestamp_tx = proc->timestamp_phy_tx;
        // the thread can now be woken up
        AssertFatal(pthread_cond_signal(&ru->proc.cond_rf_tx) == 0, "ERROR pthread_cond_signal for rf_tx thread\n");
      } else {
        LOG_E(PHY,"rf tx thread busy, skipping\n");
        late_control=STATE_BURST_TERMINATE;
      }

      pthread_mutex_unlock( &ru->proc.mutex_rf_tx );
    }

    AssertFatal((ret=pthread_mutex_unlock( &ru->proc.mutex_rf_tx ))==0,"mutex_unlock returns %d\n",ret);

    if (release_thread(&proc->mutex_phy_tx,&proc->instance_cnt_phy_tx,"eNB_thread_phy_tx") < 0) break;

    phy_tx_end = 1;
  }

  LOG_I(PHY, "Exiting eNB thread PHY TX\n");
  eNB_thread_phy_tx_status = 0;
  return &eNB_thread_phy_tx_status;
}


static void *rf_tx( void *param ) {
  static int rf_tx_status;
  RU_t *ru      = (RU_t *)param;
  RU_proc_t *proc = &ru->proc;
  // set default return value
  rf_tx_status = 0;
  thread_top_init("rf_tx",1,500000L,1000000L,20000000L);

  while (!oai_exit) {
    if (oai_exit) break;

    if (wait_on_condition(&proc->mutex_rf_tx,&proc->cond_rf_tx,&proc->instance_cnt_rf_tx,"rf_tx_thread") < 0) break;

    LOG_D(PHY,"Running eNB rf tx procedures\n");

    if(ru->num_eNB == 1) {
      // do TX front-end processing if needed (precoding and/or IDFTs)
      if (ru->feptx_prec) ru->feptx_prec(ru);

      // do OFDM if needed
      if ((ru->fh_north_asynch_in == NULL) && (ru->feptx_ofdm)) ru->feptx_ofdm(ru,proc->frame_tx,proc->tti_tx);

      if(!ru->emulate_rf) {
        // do outgoing fronthaul (south) if needed
        if ((ru->fh_north_asynch_in == NULL) && (ru->fh_south_out)) ru->fh_south_out(ru,proc->frame_tx,proc->tti_tx,proc->timestamp_tx);

        if (ru->fh_north_out) ru->fh_north_out(ru);
      }
    }

    if (release_thread(&proc->mutex_rf_tx,&proc->instance_cnt_rf_tx,"rf_tx") < 0) break;

    if(proc->instance_cnt_rf_tx >= 0) {
      late_control=STATE_BURST_TERMINATE;
      LOG_E(PHY,"detect rf tx busy change mode TX failsafe\n");
    }
  }

  LOG_I(PHY, "Exiting rf TX\n");
  rf_tx_status = 0;
  return &rf_tx_status;
}
#endif



int start_streaming(RU_t *ru) {
  LOG_I(PHY,"Starting streaming on third-party RRU\n");
  return(ru->ifdevice.thirdparty_startstreaming(&ru->ifdevice));
}

int start_if(struct RU_t_s *ru,struct PHY_VARS_eNB_s *eNB) {
  return(ru->ifdevice.trx_start_func(&ru->ifdevice));
}

int start_rf(RU_t *ru) {
  return(ru->rfdevice.trx_start_func(&ru->rfdevice));
}

int stop_rf(RU_t *ru) {
    if(ru->rfdevice.trx_end_func != NULL) {
      ru->rfdevice.trx_end_func(&ru->rfdevice);
    }
  return 0;
}


extern void configure_ru(int idx, void *arg);
extern void fep_full(RU_t *ru, int subframe);
extern void feptx_ofdm(RU_t *ru, int frame_tx, int tti_tx);
extern void feptx_ofdm_2thread(RU_t *ru, int frame_tx, int tti_tx);
extern void feptx_prec(RU_t *ru, int frame_tx, int tti_tx);
extern void init_fep_thread(RU_t *ru, pthread_attr_t *attr_fep);
extern void init_feptx_thread(RU_t *ru, pthread_attr_t *attr_feptx);
extern void kill_fep_thread(RU_t *ru);
extern void kill_feptx_thread(RU_t *ru);
extern void ru_fep_full_2thread(RU_t *ru, int subframe);
extern void *ru_thread_control( void *param );


void reset_proc(RU_t *ru) {
  int i=0;
  RU_proc_t *proc;
  AssertFatal(ru != NULL, "ru is null\n");
  proc = &ru->proc;
  proc->ru = ru;
  proc->first_rx                 = 1;
  proc->first_tx                 = 1;
  proc->frame_offset             = 0;
  proc->frame_tx_unwrap          = 0;

  for (i=0; i<10; i++) proc->symbol_mask[i]=0;
}

int start_write_thread(RU_t *ru) {
    return(ru->rfdevice.trx_write_init(&ru->rfdevice));
}

void init_RU_proc(RU_t *ru) {
  int i=0;
  RU_proc_t *proc;
  pthread_attr_t *attr_FH=NULL, *attr_FH1=NULL, *attr_prach=NULL, *attr_asynch=NULL, *attr_synch=NULL, *attr_emulateRF=NULL, *attr_ctrl=NULL, *attr_prach_br=NULL;
  //pthread_attr_t *attr_fep=NULL;
  LOG_I(PHY,"Initializing RU proc %d (%s,%s),\n",ru->idx,NB_functions[ru->function],NB_timing[ru->if_timing]);
  proc = &ru->proc;
  memset((void *)proc,0,sizeof(RU_proc_t));
  proc->ru = ru;
  proc->instance_cnt_prach       = -1;
  proc->instance_cnt_synch       = -1;
  proc->instance_cnt_FH          = -1;
  proc->instance_cnt_FH1         = -1;
  proc->instance_cnt_emulateRF   = -1;
  proc->instance_cnt_asynch_rxtx = -1;
  proc->instance_cnt_ru          = -1;
  proc->instance_cnt_eNBs        = -1;
  proc->first_rx                 = 1;
  proc->first_tx                 = 1;
  proc->frame_offset             = 0;
  proc->num_slaves               = 0;
  proc->frame_tx_unwrap          = 0;

  for (i=0; i<10; i++) proc->symbol_mask[i]=0;

  pthread_mutex_init( &proc->mutex_prach, NULL);
  pthread_mutex_init( &proc->mutex_asynch_rxtx, NULL);
  pthread_mutex_init( &proc->mutex_synch,NULL);
  pthread_mutex_init( &proc->mutex_FH,NULL);
  pthread_mutex_init( &proc->mutex_FH1,NULL);
  pthread_mutex_init( &proc->mutex_emulateRF,NULL);
  pthread_mutex_init( &proc->mutex_eNBs, NULL);
  pthread_mutex_init( &proc->mutex_ru,NULL);
  pthread_cond_init( &proc->cond_prach, NULL);
  pthread_cond_init( &proc->cond_FH, NULL);
  pthread_cond_init( &proc->cond_FH1, NULL);
  pthread_cond_init( &proc->cond_emulateRF, NULL);
  pthread_cond_init( &proc->cond_asynch_rxtx, NULL);
  pthread_cond_init( &proc->cond_synch,NULL);
  pthread_cond_init( &proc->cond_eNBs, NULL);
  pthread_cond_init( &proc->cond_ru_thread,NULL);
  pthread_attr_init( &proc->attr_FH);
  pthread_attr_init( &proc->attr_FH1);
  pthread_attr_init( &proc->attr_emulateRF);
  pthread_attr_init( &proc->attr_prach);
  pthread_attr_init( &proc->attr_synch);
  pthread_attr_init( &proc->attr_asynch_rxtx);
  pthread_attr_init( &proc->attr_fep);
  proc->instance_cnt_prach_br = -1;
  pthread_mutex_init( &proc->mutex_prach_br, NULL);
  pthread_cond_init( &proc->cond_prach_br, NULL);
  pthread_attr_init( &proc->attr_prach_br);
#ifdef PHY_TX_THREAD
  proc->instance_cnt_phy_tx = -1;
  pthread_mutex_init( &proc->mutex_phy_tx, NULL);
  pthread_cond_init( &proc->cond_phy_tx, NULL);
  proc->instance_cnt_rf_tx = -1;
  pthread_mutex_init( &proc->mutex_rf_tx, NULL);
  pthread_cond_init( &proc->cond_rf_tx, NULL);
#endif
#ifndef DEADLINE_SCHEDULER
  attr_FH        = &proc->attr_FH;
  attr_FH1       = &proc->attr_FH1;
  attr_prach     = &proc->attr_prach;
  attr_synch     = &proc->attr_synch;
  attr_asynch    = &proc->attr_asynch_rxtx;
  attr_emulateRF = &proc->attr_emulateRF;
  attr_prach_br  = &proc->attr_prach_br;
#endif

  if (ru->has_ctrl_prt == 1) pthread_create( &proc->pthread_ctrl, attr_ctrl, ru_thread_control, (void*)ru );
  else {
    if (ru->start_if) {
      LOG_I(PHY,"Starting IF interface for RU %d\n",ru->idx);
      AssertFatal(
                  ru->start_if(ru,NULL)   == 0, "Could not start the IF device\n");

      if (ru->if_south != LOCAL_RF) wait_eNBs();
    }
  }


  pthread_create( &proc->pthread_FH, attr_FH, ru_thread, (void *)ru );
#if defined(PRE_SCD_THREAD)
  proc->instance_pre_scd = -1;
  pthread_mutex_init( &proc->mutex_pre_scd, NULL);
  pthread_cond_init( &proc->cond_pre_scd, NULL);
  pthread_create(&proc->pthread_pre_scd, NULL, pre_scd_thread, (void *)ru);
  pthread_setname_np(proc->pthread_pre_scd, "pre_scd_thread");
#endif
#ifdef PHY_TX_THREAD
  pthread_create( &proc->pthread_phy_tx, NULL, eNB_thread_phy_tx, (void *)ru );
  pthread_setname_np( proc->pthread_phy_tx, "phy_tx_thread" );
  pthread_create( &proc->pthread_rf_tx, NULL, rf_tx, (void *)ru );
#endif

  if (ru->emulate_rf)
    pthread_create( &proc->pthread_emulateRF, attr_emulateRF, emulatedRF_thread, (void *)proc );

  if (get_thread_parallel_conf() == PARALLEL_RU_L1_SPLIT || get_thread_parallel_conf() == PARALLEL_RU_L1_TRX_SPLIT)
    pthread_create( &proc->pthread_FH1, attr_FH1, ru_thread_tx, (void *)ru );

  if (ru->function == NGFI_RRU_IF4p5) {
    pthread_create( &proc->pthread_prach, attr_prach, ru_thread_prach, (void *)ru );
    pthread_create( &proc->pthread_prach_br, attr_prach_br, ru_thread_prach_br, (void *)ru );

    if (ru->is_slave == 1) pthread_create( &proc->pthread_synch, attr_synch, ru_thread_synch, (void *)ru);

    if ((ru->if_timing == synch_to_other) || (ru->function == NGFI_RRU_IF5) || (ru->function == NGFI_RRU_IF4p5)) {
      LOG_I(PHY,"Starting ru_thread_asynch_rxtx, ru->is_slave %d, ru->generate_dmrs_sync %d\n",
            ru->is_slave,ru->generate_dmrs_sync);
      //generate_ul_ref_sigs();
      //ru->dmrssync = (int16_t*)malloc16_clear(ru->frame_parms.ofdm_symbol_size*2*sizeof(int16_t));
      pthread_create( &proc->pthread_asynch_rxtx, attr_asynch, ru_thread_asynch_rxtx, (void *)ru );
    }
  } else if (ru->function == eNodeB_3GPP && ru->if_south == LOCAL_RF) { // DJP - need something else to distinguish between monolithic and PNF
    LOG_I(PHY,"%s() DJP - added creation of pthread_prach\n", __FUNCTION__);
    pthread_create( &proc->pthread_prach, attr_prach, ru_thread_prach, (void *)ru );
    ru->state=RU_RUN;
  }

  if (get_thread_worker_conf() == WORKER_ENABLE) {
    init_fep_thread(ru, NULL);
    init_feptx_thread(ru, NULL);
  }

  if (opp_enabled == 1) pthread_create(&ru->ru_stats_thread,NULL,ru_stats_thread,(void *)ru);
/*
  if (ru->function == eNodeB_3GPP) {
    usleep(10000);
    LOG_I(PHY, "Signaling main thread that RU %d (is_slave %d,send_dmrs %d) is ready in state %s\n",ru->idx,ru->is_slave,ru->generate_dmrs_sync,ru_states[ru->state]);
    AssertFatal((ret=pthread_mutex_lock(ru->ru_mutex))==0,"mutex_lock returns %d\n",ret);
    *ru->ru_mask &= ~(1<<ru->idx);
    pthread_cond_signal(ru->ru_cond);
    AssertFatal((ret=pthread_mutex_unlock(ru->ru_mutex))==0,"mutex_unlock returns %d\n",ret);
  }
  */
}


void kill_RU_proc(RU_t *ru) {
  int ret;
  RU_proc_t *proc = &ru->proc;
#if defined(PRE_SCD_THREAD)
  AssertFatal((ret=pthread_mutex_lock(&proc->mutex_pre_scd))==0,"mutex_lock returns %d\n",ret);
  ru->proc.instance_pre_scd = 0;
  pthread_cond_signal(&proc->cond_pre_scd);
  AssertFatal((ret=pthread_mutex_unlock(&proc->mutex_pre_scd))==0,"mutex_unlock returns %d\n",ret);
  pthread_join(proc->pthread_pre_scd, NULL);
  pthread_mutex_destroy(&proc->mutex_pre_scd);
  pthread_cond_destroy(&proc->cond_pre_scd);
#endif
#ifdef PHY_TX_THREAD
  AssertFatal((ret=pthread_mutex_lock(&proc->mutex_phy_tx))==0,"mutex_lock returns %d\n",ret);
  proc->instance_cnt_phy_tx = 0;
  pthread_cond_signal(&proc->cond_phy_tx);
  AssertFatal((ret=pthread_mutex_unlock(&proc->mutex_phy_tx))==0,"mutex_unlock returns %d\n",ret);
  pthread_join(ru->proc.pthread_phy_tx, NULL);
  pthread_mutex_destroy( &proc->mutex_phy_tx);
  pthread_cond_destroy( &proc->cond_phy_tx);
  AssertFatal((ret=pthread_mutex_lock(&proc->mutex_rf_tx))==0,"mutex_lock returns %d\n",ret);
  proc->instance_cnt_rf_tx = 0;
  pthread_cond_signal(&proc->cond_rf_tx);
  AssertFatal((ret=pthread_mutex_unlock(&proc->mutex_rf_tx))==0,"mutex_unlock returns %d\n",ret);
  pthread_join(proc->pthread_rf_tx, NULL);
  pthread_mutex_destroy( &proc->mutex_rf_tx);
  pthread_cond_destroy( &proc->cond_rf_tx);
#endif

  if (get_thread_worker_conf() == WORKER_ENABLE) {
    LOG_D(PHY, "killing FEP thread\n");
    kill_fep_thread(ru);
    LOG_D(PHY, "killing FEP TX thread\n");
    kill_feptx_thread(ru);
  }

  AssertFatal((ret=pthread_mutex_lock(&proc->mutex_FH))==0,"mutex_lock returns %d\n",ret);
  proc->instance_cnt_FH = 0;
  pthread_cond_signal(&proc->cond_FH);
  AssertFatal((ret=pthread_mutex_unlock(&proc->mutex_FH))==0,"mutex_unlock returns %d\n",ret);
  AssertFatal((ret=pthread_mutex_lock(&proc->mutex_FH1))==0,"mutex_lock returns %d\n",ret);
  proc->instance_cnt_FH1 = 0;
  pthread_cond_signal(&proc->cond_FH1);
  AssertFatal((ret=pthread_mutex_unlock(&proc->mutex_FH1))==0,"mutex_unlock returns %d\n",ret);
  AssertFatal((ret=pthread_mutex_lock(&proc->mutex_prach))==0,"mutex_lock returns %d\n",ret);
  proc->instance_cnt_prach = 0;
  pthread_cond_signal(&proc->cond_prach);
  AssertFatal((ret=pthread_mutex_unlock(&proc->mutex_prach))==0,"mutex_unlock returns %d\n",ret);
  AssertFatal((ret=pthread_mutex_lock(&proc->mutex_prach_br))==0,"mutex_lock returns %d\n",ret);
  proc->instance_cnt_prach_br = 0;
  pthread_cond_signal(&proc->cond_prach_br);
  AssertFatal((ret=pthread_mutex_unlock(&proc->mutex_prach_br))==0,"mutex_unlock returns %d\n",ret);
  AssertFatal((ret=pthread_mutex_lock(&proc->mutex_synch))==0,"mutex_lock returns %d\n",ret);
  proc->instance_cnt_synch = 0;
  pthread_cond_signal(&proc->cond_synch);
  AssertFatal((ret=pthread_mutex_unlock(&proc->mutex_synch))==0,"mutex_unlock returns %d\n",ret);
  AssertFatal((ret=pthread_mutex_lock(&proc->mutex_eNBs))==0,"mutex_lock returns %d\n",ret);
  proc->instance_cnt_eNBs = 1;
  // cond_eNBs is used by both ru_thread and ru_thread_tx, so we need to send
  // a broadcast to wake up both threads
  pthread_cond_broadcast(&proc->cond_eNBs);
  AssertFatal((ret=pthread_mutex_unlock(&proc->mutex_eNBs))==0,"mutex_unlock returns %d\n",ret);
  AssertFatal((ret=pthread_mutex_lock(&proc->mutex_asynch_rxtx))==0,"mutex_lock returns %d\n",ret);
  proc->instance_cnt_asynch_rxtx = 0;
  pthread_cond_signal(&proc->cond_asynch_rxtx);
  AssertFatal((ret=pthread_mutex_unlock(&proc->mutex_asynch_rxtx))==0,"mutex_unlock returns %d\n",ret);
  LOG_D(PHY, "Joining pthread_FH\n");
  pthread_join(proc->pthread_FH, NULL);

  if (get_thread_parallel_conf() == PARALLEL_RU_L1_SPLIT || get_thread_parallel_conf() == PARALLEL_RU_L1_TRX_SPLIT) {
    LOG_D(PHY, "Joining pthread_FHTX\n");
    pthread_join(proc->pthread_FH1, NULL);
  }

  if (ru->function == NGFI_RRU_IF4p5) {
    LOG_D(PHY, "Joining pthread_prach\n");
    pthread_join(proc->pthread_prach, NULL);
    LOG_D(PHY, "Joining pthread_prach_br\n");
    pthread_join(proc->pthread_prach_br, NULL);

    if (ru->is_slave) {
      LOG_D(PHY, "Joining pthread_\n");
      pthread_join(proc->pthread_synch, NULL);
    }

    if ((ru->if_timing == synch_to_other) ||
        (ru->function == NGFI_RRU_IF5) ||
        (ru->function == NGFI_RRU_IF4p5)) {
      LOG_D(PHY, "Joining pthread_asynch_rxtx\n");
      pthread_join(proc->pthread_asynch_rxtx, NULL);
    }
  }

  if (opp_enabled) {
    LOG_D(PHY, "Joining ru_stats_thread\n");
    pthread_join(ru->ru_stats_thread, NULL);
  }

  pthread_mutex_destroy(&proc->mutex_prach);
  pthread_mutex_destroy(&proc->mutex_asynch_rxtx);
  pthread_mutex_destroy(&proc->mutex_synch);
  pthread_mutex_destroy(&proc->mutex_FH);
  pthread_mutex_destroy(&proc->mutex_FH1);
  pthread_mutex_destroy(&proc->mutex_eNBs);
  pthread_cond_destroy(&proc->cond_prach);
  pthread_cond_destroy(&proc->cond_FH);
  pthread_cond_destroy(&proc->cond_FH1);
  pthread_cond_destroy(&proc->cond_asynch_rxtx);
  pthread_cond_destroy(&proc->cond_synch);
  pthread_cond_destroy(&proc->cond_eNBs);
  pthread_attr_destroy(&proc->attr_FH);
  pthread_attr_destroy(&proc->attr_FH1);
  pthread_attr_destroy(&proc->attr_prach);
  pthread_attr_destroy(&proc->attr_synch);
  pthread_attr_destroy(&proc->attr_asynch_rxtx);
  pthread_attr_destroy(&proc->attr_fep);
  pthread_mutex_destroy(&proc->mutex_prach_br);
  pthread_cond_destroy(&proc->cond_prach_br);
  pthread_attr_destroy(&proc->attr_prach_br);
}


void init_precoding_weights(RU_t **rup,int nb_RU,PHY_VARS_eNB *eNB) {
  int layer,ru_id,aa,re,tb;
  LTE_DL_FRAME_PARMS *fp = &eNB->frame_parms;
  RU_t *ru;
  LTE_eNB_DLSCH_t *dlsch;

  // init precoding weigths
  for (int dlsch_id=0; dlsch_id<NUMBER_OF_DLSCH_MAX; dlsch_id++) {
    for (tb=0; tb<2; tb++) {
      dlsch = eNB->dlsch[dlsch_id][tb];

      for (layer=0; layer<4; layer++) {
        int nb_tx=0;

        for (ru_id=0; ru_id<nb_RU; ru_id++) {
          ru = rup[ru_id];
          nb_tx+=ru->nb_tx;
        }

        dlsch->ue_spec_bf_weights[layer] = (int32_t **)malloc16(nb_tx*sizeof(int32_t *));

        for (aa=0; aa<nb_tx; aa++) {
          dlsch->ue_spec_bf_weights[layer][aa] = (int32_t *)malloc16(fp->ofdm_symbol_size*sizeof(int32_t));

          for (re=0; re<fp->ofdm_symbol_size; re++) {
            dlsch->ue_spec_bf_weights[layer][aa][re] = 0x00007fff;
          }
        }
      }
    }
  }
}


void set_function_spec_param(RU_t *ru) {
  int ret;


  switch (ru->if_south) {
    case LOCAL_RF:   // this is an RU with integrated RF (RRU, eNB)
      if (ru->function ==  NGFI_RRU_IF5) {                 // IF5 RRU
        ru->do_prach              = 0;                      // no prach processing in RU
        ru->fh_north_in           = NULL;                   // no shynchronous incoming fronthaul from north
        ru->fh_north_out          = fh_if5_north_out;       // need only to do send_IF5  reception
        ru->fh_south_out          = tx_rf;                  // send output to RF
        ru->fh_north_asynch_in    = fh_if5_north_asynch_in; // TX packets come asynchronously
        ru->feprx                 = NULL;                   // nothing (this is a time-domain signal)
        ru->feptx_ofdm            = NULL;                   // nothing (this is a time-domain signal)
        ru->feptx_prec            = NULL;                   // nothing (this is a time-domain signal)
        ru->start_if              = start_if;               // need to start the if interface for if5
        ru->ifdevice.host_type    = RRU_HOST;
        ru->rfdevice.host_type    = RRU_HOST;
        ru->ifdevice.eth_params   = &ru->eth_params;
        reset_meas(&ru->rx_fhaul);
        reset_meas(&ru->tx_fhaul);
        reset_meas(&ru->compression);
        reset_meas(&ru->transport);
        ret = openair0_transport_load(&ru->ifdevice,&ru->openair0_cfg,&ru->eth_params);
        LOG_I(PHY,"NGFI_RRU_IF5: openair0_transport_init returns %d for ru_id %d\n", ret, ru->idx);

        if (ret<0) {
          LOG_I(PHY,"Exiting, cannot initialize transport protocol\n");
          exit(-1);
        }
      } else if (ru->function == NGFI_RRU_IF4p5) {
        ru->do_prach              = 1;                        // do part of prach processing in RU
        ru->fh_north_in           = NULL;                     // no synchronous incoming fronthaul from north
        ru->fh_north_out          = fh_if4p5_north_out;       // send_IF4p5 on reception
        ru->fh_south_out          = tx_rf;                    // send output to RF
        ru->fh_north_asynch_in    = fh_if4p5_north_asynch_in; // TX packets come asynchronously
        ru->feprx                 = (get_thread_worker_conf() == WORKER_DISABLE) ? fep_full :ru_fep_full_2thread;                 // RX DFTs
        ru->feptx_ofdm            = (get_thread_worker_conf() == WORKER_DISABLE) ? feptx_ofdm : feptx_ofdm_2thread;               // this is fep with idft only (no precoding in RRU)
        ru->feptx_prec            = NULL;
        ru->start_if              = start_if;                 // need to start the if interface for if4p5
        ru->ifdevice.host_type    = RRU_HOST;
        ru->rfdevice.host_type    = RRU_HOST;
        ru->ifdevice.eth_params   = &ru->eth_params;
        reset_meas(&ru->rx_fhaul);
        reset_meas(&ru->tx_fhaul);
        reset_meas(&ru->compression);
        reset_meas(&ru->transport);
        ret = openair0_transport_load(&ru->ifdevice,&ru->openair0_cfg,&ru->eth_params);
        LOG_I(PHY,"NGFI_RRU_if4p5 : openair0_transport_init returns %d for ru_id %d\n", ret, ru->idx);

        if (ret<0) {
          LOG_I(PHY,"Exiting, cannot initialize transport protocol\n");
          exit(-1);
        }

        malloc_IF4p5_buffer(ru);
      } else if (ru->function == eNodeB_3GPP) {
        ru->do_prach             = 0;                       // no prach processing in RU
        ru->feprx                = (get_thread_worker_conf() == WORKER_DISABLE) ? fep_full : ru_fep_full_2thread;                // RX DFTs
        ru->feptx_ofdm           = (get_thread_worker_conf() == WORKER_DISABLE) ? feptx_ofdm : feptx_ofdm_2thread;              // this is fep with idft and precoding
        ru->feptx_prec           = feptx_prec;              // this is fep with idft and precoding
        ru->fh_north_in          = NULL;                    // no incoming fronthaul from north
        ru->fh_north_out         = NULL;                    // no outgoing fronthaul to north
        ru->start_if             = NULL;                    // no if interface
        ru->rfdevice.host_type   = RAU_HOST;
        ru->start_write_thread     = start_write_thread;
      }

      ru->fh_south_in            = rx_rf;                               // local synchronous RF RX
      ru->fh_south_out           = tx_rf;                               // local synchronous RF TX
      ru->start_rf               = start_rf;                            // need to start the local RF interface
      ru->stop_rf                = stop_rf;
      LOG_I(PHY,"NFGI_RRU_IF4p5: configuring ru_id %d (start_rf %p)\n", ru->idx, start_rf);
      /*
        if (ru->function == eNodeB_3GPP) { // configure RF parameters only for 3GPP eNodeB, we need to get them from RAU otherwise
        fill_rf_config(ru,rf_config_file);
        init_frame_parms(&ru->frame_parms,1);
        phy_init_RU(ru);
        }

        ret = openair0_device_load(&ru->rfdevice,&ru->openair0_cfg);
        if (setup_RU_buffers(ru)!=0) {
        LOG_I(PHY,"Exiting, cannot initialize RU Buffers\n");
        exit(-1);
        }*/
      break;

    case REMOTE_IF5: // the remote unit is IF5 RRU
      ru->do_prach               = 0;
      ru->feprx                  = (get_thread_worker_conf() == WORKER_DISABLE) ? fep_full : fep_full;             // this is frequency-shift + DFTs
      ru->feptx_prec             = feptx_prec;                                                                     // need to do transmit Precoding + IDFTs
      ru->feptx_ofdm             = (get_thread_worker_conf() == WORKER_DISABLE) ? feptx_ofdm : feptx_ofdm_2thread; // need to do transmit Precoding + IDFTs

      if (ru->if_timing == synch_to_other) {
        ru->fh_south_in          = fh_slave_south_in;                  // synchronize to master
      } else {
        ru->fh_south_in          = fh_if5_south_in;     // synchronous IF5 reception
        ru->fh_south_out         = fh_if5_south_out;    // synchronous IF5 transmission
        ru->fh_south_asynch_in   = NULL;                // no asynchronous UL
      }
      ru->start_rf               = ru->eth_params.transp_preference == ETH_UDP_IF5_ECPRI_MODE ? start_streaming : NULL;
      ru->stop_rf                = NULL;
      ru->start_if               = start_if;             // need to start if interface for IF5
      ru->ifdevice.host_type     = RAU_HOST;
      ru->ifdevice.eth_params    = &ru->eth_params;
      ru->ifdevice.configure_rru = configure_ru;
      ret = openair0_transport_load(&ru->ifdevice,&ru->openair0_cfg,&ru->eth_params);
      LOG_I(PHY,"REMOTE_IF5: openair0_transport_init returns %d for ru_id %d\n", ret, ru->idx);

      if (ret<0) {
        LOG_I(PHY,"Exiting, cannot initialize transport protocol\n");
        exit(-1);
      }

      break;

    case REMOTE_IF4p5:
      ru->do_prach               = 0;
      ru->feprx                  = NULL;                // DFTs
      ru->feptx_prec             = feptx_prec;          // Precoding operation
      ru->feptx_ofdm             = NULL;                // no OFDM mod
      ru->fh_south_in            = fh_if4p5_south_in;   // synchronous IF4p5 reception
      ru->fh_south_out           = fh_if4p5_south_out;  // synchronous IF4p5 transmission
      ru->fh_south_asynch_in     = (ru->if_timing == synch_to_other) ? fh_if4p5_south_in : NULL;                // asynchronous UL if synch_to_other
      ru->fh_north_out           = NULL;
      ru->fh_north_asynch_in     = NULL;
      ru->start_rf               = NULL;                // no local RF
      ru->stop_rf                = NULL;
      ru->start_if               = start_if;            // need to start if interface for IF4p5
      ru->ifdevice.host_type     = RAU_HOST;
      ru->ifdevice.eth_params    = &ru->eth_params;
      ru->ifdevice.configure_rru = configure_ru;
      ret = openair0_transport_load(&ru->ifdevice, &ru->openair0_cfg, &ru->eth_params);
      LOG_I(PHY,"REMOTE IF4p5: openair0_transport_init returns %d for ru_id %d\n", ret, ru->idx);

      if (ret<0) {
        LOG_I(PHY,"Exiting, cannot initialize transport protocol\n");
        exit(-1);
      }

      if (ru->ifdevice.get_internal_parameter != NULL) {
        void *t = ru->ifdevice.get_internal_parameter("fh_if4p5_south_in");
        if (t != NULL)
          ru->fh_south_in = t;
        t = ru->ifdevice.get_internal_parameter("fh_if4p5_south_out");
        if (t != NULL)
          ru->fh_south_out = t;
      }

      malloc_IF4p5_buffer(ru);

      break;

    default:
      LOG_E(PHY,"RU with invalid or unknown southbound interface type %d\n",ru->if_south);
      break;
  } // switch on interface type

}

void init_RU0(RU_t *ru,int ru_id,char *rf_config_file, int send_dmrssync) {

  ru->rf_config_file = rf_config_file;
  ru->idx            = ru_id;
  ru->ts_offset      = 0;
  
  if (ru->is_slave == 1) {
    ru->in_synch = 0;
    ru->generate_dmrs_sync = 0;
  } else {
    ru->in_synch = 1;
    ru->generate_dmrs_sync = send_dmrssync;
  }
  
  ru->cmd = EMPTY;
  ru->south_out_cnt = 0;
  // use eNB_list[0] as a reference for RU frame parameters
  // NOTE: multiple CC_id are not handled here yet!
  
  //ru->generate_dmrs_sync = (ru->is_slave == 0) ? 1 : 0;
  if ((ru->is_slave == 0) && (ru->ota_sync_enable == 1))
    ru->generate_dmrs_sync = 1;
  else
    ru->generate_dmrs_sync = 0;
  
  ru->wakeup_L1_sleeptime = 2000;
  ru->wakeup_L1_sleep_cnt_max  = 3;
  

}

// This part if on eNB side 
void init_RU(RU_t **rup,int nb_RU,PHY_VARS_eNB ***eNBp,int nb_L1,int *nb_CC,char *rf_config_file, int send_dmrssync) {
  int ru_id, i, CC_id;
  RU_t *ru;
  PHY_VARS_eNB *eNB0     = (PHY_VARS_eNB *)NULL;
  LTE_DL_FRAME_PARMS *fp = (LTE_DL_FRAME_PARMS *)NULL;
  // create status mask
  if (nb_CC != NULL)
    for (i=0; i<nb_L1; i++)
      for (CC_id=0; CC_id<nb_CC[i]; CC_id++) eNBp[i][CC_id]->num_RU=0;

  LOG_D(PHY,"Process RUs RC.nb_RU:%d\n",nb_RU);

  for (ru_id=0; ru_id<nb_RU; ru_id++) {
    LOG_D(PHY,"Process ru[%d]\n",ru_id);
    ru                 = rup[ru_id];
    init_RU0(ru,ru_id,rf_config_file,send_dmrssync);
    ru->ru0 = rup[0];
    if (ru->num_eNB > 0) {
      LOG_D(PHY, "%s() ru[%d].num_eNB:%d ru->eNB_list[0]:%p eNB[0][0]:%p rf_config_file:%s\n", __FUNCTION__, ru_id, ru->num_eNB, ru->eNB_list[0], eNBp[0][0], ru->rf_config_file);
      
      if (ru->eNB_list[0] == 0) {
	LOG_E(PHY,"%s() DJP - ru->eNB_list ru->num_eNB are not initialized - so do it manually\n", __FUNCTION__);
	ru->eNB_list[0] = eNBp[0][0];
        ru->num_eNB=1;
        //
        // DJP - feptx_prec() / feptx_ofdm() parses the eNB_list (based on num_eNB) and copies the txdata_F to txdata in RU
        //
      } else {
        LOG_E(PHY,"DJP - delete code above this %s:%d\n", __FILE__, __LINE__);
      }
    }
    
    eNB0 = ru->eNB_list[0];
    fp   = ru->frame_parms;
    LOG_D(PHY, "RU FUnction:%d ru->if_south:%d\n", ru->function, ru->if_south);
    LOG_D(PHY, "eNB0:%p   fp:%p\n", eNB0, fp);

    if (eNB0) {
      if ((ru->function != NGFI_RRU_IF5) && (ru->function != NGFI_RRU_IF4p5))
        AssertFatal(eNB0!=NULL,"eNB0 is null!\n");

      if (eNB0) {
        LOG_I(PHY,"Copying frame parms from eNB %d to ru %d\n",eNB0->Mod_id,ru->idx);
        ru->frame_parms = &eNB0->frame_parms;
        // attach all RU to all eNBs in its list/
        LOG_D(PHY,"ru->num_eNB:%d eNB0->num_RU:%d\n", ru->num_eNB, eNB0->num_RU);

        for (i=0; i<ru->num_eNB; i++) {
          eNB0 = ru->eNB_list[i];
          eNB0->RU_list[eNB0->num_RU++] = ru;
        }
      }
    }

    LOG_I(PHY, "Initializing RRU descriptor %d : (%s,%s,%d)\n", ru_id, ru_if_types[ru->if_south], NB_timing[ru->if_timing], ru->function);
    set_function_spec_param(ru);
    if (ru->function != NGFI_RRU_IF4p5 && ru->function != NGFI_RRU_IF5) {
       fill_rf_config(ru,ru->rf_config_file);
       init_frame_parms(ru->frame_parms,1);
    }

    LOG_I(PHY, "Starting ru_thread %d, is_slave %d, send_dmrs %d\n", ru_id, ru->is_slave, ru->generate_dmrs_sync);
    init_RU_proc(ru);
  } // for ru_id

  //  sleep(1);
  LOG_D(HW, "[lte-softmodem.c] RU threads created\n");
}


void stop_ru(RU_t *ru) {
#if defined(PRE_SCD_THREAD) || defined(PHY_TX_THREAD)
  int *status;
#endif
  LOG_I(PHY,"Stopping RU %p processing threads\n",(void *)ru);
#if defined(PRE_SCD_THREAD)

  if(ru) {
    ru->proc.instance_pre_scd = 0;
    pthread_cond_signal( &ru->proc.cond_pre_scd );
    pthread_join(ru->proc.pthread_pre_scd, (void **)&status );
    pthread_mutex_destroy(&ru->proc.mutex_pre_scd );
    pthread_cond_destroy(&ru->proc.cond_pre_scd );
  }

#endif
#ifdef PHY_TX_THREAD

  if(ru) {
    ru->proc.instance_cnt_phy_tx = 0;
    pthread_cond_signal(&ru->proc.cond_phy_tx);
    pthread_join( ru->proc.pthread_phy_tx, (void **)&status );
    pthread_mutex_destroy( &ru->proc.mutex_phy_tx );
    pthread_cond_destroy( &ru->proc.cond_phy_tx );
    ru->proc.instance_cnt_rf_tx = 0;
    pthread_cond_signal(&ru->proc.cond_rf_tx);
    pthread_join( ru->proc.pthread_rf_tx, (void **)&status );
    pthread_mutex_destroy( &ru->proc.mutex_rf_tx );
    pthread_cond_destroy( &ru->proc.cond_rf_tx );
  }

#endif
}


void stop_RU(RU_t **rup,int nb_ru) {
  for (int inst = 0; inst < nb_ru; inst++) {
    LOG_I(PHY, "Stopping RU %d processing threads\n", inst);
    kill_RU_proc(rup[inst]);
  }
}

//Some of the member of ru pointer is used in pre_scd.
//This funtion is for initializing ru pointer for L2 FAPI simulator.
#if defined(PRE_SCD_THREAD)
void init_ru_vnf(void) {
  int ru_id;
  RU_t *ru;
  RU_proc_t *proc;
  //  PHY_VARS_eNB *eNB0= (PHY_VARS_eNB *)NULL;
  int i;
  int CC_id;
  dlsch_ue_select_tbl_in_use = 1;
  // create status mask
  RC.ru_mask = 0;
  pthread_mutex_init(&RC.ru_mutex,NULL);
  pthread_cond_init(&RC.ru_cond,NULL);
  // read in configuration file)
  LOG_I(PHY,"configuring RU from file\n");
  RC.ru = RCconfig_RU(RC.nb_RU,RC.nb_L1_inst,RC.eNB,&RC.ru_mask,&RC.ru_mutex,&RC.ru_cond);
  LOG_I(PHY,"number of L1 instances %d, number of RU %d, number of CPU cores %d\n",RC.nb_L1_inst,RC.nb_RU,get_nprocs());

  if (RC.nb_CC != 0)
    for (i=0; i<RC.nb_L1_inst; i++)
      for (CC_id=0; CC_id<RC.nb_CC[i]; CC_id++) RC.eNB[i][CC_id]->num_RU=0;

  LOG_D(PHY,"Process RUs RC.nb_RU:%d\n",RC.nb_RU);

  for (ru_id=0; ru_id<RC.nb_RU; ru_id++) {
    LOG_D(PHY,"Process RC.ru[%d]\n",ru_id);
    ru               = RC.ru[ru_id];
    //    ru->rf_config_file = rf_config_file;
    ru->idx          = ru_id;
    ru->ts_offset    = 0;
    // use eNB_list[0] as a reference for RU frame parameters
    // NOTE: multiple CC_id are not handled here yet!

    if (ru->num_eNB > 0) {
      //      LOG_D(PHY, "%s() RC.ru[%d].num_eNB:%d ru->eNB_list[0]:%p RC.eNB[0][0]:%p rf_config_file:%s\n", __FUNCTION__, ru_id, ru->num_eNB, ru->eNB_list[0], RC.eNB[0][0], ru->rf_config_file);
      if (ru->eNB_list[0] == 0) {
        LOG_E(PHY,"%s() DJP - ru->eNB_list ru->num_eNB are not initialized - so do it manually\n", __FUNCTION__);
        ru->eNB_list[0] = RC.eNB[0][0];
        ru->num_eNB=1;
        //
        // DJP - feptx_prec() / feptx_ofdm() parses the eNB_list (based on num_eNB) and copies the txdata_F to txdata in RU
        //
      } else {
        LOG_E(PHY,"DJP - delete code above this %s:%d\n", __FILE__, __LINE__);
      }
    }

    // frame_parms is not used in L2 FAPI simulator
    /*
        eNB0             = ru->eNB_list[0];
        LOG_D(PHY, "RU FUnction:%d ru->if_south:%d\n", ru->function, ru->if_south);
        LOG_D(PHY, "eNB0:%p\n", eNB0);
        if (eNB0)
        {
          if ((ru->function != NGFI_RRU_IF5) && (ru->function != NGFI_RRU_IF4p5))
            AssertFatal(eNB0!=NULL,"eNB0 is null!\n");

          if (eNB0) {
            LOG_I(PHY,"Copying frame parms from eNB %d to ru %d\n",eNB0->Mod_id,ru->idx);
            memcpy((void*)&ru->frame_parms,(void*)&eNB0->frame_parms,sizeof(LTE_DL_FRAME_PARMS));

            // attach all RU to all eNBs in its list/
            LOG_D(PHY,"ru->num_eNB:%d eNB0->num_RU:%d\n", ru->num_eNB, eNB0->num_RU);
            for (i=0;i<ru->num_eNB;i++) {
              eNB0 = ru->eNB_list[i];
              eNB0->RU_list[eNB0->num_RU++] = ru;
            }
          }
        }
    */
    LOG_I(PHY,"Initializing RRU descriptor %d : (%s,%s,%d)\n",ru_id,ru_if_types[ru->if_south],NB_timing[ru->if_timing],ru->function);
    //    set_function_spec_param(ru);
    LOG_I(PHY,"Starting ru_thread %d\n",ru_id);
    //    init_RU_proc(ru);
    proc = &ru->proc;
    memset((void *)proc,0,sizeof(RU_proc_t));
    proc->instance_pre_scd = -1;
    pthread_mutex_init( &proc->mutex_pre_scd, NULL);
    pthread_cond_init( &proc->cond_pre_scd, NULL);
    pthread_create(&proc->pthread_pre_scd, NULL, pre_scd_thread, (void *)ru);
    pthread_setname_np(proc->pthread_pre_scd, "pre_scd_thread");
  } // for ru_id

  //  sleep(1);
  LOG_D(HW,"[lte-softmodem.c] RU threads created\n");
}
#endif


/* --------------------------------------------------------*/
/* from here function to use configuration module          */
RU_t **RCconfig_RU(int nb_RU,int nb_L1_inst,PHY_VARS_eNB ***eNB,uint64_t *ru_mask,pthread_mutex_t *ru_mutex,pthread_cond_t *ru_cond) {
  int i = 0;
  paramdef_t RUParams[] = RUPARAMS_DESC;
  paramlist_def_t RUParamList = {CONFIG_STRING_RU_LIST,NULL,0};
  config_getlist( &RUParamList,RUParams,sizeof(RUParams)/sizeof(paramdef_t), NULL);
  RU_t **ru=NULL;
  if ( RUParamList.numelt > 0) {
    ru = (RU_t **)malloc(nb_RU*sizeof(RU_t *));

    for (int j = 0; j < nb_RU; j++) {
      ru[j]                                    = (RU_t *)malloc(sizeof(RU_t));
      memset((void *)ru[j],0,sizeof(RU_t));
      ru[j]->idx                                 = j;
      LOG_I(PHY,"Creating ru[%d]:%p\n", j, ru[j]);
      ru[j]->if_timing                           = synch_to_ext_device;

      ru[j]->ru_mask = ru_mask;
      ru[j]->ru_mutex = ru_mutex;
      ru[j]->ru_cond = ru_cond;
      if (nb_L1_inst >0)
        ru[j]->num_eNB                           = RUParamList.paramarray[j][RU_ENB_LIST_IDX].numelt;
      else
        ru[j]->num_eNB                           = 0;

      for (i=0; i<ru[j]->num_eNB; i++) ru[j]->eNB_list[i] = eNB[RUParamList.paramarray[j][RU_ENB_LIST_IDX].iptr[i]][0];

      ru[j]->has_ctrl_prt                        = 0;

      if (config_isparamset(RUParamList.paramarray[j], RU_SDR_ADDRS)) {
        ru[j]->openair0_cfg.sdr_addrs = strdup(*(RUParamList.paramarray[j][RU_SDR_ADDRS].strptr));
      }

      if (config_isparamset(RUParamList.paramarray[j], RU_SDR_CLK_SRC)) {
        if (strcmp(*(RUParamList.paramarray[j][RU_SDR_CLK_SRC].strptr), "internal") == 0) {
          ru[j]->openair0_cfg.clock_source = internal;
          LOG_D(PHY, "RU clock source set as internal\n");
        } else if (strcmp(*(RUParamList.paramarray[j][RU_SDR_CLK_SRC].strptr), "external") == 0) {
          ru[j]->openair0_cfg.clock_source = external;
          LOG_D(PHY, "RU clock source set as external\n");
        } else if (strcmp(*(RUParamList.paramarray[j][RU_SDR_CLK_SRC].strptr), "gpsdo") == 0) {
          ru[j]->openair0_cfg.clock_source = gpsdo;
          LOG_D(PHY, "RU clock source set as gpsdo\n");
        } else {
          LOG_E(PHY, "Erroneous RU clock source in the provided configuration file: '%s'\n", *(RUParamList.paramarray[j][RU_SDR_CLK_SRC].strptr));
        }
      }
      else {
	ru[j]->openair0_cfg.clock_source = unset;
      }

      if (config_isparamset(RUParamList.paramarray[j], RU_SDR_TME_SRC)) {
        if (strcmp(*(RUParamList.paramarray[j][RU_SDR_TME_SRC].strptr), "internal") == 0) {
          ru[j]->openair0_cfg.time_source = internal;
          LOG_D(PHY, "RU time source set as internal\n");
        } else if (strcmp(*(RUParamList.paramarray[j][RU_SDR_TME_SRC].strptr), "external") == 0) {
          ru[j]->openair0_cfg.time_source = external;
          LOG_D(PHY, "RU time source set as external\n");
        } else if (strcmp(*(RUParamList.paramarray[j][RU_SDR_TME_SRC].strptr), "gpsdo") == 0) {
          ru[j]->openair0_cfg.time_source = gpsdo;
          LOG_D(PHY, "RU time source set as gpsdo\n");
        } else {
          LOG_E(PHY, "Erroneous RU time source in the provided configuration file: '%s'\n", *(RUParamList.paramarray[j][RU_SDR_CLK_SRC].strptr));
        }
      }
      else {
	ru[j]->openair0_cfg.time_source = unset;
      }      

      LOG_I(PHY,"RU %d is_slave=%s\n",j,*(RUParamList.paramarray[j][RU_IS_SLAVE_IDX].strptr));

      if (strcmp(*(RUParamList.paramarray[j][RU_IS_SLAVE_IDX].strptr), "yes") == 0) ru[j]->is_slave=1;
      else ru[j]->is_slave=0;

      LOG_I(PHY,"RU %d ota_sync_enabled=%s\n",j,*(RUParamList.paramarray[j][RU_OTA_SYNC_ENABLE_IDX].strptr));

      if (strcmp(*(RUParamList.paramarray[j][RU_OTA_SYNC_ENABLE_IDX].strptr), "yes") == 0) ru[j]->ota_sync_enable=1;
      else ru[j]->ota_sync_enable=0;

      if (strcmp(*(RUParamList.paramarray[j][RU_LOCAL_RF_IDX].strptr), "yes") == 0) {
        if ( !(config_isparamset(RUParamList.paramarray[j],RU_LOCAL_IF_NAME_IDX)) ) {
          ru[j]->if_south                        = LOCAL_RF;
          ru[j]->function                        = eNodeB_3GPP;
          ru[j]->state                           = RU_RUN;
          printf("Setting function for RU %d to eNodeB_3GPP\n",j);
        } else {
          ru[j]->eth_params.local_if_name            = strdup(*(RUParamList.paramarray[j][RU_LOCAL_IF_NAME_IDX].strptr));
          ru[j]->eth_params.my_addr                  = strdup(*(RUParamList.paramarray[j][RU_LOCAL_ADDRESS_IDX].strptr));
          ru[j]->eth_params.remote_addr              = strdup(*(RUParamList.paramarray[j][RU_REMOTE_ADDRESS_IDX].strptr));
          ru[j]->eth_params.my_portd                 = *(RUParamList.paramarray[j][RU_LOCAL_PORTD_IDX].uptr);
          ru[j]->eth_params.remote_portd             = *(RUParamList.paramarray[j][RU_REMOTE_PORTD_IDX].uptr);

          // Check if control port set
          if  (!(config_isparamset(RUParamList.paramarray[j],RU_REMOTE_PORTC_IDX)) ) {
            LOG_I(PHY,"Removing control port for RU %d\n",j);
            ru[j]->has_ctrl_prt            = 0;
          } else {
            ru[j]->eth_params.my_portc                 = *(RUParamList.paramarray[j][RU_LOCAL_PORTC_IDX].uptr);
            ru[j]->eth_params.remote_portc             = *(RUParamList.paramarray[j][RU_REMOTE_PORTC_IDX].uptr);
            LOG_I(PHY," Control port %u \n",ru[j]->eth_params.my_portc);
          }

          if (strcmp(*(RUParamList.paramarray[j][RU_TRANSPORT_PREFERENCE_IDX].strptr), "udp") == 0) {
            ru[j]->if_south                        = LOCAL_RF;
            ru[j]->function                        = NGFI_RRU_IF5;
            ru[j]->eth_params.transp_preference    = ETH_UDP_MODE;
            LOG_I(PHY,"Setting function for RU %d to NGFI_RRU_IF5 (udp)\n",j);
          } else if (strcmp(*(RUParamList.paramarray[j][RU_TRANSPORT_PREFERENCE_IDX].strptr), "raw") == 0) {
            ru[j]->if_south                        = LOCAL_RF;
            ru[j]->function                        = NGFI_RRU_IF5;
            ru[j]->eth_params.transp_preference    = ETH_RAW_MODE;
            LOG_I(PHY,"Setting function for RU %d to NGFI_RRU_IF5 (raw)\n",j);
          } else if (strcmp(*(RUParamList.paramarray[j][RU_TRANSPORT_PREFERENCE_IDX].strptr), "udp_if4p5") == 0) {
            ru[j]->if_south                        = LOCAL_RF;
            ru[j]->function                        = NGFI_RRU_IF4p5;
            ru[j]->eth_params.transp_preference    = ETH_UDP_IF4p5_MODE;
            ru[j]->has_ctrl_prt                   =1;
            LOG_I(PHY,"Setting function for RU %d to NGFI_RRU_IF4p5 (udp)\n",j);
          } else if (strcmp(*(RUParamList.paramarray[j][RU_TRANSPORT_PREFERENCE_IDX].strptr), "raw_if4p5") == 0) {
<<<<<<< HEAD
            ru[j]->if_south                        = LOCAL_RF;
            ru[j]->function                        = NGFI_RRU_IF4p5;
            ru[j]->eth_params.transp_preference    = ETH_RAW_IF4p5_MODE;
=======
            RC.ru[j]->if_south                        = LOCAL_RF;
            RC.ru[j]->function                        = NGFI_RRU_IF4p5;
            RC.ru[j]->eth_params.transp_preference    = ETH_RAW_IF4p5_MODE;
            RC.ru[j]->has_ctrl_prt                   =1;
>>>>>>> ea3f9246
            LOG_I(PHY,"Setting function for RU %d to NGFI_RRU_IF4p5 (raw)\n",j);
          }
        }

        ru[j]->max_pdschReferenceSignalPower     = *(RUParamList.paramarray[j][RU_MAX_RS_EPRE_IDX].uptr);;
        ru[j]->max_rxgain                        = *(RUParamList.paramarray[j][RU_MAX_RXGAIN_IDX].uptr);
        ru[j]->num_bands                         = RUParamList.paramarray[j][RU_BAND_LIST_IDX].numelt;
        /* sf_extension is in unit of samples for 30.72MHz here, has to be scaled later */
        ru[j]->sf_extension                      = *(RUParamList.paramarray[j][RU_SF_EXTENSION_IDX].uptr);

        for (i=0; i<ru[j]->num_bands; i++) ru[j]->band[i] = RUParamList.paramarray[j][RU_BAND_LIST_IDX].iptr[i];
      } //strcmp(local_rf, "yes") == 0
      else {
        LOG_I(PHY,"RU %d: Transport %s\n",j,*(RUParamList.paramarray[j][RU_TRANSPORT_PREFERENCE_IDX].strptr));
        ru[j]->eth_params.local_if_name      = strdup(*(RUParamList.paramarray[j][RU_LOCAL_IF_NAME_IDX].strptr));
        ru[j]->eth_params.my_addr            = strdup(*(RUParamList.paramarray[j][RU_LOCAL_ADDRESS_IDX].strptr));
        ru[j]->eth_params.remote_addr        = strdup(*(RUParamList.paramarray[j][RU_REMOTE_ADDRESS_IDX].strptr));
        ru[j]->eth_params.my_portc           = *(RUParamList.paramarray[j][RU_LOCAL_PORTC_IDX].uptr);
        ru[j]->eth_params.remote_portc       = *(RUParamList.paramarray[j][RU_REMOTE_PORTC_IDX].uptr);
        ru[j]->eth_params.my_portd           = *(RUParamList.paramarray[j][RU_LOCAL_PORTD_IDX].uptr);
        ru[j]->eth_params.remote_portd       = *(RUParamList.paramarray[j][RU_REMOTE_PORTD_IDX].uptr);
      
        if (strcmp(*(RUParamList.paramarray[j][RU_TRANSPORT_PREFERENCE_IDX].strptr), "udp") == 0) {
	  ru[j]->if_south                     = REMOTE_IF5;
	  ru[j]->function                     = NGFI_RAU_IF5;
	  ru[j]->eth_params.transp_preference = ETH_UDP_MODE;
        } else if (strcmp(*(RUParamList.paramarray[j][RU_TRANSPORT_PREFERENCE_IDX].strptr), "udp_ecpri_if5") == 0) {
	  ru[j]->if_south                     = REMOTE_IF5;
	  ru[j]->function                     = NGFI_RAU_IF5;
	  ru[j]->eth_params.transp_preference = ETH_UDP_IF5_ECPRI_MODE;
        } else if (strcmp(*(RUParamList.paramarray[j][RU_TRANSPORT_PREFERENCE_IDX].strptr), "raw") == 0) {
	  ru[j]->if_south                     = REMOTE_IF5;
	  ru[j]->function                     = NGFI_RAU_IF5;
	  ru[j]->eth_params.transp_preference = ETH_RAW_MODE;
        } else if (strcmp(*(RUParamList.paramarray[j][RU_TRANSPORT_PREFERENCE_IDX].strptr), "udp_if4p5") == 0) {
	  ru[j]->if_south                     = REMOTE_IF4p5;
	  ru[j]->function                     = NGFI_RAU_IF4p5;
  	  ru[j]->eth_params.transp_preference = ETH_UDP_IF4p5_MODE;
	  ru[j]->has_ctrl_prt                 = 1;
        } else if (strcmp(*(RUParamList.paramarray[j][RU_TRANSPORT_PREFERENCE_IDX].strptr), "raw_if4p5") == 0) {
<<<<<<< HEAD
	  ru[j]->if_south                     = REMOTE_IF4p5;
	  ru[j]->function                     = NGFI_RAU_IF4p5;
	  ru[j]->eth_params.transp_preference = ETH_RAW_IF4p5_MODE;
=======
	  RC.ru[j]->if_south                     = REMOTE_IF4p5;
	  RC.ru[j]->function                     = NGFI_RAU_IF4p5;
	  RC.ru[j]->eth_params.transp_preference = ETH_RAW_IF4p5_MODE;
	  RC.ru[j]->has_ctrl_prt                 = 1;
>>>>>>> ea3f9246
	
          if (strcmp(*(RUParamList.paramarray[j][RU_IS_SLAVE_IDX].strptr), "yes") == 0) ru[j]->is_slave=1;
          else ru[j]->is_slave=0;
        }
      }  /* strcmp(local_rf, "yes") != 0 */
      
      ru[j]->nb_tx                             = *(RUParamList.paramarray[j][RU_NB_TX_IDX].uptr);
      ru[j]->nb_rx                             = *(RUParamList.paramarray[j][RU_NB_RX_IDX].uptr);
      ru[j]->att_tx                            = *(RUParamList.paramarray[j][RU_ATT_TX_IDX].uptr);
      ru[j]->att_rx                            = *(RUParamList.paramarray[j][RU_ATT_RX_IDX].uptr);
      *ru_mask= (*ru_mask)|(1<<j);
    }// j=0..num_rus
  } 
    
  return ru;
}<|MERGE_RESOLUTION|>--- conflicted
+++ resolved
@@ -3010,16 +3010,10 @@
             ru[j]->has_ctrl_prt                   =1;
             LOG_I(PHY,"Setting function for RU %d to NGFI_RRU_IF4p5 (udp)\n",j);
           } else if (strcmp(*(RUParamList.paramarray[j][RU_TRANSPORT_PREFERENCE_IDX].strptr), "raw_if4p5") == 0) {
-<<<<<<< HEAD
             ru[j]->if_south                        = LOCAL_RF;
             ru[j]->function                        = NGFI_RRU_IF4p5;
             ru[j]->eth_params.transp_preference    = ETH_RAW_IF4p5_MODE;
-=======
-            RC.ru[j]->if_south                        = LOCAL_RF;
-            RC.ru[j]->function                        = NGFI_RRU_IF4p5;
-            RC.ru[j]->eth_params.transp_preference    = ETH_RAW_IF4p5_MODE;
-            RC.ru[j]->has_ctrl_prt                   =1;
->>>>>>> ea3f9246
+            ru[j]->has_ctrl_prt                   =1;
             LOG_I(PHY,"Setting function for RU %d to NGFI_RRU_IF4p5 (raw)\n",j);
           }
         }
@@ -3060,16 +3054,10 @@
   	  ru[j]->eth_params.transp_preference = ETH_UDP_IF4p5_MODE;
 	  ru[j]->has_ctrl_prt                 = 1;
         } else if (strcmp(*(RUParamList.paramarray[j][RU_TRANSPORT_PREFERENCE_IDX].strptr), "raw_if4p5") == 0) {
-<<<<<<< HEAD
 	  ru[j]->if_south                     = REMOTE_IF4p5;
 	  ru[j]->function                     = NGFI_RAU_IF4p5;
 	  ru[j]->eth_params.transp_preference = ETH_RAW_IF4p5_MODE;
-=======
-	  RC.ru[j]->if_south                     = REMOTE_IF4p5;
-	  RC.ru[j]->function                     = NGFI_RAU_IF4p5;
-	  RC.ru[j]->eth_params.transp_preference = ETH_RAW_IF4p5_MODE;
-	  RC.ru[j]->has_ctrl_prt                 = 1;
->>>>>>> ea3f9246
+	  ru[j]->has_ctrl_prt                 = 1;
 	
           if (strcmp(*(RUParamList.paramarray[j][RU_IS_SLAVE_IDX].strptr), "yes") == 0) ru[j]->is_slave=1;
           else ru[j]->is_slave=0;
