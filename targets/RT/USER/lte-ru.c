/*******************************************************************************
    OpenAirInterface
    Copyright(c) 1999 - 2018 Eurecom
 
    OpenAirInterface is free software: you can redistribute it and/or modify
    it under the terms of the GNU General Public License as published by
    the Free Software Foundation, either version 3 of the License, or
    (at your option) any later version.


    OpenAirInterface is distributed in the hope that it will be useful,
    but WITHOUT ANY WARRANTY; without even the implied warranty of
    MERCHANTABILITY or FITNESS FOR A PARTICULAR PURPOSE.  See the
    GNU General Public License for more details.

    You should have received a copy of the GNU General Public License
    along with OpenAirInterface.The full GNU General Public License is
    included in this distribution in the file called "COPYING". If not,
    see <http://www.gnu.org/licenses/>.

   Contact Information
   OpenAirInterface Admin: openair_admin@eurecom.fr
   OpenAirInterface Tech : openair_tech@eurecom.fr
   OpenAirInterface Dev  : openair5g-devel@lists.eurecom.fr

   Address      : Eurecom, Campus SophiaTech, 450 Route des Chappes, CS 50193 - 06904 Biot Sophia Antipolis cedex, FRANCE

*******************************************************************************/

/*! \file lte-ru.c
 * \brief Top-level threads for RU entity
 * \author R. Knopp, F. Kaltenberger, Navid Nikaein
 * \date 2018
 * \version 0.1
 * \company Eurecom
 * \email: knopp@eurecom.fr,florian.kaltenberger@eurecom.fr, navid.nikaein@eurecom.fr
 * \note
 * \warning
 */
#define _GNU_SOURCE
#include <stdio.h>
#include <stdlib.h>
#include <unistd.h>
#include <string.h>
#include <sys/ioctl.h>
#include <sys/types.h>
#include <sys/mman.h>
#include <sched.h>
#include <linux/sched.h>
#include <signal.h>
#include <execinfo.h>
#include <getopt.h>
#include <sys/sysinfo.h>
#include "rt_wrapper.h"

#undef MALLOC //there are two conflicting definitions, so we better make sure we don't use it at all

#include "assertions.h"
#include "msc.h"

#include "PHY/types.h"

#include "PHY/defs_common.h"
#undef MALLOC //there are two conflicting definitions, so we better make sure we don't use it at all


#include "../../ARCH/COMMON/common_lib.h"
#include "../../ARCH/ETHERNET/USERSPACE/LIB/ethernet_lib.h"

#include "PHY/LTE_TRANSPORT/if4_tools.h"
#include "PHY/LTE_TRANSPORT/if5_tools.h"
#include "PHY/LTE_REFSIG/lte_refsig.h"

#include "PHY/phy_extern.h"
#include "LAYER2/MAC/mac_extern.h"
#include "PHY/LTE_TRANSPORT/transport_proto.h"
#include "SCHED/sched_eNB.h"
#include "PHY/LTE_ESTIMATION/lte_estimation.h"
#include "PHY/INIT/phy_init.h"

#include "LAYER2/MAC/mac.h"
#include "LAYER2/MAC/mac_extern.h"
#include "LAYER2/MAC/mac_proto.h"
#include "RRC/LTE/rrc_extern.h"
#include "PHY_INTERFACE/phy_interface.h"

#include "common/utils/LOG/log.h"
#include "UTIL/OTG/otg_tx.h"
#include "UTIL/OTG/otg_externs.h"
#include "UTIL/MATH/oml.h"
#include "common/utils/LOG/vcd_signal_dumper.h"
#include "UTIL/OPT/opt.h"
#include "enb_config.h"
#include "targets/RT/USER/lte-softmodem.h" 
//#include "PHY/TOOLS/time_meas.h"

/* these variables have to be defined before including ENB_APP/enb_paramdef.h */
static int DEFBANDS[] = {7};
static int DEFENBS[] = {0};

#include "ENB_APP/enb_paramdef.h"
#include "common/config/config_userapi.h"

#ifndef OPENAIR2
#include "UTIL/OTG/otg_extern.h"
#endif

#if defined(ENABLE_ITTI)
# if defined(ENABLE_USE_MME)
#   include "s1ap_eNB.h"
#ifdef PDCP_USE_NETLINK
#   include "SIMULATION/ETH_TRANSPORT/proto.h"
#endif
# endif
#endif

#include "T.h"

#include "pdcp.h"

extern volatile int                    oai_exit;
extern int emulate_rf;
extern int numerology;
extern clock_source_t clock_source;
extern uint8_t dlsch_ue_select_tbl_in_use;
extern uint8_t nfapi_mode;

extern PARALLEL_CONF_t get_thread_parallel_conf(void);
extern WORKER_CONF_t   get_thread_worker_conf(void);
extern void  phy_init_RU(RU_t*);
extern void  phy_free_RU(RU_t*);


void stop_RU(int nb_ru);
void do_ru_synch(RU_t *ru);


void reset_proc(RU_t *ru);
int connect_rau(RU_t *ru);

const char ru_states[6][9] = {"RU_IDLE","RU_CONFIG","RU_READY","RU_RUN","RU_ERROR","RU_SYNC"};

extern uint16_t sf_ahead;

#if defined(PRE_SCD_THREAD)
void init_ru_vnf(void);
#endif


/*************************************************************/
/* Functions to attach and configure RRU                     */



/*************************************************************/
/* Southbound Fronthaul functions, RCC/RAU                   */

// southbound IF5 fronthaul for 16-bit OAI format
static inline void fh_if5_south_out(RU_t *ru) {
  if (ru == RC.ru[0]) VCD_SIGNAL_DUMPER_DUMP_VARIABLE_BY_NAME( VCD_SIGNAL_DUMPER_VARIABLES_TRX_TST, ru->proc.timestamp_tx&0xffffffff );
  send_IF5(ru, ru->proc.timestamp_tx, ru->proc.subframe_tx, &ru->seqno, IF5_RRH_GW_DL);
}

// southbound IF4p5 fronthaul
static inline void fh_if4p5_south_out(RU_t *ru) {
  if (ru == RC.ru[0]) VCD_SIGNAL_DUMPER_DUMP_VARIABLE_BY_NAME( VCD_SIGNAL_DUMPER_VARIABLES_TRX_TST, ru->proc.timestamp_tx&0xffffffff );
  LOG_D(PHY,"ENTERED fh_if4p5_south_out   Sending IF4p5 for frame %d subframe %d ru %d\n",ru->proc.frame_tx,ru->proc.subframe_tx,ru->idx);
  if (subframe_select(&ru->frame_parms,ru->proc.subframe_tx)!=SF_UL) {
    send_IF4p5(ru,ru->proc.frame_tx, ru->proc.subframe_tx, IF4p5_PDLFFT);
    ru->south_out_cnt++;
    LOG_D(PHY,"south_out_cnt %d\n",ru->south_out_cnt);
  }
/*if (ru == RC.ru[0] || ru == RC.ru[1]) {
    VCD_SIGNAL_DUMPER_DUMP_VARIABLE_BY_NAME( VCD_SIGNAL_DUMPER_VARIABLES_FRAME_NUMBER_TX0_RU+ru->idx, ru->proc.frame_tx );
    VCD_SIGNAL_DUMPER_DUMP_VARIABLE_BY_NAME( VCD_SIGNAL_DUMPER_VARIABLES_SUBFRAME_NUMBER_TX0_RU+ru->idx, ru->proc.subframe_tx );
  }*/
VCD_SIGNAL_DUMPER_DUMP_VARIABLE_BY_NAME(VCD_SIGNAL_DUMPER_VARIABLES_FRAME_NUMBER_IF4P5_SOUTH_OUT_RU+ru->idx,ru->proc.frame_tx);
VCD_SIGNAL_DUMPER_DUMP_VARIABLE_BY_NAME(VCD_SIGNAL_DUMPER_VARIABLES_SUBFRAME_NUMBER_IF4P5_SOUTH_OUT_RU+ru->idx,ru->proc.subframe_tx);

}

/*************************************************************/
/* Input Fronthaul from south RCC/RAU                        */

// Synchronous if5 from south 
void fh_if5_south_in(RU_t *ru,int *frame, int *subframe) {

  LTE_DL_FRAME_PARMS *fp = &ru->frame_parms;
  RU_proc_t *proc = &ru->proc;

  recv_IF5(ru, &proc->timestamp_rx, *subframe, IF5_RRH_GW_UL); 

  proc->frame_rx    = (proc->timestamp_rx / (fp->samples_per_tti*10))&1023;
  proc->subframe_rx = (proc->timestamp_rx / fp->samples_per_tti)%10;
  
  if (proc->first_rx == 0) {
    if (proc->subframe_rx != *subframe){
      LOG_E(PHY,"Received Timestamp doesn't correspond to the time we think it is (proc->subframe_rx %d, subframe %d)\n",proc->subframe_rx,*subframe);
      exit_fun("Exiting");
    }
    
    if (proc->frame_rx != *frame) {
      LOG_E(PHY,"Received Timestamp doesn't correspond to the time we think it is (proc->frame_rx %d frame %d)\n",proc->frame_rx,*frame);
      exit_fun("Exiting");
    }
  } else {
    proc->first_rx = 0;
    *frame = proc->frame_rx;
    *subframe = proc->subframe_rx;        
  }      
  
  VCD_SIGNAL_DUMPER_DUMP_VARIABLE_BY_NAME( VCD_SIGNAL_DUMPER_VARIABLES_TRX_TS, proc->timestamp_rx&0xffffffff );

}

// Synchronous if4p5 from south 
void fh_if4p5_south_in(RU_t *ru,int *frame,int *subframe) {

  LTE_DL_FRAME_PARMS *fp = &ru->frame_parms;
  RU_proc_t *proc = &ru->proc;
  int f,sf;

  uint16_t packet_type;
  uint32_t symbol_number=0;
  uint32_t symbol_mask_full;

  if ((fp->frame_type == TDD) && (subframe_select(fp,*subframe)==SF_S))  
    symbol_mask_full = (1<<fp->ul_symbols_in_S_subframe)-1;   
  else     
    symbol_mask_full = (1<<fp->symbols_per_tti)-1; 
  LOG_D(PHY,"fh_if4p5_south_in: RU %d, frame %d, subframe %d, ru %d\n",ru->idx,*frame,*subframe,ru->idx);
  AssertFatal(proc->symbol_mask[*subframe]==0,"rx_fh_if4p5: proc->symbol_mask[%d] = %x\n",*subframe,proc->symbol_mask[*subframe]);
  do {
    recv_IF4p5(ru, &f, &sf, &packet_type, &symbol_number);
    if (oai_exit == 1 || ru->cmd== STOP_RU) break;
    if (packet_type == IF4p5_PULFFT) proc->symbol_mask[sf] = proc->symbol_mask[sf] | (1<<symbol_number);
    else if (packet_type == IF4p5_PULTICK) {           
      if ((proc->first_rx==0) && (f!=*frame)) LOG_E(PHY,"rx_fh_if4p5: PULTICK received frame %d != expected %d (RU %d)\n",f,*frame, ru->idx);       
      if ((proc->first_rx==0) && (sf!=*subframe)) LOG_E(PHY,"rx_fh_if4p5: PULTICK received subframe %d != expected %d (first_rx %d)\n",sf,*subframe,proc->first_rx);       
      break;     
      
    } else if (packet_type == IF4p5_PRACH) {
      // nothing in RU for RAU
    }
    LOG_D(PHY,"rx_fh_if4p5: subframe %d symbol mask %x\n",*subframe,proc->symbol_mask[*subframe]);
  } while(proc->symbol_mask[*subframe] != symbol_mask_full);    

  //calculate timestamp_rx, timestamp_tx based on frame and subframe
  proc->subframe_rx  = sf;
  proc->frame_rx     = f;
  proc->timestamp_rx = ((proc->frame_rx * 10)  + proc->subframe_rx ) * fp->samples_per_tti ;
  if (get_nprocs()<=4) {
     proc->subframe_tx  = (sf+sf_ahead)%10;
     proc->frame_tx     = (sf>(9-sf_ahead)) ? (f+1)&1023 : f;
  }

  if (proc->first_rx == 0) {
   if (proc->subframe_rx != *subframe){
      LOG_E(PHY,"Received Timestamp (IF4p5) doesn't correspond to the time we think it is (proc->subframe_rx %d, subframe %d)\n",proc->subframe_rx,*subframe);
      exit_fun("Exiting");
    }
    if (ru->cmd != WAIT_RESYNCH && proc->frame_rx != *frame) {
      LOG_E(PHY,"Received Timestamp (IF4p5) doesn't correspond to the time we think it is (proc->frame_rx %d frame %d)\n",proc->frame_rx,*frame);
      exit_fun("Exiting");
    }
    else if (ru->cmd == WAIT_RESYNCH && proc->frame_rx != *frame){
       ru->cmd=EMPTY;
       *frame=proc->frame_rx; 
    }
  } else {
    proc->first_rx = 0;
    *frame = proc->frame_rx;
    *subframe = proc->subframe_rx;        
  }

  /*if (ru == RC.ru[0] || ru == RC.ru[1]) {
    VCD_SIGNAL_DUMPER_DUMP_VARIABLE_BY_NAME( VCD_SIGNAL_DUMPER_VARIABLES_FRAME_NUMBER_RX0_RU+ru->idx, f );
    VCD_SIGNAL_DUMPER_DUMP_VARIABLE_BY_NAME( VCD_SIGNAL_DUMPER_VARIABLES_SUBFRAME_NUMBER_RX0_RU+ru->idx, sf );
    
  }*/

  VCD_SIGNAL_DUMPER_DUMP_VARIABLE_BY_NAME(VCD_SIGNAL_DUMPER_VARIABLES_FRAME_NUMBER_IF4P5_SOUTH_IN_RU+ru->idx,f);
  VCD_SIGNAL_DUMPER_DUMP_VARIABLE_BY_NAME(VCD_SIGNAL_DUMPER_VARIABLES_SUBFRAME_NUMBER_IF4P5_SOUTH_IN_RU+ru->idx,sf);

  proc->symbol_mask[sf] = 0;  
  VCD_SIGNAL_DUMPER_DUMP_VARIABLE_BY_NAME( VCD_SIGNAL_DUMPER_VARIABLES_TRX_TS, proc->timestamp_rx&0xffffffff );
  LOG_D(PHY,"RU %d: fh_if4p5_south_in returning ...\n",ru->idx);
  //  usleep(100);
}

// Dummy FH from south for getting synchronization from master RU
void fh_slave_south_in(RU_t *ru,int *frame,int *subframe) {
  // This case is for synchronization to another thread
  // it just waits for an external event.  The actual rx_fh is handle by the asynchronous RX thread
  RU_proc_t *proc=&ru->proc;

  if (wait_on_condition(&proc->mutex_FH,&proc->cond_FH,&proc->instance_cnt_FH,"fh_slave_south_in") < 0)
    return;

  release_thread(&proc->mutex_FH,&proc->instance_cnt_FH,"rx_fh_slave_south_in");

  
}


// asynchronous inbound if4p5 fronthaul from south
void fh_if4p5_south_asynch_in(RU_t *ru,int *frame,int *subframe) {

  LTE_DL_FRAME_PARMS *fp = &ru->frame_parms;
  RU_proc_t *proc       = &ru->proc;

  uint16_t packet_type;
  uint32_t symbol_number,symbol_mask,prach_rx;
  uint32_t got_prach_info=0;

  symbol_number = 0;
  symbol_mask   = (1<<fp->symbols_per_tti)-1;
  prach_rx      = 0;

  do {   // Blocking, we need a timeout on this !!!!!!!!!!!!!!!!!!!!!!!
    recv_IF4p5(ru, &proc->frame_rx, &proc->subframe_rx, &packet_type, &symbol_number);
    if (ru->cmd == STOP_RU) break;
    // grab first prach information for this new subframe
    if (got_prach_info==0) {
      prach_rx       = is_prach_subframe(fp, proc->frame_rx, proc->subframe_rx);
      got_prach_info = 1;
    }
    if (proc->first_rx != 0) {
      *frame = proc->frame_rx;
      *subframe = proc->subframe_rx;
      proc->first_rx = 0;
    }
    else {
      if (proc->frame_rx != *frame) {
	LOG_E(PHY,"frame_rx %d is not what we expect %d\n",proc->frame_rx,*frame);
	exit_fun("Exiting");
      }
      if (proc->subframe_rx != *subframe) {
	LOG_E(PHY,"subframe_rx %d is not what we expect %d\n",proc->subframe_rx,*subframe);
	exit_fun("Exiting");
      }
    }
    if      (packet_type == IF4p5_PULFFT)       symbol_mask &= (~(1<<symbol_number));
    else if (packet_type == IF4p5_PRACH)        prach_rx    &= (~0x1);
#if (LTE_RRC_VERSION >= MAKE_VERSION(14, 0, 0))
    else if (packet_type == IF4p5_PRACH_BR_CE0) prach_rx    &= (~0x2);
    else if (packet_type == IF4p5_PRACH_BR_CE1) prach_rx    &= (~0x4);
    else if (packet_type == IF4p5_PRACH_BR_CE2) prach_rx    &= (~0x8);
    else if (packet_type == IF4p5_PRACH_BR_CE3) prach_rx    &= (~0x10);
#endif
  } while( (symbol_mask > 0) || (prach_rx >0));   // haven't received all PUSCH symbols and PRACH information 
} 





/*************************************************************/
/* Input Fronthaul from North RRU                            */
  
// RRU IF4p5 TX fronthaul receiver. Assumes an if_device on input and if or rf device on output 
// receives one subframe's worth of IF4p5 OFDM symbols and OFDM modulates
void fh_if4p5_north_in(RU_t *ru,int *frame,int *subframe) {

  uint32_t symbol_number=0;
  uint32_t symbol_mask, symbol_mask_full;
  uint16_t packet_type;


  /// **** incoming IF4p5 from remote RCC/RAU **** ///             
  symbol_number = 0;
  symbol_mask = 0;
  symbol_mask_full = (1<<ru->frame_parms.symbols_per_tti)-1;
  LOG_D(PHY,"fh_if4p5_north_in: frame %d, subframe %d\n",*frame,*subframe);

  do { 
    recv_IF4p5(ru, frame, subframe, &packet_type, &symbol_number);
    symbol_mask = symbol_mask | (1<<symbol_number);
  } while (symbol_mask != symbol_mask_full); 
  

  ru->north_in_cnt++;
  // dump VCD output for first RU in list
  if (ru == RC.ru[0]) {
    VCD_SIGNAL_DUMPER_DUMP_VARIABLE_BY_NAME( VCD_SIGNAL_DUMPER_VARIABLES_FRAME_NUMBER_TX0_RU, *frame );
    VCD_SIGNAL_DUMPER_DUMP_VARIABLE_BY_NAME( VCD_SIGNAL_DUMPER_VARIABLES_SUBFRAME_NUMBER_TX0_RU, *subframe );
  }
}

void fh_if5_north_asynch_in(RU_t *ru,int *frame,int *subframe) {

  LTE_DL_FRAME_PARMS *fp = &ru->frame_parms;
  RU_proc_t *proc        = &ru->proc;
  int subframe_tx,frame_tx;
  openair0_timestamp timestamp_tx;

  recv_IF5(ru, &timestamp_tx, *subframe, IF5_RRH_GW_DL); 
  //      printf("Received subframe %d (TS %llu) from RCC\n",subframe_tx,timestamp_tx);

  subframe_tx = (timestamp_tx/fp->samples_per_tti)%10;
  frame_tx    = (timestamp_tx/(fp->samples_per_tti*10))&1023;

  VCD_SIGNAL_DUMPER_DUMP_VARIABLE_BY_NAME( VCD_SIGNAL_DUMPER_VARIABLES_FRAME_NUMBER_TX0_RU, proc->frame_tx );
  VCD_SIGNAL_DUMPER_DUMP_VARIABLE_BY_NAME( VCD_SIGNAL_DUMPER_VARIABLES_SUBFRAME_NUMBER_TX0_RU, proc->subframe_tx );
  
  if (proc->first_tx != 0) {
    *subframe = subframe_tx;
    *frame    = frame_tx;
    proc->first_tx = 0;
  }
  else {
    AssertFatal(subframe_tx == *subframe,
                "subframe_tx %d is not what we expect %d\n",subframe_tx,*subframe);
    AssertFatal(frame_tx == *frame, 
                "frame_tx %d is not what we expect %d\n",frame_tx,*frame);
  }
  ru->north_in_cnt++;
}

void fh_if4p5_north_asynch_in(RU_t *ru,int *frame,int *subframe) {

  LTE_DL_FRAME_PARMS *fp = &ru->frame_parms;
  RU_proc_t *proc        = &ru->proc;

  uint16_t packet_type;
  uint32_t symbol_number,symbol_mask,symbol_mask_full;
  int subframe_tx,frame_tx;

  symbol_number = 0;
  symbol_mask = 0;
  symbol_mask_full = ((subframe_select(fp,*subframe) == SF_S) ? (1<<fp->dl_symbols_in_S_subframe) : (1<<fp->symbols_per_tti))-1;
  LOG_D(PHY,"fh_if4p5_north_asynch_in: RU %d, frame %d, subframe %d\n",ru->idx,*frame,*subframe);
  do {   
    recv_IF4p5(ru, &frame_tx, &subframe_tx, &packet_type, &symbol_number);
    LOG_D(PHY,"income frame.subframe %d.%d, our frame.subframe.symbol_number %d.%d.%d (symbol mask %x)\n",frame_tx,subframe_tx,*frame,*subframe,symbol_number,symbol_mask);
    if (ru->cmd == STOP_RU){
      LOG_E(PHY,"Got STOP_RU\n");
      pthread_mutex_lock(&proc->mutex_ru);
      proc->instance_cnt_ru = -1;
      pthread_mutex_unlock(&proc->mutex_ru);
      ru->cmd=STOP_RU;
      return;
    } 
    if ((subframe_select(fp,subframe_tx) == SF_DL) && (symbol_number == 0)) start_meas(&ru->rx_fhaul);
    LOG_D(PHY,"subframe %d (%d): frame %d, subframe %d, symbol %d\n",
	  *subframe,subframe_select(fp,*subframe),frame_tx,subframe_tx,symbol_number);
    if (proc->first_tx != 0) {
      *frame    = frame_tx;
      *subframe = subframe_tx;
      proc->first_tx = 0;
      symbol_mask_full = ((subframe_select(fp,*subframe) == SF_S) ? (1<<fp->dl_symbols_in_S_subframe) : (1<<fp->symbols_per_tti))-1;
    }
    else {
      AssertFatal(frame_tx == *frame,
	          "frame_tx %d is not what we expect %d\n",frame_tx,*frame);
      AssertFatal(subframe_tx == *subframe,
		  "In frame_tx %d : subframe_tx %d is not what we expect %d\n",frame_tx,subframe_tx,*subframe);
    }
    if (packet_type == IF4p5_PDLFFT) {
      symbol_mask = symbol_mask | (1<<symbol_number);
    }
    else AssertFatal(1==0,"Illegal IF4p5 packet type (should only be IF4p5_PDLFFT got %d\n",packet_type);
  } while (symbol_mask != symbol_mask_full);    

  if (subframe_select(fp,subframe_tx) == SF_DL) stop_meas(&ru->rx_fhaul);

  ru->north_in_cnt++;

  proc->subframe_tx  = subframe_tx;
  proc->frame_tx     = frame_tx;

  if ((frame_tx == 0)&&(subframe_tx == 0)) proc->frame_tx_unwrap += 1024;

  proc->timestamp_tx = ((((uint64_t)frame_tx + (uint64_t)proc->frame_tx_unwrap) * 10) + (uint64_t)subframe_tx) * (uint64_t)fp->samples_per_tti;

  LOG_D(PHY,"RU %d/%d TST %llu, frame %d, subframe %d\n",ru->idx,0,(long long unsigned int)proc->timestamp_tx,frame_tx,subframe_tx);
  // dump VCD output for first RU in list
  if (ru == RC.ru[0]) {
    /*VCD_SIGNAL_DUMPER_DUMP_VARIABLE_BY_NAME( VCD_SIGNAL_DUMPER_VARIABLES_FRAME_NUMBER_TX0_RU, frame_tx );
    VCD_SIGNAL_DUMPER_DUMP_VARIABLE_BY_NAME( VCD_SIGNAL_DUMPER_VARIABLES_SUBFRAME_NUMBER_TX0_RU, subframe_tx );
    */
    VCD_SIGNAL_DUMPER_DUMP_VARIABLE_BY_NAME(VCD_SIGNAL_DUMPER_VARIABLES_FRAME_NUMBER_IF4P5_NORTH_ASYNCH_IN,frame_tx);
    VCD_SIGNAL_DUMPER_DUMP_VARIABLE_BY_NAME(VCD_SIGNAL_DUMPER_VARIABLES_SUBFRAME_NUMBER_IF4P5_NORTH_ASYNCH_IN,subframe_tx);
  }


  if (ru->feptx_ofdm) ru->feptx_ofdm(ru);

  if (ru->fh_south_out) ru->fh_south_out(ru);
} 

void fh_if5_north_out(RU_t *ru) {

  RU_proc_t *proc=&ru->proc;
  uint8_t seqno=0;

  /// **** send_IF5 of rxdata to BBU **** ///       
  VCD_SIGNAL_DUMPER_DUMP_FUNCTION_BY_NAME( VCD_SIGNAL_DUMPER_FUNCTIONS_SEND_IF5, 1 );  
  send_IF5(ru, proc->timestamp_rx, proc->subframe_rx, &seqno, IF5_RRH_GW_UL);
  VCD_SIGNAL_DUMPER_DUMP_FUNCTION_BY_NAME( VCD_SIGNAL_DUMPER_FUNCTIONS_SEND_IF5, 0 );          

}

// RRU IF4p5 northbound interface (RX)
void fh_if4p5_north_out(RU_t *ru) {

  RU_proc_t *proc=&ru->proc;
  LTE_DL_FRAME_PARMS *fp = &ru->frame_parms;
  const int subframe     = proc->subframe_rx;
  if (ru->idx==0){
 	 VCD_SIGNAL_DUMPER_DUMP_VARIABLE_BY_NAME(VCD_SIGNAL_DUMPER_VARIABLES_SUBFRAME_NUMBER_IF4P5_NORTH_OUT, proc->subframe_rx );
         VCD_SIGNAL_DUMPER_DUMP_VARIABLE_BY_NAME(VCD_SIGNAL_DUMPER_VARIABLES_FRAME_NUMBER_IF4P5_NORTH_OUT, proc->frame_rx );
  }
  LOG_D(PHY,"fh_if4p5_north_out: Sending IF4p5_PULFFT SFN.SF %d.%d\n",proc->frame_rx,proc->subframe_rx);
  if ((fp->frame_type == TDD) && (subframe_select(fp,subframe)!=SF_UL)) {
    /// **** in TDD during DL send_IF4 of ULTICK to RCC **** ///
    send_IF4p5(ru, proc->frame_rx, proc->subframe_rx, IF4p5_PULTICK);
    ru->north_out_cnt++;
    return;
  }

  start_meas(&ru->tx_fhaul);
  send_IF4p5(ru, proc->frame_rx, proc->subframe_rx, IF4p5_PULFFT);
  ru->north_out_cnt++;
  stop_meas(&ru->tx_fhaul);

}

/* add fail safe for late command */
typedef enum {
	STATE_BURST_NORMAL = 0,
	STATE_BURST_TERMINATE = 1,
	STATE_BURST_STOP_1 = 2,
	STATE_BURST_STOP_2 = 3,
	STATE_BURST_RESTART = 4,
} late_control_e;

volatile late_control_e late_control=STATE_BURST_NORMAL;

/* add fail safe for late command end */

static void* emulatedRF_thread(void* param) {
  RU_proc_t *proc = (RU_proc_t *) param;
  int microsec = 500; // length of time to sleep, in miliseconds
  struct timespec req = {0};
  int numerology = get_softmodem_params()->numerology;
  req.tv_sec = 0;
  req.tv_nsec = (numerology>0)? ((microsec * 1000L)/numerology):(microsec * 1000L)*2;
  cpu_set_t cpuset;
  CPU_SET(1,&cpuset);
  pthread_setaffinity_np(pthread_self(), sizeof(cpu_set_t), &cpuset);
  
  int policy;
  struct sched_param sparam;
  memset(&sparam, 0, sizeof(sparam));
  sparam.sched_priority = sched_get_priority_max(SCHED_FIFO);
  policy = SCHED_FIFO ; 
  pthread_setschedparam(pthread_self(), policy, &sparam);
  
  wait_sync("emulatedRF_thread");
  while(!oai_exit){
    nanosleep(&req, (struct timespec *)NULL);
    if(proc->emulate_rf_busy )
    {
      LOG_E(PHY,"rf being delayed in emulated RF\n");
    }
    proc->emulate_rf_busy = 1;
    pthread_mutex_lock(&proc->mutex_emulateRF);
    ++proc->instance_cnt_emulateRF;
    pthread_mutex_unlock(&proc->mutex_emulateRF);
    pthread_cond_signal(&proc->cond_emulateRF);
  }
  return 0;
}

void rx_rf(RU_t *ru,int *frame,int *subframe) {

  RU_proc_t *proc = &ru->proc;
  LTE_DL_FRAME_PARMS *fp = &ru->frame_parms;
  void *rxp[ru->nb_rx];
  unsigned int rxs;
  int i;


  int resynch=0;
  

  openair0_timestamp ts=0,old_ts=0;
    

  for (i=0; i<ru->nb_rx; i++)
    rxp[i] = (void*)&ru->common.rxdata[i][*subframe*fp->samples_per_tti];

  VCD_SIGNAL_DUMPER_DUMP_FUNCTION_BY_NAME( VCD_SIGNAL_DUMPER_FUNCTIONS_TRX_READ, 1 );

  old_ts = proc->timestamp_rx;
  if(get_softmodem_params()->emulate_rf){
    wait_on_condition(&proc->mutex_emulateRF,&proc->cond_emulateRF,&proc->instance_cnt_emulateRF,"emulatedRF_thread");
    release_thread(&proc->mutex_emulateRF,&proc->instance_cnt_emulateRF,"emulatedRF_thread");
    rxs = fp->samples_per_tti;
  }
  else{
    rxs = ru->rfdevice.trx_read_func(&ru->rfdevice,
				   &ts,
				   rxp,
				   fp->samples_per_tti,
				   ru->nb_rx);
  }
  
  VCD_SIGNAL_DUMPER_DUMP_FUNCTION_BY_NAME( VCD_SIGNAL_DUMPER_FUNCTIONS_TRX_READ, 0 );

  ru->south_in_cnt++;
  LOG_D(PHY,"south_in_cnt %d\n",ru->south_in_cnt);

  if (ru->cmd==RU_FRAME_RESYNCH) {
    LOG_I(PHY,"Applying frame resynch %d => %d\n",*frame,ru->cmdval);
    if (proc->frame_rx>ru->cmdval) ru->ts_offset += (proc->frame_rx - ru->cmdval)*fp->samples_per_tti*10;
    else ru->ts_offset -= (-proc->frame_rx + ru->cmdval)*fp->samples_per_tti*10;
    *frame = ru->cmdval;
    ru->cmd=EMPTY;
    resynch=1;
  }
 
  proc->timestamp_rx = ts-ru->ts_offset;

//  AssertFatal(rxs == fp->samples_per_tti,
//	      "rx_rf: Asked for %d samples, got %d from SDR\n",fp->samples_per_tti,rxs);
  if(rxs != fp->samples_per_tti){
    LOG_E(PHY,"rx_rf: Asked for %d samples, got %d from SDR\n",fp->samples_per_tti,rxs);
    late_control=STATE_BURST_TERMINATE;
  }

  if (proc->first_rx == 1) {
    ru->ts_offset = proc->timestamp_rx;
    proc->timestamp_rx = 0;
  } 
  else if (resynch==0 && (proc->timestamp_rx - old_ts != fp->samples_per_tti)) {
    LOG_I(PHY,"rx_rf: rfdevice timing drift of %"PRId64" samples (ts_off %"PRId64")\n",proc->timestamp_rx - old_ts - fp->samples_per_tti,ru->ts_offset);
    ru->ts_offset += (proc->timestamp_rx - old_ts - fp->samples_per_tti);
    proc->timestamp_rx = ts-ru->ts_offset;
  }


  proc->frame_rx     = (proc->timestamp_rx / (fp->samples_per_tti*10))&1023;
  proc->subframe_rx  = (proc->timestamp_rx / fp->samples_per_tti)%10;
  // synchronize first reception to frame 0 subframe 0


  if (ru->fh_north_asynch_in == NULL) {
#ifdef PHY_TX_THREAD
    proc->timestamp_phy_tx = proc->timestamp_rx+((sf_ahead-1)*fp->samples_per_tti);
    proc->subframe_phy_tx  = (proc->subframe_rx+(sf_ahead-1))%10;  
    proc->frame_phy_tx     = (proc->subframe_rx>(9-(sf_ahead-1))) ? (proc->frame_rx+1)&1023 : proc->frame_rx;
#else
    proc->timestamp_tx = proc->timestamp_rx+(sf_ahead*fp->samples_per_tti);
    proc->subframe_tx  = (proc->subframe_rx+sf_ahead)%10;
    proc->frame_tx     = (proc->subframe_rx>(9-sf_ahead)) ? (proc->frame_rx+1)&1023 : proc->frame_rx;
#endif
  }

  LOG_D(PHY,"south_in/rx_rf: RU %d/%d TS %llu (off %d), frame %d, subframe %d\n",
	ru->idx, 
	0, 
	(unsigned long long int)proc->timestamp_rx,
	(int)ru->ts_offset,proc->frame_rx,proc->subframe_rx);

  // dump VCD output for first RU in list
  if (ru == RC.ru[0]) {
    VCD_SIGNAL_DUMPER_DUMP_VARIABLE_BY_NAME( VCD_SIGNAL_DUMPER_VARIABLES_FRAME_NUMBER_RX0_RU, proc->frame_rx );
    VCD_SIGNAL_DUMPER_DUMP_VARIABLE_BY_NAME( VCD_SIGNAL_DUMPER_VARIABLES_SUBFRAME_NUMBER_RX0_RU, proc->subframe_rx );
    if (ru->fh_north_asynch_in == NULL) {
      VCD_SIGNAL_DUMPER_DUMP_VARIABLE_BY_NAME( VCD_SIGNAL_DUMPER_VARIABLES_FRAME_NUMBER_TX0_RU, proc->frame_tx );
      VCD_SIGNAL_DUMPER_DUMP_VARIABLE_BY_NAME( VCD_SIGNAL_DUMPER_VARIABLES_SUBFRAME_NUMBER_TX0_RU, proc->subframe_tx );
    }
  }
  
  if (proc->first_rx == 0) {
    if (proc->subframe_rx != *subframe){
      LOG_E(PHY,"Received Timestamp (%llu) doesn't correspond to the time we think it is (proc->subframe_rx %d, subframe %d)\n",(long long unsigned int)proc->timestamp_rx,proc->subframe_rx,*subframe);
      exit_fun("Exiting");
    }
    
    if (proc->frame_rx != *frame) {
      LOG_E(PHY,"Received Timestamp (%llu) doesn't correspond to the time we think it is (proc->frame_rx %d frame %d)\n",(long long unsigned int)proc->timestamp_rx,proc->frame_rx,*frame);
      exit_fun("Exiting");
    }
  } else {
    proc->first_rx = 0;
    *frame = proc->frame_rx;
    *subframe = proc->subframe_rx;        
  }
  
  //printf("timestamp_rx %lu, frame %d(%d), subframe %d(%d)\n",ru->timestamp_rx,proc->frame_rx,frame,proc->subframe_rx,subframe);
  
  VCD_SIGNAL_DUMPER_DUMP_VARIABLE_BY_NAME( VCD_SIGNAL_DUMPER_VARIABLES_TRX_TS, proc->timestamp_rx&0xffffffff );
  
  if (rxs != fp->samples_per_tti)
  {
#if defined(USRP_REC_PLAY)
    exit_fun("Exiting IQ record/playback");
#else    
    //exit_fun( "problem receiving samples" );
    LOG_E(PHY, "problem receiving samples");
#endif    
  }
}


void tx_rf(RU_t *ru) {

  RU_proc_t *proc = &ru->proc;
  LTE_DL_FRAME_PARMS *fp = &ru->frame_parms;
  void *txp[ru->nb_tx]; 
  unsigned int txs;
  int i;

  T(T_ENB_PHY_OUTPUT_SIGNAL, T_INT(0), T_INT(0), T_INT(proc->frame_tx), T_INT(proc->subframe_tx),
    T_INT(0), T_BUFFER(&ru->common.txdata[0][proc->subframe_tx * fp->samples_per_tti], fp->samples_per_tti * 4));

  lte_subframe_t SF_type     = subframe_select(fp,proc->subframe_tx%10);
  lte_subframe_t prevSF_type = subframe_select(fp,(proc->subframe_tx+9)%10);
  lte_subframe_t nextSF_type = subframe_select(fp,(proc->subframe_tx+1)%10);
  int sf_extension = 0;
  

  if ((SF_type == SF_DL) ||
      (SF_type == SF_S)) {
    
    
    int siglen=fp->samples_per_tti,flags=1;
    
    if (SF_type == SF_S) {
      int txsymb = fp->dl_symbols_in_S_subframe+(ru->is_slave==0 ? 1 : 0);
      AssertFatal(txsymb>0,"illegal txsymb %d\n",txsymb);
      siglen = fp->nb_prefix_samples0 + (txsymb*fp->ofdm_symbol_size) + (txsymb-1)*fp->nb_prefix_samples;
      //siglen = fp->dl_symbols_in_S_subframe*(fp->ofdm_symbol_size+fp->nb_prefix_samples0);
      flags=3; // end of burst
    }
    if ((fp->frame_type == TDD) &&
	(SF_type == SF_DL)&&
	(prevSF_type == SF_UL) &&
	(nextSF_type == SF_DL)) { 
      flags = 2; // start of burst
      sf_extension = ru->N_TA_offset;
    }
    
    if ((fp->frame_type == TDD) &&
	(SF_type == SF_DL)&&
	(prevSF_type == SF_UL) &&
	(nextSF_type == SF_UL)) {
      flags = 4; // start of burst and end of burst (only one DL SF between two UL)
      sf_extension = ru->N_TA_offset;
    } 
#if defined(__x86_64) || defined(__i386__)
#ifdef __AVX2__
  sf_extension = (sf_extension)&0xfffffff8;
#else
  sf_extension = (sf_extension)&0xfffffffc;
#endif
#elif defined(__arm__)
  sf_extension = (sf_extension)&0xfffffffc;
#endif
    
    for (i=0; i<ru->nb_tx; i++)
      txp[i] = (void*)&ru->common.txdata[i][(proc->subframe_tx*fp->samples_per_tti)-sf_extension];

    /* add fail safe for late command */
    if(late_control!=STATE_BURST_NORMAL){//stop burst
      switch (late_control) {
      case STATE_BURST_TERMINATE:
        flags=10; // end of burst and no time spec
        late_control=STATE_BURST_STOP_1;
        break;
      
      case STATE_BURST_STOP_1:
        flags=0; // no send
        late_control=STATE_BURST_STOP_2;
        return;//no send
       break;
      
      case STATE_BURST_STOP_2:
        flags=0; // no send
        late_control=STATE_BURST_RESTART;
        return;//no send
        break;
      
      case STATE_BURST_RESTART:
        flags=2; // start burst
        late_control=STATE_BURST_NORMAL;
        break;
      default:
        LOG_D(PHY,"[TXPATH] RU %d late_control %d not implemented\n",ru->idx, late_control);
      break;
      }
    }
    /* add fail safe for late command end */

    VCD_SIGNAL_DUMPER_DUMP_VARIABLE_BY_NAME( VCD_SIGNAL_DUMPER_VARIABLES_FRAME_NUMBER_TX0_RU, proc->frame_tx );
    VCD_SIGNAL_DUMPER_DUMP_VARIABLE_BY_NAME( VCD_SIGNAL_DUMPER_VARIABLES_SUBFRAME_NUMBER_TX0_RU, proc->subframe_tx );

    VCD_SIGNAL_DUMPER_DUMP_VARIABLE_BY_NAME( VCD_SIGNAL_DUMPER_VARIABLES_TRX_TST, (proc->timestamp_tx-ru->openair0_cfg.tx_sample_advance)&0xffffffff );
    VCD_SIGNAL_DUMPER_DUMP_FUNCTION_BY_NAME( VCD_SIGNAL_DUMPER_FUNCTIONS_TRX_WRITE, 1 );
    // prepare tx buffer pointers


    txs = ru->rfdevice.trx_write_func(&ru->rfdevice,
				      proc->timestamp_tx+ru->ts_offset-ru->openair0_cfg.tx_sample_advance-sf_extension,
				      txp,
				      siglen+sf_extension,
				      ru->nb_tx,
				      flags);
    ru->south_out_cnt++;
    LOG_D(PHY,"south_out_cnt %d, frame %d, subframe %d\n",ru->south_out_cnt,proc->frame_tx,proc->subframe_tx);
    int se = dB_fixed(signal_energy(txp[0],siglen+sf_extension));

    if (SF_type == SF_S) LOG_D(PHY,"[TXPATH] RU %d tx_rf (en %d,len %d), writing to TS %llu, frame %d, unwrapped_frame %d, subframe %d\n",ru->idx,se,siglen+sf_extension,
	  (long long unsigned int)proc->timestamp_tx,proc->frame_tx,proc->frame_tx_unwrap,proc->subframe_tx);
    VCD_SIGNAL_DUMPER_DUMP_FUNCTION_BY_NAME( VCD_SIGNAL_DUMPER_FUNCTIONS_TRX_WRITE, 0 );
    
    
//    AssertFatal(txs ==  siglen+sf_extension,"TX : Timeout (sent %d/%d)\n",txs, siglen);
    if( (txs !=  siglen+sf_extension) && (late_control==STATE_BURST_NORMAL) ){ /* add fail safe for late command */
      late_control=STATE_BURST_TERMINATE;
      LOG_E(PHY,"TX : Timeout (sent %d/%d) state =%d\n",txs, siglen,late_control);
    }
  }
}


/*!
 * \brief The Asynchronous RX/TX FH thread of RAU/RCC/eNB/RRU.
 * This handles the RX FH for an asynchronous RRU/UE
 * \param param is a \ref L1_proc_t structure which contains the info what to process.
 * \returns a pointer to an int. The storage is not on the heap and must not be freed.
 */
static void* ru_thread_asynch_rxtx( void* param ) {

  static int ru_thread_asynch_rxtx_status;

  RU_t *ru         = (RU_t*)param;
  RU_proc_t *proc  = &ru->proc;



  int subframe=0, frame=0; 

  thread_top_init("ru_thread_asynch_rxtx",1,870000,1000000,1000000);

  // wait for top-level synchronization and do one acquisition to get timestamp for setting frame/subframe

  wait_sync("ru_thread_asynch_rxtx");

  // wait for top-level synchronization and do one acquisition to get timestamp for setting frame/subframe
  LOG_I(PHY, "waiting for devices (ru_thread_asynch_rxtx)\n");

  wait_on_condition(&proc->mutex_asynch_rxtx,&proc->cond_asynch_rxtx,&proc->instance_cnt_asynch_rxtx,"thread_asynch");

  LOG_I(PHY, "devices ok (ru_thread_asynch_rxtx)\n");


  while (!oai_exit) { 
   
    if (oai_exit) break;   

    if (ru->state != RU_RUN) {
      subframe=0;
      frame=0;
      usleep(1000);
    }
    else {
      if (subframe==9) { 
         subframe=0;
         frame++;
         frame&=1023;
       } else {
         subframe++;
       }      
       LOG_D(PHY,"ru_thread_asynch_rxtx: Waiting on incoming fronthaul\n");
       // asynchronous receive from north (RRU IF4/IF5)
       if (ru->fh_north_asynch_in) {
         if (subframe_select(&ru->frame_parms,subframe)!=SF_UL)
	   ru->fh_north_asynch_in(ru,&frame,&subframe);
       }
       else AssertFatal(1==0,"Unknown function in ru_thread_asynch_rxtx\n");
    }
  }
  ru_thread_asynch_rxtx_status=0;
  return(&ru_thread_asynch_rxtx_status);
}




void wakeup_slaves(RU_proc_t *proc) {

  int i;
  struct timespec wait;
  
  wait.tv_sec=0;
  wait.tv_nsec=5000000L;
  
  for (i=0;i<proc->num_slaves;i++) {
    RU_proc_t *slave_proc = proc->slave_proc[i];
    // wake up slave FH thread
    // lock the FH mutex and make sure the thread is ready
    if (pthread_mutex_timedlock(&slave_proc->mutex_FH,&wait) != 0) {
      LOG_E( PHY, "ERROR pthread_mutex_lock for RU %d slave %d (IC %d)\n",proc->ru->idx,slave_proc->ru->idx,slave_proc->instance_cnt_FH);
      exit_fun( "error locking mutex_rxtx" );
      break;
    }
    
    int cnt_slave            = ++slave_proc->instance_cnt_FH;
    slave_proc->frame_rx     = proc->frame_rx;
    slave_proc->subframe_rx  = proc->subframe_rx;
    slave_proc->timestamp_rx = proc->timestamp_rx;
    slave_proc->timestamp_tx = proc->timestamp_tx; 

    pthread_mutex_unlock( &slave_proc->mutex_FH );
    
    if (cnt_slave == 0) {
      // the thread was presumably waiting where it should and can now be woken up
      if (pthread_cond_signal(&slave_proc->cond_FH) != 0) {
	LOG_E( PHY, "ERROR pthread_cond_signal for RU %d, slave RU %d\n",proc->ru->idx,slave_proc->ru->idx);
	exit_fun( "ERROR pthread_cond_signal" );
	break;
      }
    } else {
      LOG_W( PHY,"[RU] Frame %d, slave %d thread busy!! (cnt_FH %i)\n",slave_proc->frame_rx,slave_proc->ru->idx, cnt_slave);
      exit_fun( "FH thread busy" );
      break;
    }             
  }
}

/*!
 * \brief The prach receive thread of RU.
 * \param param is a \ref RU_proc_t structure which contains the info what to process.
 * \returns a pointer to an int. The storage is not on the heap and must not be freed.
 */
static void* ru_thread_prach( void* param ) {

  static int ru_thread_prach_status;

  RU_t *ru        = (RU_t*)param;
  RU_proc_t *proc = (RU_proc_t*)&ru->proc;

  // set default return value
  ru_thread_prach_status = 0;

  thread_top_init("ru_thread_prach",1,500000,1000000,20000000);
  //wait_sync("ru_thread_prach");

  while (RC.ru_mask>0 && ru->function!=eNodeB_3GPP) {
    usleep(1e6);
    LOG_D(PHY,"%s() RACH waiting for RU to be configured\n", __FUNCTION__);
  }
  LOG_I(PHY,"%s() RU configured - RACH processing thread running\n", __FUNCTION__);

  while (!oai_exit) {
    
    if (wait_on_condition(&proc->mutex_prach,&proc->cond_prach,&proc->instance_cnt_prach,"ru_prach_thread") < 0) break;
    if (oai_exit) break;
    VCD_SIGNAL_DUMPER_DUMP_FUNCTION_BY_NAME( VCD_SIGNAL_DUMPER_FUNCTIONS_PHY_RU_PRACH_RX, 1 );      
    if (ru->eNB_list[0]){
      prach_procedures(
        ru->eNB_list[0]
#if (LTE_RRC_VERSION >= MAKE_VERSION(14, 0, 0))
        ,0
#endif
		       );
    }
    else {
       rx_prach(NULL,
  	        ru,
	        NULL,
                NULL,
                NULL,
                proc->frame_prach,
                0
#if (LTE_RRC_VERSION >= MAKE_VERSION(14, 0, 0))
	        ,0
#endif
	       );
    } 
    VCD_SIGNAL_DUMPER_DUMP_FUNCTION_BY_NAME( VCD_SIGNAL_DUMPER_FUNCTIONS_PHY_RU_PRACH_RX, 0 );      
    if (release_thread(&proc->mutex_prach,&proc->instance_cnt_prach,"ru_prach_thread") < 0) break;
  }

  LOG_I(PHY, "Exiting RU thread PRACH\n");

  ru_thread_prach_status = 0;
  return &ru_thread_prach_status;
}

#if (LTE_RRC_VERSION >= MAKE_VERSION(14, 0, 0))
static void* ru_thread_prach_br( void* param ) {

  static int ru_thread_prach_status;

  RU_t *ru        = (RU_t*)param;
  RU_proc_t *proc = (RU_proc_t*)&ru->proc;

  // set default return value
  ru_thread_prach_status = 0;

  thread_top_init("ru_thread_prach_br",1,500000,1000000,20000000);
  //wait_sync("ru_thread_prach_br");

  while (!oai_exit) {
    
    if (wait_on_condition(&proc->mutex_prach_br,&proc->cond_prach_br,&proc->instance_cnt_prach_br,"ru_prach_thread_br") < 0) break;
    if (oai_exit) break;
    rx_prach(NULL,
	     ru,
	     NULL,
             NULL,
             NULL,
             proc->frame_prach_br,
             0,
	     1);
    if (release_thread(&proc->mutex_prach_br,&proc->instance_cnt_prach_br,"ru_prach_thread_br") < 0) break;
  }

  LOG_I(PHY, "Exiting RU thread PRACH BR\n");

  ru_thread_prach_status = 0;
  return &ru_thread_prach_status;
}
#endif

int wakeup_synch(RU_t *ru){

  struct timespec wait;
  
  wait.tv_sec=0;
  wait.tv_nsec=5000000L;

  // wake up synch thread
  // lock the synch mutex and make sure the thread is readif (pthread_mutex_timedlock(&ru->proc.mutex_synch,&wait) != 0) {
  if (pthread_mutex_timedlock(&ru->proc.mutex_synch,&wait) != 0) {
    LOG_E( PHY, "[RU] ERROR pthread_mutex_lock for RU synch thread (IC %d)\n", ru->proc.instance_cnt_synch );
    exit_fun( "error locking mutex_synch" );
    return(-1);
  }
  
  ++ru->proc.instance_cnt_synch;
  
  // the thread can now be woken up
  if (pthread_cond_signal(&ru->proc.cond_synch) != 0) {
    LOG_E( PHY, "[RU] ERROR pthread_cond_signal for RU synch thread\n");
    exit_fun( "ERROR pthread_cond_signal" );
    return(-1);
  }
  
  pthread_mutex_unlock( &ru->proc.mutex_synch );

  return(0);
}

void do_ru_synch(RU_t *ru) {

  LTE_DL_FRAME_PARMS *fp  = &ru->frame_parms;
  RU_proc_t *proc         = &ru->proc;
  int i;
  void *rxp[2],*rxp2[2];
  int32_t dummy_rx[ru->nb_rx][fp->samples_per_tti] __attribute__((aligned(32)));
  int rxs;
  int ic;
  RRU_CONFIG_msg_t rru_config_msg;

  // initialize the synchronization buffer to the common_vars.rxdata
  for (int i=0;i<ru->nb_rx;i++)
    rxp[i] = &ru->common.rxdata[i][0];

  /* double temp_freq1 = ru->rfdevice.openair0_cfg->rx_freq[0];
     double temp_freq2 = ru->rfdevice.openair0_cfg->tx_freq[0];
     for (i=0;i<4;i++) {
     ru->rfdevice.openair0_cfg->rx_freq[i] = ru->rfdevice.openair0_cfg->tx_freq[i];
     ru->rfdevice.openair0_cfg->tx_freq[i] = temp_freq1;
     }
     ru->rfdevice.trx_set_freq_func(&ru->rfdevice,ru->rfdevice.openair0_cfg,0);
  */

  LOG_I(PHY,"Entering synch routine\n");
  
  while ((ru->in_synch ==0)&&(!oai_exit)) {
    // read in frame
    rxs = ru->rfdevice.trx_read_func(&ru->rfdevice,
				     &(proc->timestamp_rx),
				     rxp,
				     fp->samples_per_tti*10,
				     ru->nb_rx);
    if (rxs != fp->samples_per_tti*10) LOG_E(PHY,"requested %d samples, got %d\n",fp->samples_per_tti*10,rxs);
    // wakeup synchronization processing thread
    wakeup_synch(ru);
    ic=0;
    
    while ((ic>=0)&&(!oai_exit)) {
      // continuously read in frames, 1ms at a time, 
      // until we are done with the synchronization procedure
      LOG_D(PHY,"ic %d\n",ic);
      for (i=0; i<ru->nb_rx; i++)
	rxp2[i] = (void*)&dummy_rx[i][0];
      for (i=0;i<10;i++)
	rxs = ru->rfdevice.trx_read_func(&ru->rfdevice,
					 &(proc->timestamp_rx),
					 rxp2,
					 fp->samples_per_tti,
					 ru->nb_rx);
      pthread_mutex_lock(&ru->proc.mutex_synch);
      ic = ru->proc.instance_cnt_synch;
      pthread_mutex_unlock(&ru->proc.mutex_synch);
    } // ic>=0
  } // in_synch==0
    // read in rx_offset samples
  LOG_I(PHY,"Resynchronizing by %d samples\n",ru->rx_offset);
  rxs = ru->rfdevice.trx_read_func(&ru->rfdevice,
				   &(proc->timestamp_rx),
				   rxp,
				   ru->rx_offset,
				   ru->nb_rx);
  /*for (i=0;i<4;i++) {
    ru->rfdevice.openair0_cfg->rx_freq[i] = temp_freq1;
    ru->rfdevice.openair0_cfg->tx_freq[i] = temp_freq2;
    }

    ru->rfdevice.trx_set_freq_func(&ru->rfdevice,ru->rfdevice.openair0_cfg,0);
  */
  
  // Verification of synchronization procedure
  ru->state = RU_CHECK_SYNC;
 /* // Send RRU_check_sync
  rru_config_msg.type = RRU_check_sync;
  rru_config_msg.len  = sizeof(RRU_CONFIG_msg_t); // TODO: set to correct msg len
  LOG_I(PHY,"Sending RRU_check_sync to RAU\n");
  AssertFatal((ru->ifdevice.trx_ctlsend_func(&ru->ifdevice,&rru_config_msg,rru_config_msg.len)!=-1),"Failed to send msg to RAU %d\n",ru->idx);
  
  while (check_sync_flag){ // continuously read frames until check synch procedure is over 
<<<<<<< HEAD

  }

=======

  }

>>>>>>> 0c21813f

  //if (synch_peak>...) {
	ru->state    = RU_RUN;
  	// Send RRU_sync_ok
  	rru_config_msg.type = RRU_sync_ok;
  	rru_config_msg.len  = sizeof(RRU_CONFIG_msg_t); // TODO: set to correct msg len
  	LOG_I(PHY,"Sending RRU_sync_ok to RAU\n");
  	AssertFatal((ru->ifdevice.trx_ctlsend_func(&ru->ifdevice,&rru_config_msg,rru_config_msg.len)!=-1),"Failed to send msg to RAU %d\n",ru->idx);
    //}
  //else {
    	//do_ru_synch(ru);
  //}
*/
  LOG_I(PHY,"Exiting synch routine\n");
}

int check_sync(RU_t *ru, RU_t *ru_master, int subframe){

	if (fabs(ru_master->proc.t[subframe].tv_nsec - ru->proc.t[subframe].tv_nsec) > 500000)
		return 0;
	return 1;
}

void wakeup_L1s(RU_t *ru) {

  int i;
  PHY_VARS_eNB **eNB_list = ru->eNB_list;
  PHY_VARS_eNB *eNB=eNB_list[0];
  L1_proc_t *proc      = &eNB->proc;
  RU_proc_t  *ruproc    = &ru->proc;
  struct timespec t;
  LOG_D(PHY,"wakeup_L1s (num %d) for RU %d ru->eNB_top:%p\n",ru->num_eNB,ru->idx, ru->eNB_top);

<<<<<<< HEAD
=======
  LOG_D(PHY,"wakeup_L1s (num %d) for RU %d ru->eNB_top:%p\n",ru->num_eNB,ru->idx, ru->eNB_top);

>>>>>>> 0c21813f
    // call eNB function directly
  
    char string[20];
    sprintf(string,"Incoming RU %d",ru->idx);
    VCD_SIGNAL_DUMPER_DUMP_VARIABLE_BY_NAME(VCD_SIGNAL_DUMPER_VARIABLES_FRAME_NUMBER_WAKEUP_L1S_RU+ru->idx, ru->proc.frame_rx);
      VCD_SIGNAL_DUMPER_DUMP_VARIABLE_BY_NAME(VCD_SIGNAL_DUMPER_VARIABLES_SUBFRAME_NUMBER_WAKEUP_L1S_RU+ru->idx, ru->proc.subframe_rx);

    AssertFatal(0==pthread_mutex_lock(&proc->mutex_RU),"");
    VCD_SIGNAL_DUMPER_DUMP_FUNCTION_BY_NAME( VCD_SIGNAL_DUMPER_FUNCTIONS_LOCK_MUTEX_RU+ru->idx, 1 );
    
    //printf("wakeup_L1s: Frame %d, Subframe %d: RU %d done (wait_cnt %d),RU_mask[%d] %x\n",
//          ru->proc.frame_rx,ru->proc.subframe_rx,ru->idx,ru->wait_cnt,ru->proc.subframe_rx,proc->RU_mask[ru->proc.subframe_rx]);
//    VCD_SIGNAL_DUMPER_DUMP_VARIABLE_BY_NAME(VCD_SIGNAL_DUMPER_VARIABLES_FRAME_NUMBER_WAKEUP_L1S_RU+ru->idx, ru->proc.frame_rx);
  //    VCD_SIGNAL_DUMPER_DUMP_VARIABLE_BY_NAME(VCD_SIGNAL_DUMPER_VARIABLES_SUBFRAME_NUMBER_WAKEUP_L1S_RU+ru->idx, ru->proc.subframe_rx);
    clock_gettime(CLOCK_MONOTONIC,&ru->proc.t[ru->proc.subframe_rx]);
    
    if (proc->RU_mask[ru->proc.subframe_rx] == 0){
      //clock_gettime(CLOCK_MONOTONIC,&proc->t[ru->proc.subframe_rx]);
      proc->t[ru->proc.subframe_rx] = ru->proc.t[ru->proc.subframe_rx];
      //start_meas(&proc->ru_arrival_time);
      LOG_D(PHY,"RU %d starting timer for frame %d subframe %d\n",ru->idx, ru->proc.frame_rx,ru->proc.subframe_rx);
    }

    for (i=0;i<eNB->num_RU;i++) {
      if (eNB->RU_list[i]->wait_cnt==1 && ru->proc.subframe_rx!=9) eNB->RU_list[i]->wait_cnt=0;
      LOG_D(PHY,"RU %d has frame %d and subframe %d, state %s\n",eNB->RU_list[i]->idx,eNB->RU_list[i]->proc.frame_rx, eNB->RU_list[i]->proc.subframe_rx, ru_states[eNB->RU_list[i]->state]);
      if (ru == eNB->RU_list[i] && eNB->RU_list[i]->wait_cnt == 0) {
//	AssertFatal((proc->RU_mask&(1<<i)) == 0, "eNB %d frame %d, subframe %d : previous information from RU %d (num_RU %d,mask %x) has not been served yet!\n",eNB->Mod_id,ru->proc.frame_rx,ru->proc.subframe_rx,ru->idx,eNB->num_RU,proc->RU_mask);
        proc->RU_mask[ru->proc.subframe_rx] |= (1<<i);
      }else if (/*eNB->RU_list[i]->state == RU_SYNC || */
                (eNB->RU_list[i]->is_slave==1 && eNB->RU_list[i]->wait_cnt>0 && ru!=eNB->RU_list[i] && ru->is_slave==0)){
      	proc->RU_mask[ru->proc.subframe_rx] |= (1<<i);
      }
      //printf("RU %d, RU_mask[%d] %d, i %d, frame %d, slave %d, ru->cnt %d, i->cnt %d\n",ru->idx,ru->proc.subframe_rx,proc->RU_mask[ru->proc.subframe_rx],i,ru->proc.frame_rx,ru->is_slave,ru->wait_cnt,eNB->RU_list[i]->wait_cnt);
      VCD_SIGNAL_DUMPER_DUMP_VARIABLE_BY_NAME(VCD_SIGNAL_DUMPER_VARIABLES_MASK_RU, proc->RU_mask[ru->proc.subframe_rx]);
      if (ru->is_slave == 0 && ( (proc->RU_mask[ru->proc.subframe_rx]&(1<<i)) == 1) && eNB->RU_list[i]->state == RU_RUN) { // This is master & the RRU has already been received
	if (check_sync(eNB->RU_list[i],eNB->RU_list[0],ru->proc.subframe_rx)  == 0)
	LOG_E(PHY,"RU %d is not SYNC, subframe %d, time  %f this is master\n", eNB->RU_list[i]->idx, ru->proc.subframe_rx, fabs(eNB->RU_list[i]->proc.t[ru->proc.subframe_rx].tv_nsec - eNB->RU_list[0]->proc.t[ru->proc.subframe_rx].tv_nsec));
      }else if (ru->is_slave == 1 && ru->state == RU_RUN && ( (proc->RU_mask[ru->proc.subframe_rx]&(1<<0)) == 1)){ // master already received. TODO: we assume that RU0 is master.
	if (check_sync(ru,eNB->RU_list[0],ru->proc.subframe_rx)  == 0)
		LOG_E(PHY,"RU %d is not SYNC time, subframe %d, time  %f\n", ru->idx, ru->proc.subframe_rx, fabs(ru->proc.t[ru->proc.subframe_rx].tv_nsec - eNB->RU_list[0]->proc.t[ru->proc.subframe_rx].tv_nsec));
      }
    }
    //clock_gettime(CLOCK_MONOTONIC,&t);
    //LOG_I(PHY,"RU mask is now %x, time is %lu\n",proc->RU_mask[ru->proc.subframe_rx], t.tv_nsec - proc->t[ru->proc.subframe_rx].tv_nsec);

    if (proc->RU_mask[ru->proc.subframe_rx] == (1<<eNB->num_RU)-1) { // all RUs have provided their information so continue on and wakeup eNB top
      LOG_D(PHY, "ru_mask is %d \n ", proc->RU_mask[ru->proc.subframe_rx]);
      LOG_D(PHY, "the number of RU is %d, the current ru is RU %d \n ", (1<<eNB->num_RU)-1, ru->idx);
      LOG_D(PHY, "ru->proc.subframe_rx is %d \n", ru->proc.subframe_rx);
      LOG_D(PHY,"Reseting mask frame %d, subframe %d, this is RU %d\n",ru->proc.frame_rx, ru->proc.subframe_rx, ru->idx);
      proc->RU_mask[ru->proc.subframe_rx] = 0;
      VCD_SIGNAL_DUMPER_DUMP_VARIABLE_BY_NAME(VCD_SIGNAL_DUMPER_VARIABLES_MASK_RU, proc->RU_mask[ru->proc.subframe_rx]);
      clock_gettime(CLOCK_MONOTONIC,&t);
      //stop_meas(&proc->ru_arrival_time);
      AssertFatal(t.tv_nsec < proc->t[ru->proc.subframe_rx].tv_nsec+5000000,
                  "Time difference for subframe %d (Frame %d) => %lu > 5ms, this is RU %d\n",
                  ru->proc.subframe_rx, ru->proc.frame_rx, t.tv_nsec - proc->t[ru->proc.subframe_rx].tv_nsec, ru->idx);
    
     // VCD_SIGNAL_DUMPER_DUMP_VARIABLE_BY_NAME(VCD_SIGNAL_DUMPER_VARIABLES_FRAME_NUMBER_WAKEUP_L1S_RU+ru->idx, ru->proc.frame_rx);
      //VCD_SIGNAL_DUMPER_DUMP_VARIABLE_BY_NAME(VCD_SIGNAL_DUMPER_VARIABLES_SUBFRAME_NUMBER_WAKEUP_L1S_RU+ru->idx, ru->proc.subframe_rx);
      AssertFatal(0==pthread_mutex_unlock(&proc->mutex_RU),"");
     VCD_SIGNAL_DUMPER_DUMP_FUNCTION_BY_NAME( VCD_SIGNAL_DUMPER_FUNCTIONS_LOCK_MUTEX_RU+ru->idx, 0 );

      // unlock RUs that are waiting for eNB processing to be completed
      LOG_D(PHY,"RU %d wakeup eNB top for subframe %d\n", ru->idx,ru->proc.subframe_rx);
      if (ru->wait_cnt == 0) {
         if (ru->num_eNB==1 && ru->eNB_top!=0 && get_thread_parallel_conf() == PARALLEL_SINGLE_THREAD)
            ru->eNB_top(eNB_list[0],proc->frame_rx,proc->subframe_rx,string,ru);
         else {
            for (i=0;i<ru->num_eNB;i++) {
               eNB_list[i]->proc.ru_proc = &ru->proc;
               if (ru->wakeup_rxtx!=0 && ru->wakeup_rxtx(eNB_list[i],ru) < 0)
               {
                  LOG_E(PHY,"could not wakeup eNB rxtx process for subframe %d\n", ru->proc.subframe_rx);
               }
            }
         }
      }
    /*  AssertFatal(0==pthread_mutex_lock(&ruproc->mutex_eNBs),"");
      LOG_D(PHY,"RU %d sending signal to unlock waiting ru_threads\n", ru->idx);
      AssertFatal(0==pthread_cond_broadcast(&ruproc->cond_eNBs),"");
      if (ruproc->instance_cnt_eNBs==-1) ruproc->instance_cnt_eNBs++;
      AssertFatal(0==pthread_mutex_unlock(&ruproc->mutex_eNBs),"");
 */

    }
    else{ // not all RUs have provided their information  
    AssertFatal(0==pthread_mutex_unlock(&proc->mutex_RU),"");
    VCD_SIGNAL_DUMPER_DUMP_FUNCTION_BY_NAME( VCD_SIGNAL_DUMPER_FUNCTIONS_LOCK_MUTEX_RU+ru->idx, 0 );
  }
//      pthread_mutex_unlock(&proc->mutex_RU);
//      LOG_D(PHY,"wakeup eNB top for for subframe %d\n", ru->proc.subframe_rx);
//      ru->eNB_top(eNB_list[0],ru->proc.frame_rx,ru->proc.subframe_rx,string);

    ru->proc.emulate_rf_busy = 0;
  
}
static inline int wakeup_prach_ru(RU_t *ru) {

  struct timespec wait;
  
  wait.tv_sec=0;
  wait.tv_nsec=5000000L;

  if (pthread_mutex_timedlock(&ru->proc.mutex_prach,&wait) !=0) {
    LOG_E( PHY, "[RU] ERROR pthread_mutex_lock for RU prach thread (IC %d)\n", ru->proc.instance_cnt_prach);
    exit_fun( "error locking mutex_rxtx" );
    return(-1);
  }
  if (ru->proc.instance_cnt_prach==-1) {
    ++ru->proc.instance_cnt_prach;
    ru->proc.frame_prach    = ru->proc.frame_rx;
    ru->proc.subframe_prach = ru->proc.subframe_rx;

    // DJP - think prach_procedures() is looking at eNB frame_prach
    if (ru->eNB_list[0]) {
      ru->eNB_list[0]->proc.frame_prach = ru->proc.frame_rx;
      ru->eNB_list[0]->proc.subframe_prach = ru->proc.subframe_rx;
    }
    LOG_D(PHY,"RU %d: waking up PRACH thread\n",ru->idx);
    // the thread can now be woken up
    AssertFatal(pthread_cond_signal(&ru->proc.cond_prach) == 0, "ERROR pthread_cond_signal for RU prach thread\n");
  }
  else LOG_W(PHY,"RU prach thread busy, skipping\n");
  pthread_mutex_unlock( &ru->proc.mutex_prach );

  return(0);
}

#if (LTE_RRC_VERSION >= MAKE_VERSION(14, 0, 0))
static inline int wakeup_prach_ru_br(RU_t *ru) {

  struct timespec wait;
  
  wait.tv_sec=0;
  wait.tv_nsec=5000000L;

  if (pthread_mutex_timedlock(&ru->proc.mutex_prach_br,&wait) !=0) {
    LOG_E( PHY, "[RU] ERROR pthread_mutex_lock for RU prach thread BR (IC %d)\n", ru->proc.instance_cnt_prach_br);
    exit_fun( "error locking mutex_rxtx" );
    return(-1);
  }
  if (ru->proc.instance_cnt_prach_br==-1) {
    ++ru->proc.instance_cnt_prach_br;
    ru->proc.frame_prach_br    = ru->proc.frame_rx;
    ru->proc.subframe_prach_br = ru->proc.subframe_rx;

    LOG_D(PHY,"RU %d: waking up PRACH thread\n",ru->idx);
    // the thread can now be woken up
    AssertFatal(pthread_cond_signal(&ru->proc.cond_prach_br) == 0, "ERROR pthread_cond_signal for RU prach thread BR\n");
  }
  else LOG_W(PHY,"RU prach thread busy, skipping\n");
  pthread_mutex_unlock( &ru->proc.mutex_prach_br );

  return(0);
}
#endif

// this is for RU with local RF unit
void fill_rf_config(RU_t *ru, char *rf_config_file) {

  int i;

  LTE_DL_FRAME_PARMS *fp   = &ru->frame_parms;
  openair0_config_t *cfg   = &ru->openair0_cfg;
  //printf("////////////////numerology in config = %d\n",numerology);
  int numerology = get_softmodem_params()->numerology;
  if(fp->N_RB_DL == 100) {
    if(numerology == 0){
      if (fp->threequarter_fs) {
        cfg->sample_rate=23.04e6;
        cfg->samples_per_frame = 230400; 
        cfg->tx_bw = 10e6;
        cfg->rx_bw = 10e6;
      }
      else {
        cfg->sample_rate=30.72e6;
        cfg->samples_per_frame = 307200; 
        cfg->tx_bw = 10e6;
        cfg->rx_bw = 10e6;
      }
	}else if(numerology == 1){
	  cfg->sample_rate=61.44e6;
      cfg->samples_per_frame = 307200; 
      cfg->tx_bw = 20e6;
      cfg->rx_bw = 20e6;
	}else if(numerology == 2){
	  cfg->sample_rate=122.88e6;
      cfg->samples_per_frame = 307200; 
      cfg->tx_bw = 40e6;
      cfg->rx_bw = 40e6;
	}else{
	  printf("Wrong input for numerology %d\n setting to 20MHz normal CP configuration",numerology);
	  cfg->sample_rate=30.72e6;
      cfg->samples_per_frame = 307200; 
      cfg->tx_bw = 10e6;
      cfg->rx_bw = 10e6;
	}
  } else if(fp->N_RB_DL == 50) {
    cfg->sample_rate=15.36e6;
    cfg->samples_per_frame = 153600;
    cfg->tx_bw = 5e6;
    cfg->rx_bw = 5e6;
  } else if (fp->N_RB_DL == 25) {
    cfg->sample_rate=7.68e6;
    cfg->samples_per_frame = 76800;
    cfg->tx_bw = 2.5e6;
    cfg->rx_bw = 2.5e6;
  } else if (fp->N_RB_DL == 6) {
    cfg->sample_rate=1.92e6;
    cfg->samples_per_frame = 19200;
    cfg->tx_bw = 1.5e6;
    cfg->rx_bw = 1.5e6;
  }
  else AssertFatal(1==0,"Unknown N_RB_DL %d\n",fp->N_RB_DL);


  if (fp->frame_type==TDD)
    cfg->duplex_mode = duplex_mode_TDD;
  else //FDD
    cfg->duplex_mode = duplex_mode_FDD;

  cfg->Mod_id = 0;
  cfg->num_rb_dl=fp->N_RB_DL;
  cfg->tx_num_channels=ru->nb_tx;
  cfg->rx_num_channels=ru->nb_rx;
  cfg->clock_source=get_softmodem_params()->clock_source;

  for (i=0; i<ru->nb_tx; i++) {
    
    cfg->tx_freq[i] = (double)fp->dl_CarrierFreq;
    cfg->rx_freq[i] = (double)fp->ul_CarrierFreq;

    cfg->tx_gain[i] = (double)ru->att_tx;
    cfg->rx_gain[i] = ru->max_rxgain-(double)ru->att_rx;

    cfg->configFilename = rf_config_file;
    printf("channel %d, Setting tx_gain offset %f, rx_gain offset %f, tx_freq %f, rx_freq %f\n",
	   i, cfg->tx_gain[i],
	   cfg->rx_gain[i],
	   cfg->tx_freq[i],
	   cfg->rx_freq[i]);
  }
}

/* this function maps the RU tx and rx buffers to the available rf chains.
   Each rf chain is is addressed by the card number and the chain on the card. The
   rf_map specifies for each antenna port, on which rf chain the mapping should start. Multiple
   antennas are mapped to successive RF chains on the same card. */
int setup_RU_buffers(RU_t *ru) {

  int i,j; 
  int card,ant;

  //uint16_t N_TA_offset = 0;

  LTE_DL_FRAME_PARMS *frame_parms;
  
  if (ru) {
    frame_parms = &ru->frame_parms;
    printf("setup_RU_buffers: frame_parms = %p\n",frame_parms);
  } else {
    printf("RU[%d] not initialized\n", ru->idx);
    return(-1);
  }
  
  
  if (frame_parms->frame_type == TDD) {
    if      (frame_parms->N_RB_DL == 100) ru->N_TA_offset = 624;
    else if (frame_parms->N_RB_DL == 50)  ru->N_TA_offset = 624/2;
    else if (frame_parms->N_RB_DL == 25)  ru->N_TA_offset = 624/4;
#if BASIC_SIMULATOR
    /* this is required for the basic simulator in TDD mode
     * TODO: find a proper cleaner solution
     */
    ru->N_TA_offset = 0;
#endif
  } 
  if (ru->openair0_cfg.mmapped_dma == 1) {
    // replace RX signal buffers with mmaped HW versions
    
    for (i=0; i<ru->nb_rx; i++) {
      card = i/4;
      ant = i%4;
      printf("Mapping RU id %d, rx_ant %d, on card %d, chain %d\n",ru->idx,i,ru->rf_map.card+card, ru->rf_map.chain+ant);
      free(ru->common.rxdata[i]);
      ru->common.rxdata[i] = ru->openair0_cfg.rxbase[ru->rf_map.chain+ant];
      
      printf("rxdata[%d] @ %p\n",i,ru->common.rxdata[i]);
      for (j=0; j<16; j++) {
	printf("rxbuffer %d: %x\n",j,ru->common.rxdata[i][j]);
	ru->common.rxdata[i][j] = 16-j;
      }
    }
    
    for (i=0; i<ru->nb_tx; i++) {
      card = i/4;
      ant = i%4;
      printf("Mapping RU id %d, tx_ant %d, on card %d, chain %d\n",ru->idx,i,ru->rf_map.card+card, ru->rf_map.chain+ant);
      free(ru->common.txdata[i]);
      ru->common.txdata[i] = ru->openair0_cfg.txbase[ru->rf_map.chain+ant];
      
      printf("txdata[%d] @ %p\n",i,ru->common.txdata[i]);
      
      for (j=0; j<16; j++) {
	printf("txbuffer %d: %x\n",j,ru->common.txdata[i][j]);
	ru->common.txdata[i][j] = 16-j;
      }
    }
  }
  else {  // not memory-mapped DMA 
    //nothing to do, everything already allocated in lte_init
  }
  return(0);
}

static void* ru_stats_thread(void* param) {

  RU_t               *ru      = (RU_t*)param;

  wait_sync("ru_stats_thread");

  while (!oai_exit) {
     sleep(1);
     if (opp_enabled) {
       if (ru->feprx) print_meas(&ru->ofdm_demod_stats,"feprx",NULL,NULL);
       if (ru->feptx_ofdm) print_meas(&ru->ofdm_mod_stats,"feptx_ofdm",NULL,NULL);
       if (ru->fh_north_asynch_in) print_meas(&ru->rx_fhaul,"rx_fhaul",NULL,NULL);
       if (ru->fh_north_out) {
          print_meas(&ru->tx_fhaul,"tx_fhaul",NULL,NULL);
          print_meas(&ru->compression,"compression",NULL,NULL);
          print_meas(&ru->transport,"transport",NULL,NULL);
          LOG_I(PHY,"ru->north_out_cnt = %d\n",ru->north_out_cnt);
       }
       if (ru->fh_south_out) LOG_I(PHY,"ru->south_out_cnt = %d\n",ru->south_out_cnt);
       if (ru->fh_north_asynch_in) LOG_I(PHY,"ru->north_in_cnt = %d\n",ru->north_in_cnt);
       
     }
  }
  return(NULL);
}

#ifdef PHY_TX_THREAD
int first_phy_tx = 1;
volatile int16_t phy_tx_txdataF_end;
volatile int16_t phy_tx_end;
#endif

static void* ru_thread_tx( void* param ) {
  RU_t *ru              = (RU_t*)param;
  RU_proc_t *proc       = &ru->proc;
  PHY_VARS_eNB *eNB;
  L1_proc_t *eNB_proc;
  L1_rxtx_proc_t *L1_proc;

  cpu_set_t cpuset;
  CPU_ZERO(&cpuset);


  thread_top_init("ru_thread_tx",1,400000,500000,500000);

  //CPU_SET(5, &cpuset);
  //pthread_setaffinity_np(pthread_self(), sizeof(cpu_set_t), &cpuset);
  //wait_sync("ru_thread_tx");
  wait_on_condition(&proc->mutex_FH1,&proc->cond_FH1,&proc->instance_cnt_FH1,"ru_thread_tx");
  //printf( "ru_thread_tx ready\n");
  while (!oai_exit) { 

    VCD_SIGNAL_DUMPER_DUMP_VARIABLE_BY_NAME(VCD_SIGNAL_DUMPER_VARIABLES_CPUID_RU_THREAD_TX,sched_getcpu());   
    if (oai_exit) break;   


    LOG_D(PHY,"ru_thread_tx (ru %d): Waiting for TX processing\n",ru->idx);
    // wait until eNBs are finished subframe RX n and TX n+4
    wait_on_condition(&proc->mutex_eNBs,&proc->cond_eNBs,&proc->instance_cnt_eNBs,"ru_thread_tx");
    LOG_D(PHY,"ru_thread_tx (ru %d): Woken from condition\n",ru->idx);
    if (oai_exit) break;
  	       
    // do TX front-end processing if needed (precoding and/or IDFTs)
    if (ru->feptx_prec) ru->feptx_prec(ru);
  	  
    // do OFDM if needed
    if ((ru->fh_north_asynch_in == NULL) && (ru->feptx_ofdm)) ru->feptx_ofdm(ru);
    if(!(get_softmodem_params()->emulate_rf)){    
      // do outgoing fronthaul (south) if needed
      if ((ru->fh_north_asynch_in == NULL) && (ru->fh_south_out)) ru->fh_south_out(ru);
  	      
      if (ru->fh_north_out) ru->fh_north_out(ru);
	}
    //VCD_SIGNAL_DUMPER_DUMP_VARIABLE_BY_NAME(VCD_SIGNAL_DUMPER_VARIABLES_IC_ENB,proc->instance_cnt_eNBs);
    release_thread(&proc->mutex_eNBs,&proc->instance_cnt_eNBs,"ru_thread_tx");
    VCD_SIGNAL_DUMPER_DUMP_VARIABLE_BY_NAME(VCD_SIGNAL_DUMPER_VARIABLES_IC_ENB+ru->idx,proc->instance_cnt_eNBs);

    
    for(int i = 0; i<ru->num_eNB; i++)
    {
      eNB       = ru->eNB_list[i];
      eNB_proc  = &eNB->proc;
      L1_proc   = (get_thread_parallel_conf() == PARALLEL_RU_L1_TRX_SPLIT)? &eNB_proc->L1_proc_tx : &eNB_proc->L1_proc;

      pthread_mutex_lock(&eNB_proc->mutex_RU_tx);
      for (int j=0;j<eNB->num_RU;j++) {
        if (ru == eNB->RU_list[j] && eNB->RU_list[j]->wait_cnt == 0) {
          if ((eNB_proc->RU_mask_tx&(1<<j)) > 0)
            LOG_E(PHY,"eNB %d frame %d, subframe %d : previous information from RU tx %d (num_RU %d,mask %x) has not been served yet!\n",
	      eNB->Mod_id,eNB_proc->frame_rx,eNB_proc->subframe_rx,ru->idx,eNB->num_RU,eNB_proc->RU_mask_tx);
          eNB_proc->RU_mask_tx |= (1<<j);
        }
        else if (/*eNB->RU_list[j]->state==RU_SYNC ||*/ (eNB->RU_list[j]->is_slave==1 && eNB->RU_list[j]->wait_cnt>0 && ru!=eNB->RU_list[j] && ru->is_slave==0)){
		eNB_proc->RU_mask_tx |= (1<<j);
        }
	VCD_SIGNAL_DUMPER_DUMP_VARIABLE_BY_NAME(VCD_SIGNAL_DUMPER_VARIABLES_MASK_TX_RU, eNB_proc->RU_mask_tx);
      }
      LOG_D(PHY,"ru_thread_tx: RU_mask_tx is now %d\n",eNB_proc->RU_mask_tx);
      if (eNB_proc->RU_mask_tx != (1<<eNB->num_RU)-1) {  // not all RUs have provided their information so return
      	//printf("Not all RUs have provided their info (mask = %d), RU %d, num_RUs %d\n", eNB_proc->RU_mask_tx,ru->idx,eNB->num_RU);
        pthread_mutex_unlock(&eNB_proc->mutex_RU_tx);
      }
      else { // all RUs TX are finished so send the ready signal to eNB processing
      	//printf("All RUs TX are finished. Ready to send wakeup signal to eNB processing, num_RUs %d, RU %d, mask %d\n", eNB->num_RU,ru->idx,eNB_proc->RU_mask_tx);
        eNB_proc->RU_mask_tx = 0;
	VCD_SIGNAL_DUMPER_DUMP_VARIABLE_BY_NAME(VCD_SIGNAL_DUMPER_VARIABLES_MASK_TX_RU, eNB_proc->RU_mask_tx);
        pthread_mutex_unlock(&eNB_proc->mutex_RU_tx);

        pthread_mutex_lock( &L1_proc->mutex_RUs);
        L1_proc->instance_cnt_RUs = 0;
        LOG_D(PHY,"ru_thread_tx send signal to L1_thread_tx with (mask = %d)\n", eNB_proc->RU_mask_tx);
        // the thread can now be woken up
        LOG_D(PHY,"ru_thread_tx: clearing mask and Waking up L1 thread\n"); 
        if (pthread_cond_signal(&L1_proc->cond_RUs) != 0) {
          LOG_E( PHY, "[eNB] ERROR pthread_cond_signal for eNB TXnp4 thread\n");
          exit_fun( "ERROR pthread_cond_signal" );
        }
        pthread_mutex_unlock( &L1_proc->mutex_RUs );
      }
    }
    //printf("ru_thread_tx: Frame %d, Subframe %d: RU %d done (wait_cnt %d),RU_mask_tx %d\n",
      //    eNB_proc->frame_rx,eNB_proc->subframe_rx,ru->idx,ru->wait_cnt,eNB_proc->RU_mask_tx);
  }
  release_thread(&proc->mutex_FH1,&proc->instance_cnt_FH1,"ru_thread_tx");
  return 0;
}

static void* ru_thread( void* param ) {


  RU_t               *ru      = (RU_t*)param;
  RU_proc_t          *proc    = &ru->proc;
  LTE_DL_FRAME_PARMS *fp      = &ru->frame_parms;
  int                subframe =9;
  int                frame    =1023;
  int                   resynch_done = 0;
  cpu_set_t cpuset;
  CPU_ZERO(&cpuset);

  // set default return value

#if defined(PRE_SCD_THREAD)
  dlsch_ue_select_tbl_in_use = 1;
#endif

  thread_top_init("ru_thread",0,870000,1000000,1000000);

  //CPU_SET(1, &cpuset);
  //pthread_setaffinity_np(pthread_self(), sizeof(cpu_set_t), &cpuset);
  pthread_setname_np( pthread_self(),"ru thread");
  LOG_I(PHY,"thread ru created id=%ld\n", syscall(__NR_gettid));

  LOG_I(PHY,"Starting RU %d (%s,%s),\n",ru->idx,eNB_functions[ru->function],eNB_timing[ru->if_timing]);

  if(get_softmodem_params()->emulate_rf){
    fill_rf_config(ru,ru->rf_config_file);
    init_frame_parms(&ru->frame_parms,1);
    phy_init_RU(ru);
    if (setup_RU_buffers(ru)!=0) {
          printf("Exiting, cannot initialize RU Buffers\n");
          exit(-1);
    }

      LOG_I(PHY, "Signaling main thread that RU %d is ready\n",ru->idx);
      pthread_mutex_lock(&RC.ru_mutex);
      RC.ru_mask &= ~(1<<ru->idx);
      pthread_cond_signal(&RC.ru_cond);
      pthread_mutex_unlock(&RC.ru_mutex);

    ru->state = RU_RUN;

  }
  else if (ru->has_ctrl_prt == 0){
    // There is no control port: start everything here
    LOG_I(PHY, "RU %d has not ctrl port\n",ru->idx);
    if (ru->if_south == LOCAL_RF){
      fill_rf_config(ru,ru->rf_config_file);
      init_frame_parms(&ru->frame_parms,1);
      ru->frame_parms.nb_antennas_rx = ru->nb_rx;
      phy_init_RU(ru);
      
      
      openair0_device_load(&ru->rfdevice,&ru->openair0_cfg);
      
      if (setup_RU_buffers(ru)!=0) {
	printf("Exiting, cannot initialize RU Buffers\n");
	exit(-1);
      }
      pthread_mutex_lock(&RC.ru_mutex);
      RC.ru_mask &= ~(1<<ru->idx);
      pthread_cond_signal(&RC.ru_cond);
      pthread_mutex_unlock(&RC.ru_mutex);
    }
    pthread_mutex_lock(&RC.ru_mutex);
    RC.ru_mask &= ~(1<<ru->idx);
    pthread_cond_signal(&RC.ru_cond);
    pthread_mutex_unlock(&RC.ru_mutex);
    
    ru->state = RU_RUN;
    
    
  }

  pthread_mutex_lock(&proc->mutex_FH1);
  proc->instance_cnt_FH1 = 0;
  pthread_mutex_unlock(&proc->mutex_FH1);
  pthread_cond_signal(&proc->cond_FH1);

  while (!oai_exit) {

    if (ru->if_south != LOCAL_RF && ru->is_slave==1) {
   	 ru->wait_cnt = 100;
    }
    else { 
         ru->wait_cnt = 0;
	 ru->wait_check = 0;
    }


    // wait to be woken up
    if (ru->function!=eNodeB_3GPP && ru->has_ctrl_prt == 1) {
      if (wait_on_condition(&ru->proc.mutex_ru,&ru->proc.cond_ru_thread,&ru->proc.instance_cnt_ru,"ru_thread")<0) break;
    }
    else wait_sync("ru_thread");
if(!emulate_rf){
    if (ru->is_slave == 0) AssertFatal(ru->state == RU_RUN,"ru-%d state = %s != RU_RUN\n",ru->idx,ru_states[ru->state]);
    else if (ru->is_slave == 1) AssertFatal(ru->state == RU_SYNC || ru->state == RU_RUN || ru->state == RU_CHECK_SYNC,"ru %d state = %s != RU_SYNC or RU_RUN or RU_CHECK_SYNC\n",ru->idx,ru_states[ru->state]); 
    // Start RF device if any
    if (ru->start_rf) {
      if (ru->start_rf(ru) != 0)
        LOG_E(HW,"Could not start the RF device\n");
      else LOG_I(PHY,"RU %d rf device ready\n",ru->idx);
    }
    else LOG_D(PHY,"RU %d no rf device\n",ru->idx);
}

    // if an asnych_rxtx thread exists
    // wakeup the thread because the devices are ready at this point

    LOG_D(PHY,"Locking asynch mutex\n");
    if ((ru->fh_south_asynch_in)||(ru->fh_north_asynch_in)) {
      pthread_mutex_lock(&proc->mutex_asynch_rxtx);
      proc->instance_cnt_asynch_rxtx=0;
      pthread_mutex_unlock(&proc->mutex_asynch_rxtx);
      pthread_cond_signal(&proc->cond_asynch_rxtx);
    }
    else LOG_D(PHY,"RU %d no asynch_south interface\n",ru->idx);

    // if this is a slave RRU, try to synchronize on the DL frequency
    if ((ru->is_slave == 1) && (ru->if_south == LOCAL_RF)) do_ru_synch(ru);


    LOG_D(PHY,"Starting steady-state operation\n");
    // This is a forever while loop, it loops over subframes which are scheduled by incoming samples from HW devices
    while (ru->state == RU_RUN || ru->state == RU_CHECK_SYNC) {

      // these are local subframe/frame counters to check that we are in synch with the fronthaul timing.
      // They are set on the first rx/tx in the underly FH routines.
      if (subframe==9) {
        subframe=0;
        frame++;
        frame&=1023;
      } else {
        subframe++;
      }

      // synchronization on input FH interface, acquire signals/data and block
      if (ru->fh_south_in) ru->fh_south_in(ru,&frame,&subframe);
      else AssertFatal(1==0, "No fronthaul interface at south port");

#ifdef PHY_TX_THREAD
      if(first_phy_tx == 0)
	{ 
	  phy_tx_end = 0;
	  phy_tx_txdataF_end = 0;
	  if(pthread_mutex_lock(&ru->proc.mutex_phy_tx) != 0){
	    LOG_E( PHY, "[RU] ERROR pthread_mutex_lock for phy tx thread (IC %d)\n", ru->proc.instance_cnt_phy_tx);
	    exit_fun( "error locking mutex_rxtx" );
	  }
	  if (ru->proc.instance_cnt_phy_tx==-1) {
	    ++ru->proc.instance_cnt_phy_tx;
	    
	    // the thread can now be woken up
	    AssertFatal(pthread_cond_signal(&ru->proc.cond_phy_tx) == 0, "ERROR pthread_cond_signal for phy_tx thread\n");
	  }else{
	    LOG_E(PHY,"phy tx thread busy, skipping\n");
	    ++ru->proc.instance_cnt_phy_tx;
	  }
	  pthread_mutex_unlock( &ru->proc.mutex_phy_tx );
	} else { 
        phy_tx_end = 1;
        phy_tx_txdataF_end = 1;
      }
      first_phy_tx = 0;
#endif
      
      if (ru->stop_rf && ru->cmd == STOP_RU) {
        ru->stop_rf(ru);
        ru->state = RU_IDLE;
        ru->cmd   = EMPTY;
        LOG_I(PHY,"RU %d rf device stopped\n",ru->idx);
        break;
      }
      else if (ru->cmd == STOP_RU) {
        ru->state = RU_IDLE;
        ru->cmd   = EMPTY;
        LOG_I(PHY,"RU %d stopped\n",ru->idx);
        break;
      }
      if (oai_exit == 1) break;

      if (ru->wait_cnt > 0) {

        ru->wait_cnt--;

        LOG_D(PHY,"RU thread %d, frame %d, subframe %d, wait_cnt %d \n",ru->idx, frame, subframe, ru->wait_cnt);

        if (ru->if_south!=LOCAL_RF && ru->wait_cnt <=20 && subframe == 5 && frame != RC.ru[0]->proc.frame_rx && resynch_done == 0) {
        // Send RRU_frame adjust
          RRU_CONFIG_msg_t rru_config_msg;
          rru_config_msg.type = RRU_frame_resynch;
          rru_config_msg.len  = sizeof(RRU_CONFIG_msg_t); // TODO: set to correct msg len
          ((uint16_t*)&rru_config_msg.msg[0])[0] = RC.ru[0]->proc.frame_rx;
          ru->cmd=WAIT_RESYNCH;
          LOG_I(PHY,"Sending Frame Resynch %d to RRU %d\n", RC.ru[0]->proc.frame_rx,ru->idx);
          AssertFatal((ru->ifdevice.trx_ctlsend_func(&ru->ifdevice,&rru_config_msg,rru_config_msg.len)!=-1),"Failed to send msg to RAU\n");
          resynch_done=1;
        }
        wakeup_L1s(ru);
      }
      else {

        LOG_D(PHY,"RU thread %d, frame %d, subframe %d \n",
              ru->idx,frame,subframe);

        if ((ru->do_prach>0) && (is_prach_subframe(fp, proc->frame_rx, proc->subframe_rx)==1)) {
          LOG_D(PHY,"Waking up prach for %d.%d\n",proc->frame_rx,proc->subframe_rx);
          wakeup_prach_ru(ru);
        }


#if (RRC_VERSION >= MAKE_VERSION(14, 0, 0))
        else if ((ru->do_prach>0) && (is_prach_subframe(fp, proc->frame_rx, proc->subframe_rx)>1)) {
          wakeup_prach_ru_br(ru);
        }
#endif

        // adjust for timing offset between RU
        if (ru->idx!=0) proc->frame_tx = (proc->frame_tx+proc->frame_offset)&1023;

        // At this point, all information for subframe has been received on FH interface
        // If this proc is to provide synchronization, do so
        wakeup_slaves(proc);

        // do RX front-end processing (frequency-shift, dft) if needed
	if (ru->feprx) ru->feprx(ru);

        // wakeup all eNB processes waiting for this RU
	pthread_mutex_lock(&proc->mutex_eNBs);
	if (proc->instance_cnt_eNBs==0) proc->instance_cnt_eNBs--;
	pthread_mutex_unlock(&proc->mutex_eNBs);

#if defined(PRE_SCD_THREAD)
	new_dlsch_ue_select_tbl_in_use = dlsch_ue_select_tbl_in_use;
	dlsch_ue_select_tbl_in_use = !dlsch_ue_select_tbl_in_use;
	memcpy(&pre_scd_eNB_UE_stats,&RC.mac[ru->eNB_list[0]->Mod_id]->UE_list.eNB_UE_stats, sizeof(eNB_UE_STATS)*MAX_NUM_CCs*NUMBER_OF_UE_MAX);
	memcpy(&pre_scd_activeUE, &RC.mac[ru->eNB_list[0]->Mod_id]->UE_list.active, sizeof(boolean_t)*NUMBER_OF_UE_MAX);
	if (pthread_mutex_lock(&ru->proc.mutex_pre_scd)!= 0) {
	  LOG_E( PHY, "[eNB] error locking proc mutex for eNB pre scd\n");
	  exit_fun("error locking mutex_time");
	}
	
	ru->proc.instance_pre_scd++;
	
	if (ru->proc.instance_pre_scd == 0) {
	  if (pthread_cond_signal(&ru->proc.cond_pre_scd) != 0) {
	    LOG_E( PHY, "[eNB] ERROR pthread_cond_signal for eNB pre scd\n" );
	    exit_fun( "ERROR pthread_cond_signal cond_pre_scd" );
	  }
	}else{
	  LOG_E( PHY, "[eNB] frame %d subframe %d rxtx busy instance_pre_scd %d\n",
		 frame,subframe,ru->proc.instance_pre_scd );
	}
	
	if (pthread_mutex_unlock(&ru->proc.mutex_pre_scd)!= 0) {
	  LOG_E( PHY, "[eNB] error unlocking mutex_pre_scd mutex for eNB pre scd\n");
	  exit_fun("error unlocking mutex_pre_scd");
	}
#endif
    // wakeup all eNB processes waiting for this RU
    if (ru->num_eNB>0) wakeup_L1s(ru);
    
#ifndef PHY_TX_THREAD
    if(get_thread_parallel_conf() == PARALLEL_SINGLE_THREAD || ru->num_eNB==0){
      // do TX front-end processing if needed (precoding and/or IDFTs)
      if (ru->feptx_prec) ru->feptx_prec(ru);
      
      // do OFDM if needed
      if ((ru->fh_north_asynch_in == NULL) && (ru->feptx_ofdm)) ru->feptx_ofdm(ru);
      if(!(get_softmodem_params()->emulate_rf)){
        // do outgoing fronthaul (south) if needed
        if ((ru->fh_north_asynch_in == NULL) && (ru->fh_south_out)) ru->fh_south_out(ru);
        
        if ((ru->fh_north_out) && (ru->state!=RU_CHECK_SYNC)) ru->fh_north_out(ru);
      }
      proc->emulate_rf_busy = 0;
    }
#else
	struct timespec time_req, time_rem;
	time_req.tv_sec = 0;
	time_req.tv_nsec = 10000;
	
	while((!oai_exit)&&(phy_tx_end == 0)){
	  nanosleep(&time_req,&time_rem);
	  continue;
	}
#endif
      } // else wait_cnt == 0
    } // ru->state = RU_RUN
  } // while !oai_exit

  printf( "Exiting ru_thread \n");

  if (!(get_softmodem_params()->emulate_rf)){
    if (ru->stop_rf != NULL) {
      if (ru->stop_rf(ru) != 0)
        LOG_E(HW,"Could not stop the RF device\n");
      else LOG_I(PHY,"RU %d rf device stopped\n",ru->idx);
    }
  }

  return NULL;

}


// This thread run the initial synchronization like a UE
void *ru_thread_synch(void *arg) {

  RU_t *ru = (RU_t*)arg;
  LTE_DL_FRAME_PARMS *fp=&ru->frame_parms;
  int64_t peak_val;
  int64_t avg;
  static int ru_thread_synch_status=0;
  int cnt=0;

  thread_top_init("ru_thread_synch",0,5000000,10000000,10000000);

  wait_sync("ru_thread_synch");

  // initialize variables for PSS detection
  ru_sync_time_init(ru);

  while (!oai_exit) {

    // wait to be woken up
    if (wait_on_condition(&ru->proc.mutex_synch,&ru->proc.cond_synch,&ru->proc.instance_cnt_synch,"ru_thread_synch")<0) break;

    // if we're not in synch, then run initial synch
    if (ru->in_synch == 0) { 
      // run intial synch like UE
      LOG_I(PHY,"Running initial synchronization\n");
      
      ru->rx_offset = ru_sync_time(ru,
				   &peak_val,
				   &avg);
      LOG_I(PHY,"RU synch cnt %d: %d, val %llu (%d dB,%d dB)\n",cnt,ru->rx_offset,(unsigned long long)peak_val,dB_fixed64(peak_val),dB_fixed64(avg));
      cnt++;
      if (/*ru->rx_offset >= 0*/dB_fixed(peak_val)>=85 && cnt>10) {

	LOG_I(PHY,"Estimated peak_val %d dB, avg %d => timing offset %llu\n",dB_fixed(peak_val),dB_fixed(avg),(unsigned long long int)ru->rx_offset);
	ru->in_synch = 1;
/*
        LOG_M("ru_sync_rx.m","rurx",&ru->common.rxdata[0][0],LTE_NUMBER_OF_SUBFRAMES_PER_FRAME*fp->samples_per_tti,1,1);
        LOG_M("ru_sync_corr.m","sync_corr",ru->dmrs_corr,LTE_NUMBER_OF_SUBFRAMES_PER_FRAME*fp->samples_per_tti,1,6);
        LOG_M("ru_dmrs.m","rudmrs",&ru->dmrssync[0],fp->ofdm_symbol_size,1,1);
  */      
//exit(-1);
      } // sync_pos > 0
      else //AssertFatal(cnt<1000,"Cannot find synch reference\n");
          { 
              if (cnt>200) {
                 LOG_M("ru_sync_rx.m","rurx",&ru->common.rxdata[0][0],LTE_NUMBER_OF_SUBFRAMES_PER_FRAME*fp->samples_per_tti,1,1);
                 LOG_M("ru_sync_corr.m","sync_corr",ru->dmrs_corr,LTE_NUMBER_OF_SUBFRAMES_PER_FRAME*fp->samples_per_tti,1,6);
                 LOG_M("ru_dmrs.m","rudmrs",&ru->dmrssync[0],fp->ofdm_symbol_size,1,1);

                 exit(-1);
              }
          }
    } // ru->in_synch==0
    if (release_thread(&ru->proc.mutex_synch,&ru->proc.instance_cnt_synch,"ru_synch_thread") < 0) break;
  } // oai_exit

  ru_sync_time_free(ru);

  ru_thread_synch_status = 0;
  return &ru_thread_synch_status;

}

#if defined(PRE_SCD_THREAD)
void* pre_scd_thread( void* param ){
    static int              eNB_pre_scd_status;
    protocol_ctxt_t         ctxt;
    int                     frame;
    int                     subframe;
    int                     min_rb_unit[MAX_NUM_CCs];
    int                     CC_id;
    int                     Mod_id;
    RU_t               *ru      = (RU_t*)param;

    // L2-emulator can work only one eNB
    if( nfapi_mode == 2)
       Mod_id = 0;
    else 
       Mod_id = ru->eNB_list[0]->Mod_id;

    frame = 0;
    subframe = 4;
    thread_top_init("pre_scd_thread",0,870000,1000000,1000000);

    while (!oai_exit) {
        if(oai_exit){
            break;
        }
        pthread_mutex_lock(&ru->proc.mutex_pre_scd );
        if (ru->proc.instance_pre_scd < 0) {
          pthread_cond_wait(&ru->proc.cond_pre_scd, &ru->proc.mutex_pre_scd);
        }
        pthread_mutex_unlock(&ru->proc.mutex_pre_scd);
        PROTOCOL_CTXT_SET_BY_MODULE_ID(&ctxt, Mod_id, ENB_FLAG_YES,
                 NOT_A_RNTI, frame, subframe,Mod_id);
        pdcp_run(&ctxt);

        for (CC_id = 0; CC_id < MAX_NUM_CCs; CC_id++) {

          rrc_rx_tx(&ctxt, CC_id);
          min_rb_unit[CC_id] = get_min_rb_unit(Mod_id, CC_id);
        }

        pre_scd_nb_rbs_required(Mod_id, frame, subframe,min_rb_unit,pre_nb_rbs_required[new_dlsch_ue_select_tbl_in_use]);

        if (subframe==9) {
          subframe=0;
          frame++;
          frame&=1023;
        } else {
          subframe++;
        }
        pthread_mutex_lock(&ru->proc.mutex_pre_scd );
        ru->proc.instance_pre_scd--;
        pthread_mutex_unlock(&ru->proc.mutex_pre_scd);
    }
    eNB_pre_scd_status = 0;
    return &eNB_pre_scd_status;
}
#endif

#ifdef PHY_TX_THREAD
/*!
 * \brief The phy tx thread of eNB.
 * \param param is a \ref L1_proc_t structure which contains the info what to process.
 * \returns a pointer to an int. The storage is not on the heap and must not be freed.
 */
static void* eNB_thread_phy_tx( void* param ) {
  static int eNB_thread_phy_tx_status;


  RU_t *ru      = (RU_t*)param;
  RU_proc_t *proc = &ru->proc;
  PHY_VARS_eNB **eNB_list = ru->eNB_list;

  L1_rxtx_proc_t L1_proc;

  // set default return value
  eNB_thread_phy_tx_status = 0;

  thread_top_init("eNB_thread_phy_tx",1,500000L,1000000L,20000000L);


  while (!oai_exit) {

    if (oai_exit) break;


    if (wait_on_condition(&proc->mutex_phy_tx,&proc->cond_phy_tx,&proc->instance_cnt_phy_tx,"eNB_phy_tx_thread") < 0) break;

    LOG_D(PHY,"Running eNB phy tx procedures\n");
    if(ru->num_eNB == 1){
       L1_proc.subframe_tx = proc->subframe_phy_tx;
       L1_proc.frame_tx = proc->frame_phy_tx;
       phy_procedures_eNB_TX(eNB_list[0], &L1_proc, 1);
       phy_tx_txdataF_end = 1;
       if(pthread_mutex_lock(&ru->proc.mutex_rf_tx) != 0){
          LOG_E( PHY, "[RU] ERROR pthread_mutex_lock for rf tx thread (IC %d)\n", ru->proc.instance_cnt_rf_tx);
          exit_fun( "error locking mutex_rf_tx" );
        }
        if (ru->proc.instance_cnt_rf_tx==-1) {
          ++ru->proc.instance_cnt_rf_tx;
          ru->proc.frame_tx = proc->frame_phy_tx;
          ru->proc.subframe_tx = proc->subframe_phy_tx;
          ru->proc.timestamp_tx = proc->timestamp_phy_tx;

          // the thread can now be woken up
          AssertFatal(pthread_cond_signal(&ru->proc.cond_rf_tx) == 0, "ERROR pthread_cond_signal for rf_tx thread\n");
        }else{
          LOG_E(PHY,"rf tx thread busy, skipping\n");
          late_control=STATE_BURST_TERMINATE;
        }
        pthread_mutex_unlock( &ru->proc.mutex_rf_tx );
    }
    if (release_thread(&proc->mutex_phy_tx,&proc->instance_cnt_phy_tx,"eNB_thread_phy_tx") < 0) break;
    phy_tx_end = 1;
  }

  LOG_I(PHY, "Exiting eNB thread PHY TX\n");

  eNB_thread_phy_tx_status = 0;
  return &eNB_thread_phy_tx_status;
}


static void* rf_tx( void* param ) {
  static int rf_tx_status;

  RU_t *ru      = (RU_t*)param;
  RU_proc_t *proc = &ru->proc;

  // set default return value
  rf_tx_status = 0;

  thread_top_init("rf_tx",1,500000L,1000000L,20000000L);
  
  while (!oai_exit) {

    if (oai_exit) break;


    if (wait_on_condition(&proc->mutex_rf_tx,&proc->cond_rf_tx,&proc->instance_cnt_rf_tx,"rf_tx_thread") < 0) break;

    LOG_D(PHY,"Running eNB rf tx procedures\n");
    if(ru->num_eNB == 1){
       // do TX front-end processing if needed (precoding and/or IDFTs)
       if (ru->feptx_prec) ru->feptx_prec(ru);
       // do OFDM if needed
       if ((ru->fh_north_asynch_in == NULL) && (ru->feptx_ofdm)) ru->feptx_ofdm(ru);
       if(!emulate_rf){
         // do outgoing fronthaul (south) if needed
         if ((ru->fh_north_asynch_in == NULL) && (ru->fh_south_out)) ru->fh_south_out(ru);

         if (ru->fh_north_out) ru->fh_north_out(ru);
       }
    }
    if (release_thread(&proc->mutex_rf_tx,&proc->instance_cnt_rf_tx,"rf_tx") < 0) break;
    if(proc->instance_cnt_rf_tx >= 0){
      late_control=STATE_BURST_TERMINATE;
      LOG_E(PHY,"detect rf tx busy change mode TX failsafe\n");
    }
  }

  LOG_I(PHY, "Exiting rf TX\n");

  rf_tx_status = 0;
  return &rf_tx_status;
}
#endif


 
int start_if(struct RU_t_s *ru,struct PHY_VARS_eNB_s *eNB) {
  return(ru->ifdevice.trx_start_func(&ru->ifdevice));
}

int start_rf(RU_t *ru) {
  return(ru->rfdevice.trx_start_func(&ru->rfdevice));
}

int stop_rf(RU_t *ru)
{
  ru->rfdevice.trx_end_func(&ru->rfdevice);
  return 0;
}

extern void fep_full(RU_t *ru);
extern void ru_fep_full_2thread(RU_t *ru);
extern void feptx_ofdm(RU_t *ru);
extern void feptx_ofdm_2thread(RU_t *ru);
extern void feptx_prec(RU_t *ru);
extern void init_fep_thread(RU_t *ru,pthread_attr_t *attr);
extern void init_feptx_thread(RU_t *ru,pthread_attr_t *attr);
extern void kill_fep_thread(RU_t *ru);
extern void kill_feptx_thread(RU_t *ru);

extern void configure_ru(int idx,
		  void *arg);

void reset_proc(RU_t *ru) {

  int i=0;
  RU_proc_t *proc;

  AssertFatal(ru != NULL, "ru is null\n");
  proc = &ru->proc;

  proc->ru = ru;
  proc->first_rx                 = 1;
  proc->first_tx                 = 1;
  proc->frame_offset             = 0;
  proc->frame_tx_unwrap          = 0;

  for (i=0;i<10;i++) proc->symbol_mask[i]=0;
}

extern void* ru_thread_control( void* param );

void init_RU_proc(RU_t *ru) {
   
  int i=0;
  RU_proc_t *proc;
  pthread_attr_t *attr_FH=NULL,*attr_FH1=NULL,*attr_prach=NULL,*attr_asynch=NULL,*attr_synch=NULL,*attr_emulateRF=NULL, *attr_ctrl=NULL;
  //pthread_attr_t *attr_fep=NULL;
#if (LTE_RRC_VERSION >= MAKE_VERSION(14, 0, 0))
  pthread_attr_t *attr_prach_br=NULL;
#endif

#ifndef OCP_FRAMEWORK
  LOG_I(PHY,"Initializing RU proc %d (%s,%s),\n",ru->idx,eNB_functions[ru->function],eNB_timing[ru->if_timing]);
#endif
  proc = &ru->proc;
  memset((void*)proc,0,sizeof(RU_proc_t));

  proc->ru = ru;
  proc->instance_cnt_prach       = -1;
  proc->instance_cnt_synch       = -1;
  proc->instance_cnt_FH          = -1;
  proc->instance_cnt_FH1         = -1;
  proc->instance_cnt_emulateRF   = -1;
  proc->instance_cnt_asynch_rxtx = -1;

  proc->instance_cnt_ru 	 = -1;

  proc->instance_cnt_eNBs        = -1;

  proc->first_rx                 = 1;
  proc->first_tx                 = 1;
  proc->frame_offset             = 0;
  proc->num_slaves               = 0;
  proc->frame_tx_unwrap          = 0;

  for (i=0;i<10;i++) proc->symbol_mask[i]=0;
  
  pthread_mutex_init( &proc->mutex_prach, NULL);
  pthread_mutex_init( &proc->mutex_asynch_rxtx, NULL);
  pthread_mutex_init( &proc->mutex_synch,NULL);
  pthread_mutex_init( &proc->mutex_FH,NULL);
  pthread_mutex_init( &proc->mutex_FH1,NULL);
  pthread_mutex_init( &proc->mutex_emulateRF,NULL);
  pthread_mutex_init( &proc->mutex_eNBs, NULL);
  pthread_mutex_init( &proc->mutex_ru,NULL);
  
  pthread_cond_init( &proc->cond_prach, NULL);
  pthread_cond_init( &proc->cond_FH, NULL);
  pthread_cond_init( &proc->cond_FH1, NULL);
  pthread_cond_init( &proc->cond_emulateRF, NULL);
  pthread_cond_init( &proc->cond_asynch_rxtx, NULL);
  pthread_cond_init( &proc->cond_synch,NULL);
  pthread_cond_init( &proc->cond_eNBs, NULL);
  pthread_cond_init( &proc->cond_ru_thread,NULL);
  
  pthread_attr_init( &proc->attr_FH);
  pthread_attr_init( &proc->attr_FH1);
  pthread_attr_init( &proc->attr_emulateRF);
  pthread_attr_init( &proc->attr_prach);
  pthread_attr_init( &proc->attr_synch);
  pthread_attr_init( &proc->attr_asynch_rxtx);
  pthread_attr_init( &proc->attr_fep);

#if (LTE_RRC_VERSION >= MAKE_VERSION(14, 0, 0))
  proc->instance_cnt_prach_br       = -1;
  pthread_mutex_init( &proc->mutex_prach_br, NULL);
  pthread_cond_init( &proc->cond_prach_br, NULL);
  pthread_attr_init( &proc->attr_prach_br);
#endif  

#ifdef PHY_TX_THREAD
  proc->instance_cnt_phy_tx       = -1;
  pthread_mutex_init( &proc->mutex_phy_tx, NULL);
  pthread_cond_init( &proc->cond_phy_tx, NULL);
  proc->instance_cnt_rf_tx       = -1;
  pthread_mutex_init( &proc->mutex_rf_tx, NULL);
  pthread_cond_init( &proc->cond_rf_tx, NULL);
#endif
  
#ifndef DEADLINE_SCHEDULER
  attr_FH        = &proc->attr_FH;
  attr_FH1       = &proc->attr_FH1;
  attr_prach     = &proc->attr_prach;
  attr_synch     = &proc->attr_synch;
  attr_asynch    = &proc->attr_asynch_rxtx;
  attr_emulateRF = &proc->attr_emulateRF;
#if (LTE_RRC_VERSION >= MAKE_VERSION(14, 0, 0))
  attr_prach_br  = &proc->attr_prach_br;
#endif
#endif
  

  if (ru->function!=eNodeB_3GPP) pthread_create( &proc->pthread_ctrl, attr_ctrl, ru_thread_control, (void*)ru );
  

  pthread_create( &proc->pthread_FH, attr_FH, ru_thread, (void*)ru );

#if defined(PRE_SCD_THREAD)
    proc->instance_pre_scd = -1;
    pthread_mutex_init( &proc->mutex_pre_scd, NULL);
    pthread_cond_init( &proc->cond_pre_scd, NULL);
    pthread_create(&proc->pthread_pre_scd, NULL, pre_scd_thread, (void*)ru);
    pthread_setname_np(proc->pthread_pre_scd, "pre_scd_thread");
#endif

#ifdef PHY_TX_THREAD
    pthread_create( &proc->pthread_phy_tx, NULL, eNB_thread_phy_tx, (void*)ru );
    pthread_setname_np( proc->pthread_phy_tx, "phy_tx_thread" );
    pthread_create( &proc->pthread_rf_tx, NULL, rf_tx, (void*)ru );
#endif

  if(get_softmodem_params()->emulate_rf)
    pthread_create( &proc->pthread_emulateRF, attr_emulateRF, emulatedRF_thread, (void*)proc );

  if (get_thread_parallel_conf() == PARALLEL_RU_L1_SPLIT || get_thread_parallel_conf() == PARALLEL_RU_L1_TRX_SPLIT)
    pthread_create( &proc->pthread_FH1, attr_FH1, ru_thread_tx, (void*)ru );


  if (ru->function == NGFI_RRU_IF4p5) {
    pthread_create( &proc->pthread_prach, attr_prach, ru_thread_prach, (void*)ru );
#if (LTE_RRC_VERSION >= MAKE_VERSION(14, 0, 0))  
    pthread_create( &proc->pthread_prach_br, attr_prach_br, ru_thread_prach_br, (void*)ru );
#endif
    if (ru->is_slave == 1) pthread_create( &proc->pthread_synch, attr_synch, ru_thread_synch, (void*)ru);
    
    
    if ((ru->if_timing == synch_to_other) ||
	(ru->function == NGFI_RRU_IF5) ||
	(ru->function == NGFI_RRU_IF4p5)) {
        LOG_I(PHY,"Starting ru_thread_asynch_rxtx, ru->is_slave %d, ru->generate_dmrs_sync %d\n",
              ru->is_slave,ru->generate_dmrs_sync);
	//generate_ul_ref_sigs();
        //ru->dmrssync = (int16_t*)malloc16_clear(ru->frame_parms.ofdm_symbol_size*2*sizeof(int16_t)); 
        pthread_create( &proc->pthread_asynch_rxtx, attr_asynch, ru_thread_asynch_rxtx, (void*)ru );
    }
    
    
  }
  else if (ru->function == eNodeB_3GPP && ru->if_south == LOCAL_RF) { // DJP - need something else to distinguish between monolithic and PNF
    LOG_I(PHY,"%s() DJP - added creation of pthread_prach\n", __FUNCTION__);
    pthread_create( &proc->pthread_prach, attr_prach, ru_thread_prach, (void*)ru );
    ru->state=RU_RUN;
    fill_rf_config(ru,ru->rf_config_file);
    init_frame_parms(&ru->frame_parms,1);
    ru->frame_parms.nb_antennas_rx = ru->nb_rx;
    phy_init_RU(ru);


    openair0_device_load(&ru->rfdevice,&ru->openair0_cfg);

   if (setup_RU_buffers(ru)!=0) {
      printf("Exiting, cannot initialize RU Buffers\n");
      exit(-1);
   }

  }

  if (get_thread_worker_conf() == WORKER_ENABLE) { 
    init_fep_thread(ru,NULL); 
    init_feptx_thread(ru,NULL);
  } 
  if (opp_enabled == 1) pthread_create(&ru->ru_stats_thread,NULL,ru_stats_thread,(void*)ru); 
 

  if (ru->function == eNodeB_3GPP) {
    usleep(10000);
    LOG_I(PHY, "Signaling main thread that RU %d (is_slave %d,send_dmrs %d) is ready in state %s\n",ru->idx,ru->is_slave,ru->generate_dmrs_sync,ru_states[ru->state]);
    pthread_mutex_lock(&RC.ru_mutex);
    RC.ru_mask &= ~(1<<ru->idx);
    pthread_cond_signal(&RC.ru_cond);
    pthread_mutex_unlock(&RC.ru_mutex);
  }
}

void kill_RU_proc(RU_t *ru)
{
  RU_proc_t *proc = &ru->proc;

#if defined(PRE_SCD_THREAD)
  pthread_mutex_lock(&proc->mutex_pre_scd);
  ru->proc.instance_pre_scd = 0;
  pthread_cond_signal(&proc->cond_pre_scd);
  pthread_mutex_unlock(&proc->mutex_pre_scd);
  pthread_join(proc->pthread_pre_scd, NULL);
  pthread_mutex_destroy(&proc->mutex_pre_scd);
  pthread_cond_destroy(&proc->cond_pre_scd);
#endif
#ifdef PHY_TX_THREAD
  pthread_mutex_lock(&proc->mutex_phy_tx);
  proc->instance_cnt_phy_tx = 0;
  pthread_cond_signal(&proc->cond_phy_tx);
  pthread_mutex_unlock(&proc->mutex_phy_tx);
  pthread_join(ru->proc.pthread_phy_tx, NULL);
  pthread_mutex_destroy( &proc->mutex_phy_tx);
  pthread_cond_destroy( &proc->cond_phy_tx);
  pthread_mutex_lock(&proc->mutex_rf_tx);
  proc->instance_cnt_rf_tx = 0;
  pthread_cond_signal(&proc->cond_rf_tx);
  pthread_mutex_unlock(&proc->mutex_rf_tx);
  pthread_join(proc->pthread_rf_tx, NULL);
  pthread_mutex_destroy( &proc->mutex_rf_tx);
  pthread_cond_destroy( &proc->cond_rf_tx);
#endif

  if (get_thread_worker_conf() == WORKER_ENABLE) {
      LOG_D(PHY, "killing FEP thread\n"); 
      kill_fep_thread(ru);
      LOG_D(PHY, "killing FEP TX thread\n"); 
      kill_feptx_thread(ru);
  }

  pthread_mutex_lock(&proc->mutex_FH);
  proc->instance_cnt_FH = 0;
  pthread_cond_signal(&proc->cond_FH);
  pthread_mutex_unlock(&proc->mutex_FH);

  pthread_mutex_lock(&proc->mutex_FH1);
  proc->instance_cnt_FH1 = 0;
  pthread_cond_signal(&proc->cond_FH1);
  pthread_mutex_unlock(&proc->mutex_FH1);

  pthread_mutex_lock(&proc->mutex_prach);
  proc->instance_cnt_prach = 0;
  pthread_cond_signal(&proc->cond_prach);
  pthread_mutex_unlock(&proc->mutex_prach);

#if (LTE_RRC_VERSION >= MAKE_VERSION(14, 0, 0))
  pthread_mutex_lock(&proc->mutex_prach_br);
  proc->instance_cnt_prach_br = 0;
  pthread_cond_signal(&proc->cond_prach_br);
  pthread_mutex_unlock(&proc->mutex_prach_br);
#endif

  pthread_mutex_lock(&proc->mutex_synch);
  proc->instance_cnt_synch = 0;
  pthread_cond_signal(&proc->cond_synch);
  pthread_mutex_unlock(&proc->mutex_synch);

  pthread_mutex_lock(&proc->mutex_eNBs);
  proc->instance_cnt_eNBs = 1;
  // cond_eNBs is used by both ru_thread and ru_thread_tx, so we need to send
  // a broadcast to wake up both threads
  pthread_cond_broadcast(&proc->cond_eNBs);
  pthread_mutex_unlock(&proc->mutex_eNBs);

  pthread_mutex_lock(&proc->mutex_asynch_rxtx);
  proc->instance_cnt_asynch_rxtx = 0;
  pthread_cond_signal(&proc->cond_asynch_rxtx);
  pthread_mutex_unlock(&proc->mutex_asynch_rxtx);

  LOG_D(PHY, "Joining pthread_FH\n");
  pthread_join(proc->pthread_FH, NULL);
  if (get_thread_parallel_conf() == PARALLEL_RU_L1_SPLIT || get_thread_parallel_conf() == PARALLEL_RU_L1_TRX_SPLIT) {
    LOG_D(PHY, "Joining pthread_FHTX\n");
    pthread_join(proc->pthread_FH1, NULL);
  }
  if (ru->function == NGFI_RRU_IF4p5) {
    LOG_D(PHY, "Joining pthread_prach\n");
    pthread_join(proc->pthread_prach, NULL);
#if (LTE_RRC_VERSION >= MAKE_VERSION(14, 0, 0))
    LOG_D(PHY, "Joining pthread_prach_br\n");
    pthread_join(proc->pthread_prach_br, NULL);
#endif
    if (ru->is_slave) {
      LOG_D(PHY, "Joining pthread_\n");
      pthread_join(proc->pthread_synch, NULL);
    }

    if ((ru->if_timing == synch_to_other) ||
        (ru->function == NGFI_RRU_IF5) ||
        (ru->function == NGFI_RRU_IF4p5)) {
      LOG_D(PHY, "Joining pthread_asynch_rxtx\n");
      pthread_join(proc->pthread_asynch_rxtx, NULL);
    }
  }
  if (opp_enabled) {
    LOG_D(PHY, "Joining ru_stats_thread\n");
    pthread_join(ru->ru_stats_thread, NULL);
  }

  pthread_mutex_destroy(&proc->mutex_prach);
  pthread_mutex_destroy(&proc->mutex_asynch_rxtx);
  pthread_mutex_destroy(&proc->mutex_synch);
  pthread_mutex_destroy(&proc->mutex_FH);
  pthread_mutex_destroy(&proc->mutex_FH1);
  pthread_mutex_destroy(&proc->mutex_eNBs);

  pthread_cond_destroy(&proc->cond_prach);
  pthread_cond_destroy(&proc->cond_FH);
  pthread_cond_destroy(&proc->cond_FH1);
  pthread_cond_destroy(&proc->cond_asynch_rxtx);
  pthread_cond_destroy(&proc->cond_synch);
  pthread_cond_destroy(&proc->cond_eNBs);

  pthread_attr_destroy(&proc->attr_FH);
  pthread_attr_destroy(&proc->attr_FH1);
  pthread_attr_destroy(&proc->attr_prach);
  pthread_attr_destroy(&proc->attr_synch);
  pthread_attr_destroy(&proc->attr_asynch_rxtx);
  pthread_attr_destroy(&proc->attr_fep);

#if (LTE_RRC_VERSION >= MAKE_VERSION(14, 0, 0))
  pthread_mutex_destroy(&proc->mutex_prach_br);
  pthread_cond_destroy(&proc->cond_prach_br);
  pthread_attr_destroy(&proc->attr_prach_br);
#endif
}






void init_precoding_weights(PHY_VARS_eNB *eNB) {

  int layer,ru_id,aa,re,ue,tb;
  LTE_DL_FRAME_PARMS *fp=&eNB->frame_parms;
  RU_t *ru;
  LTE_eNB_DLSCH_t *dlsch;

  // init precoding weigths
  for (ue=0;ue<NUMBER_OF_UE_MAX;ue++) {
    for (tb=0;tb<2;tb++) {
      dlsch = eNB->dlsch[ue][tb];
      for (layer=0; layer<4; layer++) {
	int nb_tx=0;
	for (ru_id=0;ru_id<RC.nb_RU;ru_id++) { 
	  ru = RC.ru[ru_id];
	  nb_tx+=ru->nb_tx;
	}
	dlsch->ue_spec_bf_weights[layer] = (int32_t**)malloc16(nb_tx*sizeof(int32_t*));
	  
	for (aa=0; aa<nb_tx; aa++) {
	  dlsch->ue_spec_bf_weights[layer][aa] = (int32_t *)malloc16(fp->ofdm_symbol_size*sizeof(int32_t));
	  for (re=0;re<fp->ofdm_symbol_size; re++) {
	    dlsch->ue_spec_bf_weights[layer][aa][re] = 0x00007fff;
	  }
	}	
      }
    }
  }
}

void set_function_spec_param(RU_t *ru)
{
  int ret;

  switch (ru->if_south) {
  case LOCAL_RF:   // this is an RU with integrated RF (RRU, eNB)
    if (ru->function ==  NGFI_RRU_IF5) {                 // IF5 RRU
      ru->do_prach              = 0;                      // no prach processing in RU
      ru->fh_north_in           = NULL;                   // no shynchronous incoming fronthaul from north
      ru->fh_north_out          = fh_if5_north_out;       // need only to do send_IF5  reception
      ru->fh_south_out          = tx_rf;                  // send output to RF
      ru->fh_north_asynch_in    = fh_if5_north_asynch_in; // TX packets come asynchronously
      ru->feprx                 = NULL;                   // nothing (this is a time-domain signal)
      ru->feptx_ofdm            = NULL;                   // nothing (this is a time-domain signal)
      ru->feptx_prec            = NULL;                   // nothing (this is a time-domain signal)
      ru->start_if              = start_if;               // need to start the if interface for if5
      ru->ifdevice.host_type    = RRU_HOST;
      ru->rfdevice.host_type    = RRU_HOST;
      ru->ifdevice.eth_params   = &ru->eth_params;
      reset_meas(&ru->rx_fhaul);
      reset_meas(&ru->tx_fhaul);
      reset_meas(&ru->compression);
      reset_meas(&ru->transport);

      ret = openair0_transport_load(&ru->ifdevice,&ru->openair0_cfg,&ru->eth_params);
      printf("openair0_transport_init returns %d for ru_id %d\n", ret, ru->idx);
      if (ret<0) {
        printf("Exiting, cannot initialize transport protocol\n");
        exit(-1);
      }
    }
    else if (ru->function == NGFI_RRU_IF4p5) {
      ru->do_prach              = 1;                        // do part of prach processing in RU
      ru->fh_north_in           = NULL;                     // no synchronous incoming fronthaul from north
      ru->fh_north_out          = fh_if4p5_north_out;       // send_IF4p5 on reception
      ru->fh_south_out          = tx_rf;                    // send output to RF
      ru->fh_north_asynch_in    = fh_if4p5_north_asynch_in; // TX packets come asynchronously
      ru->feprx                 = (get_thread_worker_conf() == WORKER_DISABLE) ? fep_full :ru_fep_full_2thread;                 // RX DFTs
      ru->feptx_ofdm            = (get_thread_worker_conf() == WORKER_DISABLE) ? feptx_ofdm : feptx_ofdm_2thread;               // this is fep with idft only (no precoding in RRU)
      ru->feptx_prec            = NULL;
      ru->start_if              = start_if;                 // need to start the if interface for if4p5
      ru->ifdevice.host_type    = RRU_HOST;
      ru->rfdevice.host_type    = RRU_HOST;
      ru->ifdevice.eth_params   = &ru->eth_params;
      reset_meas(&ru->rx_fhaul);
      reset_meas(&ru->tx_fhaul);
      reset_meas(&ru->compression);
      reset_meas(&ru->transport);

      ret = openair0_transport_load(&ru->ifdevice,&ru->openair0_cfg,&ru->eth_params);
      printf("openair0_transport_init returns %d for ru_id %d\n", ret, ru->idx);
      if (ret<0) {
        printf("Exiting, cannot initialize transport protocol\n");
        exit(-1);
      }
      malloc_IF4p5_buffer(ru);
    }
    else if (ru->function == eNodeB_3GPP) {
      ru->do_prach             = 0;                       // no prach processing in RU
      ru->feprx                = (get_thread_worker_conf() == WORKER_DISABLE) ? fep_full : ru_fep_full_2thread;                // RX DFTs
      ru->feptx_ofdm           = (get_thread_worker_conf() == WORKER_DISABLE) ? feptx_ofdm : feptx_ofdm_2thread;              // this is fep with idft and precoding
      ru->feptx_prec           = feptx_prec;              // this is fep with idft and precoding
      ru->fh_north_in          = NULL;                    // no incoming fronthaul from north
      ru->fh_north_out         = NULL;                    // no outgoing fronthaul to north
      ru->start_if             = NULL;                    // no if interface
      ru->rfdevice.host_type   = RAU_HOST;
    }
    ru->fh_south_in            = rx_rf;                               // local synchronous RF RX
    ru->fh_south_out           = tx_rf;                               // local synchronous RF TX
    ru->start_rf               = start_rf;                            // need to start the local RF interface
    ru->stop_rf                = stop_rf;
    printf("configuring ru_id %d (start_rf %p)\n", ru->idx, start_rf);
    /*
      if (ru->function == eNodeB_3GPP) { // configure RF parameters only for 3GPP eNodeB, we need to get them from RAU otherwise
      fill_rf_config(ru,rf_config_file);
      init_frame_parms(&ru->frame_parms,1);
      phy_init_RU(ru);
      }

      ret = openair0_device_load(&ru->rfdevice,&ru->openair0_cfg);
      if (setup_RU_buffers(ru)!=0) {
      printf("Exiting, cannot initialize RU Buffers\n");
      exit(-1);
      }*/
    break;

  case REMOTE_IF5: // the remote unit is IF5 RRU
    ru->do_prach               = 0;
    ru->feprx                  = (get_thread_worker_conf() == WORKER_DISABLE) ? fep_full : fep_full;                   // this is frequency-shift + DFTs
    ru->feptx_prec             = feptx_prec;                 // need to do transmit Precoding + IDFTs
    ru->feptx_ofdm             = (get_thread_worker_conf() == WORKER_DISABLE) ? feptx_ofdm : feptx_ofdm_2thread;                 // need to do transmit Precoding + IDFTs
    ru->fh_south_in          = fh_if5_south_in;     // synchronous IF5 reception
    ru->fh_south_out         = fh_if5_south_out;    // synchronous IF5 transmission
    ru->fh_south_asynch_in   = NULL;                // no asynchronous UL
    ru->start_rf               = NULL;                 // no local RF
    ru->stop_rf                = NULL;
    ru->start_if               = start_if;             // need to start if interface for IF5
    ru->ifdevice.host_type     = RAU_HOST;
    ru->ifdevice.eth_params    = &ru->eth_params;
    ru->ifdevice.configure_rru = configure_ru;

    ret = openair0_transport_load(&ru->ifdevice,&ru->openair0_cfg,&ru->eth_params);
    printf("openair0_transport_init returns %d for ru_id %d\n", ret, ru->idx);
    if (ret<0) {
      printf("Exiting, cannot initialize transport protocol\n");
      exit(-1);
    }
    break;

  case REMOTE_IF4p5:
    ru->do_prach               = 0;
    ru->feprx                  = NULL;                // DFTs
    ru->feptx_prec             = feptx_prec;          // Precoding operation
    ru->feptx_ofdm             = NULL;                // no OFDM mod
    ru->fh_south_in            = fh_if4p5_south_in;   // synchronous IF4p5 reception
    ru->fh_south_out           = fh_if4p5_south_out;  // synchronous IF4p5 transmission
    ru->fh_south_asynch_in     = (ru->if_timing == synch_to_other) ? fh_if4p5_south_in : NULL;                // asynchronous UL if synch_to_other
    ru->fh_north_out           = NULL;
    ru->fh_north_asynch_in     = NULL;
    ru->start_rf               = NULL;                // no local RF
    ru->stop_rf                = NULL;
    ru->start_if               = start_if;            // need to start if interface for IF4p5
    ru->ifdevice.host_type     = RAU_HOST;
    ru->ifdevice.eth_params    = &ru->eth_params;
    ru->ifdevice.configure_rru = configure_ru;

    ret = openair0_transport_load(&ru->ifdevice, &ru->openair0_cfg, &ru->eth_params);
    printf("openair0_transport_init returns %d for ru_id %d\n", ret, ru->idx);
    if (ret<0) {
      printf("Exiting, cannot initialize transport protocol\n");
      exit(-1);
    }

    malloc_IF4p5_buffer(ru);

    break;

  default:
    LOG_E(PHY,"RU with invalid or unknown southbound interface type %d\n",ru->if_south);
    break;
  } // switch on interface type
}

//extern void RCconfig_RU(void);

void init_RU(char *rf_config_file, clock_source_t clock_source,clock_source_t time_source,int send_dmrssync) {
  
  int ru_id;
  RU_t *ru;
  PHY_VARS_eNB *eNB0= (PHY_VARS_eNB *)NULL;
  int i;
  int CC_id;

  // create status mask
  RC.ru_mask = 0;
  pthread_mutex_init(&RC.ru_mutex,NULL);
  pthread_cond_init(&RC.ru_cond,NULL);

  // read in configuration file)
  printf("configuring RU from file\n");
  RCconfig_RU();
  LOG_I(PHY,"number of L1 instances %d, number of RU %d, number of CPU cores %d\n",RC.nb_L1_inst,RC.nb_RU,get_nprocs());

  if (RC.nb_CC != 0)
    for (i=0;i<RC.nb_L1_inst;i++) 
      for (CC_id=0;CC_id<RC.nb_CC[i];CC_id++) RC.eNB[i][CC_id]->num_RU=0;

  LOG_D(PHY,"Process RUs RC.nb_RU:%d\n",RC.nb_RU);
  for (ru_id=0;ru_id<RC.nb_RU;ru_id++) {
    LOG_D(PHY,"Process RC.ru[%d]\n",ru_id);
    ru               = RC.ru[ru_id];
    ru->rf_config_file = rf_config_file;
    ru->idx          = ru_id;              
    ru->ts_offset    = 0;
    if (ru->is_slave == 1) {
       ru->in_synch    = 0;
       ru->generate_dmrs_sync = 0; 	
    }
    else {
       ru->in_synch    = 1;
       ru->generate_dmrs_sync=send_dmrssync;
    }
    ru->cmd	     = EMPTY;
    ru->south_out_cnt= 0;
    // use eNB_list[0] as a reference for RU frame parameters
    // NOTE: multiple CC_id are not handled here yet!
    ru->openair0_cfg.clock_source  = clock_source;
    ru->openair0_cfg.time_source = time_source;
//    ru->generate_dmrs_sync = (ru->is_slave == 0) ? 1 : 0;
    if (ru->generate_dmrs_sync == 1) {
    	generate_ul_ref_sigs();
        ru->dmrssync = (int16_t*)malloc16_clear(ru->frame_parms.ofdm_symbol_size*2*sizeof(int16_t)); 	
    }
    eNB0             = ru->eNB_list[0];
    LOG_D(PHY, "RU FUnction:%d ru->if_south:%d\n", ru->function, ru->if_south);
    LOG_D(PHY, "eNB0:%p\n", eNB0);
    if (eNB0)
      {
	if ((ru->function != NGFI_RRU_IF5) && (ru->function != NGFI_RRU_IF4p5))
	  AssertFatal(eNB0!=NULL,"eNB0 is null!\n");

	if (eNB0) {
	  LOG_I(PHY,"Copying frame parms from eNB %d to ru %d\n",eNB0->Mod_id,ru->idx);
	  memcpy((void*)&ru->frame_parms,(void*)&eNB0->frame_parms,sizeof(LTE_DL_FRAME_PARMS));

	  // attach all RU to all eNBs in its list/
	  LOG_D(PHY,"ru->num_eNB:%d eNB0->num_RU:%d\n", ru->num_eNB, eNB0->num_RU);
	  for (i=0;i<ru->num_eNB;i++) {
	    eNB0 = ru->eNB_list[i];
	    eNB0->RU_list[eNB0->num_RU++] = ru;
	  }
	}
      }
    //    LOG_I(PHY,"Initializing RRU descriptor %d : (%s,%s,%d)\n",ru_id,ru_if_types[ru->if_south],eNB_timing[ru->if_timing],ru->function);

    set_function_spec_param(ru);
    LOG_I(PHY,"Starting ru_thread %d, is_slave %d, send_dmrs %d\n",ru_id,ru->is_slave,ru->generate_dmrs_sync);

    init_RU_proc(ru);





  } // for ru_id

  //  sleep(1);
  LOG_D(HW,"[lte-softmodem.c] RU threads created\n");
  

}



 


void stop_ru(RU_t *ru) {

#if defined(PRE_SCD_THREAD) || defined(PHY_TX_THREAD)
  int *status;
#endif
  printf("Stopping RU %p processing threads\n",(void*)ru);
#if defined(PRE_SCD_THREAD)
  if(ru){
    ru->proc.instance_pre_scd = 0;
    pthread_cond_signal( &ru->proc.cond_pre_scd );
    pthread_join(ru->proc.pthread_pre_scd, (void**)&status );
    pthread_mutex_destroy(&ru->proc.mutex_pre_scd );
    pthread_cond_destroy(&ru->proc.cond_pre_scd );
  }
#endif
#ifdef PHY_TX_THREAD
  if(ru){
      ru->proc.instance_cnt_phy_tx = 0;
      pthread_cond_signal(&ru->proc.cond_phy_tx);
      pthread_join( ru->proc.pthread_phy_tx, (void**)&status );
      pthread_mutex_destroy( &ru->proc.mutex_phy_tx );
      pthread_cond_destroy( &ru->proc.cond_phy_tx );
      ru->proc.instance_cnt_rf_tx = 0;
      pthread_cond_signal(&ru->proc.cond_rf_tx);
      pthread_join( ru->proc.pthread_rf_tx, (void**)&status );
      pthread_mutex_destroy( &ru->proc.mutex_rf_tx );
      pthread_cond_destroy( &ru->proc.cond_rf_tx );
  }
#endif
}

void stop_RU(int nb_ru)
{
  for (int inst = 0; inst < nb_ru; inst++) {
    LOG_I(PHY, "Stopping RU %d processing threads\n", inst);
    kill_RU_proc(RC.ru[inst]);
  }
}

//Some of the member of ru pointer is used in pre_scd.
//This funtion is for initializing ru pointer for L2 FAPI simulator.
#if defined(PRE_SCD_THREAD)
void init_ru_vnf(void) {
  
  int ru_id;
  RU_t *ru;
  RU_proc_t *proc;
//  PHY_VARS_eNB *eNB0= (PHY_VARS_eNB *)NULL;
  int i;
  int CC_id;


  dlsch_ue_select_tbl_in_use = 1;


  // create status mask
  RC.ru_mask = 0;
  pthread_mutex_init(&RC.ru_mutex,NULL);
  pthread_cond_init(&RC.ru_cond,NULL);

  // read in configuration file)
  printf("configuring RU from file\n");
  RCconfig_RU();
  LOG_I(PHY,"number of L1 instances %d, number of RU %d, number of CPU cores %d\n",RC.nb_L1_inst,RC.nb_RU,get_nprocs());

  if (RC.nb_CC != 0)
    for (i=0;i<RC.nb_L1_inst;i++) 
      for (CC_id=0;CC_id<RC.nb_CC[i];CC_id++) RC.eNB[i][CC_id]->num_RU=0;

  LOG_D(PHY,"Process RUs RC.nb_RU:%d\n",RC.nb_RU);
  for (ru_id=0;ru_id<RC.nb_RU;ru_id++) {
    LOG_D(PHY,"Process RC.ru[%d]\n",ru_id);
    ru               = RC.ru[ru_id];
//    ru->rf_config_file = rf_config_file;
    ru->idx          = ru_id;              
    ru->ts_offset    = 0;
    // use eNB_list[0] as a reference for RU frame parameters
    // NOTE: multiple CC_id are not handled here yet!

    if (ru->num_eNB > 0) {
//      LOG_D(PHY, "%s() RC.ru[%d].num_eNB:%d ru->eNB_list[0]:%p RC.eNB[0][0]:%p rf_config_file:%s\n", __FUNCTION__, ru_id, ru->num_eNB, ru->eNB_list[0], RC.eNB[0][0], ru->rf_config_file);

      if (ru->eNB_list[0] == 0)
      {
        LOG_E(PHY,"%s() DJP - ru->eNB_list ru->num_eNB are not initialized - so do it manually\n", __FUNCTION__);
        ru->eNB_list[0] = RC.eNB[0][0];
        ru->num_eNB=1;
      //
      // DJP - feptx_prec() / feptx_ofdm() parses the eNB_list (based on num_eNB) and copies the txdata_F to txdata in RU
      //
      }
      else
      {
        LOG_E(PHY,"DJP - delete code above this %s:%d\n", __FILE__, __LINE__);
      }
    }

// frame_parms is not used in L2 FAPI simulator
/*
    eNB0             = ru->eNB_list[0];
    LOG_D(PHY, "RU FUnction:%d ru->if_south:%d\n", ru->function, ru->if_south);
    LOG_D(PHY, "eNB0:%p\n", eNB0);
    if (eNB0)
    {
      if ((ru->function != NGFI_RRU_IF5) && (ru->function != NGFI_RRU_IF4p5))
        AssertFatal(eNB0!=NULL,"eNB0 is null!\n");

      if (eNB0) {
        LOG_I(PHY,"Copying frame parms from eNB %d to ru %d\n",eNB0->Mod_id,ru->idx);
        memcpy((void*)&ru->frame_parms,(void*)&eNB0->frame_parms,sizeof(LTE_DL_FRAME_PARMS));

        // attach all RU to all eNBs in its list/
        LOG_D(PHY,"ru->num_eNB:%d eNB0->num_RU:%d\n", ru->num_eNB, eNB0->num_RU);
        for (i=0;i<ru->num_eNB;i++) {
          eNB0 = ru->eNB_list[i];
          eNB0->RU_list[eNB0->num_RU++] = ru;
        }
      }
    }
*/
    LOG_I(PHY,"Initializing RRU descriptor %d : (%s,%s,%d)\n",ru_id,ru_if_types[ru->if_south],eNB_timing[ru->if_timing],ru->function);

//    set_function_spec_param(ru);
    LOG_I(PHY,"Starting ru_thread %d\n",ru_id);

//    init_RU_proc(ru);
  
    proc = &ru->proc;
    memset((void*)proc,0,sizeof(RU_proc_t));

    proc->instance_pre_scd = -1;
    pthread_mutex_init( &proc->mutex_pre_scd, NULL);
    pthread_cond_init( &proc->cond_pre_scd, NULL);
    pthread_create(&proc->pthread_pre_scd, NULL, pre_scd_thread, (void*)ru);
    pthread_setname_np(proc->pthread_pre_scd, "pre_scd_thread");

  } // for ru_id
  


  //  sleep(1);
  LOG_D(HW,"[lte-softmodem.c] RU threads created\n");
  

}
#endif


/* --------------------------------------------------------*/
/* from here function to use configuration module          */
void RCconfig_RU(void) {
  
  int               j                             = 0;
  int               i                             = 0;

  
  paramdef_t RUParams[] = RUPARAMS_DESC;
  paramlist_def_t RUParamList = {CONFIG_STRING_RU_LIST,NULL,0};


  config_getlist( &RUParamList,RUParams,sizeof(RUParams)/sizeof(paramdef_t), NULL);  

  
  if ( RUParamList.numelt > 0) {

    RC.ru = (RU_t**)malloc(RC.nb_RU*sizeof(RU_t*));
   



    RC.ru_mask=(1<<RC.nb_RU) - 1;
    printf("Set RU mask to %lx\n",RC.ru_mask);

    for (j = 0; j < RC.nb_RU; j++) {

      RC.ru[j]                                    = (RU_t*)malloc(sizeof(RU_t));
      memset((void*)RC.ru[j],0,sizeof(RU_t));
      RC.ru[j]->idx                                 = j;

      printf("Creating RC.ru[%d]:%p\n", j, RC.ru[j]);

      RC.ru[j]->if_timing                           = synch_to_ext_device;
      if (RC.nb_L1_inst >0)
        RC.ru[j]->num_eNB                           = RUParamList.paramarray[j][RU_ENB_LIST_IDX].numelt;
      else
	RC.ru[j]->num_eNB                           = 0;
      for (i=0;i<RC.ru[j]->num_eNB;i++) RC.ru[j]->eNB_list[i] = RC.eNB[RUParamList.paramarray[j][RU_ENB_LIST_IDX].iptr[i]][0];     

      RC.ru[j]->has_ctrl_prt                        = 1;

      if (config_isparamset(RUParamList.paramarray[j], RU_SDR_ADDRS)) {
        RC.ru[j]->openair0_cfg.sdr_addrs = strdup(*(RUParamList.paramarray[j][RU_SDR_ADDRS].strptr));
      }

      if (config_isparamset(RUParamList.paramarray[j], RU_SDR_CLK_SRC)) {
        if (strcmp(*(RUParamList.paramarray[j][RU_SDR_CLK_SRC].strptr), "internal") == 0) {
          RC.ru[j]->openair0_cfg.clock_source = internal;
          LOG_D(PHY, "RU clock source set as internal\n");
        } else if (strcmp(*(RUParamList.paramarray[j][RU_SDR_CLK_SRC].strptr), "external") == 0) {
          RC.ru[j]->openair0_cfg.clock_source = external;
          LOG_D(PHY, "RU clock source set as external\n");
        } else if (strcmp(*(RUParamList.paramarray[j][RU_SDR_CLK_SRC].strptr), "gpsdo") == 0) {
          RC.ru[j]->openair0_cfg.clock_source = gpsdo;
          LOG_D(PHY, "RU clock source set as gpsdo\n");
        } else {
          LOG_E(PHY, "Erroneous RU clock source in the provided configuration file: '%s'\n", *(RUParamList.paramarray[j][RU_SDR_CLK_SRC].strptr));
        }
      }

      if (strcmp(*(RUParamList.paramarray[j][RU_LOCAL_RF_IDX].strptr), "yes") == 0) {
	if ( !(config_isparamset(RUParamList.paramarray[j],RU_LOCAL_IF_NAME_IDX)) ) {
	  RC.ru[j]->if_south                        = LOCAL_RF;
	  RC.ru[j]->function                        = eNodeB_3GPP;
          RC.ru[j]->state                           = RU_RUN;
	  printf("Setting function for RU %d to eNodeB_3GPP\n",j);
        }
        else { 
          RC.ru[j]->eth_params.local_if_name            = strdup(*(RUParamList.paramarray[j][RU_LOCAL_IF_NAME_IDX].strptr));    
          RC.ru[j]->eth_params.my_addr                  = strdup(*(RUParamList.paramarray[j][RU_LOCAL_ADDRESS_IDX].strptr)); 
          RC.ru[j]->eth_params.remote_addr              = strdup(*(RUParamList.paramarray[j][RU_REMOTE_ADDRESS_IDX].strptr));
          RC.ru[j]->eth_params.my_portd                 = *(RUParamList.paramarray[j][RU_LOCAL_PORTD_IDX].uptr);
          RC.ru[j]->eth_params.remote_portd             = *(RUParamList.paramarray[j][RU_REMOTE_PORTD_IDX].uptr);

	  

	  // Check if control port set
	  if  (!(config_isparamset(RUParamList.paramarray[j],RU_REMOTE_PORTC_IDX)) ){
	        printf("Removing control port for RU %d\n",j);

		RC.ru[j]->has_ctrl_prt			      = 0;
          }
	  else {
	    RC.ru[j]->eth_params.my_portc                 = *(RUParamList.paramarray[j][RU_LOCAL_PORTC_IDX].uptr);
	    RC.ru[j]->eth_params.remote_portc             = *(RUParamList.paramarray[j][RU_REMOTE_PORTC_IDX].uptr);
	    printf(" Control port %u \n",RC.ru[j]->eth_params.my_portc);
	  
	  }

	  if (strcmp(*(RUParamList.paramarray[j][RU_TRANSPORT_PREFERENCE_IDX].strptr), "udp") == 0) {
	    RC.ru[j]->if_south                        = LOCAL_RF;
	    RC.ru[j]->function                        = NGFI_RRU_IF5;
	    RC.ru[j]->eth_params.transp_preference    = ETH_UDP_MODE;
           
	    printf("Setting function for RU %d to NGFI_RRU_IF5 (udp)\n",j);
	  } else if (strcmp(*(RUParamList.paramarray[j][RU_TRANSPORT_PREFERENCE_IDX].strptr), "raw") == 0) {
	    RC.ru[j]->if_south                        = LOCAL_RF;
	    RC.ru[j]->function                        = NGFI_RRU_IF5;
	    RC.ru[j]->eth_params.transp_preference    = ETH_RAW_MODE;
	  
	    printf("Setting function for RU %d to NGFI_RRU_IF5 (raw)\n",j);
	  } else if (strcmp(*(RUParamList.paramarray[j][RU_TRANSPORT_PREFERENCE_IDX].strptr), "udp_if4p5") == 0) {
	    RC.ru[j]->if_south                        = LOCAL_RF;
	    RC.ru[j]->function                        = NGFI_RRU_IF4p5;
	    RC.ru[j]->eth_params.transp_preference    = ETH_UDP_IF4p5_MODE;
	 
	    printf("Setting function for RU %d to NGFI_RRU_IF4p5 (udp)\n",j);
	  } else if (strcmp(*(RUParamList.paramarray[j][RU_TRANSPORT_PREFERENCE_IDX].strptr), "raw_if4p5") == 0) {
	    RC.ru[j]->if_south                        = LOCAL_RF;
	    RC.ru[j]->function                        = NGFI_RRU_IF4p5;
	    RC.ru[j]->eth_params.transp_preference    = ETH_RAW_IF4p5_MODE;
	
	    printf("Setting function for RU %d to NGFI_RRU_IF4p5 (raw)\n",j);
	  }
          printf("RU %d is_slave=%s\n",j,*(RUParamList.paramarray[j][RU_IS_SLAVE_IDX].strptr));
          if (strcmp(*(RUParamList.paramarray[j][RU_IS_SLAVE_IDX].strptr), "yes") == 0) RC.ru[j]->is_slave=1;
          else RC.ru[j]->is_slave=0;
	}
	RC.ru[j]->max_pdschReferenceSignalPower     = *(RUParamList.paramarray[j][RU_MAX_RS_EPRE_IDX].uptr);;
	RC.ru[j]->max_rxgain                        = *(RUParamList.paramarray[j][RU_MAX_RXGAIN_IDX].uptr);
	RC.ru[j]->num_bands                         = RUParamList.paramarray[j][RU_BAND_LIST_IDX].numelt;
	for (i=0;i<RC.ru[j]->num_bands;i++) RC.ru[j]->band[i] = RUParamList.paramarray[j][RU_BAND_LIST_IDX].iptr[i]; 
      } //strcmp(local_rf, "yes") == 0
      else {
	printf("RU %d: Transport %s\n",j,*(RUParamList.paramarray[j][RU_TRANSPORT_PREFERENCE_IDX].strptr));

        RC.ru[j]->eth_params.local_if_name	      = strdup(*(RUParamList.paramarray[j][RU_LOCAL_IF_NAME_IDX].strptr));    
        RC.ru[j]->eth_params.my_addr		      = strdup(*(RUParamList.paramarray[j][RU_LOCAL_ADDRESS_IDX].strptr)); 
        RC.ru[j]->eth_params.remote_addr	      = strdup(*(RUParamList.paramarray[j][RU_REMOTE_ADDRESS_IDX].strptr));
        RC.ru[j]->eth_params.my_portc		      = *(RUParamList.paramarray[j][RU_LOCAL_PORTC_IDX].uptr);
        RC.ru[j]->eth_params.remote_portc	      = *(RUParamList.paramarray[j][RU_REMOTE_PORTC_IDX].uptr);
        RC.ru[j]->eth_params.my_portd		      = *(RUParamList.paramarray[j][RU_LOCAL_PORTD_IDX].uptr);
        RC.ru[j]->eth_params.remote_portd	      = *(RUParamList.paramarray[j][RU_REMOTE_PORTD_IDX].uptr);
	if (strcmp(*(RUParamList.paramarray[j][RU_TRANSPORT_PREFERENCE_IDX].strptr), "udp") == 0) {
	  RC.ru[j]->if_south                     = REMOTE_IF5;
	  RC.ru[j]->function                     = NGFI_RAU_IF5;
	  RC.ru[j]->eth_params.transp_preference = ETH_UDP_MODE;
	} else if (strcmp(*(RUParamList.paramarray[j][RU_TRANSPORT_PREFERENCE_IDX].strptr), "raw") == 0) {
	  RC.ru[j]->if_south                     = REMOTE_IF5;
	  RC.ru[j]->function                     = NGFI_RAU_IF5;
	  RC.ru[j]->eth_params.transp_preference = ETH_RAW_MODE;
	} else if (strcmp(*(RUParamList.paramarray[j][RU_TRANSPORT_PREFERENCE_IDX].strptr), "udp_if4p5") == 0) {
	  RC.ru[j]->if_south                     = REMOTE_IF4p5;
	  RC.ru[j]->function                     = NGFI_RAU_IF4p5;
	  RC.ru[j]->eth_params.transp_preference = ETH_UDP_IF4p5_MODE;
	} else if (strcmp(*(RUParamList.paramarray[j][RU_TRANSPORT_PREFERENCE_IDX].strptr), "raw_if4p5") == 0) {
	  RC.ru[j]->if_south                     = REMOTE_IF4p5;
	  RC.ru[j]->function                     = NGFI_RAU_IF4p5;
	  RC.ru[j]->eth_params.transp_preference = ETH_RAW_IF4p5_MODE;
	} else if (strcmp(*(RUParamList.paramarray[j][RU_TRANSPORT_PREFERENCE_IDX].strptr), "raw_if5_mobipass") == 0) {
	  AssertFatal(1==0,"Mobipass support is depracated\n");
	}
        if (strcmp(*(RUParamList.paramarray[j][RU_IS_SLAVE_IDX].strptr), "yes") == 0) RC.ru[j]->is_slave=1;
        else RC.ru[j]->is_slave=0;
      }  /* strcmp(local_rf, "yes") != 0 */

      RC.ru[j]->nb_tx                             = *(RUParamList.paramarray[j][RU_NB_TX_IDX].uptr);
      RC.ru[j]->nb_rx                             = *(RUParamList.paramarray[j][RU_NB_RX_IDX].uptr);
      
      RC.ru[j]->att_tx                            = *(RUParamList.paramarray[j][RU_ATT_TX_IDX].uptr);
      RC.ru[j]->att_rx                            = *(RUParamList.paramarray[j][RU_ATT_RX_IDX].uptr);
    }// j=0..num_rus
  } else {
    RC.nb_RU = 0;	    
  } // setting != NULL

  return;
  
}

<|MERGE_RESOLUTION|>--- conflicted
+++ resolved
@@ -220,6 +220,7 @@
   RU_proc_t *proc = &ru->proc;
   int f,sf;
 
+ // LOG_I(PHY,"ENTERED fh_if4p5_south_in\n");
   uint16_t packet_type;
   uint32_t symbol_number=0;
   uint32_t symbol_mask_full;
@@ -810,7 +811,7 @@
 				      ru->nb_tx,
 				      flags);
     ru->south_out_cnt++;
-    LOG_D(PHY,"south_out_cnt %d, frame %d, subframe %d\n",ru->south_out_cnt,proc->frame_tx,proc->subframe_tx);
+    LOG_D(PHY,"south_out_cnt %d\n",ru->south_out_cnt);
     int se = dB_fixed(signal_energy(txp[0],siglen+sf_extension));
 
     if (SF_type == SF_S) LOG_D(PHY,"[TXPATH] RU %d tx_rf (en %d,len %d), writing to TS %llu, frame %d, unwrapped_frame %d, subframe %d\n",ru->idx,se,siglen+sf_extension,
@@ -1136,15 +1137,9 @@
   AssertFatal((ru->ifdevice.trx_ctlsend_func(&ru->ifdevice,&rru_config_msg,rru_config_msg.len)!=-1),"Failed to send msg to RAU %d\n",ru->idx);
   
   while (check_sync_flag){ // continuously read frames until check synch procedure is over 
-<<<<<<< HEAD
-
-  }
-
-=======
-
-  }
-
->>>>>>> 0c21813f
+
+  }
+
 
   //if (synch_peak>...) {
 	ru->state    = RU_RUN;
@@ -1178,11 +1173,8 @@
   struct timespec t;
   LOG_D(PHY,"wakeup_L1s (num %d) for RU %d ru->eNB_top:%p\n",ru->num_eNB,ru->idx, ru->eNB_top);
 
-<<<<<<< HEAD
-=======
   LOG_D(PHY,"wakeup_L1s (num %d) for RU %d ru->eNB_top:%p\n",ru->num_eNB,ru->idx, ru->eNB_top);
 
->>>>>>> 0c21813f
     // call eNB function directly
   
     char string[20];
@@ -1262,7 +1254,8 @@
             }
          }
       }
-    /*  AssertFatal(0==pthread_mutex_lock(&ruproc->mutex_eNBs),"");
+/*
+      AssertFatal(0==pthread_mutex_lock(&ruproc->mutex_eNBs),"");
       LOG_D(PHY,"RU %d sending signal to unlock waiting ru_threads\n", ru->idx);
       AssertFatal(0==pthread_cond_broadcast(&ruproc->cond_eNBs),"");
       if (ruproc->instance_cnt_eNBs==-1) ruproc->instance_cnt_eNBs++;
