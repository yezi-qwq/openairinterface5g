--- conflicted
+++ resolved
@@ -118,16 +118,12 @@
 #include "pdcp.h"
 
 extern volatile int                    oai_exit;
-<<<<<<< HEAD
 extern int emulate_rf;
 extern int numerology;
 extern clock_source_t clock_source;
 extern uint8_t dlsch_ue_select_tbl_in_use;
 extern uint8_t nfapi_mode;
-=======
-
-
->>>>>>> fd971839
+
 extern PARALLEL_CONF_t get_thread_parallel_conf(void);
 extern WORKER_CONF_t   get_thread_worker_conf(void);
 extern void  phy_init_RU(RU_t*);
