/*******************************************************************************
    OpenAirInterface
    Copyright(c) 1999 - 2014 Eurecom
 
    OpenAirInterface is free software: you can redistribute it and/or modify
    it under the terms of the GNU General Public License as published by
    the Free Software Foundation, either version 3 of the License, or
    (at your option) any later version.


    OpenAirInterface is distributed in the hope that it will be useful,
    but WITHOUT ANY WARRANTY; without even the implied warranty of
    MERCHANTABILITY or FITNESS FOR A PARTICULAR PURPOSE.  See the
    GNU General Public License for more details.

    You should have received a copy of the GNU General Public License
    along with OpenAirInterface.The full GNU General Public License is
    included in this distribution in the file called "COPYING". If not,
    see <http://www.gnu.org/licenses/>.

   Contact Information
   OpenAirInterface Admin: openair_admin@eurecom.fr
   OpenAirInterface Tech : openair_tech@eurecom.fr
   OpenAirInterface Dev  : openair4g-devel@lists.eurecom.fr

   Address      : Eurecom, Campus SophiaTech, 450 Route des Chappes, CS 50193 - 06904 Biot Sophia Antipolis cedex, FRANCE

*******************************************************************************/

/*! \file lte-enb.c
 * \brief Top-level threads for eNodeB
 * \author R. Knopp, F. Kaltenberger, Navid Nikaein
 * \date 2012
 * \version 0.1
 * \company Eurecom
 * \email: knopp@eurecom.fr,florian.kaltenberger@eurecom.fr, navid.nikaein@eurecom.fr
 * \note
 * \warning
 */
#define _GNU_SOURCE
#include <stdio.h>
#include <stdlib.h>
#include <unistd.h>
#include <string.h>
#include <sys/ioctl.h>
#include <sys/types.h>
#include <sys/mman.h>
#include <sched.h>
#include <linux/sched.h>
#include <signal.h>
#include <execinfo.h>
#include <getopt.h>
#include <sys/sysinfo.h>
#include "rt_wrapper.h"

#undef MALLOC //there are two conflicting definitions, so we better make sure we don't use it at all

#include "assertions.h"
#include "msc.h"

#include "PHY/types.h"

#include "PHY/defs.h"
#undef MALLOC //there are two conflicting definitions, so we better make sure we don't use it at all


#include "../../ARCH/COMMON/common_lib.h"
#include "../../ARCH/ETHERNET/USERSPACE/LIB/ethernet_lib.h"

#include "PHY/LTE_TRANSPORT/if4_tools.h"
#include "PHY/LTE_TRANSPORT/if5_tools.h"

#include "PHY/extern.h"
#include "SCHED/extern.h"
#include "LAYER2/MAC/extern.h"

#include "../../SIMU/USER/init_lte.h"

#include "LAYER2/MAC/defs.h"
#include "LAYER2/MAC/extern.h"
#include "LAYER2/MAC/proto.h"
#include "RRC/LITE/extern.h"
#include "PHY_INTERFACE/extern.h"

#ifdef SMBV
#include "PHY/TOOLS/smbv.h"
unsigned short config_frames[4] = {2,9,11,13};
#endif
#include "UTIL/LOG/log_extern.h"
#include "UTIL/OTG/otg_tx.h"
#include "UTIL/OTG/otg_externs.h"
#include "UTIL/MATH/oml.h"
#include "UTIL/LOG/vcd_signal_dumper.h"
#include "UTIL/OPT/opt.h"
#include "enb_config.h"
//#include "PHY/TOOLS/time_meas.h"

/* these variables have to be defined before including ENB_APP/enb_paramdef.h */
static int DEFBANDS[] = {7};
static int DEFENBS[] = {0};

#include "ENB_APP/enb_paramdef.h"
#include "common/config/config_userapi.h"

#ifndef OPENAIR2
#include "UTIL/OTG/otg_extern.h"
#endif

#if defined(ENABLE_ITTI)
# if defined(ENABLE_USE_MME)
#   include "s1ap_eNB.h"
#ifdef PDCP_USE_NETLINK
#   include "SIMULATION/ETH_TRANSPORT/proto.h"
#endif
# endif
#endif

#include "T.h"


extern volatile int                    oai_exit;
extern int emulate_rf;
extern int numerology;
extern int fepw;


extern void  phy_init_RU(RU_t*);
extern void  phy_free_RU(RU_t*);

void init_RU(char*);
void stop_RU(int nb_ru);
void do_ru_sync(RU_t *ru);

void configure_ru(int idx,
		  void *arg);

void configure_rru(int idx,
		   void *arg);

int attach_rru(RU_t *ru);

int connect_rau(RU_t *ru);

extern uint16_t sf_ahead;

/*************************************************************/
/* Functions to attach and configure RRU                     */

extern void wait_eNBs(void);

int attach_rru(RU_t *ru) {
  
  ssize_t      msg_len,len;
  RRU_CONFIG_msg_t rru_config_msg;
  int received_capabilities=0;

  wait_eNBs();
  // Wait for capabilities
  while (received_capabilities==0) {
    
    memset((void*)&rru_config_msg,0,sizeof(rru_config_msg));
    rru_config_msg.type = RAU_tick; 
    rru_config_msg.len  = sizeof(RRU_CONFIG_msg_t)-MAX_RRU_CONFIG_SIZE;
    LOG_I(PHY,"Sending RAU tick to RRU %d\n",ru->idx);
    AssertFatal((ru->ifdevice.trx_ctlsend_func(&ru->ifdevice,&rru_config_msg,rru_config_msg.len)!=-1),
		"RU %d cannot access remote radio\n",ru->idx);

    msg_len  = sizeof(RRU_CONFIG_msg_t)-MAX_RRU_CONFIG_SIZE+sizeof(RRU_capabilities_t);

    // wait for answer with timeout  
    if ((len = ru->ifdevice.trx_ctlrecv_func(&ru->ifdevice,
					     &rru_config_msg,
					     msg_len))<0) {
      LOG_I(PHY,"Waiting for RRU %d\n",ru->idx);     
    }
    else if (rru_config_msg.type == RRU_capabilities) {
      AssertFatal(rru_config_msg.len==msg_len,"Received capabilities with incorrect length (%d!=%d)\n",(int)rru_config_msg.len,(int)msg_len);
      LOG_I(PHY,"Received capabilities from RRU %d (len %d/%d, num_bands %d,max_pdschReferenceSignalPower %d, max_rxgain %d, nb_tx %d, nb_rx %d)\n",ru->idx,
	    (int)rru_config_msg.len,(int)msg_len,
	     ((RRU_capabilities_t*)&rru_config_msg.msg[0])->num_bands,
	     ((RRU_capabilities_t*)&rru_config_msg.msg[0])->max_pdschReferenceSignalPower[0],
	     ((RRU_capabilities_t*)&rru_config_msg.msg[0])->max_rxgain[0],
	     ((RRU_capabilities_t*)&rru_config_msg.msg[0])->nb_tx[0],
	     ((RRU_capabilities_t*)&rru_config_msg.msg[0])->nb_rx[0]);
      received_capabilities=1;
    }
    else {
      LOG_E(PHY,"Received incorrect message %d from RRU %d\n",rru_config_msg.type,ru->idx); 
    }
  }
  configure_ru(ru->idx,
	       (RRU_capabilities_t *)&rru_config_msg.msg[0]);
		    
  rru_config_msg.type = RRU_config;
  rru_config_msg.len  = sizeof(RRU_CONFIG_msg_t)-MAX_RRU_CONFIG_SIZE+sizeof(RRU_config_t);
  LOG_I(PHY,"Sending Configuration to RRU %d (num_bands %d,band0 %d,txfreq %u,rxfreq %u,att_tx %d,att_rx %d,N_RB_DL %d,N_RB_UL %d,3/4FS %d, prach_FO %d, prach_CI %d)\n",ru->idx,
	((RRU_config_t *)&rru_config_msg.msg[0])->num_bands,
	((RRU_config_t *)&rru_config_msg.msg[0])->band_list[0],
	((RRU_config_t *)&rru_config_msg.msg[0])->tx_freq[0],
	((RRU_config_t *)&rru_config_msg.msg[0])->rx_freq[0],
	((RRU_config_t *)&rru_config_msg.msg[0])->att_tx[0],
	((RRU_config_t *)&rru_config_msg.msg[0])->att_rx[0],
	((RRU_config_t *)&rru_config_msg.msg[0])->N_RB_DL[0],
	((RRU_config_t *)&rru_config_msg.msg[0])->N_RB_UL[0],
	((RRU_config_t *)&rru_config_msg.msg[0])->threequarter_fs[0],
	((RRU_config_t *)&rru_config_msg.msg[0])->prach_FreqOffset[0],
	((RRU_config_t *)&rru_config_msg.msg[0])->prach_ConfigIndex[0]);


  AssertFatal((ru->ifdevice.trx_ctlsend_func(&ru->ifdevice,&rru_config_msg,rru_config_msg.len)!=-1),
	      "RU %d failed send configuration to remote radio\n",ru->idx);

  return 0;
}

int connect_rau(RU_t *ru) {

  RRU_CONFIG_msg_t   rru_config_msg;
  ssize_t	     msg_len;
  int                tick_received          = 0;
  int                configuration_received = 0;
  RRU_capabilities_t *cap;
  int                i;
  int                len;

  // wait for RAU_tick
  while (tick_received == 0) {

    msg_len  = sizeof(RRU_CONFIG_msg_t)-MAX_RRU_CONFIG_SIZE;

    if ((len = ru->ifdevice.trx_ctlrecv_func(&ru->ifdevice,
					     &rru_config_msg,
					     msg_len))<0) {
      LOG_I(PHY,"Waiting for RAU\n");     
    }
    else {
      if (rru_config_msg.type == RAU_tick) {
	LOG_I(PHY,"Tick received from RAU\n");
	tick_received = 1;
      }
      else LOG_E(PHY,"Received erroneous message (%d)from RAU, expected RAU_tick\n",rru_config_msg.type);
    }
  }

  // send capabilities

  rru_config_msg.type = RRU_capabilities; 
  rru_config_msg.len  = sizeof(RRU_CONFIG_msg_t)-MAX_RRU_CONFIG_SIZE+sizeof(RRU_capabilities_t);
  cap                 = (RRU_capabilities_t*)&rru_config_msg.msg[0];
  LOG_I(PHY,"Sending Capabilities (len %d, num_bands %d,max_pdschReferenceSignalPower %d, max_rxgain %d, nb_tx %d, nb_rx %d)\n",
	(int)rru_config_msg.len,ru->num_bands,ru->max_pdschReferenceSignalPower,ru->max_rxgain,ru->nb_tx,ru->nb_rx);
  switch (ru->function) {
  case NGFI_RRU_IF4p5:
    cap->FH_fmt                                   = OAI_IF4p5_only;
    break;
  case NGFI_RRU_IF5:
    cap->FH_fmt                                   = OAI_IF5_only;
    break;
  case MBP_RRU_IF5:
    cap->FH_fmt                                   = MBP_IF5;
    break;
  default:
    AssertFatal(1==0,"RU_function is unknown %d\n",RC.ru[0]->function);
    break;
  }
  cap->num_bands                                  = ru->num_bands;
  for (i=0;i<ru->num_bands;i++) {
	LOG_I(PHY,"Band %d: nb_rx %d nb_tx %d pdschReferenceSignalPower %d rxgain %d\n",
	ru->band[i],ru->nb_rx,ru->nb_tx,ru->max_pdschReferenceSignalPower,ru->max_rxgain);
    cap->band_list[i]                             = ru->band[i];
    cap->nb_rx[i]                                 = ru->nb_rx;
    cap->nb_tx[i]                                 = ru->nb_tx;
    cap->max_pdschReferenceSignalPower[i]         = ru->max_pdschReferenceSignalPower;
    cap->max_rxgain[i]                            = ru->max_rxgain;
  }
  AssertFatal((ru->ifdevice.trx_ctlsend_func(&ru->ifdevice,&rru_config_msg,rru_config_msg.len)!=-1),
	      "RU %d failed send capabilities to RAU\n",ru->idx);

  // wait for configuration
  rru_config_msg.len  = sizeof(RRU_CONFIG_msg_t)-MAX_RRU_CONFIG_SIZE+sizeof(RRU_config_t);
  while (configuration_received == 0) {

    if ((len = ru->ifdevice.trx_ctlrecv_func(&ru->ifdevice,
					     &rru_config_msg,
					     rru_config_msg.len))<0) {
      LOG_I(PHY,"Waiting for configuration from RAU\n");     
    }    
    else {
      LOG_I(PHY,"Configuration received from RAU  (num_bands %d,band0 %d,txfreq %u,rxfreq %u,att_tx %d,att_rx %d,N_RB_DL %d,N_RB_UL %d,3/4FS %d, prach_FO %d, prach_CI %d)\n",
	    ((RRU_config_t *)&rru_config_msg.msg[0])->num_bands,
	    ((RRU_config_t *)&rru_config_msg.msg[0])->band_list[0],
	    ((RRU_config_t *)&rru_config_msg.msg[0])->tx_freq[0],
	    ((RRU_config_t *)&rru_config_msg.msg[0])->rx_freq[0],
	    ((RRU_config_t *)&rru_config_msg.msg[0])->att_tx[0],
	    ((RRU_config_t *)&rru_config_msg.msg[0])->att_rx[0],
	    ((RRU_config_t *)&rru_config_msg.msg[0])->N_RB_DL[0],
	    ((RRU_config_t *)&rru_config_msg.msg[0])->N_RB_UL[0],
	    ((RRU_config_t *)&rru_config_msg.msg[0])->threequarter_fs[0],
	    ((RRU_config_t *)&rru_config_msg.msg[0])->prach_FreqOffset[0],
	    ((RRU_config_t *)&rru_config_msg.msg[0])->prach_ConfigIndex[0]);
      
      configure_rru(ru->idx,
		    (void*)&rru_config_msg.msg[0]);
      configuration_received = 1;
    }
  }
  return 0;
}
/*************************************************************/
/* Southbound Fronthaul functions, RCC/RAU                   */

// southbound IF5 fronthaul for 16-bit OAI format
static inline void fh_if5_south_out(RU_t *ru) {
  if (ru == RC.ru[0]) VCD_SIGNAL_DUMPER_DUMP_VARIABLE_BY_NAME( VCD_SIGNAL_DUMPER_VARIABLES_TRX_TST, ru->proc.timestamp_tx&0xffffffff );
  send_IF5(ru, ru->proc.timestamp_tx, ru->proc.subframe_tx, &ru->seqno, IF5_RRH_GW_DL);
}

// southbound IF5 fronthaul for Mobipass packet format
static inline void fh_if5_mobipass_south_out(RU_t *ru) {
  if (ru == RC.ru[0]) VCD_SIGNAL_DUMPER_DUMP_VARIABLE_BY_NAME( VCD_SIGNAL_DUMPER_VARIABLES_TRX_TST, ru->proc.timestamp_tx&0xffffffff );
  send_IF5(ru, ru->proc.timestamp_tx, ru->proc.subframe_tx, &ru->seqno, IF5_MOBIPASS); 
}

// southbound IF4p5 fronthaul
static inline void fh_if4p5_south_out(RU_t *ru) {
  if (ru == RC.ru[0]) VCD_SIGNAL_DUMPER_DUMP_VARIABLE_BY_NAME( VCD_SIGNAL_DUMPER_VARIABLES_TRX_TST, ru->proc.timestamp_tx&0xffffffff );
  LOG_D(PHY,"Sending IF4p5 for frame %d subframe %d\n",ru->proc.frame_tx,ru->proc.subframe_tx);
  if (subframe_select(&ru->frame_parms,ru->proc.subframe_tx)!=SF_UL) 
    send_IF4p5(ru,ru->proc.frame_tx, ru->proc.subframe_tx, IF4p5_PDLFFT);
}

/*************************************************************/
/* Input Fronthaul from south RCC/RAU                        */

// Synchronous if5 from south 
void fh_if5_south_in(RU_t *ru,int *frame, int *subframe) {

  LTE_DL_FRAME_PARMS *fp = &ru->frame_parms;
  RU_proc_t *proc = &ru->proc;

  recv_IF5(ru, &proc->timestamp_rx, *subframe, IF5_RRH_GW_UL); 

  proc->frame_rx    = (proc->timestamp_rx / (fp->samples_per_tti*10))&1023;
  proc->subframe_rx = (proc->timestamp_rx / fp->samples_per_tti)%10;
  
  if (proc->first_rx == 0) {
    if (proc->subframe_rx != *subframe){
      LOG_E(PHY,"Received Timestamp doesn't correspond to the time we think it is (proc->subframe_rx %d, subframe %d)\n",proc->subframe_rx,*subframe);
      exit_fun("Exiting");
    }
    
    if (proc->frame_rx != *frame) {
      LOG_E(PHY,"Received Timestamp doesn't correspond to the time we think it is (proc->frame_rx %d frame %d)\n",proc->frame_rx,*frame);
      exit_fun("Exiting");
    }
  } else {
    proc->first_rx = 0;
    *frame = proc->frame_rx;
    *subframe = proc->subframe_rx;        
  }      
  
  VCD_SIGNAL_DUMPER_DUMP_VARIABLE_BY_NAME( VCD_SIGNAL_DUMPER_VARIABLES_TRX_TS, proc->timestamp_rx&0xffffffff );

}

// Synchronous if4p5 from south 
void fh_if4p5_south_in(RU_t *ru,int *frame,int *subframe) {

  LTE_DL_FRAME_PARMS *fp = &ru->frame_parms;
  RU_proc_t *proc = &ru->proc;
  int f,sf;


  uint16_t packet_type;
  uint32_t symbol_number=0;
  uint32_t symbol_mask_full;

  if ((fp->frame_type == TDD) && (subframe_select(fp,*subframe)==SF_S))  
    symbol_mask_full = (1<<fp->ul_symbols_in_S_subframe)-1;   
  else     
    symbol_mask_full = (1<<fp->symbols_per_tti)-1; 

  AssertFatal(proc->symbol_mask[*subframe]==0,"rx_fh_if4p5: proc->symbol_mask[%d] = %x\n",*subframe,proc->symbol_mask[*subframe]);
  do {   // Blocking, we need a timeout on this !!!!!!!!!!!!!!!!!!!!!!!
    recv_IF4p5(ru, &f, &sf, &packet_type, &symbol_number);

    if (packet_type == IF4p5_PULFFT) proc->symbol_mask[sf] = proc->symbol_mask[sf] | (1<<symbol_number);
    else if (packet_type == IF4p5_PULTICK) {           
      if ((proc->first_rx==0) && (f!=*frame)) LOG_E(PHY,"rx_fh_if4p5: PULTICK received frame %d != expected %d\n",f,*frame);       
      if ((proc->first_rx==0) && (sf!=*subframe)) LOG_E(PHY,"rx_fh_if4p5: PULTICK received subframe %d != expected %d (first_rx %d)\n",sf,*subframe,proc->first_rx);       
      break;     
      
    } else if (packet_type == IF4p5_PRACH) {
      // nothing in RU for RAU
    }
    LOG_D(PHY,"rx_fh_if4p5: subframe %d symbol mask %x\n",*subframe,proc->symbol_mask[*subframe]);
  } while(proc->symbol_mask[*subframe] != symbol_mask_full);    

  //caculate timestamp_rx, timestamp_tx based on frame and subframe
  proc->subframe_rx  = sf;
  proc->frame_rx     = f;
  proc->timestamp_rx = ((proc->frame_rx * 10)  + proc->subframe_rx ) * fp->samples_per_tti ;
  //  proc->timestamp_tx = proc->timestamp_rx +  (4*fp->samples_per_tti);
  proc->subframe_tx  = (sf+sf_ahead)%10;
  proc->frame_tx     = (sf>(9-sf_ahead)) ? (f+1)&1023 : f;
 
  if (proc->first_rx == 0) {
    if (proc->subframe_rx != *subframe){
      LOG_E(PHY,"Received Timestamp (IF4p5) doesn't correspond to the time we think it is (proc->subframe_rx %d, subframe %d)\n",proc->subframe_rx,*subframe);
      exit_fun("Exiting");
    }
    if (proc->frame_rx != *frame) {
      LOG_E(PHY,"Received Timestamp (IF4p5) doesn't correspond to the time we think it is (proc->frame_rx %d frame %d)\n",proc->frame_rx,*frame);
      exit_fun("Exiting");
    }
  } else {
    proc->first_rx = 0;
    *frame = proc->frame_rx;
    *subframe = proc->subframe_rx;        
  }

  if (ru == RC.ru[0]) {
    VCD_SIGNAL_DUMPER_DUMP_VARIABLE_BY_NAME( VCD_SIGNAL_DUMPER_VARIABLES_FRAME_NUMBER_RX0_RU, f );
    VCD_SIGNAL_DUMPER_DUMP_VARIABLE_BY_NAME( VCD_SIGNAL_DUMPER_VARIABLES_SUBFRAME_NUMBER_RX0_RU, sf );
    VCD_SIGNAL_DUMPER_DUMP_VARIABLE_BY_NAME( VCD_SIGNAL_DUMPER_VARIABLES_FRAME_NUMBER_TX0_RU, proc->frame_tx );
    VCD_SIGNAL_DUMPER_DUMP_VARIABLE_BY_NAME( VCD_SIGNAL_DUMPER_VARIABLES_SUBFRAME_NUMBER_TX0_RU, proc->subframe_tx );
  }

  proc->symbol_mask[sf] = 0;  
  VCD_SIGNAL_DUMPER_DUMP_VARIABLE_BY_NAME( VCD_SIGNAL_DUMPER_VARIABLES_TRX_TS, proc->timestamp_rx&0xffffffff );
  LOG_D(PHY,"RU %d: fh_if4p5_south_in sleeping ...\n",ru->idx);
  usleep(100);
}

// Dummy FH from south for getting synchronization from master RU
void fh_slave_south_in(RU_t *ru,int *frame,int *subframe) {
  // This case is for synchronization to another thread
  // it just waits for an external event.  The actual rx_fh is handle by the asynchronous RX thread
  RU_proc_t *proc=&ru->proc;

  if (wait_on_condition(&proc->mutex_FH,&proc->cond_FH,&proc->instance_cnt_FH,"fh_slave_south_in") < 0)
    return;

  release_thread(&proc->mutex_FH,&proc->instance_cnt_FH,"rx_fh_slave_south_in");

  
}

// asynchronous inbound if5 fronthaul from south (Mobipass)
void fh_if5_south_asynch_in_mobipass(RU_t *ru,int *frame,int *subframe) {

  RU_proc_t *proc       = &ru->proc;
  LTE_DL_FRAME_PARMS *fp = &ru->frame_parms;

  recv_IF5(ru, &proc->timestamp_rx, *subframe, IF5_MOBIPASS); 
  pthread_mutex_lock(&proc->mutex_asynch_rxtx);
  int offset_mobipass = 40120;
  pthread_mutex_lock(&proc->mutex_asynch_rxtx);
  proc->subframe_rx = ((proc->timestamp_rx-offset_mobipass)/fp->samples_per_tti)%10;
  proc->frame_rx    = ((proc->timestamp_rx-offset_mobipass)/(fp->samples_per_tti*10))&1023;

  proc->subframe_rx = (proc->timestamp_rx/fp->samples_per_tti)%10;
  proc->frame_rx    = (proc->timestamp_rx/(10*fp->samples_per_tti))&1023;

  if (proc->first_rx == 1) {
    proc->first_rx =2;
    *subframe = proc->subframe_rx;
    *frame    = proc->frame_rx; 
    LOG_E(PHY,"[Mobipass]timestamp_rx:%llu, frame_rx %d, subframe: %d\n",(unsigned long long int)proc->timestamp_rx,proc->frame_rx,proc->subframe_rx);
  }
  else {
    if (proc->subframe_rx != *subframe) {
        proc->first_rx++;
	LOG_E(PHY,"[Mobipass]timestamp:%llu, subframe_rx %d is not what we expect %d, first_rx:%d\n",(unsigned long long int)proc->timestamp_rx, proc->subframe_rx,*subframe, proc->first_rx);
      //exit_fun("Exiting");
    }
    if (proc->frame_rx != *frame) {
        proc->first_rx++;
       LOG_E(PHY,"[Mobipass]timestamp:%llu, frame_rx %d is not what we expect %d, first_rx:%d\n",(unsigned long long int)proc->timestamp_rx,proc->frame_rx,*frame, proc->first_rx);  
     // exit_fun("Exiting");
    }
    // temporary solution
      *subframe = proc->subframe_rx;
      *frame    = proc->frame_rx;
  }

  pthread_mutex_unlock(&proc->mutex_asynch_rxtx);


} // eNodeB_3GPP_BBU 

// asynchronous inbound if4p5 fronthaul from south
void fh_if4p5_south_asynch_in(RU_t *ru,int *frame,int *subframe) {

  LTE_DL_FRAME_PARMS *fp = &ru->frame_parms;
  RU_proc_t *proc       = &ru->proc;

  uint16_t packet_type;
  uint32_t symbol_number,symbol_mask,prach_rx;
  uint32_t got_prach_info=0;

  symbol_number = 0;
  symbol_mask   = (1<<fp->symbols_per_tti)-1;
  prach_rx      = 0;

  do {   // Blocking, we need a timeout on this !!!!!!!!!!!!!!!!!!!!!!!
    recv_IF4p5(ru, &proc->frame_rx, &proc->subframe_rx, &packet_type, &symbol_number);
    // grab first prach information for this new subframe
    if (got_prach_info==0) {
      prach_rx       = is_prach_subframe(fp, proc->frame_rx, proc->subframe_rx);
      got_prach_info = 1;
    }
    if (proc->first_rx != 0) {
      *frame = proc->frame_rx;
      *subframe = proc->subframe_rx;
      proc->first_rx = 0;
    }
    else {
      if (proc->frame_rx != *frame) {
	LOG_E(PHY,"frame_rx %d is not what we expect %d\n",proc->frame_rx,*frame);
	exit_fun("Exiting");
      }
      if (proc->subframe_rx != *subframe) {
	LOG_E(PHY,"subframe_rx %d is not what we expect %d\n",proc->subframe_rx,*subframe);
	exit_fun("Exiting");
      }
    }
    if      (packet_type == IF4p5_PULFFT)       symbol_mask &= (~(1<<symbol_number));
    else if (packet_type == IF4p5_PRACH)        prach_rx    &= (~0x1);
#ifdef Rel14
    else if (packet_type == IF4p5_PRACH_BR_CE0) prach_rx    &= (~0x2);
    else if (packet_type == IF4p5_PRACH_BR_CE1) prach_rx    &= (~0x4);
    else if (packet_type == IF4p5_PRACH_BR_CE2) prach_rx    &= (~0x8);
    else if (packet_type == IF4p5_PRACH_BR_CE3) prach_rx    &= (~0x10);
#endif
  } while( (symbol_mask > 0) || (prach_rx >0));   // haven't received all PUSCH symbols and PRACH information 
} 





/*************************************************************/
/* Input Fronthaul from North RRU                            */
  
// RRU IF4p5 TX fronthaul receiver. Assumes an if_device on input and if or rf device on output 
// receives one subframe's worth of IF4p5 OFDM symbols and OFDM modulates
void fh_if4p5_north_in(RU_t *ru,int *frame,int *subframe) {

  uint32_t symbol_number=0;
  uint32_t symbol_mask, symbol_mask_full;
  uint16_t packet_type;


  /// **** incoming IF4p5 from remote RCC/RAU **** ///             
  symbol_number = 0;
  symbol_mask = 0;
  symbol_mask_full = (1<<ru->frame_parms.symbols_per_tti)-1;
  
  do { 
    recv_IF4p5(ru, frame, subframe, &packet_type, &symbol_number);
    symbol_mask = symbol_mask | (1<<symbol_number);
  } while (symbol_mask != symbol_mask_full); 

  // dump VCD output for first RU in list
  if (ru == RC.ru[0]) {
    VCD_SIGNAL_DUMPER_DUMP_VARIABLE_BY_NAME( VCD_SIGNAL_DUMPER_VARIABLES_FRAME_NUMBER_TX0_RU, *frame );
    VCD_SIGNAL_DUMPER_DUMP_VARIABLE_BY_NAME( VCD_SIGNAL_DUMPER_VARIABLES_SUBFRAME_NUMBER_TX0_RU, *subframe );
  }
}

void fh_if5_north_asynch_in(RU_t *ru,int *frame,int *subframe) {

  LTE_DL_FRAME_PARMS *fp = &ru->frame_parms;
  RU_proc_t *proc        = &ru->proc;
  int subframe_tx,frame_tx;
  openair0_timestamp timestamp_tx;

  recv_IF5(ru, &timestamp_tx, *subframe, IF5_RRH_GW_DL); 
      //      printf("Received subframe %d (TS %llu) from RCC\n",subframe_tx,timestamp_tx);

  subframe_tx = (timestamp_tx/fp->samples_per_tti)%10;
  frame_tx    = (timestamp_tx/(fp->samples_per_tti*10))&1023;

  if (proc->first_tx != 0) {
    *subframe = subframe_tx;
    *frame    = frame_tx;
    proc->first_tx = 0;
  }
  else {
    AssertFatal(subframe_tx == *subframe,
                "subframe_tx %d is not what we expect %d\n",subframe_tx,*subframe);
    AssertFatal(frame_tx == *frame, 
                "frame_tx %d is not what we expect %d\n",frame_tx,*frame);
  }
}

void fh_if4p5_north_asynch_in(RU_t *ru,int *frame,int *subframe) {

  LTE_DL_FRAME_PARMS *fp = &ru->frame_parms;
  RU_proc_t *proc        = &ru->proc;

  uint16_t packet_type;
  uint32_t symbol_number,symbol_mask,symbol_mask_full;
  int subframe_tx,frame_tx;

  LOG_D(PHY, "%s(ru:%p frame, subframe)\n", __FUNCTION__, ru);
  symbol_number = 0;
  symbol_mask = 0;
  symbol_mask_full = ((subframe_select(fp,*subframe) == SF_S) ? (1<<fp->dl_symbols_in_S_subframe) : (1<<fp->symbols_per_tti))-1;
  do {   
    recv_IF4p5(ru, &frame_tx, &subframe_tx, &packet_type, &symbol_number);
    if ((subframe_select(fp,subframe_tx) == SF_DL) && (symbol_number == 0)) start_meas(&ru->rx_fhaul);
    LOG_D(PHY,"subframe %d (%d): frame %d, subframe %d, symbol %d\n",
         *subframe,subframe_select(fp,*subframe),frame_tx,subframe_tx,symbol_number);
    if (proc->first_tx != 0) {
      *frame    = frame_tx;
      *subframe = subframe_tx;
      proc->first_tx = 0;
      symbol_mask_full = ((subframe_select(fp,*subframe) == SF_S) ? (1<<fp->dl_symbols_in_S_subframe) : (1<<fp->symbols_per_tti))-1;
    }
    else {
      AssertFatal(frame_tx == *frame,
	          "frame_tx %d is not what we expect %d\n",frame_tx,*frame);
      AssertFatal(subframe_tx == *subframe,
		  "subframe_tx %d is not what we expect %d\n",subframe_tx,*subframe);
    }
    if (packet_type == IF4p5_PDLFFT) {
      symbol_mask = symbol_mask | (1<<symbol_number);
    }
    else AssertFatal(1==0,"Illegal IF4p5 packet type (should only be IF4p5_PDLFFT%d\n",packet_type);
  } while (symbol_mask != symbol_mask_full);    

  if (subframe_select(fp,subframe_tx) == SF_DL) stop_meas(&ru->rx_fhaul);

  proc->subframe_tx  = subframe_tx;
  proc->frame_tx     = frame_tx;

  if ((frame_tx == 0)&&(subframe_tx == 0)) proc->frame_tx_unwrap += 1024;

  proc->timestamp_tx = ((((uint64_t)frame_tx + (uint64_t)proc->frame_tx_unwrap) * 10) + (uint64_t)subframe_tx) * (uint64_t)fp->samples_per_tti;

  LOG_D(PHY,"RU %d/%d TST %llu, frame %d, subframe %d\n",ru->idx,0,(long long unsigned int)proc->timestamp_tx,frame_tx,subframe_tx);
    // dump VCD output for first RU in list
  if (ru == RC.ru[0]) {
    VCD_SIGNAL_DUMPER_DUMP_VARIABLE_BY_NAME( VCD_SIGNAL_DUMPER_VARIABLES_FRAME_NUMBER_TX0_RU, frame_tx );
    VCD_SIGNAL_DUMPER_DUMP_VARIABLE_BY_NAME( VCD_SIGNAL_DUMPER_VARIABLES_SUBFRAME_NUMBER_TX0_RU, subframe_tx );
  }

  if (ru->feptx_ofdm) ru->feptx_ofdm(ru);
  if (ru->fh_south_out) ru->fh_south_out(ru);
} 

void fh_if5_north_out(RU_t *ru) {

  RU_proc_t *proc=&ru->proc;
  uint8_t seqno=0;

  /// **** send_IF5 of rxdata to BBU **** ///       
  VCD_SIGNAL_DUMPER_DUMP_FUNCTION_BY_NAME( VCD_SIGNAL_DUMPER_FUNCTIONS_SEND_IF5, 1 );  
  send_IF5(ru, proc->timestamp_rx, proc->subframe_rx, &seqno, IF5_RRH_GW_UL);
  VCD_SIGNAL_DUMPER_DUMP_FUNCTION_BY_NAME( VCD_SIGNAL_DUMPER_FUNCTIONS_SEND_IF5, 0 );          

}

// RRU IF4p5 northbound interface (RX)
void fh_if4p5_north_out(RU_t *ru) {

  RU_proc_t *proc=&ru->proc;
  LTE_DL_FRAME_PARMS *fp = &ru->frame_parms;
  const int subframe     = proc->subframe_rx;
  if (ru->idx==0) VCD_SIGNAL_DUMPER_DUMP_VARIABLE_BY_NAME( VCD_SIGNAL_DUMPER_VARIABLES_SUBFRAME_NUMBER_RX0_RU, proc->subframe_rx );

  if ((fp->frame_type == TDD) && (subframe_select(fp,subframe)!=SF_UL)) {
    /// **** in TDD during DL send_IF4 of ULTICK to RCC **** ///
    send_IF4p5(ru, proc->frame_rx, proc->subframe_rx, IF4p5_PULTICK);
    return;
  }

  start_meas(&ru->tx_fhaul);
  send_IF4p5(ru, proc->frame_rx, proc->subframe_rx, IF4p5_PULFFT);
  stop_meas(&ru->tx_fhaul);

}

<<<<<<< HEAD
static void* emulatedRF_thread(void* param) {
  RU_proc_t *proc = (RU_proc_t *) param;
  int microsec = 500; // length of time to sleep, in miliseconds
  struct timespec req = {0};
  req.tv_sec = 0;
  req.tv_nsec = (numerology>0)? ((microsec * 1000L)/numerology):(microsec * 1000L)*2;
  cpu_set_t cpuset;
  CPU_SET(1,&cpuset);
  pthread_setaffinity_np(pthread_self(), sizeof(cpu_set_t), &cpuset);
  
  int policy;
  struct sched_param sparam;
  memset(&sparam, 0, sizeof(sparam));
  sparam.sched_priority = sched_get_priority_max(SCHED_FIFO);
  policy = SCHED_FIFO ; 
  pthread_setschedparam(pthread_self(), policy, &sparam);
  
  wait_sync("emulatedRF_thread");
  while(!oai_exit){
    nanosleep(&req, (struct timespec *)NULL);
    pthread_mutex_lock(&proc->mutex_emulateRF);
    ++proc->instance_cnt_emulateRF;
    pthread_mutex_unlock(&proc->mutex_emulateRF);
    pthread_cond_signal(&proc->cond_emulateRF);
  }
  return 0;
}

=======
>>>>>>> e56ae69b
void rx_rf(RU_t *ru,int *frame,int *subframe) {

  RU_proc_t *proc = &ru->proc;
  LTE_DL_FRAME_PARMS *fp = &ru->frame_parms;
  void *rxp[ru->nb_rx];
  unsigned int rxs;
  int i;
  openair0_timestamp ts=0,old_ts=0;
    
  for (i=0; i<ru->nb_rx; i++)
    rxp[i] = (void*)&ru->common.rxdata[i][*subframe*fp->samples_per_tti];

  VCD_SIGNAL_DUMPER_DUMP_FUNCTION_BY_NAME( VCD_SIGNAL_DUMPER_FUNCTIONS_TRX_READ, 1 );

  old_ts = proc->timestamp_rx;
  if(emulate_rf){
    wait_on_condition(&proc->mutex_emulateRF,&proc->cond_emulateRF,&proc->instance_cnt_emulateRF,"emulatedRF_thread");
    release_thread(&proc->mutex_emulateRF,&proc->instance_cnt_emulateRF,"emulatedRF_thread");
    rxs = fp->samples_per_tti;
  }
  else{
    rxs = ru->rfdevice.trx_read_func(&ru->rfdevice,
				   &ts,
				   rxp,
				   fp->samples_per_tti,
				   ru->nb_rx);
  }
  
  VCD_SIGNAL_DUMPER_DUMP_FUNCTION_BY_NAME( VCD_SIGNAL_DUMPER_FUNCTIONS_TRX_READ, 0 );
 
  proc->timestamp_rx = ts-ru->ts_offset;

  //AssertFatal(rxs == fp->samples_per_tti,
	      //"rx_rf: Asked for %d samples, got %d from USRP\n",fp->samples_per_tti,rxs);
  if (rxs != fp->samples_per_tti) LOG_E(PHY, "rx_rf: Asked for %d samples, got %d from USRP\n",fp->samples_per_tti,rxs);

  if (proc->first_rx == 1) {
    ru->ts_offset = proc->timestamp_rx;
    proc->timestamp_rx = 0;
  }
  else {
    if (proc->timestamp_rx - old_ts != fp->samples_per_tti) {
      //LOG_I(PHY,"rx_rf: rfdevice timing drift of %"PRId64" samples (ts_off %"PRId64")\n",proc->timestamp_rx - old_ts - fp->samples_per_tti,ru->ts_offset);
      ru->ts_offset += (proc->timestamp_rx - old_ts - fp->samples_per_tti);
      proc->timestamp_rx = ts-ru->ts_offset;
    }

  }
  proc->frame_rx     = (proc->timestamp_rx / (fp->samples_per_tti*10))&1023;
  proc->subframe_rx  = (proc->timestamp_rx / fp->samples_per_tti)%10;
  // synchronize first reception to frame 0 subframe 0

<<<<<<< HEAD
  //proc->timestamp_tx = proc->timestamp_rx+(4*fp->samples_per_tti);
  //proc->subframe_tx  = (proc->subframe_rx+4)%10;
  //proc->frame_tx     = (proc->subframe_rx>5) ? (proc->frame_rx+1)&1023 : proc->frame_rx;
=======
  proc->timestamp_tx = proc->timestamp_rx+(sf_ahead*fp->samples_per_tti);
  proc->subframe_tx  = (proc->subframe_rx+sf_ahead)%10;
  proc->frame_tx     = (proc->subframe_rx>(9-sf_ahead)) ? (proc->frame_rx+1)&1023 : proc->frame_rx;
>>>>>>> e56ae69b
  
  LOG_D(PHY,"RU %d/%d TS %llu (off %d), frame %d, subframe %d\n",
	ru->idx, 
	0, 
	(unsigned long long int)proc->timestamp_rx,
	(int)ru->ts_offset,proc->frame_rx,proc->subframe_rx);

    // dump VCD output for first RU in list
  if (ru == RC.ru[0]) {
    VCD_SIGNAL_DUMPER_DUMP_VARIABLE_BY_NAME( VCD_SIGNAL_DUMPER_VARIABLES_FRAME_NUMBER_RX0_RU, proc->frame_rx );
    VCD_SIGNAL_DUMPER_DUMP_VARIABLE_BY_NAME( VCD_SIGNAL_DUMPER_VARIABLES_SUBFRAME_NUMBER_RX0_RU, proc->subframe_rx );
    VCD_SIGNAL_DUMPER_DUMP_VARIABLE_BY_NAME( VCD_SIGNAL_DUMPER_VARIABLES_FRAME_NUMBER_TX0_RU, proc->frame_tx );
    VCD_SIGNAL_DUMPER_DUMP_VARIABLE_BY_NAME( VCD_SIGNAL_DUMPER_VARIABLES_SUBFRAME_NUMBER_TX0_RU, proc->subframe_tx );
  }
  
  if (proc->first_rx == 0) {
    if (proc->subframe_rx != *subframe){
      LOG_E(PHY,"Received Timestamp (%llu) doesn't correspond to the time we think it is (proc->subframe_rx %d, subframe %d)\n",(long long unsigned int)proc->timestamp_rx,proc->subframe_rx,*subframe);
      exit_fun("Exiting");
    }
    
    if (proc->frame_rx != *frame) {
      LOG_E(PHY,"Received Timestamp (%llu) doesn't correspond to the time we think it is (proc->frame_rx %d frame %d)\n",(long long unsigned int)proc->timestamp_rx,proc->frame_rx,*frame);
      exit_fun("Exiting");
    }
  } else {
    proc->first_rx = 0;
    *frame = proc->frame_rx;
    *subframe = proc->subframe_rx;        
  }
  
  //printf("timestamp_rx %lu, frame %d(%d), subframe %d(%d)\n",ru->timestamp_rx,proc->frame_rx,frame,proc->subframe_rx,subframe);
  
  VCD_SIGNAL_DUMPER_DUMP_VARIABLE_BY_NAME( VCD_SIGNAL_DUMPER_VARIABLES_TRX_TS, proc->timestamp_rx&0xffffffff );
  
  if (rxs != fp->samples_per_tti)
  {
    //exit_fun( "problem receiving samples" );
    LOG_E(PHY, "problem receiving samples");
  }
}


void tx_rf(RU_t *ru) {

  RU_proc_t *proc = &ru->proc;
  LTE_DL_FRAME_PARMS *fp = &ru->frame_parms;
  void *txp[ru->nb_tx]; 
  unsigned int txs;
  int i;

  T(T_ENB_PHY_OUTPUT_SIGNAL, T_INT(0), T_INT(0), T_INT(proc->frame_tx), T_INT(proc->subframe_tx),
    T_INT(0), T_BUFFER(&ru->common.txdata[0][proc->subframe_tx * fp->samples_per_tti], fp->samples_per_tti * 4));

  lte_subframe_t SF_type     = subframe_select(fp,proc->subframe_tx%10);
  lte_subframe_t prevSF_type = subframe_select(fp,(proc->subframe_tx+9)%10);
  lte_subframe_t nextSF_type = subframe_select(fp,(proc->subframe_tx+1)%10);
  int sf_extension = 0;

  if ((SF_type == SF_DL) ||
      (SF_type == SF_S)) {
    
    int siglen=fp->samples_per_tti,flags=1;
    
    if (SF_type == SF_S) {
      siglen = fp->dl_symbols_in_S_subframe*(fp->ofdm_symbol_size+fp->nb_prefix_samples0);
      flags=3; // end of burst
    }
    if ((fp->frame_type == TDD) &&
	(SF_type == SF_DL)&&
	(prevSF_type == SF_UL) &&
	(nextSF_type == SF_DL)) { 
      flags = 2; // start of burst
      sf_extension = ru->N_TA_offset<<1;
    }
    
    if ((fp->frame_type == TDD) &&
	(SF_type == SF_DL)&&
	(prevSF_type == SF_UL) &&
	(nextSF_type == SF_UL)) {
      flags = 4; // start of burst and end of burst (only one DL SF between two UL)
      sf_extension = ru->N_TA_offset<<1;
    } 

    for (i=0; i<ru->nb_tx; i++)
      txp[i] = (void*)&ru->common.txdata[i][(proc->subframe_tx*fp->samples_per_tti)-sf_extension];

    
    VCD_SIGNAL_DUMPER_DUMP_VARIABLE_BY_NAME( VCD_SIGNAL_DUMPER_VARIABLES_TRX_TST, (proc->timestamp_tx-ru->openair0_cfg.tx_sample_advance)&0xffffffff );
    VCD_SIGNAL_DUMPER_DUMP_FUNCTION_BY_NAME( VCD_SIGNAL_DUMPER_FUNCTIONS_TRX_WRITE, 1 );
    // prepare tx buffer pointers
    
    txs = ru->rfdevice.trx_write_func(&ru->rfdevice,
				      proc->timestamp_tx+ru->ts_offset-ru->openair0_cfg.tx_sample_advance-sf_extension,
				      txp,
				      siglen+sf_extension,
				      ru->nb_tx,
				      flags);
    
    LOG_D(PHY,"[TXPATH] RU %d tx_rf, writing to TS %llu, frame %d, unwrapped_frame %d, subframe %d\n",ru->idx,
	  (long long unsigned int)proc->timestamp_tx,proc->frame_tx,proc->frame_tx_unwrap,proc->subframe_tx);
    VCD_SIGNAL_DUMPER_DUMP_FUNCTION_BY_NAME( VCD_SIGNAL_DUMPER_FUNCTIONS_TRX_WRITE, 0 );
    
    
    AssertFatal(txs ==  siglen+sf_extension,"TX : Timeout (sent %d/%d)\n",txs, siglen);

  }
}


/*!
 * \brief The Asynchronous RX/TX FH thread of RAU/RCC/eNB/RRU.
 * This handles the RX FH for an asynchronous RRU/UE
 * \param param is a \ref eNB_proc_t structure which contains the info what to process.
 * \returns a pointer to an int. The storage is not on the heap and must not be freed.
 */
static void* ru_thread_asynch_rxtx( void* param ) {

  static int ru_thread_asynch_rxtx_status;

  RU_t *ru         = (RU_t*)param;
  RU_proc_t *proc  = &ru->proc;



  int subframe=0, frame=0; 

  thread_top_init("ru_thread_asynch_rxtx",1,870000,1000000,1000000);

  // wait for top-level synchronization and do one acquisition to get timestamp for setting frame/subframe

  wait_sync("ru_thread_asynch_rxtx");

  // wait for top-level synchronization and do one acquisition to get timestamp for setting frame/subframe
  printf( "waiting for devices (ru_thread_asynch_rx)\n");

  wait_on_condition(&proc->mutex_asynch_rxtx,&proc->cond_asynch_rxtx,&proc->instance_cnt_asynch_rxtx,"thread_asynch");

  printf( "devices ok (ru_thread_asynch_rx)\n");


  while (!oai_exit) { 
   
    if (oai_exit) break;   

    if (subframe==9) { 
      subframe=0;
      frame++;
      frame&=1023;
    } else {
      subframe++;
    }      
    LOG_D(PHY,"ru_thread_asynch_rxtx: Waiting on incoming fronthaul\n");
	// asynchronous receive from south (Mobipass)
    if (ru->fh_south_asynch_in) ru->fh_south_asynch_in(ru,&frame,&subframe);
    // asynchronous receive from north (RRU IF4/IF5)
    else if (ru->fh_north_asynch_in) {
       if (subframe_select(&ru->frame_parms,subframe)!=SF_UL)
         ru->fh_north_asynch_in(ru,&frame,&subframe);
    }
    else AssertFatal(1==0,"Unknown function in ru_thread_asynch_rxtx\n");
  }

  ru_thread_asynch_rxtx_status=0;
  return(&ru_thread_asynch_rxtx_status);
}




void wakeup_slaves(RU_proc_t *proc) {

  int i;
  struct timespec wait;
  
  wait.tv_sec=0;
  wait.tv_nsec=5000000L;
  
  for (i=0;i<proc->num_slaves;i++) {
    //printf("////////////////////calling for slave thrads\n");////////////////////////********
    RU_proc_t *slave_proc = proc->slave_proc[i];
    // wake up slave FH thread
    // lock the FH mutex and make sure the thread is ready
    if (pthread_mutex_timedlock(&slave_proc->mutex_FH,&wait) != 0) {
      LOG_E( PHY, "ERROR pthread_mutex_lock for RU %d slave %d (IC %d)\n",proc->ru->idx,slave_proc->ru->idx,slave_proc->instance_cnt_FH);
      exit_fun( "error locking mutex_rxtx" );
      break;
    }
    
    int cnt_slave            = ++slave_proc->instance_cnt_FH;
    slave_proc->frame_rx     = proc->frame_rx;
    slave_proc->subframe_rx  = proc->subframe_rx;
    slave_proc->timestamp_rx = proc->timestamp_rx;
    slave_proc->timestamp_tx = proc->timestamp_tx; 

    pthread_mutex_unlock( &slave_proc->mutex_FH );
    
    if (cnt_slave == 0) {
      // the thread was presumably waiting where it should and can now be woken up
      if (pthread_cond_signal(&slave_proc->cond_FH) != 0) {
	LOG_E( PHY, "ERROR pthread_cond_signal for RU %d, slave RU %d\n",proc->ru->idx,slave_proc->ru->idx);
          exit_fun( "ERROR pthread_cond_signal" );
	  break;
      }
    } else {
      LOG_W( PHY,"[RU] Frame %d, slave %d thread busy!! (cnt_FH %i)\n",slave_proc->frame_rx,slave_proc->ru->idx, cnt_slave);
      exit_fun( "FH thread busy" );
      break;
    }             
  }
}

/*!
 * \brief The prach receive thread of RU.
 * \param param is a \ref RU_proc_t structure which contains the info what to process.
 * \returns a pointer to an int. The storage is not on the heap and must not be freed.
 */
static void* ru_thread_prach( void* param ) {

  static int ru_thread_prach_status;

  RU_t *ru        = (RU_t*)param;
  RU_proc_t *proc = (RU_proc_t*)&ru->proc;

  // set default return value
  ru_thread_prach_status = 0;

  thread_top_init("ru_thread_prach",1,500000,1000000,20000000);
  //wait_sync("ru_thread_prach");

  while (RC.ru_mask>0) {
    usleep(1e6);
    LOG_I(PHY,"%s() RACH waiting for RU to be configured\n", __FUNCTION__);
  }
  LOG_I(PHY,"%s() RU configured - RACH processing thread running\n", __FUNCTION__);

  while (!oai_exit) {
    
    if (oai_exit) break;
    if (wait_on_condition(&proc->mutex_prach,&proc->cond_prach,&proc->instance_cnt_prach,"ru_prach_thread") < 0) break;
    VCD_SIGNAL_DUMPER_DUMP_FUNCTION_BY_NAME( VCD_SIGNAL_DUMPER_FUNCTIONS_PHY_RU_PRACH_RX, 1 );      
    if (ru->eNB_list[0]){
      prach_procedures(
        ru->eNB_list[0]
#ifdef Rel14
        ,0
#endif
        );
    }
    else {
       rx_prach(NULL,
  	        ru,
	        NULL,
                NULL,
                NULL,
                proc->frame_prach,
                0
#ifdef Rel14
	        ,0
#endif
	        );
    } 
    VCD_SIGNAL_DUMPER_DUMP_FUNCTION_BY_NAME( VCD_SIGNAL_DUMPER_FUNCTIONS_PHY_RU_PRACH_RX, 0 );      
    if (release_thread(&proc->mutex_prach,&proc->instance_cnt_prach,"ru_prach_thread") < 0) break;
  }

  LOG_I(PHY, "Exiting RU thread PRACH\n");

  ru_thread_prach_status = 0;
  return &ru_thread_prach_status;
}

#ifdef Rel14
static void* ru_thread_prach_br( void* param ) {

  static int ru_thread_prach_status;

  RU_t *ru        = (RU_t*)param;
  RU_proc_t *proc = (RU_proc_t*)&ru->proc;

  // set default return value
  ru_thread_prach_status = 0;

  thread_top_init("ru_thread_prach_br",1,500000,1000000,20000000);
  //wait_sync("ru_thread_prach_br");

  while (!oai_exit) {
    
    if (oai_exit) break;
    if (wait_on_condition(&proc->mutex_prach_br,&proc->cond_prach_br,&proc->instance_cnt_prach_br,"ru_prach_thread_br") < 0) break;
    rx_prach(NULL,
	     ru,
	     NULL,
             NULL,
             NULL,
             proc->frame_prach_br,
             0,
	     1);
    if (release_thread(&proc->mutex_prach_br,&proc->instance_cnt_prach_br,"ru_prach_thread_br") < 0) break;
  }

  LOG_I(PHY, "Exiting RU thread PRACH BR\n");

  ru_thread_prach_status = 0;
  return &ru_thread_prach_status;
}
#endif

int wakeup_synch(RU_t *ru){

  struct timespec wait;
  
  wait.tv_sec=0;
  wait.tv_nsec=5000000L;

  // wake up synch thread
  // lock the synch mutex and make sure the thread is ready
  if (pthread_mutex_timedlock(&ru->proc.mutex_synch,&wait) != 0) {
    LOG_E( PHY, "[RU] ERROR pthread_mutex_lock for RU synch thread (IC %d)\n", ru->proc.instance_cnt_synch );
    exit_fun( "error locking mutex_synch" );
    return(-1);
  }
  
  ++ru->proc.instance_cnt_synch;
  
  // the thread can now be woken up
  if (pthread_cond_signal(&ru->proc.cond_synch) != 0) {
    LOG_E( PHY, "[RU] ERROR pthread_cond_signal for RU synch thread\n");
    exit_fun( "ERROR pthread_cond_signal" );
    return(-1);
  }
  
  pthread_mutex_unlock( &ru->proc.mutex_synch );

  return(0);
}

void do_ru_synch(RU_t *ru) {

  LTE_DL_FRAME_PARMS *fp  = &ru->frame_parms;
  RU_proc_t *proc         = &ru->proc;
  int i;
  void *rxp[2],*rxp2[2];
  int32_t dummy_rx[ru->nb_rx][fp->samples_per_tti] __attribute__((aligned(32)));
  int rxs;
  int ic;

  // initialize the synchronization buffer to the common_vars.rxdata
  for (int i=0;i<ru->nb_rx;i++)
    rxp[i] = &ru->common.rxdata[i][0];

  double temp_freq1 = ru->rfdevice.openair0_cfg->rx_freq[0];
  double temp_freq2 = ru->rfdevice.openair0_cfg->tx_freq[0];
  for (i=0;i<4;i++) {
    ru->rfdevice.openair0_cfg->rx_freq[i] = ru->rfdevice.openair0_cfg->tx_freq[i];
    ru->rfdevice.openair0_cfg->tx_freq[i] = temp_freq1;
  }
  ru->rfdevice.trx_set_freq_func(&ru->rfdevice,ru->rfdevice.openair0_cfg,0);
  
  while ((ru->in_synch ==0)&&(!oai_exit)) {
    // read in frame
    rxs = ru->rfdevice.trx_read_func(&ru->rfdevice,
				     &(proc->timestamp_rx),
				     rxp,
				     fp->samples_per_tti*10,
				     ru->nb_rx);
    if (rxs != fp->samples_per_tti*10) LOG_E(PHY,"requested %d samples, got %d\n",fp->samples_per_tti*10,rxs);
 
    // wakeup synchronization processing thread
    wakeup_synch(ru);
    ic=0;
    
    while ((ic>=0)&&(!oai_exit)) {
      // continuously read in frames, 1ms at a time, 
      // until we are done with the synchronization procedure
      
      for (i=0; i<ru->nb_rx; i++)
	rxp2[i] = (void*)&dummy_rx[i][0];
      for (i=0;i<10;i++)
	rxs = ru->rfdevice.trx_read_func(&ru->rfdevice,
					 &(proc->timestamp_rx),
					 rxp2,
					 fp->samples_per_tti,
					 ru->nb_rx);
      pthread_mutex_lock(&ru->proc.mutex_synch);
      ic = ru->proc.instance_cnt_synch;
      pthread_mutex_unlock(&ru->proc.mutex_synch);
    } // ic>=0
  } // in_synch==0
    // read in rx_offset samples
  LOG_I(PHY,"Resynchronizing by %d samples\n",ru->rx_offset);
  rxs = ru->rfdevice.trx_read_func(&ru->rfdevice,
				   &(proc->timestamp_rx),
				   rxp,
				   ru->rx_offset,
				   ru->nb_rx);
  for (i=0;i<4;i++) {
    ru->rfdevice.openair0_cfg->rx_freq[i] = temp_freq1;
    ru->rfdevice.openair0_cfg->tx_freq[i] = temp_freq2;
  }

  ru->rfdevice.trx_set_freq_func(&ru->rfdevice,ru->rfdevice.openair0_cfg,0);

}



void wakeup_eNBs(RU_t *ru) {

  int i;
  PHY_VARS_eNB **eNB_list = ru->eNB_list;

  LOG_D(PHY,"wakeup_eNBs (num %d) for RU %d ru->eNB_top:%p\n",ru->num_eNB,ru->idx, ru->eNB_top);

<<<<<<< HEAD
  if (get_nprocs() <= 4) {
=======
  if (ru->num_eNB==1 && ru->eNB_top!=0) {
>>>>>>> e56ae69b
    // call eNB function directly
  
    char string[20];
    sprintf(string,"Incoming RU %d",ru->idx);
<<<<<<< HEAD
    LOG_D(PHY,"RU %d Waking up eNB\n",ru->idx);
    ru->eNB_top(eNB_list[0],ru->proc.frame_rx,ru->proc.subframe_rx,string,ru);
  }
  else {
    
    for (i=0;i<ru->num_eNB;i++)
    {
      eNB_list[i]->proc.ru_proc = &ru->proc;
      if (ru->wakeup_rxtx(eNB_list[i],ru) < 0)
      LOG_E(PHY,"could not wakeup eNB rxtx process for subframe %d\n", ru->proc.subframe_rx);
=======
    LOG_D(PHY,"RU %d Call eNB_top\n",ru->idx);
    ru->eNB_top(eNB_list[0],ru->proc.frame_rx,ru->proc.subframe_rx,string);
  }
  else {

    LOG_D(PHY,"ru->num_eNB:%d\n", ru->num_eNB);

    for (i=0;i<ru->num_eNB;i++)
    {
      LOG_D(PHY,"ru->wakeup_rxtx:%p\n", ru->wakeup_rxtx);

      if (ru->wakeup_rxtx!=0 && ru->wakeup_rxtx(eNB_list[i],ru) < 0)
      {
	LOG_E(PHY,"could not wakeup eNB rxtx process for subframe %d\n", ru->proc.subframe_rx);
      }
>>>>>>> e56ae69b
    }
  }
}

static inline int wakeup_prach_ru(RU_t *ru) {

  struct timespec wait;
  
  wait.tv_sec=0;
  wait.tv_nsec=5000000L;

  if (pthread_mutex_timedlock(&ru->proc.mutex_prach,&wait) !=0) {
    LOG_E( PHY, "[RU] ERROR pthread_mutex_lock for RU prach thread (IC %d)\n", ru->proc.instance_cnt_prach);
    exit_fun( "error locking mutex_rxtx" );
    return(-1);
  }
  if (ru->proc.instance_cnt_prach==-1) {
    ++ru->proc.instance_cnt_prach;
    ru->proc.frame_prach    = ru->proc.frame_rx;
    ru->proc.subframe_prach = ru->proc.subframe_rx;

    // DJP - think prach_procedures() is looking at eNB frame_prach
    if (ru->eNB_list[0]) {
      ru->eNB_list[0]->proc.frame_prach = ru->proc.frame_rx;
      ru->eNB_list[0]->proc.subframe_prach = ru->proc.subframe_rx;
    }
    LOG_I(PHY,"RU %d: waking up PRACH thread\n",ru->idx);
    // the thread can now be woken up
    AssertFatal(pthread_cond_signal(&ru->proc.cond_prach) == 0, "ERROR pthread_cond_signal for RU prach thread\n");
  }
  else LOG_W(PHY,"RU prach thread busy, skipping\n");
  pthread_mutex_unlock( &ru->proc.mutex_prach );

  return(0);
}

#ifdef Rel14
static inline int wakeup_prach_ru_br(RU_t *ru) {

  struct timespec wait;
  
  wait.tv_sec=0;
  wait.tv_nsec=5000000L;

  if (pthread_mutex_timedlock(&ru->proc.mutex_prach_br,&wait) !=0) {
    LOG_E( PHY, "[RU] ERROR pthread_mutex_lock for RU prach thread BR (IC %d)\n", ru->proc.instance_cnt_prach_br);
    exit_fun( "error locking mutex_rxtx" );
    return(-1);
  }
  if (ru->proc.instance_cnt_prach_br==-1) {
    ++ru->proc.instance_cnt_prach_br;
    ru->proc.frame_prach_br    = ru->proc.frame_rx;
    ru->proc.subframe_prach_br = ru->proc.subframe_rx;

    LOG_D(PHY,"RU %d: waking up PRACH thread\n",ru->idx);
    // the thread can now be woken up
    AssertFatal(pthread_cond_signal(&ru->proc.cond_prach_br) == 0, "ERROR pthread_cond_signal for RU prach thread BR\n");
  }
  else LOG_W(PHY,"RU prach thread busy, skipping\n");
  pthread_mutex_unlock( &ru->proc.mutex_prach_br );

  return(0);
}
#endif

// this is for RU with local RF unit
void fill_rf_config(RU_t *ru, char *rf_config_file) {

  int i;

  LTE_DL_FRAME_PARMS *fp   = &ru->frame_parms;
  openair0_config_t *cfg   = &ru->openair0_cfg;
  //printf("////////////////numerology in config = %d\n",numerology);

  if(fp->N_RB_DL == 100) {
    if(numerology == 0){
      if (fp->threequarter_fs) {
        cfg->sample_rate=23.04e6;
        cfg->samples_per_frame = 230400; 
        cfg->tx_bw = 10e6;
        cfg->rx_bw = 10e6;
      }
      else {
        cfg->sample_rate=30.72e6;
        cfg->samples_per_frame = 307200; 
        cfg->tx_bw = 10e6;
        cfg->rx_bw = 10e6;
      }
	}else if(numerology == 1){
	  cfg->sample_rate=61.44e6;
      cfg->samples_per_frame = 307200; 
      cfg->tx_bw = 20e6;
      cfg->rx_bw = 20e6;
	}else if(numerology == 2){
	  cfg->sample_rate=122.88e6;
      cfg->samples_per_frame = 307200; 
      cfg->tx_bw = 40e6;
      cfg->rx_bw = 40e6;
	}else{
	  printf("Wrong input for numerology %d\n setting to 20MHz normal CP configuration",numerology);
	  cfg->sample_rate=30.72e6;
      cfg->samples_per_frame = 307200; 
      cfg->tx_bw = 10e6;
      cfg->rx_bw = 10e6;
	}
  } else if(fp->N_RB_DL == 50) {
    cfg->sample_rate=15.36e6;
    cfg->samples_per_frame = 153600;
    cfg->tx_bw = 5e6;
    cfg->rx_bw = 5e6;
  } else if (fp->N_RB_DL == 25) {
    cfg->sample_rate=7.68e6;
    cfg->samples_per_frame = 76800;
    cfg->tx_bw = 2.5e6;
    cfg->rx_bw = 2.5e6;
  } else if (fp->N_RB_DL == 6) {
    cfg->sample_rate=1.92e6;
    cfg->samples_per_frame = 19200;
    cfg->tx_bw = 1.5e6;
    cfg->rx_bw = 1.5e6;
  }
  else AssertFatal(1==0,"Unknown N_RB_DL %d\n",fp->N_RB_DL);

  if (fp->frame_type==TDD)
    cfg->duplex_mode = duplex_mode_TDD;
  else //FDD
    cfg->duplex_mode = duplex_mode_FDD;

  cfg->Mod_id = 0;
  cfg->num_rb_dl=fp->N_RB_DL;
  cfg->tx_num_channels=ru->nb_tx;
  cfg->rx_num_channels=ru->nb_rx;
  
  for (i=0; i<ru->nb_tx; i++) {
    
    cfg->tx_freq[i] = (double)fp->dl_CarrierFreq;
    cfg->rx_freq[i] = (double)fp->ul_CarrierFreq;

    cfg->tx_gain[i] = ru->att_tx;
    cfg->rx_gain[i] = ru->max_rxgain-ru->att_rx;

    cfg->configFilename = rf_config_file;
    printf("channel %d, Setting tx_gain offset %f, rx_gain offset %f, tx_freq %f, rx_freq %f\n",
	   i, cfg->tx_gain[i],
	   cfg->rx_gain[i],
	   cfg->tx_freq[i],
	   cfg->rx_freq[i]);
  }
}

/* this function maps the RU tx and rx buffers to the available rf chains.
   Each rf chain is is addressed by the card number and the chain on the card. The
   rf_map specifies for each antenna port, on which rf chain the mapping should start. Multiple
   antennas are mapped to successive RF chains on the same card. */
int setup_RU_buffers(RU_t *ru) {

  int i,j; 
  int card,ant;

  //uint16_t N_TA_offset = 0;

  LTE_DL_FRAME_PARMS *frame_parms;
  
  if (ru) {
    frame_parms = &ru->frame_parms;
    printf("setup_RU_buffers: frame_parms = %p\n",frame_parms);
  } else {
    printf("RU[%d] not initialized\n", ru->idx);
    return(-1);
  }
  
  
  if (frame_parms->frame_type == TDD) {
    if      (frame_parms->N_RB_DL == 100) ru->N_TA_offset = 624;
    else if (frame_parms->N_RB_DL == 50)  ru->N_TA_offset = 624/2;
    else if (frame_parms->N_RB_DL == 25)  ru->N_TA_offset = 624/4;
  } 
  if (ru->openair0_cfg.mmapped_dma == 1) {
    // replace RX signal buffers with mmaped HW versions
    
    for (i=0; i<ru->nb_rx; i++) {
      card = i/4;
      ant = i%4;
      printf("Mapping RU id %d, rx_ant %d, on card %d, chain %d\n",ru->idx,i,ru->rf_map.card+card, ru->rf_map.chain+ant);
      free(ru->common.rxdata[i]);
      ru->common.rxdata[i] = ru->openair0_cfg.rxbase[ru->rf_map.chain+ant];
      
      printf("rxdata[%d] @ %p\n",i,ru->common.rxdata[i]);
      for (j=0; j<16; j++) {
	printf("rxbuffer %d: %x\n",j,ru->common.rxdata[i][j]);
	ru->common.rxdata[i][j] = 16-j;
      }
    }
    
    for (i=0; i<ru->nb_tx; i++) {
      card = i/4;
      ant = i%4;
      printf("Mapping RU id %d, tx_ant %d, on card %d, chain %d\n",ru->idx,i,ru->rf_map.card+card, ru->rf_map.chain+ant);
      free(ru->common.txdata[i]);
      ru->common.txdata[i] = ru->openair0_cfg.txbase[ru->rf_map.chain+ant];
      
      printf("txdata[%d] @ %p\n",i,ru->common.txdata[i]);
      
      for (j=0; j<16; j++) {
	printf("txbuffer %d: %x\n",j,ru->common.txdata[i][j]);
	ru->common.txdata[i][j] = 16-j;
      }
    }
  }
  else {  // not memory-mapped DMA 
    //nothing to do, everything already allocated in lte_init
  }
  return(0);
}

static void* ru_stats_thread(void* param) {

  RU_t               *ru      = (RU_t*)param;

  wait_sync("ru_stats_thread");

  while (!oai_exit) {
     sleep(1);
     if (opp_enabled == 1 && fepw) {
       if (ru->feprx) print_meas(&ru->ofdm_demod_stats,"feprx",NULL,NULL);
       if (ru->feptx_ofdm) print_meas(&ru->ofdm_mod_stats,"feptx_ofdm",NULL,NULL);
       if (ru->fh_north_asynch_in) print_meas(&ru->rx_fhaul,"rx_fhaul",NULL,NULL);
       if (ru->fh_north_out) {
          print_meas(&ru->tx_fhaul,"tx_fhaul",NULL,NULL);
          print_meas(&ru->compression,"compression",NULL,NULL);
          print_meas(&ru->transport,"transport",NULL,NULL);
       }
     }
  }
  return(NULL);
}

static void* ru_thread_tx( void* param ) {
  RU_t *ru         = (RU_t*)param;
  RU_proc_t *proc  = &ru->proc;
  cpu_set_t cpuset;
  CPU_ZERO(&cpuset);


  thread_top_init("ru_thread_tx",1,400000,500000,500000);

  //CPU_SET(5, &cpuset);
  //pthread_setaffinity_np(pthread_self(), sizeof(cpu_set_t), &cpuset);
  //wait_sync("ru_thread_tx");

  wait_on_condition(&proc->mutex_FH1,&proc->cond_FH1,&proc->instance_cnt_FH1,"ru_thread_tx");

  printf( "ru_thread_tx ready\n");
  while (!oai_exit) { 

    VCD_SIGNAL_DUMPER_DUMP_VARIABLE_BY_NAME(VCD_SIGNAL_DUMPER_VARIABLES_CPUID_RU_THREAD_TX,sched_getcpu());   
    if (oai_exit) break;   


	LOG_D(PHY,"ru_thread_tx: Waiting for TX processing\n");
	// wait until eNBs are finished subframe RX n and TX n+4
    wait_on_condition(&proc->mutex_eNBs,&proc->cond_eNBs,&proc->instance_cnt_eNBs,"ru_thread_tx");
  	       
    // do TX front-end processing if needed (precoding and/or IDFTs)
    if (ru->feptx_prec) ru->feptx_prec(ru);
  	  
    // do OFDM if needed
    if ((ru->fh_north_asynch_in == NULL) && (ru->feptx_ofdm)) ru->feptx_ofdm(ru);
    if(!emulate_rf){    
      // do outgoing fronthaul (south) if needed
      if ((ru->fh_north_asynch_in == NULL) && (ru->fh_south_out)) ru->fh_south_out(ru);
  	      
      if (ru->fh_north_out) ru->fh_north_out(ru);
	}
    release_thread(&proc->mutex_eNBs,&proc->instance_cnt_eNBs,"ru_thread_tx");
    
    pthread_mutex_lock( &proc->mutex_eNBs );
    proc->ru_tx_ready++;
    // the thread can now be woken up
    if (pthread_cond_signal(&proc->cond_eNBs) != 0) {
      LOG_E( PHY, "[eNB] ERROR pthread_cond_signal for eNB TXnp4 thread\n");
      exit_fun( "ERROR pthread_cond_signal" );
    }
    pthread_mutex_unlock( &proc->mutex_eNBs );
  }
  release_thread(&proc->mutex_FH1,&proc->instance_cnt_FH1,"ru_thread_tx");
  return 0;
}

static void* ru_thread( void* param ) {

  static int ru_thread_status;

  RU_t               *ru      = (RU_t*)param;
  RU_proc_t          *proc    = &ru->proc;
  LTE_DL_FRAME_PARMS *fp      = &ru->frame_parms;
  int                ret;
  int                subframe =9;
  int                frame    =1023; 
  cpu_set_t cpuset;
  CPU_ZERO(&cpuset);


  // set default return value
  ru_thread_status = 0;


  // set default return value
  thread_top_init("ru_thread",1,400000,500000,500000);

  //CPU_SET(1, &cpuset);
  //pthread_setaffinity_np(pthread_self(), sizeof(cpu_set_t), &cpuset);
  pthread_setname_np( pthread_self(),"ru thread");
  LOG_I(PHY,"thread ru created id=%ld\n", syscall(__NR_gettid));

<<<<<<< HEAD
  LOG_I(PHY,"Starting RU %d (%s,%s),\n",ru->idx,eNB_functions[ru->function],eNB_timing[ru->if_timing]);

  if(emulate_rf){
    fill_rf_config(ru,ru->rf_config_file);
    init_frame_parms(&ru->frame_parms,1);
    phy_init_RU(ru);
    if (setup_RU_buffers(ru)!=0) {
          printf("Exiting, cannot initialize RU Buffers\n");
          exit(-1);
    }
=======
  // Start IF device if any
  if (ru->start_if) {
    LOG_I(PHY,"Starting IF interface for RU %d\n",ru->idx);
    AssertFatal(ru->start_if(ru,NULL) == 0, "Could not start the IF device\n");
    if (ru->if_south == LOCAL_RF) ret = connect_rau(ru);
    else ret = attach_rru(ru);
    AssertFatal(ret==0,"Cannot connect to radio\n");
  }
  if (ru->if_south == LOCAL_RF) { // configure RF parameters only 
        fill_rf_config(ru,ru->rf_config_file);
        init_frame_parms(&ru->frame_parms,1);
        phy_init_RU(ru);
 
        ret = openair0_device_load(&ru->rfdevice,&ru->openair0_cfg);
>>>>>>> e56ae69b
  }
  else{
    // Start IF device if any
    if (ru->start_if) {
      LOG_I(PHY,"Starting IF interface for RU %d\n",ru->idx);
      AssertFatal(ru->start_if(ru,NULL) == 0, "Could not start the IF device\n");
      if (ru->if_south == LOCAL_RF) ret = connect_rau(ru);
      else ret = attach_rru(ru);
      AssertFatal(ret==0,"Cannot connect to radio\n");
    }
    if (ru->if_south == LOCAL_RF) { // configure RF parameters only 
          fill_rf_config(ru,ru->rf_config_file);
          init_frame_parms(&ru->frame_parms,1);
          phy_init_RU(ru);
    
    
          ret = openair0_device_load(&ru->rfdevice,&ru->openair0_cfg);
    }
    if (setup_RU_buffers(ru)!=0) {
          printf("Exiting, cannot initialize RU Buffers\n");
          exit(-1);
    }
  }

  LOG_I(PHY, "Signaling main thread that RU %d is ready\n",ru->idx);
  pthread_mutex_lock(&RC.ru_mutex);
  RC.ru_mask &= ~(1<<ru->idx);
  pthread_cond_signal(&RC.ru_cond);
  pthread_mutex_unlock(&RC.ru_mutex);
  
  wait_sync("ru_thread");
  


  if(!emulate_rf){
    // Start RF device if any
    if (ru->start_rf) {
      if (ru->start_rf(ru) != 0)
        LOG_E(HW,"Could not start the RF device\n");
      else LOG_I(PHY,"RU %d rf device ready\n",ru->idx);
    }
    else LOG_I(PHY,"RU %d no rf device\n",ru->idx);
    
    // if an asnych_rxtx thread exists
    // wakeup the thread because the devices are ready at this point
    
    if ((ru->fh_south_asynch_in)||(ru->fh_north_asynch_in)) {
      pthread_mutex_lock(&proc->mutex_asynch_rxtx);
      proc->instance_cnt_asynch_rxtx=0;
      pthread_mutex_unlock(&proc->mutex_asynch_rxtx);
      pthread_cond_signal(&proc->cond_asynch_rxtx);
    }
    else LOG_I(PHY,"RU %d no asynch_south interface\n",ru->idx);
    
    // if this is a slave RRU, try to synchronize on the DL frequency
    if ((ru->is_slave) && (ru->if_south == LOCAL_RF)) do_ru_synch(ru);
  }

  pthread_mutex_lock(&proc->mutex_FH1);
  proc->instance_cnt_FH1 = 0;
  pthread_mutex_unlock(&proc->mutex_FH1);
  pthread_cond_signal(&proc->cond_FH1);


  // This is a forever while loop, it loops over subframes which are scheduled by incoming samples from HW devices
  while (!oai_exit) {

    VCD_SIGNAL_DUMPER_DUMP_VARIABLE_BY_NAME(VCD_SIGNAL_DUMPER_VARIABLES_CPUID_RU_THREAD,sched_getcpu());

    // these are local subframe/frame counters to check that we are in synch with the fronthaul timing.
    // They are set on the first rx/tx in the underly FH routines.
    if (subframe==9) { 
      subframe=0;
      frame++;
      frame&=1023;
    } else {
      subframe++;
    }      

    // synchronization on input FH interface, acquire signals/data and block
    if (ru->fh_south_in) ru->fh_south_in(ru,&frame,&subframe);
    else AssertFatal(1==0, "No fronthaul interface at south port");

/*
    LOG_D(PHY,"AFTER fh_south_in - SFN/SF:%d%d RU->proc[RX:%d%d TX:%d%d] RC.eNB[0][0]:[RX:%d%d TX(SFN):%d]\n",
        frame,subframe,
        proc->frame_rx,proc->subframe_rx,
        proc->frame_tx,proc->subframe_tx,
        RC.eNB[0][0]->proc.frame_rx,RC.eNB[0][0]->proc.subframe_rx,
        RC.eNB[0][0]->proc.frame_tx);

      LOG_D(PHY,"RU thread (do_prach %d, is_prach_subframe %d), received frame %d, subframe %d\n",
          ru->do_prach,
          is_prach_subframe(fp, proc->frame_rx, proc->subframe_rx),
          proc->frame_rx,proc->subframe_rx);
*/ 
    if ((ru->do_prach>0) && (is_prach_subframe(fp, proc->frame_rx, proc->subframe_rx)==1)) {
      wakeup_prach_ru(ru);
    }
#ifdef Rel14
    else if ((ru->do_prach>0) && (is_prach_subframe(fp, proc->frame_rx, proc->subframe_rx)>1)) {
      wakeup_prach_ru_br(ru);
    }
#endif

    // adjust for timing offset between RU
    if (ru->idx!=0) proc->frame_tx = (proc->frame_tx+proc->frame_offset)&1023;


    // do RX front-end processing (frequency-shift, dft) if needed
    if (ru->feprx) ru->feprx(ru);

    // At this point, all information for subframe has been received on FH interface
    // If this proc is to provide synchronization, do so
    wakeup_slaves(proc);

    // wakeup all eNB processes waiting for this RU
    if (ru->num_eNB>0) wakeup_eNBs(ru);

<<<<<<< HEAD
    
	if(get_nprocs() <= 4)
	{
      // do TX front-end processing if needed (precoding and/or IDFTs)
      if (ru->feptx_prec) ru->feptx_prec(ru);
      
      // do OFDM if needed
      if ((ru->fh_north_asynch_in == NULL) && (ru->feptx_ofdm)) ru->feptx_ofdm(ru);
      if(!emulate_rf){
        // do outgoing fronthaul (south) if needed
        if ((ru->fh_north_asynch_in == NULL) && (ru->fh_south_out)) ru->fh_south_out(ru);
        
        if (ru->fh_north_out) ru->fh_north_out(ru);
      }
	}
    
=======
    // wait until eNBs are finished subframe RX n and TX n+sf_ahead
    wait_on_condition(&proc->mutex_eNBs,&proc->cond_eNBs,&proc->instance_cnt_eNBs,"ru_thread");


    // do TX front-end processing if needed (precoding and/or IDFTs)
    if (ru->feptx_prec) ru->feptx_prec(ru);
   
    // do OFDM if needed
    if ((ru->fh_north_asynch_in == NULL) && (ru->feptx_ofdm)) ru->feptx_ofdm(ru);
    // do outgoing fronthaul (south) if needed
    if ((ru->fh_north_asynch_in == NULL) && (ru->fh_south_out)) ru->fh_south_out(ru);
 
    if (ru->fh_north_out) ru->fh_north_out(ru);
>>>>>>> e56ae69b
  }
  

  printf( "Exiting ru_thread \n");

  if (ru->stop_rf != NULL) {
    if (ru->stop_rf(ru) != 0)
      LOG_E(HW,"Could not stop the RF device\n");
    else LOG_I(PHY,"RU %d rf device stopped\n",ru->idx);
  }

  ru_thread_status = 0;
  return &ru_thread_status;

}


// This thread run the initial synchronization like a UE
void *ru_thread_synch(void *arg) {

  RU_t *ru = (RU_t*)arg;
  LTE_DL_FRAME_PARMS *fp=&ru->frame_parms;
  int32_t sync_pos,sync_pos2;
  uint32_t peak_val;
  uint32_t sync_corr[307200] __attribute__((aligned(32)));
  static int ru_thread_synch_status;


  thread_top_init("ru_thread_synch",0,5000000,10000000,10000000);

  wait_sync("ru_thread_synch");

  // initialize variables for PSS detection
  lte_sync_time_init(&ru->frame_parms);

  while (!oai_exit) {

    // wait to be woken up
    if (wait_on_condition(&ru->proc.mutex_synch,&ru->proc.cond_synch,&ru->proc.instance_cnt_synch,"ru_thread_synch")<0) break;

    // if we're not in synch, then run initial synch
    if (ru->in_synch == 0) { 
      // run intial synch like UE
      LOG_I(PHY,"Running initial synchronization\n");
      
      sync_pos = lte_sync_time_eNB(ru->common.rxdata,
				   fp,
				   fp->samples_per_tti*5,
				   &peak_val,
				   sync_corr);
      LOG_I(PHY,"RU synch: %d, val %d\n",sync_pos,peak_val);

      if (sync_pos >= 0) {
	if (sync_pos >= fp->nb_prefix_samples)
	  sync_pos2 = sync_pos - fp->nb_prefix_samples;
	else
	  sync_pos2 = sync_pos + (fp->samples_per_tti*10) - fp->nb_prefix_samples;
	
	if (fp->frame_type == FDD) {
	  
	  // PSS is hypothesized in last symbol of first slot in Frame
	  int sync_pos_slot = (fp->samples_per_tti>>1) - fp->ofdm_symbol_size - fp->nb_prefix_samples;
	  
	  if (sync_pos2 >= sync_pos_slot)
	    ru->rx_offset = sync_pos2 - sync_pos_slot;
	  else
	    ru->rx_offset = (fp->samples_per_tti*10) + sync_pos2 - sync_pos_slot;
	}
	else {
	  
	}

	LOG_I(PHY,"Estimated sync_pos %d, peak_val %d => timing offset %d\n",sync_pos,peak_val,ru->rx_offset);
	
	/*
	if ((peak_val > 300000) && (sync_pos > 0)) {
	//      if (sync_pos++ > 3) {
	write_output("ru_sync.m","sync",(void*)&sync_corr[0],fp->samples_per_tti*5,1,2);
	write_output("ru_rx.m","rxs",(void*)ru->ru_time.rxdata[0][0],fp->samples_per_tti*10,1,1);
	exit(-1);
	}
	*/
	ru->in_synch=1;
      }
    }

    if (release_thread(&ru->proc.mutex_synch,&ru->proc.instance_cnt_synch,"ru_synch_thread") < 0) break;
  } // oai_exit

  ru_thread_synch_status = 0;
  return &ru_thread_synch_status;

}


 
int start_if(struct RU_t_s *ru,struct PHY_VARS_eNB_s *eNB) {
  return(ru->ifdevice.trx_start_func(&ru->ifdevice));
}

int start_rf(RU_t *ru) {
  return(ru->rfdevice.trx_start_func(&ru->rfdevice));
}

int stop_rf(RU_t *ru)
{
  ru->rfdevice.trx_end_func(&ru->rfdevice);
  return 0;
}

extern void fep_full(RU_t *ru);
extern void ru_fep_full_2thread(RU_t *ru);
extern void feptx_ofdm(RU_t *ru);
extern void feptx_ofdm_2thread(RU_t *ru);
extern void feptx_prec(RU_t *ru);
extern void init_fep_thread(RU_t *ru,pthread_attr_t *attr);
extern void init_feptx_thread(RU_t *ru,pthread_attr_t *attr);

void init_RU_proc(RU_t *ru) {
   
  int i=0;
  RU_proc_t *proc;
  pthread_attr_t *attr_FH=NULL,*attr_FH1=NULL,*attr_prach=NULL,*attr_asynch=NULL,*attr_synch=NULL,*attr_emulateRF=NULL;
  //pthread_attr_t *attr_fep=NULL;
#ifdef Rel14
  pthread_attr_t *attr_prach_br=NULL;
#endif
  char name[100];

#ifndef OCP_FRAMEWORK
  LOG_I(PHY,"Initializing RU proc %d (%s,%s),\n",ru->idx,eNB_functions[ru->function],eNB_timing[ru->if_timing]);
#endif
  proc = &ru->proc;
  memset((void*)proc,0,sizeof(RU_proc_t));

  proc->ru = ru;
  proc->instance_cnt_prach       = -1;
  proc->instance_cnt_synch       = -1;
  proc->instance_cnt_FH          = -1;
  proc->instance_cnt_FH1         = -1;
  proc->instance_cnt_emulateRF   = -1;
  proc->instance_cnt_asynch_rxtx = -1;
  proc->instance_cnt_eNBs        = -1;
  proc->first_rx                 = 1;
  proc->first_tx                 = 1;
  proc->frame_offset             = 0;
  proc->num_slaves               = 0;
  proc->frame_tx_unwrap          = 0;
  proc->ru_rx_ready              = 0;
  proc->ru_tx_ready              = 0;

  for (i=0;i<10;i++) proc->symbol_mask[i]=0;
  
  pthread_mutex_init( &proc->mutex_prach, NULL);
  pthread_mutex_init( &proc->mutex_asynch_rxtx, NULL);
  pthread_mutex_init( &proc->mutex_synch,NULL);
  pthread_mutex_init( &proc->mutex_FH,NULL);
<<<<<<< HEAD
  pthread_mutex_init( &proc->mutex_FH1,NULL);
  pthread_mutex_init( &proc->mutex_emulateRF,NULL);
=======
  pthread_mutex_init( &proc->mutex_eNBs, NULL);
>>>>>>> e56ae69b
  
  pthread_cond_init( &proc->cond_prach, NULL);
  pthread_cond_init( &proc->cond_FH, NULL);
  pthread_cond_init( &proc->cond_FH1, NULL);
  pthread_cond_init( &proc->cond_emulateRF, NULL);
  pthread_cond_init( &proc->cond_asynch_rxtx, NULL);
  pthread_cond_init( &proc->cond_synch,NULL);
  pthread_cond_init( &proc->cond_eNBs, NULL);
  
  pthread_attr_init( &proc->attr_FH);
  pthread_attr_init( &proc->attr_FH1);
  pthread_attr_init( &proc->attr_emulateRF);
  pthread_attr_init( &proc->attr_prach);
  pthread_attr_init( &proc->attr_synch);
  pthread_attr_init( &proc->attr_asynch_rxtx);
  pthread_attr_init( &proc->attr_fep);

#ifdef Rel14
  proc->instance_cnt_prach_br       = -1;
  pthread_mutex_init( &proc->mutex_prach_br, NULL);
  pthread_cond_init( &proc->cond_prach_br, NULL);
  pthread_attr_init( &proc->attr_prach_br);
#endif  
  
#ifndef DEADLINE_SCHEDULER
  attr_FH        = &proc->attr_FH;
  attr_FH1       = &proc->attr_FH1;
  attr_prach     = &proc->attr_prach;
  attr_synch     = &proc->attr_synch;
  attr_asynch    = &proc->attr_asynch_rxtx;
  attr_emulateRF = &proc->attr_emulateRF;
#ifdef Rel14
  attr_prach_br  = &proc->attr_prach_br;
#endif
#endif
  
  pthread_create( &proc->pthread_FH, attr_FH, ru_thread, (void*)ru );
  if(emulate_rf)
    pthread_create( &proc->pthread_emulateRF, attr_emulateRF, emulatedRF_thread, (void*)proc );

  if (get_nprocs() > 4)
    pthread_create( &proc->pthread_FH1, attr_FH1, ru_thread_tx, (void*)ru );

  if (ru->function == NGFI_RRU_IF4p5) {
    pthread_create( &proc->pthread_prach, attr_prach, ru_thread_prach, (void*)ru );
#ifdef Rel14  
    pthread_create( &proc->pthread_prach_br, attr_prach_br, ru_thread_prach_br, (void*)ru );
#endif
    if (ru->is_slave == 1) pthread_create( &proc->pthread_synch, attr_synch, ru_thread_synch, (void*)ru);
    
    
    if ((ru->if_timing == synch_to_other) ||
	(ru->function == NGFI_RRU_IF5) ||
	(ru->function == NGFI_RRU_IF4p5)) 
	{
		pthread_create( &proc->pthread_asynch_rxtx, attr_asynch, ru_thread_asynch_rxtx, (void*)ru );
	}
    
    snprintf( name, sizeof(name), "ru_thread_FH %d", ru->idx );
    pthread_setname_np( proc->pthread_FH, name );
    
  }
  else if (ru->function == eNodeB_3GPP && ru->if_south == LOCAL_RF) { // DJP - need something else to distinguish between monolithic and PNF
    LOG_I(PHY,"%s() DJP - added creation of pthread_prach\n", __FUNCTION__);
    pthread_create( &proc->pthread_prach, attr_prach, ru_thread_prach, (void*)ru );
  }

  if (get_nprocs()> 2 && fepw) { 
    if (ru->feprx) init_fep_thread(ru,NULL); 
    if (ru->feptx_ofdm) init_feptx_thread(ru,NULL);
  } 
  if (opp_enabled == 1) pthread_create(&ru->ru_stats_thread,NULL,ru_stats_thread,(void*)ru); 
  
}

void kill_RU_proc(int inst)
{
  RU_t *ru = RC.ru[inst];
  RU_proc_t *proc = &ru->proc;

  pthread_mutex_lock(&proc->mutex_FH);
  proc->instance_cnt_FH = 0;
  pthread_mutex_unlock(&proc->mutex_FH);
  pthread_cond_signal(&proc->cond_FH);

  pthread_mutex_lock(&proc->mutex_prach);
  proc->instance_cnt_prach = 0;
  pthread_mutex_unlock(&proc->mutex_prach);
  pthread_cond_signal(&proc->cond_prach);

#ifdef Rel14
  pthread_mutex_lock(&proc->mutex_prach_br);
  proc->instance_cnt_prach_br = 0;
  pthread_mutex_unlock(&proc->mutex_prach_br);
  pthread_cond_signal(&proc->cond_prach_br);
#endif

  pthread_mutex_lock(&proc->mutex_synch);
  proc->instance_cnt_synch = 0;
  pthread_mutex_unlock(&proc->mutex_synch);
  pthread_cond_signal(&proc->cond_synch);

  pthread_mutex_lock(&proc->mutex_eNBs);
  proc->instance_cnt_eNBs = 0;
  pthread_mutex_unlock(&proc->mutex_eNBs);
  pthread_cond_signal(&proc->cond_eNBs);

  pthread_mutex_lock(&proc->mutex_asynch_rxtx);
  proc->instance_cnt_asynch_rxtx = 0;
  pthread_mutex_unlock(&proc->mutex_asynch_rxtx);
  pthread_cond_signal(&proc->cond_asynch_rxtx);

  LOG_D(PHY, "Joining pthread_FH\n");
  pthread_join(proc->pthread_FH, NULL);
  if (ru->function == NGFI_RRU_IF4p5) {
    LOG_D(PHY, "Joining pthread_prach\n");
    pthread_join(proc->pthread_prach, NULL);
#ifdef Rel14
    LOG_D(PHY, "Joining pthread_prach_br\n");
    pthread_join(proc->pthread_prach_br, NULL);
#endif
    if (ru->is_slave) {
      LOG_D(PHY, "Joining pthread_\n");
      pthread_join(proc->pthread_synch, NULL);
    }

    if ((ru->if_timing == synch_to_other) ||
        (ru->function == NGFI_RRU_IF5) ||
        (ru->function == NGFI_RRU_IF4p5)) {
      LOG_D(PHY, "Joining pthread_asynch_rxtx\n");
      pthread_join(proc->pthread_asynch_rxtx, NULL);
    }
  }
  if (get_nprocs() >= 2) {
    if (ru->feprx) {
      pthread_mutex_lock(&proc->mutex_fep);
      proc->instance_cnt_fep = 0;
      pthread_mutex_unlock(&proc->mutex_fep);
      pthread_cond_signal(&proc->cond_fep);
      LOG_D(PHY, "Joining pthread_fep\n");
      pthread_join(proc->pthread_fep, NULL);
      pthread_mutex_destroy(&proc->mutex_fep);
      pthread_cond_destroy(&proc->cond_fep);
    }
    if (ru->feptx_ofdm) {
      pthread_mutex_lock(&proc->mutex_feptx);
      proc->instance_cnt_feptx = 0;
      pthread_mutex_unlock(&proc->mutex_feptx);
      pthread_cond_signal(&proc->cond_feptx);
      LOG_D(PHY, "Joining pthread_feptx\n");
      pthread_join(proc->pthread_feptx, NULL);
      pthread_mutex_destroy(&proc->mutex_feptx);
      pthread_cond_destroy(&proc->cond_feptx);
    }
  }
  if (opp_enabled) {
    LOG_D(PHY, "Joining ru_stats_thread\n");
    pthread_join(ru->ru_stats_thread, NULL);
  }

  pthread_mutex_destroy(&proc->mutex_prach);
  pthread_mutex_destroy(&proc->mutex_asynch_rxtx);
  pthread_mutex_destroy(&proc->mutex_synch);
  pthread_mutex_destroy(&proc->mutex_FH);
  pthread_mutex_destroy(&proc->mutex_eNBs);

  pthread_cond_destroy(&proc->cond_prach);
  pthread_cond_destroy(&proc->cond_FH);
  pthread_cond_destroy(&proc->cond_asynch_rxtx);
  pthread_cond_destroy(&proc->cond_synch);
  pthread_cond_destroy(&proc->cond_eNBs);

  pthread_attr_destroy(&proc->attr_FH);
  pthread_attr_destroy(&proc->attr_prach);
  pthread_attr_destroy(&proc->attr_synch);
  pthread_attr_destroy(&proc->attr_asynch_rxtx);
  pthread_attr_destroy(&proc->attr_fep);

#ifdef Rel14
  pthread_mutex_destroy(&proc->mutex_prach_br);
  pthread_cond_destroy(&proc->cond_prach_br);
  pthread_attr_destroy(&proc->attr_prach_br);
#endif
}

int check_capabilities(RU_t *ru,RRU_capabilities_t *cap) {

  FH_fmt_options_t fmt = cap->FH_fmt;

  int i;
  int found_band=0;

  LOG_I(PHY,"RRU %d, num_bands %d, looking for band %d\n",ru->idx,cap->num_bands,ru->frame_parms.eutra_band);
  for (i=0;i<cap->num_bands;i++) {
    LOG_I(PHY,"band %d on RRU %d\n",cap->band_list[i],ru->idx);
    if (ru->frame_parms.eutra_band == cap->band_list[i]) {
      found_band=1;
      break;
    }
  }

  if (found_band == 0) {
    LOG_I(PHY,"Couldn't find target EUTRA band %d on RRU %d\n",ru->frame_parms.eutra_band,ru->idx);
    return(-1);
  }

  switch (ru->if_south) {
  case LOCAL_RF:
    AssertFatal(1==0, "This RU should not have a local RF, exiting\n");
    return(0);
    break;
  case REMOTE_IF5:
    if (fmt == OAI_IF5_only || fmt == OAI_IF5_and_IF4p5) return(0);
    break;
  case REMOTE_IF4p5:
    if (fmt == OAI_IF4p5_only || fmt == OAI_IF5_and_IF4p5) return(0);
    break;
  case REMOTE_MBP_IF5:
    if (fmt == MBP_IF5) return(0);
    break;
  default:
    LOG_I(PHY,"No compatible Fronthaul interface found for RRU %d\n", ru->idx);
    return(-1);
  }

  return(-1);
}


char rru_format_options[4][20] = {"OAI_IF5_only","OAI_IF4p5_only","OAI_IF5_and_IF4p5","MBP_IF5"};

char rru_formats[3][20] = {"OAI_IF5","MBP_IF5","OAI_IF4p5"};
char ru_if_formats[4][20] = {"LOCAL_RF","REMOTE_OAI_IF5","REMOTE_MBP_IF5","REMOTE_OAI_IF4p5"};

void configure_ru(int idx,
		  void *arg) {

  RU_t               *ru           = RC.ru[idx];
  RRU_config_t       *config       = (RRU_config_t *)arg;
  RRU_capabilities_t *capabilities = (RRU_capabilities_t*)arg;
  int ret;

  LOG_I(PHY, "Received capabilities from RRU %d\n",idx);


  if (capabilities->FH_fmt < MAX_FH_FMTs) LOG_I(PHY, "RU FH options %s\n",rru_format_options[capabilities->FH_fmt]);

  AssertFatal((ret=check_capabilities(ru,capabilities)) == 0,
	      "Cannot configure RRU %d, check_capabilities returned %d\n", idx,ret);
  // take antenna capabilities of RRU
  ru->nb_tx                      = capabilities->nb_tx[0];
  ru->nb_rx                      = capabilities->nb_rx[0];

  // Pass configuration to RRU
  LOG_I(PHY, "Using %s fronthaul (%d), band %d \n",ru_if_formats[ru->if_south],ru->if_south,ru->frame_parms.eutra_band);
  // wait for configuration 
  config->FH_fmt                 = ru->if_south;
  config->num_bands              = 1;
  config->band_list[0]           = ru->frame_parms.eutra_band;
  config->tx_freq[0]             = ru->frame_parms.dl_CarrierFreq;      
  config->rx_freq[0]             = ru->frame_parms.ul_CarrierFreq;      
  config->tdd_config[0]          = ru->frame_parms.tdd_config;
  config->tdd_config_S[0]        = ru->frame_parms.tdd_config_S;
  config->att_tx[0]              = ru->att_tx;
  config->att_rx[0]              = ru->att_rx;
  config->N_RB_DL[0]             = ru->frame_parms.N_RB_DL;
  config->N_RB_UL[0]             = ru->frame_parms.N_RB_UL;
  config->threequarter_fs[0]     = ru->frame_parms.threequarter_fs;
  if (ru->if_south==REMOTE_IF4p5) {
    config->prach_FreqOffset[0]  = ru->frame_parms.prach_config_common.prach_ConfigInfo.prach_FreqOffset;
    config->prach_ConfigIndex[0] = ru->frame_parms.prach_config_common.prach_ConfigInfo.prach_ConfigIndex;
    LOG_I(PHY,"REMOTE_IF4p5: prach_FrequOffset %d, prach_ConfigIndex %d\n",
	  config->prach_FreqOffset[0],config->prach_ConfigIndex[0]);
    
#ifdef Rel14
    int i;
    for (i=0;i<4;i++) {
      config->emtc_prach_CElevel_enable[0][i]  = ru->frame_parms.prach_emtc_config_common.prach_ConfigInfo.prach_CElevel_enable[i];
      config->emtc_prach_FreqOffset[0][i]      = ru->frame_parms.prach_emtc_config_common.prach_ConfigInfo.prach_FreqOffset[i];
      config->emtc_prach_ConfigIndex[0][i]     = ru->frame_parms.prach_emtc_config_common.prach_ConfigInfo.prach_ConfigIndex[i];
    }
#endif
  }

  init_frame_parms(&ru->frame_parms,1);
  phy_init_RU(ru);
}

void configure_rru(int idx,
		   void *arg) {

  RRU_config_t *config = (RRU_config_t *)arg;
  RU_t         *ru         = RC.ru[idx];

  ru->frame_parms.eutra_band                                               = config->band_list[0];
  ru->frame_parms.dl_CarrierFreq                                           = config->tx_freq[0];
  ru->frame_parms.ul_CarrierFreq                                           = config->rx_freq[0];
  if (ru->frame_parms.dl_CarrierFreq == ru->frame_parms.ul_CarrierFreq) {
     ru->frame_parms.frame_type                                            = TDD;
     ru->frame_parms.tdd_config                                            = config->tdd_config[0];
     ru->frame_parms.tdd_config_S                                          = config->tdd_config_S[0]; 
  }
  else
     ru->frame_parms.frame_type                                            = FDD;
  ru->att_tx                                                               = config->att_tx[0];
  ru->att_rx                                                               = config->att_rx[0];
  ru->frame_parms.N_RB_DL                                                  = config->N_RB_DL[0];
  ru->frame_parms.N_RB_UL                                                  = config->N_RB_UL[0];
  ru->frame_parms.threequarter_fs                                          = config->threequarter_fs[0];
  ru->frame_parms.pdsch_config_common.referenceSignalPower                 = ru->max_pdschReferenceSignalPower-config->att_tx[0];
  if (ru->function==NGFI_RRU_IF4p5) {
  ru->frame_parms.att_rx = ru->att_rx;
  ru->frame_parms.att_tx = ru->att_tx;

    LOG_I(PHY,"Setting ru->function to NGFI_RRU_IF4p5, prach_FrequOffset %d, prach_ConfigIndex %d, att (%d,%d)\n",
	  config->prach_FreqOffset[0],config->prach_ConfigIndex[0],ru->att_tx,ru->att_rx);
    ru->frame_parms.prach_config_common.prach_ConfigInfo.prach_FreqOffset  = config->prach_FreqOffset[0]; 
    ru->frame_parms.prach_config_common.prach_ConfigInfo.prach_ConfigIndex = config->prach_ConfigIndex[0]; 
#ifdef Rel14
    for (int i=0;i<4;i++) {
      ru->frame_parms.prach_emtc_config_common.prach_ConfigInfo.prach_CElevel_enable[i] = config->emtc_prach_CElevel_enable[0][i];
      ru->frame_parms.prach_emtc_config_common.prach_ConfigInfo.prach_FreqOffset[i]     = config->emtc_prach_FreqOffset[0][i];
      ru->frame_parms.prach_emtc_config_common.prach_ConfigInfo.prach_ConfigIndex[i]    = config->emtc_prach_ConfigIndex[0][i];
    }
#endif
  }
  
  init_frame_parms(&ru->frame_parms,1);

  fill_rf_config(ru,ru->rf_config_file);


  phy_init_RU(ru);

}

void init_precoding_weights(PHY_VARS_eNB *eNB) {

  int layer,ru_id,aa,re,ue,tb;
  LTE_DL_FRAME_PARMS *fp=&eNB->frame_parms;
  RU_t *ru;
  LTE_eNB_DLSCH_t *dlsch;

  // init precoding weigths
  for (ue=0;ue<NUMBER_OF_UE_MAX;ue++) {
    for (tb=0;tb<2;tb++) {
      dlsch = eNB->dlsch[ue][tb];
      for (layer=0; layer<4; layer++) {
	int nb_tx=0;
	for (ru_id=0;ru_id<RC.nb_RU;ru_id++) { 
	  ru = RC.ru[ru_id];
	  nb_tx+=ru->nb_tx;
	}
	dlsch->ue_spec_bf_weights[layer] = (int32_t**)malloc16(nb_tx*sizeof(int32_t*));
	  
	for (aa=0; aa<nb_tx; aa++) {
	  dlsch->ue_spec_bf_weights[layer][aa] = (int32_t *)malloc16(fp->ofdm_symbol_size*sizeof(int32_t));
	  for (re=0;re<fp->ofdm_symbol_size; re++) {
	    dlsch->ue_spec_bf_weights[layer][aa][re] = 0x00007fff;
	  }
	}	
      }
    }
  }
}

void set_function_spec_param(RU_t *ru)
{
  int ret;

  switch (ru->if_south) {
  case LOCAL_RF:   // this is an RU with integrated RF (RRU, eNB)
    if (ru->function ==  NGFI_RRU_IF5) {                 // IF5 RRU
      ru->do_prach              = 0;                      // no prach processing in RU
      ru->fh_north_in           = NULL;                   // no shynchronous incoming fronthaul from north
      ru->fh_north_out          = fh_if5_north_out;       // need only to do send_IF5  reception
      ru->fh_south_out          = tx_rf;                  // send output to RF
      ru->fh_north_asynch_in    = fh_if5_north_asynch_in; // TX packets come asynchronously
      ru->feprx                 = NULL;                   // nothing (this is a time-domain signal)
      ru->feptx_ofdm            = NULL;                   // nothing (this is a time-domain signal)
      ru->feptx_prec            = NULL;                   // nothing (this is a time-domain signal)
      ru->start_if              = start_if;               // need to start the if interface for if5
      ru->ifdevice.host_type    = RRU_HOST;
      ru->rfdevice.host_type    = RRU_HOST;
      ru->ifdevice.eth_params   = &ru->eth_params;
      reset_meas(&ru->rx_fhaul);
      reset_meas(&ru->tx_fhaul);
      reset_meas(&ru->compression);
      reset_meas(&ru->transport);

      ret = openair0_transport_load(&ru->ifdevice,&ru->openair0_cfg,&ru->eth_params);
      printf("openair0_transport_init returns %d for ru_id %d\n", ret, ru->idx);
      if (ret<0) {
        printf("Exiting, cannot initialize transport protocol\n");
        exit(-1);
      }
    }
    else if (ru->function == NGFI_RRU_IF4p5) {
      ru->do_prach              = 1;                        // do part of prach processing in RU
      ru->fh_north_in           = NULL;                     // no synchronous incoming fronthaul from north
      ru->fh_north_out          = fh_if4p5_north_out;       // send_IF4p5 on reception
      ru->fh_south_out          = tx_rf;                    // send output to RF
      ru->fh_north_asynch_in    = fh_if4p5_north_asynch_in; // TX packets come asynchronously
      ru->feprx                 = (get_nprocs()<=2) ? fep_full :ru_fep_full_2thread;                 // RX DFTs
      ru->feptx_ofdm            = (get_nprocs()<=2) ? feptx_ofdm : feptx_ofdm_2thread;               // this is fep with idft only (no precoding in RRU)
      ru->feptx_prec            = NULL;
      ru->start_if              = start_if;                 // need to start the if interface for if4p5
      ru->ifdevice.host_type    = RRU_HOST;
      ru->rfdevice.host_type    = RRU_HOST;
      ru->ifdevice.eth_params   = &ru->eth_params;
      reset_meas(&ru->rx_fhaul);
      reset_meas(&ru->tx_fhaul);
      reset_meas(&ru->compression);
      reset_meas(&ru->transport);

      ret = openair0_transport_load(&ru->ifdevice,&ru->openair0_cfg,&ru->eth_params);
      printf("openair0_transport_init returns %d for ru_id %d\n", ret, ru->idx);
      if (ret<0) {
        printf("Exiting, cannot initialize transport protocol\n");
        exit(-1);
      }
      malloc_IF4p5_buffer(ru);
    }
    else if (ru->function == eNodeB_3GPP) {
      ru->do_prach             = 0;                       // no prach processing in RU
      ru->feprx                = (get_nprocs()<=2) ? fep_full : ru_fep_full_2thread;                // RX DFTs
      ru->feptx_ofdm           = (get_nprocs()<=2) ? feptx_ofdm : feptx_ofdm_2thread;              // this is fep with idft and precoding
      ru->feptx_prec           = feptx_prec;              // this is fep with idft and precoding
      ru->fh_north_in          = NULL;                    // no incoming fronthaul from north
      ru->fh_north_out         = NULL;                    // no outgoing fronthaul to north
      ru->start_if             = NULL;                    // no if interface
      ru->rfdevice.host_type   = RAU_HOST;
    }
    ru->fh_south_in            = rx_rf;                               // local synchronous RF RX
    ru->fh_south_out           = tx_rf;                               // local synchronous RF TX
    ru->start_rf               = start_rf;                            // need to start the local RF interface
    ru->stop_rf                = stop_rf;
    printf("configuring ru_id %d (start_rf %p)\n", ru->idx, start_rf);
/*
    if (ru->function == eNodeB_3GPP) { // configure RF parameters only for 3GPP eNodeB, we need to get them from RAU otherwise
      fill_rf_config(ru,rf_config_file);
      init_frame_parms(&ru->frame_parms,1);
      phy_init_RU(ru);
    }

    ret = openair0_device_load(&ru->rfdevice,&ru->openair0_cfg);
    if (setup_RU_buffers(ru)!=0) {
      printf("Exiting, cannot initialize RU Buffers\n");
      exit(-1);
    }*/
    break;

  case REMOTE_IF5: // the remote unit is IF5 RRU
    ru->do_prach               = 0;
    ru->feprx                  = (get_nprocs()<=2) ? fep_full : fep_full;                   // this is frequency-shift + DFTs
    ru->feptx_prec             = feptx_prec;                 // need to do transmit Precoding + IDFTs
    ru->feptx_ofdm             = (get_nprocs()<=2) ? feptx_ofdm : feptx_ofdm_2thread;                 // need to do transmit Precoding + IDFTs
    if (ru->if_timing == synch_to_other) {
      ru->fh_south_in          = fh_slave_south_in;                  // synchronize to master
      ru->fh_south_out         = fh_if5_mobipass_south_out;          // use send_IF5 for mobipass
      ru->fh_south_asynch_in   = fh_if5_south_asynch_in_mobipass;    // UL is asynchronous
    }
    else {
      ru->fh_south_in          = fh_if5_south_in;     // synchronous IF5 reception
      ru->fh_south_out         = fh_if5_south_out;    // synchronous IF5 transmission
      ru->fh_south_asynch_in   = NULL;                // no asynchronous UL
    }
    ru->start_rf               = NULL;                 // no local RF
    ru->stop_rf                = NULL;
    ru->start_if               = start_if;             // need to start if interface for IF5
    ru->ifdevice.host_type     = RAU_HOST;
    ru->ifdevice.eth_params    = &ru->eth_params;
    ru->ifdevice.configure_rru = configure_ru;

    ret = openair0_transport_load(&ru->ifdevice,&ru->openair0_cfg,&ru->eth_params);
    printf("openair0_transport_init returns %d for ru_id %d\n", ret, ru->idx);
    if (ret<0) {
      printf("Exiting, cannot initialize transport protocol\n");
      exit(-1);
    }
    break;

  case REMOTE_IF4p5:
    ru->do_prach               = 0;
    ru->feprx                  = NULL;                // DFTs
    ru->feptx_prec             = feptx_prec;          // Precoding operation
    ru->feptx_ofdm             = NULL;                // no OFDM mod
    ru->fh_south_in            = fh_if4p5_south_in;   // synchronous IF4p5 reception
    ru->fh_south_out           = fh_if4p5_south_out;  // synchronous IF4p5 transmission
    ru->fh_south_asynch_in     = (ru->if_timing == synch_to_other) ? fh_if4p5_south_in : NULL;                // asynchronous UL if synch_to_other
    ru->fh_north_out           = NULL;
    ru->fh_north_asynch_in     = NULL;
    ru->start_rf               = NULL;                // no local RF
    ru->stop_rf                = NULL;
    ru->start_if               = start_if;            // need to start if interface for IF4p5
    ru->ifdevice.host_type     = RAU_HOST;
    ru->ifdevice.eth_params    = &ru->eth_params;
    ru->ifdevice.configure_rru = configure_ru;

    ret = openair0_transport_load(&ru->ifdevice, &ru->openair0_cfg, &ru->eth_params);
    printf("openair0_transport_init returns %d for ru_id %d\n", ret, ru->idx);
    if (ret<0) {
      printf("Exiting, cannot initialize transport protocol\n");
      exit(-1);
    }

    malloc_IF4p5_buffer(ru);

    break;

  default:
    LOG_E(PHY,"RU with invalid or unknown southbound interface type %d\n",ru->if_south);
    break;
  } // switch on interface type
}

extern void RCconfig_RU(void);

void init_RU(char *rf_config_file) {
  
  int ru_id;
  RU_t *ru;
  PHY_VARS_eNB *eNB0= (PHY_VARS_eNB *)NULL;
  int i;
  int CC_id;

  // create status mask
  RC.ru_mask = 0;
  pthread_mutex_init(&RC.ru_mutex,NULL);
  pthread_cond_init(&RC.ru_cond,NULL);

  // read in configuration file)
  printf("configuring RU from file\n");
  RCconfig_RU();
  LOG_I(PHY,"number of L1 instances %d, number of RU %d, number of CPU cores %d\n",RC.nb_L1_inst,RC.nb_RU,get_nprocs());

  if (RC.nb_CC != 0)
    for (i=0;i<RC.nb_L1_inst;i++) 
      for (CC_id=0;CC_id<RC.nb_CC[i];CC_id++) RC.eNB[i][CC_id]->num_RU=0;

  LOG_D(PHY,"Process RUs RC.nb_RU:%d\n",RC.nb_RU);
  for (ru_id=0;ru_id<RC.nb_RU;ru_id++) {
    LOG_D(PHY,"Process RC.ru[%d]\n",ru_id);
    ru               = RC.ru[ru_id];
    ru->rf_config_file = rf_config_file;
    ru->idx          = ru_id;              
    ru->ts_offset    = 0;
    // use eNB_list[0] as a reference for RU frame parameters
    // NOTE: multiple CC_id are not handled here yet!

    if (ru->num_eNB > 0) {
      LOG_D(PHY, "%s() RC.ru[%d].num_eNB:%d ru->eNB_list[0]:%p RC.eNB[0][0]:%p rf_config_file:%s\n", __FUNCTION__, ru_id, ru->num_eNB, ru->eNB_list[0], RC.eNB[0][0], ru->rf_config_file);

      if (ru->eNB_list[0] == 0)
      {
        LOG_E(PHY,"%s() DJP - ru->eNB_list ru->num_eNB are not initialized - so do it manually\n", __FUNCTION__);
        ru->eNB_list[0] = RC.eNB[0][0];
        ru->num_eNB=1;
      //
      // DJP - feptx_prec() / feptx_ofdm() parses the eNB_list (based on num_eNB) and copies the txdata_F to txdata in RU
      //
      }
      else
      {
        LOG_E(PHY,"DJP - delete code above this %s:%d\n", __FILE__, __LINE__);
      }
    }
    eNB0             = ru->eNB_list[0];
    LOG_D(PHY, "RU FUnction:%d ru->if_south:%d\n", ru->function, ru->if_south);
    LOG_D(PHY, "eNB0:%p\n", eNB0);
    if (eNB0)
    {
      if ((ru->function != NGFI_RRU_IF5) && (ru->function != NGFI_RRU_IF4p5))
        AssertFatal(eNB0!=NULL,"eNB0 is null!\n");

      if (eNB0) {
        LOG_I(PHY,"Copying frame parms from eNB %d to ru %d\n",eNB0->Mod_id,ru->idx);
        memcpy((void*)&ru->frame_parms,(void*)&eNB0->frame_parms,sizeof(LTE_DL_FRAME_PARMS));

        // attach all RU to all eNBs in its list/
        LOG_D(PHY,"ru->num_eNB:%d eNB0->num_RU:%d\n", ru->num_eNB, eNB0->num_RU);
        for (i=0;i<ru->num_eNB;i++) {
          eNB0 = ru->eNB_list[i];
          eNB0->RU_list[eNB0->num_RU++] = ru;
        }
      }
    }
        LOG_I(PHY,"Initializing RRU descriptor %d : (%s,%s,%d)\n",ru_id,ru_if_types[ru->if_south],eNB_timing[ru->if_timing],ru->function);

<<<<<<< HEAD
    
    switch (ru->if_south) {
    case LOCAL_RF:   // this is an RU with integrated RF (RRU, eNB)
      if (ru->function ==  NGFI_RRU_IF5) {                 // IF5 RRU
	ru->do_prach              = 0;                      // no prach processing in RU
	ru->fh_north_in           = NULL;                   // no shynchronous incoming fronthaul from north
	ru->fh_north_out          = fh_if5_north_out;       // need only to do send_IF5  reception
	ru->fh_south_out          = tx_rf;                  // send output to RF
	ru->fh_north_asynch_in    = fh_if5_north_asynch_in; // TX packets come asynchronously 
	ru->feprx                 = NULL;                   // nothing (this is a time-domain signal)
	ru->feptx_ofdm            = NULL;                   // nothing (this is a time-domain signal)
	ru->feptx_prec            = NULL;                   // nothing (this is a time-domain signal)
	ru->start_if              = start_if;               // need to start the if interface for if5
	ru->ifdevice.host_type    = RRU_HOST;
	ru->rfdevice.host_type    = RRU_HOST;
	ru->ifdevice.eth_params   = &ru->eth_params;

	ret = openair0_transport_load(&ru->ifdevice,&ru->openair0_cfg,&ru->eth_params);
	printf("openair0_transport_init returns %d for ru_id %d\n",ret,ru_id);
	if (ret<0) {
	  printf("Exiting, cannot initialize transport protocol\n");
	  exit(-1);
	}
      }
      else if (ru->function == NGFI_RRU_IF4p5) {
	ru->do_prach              = 1;                        // do part of prach processing in RU
	ru->fh_north_in           = NULL;                     // no synchronous incoming fronthaul from north
	ru->fh_north_out          = fh_if4p5_north_out;       // send_IF4p5 on reception
	ru->fh_south_out          = tx_rf;                    // send output to RF
	ru->fh_north_asynch_in    = fh_if4p5_north_asynch_in; // TX packets come asynchronously
	ru->feprx                 = (get_nprocs()<=4) ? fep_full :ru_fep_full_2thread;                 // RX DFTs
	ru->feptx_ofdm            = (get_nprocs()<=4) ? feptx_ofdm : feptx_ofdm_2thread;               // this is fep with idft only (no precoding in RRU)
	ru->feptx_prec            = NULL;
	ru->start_if              = start_if;                 // need to start the if interface for if4p5
	ru->ifdevice.host_type    = RRU_HOST;
	ru->rfdevice.host_type    = RRU_HOST;
	ru->ifdevice.eth_params   = &ru->eth_params;

	ret = openair0_transport_load(&ru->ifdevice,&ru->openair0_cfg,&ru->eth_params);
	printf("openair0_transport_init returns %d for ru_id %d\n",ret,ru_id);
	if (ret<0) {
	  printf("Exiting, cannot initialize transport protocol\n");
	  exit(-1);
	}
	malloc_IF4p5_buffer(ru);
      }
      else if (ru->function == eNodeB_3GPP) {   
	ru->do_prach             = 0;                       // no prach processing in RU            
	ru->feprx                = (get_nprocs()> 2 && fepw) ? ru_fep_full_2thread : fep_full;                // RX DFTs
	ru->feptx_ofdm           = (get_nprocs()> 2 && fepw) ? feptx_ofdm_2thread : feptx_ofdm;              // this is fep with idft and precoding
	ru->feptx_prec           = feptx_prec;              // this is fep with idft and precoding
	ru->fh_north_in          = NULL;                    // no incoming fronthaul from north
	ru->fh_north_out         = NULL;                    // no outgoing fronthaul to north
	ru->start_if             = NULL;                    // no if interface
	ru->rfdevice.host_type   = RAU_HOST;
      }
      ru->fh_south_in            = rx_rf;                               // local synchronous RF RX
      ru->fh_south_out           = tx_rf;                               // local synchronous RF TX
      ru->start_rf               = start_rf;                            // need to start the local RF interface
      printf("configuring ru_id %d (start_rf %p)\n",ru_id,start_rf);
/*
      if (ru->function == eNodeB_3GPP) { // configure RF parameters only for 3GPP eNodeB, we need to get them from RAU otherwise
	fill_rf_config(ru,rf_config_file);      
	init_frame_parms(&ru->frame_parms,1);
	phy_init_RU(ru);
      }

      ret = openair0_device_load(&ru->rfdevice,&ru->openair0_cfg);
      if (setup_RU_buffers(ru)!=0) {
	printf("Exiting, cannot initialize RU Buffers\n");
	exit(-1);
      }*/
      break;

    case REMOTE_IF5: // the remote unit is IF5 RRU
      ru->do_prach               = 0;
      ru->feprx                  = (get_nprocs()<=2) ? fep_full : fep_full;                   // this is frequency-shift + DFTs
      ru->feptx_prec             = feptx_prec;                 // need to do transmit Precoding + IDFTs 
      ru->feptx_ofdm             = (get_nprocs()<=2) ? feptx_ofdm : feptx_ofdm_2thread;                 // need to do transmit Precoding + IDFTs 
      if (ru->if_timing == synch_to_other) {
	ru->fh_south_in          = fh_slave_south_in;                  // synchronize to master
	ru->fh_south_out         = fh_if5_mobipass_south_out;          // use send_IF5 for mobipass
	ru->fh_south_asynch_in   = fh_if5_south_asynch_in_mobipass;    // UL is asynchronous
      }
      else {
	ru->fh_south_in          = fh_if5_south_in;     // synchronous IF5 reception
	ru->fh_south_out         = fh_if5_south_out;    // synchronous IF5 transmission
	ru->fh_south_asynch_in   = NULL;                // no asynchronous UL
      }
      ru->start_rf               = NULL;                 // no local RF
      ru->start_if               = start_if;             // need to start if interface for IF5 
      ru->ifdevice.host_type     = RAU_HOST;
      ru->ifdevice.eth_params    = &ru->eth_params;
      ru->ifdevice.configure_rru = configure_ru;

      ret = openair0_transport_load(&ru->ifdevice,&ru->openair0_cfg,&ru->eth_params);
      printf("openair0_transport_init returns %d for ru_id %d\n",ret,ru_id);
      if (ret<0) {
	printf("Exiting, cannot initialize transport protocol\n");
	exit(-1);
      }
      break;

    case REMOTE_IF4p5:
      ru->do_prach               = 0;
      ru->feprx                  = NULL;                // DFTs
      ru->feptx_prec             = feptx_prec;          // Precoding operation
      ru->feptx_ofdm             = NULL;                // no OFDM mod
      ru->fh_south_in            = fh_if4p5_south_in;   // synchronous IF4p5 reception
      ru->fh_south_out           = fh_if4p5_south_out;  // synchronous IF4p5 transmission
      ru->fh_south_asynch_in     = (ru->if_timing == synch_to_other) ? fh_if4p5_south_in : NULL;                // asynchronous UL if synch_to_other
      ru->fh_north_out           = NULL;
      ru->fh_north_asynch_in     = NULL;
      ru->start_rf               = NULL;                // no local RF
      ru->start_if               = start_if;            // need to start if interface for IF4p5 
      ru->ifdevice.host_type     = RAU_HOST;
      ru->ifdevice.eth_params    = &ru->eth_params;
      ru->ifdevice.configure_rru = configure_ru;

      ret = openair0_transport_load(&ru->ifdevice, &ru->openair0_cfg, &ru->eth_params);
      printf("openair0_transport_init returns %d for ru_id %d\n",ret,ru_id);
      if (ret<0) {
	printf("Exiting, cannot initialize transport protocol\n");
	exit(-1);
      }
      
      malloc_IF4p5_buffer(ru);
      
      break;

    default:
      LOG_E(PHY,"RU with invalid or unknown southbound interface type %d\n",ru->if_south);
      break;
    } // switch on interface type 

=======
    set_function_spec_param(ru);
>>>>>>> e56ae69b
    LOG_I(PHY,"Starting ru_thread %d\n",ru_id);

    init_RU_proc(ru);



  } // for ru_id

  //  sleep(1);
  LOG_D(HW,"[lte-softmodem.c] RU threads created\n");
  

}




void stop_RU(int nb_ru)
{
  for (int inst = 0; inst < nb_ru; inst++) {
    LOG_I(PHY, "Stopping RU %d processing threads\n", inst);
    kill_RU_proc(inst);
  }
}


/* --------------------------------------------------------*/
/* from here function to use configuration module          */
void RCconfig_RU(void) {
  
  int               j                             = 0;
  int               i                             = 0;

  
  paramdef_t RUParams[] = RUPARAMS_DESC;
  paramlist_def_t RUParamList = {CONFIG_STRING_RU_LIST,NULL,0};


  config_getlist( &RUParamList,RUParams,sizeof(RUParams)/sizeof(paramdef_t), NULL);  

  
  if ( RUParamList.numelt > 0) {

    RC.ru = (RU_t**)malloc(RC.nb_RU*sizeof(RU_t*));
   



    RC.ru_mask=(1<<NB_RU) - 1;
    printf("Set RU mask to %lx\n",RC.ru_mask);

    for (j = 0; j < RC.nb_RU; j++) {

      RC.ru[j]                                    = (RU_t*)malloc(sizeof(RU_t));
      memset((void*)RC.ru[j],0,sizeof(RU_t));
      RC.ru[j]->idx                                 = j;

      printf("Creating RC.ru[%d]:%p\n", j, RC.ru[j]);

      RC.ru[j]->if_timing                           = synch_to_ext_device;
      if (RC.nb_L1_inst >0)
        RC.ru[j]->num_eNB                           = RUParamList.paramarray[j][RU_ENB_LIST_IDX].numelt;
      else
	    RC.ru[j]->num_eNB                           = 0;
      for (i=0;i<RC.ru[j]->num_eNB;i++) RC.ru[j]->eNB_list[i] = RC.eNB[RUParamList.paramarray[j][RU_ENB_LIST_IDX].iptr[i]][0];     


      if (strcmp(*(RUParamList.paramarray[j][RU_LOCAL_RF_IDX].strptr), "yes") == 0) {
	if ( !(config_isparamset(RUParamList.paramarray[j],RU_LOCAL_IF_NAME_IDX)) ) {
	  RC.ru[j]->if_south                        = LOCAL_RF;
	  RC.ru[j]->function                        = eNodeB_3GPP;
	  printf("Setting function for RU %d to eNodeB_3GPP\n",j);
        }
        else { 
          RC.ru[j]->eth_params.local_if_name            = strdup(*(RUParamList.paramarray[j][RU_LOCAL_IF_NAME_IDX].strptr));    
          RC.ru[j]->eth_params.my_addr                  = strdup(*(RUParamList.paramarray[j][RU_LOCAL_ADDRESS_IDX].strptr)); 
          RC.ru[j]->eth_params.remote_addr              = strdup(*(RUParamList.paramarray[j][RU_REMOTE_ADDRESS_IDX].strptr));
          RC.ru[j]->eth_params.my_portc                 = *(RUParamList.paramarray[j][RU_LOCAL_PORTC_IDX].uptr);
          RC.ru[j]->eth_params.remote_portc             = *(RUParamList.paramarray[j][RU_REMOTE_PORTC_IDX].uptr);
          RC.ru[j]->eth_params.my_portd                 = *(RUParamList.paramarray[j][RU_LOCAL_PORTD_IDX].uptr);
          RC.ru[j]->eth_params.remote_portd             = *(RUParamList.paramarray[j][RU_REMOTE_PORTD_IDX].uptr);

	  if (strcmp(*(RUParamList.paramarray[j][RU_TRANSPORT_PREFERENCE_IDX].strptr), "udp") == 0) {
	    RC.ru[j]->if_south                        = LOCAL_RF;
	    RC.ru[j]->function                        = NGFI_RRU_IF5;
	    RC.ru[j]->eth_params.transp_preference    = ETH_UDP_MODE;
	    printf("Setting function for RU %d to NGFI_RRU_IF5 (udp)\n",j);
	  } else if (strcmp(*(RUParamList.paramarray[j][RU_TRANSPORT_PREFERENCE_IDX].strptr), "raw") == 0) {
	    RC.ru[j]->if_south                        = LOCAL_RF;
	    RC.ru[j]->function                        = NGFI_RRU_IF5;
	    RC.ru[j]->eth_params.transp_preference    = ETH_RAW_MODE;
	    printf("Setting function for RU %d to NGFI_RRU_IF5 (raw)\n",j);
	  } else if (strcmp(*(RUParamList.paramarray[j][RU_TRANSPORT_PREFERENCE_IDX].strptr), "udp_if4p5") == 0) {
	    RC.ru[j]->if_south                        = LOCAL_RF;
	    RC.ru[j]->function                        = NGFI_RRU_IF4p5;
	    RC.ru[j]->eth_params.transp_preference    = ETH_UDP_IF4p5_MODE;
	    printf("Setting function for RU %d to NGFI_RRU_IF4p5 (udp)\n",j);
	  } else if (strcmp(*(RUParamList.paramarray[j][RU_TRANSPORT_PREFERENCE_IDX].strptr), "raw_if4p5") == 0) {
	    RC.ru[j]->if_south                        = LOCAL_RF;
	    RC.ru[j]->function                        = NGFI_RRU_IF4p5;
	    RC.ru[j]->eth_params.transp_preference    = ETH_RAW_IF4p5_MODE;
	    printf("Setting function for RU %d to NGFI_RRU_IF4p5 (raw)\n",j);
	  }
	}
	RC.ru[j]->max_pdschReferenceSignalPower     = *(RUParamList.paramarray[j][RU_MAX_RS_EPRE_IDX].uptr);;
	RC.ru[j]->max_rxgain                        = *(RUParamList.paramarray[j][RU_MAX_RXGAIN_IDX].uptr);
	RC.ru[j]->num_bands                         = RUParamList.paramarray[j][RU_BAND_LIST_IDX].numelt;
	for (i=0;i<RC.ru[j]->num_bands;i++) RC.ru[j]->band[i] = RUParamList.paramarray[j][RU_BAND_LIST_IDX].iptr[i]; 
      } //strcmp(local_rf, "yes") == 0
      else {
	printf("RU %d: Transport %s\n",j,*(RUParamList.paramarray[j][RU_TRANSPORT_PREFERENCE_IDX].strptr));

        RC.ru[j]->eth_params.local_if_name	      = strdup(*(RUParamList.paramarray[j][RU_LOCAL_IF_NAME_IDX].strptr));    
        RC.ru[j]->eth_params.my_addr		      = strdup(*(RUParamList.paramarray[j][RU_LOCAL_ADDRESS_IDX].strptr)); 
        RC.ru[j]->eth_params.remote_addr	      = strdup(*(RUParamList.paramarray[j][RU_REMOTE_ADDRESS_IDX].strptr));
        RC.ru[j]->eth_params.my_portc		      = *(RUParamList.paramarray[j][RU_LOCAL_PORTC_IDX].uptr);
        RC.ru[j]->eth_params.remote_portc	      = *(RUParamList.paramarray[j][RU_REMOTE_PORTC_IDX].uptr);
        RC.ru[j]->eth_params.my_portd		      = *(RUParamList.paramarray[j][RU_LOCAL_PORTD_IDX].uptr);
        RC.ru[j]->eth_params.remote_portd	      = *(RUParamList.paramarray[j][RU_REMOTE_PORTD_IDX].uptr);
	if (strcmp(*(RUParamList.paramarray[j][RU_TRANSPORT_PREFERENCE_IDX].strptr), "udp") == 0) {
	  RC.ru[j]->if_south                     = REMOTE_IF5;
	  RC.ru[j]->function                     = NGFI_RAU_IF5;
	  RC.ru[j]->eth_params.transp_preference = ETH_UDP_MODE;
	} else if (strcmp(*(RUParamList.paramarray[j][RU_TRANSPORT_PREFERENCE_IDX].strptr), "raw") == 0) {
	  RC.ru[j]->if_south                     = REMOTE_IF5;
	  RC.ru[j]->function                     = NGFI_RAU_IF5;
	  RC.ru[j]->eth_params.transp_preference = ETH_RAW_MODE;
	} else if (strcmp(*(RUParamList.paramarray[j][RU_TRANSPORT_PREFERENCE_IDX].strptr), "udp_if4p5") == 0) {
	  RC.ru[j]->if_south                     = REMOTE_IF4p5;
	  RC.ru[j]->function                     = NGFI_RAU_IF4p5;
	  RC.ru[j]->eth_params.transp_preference = ETH_UDP_IF4p5_MODE;
	} else if (strcmp(*(RUParamList.paramarray[j][RU_TRANSPORT_PREFERENCE_IDX].strptr), "raw_if4p5") == 0) {
	  RC.ru[j]->if_south                     = REMOTE_IF4p5;
	  RC.ru[j]->function                     = NGFI_RAU_IF4p5;
	  RC.ru[j]->eth_params.transp_preference = ETH_RAW_IF4p5_MODE;
	} else if (strcmp(*(RUParamList.paramarray[j][RU_TRANSPORT_PREFERENCE_IDX].strptr), "raw_if5_mobipass") == 0) {
	  RC.ru[j]->if_south                     = REMOTE_IF5;
	  RC.ru[j]->function                     = NGFI_RAU_IF5;
	  RC.ru[j]->if_timing                    = synch_to_other;
	  RC.ru[j]->eth_params.transp_preference = ETH_RAW_IF5_MOBIPASS;
	}
      }  /* strcmp(local_rf, "yes") != 0 */

      RC.ru[j]->nb_tx                             = *(RUParamList.paramarray[j][RU_NB_TX_IDX].uptr);
      RC.ru[j]->nb_rx                             = *(RUParamList.paramarray[j][RU_NB_RX_IDX].uptr);
      
      RC.ru[j]->att_tx                            = *(RUParamList.paramarray[j][RU_ATT_TX_IDX].uptr);
      RC.ru[j]->att_rx                            = *(RUParamList.paramarray[j][RU_ATT_RX_IDX].uptr);
    }// j=0..num_rus
  } else {
    RC.nb_RU = 0;	    
  } // setting != NULL

  return;
  
}<|MERGE_RESOLUTION|>--- conflicted
+++ resolved
@@ -683,7 +683,6 @@
 
 }
 
-<<<<<<< HEAD
 static void* emulatedRF_thread(void* param) {
   RU_proc_t *proc = (RU_proc_t *) param;
   int microsec = 500; // length of time to sleep, in miliseconds
@@ -712,8 +711,6 @@
   return 0;
 }
 
-=======
->>>>>>> e56ae69b
 void rx_rf(RU_t *ru,int *frame,int *subframe) {
 
   RU_proc_t *proc = &ru->proc;
@@ -766,15 +763,9 @@
   proc->subframe_rx  = (proc->timestamp_rx / fp->samples_per_tti)%10;
   // synchronize first reception to frame 0 subframe 0
 
-<<<<<<< HEAD
-  //proc->timestamp_tx = proc->timestamp_rx+(4*fp->samples_per_tti);
-  //proc->subframe_tx  = (proc->subframe_rx+4)%10;
-  //proc->frame_tx     = (proc->subframe_rx>5) ? (proc->frame_rx+1)&1023 : proc->frame_rx;
-=======
-  proc->timestamp_tx = proc->timestamp_rx+(sf_ahead*fp->samples_per_tti);
-  proc->subframe_tx  = (proc->subframe_rx+sf_ahead)%10;
-  proc->frame_tx     = (proc->subframe_rx>(9-sf_ahead)) ? (proc->frame_rx+1)&1023 : proc->frame_rx;
->>>>>>> e56ae69b
+  //proc->timestamp_tx = proc->timestamp_rx+(sf_ahead*fp->samples_per_tti);
+  //proc->subframe_tx  = (proc->subframe_rx+sf_ahead)%10;
+  //proc->frame_tx     = (proc->subframe_rx>(9-sf_ahead)) ? (proc->frame_rx+1)&1023 : proc->frame_rx;
   
   LOG_D(PHY,"RU %d/%d TS %llu (off %d), frame %d, subframe %d\n",
 	ru->idx, 
@@ -1189,29 +1180,14 @@
 
   LOG_D(PHY,"wakeup_eNBs (num %d) for RU %d ru->eNB_top:%p\n",ru->num_eNB,ru->idx, ru->eNB_top);
 
-<<<<<<< HEAD
-  if (get_nprocs() <= 4) {
-=======
-  if (ru->num_eNB==1 && ru->eNB_top!=0) {
->>>>>>> e56ae69b
+
+  if (ru->num_eNB==1 && ru->eNB_top!=0 && get_nprocs() <= 4) {
     // call eNB function directly
   
     char string[20];
     sprintf(string,"Incoming RU %d",ru->idx);
-<<<<<<< HEAD
-    LOG_D(PHY,"RU %d Waking up eNB\n",ru->idx);
+    LOG_D(PHY,"RU %d Call eNB_top\n",ru->idx);
     ru->eNB_top(eNB_list[0],ru->proc.frame_rx,ru->proc.subframe_rx,string,ru);
-  }
-  else {
-    
-    for (i=0;i<ru->num_eNB;i++)
-    {
-      eNB_list[i]->proc.ru_proc = &ru->proc;
-      if (ru->wakeup_rxtx(eNB_list[i],ru) < 0)
-      LOG_E(PHY,"could not wakeup eNB rxtx process for subframe %d\n", ru->proc.subframe_rx);
-=======
-    LOG_D(PHY,"RU %d Call eNB_top\n",ru->idx);
-    ru->eNB_top(eNB_list[0],ru->proc.frame_rx,ru->proc.subframe_rx,string);
   }
   else {
 
@@ -1220,12 +1196,11 @@
     for (i=0;i<ru->num_eNB;i++)
     {
       LOG_D(PHY,"ru->wakeup_rxtx:%p\n", ru->wakeup_rxtx);
-
+      eNB_list[i]->proc.ru_proc = &ru->proc;
       if (ru->wakeup_rxtx!=0 && ru->wakeup_rxtx(eNB_list[i],ru) < 0)
       {
 	LOG_E(PHY,"could not wakeup eNB rxtx process for subframe %d\n", ru->proc.subframe_rx);
       }
->>>>>>> e56ae69b
     }
   }
 }
@@ -1541,7 +1516,6 @@
   pthread_setname_np( pthread_self(),"ru thread");
   LOG_I(PHY,"thread ru created id=%ld\n", syscall(__NR_gettid));
 
-<<<<<<< HEAD
   LOG_I(PHY,"Starting RU %d (%s,%s),\n",ru->idx,eNB_functions[ru->function],eNB_timing[ru->if_timing]);
 
   if(emulate_rf){
@@ -1552,22 +1526,6 @@
           printf("Exiting, cannot initialize RU Buffers\n");
           exit(-1);
     }
-=======
-  // Start IF device if any
-  if (ru->start_if) {
-    LOG_I(PHY,"Starting IF interface for RU %d\n",ru->idx);
-    AssertFatal(ru->start_if(ru,NULL) == 0, "Could not start the IF device\n");
-    if (ru->if_south == LOCAL_RF) ret = connect_rau(ru);
-    else ret = attach_rru(ru);
-    AssertFatal(ret==0,"Cannot connect to radio\n");
-  }
-  if (ru->if_south == LOCAL_RF) { // configure RF parameters only 
-        fill_rf_config(ru,ru->rf_config_file);
-        init_frame_parms(&ru->frame_parms,1);
-        phy_init_RU(ru);
- 
-        ret = openair0_device_load(&ru->rfdevice,&ru->openair0_cfg);
->>>>>>> e56ae69b
   }
   else{
     // Start IF device if any
@@ -1686,11 +1644,8 @@
 
     // wakeup all eNB processes waiting for this RU
     if (ru->num_eNB>0) wakeup_eNBs(ru);
-
-<<<<<<< HEAD
-    
-	if(get_nprocs() <= 4)
-	{
+    
+    if(get_nprocs() <= 4){
       // do TX front-end processing if needed (precoding and/or IDFTs)
       if (ru->feptx_prec) ru->feptx_prec(ru);
       
@@ -1702,23 +1657,8 @@
         
         if (ru->fh_north_out) ru->fh_north_out(ru);
       }
-	}
-    
-=======
-    // wait until eNBs are finished subframe RX n and TX n+sf_ahead
-    wait_on_condition(&proc->mutex_eNBs,&proc->cond_eNBs,&proc->instance_cnt_eNBs,"ru_thread");
-
-
-    // do TX front-end processing if needed (precoding and/or IDFTs)
-    if (ru->feptx_prec) ru->feptx_prec(ru);
-   
-    // do OFDM if needed
-    if ((ru->fh_north_asynch_in == NULL) && (ru->feptx_ofdm)) ru->feptx_ofdm(ru);
-    // do outgoing fronthaul (south) if needed
-    if ((ru->fh_north_asynch_in == NULL) && (ru->fh_south_out)) ru->fh_south_out(ru);
- 
-    if (ru->fh_north_out) ru->fh_north_out(ru);
->>>>>>> e56ae69b
+    }
+
   }
   
 
@@ -1876,12 +1816,9 @@
   pthread_mutex_init( &proc->mutex_asynch_rxtx, NULL);
   pthread_mutex_init( &proc->mutex_synch,NULL);
   pthread_mutex_init( &proc->mutex_FH,NULL);
-<<<<<<< HEAD
   pthread_mutex_init( &proc->mutex_FH1,NULL);
   pthread_mutex_init( &proc->mutex_emulateRF,NULL);
-=======
   pthread_mutex_init( &proc->mutex_eNBs, NULL);
->>>>>>> e56ae69b
   
   pthread_cond_init( &proc->cond_prach, NULL);
   pthread_cond_init( &proc->cond_FH, NULL);
@@ -2471,145 +2408,7 @@
     }
         LOG_I(PHY,"Initializing RRU descriptor %d : (%s,%s,%d)\n",ru_id,ru_if_types[ru->if_south],eNB_timing[ru->if_timing],ru->function);
 
-<<<<<<< HEAD
-    
-    switch (ru->if_south) {
-    case LOCAL_RF:   // this is an RU with integrated RF (RRU, eNB)
-      if (ru->function ==  NGFI_RRU_IF5) {                 // IF5 RRU
-	ru->do_prach              = 0;                      // no prach processing in RU
-	ru->fh_north_in           = NULL;                   // no shynchronous incoming fronthaul from north
-	ru->fh_north_out          = fh_if5_north_out;       // need only to do send_IF5  reception
-	ru->fh_south_out          = tx_rf;                  // send output to RF
-	ru->fh_north_asynch_in    = fh_if5_north_asynch_in; // TX packets come asynchronously 
-	ru->feprx                 = NULL;                   // nothing (this is a time-domain signal)
-	ru->feptx_ofdm            = NULL;                   // nothing (this is a time-domain signal)
-	ru->feptx_prec            = NULL;                   // nothing (this is a time-domain signal)
-	ru->start_if              = start_if;               // need to start the if interface for if5
-	ru->ifdevice.host_type    = RRU_HOST;
-	ru->rfdevice.host_type    = RRU_HOST;
-	ru->ifdevice.eth_params   = &ru->eth_params;
-
-	ret = openair0_transport_load(&ru->ifdevice,&ru->openair0_cfg,&ru->eth_params);
-	printf("openair0_transport_init returns %d for ru_id %d\n",ret,ru_id);
-	if (ret<0) {
-	  printf("Exiting, cannot initialize transport protocol\n");
-	  exit(-1);
-	}
-      }
-      else if (ru->function == NGFI_RRU_IF4p5) {
-	ru->do_prach              = 1;                        // do part of prach processing in RU
-	ru->fh_north_in           = NULL;                     // no synchronous incoming fronthaul from north
-	ru->fh_north_out          = fh_if4p5_north_out;       // send_IF4p5 on reception
-	ru->fh_south_out          = tx_rf;                    // send output to RF
-	ru->fh_north_asynch_in    = fh_if4p5_north_asynch_in; // TX packets come asynchronously
-	ru->feprx                 = (get_nprocs()<=4) ? fep_full :ru_fep_full_2thread;                 // RX DFTs
-	ru->feptx_ofdm            = (get_nprocs()<=4) ? feptx_ofdm : feptx_ofdm_2thread;               // this is fep with idft only (no precoding in RRU)
-	ru->feptx_prec            = NULL;
-	ru->start_if              = start_if;                 // need to start the if interface for if4p5
-	ru->ifdevice.host_type    = RRU_HOST;
-	ru->rfdevice.host_type    = RRU_HOST;
-	ru->ifdevice.eth_params   = &ru->eth_params;
-
-	ret = openair0_transport_load(&ru->ifdevice,&ru->openair0_cfg,&ru->eth_params);
-	printf("openair0_transport_init returns %d for ru_id %d\n",ret,ru_id);
-	if (ret<0) {
-	  printf("Exiting, cannot initialize transport protocol\n");
-	  exit(-1);
-	}
-	malloc_IF4p5_buffer(ru);
-      }
-      else if (ru->function == eNodeB_3GPP) {   
-	ru->do_prach             = 0;                       // no prach processing in RU            
-	ru->feprx                = (get_nprocs()> 2 && fepw) ? ru_fep_full_2thread : fep_full;                // RX DFTs
-	ru->feptx_ofdm           = (get_nprocs()> 2 && fepw) ? feptx_ofdm_2thread : feptx_ofdm;              // this is fep with idft and precoding
-	ru->feptx_prec           = feptx_prec;              // this is fep with idft and precoding
-	ru->fh_north_in          = NULL;                    // no incoming fronthaul from north
-	ru->fh_north_out         = NULL;                    // no outgoing fronthaul to north
-	ru->start_if             = NULL;                    // no if interface
-	ru->rfdevice.host_type   = RAU_HOST;
-      }
-      ru->fh_south_in            = rx_rf;                               // local synchronous RF RX
-      ru->fh_south_out           = tx_rf;                               // local synchronous RF TX
-      ru->start_rf               = start_rf;                            // need to start the local RF interface
-      printf("configuring ru_id %d (start_rf %p)\n",ru_id,start_rf);
-/*
-      if (ru->function == eNodeB_3GPP) { // configure RF parameters only for 3GPP eNodeB, we need to get them from RAU otherwise
-	fill_rf_config(ru,rf_config_file);      
-	init_frame_parms(&ru->frame_parms,1);
-	phy_init_RU(ru);
-      }
-
-      ret = openair0_device_load(&ru->rfdevice,&ru->openair0_cfg);
-      if (setup_RU_buffers(ru)!=0) {
-	printf("Exiting, cannot initialize RU Buffers\n");
-	exit(-1);
-      }*/
-      break;
-
-    case REMOTE_IF5: // the remote unit is IF5 RRU
-      ru->do_prach               = 0;
-      ru->feprx                  = (get_nprocs()<=2) ? fep_full : fep_full;                   // this is frequency-shift + DFTs
-      ru->feptx_prec             = feptx_prec;                 // need to do transmit Precoding + IDFTs 
-      ru->feptx_ofdm             = (get_nprocs()<=2) ? feptx_ofdm : feptx_ofdm_2thread;                 // need to do transmit Precoding + IDFTs 
-      if (ru->if_timing == synch_to_other) {
-	ru->fh_south_in          = fh_slave_south_in;                  // synchronize to master
-	ru->fh_south_out         = fh_if5_mobipass_south_out;          // use send_IF5 for mobipass
-	ru->fh_south_asynch_in   = fh_if5_south_asynch_in_mobipass;    // UL is asynchronous
-      }
-      else {
-	ru->fh_south_in          = fh_if5_south_in;     // synchronous IF5 reception
-	ru->fh_south_out         = fh_if5_south_out;    // synchronous IF5 transmission
-	ru->fh_south_asynch_in   = NULL;                // no asynchronous UL
-      }
-      ru->start_rf               = NULL;                 // no local RF
-      ru->start_if               = start_if;             // need to start if interface for IF5 
-      ru->ifdevice.host_type     = RAU_HOST;
-      ru->ifdevice.eth_params    = &ru->eth_params;
-      ru->ifdevice.configure_rru = configure_ru;
-
-      ret = openair0_transport_load(&ru->ifdevice,&ru->openair0_cfg,&ru->eth_params);
-      printf("openair0_transport_init returns %d for ru_id %d\n",ret,ru_id);
-      if (ret<0) {
-	printf("Exiting, cannot initialize transport protocol\n");
-	exit(-1);
-      }
-      break;
-
-    case REMOTE_IF4p5:
-      ru->do_prach               = 0;
-      ru->feprx                  = NULL;                // DFTs
-      ru->feptx_prec             = feptx_prec;          // Precoding operation
-      ru->feptx_ofdm             = NULL;                // no OFDM mod
-      ru->fh_south_in            = fh_if4p5_south_in;   // synchronous IF4p5 reception
-      ru->fh_south_out           = fh_if4p5_south_out;  // synchronous IF4p5 transmission
-      ru->fh_south_asynch_in     = (ru->if_timing == synch_to_other) ? fh_if4p5_south_in : NULL;                // asynchronous UL if synch_to_other
-      ru->fh_north_out           = NULL;
-      ru->fh_north_asynch_in     = NULL;
-      ru->start_rf               = NULL;                // no local RF
-      ru->start_if               = start_if;            // need to start if interface for IF4p5 
-      ru->ifdevice.host_type     = RAU_HOST;
-      ru->ifdevice.eth_params    = &ru->eth_params;
-      ru->ifdevice.configure_rru = configure_ru;
-
-      ret = openair0_transport_load(&ru->ifdevice, &ru->openair0_cfg, &ru->eth_params);
-      printf("openair0_transport_init returns %d for ru_id %d\n",ret,ru_id);
-      if (ret<0) {
-	printf("Exiting, cannot initialize transport protocol\n");
-	exit(-1);
-      }
-      
-      malloc_IF4p5_buffer(ru);
-      
-      break;
-
-    default:
-      LOG_E(PHY,"RU with invalid or unknown southbound interface type %d\n",ru->if_south);
-      break;
-    } // switch on interface type 
-
-=======
     set_function_spec_param(ru);
->>>>>>> e56ae69b
     LOG_I(PHY,"Starting ru_thread %d\n",ru_id);
 
     init_RU_proc(ru);
